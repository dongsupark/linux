/*
 * Compressed RAM block device
 *
 * Copyright (C) 2008, 2009, 2010  Nitin Gupta
 *               2012, 2013 Minchan Kim
 *
 * This code is released using a dual license strategy: BSD/GPL
 * You can choose the licence that better fits your requirements.
 *
 * Released under the terms of 3-clause BSD License
 * Released under the terms of GNU General Public License Version 2.0
 *
 */

#define KMSG_COMPONENT "zram"
#define pr_fmt(fmt) KMSG_COMPONENT ": " fmt

#ifdef CONFIG_ZRAM_DEBUG
#define DEBUG
#endif

#include <linux/module.h>
#include <linux/kernel.h>
#include <linux/bio.h>
#include <linux/bitops.h>
#include <linux/blkdev.h>
#include <linux/buffer_head.h>
#include <linux/device.h>
#include <linux/genhd.h>
#include <linux/highmem.h>
#include <linux/slab.h>
#include <linux/string.h>
#include <linux/vmalloc.h>

#include "zram_drv.h"

/* Globals */
static int zram_major;
static struct zram *zram_devices;
static const char *default_compressor = "lzo";

/* Module params (documentation at end) */
static unsigned int num_devices = 1;

#define ZRAM_ATTR_RO(name)						\
static ssize_t zram_attr_##name##_show(struct device *d,		\
				struct device_attribute *attr, char *b)	\
{									\
	struct zram *zram = dev_to_zram(d);				\
	return sprintf(b, "%llu\n",					\
		(u64)atomic64_read(&zram->stats.name));			\
}									\
static struct device_attribute dev_attr_##name =			\
	__ATTR(name, S_IRUGO, zram_attr_##name##_show, NULL);

static inline int init_done(struct zram *zram)
{
	return zram->meta != NULL;
}

static inline struct zram *dev_to_zram(struct device *dev)
{
	return (struct zram *)dev_to_disk(dev)->private_data;
}

static ssize_t disksize_show(struct device *dev,
		struct device_attribute *attr, char *buf)
{
	struct zram *zram = dev_to_zram(dev);

	return sprintf(buf, "%llu\n", zram->disksize);
}

static ssize_t initstate_show(struct device *dev,
		struct device_attribute *attr, char *buf)
{
	u32 val;
	struct zram *zram = dev_to_zram(dev);

	down_read(&zram->init_lock);
	val = init_done(zram);
	up_read(&zram->init_lock);

	return sprintf(buf, "%u\n", val);
}

static ssize_t orig_data_size_show(struct device *dev,
		struct device_attribute *attr, char *buf)
{
	struct zram *zram = dev_to_zram(dev);

	return sprintf(buf, "%llu\n",
		(u64)(atomic64_read(&zram->stats.pages_stored)) << PAGE_SHIFT);
}

static ssize_t mem_used_total_show(struct device *dev,
		struct device_attribute *attr, char *buf)
{
	u64 val = 0;
	struct zram *zram = dev_to_zram(dev);
	struct zram_meta *meta = zram->meta;

	down_read(&zram->init_lock);
	if (init_done(zram))
		val = zs_get_total_size_bytes(meta->mem_pool);
	up_read(&zram->init_lock);

	return sprintf(buf, "%llu\n", val);
}

static ssize_t max_comp_streams_show(struct device *dev,
		struct device_attribute *attr, char *buf)
{
	int val;
	struct zram *zram = dev_to_zram(dev);

	down_read(&zram->init_lock);
	val = zram->max_comp_streams;
	up_read(&zram->init_lock);

	return sprintf(buf, "%d\n", val);
}

static ssize_t max_comp_streams_store(struct device *dev,
		struct device_attribute *attr, const char *buf, size_t len)
{
	int num;
	struct zram *zram = dev_to_zram(dev);

	if (kstrtoint(buf, 0, &num))
		return -EINVAL;
	if (num < 1)
		return -EINVAL;
	down_write(&zram->init_lock);
	if (init_done(zram)) {
		if (zcomp_set_max_streams(zram->comp, num))
			pr_info("Cannot change max compression streams\n");
	}
	zram->max_comp_streams = num;
	up_write(&zram->init_lock);
	return len;
}

static ssize_t comp_algorithm_show(struct device *dev,
		struct device_attribute *attr, char *buf)
{
	size_t sz;
	struct zram *zram = dev_to_zram(dev);

	down_read(&zram->init_lock);
	sz = zcomp_available_show(zram->compressor, buf);
	up_read(&zram->init_lock);

	return sz;
}

static ssize_t comp_algorithm_store(struct device *dev,
		struct device_attribute *attr, const char *buf, size_t len)
{
	struct zram *zram = dev_to_zram(dev);
	down_write(&zram->init_lock);
	if (init_done(zram)) {
		up_write(&zram->init_lock);
		pr_info("Can't change algorithm for initialized device\n");
		return -EBUSY;
	}
	strlcpy(zram->compressor, buf, sizeof(zram->compressor));
	up_write(&zram->init_lock);
	return len;
}

/* flag operations needs meta->tb_lock */
static int zram_test_flag(struct zram_meta *meta, u32 index,
			enum zram_pageflags flag)
{
	return meta->table[index].flags & BIT(flag);
}

static void zram_set_flag(struct zram_meta *meta, u32 index,
			enum zram_pageflags flag)
{
	meta->table[index].flags |= BIT(flag);
}

static void zram_clear_flag(struct zram_meta *meta, u32 index,
			enum zram_pageflags flag)
{
	meta->table[index].flags &= ~BIT(flag);
}

static inline int is_partial_io(struct bio_vec *bvec)
{
	return bvec->bv_len != PAGE_SIZE;
}

/*
 * Check if request is within bounds and aligned on zram logical blocks.
 */
static inline int valid_io_request(struct zram *zram, struct bio *bio)
{
	u64 start, end, bound;

	/* unaligned request */
	if (unlikely(bio->bi_iter.bi_sector &
		     (ZRAM_SECTOR_PER_LOGICAL_BLOCK - 1)))
		return 0;
	if (unlikely(bio->bi_iter.bi_size & (ZRAM_LOGICAL_BLOCK_SIZE - 1)))
		return 0;

	start = bio->bi_iter.bi_sector;
	end = start + (bio->bi_iter.bi_size >> SECTOR_SHIFT);
	bound = zram->disksize >> SECTOR_SHIFT;
	/* out of range range */
	if (unlikely(start >= bound || end > bound || start > end))
		return 0;

	/* I/O request is valid */
	return 1;
}

static void zram_meta_free(struct zram_meta *meta)
{
	zs_destroy_pool(meta->mem_pool);
	vfree(meta->table);
	kfree(meta);
}

static struct zram_meta *zram_meta_alloc(u64 disksize)
{
	size_t num_pages;
	struct zram_meta *meta = kmalloc(sizeof(*meta), GFP_KERNEL);
	if (!meta)
		goto out;

	num_pages = disksize >> PAGE_SHIFT;
	meta->table = vzalloc(num_pages * sizeof(*meta->table));
	if (!meta->table) {
		pr_err("Error allocating zram address table\n");
		goto free_meta;
	}

	meta->mem_pool = zs_create_pool(GFP_NOIO | __GFP_HIGHMEM);
	if (!meta->mem_pool) {
		pr_err("Error creating memory pool\n");
		goto free_table;
	}

	rwlock_init(&meta->tb_lock);
	return meta;

free_table:
	vfree(meta->table);
free_meta:
	kfree(meta);
	meta = NULL;
out:
	return meta;
}

static void update_position(u32 *index, int *offset, struct bio_vec *bvec)
{
	if (*offset + bvec->bv_len >= PAGE_SIZE)
		(*index)++;
	*offset = (*offset + bvec->bv_len) % PAGE_SIZE;
}

static int page_zero_filled(void *ptr)
{
	unsigned int pos;
	unsigned long *page;

	page = (unsigned long *)ptr;

	for (pos = 0; pos != PAGE_SIZE / sizeof(*page); pos++) {
		if (page[pos])
			return 0;
	}

	return 1;
}

static void handle_zero_page(struct bio_vec *bvec)
{
	struct page *page = bvec->bv_page;
	void *user_mem;

	user_mem = kmap_atomic(page);
	if (is_partial_io(bvec))
		memset(user_mem + bvec->bv_offset, 0, bvec->bv_len);
	else
		clear_page(user_mem);
	kunmap_atomic(user_mem);

	flush_dcache_page(page);
}

/* NOTE: caller should hold meta->tb_lock with write-side */
static void zram_free_page(struct zram *zram, size_t index)
{
	struct zram_meta *meta = zram->meta;
	unsigned long handle = meta->table[index].handle;

	if (unlikely(!handle)) {
		/*
		 * No memory is allocated for zero filled pages.
		 * Simply clear zero page flag.
		 */
		if (zram_test_flag(meta, index, ZRAM_ZERO)) {
			zram_clear_flag(meta, index, ZRAM_ZERO);
			atomic64_dec(&zram->stats.zero_pages);
		}
		return;
	}

	zs_free(meta->mem_pool, handle);

	atomic64_sub(meta->table[index].size, &zram->stats.compr_data_size);
	atomic64_dec(&zram->stats.pages_stored);

	meta->table[index].handle = 0;
	meta->table[index].size = 0;
}

static int zram_decompress_page(struct zram *zram, char *mem, u32 index)
{
	int ret = 0;
	unsigned char *cmem;
	struct zram_meta *meta = zram->meta;
	unsigned long handle;
	u16 size;

	read_lock(&meta->tb_lock);
	handle = meta->table[index].handle;
	size = meta->table[index].size;

	if (!handle || zram_test_flag(meta, index, ZRAM_ZERO)) {
		read_unlock(&meta->tb_lock);
		clear_page(mem);
		return 0;
	}

	cmem = zs_map_object(meta->mem_pool, handle, ZS_MM_RO);
	if (size == PAGE_SIZE)
		copy_page(mem, cmem);
	else
		ret = zcomp_decompress(zram->comp, cmem, size, mem);
	zs_unmap_object(meta->mem_pool, handle);
	read_unlock(&meta->tb_lock);

	/* Should NEVER happen. Return bio error if it does. */
	if (unlikely(ret)) {
		pr_err("Decompression failed! err=%d, page=%u\n", ret, index);
		atomic64_inc(&zram->stats.failed_reads);
		return ret;
	}

	return 0;
}

static int zram_bvec_read(struct zram *zram, struct bio_vec *bvec,
			  u32 index, int offset, struct bio *bio)
{
	int ret;
	struct page *page;
	unsigned char *user_mem, *uncmem = NULL;
	struct zram_meta *meta = zram->meta;
	page = bvec->bv_page;

	read_lock(&meta->tb_lock);
	if (unlikely(!meta->table[index].handle) ||
			zram_test_flag(meta, index, ZRAM_ZERO)) {
		read_unlock(&meta->tb_lock);
		handle_zero_page(bvec);
		return 0;
	}
	read_unlock(&meta->tb_lock);

	if (is_partial_io(bvec))
		/* Use  a temporary buffer to decompress the page */
		uncmem = kmalloc(PAGE_SIZE, GFP_NOIO);

	user_mem = kmap_atomic(page);
	if (!is_partial_io(bvec))
		uncmem = user_mem;

	if (!uncmem) {
		pr_info("Unable to allocate temp memory\n");
		ret = -ENOMEM;
		goto out_cleanup;
	}

	ret = zram_decompress_page(zram, uncmem, index);
	/* Should NEVER happen. Return bio error if it does. */
	if (unlikely(ret))
		goto out_cleanup;

	if (is_partial_io(bvec))
		memcpy(user_mem + bvec->bv_offset, uncmem + offset,
				bvec->bv_len);

	flush_dcache_page(page);
	ret = 0;
out_cleanup:
	kunmap_atomic(user_mem);
	if (is_partial_io(bvec))
		kfree(uncmem);
	return ret;
}

static int zram_bvec_write(struct zram *zram, struct bio_vec *bvec, u32 index,
			   int offset)
{
	int ret = 0;
	size_t clen;
	unsigned long handle;
	struct page *page;
	unsigned char *user_mem, *cmem, *src, *uncmem = NULL;
	struct zram_meta *meta = zram->meta;
	struct zcomp_strm *zstrm;
	bool locked = false;

	page = bvec->bv_page;
	if (is_partial_io(bvec)) {
		/*
		 * This is a partial IO. We need to read the full page
		 * before to write the changes.
		 */
		uncmem = kmalloc(PAGE_SIZE, GFP_NOIO);
		if (!uncmem) {
			ret = -ENOMEM;
			goto out;
		}
		ret = zram_decompress_page(zram, uncmem, index);
		if (ret)
			goto out;
	}

	zstrm = zcomp_strm_find(zram->comp);
	locked = true;
	user_mem = kmap_atomic(page);

	if (is_partial_io(bvec)) {
		memcpy(uncmem + offset, user_mem + bvec->bv_offset,
		       bvec->bv_len);
		kunmap_atomic(user_mem);
		user_mem = NULL;
	} else {
		uncmem = user_mem;
	}

	if (page_zero_filled(uncmem)) {
		kunmap_atomic(user_mem);
		/* Free memory associated with this sector now. */
		write_lock(&zram->meta->tb_lock);
		zram_free_page(zram, index);
		zram_set_flag(meta, index, ZRAM_ZERO);
		write_unlock(&zram->meta->tb_lock);

		atomic64_inc(&zram->stats.zero_pages);
		ret = 0;
		goto out;
	}

	ret = zcomp_compress(zram->comp, zstrm, uncmem, &clen);
	if (!is_partial_io(bvec)) {
		kunmap_atomic(user_mem);
		user_mem = NULL;
		uncmem = NULL;
	}

	if (unlikely(ret)) {
		pr_err("Compression failed! err=%d\n", ret);
		goto out;
	}
	src = zstrm->buffer;
	if (unlikely(clen > max_zpage_size)) {
		clen = PAGE_SIZE;
		if (is_partial_io(bvec))
			src = uncmem;
	}

	handle = zs_malloc(meta->mem_pool, clen);
	if (!handle) {
		pr_info("Error allocating memory for compressed page: %u, size=%zu\n",
			index, clen);
		ret = -ENOMEM;
		goto out;
	}
	cmem = zs_map_object(meta->mem_pool, handle, ZS_MM_WO);

	if ((clen == PAGE_SIZE) && !is_partial_io(bvec)) {
		src = kmap_atomic(page);
		copy_page(cmem, src);
		kunmap_atomic(src);
	} else {
		memcpy(cmem, src, clen);
	}

	zcomp_strm_release(zram->comp, zstrm);
	locked = false;
	zs_unmap_object(meta->mem_pool, handle);

	/*
	 * Free memory associated with this sector
	 * before overwriting unused sectors.
	 */
	write_lock(&zram->meta->tb_lock);
	zram_free_page(zram, index);

	meta->table[index].handle = handle;
	meta->table[index].size = clen;
	write_unlock(&zram->meta->tb_lock);

	/* Update stats */
	atomic64_add(clen, &zram->stats.compr_data_size);
	atomic64_inc(&zram->stats.pages_stored);
out:
	if (locked)
		zcomp_strm_release(zram->comp, zstrm);
	if (is_partial_io(bvec))
		kfree(uncmem);
	if (ret)
		atomic64_inc(&zram->stats.failed_writes);
	return ret;
}

static int zram_bvec_rw(struct zram *zram, struct bio_vec *bvec, u32 index,
			int offset, struct bio *bio)
{
	int ret;
	int rw = bio_data_dir(bio);

	if (rw == READ) {
		atomic64_inc(&zram->stats.num_reads);
		ret = zram_bvec_read(zram, bvec, index, offset, bio);
	} else {
		atomic64_inc(&zram->stats.num_writes);
		ret = zram_bvec_write(zram, bvec, index, offset);
	}

	return ret;
}

static void zram_reset_device(struct zram *zram, bool reset_capacity)
{
	size_t index;
	struct zram_meta *meta;

	down_write(&zram->init_lock);
	if (!init_done(zram)) {
		up_write(&zram->init_lock);
		return;
	}

	meta = zram->meta;
	/* Free all pages that are still in this zram device */
	for (index = 0; index < zram->disksize >> PAGE_SHIFT; index++) {
		unsigned long handle = meta->table[index].handle;
		if (!handle)
			continue;

		zs_free(meta->mem_pool, handle);
	}

	zcomp_destroy(zram->comp);
	zram->max_comp_streams = 1;

	zram_meta_free(zram->meta);
	zram->meta = NULL;
	/* Reset stats */
	memset(&zram->stats, 0, sizeof(zram->stats));

	zram->disksize = 0;
	if (reset_capacity)
		set_capacity(zram->disk, 0);
	up_write(&zram->init_lock);
}

static ssize_t disksize_store(struct device *dev,
		struct device_attribute *attr, const char *buf, size_t len)
{
	u64 disksize;
	struct zcomp *comp;
	struct zram_meta *meta;
	struct zram *zram = dev_to_zram(dev);
	int err;

	disksize = memparse(buf, NULL);
	if (!disksize)
		return -EINVAL;

	disksize = PAGE_ALIGN(disksize);
	meta = zram_meta_alloc(disksize);
	if (!meta)
		return -ENOMEM;
<<<<<<< HEAD
=======

	comp = zcomp_create(zram->compressor, zram->max_comp_streams);
	if (IS_ERR(comp)) {
		pr_info("Cannot initialise %s compressing backend\n",
				zram->compressor);
		err = PTR_ERR(comp);
		goto out_free_meta;
	}

>>>>>>> 3e0a4e74
	down_write(&zram->init_lock);
	if (init_done(zram)) {
		pr_info("Cannot change disksize for initialized device\n");
		err = -EBUSY;
		goto out_destroy_comp;
	}

	zram->meta = meta;
	zram->comp = comp;
	zram->disksize = disksize;
	set_capacity(zram->disk, zram->disksize >> SECTOR_SHIFT);
	up_write(&zram->init_lock);
	return len;

out_destroy_comp:
	up_write(&zram->init_lock);
	zcomp_destroy(comp);
out_free_meta:
	zram_meta_free(meta);
	return err;
}

static ssize_t reset_store(struct device *dev,
		struct device_attribute *attr, const char *buf, size_t len)
{
	int ret;
	unsigned short do_reset;
	struct zram *zram;
	struct block_device *bdev;

	zram = dev_to_zram(dev);
	bdev = bdget_disk(zram->disk, 0);

	if (!bdev)
		return -ENOMEM;

	/* Do not reset an active device! */
	if (bdev->bd_holders) {
		ret = -EBUSY;
		goto out;
	}

	ret = kstrtou16(buf, 10, &do_reset);
	if (ret)
		goto out;

	if (!do_reset) {
		ret = -EINVAL;
		goto out;
	}

	/* Make sure all pending I/O is finished */
	fsync_bdev(bdev);
	bdput(bdev);

	zram_reset_device(zram, true);
	return len;

out:
	bdput(bdev);
	return ret;
}

static void __zram_make_request(struct zram *zram, struct bio *bio)
{
	int offset;
	u32 index;
	struct bio_vec bvec;
	struct bvec_iter iter;

	index = bio->bi_iter.bi_sector >> SECTORS_PER_PAGE_SHIFT;
	offset = (bio->bi_iter.bi_sector &
		  (SECTORS_PER_PAGE - 1)) << SECTOR_SHIFT;

	bio_for_each_segment(bvec, bio, iter) {
		int max_transfer_size = PAGE_SIZE - offset;

		if (bvec.bv_len > max_transfer_size) {
			/*
			 * zram_bvec_rw() can only make operation on a single
			 * zram page. Split the bio vector.
			 */
			struct bio_vec bv;

			bv.bv_page = bvec.bv_page;
			bv.bv_len = max_transfer_size;
			bv.bv_offset = bvec.bv_offset;

			if (zram_bvec_rw(zram, &bv, index, offset, bio) < 0)
				goto out;

			bv.bv_len = bvec.bv_len - max_transfer_size;
			bv.bv_offset += max_transfer_size;
			if (zram_bvec_rw(zram, &bv, index + 1, 0, bio) < 0)
				goto out;
		} else
			if (zram_bvec_rw(zram, &bvec, index, offset, bio) < 0)
				goto out;

		update_position(&index, &offset, &bvec);
	}

	set_bit(BIO_UPTODATE, &bio->bi_flags);
	bio_endio(bio, 0);
	return;

out:
	bio_io_error(bio);
}

/*
 * Handler function for all zram I/O requests.
 */
static void zram_make_request(struct request_queue *queue, struct bio *bio)
{
	struct zram *zram = queue->queuedata;

	down_read(&zram->init_lock);
	if (unlikely(!init_done(zram)))
		goto error;

	if (!valid_io_request(zram, bio)) {
		atomic64_inc(&zram->stats.invalid_io);
		goto error;
	}

	__zram_make_request(zram, bio);
	up_read(&zram->init_lock);

	return;

error:
	up_read(&zram->init_lock);
	bio_io_error(bio);
}

static void zram_slot_free_notify(struct block_device *bdev,
				unsigned long index)
{
	struct zram *zram;
	struct zram_meta *meta;

	zram = bdev->bd_disk->private_data;
	meta = zram->meta;

	write_lock(&meta->tb_lock);
	zram_free_page(zram, index);
	write_unlock(&meta->tb_lock);
	atomic64_inc(&zram->stats.notify_free);
}

static const struct block_device_operations zram_devops = {
	.swap_slot_free_notify = zram_slot_free_notify,
	.owner = THIS_MODULE
};

static DEVICE_ATTR(disksize, S_IRUGO | S_IWUSR,
		disksize_show, disksize_store);
static DEVICE_ATTR(initstate, S_IRUGO, initstate_show, NULL);
static DEVICE_ATTR(reset, S_IWUSR, NULL, reset_store);
static DEVICE_ATTR(orig_data_size, S_IRUGO, orig_data_size_show, NULL);
static DEVICE_ATTR(mem_used_total, S_IRUGO, mem_used_total_show, NULL);
static DEVICE_ATTR(max_comp_streams, S_IRUGO | S_IWUSR,
		max_comp_streams_show, max_comp_streams_store);
static DEVICE_ATTR(comp_algorithm, S_IRUGO | S_IWUSR,
		comp_algorithm_show, comp_algorithm_store);

ZRAM_ATTR_RO(num_reads);
ZRAM_ATTR_RO(num_writes);
ZRAM_ATTR_RO(failed_reads);
ZRAM_ATTR_RO(failed_writes);
ZRAM_ATTR_RO(invalid_io);
ZRAM_ATTR_RO(notify_free);
ZRAM_ATTR_RO(zero_pages);
ZRAM_ATTR_RO(compr_data_size);

static struct attribute *zram_disk_attrs[] = {
	&dev_attr_disksize.attr,
	&dev_attr_initstate.attr,
	&dev_attr_reset.attr,
	&dev_attr_num_reads.attr,
	&dev_attr_num_writes.attr,
	&dev_attr_failed_reads.attr,
	&dev_attr_failed_writes.attr,
	&dev_attr_invalid_io.attr,
	&dev_attr_notify_free.attr,
	&dev_attr_zero_pages.attr,
	&dev_attr_orig_data_size.attr,
	&dev_attr_compr_data_size.attr,
	&dev_attr_mem_used_total.attr,
	&dev_attr_max_comp_streams.attr,
	&dev_attr_comp_algorithm.attr,
	NULL,
};

static struct attribute_group zram_disk_attr_group = {
	.attrs = zram_disk_attrs,
};

static int create_device(struct zram *zram, int device_id)
{
	int ret = -ENOMEM;

	init_rwsem(&zram->init_lock);

	zram->queue = blk_alloc_queue(GFP_KERNEL);
	if (!zram->queue) {
		pr_err("Error allocating disk queue for device %d\n",
			device_id);
		goto out;
	}

	blk_queue_make_request(zram->queue, zram_make_request);
	zram->queue->queuedata = zram;

	 /* gendisk structure */
	zram->disk = alloc_disk(1);
	if (!zram->disk) {
		pr_warn("Error allocating disk structure for device %d\n",
			device_id);
		goto out_free_queue;
	}

	zram->disk->major = zram_major;
	zram->disk->first_minor = device_id;
	zram->disk->fops = &zram_devops;
	zram->disk->queue = zram->queue;
	zram->disk->private_data = zram;
	snprintf(zram->disk->disk_name, 16, "zram%d", device_id);

	/* Actual capacity set using syfs (/sys/block/zram<id>/disksize */
	set_capacity(zram->disk, 0);
	/* zram devices sort of resembles non-rotational disks */
	queue_flag_set_unlocked(QUEUE_FLAG_NONROT, zram->disk->queue);
	/*
	 * To ensure that we always get PAGE_SIZE aligned
	 * and n*PAGE_SIZED sized I/O requests.
	 */
	blk_queue_physical_block_size(zram->disk->queue, PAGE_SIZE);
	blk_queue_logical_block_size(zram->disk->queue,
					ZRAM_LOGICAL_BLOCK_SIZE);
	blk_queue_io_min(zram->disk->queue, PAGE_SIZE);
	blk_queue_io_opt(zram->disk->queue, PAGE_SIZE);

	add_disk(zram->disk);

	ret = sysfs_create_group(&disk_to_dev(zram->disk)->kobj,
				&zram_disk_attr_group);
	if (ret < 0) {
		pr_warn("Error creating sysfs group");
		goto out_free_disk;
	}
	strlcpy(zram->compressor, default_compressor, sizeof(zram->compressor));
	zram->meta = NULL;
	zram->max_comp_streams = 1;
	return 0;

out_free_disk:
	del_gendisk(zram->disk);
	put_disk(zram->disk);
out_free_queue:
	blk_cleanup_queue(zram->queue);
out:
	return ret;
}

static void destroy_device(struct zram *zram)
{
	sysfs_remove_group(&disk_to_dev(zram->disk)->kobj,
			&zram_disk_attr_group);

	del_gendisk(zram->disk);
	put_disk(zram->disk);

	blk_cleanup_queue(zram->queue);
}

static int __init zram_init(void)
{
	int ret, dev_id;

	if (num_devices > max_num_devices) {
		pr_warn("Invalid value for num_devices: %u\n",
				num_devices);
		ret = -EINVAL;
		goto out;
	}

	zram_major = register_blkdev(0, "zram");
	if (zram_major <= 0) {
		pr_warn("Unable to get major number\n");
		ret = -EBUSY;
		goto out;
	}

	/* Allocate the device array and initialize each one */
	zram_devices = kzalloc(num_devices * sizeof(struct zram), GFP_KERNEL);
	if (!zram_devices) {
		ret = -ENOMEM;
		goto unregister;
	}

	for (dev_id = 0; dev_id < num_devices; dev_id++) {
		ret = create_device(&zram_devices[dev_id], dev_id);
		if (ret)
			goto free_devices;
	}

	pr_info("Created %u device(s) ...\n", num_devices);

	return 0;

free_devices:
	while (dev_id)
		destroy_device(&zram_devices[--dev_id]);
	kfree(zram_devices);
unregister:
	unregister_blkdev(zram_major, "zram");
out:
	return ret;
}

static void __exit zram_exit(void)
{
	int i;
	struct zram *zram;

	for (i = 0; i < num_devices; i++) {
		zram = &zram_devices[i];

		destroy_device(zram);
		/*
		 * Shouldn't access zram->disk after destroy_device
		 * because destroy_device already released zram->disk.
		 */
		zram_reset_device(zram, false);
	}

	unregister_blkdev(zram_major, "zram");

	kfree(zram_devices);
	pr_debug("Cleanup done!\n");
}

module_init(zram_init);
module_exit(zram_exit);

module_param(num_devices, uint, 0);
MODULE_PARM_DESC(num_devices, "Number of zram devices");

MODULE_LICENSE("Dual BSD/GPL");
MODULE_AUTHOR("Nitin Gupta <ngupta@vflare.org>");
MODULE_DESCRIPTION("Compressed RAM Block Device");<|MERGE_RESOLUTION|>--- conflicted
+++ resolved
@@ -593,8 +593,6 @@
 	meta = zram_meta_alloc(disksize);
 	if (!meta)
 		return -ENOMEM;
-<<<<<<< HEAD
-=======
 
 	comp = zcomp_create(zram->compressor, zram->max_comp_streams);
 	if (IS_ERR(comp)) {
@@ -604,7 +602,6 @@
 		goto out_free_meta;
 	}
 
->>>>>>> 3e0a4e74
 	down_write(&zram->init_lock);
 	if (init_done(zram)) {
 		pr_info("Cannot change disksize for initialized device\n");
