/*  Xenbus code for blkif backend
    Copyright (C) 2005 Rusty Russell <rusty@rustcorp.com.au>
    Copyright (C) 2005 XenSource Ltd

    This program is free software; you can redistribute it and/or modify
    it under the terms of the GNU General Public License as published by
    the Free Software Foundation; either version 2 of the License, or
    (at your option) any later version.

    This program is distributed in the hope that it will be useful,
    but WITHOUT ANY WARRANTY; without even the implied warranty of
    MERCHANTABILITY or FITNESS FOR A PARTICULAR PURPOSE.  See the
    GNU General Public License for more details.

*/

#include <stdarg.h>
#include <linux/module.h>
#include <linux/kthread.h>
#include <xen/events.h>
#include <xen/grant_table.h>
#include "common.h"

struct backend_info {
	struct xenbus_device	*dev;
	struct xen_blkif	*blkif;
	struct xenbus_watch	backend_watch;
	unsigned		major;
	unsigned		minor;
	char			*mode;
};

static struct kmem_cache *xen_blkif_cachep;
static void connect(struct backend_info *);
static int connect_ring(struct backend_info *);
static void backend_changed(struct xenbus_watch *, const char **,
			    unsigned int);

struct xenbus_device *xen_blkbk_xenbus(struct backend_info *be)
{
	return be->dev;
}

static int blkback_name(struct xen_blkif *blkif, char *buf)
{
	char *devpath, *devname;
	struct xenbus_device *dev = blkif->be->dev;

	devpath = xenbus_read(XBT_NIL, dev->nodename, "dev", NULL);
	if (IS_ERR(devpath))
		return PTR_ERR(devpath);

	devname = strstr(devpath, "/dev/");
	if (devname != NULL)
		devname += strlen("/dev/");
	else
		devname  = devpath;

	snprintf(buf, TASK_COMM_LEN, "blkback.%d.%s", blkif->domid, devname);
	kfree(devpath);

	return 0;
}

static void xen_update_blkif_status(struct xen_blkif *blkif)
{
	int err;
	char name[TASK_COMM_LEN];

	/* Not ready to connect? */
	if (!blkif->irq || !blkif->vbd.bdev)
		return;

	/* Already connected? */
	if (blkif->be->dev->state == XenbusStateConnected)
		return;

	/* Attempt to connect: exit if we fail to. */
	connect(blkif->be);
	if (blkif->be->dev->state != XenbusStateConnected)
		return;

	err = blkback_name(blkif, name);
	if (err) {
		xenbus_dev_error(blkif->be->dev, err, "get blkback dev name");
		return;
	}

	err = filemap_write_and_wait(blkif->vbd.bdev->bd_inode->i_mapping);
	if (err) {
		xenbus_dev_error(blkif->be->dev, err, "block flush");
		return;
	}
	invalidate_inode_pages2(blkif->vbd.bdev->bd_inode->i_mapping);

	blkif->xenblkd = kthread_run(xen_blkif_schedule, blkif, name);
	if (IS_ERR(blkif->xenblkd)) {
		err = PTR_ERR(blkif->xenblkd);
		blkif->xenblkd = NULL;
		xenbus_dev_error(blkif->be->dev, err, "start xenblkd");
	}
}

static struct xen_blkif *xen_blkif_alloc(domid_t domid)
{
	struct xen_blkif *blkif;

	blkif = kmem_cache_alloc(xen_blkif_cachep, GFP_KERNEL);
	if (!blkif)
		return ERR_PTR(-ENOMEM);

	memset(blkif, 0, sizeof(*blkif));
	blkif->domid = domid;
	spin_lock_init(&blkif->blk_ring_lock);
	atomic_set(&blkif->refcnt, 1);
	init_waitqueue_head(&blkif->wq);
	init_completion(&blkif->drain_complete);
	atomic_set(&blkif->drain, 0);
	blkif->st_print = jiffies;
	init_waitqueue_head(&blkif->waiting_to_free);

	return blkif;
}

static int xen_blkif_map(struct xen_blkif *blkif, unsigned long shared_page,
			 unsigned int evtchn)
{
	int err;

	/* Already connected through? */
	if (blkif->irq)
		return 0;

	err = xenbus_map_ring_valloc(blkif->be->dev, shared_page, &blkif->blk_ring);
	if (err < 0)
		return err;

	switch (blkif->blk_protocol) {
	case BLKIF_PROTOCOL_NATIVE:
	{
		struct blkif_sring *sring;
		sring = (struct blkif_sring *)blkif->blk_ring;
		BACK_RING_INIT(&blkif->blk_rings.native, sring, PAGE_SIZE);
		break;
	}
	case BLKIF_PROTOCOL_X86_32:
	{
		struct blkif_x86_32_sring *sring_x86_32;
		sring_x86_32 = (struct blkif_x86_32_sring *)blkif->blk_ring;
		BACK_RING_INIT(&blkif->blk_rings.x86_32, sring_x86_32, PAGE_SIZE);
		break;
	}
	case BLKIF_PROTOCOL_X86_64:
	{
		struct blkif_x86_64_sring *sring_x86_64;
		sring_x86_64 = (struct blkif_x86_64_sring *)blkif->blk_ring;
		BACK_RING_INIT(&blkif->blk_rings.x86_64, sring_x86_64, PAGE_SIZE);
		break;
	}
	default:
		BUG();
	}

	err = bind_interdomain_evtchn_to_irqhandler(blkif->domid, evtchn,
						    xen_blkif_be_int, 0,
						    "blkif-backend", blkif);
	if (err < 0) {
		xenbus_unmap_ring_vfree(blkif->be->dev, blkif->blk_ring);
		blkif->blk_rings.common.sring = NULL;
		return err;
	}
	blkif->irq = err;

	return 0;
}

static void xen_blkif_disconnect(struct xen_blkif *blkif)
{
	if (blkif->xenblkd) {
		kthread_stop(blkif->xenblkd);
		blkif->xenblkd = NULL;
	}

	atomic_dec(&blkif->refcnt);
	wait_event(blkif->waiting_to_free, atomic_read(&blkif->refcnt) == 0);
	atomic_inc(&blkif->refcnt);

	if (blkif->irq) {
		unbind_from_irqhandler(blkif->irq, blkif);
		blkif->irq = 0;
	}

	if (blkif->blk_rings.common.sring) {
		xenbus_unmap_ring_vfree(blkif->be->dev, blkif->blk_ring);
		blkif->blk_rings.common.sring = NULL;
	}
}

void xen_blkif_free(struct xen_blkif *blkif)
{
	if (!atomic_dec_and_test(&blkif->refcnt))
		BUG();
	kmem_cache_free(xen_blkif_cachep, blkif);
}

int __init xen_blkif_interface_init(void)
{
	xen_blkif_cachep = kmem_cache_create("blkif_cache",
					     sizeof(struct xen_blkif),
					     0, 0, NULL);
	if (!xen_blkif_cachep)
		return -ENOMEM;

	return 0;
}

/*
 *  sysfs interface for VBD I/O requests
 */

#define VBD_SHOW(name, format, args...)					\
	static ssize_t show_##name(struct device *_dev,			\
				   struct device_attribute *attr,	\
				   char *buf)				\
	{								\
		struct xenbus_device *dev = to_xenbus_device(_dev);	\
		struct backend_info *be = dev_get_drvdata(&dev->dev);	\
									\
		return sprintf(buf, format, ##args);			\
	}								\
	static DEVICE_ATTR(name, S_IRUGO, show_##name, NULL)

VBD_SHOW(oo_req,  "%d\n", be->blkif->st_oo_req);
VBD_SHOW(rd_req,  "%d\n", be->blkif->st_rd_req);
VBD_SHOW(wr_req,  "%d\n", be->blkif->st_wr_req);
VBD_SHOW(f_req,  "%d\n", be->blkif->st_f_req);
VBD_SHOW(ds_req,  "%d\n", be->blkif->st_ds_req);
VBD_SHOW(rd_sect, "%d\n", be->blkif->st_rd_sect);
VBD_SHOW(wr_sect, "%d\n", be->blkif->st_wr_sect);

static struct attribute *xen_vbdstat_attrs[] = {
	&dev_attr_oo_req.attr,
	&dev_attr_rd_req.attr,
	&dev_attr_wr_req.attr,
	&dev_attr_f_req.attr,
	&dev_attr_ds_req.attr,
	&dev_attr_rd_sect.attr,
	&dev_attr_wr_sect.attr,
	NULL
};

static struct attribute_group xen_vbdstat_group = {
	.name = "statistics",
	.attrs = xen_vbdstat_attrs,
};

VBD_SHOW(physical_device, "%x:%x\n", be->major, be->minor);
VBD_SHOW(mode, "%s\n", be->mode);

int xenvbd_sysfs_addif(struct xenbus_device *dev)
{
	int error;

	error = device_create_file(&dev->dev, &dev_attr_physical_device);
	if (error)
		goto fail1;

	error = device_create_file(&dev->dev, &dev_attr_mode);
	if (error)
		goto fail2;

	error = sysfs_create_group(&dev->dev.kobj, &xen_vbdstat_group);
	if (error)
		goto fail3;

	return 0;

fail3:	sysfs_remove_group(&dev->dev.kobj, &xen_vbdstat_group);
fail2:	device_remove_file(&dev->dev, &dev_attr_mode);
fail1:	device_remove_file(&dev->dev, &dev_attr_physical_device);
	return error;
}

void xenvbd_sysfs_delif(struct xenbus_device *dev)
{
	sysfs_remove_group(&dev->dev.kobj, &xen_vbdstat_group);
	device_remove_file(&dev->dev, &dev_attr_mode);
	device_remove_file(&dev->dev, &dev_attr_physical_device);
}


static void xen_vbd_free(struct xen_vbd *vbd)
{
	if (vbd->bdev)
		blkdev_put(vbd->bdev, vbd->readonly ? FMODE_READ : FMODE_WRITE);
	vbd->bdev = NULL;
}

static int xen_vbd_create(struct xen_blkif *blkif, blkif_vdev_t handle,
			  unsigned major, unsigned minor, int readonly,
			  int cdrom)
{
	struct xen_vbd *vbd;
	struct block_device *bdev;
	struct request_queue *q;

	vbd = &blkif->vbd;
	vbd->handle   = handle;
	vbd->readonly = readonly;
	vbd->type     = 0;

	vbd->pdevice  = MKDEV(major, minor);

	bdev = blkdev_get_by_dev(vbd->pdevice, vbd->readonly ?
				 FMODE_READ : FMODE_WRITE, NULL);

	if (IS_ERR(bdev)) {
		DPRINTK("xen_vbd_create: device %08x could not be opened.\n",
			vbd->pdevice);
		return -ENOENT;
	}

	vbd->bdev = bdev;
	if (vbd->bdev->bd_disk == NULL) {
		DPRINTK("xen_vbd_create: device %08x doesn't exist.\n",
			vbd->pdevice);
		xen_vbd_free(vbd);
		return -ENOENT;
	}
	vbd->size = vbd_sz(vbd);

	if (vbd->bdev->bd_disk->flags & GENHD_FL_CD || cdrom)
		vbd->type |= VDISK_CDROM;
	if (vbd->bdev->bd_disk->flags & GENHD_FL_REMOVABLE)
		vbd->type |= VDISK_REMOVABLE;

	q = bdev_get_queue(bdev);
	if (q && q->flush_flags)
		vbd->flush_support = true;

	if (q && blk_queue_secdiscard(q))
		vbd->discard_secure = true;

	DPRINTK("Successful creation of handle=%04x (dom=%u)\n",
		handle, blkif->domid);
	return 0;
}
static int xen_blkbk_remove(struct xenbus_device *dev)
{
	struct backend_info *be = dev_get_drvdata(&dev->dev);

	DPRINTK("");

	if (be->major || be->minor)
		xenvbd_sysfs_delif(dev);

	if (be->backend_watch.node) {
		unregister_xenbus_watch(&be->backend_watch);
		kfree(be->backend_watch.node);
		be->backend_watch.node = NULL;
	}

	if (be->blkif) {
		xen_blkif_disconnect(be->blkif);
		xen_vbd_free(&be->blkif->vbd);
		xen_blkif_free(be->blkif);
		be->blkif = NULL;
	}

	kfree(be);
	dev_set_drvdata(&dev->dev, NULL);
	return 0;
}

int xen_blkbk_flush_diskcache(struct xenbus_transaction xbt,
			      struct backend_info *be, int state)
{
	struct xenbus_device *dev = be->dev;
	int err;

	err = xenbus_printf(xbt, dev->nodename, "feature-flush-cache",
			    "%d", state);
	if (err)
		dev_warn(&dev->dev, "writing feature-flush-cache (%d)", err);

	return err;
}

static void xen_blkbk_discard(struct xenbus_transaction xbt, struct backend_info *be)
{
	struct xenbus_device *dev = be->dev;
	struct xen_blkif *blkif = be->blkif;
	int err;
	int state = 0;
	struct block_device *bdev = be->blkif->vbd.bdev;
	struct request_queue *q = bdev_get_queue(bdev);

	if (blk_queue_discard(q)) {
		err = xenbus_printf(xbt, dev->nodename,
			"discard-granularity", "%u",
			q->limits.discard_granularity);
		if (err) {
			dev_warn(&dev->dev, "writing discard-granularity (%d)", err);
			return;
		}
		err = xenbus_printf(xbt, dev->nodename,
			"discard-alignment", "%u",
			q->limits.discard_alignment);
		if (err) {
			dev_warn(&dev->dev, "writing discard-alignment (%d)", err);
			return;
		}
		state = 1;
		/* Optional. */
		err = xenbus_printf(xbt, dev->nodename,
				    "discard-secure", "%d",
				    blkif->vbd.discard_secure);
		if (err) {
<<<<<<< HEAD
			dev_warn(dev-dev, "writing discard-secure (%d)", err);
=======
			dev_warn(&dev->dev, "writing discard-secure (%d)", err);
>>>>>>> 711e1bfb
			return;
		}
	}
	err = xenbus_printf(xbt, dev->nodename, "feature-discard",
			    "%d", state);
	if (err)
		dev_warn(&dev->dev, "writing feature-discard (%d)", err);
}
int xen_blkbk_barrier(struct xenbus_transaction xbt,
		      struct backend_info *be, int state)
{
	struct xenbus_device *dev = be->dev;
	int err;

	err = xenbus_printf(xbt, dev->nodename, "feature-barrier",
			    "%d", state);
	if (err)
		dev_warn(&dev->dev, "writing feature-barrier (%d)", err);

	return err;
}

/*
 * Entry point to this code when a new device is created.  Allocate the basic
 * structures, and watch the store waiting for the hotplug scripts to tell us
 * the device's physical major and minor numbers.  Switch to InitWait.
 */
static int xen_blkbk_probe(struct xenbus_device *dev,
			   const struct xenbus_device_id *id)
{
	int err;
	struct backend_info *be = kzalloc(sizeof(struct backend_info),
					  GFP_KERNEL);
	if (!be) {
		xenbus_dev_fatal(dev, -ENOMEM,
				 "allocating backend structure");
		return -ENOMEM;
	}
	be->dev = dev;
	dev_set_drvdata(&dev->dev, be);

	be->blkif = xen_blkif_alloc(dev->otherend_id);
	if (IS_ERR(be->blkif)) {
		err = PTR_ERR(be->blkif);
		be->blkif = NULL;
		xenbus_dev_fatal(dev, err, "creating block interface");
		goto fail;
	}

	/* setup back pointer */
	be->blkif->be = be;

	err = xenbus_watch_pathfmt(dev, &be->backend_watch, backend_changed,
				   "%s/%s", dev->nodename, "physical-device");
	if (err)
		goto fail;

	err = xenbus_switch_state(dev, XenbusStateInitWait);
	if (err)
		goto fail;

	return 0;

fail:
	DPRINTK("failed");
	xen_blkbk_remove(dev);
	return err;
}


/*
 * Callback received when the hotplug scripts have placed the physical-device
 * node.  Read it and the mode node, and create a vbd.  If the frontend is
 * ready, connect.
 */
static void backend_changed(struct xenbus_watch *watch,
			    const char **vec, unsigned int len)
{
	int err;
	unsigned major;
	unsigned minor;
	struct backend_info *be
		= container_of(watch, struct backend_info, backend_watch);
	struct xenbus_device *dev = be->dev;
	int cdrom = 0;
	char *device_type;

	DPRINTK("");

	err = xenbus_scanf(XBT_NIL, dev->nodename, "physical-device", "%x:%x",
			   &major, &minor);
	if (XENBUS_EXIST_ERR(err)) {
		/*
		 * Since this watch will fire once immediately after it is
		 * registered, we expect this.  Ignore it, and wait for the
		 * hotplug scripts.
		 */
		return;
	}
	if (err != 2) {
		xenbus_dev_fatal(dev, err, "reading physical-device");
		return;
	}

	if ((be->major || be->minor) &&
	    ((be->major != major) || (be->minor != minor))) {
		pr_warn(DRV_PFX "changing physical device (from %x:%x to %x:%x) not supported.\n",
			be->major, be->minor, major, minor);
		return;
	}

	be->mode = xenbus_read(XBT_NIL, dev->nodename, "mode", NULL);
	if (IS_ERR(be->mode)) {
		err = PTR_ERR(be->mode);
		be->mode = NULL;
		xenbus_dev_fatal(dev, err, "reading mode");
		return;
	}

	device_type = xenbus_read(XBT_NIL, dev->otherend, "device-type", NULL);
	if (!IS_ERR(device_type)) {
		cdrom = strcmp(device_type, "cdrom") == 0;
		kfree(device_type);
	}

	if (be->major == 0 && be->minor == 0) {
		/* Front end dir is a number, which is used as the handle. */

		char *p = strrchr(dev->otherend, '/') + 1;
		long handle;
		err = strict_strtoul(p, 0, &handle);
		if (err)
			return;

		be->major = major;
		be->minor = minor;

		err = xen_vbd_create(be->blkif, handle, major, minor,
				 (NULL == strchr(be->mode, 'w')), cdrom);
		if (err) {
			be->major = 0;
			be->minor = 0;
			xenbus_dev_fatal(dev, err, "creating vbd structure");
			return;
		}

		err = xenvbd_sysfs_addif(dev);
		if (err) {
			xen_vbd_free(&be->blkif->vbd);
			be->major = 0;
			be->minor = 0;
			xenbus_dev_fatal(dev, err, "creating sysfs entries");
			return;
		}

		/* We're potentially connected now */
		xen_update_blkif_status(be->blkif);
	}
}


/*
 * Callback received when the frontend's state changes.
 */
static void frontend_changed(struct xenbus_device *dev,
			     enum xenbus_state frontend_state)
{
	struct backend_info *be = dev_get_drvdata(&dev->dev);
	int err;

	DPRINTK("%s", xenbus_strstate(frontend_state));

	switch (frontend_state) {
	case XenbusStateInitialising:
		if (dev->state == XenbusStateClosed) {
			pr_info(DRV_PFX "%s: prepare for reconnect\n",
				dev->nodename);
			xenbus_switch_state(dev, XenbusStateInitWait);
		}
		break;

	case XenbusStateInitialised:
	case XenbusStateConnected:
		/*
		 * Ensure we connect even when two watches fire in
		 * close succession and we miss the intermediate value
		 * of frontend_state.
		 */
		if (dev->state == XenbusStateConnected)
			break;

		/*
		 * Enforce precondition before potential leak point.
		 * xen_blkif_disconnect() is idempotent.
		 */
		xen_blkif_disconnect(be->blkif);

		err = connect_ring(be);
		if (err)
			break;
		xen_update_blkif_status(be->blkif);
		break;

	case XenbusStateClosing:
		xenbus_switch_state(dev, XenbusStateClosing);
		break;

	case XenbusStateClosed:
		xen_blkif_disconnect(be->blkif);
		xenbus_switch_state(dev, XenbusStateClosed);
		if (xenbus_dev_is_online(dev))
			break;
		/* fall through if not online */
	case XenbusStateUnknown:
		/* implies xen_blkif_disconnect() via xen_blkbk_remove() */
		device_unregister(&dev->dev);
		break;

	default:
		xenbus_dev_fatal(dev, -EINVAL, "saw state %d at frontend",
				 frontend_state);
		break;
	}
}


/* ** Connection ** */


/*
 * Write the physical details regarding the block device to the store, and
 * switch to Connected state.
 */
static void connect(struct backend_info *be)
{
	struct xenbus_transaction xbt;
	int err;
	struct xenbus_device *dev = be->dev;

	DPRINTK("%s", dev->otherend);

	/* Supply the information about the device the frontend needs */
again:
	err = xenbus_transaction_start(&xbt);
	if (err) {
		xenbus_dev_fatal(dev, err, "starting transaction");
		return;
	}

	/* If we can't advertise it is OK. */
	xen_blkbk_flush_diskcache(xbt, be, be->blkif->vbd.flush_support);

	xen_blkbk_discard(xbt, be);

	xen_blkbk_barrier(xbt, be, be->blkif->vbd.flush_support);

	err = xenbus_printf(xbt, dev->nodename, "sectors", "%llu",
			    (unsigned long long)vbd_sz(&be->blkif->vbd));
	if (err) {
		xenbus_dev_fatal(dev, err, "writing %s/sectors",
				 dev->nodename);
		goto abort;
	}

	/* FIXME: use a typename instead */
	err = xenbus_printf(xbt, dev->nodename, "info", "%u",
			    be->blkif->vbd.type |
			    (be->blkif->vbd.readonly ? VDISK_READONLY : 0));
	if (err) {
		xenbus_dev_fatal(dev, err, "writing %s/info",
				 dev->nodename);
		goto abort;
	}
	err = xenbus_printf(xbt, dev->nodename, "sector-size", "%lu",
			    (unsigned long)
			    bdev_logical_block_size(be->blkif->vbd.bdev));
	if (err) {
		xenbus_dev_fatal(dev, err, "writing %s/sector-size",
				 dev->nodename);
		goto abort;
	}

	err = xenbus_transaction_end(xbt, 0);
	if (err == -EAGAIN)
		goto again;
	if (err)
		xenbus_dev_fatal(dev, err, "ending transaction");

	err = xenbus_switch_state(dev, XenbusStateConnected);
	if (err)
		xenbus_dev_fatal(dev, err, "%s: switching to Connected state",
				 dev->nodename);

	return;
 abort:
	xenbus_transaction_end(xbt, 1);
}


static int connect_ring(struct backend_info *be)
{
	struct xenbus_device *dev = be->dev;
	unsigned long ring_ref;
	unsigned int evtchn;
	char protocol[64] = "";
	int err;

	DPRINTK("%s", dev->otherend);

	err = xenbus_gather(XBT_NIL, dev->otherend, "ring-ref", "%lu",
			    &ring_ref, "event-channel", "%u", &evtchn, NULL);
	if (err) {
		xenbus_dev_fatal(dev, err,
				 "reading %s/ring-ref and event-channel",
				 dev->otherend);
		return err;
	}

	be->blkif->blk_protocol = BLKIF_PROTOCOL_NATIVE;
	err = xenbus_gather(XBT_NIL, dev->otherend, "protocol",
			    "%63s", protocol, NULL);
	if (err)
		strcpy(protocol, "unspecified, assuming native");
	else if (0 == strcmp(protocol, XEN_IO_PROTO_ABI_NATIVE))
		be->blkif->blk_protocol = BLKIF_PROTOCOL_NATIVE;
	else if (0 == strcmp(protocol, XEN_IO_PROTO_ABI_X86_32))
		be->blkif->blk_protocol = BLKIF_PROTOCOL_X86_32;
	else if (0 == strcmp(protocol, XEN_IO_PROTO_ABI_X86_64))
		be->blkif->blk_protocol = BLKIF_PROTOCOL_X86_64;
	else {
		xenbus_dev_fatal(dev, err, "unknown fe protocol %s", protocol);
		return -1;
	}
	pr_info(DRV_PFX "ring-ref %ld, event-channel %d, protocol %d (%s)\n",
		ring_ref, evtchn, be->blkif->blk_protocol, protocol);

	/* Map the shared frame, irq etc. */
	err = xen_blkif_map(be->blkif, ring_ref, evtchn);
	if (err) {
		xenbus_dev_fatal(dev, err, "mapping ring-ref %lu port %u",
				 ring_ref, evtchn);
		return err;
	}

	return 0;
}


/* ** Driver Registration ** */


static const struct xenbus_device_id xen_blkbk_ids[] = {
	{ "vbd" },
	{ "" }
};


static DEFINE_XENBUS_DRIVER(xen_blkbk, ,
	.probe = xen_blkbk_probe,
	.remove = xen_blkbk_remove,
	.otherend_changed = frontend_changed
);


int xen_blkif_xenbus_init(void)
{
	return xenbus_register_backend(&xen_blkbk_driver);
}<|MERGE_RESOLUTION|>--- conflicted
+++ resolved
@@ -416,11 +416,7 @@
 				    "discard-secure", "%d",
 				    blkif->vbd.discard_secure);
 		if (err) {
-<<<<<<< HEAD
-			dev_warn(dev-dev, "writing discard-secure (%d)", err);
-=======
 			dev_warn(&dev->dev, "writing discard-secure (%d)", err);
->>>>>>> 711e1bfb
 			return;
 		}
 	}
