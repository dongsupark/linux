--- conflicted
+++ resolved
@@ -15,11 +15,7 @@
 #include <linux/blkdev.h>
 #include <linux/bio.h>
 #include <linux/highmem.h>
-<<<<<<< HEAD
-#include <linux/smp_lock.h>
-=======
 #include <linux/mutex.h>
->>>>>>> 45f53cc9
 #include <linux/radix-tree.h>
 #include <linux/buffer_head.h> /* invalidate_bh_lrus() */
 #include <linux/slab.h>
@@ -407,11 +403,7 @@
 	 * ram device BLKFLSBUF has special semantics, we want to actually
 	 * release and destroy the ramdisk data.
 	 */
-<<<<<<< HEAD
-	lock_kernel();
-=======
 	mutex_lock(&brd_mutex);
->>>>>>> 45f53cc9
 	mutex_lock(&bdev->bd_mutex);
 	error = -EBUSY;
 	if (bdev->bd_openers <= 1) {
@@ -428,11 +420,7 @@
 		error = 0;
 	}
 	mutex_unlock(&bdev->bd_mutex);
-<<<<<<< HEAD
-	unlock_kernel();
-=======
 	mutex_unlock(&brd_mutex);
->>>>>>> 45f53cc9
 
 	return error;
 }
@@ -495,10 +483,6 @@
 	if (!brd->brd_queue)
 		goto out_free_dev;
 	blk_queue_make_request(brd->brd_queue, brd_make_request);
-<<<<<<< HEAD
-	blk_queue_ordered(brd->brd_queue, QUEUE_ORDERED_TAG);
-=======
->>>>>>> 45f53cc9
 	blk_queue_max_hw_sectors(brd->brd_queue, 1024);
 	blk_queue_bounce_limit(brd->brd_queue, BLK_BOUNCE_ANY);
 
