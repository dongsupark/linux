--- conflicted
+++ resolved
@@ -281,12 +281,7 @@
 	.remove		= gpio_led_remove,
 	.driver		= {
 		.name	= "leds-gpio",
-<<<<<<< HEAD
-		.owner	= THIS_MODULE,
 		.of_match_table = of_gpio_leds_match,
-=======
-		.of_match_table = of_match_ptr(of_gpio_leds_match),
->>>>>>> 6386a15c
 	},
 };
 
