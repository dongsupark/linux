--- conflicted
+++ resolved
@@ -429,14 +429,6 @@
 	int ret;
 	struct lp55xx_chip *chip;
 	struct lp55xx_led *led;
-<<<<<<< HEAD
-	struct lp55xx_platform_data *pdata = client->dev.platform_data;
-
-	if (!pdata) {
-		dev_err(&client->dev, "no platform data\n");
-		return -EINVAL;
-	}
-=======
 	struct lp55xx_platform_data *pdata;
 	struct device_node *np = client->dev.of_node;
 
@@ -451,7 +443,6 @@
 		}
 	}
 	pdata = client->dev.platform_data;
->>>>>>> d0e0ac97
 
 	chip = devm_kzalloc(&client->dev, sizeof(*chip), GFP_KERNEL);
 	if (!chip)
@@ -500,21 +491,12 @@
 {
 	struct lp55xx_led *led = i2c_get_clientdata(client);
 	struct lp55xx_chip *chip = led->chip;
-<<<<<<< HEAD
 
 	lp5523_stop_engine(chip);
 	lp55xx_unregister_sysfs(chip);
 	lp55xx_unregister_leds(led, chip);
 	lp55xx_deinit_device(chip);
 
-=======
-
-	lp5523_stop_engine(chip);
-	lp55xx_unregister_sysfs(chip);
-	lp55xx_unregister_leds(led, chip);
-	lp55xx_deinit_device(chip);
-
->>>>>>> d0e0ac97
 	return 0;
 }
 
