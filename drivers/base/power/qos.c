--- conflicted
+++ resolved
@@ -548,13 +548,8 @@
 		ancestor = ancestor->parent;
 
 	if (ancestor)
-<<<<<<< HEAD
-		error = dev_pm_qos_add_request(ancestor, req,
-					       DEV_PM_QOS_LATENCY, value);
-=======
 		ret = dev_pm_qos_add_request(ancestor, req,
 					     DEV_PM_QOS_LATENCY, value);
->>>>>>> 68d6f84b
 
 	if (ret < 0)
 		req->dev = NULL;
