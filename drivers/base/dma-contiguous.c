--- conflicted
+++ resolved
@@ -142,68 +142,6 @@
 	}
 }
 
-<<<<<<< HEAD
-static DEFINE_MUTEX(cma_mutex);
-
-static int __init cma_activate_area(struct cma *cma)
-{
-	int bitmap_size = BITS_TO_LONGS(cma->count) * sizeof(long);
-	unsigned long base_pfn = cma->base_pfn, pfn = base_pfn;
-	unsigned i = cma->count >> pageblock_order;
-	struct zone *zone;
-
-	cma->bitmap = kzalloc(bitmap_size, GFP_KERNEL);
-
-	if (!cma->bitmap)
-		return -ENOMEM;
-
-	WARN_ON_ONCE(!pfn_valid(pfn));
-	zone = page_zone(pfn_to_page(pfn));
-
-	do {
-		unsigned j;
-		base_pfn = pfn;
-		for (j = pageblock_nr_pages; j; --j, pfn++) {
-			WARN_ON_ONCE(!pfn_valid(pfn));
-			/*
-			 * alloc_contig_range requires the pfn range
-			 * specified to be in the same zone. Make this
-			 * simple by forcing the entire CMA resv range
-			 * to be in the same zone.
-			 */
-			if (page_zone(pfn_to_page(pfn)) != zone)
-				goto err;
-		}
-		init_cma_reserved_pageblock(pfn_to_page(base_pfn));
-	} while (--i);
-
-	mutex_init(&cma->lock);
-	return 0;
-
-err:
-	kfree(cma->bitmap);
-	return -EINVAL;
-}
-
-static struct cma cma_areas[MAX_CMA_AREAS];
-static unsigned cma_area_count;
-
-static int __init cma_init_reserved_areas(void)
-{
-	int i;
-
-	for (i = 0; i < cma_area_count; i++) {
-		int ret = cma_activate_area(&cma_areas[i]);
-		if (ret)
-			return ret;
-	}
-
-	return 0;
-}
-core_initcall(cma_init_reserved_areas);
-
-=======
->>>>>>> ec11f8c8
 /**
  * dma_contiguous_reserve_area() - reserve custom contiguous area
  * @size: Size of the reserved area (in bytes),
