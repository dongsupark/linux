--- conflicted
+++ resolved
@@ -243,13 +243,10 @@
 	cpu->node_id = cpu_to_node(num);
 	cpu->dev.id = num;
 	cpu->dev.bus = &cpu_subsys;
-<<<<<<< HEAD
 	cpu->dev.release = cpu_device_release;
-=======
 #ifdef CONFIG_ARCH_HAS_CPU_AUTOPROBE
 	cpu->dev.bus->uevent = arch_cpu_uevent;
 #endif
->>>>>>> b3012e12
 	error = device_register(&cpu->dev);
 	if (!error && cpu->hotpluggable)
 		register_cpu_control(cpu);
