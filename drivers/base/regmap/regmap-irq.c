/*
 * regmap based irq_chip
 *
 * Copyright 2011 Wolfson Microelectronics plc
 *
 * Author: Mark Brown <broonie@opensource.wolfsonmicro.com>
 *
 * This program is free software; you can redistribute it and/or modify
 * it under the terms of the GNU General Public License version 2 as
 * published by the Free Software Foundation.
 */

#include <linux/export.h>
#include <linux/device.h>
#include <linux/regmap.h>
#include <linux/irq.h>
#include <linux/interrupt.h>
#include <linux/irqdomain.h>
#include <linux/slab.h>

#include "internal.h"

struct regmap_irq_chip_data {
	struct mutex lock;

	struct regmap *map;
	struct regmap_irq_chip *chip;

	int irq_base;
	struct irq_domain *domain;

	unsigned int *status_buf;
	unsigned int *mask_buf;
	unsigned int *mask_buf_def;

	unsigned int irq_reg_stride;
};

static inline const
struct regmap_irq *irq_to_regmap_irq(struct regmap_irq_chip_data *data,
				     int irq)
{
	return &data->chip->irqs[irq];
}

static void regmap_irq_lock(struct irq_data *data)
{
	struct regmap_irq_chip_data *d = irq_data_get_irq_chip_data(data);

	mutex_lock(&d->lock);
}

static void regmap_irq_sync_unlock(struct irq_data *data)
{
	struct regmap_irq_chip_data *d = irq_data_get_irq_chip_data(data);
	struct regmap *map = d->map;
	int i, ret;

	/*
	 * If there's been a change in the mask write it back to the
	 * hardware.  We rely on the use of the regmap core cache to
	 * suppress pointless writes.
	 */
	for (i = 0; i < d->chip->num_regs; i++) {
		ret = regmap_update_bits(d->map, d->chip->mask_base +
<<<<<<< HEAD
						(i * map->reg_stride),
=======
						(i * map->reg_stride *
						d->irq_reg_stride),
>>>>>>> c948ef3a
					 d->mask_buf_def[i], d->mask_buf[i]);
		if (ret != 0)
			dev_err(d->map->dev, "Failed to sync masks in %x\n",
				d->chip->mask_base + (i * map->reg_stride));
	}

	mutex_unlock(&d->lock);
}

static void regmap_irq_enable(struct irq_data *data)
{
	struct regmap_irq_chip_data *d = irq_data_get_irq_chip_data(data);
	struct regmap *map = d->map;
<<<<<<< HEAD
	const struct regmap_irq *irq_data = irq_to_regmap_irq(d, data->irq);
=======
	const struct regmap_irq *irq_data = irq_to_regmap_irq(d, data->hwirq);
>>>>>>> c948ef3a

	d->mask_buf[irq_data->reg_offset / map->reg_stride] &= ~irq_data->mask;
}

static void regmap_irq_disable(struct irq_data *data)
{
	struct regmap_irq_chip_data *d = irq_data_get_irq_chip_data(data);
	struct regmap *map = d->map;
<<<<<<< HEAD
	const struct regmap_irq *irq_data = irq_to_regmap_irq(d, data->irq);
=======
	const struct regmap_irq *irq_data = irq_to_regmap_irq(d, data->hwirq);
>>>>>>> c948ef3a

	d->mask_buf[irq_data->reg_offset / map->reg_stride] |= irq_data->mask;
}

static struct irq_chip regmap_irq_chip = {
	.name			= "regmap",
	.irq_bus_lock		= regmap_irq_lock,
	.irq_bus_sync_unlock	= regmap_irq_sync_unlock,
	.irq_disable		= regmap_irq_disable,
	.irq_enable		= regmap_irq_enable,
};

static irqreturn_t regmap_irq_thread(int irq, void *d)
{
	struct regmap_irq_chip_data *data = d;
	struct regmap_irq_chip *chip = data->chip;
	struct regmap *map = data->map;
	int ret, i;
	bool handled = false;

	/*
	 * Ignore masked IRQs and ack if we need to; we ack early so
	 * there is no race between handling and acknowleding the
	 * interrupt.  We assume that typically few of the interrupts
	 * will fire simultaneously so don't worry about overhead from
	 * doing a write per register.
	 */
	for (i = 0; i < data->chip->num_regs; i++) {
		ret = regmap_read(map, chip->status_base + (i * map->reg_stride
				   * data->irq_reg_stride),
				   &data->status_buf[i]);

		if (ret != 0) {
			dev_err(map->dev, "Failed to read IRQ status: %d\n",
					ret);
			return IRQ_NONE;
		}

		data->status_buf[i] &= ~data->mask_buf[i];

		if (data->status_buf[i] && chip->ack_base) {
			ret = regmap_write(map, chip->ack_base +
<<<<<<< HEAD
						(i * map->reg_stride),
=======
						(i * map->reg_stride *
						data->irq_reg_stride),
>>>>>>> c948ef3a
					   data->status_buf[i]);
			if (ret != 0)
				dev_err(map->dev, "Failed to ack 0x%x: %d\n",
					chip->ack_base + (i * map->reg_stride),
					ret);
		}
	}

	for (i = 0; i < chip->num_irqs; i++) {
		if (data->status_buf[chip->irqs[i].reg_offset /
				     map->reg_stride] & chip->irqs[i].mask) {
<<<<<<< HEAD
			handle_nested_irq(data->irq_base + i);
=======
			handle_nested_irq(irq_find_mapping(data->domain, i));
>>>>>>> c948ef3a
			handled = true;
		}
	}

	if (handled)
		return IRQ_HANDLED;
	else
		return IRQ_NONE;
}

static int regmap_irq_map(struct irq_domain *h, unsigned int virq,
			  irq_hw_number_t hw)
{
	struct regmap_irq_chip_data *data = h->host_data;

	irq_set_chip_data(virq, data);
	irq_set_chip_and_handler(virq, &regmap_irq_chip, handle_edge_irq);
	irq_set_nested_thread(virq, 1);

	/* ARM needs us to explicitly flag the IRQ as valid
	 * and will set them noprobe when we do so. */
#ifdef CONFIG_ARM
	set_irq_flags(virq, IRQF_VALID);
#else
	irq_set_noprobe(virq);
#endif

	return 0;
}

static struct irq_domain_ops regmap_domain_ops = {
	.map	= regmap_irq_map,
	.xlate	= irq_domain_xlate_twocell,
};

/**
 * regmap_add_irq_chip(): Use standard regmap IRQ controller handling
 *
 * map:       The regmap for the device.
 * irq:       The IRQ the device uses to signal interrupts
 * irq_flags: The IRQF_ flags to use for the primary interrupt.
 * chip:      Configuration for the interrupt controller.
 * data:      Runtime data structure for the controller, allocated on success
 *
 * Returns 0 on success or an errno on failure.
 *
 * In order for this to be efficient the chip really should use a
 * register cache.  The chip driver is responsible for restoring the
 * register values used by the IRQ controller over suspend and resume.
 */
int regmap_add_irq_chip(struct regmap *map, int irq, int irq_flags,
			int irq_base, struct regmap_irq_chip *chip,
			struct regmap_irq_chip_data **data)
{
	struct regmap_irq_chip_data *d;
	int i;
	int ret = -ENOMEM;

	for (i = 0; i < chip->num_irqs; i++) {
		if (chip->irqs[i].reg_offset % map->reg_stride)
			return -EINVAL;
		if (chip->irqs[i].reg_offset / map->reg_stride >=
		    chip->num_regs)
			return -EINVAL;
	}

<<<<<<< HEAD
	irq_base = irq_alloc_descs(irq_base, 0, chip->num_irqs, 0);
	if (irq_base < 0) {
		dev_warn(map->dev, "Failed to allocate IRQs: %d\n",
			 irq_base);
		return irq_base;
=======
	if (irq_base) {
		irq_base = irq_alloc_descs(irq_base, 0, chip->num_irqs, 0);
		if (irq_base < 0) {
			dev_warn(map->dev, "Failed to allocate IRQs: %d\n",
				 irq_base);
			return irq_base;
		}
>>>>>>> c948ef3a
	}

	d = kzalloc(sizeof(*d), GFP_KERNEL);
	if (!d)
		return -ENOMEM;

	*data = d;

	d->status_buf = kzalloc(sizeof(unsigned int) * chip->num_regs,
				GFP_KERNEL);
	if (!d->status_buf)
		goto err_alloc;

	d->mask_buf = kzalloc(sizeof(unsigned int) * chip->num_regs,
			      GFP_KERNEL);
	if (!d->mask_buf)
		goto err_alloc;

	d->mask_buf_def = kzalloc(sizeof(unsigned int) * chip->num_regs,
				  GFP_KERNEL);
	if (!d->mask_buf_def)
		goto err_alloc;

	d->map = map;
	d->chip = chip;
	d->irq_base = irq_base;

	if (chip->irq_reg_stride)
		d->irq_reg_stride = chip->irq_reg_stride;
	else
		d->irq_reg_stride = 1;

	mutex_init(&d->lock);

	for (i = 0; i < chip->num_irqs; i++)
		d->mask_buf_def[chip->irqs[i].reg_offset / map->reg_stride]
			|= chip->irqs[i].mask;

	/* Mask all the interrupts by default */
	for (i = 0; i < chip->num_regs; i++) {
		d->mask_buf[i] = d->mask_buf_def[i];
<<<<<<< HEAD
		ret = regmap_write(map, chip->mask_base + (i * map->reg_stride),
=======
		ret = regmap_write(map, chip->mask_base + (i * map->reg_stride
				   * d->irq_reg_stride),
>>>>>>> c948ef3a
				   d->mask_buf[i]);
		if (ret != 0) {
			dev_err(map->dev, "Failed to set masks in 0x%x: %d\n",
				chip->mask_base + (i * map->reg_stride), ret);
			goto err_alloc;
		}
	}

	if (irq_base)
		d->domain = irq_domain_add_legacy(map->dev->of_node,
						  chip->num_irqs, irq_base, 0,
						  &regmap_domain_ops, d);
	else
		d->domain = irq_domain_add_linear(map->dev->of_node,
						  chip->num_irqs,
						  &regmap_domain_ops, d);
	if (!d->domain) {
		dev_err(map->dev, "Failed to create IRQ domain\n");
		ret = -ENOMEM;
		goto err_alloc;
	}

	ret = request_threaded_irq(irq, NULL, regmap_irq_thread, irq_flags,
				   chip->name, d);
	if (ret != 0) {
		dev_err(map->dev, "Failed to request IRQ %d: %d\n", irq, ret);
		goto err_domain;
	}

	return 0;

err_domain:
	/* Should really dispose of the domain but... */
err_alloc:
	kfree(d->mask_buf_def);
	kfree(d->mask_buf);
	kfree(d->status_buf);
	kfree(d);
	return ret;
}
EXPORT_SYMBOL_GPL(regmap_add_irq_chip);

/**
 * regmap_del_irq_chip(): Stop interrupt handling for a regmap IRQ chip
 *
 * @irq: Primary IRQ for the device
 * @d:   regmap_irq_chip_data allocated by regmap_add_irq_chip()
 */
void regmap_del_irq_chip(int irq, struct regmap_irq_chip_data *d)
{
	if (!d)
		return;

	free_irq(irq, d);
	/* We should unmap the domain but... */
	kfree(d->mask_buf_def);
	kfree(d->mask_buf);
	kfree(d->status_buf);
	kfree(d);
}
EXPORT_SYMBOL_GPL(regmap_del_irq_chip);

/**
 * regmap_irq_chip_get_base(): Retrieve interrupt base for a regmap IRQ chip
 *
 * Useful for drivers to request their own IRQs.
 *
 * @data: regmap_irq controller to operate on.
 */
int regmap_irq_chip_get_base(struct regmap_irq_chip_data *data)
{
	WARN_ON(!data->irq_base);
	return data->irq_base;
}
EXPORT_SYMBOL_GPL(regmap_irq_chip_get_base);

/**
 * regmap_irq_get_virq(): Map an interrupt on a chip to a virtual IRQ
 *
 * Useful for drivers to request their own IRQs.
 *
 * @data: regmap_irq controller to operate on.
 * @irq: index of the interrupt requested in the chip IRQs
 */
int regmap_irq_get_virq(struct regmap_irq_chip_data *data, int irq)
{
	return irq_create_mapping(data->domain, irq);
}
EXPORT_SYMBOL_GPL(regmap_irq_get_virq);<|MERGE_RESOLUTION|>--- conflicted
+++ resolved
@@ -63,12 +63,8 @@
 	 */
 	for (i = 0; i < d->chip->num_regs; i++) {
 		ret = regmap_update_bits(d->map, d->chip->mask_base +
-<<<<<<< HEAD
-						(i * map->reg_stride),
-=======
 						(i * map->reg_stride *
 						d->irq_reg_stride),
->>>>>>> c948ef3a
 					 d->mask_buf_def[i], d->mask_buf[i]);
 		if (ret != 0)
 			dev_err(d->map->dev, "Failed to sync masks in %x\n",
@@ -82,11 +78,7 @@
 {
 	struct regmap_irq_chip_data *d = irq_data_get_irq_chip_data(data);
 	struct regmap *map = d->map;
-<<<<<<< HEAD
-	const struct regmap_irq *irq_data = irq_to_regmap_irq(d, data->irq);
-=======
 	const struct regmap_irq *irq_data = irq_to_regmap_irq(d, data->hwirq);
->>>>>>> c948ef3a
 
 	d->mask_buf[irq_data->reg_offset / map->reg_stride] &= ~irq_data->mask;
 }
@@ -95,11 +87,7 @@
 {
 	struct regmap_irq_chip_data *d = irq_data_get_irq_chip_data(data);
 	struct regmap *map = d->map;
-<<<<<<< HEAD
-	const struct regmap_irq *irq_data = irq_to_regmap_irq(d, data->irq);
-=======
 	const struct regmap_irq *irq_data = irq_to_regmap_irq(d, data->hwirq);
->>>>>>> c948ef3a
 
 	d->mask_buf[irq_data->reg_offset / map->reg_stride] |= irq_data->mask;
 }
@@ -142,12 +130,8 @@
 
 		if (data->status_buf[i] && chip->ack_base) {
 			ret = regmap_write(map, chip->ack_base +
-<<<<<<< HEAD
-						(i * map->reg_stride),
-=======
 						(i * map->reg_stride *
 						data->irq_reg_stride),
->>>>>>> c948ef3a
 					   data->status_buf[i]);
 			if (ret != 0)
 				dev_err(map->dev, "Failed to ack 0x%x: %d\n",
@@ -159,11 +143,7 @@
 	for (i = 0; i < chip->num_irqs; i++) {
 		if (data->status_buf[chip->irqs[i].reg_offset /
 				     map->reg_stride] & chip->irqs[i].mask) {
-<<<<<<< HEAD
-			handle_nested_irq(data->irq_base + i);
-=======
 			handle_nested_irq(irq_find_mapping(data->domain, i));
->>>>>>> c948ef3a
 			handled = true;
 		}
 	}
@@ -230,13 +210,6 @@
 			return -EINVAL;
 	}
 
-<<<<<<< HEAD
-	irq_base = irq_alloc_descs(irq_base, 0, chip->num_irqs, 0);
-	if (irq_base < 0) {
-		dev_warn(map->dev, "Failed to allocate IRQs: %d\n",
-			 irq_base);
-		return irq_base;
-=======
 	if (irq_base) {
 		irq_base = irq_alloc_descs(irq_base, 0, chip->num_irqs, 0);
 		if (irq_base < 0) {
@@ -244,7 +217,6 @@
 				 irq_base);
 			return irq_base;
 		}
->>>>>>> c948ef3a
 	}
 
 	d = kzalloc(sizeof(*d), GFP_KERNEL);
@@ -286,12 +258,8 @@
 	/* Mask all the interrupts by default */
 	for (i = 0; i < chip->num_regs; i++) {
 		d->mask_buf[i] = d->mask_buf_def[i];
-<<<<<<< HEAD
-		ret = regmap_write(map, chip->mask_base + (i * map->reg_stride),
-=======
 		ret = regmap_write(map, chip->mask_base + (i * map->reg_stride
 				   * d->irq_reg_stride),
->>>>>>> c948ef3a
 				   d->mask_buf[i]);
 		if (ret != 0) {
 			dev_err(map->dev, "Failed to set masks in 0x%x: %d\n",
