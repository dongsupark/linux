--- conflicted
+++ resolved
@@ -45,10 +45,7 @@
 	struct regmap_format format;  /* Buffer format */
 	const struct regmap_bus *bus;
 	void *bus_context;
-<<<<<<< HEAD
-=======
 	const char *name;
->>>>>>> c948ef3a
 
 #ifdef CONFIG_DEBUG_FS
 	struct dentry *debugfs;
