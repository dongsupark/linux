--- conflicted
+++ resolved
@@ -75,14 +75,10 @@
 	struct reg_default *reg_defaults;
 	const void *reg_defaults_raw;
 	void *cache;
-<<<<<<< HEAD
-	bool cache_dirty;
+	u32 cache_dirty;
 
 	struct reg_default *patch;
 	int patch_regs;
-=======
-	u32 cache_dirty;
->>>>>>> 028a01e6
 };
 
 struct regcache_ops {
