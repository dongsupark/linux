/*
 * Register map access API internal header
 *
 * Copyright 2011 Wolfson Microelectronics plc
 *
 * Author: Mark Brown <broonie@opensource.wolfsonmicro.com>
 *
 * This program is free software; you can redistribute it and/or modify
 * it under the terms of the GNU General Public License version 2 as
 * published by the Free Software Foundation.
 */

#ifndef _REGMAP_INTERNAL_H
#define _REGMAP_INTERNAL_H

#include <linux/regmap.h>
#include <linux/fs.h>

struct regmap;
struct regcache_ops;

struct regmap_format {
	size_t buf_size;
	size_t reg_bytes;
	size_t pad_bytes;
	size_t val_bytes;
	void (*format_write)(struct regmap *map,
			     unsigned int reg, unsigned int val);
	void (*format_reg)(void *buf, unsigned int reg, unsigned int shift);
	void (*format_val)(void *buf, unsigned int val, unsigned int shift);
	unsigned int (*parse_val)(void *buf);
};

struct regmap {
	struct mutex lock;

	struct device *dev; /* Device we do I/O on */
	void *work_buf;     /* Scratch buffer used to format I/O */
	struct regmap_format format;  /* Buffer format */
	const struct regmap_bus *bus;

#ifdef CONFIG_DEBUG_FS
	struct dentry *debugfs;
#endif

	unsigned int max_register;
	bool (*writeable_reg)(struct device *dev, unsigned int reg);
	bool (*readable_reg)(struct device *dev, unsigned int reg);
	bool (*volatile_reg)(struct device *dev, unsigned int reg);
	bool (*precious_reg)(struct device *dev, unsigned int reg);

	u8 read_flag_mask;
	u8 write_flag_mask;

	/* number of bits to (left) shift the reg value when formatting*/
	int reg_shift;

	/* regcache specific members */
	const struct regcache_ops *cache_ops;
	enum regcache_type cache_type;

	/* number of bytes in reg_defaults_raw */
	unsigned int cache_size_raw;
	/* number of bytes per word in reg_defaults_raw */
	unsigned int cache_word_size;
	/* number of entries in reg_defaults */
	unsigned int num_reg_defaults;
	/* number of entries in reg_defaults_raw */
	unsigned int num_reg_defaults_raw;

	/* if set, only the cache is modified not the HW */
	u32 cache_only;
	/* if set, only the HW is modified not the cache */
	u32 cache_bypass;
	/* if set, remember to free reg_defaults_raw */
	bool cache_free;

	struct reg_default *reg_defaults;
	const void *reg_defaults_raw;
	void *cache;
<<<<<<< HEAD
	bool cache_dirty;
=======
	u32 cache_dirty;
>>>>>>> 7d680ba6

	struct reg_default *patch;
	int patch_regs;
};

struct regcache_ops {
	const char *name;
	enum regcache_type type;
	int (*init)(struct regmap *map);
	int (*exit)(struct regmap *map);
	int (*read)(struct regmap *map, unsigned int reg, unsigned int *value);
	int (*write)(struct regmap *map, unsigned int reg, unsigned int value);
	int (*sync)(struct regmap *map, unsigned int min, unsigned int max);
};

bool regmap_writeable(struct regmap *map, unsigned int reg);
bool regmap_readable(struct regmap *map, unsigned int reg);
bool regmap_volatile(struct regmap *map, unsigned int reg);
bool regmap_precious(struct regmap *map, unsigned int reg);

int _regmap_write(struct regmap *map, unsigned int reg,
		  unsigned int val);

#ifdef CONFIG_DEBUG_FS
extern void regmap_debugfs_initcall(void);
extern void regmap_debugfs_init(struct regmap *map);
extern void regmap_debugfs_exit(struct regmap *map);
#else
static inline void regmap_debugfs_initcall(void) { }
static inline void regmap_debugfs_init(struct regmap *map) { }
static inline void regmap_debugfs_exit(struct regmap *map) { }
#endif

/* regcache core declarations */
int regcache_init(struct regmap *map, const struct regmap_config *config);
void regcache_exit(struct regmap *map);
int regcache_read(struct regmap *map,
		       unsigned int reg, unsigned int *value);
int regcache_write(struct regmap *map,
			unsigned int reg, unsigned int value);
int regcache_sync(struct regmap *map);

unsigned int regcache_get_val(const void *base, unsigned int idx,
			      unsigned int word_size);
bool regcache_set_val(void *base, unsigned int idx,
		      unsigned int val, unsigned int word_size);
int regcache_lookup_reg(struct regmap *map, unsigned int reg);

extern struct regcache_ops regcache_rbtree_ops;
extern struct regcache_ops regcache_lzo_ops;

#endif<|MERGE_RESOLUTION|>--- conflicted
+++ resolved
@@ -78,11 +78,7 @@
 	struct reg_default *reg_defaults;
 	const void *reg_defaults_raw;
 	void *cache;
-<<<<<<< HEAD
-	bool cache_dirty;
-=======
 	u32 cache_dirty;
->>>>>>> 7d680ba6
 
 	struct reg_default *patch;
 	int patch_regs;
