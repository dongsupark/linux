--- conflicted
+++ resolved
@@ -83,13 +83,10 @@
 	unsigned int i, ret;
 	unsigned int fpos_offset;
 	unsigned int reg_offset;
-<<<<<<< HEAD
-=======
 
 	/* Suppress the cache if we're using a subrange */
 	if (from)
 		return from;
->>>>>>> d0e0ac97
 
 	/*
 	 * If we don't have a cache build one so we don't have to do a
@@ -152,11 +149,7 @@
 			reg_offset = fpos_offset / map->debugfs_tot_len;
 			*pos = c->min + (reg_offset * map->debugfs_tot_len);
 			mutex_unlock(&map->cache_lock);
-<<<<<<< HEAD
-			return c->base_reg + reg_offset;
-=======
 			return c->base_reg + (reg_offset * map->reg_stride);
->>>>>>> d0e0ac97
 		}
 
 		*pos = c->max;
@@ -292,11 +285,7 @@
 		return -EINVAL;
 
 	/* Userspace has been fiddling around behind the kernel's back */
-<<<<<<< HEAD
-	add_taint(TAINT_USER, LOCKDEP_NOW_UNRELIABLE);
-=======
 	add_taint(TAINT_USER, LOCKDEP_STILL_OK);
->>>>>>> d0e0ac97
 
 	ret = regmap_write(map, reg, value);
 	if (ret < 0)
