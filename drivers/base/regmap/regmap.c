/*
 * Register map access API
 *
 * Copyright 2011 Wolfson Microelectronics plc
 *
 * Author: Mark Brown <broonie@opensource.wolfsonmicro.com>
 *
 * This program is free software; you can redistribute it and/or modify
 * it under the terms of the GNU General Public License version 2 as
 * published by the Free Software Foundation.
 */

#include <linux/slab.h>
#include <linux/module.h>
#include <linux/mutex.h>
#include <linux/err.h>

#define CREATE_TRACE_POINTS
#include <trace/events/regmap.h>

#include "internal.h"

bool regmap_writeable(struct regmap *map, unsigned int reg)
{
	if (map->max_register && reg > map->max_register)
		return false;

	if (map->writeable_reg)
		return map->writeable_reg(map->dev, reg);

	return true;
}

bool regmap_readable(struct regmap *map, unsigned int reg)
{
	if (map->max_register && reg > map->max_register)
		return false;

	if (map->format.format_write)
		return false;

	if (map->readable_reg)
		return map->readable_reg(map->dev, reg);

	return true;
}

bool regmap_volatile(struct regmap *map, unsigned int reg)
{
	if (!regmap_readable(map, reg))
		return false;

	if (map->volatile_reg)
		return map->volatile_reg(map->dev, reg);

	return true;
}

bool regmap_precious(struct regmap *map, unsigned int reg)
{
	if (!regmap_readable(map, reg))
		return false;

	if (map->precious_reg)
		return map->precious_reg(map->dev, reg);

	return false;
}

static bool regmap_volatile_range(struct regmap *map, unsigned int reg,
	unsigned int num)
{
	unsigned int i;

	for (i = 0; i < num; i++)
		if (!regmap_volatile(map, reg + i))
			return false;

	return true;
}

static void regmap_format_2_6_write(struct regmap *map,
				     unsigned int reg, unsigned int val)
{
	u8 *out = map->work_buf;

	*out = (reg << 6) | val;
}

static void regmap_format_4_12_write(struct regmap *map,
				     unsigned int reg, unsigned int val)
{
	__be16 *out = map->work_buf;
	*out = cpu_to_be16((reg << 12) | val);
}

static void regmap_format_7_9_write(struct regmap *map,
				    unsigned int reg, unsigned int val)
{
	__be16 *out = map->work_buf;
	*out = cpu_to_be16((reg << 9) | val);
}

static void regmap_format_10_14_write(struct regmap *map,
				    unsigned int reg, unsigned int val)
{
	u8 *out = map->work_buf;

	out[2] = val;
	out[1] = (val >> 8) | (reg << 6);
	out[0] = reg >> 2;
}

static void regmap_format_8(void *buf, unsigned int val)
{
	u8 *b = buf;

	b[0] = val;
}

static void regmap_format_16(void *buf, unsigned int val)
{
	__be16 *b = buf;

	b[0] = cpu_to_be16(val);
}

static unsigned int regmap_parse_8(void *buf)
{
	u8 *b = buf;

	return b[0];
}

static unsigned int regmap_parse_16(void *buf)
{
	__be16 *b = buf;

	b[0] = be16_to_cpu(b[0]);

	return b[0];
}

/**
 * regmap_init(): Initialise register map
 *
 * @dev: Device that will be interacted with
 * @bus: Bus-specific callbacks to use with device
 * @config: Configuration for register map
 *
 * The return value will be an ERR_PTR() on error or a valid pointer to
 * a struct regmap.  This function should generally not be called
 * directly, it should be called by bus-specific init functions.
 */
struct regmap *regmap_init(struct device *dev,
			   const struct regmap_bus *bus,
			   const struct regmap_config *config)
{
	struct regmap *map;
	int ret = -EINVAL;

	if (!bus || !config)
		goto err;

	map = kzalloc(sizeof(*map), GFP_KERNEL);
	if (map == NULL) {
		ret = -ENOMEM;
		goto err;
	}

	mutex_init(&map->lock);
	map->format.buf_size = (config->reg_bits + config->val_bits) / 8;
	map->format.reg_bytes = DIV_ROUND_UP(config->reg_bits, 8);
	map->format.pad_bytes = config->pad_bits / 8;
	map->format.val_bytes = DIV_ROUND_UP(config->val_bits, 8);
	map->format.buf_size += map->format.pad_bytes;
	map->dev = dev;
	map->bus = bus;
	map->max_register = config->max_register;
	map->writeable_reg = config->writeable_reg;
	map->readable_reg = config->readable_reg;
	map->volatile_reg = config->volatile_reg;
	map->precious_reg = config->precious_reg;
	map->cache_type = config->cache_type;

	if (config->read_flag_mask || config->write_flag_mask) {
		map->read_flag_mask = config->read_flag_mask;
		map->write_flag_mask = config->write_flag_mask;
	} else {
		map->read_flag_mask = bus->read_flag_mask;
	}

	switch (config->reg_bits) {
	case 2:
		switch (config->val_bits) {
		case 6:
			map->format.format_write = regmap_format_2_6_write;
			break;
		default:
			goto err_map;
		}
		break;

	case 4:
		switch (config->val_bits) {
		case 12:
			map->format.format_write = regmap_format_4_12_write;
			break;
		default:
			goto err_map;
		}
		break;

	case 7:
		switch (config->val_bits) {
		case 9:
			map->format.format_write = regmap_format_7_9_write;
			break;
		default:
			goto err_map;
		}
		break;

	case 10:
		switch (config->val_bits) {
		case 14:
			map->format.format_write = regmap_format_10_14_write;
			break;
		default:
			goto err_map;
		}
		break;

	case 8:
		map->format.format_reg = regmap_format_8;
		break;

	case 16:
		map->format.format_reg = regmap_format_16;
		break;

	default:
		goto err_map;
	}

	switch (config->val_bits) {
	case 8:
		map->format.format_val = regmap_format_8;
		map->format.parse_val = regmap_parse_8;
		break;
	case 16:
		map->format.format_val = regmap_format_16;
		map->format.parse_val = regmap_parse_16;
		break;
	}

	if (!map->format.format_write &&
	    !(map->format.format_reg && map->format.format_val))
		goto err_map;

	map->work_buf = kzalloc(map->format.buf_size, GFP_KERNEL);
	if (map->work_buf == NULL) {
		ret = -ENOMEM;
		goto err_map;
	}

	regmap_debugfs_init(map);

	ret = regcache_init(map, config);
	if (ret < 0)
		goto err_free_workbuf;

	return map;

err_free_workbuf:
	kfree(map->work_buf);
err_map:
	kfree(map);
err:
	return ERR_PTR(ret);
}
EXPORT_SYMBOL_GPL(regmap_init);

static void devm_regmap_release(struct device *dev, void *res)
{
	regmap_exit(*(struct regmap **)res);
}

/**
 * devm_regmap_init(): Initialise managed register map
 *
 * @dev: Device that will be interacted with
 * @bus: Bus-specific callbacks to use with device
 * @config: Configuration for register map
 *
 * The return value will be an ERR_PTR() on error or a valid pointer
 * to a struct regmap.  This function should generally not be called
 * directly, it should be called by bus-specific init functions.  The
 * map will be automatically freed by the device management code.
 */
struct regmap *devm_regmap_init(struct device *dev,
				const struct regmap_bus *bus,
				const struct regmap_config *config)
{
	struct regmap **ptr, *regmap;

	ptr = devres_alloc(devm_regmap_release, sizeof(*ptr), GFP_KERNEL);
	if (!ptr)
		return ERR_PTR(-ENOMEM);

	regmap = regmap_init(dev, bus, config);
	if (!IS_ERR(regmap)) {
		*ptr = regmap;
		devres_add(dev, ptr);
	} else {
		devres_free(ptr);
	}

	return regmap;
}
EXPORT_SYMBOL_GPL(devm_regmap_init);

/**
 * regmap_reinit_cache(): Reinitialise the current register cache
 *
 * @map: Register map to operate on.
 * @config: New configuration.  Only the cache data will be used.
 *
 * Discard any existing register cache for the map and initialize a
 * new cache.  This can be used to restore the cache to defaults or to
 * update the cache configuration to reflect runtime discovery of the
 * hardware.
 */
int regmap_reinit_cache(struct regmap *map, const struct regmap_config *config)
{
	int ret;

	mutex_lock(&map->lock);

	regcache_exit(map);
	regmap_debugfs_exit(map);

	map->max_register = config->max_register;
	map->writeable_reg = config->writeable_reg;
	map->readable_reg = config->readable_reg;
	map->volatile_reg = config->volatile_reg;
	map->precious_reg = config->precious_reg;
	map->cache_type = config->cache_type;

<<<<<<< HEAD
	map->cache_bypass = false;
	map->cache_only = false;
=======
	regmap_debugfs_init(map);
>>>>>>> d99c7969

	ret = regcache_init(map, config);

	mutex_unlock(&map->lock);

	return ret;
}

/**
 * regmap_exit(): Free a previously allocated register map
 */
void regmap_exit(struct regmap *map)
{
	regcache_exit(map);
	regmap_debugfs_exit(map);
	kfree(map->work_buf);
	kfree(map);
}
EXPORT_SYMBOL_GPL(regmap_exit);

static int _regmap_raw_write(struct regmap *map, unsigned int reg,
			     const void *val, size_t val_len)
{
	u8 *u8 = map->work_buf;
	void *buf;
	int ret = -ENOTSUPP;
	size_t len;
	int i;

	/* Check for unwritable registers before we start */
	if (map->writeable_reg)
		for (i = 0; i < val_len / map->format.val_bytes; i++)
			if (!map->writeable_reg(map->dev, reg + i))
				return -EINVAL;

	map->format.format_reg(map->work_buf, reg);

	u8[0] |= map->write_flag_mask;

	trace_regmap_hw_write_start(map->dev, reg,
				    val_len / map->format.val_bytes);

	/* If we're doing a single register write we can probably just
	 * send the work_buf directly, otherwise try to do a gather
	 * write.
	 */
	if (val == (map->work_buf + map->format.pad_bytes +
		    map->format.reg_bytes))
		ret = map->bus->write(map->dev, map->work_buf,
				      map->format.reg_bytes +
				      map->format.pad_bytes +
				      val_len);
	else if (map->bus->gather_write)
		ret = map->bus->gather_write(map->dev, map->work_buf,
					     map->format.reg_bytes +
					     map->format.pad_bytes,
					     val, val_len);

	/* If that didn't work fall back on linearising by hand. */
	if (ret == -ENOTSUPP) {
		len = map->format.reg_bytes + map->format.pad_bytes + val_len;
		buf = kzalloc(len, GFP_KERNEL);
		if (!buf)
			return -ENOMEM;

		memcpy(buf, map->work_buf, map->format.reg_bytes);
		memcpy(buf + map->format.reg_bytes + map->format.pad_bytes,
		       val, val_len);
		ret = map->bus->write(map->dev, buf, len);

		kfree(buf);
	}

	trace_regmap_hw_write_done(map->dev, reg,
				   val_len / map->format.val_bytes);

	return ret;
}

int _regmap_write(struct regmap *map, unsigned int reg,
		  unsigned int val)
{
	int ret;
	BUG_ON(!map->format.format_write && !map->format.format_val);

	if (!map->cache_bypass) {
		ret = regcache_write(map, reg, val);
		if (ret != 0)
			return ret;
		if (map->cache_only) {
			map->cache_dirty = true;
			return 0;
		}
	}

	trace_regmap_reg_write(map->dev, reg, val);

	if (map->format.format_write) {
		map->format.format_write(map, reg, val);

		trace_regmap_hw_write_start(map->dev, reg, 1);

		ret = map->bus->write(map->dev, map->work_buf,
				      map->format.buf_size);

		trace_regmap_hw_write_done(map->dev, reg, 1);

		return ret;
	} else {
		map->format.format_val(map->work_buf + map->format.reg_bytes
				       + map->format.pad_bytes, val);
		return _regmap_raw_write(map, reg,
					 map->work_buf +
					 map->format.reg_bytes +
					 map->format.pad_bytes,
					 map->format.val_bytes);
	}
}

/**
 * regmap_write(): Write a value to a single register
 *
 * @map: Register map to write to
 * @reg: Register to write to
 * @val: Value to be written
 *
 * A value of zero will be returned on success, a negative errno will
 * be returned in error cases.
 */
int regmap_write(struct regmap *map, unsigned int reg, unsigned int val)
{
	int ret;

	mutex_lock(&map->lock);

	ret = _regmap_write(map, reg, val);

	mutex_unlock(&map->lock);

	return ret;
}
EXPORT_SYMBOL_GPL(regmap_write);

/**
 * regmap_raw_write(): Write raw values to one or more registers
 *
 * @map: Register map to write to
 * @reg: Initial register to write to
 * @val: Block of data to be written, laid out for direct transmission to the
 *       device
 * @val_len: Length of data pointed to by val.
 *
 * This function is intended to be used for things like firmware
 * download where a large block of data needs to be transferred to the
 * device.  No formatting will be done on the data provided.
 *
 * A value of zero will be returned on success, a negative errno will
 * be returned in error cases.
 */
int regmap_raw_write(struct regmap *map, unsigned int reg,
		     const void *val, size_t val_len)
{
	size_t val_count = val_len / map->format.val_bytes;
	int ret;

	WARN_ON(!regmap_volatile_range(map, reg, val_count) &&
		map->cache_type != REGCACHE_NONE);

	mutex_lock(&map->lock);

	ret = _regmap_raw_write(map, reg, val, val_len);

	mutex_unlock(&map->lock);

	return ret;
}
EXPORT_SYMBOL_GPL(regmap_raw_write);

static int _regmap_raw_read(struct regmap *map, unsigned int reg, void *val,
			    unsigned int val_len)
{
	u8 *u8 = map->work_buf;
	int ret;

	map->format.format_reg(map->work_buf, reg);

	/*
	 * Some buses or devices flag reads by setting the high bits in the
	 * register addresss; since it's always the high bits for all
	 * current formats we can do this here rather than in
	 * formatting.  This may break if we get interesting formats.
	 */
	u8[0] |= map->read_flag_mask;

	trace_regmap_hw_read_start(map->dev, reg,
				   val_len / map->format.val_bytes);

	ret = map->bus->read(map->dev, map->work_buf,
			     map->format.reg_bytes + map->format.pad_bytes,
			     val, val_len);

	trace_regmap_hw_read_done(map->dev, reg,
				  val_len / map->format.val_bytes);

	return ret;
}

static int _regmap_read(struct regmap *map, unsigned int reg,
			unsigned int *val)
{
	int ret;

	if (!map->cache_bypass) {
		ret = regcache_read(map, reg, val);
		if (ret == 0)
			return 0;
	}

	if (!map->format.parse_val)
		return -EINVAL;

	if (map->cache_only)
		return -EBUSY;

	ret = _regmap_raw_read(map, reg, map->work_buf, map->format.val_bytes);
	if (ret == 0) {
		*val = map->format.parse_val(map->work_buf);
		trace_regmap_reg_read(map->dev, reg, *val);
	}

	return ret;
}

/**
 * regmap_read(): Read a value from a single register
 *
 * @map: Register map to write to
 * @reg: Register to be read from
 * @val: Pointer to store read value
 *
 * A value of zero will be returned on success, a negative errno will
 * be returned in error cases.
 */
int regmap_read(struct regmap *map, unsigned int reg, unsigned int *val)
{
	int ret;

	mutex_lock(&map->lock);

	ret = _regmap_read(map, reg, val);

	mutex_unlock(&map->lock);

	return ret;
}
EXPORT_SYMBOL_GPL(regmap_read);

/**
 * regmap_raw_read(): Read raw data from the device
 *
 * @map: Register map to write to
 * @reg: First register to be read from
 * @val: Pointer to store read value
 * @val_len: Size of data to read
 *
 * A value of zero will be returned on success, a negative errno will
 * be returned in error cases.
 */
int regmap_raw_read(struct regmap *map, unsigned int reg, void *val,
		    size_t val_len)
{
	size_t val_count = val_len / map->format.val_bytes;
	int ret;

	WARN_ON(!regmap_volatile_range(map, reg, val_count) &&
		map->cache_type != REGCACHE_NONE);

	mutex_lock(&map->lock);

	ret = _regmap_raw_read(map, reg, val, val_len);

	mutex_unlock(&map->lock);

	return ret;
}
EXPORT_SYMBOL_GPL(regmap_raw_read);

/**
 * regmap_bulk_read(): Read multiple registers from the device
 *
 * @map: Register map to write to
 * @reg: First register to be read from
 * @val: Pointer to store read value, in native register size for device
 * @val_count: Number of registers to read
 *
 * A value of zero will be returned on success, a negative errno will
 * be returned in error cases.
 */
int regmap_bulk_read(struct regmap *map, unsigned int reg, void *val,
		     size_t val_count)
{
	int ret, i;
	size_t val_bytes = map->format.val_bytes;
	bool vol = regmap_volatile_range(map, reg, val_count);

	if (!map->format.parse_val)
		return -EINVAL;

	if (vol || map->cache_type == REGCACHE_NONE) {
		ret = regmap_raw_read(map, reg, val, val_bytes * val_count);
		if (ret != 0)
			return ret;

		for (i = 0; i < val_count * val_bytes; i += val_bytes)
			map->format.parse_val(val + i);
	} else {
		for (i = 0; i < val_count; i++) {
			ret = regmap_read(map, reg + i, val + (i * val_bytes));
			if (ret != 0)
				return ret;
		}
	}

	return 0;
}
EXPORT_SYMBOL_GPL(regmap_bulk_read);

static int _regmap_update_bits(struct regmap *map, unsigned int reg,
			       unsigned int mask, unsigned int val,
			       bool *change)
{
	int ret;
	unsigned int tmp, orig;

	mutex_lock(&map->lock);

	ret = _regmap_read(map, reg, &orig);
	if (ret != 0)
		goto out;

	tmp = orig & ~mask;
	tmp |= val & mask;

	if (tmp != orig) {
		ret = _regmap_write(map, reg, tmp);
		*change = true;
	} else {
		*change = false;
	}

out:
	mutex_unlock(&map->lock);

	return ret;
}

/**
 * regmap_update_bits: Perform a read/modify/write cycle on the register map
 *
 * @map: Register map to update
 * @reg: Register to update
 * @mask: Bitmask to change
 * @val: New value for bitmask
 *
 * Returns zero for success, a negative number on error.
 */
int regmap_update_bits(struct regmap *map, unsigned int reg,
		       unsigned int mask, unsigned int val)
{
	bool change;
	return _regmap_update_bits(map, reg, mask, val, &change);
}
EXPORT_SYMBOL_GPL(regmap_update_bits);

/**
 * regmap_update_bits_check: Perform a read/modify/write cycle on the
 *                           register map and report if updated
 *
 * @map: Register map to update
 * @reg: Register to update
 * @mask: Bitmask to change
 * @val: New value for bitmask
 * @change: Boolean indicating if a write was done
 *
 * Returns zero for success, a negative number on error.
 */
int regmap_update_bits_check(struct regmap *map, unsigned int reg,
			     unsigned int mask, unsigned int val,
			     bool *change)
{
	return _regmap_update_bits(map, reg, mask, val, change);
}
EXPORT_SYMBOL_GPL(regmap_update_bits_check);

/**
 * regmap_register_patch: Register and apply register updates to be applied
 *                        on device initialistion
 *
 * @map: Register map to apply updates to.
 * @regs: Values to update.
 * @num_regs: Number of entries in regs.
 *
 * Register a set of register updates to be applied to the device
 * whenever the device registers are synchronised with the cache and
 * apply them immediately.  Typically this is used to apply
 * corrections to be applied to the device defaults on startup, such
 * as the updates some vendors provide to undocumented registers.
 */
int regmap_register_patch(struct regmap *map, const struct reg_default *regs,
			  int num_regs)
{
	int i, ret;
	bool bypass;

	/* If needed the implementation can be extended to support this */
	if (map->patch)
		return -EBUSY;

	mutex_lock(&map->lock);

	bypass = map->cache_bypass;

	map->cache_bypass = true;

	/* Write out first; it's useful to apply even if we fail later. */
	for (i = 0; i < num_regs; i++) {
		ret = _regmap_write(map, regs[i].reg, regs[i].def);
		if (ret != 0) {
			dev_err(map->dev, "Failed to write %x = %x: %d\n",
				regs[i].reg, regs[i].def, ret);
			goto out;
		}
	}

	map->patch = kcalloc(sizeof(struct reg_default), num_regs, GFP_KERNEL);
	if (map->patch != NULL) {
		memcpy(map->patch, regs,
		       num_regs * sizeof(struct reg_default));
		map->patch_regs = num_regs;
	} else {
		ret = -ENOMEM;
	}

out:
	map->cache_bypass = bypass;

	mutex_unlock(&map->lock);

	return ret;
}
EXPORT_SYMBOL_GPL(regmap_register_patch);

static int __init regmap_initcall(void)
{
	regmap_debugfs_initcall();

	return 0;
}
postcore_initcall(regmap_initcall);<|MERGE_RESOLUTION|>--- conflicted
+++ resolved
@@ -347,12 +347,10 @@
 	map->precious_reg = config->precious_reg;
 	map->cache_type = config->cache_type;
 
-<<<<<<< HEAD
 	map->cache_bypass = false;
 	map->cache_only = false;
-=======
+
 	regmap_debugfs_init(map);
->>>>>>> d99c7969
 
 	ret = regcache_init(map, config);
 
