--- conflicted
+++ resolved
@@ -199,8 +199,6 @@
 	spin_unlock(&map->spinlock);
 }
 
-<<<<<<< HEAD
-=======
 static void dev_get_regmap_release(struct device *dev, void *res)
 {
 	/*
@@ -210,7 +208,6 @@
 	 */
 }
 
->>>>>>> 4af8be67
 /**
  * regmap_init(): Initialise register map
  *
@@ -259,10 +256,7 @@
 		map->reg_stride = config->reg_stride;
 	else
 		map->reg_stride = 1;
-<<<<<<< HEAD
-=======
 	map->use_single_rw = config->use_single_rw;
->>>>>>> 4af8be67
 	map->dev = dev;
 	map->bus = bus;
 	map->bus_context = bus_context;
