/*
 * Register map access API
 *
 * Copyright 2011 Wolfson Microelectronics plc
 *
 * Author: Mark Brown <broonie@opensource.wolfsonmicro.com>
 *
 * This program is free software; you can redistribute it and/or modify
 * it under the terms of the GNU General Public License version 2 as
 * published by the Free Software Foundation.
 */

#include <linux/slab.h>
#include <linux/module.h>
#include <linux/mutex.h>
#include <linux/err.h>

#define CREATE_TRACE_POINTS
#include <trace/events/regmap.h>

#include "internal.h"

bool regmap_writeable(struct regmap *map, unsigned int reg)
{
	if (map->max_register && reg > map->max_register)
		return false;

	if (map->writeable_reg)
		return map->writeable_reg(map->dev, reg);

	return true;
}

bool regmap_readable(struct regmap *map, unsigned int reg)
{
	if (map->max_register && reg > map->max_register)
		return false;

	if (map->format.format_write)
		return false;

	if (map->readable_reg)
		return map->readable_reg(map->dev, reg);

	return true;
}

bool regmap_volatile(struct regmap *map, unsigned int reg)
{
	if (!regmap_readable(map, reg))
		return false;

	if (map->volatile_reg)
		return map->volatile_reg(map->dev, reg);

	return true;
}

bool regmap_precious(struct regmap *map, unsigned int reg)
{
	if (!regmap_readable(map, reg))
		return false;

	if (map->precious_reg)
		return map->precious_reg(map->dev, reg);

	return false;
}

static bool regmap_volatile_range(struct regmap *map, unsigned int reg,
	unsigned int num)
{
	unsigned int i;

	for (i = 0; i < num; i++)
		if (!regmap_volatile(map, reg + i))
			return false;

	return true;
}

static void regmap_format_2_6_write(struct regmap *map,
				     unsigned int reg, unsigned int val)
{
	u8 *out = map->work_buf;

	*out = (reg << 6) | val;
}

static void regmap_format_4_12_write(struct regmap *map,
				     unsigned int reg, unsigned int val)
{
	__be16 *out = map->work_buf;
	*out = cpu_to_be16((reg << 12) | val);
}

static void regmap_format_7_9_write(struct regmap *map,
				    unsigned int reg, unsigned int val)
{
	__be16 *out = map->work_buf;
	*out = cpu_to_be16((reg << 9) | val);
}

static void regmap_format_10_14_write(struct regmap *map,
				    unsigned int reg, unsigned int val)
{
	u8 *out = map->work_buf;

	out[2] = val;
	out[1] = (val >> 8) | (reg << 6);
	out[0] = reg >> 2;
}

static void regmap_format_8(void *buf, unsigned int val)
{
	u8 *b = buf;

	b[0] = val;
}

static void regmap_format_16(void *buf, unsigned int val)
{
	__be16 *b = buf;

	b[0] = cpu_to_be16(val);
}

static unsigned int regmap_parse_8(void *buf)
{
	u8 *b = buf;

	return b[0];
}

static unsigned int regmap_parse_16(void *buf)
{
	__be16 *b = buf;

	b[0] = be16_to_cpu(b[0]);

	return b[0];
}

/**
 * regmap_init(): Initialise register map
 *
 * @dev: Device that will be interacted with
 * @bus: Bus-specific callbacks to use with device
 * @config: Configuration for register map
 *
 * The return value will be an ERR_PTR() on error or a valid pointer to
 * a struct regmap.  This function should generally not be called
 * directly, it should be called by bus-specific init functions.
 */
struct regmap *regmap_init(struct device *dev,
			   const struct regmap_bus *bus,
			   const struct regmap_config *config)
{
	struct regmap *map;
	int ret = -EINVAL;

	if (!bus || !config)
		goto err;

	map = kzalloc(sizeof(*map), GFP_KERNEL);
	if (map == NULL) {
		ret = -ENOMEM;
		goto err;
	}

	mutex_init(&map->lock);
	map->format.buf_size = (config->reg_bits + config->val_bits) / 8;
	map->format.reg_bytes = DIV_ROUND_UP(config->reg_bits, 8);
	map->format.pad_bytes = config->pad_bits / 8;
	map->format.val_bytes = DIV_ROUND_UP(config->val_bits, 8);
	map->format.buf_size += map->format.pad_bytes;
	map->dev = dev;
	map->bus = bus;
	map->max_register = config->max_register;
	map->writeable_reg = config->writeable_reg;
	map->readable_reg = config->readable_reg;
	map->volatile_reg = config->volatile_reg;
	map->precious_reg = config->precious_reg;
	map->cache_type = config->cache_type;

	if (config->read_flag_mask || config->write_flag_mask) {
		map->read_flag_mask = config->read_flag_mask;
		map->write_flag_mask = config->write_flag_mask;
	} else {
		map->read_flag_mask = bus->read_flag_mask;
	}

	switch (config->reg_bits) {
	case 2:
		switch (config->val_bits) {
		case 6:
			map->format.format_write = regmap_format_2_6_write;
			break;
		default:
			goto err_map;
		}
		break;

	case 4:
		switch (config->val_bits) {
		case 12:
			map->format.format_write = regmap_format_4_12_write;
			break;
		default:
			goto err_map;
		}
		break;

	case 7:
		switch (config->val_bits) {
		case 9:
			map->format.format_write = regmap_format_7_9_write;
			break;
		default:
			goto err_map;
		}
		break;

	case 10:
		switch (config->val_bits) {
		case 14:
			map->format.format_write = regmap_format_10_14_write;
			break;
		default:
			goto err_map;
		}
		break;

	case 8:
		map->format.format_reg = regmap_format_8;
		break;

	case 16:
		map->format.format_reg = regmap_format_16;
		break;

	default:
		goto err_map;
	}

	switch (config->val_bits) {
	case 8:
		map->format.format_val = regmap_format_8;
		map->format.parse_val = regmap_parse_8;
		break;
	case 16:
		map->format.format_val = regmap_format_16;
		map->format.parse_val = regmap_parse_16;
		break;
	}

	if (!map->format.format_write &&
	    !(map->format.format_reg && map->format.format_val))
		goto err_map;

	map->work_buf = kzalloc(map->format.buf_size, GFP_KERNEL);
	if (map->work_buf == NULL) {
		ret = -ENOMEM;
		goto err_map;
	}

	regmap_debugfs_init(map);

	ret = regcache_init(map, config);
	if (ret < 0)
		goto err_free_workbuf;

	return map;

err_free_workbuf:
	kfree(map->work_buf);
err_map:
	kfree(map);
err:
	return ERR_PTR(ret);
}
EXPORT_SYMBOL_GPL(regmap_init);

static void devm_regmap_release(struct device *dev, void *res)
{
	regmap_exit(*(struct regmap **)res);
}

/**
 * devm_regmap_init(): Initialise managed register map
 *
 * @dev: Device that will be interacted with
 * @bus: Bus-specific callbacks to use with device
 * @config: Configuration for register map
 *
 * The return value will be an ERR_PTR() on error or a valid pointer
 * to a struct regmap.  This function should generally not be called
 * directly, it should be called by bus-specific init functions.  The
 * map will be automatically freed by the device management code.
 */
struct regmap *devm_regmap_init(struct device *dev,
				const struct regmap_bus *bus,
				const struct regmap_config *config)
{
	struct regmap **ptr, *regmap;

	ptr = devres_alloc(devm_regmap_release, sizeof(*ptr), GFP_KERNEL);
	if (!ptr)
		return ERR_PTR(-ENOMEM);

	regmap = regmap_init(dev, bus, config);
	if (!IS_ERR(regmap)) {
		*ptr = regmap;
		devres_add(dev, ptr);
	} else {
		devres_free(ptr);
	}

	return regmap;
}
EXPORT_SYMBOL_GPL(devm_regmap_init);

/**
 * regmap_reinit_cache(): Reinitialise the current register cache
 *
 * @map: Register map to operate on.
 * @config: New configuration.  Only the cache data will be used.
 *
 * Discard any existing register cache for the map and initialize a
 * new cache.  This can be used to restore the cache to defaults or to
 * update the cache configuration to reflect runtime discovery of the
 * hardware.
 */
int regmap_reinit_cache(struct regmap *map, const struct regmap_config *config)
{
	int ret;

	mutex_lock(&map->lock);

	regcache_exit(map);
	regmap_debugfs_exit(map);

	map->max_register = config->max_register;
	map->writeable_reg = config->writeable_reg;
	map->readable_reg = config->readable_reg;
	map->volatile_reg = config->volatile_reg;
	map->precious_reg = config->precious_reg;
	map->cache_type = config->cache_type;

	regmap_debugfs_init(map);

	map->cache_bypass = false;
	map->cache_only = false;

	ret = regcache_init(map, config);

	mutex_unlock(&map->lock);

	return ret;
}

/**
 * regmap_exit(): Free a previously allocated register map
 */
void regmap_exit(struct regmap *map)
{
	regcache_exit(map);
	regmap_debugfs_exit(map);
	kfree(map->work_buf);
	kfree(map);
}
EXPORT_SYMBOL_GPL(regmap_exit);

static int _regmap_raw_write(struct regmap *map, unsigned int reg,
			     const void *val, size_t val_len)
{
	u8 *u8 = map->work_buf;
	void *buf;
	int ret = -ENOTSUPP;
	size_t len;
	int i;

	/* Check for unwritable registers before we start */
	if (map->writeable_reg)
		for (i = 0; i < val_len / map->format.val_bytes; i++)
			if (!map->writeable_reg(map->dev, reg + i))
				return -EINVAL;

	if (!map->cache_bypass && map->format.parse_val) {
		unsigned int ival;
		int val_bytes = map->format.val_bytes;
		for (i = 0; i < val_len / val_bytes; i++) {
			memcpy(map->work_buf, val + (i * val_bytes), val_bytes);
			ival = map->format.parse_val(map->work_buf);
			ret = regcache_write(map, reg + i, ival);
			if (ret) {
				dev_err(map->dev,
				   "Error in caching of register: %u ret: %d\n",
					reg + i, ret);
				return ret;
			}
		}
		if (map->cache_only) {
			map->cache_dirty = true;
			return 0;
		}
	}

	map->format.format_reg(map->work_buf, reg);

	u8[0] |= map->write_flag_mask;

	trace_regmap_hw_write_start(map->dev, reg,
				    val_len / map->format.val_bytes);

	/* If we're doing a single register write we can probably just
	 * send the work_buf directly, otherwise try to do a gather
	 * write.
	 */
	if (val == (map->work_buf + map->format.pad_bytes +
		    map->format.reg_bytes))
		ret = map->bus->write(map->dev, map->work_buf,
				      map->format.reg_bytes +
				      map->format.pad_bytes +
				      val_len);
	else if (map->bus->gather_write)
		ret = map->bus->gather_write(map->dev, map->work_buf,
					     map->format.reg_bytes +
					     map->format.pad_bytes,
					     val, val_len);

	/* If that didn't work fall back on linearising by hand. */
	if (ret == -ENOTSUPP) {
		len = map->format.reg_bytes + map->format.pad_bytes + val_len;
		buf = kzalloc(len, GFP_KERNEL);
		if (!buf)
			return -ENOMEM;

		memcpy(buf, map->work_buf, map->format.reg_bytes);
		memcpy(buf + map->format.reg_bytes + map->format.pad_bytes,
		       val, val_len);
		ret = map->bus->write(map->dev, buf, len);

		kfree(buf);
	}

	trace_regmap_hw_write_done(map->dev, reg,
				   val_len / map->format.val_bytes);

	return ret;
}

int _regmap_write(struct regmap *map, unsigned int reg,
		  unsigned int val)
{
	int ret;
	BUG_ON(!map->format.format_write && !map->format.format_val);

	if (!map->cache_bypass && map->format.format_write) {
		ret = regcache_write(map, reg, val);
		if (ret != 0)
			return ret;
		if (map->cache_only) {
			map->cache_dirty = true;
			return 0;
		}
	}

	trace_regmap_reg_write(map->dev, reg, val);

	if (map->format.format_write) {
		map->format.format_write(map, reg, val);

		trace_regmap_hw_write_start(map->dev, reg, 1);

		ret = map->bus->write(map->dev, map->work_buf,
				      map->format.buf_size);

		trace_regmap_hw_write_done(map->dev, reg, 1);

		return ret;
	} else {
		map->format.format_val(map->work_buf + map->format.reg_bytes
				       + map->format.pad_bytes, val);
		return _regmap_raw_write(map, reg,
					 map->work_buf +
					 map->format.reg_bytes +
					 map->format.pad_bytes,
					 map->format.val_bytes);
	}
}

/**
 * regmap_write(): Write a value to a single register
 *
 * @map: Register map to write to
 * @reg: Register to write to
 * @val: Value to be written
 *
 * A value of zero will be returned on success, a negative errno will
 * be returned in error cases.
 */
int regmap_write(struct regmap *map, unsigned int reg, unsigned int val)
{
	int ret;

	mutex_lock(&map->lock);

	ret = _regmap_write(map, reg, val);

	mutex_unlock(&map->lock);

	return ret;
}
EXPORT_SYMBOL_GPL(regmap_write);

/**
 * regmap_raw_write(): Write raw values to one or more registers
 *
 * @map: Register map to write to
 * @reg: Initial register to write to
 * @val: Block of data to be written, laid out for direct transmission to the
 *       device
 * @val_len: Length of data pointed to by val.
 *
 * This function is intended to be used for things like firmware
 * download where a large block of data needs to be transferred to the
 * device.  No formatting will be done on the data provided.
 *
 * A value of zero will be returned on success, a negative errno will
 * be returned in error cases.
 */
int regmap_raw_write(struct regmap *map, unsigned int reg,
		     const void *val, size_t val_len)
{
	int ret;

	mutex_lock(&map->lock);

	ret = _regmap_raw_write(map, reg, val, val_len);

	mutex_unlock(&map->lock);

	return ret;
}
EXPORT_SYMBOL_GPL(regmap_raw_write);

static int _regmap_raw_read(struct regmap *map, unsigned int reg, void *val,
			    unsigned int val_len)
{
	u8 *u8 = map->work_buf;
	int ret;

	map->format.format_reg(map->work_buf, reg);

	/*
	 * Some buses or devices flag reads by setting the high bits in the
	 * register addresss; since it's always the high bits for all
	 * current formats we can do this here rather than in
	 * formatting.  This may break if we get interesting formats.
	 */
	u8[0] |= map->read_flag_mask;

	trace_regmap_hw_read_start(map->dev, reg,
				   val_len / map->format.val_bytes);

	ret = map->bus->read(map->dev, map->work_buf,
			     map->format.reg_bytes + map->format.pad_bytes,
			     val, val_len);

	trace_regmap_hw_read_done(map->dev, reg,
				  val_len / map->format.val_bytes);

	return ret;
}

static int _regmap_read(struct regmap *map, unsigned int reg,
			unsigned int *val)
{
	int ret;

	if (!map->cache_bypass) {
		ret = regcache_read(map, reg, val);
		if (ret == 0)
			return 0;
	}

	if (!map->format.parse_val)
		return -EINVAL;

	if (map->cache_only)
		return -EBUSY;

	ret = _regmap_raw_read(map, reg, map->work_buf, map->format.val_bytes);
	if (ret == 0) {
		*val = map->format.parse_val(map->work_buf);
		trace_regmap_reg_read(map->dev, reg, *val);
	}

	return ret;
}

/**
 * regmap_read(): Read a value from a single register
 *
 * @map: Register map to write to
 * @reg: Register to be read from
 * @val: Pointer to store read value
 *
 * A value of zero will be returned on success, a negative errno will
 * be returned in error cases.
 */
int regmap_read(struct regmap *map, unsigned int reg, unsigned int *val)
{
	int ret;

	mutex_lock(&map->lock);

	ret = _regmap_read(map, reg, val);

	mutex_unlock(&map->lock);

	return ret;
}
EXPORT_SYMBOL_GPL(regmap_read);

/**
 * regmap_raw_read(): Read raw data from the device
 *
 * @map: Register map to write to
 * @reg: First register to be read from
 * @val: Pointer to store read value
 * @val_len: Size of data to read
 *
 * A value of zero will be returned on success, a negative errno will
 * be returned in error cases.
 */
int regmap_raw_read(struct regmap *map, unsigned int reg, void *val,
		    size_t val_len)
{
	size_t val_count = val_len / map->format.val_bytes;
	int ret;

	WARN_ON(!regmap_volatile_range(map, reg, val_count) &&
		map->cache_type != REGCACHE_NONE);

	mutex_lock(&map->lock);

	ret = _regmap_raw_read(map, reg, val, val_len);

	mutex_unlock(&map->lock);

	return ret;
}
EXPORT_SYMBOL_GPL(regmap_raw_read);

/**
 * regmap_bulk_read(): Read multiple registers from the device
 *
 * @map: Register map to write to
 * @reg: First register to be read from
 * @val: Pointer to store read value, in native register size for device
 * @val_count: Number of registers to read
 *
 * A value of zero will be returned on success, a negative errno will
 * be returned in error cases.
 */
int regmap_bulk_read(struct regmap *map, unsigned int reg, void *val,
		     size_t val_count)
{
	int ret, i;
	size_t val_bytes = map->format.val_bytes;
	bool vol = regmap_volatile_range(map, reg, val_count);

	if (!map->format.parse_val)
		return -EINVAL;

	if (vol || map->cache_type == REGCACHE_NONE) {
		ret = regmap_raw_read(map, reg, val, val_bytes * val_count);
		if (ret != 0)
			return ret;

		for (i = 0; i < val_count * val_bytes; i += val_bytes)
			map->format.parse_val(val + i);
	} else {
		for (i = 0; i < val_count; i++) {
			ret = regmap_read(map, reg + i, val + (i * val_bytes));
			if (ret != 0)
				return ret;
		}
	}

	return 0;
}
EXPORT_SYMBOL_GPL(regmap_bulk_read);

static int _regmap_update_bits(struct regmap *map, unsigned int reg,
			       unsigned int mask, unsigned int val,
			       bool *change)
{
	int ret;
	unsigned int tmp, orig;

	mutex_lock(&map->lock);

	ret = _regmap_read(map, reg, &orig);
	if (ret != 0)
		goto out;

	tmp = orig & ~mask;
	tmp |= val & mask;

	if (tmp != orig) {
		ret = _regmap_write(map, reg, tmp);
		*change = true;
	} else {
		*change = false;
	}

out:
	mutex_unlock(&map->lock);

	return ret;
}

/**
 * regmap_update_bits: Perform a read/modify/write cycle on the register map
 *
 * @map: Register map to update
 * @reg: Register to update
 * @mask: Bitmask to change
 * @val: New value for bitmask
 *
 * Returns zero for success, a negative number on error.
 */
int regmap_update_bits(struct regmap *map, unsigned int reg,
		       unsigned int mask, unsigned int val)
{
	bool change;
	return _regmap_update_bits(map, reg, mask, val, &change);
}
EXPORT_SYMBOL_GPL(regmap_update_bits);

/**
 * regmap_update_bits_check: Perform a read/modify/write cycle on the
 *                           register map and report if updated
 *
 * @map: Register map to update
 * @reg: Register to update
 * @mask: Bitmask to change
 * @val: New value for bitmask
 * @change: Boolean indicating if a write was done
 *
 * Returns zero for success, a negative number on error.
 */
int regmap_update_bits_check(struct regmap *map, unsigned int reg,
			     unsigned int mask, unsigned int val,
			     bool *change)
{
	return _regmap_update_bits(map, reg, mask, val, change);
}
EXPORT_SYMBOL_GPL(regmap_update_bits_check);

/**
 * regmap_register_patch: Register and apply register updates to be applied
 *                        on device initialistion
 *
 * @map: Register map to apply updates to.
 * @regs: Values to update.
 * @num_regs: Number of entries in regs.
 *
 * Register a set of register updates to be applied to the device
 * whenever the device registers are synchronised with the cache and
 * apply them immediately.  Typically this is used to apply
 * corrections to be applied to the device defaults on startup, such
 * as the updates some vendors provide to undocumented registers.
 */
int regmap_register_patch(struct regmap *map, const struct reg_default *regs,
			  int num_regs)
{
	int i, ret;
	bool bypass;

	/* If needed the implementation can be extended to support this */
	if (map->patch)
		return -EBUSY;

	mutex_lock(&map->lock);

	bypass = map->cache_bypass;

	map->cache_bypass = true;

	/* Write out first; it's useful to apply even if we fail later. */
	for (i = 0; i < num_regs; i++) {
		ret = _regmap_write(map, regs[i].reg, regs[i].def);
		if (ret != 0) {
			dev_err(map->dev, "Failed to write %x = %x: %d\n",
				regs[i].reg, regs[i].def, ret);
			goto out;
		}
	}

<<<<<<< HEAD
	map->patch = kcalloc(sizeof(struct reg_default), num_regs, GFP_KERNEL);
=======
	map->patch = kcalloc(num_regs, sizeof(struct reg_default), GFP_KERNEL);
>>>>>>> 902eb424
	if (map->patch != NULL) {
		memcpy(map->patch, regs,
		       num_regs * sizeof(struct reg_default));
		map->patch_regs = num_regs;
	} else {
		ret = -ENOMEM;
	}

out:
	map->cache_bypass = bypass;

	mutex_unlock(&map->lock);

	return ret;
}
EXPORT_SYMBOL_GPL(regmap_register_patch);

static int __init regmap_initcall(void)
{
	regmap_debugfs_initcall();

	return 0;
}
postcore_initcall(regmap_initcall);<|MERGE_RESOLUTION|>--- conflicted
+++ resolved
@@ -801,11 +801,7 @@
 		}
 	}
 
-<<<<<<< HEAD
-	map->patch = kcalloc(sizeof(struct reg_default), num_regs, GFP_KERNEL);
-=======
 	map->patch = kcalloc(num_regs, sizeof(struct reg_default), GFP_KERNEL);
->>>>>>> 902eb424
 	if (map->patch != NULL) {
 		memcpy(map->patch, regs,
 		       num_regs * sizeof(struct reg_default));
