/*
 * Register map access API
 *
 * Copyright 2011 Wolfson Microelectronics plc
 *
 * Author: Mark Brown <broonie@opensource.wolfsonmicro.com>
 *
 * This program is free software; you can redistribute it and/or modify
 * it under the terms of the GNU General Public License version 2 as
 * published by the Free Software Foundation.
 */

#include <linux/slab.h>
#include <linux/module.h>
#include <linux/mutex.h>
#include <linux/err.h>

#define CREATE_TRACE_POINTS
#include <trace/events/regmap.h>

#include "internal.h"

bool regmap_writeable(struct regmap *map, unsigned int reg)
{
	if (map->max_register && reg > map->max_register)
		return false;

	if (map->writeable_reg)
		return map->writeable_reg(map->dev, reg);

	return true;
}

bool regmap_readable(struct regmap *map, unsigned int reg)
{
	if (map->max_register && reg > map->max_register)
		return false;

	if (map->readable_reg)
		return map->readable_reg(map->dev, reg);

	return true;
}

bool regmap_volatile(struct regmap *map, unsigned int reg)
{
	if (map->max_register && reg > map->max_register)
		return false;

	if (map->volatile_reg)
		return map->volatile_reg(map->dev, reg);

	return true;
}

bool regmap_precious(struct regmap *map, unsigned int reg)
{
	if (map->max_register && reg > map->max_register)
		return false;

	if (map->precious_reg)
		return map->precious_reg(map->dev, reg);

	return false;
}

static bool regmap_volatile_range(struct regmap *map, unsigned int reg,
	unsigned int num)
{
	unsigned int i;

	for (i = 0; i < num; i++)
		if (!regmap_volatile(map, reg + i))
			return false;

	return true;
}

static void regmap_format_4_12_write(struct regmap *map,
				     unsigned int reg, unsigned int val)
{
	__be16 *out = map->work_buf;
	*out = cpu_to_be16((reg << 12) | val);
}

static void regmap_format_7_9_write(struct regmap *map,
				    unsigned int reg, unsigned int val)
{
	__be16 *out = map->work_buf;
	*out = cpu_to_be16((reg << 9) | val);
}

static void regmap_format_10_14_write(struct regmap *map,
				    unsigned int reg, unsigned int val)
{
	u8 *out = map->work_buf;

	out[2] = val;
	out[1] = (val >> 8) | (reg << 6);
	out[0] = reg >> 2;
}

static void regmap_format_8(void *buf, unsigned int val)
{
	u8 *b = buf;

	b[0] = val;
}

static void regmap_format_16(void *buf, unsigned int val)
{
	__be16 *b = buf;

	b[0] = cpu_to_be16(val);
}

static unsigned int regmap_parse_8(void *buf)
{
	u8 *b = buf;

	return b[0];
}

static unsigned int regmap_parse_16(void *buf)
{
	__be16 *b = buf;

	b[0] = be16_to_cpu(b[0]);

	return b[0];
}

/**
 * regmap_init(): Initialise register map
 *
 * @dev: Device that will be interacted with
 * @bus: Bus-specific callbacks to use with device
 * @config: Configuration for register map
 *
 * The return value will be an ERR_PTR() on error or a valid pointer to
 * a struct regmap.  This function should generally not be called
 * directly, it should be called by bus-specific init functions.
 */
struct regmap *regmap_init(struct device *dev,
			   const struct regmap_bus *bus,
			   const struct regmap_config *config)
{
	struct regmap *map;
	int ret = -EINVAL;

	if (!bus || !config)
		goto err;

	map = kzalloc(sizeof(*map), GFP_KERNEL);
	if (map == NULL) {
		ret = -ENOMEM;
		goto err;
	}

	mutex_init(&map->lock);
	map->format.buf_size = (config->reg_bits + config->val_bits) / 8;
	map->format.reg_bytes = config->reg_bits / 8;
	map->format.val_bytes = config->val_bits / 8;
	map->dev = dev;
	map->bus = bus;
	map->max_register = config->max_register;
	map->writeable_reg = config->writeable_reg;
	map->readable_reg = config->readable_reg;
	map->volatile_reg = config->volatile_reg;
	map->precious_reg = config->precious_reg;
	map->cache_type = config->cache_type;

	if (config->read_flag_mask || config->write_flag_mask) {
		map->read_flag_mask = config->read_flag_mask;
		map->write_flag_mask = config->write_flag_mask;
	} else {
		map->read_flag_mask = bus->read_flag_mask;
	}

	switch (config->reg_bits) {
	case 4:
		switch (config->val_bits) {
		case 12:
			map->format.format_write = regmap_format_4_12_write;
			break;
		default:
			goto err_map;
		}
		break;

	case 7:
		switch (config->val_bits) {
		case 9:
			map->format.format_write = regmap_format_7_9_write;
			break;
		default:
			goto err_map;
		}
		break;

	case 10:
		switch (config->val_bits) {
		case 14:
			map->format.format_write = regmap_format_10_14_write;
			break;
		default:
			goto err_map;
		}
		break;

	case 8:
		map->format.format_reg = regmap_format_8;
		break;

	case 16:
		map->format.format_reg = regmap_format_16;
		break;

	default:
		goto err_map;
	}

	switch (config->val_bits) {
	case 8:
		map->format.format_val = regmap_format_8;
		map->format.parse_val = regmap_parse_8;
		break;
	case 16:
		map->format.format_val = regmap_format_16;
		map->format.parse_val = regmap_parse_16;
		break;
	}

	if (!map->format.format_write &&
	    !(map->format.format_reg && map->format.format_val))
		goto err_map;

	map->work_buf = kmalloc(map->format.buf_size, GFP_KERNEL);
	if (map->work_buf == NULL) {
		ret = -ENOMEM;
		goto err_map;
	}

	regmap_debugfs_init(map);

	ret = regcache_init(map, config);
	if (ret < 0)
		goto err_free_workbuf;

	return map;

err_free_workbuf:
	kfree(map->work_buf);
err_map:
	kfree(map);
err:
	return ERR_PTR(ret);
}
EXPORT_SYMBOL_GPL(regmap_init);

/**
 * regmap_reinit_cache(): Reinitialise the current register cache
 *
 * @map: Register map to operate on.
 * @config: New configuration.  Only the cache data will be used.
 *
 * Discard any existing register cache for the map and initialize a
 * new cache.  This can be used to restore the cache to defaults or to
 * update the cache configuration to reflect runtime discovery of the
 * hardware.
 */
int regmap_reinit_cache(struct regmap *map, const struct regmap_config *config)
{
	int ret;

	mutex_lock(&map->lock);

	regcache_exit(map);

	map->max_register = config->max_register;
	map->writeable_reg = config->writeable_reg;
	map->readable_reg = config->readable_reg;
	map->volatile_reg = config->volatile_reg;
	map->precious_reg = config->precious_reg;
	map->cache_type = config->cache_type;

	map->cache_bypass = false;
	map->cache_only = false;

	ret = regcache_init(map, config);

	mutex_unlock(&map->lock);

	return ret;
}

/**
 * regmap_exit(): Free a previously allocated register map
 */
void regmap_exit(struct regmap *map)
{
	regcache_exit(map);
	regmap_debugfs_exit(map);
	kfree(map->work_buf);
	kfree(map);
}
EXPORT_SYMBOL_GPL(regmap_exit);

static int _regmap_raw_write(struct regmap *map, unsigned int reg,
			     const void *val, size_t val_len)
{
	u8 *u8 = map->work_buf;
	void *buf;
	int ret = -ENOTSUPP;
	size_t len;
	int i;

	/* Check for unwritable registers before we start */
	if (map->writeable_reg)
		for (i = 0; i < val_len / map->format.val_bytes; i++)
			if (!map->writeable_reg(map->dev, reg + i))
				return -EINVAL;

	map->format.format_reg(map->work_buf, reg);

	u8[0] |= map->write_flag_mask;

	trace_regmap_hw_write_start(map->dev, reg,
				    val_len / map->format.val_bytes);

	/* If we're doing a single register write we can probably just
	 * send the work_buf directly, otherwise try to do a gather
	 * write.
	 */
	if (val == map->work_buf + map->format.reg_bytes)
		ret = map->bus->write(map->dev, map->work_buf,
				      map->format.reg_bytes + val_len);
	else if (map->bus->gather_write)
		ret = map->bus->gather_write(map->dev, map->work_buf,
					     map->format.reg_bytes,
					     val, val_len);

	/* If that didn't work fall back on linearising by hand. */
	if (ret == -ENOTSUPP) {
		len = map->format.reg_bytes + val_len;
		buf = kmalloc(len, GFP_KERNEL);
		if (!buf)
			return -ENOMEM;

		memcpy(buf, map->work_buf, map->format.reg_bytes);
		memcpy(buf + map->format.reg_bytes, val, val_len);
		ret = map->bus->write(map->dev, buf, len);

		kfree(buf);
	}

	trace_regmap_hw_write_done(map->dev, reg,
				   val_len / map->format.val_bytes);

	return ret;
}

int _regmap_write(struct regmap *map, unsigned int reg,
		  unsigned int val)
{
	int ret;
	BUG_ON(!map->format.format_write && !map->format.format_val);

	if (!map->cache_bypass) {
		ret = regcache_write(map, reg, val);
		if (ret != 0)
			return ret;
		if (map->cache_only) {
			map->cache_dirty = true;
			return 0;
		}
	}

	trace_regmap_reg_write(map->dev, reg, val);

	if (map->format.format_write) {
		map->format.format_write(map, reg, val);

		trace_regmap_hw_write_start(map->dev, reg, 1);

		ret = map->bus->write(map->dev, map->work_buf,
				      map->format.buf_size);

		trace_regmap_hw_write_done(map->dev, reg, 1);

		return ret;
	} else {
		map->format.format_val(map->work_buf + map->format.reg_bytes,
				       val);
		return _regmap_raw_write(map, reg,
					 map->work_buf + map->format.reg_bytes,
					 map->format.val_bytes);
	}
}

/**
 * regmap_write(): Write a value to a single register
 *
 * @map: Register map to write to
 * @reg: Register to write to
 * @val: Value to be written
 *
 * A value of zero will be returned on success, a negative errno will
 * be returned in error cases.
 */
int regmap_write(struct regmap *map, unsigned int reg, unsigned int val)
{
	int ret;

	mutex_lock(&map->lock);

	ret = _regmap_write(map, reg, val);

	mutex_unlock(&map->lock);

	return ret;
}
EXPORT_SYMBOL_GPL(regmap_write);

/**
 * regmap_raw_write(): Write raw values to one or more registers
 *
 * @map: Register map to write to
 * @reg: Initial register to write to
 * @val: Block of data to be written, laid out for direct transmission to the
 *       device
 * @val_len: Length of data pointed to by val.
 *
 * This function is intended to be used for things like firmware
 * download where a large block of data needs to be transferred to the
 * device.  No formatting will be done on the data provided.
 *
 * A value of zero will be returned on success, a negative errno will
 * be returned in error cases.
 */
int regmap_raw_write(struct regmap *map, unsigned int reg,
		     const void *val, size_t val_len)
{
	size_t val_count = val_len / map->format.val_bytes;
	int ret;

	WARN_ON(!regmap_volatile_range(map, reg, val_count) &&
		map->cache_type != REGCACHE_NONE);

	mutex_lock(&map->lock);

	ret = _regmap_raw_write(map, reg, val, val_len);

	mutex_unlock(&map->lock);

	return ret;
}
EXPORT_SYMBOL_GPL(regmap_raw_write);

static int _regmap_raw_read(struct regmap *map, unsigned int reg, void *val,
			    unsigned int val_len)
{
	u8 *u8 = map->work_buf;
	int ret;

	map->format.format_reg(map->work_buf, reg);

	/*
	 * Some buses or devices flag reads by setting the high bits in the
	 * register addresss; since it's always the high bits for all
	 * current formats we can do this here rather than in
	 * formatting.  This may break if we get interesting formats.
	 */
	u8[0] |= map->read_flag_mask;

	trace_regmap_hw_read_start(map->dev, reg,
				   val_len / map->format.val_bytes);

	ret = map->bus->read(map->dev, map->work_buf, map->format.reg_bytes,
			     val, val_len);

	trace_regmap_hw_read_done(map->dev, reg,
				  val_len / map->format.val_bytes);

	return ret;
}

static int _regmap_read(struct regmap *map, unsigned int reg,
			unsigned int *val)
{
	int ret;

	if (!map->cache_bypass) {
		ret = regcache_read(map, reg, val);
		if (ret == 0)
			return 0;
	}

	if (!map->format.parse_val)
		return -EINVAL;

	if (map->cache_only)
		return -EBUSY;

	ret = _regmap_raw_read(map, reg, map->work_buf, map->format.val_bytes);
	if (ret == 0) {
		*val = map->format.parse_val(map->work_buf);
		trace_regmap_reg_read(map->dev, reg, *val);
	}

	return ret;
}

/**
 * regmap_read(): Read a value from a single register
 *
 * @map: Register map to write to
 * @reg: Register to be read from
 * @val: Pointer to store read value
 *
 * A value of zero will be returned on success, a negative errno will
 * be returned in error cases.
 */
int regmap_read(struct regmap *map, unsigned int reg, unsigned int *val)
{
	int ret;

	mutex_lock(&map->lock);

	ret = _regmap_read(map, reg, val);

	mutex_unlock(&map->lock);

	return ret;
}
EXPORT_SYMBOL_GPL(regmap_read);

/**
 * regmap_raw_read(): Read raw data from the device
 *
 * @map: Register map to write to
 * @reg: First register to be read from
 * @val: Pointer to store read value
 * @val_len: Size of data to read
 *
 * A value of zero will be returned on success, a negative errno will
 * be returned in error cases.
 */
int regmap_raw_read(struct regmap *map, unsigned int reg, void *val,
		    size_t val_len)
{
	size_t val_count = val_len / map->format.val_bytes;
	int ret;

	WARN_ON(!regmap_volatile_range(map, reg, val_count) &&
		map->cache_type != REGCACHE_NONE);

	mutex_lock(&map->lock);

	ret = _regmap_raw_read(map, reg, val, val_len);

	mutex_unlock(&map->lock);

	return ret;
}
EXPORT_SYMBOL_GPL(regmap_raw_read);

/**
 * regmap_bulk_read(): Read multiple registers from the device
 *
 * @map: Register map to write to
 * @reg: First register to be read from
 * @val: Pointer to store read value, in native register size for device
 * @val_count: Number of registers to read
 *
 * A value of zero will be returned on success, a negative errno will
 * be returned in error cases.
 */
int regmap_bulk_read(struct regmap *map, unsigned int reg, void *val,
		     size_t val_count)
{
	int ret, i;
	size_t val_bytes = map->format.val_bytes;
	bool vol = regmap_volatile_range(map, reg, val_count);

	if (!map->format.parse_val)
		return -EINVAL;

	if (vol || map->cache_type == REGCACHE_NONE) {
		ret = regmap_raw_read(map, reg, val, val_bytes * val_count);
		if (ret != 0)
			return ret;

		for (i = 0; i < val_count * val_bytes; i += val_bytes)
			map->format.parse_val(val + i);
	} else {
		for (i = 0; i < val_count; i++) {
			ret = regmap_read(map, reg + i, val + (i * val_bytes));
			if (ret != 0)
				return ret;
		}
	}

	return 0;
}
EXPORT_SYMBOL_GPL(regmap_bulk_read);

static int _regmap_update_bits(struct regmap *map, unsigned int reg,
			       unsigned int mask, unsigned int val,
			       bool *change)
{
	int ret;
	unsigned int tmp, orig;

	mutex_lock(&map->lock);

	ret = _regmap_read(map, reg, &orig);
	if (ret != 0)
		goto out;

	tmp = orig & ~mask;
	tmp |= val & mask;

	if (tmp != orig) {
		ret = _regmap_write(map, reg, tmp);
		*change = true;
	} else {
		*change = false;
	}

out:
	mutex_unlock(&map->lock);

	return ret;
}

/**
 * regmap_update_bits: Perform a read/modify/write cycle on the register map
 *
 * @map: Register map to update
 * @reg: Register to update
 * @mask: Bitmask to change
 * @val: New value for bitmask
 *
 * Returns zero for success, a negative number on error.
 */
int regmap_update_bits(struct regmap *map, unsigned int reg,
		       unsigned int mask, unsigned int val)
{
	bool change;
	return _regmap_update_bits(map, reg, mask, val, &change);
}
EXPORT_SYMBOL_GPL(regmap_update_bits);

/**
 * regmap_update_bits_check: Perform a read/modify/write cycle on the
 *                           register map and report if updated
 *
 * @map: Register map to update
 * @reg: Register to update
 * @mask: Bitmask to change
 * @val: New value for bitmask
 * @change: Boolean indicating if a write was done
 *
 * Returns zero for success, a negative number on error.
 */
int regmap_update_bits_check(struct regmap *map, unsigned int reg,
			     unsigned int mask, unsigned int val,
			     bool *change)
{
	return _regmap_update_bits(map, reg, mask, val, change);
}
EXPORT_SYMBOL_GPL(regmap_update_bits_check);

/**
 * regmap_register_patch: Register and apply register updates to be applied
 *                        on device initialistion
 *
 * @map: Register map to apply updates to.
 * @regs: Values to update.
 * @num_regs: Number of entries in regs.
 *
 * Register a set of register updates to be applied to the device
 * whenever the device registers are synchronised with the cache and
 * apply them immediately.  Typically this is used to apply
 * corrections to be applied to the device defaults on startup, such
 * as the updates some vendors provide to undocumented registers.
 */
int regmap_register_patch(struct regmap *map, const struct reg_default *regs,
			  int num_regs)
{
	int i, ret;
	bool bypass;

	/* If needed the implementation can be extended to support this */
	if (map->patch)
		return -EBUSY;

	mutex_lock(&map->lock);

	bypass = map->cache_bypass;

	map->cache_bypass = true;

	/* Write out first; it's useful to apply even if we fail later. */
	for (i = 0; i < num_regs; i++) {
		ret = _regmap_write(map, regs[i].reg, regs[i].def);
		if (ret != 0) {
			dev_err(map->dev, "Failed to write %x = %x: %d\n",
				regs[i].reg, regs[i].def, ret);
			goto out;
		}
	}

	map->patch = kcalloc(sizeof(struct reg_default), num_regs, GFP_KERNEL);
	if (map->patch != NULL) {
		memcpy(map->patch, regs,
		       num_regs * sizeof(struct reg_default));
		map->patch_regs = num_regs;
	} else {
		ret = -ENOMEM;
	}

out:
	map->cache_bypass = bypass;

	mutex_unlock(&map->lock);

	return ret;
}
EXPORT_SYMBOL_GPL(regmap_register_patch);

<<<<<<< HEAD
=======
/*
 * regmap_get_val_bytes(): Report the size of a register value
 *
 * Report the size of a register value, mainly intended to for use by
 * generic infrastructure built on top of regmap.
 */
int regmap_get_val_bytes(struct regmap *map)
{
	if (map->format.format_write)
		return -EINVAL;

	return map->format.val_bytes;
}
EXPORT_SYMBOL_GPL(regmap_get_val_bytes);

>>>>>>> 0596cbdf
static int __init regmap_initcall(void)
{
	regmap_debugfs_initcall();

	return 0;
}
postcore_initcall(regmap_initcall);<|MERGE_RESOLUTION|>--- conflicted
+++ resolved
@@ -730,8 +730,6 @@
 }
 EXPORT_SYMBOL_GPL(regmap_register_patch);
 
-<<<<<<< HEAD
-=======
 /*
  * regmap_get_val_bytes(): Report the size of a register value
  *
@@ -747,7 +745,6 @@
 }
 EXPORT_SYMBOL_GPL(regmap_get_val_bytes);
 
->>>>>>> 0596cbdf
 static int __init regmap_initcall(void)
 {
 	regmap_debugfs_initcall();
