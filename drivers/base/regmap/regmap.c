--- conflicted
+++ resolved
@@ -761,18 +761,11 @@
 	if (ret != 0)
 		goto err_range;
 
-<<<<<<< HEAD
-	if (dev)
-		ret = regmap_attach_dev(dev, map, config);
-		if (ret != 0)
-			goto err_regcache;
-=======
 	if (dev) {
 		ret = regmap_attach_dev(dev, map, config);
 		if (ret != 0)
 			goto err_regcache;
 	}
->>>>>>> 5bbfbdcc
 
 	return map;
 
