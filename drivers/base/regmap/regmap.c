/*
 * Register map access API
 *
 * Copyright 2011 Wolfson Microelectronics plc
 *
 * Author: Mark Brown <broonie@opensource.wolfsonmicro.com>
 *
 * This program is free software; you can redistribute it and/or modify
 * it under the terms of the GNU General Public License version 2 as
 * published by the Free Software Foundation.
 */

#include <linux/device.h>
#include <linux/slab.h>
#include <linux/export.h>
#include <linux/mutex.h>
#include <linux/err.h>

#define CREATE_TRACE_POINTS
#include <trace/events/regmap.h>

#include "internal.h"

bool regmap_writeable(struct regmap *map, unsigned int reg)
{
	if (map->max_register && reg > map->max_register)
		return false;

	if (map->writeable_reg)
		return map->writeable_reg(map->dev, reg);

	return true;
}

bool regmap_readable(struct regmap *map, unsigned int reg)
{
	if (map->max_register && reg > map->max_register)
		return false;

	if (map->format.format_write)
		return false;

	if (map->readable_reg)
		return map->readable_reg(map->dev, reg);

	return true;
}

bool regmap_volatile(struct regmap *map, unsigned int reg)
{
	if (!regmap_readable(map, reg))
		return false;

	if (map->volatile_reg)
		return map->volatile_reg(map->dev, reg);

	return true;
}

bool regmap_precious(struct regmap *map, unsigned int reg)
{
	if (!regmap_readable(map, reg))
		return false;

	if (map->precious_reg)
		return map->precious_reg(map->dev, reg);

	return false;
}

static bool regmap_volatile_range(struct regmap *map, unsigned int reg,
	unsigned int num)
{
	unsigned int i;

	for (i = 0; i < num; i++)
		if (!regmap_volatile(map, reg + i))
			return false;

	return true;
}

static void regmap_format_2_6_write(struct regmap *map,
				     unsigned int reg, unsigned int val)
{
	u8 *out = map->work_buf;

	*out = (reg << 6) | val;
}

static void regmap_format_4_12_write(struct regmap *map,
				     unsigned int reg, unsigned int val)
{
	__be16 *out = map->work_buf;
	*out = cpu_to_be16((reg << 12) | val);
}

static void regmap_format_7_9_write(struct regmap *map,
				    unsigned int reg, unsigned int val)
{
	__be16 *out = map->work_buf;
	*out = cpu_to_be16((reg << 9) | val);
}

static void regmap_format_10_14_write(struct regmap *map,
				    unsigned int reg, unsigned int val)
{
	u8 *out = map->work_buf;

	out[2] = val;
	out[1] = (val >> 8) | (reg << 6);
	out[0] = reg >> 2;
}

static void regmap_format_8(void *buf, unsigned int val, unsigned int shift)
{
	u8 *b = buf;

	b[0] = val << shift;
}

static void regmap_format_16(void *buf, unsigned int val, unsigned int shift)
{
	__be16 *b = buf;

	b[0] = cpu_to_be16(val << shift);
}

static void regmap_format_24(void *buf, unsigned int val, unsigned int shift)
{
	u8 *b = buf;

	val <<= shift;

	b[0] = val >> 16;
	b[1] = val >> 8;
	b[2] = val;
}

static void regmap_format_32(void *buf, unsigned int val, unsigned int shift)
{
	__be32 *b = buf;

	b[0] = cpu_to_be32(val << shift);
}

static unsigned int regmap_parse_8(void *buf)
{
	u8 *b = buf;

	return b[0];
}

static unsigned int regmap_parse_16(void *buf)
{
	__be16 *b = buf;

	b[0] = be16_to_cpu(b[0]);

	return b[0];
}

static unsigned int regmap_parse_24(void *buf)
{
	u8 *b = buf;
	unsigned int ret = b[2];
	ret |= ((unsigned int)b[1]) << 8;
	ret |= ((unsigned int)b[0]) << 16;

	return ret;
}

static unsigned int regmap_parse_32(void *buf)
{
	__be32 *b = buf;

	b[0] = be32_to_cpu(b[0]);

	return b[0];
}

/**
 * regmap_init(): Initialise register map
 *
 * @dev: Device that will be interacted with
 * @bus: Bus-specific callbacks to use with device
 * @config: Configuration for register map
 *
 * The return value will be an ERR_PTR() on error or a valid pointer to
 * a struct regmap.  This function should generally not be called
 * directly, it should be called by bus-specific init functions.
 */
struct regmap *regmap_init(struct device *dev,
			   const struct regmap_bus *bus,
			   const struct regmap_config *config)
{
	struct regmap *map;
	int ret = -EINVAL;

	if (!bus || !config)
		goto err;

	map = kzalloc(sizeof(*map), GFP_KERNEL);
	if (map == NULL) {
		ret = -ENOMEM;
		goto err;
	}

	mutex_init(&map->lock);
	map->format.buf_size = (config->reg_bits + config->val_bits) / 8;
	map->format.reg_bytes = DIV_ROUND_UP(config->reg_bits, 8);
	map->format.pad_bytes = config->pad_bits / 8;
	map->format.val_bytes = DIV_ROUND_UP(config->val_bits, 8);
	map->format.buf_size += map->format.pad_bytes;
	map->reg_shift = config->pad_bits % 8;
	map->dev = dev;
	map->bus = bus;
	map->max_register = config->max_register;
	map->writeable_reg = config->writeable_reg;
	map->readable_reg = config->readable_reg;
	map->volatile_reg = config->volatile_reg;
	map->precious_reg = config->precious_reg;
	map->cache_type = config->cache_type;

	if (config->read_flag_mask || config->write_flag_mask) {
		map->read_flag_mask = config->read_flag_mask;
		map->write_flag_mask = config->write_flag_mask;
	} else {
		map->read_flag_mask = bus->read_flag_mask;
	}

	switch (config->reg_bits + map->reg_shift) {
	case 2:
		switch (config->val_bits) {
		case 6:
			map->format.format_write = regmap_format_2_6_write;
			break;
		default:
			goto err_map;
		}
		break;

	case 4:
		switch (config->val_bits) {
		case 12:
			map->format.format_write = regmap_format_4_12_write;
			break;
		default:
			goto err_map;
		}
		break;

	case 7:
		switch (config->val_bits) {
		case 9:
			map->format.format_write = regmap_format_7_9_write;
			break;
		default:
			goto err_map;
		}
		break;

	case 10:
		switch (config->val_bits) {
		case 14:
			map->format.format_write = regmap_format_10_14_write;
			break;
		default:
			goto err_map;
		}
		break;

	case 8:
		map->format.format_reg = regmap_format_8;
		break;

	case 16:
		map->format.format_reg = regmap_format_16;
		break;

	case 32:
		map->format.format_reg = regmap_format_32;
		break;

	default:
		goto err_map;
	}

	switch (config->val_bits) {
	case 8:
		map->format.format_val = regmap_format_8;
		map->format.parse_val = regmap_parse_8;
		break;
	case 16:
		map->format.format_val = regmap_format_16;
		map->format.parse_val = regmap_parse_16;
		break;
	case 24:
		map->format.format_val = regmap_format_24;
		map->format.parse_val = regmap_parse_24;
		break;
	case 32:
		map->format.format_val = regmap_format_32;
		map->format.parse_val = regmap_parse_32;
		break;
	}

	if (!map->format.format_write &&
	    !(map->format.format_reg && map->format.format_val))
		goto err_map;

	map->work_buf = kzalloc(map->format.buf_size, GFP_KERNEL);
	if (map->work_buf == NULL) {
		ret = -ENOMEM;
		goto err_map;
	}

	regmap_debugfs_init(map);

	ret = regcache_init(map, config);
	if (ret < 0)
		goto err_free_workbuf;

	return map;

err_free_workbuf:
	kfree(map->work_buf);
err_map:
	kfree(map);
err:
	return ERR_PTR(ret);
}
EXPORT_SYMBOL_GPL(regmap_init);

static void devm_regmap_release(struct device *dev, void *res)
{
	regmap_exit(*(struct regmap **)res);
}

/**
 * devm_regmap_init(): Initialise managed register map
 *
 * @dev: Device that will be interacted with
 * @bus: Bus-specific callbacks to use with device
 * @config: Configuration for register map
 *
 * The return value will be an ERR_PTR() on error or a valid pointer
 * to a struct regmap.  This function should generally not be called
 * directly, it should be called by bus-specific init functions.  The
 * map will be automatically freed by the device management code.
 */
struct regmap *devm_regmap_init(struct device *dev,
				const struct regmap_bus *bus,
				const struct regmap_config *config)
{
	struct regmap **ptr, *regmap;

	ptr = devres_alloc(devm_regmap_release, sizeof(*ptr), GFP_KERNEL);
	if (!ptr)
		return ERR_PTR(-ENOMEM);

	regmap = regmap_init(dev, bus, config);
	if (!IS_ERR(regmap)) {
		*ptr = regmap;
		devres_add(dev, ptr);
	} else {
		devres_free(ptr);
	}

	return regmap;
}
EXPORT_SYMBOL_GPL(devm_regmap_init);

/**
 * regmap_reinit_cache(): Reinitialise the current register cache
 *
 * @map: Register map to operate on.
 * @config: New configuration.  Only the cache data will be used.
 *
 * Discard any existing register cache for the map and initialize a
 * new cache.  This can be used to restore the cache to defaults or to
 * update the cache configuration to reflect runtime discovery of the
 * hardware.
 */
int regmap_reinit_cache(struct regmap *map, const struct regmap_config *config)
{
	int ret;

	mutex_lock(&map->lock);

	regcache_exit(map);
	regmap_debugfs_exit(map);

	map->max_register = config->max_register;
	map->writeable_reg = config->writeable_reg;
	map->readable_reg = config->readable_reg;
	map->volatile_reg = config->volatile_reg;
	map->precious_reg = config->precious_reg;
	map->cache_type = config->cache_type;

	regmap_debugfs_init(map);

	map->cache_bypass = false;
	map->cache_only = false;

	ret = regcache_init(map, config);

	mutex_unlock(&map->lock);

	return ret;
}

/**
 * regmap_exit(): Free a previously allocated register map
 */
void regmap_exit(struct regmap *map)
{
	regcache_exit(map);
	regmap_debugfs_exit(map);
	kfree(map->work_buf);
	kfree(map);
}
EXPORT_SYMBOL_GPL(regmap_exit);

static int _regmap_raw_write(struct regmap *map, unsigned int reg,
			     const void *val, size_t val_len)
{
	u8 *u8 = map->work_buf;
	void *buf;
	int ret = -ENOTSUPP;
	size_t len;
	int i;

	/* Check for unwritable registers before we start */
	if (map->writeable_reg)
		for (i = 0; i < val_len / map->format.val_bytes; i++)
			if (!map->writeable_reg(map->dev, reg + i))
				return -EINVAL;

	if (!map->cache_bypass && map->format.parse_val) {
		unsigned int ival;
		int val_bytes = map->format.val_bytes;
		for (i = 0; i < val_len / val_bytes; i++) {
			memcpy(map->work_buf, val + (i * val_bytes), val_bytes);
			ival = map->format.parse_val(map->work_buf);
			ret = regcache_write(map, reg + i, ival);
			if (ret) {
				dev_err(map->dev,
				   "Error in caching of register: %u ret: %d\n",
					reg + i, ret);
				return ret;
			}
		}
		if (map->cache_only) {
			map->cache_dirty = true;
			return 0;
		}
	}

<<<<<<< HEAD
	map->format.format_reg(map->work_buf, reg);
=======
	map->format.format_reg(map->work_buf, reg, map->reg_shift);
>>>>>>> 7d680ba6

	u8[0] |= map->write_flag_mask;

	trace_regmap_hw_write_start(map->dev, reg,
				    val_len / map->format.val_bytes);

	/* If we're doing a single register write we can probably just
	 * send the work_buf directly, otherwise try to do a gather
	 * write.
	 */
	if (val == (map->work_buf + map->format.pad_bytes +
		    map->format.reg_bytes))
		ret = map->bus->write(map->dev, map->work_buf,
				      map->format.reg_bytes +
				      map->format.pad_bytes +
				      val_len);
	else if (map->bus->gather_write)
		ret = map->bus->gather_write(map->dev, map->work_buf,
					     map->format.reg_bytes +
					     map->format.pad_bytes,
					     val, val_len);

	/* If that didn't work fall back on linearising by hand. */
	if (ret == -ENOTSUPP) {
		len = map->format.reg_bytes + map->format.pad_bytes + val_len;
		buf = kzalloc(len, GFP_KERNEL);
		if (!buf)
			return -ENOMEM;

		memcpy(buf, map->work_buf, map->format.reg_bytes);
		memcpy(buf + map->format.reg_bytes + map->format.pad_bytes,
		       val, val_len);
		ret = map->bus->write(map->dev, buf, len);

		kfree(buf);
	}

	trace_regmap_hw_write_done(map->dev, reg,
				   val_len / map->format.val_bytes);

	return ret;
}

int _regmap_write(struct regmap *map, unsigned int reg,
		  unsigned int val)
{
	int ret;
	BUG_ON(!map->format.format_write && !map->format.format_val);

	if (!map->cache_bypass && map->format.format_write) {
		ret = regcache_write(map, reg, val);
		if (ret != 0)
			return ret;
		if (map->cache_only) {
			map->cache_dirty = true;
			return 0;
		}
	}

	trace_regmap_reg_write(map->dev, reg, val);

	if (map->format.format_write) {
		map->format.format_write(map, reg, val);

		trace_regmap_hw_write_start(map->dev, reg, 1);

		ret = map->bus->write(map->dev, map->work_buf,
				      map->format.buf_size);

		trace_regmap_hw_write_done(map->dev, reg, 1);

		return ret;
	} else {
		map->format.format_val(map->work_buf + map->format.reg_bytes
				       + map->format.pad_bytes, val, 0);
		return _regmap_raw_write(map, reg,
					 map->work_buf +
					 map->format.reg_bytes +
					 map->format.pad_bytes,
					 map->format.val_bytes);
	}
}

/**
 * regmap_write(): Write a value to a single register
 *
 * @map: Register map to write to
 * @reg: Register to write to
 * @val: Value to be written
 *
 * A value of zero will be returned on success, a negative errno will
 * be returned in error cases.
 */
int regmap_write(struct regmap *map, unsigned int reg, unsigned int val)
{
	int ret;

	mutex_lock(&map->lock);

	ret = _regmap_write(map, reg, val);

	mutex_unlock(&map->lock);

	return ret;
}
EXPORT_SYMBOL_GPL(regmap_write);

/**
 * regmap_raw_write(): Write raw values to one or more registers
 *
 * @map: Register map to write to
 * @reg: Initial register to write to
 * @val: Block of data to be written, laid out for direct transmission to the
 *       device
 * @val_len: Length of data pointed to by val.
 *
 * This function is intended to be used for things like firmware
 * download where a large block of data needs to be transferred to the
 * device.  No formatting will be done on the data provided.
 *
 * A value of zero will be returned on success, a negative errno will
 * be returned in error cases.
 */
int regmap_raw_write(struct regmap *map, unsigned int reg,
		     const void *val, size_t val_len)
{
	int ret;

	mutex_lock(&map->lock);

	ret = _regmap_raw_write(map, reg, val, val_len);

	mutex_unlock(&map->lock);

	return ret;
}
EXPORT_SYMBOL_GPL(regmap_raw_write);

/*
 * regmap_bulk_write(): Write multiple registers to the device
 *
 * @map: Register map to write to
 * @reg: First register to be write from
 * @val: Block of data to be written, in native register size for device
 * @val_count: Number of registers to write
 *
 * This function is intended to be used for writing a large block of
 * data to be device either in single transfer or multiple transfer.
 *
 * A value of zero will be returned on success, a negative errno will
 * be returned in error cases.
 */
int regmap_bulk_write(struct regmap *map, unsigned int reg, const void *val,
		     size_t val_count)
{
	int ret = 0, i;
	size_t val_bytes = map->format.val_bytes;
	void *wval;

	if (!map->format.parse_val)
		return -EINVAL;

	mutex_lock(&map->lock);

	/* No formatting is require if val_byte is 1 */
	if (val_bytes == 1) {
		wval = (void *)val;
	} else {
		wval = kmemdup(val, val_count * val_bytes, GFP_KERNEL);
		if (!wval) {
			ret = -ENOMEM;
			dev_err(map->dev, "Error in memory allocation\n");
			goto out;
		}
		for (i = 0; i < val_count * val_bytes; i += val_bytes)
			map->format.parse_val(wval + i);
	}
	ret = _regmap_raw_write(map, reg, wval, val_bytes * val_count);

	if (val_bytes != 1)
		kfree(wval);

out:
	mutex_unlock(&map->lock);
	return ret;
}
EXPORT_SYMBOL_GPL(regmap_bulk_write);

static int _regmap_raw_read(struct regmap *map, unsigned int reg, void *val,
			    unsigned int val_len)
{
	u8 *u8 = map->work_buf;
	int ret;

	map->format.format_reg(map->work_buf, reg, map->reg_shift);

	/*
	 * Some buses or devices flag reads by setting the high bits in the
	 * register addresss; since it's always the high bits for all
	 * current formats we can do this here rather than in
	 * formatting.  This may break if we get interesting formats.
	 */
	u8[0] |= map->read_flag_mask;

	trace_regmap_hw_read_start(map->dev, reg,
				   val_len / map->format.val_bytes);

	ret = map->bus->read(map->dev, map->work_buf,
			     map->format.reg_bytes + map->format.pad_bytes,
			     val, val_len);

	trace_regmap_hw_read_done(map->dev, reg,
				  val_len / map->format.val_bytes);

	return ret;
}

static int _regmap_read(struct regmap *map, unsigned int reg,
			unsigned int *val)
{
	int ret;

	if (!map->cache_bypass) {
		ret = regcache_read(map, reg, val);
		if (ret == 0)
			return 0;
	}

	if (!map->format.parse_val)
		return -EINVAL;

	if (map->cache_only)
		return -EBUSY;

	ret = _regmap_raw_read(map, reg, map->work_buf, map->format.val_bytes);
	if (ret == 0) {
		*val = map->format.parse_val(map->work_buf);
		trace_regmap_reg_read(map->dev, reg, *val);
	}

	return ret;
}

/**
 * regmap_read(): Read a value from a single register
 *
 * @map: Register map to write to
 * @reg: Register to be read from
 * @val: Pointer to store read value
 *
 * A value of zero will be returned on success, a negative errno will
 * be returned in error cases.
 */
int regmap_read(struct regmap *map, unsigned int reg, unsigned int *val)
{
	int ret;

	mutex_lock(&map->lock);

	ret = _regmap_read(map, reg, val);

	mutex_unlock(&map->lock);

	return ret;
}
EXPORT_SYMBOL_GPL(regmap_read);

/**
 * regmap_raw_read(): Read raw data from the device
 *
 * @map: Register map to write to
 * @reg: First register to be read from
 * @val: Pointer to store read value
 * @val_len: Size of data to read
 *
 * A value of zero will be returned on success, a negative errno will
 * be returned in error cases.
 */
int regmap_raw_read(struct regmap *map, unsigned int reg, void *val,
		    size_t val_len)
{
	size_t val_bytes = map->format.val_bytes;
	size_t val_count = val_len / val_bytes;
	unsigned int v;
	int ret, i;

	mutex_lock(&map->lock);

	if (regmap_volatile_range(map, reg, val_count) || map->cache_bypass ||
	    map->cache_type == REGCACHE_NONE) {
		/* Physical block read if there's no cache involved */
		ret = _regmap_raw_read(map, reg, val, val_len);

	} else {
		/* Otherwise go word by word for the cache; should be low
		 * cost as we expect to hit the cache.
		 */
		for (i = 0; i < val_count; i++) {
			ret = _regmap_read(map, reg + i, &v);
			if (ret != 0)
				goto out;

			map->format.format_val(val + (i * val_bytes), v, 0);
		}
	}

 out:
	mutex_unlock(&map->lock);

	return ret;
}
EXPORT_SYMBOL_GPL(regmap_raw_read);

/**
 * regmap_bulk_read(): Read multiple registers from the device
 *
 * @map: Register map to write to
 * @reg: First register to be read from
 * @val: Pointer to store read value, in native register size for device
 * @val_count: Number of registers to read
 *
 * A value of zero will be returned on success, a negative errno will
 * be returned in error cases.
 */
int regmap_bulk_read(struct regmap *map, unsigned int reg, void *val,
		     size_t val_count)
{
	int ret, i;
	size_t val_bytes = map->format.val_bytes;
	bool vol = regmap_volatile_range(map, reg, val_count);

	if (!map->format.parse_val)
		return -EINVAL;

	if (vol || map->cache_type == REGCACHE_NONE) {
		ret = regmap_raw_read(map, reg, val, val_bytes * val_count);
		if (ret != 0)
			return ret;

		for (i = 0; i < val_count * val_bytes; i += val_bytes)
			map->format.parse_val(val + i);
	} else {
		for (i = 0; i < val_count; i++) {
			ret = regmap_read(map, reg + i, val + (i * val_bytes));
			if (ret != 0)
				return ret;
		}
	}

	return 0;
}
EXPORT_SYMBOL_GPL(regmap_bulk_read);

static int _regmap_update_bits(struct regmap *map, unsigned int reg,
			       unsigned int mask, unsigned int val,
			       bool *change)
{
	int ret;
	unsigned int tmp, orig;

	mutex_lock(&map->lock);

	ret = _regmap_read(map, reg, &orig);
	if (ret != 0)
		goto out;

	tmp = orig & ~mask;
	tmp |= val & mask;

	if (tmp != orig) {
		ret = _regmap_write(map, reg, tmp);
		*change = true;
	} else {
		*change = false;
	}

out:
	mutex_unlock(&map->lock);

	return ret;
}

/**
 * regmap_update_bits: Perform a read/modify/write cycle on the register map
 *
 * @map: Register map to update
 * @reg: Register to update
 * @mask: Bitmask to change
 * @val: New value for bitmask
 *
 * Returns zero for success, a negative number on error.
 */
int regmap_update_bits(struct regmap *map, unsigned int reg,
		       unsigned int mask, unsigned int val)
{
	bool change;
	return _regmap_update_bits(map, reg, mask, val, &change);
}
EXPORT_SYMBOL_GPL(regmap_update_bits);

/**
 * regmap_update_bits_check: Perform a read/modify/write cycle on the
 *                           register map and report if updated
 *
 * @map: Register map to update
 * @reg: Register to update
 * @mask: Bitmask to change
 * @val: New value for bitmask
 * @change: Boolean indicating if a write was done
 *
 * Returns zero for success, a negative number on error.
 */
int regmap_update_bits_check(struct regmap *map, unsigned int reg,
			     unsigned int mask, unsigned int val,
			     bool *change)
{
	return _regmap_update_bits(map, reg, mask, val, change);
}
EXPORT_SYMBOL_GPL(regmap_update_bits_check);

/**
 * regmap_register_patch: Register and apply register updates to be applied
 *                        on device initialistion
 *
 * @map: Register map to apply updates to.
 * @regs: Values to update.
 * @num_regs: Number of entries in regs.
 *
 * Register a set of register updates to be applied to the device
 * whenever the device registers are synchronised with the cache and
 * apply them immediately.  Typically this is used to apply
 * corrections to be applied to the device defaults on startup, such
 * as the updates some vendors provide to undocumented registers.
 */
int regmap_register_patch(struct regmap *map, const struct reg_default *regs,
			  int num_regs)
{
	int i, ret;
	bool bypass;

	/* If needed the implementation can be extended to support this */
	if (map->patch)
		return -EBUSY;

	mutex_lock(&map->lock);

	bypass = map->cache_bypass;

	map->cache_bypass = true;

	/* Write out first; it's useful to apply even if we fail later. */
	for (i = 0; i < num_regs; i++) {
		ret = _regmap_write(map, regs[i].reg, regs[i].def);
		if (ret != 0) {
			dev_err(map->dev, "Failed to write %x = %x: %d\n",
				regs[i].reg, regs[i].def, ret);
			goto out;
		}
	}

	map->patch = kcalloc(num_regs, sizeof(struct reg_default), GFP_KERNEL);
	if (map->patch != NULL) {
		memcpy(map->patch, regs,
		       num_regs * sizeof(struct reg_default));
		map->patch_regs = num_regs;
	} else {
		ret = -ENOMEM;
	}

out:
	map->cache_bypass = bypass;

	mutex_unlock(&map->lock);

	return ret;
}
EXPORT_SYMBOL_GPL(regmap_register_patch);

/*
 * regmap_get_val_bytes(): Report the size of a register value
 *
 * Report the size of a register value, mainly intended to for use by
 * generic infrastructure built on top of regmap.
 */
int regmap_get_val_bytes(struct regmap *map)
{
	if (map->format.format_write)
		return -EINVAL;

	return map->format.val_bytes;
}
EXPORT_SYMBOL_GPL(regmap_get_val_bytes);

static int __init regmap_initcall(void)
{
	regmap_debugfs_initcall();

	return 0;
}
postcore_initcall(regmap_initcall);<|MERGE_RESOLUTION|>--- conflicted
+++ resolved
@@ -457,11 +457,7 @@
 		}
 	}
 
-<<<<<<< HEAD
-	map->format.format_reg(map->work_buf, reg);
-=======
 	map->format.format_reg(map->work_buf, reg, map->reg_shift);
->>>>>>> 7d680ba6
 
 	u8[0] |= map->write_flag_mask;
 
