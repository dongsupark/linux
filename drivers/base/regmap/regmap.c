--- conflicted
+++ resolved
@@ -477,11 +477,7 @@
 					const struct regmap_bus *bus,
 					const struct regmap_config *config)
 {
-<<<<<<< HEAD
-	struct device_node *np = dev->of_node;
-=======
 	struct device_node *np;
->>>>>>> 402dd406
 	enum regmap_endian endian;
 
 	/* Retrieve the endianness specification from the regmap config */
@@ -491,17 +487,6 @@
 	if (endian != REGMAP_ENDIAN_DEFAULT)
 		return endian;
 
-<<<<<<< HEAD
-	/* Parse the device's DT node for an endianness specification */
-	if (of_property_read_bool(np, "big-endian"))
-		endian = REGMAP_ENDIAN_BIG;
-	else if (of_property_read_bool(np, "little-endian"))
-		endian = REGMAP_ENDIAN_LITTLE;
-
-	/* If the endianness was specified in DT, use that */
-	if (endian != REGMAP_ENDIAN_DEFAULT)
-		return endian;
-=======
 	/* If the dev and dev->of_node exist try to get endianness from DT */
 	if (dev && dev->of_node) {
 		np = dev->of_node;
@@ -516,7 +501,6 @@
 		if (endian != REGMAP_ENDIAN_DEFAULT)
 			return endian;
 	}
->>>>>>> 402dd406
 
 	/* Retrieve the endianness specification from the bus config */
 	if (bus && bus->val_format_endian_default)
