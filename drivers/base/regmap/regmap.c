/*
 * Register map access API
 *
 * Copyright 2011 Wolfson Microelectronics plc
 *
 * Author: Mark Brown <broonie@opensource.wolfsonmicro.com>
 *
 * This program is free software; you can redistribute it and/or modify
 * it under the terms of the GNU General Public License version 2 as
 * published by the Free Software Foundation.
 */

#include <linux/slab.h>
#include <linux/module.h>
#include <linux/mutex.h>
#include <linux/err.h>

#define CREATE_TRACE_POINTS
#include <trace/events/regmap.h>

#include "internal.h"

bool regmap_writeable(struct regmap *map, unsigned int reg)
{
	if (map->max_register && reg > map->max_register)
		return false;

	if (map->writeable_reg)
		return map->writeable_reg(map->dev, reg);

	return true;
}

bool regmap_readable(struct regmap *map, unsigned int reg)
{
	if (map->max_register && reg > map->max_register)
		return false;

	if (map->format.format_write)
		return false;

	if (map->readable_reg)
		return map->readable_reg(map->dev, reg);

	return true;
}

bool regmap_volatile(struct regmap *map, unsigned int reg)
{
	if (!regmap_readable(map, reg))
		return false;

	if (map->volatile_reg)
		return map->volatile_reg(map->dev, reg);

	return true;
}

bool regmap_precious(struct regmap *map, unsigned int reg)
{
	if (!regmap_readable(map, reg))
		return false;

	if (map->precious_reg)
		return map->precious_reg(map->dev, reg);

	return false;
}

static bool regmap_volatile_range(struct regmap *map, unsigned int reg,
	unsigned int num)
{
	unsigned int i;

	for (i = 0; i < num; i++)
		if (!regmap_volatile(map, reg + i))
			return false;

	return true;
}

static void regmap_format_2_6_write(struct regmap *map,
				     unsigned int reg, unsigned int val)
{
	u8 *out = map->work_buf;

	*out = (reg << 6) | val;
}

static void regmap_format_4_12_write(struct regmap *map,
				     unsigned int reg, unsigned int val)
{
	__be16 *out = map->work_buf;
	*out = cpu_to_be16((reg << 12) | val);
}

static void regmap_format_7_9_write(struct regmap *map,
				    unsigned int reg, unsigned int val)
{
	__be16 *out = map->work_buf;
	*out = cpu_to_be16((reg << 9) | val);
}

static void regmap_format_10_14_write(struct regmap *map,
				    unsigned int reg, unsigned int val)
{
	u8 *out = map->work_buf;

	out[2] = val;
	out[1] = (val >> 8) | (reg << 6);
	out[0] = reg >> 2;
}

static void regmap_format_8(void *buf, unsigned int val)
{
	u8 *b = buf;

	b[0] = val;
}

static void regmap_format_16(void *buf, unsigned int val)
{
	__be16 *b = buf;

	b[0] = cpu_to_be16(val);
}

static void regmap_format_32(void *buf, unsigned int val)
{
	__be32 *b = buf;

	b[0] = cpu_to_be32(val);
}

static unsigned int regmap_parse_8(void *buf)
{
	u8 *b = buf;

	return b[0];
}

static unsigned int regmap_parse_16(void *buf)
{
	__be16 *b = buf;

	b[0] = be16_to_cpu(b[0]);

	return b[0];
}

static unsigned int regmap_parse_32(void *buf)
{
	__be32 *b = buf;

	b[0] = be32_to_cpu(b[0]);

	return b[0];
}

/**
 * regmap_init(): Initialise register map
 *
 * @dev: Device that will be interacted with
 * @bus: Bus-specific callbacks to use with device
 * @config: Configuration for register map
 *
 * The return value will be an ERR_PTR() on error or a valid pointer to
 * a struct regmap.  This function should generally not be called
 * directly, it should be called by bus-specific init functions.
 */
struct regmap *regmap_init(struct device *dev,
			   const struct regmap_bus *bus,
			   const struct regmap_config *config)
{
	struct regmap *map;
	int ret = -EINVAL;

	if (!bus || !config)
		goto err;

	map = kzalloc(sizeof(*map), GFP_KERNEL);
	if (map == NULL) {
		ret = -ENOMEM;
		goto err;
	}

	mutex_init(&map->lock);
	map->format.buf_size = (config->reg_bits + config->val_bits) / 8;
	map->format.reg_bytes = DIV_ROUND_UP(config->reg_bits, 8);
	map->format.pad_bytes = config->pad_bits / 8;
	map->format.val_bytes = DIV_ROUND_UP(config->val_bits, 8);
	map->format.buf_size += map->format.pad_bytes;
	map->dev = dev;
	map->bus = bus;
	map->max_register = config->max_register;
	map->writeable_reg = config->writeable_reg;
	map->readable_reg = config->readable_reg;
	map->volatile_reg = config->volatile_reg;
	map->precious_reg = config->precious_reg;
	map->cache_type = config->cache_type;

	if (config->read_flag_mask || config->write_flag_mask) {
		map->read_flag_mask = config->read_flag_mask;
		map->write_flag_mask = config->write_flag_mask;
	} else {
		map->read_flag_mask = bus->read_flag_mask;
	}

	switch (config->reg_bits) {
	case 2:
		switch (config->val_bits) {
		case 6:
			map->format.format_write = regmap_format_2_6_write;
			break;
		default:
			goto err_map;
		}
		break;

	case 4:
		switch (config->val_bits) {
		case 12:
			map->format.format_write = regmap_format_4_12_write;
			break;
		default:
			goto err_map;
		}
		break;

	case 7:
		switch (config->val_bits) {
		case 9:
			map->format.format_write = regmap_format_7_9_write;
			break;
		default:
			goto err_map;
		}
		break;

	case 10:
		switch (config->val_bits) {
		case 14:
			map->format.format_write = regmap_format_10_14_write;
			break;
		default:
			goto err_map;
		}
		break;

	case 8:
		map->format.format_reg = regmap_format_8;
		break;

	case 16:
		map->format.format_reg = regmap_format_16;
		break;

	case 32:
		map->format.format_reg = regmap_format_32;
		break;

	default:
		goto err_map;
	}

	switch (config->val_bits) {
	case 8:
		map->format.format_val = regmap_format_8;
		map->format.parse_val = regmap_parse_8;
		break;
	case 16:
		map->format.format_val = regmap_format_16;
		map->format.parse_val = regmap_parse_16;
		break;
	case 32:
		map->format.format_val = regmap_format_32;
		map->format.parse_val = regmap_parse_32;
		break;
	}

	if (!map->format.format_write &&
	    !(map->format.format_reg && map->format.format_val))
		goto err_map;

	map->work_buf = kzalloc(map->format.buf_size, GFP_KERNEL);
	if (map->work_buf == NULL) {
		ret = -ENOMEM;
		goto err_map;
	}

	regmap_debugfs_init(map);

	ret = regcache_init(map, config);
	if (ret < 0)
		goto err_free_workbuf;

	return map;

err_free_workbuf:
	kfree(map->work_buf);
err_map:
	kfree(map);
err:
	return ERR_PTR(ret);
}
EXPORT_SYMBOL_GPL(regmap_init);

/**
 * regmap_reinit_cache(): Reinitialise the current register cache
 *
 * @map: Register map to operate on.
 * @config: New configuration.  Only the cache data will be used.
 *
 * Discard any existing register cache for the map and initialize a
 * new cache.  This can be used to restore the cache to defaults or to
 * update the cache configuration to reflect runtime discovery of the
 * hardware.
 */
int regmap_reinit_cache(struct regmap *map, const struct regmap_config *config)
{
	int ret;

	mutex_lock(&map->lock);

	regcache_exit(map);
	regmap_debugfs_exit(map);

	map->max_register = config->max_register;
	map->writeable_reg = config->writeable_reg;
	map->readable_reg = config->readable_reg;
	map->volatile_reg = config->volatile_reg;
	map->precious_reg = config->precious_reg;
	map->cache_type = config->cache_type;

<<<<<<< HEAD
	map->cache_bypass = false;
	map->cache_only = false;
=======
	regmap_debugfs_init(map);
>>>>>>> 09c6ecd3

	ret = regcache_init(map, config);

	mutex_unlock(&map->lock);

	return ret;
}

/**
 * regmap_exit(): Free a previously allocated register map
 */
void regmap_exit(struct regmap *map)
{
	regcache_exit(map);
	regmap_debugfs_exit(map);
	kfree(map->work_buf);
	kfree(map);
}
EXPORT_SYMBOL_GPL(regmap_exit);

static int _regmap_raw_write(struct regmap *map, unsigned int reg,
			     const void *val, size_t val_len)
{
	u8 *u8 = map->work_buf;
	void *buf;
	int ret = -ENOTSUPP;
	size_t len;
	int i;

	/* Check for unwritable registers before we start */
	if (map->writeable_reg)
		for (i = 0; i < val_len / map->format.val_bytes; i++)
			if (!map->writeable_reg(map->dev, reg + i))
				return -EINVAL;

	map->format.format_reg(map->work_buf, reg);

	u8[0] |= map->write_flag_mask;

	trace_regmap_hw_write_start(map->dev, reg,
				    val_len / map->format.val_bytes);

	/* If we're doing a single register write we can probably just
	 * send the work_buf directly, otherwise try to do a gather
	 * write.
	 */
	if (val == (map->work_buf + map->format.pad_bytes +
		    map->format.reg_bytes))
		ret = map->bus->write(map->dev, map->work_buf,
				      map->format.reg_bytes +
				      map->format.pad_bytes +
				      val_len);
	else if (map->bus->gather_write)
		ret = map->bus->gather_write(map->dev, map->work_buf,
					     map->format.reg_bytes +
					     map->format.pad_bytes,
					     val, val_len);

	/* If that didn't work fall back on linearising by hand. */
	if (ret == -ENOTSUPP) {
		len = map->format.reg_bytes + map->format.pad_bytes + val_len;
		buf = kzalloc(len, GFP_KERNEL);
		if (!buf)
			return -ENOMEM;

		memcpy(buf, map->work_buf, map->format.reg_bytes);
		memcpy(buf + map->format.reg_bytes + map->format.pad_bytes,
		       val, val_len);
		ret = map->bus->write(map->dev, buf, len);

		kfree(buf);
	}

	trace_regmap_hw_write_done(map->dev, reg,
				   val_len / map->format.val_bytes);

	return ret;
}

int _regmap_write(struct regmap *map, unsigned int reg,
		  unsigned int val)
{
	int ret;
	BUG_ON(!map->format.format_write && !map->format.format_val);

	if (!map->cache_bypass) {
		ret = regcache_write(map, reg, val);
		if (ret != 0)
			return ret;
		if (map->cache_only) {
			map->cache_dirty = true;
			return 0;
		}
	}

	trace_regmap_reg_write(map->dev, reg, val);

	if (map->format.format_write) {
		map->format.format_write(map, reg, val);

		trace_regmap_hw_write_start(map->dev, reg, 1);

		ret = map->bus->write(map->dev, map->work_buf,
				      map->format.buf_size);

		trace_regmap_hw_write_done(map->dev, reg, 1);

		return ret;
	} else {
		map->format.format_val(map->work_buf + map->format.reg_bytes
				       + map->format.pad_bytes, val);
		return _regmap_raw_write(map, reg,
					 map->work_buf +
					 map->format.reg_bytes +
					 map->format.pad_bytes,
					 map->format.val_bytes);
	}
}

/**
 * regmap_write(): Write a value to a single register
 *
 * @map: Register map to write to
 * @reg: Register to write to
 * @val: Value to be written
 *
 * A value of zero will be returned on success, a negative errno will
 * be returned in error cases.
 */
int regmap_write(struct regmap *map, unsigned int reg, unsigned int val)
{
	int ret;

	mutex_lock(&map->lock);

	ret = _regmap_write(map, reg, val);

	mutex_unlock(&map->lock);

	return ret;
}
EXPORT_SYMBOL_GPL(regmap_write);

/**
 * regmap_raw_write(): Write raw values to one or more registers
 *
 * @map: Register map to write to
 * @reg: Initial register to write to
 * @val: Block of data to be written, laid out for direct transmission to the
 *       device
 * @val_len: Length of data pointed to by val.
 *
 * This function is intended to be used for things like firmware
 * download where a large block of data needs to be transferred to the
 * device.  No formatting will be done on the data provided.
 *
 * A value of zero will be returned on success, a negative errno will
 * be returned in error cases.
 */
int regmap_raw_write(struct regmap *map, unsigned int reg,
		     const void *val, size_t val_len)
{
	size_t val_count = val_len / map->format.val_bytes;
	int ret;

	WARN_ON(!regmap_volatile_range(map, reg, val_count) &&
		map->cache_type != REGCACHE_NONE);

	mutex_lock(&map->lock);

	ret = _regmap_raw_write(map, reg, val, val_len);

	mutex_unlock(&map->lock);

	return ret;
}
EXPORT_SYMBOL_GPL(regmap_raw_write);

static int _regmap_raw_read(struct regmap *map, unsigned int reg, void *val,
			    unsigned int val_len)
{
	u8 *u8 = map->work_buf;
	int ret;

	map->format.format_reg(map->work_buf, reg);

	/*
	 * Some buses or devices flag reads by setting the high bits in the
	 * register addresss; since it's always the high bits for all
	 * current formats we can do this here rather than in
	 * formatting.  This may break if we get interesting formats.
	 */
	u8[0] |= map->read_flag_mask;

	trace_regmap_hw_read_start(map->dev, reg,
				   val_len / map->format.val_bytes);

	ret = map->bus->read(map->dev, map->work_buf,
			     map->format.reg_bytes + map->format.pad_bytes,
			     val, val_len);

	trace_regmap_hw_read_done(map->dev, reg,
				  val_len / map->format.val_bytes);

	return ret;
}

static int _regmap_read(struct regmap *map, unsigned int reg,
			unsigned int *val)
{
	int ret;

	if (!map->cache_bypass) {
		ret = regcache_read(map, reg, val);
		if (ret == 0)
			return 0;
	}

	if (!map->format.parse_val)
		return -EINVAL;

	if (map->cache_only)
		return -EBUSY;

	ret = _regmap_raw_read(map, reg, map->work_buf, map->format.val_bytes);
	if (ret == 0) {
		*val = map->format.parse_val(map->work_buf);
		trace_regmap_reg_read(map->dev, reg, *val);
	}

	return ret;
}

/**
 * regmap_read(): Read a value from a single register
 *
 * @map: Register map to write to
 * @reg: Register to be read from
 * @val: Pointer to store read value
 *
 * A value of zero will be returned on success, a negative errno will
 * be returned in error cases.
 */
int regmap_read(struct regmap *map, unsigned int reg, unsigned int *val)
{
	int ret;

	mutex_lock(&map->lock);

	ret = _regmap_read(map, reg, val);

	mutex_unlock(&map->lock);

	return ret;
}
EXPORT_SYMBOL_GPL(regmap_read);

/**
 * regmap_raw_read(): Read raw data from the device
 *
 * @map: Register map to write to
 * @reg: First register to be read from
 * @val: Pointer to store read value
 * @val_len: Size of data to read
 *
 * A value of zero will be returned on success, a negative errno will
 * be returned in error cases.
 */
int regmap_raw_read(struct regmap *map, unsigned int reg, void *val,
		    size_t val_len)
{
	size_t val_bytes = map->format.val_bytes;
	size_t val_count = val_len / val_bytes;
	unsigned int v;
	int ret, i;

	mutex_lock(&map->lock);

	if (regmap_volatile_range(map, reg, val_count) || map->cache_bypass ||
	    map->cache_type == REGCACHE_NONE) {
		/* Physical block read if there's no cache involved */
		ret = _regmap_raw_read(map, reg, val, val_len);

	} else {
		/* Otherwise go word by word for the cache; should be low
		 * cost as we expect to hit the cache.
		 */
		for (i = 0; i < val_count; i++) {
			ret = _regmap_read(map, reg + i, &v);
			if (ret != 0)
				goto out;

			map->format.format_val(val + (i * val_bytes), v);
		}
	}

 out:
	mutex_unlock(&map->lock);

	return ret;
}
EXPORT_SYMBOL_GPL(regmap_raw_read);

/**
 * regmap_bulk_read(): Read multiple registers from the device
 *
 * @map: Register map to write to
 * @reg: First register to be read from
 * @val: Pointer to store read value, in native register size for device
 * @val_count: Number of registers to read
 *
 * A value of zero will be returned on success, a negative errno will
 * be returned in error cases.
 */
int regmap_bulk_read(struct regmap *map, unsigned int reg, void *val,
		     size_t val_count)
{
	int ret, i;
	size_t val_bytes = map->format.val_bytes;
	bool vol = regmap_volatile_range(map, reg, val_count);

	if (!map->format.parse_val)
		return -EINVAL;

	if (vol || map->cache_type == REGCACHE_NONE) {
		ret = regmap_raw_read(map, reg, val, val_bytes * val_count);
		if (ret != 0)
			return ret;

		for (i = 0; i < val_count * val_bytes; i += val_bytes)
			map->format.parse_val(val + i);
	} else {
		for (i = 0; i < val_count; i++) {
			ret = regmap_read(map, reg + i, val + (i * val_bytes));
			if (ret != 0)
				return ret;
		}
	}

	return 0;
}
EXPORT_SYMBOL_GPL(regmap_bulk_read);

static int _regmap_update_bits(struct regmap *map, unsigned int reg,
			       unsigned int mask, unsigned int val,
			       bool *change)
{
	int ret;
	unsigned int tmp, orig;

	mutex_lock(&map->lock);

	ret = _regmap_read(map, reg, &orig);
	if (ret != 0)
		goto out;

	tmp = orig & ~mask;
	tmp |= val & mask;

	if (tmp != orig) {
		ret = _regmap_write(map, reg, tmp);
		*change = true;
	} else {
		*change = false;
	}

out:
	mutex_unlock(&map->lock);

	return ret;
}

/**
 * regmap_update_bits: Perform a read/modify/write cycle on the register map
 *
 * @map: Register map to update
 * @reg: Register to update
 * @mask: Bitmask to change
 * @val: New value for bitmask
 *
 * Returns zero for success, a negative number on error.
 */
int regmap_update_bits(struct regmap *map, unsigned int reg,
		       unsigned int mask, unsigned int val)
{
	bool change;
	return _regmap_update_bits(map, reg, mask, val, &change);
}
EXPORT_SYMBOL_GPL(regmap_update_bits);

/**
 * regmap_update_bits_check: Perform a read/modify/write cycle on the
 *                           register map and report if updated
 *
 * @map: Register map to update
 * @reg: Register to update
 * @mask: Bitmask to change
 * @val: New value for bitmask
 * @change: Boolean indicating if a write was done
 *
 * Returns zero for success, a negative number on error.
 */
int regmap_update_bits_check(struct regmap *map, unsigned int reg,
			     unsigned int mask, unsigned int val,
			     bool *change)
{
	return _regmap_update_bits(map, reg, mask, val, change);
}
EXPORT_SYMBOL_GPL(regmap_update_bits_check);

static int __init regmap_initcall(void)
{
	regmap_debugfs_initcall();

	return 0;
}
postcore_initcall(regmap_initcall);<|MERGE_RESOLUTION|>--- conflicted
+++ resolved
@@ -332,12 +332,10 @@
 	map->precious_reg = config->precious_reg;
 	map->cache_type = config->cache_type;
 
-<<<<<<< HEAD
+	regmap_debugfs_init(map);
+
 	map->cache_bypass = false;
 	map->cache_only = false;
-=======
-	regmap_debugfs_init(map);
->>>>>>> 09c6ecd3
 
 	ret = regcache_init(map, config);
 
