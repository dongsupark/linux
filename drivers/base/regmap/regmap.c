--- conflicted
+++ resolved
@@ -347,12 +347,10 @@
 	map->precious_reg = config->precious_reg;
 	map->cache_type = config->cache_type;
 
-<<<<<<< HEAD
 	map->cache_bypass = false;
 	map->cache_only = false;
-=======
+
 	regmap_debugfs_init(map);
->>>>>>> c81797ee
 
 	ret = regcache_init(map, config);
 
