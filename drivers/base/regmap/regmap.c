/*
 * Register map access API
 *
 * Copyright 2011 Wolfson Microelectronics plc
 *
 * Author: Mark Brown <broonie@opensource.wolfsonmicro.com>
 *
 * This program is free software; you can redistribute it and/or modify
 * it under the terms of the GNU General Public License version 2 as
 * published by the Free Software Foundation.
 */

#include <linux/slab.h>
#include <linux/module.h>
#include <linux/mutex.h>
#include <linux/err.h>

#define CREATE_TRACE_POINTS
#include <trace/events/regmap.h>

#include "internal.h"

bool regmap_writeable(struct regmap *map, unsigned int reg)
{
	if (map->max_register && reg > map->max_register)
		return false;

	if (map->writeable_reg)
		return map->writeable_reg(map->dev, reg);

	return true;
}

bool regmap_readable(struct regmap *map, unsigned int reg)
{
	if (map->max_register && reg > map->max_register)
		return false;

	if (map->format.format_write)
		return false;

	if (map->readable_reg)
		return map->readable_reg(map->dev, reg);

	return true;
}

bool regmap_volatile(struct regmap *map, unsigned int reg)
{
	if (!regmap_readable(map, reg))
		return false;

	if (map->volatile_reg)
		return map->volatile_reg(map->dev, reg);

	return true;
}

bool regmap_precious(struct regmap *map, unsigned int reg)
{
	if (!regmap_readable(map, reg))
		return false;

	if (map->precious_reg)
		return map->precious_reg(map->dev, reg);

	return false;
}

static bool regmap_volatile_range(struct regmap *map, unsigned int reg,
	unsigned int num)
{
	unsigned int i;

	for (i = 0; i < num; i++)
		if (!regmap_volatile(map, reg + i))
			return false;

	return true;
}

static void regmap_format_2_6_write(struct regmap *map,
				     unsigned int reg, unsigned int val)
{
	u8 *out = map->work_buf;

	*out = (reg << 6) | val;
}

static void regmap_format_4_12_write(struct regmap *map,
				     unsigned int reg, unsigned int val)
{
	__be16 *out = map->work_buf;
	*out = cpu_to_be16((reg << 12) | val);
}

static void regmap_format_7_9_write(struct regmap *map,
				    unsigned int reg, unsigned int val)
{
	__be16 *out = map->work_buf;
	*out = cpu_to_be16((reg << 9) | val);
}

static void regmap_format_10_14_write(struct regmap *map,
				    unsigned int reg, unsigned int val)
{
	u8 *out = map->work_buf;

	out[2] = val;
	out[1] = (val >> 8) | (reg << 6);
	out[0] = reg >> 2;
}

static void regmap_format_8(void *buf, unsigned int val)
{
	u8 *b = buf;

	b[0] = val;
}

static void regmap_format_16(void *buf, unsigned int val)
{
	__be16 *b = buf;

	b[0] = cpu_to_be16(val);
}

static unsigned int regmap_parse_8(void *buf)
{
	u8 *b = buf;

	return b[0];
}

static unsigned int regmap_parse_16(void *buf)
{
	__be16 *b = buf;

	b[0] = be16_to_cpu(b[0]);

	return b[0];
}

/**
 * regmap_init(): Initialise register map
 *
 * @dev: Device that will be interacted with
 * @bus: Bus-specific callbacks to use with device
 * @config: Configuration for register map
 *
 * The return value will be an ERR_PTR() on error or a valid pointer to
 * a struct regmap.  This function should generally not be called
 * directly, it should be called by bus-specific init functions.
 */
struct regmap *regmap_init(struct device *dev,
			   const struct regmap_bus *bus,
			   const struct regmap_config *config)
{
	struct regmap *map;
	int ret = -EINVAL;

	if (!bus || !config)
		goto err;

	map = kzalloc(sizeof(*map), GFP_KERNEL);
	if (map == NULL) {
		ret = -ENOMEM;
		goto err;
	}

	mutex_init(&map->lock);
	map->format.buf_size = (config->reg_bits + config->val_bits) / 8;
	map->format.reg_bytes = DIV_ROUND_UP(config->reg_bits, 8);
	map->format.pad_bytes = config->pad_bits / 8;
	map->format.val_bytes = DIV_ROUND_UP(config->val_bits, 8);
	map->format.buf_size += map->format.pad_bytes;
	map->dev = dev;
	map->bus = bus;
	map->max_register = config->max_register;
	map->writeable_reg = config->writeable_reg;
	map->readable_reg = config->readable_reg;
	map->volatile_reg = config->volatile_reg;
	map->precious_reg = config->precious_reg;
	map->cache_type = config->cache_type;

	if (config->read_flag_mask || config->write_flag_mask) {
		map->read_flag_mask = config->read_flag_mask;
		map->write_flag_mask = config->write_flag_mask;
	} else {
		map->read_flag_mask = bus->read_flag_mask;
	}

	switch (config->reg_bits) {
	case 2:
		switch (config->val_bits) {
		case 6:
			map->format.format_write = regmap_format_2_6_write;
			break;
		default:
			goto err_map;
		}
		break;

	case 4:
		switch (config->val_bits) {
		case 12:
			map->format.format_write = regmap_format_4_12_write;
			break;
		default:
			goto err_map;
		}
		break;

	case 7:
		switch (config->val_bits) {
		case 9:
			map->format.format_write = regmap_format_7_9_write;
			break;
		default:
			goto err_map;
		}
		break;

	case 10:
		switch (config->val_bits) {
		case 14:
			map->format.format_write = regmap_format_10_14_write;
			break;
		default:
			goto err_map;
		}
		break;

	case 8:
		map->format.format_reg = regmap_format_8;
		break;

	case 16:
		map->format.format_reg = regmap_format_16;
		break;

	default:
		goto err_map;
	}

	switch (config->val_bits) {
	case 8:
		map->format.format_val = regmap_format_8;
		map->format.parse_val = regmap_parse_8;
		break;
	case 16:
		map->format.format_val = regmap_format_16;
		map->format.parse_val = regmap_parse_16;
		break;
	}

	if (!map->format.format_write &&
	    !(map->format.format_reg && map->format.format_val))
		goto err_map;

	map->work_buf = kzalloc(map->format.buf_size, GFP_KERNEL);
	if (map->work_buf == NULL) {
		ret = -ENOMEM;
		goto err_map;
	}

	regmap_debugfs_init(map);

	ret = regcache_init(map, config);
	if (ret < 0)
		goto err_free_workbuf;

	return map;

err_free_workbuf:
	kfree(map->work_buf);
err_map:
	kfree(map);
err:
	return ERR_PTR(ret);
}
EXPORT_SYMBOL_GPL(regmap_init);

static void devm_regmap_release(struct device *dev, void *res)
{
	regmap_exit(*(struct regmap **)res);
}

/**
 * devm_regmap_init(): Initialise managed register map
 *
 * @dev: Device that will be interacted with
 * @bus: Bus-specific callbacks to use with device
 * @config: Configuration for register map
 *
 * The return value will be an ERR_PTR() on error or a valid pointer
 * to a struct regmap.  This function should generally not be called
 * directly, it should be called by bus-specific init functions.  The
 * map will be automatically freed by the device management code.
 */
struct regmap *devm_regmap_init(struct device *dev,
				const struct regmap_bus *bus,
				const struct regmap_config *config)
{
	struct regmap **ptr, *regmap;

	ptr = devres_alloc(devm_regmap_release, sizeof(*ptr), GFP_KERNEL);
	if (!ptr)
		return ERR_PTR(-ENOMEM);

	regmap = regmap_init(dev, bus, config);
	if (!IS_ERR(regmap)) {
		*ptr = regmap;
		devres_add(dev, ptr);
	} else {
		devres_free(ptr);
	}

	return regmap;
}
EXPORT_SYMBOL_GPL(devm_regmap_init);

/**
 * regmap_reinit_cache(): Reinitialise the current register cache
 *
 * @map: Register map to operate on.
 * @config: New configuration.  Only the cache data will be used.
 *
 * Discard any existing register cache for the map and initialize a
 * new cache.  This can be used to restore the cache to defaults or to
 * update the cache configuration to reflect runtime discovery of the
 * hardware.
 */
int regmap_reinit_cache(struct regmap *map, const struct regmap_config *config)
{
	int ret;

	mutex_lock(&map->lock);

	regcache_exit(map);
	regmap_debugfs_exit(map);

	map->max_register = config->max_register;
	map->writeable_reg = config->writeable_reg;
	map->readable_reg = config->readable_reg;
	map->volatile_reg = config->volatile_reg;
	map->precious_reg = config->precious_reg;
	map->cache_type = config->cache_type;

<<<<<<< HEAD
	regmap_debugfs_init(map);
=======
	map->cache_bypass = false;
	map->cache_only = false;
>>>>>>> c9157198

	ret = regcache_init(map, config);

	mutex_unlock(&map->lock);

	return ret;
}

/**
 * regmap_exit(): Free a previously allocated register map
 */
void regmap_exit(struct regmap *map)
{
	regcache_exit(map);
	regmap_debugfs_exit(map);
	kfree(map->work_buf);
	kfree(map);
}
EXPORT_SYMBOL_GPL(regmap_exit);

static int _regmap_raw_write(struct regmap *map, unsigned int reg,
			     const void *val, size_t val_len)
{
	u8 *u8 = map->work_buf;
	void *buf;
	int ret = -ENOTSUPP;
	size_t len;
	int i;

	/* Check for unwritable registers before we start */
	if (map->writeable_reg)
		for (i = 0; i < val_len / map->format.val_bytes; i++)
			if (!map->writeable_reg(map->dev, reg + i))
				return -EINVAL;

	if (!map->cache_bypass && map->format.parse_val) {
		unsigned int ival;
		int val_bytes = map->format.val_bytes;
		for (i = 0; i < val_len / val_bytes; i++) {
			memcpy(map->work_buf, val + (i * val_bytes), val_bytes);
			ival = map->format.parse_val(map->work_buf);
			ret = regcache_write(map, reg + i, ival);
			if (ret) {
				dev_err(map->dev,
				   "Error in caching of register: %u ret: %d\n",
					reg + i, ret);
				return ret;
			}
		}
		if (map->cache_only) {
			map->cache_dirty = true;
			return 0;
		}
	}

	map->format.format_reg(map->work_buf, reg);

	u8[0] |= map->write_flag_mask;

	trace_regmap_hw_write_start(map->dev, reg,
				    val_len / map->format.val_bytes);

	/* If we're doing a single register write we can probably just
	 * send the work_buf directly, otherwise try to do a gather
	 * write.
	 */
	if (val == (map->work_buf + map->format.pad_bytes +
		    map->format.reg_bytes))
		ret = map->bus->write(map->dev, map->work_buf,
				      map->format.reg_bytes +
				      map->format.pad_bytes +
				      val_len);
	else if (map->bus->gather_write)
		ret = map->bus->gather_write(map->dev, map->work_buf,
					     map->format.reg_bytes +
					     map->format.pad_bytes,
					     val, val_len);

	/* If that didn't work fall back on linearising by hand. */
	if (ret == -ENOTSUPP) {
		len = map->format.reg_bytes + map->format.pad_bytes + val_len;
		buf = kzalloc(len, GFP_KERNEL);
		if (!buf)
			return -ENOMEM;

		memcpy(buf, map->work_buf, map->format.reg_bytes);
		memcpy(buf + map->format.reg_bytes + map->format.pad_bytes,
		       val, val_len);
		ret = map->bus->write(map->dev, buf, len);

		kfree(buf);
	}

	trace_regmap_hw_write_done(map->dev, reg,
				   val_len / map->format.val_bytes);

	return ret;
}

int _regmap_write(struct regmap *map, unsigned int reg,
		  unsigned int val)
{
	int ret;
	BUG_ON(!map->format.format_write && !map->format.format_val);

	if (!map->cache_bypass && map->format.format_write) {
		ret = regcache_write(map, reg, val);
		if (ret != 0)
			return ret;
		if (map->cache_only) {
			map->cache_dirty = true;
			return 0;
		}
	}

	trace_regmap_reg_write(map->dev, reg, val);

	if (map->format.format_write) {
		map->format.format_write(map, reg, val);

		trace_regmap_hw_write_start(map->dev, reg, 1);

		ret = map->bus->write(map->dev, map->work_buf,
				      map->format.buf_size);

		trace_regmap_hw_write_done(map->dev, reg, 1);

		return ret;
	} else {
		map->format.format_val(map->work_buf + map->format.reg_bytes
				       + map->format.pad_bytes, val);
		return _regmap_raw_write(map, reg,
					 map->work_buf +
					 map->format.reg_bytes +
					 map->format.pad_bytes,
					 map->format.val_bytes);
	}
}

/**
 * regmap_write(): Write a value to a single register
 *
 * @map: Register map to write to
 * @reg: Register to write to
 * @val: Value to be written
 *
 * A value of zero will be returned on success, a negative errno will
 * be returned in error cases.
 */
int regmap_write(struct regmap *map, unsigned int reg, unsigned int val)
{
	int ret;

	mutex_lock(&map->lock);

	ret = _regmap_write(map, reg, val);

	mutex_unlock(&map->lock);

	return ret;
}
EXPORT_SYMBOL_GPL(regmap_write);

/**
 * regmap_raw_write(): Write raw values to one or more registers
 *
 * @map: Register map to write to
 * @reg: Initial register to write to
 * @val: Block of data to be written, laid out for direct transmission to the
 *       device
 * @val_len: Length of data pointed to by val.
 *
 * This function is intended to be used for things like firmware
 * download where a large block of data needs to be transferred to the
 * device.  No formatting will be done on the data provided.
 *
 * A value of zero will be returned on success, a negative errno will
 * be returned in error cases.
 */
int regmap_raw_write(struct regmap *map, unsigned int reg,
		     const void *val, size_t val_len)
{
	int ret;

	mutex_lock(&map->lock);

	ret = _regmap_raw_write(map, reg, val, val_len);

	mutex_unlock(&map->lock);

	return ret;
}
EXPORT_SYMBOL_GPL(regmap_raw_write);

static int _regmap_raw_read(struct regmap *map, unsigned int reg, void *val,
			    unsigned int val_len)
{
	u8 *u8 = map->work_buf;
	int ret;

	map->format.format_reg(map->work_buf, reg);

	/*
	 * Some buses or devices flag reads by setting the high bits in the
	 * register addresss; since it's always the high bits for all
	 * current formats we can do this here rather than in
	 * formatting.  This may break if we get interesting formats.
	 */
	u8[0] |= map->read_flag_mask;

	trace_regmap_hw_read_start(map->dev, reg,
				   val_len / map->format.val_bytes);

	ret = map->bus->read(map->dev, map->work_buf,
			     map->format.reg_bytes + map->format.pad_bytes,
			     val, val_len);

	trace_regmap_hw_read_done(map->dev, reg,
				  val_len / map->format.val_bytes);

	return ret;
}

static int _regmap_read(struct regmap *map, unsigned int reg,
			unsigned int *val)
{
	int ret;

	if (!map->cache_bypass) {
		ret = regcache_read(map, reg, val);
		if (ret == 0)
			return 0;
	}

	if (!map->format.parse_val)
		return -EINVAL;

	if (map->cache_only)
		return -EBUSY;

	ret = _regmap_raw_read(map, reg, map->work_buf, map->format.val_bytes);
	if (ret == 0) {
		*val = map->format.parse_val(map->work_buf);
		trace_regmap_reg_read(map->dev, reg, *val);
	}

	return ret;
}

/**
 * regmap_read(): Read a value from a single register
 *
 * @map: Register map to write to
 * @reg: Register to be read from
 * @val: Pointer to store read value
 *
 * A value of zero will be returned on success, a negative errno will
 * be returned in error cases.
 */
int regmap_read(struct regmap *map, unsigned int reg, unsigned int *val)
{
	int ret;

	mutex_lock(&map->lock);

	ret = _regmap_read(map, reg, val);

	mutex_unlock(&map->lock);

	return ret;
}
EXPORT_SYMBOL_GPL(regmap_read);

/**
 * regmap_raw_read(): Read raw data from the device
 *
 * @map: Register map to write to
 * @reg: First register to be read from
 * @val: Pointer to store read value
 * @val_len: Size of data to read
 *
 * A value of zero will be returned on success, a negative errno will
 * be returned in error cases.
 */
int regmap_raw_read(struct regmap *map, unsigned int reg, void *val,
		    size_t val_len)
{
	size_t val_count = val_len / map->format.val_bytes;
	int ret;

	WARN_ON(!regmap_volatile_range(map, reg, val_count) &&
		map->cache_type != REGCACHE_NONE);

	mutex_lock(&map->lock);

	ret = _regmap_raw_read(map, reg, val, val_len);

	mutex_unlock(&map->lock);

	return ret;
}
EXPORT_SYMBOL_GPL(regmap_raw_read);

/**
 * regmap_bulk_read(): Read multiple registers from the device
 *
 * @map: Register map to write to
 * @reg: First register to be read from
 * @val: Pointer to store read value, in native register size for device
 * @val_count: Number of registers to read
 *
 * A value of zero will be returned on success, a negative errno will
 * be returned in error cases.
 */
int regmap_bulk_read(struct regmap *map, unsigned int reg, void *val,
		     size_t val_count)
{
	int ret, i;
	size_t val_bytes = map->format.val_bytes;
	bool vol = regmap_volatile_range(map, reg, val_count);

	if (!map->format.parse_val)
		return -EINVAL;

	if (vol || map->cache_type == REGCACHE_NONE) {
		ret = regmap_raw_read(map, reg, val, val_bytes * val_count);
		if (ret != 0)
			return ret;

		for (i = 0; i < val_count * val_bytes; i += val_bytes)
			map->format.parse_val(val + i);
	} else {
		for (i = 0; i < val_count; i++) {
			ret = regmap_read(map, reg + i, val + (i * val_bytes));
			if (ret != 0)
				return ret;
		}
	}

	return 0;
}
EXPORT_SYMBOL_GPL(regmap_bulk_read);

static int _regmap_update_bits(struct regmap *map, unsigned int reg,
			       unsigned int mask, unsigned int val,
			       bool *change)
{
	int ret;
	unsigned int tmp, orig;

	mutex_lock(&map->lock);

	ret = _regmap_read(map, reg, &orig);
	if (ret != 0)
		goto out;

	tmp = orig & ~mask;
	tmp |= val & mask;

	if (tmp != orig) {
		ret = _regmap_write(map, reg, tmp);
		*change = true;
	} else {
		*change = false;
	}

out:
	mutex_unlock(&map->lock);

	return ret;
}

/**
 * regmap_update_bits: Perform a read/modify/write cycle on the register map
 *
 * @map: Register map to update
 * @reg: Register to update
 * @mask: Bitmask to change
 * @val: New value for bitmask
 *
 * Returns zero for success, a negative number on error.
 */
int regmap_update_bits(struct regmap *map, unsigned int reg,
		       unsigned int mask, unsigned int val)
{
	bool change;
	return _regmap_update_bits(map, reg, mask, val, &change);
}
EXPORT_SYMBOL_GPL(regmap_update_bits);

/**
 * regmap_update_bits_check: Perform a read/modify/write cycle on the
 *                           register map and report if updated
 *
 * @map: Register map to update
 * @reg: Register to update
 * @mask: Bitmask to change
 * @val: New value for bitmask
 * @change: Boolean indicating if a write was done
 *
 * Returns zero for success, a negative number on error.
 */
int regmap_update_bits_check(struct regmap *map, unsigned int reg,
			     unsigned int mask, unsigned int val,
			     bool *change)
{
	return _regmap_update_bits(map, reg, mask, val, change);
}
EXPORT_SYMBOL_GPL(regmap_update_bits_check);

/**
 * regmap_register_patch: Register and apply register updates to be applied
 *                        on device initialistion
 *
 * @map: Register map to apply updates to.
 * @regs: Values to update.
 * @num_regs: Number of entries in regs.
 *
 * Register a set of register updates to be applied to the device
 * whenever the device registers are synchronised with the cache and
 * apply them immediately.  Typically this is used to apply
 * corrections to be applied to the device defaults on startup, such
 * as the updates some vendors provide to undocumented registers.
 */
int regmap_register_patch(struct regmap *map, const struct reg_default *regs,
			  int num_regs)
{
	int i, ret;
	bool bypass;

	/* If needed the implementation can be extended to support this */
	if (map->patch)
		return -EBUSY;

	mutex_lock(&map->lock);

	bypass = map->cache_bypass;

	map->cache_bypass = true;

	/* Write out first; it's useful to apply even if we fail later. */
	for (i = 0; i < num_regs; i++) {
		ret = _regmap_write(map, regs[i].reg, regs[i].def);
		if (ret != 0) {
			dev_err(map->dev, "Failed to write %x = %x: %d\n",
				regs[i].reg, regs[i].def, ret);
			goto out;
		}
	}

	map->patch = kcalloc(num_regs, sizeof(struct reg_default), GFP_KERNEL);
	if (map->patch != NULL) {
		memcpy(map->patch, regs,
		       num_regs * sizeof(struct reg_default));
		map->patch_regs = num_regs;
	} else {
		ret = -ENOMEM;
	}

out:
	map->cache_bypass = bypass;

	mutex_unlock(&map->lock);

	return ret;
}
EXPORT_SYMBOL_GPL(regmap_register_patch);

static int __init regmap_initcall(void)
{
	regmap_debugfs_initcall();

	return 0;
}
postcore_initcall(regmap_initcall);<|MERGE_RESOLUTION|>--- conflicted
+++ resolved
@@ -347,12 +347,10 @@
 	map->precious_reg = config->precious_reg;
 	map->cache_type = config->cache_type;
 
-<<<<<<< HEAD
 	regmap_debugfs_init(map);
-=======
+
 	map->cache_bypass = false;
 	map->cache_only = false;
->>>>>>> c9157198
 
 	ret = regcache_init(map, config);
 
