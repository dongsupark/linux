--- conflicted
+++ resolved
@@ -11,23 +11,6 @@
 #include "jr.h"
 #include "error.h"
 
-<<<<<<< HEAD
-#define SPRINTFCAT(str, format, param, max_alloc)		\
-{								\
-	char *tmp;						\
-								\
-	tmp = kmalloc(sizeof(format) + max_alloc, GFP_ATOMIC);	\
-	if (likely(tmp)) {					\
-		sprintf(tmp, format, param);			\
-		strcat(str, tmp);				\
-		kfree(tmp);					\
-	} else {						\
-		strcat(str, "kmalloc failure in SPRINTFCAT");	\
-	}							\
-}
-
-static void report_jump_idx(u32 status, char *outstr)
-=======
 static const struct {
 	u8 value;
 	const char *error_text;
@@ -136,7 +119,6 @@
 
 static void report_ccb_status(struct device *jrdev, const u32 status,
 			      const char *error)
->>>>>>> 5208ed2c
 {
 	u8 cha_id = (status & JRSTA_CCBERR_CHAID_MASK) >>
 		    JRSTA_CCBERR_CHAID_SHIFT;
