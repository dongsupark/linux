--- conflicted
+++ resolved
@@ -686,10 +686,7 @@
 	struct pci_bus *bus = slot->bridge->pci_bus;
 	struct acpiphp_func *func;
 	int num, max, pass;
-<<<<<<< HEAD
-=======
 	LIST_HEAD(add_list);
->>>>>>> d0e0ac97
 
 	if (slot->flags & SLOT_ENABLED)
 		goto err_exit;
@@ -714,15 +711,6 @@
 				max = pci_scan_bridge(bus, dev, max, pass);
 				if (pass && dev->subordinate) {
 					check_hotplug_bridge(slot, dev);
-<<<<<<< HEAD
-					pci_bus_size_bridges(dev->subordinate);
-				}
-			}
-		}
-	}
-
-	pci_bus_assign_resources(bus);
-=======
 					pcibios_resource_survey_bus(dev->subordinate);
 					__pci_bus_size_bridges(dev->subordinate,
 							       &add_list);
@@ -732,7 +720,6 @@
 	}
 
 	__pci_bus_assign_resources(bus, &add_list, NULL);
->>>>>>> d0e0ac97
 	acpiphp_sanitize_bus(bus);
 	acpiphp_set_hpp_values(bus);
 	acpiphp_set_acpi_region(slot);
@@ -1103,25 +1090,9 @@
 	char objname[64];
 	struct acpi_buffer buffer = { .length = sizeof(objname),
 				      .pointer = objname };
-<<<<<<< HEAD
-	struct acpi_hp_work *hp_work;
-	acpi_handle handle;
-	u32 type;
-
-	hp_work = container_of(work, struct acpi_hp_work, work);
-	handle = hp_work->handle;
-	type = hp_work->type;
-	func = (struct acpiphp_func *)hp_work->context;
-=======
->>>>>>> d0e0ac97
-
-	acpi_scan_lock_acquire();
-
-<<<<<<< HEAD
+
 	acpi_get_name(handle, ACPI_FULL_PATHNAME, &buffer);
 
-=======
->>>>>>> d0e0ac97
 	switch (type) {
 	case ACPI_NOTIFY_BUS_CHECK:
 		/* bus re-enumerate */
