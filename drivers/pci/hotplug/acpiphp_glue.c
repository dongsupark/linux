--- conflicted
+++ resolved
@@ -742,12 +742,7 @@
 		/* this shouldn't be in here, so remove
 		 * the bus then re-add it...
 		 */
-<<<<<<< HEAD
-		ret_val = acpi_bus_trim(device);
-		dbg("acpi_bus_trim return %x\n", ret_val);
-=======
 		acpi_bus_trim(device);
->>>>>>> a776f942
 	}
 
 	ret_val = acpi_bus_scan(func->handle);
@@ -776,16 +771,8 @@
 		return retval;
 	}
 
-<<<<<<< HEAD
-	retval = acpi_bus_trim(device);
-	if (retval)
-		err("cannot remove from acpi list\n");
-
-	return retval;
-=======
 	acpi_bus_trim(device);
 	return 0;
->>>>>>> a776f942
 }
 
 static void acpiphp_set_acpi_region(struct acpiphp_slot *slot)
@@ -1165,13 +1152,8 @@
 		err("ACPI device object missing\n");
 		return;
 	}
-<<<<<<< HEAD
 	if (!acpiphp_configure_p2p_bridge(handle))
 		add_p2p_bridge(handle);
-=======
-	if (!acpiphp_configure_bridge(handle))
-		add_bridge(handle);
->>>>>>> a776f942
 	else
 		err("cannot configure and start bridge\n");
 
