/*
 * ACPI PCI Hot Plug IBM Extension
 *
 * Copyright (C) 2004 Vernon Mauery <vernux@us.ibm.com>
 * Copyright (C) 2004 IBM Corp.
 *
 * All rights reserved.
 *
 * This program is free software; you can redistribute it and/or modify
 * it under the terms of the GNU General Public License as published by
 * the Free Software Foundation; either version 2 of the License, or (at
 * your option) any later version.
 *
 * This program is distributed in the hope that it will be useful, but
 * WITHOUT ANY WARRANTY; without even the implied warranty of
 * MERCHANTABILITY OR FITNESS FOR A PARTICULAR PURPOSE, GOOD TITLE or
 * NON INFRINGEMENT.  See the GNU General Public License for more
 * details.
 *
 * You should have received a copy of the GNU General Public License
 * along with this program; if not, write to the Free Software
 * Foundation, Inc., 675 Mass Ave, Cambridge, MA 02139, USA.
 *
 * Send feedback to <vernux@us.ibm.com>
 *
 */

#include <linux/init.h>
#include <linux/module.h>
#include <linux/kernel.h>
#include <acpi/acpi_bus.h>
#include <linux/sysfs.h>
#include <linux/kobject.h>
#include <asm/uaccess.h>
#include <linux/moduleparam.h>
#include <linux/pci.h>

#include "acpiphp.h"
#include "../pci.h"

#define DRIVER_VERSION	"1.0.1"
#define DRIVER_AUTHOR	"Irene Zubarev <zubarev@us.ibm.com>, Vernon Mauery <vernux@us.ibm.com>"
#define DRIVER_DESC	"ACPI Hot Plug PCI Controller Driver IBM extension"

static int debug;

MODULE_AUTHOR(DRIVER_AUTHOR);
MODULE_DESCRIPTION(DRIVER_DESC);
MODULE_LICENSE("GPL");
MODULE_VERSION(DRIVER_VERSION);
module_param(debug, bool, 0644);
MODULE_PARM_DESC(debug, " Debugging mode enabled or not");
#define MY_NAME "acpiphp_ibm"

#undef dbg
#define dbg(format, arg...)				\
do {							\
	if (debug)					\
		printk(KERN_DEBUG "%s: " format,	\
				MY_NAME , ## arg);	\
} while (0)

#define FOUND_APCI 0x61504349
/* these are the names for the IBM ACPI pseudo-device */
#define IBM_HARDWARE_ID1 "IBM37D0"
#define IBM_HARDWARE_ID2 "IBM37D4"

#define hpslot_to_sun(A) (((struct slot *)((A)->private))->acpi_slot->sun)

/* union apci_descriptor - allows access to the
 * various device descriptors that are embedded in the
 * aPCI table
 */
union apci_descriptor {
	struct {
		char sig[4];
		u8   len;
	} header;
	struct {
		u8  type;
		u8  len;
		u16 slot_id;
		u8  bus_id;
		u8  dev_num;
		u8  slot_num;
		u8  slot_attr[2];
		u8  attn;
		u8  status[2];
		u8  sun;
		u8  res[3];
	} slot;
	struct {
		u8 type;
		u8 len;
	} generic;
};

/* struct notification - keeps info about the device
 * that cause the ACPI notification event
 */
struct notification {
	struct acpi_device *device;
	u8                  event;
};

static int ibm_set_attention_status(struct hotplug_slot *slot, u8 status);
static int ibm_get_attention_status(struct hotplug_slot *slot, u8 *status);
static void ibm_handle_events(acpi_handle handle, u32 event, void *context);
static int ibm_get_table_from_acpi(char **bufp);
static ssize_t ibm_read_apci_table(struct kobject *kobj,
				   struct bin_attribute *bin_attr,
				   char *buffer, loff_t pos, size_t size);
static acpi_status __init ibm_find_acpi_device(acpi_handle handle,
		u32 lvl, void *context, void **rv);
static int __init ibm_acpiphp_init(void);
static void __exit ibm_acpiphp_exit(void);

static acpi_handle ibm_acpi_handle;
static struct notification ibm_note;
static struct bin_attribute ibm_apci_table_attr = {
	    .attr = {
		    .name = "apci_table",
		    .mode = S_IRUGO,
	    },
	    .read = ibm_read_apci_table,
	    .write = NULL,
};
static struct acpiphp_attention_info ibm_attention_info = 
{
	.set_attn = ibm_set_attention_status,
	.get_attn = ibm_get_attention_status,
	.owner = THIS_MODULE,
};

/**
 * ibm_slot_from_id - workaround for bad ibm hardware
 * @id: the slot number that linux refers to the slot by
 *
 * Description: This method returns the aCPI slot descriptor
 * corresponding to the Linux slot number.  This descriptor
 * has info about the aPCI slot id and attention status.
 * This descriptor must be freed using kfree when done.
 */
static union apci_descriptor *ibm_slot_from_id(int id)
{
	int ind = 0, size;
	union apci_descriptor *ret = NULL, *des;
	char *table;

	size = ibm_get_table_from_acpi(&table);
	des = (union apci_descriptor *)table;
	if (memcmp(des->header.sig, "aPCI", 4) != 0)
		goto ibm_slot_done;

	des = (union apci_descriptor *)&table[ind += des->header.len];
	while (ind < size && (des->generic.type != 0x82 ||
			des->slot.slot_num != id)) {
		des = (union apci_descriptor *)&table[ind += des->generic.len];
	}

	if (ind < size && des->slot.slot_num == id)
		ret = des;

ibm_slot_done:
	if (ret) {
		ret = kmalloc(sizeof(union apci_descriptor), GFP_KERNEL);
		memcpy(ret, des, sizeof(union apci_descriptor));
	}
	kfree(table);
	return ret;
}

/**
 * ibm_set_attention_status - callback method to set the attention LED
 * @slot: the hotplug_slot to work with
 * @status: what to set the LED to (0 or 1)
 *
 * Description: This method is registered with the acpiphp module as a
 * callback to do the device specific task of setting the LED status.
 */
static int ibm_set_attention_status(struct hotplug_slot *slot, u8 status)
{
	union acpi_object args[2]; 
	struct acpi_object_list params = { .pointer = args, .count = 2 };
	acpi_status stat; 
	unsigned long long rc;
	union apci_descriptor *ibm_slot;

	ibm_slot = ibm_slot_from_id(hpslot_to_sun(slot));

	dbg("%s: set slot %d (%d) attention status to %d\n", __func__,
			ibm_slot->slot.slot_num, ibm_slot->slot.slot_id,
			(status ? 1 : 0));

	args[0].type = ACPI_TYPE_INTEGER;
	args[0].integer.value = ibm_slot->slot.slot_id;
	args[1].type = ACPI_TYPE_INTEGER;
	args[1].integer.value = (status) ? 1 : 0;

	kfree(ibm_slot);

	stat = acpi_evaluate_integer(ibm_acpi_handle, "APLS", &params, &rc);
	if (ACPI_FAILURE(stat)) {
		err("APLS evaluation failed:  0x%08x\n", stat);
		return -ENODEV;
	} else if (!rc) {
		err("APLS method failed:  0x%08llx\n", rc);
		return -ERANGE;
	}
	return 0;
}

/**
 * ibm_get_attention_status - callback method to get attention LED status
 * @slot: the hotplug_slot to work with
 * @status: returns what the LED is set to (0 or 1)
 *
 * Description: This method is registered with the acpiphp module as a
 * callback to do the device specific task of getting the LED status.
 * 
 * Because there is no direct method of getting the LED status directly
 * from an ACPI call, we read the aPCI table and parse out our
 * slot descriptor to read the status from that.
 */
static int ibm_get_attention_status(struct hotplug_slot *slot, u8 *status)
{
	union apci_descriptor *ibm_slot;

	ibm_slot = ibm_slot_from_id(hpslot_to_sun(slot));

	if (ibm_slot->slot.attn & 0xa0 || ibm_slot->slot.status[1] & 0x08)
		*status = 1;
	else
		*status = 0;

	dbg("%s: get slot %d (%d) attention status is %d\n", __func__,
			ibm_slot->slot.slot_num, ibm_slot->slot.slot_id,
			*status);

	kfree(ibm_slot);
	return 0;
}

/**
 * ibm_handle_events - listens for ACPI events for the IBM37D0 device
 * @handle: an ACPI handle to the device that caused the event
 * @event: the event info (device specific)
 * @context: passed context (our notification struct)
 *
 * Description: This method is registered as a callback with the ACPI
 * subsystem it is called when this device has an event to notify the OS of.
 *
 * The events actually come from the device as two events that get
 * synthesized into one event with data by this function.  The event
 * ID comes first and then the slot number that caused it.  We report
 * this as one event to the OS.
 *
 * From section 5.6.2.2 of the ACPI 2.0 spec, I understand that the OSPM will
 * only re-enable the interrupt that causes this event AFTER this method
 * has returned, thereby enforcing serial access for the notification struct.
 */
static void ibm_handle_events(acpi_handle handle, u32 event, void *context)
{
	u8 detail = event & 0x0f;
	u8 subevent = event & 0xf0;
	struct notification *note = context;

	dbg("%s: Received notification %02x\n", __func__, event);

	if (subevent == 0x80) {
		dbg("%s: generationg bus event\n", __func__);
		acpi_bus_generate_proc_event(note->device, note->event, detail);
		acpi_bus_generate_netlink_event(note->device->pnp.device_class,
						  dev_name(&note->device->dev),
						  note->event, detail);
	} else
		note->event = event;
}

/**
 * ibm_get_table_from_acpi - reads the APLS buffer from ACPI
 * @bufp: address to pointer to allocate for the table
 *
 * Description: This method reads the APLS buffer in from ACPI and
 * stores the "stripped" table into a single buffer
 * it allocates and passes the address back in bufp.
 *
 * If NULL is passed in as buffer, this method only calculates
 * the size of the table and returns that without filling
 * in the buffer.
 *
 * Returns < 0 on error or the size of the table on success.
 */
static int ibm_get_table_from_acpi(char **bufp)
{
	union acpi_object *package;
	struct acpi_buffer buffer = { ACPI_ALLOCATE_BUFFER, NULL };
	acpi_status status;
	char *lbuf = NULL;
	int i, size = -EIO;

	status = acpi_evaluate_object(ibm_acpi_handle, "APCI", NULL, &buffer);
	if (ACPI_FAILURE(status)) {
		err("%s:  APCI evaluation failed\n", __func__);
		return -ENODEV;
	}

	package = (union acpi_object *) buffer.pointer;
	if (!(package) ||
			(package->type != ACPI_TYPE_PACKAGE) ||
			!(package->package.elements)) {
		err("%s:  Invalid APCI object\n", __func__);
		goto read_table_done;
	}

	for(size = 0, i = 0; i < package->package.count; i++) {
		if (package->package.elements[i].type != ACPI_TYPE_BUFFER) {
			err("%s:  Invalid APCI element %d\n", __func__, i);
			goto read_table_done;
		}
		size += package->package.elements[i].buffer.length;
	}

	if (bufp == NULL)
		goto read_table_done;

	lbuf = kzalloc(size, GFP_KERNEL);
	dbg("%s: element count: %i, ASL table size: %i, &table = 0x%p\n",
			__func__, package->package.count, size, lbuf);

	if (lbuf) {
		*bufp = lbuf;
	} else {
		size = -ENOMEM;
		goto read_table_done;
	}

	size = 0;
	for (i=0; i<package->package.count; i++) {
		memcpy(&lbuf[size],
				package->package.elements[i].buffer.pointer,
				package->package.elements[i].buffer.length);
		size += package->package.elements[i].buffer.length;
	}

read_table_done:
	kfree(buffer.pointer);
	return size;
}

/**
 * ibm_read_apci_table - callback for the sysfs apci_table file
 * @kobj: the kobject this binary attribute is a part of
 * @bin_attr: struct bin_attribute for this file
 * @buffer: the kernel space buffer to fill
 * @pos: the offset into the file
 * @size: the number of bytes requested
 *
 * Description: Gets registered with sysfs as the reader callback
 * to be executed when /sys/bus/pci/slots/apci_table gets read.
 *
 * Since we don't get notified on open and close for this file,
 * things get really tricky here...
 * our solution is to only allow reading the table in all at once.
 */
static ssize_t ibm_read_apci_table(struct kobject *kobj,
				   struct bin_attribute *bin_attr,
				   char *buffer, loff_t pos, size_t size)
{
	int bytes_read = -EINVAL;
	char *table = NULL;
	
	dbg("%s: pos = %d, size = %zd\n", __func__, (int)pos, size);

	if (pos == 0) {
		bytes_read = ibm_get_table_from_acpi(&table);
		if (bytes_read > 0 && bytes_read <= size)
			memcpy(buffer, table, bytes_read);
		kfree(table);
	}
	return bytes_read;
}

/**
 * ibm_find_acpi_device - callback to find our ACPI device
 * @handle: the ACPI handle of the device we are inspecting
 * @lvl: depth into the namespace tree
 * @context: a pointer to our handle to fill when we find the device
 * @rv: a return value to fill if desired
 *
 * Description: Used as a callback when calling acpi_walk_namespace
 * to find our device.  When this method returns non-zero
 * acpi_walk_namespace quits its search and returns our value.
 */
static acpi_status __init ibm_find_acpi_device(acpi_handle handle,
		u32 lvl, void *context, void **rv)
{
	acpi_handle *phandle = (acpi_handle *)context;
	acpi_status status; 
	struct acpi_device_info *info;
	int retval = 0;

	status = acpi_get_object_info(handle, &info);
	if (ACPI_FAILURE(status)) {
		err("%s:  Failed to get device information status=0x%x\n",
			__func__, status);
		return retval;
	}
<<<<<<< HEAD
	info->hardware_id.string[sizeof(info->hardware_id.length) - 1] = '\0';
=======
>>>>>>> 71623855

	if (info->current_status && (info->valid & ACPI_VALID_HID) &&
			(!strcmp(info->hardware_id.string, IBM_HARDWARE_ID1) ||
			 !strcmp(info->hardware_id.string, IBM_HARDWARE_ID2))) {
		dbg("found hardware: %s, handle: %p\n",
			info->hardware_id.string, handle);
		*phandle = handle;
		/* returning non-zero causes the search to stop
		 * and returns this value to the caller of 
		 * acpi_walk_namespace, but it also causes some warnings
		 * in the acpi debug code to print...
		 */
		retval = FOUND_APCI;
	}
	kfree(info);
	return retval;
}

static int __init ibm_acpiphp_init(void)
{
	int retval = 0;
	acpi_status status;
	struct acpi_device *device;
	struct kobject *sysdir = &pci_slots_kset->kobj;

	dbg("%s\n", __func__);

	if (acpi_walk_namespace(ACPI_TYPE_DEVICE, ACPI_ROOT_OBJECT,
			ACPI_UINT32_MAX, ibm_find_acpi_device,
			&ibm_acpi_handle, NULL) != FOUND_APCI) {
		err("%s: acpi_walk_namespace failed\n", __func__);
		retval = -ENODEV;
		goto init_return;
	}
	dbg("%s: found IBM aPCI device\n", __func__);
	if (acpi_bus_get_device(ibm_acpi_handle, &device)) {
		err("%s: acpi_bus_get_device failed\n", __func__);
		retval = -ENODEV;
		goto init_return;
	}
	if (acpiphp_register_attention(&ibm_attention_info)) {
		retval = -ENODEV;
		goto init_return;
	}

	ibm_note.device = device;
	status = acpi_install_notify_handler(ibm_acpi_handle,
			ACPI_DEVICE_NOTIFY, ibm_handle_events,
			&ibm_note);
	if (ACPI_FAILURE(status)) {
		err("%s: Failed to register notification handler\n",
				__func__);
		retval = -EBUSY;
		goto init_cleanup;
	}

	ibm_apci_table_attr.size = ibm_get_table_from_acpi(NULL);
	retval = sysfs_create_bin_file(sysdir, &ibm_apci_table_attr);

	return retval;

init_cleanup:
	acpiphp_unregister_attention(&ibm_attention_info);
init_return:
	return retval;
}

static void __exit ibm_acpiphp_exit(void)
{
	acpi_status status;
	struct kobject *sysdir = &pci_slots_kset->kobj;

	dbg("%s\n", __func__);

	if (acpiphp_unregister_attention(&ibm_attention_info))
		err("%s: attention info deregistration failed", __func__);

	status = acpi_remove_notify_handler(
			   ibm_acpi_handle,
			   ACPI_DEVICE_NOTIFY,
			   ibm_handle_events);
	if (ACPI_FAILURE(status))
		err("%s: Notification handler removal failed\n", __func__);
	/* remove the /sys entries */
	sysfs_remove_bin_file(sysdir, &ibm_apci_table_attr);
}

module_init(ibm_acpiphp_init);
module_exit(ibm_acpiphp_exit);<|MERGE_RESOLUTION|>--- conflicted
+++ resolved
@@ -406,10 +406,6 @@
 			__func__, status);
 		return retval;
 	}
-<<<<<<< HEAD
-	info->hardware_id.string[sizeof(info->hardware_id.length) - 1] = '\0';
-=======
->>>>>>> 71623855
 
 	if (info->current_status && (info->valid & ACPI_VALID_HID) &&
 			(!strcmp(info->hardware_id.string, IBM_HARDWARE_ID1) ||
