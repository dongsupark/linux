--- conflicted
+++ resolved
@@ -71,16 +71,6 @@
 	if (slot->zdev->state != ZPCI_FN_STATE_STANDBY)
 		return -EIO;
 
-<<<<<<< HEAD
-	rc = sclp_pci_configure(slot->zdev->fid);
-	zpci_dbg(3, "conf fid:%x, rc:%d\n", slot->zdev->fid, rc);
-	if (!rc) {
-		slot->zdev->state = ZPCI_FN_STATE_CONFIGURED;
-		/* automatically scan the device after is was configured */
-		zpci_enable_device(slot->zdev);
-		zpci_scan_device(slot->zdev);
-	}
-=======
 	rc = slot_configure(slot);
 	if (rc)
 		return rc;
@@ -98,7 +88,6 @@
 
 out_deconfigure:
 	slot_deconfigure(slot);
->>>>>>> d0e0ac97
 	return rc;
 }
 
@@ -110,28 +99,14 @@
 	if (!zpci_fn_configured(slot->zdev->state))
 		return -EIO;
 
-<<<<<<< HEAD
+	if (slot->zdev->pdev)
+		pci_stop_and_remove_bus_device(slot->zdev->pdev);
+
 	rc = zpci_disable_device(slot->zdev);
 	if (rc)
 		return rc;
-	/* TODO: we rely on the user to unbind/remove the device, is that plausible
-	 *	 or do we need to trigger that here?
-	 */
-	rc = sclp_pci_deconfigure(slot->zdev->fid);
-	zpci_dbg(3, "deconf fid:%x, rc:%d\n", slot->zdev->fid, rc);
-	if (!rc)
-		slot->zdev->state = ZPCI_FN_STATE_STANDBY;
-	return rc;
-=======
-	if (slot->zdev->pdev)
-		pci_stop_and_remove_bus_device(slot->zdev->pdev);
-
-	rc = zpci_disable_device(slot->zdev);
-	if (rc)
-		return rc;
 
 	return slot_deconfigure(slot);
->>>>>>> d0e0ac97
 }
 
 static int get_power_status(struct hotplug_slot *hotplug_slot, u8 *value)
