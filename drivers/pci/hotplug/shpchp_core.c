/*
 * Standard Hot Plug Controller Driver
 *
 * Copyright (C) 1995,2001 Compaq Computer Corporation
 * Copyright (C) 2001 Greg Kroah-Hartman (greg@kroah.com)
 * Copyright (C) 2001 IBM Corp.
 * Copyright (C) 2003-2004 Intel Corporation
 *
 * All rights reserved.
 *
 * This program is free software; you can redistribute it and/or modify
 * it under the terms of the GNU General Public License as published by
 * the Free Software Foundation; either version 2 of the License, or (at
 * your option) any later version.
 *
 * This program is distributed in the hope that it will be useful, but
 * WITHOUT ANY WARRANTY; without even the implied warranty of
 * MERCHANTABILITY OR FITNESS FOR A PARTICULAR PURPOSE, GOOD TITLE or
 * NON INFRINGEMENT.  See the GNU General Public License for more
 * details.
 *
 * You should have received a copy of the GNU General Public License
 * along with this program; if not, write to the Free Software
 * Foundation, Inc., 675 Mass Ave, Cambridge, MA 02139, USA.
 *
 * Send feedback to <greg@kroah.com>, <kristen.c.accardi@intel.com>
 *
 */

#include <linux/module.h>
#include <linux/moduleparam.h>
#include <linux/kernel.h>
#include <linux/types.h>
#include <linux/slab.h>
#include <linux/pci.h>
#include "shpchp.h"

/* Global variables */
bool shpchp_debug;
bool shpchp_poll_mode;
int shpchp_poll_time;

#define DRIVER_VERSION	"0.4"
#define DRIVER_AUTHOR	"Dan Zink <dan.zink@compaq.com>, Greg Kroah-Hartman <greg@kroah.com>, Dely Sy <dely.l.sy@intel.com>"
#define DRIVER_DESC	"Standard Hot Plug PCI Controller Driver"

MODULE_AUTHOR(DRIVER_AUTHOR);
MODULE_DESCRIPTION(DRIVER_DESC);
MODULE_LICENSE("GPL");

module_param(shpchp_debug, bool, 0644);
module_param(shpchp_poll_mode, bool, 0644);
module_param(shpchp_poll_time, int, 0644);
MODULE_PARM_DESC(shpchp_debug, "Debugging mode enabled or not");
MODULE_PARM_DESC(shpchp_poll_mode, "Using polling mechanism for hot-plug events or not");
MODULE_PARM_DESC(shpchp_poll_time, "Polling mechanism frequency, in seconds");

#define SHPC_MODULE_NAME "shpchp"

static int set_attention_status (struct hotplug_slot *slot, u8 value);
static int enable_slot		(struct hotplug_slot *slot);
static int disable_slot		(struct hotplug_slot *slot);
static int get_power_status	(struct hotplug_slot *slot, u8 *value);
static int get_attention_status	(struct hotplug_slot *slot, u8 *value);
static int get_latch_status	(struct hotplug_slot *slot, u8 *value);
static int get_adapter_status	(struct hotplug_slot *slot, u8 *value);

static struct hotplug_slot_ops shpchp_hotplug_slot_ops = {
	.set_attention_status =	set_attention_status,
	.enable_slot =		enable_slot,
	.disable_slot =		disable_slot,
	.get_power_status =	get_power_status,
	.get_attention_status =	get_attention_status,
	.get_latch_status =	get_latch_status,
	.get_adapter_status =	get_adapter_status,
};

/**
 * release_slot - free up the memory used by a slot
 * @hotplug_slot: slot to free
 */
static void release_slot(struct hotplug_slot *hotplug_slot)
{
	struct slot *slot = hotplug_slot->private;

	ctrl_dbg(slot->ctrl, "%s: physical_slot = %s\n",
		 __func__, slot_name(slot));

	kfree(slot->hotplug_slot->info);
	kfree(slot->hotplug_slot);
	kfree(slot);
}

static int init_slots(struct controller *ctrl)
{
	struct slot *slot;
	struct hotplug_slot *hotplug_slot;
	struct hotplug_slot_info *info;
	char name[SLOT_NAME_SIZE];
	int retval;
	int i;

	for (i = 0; i < ctrl->num_slots; i++) {
		slot = kzalloc(sizeof(*slot), GFP_KERNEL);
		if (!slot) {
			retval = -ENOMEM;
			goto error;
		}

		hotplug_slot = kzalloc(sizeof(*hotplug_slot), GFP_KERNEL);
		if (!hotplug_slot) {
			retval = -ENOMEM;
			goto error_slot;
		}
		slot->hotplug_slot = hotplug_slot;

		info = kzalloc(sizeof(*info), GFP_KERNEL);
		if (!info) {
			retval = -ENOMEM;
			goto error_hpslot;
		}
		hotplug_slot->info = info;

		slot->hp_slot = i;
		slot->ctrl = ctrl;
		slot->bus = ctrl->pci_dev->subordinate->number;
		slot->device = ctrl->slot_device_offset + i;
		slot->hpc_ops = ctrl->hpc_ops;
		slot->number = ctrl->first_slot + (ctrl->slot_num_inc * i);

<<<<<<< HEAD
		snprintf(name, sizeof(name), "shpchp-%d", slot->number);
		slot->wq = alloc_workqueue(name, 0, 0);
=======
		slot->wq = alloc_workqueue("shpchp-%d", 0, 0, slot->number);
>>>>>>> d0e0ac97
		if (!slot->wq) {
			retval = -ENOMEM;
			goto error_info;
		}

		mutex_init(&slot->lock);
		INIT_DELAYED_WORK(&slot->work, shpchp_queue_pushbutton_work);

		/* register this slot with the hotplug pci core */
		hotplug_slot->private = slot;
		hotplug_slot->release = &release_slot;
		snprintf(name, SLOT_NAME_SIZE, "%d", slot->number);
		hotplug_slot->ops = &shpchp_hotplug_slot_ops;

 		ctrl_dbg(ctrl, "Registering domain:bus:dev=%04x:%02x:%02x "
 			 "hp_slot=%x sun=%x slot_device_offset=%x\n",
 			 pci_domain_nr(ctrl->pci_dev->subordinate),
 			 slot->bus, slot->device, slot->hp_slot, slot->number,
 			 ctrl->slot_device_offset);
		retval = pci_hp_register(slot->hotplug_slot,
				ctrl->pci_dev->subordinate, slot->device, name);
		if (retval) {
			ctrl_err(ctrl, "pci_hp_register failed with error %d\n",
				 retval);
			goto error_slotwq;
		}

		get_power_status(hotplug_slot, &info->power_status);
		get_attention_status(hotplug_slot, &info->attention_status);
		get_latch_status(hotplug_slot, &info->latch_status);
		get_adapter_status(hotplug_slot, &info->adapter_status);

		list_add(&slot->slot_list, &ctrl->slot_list);
	}

	return 0;
error_slotwq:
	destroy_workqueue(slot->wq);
error_info:
	kfree(info);
error_hpslot:
	kfree(hotplug_slot);
error_slot:
	kfree(slot);
error:
	return retval;
}

void cleanup_slots(struct controller *ctrl)
{
	struct list_head *tmp;
	struct list_head *next;
	struct slot *slot;

	list_for_each_safe(tmp, next, &ctrl->slot_list) {
		slot = list_entry(tmp, struct slot, slot_list);
		list_del(&slot->slot_list);
		cancel_delayed_work(&slot->work);
		destroy_workqueue(slot->wq);
		pci_hp_deregister(slot->hotplug_slot);
	}
}

/*
 * set_attention_status - Turns the Amber LED for a slot on, off or blink
 */
static int set_attention_status (struct hotplug_slot *hotplug_slot, u8 status)
{
	struct slot *slot = get_slot(hotplug_slot);

	ctrl_dbg(slot->ctrl, "%s: physical_slot = %s\n",
		 __func__, slot_name(slot));

	hotplug_slot->info->attention_status = status;
	slot->hpc_ops->set_attention_status(slot, status);

	return 0;
}

static int enable_slot (struct hotplug_slot *hotplug_slot)
{
	struct slot *slot = get_slot(hotplug_slot);

	ctrl_dbg(slot->ctrl, "%s: physical_slot = %s\n",
		 __func__, slot_name(slot));

	return shpchp_sysfs_enable_slot(slot);
}

static int disable_slot (struct hotplug_slot *hotplug_slot)
{
	struct slot *slot = get_slot(hotplug_slot);

	ctrl_dbg(slot->ctrl, "%s: physical_slot = %s\n",
		 __func__, slot_name(slot));

	return shpchp_sysfs_disable_slot(slot);
}

static int get_power_status (struct hotplug_slot *hotplug_slot, u8 *value)
{
	struct slot *slot = get_slot(hotplug_slot);
	int retval;

	ctrl_dbg(slot->ctrl, "%s: physical_slot = %s\n",
		 __func__, slot_name(slot));

	retval = slot->hpc_ops->get_power_status(slot, value);
	if (retval < 0)
		*value = hotplug_slot->info->power_status;

	return 0;
}

static int get_attention_status (struct hotplug_slot *hotplug_slot, u8 *value)
{
	struct slot *slot = get_slot(hotplug_slot);
	int retval;

	ctrl_dbg(slot->ctrl, "%s: physical_slot = %s\n",
		 __func__, slot_name(slot));

	retval = slot->hpc_ops->get_attention_status(slot, value);
	if (retval < 0)
		*value = hotplug_slot->info->attention_status;

	return 0;
}

static int get_latch_status (struct hotplug_slot *hotplug_slot, u8 *value)
{
	struct slot *slot = get_slot(hotplug_slot);
	int retval;

	ctrl_dbg(slot->ctrl, "%s: physical_slot = %s\n",
		 __func__, slot_name(slot));

	retval = slot->hpc_ops->get_latch_status(slot, value);
	if (retval < 0)
		*value = hotplug_slot->info->latch_status;

	return 0;
}

static int get_adapter_status (struct hotplug_slot *hotplug_slot, u8 *value)
{
	struct slot *slot = get_slot(hotplug_slot);
	int retval;

	ctrl_dbg(slot->ctrl, "%s: physical_slot = %s\n",
		 __func__, slot_name(slot));

	retval = slot->hpc_ops->get_adapter_status(slot, value);
	if (retval < 0)
		*value = hotplug_slot->info->adapter_status;

	return 0;
}

static int is_shpc_capable(struct pci_dev *dev)
{
	if (dev->vendor == PCI_VENDOR_ID_AMD &&
	    dev->device == PCI_DEVICE_ID_AMD_GOLAM_7450)
		return 1;
	if (!pci_find_capability(dev, PCI_CAP_ID_SHPC))
		return 0;
	if (get_hp_hw_control_from_firmware(dev))
		return 0;
	return 1;
}

static int shpc_probe(struct pci_dev *pdev, const struct pci_device_id *ent)
{
	int rc;
	struct controller *ctrl;

	if (!is_shpc_capable(pdev))
		return -ENODEV;

	ctrl = kzalloc(sizeof(*ctrl), GFP_KERNEL);
	if (!ctrl) {
		dev_err(&pdev->dev, "%s: Out of memory\n", __func__);
		goto err_out_none;
	}
	INIT_LIST_HEAD(&ctrl->slot_list);

	rc = shpc_init(ctrl, pdev);
	if (rc) {
		ctrl_dbg(ctrl, "Controller initialization failed\n");
		goto err_out_free_ctrl;
	}

	pci_set_drvdata(pdev, ctrl);

	/* Setup the slot information structures */
	rc = init_slots(ctrl);
	if (rc) {
		ctrl_err(ctrl, "Slot initialization failed\n");
		goto err_out_release_ctlr;
	}

	rc = shpchp_create_ctrl_files(ctrl);
	if (rc)
		goto err_cleanup_slots;

	return 0;

err_cleanup_slots:
	cleanup_slots(ctrl);
err_out_release_ctlr:
	ctrl->hpc_ops->release_ctlr(ctrl);
err_out_free_ctrl:
	kfree(ctrl);
err_out_none:
	return -ENODEV;
}

static void shpc_remove(struct pci_dev *dev)
{
	struct controller *ctrl = pci_get_drvdata(dev);

	shpchp_remove_ctrl_files(ctrl);
	ctrl->hpc_ops->release_ctlr(ctrl);
	kfree(ctrl);
}

static struct pci_device_id shpcd_pci_tbl[] = {
	{PCI_DEVICE_CLASS(((PCI_CLASS_BRIDGE_PCI << 8) | 0x00), ~0)},
	{ /* end: all zeroes */ }
};
MODULE_DEVICE_TABLE(pci, shpcd_pci_tbl);

static struct pci_driver shpc_driver = {
	.name =		SHPC_MODULE_NAME,
	.id_table =	shpcd_pci_tbl,
	.probe =	shpc_probe,
	.remove =	shpc_remove,
};

static int __init shpcd_init(void)
{
	int retval;

	retval = pci_register_driver(&shpc_driver);
	dbg("%s: pci_register_driver = %d\n", __func__, retval);
	info(DRIVER_DESC " version: " DRIVER_VERSION "\n");

	return retval;
}

static void __exit shpcd_cleanup(void)
{
	dbg("unload_shpchpd()\n");
	pci_unregister_driver(&shpc_driver);
	info(DRIVER_DESC " version: " DRIVER_VERSION " unloaded\n");
}

module_init(shpcd_init);
module_exit(shpcd_cleanup);<|MERGE_RESOLUTION|>--- conflicted
+++ resolved
@@ -128,12 +128,7 @@
 		slot->hpc_ops = ctrl->hpc_ops;
 		slot->number = ctrl->first_slot + (ctrl->slot_num_inc * i);
 
-<<<<<<< HEAD
-		snprintf(name, sizeof(name), "shpchp-%d", slot->number);
-		slot->wq = alloc_workqueue(name, 0, 0);
-=======
 		slot->wq = alloc_workqueue("shpchp-%d", 0, 0, slot->number);
->>>>>>> d0e0ac97
 		if (!slot->wq) {
 			retval = -ENOMEM;
 			goto error_info;
