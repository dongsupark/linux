--- conflicted
+++ resolved
@@ -1204,12 +1204,9 @@
 		return err;
 	pci_fixup_device(pci_fixup_enable, dev);
 
-<<<<<<< HEAD
 	if (dev->msi_enabled || dev->msix_enabled)
 		return 0;
 
-=======
->>>>>>> 89e5b5f8
 	pci_read_config_byte(dev, PCI_INTERRUPT_PIN, &pin);
 	if (pin) {
 		pci_read_config_word(dev, PCI_COMMAND, &cmd);
