#ifndef DRIVERS_PCI_H
#define DRIVERS_PCI_H

#include <linux/workqueue.h>

#define PCI_CFG_SPACE_SIZE	256
#define PCI_CFG_SPACE_EXP_SIZE	4096

/* Functions internal to the PCI core code */

int pci_create_sysfs_dev_files(struct pci_dev *pdev);
void pci_remove_sysfs_dev_files(struct pci_dev *pdev);
#if !defined(CONFIG_DMI) && !defined(CONFIG_ACPI)
static inline void pci_create_firmware_label_files(struct pci_dev *pdev)
{ return; }
static inline void pci_remove_firmware_label_files(struct pci_dev *pdev)
{ return; }
#else
void pci_create_firmware_label_files(struct pci_dev *pdev);
void pci_remove_firmware_label_files(struct pci_dev *pdev);
#endif
void pci_cleanup_rom(struct pci_dev *dev);
#ifdef HAVE_PCI_MMAP
enum pci_mmap_api {
	PCI_MMAP_SYSFS,	/* mmap on /sys/bus/pci/devices/<BDF>/resource<N> */
	PCI_MMAP_PROCFS	/* mmap on /proc/bus/pci/<BDF> */
};
int pci_mmap_fits(struct pci_dev *pdev, int resno, struct vm_area_struct *vmai,
		  enum pci_mmap_api mmap_api);
#endif
int pci_probe_reset_function(struct pci_dev *dev);

/**
 * struct pci_platform_pm_ops - Firmware PM callbacks
 *
 * @is_manageable: returns 'true' if given device is power manageable by the
 *                 platform firmware
 *
 * @set_state: invokes the platform firmware to set the device's power state
 *
 * @choose_state: returns PCI power state of given device preferred by the
 *                platform; to be used during system-wide transitions from a
 *                sleeping state to the working state and vice versa
 *
 * @sleep_wake: enables/disables the system wake up capability of given device
 *
 * @run_wake: enables/disables the platform to generate run-time wake-up events
 *		for given device (the device's wake-up capability has to be
 *		enabled by @sleep_wake for this feature to work)
 *
 * If given platform is generally capable of power managing PCI devices, all of
 * these callbacks are mandatory.
 */
struct pci_platform_pm_ops {
	bool (*is_manageable)(struct pci_dev *dev);
	int (*set_state)(struct pci_dev *dev, pci_power_t state);
	pci_power_t (*choose_state)(struct pci_dev *dev);
	int (*sleep_wake)(struct pci_dev *dev, bool enable);
	int (*run_wake)(struct pci_dev *dev, bool enable);
};

int pci_set_platform_pm(struct pci_platform_pm_ops *ops);
void pci_update_current_state(struct pci_dev *dev, pci_power_t state);
void pci_power_up(struct pci_dev *dev);
void pci_disable_enabled_device(struct pci_dev *dev);
int pci_finish_runtime_suspend(struct pci_dev *dev);
int __pci_pme_wakeup(struct pci_dev *dev, void *ign);
void pci_wakeup_bus(struct pci_bus *bus);
void pci_config_pm_runtime_get(struct pci_dev *dev);
void pci_config_pm_runtime_put(struct pci_dev *dev);
void pci_pm_init(struct pci_dev *dev);
void pci_allocate_cap_save_buffers(struct pci_dev *dev);
void pci_free_cap_save_buffers(struct pci_dev *dev);

static inline void pci_wakeup_event(struct pci_dev *dev)
{
	/* Wait 100 ms before the system can be put into a sleep state. */
	pm_wakeup_event(&dev->dev, 100);
}

static inline bool pci_is_bridge(struct pci_dev *pci_dev)
{
	return !!(pci_dev->subordinate);
}

struct pci_vpd_ops {
	ssize_t (*read)(struct pci_dev *dev, loff_t pos, size_t count, void *buf);
	ssize_t (*write)(struct pci_dev *dev, loff_t pos, size_t count, const void *buf);
	void (*release)(struct pci_dev *dev);
};

struct pci_vpd {
	unsigned int len;
	const struct pci_vpd_ops *ops;
	struct bin_attribute *attr; /* descriptor for sysfs VPD entry */
};

int pci_vpd_pci22_init(struct pci_dev *dev);
static inline void pci_vpd_release(struct pci_dev *dev)
{
	if (dev->vpd)
		dev->vpd->ops->release(dev);
}

/* PCI /proc functions */
#ifdef CONFIG_PROC_FS
int pci_proc_attach_device(struct pci_dev *dev);
int pci_proc_detach_device(struct pci_dev *dev);
int pci_proc_detach_bus(struct pci_bus *bus);
#else
static inline int pci_proc_attach_device(struct pci_dev *dev) { return 0; }
static inline int pci_proc_detach_device(struct pci_dev *dev) { return 0; }
static inline int pci_proc_detach_bus(struct pci_bus *bus) { return 0; }
#endif

/* Functions for PCI Hotplug drivers to use */
int pci_hp_add_bridge(struct pci_dev *dev);

#ifdef HAVE_PCI_LEGACY
void pci_create_legacy_files(struct pci_bus *bus);
void pci_remove_legacy_files(struct pci_bus *bus);
#else
static inline void pci_create_legacy_files(struct pci_bus *bus) { return; }
static inline void pci_remove_legacy_files(struct pci_bus *bus) { return; }
#endif

/* Lock for read/write access to pci device and bus lists */
extern struct rw_semaphore pci_bus_sem;

extern raw_spinlock_t pci_lock;

extern unsigned int pci_pm_d3_delay;

#ifdef CONFIG_PCI_MSI
void pci_no_msi(void);
void pci_msi_init_pci_dev(struct pci_dev *dev);
#else
static inline void pci_no_msi(void) { }
static inline void pci_msi_init_pci_dev(struct pci_dev *dev) { }
#endif

void pci_realloc_get_opt(char *);

static inline int pci_no_d1d2(struct pci_dev *dev)
{
	unsigned int parent_dstates = 0;

	if (dev->bus->self)
		parent_dstates = dev->bus->self->no_d1d2;
	return (dev->no_d1d2 || parent_dstates);

}
extern struct device_attribute pci_dev_attrs[];
extern struct device_attribute pcibus_dev_attrs[];
extern struct device_type pci_dev_type;
extern struct bus_attribute pci_bus_attrs[];


/**
 * pci_match_one_device - Tell if a PCI device structure has a matching
 *                        PCI device id structure
 * @id: single PCI device id structure to match
 * @dev: the PCI device structure to match against
 *
 * Returns the matching pci_device_id structure or %NULL if there is no match.
 */
static inline const struct pci_device_id *
pci_match_one_device(const struct pci_device_id *id, const struct pci_dev *dev)
{
	if ((id->vendor == PCI_ANY_ID || id->vendor == dev->vendor) &&
	    (id->device == PCI_ANY_ID || id->device == dev->device) &&
	    (id->subvendor == PCI_ANY_ID || id->subvendor == dev->subsystem_vendor) &&
	    (id->subdevice == PCI_ANY_ID || id->subdevice == dev->subsystem_device) &&
	    !((id->class ^ dev->class) & id->class_mask))
		return id;
	return NULL;
}

/* PCI slot sysfs helper code */
#define to_pci_slot(s) container_of(s, struct pci_slot, kobj)

extern struct kset *pci_slots_kset;

struct pci_slot_attribute {
	struct attribute attr;
	ssize_t (*show)(struct pci_slot *, char *);
	ssize_t (*store)(struct pci_slot *, const char *, size_t);
};
#define to_pci_slot_attr(s) container_of(s, struct pci_slot_attribute, attr)

enum pci_bar_type {
	pci_bar_unknown,	/* Standard PCI BAR probe */
	pci_bar_io,		/* An io port BAR */
	pci_bar_mem32,		/* A 32-bit memory BAR */
	pci_bar_mem64,		/* A 64-bit memory BAR */
};

bool pci_bus_read_dev_vendor_id(struct pci_bus *bus, int devfn, u32 *pl,
				int crs_timeout);
int pci_setup_device(struct pci_dev *dev);
int __pci_read_base(struct pci_dev *dev, enum pci_bar_type type,
		    struct resource *res, unsigned int reg);
int pci_resource_bar(struct pci_dev *dev, int resno, enum pci_bar_type *type);
void pci_configure_ari(struct pci_dev *dev);
<<<<<<< HEAD
=======
void __ref __pci_bus_size_bridges(struct pci_bus *bus,
			struct list_head *realloc_head);
void __ref __pci_bus_assign_resources(const struct pci_bus *bus,
				      struct list_head *realloc_head,
				      struct list_head *fail_head);
>>>>>>> d0e0ac97

/**
 * pci_ari_enabled - query ARI forwarding status
 * @bus: the PCI bus
 *
 * Returns 1 if ARI forwarding is enabled, or 0 if not enabled;
 */
static inline int pci_ari_enabled(struct pci_bus *bus)
{
	return bus->self && bus->self->ari_enabled;
}

void pci_reassigndev_resource_alignment(struct pci_dev *dev);
void pci_disable_bridge_window(struct pci_dev *dev);

/* Single Root I/O Virtualization */
struct pci_sriov {
	int pos;		/* capability position */
	int nres;		/* number of resources */
	u32 cap;		/* SR-IOV Capabilities */
	u16 ctrl;		/* SR-IOV Control */
	u16 total_VFs;		/* total VFs associated with the PF */
	u16 initial_VFs;	/* initial VFs associated with the PF */
	u16 num_VFs;		/* number of VFs available */
	u16 offset;		/* first VF Routing ID offset */
	u16 stride;		/* following VF stride */
	u32 pgsz;		/* page size for BAR alignment */
	u8 link;		/* Function Dependency Link */
	u16 driver_max_VFs;	/* max num VFs driver supports */
	struct pci_dev *dev;	/* lowest numbered PF */
	struct pci_dev *self;	/* this PF */
	struct mutex lock;	/* lock for VF bus */
	struct work_struct mtask; /* VF Migration task */
	u8 __iomem *mstate;	/* VF Migration State Array */
};

#ifdef CONFIG_PCI_ATS
void pci_restore_ats_state(struct pci_dev *dev);
#else
static inline void pci_restore_ats_state(struct pci_dev *dev)
{
}
#endif /* CONFIG_PCI_ATS */

#ifdef CONFIG_PCI_IOV
int pci_iov_init(struct pci_dev *dev);
void pci_iov_release(struct pci_dev *dev);
int pci_iov_resource_bar(struct pci_dev *dev, int resno,
			 enum pci_bar_type *type);
resource_size_t pci_sriov_resource_alignment(struct pci_dev *dev, int resno);
void pci_restore_iov_state(struct pci_dev *dev);
int pci_iov_bus_range(struct pci_bus *bus);

#else
static inline int pci_iov_init(struct pci_dev *dev)
{
	return -ENODEV;
}
static inline void pci_iov_release(struct pci_dev *dev)

{
}
static inline int pci_iov_resource_bar(struct pci_dev *dev, int resno,
				       enum pci_bar_type *type)
{
	return 0;
}
static inline void pci_restore_iov_state(struct pci_dev *dev)
{
}
static inline int pci_iov_bus_range(struct pci_bus *bus)
{
	return 0;
}

#endif /* CONFIG_PCI_IOV */

unsigned long pci_cardbus_resource_alignment(struct resource *);

static inline resource_size_t pci_resource_alignment(struct pci_dev *dev,
						     struct resource *res)
{
#ifdef CONFIG_PCI_IOV
	int resno = res - dev->resource;

	if (resno >= PCI_IOV_RESOURCES && resno <= PCI_IOV_RESOURCE_END)
		return pci_sriov_resource_alignment(dev, resno);
#endif
	if (dev->class >> 8  == PCI_CLASS_BRIDGE_CARDBUS)
		return pci_cardbus_resource_alignment(res);
	return resource_alignment(res);
}

void pci_enable_acs(struct pci_dev *dev);

struct pci_dev_reset_methods {
	u16 vendor;
	u16 device;
	int (*reset)(struct pci_dev *dev, int probe);
};

#ifdef CONFIG_PCI_QUIRKS
int pci_dev_specific_reset(struct pci_dev *dev, int probe);
#else
static inline int pci_dev_specific_reset(struct pci_dev *dev, int probe)
{
	return -ENOTTY;
}
#endif

#endif /* DRIVERS_PCI_H */<|MERGE_RESOLUTION|>--- conflicted
+++ resolved
@@ -202,14 +202,11 @@
 		    struct resource *res, unsigned int reg);
 int pci_resource_bar(struct pci_dev *dev, int resno, enum pci_bar_type *type);
 void pci_configure_ari(struct pci_dev *dev);
-<<<<<<< HEAD
-=======
 void __ref __pci_bus_size_bridges(struct pci_bus *bus,
 			struct list_head *realloc_head);
 void __ref __pci_bus_assign_resources(const struct pci_bus *bus,
 				      struct list_head *realloc_head,
 				      struct list_head *fail_head);
->>>>>>> d0e0ac97
 
 /**
  * pci_ari_enabled - query ARI forwarding status
