/*
 * File:	msi.c
 * Purpose:	PCI Message Signaled Interrupt (MSI)
 *
 * Copyright (C) 2003-2004 Intel
 * Copyright (C) Tom Long Nguyen (tom.l.nguyen@intel.com)
 */

#include <linux/err.h>
#include <linux/mm.h>
#include <linux/irq.h>
#include <linux/interrupt.h>
#include <linux/export.h>
#include <linux/ioport.h>
#include <linux/pci.h>
#include <linux/proc_fs.h>
#include <linux/msi.h>
#include <linux/smp.h>
#include <linux/errno.h>
#include <linux/io.h>
#include <linux/slab.h>

#include "pci.h"

static int pci_msi_enable = 1;

#define msix_table_size(flags)	((flags & PCI_MSIX_FLAGS_QSIZE) + 1)


/* Arch hooks */

int __weak arch_setup_msi_irq(struct pci_dev *dev, struct msi_desc *desc)
{
	struct msi_chip *chip = dev->bus->msi;
	int err;

	if (!chip || !chip->setup_irq)
		return -EINVAL;

	err = chip->setup_irq(chip, dev, desc);
	if (err < 0)
		return err;

	irq_set_chip_data(desc->irq, chip);

	return 0;
}

void __weak arch_teardown_msi_irq(unsigned int irq)
{
	struct msi_chip *chip = irq_get_chip_data(irq);

	if (!chip || !chip->teardown_irq)
		return;

	chip->teardown_irq(chip, irq);
}

int __weak arch_setup_msi_irqs(struct pci_dev *dev, int nvec, int type)
{
	struct msi_desc *entry;
	int ret;

	/*
	 * If an architecture wants to support multiple MSI, it needs to
	 * override arch_setup_msi_irqs()
	 */
	if (type == PCI_CAP_ID_MSI && nvec > 1)
		return 1;

	list_for_each_entry(entry, &dev->msi_list, list) {
		ret = arch_setup_msi_irq(dev, entry);
		if (ret < 0)
			return ret;
		if (ret > 0)
			return -ENOSPC;
	}

	return 0;
}

/*
 * We have a default implementation available as a separate non-weak
 * function, as it is used by the Xen x86 PCI code
 */
void default_teardown_msi_irqs(struct pci_dev *dev)
{
	struct msi_desc *entry;

	list_for_each_entry(entry, &dev->msi_list, list) {
		int i, nvec;
		if (entry->irq == 0)
			continue;
		if (entry->nvec_used)
			nvec = entry->nvec_used;
		else
			nvec = 1 << entry->msi_attrib.multiple;
		for (i = 0; i < nvec; i++)
			arch_teardown_msi_irq(entry->irq + i);
	}
}

void __weak arch_teardown_msi_irqs(struct pci_dev *dev)
{
	return default_teardown_msi_irqs(dev);
}

static void default_restore_msi_irq(struct pci_dev *dev, int irq)
{
	struct msi_desc *entry;

	entry = NULL;
	if (dev->msix_enabled) {
		list_for_each_entry(entry, &dev->msi_list, list) {
			if (irq == entry->irq)
				break;
		}
	} else if (dev->msi_enabled)  {
		entry = irq_get_msi_desc(irq);
	}

	if (entry)
		write_msi_msg(irq, &entry->msg);
}

void __weak arch_restore_msi_irqs(struct pci_dev *dev)
{
	return default_restore_msi_irqs(dev);
}

static void msi_set_enable(struct pci_dev *dev, int enable)
{
	u16 control;

	pci_read_config_word(dev, dev->msi_cap + PCI_MSI_FLAGS, &control);
	control &= ~PCI_MSI_FLAGS_ENABLE;
	if (enable)
		control |= PCI_MSI_FLAGS_ENABLE;
	pci_write_config_word(dev, dev->msi_cap + PCI_MSI_FLAGS, control);
}

static void msix_clear_and_set_ctrl(struct pci_dev *dev, u16 clear, u16 set)
{
	u16 ctrl;

	pci_read_config_word(dev, dev->msix_cap + PCI_MSIX_FLAGS, &ctrl);
	ctrl &= ~clear;
	ctrl |= set;
	pci_write_config_word(dev, dev->msix_cap + PCI_MSIX_FLAGS, ctrl);
}

static inline __attribute_const__ u32 msi_mask(unsigned x)
{
	/* Don't shift by >= width of type */
	if (x >= 5)
		return 0xffffffff;
	return (1 << (1 << x)) - 1;
}

/*
 * PCI 2.3 does not specify mask bits for each MSI interrupt.  Attempting to
 * mask all MSI interrupts by clearing the MSI enable bit does not work
 * reliably as devices without an INTx disable bit will then generate a
 * level IRQ which will never be cleared.
 */
u32 default_msi_mask_irq(struct msi_desc *desc, u32 mask, u32 flag)
{
	u32 mask_bits = desc->masked;

	if (!desc->msi_attrib.maskbit)
		return 0;

	mask_bits &= ~mask;
	mask_bits |= flag;
	pci_write_config_dword(desc->dev, desc->mask_pos, mask_bits);

	return mask_bits;
}

__weak u32 arch_msi_mask_irq(struct msi_desc *desc, u32 mask, u32 flag)
{
	return default_msi_mask_irq(desc, mask, flag);
}

static void msi_mask_irq(struct msi_desc *desc, u32 mask, u32 flag)
{
	desc->masked = arch_msi_mask_irq(desc, mask, flag);
}

/*
 * This internal function does not flush PCI writes to the device.
 * All users must ensure that they read from the device before either
 * assuming that the device state is up to date, or returning out of this
 * file.  This saves a few milliseconds when initialising devices with lots
 * of MSI-X interrupts.
 */
u32 default_msix_mask_irq(struct msi_desc *desc, u32 flag)
{
	u32 mask_bits = desc->masked;
	unsigned offset = desc->msi_attrib.entry_nr * PCI_MSIX_ENTRY_SIZE +
						PCI_MSIX_ENTRY_VECTOR_CTRL;
	mask_bits &= ~PCI_MSIX_ENTRY_CTRL_MASKBIT;
	if (flag)
		mask_bits |= PCI_MSIX_ENTRY_CTRL_MASKBIT;
	writel(mask_bits, desc->mask_base + offset);

	return mask_bits;
}

__weak u32 arch_msix_mask_irq(struct msi_desc *desc, u32 flag)
{
	return default_msix_mask_irq(desc, flag);
}

static void msix_mask_irq(struct msi_desc *desc, u32 flag)
{
	desc->masked = arch_msix_mask_irq(desc, flag);
}

static void msi_set_mask_bit(struct irq_data *data, u32 flag)
{
	struct msi_desc *desc = irq_data_get_msi(data);

	if (desc->msi_attrib.is_msix) {
		msix_mask_irq(desc, flag);
		readl(desc->mask_base);		/* Flush write to device */
	} else {
		unsigned offset = data->irq - desc->irq;
		msi_mask_irq(desc, 1 << offset, flag << offset);
	}
}

void mask_msi_irq(struct irq_data *data)
{
	msi_set_mask_bit(data, 1);
}

void unmask_msi_irq(struct irq_data *data)
{
	msi_set_mask_bit(data, 0);
}

void default_restore_msi_irqs(struct pci_dev *dev)
{
	struct msi_desc *entry;

	list_for_each_entry(entry, &dev->msi_list, list) {
		default_restore_msi_irq(dev, entry->irq);
	}
}

void read_msi_msg(struct msi_desc *entry, struct msi_msg *msg)
{
	BUG_ON(entry->dev->current_state != PCI_D0);

	if (entry->msi_attrib.is_msix) {
		void __iomem *base = entry->mask_base +
			entry->msi_attrib.entry_nr * PCI_MSIX_ENTRY_SIZE;

		msg->address_lo = readl(base + PCI_MSIX_ENTRY_LOWER_ADDR);
		msg->address_hi = readl(base + PCI_MSIX_ENTRY_UPPER_ADDR);
		msg->data = readl(base + PCI_MSIX_ENTRY_DATA);
	} else {
		struct pci_dev *dev = entry->dev;
		int pos = dev->msi_cap;
		u16 data;

		pci_read_config_dword(dev, pos + PCI_MSI_ADDRESS_LO,
				      &msg->address_lo);
		if (entry->msi_attrib.is_64) {
			pci_read_config_dword(dev, pos + PCI_MSI_ADDRESS_HI,
					      &msg->address_hi);
			pci_read_config_word(dev, pos + PCI_MSI_DATA_64, &data);
		} else {
			msg->address_hi = 0;
			pci_read_config_word(dev, pos + PCI_MSI_DATA_32, &data);
		}
		msg->data = data;
	}
}

void get_cached_msi_msg(struct msi_desc *entry, struct msi_msg *msg)
{
	/* Assert that the cache is valid, assuming that
	 * valid messages are not all-zeroes. */
	BUG_ON(!(entry->msg.address_hi | entry->msg.address_lo |
		 entry->msg.data));

	*msg = entry->msg;
}

<<<<<<< HEAD
=======
void get_cached_msi_msg(unsigned int irq, struct msi_msg *msg)
{
	struct msi_desc *entry = irq_get_msi_desc(irq);

	__get_cached_msi_msg(entry, msg);
}
EXPORT_SYMBOL_GPL(get_cached_msi_msg);

>>>>>>> 0f905ce2
void __write_msi_msg(struct msi_desc *entry, struct msi_msg *msg)
{
	if (entry->dev->current_state != PCI_D0) {
		/* Don't touch the hardware now */
	} else if (entry->msi_attrib.is_msix) {
		void __iomem *base;
		base = entry->mask_base +
			entry->msi_attrib.entry_nr * PCI_MSIX_ENTRY_SIZE;

		writel(msg->address_lo, base + PCI_MSIX_ENTRY_LOWER_ADDR);
		writel(msg->address_hi, base + PCI_MSIX_ENTRY_UPPER_ADDR);
		writel(msg->data, base + PCI_MSIX_ENTRY_DATA);
	} else {
		struct pci_dev *dev = entry->dev;
		int pos = dev->msi_cap;
		u16 msgctl;

		pci_read_config_word(dev, pos + PCI_MSI_FLAGS, &msgctl);
		msgctl &= ~PCI_MSI_FLAGS_QSIZE;
		msgctl |= entry->msi_attrib.multiple << 4;
		pci_write_config_word(dev, pos + PCI_MSI_FLAGS, msgctl);

		pci_write_config_dword(dev, pos + PCI_MSI_ADDRESS_LO,
				       msg->address_lo);
		if (entry->msi_attrib.is_64) {
			pci_write_config_dword(dev, pos + PCI_MSI_ADDRESS_HI,
					       msg->address_hi);
			pci_write_config_word(dev, pos + PCI_MSI_DATA_64,
					      msg->data);
		} else {
			pci_write_config_word(dev, pos + PCI_MSI_DATA_32,
					      msg->data);
		}
	}
	entry->msg = *msg;
}

void write_msi_msg(unsigned int irq, struct msi_msg *msg)
{
	struct msi_desc *entry = irq_get_msi_desc(irq);

	__write_msi_msg(entry, msg);
}
EXPORT_SYMBOL_GPL(write_msi_msg);

static void free_msi_irqs(struct pci_dev *dev)
{
	struct msi_desc *entry, *tmp;
	struct attribute **msi_attrs;
	struct device_attribute *dev_attr;
	int count = 0;

	list_for_each_entry(entry, &dev->msi_list, list) {
		int i, nvec;
		if (!entry->irq)
			continue;
		if (entry->nvec_used)
			nvec = entry->nvec_used;
		else
			nvec = 1 << entry->msi_attrib.multiple;
		for (i = 0; i < nvec; i++)
			BUG_ON(irq_has_action(entry->irq + i));
	}

	arch_teardown_msi_irqs(dev);

	list_for_each_entry_safe(entry, tmp, &dev->msi_list, list) {
		if (entry->msi_attrib.is_msix) {
			if (list_is_last(&entry->list, &dev->msi_list))
				iounmap(entry->mask_base);
		}

		list_del(&entry->list);
		kfree(entry);
	}

	if (dev->msi_irq_groups) {
		sysfs_remove_groups(&dev->dev.kobj, dev->msi_irq_groups);
		msi_attrs = dev->msi_irq_groups[0]->attrs;
		while (msi_attrs[count]) {
			dev_attr = container_of(msi_attrs[count],
						struct device_attribute, attr);
			kfree(dev_attr->attr.name);
			kfree(dev_attr);
			++count;
		}
		kfree(msi_attrs);
		kfree(dev->msi_irq_groups[0]);
		kfree(dev->msi_irq_groups);
		dev->msi_irq_groups = NULL;
	}
}

static struct msi_desc *alloc_msi_entry(struct pci_dev *dev)
{
	struct msi_desc *desc = kzalloc(sizeof(*desc), GFP_KERNEL);
	if (!desc)
		return NULL;

	INIT_LIST_HEAD(&desc->list);
	desc->dev = dev;

	return desc;
}

static void pci_intx_for_msi(struct pci_dev *dev, int enable)
{
	if (!(dev->dev_flags & PCI_DEV_FLAGS_MSI_INTX_DISABLE_BUG))
		pci_intx(dev, enable);
}

static void __pci_restore_msi_state(struct pci_dev *dev)
{
	u16 control;
	struct msi_desc *entry;

	if (!dev->msi_enabled)
		return;

	entry = irq_get_msi_desc(dev->irq);

	pci_intx_for_msi(dev, 0);
	msi_set_enable(dev, 0);
	arch_restore_msi_irqs(dev);

	pci_read_config_word(dev, dev->msi_cap + PCI_MSI_FLAGS, &control);
	msi_mask_irq(entry, msi_mask(entry->msi_attrib.multi_cap),
		     entry->masked);
	control &= ~PCI_MSI_FLAGS_QSIZE;
	control |= (entry->msi_attrib.multiple << 4) | PCI_MSI_FLAGS_ENABLE;
	pci_write_config_word(dev, dev->msi_cap + PCI_MSI_FLAGS, control);
}

static void __pci_restore_msix_state(struct pci_dev *dev)
{
	struct msi_desc *entry;

	if (!dev->msix_enabled)
		return;
	BUG_ON(list_empty(&dev->msi_list));

	/* route the table */
	pci_intx_for_msi(dev, 0);
	msix_clear_and_set_ctrl(dev, 0,
				PCI_MSIX_FLAGS_ENABLE | PCI_MSIX_FLAGS_MASKALL);

	arch_restore_msi_irqs(dev);
	list_for_each_entry(entry, &dev->msi_list, list) {
		msix_mask_irq(entry, entry->masked);
	}

	msix_clear_and_set_ctrl(dev, PCI_MSIX_FLAGS_MASKALL, 0);
}

void pci_restore_msi_state(struct pci_dev *dev)
{
	__pci_restore_msi_state(dev);
	__pci_restore_msix_state(dev);
}
EXPORT_SYMBOL_GPL(pci_restore_msi_state);

static ssize_t msi_mode_show(struct device *dev, struct device_attribute *attr,
			     char *buf)
{
	struct msi_desc *entry;
	unsigned long irq;
	int retval;

	retval = kstrtoul(attr->attr.name, 10, &irq);
	if (retval)
		return retval;

	entry = irq_get_msi_desc(irq);
	if (entry)
		return sprintf(buf, "%s\n",
				entry->msi_attrib.is_msix ? "msix" : "msi");

	return -ENODEV;
}

static int populate_msi_sysfs(struct pci_dev *pdev)
{
	struct attribute **msi_attrs;
	struct attribute *msi_attr;
	struct device_attribute *msi_dev_attr;
	struct attribute_group *msi_irq_group;
	const struct attribute_group **msi_irq_groups;
	struct msi_desc *entry;
	int ret = -ENOMEM;
	int num_msi = 0;
	int count = 0;

	/* Determine how many msi entries we have */
	list_for_each_entry(entry, &pdev->msi_list, list) {
		++num_msi;
	}
	if (!num_msi)
		return 0;

	/* Dynamically create the MSI attributes for the PCI device */
	msi_attrs = kzalloc(sizeof(void *) * (num_msi + 1), GFP_KERNEL);
	if (!msi_attrs)
		return -ENOMEM;
	list_for_each_entry(entry, &pdev->msi_list, list) {
		msi_dev_attr = kzalloc(sizeof(*msi_dev_attr), GFP_KERNEL);
		if (!msi_dev_attr)
			goto error_attrs;
		msi_attrs[count] = &msi_dev_attr->attr;

		sysfs_attr_init(&msi_dev_attr->attr);
		msi_dev_attr->attr.name = kasprintf(GFP_KERNEL, "%d",
						    entry->irq);
		if (!msi_dev_attr->attr.name)
			goto error_attrs;
		msi_dev_attr->attr.mode = S_IRUGO;
		msi_dev_attr->show = msi_mode_show;
		++count;
	}

	msi_irq_group = kzalloc(sizeof(*msi_irq_group), GFP_KERNEL);
	if (!msi_irq_group)
		goto error_attrs;
	msi_irq_group->name = "msi_irqs";
	msi_irq_group->attrs = msi_attrs;

	msi_irq_groups = kzalloc(sizeof(void *) * 2, GFP_KERNEL);
	if (!msi_irq_groups)
		goto error_irq_group;
	msi_irq_groups[0] = msi_irq_group;

	ret = sysfs_create_groups(&pdev->dev.kobj, msi_irq_groups);
	if (ret)
		goto error_irq_groups;
	pdev->msi_irq_groups = msi_irq_groups;

	return 0;

error_irq_groups:
	kfree(msi_irq_groups);
error_irq_group:
	kfree(msi_irq_group);
error_attrs:
	count = 0;
	msi_attr = msi_attrs[count];
	while (msi_attr) {
		msi_dev_attr = container_of(msi_attr, struct device_attribute, attr);
		kfree(msi_attr->name);
		kfree(msi_dev_attr);
		++count;
		msi_attr = msi_attrs[count];
	}
	kfree(msi_attrs);
	return ret;
}

static struct msi_desc *msi_setup_entry(struct pci_dev *dev)
{
	u16 control;
	struct msi_desc *entry;

	/* MSI Entry Initialization */
	entry = alloc_msi_entry(dev);
	if (!entry)
		return NULL;

	pci_read_config_word(dev, dev->msi_cap + PCI_MSI_FLAGS, &control);

	entry->msi_attrib.is_msix	= 0;
	entry->msi_attrib.is_64		= !!(control & PCI_MSI_FLAGS_64BIT);
	entry->msi_attrib.entry_nr	= 0;
	entry->msi_attrib.maskbit	= !!(control & PCI_MSI_FLAGS_MASKBIT);
	entry->msi_attrib.default_irq	= dev->irq;	/* Save IOAPIC IRQ */
	entry->msi_attrib.multi_cap	= (control & PCI_MSI_FLAGS_QMASK) >> 1;

	if (control & PCI_MSI_FLAGS_64BIT)
		entry->mask_pos = dev->msi_cap + PCI_MSI_MASK_64;
	else
		entry->mask_pos = dev->msi_cap + PCI_MSI_MASK_32;

	/* Save the initial mask status */
	if (entry->msi_attrib.maskbit)
		pci_read_config_dword(dev, entry->mask_pos, &entry->masked);

	return entry;
}

/**
 * msi_capability_init - configure device's MSI capability structure
 * @dev: pointer to the pci_dev data structure of MSI device function
 * @nvec: number of interrupts to allocate
 *
 * Setup the MSI capability structure of the device with the requested
 * number of interrupts.  A return value of zero indicates the successful
 * setup of an entry with the new MSI irq.  A negative return value indicates
 * an error, and a positive return value indicates the number of interrupts
 * which could have been allocated.
 */
static int msi_capability_init(struct pci_dev *dev, int nvec)
{
	struct msi_desc *entry;
	int ret;
	unsigned mask;

	msi_set_enable(dev, 0);	/* Disable MSI during set up */

	entry = msi_setup_entry(dev);
	if (!entry)
		return -ENOMEM;

	/* All MSIs are unmasked by default, Mask them all */
	mask = msi_mask(entry->msi_attrib.multi_cap);
	msi_mask_irq(entry, mask, mask);

	list_add_tail(&entry->list, &dev->msi_list);

	/* Configure MSI capability structure */
	ret = arch_setup_msi_irqs(dev, nvec, PCI_CAP_ID_MSI);
	if (ret) {
		msi_mask_irq(entry, mask, ~mask);
		free_msi_irqs(dev);
		return ret;
	}

	ret = populate_msi_sysfs(dev);
	if (ret) {
		msi_mask_irq(entry, mask, ~mask);
		free_msi_irqs(dev);
		return ret;
	}

	/* Set MSI enabled bits	 */
	pci_intx_for_msi(dev, 0);
	msi_set_enable(dev, 1);
	dev->msi_enabled = 1;

	dev->irq = entry->irq;
	return 0;
}

static void __iomem *msix_map_region(struct pci_dev *dev, unsigned nr_entries)
{
	resource_size_t phys_addr;
	u32 table_offset;
	u8 bir;

	pci_read_config_dword(dev, dev->msix_cap + PCI_MSIX_TABLE,
			      &table_offset);
	bir = (u8)(table_offset & PCI_MSIX_TABLE_BIR);
	table_offset &= PCI_MSIX_TABLE_OFFSET;
	phys_addr = pci_resource_start(dev, bir) + table_offset;

	return ioremap_nocache(phys_addr, nr_entries * PCI_MSIX_ENTRY_SIZE);
}

static int msix_setup_entries(struct pci_dev *dev, void __iomem *base,
			      struct msix_entry *entries, int nvec)
{
	struct msi_desc *entry;
	int i;

	for (i = 0; i < nvec; i++) {
		entry = alloc_msi_entry(dev);
		if (!entry) {
			if (!i)
				iounmap(base);
			else
				free_msi_irqs(dev);
			/* No enough memory. Don't try again */
			return -ENOMEM;
		}

		entry->msi_attrib.is_msix	= 1;
		entry->msi_attrib.is_64		= 1;
		entry->msi_attrib.entry_nr	= entries[i].entry;
		entry->msi_attrib.default_irq	= dev->irq;
		entry->mask_base		= base;

		list_add_tail(&entry->list, &dev->msi_list);
	}

	return 0;
}

static void msix_program_entries(struct pci_dev *dev,
				 struct msix_entry *entries)
{
	struct msi_desc *entry;
	int i = 0;

	list_for_each_entry(entry, &dev->msi_list, list) {
		int offset = entries[i].entry * PCI_MSIX_ENTRY_SIZE +
						PCI_MSIX_ENTRY_VECTOR_CTRL;

		entries[i].vector = entry->irq;
		irq_set_msi_desc(entry->irq, entry);
		entry->masked = readl(entry->mask_base + offset);
		msix_mask_irq(entry, 1);
		i++;
	}
}

/**
 * msix_capability_init - configure device's MSI-X capability
 * @dev: pointer to the pci_dev data structure of MSI-X device function
 * @entries: pointer to an array of struct msix_entry entries
 * @nvec: number of @entries
 *
 * Setup the MSI-X capability structure of device function with a
 * single MSI-X irq. A return of zero indicates the successful setup of
 * requested MSI-X entries with allocated irqs or non-zero for otherwise.
 **/
static int msix_capability_init(struct pci_dev *dev,
				struct msix_entry *entries, int nvec)
{
	int ret;
	u16 control;
	void __iomem *base;

	/* Ensure MSI-X is disabled while it is set up */
	msix_clear_and_set_ctrl(dev, PCI_MSIX_FLAGS_ENABLE, 0);

	pci_read_config_word(dev, dev->msix_cap + PCI_MSIX_FLAGS, &control);
	/* Request & Map MSI-X table region */
	base = msix_map_region(dev, msix_table_size(control));
	if (!base)
		return -ENOMEM;

	ret = msix_setup_entries(dev, base, entries, nvec);
	if (ret)
		return ret;

	ret = arch_setup_msi_irqs(dev, nvec, PCI_CAP_ID_MSIX);
	if (ret)
		goto out_avail;

	/*
	 * Some devices require MSI-X to be enabled before we can touch the
	 * MSI-X registers.  We need to mask all the vectors to prevent
	 * interrupts coming in before they're fully set up.
	 */
	msix_clear_and_set_ctrl(dev, 0,
				PCI_MSIX_FLAGS_MASKALL | PCI_MSIX_FLAGS_ENABLE);

	msix_program_entries(dev, entries);

	ret = populate_msi_sysfs(dev);
	if (ret)
		goto out_free;

	/* Set MSI-X enabled bits and unmask the function */
	pci_intx_for_msi(dev, 0);
	dev->msix_enabled = 1;

	msix_clear_and_set_ctrl(dev, PCI_MSIX_FLAGS_MASKALL, 0);

	return 0;

out_avail:
	if (ret < 0) {
		/*
		 * If we had some success, report the number of irqs
		 * we succeeded in setting up.
		 */
		struct msi_desc *entry;
		int avail = 0;

		list_for_each_entry(entry, &dev->msi_list, list) {
			if (entry->irq != 0)
				avail++;
		}
		if (avail != 0)
			ret = avail;
	}

out_free:
	free_msi_irqs(dev);

	return ret;
}

/**
 * pci_msi_supported - check whether MSI may be enabled on a device
 * @dev: pointer to the pci_dev data structure of MSI device function
 * @nvec: how many MSIs have been requested ?
 *
 * Look at global flags, the device itself, and its parent buses
 * to determine if MSI/-X are supported for the device. If MSI/-X is
 * supported return 1, else return 0.
 **/
static int pci_msi_supported(struct pci_dev *dev, int nvec)
{
	struct pci_bus *bus;

	/* MSI must be globally enabled and supported by the device */
	if (!pci_msi_enable)
		return 0;

	if (!dev || dev->no_msi || dev->current_state != PCI_D0)
		return 0;

	/*
	 * You can't ask to have 0 or less MSIs configured.
	 *  a) it's stupid ..
	 *  b) the list manipulation code assumes nvec >= 1.
	 */
	if (nvec < 1)
		return 0;

	/*
	 * Any bridge which does NOT route MSI transactions from its
	 * secondary bus to its primary bus must set NO_MSI flag on
	 * the secondary pci_bus.
	 * We expect only arch-specific PCI host bus controller driver
	 * or quirks for specific PCI bridges to be setting NO_MSI.
	 */
	for (bus = dev->bus; bus; bus = bus->parent)
		if (bus->bus_flags & PCI_BUS_FLAGS_NO_MSI)
			return 0;

	return 1;
}

/**
 * pci_msi_vec_count - Return the number of MSI vectors a device can send
 * @dev: device to report about
 *
 * This function returns the number of MSI vectors a device requested via
 * Multiple Message Capable register. It returns a negative errno if the
 * device is not capable sending MSI interrupts. Otherwise, the call succeeds
 * and returns a power of two, up to a maximum of 2^5 (32), according to the
 * MSI specification.
 **/
int pci_msi_vec_count(struct pci_dev *dev)
{
	int ret;
	u16 msgctl;

	if (!dev->msi_cap)
		return -EINVAL;

	pci_read_config_word(dev, dev->msi_cap + PCI_MSI_FLAGS, &msgctl);
	ret = 1 << ((msgctl & PCI_MSI_FLAGS_QMASK) >> 1);

	return ret;
}
EXPORT_SYMBOL(pci_msi_vec_count);

void pci_msi_shutdown(struct pci_dev *dev)
{
	struct msi_desc *desc;
	u32 mask;

	if (!pci_msi_enable || !dev || !dev->msi_enabled)
		return;

	BUG_ON(list_empty(&dev->msi_list));
	desc = list_first_entry(&dev->msi_list, struct msi_desc, list);

	msi_set_enable(dev, 0);
	pci_intx_for_msi(dev, 1);
	dev->msi_enabled = 0;

	/* Return the device with MSI unmasked as initial states */
	mask = msi_mask(desc->msi_attrib.multi_cap);
	/* Keep cached state to be restored */
	arch_msi_mask_irq(desc, mask, ~mask);

	/* Restore dev->irq to its default pin-assertion irq */
	dev->irq = desc->msi_attrib.default_irq;
}

void pci_disable_msi(struct pci_dev *dev)
{
	if (!pci_msi_enable || !dev || !dev->msi_enabled)
		return;

	pci_msi_shutdown(dev);
	free_msi_irqs(dev);
}
EXPORT_SYMBOL(pci_disable_msi);

/**
 * pci_msix_vec_count - return the number of device's MSI-X table entries
 * @dev: pointer to the pci_dev data structure of MSI-X device function
 * This function returns the number of device's MSI-X table entries and
 * therefore the number of MSI-X vectors device is capable of sending.
 * It returns a negative errno if the device is not capable of sending MSI-X
 * interrupts.
 **/
int pci_msix_vec_count(struct pci_dev *dev)
{
	u16 control;

	if (!dev->msix_cap)
		return -EINVAL;

	pci_read_config_word(dev, dev->msix_cap + PCI_MSIX_FLAGS, &control);
	return msix_table_size(control);
}
EXPORT_SYMBOL(pci_msix_vec_count);

/**
 * pci_enable_msix - configure device's MSI-X capability structure
 * @dev: pointer to the pci_dev data structure of MSI-X device function
 * @entries: pointer to an array of MSI-X entries
 * @nvec: number of MSI-X irqs requested for allocation by device driver
 *
 * Setup the MSI-X capability structure of device function with the number
 * of requested irqs upon its software driver call to request for
 * MSI-X mode enabled on its hardware device function. A return of zero
 * indicates the successful configuration of MSI-X capability structure
 * with new allocated MSI-X irqs. A return of < 0 indicates a failure.
 * Or a return of > 0 indicates that driver request is exceeding the number
 * of irqs or MSI-X vectors available. Driver should use the returned value to
 * re-send its request.
 **/
int pci_enable_msix(struct pci_dev *dev, struct msix_entry *entries, int nvec)
{
	int nr_entries;
	int i, j;

	if (!pci_msi_supported(dev, nvec))
		return -EINVAL;

	if (!entries)
		return -EINVAL;

	nr_entries = pci_msix_vec_count(dev);
	if (nr_entries < 0)
		return nr_entries;
	if (nvec > nr_entries)
		return nr_entries;

	/* Check for any invalid entries */
	for (i = 0; i < nvec; i++) {
		if (entries[i].entry >= nr_entries)
			return -EINVAL;		/* invalid entry */
		for (j = i + 1; j < nvec; j++) {
			if (entries[i].entry == entries[j].entry)
				return -EINVAL;	/* duplicate entry */
		}
	}
	WARN_ON(!!dev->msix_enabled);

	/* Check whether driver already requested for MSI irq */
	if (dev->msi_enabled) {
		dev_info(&dev->dev, "can't enable MSI-X (MSI IRQ already assigned)\n");
		return -EINVAL;
	}
	return msix_capability_init(dev, entries, nvec);
}
EXPORT_SYMBOL(pci_enable_msix);

void pci_msix_shutdown(struct pci_dev *dev)
{
	struct msi_desc *entry;

	if (!pci_msi_enable || !dev || !dev->msix_enabled)
		return;

	/* Return the device with MSI-X masked as initial states */
	list_for_each_entry(entry, &dev->msi_list, list) {
		/* Keep cached states to be restored */
		arch_msix_mask_irq(entry, 1);
	}

	msix_clear_and_set_ctrl(dev, PCI_MSIX_FLAGS_ENABLE, 0);
	pci_intx_for_msi(dev, 1);
	dev->msix_enabled = 0;
}

void pci_disable_msix(struct pci_dev *dev)
{
	if (!pci_msi_enable || !dev || !dev->msix_enabled)
		return;

	pci_msix_shutdown(dev);
	free_msi_irqs(dev);
}
EXPORT_SYMBOL(pci_disable_msix);

void pci_no_msi(void)
{
	pci_msi_enable = 0;
}

/**
 * pci_msi_enabled - is MSI enabled?
 *
 * Returns true if MSI has not been disabled by the command-line option
 * pci=nomsi.
 **/
int pci_msi_enabled(void)
{
	return pci_msi_enable;
}
EXPORT_SYMBOL(pci_msi_enabled);

void pci_msi_init_pci_dev(struct pci_dev *dev)
{
	INIT_LIST_HEAD(&dev->msi_list);

	/* Disable the msi hardware to avoid screaming interrupts
	 * during boot.  This is the power on reset default so
	 * usually this should be a noop.
	 */
	dev->msi_cap = pci_find_capability(dev, PCI_CAP_ID_MSI);
	if (dev->msi_cap)
		msi_set_enable(dev, 0);

	dev->msix_cap = pci_find_capability(dev, PCI_CAP_ID_MSIX);
	if (dev->msix_cap)
		msix_clear_and_set_ctrl(dev, PCI_MSIX_FLAGS_ENABLE, 0);
}

/**
 * pci_enable_msi_range - configure device's MSI capability structure
 * @dev: device to configure
 * @minvec: minimal number of interrupts to configure
 * @maxvec: maximum number of interrupts to configure
 *
 * This function tries to allocate a maximum possible number of interrupts in a
 * range between @minvec and @maxvec. It returns a negative errno if an error
 * occurs. If it succeeds, it returns the actual number of interrupts allocated
 * and updates the @dev's irq member to the lowest new interrupt number;
 * the other interrupt numbers allocated to this device are consecutive.
 **/
int pci_enable_msi_range(struct pci_dev *dev, int minvec, int maxvec)
{
	int nvec;
	int rc;

	if (!pci_msi_supported(dev, minvec))
		return -EINVAL;

	WARN_ON(!!dev->msi_enabled);

	/* Check whether driver already requested MSI-X irqs */
	if (dev->msix_enabled) {
		dev_info(&dev->dev,
			 "can't enable MSI (MSI-X already enabled)\n");
		return -EINVAL;
	}

	if (maxvec < minvec)
		return -ERANGE;

	nvec = pci_msi_vec_count(dev);
	if (nvec < 0)
		return nvec;
	else if (nvec < minvec)
		return -EINVAL;
	else if (nvec > maxvec)
		nvec = maxvec;

	do {
		rc = msi_capability_init(dev, nvec);
		if (rc < 0) {
			return rc;
		} else if (rc > 0) {
			if (rc < minvec)
				return -ENOSPC;
			nvec = rc;
		}
	} while (rc);

	return nvec;
}
EXPORT_SYMBOL(pci_enable_msi_range);

/**
 * pci_enable_msix_range - configure device's MSI-X capability structure
 * @dev: pointer to the pci_dev data structure of MSI-X device function
 * @entries: pointer to an array of MSI-X entries
 * @minvec: minimum number of MSI-X irqs requested
 * @maxvec: maximum number of MSI-X irqs requested
 *
 * Setup the MSI-X capability structure of device function with a maximum
 * possible number of interrupts in the range between @minvec and @maxvec
 * upon its software driver call to request for MSI-X mode enabled on its
 * hardware device function. It returns a negative errno if an error occurs.
 * If it succeeds, it returns the actual number of interrupts allocated and
 * indicates the successful configuration of MSI-X capability structure
 * with new allocated MSI-X interrupts.
 **/
int pci_enable_msix_range(struct pci_dev *dev, struct msix_entry *entries,
			       int minvec, int maxvec)
{
	int nvec = maxvec;
	int rc;

	if (maxvec < minvec)
		return -ERANGE;

	do {
		rc = pci_enable_msix(dev, entries, nvec);
		if (rc < 0) {
			return rc;
		} else if (rc > 0) {
			if (rc < minvec)
				return -ENOSPC;
			nvec = rc;
		}
	} while (rc);

	return nvec;
}
EXPORT_SYMBOL(pci_enable_msix_range);<|MERGE_RESOLUTION|>--- conflicted
+++ resolved
@@ -288,18 +288,8 @@
 
 	*msg = entry->msg;
 }
-
-<<<<<<< HEAD
-=======
-void get_cached_msi_msg(unsigned int irq, struct msi_msg *msg)
-{
-	struct msi_desc *entry = irq_get_msi_desc(irq);
-
-	__get_cached_msi_msg(entry, msg);
-}
 EXPORT_SYMBOL_GPL(get_cached_msi_msg);
 
->>>>>>> 0f905ce2
 void __write_msi_msg(struct msi_desc *entry, struct msi_msg *msg)
 {
 	if (entry->dev->current_state != PCI_D0) {
