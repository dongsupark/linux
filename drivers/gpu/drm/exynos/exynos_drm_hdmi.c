--- conflicted
+++ resolved
@@ -385,11 +385,7 @@
 		mixer_ops->iommu_on(ctx->mixer_ctx->ctx, false);
 }
 
-<<<<<<< HEAD
-static int __devinit exynos_drm_hdmi_probe(struct platform_device *pdev)
-=======
 static int exynos_drm_hdmi_probe(struct platform_device *pdev)
->>>>>>> 68d6f84b
 {
 	struct device *dev = &pdev->dev;
 	struct exynos_drm_subdrv *subdrv;
