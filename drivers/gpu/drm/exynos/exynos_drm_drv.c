/*
 * Copyright (c) 2011 Samsung Electronics Co., Ltd.
 * Authors:
 *	Inki Dae <inki.dae@samsung.com>
 *	Joonyoung Shim <jy0922.shim@samsung.com>
 *	Seung-Woo Kim <sw0312.kim@samsung.com>
 *
 * This program is free software; you can redistribute  it and/or modify it
 * under  the terms of  the GNU General  Public License as published by the
 * Free Software Foundation;  either version 2 of the  License, or (at your
 * option) any later version.
 */

#include <linux/pm_runtime.h>
#include <drm/drmP.h>
#include <drm/drm_crtc_helper.h>

#include <linux/component.h>

#include <drm/exynos_drm.h>

#include "exynos_drm_drv.h"
#include "exynos_drm_crtc.h"
#include "exynos_drm_encoder.h"
#include "exynos_drm_fbdev.h"
#include "exynos_drm_fb.h"
#include "exynos_drm_gem.h"
#include "exynos_drm_plane.h"
#include "exynos_drm_vidi.h"
#include "exynos_drm_dmabuf.h"
#include "exynos_drm_g2d.h"
#include "exynos_drm_ipp.h"
#include "exynos_drm_iommu.h"

#define DRIVER_NAME	"exynos"
#define DRIVER_DESC	"Samsung SoC DRM"
#define DRIVER_DATE	"20110530"
#define DRIVER_MAJOR	1
#define DRIVER_MINOR	0

static struct platform_device *exynos_drm_pdev;

static DEFINE_MUTEX(drm_component_lock);
static LIST_HEAD(drm_component_list);

struct component_dev {
	struct list_head list;
	struct device *crtc_dev;
	struct device *conn_dev;
	enum exynos_drm_output_type out_type;
	unsigned int dev_type_flag;
};

static int exynos_drm_load(struct drm_device *dev, unsigned long flags)
{
	struct exynos_drm_private *private;
	int ret;
	int nr;

	private = kzalloc(sizeof(struct exynos_drm_private), GFP_KERNEL);
	if (!private)
		return -ENOMEM;

	INIT_LIST_HEAD(&private->pageflip_event_list);
	dev_set_drvdata(dev->dev, dev);
	dev->dev_private = (void *)private;

	/*
	 * create mapping to manage iommu table and set a pointer to iommu
	 * mapping structure to iommu_mapping of private data.
	 * also this iommu_mapping can be used to check if iommu is supported
	 * or not.
	 */
	ret = drm_create_iommu_mapping(dev);
	if (ret < 0) {
		DRM_ERROR("failed to create iommu mapping.\n");
		goto err_free_private;
	}

	drm_mode_config_init(dev);

	exynos_drm_mode_config_init(dev);

	for (nr = 0; nr < MAX_PLANE; nr++) {
		struct drm_plane *plane;
		unsigned long possible_crtcs = (1 << MAX_CRTC) - 1;

		plane = exynos_plane_init(dev, possible_crtcs,
					  DRM_PLANE_TYPE_OVERLAY);
		if (!IS_ERR(plane))
			continue;

		ret = PTR_ERR(plane);
		goto err_mode_config_cleanup;
	}

	/* setup possible_clones. */
	exynos_drm_encoder_setup(dev);

	platform_set_drvdata(dev->platformdev, dev);

	/* Try to bind all sub drivers. */
	ret = component_bind_all(dev->dev, dev);
	if (ret)
		goto err_mode_config_cleanup;

	ret = drm_vblank_init(dev, dev->mode_config.num_crtc);
	if (ret)
		goto err_unbind_all;

	/* Probe non kms sub drivers and virtual display driver. */
	ret = exynos_drm_device_subdrv_probe(dev);
	if (ret)
		goto err_cleanup_vblank;

	/*
	 * enable drm irq mode.
	 * - with irq_enabled = true, we can use the vblank feature.
	 *
	 * P.S. note that we wouldn't use drm irq handler but
	 *	just specific driver own one instead because
	 *	drm framework supports only one irq handler.
	 */
	dev->irq_enabled = true;

	/*
	 * with vblank_disable_allowed = true, vblank interrupt will be disabled
	 * by drm timer once a current process gives up ownership of
	 * vblank event.(after drm_vblank_put function is called)
	 */
	dev->vblank_disable_allowed = true;

	/* init kms poll for handling hpd */
	drm_kms_helper_poll_init(dev);

	/* force connectors detection */
	drm_helper_hpd_irq_event(dev);

	return 0;

err_cleanup_vblank:
	drm_vblank_cleanup(dev);
err_unbind_all:
	component_unbind_all(dev->dev, dev);
err_mode_config_cleanup:
	drm_mode_config_cleanup(dev);
	drm_release_iommu_mapping(dev);
err_free_private:
	kfree(private);

	return ret;
}

static int exynos_drm_unload(struct drm_device *dev)
{
	exynos_drm_device_subdrv_remove(dev);

	exynos_drm_fbdev_fini(dev);
	drm_kms_helper_poll_fini(dev);

	drm_vblank_cleanup(dev);
	component_unbind_all(dev->dev, dev);
	drm_mode_config_cleanup(dev);
	drm_release_iommu_mapping(dev);

	kfree(dev->dev_private);
	dev->dev_private = NULL;

	return 0;
}

static int exynos_drm_suspend(struct drm_device *dev, pm_message_t state)
{
	struct drm_connector *connector;

	drm_modeset_lock_all(dev);
	list_for_each_entry(connector, &dev->mode_config.connector_list, head) {
		int old_dpms = connector->dpms;

		if (connector->funcs->dpms)
			connector->funcs->dpms(connector, DRM_MODE_DPMS_OFF);

		/* Set the old mode back to the connector for resume */
		connector->dpms = old_dpms;
	}
	drm_modeset_unlock_all(dev);

	return 0;
}

static int exynos_drm_resume(struct drm_device *dev)
{
	struct drm_connector *connector;

	drm_modeset_lock_all(dev);
	list_for_each_entry(connector, &dev->mode_config.connector_list, head) {
		if (connector->funcs->dpms) {
			int dpms = connector->dpms;

			connector->dpms = DRM_MODE_DPMS_OFF;
			connector->funcs->dpms(connector, dpms);
		}
	}
	drm_modeset_unlock_all(dev);

	return 0;
}

static int exynos_drm_open(struct drm_device *dev, struct drm_file *file)
{
	struct drm_exynos_file_private *file_priv;
	int ret;

	file_priv = kzalloc(sizeof(*file_priv), GFP_KERNEL);
	if (!file_priv)
		return -ENOMEM;

	file->driver_priv = file_priv;

	ret = exynos_drm_subdrv_open(dev, file);
	if (ret)
		goto err_file_priv_free;

	return ret;

err_file_priv_free:
	kfree(file_priv);
	file->driver_priv = NULL;
	return ret;
}

static void exynos_drm_preclose(struct drm_device *dev,
					struct drm_file *file)
{
	exynos_drm_subdrv_close(dev, file);
}

static void exynos_drm_postclose(struct drm_device *dev, struct drm_file *file)
{
	struct exynos_drm_private *private = dev->dev_private;
	struct drm_pending_vblank_event *v, *vt;
	struct drm_pending_event *e, *et;
	unsigned long flags;

	if (!file->driver_priv)
		return;

	/* Release all events not unhandled by page flip handler. */
	spin_lock_irqsave(&dev->event_lock, flags);
	list_for_each_entry_safe(v, vt, &private->pageflip_event_list,
			base.link) {
		if (v->base.file_priv == file) {
			list_del(&v->base.link);
			drm_vblank_put(dev, v->pipe);
			v->base.destroy(&v->base);
		}
	}

	/* Release all events handled by page flip handler but not freed. */
	list_for_each_entry_safe(e, et, &file->event_list, link) {
		list_del(&e->link);
		e->destroy(e);
	}
	spin_unlock_irqrestore(&dev->event_lock, flags);

	kfree(file->driver_priv);
	file->driver_priv = NULL;
}

static void exynos_drm_lastclose(struct drm_device *dev)
{
	exynos_drm_fbdev_restore_mode(dev);
}

static const struct vm_operations_struct exynos_drm_gem_vm_ops = {
	.fault = exynos_drm_gem_fault,
	.open = drm_gem_vm_open,
	.close = drm_gem_vm_close,
};

static const struct drm_ioctl_desc exynos_ioctls[] = {
	DRM_IOCTL_DEF_DRV(EXYNOS_GEM_CREATE, exynos_drm_gem_create_ioctl,
			DRM_UNLOCKED | DRM_AUTH),
	DRM_IOCTL_DEF_DRV(EXYNOS_GEM_GET,
			exynos_drm_gem_get_ioctl, DRM_UNLOCKED),
	DRM_IOCTL_DEF_DRV(EXYNOS_VIDI_CONNECTION,
			vidi_connection_ioctl, DRM_UNLOCKED | DRM_AUTH),
	DRM_IOCTL_DEF_DRV(EXYNOS_G2D_GET_VER,
			exynos_g2d_get_ver_ioctl, DRM_UNLOCKED | DRM_AUTH),
	DRM_IOCTL_DEF_DRV(EXYNOS_G2D_SET_CMDLIST,
			exynos_g2d_set_cmdlist_ioctl, DRM_UNLOCKED | DRM_AUTH),
	DRM_IOCTL_DEF_DRV(EXYNOS_G2D_EXEC,
			exynos_g2d_exec_ioctl, DRM_UNLOCKED | DRM_AUTH),
	DRM_IOCTL_DEF_DRV(EXYNOS_IPP_GET_PROPERTY,
			exynos_drm_ipp_get_property, DRM_UNLOCKED | DRM_AUTH),
	DRM_IOCTL_DEF_DRV(EXYNOS_IPP_SET_PROPERTY,
			exynos_drm_ipp_set_property, DRM_UNLOCKED | DRM_AUTH),
	DRM_IOCTL_DEF_DRV(EXYNOS_IPP_QUEUE_BUF,
			exynos_drm_ipp_queue_buf, DRM_UNLOCKED | DRM_AUTH),
	DRM_IOCTL_DEF_DRV(EXYNOS_IPP_CMD_CTRL,
			exynos_drm_ipp_cmd_ctrl, DRM_UNLOCKED | DRM_AUTH),
};

static const struct file_operations exynos_drm_driver_fops = {
	.owner		= THIS_MODULE,
	.open		= drm_open,
	.mmap		= exynos_drm_gem_mmap,
	.poll		= drm_poll,
	.read		= drm_read,
	.unlocked_ioctl	= drm_ioctl,
#ifdef CONFIG_COMPAT
	.compat_ioctl = drm_compat_ioctl,
#endif
	.release	= drm_release,
};

static struct drm_driver exynos_drm_driver = {
	.driver_features	= DRIVER_MODESET | DRIVER_GEM | DRIVER_PRIME,
	.load			= exynos_drm_load,
	.unload			= exynos_drm_unload,
	.suspend		= exynos_drm_suspend,
	.resume			= exynos_drm_resume,
	.open			= exynos_drm_open,
	.preclose		= exynos_drm_preclose,
	.lastclose		= exynos_drm_lastclose,
	.postclose		= exynos_drm_postclose,
	.set_busid		= drm_platform_set_busid,
	.get_vblank_counter	= drm_vblank_count,
	.enable_vblank		= exynos_drm_crtc_enable_vblank,
	.disable_vblank		= exynos_drm_crtc_disable_vblank,
	.gem_free_object	= exynos_drm_gem_free_object,
	.gem_vm_ops		= &exynos_drm_gem_vm_ops,
	.dumb_create		= exynos_drm_gem_dumb_create,
	.dumb_map_offset	= exynos_drm_gem_dumb_map_offset,
	.dumb_destroy		= drm_gem_dumb_destroy,
	.prime_handle_to_fd	= drm_gem_prime_handle_to_fd,
	.prime_fd_to_handle	= drm_gem_prime_fd_to_handle,
	.gem_prime_export	= exynos_dmabuf_prime_export,
	.gem_prime_import	= exynos_dmabuf_prime_import,
	.ioctls			= exynos_ioctls,
	.num_ioctls		= ARRAY_SIZE(exynos_ioctls),
	.fops			= &exynos_drm_driver_fops,
	.name	= DRIVER_NAME,
	.desc	= DRIVER_DESC,
	.date	= DRIVER_DATE,
	.major	= DRIVER_MAJOR,
	.minor	= DRIVER_MINOR,
};

#ifdef CONFIG_PM_SLEEP
static int exynos_drm_sys_suspend(struct device *dev)
{
	struct drm_device *drm_dev = dev_get_drvdata(dev);
	pm_message_t message;

	if (pm_runtime_suspended(dev) || !drm_dev)
		return 0;

	message.event = PM_EVENT_SUSPEND;
	return exynos_drm_suspend(drm_dev, message);
}

static int exynos_drm_sys_resume(struct device *dev)
{
	struct drm_device *drm_dev = dev_get_drvdata(dev);

	if (pm_runtime_suspended(dev) || !drm_dev)
		return 0;

	return exynos_drm_resume(drm_dev);
}
#endif

static const struct dev_pm_ops exynos_drm_pm_ops = {
	SET_SYSTEM_SLEEP_PM_OPS(exynos_drm_sys_suspend, exynos_drm_sys_resume)
};

int exynos_drm_component_add(struct device *dev,
				enum exynos_drm_device_type dev_type,
				enum exynos_drm_output_type out_type)
{
	struct component_dev *cdev;

	if (dev_type != EXYNOS_DEVICE_TYPE_CRTC &&
			dev_type != EXYNOS_DEVICE_TYPE_CONNECTOR) {
		DRM_ERROR("invalid device type.\n");
		return -EINVAL;
	}

	mutex_lock(&drm_component_lock);

	/*
	 * Make sure to check if there is a component which has two device
	 * objects, for connector and for encoder/connector.
	 * It should make sure that crtc and encoder/connector drivers are
	 * ready before exynos drm core binds them.
	 */
	list_for_each_entry(cdev, &drm_component_list, list) {
		if (cdev->out_type == out_type) {
			/*
			 * If crtc and encoder/connector device objects are
			 * added already just return.
			 */
			if (cdev->dev_type_flag == (EXYNOS_DEVICE_TYPE_CRTC |
						EXYNOS_DEVICE_TYPE_CONNECTOR)) {
				mutex_unlock(&drm_component_lock);
				return 0;
			}

			if (dev_type == EXYNOS_DEVICE_TYPE_CRTC) {
				cdev->crtc_dev = dev;
				cdev->dev_type_flag |= dev_type;
			}

			if (dev_type == EXYNOS_DEVICE_TYPE_CONNECTOR) {
				cdev->conn_dev = dev;
				cdev->dev_type_flag |= dev_type;
			}

			mutex_unlock(&drm_component_lock);
			return 0;
		}
	}

	mutex_unlock(&drm_component_lock);

	cdev = kzalloc(sizeof(*cdev), GFP_KERNEL);
	if (!cdev)
		return -ENOMEM;

	if (dev_type == EXYNOS_DEVICE_TYPE_CRTC)
		cdev->crtc_dev = dev;
	if (dev_type == EXYNOS_DEVICE_TYPE_CONNECTOR)
		cdev->conn_dev = dev;

	cdev->out_type = out_type;
	cdev->dev_type_flag = dev_type;

	mutex_lock(&drm_component_lock);
	list_add_tail(&cdev->list, &drm_component_list);
	mutex_unlock(&drm_component_lock);

	return 0;
}

void exynos_drm_component_del(struct device *dev,
				enum exynos_drm_device_type dev_type)
{
	struct component_dev *cdev, *next;

	mutex_lock(&drm_component_lock);

	list_for_each_entry_safe(cdev, next, &drm_component_list, list) {
		if (dev_type == EXYNOS_DEVICE_TYPE_CRTC) {
			if (cdev->crtc_dev == dev) {
				cdev->crtc_dev = NULL;
				cdev->dev_type_flag &= ~dev_type;
			}
		}

		if (dev_type == EXYNOS_DEVICE_TYPE_CONNECTOR) {
			if (cdev->conn_dev == dev) {
				cdev->conn_dev = NULL;
				cdev->dev_type_flag &= ~dev_type;
			}
		}

		/*
		 * Release cdev object only in case that both of crtc and
		 * encoder/connector device objects are NULL.
		 */
		if (!cdev->crtc_dev && !cdev->conn_dev) {
			list_del(&cdev->list);
			kfree(cdev);
		}
	}

	mutex_unlock(&drm_component_lock);
}

static int compare_dev(struct device *dev, void *data)
{
	return dev == (struct device *)data;
}

static struct component_match *exynos_drm_match_add(struct device *dev)
{
	struct component_match *match = NULL;
	struct component_dev *cdev;
	unsigned int attach_cnt = 0;

	mutex_lock(&drm_component_lock);

	/* Do not retry to probe if there is no any kms driver regitered. */
	if (list_empty(&drm_component_list)) {
		mutex_unlock(&drm_component_lock);
		return ERR_PTR(-ENODEV);
	}

	list_for_each_entry(cdev, &drm_component_list, list) {
		/*
		 * Add components to master only in case that crtc and
		 * encoder/connector device objects exist.
		 */
		if (!cdev->crtc_dev || !cdev->conn_dev)
			continue;

		attach_cnt++;

		mutex_unlock(&drm_component_lock);

		/*
		 * fimd and dpi modules have same device object so add
		 * only crtc device object in this case.
		 */
		if (cdev->crtc_dev == cdev->conn_dev) {
			component_match_add(dev, &match, compare_dev,
						cdev->crtc_dev);
			goto out_lock;
		}

		/*
		 * Do not chage below call order.
		 * crtc device first should be added to master because
		 * connector/encoder need pipe number of crtc when they
		 * are created.
		 */
		component_match_add(dev, &match, compare_dev, cdev->crtc_dev);
		component_match_add(dev, &match, compare_dev, cdev->conn_dev);

out_lock:
		mutex_lock(&drm_component_lock);
	}

	mutex_unlock(&drm_component_lock);

	return attach_cnt ? match : ERR_PTR(-EPROBE_DEFER);
}

static int exynos_drm_bind(struct device *dev)
{
	return drm_platform_init(&exynos_drm_driver, to_platform_device(dev));
}

static void exynos_drm_unbind(struct device *dev)
{
	drm_put_dev(dev_get_drvdata(dev));
}

static const struct component_master_ops exynos_drm_ops = {
	.bind		= exynos_drm_bind,
	.unbind		= exynos_drm_unbind,
};

static struct platform_driver *const exynos_drm_kms_drivers[] = {
#ifdef CONFIG_DRM_EXYNOS_FIMD
	&fimd_driver,
#endif
#ifdef CONFIG_DRM_EXYNOS_DP
	&dp_driver,
#endif
#ifdef CONFIG_DRM_EXYNOS_DSI
	&dsi_driver,
#endif
#ifdef CONFIG_DRM_EXYNOS_HDMI
	&mixer_driver,
	&hdmi_driver,
#endif
};

<<<<<<< HEAD
	match = exynos_drm_match_add(&pdev->dev);
	if (IS_ERR(match)) {
		ret = PTR_ERR(match);
		goto err_unregister_hdmi_drv;
	}

	ret = component_master_add_with_match(&pdev->dev, &exynos_drm_ops,
						match);
	if (ret < 0)
		goto err_unregister_hdmi_drv;

#ifdef CONFIG_DRM_EXYNOS_G2D
	ret = platform_driver_register(&g2d_driver);
	if (ret < 0)
		goto err_del_component_master;
=======
static struct platform_driver *const exynos_drm_non_kms_drivers[] = {
#ifdef CONFIG_DRM_EXYNOS_G2D
	&g2d_driver,
>>>>>>> 21769c67
#endif
#ifdef CONFIG_DRM_EXYNOS_FIMC
	&fimc_driver,
#endif
#ifdef CONFIG_DRM_EXYNOS_ROTATOR
	&rotator_driver,
#endif
#ifdef CONFIG_DRM_EXYNOS_GSC
	&gsc_driver,
#endif
#ifdef CONFIG_DRM_EXYNOS_IPP
	&ipp_driver,
#endif
};

static int exynos_drm_platform_probe(struct platform_device *pdev)
{
	struct component_match *match;

	pdev->dev.coherent_dma_mask = DMA_BIT_MASK(32);
	exynos_drm_driver.num_ioctls = ARRAY_SIZE(exynos_ioctls);

<<<<<<< HEAD
	return ret;

#ifdef CONFIG_DRM_EXYNOS_IPP
err_unregister_ipp_drv:
	platform_driver_unregister(&ipp_driver);
err_unregister_gsc_drv:
#endif

#ifdef CONFIG_DRM_EXYNOS_GSC
	platform_driver_unregister(&gsc_driver);
err_unregister_rotator_drv:
#endif

#ifdef CONFIG_DRM_EXYNOS_ROTATOR
	platform_driver_unregister(&rotator_driver);
err_unregister_fimc_drv:
#endif

#ifdef CONFIG_DRM_EXYNOS_FIMC
	platform_driver_unregister(&fimc_driver);
err_unregister_g2d_drv:
#endif

#ifdef CONFIG_DRM_EXYNOS_G2D
	platform_driver_unregister(&g2d_driver);
err_del_component_master:
#endif
	component_master_del(&pdev->dev, &exynos_drm_ops);

err_unregister_hdmi_drv:
#ifdef CONFIG_DRM_EXYNOS_HDMI
	platform_driver_unregister(&hdmi_driver);
err_unregister_mixer_drv:
	platform_driver_unregister(&mixer_driver);
err_unregister_dsi_drv:
#endif

#ifdef CONFIG_DRM_EXYNOS_DSI
	platform_driver_unregister(&dsi_driver);
err_unregister_dp_drv:
#endif

#ifdef CONFIG_DRM_EXYNOS_DP
	platform_driver_unregister(&dp_driver);
err_unregister_fimd_drv:
#endif

#ifdef CONFIG_DRM_EXYNOS_FIMD
	platform_driver_unregister(&fimd_driver);
#endif
	return ret;
=======
	match = exynos_drm_match_add(&pdev->dev);
	if (IS_ERR(match)) {
		return PTR_ERR(match);
	}

	return component_master_add_with_match(&pdev->dev, &exynos_drm_ops,
					       match);
>>>>>>> 21769c67
}

static int exynos_drm_platform_remove(struct platform_device *pdev)
{
	component_master_del(&pdev->dev, &exynos_drm_ops);
	return 0;
}

static const char * const strings[] = {
	"samsung,exynos3",
	"samsung,exynos4",
	"samsung,exynos5",
};

static struct platform_driver exynos_drm_platform_driver = {
	.probe	= exynos_drm_platform_probe,
	.remove	= exynos_drm_platform_remove,
	.driver	= {
		.owner	= THIS_MODULE,
		.name	= "exynos-drm",
		.pm	= &exynos_drm_pm_ops,
	},
};

static int exynos_drm_init(void)
{
	bool is_exynos = false;
	int ret, i, j;

	/*
	 * Register device object only in case of Exynos SoC.
	 *
	 * Below codes resolves temporarily infinite loop issue incurred
	 * by Exynos drm driver when using multi-platform kernel.
	 * So these codes will be replaced with more generic way later.
	 */
	for (i = 0; i < ARRAY_SIZE(strings); i++) {
		if (of_machine_is_compatible(strings[i])) {
			is_exynos = true;
			break;
		}
	}

	if (!is_exynos)
		return -ENODEV;

	/*
	 * Register device object only in case of Exynos SoC.
	 *
	 * Below codes resolves temporarily infinite loop issue incurred
	 * by Exynos drm driver when using multi-platform kernel.
	 * So these codes will be replaced with more generic way later.
	 */
	if (!of_machine_is_compatible("samsung,exynos3") &&
			!of_machine_is_compatible("samsung,exynos4") &&
			!of_machine_is_compatible("samsung,exynos5"))
		return -ENODEV;

	exynos_drm_pdev = platform_device_register_simple("exynos-drm", -1,
								NULL, 0);
	if (IS_ERR(exynos_drm_pdev))
		return PTR_ERR(exynos_drm_pdev);

	ret = exynos_drm_probe_vidi();
	if (ret < 0)
		goto err_unregister_pd;

	for (i = 0; i < ARRAY_SIZE(exynos_drm_kms_drivers); ++i) {
		ret = platform_driver_register(exynos_drm_kms_drivers[i]);
		if (ret < 0)
			goto err_unregister_kms_drivers;
	}

	for (j = 0; j < ARRAY_SIZE(exynos_drm_non_kms_drivers); ++j) {
		ret = platform_driver_register(exynos_drm_non_kms_drivers[j]);
		if (ret < 0)
			goto err_unregister_non_kms_drivers;
	}

#ifdef CONFIG_DRM_EXYNOS_IPP
	ret = exynos_platform_device_ipp_register();
	if (ret < 0)
		goto err_unregister_non_kms_drivers;
#endif

	ret = platform_driver_register(&exynos_drm_platform_driver);
	if (ret)
		goto err_unregister_resources;

	return 0;

err_unregister_resources:
#ifdef CONFIG_DRM_EXYNOS_IPP
	exynos_platform_device_ipp_unregister();
#endif

err_unregister_non_kms_drivers:
	while (--j >= 0)
		platform_driver_unregister(exynos_drm_non_kms_drivers[j]);

err_unregister_kms_drivers:
	while (--i >= 0)
		platform_driver_unregister(exynos_drm_kms_drivers[i]);

	exynos_drm_remove_vidi();

err_unregister_pd:
	platform_device_unregister(exynos_drm_pdev);

	return ret;
}

static void exynos_drm_exit(void)
{
	int i;

#ifdef CONFIG_DRM_EXYNOS_IPP
	exynos_platform_device_ipp_unregister();
#endif

	for (i = ARRAY_SIZE(exynos_drm_non_kms_drivers) - 1; i >= 0; --i)
		platform_driver_unregister(exynos_drm_non_kms_drivers[i]);

	for (i = ARRAY_SIZE(exynos_drm_kms_drivers) - 1; i >= 0; --i)
		platform_driver_unregister(exynos_drm_kms_drivers[i]);

	platform_driver_unregister(&exynos_drm_platform_driver);

	exynos_drm_remove_vidi();

	platform_device_unregister(exynos_drm_pdev);
}

module_init(exynos_drm_init);
module_exit(exynos_drm_exit);

MODULE_AUTHOR("Inki Dae <inki.dae@samsung.com>");
MODULE_AUTHOR("Joonyoung Shim <jy0922.shim@samsung.com>");
MODULE_AUTHOR("Seung-Woo Kim <sw0312.kim@samsung.com>");
MODULE_DESCRIPTION("Samsung SoC DRM Driver");
MODULE_LICENSE("GPL");<|MERGE_RESOLUTION|>--- conflicted
+++ resolved
@@ -568,27 +568,9 @@
 #endif
 };
 
-<<<<<<< HEAD
-	match = exynos_drm_match_add(&pdev->dev);
-	if (IS_ERR(match)) {
-		ret = PTR_ERR(match);
-		goto err_unregister_hdmi_drv;
-	}
-
-	ret = component_master_add_with_match(&pdev->dev, &exynos_drm_ops,
-						match);
-	if (ret < 0)
-		goto err_unregister_hdmi_drv;
-
-#ifdef CONFIG_DRM_EXYNOS_G2D
-	ret = platform_driver_register(&g2d_driver);
-	if (ret < 0)
-		goto err_del_component_master;
-=======
 static struct platform_driver *const exynos_drm_non_kms_drivers[] = {
 #ifdef CONFIG_DRM_EXYNOS_G2D
 	&g2d_driver,
->>>>>>> 21769c67
 #endif
 #ifdef CONFIG_DRM_EXYNOS_FIMC
 	&fimc_driver,
@@ -611,59 +593,6 @@
 	pdev->dev.coherent_dma_mask = DMA_BIT_MASK(32);
 	exynos_drm_driver.num_ioctls = ARRAY_SIZE(exynos_ioctls);
 
-<<<<<<< HEAD
-	return ret;
-
-#ifdef CONFIG_DRM_EXYNOS_IPP
-err_unregister_ipp_drv:
-	platform_driver_unregister(&ipp_driver);
-err_unregister_gsc_drv:
-#endif
-
-#ifdef CONFIG_DRM_EXYNOS_GSC
-	platform_driver_unregister(&gsc_driver);
-err_unregister_rotator_drv:
-#endif
-
-#ifdef CONFIG_DRM_EXYNOS_ROTATOR
-	platform_driver_unregister(&rotator_driver);
-err_unregister_fimc_drv:
-#endif
-
-#ifdef CONFIG_DRM_EXYNOS_FIMC
-	platform_driver_unregister(&fimc_driver);
-err_unregister_g2d_drv:
-#endif
-
-#ifdef CONFIG_DRM_EXYNOS_G2D
-	platform_driver_unregister(&g2d_driver);
-err_del_component_master:
-#endif
-	component_master_del(&pdev->dev, &exynos_drm_ops);
-
-err_unregister_hdmi_drv:
-#ifdef CONFIG_DRM_EXYNOS_HDMI
-	platform_driver_unregister(&hdmi_driver);
-err_unregister_mixer_drv:
-	platform_driver_unregister(&mixer_driver);
-err_unregister_dsi_drv:
-#endif
-
-#ifdef CONFIG_DRM_EXYNOS_DSI
-	platform_driver_unregister(&dsi_driver);
-err_unregister_dp_drv:
-#endif
-
-#ifdef CONFIG_DRM_EXYNOS_DP
-	platform_driver_unregister(&dp_driver);
-err_unregister_fimd_drv:
-#endif
-
-#ifdef CONFIG_DRM_EXYNOS_FIMD
-	platform_driver_unregister(&fimd_driver);
-#endif
-	return ret;
-=======
 	match = exynos_drm_match_add(&pdev->dev);
 	if (IS_ERR(match)) {
 		return PTR_ERR(match);
@@ -671,7 +600,6 @@
 
 	return component_master_add_with_match(&pdev->dev, &exynos_drm_ops,
 					       match);
->>>>>>> 21769c67
 }
 
 static int exynos_drm_platform_remove(struct platform_device *pdev)
@@ -718,18 +646,6 @@
 	if (!is_exynos)
 		return -ENODEV;
 
-	/*
-	 * Register device object only in case of Exynos SoC.
-	 *
-	 * Below codes resolves temporarily infinite loop issue incurred
-	 * by Exynos drm driver when using multi-platform kernel.
-	 * So these codes will be replaced with more generic way later.
-	 */
-	if (!of_machine_is_compatible("samsung,exynos3") &&
-			!of_machine_is_compatible("samsung,exynos4") &&
-			!of_machine_is_compatible("samsung,exynos5"))
-		return -ENODEV;
-
 	exynos_drm_pdev = platform_device_register_simple("exynos-drm", -1,
 								NULL, 0);
 	if (IS_ERR(exynos_drm_pdev))
