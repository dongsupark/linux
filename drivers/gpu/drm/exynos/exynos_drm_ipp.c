--- conflicted
+++ resolved
@@ -106,7 +106,6 @@
 static BLOCKING_NOTIFIER_HEAD(exynos_drm_ippnb_list);
 
 int exynos_platform_device_ipp_register(void)
-<<<<<<< HEAD
 {
 	struct platform_device *pdev;
 
@@ -131,32 +130,6 @@
 }
 
 int exynos_drm_ippdrv_register(struct exynos_drm_ippdrv *ippdrv)
-=======
->>>>>>> d0e0ac97
-{
-	struct platform_device *pdev;
-
-	if (exynos_drm_ipp_pdev)
-		return -EEXIST;
-
-	pdev = platform_device_register_simple("exynos-drm-ipp", -1, NULL, 0);
-	if (IS_ERR(pdev))
-		return PTR_ERR(pdev);
-
-	exynos_drm_ipp_pdev = pdev;
-
-	return 0;
-}
-
-void exynos_platform_device_ipp_unregister(void)
-{
-	if (exynos_drm_ipp_pdev) {
-		platform_device_unregister(exynos_drm_ipp_pdev);
-		exynos_drm_ipp_pdev = NULL;
-	}
-}
-
-int exynos_drm_ippdrv_register(struct exynos_drm_ippdrv *ippdrv)
 {
 	if (!ippdrv)
 		return -EINVAL;
@@ -185,11 +158,6 @@
 {
 	int ret;
 
-<<<<<<< HEAD
-	DRM_DEBUG_KMS("%s\n", __func__);
-
-=======
->>>>>>> d0e0ac97
 	/* do the allocation under our mutexlock */
 	mutex_lock(lock);
 	ret = idr_alloc(id_idr, obj, 1, 0, GFP_KERNEL);
