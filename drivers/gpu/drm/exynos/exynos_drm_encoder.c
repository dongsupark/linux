--- conflicted
+++ resolved
@@ -55,30 +55,7 @@
 	struct drm_device *dev = encoder->dev;
 	struct drm_connector *connector;
 	struct exynos_drm_manager *manager = exynos_drm_get_manager(encoder);
-	struct exynos_drm_manager_ops *manager_ops = manager->ops;
-
-<<<<<<< HEAD
-	DRM_DEBUG_KMS("%s, encoder dpms: %d\n", __FILE__, mode);
-
-	switch (mode) {
-	case DRM_MODE_DPMS_ON:
-		if (manager_ops && manager_ops->commit)
-			manager_ops->commit(manager->dev);
-		break;
-	case DRM_MODE_DPMS_STANDBY:
-	case DRM_MODE_DPMS_SUSPEND:
-	case DRM_MODE_DPMS_OFF:
-		/* TODO */
-		if (manager_ops && manager_ops->disable)
-			manager_ops->disable(manager->dev);
-		break;
-	default:
-		DRM_ERROR("unspecified mode %d\n", mode);
-		break;
-	}
-
-=======
->>>>>>> dcd6c922
+
 	list_for_each_entry(connector, &dev->mode_config.connector_list, head) {
 		if (connector->encoder == encoder) {
 			struct exynos_drm_display_ops *display_ops =
@@ -323,20 +300,6 @@
 	struct exynos_drm_manager *manager =
 		to_exynos_encoder(encoder)->manager;
 	struct exynos_drm_overlay_ops *overlay_ops = manager->overlay_ops;
-<<<<<<< HEAD
-	int crtc = *(int *)data;
-
-	DRM_DEBUG_KMS("%s\n", __FILE__);
-
-	/*
-	 * when crtc is detached from encoder, this pipe is used
-	 * to select manager operation
-	 */
-	manager->pipe = crtc;
-
-	if (overlay_ops && overlay_ops->commit)
-		overlay_ops->commit(manager->dev);
-=======
 	int zpos = DEFAULT_ZPOS;
 
 	if (data)
@@ -408,7 +371,6 @@
 		if (!encoder->crtc)
 			manager->pipe = -1;
 	}
->>>>>>> dcd6c922
 }
 
 void exynos_drm_encoder_crtc_mode_set(struct drm_encoder *encoder, void *data)
@@ -427,21 +389,6 @@
 	struct exynos_drm_manager *manager =
 		to_exynos_encoder(encoder)->manager;
 	struct exynos_drm_overlay_ops *overlay_ops = manager->overlay_ops;
-<<<<<<< HEAD
-
-	DRM_DEBUG_KMS("\n");
-
-	if (overlay_ops && overlay_ops->disable)
-		overlay_ops->disable(manager->dev);
-
-	/*
-	 * crtc is already detached from encoder and last
-	 * function for detaching is properly done, so
-	 * clear pipe from manager to prevent repeated call
-	 */
-	if (!encoder->crtc)
-		manager->pipe = -1;
-=======
 	int zpos = DEFAULT_ZPOS;
 
 	DRM_DEBUG_KMS("\n");
@@ -451,7 +398,6 @@
 
 	if (overlay_ops && overlay_ops->disable)
 		overlay_ops->disable(manager->dev, zpos);
->>>>>>> dcd6c922
 }
 
 MODULE_AUTHOR("Inki Dae <inki.dae@samsung.com>");
