--- conflicted
+++ resolved
@@ -663,37 +663,6 @@
 	.display_ops	= &fimd_display_ops,
 };
 
-<<<<<<< HEAD
-static void fimd_finish_pageflip(struct drm_device *drm_dev, int crtc)
-{
-	struct exynos_drm_private *dev_priv = drm_dev->dev_private;
-	struct drm_pending_vblank_event *e, *t;
-	struct timeval now;
-	unsigned long flags;
-
-	spin_lock_irqsave(&drm_dev->event_lock, flags);
-
-	list_for_each_entry_safe(e, t, &dev_priv->pageflip_event_list,
-			base.link) {
-		/* if event's pipe isn't same as crtc then ignore it. */
-		if (crtc != e->pipe)
-			continue;
-
-		do_gettimeofday(&now);
-		e->event.sequence = 0;
-		e->event.tv_sec = now.tv_sec;
-		e->event.tv_usec = now.tv_usec;
-
-		list_move_tail(&e->base.link, &e->base.file_priv->event_list);
-		wake_up_interruptible(&e->base.file_priv->event_wait);
-		drm_vblank_put(drm_dev, crtc);
-	}
-
-	spin_unlock_irqrestore(&drm_dev->event_lock, flags);
-}
-
-=======
->>>>>>> 68d6f84b
 static irqreturn_t fimd_irq_handler(int irq, void *dev_id)
 {
 	struct fimd_context *ctx = (struct fimd_context *)dev_id;
