/* exynos_drm_fimd.c
 *
 * Copyright (C) 2011 Samsung Electronics Co.Ltd
 * Authors:
 *	Joonyoung Shim <jy0922.shim@samsung.com>
 *	Inki Dae <inki.dae@samsung.com>
 *
 * This program is free software; you can redistribute  it and/or modify it
 * under  the terms of  the GNU General  Public License as published by the
 * Free Software Foundation;  either version 2 of the  License, or (at your
 * option) any later version.
 *
 */
#include <drm/drmP.h>

#include <linux/kernel.h>
#include <linux/module.h>
#include <linux/platform_device.h>
#include <linux/clk.h>
#include <linux/of_device.h>
#include <linux/pm_runtime.h>

#include <video/of_display_timing.h>
#include <video/samsung_fimd.h>
#include <drm/exynos_drm.h>

#include "exynos_drm_drv.h"
#include "exynos_drm_fbdev.h"
#include "exynos_drm_crtc.h"
#include "exynos_drm_iommu.h"

/*
 * FIMD is stand for Fully Interactive Mobile Display and
 * as a display controller, it transfers contents drawn on memory
 * to a LCD Panel through Display Interfaces such as RGB or
 * CPU Interface.
 */

/* position control register for hardware window 0, 2 ~ 4.*/
#define VIDOSD_A(win)		(VIDOSD_BASE + 0x00 + (win) * 16)
#define VIDOSD_B(win)		(VIDOSD_BASE + 0x04 + (win) * 16)
/*
 * size control register for hardware windows 0 and alpha control register
 * for hardware windows 1 ~ 4
 */
#define VIDOSD_C(win)		(VIDOSD_BASE + 0x08 + (win) * 16)
/* size control register for hardware windows 1 ~ 2. */
#define VIDOSD_D(win)		(VIDOSD_BASE + 0x0C + (win) * 16)

#define VIDWx_BUF_START(win, buf)	(VIDW_BUF_START(buf) + (win) * 8)
#define VIDWx_BUF_END(win, buf)		(VIDW_BUF_END(buf) + (win) * 8)
#define VIDWx_BUF_SIZE(win, buf)	(VIDW_BUF_SIZE(buf) + (win) * 4)

/* color key control register for hardware window 1 ~ 4. */
#define WKEYCON0_BASE(x)		((WKEYCON0 + 0x140) + ((x - 1) * 8))
/* color key value register for hardware window 1 ~ 4. */
#define WKEYCON1_BASE(x)		((WKEYCON1 + 0x140) + ((x - 1) * 8))

/* FIMD has totally five hardware windows. */
#define WINDOWS_NR	5

#define get_fimd_context(dev)	platform_get_drvdata(to_platform_device(dev))

struct fimd_driver_data {
	unsigned int timing_base;

	unsigned int has_shadowcon:1;
	unsigned int has_clksel:1;
};

static struct fimd_driver_data s3c64xx_fimd_driver_data = {
	.timing_base = 0x0,
	.has_clksel = 1,
};

static struct fimd_driver_data exynos4_fimd_driver_data = {
	.timing_base = 0x0,
	.has_shadowcon = 1,
};

static struct fimd_driver_data exynos5_fimd_driver_data = {
	.timing_base = 0x20000,
	.has_shadowcon = 1,
};

struct fimd_win_data {
	unsigned int		offset_x;
	unsigned int		offset_y;
	unsigned int		ovl_width;
	unsigned int		ovl_height;
	unsigned int		fb_width;
	unsigned int		fb_height;
	unsigned int		bpp;
	dma_addr_t		dma_addr;
	unsigned int		buf_offsize;
	unsigned int		line_size;	/* bytes */
	bool			enabled;
	bool			resume;
};

struct fimd_context {
	struct exynos_drm_subdrv	subdrv;
	int				irq;
	struct drm_crtc			*crtc;
	struct clk			*bus_clk;
	struct clk			*lcd_clk;
	void __iomem			*regs;
	struct fimd_win_data		win_data[WINDOWS_NR];
	unsigned int			clkdiv;
	unsigned int			default_win;
	unsigned long			irq_flags;
	u32				vidcon0;
	u32				vidcon1;
	bool				suspended;
	struct mutex			lock;
	wait_queue_head_t		wait_vsync_queue;
	atomic_t			wait_vsync_event;

	struct exynos_drm_panel_info *panel;
	struct fimd_driver_data *driver_data;
};

#ifdef CONFIG_OF
static const struct of_device_id fimd_driver_dt_match[] = {
<<<<<<< HEAD
=======
	{ .compatible = "samsung,s3c6400-fimd",
	  .data = &s3c64xx_fimd_driver_data },
>>>>>>> d0e0ac97
	{ .compatible = "samsung,exynos4210-fimd",
	  .data = &exynos4_fimd_driver_data },
	{ .compatible = "samsung,exynos5250-fimd",
	  .data = &exynos5_fimd_driver_data },
	{},
};
MODULE_DEVICE_TABLE(of, fimd_driver_dt_match);
#endif

static inline struct fimd_driver_data *drm_fimd_get_driver_data(
	struct platform_device *pdev)
{
#ifdef CONFIG_OF
	const struct of_device_id *of_id =
			of_match_device(fimd_driver_dt_match, &pdev->dev);

	if (of_id)
		return (struct fimd_driver_data *)of_id->data;
#endif

	return (struct fimd_driver_data *)
		platform_get_device_id(pdev)->driver_data;
}

static bool fimd_display_is_connected(struct device *dev)
{
	/* TODO. */

	return true;
}

static void *fimd_get_panel(struct device *dev)
{
	struct fimd_context *ctx = get_fimd_context(dev);

	return ctx->panel;
}

static int fimd_check_mode(struct device *dev, struct drm_display_mode *mode)
{
	/* TODO. */

	return 0;
}

static int fimd_display_power_on(struct device *dev, int mode)
{
	/* TODO */

	return 0;
}

static struct exynos_drm_display_ops fimd_display_ops = {
	.type = EXYNOS_DISPLAY_TYPE_LCD,
	.is_connected = fimd_display_is_connected,
	.get_panel = fimd_get_panel,
	.check_mode = fimd_check_mode,
	.power_on = fimd_display_power_on,
};

static void fimd_dpms(struct device *subdrv_dev, int mode)
{
	struct fimd_context *ctx = get_fimd_context(subdrv_dev);

	DRM_DEBUG_KMS("%d\n", mode);

	mutex_lock(&ctx->lock);

	switch (mode) {
	case DRM_MODE_DPMS_ON:
		/*
		 * enable fimd hardware only if suspended status.
		 *
		 * P.S. fimd_dpms function would be called at booting time so
		 * clk_enable could be called double time.
		 */
		if (ctx->suspended)
			pm_runtime_get_sync(subdrv_dev);
		break;
	case DRM_MODE_DPMS_STANDBY:
	case DRM_MODE_DPMS_SUSPEND:
	case DRM_MODE_DPMS_OFF:
		if (!ctx->suspended)
			pm_runtime_put_sync(subdrv_dev);
		break;
	default:
		DRM_DEBUG_KMS("unspecified mode %d\n", mode);
		break;
	}

	mutex_unlock(&ctx->lock);
}

static void fimd_apply(struct device *subdrv_dev)
{
	struct fimd_context *ctx = get_fimd_context(subdrv_dev);
	struct exynos_drm_manager *mgr = ctx->subdrv.manager;
	struct exynos_drm_manager_ops *mgr_ops = mgr->ops;
	struct exynos_drm_overlay_ops *ovl_ops = mgr->overlay_ops;
	struct fimd_win_data *win_data;
	int i;

	for (i = 0; i < WINDOWS_NR; i++) {
		win_data = &ctx->win_data[i];
		if (win_data->enabled && (ovl_ops && ovl_ops->commit))
			ovl_ops->commit(subdrv_dev, i);
	}

	if (mgr_ops && mgr_ops->commit)
		mgr_ops->commit(subdrv_dev);
}

static void fimd_commit(struct device *dev)
{
	struct fimd_context *ctx = get_fimd_context(dev);
	struct exynos_drm_panel_info *panel = ctx->panel;
	struct fb_videomode *timing = &panel->timing;
	struct fimd_driver_data *driver_data;
	u32 val;

	driver_data = ctx->driver_data;
	if (ctx->suspended)
		return;

	/* setup polarity values from machine code. */
	writel(ctx->vidcon1, ctx->regs + driver_data->timing_base + VIDCON1);

	/* setup vertical timing values. */
	val = VIDTCON0_VBPD(timing->upper_margin - 1) |
	       VIDTCON0_VFPD(timing->lower_margin - 1) |
	       VIDTCON0_VSPW(timing->vsync_len - 1);
	writel(val, ctx->regs + driver_data->timing_base + VIDTCON0);

	/* setup horizontal timing values.  */
	val = VIDTCON1_HBPD(timing->left_margin - 1) |
	       VIDTCON1_HFPD(timing->right_margin - 1) |
	       VIDTCON1_HSPW(timing->hsync_len - 1);
	writel(val, ctx->regs + driver_data->timing_base + VIDTCON1);

	/* setup horizontal and vertical display size. */
	val = VIDTCON2_LINEVAL(timing->yres - 1) |
	       VIDTCON2_HOZVAL(timing->xres - 1) |
	       VIDTCON2_LINEVAL_E(timing->yres - 1) |
	       VIDTCON2_HOZVAL_E(timing->xres - 1);
	writel(val, ctx->regs + driver_data->timing_base + VIDTCON2);

	/* setup clock source, clock divider, enable dma. */
	val = ctx->vidcon0;
	val &= ~(VIDCON0_CLKVAL_F_MASK | VIDCON0_CLKDIR);

	if (ctx->driver_data->has_clksel) {
		val &= ~VIDCON0_CLKSEL_MASK;
		val |= VIDCON0_CLKSEL_LCD;
	}

	if (ctx->clkdiv > 1)
		val |= VIDCON0_CLKVAL_F(ctx->clkdiv - 1) | VIDCON0_CLKDIR;
	else
		val &= ~VIDCON0_CLKDIR;	/* 1:1 clock */

	/*
	 * fields of register with prefix '_F' would be updated
	 * at vsync(same as dma start)
	 */
	val |= VIDCON0_ENVID | VIDCON0_ENVID_F;
	writel(val, ctx->regs + VIDCON0);
}

static int fimd_enable_vblank(struct device *dev)
{
	struct fimd_context *ctx = get_fimd_context(dev);
	u32 val;

	if (ctx->suspended)
		return -EPERM;

	if (!test_and_set_bit(0, &ctx->irq_flags)) {
		val = readl(ctx->regs + VIDINTCON0);

		val |= VIDINTCON0_INT_ENABLE;
		val |= VIDINTCON0_INT_FRAME;

		val &= ~VIDINTCON0_FRAMESEL0_MASK;
		val |= VIDINTCON0_FRAMESEL0_VSYNC;
		val &= ~VIDINTCON0_FRAMESEL1_MASK;
		val |= VIDINTCON0_FRAMESEL1_NONE;

		writel(val, ctx->regs + VIDINTCON0);
	}

	return 0;
}

static void fimd_disable_vblank(struct device *dev)
{
	struct fimd_context *ctx = get_fimd_context(dev);
	u32 val;

	if (ctx->suspended)
		return;

	if (test_and_clear_bit(0, &ctx->irq_flags)) {
		val = readl(ctx->regs + VIDINTCON0);

		val &= ~VIDINTCON0_INT_FRAME;
		val &= ~VIDINTCON0_INT_ENABLE;

		writel(val, ctx->regs + VIDINTCON0);
	}
}

static void fimd_wait_for_vblank(struct device *dev)
{
	struct fimd_context *ctx = get_fimd_context(dev);

	if (ctx->suspended)
		return;

	atomic_set(&ctx->wait_vsync_event, 1);

	/*
	 * wait for FIMD to signal VSYNC interrupt or return after
	 * timeout which is set to 50ms (refresh rate of 20).
	 */
	if (!wait_event_timeout(ctx->wait_vsync_queue,
				!atomic_read(&ctx->wait_vsync_event),
				DRM_HZ/20))
		DRM_DEBUG_KMS("vblank wait timed out.\n");
}

static struct exynos_drm_manager_ops fimd_manager_ops = {
	.dpms = fimd_dpms,
	.apply = fimd_apply,
	.commit = fimd_commit,
	.enable_vblank = fimd_enable_vblank,
	.disable_vblank = fimd_disable_vblank,
	.wait_for_vblank = fimd_wait_for_vblank,
};

static void fimd_win_mode_set(struct device *dev,
			      struct exynos_drm_overlay *overlay)
{
	struct fimd_context *ctx = get_fimd_context(dev);
	struct fimd_win_data *win_data;
	int win;
	unsigned long offset;

	if (!overlay) {
		dev_err(dev, "overlay is NULL\n");
		return;
	}

	win = overlay->zpos;
	if (win == DEFAULT_ZPOS)
		win = ctx->default_win;

	if (win < 0 || win >= WINDOWS_NR)
		return;

	offset = overlay->fb_x * (overlay->bpp >> 3);
	offset += overlay->fb_y * overlay->pitch;

	DRM_DEBUG_KMS("offset = 0x%lx, pitch = %x\n", offset, overlay->pitch);

	win_data = &ctx->win_data[win];

	win_data->offset_x = overlay->crtc_x;
	win_data->offset_y = overlay->crtc_y;
	win_data->ovl_width = overlay->crtc_width;
	win_data->ovl_height = overlay->crtc_height;
	win_data->fb_width = overlay->fb_width;
	win_data->fb_height = overlay->fb_height;
	win_data->dma_addr = overlay->dma_addr[0] + offset;
	win_data->bpp = overlay->bpp;
	win_data->buf_offsize = (overlay->fb_width - overlay->crtc_width) *
				(overlay->bpp >> 3);
	win_data->line_size = overlay->crtc_width * (overlay->bpp >> 3);

	DRM_DEBUG_KMS("offset_x = %d, offset_y = %d\n",
			win_data->offset_x, win_data->offset_y);
	DRM_DEBUG_KMS("ovl_width = %d, ovl_height = %d\n",
			win_data->ovl_width, win_data->ovl_height);
	DRM_DEBUG_KMS("paddr = 0x%lx\n", (unsigned long)win_data->dma_addr);
	DRM_DEBUG_KMS("fb_width = %d, crtc_width = %d\n",
			overlay->fb_width, overlay->crtc_width);
}

static void fimd_win_set_pixfmt(struct device *dev, unsigned int win)
{
	struct fimd_context *ctx = get_fimd_context(dev);
	struct fimd_win_data *win_data = &ctx->win_data[win];
	unsigned long val;

	val = WINCONx_ENWIN;

	switch (win_data->bpp) {
	case 1:
		val |= WINCON0_BPPMODE_1BPP;
		val |= WINCONx_BITSWP;
		val |= WINCONx_BURSTLEN_4WORD;
		break;
	case 2:
		val |= WINCON0_BPPMODE_2BPP;
		val |= WINCONx_BITSWP;
		val |= WINCONx_BURSTLEN_8WORD;
		break;
	case 4:
		val |= WINCON0_BPPMODE_4BPP;
		val |= WINCONx_BITSWP;
		val |= WINCONx_BURSTLEN_8WORD;
		break;
	case 8:
		val |= WINCON0_BPPMODE_8BPP_PALETTE;
		val |= WINCONx_BURSTLEN_8WORD;
		val |= WINCONx_BYTSWP;
		break;
	case 16:
		val |= WINCON0_BPPMODE_16BPP_565;
		val |= WINCONx_HAWSWP;
		val |= WINCONx_BURSTLEN_16WORD;
		break;
	case 24:
		val |= WINCON0_BPPMODE_24BPP_888;
		val |= WINCONx_WSWP;
		val |= WINCONx_BURSTLEN_16WORD;
		break;
	case 32:
		val |= WINCON1_BPPMODE_28BPP_A4888
			| WINCON1_BLD_PIX | WINCON1_ALPHA_SEL;
		val |= WINCONx_WSWP;
		val |= WINCONx_BURSTLEN_16WORD;
		break;
	default:
		DRM_DEBUG_KMS("invalid pixel size so using unpacked 24bpp.\n");

		val |= WINCON0_BPPMODE_24BPP_888;
		val |= WINCONx_WSWP;
		val |= WINCONx_BURSTLEN_16WORD;
		break;
	}

	DRM_DEBUG_KMS("bpp = %d\n", win_data->bpp);

	writel(val, ctx->regs + WINCON(win));
}

static void fimd_win_set_colkey(struct device *dev, unsigned int win)
{
	struct fimd_context *ctx = get_fimd_context(dev);
	unsigned int keycon0 = 0, keycon1 = 0;

	keycon0 = ~(WxKEYCON0_KEYBL_EN | WxKEYCON0_KEYEN_F |
			WxKEYCON0_DIRCON) | WxKEYCON0_COMPKEY(0);

	keycon1 = WxKEYCON1_COLVAL(0xffffffff);

	writel(keycon0, ctx->regs + WKEYCON0_BASE(win));
	writel(keycon1, ctx->regs + WKEYCON1_BASE(win));
}

/**
 * shadow_protect_win() - disable updating values from shadow registers at vsync
 *
 * @win: window to protect registers for
 * @protect: 1 to protect (disable updates)
 */
static void fimd_shadow_protect_win(struct fimd_context *ctx,
							int win, bool protect)
{
	u32 reg, bits, val;

	if (ctx->driver_data->has_shadowcon) {
		reg = SHADOWCON;
		bits = SHADOWCON_WINx_PROTECT(win);
	} else {
		reg = PRTCON;
		bits = PRTCON_PROTECT;
	}

	val = readl(ctx->regs + reg);
	if (protect)
		val |= bits;
	else
		val &= ~bits;
	writel(val, ctx->regs + reg);
}

static void fimd_win_commit(struct device *dev, int zpos)
{
	struct fimd_context *ctx = get_fimd_context(dev);
	struct fimd_win_data *win_data;
	int win = zpos;
	unsigned long val, alpha, size;
	unsigned int last_x;
	unsigned int last_y;

	if (ctx->suspended)
		return;

	if (win == DEFAULT_ZPOS)
		win = ctx->default_win;

	if (win < 0 || win >= WINDOWS_NR)
		return;

	win_data = &ctx->win_data[win];

	/*
	 * SHADOWCON/PRTCON register is used for enabling timing.
	 *
	 * for example, once only width value of a register is set,
	 * if the dma is started then fimd hardware could malfunction so
	 * with protect window setting, the register fields with prefix '_F'
	 * wouldn't be updated at vsync also but updated once unprotect window
	 * is set.
	 */

	/* protect windows */
	fimd_shadow_protect_win(ctx, win, true);

	/* buffer start address */
	val = (unsigned long)win_data->dma_addr;
	writel(val, ctx->regs + VIDWx_BUF_START(win, 0));

	/* buffer end address */
	size = win_data->fb_width * win_data->ovl_height * (win_data->bpp >> 3);
	val = (unsigned long)(win_data->dma_addr + size);
	writel(val, ctx->regs + VIDWx_BUF_END(win, 0));

	DRM_DEBUG_KMS("start addr = 0x%lx, end addr = 0x%lx, size = 0x%lx\n",
			(unsigned long)win_data->dma_addr, val, size);
	DRM_DEBUG_KMS("ovl_width = %d, ovl_height = %d\n",
			win_data->ovl_width, win_data->ovl_height);

	/* buffer size */
	val = VIDW_BUF_SIZE_OFFSET(win_data->buf_offsize) |
		VIDW_BUF_SIZE_PAGEWIDTH(win_data->line_size) |
		VIDW_BUF_SIZE_OFFSET_E(win_data->buf_offsize) |
		VIDW_BUF_SIZE_PAGEWIDTH_E(win_data->line_size);
	writel(val, ctx->regs + VIDWx_BUF_SIZE(win, 0));

	/* OSD position */
	val = VIDOSDxA_TOPLEFT_X(win_data->offset_x) |
		VIDOSDxA_TOPLEFT_Y(win_data->offset_y) |
		VIDOSDxA_TOPLEFT_X_E(win_data->offset_x) |
		VIDOSDxA_TOPLEFT_Y_E(win_data->offset_y);
	writel(val, ctx->regs + VIDOSD_A(win));

	last_x = win_data->offset_x + win_data->ovl_width;
	if (last_x)
		last_x--;
	last_y = win_data->offset_y + win_data->ovl_height;
	if (last_y)
		last_y--;

	val = VIDOSDxB_BOTRIGHT_X(last_x) | VIDOSDxB_BOTRIGHT_Y(last_y) |
		VIDOSDxB_BOTRIGHT_X_E(last_x) | VIDOSDxB_BOTRIGHT_Y_E(last_y);

	writel(val, ctx->regs + VIDOSD_B(win));

	DRM_DEBUG_KMS("osd pos: tx = %d, ty = %d, bx = %d, by = %d\n",
			win_data->offset_x, win_data->offset_y, last_x, last_y);

	/* hardware window 0 doesn't support alpha channel. */
	if (win != 0) {
		/* OSD alpha */
		alpha = VIDISD14C_ALPHA1_R(0xf) |
			VIDISD14C_ALPHA1_G(0xf) |
			VIDISD14C_ALPHA1_B(0xf);

		writel(alpha, ctx->regs + VIDOSD_C(win));
	}

	/* OSD size */
	if (win != 3 && win != 4) {
		u32 offset = VIDOSD_D(win);
		if (win == 0)
			offset = VIDOSD_C(win);
		val = win_data->ovl_width * win_data->ovl_height;
		writel(val, ctx->regs + offset);

		DRM_DEBUG_KMS("osd size = 0x%x\n", (unsigned int)val);
	}

	fimd_win_set_pixfmt(dev, win);

	/* hardware window 0 doesn't support color key. */
	if (win != 0)
		fimd_win_set_colkey(dev, win);

	/* wincon */
	val = readl(ctx->regs + WINCON(win));
	val |= WINCONx_ENWIN;
	writel(val, ctx->regs + WINCON(win));

	/* Enable DMA channel and unprotect windows */
	fimd_shadow_protect_win(ctx, win, false);

	if (ctx->driver_data->has_shadowcon) {
		val = readl(ctx->regs + SHADOWCON);
		val |= SHADOWCON_CHx_ENABLE(win);
		writel(val, ctx->regs + SHADOWCON);
	}

	win_data->enabled = true;
}

static void fimd_win_disable(struct device *dev, int zpos)
{
	struct fimd_context *ctx = get_fimd_context(dev);
	struct fimd_win_data *win_data;
	int win = zpos;
	u32 val;

	if (win == DEFAULT_ZPOS)
		win = ctx->default_win;

	if (win < 0 || win >= WINDOWS_NR)
		return;

	win_data = &ctx->win_data[win];

	if (ctx->suspended) {
		/* do not resume this window*/
		win_data->resume = false;
		return;
	}

	/* protect windows */
	fimd_shadow_protect_win(ctx, win, true);

	/* wincon */
	val = readl(ctx->regs + WINCON(win));
	val &= ~WINCONx_ENWIN;
	writel(val, ctx->regs + WINCON(win));

	/* unprotect windows */
	if (ctx->driver_data->has_shadowcon) {
		val = readl(ctx->regs + SHADOWCON);
		val &= ~SHADOWCON_CHx_ENABLE(win);
		writel(val, ctx->regs + SHADOWCON);
	}

	fimd_shadow_protect_win(ctx, win, false);

	win_data->enabled = false;
}

static struct exynos_drm_overlay_ops fimd_overlay_ops = {
	.mode_set = fimd_win_mode_set,
	.commit = fimd_win_commit,
	.disable = fimd_win_disable,
};

static struct exynos_drm_manager fimd_manager = {
	.pipe		= -1,
	.ops		= &fimd_manager_ops,
	.overlay_ops	= &fimd_overlay_ops,
	.display_ops	= &fimd_display_ops,
};

static irqreturn_t fimd_irq_handler(int irq, void *dev_id)
{
	struct fimd_context *ctx = (struct fimd_context *)dev_id;
	struct exynos_drm_subdrv *subdrv = &ctx->subdrv;
	struct drm_device *drm_dev = subdrv->drm_dev;
	struct exynos_drm_manager *manager = subdrv->manager;
	u32 val;

	val = readl(ctx->regs + VIDINTCON1);

	if (val & VIDINTCON1_INT_FRAME)
		/* VSYNC interrupt */
		writel(VIDINTCON1_INT_FRAME, ctx->regs + VIDINTCON1);

	/* check the crtc is detached already from encoder */
	if (manager->pipe < 0)
		goto out;

	drm_handle_vblank(drm_dev, manager->pipe);
	exynos_drm_crtc_finish_pageflip(drm_dev, manager->pipe);

	/* set wait vsync event to zero and wake up queue. */
	if (atomic_read(&ctx->wait_vsync_event)) {
		atomic_set(&ctx->wait_vsync_event, 0);
		DRM_WAKEUP(&ctx->wait_vsync_queue);
	}
out:
	return IRQ_HANDLED;
}

static int fimd_subdrv_probe(struct drm_device *drm_dev, struct device *dev)
{
	/*
	 * enable drm irq mode.
	 * - with irq_enabled = 1, we can use the vblank feature.
	 *
	 * P.S. note that we wouldn't use drm irq handler but
	 *	just specific driver own one instead because
	 *	drm framework supports only one irq handler.
	 */
	drm_dev->irq_enabled = 1;

	/*
	 * with vblank_disable_allowed = 1, vblank interrupt will be disabled
	 * by drm timer once a current process gives up ownership of
	 * vblank event.(after drm_vblank_put function is called)
	 */
	drm_dev->vblank_disable_allowed = 1;

	/* attach this sub driver to iommu mapping if supported. */
	if (is_drm_iommu_supported(drm_dev))
		drm_iommu_attach_device(drm_dev, dev);

	return 0;
}

static void fimd_subdrv_remove(struct drm_device *drm_dev, struct device *dev)
{
	/* detach this sub driver from iommu mapping if supported. */
	if (is_drm_iommu_supported(drm_dev))
		drm_iommu_detach_device(drm_dev, dev);
}

static int fimd_calc_clkdiv(struct fimd_context *ctx,
			    struct fb_videomode *timing)
{
	unsigned long clk = clk_get_rate(ctx->lcd_clk);
	u32 retrace;
	u32 clkdiv;
	u32 best_framerate = 0;
	u32 framerate;

	retrace = timing->left_margin + timing->hsync_len +
				timing->right_margin + timing->xres;
	retrace *= timing->upper_margin + timing->vsync_len +
				timing->lower_margin + timing->yres;

	/* default framerate is 60Hz */
	if (!timing->refresh)
		timing->refresh = 60;

	clk /= retrace;

	for (clkdiv = 1; clkdiv < 0x100; clkdiv++) {
		int tmp;

		/* get best framerate */
		framerate = clk / clkdiv;
		tmp = timing->refresh - framerate;
		if (tmp < 0) {
			best_framerate = framerate;
			continue;
		} else {
			if (!best_framerate)
				best_framerate = framerate;
			else if (tmp < (best_framerate - framerate))
				best_framerate = framerate;
			break;
		}
	}

	return clkdiv;
}

static void fimd_clear_win(struct fimd_context *ctx, int win)
{
	writel(0, ctx->regs + WINCON(win));
	writel(0, ctx->regs + VIDOSD_A(win));
	writel(0, ctx->regs + VIDOSD_B(win));
	writel(0, ctx->regs + VIDOSD_C(win));

	if (win == 1 || win == 2)
		writel(0, ctx->regs + VIDOSD_D(win));

	fimd_shadow_protect_win(ctx, win, false);
}

static int fimd_clock(struct fimd_context *ctx, bool enable)
{
	if (enable) {
		int ret;

		ret = clk_prepare_enable(ctx->bus_clk);
		if (ret < 0)
			return ret;

		ret = clk_prepare_enable(ctx->lcd_clk);
		if  (ret < 0) {
			clk_disable_unprepare(ctx->bus_clk);
			return ret;
		}
	} else {
		clk_disable_unprepare(ctx->lcd_clk);
		clk_disable_unprepare(ctx->bus_clk);
	}

	return 0;
}

static void fimd_window_suspend(struct device *dev)
{
	struct fimd_context *ctx = get_fimd_context(dev);
	struct fimd_win_data *win_data;
	int i;

	for (i = 0; i < WINDOWS_NR; i++) {
		win_data = &ctx->win_data[i];
		win_data->resume = win_data->enabled;
		fimd_win_disable(dev, i);
	}
	fimd_wait_for_vblank(dev);
}

static void fimd_window_resume(struct device *dev)
{
	struct fimd_context *ctx = get_fimd_context(dev);
	struct fimd_win_data *win_data;
	int i;

	for (i = 0; i < WINDOWS_NR; i++) {
		win_data = &ctx->win_data[i];
		win_data->enabled = win_data->resume;
		win_data->resume = false;
	}
}

static int fimd_activate(struct fimd_context *ctx, bool enable)
{
	struct device *dev = ctx->subdrv.dev;
	if (enable) {
		int ret;

		ret = fimd_clock(ctx, true);
		if (ret < 0)
			return ret;

		ctx->suspended = false;

		/* if vblank was enabled status, enable it again. */
		if (test_and_clear_bit(0, &ctx->irq_flags))
			fimd_enable_vblank(dev);

		fimd_window_resume(dev);
	} else {
		fimd_window_suspend(dev);

		fimd_clock(ctx, false);
		ctx->suspended = true;
	}

	return 0;
}

static int fimd_probe(struct platform_device *pdev)
{
	struct device *dev = &pdev->dev;
	struct fimd_context *ctx;
	struct exynos_drm_subdrv *subdrv;
	struct exynos_drm_fimd_pdata *pdata;
	struct exynos_drm_panel_info *panel;
	struct resource *res;
	int win;
	int ret = -EINVAL;

	if (dev->of_node) {
		pdata = devm_kzalloc(dev, sizeof(*pdata), GFP_KERNEL);
		if (!pdata) {
			DRM_ERROR("memory allocation for pdata failed\n");
			return -ENOMEM;
		}

<<<<<<< HEAD
	if (dev->of_node) {
		pdata = devm_kzalloc(dev, sizeof(*pdata), GFP_KERNEL);
		if (!pdata) {
			DRM_ERROR("memory allocation for pdata failed\n");
			return -ENOMEM;
		}

=======
>>>>>>> d0e0ac97
		ret = of_get_fb_videomode(dev->of_node, &pdata->panel.timing,
					OF_USE_NATIVE_MODE);
		if (ret) {
			DRM_ERROR("failed: of_get_fb_videomode() : %d\n", ret);
			return ret;
		}
	} else {
		pdata = dev->platform_data;
		if (!pdata) {
			DRM_ERROR("no platform data specified\n");
			return -EINVAL;
		}
	}

	panel = &pdata->panel;
	if (!panel) {
		dev_err(dev, "panel is null.\n");
		return -EINVAL;
	}

	ctx = devm_kzalloc(dev, sizeof(*ctx), GFP_KERNEL);
	if (!ctx)
		return -ENOMEM;

	ctx->bus_clk = devm_clk_get(dev, "fimd");
	if (IS_ERR(ctx->bus_clk)) {
		dev_err(dev, "failed to get bus clock\n");
		return PTR_ERR(ctx->bus_clk);
	}

	ctx->lcd_clk = devm_clk_get(dev, "sclk_fimd");
	if (IS_ERR(ctx->lcd_clk)) {
		dev_err(dev, "failed to get lcd clock\n");
		return PTR_ERR(ctx->lcd_clk);
	}

	res = platform_get_resource(pdev, IORESOURCE_MEM, 0);

	ctx->regs = devm_ioremap_resource(dev, res);
	if (IS_ERR(ctx->regs))
		return PTR_ERR(ctx->regs);

	res = platform_get_resource_byname(pdev, IORESOURCE_IRQ, "vsync");
	if (!res) {
		dev_err(dev, "irq request failed.\n");
		return -ENXIO;
	}

	ctx->irq = res->start;

	ret = devm_request_irq(dev, ctx->irq, fimd_irq_handler,
							0, "drm_fimd", ctx);
	if (ret) {
		dev_err(dev, "irq request failed.\n");
		return ret;
	}

	ctx->driver_data = drm_fimd_get_driver_data(pdev);
	ctx->vidcon0 = pdata->vidcon0;
	ctx->vidcon1 = pdata->vidcon1;
	ctx->default_win = pdata->default_win;
	ctx->panel = panel;
	DRM_INIT_WAITQUEUE(&ctx->wait_vsync_queue);
	atomic_set(&ctx->wait_vsync_event, 0);

	subdrv = &ctx->subdrv;

	subdrv->dev = dev;
	subdrv->manager = &fimd_manager;
	subdrv->probe = fimd_subdrv_probe;
	subdrv->remove = fimd_subdrv_remove;

	mutex_init(&ctx->lock);

	platform_set_drvdata(pdev, ctx);

	pm_runtime_enable(dev);
	pm_runtime_get_sync(dev);

	ctx->clkdiv = fimd_calc_clkdiv(ctx, &panel->timing);
	panel->timing.pixclock = clk_get_rate(ctx->lcd_clk) / ctx->clkdiv;

	DRM_DEBUG_KMS("pixel clock = %d, clkdiv = %d\n",
			panel->timing.pixclock, ctx->clkdiv);

	for (win = 0; win < WINDOWS_NR; win++)
		fimd_clear_win(ctx, win);

	exynos_drm_subdrv_register(subdrv);

	return 0;
}

static int fimd_remove(struct platform_device *pdev)
{
	struct device *dev = &pdev->dev;
	struct fimd_context *ctx = platform_get_drvdata(pdev);

	exynos_drm_subdrv_unregister(&ctx->subdrv);

	if (ctx->suspended)
		goto out;

	pm_runtime_set_suspended(dev);
	pm_runtime_put_sync(dev);

out:
	pm_runtime_disable(dev);

	return 0;
}

#ifdef CONFIG_PM_SLEEP
static int fimd_suspend(struct device *dev)
{
	struct fimd_context *ctx = get_fimd_context(dev);

	/*
	 * do not use pm_runtime_suspend(). if pm_runtime_suspend() is
	 * called here, an error would be returned by that interface
	 * because the usage_count of pm runtime is more than 1.
	 */
	if (!pm_runtime_suspended(dev))
		return fimd_activate(ctx, false);

	return 0;
}

static int fimd_resume(struct device *dev)
{
	struct fimd_context *ctx = get_fimd_context(dev);

	/*
	 * if entered to sleep when lcd panel was on, the usage_count
	 * of pm runtime would still be 1 so in this case, fimd driver
	 * should be on directly not drawing on pm runtime interface.
	 */
	if (!pm_runtime_suspended(dev)) {
		int ret;

		ret = fimd_activate(ctx, true);
		if (ret < 0)
			return ret;

		/*
		 * in case of dpms on(standby), fimd_apply function will
		 * be called by encoder's dpms callback to update fimd's
		 * registers but in case of sleep wakeup, it's not.
		 * so fimd_apply function should be called at here.
		 */
		fimd_apply(dev);
	}

	return 0;
}
#endif

#ifdef CONFIG_PM_RUNTIME
static int fimd_runtime_suspend(struct device *dev)
{
	struct fimd_context *ctx = get_fimd_context(dev);

	return fimd_activate(ctx, false);
}

static int fimd_runtime_resume(struct device *dev)
{
	struct fimd_context *ctx = get_fimd_context(dev);

	return fimd_activate(ctx, true);
}
#endif

static struct platform_device_id fimd_driver_ids[] = {
	{
		.name		= "s3c64xx-fb",
		.driver_data	= (unsigned long)&s3c64xx_fimd_driver_data,
	}, {
		.name		= "exynos4-fb",
		.driver_data	= (unsigned long)&exynos4_fimd_driver_data,
	}, {
		.name		= "exynos5-fb",
		.driver_data	= (unsigned long)&exynos5_fimd_driver_data,
	},
	{},
};
MODULE_DEVICE_TABLE(platform, fimd_driver_ids);

static const struct dev_pm_ops fimd_pm_ops = {
	SET_SYSTEM_SLEEP_PM_OPS(fimd_suspend, fimd_resume)
	SET_RUNTIME_PM_OPS(fimd_runtime_suspend, fimd_runtime_resume, NULL)
};

struct platform_driver fimd_driver = {
	.probe		= fimd_probe,
	.remove		= fimd_remove,
	.id_table       = fimd_driver_ids,
	.driver		= {
		.name	= "exynos4-fb",
		.owner	= THIS_MODULE,
		.pm	= &fimd_pm_ops,
		.of_match_table = of_match_ptr(fimd_driver_dt_match),
	},
};<|MERGE_RESOLUTION|>--- conflicted
+++ resolved
@@ -122,11 +122,8 @@
 
 #ifdef CONFIG_OF
 static const struct of_device_id fimd_driver_dt_match[] = {
-<<<<<<< HEAD
-=======
 	{ .compatible = "samsung,s3c6400-fimd",
 	  .data = &s3c64xx_fimd_driver_data },
->>>>>>> d0e0ac97
 	{ .compatible = "samsung,exynos4210-fimd",
 	  .data = &exynos4_fimd_driver_data },
 	{ .compatible = "samsung,exynos5250-fimd",
@@ -899,16 +896,6 @@
 			return -ENOMEM;
 		}
 
-<<<<<<< HEAD
-	if (dev->of_node) {
-		pdata = devm_kzalloc(dev, sizeof(*pdata), GFP_KERNEL);
-		if (!pdata) {
-			DRM_ERROR("memory allocation for pdata failed\n");
-			return -ENOMEM;
-		}
-
-=======
->>>>>>> d0e0ac97
 		ret = of_get_fb_videomode(dev->of_node, &pdata->panel.timing,
 					OF_USE_NATIVE_MODE);
 		if (ret) {
