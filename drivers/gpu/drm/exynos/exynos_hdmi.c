/*
 * Copyright (C) 2011 Samsung Electronics Co.Ltd
 * Authors:
 * Seung-Woo Kim <sw0312.kim@samsung.com>
 *	Inki Dae <inki.dae@samsung.com>
 *	Joonyoung Shim <jy0922.shim@samsung.com>
 *
 * Based on drivers/media/video/s5p-tv/hdmi_drv.c
 *
 * This program is free software; you can redistribute  it and/or modify it
 * under  the terms of  the GNU General  Public License as published by the
 * Free Software Foundation;  either version 2 of the  License, or (at your
 * option) any later version.
 *
 */

#include <drm/drmP.h>
#include <drm/drm_edid.h>
#include <drm/drm_crtc_helper.h>

#include "regs-hdmi.h"

#include <linux/kernel.h>
#include <linux/spinlock.h>
#include <linux/wait.h>
#include <linux/i2c.h>
#include <linux/module.h>
#include <linux/platform_device.h>
#include <linux/interrupt.h>
#include <linux/irq.h>
#include <linux/delay.h>
#include <linux/pm_runtime.h>
#include <linux/clk.h>
#include <linux/regulator/consumer.h>
#include <linux/io.h>
#include <linux/of_gpio.h>

#include <drm/exynos_drm.h>

#include "exynos_drm_drv.h"
#include "exynos_drm_hdmi.h"

#include "exynos_hdmi.h"

#include <linux/gpio.h>
#include <media/s5p_hdmi.h>

#define MAX_WIDTH		1920
#define MAX_HEIGHT		1080
#define get_hdmi_context(dev)	platform_get_drvdata(to_platform_device(dev))

/* AVI header and aspect ratio */
#define HDMI_AVI_VERSION		0x02
#define HDMI_AVI_LENGTH		0x0D
#define AVI_PIC_ASPECT_RATIO_16_9	(2 << 4)
#define AVI_SAME_AS_PIC_ASPECT_RATIO	8

/* AUI header info */
#define HDMI_AUI_VERSION	0x01
#define HDMI_AUI_LENGTH	0x0A

/* HDMI infoframe to configure HDMI out packet header, AUI and AVI */
enum HDMI_PACKET_TYPE {
	/* refer to Table 5-8 Packet Type in HDMI specification v1.4a */
	/* InfoFrame packet type */
	HDMI_PACKET_TYPE_INFOFRAME = 0x80,
	/* Vendor-Specific InfoFrame */
	HDMI_PACKET_TYPE_VSI = HDMI_PACKET_TYPE_INFOFRAME + 1,
	/* Auxiliary Video information InfoFrame */
	HDMI_PACKET_TYPE_AVI = HDMI_PACKET_TYPE_INFOFRAME + 2,
	/* Audio information InfoFrame */
	HDMI_PACKET_TYPE_AUI = HDMI_PACKET_TYPE_INFOFRAME + 4
};

enum hdmi_type {
	HDMI_TYPE13,
	HDMI_TYPE14,
};

struct hdmi_resources {
	struct clk			*hdmi;
	struct clk			*sclk_hdmi;
	struct clk			*sclk_pixel;
	struct clk			*sclk_hdmiphy;
	struct clk			*hdmiphy;
	struct clk			*mout_hdmi;
	struct regulator_bulk_data	*regul_bulk;
	int				regul_count;
};

struct hdmi_tg_regs {
	u8 cmd[1];
	u8 h_fsz[2];
	u8 hact_st[2];
	u8 hact_sz[2];
	u8 v_fsz[2];
	u8 vsync[2];
	u8 vsync2[2];
	u8 vact_st[2];
	u8 vact_sz[2];
	u8 field_chg[2];
	u8 vact_st2[2];
	u8 vact_st3[2];
	u8 vact_st4[2];
	u8 vsync_top_hdmi[2];
	u8 vsync_bot_hdmi[2];
	u8 field_top_hdmi[2];
	u8 field_bot_hdmi[2];
	u8 tg_3d[1];
};

struct hdmi_v13_core_regs {
	u8 h_blank[2];
	u8 v_blank[3];
	u8 h_v_line[3];
	u8 vsync_pol[1];
	u8 int_pro_mode[1];
	u8 v_blank_f[3];
	u8 h_sync_gen[3];
	u8 v_sync_gen1[3];
	u8 v_sync_gen2[3];
	u8 v_sync_gen3[3];
};

struct hdmi_v14_core_regs {
	u8 h_blank[2];
	u8 v2_blank[2];
	u8 v1_blank[2];
	u8 v_line[2];
	u8 h_line[2];
	u8 hsync_pol[1];
	u8 vsync_pol[1];
	u8 int_pro_mode[1];
	u8 v_blank_f0[2];
	u8 v_blank_f1[2];
	u8 h_sync_start[2];
	u8 h_sync_end[2];
	u8 v_sync_line_bef_2[2];
	u8 v_sync_line_bef_1[2];
	u8 v_sync_line_aft_2[2];
	u8 v_sync_line_aft_1[2];
	u8 v_sync_line_aft_pxl_2[2];
	u8 v_sync_line_aft_pxl_1[2];
	u8 v_blank_f2[2]; /* for 3D mode */
	u8 v_blank_f3[2]; /* for 3D mode */
	u8 v_blank_f4[2]; /* for 3D mode */
	u8 v_blank_f5[2]; /* for 3D mode */
	u8 v_sync_line_aft_3[2];
	u8 v_sync_line_aft_4[2];
	u8 v_sync_line_aft_5[2];
	u8 v_sync_line_aft_6[2];
	u8 v_sync_line_aft_pxl_3[2];
	u8 v_sync_line_aft_pxl_4[2];
	u8 v_sync_line_aft_pxl_5[2];
	u8 v_sync_line_aft_pxl_6[2];
	u8 vact_space_1[2];
	u8 vact_space_2[2];
	u8 vact_space_3[2];
	u8 vact_space_4[2];
	u8 vact_space_5[2];
	u8 vact_space_6[2];
};

struct hdmi_v13_conf {
	struct hdmi_v13_core_regs core;
<<<<<<< HEAD
	struct hdmi_tg_regs tg;
};

struct hdmi_v14_conf {
	struct hdmi_v14_core_regs core;
	struct hdmi_tg_regs tg;
};

=======
	struct hdmi_tg_regs tg;
};

struct hdmi_v14_conf {
	struct hdmi_v14_core_regs core;
	struct hdmi_tg_regs tg;
};

>>>>>>> d0e0ac97
struct hdmi_conf_regs {
	int pixel_clock;
	int cea_video_id;
	union {
		struct hdmi_v13_conf v13_conf;
		struct hdmi_v14_conf v14_conf;
	} conf;
};

struct hdmi_context {
	struct device			*dev;
	struct drm_device		*drm_dev;
	bool				hpd;
	bool				powered;
	bool				dvi_mode;
	struct mutex			hdmi_mutex;

	void __iomem			*regs;
	void				*parent_ctx;
	int				irq;

	struct i2c_client		*ddc_port;
	struct i2c_client		*hdmiphy_port;

	/* current hdmiphy conf regs */
	struct hdmi_conf_regs		mode_conf;

	struct hdmi_resources		res;

	int				hpd_gpio;

	enum hdmi_type			type;
};

struct hdmiphy_config {
	int pixel_clock;
	u8 conf[32];
};

/* list of phy config settings */
static const struct hdmiphy_config hdmiphy_v13_configs[] = {
	{
		.pixel_clock = 27000000,
		.conf = {
			0x01, 0x05, 0x00, 0xD8, 0x10, 0x1C, 0x30, 0x40,
			0x6B, 0x10, 0x02, 0x51, 0xDF, 0xF2, 0x54, 0x87,
			0x84, 0x00, 0x30, 0x38, 0x00, 0x08, 0x10, 0xE0,
			0x22, 0x40, 0xE3, 0x26, 0x00, 0x00, 0x00, 0x00,
		},
<<<<<<< HEAD
	},
	{
		.pixel_clock = 27027000,
		.conf = {
			0x01, 0x05, 0x00, 0xD4, 0x10, 0x9C, 0x09, 0x64,
			0x6B, 0x10, 0x02, 0x51, 0xDF, 0xF2, 0x54, 0x87,
			0x84, 0x00, 0x30, 0x38, 0x00, 0x08, 0x10, 0xE0,
			0x22, 0x40, 0xE3, 0x26, 0x00, 0x00, 0x00, 0x00,
		},
	},
	{
		.pixel_clock = 74176000,
		.conf = {
			0x01, 0x05, 0x00, 0xD8, 0x10, 0x9C, 0xef, 0x5B,
			0x6D, 0x10, 0x01, 0x51, 0xef, 0xF3, 0x54, 0xb9,
			0x84, 0x00, 0x30, 0x38, 0x00, 0x08, 0x10, 0xE0,
			0x22, 0x40, 0xa5, 0x26, 0x01, 0x00, 0x00, 0x00,
		},
	},
	{
		.pixel_clock = 74250000,
		.conf = {
			0x01, 0x05, 0x00, 0xd8, 0x10, 0x9c, 0xf8, 0x40,
			0x6a, 0x10, 0x01, 0x51, 0xff, 0xf1, 0x54, 0xba,
			0x84, 0x00, 0x10, 0x38, 0x00, 0x08, 0x10, 0xe0,
			0x22, 0x40, 0xa4, 0x26, 0x01, 0x00, 0x00, 0x00,
		},
	},
	{
=======
	},
	{
		.pixel_clock = 27027000,
		.conf = {
			0x01, 0x05, 0x00, 0xD4, 0x10, 0x9C, 0x09, 0x64,
			0x6B, 0x10, 0x02, 0x51, 0xDF, 0xF2, 0x54, 0x87,
			0x84, 0x00, 0x30, 0x38, 0x00, 0x08, 0x10, 0xE0,
			0x22, 0x40, 0xE3, 0x26, 0x00, 0x00, 0x00, 0x00,
		},
	},
	{
		.pixel_clock = 74176000,
		.conf = {
			0x01, 0x05, 0x00, 0xD8, 0x10, 0x9C, 0xef, 0x5B,
			0x6D, 0x10, 0x01, 0x51, 0xef, 0xF3, 0x54, 0xb9,
			0x84, 0x00, 0x30, 0x38, 0x00, 0x08, 0x10, 0xE0,
			0x22, 0x40, 0xa5, 0x26, 0x01, 0x00, 0x00, 0x00,
		},
	},
	{
		.pixel_clock = 74250000,
		.conf = {
			0x01, 0x05, 0x00, 0xd8, 0x10, 0x9c, 0xf8, 0x40,
			0x6a, 0x10, 0x01, 0x51, 0xff, 0xf1, 0x54, 0xba,
			0x84, 0x00, 0x10, 0x38, 0x00, 0x08, 0x10, 0xe0,
			0x22, 0x40, 0xa4, 0x26, 0x01, 0x00, 0x00, 0x00,
		},
	},
	{
>>>>>>> d0e0ac97
		.pixel_clock = 148500000,
		.conf = {
			0x01, 0x05, 0x00, 0xD8, 0x10, 0x9C, 0xf8, 0x40,
			0x6A, 0x18, 0x00, 0x51, 0xff, 0xF1, 0x54, 0xba,
			0x84, 0x00, 0x10, 0x38, 0x00, 0x08, 0x10, 0xE0,
			0x22, 0x40, 0xa4, 0x26, 0x02, 0x00, 0x00, 0x00,
		},
	},
};

static const struct hdmiphy_config hdmiphy_v14_configs[] = {
	{
		.pixel_clock = 25200000,
		.conf = {
			0x01, 0x51, 0x2A, 0x75, 0x40, 0x01, 0x00, 0x08,
			0x82, 0x80, 0xfc, 0xd8, 0x45, 0xa0, 0xac, 0x80,
			0x08, 0x80, 0x11, 0x04, 0x02, 0x22, 0x44, 0x86,
			0x54, 0xf4, 0x24, 0x00, 0x00, 0x00, 0x01, 0x80,
		},
<<<<<<< HEAD
	},
	{
		.pixel_clock = 27000000,
		.conf = {
			0x01, 0xd1, 0x22, 0x51, 0x40, 0x08, 0xfc, 0x20,
			0x98, 0xa0, 0xcb, 0xd8, 0x45, 0xa0, 0xac, 0x80,
			0x06, 0x80, 0x11, 0x04, 0x02, 0x22, 0x44, 0x86,
			0x54, 0xe4, 0x24, 0x00, 0x00, 0x00, 0x01, 0x80,
		},
	},
	{
		.pixel_clock = 27027000,
		.conf = {
			0x01, 0xd1, 0x2d, 0x72, 0x40, 0x64, 0x12, 0x08,
			0x43, 0xa0, 0x0e, 0xd9, 0x45, 0xa0, 0xac, 0x80,
			0x08, 0x80, 0x11, 0x04, 0x02, 0x22, 0x44, 0x86,
			0x54, 0xe3, 0x24, 0x00, 0x00, 0x00, 0x01, 0x00,
		},
	},
	{
		.pixel_clock = 36000000,
		.conf = {
			0x01, 0x51, 0x2d, 0x55, 0x40, 0x01, 0x00, 0x08,
			0x82, 0x80, 0x0e, 0xd9, 0x45, 0xa0, 0xac, 0x80,
			0x08, 0x80, 0x11, 0x04, 0x02, 0x22, 0x44, 0x86,
			0x54, 0xab, 0x24, 0x00, 0x00, 0x00, 0x01, 0x80,
		},
	},
	{
		.pixel_clock = 40000000,
		.conf = {
			0x01, 0x51, 0x32, 0x55, 0x40, 0x01, 0x00, 0x08,
			0x82, 0x80, 0x2c, 0xd9, 0x45, 0xa0, 0xac, 0x80,
			0x08, 0x80, 0x11, 0x04, 0x02, 0x22, 0x44, 0x86,
			0x54, 0x9a, 0x24, 0x00, 0x00, 0x00, 0x01, 0x80,
		},
	},
	{
		.pixel_clock = 65000000,
		.conf = {
			0x01, 0xd1, 0x36, 0x34, 0x40, 0x1e, 0x0a, 0x08,
			0x82, 0xa0, 0x45, 0xd9, 0x45, 0xa0, 0xac, 0x80,
			0x08, 0x80, 0x11, 0x04, 0x02, 0x22, 0x44, 0x86,
			0x54, 0xbd, 0x24, 0x01, 0x00, 0x00, 0x01, 0x80,
		},
	},
	{
		.pixel_clock = 74176000,
		.conf = {
			0x01, 0xd1, 0x3e, 0x35, 0x40, 0x5b, 0xde, 0x08,
			0x82, 0xa0, 0x73, 0xd9, 0x45, 0xa0, 0xac, 0x80,
			0x56, 0x80, 0x11, 0x04, 0x02, 0x22, 0x44, 0x86,
			0x54, 0xa6, 0x24, 0x01, 0x00, 0x00, 0x01, 0x80,
		},
	},
	{
		.pixel_clock = 74250000,
		.conf = {
			0x01, 0xd1, 0x1f, 0x10, 0x40, 0x40, 0xf8, 0x08,
			0x81, 0xa0, 0xba, 0xd8, 0x45, 0xa0, 0xac, 0x80,
			0x3c, 0x80, 0x11, 0x04, 0x02, 0x22, 0x44, 0x86,
			0x54, 0xa5, 0x24, 0x01, 0x00, 0x00, 0x01, 0x00,
		},
	},
	{
=======
	},
	{
		.pixel_clock = 27000000,
		.conf = {
			0x01, 0xd1, 0x22, 0x51, 0x40, 0x08, 0xfc, 0x20,
			0x98, 0xa0, 0xcb, 0xd8, 0x45, 0xa0, 0xac, 0x80,
			0x06, 0x80, 0x11, 0x04, 0x02, 0x22, 0x44, 0x86,
			0x54, 0xe4, 0x24, 0x00, 0x00, 0x00, 0x01, 0x80,
		},
	},
	{
		.pixel_clock = 27027000,
		.conf = {
			0x01, 0xd1, 0x2d, 0x72, 0x40, 0x64, 0x12, 0x08,
			0x43, 0xa0, 0x0e, 0xd9, 0x45, 0xa0, 0xac, 0x80,
			0x08, 0x80, 0x11, 0x04, 0x02, 0x22, 0x44, 0x86,
			0x54, 0xe3, 0x24, 0x00, 0x00, 0x00, 0x01, 0x00,
		},
	},
	{
		.pixel_clock = 36000000,
		.conf = {
			0x01, 0x51, 0x2d, 0x55, 0x40, 0x01, 0x00, 0x08,
			0x82, 0x80, 0x0e, 0xd9, 0x45, 0xa0, 0xac, 0x80,
			0x08, 0x80, 0x11, 0x04, 0x02, 0x22, 0x44, 0x86,
			0x54, 0xab, 0x24, 0x00, 0x00, 0x00, 0x01, 0x80,
		},
	},
	{
		.pixel_clock = 40000000,
		.conf = {
			0x01, 0x51, 0x32, 0x55, 0x40, 0x01, 0x00, 0x08,
			0x82, 0x80, 0x2c, 0xd9, 0x45, 0xa0, 0xac, 0x80,
			0x08, 0x80, 0x11, 0x04, 0x02, 0x22, 0x44, 0x86,
			0x54, 0x9a, 0x24, 0x00, 0x00, 0x00, 0x01, 0x80,
		},
	},
	{
		.pixel_clock = 65000000,
		.conf = {
			0x01, 0xd1, 0x36, 0x34, 0x40, 0x1e, 0x0a, 0x08,
			0x82, 0xa0, 0x45, 0xd9, 0x45, 0xa0, 0xac, 0x80,
			0x08, 0x80, 0x11, 0x04, 0x02, 0x22, 0x44, 0x86,
			0x54, 0xbd, 0x24, 0x01, 0x00, 0x00, 0x01, 0x80,
		},
	},
	{
		.pixel_clock = 74176000,
		.conf = {
			0x01, 0xd1, 0x3e, 0x35, 0x40, 0x5b, 0xde, 0x08,
			0x82, 0xa0, 0x73, 0xd9, 0x45, 0xa0, 0xac, 0x80,
			0x56, 0x80, 0x11, 0x04, 0x02, 0x22, 0x44, 0x86,
			0x54, 0xa6, 0x24, 0x01, 0x00, 0x00, 0x01, 0x80,
		},
	},
	{
		.pixel_clock = 74250000,
		.conf = {
			0x01, 0xd1, 0x1f, 0x10, 0x40, 0x40, 0xf8, 0x08,
			0x81, 0xa0, 0xba, 0xd8, 0x45, 0xa0, 0xac, 0x80,
			0x3c, 0x80, 0x11, 0x04, 0x02, 0x22, 0x44, 0x86,
			0x54, 0xa5, 0x24, 0x01, 0x00, 0x00, 0x01, 0x00,
		},
	},
	{
>>>>>>> d0e0ac97
		.pixel_clock = 83500000,
		.conf = {
			0x01, 0xd1, 0x23, 0x11, 0x40, 0x0c, 0xfb, 0x08,
			0x85, 0xa0, 0xd1, 0xd8, 0x45, 0xa0, 0xac, 0x80,
			0x08, 0x80, 0x11, 0x04, 0x02, 0x22, 0x44, 0x86,
			0x54, 0x93, 0x24, 0x01, 0x00, 0x00, 0x01, 0x80,
		},
	},
	{
		.pixel_clock = 106500000,
		.conf = {
			0x01, 0xd1, 0x2c, 0x12, 0x40, 0x0c, 0x09, 0x08,
			0x84, 0xa0, 0x0a, 0xd9, 0x45, 0xa0, 0xac, 0x80,
			0x08, 0x80, 0x11, 0x04, 0x02, 0x22, 0x44, 0x86,
			0x54, 0x73, 0x24, 0x01, 0x00, 0x00, 0x01, 0x80,
		},
	},
	{
		.pixel_clock = 108000000,
		.conf = {
			0x01, 0x51, 0x2d, 0x15, 0x40, 0x01, 0x00, 0x08,
			0x82, 0x80, 0x0e, 0xd9, 0x45, 0xa0, 0xac, 0x80,
			0x08, 0x80, 0x11, 0x04, 0x02, 0x22, 0x44, 0x86,
			0x54, 0xc7, 0x25, 0x03, 0x00, 0x00, 0x01, 0x80,
		},
	},
	{
		.pixel_clock = 146250000,
		.conf = {
			0x01, 0xd1, 0x3d, 0x15, 0x40, 0x18, 0xfd, 0x08,
			0x83, 0xa0, 0x6e, 0xd9, 0x45, 0xa0, 0xac, 0x80,
			0x08, 0x80, 0x11, 0x04, 0x02, 0x22, 0x44, 0x86,
			0x54, 0x50, 0x25, 0x03, 0x00, 0x00, 0x01, 0x80,
		},
	},
	{
		.pixel_clock = 148500000,
		.conf = {
			0x01, 0xd1, 0x1f, 0x00, 0x40, 0x40, 0xf8, 0x08,
			0x81, 0xa0, 0xba, 0xd8, 0x45, 0xa0, 0xac, 0x80,
			0x3c, 0x80, 0x11, 0x04, 0x02, 0x22, 0x44, 0x86,
			0x54, 0x4b, 0x25, 0x03, 0x00, 0x00, 0x01, 0x00,
		},
	},
};

struct hdmi_infoframe {
	enum HDMI_PACKET_TYPE type;
	u8 ver;
	u8 len;
};

static inline u32 hdmi_reg_read(struct hdmi_context *hdata, u32 reg_id)
{
	return readl(hdata->regs + reg_id);
}

static inline void hdmi_reg_writeb(struct hdmi_context *hdata,
				 u32 reg_id, u8 value)
{
	writeb(value, hdata->regs + reg_id);
}

static inline void hdmi_reg_writemask(struct hdmi_context *hdata,
				 u32 reg_id, u32 value, u32 mask)
{
	u32 old = readl(hdata->regs + reg_id);
	value = (value & mask) | (old & ~mask);
	writel(value, hdata->regs + reg_id);
}

static void hdmi_v13_regs_dump(struct hdmi_context *hdata, char *prefix)
{
#define DUMPREG(reg_id) \
	DRM_DEBUG_KMS("%s:" #reg_id " = %08x\n", prefix, \
	readl(hdata->regs + reg_id))
	DRM_DEBUG_KMS("%s: ---- CONTROL REGISTERS ----\n", prefix);
	DUMPREG(HDMI_INTC_FLAG);
	DUMPREG(HDMI_INTC_CON);
	DUMPREG(HDMI_HPD_STATUS);
	DUMPREG(HDMI_V13_PHY_RSTOUT);
	DUMPREG(HDMI_V13_PHY_VPLL);
	DUMPREG(HDMI_V13_PHY_CMU);
	DUMPREG(HDMI_V13_CORE_RSTOUT);

	DRM_DEBUG_KMS("%s: ---- CORE REGISTERS ----\n", prefix);
	DUMPREG(HDMI_CON_0);
	DUMPREG(HDMI_CON_1);
	DUMPREG(HDMI_CON_2);
	DUMPREG(HDMI_SYS_STATUS);
	DUMPREG(HDMI_V13_PHY_STATUS);
	DUMPREG(HDMI_STATUS_EN);
	DUMPREG(HDMI_HPD);
	DUMPREG(HDMI_MODE_SEL);
	DUMPREG(HDMI_V13_HPD_GEN);
	DUMPREG(HDMI_V13_DC_CONTROL);
	DUMPREG(HDMI_V13_VIDEO_PATTERN_GEN);

	DRM_DEBUG_KMS("%s: ---- CORE SYNC REGISTERS ----\n", prefix);
	DUMPREG(HDMI_H_BLANK_0);
	DUMPREG(HDMI_H_BLANK_1);
	DUMPREG(HDMI_V13_V_BLANK_0);
	DUMPREG(HDMI_V13_V_BLANK_1);
	DUMPREG(HDMI_V13_V_BLANK_2);
	DUMPREG(HDMI_V13_H_V_LINE_0);
	DUMPREG(HDMI_V13_H_V_LINE_1);
	DUMPREG(HDMI_V13_H_V_LINE_2);
	DUMPREG(HDMI_VSYNC_POL);
	DUMPREG(HDMI_INT_PRO_MODE);
	DUMPREG(HDMI_V13_V_BLANK_F_0);
	DUMPREG(HDMI_V13_V_BLANK_F_1);
	DUMPREG(HDMI_V13_V_BLANK_F_2);
	DUMPREG(HDMI_V13_H_SYNC_GEN_0);
	DUMPREG(HDMI_V13_H_SYNC_GEN_1);
	DUMPREG(HDMI_V13_H_SYNC_GEN_2);
	DUMPREG(HDMI_V13_V_SYNC_GEN_1_0);
	DUMPREG(HDMI_V13_V_SYNC_GEN_1_1);
	DUMPREG(HDMI_V13_V_SYNC_GEN_1_2);
	DUMPREG(HDMI_V13_V_SYNC_GEN_2_0);
	DUMPREG(HDMI_V13_V_SYNC_GEN_2_1);
	DUMPREG(HDMI_V13_V_SYNC_GEN_2_2);
	DUMPREG(HDMI_V13_V_SYNC_GEN_3_0);
	DUMPREG(HDMI_V13_V_SYNC_GEN_3_1);
	DUMPREG(HDMI_V13_V_SYNC_GEN_3_2);

	DRM_DEBUG_KMS("%s: ---- TG REGISTERS ----\n", prefix);
	DUMPREG(HDMI_TG_CMD);
	DUMPREG(HDMI_TG_H_FSZ_L);
	DUMPREG(HDMI_TG_H_FSZ_H);
	DUMPREG(HDMI_TG_HACT_ST_L);
	DUMPREG(HDMI_TG_HACT_ST_H);
	DUMPREG(HDMI_TG_HACT_SZ_L);
	DUMPREG(HDMI_TG_HACT_SZ_H);
	DUMPREG(HDMI_TG_V_FSZ_L);
	DUMPREG(HDMI_TG_V_FSZ_H);
	DUMPREG(HDMI_TG_VSYNC_L);
	DUMPREG(HDMI_TG_VSYNC_H);
	DUMPREG(HDMI_TG_VSYNC2_L);
	DUMPREG(HDMI_TG_VSYNC2_H);
	DUMPREG(HDMI_TG_VACT_ST_L);
	DUMPREG(HDMI_TG_VACT_ST_H);
	DUMPREG(HDMI_TG_VACT_SZ_L);
	DUMPREG(HDMI_TG_VACT_SZ_H);
	DUMPREG(HDMI_TG_FIELD_CHG_L);
	DUMPREG(HDMI_TG_FIELD_CHG_H);
	DUMPREG(HDMI_TG_VACT_ST2_L);
	DUMPREG(HDMI_TG_VACT_ST2_H);
	DUMPREG(HDMI_TG_VSYNC_TOP_HDMI_L);
	DUMPREG(HDMI_TG_VSYNC_TOP_HDMI_H);
	DUMPREG(HDMI_TG_VSYNC_BOT_HDMI_L);
	DUMPREG(HDMI_TG_VSYNC_BOT_HDMI_H);
	DUMPREG(HDMI_TG_FIELD_TOP_HDMI_L);
	DUMPREG(HDMI_TG_FIELD_TOP_HDMI_H);
	DUMPREG(HDMI_TG_FIELD_BOT_HDMI_L);
	DUMPREG(HDMI_TG_FIELD_BOT_HDMI_H);
#undef DUMPREG
}

static void hdmi_v14_regs_dump(struct hdmi_context *hdata, char *prefix)
{
	int i;

#define DUMPREG(reg_id) \
	DRM_DEBUG_KMS("%s:" #reg_id " = %08x\n", prefix, \
	readl(hdata->regs + reg_id))

	DRM_DEBUG_KMS("%s: ---- CONTROL REGISTERS ----\n", prefix);
	DUMPREG(HDMI_INTC_CON);
	DUMPREG(HDMI_INTC_FLAG);
	DUMPREG(HDMI_HPD_STATUS);
	DUMPREG(HDMI_INTC_CON_1);
	DUMPREG(HDMI_INTC_FLAG_1);
	DUMPREG(HDMI_PHY_STATUS_0);
	DUMPREG(HDMI_PHY_STATUS_PLL);
	DUMPREG(HDMI_PHY_CON_0);
	DUMPREG(HDMI_PHY_RSTOUT);
	DUMPREG(HDMI_PHY_VPLL);
	DUMPREG(HDMI_PHY_CMU);
	DUMPREG(HDMI_CORE_RSTOUT);

	DRM_DEBUG_KMS("%s: ---- CORE REGISTERS ----\n", prefix);
	DUMPREG(HDMI_CON_0);
	DUMPREG(HDMI_CON_1);
	DUMPREG(HDMI_CON_2);
	DUMPREG(HDMI_SYS_STATUS);
	DUMPREG(HDMI_PHY_STATUS_0);
	DUMPREG(HDMI_STATUS_EN);
	DUMPREG(HDMI_HPD);
	DUMPREG(HDMI_MODE_SEL);
	DUMPREG(HDMI_ENC_EN);
	DUMPREG(HDMI_DC_CONTROL);
	DUMPREG(HDMI_VIDEO_PATTERN_GEN);

	DRM_DEBUG_KMS("%s: ---- CORE SYNC REGISTERS ----\n", prefix);
	DUMPREG(HDMI_H_BLANK_0);
	DUMPREG(HDMI_H_BLANK_1);
	DUMPREG(HDMI_V2_BLANK_0);
	DUMPREG(HDMI_V2_BLANK_1);
	DUMPREG(HDMI_V1_BLANK_0);
	DUMPREG(HDMI_V1_BLANK_1);
	DUMPREG(HDMI_V_LINE_0);
	DUMPREG(HDMI_V_LINE_1);
	DUMPREG(HDMI_H_LINE_0);
	DUMPREG(HDMI_H_LINE_1);
	DUMPREG(HDMI_HSYNC_POL);

	DUMPREG(HDMI_VSYNC_POL);
	DUMPREG(HDMI_INT_PRO_MODE);
	DUMPREG(HDMI_V_BLANK_F0_0);
	DUMPREG(HDMI_V_BLANK_F0_1);
	DUMPREG(HDMI_V_BLANK_F1_0);
	DUMPREG(HDMI_V_BLANK_F1_1);

	DUMPREG(HDMI_H_SYNC_START_0);
	DUMPREG(HDMI_H_SYNC_START_1);
	DUMPREG(HDMI_H_SYNC_END_0);
	DUMPREG(HDMI_H_SYNC_END_1);

	DUMPREG(HDMI_V_SYNC_LINE_BEF_2_0);
	DUMPREG(HDMI_V_SYNC_LINE_BEF_2_1);
	DUMPREG(HDMI_V_SYNC_LINE_BEF_1_0);
	DUMPREG(HDMI_V_SYNC_LINE_BEF_1_1);

	DUMPREG(HDMI_V_SYNC_LINE_AFT_2_0);
	DUMPREG(HDMI_V_SYNC_LINE_AFT_2_1);
	DUMPREG(HDMI_V_SYNC_LINE_AFT_1_0);
	DUMPREG(HDMI_V_SYNC_LINE_AFT_1_1);

	DUMPREG(HDMI_V_SYNC_LINE_AFT_PXL_2_0);
	DUMPREG(HDMI_V_SYNC_LINE_AFT_PXL_2_1);
	DUMPREG(HDMI_V_SYNC_LINE_AFT_PXL_1_0);
	DUMPREG(HDMI_V_SYNC_LINE_AFT_PXL_1_1);

	DUMPREG(HDMI_V_BLANK_F2_0);
	DUMPREG(HDMI_V_BLANK_F2_1);
	DUMPREG(HDMI_V_BLANK_F3_0);
	DUMPREG(HDMI_V_BLANK_F3_1);
	DUMPREG(HDMI_V_BLANK_F4_0);
	DUMPREG(HDMI_V_BLANK_F4_1);
	DUMPREG(HDMI_V_BLANK_F5_0);
	DUMPREG(HDMI_V_BLANK_F5_1);

	DUMPREG(HDMI_V_SYNC_LINE_AFT_3_0);
	DUMPREG(HDMI_V_SYNC_LINE_AFT_3_1);
	DUMPREG(HDMI_V_SYNC_LINE_AFT_4_0);
	DUMPREG(HDMI_V_SYNC_LINE_AFT_4_1);
	DUMPREG(HDMI_V_SYNC_LINE_AFT_5_0);
	DUMPREG(HDMI_V_SYNC_LINE_AFT_5_1);
	DUMPREG(HDMI_V_SYNC_LINE_AFT_6_0);
	DUMPREG(HDMI_V_SYNC_LINE_AFT_6_1);

	DUMPREG(HDMI_V_SYNC_LINE_AFT_PXL_3_0);
	DUMPREG(HDMI_V_SYNC_LINE_AFT_PXL_3_1);
	DUMPREG(HDMI_V_SYNC_LINE_AFT_PXL_4_0);
	DUMPREG(HDMI_V_SYNC_LINE_AFT_PXL_4_1);
	DUMPREG(HDMI_V_SYNC_LINE_AFT_PXL_5_0);
	DUMPREG(HDMI_V_SYNC_LINE_AFT_PXL_5_1);
	DUMPREG(HDMI_V_SYNC_LINE_AFT_PXL_6_0);
	DUMPREG(HDMI_V_SYNC_LINE_AFT_PXL_6_1);

	DUMPREG(HDMI_VACT_SPACE_1_0);
	DUMPREG(HDMI_VACT_SPACE_1_1);
	DUMPREG(HDMI_VACT_SPACE_2_0);
	DUMPREG(HDMI_VACT_SPACE_2_1);
	DUMPREG(HDMI_VACT_SPACE_3_0);
	DUMPREG(HDMI_VACT_SPACE_3_1);
	DUMPREG(HDMI_VACT_SPACE_4_0);
	DUMPREG(HDMI_VACT_SPACE_4_1);
	DUMPREG(HDMI_VACT_SPACE_5_0);
	DUMPREG(HDMI_VACT_SPACE_5_1);
	DUMPREG(HDMI_VACT_SPACE_6_0);
	DUMPREG(HDMI_VACT_SPACE_6_1);

	DRM_DEBUG_KMS("%s: ---- TG REGISTERS ----\n", prefix);
	DUMPREG(HDMI_TG_CMD);
	DUMPREG(HDMI_TG_H_FSZ_L);
	DUMPREG(HDMI_TG_H_FSZ_H);
	DUMPREG(HDMI_TG_HACT_ST_L);
	DUMPREG(HDMI_TG_HACT_ST_H);
	DUMPREG(HDMI_TG_HACT_SZ_L);
	DUMPREG(HDMI_TG_HACT_SZ_H);
	DUMPREG(HDMI_TG_V_FSZ_L);
	DUMPREG(HDMI_TG_V_FSZ_H);
	DUMPREG(HDMI_TG_VSYNC_L);
	DUMPREG(HDMI_TG_VSYNC_H);
	DUMPREG(HDMI_TG_VSYNC2_L);
	DUMPREG(HDMI_TG_VSYNC2_H);
	DUMPREG(HDMI_TG_VACT_ST_L);
	DUMPREG(HDMI_TG_VACT_ST_H);
	DUMPREG(HDMI_TG_VACT_SZ_L);
	DUMPREG(HDMI_TG_VACT_SZ_H);
	DUMPREG(HDMI_TG_FIELD_CHG_L);
	DUMPREG(HDMI_TG_FIELD_CHG_H);
	DUMPREG(HDMI_TG_VACT_ST2_L);
	DUMPREG(HDMI_TG_VACT_ST2_H);
	DUMPREG(HDMI_TG_VACT_ST3_L);
	DUMPREG(HDMI_TG_VACT_ST3_H);
	DUMPREG(HDMI_TG_VACT_ST4_L);
	DUMPREG(HDMI_TG_VACT_ST4_H);
	DUMPREG(HDMI_TG_VSYNC_TOP_HDMI_L);
	DUMPREG(HDMI_TG_VSYNC_TOP_HDMI_H);
	DUMPREG(HDMI_TG_VSYNC_BOT_HDMI_L);
	DUMPREG(HDMI_TG_VSYNC_BOT_HDMI_H);
	DUMPREG(HDMI_TG_FIELD_TOP_HDMI_L);
	DUMPREG(HDMI_TG_FIELD_TOP_HDMI_H);
	DUMPREG(HDMI_TG_FIELD_BOT_HDMI_L);
	DUMPREG(HDMI_TG_FIELD_BOT_HDMI_H);
	DUMPREG(HDMI_TG_3D);

	DRM_DEBUG_KMS("%s: ---- PACKET REGISTERS ----\n", prefix);
	DUMPREG(HDMI_AVI_CON);
	DUMPREG(HDMI_AVI_HEADER0);
	DUMPREG(HDMI_AVI_HEADER1);
	DUMPREG(HDMI_AVI_HEADER2);
	DUMPREG(HDMI_AVI_CHECK_SUM);
	DUMPREG(HDMI_VSI_CON);
	DUMPREG(HDMI_VSI_HEADER0);
	DUMPREG(HDMI_VSI_HEADER1);
	DUMPREG(HDMI_VSI_HEADER2);
	for (i = 0; i < 7; ++i)
		DUMPREG(HDMI_VSI_DATA(i));

#undef DUMPREG
}

static void hdmi_regs_dump(struct hdmi_context *hdata, char *prefix)
{
	if (hdata->type == HDMI_TYPE13)
		hdmi_v13_regs_dump(hdata, prefix);
	else
		hdmi_v14_regs_dump(hdata, prefix);
}

static u8 hdmi_chksum(struct hdmi_context *hdata,
			u32 start, u8 len, u32 hdr_sum)
{
	int i;

	/* hdr_sum : header0 + header1 + header2
	* start : start address of packet byte1
	* len : packet bytes - 1 */
	for (i = 0; i < len; ++i)
		hdr_sum += 0xff & hdmi_reg_read(hdata, start + i * 4);

	/* return 2's complement of 8 bit hdr_sum */
	return (u8)(~(hdr_sum & 0xff) + 1);
}

static void hdmi_reg_infoframe(struct hdmi_context *hdata,
			struct hdmi_infoframe *infoframe)
{
	u32 hdr_sum;
	u8 chksum;
	u32 aspect_ratio;
	u32 mod;
	u32 vic;

	mod = hdmi_reg_read(hdata, HDMI_MODE_SEL);
	if (hdata->dvi_mode) {
		hdmi_reg_writeb(hdata, HDMI_VSI_CON,
				HDMI_VSI_CON_DO_NOT_TRANSMIT);
		hdmi_reg_writeb(hdata, HDMI_AVI_CON,
				HDMI_AVI_CON_DO_NOT_TRANSMIT);
		hdmi_reg_writeb(hdata, HDMI_AUI_CON, HDMI_AUI_CON_NO_TRAN);
		return;
	}

	switch (infoframe->type) {
	case HDMI_PACKET_TYPE_AVI:
		hdmi_reg_writeb(hdata, HDMI_AVI_CON, HDMI_AVI_CON_EVERY_VSYNC);
		hdmi_reg_writeb(hdata, HDMI_AVI_HEADER0, infoframe->type);
		hdmi_reg_writeb(hdata, HDMI_AVI_HEADER1, infoframe->ver);
		hdmi_reg_writeb(hdata, HDMI_AVI_HEADER2, infoframe->len);
		hdr_sum = infoframe->type + infoframe->ver + infoframe->len;

		/* Output format zero hardcoded ,RGB YBCR selection */
		hdmi_reg_writeb(hdata, HDMI_AVI_BYTE(1), 0 << 5 |
			AVI_ACTIVE_FORMAT_VALID |
			AVI_UNDERSCANNED_DISPLAY_VALID);

		aspect_ratio = AVI_PIC_ASPECT_RATIO_16_9;

		hdmi_reg_writeb(hdata, HDMI_AVI_BYTE(2), aspect_ratio |
				AVI_SAME_AS_PIC_ASPECT_RATIO);

		vic = hdata->mode_conf.cea_video_id;
		hdmi_reg_writeb(hdata, HDMI_AVI_BYTE(4), vic);

		chksum = hdmi_chksum(hdata, HDMI_AVI_BYTE(1),
					infoframe->len, hdr_sum);
		DRM_DEBUG_KMS("AVI checksum = 0x%x\n", chksum);
		hdmi_reg_writeb(hdata, HDMI_AVI_CHECK_SUM, chksum);
		break;
	case HDMI_PACKET_TYPE_AUI:
		hdmi_reg_writeb(hdata, HDMI_AUI_CON, 0x02);
		hdmi_reg_writeb(hdata, HDMI_AUI_HEADER0, infoframe->type);
		hdmi_reg_writeb(hdata, HDMI_AUI_HEADER1, infoframe->ver);
		hdmi_reg_writeb(hdata, HDMI_AUI_HEADER2, infoframe->len);
		hdr_sum = infoframe->type + infoframe->ver + infoframe->len;
		chksum = hdmi_chksum(hdata, HDMI_AUI_BYTE(1),
					infoframe->len, hdr_sum);
		DRM_DEBUG_KMS("AUI checksum = 0x%x\n", chksum);
		hdmi_reg_writeb(hdata, HDMI_AUI_CHECK_SUM, chksum);
		break;
	default:
		break;
	}
}

static bool hdmi_is_connected(void *ctx)
{
	struct hdmi_context *hdata = ctx;

	return hdata->hpd;
}

static struct edid *hdmi_get_edid(void *ctx, struct drm_connector *connector)
{
	struct edid *raw_edid;
	struct hdmi_context *hdata = ctx;

	if (!hdata->ddc_port)
		return ERR_PTR(-ENODEV);

	raw_edid = drm_get_edid(connector, hdata->ddc_port->adapter);
	if (!raw_edid)
		return ERR_PTR(-ENODEV);

	hdata->dvi_mode = !drm_detect_hdmi_monitor(raw_edid);
	DRM_DEBUG_KMS("%s : width[%d] x height[%d]\n",
		(hdata->dvi_mode ? "dvi monitor" : "hdmi monitor"),
		raw_edid->width_cm, raw_edid->height_cm);

	return raw_edid;
}

static int hdmi_find_phy_conf(struct hdmi_context *hdata, u32 pixel_clock)
{
	const struct hdmiphy_config *confs;
	int count, i;

<<<<<<< HEAD
	DRM_DEBUG_KMS("[%d] %s\n", __LINE__, __func__);

=======
>>>>>>> d0e0ac97
	if (hdata->type == HDMI_TYPE13) {
		confs = hdmiphy_v13_configs;
		count = ARRAY_SIZE(hdmiphy_v13_configs);
	} else if (hdata->type == HDMI_TYPE14) {
		confs = hdmiphy_v14_configs;
		count = ARRAY_SIZE(hdmiphy_v14_configs);
	} else
		return -EINVAL;

	for (i = 0; i < count; i++)
		if (confs[i].pixel_clock == pixel_clock)
			return i;

	DRM_DEBUG_KMS("Could not find phy config for %d\n", pixel_clock);
	return -EINVAL;
}

<<<<<<< HEAD
static int hdmi_check_timing(void *ctx, struct fb_videomode *timing)
{
	struct hdmi_context *hdata = ctx;
	int ret;

	DRM_DEBUG_KMS("[%d] %s\n", __LINE__, __func__);

	DRM_DEBUG_KMS("[%d]x[%d] [%d]Hz [%x]\n", timing->xres,
			timing->yres, timing->refresh,
			timing->vmode);

	ret = hdmi_find_phy_conf(hdata, timing->pixclock);
=======
static int hdmi_check_mode(void *ctx, struct drm_display_mode *mode)
{
	struct hdmi_context *hdata = ctx;
	int ret;

	DRM_DEBUG_KMS("xres=%d, yres=%d, refresh=%d, intl=%d clock=%d\n",
		mode->hdisplay, mode->vdisplay, mode->vrefresh,
		(mode->flags & DRM_MODE_FLAG_INTERLACE) ? true :
		false, mode->clock * 1000);

	ret = hdmi_find_phy_conf(hdata, mode->clock * 1000);
>>>>>>> d0e0ac97
	if (ret < 0)
		return ret;
	return 0;
}

static void hdmi_set_acr(u32 freq, u8 *acr)
{
	u32 n, cts;

	switch (freq) {
	case 32000:
		n = 4096;
		cts = 27000;
		break;
	case 44100:
		n = 6272;
		cts = 30000;
		break;
	case 88200:
		n = 12544;
		cts = 30000;
		break;
	case 176400:
		n = 25088;
		cts = 30000;
		break;
	case 48000:
		n = 6144;
		cts = 27000;
		break;
	case 96000:
		n = 12288;
		cts = 27000;
		break;
	case 192000:
		n = 24576;
		cts = 27000;
		break;
	default:
		n = 0;
		cts = 0;
		break;
	}

	acr[1] = cts >> 16;
	acr[2] = cts >> 8 & 0xff;
	acr[3] = cts & 0xff;

	acr[4] = n >> 16;
	acr[5] = n >> 8 & 0xff;
	acr[6] = n & 0xff;
}

static void hdmi_reg_acr(struct hdmi_context *hdata, u8 *acr)
{
	hdmi_reg_writeb(hdata, HDMI_ACR_N0, acr[6]);
	hdmi_reg_writeb(hdata, HDMI_ACR_N1, acr[5]);
	hdmi_reg_writeb(hdata, HDMI_ACR_N2, acr[4]);
	hdmi_reg_writeb(hdata, HDMI_ACR_MCTS0, acr[3]);
	hdmi_reg_writeb(hdata, HDMI_ACR_MCTS1, acr[2]);
	hdmi_reg_writeb(hdata, HDMI_ACR_MCTS2, acr[1]);
	hdmi_reg_writeb(hdata, HDMI_ACR_CTS0, acr[3]);
	hdmi_reg_writeb(hdata, HDMI_ACR_CTS1, acr[2]);
	hdmi_reg_writeb(hdata, HDMI_ACR_CTS2, acr[1]);

	if (hdata->type == HDMI_TYPE13)
		hdmi_reg_writeb(hdata, HDMI_V13_ACR_CON, 4);
	else
		hdmi_reg_writeb(hdata, HDMI_ACR_CON, 4);
}

static void hdmi_audio_init(struct hdmi_context *hdata)
{
	u32 sample_rate, bits_per_sample, frame_size_code;
	u32 data_num, bit_ch, sample_frq;
	u32 val;
	u8 acr[7];

	sample_rate = 44100;
	bits_per_sample = 16;
	frame_size_code = 0;

	switch (bits_per_sample) {
	case 20:
		data_num = 2;
		bit_ch  = 1;
		break;
	case 24:
		data_num = 3;
		bit_ch  = 1;
		break;
	default:
		data_num = 1;
		bit_ch  = 0;
		break;
	}

	hdmi_set_acr(sample_rate, acr);
	hdmi_reg_acr(hdata, acr);

	hdmi_reg_writeb(hdata, HDMI_I2S_MUX_CON, HDMI_I2S_IN_DISABLE
				| HDMI_I2S_AUD_I2S | HDMI_I2S_CUV_I2S_ENABLE
				| HDMI_I2S_MUX_ENABLE);

	hdmi_reg_writeb(hdata, HDMI_I2S_MUX_CH, HDMI_I2S_CH0_EN
			| HDMI_I2S_CH1_EN | HDMI_I2S_CH2_EN);

	hdmi_reg_writeb(hdata, HDMI_I2S_MUX_CUV, HDMI_I2S_CUV_RL_EN);

	sample_frq = (sample_rate == 44100) ? 0 :
			(sample_rate == 48000) ? 2 :
			(sample_rate == 32000) ? 3 :
			(sample_rate == 96000) ? 0xa : 0x0;

	hdmi_reg_writeb(hdata, HDMI_I2S_CLK_CON, HDMI_I2S_CLK_DIS);
	hdmi_reg_writeb(hdata, HDMI_I2S_CLK_CON, HDMI_I2S_CLK_EN);

	val = hdmi_reg_read(hdata, HDMI_I2S_DSD_CON) | 0x01;
	hdmi_reg_writeb(hdata, HDMI_I2S_DSD_CON, val);

	/* Configuration I2S input ports. Configure I2S_PIN_SEL_0~4 */
	hdmi_reg_writeb(hdata, HDMI_I2S_PIN_SEL_0, HDMI_I2S_SEL_SCLK(5)
			| HDMI_I2S_SEL_LRCK(6));
	hdmi_reg_writeb(hdata, HDMI_I2S_PIN_SEL_1, HDMI_I2S_SEL_SDATA1(1)
			| HDMI_I2S_SEL_SDATA2(4));
	hdmi_reg_writeb(hdata, HDMI_I2S_PIN_SEL_2, HDMI_I2S_SEL_SDATA3(1)
			| HDMI_I2S_SEL_SDATA2(2));
	hdmi_reg_writeb(hdata, HDMI_I2S_PIN_SEL_3, HDMI_I2S_SEL_DSD(0));

	/* I2S_CON_1 & 2 */
	hdmi_reg_writeb(hdata, HDMI_I2S_CON_1, HDMI_I2S_SCLK_FALLING_EDGE
			| HDMI_I2S_L_CH_LOW_POL);
	hdmi_reg_writeb(hdata, HDMI_I2S_CON_2, HDMI_I2S_MSB_FIRST_MODE
			| HDMI_I2S_SET_BIT_CH(bit_ch)
			| HDMI_I2S_SET_SDATA_BIT(data_num)
			| HDMI_I2S_BASIC_FORMAT);

	/* Configure register related to CUV information */
	hdmi_reg_writeb(hdata, HDMI_I2S_CH_ST_0, HDMI_I2S_CH_STATUS_MODE_0
			| HDMI_I2S_2AUD_CH_WITHOUT_PREEMPH
			| HDMI_I2S_COPYRIGHT
			| HDMI_I2S_LINEAR_PCM
			| HDMI_I2S_CONSUMER_FORMAT);
	hdmi_reg_writeb(hdata, HDMI_I2S_CH_ST_1, HDMI_I2S_CD_PLAYER);
	hdmi_reg_writeb(hdata, HDMI_I2S_CH_ST_2, HDMI_I2S_SET_SOURCE_NUM(0));
	hdmi_reg_writeb(hdata, HDMI_I2S_CH_ST_3, HDMI_I2S_CLK_ACCUR_LEVEL_2
			| HDMI_I2S_SET_SMP_FREQ(sample_frq));
	hdmi_reg_writeb(hdata, HDMI_I2S_CH_ST_4,
			HDMI_I2S_ORG_SMP_FREQ_44_1
			| HDMI_I2S_WORD_LEN_MAX24_24BITS
			| HDMI_I2S_WORD_LEN_MAX_24BITS);

	hdmi_reg_writeb(hdata, HDMI_I2S_CH_ST_CON, HDMI_I2S_CH_STATUS_RELOAD);
}

static void hdmi_audio_control(struct hdmi_context *hdata, bool onoff)
{
	if (hdata->dvi_mode)
		return;

	hdmi_reg_writeb(hdata, HDMI_AUI_CON, onoff ? 2 : 0);
	hdmi_reg_writemask(hdata, HDMI_CON_0, onoff ?
			HDMI_ASP_EN : HDMI_ASP_DIS, HDMI_ASP_MASK);
}

static void hdmi_conf_reset(struct hdmi_context *hdata)
{
	u32 reg;

	if (hdata->type == HDMI_TYPE13)
		reg = HDMI_V13_CORE_RSTOUT;
	else
		reg = HDMI_CORE_RSTOUT;

	/* resetting HDMI core */
	hdmi_reg_writemask(hdata, reg,  0, HDMI_CORE_SW_RSTOUT);
	usleep_range(10000, 12000);
	hdmi_reg_writemask(hdata, reg, ~0, HDMI_CORE_SW_RSTOUT);
	usleep_range(10000, 12000);
}

static void hdmi_conf_init(struct hdmi_context *hdata)
{
	struct hdmi_infoframe infoframe;

	/* disable HPD interrupts from HDMI IP block, use GPIO instead */
	hdmi_reg_writemask(hdata, HDMI_INTC_CON, 0, HDMI_INTC_EN_GLOBAL |
		HDMI_INTC_EN_HPD_PLUG | HDMI_INTC_EN_HPD_UNPLUG);

	/* choose HDMI mode */
	hdmi_reg_writemask(hdata, HDMI_MODE_SEL,
		HDMI_MODE_HDMI_EN, HDMI_MODE_MASK);
	/* disable bluescreen */
	hdmi_reg_writemask(hdata, HDMI_CON_0, 0, HDMI_BLUE_SCR_EN);

	if (hdata->dvi_mode) {
		/* choose DVI mode */
		hdmi_reg_writemask(hdata, HDMI_MODE_SEL,
				HDMI_MODE_DVI_EN, HDMI_MODE_MASK);
		hdmi_reg_writeb(hdata, HDMI_CON_2,
				HDMI_VID_PREAMBLE_DIS | HDMI_GUARD_BAND_DIS);
	}

	if (hdata->type == HDMI_TYPE13) {
		/* choose bluescreen (fecal) color */
		hdmi_reg_writeb(hdata, HDMI_V13_BLUE_SCREEN_0, 0x12);
		hdmi_reg_writeb(hdata, HDMI_V13_BLUE_SCREEN_1, 0x34);
		hdmi_reg_writeb(hdata, HDMI_V13_BLUE_SCREEN_2, 0x56);

		/* enable AVI packet every vsync, fixes purple line problem */
		hdmi_reg_writeb(hdata, HDMI_V13_AVI_CON, 0x02);
		/* force RGB, look to CEA-861-D, table 7 for more detail */
		hdmi_reg_writeb(hdata, HDMI_V13_AVI_BYTE(0), 0 << 5);
		hdmi_reg_writemask(hdata, HDMI_CON_1, 0x10 << 5, 0x11 << 5);

		hdmi_reg_writeb(hdata, HDMI_V13_SPD_CON, 0x02);
		hdmi_reg_writeb(hdata, HDMI_V13_AUI_CON, 0x02);
		hdmi_reg_writeb(hdata, HDMI_V13_ACR_CON, 0x04);
	} else {
		infoframe.type = HDMI_PACKET_TYPE_AVI;
		infoframe.ver = HDMI_AVI_VERSION;
		infoframe.len = HDMI_AVI_LENGTH;
		hdmi_reg_infoframe(hdata, &infoframe);

		infoframe.type = HDMI_PACKET_TYPE_AUI;
		infoframe.ver = HDMI_AUI_VERSION;
		infoframe.len = HDMI_AUI_LENGTH;
		hdmi_reg_infoframe(hdata, &infoframe);

		/* enable AVI packet every vsync, fixes purple line problem */
		hdmi_reg_writemask(hdata, HDMI_CON_1, 2, 3 << 5);
	}
}

static void hdmi_v13_mode_apply(struct hdmi_context *hdata)
{
	const struct hdmi_tg_regs *tg = &hdata->mode_conf.conf.v13_conf.tg;
	const struct hdmi_v13_core_regs *core =
		&hdata->mode_conf.conf.v13_conf.core;
	int tries;

	/* setting core registers */
	hdmi_reg_writeb(hdata, HDMI_H_BLANK_0, core->h_blank[0]);
	hdmi_reg_writeb(hdata, HDMI_H_BLANK_1, core->h_blank[1]);
	hdmi_reg_writeb(hdata, HDMI_V13_V_BLANK_0, core->v_blank[0]);
	hdmi_reg_writeb(hdata, HDMI_V13_V_BLANK_1, core->v_blank[1]);
	hdmi_reg_writeb(hdata, HDMI_V13_V_BLANK_2, core->v_blank[2]);
	hdmi_reg_writeb(hdata, HDMI_V13_H_V_LINE_0, core->h_v_line[0]);
	hdmi_reg_writeb(hdata, HDMI_V13_H_V_LINE_1, core->h_v_line[1]);
	hdmi_reg_writeb(hdata, HDMI_V13_H_V_LINE_2, core->h_v_line[2]);
	hdmi_reg_writeb(hdata, HDMI_VSYNC_POL, core->vsync_pol[0]);
	hdmi_reg_writeb(hdata, HDMI_INT_PRO_MODE, core->int_pro_mode[0]);
	hdmi_reg_writeb(hdata, HDMI_V13_V_BLANK_F_0, core->v_blank_f[0]);
	hdmi_reg_writeb(hdata, HDMI_V13_V_BLANK_F_1, core->v_blank_f[1]);
	hdmi_reg_writeb(hdata, HDMI_V13_V_BLANK_F_2, core->v_blank_f[2]);
	hdmi_reg_writeb(hdata, HDMI_V13_H_SYNC_GEN_0, core->h_sync_gen[0]);
	hdmi_reg_writeb(hdata, HDMI_V13_H_SYNC_GEN_1, core->h_sync_gen[1]);
	hdmi_reg_writeb(hdata, HDMI_V13_H_SYNC_GEN_2, core->h_sync_gen[2]);
	hdmi_reg_writeb(hdata, HDMI_V13_V_SYNC_GEN_1_0, core->v_sync_gen1[0]);
	hdmi_reg_writeb(hdata, HDMI_V13_V_SYNC_GEN_1_1, core->v_sync_gen1[1]);
	hdmi_reg_writeb(hdata, HDMI_V13_V_SYNC_GEN_1_2, core->v_sync_gen1[2]);
	hdmi_reg_writeb(hdata, HDMI_V13_V_SYNC_GEN_2_0, core->v_sync_gen2[0]);
	hdmi_reg_writeb(hdata, HDMI_V13_V_SYNC_GEN_2_1, core->v_sync_gen2[1]);
	hdmi_reg_writeb(hdata, HDMI_V13_V_SYNC_GEN_2_2, core->v_sync_gen2[2]);
	hdmi_reg_writeb(hdata, HDMI_V13_V_SYNC_GEN_3_0, core->v_sync_gen3[0]);
	hdmi_reg_writeb(hdata, HDMI_V13_V_SYNC_GEN_3_1, core->v_sync_gen3[1]);
	hdmi_reg_writeb(hdata, HDMI_V13_V_SYNC_GEN_3_2, core->v_sync_gen3[2]);
	/* Timing generator registers */
	hdmi_reg_writeb(hdata, HDMI_TG_H_FSZ_L, tg->h_fsz[0]);
	hdmi_reg_writeb(hdata, HDMI_TG_H_FSZ_H, tg->h_fsz[1]);
	hdmi_reg_writeb(hdata, HDMI_TG_HACT_ST_L, tg->hact_st[0]);
	hdmi_reg_writeb(hdata, HDMI_TG_HACT_ST_H, tg->hact_st[1]);
	hdmi_reg_writeb(hdata, HDMI_TG_HACT_SZ_L, tg->hact_sz[0]);
	hdmi_reg_writeb(hdata, HDMI_TG_HACT_SZ_H, tg->hact_sz[1]);
	hdmi_reg_writeb(hdata, HDMI_TG_V_FSZ_L, tg->v_fsz[0]);
	hdmi_reg_writeb(hdata, HDMI_TG_V_FSZ_H, tg->v_fsz[1]);
	hdmi_reg_writeb(hdata, HDMI_TG_VSYNC_L, tg->vsync[0]);
	hdmi_reg_writeb(hdata, HDMI_TG_VSYNC_H, tg->vsync[1]);
	hdmi_reg_writeb(hdata, HDMI_TG_VSYNC2_L, tg->vsync2[0]);
	hdmi_reg_writeb(hdata, HDMI_TG_VSYNC2_H, tg->vsync2[1]);
	hdmi_reg_writeb(hdata, HDMI_TG_VACT_ST_L, tg->vact_st[0]);
	hdmi_reg_writeb(hdata, HDMI_TG_VACT_ST_H, tg->vact_st[1]);
	hdmi_reg_writeb(hdata, HDMI_TG_VACT_SZ_L, tg->vact_sz[0]);
	hdmi_reg_writeb(hdata, HDMI_TG_VACT_SZ_H, tg->vact_sz[1]);
	hdmi_reg_writeb(hdata, HDMI_TG_FIELD_CHG_L, tg->field_chg[0]);
	hdmi_reg_writeb(hdata, HDMI_TG_FIELD_CHG_H, tg->field_chg[1]);
	hdmi_reg_writeb(hdata, HDMI_TG_VACT_ST2_L, tg->vact_st2[0]);
	hdmi_reg_writeb(hdata, HDMI_TG_VACT_ST2_H, tg->vact_st2[1]);
	hdmi_reg_writeb(hdata, HDMI_TG_VSYNC_TOP_HDMI_L, tg->vsync_top_hdmi[0]);
	hdmi_reg_writeb(hdata, HDMI_TG_VSYNC_TOP_HDMI_H, tg->vsync_top_hdmi[1]);
	hdmi_reg_writeb(hdata, HDMI_TG_VSYNC_BOT_HDMI_L, tg->vsync_bot_hdmi[0]);
	hdmi_reg_writeb(hdata, HDMI_TG_VSYNC_BOT_HDMI_H, tg->vsync_bot_hdmi[1]);
	hdmi_reg_writeb(hdata, HDMI_TG_FIELD_TOP_HDMI_L, tg->field_top_hdmi[0]);
	hdmi_reg_writeb(hdata, HDMI_TG_FIELD_TOP_HDMI_H, tg->field_top_hdmi[1]);
	hdmi_reg_writeb(hdata, HDMI_TG_FIELD_BOT_HDMI_L, tg->field_bot_hdmi[0]);
	hdmi_reg_writeb(hdata, HDMI_TG_FIELD_BOT_HDMI_H, tg->field_bot_hdmi[1]);

	/* waiting for HDMIPHY's PLL to get to steady state */
	for (tries = 100; tries; --tries) {
		u32 val = hdmi_reg_read(hdata, HDMI_V13_PHY_STATUS);
		if (val & HDMI_PHY_STATUS_READY)
			break;
		usleep_range(1000, 2000);
	}
	/* steady state not achieved */
	if (tries == 0) {
		DRM_ERROR("hdmiphy's pll could not reach steady state.\n");
		hdmi_regs_dump(hdata, "timing apply");
	}

	clk_disable_unprepare(hdata->res.sclk_hdmi);
	clk_set_parent(hdata->res.mout_hdmi, hdata->res.sclk_hdmiphy);
	clk_prepare_enable(hdata->res.sclk_hdmi);

	/* enable HDMI and timing generator */
	hdmi_reg_writemask(hdata, HDMI_CON_0, ~0, HDMI_EN);
	if (core->int_pro_mode[0])
		hdmi_reg_writemask(hdata, HDMI_TG_CMD, ~0, HDMI_TG_EN |
				HDMI_FIELD_EN);
	else
		hdmi_reg_writemask(hdata, HDMI_TG_CMD, ~0, HDMI_TG_EN);
}

static void hdmi_v14_mode_apply(struct hdmi_context *hdata)
{
	const struct hdmi_tg_regs *tg = &hdata->mode_conf.conf.v14_conf.tg;
	const struct hdmi_v14_core_regs *core =
		&hdata->mode_conf.conf.v14_conf.core;
	int tries;

	/* setting core registers */
	hdmi_reg_writeb(hdata, HDMI_H_BLANK_0, core->h_blank[0]);
	hdmi_reg_writeb(hdata, HDMI_H_BLANK_1, core->h_blank[1]);
	hdmi_reg_writeb(hdata, HDMI_V2_BLANK_0, core->v2_blank[0]);
	hdmi_reg_writeb(hdata, HDMI_V2_BLANK_1, core->v2_blank[1]);
	hdmi_reg_writeb(hdata, HDMI_V1_BLANK_0, core->v1_blank[0]);
	hdmi_reg_writeb(hdata, HDMI_V1_BLANK_1, core->v1_blank[1]);
	hdmi_reg_writeb(hdata, HDMI_V_LINE_0, core->v_line[0]);
	hdmi_reg_writeb(hdata, HDMI_V_LINE_1, core->v_line[1]);
	hdmi_reg_writeb(hdata, HDMI_H_LINE_0, core->h_line[0]);
	hdmi_reg_writeb(hdata, HDMI_H_LINE_1, core->h_line[1]);
	hdmi_reg_writeb(hdata, HDMI_HSYNC_POL, core->hsync_pol[0]);
	hdmi_reg_writeb(hdata, HDMI_VSYNC_POL, core->vsync_pol[0]);
	hdmi_reg_writeb(hdata, HDMI_INT_PRO_MODE, core->int_pro_mode[0]);
	hdmi_reg_writeb(hdata, HDMI_V_BLANK_F0_0, core->v_blank_f0[0]);
	hdmi_reg_writeb(hdata, HDMI_V_BLANK_F0_1, core->v_blank_f0[1]);
	hdmi_reg_writeb(hdata, HDMI_V_BLANK_F1_0, core->v_blank_f1[0]);
	hdmi_reg_writeb(hdata, HDMI_V_BLANK_F1_1, core->v_blank_f1[1]);
	hdmi_reg_writeb(hdata, HDMI_H_SYNC_START_0, core->h_sync_start[0]);
	hdmi_reg_writeb(hdata, HDMI_H_SYNC_START_1, core->h_sync_start[1]);
	hdmi_reg_writeb(hdata, HDMI_H_SYNC_END_0, core->h_sync_end[0]);
	hdmi_reg_writeb(hdata, HDMI_H_SYNC_END_1, core->h_sync_end[1]);
	hdmi_reg_writeb(hdata, HDMI_V_SYNC_LINE_BEF_2_0,
			core->v_sync_line_bef_2[0]);
	hdmi_reg_writeb(hdata, HDMI_V_SYNC_LINE_BEF_2_1,
			core->v_sync_line_bef_2[1]);
	hdmi_reg_writeb(hdata, HDMI_V_SYNC_LINE_BEF_1_0,
			core->v_sync_line_bef_1[0]);
	hdmi_reg_writeb(hdata, HDMI_V_SYNC_LINE_BEF_1_1,
			core->v_sync_line_bef_1[1]);
	hdmi_reg_writeb(hdata, HDMI_V_SYNC_LINE_AFT_2_0,
			core->v_sync_line_aft_2[0]);
	hdmi_reg_writeb(hdata, HDMI_V_SYNC_LINE_AFT_2_1,
			core->v_sync_line_aft_2[1]);
	hdmi_reg_writeb(hdata, HDMI_V_SYNC_LINE_AFT_1_0,
			core->v_sync_line_aft_1[0]);
	hdmi_reg_writeb(hdata, HDMI_V_SYNC_LINE_AFT_1_1,
			core->v_sync_line_aft_1[1]);
	hdmi_reg_writeb(hdata, HDMI_V_SYNC_LINE_AFT_PXL_2_0,
			core->v_sync_line_aft_pxl_2[0]);
	hdmi_reg_writeb(hdata, HDMI_V_SYNC_LINE_AFT_PXL_2_1,
			core->v_sync_line_aft_pxl_2[1]);
	hdmi_reg_writeb(hdata, HDMI_V_SYNC_LINE_AFT_PXL_1_0,
			core->v_sync_line_aft_pxl_1[0]);
	hdmi_reg_writeb(hdata, HDMI_V_SYNC_LINE_AFT_PXL_1_1,
			core->v_sync_line_aft_pxl_1[1]);
	hdmi_reg_writeb(hdata, HDMI_V_BLANK_F2_0, core->v_blank_f2[0]);
	hdmi_reg_writeb(hdata, HDMI_V_BLANK_F2_1, core->v_blank_f2[1]);
	hdmi_reg_writeb(hdata, HDMI_V_BLANK_F3_0, core->v_blank_f3[0]);
	hdmi_reg_writeb(hdata, HDMI_V_BLANK_F3_1, core->v_blank_f3[1]);
	hdmi_reg_writeb(hdata, HDMI_V_BLANK_F4_0, core->v_blank_f4[0]);
	hdmi_reg_writeb(hdata, HDMI_V_BLANK_F4_1, core->v_blank_f4[1]);
	hdmi_reg_writeb(hdata, HDMI_V_BLANK_F5_0, core->v_blank_f5[0]);
	hdmi_reg_writeb(hdata, HDMI_V_BLANK_F5_1, core->v_blank_f5[1]);
	hdmi_reg_writeb(hdata, HDMI_V_SYNC_LINE_AFT_3_0,
			core->v_sync_line_aft_3[0]);
	hdmi_reg_writeb(hdata, HDMI_V_SYNC_LINE_AFT_3_1,
			core->v_sync_line_aft_3[1]);
	hdmi_reg_writeb(hdata, HDMI_V_SYNC_LINE_AFT_4_0,
			core->v_sync_line_aft_4[0]);
	hdmi_reg_writeb(hdata, HDMI_V_SYNC_LINE_AFT_4_1,
			core->v_sync_line_aft_4[1]);
	hdmi_reg_writeb(hdata, HDMI_V_SYNC_LINE_AFT_5_0,
			core->v_sync_line_aft_5[0]);
	hdmi_reg_writeb(hdata, HDMI_V_SYNC_LINE_AFT_5_1,
			core->v_sync_line_aft_5[1]);
	hdmi_reg_writeb(hdata, HDMI_V_SYNC_LINE_AFT_6_0,
			core->v_sync_line_aft_6[0]);
	hdmi_reg_writeb(hdata, HDMI_V_SYNC_LINE_AFT_6_1,
			core->v_sync_line_aft_6[1]);
	hdmi_reg_writeb(hdata, HDMI_V_SYNC_LINE_AFT_PXL_3_0,
			core->v_sync_line_aft_pxl_3[0]);
	hdmi_reg_writeb(hdata, HDMI_V_SYNC_LINE_AFT_PXL_3_1,
			core->v_sync_line_aft_pxl_3[1]);
	hdmi_reg_writeb(hdata, HDMI_V_SYNC_LINE_AFT_PXL_4_0,
			core->v_sync_line_aft_pxl_4[0]);
	hdmi_reg_writeb(hdata, HDMI_V_SYNC_LINE_AFT_PXL_4_1,
			core->v_sync_line_aft_pxl_4[1]);
	hdmi_reg_writeb(hdata, HDMI_V_SYNC_LINE_AFT_PXL_5_0,
			core->v_sync_line_aft_pxl_5[0]);
	hdmi_reg_writeb(hdata, HDMI_V_SYNC_LINE_AFT_PXL_5_1,
			core->v_sync_line_aft_pxl_5[1]);
	hdmi_reg_writeb(hdata, HDMI_V_SYNC_LINE_AFT_PXL_6_0,
			core->v_sync_line_aft_pxl_6[0]);
	hdmi_reg_writeb(hdata, HDMI_V_SYNC_LINE_AFT_PXL_6_1,
			core->v_sync_line_aft_pxl_6[1]);
	hdmi_reg_writeb(hdata, HDMI_VACT_SPACE_1_0, core->vact_space_1[0]);
	hdmi_reg_writeb(hdata, HDMI_VACT_SPACE_1_1, core->vact_space_1[1]);
	hdmi_reg_writeb(hdata, HDMI_VACT_SPACE_2_0, core->vact_space_2[0]);
	hdmi_reg_writeb(hdata, HDMI_VACT_SPACE_2_1, core->vact_space_2[1]);
	hdmi_reg_writeb(hdata, HDMI_VACT_SPACE_3_0, core->vact_space_3[0]);
	hdmi_reg_writeb(hdata, HDMI_VACT_SPACE_3_1, core->vact_space_3[1]);
	hdmi_reg_writeb(hdata, HDMI_VACT_SPACE_4_0, core->vact_space_4[0]);
	hdmi_reg_writeb(hdata, HDMI_VACT_SPACE_4_1, core->vact_space_4[1]);
	hdmi_reg_writeb(hdata, HDMI_VACT_SPACE_5_0, core->vact_space_5[0]);
	hdmi_reg_writeb(hdata, HDMI_VACT_SPACE_5_1, core->vact_space_5[1]);
	hdmi_reg_writeb(hdata, HDMI_VACT_SPACE_6_0, core->vact_space_6[0]);
	hdmi_reg_writeb(hdata, HDMI_VACT_SPACE_6_1, core->vact_space_6[1]);

	/* Timing generator registers */
	hdmi_reg_writeb(hdata, HDMI_TG_H_FSZ_L, tg->h_fsz[0]);
	hdmi_reg_writeb(hdata, HDMI_TG_H_FSZ_H, tg->h_fsz[1]);
	hdmi_reg_writeb(hdata, HDMI_TG_HACT_ST_L, tg->hact_st[0]);
	hdmi_reg_writeb(hdata, HDMI_TG_HACT_ST_H, tg->hact_st[1]);
	hdmi_reg_writeb(hdata, HDMI_TG_HACT_SZ_L, tg->hact_sz[0]);
	hdmi_reg_writeb(hdata, HDMI_TG_HACT_SZ_H, tg->hact_sz[1]);
	hdmi_reg_writeb(hdata, HDMI_TG_V_FSZ_L, tg->v_fsz[0]);
	hdmi_reg_writeb(hdata, HDMI_TG_V_FSZ_H, tg->v_fsz[1]);
	hdmi_reg_writeb(hdata, HDMI_TG_VSYNC_L, tg->vsync[0]);
	hdmi_reg_writeb(hdata, HDMI_TG_VSYNC_H, tg->vsync[1]);
	hdmi_reg_writeb(hdata, HDMI_TG_VSYNC2_L, tg->vsync2[0]);
	hdmi_reg_writeb(hdata, HDMI_TG_VSYNC2_H, tg->vsync2[1]);
	hdmi_reg_writeb(hdata, HDMI_TG_VACT_ST_L, tg->vact_st[0]);
	hdmi_reg_writeb(hdata, HDMI_TG_VACT_ST_H, tg->vact_st[1]);
	hdmi_reg_writeb(hdata, HDMI_TG_VACT_SZ_L, tg->vact_sz[0]);
	hdmi_reg_writeb(hdata, HDMI_TG_VACT_SZ_H, tg->vact_sz[1]);
	hdmi_reg_writeb(hdata, HDMI_TG_FIELD_CHG_L, tg->field_chg[0]);
	hdmi_reg_writeb(hdata, HDMI_TG_FIELD_CHG_H, tg->field_chg[1]);
	hdmi_reg_writeb(hdata, HDMI_TG_VACT_ST2_L, tg->vact_st2[0]);
	hdmi_reg_writeb(hdata, HDMI_TG_VACT_ST2_H, tg->vact_st2[1]);
	hdmi_reg_writeb(hdata, HDMI_TG_VACT_ST3_L, tg->vact_st3[0]);
	hdmi_reg_writeb(hdata, HDMI_TG_VACT_ST3_H, tg->vact_st3[1]);
	hdmi_reg_writeb(hdata, HDMI_TG_VACT_ST4_L, tg->vact_st4[0]);
	hdmi_reg_writeb(hdata, HDMI_TG_VACT_ST4_H, tg->vact_st4[1]);
	hdmi_reg_writeb(hdata, HDMI_TG_VSYNC_TOP_HDMI_L, tg->vsync_top_hdmi[0]);
	hdmi_reg_writeb(hdata, HDMI_TG_VSYNC_TOP_HDMI_H, tg->vsync_top_hdmi[1]);
	hdmi_reg_writeb(hdata, HDMI_TG_VSYNC_BOT_HDMI_L, tg->vsync_bot_hdmi[0]);
	hdmi_reg_writeb(hdata, HDMI_TG_VSYNC_BOT_HDMI_H, tg->vsync_bot_hdmi[1]);
	hdmi_reg_writeb(hdata, HDMI_TG_FIELD_TOP_HDMI_L, tg->field_top_hdmi[0]);
	hdmi_reg_writeb(hdata, HDMI_TG_FIELD_TOP_HDMI_H, tg->field_top_hdmi[1]);
	hdmi_reg_writeb(hdata, HDMI_TG_FIELD_BOT_HDMI_L, tg->field_bot_hdmi[0]);
	hdmi_reg_writeb(hdata, HDMI_TG_FIELD_BOT_HDMI_H, tg->field_bot_hdmi[1]);
	hdmi_reg_writeb(hdata, HDMI_TG_3D, tg->tg_3d[0]);

	/* waiting for HDMIPHY's PLL to get to steady state */
	for (tries = 100; tries; --tries) {
		u32 val = hdmi_reg_read(hdata, HDMI_PHY_STATUS_0);
		if (val & HDMI_PHY_STATUS_READY)
			break;
		usleep_range(1000, 2000);
	}
	/* steady state not achieved */
	if (tries == 0) {
		DRM_ERROR("hdmiphy's pll could not reach steady state.\n");
		hdmi_regs_dump(hdata, "timing apply");
	}

	clk_disable_unprepare(hdata->res.sclk_hdmi);
	clk_set_parent(hdata->res.mout_hdmi, hdata->res.sclk_hdmiphy);
	clk_prepare_enable(hdata->res.sclk_hdmi);

	/* enable HDMI and timing generator */
	hdmi_reg_writemask(hdata, HDMI_CON_0, ~0, HDMI_EN);
	if (core->int_pro_mode[0])
		hdmi_reg_writemask(hdata, HDMI_TG_CMD, ~0, HDMI_TG_EN |
				HDMI_FIELD_EN);
	else
		hdmi_reg_writemask(hdata, HDMI_TG_CMD, ~0, HDMI_TG_EN);
}

static void hdmi_mode_apply(struct hdmi_context *hdata)
{
	if (hdata->type == HDMI_TYPE13)
		hdmi_v13_mode_apply(hdata);
	else
		hdmi_v14_mode_apply(hdata);
}

static void hdmiphy_conf_reset(struct hdmi_context *hdata)
{
	u8 buffer[2];
	u32 reg;

	clk_disable_unprepare(hdata->res.sclk_hdmi);
	clk_set_parent(hdata->res.mout_hdmi, hdata->res.sclk_pixel);
	clk_prepare_enable(hdata->res.sclk_hdmi);

	/* operation mode */
	buffer[0] = 0x1f;
	buffer[1] = 0x00;

	if (hdata->hdmiphy_port)
		i2c_master_send(hdata->hdmiphy_port, buffer, 2);

	if (hdata->type == HDMI_TYPE13)
		reg = HDMI_V13_PHY_RSTOUT;
	else
		reg = HDMI_PHY_RSTOUT;

	/* reset hdmiphy */
	hdmi_reg_writemask(hdata, reg, ~0, HDMI_PHY_SW_RSTOUT);
	usleep_range(10000, 12000);
	hdmi_reg_writemask(hdata, reg,  0, HDMI_PHY_SW_RSTOUT);
	usleep_range(10000, 12000);
}

static void hdmiphy_poweron(struct hdmi_context *hdata)
{
	if (hdata->type == HDMI_TYPE14)
		hdmi_reg_writemask(hdata, HDMI_PHY_CON_0, 0,
			HDMI_PHY_POWER_OFF_EN);
}

static void hdmiphy_poweroff(struct hdmi_context *hdata)
{
	if (hdata->type == HDMI_TYPE14)
		hdmi_reg_writemask(hdata, HDMI_PHY_CON_0, ~0,
			HDMI_PHY_POWER_OFF_EN);
}

static void hdmiphy_conf_apply(struct hdmi_context *hdata)
{
	const u8 *hdmiphy_data;
	u8 buffer[32];
	u8 operation[2];
	u8 read_buffer[32] = {0, };
	int ret;
	int i;

	if (!hdata->hdmiphy_port) {
		DRM_ERROR("hdmiphy is not attached\n");
		return;
	}

	/* pixel clock */
	i = hdmi_find_phy_conf(hdata, hdata->mode_conf.pixel_clock);
	if (i < 0) {
		DRM_ERROR("failed to find hdmiphy conf\n");
		return;
	}

	if (hdata->type == HDMI_TYPE13)
		hdmiphy_data = hdmiphy_v13_configs[i].conf;
	else
		hdmiphy_data = hdmiphy_v14_configs[i].conf;

	memcpy(buffer, hdmiphy_data, 32);
	ret = i2c_master_send(hdata->hdmiphy_port, buffer, 32);
	if (ret != 32) {
		DRM_ERROR("failed to configure HDMIPHY via I2C\n");
		return;
	}

	usleep_range(10000, 12000);

	/* operation mode */
	operation[0] = 0x1f;
	operation[1] = 0x80;

	ret = i2c_master_send(hdata->hdmiphy_port, operation, 2);
	if (ret != 2) {
		DRM_ERROR("failed to enable hdmiphy\n");
		return;
	}

	ret = i2c_master_recv(hdata->hdmiphy_port, read_buffer, 32);
	if (ret < 0) {
		DRM_ERROR("failed to read hdmiphy config\n");
		return;
	}

	for (i = 0; i < ret; i++)
		DRM_DEBUG_KMS("hdmiphy[0x%02x] write[0x%02x] - "
			"recv [0x%02x]\n", i, buffer[i], read_buffer[i]);
}

static void hdmi_conf_apply(struct hdmi_context *hdata)
{
	hdmiphy_conf_reset(hdata);
	hdmiphy_conf_apply(hdata);

	mutex_lock(&hdata->hdmi_mutex);
	hdmi_conf_reset(hdata);
	hdmi_conf_init(hdata);
	mutex_unlock(&hdata->hdmi_mutex);

	hdmi_audio_init(hdata);

	/* setting core registers */
	hdmi_mode_apply(hdata);
	hdmi_audio_control(hdata, true);

	hdmi_regs_dump(hdata, "start");
}

static void hdmi_set_reg(u8 *reg_pair, int num_bytes, u32 value)
{
	int i;
	BUG_ON(num_bytes > 4);
	for (i = 0; i < num_bytes; i++)
		reg_pair[i] = (value >> (8 * i)) & 0xff;
}

static void hdmi_v13_mode_set(struct hdmi_context *hdata,
			struct drm_display_mode *m)
{
	struct hdmi_v13_core_regs *core = &hdata->mode_conf.conf.v13_conf.core;
	struct hdmi_tg_regs *tg = &hdata->mode_conf.conf.v13_conf.tg;
	unsigned int val;

	hdata->mode_conf.cea_video_id =
		drm_match_cea_mode((struct drm_display_mode *)m);
	hdata->mode_conf.pixel_clock = m->clock * 1000;

	hdmi_set_reg(core->h_blank, 2, m->htotal - m->hdisplay);
	hdmi_set_reg(core->h_v_line, 3, (m->htotal << 12) | m->vtotal);

	val = (m->flags & DRM_MODE_FLAG_NVSYNC) ? 1 : 0;
	hdmi_set_reg(core->vsync_pol, 1, val);

	val = (m->flags & DRM_MODE_FLAG_INTERLACE) ? 1 : 0;
	hdmi_set_reg(core->int_pro_mode, 1, val);

	val = (m->hsync_start - m->hdisplay - 2);
	val |= ((m->hsync_end - m->hdisplay - 2) << 10);
	val |= ((m->flags & DRM_MODE_FLAG_NHSYNC)  ? 1 : 0)<<20;
	hdmi_set_reg(core->h_sync_gen, 3, val);

	/*
	 * Quirk requirement for exynos HDMI IP design,
	 * 2 pixels less than the actual calculation for hsync_start
	 * and end.
	 */

	/* Following values & calculations differ for different type of modes */
	if (m->flags & DRM_MODE_FLAG_INTERLACE) {
		/* Interlaced Mode */
		val = ((m->vsync_end - m->vdisplay) / 2);
		val |= ((m->vsync_start - m->vdisplay) / 2) << 12;
		hdmi_set_reg(core->v_sync_gen1, 3, val);

		val = m->vtotal / 2;
		val |= ((m->vtotal - m->vdisplay) / 2) << 11;
		hdmi_set_reg(core->v_blank, 3, val);

		val = (m->vtotal +
			((m->vsync_end - m->vsync_start) * 4) + 5) / 2;
		val |= m->vtotal << 11;
		hdmi_set_reg(core->v_blank_f, 3, val);

		val = ((m->vtotal / 2) + 7);
		val |= ((m->vtotal / 2) + 2) << 12;
		hdmi_set_reg(core->v_sync_gen2, 3, val);

		val = ((m->htotal / 2) + (m->hsync_start - m->hdisplay));
		val |= ((m->htotal / 2) +
			(m->hsync_start - m->hdisplay)) << 12;
		hdmi_set_reg(core->v_sync_gen3, 3, val);

		hdmi_set_reg(tg->vact_st, 2, (m->vtotal - m->vdisplay) / 2);
		hdmi_set_reg(tg->vact_sz, 2, m->vdisplay / 2);

		hdmi_set_reg(tg->vact_st2, 2, 0x249);/* Reset value + 1*/
	} else {
		/* Progressive Mode */

		val = m->vtotal;
		val |= (m->vtotal - m->vdisplay) << 11;
		hdmi_set_reg(core->v_blank, 3, val);

		hdmi_set_reg(core->v_blank_f, 3, 0);

		val = (m->vsync_end - m->vdisplay);
		val |= ((m->vsync_start - m->vdisplay) << 12);
		hdmi_set_reg(core->v_sync_gen1, 3, val);

		hdmi_set_reg(core->v_sync_gen2, 3, 0x1001);/* Reset value  */
		hdmi_set_reg(core->v_sync_gen3, 3, 0x1001);/* Reset value  */
		hdmi_set_reg(tg->vact_st, 2, m->vtotal - m->vdisplay);
		hdmi_set_reg(tg->vact_sz, 2, m->vdisplay);
		hdmi_set_reg(tg->vact_st2, 2, 0x248); /* Reset value */
<<<<<<< HEAD
	}

	/* Timing generator registers */
	hdmi_set_reg(tg->cmd, 1, 0x0);
	hdmi_set_reg(tg->h_fsz, 2, m->htotal);
	hdmi_set_reg(tg->hact_st, 2, m->htotal - m->hdisplay);
	hdmi_set_reg(tg->hact_sz, 2, m->hdisplay);
	hdmi_set_reg(tg->v_fsz, 2, m->vtotal);
	hdmi_set_reg(tg->vsync, 2, 0x1);
	hdmi_set_reg(tg->vsync2, 2, 0x233); /* Reset value */
	hdmi_set_reg(tg->field_chg, 2, 0x233); /* Reset value */
	hdmi_set_reg(tg->vsync_top_hdmi, 2, 0x1); /* Reset value */
	hdmi_set_reg(tg->vsync_bot_hdmi, 2, 0x233); /* Reset value */
	hdmi_set_reg(tg->field_top_hdmi, 2, 0x1); /* Reset value */
	hdmi_set_reg(tg->field_bot_hdmi, 2, 0x233); /* Reset value */
	hdmi_set_reg(tg->tg_3d, 1, 0x0); /* Not used */
}

static void hdmi_v14_mode_set(struct hdmi_context *hdata,
			struct drm_display_mode *m)
{
	struct hdmi_tg_regs *tg = &hdata->mode_conf.conf.v14_conf.tg;
	struct hdmi_v14_core_regs *core =
		&hdata->mode_conf.conf.v14_conf.core;

	hdata->mode_conf.cea_video_id =
		drm_match_cea_mode((struct drm_display_mode *)m);
	hdata->mode_conf.pixel_clock = m->clock * 1000;

	hdmi_set_reg(core->h_blank, 2, m->htotal - m->hdisplay);
	hdmi_set_reg(core->v_line, 2, m->vtotal);
	hdmi_set_reg(core->h_line, 2, m->htotal);
	hdmi_set_reg(core->hsync_pol, 1,
			(m->flags & DRM_MODE_FLAG_NHSYNC)  ? 1 : 0);
	hdmi_set_reg(core->vsync_pol, 1,
			(m->flags & DRM_MODE_FLAG_NVSYNC) ? 1 : 0);
	hdmi_set_reg(core->int_pro_mode, 1,
			(m->flags & DRM_MODE_FLAG_INTERLACE) ? 1 : 0);

	/*
	 * Quirk requirement for exynos 5 HDMI IP design,
	 * 2 pixels less than the actual calculation for hsync_start
	 * and end.
	 */

	/* Following values & calculations differ for different type of modes */
	if (m->flags & DRM_MODE_FLAG_INTERLACE) {
		/* Interlaced Mode */
		hdmi_set_reg(core->v_sync_line_bef_2, 2,
			(m->vsync_end - m->vdisplay) / 2);
		hdmi_set_reg(core->v_sync_line_bef_1, 2,
			(m->vsync_start - m->vdisplay) / 2);
		hdmi_set_reg(core->v2_blank, 2, m->vtotal / 2);
		hdmi_set_reg(core->v1_blank, 2, (m->vtotal - m->vdisplay) / 2);
		hdmi_set_reg(core->v_blank_f0, 2, (m->vtotal +
			((m->vsync_end - m->vsync_start) * 4) + 5) / 2);
		hdmi_set_reg(core->v_blank_f1, 2, m->vtotal);
		hdmi_set_reg(core->v_sync_line_aft_2, 2, (m->vtotal / 2) + 7);
		hdmi_set_reg(core->v_sync_line_aft_1, 2, (m->vtotal / 2) + 2);
		hdmi_set_reg(core->v_sync_line_aft_pxl_2, 2,
			(m->htotal / 2) + (m->hsync_start - m->hdisplay));
		hdmi_set_reg(core->v_sync_line_aft_pxl_1, 2,
			(m->htotal / 2) + (m->hsync_start - m->hdisplay));
		hdmi_set_reg(tg->vact_st, 2, (m->vtotal - m->vdisplay) / 2);
		hdmi_set_reg(tg->vact_sz, 2, m->vdisplay / 2);
		hdmi_set_reg(tg->vact_st2, 2, 0x249);/* Reset value + 1*/
		hdmi_set_reg(tg->vact_st3, 2, 0x0);
		hdmi_set_reg(tg->vact_st4, 2, 0x0);
	} else {
		/* Progressive Mode */
		hdmi_set_reg(core->v_sync_line_bef_2, 2,
			m->vsync_end - m->vdisplay);
		hdmi_set_reg(core->v_sync_line_bef_1, 2,
			m->vsync_start - m->vdisplay);
		hdmi_set_reg(core->v2_blank, 2, m->vtotal);
		hdmi_set_reg(core->v1_blank, 2, m->vtotal - m->vdisplay);
		hdmi_set_reg(core->v_blank_f0, 2, 0xffff);
		hdmi_set_reg(core->v_blank_f1, 2, 0xffff);
		hdmi_set_reg(core->v_sync_line_aft_2, 2, 0xffff);
		hdmi_set_reg(core->v_sync_line_aft_1, 2, 0xffff);
		hdmi_set_reg(core->v_sync_line_aft_pxl_2, 2, 0xffff);
		hdmi_set_reg(core->v_sync_line_aft_pxl_1, 2, 0xffff);
		hdmi_set_reg(tg->vact_st, 2, m->vtotal - m->vdisplay);
		hdmi_set_reg(tg->vact_sz, 2, m->vdisplay);
		hdmi_set_reg(tg->vact_st2, 2, 0x248); /* Reset value */
		hdmi_set_reg(tg->vact_st3, 2, 0x47b); /* Reset value */
		hdmi_set_reg(tg->vact_st4, 2, 0x6ae); /* Reset value */
	}

=======
	}

	/* Timing generator registers */
	hdmi_set_reg(tg->cmd, 1, 0x0);
	hdmi_set_reg(tg->h_fsz, 2, m->htotal);
	hdmi_set_reg(tg->hact_st, 2, m->htotal - m->hdisplay);
	hdmi_set_reg(tg->hact_sz, 2, m->hdisplay);
	hdmi_set_reg(tg->v_fsz, 2, m->vtotal);
	hdmi_set_reg(tg->vsync, 2, 0x1);
	hdmi_set_reg(tg->vsync2, 2, 0x233); /* Reset value */
	hdmi_set_reg(tg->field_chg, 2, 0x233); /* Reset value */
	hdmi_set_reg(tg->vsync_top_hdmi, 2, 0x1); /* Reset value */
	hdmi_set_reg(tg->vsync_bot_hdmi, 2, 0x233); /* Reset value */
	hdmi_set_reg(tg->field_top_hdmi, 2, 0x1); /* Reset value */
	hdmi_set_reg(tg->field_bot_hdmi, 2, 0x233); /* Reset value */
	hdmi_set_reg(tg->tg_3d, 1, 0x0); /* Not used */
}

static void hdmi_v14_mode_set(struct hdmi_context *hdata,
			struct drm_display_mode *m)
{
	struct hdmi_tg_regs *tg = &hdata->mode_conf.conf.v14_conf.tg;
	struct hdmi_v14_core_regs *core =
		&hdata->mode_conf.conf.v14_conf.core;

	hdata->mode_conf.cea_video_id =
		drm_match_cea_mode((struct drm_display_mode *)m);
	hdata->mode_conf.pixel_clock = m->clock * 1000;

	hdmi_set_reg(core->h_blank, 2, m->htotal - m->hdisplay);
	hdmi_set_reg(core->v_line, 2, m->vtotal);
	hdmi_set_reg(core->h_line, 2, m->htotal);
	hdmi_set_reg(core->hsync_pol, 1,
			(m->flags & DRM_MODE_FLAG_NHSYNC)  ? 1 : 0);
	hdmi_set_reg(core->vsync_pol, 1,
			(m->flags & DRM_MODE_FLAG_NVSYNC) ? 1 : 0);
	hdmi_set_reg(core->int_pro_mode, 1,
			(m->flags & DRM_MODE_FLAG_INTERLACE) ? 1 : 0);

	/*
	 * Quirk requirement for exynos 5 HDMI IP design,
	 * 2 pixels less than the actual calculation for hsync_start
	 * and end.
	 */

	/* Following values & calculations differ for different type of modes */
	if (m->flags & DRM_MODE_FLAG_INTERLACE) {
		/* Interlaced Mode */
		hdmi_set_reg(core->v_sync_line_bef_2, 2,
			(m->vsync_end - m->vdisplay) / 2);
		hdmi_set_reg(core->v_sync_line_bef_1, 2,
			(m->vsync_start - m->vdisplay) / 2);
		hdmi_set_reg(core->v2_blank, 2, m->vtotal / 2);
		hdmi_set_reg(core->v1_blank, 2, (m->vtotal - m->vdisplay) / 2);
		hdmi_set_reg(core->v_blank_f0, 2, m->vtotal - m->vdisplay / 2);
		hdmi_set_reg(core->v_blank_f1, 2, m->vtotal);
		hdmi_set_reg(core->v_sync_line_aft_2, 2, (m->vtotal / 2) + 7);
		hdmi_set_reg(core->v_sync_line_aft_1, 2, (m->vtotal / 2) + 2);
		hdmi_set_reg(core->v_sync_line_aft_pxl_2, 2,
			(m->htotal / 2) + (m->hsync_start - m->hdisplay));
		hdmi_set_reg(core->v_sync_line_aft_pxl_1, 2,
			(m->htotal / 2) + (m->hsync_start - m->hdisplay));
		hdmi_set_reg(tg->vact_st, 2, (m->vtotal - m->vdisplay) / 2);
		hdmi_set_reg(tg->vact_sz, 2, m->vdisplay / 2);
		hdmi_set_reg(tg->vact_st2, 2, m->vtotal - m->vdisplay / 2);
		hdmi_set_reg(tg->vsync2, 2, (m->vtotal / 2) + 1);
		hdmi_set_reg(tg->vsync_bot_hdmi, 2, (m->vtotal / 2) + 1);
		hdmi_set_reg(tg->field_bot_hdmi, 2, (m->vtotal / 2) + 1);
		hdmi_set_reg(tg->vact_st3, 2, 0x0);
		hdmi_set_reg(tg->vact_st4, 2, 0x0);
	} else {
		/* Progressive Mode */
		hdmi_set_reg(core->v_sync_line_bef_2, 2,
			m->vsync_end - m->vdisplay);
		hdmi_set_reg(core->v_sync_line_bef_1, 2,
			m->vsync_start - m->vdisplay);
		hdmi_set_reg(core->v2_blank, 2, m->vtotal);
		hdmi_set_reg(core->v1_blank, 2, m->vtotal - m->vdisplay);
		hdmi_set_reg(core->v_blank_f0, 2, 0xffff);
		hdmi_set_reg(core->v_blank_f1, 2, 0xffff);
		hdmi_set_reg(core->v_sync_line_aft_2, 2, 0xffff);
		hdmi_set_reg(core->v_sync_line_aft_1, 2, 0xffff);
		hdmi_set_reg(core->v_sync_line_aft_pxl_2, 2, 0xffff);
		hdmi_set_reg(core->v_sync_line_aft_pxl_1, 2, 0xffff);
		hdmi_set_reg(tg->vact_st, 2, m->vtotal - m->vdisplay);
		hdmi_set_reg(tg->vact_sz, 2, m->vdisplay);
		hdmi_set_reg(tg->vact_st2, 2, 0x248); /* Reset value */
		hdmi_set_reg(tg->vact_st3, 2, 0x47b); /* Reset value */
		hdmi_set_reg(tg->vact_st4, 2, 0x6ae); /* Reset value */
		hdmi_set_reg(tg->vsync2, 2, 0x233); /* Reset value */
		hdmi_set_reg(tg->vsync_bot_hdmi, 2, 0x233); /* Reset value */
		hdmi_set_reg(tg->field_bot_hdmi, 2, 0x233); /* Reset value */
	}

>>>>>>> d0e0ac97
	/* Following values & calculations are same irrespective of mode type */
	hdmi_set_reg(core->h_sync_start, 2, m->hsync_start - m->hdisplay - 2);
	hdmi_set_reg(core->h_sync_end, 2, m->hsync_end - m->hdisplay - 2);
	hdmi_set_reg(core->vact_space_1, 2, 0xffff);
	hdmi_set_reg(core->vact_space_2, 2, 0xffff);
	hdmi_set_reg(core->vact_space_3, 2, 0xffff);
	hdmi_set_reg(core->vact_space_4, 2, 0xffff);
	hdmi_set_reg(core->vact_space_5, 2, 0xffff);
	hdmi_set_reg(core->vact_space_6, 2, 0xffff);
	hdmi_set_reg(core->v_blank_f2, 2, 0xffff);
	hdmi_set_reg(core->v_blank_f3, 2, 0xffff);
	hdmi_set_reg(core->v_blank_f4, 2, 0xffff);
	hdmi_set_reg(core->v_blank_f5, 2, 0xffff);
	hdmi_set_reg(core->v_sync_line_aft_3, 2, 0xffff);
	hdmi_set_reg(core->v_sync_line_aft_4, 2, 0xffff);
	hdmi_set_reg(core->v_sync_line_aft_5, 2, 0xffff);
	hdmi_set_reg(core->v_sync_line_aft_6, 2, 0xffff);
	hdmi_set_reg(core->v_sync_line_aft_pxl_3, 2, 0xffff);
	hdmi_set_reg(core->v_sync_line_aft_pxl_4, 2, 0xffff);
	hdmi_set_reg(core->v_sync_line_aft_pxl_5, 2, 0xffff);
	hdmi_set_reg(core->v_sync_line_aft_pxl_6, 2, 0xffff);

	/* Timing generator registers */
	hdmi_set_reg(tg->cmd, 1, 0x0);
	hdmi_set_reg(tg->h_fsz, 2, m->htotal);
	hdmi_set_reg(tg->hact_st, 2, m->htotal - m->hdisplay);
	hdmi_set_reg(tg->hact_sz, 2, m->hdisplay);
	hdmi_set_reg(tg->v_fsz, 2, m->vtotal);
	hdmi_set_reg(tg->vsync, 2, 0x1);
<<<<<<< HEAD
	hdmi_set_reg(tg->vsync2, 2, 0x233); /* Reset value */
	hdmi_set_reg(tg->field_chg, 2, 0x233); /* Reset value */
	hdmi_set_reg(tg->vsync_top_hdmi, 2, 0x1); /* Reset value */
	hdmi_set_reg(tg->vsync_bot_hdmi, 2, 0x233); /* Reset value */
	hdmi_set_reg(tg->field_top_hdmi, 2, 0x1); /* Reset value */
	hdmi_set_reg(tg->field_bot_hdmi, 2, 0x233); /* Reset value */
=======
	hdmi_set_reg(tg->field_chg, 2, 0x233); /* Reset value */
	hdmi_set_reg(tg->vsync_top_hdmi, 2, 0x1); /* Reset value */
	hdmi_set_reg(tg->field_top_hdmi, 2, 0x1); /* Reset value */
>>>>>>> d0e0ac97
	hdmi_set_reg(tg->tg_3d, 1, 0x0);
}

static void hdmi_mode_set(void *ctx, struct drm_display_mode *mode)
{
	struct hdmi_context *hdata = ctx;
	struct drm_display_mode *m = mode;

<<<<<<< HEAD
	DRM_DEBUG_KMS("[%s]: xres=%d, yres=%d, refresh=%d, intl=%s\n",
		__func__, m->hdisplay, m->vdisplay,
=======
	DRM_DEBUG_KMS("xres=%d, yres=%d, refresh=%d, intl=%s\n",
		m->hdisplay, m->vdisplay,
>>>>>>> d0e0ac97
		m->vrefresh, (m->flags & DRM_MODE_FLAG_INTERLACE) ?
		"INTERLACED" : "PROGERESSIVE");

	if (hdata->type == HDMI_TYPE13)
		hdmi_v13_mode_set(hdata, mode);
	else
		hdmi_v14_mode_set(hdata, mode);
}

static void hdmi_get_max_resol(void *ctx, unsigned int *width,
					unsigned int *height)
{
	*width = MAX_WIDTH;
	*height = MAX_HEIGHT;
}

static void hdmi_commit(void *ctx)
{
	struct hdmi_context *hdata = ctx;

	mutex_lock(&hdata->hdmi_mutex);
	if (!hdata->powered) {
		mutex_unlock(&hdata->hdmi_mutex);
		return;
	}
	mutex_unlock(&hdata->hdmi_mutex);

	mutex_lock(&hdata->hdmi_mutex);
	if (!hdata->powered) {
		mutex_unlock(&hdata->hdmi_mutex);
		return;
	}
	mutex_unlock(&hdata->hdmi_mutex);

	hdmi_conf_apply(hdata);
}

static void hdmi_poweron(struct hdmi_context *hdata)
{
	struct hdmi_resources *res = &hdata->res;

	mutex_lock(&hdata->hdmi_mutex);
	if (hdata->powered) {
		mutex_unlock(&hdata->hdmi_mutex);
		return;
	}

	hdata->powered = true;

	mutex_unlock(&hdata->hdmi_mutex);

	if (regulator_bulk_enable(res->regul_count, res->regul_bulk))
		DRM_DEBUG_KMS("failed to enable regulator bulk\n");

	clk_prepare_enable(res->hdmiphy);
	clk_prepare_enable(res->hdmi);
	clk_prepare_enable(res->sclk_hdmi);

	hdmiphy_poweron(hdata);
}

static void hdmi_poweroff(struct hdmi_context *hdata)
{
	struct hdmi_resources *res = &hdata->res;

	mutex_lock(&hdata->hdmi_mutex);
	if (!hdata->powered)
		goto out;
	mutex_unlock(&hdata->hdmi_mutex);

	/*
	 * The TV power domain needs any condition of hdmiphy to turn off and
	 * its reset state seems to meet the condition.
	 */
	hdmiphy_conf_reset(hdata);
	hdmiphy_poweroff(hdata);

	clk_disable_unprepare(res->sclk_hdmi);
	clk_disable_unprepare(res->hdmi);
	clk_disable_unprepare(res->hdmiphy);
	regulator_bulk_disable(res->regul_count, res->regul_bulk);

	mutex_lock(&hdata->hdmi_mutex);

	hdata->powered = false;

out:
	mutex_unlock(&hdata->hdmi_mutex);
}

static void hdmi_dpms(void *ctx, int mode)
{
	struct hdmi_context *hdata = ctx;

	DRM_DEBUG_KMS("mode %d\n", mode);

	switch (mode) {
	case DRM_MODE_DPMS_ON:
		if (pm_runtime_suspended(hdata->dev))
			pm_runtime_get_sync(hdata->dev);
		break;
	case DRM_MODE_DPMS_STANDBY:
	case DRM_MODE_DPMS_SUSPEND:
	case DRM_MODE_DPMS_OFF:
		if (!pm_runtime_suspended(hdata->dev))
			pm_runtime_put_sync(hdata->dev);
		break;
	default:
		DRM_DEBUG_KMS("unknown dpms mode: %d\n", mode);
		break;
	}
}

static struct exynos_hdmi_ops hdmi_ops = {
	/* display */
	.is_connected	= hdmi_is_connected,
	.get_edid	= hdmi_get_edid,
	.check_mode	= hdmi_check_mode,

	/* manager */
	.mode_set	= hdmi_mode_set,
	.get_max_resol	= hdmi_get_max_resol,
	.commit		= hdmi_commit,
	.dpms		= hdmi_dpms,
};

static irqreturn_t hdmi_irq_thread(int irq, void *arg)
{
	struct exynos_drm_hdmi_context *ctx = arg;
	struct hdmi_context *hdata = ctx->ctx;

	mutex_lock(&hdata->hdmi_mutex);
	hdata->hpd = gpio_get_value(hdata->hpd_gpio);
	mutex_unlock(&hdata->hdmi_mutex);

	if (ctx->drm_dev)
		drm_helper_hpd_irq_event(ctx->drm_dev);

	return IRQ_HANDLED;
}

static int hdmi_resources_init(struct hdmi_context *hdata)
{
	struct device *dev = hdata->dev;
	struct hdmi_resources *res = &hdata->res;
	static char *supply[] = {
		"hdmi-en",
		"vdd",
		"vdd_osc",
		"vdd_pll",
	};
	int i, ret;

	DRM_DEBUG_KMS("HDMI resource init\n");

	memset(res, 0, sizeof(*res));

	/* get clocks, power */
	res->hdmi = devm_clk_get(dev, "hdmi");
	if (IS_ERR(res->hdmi)) {
		DRM_ERROR("failed to get clock 'hdmi'\n");
		goto fail;
	}
	res->sclk_hdmi = devm_clk_get(dev, "sclk_hdmi");
	if (IS_ERR(res->sclk_hdmi)) {
		DRM_ERROR("failed to get clock 'sclk_hdmi'\n");
		goto fail;
	}
	res->sclk_pixel = devm_clk_get(dev, "sclk_pixel");
	if (IS_ERR(res->sclk_pixel)) {
		DRM_ERROR("failed to get clock 'sclk_pixel'\n");
		goto fail;
	}
	res->sclk_hdmiphy = devm_clk_get(dev, "sclk_hdmiphy");
	if (IS_ERR(res->sclk_hdmiphy)) {
		DRM_ERROR("failed to get clock 'sclk_hdmiphy'\n");
		goto fail;
	}
	res->hdmiphy = devm_clk_get(dev, "hdmiphy");
	if (IS_ERR(res->hdmiphy)) {
		DRM_ERROR("failed to get clock 'hdmiphy'\n");
		goto fail;
	}
	res->mout_hdmi = devm_clk_get(dev, "mout_hdmi");
	if (IS_ERR(res->mout_hdmi)) {
		DRM_ERROR("failed to get clock 'mout_hdmi'\n");
		goto fail;
	}

	clk_set_parent(res->mout_hdmi, res->sclk_pixel);

	res->regul_bulk = devm_kzalloc(dev, ARRAY_SIZE(supply) *
		sizeof(res->regul_bulk[0]), GFP_KERNEL);
	if (!res->regul_bulk) {
		DRM_ERROR("failed to get memory for regulators\n");
		goto fail;
	}
	for (i = 0; i < ARRAY_SIZE(supply); ++i) {
		res->regul_bulk[i].supply = supply[i];
		res->regul_bulk[i].consumer = NULL;
	}
	ret = devm_regulator_bulk_get(dev, ARRAY_SIZE(supply), res->regul_bulk);
	if (ret) {
		DRM_ERROR("failed to get regulators\n");
		goto fail;
	}
	res->regul_count = ARRAY_SIZE(supply);

	return 0;
fail:
	DRM_ERROR("HDMI resource init - failed\n");
	return -ENODEV;
}

static struct i2c_client *hdmi_ddc, *hdmi_hdmiphy;

void hdmi_attach_ddc_client(struct i2c_client *ddc)
{
	if (ddc)
		hdmi_ddc = ddc;
}

void hdmi_attach_hdmiphy_client(struct i2c_client *hdmiphy)
{
	if (hdmiphy)
		hdmi_hdmiphy = hdmiphy;
}

#ifdef CONFIG_OF
static struct s5p_hdmi_platform_data *drm_hdmi_dt_parse_pdata
					(struct device *dev)
{
	struct device_node *np = dev->of_node;
	struct s5p_hdmi_platform_data *pd;
	u32 value;

	pd = devm_kzalloc(dev, sizeof(*pd), GFP_KERNEL);
	if (!pd) {
		DRM_ERROR("memory allocation for pdata failed\n");
		goto err_data;
	}

	if (!of_find_property(np, "hpd-gpio", &value)) {
		DRM_ERROR("no hpd gpio property found\n");
		goto err_data;
	}

	pd->hpd_gpio = of_get_named_gpio(np, "hpd-gpio", 0);

	return pd;

err_data:
	return NULL;
}
#else
static struct s5p_hdmi_platform_data *drm_hdmi_dt_parse_pdata
					(struct device *dev)
{
	return NULL;
}
#endif

static struct platform_device_id hdmi_driver_types[] = {
	{
		.name		= "s5pv210-hdmi",
		.driver_data    = HDMI_TYPE13,
	}, {
		.name		= "exynos4-hdmi",
		.driver_data    = HDMI_TYPE13,
	}, {
		.name		= "exynos4-hdmi14",
		.driver_data	= HDMI_TYPE14,
	}, {
		.name		= "exynos5-hdmi",
		.driver_data	= HDMI_TYPE14,
	}, {
		/* end node */
	}
};

#ifdef CONFIG_OF
static struct of_device_id hdmi_match_types[] = {
	{
		.compatible = "samsung,exynos5-hdmi",
		.data	= (void	*)HDMI_TYPE14,
	}, {
		.compatible = "samsung,exynos4212-hdmi",
		.data	= (void	*)HDMI_TYPE14,
	}, {
		/* end node */
	}
};
#endif

static int hdmi_probe(struct platform_device *pdev)
{
	struct device *dev = &pdev->dev;
	struct exynos_drm_hdmi_context *drm_hdmi_ctx;
	struct hdmi_context *hdata;
	struct s5p_hdmi_platform_data *pdata;
	struct resource *res;
	int ret;

<<<<<<< HEAD
	DRM_DEBUG_KMS("[%d]\n", __LINE__);

=======
>>>>>>> d0e0ac97
	if (dev->of_node) {
		pdata = drm_hdmi_dt_parse_pdata(dev);
		if (IS_ERR(pdata)) {
			DRM_ERROR("failed to parse dt\n");
			return PTR_ERR(pdata);
		}
	} else {
		pdata = dev->platform_data;
	}

	if (!pdata) {
		DRM_ERROR("no platform data specified\n");
		return -EINVAL;
	}

	drm_hdmi_ctx = devm_kzalloc(dev, sizeof(*drm_hdmi_ctx),
								GFP_KERNEL);
	if (!drm_hdmi_ctx) {
		DRM_ERROR("failed to allocate common hdmi context.\n");
		return -ENOMEM;
	}

	hdata = devm_kzalloc(dev, sizeof(struct hdmi_context),
								GFP_KERNEL);
	if (!hdata) {
		DRM_ERROR("out of memory\n");
		return -ENOMEM;
	}

	mutex_init(&hdata->hdmi_mutex);

	drm_hdmi_ctx->ctx = (void *)hdata;
	hdata->parent_ctx = (void *)drm_hdmi_ctx;

	platform_set_drvdata(pdev, drm_hdmi_ctx);

	if (dev->of_node) {
		const struct of_device_id *match;
		match = of_match_node(of_match_ptr(hdmi_match_types),
					dev->of_node);
		if (match == NULL)
			return -ENODEV;
		hdata->type = (enum hdmi_type)match->data;
	} else {
		hdata->type = (enum hdmi_type)platform_get_device_id
					(pdev)->driver_data;
	}

	hdata->hpd_gpio = pdata->hpd_gpio;
	hdata->dev = dev;

	ret = hdmi_resources_init(hdata);

	if (ret) {
		DRM_ERROR("hdmi_resources_init failed\n");
		return -EINVAL;
	}

	res = platform_get_resource(pdev, IORESOURCE_MEM, 0);
	hdata->regs = devm_ioremap_resource(dev, res);
	if (IS_ERR(hdata->regs))
		return PTR_ERR(hdata->regs);

	ret = devm_gpio_request(dev, hdata->hpd_gpio, "HPD");
	if (ret) {
		DRM_ERROR("failed to request HPD gpio\n");
		return ret;
	}

	/* DDC i2c driver */
	if (i2c_add_driver(&ddc_driver)) {
		DRM_ERROR("failed to register ddc i2c driver\n");
		return -ENOENT;
	}

	hdata->ddc_port = hdmi_ddc;

	/* hdmiphy i2c driver */
	if (i2c_add_driver(&hdmiphy_driver)) {
		DRM_ERROR("failed to register hdmiphy i2c driver\n");
		ret = -ENOENT;
		goto err_ddc;
	}

	hdata->hdmiphy_port = hdmi_hdmiphy;

	hdata->irq = gpio_to_irq(hdata->hpd_gpio);
	if (hdata->irq < 0) {
		DRM_ERROR("failed to get GPIO irq\n");
		ret = hdata->irq;
		goto err_hdmiphy;
	}

	hdata->hpd = gpio_get_value(hdata->hpd_gpio);

	ret = devm_request_threaded_irq(dev, hdata->irq, NULL,
			hdmi_irq_thread, IRQF_TRIGGER_RISING |
			IRQF_TRIGGER_FALLING | IRQF_ONESHOT,
			"hdmi", drm_hdmi_ctx);
	if (ret) {
		DRM_ERROR("failed to register hdmi interrupt\n");
		goto err_hdmiphy;
	}

	/* Attach HDMI Driver to common hdmi. */
	exynos_hdmi_drv_attach(drm_hdmi_ctx);

	/* register specific callbacks to common hdmi. */
	exynos_hdmi_ops_register(&hdmi_ops);

	pm_runtime_enable(dev);

	return 0;

err_hdmiphy:
	i2c_del_driver(&hdmiphy_driver);
err_ddc:
	i2c_del_driver(&ddc_driver);
	return ret;
}

static int hdmi_remove(struct platform_device *pdev)
{
	struct device *dev = &pdev->dev;
<<<<<<< HEAD

	DRM_DEBUG_KMS("[%d] %s\n", __LINE__, __func__);
=======
>>>>>>> d0e0ac97

	pm_runtime_disable(dev);

	/* hdmiphy i2c driver */
	i2c_del_driver(&hdmiphy_driver);
	/* DDC i2c driver */
	i2c_del_driver(&ddc_driver);

	return 0;
}

#ifdef CONFIG_PM_SLEEP
static int hdmi_suspend(struct device *dev)
{
	struct exynos_drm_hdmi_context *ctx = get_hdmi_context(dev);
	struct hdmi_context *hdata = ctx->ctx;

<<<<<<< HEAD
	DRM_DEBUG_KMS("[%d] %s\n", __LINE__, __func__);

=======
>>>>>>> d0e0ac97
	disable_irq(hdata->irq);

	hdata->hpd = false;
	if (ctx->drm_dev)
		drm_helper_hpd_irq_event(ctx->drm_dev);

	if (pm_runtime_suspended(dev)) {
		DRM_DEBUG_KMS("Already suspended\n");
		return 0;
	}

	hdmi_poweroff(hdata);

	return 0;
}

static int hdmi_resume(struct device *dev)
{
	struct exynos_drm_hdmi_context *ctx = get_hdmi_context(dev);
	struct hdmi_context *hdata = ctx->ctx;

	hdata->hpd = gpio_get_value(hdata->hpd_gpio);

	enable_irq(hdata->irq);

	if (!pm_runtime_suspended(dev)) {
		DRM_DEBUG_KMS("Already resumed\n");
		return 0;
	}

	hdmi_poweron(hdata);

	return 0;
}
#endif

#ifdef CONFIG_PM_RUNTIME
static int hdmi_runtime_suspend(struct device *dev)
{
	struct exynos_drm_hdmi_context *ctx = get_hdmi_context(dev);
	struct hdmi_context *hdata = ctx->ctx;

	hdmi_poweroff(hdata);

	return 0;
}

static int hdmi_runtime_resume(struct device *dev)
{
	struct exynos_drm_hdmi_context *ctx = get_hdmi_context(dev);
	struct hdmi_context *hdata = ctx->ctx;

	hdmi_poweron(hdata);

	return 0;
}
#endif

static const struct dev_pm_ops hdmi_pm_ops = {
	SET_SYSTEM_SLEEP_PM_OPS(hdmi_suspend, hdmi_resume)
	SET_RUNTIME_PM_OPS(hdmi_runtime_suspend, hdmi_runtime_resume, NULL)
};

struct platform_driver hdmi_driver = {
	.probe		= hdmi_probe,
	.remove		= hdmi_remove,
	.id_table = hdmi_driver_types,
	.driver		= {
		.name	= "exynos-hdmi",
		.owner	= THIS_MODULE,
		.pm	= &hdmi_pm_ops,
		.of_match_table = of_match_ptr(hdmi_match_types),
	},
};<|MERGE_RESOLUTION|>--- conflicted
+++ resolved
@@ -163,7 +163,6 @@
 
 struct hdmi_v13_conf {
 	struct hdmi_v13_core_regs core;
-<<<<<<< HEAD
 	struct hdmi_tg_regs tg;
 };
 
@@ -172,16 +171,6 @@
 	struct hdmi_tg_regs tg;
 };
 
-=======
-	struct hdmi_tg_regs tg;
-};
-
-struct hdmi_v14_conf {
-	struct hdmi_v14_core_regs core;
-	struct hdmi_tg_regs tg;
-};
-
->>>>>>> d0e0ac97
 struct hdmi_conf_regs {
 	int pixel_clock;
 	int cea_video_id;
@@ -231,7 +220,6 @@
 			0x84, 0x00, 0x30, 0x38, 0x00, 0x08, 0x10, 0xE0,
 			0x22, 0x40, 0xE3, 0x26, 0x00, 0x00, 0x00, 0x00,
 		},
-<<<<<<< HEAD
 	},
 	{
 		.pixel_clock = 27027000,
@@ -261,37 +249,6 @@
 		},
 	},
 	{
-=======
-	},
-	{
-		.pixel_clock = 27027000,
-		.conf = {
-			0x01, 0x05, 0x00, 0xD4, 0x10, 0x9C, 0x09, 0x64,
-			0x6B, 0x10, 0x02, 0x51, 0xDF, 0xF2, 0x54, 0x87,
-			0x84, 0x00, 0x30, 0x38, 0x00, 0x08, 0x10, 0xE0,
-			0x22, 0x40, 0xE3, 0x26, 0x00, 0x00, 0x00, 0x00,
-		},
-	},
-	{
-		.pixel_clock = 74176000,
-		.conf = {
-			0x01, 0x05, 0x00, 0xD8, 0x10, 0x9C, 0xef, 0x5B,
-			0x6D, 0x10, 0x01, 0x51, 0xef, 0xF3, 0x54, 0xb9,
-			0x84, 0x00, 0x30, 0x38, 0x00, 0x08, 0x10, 0xE0,
-			0x22, 0x40, 0xa5, 0x26, 0x01, 0x00, 0x00, 0x00,
-		},
-	},
-	{
-		.pixel_clock = 74250000,
-		.conf = {
-			0x01, 0x05, 0x00, 0xd8, 0x10, 0x9c, 0xf8, 0x40,
-			0x6a, 0x10, 0x01, 0x51, 0xff, 0xf1, 0x54, 0xba,
-			0x84, 0x00, 0x10, 0x38, 0x00, 0x08, 0x10, 0xe0,
-			0x22, 0x40, 0xa4, 0x26, 0x01, 0x00, 0x00, 0x00,
-		},
-	},
-	{
->>>>>>> d0e0ac97
 		.pixel_clock = 148500000,
 		.conf = {
 			0x01, 0x05, 0x00, 0xD8, 0x10, 0x9C, 0xf8, 0x40,
@@ -311,7 +268,6 @@
 			0x08, 0x80, 0x11, 0x04, 0x02, 0x22, 0x44, 0x86,
 			0x54, 0xf4, 0x24, 0x00, 0x00, 0x00, 0x01, 0x80,
 		},
-<<<<<<< HEAD
 	},
 	{
 		.pixel_clock = 27000000,
@@ -377,73 +333,6 @@
 		},
 	},
 	{
-=======
-	},
-	{
-		.pixel_clock = 27000000,
-		.conf = {
-			0x01, 0xd1, 0x22, 0x51, 0x40, 0x08, 0xfc, 0x20,
-			0x98, 0xa0, 0xcb, 0xd8, 0x45, 0xa0, 0xac, 0x80,
-			0x06, 0x80, 0x11, 0x04, 0x02, 0x22, 0x44, 0x86,
-			0x54, 0xe4, 0x24, 0x00, 0x00, 0x00, 0x01, 0x80,
-		},
-	},
-	{
-		.pixel_clock = 27027000,
-		.conf = {
-			0x01, 0xd1, 0x2d, 0x72, 0x40, 0x64, 0x12, 0x08,
-			0x43, 0xa0, 0x0e, 0xd9, 0x45, 0xa0, 0xac, 0x80,
-			0x08, 0x80, 0x11, 0x04, 0x02, 0x22, 0x44, 0x86,
-			0x54, 0xe3, 0x24, 0x00, 0x00, 0x00, 0x01, 0x00,
-		},
-	},
-	{
-		.pixel_clock = 36000000,
-		.conf = {
-			0x01, 0x51, 0x2d, 0x55, 0x40, 0x01, 0x00, 0x08,
-			0x82, 0x80, 0x0e, 0xd9, 0x45, 0xa0, 0xac, 0x80,
-			0x08, 0x80, 0x11, 0x04, 0x02, 0x22, 0x44, 0x86,
-			0x54, 0xab, 0x24, 0x00, 0x00, 0x00, 0x01, 0x80,
-		},
-	},
-	{
-		.pixel_clock = 40000000,
-		.conf = {
-			0x01, 0x51, 0x32, 0x55, 0x40, 0x01, 0x00, 0x08,
-			0x82, 0x80, 0x2c, 0xd9, 0x45, 0xa0, 0xac, 0x80,
-			0x08, 0x80, 0x11, 0x04, 0x02, 0x22, 0x44, 0x86,
-			0x54, 0x9a, 0x24, 0x00, 0x00, 0x00, 0x01, 0x80,
-		},
-	},
-	{
-		.pixel_clock = 65000000,
-		.conf = {
-			0x01, 0xd1, 0x36, 0x34, 0x40, 0x1e, 0x0a, 0x08,
-			0x82, 0xa0, 0x45, 0xd9, 0x45, 0xa0, 0xac, 0x80,
-			0x08, 0x80, 0x11, 0x04, 0x02, 0x22, 0x44, 0x86,
-			0x54, 0xbd, 0x24, 0x01, 0x00, 0x00, 0x01, 0x80,
-		},
-	},
-	{
-		.pixel_clock = 74176000,
-		.conf = {
-			0x01, 0xd1, 0x3e, 0x35, 0x40, 0x5b, 0xde, 0x08,
-			0x82, 0xa0, 0x73, 0xd9, 0x45, 0xa0, 0xac, 0x80,
-			0x56, 0x80, 0x11, 0x04, 0x02, 0x22, 0x44, 0x86,
-			0x54, 0xa6, 0x24, 0x01, 0x00, 0x00, 0x01, 0x80,
-		},
-	},
-	{
-		.pixel_clock = 74250000,
-		.conf = {
-			0x01, 0xd1, 0x1f, 0x10, 0x40, 0x40, 0xf8, 0x08,
-			0x81, 0xa0, 0xba, 0xd8, 0x45, 0xa0, 0xac, 0x80,
-			0x3c, 0x80, 0x11, 0x04, 0x02, 0x22, 0x44, 0x86,
-			0x54, 0xa5, 0x24, 0x01, 0x00, 0x00, 0x01, 0x00,
-		},
-	},
-	{
->>>>>>> d0e0ac97
 		.pixel_clock = 83500000,
 		.conf = {
 			0x01, 0xd1, 0x23, 0x11, 0x40, 0x0c, 0xfb, 0x08,
@@ -885,11 +774,6 @@
 	const struct hdmiphy_config *confs;
 	int count, i;
 
-<<<<<<< HEAD
-	DRM_DEBUG_KMS("[%d] %s\n", __LINE__, __func__);
-
-=======
->>>>>>> d0e0ac97
 	if (hdata->type == HDMI_TYPE13) {
 		confs = hdmiphy_v13_configs;
 		count = ARRAY_SIZE(hdmiphy_v13_configs);
@@ -907,20 +791,6 @@
 	return -EINVAL;
 }
 
-<<<<<<< HEAD
-static int hdmi_check_timing(void *ctx, struct fb_videomode *timing)
-{
-	struct hdmi_context *hdata = ctx;
-	int ret;
-
-	DRM_DEBUG_KMS("[%d] %s\n", __LINE__, __func__);
-
-	DRM_DEBUG_KMS("[%d]x[%d] [%d]Hz [%x]\n", timing->xres,
-			timing->yres, timing->refresh,
-			timing->vmode);
-
-	ret = hdmi_find_phy_conf(hdata, timing->pixclock);
-=======
 static int hdmi_check_mode(void *ctx, struct drm_display_mode *mode)
 {
 	struct hdmi_context *hdata = ctx;
@@ -932,7 +802,6 @@
 		false, mode->clock * 1000);
 
 	ret = hdmi_find_phy_conf(hdata, mode->clock * 1000);
->>>>>>> d0e0ac97
 	if (ret < 0)
 		return ret;
 	return 0;
@@ -1634,97 +1503,6 @@
 		hdmi_set_reg(tg->vact_st, 2, m->vtotal - m->vdisplay);
 		hdmi_set_reg(tg->vact_sz, 2, m->vdisplay);
 		hdmi_set_reg(tg->vact_st2, 2, 0x248); /* Reset value */
-<<<<<<< HEAD
-	}
-
-	/* Timing generator registers */
-	hdmi_set_reg(tg->cmd, 1, 0x0);
-	hdmi_set_reg(tg->h_fsz, 2, m->htotal);
-	hdmi_set_reg(tg->hact_st, 2, m->htotal - m->hdisplay);
-	hdmi_set_reg(tg->hact_sz, 2, m->hdisplay);
-	hdmi_set_reg(tg->v_fsz, 2, m->vtotal);
-	hdmi_set_reg(tg->vsync, 2, 0x1);
-	hdmi_set_reg(tg->vsync2, 2, 0x233); /* Reset value */
-	hdmi_set_reg(tg->field_chg, 2, 0x233); /* Reset value */
-	hdmi_set_reg(tg->vsync_top_hdmi, 2, 0x1); /* Reset value */
-	hdmi_set_reg(tg->vsync_bot_hdmi, 2, 0x233); /* Reset value */
-	hdmi_set_reg(tg->field_top_hdmi, 2, 0x1); /* Reset value */
-	hdmi_set_reg(tg->field_bot_hdmi, 2, 0x233); /* Reset value */
-	hdmi_set_reg(tg->tg_3d, 1, 0x0); /* Not used */
-}
-
-static void hdmi_v14_mode_set(struct hdmi_context *hdata,
-			struct drm_display_mode *m)
-{
-	struct hdmi_tg_regs *tg = &hdata->mode_conf.conf.v14_conf.tg;
-	struct hdmi_v14_core_regs *core =
-		&hdata->mode_conf.conf.v14_conf.core;
-
-	hdata->mode_conf.cea_video_id =
-		drm_match_cea_mode((struct drm_display_mode *)m);
-	hdata->mode_conf.pixel_clock = m->clock * 1000;
-
-	hdmi_set_reg(core->h_blank, 2, m->htotal - m->hdisplay);
-	hdmi_set_reg(core->v_line, 2, m->vtotal);
-	hdmi_set_reg(core->h_line, 2, m->htotal);
-	hdmi_set_reg(core->hsync_pol, 1,
-			(m->flags & DRM_MODE_FLAG_NHSYNC)  ? 1 : 0);
-	hdmi_set_reg(core->vsync_pol, 1,
-			(m->flags & DRM_MODE_FLAG_NVSYNC) ? 1 : 0);
-	hdmi_set_reg(core->int_pro_mode, 1,
-			(m->flags & DRM_MODE_FLAG_INTERLACE) ? 1 : 0);
-
-	/*
-	 * Quirk requirement for exynos 5 HDMI IP design,
-	 * 2 pixels less than the actual calculation for hsync_start
-	 * and end.
-	 */
-
-	/* Following values & calculations differ for different type of modes */
-	if (m->flags & DRM_MODE_FLAG_INTERLACE) {
-		/* Interlaced Mode */
-		hdmi_set_reg(core->v_sync_line_bef_2, 2,
-			(m->vsync_end - m->vdisplay) / 2);
-		hdmi_set_reg(core->v_sync_line_bef_1, 2,
-			(m->vsync_start - m->vdisplay) / 2);
-		hdmi_set_reg(core->v2_blank, 2, m->vtotal / 2);
-		hdmi_set_reg(core->v1_blank, 2, (m->vtotal - m->vdisplay) / 2);
-		hdmi_set_reg(core->v_blank_f0, 2, (m->vtotal +
-			((m->vsync_end - m->vsync_start) * 4) + 5) / 2);
-		hdmi_set_reg(core->v_blank_f1, 2, m->vtotal);
-		hdmi_set_reg(core->v_sync_line_aft_2, 2, (m->vtotal / 2) + 7);
-		hdmi_set_reg(core->v_sync_line_aft_1, 2, (m->vtotal / 2) + 2);
-		hdmi_set_reg(core->v_sync_line_aft_pxl_2, 2,
-			(m->htotal / 2) + (m->hsync_start - m->hdisplay));
-		hdmi_set_reg(core->v_sync_line_aft_pxl_1, 2,
-			(m->htotal / 2) + (m->hsync_start - m->hdisplay));
-		hdmi_set_reg(tg->vact_st, 2, (m->vtotal - m->vdisplay) / 2);
-		hdmi_set_reg(tg->vact_sz, 2, m->vdisplay / 2);
-		hdmi_set_reg(tg->vact_st2, 2, 0x249);/* Reset value + 1*/
-		hdmi_set_reg(tg->vact_st3, 2, 0x0);
-		hdmi_set_reg(tg->vact_st4, 2, 0x0);
-	} else {
-		/* Progressive Mode */
-		hdmi_set_reg(core->v_sync_line_bef_2, 2,
-			m->vsync_end - m->vdisplay);
-		hdmi_set_reg(core->v_sync_line_bef_1, 2,
-			m->vsync_start - m->vdisplay);
-		hdmi_set_reg(core->v2_blank, 2, m->vtotal);
-		hdmi_set_reg(core->v1_blank, 2, m->vtotal - m->vdisplay);
-		hdmi_set_reg(core->v_blank_f0, 2, 0xffff);
-		hdmi_set_reg(core->v_blank_f1, 2, 0xffff);
-		hdmi_set_reg(core->v_sync_line_aft_2, 2, 0xffff);
-		hdmi_set_reg(core->v_sync_line_aft_1, 2, 0xffff);
-		hdmi_set_reg(core->v_sync_line_aft_pxl_2, 2, 0xffff);
-		hdmi_set_reg(core->v_sync_line_aft_pxl_1, 2, 0xffff);
-		hdmi_set_reg(tg->vact_st, 2, m->vtotal - m->vdisplay);
-		hdmi_set_reg(tg->vact_sz, 2, m->vdisplay);
-		hdmi_set_reg(tg->vact_st2, 2, 0x248); /* Reset value */
-		hdmi_set_reg(tg->vact_st3, 2, 0x47b); /* Reset value */
-		hdmi_set_reg(tg->vact_st4, 2, 0x6ae); /* Reset value */
-	}
-
-=======
 	}
 
 	/* Timing generator registers */
@@ -1819,7 +1597,6 @@
 		hdmi_set_reg(tg->field_bot_hdmi, 2, 0x233); /* Reset value */
 	}
 
->>>>>>> d0e0ac97
 	/* Following values & calculations are same irrespective of mode type */
 	hdmi_set_reg(core->h_sync_start, 2, m->hsync_start - m->hdisplay - 2);
 	hdmi_set_reg(core->h_sync_end, 2, m->hsync_end - m->hdisplay - 2);
@@ -1849,18 +1626,9 @@
 	hdmi_set_reg(tg->hact_sz, 2, m->hdisplay);
 	hdmi_set_reg(tg->v_fsz, 2, m->vtotal);
 	hdmi_set_reg(tg->vsync, 2, 0x1);
-<<<<<<< HEAD
-	hdmi_set_reg(tg->vsync2, 2, 0x233); /* Reset value */
-	hdmi_set_reg(tg->field_chg, 2, 0x233); /* Reset value */
-	hdmi_set_reg(tg->vsync_top_hdmi, 2, 0x1); /* Reset value */
-	hdmi_set_reg(tg->vsync_bot_hdmi, 2, 0x233); /* Reset value */
-	hdmi_set_reg(tg->field_top_hdmi, 2, 0x1); /* Reset value */
-	hdmi_set_reg(tg->field_bot_hdmi, 2, 0x233); /* Reset value */
-=======
 	hdmi_set_reg(tg->field_chg, 2, 0x233); /* Reset value */
 	hdmi_set_reg(tg->vsync_top_hdmi, 2, 0x1); /* Reset value */
 	hdmi_set_reg(tg->field_top_hdmi, 2, 0x1); /* Reset value */
->>>>>>> d0e0ac97
 	hdmi_set_reg(tg->tg_3d, 1, 0x0);
 }
 
@@ -1869,13 +1637,8 @@
 	struct hdmi_context *hdata = ctx;
 	struct drm_display_mode *m = mode;
 
-<<<<<<< HEAD
-	DRM_DEBUG_KMS("[%s]: xres=%d, yres=%d, refresh=%d, intl=%s\n",
-		__func__, m->hdisplay, m->vdisplay,
-=======
 	DRM_DEBUG_KMS("xres=%d, yres=%d, refresh=%d, intl=%s\n",
 		m->hdisplay, m->vdisplay,
->>>>>>> d0e0ac97
 		m->vrefresh, (m->flags & DRM_MODE_FLAG_INTERLACE) ?
 		"INTERLACED" : "PROGERESSIVE");
 
@@ -1895,13 +1658,6 @@
 static void hdmi_commit(void *ctx)
 {
 	struct hdmi_context *hdata = ctx;
-
-	mutex_lock(&hdata->hdmi_mutex);
-	if (!hdata->powered) {
-		mutex_unlock(&hdata->hdmi_mutex);
-		return;
-	}
-	mutex_unlock(&hdata->hdmi_mutex);
 
 	mutex_lock(&hdata->hdmi_mutex);
 	if (!hdata->powered) {
@@ -2179,11 +1935,6 @@
 	struct resource *res;
 	int ret;
 
-<<<<<<< HEAD
-	DRM_DEBUG_KMS("[%d]\n", __LINE__);
-
-=======
->>>>>>> d0e0ac97
 	if (dev->of_node) {
 		pdata = drm_hdmi_dt_parse_pdata(dev);
 		if (IS_ERR(pdata)) {
@@ -2308,11 +2059,6 @@
 static int hdmi_remove(struct platform_device *pdev)
 {
 	struct device *dev = &pdev->dev;
-<<<<<<< HEAD
-
-	DRM_DEBUG_KMS("[%d] %s\n", __LINE__, __func__);
-=======
->>>>>>> d0e0ac97
 
 	pm_runtime_disable(dev);
 
@@ -2330,11 +2076,6 @@
 	struct exynos_drm_hdmi_context *ctx = get_hdmi_context(dev);
 	struct hdmi_context *hdata = ctx->ctx;
 
-<<<<<<< HEAD
-	DRM_DEBUG_KMS("[%d] %s\n", __LINE__, __func__);
-
-=======
->>>>>>> d0e0ac97
 	disable_irq(hdata->irq);
 
 	hdata->hpd = false;
