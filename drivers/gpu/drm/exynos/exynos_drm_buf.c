/* exynos_drm_buf.c
 *
 * Copyright (c) 2011 Samsung Electronics Co., Ltd.
 * Author: Inki Dae <inki.dae@samsung.com>
 *
 * This program is free software; you can redistribute  it and/or modify it
 * under  the terms of  the GNU General  Public License as published by the
 * Free Software Foundation;  either version 2 of the  License, or (at your
 * option) any later version.
 */

#include <drm/drmP.h>
#include <drm/exynos_drm.h>

#include "exynos_drm_drv.h"
#include "exynos_drm_gem.h"
#include "exynos_drm_buf.h"
#include "exynos_drm_iommu.h"

static int lowlevel_buffer_allocate(struct drm_device *dev,
		unsigned int flags, struct exynos_drm_gem_buf *buf)
{
	int ret = 0;
	enum dma_attr attr;
	unsigned int nr_pages;

	DRM_DEBUG_KMS("%s\n", __FILE__);

	if (buf->dma_addr) {
		DRM_DEBUG_KMS("already allocated.\n");
		return 0;
	}

	init_dma_attrs(&buf->dma_attrs);

	/*
	 * if EXYNOS_BO_CONTIG, fully physically contiguous memory
	 * region will be allocated else physically contiguous
	 * as possible.
	 */
<<<<<<< HEAD
	if (flags & EXYNOS_BO_CONTIG)
=======
	if (!(flags & EXYNOS_BO_NONCONTIG))
>>>>>>> 68d6f84b
		dma_set_attr(DMA_ATTR_FORCE_CONTIGUOUS, &buf->dma_attrs);

	/*
	 * if EXYNOS_BO_WC or EXYNOS_BO_NONCACHABLE, writecombine mapping
	 * else cachable mapping.
	 */
	if (flags & EXYNOS_BO_WC || !(flags & EXYNOS_BO_CACHABLE))
		attr = DMA_ATTR_WRITE_COMBINE;
	else
		attr = DMA_ATTR_NON_CONSISTENT;
<<<<<<< HEAD

	dma_set_attr(attr, &buf->dma_attrs);
	dma_set_attr(DMA_ATTR_NO_KERNEL_MAPPING, &buf->dma_attrs);

	buf->pages = dma_alloc_attrs(dev->dev, buf->size,
			&buf->dma_addr, GFP_KERNEL, &buf->dma_attrs);
	if (!buf->pages) {
		DRM_ERROR("failed to allocate buffer.\n");
		return -ENOMEM;
	}

	nr_pages = buf->size >> PAGE_SHIFT;
=======

	dma_set_attr(attr, &buf->dma_attrs);
	dma_set_attr(DMA_ATTR_NO_KERNEL_MAPPING, &buf->dma_attrs);

	nr_pages = buf->size >> PAGE_SHIFT;

	if (!is_drm_iommu_supported(dev)) {
		dma_addr_t start_addr;
		unsigned int i = 0;

		buf->pages = kzalloc(sizeof(struct page) * nr_pages,
					GFP_KERNEL);
		if (!buf->pages) {
			DRM_ERROR("failed to allocate pages.\n");
			return -ENOMEM;
		}

		buf->kvaddr = dma_alloc_attrs(dev->dev, buf->size,
					&buf->dma_addr, GFP_KERNEL,
					&buf->dma_attrs);
		if (!buf->kvaddr) {
			DRM_ERROR("failed to allocate buffer.\n");
			kfree(buf->pages);
			return -ENOMEM;
		}

		start_addr = buf->dma_addr;
		while (i < nr_pages) {
			buf->pages[i] = phys_to_page(start_addr);
			start_addr += PAGE_SIZE;
			i++;
		}
	} else {

		buf->pages = dma_alloc_attrs(dev->dev, buf->size,
					&buf->dma_addr, GFP_KERNEL,
					&buf->dma_attrs);
		if (!buf->pages) {
			DRM_ERROR("failed to allocate buffer.\n");
			return -ENOMEM;
		}
	}

>>>>>>> 68d6f84b
	buf->sgt = drm_prime_pages_to_sg(buf->pages, nr_pages);
	if (!buf->sgt) {
		DRM_ERROR("failed to get sg table.\n");
		ret = -ENOMEM;
		goto err_free_attrs;
	}

	DRM_DEBUG_KMS("dma_addr(0x%lx), size(0x%lx)\n",
			(unsigned long)buf->dma_addr,
			buf->size);

	return ret;

err_free_attrs:
	dma_free_attrs(dev->dev, buf->size, buf->pages,
			(dma_addr_t)buf->dma_addr, &buf->dma_attrs);
	buf->dma_addr = (dma_addr_t)NULL;
<<<<<<< HEAD
=======

	if (!is_drm_iommu_supported(dev))
		kfree(buf->pages);
>>>>>>> 68d6f84b

	return ret;
}

static void lowlevel_buffer_deallocate(struct drm_device *dev,
		unsigned int flags, struct exynos_drm_gem_buf *buf)
{
	DRM_DEBUG_KMS("%s.\n", __FILE__);

	if (!buf->dma_addr) {
		DRM_DEBUG_KMS("dma_addr is invalid.\n");
		return;
	}

	DRM_DEBUG_KMS("dma_addr(0x%lx), size(0x%lx)\n",
			(unsigned long)buf->dma_addr,
			buf->size);

	sg_free_table(buf->sgt);

	kfree(buf->sgt);
	buf->sgt = NULL;

<<<<<<< HEAD
	dma_free_attrs(dev->dev, buf->size, buf->pages,
				(dma_addr_t)buf->dma_addr, &buf->dma_attrs);
=======
	if (!is_drm_iommu_supported(dev)) {
		dma_free_attrs(dev->dev, buf->size, buf->kvaddr,
				(dma_addr_t)buf->dma_addr, &buf->dma_attrs);
		kfree(buf->pages);
	} else
		dma_free_attrs(dev->dev, buf->size, buf->pages,
				(dma_addr_t)buf->dma_addr, &buf->dma_attrs);

>>>>>>> 68d6f84b
	buf->dma_addr = (dma_addr_t)NULL;
}

struct exynos_drm_gem_buf *exynos_drm_init_buf(struct drm_device *dev,
						unsigned int size)
{
	struct exynos_drm_gem_buf *buffer;

	DRM_DEBUG_KMS("%s.\n", __FILE__);
	DRM_DEBUG_KMS("desired size = 0x%x\n", size);

	buffer = kzalloc(sizeof(*buffer), GFP_KERNEL);
	if (!buffer) {
		DRM_ERROR("failed to allocate exynos_drm_gem_buf.\n");
		return NULL;
	}

	buffer->size = size;
	return buffer;
}

void exynos_drm_fini_buf(struct drm_device *dev,
				struct exynos_drm_gem_buf *buffer)
{
	DRM_DEBUG_KMS("%s.\n", __FILE__);

	if (!buffer) {
		DRM_DEBUG_KMS("buffer is null.\n");
		return;
	}

	kfree(buffer);
	buffer = NULL;
}

int exynos_drm_alloc_buf(struct drm_device *dev,
		struct exynos_drm_gem_buf *buf, unsigned int flags)
{

	/*
	 * allocate memory region and set the memory information
	 * to vaddr and dma_addr of a buffer object.
	 */
	if (lowlevel_buffer_allocate(dev, flags, buf) < 0)
		return -ENOMEM;

	return 0;
}

void exynos_drm_free_buf(struct drm_device *dev,
		unsigned int flags, struct exynos_drm_gem_buf *buffer)
{

	lowlevel_buffer_deallocate(dev, flags, buffer);
}<|MERGE_RESOLUTION|>--- conflicted
+++ resolved
@@ -38,11 +38,7 @@
 	 * region will be allocated else physically contiguous
 	 * as possible.
 	 */
-<<<<<<< HEAD
-	if (flags & EXYNOS_BO_CONTIG)
-=======
 	if (!(flags & EXYNOS_BO_NONCONTIG))
->>>>>>> 68d6f84b
 		dma_set_attr(DMA_ATTR_FORCE_CONTIGUOUS, &buf->dma_attrs);
 
 	/*
@@ -53,20 +49,6 @@
 		attr = DMA_ATTR_WRITE_COMBINE;
 	else
 		attr = DMA_ATTR_NON_CONSISTENT;
-<<<<<<< HEAD
-
-	dma_set_attr(attr, &buf->dma_attrs);
-	dma_set_attr(DMA_ATTR_NO_KERNEL_MAPPING, &buf->dma_attrs);
-
-	buf->pages = dma_alloc_attrs(dev->dev, buf->size,
-			&buf->dma_addr, GFP_KERNEL, &buf->dma_attrs);
-	if (!buf->pages) {
-		DRM_ERROR("failed to allocate buffer.\n");
-		return -ENOMEM;
-	}
-
-	nr_pages = buf->size >> PAGE_SHIFT;
-=======
 
 	dma_set_attr(attr, &buf->dma_attrs);
 	dma_set_attr(DMA_ATTR_NO_KERNEL_MAPPING, &buf->dma_attrs);
@@ -110,7 +92,6 @@
 		}
 	}
 
->>>>>>> 68d6f84b
 	buf->sgt = drm_prime_pages_to_sg(buf->pages, nr_pages);
 	if (!buf->sgt) {
 		DRM_ERROR("failed to get sg table.\n");
@@ -128,12 +109,9 @@
 	dma_free_attrs(dev->dev, buf->size, buf->pages,
 			(dma_addr_t)buf->dma_addr, &buf->dma_attrs);
 	buf->dma_addr = (dma_addr_t)NULL;
-<<<<<<< HEAD
-=======
 
 	if (!is_drm_iommu_supported(dev))
 		kfree(buf->pages);
->>>>>>> 68d6f84b
 
 	return ret;
 }
@@ -157,10 +135,6 @@
 	kfree(buf->sgt);
 	buf->sgt = NULL;
 
-<<<<<<< HEAD
-	dma_free_attrs(dev->dev, buf->size, buf->pages,
-				(dma_addr_t)buf->dma_addr, &buf->dma_attrs);
-=======
 	if (!is_drm_iommu_supported(dev)) {
 		dma_free_attrs(dev->dev, buf->size, buf->kvaddr,
 				(dma_addr_t)buf->dma_addr, &buf->dma_attrs);
@@ -169,7 +143,6 @@
 		dma_free_attrs(dev->dev, buf->size, buf->pages,
 				(dma_addr_t)buf->dma_addr, &buf->dma_attrs);
 
->>>>>>> 68d6f84b
 	buf->dma_addr = (dma_addr_t)NULL;
 }
 
