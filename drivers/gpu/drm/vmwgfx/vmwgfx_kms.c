/**************************************************************************
 *
 * Copyright © 2009 VMware, Inc., Palo Alto, CA., USA
 * All Rights Reserved.
 *
 * Permission is hereby granted, free of charge, to any person obtaining a
 * copy of this software and associated documentation files (the
 * "Software"), to deal in the Software without restriction, including
 * without limitation the rights to use, copy, modify, merge, publish,
 * distribute, sub license, and/or sell copies of the Software, and to
 * permit persons to whom the Software is furnished to do so, subject to
 * the following conditions:
 *
 * The above copyright notice and this permission notice (including the
 * next paragraph) shall be included in all copies or substantial portions
 * of the Software.
 *
 * THE SOFTWARE IS PROVIDED "AS IS", WITHOUT WARRANTY OF ANY KIND, EXPRESS OR
 * IMPLIED, INCLUDING BUT NOT LIMITED TO THE WARRANTIES OF MERCHANTABILITY,
 * FITNESS FOR A PARTICULAR PURPOSE AND NON-INFRINGEMENT. IN NO EVENT SHALL
 * THE COPYRIGHT HOLDERS, AUTHORS AND/OR ITS SUPPLIERS BE LIABLE FOR ANY CLAIM,
 * DAMAGES OR OTHER LIABILITY, WHETHER IN AN ACTION OF CONTRACT, TORT OR
 * OTHERWISE, ARISING FROM, OUT OF OR IN CONNECTION WITH THE SOFTWARE OR THE
 * USE OR OTHER DEALINGS IN THE SOFTWARE.
 *
 **************************************************************************/

#include "vmwgfx_kms.h"


/* Might need a hrtimer here? */
#define VMWGFX_PRESENT_RATE ((HZ / 60 > 0) ? HZ / 60 : 1)


struct vmw_clip_rect {
	int x1, x2, y1, y2;
};

/**
 * Clip @num_rects number of @rects against @clip storing the
 * results in @out_rects and the number of passed rects in @out_num.
 */
void vmw_clip_cliprects(struct drm_clip_rect *rects,
			int num_rects,
			struct vmw_clip_rect clip,
			SVGASignedRect *out_rects,
			int *out_num)
{
	int i, k;

	for (i = 0, k = 0; i < num_rects; i++) {
		int x1 = max_t(int, clip.x1, rects[i].x1);
		int y1 = max_t(int, clip.y1, rects[i].y1);
		int x2 = min_t(int, clip.x2, rects[i].x2);
		int y2 = min_t(int, clip.y2, rects[i].y2);

		if (x1 >= x2)
			continue;
		if (y1 >= y2)
			continue;

		out_rects[k].left   = x1;
		out_rects[k].top    = y1;
		out_rects[k].right  = x2;
		out_rects[k].bottom = y2;
		k++;
	}

	*out_num = k;
}

void vmw_display_unit_cleanup(struct vmw_display_unit *du)
{
	if (du->cursor_surface)
		vmw_surface_unreference(&du->cursor_surface);
	if (du->cursor_dmabuf)
		vmw_dmabuf_unreference(&du->cursor_dmabuf);
	drm_crtc_cleanup(&du->crtc);
	drm_encoder_cleanup(&du->encoder);
	drm_connector_cleanup(&du->connector);
}

/*
 * Display Unit Cursor functions
 */

int vmw_cursor_update_image(struct vmw_private *dev_priv,
			    u32 *image, u32 width, u32 height,
			    u32 hotspotX, u32 hotspotY)
{
	struct {
		u32 cmd;
		SVGAFifoCmdDefineAlphaCursor cursor;
	} *cmd;
	u32 image_size = width * height * 4;
	u32 cmd_size = sizeof(*cmd) + image_size;

	if (!image)
		return -EINVAL;

	cmd = vmw_fifo_reserve(dev_priv, cmd_size);
	if (unlikely(cmd == NULL)) {
		DRM_ERROR("Fifo reserve failed.\n");
		return -ENOMEM;
	}

	memset(cmd, 0, sizeof(*cmd));

	memcpy(&cmd[1], image, image_size);

	cmd->cmd = cpu_to_le32(SVGA_CMD_DEFINE_ALPHA_CURSOR);
	cmd->cursor.id = cpu_to_le32(0);
	cmd->cursor.width = cpu_to_le32(width);
	cmd->cursor.height = cpu_to_le32(height);
	cmd->cursor.hotspotX = cpu_to_le32(hotspotX);
	cmd->cursor.hotspotY = cpu_to_le32(hotspotY);

	vmw_fifo_commit(dev_priv, cmd_size);

	return 0;
}

int vmw_cursor_update_dmabuf(struct vmw_private *dev_priv,
			     struct vmw_dma_buffer *dmabuf,
			     u32 width, u32 height,
			     u32 hotspotX, u32 hotspotY)
{
	struct ttm_bo_kmap_obj map;
	unsigned long kmap_offset;
	unsigned long kmap_num;
	void *virtual;
	bool dummy;
	int ret;

	kmap_offset = 0;
	kmap_num = (width*height*4 + PAGE_SIZE - 1) >> PAGE_SHIFT;

	ret = ttm_bo_reserve(&dmabuf->base, true, false, false, 0);
	if (unlikely(ret != 0)) {
		DRM_ERROR("reserve failed\n");
		return -EINVAL;
	}

	ret = ttm_bo_kmap(&dmabuf->base, kmap_offset, kmap_num, &map);
	if (unlikely(ret != 0))
		goto err_unreserve;

	virtual = ttm_kmap_obj_virtual(&map, &dummy);
	ret = vmw_cursor_update_image(dev_priv, virtual, width, height,
				      hotspotX, hotspotY);

	ttm_bo_kunmap(&map);
err_unreserve:
	ttm_bo_unreserve(&dmabuf->base);

	return ret;
}


void vmw_cursor_update_position(struct vmw_private *dev_priv,
				bool show, int x, int y)
{
	__le32 __iomem *fifo_mem = dev_priv->mmio_virt;
	uint32_t count;

	iowrite32(show ? 1 : 0, fifo_mem + SVGA_FIFO_CURSOR_ON);
	iowrite32(x, fifo_mem + SVGA_FIFO_CURSOR_X);
	iowrite32(y, fifo_mem + SVGA_FIFO_CURSOR_Y);
	count = ioread32(fifo_mem + SVGA_FIFO_CURSOR_COUNT);
	iowrite32(++count, fifo_mem + SVGA_FIFO_CURSOR_COUNT);
}

int vmw_du_crtc_cursor_set(struct drm_crtc *crtc, struct drm_file *file_priv,
			   uint32_t handle, uint32_t width, uint32_t height)
{
	struct vmw_private *dev_priv = vmw_priv(crtc->dev);
	struct ttm_object_file *tfile = vmw_fpriv(file_priv)->tfile;
	struct vmw_display_unit *du = vmw_crtc_to_du(crtc);
	struct vmw_surface *surface = NULL;
	struct vmw_dma_buffer *dmabuf = NULL;
	int ret;

	/* A lot of the code assumes this */
	if (handle && (width != 64 || height != 64))
		return -EINVAL;

	if (handle) {
<<<<<<< HEAD
		ret = vmw_user_surface_lookup_handle(dev_priv, tfile,
						     handle, &surface);
		if (!ret) {
			if (!surface->snooper.image) {
				DRM_ERROR("surface not suitable for cursor\n");
				vmw_surface_unreference(&surface);
				return -EINVAL;
			}
		} else {
			ret = vmw_user_dmabuf_lookup(tfile,
						     handle, &dmabuf);
			if (ret) {
				DRM_ERROR("failed to find surface or dmabuf: %i\n", ret);
				return -EINVAL;
			}
=======
		ret = vmw_user_lookup_handle(dev_priv, tfile,
					     handle, &surface, &dmabuf);
		if (ret) {
			DRM_ERROR("failed to find surface or dmabuf: %i\n", ret);
			return -EINVAL;
>>>>>>> 533b673b
		}
	}

	/* need to do this before taking down old image */
	if (surface && !surface->snooper.image) {
		DRM_ERROR("surface not suitable for cursor\n");
		vmw_surface_unreference(&surface);
		return -EINVAL;
	}

	/* takedown old cursor */
	if (du->cursor_surface) {
		du->cursor_surface->snooper.crtc = NULL;
		vmw_surface_unreference(&du->cursor_surface);
	}
	if (du->cursor_dmabuf)
		vmw_dmabuf_unreference(&du->cursor_dmabuf);

	/* setup new image */
	if (surface) {
		/* vmw_user_surface_lookup takes one reference */
		du->cursor_surface = surface;

		du->cursor_surface->snooper.crtc = crtc;
		du->cursor_age = du->cursor_surface->snooper.age;
		vmw_cursor_update_image(dev_priv, surface->snooper.image,
					64, 64, du->hotspot_x, du->hotspot_y);
	} else if (dmabuf) {
		/* vmw_user_surface_lookup takes one reference */
		du->cursor_dmabuf = dmabuf;

		ret = vmw_cursor_update_dmabuf(dev_priv, dmabuf, width, height,
					       du->hotspot_x, du->hotspot_y);
	} else {
		vmw_cursor_update_position(dev_priv, false, 0, 0);
		return 0;
	}

	vmw_cursor_update_position(dev_priv, true,
				   du->cursor_x + du->hotspot_x,
				   du->cursor_y + du->hotspot_y);

	return 0;
}

int vmw_du_crtc_cursor_move(struct drm_crtc *crtc, int x, int y)
{
	struct vmw_private *dev_priv = vmw_priv(crtc->dev);
	struct vmw_display_unit *du = vmw_crtc_to_du(crtc);
	bool shown = du->cursor_surface || du->cursor_dmabuf ? true : false;

	du->cursor_x = x + crtc->x;
	du->cursor_y = y + crtc->y;

	vmw_cursor_update_position(dev_priv, shown,
				   du->cursor_x + du->hotspot_x,
				   du->cursor_y + du->hotspot_y);

	return 0;
}

void vmw_kms_cursor_snoop(struct vmw_surface *srf,
			  struct ttm_object_file *tfile,
			  struct ttm_buffer_object *bo,
			  SVGA3dCmdHeader *header)
{
	struct ttm_bo_kmap_obj map;
	unsigned long kmap_offset;
	unsigned long kmap_num;
	SVGA3dCopyBox *box;
	unsigned box_count;
	void *virtual;
	bool dummy;
	struct vmw_dma_cmd {
		SVGA3dCmdHeader header;
		SVGA3dCmdSurfaceDMA dma;
	} *cmd;
	int i, ret;

	cmd = container_of(header, struct vmw_dma_cmd, header);

	/* No snooper installed */
	if (!srf->snooper.image)
		return;

	if (cmd->dma.host.face != 0 || cmd->dma.host.mipmap != 0) {
		DRM_ERROR("face and mipmap for cursors should never != 0\n");
		return;
	}

	if (cmd->header.size < 64) {
		DRM_ERROR("at least one full copy box must be given\n");
		return;
	}

	box = (SVGA3dCopyBox *)&cmd[1];
	box_count = (cmd->header.size - sizeof(SVGA3dCmdSurfaceDMA)) /
			sizeof(SVGA3dCopyBox);

	if (cmd->dma.guest.ptr.offset % PAGE_SIZE ||
	    box->x != 0    || box->y != 0    || box->z != 0    ||
	    box->srcx != 0 || box->srcy != 0 || box->srcz != 0 ||
	    box->d != 1    || box_count != 1) {
		/* TODO handle none page aligned offsets */
		/* TODO handle more dst & src != 0 */
		/* TODO handle more then one copy */
		DRM_ERROR("Cant snoop dma request for cursor!\n");
		DRM_ERROR("(%u, %u, %u) (%u, %u, %u) (%ux%ux%u) %u %u\n",
			  box->srcx, box->srcy, box->srcz,
			  box->x, box->y, box->z,
			  box->w, box->h, box->d, box_count,
			  cmd->dma.guest.ptr.offset);
		return;
	}

	kmap_offset = cmd->dma.guest.ptr.offset >> PAGE_SHIFT;
	kmap_num = (64*64*4) >> PAGE_SHIFT;

	ret = ttm_bo_reserve(bo, true, false, false, 0);
	if (unlikely(ret != 0)) {
		DRM_ERROR("reserve failed\n");
		return;
	}

	ret = ttm_bo_kmap(bo, kmap_offset, kmap_num, &map);
	if (unlikely(ret != 0))
		goto err_unreserve;

	virtual = ttm_kmap_obj_virtual(&map, &dummy);

	if (box->w == 64 && cmd->dma.guest.pitch == 64*4) {
		memcpy(srf->snooper.image, virtual, 64*64*4);
	} else {
		/* Image is unsigned pointer. */
		for (i = 0; i < box->h; i++)
			memcpy(srf->snooper.image + i * 64,
			       virtual + i * cmd->dma.guest.pitch,
			       box->w * 4);
	}

	srf->snooper.age++;

	/* we can't call this function from this function since execbuf has
	 * reserved fifo space.
	 *
	 * if (srf->snooper.crtc)
	 *	vmw_ldu_crtc_cursor_update_image(dev_priv,
	 *					 srf->snooper.image, 64, 64,
	 *					 du->hotspot_x, du->hotspot_y);
	 */

	ttm_bo_kunmap(&map);
err_unreserve:
	ttm_bo_unreserve(bo);
}

void vmw_kms_cursor_post_execbuf(struct vmw_private *dev_priv)
{
	struct drm_device *dev = dev_priv->dev;
	struct vmw_display_unit *du;
	struct drm_crtc *crtc;

	mutex_lock(&dev->mode_config.mutex);

	list_for_each_entry(crtc, &dev->mode_config.crtc_list, head) {
		du = vmw_crtc_to_du(crtc);
		if (!du->cursor_surface ||
		    du->cursor_age == du->cursor_surface->snooper.age)
			continue;

		du->cursor_age = du->cursor_surface->snooper.age;
		vmw_cursor_update_image(dev_priv,
					du->cursor_surface->snooper.image,
					64, 64, du->hotspot_x, du->hotspot_y);
	}

	mutex_unlock(&dev->mode_config.mutex);
}

/*
 * Generic framebuffer code
 */

int vmw_framebuffer_create_handle(struct drm_framebuffer *fb,
				  struct drm_file *file_priv,
				  unsigned int *handle)
{
	if (handle)
		handle = 0;

	return 0;
}

/*
 * Surface framebuffer code
 */

#define vmw_framebuffer_to_vfbs(x) \
	container_of(x, struct vmw_framebuffer_surface, base.base)

struct vmw_framebuffer_surface {
	struct vmw_framebuffer base;
	struct vmw_surface *surface;
	struct vmw_dma_buffer *buffer;
	struct list_head head;
	struct drm_master *master;
};

void vmw_framebuffer_surface_destroy(struct drm_framebuffer *framebuffer)
{
	struct vmw_framebuffer_surface *vfbs =
		vmw_framebuffer_to_vfbs(framebuffer);
	struct vmw_master *vmaster = vmw_master(vfbs->master);


	mutex_lock(&vmaster->fb_surf_mutex);
	list_del(&vfbs->head);
	mutex_unlock(&vmaster->fb_surf_mutex);

	drm_master_put(&vfbs->master);
	drm_framebuffer_cleanup(framebuffer);
	vmw_surface_unreference(&vfbs->surface);
	ttm_base_object_unref(&vfbs->base.user_obj);

	kfree(vfbs);
}

static int do_surface_dirty_sou(struct vmw_private *dev_priv,
				struct drm_file *file_priv,
				struct vmw_framebuffer *framebuffer,
				unsigned flags, unsigned color,
				struct drm_clip_rect *clips,
				unsigned num_clips, int inc)
{
	struct vmw_display_unit *units[VMWGFX_NUM_DISPLAY_UNITS];
	struct drm_clip_rect *clips_ptr;
	struct drm_clip_rect *tmp;
	struct drm_crtc *crtc;
	size_t fifo_size;
	int i, num_units;
	int ret = 0; /* silence warning */
	int left, right, top, bottom;

	struct {
		SVGA3dCmdHeader header;
		SVGA3dCmdBlitSurfaceToScreen body;
	} *cmd;
	SVGASignedRect *blits;

	num_units = 0;
	list_for_each_entry(crtc, &dev_priv->dev->mode_config.crtc_list,
			    head) {
		if (crtc->fb != &framebuffer->base)
			continue;
		units[num_units++] = vmw_crtc_to_du(crtc);
	}

	BUG_ON(!clips || !num_clips);

	tmp = kzalloc(sizeof(*tmp) * num_clips, GFP_KERNEL);
	if (unlikely(tmp == NULL)) {
		DRM_ERROR("Temporary cliprect memory alloc failed.\n");
		return -ENOMEM;
	}

	fifo_size = sizeof(*cmd) + sizeof(SVGASignedRect) * num_clips;
	cmd = kzalloc(fifo_size, GFP_KERNEL);
	if (unlikely(cmd == NULL)) {
		DRM_ERROR("Temporary fifo memory alloc failed.\n");
		ret = -ENOMEM;
		goto out_free_tmp;
	}

	/* setup blits pointer */
	blits = (SVGASignedRect *)&cmd[1];

	/* initial clip region */
	left = clips->x1;
	right = clips->x2;
	top = clips->y1;
	bottom = clips->y2;

	/* skip the first clip rect */
	for (i = 1, clips_ptr = clips + inc;
	     i < num_clips; i++, clips_ptr += inc) {
		left = min_t(int, left, (int)clips_ptr->x1);
		right = max_t(int, right, (int)clips_ptr->x2);
		top = min_t(int, top, (int)clips_ptr->y1);
		bottom = max_t(int, bottom, (int)clips_ptr->y2);
	}

	/* only need to do this once */
	memset(cmd, 0, fifo_size);
	cmd->header.id = cpu_to_le32(SVGA_3D_CMD_BLIT_SURFACE_TO_SCREEN);
	cmd->header.size = cpu_to_le32(fifo_size - sizeof(cmd->header));

	cmd->body.srcRect.left = left;
	cmd->body.srcRect.right = right;
	cmd->body.srcRect.top = top;
	cmd->body.srcRect.bottom = bottom;

	clips_ptr = clips;
	for (i = 0; i < num_clips; i++, clips_ptr += inc) {
		tmp[i].x1 = clips_ptr->x1 - left;
		tmp[i].x2 = clips_ptr->x2 - left;
		tmp[i].y1 = clips_ptr->y1 - top;
		tmp[i].y2 = clips_ptr->y2 - top;
	}

	/* do per unit writing, reuse fifo for each */
	for (i = 0; i < num_units; i++) {
		struct vmw_display_unit *unit = units[i];
		struct vmw_clip_rect clip;
		int num;

		clip.x1 = left - unit->crtc.x;
		clip.y1 = top - unit->crtc.y;
		clip.x2 = right - unit->crtc.x;
		clip.y2 = bottom - unit->crtc.y;

		/* skip any crtcs that misses the clip region */
		if (clip.x1 >= unit->crtc.mode.hdisplay ||
		    clip.y1 >= unit->crtc.mode.vdisplay ||
		    clip.x2 <= 0 || clip.y2 <= 0)
			continue;

		/*
		 * In order for the clip rects to be correctly scaled
		 * the src and dest rects needs to be the same size.
		 */
		cmd->body.destRect.left = clip.x1;
		cmd->body.destRect.right = clip.x2;
		cmd->body.destRect.top = clip.y1;
		cmd->body.destRect.bottom = clip.y2;

		/* create a clip rect of the crtc in dest coords */
		clip.x2 = unit->crtc.mode.hdisplay - clip.x1;
		clip.y2 = unit->crtc.mode.vdisplay - clip.y1;
		clip.x1 = 0 - clip.x1;
		clip.y1 = 0 - clip.y1;

		/* need to reset sid as it is changed by execbuf */
		cmd->body.srcImage.sid = cpu_to_le32(framebuffer->user_handle);
		cmd->body.destScreenId = unit->unit;

		/* clip and write blits to cmd stream */
		vmw_clip_cliprects(tmp, num_clips, clip, blits, &num);

		/* if no cliprects hit skip this */
		if (num == 0)
			continue;


		/* recalculate package length */
		fifo_size = sizeof(*cmd) + sizeof(SVGASignedRect) * num;
		cmd->header.size = cpu_to_le32(fifo_size - sizeof(cmd->header));
		ret = vmw_execbuf_process(file_priv, dev_priv, NULL, cmd,
					  fifo_size, 0, NULL);

		if (unlikely(ret != 0))
			break;
	}


	kfree(cmd);
out_free_tmp:
	kfree(tmp);

	return ret;
}

int vmw_framebuffer_surface_dirty(struct drm_framebuffer *framebuffer,
				  struct drm_file *file_priv,
				  unsigned flags, unsigned color,
				  struct drm_clip_rect *clips,
				  unsigned num_clips)
{
	struct vmw_private *dev_priv = vmw_priv(framebuffer->dev);
	struct vmw_master *vmaster = vmw_master(file_priv->master);
	struct vmw_framebuffer_surface *vfbs =
		vmw_framebuffer_to_vfbs(framebuffer);
	struct drm_clip_rect norect;
	int ret, inc = 1;

	if (unlikely(vfbs->master != file_priv->master))
		return -EINVAL;

	/* Require ScreenObject support for 3D */
	if (!dev_priv->sou_priv)
		return -EINVAL;

	ret = ttm_read_lock(&vmaster->lock, true);
	if (unlikely(ret != 0))
		return ret;

	if (!num_clips) {
		num_clips = 1;
		clips = &norect;
		norect.x1 = norect.y1 = 0;
		norect.x2 = framebuffer->width;
		norect.y2 = framebuffer->height;
	} else if (flags & DRM_MODE_FB_DIRTY_ANNOTATE_COPY) {
		num_clips /= 2;
		inc = 2; /* skip source rects */
	}

	ret = do_surface_dirty_sou(dev_priv, file_priv, &vfbs->base,
				   flags, color,
				   clips, num_clips, inc);

	ttm_read_unlock(&vmaster->lock);
	return 0;
}

static struct drm_framebuffer_funcs vmw_framebuffer_surface_funcs = {
	.destroy = vmw_framebuffer_surface_destroy,
	.dirty = vmw_framebuffer_surface_dirty,
	.create_handle = vmw_framebuffer_create_handle,
};

static int vmw_kms_new_framebuffer_surface(struct vmw_private *dev_priv,
					   struct drm_file *file_priv,
					   struct vmw_surface *surface,
					   struct vmw_framebuffer **out,
					   const struct drm_mode_fb_cmd
					   *mode_cmd)

{
	struct drm_device *dev = dev_priv->dev;
	struct vmw_framebuffer_surface *vfbs;
	enum SVGA3dSurfaceFormat format;
	struct vmw_master *vmaster = vmw_master(file_priv->master);
	int ret;

	/* 3D is only supported on HWv8 hosts which supports screen objects */
	if (!dev_priv->sou_priv)
		return -ENOSYS;

	/*
	 * Sanity checks.
	 */

	/* Surface must be marked as a scanout. */
	if (unlikely(!surface->scanout))
		return -EINVAL;

	if (unlikely(surface->mip_levels[0] != 1 ||
		     surface->num_sizes != 1 ||
		     surface->sizes[0].width < mode_cmd->width ||
		     surface->sizes[0].height < mode_cmd->height ||
		     surface->sizes[0].depth != 1)) {
		DRM_ERROR("Incompatible surface dimensions "
			  "for requested mode.\n");
		return -EINVAL;
	}

	switch (mode_cmd->depth) {
	case 32:
		format = SVGA3D_A8R8G8B8;
		break;
	case 24:
		format = SVGA3D_X8R8G8B8;
		break;
	case 16:
		format = SVGA3D_R5G6B5;
		break;
	case 15:
		format = SVGA3D_A1R5G5B5;
		break;
	case 8:
		format = SVGA3D_LUMINANCE8;
		break;
	default:
		DRM_ERROR("Invalid color depth: %d\n", mode_cmd->depth);
		return -EINVAL;
	}

	if (unlikely(format != surface->format)) {
		DRM_ERROR("Invalid surface format for requested mode.\n");
		return -EINVAL;
	}

	vfbs = kzalloc(sizeof(*vfbs), GFP_KERNEL);
	if (!vfbs) {
		ret = -ENOMEM;
		goto out_err1;
	}

	ret = drm_framebuffer_init(dev, &vfbs->base.base,
				   &vmw_framebuffer_surface_funcs);
	if (ret)
		goto out_err2;

	if (!vmw_surface_reference(surface)) {
		DRM_ERROR("failed to reference surface %p\n", surface);
		goto out_err3;
	}

	/* XXX get the first 3 from the surface info */
	vfbs->base.base.bits_per_pixel = mode_cmd->bpp;
	vfbs->base.base.pitch = mode_cmd->pitch;
	vfbs->base.base.depth = mode_cmd->depth;
	vfbs->base.base.width = mode_cmd->width;
	vfbs->base.base.height = mode_cmd->height;
	vfbs->surface = surface;
	vfbs->base.user_handle = mode_cmd->handle;
	vfbs->master = drm_master_get(file_priv->master);

	mutex_lock(&vmaster->fb_surf_mutex);
	list_add_tail(&vfbs->head, &vmaster->fb_surf);
	mutex_unlock(&vmaster->fb_surf_mutex);

	*out = &vfbs->base;

	return 0;

out_err3:
	drm_framebuffer_cleanup(&vfbs->base.base);
out_err2:
	kfree(vfbs);
out_err1:
	return ret;
}

/*
 * Dmabuf framebuffer code
 */

#define vmw_framebuffer_to_vfbd(x) \
	container_of(x, struct vmw_framebuffer_dmabuf, base.base)

struct vmw_framebuffer_dmabuf {
	struct vmw_framebuffer base;
	struct vmw_dma_buffer *buffer;
};

void vmw_framebuffer_dmabuf_destroy(struct drm_framebuffer *framebuffer)
{
	struct vmw_framebuffer_dmabuf *vfbd =
		vmw_framebuffer_to_vfbd(framebuffer);

	drm_framebuffer_cleanup(framebuffer);
	vmw_dmabuf_unreference(&vfbd->buffer);
	ttm_base_object_unref(&vfbd->base.user_obj);

	kfree(vfbd);
}

static int do_dmabuf_dirty_ldu(struct vmw_private *dev_priv,
			       struct vmw_framebuffer *framebuffer,
			       unsigned flags, unsigned color,
			       struct drm_clip_rect *clips,
			       unsigned num_clips, int increment)
{
	size_t fifo_size;
	int i;

	struct {
		uint32_t header;
		SVGAFifoCmdUpdate body;
	} *cmd;

	fifo_size = sizeof(*cmd) * num_clips;
	cmd = vmw_fifo_reserve(dev_priv, fifo_size);
	if (unlikely(cmd == NULL)) {
		DRM_ERROR("Fifo reserve failed.\n");
		return -ENOMEM;
	}

	memset(cmd, 0, fifo_size);
	for (i = 0; i < num_clips; i++, clips += increment) {
		cmd[i].header = cpu_to_le32(SVGA_CMD_UPDATE);
		cmd[i].body.x = cpu_to_le32(clips->x1);
		cmd[i].body.y = cpu_to_le32(clips->y1);
		cmd[i].body.width = cpu_to_le32(clips->x2 - clips->x1);
		cmd[i].body.height = cpu_to_le32(clips->y2 - clips->y1);
	}

	vmw_fifo_commit(dev_priv, fifo_size);
	return 0;
}

static int do_dmabuf_define_gmrfb(struct drm_file *file_priv,
				  struct vmw_private *dev_priv,
				  struct vmw_framebuffer *framebuffer)
{
	int depth = framebuffer->base.depth;
	size_t fifo_size;
	int ret;

	struct {
		uint32_t header;
		SVGAFifoCmdDefineGMRFB body;
	} *cmd;

	/* Emulate RGBA support, contrary to svga_reg.h this is not
	 * supported by hosts. This is only a problem if we are reading
	 * this value later and expecting what we uploaded back.
	 */
	if (depth == 32)
		depth = 24;

	fifo_size = sizeof(*cmd);
	cmd = kmalloc(fifo_size, GFP_KERNEL);
	if (unlikely(cmd == NULL)) {
		DRM_ERROR("Failed to allocate temporary cmd buffer.\n");
		return -ENOMEM;
	}

	memset(cmd, 0, fifo_size);
	cmd->header = SVGA_CMD_DEFINE_GMRFB;
	cmd->body.format.bitsPerPixel = framebuffer->base.bits_per_pixel;
	cmd->body.format.colorDepth = depth;
	cmd->body.format.reserved = 0;
	cmd->body.bytesPerLine = framebuffer->base.pitch;
	cmd->body.ptr.gmrId = framebuffer->user_handle;
	cmd->body.ptr.offset = 0;

	ret = vmw_execbuf_process(file_priv, dev_priv, NULL, cmd,
				  fifo_size, 0, NULL);

	kfree(cmd);

	return ret;
}

static int do_dmabuf_dirty_sou(struct drm_file *file_priv,
			       struct vmw_private *dev_priv,
			       struct vmw_framebuffer *framebuffer,
			       unsigned flags, unsigned color,
			       struct drm_clip_rect *clips,
			       unsigned num_clips, int increment)
{
	struct vmw_display_unit *units[VMWGFX_NUM_DISPLAY_UNITS];
	struct drm_clip_rect *clips_ptr;
	int i, k, num_units, ret;
	struct drm_crtc *crtc;
	size_t fifo_size;

	struct {
		uint32_t header;
		SVGAFifoCmdBlitGMRFBToScreen body;
	} *blits;

	ret = do_dmabuf_define_gmrfb(file_priv, dev_priv, framebuffer);
	if (unlikely(ret != 0))
		return ret; /* define_gmrfb prints warnings */

	fifo_size = sizeof(*blits) * num_clips;
	blits = kmalloc(fifo_size, GFP_KERNEL);
	if (unlikely(blits == NULL)) {
		DRM_ERROR("Failed to allocate temporary cmd buffer.\n");
		return -ENOMEM;
	}

	num_units = 0;
	list_for_each_entry(crtc, &dev_priv->dev->mode_config.crtc_list, head) {
		if (crtc->fb != &framebuffer->base)
			continue;
		units[num_units++] = vmw_crtc_to_du(crtc);
	}

	for (k = 0; k < num_units; k++) {
		struct vmw_display_unit *unit = units[k];
		int hit_num = 0;

		clips_ptr = clips;
		for (i = 0; i < num_clips; i++, clips_ptr += increment) {
			int clip_x1 = clips_ptr->x1 - unit->crtc.x;
			int clip_y1 = clips_ptr->y1 - unit->crtc.y;
			int clip_x2 = clips_ptr->x2 - unit->crtc.x;
			int clip_y2 = clips_ptr->y2 - unit->crtc.y;
			int move_x, move_y;

			/* skip any crtcs that misses the clip region */
			if (clip_x1 >= unit->crtc.mode.hdisplay ||
			    clip_y1 >= unit->crtc.mode.vdisplay ||
			    clip_x2 <= 0 || clip_y2 <= 0)
				continue;

			/* clip size to crtc size */
			clip_x2 = min_t(int, clip_x2, unit->crtc.mode.hdisplay);
			clip_y2 = min_t(int, clip_y2, unit->crtc.mode.vdisplay);

			/* translate both src and dest to bring clip into screen */
			move_x = min_t(int, clip_x1, 0);
			move_y = min_t(int, clip_y1, 0);

			/* actual translate done here */
			blits[hit_num].header = SVGA_CMD_BLIT_GMRFB_TO_SCREEN;
			blits[hit_num].body.destScreenId = unit->unit;
			blits[hit_num].body.srcOrigin.x = clips_ptr->x1 - move_x;
			blits[hit_num].body.srcOrigin.y = clips_ptr->y1 - move_y;
			blits[hit_num].body.destRect.left = clip_x1 - move_x;
			blits[hit_num].body.destRect.top = clip_y1 - move_y;
			blits[hit_num].body.destRect.right = clip_x2;
			blits[hit_num].body.destRect.bottom = clip_y2;
			hit_num++;
		}

		/* no clips hit the crtc */
		if (hit_num == 0)
			continue;

		fifo_size = sizeof(*blits) * hit_num;
		ret = vmw_execbuf_process(file_priv, dev_priv, NULL, blits,
					  fifo_size, 0, NULL);

		if (unlikely(ret != 0))
			break;
	}

	kfree(blits);

	return ret;
}

int vmw_framebuffer_dmabuf_dirty(struct drm_framebuffer *framebuffer,
				 struct drm_file *file_priv,
				 unsigned flags, unsigned color,
				 struct drm_clip_rect *clips,
				 unsigned num_clips)
{
	struct vmw_private *dev_priv = vmw_priv(framebuffer->dev);
	struct vmw_master *vmaster = vmw_master(file_priv->master);
	struct vmw_framebuffer_dmabuf *vfbd =
		vmw_framebuffer_to_vfbd(framebuffer);
	struct drm_clip_rect norect;
	int ret, increment = 1;

	ret = ttm_read_lock(&vmaster->lock, true);
	if (unlikely(ret != 0))
		return ret;

	if (!num_clips) {
		num_clips = 1;
		clips = &norect;
		norect.x1 = norect.y1 = 0;
		norect.x2 = framebuffer->width;
		norect.y2 = framebuffer->height;
	} else if (flags & DRM_MODE_FB_DIRTY_ANNOTATE_COPY) {
		num_clips /= 2;
		increment = 2;
	}

	if (dev_priv->ldu_priv) {
		ret = do_dmabuf_dirty_ldu(dev_priv, &vfbd->base,
					  flags, color,
					  clips, num_clips, increment);
	} else {
		ret = do_dmabuf_dirty_sou(file_priv, dev_priv, &vfbd->base,
					  flags, color,
					  clips, num_clips, increment);
	}

	ttm_read_unlock(&vmaster->lock);
	return ret;
}

static struct drm_framebuffer_funcs vmw_framebuffer_dmabuf_funcs = {
	.destroy = vmw_framebuffer_dmabuf_destroy,
	.dirty = vmw_framebuffer_dmabuf_dirty,
	.create_handle = vmw_framebuffer_create_handle,
};

/**
 * Pin the dmabuffer to the start of vram.
 */
static int vmw_framebuffer_dmabuf_pin(struct vmw_framebuffer *vfb)
{
	struct vmw_private *dev_priv = vmw_priv(vfb->base.dev);
	struct vmw_framebuffer_dmabuf *vfbd =
		vmw_framebuffer_to_vfbd(&vfb->base);
	int ret;

	/* This code should not be used with screen objects */
	BUG_ON(dev_priv->sou_priv);

	vmw_overlay_pause_all(dev_priv);

	ret = vmw_dmabuf_to_start_of_vram(dev_priv, vfbd->buffer, true, false);

	vmw_overlay_resume_all(dev_priv);

	WARN_ON(ret != 0);

	return 0;
}

static int vmw_framebuffer_dmabuf_unpin(struct vmw_framebuffer *vfb)
{
	struct vmw_private *dev_priv = vmw_priv(vfb->base.dev);
	struct vmw_framebuffer_dmabuf *vfbd =
		vmw_framebuffer_to_vfbd(&vfb->base);

	if (!vfbd->buffer) {
		WARN_ON(!vfbd->buffer);
		return 0;
	}

	return vmw_dmabuf_unpin(dev_priv, vfbd->buffer, false);
}

static int vmw_kms_new_framebuffer_dmabuf(struct vmw_private *dev_priv,
					  struct vmw_dma_buffer *dmabuf,
					  struct vmw_framebuffer **out,
					  const struct drm_mode_fb_cmd
					  *mode_cmd)

{
	struct drm_device *dev = dev_priv->dev;
	struct vmw_framebuffer_dmabuf *vfbd;
	unsigned int requested_size;
	int ret;

	requested_size = mode_cmd->height * mode_cmd->pitch;
	if (unlikely(requested_size > dmabuf->base.num_pages * PAGE_SIZE)) {
		DRM_ERROR("Screen buffer object size is too small "
			  "for requested mode.\n");
		return -EINVAL;
	}

	/* Limited framebuffer color depth support for screen objects */
	if (dev_priv->sou_priv) {
		switch (mode_cmd->depth) {
		case 32:
		case 24:
			/* Only support 32 bpp for 32 and 24 depth fbs */
			if (mode_cmd->bpp == 32)
				break;

			DRM_ERROR("Invalid color depth/bbp: %d %d\n",
				  mode_cmd->depth, mode_cmd->bpp);
			return -EINVAL;
		case 16:
		case 15:
			/* Only support 16 bpp for 16 and 15 depth fbs */
			if (mode_cmd->bpp == 16)
				break;

			DRM_ERROR("Invalid color depth/bbp: %d %d\n",
				  mode_cmd->depth, mode_cmd->bpp);
			return -EINVAL;
		default:
			DRM_ERROR("Invalid color depth: %d\n", mode_cmd->depth);
			return -EINVAL;
		}
	}

	vfbd = kzalloc(sizeof(*vfbd), GFP_KERNEL);
	if (!vfbd) {
		ret = -ENOMEM;
		goto out_err1;
	}

	ret = drm_framebuffer_init(dev, &vfbd->base.base,
				   &vmw_framebuffer_dmabuf_funcs);
	if (ret)
		goto out_err2;

	if (!vmw_dmabuf_reference(dmabuf)) {
		DRM_ERROR("failed to reference dmabuf %p\n", dmabuf);
		goto out_err3;
	}

	vfbd->base.base.bits_per_pixel = mode_cmd->bpp;
	vfbd->base.base.pitch = mode_cmd->pitch;
	vfbd->base.base.depth = mode_cmd->depth;
	vfbd->base.base.width = mode_cmd->width;
	vfbd->base.base.height = mode_cmd->height;
	if (!dev_priv->sou_priv) {
		vfbd->base.pin = vmw_framebuffer_dmabuf_pin;
		vfbd->base.unpin = vmw_framebuffer_dmabuf_unpin;
	}
	vfbd->base.dmabuf = true;
	vfbd->buffer = dmabuf;
	vfbd->base.user_handle = mode_cmd->handle;
	*out = &vfbd->base;

	return 0;

out_err3:
	drm_framebuffer_cleanup(&vfbd->base.base);
out_err2:
	kfree(vfbd);
out_err1:
	return ret;
}

/*
 * Generic Kernel modesetting functions
 */

static struct drm_framebuffer *vmw_kms_fb_create(struct drm_device *dev,
						 struct drm_file *file_priv,
						 struct drm_mode_fb_cmd *mode_cmd)
{
	struct vmw_private *dev_priv = vmw_priv(dev);
	struct ttm_object_file *tfile = vmw_fpriv(file_priv)->tfile;
	struct vmw_framebuffer *vfb = NULL;
	struct vmw_surface *surface = NULL;
	struct vmw_dma_buffer *bo = NULL;
	struct ttm_base_object *user_obj;
	u64 required_size;
	int ret;

	/**
	 * This code should be conditioned on Screen Objects not being used.
	 * If screen objects are used, we can allocate a GMR to hold the
	 * requested framebuffer.
	 */

	required_size = mode_cmd->pitch * mode_cmd->height;
	if (unlikely(required_size > (u64) dev_priv->vram_size)) {
		DRM_ERROR("VRAM size is too small for requested mode.\n");
		return ERR_PTR(-ENOMEM);
	}

	/*
	 * Take a reference on the user object of the resource
	 * backing the kms fb. This ensures that user-space handle
	 * lookups on that resource will always work as long as
	 * it's registered with a kms framebuffer. This is important,
	 * since vmw_execbuf_process identifies resources in the
	 * command stream using user-space handles.
	 */

	user_obj = ttm_base_object_lookup(tfile, mode_cmd->handle);
	if (unlikely(user_obj == NULL)) {
		DRM_ERROR("Could not locate requested kms frame buffer.\n");
		return ERR_PTR(-ENOENT);
	}

	/* returns either a dmabuf or surface */
	ret = vmw_user_lookup_handle(dev_priv, tfile,
				     mode_cmd->handle,
				     &surface, &bo);
	if (ret)
		goto err_out;

	/* Create the new framebuffer depending one what we got back */
	if (bo)
		ret = vmw_kms_new_framebuffer_dmabuf(dev_priv, bo, &vfb,
						     mode_cmd);
	else if (surface)
		ret = vmw_kms_new_framebuffer_surface(dev_priv, file_priv,
						      surface, &vfb, mode_cmd);
	else
		BUG();

err_out:
	/* vmw_user_lookup_handle takes one ref so does new_fb */
	if (bo)
		vmw_dmabuf_unreference(&bo);
	if (surface)
		vmw_surface_unreference(&surface);

	if (ret) {
		DRM_ERROR("failed to create vmw_framebuffer: %i\n", ret);
		ttm_base_object_unref(&user_obj);
		return ERR_PTR(ret);
	} else
		vfb->user_obj = user_obj;

	return &vfb->base;
}

static struct drm_mode_config_funcs vmw_kms_funcs = {
	.fb_create = vmw_kms_fb_create,
};

int vmw_kms_present(struct vmw_private *dev_priv,
		    struct drm_file *file_priv,
		    struct vmw_framebuffer *vfb,
		    struct vmw_surface *surface,
		    uint32_t sid,
		    int32_t destX, int32_t destY,
		    struct drm_vmw_rect *clips,
		    uint32_t num_clips)
{
	struct vmw_display_unit *units[VMWGFX_NUM_DISPLAY_UNITS];
	struct drm_clip_rect *tmp;
	struct drm_crtc *crtc;
	size_t fifo_size;
	int i, k, num_units;
	int ret = 0; /* silence warning */
	int left, right, top, bottom;

	struct {
		SVGA3dCmdHeader header;
		SVGA3dCmdBlitSurfaceToScreen body;
	} *cmd;
	SVGASignedRect *blits;

	num_units = 0;
	list_for_each_entry(crtc, &dev_priv->dev->mode_config.crtc_list, head) {
		if (crtc->fb != &vfb->base)
			continue;
		units[num_units++] = vmw_crtc_to_du(crtc);
	}

	BUG_ON(surface == NULL);
	BUG_ON(!clips || !num_clips);

	tmp = kzalloc(sizeof(*tmp) * num_clips, GFP_KERNEL);
	if (unlikely(tmp == NULL)) {
		DRM_ERROR("Temporary cliprect memory alloc failed.\n");
		return -ENOMEM;
	}

	fifo_size = sizeof(*cmd) + sizeof(SVGASignedRect) * num_clips;
	cmd = kmalloc(fifo_size, GFP_KERNEL);
	if (unlikely(cmd == NULL)) {
		DRM_ERROR("Failed to allocate temporary fifo memory.\n");
		ret = -ENOMEM;
		goto out_free_tmp;
	}

	left = clips->x;
	right = clips->x + clips->w;
	top = clips->y;
	bottom = clips->y + clips->h;

	for (i = 1; i < num_clips; i++) {
		left = min_t(int, left, (int)clips[i].x);
		right = max_t(int, right, (int)clips[i].x + clips[i].w);
		top = min_t(int, top, (int)clips[i].y);
		bottom = max_t(int, bottom, (int)clips[i].y + clips[i].h);
	}

	/* only need to do this once */
	memset(cmd, 0, fifo_size);
	cmd->header.id = cpu_to_le32(SVGA_3D_CMD_BLIT_SURFACE_TO_SCREEN);

	blits = (SVGASignedRect *)&cmd[1];

	cmd->body.srcRect.left = left;
	cmd->body.srcRect.right = right;
	cmd->body.srcRect.top = top;
	cmd->body.srcRect.bottom = bottom;

	for (i = 0; i < num_clips; i++) {
		tmp[i].x1 = clips[i].x - left;
		tmp[i].x2 = clips[i].x + clips[i].w - left;
		tmp[i].y1 = clips[i].y - top;
		tmp[i].y2 = clips[i].y + clips[i].h - top;
	}

	for (k = 0; k < num_units; k++) {
		struct vmw_display_unit *unit = units[k];
		struct vmw_clip_rect clip;
		int num;

		clip.x1 = left + destX - unit->crtc.x;
		clip.y1 = top + destY - unit->crtc.y;
		clip.x2 = right + destX - unit->crtc.x;
		clip.y2 = bottom + destY - unit->crtc.y;

		/* skip any crtcs that misses the clip region */
		if (clip.x1 >= unit->crtc.mode.hdisplay ||
		    clip.y1 >= unit->crtc.mode.vdisplay ||
		    clip.x2 <= 0 || clip.y2 <= 0)
			continue;

		/*
		 * In order for the clip rects to be correctly scaled
		 * the src and dest rects needs to be the same size.
		 */
		cmd->body.destRect.left = clip.x1;
		cmd->body.destRect.right = clip.x2;
		cmd->body.destRect.top = clip.y1;
		cmd->body.destRect.bottom = clip.y2;

		/* create a clip rect of the crtc in dest coords */
		clip.x2 = unit->crtc.mode.hdisplay - clip.x1;
		clip.y2 = unit->crtc.mode.vdisplay - clip.y1;
		clip.x1 = 0 - clip.x1;
		clip.y1 = 0 - clip.y1;

		/* need to reset sid as it is changed by execbuf */
		cmd->body.srcImage.sid = sid;
		cmd->body.destScreenId = unit->unit;

		/* clip and write blits to cmd stream */
		vmw_clip_cliprects(tmp, num_clips, clip, blits, &num);

		/* if no cliprects hit skip this */
		if (num == 0)
			continue;

		/* recalculate package length */
		fifo_size = sizeof(*cmd) + sizeof(SVGASignedRect) * num;
		cmd->header.size = cpu_to_le32(fifo_size - sizeof(cmd->header));
		ret = vmw_execbuf_process(file_priv, dev_priv, NULL, cmd,
					  fifo_size, 0, NULL);

		if (unlikely(ret != 0))
			break;
	}

	kfree(cmd);
out_free_tmp:
	kfree(tmp);

	return ret;
}

int vmw_kms_readback(struct vmw_private *dev_priv,
		     struct drm_file *file_priv,
		     struct vmw_framebuffer *vfb,
		     struct drm_vmw_fence_rep __user *user_fence_rep,
		     struct drm_vmw_rect *clips,
		     uint32_t num_clips)
{
	struct vmw_framebuffer_dmabuf *vfbd =
		vmw_framebuffer_to_vfbd(&vfb->base);
	struct vmw_dma_buffer *dmabuf = vfbd->buffer;
	struct vmw_display_unit *units[VMWGFX_NUM_DISPLAY_UNITS];
	struct drm_crtc *crtc;
	size_t fifo_size;
	int i, k, ret, num_units, blits_pos;

	struct {
		uint32_t header;
		SVGAFifoCmdDefineGMRFB body;
	} *cmd;
	struct {
		uint32_t header;
		SVGAFifoCmdBlitScreenToGMRFB body;
	} *blits;

	num_units = 0;
	list_for_each_entry(crtc, &dev_priv->dev->mode_config.crtc_list, head) {
		if (crtc->fb != &vfb->base)
			continue;
		units[num_units++] = vmw_crtc_to_du(crtc);
	}

	BUG_ON(dmabuf == NULL);
	BUG_ON(!clips || !num_clips);

	/* take a safe guess at fifo size */
	fifo_size = sizeof(*cmd) + sizeof(*blits) * num_clips * num_units;
	cmd = kmalloc(fifo_size, GFP_KERNEL);
	if (unlikely(cmd == NULL)) {
		DRM_ERROR("Failed to allocate temporary fifo memory.\n");
		return -ENOMEM;
	}

	memset(cmd, 0, fifo_size);
	cmd->header = SVGA_CMD_DEFINE_GMRFB;
	cmd->body.format.bitsPerPixel = vfb->base.bits_per_pixel;
	cmd->body.format.colorDepth = vfb->base.depth;
	cmd->body.format.reserved = 0;
	cmd->body.bytesPerLine = vfb->base.pitch;
	cmd->body.ptr.gmrId = vfb->user_handle;
	cmd->body.ptr.offset = 0;

	blits = (void *)&cmd[1];
	blits_pos = 0;
	for (i = 0; i < num_units; i++) {
		struct drm_vmw_rect *c = clips;
		for (k = 0; k < num_clips; k++, c++) {
			/* transform clip coords to crtc origin based coords */
			int clip_x1 = c->x - units[i]->crtc.x;
			int clip_x2 = c->x - units[i]->crtc.x + c->w;
			int clip_y1 = c->y - units[i]->crtc.y;
			int clip_y2 = c->y - units[i]->crtc.y + c->h;
			int dest_x = c->x;
			int dest_y = c->y;

			/* compensate for clipping, we negate
			 * a negative number and add that.
			 */
			if (clip_x1 < 0)
				dest_x += -clip_x1;
			if (clip_y1 < 0)
				dest_y += -clip_y1;

			/* clip */
			clip_x1 = max(clip_x1, 0);
			clip_y1 = max(clip_y1, 0);
			clip_x2 = min(clip_x2, units[i]->crtc.mode.hdisplay);
			clip_y2 = min(clip_y2, units[i]->crtc.mode.vdisplay);

			/* and cull any rects that misses the crtc */
			if (clip_x1 >= units[i]->crtc.mode.hdisplay ||
			    clip_y1 >= units[i]->crtc.mode.vdisplay ||
			    clip_x2 <= 0 || clip_y2 <= 0)
				continue;

			blits[blits_pos].header = SVGA_CMD_BLIT_SCREEN_TO_GMRFB;
			blits[blits_pos].body.srcScreenId = units[i]->unit;
			blits[blits_pos].body.destOrigin.x = dest_x;
			blits[blits_pos].body.destOrigin.y = dest_y;

			blits[blits_pos].body.srcRect.left = clip_x1;
			blits[blits_pos].body.srcRect.top = clip_y1;
			blits[blits_pos].body.srcRect.right = clip_x2;
			blits[blits_pos].body.srcRect.bottom = clip_y2;
			blits_pos++;
		}
	}
	/* reset size here and use calculated exact size from loops */
	fifo_size = sizeof(*cmd) + sizeof(*blits) * blits_pos;

	ret = vmw_execbuf_process(file_priv, dev_priv, NULL, cmd, fifo_size,
				  0, user_fence_rep);

	kfree(cmd);

	return ret;
}

int vmw_kms_init(struct vmw_private *dev_priv)
{
	struct drm_device *dev = dev_priv->dev;
	int ret;

	drm_mode_config_init(dev);
	dev->mode_config.funcs = &vmw_kms_funcs;
	dev->mode_config.min_width = 1;
	dev->mode_config.min_height = 1;
	/* assumed largest fb size */
	dev->mode_config.max_width = 8192;
	dev->mode_config.max_height = 8192;

	ret = vmw_kms_init_screen_object_display(dev_priv);
	if (ret) /* Fallback */
		(void)vmw_kms_init_legacy_display_system(dev_priv);

	return 0;
}

int vmw_kms_close(struct vmw_private *dev_priv)
{
	/*
	 * Docs says we should take the lock before calling this function
	 * but since it destroys encoders and our destructor calls
	 * drm_encoder_cleanup which takes the lock we deadlock.
	 */
	drm_mode_config_cleanup(dev_priv->dev);
	if (dev_priv->sou_priv)
		vmw_kms_close_screen_object_display(dev_priv);
	else
		vmw_kms_close_legacy_display_system(dev_priv);
	return 0;
}

int vmw_kms_cursor_bypass_ioctl(struct drm_device *dev, void *data,
				struct drm_file *file_priv)
{
	struct drm_vmw_cursor_bypass_arg *arg = data;
	struct vmw_display_unit *du;
	struct drm_mode_object *obj;
	struct drm_crtc *crtc;
	int ret = 0;


	mutex_lock(&dev->mode_config.mutex);
	if (arg->flags & DRM_VMW_CURSOR_BYPASS_ALL) {

		list_for_each_entry(crtc, &dev->mode_config.crtc_list, head) {
			du = vmw_crtc_to_du(crtc);
			du->hotspot_x = arg->xhot;
			du->hotspot_y = arg->yhot;
		}

		mutex_unlock(&dev->mode_config.mutex);
		return 0;
	}

	obj = drm_mode_object_find(dev, arg->crtc_id, DRM_MODE_OBJECT_CRTC);
	if (!obj) {
		ret = -EINVAL;
		goto out;
	}

	crtc = obj_to_crtc(obj);
	du = vmw_crtc_to_du(crtc);

	du->hotspot_x = arg->xhot;
	du->hotspot_y = arg->yhot;

out:
	mutex_unlock(&dev->mode_config.mutex);

	return ret;
}

int vmw_kms_write_svga(struct vmw_private *vmw_priv,
			unsigned width, unsigned height, unsigned pitch,
			unsigned bpp, unsigned depth)
{
	if (vmw_priv->capabilities & SVGA_CAP_PITCHLOCK)
		vmw_write(vmw_priv, SVGA_REG_PITCHLOCK, pitch);
	else if (vmw_fifo_have_pitchlock(vmw_priv))
		iowrite32(pitch, vmw_priv->mmio_virt + SVGA_FIFO_PITCHLOCK);
	vmw_write(vmw_priv, SVGA_REG_WIDTH, width);
	vmw_write(vmw_priv, SVGA_REG_HEIGHT, height);
	vmw_write(vmw_priv, SVGA_REG_BITS_PER_PIXEL, bpp);

	if (vmw_read(vmw_priv, SVGA_REG_DEPTH) != depth) {
		DRM_ERROR("Invalid depth %u for %u bpp, host expects %u\n",
			  depth, bpp, vmw_read(vmw_priv, SVGA_REG_DEPTH));
		return -EINVAL;
	}

	return 0;
}

int vmw_kms_save_vga(struct vmw_private *vmw_priv)
{
	struct vmw_vga_topology_state *save;
	uint32_t i;

	vmw_priv->vga_width = vmw_read(vmw_priv, SVGA_REG_WIDTH);
	vmw_priv->vga_height = vmw_read(vmw_priv, SVGA_REG_HEIGHT);
	vmw_priv->vga_bpp = vmw_read(vmw_priv, SVGA_REG_BITS_PER_PIXEL);
	if (vmw_priv->capabilities & SVGA_CAP_PITCHLOCK)
		vmw_priv->vga_pitchlock =
		  vmw_read(vmw_priv, SVGA_REG_PITCHLOCK);
	else if (vmw_fifo_have_pitchlock(vmw_priv))
		vmw_priv->vga_pitchlock = ioread32(vmw_priv->mmio_virt +
						       SVGA_FIFO_PITCHLOCK);

	if (!(vmw_priv->capabilities & SVGA_CAP_DISPLAY_TOPOLOGY))
		return 0;

	vmw_priv->num_displays = vmw_read(vmw_priv,
					  SVGA_REG_NUM_GUEST_DISPLAYS);

	if (vmw_priv->num_displays == 0)
		vmw_priv->num_displays = 1;

	for (i = 0; i < vmw_priv->num_displays; ++i) {
		save = &vmw_priv->vga_save[i];
		vmw_write(vmw_priv, SVGA_REG_DISPLAY_ID, i);
		save->primary = vmw_read(vmw_priv, SVGA_REG_DISPLAY_IS_PRIMARY);
		save->pos_x = vmw_read(vmw_priv, SVGA_REG_DISPLAY_POSITION_X);
		save->pos_y = vmw_read(vmw_priv, SVGA_REG_DISPLAY_POSITION_Y);
		save->width = vmw_read(vmw_priv, SVGA_REG_DISPLAY_WIDTH);
		save->height = vmw_read(vmw_priv, SVGA_REG_DISPLAY_HEIGHT);
		vmw_write(vmw_priv, SVGA_REG_DISPLAY_ID, SVGA_ID_INVALID);
		if (i == 0 && vmw_priv->num_displays == 1 &&
		    save->width == 0 && save->height == 0) {

			/*
			 * It should be fairly safe to assume that these
			 * values are uninitialized.
			 */

			save->width = vmw_priv->vga_width - save->pos_x;
			save->height = vmw_priv->vga_height - save->pos_y;
		}
	}

	return 0;
}

int vmw_kms_restore_vga(struct vmw_private *vmw_priv)
{
	struct vmw_vga_topology_state *save;
	uint32_t i;

	vmw_write(vmw_priv, SVGA_REG_WIDTH, vmw_priv->vga_width);
	vmw_write(vmw_priv, SVGA_REG_HEIGHT, vmw_priv->vga_height);
	vmw_write(vmw_priv, SVGA_REG_BITS_PER_PIXEL, vmw_priv->vga_bpp);
	if (vmw_priv->capabilities & SVGA_CAP_PITCHLOCK)
		vmw_write(vmw_priv, SVGA_REG_PITCHLOCK,
			  vmw_priv->vga_pitchlock);
	else if (vmw_fifo_have_pitchlock(vmw_priv))
		iowrite32(vmw_priv->vga_pitchlock,
			  vmw_priv->mmio_virt + SVGA_FIFO_PITCHLOCK);

	if (!(vmw_priv->capabilities & SVGA_CAP_DISPLAY_TOPOLOGY))
		return 0;

	for (i = 0; i < vmw_priv->num_displays; ++i) {
		save = &vmw_priv->vga_save[i];
		vmw_write(vmw_priv, SVGA_REG_DISPLAY_ID, i);
		vmw_write(vmw_priv, SVGA_REG_DISPLAY_IS_PRIMARY, save->primary);
		vmw_write(vmw_priv, SVGA_REG_DISPLAY_POSITION_X, save->pos_x);
		vmw_write(vmw_priv, SVGA_REG_DISPLAY_POSITION_Y, save->pos_y);
		vmw_write(vmw_priv, SVGA_REG_DISPLAY_WIDTH, save->width);
		vmw_write(vmw_priv, SVGA_REG_DISPLAY_HEIGHT, save->height);
		vmw_write(vmw_priv, SVGA_REG_DISPLAY_ID, SVGA_ID_INVALID);
	}

	return 0;
}

bool vmw_kms_validate_mode_vram(struct vmw_private *dev_priv,
				uint32_t pitch,
				uint32_t height)
{
	return ((u64) pitch * (u64) height) < (u64) dev_priv->vram_size;
}


/**
 * Function called by DRM code called with vbl_lock held.
 */
u32 vmw_get_vblank_counter(struct drm_device *dev, int crtc)
{
	return 0;
}

/**
 * Function called by DRM code called with vbl_lock held.
 */
int vmw_enable_vblank(struct drm_device *dev, int crtc)
{
	return -ENOSYS;
}

/**
 * Function called by DRM code called with vbl_lock held.
 */
void vmw_disable_vblank(struct drm_device *dev, int crtc)
{
}


/*
 * Small shared kms functions.
 */

int vmw_du_update_layout(struct vmw_private *dev_priv, unsigned num,
			 struct drm_vmw_rect *rects)
{
	struct drm_device *dev = dev_priv->dev;
	struct vmw_display_unit *du;
	struct drm_connector *con;

	mutex_lock(&dev->mode_config.mutex);

#if 0
	{
		unsigned int i;

		DRM_INFO("%s: new layout ", __func__);
		for (i = 0; i < num; i++)
			DRM_INFO("(%i, %i %ux%u) ", rects[i].x, rects[i].y,
				 rects[i].w, rects[i].h);
		DRM_INFO("\n");
	}
#endif

	list_for_each_entry(con, &dev->mode_config.connector_list, head) {
		du = vmw_connector_to_du(con);
		if (num > du->unit) {
			du->pref_width = rects[du->unit].w;
			du->pref_height = rects[du->unit].h;
			du->pref_active = true;
			du->gui_x = rects[du->unit].x;
			du->gui_y = rects[du->unit].y;
		} else {
			du->pref_width = 800;
			du->pref_height = 600;
			du->pref_active = false;
		}
		con->status = vmw_du_connector_detect(con, true);
	}

	mutex_unlock(&dev->mode_config.mutex);

	return 0;
}

void vmw_du_crtc_save(struct drm_crtc *crtc)
{
}

void vmw_du_crtc_restore(struct drm_crtc *crtc)
{
}

void vmw_du_crtc_gamma_set(struct drm_crtc *crtc,
			   u16 *r, u16 *g, u16 *b,
			   uint32_t start, uint32_t size)
{
	struct vmw_private *dev_priv = vmw_priv(crtc->dev);
	int i;

	for (i = 0; i < size; i++) {
		DRM_DEBUG("%d r/g/b = 0x%04x / 0x%04x / 0x%04x\n", i,
			  r[i], g[i], b[i]);
		vmw_write(dev_priv, SVGA_PALETTE_BASE + i * 3 + 0, r[i] >> 8);
		vmw_write(dev_priv, SVGA_PALETTE_BASE + i * 3 + 1, g[i] >> 8);
		vmw_write(dev_priv, SVGA_PALETTE_BASE + i * 3 + 2, b[i] >> 8);
	}
}

void vmw_du_connector_dpms(struct drm_connector *connector, int mode)
{
}

void vmw_du_connector_save(struct drm_connector *connector)
{
}

void vmw_du_connector_restore(struct drm_connector *connector)
{
}

enum drm_connector_status
vmw_du_connector_detect(struct drm_connector *connector, bool force)
{
	uint32_t num_displays;
	struct drm_device *dev = connector->dev;
	struct vmw_private *dev_priv = vmw_priv(dev);
	struct vmw_display_unit *du = vmw_connector_to_du(connector);

	mutex_lock(&dev_priv->hw_mutex);
	num_displays = vmw_read(dev_priv, SVGA_REG_NUM_DISPLAYS);
	mutex_unlock(&dev_priv->hw_mutex);

	return ((vmw_connector_to_du(connector)->unit < num_displays &&
		 du->pref_active) ?
		connector_status_connected : connector_status_disconnected);
}

static struct drm_display_mode vmw_kms_connector_builtin[] = {
	/* 640x480@60Hz */
	{ DRM_MODE("640x480", DRM_MODE_TYPE_DRIVER, 25175, 640, 656,
		   752, 800, 0, 480, 489, 492, 525, 0,
		   DRM_MODE_FLAG_NHSYNC | DRM_MODE_FLAG_NVSYNC) },
	/* 800x600@60Hz */
	{ DRM_MODE("800x600", DRM_MODE_TYPE_DRIVER, 40000, 800, 840,
		   968, 1056, 0, 600, 601, 605, 628, 0,
		   DRM_MODE_FLAG_PHSYNC | DRM_MODE_FLAG_PVSYNC) },
	/* 1024x768@60Hz */
	{ DRM_MODE("1024x768", DRM_MODE_TYPE_DRIVER, 65000, 1024, 1048,
		   1184, 1344, 0, 768, 771, 777, 806, 0,
		   DRM_MODE_FLAG_NHSYNC | DRM_MODE_FLAG_NVSYNC) },
	/* 1152x864@75Hz */
	{ DRM_MODE("1152x864", DRM_MODE_TYPE_DRIVER, 108000, 1152, 1216,
		   1344, 1600, 0, 864, 865, 868, 900, 0,
		   DRM_MODE_FLAG_PHSYNC | DRM_MODE_FLAG_PVSYNC) },
	/* 1280x768@60Hz */
	{ DRM_MODE("1280x768", DRM_MODE_TYPE_DRIVER, 79500, 1280, 1344,
		   1472, 1664, 0, 768, 771, 778, 798, 0,
		   DRM_MODE_FLAG_NHSYNC | DRM_MODE_FLAG_PVSYNC) },
	/* 1280x800@60Hz */
	{ DRM_MODE("1280x800", DRM_MODE_TYPE_DRIVER, 83500, 1280, 1352,
		   1480, 1680, 0, 800, 803, 809, 831, 0,
		   DRM_MODE_FLAG_PHSYNC | DRM_MODE_FLAG_NVSYNC) },
	/* 1280x960@60Hz */
	{ DRM_MODE("1280x960", DRM_MODE_TYPE_DRIVER, 108000, 1280, 1376,
		   1488, 1800, 0, 960, 961, 964, 1000, 0,
		   DRM_MODE_FLAG_PHSYNC | DRM_MODE_FLAG_PVSYNC) },
	/* 1280x1024@60Hz */
	{ DRM_MODE("1280x1024", DRM_MODE_TYPE_DRIVER, 108000, 1280, 1328,
		   1440, 1688, 0, 1024, 1025, 1028, 1066, 0,
		   DRM_MODE_FLAG_PHSYNC | DRM_MODE_FLAG_PVSYNC) },
	/* 1360x768@60Hz */
	{ DRM_MODE("1360x768", DRM_MODE_TYPE_DRIVER, 85500, 1360, 1424,
		   1536, 1792, 0, 768, 771, 777, 795, 0,
		   DRM_MODE_FLAG_PHSYNC | DRM_MODE_FLAG_PVSYNC) },
	/* 1440x1050@60Hz */
	{ DRM_MODE("1400x1050", DRM_MODE_TYPE_DRIVER, 121750, 1400, 1488,
		   1632, 1864, 0, 1050, 1053, 1057, 1089, 0,
		   DRM_MODE_FLAG_NHSYNC | DRM_MODE_FLAG_PVSYNC) },
	/* 1440x900@60Hz */
	{ DRM_MODE("1440x900", DRM_MODE_TYPE_DRIVER, 106500, 1440, 1520,
		   1672, 1904, 0, 900, 903, 909, 934, 0,
		   DRM_MODE_FLAG_NHSYNC | DRM_MODE_FLAG_PVSYNC) },
	/* 1600x1200@60Hz */
	{ DRM_MODE("1600x1200", DRM_MODE_TYPE_DRIVER, 162000, 1600, 1664,
		   1856, 2160, 0, 1200, 1201, 1204, 1250, 0,
		   DRM_MODE_FLAG_PHSYNC | DRM_MODE_FLAG_PVSYNC) },
	/* 1680x1050@60Hz */
	{ DRM_MODE("1680x1050", DRM_MODE_TYPE_DRIVER, 146250, 1680, 1784,
		   1960, 2240, 0, 1050, 1053, 1059, 1089, 0,
		   DRM_MODE_FLAG_NHSYNC | DRM_MODE_FLAG_PVSYNC) },
	/* 1792x1344@60Hz */
	{ DRM_MODE("1792x1344", DRM_MODE_TYPE_DRIVER, 204750, 1792, 1920,
		   2120, 2448, 0, 1344, 1345, 1348, 1394, 0,
		   DRM_MODE_FLAG_NHSYNC | DRM_MODE_FLAG_PVSYNC) },
	/* 1853x1392@60Hz */
	{ DRM_MODE("1856x1392", DRM_MODE_TYPE_DRIVER, 218250, 1856, 1952,
		   2176, 2528, 0, 1392, 1393, 1396, 1439, 0,
		   DRM_MODE_FLAG_NHSYNC | DRM_MODE_FLAG_PVSYNC) },
	/* 1920x1200@60Hz */
	{ DRM_MODE("1920x1200", DRM_MODE_TYPE_DRIVER, 193250, 1920, 2056,
		   2256, 2592, 0, 1200, 1203, 1209, 1245, 0,
		   DRM_MODE_FLAG_NHSYNC | DRM_MODE_FLAG_PVSYNC) },
	/* 1920x1440@60Hz */
	{ DRM_MODE("1920x1440", DRM_MODE_TYPE_DRIVER, 234000, 1920, 2048,
		   2256, 2600, 0, 1440, 1441, 1444, 1500, 0,
		   DRM_MODE_FLAG_NHSYNC | DRM_MODE_FLAG_PVSYNC) },
	/* 2560x1600@60Hz */
	{ DRM_MODE("2560x1600", DRM_MODE_TYPE_DRIVER, 348500, 2560, 2752,
		   3032, 3504, 0, 1600, 1603, 1609, 1658, 0,
		   DRM_MODE_FLAG_NHSYNC | DRM_MODE_FLAG_PVSYNC) },
	/* Terminate */
	{ DRM_MODE("", 0, 0, 0, 0, 0, 0, 0, 0, 0, 0, 0, 0, 0) },
};

/**
 * vmw_guess_mode_timing - Provide fake timings for a
 * 60Hz vrefresh mode.
 *
 * @mode - Pointer to a struct drm_display_mode with hdisplay and vdisplay
 * members filled in.
 */
static void vmw_guess_mode_timing(struct drm_display_mode *mode)
{
	mode->hsync_start = mode->hdisplay + 50;
	mode->hsync_end = mode->hsync_start + 50;
	mode->htotal = mode->hsync_end + 50;

	mode->vsync_start = mode->vdisplay + 50;
	mode->vsync_end = mode->vsync_start + 50;
	mode->vtotal = mode->vsync_end + 50;

	mode->clock = (u32)mode->htotal * (u32)mode->vtotal / 100 * 6;
	mode->vrefresh = drm_mode_vrefresh(mode);
}


int vmw_du_connector_fill_modes(struct drm_connector *connector,
				uint32_t max_width, uint32_t max_height)
{
	struct vmw_display_unit *du = vmw_connector_to_du(connector);
	struct drm_device *dev = connector->dev;
	struct vmw_private *dev_priv = vmw_priv(dev);
	struct drm_display_mode *mode = NULL;
	struct drm_display_mode *bmode;
	struct drm_display_mode prefmode = { DRM_MODE("preferred",
		DRM_MODE_TYPE_DRIVER | DRM_MODE_TYPE_PREFERRED,
		0, 0, 0, 0, 0, 0, 0, 0, 0, 0, 0,
		DRM_MODE_FLAG_NHSYNC | DRM_MODE_FLAG_PVSYNC)
	};
	int i;

	/* Add preferred mode */
	{
		mode = drm_mode_duplicate(dev, &prefmode);
		if (!mode)
			return 0;
		mode->hdisplay = du->pref_width;
		mode->vdisplay = du->pref_height;
		vmw_guess_mode_timing(mode);

		if (vmw_kms_validate_mode_vram(dev_priv, mode->hdisplay * 2,
					       mode->vdisplay)) {
			drm_mode_probed_add(connector, mode);
		} else {
			drm_mode_destroy(dev, mode);
			mode = NULL;
		}

		if (du->pref_mode) {
			list_del_init(&du->pref_mode->head);
			drm_mode_destroy(dev, du->pref_mode);
		}

		/* mode might be null here, this is intended */
		du->pref_mode = mode;
	}

	for (i = 0; vmw_kms_connector_builtin[i].type != 0; i++) {
		bmode = &vmw_kms_connector_builtin[i];
		if (bmode->hdisplay > max_width ||
		    bmode->vdisplay > max_height)
			continue;

		if (!vmw_kms_validate_mode_vram(dev_priv, bmode->hdisplay * 2,
						bmode->vdisplay))
			continue;

		mode = drm_mode_duplicate(dev, bmode);
		if (!mode)
			return 0;
		mode->vrefresh = drm_mode_vrefresh(mode);

		drm_mode_probed_add(connector, mode);
	}

	/* Move the prefered mode first, help apps pick the right mode. */
	if (du->pref_mode)
		list_move(&du->pref_mode->head, &connector->probed_modes);

	drm_mode_connector_list_update(connector);

	return 1;
}

int vmw_du_connector_set_property(struct drm_connector *connector,
				  struct drm_property *property,
				  uint64_t val)
{
	return 0;
}


int vmw_kms_update_layout_ioctl(struct drm_device *dev, void *data,
				struct drm_file *file_priv)
{
	struct vmw_private *dev_priv = vmw_priv(dev);
	struct drm_vmw_update_layout_arg *arg =
		(struct drm_vmw_update_layout_arg *)data;
	struct vmw_master *vmaster = vmw_master(file_priv->master);
	void __user *user_rects;
	struct drm_vmw_rect *rects;
	unsigned rects_size;
	int ret;
	int i;
	struct drm_mode_config *mode_config = &dev->mode_config;

	ret = ttm_read_lock(&vmaster->lock, true);
	if (unlikely(ret != 0))
		return ret;

	if (!arg->num_outputs) {
		struct drm_vmw_rect def_rect = {0, 0, 800, 600};
		vmw_du_update_layout(dev_priv, 1, &def_rect);
		goto out_unlock;
	}

	rects_size = arg->num_outputs * sizeof(struct drm_vmw_rect);
<<<<<<< HEAD
	rects = kzalloc(rects_size, GFP_KERNEL);
=======
	rects = kcalloc(arg->num_outputs, sizeof(struct drm_vmw_rect),
			GFP_KERNEL);
>>>>>>> 533b673b
	if (unlikely(!rects)) {
		ret = -ENOMEM;
		goto out_unlock;
	}

	user_rects = (void __user *)(unsigned long)arg->rects;
	ret = copy_from_user(rects, user_rects, rects_size);
	if (unlikely(ret != 0)) {
		DRM_ERROR("Failed to get rects.\n");
		ret = -EFAULT;
		goto out_free;
	}

	for (i = 0; i < arg->num_outputs; ++i) {
<<<<<<< HEAD
		if (rects->x < 0 ||
		    rects->y < 0 ||
		    rects->x + rects->w > mode_config->max_width ||
		    rects->y + rects->h > mode_config->max_height) {
=======
		if (rects[i].x < 0 ||
		    rects[i].y < 0 ||
		    rects[i].x + rects[i].w > mode_config->max_width ||
		    rects[i].y + rects[i].h > mode_config->max_height) {
>>>>>>> 533b673b
			DRM_ERROR("Invalid GUI layout.\n");
			ret = -EINVAL;
			goto out_free;
		}
	}

	vmw_du_update_layout(dev_priv, arg->num_outputs, rects);

out_free:
	kfree(rects);
out_unlock:
	ttm_read_unlock(&vmaster->lock);
	return ret;
}<|MERGE_RESOLUTION|>--- conflicted
+++ resolved
@@ -185,29 +185,11 @@
 		return -EINVAL;
 
 	if (handle) {
-<<<<<<< HEAD
-		ret = vmw_user_surface_lookup_handle(dev_priv, tfile,
-						     handle, &surface);
-		if (!ret) {
-			if (!surface->snooper.image) {
-				DRM_ERROR("surface not suitable for cursor\n");
-				vmw_surface_unreference(&surface);
-				return -EINVAL;
-			}
-		} else {
-			ret = vmw_user_dmabuf_lookup(tfile,
-						     handle, &dmabuf);
-			if (ret) {
-				DRM_ERROR("failed to find surface or dmabuf: %i\n", ret);
-				return -EINVAL;
-			}
-=======
 		ret = vmw_user_lookup_handle(dev_priv, tfile,
 					     handle, &surface, &dmabuf);
 		if (ret) {
 			DRM_ERROR("failed to find surface or dmabuf: %i\n", ret);
 			return -EINVAL;
->>>>>>> 533b673b
 		}
 	}
 
@@ -1931,12 +1913,8 @@
 	}
 
 	rects_size = arg->num_outputs * sizeof(struct drm_vmw_rect);
-<<<<<<< HEAD
-	rects = kzalloc(rects_size, GFP_KERNEL);
-=======
 	rects = kcalloc(arg->num_outputs, sizeof(struct drm_vmw_rect),
 			GFP_KERNEL);
->>>>>>> 533b673b
 	if (unlikely(!rects)) {
 		ret = -ENOMEM;
 		goto out_unlock;
@@ -1951,17 +1929,10 @@
 	}
 
 	for (i = 0; i < arg->num_outputs; ++i) {
-<<<<<<< HEAD
-		if (rects->x < 0 ||
-		    rects->y < 0 ||
-		    rects->x + rects->w > mode_config->max_width ||
-		    rects->y + rects->h > mode_config->max_height) {
-=======
 		if (rects[i].x < 0 ||
 		    rects[i].y < 0 ||
 		    rects[i].x + rects[i].w > mode_config->max_width ||
 		    rects[i].y + rects[i].h > mode_config->max_height) {
->>>>>>> 533b673b
 			DRM_ERROR("Invalid GUI layout.\n");
 			ret = -EINVAL;
 			goto out_free;
