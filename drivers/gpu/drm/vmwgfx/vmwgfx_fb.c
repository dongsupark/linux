--- conflicted
+++ resolved
@@ -615,15 +615,11 @@
 	if (unlikely(ret != 0))
 		goto err_unlock;
 
-<<<<<<< HEAD
-	ret = ttm_bo_validate(bo, &ne_placement, false, false);
-=======
 	ret = ttm_bo_validate(bo, &ne_placement, false, false, false);
 
 	/* Could probably bug on */
 	WARN_ON(bo->offset != 0);
 
->>>>>>> 2da30e70
 	ttm_bo_unreserve(bo);
 err_unlock:
 	ttm_write_unlock(&vmw_priv->active_master->lock);
