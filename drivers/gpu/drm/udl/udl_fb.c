/*
 * Copyright (C) 2012 Red Hat
 *
 * based in parts on udlfb.c:
 * Copyright (C) 2009 Roberto De Ioris <roberto@unbit.it>
 * Copyright (C) 2009 Jaya Kumar <jayakumar.lkml@gmail.com>
 * Copyright (C) 2009 Bernie Thompson <bernie@plugable.com>
 *
 * This file is subject to the terms and conditions of the GNU General Public
 * License v2. See the file COPYING in the main directory of this archive for
 * more details.
 */
#include <linux/module.h>
#include <linux/slab.h>
#include <linux/fb.h>
#include <linux/dma-buf.h>

#include <drm/drmP.h>
#include <drm/drm_crtc.h>
#include <drm/drm_crtc_helper.h>
#include "udl_drv.h"

#include <drm/drm_fb_helper.h>

#define DL_DEFIO_WRITE_DELAY    (HZ/20) /* fb_deferred_io.delay in jiffies */

static int fb_defio = 0;  /* Optionally enable experimental fb_defio mmap support */
static int fb_bpp = 16;

module_param(fb_bpp, int, S_IWUSR | S_IRUSR | S_IWGRP | S_IRGRP);
module_param(fb_defio, int, S_IWUSR | S_IRUSR | S_IWGRP | S_IRGRP);

struct udl_fbdev {
	struct drm_fb_helper helper;
	struct udl_framebuffer ufb;
	struct list_head fbdev_list;
	int fb_count;
};

#define DL_ALIGN_UP(x, a) ALIGN(x, a)
#define DL_ALIGN_DOWN(x, a) ALIGN(x-(a-1), a)

/** Read the red component (0..255) of a 32 bpp colour. */
#define DLO_RGB_GETRED(col) (uint8_t)((col) & 0xFF)

/** Read the green component (0..255) of a 32 bpp colour. */
#define DLO_RGB_GETGRN(col) (uint8_t)(((col) >> 8) & 0xFF)

/** Read the blue component (0..255) of a 32 bpp colour. */
#define DLO_RGB_GETBLU(col) (uint8_t)(((col) >> 16) & 0xFF)

/** Return red/green component of a 16 bpp colour number. */
#define DLO_RG16(red, grn) (uint8_t)((((red) & 0xF8) | ((grn) >> 5)) & 0xFF)

/** Return green/blue component of a 16 bpp colour number. */
#define DLO_GB16(grn, blu) (uint8_t)(((((grn) & 0x1C) << 3) | ((blu) >> 3)) & 0xFF)

/** Return 8 bpp colour number from red, green and blue components. */
#define DLO_RGB8(red, grn, blu) ((((red) << 5) | (((grn) & 3) << 3) | ((blu) & 7)) & 0xFF)

#if 0
static uint8_t rgb8(uint32_t col)
{
	uint8_t red = DLO_RGB_GETRED(col);
	uint8_t grn = DLO_RGB_GETGRN(col);
	uint8_t blu = DLO_RGB_GETBLU(col);

	return DLO_RGB8(red, grn, blu);
}

static uint16_t rgb16(uint32_t col)
{
	uint8_t red = DLO_RGB_GETRED(col);
	uint8_t grn = DLO_RGB_GETGRN(col);
	uint8_t blu = DLO_RGB_GETBLU(col);

	return (DLO_RG16(red, grn) << 8) + DLO_GB16(grn, blu);
}
#endif

/*
 * NOTE: fb_defio.c is holding info->fbdefio.mutex
 *   Touching ANY framebuffer memory that triggers a page fault
 *   in fb_defio will cause a deadlock, when it also tries to
 *   grab the same mutex.
 */
static void udlfb_dpy_deferred_io(struct fb_info *info,
				  struct list_head *pagelist)
{
	struct page *cur;
	struct fb_deferred_io *fbdefio = info->fbdefio;
	struct udl_fbdev *ufbdev = info->par;
	struct drm_device *dev = ufbdev->ufb.base.dev;
	struct udl_device *udl = dev->dev_private;
	struct urb *urb;
	char *cmd;
	cycles_t start_cycles, end_cycles;
	int bytes_sent = 0;
	int bytes_identical = 0;
	int bytes_rendered = 0;

	if (!fb_defio)
		return;

	start_cycles = get_cycles();

	urb = udl_get_urb(dev);
	if (!urb)
		return;

	cmd = urb->transfer_buffer;

	/* walk the written page list and render each to device */
	list_for_each_entry(cur, &fbdefio->pagelist, lru) {

		if (udl_render_hline(dev, (ufbdev->ufb.base.bits_per_pixel / 8),
				     &urb, (char *) info->fix.smem_start,
				     &cmd, cur->index << PAGE_SHIFT,
				     cur->index << PAGE_SHIFT,
				     PAGE_SIZE, &bytes_identical, &bytes_sent))
			goto error;
		bytes_rendered += PAGE_SIZE;
	}

	if (cmd > (char *) urb->transfer_buffer) {
		/* Send partial buffer remaining before exiting */
		int len = cmd - (char *) urb->transfer_buffer;
		udl_submit_urb(dev, urb, len);
		bytes_sent += len;
	} else
		udl_urb_completion(urb);

error:
	atomic_add(bytes_sent, &udl->bytes_sent);
	atomic_add(bytes_identical, &udl->bytes_identical);
	atomic_add(bytes_rendered, &udl->bytes_rendered);
	end_cycles = get_cycles();
	atomic_add(((unsigned int) ((end_cycles - start_cycles)
		    >> 10)), /* Kcycles */
		   &udl->cpu_kcycles_used);
}

int udl_handle_damage(struct udl_framebuffer *fb, int x, int y,
		      int width, int height)
{
	struct drm_device *dev = fb->base.dev;
	struct udl_device *udl = dev->dev_private;
	int i, ret;
	char *cmd;
	cycles_t start_cycles, end_cycles;
	int bytes_sent = 0;
	int bytes_identical = 0;
	struct urb *urb;
	int aligned_x;
	int bpp = (fb->base.bits_per_pixel / 8);
	int x2, y2;
	bool store_for_later = false;
	unsigned long flags;

	if (!fb->active_16)
		return 0;

	if (!fb->obj->vmapping) {
		ret = udl_gem_vmap(fb->obj);
		if (ret == -ENOMEM) {
			DRM_ERROR("failed to vmap fb\n");
			return 0;
		}
		if (!fb->obj->vmapping) {
			DRM_ERROR("failed to vmapping\n");
			return 0;
		}
	}

	aligned_x = DL_ALIGN_DOWN(x, sizeof(unsigned long));
	width = DL_ALIGN_UP(width + (x-aligned_x), sizeof(unsigned long));
	x = aligned_x;

	if ((width <= 0) ||
	    (x + width > fb->base.width) ||
	    (y + height > fb->base.height))
		return -EINVAL;

	/* if we are in atomic just store the info
	   can't test inside spin lock */
	if (in_atomic())
		store_for_later = true;

	x2 = x + width - 1;
	y2 = y + height - 1;

	spin_lock_irqsave(&fb->dirty_lock, flags);

	if (fb->y1 < y)
		y = fb->y1;
	if (fb->y2 > y2)
		y2 = fb->y2;
	if (fb->x1 < x)
		x = fb->x1;
	if (fb->x2 > x2)
		x2 = fb->x2;

	if (store_for_later) {
		fb->x1 = x;
		fb->x2 = x2;
		fb->y1 = y;
		fb->y2 = y2;
		spin_unlock_irqrestore(&fb->dirty_lock, flags);
		return 0;
	}

	fb->x1 = fb->y1 = INT_MAX;
	fb->x2 = fb->y2 = 0;

	spin_unlock_irqrestore(&fb->dirty_lock, flags);
	start_cycles = get_cycles();

	urb = udl_get_urb(dev);
	if (!urb)
		return 0;
	cmd = urb->transfer_buffer;

	for (i = y; i <= y2 ; i++) {
		const int line_offset = fb->base.pitches[0] * i;
		const int byte_offset = line_offset + (x * bpp);
		const int dev_byte_offset = (fb->base.width * bpp * i) + (x * bpp);
		if (udl_render_hline(dev, bpp, &urb,
				     (char *) fb->obj->vmapping,
				     &cmd, byte_offset, dev_byte_offset,
				     (x2 - x + 1) * bpp,
				     &bytes_identical, &bytes_sent))
			goto error;
	}

	if (cmd > (char *) urb->transfer_buffer) {
		/* Send partial buffer remaining before exiting */
		int len = cmd - (char *) urb->transfer_buffer;
		ret = udl_submit_urb(dev, urb, len);
		bytes_sent += len;
	} else
		udl_urb_completion(urb);

error:
	atomic_add(bytes_sent, &udl->bytes_sent);
	atomic_add(bytes_identical, &udl->bytes_identical);
	atomic_add(width*height*bpp, &udl->bytes_rendered);
	end_cycles = get_cycles();
	atomic_add(((unsigned int) ((end_cycles - start_cycles)
		    >> 10)), /* Kcycles */
		   &udl->cpu_kcycles_used);

	return 0;
}

static int udl_fb_mmap(struct fb_info *info, struct vm_area_struct *vma)
{
	unsigned long start = vma->vm_start;
	unsigned long size = vma->vm_end - vma->vm_start;
	unsigned long offset = vma->vm_pgoff << PAGE_SHIFT;
	unsigned long page, pos;

	if (offset + size > info->fix.smem_len)
		return -EINVAL;

	pos = (unsigned long)info->fix.smem_start + offset;

	pr_notice("mmap() framebuffer addr:%lu size:%lu\n",
		  pos, size);

	while (size > 0) {
		page = vmalloc_to_pfn((void *)pos);
		if (remap_pfn_range(vma, start, page, PAGE_SIZE, PAGE_SHARED))
			return -EAGAIN;

		start += PAGE_SIZE;
		pos += PAGE_SIZE;
		if (size > PAGE_SIZE)
			size -= PAGE_SIZE;
		else
			size = 0;
	}

	/* VM_IO | VM_DONTEXPAND | VM_DONTDUMP are set by remap_pfn_range() */
	return 0;
}

static void udl_fb_fillrect(struct fb_info *info, const struct fb_fillrect *rect)
{
	struct udl_fbdev *ufbdev = info->par;

	sys_fillrect(info, rect);

	udl_handle_damage(&ufbdev->ufb, rect->dx, rect->dy, rect->width,
			  rect->height);
}

static void udl_fb_copyarea(struct fb_info *info, const struct fb_copyarea *region)
{
	struct udl_fbdev *ufbdev = info->par;

	sys_copyarea(info, region);

	udl_handle_damage(&ufbdev->ufb, region->dx, region->dy, region->width,
			  region->height);
}

static void udl_fb_imageblit(struct fb_info *info, const struct fb_image *image)
{
	struct udl_fbdev *ufbdev = info->par;

	sys_imageblit(info, image);

	udl_handle_damage(&ufbdev->ufb, image->dx, image->dy, image->width,
			  image->height);
}

/*
 * It's common for several clients to have framebuffer open simultaneously.
 * e.g. both fbcon and X. Makes things interesting.
 * Assumes caller is holding info->lock (for open and release at least)
 */
static int udl_fb_open(struct fb_info *info, int user)
{
	struct udl_fbdev *ufbdev = info->par;
	struct drm_device *dev = ufbdev->ufb.base.dev;
	struct udl_device *udl = dev->dev_private;

	/* If the USB device is gone, we don't accept new opens */
	if (drm_device_is_unplugged(udl->ddev))
		return -ENODEV;

	ufbdev->fb_count++;

	if (fb_defio && (info->fbdefio == NULL)) {
		/* enable defio at last moment if not disabled by client */

		struct fb_deferred_io *fbdefio;

		fbdefio = kmalloc(sizeof(struct fb_deferred_io), GFP_KERNEL);

		if (fbdefio) {
			fbdefio->delay = DL_DEFIO_WRITE_DELAY;
			fbdefio->deferred_io = udlfb_dpy_deferred_io;
		}

		info->fbdefio = fbdefio;
		fb_deferred_io_init(info);
	}

	pr_notice("open /dev/fb%d user=%d fb_info=%p count=%d\n",
		  info->node, user, info, ufbdev->fb_count);

	return 0;
}


/*
 * Assumes caller is holding info->lock mutex (for open and release at least)
 */
static int udl_fb_release(struct fb_info *info, int user)
{
	struct udl_fbdev *ufbdev = info->par;

	ufbdev->fb_count--;

	if ((ufbdev->fb_count == 0) && (info->fbdefio)) {
		fb_deferred_io_cleanup(info);
		kfree(info->fbdefio);
		info->fbdefio = NULL;
		info->fbops->fb_mmap = udl_fb_mmap;
	}

	pr_warn("released /dev/fb%d user=%d count=%d\n",
		info->node, user, ufbdev->fb_count);

	return 0;
}

static struct fb_ops udlfb_ops = {
	.owner = THIS_MODULE,
	.fb_check_var = drm_fb_helper_check_var,
	.fb_set_par = drm_fb_helper_set_par,
	.fb_fillrect = udl_fb_fillrect,
	.fb_copyarea = udl_fb_copyarea,
	.fb_imageblit = udl_fb_imageblit,
	.fb_pan_display = drm_fb_helper_pan_display,
	.fb_blank = drm_fb_helper_blank,
	.fb_setcmap = drm_fb_helper_setcmap,
	.fb_debug_enter = drm_fb_helper_debug_enter,
	.fb_debug_leave = drm_fb_helper_debug_leave,
	.fb_mmap = udl_fb_mmap,
	.fb_open = udl_fb_open,
	.fb_release = udl_fb_release,
};

static int udl_user_framebuffer_dirty(struct drm_framebuffer *fb,
				      struct drm_file *file,
				      unsigned flags, unsigned color,
				      struct drm_clip_rect *clips,
				      unsigned num_clips)
{
	struct udl_framebuffer *ufb = to_udl_fb(fb);
	int i;
	int ret = 0;

	if (!ufb->active_16)
		return 0;

	if (ufb->obj->base.import_attach) {
		ret = dma_buf_begin_cpu_access(ufb->obj->base.import_attach->dmabuf,
					       0, ufb->obj->base.size,
					       DMA_FROM_DEVICE);
		if (ret)
			return ret;
	}

	for (i = 0; i < num_clips; i++) {
		ret = udl_handle_damage(ufb, clips[i].x1, clips[i].y1,
				  clips[i].x2 - clips[i].x1,
				  clips[i].y2 - clips[i].y1);
		if (ret)
			break;
	}

	if (ufb->obj->base.import_attach) {
		dma_buf_end_cpu_access(ufb->obj->base.import_attach->dmabuf,
				       0, ufb->obj->base.size,
				       DMA_FROM_DEVICE);
	}
	return ret;
}

static void udl_user_framebuffer_destroy(struct drm_framebuffer *fb)
{
	struct udl_framebuffer *ufb = to_udl_fb(fb);

	if (ufb->obj)
		drm_gem_object_unreference_unlocked(&ufb->obj->base);

	drm_framebuffer_cleanup(fb);
	kfree(ufb);
}

static const struct drm_framebuffer_funcs udlfb_funcs = {
	.destroy = udl_user_framebuffer_destroy,
	.dirty = udl_user_framebuffer_dirty,
};


static int
udl_framebuffer_init(struct drm_device *dev,
		     struct udl_framebuffer *ufb,
		     struct drm_mode_fb_cmd2 *mode_cmd,
		     struct udl_gem_object *obj)
{
	int ret;

	spin_lock_init(&ufb->dirty_lock);
	ufb->obj = obj;
	drm_helper_mode_fill_fb_struct(&ufb->base, mode_cmd);
	ret = drm_framebuffer_init(dev, &ufb->base, &udlfb_funcs);
	return ret;
}


static int udlfb_create(struct drm_fb_helper *helper,
			struct drm_fb_helper_surface_size *sizes)
{
	struct udl_fbdev *ufbdev = (struct udl_fbdev *)helper;
	struct drm_device *dev = ufbdev->helper.dev;
	struct fb_info *info;
	struct device *device = dev->dev;
	struct drm_framebuffer *fb;
	struct drm_mode_fb_cmd2 mode_cmd;
	struct udl_gem_object *obj;
	uint32_t size;
	int ret = 0;

	if (sizes->surface_bpp == 24)
		sizes->surface_bpp = 32;

	mode_cmd.width = sizes->surface_width;
	mode_cmd.height = sizes->surface_height;
	mode_cmd.pitches[0] = mode_cmd.width * ((sizes->surface_bpp + 7) / 8);

	mode_cmd.pixel_format = drm_mode_legacy_fb_format(sizes->surface_bpp,
							  sizes->surface_depth);

	size = mode_cmd.pitches[0] * mode_cmd.height;
	size = ALIGN(size, PAGE_SIZE);

	obj = udl_gem_alloc_object(dev, size);
	if (!obj)
		goto out;

	ret = udl_gem_vmap(obj);
	if (ret) {
		DRM_ERROR("failed to vmap fb\n");
		goto out_gfree;
	}

	info = framebuffer_alloc(0, device);
	if (!info) {
		ret = -ENOMEM;
		goto out_gfree;
	}
	info->par = ufbdev;

	ret = udl_framebuffer_init(dev, &ufbdev->ufb, &mode_cmd, obj);
	if (ret)
		goto out_gfree;

	fb = &ufbdev->ufb.base;

	ufbdev->helper.fb = fb;
	ufbdev->helper.fbdev = info;

	strcpy(info->fix.id, "udldrmfb");

	info->screen_base = ufbdev->ufb.obj->vmapping;
	info->fix.smem_len = size;
	info->fix.smem_start = (unsigned long)ufbdev->ufb.obj->vmapping;

	info->flags = FBINFO_DEFAULT | FBINFO_CAN_FORCE_OUTPUT;
	info->fbops = &udlfb_ops;
	drm_fb_helper_fill_fix(info, fb->pitches[0], fb->depth);
	drm_fb_helper_fill_var(info, &ufbdev->helper, sizes->fb_width, sizes->fb_height);

	ret = fb_alloc_cmap(&info->cmap, 256, 0);
	if (ret) {
		ret = -ENOMEM;
		goto out_gfree;
	}


	DRM_DEBUG_KMS("allocated %dx%d vmal %p\n",
		      fb->width, fb->height,
		      ufbdev->ufb.obj->vmapping);

	return ret;
out_gfree:
	drm_gem_object_unreference(&ufbdev->ufb.obj->base);
out:
	return ret;
}

static struct drm_fb_helper_funcs udl_fb_helper_funcs = {
<<<<<<< HEAD
	.gamma_set = udl_crtc_fb_gamma_set,
	.gamma_get = udl_crtc_fb_gamma_get,
=======
>>>>>>> d0e0ac97
	.fb_probe = udlfb_create,
};

static void udl_fbdev_destroy(struct drm_device *dev,
			      struct udl_fbdev *ufbdev)
{
	struct fb_info *info;
	if (ufbdev->helper.fbdev) {
		info = ufbdev->helper.fbdev;
		unregister_framebuffer(info);
		if (info->cmap.len)
			fb_dealloc_cmap(&info->cmap);
		framebuffer_release(info);
	}
	drm_fb_helper_fini(&ufbdev->helper);
	drm_framebuffer_unregister_private(&ufbdev->ufb.base);
	drm_framebuffer_cleanup(&ufbdev->ufb.base);
	drm_gem_object_unreference_unlocked(&ufbdev->ufb.obj->base);
}

int udl_fbdev_init(struct drm_device *dev)
{
	struct udl_device *udl = dev->dev_private;
	int bpp_sel = fb_bpp;
	struct udl_fbdev *ufbdev;
	int ret;

	ufbdev = kzalloc(sizeof(struct udl_fbdev), GFP_KERNEL);
	if (!ufbdev)
		return -ENOMEM;

	udl->fbdev = ufbdev;
	ufbdev->helper.funcs = &udl_fb_helper_funcs;

	ret = drm_fb_helper_init(dev, &ufbdev->helper,
				 1, 1);
	if (ret) {
		kfree(ufbdev);
		return ret;

	}

	drm_fb_helper_single_add_all_connectors(&ufbdev->helper);

	/* disable all the possible outputs/crtcs before entering KMS mode */
	drm_helper_disable_unused_functions(dev);

	drm_fb_helper_initial_config(&ufbdev->helper, bpp_sel);
	return 0;
}

void udl_fbdev_cleanup(struct drm_device *dev)
{
	struct udl_device *udl = dev->dev_private;
	if (!udl->fbdev)
		return;

	udl_fbdev_destroy(dev, udl->fbdev);
	kfree(udl->fbdev);
	udl->fbdev = NULL;
}

void udl_fbdev_unplug(struct drm_device *dev)
{
	struct udl_device *udl = dev->dev_private;
	struct udl_fbdev *ufbdev;
	if (!udl->fbdev)
		return;

	ufbdev = udl->fbdev;
	if (ufbdev->helper.fbdev) {
		struct fb_info *info;
		info = ufbdev->helper.fbdev;
		unlink_framebuffer(info);
	}
}

struct drm_framebuffer *
udl_fb_user_fb_create(struct drm_device *dev,
		   struct drm_file *file,
		   struct drm_mode_fb_cmd2 *mode_cmd)
{
	struct drm_gem_object *obj;
	struct udl_framebuffer *ufb;
	int ret;
	uint32_t size;

	obj = drm_gem_object_lookup(dev, file, mode_cmd->handles[0]);
	if (obj == NULL)
		return ERR_PTR(-ENOENT);

	size = mode_cmd->pitches[0] * mode_cmd->height;
	size = ALIGN(size, PAGE_SIZE);

	if (size > obj->size) {
		DRM_ERROR("object size not sufficient for fb %d %zu %d %d\n", size, obj->size, mode_cmd->pitches[0], mode_cmd->height);
		return ERR_PTR(-ENOMEM);
	}

	ufb = kzalloc(sizeof(*ufb), GFP_KERNEL);
	if (ufb == NULL)
		return ERR_PTR(-ENOMEM);

	ret = udl_framebuffer_init(dev, ufb, mode_cmd, to_udl_bo(obj));
	if (ret) {
		kfree(ufb);
		return ERR_PTR(-EINVAL);
	}
	return &ufb->base;
}<|MERGE_RESOLUTION|>--- conflicted
+++ resolved
@@ -545,11 +545,6 @@
 }
 
 static struct drm_fb_helper_funcs udl_fb_helper_funcs = {
-<<<<<<< HEAD
-	.gamma_set = udl_crtc_fb_gamma_set,
-	.gamma_get = udl_crtc_fb_gamma_get,
-=======
->>>>>>> d0e0ac97
 	.fb_probe = udlfb_create,
 };
 
