--- conflicted
+++ resolved
@@ -81,12 +81,8 @@
 	}
 }
 
-<<<<<<< HEAD
-void ttm_eu_backoff_reservation(struct list_head *list)
-=======
 void ttm_eu_backoff_reservation(struct ww_acquire_ctx *ticket,
 				struct list_head *list)
->>>>>>> d0e0ac97
 {
 	struct ttm_validate_buffer *entry;
 	struct ttm_bo_global *glob;
@@ -134,13 +130,7 @@
 	entry = list_first_entry(list, struct ttm_validate_buffer, head);
 	glob = entry->bo->glob;
 
-<<<<<<< HEAD
-	spin_lock(&glob->lru_lock);
-	val_seq = entry->bo->bdev->val_seq++;
-
-=======
 	ww_acquire_init(ticket, &reservation_ww_class);
->>>>>>> d0e0ac97
 retry:
 	list_for_each_entry(entry, list, head) {
 		struct ttm_buffer_object *bo = entry->bo;
@@ -149,42 +139,6 @@
 		if (entry->reserved)
 			continue;
 
-<<<<<<< HEAD
-		ret = ttm_bo_reserve_nolru(bo, true, true, true, val_seq);
-		switch (ret) {
-		case 0:
-			break;
-		case -EBUSY:
-			ttm_eu_del_from_lru_locked(list);
-			spin_unlock(&glob->lru_lock);
-			ret = ttm_bo_reserve_nolru(bo, true, false,
-						   true, val_seq);
-			spin_lock(&glob->lru_lock);
-			if (!ret)
-				break;
-
-			if (unlikely(ret != -EAGAIN))
-				goto err;
-
-			/* fallthrough */
-		case -EAGAIN:
-			ttm_eu_backoff_reservation_locked(list);
-
-			/*
-			 * temporarily increase sequence number every retry,
-			 * to prevent us from seeing our old reservation
-			 * sequence when someone else reserved the buffer,
-			 * but hasn't updated the seq_valid/seqno members yet.
-			 */
-			val_seq = entry->bo->bdev->val_seq++;
-
-			spin_unlock(&glob->lru_lock);
-			ttm_eu_list_ref_sub(list);
-			ret = ttm_bo_reserve_slowpath_nolru(bo, true, val_seq);
-			if (unlikely(ret != 0))
-				return ret;
-			spin_lock(&glob->lru_lock);
-=======
 
 		ret = ttm_bo_reserve_nolru(bo, true, false, true, ticket);
 
@@ -205,21 +159,14 @@
 				goto err_fini;
 			}
 
->>>>>>> d0e0ac97
 			entry->reserved = true;
 			if (unlikely(atomic_read(&bo->cpu_writers) > 0)) {
 				ret = -EBUSY;
 				goto err;
 			}
 			goto retry;
-<<<<<<< HEAD
-		default:
-			goto err;
-		}
-=======
 		} else if (ret)
 			goto err;
->>>>>>> d0e0ac97
 
 		entry->reserved = true;
 		if (unlikely(atomic_read(&bo->cpu_writers) > 0)) {
@@ -236,11 +183,6 @@
 	return 0;
 
 err:
-<<<<<<< HEAD
-	ttm_eu_backoff_reservation_locked(list);
-	spin_unlock(&glob->lru_lock);
-	ttm_eu_list_ref_sub(list);
-=======
 	spin_lock(&glob->lru_lock);
 	ttm_eu_backoff_reservation_locked(list, ticket);
 	spin_unlock(&glob->lru_lock);
@@ -248,7 +190,6 @@
 err_fini:
 	ww_acquire_done(ticket);
 	ww_acquire_fini(ticket);
->>>>>>> d0e0ac97
 	return ret;
 }
 EXPORT_SYMBOL(ttm_eu_reserve_buffers);
