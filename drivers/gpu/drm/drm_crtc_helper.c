--- conflicted
+++ resolved
@@ -874,14 +874,10 @@
 			continue;
 
 		connector->status = connector->funcs->detect(connector, false);
-<<<<<<< HEAD
-		DRM_DEBUG_KMS("connector status updated to %d\n", connector->status);
-=======
 		DRM_DEBUG_KMS("[CONNECTOR:%d:%s] status updated from %d to %d\n",
 			      connector->base.id,
 			      drm_get_connector_name(connector),
 			      old_status, connector->status);
->>>>>>> 6db9a0f3
 		if (old_status != connector->status)
 			changed = true;
 	}
