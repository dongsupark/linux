--- conflicted
+++ resolved
@@ -88,24 +88,14 @@
 {
 	struct nouveau_connector *nv_connector =
 		nouveau_connector(drm_connector);
-<<<<<<< HEAD
-	struct drm_device *dev = nv_connector->base.dev;
-
-	NV_DEBUG_KMS(dev, "\n");
+	struct drm_device *dev;
 
 	if (!nv_connector)
 		return;
 
-=======
-	struct drm_device *dev;
-
-	if (!nv_connector)
-		return;
-
 	dev = nv_connector->base.dev;
 	NV_DEBUG_KMS(dev, "\n");
 
->>>>>>> 9d3415a8
 	kfree(nv_connector->edid);
 	drm_sysfs_connector_remove(drm_connector);
 	drm_connector_cleanup(drm_connector);
