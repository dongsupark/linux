--- conflicted
+++ resolved
@@ -144,11 +144,8 @@
 	if (ret)
 		return ret;
 
-<<<<<<< HEAD
-=======
 	atomic_inc(&vm->engref[NVDEV_SUBDEV_BAR]);
 
->>>>>>> d0e0ac97
 	ret = nouveau_gpuobj_new(nv_object(priv), heap,
 				 ((limit-- - start) >> 12) * 8, 0x1000,
 				 NVOBJ_FLAG_ZERO_ALLOC, &vm->pgt[0].obj[0]);
