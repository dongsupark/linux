--- conflicted
+++ resolved
@@ -99,11 +99,7 @@
 	struct nouveau_bios *bios = nouveau_bios(device);
 	const u32 rsvd_head = ( 256 * 1024) >> 12; /* vga memory */
 	const u32 rsvd_tail = (1024 * 1024) >> 12; /* vbios etc */
-<<<<<<< HEAD
-	u32 size;
-=======
 	u32 size, tags = 0;
->>>>>>> 19f949f5
 	int ret;
 
 	pfb->ram.size = nv_rd32(pfb, 0x10020c);
@@ -144,18 +140,11 @@
 			return ret;
 
 		pfb->ram.ranks = (nv_rd32(pfb, 0x100200) & 0x4) ? 2 : 1;
-<<<<<<< HEAD
-		break;
-	}
-
-	return nv_rd32(pfb, 0x100320);
-=======
 		tags = nv_rd32(pfb, 0x100320);
 		break;
 	}
 
 	return tags;
->>>>>>> 19f949f5
 }
 
 static int
