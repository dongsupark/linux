--- conflicted
+++ resolved
@@ -51,196 +51,7 @@
 static bool
 nv50_fb_memtype_valid(struct nouveau_fb *pfb, u32 memtype)
 {
-<<<<<<< HEAD
-	return types[(memtype & 0xff00) >> 8] != 0;
-}
-
-static u32
-nv50_fb_vram_rblock(struct nouveau_fb *pfb)
-{
-	int i, parts, colbits, rowbitsa, rowbitsb, banks;
-	u64 rowsize, predicted;
-	u32 r0, r4, rt, ru, rblock_size;
-
-	r0 = nv_rd32(pfb, 0x100200);
-	r4 = nv_rd32(pfb, 0x100204);
-	rt = nv_rd32(pfb, 0x100250);
-	ru = nv_rd32(pfb, 0x001540);
-	nv_debug(pfb, "memcfg 0x%08x 0x%08x 0x%08x 0x%08x\n", r0, r4, rt, ru);
-
-	for (i = 0, parts = 0; i < 8; i++) {
-		if (ru & (0x00010000 << i))
-			parts++;
-	}
-
-	colbits  =  (r4 & 0x0000f000) >> 12;
-	rowbitsa = ((r4 & 0x000f0000) >> 16) + 8;
-	rowbitsb = ((r4 & 0x00f00000) >> 20) + 8;
-	banks    = 1 << (((r4 & 0x03000000) >> 24) + 2);
-
-	rowsize = parts * banks * (1 << colbits) * 8;
-	predicted = rowsize << rowbitsa;
-	if (r0 & 0x00000004)
-		predicted += rowsize << rowbitsb;
-
-	if (predicted != pfb->ram.size) {
-		nv_warn(pfb, "memory controller reports %d MiB VRAM\n",
-			(u32)(pfb->ram.size >> 20));
-	}
-
-	rblock_size = rowsize;
-	if (rt & 1)
-		rblock_size *= 3;
-
-	nv_debug(pfb, "rblock %d bytes\n", rblock_size);
-	return rblock_size;
-}
-
-static int
-nv50_fb_vram_init(struct nouveau_fb *pfb)
-{
-	struct nouveau_device *device = nv_device(pfb);
-	struct nouveau_bios *bios = nouveau_bios(device);
-	const u32 rsvd_head = ( 256 * 1024) >> 12; /* vga memory */
-	const u32 rsvd_tail = (1024 * 1024) >> 12; /* vbios etc */
-	u32 size, tags = 0;
-	int ret;
-
-	pfb->ram.size = nv_rd32(pfb, 0x10020c);
-	pfb->ram.size = (pfb->ram.size & 0xffffff00) |
-		       ((pfb->ram.size & 0x000000ff) << 32);
-
-	size = (pfb->ram.size >> 12) - rsvd_head - rsvd_tail;
-	switch (device->chipset) {
-	case 0xaa:
-	case 0xac:
-	case 0xaf: /* IGPs, no reordering, no real VRAM */
-		ret = nouveau_mm_init(&pfb->vram, rsvd_head, size, 1);
-		if (ret)
-			return ret;
-
-		pfb->ram.type   = NV_MEM_TYPE_STOLEN;
-		pfb->ram.stolen = (u64)nv_rd32(pfb, 0x100e10) << 12;
-		break;
-	default:
-		switch (nv_rd32(pfb, 0x100714) & 0x00000007) {
-		case 0: pfb->ram.type = NV_MEM_TYPE_DDR1; break;
-		case 1:
-			if (nouveau_fb_bios_memtype(bios) == NV_MEM_TYPE_DDR3)
-				pfb->ram.type = NV_MEM_TYPE_DDR3;
-			else
-				pfb->ram.type = NV_MEM_TYPE_DDR2;
-			break;
-		case 2: pfb->ram.type = NV_MEM_TYPE_GDDR3; break;
-		case 3: pfb->ram.type = NV_MEM_TYPE_GDDR4; break;
-		case 4: pfb->ram.type = NV_MEM_TYPE_GDDR5; break;
-		default:
-			break;
-		}
-
-		ret = nouveau_mm_init(&pfb->vram, rsvd_head, size,
-				      nv50_fb_vram_rblock(pfb) >> 12);
-		if (ret)
-			return ret;
-
-		pfb->ram.ranks = (nv_rd32(pfb, 0x100200) & 0x4) ? 2 : 1;
-		tags = nv_rd32(pfb, 0x100320);
-		break;
-	}
-
-	return tags;
-}
-
-static int
-nv50_fb_vram_new(struct nouveau_fb *pfb, u64 size, u32 align, u32 ncmin,
-		 u32 memtype, struct nouveau_mem **pmem)
-{
-	struct nv50_fb_priv *priv = (void *)pfb;
-	struct nouveau_mm *heap = &priv->base.vram;
-	struct nouveau_mm *tags = &priv->base.tags;
-	struct nouveau_mm_node *r;
-	struct nouveau_mem *mem;
-	int comp = (memtype & 0x300) >> 8;
-	int type = (memtype & 0x07f);
-	int back = (memtype & 0x800);
-	int min, max, ret;
-
-	max = (size >> 12);
-	min = ncmin ? (ncmin >> 12) : max;
-	align >>= 12;
-
-	mem = kzalloc(sizeof(*mem), GFP_KERNEL);
-	if (!mem)
-		return -ENOMEM;
-
-	mutex_lock(&pfb->base.mutex);
-	if (comp) {
-		if (align == 16) {
-			int n = (max >> 4) * comp;
-
-			ret = nouveau_mm_head(tags, 1, n, n, 1, &mem->tag);
-			if (ret)
-				mem->tag = NULL;
-		}
-
-		if (unlikely(!mem->tag))
-			comp = 0;
-	}
-
-	INIT_LIST_HEAD(&mem->regions);
-	mem->memtype = (comp << 7) | type;
-	mem->size = max;
-
-	type = types[type];
-	do {
-		if (back)
-			ret = nouveau_mm_tail(heap, type, max, min, align, &r);
-		else
-			ret = nouveau_mm_head(heap, type, max, min, align, &r);
-		if (ret) {
-			mutex_unlock(&pfb->base.mutex);
-			pfb->ram.put(pfb, &mem);
-			return ret;
-		}
-
-		list_add_tail(&r->rl_entry, &mem->regions);
-		max -= r->length;
-	} while (max);
-	mutex_unlock(&pfb->base.mutex);
-
-	r = list_first_entry(&mem->regions, struct nouveau_mm_node, rl_entry);
-	mem->offset = (u64)r->offset << 12;
-	*pmem = mem;
-	return 0;
-}
-
-void
-nv50_fb_vram_del(struct nouveau_fb *pfb, struct nouveau_mem **pmem)
-{
-	struct nv50_fb_priv *priv = (void *)pfb;
-	struct nouveau_mm_node *this;
-	struct nouveau_mem *mem;
-
-	mem = *pmem;
-	*pmem = NULL;
-	if (unlikely(mem == NULL))
-		return;
-
-	mutex_lock(&pfb->base.mutex);
-	while (!list_empty(&mem->regions)) {
-		this = list_first_entry(&mem->regions, typeof(*this), rl_entry);
-
-		list_del(&this->rl_entry);
-		nouveau_mm_free(&priv->base.vram, &this);
-	}
-
-	nouveau_mm_free(&priv->base.tags, &mem->tag);
-	mutex_unlock(&pfb->base.mutex);
-
-	kfree(mem);
-=======
 	return nv50_fb_memtype[(memtype & 0xff00) >> 8] != 0;
->>>>>>> d0e0ac97
 }
 
 static const struct nouveau_enum vm_dispatch_subclients[] = {
