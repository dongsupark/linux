--- conflicted
+++ resolved
@@ -86,13 +86,8 @@
 			return ret;
 	}
 
-<<<<<<< HEAD
-	if (!nouveau_mm_initialised(&pfb->tags) && tags) {
-		ret = nouveau_mm_init(&pfb->tags, 0, ++tags, 1);
-=======
 	if (!nouveau_mm_initialised(&pfb->tags)) {
 		ret = nouveau_mm_init(&pfb->tags, 0, tags ? ++tags : 0, 1);
->>>>>>> 19f949f5
 		if (ret)
 			return ret;
 	}
