--- conflicted
+++ resolved
@@ -29,10 +29,7 @@
 #include <subdev/fb.h>
 #include <subdev/vm.h>
 #include <subdev/ltcg.h>
-<<<<<<< HEAD
-=======
 #include <subdev/bar.h>
->>>>>>> d0e0ac97
 
 struct nvc0_vmmgr_priv {
 	struct nouveau_vmmgr base;
