/*
 * Copyright 2012 Red Hat Inc.
 *
 * Permission is hereby granted, free of charge, to any person obtaining a
 * copy of this software and associated documentation files (the "Software"),
 * to deal in the Software without restriction, including without limitation
 * the rights to use, copy, modify, merge, publish, distribute, sublicense,
 * and/or sell copies of the Software, and to permit persons to whom the
 * Software is furnished to do so, subject to the following conditions:
 *
 * The above copyright notice and this permission notice shall be included in
 * all copies or substantial portions of the Software.
 *
 * THE SOFTWARE IS PROVIDED "AS IS", WITHOUT WARRANTY OF ANY KIND, EXPRESS OR
 * IMPLIED, INCLUDING BUT NOT LIMITED TO THE WARRANTIES OF MERCHANTABILITY,
 * FITNESS FOR A PARTICULAR PURPOSE AND NONINFRINGEMENT.  IN NO EVENT SHALL
 * THE COPYRIGHT HOLDER(S) OR AUTHOR(S) BE LIABLE FOR ANY CLAIM, DAMAGES OR
 * OTHER LIABILITY, WHETHER IN AN ACTION OF CONTRACT, TORT OR OTHERWISE,
 * ARISING FROM, OUT OF OR IN CONNECTION WITH THE SOFTWARE OR THE USE OR
 * OTHER DEALINGS IN THE SOFTWARE.
 *
 * Authors: Ben Skeggs
 */

<<<<<<< HEAD
#include <subdev/bar.h>
=======
#include <core/object.h>
#include <core/parent.h>
#include <core/handle.h>
#include <core/class.h>
>>>>>>> 9931faca

#include <engine/software.h>
#include <engine/disp.h>

#include <subdev/bios.h>
#include <subdev/bios/dcb.h>
#include <subdev/bios/disp.h>
#include <subdev/bios/init.h>
#include <subdev/bios/pll.h>
#include <subdev/timer.h>
#include <subdev/fb.h>
#include <subdev/bar.h>
#include <subdev/clock.h>

#include "nv50.h"

/*******************************************************************************
 * EVO channel base class
 ******************************************************************************/

int
nv50_disp_chan_create_(struct nouveau_object *parent,
		       struct nouveau_object *engine,
		       struct nouveau_oclass *oclass, int chid,
		       int length, void **pobject)
{
	struct nv50_disp_base *base = (void *)parent;
	struct nv50_disp_chan *chan;
	int ret;

	if (base->chan & (1 << chid))
		return -EBUSY;
	base->chan |= (1 << chid);

	ret = nouveau_namedb_create_(parent, engine, oclass, 0, NULL,
				     (1ULL << NVDEV_ENGINE_DMAOBJ),
				     length, pobject);
	chan = *pobject;
	if (ret)
		return ret;

	chan->chid = chid;
	return 0;
}

void
nv50_disp_chan_destroy(struct nv50_disp_chan *chan)
{
	struct nv50_disp_base *base = (void *)nv_object(chan)->parent;
	base->chan &= ~(1 << chan->chid);
	nouveau_namedb_destroy(&chan->base);
}

u32
nv50_disp_chan_rd32(struct nouveau_object *object, u64 addr)
{
	struct nv50_disp_priv *priv = (void *)object->engine;
	struct nv50_disp_chan *chan = (void *)object;
	return nv_rd32(priv, 0x640000 + (chan->chid * 0x1000) + addr);
}

void
nv50_disp_chan_wr32(struct nouveau_object *object, u64 addr, u32 data)
{
	struct nv50_disp_priv *priv = (void *)object->engine;
	struct nv50_disp_chan *chan = (void *)object;
	nv_wr32(priv, 0x640000 + (chan->chid * 0x1000) + addr, data);
}

/*******************************************************************************
 * EVO DMA channel base class
 ******************************************************************************/

static int
nv50_disp_dmac_object_attach(struct nouveau_object *parent,
			     struct nouveau_object *object, u32 name)
{
	struct nv50_disp_base *base = (void *)parent->parent;
	struct nv50_disp_chan *chan = (void *)parent;
	u32 addr = nv_gpuobj(object)->node->offset;
	u32 chid = chan->chid;
	u32 data = (chid << 28) | (addr << 10) | chid;
	return nouveau_ramht_insert(base->ramht, chid, name, data);
}

static void
nv50_disp_dmac_object_detach(struct nouveau_object *parent, int cookie)
{
	struct nv50_disp_base *base = (void *)parent->parent;
	nouveau_ramht_remove(base->ramht, cookie);
}

int
nv50_disp_dmac_create_(struct nouveau_object *parent,
		       struct nouveau_object *engine,
		       struct nouveau_oclass *oclass, u32 pushbuf, int chid,
		       int length, void **pobject)
{
	struct nv50_disp_dmac *dmac;
	int ret;

	ret = nv50_disp_chan_create_(parent, engine, oclass, chid,
				     length, pobject);
	dmac = *pobject;
	if (ret)
		return ret;

	dmac->pushdma = (void *)nouveau_handle_ref(parent, pushbuf);
	if (!dmac->pushdma)
		return -ENOENT;

	switch (nv_mclass(dmac->pushdma)) {
	case 0x0002:
	case 0x003d:
		if (dmac->pushdma->limit - dmac->pushdma->start != 0xfff)
			return -EINVAL;

		switch (dmac->pushdma->target) {
		case NV_MEM_TARGET_VRAM:
			dmac->push = 0x00000000 | dmac->pushdma->start >> 8;
			break;
		case NV_MEM_TARGET_PCI_NOSNOOP:
			dmac->push = 0x00000003 | dmac->pushdma->start >> 8;
			break;
		default:
			return -EINVAL;
		}
		break;
	default:
		return -EINVAL;
	}

	return 0;
}

void
nv50_disp_dmac_dtor(struct nouveau_object *object)
{
	struct nv50_disp_dmac *dmac = (void *)object;
	nouveau_object_ref(NULL, (struct nouveau_object **)&dmac->pushdma);
	nv50_disp_chan_destroy(&dmac->base);
}

static int
nv50_disp_dmac_init(struct nouveau_object *object)
{
	struct nv50_disp_priv *priv = (void *)object->engine;
	struct nv50_disp_dmac *dmac = (void *)object;
	int chid = dmac->base.chid;
	int ret;

	ret = nv50_disp_chan_init(&dmac->base);
	if (ret)
		return ret;

	/* enable error reporting */
	nv_mask(priv, 0x610028, 0x00010001 << chid, 0x00010001 << chid);

	/* initialise channel for dma command submission */
	nv_wr32(priv, 0x610204 + (chid * 0x0010), dmac->push);
	nv_wr32(priv, 0x610208 + (chid * 0x0010), 0x00010000);
	nv_wr32(priv, 0x61020c + (chid * 0x0010), chid);
	nv_mask(priv, 0x610200 + (chid * 0x0010), 0x00000010, 0x00000010);
	nv_wr32(priv, 0x640000 + (chid * 0x1000), 0x00000000);
	nv_wr32(priv, 0x610200 + (chid * 0x0010), 0x00000013);

	/* wait for it to go inactive */
	if (!nv_wait(priv, 0x610200 + (chid * 0x10), 0x80000000, 0x00000000)) {
		nv_error(dmac, "init timeout, 0x%08x\n",
			 nv_rd32(priv, 0x610200 + (chid * 0x10)));
		return -EBUSY;
	}

	return 0;
}

static int
nv50_disp_dmac_fini(struct nouveau_object *object, bool suspend)
{
	struct nv50_disp_priv *priv = (void *)object->engine;
	struct nv50_disp_dmac *dmac = (void *)object;
	int chid = dmac->base.chid;

	/* deactivate channel */
	nv_mask(priv, 0x610200 + (chid * 0x0010), 0x00001010, 0x00001000);
	nv_mask(priv, 0x610200 + (chid * 0x0010), 0x00000003, 0x00000000);
	if (!nv_wait(priv, 0x610200 + (chid * 0x10), 0x001e0000, 0x00000000)) {
		nv_error(dmac, "fini timeout, 0x%08x\n",
			 nv_rd32(priv, 0x610200 + (chid * 0x10)));
		if (suspend)
			return -EBUSY;
	}

	/* disable error reporting */
	nv_mask(priv, 0x610028, 0x00010001 << chid, 0x00000000 << chid);

	return nv50_disp_chan_fini(&dmac->base, suspend);
}

/*******************************************************************************
 * EVO master channel object
 ******************************************************************************/

static int
nv50_disp_mast_ctor(struct nouveau_object *parent,
		    struct nouveau_object *engine,
		    struct nouveau_oclass *oclass, void *data, u32 size,
		    struct nouveau_object **pobject)
{
	struct nv50_display_mast_class *args = data;
	struct nv50_disp_dmac *mast;
	int ret;

	if (size < sizeof(*args))
		return -EINVAL;

	ret = nv50_disp_dmac_create_(parent, engine, oclass, args->pushbuf,
				     0, sizeof(*mast), (void **)&mast);
	*pobject = nv_object(mast);
	if (ret)
		return ret;

	nv_parent(mast)->object_attach = nv50_disp_dmac_object_attach;
	nv_parent(mast)->object_detach = nv50_disp_dmac_object_detach;
	return 0;
}

static int
nv50_disp_mast_init(struct nouveau_object *object)
{
	struct nv50_disp_priv *priv = (void *)object->engine;
	struct nv50_disp_dmac *mast = (void *)object;
	int ret;

	ret = nv50_disp_chan_init(&mast->base);
	if (ret)
		return ret;

	/* enable error reporting */
	nv_mask(priv, 0x610028, 0x00010001, 0x00010001);

	/* attempt to unstick channel from some unknown state */
	if ((nv_rd32(priv, 0x610200) & 0x009f0000) == 0x00020000)
		nv_mask(priv, 0x610200, 0x00800000, 0x00800000);
	if ((nv_rd32(priv, 0x610200) & 0x003f0000) == 0x00030000)
		nv_mask(priv, 0x610200, 0x00600000, 0x00600000);

	/* initialise channel for dma command submission */
	nv_wr32(priv, 0x610204, mast->push);
	nv_wr32(priv, 0x610208, 0x00010000);
	nv_wr32(priv, 0x61020c, 0x00000000);
	nv_mask(priv, 0x610200, 0x00000010, 0x00000010);
	nv_wr32(priv, 0x640000, 0x00000000);
	nv_wr32(priv, 0x610200, 0x01000013);

	/* wait for it to go inactive */
	if (!nv_wait(priv, 0x610200, 0x80000000, 0x00000000)) {
		nv_error(mast, "init: 0x%08x\n", nv_rd32(priv, 0x610200));
		return -EBUSY;
	}

	return 0;
}

static int
nv50_disp_mast_fini(struct nouveau_object *object, bool suspend)
{
	struct nv50_disp_priv *priv = (void *)object->engine;
	struct nv50_disp_dmac *mast = (void *)object;

	/* deactivate channel */
	nv_mask(priv, 0x610200, 0x00000010, 0x00000000);
	nv_mask(priv, 0x610200, 0x00000003, 0x00000000);
	if (!nv_wait(priv, 0x610200, 0x001e0000, 0x00000000)) {
		nv_error(mast, "fini: 0x%08x\n", nv_rd32(priv, 0x610200));
		if (suspend)
			return -EBUSY;
	}

	/* disable error reporting */
	nv_mask(priv, 0x610028, 0x00010001, 0x00000000);

	return nv50_disp_chan_fini(&mast->base, suspend);
}

struct nouveau_ofuncs
nv50_disp_mast_ofuncs = {
	.ctor = nv50_disp_mast_ctor,
	.dtor = nv50_disp_dmac_dtor,
	.init = nv50_disp_mast_init,
	.fini = nv50_disp_mast_fini,
	.rd32 = nv50_disp_chan_rd32,
	.wr32 = nv50_disp_chan_wr32,
};

/*******************************************************************************
 * EVO sync channel objects
 ******************************************************************************/

static int
nv50_disp_sync_ctor(struct nouveau_object *parent,
		    struct nouveau_object *engine,
		    struct nouveau_oclass *oclass, void *data, u32 size,
		    struct nouveau_object **pobject)
{
	struct nv50_display_sync_class *args = data;
	struct nv50_disp_dmac *dmac;
	int ret;

	if (size < sizeof(*data) || args->head > 1)
		return -EINVAL;

	ret = nv50_disp_dmac_create_(parent, engine, oclass, args->pushbuf,
				     1 + args->head, sizeof(*dmac),
				     (void **)&dmac);
	*pobject = nv_object(dmac);
	if (ret)
		return ret;

	nv_parent(dmac)->object_attach = nv50_disp_dmac_object_attach;
	nv_parent(dmac)->object_detach = nv50_disp_dmac_object_detach;
	return 0;
}

struct nouveau_ofuncs
nv50_disp_sync_ofuncs = {
	.ctor = nv50_disp_sync_ctor,
	.dtor = nv50_disp_dmac_dtor,
	.init = nv50_disp_dmac_init,
	.fini = nv50_disp_dmac_fini,
	.rd32 = nv50_disp_chan_rd32,
	.wr32 = nv50_disp_chan_wr32,
};

/*******************************************************************************
 * EVO overlay channel objects
 ******************************************************************************/

static int
nv50_disp_ovly_ctor(struct nouveau_object *parent,
		    struct nouveau_object *engine,
		    struct nouveau_oclass *oclass, void *data, u32 size,
		    struct nouveau_object **pobject)
{
	struct nv50_display_ovly_class *args = data;
	struct nv50_disp_dmac *dmac;
	int ret;

	if (size < sizeof(*data) || args->head > 1)
		return -EINVAL;

	ret = nv50_disp_dmac_create_(parent, engine, oclass, args->pushbuf,
				     3 + args->head, sizeof(*dmac),
				     (void **)&dmac);
	*pobject = nv_object(dmac);
	if (ret)
		return ret;

	nv_parent(dmac)->object_attach = nv50_disp_dmac_object_attach;
	nv_parent(dmac)->object_detach = nv50_disp_dmac_object_detach;
	return 0;
}

struct nouveau_ofuncs
nv50_disp_ovly_ofuncs = {
	.ctor = nv50_disp_ovly_ctor,
	.dtor = nv50_disp_dmac_dtor,
	.init = nv50_disp_dmac_init,
	.fini = nv50_disp_dmac_fini,
	.rd32 = nv50_disp_chan_rd32,
	.wr32 = nv50_disp_chan_wr32,
};

/*******************************************************************************
 * EVO PIO channel base class
 ******************************************************************************/

static int
nv50_disp_pioc_create_(struct nouveau_object *parent,
		       struct nouveau_object *engine,
		       struct nouveau_oclass *oclass, int chid,
		       int length, void **pobject)
{
	return nv50_disp_chan_create_(parent, engine, oclass, chid,
				      length, pobject);
}

static void
nv50_disp_pioc_dtor(struct nouveau_object *object)
{
	struct nv50_disp_pioc *pioc = (void *)object;
	nv50_disp_chan_destroy(&pioc->base);
}

static int
nv50_disp_pioc_init(struct nouveau_object *object)
{
	struct nv50_disp_priv *priv = (void *)object->engine;
	struct nv50_disp_pioc *pioc = (void *)object;
	int chid = pioc->base.chid;
	int ret;

	ret = nv50_disp_chan_init(&pioc->base);
	if (ret)
		return ret;

	nv_wr32(priv, 0x610200 + (chid * 0x10), 0x00002000);
	if (!nv_wait(priv, 0x610200 + (chid * 0x10), 0x00000000, 0x00000000)) {
		nv_error(pioc, "timeout0: 0x%08x\n",
			 nv_rd32(priv, 0x610200 + (chid * 0x10)));
		return -EBUSY;
	}

	nv_wr32(priv, 0x610200 + (chid * 0x10), 0x00000001);
	if (!nv_wait(priv, 0x610200 + (chid * 0x10), 0x00030000, 0x00010000)) {
		nv_error(pioc, "timeout1: 0x%08x\n",
			 nv_rd32(priv, 0x610200 + (chid * 0x10)));
		return -EBUSY;
	}

	return 0;
}

static int
nv50_disp_pioc_fini(struct nouveau_object *object, bool suspend)
{
	struct nv50_disp_priv *priv = (void *)object->engine;
	struct nv50_disp_pioc *pioc = (void *)object;
	int chid = pioc->base.chid;

	nv_mask(priv, 0x610200 + (chid * 0x10), 0x00000001, 0x00000000);
	if (!nv_wait(priv, 0x610200 + (chid * 0x10), 0x00030000, 0x00000000)) {
		nv_error(pioc, "timeout: 0x%08x\n",
			 nv_rd32(priv, 0x610200 + (chid * 0x10)));
		if (suspend)
			return -EBUSY;
	}

	return nv50_disp_chan_fini(&pioc->base, suspend);
}

/*******************************************************************************
 * EVO immediate overlay channel objects
 ******************************************************************************/

static int
nv50_disp_oimm_ctor(struct nouveau_object *parent,
		    struct nouveau_object *engine,
		    struct nouveau_oclass *oclass, void *data, u32 size,
		    struct nouveau_object **pobject)
{
	struct nv50_display_oimm_class *args = data;
	struct nv50_disp_pioc *pioc;
	int ret;

	if (size < sizeof(*args) || args->head > 1)
		return -EINVAL;

	ret = nv50_disp_pioc_create_(parent, engine, oclass, 5 + args->head,
				     sizeof(*pioc), (void **)&pioc);
	*pobject = nv_object(pioc);
	if (ret)
		return ret;

	return 0;
}

struct nouveau_ofuncs
nv50_disp_oimm_ofuncs = {
	.ctor = nv50_disp_oimm_ctor,
	.dtor = nv50_disp_pioc_dtor,
	.init = nv50_disp_pioc_init,
	.fini = nv50_disp_pioc_fini,
	.rd32 = nv50_disp_chan_rd32,
	.wr32 = nv50_disp_chan_wr32,
};

/*******************************************************************************
 * EVO cursor channel objects
 ******************************************************************************/

static int
nv50_disp_curs_ctor(struct nouveau_object *parent,
		    struct nouveau_object *engine,
		    struct nouveau_oclass *oclass, void *data, u32 size,
		    struct nouveau_object **pobject)
{
	struct nv50_display_curs_class *args = data;
	struct nv50_disp_pioc *pioc;
	int ret;

	if (size < sizeof(*args) || args->head > 1)
		return -EINVAL;

	ret = nv50_disp_pioc_create_(parent, engine, oclass, 7 + args->head,
				     sizeof(*pioc), (void **)&pioc);
	*pobject = nv_object(pioc);
	if (ret)
		return ret;

	return 0;
}

struct nouveau_ofuncs
nv50_disp_curs_ofuncs = {
	.ctor = nv50_disp_curs_ctor,
	.dtor = nv50_disp_pioc_dtor,
	.init = nv50_disp_pioc_init,
	.fini = nv50_disp_pioc_fini,
	.rd32 = nv50_disp_chan_rd32,
	.wr32 = nv50_disp_chan_wr32,
};

/*******************************************************************************
 * Base display object
 ******************************************************************************/

static int
nv50_disp_base_ctor(struct nouveau_object *parent,
		    struct nouveau_object *engine,
		    struct nouveau_oclass *oclass, void *data, u32 size,
		    struct nouveau_object **pobject)
{
	struct nv50_disp_priv *priv = (void *)engine;
	struct nv50_disp_base *base;
	int ret;

	ret = nouveau_parent_create(parent, engine, oclass, 0,
				    priv->sclass, 0, &base);
	*pobject = nv_object(base);
	if (ret)
		return ret;

	return nouveau_ramht_new(parent, parent, 0x1000, 0, &base->ramht);
}

static void
nv50_disp_base_dtor(struct nouveau_object *object)
{
	struct nv50_disp_base *base = (void *)object;
	nouveau_ramht_ref(NULL, &base->ramht);
	nouveau_parent_destroy(&base->base);
}

static int
nv50_disp_base_init(struct nouveau_object *object)
{
	struct nv50_disp_priv *priv = (void *)object->engine;
	struct nv50_disp_base *base = (void *)object;
	int ret, i;
	u32 tmp;

	ret = nouveau_parent_init(&base->base);
	if (ret)
		return ret;

	/* The below segments of code copying values from one register to
	 * another appear to inform EVO of the display capabilities or
	 * something similar.  NFI what the 0x614004 caps are for..
	 */
	tmp = nv_rd32(priv, 0x614004);
	nv_wr32(priv, 0x610184, tmp);

	/* ... CRTC caps */
	for (i = 0; i < priv->head.nr; i++) {
		tmp = nv_rd32(priv, 0x616100 + (i * 0x800));
		nv_wr32(priv, 0x610190 + (i * 0x10), tmp);
		tmp = nv_rd32(priv, 0x616104 + (i * 0x800));
		nv_wr32(priv, 0x610194 + (i * 0x10), tmp);
		tmp = nv_rd32(priv, 0x616108 + (i * 0x800));
		nv_wr32(priv, 0x610198 + (i * 0x10), tmp);
		tmp = nv_rd32(priv, 0x61610c + (i * 0x800));
		nv_wr32(priv, 0x61019c + (i * 0x10), tmp);
	}

	/* ... DAC caps */
	for (i = 0; i < priv->dac.nr; i++) {
		tmp = nv_rd32(priv, 0x61a000 + (i * 0x800));
		nv_wr32(priv, 0x6101d0 + (i * 0x04), tmp);
	}

	/* ... SOR caps */
	for (i = 0; i < priv->sor.nr; i++) {
		tmp = nv_rd32(priv, 0x61c000 + (i * 0x800));
		nv_wr32(priv, 0x6101e0 + (i * 0x04), tmp);
	}

	/* ... EXT caps */
	for (i = 0; i < 3; i++) {
		tmp = nv_rd32(priv, 0x61e000 + (i * 0x800));
		nv_wr32(priv, 0x6101f0 + (i * 0x04), tmp);
	}

	/* steal display away from vbios, or something like that */
	if (nv_rd32(priv, 0x610024) & 0x00000100) {
		nv_wr32(priv, 0x610024, 0x00000100);
		nv_mask(priv, 0x6194e8, 0x00000001, 0x00000000);
		if (!nv_wait(priv, 0x6194e8, 0x00000002, 0x00000000)) {
			nv_error(priv, "timeout acquiring display\n");
			return -EBUSY;
		}
	}

	/* point at display engine memory area (hash table, objects) */
	nv_wr32(priv, 0x610010, (nv_gpuobj(base->ramht)->addr >> 8) | 9);

	/* enable supervisor interrupts, disable everything else */
	nv_wr32(priv, 0x61002c, 0x00000370);
	nv_wr32(priv, 0x610028, 0x00000000);
	return 0;
}

static int
nv50_disp_base_fini(struct nouveau_object *object, bool suspend)
{
	struct nv50_disp_priv *priv = (void *)object->engine;
	struct nv50_disp_base *base = (void *)object;

	/* disable all interrupts */
	nv_wr32(priv, 0x610024, 0x00000000);
	nv_wr32(priv, 0x610020, 0x00000000);

	return nouveau_parent_fini(&base->base, suspend);
}

struct nouveau_ofuncs
nv50_disp_base_ofuncs = {
	.ctor = nv50_disp_base_ctor,
	.dtor = nv50_disp_base_dtor,
	.init = nv50_disp_base_init,
	.fini = nv50_disp_base_fini,
};

static struct nouveau_omthds
nv50_disp_base_omthds[] = {
	{ SOR_MTHD(NV50_DISP_SOR_PWR)         , nv50_sor_mthd },
	{ SOR_MTHD(NV50_DISP_SOR_LVDS_SCRIPT) , nv50_sor_mthd },
	{ DAC_MTHD(NV50_DISP_DAC_PWR)         , nv50_dac_mthd },
	{ DAC_MTHD(NV50_DISP_DAC_LOAD)        , nv50_dac_mthd },
	{},
};

static struct nouveau_oclass
nv50_disp_base_oclass[] = {
	{ NV50_DISP_CLASS, &nv50_disp_base_ofuncs, nv50_disp_base_omthds },
	{}
};

static struct nouveau_oclass
nv50_disp_sclass[] = {
	{ NV50_DISP_MAST_CLASS, &nv50_disp_mast_ofuncs },
	{ NV50_DISP_SYNC_CLASS, &nv50_disp_sync_ofuncs },
	{ NV50_DISP_OVLY_CLASS, &nv50_disp_ovly_ofuncs },
	{ NV50_DISP_OIMM_CLASS, &nv50_disp_oimm_ofuncs },
	{ NV50_DISP_CURS_CLASS, &nv50_disp_curs_ofuncs },
	{}
};

/*******************************************************************************
 * Display context, tracks instmem allocation and prevents more than one
 * client using the display hardware at any time.
 ******************************************************************************/

static int
nv50_disp_data_ctor(struct nouveau_object *parent,
		    struct nouveau_object *engine,
		    struct nouveau_oclass *oclass, void *data, u32 size,
		    struct nouveau_object **pobject)
{
	struct nv50_disp_priv *priv = (void *)engine;
	struct nouveau_engctx *ectx;
	int ret = -EBUSY;

	/* no context needed for channel objects... */
	if (nv_mclass(parent) != NV_DEVICE_CLASS) {
		atomic_inc(&parent->refcount);
		*pobject = parent;
		return 0;
	}

	/* allocate display hardware to client */
	mutex_lock(&nv_subdev(priv)->mutex);
	if (list_empty(&nv_engine(priv)->contexts)) {
		ret = nouveau_engctx_create(parent, engine, oclass, NULL,
					    0x10000, 0x10000,
					    NVOBJ_FLAG_HEAP, &ectx);
		*pobject = nv_object(ectx);
	}
	mutex_unlock(&nv_subdev(priv)->mutex);
	return ret;
}

struct nouveau_oclass
nv50_disp_cclass = {
	.handle = NV_ENGCTX(DISP, 0x50),
	.ofuncs = &(struct nouveau_ofuncs) {
		.ctor = nv50_disp_data_ctor,
		.dtor = _nouveau_engctx_dtor,
		.init = _nouveau_engctx_init,
		.fini = _nouveau_engctx_fini,
		.rd32 = _nouveau_engctx_rd32,
		.wr32 = _nouveau_engctx_wr32,
	},
};

/*******************************************************************************
 * Display engine implementation
 ******************************************************************************/

static void
nv50_disp_intr_error(struct nv50_disp_priv *priv)
{
	u32 channels = (nv_rd32(priv, 0x610020) & 0x001f0000) >> 16;
	u32 addr, data;
	int chid;

	for (chid = 0; chid < 5; chid++) {
		if (!(channels & (1 << chid)))
			continue;

		nv_wr32(priv, 0x610020, 0x00010000 << chid);
		addr = nv_rd32(priv, 0x610080 + (chid * 0x08));
		data = nv_rd32(priv, 0x610084 + (chid * 0x08));
		nv_wr32(priv, 0x610080 + (chid * 0x08), 0x90000000);

		nv_error(priv, "chid %d mthd 0x%04x data 0x%08x 0x%08x\n",
			 chid, addr & 0xffc, data, addr);
	}
}

static void
nv50_disp_intr_vblank(struct nv50_disp_priv *priv, int crtc)
{
	struct nouveau_bar *bar = nouveau_bar(priv);
	struct nouveau_disp *disp = &priv->base;
	struct nouveau_software_chan *chan, *temp;
	unsigned long flags;

	spin_lock_irqsave(&disp->vblank.lock, flags);
	list_for_each_entry_safe(chan, temp, &disp->vblank.list, vblank.head) {
		if (chan->vblank.crtc != crtc)
			continue;

		if (nv_device(priv)->chipset >= 0xc0) {
			nv_wr32(priv, 0x001718, 0x80000000 | chan->vblank.channel);
			bar->flush(bar);
			nv_wr32(priv, 0x06000c,
				upper_32_bits(chan->vblank.offset));
			nv_wr32(priv, 0x060010,
				lower_32_bits(chan->vblank.offset));
			nv_wr32(priv, 0x060014, chan->vblank.value);
		} else {
			nv_wr32(priv, 0x001704, chan->vblank.channel);
			nv_wr32(priv, 0x001710, 0x80000000 | chan->vblank.ctxdma);
			bar->flush(bar);
			if (nv_device(priv)->chipset == 0x50) {
				nv_wr32(priv, 0x001570, chan->vblank.offset);
				nv_wr32(priv, 0x001574, chan->vblank.value);
			} else {
				nv_wr32(priv, 0x060010, chan->vblank.offset);
				nv_wr32(priv, 0x060014, chan->vblank.value);
			}
		}

		list_del(&chan->vblank.head);
		if (disp->vblank.put)
			disp->vblank.put(disp->vblank.data, crtc);
	}
	spin_unlock_irqrestore(&disp->vblank.lock, flags);

	if (disp->vblank.notify)
		disp->vblank.notify(disp->vblank.data, crtc);
}

static u16
exec_lookup(struct nv50_disp_priv *priv, int head, int outp, u32 ctrl,
	    struct dcb_output *dcb, u8 *ver, u8 *hdr, u8 *cnt, u8 *len,
	    struct nvbios_outp *info)
{
	struct nouveau_bios *bios = nouveau_bios(priv);
	u16 mask, type, data;

	if (outp < 4) {
		type = DCB_OUTPUT_ANALOG;
		mask = 0;
	} else {
		outp -= 4;
		switch (ctrl & 0x00000f00) {
		case 0x00000000: type = DCB_OUTPUT_LVDS; mask = 1; break;
		case 0x00000100: type = DCB_OUTPUT_TMDS; mask = 1; break;
		case 0x00000200: type = DCB_OUTPUT_TMDS; mask = 2; break;
		case 0x00000500: type = DCB_OUTPUT_TMDS; mask = 3; break;
		case 0x00000800: type = DCB_OUTPUT_DP; mask = 1; break;
		case 0x00000900: type = DCB_OUTPUT_DP; mask = 2; break;
		default:
			nv_error(priv, "unknown SOR mc 0x%08x\n", ctrl);
			return 0x0000;
		}
	}

	mask  = 0x00c0 & (mask << 6);
	mask |= 0x0001 << outp;
	mask |= 0x0100 << head;

	data = dcb_outp_match(bios, type, mask, ver, hdr, dcb);
	if (!data)
		return 0x0000;

	return nvbios_outp_match(bios, type, mask, ver, hdr, cnt, len, info);
}

static bool
exec_script(struct nv50_disp_priv *priv, int head, int id)
{
	struct nouveau_bios *bios = nouveau_bios(priv);
	struct nvbios_outp info;
	struct dcb_output dcb;
	u8  ver, hdr, cnt, len;
	u16 data;
	u32 ctrl = 0x00000000;
	int i;

	for (i = 0; !(ctrl & (1 << head)) && i < 3; i++)
		ctrl = nv_rd32(priv, 0x610b5c + (i * 8));

	if (nv_device(priv)->chipset  < 0x90 ||
	    nv_device(priv)->chipset == 0x92 ||
	    nv_device(priv)->chipset == 0xa0) {
		for (i = 0; !(ctrl & (1 << head)) && i < 2; i++)
			ctrl = nv_rd32(priv, 0x610b74 + (i * 8));
		i += 3;
	} else {
		for (i = 0; !(ctrl & (1 << head)) && i < 4; i++)
			ctrl = nv_rd32(priv, 0x610798 + (i * 8));
		i += 3;
	}

	if (!(ctrl & (1 << head)))
		return false;

	data = exec_lookup(priv, head, i, ctrl, &dcb, &ver, &hdr, &cnt, &len, &info);
	if (data) {
		struct nvbios_init init = {
			.subdev = nv_subdev(priv),
			.bios = bios,
			.offset = info.script[id],
			.outp = &dcb,
			.crtc = head,
			.execute = 1,
		};

		return nvbios_exec(&init) == 0;
	}

	return false;
}

static u32
exec_clkcmp(struct nv50_disp_priv *priv, int head, int id, u32 pclk,
	    struct dcb_output *outp)
{
	struct nouveau_bios *bios = nouveau_bios(priv);
	struct nvbios_outp info1;
	struct nvbios_ocfg info2;
	u8  ver, hdr, cnt, len;
	u16 data, conf;
	u32 ctrl = 0x00000000;
	int i;

	for (i = 0; !(ctrl & (1 << head)) && i < 3; i++)
		ctrl = nv_rd32(priv, 0x610b58 + (i * 8));

	if (nv_device(priv)->chipset  < 0x90 ||
	    nv_device(priv)->chipset == 0x92 ||
	    nv_device(priv)->chipset == 0xa0) {
		for (i = 0; !(ctrl & (1 << head)) && i < 2; i++)
			ctrl = nv_rd32(priv, 0x610b70 + (i * 8));
		i += 3;
	} else {
		for (i = 0; !(ctrl & (1 << head)) && i < 4; i++)
			ctrl = nv_rd32(priv, 0x610794 + (i * 8));
		i += 3;
	}

	if (!(ctrl & (1 << head)))
		return 0x0000;

	data = exec_lookup(priv, head, i, ctrl, outp, &ver, &hdr, &cnt, &len, &info1);
	if (!data)
		return 0x0000;

	switch (outp->type) {
	case DCB_OUTPUT_TMDS:
		conf = (ctrl & 0x00000f00) >> 8;
		if (pclk >= 165000)
			conf |= 0x0100;
		break;
	case DCB_OUTPUT_LVDS:
		conf = priv->sor.lvdsconf;
		break;
	case DCB_OUTPUT_DP:
		conf = (ctrl & 0x00000f00) >> 8;
		break;
	case DCB_OUTPUT_ANALOG:
	default:
		conf = 0x00ff;
		break;
	}

	data = nvbios_ocfg_match(bios, data, conf, &ver, &hdr, &cnt, &len, &info2);
	if (data) {
		data = nvbios_oclk_match(bios, info2.clkcmp[id], pclk);
		if (data) {
			struct nvbios_init init = {
				.subdev = nv_subdev(priv),
				.bios = bios,
				.offset = data,
				.outp = outp,
				.crtc = head,
				.execute = 1,
			};

			if (nvbios_exec(&init))
				return 0x0000;
			return conf;
		}
	}

	return 0x0000;
}

static void
nv50_disp_intr_unk10(struct nv50_disp_priv *priv, u32 super)
{
	int head = ffs((super & 0x00000060) >> 5) - 1;
	if (head >= 0) {
		head = ffs((super & 0x00000180) >> 7) - 1;
		if (head >= 0)
			exec_script(priv, head, 1);
	}

	nv_wr32(priv, 0x610024, 0x00000010);
	nv_wr32(priv, 0x610030, 0x80000000);
}

static void
nv50_disp_intr_unk20_dp(struct nv50_disp_priv *priv,
		        struct dcb_output *outp, u32 pclk)
{
	const int link = !(outp->sorconf.link & 1);
	const int   or = ffs(outp->or) - 1;
	const u32 soff = (  or * 0x800);
	const u32 loff = (link * 0x080) + soff;
	const u32 ctrl = nv_rd32(priv, 0x610794 + (or * 8));
	const u32 symbol = 100000;
	u32 dpctrl = nv_rd32(priv, 0x61c10c + loff) & 0x0000f0000;
	u32 clksor = nv_rd32(priv, 0x614300 + soff);
	int bestTU = 0, bestVTUi = 0, bestVTUf = 0, bestVTUa = 0;
	int TU, VTUi, VTUf, VTUa;
	u64 link_data_rate, link_ratio, unk;
	u32 best_diff = 64 * symbol;
	u32 link_nr, link_bw, bits, r;

	/* calculate packed data rate for each lane */
	if      (dpctrl > 0x00030000) link_nr = 4;
	else if (dpctrl > 0x00010000) link_nr = 2;
	else			      link_nr = 1;

	if (clksor & 0x000c0000)
		link_bw = 270000;
	else
		link_bw = 162000;

	if      ((ctrl & 0xf0000) == 0x60000) bits = 30;
	else if ((ctrl & 0xf0000) == 0x50000) bits = 24;
	else                                  bits = 18;

	link_data_rate = (pclk * bits / 8) / link_nr;

	/* calculate ratio of packed data rate to link symbol rate */
	link_ratio = link_data_rate * symbol;
	r = do_div(link_ratio, link_bw);

	for (TU = 64; TU >= 32; TU--) {
		/* calculate average number of valid symbols in each TU */
		u32 tu_valid = link_ratio * TU;
		u32 calc, diff;

		/* find a hw representation for the fraction.. */
		VTUi = tu_valid / symbol;
		calc = VTUi * symbol;
		diff = tu_valid - calc;
		if (diff) {
			if (diff >= (symbol / 2)) {
				VTUf = symbol / (symbol - diff);
				if (symbol - (VTUf * diff))
					VTUf++;

				if (VTUf <= 15) {
					VTUa  = 1;
					calc += symbol - (symbol / VTUf);
				} else {
					VTUa  = 0;
					VTUf  = 1;
					calc += symbol;
				}
			} else {
				VTUa  = 0;
				VTUf  = min((int)(symbol / diff), 15);
				calc += symbol / VTUf;
			}

			diff = calc - tu_valid;
		} else {
			/* no remainder, but the hw doesn't like the fractional
			 * part to be zero.  decrement the integer part and
			 * have the fraction add a whole symbol back
			 */
			VTUa = 0;
			VTUf = 1;
			VTUi--;
		}

		if (diff < best_diff) {
			best_diff = diff;
			bestTU = TU;
			bestVTUa = VTUa;
			bestVTUf = VTUf;
			bestVTUi = VTUi;
			if (diff == 0)
				break;
		}
	}

	if (!bestTU) {
		nv_error(priv, "unable to find suitable dp config\n");
		return;
	}

	/* XXX close to vbios numbers, but not right */
	unk  = (symbol - link_ratio) * bestTU;
	unk *= link_ratio;
	r = do_div(unk, symbol);
	r = do_div(unk, symbol);
	unk += 6;

	nv_mask(priv, 0x61c10c + loff, 0x000001fc, bestTU << 2);
	nv_mask(priv, 0x61c128 + loff, 0x010f7f3f, bestVTUa << 24 |
						   bestVTUf << 16 |
						   bestVTUi << 8 | unk);
}

static void
nv50_disp_intr_unk20(struct nv50_disp_priv *priv, u32 super)
{
	struct dcb_output outp;
	u32 addr, mask, data;
	int head;

	/* finish detaching encoder? */
	head = ffs((super & 0x00000180) >> 7) - 1;
	if (head >= 0)
		exec_script(priv, head, 2);

	/* check whether a vpll change is required */
	head = ffs((super & 0x00000600) >> 9) - 1;
	if (head >= 0) {
		u32 pclk = nv_rd32(priv, 0x610ad0 + (head * 0x540)) & 0x3fffff;
		if (pclk) {
			struct nouveau_clock *clk = nouveau_clock(priv);
			clk->pll_set(clk, PLL_VPLL0 + head, pclk);
		}

		nv_mask(priv, 0x614200 + head * 0x800, 0x0000000f, 0x00000000);
	}

	/* (re)attach the relevant OR to the head */
	head = ffs((super & 0x00000180) >> 7) - 1;
	if (head >= 0) {
		u32 pclk = nv_rd32(priv, 0x610ad0 + (head * 0x540)) & 0x3fffff;
		u32 conf = exec_clkcmp(priv, head, 0, pclk, &outp);
		if (conf) {
			if (outp.type == DCB_OUTPUT_ANALOG) {
				addr = 0x614280 + (ffs(outp.or) - 1) * 0x800;
				mask = 0xffffffff;
				data = 0x00000000;
			} else {
				if (outp.type == DCB_OUTPUT_DP)
					nv50_disp_intr_unk20_dp(priv, &outp, pclk);
				addr = 0x614300 + (ffs(outp.or) - 1) * 0x800;
				mask = 0x00000707;
				data = (conf & 0x0100) ? 0x0101 : 0x0000;
			}

			nv_mask(priv, addr, mask, data);
		}
	}

	nv_wr32(priv, 0x610024, 0x00000020);
	nv_wr32(priv, 0x610030, 0x80000000);
}

/* If programming a TMDS output on a SOR that can also be configured for
 * DisplayPort, make sure NV50_SOR_DP_CTRL_ENABLE is forced off.
 *
 * It looks like the VBIOS TMDS scripts make an attempt at this, however,
 * the VBIOS scripts on at least one board I have only switch it off on
 * link 0, causing a blank display if the output has previously been
 * programmed for DisplayPort.
 */
static void
nv50_disp_intr_unk40_tmds(struct nv50_disp_priv *priv, struct dcb_output *outp)
{
	struct nouveau_bios *bios = nouveau_bios(priv);
	const int link = !(outp->sorconf.link & 1);
	const int   or = ffs(outp->or) - 1;
	const u32 loff = (or * 0x800) + (link * 0x80);
	const u16 mask = (outp->sorconf.link << 6) | outp->or;
	u8  ver, hdr;

	if (dcb_outp_match(bios, DCB_OUTPUT_DP, mask, &ver, &hdr, outp))
		nv_mask(priv, 0x61c10c + loff, 0x00000001, 0x00000000);
}

static void
nv50_disp_intr_unk40(struct nv50_disp_priv *priv, u32 super)
{
	int head = ffs((super & 0x00000180) >> 7) - 1;
	if (head >= 0) {
		struct dcb_output outp;
		u32 pclk = nv_rd32(priv, 0x610ad0 + (head * 0x540)) & 0x3fffff;
		if (pclk && exec_clkcmp(priv, head, 1, pclk, &outp)) {
			if (outp.type == DCB_OUTPUT_TMDS)
				nv50_disp_intr_unk40_tmds(priv, &outp);
		}
	}

	nv_wr32(priv, 0x610024, 0x00000040);
	nv_wr32(priv, 0x610030, 0x80000000);
}

static void
nv50_disp_intr_super(struct nv50_disp_priv *priv, u32 intr1)
{
	u32 super = nv_rd32(priv, 0x610030);

	nv_debug(priv, "supervisor 0x%08x 0x%08x\n", intr1, super);

	if (intr1 & 0x00000010)
		nv50_disp_intr_unk10(priv, super);
	if (intr1 & 0x00000020)
		nv50_disp_intr_unk20(priv, super);
	if (intr1 & 0x00000040)
		nv50_disp_intr_unk40(priv, super);
}

void
nv50_disp_intr(struct nouveau_subdev *subdev)
{
	struct nv50_disp_priv *priv = (void *)subdev;
	u32 intr0 = nv_rd32(priv, 0x610020);
	u32 intr1 = nv_rd32(priv, 0x610024);

	if (intr0 & 0x001f0000) {
		nv50_disp_intr_error(priv);
		intr0 &= ~0x001f0000;
	}

	if (intr1 & 0x00000004) {
		nv50_disp_intr_vblank(priv, 0);
		nv_wr32(priv, 0x610024, 0x00000004);
		intr1 &= ~0x00000004;
	}

	if (intr1 & 0x00000008) {
		nv50_disp_intr_vblank(priv, 1);
		nv_wr32(priv, 0x610024, 0x00000008);
		intr1 &= ~0x00000008;
	}

	if (intr1 & 0x00000070) {
		nv50_disp_intr_super(priv, intr1);
		intr1 &= ~0x00000070;
	}
}

static int
nv50_disp_ctor(struct nouveau_object *parent, struct nouveau_object *engine,
	       struct nouveau_oclass *oclass, void *data, u32 size,
	       struct nouveau_object **pobject)
{
	struct nv50_disp_priv *priv;
	int ret;

	ret = nouveau_disp_create(parent, engine, oclass, "PDISP",
				  "display", &priv);
	*pobject = nv_object(priv);
	if (ret)
		return ret;

	nv_engine(priv)->sclass = nv50_disp_base_oclass;
	nv_engine(priv)->cclass = &nv50_disp_cclass;
	nv_subdev(priv)->intr = nv50_disp_intr;
	priv->sclass = nv50_disp_sclass;
	priv->head.nr = 2;
	priv->dac.nr = 3;
	priv->sor.nr = 2;
	priv->dac.power = nv50_dac_power;
	priv->dac.sense = nv50_dac_sense;
	priv->sor.power = nv50_sor_power;

	INIT_LIST_HEAD(&priv->base.vblank.list);
	spin_lock_init(&priv->base.vblank.lock);
	return 0;
}

struct nouveau_oclass
nv50_disp_oclass = {
	.handle = NV_ENGINE(DISP, 0x50),
	.ofuncs = &(struct nouveau_ofuncs) {
		.ctor = nv50_disp_ctor,
		.dtor = _nouveau_disp_dtor,
		.init = _nouveau_disp_init,
		.fini = _nouveau_disp_fini,
	},
};<|MERGE_RESOLUTION|>--- conflicted
+++ resolved
@@ -22,14 +22,10 @@
  * Authors: Ben Skeggs
  */
 
-<<<<<<< HEAD
-#include <subdev/bar.h>
-=======
 #include <core/object.h>
 #include <core/parent.h>
 #include <core/handle.h>
 #include <core/class.h>
->>>>>>> 9931faca
 
 #include <engine/software.h>
 #include <engine/disp.h>
