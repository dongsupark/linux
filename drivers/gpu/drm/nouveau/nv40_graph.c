--- conflicted
+++ resolved
@@ -69,18 +69,10 @@
 	/* Initialise default context values */
 	ctx.dev = chan->dev;
 	ctx.mode = NOUVEAU_GRCTX_VALS;
-<<<<<<< HEAD
-	ctx.data = chan->ramin_grctx->gpuobj;
-	nv40_grctx_init(&ctx);
-
-	nv_wo32(dev, chan->ramin_grctx->gpuobj, 0,
-		     chan->ramin_grctx->gpuobj->im_pramin->start);
-=======
 	ctx.data = chan->ramin_grctx;
 	nv40_grctx_init(&ctx);
 
 	nv_wo32(chan->ramin_grctx, 0, chan->ramin_grctx->pinst);
->>>>>>> 45f53cc9
 	return 0;
 }
 
