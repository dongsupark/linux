/*
 * Copyright (c) 2006 Luc Verhaegen (quirks list)
 * Copyright (c) 2007-2008 Intel Corporation
 *   Jesse Barnes <jesse.barnes@intel.com>
 * Copyright 2010 Red Hat, Inc.
 *
 * DDC probing routines (drm_ddc_read & drm_do_probe_ddc_edid) originally from
 * FB layer.
 *   Copyright (C) 2006 Dennis Munsie <dmunsie@cecropia.com>
 *
 * Permission is hereby granted, free of charge, to any person obtaining a
 * copy of this software and associated documentation files (the "Software"),
 * to deal in the Software without restriction, including without limitation
 * the rights to use, copy, modify, merge, publish, distribute, sub license,
 * and/or sell copies of the Software, and to permit persons to whom the
 * Software is furnished to do so, subject to the following conditions:
 *
 * The above copyright notice and this permission notice (including the
 * next paragraph) shall be included in all copies or substantial portions
 * of the Software.
 *
 * THE SOFTWARE IS PROVIDED "AS IS", WITHOUT WARRANTY OF ANY KIND, EXPRESS OR
 * IMPLIED, INCLUDING BUT NOT LIMITED TO THE WARRANTIES OF MERCHANTABILITY,
 * FITNESS FOR A PARTICULAR PURPOSE AND NON-INFRINGEMENT. IN NO EVENT SHALL
 * THE AUTHORS OR COPYRIGHT HOLDERS BE LIABLE FOR ANY CLAIM, DAMAGES OR OTHER
 * LIABILITY, WHETHER IN AN ACTION OF CONTRACT, TORT OR OTHERWISE, ARISING
 * FROM, OUT OF OR IN CONNECTION WITH THE SOFTWARE OR THE USE OR OTHER
 * DEALINGS IN THE SOFTWARE.
 */
#include <linux/kernel.h>
#include <linux/slab.h>
#include <linux/i2c.h>
#include <linux/module.h>
#include "drmP.h"
#include "drm_edid.h"
#include "drm_edid_modes.h"

#define version_greater(edid, maj, min) \
	(((edid)->version > (maj)) || \
	 ((edid)->version == (maj) && (edid)->revision > (min)))

#define EDID_EST_TIMINGS 16
#define EDID_STD_TIMINGS 8
#define EDID_DETAILED_TIMINGS 4

/*
 * EDID blocks out in the wild have a variety of bugs, try to collect
 * them here (note that userspace may work around broken monitors first,
 * but fixes should make their way here so that the kernel "just works"
 * on as many displays as possible).
 */

/* First detailed mode wrong, use largest 60Hz mode */
#define EDID_QUIRK_PREFER_LARGE_60		(1 << 0)
/* Reported 135MHz pixel clock is too high, needs adjustment */
#define EDID_QUIRK_135_CLOCK_TOO_HIGH		(1 << 1)
/* Prefer the largest mode at 75 Hz */
#define EDID_QUIRK_PREFER_LARGE_75		(1 << 2)
/* Detail timing is in cm not mm */
#define EDID_QUIRK_DETAILED_IN_CM		(1 << 3)
/* Detailed timing descriptors have bogus size values, so just take the
 * maximum size and use that.
 */
#define EDID_QUIRK_DETAILED_USE_MAXIMUM_SIZE	(1 << 4)
/* Monitor forgot to set the first detailed is preferred bit. */
#define EDID_QUIRK_FIRST_DETAILED_PREFERRED	(1 << 5)
/* use +hsync +vsync for detailed mode */
#define EDID_QUIRK_DETAILED_SYNC_PP		(1 << 6)
/* Force reduced-blanking timings for detailed modes */
#define EDID_QUIRK_FORCE_REDUCED_BLANKING	(1 << 7)

struct detailed_mode_closure {
	struct drm_connector *connector;
	struct edid *edid;
	bool preferred;
	u32 quirks;
	int modes;
};

#define LEVEL_DMT	0
#define LEVEL_GTF	1
#define LEVEL_GTF2	2
#define LEVEL_CVT	3

static struct edid_quirk {
	char vendor[4];
	int product_id;
	u32 quirks;
} edid_quirk_list[] = {
	/* Acer AL1706 */
	{ "ACR", 44358, EDID_QUIRK_PREFER_LARGE_60 },
	/* Acer F51 */
	{ "API", 0x7602, EDID_QUIRK_PREFER_LARGE_60 },
	/* Unknown Acer */
	{ "ACR", 2423, EDID_QUIRK_FIRST_DETAILED_PREFERRED },

	/* Belinea 10 15 55 */
	{ "MAX", 1516, EDID_QUIRK_PREFER_LARGE_60 },
	{ "MAX", 0x77e, EDID_QUIRK_PREFER_LARGE_60 },

	/* Envision Peripherals, Inc. EN-7100e */
	{ "EPI", 59264, EDID_QUIRK_135_CLOCK_TOO_HIGH },
	/* Envision EN2028 */
	{ "EPI", 8232, EDID_QUIRK_PREFER_LARGE_60 },

	/* Funai Electronics PM36B */
	{ "FCM", 13600, EDID_QUIRK_PREFER_LARGE_75 |
	  EDID_QUIRK_DETAILED_IN_CM },

	/* LG Philips LCD LP154W01-A5 */
	{ "LPL", 0, EDID_QUIRK_DETAILED_USE_MAXIMUM_SIZE },
	{ "LPL", 0x2a00, EDID_QUIRK_DETAILED_USE_MAXIMUM_SIZE },

	/* Philips 107p5 CRT */
	{ "PHL", 57364, EDID_QUIRK_FIRST_DETAILED_PREFERRED },

	/* Proview AY765C */
	{ "PTS", 765, EDID_QUIRK_FIRST_DETAILED_PREFERRED },

	/* Samsung SyncMaster 205BW.  Note: irony */
	{ "SAM", 541, EDID_QUIRK_DETAILED_SYNC_PP },
	/* Samsung SyncMaster 22[5-6]BW */
	{ "SAM", 596, EDID_QUIRK_PREFER_LARGE_60 },
	{ "SAM", 638, EDID_QUIRK_PREFER_LARGE_60 },

	/* ViewSonic VA2026w */
	{ "VSC", 5020, EDID_QUIRK_FORCE_REDUCED_BLANKING },
};

/*** DDC fetch and block validation ***/

static const u8 edid_header[] = {
	0x00, 0xff, 0xff, 0xff, 0xff, 0xff, 0xff, 0x00
};

 /*
 * Sanity check the header of the base EDID block.  Return 8 if the header
 * is perfect, down to 0 if it's totally wrong.
 */
int drm_edid_header_is_valid(const u8 *raw_edid)
{
	int i, score = 0;

	for (i = 0; i < sizeof(edid_header); i++)
		if (raw_edid[i] == edid_header[i])
			score++;

	return score;
}
EXPORT_SYMBOL(drm_edid_header_is_valid);

static int edid_fixup __read_mostly = 6;
module_param_named(edid_fixup, edid_fixup, int, 0400);
MODULE_PARM_DESC(edid_fixup,
		 "Minimum number of valid EDID header bytes (0-8, default 6)");

/*
 * Sanity check the EDID block (base or extension).  Return 0 if the block
 * doesn't check out, or 1 if it's valid.
 */
bool drm_edid_block_valid(u8 *raw_edid, int block)
{
	int i;
	u8 csum = 0;
	struct edid *edid = (struct edid *)raw_edid;

	if (edid_fixup > 8 || edid_fixup < 0)
		edid_fixup = 6;

	if (block == 0) {
		int score = drm_edid_header_is_valid(raw_edid);
		if (score == 8) ;
		else if (score >= edid_fixup) {
			DRM_DEBUG("Fixing EDID header, your hardware may be failing\n");
			memcpy(raw_edid, edid_header, sizeof(edid_header));
		} else {
			goto bad;
		}
	}

	for (i = 0; i < EDID_LENGTH; i++)
		csum += raw_edid[i];
	if (csum) {
		DRM_ERROR("EDID checksum is invalid, remainder is %d\n", csum);

		/* allow CEA to slide through, switches mangle this */
		if (raw_edid[0] != 0x02)
			goto bad;
	}

	/* per-block-type checks */
	switch (raw_edid[0]) {
	case 0: /* base */
		if (edid->version != 1) {
			DRM_ERROR("EDID has major version %d, instead of 1\n", edid->version);
			goto bad;
		}

		if (edid->revision > 4)
			DRM_DEBUG("EDID minor > 4, assuming backward compatibility\n");
		break;

	default:
		break;
	}

	return 1;

bad:
	if (raw_edid) {
		printk(KERN_ERR "Raw EDID:\n");
		print_hex_dump(KERN_ERR, " \t", DUMP_PREFIX_NONE, 16, 1,
			       raw_edid, EDID_LENGTH, false);
	}
	return 0;
}
EXPORT_SYMBOL(drm_edid_block_valid);

/**
 * drm_edid_is_valid - sanity check EDID data
 * @edid: EDID data
 *
 * Sanity-check an entire EDID record (including extensions)
 */
bool drm_edid_is_valid(struct edid *edid)
{
	int i;
	u8 *raw = (u8 *)edid;

	if (!edid)
		return false;

	for (i = 0; i <= edid->extensions; i++)
		if (!drm_edid_block_valid(raw + i * EDID_LENGTH, i))
			return false;

	return true;
}
EXPORT_SYMBOL(drm_edid_is_valid);

#define DDC_SEGMENT_ADDR 0x30
/**
 * Get EDID information via I2C.
 *
 * \param adapter : i2c device adaptor
 * \param buf     : EDID data buffer to be filled
 * \param len     : EDID data buffer length
 * \return 0 on success or -1 on failure.
 *
 * Try to fetch EDID information by calling i2c driver function.
 */
static int
drm_do_probe_ddc_edid(struct i2c_adapter *adapter, unsigned char *buf,
		      int block, int len)
{
	unsigned char start = block * EDID_LENGTH;
	int ret, retries = 5;

	/* The core i2c driver will automatically retry the transfer if the
	 * adapter reports EAGAIN. However, we find that bit-banging transfers
	 * are susceptible to errors under a heavily loaded machine and
	 * generate spurious NAKs and timeouts. Retrying the transfer
	 * of the individual block a few times seems to overcome this.
	 */
	do {
		struct i2c_msg msgs[] = {
			{
				.addr	= DDC_ADDR,
				.flags	= 0,
				.len	= 1,
				.buf	= &start,
			}, {
				.addr	= DDC_ADDR,
				.flags	= I2C_M_RD,
				.len	= len,
				.buf	= buf,
			}
		};
		ret = i2c_transfer(adapter, msgs, 2);
		if (ret == -ENXIO) {
			DRM_DEBUG_KMS("drm: skipping non-existent adapter %s\n",
					adapter->name);
			break;
		}
	} while (ret != 2 && --retries);

	return ret == 2 ? 0 : -1;
}

static bool drm_edid_is_zero(u8 *in_edid, int length)
{
	int i;
	u32 *raw_edid = (u32 *)in_edid;

	for (i = 0; i < length / 4; i++)
		if (*(raw_edid + i) != 0)
			return false;
	return true;
}

static u8 *
drm_do_get_edid(struct drm_connector *connector, struct i2c_adapter *adapter)
{
	int i, j = 0, valid_extensions = 0;
	u8 *block, *new;

	if ((block = kmalloc(EDID_LENGTH, GFP_KERNEL)) == NULL)
		return NULL;

	/* base block fetch */
	for (i = 0; i < 4; i++) {
		if (drm_do_probe_ddc_edid(adapter, block, 0, EDID_LENGTH))
			goto out;
		if (drm_edid_block_valid(block, 0))
			break;
		if (i == 0 && drm_edid_is_zero(block, EDID_LENGTH)) {
			connector->null_edid_counter++;
			goto carp;
		}
	}
	if (i == 4)
		goto carp;

	/* if there's no extensions, we're done */
	if (block[0x7e] == 0)
		return block;

	new = krealloc(block, (block[0x7e] + 1) * EDID_LENGTH, GFP_KERNEL);
	if (!new)
		goto out;
	block = new;

	for (j = 1; j <= block[0x7e]; j++) {
		for (i = 0; i < 4; i++) {
			if (drm_do_probe_ddc_edid(adapter,
				  block + (valid_extensions + 1) * EDID_LENGTH,
				  j, EDID_LENGTH))
				goto out;
			if (drm_edid_block_valid(block + (valid_extensions + 1) * EDID_LENGTH, j)) {
				valid_extensions++;
				break;
			}
		}
		if (i == 4)
			dev_warn(connector->dev->dev,
			 "%s: Ignoring invalid EDID block %d.\n",
			 drm_get_connector_name(connector), j);
	}

	if (valid_extensions != block[0x7e]) {
		block[EDID_LENGTH-1] += block[0x7e] - valid_extensions;
		block[0x7e] = valid_extensions;
		new = krealloc(block, (valid_extensions + 1) * EDID_LENGTH, GFP_KERNEL);
		if (!new)
			goto out;
		block = new;
	}

	return block;

carp:
	dev_warn(connector->dev->dev, "%s: EDID block %d invalid.\n",
		 drm_get_connector_name(connector), j);

out:
	kfree(block);
	return NULL;
}

/**
 * Probe DDC presence.
 *
 * \param adapter : i2c device adaptor
 * \return 1 on success
 */
static bool
drm_probe_ddc(struct i2c_adapter *adapter)
{
	unsigned char out;

	return (drm_do_probe_ddc_edid(adapter, &out, 0, 1) == 0);
}

/**
 * drm_get_edid - get EDID data, if available
 * @connector: connector we're probing
 * @adapter: i2c adapter to use for DDC
 *
 * Poke the given i2c channel to grab EDID data if possible.  If found,
 * attach it to the connector.
 *
 * Return edid data or NULL if we couldn't find any.
 */
struct edid *drm_get_edid(struct drm_connector *connector,
			  struct i2c_adapter *adapter)
{
	struct edid *edid = NULL;

	if (drm_probe_ddc(adapter))
		edid = (struct edid *)drm_do_get_edid(connector, adapter);

	connector->display_info.raw_edid = (char *)edid;

	return edid;

}
EXPORT_SYMBOL(drm_get_edid);

/*** EDID parsing ***/

/**
 * edid_vendor - match a string against EDID's obfuscated vendor field
 * @edid: EDID to match
 * @vendor: vendor string
 *
 * Returns true if @vendor is in @edid, false otherwise
 */
static bool edid_vendor(struct edid *edid, char *vendor)
{
	char edid_vendor[3];

	edid_vendor[0] = ((edid->mfg_id[0] & 0x7c) >> 2) + '@';
	edid_vendor[1] = (((edid->mfg_id[0] & 0x3) << 3) |
			  ((edid->mfg_id[1] & 0xe0) >> 5)) + '@';
	edid_vendor[2] = (edid->mfg_id[1] & 0x1f) + '@';

	return !strncmp(edid_vendor, vendor, 3);
}

/**
 * edid_get_quirks - return quirk flags for a given EDID
 * @edid: EDID to process
 *
 * This tells subsequent routines what fixes they need to apply.
 */
static u32 edid_get_quirks(struct edid *edid)
{
	struct edid_quirk *quirk;
	int i;

	for (i = 0; i < ARRAY_SIZE(edid_quirk_list); i++) {
		quirk = &edid_quirk_list[i];

		if (edid_vendor(edid, quirk->vendor) &&
		    (EDID_PRODUCT_ID(edid) == quirk->product_id))
			return quirk->quirks;
	}

	return 0;
}

#define MODE_SIZE(m) ((m)->hdisplay * (m)->vdisplay)
#define MODE_REFRESH_DIFF(m,r) (abs((m)->vrefresh - target_refresh))

/**
 * edid_fixup_preferred - set preferred modes based on quirk list
 * @connector: has mode list to fix up
 * @quirks: quirks list
 *
 * Walk the mode list for @connector, clearing the preferred status
 * on existing modes and setting it anew for the right mode ala @quirks.
 */
static void edid_fixup_preferred(struct drm_connector *connector,
				 u32 quirks)
{
	struct drm_display_mode *t, *cur_mode, *preferred_mode;
	int target_refresh = 0;

	if (list_empty(&connector->probed_modes))
		return;

	if (quirks & EDID_QUIRK_PREFER_LARGE_60)
		target_refresh = 60;
	if (quirks & EDID_QUIRK_PREFER_LARGE_75)
		target_refresh = 75;

	preferred_mode = list_first_entry(&connector->probed_modes,
					  struct drm_display_mode, head);

	list_for_each_entry_safe(cur_mode, t, &connector->probed_modes, head) {
		cur_mode->type &= ~DRM_MODE_TYPE_PREFERRED;

		if (cur_mode == preferred_mode)
			continue;

		/* Largest mode is preferred */
		if (MODE_SIZE(cur_mode) > MODE_SIZE(preferred_mode))
			preferred_mode = cur_mode;

		/* At a given size, try to get closest to target refresh */
		if ((MODE_SIZE(cur_mode) == MODE_SIZE(preferred_mode)) &&
		    MODE_REFRESH_DIFF(cur_mode, target_refresh) <
		    MODE_REFRESH_DIFF(preferred_mode, target_refresh)) {
			preferred_mode = cur_mode;
		}
	}

	preferred_mode->type |= DRM_MODE_TYPE_PREFERRED;
}

static bool
mode_is_rb(const struct drm_display_mode *mode)
{
	return (mode->htotal - mode->hdisplay == 160) &&
	       (mode->hsync_end - mode->hdisplay == 80) &&
	       (mode->hsync_end - mode->hsync_start == 32) &&
	       (mode->vsync_start - mode->vdisplay == 3);
}

/*
 * drm_mode_find_dmt - Create a copy of a mode if present in DMT
 * @dev: Device to duplicate against
 * @hsize: Mode width
 * @vsize: Mode height
 * @fresh: Mode refresh rate
 * @rb: Mode reduced-blanking-ness
 *
 * Walk the DMT mode list looking for a match for the given parameters.
 * Return a newly allocated copy of the mode, or NULL if not found.
 */
struct drm_display_mode *drm_mode_find_dmt(struct drm_device *dev,
					   int hsize, int vsize, int fresh,
					   bool rb)
{
	int i;

	for (i = 0; i < drm_num_dmt_modes; i++) {
		const struct drm_display_mode *ptr = &drm_dmt_modes[i];
		if (hsize != ptr->hdisplay)
			continue;
		if (vsize != ptr->vdisplay)
			continue;
		if (fresh != drm_mode_vrefresh(ptr))
			continue;
		if (rb != mode_is_rb(ptr))
			continue;

		return drm_mode_duplicate(dev, ptr);
	}

	return NULL;
}
EXPORT_SYMBOL(drm_mode_find_dmt);

typedef void detailed_cb(struct detailed_timing *timing, void *closure);

static void
cea_for_each_detailed_block(u8 *ext, detailed_cb *cb, void *closure)
{
	int i, n = 0;
	u8 d = ext[0x02];
	u8 *det_base = ext + d;

	n = (127 - d) / 18;
	for (i = 0; i < n; i++)
		cb((struct detailed_timing *)(det_base + 18 * i), closure);
}

static void
vtb_for_each_detailed_block(u8 *ext, detailed_cb *cb, void *closure)
{
	unsigned int i, n = min((int)ext[0x02], 6);
	u8 *det_base = ext + 5;

	if (ext[0x01] != 1)
		return; /* unknown version */

	for (i = 0; i < n; i++)
		cb((struct detailed_timing *)(det_base + 18 * i), closure);
}

static void
drm_for_each_detailed_block(u8 *raw_edid, detailed_cb *cb, void *closure)
{
	int i;
	struct edid *edid = (struct edid *)raw_edid;

	if (edid == NULL)
		return;

	for (i = 0; i < EDID_DETAILED_TIMINGS; i++)
		cb(&(edid->detailed_timings[i]), closure);

	for (i = 1; i <= raw_edid[0x7e]; i++) {
		u8 *ext = raw_edid + (i * EDID_LENGTH);
		switch (*ext) {
		case CEA_EXT:
			cea_for_each_detailed_block(ext, cb, closure);
			break;
		case VTB_EXT:
			vtb_for_each_detailed_block(ext, cb, closure);
			break;
		default:
			break;
		}
	}
}

static void
is_rb(struct detailed_timing *t, void *data)
{
	u8 *r = (u8 *)t;
	if (r[3] == EDID_DETAIL_MONITOR_RANGE)
		if (r[15] & 0x10)
			*(bool *)data = true;
}

/* EDID 1.4 defines this explicitly.  For EDID 1.3, we guess, badly. */
static bool
drm_monitor_supports_rb(struct edid *edid)
{
	if (edid->revision >= 4) {
		bool ret = false;
		drm_for_each_detailed_block((u8 *)edid, is_rb, &ret);
		return ret;
	}

	return ((edid->input & DRM_EDID_INPUT_DIGITAL) != 0);
}

static void
find_gtf2(struct detailed_timing *t, void *data)
{
	u8 *r = (u8 *)t;
	if (r[3] == EDID_DETAIL_MONITOR_RANGE && r[10] == 0x02)
		*(u8 **)data = r;
}

/* Secondary GTF curve kicks in above some break frequency */
static int
drm_gtf2_hbreak(struct edid *edid)
{
	u8 *r = NULL;
	drm_for_each_detailed_block((u8 *)edid, find_gtf2, &r);
	return r ? (r[12] * 2) : 0;
}

static int
drm_gtf2_2c(struct edid *edid)
{
	u8 *r = NULL;
	drm_for_each_detailed_block((u8 *)edid, find_gtf2, &r);
	return r ? r[13] : 0;
}

static int
drm_gtf2_m(struct edid *edid)
{
	u8 *r = NULL;
	drm_for_each_detailed_block((u8 *)edid, find_gtf2, &r);
	return r ? (r[15] << 8) + r[14] : 0;
}

static int
drm_gtf2_k(struct edid *edid)
{
	u8 *r = NULL;
	drm_for_each_detailed_block((u8 *)edid, find_gtf2, &r);
	return r ? r[16] : 0;
}

static int
drm_gtf2_2j(struct edid *edid)
{
	u8 *r = NULL;
	drm_for_each_detailed_block((u8 *)edid, find_gtf2, &r);
	return r ? r[17] : 0;
}

/**
 * standard_timing_level - get std. timing level(CVT/GTF/DMT)
 * @edid: EDID block to scan
 */
static int standard_timing_level(struct edid *edid)
{
	if (edid->revision >= 2) {
		if (edid->revision >= 4 && (edid->features & DRM_EDID_FEATURE_DEFAULT_GTF))
			return LEVEL_CVT;
		if (drm_gtf2_hbreak(edid))
			return LEVEL_GTF2;
		return LEVEL_GTF;
	}
	return LEVEL_DMT;
}

/*
 * 0 is reserved.  The spec says 0x01 fill for unused timings.  Some old
 * monitors fill with ascii space (0x20) instead.
 */
static int
bad_std_timing(u8 a, u8 b)
{
	return (a == 0x00 && b == 0x00) ||
	       (a == 0x01 && b == 0x01) ||
	       (a == 0x20 && b == 0x20);
}

/**
 * drm_mode_std - convert standard mode info (width, height, refresh) into mode
 * @t: standard timing params
 * @timing_level: standard timing level
 *
 * Take the standard timing params (in this case width, aspect, and refresh)
 * and convert them into a real mode using CVT/GTF/DMT.
 */
static struct drm_display_mode *
drm_mode_std(struct drm_connector *connector, struct edid *edid,
	     struct std_timing *t, int revision)
{
	struct drm_device *dev = connector->dev;
	struct drm_display_mode *m, *mode = NULL;
	int hsize, vsize;
	int vrefresh_rate;
	unsigned aspect_ratio = (t->vfreq_aspect & EDID_TIMING_ASPECT_MASK)
		>> EDID_TIMING_ASPECT_SHIFT;
	unsigned vfreq = (t->vfreq_aspect & EDID_TIMING_VFREQ_MASK)
		>> EDID_TIMING_VFREQ_SHIFT;
	int timing_level = standard_timing_level(edid);

	if (bad_std_timing(t->hsize, t->vfreq_aspect))
		return NULL;

	/* According to the EDID spec, the hdisplay = hsize * 8 + 248 */
	hsize = t->hsize * 8 + 248;
	/* vrefresh_rate = vfreq + 60 */
	vrefresh_rate = vfreq + 60;
	/* the vdisplay is calculated based on the aspect ratio */
	if (aspect_ratio == 0) {
		if (revision < 3)
			vsize = hsize;
		else
			vsize = (hsize * 10) / 16;
	} else if (aspect_ratio == 1)
		vsize = (hsize * 3) / 4;
	else if (aspect_ratio == 2)
		vsize = (hsize * 4) / 5;
	else
		vsize = (hsize * 9) / 16;

	/* HDTV hack, part 1 */
	if (vrefresh_rate == 60 &&
	    ((hsize == 1360 && vsize == 765) ||
	     (hsize == 1368 && vsize == 769))) {
		hsize = 1366;
		vsize = 768;
	}

	/*
	 * If this connector already has a mode for this size and refresh
	 * rate (because it came from detailed or CVT info), use that
	 * instead.  This way we don't have to guess at interlace or
	 * reduced blanking.
	 */
	list_for_each_entry(m, &connector->probed_modes, head)
		if (m->hdisplay == hsize && m->vdisplay == vsize &&
		    drm_mode_vrefresh(m) == vrefresh_rate)
			return NULL;

	/* HDTV hack, part 2 */
	if (hsize == 1366 && vsize == 768 && vrefresh_rate == 60) {
		mode = drm_cvt_mode(dev, 1366, 768, vrefresh_rate, 0, 0,
				    false);
		mode->hdisplay = 1366;
		mode->hsync_start = mode->hsync_start - 1;
		mode->hsync_end = mode->hsync_end - 1;
		return mode;
	}

	/* check whether it can be found in default mode table */
	if (drm_monitor_supports_rb(edid)) {
		mode = drm_mode_find_dmt(dev, hsize, vsize, vrefresh_rate,
					 true);
		if (mode)
			return mode;
	}
	mode = drm_mode_find_dmt(dev, hsize, vsize, vrefresh_rate, false);
	if (mode)
		return mode;

	/* okay, generate it */
	switch (timing_level) {
	case LEVEL_DMT:
		break;
	case LEVEL_GTF:
		mode = drm_gtf_mode(dev, hsize, vsize, vrefresh_rate, 0, 0);
		break;
	case LEVEL_GTF2:
		/*
		 * This is potentially wrong if there's ever a monitor with
		 * more than one ranges section, each claiming a different
		 * secondary GTF curve.  Please don't do that.
		 */
		mode = drm_gtf_mode(dev, hsize, vsize, vrefresh_rate, 0, 0);
		if (!mode)
			return NULL;
		if (drm_mode_hsync(mode) > drm_gtf2_hbreak(edid)) {
			drm_mode_destroy(dev, mode);
			mode = drm_gtf_mode_complex(dev, hsize, vsize,
						    vrefresh_rate, 0, 0,
						    drm_gtf2_m(edid),
						    drm_gtf2_2c(edid),
						    drm_gtf2_k(edid),
						    drm_gtf2_2j(edid));
		}
		break;
	case LEVEL_CVT:
		mode = drm_cvt_mode(dev, hsize, vsize, vrefresh_rate, 0, 0,
				    false);
		break;
	}
	return mode;
}

/*
 * EDID is delightfully ambiguous about how interlaced modes are to be
 * encoded.  Our internal representation is of frame height, but some
 * HDTV detailed timings are encoded as field height.
 *
 * The format list here is from CEA, in frame size.  Technically we
 * should be checking refresh rate too.  Whatever.
 */
static void
drm_mode_do_interlace_quirk(struct drm_display_mode *mode,
			    struct detailed_pixel_timing *pt)
{
	int i;
	static const struct {
		int w, h;
	} cea_interlaced[] = {
		{ 1920, 1080 },
		{  720,  480 },
		{ 1440,  480 },
		{ 2880,  480 },
		{  720,  576 },
		{ 1440,  576 },
		{ 2880,  576 },
	};

	if (!(pt->misc & DRM_EDID_PT_INTERLACED))
		return;

	for (i = 0; i < ARRAY_SIZE(cea_interlaced); i++) {
		if ((mode->hdisplay == cea_interlaced[i].w) &&
		    (mode->vdisplay == cea_interlaced[i].h / 2)) {
			mode->vdisplay *= 2;
			mode->vsync_start *= 2;
			mode->vsync_end *= 2;
			mode->vtotal *= 2;
			mode->vtotal |= 1;
		}
	}

	mode->flags |= DRM_MODE_FLAG_INTERLACE;
}

/**
 * drm_mode_detailed - create a new mode from an EDID detailed timing section
 * @dev: DRM device (needed to create new mode)
 * @edid: EDID block
 * @timing: EDID detailed timing info
 * @quirks: quirks to apply
 *
 * An EDID detailed timing block contains enough info for us to create and
 * return a new struct drm_display_mode.
 */
static struct drm_display_mode *drm_mode_detailed(struct drm_device *dev,
						  struct edid *edid,
						  struct detailed_timing *timing,
						  u32 quirks)
{
	struct drm_display_mode *mode;
	struct detailed_pixel_timing *pt = &timing->data.pixel_data;
	unsigned hactive = (pt->hactive_hblank_hi & 0xf0) << 4 | pt->hactive_lo;
	unsigned vactive = (pt->vactive_vblank_hi & 0xf0) << 4 | pt->vactive_lo;
	unsigned hblank = (pt->hactive_hblank_hi & 0xf) << 8 | pt->hblank_lo;
	unsigned vblank = (pt->vactive_vblank_hi & 0xf) << 8 | pt->vblank_lo;
	unsigned hsync_offset = (pt->hsync_vsync_offset_pulse_width_hi & 0xc0) << 2 | pt->hsync_offset_lo;
	unsigned hsync_pulse_width = (pt->hsync_vsync_offset_pulse_width_hi & 0x30) << 4 | pt->hsync_pulse_width_lo;
	unsigned vsync_offset = (pt->hsync_vsync_offset_pulse_width_hi & 0xc) >> 2 | pt->vsync_offset_pulse_width_lo >> 4;
	unsigned vsync_pulse_width = (pt->hsync_vsync_offset_pulse_width_hi & 0x3) << 4 | (pt->vsync_offset_pulse_width_lo & 0xf);

	/* ignore tiny modes */
	if (hactive < 64 || vactive < 64)
		return NULL;

	if (pt->misc & DRM_EDID_PT_STEREO) {
		printk(KERN_WARNING "stereo mode not supported\n");
		return NULL;
	}
	if (!(pt->misc & DRM_EDID_PT_SEPARATE_SYNC)) {
		printk(KERN_WARNING "composite sync not supported\n");
	}

	/* it is incorrect if hsync/vsync width is zero */
	if (!hsync_pulse_width || !vsync_pulse_width) {
		DRM_DEBUG_KMS("Incorrect Detailed timing. "
				"Wrong Hsync/Vsync pulse width\n");
		return NULL;
	}

	if (quirks & EDID_QUIRK_FORCE_REDUCED_BLANKING) {
		mode = drm_cvt_mode(dev, hactive, vactive, 60, true, false, false);
		if (!mode)
			return NULL;

		goto set_size;
	}

	mode = drm_mode_create(dev);
	if (!mode)
		return NULL;

	if (quirks & EDID_QUIRK_135_CLOCK_TOO_HIGH)
		timing->pixel_clock = cpu_to_le16(1088);

	mode->clock = le16_to_cpu(timing->pixel_clock) * 10;

	mode->hdisplay = hactive;
	mode->hsync_start = mode->hdisplay + hsync_offset;
	mode->hsync_end = mode->hsync_start + hsync_pulse_width;
	mode->htotal = mode->hdisplay + hblank;

	mode->vdisplay = vactive;
	mode->vsync_start = mode->vdisplay + vsync_offset;
	mode->vsync_end = mode->vsync_start + vsync_pulse_width;
	mode->vtotal = mode->vdisplay + vblank;

	/* Some EDIDs have bogus h/vtotal values */
	if (mode->hsync_end > mode->htotal)
		mode->htotal = mode->hsync_end + 1;
	if (mode->vsync_end > mode->vtotal)
		mode->vtotal = mode->vsync_end + 1;

	drm_mode_do_interlace_quirk(mode, pt);

	if (quirks & EDID_QUIRK_DETAILED_SYNC_PP) {
		pt->misc |= DRM_EDID_PT_HSYNC_POSITIVE | DRM_EDID_PT_VSYNC_POSITIVE;
	}

	mode->flags |= (pt->misc & DRM_EDID_PT_HSYNC_POSITIVE) ?
		DRM_MODE_FLAG_PHSYNC : DRM_MODE_FLAG_NHSYNC;
	mode->flags |= (pt->misc & DRM_EDID_PT_VSYNC_POSITIVE) ?
		DRM_MODE_FLAG_PVSYNC : DRM_MODE_FLAG_NVSYNC;

set_size:
	mode->width_mm = pt->width_mm_lo | (pt->width_height_mm_hi & 0xf0) << 4;
	mode->height_mm = pt->height_mm_lo | (pt->width_height_mm_hi & 0xf) << 8;

	if (quirks & EDID_QUIRK_DETAILED_IN_CM) {
		mode->width_mm *= 10;
		mode->height_mm *= 10;
	}

	if (quirks & EDID_QUIRK_DETAILED_USE_MAXIMUM_SIZE) {
		mode->width_mm = edid->width_cm * 10;
		mode->height_mm = edid->height_cm * 10;
	}

	mode->type = DRM_MODE_TYPE_DRIVER;
	drm_mode_set_name(mode);

	return mode;
}

static bool
mode_in_hsync_range(const struct drm_display_mode *mode,
		    struct edid *edid, u8 *t)
{
	int hsync, hmin, hmax;

	hmin = t[7];
	if (edid->revision >= 4)
	    hmin += ((t[4] & 0x04) ? 255 : 0);
	hmax = t[8];
	if (edid->revision >= 4)
	    hmax += ((t[4] & 0x08) ? 255 : 0);
	hsync = drm_mode_hsync(mode);

	return (hsync <= hmax && hsync >= hmin);
}

static bool
mode_in_vsync_range(const struct drm_display_mode *mode,
		    struct edid *edid, u8 *t)
{
	int vsync, vmin, vmax;

	vmin = t[5];
	if (edid->revision >= 4)
	    vmin += ((t[4] & 0x01) ? 255 : 0);
	vmax = t[6];
	if (edid->revision >= 4)
	    vmax += ((t[4] & 0x02) ? 255 : 0);
	vsync = drm_mode_vrefresh(mode);

	return (vsync <= vmax && vsync >= vmin);
}

static u32
range_pixel_clock(struct edid *edid, u8 *t)
{
	/* unspecified */
	if (t[9] == 0 || t[9] == 255)
		return 0;

	/* 1.4 with CVT support gives us real precision, yay */
	if (edid->revision >= 4 && t[10] == 0x04)
		return (t[9] * 10000) - ((t[12] >> 2) * 250);

	/* 1.3 is pathetic, so fuzz up a bit */
	return t[9] * 10000 + 5001;
}

static bool
mode_in_range(const struct drm_display_mode *mode, struct edid *edid,
	      struct detailed_timing *timing)
{
	u32 max_clock;
	u8 *t = (u8 *)timing;

	if (!mode_in_hsync_range(mode, edid, t))
		return false;

	if (!mode_in_vsync_range(mode, edid, t))
		return false;

	if ((max_clock = range_pixel_clock(edid, t)))
		if (mode->clock > max_clock)
			return false;

	/* 1.4 max horizontal check */
	if (edid->revision >= 4 && t[10] == 0x04)
		if (t[13] && mode->hdisplay > 8 * (t[13] + (256 * (t[12]&0x3))))
			return false;

	if (mode_is_rb(mode) && !drm_monitor_supports_rb(edid))
		return false;

	return true;
}

<<<<<<< HEAD
=======
static bool valid_inferred_mode(const struct drm_connector *connector,
				const struct drm_display_mode *mode)
{
	struct drm_display_mode *m;
	bool ok = false;

	list_for_each_entry(m, &connector->probed_modes, head) {
		if (mode->hdisplay == m->hdisplay &&
		    mode->vdisplay == m->vdisplay &&
		    drm_mode_vrefresh(mode) == drm_mode_vrefresh(m))
			return false; /* duplicated */
		if (mode->hdisplay <= m->hdisplay &&
		    mode->vdisplay <= m->vdisplay)
			ok = true;
	}
	return ok;
}

>>>>>>> bd0a521e
static int
drm_dmt_modes_for_range(struct drm_connector *connector, struct edid *edid,
			struct detailed_timing *timing)
{
	int i, modes = 0;
	struct drm_display_mode *newmode;
	struct drm_device *dev = connector->dev;

	for (i = 0; i < drm_num_dmt_modes; i++) {
		if (mode_in_range(drm_dmt_modes + i, edid, timing) &&
		    valid_inferred_mode(connector, drm_dmt_modes + i)) {
			newmode = drm_mode_duplicate(dev, &drm_dmt_modes[i]);
			if (newmode) {
				drm_mode_probed_add(connector, newmode);
				modes++;
			}
		}
	}

	return modes;
}

/* fix up 1366x768 mode from 1368x768;
 * GFT/CVT can't express 1366 width which isn't dividable by 8
 */
static void fixup_mode_1366x768(struct drm_display_mode *mode)
{
	if (mode->hdisplay == 1368 && mode->vdisplay == 768) {
		mode->hdisplay = 1366;
		mode->hsync_start--;
		mode->hsync_end--;
		drm_mode_set_name(mode);
	}
}

static int
drm_gtf_modes_for_range(struct drm_connector *connector, struct edid *edid,
			struct detailed_timing *timing)
{
	int i, modes = 0;
	struct drm_display_mode *newmode;
	struct drm_device *dev = connector->dev;

	for (i = 0; i < num_extra_modes; i++) {
		const struct minimode *m = &extra_modes[i];
		newmode = drm_gtf_mode(dev, m->w, m->h, m->r, 0, 0);
		if (!newmode)
			return modes;

		fixup_mode_1366x768(newmode);
<<<<<<< HEAD
		if (!mode_in_range(newmode, edid, timing)) {
=======
		if (!mode_in_range(newmode, edid, timing) ||
		    !valid_inferred_mode(connector, newmode)) {
>>>>>>> bd0a521e
			drm_mode_destroy(dev, newmode);
			continue;
		}

		drm_mode_probed_add(connector, newmode);
		modes++;
	}

	return modes;
}

static int
drm_cvt_modes_for_range(struct drm_connector *connector, struct edid *edid,
			struct detailed_timing *timing)
{
	int i, modes = 0;
	struct drm_display_mode *newmode;
	struct drm_device *dev = connector->dev;
	bool rb = drm_monitor_supports_rb(edid);

	for (i = 0; i < num_extra_modes; i++) {
		const struct minimode *m = &extra_modes[i];
		newmode = drm_cvt_mode(dev, m->w, m->h, m->r, rb, 0, 0);
		if (!newmode)
			return modes;

		fixup_mode_1366x768(newmode);
<<<<<<< HEAD
		if (!mode_in_range(newmode, edid, timing)) {
=======
		if (!mode_in_range(newmode, edid, timing) ||
		    !valid_inferred_mode(connector, newmode)) {
>>>>>>> bd0a521e
			drm_mode_destroy(dev, newmode);
			continue;
		}

		drm_mode_probed_add(connector, newmode);
		modes++;
	}

	return modes;
}

static void
do_inferred_modes(struct detailed_timing *timing, void *c)
{
	struct detailed_mode_closure *closure = c;
	struct detailed_non_pixel *data = &timing->data.other_data;
	struct detailed_data_monitor_range *range = &data->data.range;

	if (data->type != EDID_DETAIL_MONITOR_RANGE)
		return;
<<<<<<< HEAD

	closure->modes += drm_dmt_modes_for_range(closure->connector,
						  closure->edid,
						  timing);
	
	if (!version_greater(closure->edid, 1, 1))
		return; /* GTF not defined yet */

=======

	closure->modes += drm_dmt_modes_for_range(closure->connector,
						  closure->edid,
						  timing);
	
	if (!version_greater(closure->edid, 1, 1))
		return; /* GTF not defined yet */

>>>>>>> bd0a521e
	switch (range->flags) {
	case 0x02: /* secondary gtf, XXX could do more */
	case 0x00: /* default gtf */
		closure->modes += drm_gtf_modes_for_range(closure->connector,
							  closure->edid,
							  timing);
		break;
	case 0x04: /* cvt, only in 1.4+ */
		if (!version_greater(closure->edid, 1, 3))
			break;

		closure->modes += drm_cvt_modes_for_range(closure->connector,
							  closure->edid,
							  timing);
		break;
	case 0x01: /* just the ranges, no formula */
	default:
		break;
	}
}

static int
add_inferred_modes(struct drm_connector *connector, struct edid *edid)
{
	struct detailed_mode_closure closure = {
		connector, edid, 0, 0, 0
	};

	if (version_greater(edid, 1, 0))
		drm_for_each_detailed_block((u8 *)edid, do_inferred_modes,
					    &closure);

	return closure.modes;
}

static int
drm_est3_modes(struct drm_connector *connector, struct detailed_timing *timing)
{
	int i, j, m, modes = 0;
	struct drm_display_mode *mode;
	u8 *est = ((u8 *)timing) + 5;

	for (i = 0; i < 6; i++) {
		for (j = 7; j > 0; j--) {
			m = (i * 8) + (7 - j);
			if (m >= ARRAY_SIZE(est3_modes))
				break;
			if (est[i] & (1 << j)) {
				mode = drm_mode_find_dmt(connector->dev,
							 est3_modes[m].w,
							 est3_modes[m].h,
							 est3_modes[m].r,
							 est3_modes[m].rb);
				if (mode) {
					drm_mode_probed_add(connector, mode);
					modes++;
				}
			}
		}
	}

	return modes;
}

static void
do_established_modes(struct detailed_timing *timing, void *c)
{
	struct detailed_mode_closure *closure = c;
	struct detailed_non_pixel *data = &timing->data.other_data;

	if (data->type == EDID_DETAIL_EST_TIMINGS)
		closure->modes += drm_est3_modes(closure->connector, timing);
}

/**
 * add_established_modes - get est. modes from EDID and add them
 * @edid: EDID block to scan
 *
 * Each EDID block contains a bitmap of the supported "established modes" list
 * (defined above).  Tease them out and add them to the global modes list.
 */
static int
add_established_modes(struct drm_connector *connector, struct edid *edid)
{
	struct drm_device *dev = connector->dev;
	unsigned long est_bits = edid->established_timings.t1 |
		(edid->established_timings.t2 << 8) |
		((edid->established_timings.mfg_rsvd & 0x80) << 9);
	int i, modes = 0;
	struct detailed_mode_closure closure = {
		connector, edid, 0, 0, 0
	};

	for (i = 0; i <= EDID_EST_TIMINGS; i++) {
		if (est_bits & (1<<i)) {
			struct drm_display_mode *newmode;
			newmode = drm_mode_duplicate(dev, &edid_est_modes[i]);
			if (newmode) {
				drm_mode_probed_add(connector, newmode);
				modes++;
			}
		}
	}

	if (version_greater(edid, 1, 0))
		    drm_for_each_detailed_block((u8 *)edid,
						do_established_modes, &closure);

	return modes + closure.modes;
}

static void
do_standard_modes(struct detailed_timing *timing, void *c)
{
	struct detailed_mode_closure *closure = c;
	struct detailed_non_pixel *data = &timing->data.other_data;
	struct drm_connector *connector = closure->connector;
	struct edid *edid = closure->edid;

	if (data->type == EDID_DETAIL_STD_MODES) {
		int i;
		for (i = 0; i < 6; i++) {
			struct std_timing *std;
			struct drm_display_mode *newmode;

			std = &data->data.timings[i];
			newmode = drm_mode_std(connector, edid, std,
					       edid->revision);
			if (newmode) {
				drm_mode_probed_add(connector, newmode);
				closure->modes++;
			}
		}
	}
}

/**
 * add_standard_modes - get std. modes from EDID and add them
 * @edid: EDID block to scan
 *
 * Standard modes can be calculated using the appropriate standard (DMT,
 * GTF or CVT. Grab them from @edid and add them to the list.
 */
static int
add_standard_modes(struct drm_connector *connector, struct edid *edid)
{
	int i, modes = 0;
	struct detailed_mode_closure closure = {
		connector, edid, 0, 0, 0
	};

	for (i = 0; i < EDID_STD_TIMINGS; i++) {
		struct drm_display_mode *newmode;

		newmode = drm_mode_std(connector, edid,
				       &edid->standard_timings[i],
				       edid->revision);
		if (newmode) {
			drm_mode_probed_add(connector, newmode);
			modes++;
		}
	}

	if (version_greater(edid, 1, 0))
		drm_for_each_detailed_block((u8 *)edid, do_standard_modes,
					    &closure);

	/* XXX should also look for standard codes in VTB blocks */

	return modes + closure.modes;
}

static int drm_cvt_modes(struct drm_connector *connector,
			 struct detailed_timing *timing)
{
	int i, j, modes = 0;
	struct drm_display_mode *newmode;
	struct drm_device *dev = connector->dev;
	struct cvt_timing *cvt;
	const int rates[] = { 60, 85, 75, 60, 50 };
	const u8 empty[3] = { 0, 0, 0 };

	for (i = 0; i < 4; i++) {
		int uninitialized_var(width), height;
		cvt = &(timing->data.other_data.data.cvt[i]);

		if (!memcmp(cvt->code, empty, 3))
			continue;

		height = (cvt->code[0] + ((cvt->code[1] & 0xf0) << 4) + 1) * 2;
		switch (cvt->code[1] & 0x0c) {
		case 0x00:
			width = height * 4 / 3;
			break;
		case 0x04:
			width = height * 16 / 9;
			break;
		case 0x08:
			width = height * 16 / 10;
			break;
		case 0x0c:
			width = height * 15 / 9;
			break;
		}

		for (j = 1; j < 5; j++) {
			if (cvt->code[2] & (1 << j)) {
				newmode = drm_cvt_mode(dev, width, height,
						       rates[j], j == 0,
						       false, false);
				if (newmode) {
					drm_mode_probed_add(connector, newmode);
					modes++;
				}
			}
		}
	}

	return modes;
}

static void
do_cvt_mode(struct detailed_timing *timing, void *c)
{
	struct detailed_mode_closure *closure = c;
	struct detailed_non_pixel *data = &timing->data.other_data;

	if (data->type == EDID_DETAIL_CVT_3BYTE)
		closure->modes += drm_cvt_modes(closure->connector, timing);
}

static int
add_cvt_modes(struct drm_connector *connector, struct edid *edid)
{	
	struct detailed_mode_closure closure = {
		connector, edid, 0, 0, 0
	};

	if (version_greater(edid, 1, 2))
		drm_for_each_detailed_block((u8 *)edid, do_cvt_mode, &closure);

	/* XXX should also look for CVT codes in VTB blocks */

	return closure.modes;
}

static void
do_detailed_mode(struct detailed_timing *timing, void *c)
{
	struct detailed_mode_closure *closure = c;
	struct drm_display_mode *newmode;

	if (timing->pixel_clock) {
		newmode = drm_mode_detailed(closure->connector->dev,
					    closure->edid, timing,
					    closure->quirks);
		if (!newmode)
			return;

		if (closure->preferred)
			newmode->type |= DRM_MODE_TYPE_PREFERRED;

		drm_mode_probed_add(closure->connector, newmode);
		closure->modes++;
		closure->preferred = 0;
	}
}

/*
 * add_detailed_modes - Add modes from detailed timings
 * @connector: attached connector
 * @edid: EDID block to scan
 * @quirks: quirks to apply
 */
static int
add_detailed_modes(struct drm_connector *connector, struct edid *edid,
		   u32 quirks)
{
	struct detailed_mode_closure closure = {
		connector,
		edid,
		1,
		quirks,
		0
	};

	if (closure.preferred && !version_greater(edid, 1, 3))
		closure.preferred =
		    (edid->features & DRM_EDID_FEATURE_PREFERRED_TIMING);

	drm_for_each_detailed_block((u8 *)edid, do_detailed_mode, &closure);

	return closure.modes;
}

#define HDMI_IDENTIFIER 0x000C03
#define AUDIO_BLOCK	0x01
#define VIDEO_BLOCK     0x02
#define VENDOR_BLOCK    0x03
#define SPEAKER_BLOCK	0x04
#define EDID_BASIC_AUDIO	(1 << 6)
#define EDID_CEA_YCRCB444	(1 << 5)
#define EDID_CEA_YCRCB422	(1 << 4)

/**
 * Search EDID for CEA extension block.
 */
u8 *drm_find_cea_extension(struct edid *edid)
{
	u8 *edid_ext = NULL;
	int i;

	/* No EDID or EDID extensions */
	if (edid == NULL || edid->extensions == 0)
		return NULL;

	/* Find CEA extension */
	for (i = 0; i < edid->extensions; i++) {
		edid_ext = (u8 *)edid + EDID_LENGTH * (i + 1);
		if (edid_ext[0] == CEA_EXT)
			break;
	}

	if (i == edid->extensions)
		return NULL;

	return edid_ext;
}
EXPORT_SYMBOL(drm_find_cea_extension);

static int
do_cea_modes (struct drm_connector *connector, u8 *db, u8 len)
{
	struct drm_device *dev = connector->dev;
	u8 * mode, cea_mode;
	int modes = 0;

	for (mode = db; mode < db + len; mode++) {
		cea_mode = (*mode & 127) - 1; /* CEA modes are numbered 1..127 */
		if (cea_mode < drm_num_cea_modes) {
			struct drm_display_mode *newmode;
			newmode = drm_mode_duplicate(dev,
						     &edid_cea_modes[cea_mode]);
			if (newmode) {
				drm_mode_probed_add(connector, newmode);
				modes++;
			}
		}
	}

	return modes;
}

static int
add_cea_modes(struct drm_connector *connector, struct edid *edid)
{
	u8 * cea = drm_find_cea_extension(edid);
	u8 * db, dbl;
	int modes = 0;

	if (cea && cea[1] >= 3) {
		for (db = cea + 4; db < cea + cea[2]; db += dbl + 1) {
			dbl = db[0] & 0x1f;
			if (((db[0] & 0xe0) >> 5) == VIDEO_BLOCK)
				modes += do_cea_modes (connector, db+1, dbl);
		}
	}

	return modes;
}

static void
parse_hdmi_vsdb(struct drm_connector *connector, uint8_t *db)
{
	connector->eld[5] |= (db[6] >> 7) << 1;  /* Supports_AI */

	connector->dvi_dual = db[6] & 1;
	connector->max_tmds_clock = db[7] * 5;

	connector->latency_present[0] = db[8] >> 7;
	connector->latency_present[1] = (db[8] >> 6) & 1;
	connector->video_latency[0] = db[9];
	connector->audio_latency[0] = db[10];
	connector->video_latency[1] = db[11];
	connector->audio_latency[1] = db[12];

	DRM_LOG_KMS("HDMI: DVI dual %d, "
		    "max TMDS clock %d, "
		    "latency present %d %d, "
		    "video latency %d %d, "
		    "audio latency %d %d\n",
		    connector->dvi_dual,
		    connector->max_tmds_clock,
	      (int) connector->latency_present[0],
	      (int) connector->latency_present[1],
		    connector->video_latency[0],
		    connector->video_latency[1],
		    connector->audio_latency[0],
		    connector->audio_latency[1]);
}

static void
monitor_name(struct detailed_timing *t, void *data)
{
	if (t->data.other_data.type == EDID_DETAIL_MONITOR_NAME)
		*(u8 **)data = t->data.other_data.data.str.str;
}

/**
 * drm_edid_to_eld - build ELD from EDID
 * @connector: connector corresponding to the HDMI/DP sink
 * @edid: EDID to parse
 *
 * Fill the ELD (EDID-Like Data) buffer for passing to the audio driver.
 * Some ELD fields are left to the graphics driver caller:
 * - Conn_Type
 * - HDCP
 * - Port_ID
 */
void drm_edid_to_eld(struct drm_connector *connector, struct edid *edid)
{
	uint8_t *eld = connector->eld;
	u8 *cea;
	u8 *name;
	u8 *db;
	int sad_count = 0;
	int mnl;
	int dbl;

	memset(eld, 0, sizeof(connector->eld));

	cea = drm_find_cea_extension(edid);
	if (!cea) {
		DRM_DEBUG_KMS("ELD: no CEA Extension found\n");
		return;
	}

	name = NULL;
	drm_for_each_detailed_block((u8 *)edid, monitor_name, &name);
	for (mnl = 0; name && mnl < 13; mnl++) {
		if (name[mnl] == 0x0a)
			break;
		eld[20 + mnl] = name[mnl];
	}
	eld[4] = (cea[1] << 5) | mnl;
	DRM_DEBUG_KMS("ELD monitor %s\n", eld + 20);

	eld[0] = 2 << 3;		/* ELD version: 2 */

	eld[16] = edid->mfg_id[0];
	eld[17] = edid->mfg_id[1];
	eld[18] = edid->prod_code[0];
	eld[19] = edid->prod_code[1];

	if (cea[1] >= 3)
		for (db = cea + 4; db < cea + cea[2]; db += dbl + 1) {
			dbl = db[0] & 0x1f;
			
			switch ((db[0] & 0xe0) >> 5) {
			case AUDIO_BLOCK:
				/* Audio Data Block, contains SADs */
				sad_count = dbl / 3;
				memcpy(eld + 20 + mnl, &db[1], dbl);
				break;
			case SPEAKER_BLOCK:
                                /* Speaker Allocation Data Block */
				eld[7] = db[1];
				break;
			case VENDOR_BLOCK:
				/* HDMI Vendor-Specific Data Block */
				if (db[1] == 0x03 && db[2] == 0x0c && db[3] == 0)
					parse_hdmi_vsdb(connector, db);
				break;
			default:
				break;
			}
		}
	eld[5] |= sad_count << 4;
	eld[2] = (20 + mnl + sad_count * 3 + 3) / 4;

	DRM_DEBUG_KMS("ELD size %d, SAD count %d\n", (int)eld[2], sad_count);
}
EXPORT_SYMBOL(drm_edid_to_eld);

/**
 * drm_av_sync_delay - HDMI/DP sink audio-video sync delay in millisecond
 * @connector: connector associated with the HDMI/DP sink
 * @mode: the display mode
 */
int drm_av_sync_delay(struct drm_connector *connector,
		      struct drm_display_mode *mode)
{
	int i = !!(mode->flags & DRM_MODE_FLAG_INTERLACE);
	int a, v;

	if (!connector->latency_present[0])
		return 0;
	if (!connector->latency_present[1])
		i = 0;

	a = connector->audio_latency[i];
	v = connector->video_latency[i];

	/*
	 * HDMI/DP sink doesn't support audio or video?
	 */
	if (a == 255 || v == 255)
		return 0;

	/*
	 * Convert raw EDID values to millisecond.
	 * Treat unknown latency as 0ms.
	 */
	if (a)
		a = min(2 * (a - 1), 500);
	if (v)
		v = min(2 * (v - 1), 500);

	return max(v - a, 0);
}
EXPORT_SYMBOL(drm_av_sync_delay);

/**
 * drm_select_eld - select one ELD from multiple HDMI/DP sinks
 * @encoder: the encoder just changed display mode
 * @mode: the adjusted display mode
 *
 * It's possible for one encoder to be associated with multiple HDMI/DP sinks.
 * The policy is now hard coded to simply use the first HDMI/DP sink's ELD.
 */
struct drm_connector *drm_select_eld(struct drm_encoder *encoder,
				     struct drm_display_mode *mode)
{
	struct drm_connector *connector;
	struct drm_device *dev = encoder->dev;

	list_for_each_entry(connector, &dev->mode_config.connector_list, head)
		if (connector->encoder == encoder && connector->eld[0])
			return connector;

	return NULL;
}
EXPORT_SYMBOL(drm_select_eld);

/**
 * drm_detect_hdmi_monitor - detect whether monitor is hdmi.
 * @edid: monitor EDID information
 *
 * Parse the CEA extension according to CEA-861-B.
 * Return true if HDMI, false if not or unknown.
 */
bool drm_detect_hdmi_monitor(struct edid *edid)
{
	u8 *edid_ext;
	int i, hdmi_id;
	int start_offset, end_offset;
	bool is_hdmi = false;

	edid_ext = drm_find_cea_extension(edid);
	if (!edid_ext)
		goto end;

	/* Data block offset in CEA extension block */
	start_offset = 4;
	end_offset = edid_ext[2];

	/*
	 * Because HDMI identifier is in Vendor Specific Block,
	 * search it from all data blocks of CEA extension.
	 */
	for (i = start_offset; i < end_offset;
		/* Increased by data block len */
		i += ((edid_ext[i] & 0x1f) + 1)) {
		/* Find vendor specific block */
		if ((edid_ext[i] >> 5) == VENDOR_BLOCK) {
			hdmi_id = edid_ext[i + 1] | (edid_ext[i + 2] << 8) |
				  edid_ext[i + 3] << 16;
			/* Find HDMI identifier */
			if (hdmi_id == HDMI_IDENTIFIER)
				is_hdmi = true;
			break;
		}
	}

end:
	return is_hdmi;
}
EXPORT_SYMBOL(drm_detect_hdmi_monitor);

/**
 * drm_detect_monitor_audio - check monitor audio capability
 *
 * Monitor should have CEA extension block.
 * If monitor has 'basic audio', but no CEA audio blocks, it's 'basic
 * audio' only. If there is any audio extension block and supported
 * audio format, assume at least 'basic audio' support, even if 'basic
 * audio' is not defined in EDID.
 *
 */
bool drm_detect_monitor_audio(struct edid *edid)
{
	u8 *edid_ext;
	int i, j;
	bool has_audio = false;
	int start_offset, end_offset;

	edid_ext = drm_find_cea_extension(edid);
	if (!edid_ext)
		goto end;

	has_audio = ((edid_ext[3] & EDID_BASIC_AUDIO) != 0);

	if (has_audio) {
		DRM_DEBUG_KMS("Monitor has basic audio support\n");
		goto end;
	}

	/* Data block offset in CEA extension block */
	start_offset = 4;
	end_offset = edid_ext[2];

	for (i = start_offset; i < end_offset;
			i += ((edid_ext[i] & 0x1f) + 1)) {
		if ((edid_ext[i] >> 5) == AUDIO_BLOCK) {
			has_audio = true;
			for (j = 1; j < (edid_ext[i] & 0x1f); j += 3)
				DRM_DEBUG_KMS("CEA audio format %d\n",
					      (edid_ext[i + j] >> 3) & 0xf);
			goto end;
		}
	}
end:
	return has_audio;
}
EXPORT_SYMBOL(drm_detect_monitor_audio);

/**
 * drm_add_display_info - pull display info out if present
 * @edid: EDID data
 * @info: display info (attached to connector)
 *
 * Grab any available display info and stuff it into the drm_display_info
 * structure that's part of the connector.  Useful for tracking bpp and
 * color spaces.
 */
static void drm_add_display_info(struct edid *edid,
				 struct drm_display_info *info)
{
	u8 *edid_ext;

	info->width_mm = edid->width_cm * 10;
	info->height_mm = edid->height_cm * 10;

	/* driver figures it out in this case */
	info->bpc = 0;
	info->color_formats = 0;

	if (edid->revision < 3)
		return;

	if (!(edid->input & DRM_EDID_INPUT_DIGITAL))
		return;

	/* Get data from CEA blocks if present */
	edid_ext = drm_find_cea_extension(edid);
	if (edid_ext) {
		info->cea_rev = edid_ext[1];

		/* The existence of a CEA block should imply RGB support */
		info->color_formats = DRM_COLOR_FORMAT_RGB444;
		if (edid_ext[3] & EDID_CEA_YCRCB444)
			info->color_formats |= DRM_COLOR_FORMAT_YCRCB444;
		if (edid_ext[3] & EDID_CEA_YCRCB422)
			info->color_formats |= DRM_COLOR_FORMAT_YCRCB422;
	}

	/* Only defined for 1.4 with digital displays */
	if (edid->revision < 4)
		return;

	switch (edid->input & DRM_EDID_DIGITAL_DEPTH_MASK) {
	case DRM_EDID_DIGITAL_DEPTH_6:
		info->bpc = 6;
		break;
	case DRM_EDID_DIGITAL_DEPTH_8:
		info->bpc = 8;
		break;
	case DRM_EDID_DIGITAL_DEPTH_10:
		info->bpc = 10;
		break;
	case DRM_EDID_DIGITAL_DEPTH_12:
		info->bpc = 12;
		break;
	case DRM_EDID_DIGITAL_DEPTH_14:
		info->bpc = 14;
		break;
	case DRM_EDID_DIGITAL_DEPTH_16:
		info->bpc = 16;
		break;
	case DRM_EDID_DIGITAL_DEPTH_UNDEF:
	default:
		info->bpc = 0;
		break;
	}

	info->color_formats |= DRM_COLOR_FORMAT_RGB444;
	if (edid->features & DRM_EDID_FEATURE_RGB_YCRCB444)
		info->color_formats |= DRM_COLOR_FORMAT_YCRCB444;
	if (edid->features & DRM_EDID_FEATURE_RGB_YCRCB422)
		info->color_formats |= DRM_COLOR_FORMAT_YCRCB422;
}

/**
 * drm_add_edid_modes - add modes from EDID data, if available
 * @connector: connector we're probing
 * @edid: edid data
 *
 * Add the specified modes to the connector's mode list.
 *
 * Return number of modes added or 0 if we couldn't find any.
 */
int drm_add_edid_modes(struct drm_connector *connector, struct edid *edid)
{
	int num_modes = 0;
	u32 quirks;

	if (edid == NULL) {
		return 0;
	}
	if (!drm_edid_is_valid(edid)) {
		dev_warn(connector->dev->dev, "%s: EDID invalid.\n",
			 drm_get_connector_name(connector));
		return 0;
	}

	quirks = edid_get_quirks(edid);

	/*
	 * EDID spec says modes should be preferred in this order:
	 * - preferred detailed mode
	 * - other detailed modes from base block
	 * - detailed modes from extension blocks
	 * - CVT 3-byte code modes
	 * - standard timing codes
	 * - established timing codes
	 * - modes inferred from GTF or CVT range information
	 *
	 * We get this pretty much right.
	 *
	 * XXX order for additional mode types in extension blocks?
	 */
	num_modes += add_detailed_modes(connector, edid, quirks);
	num_modes += add_cvt_modes(connector, edid);
	num_modes += add_standard_modes(connector, edid);
	num_modes += add_established_modes(connector, edid);
	num_modes += add_inferred_modes(connector, edid);
	num_modes += add_cea_modes(connector, edid);

	if (quirks & (EDID_QUIRK_PREFER_LARGE_60 | EDID_QUIRK_PREFER_LARGE_75))
		edid_fixup_preferred(connector, quirks);

	drm_add_display_info(edid, &connector->display_info);

	return num_modes;
}
EXPORT_SYMBOL(drm_add_edid_modes);

/**
 * drm_add_modes_noedid - add modes for the connectors without EDID
 * @connector: connector we're probing
 * @hdisplay: the horizontal display limit
 * @vdisplay: the vertical display limit
 *
 * Add the specified modes to the connector's mode list. Only when the
 * hdisplay/vdisplay is not beyond the given limit, it will be added.
 *
 * Return number of modes added or 0 if we couldn't find any.
 */
int drm_add_modes_noedid(struct drm_connector *connector,
			int hdisplay, int vdisplay)
{
	int i, count, num_modes = 0;
	struct drm_display_mode *mode;
	struct drm_device *dev = connector->dev;

	count = sizeof(drm_dmt_modes) / sizeof(struct drm_display_mode);
	if (hdisplay < 0)
		hdisplay = 0;
	if (vdisplay < 0)
		vdisplay = 0;

	for (i = 0; i < count; i++) {
		const struct drm_display_mode *ptr = &drm_dmt_modes[i];
		if (hdisplay && vdisplay) {
			/*
			 * Only when two are valid, they will be used to check
			 * whether the mode should be added to the mode list of
			 * the connector.
			 */
			if (ptr->hdisplay > hdisplay ||
					ptr->vdisplay > vdisplay)
				continue;
		}
		if (drm_mode_vrefresh(ptr) > 61)
			continue;
		mode = drm_mode_duplicate(dev, ptr);
		if (mode) {
			drm_mode_probed_add(connector, mode);
			num_modes++;
		}
	}
	return num_modes;
}
EXPORT_SYMBOL(drm_add_modes_noedid);<|MERGE_RESOLUTION|>--- conflicted
+++ resolved
@@ -1039,8 +1039,6 @@
 	return true;
 }
 
-<<<<<<< HEAD
-=======
 static bool valid_inferred_mode(const struct drm_connector *connector,
 				const struct drm_display_mode *mode)
 {
@@ -1059,7 +1057,6 @@
 	return ok;
 }
 
->>>>>>> bd0a521e
 static int
 drm_dmt_modes_for_range(struct drm_connector *connector, struct edid *edid,
 			struct detailed_timing *timing)
@@ -1110,12 +1107,8 @@
 			return modes;
 
 		fixup_mode_1366x768(newmode);
-<<<<<<< HEAD
-		if (!mode_in_range(newmode, edid, timing)) {
-=======
 		if (!mode_in_range(newmode, edid, timing) ||
 		    !valid_inferred_mode(connector, newmode)) {
->>>>>>> bd0a521e
 			drm_mode_destroy(dev, newmode);
 			continue;
 		}
@@ -1143,12 +1136,8 @@
 			return modes;
 
 		fixup_mode_1366x768(newmode);
-<<<<<<< HEAD
-		if (!mode_in_range(newmode, edid, timing)) {
-=======
 		if (!mode_in_range(newmode, edid, timing) ||
 		    !valid_inferred_mode(connector, newmode)) {
->>>>>>> bd0a521e
 			drm_mode_destroy(dev, newmode);
 			continue;
 		}
@@ -1169,7 +1158,6 @@
 
 	if (data->type != EDID_DETAIL_MONITOR_RANGE)
 		return;
-<<<<<<< HEAD
 
 	closure->modes += drm_dmt_modes_for_range(closure->connector,
 						  closure->edid,
@@ -1178,16 +1166,6 @@
 	if (!version_greater(closure->edid, 1, 1))
 		return; /* GTF not defined yet */
 
-=======
-
-	closure->modes += drm_dmt_modes_for_range(closure->connector,
-						  closure->edid,
-						  timing);
-	
-	if (!version_greater(closure->edid, 1, 1))
-		return; /* GTF not defined yet */
-
->>>>>>> bd0a521e
 	switch (range->flags) {
 	case 0x02: /* secondary gtf, XXX could do more */
 	case 0x00: /* default gtf */
