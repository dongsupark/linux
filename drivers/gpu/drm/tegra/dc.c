--- conflicted
+++ resolved
@@ -890,6 +890,7 @@
 
 static void tegra_crtc_disable(struct drm_crtc *crtc)
 {
+	struct tegra_dc *dc = to_tegra_dc(crtc);
 	struct drm_device *drm = crtc->dev;
 	struct drm_plane *plane;
 
@@ -905,12 +906,8 @@
 		}
 	}
 
-<<<<<<< HEAD
 	drm_crtc_vblank_off(crtc);
-=======
-	drm_vblank_off(drm, dc->pipe);
 	tegra_dc_commit(dc);
->>>>>>> d0d6c524
 }
 
 static bool tegra_crtc_mode_fixup(struct drm_crtc *crtc,
@@ -1094,12 +1091,8 @@
 {
 	struct tegra_dc *dc = to_tegra_dc(crtc);
 
-<<<<<<< HEAD
 	drm_crtc_vblank_on(crtc);
-=======
-	drm_vblank_post_modeset(crtc->dev, dc->pipe);
 	tegra_dc_commit(dc);
->>>>>>> d0d6c524
 }
 
 static void tegra_crtc_load_lut(struct drm_crtc *crtc)
