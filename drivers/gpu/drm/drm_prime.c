--- conflicted
+++ resolved
@@ -62,138 +62,6 @@
 	struct dma_buf *dma_buf;
 	uint32_t handle;
 };
-static int drm_prime_add_buf_handle(struct drm_prime_file_private *prime_fpriv, struct dma_buf *dma_buf, uint32_t handle);
-
-static struct sg_table *drm_gem_map_dma_buf(struct dma_buf_attachment *attach,
-		enum dma_data_direction dir)
-{
-	struct drm_gem_object *obj = attach->dmabuf->priv;
-	struct sg_table *sgt;
-
-	mutex_lock(&obj->dev->struct_mutex);
-
-	sgt = obj->dev->driver->gem_prime_get_sg_table(obj);
-
-	if (!IS_ERR_OR_NULL(sgt))
-		dma_map_sg(attach->dev, sgt->sgl, sgt->nents, dir);
-
-	mutex_unlock(&obj->dev->struct_mutex);
-	return sgt;
-}
-
-static void drm_gem_unmap_dma_buf(struct dma_buf_attachment *attach,
-		struct sg_table *sgt, enum dma_data_direction dir)
-{
-	dma_unmap_sg(attach->dev, sgt->sgl, sgt->nents, dir);
-	sg_free_table(sgt);
-	kfree(sgt);
-}
-
-static void drm_gem_dmabuf_release(struct dma_buf *dma_buf)
-{
-	struct drm_gem_object *obj = dma_buf->priv;
-
-	if (obj->export_dma_buf == dma_buf) {
-		/* drop the reference on the export fd holds */
-		obj->export_dma_buf = NULL;
-		drm_gem_object_unreference_unlocked(obj);
-	}
-}
-
-static void *drm_gem_dmabuf_vmap(struct dma_buf *dma_buf)
-{
-	struct drm_gem_object *obj = dma_buf->priv;
-	struct drm_device *dev = obj->dev;
-
-	return dev->driver->gem_prime_vmap(obj);
-}
-
-static void drm_gem_dmabuf_vunmap(struct dma_buf *dma_buf, void *vaddr)
-{
-	struct drm_gem_object *obj = dma_buf->priv;
-	struct drm_device *dev = obj->dev;
-
-	dev->driver->gem_prime_vunmap(obj, vaddr);
-}
-
-static void *drm_gem_dmabuf_kmap_atomic(struct dma_buf *dma_buf,
-		unsigned long page_num)
-{
-	return NULL;
-}
-
-static void drm_gem_dmabuf_kunmap_atomic(struct dma_buf *dma_buf,
-		unsigned long page_num, void *addr)
-{
-
-}
-static void *drm_gem_dmabuf_kmap(struct dma_buf *dma_buf,
-		unsigned long page_num)
-{
-	return NULL;
-}
-
-static void drm_gem_dmabuf_kunmap(struct dma_buf *dma_buf,
-		unsigned long page_num, void *addr)
-{
-
-}
-
-static int drm_gem_dmabuf_mmap(struct dma_buf *dma_buf,
-		struct vm_area_struct *vma)
-{
-	return -EINVAL;
-}
-
-static const struct dma_buf_ops drm_gem_prime_dmabuf_ops =  {
-	.map_dma_buf = drm_gem_map_dma_buf,
-	.unmap_dma_buf = drm_gem_unmap_dma_buf,
-	.release = drm_gem_dmabuf_release,
-	.kmap = drm_gem_dmabuf_kmap,
-	.kmap_atomic = drm_gem_dmabuf_kmap_atomic,
-	.kunmap = drm_gem_dmabuf_kunmap,
-	.kunmap_atomic = drm_gem_dmabuf_kunmap_atomic,
-	.mmap = drm_gem_dmabuf_mmap,
-	.vmap = drm_gem_dmabuf_vmap,
-	.vunmap = drm_gem_dmabuf_vunmap,
-};
-
-/**
- * DOC: PRIME Helpers
- *
- * Drivers can implement @gem_prime_export and @gem_prime_import in terms of
- * simpler APIs by using the helper functions @drm_gem_prime_export and
- * @drm_gem_prime_import.  These functions implement dma-buf support in terms of
- * five lower-level driver callbacks:
- *
- * Export callbacks:
- *
- *  - @gem_prime_pin (optional): prepare a GEM object for exporting
- *
- *  - @gem_prime_get_sg_table: provide a scatter/gather table of pinned pages
- *
- *  - @gem_prime_vmap: vmap a buffer exported by your driver
- *
- *  - @gem_prime_vunmap: vunmap a buffer exported by your driver
- *
- * Import callback:
- *
- *  - @gem_prime_import_sg_table (import): produce a GEM object from another
- *    driver's scatter/gather table
- */
-
-struct dma_buf *drm_gem_prime_export(struct drm_device *dev,
-				     struct drm_gem_object *obj, int flags)
-{
-	if (dev->driver->gem_prime_pin) {
-		int ret = dev->driver->gem_prime_pin(obj);
-		if (ret)
-			return ERR_PTR(ret);
-	}
-	return dma_buf_export(obj, &drm_gem_prime_dmabuf_ops, obj->size,
-			      0600);
-}
-EXPORT_SYMBOL(drm_gem_prime_export);
 
 struct drm_prime_attachment {
 	struct sg_table *sgt;
@@ -455,7 +323,6 @@
 	if (obj->export_dma_buf) {
 		dmabuf = obj->export_dma_buf;
 		goto out_have_obj;
-<<<<<<< HEAD
 	}
 
 	buf = dev->driver->gem_prime_export(dev, obj, flags);
@@ -466,18 +333,6 @@
 		ret = PTR_ERR(buf);
 		goto out;
 	}
-=======
-	}
-
-	buf = dev->driver->gem_prime_export(dev, obj, flags);
-	if (IS_ERR(buf)) {
-		/* normally the created dma-buf takes ownership of the ref,
-		 * but if that fails then drop the ref
-		 */
-		ret = PTR_ERR(buf);
-		goto out;
-	}
->>>>>>> d0e0ac97
 	obj->export_dma_buf = buf;
 
 	/* if we've exported this buffer the cheat and add it to the import list
@@ -486,11 +341,6 @@
 	ret = drm_prime_add_buf_handle(&file_priv->prime,
 				       obj->export_dma_buf, handle);
 	if (ret)
-<<<<<<< HEAD
-		goto out;
-
-	*prime_fd = dma_buf_fd(buf, flags);
-=======
 		goto fail_put_dmabuf;
 
 	ret = dma_buf_fd(buf, flags);
@@ -498,15 +348,11 @@
 		goto fail_rm_handle;
 
 	*prime_fd = ret;
->>>>>>> d0e0ac97
 	mutex_unlock(&file_priv->prime.lock);
 	return 0;
 
 out_have_obj:
 	get_dma_buf(dmabuf);
-<<<<<<< HEAD
-	*prime_fd = dma_buf_fd(dmabuf, flags);
-=======
 	ret = dma_buf_fd(dmabuf, flags);
 	if (ret < 0) {
 		dma_buf_put(dmabuf);
@@ -523,7 +369,6 @@
 	/* clear NOT to be checked when releasing dma_buf */
 	obj->export_dma_buf = NULL;
 	dma_buf_put(buf);
->>>>>>> d0e0ac97
 out:
 	drm_gem_object_unreference_unlocked(obj);
 	mutex_unlock(&file_priv->prime.lock);
@@ -556,11 +401,7 @@
 
 	attach = dma_buf_attach(dma_buf, dev->dev);
 	if (IS_ERR(attach))
-<<<<<<< HEAD
-		return ERR_PTR(PTR_ERR(attach));
-=======
 		return ERR_CAST(attach);
->>>>>>> d0e0ac97
 
 	get_dma_buf(dma_buf);
 
@@ -778,24 +619,6 @@
 }
 EXPORT_SYMBOL(drm_prime_destroy_file_private);
 
-<<<<<<< HEAD
-static int drm_prime_add_buf_handle(struct drm_prime_file_private *prime_fpriv, struct dma_buf *dma_buf, uint32_t handle)
-{
-	struct drm_prime_member *member;
-
-	member = kmalloc(sizeof(*member), GFP_KERNEL);
-	if (!member)
-		return -ENOMEM;
-
-	get_dma_buf(dma_buf);
-	member->dma_buf = dma_buf;
-	member->handle = handle;
-	list_add(&member->entry, &prime_fpriv->head);
-	return 0;
-}
-
-=======
->>>>>>> d0e0ac97
 int drm_prime_lookup_buf_handle(struct drm_prime_file_private *prime_fpriv, struct dma_buf *dma_buf, uint32_t *handle)
 {
 	struct drm_prime_member *member;
@@ -813,17 +636,7 @@
 void drm_prime_remove_buf_handle(struct drm_prime_file_private *prime_fpriv, struct dma_buf *dma_buf)
 {
 	mutex_lock(&prime_fpriv->lock);
-<<<<<<< HEAD
-	list_for_each_entry_safe(member, safe, &prime_fpriv->head, entry) {
-		if (member->dma_buf == dma_buf) {
-			dma_buf_put(dma_buf);
-			list_del(&member->entry);
-			kfree(member);
-		}
-	}
-=======
 	drm_prime_remove_buf_handle_locked(prime_fpriv, dma_buf);
->>>>>>> d0e0ac97
 	mutex_unlock(&prime_fpriv->lock);
 }
 EXPORT_SYMBOL(drm_prime_remove_buf_handle);