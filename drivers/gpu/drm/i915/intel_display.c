--- conflicted
+++ resolved
@@ -1192,13 +1192,8 @@
 	u32 val;
 
 	if (IS_VALLEYVIEW(dev)) {
-<<<<<<< HEAD
-		for (i = 0; i < INTEL_INFO(dev)->num_sprites; i++) {
-			reg = SPCNTR(pipe, i);
-=======
 		for_each_sprite(pipe, sprite) {
 			reg = SPCNTR(pipe, sprite);
->>>>>>> b2040f6f
 			val = I915_READ(reg);
 			WARN((val & SP_ENABLE),
 			     "sprite %c assertion failure, should be off on pipe %c but is still active\n",
@@ -2431,8 +2426,6 @@
 	return ret;
 }
 
-<<<<<<< HEAD
-=======
 static bool intel_crtc_has_pending_flip(struct drm_crtc *crtc)
 {
 	struct drm_device *dev = crtc->dev;
@@ -2452,7 +2445,6 @@
 	return pending;
 }
 
->>>>>>> b2040f6f
 static int
 intel_pipe_set_base(struct drm_crtc *crtc, int x, int y,
 		    struct drm_framebuffer *fb)
@@ -7959,11 +7951,7 @@
 	return ERR_PTR(ret);
 }
 
-<<<<<<< HEAD
-struct drm_framebuffer *
-=======
 static struct drm_framebuffer *
->>>>>>> b2040f6f
 intel_framebuffer_create(struct drm_device *dev,
 			 struct drm_mode_fb_cmd2 *mode_cmd,
 			 struct drm_i915_gem_object *obj)
@@ -8476,13 +8464,7 @@
 	struct drm_i915_private *dev_priv = dev->dev_private;
 	struct drm_crtc *crtc;
 
-<<<<<<< HEAD
-	hsw_package_c8_gpu_idle(dev_priv);
-
-	if (!i915.powersave)
-=======
 	if (!dev_priv->mm.busy)
->>>>>>> b2040f6f
 		return;
 
 	dev_priv->mm.busy = false;
@@ -11355,17 +11337,10 @@
 		      INTEL_INFO(dev)->num_pipes,
 		      INTEL_INFO(dev)->num_pipes > 1 ? "s" : "");
 
-<<<<<<< HEAD
-	for_each_pipe(i) {
-		intel_crtc_init(dev, i);
-		for (j = 0; j < INTEL_INFO(dev)->num_sprites; j++) {
-			ret = intel_plane_init(dev, i, j);
-=======
 	for_each_pipe(pipe) {
 		intel_crtc_init(dev, pipe);
 		for_each_sprite(pipe, sprite) {
 			ret = intel_plane_init(dev, pipe, sprite);
->>>>>>> b2040f6f
 			if (ret)
 				DRM_DEBUG_KMS("pipe %c sprite %c init failed: %d\n",
 					      pipe_name(pipe), sprite_name(pipe, sprite), ret);
@@ -11385,9 +11360,6 @@
 	/* Just in case the BIOS is doing something questionable. */
 	intel_disable_fbc(dev);
 
-<<<<<<< HEAD
-	intel_modeset_setup_hw_state(dev, false);
-=======
 	mutex_lock(&dev->mode_config.mutex);
 	intel_modeset_setup_hw_state(dev, false);
 	mutex_unlock(&dev->mode_config.mutex);
@@ -11414,7 +11386,6 @@
 			intel_find_plane_obj(crtc, &crtc->plane_config);
 		}
 	}
->>>>>>> b2040f6f
 }
 
 static void
@@ -11790,10 +11761,7 @@
 	intel_modeset_init_hw(dev);
 
 	intel_setup_overlay(dev);
-}
-
-<<<<<<< HEAD
-=======
+
 	/*
 	 * Make sure any fbs we allocated at startup are properly
 	 * pinned & fenced.  When we do the allocation it's too early
@@ -11815,7 +11783,6 @@
 	mutex_unlock(&dev->struct_mutex);
 }
 
->>>>>>> b2040f6f
 void intel_connector_unregister(struct intel_connector *intel_connector)
 {
 	struct drm_connector *connector = &intel_connector->base;
