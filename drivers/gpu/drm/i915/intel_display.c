/*
 * Copyright © 2006-2007 Intel Corporation
 *
 * Permission is hereby granted, free of charge, to any person obtaining a
 * copy of this software and associated documentation files (the "Software"),
 * to deal in the Software without restriction, including without limitation
 * the rights to use, copy, modify, merge, publish, distribute, sublicense,
 * and/or sell copies of the Software, and to permit persons to whom the
 * Software is furnished to do so, subject to the following conditions:
 *
 * The above copyright notice and this permission notice (including the next
 * paragraph) shall be included in all copies or substantial portions of the
 * Software.
 *
 * THE SOFTWARE IS PROVIDED "AS IS", WITHOUT WARRANTY OF ANY KIND, EXPRESS OR
 * IMPLIED, INCLUDING BUT NOT LIMITED TO THE WARRANTIES OF MERCHANTABILITY,
 * FITNESS FOR A PARTICULAR PURPOSE AND NONINFRINGEMENT.  IN NO EVENT SHALL
 * THE AUTHORS OR COPYRIGHT HOLDERS BE LIABLE FOR ANY CLAIM, DAMAGES OR OTHER
 * LIABILITY, WHETHER IN AN ACTION OF CONTRACT, TORT OR OTHERWISE, ARISING
 * FROM, OUT OF OR IN CONNECTION WITH THE SOFTWARE OR THE USE OR OTHER
 * DEALINGS IN THE SOFTWARE.
 *
 * Authors:
 *	Eric Anholt <eric@anholt.net>
 */

#include <linux/dmi.h>
#include <linux/module.h>
#include <linux/input.h>
#include <linux/i2c.h>
#include <linux/kernel.h>
#include <linux/slab.h>
#include <linux/vgaarb.h>
#include <drm/drm_edid.h>
#include <drm/drmP.h>
#include "intel_drv.h"
#include <drm/i915_drm.h>
#include "i915_drv.h"
#include "i915_trace.h"
#include <drm/drm_dp_helper.h>
#include <drm/drm_crtc_helper.h>
#include <linux/dma_remapping.h>

static void intel_increase_pllclock(struct drm_crtc *crtc);
static void intel_crtc_update_cursor(struct drm_crtc *crtc, bool on);

static void i9xx_crtc_clock_get(struct intel_crtc *crtc,
				struct intel_crtc_config *pipe_config);
static void ironlake_pch_clock_get(struct intel_crtc *crtc,
				   struct intel_crtc_config *pipe_config);

static int intel_set_mode(struct drm_crtc *crtc, struct drm_display_mode *mode,
			  int x, int y, struct drm_framebuffer *old_fb);


typedef struct {
	int	min, max;
} intel_range_t;

typedef struct {
	int	dot_limit;
	int	p2_slow, p2_fast;
} intel_p2_t;

typedef struct intel_limit intel_limit_t;
struct intel_limit {
	intel_range_t   dot, vco, n, m, m1, m2, p, p1;
	intel_p2_t	    p2;
};

int
intel_pch_rawclk(struct drm_device *dev)
{
	struct drm_i915_private *dev_priv = dev->dev_private;

	WARN_ON(!HAS_PCH_SPLIT(dev));

	return I915_READ(PCH_RAWCLK_FREQ) & RAWCLK_FREQ_MASK;
}

static inline u32 /* units of 100MHz */
intel_fdi_link_freq(struct drm_device *dev)
{
	if (IS_GEN5(dev)) {
		struct drm_i915_private *dev_priv = dev->dev_private;
		return (I915_READ(FDI_PLL_BIOS_0) & FDI_PLL_FB_CLOCK_MASK) + 2;
	} else
		return 27;
}

static const intel_limit_t intel_limits_i8xx_dac = {
	.dot = { .min = 25000, .max = 350000 },
	.vco = { .min = 930000, .max = 1400000 },
	.n = { .min = 3, .max = 16 },
	.m = { .min = 96, .max = 140 },
	.m1 = { .min = 18, .max = 26 },
	.m2 = { .min = 6, .max = 16 },
	.p = { .min = 4, .max = 128 },
	.p1 = { .min = 2, .max = 33 },
	.p2 = { .dot_limit = 165000,
		.p2_slow = 4, .p2_fast = 2 },
};

static const intel_limit_t intel_limits_i8xx_dvo = {
	.dot = { .min = 25000, .max = 350000 },
	.vco = { .min = 930000, .max = 1400000 },
	.n = { .min = 3, .max = 16 },
	.m = { .min = 96, .max = 140 },
	.m1 = { .min = 18, .max = 26 },
	.m2 = { .min = 6, .max = 16 },
	.p = { .min = 4, .max = 128 },
	.p1 = { .min = 2, .max = 33 },
	.p2 = { .dot_limit = 165000,
		.p2_slow = 4, .p2_fast = 4 },
};

static const intel_limit_t intel_limits_i8xx_lvds = {
	.dot = { .min = 25000, .max = 350000 },
	.vco = { .min = 930000, .max = 1400000 },
	.n = { .min = 3, .max = 16 },
	.m = { .min = 96, .max = 140 },
	.m1 = { .min = 18, .max = 26 },
	.m2 = { .min = 6, .max = 16 },
	.p = { .min = 4, .max = 128 },
	.p1 = { .min = 1, .max = 6 },
	.p2 = { .dot_limit = 165000,
		.p2_slow = 14, .p2_fast = 7 },
};

static const intel_limit_t intel_limits_i9xx_sdvo = {
	.dot = { .min = 20000, .max = 400000 },
	.vco = { .min = 1400000, .max = 2800000 },
	.n = { .min = 1, .max = 6 },
	.m = { .min = 70, .max = 120 },
	.m1 = { .min = 8, .max = 18 },
	.m2 = { .min = 3, .max = 7 },
	.p = { .min = 5, .max = 80 },
	.p1 = { .min = 1, .max = 8 },
	.p2 = { .dot_limit = 200000,
		.p2_slow = 10, .p2_fast = 5 },
};

static const intel_limit_t intel_limits_i9xx_lvds = {
	.dot = { .min = 20000, .max = 400000 },
	.vco = { .min = 1400000, .max = 2800000 },
	.n = { .min = 1, .max = 6 },
	.m = { .min = 70, .max = 120 },
	.m1 = { .min = 8, .max = 18 },
	.m2 = { .min = 3, .max = 7 },
	.p = { .min = 7, .max = 98 },
	.p1 = { .min = 1, .max = 8 },
	.p2 = { .dot_limit = 112000,
		.p2_slow = 14, .p2_fast = 7 },
};


static const intel_limit_t intel_limits_g4x_sdvo = {
	.dot = { .min = 25000, .max = 270000 },
	.vco = { .min = 1750000, .max = 3500000},
	.n = { .min = 1, .max = 4 },
	.m = { .min = 104, .max = 138 },
	.m1 = { .min = 17, .max = 23 },
	.m2 = { .min = 5, .max = 11 },
	.p = { .min = 10, .max = 30 },
	.p1 = { .min = 1, .max = 3},
	.p2 = { .dot_limit = 270000,
		.p2_slow = 10,
		.p2_fast = 10
	},
};

static const intel_limit_t intel_limits_g4x_hdmi = {
	.dot = { .min = 22000, .max = 400000 },
	.vco = { .min = 1750000, .max = 3500000},
	.n = { .min = 1, .max = 4 },
	.m = { .min = 104, .max = 138 },
	.m1 = { .min = 16, .max = 23 },
	.m2 = { .min = 5, .max = 11 },
	.p = { .min = 5, .max = 80 },
	.p1 = { .min = 1, .max = 8},
	.p2 = { .dot_limit = 165000,
		.p2_slow = 10, .p2_fast = 5 },
};

static const intel_limit_t intel_limits_g4x_single_channel_lvds = {
	.dot = { .min = 20000, .max = 115000 },
	.vco = { .min = 1750000, .max = 3500000 },
	.n = { .min = 1, .max = 3 },
	.m = { .min = 104, .max = 138 },
	.m1 = { .min = 17, .max = 23 },
	.m2 = { .min = 5, .max = 11 },
	.p = { .min = 28, .max = 112 },
	.p1 = { .min = 2, .max = 8 },
	.p2 = { .dot_limit = 0,
		.p2_slow = 14, .p2_fast = 14
	},
};

static const intel_limit_t intel_limits_g4x_dual_channel_lvds = {
	.dot = { .min = 80000, .max = 224000 },
	.vco = { .min = 1750000, .max = 3500000 },
	.n = { .min = 1, .max = 3 },
	.m = { .min = 104, .max = 138 },
	.m1 = { .min = 17, .max = 23 },
	.m2 = { .min = 5, .max = 11 },
	.p = { .min = 14, .max = 42 },
	.p1 = { .min = 2, .max = 6 },
	.p2 = { .dot_limit = 0,
		.p2_slow = 7, .p2_fast = 7
	},
};

static const intel_limit_t intel_limits_pineview_sdvo = {
	.dot = { .min = 20000, .max = 400000},
	.vco = { .min = 1700000, .max = 3500000 },
	/* Pineview's Ncounter is a ring counter */
	.n = { .min = 3, .max = 6 },
	.m = { .min = 2, .max = 256 },
	/* Pineview only has one combined m divider, which we treat as m2. */
	.m1 = { .min = 0, .max = 0 },
	.m2 = { .min = 0, .max = 254 },
	.p = { .min = 5, .max = 80 },
	.p1 = { .min = 1, .max = 8 },
	.p2 = { .dot_limit = 200000,
		.p2_slow = 10, .p2_fast = 5 },
};

static const intel_limit_t intel_limits_pineview_lvds = {
	.dot = { .min = 20000, .max = 400000 },
	.vco = { .min = 1700000, .max = 3500000 },
	.n = { .min = 3, .max = 6 },
	.m = { .min = 2, .max = 256 },
	.m1 = { .min = 0, .max = 0 },
	.m2 = { .min = 0, .max = 254 },
	.p = { .min = 7, .max = 112 },
	.p1 = { .min = 1, .max = 8 },
	.p2 = { .dot_limit = 112000,
		.p2_slow = 14, .p2_fast = 14 },
};

/* Ironlake / Sandybridge
 *
 * We calculate clock using (register_value + 2) for N/M1/M2, so here
 * the range value for them is (actual_value - 2).
 */
static const intel_limit_t intel_limits_ironlake_dac = {
	.dot = { .min = 25000, .max = 350000 },
	.vco = { .min = 1760000, .max = 3510000 },
	.n = { .min = 1, .max = 5 },
	.m = { .min = 79, .max = 127 },
	.m1 = { .min = 12, .max = 22 },
	.m2 = { .min = 5, .max = 9 },
	.p = { .min = 5, .max = 80 },
	.p1 = { .min = 1, .max = 8 },
	.p2 = { .dot_limit = 225000,
		.p2_slow = 10, .p2_fast = 5 },
};

static const intel_limit_t intel_limits_ironlake_single_lvds = {
	.dot = { .min = 25000, .max = 350000 },
	.vco = { .min = 1760000, .max = 3510000 },
	.n = { .min = 1, .max = 3 },
	.m = { .min = 79, .max = 118 },
	.m1 = { .min = 12, .max = 22 },
	.m2 = { .min = 5, .max = 9 },
	.p = { .min = 28, .max = 112 },
	.p1 = { .min = 2, .max = 8 },
	.p2 = { .dot_limit = 225000,
		.p2_slow = 14, .p2_fast = 14 },
};

static const intel_limit_t intel_limits_ironlake_dual_lvds = {
	.dot = { .min = 25000, .max = 350000 },
	.vco = { .min = 1760000, .max = 3510000 },
	.n = { .min = 1, .max = 3 },
	.m = { .min = 79, .max = 127 },
	.m1 = { .min = 12, .max = 22 },
	.m2 = { .min = 5, .max = 9 },
	.p = { .min = 14, .max = 56 },
	.p1 = { .min = 2, .max = 8 },
	.p2 = { .dot_limit = 225000,
		.p2_slow = 7, .p2_fast = 7 },
};

/* LVDS 100mhz refclk limits. */
static const intel_limit_t intel_limits_ironlake_single_lvds_100m = {
	.dot = { .min = 25000, .max = 350000 },
	.vco = { .min = 1760000, .max = 3510000 },
	.n = { .min = 1, .max = 2 },
	.m = { .min = 79, .max = 126 },
	.m1 = { .min = 12, .max = 22 },
	.m2 = { .min = 5, .max = 9 },
	.p = { .min = 28, .max = 112 },
	.p1 = { .min = 2, .max = 8 },
	.p2 = { .dot_limit = 225000,
		.p2_slow = 14, .p2_fast = 14 },
};

static const intel_limit_t intel_limits_ironlake_dual_lvds_100m = {
	.dot = { .min = 25000, .max = 350000 },
	.vco = { .min = 1760000, .max = 3510000 },
	.n = { .min = 1, .max = 3 },
	.m = { .min = 79, .max = 126 },
	.m1 = { .min = 12, .max = 22 },
	.m2 = { .min = 5, .max = 9 },
	.p = { .min = 14, .max = 42 },
	.p1 = { .min = 2, .max = 6 },
	.p2 = { .dot_limit = 225000,
		.p2_slow = 7, .p2_fast = 7 },
};

static const intel_limit_t intel_limits_vlv = {
	 /*
	  * These are the data rate limits (measured in fast clocks)
	  * since those are the strictest limits we have. The fast
	  * clock and actual rate limits are more relaxed, so checking
	  * them would make no difference.
	  */
	.dot = { .min = 25000 * 5, .max = 270000 * 5 },
	.vco = { .min = 4000000, .max = 6000000 },
	.n = { .min = 1, .max = 7 },
	.m1 = { .min = 2, .max = 3 },
	.m2 = { .min = 11, .max = 156 },
	.p1 = { .min = 2, .max = 3 },
	.p2 = { .p2_slow = 2, .p2_fast = 20 }, /* slow=min, fast=max */
};

static void vlv_clock(int refclk, intel_clock_t *clock)
{
	clock->m = clock->m1 * clock->m2;
	clock->p = clock->p1 * clock->p2;
	if (WARN_ON(clock->n == 0 || clock->p == 0))
		return;
	clock->vco = DIV_ROUND_CLOSEST(refclk * clock->m, clock->n);
	clock->dot = DIV_ROUND_CLOSEST(clock->vco, clock->p);
}

/**
 * Returns whether any output on the specified pipe is of the specified type
 */
static bool intel_pipe_has_type(struct drm_crtc *crtc, int type)
{
	struct drm_device *dev = crtc->dev;
	struct intel_encoder *encoder;

	for_each_encoder_on_crtc(dev, crtc, encoder)
		if (encoder->type == type)
			return true;

	return false;
}

static const intel_limit_t *intel_ironlake_limit(struct drm_crtc *crtc,
						int refclk)
{
	struct drm_device *dev = crtc->dev;
	const intel_limit_t *limit;

	if (intel_pipe_has_type(crtc, INTEL_OUTPUT_LVDS)) {
		if (intel_is_dual_link_lvds(dev)) {
			if (refclk == 100000)
				limit = &intel_limits_ironlake_dual_lvds_100m;
			else
				limit = &intel_limits_ironlake_dual_lvds;
		} else {
			if (refclk == 100000)
				limit = &intel_limits_ironlake_single_lvds_100m;
			else
				limit = &intel_limits_ironlake_single_lvds;
		}
	} else
		limit = &intel_limits_ironlake_dac;

	return limit;
}

static const intel_limit_t *intel_g4x_limit(struct drm_crtc *crtc)
{
	struct drm_device *dev = crtc->dev;
	const intel_limit_t *limit;

	if (intel_pipe_has_type(crtc, INTEL_OUTPUT_LVDS)) {
		if (intel_is_dual_link_lvds(dev))
			limit = &intel_limits_g4x_dual_channel_lvds;
		else
			limit = &intel_limits_g4x_single_channel_lvds;
	} else if (intel_pipe_has_type(crtc, INTEL_OUTPUT_HDMI) ||
		   intel_pipe_has_type(crtc, INTEL_OUTPUT_ANALOG)) {
		limit = &intel_limits_g4x_hdmi;
	} else if (intel_pipe_has_type(crtc, INTEL_OUTPUT_SDVO)) {
		limit = &intel_limits_g4x_sdvo;
	} else /* The option is for other outputs */
		limit = &intel_limits_i9xx_sdvo;

	return limit;
}

static const intel_limit_t *intel_limit(struct drm_crtc *crtc, int refclk)
{
	struct drm_device *dev = crtc->dev;
	const intel_limit_t *limit;

	if (HAS_PCH_SPLIT(dev))
		limit = intel_ironlake_limit(crtc, refclk);
	else if (IS_G4X(dev)) {
		limit = intel_g4x_limit(crtc);
	} else if (IS_PINEVIEW(dev)) {
		if (intel_pipe_has_type(crtc, INTEL_OUTPUT_LVDS))
			limit = &intel_limits_pineview_lvds;
		else
			limit = &intel_limits_pineview_sdvo;
	} else if (IS_VALLEYVIEW(dev)) {
		limit = &intel_limits_vlv;
	} else if (!IS_GEN2(dev)) {
		if (intel_pipe_has_type(crtc, INTEL_OUTPUT_LVDS))
			limit = &intel_limits_i9xx_lvds;
		else
			limit = &intel_limits_i9xx_sdvo;
	} else {
		if (intel_pipe_has_type(crtc, INTEL_OUTPUT_LVDS))
			limit = &intel_limits_i8xx_lvds;
		else if (intel_pipe_has_type(crtc, INTEL_OUTPUT_DVO))
			limit = &intel_limits_i8xx_dvo;
		else
			limit = &intel_limits_i8xx_dac;
	}
	return limit;
}

/* m1 is reserved as 0 in Pineview, n is a ring counter */
static void pineview_clock(int refclk, intel_clock_t *clock)
{
	clock->m = clock->m2 + 2;
	clock->p = clock->p1 * clock->p2;
	if (WARN_ON(clock->n == 0 || clock->p == 0))
		return;
	clock->vco = DIV_ROUND_CLOSEST(refclk * clock->m, clock->n);
	clock->dot = DIV_ROUND_CLOSEST(clock->vco, clock->p);
}

static uint32_t i9xx_dpll_compute_m(struct dpll *dpll)
{
	return 5 * (dpll->m1 + 2) + (dpll->m2 + 2);
}

static void i9xx_clock(int refclk, intel_clock_t *clock)
{
	clock->m = i9xx_dpll_compute_m(clock);
	clock->p = clock->p1 * clock->p2;
	if (WARN_ON(clock->n + 2 == 0 || clock->p == 0))
		return;
	clock->vco = DIV_ROUND_CLOSEST(refclk * clock->m, clock->n + 2);
	clock->dot = DIV_ROUND_CLOSEST(clock->vco, clock->p);
}

#define INTELPllInvalid(s)   do { /* DRM_DEBUG(s); */ return false; } while (0)
/**
 * Returns whether the given set of divisors are valid for a given refclk with
 * the given connectors.
 */

static bool intel_PLL_is_valid(struct drm_device *dev,
			       const intel_limit_t *limit,
			       const intel_clock_t *clock)
{
	if (clock->n   < limit->n.min   || limit->n.max   < clock->n)
		INTELPllInvalid("n out of range\n");
	if (clock->p1  < limit->p1.min  || limit->p1.max  < clock->p1)
		INTELPllInvalid("p1 out of range\n");
	if (clock->m2  < limit->m2.min  || limit->m2.max  < clock->m2)
		INTELPllInvalid("m2 out of range\n");
	if (clock->m1  < limit->m1.min  || limit->m1.max  < clock->m1)
		INTELPllInvalid("m1 out of range\n");

	if (!IS_PINEVIEW(dev) && !IS_VALLEYVIEW(dev))
		if (clock->m1 <= clock->m2)
			INTELPllInvalid("m1 <= m2\n");

	if (!IS_VALLEYVIEW(dev)) {
		if (clock->p < limit->p.min || limit->p.max < clock->p)
			INTELPllInvalid("p out of range\n");
		if (clock->m < limit->m.min || limit->m.max < clock->m)
			INTELPllInvalid("m out of range\n");
	}

	if (clock->vco < limit->vco.min || limit->vco.max < clock->vco)
		INTELPllInvalid("vco out of range\n");
	/* XXX: We may need to be checking "Dot clock" depending on the multiplier,
	 * connector, etc., rather than just a single range.
	 */
	if (clock->dot < limit->dot.min || limit->dot.max < clock->dot)
		INTELPllInvalid("dot out of range\n");

	return true;
}

static bool
i9xx_find_best_dpll(const intel_limit_t *limit, struct drm_crtc *crtc,
		    int target, int refclk, intel_clock_t *match_clock,
		    intel_clock_t *best_clock)
{
	struct drm_device *dev = crtc->dev;
	intel_clock_t clock;
	int err = target;

	if (intel_pipe_has_type(crtc, INTEL_OUTPUT_LVDS)) {
		/*
		 * For LVDS just rely on its current settings for dual-channel.
		 * We haven't figured out how to reliably set up different
		 * single/dual channel state, if we even can.
		 */
		if (intel_is_dual_link_lvds(dev))
			clock.p2 = limit->p2.p2_fast;
		else
			clock.p2 = limit->p2.p2_slow;
	} else {
		if (target < limit->p2.dot_limit)
			clock.p2 = limit->p2.p2_slow;
		else
			clock.p2 = limit->p2.p2_fast;
	}

	memset(best_clock, 0, sizeof(*best_clock));

	for (clock.m1 = limit->m1.min; clock.m1 <= limit->m1.max;
	     clock.m1++) {
		for (clock.m2 = limit->m2.min;
		     clock.m2 <= limit->m2.max; clock.m2++) {
			if (clock.m2 >= clock.m1)
				break;
			for (clock.n = limit->n.min;
			     clock.n <= limit->n.max; clock.n++) {
				for (clock.p1 = limit->p1.min;
					clock.p1 <= limit->p1.max; clock.p1++) {
					int this_err;

					i9xx_clock(refclk, &clock);
					if (!intel_PLL_is_valid(dev, limit,
								&clock))
						continue;
					if (match_clock &&
					    clock.p != match_clock->p)
						continue;

					this_err = abs(clock.dot - target);
					if (this_err < err) {
						*best_clock = clock;
						err = this_err;
					}
				}
			}
		}
	}

	return (err != target);
}

static bool
pnv_find_best_dpll(const intel_limit_t *limit, struct drm_crtc *crtc,
		   int target, int refclk, intel_clock_t *match_clock,
		   intel_clock_t *best_clock)
{
	struct drm_device *dev = crtc->dev;
	intel_clock_t clock;
	int err = target;

	if (intel_pipe_has_type(crtc, INTEL_OUTPUT_LVDS)) {
		/*
		 * For LVDS just rely on its current settings for dual-channel.
		 * We haven't figured out how to reliably set up different
		 * single/dual channel state, if we even can.
		 */
		if (intel_is_dual_link_lvds(dev))
			clock.p2 = limit->p2.p2_fast;
		else
			clock.p2 = limit->p2.p2_slow;
	} else {
		if (target < limit->p2.dot_limit)
			clock.p2 = limit->p2.p2_slow;
		else
			clock.p2 = limit->p2.p2_fast;
	}

	memset(best_clock, 0, sizeof(*best_clock));

	for (clock.m1 = limit->m1.min; clock.m1 <= limit->m1.max;
	     clock.m1++) {
		for (clock.m2 = limit->m2.min;
		     clock.m2 <= limit->m2.max; clock.m2++) {
			for (clock.n = limit->n.min;
			     clock.n <= limit->n.max; clock.n++) {
				for (clock.p1 = limit->p1.min;
					clock.p1 <= limit->p1.max; clock.p1++) {
					int this_err;

					pineview_clock(refclk, &clock);
					if (!intel_PLL_is_valid(dev, limit,
								&clock))
						continue;
					if (match_clock &&
					    clock.p != match_clock->p)
						continue;

					this_err = abs(clock.dot - target);
					if (this_err < err) {
						*best_clock = clock;
						err = this_err;
					}
				}
			}
		}
	}

	return (err != target);
}

static bool
g4x_find_best_dpll(const intel_limit_t *limit, struct drm_crtc *crtc,
		   int target, int refclk, intel_clock_t *match_clock,
		   intel_clock_t *best_clock)
{
	struct drm_device *dev = crtc->dev;
	intel_clock_t clock;
	int max_n;
	bool found;
	/* approximately equals target * 0.00585 */
	int err_most = (target >> 8) + (target >> 9);
	found = false;

	if (intel_pipe_has_type(crtc, INTEL_OUTPUT_LVDS)) {
		if (intel_is_dual_link_lvds(dev))
			clock.p2 = limit->p2.p2_fast;
		else
			clock.p2 = limit->p2.p2_slow;
	} else {
		if (target < limit->p2.dot_limit)
			clock.p2 = limit->p2.p2_slow;
		else
			clock.p2 = limit->p2.p2_fast;
	}

	memset(best_clock, 0, sizeof(*best_clock));
	max_n = limit->n.max;
	/* based on hardware requirement, prefer smaller n to precision */
	for (clock.n = limit->n.min; clock.n <= max_n; clock.n++) {
		/* based on hardware requirement, prefere larger m1,m2 */
		for (clock.m1 = limit->m1.max;
		     clock.m1 >= limit->m1.min; clock.m1--) {
			for (clock.m2 = limit->m2.max;
			     clock.m2 >= limit->m2.min; clock.m2--) {
				for (clock.p1 = limit->p1.max;
				     clock.p1 >= limit->p1.min; clock.p1--) {
					int this_err;

					i9xx_clock(refclk, &clock);
					if (!intel_PLL_is_valid(dev, limit,
								&clock))
						continue;

					this_err = abs(clock.dot - target);
					if (this_err < err_most) {
						*best_clock = clock;
						err_most = this_err;
						max_n = clock.n;
						found = true;
					}
				}
			}
		}
	}
	return found;
}

static bool
vlv_find_best_dpll(const intel_limit_t *limit, struct drm_crtc *crtc,
		   int target, int refclk, intel_clock_t *match_clock,
		   intel_clock_t *best_clock)
{
	struct drm_device *dev = crtc->dev;
	intel_clock_t clock;
	unsigned int bestppm = 1000000;
	/* min update 19.2 MHz */
	int max_n = min(limit->n.max, refclk / 19200);
	bool found = false;

	target *= 5; /* fast clock */

	memset(best_clock, 0, sizeof(*best_clock));

	/* based on hardware requirement, prefer smaller n to precision */
	for (clock.n = limit->n.min; clock.n <= max_n; clock.n++) {
		for (clock.p1 = limit->p1.max; clock.p1 >= limit->p1.min; clock.p1--) {
			for (clock.p2 = limit->p2.p2_fast; clock.p2 >= limit->p2.p2_slow;
			     clock.p2 -= clock.p2 > 10 ? 2 : 1) {
				clock.p = clock.p1 * clock.p2;
				/* based on hardware requirement, prefer bigger m1,m2 values */
				for (clock.m1 = limit->m1.min; clock.m1 <= limit->m1.max; clock.m1++) {
					unsigned int ppm, diff;

					clock.m2 = DIV_ROUND_CLOSEST(target * clock.p * clock.n,
								     refclk * clock.m1);

					vlv_clock(refclk, &clock);

					if (!intel_PLL_is_valid(dev, limit,
								&clock))
						continue;

					diff = abs(clock.dot - target);
					ppm = div_u64(1000000ULL * diff, target);

					if (ppm < 100 && clock.p > best_clock->p) {
						bestppm = 0;
						*best_clock = clock;
						found = true;
					}

					if (bestppm >= 10 && ppm < bestppm - 10) {
						bestppm = ppm;
						*best_clock = clock;
						found = true;
					}
				}
			}
		}
	}

	return found;
}

bool intel_crtc_active(struct drm_crtc *crtc)
{
	struct intel_crtc *intel_crtc = to_intel_crtc(crtc);

	/* Be paranoid as we can arrive here with only partial
	 * state retrieved from the hardware during setup.
	 *
	 * We can ditch the adjusted_mode.crtc_clock check as soon
	 * as Haswell has gained clock readout/fastboot support.
	 *
	 * We can ditch the crtc->fb check as soon as we can
	 * properly reconstruct framebuffers.
	 */
	return intel_crtc->active && crtc->fb &&
		intel_crtc->config.adjusted_mode.crtc_clock;
}

enum transcoder intel_pipe_to_cpu_transcoder(struct drm_i915_private *dev_priv,
					     enum pipe pipe)
{
	struct drm_crtc *crtc = dev_priv->pipe_to_crtc_mapping[pipe];
	struct intel_crtc *intel_crtc = to_intel_crtc(crtc);

	return intel_crtc->config.cpu_transcoder;
}

static void g4x_wait_for_vblank(struct drm_device *dev, int pipe)
{
	struct drm_i915_private *dev_priv = dev->dev_private;
	u32 frame, frame_reg = PIPE_FRMCOUNT_GM45(pipe);

	frame = I915_READ(frame_reg);

	if (wait_for(I915_READ_NOTRACE(frame_reg) != frame, 50))
		DRM_DEBUG_KMS("vblank wait timed out\n");
}

/**
 * intel_wait_for_vblank - wait for vblank on a given pipe
 * @dev: drm device
 * @pipe: pipe to wait for
 *
 * Wait for vblank to occur on a given pipe.  Needed for various bits of
 * mode setting code.
 */
void intel_wait_for_vblank(struct drm_device *dev, int pipe)
{
	struct drm_i915_private *dev_priv = dev->dev_private;
	int pipestat_reg = PIPESTAT(pipe);

	if (IS_G4X(dev) || INTEL_INFO(dev)->gen >= 5) {
		g4x_wait_for_vblank(dev, pipe);
		return;
	}

	/* Clear existing vblank status. Note this will clear any other
	 * sticky status fields as well.
	 *
	 * This races with i915_driver_irq_handler() with the result
	 * that either function could miss a vblank event.  Here it is not
	 * fatal, as we will either wait upon the next vblank interrupt or
	 * timeout.  Generally speaking intel_wait_for_vblank() is only
	 * called during modeset at which time the GPU should be idle and
	 * should *not* be performing page flips and thus not waiting on
	 * vblanks...
	 * Currently, the result of us stealing a vblank from the irq
	 * handler is that a single frame will be skipped during swapbuffers.
	 */
	I915_WRITE(pipestat_reg,
		   I915_READ(pipestat_reg) | PIPE_VBLANK_INTERRUPT_STATUS);

	/* Wait for vblank interrupt bit to set */
	if (wait_for(I915_READ(pipestat_reg) &
		     PIPE_VBLANK_INTERRUPT_STATUS,
		     50))
		DRM_DEBUG_KMS("vblank wait timed out\n");
}

static bool pipe_dsl_stopped(struct drm_device *dev, enum pipe pipe)
{
	struct drm_i915_private *dev_priv = dev->dev_private;
	u32 reg = PIPEDSL(pipe);
	u32 line1, line2;
	u32 line_mask;

	if (IS_GEN2(dev))
		line_mask = DSL_LINEMASK_GEN2;
	else
		line_mask = DSL_LINEMASK_GEN3;

	line1 = I915_READ(reg) & line_mask;
	mdelay(5);
	line2 = I915_READ(reg) & line_mask;

	return line1 == line2;
}

/*
 * intel_wait_for_pipe_off - wait for pipe to turn off
 * @dev: drm device
 * @pipe: pipe to wait for
 *
 * After disabling a pipe, we can't wait for vblank in the usual way,
 * spinning on the vblank interrupt status bit, since we won't actually
 * see an interrupt when the pipe is disabled.
 *
 * On Gen4 and above:
 *   wait for the pipe register state bit to turn off
 *
 * Otherwise:
 *   wait for the display line value to settle (it usually
 *   ends up stopping at the start of the next frame).
 *
 */
void intel_wait_for_pipe_off(struct drm_device *dev, int pipe)
{
	struct drm_i915_private *dev_priv = dev->dev_private;
	enum transcoder cpu_transcoder = intel_pipe_to_cpu_transcoder(dev_priv,
								      pipe);

	if (INTEL_INFO(dev)->gen >= 4) {
		int reg = PIPECONF(cpu_transcoder);

		/* Wait for the Pipe State to go off */
		if (wait_for((I915_READ(reg) & I965_PIPECONF_ACTIVE) == 0,
			     100))
			WARN(1, "pipe_off wait timed out\n");
	} else {
		/* Wait for the display line to settle */
		if (wait_for(pipe_dsl_stopped(dev, pipe), 100))
			WARN(1, "pipe_off wait timed out\n");
	}
}

/*
 * ibx_digital_port_connected - is the specified port connected?
 * @dev_priv: i915 private structure
 * @port: the port to test
 *
 * Returns true if @port is connected, false otherwise.
 */
bool ibx_digital_port_connected(struct drm_i915_private *dev_priv,
				struct intel_digital_port *port)
{
	u32 bit;

	if (HAS_PCH_IBX(dev_priv->dev)) {
		switch(port->port) {
		case PORT_B:
			bit = SDE_PORTB_HOTPLUG;
			break;
		case PORT_C:
			bit = SDE_PORTC_HOTPLUG;
			break;
		case PORT_D:
			bit = SDE_PORTD_HOTPLUG;
			break;
		default:
			return true;
		}
	} else {
		switch(port->port) {
		case PORT_B:
			bit = SDE_PORTB_HOTPLUG_CPT;
			break;
		case PORT_C:
			bit = SDE_PORTC_HOTPLUG_CPT;
			break;
		case PORT_D:
			bit = SDE_PORTD_HOTPLUG_CPT;
			break;
		default:
			return true;
		}
	}

	return I915_READ(SDEISR) & bit;
}

static const char *state_string(bool enabled)
{
	return enabled ? "on" : "off";
}

/* Only for pre-ILK configs */
void assert_pll(struct drm_i915_private *dev_priv,
		enum pipe pipe, bool state)
{
	int reg;
	u32 val;
	bool cur_state;

	reg = DPLL(pipe);
	val = I915_READ(reg);
	cur_state = !!(val & DPLL_VCO_ENABLE);
	WARN(cur_state != state,
	     "PLL state assertion failure (expected %s, current %s)\n",
	     state_string(state), state_string(cur_state));
}

/* XXX: the dsi pll is shared between MIPI DSI ports */
static void assert_dsi_pll(struct drm_i915_private *dev_priv, bool state)
{
	u32 val;
	bool cur_state;

	mutex_lock(&dev_priv->dpio_lock);
	val = vlv_cck_read(dev_priv, CCK_REG_DSI_PLL_CONTROL);
	mutex_unlock(&dev_priv->dpio_lock);

	cur_state = val & DSI_PLL_VCO_EN;
	WARN(cur_state != state,
	     "DSI PLL state assertion failure (expected %s, current %s)\n",
	     state_string(state), state_string(cur_state));
}
#define assert_dsi_pll_enabled(d) assert_dsi_pll(d, true)
#define assert_dsi_pll_disabled(d) assert_dsi_pll(d, false)

struct intel_shared_dpll *
intel_crtc_to_shared_dpll(struct intel_crtc *crtc)
{
	struct drm_i915_private *dev_priv = crtc->base.dev->dev_private;

	if (crtc->config.shared_dpll < 0)
		return NULL;

	return &dev_priv->shared_dplls[crtc->config.shared_dpll];
}

/* For ILK+ */
void assert_shared_dpll(struct drm_i915_private *dev_priv,
			struct intel_shared_dpll *pll,
			bool state)
{
	bool cur_state;
	struct intel_dpll_hw_state hw_state;

	if (HAS_PCH_LPT(dev_priv->dev)) {
		DRM_DEBUG_DRIVER("LPT detected: skipping PCH PLL test\n");
		return;
	}

	if (WARN (!pll,
		  "asserting DPLL %s with no DPLL\n", state_string(state)))
		return;

	cur_state = pll->get_hw_state(dev_priv, pll, &hw_state);
	WARN(cur_state != state,
	     "%s assertion failure (expected %s, current %s)\n",
	     pll->name, state_string(state), state_string(cur_state));
}

static void assert_fdi_tx(struct drm_i915_private *dev_priv,
			  enum pipe pipe, bool state)
{
	int reg;
	u32 val;
	bool cur_state;
	enum transcoder cpu_transcoder = intel_pipe_to_cpu_transcoder(dev_priv,
								      pipe);

	if (HAS_DDI(dev_priv->dev)) {
		/* DDI does not have a specific FDI_TX register */
		reg = TRANS_DDI_FUNC_CTL(cpu_transcoder);
		val = I915_READ(reg);
		cur_state = !!(val & TRANS_DDI_FUNC_ENABLE);
	} else {
		reg = FDI_TX_CTL(pipe);
		val = I915_READ(reg);
		cur_state = !!(val & FDI_TX_ENABLE);
	}
	WARN(cur_state != state,
	     "FDI TX state assertion failure (expected %s, current %s)\n",
	     state_string(state), state_string(cur_state));
}
#define assert_fdi_tx_enabled(d, p) assert_fdi_tx(d, p, true)
#define assert_fdi_tx_disabled(d, p) assert_fdi_tx(d, p, false)

static void assert_fdi_rx(struct drm_i915_private *dev_priv,
			  enum pipe pipe, bool state)
{
	int reg;
	u32 val;
	bool cur_state;

	reg = FDI_RX_CTL(pipe);
	val = I915_READ(reg);
	cur_state = !!(val & FDI_RX_ENABLE);
	WARN(cur_state != state,
	     "FDI RX state assertion failure (expected %s, current %s)\n",
	     state_string(state), state_string(cur_state));
}
#define assert_fdi_rx_enabled(d, p) assert_fdi_rx(d, p, true)
#define assert_fdi_rx_disabled(d, p) assert_fdi_rx(d, p, false)

static void assert_fdi_tx_pll_enabled(struct drm_i915_private *dev_priv,
				      enum pipe pipe)
{
	int reg;
	u32 val;

	/* ILK FDI PLL is always enabled */
	if (dev_priv->info->gen == 5)
		return;

	/* On Haswell, DDI ports are responsible for the FDI PLL setup */
	if (HAS_DDI(dev_priv->dev))
		return;

	reg = FDI_TX_CTL(pipe);
	val = I915_READ(reg);
	WARN(!(val & FDI_TX_PLL_ENABLE), "FDI TX PLL assertion failure, should be active but is disabled\n");
}

void assert_fdi_rx_pll(struct drm_i915_private *dev_priv,
		       enum pipe pipe, bool state)
{
	int reg;
	u32 val;
	bool cur_state;

	reg = FDI_RX_CTL(pipe);
	val = I915_READ(reg);
	cur_state = !!(val & FDI_RX_PLL_ENABLE);
	WARN(cur_state != state,
	     "FDI RX PLL assertion failure (expected %s, current %s)\n",
	     state_string(state), state_string(cur_state));
}

static void assert_panel_unlocked(struct drm_i915_private *dev_priv,
				  enum pipe pipe)
{
	int pp_reg, lvds_reg;
	u32 val;
	enum pipe panel_pipe = PIPE_A;
	bool locked = true;

	if (HAS_PCH_SPLIT(dev_priv->dev)) {
		pp_reg = PCH_PP_CONTROL;
		lvds_reg = PCH_LVDS;
	} else {
		pp_reg = PP_CONTROL;
		lvds_reg = LVDS;
	}

	val = I915_READ(pp_reg);
	if (!(val & PANEL_POWER_ON) ||
	    ((val & PANEL_UNLOCK_REGS) == PANEL_UNLOCK_REGS))
		locked = false;

	if (I915_READ(lvds_reg) & LVDS_PIPEB_SELECT)
		panel_pipe = PIPE_B;

	WARN(panel_pipe == pipe && locked,
	     "panel assertion failure, pipe %c regs locked\n",
	     pipe_name(pipe));
}

static void assert_cursor(struct drm_i915_private *dev_priv,
			  enum pipe pipe, bool state)
{
	struct drm_device *dev = dev_priv->dev;
	bool cur_state;

	if (IS_IVYBRIDGE(dev) || IS_HASWELL(dev))
		cur_state = I915_READ(CURCNTR_IVB(pipe)) & CURSOR_MODE;
	else if (IS_845G(dev) || IS_I865G(dev))
		cur_state = I915_READ(_CURACNTR) & CURSOR_ENABLE;
	else
		cur_state = I915_READ(CURCNTR(pipe)) & CURSOR_MODE;

	WARN(cur_state != state,
	     "cursor on pipe %c assertion failure (expected %s, current %s)\n",
	     pipe_name(pipe), state_string(state), state_string(cur_state));
}
#define assert_cursor_enabled(d, p) assert_cursor(d, p, true)
#define assert_cursor_disabled(d, p) assert_cursor(d, p, false)

void assert_pipe(struct drm_i915_private *dev_priv,
		 enum pipe pipe, bool state)
{
	int reg;
	u32 val;
	bool cur_state;
	enum transcoder cpu_transcoder = intel_pipe_to_cpu_transcoder(dev_priv,
								      pipe);

	/* if we need the pipe A quirk it must be always on */
	if (pipe == PIPE_A && dev_priv->quirks & QUIRK_PIPEA_FORCE)
		state = true;

	if (!intel_display_power_enabled(dev_priv->dev,
				POWER_DOMAIN_TRANSCODER(cpu_transcoder))) {
		cur_state = false;
	} else {
		reg = PIPECONF(cpu_transcoder);
		val = I915_READ(reg);
		cur_state = !!(val & PIPECONF_ENABLE);
	}

	WARN(cur_state != state,
	     "pipe %c assertion failure (expected %s, current %s)\n",
	     pipe_name(pipe), state_string(state), state_string(cur_state));
}

static void assert_plane(struct drm_i915_private *dev_priv,
			 enum plane plane, bool state)
{
	int reg;
	u32 val;
	bool cur_state;

	reg = DSPCNTR(plane);
	val = I915_READ(reg);
	cur_state = !!(val & DISPLAY_PLANE_ENABLE);
	WARN(cur_state != state,
	     "plane %c assertion failure (expected %s, current %s)\n",
	     plane_name(plane), state_string(state), state_string(cur_state));
}

#define assert_plane_enabled(d, p) assert_plane(d, p, true)
#define assert_plane_disabled(d, p) assert_plane(d, p, false)

static void assert_planes_disabled(struct drm_i915_private *dev_priv,
				   enum pipe pipe)
{
	struct drm_device *dev = dev_priv->dev;
	int reg, i;
	u32 val;
	int cur_pipe;

	/* Primary planes are fixed to pipes on gen4+ */
	if (INTEL_INFO(dev)->gen >= 4) {
		reg = DSPCNTR(pipe);
		val = I915_READ(reg);
		WARN((val & DISPLAY_PLANE_ENABLE),
		     "plane %c assertion failure, should be disabled but not\n",
		     plane_name(pipe));
		return;
	}

	/* Need to check both planes against the pipe */
	for_each_pipe(i) {
		reg = DSPCNTR(i);
		val = I915_READ(reg);
		cur_pipe = (val & DISPPLANE_SEL_PIPE_MASK) >>
			DISPPLANE_SEL_PIPE_SHIFT;
		WARN((val & DISPLAY_PLANE_ENABLE) && pipe == cur_pipe,
		     "plane %c assertion failure, should be off on pipe %c but is still active\n",
		     plane_name(i), pipe_name(pipe));
	}
}

static void assert_sprites_disabled(struct drm_i915_private *dev_priv,
				    enum pipe pipe)
{
	struct drm_device *dev = dev_priv->dev;
	int reg, i;
	u32 val;

	if (IS_VALLEYVIEW(dev)) {
		for (i = 0; i < dev_priv->num_plane; i++) {
			reg = SPCNTR(pipe, i);
			val = I915_READ(reg);
			WARN((val & SP_ENABLE),
			     "sprite %c assertion failure, should be off on pipe %c but is still active\n",
			     sprite_name(pipe, i), pipe_name(pipe));
		}
	} else if (INTEL_INFO(dev)->gen >= 7) {
		reg = SPRCTL(pipe);
		val = I915_READ(reg);
		WARN((val & SPRITE_ENABLE),
		     "sprite %c assertion failure, should be off on pipe %c but is still active\n",
		     plane_name(pipe), pipe_name(pipe));
	} else if (INTEL_INFO(dev)->gen >= 5) {
		reg = DVSCNTR(pipe);
		val = I915_READ(reg);
		WARN((val & DVS_ENABLE),
		     "sprite %c assertion failure, should be off on pipe %c but is still active\n",
		     plane_name(pipe), pipe_name(pipe));
	}
}

static void assert_pch_refclk_enabled(struct drm_i915_private *dev_priv)
{
	u32 val;
	bool enabled;

	if (HAS_PCH_LPT(dev_priv->dev)) {
		DRM_DEBUG_DRIVER("LPT does not has PCH refclk, skipping check\n");
		return;
	}

	val = I915_READ(PCH_DREF_CONTROL);
	enabled = !!(val & (DREF_SSC_SOURCE_MASK | DREF_NONSPREAD_SOURCE_MASK |
			    DREF_SUPERSPREAD_SOURCE_MASK));
	WARN(!enabled, "PCH refclk assertion failure, should be active but is disabled\n");
}

static void assert_pch_transcoder_disabled(struct drm_i915_private *dev_priv,
					   enum pipe pipe)
{
	int reg;
	u32 val;
	bool enabled;

	reg = PCH_TRANSCONF(pipe);
	val = I915_READ(reg);
	enabled = !!(val & TRANS_ENABLE);
	WARN(enabled,
	     "transcoder assertion failed, should be off on pipe %c but is still active\n",
	     pipe_name(pipe));
}

static bool dp_pipe_enabled(struct drm_i915_private *dev_priv,
			    enum pipe pipe, u32 port_sel, u32 val)
{
	if ((val & DP_PORT_EN) == 0)
		return false;

	if (HAS_PCH_CPT(dev_priv->dev)) {
		u32	trans_dp_ctl_reg = TRANS_DP_CTL(pipe);
		u32	trans_dp_ctl = I915_READ(trans_dp_ctl_reg);
		if ((trans_dp_ctl & TRANS_DP_PORT_SEL_MASK) != port_sel)
			return false;
	} else {
		if ((val & DP_PIPE_MASK) != (pipe << 30))
			return false;
	}
	return true;
}

static bool hdmi_pipe_enabled(struct drm_i915_private *dev_priv,
			      enum pipe pipe, u32 val)
{
	if ((val & SDVO_ENABLE) == 0)
		return false;

	if (HAS_PCH_CPT(dev_priv->dev)) {
		if ((val & SDVO_PIPE_SEL_MASK_CPT) != SDVO_PIPE_SEL_CPT(pipe))
			return false;
	} else {
		if ((val & SDVO_PIPE_SEL_MASK) != SDVO_PIPE_SEL(pipe))
			return false;
	}
	return true;
}

static bool lvds_pipe_enabled(struct drm_i915_private *dev_priv,
			      enum pipe pipe, u32 val)
{
	if ((val & LVDS_PORT_EN) == 0)
		return false;

	if (HAS_PCH_CPT(dev_priv->dev)) {
		if ((val & PORT_TRANS_SEL_MASK) != PORT_TRANS_SEL_CPT(pipe))
			return false;
	} else {
		if ((val & LVDS_PIPE_MASK) != LVDS_PIPE(pipe))
			return false;
	}
	return true;
}

static bool adpa_pipe_enabled(struct drm_i915_private *dev_priv,
			      enum pipe pipe, u32 val)
{
	if ((val & ADPA_DAC_ENABLE) == 0)
		return false;
	if (HAS_PCH_CPT(dev_priv->dev)) {
		if ((val & PORT_TRANS_SEL_MASK) != PORT_TRANS_SEL_CPT(pipe))
			return false;
	} else {
		if ((val & ADPA_PIPE_SELECT_MASK) != ADPA_PIPE_SELECT(pipe))
			return false;
	}
	return true;
}

static void assert_pch_dp_disabled(struct drm_i915_private *dev_priv,
				   enum pipe pipe, int reg, u32 port_sel)
{
	u32 val = I915_READ(reg);
	WARN(dp_pipe_enabled(dev_priv, pipe, port_sel, val),
	     "PCH DP (0x%08x) enabled on transcoder %c, should be disabled\n",
	     reg, pipe_name(pipe));

	WARN(HAS_PCH_IBX(dev_priv->dev) && (val & DP_PORT_EN) == 0
	     && (val & DP_PIPEB_SELECT),
	     "IBX PCH dp port still using transcoder B\n");
}

static void assert_pch_hdmi_disabled(struct drm_i915_private *dev_priv,
				     enum pipe pipe, int reg)
{
	u32 val = I915_READ(reg);
	WARN(hdmi_pipe_enabled(dev_priv, pipe, val),
	     "PCH HDMI (0x%08x) enabled on transcoder %c, should be disabled\n",
	     reg, pipe_name(pipe));

	WARN(HAS_PCH_IBX(dev_priv->dev) && (val & SDVO_ENABLE) == 0
	     && (val & SDVO_PIPE_B_SELECT),
	     "IBX PCH hdmi port still using transcoder B\n");
}

static void assert_pch_ports_disabled(struct drm_i915_private *dev_priv,
				      enum pipe pipe)
{
	int reg;
	u32 val;

	assert_pch_dp_disabled(dev_priv, pipe, PCH_DP_B, TRANS_DP_PORT_SEL_B);
	assert_pch_dp_disabled(dev_priv, pipe, PCH_DP_C, TRANS_DP_PORT_SEL_C);
	assert_pch_dp_disabled(dev_priv, pipe, PCH_DP_D, TRANS_DP_PORT_SEL_D);

	reg = PCH_ADPA;
	val = I915_READ(reg);
	WARN(adpa_pipe_enabled(dev_priv, pipe, val),
	     "PCH VGA enabled on transcoder %c, should be disabled\n",
	     pipe_name(pipe));

	reg = PCH_LVDS;
	val = I915_READ(reg);
	WARN(lvds_pipe_enabled(dev_priv, pipe, val),
	     "PCH LVDS enabled on transcoder %c, should be disabled\n",
	     pipe_name(pipe));

	assert_pch_hdmi_disabled(dev_priv, pipe, PCH_HDMIB);
	assert_pch_hdmi_disabled(dev_priv, pipe, PCH_HDMIC);
	assert_pch_hdmi_disabled(dev_priv, pipe, PCH_HDMID);
}

static void intel_init_dpio(struct drm_device *dev)
{
	struct drm_i915_private *dev_priv = dev->dev_private;

	if (!IS_VALLEYVIEW(dev))
		return;

	/* Enable the CRI clock source so we can get at the display */
	I915_WRITE(DPLL(PIPE_B), I915_READ(DPLL(PIPE_B)) |
		   DPLL_INTEGRATED_CRI_CLK_VLV);

	DPIO_PHY_IOSF_PORT(DPIO_PHY0) = IOSF_PORT_DPIO;
	/*
	 * From VLV2A0_DP_eDP_DPIO_driver_vbios_notes_10.docx -
	 *  6.	De-assert cmn_reset/side_reset. Same as VLV X0.
	 *   a.	GUnit 0x2110 bit[0] set to 1 (def 0)
	 *   b.	The other bits such as sfr settings / modesel may all be set
	 *      to 0.
	 *
	 * This should only be done on init and resume from S3 with both
	 * PLLs disabled, or we risk losing DPIO and PLL synchronization.
	 */
	I915_WRITE(DPIO_CTL, I915_READ(DPIO_CTL) | DPIO_CMNRST);
}

static void vlv_enable_pll(struct intel_crtc *crtc)
{
	struct drm_device *dev = crtc->base.dev;
	struct drm_i915_private *dev_priv = dev->dev_private;
	int reg = DPLL(crtc->pipe);
	u32 dpll = crtc->config.dpll_hw_state.dpll;

	assert_pipe_disabled(dev_priv, crtc->pipe);

	/* No really, not for ILK+ */
	BUG_ON(!IS_VALLEYVIEW(dev_priv->dev));

	/* PLL is protected by panel, make sure we can write it */
	if (IS_MOBILE(dev_priv->dev) && !IS_I830(dev_priv->dev))
		assert_panel_unlocked(dev_priv, crtc->pipe);

	I915_WRITE(reg, dpll);
	POSTING_READ(reg);
	udelay(150);

	if (wait_for(((I915_READ(reg) & DPLL_LOCK_VLV) == DPLL_LOCK_VLV), 1))
		DRM_ERROR("DPLL %d failed to lock\n", crtc->pipe);

	I915_WRITE(DPLL_MD(crtc->pipe), crtc->config.dpll_hw_state.dpll_md);
	POSTING_READ(DPLL_MD(crtc->pipe));

	/* We do this three times for luck */
	I915_WRITE(reg, dpll);
	POSTING_READ(reg);
	udelay(150); /* wait for warmup */
	I915_WRITE(reg, dpll);
	POSTING_READ(reg);
	udelay(150); /* wait for warmup */
	I915_WRITE(reg, dpll);
	POSTING_READ(reg);
	udelay(150); /* wait for warmup */
}

static void i9xx_enable_pll(struct intel_crtc *crtc)
{
	struct drm_device *dev = crtc->base.dev;
	struct drm_i915_private *dev_priv = dev->dev_private;
	int reg = DPLL(crtc->pipe);
	u32 dpll = crtc->config.dpll_hw_state.dpll;

	assert_pipe_disabled(dev_priv, crtc->pipe);

	/* No really, not for ILK+ */
	BUG_ON(dev_priv->info->gen >= 5);

	/* PLL is protected by panel, make sure we can write it */
	if (IS_MOBILE(dev) && !IS_I830(dev))
		assert_panel_unlocked(dev_priv, crtc->pipe);

	I915_WRITE(reg, dpll);

	/* Wait for the clocks to stabilize. */
	POSTING_READ(reg);
	udelay(150);

	if (INTEL_INFO(dev)->gen >= 4) {
		I915_WRITE(DPLL_MD(crtc->pipe),
			   crtc->config.dpll_hw_state.dpll_md);
	} else {
		/* The pixel multiplier can only be updated once the
		 * DPLL is enabled and the clocks are stable.
		 *
		 * So write it again.
		 */
		I915_WRITE(reg, dpll);
	}

	/* We do this three times for luck */
	I915_WRITE(reg, dpll);
	POSTING_READ(reg);
	udelay(150); /* wait for warmup */
	I915_WRITE(reg, dpll);
	POSTING_READ(reg);
	udelay(150); /* wait for warmup */
	I915_WRITE(reg, dpll);
	POSTING_READ(reg);
	udelay(150); /* wait for warmup */
}

/**
 * i9xx_disable_pll - disable a PLL
 * @dev_priv: i915 private structure
 * @pipe: pipe PLL to disable
 *
 * Disable the PLL for @pipe, making sure the pipe is off first.
 *
 * Note!  This is for pre-ILK only.
 */
static void i9xx_disable_pll(struct drm_i915_private *dev_priv, enum pipe pipe)
{
	/* Don't disable pipe A or pipe A PLLs if needed */
	if (pipe == PIPE_A && (dev_priv->quirks & QUIRK_PIPEA_FORCE))
		return;

	/* Make sure the pipe isn't still relying on us */
	assert_pipe_disabled(dev_priv, pipe);

	I915_WRITE(DPLL(pipe), 0);
	POSTING_READ(DPLL(pipe));
}

static void vlv_disable_pll(struct drm_i915_private *dev_priv, enum pipe pipe)
{
	u32 val = 0;

	/* Make sure the pipe isn't still relying on us */
	assert_pipe_disabled(dev_priv, pipe);

	/* Leave integrated clock source enabled */
	if (pipe == PIPE_B)
		val = DPLL_INTEGRATED_CRI_CLK_VLV;
	I915_WRITE(DPLL(pipe), val);
	POSTING_READ(DPLL(pipe));
}

void vlv_wait_port_ready(struct drm_i915_private *dev_priv,
		struct intel_digital_port *dport)
{
	u32 port_mask;

	switch (dport->port) {
	case PORT_B:
		port_mask = DPLL_PORTB_READY_MASK;
		break;
	case PORT_C:
		port_mask = DPLL_PORTC_READY_MASK;
		break;
	default:
		BUG();
	}

	if (wait_for((I915_READ(DPLL(0)) & port_mask) == 0, 1000))
		WARN(1, "timed out waiting for port %c ready: 0x%08x\n",
		     port_name(dport->port), I915_READ(DPLL(0)));
}

/**
 * ironlake_enable_shared_dpll - enable PCH PLL
 * @dev_priv: i915 private structure
 * @pipe: pipe PLL to enable
 *
 * The PCH PLL needs to be enabled before the PCH transcoder, since it
 * drives the transcoder clock.
 */
static void ironlake_enable_shared_dpll(struct intel_crtc *crtc)
{
	struct drm_i915_private *dev_priv = crtc->base.dev->dev_private;
	struct intel_shared_dpll *pll = intel_crtc_to_shared_dpll(crtc);

	/* PCH PLLs only available on ILK, SNB and IVB */
	BUG_ON(dev_priv->info->gen < 5);
	if (WARN_ON(pll == NULL))
		return;

	if (WARN_ON(pll->refcount == 0))
		return;

	DRM_DEBUG_KMS("enable %s (active %d, on? %d)for crtc %d\n",
		      pll->name, pll->active, pll->on,
		      crtc->base.base.id);

	if (pll->active++) {
		WARN_ON(!pll->on);
		assert_shared_dpll_enabled(dev_priv, pll);
		return;
	}
	WARN_ON(pll->on);

	DRM_DEBUG_KMS("enabling %s\n", pll->name);
	pll->enable(dev_priv, pll);
	pll->on = true;
}

static void intel_disable_shared_dpll(struct intel_crtc *crtc)
{
	struct drm_i915_private *dev_priv = crtc->base.dev->dev_private;
	struct intel_shared_dpll *pll = intel_crtc_to_shared_dpll(crtc);

	/* PCH only available on ILK+ */
	BUG_ON(dev_priv->info->gen < 5);
	if (WARN_ON(pll == NULL))
	       return;

	if (WARN_ON(pll->refcount == 0))
		return;

	DRM_DEBUG_KMS("disable %s (active %d, on? %d) for crtc %d\n",
		      pll->name, pll->active, pll->on,
		      crtc->base.base.id);

	if (WARN_ON(pll->active == 0)) {
		assert_shared_dpll_disabled(dev_priv, pll);
		return;
	}

	assert_shared_dpll_enabled(dev_priv, pll);
	WARN_ON(!pll->on);
	if (--pll->active)
		return;

	DRM_DEBUG_KMS("disabling %s\n", pll->name);
	pll->disable(dev_priv, pll);
	pll->on = false;
}

static void ironlake_enable_pch_transcoder(struct drm_i915_private *dev_priv,
					   enum pipe pipe)
{
	struct drm_device *dev = dev_priv->dev;
	struct drm_crtc *crtc = dev_priv->pipe_to_crtc_mapping[pipe];
	struct intel_crtc *intel_crtc = to_intel_crtc(crtc);
	uint32_t reg, val, pipeconf_val;

	/* PCH only available on ILK+ */
	BUG_ON(dev_priv->info->gen < 5);

	/* Make sure PCH DPLL is enabled */
	assert_shared_dpll_enabled(dev_priv,
				   intel_crtc_to_shared_dpll(intel_crtc));

	/* FDI must be feeding us bits for PCH ports */
	assert_fdi_tx_enabled(dev_priv, pipe);
	assert_fdi_rx_enabled(dev_priv, pipe);

	if (HAS_PCH_CPT(dev)) {
		/* Workaround: Set the timing override bit before enabling the
		 * pch transcoder. */
		reg = TRANS_CHICKEN2(pipe);
		val = I915_READ(reg);
		val |= TRANS_CHICKEN2_TIMING_OVERRIDE;
		I915_WRITE(reg, val);
	}

	reg = PCH_TRANSCONF(pipe);
	val = I915_READ(reg);
	pipeconf_val = I915_READ(PIPECONF(pipe));

	if (HAS_PCH_IBX(dev_priv->dev)) {
		/*
		 * make the BPC in transcoder be consistent with
		 * that in pipeconf reg.
		 */
		val &= ~PIPECONF_BPC_MASK;
		val |= pipeconf_val & PIPECONF_BPC_MASK;
	}

	val &= ~TRANS_INTERLACE_MASK;
	if ((pipeconf_val & PIPECONF_INTERLACE_MASK) == PIPECONF_INTERLACED_ILK)
		if (HAS_PCH_IBX(dev_priv->dev) &&
		    intel_pipe_has_type(crtc, INTEL_OUTPUT_SDVO))
			val |= TRANS_LEGACY_INTERLACED_ILK;
		else
			val |= TRANS_INTERLACED;
	else
		val |= TRANS_PROGRESSIVE;

	I915_WRITE(reg, val | TRANS_ENABLE);
	if (wait_for(I915_READ(reg) & TRANS_STATE_ENABLE, 100))
		DRM_ERROR("failed to enable transcoder %c\n", pipe_name(pipe));
}

static void lpt_enable_pch_transcoder(struct drm_i915_private *dev_priv,
				      enum transcoder cpu_transcoder)
{
	u32 val, pipeconf_val;

	/* PCH only available on ILK+ */
	BUG_ON(dev_priv->info->gen < 5);

	/* FDI must be feeding us bits for PCH ports */
	assert_fdi_tx_enabled(dev_priv, (enum pipe) cpu_transcoder);
	assert_fdi_rx_enabled(dev_priv, TRANSCODER_A);

	/* Workaround: set timing override bit. */
	val = I915_READ(_TRANSA_CHICKEN2);
	val |= TRANS_CHICKEN2_TIMING_OVERRIDE;
	I915_WRITE(_TRANSA_CHICKEN2, val);

	val = TRANS_ENABLE;
	pipeconf_val = I915_READ(PIPECONF(cpu_transcoder));

	if ((pipeconf_val & PIPECONF_INTERLACE_MASK_HSW) ==
	    PIPECONF_INTERLACED_ILK)
		val |= TRANS_INTERLACED;
	else
		val |= TRANS_PROGRESSIVE;

	I915_WRITE(LPT_TRANSCONF, val);
	if (wait_for(I915_READ(LPT_TRANSCONF) & TRANS_STATE_ENABLE, 100))
		DRM_ERROR("Failed to enable PCH transcoder\n");
}

static void ironlake_disable_pch_transcoder(struct drm_i915_private *dev_priv,
					    enum pipe pipe)
{
	struct drm_device *dev = dev_priv->dev;
	uint32_t reg, val;

	/* FDI relies on the transcoder */
	assert_fdi_tx_disabled(dev_priv, pipe);
	assert_fdi_rx_disabled(dev_priv, pipe);

	/* Ports must be off as well */
	assert_pch_ports_disabled(dev_priv, pipe);

	reg = PCH_TRANSCONF(pipe);
	val = I915_READ(reg);
	val &= ~TRANS_ENABLE;
	I915_WRITE(reg, val);
	/* wait for PCH transcoder off, transcoder state */
	if (wait_for((I915_READ(reg) & TRANS_STATE_ENABLE) == 0, 50))
		DRM_ERROR("failed to disable transcoder %c\n", pipe_name(pipe));

	if (!HAS_PCH_IBX(dev)) {
		/* Workaround: Clear the timing override chicken bit again. */
		reg = TRANS_CHICKEN2(pipe);
		val = I915_READ(reg);
		val &= ~TRANS_CHICKEN2_TIMING_OVERRIDE;
		I915_WRITE(reg, val);
	}
}

static void lpt_disable_pch_transcoder(struct drm_i915_private *dev_priv)
{
	u32 val;

	val = I915_READ(LPT_TRANSCONF);
	val &= ~TRANS_ENABLE;
	I915_WRITE(LPT_TRANSCONF, val);
	/* wait for PCH transcoder off, transcoder state */
	if (wait_for((I915_READ(LPT_TRANSCONF) & TRANS_STATE_ENABLE) == 0, 50))
		DRM_ERROR("Failed to disable PCH transcoder\n");

	/* Workaround: clear timing override bit. */
	val = I915_READ(_TRANSA_CHICKEN2);
	val &= ~TRANS_CHICKEN2_TIMING_OVERRIDE;
	I915_WRITE(_TRANSA_CHICKEN2, val);
}

/**
 * intel_enable_pipe - enable a pipe, asserting requirements
 * @dev_priv: i915 private structure
 * @pipe: pipe to enable
 * @pch_port: on ILK+, is this pipe driving a PCH port or not
 *
 * Enable @pipe, making sure that various hardware specific requirements
 * are met, if applicable, e.g. PLL enabled, LVDS pairs enabled, etc.
 *
 * @pipe should be %PIPE_A or %PIPE_B.
 *
 * Will wait until the pipe is actually running (i.e. first vblank) before
 * returning.
 */
static void intel_enable_pipe(struct drm_i915_private *dev_priv, enum pipe pipe,
			      bool pch_port, bool dsi)
{
	enum transcoder cpu_transcoder = intel_pipe_to_cpu_transcoder(dev_priv,
								      pipe);
	enum pipe pch_transcoder;
	int reg;
	u32 val;

	assert_planes_disabled(dev_priv, pipe);
	assert_cursor_disabled(dev_priv, pipe);
	assert_sprites_disabled(dev_priv, pipe);

	if (HAS_PCH_LPT(dev_priv->dev))
		pch_transcoder = TRANSCODER_A;
	else
		pch_transcoder = pipe;

	/*
	 * A pipe without a PLL won't actually be able to drive bits from
	 * a plane.  On ILK+ the pipe PLLs are integrated, so we don't
	 * need the check.
	 */
	if (!HAS_PCH_SPLIT(dev_priv->dev))
		if (dsi)
			assert_dsi_pll_enabled(dev_priv);
		else
			assert_pll_enabled(dev_priv, pipe);
	else {
		if (pch_port) {
			/* if driving the PCH, we need FDI enabled */
			assert_fdi_rx_pll_enabled(dev_priv, pch_transcoder);
			assert_fdi_tx_pll_enabled(dev_priv,
						  (enum pipe) cpu_transcoder);
		}
		/* FIXME: assert CPU port conditions for SNB+ */
	}

	reg = PIPECONF(cpu_transcoder);
	val = I915_READ(reg);
	if (val & PIPECONF_ENABLE)
		return;

	I915_WRITE(reg, val | PIPECONF_ENABLE);
	intel_wait_for_vblank(dev_priv->dev, pipe);
}

/**
 * intel_disable_pipe - disable a pipe, asserting requirements
 * @dev_priv: i915 private structure
 * @pipe: pipe to disable
 *
 * Disable @pipe, making sure that various hardware specific requirements
 * are met, if applicable, e.g. plane disabled, panel fitter off, etc.
 *
 * @pipe should be %PIPE_A or %PIPE_B.
 *
 * Will wait until the pipe has shut down before returning.
 */
static void intel_disable_pipe(struct drm_i915_private *dev_priv,
			       enum pipe pipe)
{
	enum transcoder cpu_transcoder = intel_pipe_to_cpu_transcoder(dev_priv,
								      pipe);
	int reg;
	u32 val;

	/*
	 * Make sure planes won't keep trying to pump pixels to us,
	 * or we might hang the display.
	 */
	assert_planes_disabled(dev_priv, pipe);
	assert_cursor_disabled(dev_priv, pipe);
	assert_sprites_disabled(dev_priv, pipe);

	/* Don't disable pipe A or pipe A PLLs if needed */
	if (pipe == PIPE_A && (dev_priv->quirks & QUIRK_PIPEA_FORCE))
		return;

	reg = PIPECONF(cpu_transcoder);
	val = I915_READ(reg);
	if ((val & PIPECONF_ENABLE) == 0)
		return;

	I915_WRITE(reg, val & ~PIPECONF_ENABLE);
	intel_wait_for_pipe_off(dev_priv->dev, pipe);
}

/*
 * Plane regs are double buffered, going from enabled->disabled needs a
 * trigger in order to latch.  The display address reg provides this.
 */
void intel_flush_primary_plane(struct drm_i915_private *dev_priv,
			       enum plane plane)
{
	u32 reg = dev_priv->info->gen >= 4 ? DSPSURF(plane) : DSPADDR(plane);

	I915_WRITE(reg, I915_READ(reg));
	POSTING_READ(reg);
}

/**
 * intel_enable_primary_plane - enable the primary plane on a given pipe
 * @dev_priv: i915 private structure
 * @plane: plane to enable
 * @pipe: pipe being fed
 *
 * Enable @plane on @pipe, making sure that @pipe is running first.
 */
static void intel_enable_primary_plane(struct drm_i915_private *dev_priv,
				       enum plane plane, enum pipe pipe)
{
	struct intel_crtc *intel_crtc =
		to_intel_crtc(dev_priv->pipe_to_crtc_mapping[pipe]);
	int reg;
	u32 val;

	/* If the pipe isn't enabled, we can't pump pixels and may hang */
	assert_pipe_enabled(dev_priv, pipe);

	WARN(intel_crtc->primary_enabled, "Primary plane already enabled\n");

	intel_crtc->primary_enabled = true;

	reg = DSPCNTR(plane);
	val = I915_READ(reg);
	if (val & DISPLAY_PLANE_ENABLE)
		return;

	I915_WRITE(reg, val | DISPLAY_PLANE_ENABLE);
	intel_flush_primary_plane(dev_priv, plane);
	intel_wait_for_vblank(dev_priv->dev, pipe);
}

/**
 * intel_disable_primary_plane - disable the primary plane
 * @dev_priv: i915 private structure
 * @plane: plane to disable
 * @pipe: pipe consuming the data
 *
 * Disable @plane; should be an independent operation.
 */
static void intel_disable_primary_plane(struct drm_i915_private *dev_priv,
					enum plane plane, enum pipe pipe)
{
	struct intel_crtc *intel_crtc =
		to_intel_crtc(dev_priv->pipe_to_crtc_mapping[pipe]);
	int reg;
	u32 val;

	WARN(!intel_crtc->primary_enabled, "Primary plane already disabled\n");

	intel_crtc->primary_enabled = false;

	reg = DSPCNTR(plane);
	val = I915_READ(reg);
	if ((val & DISPLAY_PLANE_ENABLE) == 0)
		return;

	I915_WRITE(reg, val & ~DISPLAY_PLANE_ENABLE);
	intel_flush_primary_plane(dev_priv, plane);
	intel_wait_for_vblank(dev_priv->dev, pipe);
}

static bool need_vtd_wa(struct drm_device *dev)
{
#ifdef CONFIG_INTEL_IOMMU
	if (INTEL_INFO(dev)->gen >= 6 && intel_iommu_gfx_mapped)
		return true;
#endif
	return false;
}

int
intel_pin_and_fence_fb_obj(struct drm_device *dev,
			   struct drm_i915_gem_object *obj,
			   struct intel_ring_buffer *pipelined)
{
	struct drm_i915_private *dev_priv = dev->dev_private;
	u32 alignment;
	int ret;

	switch (obj->tiling_mode) {
	case I915_TILING_NONE:
		if (IS_BROADWATER(dev) || IS_CRESTLINE(dev))
			alignment = 128 * 1024;
		else if (INTEL_INFO(dev)->gen >= 4)
			alignment = 4 * 1024;
		else
			alignment = 64 * 1024;
		break;
	case I915_TILING_X:
		/* pin() will align the object as required by fence */
		alignment = 0;
		break;
	case I915_TILING_Y:
		WARN(1, "Y tiled bo slipped through, driver bug!\n");
		return -EINVAL;
	default:
		BUG();
	}

	/* Note that the w/a also requires 64 PTE of padding following the
	 * bo. We currently fill all unused PTE with the shadow page and so
	 * we should always have valid PTE following the scanout preventing
	 * the VT-d warning.
	 */
	if (need_vtd_wa(dev) && alignment < 256 * 1024)
		alignment = 256 * 1024;

	dev_priv->mm.interruptible = false;
	ret = i915_gem_object_pin_to_display_plane(obj, alignment, pipelined);
	if (ret)
		goto err_interruptible;

	/* Install a fence for tiled scan-out. Pre-i965 always needs a
	 * fence, whereas 965+ only requires a fence if using
	 * framebuffer compression.  For simplicity, we always install
	 * a fence as the cost is not that onerous.
	 */
	ret = i915_gem_object_get_fence(obj);
	if (ret)
		goto err_unpin;

	i915_gem_object_pin_fence(obj);

	dev_priv->mm.interruptible = true;
	return 0;

err_unpin:
	i915_gem_object_unpin_from_display_plane(obj);
err_interruptible:
	dev_priv->mm.interruptible = true;
	return ret;
}

void intel_unpin_fb_obj(struct drm_i915_gem_object *obj)
{
	i915_gem_object_unpin_fence(obj);
	i915_gem_object_unpin_from_display_plane(obj);
}

/* Computes the linear offset to the base tile and adjusts x, y. bytes per pixel
 * is assumed to be a power-of-two. */
unsigned long intel_gen4_compute_page_offset(int *x, int *y,
					     unsigned int tiling_mode,
					     unsigned int cpp,
					     unsigned int pitch)
{
	if (tiling_mode != I915_TILING_NONE) {
		unsigned int tile_rows, tiles;

		tile_rows = *y / 8;
		*y %= 8;

		tiles = *x / (512/cpp);
		*x %= 512/cpp;

		return tile_rows * pitch * 8 + tiles * 4096;
	} else {
		unsigned int offset;

		offset = *y * pitch + *x * cpp;
		*y = 0;
		*x = (offset & 4095) / cpp;
		return offset & -4096;
	}
}

static int i9xx_update_plane(struct drm_crtc *crtc, struct drm_framebuffer *fb,
			     int x, int y)
{
	struct drm_device *dev = crtc->dev;
	struct drm_i915_private *dev_priv = dev->dev_private;
	struct intel_crtc *intel_crtc = to_intel_crtc(crtc);
	struct intel_framebuffer *intel_fb;
	struct drm_i915_gem_object *obj;
	int plane = intel_crtc->plane;
	unsigned long linear_offset;
	u32 dspcntr;
	u32 reg;

	switch (plane) {
	case 0:
	case 1:
		break;
	default:
		DRM_ERROR("Can't update plane %c in SAREA\n", plane_name(plane));
		return -EINVAL;
	}

	intel_fb = to_intel_framebuffer(fb);
	obj = intel_fb->obj;

	reg = DSPCNTR(plane);
	dspcntr = I915_READ(reg);
	/* Mask out pixel format bits in case we change it */
	dspcntr &= ~DISPPLANE_PIXFORMAT_MASK;
	switch (fb->pixel_format) {
	case DRM_FORMAT_C8:
		dspcntr |= DISPPLANE_8BPP;
		break;
	case DRM_FORMAT_XRGB1555:
	case DRM_FORMAT_ARGB1555:
		dspcntr |= DISPPLANE_BGRX555;
		break;
	case DRM_FORMAT_RGB565:
		dspcntr |= DISPPLANE_BGRX565;
		break;
	case DRM_FORMAT_XRGB8888:
	case DRM_FORMAT_ARGB8888:
		dspcntr |= DISPPLANE_BGRX888;
		break;
	case DRM_FORMAT_XBGR8888:
	case DRM_FORMAT_ABGR8888:
		dspcntr |= DISPPLANE_RGBX888;
		break;
	case DRM_FORMAT_XRGB2101010:
	case DRM_FORMAT_ARGB2101010:
		dspcntr |= DISPPLANE_BGRX101010;
		break;
	case DRM_FORMAT_XBGR2101010:
	case DRM_FORMAT_ABGR2101010:
		dspcntr |= DISPPLANE_RGBX101010;
		break;
	default:
		BUG();
	}

	if (INTEL_INFO(dev)->gen >= 4) {
		if (obj->tiling_mode != I915_TILING_NONE)
			dspcntr |= DISPPLANE_TILED;
		else
			dspcntr &= ~DISPPLANE_TILED;
	}

	if (IS_G4X(dev))
		dspcntr |= DISPPLANE_TRICKLE_FEED_DISABLE;

	I915_WRITE(reg, dspcntr);

	linear_offset = y * fb->pitches[0] + x * (fb->bits_per_pixel / 8);

	if (INTEL_INFO(dev)->gen >= 4) {
		intel_crtc->dspaddr_offset =
			intel_gen4_compute_page_offset(&x, &y, obj->tiling_mode,
						       fb->bits_per_pixel / 8,
						       fb->pitches[0]);
		linear_offset -= intel_crtc->dspaddr_offset;
	} else {
		intel_crtc->dspaddr_offset = linear_offset;
	}

	DRM_DEBUG_KMS("Writing base %08lX %08lX %d %d %d\n",
		      i915_gem_obj_ggtt_offset(obj), linear_offset, x, y,
		      fb->pitches[0]);
	I915_WRITE(DSPSTRIDE(plane), fb->pitches[0]);
	if (INTEL_INFO(dev)->gen >= 4) {
		I915_MODIFY_DISPBASE(DSPSURF(plane),
				     i915_gem_obj_ggtt_offset(obj) + intel_crtc->dspaddr_offset);
		I915_WRITE(DSPTILEOFF(plane), (y << 16) | x);
		I915_WRITE(DSPLINOFF(plane), linear_offset);
	} else
		I915_WRITE(DSPADDR(plane), i915_gem_obj_ggtt_offset(obj) + linear_offset);
	POSTING_READ(reg);

	return 0;
}

static int ironlake_update_plane(struct drm_crtc *crtc,
				 struct drm_framebuffer *fb, int x, int y)
{
	struct drm_device *dev = crtc->dev;
	struct drm_i915_private *dev_priv = dev->dev_private;
	struct intel_crtc *intel_crtc = to_intel_crtc(crtc);
	struct intel_framebuffer *intel_fb;
	struct drm_i915_gem_object *obj;
	int plane = intel_crtc->plane;
	unsigned long linear_offset;
	u32 dspcntr;
	u32 reg;

	switch (plane) {
	case 0:
	case 1:
	case 2:
		break;
	default:
		DRM_ERROR("Can't update plane %c in SAREA\n", plane_name(plane));
		return -EINVAL;
	}

	intel_fb = to_intel_framebuffer(fb);
	obj = intel_fb->obj;

	reg = DSPCNTR(plane);
	dspcntr = I915_READ(reg);
	/* Mask out pixel format bits in case we change it */
	dspcntr &= ~DISPPLANE_PIXFORMAT_MASK;
	switch (fb->pixel_format) {
	case DRM_FORMAT_C8:
		dspcntr |= DISPPLANE_8BPP;
		break;
	case DRM_FORMAT_RGB565:
		dspcntr |= DISPPLANE_BGRX565;
		break;
	case DRM_FORMAT_XRGB8888:
	case DRM_FORMAT_ARGB8888:
		dspcntr |= DISPPLANE_BGRX888;
		break;
	case DRM_FORMAT_XBGR8888:
	case DRM_FORMAT_ABGR8888:
		dspcntr |= DISPPLANE_RGBX888;
		break;
	case DRM_FORMAT_XRGB2101010:
	case DRM_FORMAT_ARGB2101010:
		dspcntr |= DISPPLANE_BGRX101010;
		break;
	case DRM_FORMAT_XBGR2101010:
	case DRM_FORMAT_ABGR2101010:
		dspcntr |= DISPPLANE_RGBX101010;
		break;
	default:
		BUG();
	}

	if (obj->tiling_mode != I915_TILING_NONE)
		dspcntr |= DISPPLANE_TILED;
	else
		dspcntr &= ~DISPPLANE_TILED;

	if (IS_HASWELL(dev) || IS_BROADWELL(dev))
		dspcntr &= ~DISPPLANE_TRICKLE_FEED_DISABLE;
	else
		dspcntr |= DISPPLANE_TRICKLE_FEED_DISABLE;

	I915_WRITE(reg, dspcntr);

	linear_offset = y * fb->pitches[0] + x * (fb->bits_per_pixel / 8);
	intel_crtc->dspaddr_offset =
		intel_gen4_compute_page_offset(&x, &y, obj->tiling_mode,
					       fb->bits_per_pixel / 8,
					       fb->pitches[0]);
	linear_offset -= intel_crtc->dspaddr_offset;

	DRM_DEBUG_KMS("Writing base %08lX %08lX %d %d %d\n",
		      i915_gem_obj_ggtt_offset(obj), linear_offset, x, y,
		      fb->pitches[0]);
	I915_WRITE(DSPSTRIDE(plane), fb->pitches[0]);
	I915_MODIFY_DISPBASE(DSPSURF(plane),
			     i915_gem_obj_ggtt_offset(obj) + intel_crtc->dspaddr_offset);
	if (IS_HASWELL(dev) || IS_BROADWELL(dev)) {
		I915_WRITE(DSPOFFSET(plane), (y << 16) | x);
	} else {
		I915_WRITE(DSPTILEOFF(plane), (y << 16) | x);
		I915_WRITE(DSPLINOFF(plane), linear_offset);
	}
	POSTING_READ(reg);

	return 0;
}

/* Assume fb object is pinned & idle & fenced and just update base pointers */
static int
intel_pipe_set_base_atomic(struct drm_crtc *crtc, struct drm_framebuffer *fb,
			   int x, int y, enum mode_set_atomic state)
{
	struct drm_device *dev = crtc->dev;
	struct drm_i915_private *dev_priv = dev->dev_private;

	if (dev_priv->display.disable_fbc)
		dev_priv->display.disable_fbc(dev);
	intel_increase_pllclock(crtc);

	return dev_priv->display.update_plane(crtc, fb, x, y);
}

void intel_display_handle_reset(struct drm_device *dev)
{
	struct drm_i915_private *dev_priv = dev->dev_private;
	struct drm_crtc *crtc;

	/*
	 * Flips in the rings have been nuked by the reset,
	 * so complete all pending flips so that user space
	 * will get its events and not get stuck.
	 *
	 * Also update the base address of all primary
	 * planes to the the last fb to make sure we're
	 * showing the correct fb after a reset.
	 *
	 * Need to make two loops over the crtcs so that we
	 * don't try to grab a crtc mutex before the
	 * pending_flip_queue really got woken up.
	 */

	list_for_each_entry(crtc, &dev->mode_config.crtc_list, head) {
		struct intel_crtc *intel_crtc = to_intel_crtc(crtc);
		enum plane plane = intel_crtc->plane;

		intel_prepare_page_flip(dev, plane);
		intel_finish_page_flip_plane(dev, plane);
	}

	list_for_each_entry(crtc, &dev->mode_config.crtc_list, head) {
		struct intel_crtc *intel_crtc = to_intel_crtc(crtc);

		mutex_lock(&crtc->mutex);
		/*
		 * FIXME: Once we have proper support for primary planes (and
		 * disabling them without disabling the entire crtc) allow again
		 * a NULL crtc->fb.
		 */
		if (intel_crtc->active && crtc->fb)
			dev_priv->display.update_plane(crtc, crtc->fb,
						       crtc->x, crtc->y);
		mutex_unlock(&crtc->mutex);
	}
}

static int
intel_finish_fb(struct drm_framebuffer *old_fb)
{
	struct drm_i915_gem_object *obj = to_intel_framebuffer(old_fb)->obj;
	struct drm_i915_private *dev_priv = obj->base.dev->dev_private;
	bool was_interruptible = dev_priv->mm.interruptible;
	int ret;

	/* Big Hammer, we also need to ensure that any pending
	 * MI_WAIT_FOR_EVENT inside a user batch buffer on the
	 * current scanout is retired before unpinning the old
	 * framebuffer.
	 *
	 * This should only fail upon a hung GPU, in which case we
	 * can safely continue.
	 */
	dev_priv->mm.interruptible = false;
	ret = i915_gem_object_finish_gpu(obj);
	dev_priv->mm.interruptible = was_interruptible;

	return ret;
}

static void intel_crtc_update_sarea_pos(struct drm_crtc *crtc, int x, int y)
{
	struct drm_device *dev = crtc->dev;
	struct drm_i915_master_private *master_priv;
	struct intel_crtc *intel_crtc = to_intel_crtc(crtc);

	if (!dev->primary->master)
		return;

	master_priv = dev->primary->master->driver_priv;
	if (!master_priv->sarea_priv)
		return;

	switch (intel_crtc->pipe) {
	case 0:
		master_priv->sarea_priv->pipeA_x = x;
		master_priv->sarea_priv->pipeA_y = y;
		break;
	case 1:
		master_priv->sarea_priv->pipeB_x = x;
		master_priv->sarea_priv->pipeB_y = y;
		break;
	default:
		break;
	}
}

static int
intel_pipe_set_base(struct drm_crtc *crtc, int x, int y,
		    struct drm_framebuffer *fb)
{
	struct drm_device *dev = crtc->dev;
	struct drm_i915_private *dev_priv = dev->dev_private;
	struct intel_crtc *intel_crtc = to_intel_crtc(crtc);
	struct drm_framebuffer *old_fb;
	int ret;

	/* no fb bound */
	if (!fb) {
		DRM_ERROR("No FB bound\n");
		return 0;
	}

	if (intel_crtc->plane > INTEL_INFO(dev)->num_pipes) {
		DRM_ERROR("no plane for crtc: plane %c, num_pipes %d\n",
			  plane_name(intel_crtc->plane),
			  INTEL_INFO(dev)->num_pipes);
		return -EINVAL;
	}

	mutex_lock(&dev->struct_mutex);
	ret = intel_pin_and_fence_fb_obj(dev,
					 to_intel_framebuffer(fb)->obj,
					 NULL);
	if (ret != 0) {
		mutex_unlock(&dev->struct_mutex);
		DRM_ERROR("pin & fence failed\n");
		return ret;
	}

	/*
	 * Update pipe size and adjust fitter if needed: the reason for this is
	 * that in compute_mode_changes we check the native mode (not the pfit
	 * mode) to see if we can flip rather than do a full mode set. In the
	 * fastboot case, we'll flip, but if we don't update the pipesrc and
	 * pfit state, we'll end up with a big fb scanned out into the wrong
	 * sized surface.
	 *
	 * To fix this properly, we need to hoist the checks up into
	 * compute_mode_changes (or above), check the actual pfit state and
	 * whether the platform allows pfit disable with pipe active, and only
	 * then update the pipesrc and pfit state, even on the flip path.
	 */
	if (i915_fastboot) {
		const struct drm_display_mode *adjusted_mode =
			&intel_crtc->config.adjusted_mode;

		I915_WRITE(PIPESRC(intel_crtc->pipe),
			   ((adjusted_mode->crtc_hdisplay - 1) << 16) |
			   (adjusted_mode->crtc_vdisplay - 1));
		if (!intel_crtc->config.pch_pfit.enabled &&
		    (intel_pipe_has_type(crtc, INTEL_OUTPUT_LVDS) ||
		     intel_pipe_has_type(crtc, INTEL_OUTPUT_EDP))) {
			I915_WRITE(PF_CTL(intel_crtc->pipe), 0);
			I915_WRITE(PF_WIN_POS(intel_crtc->pipe), 0);
			I915_WRITE(PF_WIN_SZ(intel_crtc->pipe), 0);
		}
	}

	ret = dev_priv->display.update_plane(crtc, fb, x, y);
	if (ret) {
		intel_unpin_fb_obj(to_intel_framebuffer(fb)->obj);
		mutex_unlock(&dev->struct_mutex);
		DRM_ERROR("failed to update base address\n");
		return ret;
	}

	old_fb = crtc->fb;
	crtc->fb = fb;
	crtc->x = x;
	crtc->y = y;

	if (old_fb) {
		if (intel_crtc->active && old_fb != fb)
			intel_wait_for_vblank(dev, intel_crtc->pipe);
		intel_unpin_fb_obj(to_intel_framebuffer(old_fb)->obj);
	}

	intel_update_fbc(dev);
	intel_edp_psr_update(dev);
	mutex_unlock(&dev->struct_mutex);

	intel_crtc_update_sarea_pos(crtc, x, y);

	return 0;
}

static void intel_fdi_normal_train(struct drm_crtc *crtc)
{
	struct drm_device *dev = crtc->dev;
	struct drm_i915_private *dev_priv = dev->dev_private;
	struct intel_crtc *intel_crtc = to_intel_crtc(crtc);
	int pipe = intel_crtc->pipe;
	u32 reg, temp;

	/* enable normal train */
	reg = FDI_TX_CTL(pipe);
	temp = I915_READ(reg);
	if (IS_IVYBRIDGE(dev)) {
		temp &= ~FDI_LINK_TRAIN_NONE_IVB;
		temp |= FDI_LINK_TRAIN_NONE_IVB | FDI_TX_ENHANCE_FRAME_ENABLE;
	} else {
		temp &= ~FDI_LINK_TRAIN_NONE;
		temp |= FDI_LINK_TRAIN_NONE | FDI_TX_ENHANCE_FRAME_ENABLE;
	}
	I915_WRITE(reg, temp);

	reg = FDI_RX_CTL(pipe);
	temp = I915_READ(reg);
	if (HAS_PCH_CPT(dev)) {
		temp &= ~FDI_LINK_TRAIN_PATTERN_MASK_CPT;
		temp |= FDI_LINK_TRAIN_NORMAL_CPT;
	} else {
		temp &= ~FDI_LINK_TRAIN_NONE;
		temp |= FDI_LINK_TRAIN_NONE;
	}
	I915_WRITE(reg, temp | FDI_RX_ENHANCE_FRAME_ENABLE);

	/* wait one idle pattern time */
	POSTING_READ(reg);
	udelay(1000);

	/* IVB wants error correction enabled */
	if (IS_IVYBRIDGE(dev))
		I915_WRITE(reg, I915_READ(reg) | FDI_FS_ERRC_ENABLE |
			   FDI_FE_ERRC_ENABLE);
}

static bool pipe_has_enabled_pch(struct intel_crtc *crtc)
{
	return crtc->base.enabled && crtc->active &&
		crtc->config.has_pch_encoder;
}

static void ivb_modeset_global_resources(struct drm_device *dev)
{
	struct drm_i915_private *dev_priv = dev->dev_private;
	struct intel_crtc *pipe_B_crtc =
		to_intel_crtc(dev_priv->pipe_to_crtc_mapping[PIPE_B]);
	struct intel_crtc *pipe_C_crtc =
		to_intel_crtc(dev_priv->pipe_to_crtc_mapping[PIPE_C]);
	uint32_t temp;

	/*
	 * When everything is off disable fdi C so that we could enable fdi B
	 * with all lanes. Note that we don't care about enabled pipes without
	 * an enabled pch encoder.
	 */
	if (!pipe_has_enabled_pch(pipe_B_crtc) &&
	    !pipe_has_enabled_pch(pipe_C_crtc)) {
		WARN_ON(I915_READ(FDI_RX_CTL(PIPE_B)) & FDI_RX_ENABLE);
		WARN_ON(I915_READ(FDI_RX_CTL(PIPE_C)) & FDI_RX_ENABLE);

		temp = I915_READ(SOUTH_CHICKEN1);
		temp &= ~FDI_BC_BIFURCATION_SELECT;
		DRM_DEBUG_KMS("disabling fdi C rx\n");
		I915_WRITE(SOUTH_CHICKEN1, temp);
	}
}

/* The FDI link training functions for ILK/Ibexpeak. */
static void ironlake_fdi_link_train(struct drm_crtc *crtc)
{
	struct drm_device *dev = crtc->dev;
	struct drm_i915_private *dev_priv = dev->dev_private;
	struct intel_crtc *intel_crtc = to_intel_crtc(crtc);
	int pipe = intel_crtc->pipe;
	int plane = intel_crtc->plane;
	u32 reg, temp, tries;

	/* FDI needs bits from pipe & plane first */
	assert_pipe_enabled(dev_priv, pipe);
	assert_plane_enabled(dev_priv, plane);

	/* Train 1: umask FDI RX Interrupt symbol_lock and bit_lock bit
	   for train result */
	reg = FDI_RX_IMR(pipe);
	temp = I915_READ(reg);
	temp &= ~FDI_RX_SYMBOL_LOCK;
	temp &= ~FDI_RX_BIT_LOCK;
	I915_WRITE(reg, temp);
	I915_READ(reg);
	udelay(150);

	/* enable CPU FDI TX and PCH FDI RX */
	reg = FDI_TX_CTL(pipe);
	temp = I915_READ(reg);
	temp &= ~FDI_DP_PORT_WIDTH_MASK;
	temp |= FDI_DP_PORT_WIDTH(intel_crtc->config.fdi_lanes);
	temp &= ~FDI_LINK_TRAIN_NONE;
	temp |= FDI_LINK_TRAIN_PATTERN_1;
	I915_WRITE(reg, temp | FDI_TX_ENABLE);

	reg = FDI_RX_CTL(pipe);
	temp = I915_READ(reg);
	temp &= ~FDI_LINK_TRAIN_NONE;
	temp |= FDI_LINK_TRAIN_PATTERN_1;
	I915_WRITE(reg, temp | FDI_RX_ENABLE);

	POSTING_READ(reg);
	udelay(150);

	/* Ironlake workaround, enable clock pointer after FDI enable*/
	I915_WRITE(FDI_RX_CHICKEN(pipe), FDI_RX_PHASE_SYNC_POINTER_OVR);
	I915_WRITE(FDI_RX_CHICKEN(pipe), FDI_RX_PHASE_SYNC_POINTER_OVR |
		   FDI_RX_PHASE_SYNC_POINTER_EN);

	reg = FDI_RX_IIR(pipe);
	for (tries = 0; tries < 5; tries++) {
		temp = I915_READ(reg);
		DRM_DEBUG_KMS("FDI_RX_IIR 0x%x\n", temp);

		if ((temp & FDI_RX_BIT_LOCK)) {
			DRM_DEBUG_KMS("FDI train 1 done.\n");
			I915_WRITE(reg, temp | FDI_RX_BIT_LOCK);
			break;
		}
	}
	if (tries == 5)
		DRM_ERROR("FDI train 1 fail!\n");

	/* Train 2 */
	reg = FDI_TX_CTL(pipe);
	temp = I915_READ(reg);
	temp &= ~FDI_LINK_TRAIN_NONE;
	temp |= FDI_LINK_TRAIN_PATTERN_2;
	I915_WRITE(reg, temp);

	reg = FDI_RX_CTL(pipe);
	temp = I915_READ(reg);
	temp &= ~FDI_LINK_TRAIN_NONE;
	temp |= FDI_LINK_TRAIN_PATTERN_2;
	I915_WRITE(reg, temp);

	POSTING_READ(reg);
	udelay(150);

	reg = FDI_RX_IIR(pipe);
	for (tries = 0; tries < 5; tries++) {
		temp = I915_READ(reg);
		DRM_DEBUG_KMS("FDI_RX_IIR 0x%x\n", temp);

		if (temp & FDI_RX_SYMBOL_LOCK) {
			I915_WRITE(reg, temp | FDI_RX_SYMBOL_LOCK);
			DRM_DEBUG_KMS("FDI train 2 done.\n");
			break;
		}
	}
	if (tries == 5)
		DRM_ERROR("FDI train 2 fail!\n");

	DRM_DEBUG_KMS("FDI train done\n");

}

static const int snb_b_fdi_train_param[] = {
	FDI_LINK_TRAIN_400MV_0DB_SNB_B,
	FDI_LINK_TRAIN_400MV_6DB_SNB_B,
	FDI_LINK_TRAIN_600MV_3_5DB_SNB_B,
	FDI_LINK_TRAIN_800MV_0DB_SNB_B,
};

/* The FDI link training functions for SNB/Cougarpoint. */
static void gen6_fdi_link_train(struct drm_crtc *crtc)
{
	struct drm_device *dev = crtc->dev;
	struct drm_i915_private *dev_priv = dev->dev_private;
	struct intel_crtc *intel_crtc = to_intel_crtc(crtc);
	int pipe = intel_crtc->pipe;
	u32 reg, temp, i, retry;

	/* Train 1: umask FDI RX Interrupt symbol_lock and bit_lock bit
	   for train result */
	reg = FDI_RX_IMR(pipe);
	temp = I915_READ(reg);
	temp &= ~FDI_RX_SYMBOL_LOCK;
	temp &= ~FDI_RX_BIT_LOCK;
	I915_WRITE(reg, temp);

	POSTING_READ(reg);
	udelay(150);

	/* enable CPU FDI TX and PCH FDI RX */
	reg = FDI_TX_CTL(pipe);
	temp = I915_READ(reg);
	temp &= ~FDI_DP_PORT_WIDTH_MASK;
	temp |= FDI_DP_PORT_WIDTH(intel_crtc->config.fdi_lanes);
	temp &= ~FDI_LINK_TRAIN_NONE;
	temp |= FDI_LINK_TRAIN_PATTERN_1;
	temp &= ~FDI_LINK_TRAIN_VOL_EMP_MASK;
	/* SNB-B */
	temp |= FDI_LINK_TRAIN_400MV_0DB_SNB_B;
	I915_WRITE(reg, temp | FDI_TX_ENABLE);

	I915_WRITE(FDI_RX_MISC(pipe),
		   FDI_RX_TP1_TO_TP2_48 | FDI_RX_FDI_DELAY_90);

	reg = FDI_RX_CTL(pipe);
	temp = I915_READ(reg);
	if (HAS_PCH_CPT(dev)) {
		temp &= ~FDI_LINK_TRAIN_PATTERN_MASK_CPT;
		temp |= FDI_LINK_TRAIN_PATTERN_1_CPT;
	} else {
		temp &= ~FDI_LINK_TRAIN_NONE;
		temp |= FDI_LINK_TRAIN_PATTERN_1;
	}
	I915_WRITE(reg, temp | FDI_RX_ENABLE);

	POSTING_READ(reg);
	udelay(150);

	for (i = 0; i < 4; i++) {
		reg = FDI_TX_CTL(pipe);
		temp = I915_READ(reg);
		temp &= ~FDI_LINK_TRAIN_VOL_EMP_MASK;
		temp |= snb_b_fdi_train_param[i];
		I915_WRITE(reg, temp);

		POSTING_READ(reg);
		udelay(500);

		for (retry = 0; retry < 5; retry++) {
			reg = FDI_RX_IIR(pipe);
			temp = I915_READ(reg);
			DRM_DEBUG_KMS("FDI_RX_IIR 0x%x\n", temp);
			if (temp & FDI_RX_BIT_LOCK) {
				I915_WRITE(reg, temp | FDI_RX_BIT_LOCK);
				DRM_DEBUG_KMS("FDI train 1 done.\n");
				break;
			}
			udelay(50);
		}
		if (retry < 5)
			break;
	}
	if (i == 4)
		DRM_ERROR("FDI train 1 fail!\n");

	/* Train 2 */
	reg = FDI_TX_CTL(pipe);
	temp = I915_READ(reg);
	temp &= ~FDI_LINK_TRAIN_NONE;
	temp |= FDI_LINK_TRAIN_PATTERN_2;
	if (IS_GEN6(dev)) {
		temp &= ~FDI_LINK_TRAIN_VOL_EMP_MASK;
		/* SNB-B */
		temp |= FDI_LINK_TRAIN_400MV_0DB_SNB_B;
	}
	I915_WRITE(reg, temp);

	reg = FDI_RX_CTL(pipe);
	temp = I915_READ(reg);
	if (HAS_PCH_CPT(dev)) {
		temp &= ~FDI_LINK_TRAIN_PATTERN_MASK_CPT;
		temp |= FDI_LINK_TRAIN_PATTERN_2_CPT;
	} else {
		temp &= ~FDI_LINK_TRAIN_NONE;
		temp |= FDI_LINK_TRAIN_PATTERN_2;
	}
	I915_WRITE(reg, temp);

	POSTING_READ(reg);
	udelay(150);

	for (i = 0; i < 4; i++) {
		reg = FDI_TX_CTL(pipe);
		temp = I915_READ(reg);
		temp &= ~FDI_LINK_TRAIN_VOL_EMP_MASK;
		temp |= snb_b_fdi_train_param[i];
		I915_WRITE(reg, temp);

		POSTING_READ(reg);
		udelay(500);

		for (retry = 0; retry < 5; retry++) {
			reg = FDI_RX_IIR(pipe);
			temp = I915_READ(reg);
			DRM_DEBUG_KMS("FDI_RX_IIR 0x%x\n", temp);
			if (temp & FDI_RX_SYMBOL_LOCK) {
				I915_WRITE(reg, temp | FDI_RX_SYMBOL_LOCK);
				DRM_DEBUG_KMS("FDI train 2 done.\n");
				break;
			}
			udelay(50);
		}
		if (retry < 5)
			break;
	}
	if (i == 4)
		DRM_ERROR("FDI train 2 fail!\n");

	DRM_DEBUG_KMS("FDI train done.\n");
}

/* Manual link training for Ivy Bridge A0 parts */
static void ivb_manual_fdi_link_train(struct drm_crtc *crtc)
{
	struct drm_device *dev = crtc->dev;
	struct drm_i915_private *dev_priv = dev->dev_private;
	struct intel_crtc *intel_crtc = to_intel_crtc(crtc);
	int pipe = intel_crtc->pipe;
	u32 reg, temp, i, j;

	/* Train 1: umask FDI RX Interrupt symbol_lock and bit_lock bit
	   for train result */
	reg = FDI_RX_IMR(pipe);
	temp = I915_READ(reg);
	temp &= ~FDI_RX_SYMBOL_LOCK;
	temp &= ~FDI_RX_BIT_LOCK;
	I915_WRITE(reg, temp);

	POSTING_READ(reg);
	udelay(150);

	DRM_DEBUG_KMS("FDI_RX_IIR before link train 0x%x\n",
		      I915_READ(FDI_RX_IIR(pipe)));

	/* Try each vswing and preemphasis setting twice before moving on */
	for (j = 0; j < ARRAY_SIZE(snb_b_fdi_train_param) * 2; j++) {
		/* disable first in case we need to retry */
		reg = FDI_TX_CTL(pipe);
		temp = I915_READ(reg);
		temp &= ~(FDI_LINK_TRAIN_AUTO | FDI_LINK_TRAIN_NONE_IVB);
		temp &= ~FDI_TX_ENABLE;
		I915_WRITE(reg, temp);

		reg = FDI_RX_CTL(pipe);
		temp = I915_READ(reg);
		temp &= ~FDI_LINK_TRAIN_AUTO;
		temp &= ~FDI_LINK_TRAIN_PATTERN_MASK_CPT;
		temp &= ~FDI_RX_ENABLE;
		I915_WRITE(reg, temp);

		/* enable CPU FDI TX and PCH FDI RX */
		reg = FDI_TX_CTL(pipe);
		temp = I915_READ(reg);
		temp &= ~FDI_DP_PORT_WIDTH_MASK;
		temp |= FDI_DP_PORT_WIDTH(intel_crtc->config.fdi_lanes);
		temp |= FDI_LINK_TRAIN_PATTERN_1_IVB;
		temp &= ~FDI_LINK_TRAIN_VOL_EMP_MASK;
		temp |= snb_b_fdi_train_param[j/2];
		temp |= FDI_COMPOSITE_SYNC;
		I915_WRITE(reg, temp | FDI_TX_ENABLE);

		I915_WRITE(FDI_RX_MISC(pipe),
			   FDI_RX_TP1_TO_TP2_48 | FDI_RX_FDI_DELAY_90);

		reg = FDI_RX_CTL(pipe);
		temp = I915_READ(reg);
		temp |= FDI_LINK_TRAIN_PATTERN_1_CPT;
		temp |= FDI_COMPOSITE_SYNC;
		I915_WRITE(reg, temp | FDI_RX_ENABLE);

		POSTING_READ(reg);
		udelay(1); /* should be 0.5us */

		for (i = 0; i < 4; i++) {
			reg = FDI_RX_IIR(pipe);
			temp = I915_READ(reg);
			DRM_DEBUG_KMS("FDI_RX_IIR 0x%x\n", temp);

			if (temp & FDI_RX_BIT_LOCK ||
			    (I915_READ(reg) & FDI_RX_BIT_LOCK)) {
				I915_WRITE(reg, temp | FDI_RX_BIT_LOCK);
				DRM_DEBUG_KMS("FDI train 1 done, level %i.\n",
					      i);
				break;
			}
			udelay(1); /* should be 0.5us */
		}
		if (i == 4) {
			DRM_DEBUG_KMS("FDI train 1 fail on vswing %d\n", j / 2);
			continue;
		}

		/* Train 2 */
		reg = FDI_TX_CTL(pipe);
		temp = I915_READ(reg);
		temp &= ~FDI_LINK_TRAIN_NONE_IVB;
		temp |= FDI_LINK_TRAIN_PATTERN_2_IVB;
		I915_WRITE(reg, temp);

		reg = FDI_RX_CTL(pipe);
		temp = I915_READ(reg);
		temp &= ~FDI_LINK_TRAIN_PATTERN_MASK_CPT;
		temp |= FDI_LINK_TRAIN_PATTERN_2_CPT;
		I915_WRITE(reg, temp);

		POSTING_READ(reg);
		udelay(2); /* should be 1.5us */

		for (i = 0; i < 4; i++) {
			reg = FDI_RX_IIR(pipe);
			temp = I915_READ(reg);
			DRM_DEBUG_KMS("FDI_RX_IIR 0x%x\n", temp);

			if (temp & FDI_RX_SYMBOL_LOCK ||
			    (I915_READ(reg) & FDI_RX_SYMBOL_LOCK)) {
				I915_WRITE(reg, temp | FDI_RX_SYMBOL_LOCK);
				DRM_DEBUG_KMS("FDI train 2 done, level %i.\n",
					      i);
				goto train_done;
			}
			udelay(2); /* should be 1.5us */
		}
		if (i == 4)
			DRM_DEBUG_KMS("FDI train 2 fail on vswing %d\n", j / 2);
	}

train_done:
	DRM_DEBUG_KMS("FDI train done.\n");
}

static void ironlake_fdi_pll_enable(struct intel_crtc *intel_crtc)
{
	struct drm_device *dev = intel_crtc->base.dev;
	struct drm_i915_private *dev_priv = dev->dev_private;
	int pipe = intel_crtc->pipe;
	u32 reg, temp;


	/* enable PCH FDI RX PLL, wait warmup plus DMI latency */
	reg = FDI_RX_CTL(pipe);
	temp = I915_READ(reg);
	temp &= ~(FDI_DP_PORT_WIDTH_MASK | (0x7 << 16));
	temp |= FDI_DP_PORT_WIDTH(intel_crtc->config.fdi_lanes);
	temp |= (I915_READ(PIPECONF(pipe)) & PIPECONF_BPC_MASK) << 11;
	I915_WRITE(reg, temp | FDI_RX_PLL_ENABLE);

	POSTING_READ(reg);
	udelay(200);

	/* Switch from Rawclk to PCDclk */
	temp = I915_READ(reg);
	I915_WRITE(reg, temp | FDI_PCDCLK);

	POSTING_READ(reg);
	udelay(200);

	/* Enable CPU FDI TX PLL, always on for Ironlake */
	reg = FDI_TX_CTL(pipe);
	temp = I915_READ(reg);
	if ((temp & FDI_TX_PLL_ENABLE) == 0) {
		I915_WRITE(reg, temp | FDI_TX_PLL_ENABLE);

		POSTING_READ(reg);
		udelay(100);
	}
}

static void ironlake_fdi_pll_disable(struct intel_crtc *intel_crtc)
{
	struct drm_device *dev = intel_crtc->base.dev;
	struct drm_i915_private *dev_priv = dev->dev_private;
	int pipe = intel_crtc->pipe;
	u32 reg, temp;

	/* Switch from PCDclk to Rawclk */
	reg = FDI_RX_CTL(pipe);
	temp = I915_READ(reg);
	I915_WRITE(reg, temp & ~FDI_PCDCLK);

	/* Disable CPU FDI TX PLL */
	reg = FDI_TX_CTL(pipe);
	temp = I915_READ(reg);
	I915_WRITE(reg, temp & ~FDI_TX_PLL_ENABLE);

	POSTING_READ(reg);
	udelay(100);

	reg = FDI_RX_CTL(pipe);
	temp = I915_READ(reg);
	I915_WRITE(reg, temp & ~FDI_RX_PLL_ENABLE);

	/* Wait for the clocks to turn off. */
	POSTING_READ(reg);
	udelay(100);
}

static void ironlake_fdi_disable(struct drm_crtc *crtc)
{
	struct drm_device *dev = crtc->dev;
	struct drm_i915_private *dev_priv = dev->dev_private;
	struct intel_crtc *intel_crtc = to_intel_crtc(crtc);
	int pipe = intel_crtc->pipe;
	u32 reg, temp;

	/* disable CPU FDI tx and PCH FDI rx */
	reg = FDI_TX_CTL(pipe);
	temp = I915_READ(reg);
	I915_WRITE(reg, temp & ~FDI_TX_ENABLE);
	POSTING_READ(reg);

	reg = FDI_RX_CTL(pipe);
	temp = I915_READ(reg);
	temp &= ~(0x7 << 16);
	temp |= (I915_READ(PIPECONF(pipe)) & PIPECONF_BPC_MASK) << 11;
	I915_WRITE(reg, temp & ~FDI_RX_ENABLE);

	POSTING_READ(reg);
	udelay(100);

	/* Ironlake workaround, disable clock pointer after downing FDI */
	if (HAS_PCH_IBX(dev)) {
		I915_WRITE(FDI_RX_CHICKEN(pipe), FDI_RX_PHASE_SYNC_POINTER_OVR);
	}

	/* still set train pattern 1 */
	reg = FDI_TX_CTL(pipe);
	temp = I915_READ(reg);
	temp &= ~FDI_LINK_TRAIN_NONE;
	temp |= FDI_LINK_TRAIN_PATTERN_1;
	I915_WRITE(reg, temp);

	reg = FDI_RX_CTL(pipe);
	temp = I915_READ(reg);
	if (HAS_PCH_CPT(dev)) {
		temp &= ~FDI_LINK_TRAIN_PATTERN_MASK_CPT;
		temp |= FDI_LINK_TRAIN_PATTERN_1_CPT;
	} else {
		temp &= ~FDI_LINK_TRAIN_NONE;
		temp |= FDI_LINK_TRAIN_PATTERN_1;
	}
	/* BPC in FDI rx is consistent with that in PIPECONF */
	temp &= ~(0x07 << 16);
	temp |= (I915_READ(PIPECONF(pipe)) & PIPECONF_BPC_MASK) << 11;
	I915_WRITE(reg, temp);

	POSTING_READ(reg);
	udelay(100);
}

static bool intel_crtc_has_pending_flip(struct drm_crtc *crtc)
{
	struct drm_device *dev = crtc->dev;
	struct drm_i915_private *dev_priv = dev->dev_private;
	struct intel_crtc *intel_crtc = to_intel_crtc(crtc);
	unsigned long flags;
	bool pending;

	if (i915_reset_in_progress(&dev_priv->gpu_error) ||
	    intel_crtc->reset_counter != atomic_read(&dev_priv->gpu_error.reset_counter))
		return false;

	spin_lock_irqsave(&dev->event_lock, flags);
	pending = to_intel_crtc(crtc)->unpin_work != NULL;
	spin_unlock_irqrestore(&dev->event_lock, flags);

	return pending;
}

static void intel_crtc_wait_for_pending_flips(struct drm_crtc *crtc)
{
	struct drm_device *dev = crtc->dev;
	struct drm_i915_private *dev_priv = dev->dev_private;

	if (crtc->fb == NULL)
		return;

	WARN_ON(waitqueue_active(&dev_priv->pending_flip_queue));

	wait_event(dev_priv->pending_flip_queue,
		   !intel_crtc_has_pending_flip(crtc));

	mutex_lock(&dev->struct_mutex);
	intel_finish_fb(crtc->fb);
	mutex_unlock(&dev->struct_mutex);
}

/* Program iCLKIP clock to the desired frequency */
static void lpt_program_iclkip(struct drm_crtc *crtc)
{
	struct drm_device *dev = crtc->dev;
	struct drm_i915_private *dev_priv = dev->dev_private;
	int clock = to_intel_crtc(crtc)->config.adjusted_mode.crtc_clock;
	u32 divsel, phaseinc, auxdiv, phasedir = 0;
	u32 temp;

	mutex_lock(&dev_priv->dpio_lock);

	/* It is necessary to ungate the pixclk gate prior to programming
	 * the divisors, and gate it back when it is done.
	 */
	I915_WRITE(PIXCLK_GATE, PIXCLK_GATE_GATE);

	/* Disable SSCCTL */
	intel_sbi_write(dev_priv, SBI_SSCCTL6,
			intel_sbi_read(dev_priv, SBI_SSCCTL6, SBI_ICLK) |
				SBI_SSCCTL_DISABLE,
			SBI_ICLK);

	/* 20MHz is a corner case which is out of range for the 7-bit divisor */
	if (clock == 20000) {
		auxdiv = 1;
		divsel = 0x41;
		phaseinc = 0x20;
	} else {
		/* The iCLK virtual clock root frequency is in MHz,
		 * but the adjusted_mode->crtc_clock in in KHz. To get the
		 * divisors, it is necessary to divide one by another, so we
		 * convert the virtual clock precision to KHz here for higher
		 * precision.
		 */
		u32 iclk_virtual_root_freq = 172800 * 1000;
		u32 iclk_pi_range = 64;
		u32 desired_divisor, msb_divisor_value, pi_value;

		desired_divisor = (iclk_virtual_root_freq / clock);
		msb_divisor_value = desired_divisor / iclk_pi_range;
		pi_value = desired_divisor % iclk_pi_range;

		auxdiv = 0;
		divsel = msb_divisor_value - 2;
		phaseinc = pi_value;
	}

	/* This should not happen with any sane values */
	WARN_ON(SBI_SSCDIVINTPHASE_DIVSEL(divsel) &
		~SBI_SSCDIVINTPHASE_DIVSEL_MASK);
	WARN_ON(SBI_SSCDIVINTPHASE_DIR(phasedir) &
		~SBI_SSCDIVINTPHASE_INCVAL_MASK);

	DRM_DEBUG_KMS("iCLKIP clock: found settings for %dKHz refresh rate: auxdiv=%x, divsel=%x, phasedir=%x, phaseinc=%x\n",
			clock,
			auxdiv,
			divsel,
			phasedir,
			phaseinc);

	/* Program SSCDIVINTPHASE6 */
	temp = intel_sbi_read(dev_priv, SBI_SSCDIVINTPHASE6, SBI_ICLK);
	temp &= ~SBI_SSCDIVINTPHASE_DIVSEL_MASK;
	temp |= SBI_SSCDIVINTPHASE_DIVSEL(divsel);
	temp &= ~SBI_SSCDIVINTPHASE_INCVAL_MASK;
	temp |= SBI_SSCDIVINTPHASE_INCVAL(phaseinc);
	temp |= SBI_SSCDIVINTPHASE_DIR(phasedir);
	temp |= SBI_SSCDIVINTPHASE_PROPAGATE;
	intel_sbi_write(dev_priv, SBI_SSCDIVINTPHASE6, temp, SBI_ICLK);

	/* Program SSCAUXDIV */
	temp = intel_sbi_read(dev_priv, SBI_SSCAUXDIV6, SBI_ICLK);
	temp &= ~SBI_SSCAUXDIV_FINALDIV2SEL(1);
	temp |= SBI_SSCAUXDIV_FINALDIV2SEL(auxdiv);
	intel_sbi_write(dev_priv, SBI_SSCAUXDIV6, temp, SBI_ICLK);

	/* Enable modulator and associated divider */
	temp = intel_sbi_read(dev_priv, SBI_SSCCTL6, SBI_ICLK);
	temp &= ~SBI_SSCCTL_DISABLE;
	intel_sbi_write(dev_priv, SBI_SSCCTL6, temp, SBI_ICLK);

	/* Wait for initialization time */
	udelay(24);

	I915_WRITE(PIXCLK_GATE, PIXCLK_GATE_UNGATE);

	mutex_unlock(&dev_priv->dpio_lock);
}

static void ironlake_pch_transcoder_set_timings(struct intel_crtc *crtc,
						enum pipe pch_transcoder)
{
	struct drm_device *dev = crtc->base.dev;
	struct drm_i915_private *dev_priv = dev->dev_private;
	enum transcoder cpu_transcoder = crtc->config.cpu_transcoder;

	I915_WRITE(PCH_TRANS_HTOTAL(pch_transcoder),
		   I915_READ(HTOTAL(cpu_transcoder)));
	I915_WRITE(PCH_TRANS_HBLANK(pch_transcoder),
		   I915_READ(HBLANK(cpu_transcoder)));
	I915_WRITE(PCH_TRANS_HSYNC(pch_transcoder),
		   I915_READ(HSYNC(cpu_transcoder)));

	I915_WRITE(PCH_TRANS_VTOTAL(pch_transcoder),
		   I915_READ(VTOTAL(cpu_transcoder)));
	I915_WRITE(PCH_TRANS_VBLANK(pch_transcoder),
		   I915_READ(VBLANK(cpu_transcoder)));
	I915_WRITE(PCH_TRANS_VSYNC(pch_transcoder),
		   I915_READ(VSYNC(cpu_transcoder)));
	I915_WRITE(PCH_TRANS_VSYNCSHIFT(pch_transcoder),
		   I915_READ(VSYNCSHIFT(cpu_transcoder)));
}

static void cpt_enable_fdi_bc_bifurcation(struct drm_device *dev)
{
	struct drm_i915_private *dev_priv = dev->dev_private;
	uint32_t temp;

	temp = I915_READ(SOUTH_CHICKEN1);
	if (temp & FDI_BC_BIFURCATION_SELECT)
		return;

	WARN_ON(I915_READ(FDI_RX_CTL(PIPE_B)) & FDI_RX_ENABLE);
	WARN_ON(I915_READ(FDI_RX_CTL(PIPE_C)) & FDI_RX_ENABLE);

	temp |= FDI_BC_BIFURCATION_SELECT;
	DRM_DEBUG_KMS("enabling fdi C rx\n");
	I915_WRITE(SOUTH_CHICKEN1, temp);
	POSTING_READ(SOUTH_CHICKEN1);
}

static void ivybridge_update_fdi_bc_bifurcation(struct intel_crtc *intel_crtc)
{
	struct drm_device *dev = intel_crtc->base.dev;
	struct drm_i915_private *dev_priv = dev->dev_private;

	switch (intel_crtc->pipe) {
	case PIPE_A:
		break;
	case PIPE_B:
		if (intel_crtc->config.fdi_lanes > 2)
			WARN_ON(I915_READ(SOUTH_CHICKEN1) & FDI_BC_BIFURCATION_SELECT);
		else
			cpt_enable_fdi_bc_bifurcation(dev);

		break;
	case PIPE_C:
		cpt_enable_fdi_bc_bifurcation(dev);

		break;
	default:
		BUG();
	}
}

/*
 * Enable PCH resources required for PCH ports:
 *   - PCH PLLs
 *   - FDI training & RX/TX
 *   - update transcoder timings
 *   - DP transcoding bits
 *   - transcoder
 */
static void ironlake_pch_enable(struct drm_crtc *crtc)
{
	struct drm_device *dev = crtc->dev;
	struct drm_i915_private *dev_priv = dev->dev_private;
	struct intel_crtc *intel_crtc = to_intel_crtc(crtc);
	int pipe = intel_crtc->pipe;
	u32 reg, temp;

	assert_pch_transcoder_disabled(dev_priv, pipe);

	if (IS_IVYBRIDGE(dev))
		ivybridge_update_fdi_bc_bifurcation(intel_crtc);

	/* Write the TU size bits before fdi link training, so that error
	 * detection works. */
	I915_WRITE(FDI_RX_TUSIZE1(pipe),
		   I915_READ(PIPE_DATA_M1(pipe)) & TU_SIZE_MASK);

	/* For PCH output, training FDI link */
	dev_priv->display.fdi_link_train(crtc);

	/* We need to program the right clock selection before writing the pixel
	 * mutliplier into the DPLL. */
	if (HAS_PCH_CPT(dev)) {
		u32 sel;

		temp = I915_READ(PCH_DPLL_SEL);
		temp |= TRANS_DPLL_ENABLE(pipe);
		sel = TRANS_DPLLB_SEL(pipe);
		if (intel_crtc->config.shared_dpll == DPLL_ID_PCH_PLL_B)
			temp |= sel;
		else
			temp &= ~sel;
		I915_WRITE(PCH_DPLL_SEL, temp);
	}

	/* XXX: pch pll's can be enabled any time before we enable the PCH
	 * transcoder, and we actually should do this to not upset any PCH
	 * transcoder that already use the clock when we share it.
	 *
	 * Note that enable_shared_dpll tries to do the right thing, but
	 * get_shared_dpll unconditionally resets the pll - we need that to have
	 * the right LVDS enable sequence. */
	ironlake_enable_shared_dpll(intel_crtc);

	/* set transcoder timing, panel must allow it */
	assert_panel_unlocked(dev_priv, pipe);
	ironlake_pch_transcoder_set_timings(intel_crtc, pipe);

	intel_fdi_normal_train(crtc);

	/* For PCH DP, enable TRANS_DP_CTL */
	if (HAS_PCH_CPT(dev) &&
	    (intel_pipe_has_type(crtc, INTEL_OUTPUT_DISPLAYPORT) ||
	     intel_pipe_has_type(crtc, INTEL_OUTPUT_EDP))) {
		u32 bpc = (I915_READ(PIPECONF(pipe)) & PIPECONF_BPC_MASK) >> 5;
		reg = TRANS_DP_CTL(pipe);
		temp = I915_READ(reg);
		temp &= ~(TRANS_DP_PORT_SEL_MASK |
			  TRANS_DP_SYNC_MASK |
			  TRANS_DP_BPC_MASK);
		temp |= (TRANS_DP_OUTPUT_ENABLE |
			 TRANS_DP_ENH_FRAMING);
		temp |= bpc << 9; /* same format but at 11:9 */

		if (crtc->mode.flags & DRM_MODE_FLAG_PHSYNC)
			temp |= TRANS_DP_HSYNC_ACTIVE_HIGH;
		if (crtc->mode.flags & DRM_MODE_FLAG_PVSYNC)
			temp |= TRANS_DP_VSYNC_ACTIVE_HIGH;

		switch (intel_trans_dp_port_sel(crtc)) {
		case PCH_DP_B:
			temp |= TRANS_DP_PORT_SEL_B;
			break;
		case PCH_DP_C:
			temp |= TRANS_DP_PORT_SEL_C;
			break;
		case PCH_DP_D:
			temp |= TRANS_DP_PORT_SEL_D;
			break;
		default:
			BUG();
		}

		I915_WRITE(reg, temp);
	}

	ironlake_enable_pch_transcoder(dev_priv, pipe);
}

static void lpt_pch_enable(struct drm_crtc *crtc)
{
	struct drm_device *dev = crtc->dev;
	struct drm_i915_private *dev_priv = dev->dev_private;
	struct intel_crtc *intel_crtc = to_intel_crtc(crtc);
	enum transcoder cpu_transcoder = intel_crtc->config.cpu_transcoder;

	assert_pch_transcoder_disabled(dev_priv, TRANSCODER_A);

	lpt_program_iclkip(crtc);

	/* Set transcoder timing. */
	ironlake_pch_transcoder_set_timings(intel_crtc, PIPE_A);

	lpt_enable_pch_transcoder(dev_priv, cpu_transcoder);
}

static void intel_put_shared_dpll(struct intel_crtc *crtc)
{
	struct intel_shared_dpll *pll = intel_crtc_to_shared_dpll(crtc);

	if (pll == NULL)
		return;

	if (pll->refcount == 0) {
		WARN(1, "bad %s refcount\n", pll->name);
		return;
	}

	if (--pll->refcount == 0) {
		WARN_ON(pll->on);
		WARN_ON(pll->active);
	}

	crtc->config.shared_dpll = DPLL_ID_PRIVATE;
}

static struct intel_shared_dpll *intel_get_shared_dpll(struct intel_crtc *crtc)
{
	struct drm_i915_private *dev_priv = crtc->base.dev->dev_private;
	struct intel_shared_dpll *pll = intel_crtc_to_shared_dpll(crtc);
	enum intel_dpll_id i;

	if (pll) {
		DRM_DEBUG_KMS("CRTC:%d dropping existing %s\n",
			      crtc->base.base.id, pll->name);
		intel_put_shared_dpll(crtc);
	}

	if (HAS_PCH_IBX(dev_priv->dev)) {
		/* Ironlake PCH has a fixed PLL->PCH pipe mapping. */
		i = (enum intel_dpll_id) crtc->pipe;
		pll = &dev_priv->shared_dplls[i];

		DRM_DEBUG_KMS("CRTC:%d using pre-allocated %s\n",
			      crtc->base.base.id, pll->name);

		goto found;
	}

	for (i = 0; i < dev_priv->num_shared_dpll; i++) {
		pll = &dev_priv->shared_dplls[i];

		/* Only want to check enabled timings first */
		if (pll->refcount == 0)
			continue;

		if (memcmp(&crtc->config.dpll_hw_state, &pll->hw_state,
			   sizeof(pll->hw_state)) == 0) {
			DRM_DEBUG_KMS("CRTC:%d sharing existing %s (refcount %d, ative %d)\n",
				      crtc->base.base.id,
				      pll->name, pll->refcount, pll->active);

			goto found;
		}
	}

	/* Ok no matching timings, maybe there's a free one? */
	for (i = 0; i < dev_priv->num_shared_dpll; i++) {
		pll = &dev_priv->shared_dplls[i];
		if (pll->refcount == 0) {
			DRM_DEBUG_KMS("CRTC:%d allocated %s\n",
				      crtc->base.base.id, pll->name);
			goto found;
		}
	}

	return NULL;

found:
	crtc->config.shared_dpll = i;
	DRM_DEBUG_DRIVER("using %s for pipe %c\n", pll->name,
			 pipe_name(crtc->pipe));

	if (pll->active == 0) {
		memcpy(&pll->hw_state, &crtc->config.dpll_hw_state,
		       sizeof(pll->hw_state));

		DRM_DEBUG_DRIVER("setting up %s\n", pll->name);
		WARN_ON(pll->on);
		assert_shared_dpll_disabled(dev_priv, pll);

		pll->mode_set(dev_priv, pll);
	}
	pll->refcount++;

	return pll;
}

static void cpt_verify_modeset(struct drm_device *dev, int pipe)
{
	struct drm_i915_private *dev_priv = dev->dev_private;
	int dslreg = PIPEDSL(pipe);
	u32 temp;

	temp = I915_READ(dslreg);
	udelay(500);
	if (wait_for(I915_READ(dslreg) != temp, 5)) {
		if (wait_for(I915_READ(dslreg) != temp, 5))
			DRM_ERROR("mode set failed: pipe %c stuck\n", pipe_name(pipe));
	}
}

static void ironlake_pfit_enable(struct intel_crtc *crtc)
{
	struct drm_device *dev = crtc->base.dev;
	struct drm_i915_private *dev_priv = dev->dev_private;
	int pipe = crtc->pipe;

	if (crtc->config.pch_pfit.enabled) {
		/* Force use of hard-coded filter coefficients
		 * as some pre-programmed values are broken,
		 * e.g. x201.
		 */
		if (IS_IVYBRIDGE(dev) || IS_HASWELL(dev))
			I915_WRITE(PF_CTL(pipe), PF_ENABLE | PF_FILTER_MED_3x3 |
						 PF_PIPE_SEL_IVB(pipe));
		else
			I915_WRITE(PF_CTL(pipe), PF_ENABLE | PF_FILTER_MED_3x3);
		I915_WRITE(PF_WIN_POS(pipe), crtc->config.pch_pfit.pos);
		I915_WRITE(PF_WIN_SZ(pipe), crtc->config.pch_pfit.size);
	}
}

static void intel_enable_planes(struct drm_crtc *crtc)
{
	struct drm_device *dev = crtc->dev;
	enum pipe pipe = to_intel_crtc(crtc)->pipe;
	struct intel_plane *intel_plane;

	list_for_each_entry(intel_plane, &dev->mode_config.plane_list, base.head)
		if (intel_plane->pipe == pipe)
			intel_plane_restore(&intel_plane->base);
}

static void intel_disable_planes(struct drm_crtc *crtc)
{
	struct drm_device *dev = crtc->dev;
	enum pipe pipe = to_intel_crtc(crtc)->pipe;
	struct intel_plane *intel_plane;

	list_for_each_entry(intel_plane, &dev->mode_config.plane_list, base.head)
		if (intel_plane->pipe == pipe)
			intel_plane_disable(&intel_plane->base);
}

void hsw_enable_ips(struct intel_crtc *crtc)
{
	struct drm_i915_private *dev_priv = crtc->base.dev->dev_private;

	if (!crtc->config.ips_enabled)
		return;

	/* We can only enable IPS after we enable a plane and wait for a vblank.
	 * We guarantee that the plane is enabled by calling intel_enable_ips
	 * only after intel_enable_plane. And intel_enable_plane already waits
	 * for a vblank, so all we need to do here is to enable the IPS bit. */
	assert_plane_enabled(dev_priv, crtc->plane);
	if (IS_BROADWELL(crtc->base.dev)) {
		mutex_lock(&dev_priv->rps.hw_lock);
		WARN_ON(sandybridge_pcode_write(dev_priv, DISPLAY_IPS_CONTROL, 0xc0000000));
		mutex_unlock(&dev_priv->rps.hw_lock);
		/* Quoting Art Runyan: "its not safe to expect any particular
		 * value in IPS_CTL bit 31 after enabling IPS through the
		 * mailbox." Therefore we need to defer waiting on the state
		 * change.
		 * TODO: need to fix this for state checker
		 */
	} else {
		I915_WRITE(IPS_CTL, IPS_ENABLE);
		/* The bit only becomes 1 in the next vblank, so this wait here
		 * is essentially intel_wait_for_vblank. If we don't have this
		 * and don't wait for vblanks until the end of crtc_enable, then
		 * the HW state readout code will complain that the expected
		 * IPS_CTL value is not the one we read. */
		if (wait_for(I915_READ_NOTRACE(IPS_CTL) & IPS_ENABLE, 50))
			DRM_ERROR("Timed out waiting for IPS enable\n");
	}
}

void hsw_disable_ips(struct intel_crtc *crtc)
{
	struct drm_device *dev = crtc->base.dev;
	struct drm_i915_private *dev_priv = dev->dev_private;

	if (!crtc->config.ips_enabled)
		return;

	assert_plane_enabled(dev_priv, crtc->plane);
	if (IS_BROADWELL(crtc->base.dev)) {
		mutex_lock(&dev_priv->rps.hw_lock);
		WARN_ON(sandybridge_pcode_write(dev_priv, DISPLAY_IPS_CONTROL, 0));
		mutex_unlock(&dev_priv->rps.hw_lock);
	} else
		I915_WRITE(IPS_CTL, 0);
	POSTING_READ(IPS_CTL);

	/* We need to wait for a vblank before we can disable the plane. */
	intel_wait_for_vblank(dev, crtc->pipe);
}

/** Loads the palette/gamma unit for the CRTC with the prepared values */
static void intel_crtc_load_lut(struct drm_crtc *crtc)
{
	struct drm_device *dev = crtc->dev;
	struct drm_i915_private *dev_priv = dev->dev_private;
	struct intel_crtc *intel_crtc = to_intel_crtc(crtc);
	enum pipe pipe = intel_crtc->pipe;
	int palreg = PALETTE(pipe);
	int i;
	bool reenable_ips = false;

	/* The clocks have to be on to load the palette. */
	if (!crtc->enabled || !intel_crtc->active)
		return;

	if (!HAS_PCH_SPLIT(dev_priv->dev)) {
		if (intel_pipe_has_type(crtc, INTEL_OUTPUT_DSI))
			assert_dsi_pll_enabled(dev_priv);
		else
			assert_pll_enabled(dev_priv, pipe);
	}

	/* use legacy palette for Ironlake */
	if (HAS_PCH_SPLIT(dev))
		palreg = LGC_PALETTE(pipe);

	/* Workaround : Do not read or write the pipe palette/gamma data while
	 * GAMMA_MODE is configured for split gamma and IPS_CTL has IPS enabled.
	 */
	if (intel_crtc->config.ips_enabled &&
	    ((I915_READ(GAMMA_MODE(pipe)) & GAMMA_MODE_MODE_MASK) ==
	     GAMMA_MODE_MODE_SPLIT)) {
		hsw_disable_ips(intel_crtc);
		reenable_ips = true;
	}

	for (i = 0; i < 256; i++) {
		I915_WRITE(palreg + 4 * i,
			   (intel_crtc->lut_r[i] << 16) |
			   (intel_crtc->lut_g[i] << 8) |
			   intel_crtc->lut_b[i]);
	}

	if (reenable_ips)
		hsw_enable_ips(intel_crtc);
}

static void ironlake_crtc_enable(struct drm_crtc *crtc)
{
	struct drm_device *dev = crtc->dev;
	struct drm_i915_private *dev_priv = dev->dev_private;
	struct intel_crtc *intel_crtc = to_intel_crtc(crtc);
	struct intel_encoder *encoder;
	int pipe = intel_crtc->pipe;
	int plane = intel_crtc->plane;

	WARN_ON(!crtc->enabled);

	if (intel_crtc->active)
		return;

	intel_crtc->active = true;

	intel_set_cpu_fifo_underrun_reporting(dev, pipe, true);
	intel_set_pch_fifo_underrun_reporting(dev, pipe, true);

	for_each_encoder_on_crtc(dev, crtc, encoder)
		if (encoder->pre_enable)
			encoder->pre_enable(encoder);

	if (intel_crtc->config.has_pch_encoder) {
		/* Note: FDI PLL enabling _must_ be done before we enable the
		 * cpu pipes, hence this is separate from all the other fdi/pch
		 * enabling. */
		ironlake_fdi_pll_enable(intel_crtc);
	} else {
		assert_fdi_tx_disabled(dev_priv, pipe);
		assert_fdi_rx_disabled(dev_priv, pipe);
	}

	ironlake_pfit_enable(intel_crtc);

	/*
	 * On ILK+ LUT must be loaded before the pipe is running but with
	 * clocks enabled
	 */
	intel_crtc_load_lut(crtc);

	intel_update_watermarks(crtc);
	intel_enable_pipe(dev_priv, pipe,
			  intel_crtc->config.has_pch_encoder, false);
	intel_enable_primary_plane(dev_priv, plane, pipe);
	intel_enable_planes(crtc);
	intel_crtc_update_cursor(crtc, true);

	if (intel_crtc->config.has_pch_encoder)
		ironlake_pch_enable(crtc);

	mutex_lock(&dev->struct_mutex);
	intel_update_fbc(dev);
	mutex_unlock(&dev->struct_mutex);

	for_each_encoder_on_crtc(dev, crtc, encoder)
		encoder->enable(encoder);

	if (HAS_PCH_CPT(dev))
		cpt_verify_modeset(dev, intel_crtc->pipe);

	/*
	 * There seems to be a race in PCH platform hw (at least on some
	 * outputs) where an enabled pipe still completes any pageflip right
	 * away (as if the pipe is off) instead of waiting for vblank. As soon
	 * as the first vblank happend, everything works as expected. Hence just
	 * wait for one vblank before returning to avoid strange things
	 * happening.
	 */
	intel_wait_for_vblank(dev, intel_crtc->pipe);
}

/* IPS only exists on ULT machines and is tied to pipe A. */
static bool hsw_crtc_supports_ips(struct intel_crtc *crtc)
{
	return HAS_IPS(crtc->base.dev) && crtc->pipe == PIPE_A;
}

static void haswell_crtc_enable_planes(struct drm_crtc *crtc)
{
	struct drm_device *dev = crtc->dev;
	struct drm_i915_private *dev_priv = dev->dev_private;
	struct intel_crtc *intel_crtc = to_intel_crtc(crtc);
	int pipe = intel_crtc->pipe;
	int plane = intel_crtc->plane;

	intel_enable_primary_plane(dev_priv, plane, pipe);
	intel_enable_planes(crtc);
	intel_crtc_update_cursor(crtc, true);

	hsw_enable_ips(intel_crtc);

	mutex_lock(&dev->struct_mutex);
	intel_update_fbc(dev);
	mutex_unlock(&dev->struct_mutex);
}

static void haswell_crtc_disable_planes(struct drm_crtc *crtc)
{
	struct drm_device *dev = crtc->dev;
	struct drm_i915_private *dev_priv = dev->dev_private;
	struct intel_crtc *intel_crtc = to_intel_crtc(crtc);
	int pipe = intel_crtc->pipe;
	int plane = intel_crtc->plane;

	intel_crtc_wait_for_pending_flips(crtc);
	drm_vblank_off(dev, pipe);

	/* FBC must be disabled before disabling the plane on HSW. */
	if (dev_priv->fbc.plane == plane)
		intel_disable_fbc(dev);

	hsw_disable_ips(intel_crtc);

	intel_crtc_update_cursor(crtc, false);
	intel_disable_planes(crtc);
	intel_disable_primary_plane(dev_priv, plane, pipe);
}

/*
 * This implements the workaround described in the "notes" section of the mode
 * set sequence documentation. When going from no pipes or single pipe to
 * multiple pipes, and planes are enabled after the pipe, we need to wait at
 * least 2 vblanks on the first pipe before enabling planes on the second pipe.
 */
static void haswell_mode_set_planes_workaround(struct intel_crtc *crtc)
{
	struct drm_device *dev = crtc->base.dev;
	struct intel_crtc *crtc_it, *other_active_crtc = NULL;

	/* We want to get the other_active_crtc only if there's only 1 other
	 * active crtc. */
	list_for_each_entry(crtc_it, &dev->mode_config.crtc_list, base.head) {
		if (!crtc_it->active || crtc_it == crtc)
			continue;

		if (other_active_crtc)
			return;

		other_active_crtc = crtc_it;
	}
	if (!other_active_crtc)
		return;

	intel_wait_for_vblank(dev, other_active_crtc->pipe);
	intel_wait_for_vblank(dev, other_active_crtc->pipe);
}

static void haswell_crtc_enable(struct drm_crtc *crtc)
{
	struct drm_device *dev = crtc->dev;
	struct drm_i915_private *dev_priv = dev->dev_private;
	struct intel_crtc *intel_crtc = to_intel_crtc(crtc);
	struct intel_encoder *encoder;
	int pipe = intel_crtc->pipe;

	WARN_ON(!crtc->enabled);

	if (intel_crtc->active)
		return;

	intel_crtc->active = true;

	intel_set_cpu_fifo_underrun_reporting(dev, pipe, true);
	if (intel_crtc->config.has_pch_encoder)
		intel_set_pch_fifo_underrun_reporting(dev, TRANSCODER_A, true);

	if (intel_crtc->config.has_pch_encoder)
		dev_priv->display.fdi_link_train(crtc);

	for_each_encoder_on_crtc(dev, crtc, encoder)
		if (encoder->pre_enable)
			encoder->pre_enable(encoder);

	intel_ddi_enable_pipe_clock(intel_crtc);

	ironlake_pfit_enable(intel_crtc);

	/*
	 * On ILK+ LUT must be loaded before the pipe is running but with
	 * clocks enabled
	 */
	intel_crtc_load_lut(crtc);

	intel_ddi_set_pipe_settings(crtc);
	intel_ddi_enable_transcoder_func(crtc);

	intel_update_watermarks(crtc);
	intel_enable_pipe(dev_priv, pipe,
			  intel_crtc->config.has_pch_encoder, false);

	if (intel_crtc->config.has_pch_encoder)
		lpt_pch_enable(crtc);

	for_each_encoder_on_crtc(dev, crtc, encoder) {
		encoder->enable(encoder);
		intel_opregion_notify_encoder(encoder, true);
	}

	/* If we change the relative order between pipe/planes enabling, we need
	 * to change the workaround. */
	haswell_mode_set_planes_workaround(intel_crtc);
	haswell_crtc_enable_planes(crtc);

	/*
	 * There seems to be a race in PCH platform hw (at least on some
	 * outputs) where an enabled pipe still completes any pageflip right
	 * away (as if the pipe is off) instead of waiting for vblank. As soon
	 * as the first vblank happend, everything works as expected. Hence just
	 * wait for one vblank before returning to avoid strange things
	 * happening.
	 */
	intel_wait_for_vblank(dev, intel_crtc->pipe);
}

static void ironlake_pfit_disable(struct intel_crtc *crtc)
{
	struct drm_device *dev = crtc->base.dev;
	struct drm_i915_private *dev_priv = dev->dev_private;
	int pipe = crtc->pipe;

	/* To avoid upsetting the power well on haswell only disable the pfit if
	 * it's in use. The hw state code will make sure we get this right. */
	if (crtc->config.pch_pfit.enabled) {
		I915_WRITE(PF_CTL(pipe), 0);
		I915_WRITE(PF_WIN_POS(pipe), 0);
		I915_WRITE(PF_WIN_SZ(pipe), 0);
	}
}

static void ironlake_crtc_disable(struct drm_crtc *crtc)
{
	struct drm_device *dev = crtc->dev;
	struct drm_i915_private *dev_priv = dev->dev_private;
	struct intel_crtc *intel_crtc = to_intel_crtc(crtc);
	struct intel_encoder *encoder;
	int pipe = intel_crtc->pipe;
	int plane = intel_crtc->plane;
	u32 reg, temp;


	if (!intel_crtc->active)
		return;

	for_each_encoder_on_crtc(dev, crtc, encoder)
		encoder->disable(encoder);

	intel_crtc_wait_for_pending_flips(crtc);
	drm_vblank_off(dev, pipe);

	if (dev_priv->fbc.plane == plane)
		intel_disable_fbc(dev);

	intel_crtc_update_cursor(crtc, false);
	intel_disable_planes(crtc);
	intel_disable_primary_plane(dev_priv, plane, pipe);

	if (intel_crtc->config.has_pch_encoder)
		intel_set_pch_fifo_underrun_reporting(dev, pipe, false);

	intel_disable_pipe(dev_priv, pipe);

	ironlake_pfit_disable(intel_crtc);

	for_each_encoder_on_crtc(dev, crtc, encoder)
		if (encoder->post_disable)
			encoder->post_disable(encoder);

	if (intel_crtc->config.has_pch_encoder) {
		ironlake_fdi_disable(crtc);

		ironlake_disable_pch_transcoder(dev_priv, pipe);
		intel_set_pch_fifo_underrun_reporting(dev, pipe, true);

		if (HAS_PCH_CPT(dev)) {
			/* disable TRANS_DP_CTL */
			reg = TRANS_DP_CTL(pipe);
			temp = I915_READ(reg);
			temp &= ~(TRANS_DP_OUTPUT_ENABLE |
				  TRANS_DP_PORT_SEL_MASK);
			temp |= TRANS_DP_PORT_SEL_NONE;
			I915_WRITE(reg, temp);

			/* disable DPLL_SEL */
			temp = I915_READ(PCH_DPLL_SEL);
			temp &= ~(TRANS_DPLL_ENABLE(pipe) | TRANS_DPLLB_SEL(pipe));
			I915_WRITE(PCH_DPLL_SEL, temp);
		}

		/* disable PCH DPLL */
		intel_disable_shared_dpll(intel_crtc);

		ironlake_fdi_pll_disable(intel_crtc);
	}

	intel_crtc->active = false;
	intel_update_watermarks(crtc);

	mutex_lock(&dev->struct_mutex);
	intel_update_fbc(dev);
	mutex_unlock(&dev->struct_mutex);
}

static void haswell_crtc_disable(struct drm_crtc *crtc)
{
	struct drm_device *dev = crtc->dev;
	struct drm_i915_private *dev_priv = dev->dev_private;
	struct intel_crtc *intel_crtc = to_intel_crtc(crtc);
	struct intel_encoder *encoder;
	int pipe = intel_crtc->pipe;
	enum transcoder cpu_transcoder = intel_crtc->config.cpu_transcoder;

	if (!intel_crtc->active)
		return;

	haswell_crtc_disable_planes(crtc);

	for_each_encoder_on_crtc(dev, crtc, encoder) {
		intel_opregion_notify_encoder(encoder, false);
		encoder->disable(encoder);
	}

	if (intel_crtc->config.has_pch_encoder)
		intel_set_pch_fifo_underrun_reporting(dev, TRANSCODER_A, false);
	intel_disable_pipe(dev_priv, pipe);

	intel_ddi_disable_transcoder_func(dev_priv, cpu_transcoder);

	ironlake_pfit_disable(intel_crtc);

	intel_ddi_disable_pipe_clock(intel_crtc);

	for_each_encoder_on_crtc(dev, crtc, encoder)
		if (encoder->post_disable)
			encoder->post_disable(encoder);

	if (intel_crtc->config.has_pch_encoder) {
		lpt_disable_pch_transcoder(dev_priv);
		intel_set_pch_fifo_underrun_reporting(dev, TRANSCODER_A, true);
		intel_ddi_fdi_disable(crtc);
	}

	intel_crtc->active = false;
	intel_update_watermarks(crtc);

	mutex_lock(&dev->struct_mutex);
	intel_update_fbc(dev);
	mutex_unlock(&dev->struct_mutex);
}

static void ironlake_crtc_off(struct drm_crtc *crtc)
{
	struct intel_crtc *intel_crtc = to_intel_crtc(crtc);
	intel_put_shared_dpll(intel_crtc);
}

static void haswell_crtc_off(struct drm_crtc *crtc)
{
	intel_ddi_put_crtc_pll(crtc);
}

static void intel_crtc_dpms_overlay(struct intel_crtc *intel_crtc, bool enable)
{
	if (!enable && intel_crtc->overlay) {
		struct drm_device *dev = intel_crtc->base.dev;
		struct drm_i915_private *dev_priv = dev->dev_private;

		mutex_lock(&dev->struct_mutex);
		dev_priv->mm.interruptible = false;
		(void) intel_overlay_switch_off(intel_crtc->overlay);
		dev_priv->mm.interruptible = true;
		mutex_unlock(&dev->struct_mutex);
	}

	/* Let userspace switch the overlay on again. In most cases userspace
	 * has to recompute where to put it anyway.
	 */
}

/**
 * i9xx_fixup_plane - ugly workaround for G45 to fire up the hardware
 * cursor plane briefly if not already running after enabling the display
 * plane.
 * This workaround avoids occasional blank screens when self refresh is
 * enabled.
 */
static void
g4x_fixup_plane(struct drm_i915_private *dev_priv, enum pipe pipe)
{
	u32 cntl = I915_READ(CURCNTR(pipe));

	if ((cntl & CURSOR_MODE) == 0) {
		u32 fw_bcl_self = I915_READ(FW_BLC_SELF);

		I915_WRITE(FW_BLC_SELF, fw_bcl_self & ~FW_BLC_SELF_EN);
		I915_WRITE(CURCNTR(pipe), CURSOR_MODE_64_ARGB_AX);
		intel_wait_for_vblank(dev_priv->dev, pipe);
		I915_WRITE(CURCNTR(pipe), cntl);
		I915_WRITE(CURBASE(pipe), I915_READ(CURBASE(pipe)));
		I915_WRITE(FW_BLC_SELF, fw_bcl_self);
	}
}

static void i9xx_pfit_enable(struct intel_crtc *crtc)
{
	struct drm_device *dev = crtc->base.dev;
	struct drm_i915_private *dev_priv = dev->dev_private;
	struct intel_crtc_config *pipe_config = &crtc->config;

	if (!crtc->config.gmch_pfit.control)
		return;

	/*
	 * The panel fitter should only be adjusted whilst the pipe is disabled,
	 * according to register description and PRM.
	 */
	WARN_ON(I915_READ(PFIT_CONTROL) & PFIT_ENABLE);
	assert_pipe_disabled(dev_priv, crtc->pipe);

	I915_WRITE(PFIT_PGM_RATIOS, pipe_config->gmch_pfit.pgm_ratios);
	I915_WRITE(PFIT_CONTROL, pipe_config->gmch_pfit.control);

	/* Border color in case we don't scale up to the full screen. Black by
	 * default, change to something else for debugging. */
	I915_WRITE(BCLRPAT(crtc->pipe), 0);
}

int valleyview_get_vco(struct drm_i915_private *dev_priv)
{
	int hpll_freq, vco_freq[] = { 800, 1600, 2000, 2400 };

	/* Obtain SKU information */
	mutex_lock(&dev_priv->dpio_lock);
	hpll_freq = vlv_cck_read(dev_priv, CCK_FUSE_REG) &
		CCK_FUSE_HPLL_FREQ_MASK;
	mutex_unlock(&dev_priv->dpio_lock);

	return vco_freq[hpll_freq];
}

/* Adjust CDclk dividers to allow high res or save power if possible */
static void valleyview_set_cdclk(struct drm_device *dev, int cdclk)
{
	struct drm_i915_private *dev_priv = dev->dev_private;
	u32 val, cmd;

	if (cdclk >= 320) /* jump to highest voltage for 400MHz too */
		cmd = 2;
	else if (cdclk == 266)
		cmd = 1;
	else
		cmd = 0;

	mutex_lock(&dev_priv->rps.hw_lock);
	val = vlv_punit_read(dev_priv, PUNIT_REG_DSPFREQ);
	val &= ~DSPFREQGUAR_MASK;
	val |= (cmd << DSPFREQGUAR_SHIFT);
	vlv_punit_write(dev_priv, PUNIT_REG_DSPFREQ, val);
	if (wait_for((vlv_punit_read(dev_priv, PUNIT_REG_DSPFREQ) &
		      DSPFREQSTAT_MASK) == (cmd << DSPFREQSTAT_SHIFT),
		     50)) {
		DRM_ERROR("timed out waiting for CDclk change\n");
	}
	mutex_unlock(&dev_priv->rps.hw_lock);

	if (cdclk == 400) {
		u32 divider, vco;

		vco = valleyview_get_vco(dev_priv);
		divider = ((vco << 1) / cdclk) - 1;

		mutex_lock(&dev_priv->dpio_lock);
		/* adjust cdclk divider */
		val = vlv_cck_read(dev_priv, CCK_DISPLAY_CLOCK_CONTROL);
		val &= ~0xf;
		val |= divider;
		vlv_cck_write(dev_priv, CCK_DISPLAY_CLOCK_CONTROL, val);
		mutex_unlock(&dev_priv->dpio_lock);
	}

	mutex_lock(&dev_priv->dpio_lock);
	/* adjust self-refresh exit latency value */
	val = vlv_bunit_read(dev_priv, BUNIT_REG_BISOC);
	val &= ~0x7f;

	/*
	 * For high bandwidth configs, we set a higher latency in the bunit
	 * so that the core display fetch happens in time to avoid underruns.
	 */
	if (cdclk == 400)
		val |= 4500 / 250; /* 4.5 usec */
	else
		val |= 3000 / 250; /* 3.0 usec */
	vlv_bunit_write(dev_priv, BUNIT_REG_BISOC, val);
	mutex_unlock(&dev_priv->dpio_lock);

	/* Since we changed the CDclk, we need to update the GMBUSFREQ too */
	intel_i2c_reset(dev);
}

static int valleyview_cur_cdclk(struct drm_i915_private *dev_priv)
{
	int cur_cdclk, vco;
	int divider;

	vco = valleyview_get_vco(dev_priv);

	mutex_lock(&dev_priv->dpio_lock);
	divider = vlv_cck_read(dev_priv, CCK_DISPLAY_CLOCK_CONTROL);
	mutex_unlock(&dev_priv->dpio_lock);

	divider &= 0xf;

	cur_cdclk = (vco << 1) / (divider + 1);

	return cur_cdclk;
}

static int valleyview_calc_cdclk(struct drm_i915_private *dev_priv,
				 int max_pixclk)
{
	int cur_cdclk;

	cur_cdclk = valleyview_cur_cdclk(dev_priv);

	/*
	 * Really only a few cases to deal with, as only 4 CDclks are supported:
	 *   200MHz
	 *   267MHz
	 *   320MHz
	 *   400MHz
	 * So we check to see whether we're above 90% of the lower bin and
	 * adjust if needed.
	 */
	if (max_pixclk > 288000) {
		return 400;
	} else if (max_pixclk > 240000) {
		return 320;
	} else
		return 266;
	/* Looks like the 200MHz CDclk freq doesn't work on some configs */
}

static int intel_mode_max_pixclk(struct drm_i915_private *dev_priv,
				 unsigned modeset_pipes,
				 struct intel_crtc_config *pipe_config)
{
	struct drm_device *dev = dev_priv->dev;
	struct intel_crtc *intel_crtc;
	int max_pixclk = 0;

	list_for_each_entry(intel_crtc, &dev->mode_config.crtc_list,
			    base.head) {
		if (modeset_pipes & (1 << intel_crtc->pipe))
			max_pixclk = max(max_pixclk,
					 pipe_config->adjusted_mode.crtc_clock);
		else if (intel_crtc->base.enabled)
			max_pixclk = max(max_pixclk,
					 intel_crtc->config.adjusted_mode.crtc_clock);
	}

	return max_pixclk;
}

static void valleyview_modeset_global_pipes(struct drm_device *dev,
					    unsigned *prepare_pipes,
					    unsigned modeset_pipes,
					    struct intel_crtc_config *pipe_config)
{
	struct drm_i915_private *dev_priv = dev->dev_private;
	struct intel_crtc *intel_crtc;
	int max_pixclk = intel_mode_max_pixclk(dev_priv, modeset_pipes,
					       pipe_config);
	int cur_cdclk = valleyview_cur_cdclk(dev_priv);

	if (valleyview_calc_cdclk(dev_priv, max_pixclk) == cur_cdclk)
		return;

	list_for_each_entry(intel_crtc, &dev->mode_config.crtc_list,
			    base.head)
		if (intel_crtc->base.enabled)
			*prepare_pipes |= (1 << intel_crtc->pipe);
}

static void valleyview_modeset_global_resources(struct drm_device *dev)
{
	struct drm_i915_private *dev_priv = dev->dev_private;
	int max_pixclk = intel_mode_max_pixclk(dev_priv, 0, NULL);
	int cur_cdclk = valleyview_cur_cdclk(dev_priv);
	int req_cdclk = valleyview_calc_cdclk(dev_priv, max_pixclk);

	if (req_cdclk != cur_cdclk)
		valleyview_set_cdclk(dev, req_cdclk);
}

static void valleyview_crtc_enable(struct drm_crtc *crtc)
{
	struct drm_device *dev = crtc->dev;
	struct drm_i915_private *dev_priv = dev->dev_private;
	struct intel_crtc *intel_crtc = to_intel_crtc(crtc);
	struct intel_encoder *encoder;
	int pipe = intel_crtc->pipe;
	int plane = intel_crtc->plane;
	bool is_dsi;

	WARN_ON(!crtc->enabled);

	if (intel_crtc->active)
		return;

	intel_crtc->active = true;

	for_each_encoder_on_crtc(dev, crtc, encoder)
		if (encoder->pre_pll_enable)
			encoder->pre_pll_enable(encoder);

	is_dsi = intel_pipe_has_type(crtc, INTEL_OUTPUT_DSI);

	if (!is_dsi)
		vlv_enable_pll(intel_crtc);

	for_each_encoder_on_crtc(dev, crtc, encoder)
		if (encoder->pre_enable)
			encoder->pre_enable(encoder);

	i9xx_pfit_enable(intel_crtc);

	intel_crtc_load_lut(crtc);

	intel_update_watermarks(crtc);
	intel_enable_pipe(dev_priv, pipe, false, is_dsi);
	intel_enable_primary_plane(dev_priv, plane, pipe);
	intel_enable_planes(crtc);
	intel_crtc_update_cursor(crtc, true);

	intel_update_fbc(dev);

	for_each_encoder_on_crtc(dev, crtc, encoder)
		encoder->enable(encoder);
}

static void i9xx_crtc_enable(struct drm_crtc *crtc)
{
	struct drm_device *dev = crtc->dev;
	struct drm_i915_private *dev_priv = dev->dev_private;
	struct intel_crtc *intel_crtc = to_intel_crtc(crtc);
	struct intel_encoder *encoder;
	int pipe = intel_crtc->pipe;
	int plane = intel_crtc->plane;

	WARN_ON(!crtc->enabled);

	if (intel_crtc->active)
		return;

	intel_crtc->active = true;

	for_each_encoder_on_crtc(dev, crtc, encoder)
		if (encoder->pre_enable)
			encoder->pre_enable(encoder);

	i9xx_enable_pll(intel_crtc);

	i9xx_pfit_enable(intel_crtc);

	intel_crtc_load_lut(crtc);

	intel_update_watermarks(crtc);
	intel_enable_pipe(dev_priv, pipe, false, false);
	intel_enable_primary_plane(dev_priv, plane, pipe);
	intel_enable_planes(crtc);
	/* The fixup needs to happen before cursor is enabled */
	if (IS_G4X(dev))
		g4x_fixup_plane(dev_priv, pipe);
	intel_crtc_update_cursor(crtc, true);

	/* Give the overlay scaler a chance to enable if it's on this pipe */
	intel_crtc_dpms_overlay(intel_crtc, true);

	intel_update_fbc(dev);

	for_each_encoder_on_crtc(dev, crtc, encoder)
		encoder->enable(encoder);
}

static void i9xx_pfit_disable(struct intel_crtc *crtc)
{
	struct drm_device *dev = crtc->base.dev;
	struct drm_i915_private *dev_priv = dev->dev_private;

	if (!crtc->config.gmch_pfit.control)
		return;

	assert_pipe_disabled(dev_priv, crtc->pipe);

	DRM_DEBUG_DRIVER("disabling pfit, current: 0x%08x\n",
			 I915_READ(PFIT_CONTROL));
	I915_WRITE(PFIT_CONTROL, 0);
}

static void i9xx_crtc_disable(struct drm_crtc *crtc)
{
	struct drm_device *dev = crtc->dev;
	struct drm_i915_private *dev_priv = dev->dev_private;
	struct intel_crtc *intel_crtc = to_intel_crtc(crtc);
	struct intel_encoder *encoder;
	int pipe = intel_crtc->pipe;
	int plane = intel_crtc->plane;

	if (!intel_crtc->active)
		return;

	for_each_encoder_on_crtc(dev, crtc, encoder)
		encoder->disable(encoder);

	/* Give the overlay scaler a chance to disable if it's on this pipe */
	intel_crtc_wait_for_pending_flips(crtc);
	drm_vblank_off(dev, pipe);

	if (dev_priv->fbc.plane == plane)
		intel_disable_fbc(dev);

	intel_crtc_dpms_overlay(intel_crtc, false);
	intel_crtc_update_cursor(crtc, false);
	intel_disable_planes(crtc);
	intel_disable_primary_plane(dev_priv, plane, pipe);

	intel_disable_pipe(dev_priv, pipe);

	i9xx_pfit_disable(intel_crtc);

	for_each_encoder_on_crtc(dev, crtc, encoder)
		if (encoder->post_disable)
			encoder->post_disable(encoder);

	if (IS_VALLEYVIEW(dev) && !intel_pipe_has_type(crtc, INTEL_OUTPUT_DSI))
		vlv_disable_pll(dev_priv, pipe);
	else if (!IS_VALLEYVIEW(dev))
		i9xx_disable_pll(dev_priv, pipe);

	intel_crtc->active = false;
	intel_update_watermarks(crtc);

	intel_update_fbc(dev);
}

static void i9xx_crtc_off(struct drm_crtc *crtc)
{
}

static void intel_crtc_update_sarea(struct drm_crtc *crtc,
				    bool enabled)
{
	struct drm_device *dev = crtc->dev;
	struct drm_i915_master_private *master_priv;
	struct intel_crtc *intel_crtc = to_intel_crtc(crtc);
	int pipe = intel_crtc->pipe;

	if (!dev->primary->master)
		return;

	master_priv = dev->primary->master->driver_priv;
	if (!master_priv->sarea_priv)
		return;

	switch (pipe) {
	case 0:
		master_priv->sarea_priv->pipeA_w = enabled ? crtc->mode.hdisplay : 0;
		master_priv->sarea_priv->pipeA_h = enabled ? crtc->mode.vdisplay : 0;
		break;
	case 1:
		master_priv->sarea_priv->pipeB_w = enabled ? crtc->mode.hdisplay : 0;
		master_priv->sarea_priv->pipeB_h = enabled ? crtc->mode.vdisplay : 0;
		break;
	default:
		DRM_ERROR("Can't update pipe %c in SAREA\n", pipe_name(pipe));
		break;
	}
}

/**
 * Sets the power management mode of the pipe and plane.
 */
void intel_crtc_update_dpms(struct drm_crtc *crtc)
{
	struct drm_device *dev = crtc->dev;
	struct drm_i915_private *dev_priv = dev->dev_private;
	struct intel_encoder *intel_encoder;
	bool enable = false;

	for_each_encoder_on_crtc(dev, crtc, intel_encoder)
		enable |= intel_encoder->connectors_active;

	if (enable)
		dev_priv->display.crtc_enable(crtc);
	else
		dev_priv->display.crtc_disable(crtc);

	intel_crtc_update_sarea(crtc, enable);
}

static void intel_crtc_disable(struct drm_crtc *crtc)
{
	struct drm_device *dev = crtc->dev;
	struct drm_connector *connector;
	struct drm_i915_private *dev_priv = dev->dev_private;
	struct intel_crtc *intel_crtc = to_intel_crtc(crtc);

	/* crtc should still be enabled when we disable it. */
	WARN_ON(!crtc->enabled);

	dev_priv->display.crtc_disable(crtc);
	intel_crtc->eld_vld = false;
	intel_crtc_update_sarea(crtc, false);
	dev_priv->display.off(crtc);

	assert_plane_disabled(dev->dev_private, to_intel_crtc(crtc)->plane);
	assert_cursor_disabled(dev_priv, to_intel_crtc(crtc)->pipe);
	assert_pipe_disabled(dev->dev_private, to_intel_crtc(crtc)->pipe);

	if (crtc->fb) {
		mutex_lock(&dev->struct_mutex);
		intel_unpin_fb_obj(to_intel_framebuffer(crtc->fb)->obj);
		mutex_unlock(&dev->struct_mutex);
		crtc->fb = NULL;
	}

	/* Update computed state. */
	list_for_each_entry(connector, &dev->mode_config.connector_list, head) {
		if (!connector->encoder || !connector->encoder->crtc)
			continue;

		if (connector->encoder->crtc != crtc)
			continue;

		connector->dpms = DRM_MODE_DPMS_OFF;
		to_intel_encoder(connector->encoder)->connectors_active = false;
	}
}

void intel_encoder_destroy(struct drm_encoder *encoder)
{
	struct intel_encoder *intel_encoder = to_intel_encoder(encoder);

	drm_encoder_cleanup(encoder);
	kfree(intel_encoder);
}

/* Simple dpms helper for encoders with just one connector, no cloning and only
 * one kind of off state. It clamps all !ON modes to fully OFF and changes the
 * state of the entire output pipe. */
static void intel_encoder_dpms(struct intel_encoder *encoder, int mode)
{
	if (mode == DRM_MODE_DPMS_ON) {
		encoder->connectors_active = true;

		intel_crtc_update_dpms(encoder->base.crtc);
	} else {
		encoder->connectors_active = false;

		intel_crtc_update_dpms(encoder->base.crtc);
	}
}

/* Cross check the actual hw state with our own modeset state tracking (and it's
 * internal consistency). */
static void intel_connector_check_state(struct intel_connector *connector)
{
	if (connector->get_hw_state(connector)) {
		struct intel_encoder *encoder = connector->encoder;
		struct drm_crtc *crtc;
		bool encoder_enabled;
		enum pipe pipe;

		DRM_DEBUG_KMS("[CONNECTOR:%d:%s]\n",
			      connector->base.base.id,
			      drm_get_connector_name(&connector->base));

		WARN(connector->base.dpms == DRM_MODE_DPMS_OFF,
		     "wrong connector dpms state\n");
		WARN(connector->base.encoder != &encoder->base,
		     "active connector not linked to encoder\n");
		WARN(!encoder->connectors_active,
		     "encoder->connectors_active not set\n");

		encoder_enabled = encoder->get_hw_state(encoder, &pipe);
		WARN(!encoder_enabled, "encoder not enabled\n");
		if (WARN_ON(!encoder->base.crtc))
			return;

		crtc = encoder->base.crtc;

		WARN(!crtc->enabled, "crtc not enabled\n");
		WARN(!to_intel_crtc(crtc)->active, "crtc not active\n");
		WARN(pipe != to_intel_crtc(crtc)->pipe,
		     "encoder active on the wrong pipe\n");
	}
}

/* Even simpler default implementation, if there's really no special case to
 * consider. */
void intel_connector_dpms(struct drm_connector *connector, int mode)
{
	/* All the simple cases only support two dpms states. */
	if (mode != DRM_MODE_DPMS_ON)
		mode = DRM_MODE_DPMS_OFF;

	if (mode == connector->dpms)
		return;

	connector->dpms = mode;

	/* Only need to change hw state when actually enabled */
	if (connector->encoder)
		intel_encoder_dpms(to_intel_encoder(connector->encoder), mode);

	intel_modeset_check_state(connector->dev);
}

/* Simple connector->get_hw_state implementation for encoders that support only
 * one connector and no cloning and hence the encoder state determines the state
 * of the connector. */
bool intel_connector_get_hw_state(struct intel_connector *connector)
{
	enum pipe pipe = 0;
	struct intel_encoder *encoder = connector->encoder;

	return encoder->get_hw_state(encoder, &pipe);
}

static bool ironlake_check_fdi_lanes(struct drm_device *dev, enum pipe pipe,
				     struct intel_crtc_config *pipe_config)
{
	struct drm_i915_private *dev_priv = dev->dev_private;
	struct intel_crtc *pipe_B_crtc =
		to_intel_crtc(dev_priv->pipe_to_crtc_mapping[PIPE_B]);

	DRM_DEBUG_KMS("checking fdi config on pipe %c, lanes %i\n",
		      pipe_name(pipe), pipe_config->fdi_lanes);
	if (pipe_config->fdi_lanes > 4) {
		DRM_DEBUG_KMS("invalid fdi lane config on pipe %c: %i lanes\n",
			      pipe_name(pipe), pipe_config->fdi_lanes);
		return false;
	}

	if (IS_HASWELL(dev) || IS_BROADWELL(dev)) {
		if (pipe_config->fdi_lanes > 2) {
			DRM_DEBUG_KMS("only 2 lanes on haswell, required: %i lanes\n",
				      pipe_config->fdi_lanes);
			return false;
		} else {
			return true;
		}
	}

	if (INTEL_INFO(dev)->num_pipes == 2)
		return true;

	/* Ivybridge 3 pipe is really complicated */
	switch (pipe) {
	case PIPE_A:
		return true;
	case PIPE_B:
		if (dev_priv->pipe_to_crtc_mapping[PIPE_C]->enabled &&
		    pipe_config->fdi_lanes > 2) {
			DRM_DEBUG_KMS("invalid shared fdi lane config on pipe %c: %i lanes\n",
				      pipe_name(pipe), pipe_config->fdi_lanes);
			return false;
		}
		return true;
	case PIPE_C:
		if (!pipe_has_enabled_pch(pipe_B_crtc) ||
		    pipe_B_crtc->config.fdi_lanes <= 2) {
			if (pipe_config->fdi_lanes > 2) {
				DRM_DEBUG_KMS("invalid shared fdi lane config on pipe %c: %i lanes\n",
					      pipe_name(pipe), pipe_config->fdi_lanes);
				return false;
			}
		} else {
			DRM_DEBUG_KMS("fdi link B uses too many lanes to enable link C\n");
			return false;
		}
		return true;
	default:
		BUG();
	}
}

#define RETRY 1
static int ironlake_fdi_compute_config(struct intel_crtc *intel_crtc,
				       struct intel_crtc_config *pipe_config)
{
	struct drm_device *dev = intel_crtc->base.dev;
	struct drm_display_mode *adjusted_mode = &pipe_config->adjusted_mode;
	int lane, link_bw, fdi_dotclock;
	bool setup_ok, needs_recompute = false;

retry:
	/* FDI is a binary signal running at ~2.7GHz, encoding
	 * each output octet as 10 bits. The actual frequency
	 * is stored as a divider into a 100MHz clock, and the
	 * mode pixel clock is stored in units of 1KHz.
	 * Hence the bw of each lane in terms of the mode signal
	 * is:
	 */
	link_bw = intel_fdi_link_freq(dev) * MHz(100)/KHz(1)/10;

	fdi_dotclock = adjusted_mode->crtc_clock;

	lane = ironlake_get_lanes_required(fdi_dotclock, link_bw,
					   pipe_config->pipe_bpp);

	pipe_config->fdi_lanes = lane;

	intel_link_compute_m_n(pipe_config->pipe_bpp, lane, fdi_dotclock,
			       link_bw, &pipe_config->fdi_m_n);

	setup_ok = ironlake_check_fdi_lanes(intel_crtc->base.dev,
					    intel_crtc->pipe, pipe_config);
	if (!setup_ok && pipe_config->pipe_bpp > 6*3) {
		pipe_config->pipe_bpp -= 2*3;
		DRM_DEBUG_KMS("fdi link bw constraint, reducing pipe bpp to %i\n",
			      pipe_config->pipe_bpp);
		needs_recompute = true;
		pipe_config->bw_constrained = true;

		goto retry;
	}

	if (needs_recompute)
		return RETRY;

	return setup_ok ? 0 : -EINVAL;
}

static void hsw_compute_ips_config(struct intel_crtc *crtc,
				   struct intel_crtc_config *pipe_config)
{
	pipe_config->ips_enabled = i915_enable_ips &&
				   hsw_crtc_supports_ips(crtc) &&
				   pipe_config->pipe_bpp <= 24;
}

static int intel_crtc_compute_config(struct intel_crtc *crtc,
				     struct intel_crtc_config *pipe_config)
{
	struct drm_device *dev = crtc->base.dev;
	struct drm_display_mode *adjusted_mode = &pipe_config->adjusted_mode;

	/* FIXME should check pixel clock limits on all platforms */
	if (INTEL_INFO(dev)->gen < 4) {
		struct drm_i915_private *dev_priv = dev->dev_private;
		int clock_limit =
			dev_priv->display.get_display_clock_speed(dev);

		/*
		 * Enable pixel doubling when the dot clock
		 * is > 90% of the (display) core speed.
		 *
		 * GDG double wide on either pipe,
		 * otherwise pipe A only.
		 */
		if ((crtc->pipe == PIPE_A || IS_I915G(dev)) &&
		    adjusted_mode->crtc_clock > clock_limit * 9 / 10) {
			clock_limit *= 2;
			pipe_config->double_wide = true;
		}

		if (adjusted_mode->crtc_clock > clock_limit * 9 / 10)
			return -EINVAL;
	}

	/*
	 * Pipe horizontal size must be even in:
	 * - DVO ganged mode
	 * - LVDS dual channel mode
	 * - Double wide pipe
	 */
	if ((intel_pipe_has_type(&crtc->base, INTEL_OUTPUT_LVDS) &&
	     intel_is_dual_link_lvds(dev)) || pipe_config->double_wide)
		pipe_config->pipe_src_w &= ~1;

	/* Cantiga+ cannot handle modes with a hsync front porch of 0.
	 * WaPruneModeWithIncorrectHsyncOffset:ctg,elk,ilk,snb,ivb,vlv,hsw.
	 */
	if ((INTEL_INFO(dev)->gen > 4 || IS_G4X(dev)) &&
		adjusted_mode->hsync_start == adjusted_mode->hdisplay)
		return -EINVAL;

	if ((IS_G4X(dev) || IS_VALLEYVIEW(dev)) && pipe_config->pipe_bpp > 10*3) {
		pipe_config->pipe_bpp = 10*3; /* 12bpc is gen5+ */
	} else if (INTEL_INFO(dev)->gen <= 4 && pipe_config->pipe_bpp > 8*3) {
		/* only a 8bpc pipe, with 6bpc dither through the panel fitter
		 * for lvds. */
		pipe_config->pipe_bpp = 8*3;
	}

	if (HAS_IPS(dev))
		hsw_compute_ips_config(crtc, pipe_config);

	/* XXX: PCH clock sharing is done in ->mode_set, so make sure the old
	 * clock survives for now. */
	if (HAS_PCH_IBX(dev) || HAS_PCH_CPT(dev))
		pipe_config->shared_dpll = crtc->config.shared_dpll;

	if (pipe_config->has_pch_encoder)
		return ironlake_fdi_compute_config(crtc, pipe_config);

	return 0;
}

static int valleyview_get_display_clock_speed(struct drm_device *dev)
{
	return 400000; /* FIXME */
}

static int i945_get_display_clock_speed(struct drm_device *dev)
{
	return 400000;
}

static int i915_get_display_clock_speed(struct drm_device *dev)
{
	return 333000;
}

static int i9xx_misc_get_display_clock_speed(struct drm_device *dev)
{
	return 200000;
}

static int pnv_get_display_clock_speed(struct drm_device *dev)
{
	u16 gcfgc = 0;

	pci_read_config_word(dev->pdev, GCFGC, &gcfgc);

	switch (gcfgc & GC_DISPLAY_CLOCK_MASK) {
	case GC_DISPLAY_CLOCK_267_MHZ_PNV:
		return 267000;
	case GC_DISPLAY_CLOCK_333_MHZ_PNV:
		return 333000;
	case GC_DISPLAY_CLOCK_444_MHZ_PNV:
		return 444000;
	case GC_DISPLAY_CLOCK_200_MHZ_PNV:
		return 200000;
	default:
		DRM_ERROR("Unknown pnv display core clock 0x%04x\n", gcfgc);
	case GC_DISPLAY_CLOCK_133_MHZ_PNV:
		return 133000;
	case GC_DISPLAY_CLOCK_167_MHZ_PNV:
		return 167000;
	}
}

static int i915gm_get_display_clock_speed(struct drm_device *dev)
{
	u16 gcfgc = 0;

	pci_read_config_word(dev->pdev, GCFGC, &gcfgc);

	if (gcfgc & GC_LOW_FREQUENCY_ENABLE)
		return 133000;
	else {
		switch (gcfgc & GC_DISPLAY_CLOCK_MASK) {
		case GC_DISPLAY_CLOCK_333_MHZ:
			return 333000;
		default:
		case GC_DISPLAY_CLOCK_190_200_MHZ:
			return 190000;
		}
	}
}

static int i865_get_display_clock_speed(struct drm_device *dev)
{
	return 266000;
}

static int i855_get_display_clock_speed(struct drm_device *dev)
{
	u16 hpllcc = 0;
	/* Assume that the hardware is in the high speed state.  This
	 * should be the default.
	 */
	switch (hpllcc & GC_CLOCK_CONTROL_MASK) {
	case GC_CLOCK_133_200:
	case GC_CLOCK_100_200:
		return 200000;
	case GC_CLOCK_166_250:
		return 250000;
	case GC_CLOCK_100_133:
		return 133000;
	}

	/* Shouldn't happen */
	return 0;
}

static int i830_get_display_clock_speed(struct drm_device *dev)
{
	return 133000;
}

static void
intel_reduce_m_n_ratio(uint32_t *num, uint32_t *den)
{
	while (*num > DATA_LINK_M_N_MASK ||
	       *den > DATA_LINK_M_N_MASK) {
		*num >>= 1;
		*den >>= 1;
	}
}

static void compute_m_n(unsigned int m, unsigned int n,
			uint32_t *ret_m, uint32_t *ret_n)
{
	*ret_n = min_t(unsigned int, roundup_pow_of_two(n), DATA_LINK_N_MAX);
	*ret_m = div_u64((uint64_t) m * *ret_n, n);
	intel_reduce_m_n_ratio(ret_m, ret_n);
}

void
intel_link_compute_m_n(int bits_per_pixel, int nlanes,
		       int pixel_clock, int link_clock,
		       struct intel_link_m_n *m_n)
{
	m_n->tu = 64;

	compute_m_n(bits_per_pixel * pixel_clock,
		    link_clock * nlanes * 8,
		    &m_n->gmch_m, &m_n->gmch_n);

	compute_m_n(pixel_clock, link_clock,
		    &m_n->link_m, &m_n->link_n);
}

static inline bool intel_panel_use_ssc(struct drm_i915_private *dev_priv)
{
	if (i915_panel_use_ssc >= 0)
		return i915_panel_use_ssc != 0;
	return dev_priv->vbt.lvds_use_ssc
		&& !(dev_priv->quirks & QUIRK_LVDS_SSC_DISABLE);
}

static int i9xx_get_refclk(struct drm_crtc *crtc, int num_connectors)
{
	struct drm_device *dev = crtc->dev;
	struct drm_i915_private *dev_priv = dev->dev_private;
	int refclk;

	if (IS_VALLEYVIEW(dev)) {
		refclk = 100000;
	} else if (intel_pipe_has_type(crtc, INTEL_OUTPUT_LVDS) &&
	    intel_panel_use_ssc(dev_priv) && num_connectors < 2) {
		refclk = dev_priv->vbt.lvds_ssc_freq * 1000;
		DRM_DEBUG_KMS("using SSC reference clock of %d MHz\n",
			      refclk / 1000);
	} else if (!IS_GEN2(dev)) {
		refclk = 96000;
	} else {
		refclk = 48000;
	}

	return refclk;
}

static uint32_t pnv_dpll_compute_fp(struct dpll *dpll)
{
	return (1 << dpll->n) << 16 | dpll->m2;
}

static uint32_t i9xx_dpll_compute_fp(struct dpll *dpll)
{
	return dpll->n << 16 | dpll->m1 << 8 | dpll->m2;
}

static void i9xx_update_pll_dividers(struct intel_crtc *crtc,
				     intel_clock_t *reduced_clock)
{
	struct drm_device *dev = crtc->base.dev;
	struct drm_i915_private *dev_priv = dev->dev_private;
	int pipe = crtc->pipe;
	u32 fp, fp2 = 0;

	if (IS_PINEVIEW(dev)) {
		fp = pnv_dpll_compute_fp(&crtc->config.dpll);
		if (reduced_clock)
			fp2 = pnv_dpll_compute_fp(reduced_clock);
	} else {
		fp = i9xx_dpll_compute_fp(&crtc->config.dpll);
		if (reduced_clock)
			fp2 = i9xx_dpll_compute_fp(reduced_clock);
	}

	I915_WRITE(FP0(pipe), fp);
	crtc->config.dpll_hw_state.fp0 = fp;

	crtc->lowfreq_avail = false;
	if (intel_pipe_has_type(&crtc->base, INTEL_OUTPUT_LVDS) &&
	    reduced_clock && i915_powersave) {
		I915_WRITE(FP1(pipe), fp2);
		crtc->config.dpll_hw_state.fp1 = fp2;
		crtc->lowfreq_avail = true;
	} else {
		I915_WRITE(FP1(pipe), fp);
		crtc->config.dpll_hw_state.fp1 = fp;
	}
}

static void vlv_pllb_recal_opamp(struct drm_i915_private *dev_priv, enum pipe
		pipe)
{
	u32 reg_val;

	/*
	 * PLLB opamp always calibrates to max value of 0x3f, force enable it
	 * and set it to a reasonable value instead.
	 */
	reg_val = vlv_dpio_read(dev_priv, pipe, VLV_PLL_DW9(1));
	reg_val &= 0xffffff00;
	reg_val |= 0x00000030;
	vlv_dpio_write(dev_priv, pipe, VLV_PLL_DW9(1), reg_val);

	reg_val = vlv_dpio_read(dev_priv, pipe, VLV_REF_DW13);
	reg_val &= 0x8cffffff;
	reg_val = 0x8c000000;
	vlv_dpio_write(dev_priv, pipe, VLV_REF_DW13, reg_val);

	reg_val = vlv_dpio_read(dev_priv, pipe, VLV_PLL_DW9(1));
	reg_val &= 0xffffff00;
	vlv_dpio_write(dev_priv, pipe, VLV_PLL_DW9(1), reg_val);

	reg_val = vlv_dpio_read(dev_priv, pipe, VLV_REF_DW13);
	reg_val &= 0x00ffffff;
	reg_val |= 0xb0000000;
	vlv_dpio_write(dev_priv, pipe, VLV_REF_DW13, reg_val);
}

static void intel_pch_transcoder_set_m_n(struct intel_crtc *crtc,
					 struct intel_link_m_n *m_n)
{
	struct drm_device *dev = crtc->base.dev;
	struct drm_i915_private *dev_priv = dev->dev_private;
	int pipe = crtc->pipe;

	I915_WRITE(PCH_TRANS_DATA_M1(pipe), TU_SIZE(m_n->tu) | m_n->gmch_m);
	I915_WRITE(PCH_TRANS_DATA_N1(pipe), m_n->gmch_n);
	I915_WRITE(PCH_TRANS_LINK_M1(pipe), m_n->link_m);
	I915_WRITE(PCH_TRANS_LINK_N1(pipe), m_n->link_n);
}

static void intel_cpu_transcoder_set_m_n(struct intel_crtc *crtc,
					 struct intel_link_m_n *m_n)
{
	struct drm_device *dev = crtc->base.dev;
	struct drm_i915_private *dev_priv = dev->dev_private;
	int pipe = crtc->pipe;
	enum transcoder transcoder = crtc->config.cpu_transcoder;

	if (INTEL_INFO(dev)->gen >= 5) {
		I915_WRITE(PIPE_DATA_M1(transcoder), TU_SIZE(m_n->tu) | m_n->gmch_m);
		I915_WRITE(PIPE_DATA_N1(transcoder), m_n->gmch_n);
		I915_WRITE(PIPE_LINK_M1(transcoder), m_n->link_m);
		I915_WRITE(PIPE_LINK_N1(transcoder), m_n->link_n);
	} else {
		I915_WRITE(PIPE_DATA_M_G4X(pipe), TU_SIZE(m_n->tu) | m_n->gmch_m);
		I915_WRITE(PIPE_DATA_N_G4X(pipe), m_n->gmch_n);
		I915_WRITE(PIPE_LINK_M_G4X(pipe), m_n->link_m);
		I915_WRITE(PIPE_LINK_N_G4X(pipe), m_n->link_n);
	}
}

static void intel_dp_set_m_n(struct intel_crtc *crtc)
{
	if (crtc->config.has_pch_encoder)
		intel_pch_transcoder_set_m_n(crtc, &crtc->config.dp_m_n);
	else
		intel_cpu_transcoder_set_m_n(crtc, &crtc->config.dp_m_n);
}

static void vlv_update_pll(struct intel_crtc *crtc)
{
	struct drm_device *dev = crtc->base.dev;
	struct drm_i915_private *dev_priv = dev->dev_private;
	int pipe = crtc->pipe;
	u32 dpll, mdiv;
	u32 bestn, bestm1, bestm2, bestp1, bestp2;
	u32 coreclk, reg_val, dpll_md;

	mutex_lock(&dev_priv->dpio_lock);

	bestn = crtc->config.dpll.n;
	bestm1 = crtc->config.dpll.m1;
	bestm2 = crtc->config.dpll.m2;
	bestp1 = crtc->config.dpll.p1;
	bestp2 = crtc->config.dpll.p2;

	/* See eDP HDMI DPIO driver vbios notes doc */

	/* PLL B needs special handling */
	if (pipe)
		vlv_pllb_recal_opamp(dev_priv, pipe);

	/* Set up Tx target for periodic Rcomp update */
	vlv_dpio_write(dev_priv, pipe, VLV_PLL_DW9_BCAST, 0x0100000f);

	/* Disable target IRef on PLL */
	reg_val = vlv_dpio_read(dev_priv, pipe, VLV_PLL_DW8(pipe));
	reg_val &= 0x00ffffff;
	vlv_dpio_write(dev_priv, pipe, VLV_PLL_DW8(pipe), reg_val);

	/* Disable fast lock */
	vlv_dpio_write(dev_priv, pipe, VLV_CMN_DW0, 0x610);

	/* Set idtafcrecal before PLL is enabled */
	mdiv = ((bestm1 << DPIO_M1DIV_SHIFT) | (bestm2 & DPIO_M2DIV_MASK));
	mdiv |= ((bestp1 << DPIO_P1_SHIFT) | (bestp2 << DPIO_P2_SHIFT));
	mdiv |= ((bestn << DPIO_N_SHIFT));
	mdiv |= (1 << DPIO_K_SHIFT);

	/*
	 * Post divider depends on pixel clock rate, DAC vs digital (and LVDS,
	 * but we don't support that).
	 * Note: don't use the DAC post divider as it seems unstable.
	 */
	mdiv |= (DPIO_POST_DIV_HDMIDP << DPIO_POST_DIV_SHIFT);
	vlv_dpio_write(dev_priv, pipe, VLV_PLL_DW3(pipe), mdiv);

	mdiv |= DPIO_ENABLE_CALIBRATION;
	vlv_dpio_write(dev_priv, pipe, VLV_PLL_DW3(pipe), mdiv);

	/* Set HBR and RBR LPF coefficients */
	if (crtc->config.port_clock == 162000 ||
	    intel_pipe_has_type(&crtc->base, INTEL_OUTPUT_ANALOG) ||
	    intel_pipe_has_type(&crtc->base, INTEL_OUTPUT_HDMI))
		vlv_dpio_write(dev_priv, pipe, VLV_PLL_DW10(pipe),
				 0x009f0003);
	else
		vlv_dpio_write(dev_priv, pipe, VLV_PLL_DW10(pipe),
				 0x00d0000f);

	if (intel_pipe_has_type(&crtc->base, INTEL_OUTPUT_EDP) ||
	    intel_pipe_has_type(&crtc->base, INTEL_OUTPUT_DISPLAYPORT)) {
		/* Use SSC source */
		if (!pipe)
			vlv_dpio_write(dev_priv, pipe, VLV_PLL_DW5(pipe),
					 0x0df40000);
		else
			vlv_dpio_write(dev_priv, pipe, VLV_PLL_DW5(pipe),
					 0x0df70000);
	} else { /* HDMI or VGA */
		/* Use bend source */
		if (!pipe)
			vlv_dpio_write(dev_priv, pipe, VLV_PLL_DW5(pipe),
					 0x0df70000);
		else
			vlv_dpio_write(dev_priv, pipe, VLV_PLL_DW5(pipe),
					 0x0df40000);
	}

	coreclk = vlv_dpio_read(dev_priv, pipe, VLV_PLL_DW7(pipe));
	coreclk = (coreclk & 0x0000ff00) | 0x01c00000;
	if (intel_pipe_has_type(&crtc->base, INTEL_OUTPUT_DISPLAYPORT) ||
	    intel_pipe_has_type(&crtc->base, INTEL_OUTPUT_EDP))
		coreclk |= 0x01000000;
	vlv_dpio_write(dev_priv, pipe, VLV_PLL_DW7(pipe), coreclk);

	vlv_dpio_write(dev_priv, pipe, VLV_PLL_DW11(pipe), 0x87871000);

	/* Enable DPIO clock input */
	dpll = DPLL_EXT_BUFFER_ENABLE_VLV | DPLL_REFA_CLK_ENABLE_VLV |
		DPLL_VGA_MODE_DIS | DPLL_INTEGRATED_CLOCK_VLV;
	/* We should never disable this, set it here for state tracking */
	if (pipe == PIPE_B)
		dpll |= DPLL_INTEGRATED_CRI_CLK_VLV;
	dpll |= DPLL_VCO_ENABLE;
	crtc->config.dpll_hw_state.dpll = dpll;

	dpll_md = (crtc->config.pixel_multiplier - 1)
		<< DPLL_MD_UDI_MULTIPLIER_SHIFT;
	crtc->config.dpll_hw_state.dpll_md = dpll_md;

	if (crtc->config.has_dp_encoder)
		intel_dp_set_m_n(crtc);

	mutex_unlock(&dev_priv->dpio_lock);
}

static void i9xx_update_pll(struct intel_crtc *crtc,
			    intel_clock_t *reduced_clock,
			    int num_connectors)
{
	struct drm_device *dev = crtc->base.dev;
	struct drm_i915_private *dev_priv = dev->dev_private;
	u32 dpll;
	bool is_sdvo;
	struct dpll *clock = &crtc->config.dpll;

	i9xx_update_pll_dividers(crtc, reduced_clock);

	is_sdvo = intel_pipe_has_type(&crtc->base, INTEL_OUTPUT_SDVO) ||
		intel_pipe_has_type(&crtc->base, INTEL_OUTPUT_HDMI);

	dpll = DPLL_VGA_MODE_DIS;

	if (intel_pipe_has_type(&crtc->base, INTEL_OUTPUT_LVDS))
		dpll |= DPLLB_MODE_LVDS;
	else
		dpll |= DPLLB_MODE_DAC_SERIAL;

	if (IS_I945G(dev) || IS_I945GM(dev) || IS_G33(dev)) {
		dpll |= (crtc->config.pixel_multiplier - 1)
			<< SDVO_MULTIPLIER_SHIFT_HIRES;
	}

	if (is_sdvo)
		dpll |= DPLL_SDVO_HIGH_SPEED;

	if (intel_pipe_has_type(&crtc->base, INTEL_OUTPUT_DISPLAYPORT))
		dpll |= DPLL_SDVO_HIGH_SPEED;

	/* compute bitmask from p1 value */
	if (IS_PINEVIEW(dev))
		dpll |= (1 << (clock->p1 - 1)) << DPLL_FPA01_P1_POST_DIV_SHIFT_PINEVIEW;
	else {
		dpll |= (1 << (clock->p1 - 1)) << DPLL_FPA01_P1_POST_DIV_SHIFT;
		if (IS_G4X(dev) && reduced_clock)
			dpll |= (1 << (reduced_clock->p1 - 1)) << DPLL_FPA1_P1_POST_DIV_SHIFT;
	}
	switch (clock->p2) {
	case 5:
		dpll |= DPLL_DAC_SERIAL_P2_CLOCK_DIV_5;
		break;
	case 7:
		dpll |= DPLLB_LVDS_P2_CLOCK_DIV_7;
		break;
	case 10:
		dpll |= DPLL_DAC_SERIAL_P2_CLOCK_DIV_10;
		break;
	case 14:
		dpll |= DPLLB_LVDS_P2_CLOCK_DIV_14;
		break;
	}
	if (INTEL_INFO(dev)->gen >= 4)
		dpll |= (6 << PLL_LOAD_PULSE_PHASE_SHIFT);

	if (crtc->config.sdvo_tv_clock)
		dpll |= PLL_REF_INPUT_TVCLKINBC;
	else if (intel_pipe_has_type(&crtc->base, INTEL_OUTPUT_LVDS) &&
		 intel_panel_use_ssc(dev_priv) && num_connectors < 2)
		dpll |= PLLB_REF_INPUT_SPREADSPECTRUMIN;
	else
		dpll |= PLL_REF_INPUT_DREFCLK;

	dpll |= DPLL_VCO_ENABLE;
	crtc->config.dpll_hw_state.dpll = dpll;

	if (INTEL_INFO(dev)->gen >= 4) {
		u32 dpll_md = (crtc->config.pixel_multiplier - 1)
			<< DPLL_MD_UDI_MULTIPLIER_SHIFT;
		crtc->config.dpll_hw_state.dpll_md = dpll_md;
	}

	if (crtc->config.has_dp_encoder)
		intel_dp_set_m_n(crtc);
}

static void i8xx_update_pll(struct intel_crtc *crtc,
			    intel_clock_t *reduced_clock,
			    int num_connectors)
{
	struct drm_device *dev = crtc->base.dev;
	struct drm_i915_private *dev_priv = dev->dev_private;
	u32 dpll;
	struct dpll *clock = &crtc->config.dpll;

	i9xx_update_pll_dividers(crtc, reduced_clock);

	dpll = DPLL_VGA_MODE_DIS;

	if (intel_pipe_has_type(&crtc->base, INTEL_OUTPUT_LVDS)) {
		dpll |= (1 << (clock->p1 - 1)) << DPLL_FPA01_P1_POST_DIV_SHIFT;
	} else {
		if (clock->p1 == 2)
			dpll |= PLL_P1_DIVIDE_BY_TWO;
		else
			dpll |= (clock->p1 - 2) << DPLL_FPA01_P1_POST_DIV_SHIFT;
		if (clock->p2 == 4)
			dpll |= PLL_P2_DIVIDE_BY_4;
	}

	if (intel_pipe_has_type(&crtc->base, INTEL_OUTPUT_DVO))
		dpll |= DPLL_DVO_2X_MODE;

	if (intel_pipe_has_type(&crtc->base, INTEL_OUTPUT_LVDS) &&
		 intel_panel_use_ssc(dev_priv) && num_connectors < 2)
		dpll |= PLLB_REF_INPUT_SPREADSPECTRUMIN;
	else
		dpll |= PLL_REF_INPUT_DREFCLK;

	dpll |= DPLL_VCO_ENABLE;
	crtc->config.dpll_hw_state.dpll = dpll;
}

static void intel_set_pipe_timings(struct intel_crtc *intel_crtc)
{
	struct drm_device *dev = intel_crtc->base.dev;
	struct drm_i915_private *dev_priv = dev->dev_private;
	enum pipe pipe = intel_crtc->pipe;
	enum transcoder cpu_transcoder = intel_crtc->config.cpu_transcoder;
	struct drm_display_mode *adjusted_mode =
		&intel_crtc->config.adjusted_mode;
	uint32_t vsyncshift, crtc_vtotal, crtc_vblank_end;

	/* We need to be careful not to changed the adjusted mode, for otherwise
	 * the hw state checker will get angry at the mismatch. */
	crtc_vtotal = adjusted_mode->crtc_vtotal;
	crtc_vblank_end = adjusted_mode->crtc_vblank_end;

	if (!IS_GEN2(dev) && adjusted_mode->flags & DRM_MODE_FLAG_INTERLACE) {
		/* the chip adds 2 halflines automatically */
		crtc_vtotal -= 1;
		crtc_vblank_end -= 1;
		vsyncshift = adjusted_mode->crtc_hsync_start
			     - adjusted_mode->crtc_htotal / 2;
	} else {
		vsyncshift = 0;
	}

	if (INTEL_INFO(dev)->gen > 3)
		I915_WRITE(VSYNCSHIFT(cpu_transcoder), vsyncshift);

	I915_WRITE(HTOTAL(cpu_transcoder),
		   (adjusted_mode->crtc_hdisplay - 1) |
		   ((adjusted_mode->crtc_htotal - 1) << 16));
	I915_WRITE(HBLANK(cpu_transcoder),
		   (adjusted_mode->crtc_hblank_start - 1) |
		   ((adjusted_mode->crtc_hblank_end - 1) << 16));
	I915_WRITE(HSYNC(cpu_transcoder),
		   (adjusted_mode->crtc_hsync_start - 1) |
		   ((adjusted_mode->crtc_hsync_end - 1) << 16));

	I915_WRITE(VTOTAL(cpu_transcoder),
		   (adjusted_mode->crtc_vdisplay - 1) |
		   ((crtc_vtotal - 1) << 16));
	I915_WRITE(VBLANK(cpu_transcoder),
		   (adjusted_mode->crtc_vblank_start - 1) |
		   ((crtc_vblank_end - 1) << 16));
	I915_WRITE(VSYNC(cpu_transcoder),
		   (adjusted_mode->crtc_vsync_start - 1) |
		   ((adjusted_mode->crtc_vsync_end - 1) << 16));

	/* Workaround: when the EDP input selection is B, the VTOTAL_B must be
	 * programmed with the VTOTAL_EDP value. Same for VTOTAL_C. This is
	 * documented on the DDI_FUNC_CTL register description, EDP Input Select
	 * bits. */
	if (IS_HASWELL(dev) && cpu_transcoder == TRANSCODER_EDP &&
	    (pipe == PIPE_B || pipe == PIPE_C))
		I915_WRITE(VTOTAL(pipe), I915_READ(VTOTAL(cpu_transcoder)));

	/* pipesrc controls the size that is scaled from, which should
	 * always be the user's requested size.
	 */
	I915_WRITE(PIPESRC(pipe),
		   ((intel_crtc->config.pipe_src_w - 1) << 16) |
		   (intel_crtc->config.pipe_src_h - 1));
}

static void intel_get_pipe_timings(struct intel_crtc *crtc,
				   struct intel_crtc_config *pipe_config)
{
	struct drm_device *dev = crtc->base.dev;
	struct drm_i915_private *dev_priv = dev->dev_private;
	enum transcoder cpu_transcoder = pipe_config->cpu_transcoder;
	uint32_t tmp;

	tmp = I915_READ(HTOTAL(cpu_transcoder));
	pipe_config->adjusted_mode.crtc_hdisplay = (tmp & 0xffff) + 1;
	pipe_config->adjusted_mode.crtc_htotal = ((tmp >> 16) & 0xffff) + 1;
	tmp = I915_READ(HBLANK(cpu_transcoder));
	pipe_config->adjusted_mode.crtc_hblank_start = (tmp & 0xffff) + 1;
	pipe_config->adjusted_mode.crtc_hblank_end = ((tmp >> 16) & 0xffff) + 1;
	tmp = I915_READ(HSYNC(cpu_transcoder));
	pipe_config->adjusted_mode.crtc_hsync_start = (tmp & 0xffff) + 1;
	pipe_config->adjusted_mode.crtc_hsync_end = ((tmp >> 16) & 0xffff) + 1;

	tmp = I915_READ(VTOTAL(cpu_transcoder));
	pipe_config->adjusted_mode.crtc_vdisplay = (tmp & 0xffff) + 1;
	pipe_config->adjusted_mode.crtc_vtotal = ((tmp >> 16) & 0xffff) + 1;
	tmp = I915_READ(VBLANK(cpu_transcoder));
	pipe_config->adjusted_mode.crtc_vblank_start = (tmp & 0xffff) + 1;
	pipe_config->adjusted_mode.crtc_vblank_end = ((tmp >> 16) & 0xffff) + 1;
	tmp = I915_READ(VSYNC(cpu_transcoder));
	pipe_config->adjusted_mode.crtc_vsync_start = (tmp & 0xffff) + 1;
	pipe_config->adjusted_mode.crtc_vsync_end = ((tmp >> 16) & 0xffff) + 1;

	if (I915_READ(PIPECONF(cpu_transcoder)) & PIPECONF_INTERLACE_MASK) {
		pipe_config->adjusted_mode.flags |= DRM_MODE_FLAG_INTERLACE;
		pipe_config->adjusted_mode.crtc_vtotal += 1;
		pipe_config->adjusted_mode.crtc_vblank_end += 1;
	}

	tmp = I915_READ(PIPESRC(crtc->pipe));
	pipe_config->pipe_src_h = (tmp & 0xffff) + 1;
	pipe_config->pipe_src_w = ((tmp >> 16) & 0xffff) + 1;

	pipe_config->requested_mode.vdisplay = pipe_config->pipe_src_h;
	pipe_config->requested_mode.hdisplay = pipe_config->pipe_src_w;
}

static void intel_crtc_mode_from_pipe_config(struct intel_crtc *intel_crtc,
					     struct intel_crtc_config *pipe_config)
{
	struct drm_crtc *crtc = &intel_crtc->base;

	crtc->mode.hdisplay = pipe_config->adjusted_mode.crtc_hdisplay;
	crtc->mode.htotal = pipe_config->adjusted_mode.crtc_htotal;
	crtc->mode.hsync_start = pipe_config->adjusted_mode.crtc_hsync_start;
	crtc->mode.hsync_end = pipe_config->adjusted_mode.crtc_hsync_end;

	crtc->mode.vdisplay = pipe_config->adjusted_mode.crtc_vdisplay;
	crtc->mode.vtotal = pipe_config->adjusted_mode.crtc_vtotal;
	crtc->mode.vsync_start = pipe_config->adjusted_mode.crtc_vsync_start;
	crtc->mode.vsync_end = pipe_config->adjusted_mode.crtc_vsync_end;

	crtc->mode.flags = pipe_config->adjusted_mode.flags;

	crtc->mode.clock = pipe_config->adjusted_mode.crtc_clock;
	crtc->mode.flags |= pipe_config->adjusted_mode.flags;
}

static void i9xx_set_pipeconf(struct intel_crtc *intel_crtc)
{
	struct drm_device *dev = intel_crtc->base.dev;
	struct drm_i915_private *dev_priv = dev->dev_private;
	uint32_t pipeconf;

	pipeconf = 0;

	if (dev_priv->quirks & QUIRK_PIPEA_FORCE &&
	    I915_READ(PIPECONF(intel_crtc->pipe)) & PIPECONF_ENABLE)
		pipeconf |= PIPECONF_ENABLE;

	if (intel_crtc->config.double_wide)
		pipeconf |= PIPECONF_DOUBLE_WIDE;

	/* only g4x and later have fancy bpc/dither controls */
	if (IS_G4X(dev) || IS_VALLEYVIEW(dev)) {
		/* Bspec claims that we can't use dithering for 30bpp pipes. */
		if (intel_crtc->config.dither && intel_crtc->config.pipe_bpp != 30)
			pipeconf |= PIPECONF_DITHER_EN |
				    PIPECONF_DITHER_TYPE_SP;

		switch (intel_crtc->config.pipe_bpp) {
		case 18:
			pipeconf |= PIPECONF_6BPC;
			break;
		case 24:
			pipeconf |= PIPECONF_8BPC;
			break;
		case 30:
			pipeconf |= PIPECONF_10BPC;
			break;
		default:
			/* Case prevented by intel_choose_pipe_bpp_dither. */
			BUG();
		}
	}

	if (HAS_PIPE_CXSR(dev)) {
		if (intel_crtc->lowfreq_avail) {
			DRM_DEBUG_KMS("enabling CxSR downclocking\n");
			pipeconf |= PIPECONF_CXSR_DOWNCLOCK;
		} else {
			DRM_DEBUG_KMS("disabling CxSR downclocking\n");
		}
	}

	if (!IS_GEN2(dev) &&
	    intel_crtc->config.adjusted_mode.flags & DRM_MODE_FLAG_INTERLACE)
		pipeconf |= PIPECONF_INTERLACE_W_FIELD_INDICATION;
	else
		pipeconf |= PIPECONF_PROGRESSIVE;

	if (IS_VALLEYVIEW(dev) && intel_crtc->config.limited_color_range)
		pipeconf |= PIPECONF_COLOR_RANGE_SELECT;

	I915_WRITE(PIPECONF(intel_crtc->pipe), pipeconf);
	POSTING_READ(PIPECONF(intel_crtc->pipe));
}

static int i9xx_crtc_mode_set(struct drm_crtc *crtc,
			      int x, int y,
			      struct drm_framebuffer *fb)
{
	struct drm_device *dev = crtc->dev;
	struct drm_i915_private *dev_priv = dev->dev_private;
	struct intel_crtc *intel_crtc = to_intel_crtc(crtc);
	int pipe = intel_crtc->pipe;
	int plane = intel_crtc->plane;
	int refclk, num_connectors = 0;
	intel_clock_t clock, reduced_clock;
	u32 dspcntr;
	bool ok, has_reduced_clock = false;
	bool is_lvds = false, is_dsi = false;
	struct intel_encoder *encoder;
	const intel_limit_t *limit;
	int ret;

	for_each_encoder_on_crtc(dev, crtc, encoder) {
		switch (encoder->type) {
		case INTEL_OUTPUT_LVDS:
			is_lvds = true;
			break;
		case INTEL_OUTPUT_DSI:
			is_dsi = true;
			break;
		}

		num_connectors++;
	}

	if (is_dsi)
		goto skip_dpll;

	if (!intel_crtc->config.clock_set) {
		refclk = i9xx_get_refclk(crtc, num_connectors);

		/*
		 * Returns a set of divisors for the desired target clock with
		 * the given refclk, or FALSE.  The returned values represent
		 * the clock equation: reflck * (5 * (m1 + 2) + (m2 + 2)) / (n +
		 * 2) / p1 / p2.
		 */
		limit = intel_limit(crtc, refclk);
		ok = dev_priv->display.find_dpll(limit, crtc,
						 intel_crtc->config.port_clock,
						 refclk, NULL, &clock);
		if (!ok) {
			DRM_ERROR("Couldn't find PLL settings for mode!\n");
			return -EINVAL;
		}

		if (is_lvds && dev_priv->lvds_downclock_avail) {
			/*
			 * Ensure we match the reduced clock's P to the target
			 * clock.  If the clocks don't match, we can't switch
			 * the display clock by using the FP0/FP1. In such case
			 * we will disable the LVDS downclock feature.
			 */
			has_reduced_clock =
				dev_priv->display.find_dpll(limit, crtc,
							    dev_priv->lvds_downclock,
							    refclk, &clock,
							    &reduced_clock);
		}
		/* Compat-code for transition, will disappear. */
		intel_crtc->config.dpll.n = clock.n;
		intel_crtc->config.dpll.m1 = clock.m1;
		intel_crtc->config.dpll.m2 = clock.m2;
		intel_crtc->config.dpll.p1 = clock.p1;
		intel_crtc->config.dpll.p2 = clock.p2;
	}

	if (IS_GEN2(dev)) {
		i8xx_update_pll(intel_crtc,
				has_reduced_clock ? &reduced_clock : NULL,
				num_connectors);
	} else if (IS_VALLEYVIEW(dev)) {
		vlv_update_pll(intel_crtc);
	} else {
		i9xx_update_pll(intel_crtc,
				has_reduced_clock ? &reduced_clock : NULL,
                                num_connectors);
	}

skip_dpll:
	/* Set up the display plane register */
	dspcntr = DISPPLANE_GAMMA_ENABLE;

	if (!IS_VALLEYVIEW(dev)) {
		if (pipe == 0)
			dspcntr &= ~DISPPLANE_SEL_PIPE_MASK;
		else
			dspcntr |= DISPPLANE_SEL_PIPE_B;
	}

	intel_set_pipe_timings(intel_crtc);

	/* pipesrc and dspsize control the size that is scaled from,
	 * which should always be the user's requested size.
	 */
	I915_WRITE(DSPSIZE(plane),
		   ((intel_crtc->config.pipe_src_h - 1) << 16) |
		   (intel_crtc->config.pipe_src_w - 1));
	I915_WRITE(DSPPOS(plane), 0);

	i9xx_set_pipeconf(intel_crtc);

	I915_WRITE(DSPCNTR(plane), dspcntr);
	POSTING_READ(DSPCNTR(plane));

	ret = intel_pipe_set_base(crtc, x, y, fb);

	return ret;
}

static void i9xx_get_pfit_config(struct intel_crtc *crtc,
				 struct intel_crtc_config *pipe_config)
{
	struct drm_device *dev = crtc->base.dev;
	struct drm_i915_private *dev_priv = dev->dev_private;
	uint32_t tmp;

	tmp = I915_READ(PFIT_CONTROL);
	if (!(tmp & PFIT_ENABLE))
		return;

	/* Check whether the pfit is attached to our pipe. */
	if (INTEL_INFO(dev)->gen < 4) {
		if (crtc->pipe != PIPE_B)
			return;
	} else {
		if ((tmp & PFIT_PIPE_MASK) != (crtc->pipe << PFIT_PIPE_SHIFT))
			return;
	}

	pipe_config->gmch_pfit.control = tmp;
	pipe_config->gmch_pfit.pgm_ratios = I915_READ(PFIT_PGM_RATIOS);
	if (INTEL_INFO(dev)->gen < 5)
		pipe_config->gmch_pfit.lvds_border_bits =
			I915_READ(LVDS) & LVDS_BORDER_ENABLE;
}

static void vlv_crtc_clock_get(struct intel_crtc *crtc,
			       struct intel_crtc_config *pipe_config)
{
	struct drm_device *dev = crtc->base.dev;
	struct drm_i915_private *dev_priv = dev->dev_private;
	int pipe = pipe_config->cpu_transcoder;
	intel_clock_t clock;
	u32 mdiv;
	int refclk = 100000;

	mutex_lock(&dev_priv->dpio_lock);
	mdiv = vlv_dpio_read(dev_priv, pipe, VLV_PLL_DW3(pipe));
	mutex_unlock(&dev_priv->dpio_lock);

	clock.m1 = (mdiv >> DPIO_M1DIV_SHIFT) & 7;
	clock.m2 = mdiv & DPIO_M2DIV_MASK;
	clock.n = (mdiv >> DPIO_N_SHIFT) & 0xf;
	clock.p1 = (mdiv >> DPIO_P1_SHIFT) & 7;
	clock.p2 = (mdiv >> DPIO_P2_SHIFT) & 0x1f;

	vlv_clock(refclk, &clock);

	/* clock.dot is the fast clock */
	pipe_config->port_clock = clock.dot / 5;
}

static bool i9xx_get_pipe_config(struct intel_crtc *crtc,
				 struct intel_crtc_config *pipe_config)
{
	struct drm_device *dev = crtc->base.dev;
	struct drm_i915_private *dev_priv = dev->dev_private;
	uint32_t tmp;

	pipe_config->cpu_transcoder = (enum transcoder) crtc->pipe;
	pipe_config->shared_dpll = DPLL_ID_PRIVATE;

	tmp = I915_READ(PIPECONF(crtc->pipe));
	if (!(tmp & PIPECONF_ENABLE))
		return false;

	if (IS_G4X(dev) || IS_VALLEYVIEW(dev)) {
		switch (tmp & PIPECONF_BPC_MASK) {
		case PIPECONF_6BPC:
			pipe_config->pipe_bpp = 18;
			break;
		case PIPECONF_8BPC:
			pipe_config->pipe_bpp = 24;
			break;
		case PIPECONF_10BPC:
			pipe_config->pipe_bpp = 30;
			break;
		default:
			break;
		}
	}

	if (INTEL_INFO(dev)->gen < 4)
		pipe_config->double_wide = tmp & PIPECONF_DOUBLE_WIDE;

	intel_get_pipe_timings(crtc, pipe_config);

	i9xx_get_pfit_config(crtc, pipe_config);

	if (INTEL_INFO(dev)->gen >= 4) {
		tmp = I915_READ(DPLL_MD(crtc->pipe));
		pipe_config->pixel_multiplier =
			((tmp & DPLL_MD_UDI_MULTIPLIER_MASK)
			 >> DPLL_MD_UDI_MULTIPLIER_SHIFT) + 1;
		pipe_config->dpll_hw_state.dpll_md = tmp;
	} else if (IS_I945G(dev) || IS_I945GM(dev) || IS_G33(dev)) {
		tmp = I915_READ(DPLL(crtc->pipe));
		pipe_config->pixel_multiplier =
			((tmp & SDVO_MULTIPLIER_MASK)
			 >> SDVO_MULTIPLIER_SHIFT_HIRES) + 1;
	} else {
		/* Note that on i915G/GM the pixel multiplier is in the sdvo
		 * port and will be fixed up in the encoder->get_config
		 * function. */
		pipe_config->pixel_multiplier = 1;
	}
	pipe_config->dpll_hw_state.dpll = I915_READ(DPLL(crtc->pipe));
	if (!IS_VALLEYVIEW(dev)) {
		pipe_config->dpll_hw_state.fp0 = I915_READ(FP0(crtc->pipe));
		pipe_config->dpll_hw_state.fp1 = I915_READ(FP1(crtc->pipe));
	} else {
		/* Mask out read-only status bits. */
		pipe_config->dpll_hw_state.dpll &= ~(DPLL_LOCK_VLV |
						     DPLL_PORTC_READY_MASK |
						     DPLL_PORTB_READY_MASK);
	}

	if (IS_VALLEYVIEW(dev))
		vlv_crtc_clock_get(crtc, pipe_config);
	else
		i9xx_crtc_clock_get(crtc, pipe_config);

	return true;
}

static void ironlake_init_pch_refclk(struct drm_device *dev)
{
	struct drm_i915_private *dev_priv = dev->dev_private;
	struct drm_mode_config *mode_config = &dev->mode_config;
	struct intel_encoder *encoder;
	u32 val, final;
	bool has_lvds = false;
	bool has_cpu_edp = false;
	bool has_panel = false;
	bool has_ck505 = false;
	bool can_ssc = false;

	/* We need to take the global config into account */
	list_for_each_entry(encoder, &mode_config->encoder_list,
			    base.head) {
		switch (encoder->type) {
		case INTEL_OUTPUT_LVDS:
			has_panel = true;
			has_lvds = true;
			break;
		case INTEL_OUTPUT_EDP:
			has_panel = true;
			if (enc_to_dig_port(&encoder->base)->port == PORT_A)
				has_cpu_edp = true;
			break;
		}
	}

	if (HAS_PCH_IBX(dev)) {
		has_ck505 = dev_priv->vbt.display_clock_mode;
		can_ssc = has_ck505;
	} else {
		has_ck505 = false;
		can_ssc = true;
	}

	DRM_DEBUG_KMS("has_panel %d has_lvds %d has_ck505 %d\n",
		      has_panel, has_lvds, has_ck505);

	/* Ironlake: try to setup display ref clock before DPLL
	 * enabling. This is only under driver's control after
	 * PCH B stepping, previous chipset stepping should be
	 * ignoring this setting.
	 */
	val = I915_READ(PCH_DREF_CONTROL);

	/* As we must carefully and slowly disable/enable each source in turn,
	 * compute the final state we want first and check if we need to
	 * make any changes at all.
	 */
	final = val;
	final &= ~DREF_NONSPREAD_SOURCE_MASK;
	if (has_ck505)
		final |= DREF_NONSPREAD_CK505_ENABLE;
	else
		final |= DREF_NONSPREAD_SOURCE_ENABLE;

	final &= ~DREF_SSC_SOURCE_MASK;
	final &= ~DREF_CPU_SOURCE_OUTPUT_MASK;
	final &= ~DREF_SSC1_ENABLE;

	if (has_panel) {
		final |= DREF_SSC_SOURCE_ENABLE;

		if (intel_panel_use_ssc(dev_priv) && can_ssc)
			final |= DREF_SSC1_ENABLE;

		if (has_cpu_edp) {
			if (intel_panel_use_ssc(dev_priv) && can_ssc)
				final |= DREF_CPU_SOURCE_OUTPUT_DOWNSPREAD;
			else
				final |= DREF_CPU_SOURCE_OUTPUT_NONSPREAD;
		} else
			final |= DREF_CPU_SOURCE_OUTPUT_DISABLE;
	} else {
		final |= DREF_SSC_SOURCE_DISABLE;
		final |= DREF_CPU_SOURCE_OUTPUT_DISABLE;
	}

	if (final == val)
		return;

	/* Always enable nonspread source */
	val &= ~DREF_NONSPREAD_SOURCE_MASK;

	if (has_ck505)
		val |= DREF_NONSPREAD_CK505_ENABLE;
	else
		val |= DREF_NONSPREAD_SOURCE_ENABLE;

	if (has_panel) {
		val &= ~DREF_SSC_SOURCE_MASK;
		val |= DREF_SSC_SOURCE_ENABLE;

		/* SSC must be turned on before enabling the CPU output  */
		if (intel_panel_use_ssc(dev_priv) && can_ssc) {
			DRM_DEBUG_KMS("Using SSC on panel\n");
			val |= DREF_SSC1_ENABLE;
		} else
			val &= ~DREF_SSC1_ENABLE;

		/* Get SSC going before enabling the outputs */
		I915_WRITE(PCH_DREF_CONTROL, val);
		POSTING_READ(PCH_DREF_CONTROL);
		udelay(200);

		val &= ~DREF_CPU_SOURCE_OUTPUT_MASK;

		/* Enable CPU source on CPU attached eDP */
		if (has_cpu_edp) {
			if (intel_panel_use_ssc(dev_priv) && can_ssc) {
				DRM_DEBUG_KMS("Using SSC on eDP\n");
				val |= DREF_CPU_SOURCE_OUTPUT_DOWNSPREAD;
			}
			else
				val |= DREF_CPU_SOURCE_OUTPUT_NONSPREAD;
		} else
			val |= DREF_CPU_SOURCE_OUTPUT_DISABLE;

		I915_WRITE(PCH_DREF_CONTROL, val);
		POSTING_READ(PCH_DREF_CONTROL);
		udelay(200);
	} else {
		DRM_DEBUG_KMS("Disabling SSC entirely\n");

		val &= ~DREF_CPU_SOURCE_OUTPUT_MASK;

		/* Turn off CPU output */
		val |= DREF_CPU_SOURCE_OUTPUT_DISABLE;

		I915_WRITE(PCH_DREF_CONTROL, val);
		POSTING_READ(PCH_DREF_CONTROL);
		udelay(200);

		/* Turn off the SSC source */
		val &= ~DREF_SSC_SOURCE_MASK;
		val |= DREF_SSC_SOURCE_DISABLE;

		/* Turn off SSC1 */
		val &= ~DREF_SSC1_ENABLE;

		I915_WRITE(PCH_DREF_CONTROL, val);
		POSTING_READ(PCH_DREF_CONTROL);
		udelay(200);
	}

	BUG_ON(val != final);
}

static void lpt_reset_fdi_mphy(struct drm_i915_private *dev_priv)
{
	uint32_t tmp;

	tmp = I915_READ(SOUTH_CHICKEN2);
	tmp |= FDI_MPHY_IOSFSB_RESET_CTL;
	I915_WRITE(SOUTH_CHICKEN2, tmp);

	if (wait_for_atomic_us(I915_READ(SOUTH_CHICKEN2) &
			       FDI_MPHY_IOSFSB_RESET_STATUS, 100))
		DRM_ERROR("FDI mPHY reset assert timeout\n");

	tmp = I915_READ(SOUTH_CHICKEN2);
	tmp &= ~FDI_MPHY_IOSFSB_RESET_CTL;
	I915_WRITE(SOUTH_CHICKEN2, tmp);

	if (wait_for_atomic_us((I915_READ(SOUTH_CHICKEN2) &
				FDI_MPHY_IOSFSB_RESET_STATUS) == 0, 100))
		DRM_ERROR("FDI mPHY reset de-assert timeout\n");
}

/* WaMPhyProgramming:hsw */
static void lpt_program_fdi_mphy(struct drm_i915_private *dev_priv)
{
	uint32_t tmp;

	tmp = intel_sbi_read(dev_priv, 0x8008, SBI_MPHY);
	tmp &= ~(0xFF << 24);
	tmp |= (0x12 << 24);
	intel_sbi_write(dev_priv, 0x8008, tmp, SBI_MPHY);

	tmp = intel_sbi_read(dev_priv, 0x2008, SBI_MPHY);
	tmp |= (1 << 11);
	intel_sbi_write(dev_priv, 0x2008, tmp, SBI_MPHY);

	tmp = intel_sbi_read(dev_priv, 0x2108, SBI_MPHY);
	tmp |= (1 << 11);
	intel_sbi_write(dev_priv, 0x2108, tmp, SBI_MPHY);

	tmp = intel_sbi_read(dev_priv, 0x206C, SBI_MPHY);
	tmp |= (1 << 24) | (1 << 21) | (1 << 18);
	intel_sbi_write(dev_priv, 0x206C, tmp, SBI_MPHY);

	tmp = intel_sbi_read(dev_priv, 0x216C, SBI_MPHY);
	tmp |= (1 << 24) | (1 << 21) | (1 << 18);
	intel_sbi_write(dev_priv, 0x216C, tmp, SBI_MPHY);

	tmp = intel_sbi_read(dev_priv, 0x2080, SBI_MPHY);
	tmp &= ~(7 << 13);
	tmp |= (5 << 13);
	intel_sbi_write(dev_priv, 0x2080, tmp, SBI_MPHY);

	tmp = intel_sbi_read(dev_priv, 0x2180, SBI_MPHY);
	tmp &= ~(7 << 13);
	tmp |= (5 << 13);
	intel_sbi_write(dev_priv, 0x2180, tmp, SBI_MPHY);

	tmp = intel_sbi_read(dev_priv, 0x208C, SBI_MPHY);
	tmp &= ~0xFF;
	tmp |= 0x1C;
	intel_sbi_write(dev_priv, 0x208C, tmp, SBI_MPHY);

	tmp = intel_sbi_read(dev_priv, 0x218C, SBI_MPHY);
	tmp &= ~0xFF;
	tmp |= 0x1C;
	intel_sbi_write(dev_priv, 0x218C, tmp, SBI_MPHY);

	tmp = intel_sbi_read(dev_priv, 0x2098, SBI_MPHY);
	tmp &= ~(0xFF << 16);
	tmp |= (0x1C << 16);
	intel_sbi_write(dev_priv, 0x2098, tmp, SBI_MPHY);

	tmp = intel_sbi_read(dev_priv, 0x2198, SBI_MPHY);
	tmp &= ~(0xFF << 16);
	tmp |= (0x1C << 16);
	intel_sbi_write(dev_priv, 0x2198, tmp, SBI_MPHY);

	tmp = intel_sbi_read(dev_priv, 0x20C4, SBI_MPHY);
	tmp |= (1 << 27);
	intel_sbi_write(dev_priv, 0x20C4, tmp, SBI_MPHY);

	tmp = intel_sbi_read(dev_priv, 0x21C4, SBI_MPHY);
	tmp |= (1 << 27);
	intel_sbi_write(dev_priv, 0x21C4, tmp, SBI_MPHY);

	tmp = intel_sbi_read(dev_priv, 0x20EC, SBI_MPHY);
	tmp &= ~(0xF << 28);
	tmp |= (4 << 28);
	intel_sbi_write(dev_priv, 0x20EC, tmp, SBI_MPHY);

	tmp = intel_sbi_read(dev_priv, 0x21EC, SBI_MPHY);
	tmp &= ~(0xF << 28);
	tmp |= (4 << 28);
	intel_sbi_write(dev_priv, 0x21EC, tmp, SBI_MPHY);
}

/* Implements 3 different sequences from BSpec chapter "Display iCLK
 * Programming" based on the parameters passed:
 * - Sequence to enable CLKOUT_DP
 * - Sequence to enable CLKOUT_DP without spread
 * - Sequence to enable CLKOUT_DP for FDI usage and configure PCH FDI I/O
 */
static void lpt_enable_clkout_dp(struct drm_device *dev, bool with_spread,
				 bool with_fdi)
{
	struct drm_i915_private *dev_priv = dev->dev_private;
	uint32_t reg, tmp;

	if (WARN(with_fdi && !with_spread, "FDI requires downspread\n"))
		with_spread = true;
	if (WARN(dev_priv->pch_id == INTEL_PCH_LPT_LP_DEVICE_ID_TYPE &&
		 with_fdi, "LP PCH doesn't have FDI\n"))
		with_fdi = false;

	mutex_lock(&dev_priv->dpio_lock);

	tmp = intel_sbi_read(dev_priv, SBI_SSCCTL, SBI_ICLK);
	tmp &= ~SBI_SSCCTL_DISABLE;
	tmp |= SBI_SSCCTL_PATHALT;
	intel_sbi_write(dev_priv, SBI_SSCCTL, tmp, SBI_ICLK);

	udelay(24);

	if (with_spread) {
		tmp = intel_sbi_read(dev_priv, SBI_SSCCTL, SBI_ICLK);
		tmp &= ~SBI_SSCCTL_PATHALT;
		intel_sbi_write(dev_priv, SBI_SSCCTL, tmp, SBI_ICLK);

		if (with_fdi) {
			lpt_reset_fdi_mphy(dev_priv);
			lpt_program_fdi_mphy(dev_priv);
		}
	}

	reg = (dev_priv->pch_id == INTEL_PCH_LPT_LP_DEVICE_ID_TYPE) ?
	       SBI_GEN0 : SBI_DBUFF0;
	tmp = intel_sbi_read(dev_priv, reg, SBI_ICLK);
	tmp |= SBI_GEN0_CFG_BUFFENABLE_DISABLE;
	intel_sbi_write(dev_priv, reg, tmp, SBI_ICLK);

	mutex_unlock(&dev_priv->dpio_lock);
}

/* Sequence to disable CLKOUT_DP */
static void lpt_disable_clkout_dp(struct drm_device *dev)
{
	struct drm_i915_private *dev_priv = dev->dev_private;
	uint32_t reg, tmp;

	mutex_lock(&dev_priv->dpio_lock);

	reg = (dev_priv->pch_id == INTEL_PCH_LPT_LP_DEVICE_ID_TYPE) ?
	       SBI_GEN0 : SBI_DBUFF0;
	tmp = intel_sbi_read(dev_priv, reg, SBI_ICLK);
	tmp &= ~SBI_GEN0_CFG_BUFFENABLE_DISABLE;
	intel_sbi_write(dev_priv, reg, tmp, SBI_ICLK);

	tmp = intel_sbi_read(dev_priv, SBI_SSCCTL, SBI_ICLK);
	if (!(tmp & SBI_SSCCTL_DISABLE)) {
		if (!(tmp & SBI_SSCCTL_PATHALT)) {
			tmp |= SBI_SSCCTL_PATHALT;
			intel_sbi_write(dev_priv, SBI_SSCCTL, tmp, SBI_ICLK);
			udelay(32);
		}
		tmp |= SBI_SSCCTL_DISABLE;
		intel_sbi_write(dev_priv, SBI_SSCCTL, tmp, SBI_ICLK);
	}

	mutex_unlock(&dev_priv->dpio_lock);
}

static void lpt_init_pch_refclk(struct drm_device *dev)
{
	struct drm_mode_config *mode_config = &dev->mode_config;
	struct intel_encoder *encoder;
	bool has_vga = false;

	list_for_each_entry(encoder, &mode_config->encoder_list, base.head) {
		switch (encoder->type) {
		case INTEL_OUTPUT_ANALOG:
			has_vga = true;
			break;
		}
	}

	if (has_vga)
		lpt_enable_clkout_dp(dev, true, true);
	else
		lpt_disable_clkout_dp(dev);
}

/*
 * Initialize reference clocks when the driver loads
 */
void intel_init_pch_refclk(struct drm_device *dev)
{
	if (HAS_PCH_IBX(dev) || HAS_PCH_CPT(dev))
		ironlake_init_pch_refclk(dev);
	else if (HAS_PCH_LPT(dev))
		lpt_init_pch_refclk(dev);
}

static int ironlake_get_refclk(struct drm_crtc *crtc)
{
	struct drm_device *dev = crtc->dev;
	struct drm_i915_private *dev_priv = dev->dev_private;
	struct intel_encoder *encoder;
	int num_connectors = 0;
	bool is_lvds = false;

	for_each_encoder_on_crtc(dev, crtc, encoder) {
		switch (encoder->type) {
		case INTEL_OUTPUT_LVDS:
			is_lvds = true;
			break;
		}
		num_connectors++;
	}

	if (is_lvds && intel_panel_use_ssc(dev_priv) && num_connectors < 2) {
		DRM_DEBUG_KMS("using SSC reference clock of %d MHz\n",
			      dev_priv->vbt.lvds_ssc_freq);
		return dev_priv->vbt.lvds_ssc_freq * 1000;
	}

	return 120000;
}

static void ironlake_set_pipeconf(struct drm_crtc *crtc)
{
	struct drm_i915_private *dev_priv = crtc->dev->dev_private;
	struct intel_crtc *intel_crtc = to_intel_crtc(crtc);
	int pipe = intel_crtc->pipe;
	uint32_t val;

	val = 0;

	switch (intel_crtc->config.pipe_bpp) {
	case 18:
		val |= PIPECONF_6BPC;
		break;
	case 24:
		val |= PIPECONF_8BPC;
		break;
	case 30:
		val |= PIPECONF_10BPC;
		break;
	case 36:
		val |= PIPECONF_12BPC;
		break;
	default:
		/* Case prevented by intel_choose_pipe_bpp_dither. */
		BUG();
	}

	if (intel_crtc->config.dither)
		val |= (PIPECONF_DITHER_EN | PIPECONF_DITHER_TYPE_SP);

	if (intel_crtc->config.adjusted_mode.flags & DRM_MODE_FLAG_INTERLACE)
		val |= PIPECONF_INTERLACED_ILK;
	else
		val |= PIPECONF_PROGRESSIVE;

	if (intel_crtc->config.limited_color_range)
		val |= PIPECONF_COLOR_RANGE_SELECT;

	I915_WRITE(PIPECONF(pipe), val);
	POSTING_READ(PIPECONF(pipe));
}

/*
 * Set up the pipe CSC unit.
 *
 * Currently only full range RGB to limited range RGB conversion
 * is supported, but eventually this should handle various
 * RGB<->YCbCr scenarios as well.
 */
static void intel_set_pipe_csc(struct drm_crtc *crtc)
{
	struct drm_device *dev = crtc->dev;
	struct drm_i915_private *dev_priv = dev->dev_private;
	struct intel_crtc *intel_crtc = to_intel_crtc(crtc);
	int pipe = intel_crtc->pipe;
	uint16_t coeff = 0x7800; /* 1.0 */

	/*
	 * TODO: Check what kind of values actually come out of the pipe
	 * with these coeff/postoff values and adjust to get the best
	 * accuracy. Perhaps we even need to take the bpc value into
	 * consideration.
	 */

	if (intel_crtc->config.limited_color_range)
		coeff = ((235 - 16) * (1 << 12) / 255) & 0xff8; /* 0.xxx... */

	/*
	 * GY/GU and RY/RU should be the other way around according
	 * to BSpec, but reality doesn't agree. Just set them up in
	 * a way that results in the correct picture.
	 */
	I915_WRITE(PIPE_CSC_COEFF_RY_GY(pipe), coeff << 16);
	I915_WRITE(PIPE_CSC_COEFF_BY(pipe), 0);

	I915_WRITE(PIPE_CSC_COEFF_RU_GU(pipe), coeff);
	I915_WRITE(PIPE_CSC_COEFF_BU(pipe), 0);

	I915_WRITE(PIPE_CSC_COEFF_RV_GV(pipe), 0);
	I915_WRITE(PIPE_CSC_COEFF_BV(pipe), coeff << 16);

	I915_WRITE(PIPE_CSC_PREOFF_HI(pipe), 0);
	I915_WRITE(PIPE_CSC_PREOFF_ME(pipe), 0);
	I915_WRITE(PIPE_CSC_PREOFF_LO(pipe), 0);

	if (INTEL_INFO(dev)->gen > 6) {
		uint16_t postoff = 0;

		if (intel_crtc->config.limited_color_range)
			postoff = (16 * (1 << 12) / 255) & 0x1fff;

		I915_WRITE(PIPE_CSC_POSTOFF_HI(pipe), postoff);
		I915_WRITE(PIPE_CSC_POSTOFF_ME(pipe), postoff);
		I915_WRITE(PIPE_CSC_POSTOFF_LO(pipe), postoff);

		I915_WRITE(PIPE_CSC_MODE(pipe), 0);
	} else {
		uint32_t mode = CSC_MODE_YUV_TO_RGB;

		if (intel_crtc->config.limited_color_range)
			mode |= CSC_BLACK_SCREEN_OFFSET;

		I915_WRITE(PIPE_CSC_MODE(pipe), mode);
	}
}

static void haswell_set_pipeconf(struct drm_crtc *crtc)
{
	struct drm_device *dev = crtc->dev;
	struct drm_i915_private *dev_priv = dev->dev_private;
	struct intel_crtc *intel_crtc = to_intel_crtc(crtc);
	enum pipe pipe = intel_crtc->pipe;
	enum transcoder cpu_transcoder = intel_crtc->config.cpu_transcoder;
	uint32_t val;

	val = 0;

	if (IS_HASWELL(dev) && intel_crtc->config.dither)
		val |= (PIPECONF_DITHER_EN | PIPECONF_DITHER_TYPE_SP);

	if (intel_crtc->config.adjusted_mode.flags & DRM_MODE_FLAG_INTERLACE)
		val |= PIPECONF_INTERLACED_ILK;
	else
		val |= PIPECONF_PROGRESSIVE;

	I915_WRITE(PIPECONF(cpu_transcoder), val);
	POSTING_READ(PIPECONF(cpu_transcoder));

	I915_WRITE(GAMMA_MODE(intel_crtc->pipe), GAMMA_MODE_MODE_8BIT);
	POSTING_READ(GAMMA_MODE(intel_crtc->pipe));

	if (IS_BROADWELL(dev)) {
		val = 0;

		switch (intel_crtc->config.pipe_bpp) {
		case 18:
			val |= PIPEMISC_DITHER_6_BPC;
			break;
		case 24:
			val |= PIPEMISC_DITHER_8_BPC;
			break;
		case 30:
			val |= PIPEMISC_DITHER_10_BPC;
			break;
		case 36:
			val |= PIPEMISC_DITHER_12_BPC;
			break;
		default:
			/* Case prevented by pipe_config_set_bpp. */
			BUG();
		}

		if (intel_crtc->config.dither)
			val |= PIPEMISC_DITHER_ENABLE | PIPEMISC_DITHER_TYPE_SP;

		I915_WRITE(PIPEMISC(pipe), val);
	}
}

static bool ironlake_compute_clocks(struct drm_crtc *crtc,
				    intel_clock_t *clock,
				    bool *has_reduced_clock,
				    intel_clock_t *reduced_clock)
{
	struct drm_device *dev = crtc->dev;
	struct drm_i915_private *dev_priv = dev->dev_private;
	struct intel_encoder *intel_encoder;
	int refclk;
	const intel_limit_t *limit;
	bool ret, is_lvds = false;

	for_each_encoder_on_crtc(dev, crtc, intel_encoder) {
		switch (intel_encoder->type) {
		case INTEL_OUTPUT_LVDS:
			is_lvds = true;
			break;
		}
	}

	refclk = ironlake_get_refclk(crtc);

	/*
	 * Returns a set of divisors for the desired target clock with the given
	 * refclk, or FALSE.  The returned values represent the clock equation:
	 * reflck * (5 * (m1 + 2) + (m2 + 2)) / (n + 2) / p1 / p2.
	 */
	limit = intel_limit(crtc, refclk);
	ret = dev_priv->display.find_dpll(limit, crtc,
					  to_intel_crtc(crtc)->config.port_clock,
					  refclk, NULL, clock);
	if (!ret)
		return false;

	if (is_lvds && dev_priv->lvds_downclock_avail) {
		/*
		 * Ensure we match the reduced clock's P to the target clock.
		 * If the clocks don't match, we can't switch the display clock
		 * by using the FP0/FP1. In such case we will disable the LVDS
		 * downclock feature.
		*/
		*has_reduced_clock =
			dev_priv->display.find_dpll(limit, crtc,
						    dev_priv->lvds_downclock,
						    refclk, clock,
						    reduced_clock);
	}

	return true;
}

int ironlake_get_lanes_required(int target_clock, int link_bw, int bpp)
{
	/*
	 * Account for spread spectrum to avoid
	 * oversubscribing the link. Max center spread
	 * is 2.5%; use 5% for safety's sake.
	 */
	u32 bps = target_clock * bpp * 21 / 20;
	return bps / (link_bw * 8) + 1;
}

static bool ironlake_needs_fb_cb_tune(struct dpll *dpll, int factor)
{
	return i9xx_dpll_compute_m(dpll) < factor * dpll->n;
}

static uint32_t ironlake_compute_dpll(struct intel_crtc *intel_crtc,
				      u32 *fp,
				      intel_clock_t *reduced_clock, u32 *fp2)
{
	struct drm_crtc *crtc = &intel_crtc->base;
	struct drm_device *dev = crtc->dev;
	struct drm_i915_private *dev_priv = dev->dev_private;
	struct intel_encoder *intel_encoder;
	uint32_t dpll;
	int factor, num_connectors = 0;
	bool is_lvds = false, is_sdvo = false;

	for_each_encoder_on_crtc(dev, crtc, intel_encoder) {
		switch (intel_encoder->type) {
		case INTEL_OUTPUT_LVDS:
			is_lvds = true;
			break;
		case INTEL_OUTPUT_SDVO:
		case INTEL_OUTPUT_HDMI:
			is_sdvo = true;
			break;
		}

		num_connectors++;
	}

	/* Enable autotuning of the PLL clock (if permissible) */
	factor = 21;
	if (is_lvds) {
		if ((intel_panel_use_ssc(dev_priv) &&
		     dev_priv->vbt.lvds_ssc_freq == 100) ||
		    (HAS_PCH_IBX(dev) && intel_is_dual_link_lvds(dev)))
			factor = 25;
	} else if (intel_crtc->config.sdvo_tv_clock)
		factor = 20;

	if (ironlake_needs_fb_cb_tune(&intel_crtc->config.dpll, factor))
		*fp |= FP_CB_TUNE;

	if (fp2 && (reduced_clock->m < factor * reduced_clock->n))
		*fp2 |= FP_CB_TUNE;

	dpll = 0;

	if (is_lvds)
		dpll |= DPLLB_MODE_LVDS;
	else
		dpll |= DPLLB_MODE_DAC_SERIAL;

	dpll |= (intel_crtc->config.pixel_multiplier - 1)
		<< PLL_REF_SDVO_HDMI_MULTIPLIER_SHIFT;

	if (is_sdvo)
		dpll |= DPLL_SDVO_HIGH_SPEED;
	if (intel_crtc->config.has_dp_encoder)
		dpll |= DPLL_SDVO_HIGH_SPEED;

	/* compute bitmask from p1 value */
	dpll |= (1 << (intel_crtc->config.dpll.p1 - 1)) << DPLL_FPA01_P1_POST_DIV_SHIFT;
	/* also FPA1 */
	dpll |= (1 << (intel_crtc->config.dpll.p1 - 1)) << DPLL_FPA1_P1_POST_DIV_SHIFT;

	switch (intel_crtc->config.dpll.p2) {
	case 5:
		dpll |= DPLL_DAC_SERIAL_P2_CLOCK_DIV_5;
		break;
	case 7:
		dpll |= DPLLB_LVDS_P2_CLOCK_DIV_7;
		break;
	case 10:
		dpll |= DPLL_DAC_SERIAL_P2_CLOCK_DIV_10;
		break;
	case 14:
		dpll |= DPLLB_LVDS_P2_CLOCK_DIV_14;
		break;
	}

	if (is_lvds && intel_panel_use_ssc(dev_priv) && num_connectors < 2)
		dpll |= PLLB_REF_INPUT_SPREADSPECTRUMIN;
	else
		dpll |= PLL_REF_INPUT_DREFCLK;

	return dpll | DPLL_VCO_ENABLE;
}

static int ironlake_crtc_mode_set(struct drm_crtc *crtc,
				  int x, int y,
				  struct drm_framebuffer *fb)
{
	struct drm_device *dev = crtc->dev;
	struct drm_i915_private *dev_priv = dev->dev_private;
	struct intel_crtc *intel_crtc = to_intel_crtc(crtc);
	int pipe = intel_crtc->pipe;
	int plane = intel_crtc->plane;
	int num_connectors = 0;
	intel_clock_t clock, reduced_clock;
	u32 dpll = 0, fp = 0, fp2 = 0;
	bool ok, has_reduced_clock = false;
	bool is_lvds = false;
	struct intel_encoder *encoder;
	struct intel_shared_dpll *pll;
	int ret;

	for_each_encoder_on_crtc(dev, crtc, encoder) {
		switch (encoder->type) {
		case INTEL_OUTPUT_LVDS:
			is_lvds = true;
			break;
		}

		num_connectors++;
	}

	WARN(!(HAS_PCH_IBX(dev) || HAS_PCH_CPT(dev)),
	     "Unexpected PCH type %d\n", INTEL_PCH_TYPE(dev));

	ok = ironlake_compute_clocks(crtc, &clock,
				     &has_reduced_clock, &reduced_clock);
	if (!ok && !intel_crtc->config.clock_set) {
		DRM_ERROR("Couldn't find PLL settings for mode!\n");
		return -EINVAL;
	}
	/* Compat-code for transition, will disappear. */
	if (!intel_crtc->config.clock_set) {
		intel_crtc->config.dpll.n = clock.n;
		intel_crtc->config.dpll.m1 = clock.m1;
		intel_crtc->config.dpll.m2 = clock.m2;
		intel_crtc->config.dpll.p1 = clock.p1;
		intel_crtc->config.dpll.p2 = clock.p2;
	}

	/* CPU eDP is the only output that doesn't need a PCH PLL of its own. */
	if (intel_crtc->config.has_pch_encoder) {
		fp = i9xx_dpll_compute_fp(&intel_crtc->config.dpll);
		if (has_reduced_clock)
			fp2 = i9xx_dpll_compute_fp(&reduced_clock);

		dpll = ironlake_compute_dpll(intel_crtc,
					     &fp, &reduced_clock,
					     has_reduced_clock ? &fp2 : NULL);

		intel_crtc->config.dpll_hw_state.dpll = dpll;
		intel_crtc->config.dpll_hw_state.fp0 = fp;
		if (has_reduced_clock)
			intel_crtc->config.dpll_hw_state.fp1 = fp2;
		else
			intel_crtc->config.dpll_hw_state.fp1 = fp;

		pll = intel_get_shared_dpll(intel_crtc);
		if (pll == NULL) {
			DRM_DEBUG_DRIVER("failed to find PLL for pipe %c\n",
					 pipe_name(pipe));
			return -EINVAL;
		}
	} else
		intel_put_shared_dpll(intel_crtc);

	if (intel_crtc->config.has_dp_encoder)
		intel_dp_set_m_n(intel_crtc);

	if (is_lvds && has_reduced_clock && i915_powersave)
		intel_crtc->lowfreq_avail = true;
	else
		intel_crtc->lowfreq_avail = false;

	intel_set_pipe_timings(intel_crtc);

	if (intel_crtc->config.has_pch_encoder) {
		intel_cpu_transcoder_set_m_n(intel_crtc,
					     &intel_crtc->config.fdi_m_n);
	}

	ironlake_set_pipeconf(crtc);

	/* Set up the display plane register */
	I915_WRITE(DSPCNTR(plane), DISPPLANE_GAMMA_ENABLE);
	POSTING_READ(DSPCNTR(plane));

	ret = intel_pipe_set_base(crtc, x, y, fb);

	return ret;
}

static void intel_pch_transcoder_get_m_n(struct intel_crtc *crtc,
					 struct intel_link_m_n *m_n)
{
	struct drm_device *dev = crtc->base.dev;
	struct drm_i915_private *dev_priv = dev->dev_private;
	enum pipe pipe = crtc->pipe;

	m_n->link_m = I915_READ(PCH_TRANS_LINK_M1(pipe));
	m_n->link_n = I915_READ(PCH_TRANS_LINK_N1(pipe));
	m_n->gmch_m = I915_READ(PCH_TRANS_DATA_M1(pipe))
		& ~TU_SIZE_MASK;
	m_n->gmch_n = I915_READ(PCH_TRANS_DATA_N1(pipe));
	m_n->tu = ((I915_READ(PCH_TRANS_DATA_M1(pipe))
		    & TU_SIZE_MASK) >> TU_SIZE_SHIFT) + 1;
}

static void intel_cpu_transcoder_get_m_n(struct intel_crtc *crtc,
					 enum transcoder transcoder,
					 struct intel_link_m_n *m_n)
{
	struct drm_device *dev = crtc->base.dev;
	struct drm_i915_private *dev_priv = dev->dev_private;
	enum pipe pipe = crtc->pipe;

	if (INTEL_INFO(dev)->gen >= 5) {
		m_n->link_m = I915_READ(PIPE_LINK_M1(transcoder));
		m_n->link_n = I915_READ(PIPE_LINK_N1(transcoder));
		m_n->gmch_m = I915_READ(PIPE_DATA_M1(transcoder))
			& ~TU_SIZE_MASK;
		m_n->gmch_n = I915_READ(PIPE_DATA_N1(transcoder));
		m_n->tu = ((I915_READ(PIPE_DATA_M1(transcoder))
			    & TU_SIZE_MASK) >> TU_SIZE_SHIFT) + 1;
	} else {
		m_n->link_m = I915_READ(PIPE_LINK_M_G4X(pipe));
		m_n->link_n = I915_READ(PIPE_LINK_N_G4X(pipe));
		m_n->gmch_m = I915_READ(PIPE_DATA_M_G4X(pipe))
			& ~TU_SIZE_MASK;
		m_n->gmch_n = I915_READ(PIPE_DATA_N_G4X(pipe));
		m_n->tu = ((I915_READ(PIPE_DATA_M_G4X(pipe))
			    & TU_SIZE_MASK) >> TU_SIZE_SHIFT) + 1;
	}
}

void intel_dp_get_m_n(struct intel_crtc *crtc,
		      struct intel_crtc_config *pipe_config)
{
	if (crtc->config.has_pch_encoder)
		intel_pch_transcoder_get_m_n(crtc, &pipe_config->dp_m_n);
	else
		intel_cpu_transcoder_get_m_n(crtc, pipe_config->cpu_transcoder,
					     &pipe_config->dp_m_n);
}

static void ironlake_get_fdi_m_n_config(struct intel_crtc *crtc,
					struct intel_crtc_config *pipe_config)
{
	intel_cpu_transcoder_get_m_n(crtc, pipe_config->cpu_transcoder,
				     &pipe_config->fdi_m_n);
}

static void ironlake_get_pfit_config(struct intel_crtc *crtc,
				     struct intel_crtc_config *pipe_config)
{
	struct drm_device *dev = crtc->base.dev;
	struct drm_i915_private *dev_priv = dev->dev_private;
	uint32_t tmp;

	tmp = I915_READ(PF_CTL(crtc->pipe));

	if (tmp & PF_ENABLE) {
		pipe_config->pch_pfit.enabled = true;
		pipe_config->pch_pfit.pos = I915_READ(PF_WIN_POS(crtc->pipe));
		pipe_config->pch_pfit.size = I915_READ(PF_WIN_SZ(crtc->pipe));

		/* We currently do not free assignements of panel fitters on
		 * ivb/hsw (since we don't use the higher upscaling modes which
		 * differentiates them) so just WARN about this case for now. */
		if (IS_GEN7(dev)) {
			WARN_ON((tmp & PF_PIPE_SEL_MASK_IVB) !=
				PF_PIPE_SEL_IVB(crtc->pipe));
		}
	}
}

static bool ironlake_get_pipe_config(struct intel_crtc *crtc,
				     struct intel_crtc_config *pipe_config)
{
	struct drm_device *dev = crtc->base.dev;
	struct drm_i915_private *dev_priv = dev->dev_private;
	uint32_t tmp;

	pipe_config->cpu_transcoder = (enum transcoder) crtc->pipe;
	pipe_config->shared_dpll = DPLL_ID_PRIVATE;

	tmp = I915_READ(PIPECONF(crtc->pipe));
	if (!(tmp & PIPECONF_ENABLE))
		return false;

	switch (tmp & PIPECONF_BPC_MASK) {
	case PIPECONF_6BPC:
		pipe_config->pipe_bpp = 18;
		break;
	case PIPECONF_8BPC:
		pipe_config->pipe_bpp = 24;
		break;
	case PIPECONF_10BPC:
		pipe_config->pipe_bpp = 30;
		break;
	case PIPECONF_12BPC:
		pipe_config->pipe_bpp = 36;
		break;
	default:
		break;
	}

	if (I915_READ(PCH_TRANSCONF(crtc->pipe)) & TRANS_ENABLE) {
		struct intel_shared_dpll *pll;

		pipe_config->has_pch_encoder = true;

		tmp = I915_READ(FDI_RX_CTL(crtc->pipe));
		pipe_config->fdi_lanes = ((FDI_DP_PORT_WIDTH_MASK & tmp) >>
					  FDI_DP_PORT_WIDTH_SHIFT) + 1;

		ironlake_get_fdi_m_n_config(crtc, pipe_config);

		if (HAS_PCH_IBX(dev_priv->dev)) {
			pipe_config->shared_dpll =
				(enum intel_dpll_id) crtc->pipe;
		} else {
			tmp = I915_READ(PCH_DPLL_SEL);
			if (tmp & TRANS_DPLLB_SEL(crtc->pipe))
				pipe_config->shared_dpll = DPLL_ID_PCH_PLL_B;
			else
				pipe_config->shared_dpll = DPLL_ID_PCH_PLL_A;
		}

		pll = &dev_priv->shared_dplls[pipe_config->shared_dpll];

		WARN_ON(!pll->get_hw_state(dev_priv, pll,
					   &pipe_config->dpll_hw_state));

		tmp = pipe_config->dpll_hw_state.dpll;
		pipe_config->pixel_multiplier =
			((tmp & PLL_REF_SDVO_HDMI_MULTIPLIER_MASK)
			 >> PLL_REF_SDVO_HDMI_MULTIPLIER_SHIFT) + 1;

		ironlake_pch_clock_get(crtc, pipe_config);
	} else {
		pipe_config->pixel_multiplier = 1;
	}

	intel_get_pipe_timings(crtc, pipe_config);

	ironlake_get_pfit_config(crtc, pipe_config);

	return true;
}

static void assert_can_disable_lcpll(struct drm_i915_private *dev_priv)
{
	struct drm_device *dev = dev_priv->dev;
	struct intel_ddi_plls *plls = &dev_priv->ddi_plls;
	struct intel_crtc *crtc;
	unsigned long irqflags;
	uint32_t val;

	list_for_each_entry(crtc, &dev->mode_config.crtc_list, base.head)
		WARN(crtc->active, "CRTC for pipe %c enabled\n",
		     pipe_name(crtc->pipe));

	WARN(I915_READ(HSW_PWR_WELL_DRIVER), "Power well on\n");
	WARN(plls->spll_refcount, "SPLL enabled\n");
	WARN(plls->wrpll1_refcount, "WRPLL1 enabled\n");
	WARN(plls->wrpll2_refcount, "WRPLL2 enabled\n");
	WARN(I915_READ(PCH_PP_STATUS) & PP_ON, "Panel power on\n");
	WARN(I915_READ(BLC_PWM_CPU_CTL2) & BLM_PWM_ENABLE,
	     "CPU PWM1 enabled\n");
	WARN(I915_READ(HSW_BLC_PWM2_CTL) & BLM_PWM_ENABLE,
	     "CPU PWM2 enabled\n");
	WARN(I915_READ(BLC_PWM_PCH_CTL1) & BLM_PCH_PWM_ENABLE,
	     "PCH PWM1 enabled\n");
	WARN(I915_READ(UTIL_PIN_CTL) & UTIL_PIN_ENABLE,
	     "Utility pin enabled\n");
	WARN(I915_READ(PCH_GTC_CTL) & PCH_GTC_ENABLE, "PCH GTC enabled\n");

	spin_lock_irqsave(&dev_priv->irq_lock, irqflags);
	val = I915_READ(DEIMR);
	WARN((val | DE_PCH_EVENT_IVB) != 0xffffffff,
	     "Unexpected DEIMR bits enabled: 0x%x\n", val);
	val = I915_READ(SDEIMR);
	WARN((val | SDE_HOTPLUG_MASK_CPT) != 0xffffffff,
	     "Unexpected SDEIMR bits enabled: 0x%x\n", val);
	spin_unlock_irqrestore(&dev_priv->irq_lock, irqflags);
}

/*
 * This function implements pieces of two sequences from BSpec:
 * - Sequence for display software to disable LCPLL
 * - Sequence for display software to allow package C8+
 * The steps implemented here are just the steps that actually touch the LCPLL
 * register. Callers should take care of disabling all the display engine
 * functions, doing the mode unset, fixing interrupts, etc.
 */
static void hsw_disable_lcpll(struct drm_i915_private *dev_priv,
			      bool switch_to_fclk, bool allow_power_down)
{
	uint32_t val;

	assert_can_disable_lcpll(dev_priv);

	val = I915_READ(LCPLL_CTL);

	if (switch_to_fclk) {
		val |= LCPLL_CD_SOURCE_FCLK;
		I915_WRITE(LCPLL_CTL, val);

		if (wait_for_atomic_us(I915_READ(LCPLL_CTL) &
				       LCPLL_CD_SOURCE_FCLK_DONE, 1))
			DRM_ERROR("Switching to FCLK failed\n");

		val = I915_READ(LCPLL_CTL);
	}

	val |= LCPLL_PLL_DISABLE;
	I915_WRITE(LCPLL_CTL, val);
	POSTING_READ(LCPLL_CTL);

	if (wait_for((I915_READ(LCPLL_CTL) & LCPLL_PLL_LOCK) == 0, 1))
		DRM_ERROR("LCPLL still locked\n");

	val = I915_READ(D_COMP);
	val |= D_COMP_COMP_DISABLE;
	mutex_lock(&dev_priv->rps.hw_lock);
	if (sandybridge_pcode_write(dev_priv, GEN6_PCODE_WRITE_D_COMP, val))
		DRM_ERROR("Failed to disable D_COMP\n");
	mutex_unlock(&dev_priv->rps.hw_lock);
	POSTING_READ(D_COMP);
	ndelay(100);

	if (wait_for((I915_READ(D_COMP) & D_COMP_RCOMP_IN_PROGRESS) == 0, 1))
		DRM_ERROR("D_COMP RCOMP still in progress\n");

	if (allow_power_down) {
		val = I915_READ(LCPLL_CTL);
		val |= LCPLL_POWER_DOWN_ALLOW;
		I915_WRITE(LCPLL_CTL, val);
		POSTING_READ(LCPLL_CTL);
	}
}

/*
 * Fully restores LCPLL, disallowing power down and switching back to LCPLL
 * source.
 */
static void hsw_restore_lcpll(struct drm_i915_private *dev_priv)
{
	uint32_t val;

	val = I915_READ(LCPLL_CTL);

	if ((val & (LCPLL_PLL_LOCK | LCPLL_PLL_DISABLE | LCPLL_CD_SOURCE_FCLK |
		    LCPLL_POWER_DOWN_ALLOW)) == LCPLL_PLL_LOCK)
		return;

	/* Make sure we're not on PC8 state before disabling PC8, otherwise
	 * we'll hang the machine! */
<<<<<<< HEAD
	gen6_gt_force_wake_get(dev_priv);
=======
	dev_priv->uncore.funcs.force_wake_get(dev_priv, FORCEWAKE_ALL);
>>>>>>> 0f6660d7

	if (val & LCPLL_POWER_DOWN_ALLOW) {
		val &= ~LCPLL_POWER_DOWN_ALLOW;
		I915_WRITE(LCPLL_CTL, val);
		POSTING_READ(LCPLL_CTL);
	}

	val = I915_READ(D_COMP);
	val |= D_COMP_COMP_FORCE;
	val &= ~D_COMP_COMP_DISABLE;
	mutex_lock(&dev_priv->rps.hw_lock);
	if (sandybridge_pcode_write(dev_priv, GEN6_PCODE_WRITE_D_COMP, val))
		DRM_ERROR("Failed to enable D_COMP\n");
	mutex_unlock(&dev_priv->rps.hw_lock);
	POSTING_READ(D_COMP);

	val = I915_READ(LCPLL_CTL);
	val &= ~LCPLL_PLL_DISABLE;
	I915_WRITE(LCPLL_CTL, val);

	if (wait_for(I915_READ(LCPLL_CTL) & LCPLL_PLL_LOCK, 5))
		DRM_ERROR("LCPLL not locked yet\n");

	if (val & LCPLL_CD_SOURCE_FCLK) {
		val = I915_READ(LCPLL_CTL);
		val &= ~LCPLL_CD_SOURCE_FCLK;
		I915_WRITE(LCPLL_CTL, val);

		if (wait_for_atomic_us((I915_READ(LCPLL_CTL) &
					LCPLL_CD_SOURCE_FCLK_DONE) == 0, 1))
			DRM_ERROR("Switching back to LCPLL failed\n");
	}

<<<<<<< HEAD
	gen6_gt_force_wake_put(dev_priv);
=======
	dev_priv->uncore.funcs.force_wake_put(dev_priv, FORCEWAKE_ALL);
>>>>>>> 0f6660d7
}

void hsw_enable_pc8_work(struct work_struct *__work)
{
	struct drm_i915_private *dev_priv =
		container_of(to_delayed_work(__work), struct drm_i915_private,
			     pc8.enable_work);
	struct drm_device *dev = dev_priv->dev;
	uint32_t val;

	WARN_ON(!HAS_PC8(dev));

	if (dev_priv->pc8.enabled)
		return;

	DRM_DEBUG_KMS("Enabling package C8+\n");

	dev_priv->pc8.enabled = true;

	if (dev_priv->pch_id == INTEL_PCH_LPT_LP_DEVICE_ID_TYPE) {
		val = I915_READ(SOUTH_DSPCLK_GATE_D);
		val &= ~PCH_LP_PARTITION_LEVEL_DISABLE;
		I915_WRITE(SOUTH_DSPCLK_GATE_D, val);
	}

	lpt_disable_clkout_dp(dev);
	hsw_pc8_disable_interrupts(dev);
	hsw_disable_lcpll(dev_priv, true, true);

	intel_runtime_pm_put(dev_priv);
}

static void __hsw_enable_package_c8(struct drm_i915_private *dev_priv)
{
	WARN_ON(!mutex_is_locked(&dev_priv->pc8.lock));
	WARN(dev_priv->pc8.disable_count < 1,
	     "pc8.disable_count: %d\n", dev_priv->pc8.disable_count);

	dev_priv->pc8.disable_count--;
	if (dev_priv->pc8.disable_count != 0)
		return;

	schedule_delayed_work(&dev_priv->pc8.enable_work,
			      msecs_to_jiffies(i915_pc8_timeout));
}

static void __hsw_disable_package_c8(struct drm_i915_private *dev_priv)
{
	struct drm_device *dev = dev_priv->dev;
	uint32_t val;

	WARN_ON(!mutex_is_locked(&dev_priv->pc8.lock));
	WARN(dev_priv->pc8.disable_count < 0,
	     "pc8.disable_count: %d\n", dev_priv->pc8.disable_count);

	dev_priv->pc8.disable_count++;
	if (dev_priv->pc8.disable_count != 1)
		return;

	WARN_ON(!HAS_PC8(dev));

	cancel_delayed_work_sync(&dev_priv->pc8.enable_work);
	if (!dev_priv->pc8.enabled)
		return;

	DRM_DEBUG_KMS("Disabling package C8+\n");

	intel_runtime_pm_get(dev_priv);

	hsw_restore_lcpll(dev_priv);
	hsw_pc8_restore_interrupts(dev);
	lpt_init_pch_refclk(dev);

	if (dev_priv->pch_id == INTEL_PCH_LPT_LP_DEVICE_ID_TYPE) {
		val = I915_READ(SOUTH_DSPCLK_GATE_D);
		val |= PCH_LP_PARTITION_LEVEL_DISABLE;
		I915_WRITE(SOUTH_DSPCLK_GATE_D, val);
	}

	intel_prepare_ddi(dev);
	i915_gem_init_swizzling(dev);
	mutex_lock(&dev_priv->rps.hw_lock);
	gen6_update_ring_freq(dev);
	mutex_unlock(&dev_priv->rps.hw_lock);
	dev_priv->pc8.enabled = false;
}

void hsw_enable_package_c8(struct drm_i915_private *dev_priv)
{
	if (!HAS_PC8(dev_priv->dev))
		return;

	mutex_lock(&dev_priv->pc8.lock);
	__hsw_enable_package_c8(dev_priv);
	mutex_unlock(&dev_priv->pc8.lock);
}

void hsw_disable_package_c8(struct drm_i915_private *dev_priv)
{
	if (!HAS_PC8(dev_priv->dev))
		return;

	mutex_lock(&dev_priv->pc8.lock);
	__hsw_disable_package_c8(dev_priv);
	mutex_unlock(&dev_priv->pc8.lock);
}

static bool hsw_can_enable_package_c8(struct drm_i915_private *dev_priv)
{
	struct drm_device *dev = dev_priv->dev;
	struct intel_crtc *crtc;
	uint32_t val;

	list_for_each_entry(crtc, &dev->mode_config.crtc_list, base.head)
		if (crtc->base.enabled)
			return false;

	/* This case is still possible since we have the i915.disable_power_well
	 * parameter and also the KVMr or something else might be requesting the
	 * power well. */
	val = I915_READ(HSW_PWR_WELL_DRIVER);
	if (val != 0) {
		DRM_DEBUG_KMS("Not enabling PC8: power well on\n");
		return false;
	}

	return true;
}

/* Since we're called from modeset_global_resources there's no way to
 * symmetrically increase and decrease the refcount, so we use
 * dev_priv->pc8.requirements_met to track whether we already have the refcount
 * or not.
 */
static void hsw_update_package_c8(struct drm_device *dev)
{
	struct drm_i915_private *dev_priv = dev->dev_private;
	bool allow;

	if (!HAS_PC8(dev_priv->dev))
		return;

	if (!i915_enable_pc8)
		return;

	mutex_lock(&dev_priv->pc8.lock);

	allow = hsw_can_enable_package_c8(dev_priv);

	if (allow == dev_priv->pc8.requirements_met)
		goto done;

	dev_priv->pc8.requirements_met = allow;

	if (allow)
		__hsw_enable_package_c8(dev_priv);
	else
		__hsw_disable_package_c8(dev_priv);

done:
	mutex_unlock(&dev_priv->pc8.lock);
}

static void hsw_package_c8_gpu_idle(struct drm_i915_private *dev_priv)
{
	if (!HAS_PC8(dev_priv->dev))
		return;

	mutex_lock(&dev_priv->pc8.lock);
	if (!dev_priv->pc8.gpu_idle) {
		dev_priv->pc8.gpu_idle = true;
		__hsw_enable_package_c8(dev_priv);
	}
	mutex_unlock(&dev_priv->pc8.lock);
}

static void hsw_package_c8_gpu_busy(struct drm_i915_private *dev_priv)
{
	if (!HAS_PC8(dev_priv->dev))
		return;

	mutex_lock(&dev_priv->pc8.lock);
	if (dev_priv->pc8.gpu_idle) {
		dev_priv->pc8.gpu_idle = false;
		__hsw_disable_package_c8(dev_priv);
	}
	mutex_unlock(&dev_priv->pc8.lock);
}

#define for_each_power_domain(domain, mask)				\
	for ((domain) = 0; (domain) < POWER_DOMAIN_NUM; (domain)++)	\
		if ((1 << (domain)) & (mask))

static unsigned long get_pipe_power_domains(struct drm_device *dev,
					    enum pipe pipe, bool pfit_enabled)
{
	unsigned long mask;
	enum transcoder transcoder;

	transcoder = intel_pipe_to_cpu_transcoder(dev->dev_private, pipe);

	mask = BIT(POWER_DOMAIN_PIPE(pipe));
	mask |= BIT(POWER_DOMAIN_TRANSCODER(transcoder));
	if (pfit_enabled)
		mask |= BIT(POWER_DOMAIN_PIPE_PANEL_FITTER(pipe));

	return mask;
}

void intel_display_set_init_power(struct drm_device *dev, bool enable)
{
	struct drm_i915_private *dev_priv = dev->dev_private;

	if (dev_priv->power_domains.init_power_on == enable)
		return;

	if (enable)
		intel_display_power_get(dev, POWER_DOMAIN_INIT);
	else
		intel_display_power_put(dev, POWER_DOMAIN_INIT);

	dev_priv->power_domains.init_power_on = enable;
}

static void modeset_update_power_wells(struct drm_device *dev)
{
	unsigned long pipe_domains[I915_MAX_PIPES] = { 0, };
	struct intel_crtc *crtc;

	/*
	 * First get all needed power domains, then put all unneeded, to avoid
	 * any unnecessary toggling of the power wells.
	 */
	list_for_each_entry(crtc, &dev->mode_config.crtc_list, base.head) {
		enum intel_display_power_domain domain;

		if (!crtc->base.enabled)
			continue;

		pipe_domains[crtc->pipe] = get_pipe_power_domains(dev,
						crtc->pipe,
						crtc->config.pch_pfit.enabled);

		for_each_power_domain(domain, pipe_domains[crtc->pipe])
			intel_display_power_get(dev, domain);
	}

	list_for_each_entry(crtc, &dev->mode_config.crtc_list, base.head) {
		enum intel_display_power_domain domain;

		for_each_power_domain(domain, crtc->enabled_power_domains)
			intel_display_power_put(dev, domain);

		crtc->enabled_power_domains = pipe_domains[crtc->pipe];
	}

	intel_display_set_init_power(dev, false);
}

static void haswell_modeset_global_resources(struct drm_device *dev)
{
	modeset_update_power_wells(dev);
	hsw_update_package_c8(dev);
}

static int haswell_crtc_mode_set(struct drm_crtc *crtc,
				 int x, int y,
				 struct drm_framebuffer *fb)
{
	struct drm_device *dev = crtc->dev;
	struct drm_i915_private *dev_priv = dev->dev_private;
	struct intel_crtc *intel_crtc = to_intel_crtc(crtc);
	int plane = intel_crtc->plane;
	int ret;

	if (!intel_ddi_pll_mode_set(crtc))
		return -EINVAL;

	if (intel_crtc->config.has_dp_encoder)
		intel_dp_set_m_n(intel_crtc);

	intel_crtc->lowfreq_avail = false;

	intel_set_pipe_timings(intel_crtc);

	if (intel_crtc->config.has_pch_encoder) {
		intel_cpu_transcoder_set_m_n(intel_crtc,
					     &intel_crtc->config.fdi_m_n);
	}

	haswell_set_pipeconf(crtc);

	intel_set_pipe_csc(crtc);

	/* Set up the display plane register */
	I915_WRITE(DSPCNTR(plane), DISPPLANE_GAMMA_ENABLE | DISPPLANE_PIPE_CSC_ENABLE);
	POSTING_READ(DSPCNTR(plane));

	ret = intel_pipe_set_base(crtc, x, y, fb);

	return ret;
}

static bool haswell_get_pipe_config(struct intel_crtc *crtc,
				    struct intel_crtc_config *pipe_config)
{
	struct drm_device *dev = crtc->base.dev;
	struct drm_i915_private *dev_priv = dev->dev_private;
	enum intel_display_power_domain pfit_domain;
	uint32_t tmp;

	pipe_config->cpu_transcoder = (enum transcoder) crtc->pipe;
	pipe_config->shared_dpll = DPLL_ID_PRIVATE;

	tmp = I915_READ(TRANS_DDI_FUNC_CTL(TRANSCODER_EDP));
	if (tmp & TRANS_DDI_FUNC_ENABLE) {
		enum pipe trans_edp_pipe;
		switch (tmp & TRANS_DDI_EDP_INPUT_MASK) {
		default:
			WARN(1, "unknown pipe linked to edp transcoder\n");
		case TRANS_DDI_EDP_INPUT_A_ONOFF:
		case TRANS_DDI_EDP_INPUT_A_ON:
			trans_edp_pipe = PIPE_A;
			break;
		case TRANS_DDI_EDP_INPUT_B_ONOFF:
			trans_edp_pipe = PIPE_B;
			break;
		case TRANS_DDI_EDP_INPUT_C_ONOFF:
			trans_edp_pipe = PIPE_C;
			break;
		}

		if (trans_edp_pipe == crtc->pipe)
			pipe_config->cpu_transcoder = TRANSCODER_EDP;
	}

	if (!intel_display_power_enabled(dev,
			POWER_DOMAIN_TRANSCODER(pipe_config->cpu_transcoder)))
		return false;

	tmp = I915_READ(PIPECONF(pipe_config->cpu_transcoder));
	if (!(tmp & PIPECONF_ENABLE))
		return false;

	/*
	 * Haswell has only FDI/PCH transcoder A. It is which is connected to
	 * DDI E. So just check whether this pipe is wired to DDI E and whether
	 * the PCH transcoder is on.
	 */
	tmp = I915_READ(TRANS_DDI_FUNC_CTL(pipe_config->cpu_transcoder));
	if ((tmp & TRANS_DDI_PORT_MASK) == TRANS_DDI_SELECT_PORT(PORT_E) &&
	    I915_READ(LPT_TRANSCONF) & TRANS_ENABLE) {
		pipe_config->has_pch_encoder = true;

		tmp = I915_READ(FDI_RX_CTL(PIPE_A));
		pipe_config->fdi_lanes = ((FDI_DP_PORT_WIDTH_MASK & tmp) >>
					  FDI_DP_PORT_WIDTH_SHIFT) + 1;

		ironlake_get_fdi_m_n_config(crtc, pipe_config);
	}

	intel_get_pipe_timings(crtc, pipe_config);

	pfit_domain = POWER_DOMAIN_PIPE_PANEL_FITTER(crtc->pipe);
	if (intel_display_power_enabled(dev, pfit_domain))
		ironlake_get_pfit_config(crtc, pipe_config);

	pipe_config->ips_enabled = hsw_crtc_supports_ips(crtc) &&
				   (I915_READ(IPS_CTL) & IPS_ENABLE);

	pipe_config->pixel_multiplier = 1;

	return true;
}

static int intel_crtc_mode_set(struct drm_crtc *crtc,
			       int x, int y,
			       struct drm_framebuffer *fb)
{
	struct drm_device *dev = crtc->dev;
	struct drm_i915_private *dev_priv = dev->dev_private;
	struct intel_encoder *encoder;
	struct intel_crtc *intel_crtc = to_intel_crtc(crtc);
	struct drm_display_mode *mode = &intel_crtc->config.requested_mode;
	int pipe = intel_crtc->pipe;
	int ret;

	drm_vblank_pre_modeset(dev, pipe);

	ret = dev_priv->display.crtc_mode_set(crtc, x, y, fb);

	drm_vblank_post_modeset(dev, pipe);

	if (ret != 0)
		return ret;

	for_each_encoder_on_crtc(dev, crtc, encoder) {
		DRM_DEBUG_KMS("[ENCODER:%d:%s] set [MODE:%d:%s]\n",
			encoder->base.base.id,
			drm_get_encoder_name(&encoder->base),
			mode->base.id, mode->name);
		encoder->mode_set(encoder);
	}

	return 0;
}

static struct {
	int clock;
	u32 config;
} hdmi_audio_clock[] = {
	{ DIV_ROUND_UP(25200 * 1000, 1001), AUD_CONFIG_PIXEL_CLOCK_HDMI_25175 },
	{ 25200, AUD_CONFIG_PIXEL_CLOCK_HDMI_25200 }, /* default per bspec */
	{ 27000, AUD_CONFIG_PIXEL_CLOCK_HDMI_27000 },
	{ 27000 * 1001 / 1000, AUD_CONFIG_PIXEL_CLOCK_HDMI_27027 },
	{ 54000, AUD_CONFIG_PIXEL_CLOCK_HDMI_54000 },
	{ 54000 * 1001 / 1000, AUD_CONFIG_PIXEL_CLOCK_HDMI_54054 },
	{ DIV_ROUND_UP(74250 * 1000, 1001), AUD_CONFIG_PIXEL_CLOCK_HDMI_74176 },
	{ 74250, AUD_CONFIG_PIXEL_CLOCK_HDMI_74250 },
	{ DIV_ROUND_UP(148500 * 1000, 1001), AUD_CONFIG_PIXEL_CLOCK_HDMI_148352 },
	{ 148500, AUD_CONFIG_PIXEL_CLOCK_HDMI_148500 },
};

/* get AUD_CONFIG_PIXEL_CLOCK_HDMI_* value for mode */
static u32 audio_config_hdmi_pixel_clock(struct drm_display_mode *mode)
{
	int i;

	for (i = 0; i < ARRAY_SIZE(hdmi_audio_clock); i++) {
		if (mode->clock == hdmi_audio_clock[i].clock)
			break;
	}

	if (i == ARRAY_SIZE(hdmi_audio_clock)) {
		DRM_DEBUG_KMS("HDMI audio pixel clock setting for %d not found, falling back to defaults\n", mode->clock);
		i = 1;
	}

	DRM_DEBUG_KMS("Configuring HDMI audio for pixel clock %d (0x%08x)\n",
		      hdmi_audio_clock[i].clock,
		      hdmi_audio_clock[i].config);

	return hdmi_audio_clock[i].config;
}

static bool intel_eld_uptodate(struct drm_connector *connector,
			       int reg_eldv, uint32_t bits_eldv,
			       int reg_elda, uint32_t bits_elda,
			       int reg_edid)
{
	struct drm_i915_private *dev_priv = connector->dev->dev_private;
	uint8_t *eld = connector->eld;
	uint32_t i;

	i = I915_READ(reg_eldv);
	i &= bits_eldv;

	if (!eld[0])
		return !i;

	if (!i)
		return false;

	i = I915_READ(reg_elda);
	i &= ~bits_elda;
	I915_WRITE(reg_elda, i);

	for (i = 0; i < eld[2]; i++)
		if (I915_READ(reg_edid) != *((uint32_t *)eld + i))
			return false;

	return true;
}

static void g4x_write_eld(struct drm_connector *connector,
			  struct drm_crtc *crtc,
			  struct drm_display_mode *mode)
{
	struct drm_i915_private *dev_priv = connector->dev->dev_private;
	uint8_t *eld = connector->eld;
	uint32_t eldv;
	uint32_t len;
	uint32_t i;

	i = I915_READ(G4X_AUD_VID_DID);

	if (i == INTEL_AUDIO_DEVBLC || i == INTEL_AUDIO_DEVCL)
		eldv = G4X_ELDV_DEVCL_DEVBLC;
	else
		eldv = G4X_ELDV_DEVCTG;

	if (intel_eld_uptodate(connector,
			       G4X_AUD_CNTL_ST, eldv,
			       G4X_AUD_CNTL_ST, G4X_ELD_ADDR,
			       G4X_HDMIW_HDMIEDID))
		return;

	i = I915_READ(G4X_AUD_CNTL_ST);
	i &= ~(eldv | G4X_ELD_ADDR);
	len = (i >> 9) & 0x1f;		/* ELD buffer size */
	I915_WRITE(G4X_AUD_CNTL_ST, i);

	if (!eld[0])
		return;

	len = min_t(uint8_t, eld[2], len);
	DRM_DEBUG_DRIVER("ELD size %d\n", len);
	for (i = 0; i < len; i++)
		I915_WRITE(G4X_HDMIW_HDMIEDID, *((uint32_t *)eld + i));

	i = I915_READ(G4X_AUD_CNTL_ST);
	i |= eldv;
	I915_WRITE(G4X_AUD_CNTL_ST, i);
}

static void haswell_write_eld(struct drm_connector *connector,
			      struct drm_crtc *crtc,
			      struct drm_display_mode *mode)
{
	struct drm_i915_private *dev_priv = connector->dev->dev_private;
	uint8_t *eld = connector->eld;
	struct drm_device *dev = crtc->dev;
	struct intel_crtc *intel_crtc = to_intel_crtc(crtc);
	uint32_t eldv;
	uint32_t i;
	int len;
	int pipe = to_intel_crtc(crtc)->pipe;
	int tmp;

	int hdmiw_hdmiedid = HSW_AUD_EDID_DATA(pipe);
	int aud_cntl_st = HSW_AUD_DIP_ELD_CTRL(pipe);
	int aud_config = HSW_AUD_CFG(pipe);
	int aud_cntrl_st2 = HSW_AUD_PIN_ELD_CP_VLD;


	DRM_DEBUG_DRIVER("HDMI: Haswell Audio initialize....\n");

	/* Audio output enable */
	DRM_DEBUG_DRIVER("HDMI audio: enable codec\n");
	tmp = I915_READ(aud_cntrl_st2);
	tmp |= (AUDIO_OUTPUT_ENABLE_A << (pipe * 4));
	I915_WRITE(aud_cntrl_st2, tmp);

	/* Wait for 1 vertical blank */
	intel_wait_for_vblank(dev, pipe);

	/* Set ELD valid state */
	tmp = I915_READ(aud_cntrl_st2);
	DRM_DEBUG_DRIVER("HDMI audio: pin eld vld status=0x%08x\n", tmp);
	tmp |= (AUDIO_ELD_VALID_A << (pipe * 4));
	I915_WRITE(aud_cntrl_st2, tmp);
	tmp = I915_READ(aud_cntrl_st2);
	DRM_DEBUG_DRIVER("HDMI audio: eld vld status=0x%08x\n", tmp);

	/* Enable HDMI mode */
	tmp = I915_READ(aud_config);
	DRM_DEBUG_DRIVER("HDMI audio: audio conf: 0x%08x\n", tmp);
	/* clear N_programing_enable and N_value_index */
	tmp &= ~(AUD_CONFIG_N_VALUE_INDEX | AUD_CONFIG_N_PROG_ENABLE);
	I915_WRITE(aud_config, tmp);

	DRM_DEBUG_DRIVER("ELD on pipe %c\n", pipe_name(pipe));

	eldv = AUDIO_ELD_VALID_A << (pipe * 4);
	intel_crtc->eld_vld = true;

	if (intel_pipe_has_type(crtc, INTEL_OUTPUT_DISPLAYPORT)) {
		DRM_DEBUG_DRIVER("ELD: DisplayPort detected\n");
		eld[5] |= (1 << 2);	/* Conn_Type, 0x1 = DisplayPort */
		I915_WRITE(aud_config, AUD_CONFIG_N_VALUE_INDEX); /* 0x1 = DP */
	} else {
		I915_WRITE(aud_config, audio_config_hdmi_pixel_clock(mode));
	}

	if (intel_eld_uptodate(connector,
			       aud_cntrl_st2, eldv,
			       aud_cntl_st, IBX_ELD_ADDRESS,
			       hdmiw_hdmiedid))
		return;

	i = I915_READ(aud_cntrl_st2);
	i &= ~eldv;
	I915_WRITE(aud_cntrl_st2, i);

	if (!eld[0])
		return;

	i = I915_READ(aud_cntl_st);
	i &= ~IBX_ELD_ADDRESS;
	I915_WRITE(aud_cntl_st, i);
	i = (i >> 29) & DIP_PORT_SEL_MASK;		/* DIP_Port_Select, 0x1 = PortB */
	DRM_DEBUG_DRIVER("port num:%d\n", i);

	len = min_t(uint8_t, eld[2], 21);	/* 84 bytes of hw ELD buffer */
	DRM_DEBUG_DRIVER("ELD size %d\n", len);
	for (i = 0; i < len; i++)
		I915_WRITE(hdmiw_hdmiedid, *((uint32_t *)eld + i));

	i = I915_READ(aud_cntrl_st2);
	i |= eldv;
	I915_WRITE(aud_cntrl_st2, i);

}

static void ironlake_write_eld(struct drm_connector *connector,
			       struct drm_crtc *crtc,
			       struct drm_display_mode *mode)
{
	struct drm_i915_private *dev_priv = connector->dev->dev_private;
	uint8_t *eld = connector->eld;
	uint32_t eldv;
	uint32_t i;
	int len;
	int hdmiw_hdmiedid;
	int aud_config;
	int aud_cntl_st;
	int aud_cntrl_st2;
	int pipe = to_intel_crtc(crtc)->pipe;

	if (HAS_PCH_IBX(connector->dev)) {
		hdmiw_hdmiedid = IBX_HDMIW_HDMIEDID(pipe);
		aud_config = IBX_AUD_CFG(pipe);
		aud_cntl_st = IBX_AUD_CNTL_ST(pipe);
		aud_cntrl_st2 = IBX_AUD_CNTL_ST2;
	} else if (IS_VALLEYVIEW(connector->dev)) {
		hdmiw_hdmiedid = VLV_HDMIW_HDMIEDID(pipe);
		aud_config = VLV_AUD_CFG(pipe);
		aud_cntl_st = VLV_AUD_CNTL_ST(pipe);
		aud_cntrl_st2 = VLV_AUD_CNTL_ST2;
	} else {
		hdmiw_hdmiedid = CPT_HDMIW_HDMIEDID(pipe);
		aud_config = CPT_AUD_CFG(pipe);
		aud_cntl_st = CPT_AUD_CNTL_ST(pipe);
		aud_cntrl_st2 = CPT_AUD_CNTRL_ST2;
	}

	DRM_DEBUG_DRIVER("ELD on pipe %c\n", pipe_name(pipe));

	if (IS_VALLEYVIEW(connector->dev))  {
		struct intel_encoder *intel_encoder;
		struct intel_digital_port *intel_dig_port;

		intel_encoder = intel_attached_encoder(connector);
		intel_dig_port = enc_to_dig_port(&intel_encoder->base);
		i = intel_dig_port->port;
	} else {
		i = I915_READ(aud_cntl_st);
		i = (i >> 29) & DIP_PORT_SEL_MASK;
		/* DIP_Port_Select, 0x1 = PortB */
	}

	if (!i) {
		DRM_DEBUG_DRIVER("Audio directed to unknown port\n");
		/* operate blindly on all ports */
		eldv = IBX_ELD_VALIDB;
		eldv |= IBX_ELD_VALIDB << 4;
		eldv |= IBX_ELD_VALIDB << 8;
	} else {
		DRM_DEBUG_DRIVER("ELD on port %c\n", port_name(i));
		eldv = IBX_ELD_VALIDB << ((i - 1) * 4);
	}

	if (intel_pipe_has_type(crtc, INTEL_OUTPUT_DISPLAYPORT)) {
		DRM_DEBUG_DRIVER("ELD: DisplayPort detected\n");
		eld[5] |= (1 << 2);	/* Conn_Type, 0x1 = DisplayPort */
		I915_WRITE(aud_config, AUD_CONFIG_N_VALUE_INDEX); /* 0x1 = DP */
	} else {
		I915_WRITE(aud_config, audio_config_hdmi_pixel_clock(mode));
	}

	if (intel_eld_uptodate(connector,
			       aud_cntrl_st2, eldv,
			       aud_cntl_st, IBX_ELD_ADDRESS,
			       hdmiw_hdmiedid))
		return;

	i = I915_READ(aud_cntrl_st2);
	i &= ~eldv;
	I915_WRITE(aud_cntrl_st2, i);

	if (!eld[0])
		return;

	i = I915_READ(aud_cntl_st);
	i &= ~IBX_ELD_ADDRESS;
	I915_WRITE(aud_cntl_st, i);

	len = min_t(uint8_t, eld[2], 21);	/* 84 bytes of hw ELD buffer */
	DRM_DEBUG_DRIVER("ELD size %d\n", len);
	for (i = 0; i < len; i++)
		I915_WRITE(hdmiw_hdmiedid, *((uint32_t *)eld + i));

	i = I915_READ(aud_cntrl_st2);
	i |= eldv;
	I915_WRITE(aud_cntrl_st2, i);
}

void intel_write_eld(struct drm_encoder *encoder,
		     struct drm_display_mode *mode)
{
	struct drm_crtc *crtc = encoder->crtc;
	struct drm_connector *connector;
	struct drm_device *dev = encoder->dev;
	struct drm_i915_private *dev_priv = dev->dev_private;

	connector = drm_select_eld(encoder, mode);
	if (!connector)
		return;

	DRM_DEBUG_DRIVER("ELD on [CONNECTOR:%d:%s], [ENCODER:%d:%s]\n",
			 connector->base.id,
			 drm_get_connector_name(connector),
			 connector->encoder->base.id,
			 drm_get_encoder_name(connector->encoder));

	connector->eld[6] = drm_av_sync_delay(connector, mode) / 2;

	if (dev_priv->display.write_eld)
		dev_priv->display.write_eld(connector, crtc, mode);
}

static void i845_update_cursor(struct drm_crtc *crtc, u32 base)
{
	struct drm_device *dev = crtc->dev;
	struct drm_i915_private *dev_priv = dev->dev_private;
	struct intel_crtc *intel_crtc = to_intel_crtc(crtc);
	bool visible = base != 0;
	u32 cntl;

	if (intel_crtc->cursor_visible == visible)
		return;

	cntl = I915_READ(_CURACNTR);
	if (visible) {
		/* On these chipsets we can only modify the base whilst
		 * the cursor is disabled.
		 */
		I915_WRITE(_CURABASE, base);

		cntl &= ~(CURSOR_FORMAT_MASK);
		/* XXX width must be 64, stride 256 => 0x00 << 28 */
		cntl |= CURSOR_ENABLE |
			CURSOR_GAMMA_ENABLE |
			CURSOR_FORMAT_ARGB;
	} else
		cntl &= ~(CURSOR_ENABLE | CURSOR_GAMMA_ENABLE);
	I915_WRITE(_CURACNTR, cntl);

	intel_crtc->cursor_visible = visible;
}

static void i9xx_update_cursor(struct drm_crtc *crtc, u32 base)
{
	struct drm_device *dev = crtc->dev;
	struct drm_i915_private *dev_priv = dev->dev_private;
	struct intel_crtc *intel_crtc = to_intel_crtc(crtc);
	int pipe = intel_crtc->pipe;
	bool visible = base != 0;

	if (intel_crtc->cursor_visible != visible) {
		uint32_t cntl = I915_READ(CURCNTR(pipe));
		if (base) {
			cntl &= ~(CURSOR_MODE | MCURSOR_PIPE_SELECT);
			cntl |= CURSOR_MODE_64_ARGB_AX | MCURSOR_GAMMA_ENABLE;
			cntl |= pipe << 28; /* Connect to correct pipe */
		} else {
			cntl &= ~(CURSOR_MODE | MCURSOR_GAMMA_ENABLE);
			cntl |= CURSOR_MODE_DISABLE;
		}
		I915_WRITE(CURCNTR(pipe), cntl);

		intel_crtc->cursor_visible = visible;
	}
	/* and commit changes on next vblank */
	POSTING_READ(CURCNTR(pipe));
	I915_WRITE(CURBASE(pipe), base);
	POSTING_READ(CURBASE(pipe));
}

static void ivb_update_cursor(struct drm_crtc *crtc, u32 base)
{
	struct drm_device *dev = crtc->dev;
	struct drm_i915_private *dev_priv = dev->dev_private;
	struct intel_crtc *intel_crtc = to_intel_crtc(crtc);
	int pipe = intel_crtc->pipe;
	bool visible = base != 0;

	if (intel_crtc->cursor_visible != visible) {
		uint32_t cntl = I915_READ(CURCNTR_IVB(pipe));
		if (base) {
			cntl &= ~CURSOR_MODE;
			cntl |= CURSOR_MODE_64_ARGB_AX | MCURSOR_GAMMA_ENABLE;
		} else {
			cntl &= ~(CURSOR_MODE | MCURSOR_GAMMA_ENABLE);
			cntl |= CURSOR_MODE_DISABLE;
		}
		if (IS_HASWELL(dev) || IS_BROADWELL(dev)) {
			cntl |= CURSOR_PIPE_CSC_ENABLE;
			cntl &= ~CURSOR_TRICKLE_FEED_DISABLE;
		}
		I915_WRITE(CURCNTR_IVB(pipe), cntl);

		intel_crtc->cursor_visible = visible;
	}
	/* and commit changes on next vblank */
	POSTING_READ(CURCNTR_IVB(pipe));
	I915_WRITE(CURBASE_IVB(pipe), base);
	POSTING_READ(CURBASE_IVB(pipe));
}

/* If no-part of the cursor is visible on the framebuffer, then the GPU may hang... */
static void intel_crtc_update_cursor(struct drm_crtc *crtc,
				     bool on)
{
	struct drm_device *dev = crtc->dev;
	struct drm_i915_private *dev_priv = dev->dev_private;
	struct intel_crtc *intel_crtc = to_intel_crtc(crtc);
	int pipe = intel_crtc->pipe;
	int x = intel_crtc->cursor_x;
	int y = intel_crtc->cursor_y;
	u32 base = 0, pos = 0;
	bool visible;

	if (on)
		base = intel_crtc->cursor_addr;

	if (x >= intel_crtc->config.pipe_src_w)
		base = 0;

	if (y >= intel_crtc->config.pipe_src_h)
		base = 0;

	if (x < 0) {
		if (x + intel_crtc->cursor_width <= 0)
			base = 0;

		pos |= CURSOR_POS_SIGN << CURSOR_X_SHIFT;
		x = -x;
	}
	pos |= x << CURSOR_X_SHIFT;

	if (y < 0) {
		if (y + intel_crtc->cursor_height <= 0)
			base = 0;

		pos |= CURSOR_POS_SIGN << CURSOR_Y_SHIFT;
		y = -y;
	}
	pos |= y << CURSOR_Y_SHIFT;

	visible = base != 0;
	if (!visible && !intel_crtc->cursor_visible)
		return;

	if (IS_IVYBRIDGE(dev) || IS_HASWELL(dev) || IS_BROADWELL(dev)) {
		I915_WRITE(CURPOS_IVB(pipe), pos);
		ivb_update_cursor(crtc, base);
	} else {
		I915_WRITE(CURPOS(pipe), pos);
		if (IS_845G(dev) || IS_I865G(dev))
			i845_update_cursor(crtc, base);
		else
			i9xx_update_cursor(crtc, base);
	}
}

static int intel_crtc_cursor_set(struct drm_crtc *crtc,
				 struct drm_file *file,
				 uint32_t handle,
				 uint32_t width, uint32_t height)
{
	struct drm_device *dev = crtc->dev;
	struct drm_i915_private *dev_priv = dev->dev_private;
	struct intel_crtc *intel_crtc = to_intel_crtc(crtc);
	struct drm_i915_gem_object *obj;
	uint32_t addr;
	int ret;

	/* if we want to turn off the cursor ignore width and height */
	if (!handle) {
		DRM_DEBUG_KMS("cursor off\n");
		addr = 0;
		obj = NULL;
		mutex_lock(&dev->struct_mutex);
		goto finish;
	}

	/* Currently we only support 64x64 cursors */
	if (width != 64 || height != 64) {
		DRM_ERROR("we currently only support 64x64 cursors\n");
		return -EINVAL;
	}

	obj = to_intel_bo(drm_gem_object_lookup(dev, file, handle));
	if (&obj->base == NULL)
		return -ENOENT;

	if (obj->base.size < width * height * 4) {
		DRM_ERROR("buffer is to small\n");
		ret = -ENOMEM;
		goto fail;
	}

	/* we only need to pin inside GTT if cursor is non-phy */
	mutex_lock(&dev->struct_mutex);
	if (!dev_priv->info->cursor_needs_physical) {
		unsigned alignment;

		if (obj->tiling_mode) {
			DRM_ERROR("cursor cannot be tiled\n");
			ret = -EINVAL;
			goto fail_locked;
		}

		/* Note that the w/a also requires 2 PTE of padding following
		 * the bo. We currently fill all unused PTE with the shadow
		 * page and so we should always have valid PTE following the
		 * cursor preventing the VT-d warning.
		 */
		alignment = 0;
		if (need_vtd_wa(dev))
			alignment = 64*1024;

		ret = i915_gem_object_pin_to_display_plane(obj, alignment, NULL);
		if (ret) {
			DRM_ERROR("failed to move cursor bo into the GTT\n");
			goto fail_locked;
		}

		ret = i915_gem_object_put_fence(obj);
		if (ret) {
			DRM_ERROR("failed to release fence for cursor");
			goto fail_unpin;
		}

		addr = i915_gem_obj_ggtt_offset(obj);
	} else {
		int align = IS_I830(dev) ? 16 * 1024 : 256;
		ret = i915_gem_attach_phys_object(dev, obj,
						  (intel_crtc->pipe == 0) ? I915_GEM_PHYS_CURSOR_0 : I915_GEM_PHYS_CURSOR_1,
						  align);
		if (ret) {
			DRM_ERROR("failed to attach phys object\n");
			goto fail_locked;
		}
		addr = obj->phys_obj->handle->busaddr;
	}

	if (IS_GEN2(dev))
		I915_WRITE(CURSIZE, (height << 12) | width);

 finish:
	if (intel_crtc->cursor_bo) {
		if (dev_priv->info->cursor_needs_physical) {
			if (intel_crtc->cursor_bo != obj)
				i915_gem_detach_phys_object(dev, intel_crtc->cursor_bo);
		} else
			i915_gem_object_unpin_from_display_plane(intel_crtc->cursor_bo);
		drm_gem_object_unreference(&intel_crtc->cursor_bo->base);
	}

	mutex_unlock(&dev->struct_mutex);

	intel_crtc->cursor_addr = addr;
	intel_crtc->cursor_bo = obj;
	intel_crtc->cursor_width = width;
	intel_crtc->cursor_height = height;

	if (intel_crtc->active)
		intel_crtc_update_cursor(crtc, intel_crtc->cursor_bo != NULL);

	return 0;
fail_unpin:
	i915_gem_object_unpin_from_display_plane(obj);
fail_locked:
	mutex_unlock(&dev->struct_mutex);
fail:
	drm_gem_object_unreference_unlocked(&obj->base);
	return ret;
}

static int intel_crtc_cursor_move(struct drm_crtc *crtc, int x, int y)
{
	struct intel_crtc *intel_crtc = to_intel_crtc(crtc);

	intel_crtc->cursor_x = clamp_t(int, x, SHRT_MIN, SHRT_MAX);
	intel_crtc->cursor_y = clamp_t(int, y, SHRT_MIN, SHRT_MAX);

	if (intel_crtc->active)
		intel_crtc_update_cursor(crtc, intel_crtc->cursor_bo != NULL);

	return 0;
}

static void intel_crtc_gamma_set(struct drm_crtc *crtc, u16 *red, u16 *green,
				 u16 *blue, uint32_t start, uint32_t size)
{
	int end = (start + size > 256) ? 256 : start + size, i;
	struct intel_crtc *intel_crtc = to_intel_crtc(crtc);

	for (i = start; i < end; i++) {
		intel_crtc->lut_r[i] = red[i] >> 8;
		intel_crtc->lut_g[i] = green[i] >> 8;
		intel_crtc->lut_b[i] = blue[i] >> 8;
	}

	intel_crtc_load_lut(crtc);
}

/* VESA 640x480x72Hz mode to set on the pipe */
static struct drm_display_mode load_detect_mode = {
	DRM_MODE("640x480", DRM_MODE_TYPE_DEFAULT, 31500, 640, 664,
		 704, 832, 0, 480, 489, 491, 520, 0, DRM_MODE_FLAG_NHSYNC | DRM_MODE_FLAG_NVSYNC),
};

static struct drm_framebuffer *
intel_framebuffer_create(struct drm_device *dev,
			 struct drm_mode_fb_cmd2 *mode_cmd,
			 struct drm_i915_gem_object *obj)
{
	struct intel_framebuffer *intel_fb;
	int ret;

	intel_fb = kzalloc(sizeof(*intel_fb), GFP_KERNEL);
	if (!intel_fb) {
		drm_gem_object_unreference_unlocked(&obj->base);
		return ERR_PTR(-ENOMEM);
	}

	ret = i915_mutex_lock_interruptible(dev);
	if (ret)
		goto err;

	ret = intel_framebuffer_init(dev, intel_fb, mode_cmd, obj);
	mutex_unlock(&dev->struct_mutex);
	if (ret)
		goto err;

	return &intel_fb->base;
err:
	drm_gem_object_unreference_unlocked(&obj->base);
	kfree(intel_fb);

	return ERR_PTR(ret);
}

static u32
intel_framebuffer_pitch_for_width(int width, int bpp)
{
	u32 pitch = DIV_ROUND_UP(width * bpp, 8);
	return ALIGN(pitch, 64);
}

static u32
intel_framebuffer_size_for_mode(struct drm_display_mode *mode, int bpp)
{
	u32 pitch = intel_framebuffer_pitch_for_width(mode->hdisplay, bpp);
	return ALIGN(pitch * mode->vdisplay, PAGE_SIZE);
}

static struct drm_framebuffer *
intel_framebuffer_create_for_mode(struct drm_device *dev,
				  struct drm_display_mode *mode,
				  int depth, int bpp)
{
	struct drm_i915_gem_object *obj;
	struct drm_mode_fb_cmd2 mode_cmd = { 0 };

	obj = i915_gem_alloc_object(dev,
				    intel_framebuffer_size_for_mode(mode, bpp));
	if (obj == NULL)
		return ERR_PTR(-ENOMEM);

	mode_cmd.width = mode->hdisplay;
	mode_cmd.height = mode->vdisplay;
	mode_cmd.pitches[0] = intel_framebuffer_pitch_for_width(mode_cmd.width,
								bpp);
	mode_cmd.pixel_format = drm_mode_legacy_fb_format(bpp, depth);

	return intel_framebuffer_create(dev, &mode_cmd, obj);
}

static struct drm_framebuffer *
mode_fits_in_fbdev(struct drm_device *dev,
		   struct drm_display_mode *mode)
{
#ifdef CONFIG_DRM_I915_FBDEV
	struct drm_i915_private *dev_priv = dev->dev_private;
	struct drm_i915_gem_object *obj;
	struct drm_framebuffer *fb;

	if (dev_priv->fbdev == NULL)
		return NULL;

	obj = dev_priv->fbdev->ifb.obj;
	if (obj == NULL)
		return NULL;

	fb = &dev_priv->fbdev->ifb.base;
	if (fb->pitches[0] < intel_framebuffer_pitch_for_width(mode->hdisplay,
							       fb->bits_per_pixel))
		return NULL;

	if (obj->base.size < mode->vdisplay * fb->pitches[0])
		return NULL;

	return fb;
#else
	return NULL;
#endif
}

bool intel_get_load_detect_pipe(struct drm_connector *connector,
				struct drm_display_mode *mode,
				struct intel_load_detect_pipe *old)
{
	struct intel_crtc *intel_crtc;
	struct intel_encoder *intel_encoder =
		intel_attached_encoder(connector);
	struct drm_crtc *possible_crtc;
	struct drm_encoder *encoder = &intel_encoder->base;
	struct drm_crtc *crtc = NULL;
	struct drm_device *dev = encoder->dev;
	struct drm_framebuffer *fb;
	int i = -1;

	DRM_DEBUG_KMS("[CONNECTOR:%d:%s], [ENCODER:%d:%s]\n",
		      connector->base.id, drm_get_connector_name(connector),
		      encoder->base.id, drm_get_encoder_name(encoder));

	/*
	 * Algorithm gets a little messy:
	 *
	 *   - if the connector already has an assigned crtc, use it (but make
	 *     sure it's on first)
	 *
	 *   - try to find the first unused crtc that can drive this connector,
	 *     and use that if we find one
	 */

	/* See if we already have a CRTC for this connector */
	if (encoder->crtc) {
		crtc = encoder->crtc;

		mutex_lock(&crtc->mutex);

		old->dpms_mode = connector->dpms;
		old->load_detect_temp = false;

		/* Make sure the crtc and connector are running */
		if (connector->dpms != DRM_MODE_DPMS_ON)
			connector->funcs->dpms(connector, DRM_MODE_DPMS_ON);

		return true;
	}

	/* Find an unused one (if possible) */
	list_for_each_entry(possible_crtc, &dev->mode_config.crtc_list, head) {
		i++;
		if (!(encoder->possible_crtcs & (1 << i)))
			continue;
		if (!possible_crtc->enabled) {
			crtc = possible_crtc;
			break;
		}
	}

	/*
	 * If we didn't find an unused CRTC, don't use any.
	 */
	if (!crtc) {
		DRM_DEBUG_KMS("no pipe available for load-detect\n");
		return false;
	}

	mutex_lock(&crtc->mutex);
	intel_encoder->new_crtc = to_intel_crtc(crtc);
	to_intel_connector(connector)->new_encoder = intel_encoder;

	intel_crtc = to_intel_crtc(crtc);
	old->dpms_mode = connector->dpms;
	old->load_detect_temp = true;
	old->release_fb = NULL;

	if (!mode)
		mode = &load_detect_mode;

	/* We need a framebuffer large enough to accommodate all accesses
	 * that the plane may generate whilst we perform load detection.
	 * We can not rely on the fbcon either being present (we get called
	 * during its initialisation to detect all boot displays, or it may
	 * not even exist) or that it is large enough to satisfy the
	 * requested mode.
	 */
	fb = mode_fits_in_fbdev(dev, mode);
	if (fb == NULL) {
		DRM_DEBUG_KMS("creating tmp fb for load-detection\n");
		fb = intel_framebuffer_create_for_mode(dev, mode, 24, 32);
		old->release_fb = fb;
	} else
		DRM_DEBUG_KMS("reusing fbdev for load-detection framebuffer\n");
	if (IS_ERR(fb)) {
		DRM_DEBUG_KMS("failed to allocate framebuffer for load-detection\n");
		mutex_unlock(&crtc->mutex);
		return false;
	}

	if (intel_set_mode(crtc, mode, 0, 0, fb)) {
		DRM_DEBUG_KMS("failed to set mode on load-detect pipe\n");
		if (old->release_fb)
			old->release_fb->funcs->destroy(old->release_fb);
		mutex_unlock(&crtc->mutex);
		return false;
	}

	/* let the connector get through one full cycle before testing */
	intel_wait_for_vblank(dev, intel_crtc->pipe);
	return true;
}

void intel_release_load_detect_pipe(struct drm_connector *connector,
				    struct intel_load_detect_pipe *old)
{
	struct intel_encoder *intel_encoder =
		intel_attached_encoder(connector);
	struct drm_encoder *encoder = &intel_encoder->base;
	struct drm_crtc *crtc = encoder->crtc;

	DRM_DEBUG_KMS("[CONNECTOR:%d:%s], [ENCODER:%d:%s]\n",
		      connector->base.id, drm_get_connector_name(connector),
		      encoder->base.id, drm_get_encoder_name(encoder));

	if (old->load_detect_temp) {
		to_intel_connector(connector)->new_encoder = NULL;
		intel_encoder->new_crtc = NULL;
		intel_set_mode(crtc, NULL, 0, 0, NULL);

		if (old->release_fb) {
			drm_framebuffer_unregister_private(old->release_fb);
			drm_framebuffer_unreference(old->release_fb);
		}

		mutex_unlock(&crtc->mutex);
		return;
	}

	/* Switch crtc and encoder back off if necessary */
	if (old->dpms_mode != DRM_MODE_DPMS_ON)
		connector->funcs->dpms(connector, old->dpms_mode);

	mutex_unlock(&crtc->mutex);
}

static int i9xx_pll_refclk(struct drm_device *dev,
			   const struct intel_crtc_config *pipe_config)
{
	struct drm_i915_private *dev_priv = dev->dev_private;
	u32 dpll = pipe_config->dpll_hw_state.dpll;

	if ((dpll & PLL_REF_INPUT_MASK) == PLLB_REF_INPUT_SPREADSPECTRUMIN)
		return dev_priv->vbt.lvds_ssc_freq * 1000;
	else if (HAS_PCH_SPLIT(dev))
		return 120000;
	else if (!IS_GEN2(dev))
		return 96000;
	else
		return 48000;
}

/* Returns the clock of the currently programmed mode of the given pipe. */
static void i9xx_crtc_clock_get(struct intel_crtc *crtc,
				struct intel_crtc_config *pipe_config)
{
	struct drm_device *dev = crtc->base.dev;
	struct drm_i915_private *dev_priv = dev->dev_private;
	int pipe = pipe_config->cpu_transcoder;
	u32 dpll = pipe_config->dpll_hw_state.dpll;
	u32 fp;
	intel_clock_t clock;
	int refclk = i9xx_pll_refclk(dev, pipe_config);

	if ((dpll & DISPLAY_RATE_SELECT_FPA1) == 0)
		fp = pipe_config->dpll_hw_state.fp0;
	else
		fp = pipe_config->dpll_hw_state.fp1;

	clock.m1 = (fp & FP_M1_DIV_MASK) >> FP_M1_DIV_SHIFT;
	if (IS_PINEVIEW(dev)) {
		clock.n = ffs((fp & FP_N_PINEVIEW_DIV_MASK) >> FP_N_DIV_SHIFT) - 1;
		clock.m2 = (fp & FP_M2_PINEVIEW_DIV_MASK) >> FP_M2_DIV_SHIFT;
	} else {
		clock.n = (fp & FP_N_DIV_MASK) >> FP_N_DIV_SHIFT;
		clock.m2 = (fp & FP_M2_DIV_MASK) >> FP_M2_DIV_SHIFT;
	}

	if (!IS_GEN2(dev)) {
		if (IS_PINEVIEW(dev))
			clock.p1 = ffs((dpll & DPLL_FPA01_P1_POST_DIV_MASK_PINEVIEW) >>
				DPLL_FPA01_P1_POST_DIV_SHIFT_PINEVIEW);
		else
			clock.p1 = ffs((dpll & DPLL_FPA01_P1_POST_DIV_MASK) >>
			       DPLL_FPA01_P1_POST_DIV_SHIFT);

		switch (dpll & DPLL_MODE_MASK) {
		case DPLLB_MODE_DAC_SERIAL:
			clock.p2 = dpll & DPLL_DAC_SERIAL_P2_CLOCK_DIV_5 ?
				5 : 10;
			break;
		case DPLLB_MODE_LVDS:
			clock.p2 = dpll & DPLLB_LVDS_P2_CLOCK_DIV_7 ?
				7 : 14;
			break;
		default:
			DRM_DEBUG_KMS("Unknown DPLL mode %08x in programmed "
				  "mode\n", (int)(dpll & DPLL_MODE_MASK));
			return;
		}

		if (IS_PINEVIEW(dev))
			pineview_clock(refclk, &clock);
		else
			i9xx_clock(refclk, &clock);
	} else {
		bool is_lvds = (pipe == 1) && (I915_READ(LVDS) & LVDS_PORT_EN);

		if (is_lvds) {
			clock.p1 = ffs((dpll & DPLL_FPA01_P1_POST_DIV_MASK_I830_LVDS) >>
				       DPLL_FPA01_P1_POST_DIV_SHIFT);
			clock.p2 = 14;
		} else {
			if (dpll & PLL_P1_DIVIDE_BY_TWO)
				clock.p1 = 2;
			else {
				clock.p1 = ((dpll & DPLL_FPA01_P1_POST_DIV_MASK_I830) >>
					    DPLL_FPA01_P1_POST_DIV_SHIFT) + 2;
			}
			if (dpll & PLL_P2_DIVIDE_BY_4)
				clock.p2 = 4;
			else
				clock.p2 = 2;
		}

		i9xx_clock(refclk, &clock);
	}

	/*
	 * This value includes pixel_multiplier. We will use
	 * port_clock to compute adjusted_mode.crtc_clock in the
	 * encoder's get_config() function.
	 */
	pipe_config->port_clock = clock.dot;
}

int intel_dotclock_calculate(int link_freq,
			     const struct intel_link_m_n *m_n)
{
	/*
	 * The calculation for the data clock is:
	 * pixel_clock = ((m/n)*(link_clock * nr_lanes))/bpp
	 * But we want to avoid losing precison if possible, so:
	 * pixel_clock = ((m * link_clock * nr_lanes)/(n*bpp))
	 *
	 * and the link clock is simpler:
	 * link_clock = (m * link_clock) / n
	 */

	if (!m_n->link_n)
		return 0;

	return div_u64((u64)m_n->link_m * link_freq, m_n->link_n);
}

static void ironlake_pch_clock_get(struct intel_crtc *crtc,
				   struct intel_crtc_config *pipe_config)
{
	struct drm_device *dev = crtc->base.dev;

	/* read out port_clock from the DPLL */
	i9xx_crtc_clock_get(crtc, pipe_config);

	/*
	 * This value does not include pixel_multiplier.
	 * We will check that port_clock and adjusted_mode.crtc_clock
	 * agree once we know their relationship in the encoder's
	 * get_config() function.
	 */
	pipe_config->adjusted_mode.crtc_clock =
		intel_dotclock_calculate(intel_fdi_link_freq(dev) * 10000,
					 &pipe_config->fdi_m_n);
}

/** Returns the currently programmed mode of the given pipe. */
struct drm_display_mode *intel_crtc_mode_get(struct drm_device *dev,
					     struct drm_crtc *crtc)
{
	struct drm_i915_private *dev_priv = dev->dev_private;
	struct intel_crtc *intel_crtc = to_intel_crtc(crtc);
	enum transcoder cpu_transcoder = intel_crtc->config.cpu_transcoder;
	struct drm_display_mode *mode;
	struct intel_crtc_config pipe_config;
	int htot = I915_READ(HTOTAL(cpu_transcoder));
	int hsync = I915_READ(HSYNC(cpu_transcoder));
	int vtot = I915_READ(VTOTAL(cpu_transcoder));
	int vsync = I915_READ(VSYNC(cpu_transcoder));
	enum pipe pipe = intel_crtc->pipe;

	mode = kzalloc(sizeof(*mode), GFP_KERNEL);
	if (!mode)
		return NULL;

	/*
	 * Construct a pipe_config sufficient for getting the clock info
	 * back out of crtc_clock_get.
	 *
	 * Note, if LVDS ever uses a non-1 pixel multiplier, we'll need
	 * to use a real value here instead.
	 */
	pipe_config.cpu_transcoder = (enum transcoder) pipe;
	pipe_config.pixel_multiplier = 1;
	pipe_config.dpll_hw_state.dpll = I915_READ(DPLL(pipe));
	pipe_config.dpll_hw_state.fp0 = I915_READ(FP0(pipe));
	pipe_config.dpll_hw_state.fp1 = I915_READ(FP1(pipe));
	i9xx_crtc_clock_get(intel_crtc, &pipe_config);

	mode->clock = pipe_config.port_clock / pipe_config.pixel_multiplier;
	mode->hdisplay = (htot & 0xffff) + 1;
	mode->htotal = ((htot & 0xffff0000) >> 16) + 1;
	mode->hsync_start = (hsync & 0xffff) + 1;
	mode->hsync_end = ((hsync & 0xffff0000) >> 16) + 1;
	mode->vdisplay = (vtot & 0xffff) + 1;
	mode->vtotal = ((vtot & 0xffff0000) >> 16) + 1;
	mode->vsync_start = (vsync & 0xffff) + 1;
	mode->vsync_end = ((vsync & 0xffff0000) >> 16) + 1;

	drm_mode_set_name(mode);

	return mode;
}

static void intel_increase_pllclock(struct drm_crtc *crtc)
{
	struct drm_device *dev = crtc->dev;
	drm_i915_private_t *dev_priv = dev->dev_private;
	struct intel_crtc *intel_crtc = to_intel_crtc(crtc);
	int pipe = intel_crtc->pipe;
	int dpll_reg = DPLL(pipe);
	int dpll;

	if (HAS_PCH_SPLIT(dev))
		return;

	if (!dev_priv->lvds_downclock_avail)
		return;

	dpll = I915_READ(dpll_reg);
	if (!HAS_PIPE_CXSR(dev) && (dpll & DISPLAY_RATE_SELECT_FPA1)) {
		DRM_DEBUG_DRIVER("upclocking LVDS\n");

		assert_panel_unlocked(dev_priv, pipe);

		dpll &= ~DISPLAY_RATE_SELECT_FPA1;
		I915_WRITE(dpll_reg, dpll);
		intel_wait_for_vblank(dev, pipe);

		dpll = I915_READ(dpll_reg);
		if (dpll & DISPLAY_RATE_SELECT_FPA1)
			DRM_DEBUG_DRIVER("failed to upclock LVDS!\n");
	}
}

static void intel_decrease_pllclock(struct drm_crtc *crtc)
{
	struct drm_device *dev = crtc->dev;
	drm_i915_private_t *dev_priv = dev->dev_private;
	struct intel_crtc *intel_crtc = to_intel_crtc(crtc);

	if (HAS_PCH_SPLIT(dev))
		return;

	if (!dev_priv->lvds_downclock_avail)
		return;

	/*
	 * Since this is called by a timer, we should never get here in
	 * the manual case.
	 */
	if (!HAS_PIPE_CXSR(dev) && intel_crtc->lowfreq_avail) {
		int pipe = intel_crtc->pipe;
		int dpll_reg = DPLL(pipe);
		int dpll;

		DRM_DEBUG_DRIVER("downclocking LVDS\n");

		assert_panel_unlocked(dev_priv, pipe);

		dpll = I915_READ(dpll_reg);
		dpll |= DISPLAY_RATE_SELECT_FPA1;
		I915_WRITE(dpll_reg, dpll);
		intel_wait_for_vblank(dev, pipe);
		dpll = I915_READ(dpll_reg);
		if (!(dpll & DISPLAY_RATE_SELECT_FPA1))
			DRM_DEBUG_DRIVER("failed to downclock LVDS!\n");
	}

}

void intel_mark_busy(struct drm_device *dev)
{
	struct drm_i915_private *dev_priv = dev->dev_private;

	hsw_package_c8_gpu_busy(dev_priv);
	i915_update_gfx_val(dev_priv);
}

void intel_mark_idle(struct drm_device *dev)
{
	struct drm_i915_private *dev_priv = dev->dev_private;
	struct drm_crtc *crtc;

	hsw_package_c8_gpu_idle(dev_priv);

	if (!i915_powersave)
		return;

	list_for_each_entry(crtc, &dev->mode_config.crtc_list, head) {
		if (!crtc->fb)
			continue;

		intel_decrease_pllclock(crtc);
	}

	if (dev_priv->info->gen >= 6)
		gen6_rps_idle(dev->dev_private);
}

void intel_mark_fb_busy(struct drm_i915_gem_object *obj,
			struct intel_ring_buffer *ring)
{
	struct drm_device *dev = obj->base.dev;
	struct drm_crtc *crtc;

	if (!i915_powersave)
		return;

	list_for_each_entry(crtc, &dev->mode_config.crtc_list, head) {
		if (!crtc->fb)
			continue;

		if (to_intel_framebuffer(crtc->fb)->obj != obj)
			continue;

		intel_increase_pllclock(crtc);
		if (ring && intel_fbc_enabled(dev))
			ring->fbc_dirty = true;
	}
}

static void intel_crtc_destroy(struct drm_crtc *crtc)
{
	struct intel_crtc *intel_crtc = to_intel_crtc(crtc);
	struct drm_device *dev = crtc->dev;
	struct intel_unpin_work *work;
	unsigned long flags;

	spin_lock_irqsave(&dev->event_lock, flags);
	work = intel_crtc->unpin_work;
	intel_crtc->unpin_work = NULL;
	spin_unlock_irqrestore(&dev->event_lock, flags);

	if (work) {
		cancel_work_sync(&work->work);
		kfree(work);
	}

	intel_crtc_cursor_set(crtc, NULL, 0, 0, 0);

	drm_crtc_cleanup(crtc);

	kfree(intel_crtc);
}

static void intel_unpin_work_fn(struct work_struct *__work)
{
	struct intel_unpin_work *work =
		container_of(__work, struct intel_unpin_work, work);
	struct drm_device *dev = work->crtc->dev;

	mutex_lock(&dev->struct_mutex);
	intel_unpin_fb_obj(work->old_fb_obj);
	drm_gem_object_unreference(&work->pending_flip_obj->base);
	drm_gem_object_unreference(&work->old_fb_obj->base);

	intel_update_fbc(dev);
	mutex_unlock(&dev->struct_mutex);

	BUG_ON(atomic_read(&to_intel_crtc(work->crtc)->unpin_work_count) == 0);
	atomic_dec(&to_intel_crtc(work->crtc)->unpin_work_count);

	kfree(work);
}

static void do_intel_finish_page_flip(struct drm_device *dev,
				      struct drm_crtc *crtc)
{
	drm_i915_private_t *dev_priv = dev->dev_private;
	struct intel_crtc *intel_crtc = to_intel_crtc(crtc);
	struct intel_unpin_work *work;
	unsigned long flags;

	/* Ignore early vblank irqs */
	if (intel_crtc == NULL)
		return;

	spin_lock_irqsave(&dev->event_lock, flags);
	work = intel_crtc->unpin_work;

	/* Ensure we don't miss a work->pending update ... */
	smp_rmb();

	if (work == NULL || atomic_read(&work->pending) < INTEL_FLIP_COMPLETE) {
		spin_unlock_irqrestore(&dev->event_lock, flags);
		return;
	}

	/* and that the unpin work is consistent wrt ->pending. */
	smp_rmb();

	intel_crtc->unpin_work = NULL;

	if (work->event)
		drm_send_vblank_event(dev, intel_crtc->pipe, work->event);

	drm_vblank_put(dev, intel_crtc->pipe);

	spin_unlock_irqrestore(&dev->event_lock, flags);

	wake_up_all(&dev_priv->pending_flip_queue);

	queue_work(dev_priv->wq, &work->work);

	trace_i915_flip_complete(intel_crtc->plane, work->pending_flip_obj);
}

void intel_finish_page_flip(struct drm_device *dev, int pipe)
{
	drm_i915_private_t *dev_priv = dev->dev_private;
	struct drm_crtc *crtc = dev_priv->pipe_to_crtc_mapping[pipe];

	do_intel_finish_page_flip(dev, crtc);
}

void intel_finish_page_flip_plane(struct drm_device *dev, int plane)
{
	drm_i915_private_t *dev_priv = dev->dev_private;
	struct drm_crtc *crtc = dev_priv->plane_to_crtc_mapping[plane];

	do_intel_finish_page_flip(dev, crtc);
}

void intel_prepare_page_flip(struct drm_device *dev, int plane)
{
	drm_i915_private_t *dev_priv = dev->dev_private;
	struct intel_crtc *intel_crtc =
		to_intel_crtc(dev_priv->plane_to_crtc_mapping[plane]);
	unsigned long flags;

	/* NB: An MMIO update of the plane base pointer will also
	 * generate a page-flip completion irq, i.e. every modeset
	 * is also accompanied by a spurious intel_prepare_page_flip().
	 */
	spin_lock_irqsave(&dev->event_lock, flags);
	if (intel_crtc->unpin_work)
		atomic_inc_not_zero(&intel_crtc->unpin_work->pending);
	spin_unlock_irqrestore(&dev->event_lock, flags);
}

inline static void intel_mark_page_flip_active(struct intel_crtc *intel_crtc)
{
	/* Ensure that the work item is consistent when activating it ... */
	smp_wmb();
	atomic_set(&intel_crtc->unpin_work->pending, INTEL_FLIP_PENDING);
	/* and that it is marked active as soon as the irq could fire. */
	smp_wmb();
}

static int intel_gen2_queue_flip(struct drm_device *dev,
				 struct drm_crtc *crtc,
				 struct drm_framebuffer *fb,
				 struct drm_i915_gem_object *obj,
				 uint32_t flags)
{
	struct drm_i915_private *dev_priv = dev->dev_private;
	struct intel_crtc *intel_crtc = to_intel_crtc(crtc);
	u32 flip_mask;
	struct intel_ring_buffer *ring = &dev_priv->ring[RCS];
	int ret;

	ret = intel_pin_and_fence_fb_obj(dev, obj, ring);
	if (ret)
		goto err;

	ret = intel_ring_begin(ring, 6);
	if (ret)
		goto err_unpin;

	/* Can't queue multiple flips, so wait for the previous
	 * one to finish before executing the next.
	 */
	if (intel_crtc->plane)
		flip_mask = MI_WAIT_FOR_PLANE_B_FLIP;
	else
		flip_mask = MI_WAIT_FOR_PLANE_A_FLIP;
	intel_ring_emit(ring, MI_WAIT_FOR_EVENT | flip_mask);
	intel_ring_emit(ring, MI_NOOP);
	intel_ring_emit(ring, MI_DISPLAY_FLIP |
			MI_DISPLAY_FLIP_PLANE(intel_crtc->plane));
	intel_ring_emit(ring, fb->pitches[0]);
	intel_ring_emit(ring, i915_gem_obj_ggtt_offset(obj) + intel_crtc->dspaddr_offset);
	intel_ring_emit(ring, 0); /* aux display base address, unused */

	intel_mark_page_flip_active(intel_crtc);
	__intel_ring_advance(ring);
	return 0;

err_unpin:
	intel_unpin_fb_obj(obj);
err:
	return ret;
}

static int intel_gen3_queue_flip(struct drm_device *dev,
				 struct drm_crtc *crtc,
				 struct drm_framebuffer *fb,
				 struct drm_i915_gem_object *obj,
				 uint32_t flags)
{
	struct drm_i915_private *dev_priv = dev->dev_private;
	struct intel_crtc *intel_crtc = to_intel_crtc(crtc);
	u32 flip_mask;
	struct intel_ring_buffer *ring = &dev_priv->ring[RCS];
	int ret;

	ret = intel_pin_and_fence_fb_obj(dev, obj, ring);
	if (ret)
		goto err;

	ret = intel_ring_begin(ring, 6);
	if (ret)
		goto err_unpin;

	if (intel_crtc->plane)
		flip_mask = MI_WAIT_FOR_PLANE_B_FLIP;
	else
		flip_mask = MI_WAIT_FOR_PLANE_A_FLIP;
	intel_ring_emit(ring, MI_WAIT_FOR_EVENT | flip_mask);
	intel_ring_emit(ring, MI_NOOP);
	intel_ring_emit(ring, MI_DISPLAY_FLIP_I915 |
			MI_DISPLAY_FLIP_PLANE(intel_crtc->plane));
	intel_ring_emit(ring, fb->pitches[0]);
	intel_ring_emit(ring, i915_gem_obj_ggtt_offset(obj) + intel_crtc->dspaddr_offset);
	intel_ring_emit(ring, MI_NOOP);

	intel_mark_page_flip_active(intel_crtc);
	__intel_ring_advance(ring);
	return 0;

err_unpin:
	intel_unpin_fb_obj(obj);
err:
	return ret;
}

static int intel_gen4_queue_flip(struct drm_device *dev,
				 struct drm_crtc *crtc,
				 struct drm_framebuffer *fb,
				 struct drm_i915_gem_object *obj,
				 uint32_t flags)
{
	struct drm_i915_private *dev_priv = dev->dev_private;
	struct intel_crtc *intel_crtc = to_intel_crtc(crtc);
	uint32_t pf, pipesrc;
	struct intel_ring_buffer *ring = &dev_priv->ring[RCS];
	int ret;

	ret = intel_pin_and_fence_fb_obj(dev, obj, ring);
	if (ret)
		goto err;

	ret = intel_ring_begin(ring, 4);
	if (ret)
		goto err_unpin;

	/* i965+ uses the linear or tiled offsets from the
	 * Display Registers (which do not change across a page-flip)
	 * so we need only reprogram the base address.
	 */
	intel_ring_emit(ring, MI_DISPLAY_FLIP |
			MI_DISPLAY_FLIP_PLANE(intel_crtc->plane));
	intel_ring_emit(ring, fb->pitches[0]);
	intel_ring_emit(ring,
			(i915_gem_obj_ggtt_offset(obj) + intel_crtc->dspaddr_offset) |
			obj->tiling_mode);

	/* XXX Enabling the panel-fitter across page-flip is so far
	 * untested on non-native modes, so ignore it for now.
	 * pf = I915_READ(pipe == 0 ? PFA_CTL_1 : PFB_CTL_1) & PF_ENABLE;
	 */
	pf = 0;
	pipesrc = I915_READ(PIPESRC(intel_crtc->pipe)) & 0x0fff0fff;
	intel_ring_emit(ring, pf | pipesrc);

	intel_mark_page_flip_active(intel_crtc);
	__intel_ring_advance(ring);
	return 0;

err_unpin:
	intel_unpin_fb_obj(obj);
err:
	return ret;
}

static int intel_gen6_queue_flip(struct drm_device *dev,
				 struct drm_crtc *crtc,
				 struct drm_framebuffer *fb,
				 struct drm_i915_gem_object *obj,
				 uint32_t flags)
{
	struct drm_i915_private *dev_priv = dev->dev_private;
	struct intel_crtc *intel_crtc = to_intel_crtc(crtc);
	struct intel_ring_buffer *ring = &dev_priv->ring[RCS];
	uint32_t pf, pipesrc;
	int ret;

	ret = intel_pin_and_fence_fb_obj(dev, obj, ring);
	if (ret)
		goto err;

	ret = intel_ring_begin(ring, 4);
	if (ret)
		goto err_unpin;

	intel_ring_emit(ring, MI_DISPLAY_FLIP |
			MI_DISPLAY_FLIP_PLANE(intel_crtc->plane));
	intel_ring_emit(ring, fb->pitches[0] | obj->tiling_mode);
	intel_ring_emit(ring, i915_gem_obj_ggtt_offset(obj) + intel_crtc->dspaddr_offset);

	/* Contrary to the suggestions in the documentation,
	 * "Enable Panel Fitter" does not seem to be required when page
	 * flipping with a non-native mode, and worse causes a normal
	 * modeset to fail.
	 * pf = I915_READ(PF_CTL(intel_crtc->pipe)) & PF_ENABLE;
	 */
	pf = 0;
	pipesrc = I915_READ(PIPESRC(intel_crtc->pipe)) & 0x0fff0fff;
	intel_ring_emit(ring, pf | pipesrc);

	intel_mark_page_flip_active(intel_crtc);
	__intel_ring_advance(ring);
	return 0;

err_unpin:
	intel_unpin_fb_obj(obj);
err:
	return ret;
}

static int intel_gen7_queue_flip(struct drm_device *dev,
				 struct drm_crtc *crtc,
				 struct drm_framebuffer *fb,
				 struct drm_i915_gem_object *obj,
				 uint32_t flags)
{
	struct drm_i915_private *dev_priv = dev->dev_private;
	struct intel_crtc *intel_crtc = to_intel_crtc(crtc);
	struct intel_ring_buffer *ring;
	uint32_t plane_bit = 0;
	int len, ret;

	ring = obj->ring;
	if (IS_VALLEYVIEW(dev) || ring == NULL || ring->id != RCS)
		ring = &dev_priv->ring[BCS];

	ret = intel_pin_and_fence_fb_obj(dev, obj, ring);
	if (ret)
		goto err;

	switch(intel_crtc->plane) {
	case PLANE_A:
		plane_bit = MI_DISPLAY_FLIP_IVB_PLANE_A;
		break;
	case PLANE_B:
		plane_bit = MI_DISPLAY_FLIP_IVB_PLANE_B;
		break;
	case PLANE_C:
		plane_bit = MI_DISPLAY_FLIP_IVB_PLANE_C;
		break;
	default:
		WARN_ONCE(1, "unknown plane in flip command\n");
		ret = -ENODEV;
		goto err_unpin;
	}

	len = 4;
	if (ring->id == RCS)
		len += 6;

	ret = intel_ring_begin(ring, len);
	if (ret)
		goto err_unpin;

	/* Unmask the flip-done completion message. Note that the bspec says that
	 * we should do this for both the BCS and RCS, and that we must not unmask
	 * more than one flip event at any time (or ensure that one flip message
	 * can be sent by waiting for flip-done prior to queueing new flips).
	 * Experimentation says that BCS works despite DERRMR masking all
	 * flip-done completion events and that unmasking all planes at once
	 * for the RCS also doesn't appear to drop events. Setting the DERRMR
	 * to zero does lead to lockups within MI_DISPLAY_FLIP.
	 */
	if (ring->id == RCS) {
		intel_ring_emit(ring, MI_LOAD_REGISTER_IMM(1));
		intel_ring_emit(ring, DERRMR);
		intel_ring_emit(ring, ~(DERRMR_PIPEA_PRI_FLIP_DONE |
					DERRMR_PIPEB_PRI_FLIP_DONE |
					DERRMR_PIPEC_PRI_FLIP_DONE));
		intel_ring_emit(ring, MI_STORE_REGISTER_MEM(1) |
				MI_SRM_LRM_GLOBAL_GTT);
		intel_ring_emit(ring, DERRMR);
		intel_ring_emit(ring, ring->scratch.gtt_offset + 256);
	}

	intel_ring_emit(ring, MI_DISPLAY_FLIP_I915 | plane_bit);
	intel_ring_emit(ring, (fb->pitches[0] | obj->tiling_mode));
	intel_ring_emit(ring, i915_gem_obj_ggtt_offset(obj) + intel_crtc->dspaddr_offset);
	intel_ring_emit(ring, (MI_NOOP));

	intel_mark_page_flip_active(intel_crtc);
	__intel_ring_advance(ring);
	return 0;

err_unpin:
	intel_unpin_fb_obj(obj);
err:
	return ret;
}

static int intel_default_queue_flip(struct drm_device *dev,
				    struct drm_crtc *crtc,
				    struct drm_framebuffer *fb,
				    struct drm_i915_gem_object *obj,
				    uint32_t flags)
{
	return -ENODEV;
}

static int intel_crtc_page_flip(struct drm_crtc *crtc,
				struct drm_framebuffer *fb,
				struct drm_pending_vblank_event *event,
				uint32_t page_flip_flags)
{
	struct drm_device *dev = crtc->dev;
	struct drm_i915_private *dev_priv = dev->dev_private;
	struct drm_framebuffer *old_fb = crtc->fb;
	struct drm_i915_gem_object *obj = to_intel_framebuffer(fb)->obj;
	struct intel_crtc *intel_crtc = to_intel_crtc(crtc);
	struct intel_unpin_work *work;
	unsigned long flags;
	int ret;

	/* Can't change pixel format via MI display flips. */
	if (fb->pixel_format != crtc->fb->pixel_format)
		return -EINVAL;

	/*
	 * TILEOFF/LINOFF registers can't be changed via MI display flips.
	 * Note that pitch changes could also affect these register.
	 */
	if (INTEL_INFO(dev)->gen > 3 &&
	    (fb->offsets[0] != crtc->fb->offsets[0] ||
	     fb->pitches[0] != crtc->fb->pitches[0]))
		return -EINVAL;

	work = kzalloc(sizeof(*work), GFP_KERNEL);
	if (work == NULL)
		return -ENOMEM;

	work->event = event;
	work->crtc = crtc;
	work->old_fb_obj = to_intel_framebuffer(old_fb)->obj;
	INIT_WORK(&work->work, intel_unpin_work_fn);

	ret = drm_vblank_get(dev, intel_crtc->pipe);
	if (ret)
		goto free_work;

	/* We borrow the event spin lock for protecting unpin_work */
	spin_lock_irqsave(&dev->event_lock, flags);
	if (intel_crtc->unpin_work) {
		spin_unlock_irqrestore(&dev->event_lock, flags);
		kfree(work);
		drm_vblank_put(dev, intel_crtc->pipe);

		DRM_DEBUG_DRIVER("flip queue: crtc already busy\n");
		return -EBUSY;
	}
	intel_crtc->unpin_work = work;
	spin_unlock_irqrestore(&dev->event_lock, flags);

	if (atomic_read(&intel_crtc->unpin_work_count) >= 2)
		flush_workqueue(dev_priv->wq);

	ret = i915_mutex_lock_interruptible(dev);
	if (ret)
		goto cleanup;

	/* Reference the objects for the scheduled work. */
	drm_gem_object_reference(&work->old_fb_obj->base);
	drm_gem_object_reference(&obj->base);

	crtc->fb = fb;

	work->pending_flip_obj = obj;

	work->enable_stall_check = true;

	atomic_inc(&intel_crtc->unpin_work_count);
	intel_crtc->reset_counter = atomic_read(&dev_priv->gpu_error.reset_counter);

	ret = dev_priv->display.queue_flip(dev, crtc, fb, obj, page_flip_flags);
	if (ret)
		goto cleanup_pending;

	intel_disable_fbc(dev);
	intel_mark_fb_busy(obj, NULL);
	mutex_unlock(&dev->struct_mutex);

	trace_i915_flip_request(intel_crtc->plane, obj);

	return 0;

cleanup_pending:
	atomic_dec(&intel_crtc->unpin_work_count);
	crtc->fb = old_fb;
	drm_gem_object_unreference(&work->old_fb_obj->base);
	drm_gem_object_unreference(&obj->base);
	mutex_unlock(&dev->struct_mutex);

cleanup:
	spin_lock_irqsave(&dev->event_lock, flags);
	intel_crtc->unpin_work = NULL;
	spin_unlock_irqrestore(&dev->event_lock, flags);

	drm_vblank_put(dev, intel_crtc->pipe);
free_work:
	kfree(work);

	return ret;
}

static struct drm_crtc_helper_funcs intel_helper_funcs = {
	.mode_set_base_atomic = intel_pipe_set_base_atomic,
	.load_lut = intel_crtc_load_lut,
};

static bool intel_encoder_crtc_ok(struct drm_encoder *encoder,
				  struct drm_crtc *crtc)
{
	struct drm_device *dev;
	struct drm_crtc *tmp;
	int crtc_mask = 1;

	WARN(!crtc, "checking null crtc?\n");

	dev = crtc->dev;

	list_for_each_entry(tmp, &dev->mode_config.crtc_list, head) {
		if (tmp == crtc)
			break;
		crtc_mask <<= 1;
	}

	if (encoder->possible_crtcs & crtc_mask)
		return true;
	return false;
}

/**
 * intel_modeset_update_staged_output_state
 *
 * Updates the staged output configuration state, e.g. after we've read out the
 * current hw state.
 */
static void intel_modeset_update_staged_output_state(struct drm_device *dev)
{
	struct intel_encoder *encoder;
	struct intel_connector *connector;

	list_for_each_entry(connector, &dev->mode_config.connector_list,
			    base.head) {
		connector->new_encoder =
			to_intel_encoder(connector->base.encoder);
	}

	list_for_each_entry(encoder, &dev->mode_config.encoder_list,
			    base.head) {
		encoder->new_crtc =
			to_intel_crtc(encoder->base.crtc);
	}
}

/**
 * intel_modeset_commit_output_state
 *
 * This function copies the stage display pipe configuration to the real one.
 */
static void intel_modeset_commit_output_state(struct drm_device *dev)
{
	struct intel_encoder *encoder;
	struct intel_connector *connector;

	list_for_each_entry(connector, &dev->mode_config.connector_list,
			    base.head) {
		connector->base.encoder = &connector->new_encoder->base;
	}

	list_for_each_entry(encoder, &dev->mode_config.encoder_list,
			    base.head) {
		encoder->base.crtc = &encoder->new_crtc->base;
	}
}

static void
connected_sink_compute_bpp(struct intel_connector * connector,
			   struct intel_crtc_config *pipe_config)
{
	int bpp = pipe_config->pipe_bpp;

	DRM_DEBUG_KMS("[CONNECTOR:%d:%s] checking for sink bpp constrains\n",
		connector->base.base.id,
		drm_get_connector_name(&connector->base));

	/* Don't use an invalid EDID bpc value */
	if (connector->base.display_info.bpc &&
	    connector->base.display_info.bpc * 3 < bpp) {
		DRM_DEBUG_KMS("clamping display bpp (was %d) to EDID reported max of %d\n",
			      bpp, connector->base.display_info.bpc*3);
		pipe_config->pipe_bpp = connector->base.display_info.bpc*3;
	}

	/* Clamp bpp to 8 on screens without EDID 1.4 */
	if (connector->base.display_info.bpc == 0 && bpp > 24) {
		DRM_DEBUG_KMS("clamping display bpp (was %d) to default limit of 24\n",
			      bpp);
		pipe_config->pipe_bpp = 24;
	}
}

static int
compute_baseline_pipe_bpp(struct intel_crtc *crtc,
			  struct drm_framebuffer *fb,
			  struct intel_crtc_config *pipe_config)
{
	struct drm_device *dev = crtc->base.dev;
	struct intel_connector *connector;
	int bpp;

	switch (fb->pixel_format) {
	case DRM_FORMAT_C8:
		bpp = 8*3; /* since we go through a colormap */
		break;
	case DRM_FORMAT_XRGB1555:
	case DRM_FORMAT_ARGB1555:
		/* checked in intel_framebuffer_init already */
		if (WARN_ON(INTEL_INFO(dev)->gen > 3))
			return -EINVAL;
	case DRM_FORMAT_RGB565:
		bpp = 6*3; /* min is 18bpp */
		break;
	case DRM_FORMAT_XBGR8888:
	case DRM_FORMAT_ABGR8888:
		/* checked in intel_framebuffer_init already */
		if (WARN_ON(INTEL_INFO(dev)->gen < 4))
			return -EINVAL;
	case DRM_FORMAT_XRGB8888:
	case DRM_FORMAT_ARGB8888:
		bpp = 8*3;
		break;
	case DRM_FORMAT_XRGB2101010:
	case DRM_FORMAT_ARGB2101010:
	case DRM_FORMAT_XBGR2101010:
	case DRM_FORMAT_ABGR2101010:
		/* checked in intel_framebuffer_init already */
		if (WARN_ON(INTEL_INFO(dev)->gen < 4))
			return -EINVAL;
		bpp = 10*3;
		break;
	/* TODO: gen4+ supports 16 bpc floating point, too. */
	default:
		DRM_DEBUG_KMS("unsupported depth\n");
		return -EINVAL;
	}

	pipe_config->pipe_bpp = bpp;

	/* Clamp display bpp to EDID value */
	list_for_each_entry(connector, &dev->mode_config.connector_list,
			    base.head) {
		if (!connector->new_encoder ||
		    connector->new_encoder->new_crtc != crtc)
			continue;

		connected_sink_compute_bpp(connector, pipe_config);
	}

	return bpp;
}

static void intel_dump_crtc_timings(const struct drm_display_mode *mode)
{
	DRM_DEBUG_KMS("crtc timings: %d %d %d %d %d %d %d %d %d, "
			"type: 0x%x flags: 0x%x\n",
		mode->crtc_clock,
		mode->crtc_hdisplay, mode->crtc_hsync_start,
		mode->crtc_hsync_end, mode->crtc_htotal,
		mode->crtc_vdisplay, mode->crtc_vsync_start,
		mode->crtc_vsync_end, mode->crtc_vtotal, mode->type, mode->flags);
}

static void intel_dump_pipe_config(struct intel_crtc *crtc,
				   struct intel_crtc_config *pipe_config,
				   const char *context)
{
	DRM_DEBUG_KMS("[CRTC:%d]%s config for pipe %c\n", crtc->base.base.id,
		      context, pipe_name(crtc->pipe));

	DRM_DEBUG_KMS("cpu_transcoder: %c\n", transcoder_name(pipe_config->cpu_transcoder));
	DRM_DEBUG_KMS("pipe bpp: %i, dithering: %i\n",
		      pipe_config->pipe_bpp, pipe_config->dither);
	DRM_DEBUG_KMS("fdi/pch: %i, lanes: %i, gmch_m: %u, gmch_n: %u, link_m: %u, link_n: %u, tu: %u\n",
		      pipe_config->has_pch_encoder,
		      pipe_config->fdi_lanes,
		      pipe_config->fdi_m_n.gmch_m, pipe_config->fdi_m_n.gmch_n,
		      pipe_config->fdi_m_n.link_m, pipe_config->fdi_m_n.link_n,
		      pipe_config->fdi_m_n.tu);
	DRM_DEBUG_KMS("dp: %i, gmch_m: %u, gmch_n: %u, link_m: %u, link_n: %u, tu: %u\n",
		      pipe_config->has_dp_encoder,
		      pipe_config->dp_m_n.gmch_m, pipe_config->dp_m_n.gmch_n,
		      pipe_config->dp_m_n.link_m, pipe_config->dp_m_n.link_n,
		      pipe_config->dp_m_n.tu);
	DRM_DEBUG_KMS("requested mode:\n");
	drm_mode_debug_printmodeline(&pipe_config->requested_mode);
	DRM_DEBUG_KMS("adjusted mode:\n");
	drm_mode_debug_printmodeline(&pipe_config->adjusted_mode);
	intel_dump_crtc_timings(&pipe_config->adjusted_mode);
	DRM_DEBUG_KMS("port clock: %d\n", pipe_config->port_clock);
	DRM_DEBUG_KMS("pipe src size: %dx%d\n",
		      pipe_config->pipe_src_w, pipe_config->pipe_src_h);
	DRM_DEBUG_KMS("gmch pfit: control: 0x%08x, ratios: 0x%08x, lvds border: 0x%08x\n",
		      pipe_config->gmch_pfit.control,
		      pipe_config->gmch_pfit.pgm_ratios,
		      pipe_config->gmch_pfit.lvds_border_bits);
	DRM_DEBUG_KMS("pch pfit: pos: 0x%08x, size: 0x%08x, %s\n",
		      pipe_config->pch_pfit.pos,
		      pipe_config->pch_pfit.size,
		      pipe_config->pch_pfit.enabled ? "enabled" : "disabled");
	DRM_DEBUG_KMS("ips: %i\n", pipe_config->ips_enabled);
	DRM_DEBUG_KMS("double wide: %i\n", pipe_config->double_wide);
}

static bool check_encoder_cloning(struct drm_crtc *crtc)
{
	int num_encoders = 0;
	bool uncloneable_encoders = false;
	struct intel_encoder *encoder;

	list_for_each_entry(encoder, &crtc->dev->mode_config.encoder_list,
			    base.head) {
		if (&encoder->new_crtc->base != crtc)
			continue;

		num_encoders++;
		if (!encoder->cloneable)
			uncloneable_encoders = true;
	}

	return !(num_encoders > 1 && uncloneable_encoders);
}

static struct intel_crtc_config *
intel_modeset_pipe_config(struct drm_crtc *crtc,
			  struct drm_framebuffer *fb,
			  struct drm_display_mode *mode)
{
	struct drm_device *dev = crtc->dev;
	struct intel_encoder *encoder;
	struct intel_crtc_config *pipe_config;
	int plane_bpp, ret = -EINVAL;
	bool retry = true;

	if (!check_encoder_cloning(crtc)) {
		DRM_DEBUG_KMS("rejecting invalid cloning configuration\n");
		return ERR_PTR(-EINVAL);
	}

	pipe_config = kzalloc(sizeof(*pipe_config), GFP_KERNEL);
	if (!pipe_config)
		return ERR_PTR(-ENOMEM);

	drm_mode_copy(&pipe_config->adjusted_mode, mode);
	drm_mode_copy(&pipe_config->requested_mode, mode);

	pipe_config->cpu_transcoder =
		(enum transcoder) to_intel_crtc(crtc)->pipe;
	pipe_config->shared_dpll = DPLL_ID_PRIVATE;

	/*
	 * Sanitize sync polarity flags based on requested ones. If neither
	 * positive or negative polarity is requested, treat this as meaning
	 * negative polarity.
	 */
	if (!(pipe_config->adjusted_mode.flags &
	      (DRM_MODE_FLAG_PHSYNC | DRM_MODE_FLAG_NHSYNC)))
		pipe_config->adjusted_mode.flags |= DRM_MODE_FLAG_NHSYNC;

	if (!(pipe_config->adjusted_mode.flags &
	      (DRM_MODE_FLAG_PVSYNC | DRM_MODE_FLAG_NVSYNC)))
		pipe_config->adjusted_mode.flags |= DRM_MODE_FLAG_NVSYNC;

	/* Compute a starting value for pipe_config->pipe_bpp taking the source
	 * plane pixel format and any sink constraints into account. Returns the
	 * source plane bpp so that dithering can be selected on mismatches
	 * after encoders and crtc also have had their say. */
	plane_bpp = compute_baseline_pipe_bpp(to_intel_crtc(crtc),
					      fb, pipe_config);
	if (plane_bpp < 0)
		goto fail;

	/*
	 * Determine the real pipe dimensions. Note that stereo modes can
	 * increase the actual pipe size due to the frame doubling and
	 * insertion of additional space for blanks between the frame. This
	 * is stored in the crtc timings. We use the requested mode to do this
	 * computation to clearly distinguish it from the adjusted mode, which
	 * can be changed by the connectors in the below retry loop.
	 */
	drm_mode_set_crtcinfo(&pipe_config->requested_mode, CRTC_STEREO_DOUBLE);
	pipe_config->pipe_src_w = pipe_config->requested_mode.crtc_hdisplay;
	pipe_config->pipe_src_h = pipe_config->requested_mode.crtc_vdisplay;

encoder_retry:
	/* Ensure the port clock defaults are reset when retrying. */
	pipe_config->port_clock = 0;
	pipe_config->pixel_multiplier = 1;

	/* Fill in default crtc timings, allow encoders to overwrite them. */
	drm_mode_set_crtcinfo(&pipe_config->adjusted_mode, CRTC_STEREO_DOUBLE);

	/* Pass our mode to the connectors and the CRTC to give them a chance to
	 * adjust it according to limitations or connector properties, and also
	 * a chance to reject the mode entirely.
	 */
	list_for_each_entry(encoder, &dev->mode_config.encoder_list,
			    base.head) {

		if (&encoder->new_crtc->base != crtc)
			continue;

		if (!(encoder->compute_config(encoder, pipe_config))) {
			DRM_DEBUG_KMS("Encoder config failure\n");
			goto fail;
		}
	}

	/* Set default port clock if not overwritten by the encoder. Needs to be
	 * done afterwards in case the encoder adjusts the mode. */
	if (!pipe_config->port_clock)
		pipe_config->port_clock = pipe_config->adjusted_mode.crtc_clock
			* pipe_config->pixel_multiplier;

	ret = intel_crtc_compute_config(to_intel_crtc(crtc), pipe_config);
	if (ret < 0) {
		DRM_DEBUG_KMS("CRTC fixup failed\n");
		goto fail;
	}

	if (ret == RETRY) {
		if (WARN(!retry, "loop in pipe configuration computation\n")) {
			ret = -EINVAL;
			goto fail;
		}

		DRM_DEBUG_KMS("CRTC bw constrained, retrying\n");
		retry = false;
		goto encoder_retry;
	}

	pipe_config->dither = pipe_config->pipe_bpp != plane_bpp;
	DRM_DEBUG_KMS("plane bpp: %i, pipe bpp: %i, dithering: %i\n",
		      plane_bpp, pipe_config->pipe_bpp, pipe_config->dither);

	return pipe_config;
fail:
	kfree(pipe_config);
	return ERR_PTR(ret);
}

/* Computes which crtcs are affected and sets the relevant bits in the mask. For
 * simplicity we use the crtc's pipe number (because it's easier to obtain). */
static void
intel_modeset_affected_pipes(struct drm_crtc *crtc, unsigned *modeset_pipes,
			     unsigned *prepare_pipes, unsigned *disable_pipes)
{
	struct intel_crtc *intel_crtc;
	struct drm_device *dev = crtc->dev;
	struct intel_encoder *encoder;
	struct intel_connector *connector;
	struct drm_crtc *tmp_crtc;

	*disable_pipes = *modeset_pipes = *prepare_pipes = 0;

	/* Check which crtcs have changed outputs connected to them, these need
	 * to be part of the prepare_pipes mask. We don't (yet) support global
	 * modeset across multiple crtcs, so modeset_pipes will only have one
	 * bit set at most. */
	list_for_each_entry(connector, &dev->mode_config.connector_list,
			    base.head) {
		if (connector->base.encoder == &connector->new_encoder->base)
			continue;

		if (connector->base.encoder) {
			tmp_crtc = connector->base.encoder->crtc;

			*prepare_pipes |= 1 << to_intel_crtc(tmp_crtc)->pipe;
		}

		if (connector->new_encoder)
			*prepare_pipes |=
				1 << connector->new_encoder->new_crtc->pipe;
	}

	list_for_each_entry(encoder, &dev->mode_config.encoder_list,
			    base.head) {
		if (encoder->base.crtc == &encoder->new_crtc->base)
			continue;

		if (encoder->base.crtc) {
			tmp_crtc = encoder->base.crtc;

			*prepare_pipes |= 1 << to_intel_crtc(tmp_crtc)->pipe;
		}

		if (encoder->new_crtc)
			*prepare_pipes |= 1 << encoder->new_crtc->pipe;
	}

	/* Check for any pipes that will be fully disabled ... */
	list_for_each_entry(intel_crtc, &dev->mode_config.crtc_list,
			    base.head) {
		bool used = false;

		/* Don't try to disable disabled crtcs. */
		if (!intel_crtc->base.enabled)
			continue;

		list_for_each_entry(encoder, &dev->mode_config.encoder_list,
				    base.head) {
			if (encoder->new_crtc == intel_crtc)
				used = true;
		}

		if (!used)
			*disable_pipes |= 1 << intel_crtc->pipe;
	}


	/* set_mode is also used to update properties on life display pipes. */
	intel_crtc = to_intel_crtc(crtc);
	if (crtc->enabled)
		*prepare_pipes |= 1 << intel_crtc->pipe;

	/*
	 * For simplicity do a full modeset on any pipe where the output routing
	 * changed. We could be more clever, but that would require us to be
	 * more careful with calling the relevant encoder->mode_set functions.
	 */
	if (*prepare_pipes)
		*modeset_pipes = *prepare_pipes;

	/* ... and mask these out. */
	*modeset_pipes &= ~(*disable_pipes);
	*prepare_pipes &= ~(*disable_pipes);

	/*
	 * HACK: We don't (yet) fully support global modesets. intel_set_config
	 * obies this rule, but the modeset restore mode of
	 * intel_modeset_setup_hw_state does not.
	 */
	*modeset_pipes &= 1 << intel_crtc->pipe;
	*prepare_pipes &= 1 << intel_crtc->pipe;

	DRM_DEBUG_KMS("set mode pipe masks: modeset: %x, prepare: %x, disable: %x\n",
		      *modeset_pipes, *prepare_pipes, *disable_pipes);
}

static bool intel_crtc_in_use(struct drm_crtc *crtc)
{
	struct drm_encoder *encoder;
	struct drm_device *dev = crtc->dev;

	list_for_each_entry(encoder, &dev->mode_config.encoder_list, head)
		if (encoder->crtc == crtc)
			return true;

	return false;
}

static void
intel_modeset_update_state(struct drm_device *dev, unsigned prepare_pipes)
{
	struct intel_encoder *intel_encoder;
	struct intel_crtc *intel_crtc;
	struct drm_connector *connector;

	list_for_each_entry(intel_encoder, &dev->mode_config.encoder_list,
			    base.head) {
		if (!intel_encoder->base.crtc)
			continue;

		intel_crtc = to_intel_crtc(intel_encoder->base.crtc);

		if (prepare_pipes & (1 << intel_crtc->pipe))
			intel_encoder->connectors_active = false;
	}

	intel_modeset_commit_output_state(dev);

	/* Update computed state. */
	list_for_each_entry(intel_crtc, &dev->mode_config.crtc_list,
			    base.head) {
		intel_crtc->base.enabled = intel_crtc_in_use(&intel_crtc->base);
	}

	list_for_each_entry(connector, &dev->mode_config.connector_list, head) {
		if (!connector->encoder || !connector->encoder->crtc)
			continue;

		intel_crtc = to_intel_crtc(connector->encoder->crtc);

		if (prepare_pipes & (1 << intel_crtc->pipe)) {
			struct drm_property *dpms_property =
				dev->mode_config.dpms_property;

			connector->dpms = DRM_MODE_DPMS_ON;
			drm_object_property_set_value(&connector->base,
							 dpms_property,
							 DRM_MODE_DPMS_ON);

			intel_encoder = to_intel_encoder(connector->encoder);
			intel_encoder->connectors_active = true;
		}
	}

}

static bool intel_fuzzy_clock_check(int clock1, int clock2)
{
	int diff;

	if (clock1 == clock2)
		return true;

	if (!clock1 || !clock2)
		return false;

	diff = abs(clock1 - clock2);

	if (((((diff + clock1 + clock2) * 100)) / (clock1 + clock2)) < 105)
		return true;

	return false;
}

#define for_each_intel_crtc_masked(dev, mask, intel_crtc) \
	list_for_each_entry((intel_crtc), \
			    &(dev)->mode_config.crtc_list, \
			    base.head) \
		if (mask & (1 <<(intel_crtc)->pipe))

static bool
intel_pipe_config_compare(struct drm_device *dev,
			  struct intel_crtc_config *current_config,
			  struct intel_crtc_config *pipe_config)
{
#define PIPE_CONF_CHECK_X(name)	\
	if (current_config->name != pipe_config->name) { \
		DRM_ERROR("mismatch in " #name " " \
			  "(expected 0x%08x, found 0x%08x)\n", \
			  current_config->name, \
			  pipe_config->name); \
		return false; \
	}

#define PIPE_CONF_CHECK_I(name)	\
	if (current_config->name != pipe_config->name) { \
		DRM_ERROR("mismatch in " #name " " \
			  "(expected %i, found %i)\n", \
			  current_config->name, \
			  pipe_config->name); \
		return false; \
	}

#define PIPE_CONF_CHECK_FLAGS(name, mask)	\
	if ((current_config->name ^ pipe_config->name) & (mask)) { \
		DRM_ERROR("mismatch in " #name "(" #mask ") "	   \
			  "(expected %i, found %i)\n", \
			  current_config->name & (mask), \
			  pipe_config->name & (mask)); \
		return false; \
	}

#define PIPE_CONF_CHECK_CLOCK_FUZZY(name) \
	if (!intel_fuzzy_clock_check(current_config->name, pipe_config->name)) { \
		DRM_ERROR("mismatch in " #name " " \
			  "(expected %i, found %i)\n", \
			  current_config->name, \
			  pipe_config->name); \
		return false; \
	}

#define PIPE_CONF_QUIRK(quirk)	\
	((current_config->quirks | pipe_config->quirks) & (quirk))

	PIPE_CONF_CHECK_I(cpu_transcoder);

	PIPE_CONF_CHECK_I(has_pch_encoder);
	PIPE_CONF_CHECK_I(fdi_lanes);
	PIPE_CONF_CHECK_I(fdi_m_n.gmch_m);
	PIPE_CONF_CHECK_I(fdi_m_n.gmch_n);
	PIPE_CONF_CHECK_I(fdi_m_n.link_m);
	PIPE_CONF_CHECK_I(fdi_m_n.link_n);
	PIPE_CONF_CHECK_I(fdi_m_n.tu);

	PIPE_CONF_CHECK_I(has_dp_encoder);
	PIPE_CONF_CHECK_I(dp_m_n.gmch_m);
	PIPE_CONF_CHECK_I(dp_m_n.gmch_n);
	PIPE_CONF_CHECK_I(dp_m_n.link_m);
	PIPE_CONF_CHECK_I(dp_m_n.link_n);
	PIPE_CONF_CHECK_I(dp_m_n.tu);

	PIPE_CONF_CHECK_I(adjusted_mode.crtc_hdisplay);
	PIPE_CONF_CHECK_I(adjusted_mode.crtc_htotal);
	PIPE_CONF_CHECK_I(adjusted_mode.crtc_hblank_start);
	PIPE_CONF_CHECK_I(adjusted_mode.crtc_hblank_end);
	PIPE_CONF_CHECK_I(adjusted_mode.crtc_hsync_start);
	PIPE_CONF_CHECK_I(adjusted_mode.crtc_hsync_end);

	PIPE_CONF_CHECK_I(adjusted_mode.crtc_vdisplay);
	PIPE_CONF_CHECK_I(adjusted_mode.crtc_vtotal);
	PIPE_CONF_CHECK_I(adjusted_mode.crtc_vblank_start);
	PIPE_CONF_CHECK_I(adjusted_mode.crtc_vblank_end);
	PIPE_CONF_CHECK_I(adjusted_mode.crtc_vsync_start);
	PIPE_CONF_CHECK_I(adjusted_mode.crtc_vsync_end);

	PIPE_CONF_CHECK_I(pixel_multiplier);

	PIPE_CONF_CHECK_FLAGS(adjusted_mode.flags,
			      DRM_MODE_FLAG_INTERLACE);

	if (!PIPE_CONF_QUIRK(PIPE_CONFIG_QUIRK_MODE_SYNC_FLAGS)) {
		PIPE_CONF_CHECK_FLAGS(adjusted_mode.flags,
				      DRM_MODE_FLAG_PHSYNC);
		PIPE_CONF_CHECK_FLAGS(adjusted_mode.flags,
				      DRM_MODE_FLAG_NHSYNC);
		PIPE_CONF_CHECK_FLAGS(adjusted_mode.flags,
				      DRM_MODE_FLAG_PVSYNC);
		PIPE_CONF_CHECK_FLAGS(adjusted_mode.flags,
				      DRM_MODE_FLAG_NVSYNC);
	}

	PIPE_CONF_CHECK_I(pipe_src_w);
	PIPE_CONF_CHECK_I(pipe_src_h);

	PIPE_CONF_CHECK_I(gmch_pfit.control);
	/* pfit ratios are autocomputed by the hw on gen4+ */
	if (INTEL_INFO(dev)->gen < 4)
		PIPE_CONF_CHECK_I(gmch_pfit.pgm_ratios);
	PIPE_CONF_CHECK_I(gmch_pfit.lvds_border_bits);
	PIPE_CONF_CHECK_I(pch_pfit.enabled);
	if (current_config->pch_pfit.enabled) {
		PIPE_CONF_CHECK_I(pch_pfit.pos);
		PIPE_CONF_CHECK_I(pch_pfit.size);
	}

	PIPE_CONF_CHECK_I(ips_enabled);

	PIPE_CONF_CHECK_I(double_wide);

	PIPE_CONF_CHECK_I(shared_dpll);
	PIPE_CONF_CHECK_X(dpll_hw_state.dpll);
	PIPE_CONF_CHECK_X(dpll_hw_state.dpll_md);
	PIPE_CONF_CHECK_X(dpll_hw_state.fp0);
	PIPE_CONF_CHECK_X(dpll_hw_state.fp1);

	if (IS_G4X(dev) || INTEL_INFO(dev)->gen >= 5)
		PIPE_CONF_CHECK_I(pipe_bpp);

	if (!HAS_DDI(dev)) {
		PIPE_CONF_CHECK_CLOCK_FUZZY(adjusted_mode.crtc_clock);
		PIPE_CONF_CHECK_CLOCK_FUZZY(port_clock);
	}

#undef PIPE_CONF_CHECK_X
#undef PIPE_CONF_CHECK_I
#undef PIPE_CONF_CHECK_FLAGS
#undef PIPE_CONF_CHECK_CLOCK_FUZZY
#undef PIPE_CONF_QUIRK

	return true;
}

static void
check_connector_state(struct drm_device *dev)
{
	struct intel_connector *connector;

	list_for_each_entry(connector, &dev->mode_config.connector_list,
			    base.head) {
		/* This also checks the encoder/connector hw state with the
		 * ->get_hw_state callbacks. */
		intel_connector_check_state(connector);

		WARN(&connector->new_encoder->base != connector->base.encoder,
		     "connector's staged encoder doesn't match current encoder\n");
	}
}

static void
check_encoder_state(struct drm_device *dev)
{
	struct intel_encoder *encoder;
	struct intel_connector *connector;

	list_for_each_entry(encoder, &dev->mode_config.encoder_list,
			    base.head) {
		bool enabled = false;
		bool active = false;
		enum pipe pipe, tracked_pipe;

		DRM_DEBUG_KMS("[ENCODER:%d:%s]\n",
			      encoder->base.base.id,
			      drm_get_encoder_name(&encoder->base));

		WARN(&encoder->new_crtc->base != encoder->base.crtc,
		     "encoder's stage crtc doesn't match current crtc\n");
		WARN(encoder->connectors_active && !encoder->base.crtc,
		     "encoder's active_connectors set, but no crtc\n");

		list_for_each_entry(connector, &dev->mode_config.connector_list,
				    base.head) {
			if (connector->base.encoder != &encoder->base)
				continue;
			enabled = true;
			if (connector->base.dpms != DRM_MODE_DPMS_OFF)
				active = true;
		}
		WARN(!!encoder->base.crtc != enabled,
		     "encoder's enabled state mismatch "
		     "(expected %i, found %i)\n",
		     !!encoder->base.crtc, enabled);
		WARN(active && !encoder->base.crtc,
		     "active encoder with no crtc\n");

		WARN(encoder->connectors_active != active,
		     "encoder's computed active state doesn't match tracked active state "
		     "(expected %i, found %i)\n", active, encoder->connectors_active);

		active = encoder->get_hw_state(encoder, &pipe);
		WARN(active != encoder->connectors_active,
		     "encoder's hw state doesn't match sw tracking "
		     "(expected %i, found %i)\n",
		     encoder->connectors_active, active);

		if (!encoder->base.crtc)
			continue;

		tracked_pipe = to_intel_crtc(encoder->base.crtc)->pipe;
		WARN(active && pipe != tracked_pipe,
		     "active encoder's pipe doesn't match"
		     "(expected %i, found %i)\n",
		     tracked_pipe, pipe);

	}
}

static void
check_crtc_state(struct drm_device *dev)
{
	drm_i915_private_t *dev_priv = dev->dev_private;
	struct intel_crtc *crtc;
	struct intel_encoder *encoder;
	struct intel_crtc_config pipe_config;

	list_for_each_entry(crtc, &dev->mode_config.crtc_list,
			    base.head) {
		bool enabled = false;
		bool active = false;

		memset(&pipe_config, 0, sizeof(pipe_config));

		DRM_DEBUG_KMS("[CRTC:%d]\n",
			      crtc->base.base.id);

		WARN(crtc->active && !crtc->base.enabled,
		     "active crtc, but not enabled in sw tracking\n");

		list_for_each_entry(encoder, &dev->mode_config.encoder_list,
				    base.head) {
			if (encoder->base.crtc != &crtc->base)
				continue;
			enabled = true;
			if (encoder->connectors_active)
				active = true;
		}

		WARN(active != crtc->active,
		     "crtc's computed active state doesn't match tracked active state "
		     "(expected %i, found %i)\n", active, crtc->active);
		WARN(enabled != crtc->base.enabled,
		     "crtc's computed enabled state doesn't match tracked enabled state "
		     "(expected %i, found %i)\n", enabled, crtc->base.enabled);

		active = dev_priv->display.get_pipe_config(crtc,
							   &pipe_config);

		/* hw state is inconsistent with the pipe A quirk */
		if (crtc->pipe == PIPE_A && dev_priv->quirks & QUIRK_PIPEA_FORCE)
			active = crtc->active;

		list_for_each_entry(encoder, &dev->mode_config.encoder_list,
				    base.head) {
			enum pipe pipe;
			if (encoder->base.crtc != &crtc->base)
				continue;
			if (encoder->get_hw_state(encoder, &pipe))
				encoder->get_config(encoder, &pipe_config);
		}

		WARN(crtc->active != active,
		     "crtc active state doesn't match with hw state "
		     "(expected %i, found %i)\n", crtc->active, active);

		if (active &&
		    !intel_pipe_config_compare(dev, &crtc->config, &pipe_config)) {
			WARN(1, "pipe state doesn't match!\n");
			intel_dump_pipe_config(crtc, &pipe_config,
					       "[hw state]");
			intel_dump_pipe_config(crtc, &crtc->config,
					       "[sw state]");
		}
	}
}

static void
check_shared_dpll_state(struct drm_device *dev)
{
	drm_i915_private_t *dev_priv = dev->dev_private;
	struct intel_crtc *crtc;
	struct intel_dpll_hw_state dpll_hw_state;
	int i;

	for (i = 0; i < dev_priv->num_shared_dpll; i++) {
		struct intel_shared_dpll *pll = &dev_priv->shared_dplls[i];
		int enabled_crtcs = 0, active_crtcs = 0;
		bool active;

		memset(&dpll_hw_state, 0, sizeof(dpll_hw_state));

		DRM_DEBUG_KMS("%s\n", pll->name);

		active = pll->get_hw_state(dev_priv, pll, &dpll_hw_state);

		WARN(pll->active > pll->refcount,
		     "more active pll users than references: %i vs %i\n",
		     pll->active, pll->refcount);
		WARN(pll->active && !pll->on,
		     "pll in active use but not on in sw tracking\n");
		WARN(pll->on && !pll->active,
		     "pll in on but not on in use in sw tracking\n");
		WARN(pll->on != active,
		     "pll on state mismatch (expected %i, found %i)\n",
		     pll->on, active);

		list_for_each_entry(crtc, &dev->mode_config.crtc_list,
				    base.head) {
			if (crtc->base.enabled && intel_crtc_to_shared_dpll(crtc) == pll)
				enabled_crtcs++;
			if (crtc->active && intel_crtc_to_shared_dpll(crtc) == pll)
				active_crtcs++;
		}
		WARN(pll->active != active_crtcs,
		     "pll active crtcs mismatch (expected %i, found %i)\n",
		     pll->active, active_crtcs);
		WARN(pll->refcount != enabled_crtcs,
		     "pll enabled crtcs mismatch (expected %i, found %i)\n",
		     pll->refcount, enabled_crtcs);

		WARN(pll->on && memcmp(&pll->hw_state, &dpll_hw_state,
				       sizeof(dpll_hw_state)),
		     "pll hw state mismatch\n");
	}
}

void
intel_modeset_check_state(struct drm_device *dev)
{
	check_connector_state(dev);
	check_encoder_state(dev);
	check_crtc_state(dev);
	check_shared_dpll_state(dev);
}

void ironlake_check_encoder_dotclock(const struct intel_crtc_config *pipe_config,
				     int dotclock)
{
	/*
	 * FDI already provided one idea for the dotclock.
	 * Yell if the encoder disagrees.
	 */
	WARN(!intel_fuzzy_clock_check(pipe_config->adjusted_mode.crtc_clock, dotclock),
	     "FDI dotclock and encoder dotclock mismatch, fdi: %i, encoder: %i\n",
	     pipe_config->adjusted_mode.crtc_clock, dotclock);
}

static int __intel_set_mode(struct drm_crtc *crtc,
			    struct drm_display_mode *mode,
			    int x, int y, struct drm_framebuffer *fb)
{
	struct drm_device *dev = crtc->dev;
	drm_i915_private_t *dev_priv = dev->dev_private;
	struct drm_display_mode *saved_mode, *saved_hwmode;
	struct intel_crtc_config *pipe_config = NULL;
	struct intel_crtc *intel_crtc;
	unsigned disable_pipes, prepare_pipes, modeset_pipes;
	int ret = 0;

	saved_mode = kcalloc(2, sizeof(*saved_mode), GFP_KERNEL);
	if (!saved_mode)
		return -ENOMEM;
	saved_hwmode = saved_mode + 1;

	intel_modeset_affected_pipes(crtc, &modeset_pipes,
				     &prepare_pipes, &disable_pipes);

	*saved_hwmode = crtc->hwmode;
	*saved_mode = crtc->mode;

	/* Hack: Because we don't (yet) support global modeset on multiple
	 * crtcs, we don't keep track of the new mode for more than one crtc.
	 * Hence simply check whether any bit is set in modeset_pipes in all the
	 * pieces of code that are not yet converted to deal with mutliple crtcs
	 * changing their mode at the same time. */
	if (modeset_pipes) {
		pipe_config = intel_modeset_pipe_config(crtc, fb, mode);
		if (IS_ERR(pipe_config)) {
			ret = PTR_ERR(pipe_config);
			pipe_config = NULL;

			goto out;
		}
		intel_dump_pipe_config(to_intel_crtc(crtc), pipe_config,
				       "[modeset]");
	}

	/*
	 * See if the config requires any additional preparation, e.g.
	 * to adjust global state with pipes off.  We need to do this
	 * here so we can get the modeset_pipe updated config for the new
	 * mode set on this crtc.  For other crtcs we need to use the
	 * adjusted_mode bits in the crtc directly.
	 */
	if (IS_VALLEYVIEW(dev)) {
		valleyview_modeset_global_pipes(dev, &prepare_pipes,
						modeset_pipes, pipe_config);

		/* may have added more to prepare_pipes than we should */
		prepare_pipes &= ~disable_pipes;
	}

	for_each_intel_crtc_masked(dev, disable_pipes, intel_crtc)
		intel_crtc_disable(&intel_crtc->base);

	for_each_intel_crtc_masked(dev, prepare_pipes, intel_crtc) {
		if (intel_crtc->base.enabled)
			dev_priv->display.crtc_disable(&intel_crtc->base);
	}

	/* crtc->mode is already used by the ->mode_set callbacks, hence we need
	 * to set it here already despite that we pass it down the callchain.
	 */
	if (modeset_pipes) {
		crtc->mode = *mode;
		/* mode_set/enable/disable functions rely on a correct pipe
		 * config. */
		to_intel_crtc(crtc)->config = *pipe_config;
	}

	/* Only after disabling all output pipelines that will be changed can we
	 * update the the output configuration. */
	intel_modeset_update_state(dev, prepare_pipes);

	if (dev_priv->display.modeset_global_resources)
		dev_priv->display.modeset_global_resources(dev);

	/* Set up the DPLL and any encoders state that needs to adjust or depend
	 * on the DPLL.
	 */
	for_each_intel_crtc_masked(dev, modeset_pipes, intel_crtc) {
		ret = intel_crtc_mode_set(&intel_crtc->base,
					  x, y, fb);
		if (ret)
			goto done;
	}

	/* Now enable the clocks, plane, pipe, and connectors that we set up. */
	for_each_intel_crtc_masked(dev, prepare_pipes, intel_crtc)
		dev_priv->display.crtc_enable(&intel_crtc->base);

	if (modeset_pipes) {
		/* Store real post-adjustment hardware mode. */
		crtc->hwmode = pipe_config->adjusted_mode;

		/* Calculate and store various constants which
		 * are later needed by vblank and swap-completion
		 * timestamping. They are derived from true hwmode.
		 */
		drm_calc_timestamping_constants(crtc);
	}

	/* FIXME: add subpixel order */
done:
	if (ret && crtc->enabled) {
		crtc->hwmode = *saved_hwmode;
		crtc->mode = *saved_mode;
	}

out:
	kfree(pipe_config);
	kfree(saved_mode);
	return ret;
}

static int intel_set_mode(struct drm_crtc *crtc,
			  struct drm_display_mode *mode,
			  int x, int y, struct drm_framebuffer *fb)
{
	int ret;

	ret = __intel_set_mode(crtc, mode, x, y, fb);

	if (ret == 0)
		intel_modeset_check_state(crtc->dev);

	return ret;
}

void intel_crtc_restore_mode(struct drm_crtc *crtc)
{
	intel_set_mode(crtc, &crtc->mode, crtc->x, crtc->y, crtc->fb);
}

#undef for_each_intel_crtc_masked

static void intel_set_config_free(struct intel_set_config *config)
{
	if (!config)
		return;

	kfree(config->save_connector_encoders);
	kfree(config->save_encoder_crtcs);
	kfree(config);
}

static int intel_set_config_save_state(struct drm_device *dev,
				       struct intel_set_config *config)
{
	struct drm_encoder *encoder;
	struct drm_connector *connector;
	int count;

	config->save_encoder_crtcs =
		kcalloc(dev->mode_config.num_encoder,
			sizeof(struct drm_crtc *), GFP_KERNEL);
	if (!config->save_encoder_crtcs)
		return -ENOMEM;

	config->save_connector_encoders =
		kcalloc(dev->mode_config.num_connector,
			sizeof(struct drm_encoder *), GFP_KERNEL);
	if (!config->save_connector_encoders)
		return -ENOMEM;

	/* Copy data. Note that driver private data is not affected.
	 * Should anything bad happen only the expected state is
	 * restored, not the drivers personal bookkeeping.
	 */
	count = 0;
	list_for_each_entry(encoder, &dev->mode_config.encoder_list, head) {
		config->save_encoder_crtcs[count++] = encoder->crtc;
	}

	count = 0;
	list_for_each_entry(connector, &dev->mode_config.connector_list, head) {
		config->save_connector_encoders[count++] = connector->encoder;
	}

	return 0;
}

static void intel_set_config_restore_state(struct drm_device *dev,
					   struct intel_set_config *config)
{
	struct intel_encoder *encoder;
	struct intel_connector *connector;
	int count;

	count = 0;
	list_for_each_entry(encoder, &dev->mode_config.encoder_list, base.head) {
		encoder->new_crtc =
			to_intel_crtc(config->save_encoder_crtcs[count++]);
	}

	count = 0;
	list_for_each_entry(connector, &dev->mode_config.connector_list, base.head) {
		connector->new_encoder =
			to_intel_encoder(config->save_connector_encoders[count++]);
	}
}

static bool
is_crtc_connector_off(struct drm_mode_set *set)
{
	int i;

	if (set->num_connectors == 0)
		return false;

	if (WARN_ON(set->connectors == NULL))
		return false;

	for (i = 0; i < set->num_connectors; i++)
		if (set->connectors[i]->encoder &&
		    set->connectors[i]->encoder->crtc == set->crtc &&
		    set->connectors[i]->dpms != DRM_MODE_DPMS_ON)
			return true;

	return false;
}

static void
intel_set_config_compute_mode_changes(struct drm_mode_set *set,
				      struct intel_set_config *config)
{

	/* We should be able to check here if the fb has the same properties
	 * and then just flip_or_move it */
	if (is_crtc_connector_off(set)) {
		config->mode_changed = true;
	} else if (set->crtc->fb != set->fb) {
		/* If we have no fb then treat it as a full mode set */
		if (set->crtc->fb == NULL) {
			struct intel_crtc *intel_crtc =
				to_intel_crtc(set->crtc);

			if (intel_crtc->active && i915_fastboot) {
				DRM_DEBUG_KMS("crtc has no fb, will flip\n");
				config->fb_changed = true;
			} else {
				DRM_DEBUG_KMS("inactive crtc, full mode set\n");
				config->mode_changed = true;
			}
		} else if (set->fb == NULL) {
			config->mode_changed = true;
		} else if (set->fb->pixel_format !=
			   set->crtc->fb->pixel_format) {
			config->mode_changed = true;
		} else {
			config->fb_changed = true;
		}
	}

	if (set->fb && (set->x != set->crtc->x || set->y != set->crtc->y))
		config->fb_changed = true;

	if (set->mode && !drm_mode_equal(set->mode, &set->crtc->mode)) {
		DRM_DEBUG_KMS("modes are different, full mode set\n");
		drm_mode_debug_printmodeline(&set->crtc->mode);
		drm_mode_debug_printmodeline(set->mode);
		config->mode_changed = true;
	}

	DRM_DEBUG_KMS("computed changes for [CRTC:%d], mode_changed=%d, fb_changed=%d\n",
			set->crtc->base.id, config->mode_changed, config->fb_changed);
}

static int
intel_modeset_stage_output_state(struct drm_device *dev,
				 struct drm_mode_set *set,
				 struct intel_set_config *config)
{
	struct drm_crtc *new_crtc;
	struct intel_connector *connector;
	struct intel_encoder *encoder;
	int ro;

	/* The upper layers ensure that we either disable a crtc or have a list
	 * of connectors. For paranoia, double-check this. */
	WARN_ON(!set->fb && (set->num_connectors != 0));
	WARN_ON(set->fb && (set->num_connectors == 0));

	list_for_each_entry(connector, &dev->mode_config.connector_list,
			    base.head) {
		/* Otherwise traverse passed in connector list and get encoders
		 * for them. */
		for (ro = 0; ro < set->num_connectors; ro++) {
			if (set->connectors[ro] == &connector->base) {
				connector->new_encoder = connector->encoder;
				break;
			}
		}

		/* If we disable the crtc, disable all its connectors. Also, if
		 * the connector is on the changing crtc but not on the new
		 * connector list, disable it. */
		if ((!set->fb || ro == set->num_connectors) &&
		    connector->base.encoder &&
		    connector->base.encoder->crtc == set->crtc) {
			connector->new_encoder = NULL;

			DRM_DEBUG_KMS("[CONNECTOR:%d:%s] to [NOCRTC]\n",
				connector->base.base.id,
				drm_get_connector_name(&connector->base));
		}


		if (&connector->new_encoder->base != connector->base.encoder) {
			DRM_DEBUG_KMS("encoder changed, full mode switch\n");
			config->mode_changed = true;
		}
	}
	/* connector->new_encoder is now updated for all connectors. */

	/* Update crtc of enabled connectors. */
	list_for_each_entry(connector, &dev->mode_config.connector_list,
			    base.head) {
		if (!connector->new_encoder)
			continue;

		new_crtc = connector->new_encoder->base.crtc;

		for (ro = 0; ro < set->num_connectors; ro++) {
			if (set->connectors[ro] == &connector->base)
				new_crtc = set->crtc;
		}

		/* Make sure the new CRTC will work with the encoder */
		if (!intel_encoder_crtc_ok(&connector->new_encoder->base,
					   new_crtc)) {
			return -EINVAL;
		}
		connector->encoder->new_crtc = to_intel_crtc(new_crtc);

		DRM_DEBUG_KMS("[CONNECTOR:%d:%s] to [CRTC:%d]\n",
			connector->base.base.id,
			drm_get_connector_name(&connector->base),
			new_crtc->base.id);
	}

	/* Check for any encoders that needs to be disabled. */
	list_for_each_entry(encoder, &dev->mode_config.encoder_list,
			    base.head) {
		list_for_each_entry(connector,
				    &dev->mode_config.connector_list,
				    base.head) {
			if (connector->new_encoder == encoder) {
				WARN_ON(!connector->new_encoder->new_crtc);

				goto next_encoder;
			}
		}
		encoder->new_crtc = NULL;
next_encoder:
		/* Only now check for crtc changes so we don't miss encoders
		 * that will be disabled. */
		if (&encoder->new_crtc->base != encoder->base.crtc) {
			DRM_DEBUG_KMS("crtc changed, full mode switch\n");
			config->mode_changed = true;
		}
	}
	/* Now we've also updated encoder->new_crtc for all encoders. */

	return 0;
}

static int intel_crtc_set_config(struct drm_mode_set *set)
{
	struct drm_device *dev;
	struct drm_mode_set save_set;
	struct intel_set_config *config;
	int ret;

	BUG_ON(!set);
	BUG_ON(!set->crtc);
	BUG_ON(!set->crtc->helper_private);

	/* Enforce sane interface api - has been abused by the fb helper. */
	BUG_ON(!set->mode && set->fb);
	BUG_ON(set->fb && set->num_connectors == 0);

	if (set->fb) {
		DRM_DEBUG_KMS("[CRTC:%d] [FB:%d] #connectors=%d (x y) (%i %i)\n",
				set->crtc->base.id, set->fb->base.id,
				(int)set->num_connectors, set->x, set->y);
	} else {
		DRM_DEBUG_KMS("[CRTC:%d] [NOFB]\n", set->crtc->base.id);
	}

	dev = set->crtc->dev;

	ret = -ENOMEM;
	config = kzalloc(sizeof(*config), GFP_KERNEL);
	if (!config)
		goto out_config;

	ret = intel_set_config_save_state(dev, config);
	if (ret)
		goto out_config;

	save_set.crtc = set->crtc;
	save_set.mode = &set->crtc->mode;
	save_set.x = set->crtc->x;
	save_set.y = set->crtc->y;
	save_set.fb = set->crtc->fb;

	/* Compute whether we need a full modeset, only an fb base update or no
	 * change at all. In the future we might also check whether only the
	 * mode changed, e.g. for LVDS where we only change the panel fitter in
	 * such cases. */
	intel_set_config_compute_mode_changes(set, config);

	ret = intel_modeset_stage_output_state(dev, set, config);
	if (ret)
		goto fail;

	if (config->mode_changed) {
		ret = intel_set_mode(set->crtc, set->mode,
				     set->x, set->y, set->fb);
	} else if (config->fb_changed) {
		intel_crtc_wait_for_pending_flips(set->crtc);

		ret = intel_pipe_set_base(set->crtc,
					  set->x, set->y, set->fb);
	}

	if (ret) {
		DRM_DEBUG_KMS("failed to set mode on [CRTC:%d], err = %d\n",
			      set->crtc->base.id, ret);
fail:
		intel_set_config_restore_state(dev, config);

		/* Try to restore the config */
		if (config->mode_changed &&
		    intel_set_mode(save_set.crtc, save_set.mode,
				   save_set.x, save_set.y, save_set.fb))
			DRM_ERROR("failed to restore config after modeset failure\n");
	}

out_config:
	intel_set_config_free(config);
	return ret;
}

static const struct drm_crtc_funcs intel_crtc_funcs = {
	.cursor_set = intel_crtc_cursor_set,
	.cursor_move = intel_crtc_cursor_move,
	.gamma_set = intel_crtc_gamma_set,
	.set_config = intel_crtc_set_config,
	.destroy = intel_crtc_destroy,
	.page_flip = intel_crtc_page_flip,
};

static void intel_cpu_pll_init(struct drm_device *dev)
{
	if (HAS_DDI(dev))
		intel_ddi_pll_init(dev);
}

static bool ibx_pch_dpll_get_hw_state(struct drm_i915_private *dev_priv,
				      struct intel_shared_dpll *pll,
				      struct intel_dpll_hw_state *hw_state)
{
	uint32_t val;

	val = I915_READ(PCH_DPLL(pll->id));
	hw_state->dpll = val;
	hw_state->fp0 = I915_READ(PCH_FP0(pll->id));
	hw_state->fp1 = I915_READ(PCH_FP1(pll->id));

	return val & DPLL_VCO_ENABLE;
}

static void ibx_pch_dpll_mode_set(struct drm_i915_private *dev_priv,
				  struct intel_shared_dpll *pll)
{
	I915_WRITE(PCH_FP0(pll->id), pll->hw_state.fp0);
	I915_WRITE(PCH_FP1(pll->id), pll->hw_state.fp1);
}

static void ibx_pch_dpll_enable(struct drm_i915_private *dev_priv,
				struct intel_shared_dpll *pll)
{
	/* PCH refclock must be enabled first */
	assert_pch_refclk_enabled(dev_priv);

	I915_WRITE(PCH_DPLL(pll->id), pll->hw_state.dpll);

	/* Wait for the clocks to stabilize. */
	POSTING_READ(PCH_DPLL(pll->id));
	udelay(150);

	/* The pixel multiplier can only be updated once the
	 * DPLL is enabled and the clocks are stable.
	 *
	 * So write it again.
	 */
	I915_WRITE(PCH_DPLL(pll->id), pll->hw_state.dpll);
	POSTING_READ(PCH_DPLL(pll->id));
	udelay(200);
}

static void ibx_pch_dpll_disable(struct drm_i915_private *dev_priv,
				 struct intel_shared_dpll *pll)
{
	struct drm_device *dev = dev_priv->dev;
	struct intel_crtc *crtc;

	/* Make sure no transcoder isn't still depending on us. */
	list_for_each_entry(crtc, &dev->mode_config.crtc_list, base.head) {
		if (intel_crtc_to_shared_dpll(crtc) == pll)
			assert_pch_transcoder_disabled(dev_priv, crtc->pipe);
	}

	I915_WRITE(PCH_DPLL(pll->id), 0);
	POSTING_READ(PCH_DPLL(pll->id));
	udelay(200);
}

static char *ibx_pch_dpll_names[] = {
	"PCH DPLL A",
	"PCH DPLL B",
};

static void ibx_pch_dpll_init(struct drm_device *dev)
{
	struct drm_i915_private *dev_priv = dev->dev_private;
	int i;

	dev_priv->num_shared_dpll = 2;

	for (i = 0; i < dev_priv->num_shared_dpll; i++) {
		dev_priv->shared_dplls[i].id = i;
		dev_priv->shared_dplls[i].name = ibx_pch_dpll_names[i];
		dev_priv->shared_dplls[i].mode_set = ibx_pch_dpll_mode_set;
		dev_priv->shared_dplls[i].enable = ibx_pch_dpll_enable;
		dev_priv->shared_dplls[i].disable = ibx_pch_dpll_disable;
		dev_priv->shared_dplls[i].get_hw_state =
			ibx_pch_dpll_get_hw_state;
	}
}

static void intel_shared_dpll_init(struct drm_device *dev)
{
	struct drm_i915_private *dev_priv = dev->dev_private;

	if (HAS_PCH_IBX(dev) || HAS_PCH_CPT(dev))
		ibx_pch_dpll_init(dev);
	else
		dev_priv->num_shared_dpll = 0;

	BUG_ON(dev_priv->num_shared_dpll > I915_NUM_PLLS);
	DRM_DEBUG_KMS("%i shared PLLs initialized\n",
		      dev_priv->num_shared_dpll);
}

static void intel_crtc_init(struct drm_device *dev, int pipe)
{
	drm_i915_private_t *dev_priv = dev->dev_private;
	struct intel_crtc *intel_crtc;
	int i;

	intel_crtc = kzalloc(sizeof(*intel_crtc), GFP_KERNEL);
	if (intel_crtc == NULL)
		return;

	drm_crtc_init(dev, &intel_crtc->base, &intel_crtc_funcs);

	drm_mode_crtc_set_gamma_size(&intel_crtc->base, 256);
	for (i = 0; i < 256; i++) {
		intel_crtc->lut_r[i] = i;
		intel_crtc->lut_g[i] = i;
		intel_crtc->lut_b[i] = i;
	}

	/*
	 * On gen2/3 only plane A can do fbc, but the panel fitter and lvds port
	 * is hooked to plane B. Hence we want plane A feeding pipe B.
	 */
	intel_crtc->pipe = pipe;
	intel_crtc->plane = pipe;
	if (IS_MOBILE(dev) && INTEL_INFO(dev)->gen < 4) {
		DRM_DEBUG_KMS("swapping pipes & planes for FBC\n");
		intel_crtc->plane = !pipe;
	}

	BUG_ON(pipe >= ARRAY_SIZE(dev_priv->plane_to_crtc_mapping) ||
	       dev_priv->plane_to_crtc_mapping[intel_crtc->plane] != NULL);
	dev_priv->plane_to_crtc_mapping[intel_crtc->plane] = &intel_crtc->base;
	dev_priv->pipe_to_crtc_mapping[intel_crtc->pipe] = &intel_crtc->base;

	drm_crtc_helper_add(&intel_crtc->base, &intel_helper_funcs);
}

enum pipe intel_get_pipe_from_connector(struct intel_connector *connector)
{
	struct drm_encoder *encoder = connector->base.encoder;

	WARN_ON(!mutex_is_locked(&connector->base.dev->mode_config.mutex));

	if (!encoder)
		return INVALID_PIPE;

	return to_intel_crtc(encoder->crtc)->pipe;
}

int intel_get_pipe_from_crtc_id(struct drm_device *dev, void *data,
				struct drm_file *file)
{
	struct drm_i915_get_pipe_from_crtc_id *pipe_from_crtc_id = data;
	struct drm_mode_object *drmmode_obj;
	struct intel_crtc *crtc;

	if (!drm_core_check_feature(dev, DRIVER_MODESET))
		return -ENODEV;

	drmmode_obj = drm_mode_object_find(dev, pipe_from_crtc_id->crtc_id,
			DRM_MODE_OBJECT_CRTC);

	if (!drmmode_obj) {
		DRM_ERROR("no such CRTC id\n");
		return -ENOENT;
	}

	crtc = to_intel_crtc(obj_to_crtc(drmmode_obj));
	pipe_from_crtc_id->pipe = crtc->pipe;

	return 0;
}

static int intel_encoder_clones(struct intel_encoder *encoder)
{
	struct drm_device *dev = encoder->base.dev;
	struct intel_encoder *source_encoder;
	int index_mask = 0;
	int entry = 0;

	list_for_each_entry(source_encoder,
			    &dev->mode_config.encoder_list, base.head) {

		if (encoder == source_encoder)
			index_mask |= (1 << entry);

		/* Intel hw has only one MUX where enocoders could be cloned. */
		if (encoder->cloneable && source_encoder->cloneable)
			index_mask |= (1 << entry);

		entry++;
	}

	return index_mask;
}

static bool has_edp_a(struct drm_device *dev)
{
	struct drm_i915_private *dev_priv = dev->dev_private;

	if (!IS_MOBILE(dev))
		return false;

	if ((I915_READ(DP_A) & DP_DETECTED) == 0)
		return false;

	if (IS_GEN5(dev) &&
	    (I915_READ(ILK_DISPLAY_CHICKEN_FUSES) & ILK_eDP_A_DISABLE))
		return false;

	return true;
}

static void intel_setup_outputs(struct drm_device *dev)
{
	struct drm_i915_private *dev_priv = dev->dev_private;
	struct intel_encoder *encoder;
	bool dpd_is_edp = false;

	intel_lvds_init(dev);

	if (!IS_ULT(dev))
		intel_crt_init(dev);

	if (HAS_DDI(dev)) {
		int found;

		/* Haswell uses DDI functions to detect digital outputs */
		found = I915_READ(DDI_BUF_CTL_A) & DDI_INIT_DISPLAY_DETECTED;
		/* DDI A only supports eDP */
		if (found)
			intel_ddi_init(dev, PORT_A);

		/* DDI B, C and D detection is indicated by the SFUSE_STRAP
		 * register */
		found = I915_READ(SFUSE_STRAP);

		if (found & SFUSE_STRAP_DDIB_DETECTED)
			intel_ddi_init(dev, PORT_B);
		if (found & SFUSE_STRAP_DDIC_DETECTED)
			intel_ddi_init(dev, PORT_C);
		if (found & SFUSE_STRAP_DDID_DETECTED)
			intel_ddi_init(dev, PORT_D);
	} else if (HAS_PCH_SPLIT(dev)) {
		int found;
		dpd_is_edp = intel_dp_is_edp(dev, PORT_D);

		if (has_edp_a(dev))
			intel_dp_init(dev, DP_A, PORT_A);

		if (I915_READ(PCH_HDMIB) & SDVO_DETECTED) {
			/* PCH SDVOB multiplex with HDMIB */
			found = intel_sdvo_init(dev, PCH_SDVOB, true);
			if (!found)
				intel_hdmi_init(dev, PCH_HDMIB, PORT_B);
			if (!found && (I915_READ(PCH_DP_B) & DP_DETECTED))
				intel_dp_init(dev, PCH_DP_B, PORT_B);
		}

		if (I915_READ(PCH_HDMIC) & SDVO_DETECTED)
			intel_hdmi_init(dev, PCH_HDMIC, PORT_C);

		if (!dpd_is_edp && I915_READ(PCH_HDMID) & SDVO_DETECTED)
			intel_hdmi_init(dev, PCH_HDMID, PORT_D);

		if (I915_READ(PCH_DP_C) & DP_DETECTED)
			intel_dp_init(dev, PCH_DP_C, PORT_C);

		if (I915_READ(PCH_DP_D) & DP_DETECTED)
			intel_dp_init(dev, PCH_DP_D, PORT_D);
	} else if (IS_VALLEYVIEW(dev)) {
		if (I915_READ(VLV_DISPLAY_BASE + GEN4_HDMIB) & SDVO_DETECTED) {
			intel_hdmi_init(dev, VLV_DISPLAY_BASE + GEN4_HDMIB,
					PORT_B);
			if (I915_READ(VLV_DISPLAY_BASE + DP_B) & DP_DETECTED)
				intel_dp_init(dev, VLV_DISPLAY_BASE + DP_B, PORT_B);
		}

		if (I915_READ(VLV_DISPLAY_BASE + GEN4_HDMIC) & SDVO_DETECTED) {
			intel_hdmi_init(dev, VLV_DISPLAY_BASE + GEN4_HDMIC,
					PORT_C);
			if (I915_READ(VLV_DISPLAY_BASE + DP_C) & DP_DETECTED)
				intel_dp_init(dev, VLV_DISPLAY_BASE + DP_C, PORT_C);
		}

		intel_dsi_init(dev);
	} else if (SUPPORTS_DIGITAL_OUTPUTS(dev)) {
		bool found = false;

		if (I915_READ(GEN3_SDVOB) & SDVO_DETECTED) {
			DRM_DEBUG_KMS("probing SDVOB\n");
			found = intel_sdvo_init(dev, GEN3_SDVOB, true);
			if (!found && SUPPORTS_INTEGRATED_HDMI(dev)) {
				DRM_DEBUG_KMS("probing HDMI on SDVOB\n");
				intel_hdmi_init(dev, GEN4_HDMIB, PORT_B);
			}

			if (!found && SUPPORTS_INTEGRATED_DP(dev))
				intel_dp_init(dev, DP_B, PORT_B);
		}

		/* Before G4X SDVOC doesn't have its own detect register */

		if (I915_READ(GEN3_SDVOB) & SDVO_DETECTED) {
			DRM_DEBUG_KMS("probing SDVOC\n");
			found = intel_sdvo_init(dev, GEN3_SDVOC, false);
		}

		if (!found && (I915_READ(GEN3_SDVOC) & SDVO_DETECTED)) {

			if (SUPPORTS_INTEGRATED_HDMI(dev)) {
				DRM_DEBUG_KMS("probing HDMI on SDVOC\n");
				intel_hdmi_init(dev, GEN4_HDMIC, PORT_C);
			}
			if (SUPPORTS_INTEGRATED_DP(dev))
				intel_dp_init(dev, DP_C, PORT_C);
		}

		if (SUPPORTS_INTEGRATED_DP(dev) &&
		    (I915_READ(DP_D) & DP_DETECTED))
			intel_dp_init(dev, DP_D, PORT_D);
	} else if (IS_GEN2(dev))
		intel_dvo_init(dev);

	if (SUPPORTS_TV(dev))
		intel_tv_init(dev);

	list_for_each_entry(encoder, &dev->mode_config.encoder_list, base.head) {
		encoder->base.possible_crtcs = encoder->crtc_mask;
		encoder->base.possible_clones =
			intel_encoder_clones(encoder);
	}

	intel_init_pch_refclk(dev);

	drm_helper_move_panel_connectors_to_head(dev);
}

void intel_framebuffer_fini(struct intel_framebuffer *fb)
{
	drm_framebuffer_cleanup(&fb->base);
	WARN_ON(!fb->obj->framebuffer_references--);
	drm_gem_object_unreference_unlocked(&fb->obj->base);
}

static void intel_user_framebuffer_destroy(struct drm_framebuffer *fb)
{
	struct intel_framebuffer *intel_fb = to_intel_framebuffer(fb);

	intel_framebuffer_fini(intel_fb);
	kfree(intel_fb);
}

static int intel_user_framebuffer_create_handle(struct drm_framebuffer *fb,
						struct drm_file *file,
						unsigned int *handle)
{
	struct intel_framebuffer *intel_fb = to_intel_framebuffer(fb);
	struct drm_i915_gem_object *obj = intel_fb->obj;

	return drm_gem_handle_create(file, &obj->base, handle);
}

static const struct drm_framebuffer_funcs intel_fb_funcs = {
	.destroy = intel_user_framebuffer_destroy,
	.create_handle = intel_user_framebuffer_create_handle,
};

int intel_framebuffer_init(struct drm_device *dev,
			   struct intel_framebuffer *intel_fb,
			   struct drm_mode_fb_cmd2 *mode_cmd,
			   struct drm_i915_gem_object *obj)
{
	int aligned_height, tile_height;
	int pitch_limit;
	int ret;

	WARN_ON(!mutex_is_locked(&dev->struct_mutex));

	if (obj->tiling_mode == I915_TILING_Y) {
		DRM_DEBUG("hardware does not support tiling Y\n");
		return -EINVAL;
	}

	if (mode_cmd->pitches[0] & 63) {
		DRM_DEBUG("pitch (%d) must be at least 64 byte aligned\n",
			  mode_cmd->pitches[0]);
		return -EINVAL;
	}

	if (INTEL_INFO(dev)->gen >= 5 && !IS_VALLEYVIEW(dev)) {
		pitch_limit = 32*1024;
	} else if (INTEL_INFO(dev)->gen >= 4) {
		if (obj->tiling_mode)
			pitch_limit = 16*1024;
		else
			pitch_limit = 32*1024;
	} else if (INTEL_INFO(dev)->gen >= 3) {
		if (obj->tiling_mode)
			pitch_limit = 8*1024;
		else
			pitch_limit = 16*1024;
	} else
		/* XXX DSPC is limited to 4k tiled */
		pitch_limit = 8*1024;

	if (mode_cmd->pitches[0] > pitch_limit) {
		DRM_DEBUG("%s pitch (%d) must be at less than %d\n",
			  obj->tiling_mode ? "tiled" : "linear",
			  mode_cmd->pitches[0], pitch_limit);
		return -EINVAL;
	}

	if (obj->tiling_mode != I915_TILING_NONE &&
	    mode_cmd->pitches[0] != obj->stride) {
		DRM_DEBUG("pitch (%d) must match tiling stride (%d)\n",
			  mode_cmd->pitches[0], obj->stride);
		return -EINVAL;
	}

	/* Reject formats not supported by any plane early. */
	switch (mode_cmd->pixel_format) {
	case DRM_FORMAT_C8:
	case DRM_FORMAT_RGB565:
	case DRM_FORMAT_XRGB8888:
	case DRM_FORMAT_ARGB8888:
		break;
	case DRM_FORMAT_XRGB1555:
	case DRM_FORMAT_ARGB1555:
		if (INTEL_INFO(dev)->gen > 3) {
			DRM_DEBUG("unsupported pixel format: %s\n",
				  drm_get_format_name(mode_cmd->pixel_format));
			return -EINVAL;
		}
		break;
	case DRM_FORMAT_XBGR8888:
	case DRM_FORMAT_ABGR8888:
	case DRM_FORMAT_XRGB2101010:
	case DRM_FORMAT_ARGB2101010:
	case DRM_FORMAT_XBGR2101010:
	case DRM_FORMAT_ABGR2101010:
		if (INTEL_INFO(dev)->gen < 4) {
			DRM_DEBUG("unsupported pixel format: %s\n",
				  drm_get_format_name(mode_cmd->pixel_format));
			return -EINVAL;
		}
		break;
	case DRM_FORMAT_YUYV:
	case DRM_FORMAT_UYVY:
	case DRM_FORMAT_YVYU:
	case DRM_FORMAT_VYUY:
		if (INTEL_INFO(dev)->gen < 5) {
			DRM_DEBUG("unsupported pixel format: %s\n",
				  drm_get_format_name(mode_cmd->pixel_format));
			return -EINVAL;
		}
		break;
	default:
		DRM_DEBUG("unsupported pixel format: %s\n",
			  drm_get_format_name(mode_cmd->pixel_format));
		return -EINVAL;
	}

	/* FIXME need to adjust LINOFF/TILEOFF accordingly. */
	if (mode_cmd->offsets[0] != 0)
		return -EINVAL;

	tile_height = IS_GEN2(dev) ? 16 : 8;
	aligned_height = ALIGN(mode_cmd->height,
			       obj->tiling_mode ? tile_height : 1);
	/* FIXME drm helper for size checks (especially planar formats)? */
	if (obj->base.size < aligned_height * mode_cmd->pitches[0])
		return -EINVAL;

	drm_helper_mode_fill_fb_struct(&intel_fb->base, mode_cmd);
	intel_fb->obj = obj;
	intel_fb->obj->framebuffer_references++;

	ret = drm_framebuffer_init(dev, &intel_fb->base, &intel_fb_funcs);
	if (ret) {
		DRM_ERROR("framebuffer init failed %d\n", ret);
		return ret;
	}

	return 0;
}

static struct drm_framebuffer *
intel_user_framebuffer_create(struct drm_device *dev,
			      struct drm_file *filp,
			      struct drm_mode_fb_cmd2 *mode_cmd)
{
	struct drm_i915_gem_object *obj;

	obj = to_intel_bo(drm_gem_object_lookup(dev, filp,
						mode_cmd->handles[0]));
	if (&obj->base == NULL)
		return ERR_PTR(-ENOENT);

	return intel_framebuffer_create(dev, mode_cmd, obj);
}

#ifndef CONFIG_DRM_I915_FBDEV
static inline void intel_fbdev_output_poll_changed(struct drm_device *dev)
{
}
#endif

static const struct drm_mode_config_funcs intel_mode_funcs = {
	.fb_create = intel_user_framebuffer_create,
	.output_poll_changed = intel_fbdev_output_poll_changed,
};

/* Set up chip specific display functions */
static void intel_init_display(struct drm_device *dev)
{
	struct drm_i915_private *dev_priv = dev->dev_private;

	if (HAS_PCH_SPLIT(dev) || IS_G4X(dev))
		dev_priv->display.find_dpll = g4x_find_best_dpll;
	else if (IS_VALLEYVIEW(dev))
		dev_priv->display.find_dpll = vlv_find_best_dpll;
	else if (IS_PINEVIEW(dev))
		dev_priv->display.find_dpll = pnv_find_best_dpll;
	else
		dev_priv->display.find_dpll = i9xx_find_best_dpll;

	if (HAS_DDI(dev)) {
		dev_priv->display.get_pipe_config = haswell_get_pipe_config;
		dev_priv->display.crtc_mode_set = haswell_crtc_mode_set;
		dev_priv->display.crtc_enable = haswell_crtc_enable;
		dev_priv->display.crtc_disable = haswell_crtc_disable;
		dev_priv->display.off = haswell_crtc_off;
		dev_priv->display.update_plane = ironlake_update_plane;
	} else if (HAS_PCH_SPLIT(dev)) {
		dev_priv->display.get_pipe_config = ironlake_get_pipe_config;
		dev_priv->display.crtc_mode_set = ironlake_crtc_mode_set;
		dev_priv->display.crtc_enable = ironlake_crtc_enable;
		dev_priv->display.crtc_disable = ironlake_crtc_disable;
		dev_priv->display.off = ironlake_crtc_off;
		dev_priv->display.update_plane = ironlake_update_plane;
	} else if (IS_VALLEYVIEW(dev)) {
		dev_priv->display.get_pipe_config = i9xx_get_pipe_config;
		dev_priv->display.crtc_mode_set = i9xx_crtc_mode_set;
		dev_priv->display.crtc_enable = valleyview_crtc_enable;
		dev_priv->display.crtc_disable = i9xx_crtc_disable;
		dev_priv->display.off = i9xx_crtc_off;
		dev_priv->display.update_plane = i9xx_update_plane;
	} else {
		dev_priv->display.get_pipe_config = i9xx_get_pipe_config;
		dev_priv->display.crtc_mode_set = i9xx_crtc_mode_set;
		dev_priv->display.crtc_enable = i9xx_crtc_enable;
		dev_priv->display.crtc_disable = i9xx_crtc_disable;
		dev_priv->display.off = i9xx_crtc_off;
		dev_priv->display.update_plane = i9xx_update_plane;
	}

	/* Returns the core display clock speed */
	if (IS_VALLEYVIEW(dev))
		dev_priv->display.get_display_clock_speed =
			valleyview_get_display_clock_speed;
	else if (IS_I945G(dev) || (IS_G33(dev) && !IS_PINEVIEW_M(dev)))
		dev_priv->display.get_display_clock_speed =
			i945_get_display_clock_speed;
	else if (IS_I915G(dev))
		dev_priv->display.get_display_clock_speed =
			i915_get_display_clock_speed;
	else if (IS_I945GM(dev) || IS_845G(dev))
		dev_priv->display.get_display_clock_speed =
			i9xx_misc_get_display_clock_speed;
	else if (IS_PINEVIEW(dev))
		dev_priv->display.get_display_clock_speed =
			pnv_get_display_clock_speed;
	else if (IS_I915GM(dev))
		dev_priv->display.get_display_clock_speed =
			i915gm_get_display_clock_speed;
	else if (IS_I865G(dev))
		dev_priv->display.get_display_clock_speed =
			i865_get_display_clock_speed;
	else if (IS_I85X(dev))
		dev_priv->display.get_display_clock_speed =
			i855_get_display_clock_speed;
	else /* 852, 830 */
		dev_priv->display.get_display_clock_speed =
			i830_get_display_clock_speed;

	if (HAS_PCH_SPLIT(dev)) {
		if (IS_GEN5(dev)) {
			dev_priv->display.fdi_link_train = ironlake_fdi_link_train;
			dev_priv->display.write_eld = ironlake_write_eld;
		} else if (IS_GEN6(dev)) {
			dev_priv->display.fdi_link_train = gen6_fdi_link_train;
			dev_priv->display.write_eld = ironlake_write_eld;
		} else if (IS_IVYBRIDGE(dev)) {
			/* FIXME: detect B0+ stepping and use auto training */
			dev_priv->display.fdi_link_train = ivb_manual_fdi_link_train;
			dev_priv->display.write_eld = ironlake_write_eld;
			dev_priv->display.modeset_global_resources =
				ivb_modeset_global_resources;
		} else if (IS_HASWELL(dev) || IS_GEN8(dev)) {
			dev_priv->display.fdi_link_train = hsw_fdi_link_train;
			dev_priv->display.write_eld = haswell_write_eld;
			dev_priv->display.modeset_global_resources =
				haswell_modeset_global_resources;
		}
	} else if (IS_G4X(dev)) {
		dev_priv->display.write_eld = g4x_write_eld;
	} else if (IS_VALLEYVIEW(dev)) {
		dev_priv->display.modeset_global_resources =
			valleyview_modeset_global_resources;
		dev_priv->display.write_eld = ironlake_write_eld;
	}

	/* Default just returns -ENODEV to indicate unsupported */
	dev_priv->display.queue_flip = intel_default_queue_flip;

	switch (INTEL_INFO(dev)->gen) {
	case 2:
		dev_priv->display.queue_flip = intel_gen2_queue_flip;
		break;

	case 3:
		dev_priv->display.queue_flip = intel_gen3_queue_flip;
		break;

	case 4:
	case 5:
		dev_priv->display.queue_flip = intel_gen4_queue_flip;
		break;

	case 6:
		dev_priv->display.queue_flip = intel_gen6_queue_flip;
		break;
	case 7:
	case 8: /* FIXME(BDW): Check that the gen8 RCS flip works. */
		dev_priv->display.queue_flip = intel_gen7_queue_flip;
		break;
	}

	intel_panel_init_backlight_funcs(dev);
}

/*
 * Some BIOSes insist on assuming the GPU's pipe A is enabled at suspend,
 * resume, or other times.  This quirk makes sure that's the case for
 * affected systems.
 */
static void quirk_pipea_force(struct drm_device *dev)
{
	struct drm_i915_private *dev_priv = dev->dev_private;

	dev_priv->quirks |= QUIRK_PIPEA_FORCE;
	DRM_INFO("applying pipe a force quirk\n");
}

/*
 * Some machines (Lenovo U160) do not work with SSC on LVDS for some reason
 */
static void quirk_ssc_force_disable(struct drm_device *dev)
{
	struct drm_i915_private *dev_priv = dev->dev_private;
	dev_priv->quirks |= QUIRK_LVDS_SSC_DISABLE;
	DRM_INFO("applying lvds SSC disable quirk\n");
}

/*
 * A machine (e.g. Acer Aspire 5734Z) may need to invert the panel backlight
 * brightness value
 */
static void quirk_invert_brightness(struct drm_device *dev)
{
	struct drm_i915_private *dev_priv = dev->dev_private;
	dev_priv->quirks |= QUIRK_INVERT_BRIGHTNESS;
	DRM_INFO("applying inverted panel brightness quirk\n");
}

struct intel_quirk {
	int device;
	int subsystem_vendor;
	int subsystem_device;
	void (*hook)(struct drm_device *dev);
};

/* For systems that don't have a meaningful PCI subdevice/subvendor ID */
struct intel_dmi_quirk {
	void (*hook)(struct drm_device *dev);
	const struct dmi_system_id (*dmi_id_list)[];
};

static int intel_dmi_reverse_brightness(const struct dmi_system_id *id)
{
	DRM_INFO("Backlight polarity reversed on %s\n", id->ident);
	return 1;
}

static const struct intel_dmi_quirk intel_dmi_quirks[] = {
	{
		.dmi_id_list = &(const struct dmi_system_id[]) {
			{
				.callback = intel_dmi_reverse_brightness,
				.ident = "NCR Corporation",
				.matches = {DMI_MATCH(DMI_SYS_VENDOR, "NCR Corporation"),
					    DMI_MATCH(DMI_PRODUCT_NAME, ""),
				},
			},
			{ }  /* terminating entry */
		},
		.hook = quirk_invert_brightness,
	},
};

static struct intel_quirk intel_quirks[] = {
	/* HP Mini needs pipe A force quirk (LP: #322104) */
	{ 0x27ae, 0x103c, 0x361a, quirk_pipea_force },

	/* Toshiba Protege R-205, S-209 needs pipe A force quirk */
	{ 0x2592, 0x1179, 0x0001, quirk_pipea_force },

	/* ThinkPad T60 needs pipe A force quirk (bug #16494) */
	{ 0x2782, 0x17aa, 0x201a, quirk_pipea_force },

	/* 830 needs to leave pipe A & dpll A up */
	{ 0x3577, PCI_ANY_ID, PCI_ANY_ID, quirk_pipea_force },

	/* Lenovo U160 cannot use SSC on LVDS */
	{ 0x0046, 0x17aa, 0x3920, quirk_ssc_force_disable },

	/* Sony Vaio Y cannot use SSC on LVDS */
	{ 0x0046, 0x104d, 0x9076, quirk_ssc_force_disable },

	/*
	 * All GM45 Acer (and its brands eMachines and Packard Bell) laptops
	 * seem to use inverted backlight PWM.
	 */
	{ 0x2a42, 0x1025, PCI_ANY_ID, quirk_invert_brightness },
};

static void intel_init_quirks(struct drm_device *dev)
{
	struct pci_dev *d = dev->pdev;
	int i;

	for (i = 0; i < ARRAY_SIZE(intel_quirks); i++) {
		struct intel_quirk *q = &intel_quirks[i];

		if (d->device == q->device &&
		    (d->subsystem_vendor == q->subsystem_vendor ||
		     q->subsystem_vendor == PCI_ANY_ID) &&
		    (d->subsystem_device == q->subsystem_device ||
		     q->subsystem_device == PCI_ANY_ID))
			q->hook(dev);
	}
	for (i = 0; i < ARRAY_SIZE(intel_dmi_quirks); i++) {
		if (dmi_check_system(*intel_dmi_quirks[i].dmi_id_list) != 0)
			intel_dmi_quirks[i].hook(dev);
	}
}

/* Disable the VGA plane that we never use */
static void i915_disable_vga(struct drm_device *dev)
{
	struct drm_i915_private *dev_priv = dev->dev_private;
	u8 sr1;
	u32 vga_reg = i915_vgacntrl_reg(dev);

	vga_get_uninterruptible(dev->pdev, VGA_RSRC_LEGACY_IO);
	outb(SR01, VGA_SR_INDEX);
	sr1 = inb(VGA_SR_DATA);
	outb(sr1 | 1<<5, VGA_SR_DATA);
	vga_put(dev->pdev, VGA_RSRC_LEGACY_IO);
	udelay(300);

	I915_WRITE(vga_reg, VGA_DISP_DISABLE);
	POSTING_READ(vga_reg);
}

void intel_modeset_init_hw(struct drm_device *dev)
{
	intel_prepare_ddi(dev);

	intel_init_clock_gating(dev);

	intel_init_dpio(dev);

	mutex_lock(&dev->struct_mutex);
	intel_enable_gt_powersave(dev);
	mutex_unlock(&dev->struct_mutex);
}

void intel_modeset_suspend_hw(struct drm_device *dev)
{
	intel_suspend_hw(dev);
}

void intel_modeset_init(struct drm_device *dev)
{
	struct drm_i915_private *dev_priv = dev->dev_private;
	int i, j, ret;

	drm_mode_config_init(dev);

	dev->mode_config.min_width = 0;
	dev->mode_config.min_height = 0;

	dev->mode_config.preferred_depth = 24;
	dev->mode_config.prefer_shadow = 1;

	dev->mode_config.funcs = &intel_mode_funcs;

	intel_init_quirks(dev);

	intel_init_pm(dev);

	if (INTEL_INFO(dev)->num_pipes == 0)
		return;

	intel_init_display(dev);

	if (IS_GEN2(dev)) {
		dev->mode_config.max_width = 2048;
		dev->mode_config.max_height = 2048;
	} else if (IS_GEN3(dev)) {
		dev->mode_config.max_width = 4096;
		dev->mode_config.max_height = 4096;
	} else {
		dev->mode_config.max_width = 8192;
		dev->mode_config.max_height = 8192;
	}
	dev->mode_config.fb_base = dev_priv->gtt.mappable_base;

	DRM_DEBUG_KMS("%d display pipe%s available.\n",
		      INTEL_INFO(dev)->num_pipes,
		      INTEL_INFO(dev)->num_pipes > 1 ? "s" : "");

	for_each_pipe(i) {
		intel_crtc_init(dev, i);
		for (j = 0; j < dev_priv->num_plane; j++) {
			ret = intel_plane_init(dev, i, j);
			if (ret)
				DRM_DEBUG_KMS("pipe %c sprite %c init failed: %d\n",
					      pipe_name(i), sprite_name(i, j), ret);
		}
	}

	intel_cpu_pll_init(dev);
	intel_shared_dpll_init(dev);

	/* Just disable it once at startup */
	i915_disable_vga(dev);
	intel_setup_outputs(dev);

	/* Just in case the BIOS is doing something questionable. */
	intel_disable_fbc(dev);
}

static void
intel_connector_break_all_links(struct intel_connector *connector)
{
	connector->base.dpms = DRM_MODE_DPMS_OFF;
	connector->base.encoder = NULL;
	connector->encoder->connectors_active = false;
	connector->encoder->base.crtc = NULL;
}

static void intel_enable_pipe_a(struct drm_device *dev)
{
	struct intel_connector *connector;
	struct drm_connector *crt = NULL;
	struct intel_load_detect_pipe load_detect_temp;

	/* We can't just switch on the pipe A, we need to set things up with a
	 * proper mode and output configuration. As a gross hack, enable pipe A
	 * by enabling the load detect pipe once. */
	list_for_each_entry(connector,
			    &dev->mode_config.connector_list,
			    base.head) {
		if (connector->encoder->type == INTEL_OUTPUT_ANALOG) {
			crt = &connector->base;
			break;
		}
	}

	if (!crt)
		return;

	if (intel_get_load_detect_pipe(crt, NULL, &load_detect_temp))
		intel_release_load_detect_pipe(crt, &load_detect_temp);


}

static bool
intel_check_plane_mapping(struct intel_crtc *crtc)
{
	struct drm_device *dev = crtc->base.dev;
	struct drm_i915_private *dev_priv = dev->dev_private;
	u32 reg, val;

	if (INTEL_INFO(dev)->num_pipes == 1)
		return true;

	reg = DSPCNTR(!crtc->plane);
	val = I915_READ(reg);

	if ((val & DISPLAY_PLANE_ENABLE) &&
	    (!!(val & DISPPLANE_SEL_PIPE_MASK) == crtc->pipe))
		return false;

	return true;
}

static void intel_sanitize_crtc(struct intel_crtc *crtc)
{
	struct drm_device *dev = crtc->base.dev;
	struct drm_i915_private *dev_priv = dev->dev_private;
	u32 reg;

	/* Clear any frame start delays used for debugging left by the BIOS */
	reg = PIPECONF(crtc->config.cpu_transcoder);
	I915_WRITE(reg, I915_READ(reg) & ~PIPECONF_FRAME_START_DELAY_MASK);

	/* We need to sanitize the plane -> pipe mapping first because this will
	 * disable the crtc (and hence change the state) if it is wrong. Note
	 * that gen4+ has a fixed plane -> pipe mapping.  */
	if (INTEL_INFO(dev)->gen < 4 && !intel_check_plane_mapping(crtc)) {
		struct intel_connector *connector;
		bool plane;

		DRM_DEBUG_KMS("[CRTC:%d] wrong plane connection detected!\n",
			      crtc->base.base.id);

		/* Pipe has the wrong plane attached and the plane is active.
		 * Temporarily change the plane mapping and disable everything
		 * ...  */
		plane = crtc->plane;
		crtc->plane = !plane;
		dev_priv->display.crtc_disable(&crtc->base);
		crtc->plane = plane;

		/* ... and break all links. */
		list_for_each_entry(connector, &dev->mode_config.connector_list,
				    base.head) {
			if (connector->encoder->base.crtc != &crtc->base)
				continue;

			intel_connector_break_all_links(connector);
		}

		WARN_ON(crtc->active);
		crtc->base.enabled = false;
	}

	if (dev_priv->quirks & QUIRK_PIPEA_FORCE &&
	    crtc->pipe == PIPE_A && !crtc->active) {
		/* BIOS forgot to enable pipe A, this mostly happens after
		 * resume. Force-enable the pipe to fix this, the update_dpms
		 * call below we restore the pipe to the right state, but leave
		 * the required bits on. */
		intel_enable_pipe_a(dev);
	}

	/* Adjust the state of the output pipe according to whether we
	 * have active connectors/encoders. */
	intel_crtc_update_dpms(&crtc->base);

	if (crtc->active != crtc->base.enabled) {
		struct intel_encoder *encoder;

		/* This can happen either due to bugs in the get_hw_state
		 * functions or because the pipe is force-enabled due to the
		 * pipe A quirk. */
		DRM_DEBUG_KMS("[CRTC:%d] hw state adjusted, was %s, now %s\n",
			      crtc->base.base.id,
			      crtc->base.enabled ? "enabled" : "disabled",
			      crtc->active ? "enabled" : "disabled");

		crtc->base.enabled = crtc->active;

		/* Because we only establish the connector -> encoder ->
		 * crtc links if something is active, this means the
		 * crtc is now deactivated. Break the links. connector
		 * -> encoder links are only establish when things are
		 *  actually up, hence no need to break them. */
		WARN_ON(crtc->active);

		for_each_encoder_on_crtc(dev, &crtc->base, encoder) {
			WARN_ON(encoder->connectors_active);
			encoder->base.crtc = NULL;
		}
	}
}

static void intel_sanitize_encoder(struct intel_encoder *encoder)
{
	struct intel_connector *connector;
	struct drm_device *dev = encoder->base.dev;

	/* We need to check both for a crtc link (meaning that the
	 * encoder is active and trying to read from a pipe) and the
	 * pipe itself being active. */
	bool has_active_crtc = encoder->base.crtc &&
		to_intel_crtc(encoder->base.crtc)->active;

	if (encoder->connectors_active && !has_active_crtc) {
		DRM_DEBUG_KMS("[ENCODER:%d:%s] has active connectors but no active pipe!\n",
			      encoder->base.base.id,
			      drm_get_encoder_name(&encoder->base));

		/* Connector is active, but has no active pipe. This is
		 * fallout from our resume register restoring. Disable
		 * the encoder manually again. */
		if (encoder->base.crtc) {
			DRM_DEBUG_KMS("[ENCODER:%d:%s] manually disabled\n",
				      encoder->base.base.id,
				      drm_get_encoder_name(&encoder->base));
			encoder->disable(encoder);
		}

		/* Inconsistent output/port/pipe state happens presumably due to
		 * a bug in one of the get_hw_state functions. Or someplace else
		 * in our code, like the register restore mess on resume. Clamp
		 * things to off as a safer default. */
		list_for_each_entry(connector,
				    &dev->mode_config.connector_list,
				    base.head) {
			if (connector->encoder != encoder)
				continue;

			intel_connector_break_all_links(connector);
		}
	}
	/* Enabled encoders without active connectors will be fixed in
	 * the crtc fixup. */
}

void i915_redisable_vga(struct drm_device *dev)
{
	struct drm_i915_private *dev_priv = dev->dev_private;
	u32 vga_reg = i915_vgacntrl_reg(dev);

	/* This function can be called both from intel_modeset_setup_hw_state or
	 * at a very early point in our resume sequence, where the power well
	 * structures are not yet restored. Since this function is at a very
	 * paranoid "someone might have enabled VGA while we were not looking"
	 * level, just check if the power well is enabled instead of trying to
	 * follow the "don't touch the power well if we don't need it" policy
	 * the rest of the driver uses. */
	if ((IS_HASWELL(dev) || IS_BROADWELL(dev)) &&
	    (I915_READ(HSW_PWR_WELL_DRIVER) & HSW_PWR_WELL_STATE_ENABLED) == 0)
		return;

	if (!(I915_READ(vga_reg) & VGA_DISP_DISABLE)) {
		DRM_DEBUG_KMS("Something enabled VGA plane, disabling it\n");
		i915_disable_vga(dev);
	}
}

static void intel_modeset_readout_hw_state(struct drm_device *dev)
{
	struct drm_i915_private *dev_priv = dev->dev_private;
	enum pipe pipe;
	struct intel_crtc *crtc;
	struct intel_encoder *encoder;
	struct intel_connector *connector;
	int i;

	list_for_each_entry(crtc, &dev->mode_config.crtc_list,
			    base.head) {
		memset(&crtc->config, 0, sizeof(crtc->config));

		crtc->active = dev_priv->display.get_pipe_config(crtc,
								 &crtc->config);

		crtc->base.enabled = crtc->active;
		crtc->primary_enabled = crtc->active;

		DRM_DEBUG_KMS("[CRTC:%d] hw state readout: %s\n",
			      crtc->base.base.id,
			      crtc->active ? "enabled" : "disabled");
	}

	/* FIXME: Smash this into the new shared dpll infrastructure. */
	if (HAS_DDI(dev))
		intel_ddi_setup_hw_pll_state(dev);

	for (i = 0; i < dev_priv->num_shared_dpll; i++) {
		struct intel_shared_dpll *pll = &dev_priv->shared_dplls[i];

		pll->on = pll->get_hw_state(dev_priv, pll, &pll->hw_state);
		pll->active = 0;
		list_for_each_entry(crtc, &dev->mode_config.crtc_list,
				    base.head) {
			if (crtc->active && intel_crtc_to_shared_dpll(crtc) == pll)
				pll->active++;
		}
		pll->refcount = pll->active;

		DRM_DEBUG_KMS("%s hw state readout: refcount %i, on %i\n",
			      pll->name, pll->refcount, pll->on);
	}

	list_for_each_entry(encoder, &dev->mode_config.encoder_list,
			    base.head) {
		pipe = 0;

		if (encoder->get_hw_state(encoder, &pipe)) {
			crtc = to_intel_crtc(dev_priv->pipe_to_crtc_mapping[pipe]);
			encoder->base.crtc = &crtc->base;
			encoder->get_config(encoder, &crtc->config);
		} else {
			encoder->base.crtc = NULL;
		}

		encoder->connectors_active = false;
		DRM_DEBUG_KMS("[ENCODER:%d:%s] hw state readout: %s, pipe %c\n",
			      encoder->base.base.id,
			      drm_get_encoder_name(&encoder->base),
			      encoder->base.crtc ? "enabled" : "disabled",
			      pipe_name(pipe));
	}

	list_for_each_entry(connector, &dev->mode_config.connector_list,
			    base.head) {
		if (connector->get_hw_state(connector)) {
			connector->base.dpms = DRM_MODE_DPMS_ON;
			connector->encoder->connectors_active = true;
			connector->base.encoder = &connector->encoder->base;
		} else {
			connector->base.dpms = DRM_MODE_DPMS_OFF;
			connector->base.encoder = NULL;
		}
		DRM_DEBUG_KMS("[CONNECTOR:%d:%s] hw state readout: %s\n",
			      connector->base.base.id,
			      drm_get_connector_name(&connector->base),
			      connector->base.encoder ? "enabled" : "disabled");
	}
}

/* Scan out the current hw modeset state, sanitizes it and maps it into the drm
 * and i915 state tracking structures. */
void intel_modeset_setup_hw_state(struct drm_device *dev,
				  bool force_restore)
{
	struct drm_i915_private *dev_priv = dev->dev_private;
	enum pipe pipe;
	struct intel_crtc *crtc;
	struct intel_encoder *encoder;
	int i;

	intel_modeset_readout_hw_state(dev);

	/*
	 * Now that we have the config, copy it to each CRTC struct
	 * Note that this could go away if we move to using crtc_config
	 * checking everywhere.
	 */
	list_for_each_entry(crtc, &dev->mode_config.crtc_list,
			    base.head) {
		if (crtc->active && i915_fastboot) {
			intel_crtc_mode_from_pipe_config(crtc, &crtc->config);

			DRM_DEBUG_KMS("[CRTC:%d] found active mode: ",
				      crtc->base.base.id);
			drm_mode_debug_printmodeline(&crtc->base.mode);
		}
	}

	/* HW state is read out, now we need to sanitize this mess. */
	list_for_each_entry(encoder, &dev->mode_config.encoder_list,
			    base.head) {
		intel_sanitize_encoder(encoder);
	}

	for_each_pipe(pipe) {
		crtc = to_intel_crtc(dev_priv->pipe_to_crtc_mapping[pipe]);
		intel_sanitize_crtc(crtc);
		intel_dump_pipe_config(crtc, &crtc->config, "[setup_hw_state]");
	}

	for (i = 0; i < dev_priv->num_shared_dpll; i++) {
		struct intel_shared_dpll *pll = &dev_priv->shared_dplls[i];

		if (!pll->on || pll->active)
			continue;

		DRM_DEBUG_KMS("%s enabled but not in use, disabling\n", pll->name);

		pll->disable(dev_priv, pll);
		pll->on = false;
	}

	if (IS_HASWELL(dev))
		ilk_wm_get_hw_state(dev);

	if (force_restore) {
		i915_redisable_vga(dev);

		/*
		 * We need to use raw interfaces for restoring state to avoid
		 * checking (bogus) intermediate states.
		 */
		for_each_pipe(pipe) {
			struct drm_crtc *crtc =
				dev_priv->pipe_to_crtc_mapping[pipe];

			__intel_set_mode(crtc, &crtc->mode, crtc->x, crtc->y,
					 crtc->fb);
		}
	} else {
		intel_modeset_update_staged_output_state(dev);
	}

	intel_modeset_check_state(dev);
}

void intel_modeset_gem_init(struct drm_device *dev)
{
	intel_modeset_init_hw(dev);

	intel_setup_overlay(dev);

	drm_modeset_lock_all(dev);
	drm_mode_config_reset(dev);
	intel_modeset_setup_hw_state(dev, false);
	drm_modeset_unlock_all(dev);
}

void intel_modeset_cleanup(struct drm_device *dev)
{
	struct drm_i915_private *dev_priv = dev->dev_private;
	struct drm_crtc *crtc;
	struct drm_connector *connector;

	/*
	 * Interrupts and polling as the first thing to avoid creating havoc.
	 * Too much stuff here (turning of rps, connectors, ...) would
	 * experience fancy races otherwise.
	 */
	drm_irq_uninstall(dev);
	cancel_work_sync(&dev_priv->hotplug_work);
	/*
	 * Due to the hpd irq storm handling the hotplug work can re-arm the
	 * poll handlers. Hence disable polling after hpd handling is shut down.
	 */
	drm_kms_helper_poll_fini(dev);

	mutex_lock(&dev->struct_mutex);

	intel_unregister_dsm_handler();

	list_for_each_entry(crtc, &dev->mode_config.crtc_list, head) {
		/* Skip inactive CRTCs */
		if (!crtc->fb)
			continue;

		intel_increase_pllclock(crtc);
	}

	intel_disable_fbc(dev);

	intel_disable_gt_powersave(dev);

	ironlake_teardown_rc6(dev);

	mutex_unlock(&dev->struct_mutex);

	/* flush any delayed tasks or pending work */
	flush_scheduled_work();

	/* destroy the backlight and sysfs files before encoders/connectors */
	list_for_each_entry(connector, &dev->mode_config.connector_list, head) {
		intel_panel_destroy_backlight(connector);
		drm_sysfs_connector_remove(connector);
	}

	drm_mode_config_cleanup(dev);

	intel_cleanup_overlay(dev);
}

/*
 * Return which encoder is currently attached for connector.
 */
struct drm_encoder *intel_best_encoder(struct drm_connector *connector)
{
	return &intel_attached_encoder(connector)->base;
}

void intel_connector_attach_encoder(struct intel_connector *connector,
				    struct intel_encoder *encoder)
{
	connector->encoder = encoder;
	drm_mode_connector_attach_encoder(&connector->base,
					  &encoder->base);
}

/*
 * set vga decode state - true == enable VGA decode
 */
int intel_modeset_vga_set_state(struct drm_device *dev, bool state)
{
	struct drm_i915_private *dev_priv = dev->dev_private;
	u16 gmch_ctrl;

	pci_read_config_word(dev_priv->bridge_dev, INTEL_GMCH_CTRL, &gmch_ctrl);
	if (state)
		gmch_ctrl &= ~INTEL_GMCH_VGA_DISABLE;
	else
		gmch_ctrl |= INTEL_GMCH_VGA_DISABLE;
	pci_write_config_word(dev_priv->bridge_dev, INTEL_GMCH_CTRL, gmch_ctrl);
	return 0;
}

struct intel_display_error_state {

	u32 power_well_driver;

	int num_transcoders;

	struct intel_cursor_error_state {
		u32 control;
		u32 position;
		u32 base;
		u32 size;
	} cursor[I915_MAX_PIPES];

	struct intel_pipe_error_state {
		bool power_domain_on;
		u32 source;
	} pipe[I915_MAX_PIPES];

	struct intel_plane_error_state {
		u32 control;
		u32 stride;
		u32 size;
		u32 pos;
		u32 addr;
		u32 surface;
		u32 tile_offset;
	} plane[I915_MAX_PIPES];

	struct intel_transcoder_error_state {
		bool power_domain_on;
		enum transcoder cpu_transcoder;

		u32 conf;

		u32 htotal;
		u32 hblank;
		u32 hsync;
		u32 vtotal;
		u32 vblank;
		u32 vsync;
	} transcoder[4];
};

struct intel_display_error_state *
intel_display_capture_error_state(struct drm_device *dev)
{
	drm_i915_private_t *dev_priv = dev->dev_private;
	struct intel_display_error_state *error;
	int transcoders[] = {
		TRANSCODER_A,
		TRANSCODER_B,
		TRANSCODER_C,
		TRANSCODER_EDP,
	};
	int i;

	if (INTEL_INFO(dev)->num_pipes == 0)
		return NULL;

	error = kzalloc(sizeof(*error), GFP_ATOMIC);
	if (error == NULL)
		return NULL;

	if (IS_HASWELL(dev) || IS_BROADWELL(dev))
		error->power_well_driver = I915_READ(HSW_PWR_WELL_DRIVER);

	for_each_pipe(i) {
		error->pipe[i].power_domain_on =
			intel_display_power_enabled_sw(dev, POWER_DOMAIN_PIPE(i));
		if (!error->pipe[i].power_domain_on)
			continue;

		if (INTEL_INFO(dev)->gen <= 6 || IS_VALLEYVIEW(dev)) {
			error->cursor[i].control = I915_READ(CURCNTR(i));
			error->cursor[i].position = I915_READ(CURPOS(i));
			error->cursor[i].base = I915_READ(CURBASE(i));
		} else {
			error->cursor[i].control = I915_READ(CURCNTR_IVB(i));
			error->cursor[i].position = I915_READ(CURPOS_IVB(i));
			error->cursor[i].base = I915_READ(CURBASE_IVB(i));
		}

		error->plane[i].control = I915_READ(DSPCNTR(i));
		error->plane[i].stride = I915_READ(DSPSTRIDE(i));
		if (INTEL_INFO(dev)->gen <= 3) {
			error->plane[i].size = I915_READ(DSPSIZE(i));
			error->plane[i].pos = I915_READ(DSPPOS(i));
		}
		if (INTEL_INFO(dev)->gen <= 7 && !IS_HASWELL(dev))
			error->plane[i].addr = I915_READ(DSPADDR(i));
		if (INTEL_INFO(dev)->gen >= 4) {
			error->plane[i].surface = I915_READ(DSPSURF(i));
			error->plane[i].tile_offset = I915_READ(DSPTILEOFF(i));
		}

		error->pipe[i].source = I915_READ(PIPESRC(i));
	}

	error->num_transcoders = INTEL_INFO(dev)->num_pipes;
	if (HAS_DDI(dev_priv->dev))
		error->num_transcoders++; /* Account for eDP. */

	for (i = 0; i < error->num_transcoders; i++) {
		enum transcoder cpu_transcoder = transcoders[i];

		error->transcoder[i].power_domain_on =
			intel_display_power_enabled_sw(dev, POWER_DOMAIN_PIPE(i));
		if (!error->transcoder[i].power_domain_on)
			continue;

		error->transcoder[i].cpu_transcoder = cpu_transcoder;

		error->transcoder[i].conf = I915_READ(PIPECONF(cpu_transcoder));
		error->transcoder[i].htotal = I915_READ(HTOTAL(cpu_transcoder));
		error->transcoder[i].hblank = I915_READ(HBLANK(cpu_transcoder));
		error->transcoder[i].hsync = I915_READ(HSYNC(cpu_transcoder));
		error->transcoder[i].vtotal = I915_READ(VTOTAL(cpu_transcoder));
		error->transcoder[i].vblank = I915_READ(VBLANK(cpu_transcoder));
		error->transcoder[i].vsync = I915_READ(VSYNC(cpu_transcoder));
	}

	return error;
}

#define err_printf(e, ...) i915_error_printf(e, __VA_ARGS__)

void
intel_display_print_error_state(struct drm_i915_error_state_buf *m,
				struct drm_device *dev,
				struct intel_display_error_state *error)
{
	int i;

	if (!error)
		return;

	err_printf(m, "Num Pipes: %d\n", INTEL_INFO(dev)->num_pipes);
	if (IS_HASWELL(dev) || IS_BROADWELL(dev))
		err_printf(m, "PWR_WELL_CTL2: %08x\n",
			   error->power_well_driver);
	for_each_pipe(i) {
		err_printf(m, "Pipe [%d]:\n", i);
		err_printf(m, "  Power: %s\n",
			   error->pipe[i].power_domain_on ? "on" : "off");
		err_printf(m, "  SRC: %08x\n", error->pipe[i].source);

		err_printf(m, "Plane [%d]:\n", i);
		err_printf(m, "  CNTR: %08x\n", error->plane[i].control);
		err_printf(m, "  STRIDE: %08x\n", error->plane[i].stride);
		if (INTEL_INFO(dev)->gen <= 3) {
			err_printf(m, "  SIZE: %08x\n", error->plane[i].size);
			err_printf(m, "  POS: %08x\n", error->plane[i].pos);
		}
		if (INTEL_INFO(dev)->gen <= 7 && !IS_HASWELL(dev))
			err_printf(m, "  ADDR: %08x\n", error->plane[i].addr);
		if (INTEL_INFO(dev)->gen >= 4) {
			err_printf(m, "  SURF: %08x\n", error->plane[i].surface);
			err_printf(m, "  TILEOFF: %08x\n", error->plane[i].tile_offset);
		}

		err_printf(m, "Cursor [%d]:\n", i);
		err_printf(m, "  CNTR: %08x\n", error->cursor[i].control);
		err_printf(m, "  POS: %08x\n", error->cursor[i].position);
		err_printf(m, "  BASE: %08x\n", error->cursor[i].base);
	}

	for (i = 0; i < error->num_transcoders; i++) {
		err_printf(m, "CPU transcoder: %c\n",
			   transcoder_name(error->transcoder[i].cpu_transcoder));
		err_printf(m, "  Power: %s\n",
			   error->transcoder[i].power_domain_on ? "on" : "off");
		err_printf(m, "  CONF: %08x\n", error->transcoder[i].conf);
		err_printf(m, "  HTOTAL: %08x\n", error->transcoder[i].htotal);
		err_printf(m, "  HBLANK: %08x\n", error->transcoder[i].hblank);
		err_printf(m, "  HSYNC: %08x\n", error->transcoder[i].hsync);
		err_printf(m, "  VTOTAL: %08x\n", error->transcoder[i].vtotal);
		err_printf(m, "  VBLANK: %08x\n", error->transcoder[i].vblank);
		err_printf(m, "  VSYNC: %08x\n", error->transcoder[i].vsync);
	}
}<|MERGE_RESOLUTION|>--- conflicted
+++ resolved
@@ -6593,11 +6593,7 @@
 
 	/* Make sure we're not on PC8 state before disabling PC8, otherwise
 	 * we'll hang the machine! */
-<<<<<<< HEAD
-	gen6_gt_force_wake_get(dev_priv);
-=======
-	dev_priv->uncore.funcs.force_wake_get(dev_priv, FORCEWAKE_ALL);
->>>>>>> 0f6660d7
+	gen6_gt_force_wake_get(dev_priv, FORCEWAKE_ALL);
 
 	if (val & LCPLL_POWER_DOWN_ALLOW) {
 		val &= ~LCPLL_POWER_DOWN_ALLOW;
@@ -6631,11 +6627,7 @@
 			DRM_ERROR("Switching back to LCPLL failed\n");
 	}
 
-<<<<<<< HEAD
-	gen6_gt_force_wake_put(dev_priv);
-=======
-	dev_priv->uncore.funcs.force_wake_put(dev_priv, FORCEWAKE_ALL);
->>>>>>> 0f6660d7
+	gen6_gt_force_wake_put(dev_priv, FORCEWAKE_ALL);
 }
 
 void hsw_enable_pc8_work(struct work_struct *__work)
