--- conflicted
+++ resolved
@@ -4727,45 +4727,6 @@
 	pipe_config->requested_mode.hdisplay = ((tmp >> 16) & 0xffff) + 1;
 }
 
-static void intel_get_pipe_timings(struct intel_crtc *crtc,
-				   struct intel_crtc_config *pipe_config)
-{
-	struct drm_device *dev = crtc->base.dev;
-	struct drm_i915_private *dev_priv = dev->dev_private;
-	enum transcoder cpu_transcoder = pipe_config->cpu_transcoder;
-	uint32_t tmp;
-
-	tmp = I915_READ(HTOTAL(cpu_transcoder));
-	pipe_config->adjusted_mode.crtc_hdisplay = (tmp & 0xffff) + 1;
-	pipe_config->adjusted_mode.crtc_htotal = ((tmp >> 16) & 0xffff) + 1;
-	tmp = I915_READ(HBLANK(cpu_transcoder));
-	pipe_config->adjusted_mode.crtc_hblank_start = (tmp & 0xffff) + 1;
-	pipe_config->adjusted_mode.crtc_hblank_end = ((tmp >> 16) & 0xffff) + 1;
-	tmp = I915_READ(HSYNC(cpu_transcoder));
-	pipe_config->adjusted_mode.crtc_hsync_start = (tmp & 0xffff) + 1;
-	pipe_config->adjusted_mode.crtc_hsync_end = ((tmp >> 16) & 0xffff) + 1;
-
-	tmp = I915_READ(VTOTAL(cpu_transcoder));
-	pipe_config->adjusted_mode.crtc_vdisplay = (tmp & 0xffff) + 1;
-	pipe_config->adjusted_mode.crtc_vtotal = ((tmp >> 16) & 0xffff) + 1;
-	tmp = I915_READ(VBLANK(cpu_transcoder));
-	pipe_config->adjusted_mode.crtc_vblank_start = (tmp & 0xffff) + 1;
-	pipe_config->adjusted_mode.crtc_vblank_end = ((tmp >> 16) & 0xffff) + 1;
-	tmp = I915_READ(VSYNC(cpu_transcoder));
-	pipe_config->adjusted_mode.crtc_vsync_start = (tmp & 0xffff) + 1;
-	pipe_config->adjusted_mode.crtc_vsync_end = ((tmp >> 16) & 0xffff) + 1;
-
-	if (I915_READ(PIPECONF(cpu_transcoder)) & PIPECONF_INTERLACE_MASK) {
-		pipe_config->adjusted_mode.flags |= DRM_MODE_FLAG_INTERLACE;
-		pipe_config->adjusted_mode.crtc_vtotal += 1;
-		pipe_config->adjusted_mode.crtc_vblank_end += 1;
-	}
-
-	tmp = I915_READ(PIPESRC(crtc->pipe));
-	pipe_config->requested_mode.vdisplay = (tmp & 0xffff) + 1;
-	pipe_config->requested_mode.hdisplay = ((tmp >> 16) & 0xffff) + 1;
-}
-
 static void i9xx_set_pipeconf(struct intel_crtc *intel_crtc)
 {
 	struct drm_device *dev = intel_crtc->base.dev;
@@ -4952,15 +4913,6 @@
 	uint32_t tmp;
 
 	tmp = I915_READ(PFIT_CONTROL);
-<<<<<<< HEAD
-
-	if (INTEL_INFO(dev)->gen < 4) {
-		if (crtc->pipe != PIPE_B)
-			return;
-
-		/* gen2/3 store dither state in pfit control, needs to match */
-		pipe_config->gmch_pfit.control = tmp & PANEL_8TO6_DITHER_ENABLE;
-=======
 	if (!(tmp & PFIT_ENABLE))
 		return;
 
@@ -4968,20 +4920,12 @@
 	if (INTEL_INFO(dev)->gen < 4) {
 		if (crtc->pipe != PIPE_B)
 			return;
->>>>>>> bb78a92f
 	} else {
 		if ((tmp & PFIT_PIPE_MASK) != (crtc->pipe << PFIT_PIPE_SHIFT))
 			return;
 	}
 
-<<<<<<< HEAD
-	if (!(tmp & PFIT_ENABLE))
-		return;
-
-	pipe_config->gmch_pfit.control = I915_READ(PFIT_CONTROL);
-=======
 	pipe_config->gmch_pfit.control = tmp;
->>>>>>> bb78a92f
 	pipe_config->gmch_pfit.pgm_ratios = I915_READ(PFIT_PGM_RATIOS);
 	if (INTEL_INFO(dev)->gen < 5)
 		pipe_config->gmch_pfit.lvds_border_bits =
@@ -7782,11 +7726,6 @@
 			    base.head) {
 		if (!connector->new_encoder ||
 		    connector->new_encoder->new_crtc != crtc)
-<<<<<<< HEAD
-			continue;
-
-		connected_sink_compute_bpp(connector, pipe_config);
-=======
 			continue;
 
 		connected_sink_compute_bpp(connector, pipe_config);
@@ -7839,56 +7778,6 @@
 		num_encoders++;
 		if (!encoder->cloneable)
 			uncloneable_encoders = true;
->>>>>>> bb78a92f
-	}
-
-	return !(num_encoders > 1 && uncloneable_encoders);
-}
-
-static void intel_dump_pipe_config(struct intel_crtc *crtc,
-				   struct intel_crtc_config *pipe_config,
-				   const char *context)
-{
-	DRM_DEBUG_KMS("[CRTC:%d]%s config for pipe %c\n", crtc->base.base.id,
-		      context, pipe_name(crtc->pipe));
-
-	DRM_DEBUG_KMS("cpu_transcoder: %c\n", transcoder_name(pipe_config->cpu_transcoder));
-	DRM_DEBUG_KMS("pipe bpp: %i, dithering: %i\n",
-		      pipe_config->pipe_bpp, pipe_config->dither);
-	DRM_DEBUG_KMS("fdi/pch: %i, lanes: %i, gmch_m: %u, gmch_n: %u, link_m: %u, link_n: %u, tu: %u\n",
-		      pipe_config->has_pch_encoder,
-		      pipe_config->fdi_lanes,
-		      pipe_config->fdi_m_n.gmch_m, pipe_config->fdi_m_n.gmch_n,
-		      pipe_config->fdi_m_n.link_m, pipe_config->fdi_m_n.link_n,
-		      pipe_config->fdi_m_n.tu);
-	DRM_DEBUG_KMS("requested mode:\n");
-	drm_mode_debug_printmodeline(&pipe_config->requested_mode);
-	DRM_DEBUG_KMS("adjusted mode:\n");
-	drm_mode_debug_printmodeline(&pipe_config->adjusted_mode);
-	DRM_DEBUG_KMS("gmch pfit: control: 0x%08x, ratios: 0x%08x, lvds border: 0x%08x\n",
-		      pipe_config->gmch_pfit.control,
-		      pipe_config->gmch_pfit.pgm_ratios,
-		      pipe_config->gmch_pfit.lvds_border_bits);
-	DRM_DEBUG_KMS("pch pfit: pos: 0x%08x, size: 0x%08x\n",
-		      pipe_config->pch_pfit.pos,
-		      pipe_config->pch_pfit.size);
-	DRM_DEBUG_KMS("ips: %i\n", pipe_config->ips_enabled);
-}
-
-static bool check_encoder_cloning(struct drm_crtc *crtc)
-{
-	int num_encoders = 0;
-	bool uncloneable_encoders = false;
-	struct intel_encoder *encoder;
-
-	list_for_each_entry(encoder, &crtc->dev->mode_config.encoder_list,
-			    base.head) {
-		if (&encoder->new_crtc->base != crtc)
-			continue;
-
-		num_encoders++;
-		if (!encoder->cloneable)
-			uncloneable_encoders = true;
 	}
 
 	return !(num_encoders > 1 && uncloneable_encoders);
@@ -8380,17 +8269,11 @@
 
 		list_for_each_entry(encoder, &dev->mode_config.encoder_list,
 				    base.head) {
-<<<<<<< HEAD
-			if (encoder->base.crtc != &crtc->base)
-				continue;
-			if (encoder->get_config)
-=======
 			enum pipe pipe;
 			if (encoder->base.crtc != &crtc->base)
 				continue;
 			if (encoder->get_config &&
 			    encoder->get_hw_state(encoder, &pipe))
->>>>>>> bb78a92f
 				encoder->get_config(encoder, &pipe_config);
 		}
 
@@ -8433,11 +8316,8 @@
 		     pll->active, pll->refcount);
 		WARN(pll->active && !pll->on,
 		     "pll in active use but not on in sw tracking\n");
-<<<<<<< HEAD
-=======
 		WARN(pll->on && !pll->active,
 		     "pll in on but not on in use in sw tracking\n");
->>>>>>> bb78a92f
 		WARN(pll->on != active,
 		     "pll on state mismatch (expected %i, found %i)\n",
 		     pll->on, active);
@@ -9957,13 +9837,8 @@
 		}
 		pll->refcount = pll->active;
 
-<<<<<<< HEAD
-		DRM_DEBUG_KMS("%s hw state readout: refcount %i\n",
-			      pll->name, pll->refcount);
-=======
 		DRM_DEBUG_KMS("%s hw state readout: refcount %i, on %i\n",
 			      pll->name, pll->refcount, pll->on);
->>>>>>> bb78a92f
 	}
 
 	list_for_each_entry(encoder, &dev->mode_config.encoder_list,
@@ -10014,10 +9889,7 @@
 	struct drm_plane *plane;
 	struct intel_crtc *crtc;
 	struct intel_encoder *encoder;
-<<<<<<< HEAD
-=======
 	int i;
->>>>>>> bb78a92f
 
 	intel_modeset_readout_hw_state(dev);
 
@@ -10031,8 +9903,6 @@
 		crtc = to_intel_crtc(dev_priv->pipe_to_crtc_mapping[pipe]);
 		intel_sanitize_crtc(crtc);
 		intel_dump_pipe_config(crtc, &crtc->config, "[setup_hw_state]");
-<<<<<<< HEAD
-=======
 	}
 
 	for (i = 0; i < dev_priv->num_shared_dpll; i++) {
@@ -10045,7 +9915,6 @@
 
 		pll->disable(dev_priv, pll);
 		pll->on = false;
->>>>>>> bb78a92f
 	}
 
 	if (force_restore) {
@@ -10173,11 +10042,8 @@
 
 	u32 power_well_driver;
 
-<<<<<<< HEAD
-=======
 	int num_transcoders;
 
->>>>>>> bb78a92f
 	struct intel_cursor_error_state {
 		u32 control;
 		u32 position;
@@ -10186,11 +10052,6 @@
 	} cursor[I915_MAX_PIPES];
 
 	struct intel_pipe_error_state {
-<<<<<<< HEAD
-		enum transcoder cpu_transcoder;
-		u32 conf;
-=======
->>>>>>> bb78a92f
 		u32 source;
 	} pipe[I915_MAX_PIPES];
 
@@ -10240,13 +10101,6 @@
 
 	if (HAS_POWER_WELL(dev))
 		error->power_well_driver = I915_READ(HSW_PWR_WELL_DRIVER);
-<<<<<<< HEAD
-
-	for_each_pipe(i) {
-		cpu_transcoder = intel_pipe_to_cpu_transcoder(dev_priv, i);
-		error->pipe[i].cpu_transcoder = cpu_transcoder;
-=======
->>>>>>> bb78a92f
 
 	for_each_pipe(i) {
 		if (INTEL_INFO(dev)->gen <= 6 || IS_VALLEYVIEW(dev)) {
@@ -10275,8 +10129,6 @@
 		error->pipe[i].source = I915_READ(PIPESRC(i));
 	}
 
-<<<<<<< HEAD
-=======
 	error->num_transcoders = INTEL_INFO(dev)->num_pipes;
 	if (HAS_DDI(dev_priv->dev))
 		error->num_transcoders++; /* Account for eDP. */
@@ -10295,7 +10147,6 @@
 		error->transcoder[i].vsync = I915_READ(VSYNC(cpu_transcoder));
 	}
 
->>>>>>> bb78a92f
 	/* In the code above we read the registers without checking if the power
 	 * well was on, so here we have to clear the FPGA_DBG_RM_NOCLAIM bit to
 	 * prevent the next I915_WRITE from detecting it and printing an error
@@ -10315,32 +10166,16 @@
 {
 	int i;
 
-<<<<<<< HEAD
-=======
 	if (!error)
 		return;
 
->>>>>>> bb78a92f
 	err_printf(m, "Num Pipes: %d\n", INTEL_INFO(dev)->num_pipes);
 	if (HAS_POWER_WELL(dev))
 		err_printf(m, "PWR_WELL_CTL2: %08x\n",
 			   error->power_well_driver);
 	for_each_pipe(i) {
 		err_printf(m, "Pipe [%d]:\n", i);
-<<<<<<< HEAD
-		err_printf(m, "  CPU transcoder: %c\n",
-			   transcoder_name(error->pipe[i].cpu_transcoder));
-		err_printf(m, "  CONF: %08x\n", error->pipe[i].conf);
 		err_printf(m, "  SRC: %08x\n", error->pipe[i].source);
-		err_printf(m, "  HTOTAL: %08x\n", error->pipe[i].htotal);
-		err_printf(m, "  HBLANK: %08x\n", error->pipe[i].hblank);
-		err_printf(m, "  HSYNC: %08x\n", error->pipe[i].hsync);
-		err_printf(m, "  VTOTAL: %08x\n", error->pipe[i].vtotal);
-		err_printf(m, "  VBLANK: %08x\n", error->pipe[i].vblank);
-		err_printf(m, "  VSYNC: %08x\n", error->pipe[i].vsync);
-=======
-		err_printf(m, "  SRC: %08x\n", error->pipe[i].source);
->>>>>>> bb78a92f
 
 		err_printf(m, "Plane [%d]:\n", i);
 		err_printf(m, "  CNTR: %08x\n", error->plane[i].control);
@@ -10360,8 +10195,6 @@
 		err_printf(m, "  CNTR: %08x\n", error->cursor[i].control);
 		err_printf(m, "  POS: %08x\n", error->cursor[i].position);
 		err_printf(m, "  BASE: %08x\n", error->cursor[i].base);
-<<<<<<< HEAD
-=======
 	}
 
 	for (i = 0; i < error->num_transcoders; i++) {
@@ -10374,7 +10207,6 @@
 		err_printf(m, "  VTOTAL: %08x\n", error->transcoder[i].vtotal);
 		err_printf(m, "  VBLANK: %08x\n", error->transcoder[i].vblank);
 		err_printf(m, "  VSYNC: %08x\n", error->transcoder[i].vsync);
->>>>>>> bb78a92f
 	}
 }
 #endif