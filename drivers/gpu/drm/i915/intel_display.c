--- conflicted
+++ resolved
@@ -1364,13 +1364,6 @@
 	if (!IS_VALLEYVIEW(dev))
 		return;
 
-<<<<<<< HEAD
-	/* Enable the CRI clock source so we can get at the display */
-	I915_WRITE(DPLL(PIPE_B), I915_READ(DPLL(PIPE_B)) |
-		   DPLL_INTEGRATED_CRI_CLK_VLV);
-
-	DPIO_PHY_IOSF_PORT(DPIO_PHY0) = IOSF_PORT_DPIO;
-=======
 	DPIO_PHY_IOSF_PORT(DPIO_PHY0) = IOSF_PORT_DPIO;
 }
 
@@ -1389,7 +1382,6 @@
 		   DPLL_REFA_CLK_ENABLE_VLV |
 		   DPLL_INTEGRATED_CRI_CLK_VLV);
 
->>>>>>> 16b23af8
 	/*
 	 * From VLV2A0_DP_eDP_DPIO_driver_vbios_notes_10.docx -
 	 *  6.	De-assert cmn_reset/side_reset. Same as VLV X0.
@@ -4072,14 +4064,8 @@
 	/* Looks like the 200MHz CDclk freq doesn't work on some configs */
 }
 
-<<<<<<< HEAD
-static int intel_mode_max_pixclk(struct drm_i915_private *dev_priv,
-				 unsigned modeset_pipes,
-				 struct intel_crtc_config *pipe_config)
-=======
 /* compute the max pixel clock for new configuration */
 static int intel_mode_max_pixclk(struct drm_i915_private *dev_priv)
->>>>>>> 16b23af8
 {
 	struct drm_device *dev = dev_priv->dev;
 	struct intel_crtc *intel_crtc;
@@ -4087,49 +4073,26 @@
 
 	list_for_each_entry(intel_crtc, &dev->mode_config.crtc_list,
 			    base.head) {
-<<<<<<< HEAD
-		if (modeset_pipes & (1 << intel_crtc->pipe))
-			max_pixclk = max(max_pixclk,
-					 pipe_config->adjusted_mode.crtc_clock);
-		else if (intel_crtc->base.enabled)
-			max_pixclk = max(max_pixclk,
-					 intel_crtc->config.adjusted_mode.crtc_clock);
-=======
 		if (intel_crtc->new_enabled)
 			max_pixclk = max(max_pixclk,
 					 intel_crtc->new_config->adjusted_mode.crtc_clock);
->>>>>>> 16b23af8
 	}
 
 	return max_pixclk;
 }
 
 static void valleyview_modeset_global_pipes(struct drm_device *dev,
-<<<<<<< HEAD
-					    unsigned *prepare_pipes,
-					    unsigned modeset_pipes,
-					    struct intel_crtc_config *pipe_config)
-{
-	struct drm_i915_private *dev_priv = dev->dev_private;
-	struct intel_crtc *intel_crtc;
-	int max_pixclk = intel_mode_max_pixclk(dev_priv, modeset_pipes,
-					       pipe_config);
-=======
 					    unsigned *prepare_pipes)
 {
 	struct drm_i915_private *dev_priv = dev->dev_private;
 	struct intel_crtc *intel_crtc;
 	int max_pixclk = intel_mode_max_pixclk(dev_priv);
->>>>>>> 16b23af8
 	int cur_cdclk = valleyview_cur_cdclk(dev_priv);
 
 	if (valleyview_calc_cdclk(dev_priv, max_pixclk) == cur_cdclk)
 		return;
 
-<<<<<<< HEAD
-=======
 	/* disable/enable all currently active pipes while we change cdclk */
->>>>>>> 16b23af8
 	list_for_each_entry(intel_crtc, &dev->mode_config.crtc_list,
 			    base.head)
 		if (intel_crtc->base.enabled)
@@ -4139,11 +4102,7 @@
 static void valleyview_modeset_global_resources(struct drm_device *dev)
 {
 	struct drm_i915_private *dev_priv = dev->dev_private;
-<<<<<<< HEAD
-	int max_pixclk = intel_mode_max_pixclk(dev_priv, 0, NULL);
-=======
 	int max_pixclk = intel_mode_max_pixclk(dev_priv);
->>>>>>> 16b23af8
 	int cur_cdclk = valleyview_cur_cdclk(dev_priv);
 	int req_cdclk = valleyview_calc_cdclk(dev_priv, max_pixclk);
 
@@ -8021,11 +7980,7 @@
 		else
 			i9xx_clock(refclk, &clock);
 	} else {
-<<<<<<< HEAD
-		u32 lvds = I915_READ(LVDS);
-=======
 		u32 lvds = IS_I830(dev) ? 0 : I915_READ(LVDS);
->>>>>>> 16b23af8
 		bool is_lvds = (pipe == 1) && (lvds & LVDS_PORT_EN);
 
 		if (is_lvds) {
@@ -9710,21 +9665,6 @@
 		prepare_pipes &= ~disable_pipes;
 	}
 
-	/*
-	 * See if the config requires any additional preparation, e.g.
-	 * to adjust global state with pipes off.  We need to do this
-	 * here so we can get the modeset_pipe updated config for the new
-	 * mode set on this crtc.  For other crtcs we need to use the
-	 * adjusted_mode bits in the crtc directly.
-	 */
-	if (IS_VALLEYVIEW(dev)) {
-		valleyview_modeset_global_pipes(dev, &prepare_pipes,
-						modeset_pipes, pipe_config);
-
-		/* may have added more to prepare_pipes than we should */
-		prepare_pipes &= ~disable_pipes;
-	}
-
 	for_each_intel_crtc_masked(dev, disable_pipes, intel_crtc)
 		intel_crtc_disable(&intel_crtc->base);
 
@@ -10352,11 +10292,7 @@
 	 */
 	intel_crtc->pipe = pipe;
 	intel_crtc->plane = pipe;
-<<<<<<< HEAD
-	if (IS_MOBILE(dev) && INTEL_INFO(dev)->gen < 4) {
-=======
 	if (HAS_FBC(dev) && INTEL_INFO(dev)->gen < 4) {
->>>>>>> 16b23af8
 		DRM_DEBUG_KMS("swapping pipes & planes for FBC\n");
 		intel_crtc->plane = !pipe;
 	}
@@ -11045,11 +10981,7 @@
 
 	intel_init_clock_gating(dev);
 
-<<<<<<< HEAD
-	intel_init_dpio(dev);
-=======
 	intel_reset_dpio(dev);
->>>>>>> 16b23af8
 
 	mutex_lock(&dev->struct_mutex);
 	intel_enable_gt_powersave(dev);
@@ -11690,12 +11622,8 @@
 		enum transcoder cpu_transcoder = transcoders[i];
 
 		error->transcoder[i].power_domain_on =
-<<<<<<< HEAD
-			intel_display_power_enabled_sw(dev, POWER_DOMAIN_PIPE(i));
-=======
 			intel_display_power_enabled_sw(dev,
 				POWER_DOMAIN_TRANSCODER(cpu_transcoder));
->>>>>>> 16b23af8
 		if (!error->transcoder[i].power_domain_on)
 			continue;
 
