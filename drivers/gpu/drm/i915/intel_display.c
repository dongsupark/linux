--- conflicted
+++ resolved
@@ -3478,16 +3478,11 @@
 			return false;
 	}
 
-<<<<<<< HEAD
-	/* All interlaced capable intel hw wants timings in frames. */
-	drm_mode_set_crtcinfo(adjusted_mode, 0);
-=======
 	/* All interlaced capable intel hw wants timings in frames. Note though
 	 * that intel_lvds_mode_fixup does some funny tricks with the crtc
 	 * timings, so we need to be careful not to clobber these.*/
 	if (!(adjusted_mode->private_flags & INTEL_MODE_CRTC_TIMINGS_SET))
 		drm_mode_set_crtcinfo(adjusted_mode, 0);
->>>>>>> 711e1bfb
 
 	return true;
 }
