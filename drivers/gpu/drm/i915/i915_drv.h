/* i915_drv.h -- Private header for the I915 driver -*- linux-c -*-
 */
/*
 *
 * Copyright 2003 Tungsten Graphics, Inc., Cedar Park, Texas.
 * All Rights Reserved.
 *
 * Permission is hereby granted, free of charge, to any person obtaining a
 * copy of this software and associated documentation files (the
 * "Software"), to deal in the Software without restriction, including
 * without limitation the rights to use, copy, modify, merge, publish,
 * distribute, sub license, and/or sell copies of the Software, and to
 * permit persons to whom the Software is furnished to do so, subject to
 * the following conditions:
 *
 * The above copyright notice and this permission notice (including the
 * next paragraph) shall be included in all copies or substantial portions
 * of the Software.
 *
 * THE SOFTWARE IS PROVIDED "AS IS", WITHOUT WARRANTY OF ANY KIND, EXPRESS
 * OR IMPLIED, INCLUDING BUT NOT LIMITED TO THE WARRANTIES OF
 * MERCHANTABILITY, FITNESS FOR A PARTICULAR PURPOSE AND NON-INFRINGEMENT.
 * IN NO EVENT SHALL TUNGSTEN GRAPHICS AND/OR ITS SUPPLIERS BE LIABLE FOR
 * ANY CLAIM, DAMAGES OR OTHER LIABILITY, WHETHER IN AN ACTION OF CONTRACT,
 * TORT OR OTHERWISE, ARISING FROM, OUT OF OR IN CONNECTION WITH THE
 * SOFTWARE OR THE USE OR OTHER DEALINGS IN THE SOFTWARE.
 *
 */

#ifndef _I915_DRV_H_
#define _I915_DRV_H_

#include <uapi/drm/i915_drm.h>

#include "i915_reg.h"
#include "intel_bios.h"
#include "intel_ringbuffer.h"
#include "i915_gem_gtt.h"
#include <linux/io-mapping.h>
#include <linux/i2c.h>
#include <linux/i2c-algo-bit.h>
#include <drm/intel-gtt.h>
#include <linux/backlight.h>
#include <linux/hashtable.h>
#include <linux/intel-iommu.h>
#include <linux/kref.h>
#include <linux/pm_qos.h>

/* General customization:
 */

#define DRIVER_AUTHOR		"Tungsten Graphics, Inc."

#define DRIVER_NAME		"i915"
#define DRIVER_DESC		"Intel Graphics"
#define DRIVER_DATE		"20140620"

enum pipe {
	INVALID_PIPE = -1,
	PIPE_A = 0,
	PIPE_B,
	PIPE_C,
	_PIPE_EDP,
	I915_MAX_PIPES = _PIPE_EDP
};
#define pipe_name(p) ((p) + 'A')

enum transcoder {
	TRANSCODER_A = 0,
	TRANSCODER_B,
	TRANSCODER_C,
	TRANSCODER_EDP,
	I915_MAX_TRANSCODERS
};
#define transcoder_name(t) ((t) + 'A')

enum plane {
	PLANE_A = 0,
	PLANE_B,
	PLANE_C,
};
#define plane_name(p) ((p) + 'A')

#define sprite_name(p, s) ((p) * INTEL_INFO(dev)->num_sprites[(p)] + (s) + 'A')

enum port {
	PORT_A = 0,
	PORT_B,
	PORT_C,
	PORT_D,
	PORT_E,
	I915_MAX_PORTS
};
#define port_name(p) ((p) + 'A')

#define I915_NUM_PHYS_VLV 2

enum dpio_channel {
	DPIO_CH0,
	DPIO_CH1
};

enum dpio_phy {
	DPIO_PHY0,
	DPIO_PHY1
};

enum intel_display_power_domain {
	POWER_DOMAIN_PIPE_A,
	POWER_DOMAIN_PIPE_B,
	POWER_DOMAIN_PIPE_C,
	POWER_DOMAIN_PIPE_A_PANEL_FITTER,
	POWER_DOMAIN_PIPE_B_PANEL_FITTER,
	POWER_DOMAIN_PIPE_C_PANEL_FITTER,
	POWER_DOMAIN_TRANSCODER_A,
	POWER_DOMAIN_TRANSCODER_B,
	POWER_DOMAIN_TRANSCODER_C,
	POWER_DOMAIN_TRANSCODER_EDP,
	POWER_DOMAIN_PORT_DDI_A_2_LANES,
	POWER_DOMAIN_PORT_DDI_A_4_LANES,
	POWER_DOMAIN_PORT_DDI_B_2_LANES,
	POWER_DOMAIN_PORT_DDI_B_4_LANES,
	POWER_DOMAIN_PORT_DDI_C_2_LANES,
	POWER_DOMAIN_PORT_DDI_C_4_LANES,
	POWER_DOMAIN_PORT_DDI_D_2_LANES,
	POWER_DOMAIN_PORT_DDI_D_4_LANES,
	POWER_DOMAIN_PORT_DSI,
	POWER_DOMAIN_PORT_CRT,
	POWER_DOMAIN_PORT_OTHER,
	POWER_DOMAIN_VGA,
	POWER_DOMAIN_AUDIO,
	POWER_DOMAIN_PLLS,
	POWER_DOMAIN_INIT,

	POWER_DOMAIN_NUM,
};

#define POWER_DOMAIN_PIPE(pipe) ((pipe) + POWER_DOMAIN_PIPE_A)
#define POWER_DOMAIN_PIPE_PANEL_FITTER(pipe) \
		((pipe) + POWER_DOMAIN_PIPE_A_PANEL_FITTER)
#define POWER_DOMAIN_TRANSCODER(tran) \
	((tran) == TRANSCODER_EDP ? POWER_DOMAIN_TRANSCODER_EDP : \
	 (tran) + POWER_DOMAIN_TRANSCODER_A)

enum hpd_pin {
	HPD_NONE = 0,
	HPD_PORT_A = HPD_NONE, /* PORT_A is internal */
	HPD_TV = HPD_NONE,     /* TV is known to be unreliable */
	HPD_CRT,
	HPD_SDVO_B,
	HPD_SDVO_C,
	HPD_PORT_B,
	HPD_PORT_C,
	HPD_PORT_D,
	HPD_NUM_PINS
};

#define I915_GEM_GPU_DOMAINS \
	(I915_GEM_DOMAIN_RENDER | \
	 I915_GEM_DOMAIN_SAMPLER | \
	 I915_GEM_DOMAIN_COMMAND | \
	 I915_GEM_DOMAIN_INSTRUCTION | \
	 I915_GEM_DOMAIN_VERTEX)

#define for_each_pipe(p) for ((p) = 0; (p) < INTEL_INFO(dev)->num_pipes; (p)++)
#define for_each_sprite(p, s) for ((s) = 0; (s) < INTEL_INFO(dev)->num_sprites[(p)]; (s)++)

#define for_each_crtc(dev, crtc) \
	list_for_each_entry(crtc, &dev->mode_config.crtc_list, head)

#define for_each_intel_crtc(dev, intel_crtc) \
	list_for_each_entry(intel_crtc, &dev->mode_config.crtc_list, base.head)

#define for_each_encoder_on_crtc(dev, __crtc, intel_encoder) \
	list_for_each_entry((intel_encoder), &(dev)->mode_config.encoder_list, base.head) \
		if ((intel_encoder)->base.crtc == (__crtc))

#define for_each_connector_on_encoder(dev, __encoder, intel_connector) \
	list_for_each_entry((intel_connector), &(dev)->mode_config.connector_list, base.head) \
		if ((intel_connector)->base.encoder == (__encoder))

#define for_each_power_domain(domain, mask)				\
	for ((domain) = 0; (domain) < POWER_DOMAIN_NUM; (domain)++)	\
		if ((1 << (domain)) & (mask))

struct drm_i915_private;
struct i915_mmu_object;

enum intel_dpll_id {
	DPLL_ID_PRIVATE = -1, /* non-shared dpll in use */
	/* real shared dpll ids must be >= 0 */
	DPLL_ID_PCH_PLL_A = 0,
	DPLL_ID_PCH_PLL_B = 1,
	DPLL_ID_WRPLL1 = 0,
	DPLL_ID_WRPLL2 = 1,
};
#define I915_NUM_PLLS 2

struct intel_dpll_hw_state {
	uint32_t dpll;
	uint32_t dpll_md;
	uint32_t fp0;
	uint32_t fp1;
	uint32_t wrpll;
};

struct intel_shared_dpll {
	int refcount; /* count of number of CRTCs sharing this PLL */
	int active; /* count of number of active CRTCs (i.e. DPMS on) */
	bool on; /* is the PLL actually active? Disabled during modeset */
	const char *name;
	/* should match the index in the dev_priv->shared_dplls array */
	enum intel_dpll_id id;
	struct intel_dpll_hw_state hw_state;
	/* The mode_set hook is optional and should be used together with the
	 * intel_prepare_shared_dpll function. */
	void (*mode_set)(struct drm_i915_private *dev_priv,
			 struct intel_shared_dpll *pll);
	void (*enable)(struct drm_i915_private *dev_priv,
		       struct intel_shared_dpll *pll);
	void (*disable)(struct drm_i915_private *dev_priv,
			struct intel_shared_dpll *pll);
	bool (*get_hw_state)(struct drm_i915_private *dev_priv,
			     struct intel_shared_dpll *pll,
			     struct intel_dpll_hw_state *hw_state);
};

/* Used by dp and fdi links */
struct intel_link_m_n {
	uint32_t	tu;
	uint32_t	gmch_m;
	uint32_t	gmch_n;
	uint32_t	link_m;
	uint32_t	link_n;
};

void intel_link_compute_m_n(int bpp, int nlanes,
			    int pixel_clock, int link_clock,
			    struct intel_link_m_n *m_n);

/* Interface history:
 *
 * 1.1: Original.
 * 1.2: Add Power Management
 * 1.3: Add vblank support
 * 1.4: Fix cmdbuffer path, add heap destroy
 * 1.5: Add vblank pipe configuration
 * 1.6: - New ioctl for scheduling buffer swaps on vertical blank
 *      - Support vertical blank on secondary display pipe
 */
#define DRIVER_MAJOR		1
#define DRIVER_MINOR		6
#define DRIVER_PATCHLEVEL	0

#define WATCH_LISTS	0
#define WATCH_GTT	0

struct opregion_header;
struct opregion_acpi;
struct opregion_swsci;
struct opregion_asle;

struct intel_opregion {
	struct opregion_header __iomem *header;
	struct opregion_acpi __iomem *acpi;
	struct opregion_swsci __iomem *swsci;
	u32 swsci_gbda_sub_functions;
	u32 swsci_sbcb_sub_functions;
	struct opregion_asle __iomem *asle;
	void __iomem *vbt;
	u32 __iomem *lid_state;
	struct work_struct asle_work;
};
#define OPREGION_SIZE            (8*1024)

struct intel_overlay;
struct intel_overlay_error_state;

struct drm_i915_master_private {
	drm_local_map_t *sarea;
	struct _drm_i915_sarea *sarea_priv;
};
#define I915_FENCE_REG_NONE -1
#define I915_MAX_NUM_FENCES 32
/* 32 fences + sign bit for FENCE_REG_NONE */
#define I915_MAX_NUM_FENCE_BITS 6

struct drm_i915_fence_reg {
	struct list_head lru_list;
	struct drm_i915_gem_object *obj;
	int pin_count;
};

struct sdvo_device_mapping {
	u8 initialized;
	u8 dvo_port;
	u8 slave_addr;
	u8 dvo_wiring;
	u8 i2c_pin;
	u8 ddc_pin;
};

struct intel_display_error_state;

struct drm_i915_error_state {
	struct kref ref;
	struct timeval time;

	char error_msg[128];
	u32 reset_count;
	u32 suspend_count;

	/* Generic register state */
	u32 eir;
	u32 pgtbl_er;
	u32 ier;
	u32 ccid;
	u32 derrmr;
	u32 forcewake;
	u32 error; /* gen6+ */
	u32 err_int; /* gen7 */
	u32 done_reg;
	u32 gac_eco;
	u32 gam_ecochk;
	u32 gab_ctl;
	u32 gfx_mode;
	u32 extra_instdone[I915_NUM_INSTDONE_REG];
	u64 fence[I915_MAX_NUM_FENCES];
	struct intel_overlay_error_state *overlay;
	struct intel_display_error_state *display;
	struct drm_i915_error_object *semaphore_obj;

	struct drm_i915_error_ring {
		bool valid;
		/* Software tracked state */
		bool waiting;
		int hangcheck_score;
		enum intel_ring_hangcheck_action hangcheck_action;
		int num_requests;

		/* our own tracking of ring head and tail */
		u32 cpu_ring_head;
		u32 cpu_ring_tail;

		u32 semaphore_seqno[I915_NUM_RINGS - 1];

		/* Register state */
		u32 tail;
		u32 head;
		u32 ctl;
		u32 hws;
		u32 ipeir;
		u32 ipehr;
		u32 instdone;
		u32 bbstate;
		u32 instpm;
		u32 instps;
		u32 seqno;
		u64 bbaddr;
		u64 acthd;
		u32 fault_reg;
		u64 faddr;
		u32 rc_psmi; /* sleep state */
		u32 semaphore_mboxes[I915_NUM_RINGS - 1];

		struct drm_i915_error_object {
			int page_count;
			u32 gtt_offset;
			u32 *pages[0];
		} *ringbuffer, *batchbuffer, *wa_batchbuffer, *ctx, *hws_page;

		struct drm_i915_error_request {
			long jiffies;
			u32 seqno;
			u32 tail;
		} *requests;

		struct {
			u32 gfx_mode;
			union {
				u64 pdp[4];
				u32 pp_dir_base;
			};
		} vm_info;

		pid_t pid;
		char comm[TASK_COMM_LEN];
	} ring[I915_NUM_RINGS];
	struct drm_i915_error_buffer {
		u32 size;
		u32 name;
		u32 rseqno, wseqno;
		u32 gtt_offset;
		u32 read_domains;
		u32 write_domain;
		s32 fence_reg:I915_MAX_NUM_FENCE_BITS;
		s32 pinned:2;
		u32 tiling:2;
		u32 dirty:1;
		u32 purgeable:1;
		u32 userptr:1;
		s32 ring:4;
		u32 cache_level:3;
	} **active_bo, **pinned_bo;

	u32 *active_bo_count, *pinned_bo_count;
};

struct intel_connector;
struct intel_crtc_config;
struct intel_plane_config;
struct intel_crtc;
struct intel_limit;
struct dpll;

struct drm_i915_display_funcs {
	bool (*fbc_enabled)(struct drm_device *dev);
	void (*enable_fbc)(struct drm_crtc *crtc);
	void (*disable_fbc)(struct drm_device *dev);
	int (*get_display_clock_speed)(struct drm_device *dev);
	int (*get_fifo_size)(struct drm_device *dev, int plane);
	/**
	 * find_dpll() - Find the best values for the PLL
	 * @limit: limits for the PLL
	 * @crtc: current CRTC
	 * @target: target frequency in kHz
	 * @refclk: reference clock frequency in kHz
	 * @match_clock: if provided, @best_clock P divider must
	 *               match the P divider from @match_clock
	 *               used for LVDS downclocking
	 * @best_clock: best PLL values found
	 *
	 * Returns true on success, false on failure.
	 */
	bool (*find_dpll)(const struct intel_limit *limit,
			  struct drm_crtc *crtc,
			  int target, int refclk,
			  struct dpll *match_clock,
			  struct dpll *best_clock);
	void (*update_wm)(struct drm_crtc *crtc);
	void (*update_sprite_wm)(struct drm_plane *plane,
				 struct drm_crtc *crtc,
				 uint32_t sprite_width, uint32_t sprite_height,
				 int pixel_size, bool enable, bool scaled);
	void (*modeset_global_resources)(struct drm_device *dev);
	/* Returns the active state of the crtc, and if the crtc is active,
	 * fills out the pipe-config with the hw state. */
	bool (*get_pipe_config)(struct intel_crtc *,
				struct intel_crtc_config *);
	void (*get_plane_config)(struct intel_crtc *,
				 struct intel_plane_config *);
	int (*crtc_mode_set)(struct drm_crtc *crtc,
			     int x, int y,
			     struct drm_framebuffer *old_fb);
	void (*crtc_enable)(struct drm_crtc *crtc);
	void (*crtc_disable)(struct drm_crtc *crtc);
	void (*off)(struct drm_crtc *crtc);
	void (*write_eld)(struct drm_connector *connector,
			  struct drm_crtc *crtc,
			  struct drm_display_mode *mode);
	void (*fdi_link_train)(struct drm_crtc *crtc);
	void (*init_clock_gating)(struct drm_device *dev);
	int (*queue_flip)(struct drm_device *dev, struct drm_crtc *crtc,
			  struct drm_framebuffer *fb,
			  struct drm_i915_gem_object *obj,
			  struct intel_engine_cs *ring,
			  uint32_t flags);
	void (*update_primary_plane)(struct drm_crtc *crtc,
				     struct drm_framebuffer *fb,
				     int x, int y);
	void (*hpd_irq_setup)(struct drm_device *dev);
	/* clock updates for mode set */
	/* cursor updates */
	/* render clock increase/decrease */
	/* display clock increase/decrease */
	/* pll clock increase/decrease */

	int (*setup_backlight)(struct intel_connector *connector);
	uint32_t (*get_backlight)(struct intel_connector *connector);
	void (*set_backlight)(struct intel_connector *connector,
			      uint32_t level);
	void (*disable_backlight)(struct intel_connector *connector);
	void (*enable_backlight)(struct intel_connector *connector);
};

struct intel_uncore_funcs {
	void (*force_wake_get)(struct drm_i915_private *dev_priv,
							int fw_engine);
	void (*force_wake_put)(struct drm_i915_private *dev_priv,
							int fw_engine);

	uint8_t  (*mmio_readb)(struct drm_i915_private *dev_priv, off_t offset, bool trace);
	uint16_t (*mmio_readw)(struct drm_i915_private *dev_priv, off_t offset, bool trace);
	uint32_t (*mmio_readl)(struct drm_i915_private *dev_priv, off_t offset, bool trace);
	uint64_t (*mmio_readq)(struct drm_i915_private *dev_priv, off_t offset, bool trace);

	void (*mmio_writeb)(struct drm_i915_private *dev_priv, off_t offset,
				uint8_t val, bool trace);
	void (*mmio_writew)(struct drm_i915_private *dev_priv, off_t offset,
				uint16_t val, bool trace);
	void (*mmio_writel)(struct drm_i915_private *dev_priv, off_t offset,
				uint32_t val, bool trace);
	void (*mmio_writeq)(struct drm_i915_private *dev_priv, off_t offset,
				uint64_t val, bool trace);
};

struct intel_uncore {
	spinlock_t lock; /** lock is also taken in irq contexts. */

	struct intel_uncore_funcs funcs;

	unsigned fifo_count;
	unsigned forcewake_count;

	unsigned fw_rendercount;
	unsigned fw_mediacount;

	struct timer_list force_wake_timer;
};

#define DEV_INFO_FOR_EACH_FLAG(func, sep) \
	func(is_mobile) sep \
	func(is_i85x) sep \
	func(is_i915g) sep \
	func(is_i945gm) sep \
	func(is_g33) sep \
	func(need_gfx_hws) sep \
	func(is_g4x) sep \
	func(is_pineview) sep \
	func(is_broadwater) sep \
	func(is_crestline) sep \
	func(is_ivybridge) sep \
	func(is_valleyview) sep \
	func(is_haswell) sep \
	func(is_preliminary) sep \
	func(has_fbc) sep \
	func(has_pipe_cxsr) sep \
	func(has_hotplug) sep \
	func(cursor_needs_physical) sep \
	func(has_overlay) sep \
	func(overlay_needs_physical) sep \
	func(supports_tv) sep \
	func(has_llc) sep \
	func(has_ddi) sep \
	func(has_fpga_dbg)

#define DEFINE_FLAG(name) u8 name:1
#define SEP_SEMICOLON ;

struct intel_device_info {
	u32 display_mmio_offset;
	u8 num_pipes:3;
	u8 num_sprites[I915_MAX_PIPES];
	u8 gen;
	u8 ring_mask; /* Rings supported by the HW */
	DEV_INFO_FOR_EACH_FLAG(DEFINE_FLAG, SEP_SEMICOLON);
	/* Register offsets for the various display pipes and transcoders */
	int pipe_offsets[I915_MAX_TRANSCODERS];
	int trans_offsets[I915_MAX_TRANSCODERS];
	int palette_offsets[I915_MAX_PIPES];
	int cursor_offsets[I915_MAX_PIPES];
};

#undef DEFINE_FLAG
#undef SEP_SEMICOLON

enum i915_cache_level {
	I915_CACHE_NONE = 0,
	I915_CACHE_LLC, /* also used for snoopable memory on non-LLC */
	I915_CACHE_L3_LLC, /* gen7+, L3 sits between the domain specifc
			      caches, eg sampler/render caches, and the
			      large Last-Level-Cache. LLC is coherent with
			      the CPU, but L3 is only visible to the GPU. */
	I915_CACHE_WT, /* hsw:gt3e WriteThrough for scanouts */
};

struct i915_ctx_hang_stats {
	/* This context had batch pending when hang was declared */
	unsigned batch_pending;

	/* This context had batch active when hang was declared */
	unsigned batch_active;

	/* Time when this context was last blamed for a GPU reset */
	unsigned long guilty_ts;

	/* This context is banned to submit more work */
	bool banned;
};

/* This must match up with the value previously used for execbuf2.rsvd1. */
#define DEFAULT_CONTEXT_HANDLE 0
/**
 * struct intel_context - as the name implies, represents a context.
 * @ref: reference count.
 * @user_handle: userspace tracking identity for this context.
 * @remap_slice: l3 row remapping information.
 * @file_priv: filp associated with this context (NULL for global default
 *	       context).
 * @hang_stats: information about the role of this context in possible GPU
 *		hangs.
 * @vm: virtual memory space used by this context.
 * @legacy_hw_ctx: render context backing object and whether it is correctly
 *                initialized (legacy ring submission mechanism only).
 * @link: link in the global list of contexts.
 *
 * Contexts are memory images used by the hardware to store copies of their
 * internal state.
 */
struct intel_context {
	struct kref ref;
	int user_handle;
	uint8_t remap_slice;
	struct drm_i915_file_private *file_priv;
<<<<<<< HEAD
	struct drm_i915_gem_object *obj;
=======
>>>>>>> d6fc55a2
	struct i915_ctx_hang_stats hang_stats;
	struct i915_address_space *vm;

	struct {
		struct drm_i915_gem_object *rcs_state;
		bool initialized;
	} legacy_hw_ctx;

	struct list_head link;
};

struct i915_fbc {
	unsigned long size;
	unsigned threshold;
	unsigned int fb_id;
	enum plane plane;
	int y;

	struct drm_mm_node compressed_fb;
	struct drm_mm_node *compressed_llb;

	struct intel_fbc_work {
		struct delayed_work work;
		struct drm_crtc *crtc;
		struct drm_framebuffer *fb;
	} *fbc_work;

	enum no_fbc_reason {
		FBC_OK, /* FBC is enabled */
		FBC_UNSUPPORTED, /* FBC is not supported by this chipset */
		FBC_NO_OUTPUT, /* no outputs enabled to compress */
		FBC_STOLEN_TOO_SMALL, /* not enough space for buffers */
		FBC_UNSUPPORTED_MODE, /* interlace or doublescanned mode */
		FBC_MODE_TOO_LARGE, /* mode too large for compression */
		FBC_BAD_PLANE, /* fbc not supported on plane */
		FBC_NOT_TILED, /* buffer not tiled */
		FBC_MULTIPLE_PIPES, /* more than one pipe active */
		FBC_MODULE_PARAM,
		FBC_CHIP_DEFAULT, /* disabled by default on this chip */
	} no_fbc_reason;
};

struct i915_drrs {
	struct intel_connector *connector;
};

struct intel_dp;
struct i915_psr {
	struct mutex lock;
	bool sink_support;
	bool source_ok;
<<<<<<< HEAD
	bool setup_done;
	bool enabled;
	bool active;
	struct delayed_work work;
=======
	struct intel_dp *enabled;
	bool active;
	struct delayed_work work;
	unsigned busy_frontbuffer_bits;
>>>>>>> d6fc55a2
};

enum intel_pch {
	PCH_NONE = 0,	/* No PCH present */
	PCH_IBX,	/* Ibexpeak PCH */
	PCH_CPT,	/* Cougarpoint PCH */
	PCH_LPT,	/* Lynxpoint PCH */
	PCH_NOP,
};

enum intel_sbi_destination {
	SBI_ICLK,
	SBI_MPHY,
};

#define QUIRK_PIPEA_FORCE (1<<0)
#define QUIRK_LVDS_SSC_DISABLE (1<<1)
#define QUIRK_INVERT_BRIGHTNESS (1<<2)
#define QUIRK_BACKLIGHT_PRESENT (1<<3)

struct intel_fbdev;
struct intel_fbc_work;

struct intel_gmbus {
	struct i2c_adapter adapter;
	u32 force_bit;
	u32 reg0;
	u32 gpio_reg;
	struct i2c_algo_bit_data bit_algo;
	struct drm_i915_private *dev_priv;
};

struct i915_suspend_saved_registers {
	u8 saveLBB;
	u32 saveDSPACNTR;
	u32 saveDSPBCNTR;
	u32 saveDSPARB;
	u32 savePIPEACONF;
	u32 savePIPEBCONF;
	u32 savePIPEASRC;
	u32 savePIPEBSRC;
	u32 saveFPA0;
	u32 saveFPA1;
	u32 saveDPLL_A;
	u32 saveDPLL_A_MD;
	u32 saveHTOTAL_A;
	u32 saveHBLANK_A;
	u32 saveHSYNC_A;
	u32 saveVTOTAL_A;
	u32 saveVBLANK_A;
	u32 saveVSYNC_A;
	u32 saveBCLRPAT_A;
	u32 saveTRANSACONF;
	u32 saveTRANS_HTOTAL_A;
	u32 saveTRANS_HBLANK_A;
	u32 saveTRANS_HSYNC_A;
	u32 saveTRANS_VTOTAL_A;
	u32 saveTRANS_VBLANK_A;
	u32 saveTRANS_VSYNC_A;
	u32 savePIPEASTAT;
	u32 saveDSPASTRIDE;
	u32 saveDSPASIZE;
	u32 saveDSPAPOS;
	u32 saveDSPAADDR;
	u32 saveDSPASURF;
	u32 saveDSPATILEOFF;
	u32 savePFIT_PGM_RATIOS;
	u32 saveBLC_HIST_CTL;
	u32 saveBLC_PWM_CTL;
	u32 saveBLC_PWM_CTL2;
	u32 saveBLC_HIST_CTL_B;
	u32 saveBLC_CPU_PWM_CTL;
	u32 saveBLC_CPU_PWM_CTL2;
	u32 saveFPB0;
	u32 saveFPB1;
	u32 saveDPLL_B;
	u32 saveDPLL_B_MD;
	u32 saveHTOTAL_B;
	u32 saveHBLANK_B;
	u32 saveHSYNC_B;
	u32 saveVTOTAL_B;
	u32 saveVBLANK_B;
	u32 saveVSYNC_B;
	u32 saveBCLRPAT_B;
	u32 saveTRANSBCONF;
	u32 saveTRANS_HTOTAL_B;
	u32 saveTRANS_HBLANK_B;
	u32 saveTRANS_HSYNC_B;
	u32 saveTRANS_VTOTAL_B;
	u32 saveTRANS_VBLANK_B;
	u32 saveTRANS_VSYNC_B;
	u32 savePIPEBSTAT;
	u32 saveDSPBSTRIDE;
	u32 saveDSPBSIZE;
	u32 saveDSPBPOS;
	u32 saveDSPBADDR;
	u32 saveDSPBSURF;
	u32 saveDSPBTILEOFF;
	u32 saveVGA0;
	u32 saveVGA1;
	u32 saveVGA_PD;
	u32 saveVGACNTRL;
	u32 saveADPA;
	u32 saveLVDS;
	u32 savePP_ON_DELAYS;
	u32 savePP_OFF_DELAYS;
	u32 saveDVOA;
	u32 saveDVOB;
	u32 saveDVOC;
	u32 savePP_ON;
	u32 savePP_OFF;
	u32 savePP_CONTROL;
	u32 savePP_DIVISOR;
	u32 savePFIT_CONTROL;
	u32 save_palette_a[256];
	u32 save_palette_b[256];
	u32 saveFBC_CONTROL;
	u32 saveIER;
	u32 saveIIR;
	u32 saveIMR;
	u32 saveDEIER;
	u32 saveDEIMR;
	u32 saveGTIER;
	u32 saveGTIMR;
	u32 saveFDI_RXA_IMR;
	u32 saveFDI_RXB_IMR;
	u32 saveCACHE_MODE_0;
	u32 saveMI_ARB_STATE;
	u32 saveSWF0[16];
	u32 saveSWF1[16];
	u32 saveSWF2[3];
	u8 saveMSR;
	u8 saveSR[8];
	u8 saveGR[25];
	u8 saveAR_INDEX;
	u8 saveAR[21];
	u8 saveDACMASK;
	u8 saveCR[37];
	uint64_t saveFENCE[I915_MAX_NUM_FENCES];
	u32 saveCURACNTR;
	u32 saveCURAPOS;
	u32 saveCURABASE;
	u32 saveCURBCNTR;
	u32 saveCURBPOS;
	u32 saveCURBBASE;
	u32 saveCURSIZE;
	u32 saveDP_B;
	u32 saveDP_C;
	u32 saveDP_D;
	u32 savePIPEA_GMCH_DATA_M;
	u32 savePIPEB_GMCH_DATA_M;
	u32 savePIPEA_GMCH_DATA_N;
	u32 savePIPEB_GMCH_DATA_N;
	u32 savePIPEA_DP_LINK_M;
	u32 savePIPEB_DP_LINK_M;
	u32 savePIPEA_DP_LINK_N;
	u32 savePIPEB_DP_LINK_N;
	u32 saveFDI_RXA_CTL;
	u32 saveFDI_TXA_CTL;
	u32 saveFDI_RXB_CTL;
	u32 saveFDI_TXB_CTL;
	u32 savePFA_CTL_1;
	u32 savePFB_CTL_1;
	u32 savePFA_WIN_SZ;
	u32 savePFB_WIN_SZ;
	u32 savePFA_WIN_POS;
	u32 savePFB_WIN_POS;
	u32 savePCH_DREF_CONTROL;
	u32 saveDISP_ARB_CTL;
	u32 savePIPEA_DATA_M1;
	u32 savePIPEA_DATA_N1;
	u32 savePIPEA_LINK_M1;
	u32 savePIPEA_LINK_N1;
	u32 savePIPEB_DATA_M1;
	u32 savePIPEB_DATA_N1;
	u32 savePIPEB_LINK_M1;
	u32 savePIPEB_LINK_N1;
	u32 saveMCHBAR_RENDER_STANDBY;
	u32 savePCH_PORT_HOTPLUG;
};

struct vlv_s0ix_state {
	/* GAM */
	u32 wr_watermark;
	u32 gfx_prio_ctrl;
	u32 arb_mode;
	u32 gfx_pend_tlb0;
	u32 gfx_pend_tlb1;
	u32 lra_limits[GEN7_LRA_LIMITS_REG_NUM];
	u32 media_max_req_count;
	u32 gfx_max_req_count;
	u32 render_hwsp;
	u32 ecochk;
	u32 bsd_hwsp;
	u32 blt_hwsp;
	u32 tlb_rd_addr;

	/* MBC */
	u32 g3dctl;
	u32 gsckgctl;
	u32 mbctl;

	/* GCP */
	u32 ucgctl1;
	u32 ucgctl3;
	u32 rcgctl1;
	u32 rcgctl2;
	u32 rstctl;
	u32 misccpctl;

	/* GPM */
	u32 gfxpause;
	u32 rpdeuhwtc;
	u32 rpdeuc;
	u32 ecobus;
	u32 pwrdwnupctl;
	u32 rp_down_timeout;
	u32 rp_deucsw;
	u32 rcubmabdtmr;
	u32 rcedata;
	u32 spare2gh;

	/* Display 1 CZ domain */
	u32 gt_imr;
	u32 gt_ier;
	u32 pm_imr;
	u32 pm_ier;
	u32 gt_scratch[GEN7_GT_SCRATCH_REG_NUM];

	/* GT SA CZ domain */
	u32 tilectl;
	u32 gt_fifoctl;
	u32 gtlc_wake_ctrl;
	u32 gtlc_survive;
	u32 pmwgicz;

	/* Display 2 CZ domain */
	u32 gu_ctl0;
	u32 gu_ctl1;
	u32 clock_gate_dis2;
};

struct intel_rps_ei {
	u32 cz_clock;
	u32 render_c0;
	u32 media_c0;
};

struct intel_gen6_power_mgmt {
	/* work and pm_iir are protected by dev_priv->irq_lock */
	struct work_struct work;
	u32 pm_iir;

	/* Frequencies are stored in potentially platform dependent multiples.
	 * In other words, *_freq needs to be multiplied by X to be interesting.
	 * Soft limits are those which are used for the dynamic reclocking done
	 * by the driver (raise frequencies under heavy loads, and lower for
	 * lighter loads). Hard limits are those imposed by the hardware.
	 *
	 * A distinction is made for overclocking, which is never enabled by
	 * default, and is considered to be above the hard limit if it's
	 * possible at all.
	 */
	u8 cur_freq;		/* Current frequency (cached, may not == HW) */
	u8 min_freq_softlimit;	/* Minimum frequency permitted by the driver */
	u8 max_freq_softlimit;	/* Max frequency permitted by the driver */
	u8 max_freq;		/* Maximum frequency, RP0 if not overclocking */
	u8 min_freq;		/* AKA RPn. Minimum frequency */
	u8 efficient_freq;	/* AKA RPe. Pre-determined balanced frequency */
	u8 rp1_freq;		/* "less than" RP0 power/freqency */
	u8 rp0_freq;		/* Non-overclocked max frequency. */
	u32 cz_freq;

	u32 ei_interrupt_count;

	int last_adj;
	enum { LOW_POWER, BETWEEN, HIGH_POWER } power;

	bool enabled;
	struct delayed_work delayed_resume_work;

	/* manual wa residency calculations */
	struct intel_rps_ei up_ei, down_ei;

	/*
	 * Protects RPS/RC6 register access and PCU communication.
	 * Must be taken after struct_mutex if nested.
	 */
	struct mutex hw_lock;
};

/* defined intel_pm.c */
extern spinlock_t mchdev_lock;

struct intel_ilk_power_mgmt {
	u8 cur_delay;
	u8 min_delay;
	u8 max_delay;
	u8 fmax;
	u8 fstart;

	u64 last_count1;
	unsigned long last_time1;
	unsigned long chipset_power;
	u64 last_count2;
	struct timespec last_time2;
	unsigned long gfx_power;
	u8 corr;

	int c_m;
	int r_t;

	struct drm_i915_gem_object *pwrctx;
	struct drm_i915_gem_object *renderctx;
};

struct drm_i915_private;
struct i915_power_well;

struct i915_power_well_ops {
	/*
	 * Synchronize the well's hw state to match the current sw state, for
	 * example enable/disable it based on the current refcount. Called
	 * during driver init and resume time, possibly after first calling
	 * the enable/disable handlers.
	 */
	void (*sync_hw)(struct drm_i915_private *dev_priv,
			struct i915_power_well *power_well);
	/*
	 * Enable the well and resources that depend on it (for example
	 * interrupts located on the well). Called after the 0->1 refcount
	 * transition.
	 */
	void (*enable)(struct drm_i915_private *dev_priv,
		       struct i915_power_well *power_well);
	/*
	 * Disable the well and resources that depend on it. Called after
	 * the 1->0 refcount transition.
	 */
	void (*disable)(struct drm_i915_private *dev_priv,
			struct i915_power_well *power_well);
	/* Returns the hw enabled state. */
	bool (*is_enabled)(struct drm_i915_private *dev_priv,
			   struct i915_power_well *power_well);
};

/* Power well structure for haswell */
struct i915_power_well {
	const char *name;
	bool always_on;
	/* power well enable/disable usage count */
	int count;
	/* cached hw enabled state */
	bool hw_enabled;
	unsigned long domains;
	unsigned long data;
	const struct i915_power_well_ops *ops;
};

struct i915_power_domains {
	/*
	 * Power wells needed for initialization at driver init and suspend
	 * time are on. They are kept on until after the first modeset.
	 */
	bool init_power_on;
	bool initializing;
	int power_well_count;

	struct mutex lock;
	int domain_use_count[POWER_DOMAIN_NUM];
	struct i915_power_well *power_wells;
};

struct i915_dri1_state {
	unsigned allow_batchbuffer : 1;
	u32 __iomem *gfx_hws_cpu_addr;

	unsigned int cpp;
	int back_offset;
	int front_offset;
	int current_page;
	int page_flipping;

	uint32_t counter;
};

struct i915_ums_state {
	/**
	 * Flag if the X Server, and thus DRM, is not currently in
	 * control of the device.
	 *
	 * This is set between LeaveVT and EnterVT.  It needs to be
	 * replaced with a semaphore.  It also needs to be
	 * transitioned away from for kernel modesetting.
	 */
	int mm_suspended;
};

#define MAX_L3_SLICES 2
struct intel_l3_parity {
	u32 *remap_info[MAX_L3_SLICES];
	struct work_struct error_work;
	int which_slice;
};

struct i915_gem_mm {
	/** Memory allocator for GTT stolen memory */
	struct drm_mm stolen;
	/** List of all objects in gtt_space. Used to restore gtt
	 * mappings on resume */
	struct list_head bound_list;
	/**
	 * List of objects which are not bound to the GTT (thus
	 * are idle and not used by the GPU) but still have
	 * (presumably uncached) pages still attached.
	 */
	struct list_head unbound_list;

	/** Usable portion of the GTT for GEM */
	unsigned long stolen_base; /* limited to low memory (32-bit) */

	/** PPGTT used for aliasing the PPGTT with the GTT */
	struct i915_hw_ppgtt *aliasing_ppgtt;

	struct notifier_block oom_notifier;
	struct shrinker shrinker;
	bool shrinker_no_lock_stealing;

	/** LRU list of objects with fence regs on them. */
	struct list_head fence_list;

	/**
	 * We leave the user IRQ off as much as possible,
	 * but this means that requests will finish and never
	 * be retired once the system goes idle. Set a timer to
	 * fire periodically while the ring is running. When it
	 * fires, go retire requests.
	 */
	struct delayed_work retire_work;

	/**
	 * When we detect an idle GPU, we want to turn on
	 * powersaving features. So once we see that there
	 * are no more requests outstanding and no more
	 * arrive within a small period of time, we fire
	 * off the idle_work.
	 */
	struct delayed_work idle_work;

	/**
	 * Are we in a non-interruptible section of code like
	 * modesetting?
	 */
	bool interruptible;

	/**
	 * Is the GPU currently considered idle, or busy executing userspace
	 * requests?  Whilst idle, we attempt to power down the hardware and
	 * display clocks. In order to reduce the effect on performance, there
	 * is a slight delay before we do so.
	 */
	bool busy;

	/* the indicator for dispatch video commands on two BSD rings */
	int bsd_ring_dispatch_index;

	/** Bit 6 swizzling required for X tiling */
	uint32_t bit_6_swizzle_x;
	/** Bit 6 swizzling required for Y tiling */
	uint32_t bit_6_swizzle_y;

	/* accounting, useful for userland debugging */
	spinlock_t object_stat_lock;
	size_t object_memory;
	u32 object_count;
};

struct drm_i915_error_state_buf {
	unsigned bytes;
	unsigned size;
	int err;
	u8 *buf;
	loff_t start;
	loff_t pos;
};

struct i915_error_state_file_priv {
	struct drm_device *dev;
	struct drm_i915_error_state *error;
};

struct i915_gpu_error {
	/* For hangcheck timer */
#define DRM_I915_HANGCHECK_PERIOD 1500 /* in ms */
#define DRM_I915_HANGCHECK_JIFFIES msecs_to_jiffies(DRM_I915_HANGCHECK_PERIOD)
	/* Hang gpu twice in this window and your context gets banned */
#define DRM_I915_CTX_BAN_PERIOD DIV_ROUND_UP(8*DRM_I915_HANGCHECK_PERIOD, 1000)

	struct timer_list hangcheck_timer;

	/* For reset and error_state handling. */
	spinlock_t lock;
	/* Protected by the above dev->gpu_error.lock. */
	struct drm_i915_error_state *first_error;
	struct work_struct work;


	unsigned long missed_irq_rings;

	/**
	 * State variable controlling the reset flow and count
	 *
	 * This is a counter which gets incremented when reset is triggered,
	 * and again when reset has been handled. So odd values (lowest bit set)
	 * means that reset is in progress and even values that
	 * (reset_counter >> 1):th reset was successfully completed.
	 *
	 * If reset is not completed succesfully, the I915_WEDGE bit is
	 * set meaning that hardware is terminally sour and there is no
	 * recovery. All waiters on the reset_queue will be woken when
	 * that happens.
	 *
	 * This counter is used by the wait_seqno code to notice that reset
	 * event happened and it needs to restart the entire ioctl (since most
	 * likely the seqno it waited for won't ever signal anytime soon).
	 *
	 * This is important for lock-free wait paths, where no contended lock
	 * naturally enforces the correct ordering between the bail-out of the
	 * waiter and the gpu reset work code.
	 */
	atomic_t reset_counter;

#define I915_RESET_IN_PROGRESS_FLAG	1
#define I915_WEDGED			(1 << 31)

	/**
	 * Waitqueue to signal when the reset has completed. Used by clients
	 * that wait for dev_priv->mm.wedged to settle.
	 */
	wait_queue_head_t reset_queue;

	/* Userspace knobs for gpu hang simulation;
	 * combines both a ring mask, and extra flags
	 */
	u32 stop_rings;
#define I915_STOP_RING_ALLOW_BAN       (1 << 31)
#define I915_STOP_RING_ALLOW_WARN      (1 << 30)

	/* For missed irq/seqno simulation. */
	unsigned int test_irq_rings;
};

enum modeset_restore {
	MODESET_ON_LID_OPEN,
	MODESET_DONE,
	MODESET_SUSPENDED,
};

struct ddi_vbt_port_info {
	uint8_t hdmi_level_shift;

	uint8_t supports_dvi:1;
	uint8_t supports_hdmi:1;
	uint8_t supports_dp:1;
};

enum drrs_support_type {
	DRRS_NOT_SUPPORTED = 0,
	STATIC_DRRS_SUPPORT = 1,
	SEAMLESS_DRRS_SUPPORT = 2
};

struct intel_vbt_data {
	struct drm_display_mode *lfp_lvds_vbt_mode; /* if any */
	struct drm_display_mode *sdvo_lvds_vbt_mode; /* if any */

	/* Feature bits */
	unsigned int int_tv_support:1;
	unsigned int lvds_dither:1;
	unsigned int lvds_vbt:1;
	unsigned int int_crt_support:1;
	unsigned int lvds_use_ssc:1;
	unsigned int display_clock_mode:1;
	unsigned int fdi_rx_polarity_inverted:1;
	unsigned int has_mipi:1;
	int lvds_ssc_freq;
	unsigned int bios_lvds_val; /* initial [PCH_]LVDS reg val in VBIOS */

	enum drrs_support_type drrs_type;

	/* eDP */
	int edp_rate;
	int edp_lanes;
	int edp_preemphasis;
	int edp_vswing;
	bool edp_initialized;
	bool edp_support;
	int edp_bpp;
	struct edp_power_seq edp_pps;

	struct {
		u16 pwm_freq_hz;
		bool present;
		bool active_low_pwm;
	} backlight;

	/* MIPI DSI */
	struct {
		u16 port;
		u16 panel_id;
		struct mipi_config *config;
		struct mipi_pps_data *pps;
		u8 seq_version;
		u32 size;
		u8 *data;
		u8 *sequence[MIPI_SEQ_MAX];
	} dsi;

	int crt_ddc_pin;

	int child_dev_num;
	union child_device_config *child_dev;

	struct ddi_vbt_port_info ddi_port_info[I915_MAX_PORTS];
};

enum intel_ddb_partitioning {
	INTEL_DDB_PART_1_2,
	INTEL_DDB_PART_5_6, /* IVB+ */
};

struct intel_wm_level {
	bool enable;
	uint32_t pri_val;
	uint32_t spr_val;
	uint32_t cur_val;
	uint32_t fbc_val;
};

struct ilk_wm_values {
	uint32_t wm_pipe[3];
	uint32_t wm_lp[3];
	uint32_t wm_lp_spr[3];
	uint32_t wm_linetime[3];
	bool enable_fbc_wm;
	enum intel_ddb_partitioning partitioning;
};

/*
 * This struct helps tracking the state needed for runtime PM, which puts the
 * device in PCI D3 state. Notice that when this happens, nothing on the
 * graphics device works, even register access, so we don't get interrupts nor
 * anything else.
 *
 * Every piece of our code that needs to actually touch the hardware needs to
 * either call intel_runtime_pm_get or call intel_display_power_get with the
 * appropriate power domain.
 *
 * Our driver uses the autosuspend delay feature, which means we'll only really
 * suspend if we stay with zero refcount for a certain amount of time. The
 * default value is currently very conservative (see intel_init_runtime_pm), but
 * it can be changed with the standard runtime PM files from sysfs.
 *
 * The irqs_disabled variable becomes true exactly after we disable the IRQs and
 * goes back to false exactly before we reenable the IRQs. We use this variable
 * to check if someone is trying to enable/disable IRQs while they're supposed
 * to be disabled. This shouldn't happen and we'll print some error messages in
 * case it happens.
 *
 * For more, read the Documentation/power/runtime_pm.txt.
 */
struct i915_runtime_pm {
	bool suspended;
	bool _irqs_disabled;
};

enum intel_pipe_crc_source {
	INTEL_PIPE_CRC_SOURCE_NONE,
	INTEL_PIPE_CRC_SOURCE_PLANE1,
	INTEL_PIPE_CRC_SOURCE_PLANE2,
	INTEL_PIPE_CRC_SOURCE_PF,
	INTEL_PIPE_CRC_SOURCE_PIPE,
	/* TV/DP on pre-gen5/vlv can't use the pipe source. */
	INTEL_PIPE_CRC_SOURCE_TV,
	INTEL_PIPE_CRC_SOURCE_DP_B,
	INTEL_PIPE_CRC_SOURCE_DP_C,
	INTEL_PIPE_CRC_SOURCE_DP_D,
	INTEL_PIPE_CRC_SOURCE_AUTO,
	INTEL_PIPE_CRC_SOURCE_MAX,
};

struct intel_pipe_crc_entry {
	uint32_t frame;
	uint32_t crc[5];
};

#define INTEL_PIPE_CRC_ENTRIES_NR	128
struct intel_pipe_crc {
	spinlock_t lock;
	bool opened;		/* exclusive access to the result file */
	struct intel_pipe_crc_entry *entries;
	enum intel_pipe_crc_source source;
	int head, tail;
	wait_queue_head_t wq;
};

struct i915_frontbuffer_tracking {
	struct mutex lock;

	/*
	 * Tracking bits for delayed frontbuffer flushing du to gpu activity or
	 * scheduled flips.
	 */
	unsigned busy_bits;
	unsigned flip_bits;
};

struct drm_i915_private {
	struct drm_device *dev;
	struct kmem_cache *slab;

	const struct intel_device_info info;

	int relative_constants_mode;

	void __iomem *regs;

	struct intel_uncore uncore;

	struct intel_gmbus gmbus[GMBUS_NUM_PORTS];


	/** gmbus_mutex protects against concurrent usage of the single hw gmbus
	 * controller on different i2c buses. */
	struct mutex gmbus_mutex;

	/**
	 * Base address of the gmbus and gpio block.
	 */
	uint32_t gpio_mmio_base;

	/* MMIO base address for MIPI regs */
	uint32_t mipi_mmio_base;

	wait_queue_head_t gmbus_wait_queue;

	struct pci_dev *bridge_dev;
	struct intel_engine_cs ring[I915_NUM_RINGS];
	struct drm_i915_gem_object *semaphore_obj;
	uint32_t last_seqno, next_seqno;

	drm_dma_handle_t *status_page_dmah;
	struct resource mch_res;

	/* protects the irq masks */
	spinlock_t irq_lock;

	/* protects the mmio flip data */
	spinlock_t mmio_flip_lock;

	bool display_irqs_enabled;

	/* To control wakeup latency, e.g. for irq-driven dp aux transfers. */
	struct pm_qos_request pm_qos;

	/* DPIO indirect register protection */
	struct mutex dpio_lock;

	/** Cached value of IMR to avoid reads in updating the bitfield */
	union {
		u32 irq_mask;
		u32 de_irq_mask[I915_MAX_PIPES];
	};
	u32 gt_irq_mask;
	u32 pm_irq_mask;
	u32 pm_rps_events;
	u32 pipestat_irq_mask[I915_MAX_PIPES];

	struct work_struct hotplug_work;
	struct {
		unsigned long hpd_last_jiffies;
		int hpd_cnt;
		enum {
			HPD_ENABLED = 0,
			HPD_DISABLED = 1,
			HPD_MARK_DISABLED = 2
		} hpd_mark;
	} hpd_stats[HPD_NUM_PINS];
	u32 hpd_event_bits;
	struct timer_list hotplug_reenable_timer;

	struct i915_fbc fbc;
	struct i915_drrs drrs;
	struct intel_opregion opregion;
	struct intel_vbt_data vbt;

	/* overlay */
	struct intel_overlay *overlay;

	/* backlight registers and fields in struct intel_panel */
	spinlock_t backlight_lock;

	/* LVDS info */
	bool no_aux_handshake;

	struct drm_i915_fence_reg fence_regs[I915_MAX_NUM_FENCES]; /* assume 965 */
	int fence_reg_start; /* 4 if userland hasn't ioctl'd us yet */
	int num_fence_regs; /* 8 on pre-965, 16 otherwise */

	unsigned int fsb_freq, mem_freq, is_ddr3;
	unsigned int vlv_cdclk_freq;

	/**
	 * wq - Driver workqueue for GEM.
	 *
	 * NOTE: Work items scheduled here are not allowed to grab any modeset
	 * locks, for otherwise the flushing done in the pageflip code will
	 * result in deadlocks.
	 */
	struct workqueue_struct *wq;

	/* Display functions */
	struct drm_i915_display_funcs display;

	/* PCH chipset type */
	enum intel_pch pch_type;
	unsigned short pch_id;

	unsigned long quirks;

	enum modeset_restore modeset_restore;
	struct mutex modeset_restore_lock;

	struct list_head vm_list; /* Global list of all address spaces */
	struct i915_gtt gtt; /* VM representing the global address space */

	struct i915_gem_mm mm;
#if defined(CONFIG_MMU_NOTIFIER)
	DECLARE_HASHTABLE(mmu_notifiers, 7);
#endif

	/* Kernel Modesetting */

	struct sdvo_device_mapping sdvo_mappings[2];

	struct drm_crtc *plane_to_crtc_mapping[I915_MAX_PIPES];
	struct drm_crtc *pipe_to_crtc_mapping[I915_MAX_PIPES];
	wait_queue_head_t pending_flip_queue;

#ifdef CONFIG_DEBUG_FS
	struct intel_pipe_crc pipe_crc[I915_MAX_PIPES];
#endif

	int num_shared_dpll;
	struct intel_shared_dpll shared_dplls[I915_NUM_PLLS];
	int dpio_phy_iosf_port[I915_NUM_PHYS_VLV];

	/* Reclocking support */
	bool render_reclock_avail;
	bool lvds_downclock_avail;
	/* indicates the reduced downclock for LVDS*/
	int lvds_downclock;

	struct i915_frontbuffer_tracking fb_tracking;

	u16 orig_clock;

	bool mchbar_need_disable;

	struct intel_l3_parity l3_parity;

	/* Cannot be determined by PCIID. You must always read a register. */
	size_t ellc_size;

	/* gen6+ rps state */
	struct intel_gen6_power_mgmt rps;

	/* ilk-only ips/rps state. Everything in here is protected by the global
	 * mchdev_lock in intel_pm.c */
	struct intel_ilk_power_mgmt ips;

	struct i915_power_domains power_domains;

	struct i915_psr psr;

	struct i915_gpu_error gpu_error;

	struct drm_i915_gem_object *vlv_pctx;

#ifdef CONFIG_DRM_I915_FBDEV
	/* list of fbdev register on this device */
	struct intel_fbdev *fbdev;
#endif

	/*
	 * The console may be contended at resume, but we don't
	 * want it to block on it.
	 */
	struct work_struct console_resume_work;

	struct drm_property *broadcast_rgb_property;
	struct drm_property *force_audio_property;

	uint32_t hw_context_size;
	struct list_head context_list;

	u32 fdi_rx_config;

	u32 suspend_count;
	struct i915_suspend_saved_registers regfile;
	struct vlv_s0ix_state vlv_s0ix_state;

	struct {
		/*
		 * Raw watermark latency values:
		 * in 0.1us units for WM0,
		 * in 0.5us units for WM1+.
		 */
		/* primary */
		uint16_t pri_latency[5];
		/* sprite */
		uint16_t spr_latency[5];
		/* cursor */
		uint16_t cur_latency[5];

		/* current hardware state */
		struct ilk_wm_values hw;
	} wm;

	struct i915_runtime_pm pm;

	struct intel_digital_port *hpd_irq_port[I915_MAX_PORTS];
	u32 long_hpd_port_mask;
	u32 short_hpd_port_mask;
	struct work_struct dig_port_work;

	/* Old dri1 support infrastructure, beware the dragons ya fools entering
	 * here! */
	struct i915_dri1_state dri1;
	/* Old ums support infrastructure, same warning applies. */
	struct i915_ums_state ums;

	/*
	 * NOTE: This is the dri1/ums dungeon, don't add stuff here. Your patch
	 * will be rejected. Instead look for a better place.
	 */
};

static inline struct drm_i915_private *to_i915(const struct drm_device *dev)
{
	return dev->dev_private;
}

/* Iterate over initialised rings */
#define for_each_ring(ring__, dev_priv__, i__) \
	for ((i__) = 0; (i__) < I915_NUM_RINGS; (i__)++) \
		if (((ring__) = &(dev_priv__)->ring[(i__)]), intel_ring_initialized((ring__)))

enum hdmi_force_audio {
	HDMI_AUDIO_OFF_DVI = -2,	/* no aux data for HDMI-DVI converter */
	HDMI_AUDIO_OFF,			/* force turn off HDMI audio */
	HDMI_AUDIO_AUTO,		/* trust EDID */
	HDMI_AUDIO_ON,			/* force turn on HDMI audio */
};

#define I915_GTT_OFFSET_NONE ((u32)-1)

struct drm_i915_gem_object_ops {
	/* Interface between the GEM object and its backing storage.
	 * get_pages() is called once prior to the use of the associated set
	 * of pages before to binding them into the GTT, and put_pages() is
	 * called after we no longer need them. As we expect there to be
	 * associated cost with migrating pages between the backing storage
	 * and making them available for the GPU (e.g. clflush), we may hold
	 * onto the pages after they are no longer referenced by the GPU
	 * in case they may be used again shortly (for example migrating the
	 * pages to a different memory domain within the GTT). put_pages()
	 * will therefore most likely be called when the object itself is
	 * being released or under memory pressure (where we attempt to
	 * reap pages for the shrinker).
	 */
	int (*get_pages)(struct drm_i915_gem_object *);
	void (*put_pages)(struct drm_i915_gem_object *);
	int (*dmabuf_export)(struct drm_i915_gem_object *);
	void (*release)(struct drm_i915_gem_object *);
};

/*
 * Frontbuffer tracking bits. Set in obj->frontbuffer_bits while a gem bo is
 * considered to be the frontbuffer for the given plane interface-vise. This
 * doesn't mean that the hw necessarily already scans it out, but that any
 * rendering (by the cpu or gpu) will land in the frontbuffer eventually.
 *
 * We have one bit per pipe and per scanout plane type.
 */
#define INTEL_FRONTBUFFER_BITS_PER_PIPE 4
#define INTEL_FRONTBUFFER_BITS \
	(INTEL_FRONTBUFFER_BITS_PER_PIPE * I915_MAX_PIPES)
#define INTEL_FRONTBUFFER_PRIMARY(pipe) \
	(1 << (INTEL_FRONTBUFFER_BITS_PER_PIPE * (pipe)))
#define INTEL_FRONTBUFFER_CURSOR(pipe) \
	(1 << (1 +(INTEL_FRONTBUFFER_BITS_PER_PIPE * (pipe))))
#define INTEL_FRONTBUFFER_SPRITE(pipe) \
	(1 << (2 +(INTEL_FRONTBUFFER_BITS_PER_PIPE * (pipe))))
#define INTEL_FRONTBUFFER_OVERLAY(pipe) \
	(1 << (3 +(INTEL_FRONTBUFFER_BITS_PER_PIPE * (pipe))))
#define INTEL_FRONTBUFFER_ALL_MASK(pipe) \
	(0xf << (INTEL_FRONTBUFFER_BITS_PER_PIPE * (pipe)))

struct drm_i915_gem_object {
	struct drm_gem_object base;

	const struct drm_i915_gem_object_ops *ops;

	/** List of VMAs backed by this object */
	struct list_head vma_list;

	/** Stolen memory for this object, instead of being backed by shmem. */
	struct drm_mm_node *stolen;
	struct list_head global_list;

	struct list_head ring_list;
	/** Used in execbuf to temporarily hold a ref */
	struct list_head obj_exec_link;

	/**
	 * This is set if the object is on the active lists (has pending
	 * rendering and so a non-zero seqno), and is not set if it i s on
	 * inactive (ready to be unbound) list.
	 */
	unsigned int active:1;

	/**
	 * This is set if the object has been written to since last bound
	 * to the GTT
	 */
	unsigned int dirty:1;

	/**
	 * Fence register bits (if any) for this object.  Will be set
	 * as needed when mapped into the GTT.
	 * Protected by dev->struct_mutex.
	 */
	signed int fence_reg:I915_MAX_NUM_FENCE_BITS;

	/**
	 * Advice: are the backing pages purgeable?
	 */
	unsigned int madv:2;

	/**
	 * Current tiling mode for the object.
	 */
	unsigned int tiling_mode:2;
	/**
	 * Whether the tiling parameters for the currently associated fence
	 * register have changed. Note that for the purposes of tracking
	 * tiling changes we also treat the unfenced register, the register
	 * slot that the object occupies whilst it executes a fenced
	 * command (such as BLT on gen2/3), as a "fence".
	 */
	unsigned int fence_dirty:1;

	/**
	 * Is the object at the current location in the gtt mappable and
	 * fenceable? Used to avoid costly recalculations.
	 */
	unsigned int map_and_fenceable:1;

	/**
	 * Whether the current gtt mapping needs to be mappable (and isn't just
	 * mappable by accident). Track pin and fault separate for a more
	 * accurate mappable working set.
	 */
	unsigned int fault_mappable:1;
	unsigned int pin_mappable:1;
	unsigned int pin_display:1;

	/*
	 * Is the object to be mapped as read-only to the GPU
	 * Only honoured if hardware has relevant pte bit
	 */
	unsigned long gt_ro:1;

	/*
	 * Is the GPU currently using a fence to access this buffer,
	 */
	unsigned int pending_fenced_gpu_access:1;
	unsigned int fenced_gpu_access:1;

	unsigned int cache_level:3;

	unsigned int has_aliasing_ppgtt_mapping:1;
	unsigned int has_global_gtt_mapping:1;
	unsigned int has_dma_mapping:1;

	unsigned int frontbuffer_bits:INTEL_FRONTBUFFER_BITS;

	struct sg_table *pages;
	int pages_pin_count;

	/* prime dma-buf support */
	void *dma_buf_vmapping;
	int vmapping_count;

	struct intel_engine_cs *ring;

	/** Breadcrumb of last rendering to the buffer. */
	uint32_t last_read_seqno;
	uint32_t last_write_seqno;
	/** Breadcrumb of last fenced GPU access to the buffer. */
	uint32_t last_fenced_seqno;

	/** Current tiling stride for the object, if it's tiled. */
	uint32_t stride;

	/** References from framebuffers, locks out tiling changes. */
	unsigned long framebuffer_references;

	/** Record of address bit 17 of each page at last unbind. */
	unsigned long *bit_17;

	/** User space pin count and filp owning the pin */
	unsigned long user_pin_count;
	struct drm_file *pin_filp;

	/** for phy allocated objects */
	drm_dma_handle_t *phys_handle;

	union {
		struct i915_gem_userptr {
			uintptr_t ptr;
			unsigned read_only :1;
			unsigned workers :4;
#define I915_GEM_USERPTR_MAX_WORKERS 15

			struct mm_struct *mm;
			struct i915_mmu_object *mn;
			struct work_struct *work;
		} userptr;
	};
};
#define to_intel_bo(x) container_of(x, struct drm_i915_gem_object, base)

void i915_gem_track_fb(struct drm_i915_gem_object *old,
		       struct drm_i915_gem_object *new,
		       unsigned frontbuffer_bits);

/**
 * Request queue structure.
 *
 * The request queue allows us to note sequence numbers that have been emitted
 * and may be associated with active buffers to be retired.
 *
 * By keeping this list, we can avoid having to do questionable
 * sequence-number comparisons on buffer last_rendering_seqnos, and associate
 * an emission time with seqnos for tracking how far ahead of the GPU we are.
 */
struct drm_i915_gem_request {
	/** On Which ring this request was generated */
	struct intel_engine_cs *ring;

	/** GEM sequence number associated with this request. */
	uint32_t seqno;

	/** Position in the ringbuffer of the start of the request */
	u32 head;

	/** Position in the ringbuffer of the end of the request */
	u32 tail;

	/** Context related to this request */
	struct intel_context *ctx;

	/** Batch buffer related to this request if any */
	struct drm_i915_gem_object *batch_obj;

	/** Time at which this request was emitted, in jiffies. */
	unsigned long emitted_jiffies;

	/** global list entry for this request */
	struct list_head list;

	struct drm_i915_file_private *file_priv;
	/** file_priv list entry for this request */
	struct list_head client_list;
};

struct drm_i915_file_private {
	struct drm_i915_private *dev_priv;
	struct drm_file *file;

	struct {
		spinlock_t lock;
		struct list_head request_list;
		struct delayed_work idle_work;
	} mm;
	struct idr context_idr;

	atomic_t rps_wait_boost;
	struct  intel_engine_cs *bsd_ring;
};

/*
 * A command that requires special handling by the command parser.
 */
struct drm_i915_cmd_descriptor {
	/*
	 * Flags describing how the command parser processes the command.
	 *
	 * CMD_DESC_FIXED: The command has a fixed length if this is set,
	 *                 a length mask if not set
	 * CMD_DESC_SKIP: The command is allowed but does not follow the
	 *                standard length encoding for the opcode range in
	 *                which it falls
	 * CMD_DESC_REJECT: The command is never allowed
	 * CMD_DESC_REGISTER: The command should be checked against the
	 *                    register whitelist for the appropriate ring
	 * CMD_DESC_MASTER: The command is allowed if the submitting process
	 *                  is the DRM master
	 */
	u32 flags;
#define CMD_DESC_FIXED    (1<<0)
#define CMD_DESC_SKIP     (1<<1)
#define CMD_DESC_REJECT   (1<<2)
#define CMD_DESC_REGISTER (1<<3)
#define CMD_DESC_BITMASK  (1<<4)
#define CMD_DESC_MASTER   (1<<5)

	/*
	 * The command's unique identification bits and the bitmask to get them.
	 * This isn't strictly the opcode field as defined in the spec and may
	 * also include type, subtype, and/or subop fields.
	 */
	struct {
		u32 value;
		u32 mask;
	} cmd;

	/*
	 * The command's length. The command is either fixed length (i.e. does
	 * not include a length field) or has a length field mask. The flag
	 * CMD_DESC_FIXED indicates a fixed length. Otherwise, the command has
	 * a length mask. All command entries in a command table must include
	 * length information.
	 */
	union {
		u32 fixed;
		u32 mask;
	} length;

	/*
	 * Describes where to find a register address in the command to check
	 * against the ring's register whitelist. Only valid if flags has the
	 * CMD_DESC_REGISTER bit set.
	 */
	struct {
		u32 offset;
		u32 mask;
	} reg;

#define MAX_CMD_DESC_BITMASKS 3
	/*
	 * Describes command checks where a particular dword is masked and
	 * compared against an expected value. If the command does not match
	 * the expected value, the parser rejects it. Only valid if flags has
	 * the CMD_DESC_BITMASK bit set. Only entries where mask is non-zero
	 * are valid.
	 *
	 * If the check specifies a non-zero condition_mask then the parser
	 * only performs the check when the bits specified by condition_mask
	 * are non-zero.
	 */
	struct {
		u32 offset;
		u32 mask;
		u32 expected;
		u32 condition_offset;
		u32 condition_mask;
	} bits[MAX_CMD_DESC_BITMASKS];
};

/*
 * A table of commands requiring special handling by the command parser.
 *
 * Each ring has an array of tables. Each table consists of an array of command
 * descriptors, which must be sorted with command opcodes in ascending order.
 */
struct drm_i915_cmd_table {
	const struct drm_i915_cmd_descriptor *table;
	int count;
};

#define INTEL_INFO(dev)	(&to_i915(dev)->info)

#define IS_I830(dev)		((dev)->pdev->device == 0x3577)
#define IS_845G(dev)		((dev)->pdev->device == 0x2562)
#define IS_I85X(dev)		(INTEL_INFO(dev)->is_i85x)
#define IS_I865G(dev)		((dev)->pdev->device == 0x2572)
#define IS_I915G(dev)		(INTEL_INFO(dev)->is_i915g)
#define IS_I915GM(dev)		((dev)->pdev->device == 0x2592)
#define IS_I945G(dev)		((dev)->pdev->device == 0x2772)
#define IS_I945GM(dev)		(INTEL_INFO(dev)->is_i945gm)
#define IS_BROADWATER(dev)	(INTEL_INFO(dev)->is_broadwater)
#define IS_CRESTLINE(dev)	(INTEL_INFO(dev)->is_crestline)
#define IS_GM45(dev)		((dev)->pdev->device == 0x2A42)
#define IS_G4X(dev)		(INTEL_INFO(dev)->is_g4x)
#define IS_PINEVIEW_G(dev)	((dev)->pdev->device == 0xa001)
#define IS_PINEVIEW_M(dev)	((dev)->pdev->device == 0xa011)
#define IS_PINEVIEW(dev)	(INTEL_INFO(dev)->is_pineview)
#define IS_G33(dev)		(INTEL_INFO(dev)->is_g33)
#define IS_IRONLAKE_M(dev)	((dev)->pdev->device == 0x0046)
#define IS_IVYBRIDGE(dev)	(INTEL_INFO(dev)->is_ivybridge)
#define IS_IVB_GT1(dev)		((dev)->pdev->device == 0x0156 || \
				 (dev)->pdev->device == 0x0152 || \
				 (dev)->pdev->device == 0x015a)
#define IS_SNB_GT1(dev)		((dev)->pdev->device == 0x0102 || \
				 (dev)->pdev->device == 0x0106 || \
				 (dev)->pdev->device == 0x010A)
#define IS_VALLEYVIEW(dev)	(INTEL_INFO(dev)->is_valleyview)
#define IS_CHERRYVIEW(dev)	(INTEL_INFO(dev)->is_valleyview && IS_GEN8(dev))
#define IS_HASWELL(dev)	(INTEL_INFO(dev)->is_haswell)
#define IS_BROADWELL(dev)	(!INTEL_INFO(dev)->is_valleyview && IS_GEN8(dev))
#define IS_MOBILE(dev)		(INTEL_INFO(dev)->is_mobile)
#define IS_HSW_EARLY_SDV(dev)	(IS_HASWELL(dev) && \
				 ((dev)->pdev->device & 0xFF00) == 0x0C00)
#define IS_BDW_ULT(dev)		(IS_BROADWELL(dev) && \
				 (((dev)->pdev->device & 0xf) == 0x2  || \
				 ((dev)->pdev->device & 0xf) == 0x6 || \
				 ((dev)->pdev->device & 0xf) == 0xe))
#define IS_HSW_ULT(dev)		(IS_HASWELL(dev) && \
				 ((dev)->pdev->device & 0xFF00) == 0x0A00)
#define IS_ULT(dev)		(IS_HSW_ULT(dev) || IS_BDW_ULT(dev))
#define IS_HSW_GT3(dev)		(IS_HASWELL(dev) && \
				 ((dev)->pdev->device & 0x00F0) == 0x0020)
/* ULX machines are also considered ULT. */
#define IS_HSW_ULX(dev)		((dev)->pdev->device == 0x0A0E || \
				 (dev)->pdev->device == 0x0A1E)
#define IS_PRELIMINARY_HW(intel_info) ((intel_info)->is_preliminary)

/*
 * The genX designation typically refers to the render engine, so render
 * capability related checks should use IS_GEN, while display and other checks
 * have their own (e.g. HAS_PCH_SPLIT for ILK+ display, IS_foo for particular
 * chips, etc.).
 */
#define IS_GEN2(dev)	(INTEL_INFO(dev)->gen == 2)
#define IS_GEN3(dev)	(INTEL_INFO(dev)->gen == 3)
#define IS_GEN4(dev)	(INTEL_INFO(dev)->gen == 4)
#define IS_GEN5(dev)	(INTEL_INFO(dev)->gen == 5)
#define IS_GEN6(dev)	(INTEL_INFO(dev)->gen == 6)
#define IS_GEN7(dev)	(INTEL_INFO(dev)->gen == 7)
#define IS_GEN8(dev)	(INTEL_INFO(dev)->gen == 8)

#define RENDER_RING		(1<<RCS)
#define BSD_RING		(1<<VCS)
#define BLT_RING		(1<<BCS)
#define VEBOX_RING		(1<<VECS)
#define BSD2_RING		(1<<VCS2)
#define HAS_BSD(dev)		(INTEL_INFO(dev)->ring_mask & BSD_RING)
#define HAS_BSD2(dev)		(INTEL_INFO(dev)->ring_mask & BSD2_RING)
#define HAS_BLT(dev)		(INTEL_INFO(dev)->ring_mask & BLT_RING)
#define HAS_VEBOX(dev)		(INTEL_INFO(dev)->ring_mask & VEBOX_RING)
#define HAS_LLC(dev)		(INTEL_INFO(dev)->has_llc)
#define HAS_WT(dev)		((IS_HASWELL(dev) || IS_BROADWELL(dev)) && \
				 to_i915(dev)->ellc_size)
#define I915_NEED_GFX_HWS(dev)	(INTEL_INFO(dev)->need_gfx_hws)

#define HAS_HW_CONTEXTS(dev)	(INTEL_INFO(dev)->gen >= 6)
#define HAS_ALIASING_PPGTT(dev)	(INTEL_INFO(dev)->gen >= 6)
#define HAS_PPGTT(dev)		(INTEL_INFO(dev)->gen >= 7 && !IS_GEN8(dev))
#define USES_PPGTT(dev)		intel_enable_ppgtt(dev, false)
#define USES_FULL_PPGTT(dev)	intel_enable_ppgtt(dev, true)

#define HAS_OVERLAY(dev)		(INTEL_INFO(dev)->has_overlay)
#define OVERLAY_NEEDS_PHYSICAL(dev)	(INTEL_INFO(dev)->overlay_needs_physical)

/* Early gen2 have a totally busted CS tlb and require pinned batches. */
#define HAS_BROKEN_CS_TLB(dev)		(IS_I830(dev) || IS_845G(dev))
/*
 * dp aux and gmbus irq on gen4 seems to be able to generate legacy interrupts
 * even when in MSI mode. This results in spurious interrupt warnings if the
 * legacy irq no. is shared with another device. The kernel then disables that
 * interrupt source and so prevents the other device from working properly.
 */
#define HAS_AUX_IRQ(dev) (INTEL_INFO(dev)->gen >= 5)
#define HAS_GMBUS_IRQ(dev) (INTEL_INFO(dev)->gen >= 5)

/* With the 945 and later, Y tiling got adjusted so that it was 32 128-byte
 * rows, which changed the alignment requirements and fence programming.
 */
#define HAS_128_BYTE_Y_TILING(dev) (!IS_GEN2(dev) && !(IS_I915G(dev) || \
						      IS_I915GM(dev)))
#define SUPPORTS_DIGITAL_OUTPUTS(dev)	(!IS_GEN2(dev) && !IS_PINEVIEW(dev))
#define SUPPORTS_INTEGRATED_HDMI(dev)	(IS_G4X(dev) || IS_GEN5(dev))
#define SUPPORTS_INTEGRATED_DP(dev)	(IS_G4X(dev) || IS_GEN5(dev))
#define SUPPORTS_TV(dev)		(INTEL_INFO(dev)->supports_tv)
#define I915_HAS_HOTPLUG(dev)		 (INTEL_INFO(dev)->has_hotplug)

#define HAS_FW_BLC(dev) (INTEL_INFO(dev)->gen > 2)
#define HAS_PIPE_CXSR(dev) (INTEL_INFO(dev)->has_pipe_cxsr)
#define HAS_FBC(dev) (INTEL_INFO(dev)->has_fbc)

#define HAS_IPS(dev)		(IS_ULT(dev) || IS_BROADWELL(dev))

#define HAS_DDI(dev)		(INTEL_INFO(dev)->has_ddi)
#define HAS_FPGA_DBG_UNCLAIMED(dev)	(INTEL_INFO(dev)->has_fpga_dbg)
#define HAS_PSR(dev)		(IS_HASWELL(dev) || IS_BROADWELL(dev))
#define HAS_RUNTIME_PM(dev)	(IS_GEN6(dev) || IS_HASWELL(dev) || \
				 IS_BROADWELL(dev) || IS_VALLEYVIEW(dev))

#define INTEL_PCH_DEVICE_ID_MASK		0xff00
#define INTEL_PCH_IBX_DEVICE_ID_TYPE		0x3b00
#define INTEL_PCH_CPT_DEVICE_ID_TYPE		0x1c00
#define INTEL_PCH_PPT_DEVICE_ID_TYPE		0x1e00
#define INTEL_PCH_LPT_DEVICE_ID_TYPE		0x8c00
#define INTEL_PCH_LPT_LP_DEVICE_ID_TYPE		0x9c00

#define INTEL_PCH_TYPE(dev) (to_i915(dev)->pch_type)
#define HAS_PCH_LPT(dev) (INTEL_PCH_TYPE(dev) == PCH_LPT)
#define HAS_PCH_CPT(dev) (INTEL_PCH_TYPE(dev) == PCH_CPT)
#define HAS_PCH_IBX(dev) (INTEL_PCH_TYPE(dev) == PCH_IBX)
#define HAS_PCH_NOP(dev) (INTEL_PCH_TYPE(dev) == PCH_NOP)
#define HAS_PCH_SPLIT(dev) (INTEL_PCH_TYPE(dev) != PCH_NONE)

/* DPF == dynamic parity feature */
#define HAS_L3_DPF(dev) (IS_IVYBRIDGE(dev) || IS_HASWELL(dev))
#define NUM_L3_SLICES(dev) (IS_HSW_GT3(dev) ? 2 : HAS_L3_DPF(dev))

#define GT_FREQUENCY_MULTIPLIER 50

#include "i915_trace.h"

extern const struct drm_ioctl_desc i915_ioctls[];
extern int i915_max_ioctl;

extern int i915_suspend(struct drm_device *dev, pm_message_t state);
extern int i915_resume(struct drm_device *dev);
extern int i915_master_create(struct drm_device *dev, struct drm_master *master);
extern void i915_master_destroy(struct drm_device *dev, struct drm_master *master);

/* i915_params.c */
struct i915_params {
	int modeset;
	int panel_ignore_lid;
	unsigned int powersave;
	int semaphores;
	unsigned int lvds_downclock;
	int lvds_channel_mode;
	int panel_use_ssc;
	int vbt_sdvo_panel_type;
	int enable_rc6;
	int enable_fbc;
	int enable_ppgtt;
	int enable_psr;
	unsigned int preliminary_hw_support;
	int disable_power_well;
	int enable_ips;
	int invert_brightness;
	int enable_cmd_parser;
	/* leave bools at the end to not create holes */
	bool enable_hangcheck;
	bool fastboot;
	bool prefault_disable;
	bool reset;
	bool disable_display;
	bool disable_vtd_wa;
	int use_mmio_flip;
<<<<<<< HEAD
=======
	bool mmio_debug;
>>>>>>> d6fc55a2
};
extern struct i915_params i915 __read_mostly;

				/* i915_dma.c */
void i915_update_dri1_breadcrumb(struct drm_device *dev);
extern void i915_kernel_lost_context(struct drm_device * dev);
extern int i915_driver_load(struct drm_device *, unsigned long flags);
extern int i915_driver_unload(struct drm_device *);
extern int i915_driver_open(struct drm_device *dev, struct drm_file *file);
extern void i915_driver_lastclose(struct drm_device * dev);
extern void i915_driver_preclose(struct drm_device *dev,
				 struct drm_file *file);
extern void i915_driver_postclose(struct drm_device *dev,
				  struct drm_file *file);
extern int i915_driver_device_is_agp(struct drm_device * dev);
#ifdef CONFIG_COMPAT
extern long i915_compat_ioctl(struct file *filp, unsigned int cmd,
			      unsigned long arg);
#endif
extern int i915_emit_box(struct drm_device *dev,
			 struct drm_clip_rect *box,
			 int DR1, int DR4);
extern int intel_gpu_reset(struct drm_device *dev);
extern int i915_reset(struct drm_device *dev);
extern unsigned long i915_chipset_val(struct drm_i915_private *dev_priv);
extern unsigned long i915_mch_val(struct drm_i915_private *dev_priv);
extern unsigned long i915_gfx_val(struct drm_i915_private *dev_priv);
extern void i915_update_gfx_val(struct drm_i915_private *dev_priv);
int vlv_force_gfx_clock(struct drm_i915_private *dev_priv, bool on);

extern void intel_console_resume(struct work_struct *work);

/* i915_irq.c */
void i915_queue_hangcheck(struct drm_device *dev);
__printf(3, 4)
void i915_handle_error(struct drm_device *dev, bool wedged,
		       const char *fmt, ...);

void gen6_set_pm_mask(struct drm_i915_private *dev_priv, u32 pm_iir,
							int new_delay);
extern void intel_irq_init(struct drm_device *dev);
extern void intel_hpd_init(struct drm_device *dev);

extern void intel_uncore_sanitize(struct drm_device *dev);
extern void intel_uncore_early_sanitize(struct drm_device *dev,
					bool restore_forcewake);
extern void intel_uncore_init(struct drm_device *dev);
extern void intel_uncore_check_errors(struct drm_device *dev);
extern void intel_uncore_fini(struct drm_device *dev);
extern void intel_uncore_forcewake_reset(struct drm_device *dev, bool restore);

void
i915_enable_pipestat(struct drm_i915_private *dev_priv, enum pipe pipe,
		     u32 status_mask);

void
i915_disable_pipestat(struct drm_i915_private *dev_priv, enum pipe pipe,
		      u32 status_mask);

void valleyview_enable_display_irqs(struct drm_i915_private *dev_priv);
void valleyview_disable_display_irqs(struct drm_i915_private *dev_priv);

/* i915_gem.c */
int i915_gem_init_ioctl(struct drm_device *dev, void *data,
			struct drm_file *file_priv);
int i915_gem_create_ioctl(struct drm_device *dev, void *data,
			  struct drm_file *file_priv);
int i915_gem_pread_ioctl(struct drm_device *dev, void *data,
			 struct drm_file *file_priv);
int i915_gem_pwrite_ioctl(struct drm_device *dev, void *data,
			  struct drm_file *file_priv);
int i915_gem_mmap_ioctl(struct drm_device *dev, void *data,
			struct drm_file *file_priv);
int i915_gem_mmap_gtt_ioctl(struct drm_device *dev, void *data,
			struct drm_file *file_priv);
int i915_gem_set_domain_ioctl(struct drm_device *dev, void *data,
			      struct drm_file *file_priv);
int i915_gem_sw_finish_ioctl(struct drm_device *dev, void *data,
			     struct drm_file *file_priv);
int i915_gem_execbuffer(struct drm_device *dev, void *data,
			struct drm_file *file_priv);
int i915_gem_execbuffer2(struct drm_device *dev, void *data,
			 struct drm_file *file_priv);
int i915_gem_pin_ioctl(struct drm_device *dev, void *data,
		       struct drm_file *file_priv);
int i915_gem_unpin_ioctl(struct drm_device *dev, void *data,
			 struct drm_file *file_priv);
int i915_gem_busy_ioctl(struct drm_device *dev, void *data,
			struct drm_file *file_priv);
int i915_gem_get_caching_ioctl(struct drm_device *dev, void *data,
			       struct drm_file *file);
int i915_gem_set_caching_ioctl(struct drm_device *dev, void *data,
			       struct drm_file *file);
int i915_gem_throttle_ioctl(struct drm_device *dev, void *data,
			    struct drm_file *file_priv);
int i915_gem_madvise_ioctl(struct drm_device *dev, void *data,
			   struct drm_file *file_priv);
int i915_gem_entervt_ioctl(struct drm_device *dev, void *data,
			   struct drm_file *file_priv);
int i915_gem_leavevt_ioctl(struct drm_device *dev, void *data,
			   struct drm_file *file_priv);
int i915_gem_set_tiling(struct drm_device *dev, void *data,
			struct drm_file *file_priv);
int i915_gem_get_tiling(struct drm_device *dev, void *data,
			struct drm_file *file_priv);
int i915_gem_init_userptr(struct drm_device *dev);
int i915_gem_userptr_ioctl(struct drm_device *dev, void *data,
			   struct drm_file *file);
int i915_gem_get_aperture_ioctl(struct drm_device *dev, void *data,
				struct drm_file *file_priv);
int i915_gem_wait_ioctl(struct drm_device *dev, void *data,
			struct drm_file *file_priv);
void i915_gem_load(struct drm_device *dev);
void *i915_gem_object_alloc(struct drm_device *dev);
void i915_gem_object_free(struct drm_i915_gem_object *obj);
void i915_gem_object_init(struct drm_i915_gem_object *obj,
			 const struct drm_i915_gem_object_ops *ops);
struct drm_i915_gem_object *i915_gem_alloc_object(struct drm_device *dev,
						  size_t size);
void i915_init_vm(struct drm_i915_private *dev_priv,
		  struct i915_address_space *vm);
void i915_gem_free_object(struct drm_gem_object *obj);
void i915_gem_vma_destroy(struct i915_vma *vma);

#define PIN_MAPPABLE 0x1
#define PIN_NONBLOCK 0x2
#define PIN_GLOBAL 0x4
#define PIN_OFFSET_BIAS 0x8
#define PIN_OFFSET_MASK (~4095)
int __must_check i915_gem_object_pin(struct drm_i915_gem_object *obj,
				     struct i915_address_space *vm,
				     uint32_t alignment,
				     uint64_t flags);
int __must_check i915_vma_unbind(struct i915_vma *vma);
int i915_gem_object_put_pages(struct drm_i915_gem_object *obj);
void i915_gem_release_all_mmaps(struct drm_i915_private *dev_priv);
void i915_gem_release_mmap(struct drm_i915_gem_object *obj);
void i915_gem_lastclose(struct drm_device *dev);

int i915_gem_obj_prepare_shmem_read(struct drm_i915_gem_object *obj,
				    int *needs_clflush);

int __must_check i915_gem_object_get_pages(struct drm_i915_gem_object *obj);
static inline struct page *i915_gem_object_get_page(struct drm_i915_gem_object *obj, int n)
{
	struct sg_page_iter sg_iter;

	for_each_sg_page(obj->pages->sgl, &sg_iter, obj->pages->nents, n)
		return sg_page_iter_page(&sg_iter);

	return NULL;
}
static inline void i915_gem_object_pin_pages(struct drm_i915_gem_object *obj)
{
	BUG_ON(obj->pages == NULL);
	obj->pages_pin_count++;
}
static inline void i915_gem_object_unpin_pages(struct drm_i915_gem_object *obj)
{
	BUG_ON(obj->pages_pin_count == 0);
	obj->pages_pin_count--;
}

int __must_check i915_mutex_lock_interruptible(struct drm_device *dev);
int i915_gem_object_sync(struct drm_i915_gem_object *obj,
			 struct intel_engine_cs *to);
void i915_vma_move_to_active(struct i915_vma *vma,
			     struct intel_engine_cs *ring);
int i915_gem_dumb_create(struct drm_file *file_priv,
			 struct drm_device *dev,
			 struct drm_mode_create_dumb *args);
int i915_gem_mmap_gtt(struct drm_file *file_priv, struct drm_device *dev,
		      uint32_t handle, uint64_t *offset);
/**
 * Returns true if seq1 is later than seq2.
 */
static inline bool
i915_seqno_passed(uint32_t seq1, uint32_t seq2)
{
	return (int32_t)(seq1 - seq2) >= 0;
}

int __must_check i915_gem_get_seqno(struct drm_device *dev, u32 *seqno);
int __must_check i915_gem_set_seqno(struct drm_device *dev, u32 seqno);
int __must_check i915_gem_object_get_fence(struct drm_i915_gem_object *obj);
int __must_check i915_gem_object_put_fence(struct drm_i915_gem_object *obj);

bool i915_gem_object_pin_fence(struct drm_i915_gem_object *obj);
void i915_gem_object_unpin_fence(struct drm_i915_gem_object *obj);

struct drm_i915_gem_request *
i915_gem_find_active_request(struct intel_engine_cs *ring);

bool i915_gem_retire_requests(struct drm_device *dev);
void i915_gem_retire_requests_ring(struct intel_engine_cs *ring);
int __must_check i915_gem_check_wedge(struct i915_gpu_error *error,
				      bool interruptible);
int __must_check i915_gem_check_olr(struct intel_engine_cs *ring, u32 seqno);

static inline bool i915_reset_in_progress(struct i915_gpu_error *error)
{
	return unlikely(atomic_read(&error->reset_counter)
			& (I915_RESET_IN_PROGRESS_FLAG | I915_WEDGED));
}

static inline bool i915_terminally_wedged(struct i915_gpu_error *error)
{
	return atomic_read(&error->reset_counter) & I915_WEDGED;
}

static inline u32 i915_reset_count(struct i915_gpu_error *error)
{
	return ((atomic_read(&error->reset_counter) & ~I915_WEDGED) + 1) / 2;
}

static inline bool i915_stop_ring_allow_ban(struct drm_i915_private *dev_priv)
{
	return dev_priv->gpu_error.stop_rings == 0 ||
		dev_priv->gpu_error.stop_rings & I915_STOP_RING_ALLOW_BAN;
}

static inline bool i915_stop_ring_allow_warn(struct drm_i915_private *dev_priv)
{
	return dev_priv->gpu_error.stop_rings == 0 ||
		dev_priv->gpu_error.stop_rings & I915_STOP_RING_ALLOW_WARN;
}

void i915_gem_reset(struct drm_device *dev);
bool i915_gem_clflush_object(struct drm_i915_gem_object *obj, bool force);
int __must_check i915_gem_object_finish_gpu(struct drm_i915_gem_object *obj);
int __must_check i915_gem_init(struct drm_device *dev);
int __must_check i915_gem_init_hw(struct drm_device *dev);
int i915_gem_l3_remap(struct intel_engine_cs *ring, int slice);
void i915_gem_init_swizzling(struct drm_device *dev);
void i915_gem_cleanup_ringbuffer(struct drm_device *dev);
int __must_check i915_gpu_idle(struct drm_device *dev);
int __must_check i915_gem_suspend(struct drm_device *dev);
int __i915_add_request(struct intel_engine_cs *ring,
		       struct drm_file *file,
		       struct drm_i915_gem_object *batch_obj,
		       u32 *seqno);
#define i915_add_request(ring, seqno) \
	__i915_add_request(ring, NULL, NULL, seqno)
int __must_check i915_wait_seqno(struct intel_engine_cs *ring,
				 uint32_t seqno);
int i915_gem_fault(struct vm_area_struct *vma, struct vm_fault *vmf);
int __must_check
i915_gem_object_set_to_gtt_domain(struct drm_i915_gem_object *obj,
				  bool write);
int __must_check
i915_gem_object_set_to_cpu_domain(struct drm_i915_gem_object *obj, bool write);
int __must_check
i915_gem_object_pin_to_display_plane(struct drm_i915_gem_object *obj,
				     u32 alignment,
				     struct intel_engine_cs *pipelined);
void i915_gem_object_unpin_from_display_plane(struct drm_i915_gem_object *obj);
int i915_gem_object_attach_phys(struct drm_i915_gem_object *obj,
				int align);
int i915_gem_open(struct drm_device *dev, struct drm_file *file);
void i915_gem_release(struct drm_device *dev, struct drm_file *file);

uint32_t
i915_gem_get_gtt_size(struct drm_device *dev, uint32_t size, int tiling_mode);
uint32_t
i915_gem_get_gtt_alignment(struct drm_device *dev, uint32_t size,
			    int tiling_mode, bool fenced);

int i915_gem_object_set_cache_level(struct drm_i915_gem_object *obj,
				    enum i915_cache_level cache_level);

struct drm_gem_object *i915_gem_prime_import(struct drm_device *dev,
				struct dma_buf *dma_buf);

struct dma_buf *i915_gem_prime_export(struct drm_device *dev,
				struct drm_gem_object *gem_obj, int flags);

void i915_gem_restore_fences(struct drm_device *dev);

unsigned long i915_gem_obj_offset(struct drm_i915_gem_object *o,
				  struct i915_address_space *vm);
bool i915_gem_obj_bound_any(struct drm_i915_gem_object *o);
bool i915_gem_obj_bound(struct drm_i915_gem_object *o,
			struct i915_address_space *vm);
unsigned long i915_gem_obj_size(struct drm_i915_gem_object *o,
				struct i915_address_space *vm);
struct i915_vma *i915_gem_obj_to_vma(struct drm_i915_gem_object *obj,
				     struct i915_address_space *vm);
struct i915_vma *
i915_gem_obj_lookup_or_create_vma(struct drm_i915_gem_object *obj,
				  struct i915_address_space *vm);

struct i915_vma *i915_gem_obj_to_ggtt(struct drm_i915_gem_object *obj);
static inline bool i915_gem_obj_is_pinned(struct drm_i915_gem_object *obj) {
	struct i915_vma *vma;
	list_for_each_entry(vma, &obj->vma_list, vma_link)
		if (vma->pin_count > 0)
			return true;
	return false;
}

/* Some GGTT VM helpers */
#define obj_to_ggtt(obj) \
	(&((struct drm_i915_private *)(obj)->base.dev->dev_private)->gtt.base)
static inline bool i915_is_ggtt(struct i915_address_space *vm)
{
	struct i915_address_space *ggtt =
		&((struct drm_i915_private *)(vm)->dev->dev_private)->gtt.base;
	return vm == ggtt;
}

static inline bool i915_gem_obj_ggtt_bound(struct drm_i915_gem_object *obj)
{
	return i915_gem_obj_bound(obj, obj_to_ggtt(obj));
}

static inline unsigned long
i915_gem_obj_ggtt_offset(struct drm_i915_gem_object *obj)
{
	return i915_gem_obj_offset(obj, obj_to_ggtt(obj));
}

static inline unsigned long
i915_gem_obj_ggtt_size(struct drm_i915_gem_object *obj)
{
	return i915_gem_obj_size(obj, obj_to_ggtt(obj));
}

static inline int __must_check
i915_gem_obj_ggtt_pin(struct drm_i915_gem_object *obj,
		      uint32_t alignment,
		      unsigned flags)
{
	return i915_gem_object_pin(obj, obj_to_ggtt(obj), alignment, flags | PIN_GLOBAL);
}

static inline int
i915_gem_object_ggtt_unbind(struct drm_i915_gem_object *obj)
{
	return i915_vma_unbind(i915_gem_obj_to_ggtt(obj));
}

void i915_gem_object_ggtt_unpin(struct drm_i915_gem_object *obj);

/* i915_gem_context.c */
#define ctx_to_ppgtt(ctx) container_of((ctx)->vm, struct i915_hw_ppgtt, base)
int __must_check i915_gem_context_init(struct drm_device *dev);
void i915_gem_context_fini(struct drm_device *dev);
void i915_gem_context_reset(struct drm_device *dev);
int i915_gem_context_open(struct drm_device *dev, struct drm_file *file);
int i915_gem_context_enable(struct drm_i915_private *dev_priv);
void i915_gem_context_close(struct drm_device *dev, struct drm_file *file);
int i915_switch_context(struct intel_engine_cs *ring,
			struct intel_context *to);
struct intel_context *
i915_gem_context_get(struct drm_i915_file_private *file_priv, u32 id);
void i915_gem_context_free(struct kref *ctx_ref);
static inline void i915_gem_context_reference(struct intel_context *ctx)
{
	kref_get(&ctx->ref);
}

static inline void i915_gem_context_unreference(struct intel_context *ctx)
{
	kref_put(&ctx->ref, i915_gem_context_free);
}

static inline bool i915_gem_context_is_default(const struct intel_context *c)
{
	return c->user_handle == DEFAULT_CONTEXT_HANDLE;
}

int i915_gem_context_create_ioctl(struct drm_device *dev, void *data,
				  struct drm_file *file);
int i915_gem_context_destroy_ioctl(struct drm_device *dev, void *data,
				   struct drm_file *file);

/* i915_gem_render_state.c */
int i915_gem_render_state_init(struct intel_engine_cs *ring);
/* i915_gem_evict.c */
int __must_check i915_gem_evict_something(struct drm_device *dev,
					  struct i915_address_space *vm,
					  int min_size,
					  unsigned alignment,
					  unsigned cache_level,
					  unsigned long start,
					  unsigned long end,
					  unsigned flags);
int i915_gem_evict_vm(struct i915_address_space *vm, bool do_idle);
int i915_gem_evict_everything(struct drm_device *dev);

/* belongs in i915_gem_gtt.h */
static inline void i915_gem_chipset_flush(struct drm_device *dev)
{
	if (INTEL_INFO(dev)->gen < 6)
		intel_gtt_chipset_flush();
}

/* i915_gem_stolen.c */
int i915_gem_init_stolen(struct drm_device *dev);
int i915_gem_stolen_setup_compression(struct drm_device *dev, int size, int fb_cpp);
void i915_gem_stolen_cleanup_compression(struct drm_device *dev);
void i915_gem_cleanup_stolen(struct drm_device *dev);
struct drm_i915_gem_object *
i915_gem_object_create_stolen(struct drm_device *dev, u32 size);
struct drm_i915_gem_object *
i915_gem_object_create_stolen_for_preallocated(struct drm_device *dev,
					       u32 stolen_offset,
					       u32 gtt_offset,
					       u32 size);

/* i915_gem_tiling.c */
static inline bool i915_gem_object_needs_bit17_swizzle(struct drm_i915_gem_object *obj)
{
	struct drm_i915_private *dev_priv = obj->base.dev->dev_private;

	return dev_priv->mm.bit_6_swizzle_x == I915_BIT_6_SWIZZLE_9_10_17 &&
		obj->tiling_mode != I915_TILING_NONE;
}

void i915_gem_detect_bit_6_swizzle(struct drm_device *dev);
void i915_gem_object_do_bit_17_swizzle(struct drm_i915_gem_object *obj);
void i915_gem_object_save_bit_17_swizzle(struct drm_i915_gem_object *obj);

/* i915_gem_debug.c */
#if WATCH_LISTS
int i915_verify_lists(struct drm_device *dev);
#else
#define i915_verify_lists(dev) 0
#endif

/* i915_debugfs.c */
int i915_debugfs_init(struct drm_minor *minor);
void i915_debugfs_cleanup(struct drm_minor *minor);
#ifdef CONFIG_DEBUG_FS
void intel_display_crc_init(struct drm_device *dev);
#else
static inline void intel_display_crc_init(struct drm_device *dev) {}
#endif

/* i915_gpu_error.c */
__printf(2, 3)
void i915_error_printf(struct drm_i915_error_state_buf *e, const char *f, ...);
int i915_error_state_to_str(struct drm_i915_error_state_buf *estr,
			    const struct i915_error_state_file_priv *error);
int i915_error_state_buf_init(struct drm_i915_error_state_buf *eb,
			      size_t count, loff_t pos);
static inline void i915_error_state_buf_release(
	struct drm_i915_error_state_buf *eb)
{
	kfree(eb->buf);
}
void i915_capture_error_state(struct drm_device *dev, bool wedge,
			      const char *error_msg);
void i915_error_state_get(struct drm_device *dev,
			  struct i915_error_state_file_priv *error_priv);
void i915_error_state_put(struct i915_error_state_file_priv *error_priv);
void i915_destroy_error_state(struct drm_device *dev);

void i915_get_extra_instdone(struct drm_device *dev, uint32_t *instdone);
const char *i915_cache_level_str(int type);

/* i915_cmd_parser.c */
int i915_cmd_parser_get_version(void);
int i915_cmd_parser_init_ring(struct intel_engine_cs *ring);
void i915_cmd_parser_fini_ring(struct intel_engine_cs *ring);
bool i915_needs_cmd_parser(struct intel_engine_cs *ring);
int i915_parse_cmds(struct intel_engine_cs *ring,
		    struct drm_i915_gem_object *batch_obj,
		    u32 batch_start_offset,
		    bool is_master);

/* i915_suspend.c */
extern int i915_save_state(struct drm_device *dev);
extern int i915_restore_state(struct drm_device *dev);

/* i915_ums.c */
void i915_save_display_reg(struct drm_device *dev);
void i915_restore_display_reg(struct drm_device *dev);

/* i915_sysfs.c */
void i915_setup_sysfs(struct drm_device *dev_priv);
void i915_teardown_sysfs(struct drm_device *dev_priv);

/* intel_i2c.c */
extern int intel_setup_gmbus(struct drm_device *dev);
extern void intel_teardown_gmbus(struct drm_device *dev);
static inline bool intel_gmbus_is_port_valid(unsigned port)
{
	return (port >= GMBUS_PORT_SSC && port <= GMBUS_PORT_DPD);
}

extern struct i2c_adapter *intel_gmbus_get_adapter(
		struct drm_i915_private *dev_priv, unsigned port);
extern void intel_gmbus_set_speed(struct i2c_adapter *adapter, int speed);
extern void intel_gmbus_force_bit(struct i2c_adapter *adapter, bool force_bit);
static inline bool intel_gmbus_is_forced_bit(struct i2c_adapter *adapter)
{
	return container_of(adapter, struct intel_gmbus, adapter)->force_bit;
}
extern void intel_i2c_reset(struct drm_device *dev);

/* intel_opregion.c */
struct intel_encoder;
#ifdef CONFIG_ACPI
extern int intel_opregion_setup(struct drm_device *dev);
extern void intel_opregion_init(struct drm_device *dev);
extern void intel_opregion_fini(struct drm_device *dev);
extern void intel_opregion_asle_intr(struct drm_device *dev);
extern int intel_opregion_notify_encoder(struct intel_encoder *intel_encoder,
					 bool enable);
extern int intel_opregion_notify_adapter(struct drm_device *dev,
					 pci_power_t state);
#else
static inline int intel_opregion_setup(struct drm_device *dev) { return 0; }
static inline void intel_opregion_init(struct drm_device *dev) { return; }
static inline void intel_opregion_fini(struct drm_device *dev) { return; }
static inline void intel_opregion_asle_intr(struct drm_device *dev) { return; }
static inline int
intel_opregion_notify_encoder(struct intel_encoder *intel_encoder, bool enable)
{
	return 0;
}
static inline int
intel_opregion_notify_adapter(struct drm_device *dev, pci_power_t state)
{
	return 0;
}
#endif

/* intel_acpi.c */
#ifdef CONFIG_ACPI
extern void intel_register_dsm_handler(void);
extern void intel_unregister_dsm_handler(void);
#else
static inline void intel_register_dsm_handler(void) { return; }
static inline void intel_unregister_dsm_handler(void) { return; }
#endif /* CONFIG_ACPI */

/* modesetting */
extern void intel_modeset_init_hw(struct drm_device *dev);
extern void intel_modeset_suspend_hw(struct drm_device *dev);
extern void intel_modeset_init(struct drm_device *dev);
extern void intel_modeset_gem_init(struct drm_device *dev);
extern void intel_modeset_cleanup(struct drm_device *dev);
extern void intel_connector_unregister(struct intel_connector *);
extern int intel_modeset_vga_set_state(struct drm_device *dev, bool state);
extern void intel_modeset_setup_hw_state(struct drm_device *dev,
					 bool force_restore);
extern void i915_redisable_vga(struct drm_device *dev);
extern void i915_redisable_vga_power_on(struct drm_device *dev);
extern bool intel_fbc_enabled(struct drm_device *dev);
extern void intel_disable_fbc(struct drm_device *dev);
extern bool ironlake_set_drps(struct drm_device *dev, u8 val);
extern void intel_init_pch_refclk(struct drm_device *dev);
extern void gen6_set_rps(struct drm_device *dev, u8 val);
extern void valleyview_set_rps(struct drm_device *dev, u8 val);
extern void intel_set_memory_cxsr(struct drm_i915_private *dev_priv,
				  bool enable);
extern void intel_detect_pch(struct drm_device *dev);
extern int intel_trans_dp_port_sel(struct drm_crtc *crtc);
extern int intel_enable_rc6(const struct drm_device *dev);

extern bool i915_semaphore_is_enabled(struct drm_device *dev);
int i915_reg_read_ioctl(struct drm_device *dev, void *data,
			struct drm_file *file);
int i915_get_reset_stats_ioctl(struct drm_device *dev, void *data,
			       struct drm_file *file);

void intel_notify_mmio_flip(struct intel_engine_cs *ring);

/* overlay */
extern struct intel_overlay_error_state *intel_overlay_capture_error_state(struct drm_device *dev);
extern void intel_overlay_print_error_state(struct drm_i915_error_state_buf *e,
					    struct intel_overlay_error_state *error);

extern struct intel_display_error_state *intel_display_capture_error_state(struct drm_device *dev);
extern void intel_display_print_error_state(struct drm_i915_error_state_buf *e,
					    struct drm_device *dev,
					    struct intel_display_error_state *error);

/* On SNB platform, before reading ring registers forcewake bit
 * must be set to prevent GT core from power down and stale values being
 * returned.
 */
void gen6_gt_force_wake_get(struct drm_i915_private *dev_priv, int fw_engine);
void gen6_gt_force_wake_put(struct drm_i915_private *dev_priv, int fw_engine);
void assert_force_wake_inactive(struct drm_i915_private *dev_priv);

int sandybridge_pcode_read(struct drm_i915_private *dev_priv, u8 mbox, u32 *val);
int sandybridge_pcode_write(struct drm_i915_private *dev_priv, u8 mbox, u32 val);

/* intel_sideband.c */
u32 vlv_punit_read(struct drm_i915_private *dev_priv, u8 addr);
void vlv_punit_write(struct drm_i915_private *dev_priv, u8 addr, u32 val);
u32 vlv_nc_read(struct drm_i915_private *dev_priv, u8 addr);
u32 vlv_gpio_nc_read(struct drm_i915_private *dev_priv, u32 reg);
void vlv_gpio_nc_write(struct drm_i915_private *dev_priv, u32 reg, u32 val);
u32 vlv_cck_read(struct drm_i915_private *dev_priv, u32 reg);
void vlv_cck_write(struct drm_i915_private *dev_priv, u32 reg, u32 val);
u32 vlv_ccu_read(struct drm_i915_private *dev_priv, u32 reg);
void vlv_ccu_write(struct drm_i915_private *dev_priv, u32 reg, u32 val);
u32 vlv_bunit_read(struct drm_i915_private *dev_priv, u32 reg);
void vlv_bunit_write(struct drm_i915_private *dev_priv, u32 reg, u32 val);
u32 vlv_gps_core_read(struct drm_i915_private *dev_priv, u32 reg);
void vlv_gps_core_write(struct drm_i915_private *dev_priv, u32 reg, u32 val);
u32 vlv_dpio_read(struct drm_i915_private *dev_priv, enum pipe pipe, int reg);
void vlv_dpio_write(struct drm_i915_private *dev_priv, enum pipe pipe, int reg, u32 val);
u32 intel_sbi_read(struct drm_i915_private *dev_priv, u16 reg,
		   enum intel_sbi_destination destination);
void intel_sbi_write(struct drm_i915_private *dev_priv, u16 reg, u32 value,
		     enum intel_sbi_destination destination);
u32 vlv_flisdsi_read(struct drm_i915_private *dev_priv, u32 reg);
void vlv_flisdsi_write(struct drm_i915_private *dev_priv, u32 reg, u32 val);

int vlv_gpu_freq(struct drm_i915_private *dev_priv, int val);
int vlv_freq_opcode(struct drm_i915_private *dev_priv, int val);

#define FORCEWAKE_RENDER	(1 << 0)
#define FORCEWAKE_MEDIA		(1 << 1)
#define FORCEWAKE_ALL		(FORCEWAKE_RENDER | FORCEWAKE_MEDIA)


#define I915_READ8(reg)		dev_priv->uncore.funcs.mmio_readb(dev_priv, (reg), true)
#define I915_WRITE8(reg, val)	dev_priv->uncore.funcs.mmio_writeb(dev_priv, (reg), (val), true)

#define I915_READ16(reg)	dev_priv->uncore.funcs.mmio_readw(dev_priv, (reg), true)
#define I915_WRITE16(reg, val)	dev_priv->uncore.funcs.mmio_writew(dev_priv, (reg), (val), true)
#define I915_READ16_NOTRACE(reg)	dev_priv->uncore.funcs.mmio_readw(dev_priv, (reg), false)
#define I915_WRITE16_NOTRACE(reg, val)	dev_priv->uncore.funcs.mmio_writew(dev_priv, (reg), (val), false)

#define I915_READ(reg)		dev_priv->uncore.funcs.mmio_readl(dev_priv, (reg), true)
#define I915_WRITE(reg, val)	dev_priv->uncore.funcs.mmio_writel(dev_priv, (reg), (val), true)
#define I915_READ_NOTRACE(reg)		dev_priv->uncore.funcs.mmio_readl(dev_priv, (reg), false)
#define I915_WRITE_NOTRACE(reg, val)	dev_priv->uncore.funcs.mmio_writel(dev_priv, (reg), (val), false)

/* Be very careful with read/write 64-bit values. On 32-bit machines, they
 * will be implemented using 2 32-bit writes in an arbitrary order with
 * an arbitrary delay between them. This can cause the hardware to
 * act upon the intermediate value, possibly leading to corruption and
 * machine death. You have been warned.
 */
#define I915_WRITE64(reg, val)	dev_priv->uncore.funcs.mmio_writeq(dev_priv, (reg), (val), true)
#define I915_READ64(reg)	dev_priv->uncore.funcs.mmio_readq(dev_priv, (reg), true)

#define I915_READ64_2x32(lower_reg, upper_reg) ({			\
		u32 upper = I915_READ(upper_reg);			\
		u32 lower = I915_READ(lower_reg);			\
		u32 tmp = I915_READ(upper_reg);				\
		if (upper != tmp) {					\
			upper = tmp;					\
			lower = I915_READ(lower_reg);			\
			WARN_ON(I915_READ(upper_reg) != upper);		\
		}							\
		(u64)upper << 32 | lower; })

#define POSTING_READ(reg)	(void)I915_READ_NOTRACE(reg)
#define POSTING_READ16(reg)	(void)I915_READ16_NOTRACE(reg)

/* "Broadcast RGB" property */
#define INTEL_BROADCAST_RGB_AUTO 0
#define INTEL_BROADCAST_RGB_FULL 1
#define INTEL_BROADCAST_RGB_LIMITED 2

static inline uint32_t i915_vgacntrl_reg(struct drm_device *dev)
{
	if (HAS_PCH_SPLIT(dev))
		return CPU_VGACNTRL;
	else if (IS_VALLEYVIEW(dev))
		return VLV_VGACNTRL;
	else
		return VGACNTRL;
}

static inline void __user *to_user_ptr(u64 address)
{
	return (void __user *)(uintptr_t)address;
}

static inline unsigned long msecs_to_jiffies_timeout(const unsigned int m)
{
	unsigned long j = msecs_to_jiffies(m);

	return min_t(unsigned long, MAX_JIFFY_OFFSET, j + 1);
}

static inline unsigned long
timespec_to_jiffies_timeout(const struct timespec *value)
{
	unsigned long j = timespec_to_jiffies(value);

	return min_t(unsigned long, MAX_JIFFY_OFFSET, j + 1);
}

/*
 * If you need to wait X milliseconds between events A and B, but event B
 * doesn't happen exactly after event A, you record the timestamp (jiffies) of
 * when event A happened, then just before event B you call this function and
 * pass the timestamp as the first argument, and X as the second argument.
 */
static inline void
wait_remaining_ms_from_jiffies(unsigned long timestamp_jiffies, int to_wait_ms)
{
	unsigned long target_jiffies, tmp_jiffies, remaining_jiffies;

	/*
	 * Don't re-read the value of "jiffies" every time since it may change
	 * behind our back and break the math.
	 */
	tmp_jiffies = jiffies;
	target_jiffies = timestamp_jiffies +
			 msecs_to_jiffies_timeout(to_wait_ms);

	if (time_after(target_jiffies, tmp_jiffies)) {
		remaining_jiffies = target_jiffies - tmp_jiffies;
		while (remaining_jiffies)
			remaining_jiffies =
			    schedule_timeout_uninterruptible(remaining_jiffies);
	}
}

#endif<|MERGE_RESOLUTION|>--- conflicted
+++ resolved
@@ -612,10 +612,6 @@
 	int user_handle;
 	uint8_t remap_slice;
 	struct drm_i915_file_private *file_priv;
-<<<<<<< HEAD
-	struct drm_i915_gem_object *obj;
-=======
->>>>>>> d6fc55a2
 	struct i915_ctx_hang_stats hang_stats;
 	struct i915_address_space *vm;
 
@@ -667,17 +663,10 @@
 	struct mutex lock;
 	bool sink_support;
 	bool source_ok;
-<<<<<<< HEAD
-	bool setup_done;
-	bool enabled;
-	bool active;
-	struct delayed_work work;
-=======
 	struct intel_dp *enabled;
 	bool active;
 	struct delayed_work work;
 	unsigned busy_frontbuffer_bits;
->>>>>>> d6fc55a2
 };
 
 enum intel_pch {
@@ -2146,10 +2135,7 @@
 	bool disable_display;
 	bool disable_vtd_wa;
 	int use_mmio_flip;
-<<<<<<< HEAD
-=======
 	bool mmio_debug;
->>>>>>> d6fc55a2
 };
 extern struct i915_params i915 __read_mostly;
 
