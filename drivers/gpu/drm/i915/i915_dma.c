--- conflicted
+++ resolved
@@ -1414,11 +1414,7 @@
 	if (!ap)
 		return;
 
-<<<<<<< HEAD
-	ap->ranges[0].base = dev_priv->dev->agp->base;
-=======
 	ap->ranges[0].base = dev_priv->mm.gtt->gma_bus_addr;
->>>>>>> 49099c49
 	ap->ranges[0].size =
 		dev_priv->mm.gtt->gtt_mappable_entries << PAGE_SHIFT;
 	primary =
@@ -1474,8 +1470,6 @@
 		goto free_priv;
 	}
 
-<<<<<<< HEAD
-=======
 	ret = intel_gmch_probe(dev_priv->bridge_dev, dev->pdev, NULL);
 	if (!ret) {
 		DRM_ERROR("failed to set up gmch\n");
@@ -1483,16 +1477,11 @@
 		goto put_bridge;
 	}
 
->>>>>>> 49099c49
 	dev_priv->mm.gtt = intel_gtt_get();
 	if (!dev_priv->mm.gtt) {
 		DRM_ERROR("Failed to initialize GTT\n");
 		ret = -ENODEV;
-<<<<<<< HEAD
-		goto put_bridge;
-=======
 		goto put_gmch;
->>>>>>> 49099c49
 	}
 
 	i915_kick_out_firmware_fb(dev_priv);
@@ -1519,11 +1508,7 @@
 	if (!dev_priv->regs) {
 		DRM_ERROR("failed to map registers\n");
 		ret = -EIO;
-<<<<<<< HEAD
-		goto put_bridge;
-=======
 		goto put_gmch;
->>>>>>> 49099c49
 	}
 
 	aperture_size = dev_priv->mm.gtt->gtt_mappable_entries << PAGE_SHIFT;
