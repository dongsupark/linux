/* i915_dma.c -- DMA support for the I915 -*- linux-c -*-
 */
/*
 * Copyright 2003 Tungsten Graphics, Inc., Cedar Park, Texas.
 * All Rights Reserved.
 *
 * Permission is hereby granted, free of charge, to any person obtaining a
 * copy of this software and associated documentation files (the
 * "Software"), to deal in the Software without restriction, including
 * without limitation the rights to use, copy, modify, merge, publish,
 * distribute, sub license, and/or sell copies of the Software, and to
 * permit persons to whom the Software is furnished to do so, subject to
 * the following conditions:
 *
 * The above copyright notice and this permission notice (including the
 * next paragraph) shall be included in all copies or substantial portions
 * of the Software.
 *
 * THE SOFTWARE IS PROVIDED "AS IS", WITHOUT WARRANTY OF ANY KIND, EXPRESS
 * OR IMPLIED, INCLUDING BUT NOT LIMITED TO THE WARRANTIES OF
 * MERCHANTABILITY, FITNESS FOR A PARTICULAR PURPOSE AND NON-INFRINGEMENT.
 * IN NO EVENT SHALL TUNGSTEN GRAPHICS AND/OR ITS SUPPLIERS BE LIABLE FOR
 * ANY CLAIM, DAMAGES OR OTHER LIABILITY, WHETHER IN AN ACTION OF CONTRACT,
 * TORT OR OTHERWISE, ARISING FROM, OUT OF OR IN CONNECTION WITH THE
 * SOFTWARE OR THE USE OR OTHER DEALINGS IN THE SOFTWARE.
 *
 */

#define pr_fmt(fmt) KBUILD_MODNAME ": " fmt

#include <drm/drmP.h>
#include <drm/drm_crtc_helper.h>
#include <drm/drm_fb_helper.h>
#include "intel_drv.h"
#include <drm/i915_drm.h>
#include "i915_drv.h"
#include "i915_trace.h"
#include <linux/pci.h>
#include <linux/vgaarb.h>
#include <linux/acpi.h>
#include <linux/pnp.h>
#include <linux/vga_switcheroo.h>
#include <linux/slab.h>
#include <acpi/video.h>
#include <linux/pm.h>
#include <linux/pm_runtime.h>

#define LP_RING(d) (&((struct drm_i915_private *)(d))->ring[RCS])

#define BEGIN_LP_RING(n) \
	intel_ring_begin(LP_RING(dev_priv), (n))

#define OUT_RING(x) \
	intel_ring_emit(LP_RING(dev_priv), x)

#define ADVANCE_LP_RING() \
	__intel_ring_advance(LP_RING(dev_priv))

/**
 * Lock test for when it's just for synchronization of ring access.
 *
 * In that case, we don't need to do it when GEM is initialized as nobody else
 * has access to the ring.
 */
#define RING_LOCK_TEST_WITH_RETURN(dev, file) do {			\
	if (LP_RING(dev->dev_private)->obj == NULL)			\
		LOCK_TEST_WITH_RETURN(dev, file);			\
} while (0)

static inline u32
intel_read_legacy_status_page(struct drm_i915_private *dev_priv, int reg)
{
	if (I915_NEED_GFX_HWS(dev_priv->dev))
		return ioread32(dev_priv->dri1.gfx_hws_cpu_addr + reg);
	else
		return intel_read_status_page(LP_RING(dev_priv), reg);
}

#define READ_HWSP(dev_priv, reg) intel_read_legacy_status_page(dev_priv, reg)
#define READ_BREADCRUMB(dev_priv) READ_HWSP(dev_priv, I915_BREADCRUMB_INDEX)
#define I915_BREADCRUMB_INDEX		0x21

void i915_update_dri1_breadcrumb(struct drm_device *dev)
{
	struct drm_i915_private *dev_priv = dev->dev_private;
	struct drm_i915_master_private *master_priv;

	/*
	 * The dri breadcrumb update races against the drm master disappearing.
	 * Instead of trying to fix this (this is by far not the only ums issue)
	 * just don't do the update in kms mode.
	 */
	if (drm_core_check_feature(dev, DRIVER_MODESET))
		return;

	if (dev->primary->master) {
		master_priv = dev->primary->master->driver_priv;
		if (master_priv->sarea_priv)
			master_priv->sarea_priv->last_dispatch =
				READ_BREADCRUMB(dev_priv);
	}
}

static void i915_write_hws_pga(struct drm_device *dev)
{
	struct drm_i915_private *dev_priv = dev->dev_private;
	u32 addr;

	addr = dev_priv->status_page_dmah->busaddr;
	if (INTEL_INFO(dev)->gen >= 4)
		addr |= (dev_priv->status_page_dmah->busaddr >> 28) & 0xf0;
	I915_WRITE(HWS_PGA, addr);
}

/**
 * Frees the hardware status page, whether it's a physical address or a virtual
 * address set up by the X Server.
 */
static void i915_free_hws(struct drm_device *dev)
{
	struct drm_i915_private *dev_priv = dev->dev_private;
	struct intel_ring_buffer *ring = LP_RING(dev_priv);

	if (dev_priv->status_page_dmah) {
		drm_pci_free(dev, dev_priv->status_page_dmah);
		dev_priv->status_page_dmah = NULL;
	}

	if (ring->status_page.gfx_addr) {
		ring->status_page.gfx_addr = 0;
		iounmap(dev_priv->dri1.gfx_hws_cpu_addr);
	}

	/* Need to rewrite hardware status page */
	I915_WRITE(HWS_PGA, 0x1ffff000);
}

void i915_kernel_lost_context(struct drm_device * dev)
{
	struct drm_i915_private *dev_priv = dev->dev_private;
	struct drm_i915_master_private *master_priv;
	struct intel_ring_buffer *ring = LP_RING(dev_priv);

	/*
	 * We should never lose context on the ring with modesetting
	 * as we don't expose it to userspace
	 */
	if (drm_core_check_feature(dev, DRIVER_MODESET))
		return;

	ring->head = I915_READ_HEAD(ring) & HEAD_ADDR;
	ring->tail = I915_READ_TAIL(ring) & TAIL_ADDR;
	ring->space = ring->head - (ring->tail + I915_RING_FREE_SPACE);
	if (ring->space < 0)
		ring->space += ring->size;

	if (!dev->primary->master)
		return;

	master_priv = dev->primary->master->driver_priv;
	if (ring->head == ring->tail && master_priv->sarea_priv)
		master_priv->sarea_priv->perf_boxes |= I915_BOX_RING_EMPTY;
}

static int i915_dma_cleanup(struct drm_device * dev)
{
	struct drm_i915_private *dev_priv = dev->dev_private;
	int i;

	/* Make sure interrupts are disabled here because the uninstall ioctl
	 * may not have been called from userspace and after dev_private
	 * is freed, it's too late.
	 */
	if (dev->irq_enabled)
		drm_irq_uninstall(dev);

	mutex_lock(&dev->struct_mutex);
	for (i = 0; i < I915_NUM_RINGS; i++)
		intel_cleanup_ring_buffer(&dev_priv->ring[i]);
	mutex_unlock(&dev->struct_mutex);

	/* Clear the HWS virtual address at teardown */
	if (I915_NEED_GFX_HWS(dev))
		i915_free_hws(dev);

	return 0;
}

static int i915_initialize(struct drm_device * dev, drm_i915_init_t * init)
{
	struct drm_i915_private *dev_priv = dev->dev_private;
	struct drm_i915_master_private *master_priv = dev->primary->master->driver_priv;
	int ret;

	master_priv->sarea = drm_getsarea(dev);
	if (master_priv->sarea) {
		master_priv->sarea_priv = (drm_i915_sarea_t *)
			((u8 *)master_priv->sarea->handle + init->sarea_priv_offset);
	} else {
		DRM_DEBUG_DRIVER("sarea not found assuming DRI2 userspace\n");
	}

	if (init->ring_size != 0) {
		if (LP_RING(dev_priv)->obj != NULL) {
			i915_dma_cleanup(dev);
			DRM_ERROR("Client tried to initialize ringbuffer in "
				  "GEM mode\n");
			return -EINVAL;
		}

		ret = intel_render_ring_init_dri(dev,
						 init->ring_start,
						 init->ring_size);
		if (ret) {
			i915_dma_cleanup(dev);
			return ret;
		}
	}

	dev_priv->dri1.cpp = init->cpp;
	dev_priv->dri1.back_offset = init->back_offset;
	dev_priv->dri1.front_offset = init->front_offset;
	dev_priv->dri1.current_page = 0;
	if (master_priv->sarea_priv)
		master_priv->sarea_priv->pf_current_page = 0;

	/* Allow hardware batchbuffers unless told otherwise.
	 */
	dev_priv->dri1.allow_batchbuffer = 1;

	return 0;
}

static int i915_dma_resume(struct drm_device * dev)
{
	struct drm_i915_private *dev_priv = dev->dev_private;
	struct intel_ring_buffer *ring = LP_RING(dev_priv);

	DRM_DEBUG_DRIVER("%s\n", __func__);

	if (ring->virtual_start == NULL) {
		DRM_ERROR("can not ioremap virtual address for"
			  " ring buffer\n");
		return -ENOMEM;
	}

	/* Program Hardware Status Page */
	if (!ring->status_page.page_addr) {
		DRM_ERROR("Can not find hardware status page\n");
		return -EINVAL;
	}
	DRM_DEBUG_DRIVER("hw status page @ %p\n",
				ring->status_page.page_addr);
	if (ring->status_page.gfx_addr != 0)
		intel_ring_setup_status_page(ring);
	else
		i915_write_hws_pga(dev);

	DRM_DEBUG_DRIVER("Enabled hardware status page\n");

	return 0;
}

static int i915_dma_init(struct drm_device *dev, void *data,
			 struct drm_file *file_priv)
{
	drm_i915_init_t *init = data;
	int retcode = 0;

	if (drm_core_check_feature(dev, DRIVER_MODESET))
		return -ENODEV;

	switch (init->func) {
	case I915_INIT_DMA:
		retcode = i915_initialize(dev, init);
		break;
	case I915_CLEANUP_DMA:
		retcode = i915_dma_cleanup(dev);
		break;
	case I915_RESUME_DMA:
		retcode = i915_dma_resume(dev);
		break;
	default:
		retcode = -EINVAL;
		break;
	}

	return retcode;
}

/* Implement basically the same security restrictions as hardware does
 * for MI_BATCH_NON_SECURE.  These can be made stricter at any time.
 *
 * Most of the calculations below involve calculating the size of a
 * particular instruction.  It's important to get the size right as
 * that tells us where the next instruction to check is.  Any illegal
 * instruction detected will be given a size of zero, which is a
 * signal to abort the rest of the buffer.
 */
static int validate_cmd(int cmd)
{
	switch (((cmd >> 29) & 0x7)) {
	case 0x0:
		switch ((cmd >> 23) & 0x3f) {
		case 0x0:
			return 1;	/* MI_NOOP */
		case 0x4:
			return 1;	/* MI_FLUSH */
		default:
			return 0;	/* disallow everything else */
		}
		break;
	case 0x1:
		return 0;	/* reserved */
	case 0x2:
		return (cmd & 0xff) + 2;	/* 2d commands */
	case 0x3:
		if (((cmd >> 24) & 0x1f) <= 0x18)
			return 1;

		switch ((cmd >> 24) & 0x1f) {
		case 0x1c:
			return 1;
		case 0x1d:
			switch ((cmd >> 16) & 0xff) {
			case 0x3:
				return (cmd & 0x1f) + 2;
			case 0x4:
				return (cmd & 0xf) + 2;
			default:
				return (cmd & 0xffff) + 2;
			}
		case 0x1e:
			if (cmd & (1 << 23))
				return (cmd & 0xffff) + 1;
			else
				return 1;
		case 0x1f:
			if ((cmd & (1 << 23)) == 0)	/* inline vertices */
				return (cmd & 0x1ffff) + 2;
			else if (cmd & (1 << 17))	/* indirect random */
				if ((cmd & 0xffff) == 0)
					return 0;	/* unknown length, too hard */
				else
					return (((cmd & 0xffff) + 1) / 2) + 1;
			else
				return 2;	/* indirect sequential */
		default:
			return 0;
		}
	default:
		return 0;
	}

	return 0;
}

static int i915_emit_cmds(struct drm_device * dev, int *buffer, int dwords)
{
	struct drm_i915_private *dev_priv = dev->dev_private;
	int i, ret;

	if ((dwords+1) * sizeof(int) >= LP_RING(dev_priv)->size - 8)
		return -EINVAL;

	for (i = 0; i < dwords;) {
		int sz = validate_cmd(buffer[i]);
		if (sz == 0 || i + sz > dwords)
			return -EINVAL;
		i += sz;
	}

	ret = BEGIN_LP_RING((dwords+1)&~1);
	if (ret)
		return ret;

	for (i = 0; i < dwords; i++)
		OUT_RING(buffer[i]);
	if (dwords & 1)
		OUT_RING(0);

	ADVANCE_LP_RING();

	return 0;
}

int
i915_emit_box(struct drm_device *dev,
	      struct drm_clip_rect *box,
	      int DR1, int DR4)
{
	struct drm_i915_private *dev_priv = dev->dev_private;
	int ret;

	if (box->y2 <= box->y1 || box->x2 <= box->x1 ||
	    box->y2 <= 0 || box->x2 <= 0) {
		DRM_ERROR("Bad box %d,%d..%d,%d\n",
			  box->x1, box->y1, box->x2, box->y2);
		return -EINVAL;
	}

	if (INTEL_INFO(dev)->gen >= 4) {
		ret = BEGIN_LP_RING(4);
		if (ret)
			return ret;

		OUT_RING(GFX_OP_DRAWRECT_INFO_I965);
		OUT_RING((box->x1 & 0xffff) | (box->y1 << 16));
		OUT_RING(((box->x2 - 1) & 0xffff) | ((box->y2 - 1) << 16));
		OUT_RING(DR4);
	} else {
		ret = BEGIN_LP_RING(6);
		if (ret)
			return ret;

		OUT_RING(GFX_OP_DRAWRECT_INFO);
		OUT_RING(DR1);
		OUT_RING((box->x1 & 0xffff) | (box->y1 << 16));
		OUT_RING(((box->x2 - 1) & 0xffff) | ((box->y2 - 1) << 16));
		OUT_RING(DR4);
		OUT_RING(0);
	}
	ADVANCE_LP_RING();

	return 0;
}

/* XXX: Emitting the counter should really be moved to part of the IRQ
 * emit. For now, do it in both places:
 */

static void i915_emit_breadcrumb(struct drm_device *dev)
{
	struct drm_i915_private *dev_priv = dev->dev_private;
	struct drm_i915_master_private *master_priv = dev->primary->master->driver_priv;

	dev_priv->dri1.counter++;
	if (dev_priv->dri1.counter > 0x7FFFFFFFUL)
		dev_priv->dri1.counter = 0;
	if (master_priv->sarea_priv)
		master_priv->sarea_priv->last_enqueue = dev_priv->dri1.counter;

	if (BEGIN_LP_RING(4) == 0) {
		OUT_RING(MI_STORE_DWORD_INDEX);
		OUT_RING(I915_BREADCRUMB_INDEX << MI_STORE_DWORD_INDEX_SHIFT);
		OUT_RING(dev_priv->dri1.counter);
		OUT_RING(0);
		ADVANCE_LP_RING();
	}
}

static int i915_dispatch_cmdbuffer(struct drm_device * dev,
				   drm_i915_cmdbuffer_t *cmd,
				   struct drm_clip_rect *cliprects,
				   void *cmdbuf)
{
	int nbox = cmd->num_cliprects;
	int i = 0, count, ret;

	if (cmd->sz & 0x3) {
		DRM_ERROR("alignment");
		return -EINVAL;
	}

	i915_kernel_lost_context(dev);

	count = nbox ? nbox : 1;

	for (i = 0; i < count; i++) {
		if (i < nbox) {
			ret = i915_emit_box(dev, &cliprects[i],
					    cmd->DR1, cmd->DR4);
			if (ret)
				return ret;
		}

		ret = i915_emit_cmds(dev, cmdbuf, cmd->sz / 4);
		if (ret)
			return ret;
	}

	i915_emit_breadcrumb(dev);
	return 0;
}

static int i915_dispatch_batchbuffer(struct drm_device * dev,
				     drm_i915_batchbuffer_t * batch,
				     struct drm_clip_rect *cliprects)
{
	struct drm_i915_private *dev_priv = dev->dev_private;
	int nbox = batch->num_cliprects;
	int i, count, ret;

	if ((batch->start | batch->used) & 0x7) {
		DRM_ERROR("alignment");
		return -EINVAL;
	}

	i915_kernel_lost_context(dev);

	count = nbox ? nbox : 1;
	for (i = 0; i < count; i++) {
		if (i < nbox) {
			ret = i915_emit_box(dev, &cliprects[i],
					    batch->DR1, batch->DR4);
			if (ret)
				return ret;
		}

		if (!IS_I830(dev) && !IS_845G(dev)) {
			ret = BEGIN_LP_RING(2);
			if (ret)
				return ret;

			if (INTEL_INFO(dev)->gen >= 4) {
				OUT_RING(MI_BATCH_BUFFER_START | (2 << 6) | MI_BATCH_NON_SECURE_I965);
				OUT_RING(batch->start);
			} else {
				OUT_RING(MI_BATCH_BUFFER_START | (2 << 6));
				OUT_RING(batch->start | MI_BATCH_NON_SECURE);
			}
		} else {
			ret = BEGIN_LP_RING(4);
			if (ret)
				return ret;

			OUT_RING(MI_BATCH_BUFFER);
			OUT_RING(batch->start | MI_BATCH_NON_SECURE);
			OUT_RING(batch->start + batch->used - 4);
			OUT_RING(0);
		}
		ADVANCE_LP_RING();
	}


	if (IS_G4X(dev) || IS_GEN5(dev)) {
		if (BEGIN_LP_RING(2) == 0) {
			OUT_RING(MI_FLUSH | MI_NO_WRITE_FLUSH | MI_INVALIDATE_ISP);
			OUT_RING(MI_NOOP);
			ADVANCE_LP_RING();
		}
	}

	i915_emit_breadcrumb(dev);
	return 0;
}

static int i915_dispatch_flip(struct drm_device * dev)
{
	struct drm_i915_private *dev_priv = dev->dev_private;
	struct drm_i915_master_private *master_priv =
		dev->primary->master->driver_priv;
	int ret;

	if (!master_priv->sarea_priv)
		return -EINVAL;

	DRM_DEBUG_DRIVER("%s: page=%d pfCurrentPage=%d\n",
			  __func__,
			 dev_priv->dri1.current_page,
			 master_priv->sarea_priv->pf_current_page);

	i915_kernel_lost_context(dev);

	ret = BEGIN_LP_RING(10);
	if (ret)
		return ret;

	OUT_RING(MI_FLUSH | MI_READ_FLUSH);
	OUT_RING(0);

	OUT_RING(CMD_OP_DISPLAYBUFFER_INFO | ASYNC_FLIP);
	OUT_RING(0);
	if (dev_priv->dri1.current_page == 0) {
		OUT_RING(dev_priv->dri1.back_offset);
		dev_priv->dri1.current_page = 1;
	} else {
		OUT_RING(dev_priv->dri1.front_offset);
		dev_priv->dri1.current_page = 0;
	}
	OUT_RING(0);

	OUT_RING(MI_WAIT_FOR_EVENT | MI_WAIT_FOR_PLANE_A_FLIP);
	OUT_RING(0);

	ADVANCE_LP_RING();

	master_priv->sarea_priv->last_enqueue = dev_priv->dri1.counter++;

	if (BEGIN_LP_RING(4) == 0) {
		OUT_RING(MI_STORE_DWORD_INDEX);
		OUT_RING(I915_BREADCRUMB_INDEX << MI_STORE_DWORD_INDEX_SHIFT);
		OUT_RING(dev_priv->dri1.counter);
		OUT_RING(0);
		ADVANCE_LP_RING();
	}

	master_priv->sarea_priv->pf_current_page = dev_priv->dri1.current_page;
	return 0;
}

static int i915_quiescent(struct drm_device *dev)
{
	i915_kernel_lost_context(dev);
	return intel_ring_idle(LP_RING(dev->dev_private));
}

static int i915_flush_ioctl(struct drm_device *dev, void *data,
			    struct drm_file *file_priv)
{
	int ret;

	if (drm_core_check_feature(dev, DRIVER_MODESET))
		return -ENODEV;

	RING_LOCK_TEST_WITH_RETURN(dev, file_priv);

	mutex_lock(&dev->struct_mutex);
	ret = i915_quiescent(dev);
	mutex_unlock(&dev->struct_mutex);

	return ret;
}

static int i915_batchbuffer(struct drm_device *dev, void *data,
			    struct drm_file *file_priv)
{
<<<<<<< HEAD
	drm_i915_private_t *dev_priv = (drm_i915_private_t *) dev->dev_private;
=======
	struct drm_i915_private *dev_priv = dev->dev_private;
>>>>>>> c8431fda
	struct drm_i915_master_private *master_priv;
	drm_i915_sarea_t *sarea_priv;
	drm_i915_batchbuffer_t *batch = data;
	int ret;
	struct drm_clip_rect *cliprects = NULL;

	if (drm_core_check_feature(dev, DRIVER_MODESET))
		return -ENODEV;

	master_priv = dev->primary->master->driver_priv;
	sarea_priv = (drm_i915_sarea_t *) master_priv->sarea_priv;

	if (!dev_priv->dri1.allow_batchbuffer) {
		DRM_ERROR("Batchbuffer ioctl disabled\n");
		return -EINVAL;
	}

	DRM_DEBUG_DRIVER("i915 batchbuffer, start %x used %d cliprects %d\n",
			batch->start, batch->used, batch->num_cliprects);

	RING_LOCK_TEST_WITH_RETURN(dev, file_priv);

	if (batch->num_cliprects < 0)
		return -EINVAL;

	if (batch->num_cliprects) {
		cliprects = kcalloc(batch->num_cliprects,
				    sizeof(*cliprects),
				    GFP_KERNEL);
		if (cliprects == NULL)
			return -ENOMEM;

		ret = copy_from_user(cliprects, batch->cliprects,
				     batch->num_cliprects *
				     sizeof(struct drm_clip_rect));
		if (ret != 0) {
			ret = -EFAULT;
			goto fail_free;
		}
	}

	mutex_lock(&dev->struct_mutex);
	ret = i915_dispatch_batchbuffer(dev, batch, cliprects);
	mutex_unlock(&dev->struct_mutex);

	if (sarea_priv)
		sarea_priv->last_dispatch = READ_BREADCRUMB(dev_priv);

fail_free:
	kfree(cliprects);

	return ret;
}

static int i915_cmdbuffer(struct drm_device *dev, void *data,
			  struct drm_file *file_priv)
{
<<<<<<< HEAD
	drm_i915_private_t *dev_priv = (drm_i915_private_t *) dev->dev_private;
=======
	struct drm_i915_private *dev_priv = dev->dev_private;
>>>>>>> c8431fda
	struct drm_i915_master_private *master_priv;
	drm_i915_sarea_t *sarea_priv;
	drm_i915_cmdbuffer_t *cmdbuf = data;
	struct drm_clip_rect *cliprects = NULL;
	void *batch_data;
	int ret;

	DRM_DEBUG_DRIVER("i915 cmdbuffer, buf %p sz %d cliprects %d\n",
			cmdbuf->buf, cmdbuf->sz, cmdbuf->num_cliprects);

	if (drm_core_check_feature(dev, DRIVER_MODESET))
		return -ENODEV;

	master_priv = dev->primary->master->driver_priv;
	sarea_priv = (drm_i915_sarea_t *) master_priv->sarea_priv;

	RING_LOCK_TEST_WITH_RETURN(dev, file_priv);

	if (cmdbuf->num_cliprects < 0)
		return -EINVAL;

	batch_data = kmalloc(cmdbuf->sz, GFP_KERNEL);
	if (batch_data == NULL)
		return -ENOMEM;

	ret = copy_from_user(batch_data, cmdbuf->buf, cmdbuf->sz);
	if (ret != 0) {
		ret = -EFAULT;
		goto fail_batch_free;
	}

	if (cmdbuf->num_cliprects) {
		cliprects = kcalloc(cmdbuf->num_cliprects,
				    sizeof(*cliprects), GFP_KERNEL);
		if (cliprects == NULL) {
			ret = -ENOMEM;
			goto fail_batch_free;
		}

		ret = copy_from_user(cliprects, cmdbuf->cliprects,
				     cmdbuf->num_cliprects *
				     sizeof(struct drm_clip_rect));
		if (ret != 0) {
			ret = -EFAULT;
			goto fail_clip_free;
		}
	}

	mutex_lock(&dev->struct_mutex);
	ret = i915_dispatch_cmdbuffer(dev, cmdbuf, cliprects, batch_data);
	mutex_unlock(&dev->struct_mutex);
	if (ret) {
		DRM_ERROR("i915_dispatch_cmdbuffer failed\n");
		goto fail_clip_free;
	}

	if (sarea_priv)
		sarea_priv->last_dispatch = READ_BREADCRUMB(dev_priv);

fail_clip_free:
	kfree(cliprects);
fail_batch_free:
	kfree(batch_data);

	return ret;
}

static int i915_emit_irq(struct drm_device * dev)
{
	struct drm_i915_private *dev_priv = dev->dev_private;
	struct drm_i915_master_private *master_priv = dev->primary->master->driver_priv;

	i915_kernel_lost_context(dev);

	DRM_DEBUG_DRIVER("\n");

	dev_priv->dri1.counter++;
	if (dev_priv->dri1.counter > 0x7FFFFFFFUL)
		dev_priv->dri1.counter = 1;
	if (master_priv->sarea_priv)
		master_priv->sarea_priv->last_enqueue = dev_priv->dri1.counter;

	if (BEGIN_LP_RING(4) == 0) {
		OUT_RING(MI_STORE_DWORD_INDEX);
		OUT_RING(I915_BREADCRUMB_INDEX << MI_STORE_DWORD_INDEX_SHIFT);
		OUT_RING(dev_priv->dri1.counter);
		OUT_RING(MI_USER_INTERRUPT);
		ADVANCE_LP_RING();
	}

	return dev_priv->dri1.counter;
}

static int i915_wait_irq(struct drm_device * dev, int irq_nr)
{
	struct drm_i915_private *dev_priv = dev->dev_private;
	struct drm_i915_master_private *master_priv = dev->primary->master->driver_priv;
	int ret = 0;
	struct intel_ring_buffer *ring = LP_RING(dev_priv);

	DRM_DEBUG_DRIVER("irq_nr=%d breadcrumb=%d\n", irq_nr,
		  READ_BREADCRUMB(dev_priv));

	if (READ_BREADCRUMB(dev_priv) >= irq_nr) {
		if (master_priv->sarea_priv)
			master_priv->sarea_priv->last_dispatch = READ_BREADCRUMB(dev_priv);
		return 0;
	}

	if (master_priv->sarea_priv)
		master_priv->sarea_priv->perf_boxes |= I915_BOX_WAIT;

	if (ring->irq_get(ring)) {
		DRM_WAIT_ON(ret, ring->irq_queue, 3 * HZ,
			    READ_BREADCRUMB(dev_priv) >= irq_nr);
		ring->irq_put(ring);
	} else if (wait_for(READ_BREADCRUMB(dev_priv) >= irq_nr, 3000))
		ret = -EBUSY;

	if (ret == -EBUSY) {
		DRM_ERROR("EBUSY -- rec: %d emitted: %d\n",
			  READ_BREADCRUMB(dev_priv), (int)dev_priv->dri1.counter);
	}

	return ret;
}

/* Needs the lock as it touches the ring.
 */
static int i915_irq_emit(struct drm_device *dev, void *data,
			 struct drm_file *file_priv)
{
	struct drm_i915_private *dev_priv = dev->dev_private;
	drm_i915_irq_emit_t *emit = data;
	int result;

	if (drm_core_check_feature(dev, DRIVER_MODESET))
		return -ENODEV;

	if (!dev_priv || !LP_RING(dev_priv)->virtual_start) {
		DRM_ERROR("called with no initialization\n");
		return -EINVAL;
	}

	RING_LOCK_TEST_WITH_RETURN(dev, file_priv);

	mutex_lock(&dev->struct_mutex);
	result = i915_emit_irq(dev);
	mutex_unlock(&dev->struct_mutex);

	if (copy_to_user(emit->irq_seq, &result, sizeof(int))) {
		DRM_ERROR("copy_to_user\n");
		return -EFAULT;
	}

	return 0;
}

/* Doesn't need the hardware lock.
 */
static int i915_irq_wait(struct drm_device *dev, void *data,
			 struct drm_file *file_priv)
{
	struct drm_i915_private *dev_priv = dev->dev_private;
	drm_i915_irq_wait_t *irqwait = data;

	if (drm_core_check_feature(dev, DRIVER_MODESET))
		return -ENODEV;

	if (!dev_priv) {
		DRM_ERROR("called with no initialization\n");
		return -EINVAL;
	}

	return i915_wait_irq(dev, irqwait->irq_seq);
}

static int i915_vblank_pipe_get(struct drm_device *dev, void *data,
			 struct drm_file *file_priv)
{
	struct drm_i915_private *dev_priv = dev->dev_private;
	drm_i915_vblank_pipe_t *pipe = data;

	if (drm_core_check_feature(dev, DRIVER_MODESET))
		return -ENODEV;

	if (!dev_priv) {
		DRM_ERROR("called with no initialization\n");
		return -EINVAL;
	}

	pipe->pipe = DRM_I915_VBLANK_PIPE_A | DRM_I915_VBLANK_PIPE_B;

	return 0;
}

/**
 * Schedule buffer swap at given vertical blank.
 */
static int i915_vblank_swap(struct drm_device *dev, void *data,
		     struct drm_file *file_priv)
{
	/* The delayed swap mechanism was fundamentally racy, and has been
	 * removed.  The model was that the client requested a delayed flip/swap
	 * from the kernel, then waited for vblank before continuing to perform
	 * rendering.  The problem was that the kernel might wake the client
	 * up before it dispatched the vblank swap (since the lock has to be
	 * held while touching the ringbuffer), in which case the client would
	 * clear and start the next frame before the swap occurred, and
	 * flicker would occur in addition to likely missing the vblank.
	 *
	 * In the absence of this ioctl, userland falls back to a correct path
	 * of waiting for a vblank, then dispatching the swap on its own.
	 * Context switching to userland and back is plenty fast enough for
	 * meeting the requirements of vblank swapping.
	 */
	return -EINVAL;
}

static int i915_flip_bufs(struct drm_device *dev, void *data,
			  struct drm_file *file_priv)
{
	int ret;

	if (drm_core_check_feature(dev, DRIVER_MODESET))
		return -ENODEV;

	DRM_DEBUG_DRIVER("%s\n", __func__);

	RING_LOCK_TEST_WITH_RETURN(dev, file_priv);

	mutex_lock(&dev->struct_mutex);
	ret = i915_dispatch_flip(dev);
	mutex_unlock(&dev->struct_mutex);

	return ret;
}

static int i915_getparam(struct drm_device *dev, void *data,
			 struct drm_file *file_priv)
{
	struct drm_i915_private *dev_priv = dev->dev_private;
	drm_i915_getparam_t *param = data;
	int value;

	if (!dev_priv) {
		DRM_ERROR("called with no initialization\n");
		return -EINVAL;
	}

	switch (param->param) {
	case I915_PARAM_IRQ_ACTIVE:
		value = dev->pdev->irq ? 1 : 0;
		break;
	case I915_PARAM_ALLOW_BATCHBUFFER:
		value = dev_priv->dri1.allow_batchbuffer ? 1 : 0;
		break;
	case I915_PARAM_LAST_DISPATCH:
		value = READ_BREADCRUMB(dev_priv);
		break;
	case I915_PARAM_CHIPSET_ID:
		value = dev->pdev->device;
		break;
	case I915_PARAM_HAS_GEM:
		value = 1;
		break;
	case I915_PARAM_NUM_FENCES_AVAIL:
		value = dev_priv->num_fence_regs - dev_priv->fence_reg_start;
		break;
	case I915_PARAM_HAS_OVERLAY:
		value = dev_priv->overlay ? 1 : 0;
		break;
	case I915_PARAM_HAS_PAGEFLIPPING:
		value = 1;
		break;
	case I915_PARAM_HAS_EXECBUF2:
		/* depends on GEM */
		value = 1;
		break;
	case I915_PARAM_HAS_BSD:
		value = intel_ring_initialized(&dev_priv->ring[VCS]);
		break;
	case I915_PARAM_HAS_BLT:
		value = intel_ring_initialized(&dev_priv->ring[BCS]);
		break;
	case I915_PARAM_HAS_VEBOX:
		value = intel_ring_initialized(&dev_priv->ring[VECS]);
		break;
	case I915_PARAM_HAS_RELAXED_FENCING:
		value = 1;
		break;
	case I915_PARAM_HAS_COHERENT_RINGS:
		value = 1;
		break;
	case I915_PARAM_HAS_EXEC_CONSTANTS:
		value = INTEL_INFO(dev)->gen >= 4;
		break;
	case I915_PARAM_HAS_RELAXED_DELTA:
		value = 1;
		break;
	case I915_PARAM_HAS_GEN7_SOL_RESET:
		value = 1;
		break;
	case I915_PARAM_HAS_LLC:
		value = HAS_LLC(dev);
		break;
	case I915_PARAM_HAS_WT:
		value = HAS_WT(dev);
		break;
	case I915_PARAM_HAS_ALIASING_PPGTT:
		value = dev_priv->mm.aliasing_ppgtt || USES_FULL_PPGTT(dev);
		break;
	case I915_PARAM_HAS_WAIT_TIMEOUT:
		value = 1;
		break;
	case I915_PARAM_HAS_SEMAPHORES:
		value = i915_semaphore_is_enabled(dev);
		break;
	case I915_PARAM_HAS_PRIME_VMAP_FLUSH:
		value = 1;
		break;
	case I915_PARAM_HAS_SECURE_BATCHES:
		value = capable(CAP_SYS_ADMIN);
		break;
	case I915_PARAM_HAS_PINNED_BATCHES:
		value = 1;
		break;
	case I915_PARAM_HAS_EXEC_NO_RELOC:
		value = 1;
		break;
	case I915_PARAM_HAS_EXEC_HANDLE_LUT:
		value = 1;
		break;
	default:
		DRM_DEBUG("Unknown parameter %d\n", param->param);
		return -EINVAL;
	}

	if (copy_to_user(param->value, &value, sizeof(int))) {
		DRM_ERROR("copy_to_user failed\n");
		return -EFAULT;
	}

	return 0;
}

static int i915_setparam(struct drm_device *dev, void *data,
			 struct drm_file *file_priv)
{
	struct drm_i915_private *dev_priv = dev->dev_private;
	drm_i915_setparam_t *param = data;

	if (!dev_priv) {
		DRM_ERROR("called with no initialization\n");
		return -EINVAL;
	}

	switch (param->param) {
	case I915_SETPARAM_USE_MI_BATCHBUFFER_START:
		break;
	case I915_SETPARAM_TEX_LRU_LOG_GRANULARITY:
		break;
	case I915_SETPARAM_ALLOW_BATCHBUFFER:
		dev_priv->dri1.allow_batchbuffer = param->value ? 1 : 0;
		break;
	case I915_SETPARAM_NUM_USED_FENCES:
		if (param->value > dev_priv->num_fence_regs ||
		    param->value < 0)
			return -EINVAL;
		/* Userspace can use first N regs */
		dev_priv->fence_reg_start = param->value;
		break;
	default:
		DRM_DEBUG_DRIVER("unknown parameter %d\n",
					param->param);
		return -EINVAL;
	}

	return 0;
}

static int i915_set_status_page(struct drm_device *dev, void *data,
				struct drm_file *file_priv)
{
	struct drm_i915_private *dev_priv = dev->dev_private;
	drm_i915_hws_addr_t *hws = data;
	struct intel_ring_buffer *ring;

	if (drm_core_check_feature(dev, DRIVER_MODESET))
		return -ENODEV;

	if (!I915_NEED_GFX_HWS(dev))
		return -EINVAL;

	if (!dev_priv) {
		DRM_ERROR("called with no initialization\n");
		return -EINVAL;
	}

	if (drm_core_check_feature(dev, DRIVER_MODESET)) {
		WARN(1, "tried to set status page when mode setting active\n");
		return 0;
	}

	DRM_DEBUG_DRIVER("set status page addr 0x%08x\n", (u32)hws->addr);

	ring = LP_RING(dev_priv);
	ring->status_page.gfx_addr = hws->addr & (0x1ffff<<12);

	dev_priv->dri1.gfx_hws_cpu_addr =
		ioremap_wc(dev_priv->gtt.mappable_base + hws->addr, 4096);
	if (dev_priv->dri1.gfx_hws_cpu_addr == NULL) {
		i915_dma_cleanup(dev);
		ring->status_page.gfx_addr = 0;
		DRM_ERROR("can not ioremap virtual address for"
				" G33 hw status page\n");
		return -ENOMEM;
	}

	memset_io(dev_priv->dri1.gfx_hws_cpu_addr, 0, PAGE_SIZE);
	I915_WRITE(HWS_PGA, ring->status_page.gfx_addr);

	DRM_DEBUG_DRIVER("load hws HWS_PGA with gfx mem 0x%x\n",
			 ring->status_page.gfx_addr);
	DRM_DEBUG_DRIVER("load hws at %p\n",
			 ring->status_page.page_addr);
	return 0;
}

static int i915_get_bridge_dev(struct drm_device *dev)
{
	struct drm_i915_private *dev_priv = dev->dev_private;

	dev_priv->bridge_dev = pci_get_bus_and_slot(0, PCI_DEVFN(0, 0));
	if (!dev_priv->bridge_dev) {
		DRM_ERROR("bridge device not found\n");
		return -1;
	}
	return 0;
}

#define MCHBAR_I915 0x44
#define MCHBAR_I965 0x48
#define MCHBAR_SIZE (4*4096)

#define DEVEN_REG 0x54
#define   DEVEN_MCHBAR_EN (1 << 28)

/* Allocate space for the MCH regs if needed, return nonzero on error */
static int
intel_alloc_mchbar_resource(struct drm_device *dev)
{
	struct drm_i915_private *dev_priv = dev->dev_private;
	int reg = INTEL_INFO(dev)->gen >= 4 ? MCHBAR_I965 : MCHBAR_I915;
	u32 temp_lo, temp_hi = 0;
	u64 mchbar_addr;
	int ret;

	if (INTEL_INFO(dev)->gen >= 4)
		pci_read_config_dword(dev_priv->bridge_dev, reg + 4, &temp_hi);
	pci_read_config_dword(dev_priv->bridge_dev, reg, &temp_lo);
	mchbar_addr = ((u64)temp_hi << 32) | temp_lo;

	/* If ACPI doesn't have it, assume we need to allocate it ourselves */
#ifdef CONFIG_PNP
	if (mchbar_addr &&
	    pnp_range_reserved(mchbar_addr, mchbar_addr + MCHBAR_SIZE))
		return 0;
#endif

	/* Get some space for it */
	dev_priv->mch_res.name = "i915 MCHBAR";
	dev_priv->mch_res.flags = IORESOURCE_MEM;
	ret = pci_bus_alloc_resource(dev_priv->bridge_dev->bus,
				     &dev_priv->mch_res,
				     MCHBAR_SIZE, MCHBAR_SIZE,
				     PCIBIOS_MIN_MEM,
				     0, pcibios_align_resource,
				     dev_priv->bridge_dev);
	if (ret) {
		DRM_DEBUG_DRIVER("failed bus alloc: %d\n", ret);
		dev_priv->mch_res.start = 0;
		return ret;
	}

	if (INTEL_INFO(dev)->gen >= 4)
		pci_write_config_dword(dev_priv->bridge_dev, reg + 4,
				       upper_32_bits(dev_priv->mch_res.start));

	pci_write_config_dword(dev_priv->bridge_dev, reg,
			       lower_32_bits(dev_priv->mch_res.start));
	return 0;
}

/* Setup MCHBAR if possible, return true if we should disable it again */
static void
intel_setup_mchbar(struct drm_device *dev)
{
	struct drm_i915_private *dev_priv = dev->dev_private;
	int mchbar_reg = INTEL_INFO(dev)->gen >= 4 ? MCHBAR_I965 : MCHBAR_I915;
	u32 temp;
	bool enabled;

	if (IS_VALLEYVIEW(dev))
		return;

	dev_priv->mchbar_need_disable = false;

	if (IS_I915G(dev) || IS_I915GM(dev)) {
		pci_read_config_dword(dev_priv->bridge_dev, DEVEN_REG, &temp);
		enabled = !!(temp & DEVEN_MCHBAR_EN);
	} else {
		pci_read_config_dword(dev_priv->bridge_dev, mchbar_reg, &temp);
		enabled = temp & 1;
	}

	/* If it's already enabled, don't have to do anything */
	if (enabled)
		return;

	if (intel_alloc_mchbar_resource(dev))
		return;

	dev_priv->mchbar_need_disable = true;

	/* Space is allocated or reserved, so enable it. */
	if (IS_I915G(dev) || IS_I915GM(dev)) {
		pci_write_config_dword(dev_priv->bridge_dev, DEVEN_REG,
				       temp | DEVEN_MCHBAR_EN);
	} else {
		pci_read_config_dword(dev_priv->bridge_dev, mchbar_reg, &temp);
		pci_write_config_dword(dev_priv->bridge_dev, mchbar_reg, temp | 1);
	}
}

static void
intel_teardown_mchbar(struct drm_device *dev)
{
	struct drm_i915_private *dev_priv = dev->dev_private;
	int mchbar_reg = INTEL_INFO(dev)->gen >= 4 ? MCHBAR_I965 : MCHBAR_I915;
	u32 temp;

	if (dev_priv->mchbar_need_disable) {
		if (IS_I915G(dev) || IS_I915GM(dev)) {
			pci_read_config_dword(dev_priv->bridge_dev, DEVEN_REG, &temp);
			temp &= ~DEVEN_MCHBAR_EN;
			pci_write_config_dword(dev_priv->bridge_dev, DEVEN_REG, temp);
		} else {
			pci_read_config_dword(dev_priv->bridge_dev, mchbar_reg, &temp);
			temp &= ~1;
			pci_write_config_dword(dev_priv->bridge_dev, mchbar_reg, temp);
		}
	}

	if (dev_priv->mch_res.start)
		release_resource(&dev_priv->mch_res);
}

/* true = enable decode, false = disable decoder */
static unsigned int i915_vga_set_decode(void *cookie, bool state)
{
	struct drm_device *dev = cookie;

	intel_modeset_vga_set_state(dev, state);
	if (state)
		return VGA_RSRC_LEGACY_IO | VGA_RSRC_LEGACY_MEM |
		       VGA_RSRC_NORMAL_IO | VGA_RSRC_NORMAL_MEM;
	else
		return VGA_RSRC_NORMAL_IO | VGA_RSRC_NORMAL_MEM;
}

static void i915_switcheroo_set_state(struct pci_dev *pdev, enum vga_switcheroo_state state)
{
	struct drm_device *dev = pci_get_drvdata(pdev);
	pm_message_t pmm = { .event = PM_EVENT_SUSPEND };
	if (state == VGA_SWITCHEROO_ON) {
		pr_info("switched on\n");
		dev->switch_power_state = DRM_SWITCH_POWER_CHANGING;
		/* i915 resume handler doesn't set to D0 */
		pci_set_power_state(dev->pdev, PCI_D0);
		i915_resume(dev);
		dev->switch_power_state = DRM_SWITCH_POWER_ON;
	} else {
		pr_err("switched off\n");
		dev->switch_power_state = DRM_SWITCH_POWER_CHANGING;
		i915_suspend(dev, pmm);
		dev->switch_power_state = DRM_SWITCH_POWER_OFF;
	}
}

static bool i915_switcheroo_can_switch(struct pci_dev *pdev)
{
	struct drm_device *dev = pci_get_drvdata(pdev);
	bool can_switch;

	spin_lock(&dev->count_lock);
	can_switch = (dev->open_count == 0);
	spin_unlock(&dev->count_lock);
	return can_switch;
}

static const struct vga_switcheroo_client_ops i915_switcheroo_ops = {
	.set_gpu_state = i915_switcheroo_set_state,
	.reprobe = NULL,
	.can_switch = i915_switcheroo_can_switch,
};

static int i915_load_modeset_init(struct drm_device *dev)
{
	struct drm_i915_private *dev_priv = dev->dev_private;
	int ret;

	ret = intel_parse_bios(dev);
	if (ret)
		DRM_INFO("failed to find VBIOS tables\n");

	/* If we have > 1 VGA cards, then we need to arbitrate access
	 * to the common VGA resources.
	 *
	 * If we are a secondary display controller (!PCI_DISPLAY_CLASS_VGA),
	 * then we do not take part in VGA arbitration and the
	 * vga_client_register() fails with -ENODEV.
	 */
	ret = vga_client_register(dev->pdev, dev, NULL, i915_vga_set_decode);
	if (ret && ret != -ENODEV)
		goto out;

	intel_register_dsm_handler();

	ret = vga_switcheroo_register_client(dev->pdev, &i915_switcheroo_ops, false);
	if (ret)
		goto cleanup_vga_client;

	/* Initialise stolen first so that we may reserve preallocated
	 * objects for the BIOS to KMS transition.
	 */
	ret = i915_gem_init_stolen(dev);
	if (ret)
		goto cleanup_vga_switcheroo;

	intel_power_domains_init_hw(dev_priv);

	ret = drm_irq_install(dev);
	if (ret)
		goto cleanup_gem_stolen;

	/* Important: The output setup functions called by modeset_init need
	 * working irqs for e.g. gmbus and dp aux transfers. */
	intel_modeset_init(dev);

	ret = i915_gem_init(dev);
	if (ret)
		goto cleanup_power;

	INIT_WORK(&dev_priv->console_resume_work, intel_console_resume);

	intel_modeset_gem_init(dev);

	/* Always safe in the mode setting case. */
	/* FIXME: do pre/post-mode set stuff in core KMS code */
	dev->vblank_disable_allowed = true;
	if (INTEL_INFO(dev)->num_pipes == 0) {
		intel_display_power_put(dev_priv, POWER_DOMAIN_VGA);
		return 0;
	}

	ret = intel_fbdev_init(dev);
	if (ret)
		goto cleanup_gem;

	/* Only enable hotplug handling once the fbdev is fully set up. */
	intel_hpd_init(dev);

	/*
	 * Some ports require correctly set-up hpd registers for detection to
	 * work properly (leading to ghost connected connector status), e.g. VGA
	 * on gm45.  Hence we can only set up the initial fbdev config after hpd
	 * irqs are fully enabled. Now we should scan for the initial config
	 * only once hotplug handling is enabled, but due to screwed-up locking
	 * around kms/fbdev init we can't protect the fdbev initial config
	 * scanning against hotplug events. Hence do this first and ignore the
	 * tiny window where we will loose hotplug notifactions.
	 */
	intel_fbdev_initial_config(dev);

	/* Only enable hotplug handling once the fbdev is fully set up. */
	dev_priv->enable_hotplug_processing = true;

	drm_kms_helper_poll_init(dev);

	return 0;

cleanup_gem:
	mutex_lock(&dev->struct_mutex);
	i915_gem_cleanup_ringbuffer(dev);
	i915_gem_context_fini(dev);
	mutex_unlock(&dev->struct_mutex);
	WARN_ON(dev_priv->mm.aliasing_ppgtt);
	drm_mm_takedown(&dev_priv->gtt.base.mm);
cleanup_power:
	intel_display_power_put(dev_priv, POWER_DOMAIN_VGA);
	drm_irq_uninstall(dev);
cleanup_gem_stolen:
	i915_gem_cleanup_stolen(dev);
cleanup_vga_switcheroo:
	vga_switcheroo_unregister_client(dev->pdev);
cleanup_vga_client:
	vga_client_register(dev->pdev, NULL, NULL, NULL);
out:
	return ret;
}

int i915_master_create(struct drm_device *dev, struct drm_master *master)
{
	struct drm_i915_master_private *master_priv;

	master_priv = kzalloc(sizeof(*master_priv), GFP_KERNEL);
	if (!master_priv)
		return -ENOMEM;

	master->driver_priv = master_priv;
	return 0;
}

void i915_master_destroy(struct drm_device *dev, struct drm_master *master)
{
	struct drm_i915_master_private *master_priv = master->driver_priv;

	if (!master_priv)
		return;

	kfree(master_priv);

	master->driver_priv = NULL;
}

#if IS_ENABLED(CONFIG_FB)
static void i915_kick_out_firmware_fb(struct drm_i915_private *dev_priv)
{
	struct apertures_struct *ap;
	struct pci_dev *pdev = dev_priv->dev->pdev;
	bool primary;

	ap = alloc_apertures(1);
	if (!ap)
		return;

	ap->ranges[0].base = dev_priv->gtt.mappable_base;
	ap->ranges[0].size = dev_priv->gtt.mappable_end;

	primary =
		pdev->resource[PCI_ROM_RESOURCE].flags & IORESOURCE_ROM_SHADOW;

	remove_conflicting_framebuffers(ap, "inteldrmfb", primary);

	kfree(ap);
}
#else
static void i915_kick_out_firmware_fb(struct drm_i915_private *dev_priv)
{
}
#endif

static void i915_dump_device_info(struct drm_i915_private *dev_priv)
{
	const struct intel_device_info *info = &dev_priv->info;

#define PRINT_S(name) "%s"
#define SEP_EMPTY
#define PRINT_FLAG(name) info->name ? #name "," : ""
#define SEP_COMMA ,
	DRM_DEBUG_DRIVER("i915 device info: gen=%i, pciid=0x%04x flags="
			 DEV_INFO_FOR_EACH_FLAG(PRINT_S, SEP_EMPTY),
			 info->gen,
			 dev_priv->dev->pdev->device,
			 DEV_INFO_FOR_EACH_FLAG(PRINT_FLAG, SEP_COMMA));
#undef PRINT_S
#undef SEP_EMPTY
#undef PRINT_FLAG
#undef SEP_COMMA
}

/*
 * Determine various intel_device_info fields at runtime.
 *
 * Use it when either:
 *   - it's judged too laborious to fill n static structures with the limit
 *     when a simple if statement does the job,
 *   - run-time checks (eg read fuse/strap registers) are needed.
 *
 * This function needs to be called:
 *   - after the MMIO has been setup as we are reading registers,
 *   - after the PCH has been detected,
 *   - before the first usage of the fields it can tweak.
 */
static void intel_device_info_runtime_init(struct drm_device *dev)
{
	struct drm_i915_private *dev_priv = dev->dev_private;
	struct intel_device_info *info;
	enum pipe pipe;

	info = (struct intel_device_info *)&dev_priv->info;

	if (IS_VALLEYVIEW(dev))
		for_each_pipe(pipe)
			info->num_sprites[pipe] = 2;
	else
		for_each_pipe(pipe)
			info->num_sprites[pipe] = 1;

	if (i915.disable_display) {
		DRM_INFO("Display disabled (module parameter)\n");
		info->num_pipes = 0;
	} else if (info->num_pipes > 0 &&
		   (INTEL_INFO(dev)->gen == 7 || INTEL_INFO(dev)->gen == 8) &&
		   !IS_VALLEYVIEW(dev)) {
		u32 fuse_strap = I915_READ(FUSE_STRAP);
		u32 sfuse_strap = I915_READ(SFUSE_STRAP);

		/*
		 * SFUSE_STRAP is supposed to have a bit signalling the display
		 * is fused off. Unfortunately it seems that, at least in
		 * certain cases, fused off display means that PCH display
		 * reads don't land anywhere. In that case, we read 0s.
		 *
		 * On CPT/PPT, we can detect this case as SFUSE_STRAP_FUSE_LOCK
		 * should be set when taking over after the firmware.
		 */
		if (fuse_strap & ILK_INTERNAL_DISPLAY_DISABLE ||
		    sfuse_strap & SFUSE_STRAP_DISPLAY_DISABLED ||
		    (dev_priv->pch_type == PCH_CPT &&
		     !(sfuse_strap & SFUSE_STRAP_FUSE_LOCK))) {
			DRM_INFO("Display fused off, disabling\n");
			info->num_pipes = 0;
		}
	}
}

/**
 * i915_driver_load - setup chip and create an initial config
 * @dev: DRM device
 * @flags: startup flags
 *
 * The driver load routine has to do several things:
 *   - drive output discovery via intel_modeset_init()
 *   - initialize the memory manager
 *   - allocate initial config memory
 *   - setup the DRM framebuffer with the allocated memory
 */
int i915_driver_load(struct drm_device *dev, unsigned long flags)
{
	struct drm_i915_private *dev_priv;
	struct intel_device_info *info, *device_info;
	int ret = 0, mmio_bar, mmio_size;
	uint32_t aperture_size;

	info = (struct intel_device_info *) flags;

	/* Refuse to load on gen6+ without kms enabled. */
	if (info->gen >= 6 && !drm_core_check_feature(dev, DRIVER_MODESET)) {
		DRM_INFO("Your hardware requires kernel modesetting (KMS)\n");
		DRM_INFO("See CONFIG_DRM_I915_KMS, nomodeset, and i915.modeset parameters\n");
		return -ENODEV;
	}

	/* UMS needs agp support. */
	if (!drm_core_check_feature(dev, DRIVER_MODESET) && !dev->agp)
		return -EINVAL;

	dev_priv = kzalloc(sizeof(*dev_priv), GFP_KERNEL);
	if (dev_priv == NULL)
		return -ENOMEM;

	dev->dev_private = (void *)dev_priv;
	dev_priv->dev = dev;

	/* copy initial configuration to dev_priv->info */
	device_info = (struct intel_device_info *)&dev_priv->info;
	*device_info = *info;

	spin_lock_init(&dev_priv->irq_lock);
	spin_lock_init(&dev_priv->gpu_error.lock);
	spin_lock_init(&dev_priv->backlight_lock);
	spin_lock_init(&dev_priv->uncore.lock);
	spin_lock_init(&dev_priv->mm.object_stat_lock);
	mutex_init(&dev_priv->dpio_lock);
	mutex_init(&dev_priv->modeset_restore_lock);

	intel_pm_setup(dev);

	intel_display_crc_init(dev);

	i915_dump_device_info(dev_priv);

	/* Not all pre-production machines fall into this category, only the
	 * very first ones. Almost everything should work, except for maybe
	 * suspend/resume. And we don't implement workarounds that affect only
	 * pre-production machines. */
	if (IS_HSW_EARLY_SDV(dev))
		DRM_INFO("This is an early pre-production Haswell machine. "
			 "It may not be fully functional.\n");

	if (i915_get_bridge_dev(dev)) {
		ret = -EIO;
		goto free_priv;
	}

	mmio_bar = IS_GEN2(dev) ? 1 : 0;
	/* Before gen4, the registers and the GTT are behind different BARs.
	 * However, from gen4 onwards, the registers and the GTT are shared
	 * in the same BAR, so we want to restrict this ioremap from
	 * clobbering the GTT which we want ioremap_wc instead. Fortunately,
	 * the register BAR remains the same size for all the earlier
	 * generations up to Ironlake.
	 */
	if (info->gen < 5)
		mmio_size = 512*1024;
	else
		mmio_size = 2*1024*1024;

	dev_priv->regs = pci_iomap(dev->pdev, mmio_bar, mmio_size);
	if (!dev_priv->regs) {
		DRM_ERROR("failed to map registers\n");
		ret = -EIO;
		goto put_bridge;
	}

	/* This must be called before any calls to HAS_PCH_* */
	intel_detect_pch(dev);

	intel_uncore_init(dev);

	ret = i915_gem_gtt_init(dev);
	if (ret)
		goto out_regs;

	if (drm_core_check_feature(dev, DRIVER_MODESET))
		i915_kick_out_firmware_fb(dev_priv);

	pci_set_master(dev->pdev);

	/* overlay on gen2 is broken and can't address above 1G */
	if (IS_GEN2(dev))
		dma_set_coherent_mask(&dev->pdev->dev, DMA_BIT_MASK(30));

	/* 965GM sometimes incorrectly writes to hardware status page (HWS)
	 * using 32bit addressing, overwriting memory if HWS is located
	 * above 4GB.
	 *
	 * The documentation also mentions an issue with undefined
	 * behaviour if any general state is accessed within a page above 4GB,
	 * which also needs to be handled carefully.
	 */
	if (IS_BROADWATER(dev) || IS_CRESTLINE(dev))
		dma_set_coherent_mask(&dev->pdev->dev, DMA_BIT_MASK(32));

	aperture_size = dev_priv->gtt.mappable_end;

	dev_priv->gtt.mappable =
		io_mapping_create_wc(dev_priv->gtt.mappable_base,
				     aperture_size);
	if (dev_priv->gtt.mappable == NULL) {
		ret = -EIO;
		goto out_gtt;
	}

	dev_priv->gtt.mtrr = arch_phys_wc_add(dev_priv->gtt.mappable_base,
					      aperture_size);

	/* The i915 workqueue is primarily used for batched retirement of
	 * requests (and thus managing bo) once the task has been completed
	 * by the GPU. i915_gem_retire_requests() is called directly when we
	 * need high-priority retirement, such as waiting for an explicit
	 * bo.
	 *
	 * It is also used for periodic low-priority events, such as
	 * idle-timers and recording error state.
	 *
	 * All tasks on the workqueue are expected to acquire the dev mutex
	 * so there is no point in running more than one instance of the
	 * workqueue at any time.  Use an ordered one.
	 */
	dev_priv->wq = alloc_ordered_workqueue("i915", 0);
	if (dev_priv->wq == NULL) {
		DRM_ERROR("Failed to create our workqueue.\n");
		ret = -ENOMEM;
		goto out_mtrrfree;
	}

	intel_irq_init(dev);
	intel_uncore_sanitize(dev);

	/* Try to make sure MCHBAR is enabled before poking at it */
	intel_setup_mchbar(dev);
	intel_setup_gmbus(dev);
	intel_opregion_setup(dev);

	intel_setup_bios(dev);

	i915_gem_load(dev);

	/* On the 945G/GM, the chipset reports the MSI capability on the
	 * integrated graphics even though the support isn't actually there
	 * according to the published specs.  It doesn't appear to function
	 * correctly in testing on 945G.
	 * This may be a side effect of MSI having been made available for PEG
	 * and the registers being closely associated.
	 *
	 * According to chipset errata, on the 965GM, MSI interrupts may
	 * be lost or delayed, but we use them anyways to avoid
	 * stuck interrupts on some machines.
	 */
	if (!IS_I945G(dev) && !IS_I945GM(dev))
		pci_enable_msi(dev->pdev);

	intel_device_info_runtime_init(dev);

	if (INTEL_INFO(dev)->num_pipes) {
		ret = drm_vblank_init(dev, INTEL_INFO(dev)->num_pipes);
		if (ret)
			goto out_gem_unload;
	}

	intel_power_domains_init(dev_priv);

	if (drm_core_check_feature(dev, DRIVER_MODESET)) {
		ret = i915_load_modeset_init(dev);
		if (ret < 0) {
			DRM_ERROR("failed to init modeset\n");
			goto out_power_well;
		}
	} else {
		/* Start out suspended in ums mode. */
		dev_priv->ums.mm_suspended = 1;
	}

	i915_setup_sysfs(dev);

	if (INTEL_INFO(dev)->num_pipes) {
		/* Must be done after probing outputs */
		intel_opregion_init(dev);
		acpi_video_register();
	}

	if (IS_GEN5(dev))
		intel_gpu_ips_init(dev_priv);

	intel_init_runtime_pm(dev_priv);

	return 0;

out_power_well:
	intel_power_domains_remove(dev_priv);
	drm_vblank_cleanup(dev);
out_gem_unload:
	if (dev_priv->mm.inactive_shrinker.scan_objects)
		unregister_shrinker(&dev_priv->mm.inactive_shrinker);

	if (dev->pdev->msi_enabled)
		pci_disable_msi(dev->pdev);

	intel_teardown_gmbus(dev);
	intel_teardown_mchbar(dev);
	pm_qos_remove_request(&dev_priv->pm_qos);
	destroy_workqueue(dev_priv->wq);
out_mtrrfree:
	arch_phys_wc_del(dev_priv->gtt.mtrr);
	io_mapping_free(dev_priv->gtt.mappable);
out_gtt:
	list_del(&dev_priv->gtt.base.global_link);
	drm_mm_takedown(&dev_priv->gtt.base.mm);
	dev_priv->gtt.base.cleanup(&dev_priv->gtt.base);
out_regs:
	intel_uncore_fini(dev);
	pci_iounmap(dev->pdev, dev_priv->regs);
put_bridge:
	pci_dev_put(dev_priv->bridge_dev);
free_priv:
	if (dev_priv->slab)
		kmem_cache_destroy(dev_priv->slab);
	kfree(dev_priv);
	return ret;
}

int i915_driver_unload(struct drm_device *dev)
{
	struct drm_i915_private *dev_priv = dev->dev_private;
	int ret;

	ret = i915_gem_suspend(dev);
	if (ret) {
		DRM_ERROR("failed to idle hardware: %d\n", ret);
		return ret;
	}

	intel_fini_runtime_pm(dev_priv);

	intel_gpu_ips_teardown();

	/* The i915.ko module is still not prepared to be loaded when
	 * the power well is not enabled, so just enable it in case
	 * we're going to unload/reload. */
	intel_display_set_init_power(dev_priv, true);
	intel_power_domains_remove(dev_priv);

	i915_teardown_sysfs(dev);

	if (dev_priv->mm.inactive_shrinker.scan_objects)
		unregister_shrinker(&dev_priv->mm.inactive_shrinker);

	io_mapping_free(dev_priv->gtt.mappable);
	arch_phys_wc_del(dev_priv->gtt.mtrr);

	acpi_video_unregister();

	if (drm_core_check_feature(dev, DRIVER_MODESET)) {
		intel_fbdev_fini(dev);
		intel_modeset_cleanup(dev);
		cancel_work_sync(&dev_priv->console_resume_work);

		/*
		 * free the memory space allocated for the child device
		 * config parsed from VBT
		 */
		if (dev_priv->vbt.child_dev && dev_priv->vbt.child_dev_num) {
			kfree(dev_priv->vbt.child_dev);
			dev_priv->vbt.child_dev = NULL;
			dev_priv->vbt.child_dev_num = 0;
		}

		vga_switcheroo_unregister_client(dev->pdev);
		vga_client_register(dev->pdev, NULL, NULL, NULL);
	}

	/* Free error state after interrupts are fully disabled. */
	del_timer_sync(&dev_priv->gpu_error.hangcheck_timer);
	cancel_work_sync(&dev_priv->gpu_error.work);
	i915_destroy_error_state(dev);

	if (dev->pdev->msi_enabled)
		pci_disable_msi(dev->pdev);

	intel_opregion_fini(dev);

	if (drm_core_check_feature(dev, DRIVER_MODESET)) {
		/* Flush any outstanding unpin_work. */
		flush_workqueue(dev_priv->wq);

		mutex_lock(&dev->struct_mutex);
		i915_gem_free_all_phys_object(dev);
		i915_gem_cleanup_ringbuffer(dev);
		i915_gem_context_fini(dev);
		WARN_ON(dev_priv->mm.aliasing_ppgtt);
		mutex_unlock(&dev->struct_mutex);
		i915_gem_cleanup_stolen(dev);

		if (!I915_NEED_GFX_HWS(dev))
			i915_free_hws(dev);
	}

	list_del(&dev_priv->gtt.base.global_link);
	WARN_ON(!list_empty(&dev_priv->vm_list));

	drm_vblank_cleanup(dev);

	intel_teardown_gmbus(dev);
	intel_teardown_mchbar(dev);

	destroy_workqueue(dev_priv->wq);
	pm_qos_remove_request(&dev_priv->pm_qos);

	dev_priv->gtt.base.cleanup(&dev_priv->gtt.base);

	intel_uncore_fini(dev);
	if (dev_priv->regs != NULL)
		pci_iounmap(dev->pdev, dev_priv->regs);

	if (dev_priv->slab)
		kmem_cache_destroy(dev_priv->slab);

	pci_dev_put(dev_priv->bridge_dev);
	kfree(dev->dev_private);

	return 0;
}

int i915_driver_open(struct drm_device *dev, struct drm_file *file)
{
	int ret;

	ret = i915_gem_open(dev, file);
	if (ret)
		return ret;

	return 0;
}

/**
 * i915_driver_lastclose - clean up after all DRM clients have exited
 * @dev: DRM device
 *
 * Take care of cleaning up after all DRM clients have exited.  In the
 * mode setting case, we want to restore the kernel's initial mode (just
 * in case the last client left us in a bad state).
 *
 * Additionally, in the non-mode setting case, we'll tear down the GTT
 * and DMA structures, since the kernel won't be using them, and clea
 * up any GEM state.
 */
void i915_driver_lastclose(struct drm_device * dev)
{
	struct drm_i915_private *dev_priv = dev->dev_private;

	/* On gen6+ we refuse to init without kms enabled, but then the drm core
	 * goes right around and calls lastclose. Check for this and don't clean
	 * up anything. */
	if (!dev_priv)
		return;

	if (drm_core_check_feature(dev, DRIVER_MODESET)) {
		intel_fbdev_restore_mode(dev);
		vga_switcheroo_process_delayed_switch();
		return;
	}

	i915_gem_lastclose(dev);

	i915_dma_cleanup(dev);
}

void i915_driver_preclose(struct drm_device * dev, struct drm_file *file_priv)
{
	mutex_lock(&dev->struct_mutex);
	i915_gem_context_close(dev, file_priv);
	i915_gem_release(dev, file_priv);
	mutex_unlock(&dev->struct_mutex);
}

void i915_driver_postclose(struct drm_device *dev, struct drm_file *file)
{
	struct drm_i915_file_private *file_priv = file->driver_priv;

	kfree(file_priv);
}

const struct drm_ioctl_desc i915_ioctls[] = {
	DRM_IOCTL_DEF_DRV(I915_INIT, i915_dma_init, DRM_AUTH|DRM_MASTER|DRM_ROOT_ONLY),
	DRM_IOCTL_DEF_DRV(I915_FLUSH, i915_flush_ioctl, DRM_AUTH),
	DRM_IOCTL_DEF_DRV(I915_FLIP, i915_flip_bufs, DRM_AUTH),
	DRM_IOCTL_DEF_DRV(I915_BATCHBUFFER, i915_batchbuffer, DRM_AUTH),
	DRM_IOCTL_DEF_DRV(I915_IRQ_EMIT, i915_irq_emit, DRM_AUTH),
	DRM_IOCTL_DEF_DRV(I915_IRQ_WAIT, i915_irq_wait, DRM_AUTH),
	DRM_IOCTL_DEF_DRV(I915_GETPARAM, i915_getparam, DRM_AUTH|DRM_RENDER_ALLOW),
	DRM_IOCTL_DEF_DRV(I915_SETPARAM, i915_setparam, DRM_AUTH|DRM_MASTER|DRM_ROOT_ONLY),
	DRM_IOCTL_DEF_DRV(I915_ALLOC, drm_noop, DRM_AUTH),
	DRM_IOCTL_DEF_DRV(I915_FREE, drm_noop, DRM_AUTH),
	DRM_IOCTL_DEF_DRV(I915_INIT_HEAP, drm_noop, DRM_AUTH|DRM_MASTER|DRM_ROOT_ONLY),
	DRM_IOCTL_DEF_DRV(I915_CMDBUFFER, i915_cmdbuffer, DRM_AUTH),
	DRM_IOCTL_DEF_DRV(I915_DESTROY_HEAP,  drm_noop, DRM_AUTH|DRM_MASTER|DRM_ROOT_ONLY),
	DRM_IOCTL_DEF_DRV(I915_SET_VBLANK_PIPE,  drm_noop, DRM_AUTH|DRM_MASTER|DRM_ROOT_ONLY),
	DRM_IOCTL_DEF_DRV(I915_GET_VBLANK_PIPE,  i915_vblank_pipe_get, DRM_AUTH),
	DRM_IOCTL_DEF_DRV(I915_VBLANK_SWAP, i915_vblank_swap, DRM_AUTH),
	DRM_IOCTL_DEF_DRV(I915_HWS_ADDR, i915_set_status_page, DRM_AUTH|DRM_MASTER|DRM_ROOT_ONLY),
	DRM_IOCTL_DEF_DRV(I915_GEM_INIT, i915_gem_init_ioctl, DRM_AUTH|DRM_MASTER|DRM_ROOT_ONLY|DRM_UNLOCKED),
	DRM_IOCTL_DEF_DRV(I915_GEM_EXECBUFFER, i915_gem_execbuffer, DRM_AUTH|DRM_UNLOCKED),
	DRM_IOCTL_DEF_DRV(I915_GEM_EXECBUFFER2, i915_gem_execbuffer2, DRM_AUTH|DRM_UNLOCKED|DRM_RENDER_ALLOW),
	DRM_IOCTL_DEF_DRV(I915_GEM_PIN, i915_gem_pin_ioctl, DRM_AUTH|DRM_ROOT_ONLY|DRM_UNLOCKED),
	DRM_IOCTL_DEF_DRV(I915_GEM_UNPIN, i915_gem_unpin_ioctl, DRM_AUTH|DRM_ROOT_ONLY|DRM_UNLOCKED),
	DRM_IOCTL_DEF_DRV(I915_GEM_BUSY, i915_gem_busy_ioctl, DRM_AUTH|DRM_UNLOCKED|DRM_RENDER_ALLOW),
	DRM_IOCTL_DEF_DRV(I915_GEM_SET_CACHING, i915_gem_set_caching_ioctl, DRM_UNLOCKED|DRM_RENDER_ALLOW),
	DRM_IOCTL_DEF_DRV(I915_GEM_GET_CACHING, i915_gem_get_caching_ioctl, DRM_UNLOCKED|DRM_RENDER_ALLOW),
	DRM_IOCTL_DEF_DRV(I915_GEM_THROTTLE, i915_gem_throttle_ioctl, DRM_AUTH|DRM_UNLOCKED|DRM_RENDER_ALLOW),
	DRM_IOCTL_DEF_DRV(I915_GEM_ENTERVT, i915_gem_entervt_ioctl, DRM_AUTH|DRM_MASTER|DRM_ROOT_ONLY|DRM_UNLOCKED),
	DRM_IOCTL_DEF_DRV(I915_GEM_LEAVEVT, i915_gem_leavevt_ioctl, DRM_AUTH|DRM_MASTER|DRM_ROOT_ONLY|DRM_UNLOCKED),
	DRM_IOCTL_DEF_DRV(I915_GEM_CREATE, i915_gem_create_ioctl, DRM_UNLOCKED|DRM_RENDER_ALLOW),
	DRM_IOCTL_DEF_DRV(I915_GEM_PREAD, i915_gem_pread_ioctl, DRM_UNLOCKED|DRM_RENDER_ALLOW),
	DRM_IOCTL_DEF_DRV(I915_GEM_PWRITE, i915_gem_pwrite_ioctl, DRM_UNLOCKED|DRM_RENDER_ALLOW),
	DRM_IOCTL_DEF_DRV(I915_GEM_MMAP, i915_gem_mmap_ioctl, DRM_UNLOCKED|DRM_RENDER_ALLOW),
	DRM_IOCTL_DEF_DRV(I915_GEM_MMAP_GTT, i915_gem_mmap_gtt_ioctl, DRM_UNLOCKED|DRM_RENDER_ALLOW),
	DRM_IOCTL_DEF_DRV(I915_GEM_SET_DOMAIN, i915_gem_set_domain_ioctl, DRM_UNLOCKED|DRM_RENDER_ALLOW),
	DRM_IOCTL_DEF_DRV(I915_GEM_SW_FINISH, i915_gem_sw_finish_ioctl, DRM_UNLOCKED|DRM_RENDER_ALLOW),
	DRM_IOCTL_DEF_DRV(I915_GEM_SET_TILING, i915_gem_set_tiling, DRM_UNLOCKED|DRM_RENDER_ALLOW),
	DRM_IOCTL_DEF_DRV(I915_GEM_GET_TILING, i915_gem_get_tiling, DRM_UNLOCKED|DRM_RENDER_ALLOW),
	DRM_IOCTL_DEF_DRV(I915_GEM_GET_APERTURE, i915_gem_get_aperture_ioctl, DRM_UNLOCKED|DRM_RENDER_ALLOW),
	DRM_IOCTL_DEF_DRV(I915_GET_PIPE_FROM_CRTC_ID, intel_get_pipe_from_crtc_id, DRM_UNLOCKED),
	DRM_IOCTL_DEF_DRV(I915_GEM_MADVISE, i915_gem_madvise_ioctl, DRM_UNLOCKED|DRM_RENDER_ALLOW),
	DRM_IOCTL_DEF_DRV(I915_OVERLAY_PUT_IMAGE, intel_overlay_put_image, DRM_MASTER|DRM_CONTROL_ALLOW|DRM_UNLOCKED),
	DRM_IOCTL_DEF_DRV(I915_OVERLAY_ATTRS, intel_overlay_attrs, DRM_MASTER|DRM_CONTROL_ALLOW|DRM_UNLOCKED),
	DRM_IOCTL_DEF_DRV(I915_SET_SPRITE_COLORKEY, intel_sprite_set_colorkey, DRM_MASTER|DRM_CONTROL_ALLOW|DRM_UNLOCKED),
	DRM_IOCTL_DEF_DRV(I915_GET_SPRITE_COLORKEY, intel_sprite_get_colorkey, DRM_MASTER|DRM_CONTROL_ALLOW|DRM_UNLOCKED),
	DRM_IOCTL_DEF_DRV(I915_GEM_WAIT, i915_gem_wait_ioctl, DRM_AUTH|DRM_UNLOCKED|DRM_RENDER_ALLOW),
	DRM_IOCTL_DEF_DRV(I915_GEM_CONTEXT_CREATE, i915_gem_context_create_ioctl, DRM_UNLOCKED|DRM_RENDER_ALLOW),
	DRM_IOCTL_DEF_DRV(I915_GEM_CONTEXT_DESTROY, i915_gem_context_destroy_ioctl, DRM_UNLOCKED|DRM_RENDER_ALLOW),
	DRM_IOCTL_DEF_DRV(I915_REG_READ, i915_reg_read_ioctl, DRM_UNLOCKED|DRM_RENDER_ALLOW),
	DRM_IOCTL_DEF_DRV(I915_GET_RESET_STATS, i915_get_reset_stats_ioctl, DRM_UNLOCKED|DRM_RENDER_ALLOW),
};

int i915_max_ioctl = DRM_ARRAY_SIZE(i915_ioctls);

/*
 * This is really ugly: Because old userspace abused the linux agp interface to
 * manage the gtt, we need to claim that all intel devices are agp.  For
 * otherwise the drm core refuses to initialize the agp support code.
 */
int i915_driver_device_is_agp(struct drm_device * dev)
{
	return 1;
}<|MERGE_RESOLUTION|>--- conflicted
+++ resolved
@@ -625,11 +625,7 @@
 static int i915_batchbuffer(struct drm_device *dev, void *data,
 			    struct drm_file *file_priv)
 {
-<<<<<<< HEAD
-	drm_i915_private_t *dev_priv = (drm_i915_private_t *) dev->dev_private;
-=======
-	struct drm_i915_private *dev_priv = dev->dev_private;
->>>>>>> c8431fda
+	struct drm_i915_private *dev_priv = dev->dev_private;
 	struct drm_i915_master_private *master_priv;
 	drm_i915_sarea_t *sarea_priv;
 	drm_i915_batchbuffer_t *batch = data;
@@ -687,11 +683,7 @@
 static int i915_cmdbuffer(struct drm_device *dev, void *data,
 			  struct drm_file *file_priv)
 {
-<<<<<<< HEAD
-	drm_i915_private_t *dev_priv = (drm_i915_private_t *) dev->dev_private;
-=======
-	struct drm_i915_private *dev_priv = dev->dev_private;
->>>>>>> c8431fda
+	struct drm_i915_private *dev_priv = dev->dev_private;
 	struct drm_i915_master_private *master_priv;
 	drm_i915_sarea_t *sarea_priv;
 	drm_i915_cmdbuffer_t *cmdbuf = data;
