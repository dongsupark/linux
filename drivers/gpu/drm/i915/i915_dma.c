--- conflicted
+++ resolved
@@ -1271,96 +1271,11 @@
 	return can_switch;
 }
 
-<<<<<<< HEAD
-static bool
-intel_enable_ppgtt(struct drm_device *dev)
-{
-	if (i915_enable_ppgtt >= 0)
-		return i915_enable_ppgtt;
-
-#ifdef CONFIG_INTEL_IOMMU
-	/* Disable ppgtt on SNB if VT-d is on. */
-	if (INTEL_INFO(dev)->gen == 6 && intel_iommu_gfx_mapped)
-		return false;
-#endif
-
-	return true;
-}
-
-static int i915_load_gem_init(struct drm_device *dev)
-{
-	struct drm_i915_private *dev_priv = dev->dev_private;
-	unsigned long prealloc_size, gtt_size, mappable_size;
-	int ret;
-
-	prealloc_size = dev_priv->mm.gtt->stolen_size;
-	gtt_size = dev_priv->mm.gtt->gtt_total_entries << PAGE_SHIFT;
-	mappable_size = dev_priv->mm.gtt->gtt_mappable_entries << PAGE_SHIFT;
-
-	/* Basic memrange allocator for stolen space */
-	drm_mm_init(&dev_priv->mm.stolen, 0, prealloc_size);
-
-	mutex_lock(&dev->struct_mutex);
-	if (intel_enable_ppgtt(dev) && HAS_ALIASING_PPGTT(dev)) {
-		/* PPGTT pdes are stolen from global gtt ptes, so shrink the
-		 * aperture accordingly when using aliasing ppgtt. */
-		gtt_size -= I915_PPGTT_PD_ENTRIES*PAGE_SIZE;
-		/* For paranoia keep the guard page in between. */
-		gtt_size -= PAGE_SIZE;
-
-		i915_gem_do_init(dev, 0, mappable_size, gtt_size);
-
-		ret = i915_gem_init_aliasing_ppgtt(dev);
-		if (ret) {
-			mutex_unlock(&dev->struct_mutex);
-			return ret;
-		}
-	} else {
-		/* Let GEM Manage all of the aperture.
-		 *
-		 * However, leave one page at the end still bound to the scratch
-		 * page.  There are a number of places where the hardware
-		 * apparently prefetches past the end of the object, and we've
-		 * seen multiple hangs with the GPU head pointer stuck in a
-		 * batchbuffer bound at the last page of the aperture.  One page
-		 * should be enough to keep any prefetching inside of the
-		 * aperture.
-		 */
-		i915_gem_do_init(dev, 0, mappable_size, gtt_size - PAGE_SIZE);
-	}
-
-	ret = i915_gem_init_hw(dev);
-	mutex_unlock(&dev->struct_mutex);
-	if (ret) {
-		i915_gem_cleanup_aliasing_ppgtt(dev);
-		return ret;
-	}
-
-	/* Try to set up FBC with a reasonable compressed buffer size */
-	if (I915_HAS_FBC(dev) && i915_powersave) {
-		int cfb_size;
-
-		/* Leave 1M for line length buffer & misc. */
-
-		/* Try to get a 32M buffer... */
-		if (prealloc_size > (36*1024*1024))
-			cfb_size = 32*1024*1024;
-		else /* fall back to 7/8 of the stolen space */
-			cfb_size = prealloc_size * 7 / 8;
-		i915_setup_compression(dev, cfb_size);
-	}
-
-	/* Allow hardware batchbuffers unless told otherwise. */
-	dev_priv->allow_batchbuffer = 1;
-	return 0;
-}
-=======
 static const struct vga_switcheroo_client_ops i915_switcheroo_ops = {
 	.set_gpu_state = i915_switcheroo_set_state,
 	.reprobe = NULL,
 	.can_switch = i915_switcheroo_can_switch,
 };
->>>>>>> a82d51ed
 
 static int i915_load_modeset_init(struct drm_device *dev)
 {
@@ -1467,20 +1382,7 @@
 i915_mtrr_setup(struct drm_i915_private *dev_priv, unsigned long base,
 		unsigned long size)
 {
-<<<<<<< HEAD
-	struct timespec now, diff1;
-	u64 diff;
-	unsigned long diffms;
-	u32 count;
-
-	if (dev_priv->info->gen != 5)
-		return;
-
-	getrawmonotonic(&now);
-	diff1 = timespec_sub(now, dev_priv->last_time2);
-=======
 	dev_priv->mm.gtt_mtrr = -1;
->>>>>>> a82d51ed
 
 #if defined(CONFIG_X86_PAT)
 	if (cpu_has_pat)
@@ -1680,19 +1582,8 @@
 	setup_timer(&dev_priv->hangcheck_timer, i915_hangcheck_elapsed,
 		    (unsigned long) dev);
 
-<<<<<<< HEAD
-	if (IS_GEN5(dev)) {
-		spin_lock(&mchdev_lock);
-		i915_mch_dev = dev_priv;
-		dev_priv->mchdev_lock = &mchdev_lock;
-		spin_unlock(&mchdev_lock);
-
-		ips_ping_for_i915_load();
-	}
-=======
 	if (IS_GEN5(dev))
 		intel_gpu_ips_init(dev_priv);
->>>>>>> a82d51ed
 
 	return 0;
 
