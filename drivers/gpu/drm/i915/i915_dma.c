/* i915_dma.c -- DMA support for the I915 -*- linux-c -*-
 */
/*
 * Copyright 2003 Tungsten Graphics, Inc., Cedar Park, Texas.
 * All Rights Reserved.
 *
 * Permission is hereby granted, free of charge, to any person obtaining a
 * copy of this software and associated documentation files (the
 * "Software"), to deal in the Software without restriction, including
 * without limitation the rights to use, copy, modify, merge, publish,
 * distribute, sub license, and/or sell copies of the Software, and to
 * permit persons to whom the Software is furnished to do so, subject to
 * the following conditions:
 *
 * The above copyright notice and this permission notice (including the
 * next paragraph) shall be included in all copies or substantial portions
 * of the Software.
 *
 * THE SOFTWARE IS PROVIDED "AS IS", WITHOUT WARRANTY OF ANY KIND, EXPRESS
 * OR IMPLIED, INCLUDING BUT NOT LIMITED TO THE WARRANTIES OF
 * MERCHANTABILITY, FITNESS FOR A PARTICULAR PURPOSE AND NON-INFRINGEMENT.
 * IN NO EVENT SHALL TUNGSTEN GRAPHICS AND/OR ITS SUPPLIERS BE LIABLE FOR
 * ANY CLAIM, DAMAGES OR OTHER LIABILITY, WHETHER IN AN ACTION OF CONTRACT,
 * TORT OR OTHERWISE, ARISING FROM, OUT OF OR IN CONNECTION WITH THE
 * SOFTWARE OR THE USE OR OTHER DEALINGS IN THE SOFTWARE.
 *
 */

#define pr_fmt(fmt) KBUILD_MODNAME ": " fmt

#include "drmP.h"
#include "drm.h"
#include "drm_crtc_helper.h"
#include "drm_fb_helper.h"
#include "intel_drv.h"
#include "i915_drm.h"
#include "i915_drv.h"
#include "i915_trace.h"
#include <linux/pci.h>
#include <linux/vgaarb.h>
#include <linux/acpi.h>
#include <linux/pnp.h>
#include <linux/vga_switcheroo.h>
#include <linux/slab.h>
#include <acpi/video.h>
#include <asm/pat.h>

#define LP_RING(d) (&((struct drm_i915_private *)(d))->ring[RCS])

#define BEGIN_LP_RING(n) \
	intel_ring_begin(LP_RING(dev_priv), (n))

#define OUT_RING(x) \
	intel_ring_emit(LP_RING(dev_priv), x)

#define ADVANCE_LP_RING() \
	intel_ring_advance(LP_RING(dev_priv))

/**
 * Lock test for when it's just for synchronization of ring access.
 *
 * In that case, we don't need to do it when GEM is initialized as nobody else
 * has access to the ring.
 */
#define RING_LOCK_TEST_WITH_RETURN(dev, file) do {			\
	if (LP_RING(dev->dev_private)->obj == NULL)			\
		LOCK_TEST_WITH_RETURN(dev, file);			\
} while (0)

static inline u32
intel_read_legacy_status_page(struct drm_i915_private *dev_priv, int reg)
{
	if (I915_NEED_GFX_HWS(dev_priv->dev))
		return ioread32(dev_priv->dri1.gfx_hws_cpu_addr + reg);
	else
		return intel_read_status_page(LP_RING(dev_priv), reg);
}

#define READ_HWSP(dev_priv, reg) intel_read_legacy_status_page(dev_priv, reg)
#define READ_BREADCRUMB(dev_priv) READ_HWSP(dev_priv, I915_BREADCRUMB_INDEX)
#define I915_BREADCRUMB_INDEX		0x21

void i915_update_dri1_breadcrumb(struct drm_device *dev)
{
	drm_i915_private_t *dev_priv = dev->dev_private;
	struct drm_i915_master_private *master_priv;

	if (dev->primary->master) {
		master_priv = dev->primary->master->driver_priv;
		if (master_priv->sarea_priv)
			master_priv->sarea_priv->last_dispatch =
				READ_BREADCRUMB(dev_priv);
	}
}

static void i915_write_hws_pga(struct drm_device *dev)
{
	drm_i915_private_t *dev_priv = dev->dev_private;
	u32 addr;

	addr = dev_priv->status_page_dmah->busaddr;
	if (INTEL_INFO(dev)->gen >= 4)
		addr |= (dev_priv->status_page_dmah->busaddr >> 28) & 0xf0;
	I915_WRITE(HWS_PGA, addr);
}

/**
 * Sets up the hardware status page for devices that need a physical address
 * in the register.
 */
static int i915_init_phys_hws(struct drm_device *dev)
{
	drm_i915_private_t *dev_priv = dev->dev_private;

	/* Program Hardware Status Page */
	dev_priv->status_page_dmah =
		drm_pci_alloc(dev, PAGE_SIZE, PAGE_SIZE);

	if (!dev_priv->status_page_dmah) {
		DRM_ERROR("Can not allocate hardware status page\n");
		return -ENOMEM;
	}

	memset_io((void __force __iomem *)dev_priv->status_page_dmah->vaddr,
		  0, PAGE_SIZE);

	i915_write_hws_pga(dev);

	DRM_DEBUG_DRIVER("Enabled hardware status page\n");
	return 0;
}

/**
 * Frees the hardware status page, whether it's a physical address or a virtual
 * address set up by the X Server.
 */
static void i915_free_hws(struct drm_device *dev)
{
	drm_i915_private_t *dev_priv = dev->dev_private;
	struct intel_ring_buffer *ring = LP_RING(dev_priv);

	if (dev_priv->status_page_dmah) {
		drm_pci_free(dev, dev_priv->status_page_dmah);
		dev_priv->status_page_dmah = NULL;
	}

	if (ring->status_page.gfx_addr) {
		ring->status_page.gfx_addr = 0;
		iounmap(dev_priv->dri1.gfx_hws_cpu_addr);
	}

	/* Need to rewrite hardware status page */
	I915_WRITE(HWS_PGA, 0x1ffff000);
}

void i915_kernel_lost_context(struct drm_device * dev)
{
	drm_i915_private_t *dev_priv = dev->dev_private;
	struct drm_i915_master_private *master_priv;
	struct intel_ring_buffer *ring = LP_RING(dev_priv);

	/*
	 * We should never lose context on the ring with modesetting
	 * as we don't expose it to userspace
	 */
	if (drm_core_check_feature(dev, DRIVER_MODESET))
		return;

	ring->head = I915_READ_HEAD(ring) & HEAD_ADDR;
	ring->tail = I915_READ_TAIL(ring) & TAIL_ADDR;
	ring->space = ring->head - (ring->tail + 8);
	if (ring->space < 0)
		ring->space += ring->size;

	if (!dev->primary->master)
		return;

	master_priv = dev->primary->master->driver_priv;
	if (ring->head == ring->tail && master_priv->sarea_priv)
		master_priv->sarea_priv->perf_boxes |= I915_BOX_RING_EMPTY;
}

static int i915_dma_cleanup(struct drm_device * dev)
{
	drm_i915_private_t *dev_priv = dev->dev_private;
	int i;

	/* Make sure interrupts are disabled here because the uninstall ioctl
	 * may not have been called from userspace and after dev_private
	 * is freed, it's too late.
	 */
	if (dev->irq_enabled)
		drm_irq_uninstall(dev);

	mutex_lock(&dev->struct_mutex);
	for (i = 0; i < I915_NUM_RINGS; i++)
		intel_cleanup_ring_buffer(&dev_priv->ring[i]);
	mutex_unlock(&dev->struct_mutex);

	/* Clear the HWS virtual address at teardown */
	if (I915_NEED_GFX_HWS(dev))
		i915_free_hws(dev);

	return 0;
}

static int i915_initialize(struct drm_device * dev, drm_i915_init_t * init)
{
	drm_i915_private_t *dev_priv = dev->dev_private;
	struct drm_i915_master_private *master_priv = dev->primary->master->driver_priv;
	int ret;

	master_priv->sarea = drm_getsarea(dev);
	if (master_priv->sarea) {
		master_priv->sarea_priv = (drm_i915_sarea_t *)
			((u8 *)master_priv->sarea->handle + init->sarea_priv_offset);
	} else {
		DRM_DEBUG_DRIVER("sarea not found assuming DRI2 userspace\n");
	}

	if (init->ring_size != 0) {
		if (LP_RING(dev_priv)->obj != NULL) {
			i915_dma_cleanup(dev);
			DRM_ERROR("Client tried to initialize ringbuffer in "
				  "GEM mode\n");
			return -EINVAL;
		}

		ret = intel_render_ring_init_dri(dev,
						 init->ring_start,
						 init->ring_size);
		if (ret) {
			i915_dma_cleanup(dev);
			return ret;
		}
	}

	dev_priv->cpp = init->cpp;
	dev_priv->back_offset = init->back_offset;
	dev_priv->front_offset = init->front_offset;
	dev_priv->current_page = 0;
	if (master_priv->sarea_priv)
		master_priv->sarea_priv->pf_current_page = 0;

	/* Allow hardware batchbuffers unless told otherwise.
	 */
	dev_priv->dri1.allow_batchbuffer = 1;

	return 0;
}

static int i915_dma_resume(struct drm_device * dev)
{
	drm_i915_private_t *dev_priv = (drm_i915_private_t *) dev->dev_private;
	struct intel_ring_buffer *ring = LP_RING(dev_priv);

	DRM_DEBUG_DRIVER("%s\n", __func__);

	if (ring->virtual_start == NULL) {
		DRM_ERROR("can not ioremap virtual address for"
			  " ring buffer\n");
		return -ENOMEM;
	}

	/* Program Hardware Status Page */
	if (!ring->status_page.page_addr) {
		DRM_ERROR("Can not find hardware status page\n");
		return -EINVAL;
	}
	DRM_DEBUG_DRIVER("hw status page @ %p\n",
				ring->status_page.page_addr);
	if (ring->status_page.gfx_addr != 0)
		intel_ring_setup_status_page(ring);
	else
		i915_write_hws_pga(dev);

	DRM_DEBUG_DRIVER("Enabled hardware status page\n");

	return 0;
}

static int i915_dma_init(struct drm_device *dev, void *data,
			 struct drm_file *file_priv)
{
	drm_i915_init_t *init = data;
	int retcode = 0;

	if (drm_core_check_feature(dev, DRIVER_MODESET))
		return -ENODEV;

	switch (init->func) {
	case I915_INIT_DMA:
		retcode = i915_initialize(dev, init);
		break;
	case I915_CLEANUP_DMA:
		retcode = i915_dma_cleanup(dev);
		break;
	case I915_RESUME_DMA:
		retcode = i915_dma_resume(dev);
		break;
	default:
		retcode = -EINVAL;
		break;
	}

	return retcode;
}

/* Implement basically the same security restrictions as hardware does
 * for MI_BATCH_NON_SECURE.  These can be made stricter at any time.
 *
 * Most of the calculations below involve calculating the size of a
 * particular instruction.  It's important to get the size right as
 * that tells us where the next instruction to check is.  Any illegal
 * instruction detected will be given a size of zero, which is a
 * signal to abort the rest of the buffer.
 */
static int validate_cmd(int cmd)
{
	switch (((cmd >> 29) & 0x7)) {
	case 0x0:
		switch ((cmd >> 23) & 0x3f) {
		case 0x0:
			return 1;	/* MI_NOOP */
		case 0x4:
			return 1;	/* MI_FLUSH */
		default:
			return 0;	/* disallow everything else */
		}
		break;
	case 0x1:
		return 0;	/* reserved */
	case 0x2:
		return (cmd & 0xff) + 2;	/* 2d commands */
	case 0x3:
		if (((cmd >> 24) & 0x1f) <= 0x18)
			return 1;

		switch ((cmd >> 24) & 0x1f) {
		case 0x1c:
			return 1;
		case 0x1d:
			switch ((cmd >> 16) & 0xff) {
			case 0x3:
				return (cmd & 0x1f) + 2;
			case 0x4:
				return (cmd & 0xf) + 2;
			default:
				return (cmd & 0xffff) + 2;
			}
		case 0x1e:
			if (cmd & (1 << 23))
				return (cmd & 0xffff) + 1;
			else
				return 1;
		case 0x1f:
			if ((cmd & (1 << 23)) == 0)	/* inline vertices */
				return (cmd & 0x1ffff) + 2;
			else if (cmd & (1 << 17))	/* indirect random */
				if ((cmd & 0xffff) == 0)
					return 0;	/* unknown length, too hard */
				else
					return (((cmd & 0xffff) + 1) / 2) + 1;
			else
				return 2;	/* indirect sequential */
		default:
			return 0;
		}
	default:
		return 0;
	}

	return 0;
}

static int i915_emit_cmds(struct drm_device * dev, int *buffer, int dwords)
{
	drm_i915_private_t *dev_priv = dev->dev_private;
	int i, ret;

	if ((dwords+1) * sizeof(int) >= LP_RING(dev_priv)->size - 8)
		return -EINVAL;

	for (i = 0; i < dwords;) {
		int sz = validate_cmd(buffer[i]);
		if (sz == 0 || i + sz > dwords)
			return -EINVAL;
		i += sz;
	}

	ret = BEGIN_LP_RING((dwords+1)&~1);
	if (ret)
		return ret;

	for (i = 0; i < dwords; i++)
		OUT_RING(buffer[i]);
	if (dwords & 1)
		OUT_RING(0);

	ADVANCE_LP_RING();

	return 0;
}

int
i915_emit_box(struct drm_device *dev,
	      struct drm_clip_rect *box,
	      int DR1, int DR4)
{
	struct drm_i915_private *dev_priv = dev->dev_private;
	int ret;

	if (box->y2 <= box->y1 || box->x2 <= box->x1 ||
	    box->y2 <= 0 || box->x2 <= 0) {
		DRM_ERROR("Bad box %d,%d..%d,%d\n",
			  box->x1, box->y1, box->x2, box->y2);
		return -EINVAL;
	}

	if (INTEL_INFO(dev)->gen >= 4) {
		ret = BEGIN_LP_RING(4);
		if (ret)
			return ret;

		OUT_RING(GFX_OP_DRAWRECT_INFO_I965);
		OUT_RING((box->x1 & 0xffff) | (box->y1 << 16));
		OUT_RING(((box->x2 - 1) & 0xffff) | ((box->y2 - 1) << 16));
		OUT_RING(DR4);
	} else {
		ret = BEGIN_LP_RING(6);
		if (ret)
			return ret;

		OUT_RING(GFX_OP_DRAWRECT_INFO);
		OUT_RING(DR1);
		OUT_RING((box->x1 & 0xffff) | (box->y1 << 16));
		OUT_RING(((box->x2 - 1) & 0xffff) | ((box->y2 - 1) << 16));
		OUT_RING(DR4);
		OUT_RING(0);
	}
	ADVANCE_LP_RING();

	return 0;
}

/* XXX: Emitting the counter should really be moved to part of the IRQ
 * emit. For now, do it in both places:
 */

static void i915_emit_breadcrumb(struct drm_device *dev)
{
	drm_i915_private_t *dev_priv = dev->dev_private;
	struct drm_i915_master_private *master_priv = dev->primary->master->driver_priv;

	dev_priv->counter++;
	if (dev_priv->counter > 0x7FFFFFFFUL)
		dev_priv->counter = 0;
	if (master_priv->sarea_priv)
		master_priv->sarea_priv->last_enqueue = dev_priv->counter;

	if (BEGIN_LP_RING(4) == 0) {
		OUT_RING(MI_STORE_DWORD_INDEX);
		OUT_RING(I915_BREADCRUMB_INDEX << MI_STORE_DWORD_INDEX_SHIFT);
		OUT_RING(dev_priv->counter);
		OUT_RING(0);
		ADVANCE_LP_RING();
	}
}

static int i915_dispatch_cmdbuffer(struct drm_device * dev,
				   drm_i915_cmdbuffer_t *cmd,
				   struct drm_clip_rect *cliprects,
				   void *cmdbuf)
{
	int nbox = cmd->num_cliprects;
	int i = 0, count, ret;

	if (cmd->sz & 0x3) {
		DRM_ERROR("alignment");
		return -EINVAL;
	}

	i915_kernel_lost_context(dev);

	count = nbox ? nbox : 1;

	for (i = 0; i < count; i++) {
		if (i < nbox) {
			ret = i915_emit_box(dev, &cliprects[i],
					    cmd->DR1, cmd->DR4);
			if (ret)
				return ret;
		}

		ret = i915_emit_cmds(dev, cmdbuf, cmd->sz / 4);
		if (ret)
			return ret;
	}

	i915_emit_breadcrumb(dev);
	return 0;
}

static int i915_dispatch_batchbuffer(struct drm_device * dev,
				     drm_i915_batchbuffer_t * batch,
				     struct drm_clip_rect *cliprects)
{
	struct drm_i915_private *dev_priv = dev->dev_private;
	int nbox = batch->num_cliprects;
	int i, count, ret;

	if ((batch->start | batch->used) & 0x7) {
		DRM_ERROR("alignment");
		return -EINVAL;
	}

	i915_kernel_lost_context(dev);

	count = nbox ? nbox : 1;
	for (i = 0; i < count; i++) {
		if (i < nbox) {
			ret = i915_emit_box(dev, &cliprects[i],
					    batch->DR1, batch->DR4);
			if (ret)
				return ret;
		}

		if (!IS_I830(dev) && !IS_845G(dev)) {
			ret = BEGIN_LP_RING(2);
			if (ret)
				return ret;

			if (INTEL_INFO(dev)->gen >= 4) {
				OUT_RING(MI_BATCH_BUFFER_START | (2 << 6) | MI_BATCH_NON_SECURE_I965);
				OUT_RING(batch->start);
			} else {
				OUT_RING(MI_BATCH_BUFFER_START | (2 << 6));
				OUT_RING(batch->start | MI_BATCH_NON_SECURE);
			}
		} else {
			ret = BEGIN_LP_RING(4);
			if (ret)
				return ret;

			OUT_RING(MI_BATCH_BUFFER);
			OUT_RING(batch->start | MI_BATCH_NON_SECURE);
			OUT_RING(batch->start + batch->used - 4);
			OUT_RING(0);
		}
		ADVANCE_LP_RING();
	}


	if (IS_G4X(dev) || IS_GEN5(dev)) {
		if (BEGIN_LP_RING(2) == 0) {
			OUT_RING(MI_FLUSH | MI_NO_WRITE_FLUSH | MI_INVALIDATE_ISP);
			OUT_RING(MI_NOOP);
			ADVANCE_LP_RING();
		}
	}

	i915_emit_breadcrumb(dev);
	return 0;
}

static int i915_dispatch_flip(struct drm_device * dev)
{
	drm_i915_private_t *dev_priv = dev->dev_private;
	struct drm_i915_master_private *master_priv =
		dev->primary->master->driver_priv;
	int ret;

	if (!master_priv->sarea_priv)
		return -EINVAL;

	DRM_DEBUG_DRIVER("%s: page=%d pfCurrentPage=%d\n",
			  __func__,
			 dev_priv->current_page,
			 master_priv->sarea_priv->pf_current_page);

	i915_kernel_lost_context(dev);

	ret = BEGIN_LP_RING(10);
	if (ret)
		return ret;

	OUT_RING(MI_FLUSH | MI_READ_FLUSH);
	OUT_RING(0);

	OUT_RING(CMD_OP_DISPLAYBUFFER_INFO | ASYNC_FLIP);
	OUT_RING(0);
	if (dev_priv->current_page == 0) {
		OUT_RING(dev_priv->back_offset);
		dev_priv->current_page = 1;
	} else {
		OUT_RING(dev_priv->front_offset);
		dev_priv->current_page = 0;
	}
	OUT_RING(0);

	OUT_RING(MI_WAIT_FOR_EVENT | MI_WAIT_FOR_PLANE_A_FLIP);
	OUT_RING(0);

	ADVANCE_LP_RING();

	master_priv->sarea_priv->last_enqueue = dev_priv->counter++;

	if (BEGIN_LP_RING(4) == 0) {
		OUT_RING(MI_STORE_DWORD_INDEX);
		OUT_RING(I915_BREADCRUMB_INDEX << MI_STORE_DWORD_INDEX_SHIFT);
		OUT_RING(dev_priv->counter);
		OUT_RING(0);
		ADVANCE_LP_RING();
	}

	master_priv->sarea_priv->pf_current_page = dev_priv->current_page;
	return 0;
}

static int i915_quiescent(struct drm_device *dev)
{
	struct intel_ring_buffer *ring = LP_RING(dev->dev_private);

	i915_kernel_lost_context(dev);
	return intel_wait_ring_idle(ring);
}

static int i915_flush_ioctl(struct drm_device *dev, void *data,
			    struct drm_file *file_priv)
{
	int ret;

	if (drm_core_check_feature(dev, DRIVER_MODESET))
		return -ENODEV;

	RING_LOCK_TEST_WITH_RETURN(dev, file_priv);

	mutex_lock(&dev->struct_mutex);
	ret = i915_quiescent(dev);
	mutex_unlock(&dev->struct_mutex);

	return ret;
}

static int i915_batchbuffer(struct drm_device *dev, void *data,
			    struct drm_file *file_priv)
{
	drm_i915_private_t *dev_priv = (drm_i915_private_t *) dev->dev_private;
	struct drm_i915_master_private *master_priv = dev->primary->master->driver_priv;
	drm_i915_sarea_t *sarea_priv = (drm_i915_sarea_t *)
	    master_priv->sarea_priv;
	drm_i915_batchbuffer_t *batch = data;
	int ret;
	struct drm_clip_rect *cliprects = NULL;

	if (drm_core_check_feature(dev, DRIVER_MODESET))
		return -ENODEV;

	if (!dev_priv->dri1.allow_batchbuffer) {
		DRM_ERROR("Batchbuffer ioctl disabled\n");
		return -EINVAL;
	}

	DRM_DEBUG_DRIVER("i915 batchbuffer, start %x used %d cliprects %d\n",
			batch->start, batch->used, batch->num_cliprects);

	RING_LOCK_TEST_WITH_RETURN(dev, file_priv);

	if (batch->num_cliprects < 0)
		return -EINVAL;

	if (batch->num_cliprects) {
		cliprects = kcalloc(batch->num_cliprects,
				    sizeof(struct drm_clip_rect),
				    GFP_KERNEL);
		if (cliprects == NULL)
			return -ENOMEM;

		ret = copy_from_user(cliprects, batch->cliprects,
				     batch->num_cliprects *
				     sizeof(struct drm_clip_rect));
		if (ret != 0) {
			ret = -EFAULT;
			goto fail_free;
		}
	}

	mutex_lock(&dev->struct_mutex);
	ret = i915_dispatch_batchbuffer(dev, batch, cliprects);
	mutex_unlock(&dev->struct_mutex);

	if (sarea_priv)
		sarea_priv->last_dispatch = READ_BREADCRUMB(dev_priv);

fail_free:
	kfree(cliprects);

	return ret;
}

static int i915_cmdbuffer(struct drm_device *dev, void *data,
			  struct drm_file *file_priv)
{
	drm_i915_private_t *dev_priv = (drm_i915_private_t *) dev->dev_private;
	struct drm_i915_master_private *master_priv = dev->primary->master->driver_priv;
	drm_i915_sarea_t *sarea_priv = (drm_i915_sarea_t *)
	    master_priv->sarea_priv;
	drm_i915_cmdbuffer_t *cmdbuf = data;
	struct drm_clip_rect *cliprects = NULL;
	void *batch_data;
	int ret;

	DRM_DEBUG_DRIVER("i915 cmdbuffer, buf %p sz %d cliprects %d\n",
			cmdbuf->buf, cmdbuf->sz, cmdbuf->num_cliprects);

	if (drm_core_check_feature(dev, DRIVER_MODESET))
		return -ENODEV;

	RING_LOCK_TEST_WITH_RETURN(dev, file_priv);

	if (cmdbuf->num_cliprects < 0)
		return -EINVAL;

	batch_data = kmalloc(cmdbuf->sz, GFP_KERNEL);
	if (batch_data == NULL)
		return -ENOMEM;

	ret = copy_from_user(batch_data, cmdbuf->buf, cmdbuf->sz);
	if (ret != 0) {
		ret = -EFAULT;
		goto fail_batch_free;
	}

	if (cmdbuf->num_cliprects) {
		cliprects = kcalloc(cmdbuf->num_cliprects,
				    sizeof(struct drm_clip_rect), GFP_KERNEL);
		if (cliprects == NULL) {
			ret = -ENOMEM;
			goto fail_batch_free;
		}

		ret = copy_from_user(cliprects, cmdbuf->cliprects,
				     cmdbuf->num_cliprects *
				     sizeof(struct drm_clip_rect));
		if (ret != 0) {
			ret = -EFAULT;
			goto fail_clip_free;
		}
	}

	mutex_lock(&dev->struct_mutex);
	ret = i915_dispatch_cmdbuffer(dev, cmdbuf, cliprects, batch_data);
	mutex_unlock(&dev->struct_mutex);
	if (ret) {
		DRM_ERROR("i915_dispatch_cmdbuffer failed\n");
		goto fail_clip_free;
	}

	if (sarea_priv)
		sarea_priv->last_dispatch = READ_BREADCRUMB(dev_priv);

fail_clip_free:
	kfree(cliprects);
fail_batch_free:
	kfree(batch_data);

	return ret;
}

static int i915_emit_irq(struct drm_device * dev)
{
	drm_i915_private_t *dev_priv = dev->dev_private;
	struct drm_i915_master_private *master_priv = dev->primary->master->driver_priv;

	i915_kernel_lost_context(dev);

	DRM_DEBUG_DRIVER("\n");

	dev_priv->counter++;
	if (dev_priv->counter > 0x7FFFFFFFUL)
		dev_priv->counter = 1;
	if (master_priv->sarea_priv)
		master_priv->sarea_priv->last_enqueue = dev_priv->counter;

	if (BEGIN_LP_RING(4) == 0) {
		OUT_RING(MI_STORE_DWORD_INDEX);
		OUT_RING(I915_BREADCRUMB_INDEX << MI_STORE_DWORD_INDEX_SHIFT);
		OUT_RING(dev_priv->counter);
		OUT_RING(MI_USER_INTERRUPT);
		ADVANCE_LP_RING();
	}

	return dev_priv->counter;
}

static int i915_wait_irq(struct drm_device * dev, int irq_nr)
{
	drm_i915_private_t *dev_priv = (drm_i915_private_t *) dev->dev_private;
	struct drm_i915_master_private *master_priv = dev->primary->master->driver_priv;
	int ret = 0;
	struct intel_ring_buffer *ring = LP_RING(dev_priv);

	DRM_DEBUG_DRIVER("irq_nr=%d breadcrumb=%d\n", irq_nr,
		  READ_BREADCRUMB(dev_priv));

	if (READ_BREADCRUMB(dev_priv) >= irq_nr) {
		if (master_priv->sarea_priv)
			master_priv->sarea_priv->last_dispatch = READ_BREADCRUMB(dev_priv);
		return 0;
	}

	if (master_priv->sarea_priv)
		master_priv->sarea_priv->perf_boxes |= I915_BOX_WAIT;

	if (ring->irq_get(ring)) {
		DRM_WAIT_ON(ret, ring->irq_queue, 3 * DRM_HZ,
			    READ_BREADCRUMB(dev_priv) >= irq_nr);
		ring->irq_put(ring);
	} else if (wait_for(READ_BREADCRUMB(dev_priv) >= irq_nr, 3000))
		ret = -EBUSY;

	if (ret == -EBUSY) {
		DRM_ERROR("EBUSY -- rec: %d emitted: %d\n",
			  READ_BREADCRUMB(dev_priv), (int)dev_priv->counter);
	}

	return ret;
}

/* Needs the lock as it touches the ring.
 */
static int i915_irq_emit(struct drm_device *dev, void *data,
			 struct drm_file *file_priv)
{
	drm_i915_private_t *dev_priv = dev->dev_private;
	drm_i915_irq_emit_t *emit = data;
	int result;

	if (drm_core_check_feature(dev, DRIVER_MODESET))
		return -ENODEV;

	if (!dev_priv || !LP_RING(dev_priv)->virtual_start) {
		DRM_ERROR("called with no initialization\n");
		return -EINVAL;
	}

	RING_LOCK_TEST_WITH_RETURN(dev, file_priv);

	mutex_lock(&dev->struct_mutex);
	result = i915_emit_irq(dev);
	mutex_unlock(&dev->struct_mutex);

	if (DRM_COPY_TO_USER(emit->irq_seq, &result, sizeof(int))) {
		DRM_ERROR("copy_to_user\n");
		return -EFAULT;
	}

	return 0;
}

/* Doesn't need the hardware lock.
 */
static int i915_irq_wait(struct drm_device *dev, void *data,
			 struct drm_file *file_priv)
{
	drm_i915_private_t *dev_priv = dev->dev_private;
	drm_i915_irq_wait_t *irqwait = data;

	if (drm_core_check_feature(dev, DRIVER_MODESET))
		return -ENODEV;

	if (!dev_priv) {
		DRM_ERROR("called with no initialization\n");
		return -EINVAL;
	}

	return i915_wait_irq(dev, irqwait->irq_seq);
}

static int i915_vblank_pipe_get(struct drm_device *dev, void *data,
			 struct drm_file *file_priv)
{
	drm_i915_private_t *dev_priv = dev->dev_private;
	drm_i915_vblank_pipe_t *pipe = data;

	if (drm_core_check_feature(dev, DRIVER_MODESET))
		return -ENODEV;

	if (!dev_priv) {
		DRM_ERROR("called with no initialization\n");
		return -EINVAL;
	}

	pipe->pipe = DRM_I915_VBLANK_PIPE_A | DRM_I915_VBLANK_PIPE_B;

	return 0;
}

/**
 * Schedule buffer swap at given vertical blank.
 */
static int i915_vblank_swap(struct drm_device *dev, void *data,
		     struct drm_file *file_priv)
{
	/* The delayed swap mechanism was fundamentally racy, and has been
	 * removed.  The model was that the client requested a delayed flip/swap
	 * from the kernel, then waited for vblank before continuing to perform
	 * rendering.  The problem was that the kernel might wake the client
	 * up before it dispatched the vblank swap (since the lock has to be
	 * held while touching the ringbuffer), in which case the client would
	 * clear and start the next frame before the swap occurred, and
	 * flicker would occur in addition to likely missing the vblank.
	 *
	 * In the absence of this ioctl, userland falls back to a correct path
	 * of waiting for a vblank, then dispatching the swap on its own.
	 * Context switching to userland and back is plenty fast enough for
	 * meeting the requirements of vblank swapping.
	 */
	return -EINVAL;
}

static int i915_flip_bufs(struct drm_device *dev, void *data,
			  struct drm_file *file_priv)
{
	int ret;

	if (drm_core_check_feature(dev, DRIVER_MODESET))
		return -ENODEV;

	DRM_DEBUG_DRIVER("%s\n", __func__);

	RING_LOCK_TEST_WITH_RETURN(dev, file_priv);

	mutex_lock(&dev->struct_mutex);
	ret = i915_dispatch_flip(dev);
	mutex_unlock(&dev->struct_mutex);

	return ret;
}

static int i915_getparam(struct drm_device *dev, void *data,
			 struct drm_file *file_priv)
{
	drm_i915_private_t *dev_priv = dev->dev_private;
	drm_i915_getparam_t *param = data;
	int value;

	if (!dev_priv) {
		DRM_ERROR("called with no initialization\n");
		return -EINVAL;
	}

	switch (param->param) {
	case I915_PARAM_IRQ_ACTIVE:
		value = dev->pdev->irq ? 1 : 0;
		break;
	case I915_PARAM_ALLOW_BATCHBUFFER:
		value = dev_priv->dri1.allow_batchbuffer ? 1 : 0;
		break;
	case I915_PARAM_LAST_DISPATCH:
		value = READ_BREADCRUMB(dev_priv);
		break;
	case I915_PARAM_CHIPSET_ID:
		value = dev->pci_device;
		break;
	case I915_PARAM_HAS_GEM:
		value = 1;
		break;
	case I915_PARAM_NUM_FENCES_AVAIL:
		value = dev_priv->num_fence_regs - dev_priv->fence_reg_start;
		break;
	case I915_PARAM_HAS_OVERLAY:
		value = dev_priv->overlay ? 1 : 0;
		break;
	case I915_PARAM_HAS_PAGEFLIPPING:
		value = 1;
		break;
	case I915_PARAM_HAS_EXECBUF2:
		/* depends on GEM */
		value = 1;
		break;
	case I915_PARAM_HAS_BSD:
		value = intel_ring_initialized(&dev_priv->ring[VCS]);
		break;
	case I915_PARAM_HAS_BLT:
		value = intel_ring_initialized(&dev_priv->ring[BCS]);
		break;
	case I915_PARAM_HAS_RELAXED_FENCING:
		value = 1;
		break;
	case I915_PARAM_HAS_COHERENT_RINGS:
		value = 1;
		break;
	case I915_PARAM_HAS_EXEC_CONSTANTS:
		value = INTEL_INFO(dev)->gen >= 4;
		break;
	case I915_PARAM_HAS_RELAXED_DELTA:
		value = 1;
		break;
	case I915_PARAM_HAS_GEN7_SOL_RESET:
		value = 1;
		break;
	case I915_PARAM_HAS_LLC:
		value = HAS_LLC(dev);
		break;
	case I915_PARAM_HAS_ALIASING_PPGTT:
		value = dev_priv->mm.aliasing_ppgtt ? 1 : 0;
		break;
	case I915_PARAM_HAS_WAIT_TIMEOUT:
		value = 1;
		break;
	default:
		DRM_DEBUG_DRIVER("Unknown parameter %d\n",
				 param->param);
		return -EINVAL;
	}

	if (DRM_COPY_TO_USER(param->value, &value, sizeof(int))) {
		DRM_ERROR("DRM_COPY_TO_USER failed\n");
		return -EFAULT;
	}

	return 0;
}

static int i915_setparam(struct drm_device *dev, void *data,
			 struct drm_file *file_priv)
{
	drm_i915_private_t *dev_priv = dev->dev_private;
	drm_i915_setparam_t *param = data;

	if (!dev_priv) {
		DRM_ERROR("called with no initialization\n");
		return -EINVAL;
	}

	switch (param->param) {
	case I915_SETPARAM_USE_MI_BATCHBUFFER_START:
		break;
	case I915_SETPARAM_TEX_LRU_LOG_GRANULARITY:
		break;
	case I915_SETPARAM_ALLOW_BATCHBUFFER:
		dev_priv->dri1.allow_batchbuffer = param->value ? 1 : 0;
		break;
	case I915_SETPARAM_NUM_USED_FENCES:
		if (param->value > dev_priv->num_fence_regs ||
		    param->value < 0)
			return -EINVAL;
		/* Userspace can use first N regs */
		dev_priv->fence_reg_start = param->value;
		break;
	default:
		DRM_DEBUG_DRIVER("unknown parameter %d\n",
					param->param);
		return -EINVAL;
	}

	return 0;
}

static int i915_set_status_page(struct drm_device *dev, void *data,
				struct drm_file *file_priv)
{
	drm_i915_private_t *dev_priv = dev->dev_private;
	drm_i915_hws_addr_t *hws = data;
	struct intel_ring_buffer *ring = LP_RING(dev_priv);

	if (drm_core_check_feature(dev, DRIVER_MODESET))
		return -ENODEV;

	if (!I915_NEED_GFX_HWS(dev))
		return -EINVAL;

	if (!dev_priv) {
		DRM_ERROR("called with no initialization\n");
		return -EINVAL;
	}

	if (drm_core_check_feature(dev, DRIVER_MODESET)) {
		WARN(1, "tried to set status page when mode setting active\n");
		return 0;
	}

	DRM_DEBUG_DRIVER("set status page addr 0x%08x\n", (u32)hws->addr);

	ring->status_page.gfx_addr = hws->addr & (0x1ffff<<12);

	dev_priv->dri1.gfx_hws_cpu_addr =
		ioremap_wc(dev_priv->mm.gtt_base_addr + hws->addr, 4096);
	if (dev_priv->dri1.gfx_hws_cpu_addr == NULL) {
		i915_dma_cleanup(dev);
		ring->status_page.gfx_addr = 0;
		DRM_ERROR("can not ioremap virtual address for"
				" G33 hw status page\n");
		return -ENOMEM;
	}

	memset_io(dev_priv->dri1.gfx_hws_cpu_addr, 0, PAGE_SIZE);
	I915_WRITE(HWS_PGA, ring->status_page.gfx_addr);

	DRM_DEBUG_DRIVER("load hws HWS_PGA with gfx mem 0x%x\n",
			 ring->status_page.gfx_addr);
	DRM_DEBUG_DRIVER("load hws at %p\n",
			 ring->status_page.page_addr);
	return 0;
}

static int i915_get_bridge_dev(struct drm_device *dev)
{
	struct drm_i915_private *dev_priv = dev->dev_private;

	dev_priv->bridge_dev = pci_get_bus_and_slot(0, PCI_DEVFN(0, 0));
	if (!dev_priv->bridge_dev) {
		DRM_ERROR("bridge device not found\n");
		return -1;
	}
	return 0;
}

#define MCHBAR_I915 0x44
#define MCHBAR_I965 0x48
#define MCHBAR_SIZE (4*4096)

#define DEVEN_REG 0x54
#define   DEVEN_MCHBAR_EN (1 << 28)

/* Allocate space for the MCH regs if needed, return nonzero on error */
static int
intel_alloc_mchbar_resource(struct drm_device *dev)
{
	drm_i915_private_t *dev_priv = dev->dev_private;
	int reg = INTEL_INFO(dev)->gen >= 4 ? MCHBAR_I965 : MCHBAR_I915;
	u32 temp_lo, temp_hi = 0;
	u64 mchbar_addr;
	int ret;

	if (INTEL_INFO(dev)->gen >= 4)
		pci_read_config_dword(dev_priv->bridge_dev, reg + 4, &temp_hi);
	pci_read_config_dword(dev_priv->bridge_dev, reg, &temp_lo);
	mchbar_addr = ((u64)temp_hi << 32) | temp_lo;

	/* If ACPI doesn't have it, assume we need to allocate it ourselves */
#ifdef CONFIG_PNP
	if (mchbar_addr &&
	    pnp_range_reserved(mchbar_addr, mchbar_addr + MCHBAR_SIZE))
		return 0;
#endif

	/* Get some space for it */
	dev_priv->mch_res.name = "i915 MCHBAR";
	dev_priv->mch_res.flags = IORESOURCE_MEM;
	ret = pci_bus_alloc_resource(dev_priv->bridge_dev->bus,
				     &dev_priv->mch_res,
				     MCHBAR_SIZE, MCHBAR_SIZE,
				     PCIBIOS_MIN_MEM,
				     0, pcibios_align_resource,
				     dev_priv->bridge_dev);
	if (ret) {
		DRM_DEBUG_DRIVER("failed bus alloc: %d\n", ret);
		dev_priv->mch_res.start = 0;
		return ret;
	}

	if (INTEL_INFO(dev)->gen >= 4)
		pci_write_config_dword(dev_priv->bridge_dev, reg + 4,
				       upper_32_bits(dev_priv->mch_res.start));

	pci_write_config_dword(dev_priv->bridge_dev, reg,
			       lower_32_bits(dev_priv->mch_res.start));
	return 0;
}

/* Setup MCHBAR if possible, return true if we should disable it again */
static void
intel_setup_mchbar(struct drm_device *dev)
{
	drm_i915_private_t *dev_priv = dev->dev_private;
	int mchbar_reg = INTEL_INFO(dev)->gen >= 4 ? MCHBAR_I965 : MCHBAR_I915;
	u32 temp;
	bool enabled;

	dev_priv->mchbar_need_disable = false;

	if (IS_I915G(dev) || IS_I915GM(dev)) {
		pci_read_config_dword(dev_priv->bridge_dev, DEVEN_REG, &temp);
		enabled = !!(temp & DEVEN_MCHBAR_EN);
	} else {
		pci_read_config_dword(dev_priv->bridge_dev, mchbar_reg, &temp);
		enabled = temp & 1;
	}

	/* If it's already enabled, don't have to do anything */
	if (enabled)
		return;

	if (intel_alloc_mchbar_resource(dev))
		return;

	dev_priv->mchbar_need_disable = true;

	/* Space is allocated or reserved, so enable it. */
	if (IS_I915G(dev) || IS_I915GM(dev)) {
		pci_write_config_dword(dev_priv->bridge_dev, DEVEN_REG,
				       temp | DEVEN_MCHBAR_EN);
	} else {
		pci_read_config_dword(dev_priv->bridge_dev, mchbar_reg, &temp);
		pci_write_config_dword(dev_priv->bridge_dev, mchbar_reg, temp | 1);
	}
}

static void
intel_teardown_mchbar(struct drm_device *dev)
{
	drm_i915_private_t *dev_priv = dev->dev_private;
	int mchbar_reg = INTEL_INFO(dev)->gen >= 4 ? MCHBAR_I965 : MCHBAR_I915;
	u32 temp;

	if (dev_priv->mchbar_need_disable) {
		if (IS_I915G(dev) || IS_I915GM(dev)) {
			pci_read_config_dword(dev_priv->bridge_dev, DEVEN_REG, &temp);
			temp &= ~DEVEN_MCHBAR_EN;
			pci_write_config_dword(dev_priv->bridge_dev, DEVEN_REG, temp);
		} else {
			pci_read_config_dword(dev_priv->bridge_dev, mchbar_reg, &temp);
			temp &= ~1;
			pci_write_config_dword(dev_priv->bridge_dev, mchbar_reg, temp);
		}
	}

	if (dev_priv->mch_res.start)
		release_resource(&dev_priv->mch_res);
}

/* true = enable decode, false = disable decoder */
static unsigned int i915_vga_set_decode(void *cookie, bool state)
{
	struct drm_device *dev = cookie;

	intel_modeset_vga_set_state(dev, state);
	if (state)
		return VGA_RSRC_LEGACY_IO | VGA_RSRC_LEGACY_MEM |
		       VGA_RSRC_NORMAL_IO | VGA_RSRC_NORMAL_MEM;
	else
		return VGA_RSRC_NORMAL_IO | VGA_RSRC_NORMAL_MEM;
}

static void i915_switcheroo_set_state(struct pci_dev *pdev, enum vga_switcheroo_state state)
{
	struct drm_device *dev = pci_get_drvdata(pdev);
	pm_message_t pmm = { .event = PM_EVENT_SUSPEND };
	if (state == VGA_SWITCHEROO_ON) {
		pr_info("switched on\n");
		dev->switch_power_state = DRM_SWITCH_POWER_CHANGING;
		/* i915 resume handler doesn't set to D0 */
		pci_set_power_state(dev->pdev, PCI_D0);
		i915_resume(dev);
		dev->switch_power_state = DRM_SWITCH_POWER_ON;
	} else {
		pr_err("switched off\n");
		dev->switch_power_state = DRM_SWITCH_POWER_CHANGING;
		i915_suspend(dev, pmm);
		dev->switch_power_state = DRM_SWITCH_POWER_OFF;
	}
}

static bool i915_switcheroo_can_switch(struct pci_dev *pdev)
{
	struct drm_device *dev = pci_get_drvdata(pdev);
	bool can_switch;

	spin_lock(&dev->count_lock);
	can_switch = (dev->open_count == 0);
	spin_unlock(&dev->count_lock);
	return can_switch;
}

static const struct vga_switcheroo_client_ops i915_switcheroo_ops = {
	.set_gpu_state = i915_switcheroo_set_state,
	.reprobe = NULL,
	.can_switch = i915_switcheroo_can_switch,
};

static int i915_load_modeset_init(struct drm_device *dev)
{
	struct drm_i915_private *dev_priv = dev->dev_private;
	int ret;

	ret = intel_parse_bios(dev);
	if (ret)
		DRM_INFO("failed to find VBIOS tables\n");

	/* If we have > 1 VGA cards, then we need to arbitrate access
	 * to the common VGA resources.
	 *
	 * If we are a secondary display controller (!PCI_DISPLAY_CLASS_VGA),
	 * then we do not take part in VGA arbitration and the
	 * vga_client_register() fails with -ENODEV.
	 */
	ret = vga_client_register(dev->pdev, dev, NULL, i915_vga_set_decode);
	if (ret && ret != -ENODEV)
		goto out;

	intel_register_dsm_handler();

	ret = vga_switcheroo_register_client(dev->pdev, &i915_switcheroo_ops);
	if (ret)
		goto cleanup_vga_client;

	/* Initialise stolen first so that we may reserve preallocated
	 * objects for the BIOS to KMS transition.
	 */
	ret = i915_gem_init_stolen(dev);
	if (ret)
		goto cleanup_vga_switcheroo;

	intel_modeset_init(dev);

	ret = i915_gem_init(dev);
	if (ret)
		goto cleanup_gem_stolen;

	intel_modeset_gem_init(dev);

	ret = drm_irq_install(dev);
	if (ret)
		goto cleanup_gem;

	/* Always safe in the mode setting case. */
	/* FIXME: do pre/post-mode set stuff in core KMS code */
	dev->vblank_disable_allowed = 1;

	ret = intel_fbdev_init(dev);
	if (ret)
		goto cleanup_irq;

	drm_kms_helper_poll_init(dev);

	/* We're off and running w/KMS */
	dev_priv->mm.suspended = 0;

	return 0;

cleanup_irq:
	drm_irq_uninstall(dev);
cleanup_gem:
	mutex_lock(&dev->struct_mutex);
	i915_gem_cleanup_ringbuffer(dev);
	mutex_unlock(&dev->struct_mutex);
	i915_gem_cleanup_aliasing_ppgtt(dev);
cleanup_gem_stolen:
	i915_gem_cleanup_stolen(dev);
cleanup_vga_switcheroo:
	vga_switcheroo_unregister_client(dev->pdev);
cleanup_vga_client:
	vga_client_register(dev->pdev, NULL, NULL, NULL);
out:
	return ret;
}

int i915_master_create(struct drm_device *dev, struct drm_master *master)
{
	struct drm_i915_master_private *master_priv;

	master_priv = kzalloc(sizeof(*master_priv), GFP_KERNEL);
	if (!master_priv)
		return -ENOMEM;

	master->driver_priv = master_priv;
	return 0;
}

void i915_master_destroy(struct drm_device *dev, struct drm_master *master)
{
	struct drm_i915_master_private *master_priv = master->driver_priv;

	if (!master_priv)
		return;

	kfree(master_priv);

	master->driver_priv = NULL;
}

static void
i915_mtrr_setup(struct drm_i915_private *dev_priv, unsigned long base,
		unsigned long size)
{
	dev_priv->mm.gtt_mtrr = -1;

#if defined(CONFIG_X86_PAT)
	if (cpu_has_pat)
		return;
#endif

	/* Set up a WC MTRR for non-PAT systems.  This is more common than
	 * one would think, because the kernel disables PAT on first
	 * generation Core chips because WC PAT gets overridden by a UC
	 * MTRR if present.  Even if a UC MTRR isn't present.
	 */
	dev_priv->mm.gtt_mtrr = mtrr_add(base, size, MTRR_TYPE_WRCOMB, 1);
	if (dev_priv->mm.gtt_mtrr < 0) {
		DRM_INFO("MTRR allocation failed.  Graphics "
			 "performance may suffer.\n");
	}
}

static void i915_kick_out_firmware_fb(struct drm_i915_private *dev_priv)
{
	struct apertures_struct *ap;
	struct pci_dev *pdev = dev_priv->dev->pdev;
	bool primary;

	ap = alloc_apertures(1);
	if (!ap)
		return;

	ap->ranges[0].base = dev_priv->dev->agp->base;
	ap->ranges[0].size =
		dev_priv->mm.gtt->gtt_mappable_entries << PAGE_SHIFT;
	primary =
		pdev->resource[PCI_ROM_RESOURCE].flags & IORESOURCE_ROM_SHADOW;

	remove_conflicting_framebuffers(ap, "inteldrmfb", primary);

	kfree(ap);
}

/**
 * i915_driver_load - setup chip and create an initial config
 * @dev: DRM device
 * @flags: startup flags
 *
 * The driver load routine has to do several things:
 *   - drive output discovery via intel_modeset_init()
 *   - initialize the memory manager
 *   - allocate initial config memory
 *   - setup the DRM framebuffer with the allocated memory
 */
int i915_driver_load(struct drm_device *dev, unsigned long flags)
{
	struct drm_i915_private *dev_priv;
	struct intel_device_info *info;
	int ret = 0, mmio_bar;
	uint32_t aperture_size;

	info = (struct intel_device_info *) flags;

	/* Refuse to load on gen6+ without kms enabled. */
	if (info->gen >= 6 && !drm_core_check_feature(dev, DRIVER_MODESET))
		return -ENODEV;


	/* i915 has 4 more counters */
	dev->counters += 4;
	dev->types[6] = _DRM_STAT_IRQ;
	dev->types[7] = _DRM_STAT_PRIMARY;
	dev->types[8] = _DRM_STAT_SECONDARY;
	dev->types[9] = _DRM_STAT_DMA;

	dev_priv = kzalloc(sizeof(drm_i915_private_t), GFP_KERNEL);
	if (dev_priv == NULL)
		return -ENOMEM;

	dev->dev_private = (void *)dev_priv;
	dev_priv->dev = dev;
	dev_priv->info = info;

	if (i915_get_bridge_dev(dev)) {
		ret = -EIO;
		goto free_priv;
	}

<<<<<<< HEAD
=======
	ret = intel_gmch_probe(dev_priv->bridge_dev, dev->pdev, NULL);
	if (!ret) {
		DRM_ERROR("failed to set up gmch\n");
		ret = -EIO;
		goto put_bridge;
	}

>>>>>>> 74da01dc
	dev_priv->mm.gtt = intel_gtt_get();
	if (!dev_priv->mm.gtt) {
		DRM_ERROR("Failed to initialize GTT\n");
		ret = -ENODEV;
<<<<<<< HEAD
		goto put_bridge;
=======
		goto put_gmch;
>>>>>>> 74da01dc
	}

	i915_kick_out_firmware_fb(dev_priv);

	pci_set_master(dev->pdev);

	/* overlay on gen2 is broken and can't address above 1G */
	if (IS_GEN2(dev))
		dma_set_coherent_mask(&dev->pdev->dev, DMA_BIT_MASK(30));

	/* 965GM sometimes incorrectly writes to hardware status page (HWS)
	 * using 32bit addressing, overwriting memory if HWS is located
	 * above 4GB.
	 *
	 * The documentation also mentions an issue with undefined
	 * behaviour if any general state is accessed within a page above 4GB,
	 * which also needs to be handled carefully.
	 */
	if (IS_BROADWATER(dev) || IS_CRESTLINE(dev))
		dma_set_coherent_mask(&dev->pdev->dev, DMA_BIT_MASK(32));

	mmio_bar = IS_GEN2(dev) ? 1 : 0;
	dev_priv->regs = pci_iomap(dev->pdev, mmio_bar, 0);
	if (!dev_priv->regs) {
		DRM_ERROR("failed to map registers\n");
		ret = -EIO;
<<<<<<< HEAD
		goto put_bridge;
=======
		goto put_gmch;
>>>>>>> 74da01dc
	}

	aperture_size = dev_priv->mm.gtt->gtt_mappable_entries << PAGE_SHIFT;
	dev_priv->mm.gtt_base_addr = dev_priv->mm.gtt->gma_bus_addr;

	dev_priv->mm.gtt_mapping =
		io_mapping_create_wc(dev_priv->mm.gtt_base_addr,
				     aperture_size);
	if (dev_priv->mm.gtt_mapping == NULL) {
		ret = -EIO;
		goto out_rmmap;
	}

	i915_mtrr_setup(dev_priv, dev_priv->mm.gtt_base_addr,
			aperture_size);

	/* The i915 workqueue is primarily used for batched retirement of
	 * requests (and thus managing bo) once the task has been completed
	 * by the GPU. i915_gem_retire_requests() is called directly when we
	 * need high-priority retirement, such as waiting for an explicit
	 * bo.
	 *
	 * It is also used for periodic low-priority events, such as
	 * idle-timers and recording error state.
	 *
	 * All tasks on the workqueue are expected to acquire the dev mutex
	 * so there is no point in running more than one instance of the
	 * workqueue at any time: max_active = 1 and NON_REENTRANT.
	 */
	dev_priv->wq = alloc_workqueue("i915",
				       WQ_UNBOUND | WQ_NON_REENTRANT,
				       1);
	if (dev_priv->wq == NULL) {
		DRM_ERROR("Failed to create our workqueue.\n");
		ret = -ENOMEM;
		goto out_mtrrfree;
	}

	intel_irq_init(dev);

	/* Try to make sure MCHBAR is enabled before poking at it */
	intel_setup_mchbar(dev);
	intel_setup_gmbus(dev);
	intel_opregion_setup(dev);

	/* Make sure the bios did its job and set up vital registers */
	intel_setup_bios(dev);

	i915_gem_load(dev);

	/* Init HWS */
	if (!I915_NEED_GFX_HWS(dev)) {
		ret = i915_init_phys_hws(dev);
		if (ret)
			goto out_gem_unload;
	}

	/* On the 945G/GM, the chipset reports the MSI capability on the
	 * integrated graphics even though the support isn't actually there
	 * according to the published specs.  It doesn't appear to function
	 * correctly in testing on 945G.
	 * This may be a side effect of MSI having been made available for PEG
	 * and the registers being closely associated.
	 *
	 * According to chipset errata, on the 965GM, MSI interrupts may
	 * be lost or delayed, but we use them anyways to avoid
	 * stuck interrupts on some machines.
	 */
	if (!IS_I945G(dev) && !IS_I945GM(dev))
		pci_enable_msi(dev->pdev);

	spin_lock_init(&dev_priv->gt_lock);
	spin_lock_init(&dev_priv->irq_lock);
	spin_lock_init(&dev_priv->error_lock);
	spin_lock_init(&dev_priv->rps_lock);

	if (IS_IVYBRIDGE(dev) || IS_HASWELL(dev))
		dev_priv->num_pipe = 3;
	else if (IS_MOBILE(dev) || !IS_GEN2(dev))
		dev_priv->num_pipe = 2;
	else
		dev_priv->num_pipe = 1;

	ret = drm_vblank_init(dev, dev_priv->num_pipe);
	if (ret)
		goto out_gem_unload;

	/* Start out suspended */
	dev_priv->mm.suspended = 1;

	intel_detect_pch(dev);

	if (drm_core_check_feature(dev, DRIVER_MODESET)) {
		ret = i915_load_modeset_init(dev);
		if (ret < 0) {
			DRM_ERROR("failed to init modeset\n");
			goto out_gem_unload;
		}
	}

	i915_setup_sysfs(dev);

	/* Must be done after probing outputs */
	intel_opregion_init(dev);
	acpi_video_register();

	setup_timer(&dev_priv->hangcheck_timer, i915_hangcheck_elapsed,
		    (unsigned long) dev);

	if (IS_GEN5(dev))
		intel_gpu_ips_init(dev_priv);

	return 0;

out_gem_unload:
	if (dev_priv->mm.inactive_shrinker.shrink)
		unregister_shrinker(&dev_priv->mm.inactive_shrinker);

	if (dev->pdev->msi_enabled)
		pci_disable_msi(dev->pdev);

	intel_teardown_gmbus(dev);
	intel_teardown_mchbar(dev);
	destroy_workqueue(dev_priv->wq);
out_mtrrfree:
	if (dev_priv->mm.gtt_mtrr >= 0) {
		mtrr_del(dev_priv->mm.gtt_mtrr,
			 dev_priv->mm.gtt_base_addr,
			 aperture_size);
		dev_priv->mm.gtt_mtrr = -1;
	}
	io_mapping_free(dev_priv->mm.gtt_mapping);
out_rmmap:
	pci_iounmap(dev->pdev, dev_priv->regs);
put_gmch:
	intel_gmch_remove();
put_bridge:
	pci_dev_put(dev_priv->bridge_dev);
free_priv:
	kfree(dev_priv);
	return ret;
}

int i915_driver_unload(struct drm_device *dev)
{
	struct drm_i915_private *dev_priv = dev->dev_private;
	int ret;

	intel_gpu_ips_teardown();

	i915_teardown_sysfs(dev);

	if (dev_priv->mm.inactive_shrinker.shrink)
		unregister_shrinker(&dev_priv->mm.inactive_shrinker);

	mutex_lock(&dev->struct_mutex);
	ret = i915_gpu_idle(dev);
	if (ret)
		DRM_ERROR("failed to idle hardware: %d\n", ret);
	i915_gem_retire_requests(dev);
	mutex_unlock(&dev->struct_mutex);

	/* Cancel the retire work handler, which should be idle now. */
	cancel_delayed_work_sync(&dev_priv->mm.retire_work);

	io_mapping_free(dev_priv->mm.gtt_mapping);
	if (dev_priv->mm.gtt_mtrr >= 0) {
		mtrr_del(dev_priv->mm.gtt_mtrr,
			 dev_priv->mm.gtt_base_addr,
			 dev_priv->mm.gtt->gtt_mappable_entries * PAGE_SIZE);
		dev_priv->mm.gtt_mtrr = -1;
	}

	acpi_video_unregister();

	if (drm_core_check_feature(dev, DRIVER_MODESET)) {
		intel_fbdev_fini(dev);
		intel_modeset_cleanup(dev);

		/*
		 * free the memory space allocated for the child device
		 * config parsed from VBT
		 */
		if (dev_priv->child_dev && dev_priv->child_dev_num) {
			kfree(dev_priv->child_dev);
			dev_priv->child_dev = NULL;
			dev_priv->child_dev_num = 0;
		}

		vga_switcheroo_unregister_client(dev->pdev);
		vga_client_register(dev->pdev, NULL, NULL, NULL);
	}

	/* Free error state after interrupts are fully disabled. */
	del_timer_sync(&dev_priv->hangcheck_timer);
	cancel_work_sync(&dev_priv->error_work);
	i915_destroy_error_state(dev);

	if (dev->pdev->msi_enabled)
		pci_disable_msi(dev->pdev);

	intel_opregion_fini(dev);

	if (drm_core_check_feature(dev, DRIVER_MODESET)) {
		/* Flush any outstanding unpin_work. */
		flush_workqueue(dev_priv->wq);

		mutex_lock(&dev->struct_mutex);
		i915_gem_free_all_phys_object(dev);
		i915_gem_cleanup_ringbuffer(dev);
		i915_gem_context_fini(dev);
		mutex_unlock(&dev->struct_mutex);
		i915_gem_cleanup_aliasing_ppgtt(dev);
		i915_gem_cleanup_stolen(dev);
		drm_mm_takedown(&dev_priv->mm.stolen);

		intel_cleanup_overlay(dev);

		if (!I915_NEED_GFX_HWS(dev))
			i915_free_hws(dev);
	}

	if (dev_priv->regs != NULL)
		pci_iounmap(dev->pdev, dev_priv->regs);

	intel_teardown_gmbus(dev);
	intel_teardown_mchbar(dev);

	destroy_workqueue(dev_priv->wq);

	pci_dev_put(dev_priv->bridge_dev);
	kfree(dev->dev_private);

	return 0;
}

int i915_driver_open(struct drm_device *dev, struct drm_file *file)
{
	struct drm_i915_file_private *file_priv;

	DRM_DEBUG_DRIVER("\n");
	file_priv = kmalloc(sizeof(*file_priv), GFP_KERNEL);
	if (!file_priv)
		return -ENOMEM;

	file->driver_priv = file_priv;

	spin_lock_init(&file_priv->mm.lock);
	INIT_LIST_HEAD(&file_priv->mm.request_list);

	idr_init(&file_priv->context_idr);

	return 0;
}

/**
 * i915_driver_lastclose - clean up after all DRM clients have exited
 * @dev: DRM device
 *
 * Take care of cleaning up after all DRM clients have exited.  In the
 * mode setting case, we want to restore the kernel's initial mode (just
 * in case the last client left us in a bad state).
 *
 * Additionally, in the non-mode setting case, we'll tear down the GTT
 * and DMA structures, since the kernel won't be using them, and clea
 * up any GEM state.
 */
void i915_driver_lastclose(struct drm_device * dev)
{
	drm_i915_private_t *dev_priv = dev->dev_private;

	if (!dev_priv || drm_core_check_feature(dev, DRIVER_MODESET)) {
		intel_fb_restore_mode(dev);
		vga_switcheroo_process_delayed_switch();
		return;
	}

	i915_gem_lastclose(dev);

	i915_dma_cleanup(dev);
}

void i915_driver_preclose(struct drm_device * dev, struct drm_file *file_priv)
{
	i915_gem_context_close(dev, file_priv);
	i915_gem_release(dev, file_priv);
}

void i915_driver_postclose(struct drm_device *dev, struct drm_file *file)
{
	struct drm_i915_file_private *file_priv = file->driver_priv;

	kfree(file_priv);
}

struct drm_ioctl_desc i915_ioctls[] = {
	DRM_IOCTL_DEF_DRV(I915_INIT, i915_dma_init, DRM_AUTH|DRM_MASTER|DRM_ROOT_ONLY),
	DRM_IOCTL_DEF_DRV(I915_FLUSH, i915_flush_ioctl, DRM_AUTH),
	DRM_IOCTL_DEF_DRV(I915_FLIP, i915_flip_bufs, DRM_AUTH),
	DRM_IOCTL_DEF_DRV(I915_BATCHBUFFER, i915_batchbuffer, DRM_AUTH),
	DRM_IOCTL_DEF_DRV(I915_IRQ_EMIT, i915_irq_emit, DRM_AUTH),
	DRM_IOCTL_DEF_DRV(I915_IRQ_WAIT, i915_irq_wait, DRM_AUTH),
	DRM_IOCTL_DEF_DRV(I915_GETPARAM, i915_getparam, DRM_AUTH),
	DRM_IOCTL_DEF_DRV(I915_SETPARAM, i915_setparam, DRM_AUTH|DRM_MASTER|DRM_ROOT_ONLY),
	DRM_IOCTL_DEF_DRV(I915_ALLOC, drm_noop, DRM_AUTH),
	DRM_IOCTL_DEF_DRV(I915_FREE, drm_noop, DRM_AUTH),
	DRM_IOCTL_DEF_DRV(I915_INIT_HEAP, drm_noop, DRM_AUTH|DRM_MASTER|DRM_ROOT_ONLY),
	DRM_IOCTL_DEF_DRV(I915_CMDBUFFER, i915_cmdbuffer, DRM_AUTH),
	DRM_IOCTL_DEF_DRV(I915_DESTROY_HEAP,  drm_noop, DRM_AUTH|DRM_MASTER|DRM_ROOT_ONLY),
	DRM_IOCTL_DEF_DRV(I915_SET_VBLANK_PIPE,  drm_noop, DRM_AUTH|DRM_MASTER|DRM_ROOT_ONLY),
	DRM_IOCTL_DEF_DRV(I915_GET_VBLANK_PIPE,  i915_vblank_pipe_get, DRM_AUTH),
	DRM_IOCTL_DEF_DRV(I915_VBLANK_SWAP, i915_vblank_swap, DRM_AUTH),
	DRM_IOCTL_DEF_DRV(I915_HWS_ADDR, i915_set_status_page, DRM_AUTH|DRM_MASTER|DRM_ROOT_ONLY),
	DRM_IOCTL_DEF_DRV(I915_GEM_INIT, i915_gem_init_ioctl, DRM_AUTH|DRM_MASTER|DRM_ROOT_ONLY|DRM_UNLOCKED),
	DRM_IOCTL_DEF_DRV(I915_GEM_EXECBUFFER, i915_gem_execbuffer, DRM_AUTH|DRM_UNLOCKED),
	DRM_IOCTL_DEF_DRV(I915_GEM_EXECBUFFER2, i915_gem_execbuffer2, DRM_AUTH|DRM_UNLOCKED),
	DRM_IOCTL_DEF_DRV(I915_GEM_PIN, i915_gem_pin_ioctl, DRM_AUTH|DRM_ROOT_ONLY|DRM_UNLOCKED),
	DRM_IOCTL_DEF_DRV(I915_GEM_UNPIN, i915_gem_unpin_ioctl, DRM_AUTH|DRM_ROOT_ONLY|DRM_UNLOCKED),
	DRM_IOCTL_DEF_DRV(I915_GEM_BUSY, i915_gem_busy_ioctl, DRM_AUTH|DRM_UNLOCKED),
	DRM_IOCTL_DEF_DRV(I915_GEM_THROTTLE, i915_gem_throttle_ioctl, DRM_AUTH|DRM_UNLOCKED),
	DRM_IOCTL_DEF_DRV(I915_GEM_ENTERVT, i915_gem_entervt_ioctl, DRM_AUTH|DRM_MASTER|DRM_ROOT_ONLY|DRM_UNLOCKED),
	DRM_IOCTL_DEF_DRV(I915_GEM_LEAVEVT, i915_gem_leavevt_ioctl, DRM_AUTH|DRM_MASTER|DRM_ROOT_ONLY|DRM_UNLOCKED),
	DRM_IOCTL_DEF_DRV(I915_GEM_CREATE, i915_gem_create_ioctl, DRM_UNLOCKED),
	DRM_IOCTL_DEF_DRV(I915_GEM_PREAD, i915_gem_pread_ioctl, DRM_UNLOCKED),
	DRM_IOCTL_DEF_DRV(I915_GEM_PWRITE, i915_gem_pwrite_ioctl, DRM_UNLOCKED),
	DRM_IOCTL_DEF_DRV(I915_GEM_MMAP, i915_gem_mmap_ioctl, DRM_UNLOCKED),
	DRM_IOCTL_DEF_DRV(I915_GEM_MMAP_GTT, i915_gem_mmap_gtt_ioctl, DRM_UNLOCKED),
	DRM_IOCTL_DEF_DRV(I915_GEM_SET_DOMAIN, i915_gem_set_domain_ioctl, DRM_UNLOCKED),
	DRM_IOCTL_DEF_DRV(I915_GEM_SW_FINISH, i915_gem_sw_finish_ioctl, DRM_UNLOCKED),
	DRM_IOCTL_DEF_DRV(I915_GEM_SET_TILING, i915_gem_set_tiling, DRM_UNLOCKED),
	DRM_IOCTL_DEF_DRV(I915_GEM_GET_TILING, i915_gem_get_tiling, DRM_UNLOCKED),
	DRM_IOCTL_DEF_DRV(I915_GEM_GET_APERTURE, i915_gem_get_aperture_ioctl, DRM_UNLOCKED),
	DRM_IOCTL_DEF_DRV(I915_GET_PIPE_FROM_CRTC_ID, intel_get_pipe_from_crtc_id, DRM_UNLOCKED),
	DRM_IOCTL_DEF_DRV(I915_GEM_MADVISE, i915_gem_madvise_ioctl, DRM_UNLOCKED),
	DRM_IOCTL_DEF_DRV(I915_OVERLAY_PUT_IMAGE, intel_overlay_put_image, DRM_MASTER|DRM_CONTROL_ALLOW|DRM_UNLOCKED),
	DRM_IOCTL_DEF_DRV(I915_OVERLAY_ATTRS, intel_overlay_attrs, DRM_MASTER|DRM_CONTROL_ALLOW|DRM_UNLOCKED),
	DRM_IOCTL_DEF_DRV(I915_SET_SPRITE_COLORKEY, intel_sprite_set_colorkey, DRM_MASTER|DRM_CONTROL_ALLOW|DRM_UNLOCKED),
	DRM_IOCTL_DEF_DRV(I915_GET_SPRITE_COLORKEY, intel_sprite_get_colorkey, DRM_MASTER|DRM_CONTROL_ALLOW|DRM_UNLOCKED),
	DRM_IOCTL_DEF_DRV(I915_GEM_WAIT, i915_gem_wait_ioctl, DRM_AUTH|DRM_UNLOCKED),
	DRM_IOCTL_DEF_DRV(I915_GEM_CONTEXT_CREATE, i915_gem_context_create_ioctl, DRM_UNLOCKED),
	DRM_IOCTL_DEF_DRV(I915_GEM_CONTEXT_DESTROY, i915_gem_context_destroy_ioctl, DRM_UNLOCKED),
};

int i915_max_ioctl = DRM_ARRAY_SIZE(i915_ioctls);

/*
 * This is really ugly: Because old userspace abused the linux agp interface to
 * manage the gtt, we need to claim that all intel devices are agp.  For
 * otherwise the drm core refuses to initialize the agp support code.
 */
int i915_driver_device_is_agp(struct drm_device * dev)
{
	return 1;
}<|MERGE_RESOLUTION|>--- conflicted
+++ resolved
@@ -1470,8 +1470,6 @@
 		goto free_priv;
 	}
 
-<<<<<<< HEAD
-=======
 	ret = intel_gmch_probe(dev_priv->bridge_dev, dev->pdev, NULL);
 	if (!ret) {
 		DRM_ERROR("failed to set up gmch\n");
@@ -1479,16 +1477,11 @@
 		goto put_bridge;
 	}
 
->>>>>>> 74da01dc
 	dev_priv->mm.gtt = intel_gtt_get();
 	if (!dev_priv->mm.gtt) {
 		DRM_ERROR("Failed to initialize GTT\n");
 		ret = -ENODEV;
-<<<<<<< HEAD
-		goto put_bridge;
-=======
 		goto put_gmch;
->>>>>>> 74da01dc
 	}
 
 	i915_kick_out_firmware_fb(dev_priv);
@@ -1515,11 +1508,7 @@
 	if (!dev_priv->regs) {
 		DRM_ERROR("failed to map registers\n");
 		ret = -EIO;
-<<<<<<< HEAD
-		goto put_bridge;
-=======
 		goto put_gmch;
->>>>>>> 74da01dc
 	}
 
 	aperture_size = dev_priv->mm.gtt->gtt_mappable_entries << PAGE_SHIFT;
