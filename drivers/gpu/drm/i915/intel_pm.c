/*
 * Copyright © 2012 Intel Corporation
 *
 * Permission is hereby granted, free of charge, to any person obtaining a
 * copy of this software and associated documentation files (the "Software"),
 * to deal in the Software without restriction, including without limitation
 * the rights to use, copy, modify, merge, publish, distribute, sublicense,
 * and/or sell copies of the Software, and to permit persons to whom the
 * Software is furnished to do so, subject to the following conditions:
 *
 * The above copyright notice and this permission notice (including the next
 * paragraph) shall be included in all copies or substantial portions of the
 * Software.
 *
 * THE SOFTWARE IS PROVIDED "AS IS", WITHOUT WARRANTY OF ANY KIND, EXPRESS OR
 * IMPLIED, INCLUDING BUT NOT LIMITED TO THE WARRANTIES OF MERCHANTABILITY,
 * FITNESS FOR A PARTICULAR PURPOSE AND NONINFRINGEMENT.  IN NO EVENT SHALL
 * THE AUTHORS OR COPYRIGHT HOLDERS BE LIABLE FOR ANY CLAIM, DAMAGES OR OTHER
 * LIABILITY, WHETHER IN AN ACTION OF CONTRACT, TORT OR OTHERWISE, ARISING
 * FROM, OUT OF OR IN CONNECTION WITH THE SOFTWARE OR THE USE OR OTHER DEALINGS
 * IN THE SOFTWARE.
 *
 * Authors:
 *    Eugeni Dodonov <eugeni.dodonov@intel.com>
 *
 */

#include <linux/cpufreq.h>
#include "i915_drv.h"
#include "intel_drv.h"
#include "../../../platform/x86/intel_ips.h"
#include <linux/module.h>

#define FORCEWAKE_ACK_TIMEOUT_MS 2

/* FBC, or Frame Buffer Compression, is a technique employed to compress the
 * framebuffer contents in-memory, aiming at reducing the required bandwidth
 * during in-memory transfers and, therefore, reduce the power packet.
 *
 * The benefits of FBC are mostly visible with solid backgrounds and
 * variation-less patterns.
 *
 * FBC-related functionality can be enabled by the means of the
 * i915.i915_enable_fbc parameter
 */

static bool intel_crtc_active(struct drm_crtc *crtc)
{
	/* Be paranoid as we can arrive here with only partial
	 * state retrieved from the hardware during setup.
	 */
	return to_intel_crtc(crtc)->active && crtc->fb && crtc->mode.clock;
}

static void i8xx_disable_fbc(struct drm_device *dev)
{
	struct drm_i915_private *dev_priv = dev->dev_private;
	u32 fbc_ctl;

	/* Disable compression */
	fbc_ctl = I915_READ(FBC_CONTROL);
	if ((fbc_ctl & FBC_CTL_EN) == 0)
		return;

	fbc_ctl &= ~FBC_CTL_EN;
	I915_WRITE(FBC_CONTROL, fbc_ctl);

	/* Wait for compressing bit to clear */
	if (wait_for((I915_READ(FBC_STATUS) & FBC_STAT_COMPRESSING) == 0, 10)) {
		DRM_DEBUG_KMS("FBC idle timed out\n");
		return;
	}

	DRM_DEBUG_KMS("disabled FBC\n");
}

static void i8xx_enable_fbc(struct drm_crtc *crtc, unsigned long interval)
{
	struct drm_device *dev = crtc->dev;
	struct drm_i915_private *dev_priv = dev->dev_private;
	struct drm_framebuffer *fb = crtc->fb;
	struct intel_framebuffer *intel_fb = to_intel_framebuffer(fb);
	struct drm_i915_gem_object *obj = intel_fb->obj;
	struct intel_crtc *intel_crtc = to_intel_crtc(crtc);
	int cfb_pitch;
	int plane, i;
	u32 fbc_ctl, fbc_ctl2;

	cfb_pitch = dev_priv->cfb_size / FBC_LL_SIZE;
	if (fb->pitches[0] < cfb_pitch)
		cfb_pitch = fb->pitches[0];

	/* FBC_CTL wants 64B units */
	cfb_pitch = (cfb_pitch / 64) - 1;
	plane = intel_crtc->plane == 0 ? FBC_CTL_PLANEA : FBC_CTL_PLANEB;

	/* Clear old tags */
	for (i = 0; i < (FBC_LL_SIZE / 32) + 1; i++)
		I915_WRITE(FBC_TAG + (i * 4), 0);

	/* Set it up... */
	fbc_ctl2 = FBC_CTL_FENCE_DBL | FBC_CTL_IDLE_IMM | FBC_CTL_CPU_FENCE;
	fbc_ctl2 |= plane;
	I915_WRITE(FBC_CONTROL2, fbc_ctl2);
	I915_WRITE(FBC_FENCE_OFF, crtc->y);

	/* enable it... */
	fbc_ctl = FBC_CTL_EN | FBC_CTL_PERIODIC;
	if (IS_I945GM(dev))
		fbc_ctl |= FBC_CTL_C3_IDLE; /* 945 needs special SR handling */
	fbc_ctl |= (cfb_pitch & 0xff) << FBC_CTL_STRIDE_SHIFT;
	fbc_ctl |= (interval & 0x2fff) << FBC_CTL_INTERVAL_SHIFT;
	fbc_ctl |= obj->fence_reg;
	I915_WRITE(FBC_CONTROL, fbc_ctl);

	DRM_DEBUG_KMS("enabled FBC, pitch %d, yoff %d, plane %c, ",
		      cfb_pitch, crtc->y, plane_name(intel_crtc->plane));
}

static bool i8xx_fbc_enabled(struct drm_device *dev)
{
	struct drm_i915_private *dev_priv = dev->dev_private;

	return I915_READ(FBC_CONTROL) & FBC_CTL_EN;
}

static void g4x_enable_fbc(struct drm_crtc *crtc, unsigned long interval)
{
	struct drm_device *dev = crtc->dev;
	struct drm_i915_private *dev_priv = dev->dev_private;
	struct drm_framebuffer *fb = crtc->fb;
	struct intel_framebuffer *intel_fb = to_intel_framebuffer(fb);
	struct drm_i915_gem_object *obj = intel_fb->obj;
	struct intel_crtc *intel_crtc = to_intel_crtc(crtc);
	int plane = intel_crtc->plane == 0 ? DPFC_CTL_PLANEA : DPFC_CTL_PLANEB;
	unsigned long stall_watermark = 200;
	u32 dpfc_ctl;

	dpfc_ctl = plane | DPFC_SR_EN | DPFC_CTL_LIMIT_1X;
	dpfc_ctl |= DPFC_CTL_FENCE_EN | obj->fence_reg;
	I915_WRITE(DPFC_CHICKEN, DPFC_HT_MODIFY);

	I915_WRITE(DPFC_RECOMP_CTL, DPFC_RECOMP_STALL_EN |
		   (stall_watermark << DPFC_RECOMP_STALL_WM_SHIFT) |
		   (interval << DPFC_RECOMP_TIMER_COUNT_SHIFT));
	I915_WRITE(DPFC_FENCE_YOFF, crtc->y);

	/* enable it... */
	I915_WRITE(DPFC_CONTROL, I915_READ(DPFC_CONTROL) | DPFC_CTL_EN);

	DRM_DEBUG_KMS("enabled fbc on plane %c\n", plane_name(intel_crtc->plane));
}

static void g4x_disable_fbc(struct drm_device *dev)
{
	struct drm_i915_private *dev_priv = dev->dev_private;
	u32 dpfc_ctl;

	/* Disable compression */
	dpfc_ctl = I915_READ(DPFC_CONTROL);
	if (dpfc_ctl & DPFC_CTL_EN) {
		dpfc_ctl &= ~DPFC_CTL_EN;
		I915_WRITE(DPFC_CONTROL, dpfc_ctl);

		DRM_DEBUG_KMS("disabled FBC\n");
	}
}

static bool g4x_fbc_enabled(struct drm_device *dev)
{
	struct drm_i915_private *dev_priv = dev->dev_private;

	return I915_READ(DPFC_CONTROL) & DPFC_CTL_EN;
}

static void sandybridge_blit_fbc_update(struct drm_device *dev)
{
	struct drm_i915_private *dev_priv = dev->dev_private;
	u32 blt_ecoskpd;

	/* Make sure blitter notifies FBC of writes */
	gen6_gt_force_wake_get(dev_priv);
	blt_ecoskpd = I915_READ(GEN6_BLITTER_ECOSKPD);
	blt_ecoskpd |= GEN6_BLITTER_FBC_NOTIFY <<
		GEN6_BLITTER_LOCK_SHIFT;
	I915_WRITE(GEN6_BLITTER_ECOSKPD, blt_ecoskpd);
	blt_ecoskpd |= GEN6_BLITTER_FBC_NOTIFY;
	I915_WRITE(GEN6_BLITTER_ECOSKPD, blt_ecoskpd);
	blt_ecoskpd &= ~(GEN6_BLITTER_FBC_NOTIFY <<
			 GEN6_BLITTER_LOCK_SHIFT);
	I915_WRITE(GEN6_BLITTER_ECOSKPD, blt_ecoskpd);
	POSTING_READ(GEN6_BLITTER_ECOSKPD);
	gen6_gt_force_wake_put(dev_priv);
}

static void ironlake_enable_fbc(struct drm_crtc *crtc, unsigned long interval)
{
	struct drm_device *dev = crtc->dev;
	struct drm_i915_private *dev_priv = dev->dev_private;
	struct drm_framebuffer *fb = crtc->fb;
	struct intel_framebuffer *intel_fb = to_intel_framebuffer(fb);
	struct drm_i915_gem_object *obj = intel_fb->obj;
	struct intel_crtc *intel_crtc = to_intel_crtc(crtc);
	int plane = intel_crtc->plane == 0 ? DPFC_CTL_PLANEA : DPFC_CTL_PLANEB;
	unsigned long stall_watermark = 200;
	u32 dpfc_ctl;

	dpfc_ctl = I915_READ(ILK_DPFC_CONTROL);
	dpfc_ctl &= DPFC_RESERVED;
	dpfc_ctl |= (plane | DPFC_CTL_LIMIT_1X);
	/* Set persistent mode for front-buffer rendering, ala X. */
	dpfc_ctl |= DPFC_CTL_PERSISTENT_MODE;
	dpfc_ctl |= (DPFC_CTL_FENCE_EN | obj->fence_reg);
	I915_WRITE(ILK_DPFC_CHICKEN, DPFC_HT_MODIFY);

	I915_WRITE(ILK_DPFC_RECOMP_CTL, DPFC_RECOMP_STALL_EN |
		   (stall_watermark << DPFC_RECOMP_STALL_WM_SHIFT) |
		   (interval << DPFC_RECOMP_TIMER_COUNT_SHIFT));
	I915_WRITE(ILK_DPFC_FENCE_YOFF, crtc->y);
	I915_WRITE(ILK_FBC_RT_BASE, obj->gtt_offset | ILK_FBC_RT_VALID);
	/* enable it... */
	I915_WRITE(ILK_DPFC_CONTROL, dpfc_ctl | DPFC_CTL_EN);

	if (IS_GEN6(dev)) {
		I915_WRITE(SNB_DPFC_CTL_SA,
			   SNB_CPU_FENCE_ENABLE | obj->fence_reg);
		I915_WRITE(DPFC_CPU_FENCE_OFFSET, crtc->y);
		sandybridge_blit_fbc_update(dev);
	}

	DRM_DEBUG_KMS("enabled fbc on plane %c\n", plane_name(intel_crtc->plane));
}

static void ironlake_disable_fbc(struct drm_device *dev)
{
	struct drm_i915_private *dev_priv = dev->dev_private;
	u32 dpfc_ctl;

	/* Disable compression */
	dpfc_ctl = I915_READ(ILK_DPFC_CONTROL);
	if (dpfc_ctl & DPFC_CTL_EN) {
		dpfc_ctl &= ~DPFC_CTL_EN;
		I915_WRITE(ILK_DPFC_CONTROL, dpfc_ctl);

		if (IS_IVYBRIDGE(dev))
			/* WaFbcDisableDpfcClockGating:ivb */
			I915_WRITE(ILK_DSPCLK_GATE_D,
				   I915_READ(ILK_DSPCLK_GATE_D) &
				   ~ILK_DPFCUNIT_CLOCK_GATE_DISABLE);

		if (IS_HASWELL(dev))
			/* WaFbcDisableDpfcClockGating:hsw */
			I915_WRITE(HSW_CLKGATE_DISABLE_PART_1,
				   I915_READ(HSW_CLKGATE_DISABLE_PART_1) &
				   ~HSW_DPFC_GATING_DISABLE);

		DRM_DEBUG_KMS("disabled FBC\n");
	}
}

static bool ironlake_fbc_enabled(struct drm_device *dev)
{
	struct drm_i915_private *dev_priv = dev->dev_private;

	return I915_READ(ILK_DPFC_CONTROL) & DPFC_CTL_EN;
}

static void gen7_enable_fbc(struct drm_crtc *crtc, unsigned long interval)
{
	struct drm_device *dev = crtc->dev;
	struct drm_i915_private *dev_priv = dev->dev_private;
	struct drm_framebuffer *fb = crtc->fb;
	struct intel_framebuffer *intel_fb = to_intel_framebuffer(fb);
	struct drm_i915_gem_object *obj = intel_fb->obj;
	struct intel_crtc *intel_crtc = to_intel_crtc(crtc);

	I915_WRITE(IVB_FBC_RT_BASE, obj->gtt_offset);

	I915_WRITE(ILK_DPFC_CONTROL, DPFC_CTL_EN | DPFC_CTL_LIMIT_1X |
		   IVB_DPFC_CTL_FENCE_EN |
		   intel_crtc->plane << IVB_DPFC_CTL_PLANE_SHIFT);

	if (IS_IVYBRIDGE(dev)) {
		/* WaFbcAsynchFlipDisableFbcQueue:ivb */
		I915_WRITE(ILK_DISPLAY_CHICKEN1, ILK_FBCQ_DIS);
		/* WaFbcDisableDpfcClockGating:ivb */
		I915_WRITE(ILK_DSPCLK_GATE_D,
			   I915_READ(ILK_DSPCLK_GATE_D) |
			   ILK_DPFCUNIT_CLOCK_GATE_DISABLE);
	} else {
		/* WaFbcAsynchFlipDisableFbcQueue:hsw */
		I915_WRITE(HSW_PIPE_SLICE_CHICKEN_1(intel_crtc->pipe),
			   HSW_BYPASS_FBC_QUEUE);
		/* WaFbcDisableDpfcClockGating:hsw */
		I915_WRITE(HSW_CLKGATE_DISABLE_PART_1,
			   I915_READ(HSW_CLKGATE_DISABLE_PART_1) |
			   HSW_DPFC_GATING_DISABLE);
	}

	I915_WRITE(SNB_DPFC_CTL_SA,
		   SNB_CPU_FENCE_ENABLE | obj->fence_reg);
	I915_WRITE(DPFC_CPU_FENCE_OFFSET, crtc->y);

	sandybridge_blit_fbc_update(dev);

	DRM_DEBUG_KMS("enabled fbc on plane %d\n", intel_crtc->plane);
}

bool intel_fbc_enabled(struct drm_device *dev)
{
	struct drm_i915_private *dev_priv = dev->dev_private;

	if (!dev_priv->display.fbc_enabled)
		return false;

	return dev_priv->display.fbc_enabled(dev);
}

static void intel_fbc_work_fn(struct work_struct *__work)
{
	struct intel_fbc_work *work =
		container_of(to_delayed_work(__work),
			     struct intel_fbc_work, work);
	struct drm_device *dev = work->crtc->dev;
	struct drm_i915_private *dev_priv = dev->dev_private;

	mutex_lock(&dev->struct_mutex);
	if (work == dev_priv->fbc_work) {
		/* Double check that we haven't switched fb without cancelling
		 * the prior work.
		 */
		if (work->crtc->fb == work->fb) {
			dev_priv->display.enable_fbc(work->crtc,
						     work->interval);

			dev_priv->cfb_plane = to_intel_crtc(work->crtc)->plane;
			dev_priv->cfb_fb = work->crtc->fb->base.id;
			dev_priv->cfb_y = work->crtc->y;
		}

		dev_priv->fbc_work = NULL;
	}
	mutex_unlock(&dev->struct_mutex);

	kfree(work);
}

static void intel_cancel_fbc_work(struct drm_i915_private *dev_priv)
{
	if (dev_priv->fbc_work == NULL)
		return;

	DRM_DEBUG_KMS("cancelling pending FBC enable\n");

	/* Synchronisation is provided by struct_mutex and checking of
	 * dev_priv->fbc_work, so we can perform the cancellation
	 * entirely asynchronously.
	 */
	if (cancel_delayed_work(&dev_priv->fbc_work->work))
		/* tasklet was killed before being run, clean up */
		kfree(dev_priv->fbc_work);

	/* Mark the work as no longer wanted so that if it does
	 * wake-up (because the work was already running and waiting
	 * for our mutex), it will discover that is no longer
	 * necessary to run.
	 */
	dev_priv->fbc_work = NULL;
}

void intel_enable_fbc(struct drm_crtc *crtc, unsigned long interval)
{
	struct intel_fbc_work *work;
	struct drm_device *dev = crtc->dev;
	struct drm_i915_private *dev_priv = dev->dev_private;

	if (!dev_priv->display.enable_fbc)
		return;

	intel_cancel_fbc_work(dev_priv);

	work = kzalloc(sizeof *work, GFP_KERNEL);
	if (work == NULL) {
		dev_priv->display.enable_fbc(crtc, interval);
		return;
	}

	work->crtc = crtc;
	work->fb = crtc->fb;
	work->interval = interval;
	INIT_DELAYED_WORK(&work->work, intel_fbc_work_fn);

	dev_priv->fbc_work = work;

	DRM_DEBUG_KMS("scheduling delayed FBC enable\n");

	/* Delay the actual enabling to let pageflipping cease and the
	 * display to settle before starting the compression. Note that
	 * this delay also serves a second purpose: it allows for a
	 * vblank to pass after disabling the FBC before we attempt
	 * to modify the control registers.
	 *
	 * A more complicated solution would involve tracking vblanks
	 * following the termination of the page-flipping sequence
	 * and indeed performing the enable as a co-routine and not
	 * waiting synchronously upon the vblank.
	 */
	schedule_delayed_work(&work->work, msecs_to_jiffies(50));
}

void intel_disable_fbc(struct drm_device *dev)
{
	struct drm_i915_private *dev_priv = dev->dev_private;

	intel_cancel_fbc_work(dev_priv);

	if (!dev_priv->display.disable_fbc)
		return;

	dev_priv->display.disable_fbc(dev);
	dev_priv->cfb_plane = -1;
}

/**
 * intel_update_fbc - enable/disable FBC as needed
 * @dev: the drm_device
 *
 * Set up the framebuffer compression hardware at mode set time.  We
 * enable it if possible:
 *   - plane A only (on pre-965)
 *   - no pixel mulitply/line duplication
 *   - no alpha buffer discard
 *   - no dual wide
 *   - framebuffer <= max_hdisplay in width, max_vdisplay in height
 *
 * We can't assume that any compression will take place (worst case),
 * so the compressed buffer has to be the same size as the uncompressed
 * one.  It also must reside (along with the line length buffer) in
 * stolen memory.
 *
 * We need to enable/disable FBC on a global basis.
 */
void intel_update_fbc(struct drm_device *dev)
{
	struct drm_i915_private *dev_priv = dev->dev_private;
	struct drm_crtc *crtc = NULL, *tmp_crtc;
	struct intel_crtc *intel_crtc;
	struct drm_framebuffer *fb;
	struct intel_framebuffer *intel_fb;
	struct drm_i915_gem_object *obj;
	int enable_fbc;
	unsigned int max_hdisplay, max_vdisplay;

	if (!i915_powersave)
		return;

	if (!I915_HAS_FBC(dev))
		return;

	/*
	 * If FBC is already on, we just have to verify that we can
	 * keep it that way...
	 * Need to disable if:
	 *   - more than one pipe is active
	 *   - changing FBC params (stride, fence, mode)
	 *   - new fb is too large to fit in compressed buffer
	 *   - going to an unsupported config (interlace, pixel multiply, etc.)
	 */
	list_for_each_entry(tmp_crtc, &dev->mode_config.crtc_list, head) {
		if (intel_crtc_active(tmp_crtc) &&
		    !to_intel_crtc(tmp_crtc)->primary_disabled) {
			if (crtc) {
				DRM_DEBUG_KMS("more than one pipe active, disabling compression\n");
				dev_priv->no_fbc_reason = FBC_MULTIPLE_PIPES;
				goto out_disable;
			}
			crtc = tmp_crtc;
		}
	}

	if (!crtc || crtc->fb == NULL) {
		DRM_DEBUG_KMS("no output, disabling\n");
		dev_priv->no_fbc_reason = FBC_NO_OUTPUT;
		goto out_disable;
	}

	intel_crtc = to_intel_crtc(crtc);
	fb = crtc->fb;
	intel_fb = to_intel_framebuffer(fb);
	obj = intel_fb->obj;

	enable_fbc = i915_enable_fbc;
	if (enable_fbc < 0) {
		DRM_DEBUG_KMS("fbc set to per-chip default\n");
		enable_fbc = 1;
		if (INTEL_INFO(dev)->gen <= 7 && !IS_HASWELL(dev))
			enable_fbc = 0;
	}
	if (!enable_fbc) {
		DRM_DEBUG_KMS("fbc disabled per module param\n");
		dev_priv->no_fbc_reason = FBC_MODULE_PARAM;
		goto out_disable;
	}
	if ((crtc->mode.flags & DRM_MODE_FLAG_INTERLACE) ||
	    (crtc->mode.flags & DRM_MODE_FLAG_DBLSCAN)) {
		DRM_DEBUG_KMS("mode incompatible with compression, "
			      "disabling\n");
		dev_priv->no_fbc_reason = FBC_UNSUPPORTED_MODE;
		goto out_disable;
	}

	if (IS_G4X(dev) || INTEL_INFO(dev)->gen >= 5) {
		max_hdisplay = 4096;
		max_vdisplay = 2048;
	} else {
		max_hdisplay = 2048;
		max_vdisplay = 1536;
	}
	if ((crtc->mode.hdisplay > max_hdisplay) ||
	    (crtc->mode.vdisplay > max_vdisplay)) {
		DRM_DEBUG_KMS("mode too large for compression, disabling\n");
		dev_priv->no_fbc_reason = FBC_MODE_TOO_LARGE;
		goto out_disable;
	}
	if ((IS_I915GM(dev) || IS_I945GM(dev) || IS_HASWELL(dev)) &&
	    intel_crtc->plane != 0) {
		DRM_DEBUG_KMS("plane not 0, disabling compression\n");
		dev_priv->no_fbc_reason = FBC_BAD_PLANE;
		goto out_disable;
	}

	/* The use of a CPU fence is mandatory in order to detect writes
	 * by the CPU to the scanout and trigger updates to the FBC.
	 */
	if (obj->tiling_mode != I915_TILING_X ||
	    obj->fence_reg == I915_FENCE_REG_NONE) {
		DRM_DEBUG_KMS("framebuffer not tiled or fenced, disabling compression\n");
		dev_priv->no_fbc_reason = FBC_NOT_TILED;
		goto out_disable;
	}

	/* If the kernel debugger is active, always disable compression */
	if (in_dbg_master())
		goto out_disable;

	if (i915_gem_stolen_setup_compression(dev, intel_fb->obj->base.size)) {
<<<<<<< HEAD
		DRM_INFO("not enough stolen space for compressed buffer (need %zd bytes), disabling\n", intel_fb->obj->base.size);
		DRM_INFO("hint: you may be able to increase stolen memory size in the BIOS to avoid this\n");
=======
>>>>>>> d0e0ac97
		DRM_DEBUG_KMS("framebuffer too large, disabling compression\n");
		dev_priv->no_fbc_reason = FBC_STOLEN_TOO_SMALL;
		goto out_disable;
	}

	/* If the scanout has not changed, don't modify the FBC settings.
	 * Note that we make the fundamental assumption that the fb->obj
	 * cannot be unpinned (and have its GTT offset and fence revoked)
	 * without first being decoupled from the scanout and FBC disabled.
	 */
	if (dev_priv->cfb_plane == intel_crtc->plane &&
	    dev_priv->cfb_fb == fb->base.id &&
	    dev_priv->cfb_y == crtc->y)
		return;

	if (intel_fbc_enabled(dev)) {
		/* We update FBC along two paths, after changing fb/crtc
		 * configuration (modeswitching) and after page-flipping
		 * finishes. For the latter, we know that not only did
		 * we disable the FBC at the start of the page-flip
		 * sequence, but also more than one vblank has passed.
		 *
		 * For the former case of modeswitching, it is possible
		 * to switch between two FBC valid configurations
		 * instantaneously so we do need to disable the FBC
		 * before we can modify its control registers. We also
		 * have to wait for the next vblank for that to take
		 * effect. However, since we delay enabling FBC we can
		 * assume that a vblank has passed since disabling and
		 * that we can safely alter the registers in the deferred
		 * callback.
		 *
		 * In the scenario that we go from a valid to invalid
		 * and then back to valid FBC configuration we have
		 * no strict enforcement that a vblank occurred since
		 * disabling the FBC. However, along all current pipe
		 * disabling paths we do need to wait for a vblank at
		 * some point. And we wait before enabling FBC anyway.
		 */
		DRM_DEBUG_KMS("disabling active FBC for update\n");
		intel_disable_fbc(dev);
	}

	intel_enable_fbc(crtc, 500);
	return;

out_disable:
	/* Multiple disables should be harmless */
	if (intel_fbc_enabled(dev)) {
		DRM_DEBUG_KMS("unsupported config, disabling FBC\n");
		intel_disable_fbc(dev);
	}
	i915_gem_stolen_cleanup_compression(dev);
}

static void i915_pineview_get_mem_freq(struct drm_device *dev)
{
	drm_i915_private_t *dev_priv = dev->dev_private;
	u32 tmp;

	tmp = I915_READ(CLKCFG);

	switch (tmp & CLKCFG_FSB_MASK) {
	case CLKCFG_FSB_533:
		dev_priv->fsb_freq = 533; /* 133*4 */
		break;
	case CLKCFG_FSB_800:
		dev_priv->fsb_freq = 800; /* 200*4 */
		break;
	case CLKCFG_FSB_667:
		dev_priv->fsb_freq =  667; /* 167*4 */
		break;
	case CLKCFG_FSB_400:
		dev_priv->fsb_freq = 400; /* 100*4 */
		break;
	}

	switch (tmp & CLKCFG_MEM_MASK) {
	case CLKCFG_MEM_533:
		dev_priv->mem_freq = 533;
		break;
	case CLKCFG_MEM_667:
		dev_priv->mem_freq = 667;
		break;
	case CLKCFG_MEM_800:
		dev_priv->mem_freq = 800;
		break;
	}

	/* detect pineview DDR3 setting */
	tmp = I915_READ(CSHRDDR3CTL);
	dev_priv->is_ddr3 = (tmp & CSHRDDR3CTL_DDR3) ? 1 : 0;
}

static void i915_ironlake_get_mem_freq(struct drm_device *dev)
{
	drm_i915_private_t *dev_priv = dev->dev_private;
	u16 ddrpll, csipll;

	ddrpll = I915_READ16(DDRMPLL1);
	csipll = I915_READ16(CSIPLL0);

	switch (ddrpll & 0xff) {
	case 0xc:
		dev_priv->mem_freq = 800;
		break;
	case 0x10:
		dev_priv->mem_freq = 1066;
		break;
	case 0x14:
		dev_priv->mem_freq = 1333;
		break;
	case 0x18:
		dev_priv->mem_freq = 1600;
		break;
	default:
		DRM_DEBUG_DRIVER("unknown memory frequency 0x%02x\n",
				 ddrpll & 0xff);
		dev_priv->mem_freq = 0;
		break;
	}

	dev_priv->ips.r_t = dev_priv->mem_freq;

	switch (csipll & 0x3ff) {
	case 0x00c:
		dev_priv->fsb_freq = 3200;
		break;
	case 0x00e:
		dev_priv->fsb_freq = 3733;
		break;
	case 0x010:
		dev_priv->fsb_freq = 4266;
		break;
	case 0x012:
		dev_priv->fsb_freq = 4800;
		break;
	case 0x014:
		dev_priv->fsb_freq = 5333;
		break;
	case 0x016:
		dev_priv->fsb_freq = 5866;
		break;
	case 0x018:
		dev_priv->fsb_freq = 6400;
		break;
	default:
		DRM_DEBUG_DRIVER("unknown fsb frequency 0x%04x\n",
				 csipll & 0x3ff);
		dev_priv->fsb_freq = 0;
		break;
	}

	if (dev_priv->fsb_freq == 3200) {
		dev_priv->ips.c_m = 0;
	} else if (dev_priv->fsb_freq > 3200 && dev_priv->fsb_freq <= 4800) {
		dev_priv->ips.c_m = 1;
	} else {
		dev_priv->ips.c_m = 2;
	}
}

static const struct cxsr_latency cxsr_latency_table[] = {
	{1, 0, 800, 400, 3382, 33382, 3983, 33983},    /* DDR2-400 SC */
	{1, 0, 800, 667, 3354, 33354, 3807, 33807},    /* DDR2-667 SC */
	{1, 0, 800, 800, 3347, 33347, 3763, 33763},    /* DDR2-800 SC */
	{1, 1, 800, 667, 6420, 36420, 6873, 36873},    /* DDR3-667 SC */
	{1, 1, 800, 800, 5902, 35902, 6318, 36318},    /* DDR3-800 SC */

	{1, 0, 667, 400, 3400, 33400, 4021, 34021},    /* DDR2-400 SC */
	{1, 0, 667, 667, 3372, 33372, 3845, 33845},    /* DDR2-667 SC */
	{1, 0, 667, 800, 3386, 33386, 3822, 33822},    /* DDR2-800 SC */
	{1, 1, 667, 667, 6438, 36438, 6911, 36911},    /* DDR3-667 SC */
	{1, 1, 667, 800, 5941, 35941, 6377, 36377},    /* DDR3-800 SC */

	{1, 0, 400, 400, 3472, 33472, 4173, 34173},    /* DDR2-400 SC */
	{1, 0, 400, 667, 3443, 33443, 3996, 33996},    /* DDR2-667 SC */
	{1, 0, 400, 800, 3430, 33430, 3946, 33946},    /* DDR2-800 SC */
	{1, 1, 400, 667, 6509, 36509, 7062, 37062},    /* DDR3-667 SC */
	{1, 1, 400, 800, 5985, 35985, 6501, 36501},    /* DDR3-800 SC */

	{0, 0, 800, 400, 3438, 33438, 4065, 34065},    /* DDR2-400 SC */
	{0, 0, 800, 667, 3410, 33410, 3889, 33889},    /* DDR2-667 SC */
	{0, 0, 800, 800, 3403, 33403, 3845, 33845},    /* DDR2-800 SC */
	{0, 1, 800, 667, 6476, 36476, 6955, 36955},    /* DDR3-667 SC */
	{0, 1, 800, 800, 5958, 35958, 6400, 36400},    /* DDR3-800 SC */

	{0, 0, 667, 400, 3456, 33456, 4103, 34106},    /* DDR2-400 SC */
	{0, 0, 667, 667, 3428, 33428, 3927, 33927},    /* DDR2-667 SC */
	{0, 0, 667, 800, 3443, 33443, 3905, 33905},    /* DDR2-800 SC */
	{0, 1, 667, 667, 6494, 36494, 6993, 36993},    /* DDR3-667 SC */
	{0, 1, 667, 800, 5998, 35998, 6460, 36460},    /* DDR3-800 SC */

	{0, 0, 400, 400, 3528, 33528, 4255, 34255},    /* DDR2-400 SC */
	{0, 0, 400, 667, 3500, 33500, 4079, 34079},    /* DDR2-667 SC */
	{0, 0, 400, 800, 3487, 33487, 4029, 34029},    /* DDR2-800 SC */
	{0, 1, 400, 667, 6566, 36566, 7145, 37145},    /* DDR3-667 SC */
	{0, 1, 400, 800, 6042, 36042, 6584, 36584},    /* DDR3-800 SC */
};

static const struct cxsr_latency *intel_get_cxsr_latency(int is_desktop,
							 int is_ddr3,
							 int fsb,
							 int mem)
{
	const struct cxsr_latency *latency;
	int i;

	if (fsb == 0 || mem == 0)
		return NULL;

	for (i = 0; i < ARRAY_SIZE(cxsr_latency_table); i++) {
		latency = &cxsr_latency_table[i];
		if (is_desktop == latency->is_desktop &&
		    is_ddr3 == latency->is_ddr3 &&
		    fsb == latency->fsb_freq && mem == latency->mem_freq)
			return latency;
	}

	DRM_DEBUG_KMS("Unknown FSB/MEM found, disable CxSR\n");

	return NULL;
}

static void pineview_disable_cxsr(struct drm_device *dev)
{
	struct drm_i915_private *dev_priv = dev->dev_private;

	/* deactivate cxsr */
	I915_WRITE(DSPFW3, I915_READ(DSPFW3) & ~PINEVIEW_SELF_REFRESH_EN);
}

/*
 * Latency for FIFO fetches is dependent on several factors:
 *   - memory configuration (speed, channels)
 *   - chipset
 *   - current MCH state
 * It can be fairly high in some situations, so here we assume a fairly
 * pessimal value.  It's a tradeoff between extra memory fetches (if we
 * set this value too high, the FIFO will fetch frequently to stay full)
 * and power consumption (set it too low to save power and we might see
 * FIFO underruns and display "flicker").
 *
 * A value of 5us seems to be a good balance; safe for very low end
 * platforms but not overly aggressive on lower latency configs.
 */
static const int latency_ns = 5000;

static int i9xx_get_fifo_size(struct drm_device *dev, int plane)
{
	struct drm_i915_private *dev_priv = dev->dev_private;
	uint32_t dsparb = I915_READ(DSPARB);
	int size;

	size = dsparb & 0x7f;
	if (plane)
		size = ((dsparb >> DSPARB_CSTART_SHIFT) & 0x7f) - size;

	DRM_DEBUG_KMS("FIFO size - (0x%08x) %s: %d\n", dsparb,
		      plane ? "B" : "A", size);

	return size;
}

static int i85x_get_fifo_size(struct drm_device *dev, int plane)
{
	struct drm_i915_private *dev_priv = dev->dev_private;
	uint32_t dsparb = I915_READ(DSPARB);
	int size;

	size = dsparb & 0x1ff;
	if (plane)
		size = ((dsparb >> DSPARB_BEND_SHIFT) & 0x1ff) - size;
	size >>= 1; /* Convert to cachelines */

	DRM_DEBUG_KMS("FIFO size - (0x%08x) %s: %d\n", dsparb,
		      plane ? "B" : "A", size);

	return size;
}

static int i845_get_fifo_size(struct drm_device *dev, int plane)
{
	struct drm_i915_private *dev_priv = dev->dev_private;
	uint32_t dsparb = I915_READ(DSPARB);
	int size;

	size = dsparb & 0x7f;
	size >>= 2; /* Convert to cachelines */

	DRM_DEBUG_KMS("FIFO size - (0x%08x) %s: %d\n", dsparb,
		      plane ? "B" : "A",
		      size);

	return size;
}

static int i830_get_fifo_size(struct drm_device *dev, int plane)
{
	struct drm_i915_private *dev_priv = dev->dev_private;
	uint32_t dsparb = I915_READ(DSPARB);
	int size;

	size = dsparb & 0x7f;
	size >>= 1; /* Convert to cachelines */

	DRM_DEBUG_KMS("FIFO size - (0x%08x) %s: %d\n", dsparb,
		      plane ? "B" : "A", size);

	return size;
}

/* Pineview has different values for various configs */
static const struct intel_watermark_params pineview_display_wm = {
	PINEVIEW_DISPLAY_FIFO,
	PINEVIEW_MAX_WM,
	PINEVIEW_DFT_WM,
	PINEVIEW_GUARD_WM,
	PINEVIEW_FIFO_LINE_SIZE
};
static const struct intel_watermark_params pineview_display_hplloff_wm = {
	PINEVIEW_DISPLAY_FIFO,
	PINEVIEW_MAX_WM,
	PINEVIEW_DFT_HPLLOFF_WM,
	PINEVIEW_GUARD_WM,
	PINEVIEW_FIFO_LINE_SIZE
};
static const struct intel_watermark_params pineview_cursor_wm = {
	PINEVIEW_CURSOR_FIFO,
	PINEVIEW_CURSOR_MAX_WM,
	PINEVIEW_CURSOR_DFT_WM,
	PINEVIEW_CURSOR_GUARD_WM,
	PINEVIEW_FIFO_LINE_SIZE,
};
static const struct intel_watermark_params pineview_cursor_hplloff_wm = {
	PINEVIEW_CURSOR_FIFO,
	PINEVIEW_CURSOR_MAX_WM,
	PINEVIEW_CURSOR_DFT_WM,
	PINEVIEW_CURSOR_GUARD_WM,
	PINEVIEW_FIFO_LINE_SIZE
};
static const struct intel_watermark_params g4x_wm_info = {
	G4X_FIFO_SIZE,
	G4X_MAX_WM,
	G4X_MAX_WM,
	2,
	G4X_FIFO_LINE_SIZE,
};
static const struct intel_watermark_params g4x_cursor_wm_info = {
	I965_CURSOR_FIFO,
	I965_CURSOR_MAX_WM,
	I965_CURSOR_DFT_WM,
	2,
	G4X_FIFO_LINE_SIZE,
};
static const struct intel_watermark_params valleyview_wm_info = {
	VALLEYVIEW_FIFO_SIZE,
	VALLEYVIEW_MAX_WM,
	VALLEYVIEW_MAX_WM,
	2,
	G4X_FIFO_LINE_SIZE,
};
static const struct intel_watermark_params valleyview_cursor_wm_info = {
	I965_CURSOR_FIFO,
	VALLEYVIEW_CURSOR_MAX_WM,
	I965_CURSOR_DFT_WM,
	2,
	G4X_FIFO_LINE_SIZE,
};
static const struct intel_watermark_params i965_cursor_wm_info = {
	I965_CURSOR_FIFO,
	I965_CURSOR_MAX_WM,
	I965_CURSOR_DFT_WM,
	2,
	I915_FIFO_LINE_SIZE,
};
static const struct intel_watermark_params i945_wm_info = {
	I945_FIFO_SIZE,
	I915_MAX_WM,
	1,
	2,
	I915_FIFO_LINE_SIZE
};
static const struct intel_watermark_params i915_wm_info = {
	I915_FIFO_SIZE,
	I915_MAX_WM,
	1,
	2,
	I915_FIFO_LINE_SIZE
};
static const struct intel_watermark_params i855_wm_info = {
	I855GM_FIFO_SIZE,
	I915_MAX_WM,
	1,
	2,
	I830_FIFO_LINE_SIZE
};
static const struct intel_watermark_params i830_wm_info = {
	I830_FIFO_SIZE,
	I915_MAX_WM,
	1,
	2,
	I830_FIFO_LINE_SIZE
};

static const struct intel_watermark_params ironlake_display_wm_info = {
	ILK_DISPLAY_FIFO,
	ILK_DISPLAY_MAXWM,
	ILK_DISPLAY_DFTWM,
	2,
	ILK_FIFO_LINE_SIZE
};
static const struct intel_watermark_params ironlake_cursor_wm_info = {
	ILK_CURSOR_FIFO,
	ILK_CURSOR_MAXWM,
	ILK_CURSOR_DFTWM,
	2,
	ILK_FIFO_LINE_SIZE
};
static const struct intel_watermark_params ironlake_display_srwm_info = {
	ILK_DISPLAY_SR_FIFO,
	ILK_DISPLAY_MAX_SRWM,
	ILK_DISPLAY_DFT_SRWM,
	2,
	ILK_FIFO_LINE_SIZE
};
static const struct intel_watermark_params ironlake_cursor_srwm_info = {
	ILK_CURSOR_SR_FIFO,
	ILK_CURSOR_MAX_SRWM,
	ILK_CURSOR_DFT_SRWM,
	2,
	ILK_FIFO_LINE_SIZE
};

static const struct intel_watermark_params sandybridge_display_wm_info = {
	SNB_DISPLAY_FIFO,
	SNB_DISPLAY_MAXWM,
	SNB_DISPLAY_DFTWM,
	2,
	SNB_FIFO_LINE_SIZE
};
static const struct intel_watermark_params sandybridge_cursor_wm_info = {
	SNB_CURSOR_FIFO,
	SNB_CURSOR_MAXWM,
	SNB_CURSOR_DFTWM,
	2,
	SNB_FIFO_LINE_SIZE
};
static const struct intel_watermark_params sandybridge_display_srwm_info = {
	SNB_DISPLAY_SR_FIFO,
	SNB_DISPLAY_MAX_SRWM,
	SNB_DISPLAY_DFT_SRWM,
	2,
	SNB_FIFO_LINE_SIZE
};
static const struct intel_watermark_params sandybridge_cursor_srwm_info = {
	SNB_CURSOR_SR_FIFO,
	SNB_CURSOR_MAX_SRWM,
	SNB_CURSOR_DFT_SRWM,
	2,
	SNB_FIFO_LINE_SIZE
};


/**
 * intel_calculate_wm - calculate watermark level
 * @clock_in_khz: pixel clock
 * @wm: chip FIFO params
 * @pixel_size: display pixel size
 * @latency_ns: memory latency for the platform
 *
 * Calculate the watermark level (the level at which the display plane will
 * start fetching from memory again).  Each chip has a different display
 * FIFO size and allocation, so the caller needs to figure that out and pass
 * in the correct intel_watermark_params structure.
 *
 * As the pixel clock runs, the FIFO will be drained at a rate that depends
 * on the pixel size.  When it reaches the watermark level, it'll start
 * fetching FIFO line sized based chunks from memory until the FIFO fills
 * past the watermark point.  If the FIFO drains completely, a FIFO underrun
 * will occur, and a display engine hang could result.
 */
static unsigned long intel_calculate_wm(unsigned long clock_in_khz,
					const struct intel_watermark_params *wm,
					int fifo_size,
					int pixel_size,
					unsigned long latency_ns)
{
	long entries_required, wm_size;

	/*
	 * Note: we need to make sure we don't overflow for various clock &
	 * latency values.
	 * clocks go from a few thousand to several hundred thousand.
	 * latency is usually a few thousand
	 */
	entries_required = ((clock_in_khz / 1000) * pixel_size * latency_ns) /
		1000;
	entries_required = DIV_ROUND_UP(entries_required, wm->cacheline_size);

	DRM_DEBUG_KMS("FIFO entries required for mode: %ld\n", entries_required);

	wm_size = fifo_size - (entries_required + wm->guard_size);

	DRM_DEBUG_KMS("FIFO watermark level: %ld\n", wm_size);

	/* Don't promote wm_size to unsigned... */
	if (wm_size > (long)wm->max_wm)
		wm_size = wm->max_wm;
	if (wm_size <= 0)
		wm_size = wm->default_wm;
	return wm_size;
}

static struct drm_crtc *single_enabled_crtc(struct drm_device *dev)
{
	struct drm_crtc *crtc, *enabled = NULL;

	list_for_each_entry(crtc, &dev->mode_config.crtc_list, head) {
		if (intel_crtc_active(crtc)) {
			if (enabled)
				return NULL;
			enabled = crtc;
		}
	}

	return enabled;
}

static void pineview_update_wm(struct drm_device *dev)
{
	struct drm_i915_private *dev_priv = dev->dev_private;
	struct drm_crtc *crtc;
	const struct cxsr_latency *latency;
	u32 reg;
	unsigned long wm;

	latency = intel_get_cxsr_latency(IS_PINEVIEW_G(dev), dev_priv->is_ddr3,
					 dev_priv->fsb_freq, dev_priv->mem_freq);
	if (!latency) {
		DRM_DEBUG_KMS("Unknown FSB/MEM found, disable CxSR\n");
		pineview_disable_cxsr(dev);
		return;
	}

	crtc = single_enabled_crtc(dev);
	if (crtc) {
		int clock = crtc->mode.clock;
		int pixel_size = crtc->fb->bits_per_pixel / 8;

		/* Display SR */
		wm = intel_calculate_wm(clock, &pineview_display_wm,
					pineview_display_wm.fifo_size,
					pixel_size, latency->display_sr);
		reg = I915_READ(DSPFW1);
		reg &= ~DSPFW_SR_MASK;
		reg |= wm << DSPFW_SR_SHIFT;
		I915_WRITE(DSPFW1, reg);
		DRM_DEBUG_KMS("DSPFW1 register is %x\n", reg);

		/* cursor SR */
		wm = intel_calculate_wm(clock, &pineview_cursor_wm,
					pineview_display_wm.fifo_size,
					pixel_size, latency->cursor_sr);
		reg = I915_READ(DSPFW3);
		reg &= ~DSPFW_CURSOR_SR_MASK;
		reg |= (wm & 0x3f) << DSPFW_CURSOR_SR_SHIFT;
		I915_WRITE(DSPFW3, reg);

		/* Display HPLL off SR */
		wm = intel_calculate_wm(clock, &pineview_display_hplloff_wm,
					pineview_display_hplloff_wm.fifo_size,
					pixel_size, latency->display_hpll_disable);
		reg = I915_READ(DSPFW3);
		reg &= ~DSPFW_HPLL_SR_MASK;
		reg |= wm & DSPFW_HPLL_SR_MASK;
		I915_WRITE(DSPFW3, reg);

		/* cursor HPLL off SR */
		wm = intel_calculate_wm(clock, &pineview_cursor_hplloff_wm,
					pineview_display_hplloff_wm.fifo_size,
					pixel_size, latency->cursor_hpll_disable);
		reg = I915_READ(DSPFW3);
		reg &= ~DSPFW_HPLL_CURSOR_MASK;
		reg |= (wm & 0x3f) << DSPFW_HPLL_CURSOR_SHIFT;
		I915_WRITE(DSPFW3, reg);
		DRM_DEBUG_KMS("DSPFW3 register is %x\n", reg);

		/* activate cxsr */
		I915_WRITE(DSPFW3,
			   I915_READ(DSPFW3) | PINEVIEW_SELF_REFRESH_EN);
		DRM_DEBUG_KMS("Self-refresh is enabled\n");
	} else {
		pineview_disable_cxsr(dev);
		DRM_DEBUG_KMS("Self-refresh is disabled\n");
	}
}

static bool g4x_compute_wm0(struct drm_device *dev,
			    int plane,
			    const struct intel_watermark_params *display,
			    int display_latency_ns,
			    const struct intel_watermark_params *cursor,
			    int cursor_latency_ns,
			    int *plane_wm,
			    int *cursor_wm)
{
	struct drm_crtc *crtc;
	int htotal, hdisplay, clock, pixel_size;
	int line_time_us, line_count;
	int entries, tlb_miss;

	crtc = intel_get_crtc_for_plane(dev, plane);
	if (!intel_crtc_active(crtc)) {
		*cursor_wm = cursor->guard_size;
		*plane_wm = display->guard_size;
		return false;
	}

	htotal = crtc->mode.htotal;
	hdisplay = crtc->mode.hdisplay;
	clock = crtc->mode.clock;
	pixel_size = crtc->fb->bits_per_pixel / 8;

	/* Use the small buffer method to calculate plane watermark */
	entries = ((clock * pixel_size / 1000) * display_latency_ns) / 1000;
	tlb_miss = display->fifo_size*display->cacheline_size - hdisplay * 8;
	if (tlb_miss > 0)
		entries += tlb_miss;
	entries = DIV_ROUND_UP(entries, display->cacheline_size);
	*plane_wm = entries + display->guard_size;
	if (*plane_wm > (int)display->max_wm)
		*plane_wm = display->max_wm;

	/* Use the large buffer method to calculate cursor watermark */
	line_time_us = ((htotal * 1000) / clock);
	line_count = (cursor_latency_ns / line_time_us + 1000) / 1000;
	entries = line_count * 64 * pixel_size;
	tlb_miss = cursor->fifo_size*cursor->cacheline_size - hdisplay * 8;
	if (tlb_miss > 0)
		entries += tlb_miss;
	entries = DIV_ROUND_UP(entries, cursor->cacheline_size);
	*cursor_wm = entries + cursor->guard_size;
	if (*cursor_wm > (int)cursor->max_wm)
		*cursor_wm = (int)cursor->max_wm;

	return true;
}

/*
 * Check the wm result.
 *
 * If any calculated watermark values is larger than the maximum value that
 * can be programmed into the associated watermark register, that watermark
 * must be disabled.
 */
static bool g4x_check_srwm(struct drm_device *dev,
			   int display_wm, int cursor_wm,
			   const struct intel_watermark_params *display,
			   const struct intel_watermark_params *cursor)
{
	DRM_DEBUG_KMS("SR watermark: display plane %d, cursor %d\n",
		      display_wm, cursor_wm);

	if (display_wm > display->max_wm) {
		DRM_DEBUG_KMS("display watermark is too large(%d/%ld), disabling\n",
			      display_wm, display->max_wm);
		return false;
	}

	if (cursor_wm > cursor->max_wm) {
		DRM_DEBUG_KMS("cursor watermark is too large(%d/%ld), disabling\n",
			      cursor_wm, cursor->max_wm);
		return false;
	}

	if (!(display_wm || cursor_wm)) {
		DRM_DEBUG_KMS("SR latency is 0, disabling\n");
		return false;
	}

	return true;
}

static bool g4x_compute_srwm(struct drm_device *dev,
			     int plane,
			     int latency_ns,
			     const struct intel_watermark_params *display,
			     const struct intel_watermark_params *cursor,
			     int *display_wm, int *cursor_wm)
{
	struct drm_crtc *crtc;
	int hdisplay, htotal, pixel_size, clock;
	unsigned long line_time_us;
	int line_count, line_size;
	int small, large;
	int entries;

	if (!latency_ns) {
		*display_wm = *cursor_wm = 0;
		return false;
	}

	crtc = intel_get_crtc_for_plane(dev, plane);
	hdisplay = crtc->mode.hdisplay;
	htotal = crtc->mode.htotal;
	clock = crtc->mode.clock;
	pixel_size = crtc->fb->bits_per_pixel / 8;

	line_time_us = (htotal * 1000) / clock;
	line_count = (latency_ns / line_time_us + 1000) / 1000;
	line_size = hdisplay * pixel_size;

	/* Use the minimum of the small and large buffer method for primary */
	small = ((clock * pixel_size / 1000) * latency_ns) / 1000;
	large = line_count * line_size;

	entries = DIV_ROUND_UP(min(small, large), display->cacheline_size);
	*display_wm = entries + display->guard_size;

	/* calculate the self-refresh watermark for display cursor */
	entries = line_count * pixel_size * 64;
	entries = DIV_ROUND_UP(entries, cursor->cacheline_size);
	*cursor_wm = entries + cursor->guard_size;

	return g4x_check_srwm(dev,
			      *display_wm, *cursor_wm,
			      display, cursor);
}

static bool vlv_compute_drain_latency(struct drm_device *dev,
				     int plane,
				     int *plane_prec_mult,
				     int *plane_dl,
				     int *cursor_prec_mult,
				     int *cursor_dl)
{
	struct drm_crtc *crtc;
	int clock, pixel_size;
	int entries;

	crtc = intel_get_crtc_for_plane(dev, plane);
	if (!intel_crtc_active(crtc))
		return false;

	clock = crtc->mode.clock;	/* VESA DOT Clock */
	pixel_size = crtc->fb->bits_per_pixel / 8;	/* BPP */

	entries = (clock / 1000) * pixel_size;
	*plane_prec_mult = (entries > 256) ?
		DRAIN_LATENCY_PRECISION_32 : DRAIN_LATENCY_PRECISION_16;
	*plane_dl = (64 * (*plane_prec_mult) * 4) / ((clock / 1000) *
						     pixel_size);

	entries = (clock / 1000) * 4;	/* BPP is always 4 for cursor */
	*cursor_prec_mult = (entries > 256) ?
		DRAIN_LATENCY_PRECISION_32 : DRAIN_LATENCY_PRECISION_16;
	*cursor_dl = (64 * (*cursor_prec_mult) * 4) / ((clock / 1000) * 4);

	return true;
}

/*
 * Update drain latency registers of memory arbiter
 *
 * Valleyview SoC has a new memory arbiter and needs drain latency registers
 * to be programmed. Each plane has a drain latency multiplier and a drain
 * latency value.
 */

static void vlv_update_drain_latency(struct drm_device *dev)
{
	struct drm_i915_private *dev_priv = dev->dev_private;
	int planea_prec, planea_dl, planeb_prec, planeb_dl;
	int cursora_prec, cursora_dl, cursorb_prec, cursorb_dl;
	int plane_prec_mult, cursor_prec_mult; /* Precision multiplier is
							either 16 or 32 */

	/* For plane A, Cursor A */
	if (vlv_compute_drain_latency(dev, 0, &plane_prec_mult, &planea_dl,
				      &cursor_prec_mult, &cursora_dl)) {
		cursora_prec = (cursor_prec_mult == DRAIN_LATENCY_PRECISION_32) ?
			DDL_CURSORA_PRECISION_32 : DDL_CURSORA_PRECISION_16;
		planea_prec = (plane_prec_mult == DRAIN_LATENCY_PRECISION_32) ?
			DDL_PLANEA_PRECISION_32 : DDL_PLANEA_PRECISION_16;

		I915_WRITE(VLV_DDL1, cursora_prec |
				(cursora_dl << DDL_CURSORA_SHIFT) |
				planea_prec | planea_dl);
	}

	/* For plane B, Cursor B */
	if (vlv_compute_drain_latency(dev, 1, &plane_prec_mult, &planeb_dl,
				      &cursor_prec_mult, &cursorb_dl)) {
		cursorb_prec = (cursor_prec_mult == DRAIN_LATENCY_PRECISION_32) ?
			DDL_CURSORB_PRECISION_32 : DDL_CURSORB_PRECISION_16;
		planeb_prec = (plane_prec_mult == DRAIN_LATENCY_PRECISION_32) ?
			DDL_PLANEB_PRECISION_32 : DDL_PLANEB_PRECISION_16;

		I915_WRITE(VLV_DDL2, cursorb_prec |
				(cursorb_dl << DDL_CURSORB_SHIFT) |
				planeb_prec | planeb_dl);
	}
}

#define single_plane_enabled(mask) is_power_of_2(mask)

static void valleyview_update_wm(struct drm_device *dev)
{
	static const int sr_latency_ns = 12000;
	struct drm_i915_private *dev_priv = dev->dev_private;
	int planea_wm, planeb_wm, cursora_wm, cursorb_wm;
	int plane_sr, cursor_sr;
	int ignore_plane_sr, ignore_cursor_sr;
	unsigned int enabled = 0;

	vlv_update_drain_latency(dev);

	if (g4x_compute_wm0(dev, PIPE_A,
			    &valleyview_wm_info, latency_ns,
			    &valleyview_cursor_wm_info, latency_ns,
			    &planea_wm, &cursora_wm))
		enabled |= 1 << PIPE_A;

	if (g4x_compute_wm0(dev, PIPE_B,
			    &valleyview_wm_info, latency_ns,
			    &valleyview_cursor_wm_info, latency_ns,
			    &planeb_wm, &cursorb_wm))
		enabled |= 1 << PIPE_B;

	if (single_plane_enabled(enabled) &&
	    g4x_compute_srwm(dev, ffs(enabled) - 1,
			     sr_latency_ns,
			     &valleyview_wm_info,
			     &valleyview_cursor_wm_info,
			     &plane_sr, &ignore_cursor_sr) &&
	    g4x_compute_srwm(dev, ffs(enabled) - 1,
			     2*sr_latency_ns,
			     &valleyview_wm_info,
			     &valleyview_cursor_wm_info,
			     &ignore_plane_sr, &cursor_sr)) {
		I915_WRITE(FW_BLC_SELF_VLV, FW_CSPWRDWNEN);
	} else {
		I915_WRITE(FW_BLC_SELF_VLV,
			   I915_READ(FW_BLC_SELF_VLV) & ~FW_CSPWRDWNEN);
		plane_sr = cursor_sr = 0;
	}

	DRM_DEBUG_KMS("Setting FIFO watermarks - A: plane=%d, cursor=%d, B: plane=%d, cursor=%d, SR: plane=%d, cursor=%d\n",
		      planea_wm, cursora_wm,
		      planeb_wm, cursorb_wm,
		      plane_sr, cursor_sr);

	I915_WRITE(DSPFW1,
		   (plane_sr << DSPFW_SR_SHIFT) |
		   (cursorb_wm << DSPFW_CURSORB_SHIFT) |
		   (planeb_wm << DSPFW_PLANEB_SHIFT) |
		   planea_wm);
	I915_WRITE(DSPFW2,
		   (I915_READ(DSPFW2) & ~DSPFW_CURSORA_MASK) |
		   (cursora_wm << DSPFW_CURSORA_SHIFT));
	I915_WRITE(DSPFW3,
		   (I915_READ(DSPFW3) & ~DSPFW_CURSOR_SR_MASK) |
		   (cursor_sr << DSPFW_CURSOR_SR_SHIFT));
}

static void g4x_update_wm(struct drm_device *dev)
{
	static const int sr_latency_ns = 12000;
	struct drm_i915_private *dev_priv = dev->dev_private;
	int planea_wm, planeb_wm, cursora_wm, cursorb_wm;
	int plane_sr, cursor_sr;
	unsigned int enabled = 0;

	if (g4x_compute_wm0(dev, PIPE_A,
			    &g4x_wm_info, latency_ns,
			    &g4x_cursor_wm_info, latency_ns,
			    &planea_wm, &cursora_wm))
		enabled |= 1 << PIPE_A;

	if (g4x_compute_wm0(dev, PIPE_B,
			    &g4x_wm_info, latency_ns,
			    &g4x_cursor_wm_info, latency_ns,
			    &planeb_wm, &cursorb_wm))
		enabled |= 1 << PIPE_B;

	if (single_plane_enabled(enabled) &&
	    g4x_compute_srwm(dev, ffs(enabled) - 1,
			     sr_latency_ns,
			     &g4x_wm_info,
			     &g4x_cursor_wm_info,
			     &plane_sr, &cursor_sr)) {
		I915_WRITE(FW_BLC_SELF, FW_BLC_SELF_EN);
	} else {
		I915_WRITE(FW_BLC_SELF,
			   I915_READ(FW_BLC_SELF) & ~FW_BLC_SELF_EN);
		plane_sr = cursor_sr = 0;
	}

	DRM_DEBUG_KMS("Setting FIFO watermarks - A: plane=%d, cursor=%d, B: plane=%d, cursor=%d, SR: plane=%d, cursor=%d\n",
		      planea_wm, cursora_wm,
		      planeb_wm, cursorb_wm,
		      plane_sr, cursor_sr);

	I915_WRITE(DSPFW1,
		   (plane_sr << DSPFW_SR_SHIFT) |
		   (cursorb_wm << DSPFW_CURSORB_SHIFT) |
		   (planeb_wm << DSPFW_PLANEB_SHIFT) |
		   planea_wm);
	I915_WRITE(DSPFW2,
		   (I915_READ(DSPFW2) & ~DSPFW_CURSORA_MASK) |
		   (cursora_wm << DSPFW_CURSORA_SHIFT));
	/* HPLL off in SR has some issues on G4x... disable it */
	I915_WRITE(DSPFW3,
		   (I915_READ(DSPFW3) & ~(DSPFW_HPLL_SR_EN | DSPFW_CURSOR_SR_MASK)) |
		   (cursor_sr << DSPFW_CURSOR_SR_SHIFT));
}

static void i965_update_wm(struct drm_device *dev)
{
	struct drm_i915_private *dev_priv = dev->dev_private;
	struct drm_crtc *crtc;
	int srwm = 1;
	int cursor_sr = 16;

	/* Calc sr entries for one plane configs */
	crtc = single_enabled_crtc(dev);
	if (crtc) {
		/* self-refresh has much higher latency */
		static const int sr_latency_ns = 12000;
		int clock = crtc->mode.clock;
		int htotal = crtc->mode.htotal;
		int hdisplay = crtc->mode.hdisplay;
		int pixel_size = crtc->fb->bits_per_pixel / 8;
		unsigned long line_time_us;
		int entries;

		line_time_us = ((htotal * 1000) / clock);

		/* Use ns/us then divide to preserve precision */
		entries = (((sr_latency_ns / line_time_us) + 1000) / 1000) *
			pixel_size * hdisplay;
		entries = DIV_ROUND_UP(entries, I915_FIFO_LINE_SIZE);
		srwm = I965_FIFO_SIZE - entries;
		if (srwm < 0)
			srwm = 1;
		srwm &= 0x1ff;
		DRM_DEBUG_KMS("self-refresh entries: %d, wm: %d\n",
			      entries, srwm);

		entries = (((sr_latency_ns / line_time_us) + 1000) / 1000) *
			pixel_size * 64;
		entries = DIV_ROUND_UP(entries,
					  i965_cursor_wm_info.cacheline_size);
		cursor_sr = i965_cursor_wm_info.fifo_size -
			(entries + i965_cursor_wm_info.guard_size);

		if (cursor_sr > i965_cursor_wm_info.max_wm)
			cursor_sr = i965_cursor_wm_info.max_wm;

		DRM_DEBUG_KMS("self-refresh watermark: display plane %d "
			      "cursor %d\n", srwm, cursor_sr);

		if (IS_CRESTLINE(dev))
			I915_WRITE(FW_BLC_SELF, FW_BLC_SELF_EN);
	} else {
		/* Turn off self refresh if both pipes are enabled */
		if (IS_CRESTLINE(dev))
			I915_WRITE(FW_BLC_SELF, I915_READ(FW_BLC_SELF)
				   & ~FW_BLC_SELF_EN);
	}

	DRM_DEBUG_KMS("Setting FIFO watermarks - A: 8, B: 8, C: 8, SR %d\n",
		      srwm);

	/* 965 has limitations... */
	I915_WRITE(DSPFW1, (srwm << DSPFW_SR_SHIFT) |
		   (8 << 16) | (8 << 8) | (8 << 0));
	I915_WRITE(DSPFW2, (8 << 8) | (8 << 0));
	/* update cursor SR watermark */
	I915_WRITE(DSPFW3, (cursor_sr << DSPFW_CURSOR_SR_SHIFT));
}

static void i9xx_update_wm(struct drm_device *dev)
{
	struct drm_i915_private *dev_priv = dev->dev_private;
	const struct intel_watermark_params *wm_info;
	uint32_t fwater_lo;
	uint32_t fwater_hi;
	int cwm, srwm = 1;
	int fifo_size;
	int planea_wm, planeb_wm;
	struct drm_crtc *crtc, *enabled = NULL;

	if (IS_I945GM(dev))
		wm_info = &i945_wm_info;
	else if (!IS_GEN2(dev))
		wm_info = &i915_wm_info;
	else
		wm_info = &i855_wm_info;

	fifo_size = dev_priv->display.get_fifo_size(dev, 0);
	crtc = intel_get_crtc_for_plane(dev, 0);
	if (intel_crtc_active(crtc)) {
		int cpp = crtc->fb->bits_per_pixel / 8;
		if (IS_GEN2(dev))
			cpp = 4;

		planea_wm = intel_calculate_wm(crtc->mode.clock,
					       wm_info, fifo_size, cpp,
					       latency_ns);
		enabled = crtc;
	} else
		planea_wm = fifo_size - wm_info->guard_size;

	fifo_size = dev_priv->display.get_fifo_size(dev, 1);
	crtc = intel_get_crtc_for_plane(dev, 1);
	if (intel_crtc_active(crtc)) {
		int cpp = crtc->fb->bits_per_pixel / 8;
		if (IS_GEN2(dev))
			cpp = 4;

		planeb_wm = intel_calculate_wm(crtc->mode.clock,
					       wm_info, fifo_size, cpp,
					       latency_ns);
		if (enabled == NULL)
			enabled = crtc;
		else
			enabled = NULL;
	} else
		planeb_wm = fifo_size - wm_info->guard_size;

	DRM_DEBUG_KMS("FIFO watermarks - A: %d, B: %d\n", planea_wm, planeb_wm);

	/*
	 * Overlay gets an aggressive default since video jitter is bad.
	 */
	cwm = 2;

	/* Play safe and disable self-refresh before adjusting watermarks. */
	if (IS_I945G(dev) || IS_I945GM(dev))
		I915_WRITE(FW_BLC_SELF, FW_BLC_SELF_EN_MASK | 0);
	else if (IS_I915GM(dev))
		I915_WRITE(INSTPM, I915_READ(INSTPM) & ~INSTPM_SELF_EN);

	/* Calc sr entries for one plane configs */
	if (HAS_FW_BLC(dev) && enabled) {
		/* self-refresh has much higher latency */
		static const int sr_latency_ns = 6000;
		int clock = enabled->mode.clock;
		int htotal = enabled->mode.htotal;
		int hdisplay = enabled->mode.hdisplay;
		int pixel_size = enabled->fb->bits_per_pixel / 8;
		unsigned long line_time_us;
		int entries;

		line_time_us = (htotal * 1000) / clock;

		/* Use ns/us then divide to preserve precision */
		entries = (((sr_latency_ns / line_time_us) + 1000) / 1000) *
			pixel_size * hdisplay;
		entries = DIV_ROUND_UP(entries, wm_info->cacheline_size);
		DRM_DEBUG_KMS("self-refresh entries: %d\n", entries);
		srwm = wm_info->fifo_size - entries;
		if (srwm < 0)
			srwm = 1;

		if (IS_I945G(dev) || IS_I945GM(dev))
			I915_WRITE(FW_BLC_SELF,
				   FW_BLC_SELF_FIFO_MASK | (srwm & 0xff));
		else if (IS_I915GM(dev))
			I915_WRITE(FW_BLC_SELF, srwm & 0x3f);
	}

	DRM_DEBUG_KMS("Setting FIFO watermarks - A: %d, B: %d, C: %d, SR %d\n",
		      planea_wm, planeb_wm, cwm, srwm);

	fwater_lo = ((planeb_wm & 0x3f) << 16) | (planea_wm & 0x3f);
	fwater_hi = (cwm & 0x1f);

	/* Set request length to 8 cachelines per fetch */
	fwater_lo = fwater_lo | (1 << 24) | (1 << 8);
	fwater_hi = fwater_hi | (1 << 8);

	I915_WRITE(FW_BLC, fwater_lo);
	I915_WRITE(FW_BLC2, fwater_hi);

	if (HAS_FW_BLC(dev)) {
		if (enabled) {
			if (IS_I945G(dev) || IS_I945GM(dev))
				I915_WRITE(FW_BLC_SELF,
					   FW_BLC_SELF_EN_MASK | FW_BLC_SELF_EN);
			else if (IS_I915GM(dev))
				I915_WRITE(INSTPM, I915_READ(INSTPM) | INSTPM_SELF_EN);
			DRM_DEBUG_KMS("memory self refresh enabled\n");
		} else
			DRM_DEBUG_KMS("memory self refresh disabled\n");
	}
}

static void i830_update_wm(struct drm_device *dev)
{
	struct drm_i915_private *dev_priv = dev->dev_private;
	struct drm_crtc *crtc;
	uint32_t fwater_lo;
	int planea_wm;

	crtc = single_enabled_crtc(dev);
	if (crtc == NULL)
		return;

	planea_wm = intel_calculate_wm(crtc->mode.clock, &i830_wm_info,
				       dev_priv->display.get_fifo_size(dev, 0),
				       4, latency_ns);
	fwater_lo = I915_READ(FW_BLC) & ~0xfff;
	fwater_lo |= (3<<8) | planea_wm;

	DRM_DEBUG_KMS("Setting FIFO watermarks - A: %d\n", planea_wm);

	I915_WRITE(FW_BLC, fwater_lo);
}

#define ILK_LP0_PLANE_LATENCY		700
#define ILK_LP0_CURSOR_LATENCY		1300

/*
 * Check the wm result.
 *
 * If any calculated watermark values is larger than the maximum value that
 * can be programmed into the associated watermark register, that watermark
 * must be disabled.
 */
static bool ironlake_check_srwm(struct drm_device *dev, int level,
				int fbc_wm, int display_wm, int cursor_wm,
				const struct intel_watermark_params *display,
				const struct intel_watermark_params *cursor)
{
	struct drm_i915_private *dev_priv = dev->dev_private;

	DRM_DEBUG_KMS("watermark %d: display plane %d, fbc lines %d,"
		      " cursor %d\n", level, display_wm, fbc_wm, cursor_wm);

	if (fbc_wm > SNB_FBC_MAX_SRWM) {
		DRM_DEBUG_KMS("fbc watermark(%d) is too large(%d), disabling wm%d+\n",
			      fbc_wm, SNB_FBC_MAX_SRWM, level);

		/* fbc has it's own way to disable FBC WM */
		I915_WRITE(DISP_ARB_CTL,
			   I915_READ(DISP_ARB_CTL) | DISP_FBC_WM_DIS);
		return false;
	} else if (INTEL_INFO(dev)->gen >= 6) {
		/* enable FBC WM (except on ILK, where it must remain off) */
		I915_WRITE(DISP_ARB_CTL,
			   I915_READ(DISP_ARB_CTL) & ~DISP_FBC_WM_DIS);
	}

	if (display_wm > display->max_wm) {
		DRM_DEBUG_KMS("display watermark(%d) is too large(%d), disabling wm%d+\n",
			      display_wm, SNB_DISPLAY_MAX_SRWM, level);
		return false;
	}

	if (cursor_wm > cursor->max_wm) {
		DRM_DEBUG_KMS("cursor watermark(%d) is too large(%d), disabling wm%d+\n",
			      cursor_wm, SNB_CURSOR_MAX_SRWM, level);
		return false;
	}

	if (!(fbc_wm || display_wm || cursor_wm)) {
		DRM_DEBUG_KMS("latency %d is 0, disabling wm%d+\n", level, level);
		return false;
	}

	return true;
}

/*
 * Compute watermark values of WM[1-3],
 */
static bool ironlake_compute_srwm(struct drm_device *dev, int level, int plane,
				  int latency_ns,
				  const struct intel_watermark_params *display,
				  const struct intel_watermark_params *cursor,
				  int *fbc_wm, int *display_wm, int *cursor_wm)
{
	struct drm_crtc *crtc;
	unsigned long line_time_us;
	int hdisplay, htotal, pixel_size, clock;
	int line_count, line_size;
	int small, large;
	int entries;

	if (!latency_ns) {
		*fbc_wm = *display_wm = *cursor_wm = 0;
		return false;
	}

	crtc = intel_get_crtc_for_plane(dev, plane);
	hdisplay = crtc->mode.hdisplay;
	htotal = crtc->mode.htotal;
	clock = crtc->mode.clock;
	pixel_size = crtc->fb->bits_per_pixel / 8;

	line_time_us = (htotal * 1000) / clock;
	line_count = (latency_ns / line_time_us + 1000) / 1000;
	line_size = hdisplay * pixel_size;

	/* Use the minimum of the small and large buffer method for primary */
	small = ((clock * pixel_size / 1000) * latency_ns) / 1000;
	large = line_count * line_size;

	entries = DIV_ROUND_UP(min(small, large), display->cacheline_size);
	*display_wm = entries + display->guard_size;

	/*
	 * Spec says:
	 * FBC WM = ((Final Primary WM * 64) / number of bytes per line) + 2
	 */
	*fbc_wm = DIV_ROUND_UP(*display_wm * 64, line_size) + 2;

	/* calculate the self-refresh watermark for display cursor */
	entries = line_count * pixel_size * 64;
	entries = DIV_ROUND_UP(entries, cursor->cacheline_size);
	*cursor_wm = entries + cursor->guard_size;

	return ironlake_check_srwm(dev, level,
				   *fbc_wm, *display_wm, *cursor_wm,
				   display, cursor);
}

static void ironlake_update_wm(struct drm_device *dev)
{
	struct drm_i915_private *dev_priv = dev->dev_private;
	int fbc_wm, plane_wm, cursor_wm;
	unsigned int enabled;

	enabled = 0;
	if (g4x_compute_wm0(dev, PIPE_A,
			    &ironlake_display_wm_info,
			    ILK_LP0_PLANE_LATENCY,
			    &ironlake_cursor_wm_info,
			    ILK_LP0_CURSOR_LATENCY,
			    &plane_wm, &cursor_wm)) {
		I915_WRITE(WM0_PIPEA_ILK,
			   (plane_wm << WM0_PIPE_PLANE_SHIFT) | cursor_wm);
		DRM_DEBUG_KMS("FIFO watermarks For pipe A -"
			      " plane %d, " "cursor: %d\n",
			      plane_wm, cursor_wm);
		enabled |= 1 << PIPE_A;
	}

	if (g4x_compute_wm0(dev, PIPE_B,
			    &ironlake_display_wm_info,
			    ILK_LP0_PLANE_LATENCY,
			    &ironlake_cursor_wm_info,
			    ILK_LP0_CURSOR_LATENCY,
			    &plane_wm, &cursor_wm)) {
		I915_WRITE(WM0_PIPEB_ILK,
			   (plane_wm << WM0_PIPE_PLANE_SHIFT) | cursor_wm);
		DRM_DEBUG_KMS("FIFO watermarks For pipe B -"
			      " plane %d, cursor: %d\n",
			      plane_wm, cursor_wm);
		enabled |= 1 << PIPE_B;
	}

	/*
	 * Calculate and update the self-refresh watermark only when one
	 * display plane is used.
	 */
	I915_WRITE(WM3_LP_ILK, 0);
	I915_WRITE(WM2_LP_ILK, 0);
	I915_WRITE(WM1_LP_ILK, 0);

	if (!single_plane_enabled(enabled))
		return;
	enabled = ffs(enabled) - 1;

	/* WM1 */
	if (!ironlake_compute_srwm(dev, 1, enabled,
				   ILK_READ_WM1_LATENCY() * 500,
				   &ironlake_display_srwm_info,
				   &ironlake_cursor_srwm_info,
				   &fbc_wm, &plane_wm, &cursor_wm))
		return;

	I915_WRITE(WM1_LP_ILK,
		   WM1_LP_SR_EN |
		   (ILK_READ_WM1_LATENCY() << WM1_LP_LATENCY_SHIFT) |
		   (fbc_wm << WM1_LP_FBC_SHIFT) |
		   (plane_wm << WM1_LP_SR_SHIFT) |
		   cursor_wm);

	/* WM2 */
	if (!ironlake_compute_srwm(dev, 2, enabled,
				   ILK_READ_WM2_LATENCY() * 500,
				   &ironlake_display_srwm_info,
				   &ironlake_cursor_srwm_info,
				   &fbc_wm, &plane_wm, &cursor_wm))
		return;

	I915_WRITE(WM2_LP_ILK,
		   WM2_LP_EN |
		   (ILK_READ_WM2_LATENCY() << WM1_LP_LATENCY_SHIFT) |
		   (fbc_wm << WM1_LP_FBC_SHIFT) |
		   (plane_wm << WM1_LP_SR_SHIFT) |
		   cursor_wm);

	/*
	 * WM3 is unsupported on ILK, probably because we don't have latency
	 * data for that power state
	 */
}

static void sandybridge_update_wm(struct drm_device *dev)
{
	struct drm_i915_private *dev_priv = dev->dev_private;
	int latency = SNB_READ_WM0_LATENCY() * 100;	/* In unit 0.1us */
	u32 val;
	int fbc_wm, plane_wm, cursor_wm;
	unsigned int enabled;

	enabled = 0;
	if (g4x_compute_wm0(dev, PIPE_A,
			    &sandybridge_display_wm_info, latency,
			    &sandybridge_cursor_wm_info, latency,
			    &plane_wm, &cursor_wm)) {
		val = I915_READ(WM0_PIPEA_ILK);
		val &= ~(WM0_PIPE_PLANE_MASK | WM0_PIPE_CURSOR_MASK);
		I915_WRITE(WM0_PIPEA_ILK, val |
			   ((plane_wm << WM0_PIPE_PLANE_SHIFT) | cursor_wm));
		DRM_DEBUG_KMS("FIFO watermarks For pipe A -"
			      " plane %d, " "cursor: %d\n",
			      plane_wm, cursor_wm);
		enabled |= 1 << PIPE_A;
	}

	if (g4x_compute_wm0(dev, PIPE_B,
			    &sandybridge_display_wm_info, latency,
			    &sandybridge_cursor_wm_info, latency,
			    &plane_wm, &cursor_wm)) {
		val = I915_READ(WM0_PIPEB_ILK);
		val &= ~(WM0_PIPE_PLANE_MASK | WM0_PIPE_CURSOR_MASK);
		I915_WRITE(WM0_PIPEB_ILK, val |
			   ((plane_wm << WM0_PIPE_PLANE_SHIFT) | cursor_wm));
		DRM_DEBUG_KMS("FIFO watermarks For pipe B -"
			      " plane %d, cursor: %d\n",
			      plane_wm, cursor_wm);
		enabled |= 1 << PIPE_B;
	}

	/*
	 * Calculate and update the self-refresh watermark only when one
	 * display plane is used.
	 *
	 * SNB support 3 levels of watermark.
	 *
	 * WM1/WM2/WM2 watermarks have to be enabled in the ascending order,
	 * and disabled in the descending order
	 *
	 */
	I915_WRITE(WM3_LP_ILK, 0);
	I915_WRITE(WM2_LP_ILK, 0);
	I915_WRITE(WM1_LP_ILK, 0);

	if (!single_plane_enabled(enabled) ||
	    dev_priv->sprite_scaling_enabled)
		return;
	enabled = ffs(enabled) - 1;

	/* WM1 */
	if (!ironlake_compute_srwm(dev, 1, enabled,
				   SNB_READ_WM1_LATENCY() * 500,
				   &sandybridge_display_srwm_info,
				   &sandybridge_cursor_srwm_info,
				   &fbc_wm, &plane_wm, &cursor_wm))
		return;

	I915_WRITE(WM1_LP_ILK,
		   WM1_LP_SR_EN |
		   (SNB_READ_WM1_LATENCY() << WM1_LP_LATENCY_SHIFT) |
		   (fbc_wm << WM1_LP_FBC_SHIFT) |
		   (plane_wm << WM1_LP_SR_SHIFT) |
		   cursor_wm);

	/* WM2 */
	if (!ironlake_compute_srwm(dev, 2, enabled,
				   SNB_READ_WM2_LATENCY() * 500,
				   &sandybridge_display_srwm_info,
				   &sandybridge_cursor_srwm_info,
				   &fbc_wm, &plane_wm, &cursor_wm))
		return;

	I915_WRITE(WM2_LP_ILK,
		   WM2_LP_EN |
		   (SNB_READ_WM2_LATENCY() << WM1_LP_LATENCY_SHIFT) |
		   (fbc_wm << WM1_LP_FBC_SHIFT) |
		   (plane_wm << WM1_LP_SR_SHIFT) |
		   cursor_wm);

	/* WM3 */
	if (!ironlake_compute_srwm(dev, 3, enabled,
				   SNB_READ_WM3_LATENCY() * 500,
				   &sandybridge_display_srwm_info,
				   &sandybridge_cursor_srwm_info,
				   &fbc_wm, &plane_wm, &cursor_wm))
		return;

	I915_WRITE(WM3_LP_ILK,
		   WM3_LP_EN |
		   (SNB_READ_WM3_LATENCY() << WM1_LP_LATENCY_SHIFT) |
		   (fbc_wm << WM1_LP_FBC_SHIFT) |
		   (plane_wm << WM1_LP_SR_SHIFT) |
		   cursor_wm);
}

static void ivybridge_update_wm(struct drm_device *dev)
{
	struct drm_i915_private *dev_priv = dev->dev_private;
	int latency = SNB_READ_WM0_LATENCY() * 100;	/* In unit 0.1us */
	u32 val;
	int fbc_wm, plane_wm, cursor_wm;
	int ignore_fbc_wm, ignore_plane_wm, ignore_cursor_wm;
	unsigned int enabled;

	enabled = 0;
	if (g4x_compute_wm0(dev, PIPE_A,
			    &sandybridge_display_wm_info, latency,
			    &sandybridge_cursor_wm_info, latency,
			    &plane_wm, &cursor_wm)) {
		val = I915_READ(WM0_PIPEA_ILK);
		val &= ~(WM0_PIPE_PLANE_MASK | WM0_PIPE_CURSOR_MASK);
		I915_WRITE(WM0_PIPEA_ILK, val |
			   ((plane_wm << WM0_PIPE_PLANE_SHIFT) | cursor_wm));
		DRM_DEBUG_KMS("FIFO watermarks For pipe A -"
			      " plane %d, " "cursor: %d\n",
			      plane_wm, cursor_wm);
		enabled |= 1 << PIPE_A;
	}

	if (g4x_compute_wm0(dev, PIPE_B,
			    &sandybridge_display_wm_info, latency,
			    &sandybridge_cursor_wm_info, latency,
			    &plane_wm, &cursor_wm)) {
		val = I915_READ(WM0_PIPEB_ILK);
		val &= ~(WM0_PIPE_PLANE_MASK | WM0_PIPE_CURSOR_MASK);
		I915_WRITE(WM0_PIPEB_ILK, val |
			   ((plane_wm << WM0_PIPE_PLANE_SHIFT) | cursor_wm));
		DRM_DEBUG_KMS("FIFO watermarks For pipe B -"
			      " plane %d, cursor: %d\n",
			      plane_wm, cursor_wm);
		enabled |= 1 << PIPE_B;
	}

	if (g4x_compute_wm0(dev, PIPE_C,
			    &sandybridge_display_wm_info, latency,
			    &sandybridge_cursor_wm_info, latency,
			    &plane_wm, &cursor_wm)) {
		val = I915_READ(WM0_PIPEC_IVB);
		val &= ~(WM0_PIPE_PLANE_MASK | WM0_PIPE_CURSOR_MASK);
		I915_WRITE(WM0_PIPEC_IVB, val |
			   ((plane_wm << WM0_PIPE_PLANE_SHIFT) | cursor_wm));
		DRM_DEBUG_KMS("FIFO watermarks For pipe C -"
			      " plane %d, cursor: %d\n",
			      plane_wm, cursor_wm);
		enabled |= 1 << PIPE_C;
	}

	/*
	 * Calculate and update the self-refresh watermark only when one
	 * display plane is used.
	 *
	 * SNB support 3 levels of watermark.
	 *
	 * WM1/WM2/WM2 watermarks have to be enabled in the ascending order,
	 * and disabled in the descending order
	 *
	 */
	I915_WRITE(WM3_LP_ILK, 0);
	I915_WRITE(WM2_LP_ILK, 0);
	I915_WRITE(WM1_LP_ILK, 0);

	if (!single_plane_enabled(enabled) ||
	    dev_priv->sprite_scaling_enabled)
		return;
	enabled = ffs(enabled) - 1;

	/* WM1 */
	if (!ironlake_compute_srwm(dev, 1, enabled,
				   SNB_READ_WM1_LATENCY() * 500,
				   &sandybridge_display_srwm_info,
				   &sandybridge_cursor_srwm_info,
				   &fbc_wm, &plane_wm, &cursor_wm))
		return;

	I915_WRITE(WM1_LP_ILK,
		   WM1_LP_SR_EN |
		   (SNB_READ_WM1_LATENCY() << WM1_LP_LATENCY_SHIFT) |
		   (fbc_wm << WM1_LP_FBC_SHIFT) |
		   (plane_wm << WM1_LP_SR_SHIFT) |
		   cursor_wm);

	/* WM2 */
	if (!ironlake_compute_srwm(dev, 2, enabled,
				   SNB_READ_WM2_LATENCY() * 500,
				   &sandybridge_display_srwm_info,
				   &sandybridge_cursor_srwm_info,
				   &fbc_wm, &plane_wm, &cursor_wm))
		return;

	I915_WRITE(WM2_LP_ILK,
		   WM2_LP_EN |
		   (SNB_READ_WM2_LATENCY() << WM1_LP_LATENCY_SHIFT) |
		   (fbc_wm << WM1_LP_FBC_SHIFT) |
		   (plane_wm << WM1_LP_SR_SHIFT) |
		   cursor_wm);

	/* WM3, note we have to correct the cursor latency */
	if (!ironlake_compute_srwm(dev, 3, enabled,
				   SNB_READ_WM3_LATENCY() * 500,
				   &sandybridge_display_srwm_info,
				   &sandybridge_cursor_srwm_info,
				   &fbc_wm, &plane_wm, &ignore_cursor_wm) ||
	    !ironlake_compute_srwm(dev, 3, enabled,
				   2 * SNB_READ_WM3_LATENCY() * 500,
				   &sandybridge_display_srwm_info,
				   &sandybridge_cursor_srwm_info,
				   &ignore_fbc_wm, &ignore_plane_wm, &cursor_wm))
		return;

	I915_WRITE(WM3_LP_ILK,
		   WM3_LP_EN |
		   (SNB_READ_WM3_LATENCY() << WM1_LP_LATENCY_SHIFT) |
		   (fbc_wm << WM1_LP_FBC_SHIFT) |
		   (plane_wm << WM1_LP_SR_SHIFT) |
		   cursor_wm);
}

static uint32_t hsw_wm_get_pixel_rate(struct drm_device *dev,
				      struct drm_crtc *crtc)
{
	struct intel_crtc *intel_crtc = to_intel_crtc(crtc);
	uint32_t pixel_rate, pfit_size;

	pixel_rate = intel_crtc->config.adjusted_mode.clock;

	/* We only use IF-ID interlacing. If we ever use PF-ID we'll need to
	 * adjust the pixel_rate here. */

	pfit_size = intel_crtc->config.pch_pfit.size;
	if (pfit_size) {
		uint64_t pipe_w, pipe_h, pfit_w, pfit_h;

		pipe_w = intel_crtc->config.requested_mode.hdisplay;
		pipe_h = intel_crtc->config.requested_mode.vdisplay;
		pfit_w = (pfit_size >> 16) & 0xFFFF;
		pfit_h = pfit_size & 0xFFFF;
		if (pipe_w < pfit_w)
			pipe_w = pfit_w;
		if (pipe_h < pfit_h)
			pipe_h = pfit_h;

		pixel_rate = div_u64((uint64_t) pixel_rate * pipe_w * pipe_h,
				     pfit_w * pfit_h);
	}

	return pixel_rate;
}

static uint32_t hsw_wm_method1(uint32_t pixel_rate, uint8_t bytes_per_pixel,
			       uint32_t latency)
{
	uint64_t ret;

<<<<<<< HEAD
	crtc = intel_get_crtc_for_plane(dev, plane);
	if (!intel_crtc_active(crtc)) {
		*sprite_wm = display->guard_size;
		return false;
	}
=======
	ret = (uint64_t) pixel_rate * bytes_per_pixel * latency;
	ret = DIV_ROUND_UP_ULL(ret, 64 * 10000) + 2;
>>>>>>> d0e0ac97

	return ret;
}

static uint32_t hsw_wm_method2(uint32_t pixel_rate, uint32_t pipe_htotal,
			       uint32_t horiz_pixels, uint8_t bytes_per_pixel,
			       uint32_t latency)
{
	uint32_t ret;

	ret = (latency * pixel_rate) / (pipe_htotal * 10000);
	ret = (ret + 1) * horiz_pixels * bytes_per_pixel;
	ret = DIV_ROUND_UP(ret, 64) + 2;
	return ret;
}

static uint32_t hsw_wm_fbc(uint32_t pri_val, uint32_t horiz_pixels,
			   uint8_t bytes_per_pixel)
{
	return DIV_ROUND_UP(pri_val * 64, horiz_pixels * bytes_per_pixel) + 2;
}

struct hsw_pipe_wm_parameters {
	bool active;
	bool sprite_enabled;
	uint8_t pri_bytes_per_pixel;
	uint8_t spr_bytes_per_pixel;
	uint8_t cur_bytes_per_pixel;
	uint32_t pri_horiz_pixels;
	uint32_t spr_horiz_pixels;
	uint32_t cur_horiz_pixels;
	uint32_t pipe_htotal;
	uint32_t pixel_rate;
};

struct hsw_wm_maximums {
	uint16_t pri;
	uint16_t spr;
	uint16_t cur;
	uint16_t fbc;
};

struct hsw_lp_wm_result {
	bool enable;
	bool fbc_enable;
	uint32_t pri_val;
	uint32_t spr_val;
	uint32_t cur_val;
	uint32_t fbc_val;
};

struct hsw_wm_values {
	uint32_t wm_pipe[3];
	uint32_t wm_lp[3];
	uint32_t wm_lp_spr[3];
	uint32_t wm_linetime[3];
	bool enable_fbc_wm;
};

enum hsw_data_buf_partitioning {
	HSW_DATA_BUF_PART_1_2,
	HSW_DATA_BUF_PART_5_6,
};

/* For both WM_PIPE and WM_LP. */
static uint32_t hsw_compute_pri_wm(struct hsw_pipe_wm_parameters *params,
				   uint32_t mem_value,
				   bool is_lp)
{
	uint32_t method1, method2;

	/* TODO: for now, assume the primary plane is always enabled. */
	if (!params->active)
		return 0;

	method1 = hsw_wm_method1(params->pixel_rate,
				 params->pri_bytes_per_pixel,
				 mem_value);

	if (!is_lp)
		return method1;

	method2 = hsw_wm_method2(params->pixel_rate,
				 params->pipe_htotal,
				 params->pri_horiz_pixels,
				 params->pri_bytes_per_pixel,
				 mem_value);

	return min(method1, method2);
}

/* For both WM_PIPE and WM_LP. */
static uint32_t hsw_compute_spr_wm(struct hsw_pipe_wm_parameters *params,
				   uint32_t mem_value)
{
	uint32_t method1, method2;

	if (!params->active || !params->sprite_enabled)
		return 0;

	method1 = hsw_wm_method1(params->pixel_rate,
				 params->spr_bytes_per_pixel,
				 mem_value);
	method2 = hsw_wm_method2(params->pixel_rate,
				 params->pipe_htotal,
				 params->spr_horiz_pixels,
				 params->spr_bytes_per_pixel,
				 mem_value);
	return min(method1, method2);
}

/* For both WM_PIPE and WM_LP. */
static uint32_t hsw_compute_cur_wm(struct hsw_pipe_wm_parameters *params,
				   uint32_t mem_value)
{
	if (!params->active)
		return 0;

	return hsw_wm_method2(params->pixel_rate,
			      params->pipe_htotal,
			      params->cur_horiz_pixels,
			      params->cur_bytes_per_pixel,
			      mem_value);
}

/* Only for WM_LP. */
static uint32_t hsw_compute_fbc_wm(struct hsw_pipe_wm_parameters *params,
				   uint32_t pri_val,
				   uint32_t mem_value)
{
	if (!params->active)
		return 0;

	return hsw_wm_fbc(pri_val,
			  params->pri_horiz_pixels,
			  params->pri_bytes_per_pixel);
}

static bool hsw_compute_lp_wm(uint32_t mem_value, struct hsw_wm_maximums *max,
			      struct hsw_pipe_wm_parameters *params,
			      struct hsw_lp_wm_result *result)
{
	enum pipe pipe;
	uint32_t pri_val[3], spr_val[3], cur_val[3], fbc_val[3];

	for (pipe = PIPE_A; pipe <= PIPE_C; pipe++) {
		struct hsw_pipe_wm_parameters *p = &params[pipe];

		pri_val[pipe] = hsw_compute_pri_wm(p, mem_value, true);
		spr_val[pipe] = hsw_compute_spr_wm(p, mem_value);
		cur_val[pipe] = hsw_compute_cur_wm(p, mem_value);
		fbc_val[pipe] = hsw_compute_fbc_wm(p, pri_val[pipe], mem_value);
	}

	result->pri_val = max3(pri_val[0], pri_val[1], pri_val[2]);
	result->spr_val = max3(spr_val[0], spr_val[1], spr_val[2]);
	result->cur_val = max3(cur_val[0], cur_val[1], cur_val[2]);
	result->fbc_val = max3(fbc_val[0], fbc_val[1], fbc_val[2]);

	if (result->fbc_val > max->fbc) {
		result->fbc_enable = false;
		result->fbc_val = 0;
	} else {
		result->fbc_enable = true;
	}

	result->enable = result->pri_val <= max->pri &&
			 result->spr_val <= max->spr &&
			 result->cur_val <= max->cur;
	return result->enable;
}

static uint32_t hsw_compute_wm_pipe(struct drm_i915_private *dev_priv,
				    uint32_t mem_value, enum pipe pipe,
				    struct hsw_pipe_wm_parameters *params)
{
	uint32_t pri_val, cur_val, spr_val;

	pri_val = hsw_compute_pri_wm(params, mem_value, false);
	spr_val = hsw_compute_spr_wm(params, mem_value);
	cur_val = hsw_compute_cur_wm(params, mem_value);

	WARN(pri_val > 127,
	     "Primary WM error, mode not supported for pipe %c\n",
	     pipe_name(pipe));
	WARN(spr_val > 127,
	     "Sprite WM error, mode not supported for pipe %c\n",
	     pipe_name(pipe));
	WARN(cur_val > 63,
	     "Cursor WM error, mode not supported for pipe %c\n",
	     pipe_name(pipe));

	return (pri_val << WM0_PIPE_PLANE_SHIFT) |
	       (spr_val << WM0_PIPE_SPRITE_SHIFT) |
	       cur_val;
}

static uint32_t
hsw_compute_linetime_wm(struct drm_device *dev, struct drm_crtc *crtc)
{
	struct drm_i915_private *dev_priv = dev->dev_private;
	struct intel_crtc *intel_crtc = to_intel_crtc(crtc);
	struct drm_display_mode *mode = &intel_crtc->config.adjusted_mode;
	u32 linetime, ips_linetime;

	if (!intel_crtc_active(crtc))
		return 0;

	/* The WM are computed with base on how long it takes to fill a single
	 * row at the given clock rate, multiplied by 8.
	 * */
	linetime = DIV_ROUND_CLOSEST(mode->htotal * 1000 * 8, mode->clock);
	ips_linetime = DIV_ROUND_CLOSEST(mode->htotal * 1000 * 8,
					 intel_ddi_get_cdclk_freq(dev_priv));

	return PIPE_WM_LINETIME_IPS_LINETIME(ips_linetime) |
	       PIPE_WM_LINETIME_TIME(linetime);
}

static void hsw_compute_wm_parameters(struct drm_device *dev,
				      struct hsw_pipe_wm_parameters *params,
				      uint32_t *wm,
				      struct hsw_wm_maximums *lp_max_1_2,
				      struct hsw_wm_maximums *lp_max_5_6)
{
	struct drm_i915_private *dev_priv = dev->dev_private;
	struct drm_crtc *crtc;
	struct drm_plane *plane;
	uint64_t sskpd = I915_READ64(MCH_SSKPD);
	enum pipe pipe;
	int pipes_active = 0, sprites_enabled = 0;

	if ((sskpd >> 56) & 0xFF)
		wm[0] = (sskpd >> 56) & 0xFF;
	else
		wm[0] = sskpd & 0xF;
	wm[1] = ((sskpd >> 4) & 0xFF) * 5;
	wm[2] = ((sskpd >> 12) & 0xFF) * 5;
	wm[3] = ((sskpd >> 20) & 0x1FF) * 5;
	wm[4] = ((sskpd >> 32) & 0x1FF) * 5;

	list_for_each_entry(crtc, &dev->mode_config.crtc_list, head) {
		struct intel_crtc *intel_crtc = to_intel_crtc(crtc);
		struct hsw_pipe_wm_parameters *p;

		pipe = intel_crtc->pipe;
		p = &params[pipe];

		p->active = intel_crtc_active(crtc);
		if (!p->active)
			continue;

		pipes_active++;

		p->pipe_htotal = intel_crtc->config.adjusted_mode.htotal;
		p->pixel_rate = hsw_wm_get_pixel_rate(dev, crtc);
		p->pri_bytes_per_pixel = crtc->fb->bits_per_pixel / 8;
		p->cur_bytes_per_pixel = 4;
		p->pri_horiz_pixels =
			intel_crtc->config.requested_mode.hdisplay;
		p->cur_horiz_pixels = 64;
	}

	list_for_each_entry(plane, &dev->mode_config.plane_list, head) {
		struct intel_plane *intel_plane = to_intel_plane(plane);
		struct hsw_pipe_wm_parameters *p;

		pipe = intel_plane->pipe;
		p = &params[pipe];

		p->sprite_enabled = intel_plane->wm.enable;
		p->spr_bytes_per_pixel = intel_plane->wm.bytes_per_pixel;
		p->spr_horiz_pixels = intel_plane->wm.horiz_pixels;

		if (p->sprite_enabled)
			sprites_enabled++;
	}

	if (pipes_active > 1) {
		lp_max_1_2->pri = lp_max_5_6->pri = sprites_enabled ? 128 : 256;
		lp_max_1_2->spr = lp_max_5_6->spr = 128;
		lp_max_1_2->cur = lp_max_5_6->cur = 64;
	} else {
		lp_max_1_2->pri = sprites_enabled ? 384 : 768;
		lp_max_5_6->pri = sprites_enabled ? 128 : 768;
		lp_max_1_2->spr = 384;
		lp_max_5_6->spr = 640;
		lp_max_1_2->cur = lp_max_5_6->cur = 255;
	}
	lp_max_1_2->fbc = lp_max_5_6->fbc = 15;
}

static void hsw_compute_wm_results(struct drm_device *dev,
				   struct hsw_pipe_wm_parameters *params,
				   uint32_t *wm,
				   struct hsw_wm_maximums *lp_maximums,
				   struct hsw_wm_values *results)
{
	struct drm_i915_private *dev_priv = dev->dev_private;
	struct drm_crtc *crtc;
	struct hsw_lp_wm_result lp_results[4] = {};
	enum pipe pipe;
	int level, max_level, wm_lp;

	for (level = 1; level <= 4; level++)
		if (!hsw_compute_lp_wm(wm[level], lp_maximums, params,
				       &lp_results[level - 1]))
			break;
	max_level = level - 1;

	/* The spec says it is preferred to disable FBC WMs instead of disabling
	 * a WM level. */
	results->enable_fbc_wm = true;
	for (level = 1; level <= max_level; level++) {
		if (!lp_results[level - 1].fbc_enable) {
			results->enable_fbc_wm = false;
			break;
		}
	}

	memset(results, 0, sizeof(*results));
	for (wm_lp = 1; wm_lp <= 3; wm_lp++) {
		const struct hsw_lp_wm_result *r;

		level = (max_level == 4 && wm_lp > 1) ? wm_lp + 1 : wm_lp;
		if (level > max_level)
			break;

		r = &lp_results[level - 1];
		results->wm_lp[wm_lp - 1] = HSW_WM_LP_VAL(level * 2,
							  r->fbc_val,
							  r->pri_val,
							  r->cur_val);
		results->wm_lp_spr[wm_lp - 1] = r->spr_val;
	}

	for_each_pipe(pipe)
		results->wm_pipe[pipe] = hsw_compute_wm_pipe(dev_priv, wm[0],
							     pipe,
							     &params[pipe]);

	for_each_pipe(pipe) {
		crtc = dev_priv->pipe_to_crtc_mapping[pipe];
		results->wm_linetime[pipe] = hsw_compute_linetime_wm(dev, crtc);
	}
}

/* Find the result with the highest level enabled. Check for enable_fbc_wm in
 * case both are at the same level. Prefer r1 in case they're the same. */
struct hsw_wm_values *hsw_find_best_result(struct hsw_wm_values *r1,
					   struct hsw_wm_values *r2)
{
	int i, val_r1 = 0, val_r2 = 0;

	for (i = 0; i < 3; i++) {
		if (r1->wm_lp[i] & WM3_LP_EN)
			val_r1 = r1->wm_lp[i] & WM1_LP_LATENCY_MASK;
		if (r2->wm_lp[i] & WM3_LP_EN)
			val_r2 = r2->wm_lp[i] & WM1_LP_LATENCY_MASK;
	}

	if (val_r1 == val_r2) {
		if (r2->enable_fbc_wm && !r1->enable_fbc_wm)
			return r2;
		else
			return r1;
	} else if (val_r1 > val_r2) {
		return r1;
	} else {
		return r2;
	}
}

/*
 * The spec says we shouldn't write when we don't need, because every write
 * causes WMs to be re-evaluated, expending some power.
 */
static void hsw_write_wm_values(struct drm_i915_private *dev_priv,
				struct hsw_wm_values *results,
				enum hsw_data_buf_partitioning partitioning)
{
	struct hsw_wm_values previous;
	uint32_t val;
	enum hsw_data_buf_partitioning prev_partitioning;
	bool prev_enable_fbc_wm;

	previous.wm_pipe[0] = I915_READ(WM0_PIPEA_ILK);
	previous.wm_pipe[1] = I915_READ(WM0_PIPEB_ILK);
	previous.wm_pipe[2] = I915_READ(WM0_PIPEC_IVB);
	previous.wm_lp[0] = I915_READ(WM1_LP_ILK);
	previous.wm_lp[1] = I915_READ(WM2_LP_ILK);
	previous.wm_lp[2] = I915_READ(WM3_LP_ILK);
	previous.wm_lp_spr[0] = I915_READ(WM1S_LP_ILK);
	previous.wm_lp_spr[1] = I915_READ(WM2S_LP_IVB);
	previous.wm_lp_spr[2] = I915_READ(WM3S_LP_IVB);
	previous.wm_linetime[0] = I915_READ(PIPE_WM_LINETIME(PIPE_A));
	previous.wm_linetime[1] = I915_READ(PIPE_WM_LINETIME(PIPE_B));
	previous.wm_linetime[2] = I915_READ(PIPE_WM_LINETIME(PIPE_C));

	prev_partitioning = (I915_READ(WM_MISC) & WM_MISC_DATA_PARTITION_5_6) ?
			    HSW_DATA_BUF_PART_5_6 : HSW_DATA_BUF_PART_1_2;

	prev_enable_fbc_wm = !(I915_READ(DISP_ARB_CTL) & DISP_FBC_WM_DIS);

	if (memcmp(results->wm_pipe, previous.wm_pipe,
		   sizeof(results->wm_pipe)) == 0 &&
	    memcmp(results->wm_lp, previous.wm_lp,
		   sizeof(results->wm_lp)) == 0 &&
	    memcmp(results->wm_lp_spr, previous.wm_lp_spr,
		   sizeof(results->wm_lp_spr)) == 0 &&
	    memcmp(results->wm_linetime, previous.wm_linetime,
		   sizeof(results->wm_linetime)) == 0 &&
	    partitioning == prev_partitioning &&
	    results->enable_fbc_wm == prev_enable_fbc_wm)
		return;

	if (previous.wm_lp[2] != 0)
		I915_WRITE(WM3_LP_ILK, 0);
	if (previous.wm_lp[1] != 0)
		I915_WRITE(WM2_LP_ILK, 0);
	if (previous.wm_lp[0] != 0)
		I915_WRITE(WM1_LP_ILK, 0);

	if (previous.wm_pipe[0] != results->wm_pipe[0])
		I915_WRITE(WM0_PIPEA_ILK, results->wm_pipe[0]);
	if (previous.wm_pipe[1] != results->wm_pipe[1])
		I915_WRITE(WM0_PIPEB_ILK, results->wm_pipe[1]);
	if (previous.wm_pipe[2] != results->wm_pipe[2])
		I915_WRITE(WM0_PIPEC_IVB, results->wm_pipe[2]);

	if (previous.wm_linetime[0] != results->wm_linetime[0])
		I915_WRITE(PIPE_WM_LINETIME(PIPE_A), results->wm_linetime[0]);
	if (previous.wm_linetime[1] != results->wm_linetime[1])
		I915_WRITE(PIPE_WM_LINETIME(PIPE_B), results->wm_linetime[1]);
	if (previous.wm_linetime[2] != results->wm_linetime[2])
		I915_WRITE(PIPE_WM_LINETIME(PIPE_C), results->wm_linetime[2]);

	if (prev_partitioning != partitioning) {
		val = I915_READ(WM_MISC);
		if (partitioning == HSW_DATA_BUF_PART_1_2)
			val &= ~WM_MISC_DATA_PARTITION_5_6;
		else
			val |= WM_MISC_DATA_PARTITION_5_6;
		I915_WRITE(WM_MISC, val);
	}

	if (prev_enable_fbc_wm != results->enable_fbc_wm) {
		val = I915_READ(DISP_ARB_CTL);
		if (results->enable_fbc_wm)
			val &= ~DISP_FBC_WM_DIS;
		else
			val |= DISP_FBC_WM_DIS;
		I915_WRITE(DISP_ARB_CTL, val);
	}

	if (previous.wm_lp_spr[0] != results->wm_lp_spr[0])
		I915_WRITE(WM1S_LP_ILK, results->wm_lp_spr[0]);
	if (previous.wm_lp_spr[1] != results->wm_lp_spr[1])
		I915_WRITE(WM2S_LP_IVB, results->wm_lp_spr[1]);
	if (previous.wm_lp_spr[2] != results->wm_lp_spr[2])
		I915_WRITE(WM3S_LP_IVB, results->wm_lp_spr[2]);

	if (results->wm_lp[0] != 0)
		I915_WRITE(WM1_LP_ILK, results->wm_lp[0]);
	if (results->wm_lp[1] != 0)
		I915_WRITE(WM2_LP_ILK, results->wm_lp[1]);
	if (results->wm_lp[2] != 0)
		I915_WRITE(WM3_LP_ILK, results->wm_lp[2]);
}

static void haswell_update_wm(struct drm_device *dev)
{
	struct drm_i915_private *dev_priv = dev->dev_private;
	struct hsw_wm_maximums lp_max_1_2, lp_max_5_6;
	struct hsw_pipe_wm_parameters params[3];
	struct hsw_wm_values results_1_2, results_5_6, *best_results;
	uint32_t wm[5];
	enum hsw_data_buf_partitioning partitioning;

	hsw_compute_wm_parameters(dev, params, wm, &lp_max_1_2, &lp_max_5_6);

	hsw_compute_wm_results(dev, params, wm, &lp_max_1_2, &results_1_2);
	if (lp_max_1_2.pri != lp_max_5_6.pri) {
		hsw_compute_wm_results(dev, params, wm, &lp_max_5_6,
				       &results_5_6);
		best_results = hsw_find_best_result(&results_1_2, &results_5_6);
	} else {
		best_results = &results_1_2;
	}

	partitioning = (best_results == &results_1_2) ?
		       HSW_DATA_BUF_PART_1_2 : HSW_DATA_BUF_PART_5_6;

	hsw_write_wm_values(dev_priv, best_results, partitioning);
}

static void haswell_update_sprite_wm(struct drm_device *dev, int pipe,
				     uint32_t sprite_width, int pixel_size,
				     bool enable)
{
	struct drm_plane *plane;

	list_for_each_entry(plane, &dev->mode_config.plane_list, head) {
		struct intel_plane *intel_plane = to_intel_plane(plane);

		if (intel_plane->pipe == pipe) {
			intel_plane->wm.enable = enable;
			intel_plane->wm.horiz_pixels = sprite_width + 1;
			intel_plane->wm.bytes_per_pixel = pixel_size;
			break;
		}
	}

	haswell_update_wm(dev);
}

static bool
sandybridge_compute_sprite_wm(struct drm_device *dev, int plane,
			      uint32_t sprite_width, int pixel_size,
			      const struct intel_watermark_params *display,
			      int display_latency_ns, int *sprite_wm)
{
	struct drm_crtc *crtc;
	int clock;
	int entries, tlb_miss;

	crtc = intel_get_crtc_for_plane(dev, plane);
	if (!intel_crtc_active(crtc)) {
		*sprite_wm = display->guard_size;
		return false;
	}

	clock = crtc->mode.clock;

	/* Use the small buffer method to calculate the sprite watermark */
	entries = ((clock * pixel_size / 1000) * display_latency_ns) / 1000;
	tlb_miss = display->fifo_size*display->cacheline_size -
		sprite_width * 8;
	if (tlb_miss > 0)
		entries += tlb_miss;
	entries = DIV_ROUND_UP(entries, display->cacheline_size);
	*sprite_wm = entries + display->guard_size;
	if (*sprite_wm > (int)display->max_wm)
		*sprite_wm = display->max_wm;

	return true;
}

static bool
sandybridge_compute_sprite_srwm(struct drm_device *dev, int plane,
				uint32_t sprite_width, int pixel_size,
				const struct intel_watermark_params *display,
				int latency_ns, int *sprite_wm)
{
	struct drm_crtc *crtc;
	unsigned long line_time_us;
	int clock;
	int line_count, line_size;
	int small, large;
	int entries;

	if (!latency_ns) {
		*sprite_wm = 0;
		return false;
	}

	crtc = intel_get_crtc_for_plane(dev, plane);
	clock = crtc->mode.clock;
	if (!clock) {
		*sprite_wm = 0;
		return false;
	}

	line_time_us = (sprite_width * 1000) / clock;
	if (!line_time_us) {
		*sprite_wm = 0;
		return false;
	}

	line_count = (latency_ns / line_time_us + 1000) / 1000;
	line_size = sprite_width * pixel_size;

	/* Use the minimum of the small and large buffer method for primary */
	small = ((clock * pixel_size / 1000) * latency_ns) / 1000;
	large = line_count * line_size;

	entries = DIV_ROUND_UP(min(small, large), display->cacheline_size);
	*sprite_wm = entries + display->guard_size;

	return *sprite_wm > 0x3ff ? false : true;
}

static void sandybridge_update_sprite_wm(struct drm_device *dev, int pipe,
					 uint32_t sprite_width, int pixel_size,
					 bool enable)
{
	struct drm_i915_private *dev_priv = dev->dev_private;
	int latency = SNB_READ_WM0_LATENCY() * 100;	/* In unit 0.1us */
	u32 val;
	int sprite_wm, reg;
	int ret;

	if (!enable)
		return;

	switch (pipe) {
	case 0:
		reg = WM0_PIPEA_ILK;
		break;
	case 1:
		reg = WM0_PIPEB_ILK;
		break;
	case 2:
		reg = WM0_PIPEC_IVB;
		break;
	default:
		return; /* bad pipe */
	}

	ret = sandybridge_compute_sprite_wm(dev, pipe, sprite_width, pixel_size,
					    &sandybridge_display_wm_info,
					    latency, &sprite_wm);
	if (!ret) {
		DRM_DEBUG_KMS("failed to compute sprite wm for pipe %c\n",
			      pipe_name(pipe));
		return;
	}

	val = I915_READ(reg);
	val &= ~WM0_PIPE_SPRITE_MASK;
	I915_WRITE(reg, val | (sprite_wm << WM0_PIPE_SPRITE_SHIFT));
	DRM_DEBUG_KMS("sprite watermarks For pipe %c - %d\n", pipe_name(pipe), sprite_wm);


	ret = sandybridge_compute_sprite_srwm(dev, pipe, sprite_width,
					      pixel_size,
					      &sandybridge_display_srwm_info,
					      SNB_READ_WM1_LATENCY() * 500,
					      &sprite_wm);
	if (!ret) {
		DRM_DEBUG_KMS("failed to compute sprite lp1 wm on pipe %c\n",
			      pipe_name(pipe));
		return;
	}
	I915_WRITE(WM1S_LP_ILK, sprite_wm);

	/* Only IVB has two more LP watermarks for sprite */
	if (!IS_IVYBRIDGE(dev))
		return;

	ret = sandybridge_compute_sprite_srwm(dev, pipe, sprite_width,
					      pixel_size,
					      &sandybridge_display_srwm_info,
					      SNB_READ_WM2_LATENCY() * 500,
					      &sprite_wm);
	if (!ret) {
		DRM_DEBUG_KMS("failed to compute sprite lp2 wm on pipe %c\n",
			      pipe_name(pipe));
		return;
	}
	I915_WRITE(WM2S_LP_IVB, sprite_wm);

	ret = sandybridge_compute_sprite_srwm(dev, pipe, sprite_width,
					      pixel_size,
					      &sandybridge_display_srwm_info,
					      SNB_READ_WM3_LATENCY() * 500,
					      &sprite_wm);
	if (!ret) {
		DRM_DEBUG_KMS("failed to compute sprite lp3 wm on pipe %c\n",
			      pipe_name(pipe));
		return;
	}
	I915_WRITE(WM3S_LP_IVB, sprite_wm);
}

/**
 * intel_update_watermarks - update FIFO watermark values based on current modes
 *
 * Calculate watermark values for the various WM regs based on current mode
 * and plane configuration.
 *
 * There are several cases to deal with here:
 *   - normal (i.e. non-self-refresh)
 *   - self-refresh (SR) mode
 *   - lines are large relative to FIFO size (buffer can hold up to 2)
 *   - lines are small relative to FIFO size (buffer can hold more than 2
 *     lines), so need to account for TLB latency
 *
 *   The normal calculation is:
 *     watermark = dotclock * bytes per pixel * latency
 *   where latency is platform & configuration dependent (we assume pessimal
 *   values here).
 *
 *   The SR calculation is:
 *     watermark = (trunc(latency/line time)+1) * surface width *
 *       bytes per pixel
 *   where
 *     line time = htotal / dotclock
 *     surface width = hdisplay for normal plane and 64 for cursor
 *   and latency is assumed to be high, as above.
 *
 * The final value programmed to the register should always be rounded up,
 * and include an extra 2 entries to account for clock crossings.
 *
 * We don't use the sprite, so we can ignore that.  And on Crestline we have
 * to set the non-SR watermarks to 8.
 */
void intel_update_watermarks(struct drm_device *dev)
{
	struct drm_i915_private *dev_priv = dev->dev_private;

	if (dev_priv->display.update_wm)
		dev_priv->display.update_wm(dev);
}

void intel_update_sprite_watermarks(struct drm_device *dev, int pipe,
				    uint32_t sprite_width, int pixel_size,
				    bool enable)
{
	struct drm_i915_private *dev_priv = dev->dev_private;

	if (dev_priv->display.update_sprite_wm)
		dev_priv->display.update_sprite_wm(dev, pipe, sprite_width,
						   pixel_size, enable);
}

static struct drm_i915_gem_object *
intel_alloc_context_page(struct drm_device *dev)
{
	struct drm_i915_gem_object *ctx;
	int ret;

	WARN_ON(!mutex_is_locked(&dev->struct_mutex));

	ctx = i915_gem_alloc_object(dev, 4096);
	if (!ctx) {
		DRM_DEBUG("failed to alloc power context, RC6 disabled\n");
		return NULL;
	}

	ret = i915_gem_object_pin(ctx, 4096, true, false);
	if (ret) {
		DRM_ERROR("failed to pin power context: %d\n", ret);
		goto err_unref;
	}

	ret = i915_gem_object_set_to_gtt_domain(ctx, 1);
	if (ret) {
		DRM_ERROR("failed to set-domain on power context: %d\n", ret);
		goto err_unpin;
	}

	return ctx;

err_unpin:
	i915_gem_object_unpin(ctx);
err_unref:
	drm_gem_object_unreference(&ctx->base);
	return NULL;
}

/**
 * Lock protecting IPS related data structures
 */
DEFINE_SPINLOCK(mchdev_lock);

/* Global for IPS driver to get at the current i915 device. Protected by
 * mchdev_lock. */
static struct drm_i915_private *i915_mch_dev;

bool ironlake_set_drps(struct drm_device *dev, u8 val)
{
	struct drm_i915_private *dev_priv = dev->dev_private;
	u16 rgvswctl;

	assert_spin_locked(&mchdev_lock);

	rgvswctl = I915_READ16(MEMSWCTL);
	if (rgvswctl & MEMCTL_CMD_STS) {
		DRM_DEBUG("gpu busy, RCS change rejected\n");
		return false; /* still busy with another command */
	}

	rgvswctl = (MEMCTL_CMD_CHFREQ << MEMCTL_CMD_SHIFT) |
		(val << MEMCTL_FREQ_SHIFT) | MEMCTL_SFCAVM;
	I915_WRITE16(MEMSWCTL, rgvswctl);
	POSTING_READ16(MEMSWCTL);

	rgvswctl |= MEMCTL_CMD_STS;
	I915_WRITE16(MEMSWCTL, rgvswctl);

	return true;
}

static void ironlake_enable_drps(struct drm_device *dev)
{
	struct drm_i915_private *dev_priv = dev->dev_private;
	u32 rgvmodectl = I915_READ(MEMMODECTL);
	u8 fmax, fmin, fstart, vstart;

	spin_lock_irq(&mchdev_lock);

	/* Enable temp reporting */
	I915_WRITE16(PMMISC, I915_READ(PMMISC) | MCPPCE_EN);
	I915_WRITE16(TSC1, I915_READ(TSC1) | TSE);

	/* 100ms RC evaluation intervals */
	I915_WRITE(RCUPEI, 100000);
	I915_WRITE(RCDNEI, 100000);

	/* Set max/min thresholds to 90ms and 80ms respectively */
	I915_WRITE(RCBMAXAVG, 90000);
	I915_WRITE(RCBMINAVG, 80000);

	I915_WRITE(MEMIHYST, 1);

	/* Set up min, max, and cur for interrupt handling */
	fmax = (rgvmodectl & MEMMODE_FMAX_MASK) >> MEMMODE_FMAX_SHIFT;
	fmin = (rgvmodectl & MEMMODE_FMIN_MASK);
	fstart = (rgvmodectl & MEMMODE_FSTART_MASK) >>
		MEMMODE_FSTART_SHIFT;

	vstart = (I915_READ(PXVFREQ_BASE + (fstart * 4)) & PXVFREQ_PX_MASK) >>
		PXVFREQ_PX_SHIFT;

	dev_priv->ips.fmax = fmax; /* IPS callback will increase this */
	dev_priv->ips.fstart = fstart;

	dev_priv->ips.max_delay = fstart;
	dev_priv->ips.min_delay = fmin;
	dev_priv->ips.cur_delay = fstart;

	DRM_DEBUG_DRIVER("fmax: %d, fmin: %d, fstart: %d\n",
			 fmax, fmin, fstart);

	I915_WRITE(MEMINTREN, MEMINT_CX_SUPR_EN | MEMINT_EVAL_CHG_EN);

	/*
	 * Interrupts will be enabled in ironlake_irq_postinstall
	 */

	I915_WRITE(VIDSTART, vstart);
	POSTING_READ(VIDSTART);

	rgvmodectl |= MEMMODE_SWMODE_EN;
	I915_WRITE(MEMMODECTL, rgvmodectl);

	if (wait_for_atomic((I915_READ(MEMSWCTL) & MEMCTL_CMD_STS) == 0, 10))
		DRM_ERROR("stuck trying to change perf mode\n");
	mdelay(1);

	ironlake_set_drps(dev, fstart);

	dev_priv->ips.last_count1 = I915_READ(0x112e4) + I915_READ(0x112e8) +
		I915_READ(0x112e0);
	dev_priv->ips.last_time1 = jiffies_to_msecs(jiffies);
	dev_priv->ips.last_count2 = I915_READ(0x112f4);
	getrawmonotonic(&dev_priv->ips.last_time2);

	spin_unlock_irq(&mchdev_lock);
}

static void ironlake_disable_drps(struct drm_device *dev)
{
	struct drm_i915_private *dev_priv = dev->dev_private;
	u16 rgvswctl;

	spin_lock_irq(&mchdev_lock);

	rgvswctl = I915_READ16(MEMSWCTL);

	/* Ack interrupts, disable EFC interrupt */
	I915_WRITE(MEMINTREN, I915_READ(MEMINTREN) & ~MEMINT_EVAL_CHG_EN);
	I915_WRITE(MEMINTRSTS, MEMINT_EVAL_CHG);
	I915_WRITE(DEIER, I915_READ(DEIER) & ~DE_PCU_EVENT);
	I915_WRITE(DEIIR, DE_PCU_EVENT);
	I915_WRITE(DEIMR, I915_READ(DEIMR) | DE_PCU_EVENT);

	/* Go back to the starting frequency */
	ironlake_set_drps(dev, dev_priv->ips.fstart);
	mdelay(1);
	rgvswctl |= MEMCTL_CMD_STS;
	I915_WRITE(MEMSWCTL, rgvswctl);
	mdelay(1);

	spin_unlock_irq(&mchdev_lock);
}

/* There's a funny hw issue where the hw returns all 0 when reading from
 * GEN6_RP_INTERRUPT_LIMITS. Hence we always need to compute the desired value
 * ourselves, instead of doing a rmw cycle (which might result in us clearing
 * all limits and the gpu stuck at whatever frequency it is at atm).
 */
static u32 gen6_rps_limits(struct drm_i915_private *dev_priv, u8 *val)
{
	u32 limits;

	limits = 0;

	if (*val >= dev_priv->rps.max_delay)
		*val = dev_priv->rps.max_delay;
	limits |= dev_priv->rps.max_delay << 24;

	/* Only set the down limit when we've reached the lowest level to avoid
	 * getting more interrupts, otherwise leave this clear. This prevents a
	 * race in the hw when coming out of rc6: There's a tiny window where
	 * the hw runs at the minimal clock before selecting the desired
	 * frequency, if the down threshold expires in that window we will not
	 * receive a down interrupt. */
	if (*val <= dev_priv->rps.min_delay) {
		*val = dev_priv->rps.min_delay;
		limits |= dev_priv->rps.min_delay << 16;
	}

	return limits;
}

void gen6_set_rps(struct drm_device *dev, u8 val)
{
	struct drm_i915_private *dev_priv = dev->dev_private;
	u32 limits = gen6_rps_limits(dev_priv, &val);

	WARN_ON(!mutex_is_locked(&dev_priv->rps.hw_lock));
	WARN_ON(val > dev_priv->rps.max_delay);
	WARN_ON(val < dev_priv->rps.min_delay);

	if (val == dev_priv->rps.cur_delay)
		return;

	if (IS_HASWELL(dev))
		I915_WRITE(GEN6_RPNSWREQ,
			   HSW_FREQUENCY(val));
	else
		I915_WRITE(GEN6_RPNSWREQ,
			   GEN6_FREQUENCY(val) |
			   GEN6_OFFSET(0) |
			   GEN6_AGGRESSIVE_TURBO);

	/* Make sure we continue to get interrupts
	 * until we hit the minimum or maximum frequencies.
	 */
	I915_WRITE(GEN6_RP_INTERRUPT_LIMITS, limits);

	POSTING_READ(GEN6_RPNSWREQ);

	dev_priv->rps.cur_delay = val;

	trace_intel_gpu_freq_change(val * 50);
}

/*
 * Wait until the previous freq change has completed,
 * or the timeout elapsed, and then update our notion
 * of the current GPU frequency.
 */
static void vlv_update_rps_cur_delay(struct drm_i915_private *dev_priv)
{
	unsigned long timeout = jiffies + msecs_to_jiffies(10);
	u32 pval;

	WARN_ON(!mutex_is_locked(&dev_priv->rps.hw_lock));

	do {
		pval = vlv_punit_read(dev_priv, PUNIT_REG_GPU_FREQ_STS);
		if (time_after(jiffies, timeout)) {
			DRM_DEBUG_DRIVER("timed out waiting for Punit\n");
			break;
		}
		udelay(10);
	} while (pval & 1);

	pval >>= 8;

	if (pval != dev_priv->rps.cur_delay)
		DRM_DEBUG_DRIVER("Punit overrode GPU freq: %d MHz (%u) requested, but got %d Mhz (%u)\n",
				 vlv_gpu_freq(dev_priv->mem_freq, dev_priv->rps.cur_delay),
				 dev_priv->rps.cur_delay,
				 vlv_gpu_freq(dev_priv->mem_freq, pval), pval);

	dev_priv->rps.cur_delay = pval;
}

void valleyview_set_rps(struct drm_device *dev, u8 val)
{
	struct drm_i915_private *dev_priv = dev->dev_private;

	gen6_rps_limits(dev_priv, &val);

	WARN_ON(!mutex_is_locked(&dev_priv->rps.hw_lock));
	WARN_ON(val > dev_priv->rps.max_delay);
	WARN_ON(val < dev_priv->rps.min_delay);

	vlv_update_rps_cur_delay(dev_priv);

	DRM_DEBUG_DRIVER("GPU freq request from %d MHz (%u) to %d MHz (%u)\n",
			 vlv_gpu_freq(dev_priv->mem_freq,
				      dev_priv->rps.cur_delay),
			 dev_priv->rps.cur_delay,
			 vlv_gpu_freq(dev_priv->mem_freq, val), val);

	if (val == dev_priv->rps.cur_delay)
		return;

	vlv_punit_write(dev_priv, PUNIT_REG_GPU_FREQ_REQ, val);

	dev_priv->rps.cur_delay = val;

	trace_intel_gpu_freq_change(vlv_gpu_freq(dev_priv->mem_freq, val));
}


static void gen6_disable_rps(struct drm_device *dev)
{
	struct drm_i915_private *dev_priv = dev->dev_private;

	I915_WRITE(GEN6_RC_CONTROL, 0);
	I915_WRITE(GEN6_RPNSWREQ, 1 << 31);
	I915_WRITE(GEN6_PMINTRMSK, 0xffffffff);
	I915_WRITE(GEN6_PMIER, I915_READ(GEN6_PMIER) & ~GEN6_PM_RPS_EVENTS);
	/* Complete PM interrupt masking here doesn't race with the rps work
	 * item again unmasking PM interrupts because that is using a different
	 * register (PMIMR) to mask PM interrupts. The only risk is in leaving
	 * stale bits in PMIIR and PMIMR which gen6_enable_rps will clean up. */

	spin_lock_irq(&dev_priv->rps.lock);
	dev_priv->rps.pm_iir = 0;
	spin_unlock_irq(&dev_priv->rps.lock);

	I915_WRITE(GEN6_PMIIR, GEN6_PM_RPS_EVENTS);
}

static void valleyview_disable_rps(struct drm_device *dev)
{
	struct drm_i915_private *dev_priv = dev->dev_private;

	I915_WRITE(GEN6_RC_CONTROL, 0);
	I915_WRITE(GEN6_PMINTRMSK, 0xffffffff);
	I915_WRITE(GEN6_PMIER, 0);
	/* Complete PM interrupt masking here doesn't race with the rps work
	 * item again unmasking PM interrupts because that is using a different
	 * register (PMIMR) to mask PM interrupts. The only risk is in leaving
	 * stale bits in PMIIR and PMIMR which gen6_enable_rps will clean up. */

	spin_lock_irq(&dev_priv->rps.lock);
	dev_priv->rps.pm_iir = 0;
	spin_unlock_irq(&dev_priv->rps.lock);

	I915_WRITE(GEN6_PMIIR, I915_READ(GEN6_PMIIR));

	if (dev_priv->vlv_pctx) {
		drm_gem_object_unreference(&dev_priv->vlv_pctx->base);
		dev_priv->vlv_pctx = NULL;
	}
}

int intel_enable_rc6(const struct drm_device *dev)
{
	/* Respect the kernel parameter if it is set */
	if (i915_enable_rc6 >= 0)
		return i915_enable_rc6;

	/* Disable RC6 on Ironlake */
	if (INTEL_INFO(dev)->gen == 5)
		return 0;

	if (IS_HASWELL(dev)) {
		DRM_DEBUG_DRIVER("Haswell: only RC6 available\n");
		return INTEL_RC6_ENABLE;
	}

	/* snb/ivb have more than one rc6 state. */
	if (INTEL_INFO(dev)->gen == 6) {
		DRM_DEBUG_DRIVER("Sandybridge: deep RC6 disabled\n");
		return INTEL_RC6_ENABLE;
	}

	DRM_DEBUG_DRIVER("RC6 and deep RC6 enabled\n");
	return (INTEL_RC6_ENABLE | INTEL_RC6p_ENABLE);
}

static void gen6_enable_rps(struct drm_device *dev)
{
	struct drm_i915_private *dev_priv = dev->dev_private;
	struct intel_ring_buffer *ring;
	u32 rp_state_cap;
	u32 gt_perf_status;
	u32 rc6vids, pcu_mbox, rc6_mask = 0;
	u32 gtfifodbg;
	int rc6_mode;
	int i, ret;

	WARN_ON(!mutex_is_locked(&dev_priv->rps.hw_lock));

	/* Here begins a magic sequence of register writes to enable
	 * auto-downclocking.
	 *
	 * Perhaps there might be some value in exposing these to
	 * userspace...
	 */
	I915_WRITE(GEN6_RC_STATE, 0);

	/* Clear the DBG now so we don't confuse earlier errors */
	if ((gtfifodbg = I915_READ(GTFIFODBG))) {
		DRM_ERROR("GT fifo had a previous error %x\n", gtfifodbg);
		I915_WRITE(GTFIFODBG, gtfifodbg);
	}

	gen6_gt_force_wake_get(dev_priv);

	rp_state_cap = I915_READ(GEN6_RP_STATE_CAP);
	gt_perf_status = I915_READ(GEN6_GT_PERF_STATUS);

	/* In units of 50MHz */
	dev_priv->rps.hw_max = dev_priv->rps.max_delay = rp_state_cap & 0xff;
	dev_priv->rps.min_delay = (rp_state_cap & 0xff0000) >> 16;
	dev_priv->rps.cur_delay = 0;

	/* disable the counters and set deterministic thresholds */
	I915_WRITE(GEN6_RC_CONTROL, 0);

	I915_WRITE(GEN6_RC1_WAKE_RATE_LIMIT, 1000 << 16);
	I915_WRITE(GEN6_RC6_WAKE_RATE_LIMIT, 40 << 16 | 30);
	I915_WRITE(GEN6_RC6pp_WAKE_RATE_LIMIT, 30);
	I915_WRITE(GEN6_RC_EVALUATION_INTERVAL, 125000);
	I915_WRITE(GEN6_RC_IDLE_HYSTERSIS, 25);

	for_each_ring(ring, dev_priv, i)
		I915_WRITE(RING_MAX_IDLE(ring->mmio_base), 10);

	I915_WRITE(GEN6_RC_SLEEP, 0);
	I915_WRITE(GEN6_RC1e_THRESHOLD, 1000);
	I915_WRITE(GEN6_RC6_THRESHOLD, 50000);
	I915_WRITE(GEN6_RC6p_THRESHOLD, 150000);
	I915_WRITE(GEN6_RC6pp_THRESHOLD, 64000); /* unused */

	/* Check if we are enabling RC6 */
	rc6_mode = intel_enable_rc6(dev_priv->dev);
	if (rc6_mode & INTEL_RC6_ENABLE)
		rc6_mask |= GEN6_RC_CTL_RC6_ENABLE;

	/* We don't use those on Haswell */
	if (!IS_HASWELL(dev)) {
		if (rc6_mode & INTEL_RC6p_ENABLE)
			rc6_mask |= GEN6_RC_CTL_RC6p_ENABLE;

		if (rc6_mode & INTEL_RC6pp_ENABLE)
			rc6_mask |= GEN6_RC_CTL_RC6pp_ENABLE;
	}

	DRM_INFO("Enabling RC6 states: RC6 %s, RC6p %s, RC6pp %s\n",
			(rc6_mask & GEN6_RC_CTL_RC6_ENABLE) ? "on" : "off",
			(rc6_mask & GEN6_RC_CTL_RC6p_ENABLE) ? "on" : "off",
			(rc6_mask & GEN6_RC_CTL_RC6pp_ENABLE) ? "on" : "off");

	I915_WRITE(GEN6_RC_CONTROL,
		   rc6_mask |
		   GEN6_RC_CTL_EI_MODE(1) |
		   GEN6_RC_CTL_HW_ENABLE);

	if (IS_HASWELL(dev)) {
		I915_WRITE(GEN6_RPNSWREQ,
			   HSW_FREQUENCY(10));
		I915_WRITE(GEN6_RC_VIDEO_FREQ,
			   HSW_FREQUENCY(12));
	} else {
		I915_WRITE(GEN6_RPNSWREQ,
			   GEN6_FREQUENCY(10) |
			   GEN6_OFFSET(0) |
			   GEN6_AGGRESSIVE_TURBO);
		I915_WRITE(GEN6_RC_VIDEO_FREQ,
			   GEN6_FREQUENCY(12));
	}

	I915_WRITE(GEN6_RP_DOWN_TIMEOUT, 1000000);
	I915_WRITE(GEN6_RP_INTERRUPT_LIMITS,
		   dev_priv->rps.max_delay << 24 |
		   dev_priv->rps.min_delay << 16);

	I915_WRITE(GEN6_RP_UP_THRESHOLD, 59400);
	I915_WRITE(GEN6_RP_DOWN_THRESHOLD, 245000);
	I915_WRITE(GEN6_RP_UP_EI, 66000);
	I915_WRITE(GEN6_RP_DOWN_EI, 350000);

	I915_WRITE(GEN6_RP_IDLE_HYSTERSIS, 10);
	I915_WRITE(GEN6_RP_CONTROL,
		   GEN6_RP_MEDIA_TURBO |
		   GEN6_RP_MEDIA_HW_NORMAL_MODE |
		   GEN6_RP_MEDIA_IS_GFX |
		   GEN6_RP_ENABLE |
		   GEN6_RP_UP_BUSY_AVG |
		   (IS_HASWELL(dev) ? GEN7_RP_DOWN_IDLE_AVG : GEN6_RP_DOWN_IDLE_CONT));

	ret = sandybridge_pcode_write(dev_priv, GEN6_PCODE_WRITE_MIN_FREQ_TABLE, 0);
	if (!ret) {
		pcu_mbox = 0;
		ret = sandybridge_pcode_read(dev_priv, GEN6_READ_OC_PARAMS, &pcu_mbox);
		if (!ret && (pcu_mbox & (1<<31))) { /* OC supported */
			DRM_DEBUG_DRIVER("Overclocking supported. Max: %dMHz, Overclock max: %dMHz\n",
					 (dev_priv->rps.max_delay & 0xff) * 50,
					 (pcu_mbox & 0xff) * 50);
			dev_priv->rps.hw_max = pcu_mbox & 0xff;
		}
	} else {
		DRM_DEBUG_DRIVER("Failed to set the min frequency\n");
	}

	gen6_set_rps(dev_priv->dev, (gt_perf_status & 0xff00) >> 8);

	/* requires MSI enabled */
	I915_WRITE(GEN6_PMIER, I915_READ(GEN6_PMIER) | GEN6_PM_RPS_EVENTS);
	spin_lock_irq(&dev_priv->rps.lock);
	/* FIXME: Our interrupt enabling sequence is bonghits.
	 * dev_priv->rps.pm_iir really should be 0 here. */
	dev_priv->rps.pm_iir = 0;
	I915_WRITE(GEN6_PMIMR, I915_READ(GEN6_PMIMR) & ~GEN6_PM_RPS_EVENTS);
	I915_WRITE(GEN6_PMIIR, GEN6_PM_RPS_EVENTS);
	spin_unlock_irq(&dev_priv->rps.lock);
	/* unmask all PM interrupts */
	I915_WRITE(GEN6_PMINTRMSK, 0);

	rc6vids = 0;
	ret = sandybridge_pcode_read(dev_priv, GEN6_PCODE_READ_RC6VIDS, &rc6vids);
	if (IS_GEN6(dev) && ret) {
		DRM_DEBUG_DRIVER("Couldn't check for BIOS workaround\n");
	} else if (IS_GEN6(dev) && (GEN6_DECODE_RC6_VID(rc6vids & 0xff) < 450)) {
		DRM_DEBUG_DRIVER("You should update your BIOS. Correcting minimum rc6 voltage (%dmV->%dmV)\n",
			  GEN6_DECODE_RC6_VID(rc6vids & 0xff), 450);
		rc6vids &= 0xffff00;
		rc6vids |= GEN6_ENCODE_RC6_VID(450);
		ret = sandybridge_pcode_write(dev_priv, GEN6_PCODE_WRITE_RC6VIDS, rc6vids);
		if (ret)
			DRM_ERROR("Couldn't fix incorrect rc6 voltage\n");
	}

	gen6_gt_force_wake_put(dev_priv);
}

static void gen6_update_ring_freq(struct drm_device *dev)
{
	struct drm_i915_private *dev_priv = dev->dev_private;
	int min_freq = 15;
	unsigned int gpu_freq;
	unsigned int max_ia_freq, min_ring_freq;
	int scaling_factor = 180;

	WARN_ON(!mutex_is_locked(&dev_priv->rps.hw_lock));

	max_ia_freq = cpufreq_quick_get_max(0);
	/*
	 * Default to measured freq if none found, PCU will ensure we don't go
	 * over
	 */
	if (!max_ia_freq)
		max_ia_freq = tsc_khz;

	/* Convert from kHz to MHz */
	max_ia_freq /= 1000;

	min_ring_freq = I915_READ(MCHBAR_MIRROR_BASE_SNB + DCLK);
	/* convert DDR frequency from units of 133.3MHz to bandwidth */
	min_ring_freq = (2 * 4 * min_ring_freq + 2) / 3;

	/*
	 * For each potential GPU frequency, load a ring frequency we'd like
	 * to use for memory access.  We do this by specifying the IA frequency
	 * the PCU should use as a reference to determine the ring frequency.
	 */
	for (gpu_freq = dev_priv->rps.max_delay; gpu_freq >= dev_priv->rps.min_delay;
	     gpu_freq--) {
		int diff = dev_priv->rps.max_delay - gpu_freq;
		unsigned int ia_freq = 0, ring_freq = 0;

		if (IS_HASWELL(dev)) {
			ring_freq = (gpu_freq * 5 + 3) / 4;
			ring_freq = max(min_ring_freq, ring_freq);
			/* leave ia_freq as the default, chosen by cpufreq */
		} else {
			/* On older processors, there is no separate ring
			 * clock domain, so in order to boost the bandwidth
			 * of the ring, we need to upclock the CPU (ia_freq).
			 *
			 * For GPU frequencies less than 750MHz,
			 * just use the lowest ring freq.
			 */
			if (gpu_freq < min_freq)
				ia_freq = 800;
			else
				ia_freq = max_ia_freq - ((diff * scaling_factor) / 2);
			ia_freq = DIV_ROUND_CLOSEST(ia_freq, 100);
		}

		sandybridge_pcode_write(dev_priv,
					GEN6_PCODE_WRITE_MIN_FREQ_TABLE,
					ia_freq << GEN6_PCODE_FREQ_IA_RATIO_SHIFT |
					ring_freq << GEN6_PCODE_FREQ_RING_RATIO_SHIFT |
					gpu_freq);
	}
}

int valleyview_rps_max_freq(struct drm_i915_private *dev_priv)
{
	u32 val, rp0;

	val = vlv_nc_read(dev_priv, IOSF_NC_FB_GFX_FREQ_FUSE);

	rp0 = (val & FB_GFX_MAX_FREQ_FUSE_MASK) >> FB_GFX_MAX_FREQ_FUSE_SHIFT;
	/* Clamp to max */
	rp0 = min_t(u32, rp0, 0xea);

	return rp0;
}

static int valleyview_rps_rpe_freq(struct drm_i915_private *dev_priv)
{
	u32 val, rpe;

	val = vlv_nc_read(dev_priv, IOSF_NC_FB_GFX_FMAX_FUSE_LO);
	rpe = (val & FB_FMAX_VMIN_FREQ_LO_MASK) >> FB_FMAX_VMIN_FREQ_LO_SHIFT;
	val = vlv_nc_read(dev_priv, IOSF_NC_FB_GFX_FMAX_FUSE_HI);
	rpe |= (val & FB_FMAX_VMIN_FREQ_HI_MASK) << 5;

	return rpe;
}

int valleyview_rps_min_freq(struct drm_i915_private *dev_priv)
{
	return vlv_punit_read(dev_priv, PUNIT_REG_GPU_LFM) & 0xff;
}

static void vlv_rps_timer_work(struct work_struct *work)
{
	drm_i915_private_t *dev_priv = container_of(work, drm_i915_private_t,
						    rps.vlv_work.work);

	/*
	 * Timer fired, we must be idle.  Drop to min voltage state.
	 * Note: we use RPe here since it should match the
	 * Vmin we were shooting for.  That should give us better
	 * perf when we come back out of RC6 than if we used the
	 * min freq available.
	 */
	mutex_lock(&dev_priv->rps.hw_lock);
	if (dev_priv->rps.cur_delay > dev_priv->rps.rpe_delay)
		valleyview_set_rps(dev_priv->dev, dev_priv->rps.rpe_delay);
	mutex_unlock(&dev_priv->rps.hw_lock);
}

static void valleyview_setup_pctx(struct drm_device *dev)
{
	struct drm_i915_private *dev_priv = dev->dev_private;
	struct drm_i915_gem_object *pctx;
	unsigned long pctx_paddr;
	u32 pcbr;
	int pctx_size = 24*1024;

	pcbr = I915_READ(VLV_PCBR);
	if (pcbr) {
		/* BIOS set it up already, grab the pre-alloc'd space */
		int pcbr_offset;

		pcbr_offset = (pcbr & (~4095)) - dev_priv->mm.stolen_base;
		pctx = i915_gem_object_create_stolen_for_preallocated(dev_priv->dev,
								      pcbr_offset,
								      -1,
								      pctx_size);
		goto out;
	}

	/*
	 * From the Gunit register HAS:
	 * The Gfx driver is expected to program this register and ensure
	 * proper allocation within Gfx stolen memory.  For example, this
	 * register should be programmed such than the PCBR range does not
	 * overlap with other ranges, such as the frame buffer, protected
	 * memory, or any other relevant ranges.
	 */
	pctx = i915_gem_object_create_stolen(dev, pctx_size);
	if (!pctx) {
		DRM_DEBUG("not enough stolen space for PCTX, disabling\n");
		return;
	}

	pctx_paddr = dev_priv->mm.stolen_base + pctx->stolen->start;
	I915_WRITE(VLV_PCBR, pctx_paddr);

out:
	dev_priv->vlv_pctx = pctx;
}

static void valleyview_enable_rps(struct drm_device *dev)
{
	struct drm_i915_private *dev_priv = dev->dev_private;
	struct intel_ring_buffer *ring;
	u32 gtfifodbg, val;
	int i;

	WARN_ON(!mutex_is_locked(&dev_priv->rps.hw_lock));

	if ((gtfifodbg = I915_READ(GTFIFODBG))) {
		DRM_ERROR("GT fifo had a previous error %x\n", gtfifodbg);
		I915_WRITE(GTFIFODBG, gtfifodbg);
	}

	valleyview_setup_pctx(dev);

	gen6_gt_force_wake_get(dev_priv);

	I915_WRITE(GEN6_RP_UP_THRESHOLD, 59400);
	I915_WRITE(GEN6_RP_DOWN_THRESHOLD, 245000);
	I915_WRITE(GEN6_RP_UP_EI, 66000);
	I915_WRITE(GEN6_RP_DOWN_EI, 350000);

	I915_WRITE(GEN6_RP_IDLE_HYSTERSIS, 10);

	I915_WRITE(GEN6_RP_CONTROL,
		   GEN6_RP_MEDIA_TURBO |
		   GEN6_RP_MEDIA_HW_NORMAL_MODE |
		   GEN6_RP_MEDIA_IS_GFX |
		   GEN6_RP_ENABLE |
		   GEN6_RP_UP_BUSY_AVG |
		   GEN6_RP_DOWN_IDLE_CONT);

	I915_WRITE(GEN6_RC6_WAKE_RATE_LIMIT, 0x00280000);
	I915_WRITE(GEN6_RC_EVALUATION_INTERVAL, 125000);
	I915_WRITE(GEN6_RC_IDLE_HYSTERSIS, 25);

	for_each_ring(ring, dev_priv, i)
		I915_WRITE(RING_MAX_IDLE(ring->mmio_base), 10);

	I915_WRITE(GEN6_RC6_THRESHOLD, 0xc350);

	/* allows RC6 residency counter to work */
	I915_WRITE(0x138104, _MASKED_BIT_ENABLE(0x3));
	I915_WRITE(GEN6_RC_CONTROL,
		   GEN7_RC_CTL_TO_MODE);

	val = vlv_punit_read(dev_priv, PUNIT_REG_GPU_FREQ_STS);
	switch ((val >> 6) & 3) {
	case 0:
	case 1:
		dev_priv->mem_freq = 800;
		break;
	case 2:
		dev_priv->mem_freq = 1066;
		break;
	case 3:
		dev_priv->mem_freq = 1333;
		break;
	}
	DRM_DEBUG_DRIVER("DDR speed: %d MHz", dev_priv->mem_freq);

	DRM_DEBUG_DRIVER("GPLL enabled? %s\n", val & 0x10 ? "yes" : "no");
	DRM_DEBUG_DRIVER("GPU status: 0x%08x\n", val);

	dev_priv->rps.cur_delay = (val >> 8) & 0xff;
	DRM_DEBUG_DRIVER("current GPU freq: %d MHz (%u)\n",
			 vlv_gpu_freq(dev_priv->mem_freq,
				      dev_priv->rps.cur_delay),
			 dev_priv->rps.cur_delay);

	dev_priv->rps.max_delay = valleyview_rps_max_freq(dev_priv);
	dev_priv->rps.hw_max = dev_priv->rps.max_delay;
	DRM_DEBUG_DRIVER("max GPU freq: %d MHz (%u)\n",
			 vlv_gpu_freq(dev_priv->mem_freq,
				      dev_priv->rps.max_delay),
			 dev_priv->rps.max_delay);

	dev_priv->rps.rpe_delay = valleyview_rps_rpe_freq(dev_priv);
	DRM_DEBUG_DRIVER("RPe GPU freq: %d MHz (%u)\n",
			 vlv_gpu_freq(dev_priv->mem_freq,
				      dev_priv->rps.rpe_delay),
			 dev_priv->rps.rpe_delay);

	dev_priv->rps.min_delay = valleyview_rps_min_freq(dev_priv);
	DRM_DEBUG_DRIVER("min GPU freq: %d MHz (%u)\n",
			 vlv_gpu_freq(dev_priv->mem_freq,
				      dev_priv->rps.min_delay),
			 dev_priv->rps.min_delay);

	DRM_DEBUG_DRIVER("setting GPU freq to %d MHz (%u)\n",
			 vlv_gpu_freq(dev_priv->mem_freq,
				      dev_priv->rps.rpe_delay),
			 dev_priv->rps.rpe_delay);

<<<<<<< HEAD
	ret = sandybridge_pcode_write(dev_priv, GEN6_PCODE_WRITE_MIN_FREQ_TABLE, 0);
	if (!ret) {
		pcu_mbox = 0;
		ret = sandybridge_pcode_read(dev_priv, GEN6_READ_OC_PARAMS, &pcu_mbox);
		if (!ret && (pcu_mbox & (1<<31))) { /* OC supported */
			DRM_DEBUG_DRIVER("Overclocking supported. Max: %dMHz, Overclock max: %dMHz\n",
					 (dev_priv->rps.max_delay & 0xff) * 50,
					 (pcu_mbox & 0xff) * 50);
			dev_priv->rps.hw_max = pcu_mbox & 0xff;
		}
	} else {
		DRM_DEBUG_DRIVER("Failed to set the min frequency\n");
	}
=======
	INIT_DELAYED_WORK(&dev_priv->rps.vlv_work, vlv_rps_timer_work);
>>>>>>> d0e0ac97

	valleyview_set_rps(dev_priv->dev, dev_priv->rps.rpe_delay);

	/* requires MSI enabled */
	I915_WRITE(GEN6_PMIER, GEN6_PM_RPS_EVENTS);
	spin_lock_irq(&dev_priv->rps.lock);
	WARN_ON(dev_priv->rps.pm_iir != 0);
	I915_WRITE(GEN6_PMIMR, 0);
	spin_unlock_irq(&dev_priv->rps.lock);
	/* enable all PM interrupts */
	I915_WRITE(GEN6_PMINTRMSK, 0);

	gen6_gt_force_wake_put(dev_priv);
}

<<<<<<< HEAD
static void gen6_update_ring_freq(struct drm_device *dev)
{
	struct drm_i915_private *dev_priv = dev->dev_private;
	int min_freq = 15;
	unsigned int gpu_freq;
	unsigned int max_ia_freq, min_ring_freq;
	int scaling_factor = 180;

	WARN_ON(!mutex_is_locked(&dev_priv->rps.hw_lock));

	max_ia_freq = cpufreq_quick_get_max(0);
	/*
	 * Default to measured freq if none found, PCU will ensure we don't go
	 * over
	 */
	if (!max_ia_freq)
		max_ia_freq = tsc_khz;

	/* Convert from kHz to MHz */
	max_ia_freq /= 1000;

	min_ring_freq = I915_READ(MCHBAR_MIRROR_BASE_SNB + DCLK);
	/* convert DDR frequency from units of 133.3MHz to bandwidth */
	min_ring_freq = (2 * 4 * min_ring_freq + 2) / 3;

	/*
	 * For each potential GPU frequency, load a ring frequency we'd like
	 * to use for memory access.  We do this by specifying the IA frequency
	 * the PCU should use as a reference to determine the ring frequency.
	 */
	for (gpu_freq = dev_priv->rps.max_delay; gpu_freq >= dev_priv->rps.min_delay;
	     gpu_freq--) {
		int diff = dev_priv->rps.max_delay - gpu_freq;
		unsigned int ia_freq = 0, ring_freq = 0;

		if (IS_HASWELL(dev)) {
			ring_freq = (gpu_freq * 5 + 3) / 4;
			ring_freq = max(min_ring_freq, ring_freq);
			/* leave ia_freq as the default, chosen by cpufreq */
		} else {
			/* On older processors, there is no separate ring
			 * clock domain, so in order to boost the bandwidth
			 * of the ring, we need to upclock the CPU (ia_freq).
			 *
			 * For GPU frequencies less than 750MHz,
			 * just use the lowest ring freq.
			 */
			if (gpu_freq < min_freq)
				ia_freq = 800;
			else
				ia_freq = max_ia_freq - ((diff * scaling_factor) / 2);
			ia_freq = DIV_ROUND_CLOSEST(ia_freq, 100);
		}

		sandybridge_pcode_write(dev_priv,
					GEN6_PCODE_WRITE_MIN_FREQ_TABLE,
					ia_freq << GEN6_PCODE_FREQ_IA_RATIO_SHIFT |
					ring_freq << GEN6_PCODE_FREQ_RING_RATIO_SHIFT |
					gpu_freq);
	}
}

=======
>>>>>>> d0e0ac97
void ironlake_teardown_rc6(struct drm_device *dev)
{
	struct drm_i915_private *dev_priv = dev->dev_private;

	if (dev_priv->ips.renderctx) {
		i915_gem_object_unpin(dev_priv->ips.renderctx);
		drm_gem_object_unreference(&dev_priv->ips.renderctx->base);
		dev_priv->ips.renderctx = NULL;
	}

	if (dev_priv->ips.pwrctx) {
		i915_gem_object_unpin(dev_priv->ips.pwrctx);
		drm_gem_object_unreference(&dev_priv->ips.pwrctx->base);
		dev_priv->ips.pwrctx = NULL;
	}
}

static void ironlake_disable_rc6(struct drm_device *dev)
{
	struct drm_i915_private *dev_priv = dev->dev_private;

	if (I915_READ(PWRCTXA)) {
		/* Wake the GPU, prevent RC6, then restore RSTDBYCTL */
		I915_WRITE(RSTDBYCTL, I915_READ(RSTDBYCTL) | RCX_SW_EXIT);
		wait_for(((I915_READ(RSTDBYCTL) & RSX_STATUS_MASK) == RSX_STATUS_ON),
			 50);

		I915_WRITE(PWRCTXA, 0);
		POSTING_READ(PWRCTXA);

		I915_WRITE(RSTDBYCTL, I915_READ(RSTDBYCTL) & ~RCX_SW_EXIT);
		POSTING_READ(RSTDBYCTL);
	}
}

static int ironlake_setup_rc6(struct drm_device *dev)
{
	struct drm_i915_private *dev_priv = dev->dev_private;

	if (dev_priv->ips.renderctx == NULL)
		dev_priv->ips.renderctx = intel_alloc_context_page(dev);
	if (!dev_priv->ips.renderctx)
		return -ENOMEM;

	if (dev_priv->ips.pwrctx == NULL)
		dev_priv->ips.pwrctx = intel_alloc_context_page(dev);
	if (!dev_priv->ips.pwrctx) {
		ironlake_teardown_rc6(dev);
		return -ENOMEM;
	}

	return 0;
}

static void ironlake_enable_rc6(struct drm_device *dev)
{
	struct drm_i915_private *dev_priv = dev->dev_private;
	struct intel_ring_buffer *ring = &dev_priv->ring[RCS];
	bool was_interruptible;
	int ret;

	/* rc6 disabled by default due to repeated reports of hanging during
	 * boot and resume.
	 */
	if (!intel_enable_rc6(dev))
		return;

	WARN_ON(!mutex_is_locked(&dev->struct_mutex));

	ret = ironlake_setup_rc6(dev);
	if (ret)
		return;

	was_interruptible = dev_priv->mm.interruptible;
	dev_priv->mm.interruptible = false;

	/*
	 * GPU can automatically power down the render unit if given a page
	 * to save state.
	 */
	ret = intel_ring_begin(ring, 6);
	if (ret) {
		ironlake_teardown_rc6(dev);
		dev_priv->mm.interruptible = was_interruptible;
		return;
	}

	intel_ring_emit(ring, MI_SUSPEND_FLUSH | MI_SUSPEND_FLUSH_EN);
	intel_ring_emit(ring, MI_SET_CONTEXT);
	intel_ring_emit(ring, dev_priv->ips.renderctx->gtt_offset |
			MI_MM_SPACE_GTT |
			MI_SAVE_EXT_STATE_EN |
			MI_RESTORE_EXT_STATE_EN |
			MI_RESTORE_INHIBIT);
	intel_ring_emit(ring, MI_SUSPEND_FLUSH);
	intel_ring_emit(ring, MI_NOOP);
	intel_ring_emit(ring, MI_FLUSH);
	intel_ring_advance(ring);

	/*
	 * Wait for the command parser to advance past MI_SET_CONTEXT. The HW
	 * does an implicit flush, combined with MI_FLUSH above, it should be
	 * safe to assume that renderctx is valid
	 */
	ret = intel_ring_idle(ring);
	dev_priv->mm.interruptible = was_interruptible;
	if (ret) {
		DRM_ERROR("failed to enable ironlake power savings\n");
		ironlake_teardown_rc6(dev);
		return;
	}

	I915_WRITE(PWRCTXA, dev_priv->ips.pwrctx->gtt_offset | PWRCTX_EN);
	I915_WRITE(RSTDBYCTL, I915_READ(RSTDBYCTL) & ~RCX_SW_EXIT);
}

static unsigned long intel_pxfreq(u32 vidfreq)
{
	unsigned long freq;
	int div = (vidfreq & 0x3f0000) >> 16;
	int post = (vidfreq & 0x3000) >> 12;
	int pre = (vidfreq & 0x7);

	if (!pre)
		return 0;

	freq = ((div * 133333) / ((1<<post) * pre));

	return freq;
}

static const struct cparams {
	u16 i;
	u16 t;
	u16 m;
	u16 c;
} cparams[] = {
	{ 1, 1333, 301, 28664 },
	{ 1, 1066, 294, 24460 },
	{ 1, 800, 294, 25192 },
	{ 0, 1333, 276, 27605 },
	{ 0, 1066, 276, 27605 },
	{ 0, 800, 231, 23784 },
};

static unsigned long __i915_chipset_val(struct drm_i915_private *dev_priv)
{
	u64 total_count, diff, ret;
	u32 count1, count2, count3, m = 0, c = 0;
	unsigned long now = jiffies_to_msecs(jiffies), diff1;
	int i;

	assert_spin_locked(&mchdev_lock);

	diff1 = now - dev_priv->ips.last_time1;

	/* Prevent division-by-zero if we are asking too fast.
	 * Also, we don't get interesting results if we are polling
	 * faster than once in 10ms, so just return the saved value
	 * in such cases.
	 */
	if (diff1 <= 10)
		return dev_priv->ips.chipset_power;

	count1 = I915_READ(DMIEC);
	count2 = I915_READ(DDREC);
	count3 = I915_READ(CSIEC);

	total_count = count1 + count2 + count3;

	/* FIXME: handle per-counter overflow */
	if (total_count < dev_priv->ips.last_count1) {
		diff = ~0UL - dev_priv->ips.last_count1;
		diff += total_count;
	} else {
		diff = total_count - dev_priv->ips.last_count1;
	}

	for (i = 0; i < ARRAY_SIZE(cparams); i++) {
		if (cparams[i].i == dev_priv->ips.c_m &&
		    cparams[i].t == dev_priv->ips.r_t) {
			m = cparams[i].m;
			c = cparams[i].c;
			break;
		}
	}

	diff = div_u64(diff, diff1);
	ret = ((m * diff) + c);
	ret = div_u64(ret, 10);

	dev_priv->ips.last_count1 = total_count;
	dev_priv->ips.last_time1 = now;

	dev_priv->ips.chipset_power = ret;

	return ret;
}

unsigned long i915_chipset_val(struct drm_i915_private *dev_priv)
{
	unsigned long val;

	if (dev_priv->info->gen != 5)
		return 0;

	spin_lock_irq(&mchdev_lock);

	val = __i915_chipset_val(dev_priv);

	spin_unlock_irq(&mchdev_lock);

	return val;
}

unsigned long i915_mch_val(struct drm_i915_private *dev_priv)
{
	unsigned long m, x, b;
	u32 tsfs;

	tsfs = I915_READ(TSFS);

	m = ((tsfs & TSFS_SLOPE_MASK) >> TSFS_SLOPE_SHIFT);
	x = I915_READ8(TR1);

	b = tsfs & TSFS_INTR_MASK;

	return ((m * x) / 127) - b;
}

static u16 pvid_to_extvid(struct drm_i915_private *dev_priv, u8 pxvid)
{
	static const struct v_table {
		u16 vd; /* in .1 mil */
		u16 vm; /* in .1 mil */
	} v_table[] = {
		{ 0, 0, },
		{ 375, 0, },
		{ 500, 0, },
		{ 625, 0, },
		{ 750, 0, },
		{ 875, 0, },
		{ 1000, 0, },
		{ 1125, 0, },
		{ 4125, 3000, },
		{ 4125, 3000, },
		{ 4125, 3000, },
		{ 4125, 3000, },
		{ 4125, 3000, },
		{ 4125, 3000, },
		{ 4125, 3000, },
		{ 4125, 3000, },
		{ 4125, 3000, },
		{ 4125, 3000, },
		{ 4125, 3000, },
		{ 4125, 3000, },
		{ 4125, 3000, },
		{ 4125, 3000, },
		{ 4125, 3000, },
		{ 4125, 3000, },
		{ 4125, 3000, },
		{ 4125, 3000, },
		{ 4125, 3000, },
		{ 4125, 3000, },
		{ 4125, 3000, },
		{ 4125, 3000, },
		{ 4125, 3000, },
		{ 4125, 3000, },
		{ 4250, 3125, },
		{ 4375, 3250, },
		{ 4500, 3375, },
		{ 4625, 3500, },
		{ 4750, 3625, },
		{ 4875, 3750, },
		{ 5000, 3875, },
		{ 5125, 4000, },
		{ 5250, 4125, },
		{ 5375, 4250, },
		{ 5500, 4375, },
		{ 5625, 4500, },
		{ 5750, 4625, },
		{ 5875, 4750, },
		{ 6000, 4875, },
		{ 6125, 5000, },
		{ 6250, 5125, },
		{ 6375, 5250, },
		{ 6500, 5375, },
		{ 6625, 5500, },
		{ 6750, 5625, },
		{ 6875, 5750, },
		{ 7000, 5875, },
		{ 7125, 6000, },
		{ 7250, 6125, },
		{ 7375, 6250, },
		{ 7500, 6375, },
		{ 7625, 6500, },
		{ 7750, 6625, },
		{ 7875, 6750, },
		{ 8000, 6875, },
		{ 8125, 7000, },
		{ 8250, 7125, },
		{ 8375, 7250, },
		{ 8500, 7375, },
		{ 8625, 7500, },
		{ 8750, 7625, },
		{ 8875, 7750, },
		{ 9000, 7875, },
		{ 9125, 8000, },
		{ 9250, 8125, },
		{ 9375, 8250, },
		{ 9500, 8375, },
		{ 9625, 8500, },
		{ 9750, 8625, },
		{ 9875, 8750, },
		{ 10000, 8875, },
		{ 10125, 9000, },
		{ 10250, 9125, },
		{ 10375, 9250, },
		{ 10500, 9375, },
		{ 10625, 9500, },
		{ 10750, 9625, },
		{ 10875, 9750, },
		{ 11000, 9875, },
		{ 11125, 10000, },
		{ 11250, 10125, },
		{ 11375, 10250, },
		{ 11500, 10375, },
		{ 11625, 10500, },
		{ 11750, 10625, },
		{ 11875, 10750, },
		{ 12000, 10875, },
		{ 12125, 11000, },
		{ 12250, 11125, },
		{ 12375, 11250, },
		{ 12500, 11375, },
		{ 12625, 11500, },
		{ 12750, 11625, },
		{ 12875, 11750, },
		{ 13000, 11875, },
		{ 13125, 12000, },
		{ 13250, 12125, },
		{ 13375, 12250, },
		{ 13500, 12375, },
		{ 13625, 12500, },
		{ 13750, 12625, },
		{ 13875, 12750, },
		{ 14000, 12875, },
		{ 14125, 13000, },
		{ 14250, 13125, },
		{ 14375, 13250, },
		{ 14500, 13375, },
		{ 14625, 13500, },
		{ 14750, 13625, },
		{ 14875, 13750, },
		{ 15000, 13875, },
		{ 15125, 14000, },
		{ 15250, 14125, },
		{ 15375, 14250, },
		{ 15500, 14375, },
		{ 15625, 14500, },
		{ 15750, 14625, },
		{ 15875, 14750, },
		{ 16000, 14875, },
		{ 16125, 15000, },
	};
	if (dev_priv->info->is_mobile)
		return v_table[pxvid].vm;
	else
		return v_table[pxvid].vd;
}

static void __i915_update_gfx_val(struct drm_i915_private *dev_priv)
{
	struct timespec now, diff1;
	u64 diff;
	unsigned long diffms;
	u32 count;

	assert_spin_locked(&mchdev_lock);

	getrawmonotonic(&now);
	diff1 = timespec_sub(now, dev_priv->ips.last_time2);

	/* Don't divide by 0 */
	diffms = diff1.tv_sec * 1000 + diff1.tv_nsec / 1000000;
	if (!diffms)
		return;

	count = I915_READ(GFXEC);

	if (count < dev_priv->ips.last_count2) {
		diff = ~0UL - dev_priv->ips.last_count2;
		diff += count;
	} else {
		diff = count - dev_priv->ips.last_count2;
	}

	dev_priv->ips.last_count2 = count;
	dev_priv->ips.last_time2 = now;

	/* More magic constants... */
	diff = diff * 1181;
	diff = div_u64(diff, diffms * 10);
	dev_priv->ips.gfx_power = diff;
}

void i915_update_gfx_val(struct drm_i915_private *dev_priv)
{
	if (dev_priv->info->gen != 5)
		return;

	spin_lock_irq(&mchdev_lock);

	__i915_update_gfx_val(dev_priv);

	spin_unlock_irq(&mchdev_lock);
}

static unsigned long __i915_gfx_val(struct drm_i915_private *dev_priv)
{
	unsigned long t, corr, state1, corr2, state2;
	u32 pxvid, ext_v;

	assert_spin_locked(&mchdev_lock);

	pxvid = I915_READ(PXVFREQ_BASE + (dev_priv->rps.cur_delay * 4));
	pxvid = (pxvid >> 24) & 0x7f;
	ext_v = pvid_to_extvid(dev_priv, pxvid);

	state1 = ext_v;

	t = i915_mch_val(dev_priv);

	/* Revel in the empirically derived constants */

	/* Correction factor in 1/100000 units */
	if (t > 80)
		corr = ((t * 2349) + 135940);
	else if (t >= 50)
		corr = ((t * 964) + 29317);
	else /* < 50 */
		corr = ((t * 301) + 1004);

	corr = corr * ((150142 * state1) / 10000 - 78642);
	corr /= 100000;
	corr2 = (corr * dev_priv->ips.corr);

	state2 = (corr2 * state1) / 10000;
	state2 /= 100; /* convert to mW */

	__i915_update_gfx_val(dev_priv);

	return dev_priv->ips.gfx_power + state2;
}

unsigned long i915_gfx_val(struct drm_i915_private *dev_priv)
{
	unsigned long val;

	if (dev_priv->info->gen != 5)
		return 0;

	spin_lock_irq(&mchdev_lock);

	val = __i915_gfx_val(dev_priv);

	spin_unlock_irq(&mchdev_lock);

	return val;
}

/**
 * i915_read_mch_val - return value for IPS use
 *
 * Calculate and return a value for the IPS driver to use when deciding whether
 * we have thermal and power headroom to increase CPU or GPU power budget.
 */
unsigned long i915_read_mch_val(void)
{
	struct drm_i915_private *dev_priv;
	unsigned long chipset_val, graphics_val, ret = 0;

	spin_lock_irq(&mchdev_lock);
	if (!i915_mch_dev)
		goto out_unlock;
	dev_priv = i915_mch_dev;

	chipset_val = __i915_chipset_val(dev_priv);
	graphics_val = __i915_gfx_val(dev_priv);

	ret = chipset_val + graphics_val;

out_unlock:
	spin_unlock_irq(&mchdev_lock);

	return ret;
}
EXPORT_SYMBOL_GPL(i915_read_mch_val);

/**
 * i915_gpu_raise - raise GPU frequency limit
 *
 * Raise the limit; IPS indicates we have thermal headroom.
 */
bool i915_gpu_raise(void)
{
	struct drm_i915_private *dev_priv;
	bool ret = true;

	spin_lock_irq(&mchdev_lock);
	if (!i915_mch_dev) {
		ret = false;
		goto out_unlock;
	}
	dev_priv = i915_mch_dev;

	if (dev_priv->ips.max_delay > dev_priv->ips.fmax)
		dev_priv->ips.max_delay--;

out_unlock:
	spin_unlock_irq(&mchdev_lock);

	return ret;
}
EXPORT_SYMBOL_GPL(i915_gpu_raise);

/**
 * i915_gpu_lower - lower GPU frequency limit
 *
 * IPS indicates we're close to a thermal limit, so throttle back the GPU
 * frequency maximum.
 */
bool i915_gpu_lower(void)
{
	struct drm_i915_private *dev_priv;
	bool ret = true;

	spin_lock_irq(&mchdev_lock);
	if (!i915_mch_dev) {
		ret = false;
		goto out_unlock;
	}
	dev_priv = i915_mch_dev;

	if (dev_priv->ips.max_delay < dev_priv->ips.min_delay)
		dev_priv->ips.max_delay++;

out_unlock:
	spin_unlock_irq(&mchdev_lock);

	return ret;
}
EXPORT_SYMBOL_GPL(i915_gpu_lower);

/**
 * i915_gpu_busy - indicate GPU business to IPS
 *
 * Tell the IPS driver whether or not the GPU is busy.
 */
bool i915_gpu_busy(void)
{
	struct drm_i915_private *dev_priv;
	struct intel_ring_buffer *ring;
	bool ret = false;
	int i;

	spin_lock_irq(&mchdev_lock);
	if (!i915_mch_dev)
		goto out_unlock;
	dev_priv = i915_mch_dev;

	for_each_ring(ring, dev_priv, i)
		ret |= !list_empty(&ring->request_list);

out_unlock:
	spin_unlock_irq(&mchdev_lock);

	return ret;
}
EXPORT_SYMBOL_GPL(i915_gpu_busy);

/**
 * i915_gpu_turbo_disable - disable graphics turbo
 *
 * Disable graphics turbo by resetting the max frequency and setting the
 * current frequency to the default.
 */
bool i915_gpu_turbo_disable(void)
{
	struct drm_i915_private *dev_priv;
	bool ret = true;

	spin_lock_irq(&mchdev_lock);
	if (!i915_mch_dev) {
		ret = false;
		goto out_unlock;
	}
	dev_priv = i915_mch_dev;

	dev_priv->ips.max_delay = dev_priv->ips.fstart;

	if (!ironlake_set_drps(dev_priv->dev, dev_priv->ips.fstart))
		ret = false;

out_unlock:
	spin_unlock_irq(&mchdev_lock);

	return ret;
}
EXPORT_SYMBOL_GPL(i915_gpu_turbo_disable);

/**
 * Tells the intel_ips driver that the i915 driver is now loaded, if
 * IPS got loaded first.
 *
 * This awkward dance is so that neither module has to depend on the
 * other in order for IPS to do the appropriate communication of
 * GPU turbo limits to i915.
 */
static void
ips_ping_for_i915_load(void)
{
	void (*link)(void);

	link = symbol_get(ips_link_to_i915_driver);
	if (link) {
		link();
		symbol_put(ips_link_to_i915_driver);
	}
}

void intel_gpu_ips_init(struct drm_i915_private *dev_priv)
{
	/* We only register the i915 ips part with intel-ips once everything is
	 * set up, to avoid intel-ips sneaking in and reading bogus values. */
	spin_lock_irq(&mchdev_lock);
	i915_mch_dev = dev_priv;
	spin_unlock_irq(&mchdev_lock);

	ips_ping_for_i915_load();
}

void intel_gpu_ips_teardown(void)
{
	spin_lock_irq(&mchdev_lock);
	i915_mch_dev = NULL;
	spin_unlock_irq(&mchdev_lock);
}
static void intel_init_emon(struct drm_device *dev)
{
	struct drm_i915_private *dev_priv = dev->dev_private;
	u32 lcfuse;
	u8 pxw[16];
	int i;

	/* Disable to program */
	I915_WRITE(ECR, 0);
	POSTING_READ(ECR);

	/* Program energy weights for various events */
	I915_WRITE(SDEW, 0x15040d00);
	I915_WRITE(CSIEW0, 0x007f0000);
	I915_WRITE(CSIEW1, 0x1e220004);
	I915_WRITE(CSIEW2, 0x04000004);

	for (i = 0; i < 5; i++)
		I915_WRITE(PEW + (i * 4), 0);
	for (i = 0; i < 3; i++)
		I915_WRITE(DEW + (i * 4), 0);

	/* Program P-state weights to account for frequency power adjustment */
	for (i = 0; i < 16; i++) {
		u32 pxvidfreq = I915_READ(PXVFREQ_BASE + (i * 4));
		unsigned long freq = intel_pxfreq(pxvidfreq);
		unsigned long vid = (pxvidfreq & PXVFREQ_PX_MASK) >>
			PXVFREQ_PX_SHIFT;
		unsigned long val;

		val = vid * vid;
		val *= (freq / 1000);
		val *= 255;
		val /= (127*127*900);
		if (val > 0xff)
			DRM_ERROR("bad pxval: %ld\n", val);
		pxw[i] = val;
	}
	/* Render standby states get 0 weight */
	pxw[14] = 0;
	pxw[15] = 0;

	for (i = 0; i < 4; i++) {
		u32 val = (pxw[i*4] << 24) | (pxw[(i*4)+1] << 16) |
			(pxw[(i*4)+2] << 8) | (pxw[(i*4)+3]);
		I915_WRITE(PXW + (i * 4), val);
	}

	/* Adjust magic regs to magic values (more experimental results) */
	I915_WRITE(OGW0, 0);
	I915_WRITE(OGW1, 0);
	I915_WRITE(EG0, 0x00007f00);
	I915_WRITE(EG1, 0x0000000e);
	I915_WRITE(EG2, 0x000e0000);
	I915_WRITE(EG3, 0x68000300);
	I915_WRITE(EG4, 0x42000000);
	I915_WRITE(EG5, 0x00140031);
	I915_WRITE(EG6, 0);
	I915_WRITE(EG7, 0);

	for (i = 0; i < 8; i++)
		I915_WRITE(PXWL + (i * 4), 0);

	/* Enable PMON + select events */
	I915_WRITE(ECR, 0x80000019);

	lcfuse = I915_READ(LCFUSE02);

	dev_priv->ips.corr = (lcfuse & LCFUSE_HIV_MASK);
}

void intel_disable_gt_powersave(struct drm_device *dev)
{
	struct drm_i915_private *dev_priv = dev->dev_private;

	/* Interrupts should be disabled already to avoid re-arming. */
	WARN_ON(dev->irq_enabled);

	if (IS_IRONLAKE_M(dev)) {
		ironlake_disable_drps(dev);
		ironlake_disable_rc6(dev);
	} else if (INTEL_INFO(dev)->gen >= 6) {
		cancel_delayed_work_sync(&dev_priv->rps.delayed_resume_work);
		cancel_work_sync(&dev_priv->rps.work);
		if (IS_VALLEYVIEW(dev))
			cancel_delayed_work_sync(&dev_priv->rps.vlv_work);
		mutex_lock(&dev_priv->rps.hw_lock);
		if (IS_VALLEYVIEW(dev))
			valleyview_disable_rps(dev);
		else
			gen6_disable_rps(dev);
		mutex_unlock(&dev_priv->rps.hw_lock);
	}
}

static void intel_gen6_powersave_work(struct work_struct *work)
{
	struct drm_i915_private *dev_priv =
		container_of(work, struct drm_i915_private,
			     rps.delayed_resume_work.work);
	struct drm_device *dev = dev_priv->dev;

	mutex_lock(&dev_priv->rps.hw_lock);

	if (IS_VALLEYVIEW(dev)) {
		valleyview_enable_rps(dev);
	} else {
		gen6_enable_rps(dev);
		gen6_update_ring_freq(dev);
	}
	mutex_unlock(&dev_priv->rps.hw_lock);
}

void intel_enable_gt_powersave(struct drm_device *dev)
{
	struct drm_i915_private *dev_priv = dev->dev_private;

	if (IS_IRONLAKE_M(dev)) {
		ironlake_enable_drps(dev);
		ironlake_enable_rc6(dev);
		intel_init_emon(dev);
	} else if (IS_GEN6(dev) || IS_GEN7(dev)) {
		/*
		 * PCU communication is slow and this doesn't need to be
		 * done at any specific time, so do this out of our fast path
		 * to make resume and init faster.
		 */
		schedule_delayed_work(&dev_priv->rps.delayed_resume_work,
				      round_jiffies_up_relative(HZ));
	}
}

static void ibx_init_clock_gating(struct drm_device *dev)
{
	struct drm_i915_private *dev_priv = dev->dev_private;

	/*
	 * On Ibex Peak and Cougar Point, we need to disable clock
	 * gating for the panel power sequencer or it will fail to
	 * start up when no ports are active.
	 */
	I915_WRITE(SOUTH_DSPCLK_GATE_D, PCH_DPLSUNIT_CLOCK_GATE_DISABLE);
}

static void g4x_disable_trickle_feed(struct drm_device *dev)
{
	struct drm_i915_private *dev_priv = dev->dev_private;
	int pipe;

	for_each_pipe(pipe) {
		I915_WRITE(DSPCNTR(pipe),
			   I915_READ(DSPCNTR(pipe)) |
			   DISPPLANE_TRICKLE_FEED_DISABLE);
		intel_flush_display_plane(dev_priv, pipe);
	}
}

static void ironlake_init_clock_gating(struct drm_device *dev)
{
	struct drm_i915_private *dev_priv = dev->dev_private;
	uint32_t dspclk_gate = ILK_VRHUNIT_CLOCK_GATE_DISABLE;

	/* Required for FBC */
	dspclk_gate |= ILK_DPFCRUNIT_CLOCK_GATE_DISABLE |
		   ILK_DPFCUNIT_CLOCK_GATE_DISABLE |
		   ILK_DPFDUNIT_CLOCK_GATE_ENABLE;

	I915_WRITE(PCH_3DCGDIS0,
		   MARIUNIT_CLOCK_GATE_DISABLE |
		   SVSMUNIT_CLOCK_GATE_DISABLE);
	I915_WRITE(PCH_3DCGDIS1,
		   VFMUNIT_CLOCK_GATE_DISABLE);

	/*
	 * According to the spec the following bits should be set in
	 * order to enable memory self-refresh
	 * The bit 22/21 of 0x42004
	 * The bit 5 of 0x42020
	 * The bit 15 of 0x45000
	 */
	I915_WRITE(ILK_DISPLAY_CHICKEN2,
		   (I915_READ(ILK_DISPLAY_CHICKEN2) |
		    ILK_DPARB_GATE | ILK_VSDPFD_FULL));
	dspclk_gate |= ILK_DPARBUNIT_CLOCK_GATE_ENABLE;
	I915_WRITE(DISP_ARB_CTL,
		   (I915_READ(DISP_ARB_CTL) |
		    DISP_FBC_WM_DIS));
	I915_WRITE(WM3_LP_ILK, 0);
	I915_WRITE(WM2_LP_ILK, 0);
	I915_WRITE(WM1_LP_ILK, 0);

	/*
	 * Based on the document from hardware guys the following bits
	 * should be set unconditionally in order to enable FBC.
	 * The bit 22 of 0x42000
	 * The bit 22 of 0x42004
	 * The bit 7,8,9 of 0x42020.
	 */
	if (IS_IRONLAKE_M(dev)) {
		I915_WRITE(ILK_DISPLAY_CHICKEN1,
			   I915_READ(ILK_DISPLAY_CHICKEN1) |
			   ILK_FBCQ_DIS);
		I915_WRITE(ILK_DISPLAY_CHICKEN2,
			   I915_READ(ILK_DISPLAY_CHICKEN2) |
			   ILK_DPARB_GATE);
	}

	I915_WRITE(ILK_DSPCLK_GATE_D, dspclk_gate);

	I915_WRITE(ILK_DISPLAY_CHICKEN2,
		   I915_READ(ILK_DISPLAY_CHICKEN2) |
		   ILK_ELPIN_409_SELECT);
	I915_WRITE(_3D_CHICKEN2,
		   _3D_CHICKEN2_WM_READ_PIPELINED << 16 |
		   _3D_CHICKEN2_WM_READ_PIPELINED);

	/* WaDisableRenderCachePipelinedFlush:ilk */
	I915_WRITE(CACHE_MODE_0,
		   _MASKED_BIT_ENABLE(CM0_PIPELINED_RENDER_FLUSH_DISABLE));

	g4x_disable_trickle_feed(dev);

	ibx_init_clock_gating(dev);
}

static void cpt_init_clock_gating(struct drm_device *dev)
{
	struct drm_i915_private *dev_priv = dev->dev_private;
	int pipe;
	uint32_t val;

	/*
	 * On Ibex Peak and Cougar Point, we need to disable clock
	 * gating for the panel power sequencer or it will fail to
	 * start up when no ports are active.
	 */
	I915_WRITE(SOUTH_DSPCLK_GATE_D, PCH_DPLSUNIT_CLOCK_GATE_DISABLE);
	I915_WRITE(SOUTH_CHICKEN2, I915_READ(SOUTH_CHICKEN2) |
		   DPLS_EDP_PPS_FIX_DIS);
	/* The below fixes the weird display corruption, a few pixels shifted
	 * downward, on (only) LVDS of some HP laptops with IVY.
	 */
	for_each_pipe(pipe) {
		val = I915_READ(TRANS_CHICKEN2(pipe));
		val |= TRANS_CHICKEN2_TIMING_OVERRIDE;
		val &= ~TRANS_CHICKEN2_FDI_POLARITY_REVERSED;
<<<<<<< HEAD
		if (dev_priv->fdi_rx_polarity_inverted)
=======
		if (dev_priv->vbt.fdi_rx_polarity_inverted)
>>>>>>> d0e0ac97
			val |= TRANS_CHICKEN2_FDI_POLARITY_REVERSED;
		val &= ~TRANS_CHICKEN2_FRAME_START_DELAY_MASK;
		val &= ~TRANS_CHICKEN2_DISABLE_DEEP_COLOR_COUNTER;
		val &= ~TRANS_CHICKEN2_DISABLE_DEEP_COLOR_MODESWITCH;
		I915_WRITE(TRANS_CHICKEN2(pipe), val);
	}
	/* WADP0ClockGatingDisable */
	for_each_pipe(pipe) {
		I915_WRITE(TRANS_CHICKEN1(pipe),
			   TRANS_CHICKEN1_DP0UNIT_GC_DISABLE);
	}
}

static void gen6_check_mch_setup(struct drm_device *dev)
{
	struct drm_i915_private *dev_priv = dev->dev_private;
	uint32_t tmp;

	tmp = I915_READ(MCH_SSKPD);
	if ((tmp & MCH_SSKPD_WM0_MASK) != MCH_SSKPD_WM0_VAL) {
		DRM_INFO("Wrong MCH_SSKPD value: 0x%08x\n", tmp);
		DRM_INFO("This can cause pipe underruns and display issues.\n");
		DRM_INFO("Please upgrade your BIOS to fix this.\n");
	}
}

static void gen6_init_clock_gating(struct drm_device *dev)
{
	struct drm_i915_private *dev_priv = dev->dev_private;
	uint32_t dspclk_gate = ILK_VRHUNIT_CLOCK_GATE_DISABLE;

	I915_WRITE(ILK_DSPCLK_GATE_D, dspclk_gate);

	I915_WRITE(ILK_DISPLAY_CHICKEN2,
		   I915_READ(ILK_DISPLAY_CHICKEN2) |
		   ILK_ELPIN_409_SELECT);

<<<<<<< HEAD
	/* WaDisableHiZPlanesWhenMSAAEnabled */
	I915_WRITE(_3D_CHICKEN,
		   _MASKED_BIT_ENABLE(_3D_CHICKEN_HIZ_PLANE_DISABLE_MSAA_4X_SNB));

	/* WaSetupGtModeTdRowDispatch */
=======
	/* WaDisableHiZPlanesWhenMSAAEnabled:snb */
	I915_WRITE(_3D_CHICKEN,
		   _MASKED_BIT_ENABLE(_3D_CHICKEN_HIZ_PLANE_DISABLE_MSAA_4X_SNB));

	/* WaSetupGtModeTdRowDispatch:snb */
>>>>>>> d0e0ac97
	if (IS_SNB_GT1(dev))
		I915_WRITE(GEN6_GT_MODE,
			   _MASKED_BIT_ENABLE(GEN6_TD_FOUR_ROW_DISPATCH_DISABLE));

	I915_WRITE(WM3_LP_ILK, 0);
	I915_WRITE(WM2_LP_ILK, 0);
	I915_WRITE(WM1_LP_ILK, 0);

	I915_WRITE(CACHE_MODE_0,
		   _MASKED_BIT_DISABLE(CM0_STC_EVICT_DISABLE_LRA_SNB));

	I915_WRITE(GEN6_UCGCTL1,
		   I915_READ(GEN6_UCGCTL1) |
		   GEN6_BLBUNIT_CLOCK_GATE_DISABLE |
		   GEN6_CSUNIT_CLOCK_GATE_DISABLE);

	/* According to the BSpec vol1g, bit 12 (RCPBUNIT) clock
	 * gating disable must be set.  Failure to set it results in
	 * flickering pixels due to Z write ordering failures after
	 * some amount of runtime in the Mesa "fire" demo, and Unigine
	 * Sanctuary and Tropics, and apparently anything else with
	 * alpha test or pixel discard.
	 *
	 * According to the spec, bit 11 (RCCUNIT) must also be set,
	 * but we didn't debug actual testcases to find it out.
	 *
	 * Also apply WaDisableVDSUnitClockGating:snb and
	 * WaDisableRCPBUnitClockGating:snb.
	 */
	I915_WRITE(GEN6_UCGCTL2,
		   GEN7_VDSUNIT_CLOCK_GATE_DISABLE |
		   GEN6_RCPBUNIT_CLOCK_GATE_DISABLE |
		   GEN6_RCCUNIT_CLOCK_GATE_DISABLE);

	/* Bspec says we need to always set all mask bits. */
	I915_WRITE(_3D_CHICKEN3, (0xFFFF << 16) |
		   _3D_CHICKEN3_SF_DISABLE_FASTCLIP_CULL);

	/*
	 * According to the spec the following bits should be
	 * set in order to enable memory self-refresh and fbc:
	 * The bit21 and bit22 of 0x42000
	 * The bit21 and bit22 of 0x42004
	 * The bit5 and bit7 of 0x42020
	 * The bit14 of 0x70180
	 * The bit14 of 0x71180
	 */
	I915_WRITE(ILK_DISPLAY_CHICKEN1,
		   I915_READ(ILK_DISPLAY_CHICKEN1) |
		   ILK_FBCQ_DIS | ILK_PABSTRETCH_DIS);
	I915_WRITE(ILK_DISPLAY_CHICKEN2,
		   I915_READ(ILK_DISPLAY_CHICKEN2) |
		   ILK_DPARB_GATE | ILK_VSDPFD_FULL);
	I915_WRITE(ILK_DSPCLK_GATE_D,
		   I915_READ(ILK_DSPCLK_GATE_D) |
		   ILK_DPARBUNIT_CLOCK_GATE_ENABLE  |
		   ILK_DPFDUNIT_CLOCK_GATE_ENABLE);

	/* WaMbcDriverBootEnable:snb */
	I915_WRITE(GEN6_MBCTL, I915_READ(GEN6_MBCTL) |
		   GEN6_MBCTL_ENABLE_BOOT_FETCH);

	g4x_disable_trickle_feed(dev);

	/* The default value should be 0x200 according to docs, but the two
	 * platforms I checked have a 0 for this. (Maybe BIOS overrides?) */
	I915_WRITE(GEN6_GT_MODE, _MASKED_BIT_DISABLE(0xffff));
	I915_WRITE(GEN6_GT_MODE, _MASKED_BIT_ENABLE(GEN6_GT_MODE_HI));

	cpt_init_clock_gating(dev);

	gen6_check_mch_setup(dev);
}

static void gen7_setup_fixed_func_scheduler(struct drm_i915_private *dev_priv)
{
	uint32_t reg = I915_READ(GEN7_FF_THREAD_MODE);

	reg &= ~GEN7_FF_SCHED_MASK;
	reg |= GEN7_FF_TS_SCHED_HW;
	reg |= GEN7_FF_VS_SCHED_HW;
	reg |= GEN7_FF_DS_SCHED_HW;

<<<<<<< HEAD
	/* WaVSRefCountFullforceMissDisable */
=======
>>>>>>> d0e0ac97
	if (IS_HASWELL(dev_priv->dev))
		reg &= ~GEN7_FF_VS_REF_CNT_FFME;

	I915_WRITE(GEN7_FF_THREAD_MODE, reg);
}

static void lpt_init_clock_gating(struct drm_device *dev)
{
	struct drm_i915_private *dev_priv = dev->dev_private;

	/*
	 * TODO: this bit should only be enabled when really needed, then
	 * disabled when not needed anymore in order to save power.
	 */
	if (dev_priv->pch_id == INTEL_PCH_LPT_LP_DEVICE_ID_TYPE)
		I915_WRITE(SOUTH_DSPCLK_GATE_D,
			   I915_READ(SOUTH_DSPCLK_GATE_D) |
			   PCH_LP_PARTITION_LEVEL_DISABLE);

	/* WADPOClockGatingDisable:hsw */
	I915_WRITE(_TRANSA_CHICKEN1,
		   I915_READ(_TRANSA_CHICKEN1) |
		   TRANS_CHICKEN1_DP0UNIT_GC_DISABLE);
}

static void lpt_suspend_hw(struct drm_device *dev)
{
	struct drm_i915_private *dev_priv = dev->dev_private;

	if (dev_priv->pch_id == INTEL_PCH_LPT_LP_DEVICE_ID_TYPE) {
		uint32_t val = I915_READ(SOUTH_DSPCLK_GATE_D);

		val &= ~PCH_LP_PARTITION_LEVEL_DISABLE;
		I915_WRITE(SOUTH_DSPCLK_GATE_D, val);
	}
}

static void haswell_init_clock_gating(struct drm_device *dev)
{
	struct drm_i915_private *dev_priv = dev->dev_private;

	I915_WRITE(WM3_LP_ILK, 0);
	I915_WRITE(WM2_LP_ILK, 0);
	I915_WRITE(WM1_LP_ILK, 0);

	/* According to the spec, bit 13 (RCZUNIT) must be set on IVB.
	 * This implements the WaDisableRCZUnitClockGating:hsw workaround.
	 */
	I915_WRITE(GEN6_UCGCTL2, GEN6_RCZUNIT_CLOCK_GATE_DISABLE);

	/* Apply the WaDisableRHWOOptimizationForRenderHang:hsw workaround. */
	I915_WRITE(GEN7_COMMON_SLICE_CHICKEN1,
		   GEN7_CSC1_RHWO_OPT_DISABLE_IN_RCC);

	/* WaApplyL3ControlAndL3ChickenMode:hsw */
	I915_WRITE(GEN7_L3CNTLREG1,
			GEN7_WA_FOR_GEN7_L3_CONTROL);
	I915_WRITE(GEN7_L3_CHICKEN_MODE_REGISTER,
			GEN7_WA_L3_CHICKEN_MODE);

	/* This is required by WaCatErrorRejectionIssue:hsw */
	I915_WRITE(GEN7_SQ_CHICKEN_MBCUNIT_CONFIG,
			I915_READ(GEN7_SQ_CHICKEN_MBCUNIT_CONFIG) |
			GEN7_SQ_CHICKEN_MBCUNIT_SQINTMOB);

	g4x_disable_trickle_feed(dev);

	/* WaVSRefCountFullforceMissDisable:hsw */
	gen7_setup_fixed_func_scheduler(dev_priv);

	/* WaDisable4x2SubspanOptimization:hsw */
	I915_WRITE(CACHE_MODE_1,
		   _MASKED_BIT_ENABLE(PIXEL_SUBSPAN_COLLECT_OPT_DISABLE));

	/* WaMbcDriverBootEnable:hsw */
	I915_WRITE(GEN6_MBCTL, I915_READ(GEN6_MBCTL) |
		   GEN6_MBCTL_ENABLE_BOOT_FETCH);

<<<<<<< HEAD
	/* WaSwitchSolVfFArbitrationPriority */
	I915_WRITE(GAM_ECOCHK, I915_READ(GAM_ECOCHK) | HSW_ECOCHK_ARB_PRIO_SOL);

	/* XXX: This is a workaround for early silicon revisions and should be
	 * removed later.
	 */
	I915_WRITE(WM_DBG,
			I915_READ(WM_DBG) |
			WM_DBG_DISALLOW_MULTIPLE_LP |
			WM_DBG_DISALLOW_SPRITE |
			WM_DBG_DISALLOW_MAXFIFO);
=======
	/* WaSwitchSolVfFArbitrationPriority:hsw */
	I915_WRITE(GAM_ECOCHK, I915_READ(GAM_ECOCHK) | HSW_ECOCHK_ARB_PRIO_SOL);

	/* WaRsPkgCStateDisplayPMReq:hsw */
	I915_WRITE(CHICKEN_PAR1_1,
		   I915_READ(CHICKEN_PAR1_1) | FORCE_ARB_IDLE_PLANES);
>>>>>>> d0e0ac97

	lpt_init_clock_gating(dev);
}

static void ivybridge_init_clock_gating(struct drm_device *dev)
{
	struct drm_i915_private *dev_priv = dev->dev_private;
	uint32_t snpcr;

	I915_WRITE(WM3_LP_ILK, 0);
	I915_WRITE(WM2_LP_ILK, 0);
	I915_WRITE(WM1_LP_ILK, 0);

	I915_WRITE(ILK_DSPCLK_GATE_D, ILK_VRHUNIT_CLOCK_GATE_DISABLE);

	/* WaDisableEarlyCull:ivb */
	I915_WRITE(_3D_CHICKEN3,
		   _MASKED_BIT_ENABLE(_3D_CHICKEN_SF_DISABLE_OBJEND_CULL));

	/* WaDisableBackToBackFlipFix:ivb */
	I915_WRITE(IVB_CHICKEN3,
		   CHICKEN3_DGMG_REQ_OUT_FIX_DISABLE |
		   CHICKEN3_DGMG_DONE_FIX_DISABLE);

	/* WaDisablePSDDualDispatchEnable:ivb */
	if (IS_IVB_GT1(dev))
		I915_WRITE(GEN7_HALF_SLICE_CHICKEN1,
			   _MASKED_BIT_ENABLE(GEN7_PSD_SINGLE_PORT_DISPATCH_ENABLE));
	else
		I915_WRITE(GEN7_HALF_SLICE_CHICKEN1_GT2,
			   _MASKED_BIT_ENABLE(GEN7_PSD_SINGLE_PORT_DISPATCH_ENABLE));

	/* Apply the WaDisableRHWOOptimizationForRenderHang:ivb workaround. */
	I915_WRITE(GEN7_COMMON_SLICE_CHICKEN1,
		   GEN7_CSC1_RHWO_OPT_DISABLE_IN_RCC);

	/* WaApplyL3ControlAndL3ChickenMode:ivb */
	I915_WRITE(GEN7_L3CNTLREG1,
			GEN7_WA_FOR_GEN7_L3_CONTROL);
	I915_WRITE(GEN7_L3_CHICKEN_MODE_REGISTER,
		   GEN7_WA_L3_CHICKEN_MODE);
	if (IS_IVB_GT1(dev))
		I915_WRITE(GEN7_ROW_CHICKEN2,
			   _MASKED_BIT_ENABLE(DOP_CLOCK_GATING_DISABLE));
	else
		I915_WRITE(GEN7_ROW_CHICKEN2_GT2,
			   _MASKED_BIT_ENABLE(DOP_CLOCK_GATING_DISABLE));


	/* WaForceL3Serialization:ivb */
	I915_WRITE(GEN7_L3SQCREG4, I915_READ(GEN7_L3SQCREG4) &
		   ~L3SQ_URB_READ_CAM_MATCH_DISABLE);

	/* According to the BSpec vol1g, bit 12 (RCPBUNIT) clock
	 * gating disable must be set.  Failure to set it results in
	 * flickering pixels due to Z write ordering failures after
	 * some amount of runtime in the Mesa "fire" demo, and Unigine
	 * Sanctuary and Tropics, and apparently anything else with
	 * alpha test or pixel discard.
	 *
	 * According to the spec, bit 11 (RCCUNIT) must also be set,
	 * but we didn't debug actual testcases to find it out.
	 *
	 * According to the spec, bit 13 (RCZUNIT) must be set on IVB.
	 * This implements the WaDisableRCZUnitClockGating:ivb workaround.
	 */
	I915_WRITE(GEN6_UCGCTL2,
		   GEN6_RCZUNIT_CLOCK_GATE_DISABLE |
		   GEN6_RCCUNIT_CLOCK_GATE_DISABLE);

	/* This is required by WaCatErrorRejectionIssue:ivb */
	I915_WRITE(GEN7_SQ_CHICKEN_MBCUNIT_CONFIG,
			I915_READ(GEN7_SQ_CHICKEN_MBCUNIT_CONFIG) |
			GEN7_SQ_CHICKEN_MBCUNIT_SQINTMOB);

	g4x_disable_trickle_feed(dev);

	/* WaMbcDriverBootEnable:ivb */
	I915_WRITE(GEN6_MBCTL, I915_READ(GEN6_MBCTL) |
		   GEN6_MBCTL_ENABLE_BOOT_FETCH);

	/* WaVSRefCountFullforceMissDisable:ivb */
	gen7_setup_fixed_func_scheduler(dev_priv);

	/* WaDisable4x2SubspanOptimization:ivb */
	I915_WRITE(CACHE_MODE_1,
		   _MASKED_BIT_ENABLE(PIXEL_SUBSPAN_COLLECT_OPT_DISABLE));

	snpcr = I915_READ(GEN6_MBCUNIT_SNPCR);
	snpcr &= ~GEN6_MBC_SNPCR_MASK;
	snpcr |= GEN6_MBC_SNPCR_MED;
	I915_WRITE(GEN6_MBCUNIT_SNPCR, snpcr);

	if (!HAS_PCH_NOP(dev))
		cpt_init_clock_gating(dev);

	gen6_check_mch_setup(dev);
}

static void valleyview_init_clock_gating(struct drm_device *dev)
{
	struct drm_i915_private *dev_priv = dev->dev_private;

	I915_WRITE(DSPCLK_GATE_D, VRHUNIT_CLOCK_GATE_DISABLE);

	/* WaDisableEarlyCull:vlv */
	I915_WRITE(_3D_CHICKEN3,
		   _MASKED_BIT_ENABLE(_3D_CHICKEN_SF_DISABLE_OBJEND_CULL));

	/* WaDisableBackToBackFlipFix:vlv */
	I915_WRITE(IVB_CHICKEN3,
		   CHICKEN3_DGMG_REQ_OUT_FIX_DISABLE |
		   CHICKEN3_DGMG_DONE_FIX_DISABLE);

<<<<<<< HEAD
	/* WaDisablePSDDualDispatchEnable */
=======
	/* WaDisablePSDDualDispatchEnable:vlv */
>>>>>>> d0e0ac97
	I915_WRITE(GEN7_HALF_SLICE_CHICKEN1,
		   _MASKED_BIT_ENABLE(GEN7_MAX_PS_THREAD_DEP |
				      GEN7_PSD_SINGLE_PORT_DISPATCH_ENABLE));

	/* Apply the WaDisableRHWOOptimizationForRenderHang:vlv workaround. */
	I915_WRITE(GEN7_COMMON_SLICE_CHICKEN1,
		   GEN7_CSC1_RHWO_OPT_DISABLE_IN_RCC);

	/* WaApplyL3ControlAndL3ChickenMode:vlv */
	I915_WRITE(GEN7_L3CNTLREG1, I915_READ(GEN7_L3CNTLREG1) | GEN7_L3AGDIS);
	I915_WRITE(GEN7_L3_CHICKEN_MODE_REGISTER, GEN7_WA_L3_CHICKEN_MODE);

	/* WaForceL3Serialization:vlv */
	I915_WRITE(GEN7_L3SQCREG4, I915_READ(GEN7_L3SQCREG4) &
		   ~L3SQ_URB_READ_CAM_MATCH_DISABLE);

	/* WaDisableDopClockGating:vlv */
	I915_WRITE(GEN7_ROW_CHICKEN2,
		   _MASKED_BIT_ENABLE(DOP_CLOCK_GATING_DISABLE));

	/* This is required by WaCatErrorRejectionIssue:vlv */
	I915_WRITE(GEN7_SQ_CHICKEN_MBCUNIT_CONFIG,
		   I915_READ(GEN7_SQ_CHICKEN_MBCUNIT_CONFIG) |
		   GEN7_SQ_CHICKEN_MBCUNIT_SQINTMOB);

	/* WaMbcDriverBootEnable:vlv */
	I915_WRITE(GEN6_MBCTL, I915_READ(GEN6_MBCTL) |
		   GEN6_MBCTL_ENABLE_BOOT_FETCH);


	/* According to the BSpec vol1g, bit 12 (RCPBUNIT) clock
	 * gating disable must be set.  Failure to set it results in
	 * flickering pixels due to Z write ordering failures after
	 * some amount of runtime in the Mesa "fire" demo, and Unigine
	 * Sanctuary and Tropics, and apparently anything else with
	 * alpha test or pixel discard.
	 *
	 * According to the spec, bit 11 (RCCUNIT) must also be set,
	 * but we didn't debug actual testcases to find it out.
	 *
	 * According to the spec, bit 13 (RCZUNIT) must be set on IVB.
	 * This implements the WaDisableRCZUnitClockGating:vlv workaround.
	 *
	 * Also apply WaDisableVDSUnitClockGating:vlv and
	 * WaDisableRCPBUnitClockGating:vlv.
	 */
	I915_WRITE(GEN6_UCGCTL2,
		   GEN7_VDSUNIT_CLOCK_GATE_DISABLE |
		   GEN7_TDLUNIT_CLOCK_GATE_DISABLE |
		   GEN6_RCZUNIT_CLOCK_GATE_DISABLE |
		   GEN6_RCPBUNIT_CLOCK_GATE_DISABLE |
		   GEN6_RCCUNIT_CLOCK_GATE_DISABLE);

	I915_WRITE(GEN7_UCGCTL4, GEN7_L3BANK2X_CLOCK_GATE_DISABLE);

	I915_WRITE(MI_ARB_VLV, MI_ARB_DISPLAY_TRICKLE_FEED_DISABLE);

	I915_WRITE(CACHE_MODE_1,
		   _MASKED_BIT_ENABLE(PIXEL_SUBSPAN_COLLECT_OPT_DISABLE));

	/*
<<<<<<< HEAD
	 * WaDisableVLVClockGating_VBIIssue
=======
	 * WaDisableVLVClockGating_VBIIssue:vlv
>>>>>>> d0e0ac97
	 * Disable clock gating on th GCFG unit to prevent a delay
	 * in the reporting of vblank events.
	 */
	I915_WRITE(VLV_GUNIT_CLOCK_GATE, 0xffffffff);

	/* Conservative clock gating settings for now */
	I915_WRITE(0x9400, 0xffffffff);
	I915_WRITE(0x9404, 0xffffffff);
	I915_WRITE(0x9408, 0xffffffff);
	I915_WRITE(0x940c, 0xffffffff);
	I915_WRITE(0x9410, 0xffffffff);
	I915_WRITE(0x9414, 0xffffffff);
	I915_WRITE(0x9418, 0xffffffff);
}

static void g4x_init_clock_gating(struct drm_device *dev)
{
	struct drm_i915_private *dev_priv = dev->dev_private;
	uint32_t dspclk_gate;

	I915_WRITE(RENCLK_GATE_D1, 0);
	I915_WRITE(RENCLK_GATE_D2, VF_UNIT_CLOCK_GATE_DISABLE |
		   GS_UNIT_CLOCK_GATE_DISABLE |
		   CL_UNIT_CLOCK_GATE_DISABLE);
	I915_WRITE(RAMCLK_GATE_D, 0);
	dspclk_gate = VRHUNIT_CLOCK_GATE_DISABLE |
		OVRUNIT_CLOCK_GATE_DISABLE |
		OVCUNIT_CLOCK_GATE_DISABLE;
	if (IS_GM45(dev))
		dspclk_gate |= DSSUNIT_CLOCK_GATE_DISABLE;
	I915_WRITE(DSPCLK_GATE_D, dspclk_gate);

	/* WaDisableRenderCachePipelinedFlush */
	I915_WRITE(CACHE_MODE_0,
		   _MASKED_BIT_ENABLE(CM0_PIPELINED_RENDER_FLUSH_DISABLE));

	g4x_disable_trickle_feed(dev);
}

static void crestline_init_clock_gating(struct drm_device *dev)
{
	struct drm_i915_private *dev_priv = dev->dev_private;

	I915_WRITE(RENCLK_GATE_D1, I965_RCC_CLOCK_GATE_DISABLE);
	I915_WRITE(RENCLK_GATE_D2, 0);
	I915_WRITE(DSPCLK_GATE_D, 0);
	I915_WRITE(RAMCLK_GATE_D, 0);
	I915_WRITE16(DEUC, 0);
	I915_WRITE(MI_ARB_STATE,
		   _MASKED_BIT_ENABLE(MI_ARB_DISPLAY_TRICKLE_FEED_DISABLE));
}

static void broadwater_init_clock_gating(struct drm_device *dev)
{
	struct drm_i915_private *dev_priv = dev->dev_private;

	I915_WRITE(RENCLK_GATE_D1, I965_RCZ_CLOCK_GATE_DISABLE |
		   I965_RCC_CLOCK_GATE_DISABLE |
		   I965_RCPB_CLOCK_GATE_DISABLE |
		   I965_ISC_CLOCK_GATE_DISABLE |
		   I965_FBC_CLOCK_GATE_DISABLE);
	I915_WRITE(RENCLK_GATE_D2, 0);
	I915_WRITE(MI_ARB_STATE,
		   _MASKED_BIT_ENABLE(MI_ARB_DISPLAY_TRICKLE_FEED_DISABLE));
}

static void gen3_init_clock_gating(struct drm_device *dev)
{
	struct drm_i915_private *dev_priv = dev->dev_private;
	u32 dstate = I915_READ(D_STATE);

	dstate |= DSTATE_PLL_D3_OFF | DSTATE_GFX_CLOCK_GATING |
		DSTATE_DOT_CLOCK_GATING;
	I915_WRITE(D_STATE, dstate);

	if (IS_PINEVIEW(dev))
		I915_WRITE(ECOSKPD, _MASKED_BIT_ENABLE(ECO_GATING_CX_ONLY));

	/* IIR "flip pending" means done if this bit is set */
	I915_WRITE(ECOSKPD, _MASKED_BIT_DISABLE(ECO_FLIP_DONE));
}

static void i85x_init_clock_gating(struct drm_device *dev)
{
	struct drm_i915_private *dev_priv = dev->dev_private;

	I915_WRITE(RENCLK_GATE_D1, SV_CLOCK_GATE_DISABLE);
}

static void i830_init_clock_gating(struct drm_device *dev)
{
	struct drm_i915_private *dev_priv = dev->dev_private;

	I915_WRITE(DSPCLK_GATE_D, OVRUNIT_CLOCK_GATE_DISABLE);
}

void intel_init_clock_gating(struct drm_device *dev)
{
	struct drm_i915_private *dev_priv = dev->dev_private;

	dev_priv->display.init_clock_gating(dev);
}

<<<<<<< HEAD
=======
void intel_suspend_hw(struct drm_device *dev)
{
	if (HAS_PCH_LPT(dev))
		lpt_suspend_hw(dev);
}

>>>>>>> d0e0ac97
/**
 * We should only use the power well if we explicitly asked the hardware to
 * enable it, so check if it's enabled and also check if we've requested it to
 * be enabled.
 */
<<<<<<< HEAD
bool intel_using_power_well(struct drm_device *dev)
{
	struct drm_i915_private *dev_priv = dev->dev_private;

	if (IS_HASWELL(dev))
		return I915_READ(HSW_PWR_WELL_DRIVER) ==
		       (HSW_PWR_WELL_ENABLE | HSW_PWR_WELL_STATE);
	else
		return true;
}

void intel_set_power_well(struct drm_device *dev, bool enable)
=======
bool intel_display_power_enabled(struct drm_device *dev,
				 enum intel_display_power_domain domain)
{
	struct drm_i915_private *dev_priv = dev->dev_private;

	if (!HAS_POWER_WELL(dev))
		return true;

	switch (domain) {
	case POWER_DOMAIN_PIPE_A:
	case POWER_DOMAIN_TRANSCODER_EDP:
		return true;
	case POWER_DOMAIN_PIPE_B:
	case POWER_DOMAIN_PIPE_C:
	case POWER_DOMAIN_PIPE_A_PANEL_FITTER:
	case POWER_DOMAIN_PIPE_B_PANEL_FITTER:
	case POWER_DOMAIN_PIPE_C_PANEL_FITTER:
	case POWER_DOMAIN_TRANSCODER_A:
	case POWER_DOMAIN_TRANSCODER_B:
	case POWER_DOMAIN_TRANSCODER_C:
		return I915_READ(HSW_PWR_WELL_DRIVER) ==
		       (HSW_PWR_WELL_ENABLE | HSW_PWR_WELL_STATE);
	default:
		BUG();
	}
}

static void __intel_set_power_well(struct drm_device *dev, bool enable)
>>>>>>> d0e0ac97
{
	struct drm_i915_private *dev_priv = dev->dev_private;
	bool is_enabled, enable_requested;
	uint32_t tmp;

<<<<<<< HEAD
	if (!HAS_POWER_WELL(dev))
		return;

	if (!i915_disable_power_well && !enable)
		return;

	tmp = I915_READ(HSW_PWR_WELL_DRIVER);
	is_enabled = tmp & HSW_PWR_WELL_STATE;
	enable_requested = tmp & HSW_PWR_WELL_ENABLE;

	if (enable) {
		if (!enable_requested)
			I915_WRITE(HSW_PWR_WELL_DRIVER, HSW_PWR_WELL_ENABLE);

		if (!is_enabled) {
			DRM_DEBUG_KMS("Enabling power well\n");
			if (wait_for((I915_READ(HSW_PWR_WELL_DRIVER) &
				      HSW_PWR_WELL_STATE), 20))
				DRM_ERROR("Timeout enabling power well\n");
		}
	} else {
		if (enable_requested) {
			I915_WRITE(HSW_PWR_WELL_DRIVER, 0);
			DRM_DEBUG_KMS("Requesting to disable the power well\n");
		}
=======
	tmp = I915_READ(HSW_PWR_WELL_DRIVER);
	is_enabled = tmp & HSW_PWR_WELL_STATE;
	enable_requested = tmp & HSW_PWR_WELL_ENABLE;

	if (enable) {
		if (!enable_requested)
			I915_WRITE(HSW_PWR_WELL_DRIVER, HSW_PWR_WELL_ENABLE);

		if (!is_enabled) {
			DRM_DEBUG_KMS("Enabling power well\n");
			if (wait_for((I915_READ(HSW_PWR_WELL_DRIVER) &
				      HSW_PWR_WELL_STATE), 20))
				DRM_ERROR("Timeout enabling power well\n");
		}
	} else {
		if (enable_requested) {
			I915_WRITE(HSW_PWR_WELL_DRIVER, 0);
			DRM_DEBUG_KMS("Requesting to disable the power well\n");
		}
	}
}

static struct i915_power_well *hsw_pwr;

/* Display audio driver power well request */
void i915_request_power_well(void)
{
	if (WARN_ON(!hsw_pwr))
		return;

	spin_lock_irq(&hsw_pwr->lock);
	if (!hsw_pwr->count++ &&
			!hsw_pwr->i915_request)
		__intel_set_power_well(hsw_pwr->device, true);
	spin_unlock_irq(&hsw_pwr->lock);
}
EXPORT_SYMBOL_GPL(i915_request_power_well);

/* Display audio driver power well release */
void i915_release_power_well(void)
{
	if (WARN_ON(!hsw_pwr))
		return;

	spin_lock_irq(&hsw_pwr->lock);
	WARN_ON(!hsw_pwr->count);
	if (!--hsw_pwr->count &&
		       !hsw_pwr->i915_request)
		__intel_set_power_well(hsw_pwr->device, false);
	spin_unlock_irq(&hsw_pwr->lock);
}
EXPORT_SYMBOL_GPL(i915_release_power_well);

int i915_init_power_well(struct drm_device *dev)
{
	struct drm_i915_private *dev_priv = dev->dev_private;

	hsw_pwr = &dev_priv->power_well;

	hsw_pwr->device = dev;
	spin_lock_init(&hsw_pwr->lock);
	hsw_pwr->count = 0;

	return 0;
}

void i915_remove_power_well(struct drm_device *dev)
{
	hsw_pwr = NULL;
}

void intel_set_power_well(struct drm_device *dev, bool enable)
{
	struct drm_i915_private *dev_priv = dev->dev_private;
	struct i915_power_well *power_well = &dev_priv->power_well;

	if (!HAS_POWER_WELL(dev))
		return;

	if (!i915_disable_power_well && !enable)
		return;

	spin_lock_irq(&power_well->lock);
	power_well->i915_request = enable;

	/* only reject "disable" power well request */
	if (power_well->count && !enable) {
		spin_unlock_irq(&power_well->lock);
		return;
>>>>>>> d0e0ac97
	}
}

<<<<<<< HEAD
=======
	__intel_set_power_well(dev, enable);
	spin_unlock_irq(&power_well->lock);
}

>>>>>>> d0e0ac97
/*
 * Starting with Haswell, we have a "Power Down Well" that can be turned off
 * when not needed anymore. We have 4 registers that can request the power well
 * to be enabled, and it will only be disabled if none of the registers is
 * requesting it to be enabled.
 */
void intel_init_power_well(struct drm_device *dev)
{
	struct drm_i915_private *dev_priv = dev->dev_private;

	if (!HAS_POWER_WELL(dev))
		return;

	/* For now, we need the power well to be always enabled. */
	intel_set_power_well(dev, true);

	/* We're taking over the BIOS, so clear any requests made by it since
	 * the driver is in charge now. */
	if (I915_READ(HSW_PWR_WELL_BIOS) & HSW_PWR_WELL_ENABLE)
		I915_WRITE(HSW_PWR_WELL_BIOS, 0);
}

/* Set up chip specific power management-related functions */
void intel_init_pm(struct drm_device *dev)
{
	struct drm_i915_private *dev_priv = dev->dev_private;

	if (I915_HAS_FBC(dev)) {
		if (HAS_PCH_SPLIT(dev)) {
			dev_priv->display.fbc_enabled = ironlake_fbc_enabled;
			if (IS_IVYBRIDGE(dev) || IS_HASWELL(dev))
				dev_priv->display.enable_fbc =
					gen7_enable_fbc;
			else
				dev_priv->display.enable_fbc =
					ironlake_enable_fbc;
			dev_priv->display.disable_fbc = ironlake_disable_fbc;
		} else if (IS_GM45(dev)) {
			dev_priv->display.fbc_enabled = g4x_fbc_enabled;
			dev_priv->display.enable_fbc = g4x_enable_fbc;
			dev_priv->display.disable_fbc = g4x_disable_fbc;
		} else if (IS_CRESTLINE(dev)) {
			dev_priv->display.fbc_enabled = i8xx_fbc_enabled;
			dev_priv->display.enable_fbc = i8xx_enable_fbc;
			dev_priv->display.disable_fbc = i8xx_disable_fbc;
		}
		/* 855GM needs testing */
	}

	/* For cxsr */
	if (IS_PINEVIEW(dev))
		i915_pineview_get_mem_freq(dev);
	else if (IS_GEN5(dev))
		i915_ironlake_get_mem_freq(dev);

	/* For FIFO watermark updates */
	if (HAS_PCH_SPLIT(dev)) {
		if (IS_GEN5(dev)) {
			if (I915_READ(MLTR_ILK) & ILK_SRLT_MASK)
				dev_priv->display.update_wm = ironlake_update_wm;
			else {
				DRM_DEBUG_KMS("Failed to get proper latency. "
					      "Disable CxSR\n");
				dev_priv->display.update_wm = NULL;
			}
			dev_priv->display.init_clock_gating = ironlake_init_clock_gating;
		} else if (IS_GEN6(dev)) {
			if (SNB_READ_WM0_LATENCY()) {
				dev_priv->display.update_wm = sandybridge_update_wm;
				dev_priv->display.update_sprite_wm = sandybridge_update_sprite_wm;
			} else {
				DRM_DEBUG_KMS("Failed to read display plane latency. "
					      "Disable CxSR\n");
				dev_priv->display.update_wm = NULL;
			}
			dev_priv->display.init_clock_gating = gen6_init_clock_gating;
		} else if (IS_IVYBRIDGE(dev)) {
			if (SNB_READ_WM0_LATENCY()) {
				dev_priv->display.update_wm = ivybridge_update_wm;
				dev_priv->display.update_sprite_wm = sandybridge_update_sprite_wm;
			} else {
				DRM_DEBUG_KMS("Failed to read display plane latency. "
					      "Disable CxSR\n");
				dev_priv->display.update_wm = NULL;
			}
			dev_priv->display.init_clock_gating = ivybridge_init_clock_gating;
		} else if (IS_HASWELL(dev)) {
			if (I915_READ64(MCH_SSKPD)) {
				dev_priv->display.update_wm = haswell_update_wm;
				dev_priv->display.update_sprite_wm =
					haswell_update_sprite_wm;
			} else {
				DRM_DEBUG_KMS("Failed to read display plane latency. "
					      "Disable CxSR\n");
				dev_priv->display.update_wm = NULL;
			}
			dev_priv->display.init_clock_gating = haswell_init_clock_gating;
		} else
			dev_priv->display.update_wm = NULL;
	} else if (IS_VALLEYVIEW(dev)) {
		dev_priv->display.update_wm = valleyview_update_wm;
		dev_priv->display.init_clock_gating =
			valleyview_init_clock_gating;
	} else if (IS_PINEVIEW(dev)) {
		if (!intel_get_cxsr_latency(IS_PINEVIEW_G(dev),
					    dev_priv->is_ddr3,
					    dev_priv->fsb_freq,
					    dev_priv->mem_freq)) {
			DRM_INFO("failed to find known CxSR latency "
				 "(found ddr%s fsb freq %d, mem freq %d), "
				 "disabling CxSR\n",
				 (dev_priv->is_ddr3 == 1) ? "3" : "2",
				 dev_priv->fsb_freq, dev_priv->mem_freq);
			/* Disable CxSR and never update its watermark again */
			pineview_disable_cxsr(dev);
			dev_priv->display.update_wm = NULL;
		} else
			dev_priv->display.update_wm = pineview_update_wm;
		dev_priv->display.init_clock_gating = gen3_init_clock_gating;
	} else if (IS_G4X(dev)) {
		dev_priv->display.update_wm = g4x_update_wm;
		dev_priv->display.init_clock_gating = g4x_init_clock_gating;
	} else if (IS_GEN4(dev)) {
		dev_priv->display.update_wm = i965_update_wm;
		if (IS_CRESTLINE(dev))
			dev_priv->display.init_clock_gating = crestline_init_clock_gating;
		else if (IS_BROADWATER(dev))
			dev_priv->display.init_clock_gating = broadwater_init_clock_gating;
	} else if (IS_GEN3(dev)) {
		dev_priv->display.update_wm = i9xx_update_wm;
		dev_priv->display.get_fifo_size = i9xx_get_fifo_size;
		dev_priv->display.init_clock_gating = gen3_init_clock_gating;
	} else if (IS_I865G(dev)) {
		dev_priv->display.update_wm = i830_update_wm;
		dev_priv->display.init_clock_gating = i85x_init_clock_gating;
		dev_priv->display.get_fifo_size = i830_get_fifo_size;
	} else if (IS_I85X(dev)) {
		dev_priv->display.update_wm = i9xx_update_wm;
		dev_priv->display.get_fifo_size = i85x_get_fifo_size;
		dev_priv->display.init_clock_gating = i85x_init_clock_gating;
	} else {
		dev_priv->display.update_wm = i830_update_wm;
		dev_priv->display.init_clock_gating = i830_init_clock_gating;
		if (IS_845G(dev))
			dev_priv->display.get_fifo_size = i845_get_fifo_size;
		else
			dev_priv->display.get_fifo_size = i830_get_fifo_size;
	}
}

static void __gen6_gt_wait_for_thread_c0(struct drm_i915_private *dev_priv)
{
	u32 gt_thread_status_mask;

	if (IS_HASWELL(dev_priv->dev))
		gt_thread_status_mask = GEN6_GT_THREAD_STATUS_CORE_MASK_HSW;
	else
		gt_thread_status_mask = GEN6_GT_THREAD_STATUS_CORE_MASK;

	/* w/a for a sporadic read returning 0 by waiting for the GT
	 * thread to wake up.
	 */
	if (wait_for_atomic_us((I915_READ_NOTRACE(GEN6_GT_THREAD_STATUS_REG) & gt_thread_status_mask) == 0, 500))
		DRM_ERROR("GT thread status wait timed out\n");
}

static void __gen6_gt_force_wake_reset(struct drm_i915_private *dev_priv)
{
	I915_WRITE_NOTRACE(FORCEWAKE, 0);
	POSTING_READ(ECOBUS); /* something from same cacheline, but !FORCEWAKE */
}

static void __gen6_gt_force_wake_get(struct drm_i915_private *dev_priv)
{
	if (wait_for_atomic((I915_READ_NOTRACE(FORCEWAKE_ACK) & 1) == 0,
			    FORCEWAKE_ACK_TIMEOUT_MS))
		DRM_ERROR("Timed out waiting for forcewake old ack to clear.\n");

	I915_WRITE_NOTRACE(FORCEWAKE, 1);
	POSTING_READ(ECOBUS); /* something from same cacheline, but !FORCEWAKE */

	if (wait_for_atomic((I915_READ_NOTRACE(FORCEWAKE_ACK) & 1),
			    FORCEWAKE_ACK_TIMEOUT_MS))
		DRM_ERROR("Timed out waiting for forcewake to ack request.\n");

	/* WaRsForcewakeWaitTC0:snb */
	__gen6_gt_wait_for_thread_c0(dev_priv);
}

static void __gen6_gt_force_wake_mt_reset(struct drm_i915_private *dev_priv)
{
	I915_WRITE_NOTRACE(FORCEWAKE_MT, _MASKED_BIT_DISABLE(0xffff));
	/* something from same cacheline, but !FORCEWAKE_MT */
	POSTING_READ(ECOBUS);
}

static void __gen6_gt_force_wake_mt_get(struct drm_i915_private *dev_priv)
{
	u32 forcewake_ack;

	if (IS_HASWELL(dev_priv->dev))
		forcewake_ack = FORCEWAKE_ACK_HSW;
	else
		forcewake_ack = FORCEWAKE_MT_ACK;

	if (wait_for_atomic((I915_READ_NOTRACE(forcewake_ack) & FORCEWAKE_KERNEL) == 0,
			    FORCEWAKE_ACK_TIMEOUT_MS))
		DRM_ERROR("Timed out waiting for forcewake old ack to clear.\n");

	I915_WRITE_NOTRACE(FORCEWAKE_MT, _MASKED_BIT_ENABLE(FORCEWAKE_KERNEL));
	/* something from same cacheline, but !FORCEWAKE_MT */
	POSTING_READ(ECOBUS);

	if (wait_for_atomic((I915_READ_NOTRACE(forcewake_ack) & FORCEWAKE_KERNEL),
			    FORCEWAKE_ACK_TIMEOUT_MS))
		DRM_ERROR("Timed out waiting for forcewake to ack request.\n");

	/* WaRsForcewakeWaitTC0:ivb,hsw */
	__gen6_gt_wait_for_thread_c0(dev_priv);
}

/*
 * Generally this is called implicitly by the register read function. However,
 * if some sequence requires the GT to not power down then this function should
 * be called at the beginning of the sequence followed by a call to
 * gen6_gt_force_wake_put() at the end of the sequence.
 */
void gen6_gt_force_wake_get(struct drm_i915_private *dev_priv)
{
	unsigned long irqflags;

	spin_lock_irqsave(&dev_priv->gt_lock, irqflags);
	if (dev_priv->forcewake_count++ == 0)
		dev_priv->gt.force_wake_get(dev_priv);
	spin_unlock_irqrestore(&dev_priv->gt_lock, irqflags);
}

void gen6_gt_check_fifodbg(struct drm_i915_private *dev_priv)
{
	u32 gtfifodbg;
	gtfifodbg = I915_READ_NOTRACE(GTFIFODBG);
	if (WARN(gtfifodbg & GT_FIFO_CPU_ERROR_MASK,
	     "MMIO read or write has been dropped %x\n", gtfifodbg))
		I915_WRITE_NOTRACE(GTFIFODBG, GT_FIFO_CPU_ERROR_MASK);
}

static void __gen6_gt_force_wake_put(struct drm_i915_private *dev_priv)
{
	I915_WRITE_NOTRACE(FORCEWAKE, 0);
	/* something from same cacheline, but !FORCEWAKE */
	POSTING_READ(ECOBUS);
	gen6_gt_check_fifodbg(dev_priv);
}

static void __gen6_gt_force_wake_mt_put(struct drm_i915_private *dev_priv)
{
	I915_WRITE_NOTRACE(FORCEWAKE_MT, _MASKED_BIT_DISABLE(FORCEWAKE_KERNEL));
	/* something from same cacheline, but !FORCEWAKE_MT */
	POSTING_READ(ECOBUS);
	gen6_gt_check_fifodbg(dev_priv);
}

/*
 * see gen6_gt_force_wake_get()
 */
void gen6_gt_force_wake_put(struct drm_i915_private *dev_priv)
{
	unsigned long irqflags;

	spin_lock_irqsave(&dev_priv->gt_lock, irqflags);
	if (--dev_priv->forcewake_count == 0)
		dev_priv->gt.force_wake_put(dev_priv);
	spin_unlock_irqrestore(&dev_priv->gt_lock, irqflags);
}

int __gen6_gt_wait_for_fifo(struct drm_i915_private *dev_priv)
{
	int ret = 0;

	if (dev_priv->gt_fifo_count < GT_FIFO_NUM_RESERVED_ENTRIES) {
		int loop = 500;
		u32 fifo = I915_READ_NOTRACE(GT_FIFO_FREE_ENTRIES);
		while (fifo <= GT_FIFO_NUM_RESERVED_ENTRIES && loop--) {
			udelay(10);
			fifo = I915_READ_NOTRACE(GT_FIFO_FREE_ENTRIES);
		}
		if (WARN_ON(loop < 0 && fifo <= GT_FIFO_NUM_RESERVED_ENTRIES))
			++ret;
		dev_priv->gt_fifo_count = fifo;
	}
	dev_priv->gt_fifo_count--;

	return ret;
}

static void vlv_force_wake_reset(struct drm_i915_private *dev_priv)
{
	I915_WRITE_NOTRACE(FORCEWAKE_VLV, _MASKED_BIT_DISABLE(0xffff));
	/* something from same cacheline, but !FORCEWAKE_VLV */
	POSTING_READ(FORCEWAKE_ACK_VLV);
}

static void vlv_force_wake_get(struct drm_i915_private *dev_priv)
{
	if (wait_for_atomic((I915_READ_NOTRACE(FORCEWAKE_ACK_VLV) & FORCEWAKE_KERNEL) == 0,
			    FORCEWAKE_ACK_TIMEOUT_MS))
		DRM_ERROR("Timed out waiting for forcewake old ack to clear.\n");

	I915_WRITE_NOTRACE(FORCEWAKE_VLV, _MASKED_BIT_ENABLE(FORCEWAKE_KERNEL));
	I915_WRITE_NOTRACE(FORCEWAKE_MEDIA_VLV,
			   _MASKED_BIT_ENABLE(FORCEWAKE_KERNEL));

	if (wait_for_atomic((I915_READ_NOTRACE(FORCEWAKE_ACK_VLV) & FORCEWAKE_KERNEL),
			    FORCEWAKE_ACK_TIMEOUT_MS))
		DRM_ERROR("Timed out waiting for GT to ack forcewake request.\n");

	if (wait_for_atomic((I915_READ_NOTRACE(FORCEWAKE_ACK_MEDIA_VLV) &
			     FORCEWAKE_KERNEL),
			    FORCEWAKE_ACK_TIMEOUT_MS))
		DRM_ERROR("Timed out waiting for media to ack forcewake request.\n");

	/* WaRsForcewakeWaitTC0:vlv */
	__gen6_gt_wait_for_thread_c0(dev_priv);
}

static void vlv_force_wake_put(struct drm_i915_private *dev_priv)
{
	I915_WRITE_NOTRACE(FORCEWAKE_VLV, _MASKED_BIT_DISABLE(FORCEWAKE_KERNEL));
	I915_WRITE_NOTRACE(FORCEWAKE_MEDIA_VLV,
			   _MASKED_BIT_DISABLE(FORCEWAKE_KERNEL));
	/* The below doubles as a POSTING_READ */
	gen6_gt_check_fifodbg(dev_priv);
}

void intel_gt_reset(struct drm_device *dev)
{
	struct drm_i915_private *dev_priv = dev->dev_private;

	if (IS_VALLEYVIEW(dev)) {
		vlv_force_wake_reset(dev_priv);
	} else if (INTEL_INFO(dev)->gen >= 6) {
		__gen6_gt_force_wake_reset(dev_priv);
		if (IS_IVYBRIDGE(dev) || IS_HASWELL(dev))
			__gen6_gt_force_wake_mt_reset(dev_priv);
	}
}

void intel_gt_init(struct drm_device *dev)
{
	struct drm_i915_private *dev_priv = dev->dev_private;

	spin_lock_init(&dev_priv->gt_lock);

	intel_gt_reset(dev);

	if (IS_VALLEYVIEW(dev)) {
		dev_priv->gt.force_wake_get = vlv_force_wake_get;
		dev_priv->gt.force_wake_put = vlv_force_wake_put;
	} else if (IS_IVYBRIDGE(dev) || IS_HASWELL(dev)) {
		dev_priv->gt.force_wake_get = __gen6_gt_force_wake_mt_get;
		dev_priv->gt.force_wake_put = __gen6_gt_force_wake_mt_put;
	} else if (IS_GEN6(dev)) {
		dev_priv->gt.force_wake_get = __gen6_gt_force_wake_get;
		dev_priv->gt.force_wake_put = __gen6_gt_force_wake_put;
	}
	INIT_DELAYED_WORK(&dev_priv->rps.delayed_resume_work,
			  intel_gen6_powersave_work);
}

int sandybridge_pcode_read(struct drm_i915_private *dev_priv, u8 mbox, u32 *val)
{
	WARN_ON(!mutex_is_locked(&dev_priv->rps.hw_lock));

	if (I915_READ(GEN6_PCODE_MAILBOX) & GEN6_PCODE_READY) {
		DRM_DEBUG_DRIVER("warning: pcode (read) mailbox access failed\n");
		return -EAGAIN;
	}

	I915_WRITE(GEN6_PCODE_DATA, *val);
	I915_WRITE(GEN6_PCODE_MAILBOX, GEN6_PCODE_READY | mbox);

	if (wait_for((I915_READ(GEN6_PCODE_MAILBOX) & GEN6_PCODE_READY) == 0,
		     500)) {
		DRM_ERROR("timeout waiting for pcode read (%d) to finish\n", mbox);
		return -ETIMEDOUT;
	}

	*val = I915_READ(GEN6_PCODE_DATA);
	I915_WRITE(GEN6_PCODE_DATA, 0);

	return 0;
}

int sandybridge_pcode_write(struct drm_i915_private *dev_priv, u8 mbox, u32 val)
{
	WARN_ON(!mutex_is_locked(&dev_priv->rps.hw_lock));

	if (I915_READ(GEN6_PCODE_MAILBOX) & GEN6_PCODE_READY) {
		DRM_DEBUG_DRIVER("warning: pcode (write) mailbox access failed\n");
		return -EAGAIN;
	}

	I915_WRITE(GEN6_PCODE_DATA, val);
	I915_WRITE(GEN6_PCODE_MAILBOX, GEN6_PCODE_READY | mbox);

	if (wait_for((I915_READ(GEN6_PCODE_MAILBOX) & GEN6_PCODE_READY) == 0,
		     500)) {
		DRM_ERROR("timeout waiting for pcode write (%d) to finish\n", mbox);
		return -ETIMEDOUT;
	}

	I915_WRITE(GEN6_PCODE_DATA, 0);

	return 0;
}

<<<<<<< HEAD
static int vlv_punit_rw(struct drm_i915_private *dev_priv, u8 opcode,
			u8 addr, u32 *val)
{
	u32 cmd, devfn, port, be, bar;

	bar = 0;
	be = 0xf;
	port = IOSF_PORT_PUNIT;
	devfn = PCI_DEVFN(2, 0);

	cmd = (devfn << IOSF_DEVFN_SHIFT) | (opcode << IOSF_OPCODE_SHIFT) |
		(port << IOSF_PORT_SHIFT) | (be << IOSF_BYTE_ENABLES_SHIFT) |
		(bar << IOSF_BAR_SHIFT);

	WARN_ON(!mutex_is_locked(&dev_priv->rps.hw_lock));

	if (I915_READ(VLV_IOSF_DOORBELL_REQ) & IOSF_SB_BUSY) {
		DRM_DEBUG_DRIVER("warning: pcode (%s) mailbox access failed\n",
				 opcode == PUNIT_OPCODE_REG_READ ?
				 "read" : "write");
		return -EAGAIN;
	}

	I915_WRITE(VLV_IOSF_ADDR, addr);
	if (opcode == PUNIT_OPCODE_REG_WRITE)
		I915_WRITE(VLV_IOSF_DATA, *val);
	I915_WRITE(VLV_IOSF_DOORBELL_REQ, cmd);

	if (wait_for((I915_READ(VLV_IOSF_DOORBELL_REQ) & IOSF_SB_BUSY) == 0,
		     500)) {
		DRM_ERROR("timeout waiting for pcode %s (%d) to finish\n",
			  opcode == PUNIT_OPCODE_REG_READ ? "read" : "write",
			  addr);
		return -ETIMEDOUT;
	}

	if (opcode == PUNIT_OPCODE_REG_READ)
		*val = I915_READ(VLV_IOSF_DATA);
	I915_WRITE(VLV_IOSF_DATA, 0);

	return 0;
}

int valleyview_punit_read(struct drm_i915_private *dev_priv, u8 addr, u32 *val)
{
	return vlv_punit_rw(dev_priv, PUNIT_OPCODE_REG_READ, addr, val);
}

int valleyview_punit_write(struct drm_i915_private *dev_priv, u8 addr, u32 val)
{
	return vlv_punit_rw(dev_priv, PUNIT_OPCODE_REG_WRITE, addr, &val);
}
=======
int vlv_gpu_freq(int ddr_freq, int val)
{
	int mult, base;

	switch (ddr_freq) {
	case 800:
		mult = 20;
		base = 120;
		break;
	case 1066:
		mult = 22;
		base = 133;
		break;
	case 1333:
		mult = 21;
		base = 125;
		break;
	default:
		return -1;
	}

	return ((val - 0xbd) * mult) + base;
}

int vlv_freq_opcode(int ddr_freq, int val)
{
	int mult, base;

	switch (ddr_freq) {
	case 800:
		mult = 20;
		base = 120;
		break;
	case 1066:
		mult = 22;
		base = 133;
		break;
	case 1333:
		mult = 21;
		base = 125;
		break;
	default:
		return -1;
	}

	val /= mult;
	val -= base / mult;
	val += 0xbd;

	if (val > 0xea)
		val = 0xea;

	return val;
}
>>>>>>> d0e0ac97
<|MERGE_RESOLUTION|>--- conflicted
+++ resolved
@@ -544,11 +544,6 @@
 		goto out_disable;
 
 	if (i915_gem_stolen_setup_compression(dev, intel_fb->obj->base.size)) {
-<<<<<<< HEAD
-		DRM_INFO("not enough stolen space for compressed buffer (need %zd bytes), disabling\n", intel_fb->obj->base.size);
-		DRM_INFO("hint: you may be able to increase stolen memory size in the BIOS to avoid this\n");
-=======
->>>>>>> d0e0ac97
 		DRM_DEBUG_KMS("framebuffer too large, disabling compression\n");
 		dev_priv->no_fbc_reason = FBC_STOLEN_TOO_SMALL;
 		goto out_disable;
@@ -2122,16 +2117,8 @@
 {
 	uint64_t ret;
 
-<<<<<<< HEAD
-	crtc = intel_get_crtc_for_plane(dev, plane);
-	if (!intel_crtc_active(crtc)) {
-		*sprite_wm = display->guard_size;
-		return false;
-	}
-=======
 	ret = (uint64_t) pixel_rate * bytes_per_pixel * latency;
 	ret = DIV_ROUND_UP_ULL(ret, 64 * 10000) + 2;
->>>>>>> d0e0ac97
 
 	return ret;
 }
@@ -3616,23 +3603,7 @@
 				      dev_priv->rps.rpe_delay),
 			 dev_priv->rps.rpe_delay);
 
-<<<<<<< HEAD
-	ret = sandybridge_pcode_write(dev_priv, GEN6_PCODE_WRITE_MIN_FREQ_TABLE, 0);
-	if (!ret) {
-		pcu_mbox = 0;
-		ret = sandybridge_pcode_read(dev_priv, GEN6_READ_OC_PARAMS, &pcu_mbox);
-		if (!ret && (pcu_mbox & (1<<31))) { /* OC supported */
-			DRM_DEBUG_DRIVER("Overclocking supported. Max: %dMHz, Overclock max: %dMHz\n",
-					 (dev_priv->rps.max_delay & 0xff) * 50,
-					 (pcu_mbox & 0xff) * 50);
-			dev_priv->rps.hw_max = pcu_mbox & 0xff;
-		}
-	} else {
-		DRM_DEBUG_DRIVER("Failed to set the min frequency\n");
-	}
-=======
 	INIT_DELAYED_WORK(&dev_priv->rps.vlv_work, vlv_rps_timer_work);
->>>>>>> d0e0ac97
 
 	valleyview_set_rps(dev_priv->dev, dev_priv->rps.rpe_delay);
 
@@ -3648,71 +3619,6 @@
 	gen6_gt_force_wake_put(dev_priv);
 }
 
-<<<<<<< HEAD
-static void gen6_update_ring_freq(struct drm_device *dev)
-{
-	struct drm_i915_private *dev_priv = dev->dev_private;
-	int min_freq = 15;
-	unsigned int gpu_freq;
-	unsigned int max_ia_freq, min_ring_freq;
-	int scaling_factor = 180;
-
-	WARN_ON(!mutex_is_locked(&dev_priv->rps.hw_lock));
-
-	max_ia_freq = cpufreq_quick_get_max(0);
-	/*
-	 * Default to measured freq if none found, PCU will ensure we don't go
-	 * over
-	 */
-	if (!max_ia_freq)
-		max_ia_freq = tsc_khz;
-
-	/* Convert from kHz to MHz */
-	max_ia_freq /= 1000;
-
-	min_ring_freq = I915_READ(MCHBAR_MIRROR_BASE_SNB + DCLK);
-	/* convert DDR frequency from units of 133.3MHz to bandwidth */
-	min_ring_freq = (2 * 4 * min_ring_freq + 2) / 3;
-
-	/*
-	 * For each potential GPU frequency, load a ring frequency we'd like
-	 * to use for memory access.  We do this by specifying the IA frequency
-	 * the PCU should use as a reference to determine the ring frequency.
-	 */
-	for (gpu_freq = dev_priv->rps.max_delay; gpu_freq >= dev_priv->rps.min_delay;
-	     gpu_freq--) {
-		int diff = dev_priv->rps.max_delay - gpu_freq;
-		unsigned int ia_freq = 0, ring_freq = 0;
-
-		if (IS_HASWELL(dev)) {
-			ring_freq = (gpu_freq * 5 + 3) / 4;
-			ring_freq = max(min_ring_freq, ring_freq);
-			/* leave ia_freq as the default, chosen by cpufreq */
-		} else {
-			/* On older processors, there is no separate ring
-			 * clock domain, so in order to boost the bandwidth
-			 * of the ring, we need to upclock the CPU (ia_freq).
-			 *
-			 * For GPU frequencies less than 750MHz,
-			 * just use the lowest ring freq.
-			 */
-			if (gpu_freq < min_freq)
-				ia_freq = 800;
-			else
-				ia_freq = max_ia_freq - ((diff * scaling_factor) / 2);
-			ia_freq = DIV_ROUND_CLOSEST(ia_freq, 100);
-		}
-
-		sandybridge_pcode_write(dev_priv,
-					GEN6_PCODE_WRITE_MIN_FREQ_TABLE,
-					ia_freq << GEN6_PCODE_FREQ_IA_RATIO_SHIFT |
-					ring_freq << GEN6_PCODE_FREQ_RING_RATIO_SHIFT |
-					gpu_freq);
-	}
-}
-
-=======
->>>>>>> d0e0ac97
 void ironlake_teardown_rc6(struct drm_device *dev)
 {
 	struct drm_i915_private *dev_priv = dev->dev_private;
@@ -4607,11 +4513,7 @@
 		val = I915_READ(TRANS_CHICKEN2(pipe));
 		val |= TRANS_CHICKEN2_TIMING_OVERRIDE;
 		val &= ~TRANS_CHICKEN2_FDI_POLARITY_REVERSED;
-<<<<<<< HEAD
-		if (dev_priv->fdi_rx_polarity_inverted)
-=======
 		if (dev_priv->vbt.fdi_rx_polarity_inverted)
->>>>>>> d0e0ac97
 			val |= TRANS_CHICKEN2_FDI_POLARITY_REVERSED;
 		val &= ~TRANS_CHICKEN2_FRAME_START_DELAY_MASK;
 		val &= ~TRANS_CHICKEN2_DISABLE_DEEP_COLOR_COUNTER;
@@ -4649,19 +4551,11 @@
 		   I915_READ(ILK_DISPLAY_CHICKEN2) |
 		   ILK_ELPIN_409_SELECT);
 
-<<<<<<< HEAD
-	/* WaDisableHiZPlanesWhenMSAAEnabled */
-	I915_WRITE(_3D_CHICKEN,
-		   _MASKED_BIT_ENABLE(_3D_CHICKEN_HIZ_PLANE_DISABLE_MSAA_4X_SNB));
-
-	/* WaSetupGtModeTdRowDispatch */
-=======
 	/* WaDisableHiZPlanesWhenMSAAEnabled:snb */
 	I915_WRITE(_3D_CHICKEN,
 		   _MASKED_BIT_ENABLE(_3D_CHICKEN_HIZ_PLANE_DISABLE_MSAA_4X_SNB));
 
 	/* WaSetupGtModeTdRowDispatch:snb */
->>>>>>> d0e0ac97
 	if (IS_SNB_GT1(dev))
 		I915_WRITE(GEN6_GT_MODE,
 			   _MASKED_BIT_ENABLE(GEN6_TD_FOUR_ROW_DISPATCH_DISABLE));
@@ -4745,10 +4639,6 @@
 	reg |= GEN7_FF_VS_SCHED_HW;
 	reg |= GEN7_FF_DS_SCHED_HW;
 
-<<<<<<< HEAD
-	/* WaVSRefCountFullforceMissDisable */
-=======
->>>>>>> d0e0ac97
 	if (IS_HASWELL(dev_priv->dev))
 		reg &= ~GEN7_FF_VS_REF_CNT_FFME;
 
@@ -4827,26 +4717,12 @@
 	I915_WRITE(GEN6_MBCTL, I915_READ(GEN6_MBCTL) |
 		   GEN6_MBCTL_ENABLE_BOOT_FETCH);
 
-<<<<<<< HEAD
-	/* WaSwitchSolVfFArbitrationPriority */
-	I915_WRITE(GAM_ECOCHK, I915_READ(GAM_ECOCHK) | HSW_ECOCHK_ARB_PRIO_SOL);
-
-	/* XXX: This is a workaround for early silicon revisions and should be
-	 * removed later.
-	 */
-	I915_WRITE(WM_DBG,
-			I915_READ(WM_DBG) |
-			WM_DBG_DISALLOW_MULTIPLE_LP |
-			WM_DBG_DISALLOW_SPRITE |
-			WM_DBG_DISALLOW_MAXFIFO);
-=======
 	/* WaSwitchSolVfFArbitrationPriority:hsw */
 	I915_WRITE(GAM_ECOCHK, I915_READ(GAM_ECOCHK) | HSW_ECOCHK_ARB_PRIO_SOL);
 
 	/* WaRsPkgCStateDisplayPMReq:hsw */
 	I915_WRITE(CHICKEN_PAR1_1,
 		   I915_READ(CHICKEN_PAR1_1) | FORCE_ARB_IDLE_PLANES);
->>>>>>> d0e0ac97
 
 	lpt_init_clock_gating(dev);
 }
@@ -4961,11 +4837,7 @@
 		   CHICKEN3_DGMG_REQ_OUT_FIX_DISABLE |
 		   CHICKEN3_DGMG_DONE_FIX_DISABLE);
 
-<<<<<<< HEAD
-	/* WaDisablePSDDualDispatchEnable */
-=======
 	/* WaDisablePSDDualDispatchEnable:vlv */
->>>>>>> d0e0ac97
 	I915_WRITE(GEN7_HALF_SLICE_CHICKEN1,
 		   _MASKED_BIT_ENABLE(GEN7_MAX_PS_THREAD_DEP |
 				      GEN7_PSD_SINGLE_PORT_DISPATCH_ENABLE));
@@ -5027,11 +4899,7 @@
 		   _MASKED_BIT_ENABLE(PIXEL_SUBSPAN_COLLECT_OPT_DISABLE));
 
 	/*
-<<<<<<< HEAD
-	 * WaDisableVLVClockGating_VBIIssue
-=======
 	 * WaDisableVLVClockGating_VBIIssue:vlv
->>>>>>> d0e0ac97
 	 * Disable clock gating on th GCFG unit to prevent a delay
 	 * in the reporting of vblank events.
 	 */
@@ -5135,34 +5003,17 @@
 	dev_priv->display.init_clock_gating(dev);
 }
 
-<<<<<<< HEAD
-=======
 void intel_suspend_hw(struct drm_device *dev)
 {
 	if (HAS_PCH_LPT(dev))
 		lpt_suspend_hw(dev);
 }
 
->>>>>>> d0e0ac97
 /**
  * We should only use the power well if we explicitly asked the hardware to
  * enable it, so check if it's enabled and also check if we've requested it to
  * be enabled.
  */
-<<<<<<< HEAD
-bool intel_using_power_well(struct drm_device *dev)
-{
-	struct drm_i915_private *dev_priv = dev->dev_private;
-
-	if (IS_HASWELL(dev))
-		return I915_READ(HSW_PWR_WELL_DRIVER) ==
-		       (HSW_PWR_WELL_ENABLE | HSW_PWR_WELL_STATE);
-	else
-		return true;
-}
-
-void intel_set_power_well(struct drm_device *dev, bool enable)
-=======
 bool intel_display_power_enabled(struct drm_device *dev,
 				 enum intel_display_power_domain domain)
 {
@@ -5191,18 +5042,10 @@
 }
 
 static void __intel_set_power_well(struct drm_device *dev, bool enable)
->>>>>>> d0e0ac97
 {
 	struct drm_i915_private *dev_priv = dev->dev_private;
 	bool is_enabled, enable_requested;
 	uint32_t tmp;
-
-<<<<<<< HEAD
-	if (!HAS_POWER_WELL(dev))
-		return;
-
-	if (!i915_disable_power_well && !enable)
-		return;
 
 	tmp = I915_READ(HSW_PWR_WELL_DRIVER);
 	is_enabled = tmp & HSW_PWR_WELL_STATE;
@@ -5223,26 +5066,6 @@
 			I915_WRITE(HSW_PWR_WELL_DRIVER, 0);
 			DRM_DEBUG_KMS("Requesting to disable the power well\n");
 		}
-=======
-	tmp = I915_READ(HSW_PWR_WELL_DRIVER);
-	is_enabled = tmp & HSW_PWR_WELL_STATE;
-	enable_requested = tmp & HSW_PWR_WELL_ENABLE;
-
-	if (enable) {
-		if (!enable_requested)
-			I915_WRITE(HSW_PWR_WELL_DRIVER, HSW_PWR_WELL_ENABLE);
-
-		if (!is_enabled) {
-			DRM_DEBUG_KMS("Enabling power well\n");
-			if (wait_for((I915_READ(HSW_PWR_WELL_DRIVER) &
-				      HSW_PWR_WELL_STATE), 20))
-				DRM_ERROR("Timeout enabling power well\n");
-		}
-	} else {
-		if (enable_requested) {
-			I915_WRITE(HSW_PWR_WELL_DRIVER, 0);
-			DRM_DEBUG_KMS("Requesting to disable the power well\n");
-		}
 	}
 }
 
@@ -5313,17 +5136,12 @@
 	if (power_well->count && !enable) {
 		spin_unlock_irq(&power_well->lock);
 		return;
->>>>>>> d0e0ac97
-	}
-}
-
-<<<<<<< HEAD
-=======
+	}
+
 	__intel_set_power_well(dev, enable);
 	spin_unlock_irq(&power_well->lock);
 }
 
->>>>>>> d0e0ac97
 /*
  * Starting with Haswell, we have a "Power Down Well" that can be turned off
  * when not needed anymore. We have 4 registers that can request the power well
@@ -5740,60 +5558,6 @@
 	return 0;
 }
 
-<<<<<<< HEAD
-static int vlv_punit_rw(struct drm_i915_private *dev_priv, u8 opcode,
-			u8 addr, u32 *val)
-{
-	u32 cmd, devfn, port, be, bar;
-
-	bar = 0;
-	be = 0xf;
-	port = IOSF_PORT_PUNIT;
-	devfn = PCI_DEVFN(2, 0);
-
-	cmd = (devfn << IOSF_DEVFN_SHIFT) | (opcode << IOSF_OPCODE_SHIFT) |
-		(port << IOSF_PORT_SHIFT) | (be << IOSF_BYTE_ENABLES_SHIFT) |
-		(bar << IOSF_BAR_SHIFT);
-
-	WARN_ON(!mutex_is_locked(&dev_priv->rps.hw_lock));
-
-	if (I915_READ(VLV_IOSF_DOORBELL_REQ) & IOSF_SB_BUSY) {
-		DRM_DEBUG_DRIVER("warning: pcode (%s) mailbox access failed\n",
-				 opcode == PUNIT_OPCODE_REG_READ ?
-				 "read" : "write");
-		return -EAGAIN;
-	}
-
-	I915_WRITE(VLV_IOSF_ADDR, addr);
-	if (opcode == PUNIT_OPCODE_REG_WRITE)
-		I915_WRITE(VLV_IOSF_DATA, *val);
-	I915_WRITE(VLV_IOSF_DOORBELL_REQ, cmd);
-
-	if (wait_for((I915_READ(VLV_IOSF_DOORBELL_REQ) & IOSF_SB_BUSY) == 0,
-		     500)) {
-		DRM_ERROR("timeout waiting for pcode %s (%d) to finish\n",
-			  opcode == PUNIT_OPCODE_REG_READ ? "read" : "write",
-			  addr);
-		return -ETIMEDOUT;
-	}
-
-	if (opcode == PUNIT_OPCODE_REG_READ)
-		*val = I915_READ(VLV_IOSF_DATA);
-	I915_WRITE(VLV_IOSF_DATA, 0);
-
-	return 0;
-}
-
-int valleyview_punit_read(struct drm_i915_private *dev_priv, u8 addr, u32 *val)
-{
-	return vlv_punit_rw(dev_priv, PUNIT_OPCODE_REG_READ, addr, val);
-}
-
-int valleyview_punit_write(struct drm_i915_private *dev_priv, u8 addr, u32 val)
-{
-	return vlv_punit_rw(dev_priv, PUNIT_OPCODE_REG_WRITE, addr, &val);
-}
-=======
 int vlv_gpu_freq(int ddr_freq, int val)
 {
 	int mult, base;
@@ -5848,4 +5612,3 @@
 
 	return val;
 }
->>>>>>> d0e0ac97
