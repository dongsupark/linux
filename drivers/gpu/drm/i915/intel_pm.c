--- conflicted
+++ resolved
@@ -3392,11 +3392,8 @@
 	struct drm_i915_private *dev_priv = dev->dev_private;
 
 	I915_WRITE(GEN6_RC_CONTROL, 0);
-<<<<<<< HEAD
-=======
 
 	gen8_disable_rps_interrupts(dev);
->>>>>>> ebcdf527
 }
 
 static void valleyview_disable_rps(struct drm_device *dev)
@@ -3786,11 +3783,7 @@
 	mutex_unlock(&dev_priv->rps.hw_lock);
 }
 
-<<<<<<< HEAD
-int cherryview_rps_max_freq(struct drm_i915_private *dev_priv)
-=======
 static int cherryview_rps_max_freq(struct drm_i915_private *dev_priv)
->>>>>>> ebcdf527
 {
 	u32 val, rp0;
 
@@ -3810,9 +3803,6 @@
 	return rpe;
 }
 
-<<<<<<< HEAD
-int cherryview_rps_min_freq(struct drm_i915_private *dev_priv)
-=======
 static int cherryview_rps_guar_freq(struct drm_i915_private *dev_priv)
 {
 	u32 val, rp1;
@@ -3824,7 +3814,6 @@
 }
 
 static int cherryview_rps_min_freq(struct drm_i915_private *dev_priv)
->>>>>>> ebcdf527
 {
 	u32 val, rpn;
 
@@ -3833,9 +3822,6 @@
 	return rpn;
 }
 
-<<<<<<< HEAD
-int valleyview_rps_max_freq(struct drm_i915_private *dev_priv)
-=======
 static int valleyview_rps_guar_freq(struct drm_i915_private *dev_priv)
 {
 	u32 val, rp1;
@@ -3848,7 +3834,6 @@
 }
 
 static int valleyview_rps_max_freq(struct drm_i915_private *dev_priv)
->>>>>>> ebcdf527
 {
 	u32 val, rp0;
 
@@ -4029,14 +4014,11 @@
 			 vlv_gpu_freq(dev_priv, dev_priv->rps.efficient_freq),
 			 dev_priv->rps.efficient_freq);
 
-<<<<<<< HEAD
-=======
 	dev_priv->rps.rp1_freq = cherryview_rps_guar_freq(dev_priv);
 	DRM_DEBUG_DRIVER("RP1(Guar) GPU freq: %d MHz (%u)\n",
 			 vlv_gpu_freq(dev_priv, dev_priv->rps.rp1_freq),
 			 dev_priv->rps.rp1_freq);
 
->>>>>>> ebcdf527
 	dev_priv->rps.min_freq = cherryview_rps_min_freq(dev_priv);
 	DRM_DEBUG_DRIVER("min GPU freq: %d MHz (%u)\n",
 			 vlv_gpu_freq(dev_priv, dev_priv->rps.min_freq),
@@ -4144,11 +4126,8 @@
 
 	valleyview_set_rps(dev_priv->dev, dev_priv->rps.efficient_freq);
 
-<<<<<<< HEAD
-=======
 	gen8_enable_rps_interrupts(dev);
 
->>>>>>> ebcdf527
 	gen6_gt_force_wake_put(dev_priv, FORCEWAKE_ALL);
 }
 
