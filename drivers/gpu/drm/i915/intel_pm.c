/*
 * Copyright © 2012 Intel Corporation
 *
 * Permission is hereby granted, free of charge, to any person obtaining a
 * copy of this software and associated documentation files (the "Software"),
 * to deal in the Software without restriction, including without limitation
 * the rights to use, copy, modify, merge, publish, distribute, sublicense,
 * and/or sell copies of the Software, and to permit persons to whom the
 * Software is furnished to do so, subject to the following conditions:
 *
 * The above copyright notice and this permission notice (including the next
 * paragraph) shall be included in all copies or substantial portions of the
 * Software.
 *
 * THE SOFTWARE IS PROVIDED "AS IS", WITHOUT WARRANTY OF ANY KIND, EXPRESS OR
 * IMPLIED, INCLUDING BUT NOT LIMITED TO THE WARRANTIES OF MERCHANTABILITY,
 * FITNESS FOR A PARTICULAR PURPOSE AND NONINFRINGEMENT.  IN NO EVENT SHALL
 * THE AUTHORS OR COPYRIGHT HOLDERS BE LIABLE FOR ANY CLAIM, DAMAGES OR OTHER
 * LIABILITY, WHETHER IN AN ACTION OF CONTRACT, TORT OR OTHERWISE, ARISING
 * FROM, OUT OF OR IN CONNECTION WITH THE SOFTWARE OR THE USE OR OTHER DEALINGS
 * IN THE SOFTWARE.
 *
 * Authors:
 *    Eugeni Dodonov <eugeni.dodonov@intel.com>
 *
 */

#include <linux/cpufreq.h>
#include "i915_drv.h"
#include "intel_drv.h"
#include "../../../platform/x86/intel_ips.h"
#include <linux/module.h>
#include <linux/vgaarb.h>
#include <drm/i915_powerwell.h>
#include <linux/pm_runtime.h>

/**
 * RC6 is a special power stage which allows the GPU to enter an very
 * low-voltage mode when idle, using down to 0V while at this stage.  This
 * stage is entered automatically when the GPU is idle when RC6 support is
 * enabled, and as soon as new workload arises GPU wakes up automatically as well.
 *
 * There are different RC6 modes available in Intel GPU, which differentiate
 * among each other with the latency required to enter and leave RC6 and
 * voltage consumed by the GPU in different states.
 *
 * The combination of the following flags define which states GPU is allowed
 * to enter, while RC6 is the normal RC6 state, RC6p is the deep RC6, and
 * RC6pp is deepest RC6. Their support by hardware varies according to the
 * GPU, BIOS, chipset and platform. RC6 is usually the safest one and the one
 * which brings the most power savings; deeper states save more power, but
 * require higher latency to switch to and wake up.
 */
#define INTEL_RC6_ENABLE			(1<<0)
#define INTEL_RC6p_ENABLE			(1<<1)
#define INTEL_RC6pp_ENABLE			(1<<2)

/* FBC, or Frame Buffer Compression, is a technique employed to compress the
 * framebuffer contents in-memory, aiming at reducing the required bandwidth
 * during in-memory transfers and, therefore, reduce the power packet.
 *
 * The benefits of FBC are mostly visible with solid backgrounds and
 * variation-less patterns.
 *
 * FBC-related functionality can be enabled by the means of the
 * i915.i915_enable_fbc parameter
 */

static void i8xx_disable_fbc(struct drm_device *dev)
{
	struct drm_i915_private *dev_priv = dev->dev_private;
	u32 fbc_ctl;

	/* Disable compression */
	fbc_ctl = I915_READ(FBC_CONTROL);
	if ((fbc_ctl & FBC_CTL_EN) == 0)
		return;

	fbc_ctl &= ~FBC_CTL_EN;
	I915_WRITE(FBC_CONTROL, fbc_ctl);

	/* Wait for compressing bit to clear */
	if (wait_for((I915_READ(FBC_STATUS) & FBC_STAT_COMPRESSING) == 0, 10)) {
		DRM_DEBUG_KMS("FBC idle timed out\n");
		return;
	}

	DRM_DEBUG_KMS("disabled FBC\n");
}

static void i8xx_enable_fbc(struct drm_crtc *crtc)
{
	struct drm_device *dev = crtc->dev;
	struct drm_i915_private *dev_priv = dev->dev_private;
	struct drm_framebuffer *fb = crtc->primary->fb;
	struct intel_framebuffer *intel_fb = to_intel_framebuffer(fb);
	struct drm_i915_gem_object *obj = intel_fb->obj;
	struct intel_crtc *intel_crtc = to_intel_crtc(crtc);
	int cfb_pitch;
	int i;
	u32 fbc_ctl;

	cfb_pitch = dev_priv->fbc.size / FBC_LL_SIZE;
	if (fb->pitches[0] < cfb_pitch)
		cfb_pitch = fb->pitches[0];

	/* FBC_CTL wants 32B or 64B units */
	if (IS_GEN2(dev))
		cfb_pitch = (cfb_pitch / 32) - 1;
	else
		cfb_pitch = (cfb_pitch / 64) - 1;

	/* Clear old tags */
	for (i = 0; i < (FBC_LL_SIZE / 32) + 1; i++)
		I915_WRITE(FBC_TAG + (i * 4), 0);

	if (IS_GEN4(dev)) {
		u32 fbc_ctl2;

		/* Set it up... */
		fbc_ctl2 = FBC_CTL_FENCE_DBL | FBC_CTL_IDLE_IMM | FBC_CTL_CPU_FENCE;
		fbc_ctl2 |= FBC_CTL_PLANE(intel_crtc->plane);
		I915_WRITE(FBC_CONTROL2, fbc_ctl2);
		I915_WRITE(FBC_FENCE_OFF, crtc->y);
	}

	/* enable it... */
	fbc_ctl = I915_READ(FBC_CONTROL);
	fbc_ctl &= 0x3fff << FBC_CTL_INTERVAL_SHIFT;
	fbc_ctl |= FBC_CTL_EN | FBC_CTL_PERIODIC;
	if (IS_I945GM(dev))
		fbc_ctl |= FBC_CTL_C3_IDLE; /* 945 needs special SR handling */
	fbc_ctl |= (cfb_pitch & 0xff) << FBC_CTL_STRIDE_SHIFT;
	fbc_ctl |= obj->fence_reg;
	I915_WRITE(FBC_CONTROL, fbc_ctl);

	DRM_DEBUG_KMS("enabled FBC, pitch %d, yoff %d, plane %c\n",
		      cfb_pitch, crtc->y, plane_name(intel_crtc->plane));
}

static bool i8xx_fbc_enabled(struct drm_device *dev)
{
	struct drm_i915_private *dev_priv = dev->dev_private;

	return I915_READ(FBC_CONTROL) & FBC_CTL_EN;
}

static void g4x_enable_fbc(struct drm_crtc *crtc)
{
	struct drm_device *dev = crtc->dev;
	struct drm_i915_private *dev_priv = dev->dev_private;
	struct drm_framebuffer *fb = crtc->primary->fb;
	struct intel_framebuffer *intel_fb = to_intel_framebuffer(fb);
	struct drm_i915_gem_object *obj = intel_fb->obj;
	struct intel_crtc *intel_crtc = to_intel_crtc(crtc);
	u32 dpfc_ctl;

	dpfc_ctl = DPFC_CTL_PLANE(intel_crtc->plane) | DPFC_SR_EN;
	if (drm_format_plane_cpp(fb->pixel_format, 0) == 2)
		dpfc_ctl |= DPFC_CTL_LIMIT_2X;
	else
		dpfc_ctl |= DPFC_CTL_LIMIT_1X;
	dpfc_ctl |= DPFC_CTL_FENCE_EN | obj->fence_reg;

	I915_WRITE(DPFC_FENCE_YOFF, crtc->y);

	/* enable it... */
	I915_WRITE(DPFC_CONTROL, dpfc_ctl | DPFC_CTL_EN);

	DRM_DEBUG_KMS("enabled fbc on plane %c\n", plane_name(intel_crtc->plane));
}

static void g4x_disable_fbc(struct drm_device *dev)
{
	struct drm_i915_private *dev_priv = dev->dev_private;
	u32 dpfc_ctl;

	/* Disable compression */
	dpfc_ctl = I915_READ(DPFC_CONTROL);
	if (dpfc_ctl & DPFC_CTL_EN) {
		dpfc_ctl &= ~DPFC_CTL_EN;
		I915_WRITE(DPFC_CONTROL, dpfc_ctl);

		DRM_DEBUG_KMS("disabled FBC\n");
	}
}

static bool g4x_fbc_enabled(struct drm_device *dev)
{
	struct drm_i915_private *dev_priv = dev->dev_private;

	return I915_READ(DPFC_CONTROL) & DPFC_CTL_EN;
}

static void sandybridge_blit_fbc_update(struct drm_device *dev)
{
	struct drm_i915_private *dev_priv = dev->dev_private;
	u32 blt_ecoskpd;

	/* Make sure blitter notifies FBC of writes */

	/* Blitter is part of Media powerwell on VLV. No impact of
	 * his param in other platforms for now */
	gen6_gt_force_wake_get(dev_priv, FORCEWAKE_MEDIA);

	blt_ecoskpd = I915_READ(GEN6_BLITTER_ECOSKPD);
	blt_ecoskpd |= GEN6_BLITTER_FBC_NOTIFY <<
		GEN6_BLITTER_LOCK_SHIFT;
	I915_WRITE(GEN6_BLITTER_ECOSKPD, blt_ecoskpd);
	blt_ecoskpd |= GEN6_BLITTER_FBC_NOTIFY;
	I915_WRITE(GEN6_BLITTER_ECOSKPD, blt_ecoskpd);
	blt_ecoskpd &= ~(GEN6_BLITTER_FBC_NOTIFY <<
			 GEN6_BLITTER_LOCK_SHIFT);
	I915_WRITE(GEN6_BLITTER_ECOSKPD, blt_ecoskpd);
	POSTING_READ(GEN6_BLITTER_ECOSKPD);

	gen6_gt_force_wake_put(dev_priv, FORCEWAKE_MEDIA);
}

static void ironlake_enable_fbc(struct drm_crtc *crtc)
{
	struct drm_device *dev = crtc->dev;
	struct drm_i915_private *dev_priv = dev->dev_private;
	struct drm_framebuffer *fb = crtc->primary->fb;
	struct intel_framebuffer *intel_fb = to_intel_framebuffer(fb);
	struct drm_i915_gem_object *obj = intel_fb->obj;
	struct intel_crtc *intel_crtc = to_intel_crtc(crtc);
	u32 dpfc_ctl;

	dpfc_ctl = DPFC_CTL_PLANE(intel_crtc->plane);
	if (drm_format_plane_cpp(fb->pixel_format, 0) == 2)
		dpfc_ctl |= DPFC_CTL_LIMIT_2X;
	else
		dpfc_ctl |= DPFC_CTL_LIMIT_1X;
	dpfc_ctl |= DPFC_CTL_FENCE_EN;
	if (IS_GEN5(dev))
		dpfc_ctl |= obj->fence_reg;

	I915_WRITE(ILK_DPFC_FENCE_YOFF, crtc->y);
	I915_WRITE(ILK_FBC_RT_BASE, i915_gem_obj_ggtt_offset(obj) | ILK_FBC_RT_VALID);
	/* enable it... */
	I915_WRITE(ILK_DPFC_CONTROL, dpfc_ctl | DPFC_CTL_EN);

	if (IS_GEN6(dev)) {
		I915_WRITE(SNB_DPFC_CTL_SA,
			   SNB_CPU_FENCE_ENABLE | obj->fence_reg);
		I915_WRITE(DPFC_CPU_FENCE_OFFSET, crtc->y);
		sandybridge_blit_fbc_update(dev);
	}

	DRM_DEBUG_KMS("enabled fbc on plane %c\n", plane_name(intel_crtc->plane));
}

static void ironlake_disable_fbc(struct drm_device *dev)
{
	struct drm_i915_private *dev_priv = dev->dev_private;
	u32 dpfc_ctl;

	/* Disable compression */
	dpfc_ctl = I915_READ(ILK_DPFC_CONTROL);
	if (dpfc_ctl & DPFC_CTL_EN) {
		dpfc_ctl &= ~DPFC_CTL_EN;
		I915_WRITE(ILK_DPFC_CONTROL, dpfc_ctl);

		DRM_DEBUG_KMS("disabled FBC\n");
	}
}

static bool ironlake_fbc_enabled(struct drm_device *dev)
{
	struct drm_i915_private *dev_priv = dev->dev_private;

	return I915_READ(ILK_DPFC_CONTROL) & DPFC_CTL_EN;
}

static void gen7_enable_fbc(struct drm_crtc *crtc)
{
	struct drm_device *dev = crtc->dev;
	struct drm_i915_private *dev_priv = dev->dev_private;
	struct drm_framebuffer *fb = crtc->primary->fb;
	struct intel_framebuffer *intel_fb = to_intel_framebuffer(fb);
	struct drm_i915_gem_object *obj = intel_fb->obj;
	struct intel_crtc *intel_crtc = to_intel_crtc(crtc);
	u32 dpfc_ctl;

	dpfc_ctl = IVB_DPFC_CTL_PLANE(intel_crtc->plane);
	if (drm_format_plane_cpp(fb->pixel_format, 0) == 2)
		dpfc_ctl |= DPFC_CTL_LIMIT_2X;
	else
		dpfc_ctl |= DPFC_CTL_LIMIT_1X;
	dpfc_ctl |= IVB_DPFC_CTL_FENCE_EN;

	I915_WRITE(ILK_DPFC_CONTROL, dpfc_ctl | DPFC_CTL_EN);

	if (IS_IVYBRIDGE(dev)) {
		/* WaFbcAsynchFlipDisableFbcQueue:ivb */
		I915_WRITE(ILK_DISPLAY_CHICKEN1,
			   I915_READ(ILK_DISPLAY_CHICKEN1) |
			   ILK_FBCQ_DIS);
	} else {
		/* WaFbcAsynchFlipDisableFbcQueue:hsw,bdw */
		I915_WRITE(CHICKEN_PIPESL_1(intel_crtc->pipe),
			   I915_READ(CHICKEN_PIPESL_1(intel_crtc->pipe)) |
			   HSW_FBCQ_DIS);
	}

	I915_WRITE(SNB_DPFC_CTL_SA,
		   SNB_CPU_FENCE_ENABLE | obj->fence_reg);
	I915_WRITE(DPFC_CPU_FENCE_OFFSET, crtc->y);

	sandybridge_blit_fbc_update(dev);

	DRM_DEBUG_KMS("enabled fbc on plane %c\n", plane_name(intel_crtc->plane));
}

bool intel_fbc_enabled(struct drm_device *dev)
{
	struct drm_i915_private *dev_priv = dev->dev_private;

	if (!dev_priv->display.fbc_enabled)
		return false;

	return dev_priv->display.fbc_enabled(dev);
}

static void intel_fbc_work_fn(struct work_struct *__work)
{
	struct intel_fbc_work *work =
		container_of(to_delayed_work(__work),
			     struct intel_fbc_work, work);
	struct drm_device *dev = work->crtc->dev;
	struct drm_i915_private *dev_priv = dev->dev_private;

	mutex_lock(&dev->struct_mutex);
	if (work == dev_priv->fbc.fbc_work) {
		/* Double check that we haven't switched fb without cancelling
		 * the prior work.
		 */
		if (work->crtc->primary->fb == work->fb) {
			dev_priv->display.enable_fbc(work->crtc);

			dev_priv->fbc.plane = to_intel_crtc(work->crtc)->plane;
			dev_priv->fbc.fb_id = work->crtc->primary->fb->base.id;
			dev_priv->fbc.y = work->crtc->y;
		}

		dev_priv->fbc.fbc_work = NULL;
	}
	mutex_unlock(&dev->struct_mutex);

	kfree(work);
}

static void intel_cancel_fbc_work(struct drm_i915_private *dev_priv)
{
	if (dev_priv->fbc.fbc_work == NULL)
		return;

	DRM_DEBUG_KMS("cancelling pending FBC enable\n");

	/* Synchronisation is provided by struct_mutex and checking of
	 * dev_priv->fbc.fbc_work, so we can perform the cancellation
	 * entirely asynchronously.
	 */
	if (cancel_delayed_work(&dev_priv->fbc.fbc_work->work))
		/* tasklet was killed before being run, clean up */
		kfree(dev_priv->fbc.fbc_work);

	/* Mark the work as no longer wanted so that if it does
	 * wake-up (because the work was already running and waiting
	 * for our mutex), it will discover that is no longer
	 * necessary to run.
	 */
	dev_priv->fbc.fbc_work = NULL;
}

static void intel_enable_fbc(struct drm_crtc *crtc)
{
	struct intel_fbc_work *work;
	struct drm_device *dev = crtc->dev;
	struct drm_i915_private *dev_priv = dev->dev_private;

	if (!dev_priv->display.enable_fbc)
		return;

	intel_cancel_fbc_work(dev_priv);

	work = kzalloc(sizeof(*work), GFP_KERNEL);
	if (work == NULL) {
		DRM_ERROR("Failed to allocate FBC work structure\n");
		dev_priv->display.enable_fbc(crtc);
		return;
	}

	work->crtc = crtc;
	work->fb = crtc->primary->fb;
	INIT_DELAYED_WORK(&work->work, intel_fbc_work_fn);

	dev_priv->fbc.fbc_work = work;

	/* Delay the actual enabling to let pageflipping cease and the
	 * display to settle before starting the compression. Note that
	 * this delay also serves a second purpose: it allows for a
	 * vblank to pass after disabling the FBC before we attempt
	 * to modify the control registers.
	 *
	 * A more complicated solution would involve tracking vblanks
	 * following the termination of the page-flipping sequence
	 * and indeed performing the enable as a co-routine and not
	 * waiting synchronously upon the vblank.
	 *
	 * WaFbcWaitForVBlankBeforeEnable:ilk,snb
	 */
	schedule_delayed_work(&work->work, msecs_to_jiffies(50));
}

void intel_disable_fbc(struct drm_device *dev)
{
	struct drm_i915_private *dev_priv = dev->dev_private;

	intel_cancel_fbc_work(dev_priv);

	if (!dev_priv->display.disable_fbc)
		return;

	dev_priv->display.disable_fbc(dev);
	dev_priv->fbc.plane = -1;
}

static bool set_no_fbc_reason(struct drm_i915_private *dev_priv,
			      enum no_fbc_reason reason)
{
	if (dev_priv->fbc.no_fbc_reason == reason)
		return false;

	dev_priv->fbc.no_fbc_reason = reason;
	return true;
}

/**
 * intel_update_fbc - enable/disable FBC as needed
 * @dev: the drm_device
 *
 * Set up the framebuffer compression hardware at mode set time.  We
 * enable it if possible:
 *   - plane A only (on pre-965)
 *   - no pixel mulitply/line duplication
 *   - no alpha buffer discard
 *   - no dual wide
 *   - framebuffer <= max_hdisplay in width, max_vdisplay in height
 *
 * We can't assume that any compression will take place (worst case),
 * so the compressed buffer has to be the same size as the uncompressed
 * one.  It also must reside (along with the line length buffer) in
 * stolen memory.
 *
 * We need to enable/disable FBC on a global basis.
 */
void intel_update_fbc(struct drm_device *dev)
{
	struct drm_i915_private *dev_priv = dev->dev_private;
	struct drm_crtc *crtc = NULL, *tmp_crtc;
	struct intel_crtc *intel_crtc;
	struct drm_framebuffer *fb;
	struct intel_framebuffer *intel_fb;
	struct drm_i915_gem_object *obj;
	const struct drm_display_mode *adjusted_mode;
	unsigned int max_width, max_height;

	if (!HAS_FBC(dev)) {
		set_no_fbc_reason(dev_priv, FBC_UNSUPPORTED);
		return;
	}

	if (!i915.powersave) {
		if (set_no_fbc_reason(dev_priv, FBC_MODULE_PARAM))
			DRM_DEBUG_KMS("fbc disabled per module param\n");
		return;
	}

	/*
	 * If FBC is already on, we just have to verify that we can
	 * keep it that way...
	 * Need to disable if:
	 *   - more than one pipe is active
	 *   - changing FBC params (stride, fence, mode)
	 *   - new fb is too large to fit in compressed buffer
	 *   - going to an unsupported config (interlace, pixel multiply, etc.)
	 */
	list_for_each_entry(tmp_crtc, &dev->mode_config.crtc_list, head) {
		if (intel_crtc_active(tmp_crtc) &&
		    to_intel_crtc(tmp_crtc)->primary_enabled) {
			if (crtc) {
				if (set_no_fbc_reason(dev_priv, FBC_MULTIPLE_PIPES))
					DRM_DEBUG_KMS("more than one pipe active, disabling compression\n");
				goto out_disable;
			}
			crtc = tmp_crtc;
		}
	}

	if (!crtc || crtc->primary->fb == NULL) {
		if (set_no_fbc_reason(dev_priv, FBC_NO_OUTPUT))
			DRM_DEBUG_KMS("no output, disabling\n");
		goto out_disable;
	}

	intel_crtc = to_intel_crtc(crtc);
	fb = crtc->primary->fb;
	intel_fb = to_intel_framebuffer(fb);
	obj = intel_fb->obj;
	adjusted_mode = &intel_crtc->config.adjusted_mode;

	if (i915.enable_fbc < 0 &&
	    INTEL_INFO(dev)->gen <= 7 && !IS_HASWELL(dev)) {
		if (set_no_fbc_reason(dev_priv, FBC_CHIP_DEFAULT))
			DRM_DEBUG_KMS("disabled per chip default\n");
		goto out_disable;
	}
	if (!i915.enable_fbc) {
		if (set_no_fbc_reason(dev_priv, FBC_MODULE_PARAM))
			DRM_DEBUG_KMS("fbc disabled per module param\n");
		goto out_disable;
	}
	if ((adjusted_mode->flags & DRM_MODE_FLAG_INTERLACE) ||
	    (adjusted_mode->flags & DRM_MODE_FLAG_DBLSCAN)) {
		if (set_no_fbc_reason(dev_priv, FBC_UNSUPPORTED_MODE))
			DRM_DEBUG_KMS("mode incompatible with compression, "
				      "disabling\n");
		goto out_disable;
	}

	if (IS_G4X(dev) || INTEL_INFO(dev)->gen >= 5) {
		max_width = 4096;
		max_height = 2048;
	} else {
		max_width = 2048;
		max_height = 1536;
	}
	if (intel_crtc->config.pipe_src_w > max_width ||
	    intel_crtc->config.pipe_src_h > max_height) {
		if (set_no_fbc_reason(dev_priv, FBC_MODE_TOO_LARGE))
			DRM_DEBUG_KMS("mode too large for compression, disabling\n");
		goto out_disable;
	}
	if ((INTEL_INFO(dev)->gen < 4 || HAS_DDI(dev)) &&
	    intel_crtc->plane != PLANE_A) {
		if (set_no_fbc_reason(dev_priv, FBC_BAD_PLANE))
			DRM_DEBUG_KMS("plane not A, disabling compression\n");
		goto out_disable;
	}

	/* The use of a CPU fence is mandatory in order to detect writes
	 * by the CPU to the scanout and trigger updates to the FBC.
	 */
	if (obj->tiling_mode != I915_TILING_X ||
	    obj->fence_reg == I915_FENCE_REG_NONE) {
		if (set_no_fbc_reason(dev_priv, FBC_NOT_TILED))
			DRM_DEBUG_KMS("framebuffer not tiled or fenced, disabling compression\n");
		goto out_disable;
	}

	/* If the kernel debugger is active, always disable compression */
	if (in_dbg_master())
		goto out_disable;

	if (i915_gem_stolen_setup_compression(dev, intel_fb->obj->base.size)) {
		if (set_no_fbc_reason(dev_priv, FBC_STOLEN_TOO_SMALL))
			DRM_DEBUG_KMS("framebuffer too large, disabling compression\n");
		goto out_disable;
	}

	/* If the scanout has not changed, don't modify the FBC settings.
	 * Note that we make the fundamental assumption that the fb->obj
	 * cannot be unpinned (and have its GTT offset and fence revoked)
	 * without first being decoupled from the scanout and FBC disabled.
	 */
	if (dev_priv->fbc.plane == intel_crtc->plane &&
	    dev_priv->fbc.fb_id == fb->base.id &&
	    dev_priv->fbc.y == crtc->y)
		return;

	if (intel_fbc_enabled(dev)) {
		/* We update FBC along two paths, after changing fb/crtc
		 * configuration (modeswitching) and after page-flipping
		 * finishes. For the latter, we know that not only did
		 * we disable the FBC at the start of the page-flip
		 * sequence, but also more than one vblank has passed.
		 *
		 * For the former case of modeswitching, it is possible
		 * to switch between two FBC valid configurations
		 * instantaneously so we do need to disable the FBC
		 * before we can modify its control registers. We also
		 * have to wait for the next vblank for that to take
		 * effect. However, since we delay enabling FBC we can
		 * assume that a vblank has passed since disabling and
		 * that we can safely alter the registers in the deferred
		 * callback.
		 *
		 * In the scenario that we go from a valid to invalid
		 * and then back to valid FBC configuration we have
		 * no strict enforcement that a vblank occurred since
		 * disabling the FBC. However, along all current pipe
		 * disabling paths we do need to wait for a vblank at
		 * some point. And we wait before enabling FBC anyway.
		 */
		DRM_DEBUG_KMS("disabling active FBC for update\n");
		intel_disable_fbc(dev);
	}

	intel_enable_fbc(crtc);
	dev_priv->fbc.no_fbc_reason = FBC_OK;
	return;

out_disable:
	/* Multiple disables should be harmless */
	if (intel_fbc_enabled(dev)) {
		DRM_DEBUG_KMS("unsupported config, disabling FBC\n");
		intel_disable_fbc(dev);
	}
	i915_gem_stolen_cleanup_compression(dev);
}

static void i915_pineview_get_mem_freq(struct drm_device *dev)
{
	struct drm_i915_private *dev_priv = dev->dev_private;
	u32 tmp;

	tmp = I915_READ(CLKCFG);

	switch (tmp & CLKCFG_FSB_MASK) {
	case CLKCFG_FSB_533:
		dev_priv->fsb_freq = 533; /* 133*4 */
		break;
	case CLKCFG_FSB_800:
		dev_priv->fsb_freq = 800; /* 200*4 */
		break;
	case CLKCFG_FSB_667:
		dev_priv->fsb_freq =  667; /* 167*4 */
		break;
	case CLKCFG_FSB_400:
		dev_priv->fsb_freq = 400; /* 100*4 */
		break;
	}

	switch (tmp & CLKCFG_MEM_MASK) {
	case CLKCFG_MEM_533:
		dev_priv->mem_freq = 533;
		break;
	case CLKCFG_MEM_667:
		dev_priv->mem_freq = 667;
		break;
	case CLKCFG_MEM_800:
		dev_priv->mem_freq = 800;
		break;
	}

	/* detect pineview DDR3 setting */
	tmp = I915_READ(CSHRDDR3CTL);
	dev_priv->is_ddr3 = (tmp & CSHRDDR3CTL_DDR3) ? 1 : 0;
}

static void i915_ironlake_get_mem_freq(struct drm_device *dev)
{
	struct drm_i915_private *dev_priv = dev->dev_private;
	u16 ddrpll, csipll;

	ddrpll = I915_READ16(DDRMPLL1);
	csipll = I915_READ16(CSIPLL0);

	switch (ddrpll & 0xff) {
	case 0xc:
		dev_priv->mem_freq = 800;
		break;
	case 0x10:
		dev_priv->mem_freq = 1066;
		break;
	case 0x14:
		dev_priv->mem_freq = 1333;
		break;
	case 0x18:
		dev_priv->mem_freq = 1600;
		break;
	default:
		DRM_DEBUG_DRIVER("unknown memory frequency 0x%02x\n",
				 ddrpll & 0xff);
		dev_priv->mem_freq = 0;
		break;
	}

	dev_priv->ips.r_t = dev_priv->mem_freq;

	switch (csipll & 0x3ff) {
	case 0x00c:
		dev_priv->fsb_freq = 3200;
		break;
	case 0x00e:
		dev_priv->fsb_freq = 3733;
		break;
	case 0x010:
		dev_priv->fsb_freq = 4266;
		break;
	case 0x012:
		dev_priv->fsb_freq = 4800;
		break;
	case 0x014:
		dev_priv->fsb_freq = 5333;
		break;
	case 0x016:
		dev_priv->fsb_freq = 5866;
		break;
	case 0x018:
		dev_priv->fsb_freq = 6400;
		break;
	default:
		DRM_DEBUG_DRIVER("unknown fsb frequency 0x%04x\n",
				 csipll & 0x3ff);
		dev_priv->fsb_freq = 0;
		break;
	}

	if (dev_priv->fsb_freq == 3200) {
		dev_priv->ips.c_m = 0;
	} else if (dev_priv->fsb_freq > 3200 && dev_priv->fsb_freq <= 4800) {
		dev_priv->ips.c_m = 1;
	} else {
		dev_priv->ips.c_m = 2;
	}
}

static const struct cxsr_latency cxsr_latency_table[] = {
	{1, 0, 800, 400, 3382, 33382, 3983, 33983},    /* DDR2-400 SC */
	{1, 0, 800, 667, 3354, 33354, 3807, 33807},    /* DDR2-667 SC */
	{1, 0, 800, 800, 3347, 33347, 3763, 33763},    /* DDR2-800 SC */
	{1, 1, 800, 667, 6420, 36420, 6873, 36873},    /* DDR3-667 SC */
	{1, 1, 800, 800, 5902, 35902, 6318, 36318},    /* DDR3-800 SC */

	{1, 0, 667, 400, 3400, 33400, 4021, 34021},    /* DDR2-400 SC */
	{1, 0, 667, 667, 3372, 33372, 3845, 33845},    /* DDR2-667 SC */
	{1, 0, 667, 800, 3386, 33386, 3822, 33822},    /* DDR2-800 SC */
	{1, 1, 667, 667, 6438, 36438, 6911, 36911},    /* DDR3-667 SC */
	{1, 1, 667, 800, 5941, 35941, 6377, 36377},    /* DDR3-800 SC */

	{1, 0, 400, 400, 3472, 33472, 4173, 34173},    /* DDR2-400 SC */
	{1, 0, 400, 667, 3443, 33443, 3996, 33996},    /* DDR2-667 SC */
	{1, 0, 400, 800, 3430, 33430, 3946, 33946},    /* DDR2-800 SC */
	{1, 1, 400, 667, 6509, 36509, 7062, 37062},    /* DDR3-667 SC */
	{1, 1, 400, 800, 5985, 35985, 6501, 36501},    /* DDR3-800 SC */

	{0, 0, 800, 400, 3438, 33438, 4065, 34065},    /* DDR2-400 SC */
	{0, 0, 800, 667, 3410, 33410, 3889, 33889},    /* DDR2-667 SC */
	{0, 0, 800, 800, 3403, 33403, 3845, 33845},    /* DDR2-800 SC */
	{0, 1, 800, 667, 6476, 36476, 6955, 36955},    /* DDR3-667 SC */
	{0, 1, 800, 800, 5958, 35958, 6400, 36400},    /* DDR3-800 SC */

	{0, 0, 667, 400, 3456, 33456, 4103, 34106},    /* DDR2-400 SC */
	{0, 0, 667, 667, 3428, 33428, 3927, 33927},    /* DDR2-667 SC */
	{0, 0, 667, 800, 3443, 33443, 3905, 33905},    /* DDR2-800 SC */
	{0, 1, 667, 667, 6494, 36494, 6993, 36993},    /* DDR3-667 SC */
	{0, 1, 667, 800, 5998, 35998, 6460, 36460},    /* DDR3-800 SC */

	{0, 0, 400, 400, 3528, 33528, 4255, 34255},    /* DDR2-400 SC */
	{0, 0, 400, 667, 3500, 33500, 4079, 34079},    /* DDR2-667 SC */
	{0, 0, 400, 800, 3487, 33487, 4029, 34029},    /* DDR2-800 SC */
	{0, 1, 400, 667, 6566, 36566, 7145, 37145},    /* DDR3-667 SC */
	{0, 1, 400, 800, 6042, 36042, 6584, 36584},    /* DDR3-800 SC */
};

static const struct cxsr_latency *intel_get_cxsr_latency(int is_desktop,
							 int is_ddr3,
							 int fsb,
							 int mem)
{
	const struct cxsr_latency *latency;
	int i;

	if (fsb == 0 || mem == 0)
		return NULL;

	for (i = 0; i < ARRAY_SIZE(cxsr_latency_table); i++) {
		latency = &cxsr_latency_table[i];
		if (is_desktop == latency->is_desktop &&
		    is_ddr3 == latency->is_ddr3 &&
		    fsb == latency->fsb_freq && mem == latency->mem_freq)
			return latency;
	}

	DRM_DEBUG_KMS("Unknown FSB/MEM found, disable CxSR\n");

	return NULL;
}

static void pineview_disable_cxsr(struct drm_device *dev)
{
	struct drm_i915_private *dev_priv = dev->dev_private;

	/* deactivate cxsr */
	I915_WRITE(DSPFW3, I915_READ(DSPFW3) & ~PINEVIEW_SELF_REFRESH_EN);
}

/*
 * Latency for FIFO fetches is dependent on several factors:
 *   - memory configuration (speed, channels)
 *   - chipset
 *   - current MCH state
 * It can be fairly high in some situations, so here we assume a fairly
 * pessimal value.  It's a tradeoff between extra memory fetches (if we
 * set this value too high, the FIFO will fetch frequently to stay full)
 * and power consumption (set it too low to save power and we might see
 * FIFO underruns and display "flicker").
 *
 * A value of 5us seems to be a good balance; safe for very low end
 * platforms but not overly aggressive on lower latency configs.
 */
static const int latency_ns = 5000;

static int i9xx_get_fifo_size(struct drm_device *dev, int plane)
{
	struct drm_i915_private *dev_priv = dev->dev_private;
	uint32_t dsparb = I915_READ(DSPARB);
	int size;

	size = dsparb & 0x7f;
	if (plane)
		size = ((dsparb >> DSPARB_CSTART_SHIFT) & 0x7f) - size;

	DRM_DEBUG_KMS("FIFO size - (0x%08x) %s: %d\n", dsparb,
		      plane ? "B" : "A", size);

	return size;
}

static int i830_get_fifo_size(struct drm_device *dev, int plane)
{
	struct drm_i915_private *dev_priv = dev->dev_private;
	uint32_t dsparb = I915_READ(DSPARB);
	int size;

	size = dsparb & 0x1ff;
	if (plane)
		size = ((dsparb >> DSPARB_BEND_SHIFT) & 0x1ff) - size;
	size >>= 1; /* Convert to cachelines */

	DRM_DEBUG_KMS("FIFO size - (0x%08x) %s: %d\n", dsparb,
		      plane ? "B" : "A", size);

	return size;
}

static int i845_get_fifo_size(struct drm_device *dev, int plane)
{
	struct drm_i915_private *dev_priv = dev->dev_private;
	uint32_t dsparb = I915_READ(DSPARB);
	int size;

	size = dsparb & 0x7f;
	size >>= 2; /* Convert to cachelines */

	DRM_DEBUG_KMS("FIFO size - (0x%08x) %s: %d\n", dsparb,
		      plane ? "B" : "A",
		      size);

	return size;
}

/* Pineview has different values for various configs */
static const struct intel_watermark_params pineview_display_wm = {
	PINEVIEW_DISPLAY_FIFO,
	PINEVIEW_MAX_WM,
	PINEVIEW_DFT_WM,
	PINEVIEW_GUARD_WM,
	PINEVIEW_FIFO_LINE_SIZE
};
static const struct intel_watermark_params pineview_display_hplloff_wm = {
	PINEVIEW_DISPLAY_FIFO,
	PINEVIEW_MAX_WM,
	PINEVIEW_DFT_HPLLOFF_WM,
	PINEVIEW_GUARD_WM,
	PINEVIEW_FIFO_LINE_SIZE
};
static const struct intel_watermark_params pineview_cursor_wm = {
	PINEVIEW_CURSOR_FIFO,
	PINEVIEW_CURSOR_MAX_WM,
	PINEVIEW_CURSOR_DFT_WM,
	PINEVIEW_CURSOR_GUARD_WM,
	PINEVIEW_FIFO_LINE_SIZE,
};
static const struct intel_watermark_params pineview_cursor_hplloff_wm = {
	PINEVIEW_CURSOR_FIFO,
	PINEVIEW_CURSOR_MAX_WM,
	PINEVIEW_CURSOR_DFT_WM,
	PINEVIEW_CURSOR_GUARD_WM,
	PINEVIEW_FIFO_LINE_SIZE
};
static const struct intel_watermark_params g4x_wm_info = {
	G4X_FIFO_SIZE,
	G4X_MAX_WM,
	G4X_MAX_WM,
	2,
	G4X_FIFO_LINE_SIZE,
};
static const struct intel_watermark_params g4x_cursor_wm_info = {
	I965_CURSOR_FIFO,
	I965_CURSOR_MAX_WM,
	I965_CURSOR_DFT_WM,
	2,
	G4X_FIFO_LINE_SIZE,
};
static const struct intel_watermark_params valleyview_wm_info = {
	VALLEYVIEW_FIFO_SIZE,
	VALLEYVIEW_MAX_WM,
	VALLEYVIEW_MAX_WM,
	2,
	G4X_FIFO_LINE_SIZE,
};
static const struct intel_watermark_params valleyview_cursor_wm_info = {
	I965_CURSOR_FIFO,
	VALLEYVIEW_CURSOR_MAX_WM,
	I965_CURSOR_DFT_WM,
	2,
	G4X_FIFO_LINE_SIZE,
};
static const struct intel_watermark_params i965_cursor_wm_info = {
	I965_CURSOR_FIFO,
	I965_CURSOR_MAX_WM,
	I965_CURSOR_DFT_WM,
	2,
	I915_FIFO_LINE_SIZE,
};
static const struct intel_watermark_params i945_wm_info = {
	I945_FIFO_SIZE,
	I915_MAX_WM,
	1,
	2,
	I915_FIFO_LINE_SIZE
};
static const struct intel_watermark_params i915_wm_info = {
	I915_FIFO_SIZE,
	I915_MAX_WM,
	1,
	2,
	I915_FIFO_LINE_SIZE
};
static const struct intel_watermark_params i830_wm_info = {
	I855GM_FIFO_SIZE,
	I915_MAX_WM,
	1,
	2,
	I830_FIFO_LINE_SIZE
};
static const struct intel_watermark_params i845_wm_info = {
	I830_FIFO_SIZE,
	I915_MAX_WM,
	1,
	2,
	I830_FIFO_LINE_SIZE
};

/**
 * intel_calculate_wm - calculate watermark level
 * @clock_in_khz: pixel clock
 * @wm: chip FIFO params
 * @pixel_size: display pixel size
 * @latency_ns: memory latency for the platform
 *
 * Calculate the watermark level (the level at which the display plane will
 * start fetching from memory again).  Each chip has a different display
 * FIFO size and allocation, so the caller needs to figure that out and pass
 * in the correct intel_watermark_params structure.
 *
 * As the pixel clock runs, the FIFO will be drained at a rate that depends
 * on the pixel size.  When it reaches the watermark level, it'll start
 * fetching FIFO line sized based chunks from memory until the FIFO fills
 * past the watermark point.  If the FIFO drains completely, a FIFO underrun
 * will occur, and a display engine hang could result.
 */
static unsigned long intel_calculate_wm(unsigned long clock_in_khz,
					const struct intel_watermark_params *wm,
					int fifo_size,
					int pixel_size,
					unsigned long latency_ns)
{
	long entries_required, wm_size;

	/*
	 * Note: we need to make sure we don't overflow for various clock &
	 * latency values.
	 * clocks go from a few thousand to several hundred thousand.
	 * latency is usually a few thousand
	 */
	entries_required = ((clock_in_khz / 1000) * pixel_size * latency_ns) /
		1000;
	entries_required = DIV_ROUND_UP(entries_required, wm->cacheline_size);

	DRM_DEBUG_KMS("FIFO entries required for mode: %ld\n", entries_required);

	wm_size = fifo_size - (entries_required + wm->guard_size);

	DRM_DEBUG_KMS("FIFO watermark level: %ld\n", wm_size);

	/* Don't promote wm_size to unsigned... */
	if (wm_size > (long)wm->max_wm)
		wm_size = wm->max_wm;
	if (wm_size <= 0)
		wm_size = wm->default_wm;
	return wm_size;
}

static struct drm_crtc *single_enabled_crtc(struct drm_device *dev)
{
	struct drm_crtc *crtc, *enabled = NULL;

	list_for_each_entry(crtc, &dev->mode_config.crtc_list, head) {
		if (intel_crtc_active(crtc)) {
			if (enabled)
				return NULL;
			enabled = crtc;
		}
	}

	return enabled;
}

static void pineview_update_wm(struct drm_crtc *unused_crtc)
{
	struct drm_device *dev = unused_crtc->dev;
	struct drm_i915_private *dev_priv = dev->dev_private;
	struct drm_crtc *crtc;
	const struct cxsr_latency *latency;
	u32 reg;
	unsigned long wm;

	latency = intel_get_cxsr_latency(IS_PINEVIEW_G(dev), dev_priv->is_ddr3,
					 dev_priv->fsb_freq, dev_priv->mem_freq);
	if (!latency) {
		DRM_DEBUG_KMS("Unknown FSB/MEM found, disable CxSR\n");
		pineview_disable_cxsr(dev);
		return;
	}

	crtc = single_enabled_crtc(dev);
	if (crtc) {
		const struct drm_display_mode *adjusted_mode;
		int pixel_size = crtc->primary->fb->bits_per_pixel / 8;
		int clock;

		adjusted_mode = &to_intel_crtc(crtc)->config.adjusted_mode;
		clock = adjusted_mode->crtc_clock;

		/* Display SR */
		wm = intel_calculate_wm(clock, &pineview_display_wm,
					pineview_display_wm.fifo_size,
					pixel_size, latency->display_sr);
		reg = I915_READ(DSPFW1);
		reg &= ~DSPFW_SR_MASK;
		reg |= wm << DSPFW_SR_SHIFT;
		I915_WRITE(DSPFW1, reg);
		DRM_DEBUG_KMS("DSPFW1 register is %x\n", reg);

		/* cursor SR */
		wm = intel_calculate_wm(clock, &pineview_cursor_wm,
					pineview_display_wm.fifo_size,
					pixel_size, latency->cursor_sr);
		reg = I915_READ(DSPFW3);
		reg &= ~DSPFW_CURSOR_SR_MASK;
		reg |= (wm & 0x3f) << DSPFW_CURSOR_SR_SHIFT;
		I915_WRITE(DSPFW3, reg);

		/* Display HPLL off SR */
		wm = intel_calculate_wm(clock, &pineview_display_hplloff_wm,
					pineview_display_hplloff_wm.fifo_size,
					pixel_size, latency->display_hpll_disable);
		reg = I915_READ(DSPFW3);
		reg &= ~DSPFW_HPLL_SR_MASK;
		reg |= wm & DSPFW_HPLL_SR_MASK;
		I915_WRITE(DSPFW3, reg);

		/* cursor HPLL off SR */
		wm = intel_calculate_wm(clock, &pineview_cursor_hplloff_wm,
					pineview_display_hplloff_wm.fifo_size,
					pixel_size, latency->cursor_hpll_disable);
		reg = I915_READ(DSPFW3);
		reg &= ~DSPFW_HPLL_CURSOR_MASK;
		reg |= (wm & 0x3f) << DSPFW_HPLL_CURSOR_SHIFT;
		I915_WRITE(DSPFW3, reg);
		DRM_DEBUG_KMS("DSPFW3 register is %x\n", reg);

		/* activate cxsr */
		I915_WRITE(DSPFW3,
			   I915_READ(DSPFW3) | PINEVIEW_SELF_REFRESH_EN);
		DRM_DEBUG_KMS("Self-refresh is enabled\n");
	} else {
		pineview_disable_cxsr(dev);
		DRM_DEBUG_KMS("Self-refresh is disabled\n");
	}
}

static bool g4x_compute_wm0(struct drm_device *dev,
			    int plane,
			    const struct intel_watermark_params *display,
			    int display_latency_ns,
			    const struct intel_watermark_params *cursor,
			    int cursor_latency_ns,
			    int *plane_wm,
			    int *cursor_wm)
{
	struct drm_crtc *crtc;
	const struct drm_display_mode *adjusted_mode;
	int htotal, hdisplay, clock, pixel_size;
	int line_time_us, line_count;
	int entries, tlb_miss;

	crtc = intel_get_crtc_for_plane(dev, plane);
	if (!intel_crtc_active(crtc)) {
		*cursor_wm = cursor->guard_size;
		*plane_wm = display->guard_size;
		return false;
	}

	adjusted_mode = &to_intel_crtc(crtc)->config.adjusted_mode;
	clock = adjusted_mode->crtc_clock;
	htotal = adjusted_mode->crtc_htotal;
	hdisplay = to_intel_crtc(crtc)->config.pipe_src_w;
	pixel_size = crtc->primary->fb->bits_per_pixel / 8;

	/* Use the small buffer method to calculate plane watermark */
	entries = ((clock * pixel_size / 1000) * display_latency_ns) / 1000;
	tlb_miss = display->fifo_size*display->cacheline_size - hdisplay * 8;
	if (tlb_miss > 0)
		entries += tlb_miss;
	entries = DIV_ROUND_UP(entries, display->cacheline_size);
	*plane_wm = entries + display->guard_size;
	if (*plane_wm > (int)display->max_wm)
		*plane_wm = display->max_wm;

	/* Use the large buffer method to calculate cursor watermark */
	line_time_us = max(htotal * 1000 / clock, 1);
	line_count = (cursor_latency_ns / line_time_us + 1000) / 1000;
	entries = line_count * to_intel_crtc(crtc)->cursor_width * pixel_size;
	tlb_miss = cursor->fifo_size*cursor->cacheline_size - hdisplay * 8;
	if (tlb_miss > 0)
		entries += tlb_miss;
	entries = DIV_ROUND_UP(entries, cursor->cacheline_size);
	*cursor_wm = entries + cursor->guard_size;
	if (*cursor_wm > (int)cursor->max_wm)
		*cursor_wm = (int)cursor->max_wm;

	return true;
}

/*
 * Check the wm result.
 *
 * If any calculated watermark values is larger than the maximum value that
 * can be programmed into the associated watermark register, that watermark
 * must be disabled.
 */
static bool g4x_check_srwm(struct drm_device *dev,
			   int display_wm, int cursor_wm,
			   const struct intel_watermark_params *display,
			   const struct intel_watermark_params *cursor)
{
	DRM_DEBUG_KMS("SR watermark: display plane %d, cursor %d\n",
		      display_wm, cursor_wm);

	if (display_wm > display->max_wm) {
		DRM_DEBUG_KMS("display watermark is too large(%d/%ld), disabling\n",
			      display_wm, display->max_wm);
		return false;
	}

	if (cursor_wm > cursor->max_wm) {
		DRM_DEBUG_KMS("cursor watermark is too large(%d/%ld), disabling\n",
			      cursor_wm, cursor->max_wm);
		return false;
	}

	if (!(display_wm || cursor_wm)) {
		DRM_DEBUG_KMS("SR latency is 0, disabling\n");
		return false;
	}

	return true;
}

static bool g4x_compute_srwm(struct drm_device *dev,
			     int plane,
			     int latency_ns,
			     const struct intel_watermark_params *display,
			     const struct intel_watermark_params *cursor,
			     int *display_wm, int *cursor_wm)
{
	struct drm_crtc *crtc;
	const struct drm_display_mode *adjusted_mode;
	int hdisplay, htotal, pixel_size, clock;
	unsigned long line_time_us;
	int line_count, line_size;
	int small, large;
	int entries;

	if (!latency_ns) {
		*display_wm = *cursor_wm = 0;
		return false;
	}

	crtc = intel_get_crtc_for_plane(dev, plane);
	adjusted_mode = &to_intel_crtc(crtc)->config.adjusted_mode;
	clock = adjusted_mode->crtc_clock;
	htotal = adjusted_mode->crtc_htotal;
	hdisplay = to_intel_crtc(crtc)->config.pipe_src_w;
	pixel_size = crtc->primary->fb->bits_per_pixel / 8;

	line_time_us = max(htotal * 1000 / clock, 1);
	line_count = (latency_ns / line_time_us + 1000) / 1000;
	line_size = hdisplay * pixel_size;

	/* Use the minimum of the small and large buffer method for primary */
	small = ((clock * pixel_size / 1000) * latency_ns) / 1000;
	large = line_count * line_size;

	entries = DIV_ROUND_UP(min(small, large), display->cacheline_size);
	*display_wm = entries + display->guard_size;

	/* calculate the self-refresh watermark for display cursor */
	entries = line_count * pixel_size * to_intel_crtc(crtc)->cursor_width;
	entries = DIV_ROUND_UP(entries, cursor->cacheline_size);
	*cursor_wm = entries + cursor->guard_size;

	return g4x_check_srwm(dev,
			      *display_wm, *cursor_wm,
			      display, cursor);
}

static bool vlv_compute_drain_latency(struct drm_device *dev,
				     int plane,
				     int *plane_prec_mult,
				     int *plane_dl,
				     int *cursor_prec_mult,
				     int *cursor_dl)
{
	struct drm_crtc *crtc;
	int clock, pixel_size;
	int entries;

	crtc = intel_get_crtc_for_plane(dev, plane);
	if (!intel_crtc_active(crtc))
		return false;

	clock = to_intel_crtc(crtc)->config.adjusted_mode.crtc_clock;
	pixel_size = crtc->primary->fb->bits_per_pixel / 8;	/* BPP */

	entries = (clock / 1000) * pixel_size;
	*plane_prec_mult = (entries > 256) ?
		DRAIN_LATENCY_PRECISION_32 : DRAIN_LATENCY_PRECISION_16;
	*plane_dl = (64 * (*plane_prec_mult) * 4) / ((clock / 1000) *
						     pixel_size);

	entries = (clock / 1000) * 4;	/* BPP is always 4 for cursor */
	*cursor_prec_mult = (entries > 256) ?
		DRAIN_LATENCY_PRECISION_32 : DRAIN_LATENCY_PRECISION_16;
	*cursor_dl = (64 * (*cursor_prec_mult) * 4) / ((clock / 1000) * 4);

	return true;
}

/*
 * Update drain latency registers of memory arbiter
 *
 * Valleyview SoC has a new memory arbiter and needs drain latency registers
 * to be programmed. Each plane has a drain latency multiplier and a drain
 * latency value.
 */

static void vlv_update_drain_latency(struct drm_device *dev)
{
	struct drm_i915_private *dev_priv = dev->dev_private;
	int planea_prec, planea_dl, planeb_prec, planeb_dl;
	int cursora_prec, cursora_dl, cursorb_prec, cursorb_dl;
	int plane_prec_mult, cursor_prec_mult; /* Precision multiplier is
							either 16 or 32 */

	/* For plane A, Cursor A */
	if (vlv_compute_drain_latency(dev, 0, &plane_prec_mult, &planea_dl,
				      &cursor_prec_mult, &cursora_dl)) {
		cursora_prec = (cursor_prec_mult == DRAIN_LATENCY_PRECISION_32) ?
			DDL_CURSORA_PRECISION_32 : DDL_CURSORA_PRECISION_16;
		planea_prec = (plane_prec_mult == DRAIN_LATENCY_PRECISION_32) ?
			DDL_PLANEA_PRECISION_32 : DDL_PLANEA_PRECISION_16;

		I915_WRITE(VLV_DDL1, cursora_prec |
				(cursora_dl << DDL_CURSORA_SHIFT) |
				planea_prec | planea_dl);
	}

	/* For plane B, Cursor B */
	if (vlv_compute_drain_latency(dev, 1, &plane_prec_mult, &planeb_dl,
				      &cursor_prec_mult, &cursorb_dl)) {
		cursorb_prec = (cursor_prec_mult == DRAIN_LATENCY_PRECISION_32) ?
			DDL_CURSORB_PRECISION_32 : DDL_CURSORB_PRECISION_16;
		planeb_prec = (plane_prec_mult == DRAIN_LATENCY_PRECISION_32) ?
			DDL_PLANEB_PRECISION_32 : DDL_PLANEB_PRECISION_16;

		I915_WRITE(VLV_DDL2, cursorb_prec |
				(cursorb_dl << DDL_CURSORB_SHIFT) |
				planeb_prec | planeb_dl);
	}
}

#define single_plane_enabled(mask) is_power_of_2(mask)

static void valleyview_update_wm(struct drm_crtc *crtc)
{
	struct drm_device *dev = crtc->dev;
	static const int sr_latency_ns = 12000;
	struct drm_i915_private *dev_priv = dev->dev_private;
	int planea_wm, planeb_wm, cursora_wm, cursorb_wm;
	int plane_sr, cursor_sr;
	int ignore_plane_sr, ignore_cursor_sr;
	unsigned int enabled = 0;

	vlv_update_drain_latency(dev);

	if (g4x_compute_wm0(dev, PIPE_A,
			    &valleyview_wm_info, latency_ns,
			    &valleyview_cursor_wm_info, latency_ns,
			    &planea_wm, &cursora_wm))
		enabled |= 1 << PIPE_A;

	if (g4x_compute_wm0(dev, PIPE_B,
			    &valleyview_wm_info, latency_ns,
			    &valleyview_cursor_wm_info, latency_ns,
			    &planeb_wm, &cursorb_wm))
		enabled |= 1 << PIPE_B;

	if (single_plane_enabled(enabled) &&
	    g4x_compute_srwm(dev, ffs(enabled) - 1,
			     sr_latency_ns,
			     &valleyview_wm_info,
			     &valleyview_cursor_wm_info,
			     &plane_sr, &ignore_cursor_sr) &&
	    g4x_compute_srwm(dev, ffs(enabled) - 1,
			     2*sr_latency_ns,
			     &valleyview_wm_info,
			     &valleyview_cursor_wm_info,
			     &ignore_plane_sr, &cursor_sr)) {
		I915_WRITE(FW_BLC_SELF_VLV, FW_CSPWRDWNEN);
	} else {
		I915_WRITE(FW_BLC_SELF_VLV,
			   I915_READ(FW_BLC_SELF_VLV) & ~FW_CSPWRDWNEN);
		plane_sr = cursor_sr = 0;
	}

	DRM_DEBUG_KMS("Setting FIFO watermarks - A: plane=%d, cursor=%d, B: plane=%d, cursor=%d, SR: plane=%d, cursor=%d\n",
		      planea_wm, cursora_wm,
		      planeb_wm, cursorb_wm,
		      plane_sr, cursor_sr);

	I915_WRITE(DSPFW1,
		   (plane_sr << DSPFW_SR_SHIFT) |
		   (cursorb_wm << DSPFW_CURSORB_SHIFT) |
		   (planeb_wm << DSPFW_PLANEB_SHIFT) |
		   planea_wm);
	I915_WRITE(DSPFW2,
		   (I915_READ(DSPFW2) & ~DSPFW_CURSORA_MASK) |
		   (cursora_wm << DSPFW_CURSORA_SHIFT));
	I915_WRITE(DSPFW3,
		   (I915_READ(DSPFW3) & ~DSPFW_CURSOR_SR_MASK) |
		   (cursor_sr << DSPFW_CURSOR_SR_SHIFT));
}

static void g4x_update_wm(struct drm_crtc *crtc)
{
	struct drm_device *dev = crtc->dev;
	static const int sr_latency_ns = 12000;
	struct drm_i915_private *dev_priv = dev->dev_private;
	int planea_wm, planeb_wm, cursora_wm, cursorb_wm;
	int plane_sr, cursor_sr;
	unsigned int enabled = 0;

	if (g4x_compute_wm0(dev, PIPE_A,
			    &g4x_wm_info, latency_ns,
			    &g4x_cursor_wm_info, latency_ns,
			    &planea_wm, &cursora_wm))
		enabled |= 1 << PIPE_A;

	if (g4x_compute_wm0(dev, PIPE_B,
			    &g4x_wm_info, latency_ns,
			    &g4x_cursor_wm_info, latency_ns,
			    &planeb_wm, &cursorb_wm))
		enabled |= 1 << PIPE_B;

	if (single_plane_enabled(enabled) &&
	    g4x_compute_srwm(dev, ffs(enabled) - 1,
			     sr_latency_ns,
			     &g4x_wm_info,
			     &g4x_cursor_wm_info,
			     &plane_sr, &cursor_sr)) {
		I915_WRITE(FW_BLC_SELF, FW_BLC_SELF_EN);
	} else {
		I915_WRITE(FW_BLC_SELF,
			   I915_READ(FW_BLC_SELF) & ~FW_BLC_SELF_EN);
		plane_sr = cursor_sr = 0;
	}

	DRM_DEBUG_KMS("Setting FIFO watermarks - A: plane=%d, cursor=%d, B: plane=%d, cursor=%d, SR: plane=%d, cursor=%d\n",
		      planea_wm, cursora_wm,
		      planeb_wm, cursorb_wm,
		      plane_sr, cursor_sr);

	I915_WRITE(DSPFW1,
		   (plane_sr << DSPFW_SR_SHIFT) |
		   (cursorb_wm << DSPFW_CURSORB_SHIFT) |
		   (planeb_wm << DSPFW_PLANEB_SHIFT) |
		   planea_wm);
	I915_WRITE(DSPFW2,
		   (I915_READ(DSPFW2) & ~DSPFW_CURSORA_MASK) |
		   (cursora_wm << DSPFW_CURSORA_SHIFT));
	/* HPLL off in SR has some issues on G4x... disable it */
	I915_WRITE(DSPFW3,
		   (I915_READ(DSPFW3) & ~(DSPFW_HPLL_SR_EN | DSPFW_CURSOR_SR_MASK)) |
		   (cursor_sr << DSPFW_CURSOR_SR_SHIFT));
}

static void i965_update_wm(struct drm_crtc *unused_crtc)
{
	struct drm_device *dev = unused_crtc->dev;
	struct drm_i915_private *dev_priv = dev->dev_private;
	struct drm_crtc *crtc;
	int srwm = 1;
	int cursor_sr = 16;

	/* Calc sr entries for one plane configs */
	crtc = single_enabled_crtc(dev);
	if (crtc) {
		/* self-refresh has much higher latency */
		static const int sr_latency_ns = 12000;
		const struct drm_display_mode *adjusted_mode =
			&to_intel_crtc(crtc)->config.adjusted_mode;
		int clock = adjusted_mode->crtc_clock;
		int htotal = adjusted_mode->crtc_htotal;
		int hdisplay = to_intel_crtc(crtc)->config.pipe_src_w;
		int pixel_size = crtc->primary->fb->bits_per_pixel / 8;
		unsigned long line_time_us;
		int entries;

		line_time_us = max(htotal * 1000 / clock, 1);

		/* Use ns/us then divide to preserve precision */
		entries = (((sr_latency_ns / line_time_us) + 1000) / 1000) *
			pixel_size * hdisplay;
		entries = DIV_ROUND_UP(entries, I915_FIFO_LINE_SIZE);
		srwm = I965_FIFO_SIZE - entries;
		if (srwm < 0)
			srwm = 1;
		srwm &= 0x1ff;
		DRM_DEBUG_KMS("self-refresh entries: %d, wm: %d\n",
			      entries, srwm);

		entries = (((sr_latency_ns / line_time_us) + 1000) / 1000) *
			pixel_size * to_intel_crtc(crtc)->cursor_width;
		entries = DIV_ROUND_UP(entries,
					  i965_cursor_wm_info.cacheline_size);
		cursor_sr = i965_cursor_wm_info.fifo_size -
			(entries + i965_cursor_wm_info.guard_size);

		if (cursor_sr > i965_cursor_wm_info.max_wm)
			cursor_sr = i965_cursor_wm_info.max_wm;

		DRM_DEBUG_KMS("self-refresh watermark: display plane %d "
			      "cursor %d\n", srwm, cursor_sr);

		if (IS_CRESTLINE(dev))
			I915_WRITE(FW_BLC_SELF, FW_BLC_SELF_EN);
	} else {
		/* Turn off self refresh if both pipes are enabled */
		if (IS_CRESTLINE(dev))
			I915_WRITE(FW_BLC_SELF, I915_READ(FW_BLC_SELF)
				   & ~FW_BLC_SELF_EN);
	}

	DRM_DEBUG_KMS("Setting FIFO watermarks - A: 8, B: 8, C: 8, SR %d\n",
		      srwm);

	/* 965 has limitations... */
	I915_WRITE(DSPFW1, (srwm << DSPFW_SR_SHIFT) |
		   (8 << 16) | (8 << 8) | (8 << 0));
	I915_WRITE(DSPFW2, (8 << 8) | (8 << 0));
	/* update cursor SR watermark */
	I915_WRITE(DSPFW3, (cursor_sr << DSPFW_CURSOR_SR_SHIFT));
}

static void i9xx_update_wm(struct drm_crtc *unused_crtc)
{
	struct drm_device *dev = unused_crtc->dev;
	struct drm_i915_private *dev_priv = dev->dev_private;
	const struct intel_watermark_params *wm_info;
	uint32_t fwater_lo;
	uint32_t fwater_hi;
	int cwm, srwm = 1;
	int fifo_size;
	int planea_wm, planeb_wm;
	struct drm_crtc *crtc, *enabled = NULL;

	if (IS_I945GM(dev))
		wm_info = &i945_wm_info;
	else if (!IS_GEN2(dev))
		wm_info = &i915_wm_info;
	else
		wm_info = &i830_wm_info;

	fifo_size = dev_priv->display.get_fifo_size(dev, 0);
	crtc = intel_get_crtc_for_plane(dev, 0);
	if (intel_crtc_active(crtc)) {
		const struct drm_display_mode *adjusted_mode;
		int cpp = crtc->primary->fb->bits_per_pixel / 8;
		if (IS_GEN2(dev))
			cpp = 4;

		adjusted_mode = &to_intel_crtc(crtc)->config.adjusted_mode;
		planea_wm = intel_calculate_wm(adjusted_mode->crtc_clock,
					       wm_info, fifo_size, cpp,
					       latency_ns);
		enabled = crtc;
	} else
		planea_wm = fifo_size - wm_info->guard_size;

	fifo_size = dev_priv->display.get_fifo_size(dev, 1);
	crtc = intel_get_crtc_for_plane(dev, 1);
	if (intel_crtc_active(crtc)) {
		const struct drm_display_mode *adjusted_mode;
		int cpp = crtc->primary->fb->bits_per_pixel / 8;
		if (IS_GEN2(dev))
			cpp = 4;

		adjusted_mode = &to_intel_crtc(crtc)->config.adjusted_mode;
		planeb_wm = intel_calculate_wm(adjusted_mode->crtc_clock,
					       wm_info, fifo_size, cpp,
					       latency_ns);
		if (enabled == NULL)
			enabled = crtc;
		else
			enabled = NULL;
	} else
		planeb_wm = fifo_size - wm_info->guard_size;

	DRM_DEBUG_KMS("FIFO watermarks - A: %d, B: %d\n", planea_wm, planeb_wm);

	/*
	 * Overlay gets an aggressive default since video jitter is bad.
	 */
	cwm = 2;

	/* Play safe and disable self-refresh before adjusting watermarks. */
	if (IS_I945G(dev) || IS_I945GM(dev))
		I915_WRITE(FW_BLC_SELF, FW_BLC_SELF_EN_MASK | 0);
	else if (IS_I915GM(dev))
		I915_WRITE(INSTPM, _MASKED_BIT_DISABLE(INSTPM_SELF_EN));

	/* Calc sr entries for one plane configs */
	if (HAS_FW_BLC(dev) && enabled) {
		/* self-refresh has much higher latency */
		static const int sr_latency_ns = 6000;
		const struct drm_display_mode *adjusted_mode =
			&to_intel_crtc(enabled)->config.adjusted_mode;
		int clock = adjusted_mode->crtc_clock;
		int htotal = adjusted_mode->crtc_htotal;
		int hdisplay = to_intel_crtc(enabled)->config.pipe_src_w;
		int pixel_size = enabled->primary->fb->bits_per_pixel / 8;
		unsigned long line_time_us;
		int entries;

		line_time_us = max(htotal * 1000 / clock, 1);

		/* Use ns/us then divide to preserve precision */
		entries = (((sr_latency_ns / line_time_us) + 1000) / 1000) *
			pixel_size * hdisplay;
		entries = DIV_ROUND_UP(entries, wm_info->cacheline_size);
		DRM_DEBUG_KMS("self-refresh entries: %d\n", entries);
		srwm = wm_info->fifo_size - entries;
		if (srwm < 0)
			srwm = 1;

		if (IS_I945G(dev) || IS_I945GM(dev))
			I915_WRITE(FW_BLC_SELF,
				   FW_BLC_SELF_FIFO_MASK | (srwm & 0xff));
		else if (IS_I915GM(dev))
			I915_WRITE(FW_BLC_SELF, srwm & 0x3f);
	}

	DRM_DEBUG_KMS("Setting FIFO watermarks - A: %d, B: %d, C: %d, SR %d\n",
		      planea_wm, planeb_wm, cwm, srwm);

	fwater_lo = ((planeb_wm & 0x3f) << 16) | (planea_wm & 0x3f);
	fwater_hi = (cwm & 0x1f);

	/* Set request length to 8 cachelines per fetch */
	fwater_lo = fwater_lo | (1 << 24) | (1 << 8);
	fwater_hi = fwater_hi | (1 << 8);

	I915_WRITE(FW_BLC, fwater_lo);
	I915_WRITE(FW_BLC2, fwater_hi);

	if (HAS_FW_BLC(dev)) {
		if (enabled) {
			if (IS_I945G(dev) || IS_I945GM(dev))
				I915_WRITE(FW_BLC_SELF,
					   FW_BLC_SELF_EN_MASK | FW_BLC_SELF_EN);
			else if (IS_I915GM(dev))
				I915_WRITE(INSTPM, _MASKED_BIT_ENABLE(INSTPM_SELF_EN));
			DRM_DEBUG_KMS("memory self refresh enabled\n");
		} else
			DRM_DEBUG_KMS("memory self refresh disabled\n");
	}
}

static void i845_update_wm(struct drm_crtc *unused_crtc)
{
	struct drm_device *dev = unused_crtc->dev;
	struct drm_i915_private *dev_priv = dev->dev_private;
	struct drm_crtc *crtc;
	const struct drm_display_mode *adjusted_mode;
	uint32_t fwater_lo;
	int planea_wm;

	crtc = single_enabled_crtc(dev);
	if (crtc == NULL)
		return;

	adjusted_mode = &to_intel_crtc(crtc)->config.adjusted_mode;
	planea_wm = intel_calculate_wm(adjusted_mode->crtc_clock,
				       &i845_wm_info,
				       dev_priv->display.get_fifo_size(dev, 0),
				       4, latency_ns);
	fwater_lo = I915_READ(FW_BLC) & ~0xfff;
	fwater_lo |= (3<<8) | planea_wm;

	DRM_DEBUG_KMS("Setting FIFO watermarks - A: %d\n", planea_wm);

	I915_WRITE(FW_BLC, fwater_lo);
}

static uint32_t ilk_pipe_pixel_rate(struct drm_device *dev,
				    struct drm_crtc *crtc)
{
	struct intel_crtc *intel_crtc = to_intel_crtc(crtc);
	uint32_t pixel_rate;

	pixel_rate = intel_crtc->config.adjusted_mode.crtc_clock;

	/* We only use IF-ID interlacing. If we ever use PF-ID we'll need to
	 * adjust the pixel_rate here. */

	if (intel_crtc->config.pch_pfit.enabled) {
		uint64_t pipe_w, pipe_h, pfit_w, pfit_h;
		uint32_t pfit_size = intel_crtc->config.pch_pfit.size;

		pipe_w = intel_crtc->config.pipe_src_w;
		pipe_h = intel_crtc->config.pipe_src_h;
		pfit_w = (pfit_size >> 16) & 0xFFFF;
		pfit_h = pfit_size & 0xFFFF;
		if (pipe_w < pfit_w)
			pipe_w = pfit_w;
		if (pipe_h < pfit_h)
			pipe_h = pfit_h;

		pixel_rate = div_u64((uint64_t) pixel_rate * pipe_w * pipe_h,
				     pfit_w * pfit_h);
	}

	return pixel_rate;
}

/* latency must be in 0.1us units. */
static uint32_t ilk_wm_method1(uint32_t pixel_rate, uint8_t bytes_per_pixel,
			       uint32_t latency)
{
	uint64_t ret;

	if (WARN(latency == 0, "Latency value missing\n"))
		return UINT_MAX;

	ret = (uint64_t) pixel_rate * bytes_per_pixel * latency;
	ret = DIV_ROUND_UP_ULL(ret, 64 * 10000) + 2;

	return ret;
}

/* latency must be in 0.1us units. */
static uint32_t ilk_wm_method2(uint32_t pixel_rate, uint32_t pipe_htotal,
			       uint32_t horiz_pixels, uint8_t bytes_per_pixel,
			       uint32_t latency)
{
	uint32_t ret;

	if (WARN(latency == 0, "Latency value missing\n"))
		return UINT_MAX;

	ret = (latency * pixel_rate) / (pipe_htotal * 10000);
	ret = (ret + 1) * horiz_pixels * bytes_per_pixel;
	ret = DIV_ROUND_UP(ret, 64) + 2;
	return ret;
}

static uint32_t ilk_wm_fbc(uint32_t pri_val, uint32_t horiz_pixels,
			   uint8_t bytes_per_pixel)
{
	return DIV_ROUND_UP(pri_val * 64, horiz_pixels * bytes_per_pixel) + 2;
}

struct ilk_pipe_wm_parameters {
	bool active;
	uint32_t pipe_htotal;
	uint32_t pixel_rate;
	struct intel_plane_wm_parameters pri;
	struct intel_plane_wm_parameters spr;
	struct intel_plane_wm_parameters cur;
};

struct ilk_wm_maximums {
	uint16_t pri;
	uint16_t spr;
	uint16_t cur;
	uint16_t fbc;
};

/* used in computing the new watermarks state */
struct intel_wm_config {
	unsigned int num_pipes_active;
	bool sprites_enabled;
	bool sprites_scaled;
};

/*
 * For both WM_PIPE and WM_LP.
 * mem_value must be in 0.1us units.
 */
static uint32_t ilk_compute_pri_wm(const struct ilk_pipe_wm_parameters *params,
				   uint32_t mem_value,
				   bool is_lp)
{
	uint32_t method1, method2;

	if (!params->active || !params->pri.enabled)
		return 0;

	method1 = ilk_wm_method1(params->pixel_rate,
				 params->pri.bytes_per_pixel,
				 mem_value);

	if (!is_lp)
		return method1;

	method2 = ilk_wm_method2(params->pixel_rate,
				 params->pipe_htotal,
				 params->pri.horiz_pixels,
				 params->pri.bytes_per_pixel,
				 mem_value);

	return min(method1, method2);
}

/*
 * For both WM_PIPE and WM_LP.
 * mem_value must be in 0.1us units.
 */
static uint32_t ilk_compute_spr_wm(const struct ilk_pipe_wm_parameters *params,
				   uint32_t mem_value)
{
	uint32_t method1, method2;

	if (!params->active || !params->spr.enabled)
		return 0;

	method1 = ilk_wm_method1(params->pixel_rate,
				 params->spr.bytes_per_pixel,
				 mem_value);
	method2 = ilk_wm_method2(params->pixel_rate,
				 params->pipe_htotal,
				 params->spr.horiz_pixels,
				 params->spr.bytes_per_pixel,
				 mem_value);
	return min(method1, method2);
}

/*
 * For both WM_PIPE and WM_LP.
 * mem_value must be in 0.1us units.
 */
static uint32_t ilk_compute_cur_wm(const struct ilk_pipe_wm_parameters *params,
				   uint32_t mem_value)
{
	if (!params->active || !params->cur.enabled)
		return 0;

	return ilk_wm_method2(params->pixel_rate,
			      params->pipe_htotal,
			      params->cur.horiz_pixels,
			      params->cur.bytes_per_pixel,
			      mem_value);
}

/* Only for WM_LP. */
static uint32_t ilk_compute_fbc_wm(const struct ilk_pipe_wm_parameters *params,
				   uint32_t pri_val)
{
	if (!params->active || !params->pri.enabled)
		return 0;

	return ilk_wm_fbc(pri_val,
			  params->pri.horiz_pixels,
			  params->pri.bytes_per_pixel);
}

static unsigned int ilk_display_fifo_size(const struct drm_device *dev)
{
	if (INTEL_INFO(dev)->gen >= 8)
		return 3072;
	else if (INTEL_INFO(dev)->gen >= 7)
		return 768;
	else
		return 512;
}

/* Calculate the maximum primary/sprite plane watermark */
static unsigned int ilk_plane_wm_max(const struct drm_device *dev,
				     int level,
				     const struct intel_wm_config *config,
				     enum intel_ddb_partitioning ddb_partitioning,
				     bool is_sprite)
{
	unsigned int fifo_size = ilk_display_fifo_size(dev);
	unsigned int max;

	/* if sprites aren't enabled, sprites get nothing */
	if (is_sprite && !config->sprites_enabled)
		return 0;

	/* HSW allows LP1+ watermarks even with multiple pipes */
	if (level == 0 || config->num_pipes_active > 1) {
		fifo_size /= INTEL_INFO(dev)->num_pipes;

		/*
		 * For some reason the non self refresh
		 * FIFO size is only half of the self
		 * refresh FIFO size on ILK/SNB.
		 */
		if (INTEL_INFO(dev)->gen <= 6)
			fifo_size /= 2;
	}

	if (config->sprites_enabled) {
		/* level 0 is always calculated with 1:1 split */
		if (level > 0 && ddb_partitioning == INTEL_DDB_PART_5_6) {
			if (is_sprite)
				fifo_size *= 5;
			fifo_size /= 6;
		} else {
			fifo_size /= 2;
		}
	}

	/* clamp to max that the registers can hold */
	if (INTEL_INFO(dev)->gen >= 8)
		max = level == 0 ? 255 : 2047;
	else if (INTEL_INFO(dev)->gen >= 7)
		/* IVB/HSW primary/sprite plane watermarks */
		max = level == 0 ? 127 : 1023;
	else if (!is_sprite)
		/* ILK/SNB primary plane watermarks */
		max = level == 0 ? 127 : 511;
	else
		/* ILK/SNB sprite plane watermarks */
		max = level == 0 ? 63 : 255;

	return min(fifo_size, max);
}

/* Calculate the maximum cursor plane watermark */
static unsigned int ilk_cursor_wm_max(const struct drm_device *dev,
				      int level,
				      const struct intel_wm_config *config)
{
	/* HSW LP1+ watermarks w/ multiple pipes */
	if (level > 0 && config->num_pipes_active > 1)
		return 64;

	/* otherwise just report max that registers can hold */
	if (INTEL_INFO(dev)->gen >= 7)
		return level == 0 ? 63 : 255;
	else
		return level == 0 ? 31 : 63;
}

/* Calculate the maximum FBC watermark */
static unsigned int ilk_fbc_wm_max(const struct drm_device *dev)
{
	/* max that registers can hold */
	if (INTEL_INFO(dev)->gen >= 8)
		return 31;
	else
		return 15;
}

static void ilk_compute_wm_maximums(const struct drm_device *dev,
				    int level,
				    const struct intel_wm_config *config,
				    enum intel_ddb_partitioning ddb_partitioning,
				    struct ilk_wm_maximums *max)
{
	max->pri = ilk_plane_wm_max(dev, level, config, ddb_partitioning, false);
	max->spr = ilk_plane_wm_max(dev, level, config, ddb_partitioning, true);
	max->cur = ilk_cursor_wm_max(dev, level, config);
	max->fbc = ilk_fbc_wm_max(dev);
}

static bool ilk_validate_wm_level(int level,
				  const struct ilk_wm_maximums *max,
				  struct intel_wm_level *result)
{
	bool ret;

	/* already determined to be invalid? */
	if (!result->enable)
		return false;

	result->enable = result->pri_val <= max->pri &&
			 result->spr_val <= max->spr &&
			 result->cur_val <= max->cur;

	ret = result->enable;

	/*
	 * HACK until we can pre-compute everything,
	 * and thus fail gracefully if LP0 watermarks
	 * are exceeded...
	 */
	if (level == 0 && !result->enable) {
		if (result->pri_val > max->pri)
			DRM_DEBUG_KMS("Primary WM%d too large %u (max %u)\n",
				      level, result->pri_val, max->pri);
		if (result->spr_val > max->spr)
			DRM_DEBUG_KMS("Sprite WM%d too large %u (max %u)\n",
				      level, result->spr_val, max->spr);
		if (result->cur_val > max->cur)
			DRM_DEBUG_KMS("Cursor WM%d too large %u (max %u)\n",
				      level, result->cur_val, max->cur);

		result->pri_val = min_t(uint32_t, result->pri_val, max->pri);
		result->spr_val = min_t(uint32_t, result->spr_val, max->spr);
		result->cur_val = min_t(uint32_t, result->cur_val, max->cur);
		result->enable = true;
	}

	return ret;
}

static void ilk_compute_wm_level(const struct drm_i915_private *dev_priv,
				 int level,
				 const struct ilk_pipe_wm_parameters *p,
				 struct intel_wm_level *result)
{
	uint16_t pri_latency = dev_priv->wm.pri_latency[level];
	uint16_t spr_latency = dev_priv->wm.spr_latency[level];
	uint16_t cur_latency = dev_priv->wm.cur_latency[level];

	/* WM1+ latency values stored in 0.5us units */
	if (level > 0) {
		pri_latency *= 5;
		spr_latency *= 5;
		cur_latency *= 5;
	}

	result->pri_val = ilk_compute_pri_wm(p, pri_latency, level);
	result->spr_val = ilk_compute_spr_wm(p, spr_latency);
	result->cur_val = ilk_compute_cur_wm(p, cur_latency);
	result->fbc_val = ilk_compute_fbc_wm(p, result->pri_val);
	result->enable = true;
}

static uint32_t
hsw_compute_linetime_wm(struct drm_device *dev, struct drm_crtc *crtc)
{
	struct drm_i915_private *dev_priv = dev->dev_private;
	struct intel_crtc *intel_crtc = to_intel_crtc(crtc);
	struct drm_display_mode *mode = &intel_crtc->config.adjusted_mode;
	u32 linetime, ips_linetime;

	if (!intel_crtc_active(crtc))
		return 0;

	/* The WM are computed with base on how long it takes to fill a single
	 * row at the given clock rate, multiplied by 8.
	 * */
	linetime = DIV_ROUND_CLOSEST(mode->crtc_htotal * 1000 * 8,
				     mode->crtc_clock);
	ips_linetime = DIV_ROUND_CLOSEST(mode->crtc_htotal * 1000 * 8,
					 intel_ddi_get_cdclk_freq(dev_priv));

	return PIPE_WM_LINETIME_IPS_LINETIME(ips_linetime) |
	       PIPE_WM_LINETIME_TIME(linetime);
}

static void intel_read_wm_latency(struct drm_device *dev, uint16_t wm[5])
{
	struct drm_i915_private *dev_priv = dev->dev_private;

	if (IS_HASWELL(dev) || IS_BROADWELL(dev)) {
		uint64_t sskpd = I915_READ64(MCH_SSKPD);

		wm[0] = (sskpd >> 56) & 0xFF;
		if (wm[0] == 0)
			wm[0] = sskpd & 0xF;
		wm[1] = (sskpd >> 4) & 0xFF;
		wm[2] = (sskpd >> 12) & 0xFF;
		wm[3] = (sskpd >> 20) & 0x1FF;
		wm[4] = (sskpd >> 32) & 0x1FF;
	} else if (INTEL_INFO(dev)->gen >= 6) {
		uint32_t sskpd = I915_READ(MCH_SSKPD);

		wm[0] = (sskpd >> SSKPD_WM0_SHIFT) & SSKPD_WM_MASK;
		wm[1] = (sskpd >> SSKPD_WM1_SHIFT) & SSKPD_WM_MASK;
		wm[2] = (sskpd >> SSKPD_WM2_SHIFT) & SSKPD_WM_MASK;
		wm[3] = (sskpd >> SSKPD_WM3_SHIFT) & SSKPD_WM_MASK;
	} else if (INTEL_INFO(dev)->gen >= 5) {
		uint32_t mltr = I915_READ(MLTR_ILK);

		/* ILK primary LP0 latency is 700 ns */
		wm[0] = 7;
		wm[1] = (mltr >> MLTR_WM1_SHIFT) & ILK_SRLT_MASK;
		wm[2] = (mltr >> MLTR_WM2_SHIFT) & ILK_SRLT_MASK;
	}
}

static void intel_fixup_spr_wm_latency(struct drm_device *dev, uint16_t wm[5])
{
	/* ILK sprite LP0 latency is 1300 ns */
	if (INTEL_INFO(dev)->gen == 5)
		wm[0] = 13;
}

static void intel_fixup_cur_wm_latency(struct drm_device *dev, uint16_t wm[5])
{
	/* ILK cursor LP0 latency is 1300 ns */
	if (INTEL_INFO(dev)->gen == 5)
		wm[0] = 13;

	/* WaDoubleCursorLP3Latency:ivb */
	if (IS_IVYBRIDGE(dev))
		wm[3] *= 2;
}

static int ilk_wm_max_level(const struct drm_device *dev)
{
	/* how many WM levels are we expecting */
	if (IS_HASWELL(dev) || IS_BROADWELL(dev))
		return 4;
	else if (INTEL_INFO(dev)->gen >= 6)
		return 3;
	else
		return 2;
}

static void intel_print_wm_latency(struct drm_device *dev,
				   const char *name,
				   const uint16_t wm[5])
{
	int level, max_level = ilk_wm_max_level(dev);

	for (level = 0; level <= max_level; level++) {
		unsigned int latency = wm[level];

		if (latency == 0) {
			DRM_ERROR("%s WM%d latency not provided\n",
				  name, level);
			continue;
		}

		/* WM1+ latency values in 0.5us units */
		if (level > 0)
			latency *= 5;

		DRM_DEBUG_KMS("%s WM%d latency %u (%u.%u usec)\n",
			      name, level, wm[level],
			      latency / 10, latency % 10);
	}
}

static void ilk_setup_wm_latency(struct drm_device *dev)
{
	struct drm_i915_private *dev_priv = dev->dev_private;

	intel_read_wm_latency(dev, dev_priv->wm.pri_latency);

	memcpy(dev_priv->wm.spr_latency, dev_priv->wm.pri_latency,
	       sizeof(dev_priv->wm.pri_latency));
	memcpy(dev_priv->wm.cur_latency, dev_priv->wm.pri_latency,
	       sizeof(dev_priv->wm.pri_latency));

	intel_fixup_spr_wm_latency(dev, dev_priv->wm.spr_latency);
	intel_fixup_cur_wm_latency(dev, dev_priv->wm.cur_latency);

	intel_print_wm_latency(dev, "Primary", dev_priv->wm.pri_latency);
	intel_print_wm_latency(dev, "Sprite", dev_priv->wm.spr_latency);
	intel_print_wm_latency(dev, "Cursor", dev_priv->wm.cur_latency);
}

static void ilk_compute_wm_parameters(struct drm_crtc *crtc,
				      struct ilk_pipe_wm_parameters *p,
				      struct intel_wm_config *config)
{
	struct drm_device *dev = crtc->dev;
	struct intel_crtc *intel_crtc = to_intel_crtc(crtc);
	enum pipe pipe = intel_crtc->pipe;
	struct drm_plane *plane;

	p->active = intel_crtc_active(crtc);
	if (p->active) {
		p->pipe_htotal = intel_crtc->config.adjusted_mode.crtc_htotal;
		p->pixel_rate = ilk_pipe_pixel_rate(dev, crtc);
		p->pri.bytes_per_pixel = crtc->primary->fb->bits_per_pixel / 8;
		p->cur.bytes_per_pixel = 4;
		p->pri.horiz_pixels = intel_crtc->config.pipe_src_w;
		p->cur.horiz_pixels = intel_crtc->cursor_width;
		/* TODO: for now, assume primary and cursor planes are always enabled. */
		p->pri.enabled = true;
		p->cur.enabled = true;
	}

	list_for_each_entry(crtc, &dev->mode_config.crtc_list, head)
		config->num_pipes_active += intel_crtc_active(crtc);

	drm_for_each_legacy_plane(plane, &dev->mode_config.plane_list) {
		struct intel_plane *intel_plane = to_intel_plane(plane);

		if (intel_plane->pipe == pipe)
			p->spr = intel_plane->wm;

		config->sprites_enabled |= intel_plane->wm.enabled;
		config->sprites_scaled |= intel_plane->wm.scaled;
	}
}

/* Compute new watermarks for the pipe */
static bool intel_compute_pipe_wm(struct drm_crtc *crtc,
				  const struct ilk_pipe_wm_parameters *params,
				  struct intel_pipe_wm *pipe_wm)
{
	struct drm_device *dev = crtc->dev;
	const struct drm_i915_private *dev_priv = dev->dev_private;
	int level, max_level = ilk_wm_max_level(dev);
	/* LP0 watermark maximums depend on this pipe alone */
	struct intel_wm_config config = {
		.num_pipes_active = 1,
		.sprites_enabled = params->spr.enabled,
		.sprites_scaled = params->spr.scaled,
	};
	struct ilk_wm_maximums max;

	/* LP0 watermarks always use 1/2 DDB partitioning */
	ilk_compute_wm_maximums(dev, 0, &config, INTEL_DDB_PART_1_2, &max);

	/* ILK/SNB: LP2+ watermarks only w/o sprites */
	if (INTEL_INFO(dev)->gen <= 6 && params->spr.enabled)
		max_level = 1;

	/* ILK/SNB/IVB: LP1+ watermarks only w/o scaling */
	if (params->spr.scaled)
		max_level = 0;

	for (level = 0; level <= max_level; level++)
		ilk_compute_wm_level(dev_priv, level, params,
				     &pipe_wm->wm[level]);

	if (IS_HASWELL(dev) || IS_BROADWELL(dev))
		pipe_wm->linetime = hsw_compute_linetime_wm(dev, crtc);

	/* At least LP0 must be valid */
	return ilk_validate_wm_level(0, &max, &pipe_wm->wm[0]);
}

/*
 * Merge the watermarks from all active pipes for a specific level.
 */
static void ilk_merge_wm_level(struct drm_device *dev,
			       int level,
			       struct intel_wm_level *ret_wm)
{
	const struct intel_crtc *intel_crtc;

	list_for_each_entry(intel_crtc, &dev->mode_config.crtc_list, base.head) {
		const struct intel_wm_level *wm =
			&intel_crtc->wm.active.wm[level];

		if (!wm->enable)
			return;

		ret_wm->pri_val = max(ret_wm->pri_val, wm->pri_val);
		ret_wm->spr_val = max(ret_wm->spr_val, wm->spr_val);
		ret_wm->cur_val = max(ret_wm->cur_val, wm->cur_val);
		ret_wm->fbc_val = max(ret_wm->fbc_val, wm->fbc_val);
	}

	ret_wm->enable = true;
}

/*
 * Merge all low power watermarks for all active pipes.
 */
static void ilk_wm_merge(struct drm_device *dev,
			 const struct intel_wm_config *config,
			 const struct ilk_wm_maximums *max,
			 struct intel_pipe_wm *merged)
{
	int level, max_level = ilk_wm_max_level(dev);

	/* ILK/SNB/IVB: LP1+ watermarks only w/ single pipe */
	if ((INTEL_INFO(dev)->gen <= 6 || IS_IVYBRIDGE(dev)) &&
	    config->num_pipes_active > 1)
		return;

	/* ILK: FBC WM must be disabled always */
	merged->fbc_wm_enabled = INTEL_INFO(dev)->gen >= 6;

	/* merge each WM1+ level */
	for (level = 1; level <= max_level; level++) {
		struct intel_wm_level *wm = &merged->wm[level];

		ilk_merge_wm_level(dev, level, wm);

		if (!ilk_validate_wm_level(level, max, wm))
			break;

		/*
		 * The spec says it is preferred to disable
		 * FBC WMs instead of disabling a WM level.
		 */
		if (wm->fbc_val > max->fbc) {
			merged->fbc_wm_enabled = false;
			wm->fbc_val = 0;
		}
	}

	/* ILK: LP2+ must be disabled when FBC WM is disabled but FBC enabled */
	/*
	 * FIXME this is racy. FBC might get enabled later.
	 * What we should check here is whether FBC can be
	 * enabled sometime later.
	 */
	if (IS_GEN5(dev) && !merged->fbc_wm_enabled && intel_fbc_enabled(dev)) {
		for (level = 2; level <= max_level; level++) {
			struct intel_wm_level *wm = &merged->wm[level];

			wm->enable = false;
		}
	}
}

static int ilk_wm_lp_to_level(int wm_lp, const struct intel_pipe_wm *pipe_wm)
{
	/* LP1,LP2,LP3 levels are either 1,2,3 or 1,3,4 */
	return wm_lp + (wm_lp >= 2 && pipe_wm->wm[4].enable);
}

/* The value we need to program into the WM_LPx latency field */
static unsigned int ilk_wm_lp_latency(struct drm_device *dev, int level)
{
	struct drm_i915_private *dev_priv = dev->dev_private;

	if (IS_HASWELL(dev) || IS_BROADWELL(dev))
		return 2 * level;
	else
		return dev_priv->wm.pri_latency[level];
}

static void ilk_compute_wm_results(struct drm_device *dev,
				   const struct intel_pipe_wm *merged,
				   enum intel_ddb_partitioning partitioning,
				   struct ilk_wm_values *results)
{
	struct intel_crtc *intel_crtc;
	int level, wm_lp;

	results->enable_fbc_wm = merged->fbc_wm_enabled;
	results->partitioning = partitioning;

	/* LP1+ register values */
	for (wm_lp = 1; wm_lp <= 3; wm_lp++) {
		const struct intel_wm_level *r;

		level = ilk_wm_lp_to_level(wm_lp, merged);

		r = &merged->wm[level];
		if (!r->enable)
			break;

		results->wm_lp[wm_lp - 1] = WM3_LP_EN |
			(ilk_wm_lp_latency(dev, level) << WM1_LP_LATENCY_SHIFT) |
			(r->pri_val << WM1_LP_SR_SHIFT) |
			r->cur_val;

		if (INTEL_INFO(dev)->gen >= 8)
			results->wm_lp[wm_lp - 1] |=
				r->fbc_val << WM1_LP_FBC_SHIFT_BDW;
		else
			results->wm_lp[wm_lp - 1] |=
				r->fbc_val << WM1_LP_FBC_SHIFT;

		if (INTEL_INFO(dev)->gen <= 6 && r->spr_val) {
			WARN_ON(wm_lp != 1);
			results->wm_lp_spr[wm_lp - 1] = WM1S_LP_EN | r->spr_val;
		} else
			results->wm_lp_spr[wm_lp - 1] = r->spr_val;
	}

	/* LP0 register values */
	list_for_each_entry(intel_crtc, &dev->mode_config.crtc_list, base.head) {
		enum pipe pipe = intel_crtc->pipe;
		const struct intel_wm_level *r =
			&intel_crtc->wm.active.wm[0];

		if (WARN_ON(!r->enable))
			continue;

		results->wm_linetime[pipe] = intel_crtc->wm.active.linetime;

		results->wm_pipe[pipe] =
			(r->pri_val << WM0_PIPE_PLANE_SHIFT) |
			(r->spr_val << WM0_PIPE_SPRITE_SHIFT) |
			r->cur_val;
	}
}

/* Find the result with the highest level enabled. Check for enable_fbc_wm in
 * case both are at the same level. Prefer r1 in case they're the same. */
static struct intel_pipe_wm *ilk_find_best_result(struct drm_device *dev,
						  struct intel_pipe_wm *r1,
						  struct intel_pipe_wm *r2)
{
	int level, max_level = ilk_wm_max_level(dev);
	int level1 = 0, level2 = 0;

	for (level = 1; level <= max_level; level++) {
		if (r1->wm[level].enable)
			level1 = level;
		if (r2->wm[level].enable)
			level2 = level;
	}

	if (level1 == level2) {
		if (r2->fbc_wm_enabled && !r1->fbc_wm_enabled)
			return r2;
		else
			return r1;
	} else if (level1 > level2) {
		return r1;
	} else {
		return r2;
	}
}

/* dirty bits used to track which watermarks need changes */
#define WM_DIRTY_PIPE(pipe) (1 << (pipe))
#define WM_DIRTY_LINETIME(pipe) (1 << (8 + (pipe)))
#define WM_DIRTY_LP(wm_lp) (1 << (15 + (wm_lp)))
#define WM_DIRTY_LP_ALL (WM_DIRTY_LP(1) | WM_DIRTY_LP(2) | WM_DIRTY_LP(3))
#define WM_DIRTY_FBC (1 << 24)
#define WM_DIRTY_DDB (1 << 25)

static unsigned int ilk_compute_wm_dirty(struct drm_device *dev,
					 const struct ilk_wm_values *old,
					 const struct ilk_wm_values *new)
{
	unsigned int dirty = 0;
	enum pipe pipe;
	int wm_lp;

	for_each_pipe(pipe) {
		if (old->wm_linetime[pipe] != new->wm_linetime[pipe]) {
			dirty |= WM_DIRTY_LINETIME(pipe);
			/* Must disable LP1+ watermarks too */
			dirty |= WM_DIRTY_LP_ALL;
		}

		if (old->wm_pipe[pipe] != new->wm_pipe[pipe]) {
			dirty |= WM_DIRTY_PIPE(pipe);
			/* Must disable LP1+ watermarks too */
			dirty |= WM_DIRTY_LP_ALL;
		}
	}

	if (old->enable_fbc_wm != new->enable_fbc_wm) {
		dirty |= WM_DIRTY_FBC;
		/* Must disable LP1+ watermarks too */
		dirty |= WM_DIRTY_LP_ALL;
	}

	if (old->partitioning != new->partitioning) {
		dirty |= WM_DIRTY_DDB;
		/* Must disable LP1+ watermarks too */
		dirty |= WM_DIRTY_LP_ALL;
	}

	/* LP1+ watermarks already deemed dirty, no need to continue */
	if (dirty & WM_DIRTY_LP_ALL)
		return dirty;

	/* Find the lowest numbered LP1+ watermark in need of an update... */
	for (wm_lp = 1; wm_lp <= 3; wm_lp++) {
		if (old->wm_lp[wm_lp - 1] != new->wm_lp[wm_lp - 1] ||
		    old->wm_lp_spr[wm_lp - 1] != new->wm_lp_spr[wm_lp - 1])
			break;
	}

	/* ...and mark it and all higher numbered LP1+ watermarks as dirty */
	for (; wm_lp <= 3; wm_lp++)
		dirty |= WM_DIRTY_LP(wm_lp);

	return dirty;
}

static bool _ilk_disable_lp_wm(struct drm_i915_private *dev_priv,
			       unsigned int dirty)
{
	struct ilk_wm_values *previous = &dev_priv->wm.hw;
	bool changed = false;

	if (dirty & WM_DIRTY_LP(3) && previous->wm_lp[2] & WM1_LP_SR_EN) {
		previous->wm_lp[2] &= ~WM1_LP_SR_EN;
		I915_WRITE(WM3_LP_ILK, previous->wm_lp[2]);
		changed = true;
	}
	if (dirty & WM_DIRTY_LP(2) && previous->wm_lp[1] & WM1_LP_SR_EN) {
		previous->wm_lp[1] &= ~WM1_LP_SR_EN;
		I915_WRITE(WM2_LP_ILK, previous->wm_lp[1]);
		changed = true;
	}
	if (dirty & WM_DIRTY_LP(1) && previous->wm_lp[0] & WM1_LP_SR_EN) {
		previous->wm_lp[0] &= ~WM1_LP_SR_EN;
		I915_WRITE(WM1_LP_ILK, previous->wm_lp[0]);
		changed = true;
	}

	/*
	 * Don't touch WM1S_LP_EN here.
	 * Doing so could cause underruns.
	 */

	return changed;
}

/*
 * The spec says we shouldn't write when we don't need, because every write
 * causes WMs to be re-evaluated, expending some power.
 */
static void ilk_write_wm_values(struct drm_i915_private *dev_priv,
				struct ilk_wm_values *results)
{
	struct drm_device *dev = dev_priv->dev;
	struct ilk_wm_values *previous = &dev_priv->wm.hw;
	unsigned int dirty;
	uint32_t val;

	dirty = ilk_compute_wm_dirty(dev, previous, results);
	if (!dirty)
		return;

	_ilk_disable_lp_wm(dev_priv, dirty);

	if (dirty & WM_DIRTY_PIPE(PIPE_A))
		I915_WRITE(WM0_PIPEA_ILK, results->wm_pipe[0]);
	if (dirty & WM_DIRTY_PIPE(PIPE_B))
		I915_WRITE(WM0_PIPEB_ILK, results->wm_pipe[1]);
	if (dirty & WM_DIRTY_PIPE(PIPE_C))
		I915_WRITE(WM0_PIPEC_IVB, results->wm_pipe[2]);

	if (dirty & WM_DIRTY_LINETIME(PIPE_A))
		I915_WRITE(PIPE_WM_LINETIME(PIPE_A), results->wm_linetime[0]);
	if (dirty & WM_DIRTY_LINETIME(PIPE_B))
		I915_WRITE(PIPE_WM_LINETIME(PIPE_B), results->wm_linetime[1]);
	if (dirty & WM_DIRTY_LINETIME(PIPE_C))
		I915_WRITE(PIPE_WM_LINETIME(PIPE_C), results->wm_linetime[2]);

	if (dirty & WM_DIRTY_DDB) {
		if (IS_HASWELL(dev) || IS_BROADWELL(dev)) {
			val = I915_READ(WM_MISC);
			if (results->partitioning == INTEL_DDB_PART_1_2)
				val &= ~WM_MISC_DATA_PARTITION_5_6;
			else
				val |= WM_MISC_DATA_PARTITION_5_6;
			I915_WRITE(WM_MISC, val);
		} else {
			val = I915_READ(DISP_ARB_CTL2);
			if (results->partitioning == INTEL_DDB_PART_1_2)
				val &= ~DISP_DATA_PARTITION_5_6;
			else
				val |= DISP_DATA_PARTITION_5_6;
			I915_WRITE(DISP_ARB_CTL2, val);
		}
	}

	if (dirty & WM_DIRTY_FBC) {
		val = I915_READ(DISP_ARB_CTL);
		if (results->enable_fbc_wm)
			val &= ~DISP_FBC_WM_DIS;
		else
			val |= DISP_FBC_WM_DIS;
		I915_WRITE(DISP_ARB_CTL, val);
	}

	if (dirty & WM_DIRTY_LP(1) &&
	    previous->wm_lp_spr[0] != results->wm_lp_spr[0])
		I915_WRITE(WM1S_LP_ILK, results->wm_lp_spr[0]);

	if (INTEL_INFO(dev)->gen >= 7) {
		if (dirty & WM_DIRTY_LP(2) && previous->wm_lp_spr[1] != results->wm_lp_spr[1])
			I915_WRITE(WM2S_LP_IVB, results->wm_lp_spr[1]);
		if (dirty & WM_DIRTY_LP(3) && previous->wm_lp_spr[2] != results->wm_lp_spr[2])
			I915_WRITE(WM3S_LP_IVB, results->wm_lp_spr[2]);
	}

	if (dirty & WM_DIRTY_LP(1) && previous->wm_lp[0] != results->wm_lp[0])
		I915_WRITE(WM1_LP_ILK, results->wm_lp[0]);
	if (dirty & WM_DIRTY_LP(2) && previous->wm_lp[1] != results->wm_lp[1])
		I915_WRITE(WM2_LP_ILK, results->wm_lp[1]);
	if (dirty & WM_DIRTY_LP(3) && previous->wm_lp[2] != results->wm_lp[2])
		I915_WRITE(WM3_LP_ILK, results->wm_lp[2]);

	dev_priv->wm.hw = *results;
}

static bool ilk_disable_lp_wm(struct drm_device *dev)
{
	struct drm_i915_private *dev_priv = dev->dev_private;

	return _ilk_disable_lp_wm(dev_priv, WM_DIRTY_LP_ALL);
}

static void ilk_update_wm(struct drm_crtc *crtc)
{
	struct intel_crtc *intel_crtc = to_intel_crtc(crtc);
	struct drm_device *dev = crtc->dev;
	struct drm_i915_private *dev_priv = dev->dev_private;
	struct ilk_wm_maximums max;
	struct ilk_pipe_wm_parameters params = {};
	struct ilk_wm_values results = {};
	enum intel_ddb_partitioning partitioning;
	struct intel_pipe_wm pipe_wm = {};
	struct intel_pipe_wm lp_wm_1_2 = {}, lp_wm_5_6 = {}, *best_lp_wm;
	struct intel_wm_config config = {};

	ilk_compute_wm_parameters(crtc, &params, &config);

	intel_compute_pipe_wm(crtc, &params, &pipe_wm);

	if (!memcmp(&intel_crtc->wm.active, &pipe_wm, sizeof(pipe_wm)))
		return;

	intel_crtc->wm.active = pipe_wm;

	ilk_compute_wm_maximums(dev, 1, &config, INTEL_DDB_PART_1_2, &max);
	ilk_wm_merge(dev, &config, &max, &lp_wm_1_2);

	/* 5/6 split only in single pipe config on IVB+ */
	if (INTEL_INFO(dev)->gen >= 7 &&
	    config.num_pipes_active == 1 && config.sprites_enabled) {
		ilk_compute_wm_maximums(dev, 1, &config, INTEL_DDB_PART_5_6, &max);
		ilk_wm_merge(dev, &config, &max, &lp_wm_5_6);

		best_lp_wm = ilk_find_best_result(dev, &lp_wm_1_2, &lp_wm_5_6);
	} else {
		best_lp_wm = &lp_wm_1_2;
	}

	partitioning = (best_lp_wm == &lp_wm_1_2) ?
		       INTEL_DDB_PART_1_2 : INTEL_DDB_PART_5_6;

	ilk_compute_wm_results(dev, best_lp_wm, partitioning, &results);

	ilk_write_wm_values(dev_priv, &results);
}

static void ilk_update_sprite_wm(struct drm_plane *plane,
				     struct drm_crtc *crtc,
				     uint32_t sprite_width, int pixel_size,
				     bool enabled, bool scaled)
{
	struct drm_device *dev = plane->dev;
	struct intel_plane *intel_plane = to_intel_plane(plane);

	intel_plane->wm.enabled = enabled;
	intel_plane->wm.scaled = scaled;
	intel_plane->wm.horiz_pixels = sprite_width;
	intel_plane->wm.bytes_per_pixel = pixel_size;

	/*
	 * IVB workaround: must disable low power watermarks for at least
	 * one frame before enabling scaling.  LP watermarks can be re-enabled
	 * when scaling is disabled.
	 *
	 * WaCxSRDisabledForSpriteScaling:ivb
	 */
	if (IS_IVYBRIDGE(dev) && scaled && ilk_disable_lp_wm(dev))
		intel_wait_for_vblank(dev, intel_plane->pipe);

	ilk_update_wm(crtc);
}

static void ilk_pipe_wm_get_hw_state(struct drm_crtc *crtc)
{
	struct drm_device *dev = crtc->dev;
	struct drm_i915_private *dev_priv = dev->dev_private;
	struct ilk_wm_values *hw = &dev_priv->wm.hw;
	struct intel_crtc *intel_crtc = to_intel_crtc(crtc);
	struct intel_pipe_wm *active = &intel_crtc->wm.active;
	enum pipe pipe = intel_crtc->pipe;
	static const unsigned int wm0_pipe_reg[] = {
		[PIPE_A] = WM0_PIPEA_ILK,
		[PIPE_B] = WM0_PIPEB_ILK,
		[PIPE_C] = WM0_PIPEC_IVB,
	};

	hw->wm_pipe[pipe] = I915_READ(wm0_pipe_reg[pipe]);
	if (IS_HASWELL(dev) || IS_BROADWELL(dev))
		hw->wm_linetime[pipe] = I915_READ(PIPE_WM_LINETIME(pipe));

	if (intel_crtc_active(crtc)) {
		u32 tmp = hw->wm_pipe[pipe];

		/*
		 * For active pipes LP0 watermark is marked as
		 * enabled, and LP1+ watermaks as disabled since
		 * we can't really reverse compute them in case
		 * multiple pipes are active.
		 */
		active->wm[0].enable = true;
		active->wm[0].pri_val = (tmp & WM0_PIPE_PLANE_MASK) >> WM0_PIPE_PLANE_SHIFT;
		active->wm[0].spr_val = (tmp & WM0_PIPE_SPRITE_MASK) >> WM0_PIPE_SPRITE_SHIFT;
		active->wm[0].cur_val = tmp & WM0_PIPE_CURSOR_MASK;
		active->linetime = hw->wm_linetime[pipe];
	} else {
		int level, max_level = ilk_wm_max_level(dev);

		/*
		 * For inactive pipes, all watermark levels
		 * should be marked as enabled but zeroed,
		 * which is what we'd compute them to.
		 */
		for (level = 0; level <= max_level; level++)
			active->wm[level].enable = true;
	}
}

void ilk_wm_get_hw_state(struct drm_device *dev)
{
	struct drm_i915_private *dev_priv = dev->dev_private;
	struct ilk_wm_values *hw = &dev_priv->wm.hw;
	struct drm_crtc *crtc;

	list_for_each_entry(crtc, &dev->mode_config.crtc_list, head)
		ilk_pipe_wm_get_hw_state(crtc);

	hw->wm_lp[0] = I915_READ(WM1_LP_ILK);
	hw->wm_lp[1] = I915_READ(WM2_LP_ILK);
	hw->wm_lp[2] = I915_READ(WM3_LP_ILK);

	hw->wm_lp_spr[0] = I915_READ(WM1S_LP_ILK);
	hw->wm_lp_spr[1] = I915_READ(WM2S_LP_IVB);
	hw->wm_lp_spr[2] = I915_READ(WM3S_LP_IVB);

	if (IS_HASWELL(dev) || IS_BROADWELL(dev))
		hw->partitioning = (I915_READ(WM_MISC) & WM_MISC_DATA_PARTITION_5_6) ?
			INTEL_DDB_PART_5_6 : INTEL_DDB_PART_1_2;
	else if (IS_IVYBRIDGE(dev))
		hw->partitioning = (I915_READ(DISP_ARB_CTL2) & DISP_DATA_PARTITION_5_6) ?
			INTEL_DDB_PART_5_6 : INTEL_DDB_PART_1_2;

	hw->enable_fbc_wm =
		!(I915_READ(DISP_ARB_CTL) & DISP_FBC_WM_DIS);
}

/**
 * intel_update_watermarks - update FIFO watermark values based on current modes
 *
 * Calculate watermark values for the various WM regs based on current mode
 * and plane configuration.
 *
 * There are several cases to deal with here:
 *   - normal (i.e. non-self-refresh)
 *   - self-refresh (SR) mode
 *   - lines are large relative to FIFO size (buffer can hold up to 2)
 *   - lines are small relative to FIFO size (buffer can hold more than 2
 *     lines), so need to account for TLB latency
 *
 *   The normal calculation is:
 *     watermark = dotclock * bytes per pixel * latency
 *   where latency is platform & configuration dependent (we assume pessimal
 *   values here).
 *
 *   The SR calculation is:
 *     watermark = (trunc(latency/line time)+1) * surface width *
 *       bytes per pixel
 *   where
 *     line time = htotal / dotclock
 *     surface width = hdisplay for normal plane and 64 for cursor
 *   and latency is assumed to be high, as above.
 *
 * The final value programmed to the register should always be rounded up,
 * and include an extra 2 entries to account for clock crossings.
 *
 * We don't use the sprite, so we can ignore that.  And on Crestline we have
 * to set the non-SR watermarks to 8.
 */
void intel_update_watermarks(struct drm_crtc *crtc)
{
	struct drm_i915_private *dev_priv = crtc->dev->dev_private;

	if (dev_priv->display.update_wm)
		dev_priv->display.update_wm(crtc);
}

void intel_update_sprite_watermarks(struct drm_plane *plane,
				    struct drm_crtc *crtc,
				    uint32_t sprite_width, int pixel_size,
				    bool enabled, bool scaled)
{
	struct drm_i915_private *dev_priv = plane->dev->dev_private;

	if (dev_priv->display.update_sprite_wm)
		dev_priv->display.update_sprite_wm(plane, crtc, sprite_width,
						   pixel_size, enabled, scaled);
}

static struct drm_i915_gem_object *
intel_alloc_context_page(struct drm_device *dev)
{
	struct drm_i915_gem_object *ctx;
	int ret;

	WARN_ON(!mutex_is_locked(&dev->struct_mutex));

	ctx = i915_gem_alloc_object(dev, 4096);
	if (!ctx) {
		DRM_DEBUG("failed to alloc power context, RC6 disabled\n");
		return NULL;
	}

	ret = i915_gem_obj_ggtt_pin(ctx, 4096, 0);
	if (ret) {
		DRM_ERROR("failed to pin power context: %d\n", ret);
		goto err_unref;
	}

	ret = i915_gem_object_set_to_gtt_domain(ctx, 1);
	if (ret) {
		DRM_ERROR("failed to set-domain on power context: %d\n", ret);
		goto err_unpin;
	}

	return ctx;

err_unpin:
	i915_gem_object_ggtt_unpin(ctx);
err_unref:
	drm_gem_object_unreference(&ctx->base);
	return NULL;
}

/**
 * Lock protecting IPS related data structures
 */
DEFINE_SPINLOCK(mchdev_lock);

/* Global for IPS driver to get at the current i915 device. Protected by
 * mchdev_lock. */
static struct drm_i915_private *i915_mch_dev;

bool ironlake_set_drps(struct drm_device *dev, u8 val)
{
	struct drm_i915_private *dev_priv = dev->dev_private;
	u16 rgvswctl;

	assert_spin_locked(&mchdev_lock);

	rgvswctl = I915_READ16(MEMSWCTL);
	if (rgvswctl & MEMCTL_CMD_STS) {
		DRM_DEBUG("gpu busy, RCS change rejected\n");
		return false; /* still busy with another command */
	}

	rgvswctl = (MEMCTL_CMD_CHFREQ << MEMCTL_CMD_SHIFT) |
		(val << MEMCTL_FREQ_SHIFT) | MEMCTL_SFCAVM;
	I915_WRITE16(MEMSWCTL, rgvswctl);
	POSTING_READ16(MEMSWCTL);

	rgvswctl |= MEMCTL_CMD_STS;
	I915_WRITE16(MEMSWCTL, rgvswctl);

	return true;
}

static void ironlake_enable_drps(struct drm_device *dev)
{
	struct drm_i915_private *dev_priv = dev->dev_private;
	u32 rgvmodectl = I915_READ(MEMMODECTL);
	u8 fmax, fmin, fstart, vstart;

	spin_lock_irq(&mchdev_lock);

	/* Enable temp reporting */
	I915_WRITE16(PMMISC, I915_READ(PMMISC) | MCPPCE_EN);
	I915_WRITE16(TSC1, I915_READ(TSC1) | TSE);

	/* 100ms RC evaluation intervals */
	I915_WRITE(RCUPEI, 100000);
	I915_WRITE(RCDNEI, 100000);

	/* Set max/min thresholds to 90ms and 80ms respectively */
	I915_WRITE(RCBMAXAVG, 90000);
	I915_WRITE(RCBMINAVG, 80000);

	I915_WRITE(MEMIHYST, 1);

	/* Set up min, max, and cur for interrupt handling */
	fmax = (rgvmodectl & MEMMODE_FMAX_MASK) >> MEMMODE_FMAX_SHIFT;
	fmin = (rgvmodectl & MEMMODE_FMIN_MASK);
	fstart = (rgvmodectl & MEMMODE_FSTART_MASK) >>
		MEMMODE_FSTART_SHIFT;

	vstart = (I915_READ(PXVFREQ_BASE + (fstart * 4)) & PXVFREQ_PX_MASK) >>
		PXVFREQ_PX_SHIFT;

	dev_priv->ips.fmax = fmax; /* IPS callback will increase this */
	dev_priv->ips.fstart = fstart;

	dev_priv->ips.max_delay = fstart;
	dev_priv->ips.min_delay = fmin;
	dev_priv->ips.cur_delay = fstart;

	DRM_DEBUG_DRIVER("fmax: %d, fmin: %d, fstart: %d\n",
			 fmax, fmin, fstart);

	I915_WRITE(MEMINTREN, MEMINT_CX_SUPR_EN | MEMINT_EVAL_CHG_EN);

	/*
	 * Interrupts will be enabled in ironlake_irq_postinstall
	 */

	I915_WRITE(VIDSTART, vstart);
	POSTING_READ(VIDSTART);

	rgvmodectl |= MEMMODE_SWMODE_EN;
	I915_WRITE(MEMMODECTL, rgvmodectl);

	if (wait_for_atomic((I915_READ(MEMSWCTL) & MEMCTL_CMD_STS) == 0, 10))
		DRM_ERROR("stuck trying to change perf mode\n");
	mdelay(1);

	ironlake_set_drps(dev, fstart);

	dev_priv->ips.last_count1 = I915_READ(0x112e4) + I915_READ(0x112e8) +
		I915_READ(0x112e0);
	dev_priv->ips.last_time1 = jiffies_to_msecs(jiffies);
	dev_priv->ips.last_count2 = I915_READ(0x112f4);
	getrawmonotonic(&dev_priv->ips.last_time2);

	spin_unlock_irq(&mchdev_lock);
}

static void ironlake_disable_drps(struct drm_device *dev)
{
	struct drm_i915_private *dev_priv = dev->dev_private;
	u16 rgvswctl;

	spin_lock_irq(&mchdev_lock);

	rgvswctl = I915_READ16(MEMSWCTL);

	/* Ack interrupts, disable EFC interrupt */
	I915_WRITE(MEMINTREN, I915_READ(MEMINTREN) & ~MEMINT_EVAL_CHG_EN);
	I915_WRITE(MEMINTRSTS, MEMINT_EVAL_CHG);
	I915_WRITE(DEIER, I915_READ(DEIER) & ~DE_PCU_EVENT);
	I915_WRITE(DEIIR, DE_PCU_EVENT);
	I915_WRITE(DEIMR, I915_READ(DEIMR) | DE_PCU_EVENT);

	/* Go back to the starting frequency */
	ironlake_set_drps(dev, dev_priv->ips.fstart);
	mdelay(1);
	rgvswctl |= MEMCTL_CMD_STS;
	I915_WRITE(MEMSWCTL, rgvswctl);
	mdelay(1);

	spin_unlock_irq(&mchdev_lock);
}

/* There's a funny hw issue where the hw returns all 0 when reading from
 * GEN6_RP_INTERRUPT_LIMITS. Hence we always need to compute the desired value
 * ourselves, instead of doing a rmw cycle (which might result in us clearing
 * all limits and the gpu stuck at whatever frequency it is at atm).
 */
static u32 gen6_rps_limits(struct drm_i915_private *dev_priv, u8 val)
{
	u32 limits;

	/* Only set the down limit when we've reached the lowest level to avoid
	 * getting more interrupts, otherwise leave this clear. This prevents a
	 * race in the hw when coming out of rc6: There's a tiny window where
	 * the hw runs at the minimal clock before selecting the desired
	 * frequency, if the down threshold expires in that window we will not
	 * receive a down interrupt. */
	limits = dev_priv->rps.max_freq_softlimit << 24;
	if (val <= dev_priv->rps.min_freq_softlimit)
		limits |= dev_priv->rps.min_freq_softlimit << 16;

	return limits;
}

static void gen6_set_rps_thresholds(struct drm_i915_private *dev_priv, u8 val)
{
	int new_power;

	new_power = dev_priv->rps.power;
	switch (dev_priv->rps.power) {
	case LOW_POWER:
		if (val > dev_priv->rps.efficient_freq + 1 && val > dev_priv->rps.cur_freq)
			new_power = BETWEEN;
		break;

	case BETWEEN:
		if (val <= dev_priv->rps.efficient_freq && val < dev_priv->rps.cur_freq)
			new_power = LOW_POWER;
		else if (val >= dev_priv->rps.rp0_freq && val > dev_priv->rps.cur_freq)
			new_power = HIGH_POWER;
		break;

	case HIGH_POWER:
		if (val < (dev_priv->rps.rp1_freq + dev_priv->rps.rp0_freq) >> 1 && val < dev_priv->rps.cur_freq)
			new_power = BETWEEN;
		break;
	}
	/* Max/min bins are special */
	if (val == dev_priv->rps.min_freq_softlimit)
		new_power = LOW_POWER;
	if (val == dev_priv->rps.max_freq_softlimit)
		new_power = HIGH_POWER;
	if (new_power == dev_priv->rps.power)
		return;

	/* Note the units here are not exactly 1us, but 1280ns. */
	switch (new_power) {
	case LOW_POWER:
		/* Upclock if more than 95% busy over 16ms */
		I915_WRITE(GEN6_RP_UP_EI, 12500);
		I915_WRITE(GEN6_RP_UP_THRESHOLD, 11800);

		/* Downclock if less than 85% busy over 32ms */
		I915_WRITE(GEN6_RP_DOWN_EI, 25000);
		I915_WRITE(GEN6_RP_DOWN_THRESHOLD, 21250);

		I915_WRITE(GEN6_RP_CONTROL,
			   GEN6_RP_MEDIA_TURBO |
			   GEN6_RP_MEDIA_HW_NORMAL_MODE |
			   GEN6_RP_MEDIA_IS_GFX |
			   GEN6_RP_ENABLE |
			   GEN6_RP_UP_BUSY_AVG |
			   GEN6_RP_DOWN_IDLE_AVG);
		break;

	case BETWEEN:
		/* Upclock if more than 90% busy over 13ms */
		I915_WRITE(GEN6_RP_UP_EI, 10250);
		I915_WRITE(GEN6_RP_UP_THRESHOLD, 9225);

		/* Downclock if less than 75% busy over 32ms */
		I915_WRITE(GEN6_RP_DOWN_EI, 25000);
		I915_WRITE(GEN6_RP_DOWN_THRESHOLD, 18750);

		I915_WRITE(GEN6_RP_CONTROL,
			   GEN6_RP_MEDIA_TURBO |
			   GEN6_RP_MEDIA_HW_NORMAL_MODE |
			   GEN6_RP_MEDIA_IS_GFX |
			   GEN6_RP_ENABLE |
			   GEN6_RP_UP_BUSY_AVG |
			   GEN6_RP_DOWN_IDLE_AVG);
		break;

	case HIGH_POWER:
		/* Upclock if more than 85% busy over 10ms */
		I915_WRITE(GEN6_RP_UP_EI, 8000);
		I915_WRITE(GEN6_RP_UP_THRESHOLD, 6800);

		/* Downclock if less than 60% busy over 32ms */
		I915_WRITE(GEN6_RP_DOWN_EI, 25000);
		I915_WRITE(GEN6_RP_DOWN_THRESHOLD, 15000);

		I915_WRITE(GEN6_RP_CONTROL,
			   GEN6_RP_MEDIA_TURBO |
			   GEN6_RP_MEDIA_HW_NORMAL_MODE |
			   GEN6_RP_MEDIA_IS_GFX |
			   GEN6_RP_ENABLE |
			   GEN6_RP_UP_BUSY_AVG |
			   GEN6_RP_DOWN_IDLE_AVG);
		break;
	}

	dev_priv->rps.power = new_power;
	dev_priv->rps.last_adj = 0;
}

<<<<<<< HEAD
=======
static u32 gen6_rps_pm_mask(struct drm_i915_private *dev_priv, u8 val)
{
	u32 mask = 0;

	if (val > dev_priv->rps.min_freq_softlimit)
		mask |= GEN6_PM_RP_DOWN_THRESHOLD | GEN6_PM_RP_DOWN_TIMEOUT;
	if (val < dev_priv->rps.max_freq_softlimit)
		mask |= GEN6_PM_RP_UP_THRESHOLD;

	/* IVB and SNB hard hangs on looping batchbuffer
	 * if GEN6_PM_UP_EI_EXPIRED is masked.
	 */
	if (INTEL_INFO(dev_priv->dev)->gen <= 7 && !IS_HASWELL(dev_priv->dev))
		mask |= GEN6_PM_RP_UP_EI_EXPIRED;

	return ~mask;
}

>>>>>>> c8431fda
/* gen6_set_rps is called to update the frequency request, but should also be
 * called when the range (min_delay and max_delay) is modified so that we can
 * update the GEN6_RP_INTERRUPT_LIMITS register accordingly. */
void gen6_set_rps(struct drm_device *dev, u8 val)
{
	struct drm_i915_private *dev_priv = dev->dev_private;

	WARN_ON(!mutex_is_locked(&dev_priv->rps.hw_lock));
<<<<<<< HEAD
	WARN_ON(val > dev_priv->rps.max_delay);
	WARN_ON(val < dev_priv->rps.min_delay);

	if (val == dev_priv->rps.cur_delay) {
		/* min/max delay may still have been modified so be sure to
		 * write the limits value */
		I915_WRITE(GEN6_RP_INTERRUPT_LIMITS,
			   gen6_rps_limits(dev_priv, val));

		return;
	}
=======
	WARN_ON(val > dev_priv->rps.max_freq_softlimit);
	WARN_ON(val < dev_priv->rps.min_freq_softlimit);
>>>>>>> c8431fda

	/* min/max delay may still have been modified so be sure to
	 * write the limits value.
	 */
	if (val != dev_priv->rps.cur_freq) {
		gen6_set_rps_thresholds(dev_priv, val);

		if (IS_HASWELL(dev))
			I915_WRITE(GEN6_RPNSWREQ,
				   HSW_FREQUENCY(val));
		else
			I915_WRITE(GEN6_RPNSWREQ,
				   GEN6_FREQUENCY(val) |
				   GEN6_OFFSET(0) |
				   GEN6_AGGRESSIVE_TURBO);
	}

	/* Make sure we continue to get interrupts
	 * until we hit the minimum or maximum frequencies.
	 */
	I915_WRITE(GEN6_RP_INTERRUPT_LIMITS, gen6_rps_limits(dev_priv, val));
	I915_WRITE(GEN6_PMINTRMSK, gen6_rps_pm_mask(dev_priv, val));

	POSTING_READ(GEN6_RPNSWREQ);

	dev_priv->rps.cur_freq = val;
	trace_intel_gpu_freq_change(val * 50);
}

/* vlv_set_rps_idle: Set the frequency to Rpn if Gfx clocks are down
 *
 * * If Gfx is Idle, then
 * 1. Mask Turbo interrupts
 * 2. Bring up Gfx clock
 * 3. Change the freq to Rpn and wait till P-Unit updates freq
 * 4. Clear the Force GFX CLK ON bit so that Gfx can down
 * 5. Unmask Turbo interrupts
*/
static void vlv_set_rps_idle(struct drm_i915_private *dev_priv)
{
	/*
	 * When we are idle.  Drop to min voltage state.
	 */

<<<<<<< HEAD
	if (dev_priv->rps.cur_delay <= dev_priv->rps.min_delay)
=======
	if (dev_priv->rps.cur_freq <= dev_priv->rps.min_freq_softlimit)
>>>>>>> c8431fda
		return;

	/* Mask turbo interrupt so that they will not come in between */
	I915_WRITE(GEN6_PMINTRMSK, 0xffffffff);

	/* Bring up the Gfx clock */
	I915_WRITE(VLV_GTLC_SURVIVABILITY_REG,
		I915_READ(VLV_GTLC_SURVIVABILITY_REG) |
				VLV_GFX_CLK_FORCE_ON_BIT);

	if (wait_for(((VLV_GFX_CLK_STATUS_BIT &
		I915_READ(VLV_GTLC_SURVIVABILITY_REG)) != 0), 5)) {
			DRM_ERROR("GFX_CLK_ON request timed out\n");
		return;
	}

<<<<<<< HEAD
	dev_priv->rps.cur_delay = dev_priv->rps.min_delay;

	vlv_punit_write(dev_priv, PUNIT_REG_GPU_FREQ_REQ,
					dev_priv->rps.min_delay);
=======
	dev_priv->rps.cur_freq = dev_priv->rps.min_freq_softlimit;

	vlv_punit_write(dev_priv, PUNIT_REG_GPU_FREQ_REQ,
					dev_priv->rps.min_freq_softlimit);
>>>>>>> c8431fda

	if (wait_for(((vlv_punit_read(dev_priv, PUNIT_REG_GPU_FREQ_STS))
				& GENFREQSTATUS) == 0, 5))
		DRM_ERROR("timed out waiting for Punit\n");

	/* Release the Gfx clock */
	I915_WRITE(VLV_GTLC_SURVIVABILITY_REG,
		I915_READ(VLV_GTLC_SURVIVABILITY_REG) &
				~VLV_GFX_CLK_FORCE_ON_BIT);

<<<<<<< HEAD
	/* Unmask Up interrupts */
	dev_priv->rps.rp_up_masked = true;
	gen6_set_pm_mask(dev_priv, GEN6_PM_RP_DOWN_THRESHOLD,
						dev_priv->rps.min_delay);
=======
	I915_WRITE(GEN6_PMINTRMSK,
		   gen6_rps_pm_mask(dev_priv, dev_priv->rps.cur_freq));
>>>>>>> c8431fda
}

void gen6_rps_idle(struct drm_i915_private *dev_priv)
{
	struct drm_device *dev = dev_priv->dev;

	mutex_lock(&dev_priv->rps.hw_lock);
	if (dev_priv->rps.enabled) {
		if (IS_VALLEYVIEW(dev))
			vlv_set_rps_idle(dev_priv);
		else
			gen6_set_rps(dev_priv->dev, dev_priv->rps.min_freq_softlimit);
		dev_priv->rps.last_adj = 0;
	}
	mutex_unlock(&dev_priv->rps.hw_lock);
}

void gen6_rps_boost(struct drm_i915_private *dev_priv)
{
	struct drm_device *dev = dev_priv->dev;

	mutex_lock(&dev_priv->rps.hw_lock);
	if (dev_priv->rps.enabled) {
		if (IS_VALLEYVIEW(dev))
			valleyview_set_rps(dev_priv->dev, dev_priv->rps.max_freq_softlimit);
		else
			gen6_set_rps(dev_priv->dev, dev_priv->rps.max_freq_softlimit);
		dev_priv->rps.last_adj = 0;
	}
	mutex_unlock(&dev_priv->rps.hw_lock);
}

void valleyview_set_rps(struct drm_device *dev, u8 val)
{
	struct drm_i915_private *dev_priv = dev->dev_private;

	WARN_ON(!mutex_is_locked(&dev_priv->rps.hw_lock));
	WARN_ON(val > dev_priv->rps.max_freq_softlimit);
	WARN_ON(val < dev_priv->rps.min_freq_softlimit);

	DRM_DEBUG_DRIVER("GPU freq request from %d MHz (%u) to %d MHz (%u)\n",
			 vlv_gpu_freq(dev_priv, dev_priv->rps.cur_freq),
			 dev_priv->rps.cur_freq,
			 vlv_gpu_freq(dev_priv, val), val);

	if (val != dev_priv->rps.cur_freq)
		vlv_punit_write(dev_priv, PUNIT_REG_GPU_FREQ_REQ, val);

	I915_WRITE(GEN6_PMINTRMSK, val);

	dev_priv->rps.cur_freq = val;
	trace_intel_gpu_freq_change(vlv_gpu_freq(dev_priv, val));
}

static void gen6_disable_rps_interrupts(struct drm_device *dev)
{
	struct drm_i915_private *dev_priv = dev->dev_private;

	I915_WRITE(GEN6_PMINTRMSK, 0xffffffff);
	I915_WRITE(GEN6_PMIER, I915_READ(GEN6_PMIER) &
				~dev_priv->pm_rps_events);
	/* Complete PM interrupt masking here doesn't race with the rps work
	 * item again unmasking PM interrupts because that is using a different
	 * register (PMIMR) to mask PM interrupts. The only risk is in leaving
	 * stale bits in PMIIR and PMIMR which gen6_enable_rps will clean up. */

	spin_lock_irq(&dev_priv->irq_lock);
	dev_priv->rps.pm_iir = 0;
	spin_unlock_irq(&dev_priv->irq_lock);

	I915_WRITE(GEN6_PMIIR, dev_priv->pm_rps_events);
}

static void gen6_disable_rps(struct drm_device *dev)
{
	struct drm_i915_private *dev_priv = dev->dev_private;

	I915_WRITE(GEN6_RC_CONTROL, 0);
	I915_WRITE(GEN6_RPNSWREQ, 1 << 31);

	gen6_disable_rps_interrupts(dev);
}

static void valleyview_disable_rps(struct drm_device *dev)
{
	struct drm_i915_private *dev_priv = dev->dev_private;

	I915_WRITE(GEN6_RC_CONTROL, 0);

	gen6_disable_rps_interrupts(dev);
}

static void intel_print_rc6_info(struct drm_device *dev, u32 mode)
{
	DRM_INFO("Enabling RC6 states: RC6 %s, RC6p %s, RC6pp %s\n",
		 (mode & GEN6_RC_CTL_RC6_ENABLE) ? "on" : "off",
		 (mode & GEN6_RC_CTL_RC6p_ENABLE) ? "on" : "off",
		 (mode & GEN6_RC_CTL_RC6pp_ENABLE) ? "on" : "off");
}

int intel_enable_rc6(const struct drm_device *dev)
{
	/* No RC6 before Ironlake */
	if (INTEL_INFO(dev)->gen < 5)
		return 0;

	/* Respect the kernel parameter if it is set */
	if (i915.enable_rc6 >= 0)
		return i915.enable_rc6;

	/* Disable RC6 on Ironlake */
	if (INTEL_INFO(dev)->gen == 5)
		return 0;

	if (IS_IVYBRIDGE(dev))
		return (INTEL_RC6_ENABLE | INTEL_RC6p_ENABLE);

	return INTEL_RC6_ENABLE;
}

static void gen6_enable_rps_interrupts(struct drm_device *dev)
{
	struct drm_i915_private *dev_priv = dev->dev_private;

	spin_lock_irq(&dev_priv->irq_lock);
	WARN_ON(dev_priv->rps.pm_iir);
	snb_enable_pm_irq(dev_priv, dev_priv->pm_rps_events);
	I915_WRITE(GEN6_PMIIR, dev_priv->pm_rps_events);
	spin_unlock_irq(&dev_priv->irq_lock);
}

static void gen8_enable_rps(struct drm_device *dev)
{
	struct drm_i915_private *dev_priv = dev->dev_private;
	struct intel_ring_buffer *ring;
	uint32_t rc6_mask = 0, rp_state_cap;
	int unused;

	/* 1a: Software RC state - RC0 */
	I915_WRITE(GEN6_RC_STATE, 0);

	/* 1c & 1d: Get forcewake during program sequence. Although the driver
	 * hasn't enabled a state yet where we need forcewake, BIOS may have.*/
	gen6_gt_force_wake_get(dev_priv, FORCEWAKE_ALL);

	/* 2a: Disable RC states. */
	I915_WRITE(GEN6_RC_CONTROL, 0);

	rp_state_cap = I915_READ(GEN6_RP_STATE_CAP);

	/* 2b: Program RC6 thresholds.*/
	I915_WRITE(GEN6_RC6_WAKE_RATE_LIMIT, 40 << 16);
	I915_WRITE(GEN6_RC_EVALUATION_INTERVAL, 125000); /* 12500 * 1280ns */
	I915_WRITE(GEN6_RC_IDLE_HYSTERSIS, 25); /* 25 * 1280ns */
	for_each_ring(ring, dev_priv, unused)
		I915_WRITE(RING_MAX_IDLE(ring->mmio_base), 10);
	I915_WRITE(GEN6_RC_SLEEP, 0);
	I915_WRITE(GEN6_RC6_THRESHOLD, 50000); /* 50/125ms per EI */

	/* 3: Enable RC6 */
	if (intel_enable_rc6(dev) & INTEL_RC6_ENABLE)
		rc6_mask = GEN6_RC_CTL_RC6_ENABLE;
	intel_print_rc6_info(dev, rc6_mask);
	I915_WRITE(GEN6_RC_CONTROL, GEN6_RC_CTL_HW_ENABLE |
				    GEN6_RC_CTL_EI_MODE(1) |
				    rc6_mask);

	/* 4 Program defaults and thresholds for RPS*/
	I915_WRITE(GEN6_RPNSWREQ, HSW_FREQUENCY(10)); /* Request 500 MHz */
	I915_WRITE(GEN6_RC_VIDEO_FREQ, HSW_FREQUENCY(12)); /* Request 600 MHz */
	/* NB: Docs say 1s, and 1000000 - which aren't equivalent */
	I915_WRITE(GEN6_RP_DOWN_TIMEOUT, 100000000 / 128); /* 1 second timeout */

	/* Docs recommend 900MHz, and 300 MHz respectively */
	I915_WRITE(GEN6_RP_INTERRUPT_LIMITS,
		   dev_priv->rps.max_freq_softlimit << 24 |
		   dev_priv->rps.min_freq_softlimit << 16);

	I915_WRITE(GEN6_RP_UP_THRESHOLD, 7600000 / 128); /* 76ms busyness per EI, 90% */
	I915_WRITE(GEN6_RP_DOWN_THRESHOLD, 31300000 / 128); /* 313ms busyness per EI, 70%*/
	I915_WRITE(GEN6_RP_UP_EI, 66000); /* 84.48ms, XXX: random? */
	I915_WRITE(GEN6_RP_DOWN_EI, 350000); /* 448ms, XXX: random? */

	I915_WRITE(GEN6_RP_IDLE_HYSTERSIS, 10);

	/* 5: Enable RPS */
	I915_WRITE(GEN6_RP_CONTROL,
		   GEN6_RP_MEDIA_TURBO |
		   GEN6_RP_MEDIA_HW_NORMAL_MODE |
		   GEN6_RP_MEDIA_IS_GFX |
		   GEN6_RP_ENABLE |
		   GEN6_RP_UP_BUSY_AVG |
		   GEN6_RP_DOWN_IDLE_AVG);

	/* 6: Ring frequency + overclocking (our driver does this later */

	gen6_set_rps(dev, (I915_READ(GEN6_GT_PERF_STATUS) & 0xff00) >> 8);

	gen6_enable_rps_interrupts(dev);

	gen6_gt_force_wake_put(dev_priv, FORCEWAKE_ALL);
}

static void gen6_enable_rps(struct drm_device *dev)
{
	struct drm_i915_private *dev_priv = dev->dev_private;
	struct intel_ring_buffer *ring;
	u32 rp_state_cap, hw_max, hw_min;
	u32 gt_perf_status;
	u32 rc6vids, pcu_mbox = 0, rc6_mask = 0;
	u32 gtfifodbg;
	int rc6_mode;
	int i, ret;

	WARN_ON(!mutex_is_locked(&dev_priv->rps.hw_lock));

	/* Here begins a magic sequence of register writes to enable
	 * auto-downclocking.
	 *
	 * Perhaps there might be some value in exposing these to
	 * userspace...
	 */
	I915_WRITE(GEN6_RC_STATE, 0);

	/* Clear the DBG now so we don't confuse earlier errors */
	if ((gtfifodbg = I915_READ(GTFIFODBG))) {
		DRM_ERROR("GT fifo had a previous error %x\n", gtfifodbg);
		I915_WRITE(GTFIFODBG, gtfifodbg);
	}

	gen6_gt_force_wake_get(dev_priv, FORCEWAKE_ALL);

	rp_state_cap = I915_READ(GEN6_RP_STATE_CAP);
	gt_perf_status = I915_READ(GEN6_GT_PERF_STATUS);

<<<<<<< HEAD
	/* In units of 50MHz */
	dev_priv->rps.hw_max = hw_max = rp_state_cap & 0xff;
	hw_min = (rp_state_cap >> 16) & 0xff;
	dev_priv->rps.rp1_delay = (rp_state_cap >>  8) & 0xff;
	dev_priv->rps.rp0_delay = (rp_state_cap >>  0) & 0xff;
	dev_priv->rps.rpe_delay = dev_priv->rps.rp1_delay;
	dev_priv->rps.cur_delay = 0;
=======
	/* All of these values are in units of 50MHz */
	dev_priv->rps.cur_freq		= 0;
	/* static values from HW: RP0 < RPe < RP1 < RPn (min_freq) */
	dev_priv->rps.rp1_freq		= (rp_state_cap >>  8) & 0xff;
	dev_priv->rps.rp0_freq		= (rp_state_cap >>  0) & 0xff;
	dev_priv->rps.min_freq		= (rp_state_cap >> 16) & 0xff;
	/* XXX: only BYT has a special efficient freq */
	dev_priv->rps.efficient_freq	= dev_priv->rps.rp1_freq;
	/* hw_max = RP0 until we check for overclocking */
	dev_priv->rps.max_freq		= dev_priv->rps.rp0_freq;

	/* Preserve min/max settings in case of re-init */
	if (dev_priv->rps.max_freq_softlimit == 0)
		dev_priv->rps.max_freq_softlimit = dev_priv->rps.max_freq;

	if (dev_priv->rps.min_freq_softlimit == 0)
		dev_priv->rps.min_freq_softlimit = dev_priv->rps.min_freq;
>>>>>>> c8431fda

	/* Preserve min/max settings in case of re-init */
	if (dev_priv->rps.max_delay == 0)
		dev_priv->rps.max_delay = hw_max;

	if (dev_priv->rps.min_delay == 0)
		dev_priv->rps.min_delay = hw_min;

	/* disable the counters and set deterministic thresholds */
	I915_WRITE(GEN6_RC_CONTROL, 0);

	I915_WRITE(GEN6_RC1_WAKE_RATE_LIMIT, 1000 << 16);
	I915_WRITE(GEN6_RC6_WAKE_RATE_LIMIT, 40 << 16 | 30);
	I915_WRITE(GEN6_RC6pp_WAKE_RATE_LIMIT, 30);
	I915_WRITE(GEN6_RC_EVALUATION_INTERVAL, 125000);
	I915_WRITE(GEN6_RC_IDLE_HYSTERSIS, 25);

	for_each_ring(ring, dev_priv, i)
		I915_WRITE(RING_MAX_IDLE(ring->mmio_base), 10);

	I915_WRITE(GEN6_RC_SLEEP, 0);
	I915_WRITE(GEN6_RC1e_THRESHOLD, 1000);
	if (IS_IVYBRIDGE(dev))
		I915_WRITE(GEN6_RC6_THRESHOLD, 125000);
	else
		I915_WRITE(GEN6_RC6_THRESHOLD, 50000);
	I915_WRITE(GEN6_RC6p_THRESHOLD, 150000);
	I915_WRITE(GEN6_RC6pp_THRESHOLD, 64000); /* unused */

	/* Check if we are enabling RC6 */
	rc6_mode = intel_enable_rc6(dev_priv->dev);
	if (rc6_mode & INTEL_RC6_ENABLE)
		rc6_mask |= GEN6_RC_CTL_RC6_ENABLE;

	/* We don't use those on Haswell */
	if (!IS_HASWELL(dev)) {
		if (rc6_mode & INTEL_RC6p_ENABLE)
			rc6_mask |= GEN6_RC_CTL_RC6p_ENABLE;

		if (rc6_mode & INTEL_RC6pp_ENABLE)
			rc6_mask |= GEN6_RC_CTL_RC6pp_ENABLE;
	}

	intel_print_rc6_info(dev, rc6_mask);

	I915_WRITE(GEN6_RC_CONTROL,
		   rc6_mask |
		   GEN6_RC_CTL_EI_MODE(1) |
		   GEN6_RC_CTL_HW_ENABLE);

	/* Power down if completely idle for over 50ms */
	I915_WRITE(GEN6_RP_DOWN_TIMEOUT, 50000);
	I915_WRITE(GEN6_RP_IDLE_HYSTERSIS, 10);

	ret = sandybridge_pcode_write(dev_priv, GEN6_PCODE_WRITE_MIN_FREQ_TABLE, 0);
	if (ret)
		DRM_DEBUG_DRIVER("Failed to set the min frequency\n");

	ret = sandybridge_pcode_read(dev_priv, GEN6_READ_OC_PARAMS, &pcu_mbox);
	if (!ret && (pcu_mbox & (1<<31))) { /* OC supported */
		DRM_DEBUG_DRIVER("Overclocking supported. Max: %dMHz, Overclock max: %dMHz\n",
				 (dev_priv->rps.max_freq_softlimit & 0xff) * 50,
				 (pcu_mbox & 0xff) * 50);
		dev_priv->rps.max_freq = pcu_mbox & 0xff;
	}

	dev_priv->rps.power = HIGH_POWER; /* force a reset */
	gen6_set_rps(dev_priv->dev, dev_priv->rps.min_freq_softlimit);

	gen6_enable_rps_interrupts(dev);

	rc6vids = 0;
	ret = sandybridge_pcode_read(dev_priv, GEN6_PCODE_READ_RC6VIDS, &rc6vids);
	if (IS_GEN6(dev) && ret) {
		DRM_DEBUG_DRIVER("Couldn't check for BIOS workaround\n");
	} else if (IS_GEN6(dev) && (GEN6_DECODE_RC6_VID(rc6vids & 0xff) < 450)) {
		DRM_DEBUG_DRIVER("You should update your BIOS. Correcting minimum rc6 voltage (%dmV->%dmV)\n",
			  GEN6_DECODE_RC6_VID(rc6vids & 0xff), 450);
		rc6vids &= 0xffff00;
		rc6vids |= GEN6_ENCODE_RC6_VID(450);
		ret = sandybridge_pcode_write(dev_priv, GEN6_PCODE_WRITE_RC6VIDS, rc6vids);
		if (ret)
			DRM_ERROR("Couldn't fix incorrect rc6 voltage\n");
	}

	gen6_gt_force_wake_put(dev_priv, FORCEWAKE_ALL);
}

void gen6_update_ring_freq(struct drm_device *dev)
{
	struct drm_i915_private *dev_priv = dev->dev_private;
	int min_freq = 15;
	unsigned int gpu_freq;
	unsigned int max_ia_freq, min_ring_freq;
	int scaling_factor = 180;
	struct cpufreq_policy *policy;

	WARN_ON(!mutex_is_locked(&dev_priv->rps.hw_lock));

	policy = cpufreq_cpu_get(0);
	if (policy) {
		max_ia_freq = policy->cpuinfo.max_freq;
		cpufreq_cpu_put(policy);
	} else {
		/*
		 * Default to measured freq if none found, PCU will ensure we
		 * don't go over
		 */
		max_ia_freq = tsc_khz;
	}

	/* Convert from kHz to MHz */
	max_ia_freq /= 1000;

	min_ring_freq = I915_READ(DCLK) & 0xf;
	/* convert DDR frequency from units of 266.6MHz to bandwidth */
	min_ring_freq = mult_frac(min_ring_freq, 8, 3);

	/*
	 * For each potential GPU frequency, load a ring frequency we'd like
	 * to use for memory access.  We do this by specifying the IA frequency
	 * the PCU should use as a reference to determine the ring frequency.
	 */
	for (gpu_freq = dev_priv->rps.max_freq_softlimit; gpu_freq >= dev_priv->rps.min_freq_softlimit;
	     gpu_freq--) {
		int diff = dev_priv->rps.max_freq_softlimit - gpu_freq;
		unsigned int ia_freq = 0, ring_freq = 0;

		if (INTEL_INFO(dev)->gen >= 8) {
			/* max(2 * GT, DDR). NB: GT is 50MHz units */
			ring_freq = max(min_ring_freq, gpu_freq);
		} else if (IS_HASWELL(dev)) {
			ring_freq = mult_frac(gpu_freq, 5, 4);
			ring_freq = max(min_ring_freq, ring_freq);
			/* leave ia_freq as the default, chosen by cpufreq */
		} else {
			/* On older processors, there is no separate ring
			 * clock domain, so in order to boost the bandwidth
			 * of the ring, we need to upclock the CPU (ia_freq).
			 *
			 * For GPU frequencies less than 750MHz,
			 * just use the lowest ring freq.
			 */
			if (gpu_freq < min_freq)
				ia_freq = 800;
			else
				ia_freq = max_ia_freq - ((diff * scaling_factor) / 2);
			ia_freq = DIV_ROUND_CLOSEST(ia_freq, 100);
		}

		sandybridge_pcode_write(dev_priv,
					GEN6_PCODE_WRITE_MIN_FREQ_TABLE,
					ia_freq << GEN6_PCODE_FREQ_IA_RATIO_SHIFT |
					ring_freq << GEN6_PCODE_FREQ_RING_RATIO_SHIFT |
					gpu_freq);
	}
}

int valleyview_rps_max_freq(struct drm_i915_private *dev_priv)
{
	u32 val, rp0;

	val = vlv_nc_read(dev_priv, IOSF_NC_FB_GFX_FREQ_FUSE);

	rp0 = (val & FB_GFX_MAX_FREQ_FUSE_MASK) >> FB_GFX_MAX_FREQ_FUSE_SHIFT;
	/* Clamp to max */
	rp0 = min_t(u32, rp0, 0xea);

	return rp0;
}

static int valleyview_rps_rpe_freq(struct drm_i915_private *dev_priv)
{
	u32 val, rpe;

	val = vlv_nc_read(dev_priv, IOSF_NC_FB_GFX_FMAX_FUSE_LO);
	rpe = (val & FB_FMAX_VMIN_FREQ_LO_MASK) >> FB_FMAX_VMIN_FREQ_LO_SHIFT;
	val = vlv_nc_read(dev_priv, IOSF_NC_FB_GFX_FMAX_FUSE_HI);
	rpe |= (val & FB_FMAX_VMIN_FREQ_HI_MASK) << 5;

	return rpe;
}

int valleyview_rps_min_freq(struct drm_i915_private *dev_priv)
{
	return vlv_punit_read(dev_priv, PUNIT_REG_GPU_LFM) & 0xff;
}

/* Check that the pctx buffer wasn't move under us. */
static void valleyview_check_pctx(struct drm_i915_private *dev_priv)
{
	unsigned long pctx_addr = I915_READ(VLV_PCBR) & ~4095;

	WARN_ON(pctx_addr != dev_priv->mm.stolen_base +
			     dev_priv->vlv_pctx->stolen->start);
}

static void valleyview_setup_pctx(struct drm_device *dev)
{
	struct drm_i915_private *dev_priv = dev->dev_private;
	struct drm_i915_gem_object *pctx;
	unsigned long pctx_paddr;
	u32 pcbr;
	int pctx_size = 24*1024;

	WARN_ON(!mutex_is_locked(&dev->struct_mutex));

	pcbr = I915_READ(VLV_PCBR);
	if (pcbr) {
		/* BIOS set it up already, grab the pre-alloc'd space */
		int pcbr_offset;

		pcbr_offset = (pcbr & (~4095)) - dev_priv->mm.stolen_base;
		pctx = i915_gem_object_create_stolen_for_preallocated(dev_priv->dev,
								      pcbr_offset,
								      I915_GTT_OFFSET_NONE,
								      pctx_size);
		goto out;
	}

	/*
	 * From the Gunit register HAS:
	 * The Gfx driver is expected to program this register and ensure
	 * proper allocation within Gfx stolen memory.  For example, this
	 * register should be programmed such than the PCBR range does not
	 * overlap with other ranges, such as the frame buffer, protected
	 * memory, or any other relevant ranges.
	 */
	pctx = i915_gem_object_create_stolen(dev, pctx_size);
	if (!pctx) {
		DRM_DEBUG("not enough stolen space for PCTX, disabling\n");
		return;
	}

	pctx_paddr = dev_priv->mm.stolen_base + pctx->stolen->start;
	I915_WRITE(VLV_PCBR, pctx_paddr);

out:
	dev_priv->vlv_pctx = pctx;
}

static void valleyview_cleanup_pctx(struct drm_device *dev)
{
	struct drm_i915_private *dev_priv = dev->dev_private;

	if (WARN_ON(!dev_priv->vlv_pctx))
		return;

	drm_gem_object_unreference(&dev_priv->vlv_pctx->base);
	dev_priv->vlv_pctx = NULL;
}

static void valleyview_enable_rps(struct drm_device *dev)
{
	struct drm_i915_private *dev_priv = dev->dev_private;
	struct intel_ring_buffer *ring;
	u32 gtfifodbg, val, hw_max, hw_min, rc6_mode = 0;
	int i;

	WARN_ON(!mutex_is_locked(&dev_priv->rps.hw_lock));

	valleyview_check_pctx(dev_priv);

	if ((gtfifodbg = I915_READ(GTFIFODBG))) {
		DRM_DEBUG_DRIVER("GT fifo had a previous error %x\n",
				 gtfifodbg);
		I915_WRITE(GTFIFODBG, gtfifodbg);
	}

	/* If VLV, Forcewake all wells, else re-direct to regular path */
	gen6_gt_force_wake_get(dev_priv, FORCEWAKE_ALL);

	I915_WRITE(GEN6_RP_UP_THRESHOLD, 59400);
	I915_WRITE(GEN6_RP_DOWN_THRESHOLD, 245000);
	I915_WRITE(GEN6_RP_UP_EI, 66000);
	I915_WRITE(GEN6_RP_DOWN_EI, 350000);

	I915_WRITE(GEN6_RP_IDLE_HYSTERSIS, 10);

	I915_WRITE(GEN6_RP_CONTROL,
		   GEN6_RP_MEDIA_TURBO |
		   GEN6_RP_MEDIA_HW_NORMAL_MODE |
		   GEN6_RP_MEDIA_IS_GFX |
		   GEN6_RP_ENABLE |
		   GEN6_RP_UP_BUSY_AVG |
		   GEN6_RP_DOWN_IDLE_CONT);

	I915_WRITE(GEN6_RC6_WAKE_RATE_LIMIT, 0x00280000);
	I915_WRITE(GEN6_RC_EVALUATION_INTERVAL, 125000);
	I915_WRITE(GEN6_RC_IDLE_HYSTERSIS, 25);

	for_each_ring(ring, dev_priv, i)
		I915_WRITE(RING_MAX_IDLE(ring->mmio_base), 10);

	I915_WRITE(GEN6_RC6_THRESHOLD, 0x557);

	/* allows RC6 residency counter to work */
	I915_WRITE(VLV_COUNTER_CONTROL,
		   _MASKED_BIT_ENABLE(VLV_COUNT_RANGE_HIGH |
				      VLV_MEDIA_RC6_COUNT_EN |
				      VLV_RENDER_RC6_COUNT_EN));
	if (intel_enable_rc6(dev) & INTEL_RC6_ENABLE)
		rc6_mode = GEN7_RC_CTL_TO_MODE | VLV_RC_CTL_CTX_RST_PARALLEL;

	intel_print_rc6_info(dev, rc6_mode);

	I915_WRITE(GEN6_RC_CONTROL, rc6_mode);

	val = vlv_punit_read(dev_priv, PUNIT_REG_GPU_FREQ_STS);

	DRM_DEBUG_DRIVER("GPLL enabled? %s\n", val & 0x10 ? "yes" : "no");
	DRM_DEBUG_DRIVER("GPU status: 0x%08x\n", val);

	dev_priv->rps.cur_freq = (val >> 8) & 0xff;
	DRM_DEBUG_DRIVER("current GPU freq: %d MHz (%u)\n",
			 vlv_gpu_freq(dev_priv, dev_priv->rps.cur_freq),
			 dev_priv->rps.cur_freq);

<<<<<<< HEAD
	dev_priv->rps.hw_max = hw_max = valleyview_rps_max_freq(dev_priv);
	DRM_DEBUG_DRIVER("max GPU freq: %d MHz (%u)\n",
			 vlv_gpu_freq(dev_priv, hw_max),
			 hw_max);
=======
	dev_priv->rps.max_freq = valleyview_rps_max_freq(dev_priv);
	dev_priv->rps.rp0_freq  = dev_priv->rps.max_freq;
	DRM_DEBUG_DRIVER("max GPU freq: %d MHz (%u)\n",
			 vlv_gpu_freq(dev_priv, dev_priv->rps.max_freq),
			 dev_priv->rps.max_freq);
>>>>>>> c8431fda

	dev_priv->rps.efficient_freq = valleyview_rps_rpe_freq(dev_priv);
	DRM_DEBUG_DRIVER("RPe GPU freq: %d MHz (%u)\n",
			 vlv_gpu_freq(dev_priv, dev_priv->rps.efficient_freq),
			 dev_priv->rps.efficient_freq);

<<<<<<< HEAD
	hw_min = valleyview_rps_min_freq(dev_priv);
	DRM_DEBUG_DRIVER("min GPU freq: %d MHz (%u)\n",
			 vlv_gpu_freq(dev_priv, hw_min),
			 hw_min);

	/* Preserve min/max settings in case of re-init */
	if (dev_priv->rps.max_delay == 0)
		dev_priv->rps.max_delay = hw_max;

	if (dev_priv->rps.min_delay == 0)
		dev_priv->rps.min_delay = hw_min;
=======
	dev_priv->rps.min_freq = valleyview_rps_min_freq(dev_priv);
	DRM_DEBUG_DRIVER("min GPU freq: %d MHz (%u)\n",
			 vlv_gpu_freq(dev_priv, dev_priv->rps.min_freq),
			 dev_priv->rps.min_freq);

	/* Preserve min/max settings in case of re-init */
	if (dev_priv->rps.max_freq_softlimit == 0)
		dev_priv->rps.max_freq_softlimit = dev_priv->rps.max_freq;

	if (dev_priv->rps.min_freq_softlimit == 0)
		dev_priv->rps.min_freq_softlimit = dev_priv->rps.min_freq;
>>>>>>> c8431fda

	DRM_DEBUG_DRIVER("setting GPU freq to %d MHz (%u)\n",
			 vlv_gpu_freq(dev_priv, dev_priv->rps.efficient_freq),
			 dev_priv->rps.efficient_freq);

	valleyview_set_rps(dev_priv->dev, dev_priv->rps.efficient_freq);

	dev_priv->rps.rp_up_masked = false;
	dev_priv->rps.rp_down_masked = false;

	gen6_enable_rps_interrupts(dev);

	gen6_gt_force_wake_put(dev_priv, FORCEWAKE_ALL);
}

void ironlake_teardown_rc6(struct drm_device *dev)
{
	struct drm_i915_private *dev_priv = dev->dev_private;

	if (dev_priv->ips.renderctx) {
		i915_gem_object_ggtt_unpin(dev_priv->ips.renderctx);
		drm_gem_object_unreference(&dev_priv->ips.renderctx->base);
		dev_priv->ips.renderctx = NULL;
	}

	if (dev_priv->ips.pwrctx) {
		i915_gem_object_ggtt_unpin(dev_priv->ips.pwrctx);
		drm_gem_object_unreference(&dev_priv->ips.pwrctx->base);
		dev_priv->ips.pwrctx = NULL;
	}
}

static void ironlake_disable_rc6(struct drm_device *dev)
{
	struct drm_i915_private *dev_priv = dev->dev_private;

	if (I915_READ(PWRCTXA)) {
		/* Wake the GPU, prevent RC6, then restore RSTDBYCTL */
		I915_WRITE(RSTDBYCTL, I915_READ(RSTDBYCTL) | RCX_SW_EXIT);
		wait_for(((I915_READ(RSTDBYCTL) & RSX_STATUS_MASK) == RSX_STATUS_ON),
			 50);

		I915_WRITE(PWRCTXA, 0);
		POSTING_READ(PWRCTXA);

		I915_WRITE(RSTDBYCTL, I915_READ(RSTDBYCTL) & ~RCX_SW_EXIT);
		POSTING_READ(RSTDBYCTL);
	}
}

static int ironlake_setup_rc6(struct drm_device *dev)
{
	struct drm_i915_private *dev_priv = dev->dev_private;

	if (dev_priv->ips.renderctx == NULL)
		dev_priv->ips.renderctx = intel_alloc_context_page(dev);
	if (!dev_priv->ips.renderctx)
		return -ENOMEM;

	if (dev_priv->ips.pwrctx == NULL)
		dev_priv->ips.pwrctx = intel_alloc_context_page(dev);
	if (!dev_priv->ips.pwrctx) {
		ironlake_teardown_rc6(dev);
		return -ENOMEM;
	}

	return 0;
}

static void ironlake_enable_rc6(struct drm_device *dev)
{
	struct drm_i915_private *dev_priv = dev->dev_private;
	struct intel_ring_buffer *ring = &dev_priv->ring[RCS];
	bool was_interruptible;
	int ret;

	/* rc6 disabled by default due to repeated reports of hanging during
	 * boot and resume.
	 */
	if (!intel_enable_rc6(dev))
		return;

	WARN_ON(!mutex_is_locked(&dev->struct_mutex));

	ret = ironlake_setup_rc6(dev);
	if (ret)
		return;

	was_interruptible = dev_priv->mm.interruptible;
	dev_priv->mm.interruptible = false;

	/*
	 * GPU can automatically power down the render unit if given a page
	 * to save state.
	 */
	ret = intel_ring_begin(ring, 6);
	if (ret) {
		ironlake_teardown_rc6(dev);
		dev_priv->mm.interruptible = was_interruptible;
		return;
	}

	intel_ring_emit(ring, MI_SUSPEND_FLUSH | MI_SUSPEND_FLUSH_EN);
	intel_ring_emit(ring, MI_SET_CONTEXT);
	intel_ring_emit(ring, i915_gem_obj_ggtt_offset(dev_priv->ips.renderctx) |
			MI_MM_SPACE_GTT |
			MI_SAVE_EXT_STATE_EN |
			MI_RESTORE_EXT_STATE_EN |
			MI_RESTORE_INHIBIT);
	intel_ring_emit(ring, MI_SUSPEND_FLUSH);
	intel_ring_emit(ring, MI_NOOP);
	intel_ring_emit(ring, MI_FLUSH);
	intel_ring_advance(ring);

	/*
	 * Wait for the command parser to advance past MI_SET_CONTEXT. The HW
	 * does an implicit flush, combined with MI_FLUSH above, it should be
	 * safe to assume that renderctx is valid
	 */
	ret = intel_ring_idle(ring);
	dev_priv->mm.interruptible = was_interruptible;
	if (ret) {
		DRM_ERROR("failed to enable ironlake power savings\n");
		ironlake_teardown_rc6(dev);
		return;
	}

	I915_WRITE(PWRCTXA, i915_gem_obj_ggtt_offset(dev_priv->ips.pwrctx) | PWRCTX_EN);
	I915_WRITE(RSTDBYCTL, I915_READ(RSTDBYCTL) & ~RCX_SW_EXIT);

	intel_print_rc6_info(dev, INTEL_RC6_ENABLE);
}

static unsigned long intel_pxfreq(u32 vidfreq)
{
	unsigned long freq;
	int div = (vidfreq & 0x3f0000) >> 16;
	int post = (vidfreq & 0x3000) >> 12;
	int pre = (vidfreq & 0x7);

	if (!pre)
		return 0;

	freq = ((div * 133333) / ((1<<post) * pre));

	return freq;
}

static const struct cparams {
	u16 i;
	u16 t;
	u16 m;
	u16 c;
} cparams[] = {
	{ 1, 1333, 301, 28664 },
	{ 1, 1066, 294, 24460 },
	{ 1, 800, 294, 25192 },
	{ 0, 1333, 276, 27605 },
	{ 0, 1066, 276, 27605 },
	{ 0, 800, 231, 23784 },
};

static unsigned long __i915_chipset_val(struct drm_i915_private *dev_priv)
{
	u64 total_count, diff, ret;
	u32 count1, count2, count3, m = 0, c = 0;
	unsigned long now = jiffies_to_msecs(jiffies), diff1;
	int i;

	assert_spin_locked(&mchdev_lock);

	diff1 = now - dev_priv->ips.last_time1;

	/* Prevent division-by-zero if we are asking too fast.
	 * Also, we don't get interesting results if we are polling
	 * faster than once in 10ms, so just return the saved value
	 * in such cases.
	 */
	if (diff1 <= 10)
		return dev_priv->ips.chipset_power;

	count1 = I915_READ(DMIEC);
	count2 = I915_READ(DDREC);
	count3 = I915_READ(CSIEC);

	total_count = count1 + count2 + count3;

	/* FIXME: handle per-counter overflow */
	if (total_count < dev_priv->ips.last_count1) {
		diff = ~0UL - dev_priv->ips.last_count1;
		diff += total_count;
	} else {
		diff = total_count - dev_priv->ips.last_count1;
	}

	for (i = 0; i < ARRAY_SIZE(cparams); i++) {
		if (cparams[i].i == dev_priv->ips.c_m &&
		    cparams[i].t == dev_priv->ips.r_t) {
			m = cparams[i].m;
			c = cparams[i].c;
			break;
		}
	}

	diff = div_u64(diff, diff1);
	ret = ((m * diff) + c);
	ret = div_u64(ret, 10);

	dev_priv->ips.last_count1 = total_count;
	dev_priv->ips.last_time1 = now;

	dev_priv->ips.chipset_power = ret;

	return ret;
}

unsigned long i915_chipset_val(struct drm_i915_private *dev_priv)
{
	struct drm_device *dev = dev_priv->dev;
	unsigned long val;

	if (INTEL_INFO(dev)->gen != 5)
		return 0;

	spin_lock_irq(&mchdev_lock);

	val = __i915_chipset_val(dev_priv);

	spin_unlock_irq(&mchdev_lock);

	return val;
}

unsigned long i915_mch_val(struct drm_i915_private *dev_priv)
{
	unsigned long m, x, b;
	u32 tsfs;

	tsfs = I915_READ(TSFS);

	m = ((tsfs & TSFS_SLOPE_MASK) >> TSFS_SLOPE_SHIFT);
	x = I915_READ8(TR1);

	b = tsfs & TSFS_INTR_MASK;

	return ((m * x) / 127) - b;
}

static u16 pvid_to_extvid(struct drm_i915_private *dev_priv, u8 pxvid)
{
	struct drm_device *dev = dev_priv->dev;
	static const struct v_table {
		u16 vd; /* in .1 mil */
		u16 vm; /* in .1 mil */
	} v_table[] = {
		{ 0, 0, },
		{ 375, 0, },
		{ 500, 0, },
		{ 625, 0, },
		{ 750, 0, },
		{ 875, 0, },
		{ 1000, 0, },
		{ 1125, 0, },
		{ 4125, 3000, },
		{ 4125, 3000, },
		{ 4125, 3000, },
		{ 4125, 3000, },
		{ 4125, 3000, },
		{ 4125, 3000, },
		{ 4125, 3000, },
		{ 4125, 3000, },
		{ 4125, 3000, },
		{ 4125, 3000, },
		{ 4125, 3000, },
		{ 4125, 3000, },
		{ 4125, 3000, },
		{ 4125, 3000, },
		{ 4125, 3000, },
		{ 4125, 3000, },
		{ 4125, 3000, },
		{ 4125, 3000, },
		{ 4125, 3000, },
		{ 4125, 3000, },
		{ 4125, 3000, },
		{ 4125, 3000, },
		{ 4125, 3000, },
		{ 4125, 3000, },
		{ 4250, 3125, },
		{ 4375, 3250, },
		{ 4500, 3375, },
		{ 4625, 3500, },
		{ 4750, 3625, },
		{ 4875, 3750, },
		{ 5000, 3875, },
		{ 5125, 4000, },
		{ 5250, 4125, },
		{ 5375, 4250, },
		{ 5500, 4375, },
		{ 5625, 4500, },
		{ 5750, 4625, },
		{ 5875, 4750, },
		{ 6000, 4875, },
		{ 6125, 5000, },
		{ 6250, 5125, },
		{ 6375, 5250, },
		{ 6500, 5375, },
		{ 6625, 5500, },
		{ 6750, 5625, },
		{ 6875, 5750, },
		{ 7000, 5875, },
		{ 7125, 6000, },
		{ 7250, 6125, },
		{ 7375, 6250, },
		{ 7500, 6375, },
		{ 7625, 6500, },
		{ 7750, 6625, },
		{ 7875, 6750, },
		{ 8000, 6875, },
		{ 8125, 7000, },
		{ 8250, 7125, },
		{ 8375, 7250, },
		{ 8500, 7375, },
		{ 8625, 7500, },
		{ 8750, 7625, },
		{ 8875, 7750, },
		{ 9000, 7875, },
		{ 9125, 8000, },
		{ 9250, 8125, },
		{ 9375, 8250, },
		{ 9500, 8375, },
		{ 9625, 8500, },
		{ 9750, 8625, },
		{ 9875, 8750, },
		{ 10000, 8875, },
		{ 10125, 9000, },
		{ 10250, 9125, },
		{ 10375, 9250, },
		{ 10500, 9375, },
		{ 10625, 9500, },
		{ 10750, 9625, },
		{ 10875, 9750, },
		{ 11000, 9875, },
		{ 11125, 10000, },
		{ 11250, 10125, },
		{ 11375, 10250, },
		{ 11500, 10375, },
		{ 11625, 10500, },
		{ 11750, 10625, },
		{ 11875, 10750, },
		{ 12000, 10875, },
		{ 12125, 11000, },
		{ 12250, 11125, },
		{ 12375, 11250, },
		{ 12500, 11375, },
		{ 12625, 11500, },
		{ 12750, 11625, },
		{ 12875, 11750, },
		{ 13000, 11875, },
		{ 13125, 12000, },
		{ 13250, 12125, },
		{ 13375, 12250, },
		{ 13500, 12375, },
		{ 13625, 12500, },
		{ 13750, 12625, },
		{ 13875, 12750, },
		{ 14000, 12875, },
		{ 14125, 13000, },
		{ 14250, 13125, },
		{ 14375, 13250, },
		{ 14500, 13375, },
		{ 14625, 13500, },
		{ 14750, 13625, },
		{ 14875, 13750, },
		{ 15000, 13875, },
		{ 15125, 14000, },
		{ 15250, 14125, },
		{ 15375, 14250, },
		{ 15500, 14375, },
		{ 15625, 14500, },
		{ 15750, 14625, },
		{ 15875, 14750, },
		{ 16000, 14875, },
		{ 16125, 15000, },
	};
	if (INTEL_INFO(dev)->is_mobile)
		return v_table[pxvid].vm;
	else
		return v_table[pxvid].vd;
}

static void __i915_update_gfx_val(struct drm_i915_private *dev_priv)
{
	struct timespec now, diff1;
	u64 diff;
	unsigned long diffms;
	u32 count;

	assert_spin_locked(&mchdev_lock);

	getrawmonotonic(&now);
	diff1 = timespec_sub(now, dev_priv->ips.last_time2);

	/* Don't divide by 0 */
	diffms = diff1.tv_sec * 1000 + diff1.tv_nsec / 1000000;
	if (!diffms)
		return;

	count = I915_READ(GFXEC);

	if (count < dev_priv->ips.last_count2) {
		diff = ~0UL - dev_priv->ips.last_count2;
		diff += count;
	} else {
		diff = count - dev_priv->ips.last_count2;
	}

	dev_priv->ips.last_count2 = count;
	dev_priv->ips.last_time2 = now;

	/* More magic constants... */
	diff = diff * 1181;
	diff = div_u64(diff, diffms * 10);
	dev_priv->ips.gfx_power = diff;
}

void i915_update_gfx_val(struct drm_i915_private *dev_priv)
{
	struct drm_device *dev = dev_priv->dev;

	if (INTEL_INFO(dev)->gen != 5)
		return;

	spin_lock_irq(&mchdev_lock);

	__i915_update_gfx_val(dev_priv);

	spin_unlock_irq(&mchdev_lock);
}

static unsigned long __i915_gfx_val(struct drm_i915_private *dev_priv)
{
	unsigned long t, corr, state1, corr2, state2;
	u32 pxvid, ext_v;

	assert_spin_locked(&mchdev_lock);

	pxvid = I915_READ(PXVFREQ_BASE + (dev_priv->rps.cur_freq * 4));
	pxvid = (pxvid >> 24) & 0x7f;
	ext_v = pvid_to_extvid(dev_priv, pxvid);

	state1 = ext_v;

	t = i915_mch_val(dev_priv);

	/* Revel in the empirically derived constants */

	/* Correction factor in 1/100000 units */
	if (t > 80)
		corr = ((t * 2349) + 135940);
	else if (t >= 50)
		corr = ((t * 964) + 29317);
	else /* < 50 */
		corr = ((t * 301) + 1004);

	corr = corr * ((150142 * state1) / 10000 - 78642);
	corr /= 100000;
	corr2 = (corr * dev_priv->ips.corr);

	state2 = (corr2 * state1) / 10000;
	state2 /= 100; /* convert to mW */

	__i915_update_gfx_val(dev_priv);

	return dev_priv->ips.gfx_power + state2;
}

unsigned long i915_gfx_val(struct drm_i915_private *dev_priv)
{
	struct drm_device *dev = dev_priv->dev;
	unsigned long val;

	if (INTEL_INFO(dev)->gen != 5)
		return 0;

	spin_lock_irq(&mchdev_lock);

	val = __i915_gfx_val(dev_priv);

	spin_unlock_irq(&mchdev_lock);

	return val;
}

/**
 * i915_read_mch_val - return value for IPS use
 *
 * Calculate and return a value for the IPS driver to use when deciding whether
 * we have thermal and power headroom to increase CPU or GPU power budget.
 */
unsigned long i915_read_mch_val(void)
{
	struct drm_i915_private *dev_priv;
	unsigned long chipset_val, graphics_val, ret = 0;

	spin_lock_irq(&mchdev_lock);
	if (!i915_mch_dev)
		goto out_unlock;
	dev_priv = i915_mch_dev;

	chipset_val = __i915_chipset_val(dev_priv);
	graphics_val = __i915_gfx_val(dev_priv);

	ret = chipset_val + graphics_val;

out_unlock:
	spin_unlock_irq(&mchdev_lock);

	return ret;
}
EXPORT_SYMBOL_GPL(i915_read_mch_val);

/**
 * i915_gpu_raise - raise GPU frequency limit
 *
 * Raise the limit; IPS indicates we have thermal headroom.
 */
bool i915_gpu_raise(void)
{
	struct drm_i915_private *dev_priv;
	bool ret = true;

	spin_lock_irq(&mchdev_lock);
	if (!i915_mch_dev) {
		ret = false;
		goto out_unlock;
	}
	dev_priv = i915_mch_dev;

	if (dev_priv->ips.max_delay > dev_priv->ips.fmax)
		dev_priv->ips.max_delay--;

out_unlock:
	spin_unlock_irq(&mchdev_lock);

	return ret;
}
EXPORT_SYMBOL_GPL(i915_gpu_raise);

/**
 * i915_gpu_lower - lower GPU frequency limit
 *
 * IPS indicates we're close to a thermal limit, so throttle back the GPU
 * frequency maximum.
 */
bool i915_gpu_lower(void)
{
	struct drm_i915_private *dev_priv;
	bool ret = true;

	spin_lock_irq(&mchdev_lock);
	if (!i915_mch_dev) {
		ret = false;
		goto out_unlock;
	}
	dev_priv = i915_mch_dev;

	if (dev_priv->ips.max_delay < dev_priv->ips.min_delay)
		dev_priv->ips.max_delay++;

out_unlock:
	spin_unlock_irq(&mchdev_lock);

	return ret;
}
EXPORT_SYMBOL_GPL(i915_gpu_lower);

/**
 * i915_gpu_busy - indicate GPU business to IPS
 *
 * Tell the IPS driver whether or not the GPU is busy.
 */
bool i915_gpu_busy(void)
{
	struct drm_i915_private *dev_priv;
	struct intel_ring_buffer *ring;
	bool ret = false;
	int i;

	spin_lock_irq(&mchdev_lock);
	if (!i915_mch_dev)
		goto out_unlock;
	dev_priv = i915_mch_dev;

	for_each_ring(ring, dev_priv, i)
		ret |= !list_empty(&ring->request_list);

out_unlock:
	spin_unlock_irq(&mchdev_lock);

	return ret;
}
EXPORT_SYMBOL_GPL(i915_gpu_busy);

/**
 * i915_gpu_turbo_disable - disable graphics turbo
 *
 * Disable graphics turbo by resetting the max frequency and setting the
 * current frequency to the default.
 */
bool i915_gpu_turbo_disable(void)
{
	struct drm_i915_private *dev_priv;
	bool ret = true;

	spin_lock_irq(&mchdev_lock);
	if (!i915_mch_dev) {
		ret = false;
		goto out_unlock;
	}
	dev_priv = i915_mch_dev;

	dev_priv->ips.max_delay = dev_priv->ips.fstart;

	if (!ironlake_set_drps(dev_priv->dev, dev_priv->ips.fstart))
		ret = false;

out_unlock:
	spin_unlock_irq(&mchdev_lock);

	return ret;
}
EXPORT_SYMBOL_GPL(i915_gpu_turbo_disable);

/**
 * Tells the intel_ips driver that the i915 driver is now loaded, if
 * IPS got loaded first.
 *
 * This awkward dance is so that neither module has to depend on the
 * other in order for IPS to do the appropriate communication of
 * GPU turbo limits to i915.
 */
static void
ips_ping_for_i915_load(void)
{
	void (*link)(void);

	link = symbol_get(ips_link_to_i915_driver);
	if (link) {
		link();
		symbol_put(ips_link_to_i915_driver);
	}
}

void intel_gpu_ips_init(struct drm_i915_private *dev_priv)
{
	/* We only register the i915 ips part with intel-ips once everything is
	 * set up, to avoid intel-ips sneaking in and reading bogus values. */
	spin_lock_irq(&mchdev_lock);
	i915_mch_dev = dev_priv;
	spin_unlock_irq(&mchdev_lock);

	ips_ping_for_i915_load();
}

void intel_gpu_ips_teardown(void)
{
	spin_lock_irq(&mchdev_lock);
	i915_mch_dev = NULL;
	spin_unlock_irq(&mchdev_lock);
}

static void intel_init_emon(struct drm_device *dev)
{
	struct drm_i915_private *dev_priv = dev->dev_private;
	u32 lcfuse;
	u8 pxw[16];
	int i;

	/* Disable to program */
	I915_WRITE(ECR, 0);
	POSTING_READ(ECR);

	/* Program energy weights for various events */
	I915_WRITE(SDEW, 0x15040d00);
	I915_WRITE(CSIEW0, 0x007f0000);
	I915_WRITE(CSIEW1, 0x1e220004);
	I915_WRITE(CSIEW2, 0x04000004);

	for (i = 0; i < 5; i++)
		I915_WRITE(PEW + (i * 4), 0);
	for (i = 0; i < 3; i++)
		I915_WRITE(DEW + (i * 4), 0);

	/* Program P-state weights to account for frequency power adjustment */
	for (i = 0; i < 16; i++) {
		u32 pxvidfreq = I915_READ(PXVFREQ_BASE + (i * 4));
		unsigned long freq = intel_pxfreq(pxvidfreq);
		unsigned long vid = (pxvidfreq & PXVFREQ_PX_MASK) >>
			PXVFREQ_PX_SHIFT;
		unsigned long val;

		val = vid * vid;
		val *= (freq / 1000);
		val *= 255;
		val /= (127*127*900);
		if (val > 0xff)
			DRM_ERROR("bad pxval: %ld\n", val);
		pxw[i] = val;
	}
	/* Render standby states get 0 weight */
	pxw[14] = 0;
	pxw[15] = 0;

	for (i = 0; i < 4; i++) {
		u32 val = (pxw[i*4] << 24) | (pxw[(i*4)+1] << 16) |
			(pxw[(i*4)+2] << 8) | (pxw[(i*4)+3]);
		I915_WRITE(PXW + (i * 4), val);
	}

	/* Adjust magic regs to magic values (more experimental results) */
	I915_WRITE(OGW0, 0);
	I915_WRITE(OGW1, 0);
	I915_WRITE(EG0, 0x00007f00);
	I915_WRITE(EG1, 0x0000000e);
	I915_WRITE(EG2, 0x000e0000);
	I915_WRITE(EG3, 0x68000300);
	I915_WRITE(EG4, 0x42000000);
	I915_WRITE(EG5, 0x00140031);
	I915_WRITE(EG6, 0);
	I915_WRITE(EG7, 0);

	for (i = 0; i < 8; i++)
		I915_WRITE(PXWL + (i * 4), 0);

	/* Enable PMON + select events */
	I915_WRITE(ECR, 0x80000019);

	lcfuse = I915_READ(LCFUSE02);

	dev_priv->ips.corr = (lcfuse & LCFUSE_HIV_MASK);
}

void intel_init_gt_powersave(struct drm_device *dev)
{
	if (IS_VALLEYVIEW(dev))
		valleyview_setup_pctx(dev);
}

void intel_cleanup_gt_powersave(struct drm_device *dev)
{
	if (IS_VALLEYVIEW(dev))
		valleyview_cleanup_pctx(dev);
}

void intel_disable_gt_powersave(struct drm_device *dev)
{
	struct drm_i915_private *dev_priv = dev->dev_private;

	/* Interrupts should be disabled already to avoid re-arming. */
	WARN_ON(dev->irq_enabled);

	if (IS_IRONLAKE_M(dev)) {
		ironlake_disable_drps(dev);
		ironlake_disable_rc6(dev);
	} else if (INTEL_INFO(dev)->gen >= 6) {
		cancel_delayed_work_sync(&dev_priv->rps.delayed_resume_work);
		cancel_work_sync(&dev_priv->rps.work);
		mutex_lock(&dev_priv->rps.hw_lock);
		if (IS_VALLEYVIEW(dev))
			valleyview_disable_rps(dev);
		else
			gen6_disable_rps(dev);
		dev_priv->rps.enabled = false;
		mutex_unlock(&dev_priv->rps.hw_lock);
	}
}

static void intel_gen6_powersave_work(struct work_struct *work)
{
	struct drm_i915_private *dev_priv =
		container_of(work, struct drm_i915_private,
			     rps.delayed_resume_work.work);
	struct drm_device *dev = dev_priv->dev;

	mutex_lock(&dev_priv->rps.hw_lock);

	if (IS_VALLEYVIEW(dev)) {
		valleyview_enable_rps(dev);
	} else if (IS_BROADWELL(dev)) {
		gen8_enable_rps(dev);
		gen6_update_ring_freq(dev);
	} else {
		gen6_enable_rps(dev);
		gen6_update_ring_freq(dev);
	}
	dev_priv->rps.enabled = true;
	mutex_unlock(&dev_priv->rps.hw_lock);
}

void intel_enable_gt_powersave(struct drm_device *dev)
{
	struct drm_i915_private *dev_priv = dev->dev_private;

	if (IS_IRONLAKE_M(dev)) {
		ironlake_enable_drps(dev);
		ironlake_enable_rc6(dev);
		intel_init_emon(dev);
	} else if (IS_GEN6(dev) || IS_GEN7(dev)) {
		/*
		 * PCU communication is slow and this doesn't need to be
		 * done at any specific time, so do this out of our fast path
		 * to make resume and init faster.
		 */
		schedule_delayed_work(&dev_priv->rps.delayed_resume_work,
				      round_jiffies_up_relative(HZ));
	}
}

static void ibx_init_clock_gating(struct drm_device *dev)
{
	struct drm_i915_private *dev_priv = dev->dev_private;

	/*
	 * On Ibex Peak and Cougar Point, we need to disable clock
	 * gating for the panel power sequencer or it will fail to
	 * start up when no ports are active.
	 */
	I915_WRITE(SOUTH_DSPCLK_GATE_D, PCH_DPLSUNIT_CLOCK_GATE_DISABLE);
}

static void g4x_disable_trickle_feed(struct drm_device *dev)
{
	struct drm_i915_private *dev_priv = dev->dev_private;
	int pipe;

	for_each_pipe(pipe) {
		I915_WRITE(DSPCNTR(pipe),
			   I915_READ(DSPCNTR(pipe)) |
			   DISPPLANE_TRICKLE_FEED_DISABLE);
		intel_flush_primary_plane(dev_priv, pipe);
	}
}

static void ilk_init_lp_watermarks(struct drm_device *dev)
{
	struct drm_i915_private *dev_priv = dev->dev_private;

	I915_WRITE(WM3_LP_ILK, I915_READ(WM3_LP_ILK) & ~WM1_LP_SR_EN);
	I915_WRITE(WM2_LP_ILK, I915_READ(WM2_LP_ILK) & ~WM1_LP_SR_EN);
	I915_WRITE(WM1_LP_ILK, I915_READ(WM1_LP_ILK) & ~WM1_LP_SR_EN);

	/*
	 * Don't touch WM1S_LP_EN here.
	 * Doing so could cause underruns.
	 */
}

static void ironlake_init_clock_gating(struct drm_device *dev)
{
	struct drm_i915_private *dev_priv = dev->dev_private;
	uint32_t dspclk_gate = ILK_VRHUNIT_CLOCK_GATE_DISABLE;

	/*
	 * Required for FBC
	 * WaFbcDisableDpfcClockGating:ilk
	 */
	dspclk_gate |= ILK_DPFCRUNIT_CLOCK_GATE_DISABLE |
		   ILK_DPFCUNIT_CLOCK_GATE_DISABLE |
		   ILK_DPFDUNIT_CLOCK_GATE_ENABLE;

	I915_WRITE(PCH_3DCGDIS0,
		   MARIUNIT_CLOCK_GATE_DISABLE |
		   SVSMUNIT_CLOCK_GATE_DISABLE);
	I915_WRITE(PCH_3DCGDIS1,
		   VFMUNIT_CLOCK_GATE_DISABLE);

	/*
	 * According to the spec the following bits should be set in
	 * order to enable memory self-refresh
	 * The bit 22/21 of 0x42004
	 * The bit 5 of 0x42020
	 * The bit 15 of 0x45000
	 */
	I915_WRITE(ILK_DISPLAY_CHICKEN2,
		   (I915_READ(ILK_DISPLAY_CHICKEN2) |
		    ILK_DPARB_GATE | ILK_VSDPFD_FULL));
	dspclk_gate |= ILK_DPARBUNIT_CLOCK_GATE_ENABLE;
	I915_WRITE(DISP_ARB_CTL,
		   (I915_READ(DISP_ARB_CTL) |
		    DISP_FBC_WM_DIS));

	ilk_init_lp_watermarks(dev);

	/*
	 * Based on the document from hardware guys the following bits
	 * should be set unconditionally in order to enable FBC.
	 * The bit 22 of 0x42000
	 * The bit 22 of 0x42004
	 * The bit 7,8,9 of 0x42020.
	 */
	if (IS_IRONLAKE_M(dev)) {
		/* WaFbcAsynchFlipDisableFbcQueue:ilk */
		I915_WRITE(ILK_DISPLAY_CHICKEN1,
			   I915_READ(ILK_DISPLAY_CHICKEN1) |
			   ILK_FBCQ_DIS);
		I915_WRITE(ILK_DISPLAY_CHICKEN2,
			   I915_READ(ILK_DISPLAY_CHICKEN2) |
			   ILK_DPARB_GATE);
	}

	I915_WRITE(ILK_DSPCLK_GATE_D, dspclk_gate);

	I915_WRITE(ILK_DISPLAY_CHICKEN2,
		   I915_READ(ILK_DISPLAY_CHICKEN2) |
		   ILK_ELPIN_409_SELECT);
	I915_WRITE(_3D_CHICKEN2,
		   _3D_CHICKEN2_WM_READ_PIPELINED << 16 |
		   _3D_CHICKEN2_WM_READ_PIPELINED);

	/* WaDisableRenderCachePipelinedFlush:ilk */
	I915_WRITE(CACHE_MODE_0,
		   _MASKED_BIT_ENABLE(CM0_PIPELINED_RENDER_FLUSH_DISABLE));

	g4x_disable_trickle_feed(dev);

	ibx_init_clock_gating(dev);
}

static void cpt_init_clock_gating(struct drm_device *dev)
{
	struct drm_i915_private *dev_priv = dev->dev_private;
	int pipe;
	uint32_t val;

	/*
	 * On Ibex Peak and Cougar Point, we need to disable clock
	 * gating for the panel power sequencer or it will fail to
	 * start up when no ports are active.
	 */
	I915_WRITE(SOUTH_DSPCLK_GATE_D, PCH_DPLSUNIT_CLOCK_GATE_DISABLE |
		   PCH_DPLUNIT_CLOCK_GATE_DISABLE |
		   PCH_CPUNIT_CLOCK_GATE_DISABLE);
	I915_WRITE(SOUTH_CHICKEN2, I915_READ(SOUTH_CHICKEN2) |
		   DPLS_EDP_PPS_FIX_DIS);
	/* The below fixes the weird display corruption, a few pixels shifted
	 * downward, on (only) LVDS of some HP laptops with IVY.
	 */
	for_each_pipe(pipe) {
		val = I915_READ(TRANS_CHICKEN2(pipe));
		val |= TRANS_CHICKEN2_TIMING_OVERRIDE;
		val &= ~TRANS_CHICKEN2_FDI_POLARITY_REVERSED;
		if (dev_priv->vbt.fdi_rx_polarity_inverted)
			val |= TRANS_CHICKEN2_FDI_POLARITY_REVERSED;
		val &= ~TRANS_CHICKEN2_FRAME_START_DELAY_MASK;
		val &= ~TRANS_CHICKEN2_DISABLE_DEEP_COLOR_COUNTER;
		val &= ~TRANS_CHICKEN2_DISABLE_DEEP_COLOR_MODESWITCH;
		I915_WRITE(TRANS_CHICKEN2(pipe), val);
	}
	/* WADP0ClockGatingDisable */
	for_each_pipe(pipe) {
		I915_WRITE(TRANS_CHICKEN1(pipe),
			   TRANS_CHICKEN1_DP0UNIT_GC_DISABLE);
	}
}

static void gen6_check_mch_setup(struct drm_device *dev)
{
	struct drm_i915_private *dev_priv = dev->dev_private;
	uint32_t tmp;

	tmp = I915_READ(MCH_SSKPD);
	if ((tmp & MCH_SSKPD_WM0_MASK) != MCH_SSKPD_WM0_VAL) {
		DRM_INFO("Wrong MCH_SSKPD value: 0x%08x\n", tmp);
		DRM_INFO("This can cause pipe underruns and display issues.\n");
		DRM_INFO("Please upgrade your BIOS to fix this.\n");
	}
}

static void gen6_init_clock_gating(struct drm_device *dev)
{
	struct drm_i915_private *dev_priv = dev->dev_private;
	uint32_t dspclk_gate = ILK_VRHUNIT_CLOCK_GATE_DISABLE;

	I915_WRITE(ILK_DSPCLK_GATE_D, dspclk_gate);

	I915_WRITE(ILK_DISPLAY_CHICKEN2,
		   I915_READ(ILK_DISPLAY_CHICKEN2) |
		   ILK_ELPIN_409_SELECT);

	/* WaDisableHiZPlanesWhenMSAAEnabled:snb */
	I915_WRITE(_3D_CHICKEN,
		   _MASKED_BIT_ENABLE(_3D_CHICKEN_HIZ_PLANE_DISABLE_MSAA_4X_SNB));

	/* WaSetupGtModeTdRowDispatch:snb */
	if (IS_SNB_GT1(dev))
		I915_WRITE(GEN6_GT_MODE,
			   _MASKED_BIT_ENABLE(GEN6_TD_FOUR_ROW_DISPATCH_DISABLE));

	/*
	 * BSpec recoomends 8x4 when MSAA is used,
	 * however in practice 16x4 seems fastest.
	 *
	 * Note that PS/WM thread counts depend on the WIZ hashing
	 * disable bit, which we don't touch here, but it's good
	 * to keep in mind (see 3DSTATE_PS and 3DSTATE_WM).
	 */
	I915_WRITE(GEN6_GT_MODE,
		   GEN6_WIZ_HASHING_MASK | GEN6_WIZ_HASHING_16x4);

	ilk_init_lp_watermarks(dev);

	I915_WRITE(CACHE_MODE_0,
		   _MASKED_BIT_DISABLE(CM0_STC_EVICT_DISABLE_LRA_SNB));

	I915_WRITE(GEN6_UCGCTL1,
		   I915_READ(GEN6_UCGCTL1) |
		   GEN6_BLBUNIT_CLOCK_GATE_DISABLE |
		   GEN6_CSUNIT_CLOCK_GATE_DISABLE);

	/* According to the BSpec vol1g, bit 12 (RCPBUNIT) clock
	 * gating disable must be set.  Failure to set it results in
	 * flickering pixels due to Z write ordering failures after
	 * some amount of runtime in the Mesa "fire" demo, and Unigine
	 * Sanctuary and Tropics, and apparently anything else with
	 * alpha test or pixel discard.
	 *
	 * According to the spec, bit 11 (RCCUNIT) must also be set,
	 * but we didn't debug actual testcases to find it out.
	 *
	 * WaDisableRCCUnitClockGating:snb
	 * WaDisableRCPBUnitClockGating:snb
	 */
	I915_WRITE(GEN6_UCGCTL2,
		   GEN6_RCPBUNIT_CLOCK_GATE_DISABLE |
		   GEN6_RCCUNIT_CLOCK_GATE_DISABLE);

	/* WaStripsFansDisableFastClipPerformanceFix:snb */
	I915_WRITE(_3D_CHICKEN3,
		   _MASKED_BIT_ENABLE(_3D_CHICKEN3_SF_DISABLE_FASTCLIP_CULL));

	/*
	 * Bspec says:
	 * "This bit must be set if 3DSTATE_CLIP clip mode is set to normal and
	 * 3DSTATE_SF number of SF output attributes is more than 16."
	 */
	I915_WRITE(_3D_CHICKEN3,
		   _MASKED_BIT_ENABLE(_3D_CHICKEN3_SF_DISABLE_PIPELINED_ATTR_FETCH));

	/*
	 * According to the spec the following bits should be
	 * set in order to enable memory self-refresh and fbc:
	 * The bit21 and bit22 of 0x42000
	 * The bit21 and bit22 of 0x42004
	 * The bit5 and bit7 of 0x42020
	 * The bit14 of 0x70180
	 * The bit14 of 0x71180
	 *
	 * WaFbcAsynchFlipDisableFbcQueue:snb
	 */
	I915_WRITE(ILK_DISPLAY_CHICKEN1,
		   I915_READ(ILK_DISPLAY_CHICKEN1) |
		   ILK_FBCQ_DIS | ILK_PABSTRETCH_DIS);
	I915_WRITE(ILK_DISPLAY_CHICKEN2,
		   I915_READ(ILK_DISPLAY_CHICKEN2) |
		   ILK_DPARB_GATE | ILK_VSDPFD_FULL);
	I915_WRITE(ILK_DSPCLK_GATE_D,
		   I915_READ(ILK_DSPCLK_GATE_D) |
		   ILK_DPARBUNIT_CLOCK_GATE_ENABLE  |
		   ILK_DPFDUNIT_CLOCK_GATE_ENABLE);

	g4x_disable_trickle_feed(dev);

	cpt_init_clock_gating(dev);

	gen6_check_mch_setup(dev);
}

static void gen7_setup_fixed_func_scheduler(struct drm_i915_private *dev_priv)
{
	uint32_t reg = I915_READ(GEN7_FF_THREAD_MODE);

	/*
	 * WaVSThreadDispatchOverride:ivb,vlv
	 *
	 * This actually overrides the dispatch
	 * mode for all thread types.
	 */
	reg &= ~GEN7_FF_SCHED_MASK;
	reg |= GEN7_FF_TS_SCHED_HW;
	reg |= GEN7_FF_VS_SCHED_HW;
	reg |= GEN7_FF_DS_SCHED_HW;

	I915_WRITE(GEN7_FF_THREAD_MODE, reg);
}

static void lpt_init_clock_gating(struct drm_device *dev)
{
	struct drm_i915_private *dev_priv = dev->dev_private;

	/*
	 * TODO: this bit should only be enabled when really needed, then
	 * disabled when not needed anymore in order to save power.
	 */
	if (dev_priv->pch_id == INTEL_PCH_LPT_LP_DEVICE_ID_TYPE)
		I915_WRITE(SOUTH_DSPCLK_GATE_D,
			   I915_READ(SOUTH_DSPCLK_GATE_D) |
			   PCH_LP_PARTITION_LEVEL_DISABLE);

	/* WADPOClockGatingDisable:hsw */
	I915_WRITE(_TRANSA_CHICKEN1,
		   I915_READ(_TRANSA_CHICKEN1) |
		   TRANS_CHICKEN1_DP0UNIT_GC_DISABLE);
}

static void lpt_suspend_hw(struct drm_device *dev)
{
	struct drm_i915_private *dev_priv = dev->dev_private;

	if (dev_priv->pch_id == INTEL_PCH_LPT_LP_DEVICE_ID_TYPE) {
		uint32_t val = I915_READ(SOUTH_DSPCLK_GATE_D);

		val &= ~PCH_LP_PARTITION_LEVEL_DISABLE;
		I915_WRITE(SOUTH_DSPCLK_GATE_D, val);
	}
}

static void gen8_init_clock_gating(struct drm_device *dev)
{
	struct drm_i915_private *dev_priv = dev->dev_private;
	enum pipe pipe;

	I915_WRITE(WM3_LP_ILK, 0);
	I915_WRITE(WM2_LP_ILK, 0);
	I915_WRITE(WM1_LP_ILK, 0);

	/* FIXME(BDW): Check all the w/a, some might only apply to
	 * pre-production hw. */

	/* WaDisablePartialInstShootdown:bdw */
	I915_WRITE(GEN8_ROW_CHICKEN,
		   _MASKED_BIT_ENABLE(PARTIAL_INSTRUCTION_SHOOTDOWN_DISABLE));

	/* WaDisableThreadStallDopClockGating:bdw */
	/* FIXME: Unclear whether we really need this on production bdw. */
	I915_WRITE(GEN8_ROW_CHICKEN,
		   _MASKED_BIT_ENABLE(STALL_DOP_GATING_DISABLE));

	/*
	 * This GEN8_CENTROID_PIXEL_OPT_DIS W/A is only needed for
	 * pre-production hardware
	 */
	I915_WRITE(HALF_SLICE_CHICKEN3,
		   _MASKED_BIT_ENABLE(GEN8_CENTROID_PIXEL_OPT_DIS));
	I915_WRITE(HALF_SLICE_CHICKEN3,
		   _MASKED_BIT_ENABLE(GEN8_SAMPLER_POWER_BYPASS_DIS));
	I915_WRITE(GAMTARBMODE, _MASKED_BIT_ENABLE(ARB_MODE_BWGTLB_DISABLE));

	I915_WRITE(_3D_CHICKEN3,
		   _3D_CHICKEN_SDE_LIMIT_FIFO_POLY_DEPTH(2));

	I915_WRITE(COMMON_SLICE_CHICKEN2,
		   _MASKED_BIT_ENABLE(GEN8_CSC2_SBE_VUE_CACHE_CONSERVATIVE));

	I915_WRITE(GEN7_HALF_SLICE_CHICKEN1,
		   _MASKED_BIT_ENABLE(GEN7_SINGLE_SUBSCAN_DISPATCH_ENABLE));

	/* WaSwitchSolVfFArbitrationPriority:bdw */
	I915_WRITE(GAM_ECOCHK, I915_READ(GAM_ECOCHK) | HSW_ECOCHK_ARB_PRIO_SOL);

	/* WaPsrDPAMaskVBlankInSRD:bdw */
	I915_WRITE(CHICKEN_PAR1_1,
		   I915_READ(CHICKEN_PAR1_1) | DPA_MASK_VBLANK_SRD);

	/* WaPsrDPRSUnmaskVBlankInSRD:bdw */
	for_each_pipe(pipe) {
		I915_WRITE(CHICKEN_PIPESL_1(pipe),
			   I915_READ(CHICKEN_PIPESL_1(pipe)) |
			   BDW_DPRS_MASK_VBLANK_SRD);
	}

	/* Use Force Non-Coherent whenever executing a 3D context. This is a
	 * workaround for for a possible hang in the unlikely event a TLB
	 * invalidation occurs during a PSD flush.
	 */
	I915_WRITE(HDC_CHICKEN0,
		   I915_READ(HDC_CHICKEN0) |
		   _MASKED_BIT_ENABLE(HDC_FORCE_NON_COHERENT));

	/* WaVSRefCountFullforceMissDisable:bdw */
	/* WaDSRefCountFullforceMissDisable:bdw */
	I915_WRITE(GEN7_FF_THREAD_MODE,
		   I915_READ(GEN7_FF_THREAD_MODE) &
		   ~(GEN8_FF_DS_REF_CNT_FFME | GEN7_FF_VS_REF_CNT_FFME));

	/*
	 * BSpec recommends 8x4 when MSAA is used,
	 * however in practice 16x4 seems fastest.
	 *
	 * Note that PS/WM thread counts depend on the WIZ hashing
	 * disable bit, which we don't touch here, but it's good
	 * to keep in mind (see 3DSTATE_PS and 3DSTATE_WM).
	 */
	I915_WRITE(GEN7_GT_MODE,
		   GEN6_WIZ_HASHING_MASK | GEN6_WIZ_HASHING_16x4);

	I915_WRITE(GEN6_RC_SLEEP_PSMI_CONTROL,
		   _MASKED_BIT_ENABLE(GEN8_RC_SEMA_IDLE_MSG_DISABLE));

	/* WaDisableSDEUnitClockGating:bdw */
	I915_WRITE(GEN8_UCGCTL6, I915_READ(GEN8_UCGCTL6) |
		   GEN8_SDEUNIT_CLOCK_GATE_DISABLE);
<<<<<<< HEAD
=======

	/* Wa4x4STCOptimizationDisable:bdw */
	I915_WRITE(CACHE_MODE_1,
		   _MASKED_BIT_ENABLE(GEN8_4x4_STC_OPTIMIZATION_DISABLE));
>>>>>>> c8431fda
}

static void haswell_init_clock_gating(struct drm_device *dev)
{
	struct drm_i915_private *dev_priv = dev->dev_private;

	ilk_init_lp_watermarks(dev);

	/* L3 caching of data atomics doesn't work -- disable it. */
	I915_WRITE(HSW_SCRATCH1, HSW_SCRATCH1_L3_DATA_ATOMICS_DISABLE);
	I915_WRITE(HSW_ROW_CHICKEN3,
		   _MASKED_BIT_ENABLE(HSW_ROW_CHICKEN3_L3_GLOBAL_ATOMICS_DISABLE));

	/* This is required by WaCatErrorRejectionIssue:hsw */
	I915_WRITE(GEN7_SQ_CHICKEN_MBCUNIT_CONFIG,
			I915_READ(GEN7_SQ_CHICKEN_MBCUNIT_CONFIG) |
			GEN7_SQ_CHICKEN_MBCUNIT_SQINTMOB);

	/* WaVSRefCountFullforceMissDisable:hsw */
	I915_WRITE(GEN7_FF_THREAD_MODE,
		   I915_READ(GEN7_FF_THREAD_MODE) & ~GEN7_FF_VS_REF_CNT_FFME);

	/* enable HiZ Raw Stall Optimization */
	I915_WRITE(CACHE_MODE_0_GEN7,
		   _MASKED_BIT_DISABLE(HIZ_RAW_STALL_OPT_DISABLE));

	/* WaDisable4x2SubspanOptimization:hsw */
	I915_WRITE(CACHE_MODE_1,
		   _MASKED_BIT_ENABLE(PIXEL_SUBSPAN_COLLECT_OPT_DISABLE));

	/*
	 * BSpec recommends 8x4 when MSAA is used,
	 * however in practice 16x4 seems fastest.
	 *
	 * Note that PS/WM thread counts depend on the WIZ hashing
	 * disable bit, which we don't touch here, but it's good
	 * to keep in mind (see 3DSTATE_PS and 3DSTATE_WM).
	 */
	I915_WRITE(GEN7_GT_MODE,
		   GEN6_WIZ_HASHING_MASK | GEN6_WIZ_HASHING_16x4);

	/* WaSwitchSolVfFArbitrationPriority:hsw */
	I915_WRITE(GAM_ECOCHK, I915_READ(GAM_ECOCHK) | HSW_ECOCHK_ARB_PRIO_SOL);

	/* WaRsPkgCStateDisplayPMReq:hsw */
	I915_WRITE(CHICKEN_PAR1_1,
		   I915_READ(CHICKEN_PAR1_1) | FORCE_ARB_IDLE_PLANES);

	lpt_init_clock_gating(dev);
}

static void ivybridge_init_clock_gating(struct drm_device *dev)
{
	struct drm_i915_private *dev_priv = dev->dev_private;
	uint32_t snpcr;

	ilk_init_lp_watermarks(dev);

	I915_WRITE(ILK_DSPCLK_GATE_D, ILK_VRHUNIT_CLOCK_GATE_DISABLE);

	/* WaDisableEarlyCull:ivb */
	I915_WRITE(_3D_CHICKEN3,
		   _MASKED_BIT_ENABLE(_3D_CHICKEN_SF_DISABLE_OBJEND_CULL));

	/* WaDisableBackToBackFlipFix:ivb */
	I915_WRITE(IVB_CHICKEN3,
		   CHICKEN3_DGMG_REQ_OUT_FIX_DISABLE |
		   CHICKEN3_DGMG_DONE_FIX_DISABLE);

	/* WaDisablePSDDualDispatchEnable:ivb */
	if (IS_IVB_GT1(dev))
		I915_WRITE(GEN7_HALF_SLICE_CHICKEN1,
			   _MASKED_BIT_ENABLE(GEN7_PSD_SINGLE_PORT_DISPATCH_ENABLE));

	/* Apply the WaDisableRHWOOptimizationForRenderHang:ivb workaround. */
	I915_WRITE(GEN7_COMMON_SLICE_CHICKEN1,
		   GEN7_CSC1_RHWO_OPT_DISABLE_IN_RCC);

	/* WaApplyL3ControlAndL3ChickenMode:ivb */
	I915_WRITE(GEN7_L3CNTLREG1,
			GEN7_WA_FOR_GEN7_L3_CONTROL);
	I915_WRITE(GEN7_L3_CHICKEN_MODE_REGISTER,
		   GEN7_WA_L3_CHICKEN_MODE);
	if (IS_IVB_GT1(dev))
		I915_WRITE(GEN7_ROW_CHICKEN2,
			   _MASKED_BIT_ENABLE(DOP_CLOCK_GATING_DISABLE));
	else {
		/* must write both registers */
		I915_WRITE(GEN7_ROW_CHICKEN2,
			   _MASKED_BIT_ENABLE(DOP_CLOCK_GATING_DISABLE));
		I915_WRITE(GEN7_ROW_CHICKEN2_GT2,
			   _MASKED_BIT_ENABLE(DOP_CLOCK_GATING_DISABLE));
	}

	/* WaForceL3Serialization:ivb */
	I915_WRITE(GEN7_L3SQCREG4, I915_READ(GEN7_L3SQCREG4) &
		   ~L3SQ_URB_READ_CAM_MATCH_DISABLE);

	/*
	 * According to the spec, bit 13 (RCZUNIT) must be set on IVB.
	 * This implements the WaDisableRCZUnitClockGating:ivb workaround.
	 */
	I915_WRITE(GEN6_UCGCTL2,
		   GEN6_RCZUNIT_CLOCK_GATE_DISABLE);

	/* This is required by WaCatErrorRejectionIssue:ivb */
	I915_WRITE(GEN7_SQ_CHICKEN_MBCUNIT_CONFIG,
			I915_READ(GEN7_SQ_CHICKEN_MBCUNIT_CONFIG) |
			GEN7_SQ_CHICKEN_MBCUNIT_SQINTMOB);

	g4x_disable_trickle_feed(dev);

	gen7_setup_fixed_func_scheduler(dev_priv);

	if (0) { /* causes HiZ corruption on ivb:gt1 */
		/* enable HiZ Raw Stall Optimization */
		I915_WRITE(CACHE_MODE_0_GEN7,
			   _MASKED_BIT_DISABLE(HIZ_RAW_STALL_OPT_DISABLE));
	}

	/* WaDisable4x2SubspanOptimization:ivb */
	I915_WRITE(CACHE_MODE_1,
		   _MASKED_BIT_ENABLE(PIXEL_SUBSPAN_COLLECT_OPT_DISABLE));

	/*
	 * BSpec recommends 8x4 when MSAA is used,
	 * however in practice 16x4 seems fastest.
	 *
	 * Note that PS/WM thread counts depend on the WIZ hashing
	 * disable bit, which we don't touch here, but it's good
	 * to keep in mind (see 3DSTATE_PS and 3DSTATE_WM).
	 */
	I915_WRITE(GEN7_GT_MODE,
		   GEN6_WIZ_HASHING_MASK | GEN6_WIZ_HASHING_16x4);

	snpcr = I915_READ(GEN6_MBCUNIT_SNPCR);
	snpcr &= ~GEN6_MBC_SNPCR_MASK;
	snpcr |= GEN6_MBC_SNPCR_MED;
	I915_WRITE(GEN6_MBCUNIT_SNPCR, snpcr);

	if (!HAS_PCH_NOP(dev))
		cpt_init_clock_gating(dev);

	gen6_check_mch_setup(dev);
}

static void valleyview_init_clock_gating(struct drm_device *dev)
{
	struct drm_i915_private *dev_priv = dev->dev_private;
	u32 val;

	mutex_lock(&dev_priv->rps.hw_lock);
	val = vlv_punit_read(dev_priv, PUNIT_REG_GPU_FREQ_STS);
	mutex_unlock(&dev_priv->rps.hw_lock);
	switch ((val >> 6) & 3) {
	case 0:
		dev_priv->mem_freq = 800;
		break;
	case 1:
		dev_priv->mem_freq = 1066;
		break;
	case 2:
		dev_priv->mem_freq = 1333;
		break;
	case 3:
		dev_priv->mem_freq = 1333;
		break;
	}
	DRM_DEBUG_DRIVER("DDR speed: %d MHz", dev_priv->mem_freq);

	I915_WRITE(DSPCLK_GATE_D, VRHUNIT_CLOCK_GATE_DISABLE);

	/* WaDisableEarlyCull:vlv */
	I915_WRITE(_3D_CHICKEN3,
		   _MASKED_BIT_ENABLE(_3D_CHICKEN_SF_DISABLE_OBJEND_CULL));

	/* WaDisableBackToBackFlipFix:vlv */
	I915_WRITE(IVB_CHICKEN3,
		   CHICKEN3_DGMG_REQ_OUT_FIX_DISABLE |
		   CHICKEN3_DGMG_DONE_FIX_DISABLE);

	/* WaPsdDispatchEnable:vlv */
	/* WaDisablePSDDualDispatchEnable:vlv */
	I915_WRITE(GEN7_HALF_SLICE_CHICKEN1,
		   _MASKED_BIT_ENABLE(GEN7_MAX_PS_THREAD_DEP |
				      GEN7_PSD_SINGLE_PORT_DISPATCH_ENABLE));

	/* WaForceL3Serialization:vlv */
	I915_WRITE(GEN7_L3SQCREG4, I915_READ(GEN7_L3SQCREG4) &
		   ~L3SQ_URB_READ_CAM_MATCH_DISABLE);

	/* WaDisableDopClockGating:vlv */
	I915_WRITE(GEN7_ROW_CHICKEN2,
		   _MASKED_BIT_ENABLE(DOP_CLOCK_GATING_DISABLE));

	/* This is required by WaCatErrorRejectionIssue:vlv */
	I915_WRITE(GEN7_SQ_CHICKEN_MBCUNIT_CONFIG,
		   I915_READ(GEN7_SQ_CHICKEN_MBCUNIT_CONFIG) |
		   GEN7_SQ_CHICKEN_MBCUNIT_SQINTMOB);

	gen7_setup_fixed_func_scheduler(dev_priv);

	/*
	 * According to the spec, bit 13 (RCZUNIT) must be set on IVB.
	 * This implements the WaDisableRCZUnitClockGating:vlv workaround.
	 */
	I915_WRITE(GEN6_UCGCTL2,
		   GEN6_RCZUNIT_CLOCK_GATE_DISABLE);

	/* WaDisableL3Bank2xClockGate:vlv */
	I915_WRITE(GEN7_UCGCTL4, GEN7_L3BANK2X_CLOCK_GATE_DISABLE);

	I915_WRITE(MI_ARB_VLV, MI_ARB_DISPLAY_TRICKLE_FEED_DISABLE);

	/*
	 * BSpec says this must be set, even though
	 * WaDisable4x2SubspanOptimization isn't listed for VLV.
	 */
	I915_WRITE(CACHE_MODE_1,
		   _MASKED_BIT_ENABLE(PIXEL_SUBSPAN_COLLECT_OPT_DISABLE));

	/*
	 * WaIncreaseL3CreditsForVLVB0:vlv
	 * This is the hardware default actually.
	 */
	I915_WRITE(GEN7_L3SQCREG1, VLV_B0_WA_L3SQCREG1_VALUE);

	/*
	 * WaDisableVLVClockGating_VBIIssue:vlv
	 * Disable clock gating on th GCFG unit to prevent a delay
	 * in the reporting of vblank events.
	 */
	I915_WRITE(VLV_GUNIT_CLOCK_GATE, GCFG_DIS);
}

static void g4x_init_clock_gating(struct drm_device *dev)
{
	struct drm_i915_private *dev_priv = dev->dev_private;
	uint32_t dspclk_gate;

	I915_WRITE(RENCLK_GATE_D1, 0);
	I915_WRITE(RENCLK_GATE_D2, VF_UNIT_CLOCK_GATE_DISABLE |
		   GS_UNIT_CLOCK_GATE_DISABLE |
		   CL_UNIT_CLOCK_GATE_DISABLE);
	I915_WRITE(RAMCLK_GATE_D, 0);
	dspclk_gate = VRHUNIT_CLOCK_GATE_DISABLE |
		OVRUNIT_CLOCK_GATE_DISABLE |
		OVCUNIT_CLOCK_GATE_DISABLE;
	if (IS_GM45(dev))
		dspclk_gate |= DSSUNIT_CLOCK_GATE_DISABLE;
	I915_WRITE(DSPCLK_GATE_D, dspclk_gate);

	/* WaDisableRenderCachePipelinedFlush */
	I915_WRITE(CACHE_MODE_0,
		   _MASKED_BIT_ENABLE(CM0_PIPELINED_RENDER_FLUSH_DISABLE));

	g4x_disable_trickle_feed(dev);
}

static void crestline_init_clock_gating(struct drm_device *dev)
{
	struct drm_i915_private *dev_priv = dev->dev_private;

	I915_WRITE(RENCLK_GATE_D1, I965_RCC_CLOCK_GATE_DISABLE);
	I915_WRITE(RENCLK_GATE_D2, 0);
	I915_WRITE(DSPCLK_GATE_D, 0);
	I915_WRITE(RAMCLK_GATE_D, 0);
	I915_WRITE16(DEUC, 0);
	I915_WRITE(MI_ARB_STATE,
		   _MASKED_BIT_ENABLE(MI_ARB_DISPLAY_TRICKLE_FEED_DISABLE));
}

static void broadwater_init_clock_gating(struct drm_device *dev)
{
	struct drm_i915_private *dev_priv = dev->dev_private;

	I915_WRITE(RENCLK_GATE_D1, I965_RCZ_CLOCK_GATE_DISABLE |
		   I965_RCC_CLOCK_GATE_DISABLE |
		   I965_RCPB_CLOCK_GATE_DISABLE |
		   I965_ISC_CLOCK_GATE_DISABLE |
		   I965_FBC_CLOCK_GATE_DISABLE);
	I915_WRITE(RENCLK_GATE_D2, 0);
	I915_WRITE(MI_ARB_STATE,
		   _MASKED_BIT_ENABLE(MI_ARB_DISPLAY_TRICKLE_FEED_DISABLE));
}

static void gen3_init_clock_gating(struct drm_device *dev)
{
	struct drm_i915_private *dev_priv = dev->dev_private;
	u32 dstate = I915_READ(D_STATE);

	dstate |= DSTATE_PLL_D3_OFF | DSTATE_GFX_CLOCK_GATING |
		DSTATE_DOT_CLOCK_GATING;
	I915_WRITE(D_STATE, dstate);

	if (IS_PINEVIEW(dev))
		I915_WRITE(ECOSKPD, _MASKED_BIT_ENABLE(ECO_GATING_CX_ONLY));

	/* IIR "flip pending" means done if this bit is set */
	I915_WRITE(ECOSKPD, _MASKED_BIT_DISABLE(ECO_FLIP_DONE));
}

static void i85x_init_clock_gating(struct drm_device *dev)
{
	struct drm_i915_private *dev_priv = dev->dev_private;

	I915_WRITE(RENCLK_GATE_D1, SV_CLOCK_GATE_DISABLE);
}

static void i830_init_clock_gating(struct drm_device *dev)
{
	struct drm_i915_private *dev_priv = dev->dev_private;

	I915_WRITE(DSPCLK_GATE_D, OVRUNIT_CLOCK_GATE_DISABLE);
}

void intel_init_clock_gating(struct drm_device *dev)
{
	struct drm_i915_private *dev_priv = dev->dev_private;

	dev_priv->display.init_clock_gating(dev);
}

void intel_suspend_hw(struct drm_device *dev)
{
	if (HAS_PCH_LPT(dev))
		lpt_suspend_hw(dev);
}

#define for_each_power_well(i, power_well, domain_mask, power_domains)	\
	for (i = 0;							\
	     i < (power_domains)->power_well_count &&			\
		 ((power_well) = &(power_domains)->power_wells[i]);	\
	     i++)							\
		if ((power_well)->domains & (domain_mask))

#define for_each_power_well_rev(i, power_well, domain_mask, power_domains) \
	for (i = (power_domains)->power_well_count - 1;			 \
	     i >= 0 && ((power_well) = &(power_domains)->power_wells[i]);\
	     i--)							 \
		if ((power_well)->domains & (domain_mask))

/**
 * We should only use the power well if we explicitly asked the hardware to
 * enable it, so check if it's enabled and also check if we've requested it to
 * be enabled.
 */
static bool hsw_power_well_enabled(struct drm_i915_private *dev_priv,
				   struct i915_power_well *power_well)
{
	return I915_READ(HSW_PWR_WELL_DRIVER) ==
		     (HSW_PWR_WELL_ENABLE_REQUEST | HSW_PWR_WELL_STATE_ENABLED);
}

bool intel_display_power_enabled_sw(struct drm_i915_private *dev_priv,
				    enum intel_display_power_domain domain)
{
	struct i915_power_domains *power_domains;

	power_domains = &dev_priv->power_domains;

	return power_domains->domain_use_count[domain];
}

bool intel_display_power_enabled(struct drm_i915_private *dev_priv,
				 enum intel_display_power_domain domain)
{
	struct i915_power_domains *power_domains;
	struct i915_power_well *power_well;
	bool is_enabled;
	int i;

	if (dev_priv->pm.suspended)
		return false;

	power_domains = &dev_priv->power_domains;

	is_enabled = true;

	mutex_lock(&power_domains->lock);
	for_each_power_well_rev(i, power_well, BIT(domain), power_domains) {
		if (power_well->always_on)
			continue;

		if (!power_well->ops->is_enabled(dev_priv, power_well)) {
			is_enabled = false;
			break;
		}
	}
	mutex_unlock(&power_domains->lock);

	return is_enabled;
}

/*
 * Starting with Haswell, we have a "Power Down Well" that can be turned off
 * when not needed anymore. We have 4 registers that can request the power well
 * to be enabled, and it will only be disabled if none of the registers is
 * requesting it to be enabled.
 */
static void hsw_power_well_post_enable(struct drm_i915_private *dev_priv)
{
	struct drm_device *dev = dev_priv->dev;
	unsigned long irqflags;

	/*
	 * After we re-enable the power well, if we touch VGA register 0x3d5
	 * we'll get unclaimed register interrupts. This stops after we write
	 * anything to the VGA MSR register. The vgacon module uses this
	 * register all the time, so if we unbind our driver and, as a
	 * consequence, bind vgacon, we'll get stuck in an infinite loop at
	 * console_unlock(). So make here we touch the VGA MSR register, making
	 * sure vgacon can keep working normally without triggering interrupts
	 * and error messages.
	 */
	vga_get_uninterruptible(dev->pdev, VGA_RSRC_LEGACY_IO);
	outb(inb(VGA_MSR_READ), VGA_MSR_WRITE);
	vga_put(dev->pdev, VGA_RSRC_LEGACY_IO);

	if (IS_BROADWELL(dev)) {
		spin_lock_irqsave(&dev_priv->irq_lock, irqflags);
		I915_WRITE(GEN8_DE_PIPE_IMR(PIPE_B),
			   dev_priv->de_irq_mask[PIPE_B]);
		I915_WRITE(GEN8_DE_PIPE_IER(PIPE_B),
			   ~dev_priv->de_irq_mask[PIPE_B] |
			   GEN8_PIPE_VBLANK);
		I915_WRITE(GEN8_DE_PIPE_IMR(PIPE_C),
			   dev_priv->de_irq_mask[PIPE_C]);
		I915_WRITE(GEN8_DE_PIPE_IER(PIPE_C),
			   ~dev_priv->de_irq_mask[PIPE_C] |
			   GEN8_PIPE_VBLANK);
		POSTING_READ(GEN8_DE_PIPE_IER(PIPE_C));
		spin_unlock_irqrestore(&dev_priv->irq_lock, irqflags);
	}
}

static void reset_vblank_counter(struct drm_device *dev, enum pipe pipe)
{
	assert_spin_locked(&dev->vbl_lock);

	dev->vblank[pipe].last = 0;
}

static void hsw_power_well_post_disable(struct drm_i915_private *dev_priv)
{
	struct drm_device *dev = dev_priv->dev;
	enum pipe pipe;
	unsigned long irqflags;

	/*
	 * After this, the registers on the pipes that are part of the power
	 * well will become zero, so we have to adjust our counters according to
	 * that.
	 *
	 * FIXME: Should we do this in general in drm_vblank_post_modeset?
	 */
	spin_lock_irqsave(&dev->vbl_lock, irqflags);
	for_each_pipe(pipe)
		if (pipe != PIPE_A)
			reset_vblank_counter(dev, pipe);
	spin_unlock_irqrestore(&dev->vbl_lock, irqflags);
}

static void hsw_set_power_well(struct drm_i915_private *dev_priv,
			       struct i915_power_well *power_well, bool enable)
{
	bool is_enabled, enable_requested;
	uint32_t tmp;

	tmp = I915_READ(HSW_PWR_WELL_DRIVER);
	is_enabled = tmp & HSW_PWR_WELL_STATE_ENABLED;
	enable_requested = tmp & HSW_PWR_WELL_ENABLE_REQUEST;

	if (enable) {
		if (!enable_requested)
			I915_WRITE(HSW_PWR_WELL_DRIVER,
				   HSW_PWR_WELL_ENABLE_REQUEST);

		if (!is_enabled) {
			DRM_DEBUG_KMS("Enabling power well\n");
			if (wait_for((I915_READ(HSW_PWR_WELL_DRIVER) &
				      HSW_PWR_WELL_STATE_ENABLED), 20))
				DRM_ERROR("Timeout enabling power well\n");
		}

		hsw_power_well_post_enable(dev_priv);
	} else {
		if (enable_requested) {
			I915_WRITE(HSW_PWR_WELL_DRIVER, 0);
			POSTING_READ(HSW_PWR_WELL_DRIVER);
			DRM_DEBUG_KMS("Requesting to disable the power well\n");

			hsw_power_well_post_disable(dev_priv);
		}
	}
}

static void hsw_power_well_sync_hw(struct drm_i915_private *dev_priv,
				   struct i915_power_well *power_well)
{
	hsw_set_power_well(dev_priv, power_well, power_well->count > 0);

	/*
	 * We're taking over the BIOS, so clear any requests made by it since
	 * the driver is in charge now.
	 */
	if (I915_READ(HSW_PWR_WELL_BIOS) & HSW_PWR_WELL_ENABLE_REQUEST)
		I915_WRITE(HSW_PWR_WELL_BIOS, 0);
<<<<<<< HEAD
}

static void hsw_power_well_enable(struct drm_i915_private *dev_priv,
				  struct i915_power_well *power_well)
{
	hsw_disable_package_c8(dev_priv);
	hsw_set_power_well(dev_priv, power_well, true);
}

=======
}

static void hsw_power_well_enable(struct drm_i915_private *dev_priv,
				  struct i915_power_well *power_well)
{
	hsw_set_power_well(dev_priv, power_well, true);
}

>>>>>>> c8431fda
static void hsw_power_well_disable(struct drm_i915_private *dev_priv,
				   struct i915_power_well *power_well)
{
	hsw_set_power_well(dev_priv, power_well, false);
<<<<<<< HEAD
	hsw_enable_package_c8(dev_priv);
=======
>>>>>>> c8431fda
}

static void i9xx_always_on_power_well_noop(struct drm_i915_private *dev_priv,
					   struct i915_power_well *power_well)
{
}

static bool i9xx_always_on_power_well_enabled(struct drm_i915_private *dev_priv,
					     struct i915_power_well *power_well)
{
	return true;
}

static void vlv_set_power_well(struct drm_i915_private *dev_priv,
			       struct i915_power_well *power_well, bool enable)
{
	enum punit_power_well power_well_id = power_well->data;
	u32 mask;
	u32 state;
	u32 ctrl;

	mask = PUNIT_PWRGT_MASK(power_well_id);
	state = enable ? PUNIT_PWRGT_PWR_ON(power_well_id) :
			 PUNIT_PWRGT_PWR_GATE(power_well_id);

	mutex_lock(&dev_priv->rps.hw_lock);

#define COND \
	((vlv_punit_read(dev_priv, PUNIT_REG_PWRGT_STATUS) & mask) == state)

	if (COND)
		goto out;

	ctrl = vlv_punit_read(dev_priv, PUNIT_REG_PWRGT_CTRL);
	ctrl &= ~mask;
	ctrl |= state;
	vlv_punit_write(dev_priv, PUNIT_REG_PWRGT_CTRL, ctrl);

	if (wait_for(COND, 100))
		DRM_ERROR("timout setting power well state %08x (%08x)\n",
			  state,
			  vlv_punit_read(dev_priv, PUNIT_REG_PWRGT_CTRL));

#undef COND

out:
	mutex_unlock(&dev_priv->rps.hw_lock);
}

static void vlv_power_well_sync_hw(struct drm_i915_private *dev_priv,
				   struct i915_power_well *power_well)
{
	vlv_set_power_well(dev_priv, power_well, power_well->count > 0);
}

static void vlv_power_well_enable(struct drm_i915_private *dev_priv,
				  struct i915_power_well *power_well)
{
	vlv_set_power_well(dev_priv, power_well, true);
}

static void vlv_power_well_disable(struct drm_i915_private *dev_priv,
				   struct i915_power_well *power_well)
{
	vlv_set_power_well(dev_priv, power_well, false);
}

static bool vlv_power_well_enabled(struct drm_i915_private *dev_priv,
				   struct i915_power_well *power_well)
{
	int power_well_id = power_well->data;
	bool enabled = false;
	u32 mask;
	u32 state;
	u32 ctrl;

	mask = PUNIT_PWRGT_MASK(power_well_id);
	ctrl = PUNIT_PWRGT_PWR_ON(power_well_id);

	mutex_lock(&dev_priv->rps.hw_lock);

	state = vlv_punit_read(dev_priv, PUNIT_REG_PWRGT_STATUS) & mask;
	/*
	 * We only ever set the power-on and power-gate states, anything
	 * else is unexpected.
	 */
	WARN_ON(state != PUNIT_PWRGT_PWR_ON(power_well_id) &&
		state != PUNIT_PWRGT_PWR_GATE(power_well_id));
	if (state == ctrl)
		enabled = true;

	/*
	 * A transient state at this point would mean some unexpected party
	 * is poking at the power controls too.
	 */
	ctrl = vlv_punit_read(dev_priv, PUNIT_REG_PWRGT_CTRL) & mask;
	WARN_ON(ctrl != state);

	mutex_unlock(&dev_priv->rps.hw_lock);

	return enabled;
}

static void vlv_display_power_well_enable(struct drm_i915_private *dev_priv,
					  struct i915_power_well *power_well)
{
	WARN_ON_ONCE(power_well->data != PUNIT_POWER_WELL_DISP2D);
<<<<<<< HEAD

	vlv_set_power_well(dev_priv, power_well, true);

	spin_lock_irq(&dev_priv->irq_lock);
	valleyview_enable_display_irqs(dev_priv);
	spin_unlock_irq(&dev_priv->irq_lock);

	/*
	 * During driver initialization we need to defer enabling hotplug
	 * processing until fbdev is set up.
	 */
	if (dev_priv->enable_hotplug_processing)
		intel_hpd_init(dev_priv->dev);

	i915_redisable_vga_power_on(dev_priv->dev);
}

static void vlv_display_power_well_disable(struct drm_i915_private *dev_priv,
					   struct i915_power_well *power_well)
{
	struct drm_device *dev = dev_priv->dev;
	enum pipe pipe;

	WARN_ON_ONCE(power_well->data != PUNIT_POWER_WELL_DISP2D);

	spin_lock_irq(&dev_priv->irq_lock);
	for_each_pipe(pipe)
		__intel_set_cpu_fifo_underrun_reporting(dev, pipe, false);

	valleyview_disable_display_irqs(dev_priv);
	spin_unlock_irq(&dev_priv->irq_lock);

	spin_lock_irq(&dev->vbl_lock);
	for_each_pipe(pipe)
		reset_vblank_counter(dev, pipe);
	spin_unlock_irq(&dev->vbl_lock);

	vlv_set_power_well(dev_priv, power_well, false);
}

static void check_power_well_state(struct drm_i915_private *dev_priv,
				   struct i915_power_well *power_well)
{
	bool enabled = power_well->ops->is_enabled(dev_priv, power_well);

	if (power_well->always_on || !i915.disable_power_well) {
		if (!enabled)
			goto mismatch;

=======

	vlv_set_power_well(dev_priv, power_well, true);

	spin_lock_irq(&dev_priv->irq_lock);
	valleyview_enable_display_irqs(dev_priv);
	spin_unlock_irq(&dev_priv->irq_lock);

	/*
	 * During driver initialization we need to defer enabling hotplug
	 * processing until fbdev is set up.
	 */
	if (dev_priv->enable_hotplug_processing)
		intel_hpd_init(dev_priv->dev);

	i915_redisable_vga_power_on(dev_priv->dev);
}

static void vlv_display_power_well_disable(struct drm_i915_private *dev_priv,
					   struct i915_power_well *power_well)
{
	struct drm_device *dev = dev_priv->dev;
	enum pipe pipe;

	WARN_ON_ONCE(power_well->data != PUNIT_POWER_WELL_DISP2D);

	spin_lock_irq(&dev_priv->irq_lock);
	for_each_pipe(pipe)
		__intel_set_cpu_fifo_underrun_reporting(dev, pipe, false);

	valleyview_disable_display_irqs(dev_priv);
	spin_unlock_irq(&dev_priv->irq_lock);

	spin_lock_irq(&dev->vbl_lock);
	for_each_pipe(pipe)
		reset_vblank_counter(dev, pipe);
	spin_unlock_irq(&dev->vbl_lock);

	vlv_set_power_well(dev_priv, power_well, false);
}

static void check_power_well_state(struct drm_i915_private *dev_priv,
				   struct i915_power_well *power_well)
{
	bool enabled = power_well->ops->is_enabled(dev_priv, power_well);

	if (power_well->always_on || !i915.disable_power_well) {
		if (!enabled)
			goto mismatch;

>>>>>>> c8431fda
		return;
	}

	if (enabled != (power_well->count > 0))
		goto mismatch;

	return;

mismatch:
	WARN(1, "state mismatch for '%s' (always_on %d hw state %d use-count %d disable_power_well %d\n",
		  power_well->name, power_well->always_on, enabled,
		  power_well->count, i915.disable_power_well);
}

void intel_display_power_get(struct drm_i915_private *dev_priv,
			     enum intel_display_power_domain domain)
{
	struct i915_power_domains *power_domains;
	struct i915_power_well *power_well;
	int i;

	intel_runtime_pm_get(dev_priv);

	power_domains = &dev_priv->power_domains;

	mutex_lock(&power_domains->lock);

	for_each_power_well(i, power_well, BIT(domain), power_domains) {
		if (!power_well->count++) {
			DRM_DEBUG_KMS("enabling %s\n", power_well->name);
			power_well->ops->enable(dev_priv, power_well);
		}

		check_power_well_state(dev_priv, power_well);
	}

	power_domains->domain_use_count[domain]++;

	mutex_unlock(&power_domains->lock);
}

void intel_display_power_put(struct drm_i915_private *dev_priv,
			     enum intel_display_power_domain domain)
{
	struct i915_power_domains *power_domains;
	struct i915_power_well *power_well;
	int i;

	power_domains = &dev_priv->power_domains;

	mutex_lock(&power_domains->lock);

	WARN_ON(!power_domains->domain_use_count[domain]);
	power_domains->domain_use_count[domain]--;

	for_each_power_well_rev(i, power_well, BIT(domain), power_domains) {
		WARN_ON(!power_well->count);

		if (!--power_well->count && i915.disable_power_well) {
			DRM_DEBUG_KMS("disabling %s\n", power_well->name);
			power_well->ops->disable(dev_priv, power_well);
		}

		check_power_well_state(dev_priv, power_well);
	}

	mutex_unlock(&power_domains->lock);

	intel_runtime_pm_put(dev_priv);
}

static struct i915_power_domains *hsw_pwr;

/* Display audio driver power well request */
void i915_request_power_well(void)
{
	struct drm_i915_private *dev_priv;

	if (WARN_ON(!hsw_pwr))
		return;

	dev_priv = container_of(hsw_pwr, struct drm_i915_private,
				power_domains);
	intel_display_power_get(dev_priv, POWER_DOMAIN_AUDIO);
}
EXPORT_SYMBOL_GPL(i915_request_power_well);

/* Display audio driver power well release */
void i915_release_power_well(void)
{
	struct drm_i915_private *dev_priv;

	if (WARN_ON(!hsw_pwr))
		return;

	dev_priv = container_of(hsw_pwr, struct drm_i915_private,
				power_domains);
	intel_display_power_put(dev_priv, POWER_DOMAIN_AUDIO);
}
EXPORT_SYMBOL_GPL(i915_release_power_well);

#define POWER_DOMAIN_MASK (BIT(POWER_DOMAIN_NUM) - 1)

#define HSW_ALWAYS_ON_POWER_DOMAINS (			\
	BIT(POWER_DOMAIN_PIPE_A) |			\
	BIT(POWER_DOMAIN_TRANSCODER_EDP) |		\
	BIT(POWER_DOMAIN_PORT_DDI_A_2_LANES) |		\
	BIT(POWER_DOMAIN_PORT_DDI_A_4_LANES) |		\
	BIT(POWER_DOMAIN_PORT_DDI_B_2_LANES) |		\
	BIT(POWER_DOMAIN_PORT_DDI_B_4_LANES) |		\
	BIT(POWER_DOMAIN_PORT_DDI_C_2_LANES) |		\
	BIT(POWER_DOMAIN_PORT_DDI_C_4_LANES) |		\
	BIT(POWER_DOMAIN_PORT_DDI_D_2_LANES) |		\
	BIT(POWER_DOMAIN_PORT_DDI_D_4_LANES) |		\
	BIT(POWER_DOMAIN_PORT_CRT) |			\
	BIT(POWER_DOMAIN_INIT))
#define HSW_DISPLAY_POWER_DOMAINS (				\
	(POWER_DOMAIN_MASK & ~HSW_ALWAYS_ON_POWER_DOMAINS) |	\
	BIT(POWER_DOMAIN_INIT))

#define BDW_ALWAYS_ON_POWER_DOMAINS (			\
	HSW_ALWAYS_ON_POWER_DOMAINS |			\
	BIT(POWER_DOMAIN_PIPE_A_PANEL_FITTER))
#define BDW_DISPLAY_POWER_DOMAINS (				\
	(POWER_DOMAIN_MASK & ~BDW_ALWAYS_ON_POWER_DOMAINS) |	\
	BIT(POWER_DOMAIN_INIT))

#define VLV_ALWAYS_ON_POWER_DOMAINS	BIT(POWER_DOMAIN_INIT)
#define VLV_DISPLAY_POWER_DOMAINS	POWER_DOMAIN_MASK

#define VLV_DPIO_CMN_BC_POWER_DOMAINS (		\
	BIT(POWER_DOMAIN_PORT_DDI_B_2_LANES) |	\
	BIT(POWER_DOMAIN_PORT_DDI_B_4_LANES) |	\
	BIT(POWER_DOMAIN_PORT_DDI_C_2_LANES) |	\
	BIT(POWER_DOMAIN_PORT_DDI_C_4_LANES) |	\
	BIT(POWER_DOMAIN_PORT_CRT) |		\
	BIT(POWER_DOMAIN_INIT))

#define VLV_DPIO_TX_B_LANES_01_POWER_DOMAINS (	\
	BIT(POWER_DOMAIN_PORT_DDI_B_2_LANES) |	\
	BIT(POWER_DOMAIN_PORT_DDI_B_4_LANES) |	\
	BIT(POWER_DOMAIN_INIT))

#define VLV_DPIO_TX_B_LANES_23_POWER_DOMAINS (	\
	BIT(POWER_DOMAIN_PORT_DDI_B_4_LANES) |	\
	BIT(POWER_DOMAIN_INIT))

#define VLV_DPIO_TX_C_LANES_01_POWER_DOMAINS (	\
	BIT(POWER_DOMAIN_PORT_DDI_C_2_LANES) |	\
	BIT(POWER_DOMAIN_PORT_DDI_C_4_LANES) |	\
	BIT(POWER_DOMAIN_INIT))

#define VLV_DPIO_TX_C_LANES_23_POWER_DOMAINS (	\
	BIT(POWER_DOMAIN_PORT_DDI_C_4_LANES) |	\
	BIT(POWER_DOMAIN_INIT))

static const struct i915_power_well_ops i9xx_always_on_power_well_ops = {
	.sync_hw = i9xx_always_on_power_well_noop,
	.enable = i9xx_always_on_power_well_noop,
	.disable = i9xx_always_on_power_well_noop,
	.is_enabled = i9xx_always_on_power_well_enabled,
};

static struct i915_power_well i9xx_always_on_power_well[] = {
	{
		.name = "always-on",
		.always_on = 1,
		.domains = POWER_DOMAIN_MASK,
		.ops = &i9xx_always_on_power_well_ops,
	},
};

static const struct i915_power_well_ops hsw_power_well_ops = {
	.sync_hw = hsw_power_well_sync_hw,
	.enable = hsw_power_well_enable,
	.disable = hsw_power_well_disable,
	.is_enabled = hsw_power_well_enabled,
};

static struct i915_power_well hsw_power_wells[] = {
	{
		.name = "always-on",
		.always_on = 1,
		.domains = HSW_ALWAYS_ON_POWER_DOMAINS,
		.ops = &i9xx_always_on_power_well_ops,
	},
	{
		.name = "display",
		.domains = HSW_DISPLAY_POWER_DOMAINS,
		.ops = &hsw_power_well_ops,
	},
};

static struct i915_power_well bdw_power_wells[] = {
	{
		.name = "always-on",
		.always_on = 1,
		.domains = BDW_ALWAYS_ON_POWER_DOMAINS,
		.ops = &i9xx_always_on_power_well_ops,
	},
	{
		.name = "display",
		.domains = BDW_DISPLAY_POWER_DOMAINS,
		.ops = &hsw_power_well_ops,
	},
};

static const struct i915_power_well_ops vlv_display_power_well_ops = {
	.sync_hw = vlv_power_well_sync_hw,
	.enable = vlv_display_power_well_enable,
	.disable = vlv_display_power_well_disable,
	.is_enabled = vlv_power_well_enabled,
};

static const struct i915_power_well_ops vlv_dpio_power_well_ops = {
	.sync_hw = vlv_power_well_sync_hw,
	.enable = vlv_power_well_enable,
	.disable = vlv_power_well_disable,
	.is_enabled = vlv_power_well_enabled,
};

static struct i915_power_well vlv_power_wells[] = {
	{
		.name = "always-on",
		.always_on = 1,
		.domains = VLV_ALWAYS_ON_POWER_DOMAINS,
		.ops = &i9xx_always_on_power_well_ops,
	},
	{
		.name = "display",
		.domains = VLV_DISPLAY_POWER_DOMAINS,
		.data = PUNIT_POWER_WELL_DISP2D,
		.ops = &vlv_display_power_well_ops,
	},
	{
		.name = "dpio-common",
		.domains = VLV_DPIO_CMN_BC_POWER_DOMAINS,
		.data = PUNIT_POWER_WELL_DPIO_CMN_BC,
		.ops = &vlv_dpio_power_well_ops,
	},
	{
		.name = "dpio-tx-b-01",
		.domains = VLV_DPIO_TX_B_LANES_01_POWER_DOMAINS |
			   VLV_DPIO_TX_B_LANES_23_POWER_DOMAINS |
			   VLV_DPIO_TX_C_LANES_01_POWER_DOMAINS |
			   VLV_DPIO_TX_C_LANES_23_POWER_DOMAINS,
		.ops = &vlv_dpio_power_well_ops,
		.data = PUNIT_POWER_WELL_DPIO_TX_B_LANES_01,
	},
	{
		.name = "dpio-tx-b-23",
		.domains = VLV_DPIO_TX_B_LANES_01_POWER_DOMAINS |
			   VLV_DPIO_TX_B_LANES_23_POWER_DOMAINS |
			   VLV_DPIO_TX_C_LANES_01_POWER_DOMAINS |
			   VLV_DPIO_TX_C_LANES_23_POWER_DOMAINS,
		.ops = &vlv_dpio_power_well_ops,
		.data = PUNIT_POWER_WELL_DPIO_TX_B_LANES_23,
	},
	{
		.name = "dpio-tx-c-01",
		.domains = VLV_DPIO_TX_B_LANES_01_POWER_DOMAINS |
			   VLV_DPIO_TX_B_LANES_23_POWER_DOMAINS |
			   VLV_DPIO_TX_C_LANES_01_POWER_DOMAINS |
			   VLV_DPIO_TX_C_LANES_23_POWER_DOMAINS,
		.ops = &vlv_dpio_power_well_ops,
		.data = PUNIT_POWER_WELL_DPIO_TX_C_LANES_01,
	},
	{
		.name = "dpio-tx-c-23",
		.domains = VLV_DPIO_TX_B_LANES_01_POWER_DOMAINS |
			   VLV_DPIO_TX_B_LANES_23_POWER_DOMAINS |
			   VLV_DPIO_TX_C_LANES_01_POWER_DOMAINS |
			   VLV_DPIO_TX_C_LANES_23_POWER_DOMAINS,
		.ops = &vlv_dpio_power_well_ops,
		.data = PUNIT_POWER_WELL_DPIO_TX_C_LANES_23,
	},
};

#define set_power_wells(power_domains, __power_wells) ({		\
	(power_domains)->power_wells = (__power_wells);			\
	(power_domains)->power_well_count = ARRAY_SIZE(__power_wells);	\
})

int intel_power_domains_init(struct drm_i915_private *dev_priv)
{
	struct i915_power_domains *power_domains = &dev_priv->power_domains;

	mutex_init(&power_domains->lock);

	/*
	 * The enabling order will be from lower to higher indexed wells,
	 * the disabling order is reversed.
	 */
	if (IS_HASWELL(dev_priv->dev)) {
		set_power_wells(power_domains, hsw_power_wells);
		hsw_pwr = power_domains;
	} else if (IS_BROADWELL(dev_priv->dev)) {
		set_power_wells(power_domains, bdw_power_wells);
		hsw_pwr = power_domains;
	} else if (IS_VALLEYVIEW(dev_priv->dev)) {
		set_power_wells(power_domains, vlv_power_wells);
	} else {
		set_power_wells(power_domains, i9xx_always_on_power_well);
	}

	return 0;
}

void intel_power_domains_remove(struct drm_i915_private *dev_priv)
{
	hsw_pwr = NULL;
}

static void intel_power_domains_resume(struct drm_i915_private *dev_priv)
{
	struct i915_power_domains *power_domains = &dev_priv->power_domains;
	struct i915_power_well *power_well;
	int i;

	mutex_lock(&power_domains->lock);
	for_each_power_well(i, power_well, POWER_DOMAIN_MASK, power_domains)
		power_well->ops->sync_hw(dev_priv, power_well);
	mutex_unlock(&power_domains->lock);
}

void intel_power_domains_init_hw(struct drm_i915_private *dev_priv)
{
	/* For now, we need the power well to be always enabled. */
	intel_display_set_init_power(dev_priv, true);
	intel_power_domains_resume(dev_priv);
}

void intel_aux_display_runtime_get(struct drm_i915_private *dev_priv)
{
	intel_runtime_pm_get(dev_priv);
}

void intel_aux_display_runtime_put(struct drm_i915_private *dev_priv)
{
	intel_runtime_pm_put(dev_priv);
}

void intel_runtime_pm_get(struct drm_i915_private *dev_priv)
{
	struct drm_device *dev = dev_priv->dev;
	struct device *device = &dev->pdev->dev;

	if (!HAS_RUNTIME_PM(dev))
		return;

	pm_runtime_get_sync(device);
	WARN(dev_priv->pm.suspended, "Device still suspended.\n");
}

void intel_runtime_pm_put(struct drm_i915_private *dev_priv)
{
	struct drm_device *dev = dev_priv->dev;
	struct device *device = &dev->pdev->dev;

	if (!HAS_RUNTIME_PM(dev))
		return;

	pm_runtime_mark_last_busy(device);
	pm_runtime_put_autosuspend(device);
}

void intel_init_runtime_pm(struct drm_i915_private *dev_priv)
{
	struct drm_device *dev = dev_priv->dev;
	struct device *device = &dev->pdev->dev;

	if (!HAS_RUNTIME_PM(dev))
		return;

	pm_runtime_set_active(device);

	pm_runtime_set_autosuspend_delay(device, 10000); /* 10s */
	pm_runtime_mark_last_busy(device);
	pm_runtime_use_autosuspend(device);

	pm_runtime_put_autosuspend(device);
}

void intel_fini_runtime_pm(struct drm_i915_private *dev_priv)
{
	struct drm_device *dev = dev_priv->dev;
	struct device *device = &dev->pdev->dev;

	if (!HAS_RUNTIME_PM(dev))
		return;

	/* Make sure we're not suspended first. */
	pm_runtime_get_sync(device);
	pm_runtime_disable(device);
}

/* Set up chip specific power management-related functions */
void intel_init_pm(struct drm_device *dev)
{
	struct drm_i915_private *dev_priv = dev->dev_private;

	if (HAS_FBC(dev)) {
		if (INTEL_INFO(dev)->gen >= 7) {
			dev_priv->display.fbc_enabled = ironlake_fbc_enabled;
			dev_priv->display.enable_fbc = gen7_enable_fbc;
			dev_priv->display.disable_fbc = ironlake_disable_fbc;
		} else if (INTEL_INFO(dev)->gen >= 5) {
			dev_priv->display.fbc_enabled = ironlake_fbc_enabled;
			dev_priv->display.enable_fbc = ironlake_enable_fbc;
			dev_priv->display.disable_fbc = ironlake_disable_fbc;
		} else if (IS_GM45(dev)) {
			dev_priv->display.fbc_enabled = g4x_fbc_enabled;
			dev_priv->display.enable_fbc = g4x_enable_fbc;
			dev_priv->display.disable_fbc = g4x_disable_fbc;
		} else {
			dev_priv->display.fbc_enabled = i8xx_fbc_enabled;
			dev_priv->display.enable_fbc = i8xx_enable_fbc;
			dev_priv->display.disable_fbc = i8xx_disable_fbc;

			/* This value was pulled out of someone's hat */
			I915_WRITE(FBC_CONTROL, 500 << FBC_CTL_INTERVAL_SHIFT);
		}
	}

	/* For cxsr */
	if (IS_PINEVIEW(dev))
		i915_pineview_get_mem_freq(dev);
	else if (IS_GEN5(dev))
		i915_ironlake_get_mem_freq(dev);

	/* For FIFO watermark updates */
	if (HAS_PCH_SPLIT(dev)) {
		ilk_setup_wm_latency(dev);

		if ((IS_GEN5(dev) && dev_priv->wm.pri_latency[1] &&
		     dev_priv->wm.spr_latency[1] && dev_priv->wm.cur_latency[1]) ||
		    (!IS_GEN5(dev) && dev_priv->wm.pri_latency[0] &&
		     dev_priv->wm.spr_latency[0] && dev_priv->wm.cur_latency[0])) {
			dev_priv->display.update_wm = ilk_update_wm;
			dev_priv->display.update_sprite_wm = ilk_update_sprite_wm;
		} else {
			DRM_DEBUG_KMS("Failed to read display plane latency. "
				      "Disable CxSR\n");
		}

		if (IS_GEN5(dev))
			dev_priv->display.init_clock_gating = ironlake_init_clock_gating;
		else if (IS_GEN6(dev))
			dev_priv->display.init_clock_gating = gen6_init_clock_gating;
		else if (IS_IVYBRIDGE(dev))
			dev_priv->display.init_clock_gating = ivybridge_init_clock_gating;
		else if (IS_HASWELL(dev))
			dev_priv->display.init_clock_gating = haswell_init_clock_gating;
		else if (INTEL_INFO(dev)->gen == 8)
			dev_priv->display.init_clock_gating = gen8_init_clock_gating;
	} else if (IS_VALLEYVIEW(dev)) {
		dev_priv->display.update_wm = valleyview_update_wm;
		dev_priv->display.init_clock_gating =
			valleyview_init_clock_gating;
	} else if (IS_PINEVIEW(dev)) {
		if (!intel_get_cxsr_latency(IS_PINEVIEW_G(dev),
					    dev_priv->is_ddr3,
					    dev_priv->fsb_freq,
					    dev_priv->mem_freq)) {
			DRM_INFO("failed to find known CxSR latency "
				 "(found ddr%s fsb freq %d, mem freq %d), "
				 "disabling CxSR\n",
				 (dev_priv->is_ddr3 == 1) ? "3" : "2",
				 dev_priv->fsb_freq, dev_priv->mem_freq);
			/* Disable CxSR and never update its watermark again */
			pineview_disable_cxsr(dev);
			dev_priv->display.update_wm = NULL;
		} else
			dev_priv->display.update_wm = pineview_update_wm;
		dev_priv->display.init_clock_gating = gen3_init_clock_gating;
	} else if (IS_G4X(dev)) {
		dev_priv->display.update_wm = g4x_update_wm;
		dev_priv->display.init_clock_gating = g4x_init_clock_gating;
	} else if (IS_GEN4(dev)) {
		dev_priv->display.update_wm = i965_update_wm;
		if (IS_CRESTLINE(dev))
			dev_priv->display.init_clock_gating = crestline_init_clock_gating;
		else if (IS_BROADWATER(dev))
			dev_priv->display.init_clock_gating = broadwater_init_clock_gating;
	} else if (IS_GEN3(dev)) {
		dev_priv->display.update_wm = i9xx_update_wm;
		dev_priv->display.get_fifo_size = i9xx_get_fifo_size;
		dev_priv->display.init_clock_gating = gen3_init_clock_gating;
	} else if (IS_GEN2(dev)) {
		if (INTEL_INFO(dev)->num_pipes == 1) {
			dev_priv->display.update_wm = i845_update_wm;
			dev_priv->display.get_fifo_size = i845_get_fifo_size;
		} else {
			dev_priv->display.update_wm = i9xx_update_wm;
			dev_priv->display.get_fifo_size = i830_get_fifo_size;
		}

		if (IS_I85X(dev) || IS_I865G(dev))
			dev_priv->display.init_clock_gating = i85x_init_clock_gating;
		else
			dev_priv->display.init_clock_gating = i830_init_clock_gating;
	} else {
		DRM_ERROR("unexpected fall-through in intel_init_pm\n");
	}
}

int sandybridge_pcode_read(struct drm_i915_private *dev_priv, u8 mbox, u32 *val)
{
	WARN_ON(!mutex_is_locked(&dev_priv->rps.hw_lock));

	if (I915_READ(GEN6_PCODE_MAILBOX) & GEN6_PCODE_READY) {
		DRM_DEBUG_DRIVER("warning: pcode (read) mailbox access failed\n");
		return -EAGAIN;
	}

	I915_WRITE(GEN6_PCODE_DATA, *val);
	I915_WRITE(GEN6_PCODE_MAILBOX, GEN6_PCODE_READY | mbox);

	if (wait_for((I915_READ(GEN6_PCODE_MAILBOX) & GEN6_PCODE_READY) == 0,
		     500)) {
		DRM_ERROR("timeout waiting for pcode read (%d) to finish\n", mbox);
		return -ETIMEDOUT;
	}

	*val = I915_READ(GEN6_PCODE_DATA);
	I915_WRITE(GEN6_PCODE_DATA, 0);

	return 0;
}

int sandybridge_pcode_write(struct drm_i915_private *dev_priv, u8 mbox, u32 val)
{
	WARN_ON(!mutex_is_locked(&dev_priv->rps.hw_lock));

	if (I915_READ(GEN6_PCODE_MAILBOX) & GEN6_PCODE_READY) {
		DRM_DEBUG_DRIVER("warning: pcode (write) mailbox access failed\n");
		return -EAGAIN;
	}

	I915_WRITE(GEN6_PCODE_DATA, val);
	I915_WRITE(GEN6_PCODE_MAILBOX, GEN6_PCODE_READY | mbox);

	if (wait_for((I915_READ(GEN6_PCODE_MAILBOX) & GEN6_PCODE_READY) == 0,
		     500)) {
		DRM_ERROR("timeout waiting for pcode write (%d) to finish\n", mbox);
		return -ETIMEDOUT;
	}

	I915_WRITE(GEN6_PCODE_DATA, 0);

	return 0;
}

int vlv_gpu_freq(struct drm_i915_private *dev_priv, int val)
{
	int div;

	/* 4 x czclk */
	switch (dev_priv->mem_freq) {
	case 800:
		div = 10;
		break;
	case 1066:
		div = 12;
		break;
	case 1333:
		div = 16;
		break;
	default:
		return -1;
	}

	return DIV_ROUND_CLOSEST(dev_priv->mem_freq * (val + 6 - 0xbd), 4 * div);
}

int vlv_freq_opcode(struct drm_i915_private *dev_priv, int val)
{
	int mul;

	/* 4 x czclk */
	switch (dev_priv->mem_freq) {
	case 800:
		mul = 10;
		break;
	case 1066:
		mul = 12;
		break;
	case 1333:
		mul = 16;
		break;
	default:
		return -1;
	}

	return DIV_ROUND_CLOSEST(4 * mul * val, dev_priv->mem_freq) + 0xbd - 6;
}

void intel_pm_setup(struct drm_device *dev)
{
	struct drm_i915_private *dev_priv = dev->dev_private;

	mutex_init(&dev_priv->rps.hw_lock);

<<<<<<< HEAD
	mutex_init(&dev_priv->pc8.lock);
	dev_priv->pc8.requirements_met = false;
	dev_priv->pc8.irqs_disabled = false;
	dev_priv->pc8.enabled = false;
	dev_priv->pc8.disable_count = 1; /* requirements_met */
	INIT_DELAYED_WORK(&dev_priv->pc8.enable_work, hsw_enable_pc8_work);
=======
>>>>>>> c8431fda
	INIT_DELAYED_WORK(&dev_priv->rps.delayed_resume_work,
			  intel_gen6_powersave_work);

	dev_priv->pm.suspended = false;
	dev_priv->pm.irqs_disabled = false;
}<|MERGE_RESOLUTION|>--- conflicted
+++ resolved
@@ -3006,8 +3006,6 @@
 	dev_priv->rps.last_adj = 0;
 }
 
-<<<<<<< HEAD
-=======
 static u32 gen6_rps_pm_mask(struct drm_i915_private *dev_priv, u8 val)
 {
 	u32 mask = 0;
@@ -3026,7 +3024,6 @@
 	return ~mask;
 }
 
->>>>>>> c8431fda
 /* gen6_set_rps is called to update the frequency request, but should also be
  * called when the range (min_delay and max_delay) is modified so that we can
  * update the GEN6_RP_INTERRUPT_LIMITS register accordingly. */
@@ -3035,22 +3032,8 @@
 	struct drm_i915_private *dev_priv = dev->dev_private;
 
 	WARN_ON(!mutex_is_locked(&dev_priv->rps.hw_lock));
-<<<<<<< HEAD
-	WARN_ON(val > dev_priv->rps.max_delay);
-	WARN_ON(val < dev_priv->rps.min_delay);
-
-	if (val == dev_priv->rps.cur_delay) {
-		/* min/max delay may still have been modified so be sure to
-		 * write the limits value */
-		I915_WRITE(GEN6_RP_INTERRUPT_LIMITS,
-			   gen6_rps_limits(dev_priv, val));
-
-		return;
-	}
-=======
 	WARN_ON(val > dev_priv->rps.max_freq_softlimit);
 	WARN_ON(val < dev_priv->rps.min_freq_softlimit);
->>>>>>> c8431fda
 
 	/* min/max delay may still have been modified so be sure to
 	 * write the limits value.
@@ -3095,11 +3078,7 @@
 	 * When we are idle.  Drop to min voltage state.
 	 */
 
-<<<<<<< HEAD
-	if (dev_priv->rps.cur_delay <= dev_priv->rps.min_delay)
-=======
 	if (dev_priv->rps.cur_freq <= dev_priv->rps.min_freq_softlimit)
->>>>>>> c8431fda
 		return;
 
 	/* Mask turbo interrupt so that they will not come in between */
@@ -3116,17 +3095,10 @@
 		return;
 	}
 
-<<<<<<< HEAD
-	dev_priv->rps.cur_delay = dev_priv->rps.min_delay;
-
-	vlv_punit_write(dev_priv, PUNIT_REG_GPU_FREQ_REQ,
-					dev_priv->rps.min_delay);
-=======
 	dev_priv->rps.cur_freq = dev_priv->rps.min_freq_softlimit;
 
 	vlv_punit_write(dev_priv, PUNIT_REG_GPU_FREQ_REQ,
 					dev_priv->rps.min_freq_softlimit);
->>>>>>> c8431fda
 
 	if (wait_for(((vlv_punit_read(dev_priv, PUNIT_REG_GPU_FREQ_STS))
 				& GENFREQSTATUS) == 0, 5))
@@ -3137,15 +3109,8 @@
 		I915_READ(VLV_GTLC_SURVIVABILITY_REG) &
 				~VLV_GFX_CLK_FORCE_ON_BIT);
 
-<<<<<<< HEAD
-	/* Unmask Up interrupts */
-	dev_priv->rps.rp_up_masked = true;
-	gen6_set_pm_mask(dev_priv, GEN6_PM_RP_DOWN_THRESHOLD,
-						dev_priv->rps.min_delay);
-=======
 	I915_WRITE(GEN6_PMINTRMSK,
 		   gen6_rps_pm_mask(dev_priv, dev_priv->rps.cur_freq));
->>>>>>> c8431fda
 }
 
 void gen6_rps_idle(struct drm_i915_private *dev_priv)
@@ -3353,7 +3318,7 @@
 {
 	struct drm_i915_private *dev_priv = dev->dev_private;
 	struct intel_ring_buffer *ring;
-	u32 rp_state_cap, hw_max, hw_min;
+	u32 rp_state_cap;
 	u32 gt_perf_status;
 	u32 rc6vids, pcu_mbox = 0, rc6_mask = 0;
 	u32 gtfifodbg;
@@ -3381,15 +3346,6 @@
 	rp_state_cap = I915_READ(GEN6_RP_STATE_CAP);
 	gt_perf_status = I915_READ(GEN6_GT_PERF_STATUS);
 
-<<<<<<< HEAD
-	/* In units of 50MHz */
-	dev_priv->rps.hw_max = hw_max = rp_state_cap & 0xff;
-	hw_min = (rp_state_cap >> 16) & 0xff;
-	dev_priv->rps.rp1_delay = (rp_state_cap >>  8) & 0xff;
-	dev_priv->rps.rp0_delay = (rp_state_cap >>  0) & 0xff;
-	dev_priv->rps.rpe_delay = dev_priv->rps.rp1_delay;
-	dev_priv->rps.cur_delay = 0;
-=======
 	/* All of these values are in units of 50MHz */
 	dev_priv->rps.cur_freq		= 0;
 	/* static values from HW: RP0 < RPe < RP1 < RPn (min_freq) */
@@ -3407,14 +3363,6 @@
 
 	if (dev_priv->rps.min_freq_softlimit == 0)
 		dev_priv->rps.min_freq_softlimit = dev_priv->rps.min_freq;
->>>>>>> c8431fda
-
-	/* Preserve min/max settings in case of re-init */
-	if (dev_priv->rps.max_delay == 0)
-		dev_priv->rps.max_delay = hw_max;
-
-	if (dev_priv->rps.min_delay == 0)
-		dev_priv->rps.min_delay = hw_min;
 
 	/* disable the counters and set deterministic thresholds */
 	I915_WRITE(GEN6_RC_CONTROL, 0);
@@ -3664,7 +3612,7 @@
 {
 	struct drm_i915_private *dev_priv = dev->dev_private;
 	struct intel_ring_buffer *ring;
-	u32 gtfifodbg, val, hw_max, hw_min, rc6_mode = 0;
+	u32 gtfifodbg, val, rc6_mode = 0;
 	int i;
 
 	WARN_ON(!mutex_is_locked(&dev_priv->rps.hw_lock));
@@ -3726,37 +3674,17 @@
 			 vlv_gpu_freq(dev_priv, dev_priv->rps.cur_freq),
 			 dev_priv->rps.cur_freq);
 
-<<<<<<< HEAD
-	dev_priv->rps.hw_max = hw_max = valleyview_rps_max_freq(dev_priv);
-	DRM_DEBUG_DRIVER("max GPU freq: %d MHz (%u)\n",
-			 vlv_gpu_freq(dev_priv, hw_max),
-			 hw_max);
-=======
 	dev_priv->rps.max_freq = valleyview_rps_max_freq(dev_priv);
 	dev_priv->rps.rp0_freq  = dev_priv->rps.max_freq;
 	DRM_DEBUG_DRIVER("max GPU freq: %d MHz (%u)\n",
 			 vlv_gpu_freq(dev_priv, dev_priv->rps.max_freq),
 			 dev_priv->rps.max_freq);
->>>>>>> c8431fda
 
 	dev_priv->rps.efficient_freq = valleyview_rps_rpe_freq(dev_priv);
 	DRM_DEBUG_DRIVER("RPe GPU freq: %d MHz (%u)\n",
 			 vlv_gpu_freq(dev_priv, dev_priv->rps.efficient_freq),
 			 dev_priv->rps.efficient_freq);
 
-<<<<<<< HEAD
-	hw_min = valleyview_rps_min_freq(dev_priv);
-	DRM_DEBUG_DRIVER("min GPU freq: %d MHz (%u)\n",
-			 vlv_gpu_freq(dev_priv, hw_min),
-			 hw_min);
-
-	/* Preserve min/max settings in case of re-init */
-	if (dev_priv->rps.max_delay == 0)
-		dev_priv->rps.max_delay = hw_max;
-
-	if (dev_priv->rps.min_delay == 0)
-		dev_priv->rps.min_delay = hw_min;
-=======
 	dev_priv->rps.min_freq = valleyview_rps_min_freq(dev_priv);
 	DRM_DEBUG_DRIVER("min GPU freq: %d MHz (%u)\n",
 			 vlv_gpu_freq(dev_priv, dev_priv->rps.min_freq),
@@ -3768,16 +3696,12 @@
 
 	if (dev_priv->rps.min_freq_softlimit == 0)
 		dev_priv->rps.min_freq_softlimit = dev_priv->rps.min_freq;
->>>>>>> c8431fda
 
 	DRM_DEBUG_DRIVER("setting GPU freq to %d MHz (%u)\n",
 			 vlv_gpu_freq(dev_priv, dev_priv->rps.efficient_freq),
 			 dev_priv->rps.efficient_freq);
 
 	valleyview_set_rps(dev_priv->dev, dev_priv->rps.efficient_freq);
-
-	dev_priv->rps.rp_up_masked = false;
-	dev_priv->rps.rp_down_masked = false;
 
 	gen6_enable_rps_interrupts(dev);
 
@@ -4980,13 +4904,10 @@
 	/* WaDisableSDEUnitClockGating:bdw */
 	I915_WRITE(GEN8_UCGCTL6, I915_READ(GEN8_UCGCTL6) |
 		   GEN8_SDEUNIT_CLOCK_GATE_DISABLE);
-<<<<<<< HEAD
-=======
 
 	/* Wa4x4STCOptimizationDisable:bdw */
 	I915_WRITE(CACHE_MODE_1,
 		   _MASKED_BIT_ENABLE(GEN8_4x4_STC_OPTIMIZATION_DISABLE));
->>>>>>> c8431fda
 }
 
 static void haswell_init_clock_gating(struct drm_device *dev)
@@ -5495,34 +5416,18 @@
 	 */
 	if (I915_READ(HSW_PWR_WELL_BIOS) & HSW_PWR_WELL_ENABLE_REQUEST)
 		I915_WRITE(HSW_PWR_WELL_BIOS, 0);
-<<<<<<< HEAD
 }
 
 static void hsw_power_well_enable(struct drm_i915_private *dev_priv,
 				  struct i915_power_well *power_well)
 {
-	hsw_disable_package_c8(dev_priv);
 	hsw_set_power_well(dev_priv, power_well, true);
 }
 
-=======
-}
-
-static void hsw_power_well_enable(struct drm_i915_private *dev_priv,
-				  struct i915_power_well *power_well)
-{
-	hsw_set_power_well(dev_priv, power_well, true);
-}
-
->>>>>>> c8431fda
 static void hsw_power_well_disable(struct drm_i915_private *dev_priv,
 				   struct i915_power_well *power_well)
 {
 	hsw_set_power_well(dev_priv, power_well, false);
-<<<<<<< HEAD
-	hsw_enable_package_c8(dev_priv);
-=======
->>>>>>> c8431fda
 }
 
 static void i9xx_always_on_power_well_noop(struct drm_i915_private *dev_priv,
@@ -5630,7 +5535,6 @@
 					  struct i915_power_well *power_well)
 {
 	WARN_ON_ONCE(power_well->data != PUNIT_POWER_WELL_DISP2D);
-<<<<<<< HEAD
 
 	vlv_set_power_well(dev_priv, power_well, true);
 
@@ -5680,57 +5584,6 @@
 		if (!enabled)
 			goto mismatch;
 
-=======
-
-	vlv_set_power_well(dev_priv, power_well, true);
-
-	spin_lock_irq(&dev_priv->irq_lock);
-	valleyview_enable_display_irqs(dev_priv);
-	spin_unlock_irq(&dev_priv->irq_lock);
-
-	/*
-	 * During driver initialization we need to defer enabling hotplug
-	 * processing until fbdev is set up.
-	 */
-	if (dev_priv->enable_hotplug_processing)
-		intel_hpd_init(dev_priv->dev);
-
-	i915_redisable_vga_power_on(dev_priv->dev);
-}
-
-static void vlv_display_power_well_disable(struct drm_i915_private *dev_priv,
-					   struct i915_power_well *power_well)
-{
-	struct drm_device *dev = dev_priv->dev;
-	enum pipe pipe;
-
-	WARN_ON_ONCE(power_well->data != PUNIT_POWER_WELL_DISP2D);
-
-	spin_lock_irq(&dev_priv->irq_lock);
-	for_each_pipe(pipe)
-		__intel_set_cpu_fifo_underrun_reporting(dev, pipe, false);
-
-	valleyview_disable_display_irqs(dev_priv);
-	spin_unlock_irq(&dev_priv->irq_lock);
-
-	spin_lock_irq(&dev->vbl_lock);
-	for_each_pipe(pipe)
-		reset_vblank_counter(dev, pipe);
-	spin_unlock_irq(&dev->vbl_lock);
-
-	vlv_set_power_well(dev_priv, power_well, false);
-}
-
-static void check_power_well_state(struct drm_i915_private *dev_priv,
-				   struct i915_power_well *power_well)
-{
-	bool enabled = power_well->ops->is_enabled(dev_priv, power_well);
-
-	if (power_well->always_on || !i915.disable_power_well) {
-		if (!enabled)
-			goto mismatch;
-
->>>>>>> c8431fda
 		return;
 	}
 
@@ -6334,15 +6187,6 @@
 
 	mutex_init(&dev_priv->rps.hw_lock);
 
-<<<<<<< HEAD
-	mutex_init(&dev_priv->pc8.lock);
-	dev_priv->pc8.requirements_met = false;
-	dev_priv->pc8.irqs_disabled = false;
-	dev_priv->pc8.enabled = false;
-	dev_priv->pc8.disable_count = 1; /* requirements_met */
-	INIT_DELAYED_WORK(&dev_priv->pc8.enable_work, hsw_enable_pc8_work);
-=======
->>>>>>> c8431fda
 	INIT_DELAYED_WORK(&dev_priv->rps.delayed_resume_work,
 			  intel_gen6_powersave_work);
 
