/*
 * Copyright © 2012 Intel Corporation
 *
 * Permission is hereby granted, free of charge, to any person obtaining a
 * copy of this software and associated documentation files (the "Software"),
 * to deal in the Software without restriction, including without limitation
 * the rights to use, copy, modify, merge, publish, distribute, sublicense,
 * and/or sell copies of the Software, and to permit persons to whom the
 * Software is furnished to do so, subject to the following conditions:
 *
 * The above copyright notice and this permission notice (including the next
 * paragraph) shall be included in all copies or substantial portions of the
 * Software.
 *
 * THE SOFTWARE IS PROVIDED "AS IS", WITHOUT WARRANTY OF ANY KIND, EXPRESS OR
 * IMPLIED, INCLUDING BUT NOT LIMITED TO THE WARRANTIES OF MERCHANTABILITY,
 * FITNESS FOR A PARTICULAR PURPOSE AND NONINFRINGEMENT.  IN NO EVENT SHALL
 * THE AUTHORS OR COPYRIGHT HOLDERS BE LIABLE FOR ANY CLAIM, DAMAGES OR OTHER
 * LIABILITY, WHETHER IN AN ACTION OF CONTRACT, TORT OR OTHERWISE, ARISING
 * FROM, OUT OF OR IN CONNECTION WITH THE SOFTWARE OR THE USE OR OTHER DEALINGS
 * IN THE SOFTWARE.
 *
 * Authors:
 *    Eugeni Dodonov <eugeni.dodonov@intel.com>
 *
 */

#include <linux/cpufreq.h>
#include "i915_drv.h"
#include "intel_drv.h"
#include "../../../platform/x86/intel_ips.h"
#include <linux/module.h>
#include <linux/vgaarb.h>
#include <drm/i915_powerwell.h>
#include <linux/pm_runtime.h>

/**
 * RC6 is a special power stage which allows the GPU to enter an very
 * low-voltage mode when idle, using down to 0V while at this stage.  This
 * stage is entered automatically when the GPU is idle when RC6 support is
 * enabled, and as soon as new workload arises GPU wakes up automatically as well.
 *
 * There are different RC6 modes available in Intel GPU, which differentiate
 * among each other with the latency required to enter and leave RC6 and
 * voltage consumed by the GPU in different states.
 *
 * The combination of the following flags define which states GPU is allowed
 * to enter, while RC6 is the normal RC6 state, RC6p is the deep RC6, and
 * RC6pp is deepest RC6. Their support by hardware varies according to the
 * GPU, BIOS, chipset and platform. RC6 is usually the safest one and the one
 * which brings the most power savings; deeper states save more power, but
 * require higher latency to switch to and wake up.
 */
#define INTEL_RC6_ENABLE			(1<<0)
#define INTEL_RC6p_ENABLE			(1<<1)
#define INTEL_RC6pp_ENABLE			(1<<2)

/* FBC, or Frame Buffer Compression, is a technique employed to compress the
 * framebuffer contents in-memory, aiming at reducing the required bandwidth
 * during in-memory transfers and, therefore, reduce the power packet.
 *
 * The benefits of FBC are mostly visible with solid backgrounds and
 * variation-less patterns.
 *
 * FBC-related functionality can be enabled by the means of the
 * i915.i915_enable_fbc parameter
 */

static void i8xx_disable_fbc(struct drm_device *dev)
{
	struct drm_i915_private *dev_priv = dev->dev_private;
	u32 fbc_ctl;

	/* Disable compression */
	fbc_ctl = I915_READ(FBC_CONTROL);
	if ((fbc_ctl & FBC_CTL_EN) == 0)
		return;

	fbc_ctl &= ~FBC_CTL_EN;
	I915_WRITE(FBC_CONTROL, fbc_ctl);

	/* Wait for compressing bit to clear */
	if (wait_for((I915_READ(FBC_STATUS) & FBC_STAT_COMPRESSING) == 0, 10)) {
		DRM_DEBUG_KMS("FBC idle timed out\n");
		return;
	}

	DRM_DEBUG_KMS("disabled FBC\n");
}

static void i8xx_enable_fbc(struct drm_crtc *crtc)
{
	struct drm_device *dev = crtc->dev;
	struct drm_i915_private *dev_priv = dev->dev_private;
	struct drm_framebuffer *fb = crtc->primary->fb;
	struct drm_i915_gem_object *obj = intel_fb_obj(fb);
	struct intel_crtc *intel_crtc = to_intel_crtc(crtc);
	int cfb_pitch;
	int i;
	u32 fbc_ctl;

	cfb_pitch = dev_priv->fbc.size / FBC_LL_SIZE;
	if (fb->pitches[0] < cfb_pitch)
		cfb_pitch = fb->pitches[0];

	/* FBC_CTL wants 32B or 64B units */
	if (IS_GEN2(dev))
		cfb_pitch = (cfb_pitch / 32) - 1;
	else
		cfb_pitch = (cfb_pitch / 64) - 1;

	/* Clear old tags */
	for (i = 0; i < (FBC_LL_SIZE / 32) + 1; i++)
		I915_WRITE(FBC_TAG + (i * 4), 0);

	if (IS_GEN4(dev)) {
		u32 fbc_ctl2;

		/* Set it up... */
		fbc_ctl2 = FBC_CTL_FENCE_DBL | FBC_CTL_IDLE_IMM | FBC_CTL_CPU_FENCE;
		fbc_ctl2 |= FBC_CTL_PLANE(intel_crtc->plane);
		I915_WRITE(FBC_CONTROL2, fbc_ctl2);
		I915_WRITE(FBC_FENCE_OFF, crtc->y);
	}

	/* enable it... */
	fbc_ctl = I915_READ(FBC_CONTROL);
	fbc_ctl &= 0x3fff << FBC_CTL_INTERVAL_SHIFT;
	fbc_ctl |= FBC_CTL_EN | FBC_CTL_PERIODIC;
	if (IS_I945GM(dev))
		fbc_ctl |= FBC_CTL_C3_IDLE; /* 945 needs special SR handling */
	fbc_ctl |= (cfb_pitch & 0xff) << FBC_CTL_STRIDE_SHIFT;
	fbc_ctl |= obj->fence_reg;
	I915_WRITE(FBC_CONTROL, fbc_ctl);

	DRM_DEBUG_KMS("enabled FBC, pitch %d, yoff %d, plane %c\n",
		      cfb_pitch, crtc->y, plane_name(intel_crtc->plane));
}

static bool i8xx_fbc_enabled(struct drm_device *dev)
{
	struct drm_i915_private *dev_priv = dev->dev_private;

	return I915_READ(FBC_CONTROL) & FBC_CTL_EN;
}

static void g4x_enable_fbc(struct drm_crtc *crtc)
{
	struct drm_device *dev = crtc->dev;
	struct drm_i915_private *dev_priv = dev->dev_private;
	struct drm_framebuffer *fb = crtc->primary->fb;
	struct drm_i915_gem_object *obj = intel_fb_obj(fb);
	struct intel_crtc *intel_crtc = to_intel_crtc(crtc);
	u32 dpfc_ctl;

	dpfc_ctl = DPFC_CTL_PLANE(intel_crtc->plane) | DPFC_SR_EN;
	if (drm_format_plane_cpp(fb->pixel_format, 0) == 2)
		dpfc_ctl |= DPFC_CTL_LIMIT_2X;
	else
		dpfc_ctl |= DPFC_CTL_LIMIT_1X;
	dpfc_ctl |= DPFC_CTL_FENCE_EN | obj->fence_reg;

	I915_WRITE(DPFC_FENCE_YOFF, crtc->y);

	/* enable it... */
	I915_WRITE(DPFC_CONTROL, dpfc_ctl | DPFC_CTL_EN);

	DRM_DEBUG_KMS("enabled fbc on plane %c\n", plane_name(intel_crtc->plane));
}

static void g4x_disable_fbc(struct drm_device *dev)
{
	struct drm_i915_private *dev_priv = dev->dev_private;
	u32 dpfc_ctl;

	/* Disable compression */
	dpfc_ctl = I915_READ(DPFC_CONTROL);
	if (dpfc_ctl & DPFC_CTL_EN) {
		dpfc_ctl &= ~DPFC_CTL_EN;
		I915_WRITE(DPFC_CONTROL, dpfc_ctl);

		DRM_DEBUG_KMS("disabled FBC\n");
	}
}

static bool g4x_fbc_enabled(struct drm_device *dev)
{
	struct drm_i915_private *dev_priv = dev->dev_private;

	return I915_READ(DPFC_CONTROL) & DPFC_CTL_EN;
}

static void sandybridge_blit_fbc_update(struct drm_device *dev)
{
	struct drm_i915_private *dev_priv = dev->dev_private;
	u32 blt_ecoskpd;

	/* Make sure blitter notifies FBC of writes */

	/* Blitter is part of Media powerwell on VLV. No impact of
	 * his param in other platforms for now */
	gen6_gt_force_wake_get(dev_priv, FORCEWAKE_MEDIA);

	blt_ecoskpd = I915_READ(GEN6_BLITTER_ECOSKPD);
	blt_ecoskpd |= GEN6_BLITTER_FBC_NOTIFY <<
		GEN6_BLITTER_LOCK_SHIFT;
	I915_WRITE(GEN6_BLITTER_ECOSKPD, blt_ecoskpd);
	blt_ecoskpd |= GEN6_BLITTER_FBC_NOTIFY;
	I915_WRITE(GEN6_BLITTER_ECOSKPD, blt_ecoskpd);
	blt_ecoskpd &= ~(GEN6_BLITTER_FBC_NOTIFY <<
			 GEN6_BLITTER_LOCK_SHIFT);
	I915_WRITE(GEN6_BLITTER_ECOSKPD, blt_ecoskpd);
	POSTING_READ(GEN6_BLITTER_ECOSKPD);

	gen6_gt_force_wake_put(dev_priv, FORCEWAKE_MEDIA);
}

static void ironlake_enable_fbc(struct drm_crtc *crtc)
{
	struct drm_device *dev = crtc->dev;
	struct drm_i915_private *dev_priv = dev->dev_private;
	struct drm_framebuffer *fb = crtc->primary->fb;
	struct drm_i915_gem_object *obj = intel_fb_obj(fb);
	struct intel_crtc *intel_crtc = to_intel_crtc(crtc);
	u32 dpfc_ctl;

	dpfc_ctl = DPFC_CTL_PLANE(intel_crtc->plane);
	if (drm_format_plane_cpp(fb->pixel_format, 0) == 2)
		dev_priv->fbc.threshold++;

	switch (dev_priv->fbc.threshold) {
	case 4:
	case 3:
		dpfc_ctl |= DPFC_CTL_LIMIT_4X;
		break;
	case 2:
		dpfc_ctl |= DPFC_CTL_LIMIT_2X;
		break;
	case 1:
		dpfc_ctl |= DPFC_CTL_LIMIT_1X;
		break;
	}
	dpfc_ctl |= DPFC_CTL_FENCE_EN;
	if (IS_GEN5(dev))
		dpfc_ctl |= obj->fence_reg;

	I915_WRITE(ILK_DPFC_FENCE_YOFF, crtc->y);
	I915_WRITE(ILK_FBC_RT_BASE, i915_gem_obj_ggtt_offset(obj) | ILK_FBC_RT_VALID);
	/* enable it... */
	I915_WRITE(ILK_DPFC_CONTROL, dpfc_ctl | DPFC_CTL_EN);

	if (IS_GEN6(dev)) {
		I915_WRITE(SNB_DPFC_CTL_SA,
			   SNB_CPU_FENCE_ENABLE | obj->fence_reg);
		I915_WRITE(DPFC_CPU_FENCE_OFFSET, crtc->y);
		sandybridge_blit_fbc_update(dev);
	}

	DRM_DEBUG_KMS("enabled fbc on plane %c\n", plane_name(intel_crtc->plane));
}

static void ironlake_disable_fbc(struct drm_device *dev)
{
	struct drm_i915_private *dev_priv = dev->dev_private;
	u32 dpfc_ctl;

	/* Disable compression */
	dpfc_ctl = I915_READ(ILK_DPFC_CONTROL);
	if (dpfc_ctl & DPFC_CTL_EN) {
		dpfc_ctl &= ~DPFC_CTL_EN;
		I915_WRITE(ILK_DPFC_CONTROL, dpfc_ctl);

		DRM_DEBUG_KMS("disabled FBC\n");
	}
}

static bool ironlake_fbc_enabled(struct drm_device *dev)
{
	struct drm_i915_private *dev_priv = dev->dev_private;

	return I915_READ(ILK_DPFC_CONTROL) & DPFC_CTL_EN;
}

static void gen7_enable_fbc(struct drm_crtc *crtc)
{
	struct drm_device *dev = crtc->dev;
	struct drm_i915_private *dev_priv = dev->dev_private;
	struct drm_framebuffer *fb = crtc->primary->fb;
	struct drm_i915_gem_object *obj = intel_fb_obj(fb);
	struct intel_crtc *intel_crtc = to_intel_crtc(crtc);
	u32 dpfc_ctl;

	dpfc_ctl = IVB_DPFC_CTL_PLANE(intel_crtc->plane);
	if (drm_format_plane_cpp(fb->pixel_format, 0) == 2)
		dev_priv->fbc.threshold++;

	switch (dev_priv->fbc.threshold) {
	case 4:
	case 3:
		dpfc_ctl |= DPFC_CTL_LIMIT_4X;
		break;
	case 2:
		dpfc_ctl |= DPFC_CTL_LIMIT_2X;
		break;
	case 1:
		dpfc_ctl |= DPFC_CTL_LIMIT_1X;
		break;
	}

	dpfc_ctl |= IVB_DPFC_CTL_FENCE_EN;

	I915_WRITE(ILK_DPFC_CONTROL, dpfc_ctl | DPFC_CTL_EN);

	if (IS_IVYBRIDGE(dev)) {
		/* WaFbcAsynchFlipDisableFbcQueue:ivb */
		I915_WRITE(ILK_DISPLAY_CHICKEN1,
			   I915_READ(ILK_DISPLAY_CHICKEN1) |
			   ILK_FBCQ_DIS);
	} else {
		/* WaFbcAsynchFlipDisableFbcQueue:hsw,bdw */
		I915_WRITE(CHICKEN_PIPESL_1(intel_crtc->pipe),
			   I915_READ(CHICKEN_PIPESL_1(intel_crtc->pipe)) |
			   HSW_FBCQ_DIS);
	}

	I915_WRITE(SNB_DPFC_CTL_SA,
		   SNB_CPU_FENCE_ENABLE | obj->fence_reg);
	I915_WRITE(DPFC_CPU_FENCE_OFFSET, crtc->y);

	sandybridge_blit_fbc_update(dev);

	DRM_DEBUG_KMS("enabled fbc on plane %c\n", plane_name(intel_crtc->plane));
}

bool intel_fbc_enabled(struct drm_device *dev)
{
	struct drm_i915_private *dev_priv = dev->dev_private;

	if (!dev_priv->display.fbc_enabled)
		return false;

	return dev_priv->display.fbc_enabled(dev);
}

static void intel_fbc_work_fn(struct work_struct *__work)
{
	struct intel_fbc_work *work =
		container_of(to_delayed_work(__work),
			     struct intel_fbc_work, work);
	struct drm_device *dev = work->crtc->dev;
	struct drm_i915_private *dev_priv = dev->dev_private;

	mutex_lock(&dev->struct_mutex);
	if (work == dev_priv->fbc.fbc_work) {
		/* Double check that we haven't switched fb without cancelling
		 * the prior work.
		 */
		if (work->crtc->primary->fb == work->fb) {
			dev_priv->display.enable_fbc(work->crtc);

			dev_priv->fbc.plane = to_intel_crtc(work->crtc)->plane;
			dev_priv->fbc.fb_id = work->crtc->primary->fb->base.id;
			dev_priv->fbc.y = work->crtc->y;
		}

		dev_priv->fbc.fbc_work = NULL;
	}
	mutex_unlock(&dev->struct_mutex);

	kfree(work);
}

static void intel_cancel_fbc_work(struct drm_i915_private *dev_priv)
{
	if (dev_priv->fbc.fbc_work == NULL)
		return;

	DRM_DEBUG_KMS("cancelling pending FBC enable\n");

	/* Synchronisation is provided by struct_mutex and checking of
	 * dev_priv->fbc.fbc_work, so we can perform the cancellation
	 * entirely asynchronously.
	 */
	if (cancel_delayed_work(&dev_priv->fbc.fbc_work->work))
		/* tasklet was killed before being run, clean up */
		kfree(dev_priv->fbc.fbc_work);

	/* Mark the work as no longer wanted so that if it does
	 * wake-up (because the work was already running and waiting
	 * for our mutex), it will discover that is no longer
	 * necessary to run.
	 */
	dev_priv->fbc.fbc_work = NULL;
}

static void intel_enable_fbc(struct drm_crtc *crtc)
{
	struct intel_fbc_work *work;
	struct drm_device *dev = crtc->dev;
	struct drm_i915_private *dev_priv = dev->dev_private;

	if (!dev_priv->display.enable_fbc)
		return;

	intel_cancel_fbc_work(dev_priv);

	work = kzalloc(sizeof(*work), GFP_KERNEL);
	if (work == NULL) {
		DRM_ERROR("Failed to allocate FBC work structure\n");
		dev_priv->display.enable_fbc(crtc);
		return;
	}

	work->crtc = crtc;
	work->fb = crtc->primary->fb;
	INIT_DELAYED_WORK(&work->work, intel_fbc_work_fn);

	dev_priv->fbc.fbc_work = work;

	/* Delay the actual enabling to let pageflipping cease and the
	 * display to settle before starting the compression. Note that
	 * this delay also serves a second purpose: it allows for a
	 * vblank to pass after disabling the FBC before we attempt
	 * to modify the control registers.
	 *
	 * A more complicated solution would involve tracking vblanks
	 * following the termination of the page-flipping sequence
	 * and indeed performing the enable as a co-routine and not
	 * waiting synchronously upon the vblank.
	 *
	 * WaFbcWaitForVBlankBeforeEnable:ilk,snb
	 */
	schedule_delayed_work(&work->work, msecs_to_jiffies(50));
}

void intel_disable_fbc(struct drm_device *dev)
{
	struct drm_i915_private *dev_priv = dev->dev_private;

	intel_cancel_fbc_work(dev_priv);

	if (!dev_priv->display.disable_fbc)
		return;

	dev_priv->display.disable_fbc(dev);
	dev_priv->fbc.plane = -1;
}

static bool set_no_fbc_reason(struct drm_i915_private *dev_priv,
			      enum no_fbc_reason reason)
{
	if (dev_priv->fbc.no_fbc_reason == reason)
		return false;

	dev_priv->fbc.no_fbc_reason = reason;
	return true;
}

/**
 * intel_update_fbc - enable/disable FBC as needed
 * @dev: the drm_device
 *
 * Set up the framebuffer compression hardware at mode set time.  We
 * enable it if possible:
 *   - plane A only (on pre-965)
 *   - no pixel mulitply/line duplication
 *   - no alpha buffer discard
 *   - no dual wide
 *   - framebuffer <= max_hdisplay in width, max_vdisplay in height
 *
 * We can't assume that any compression will take place (worst case),
 * so the compressed buffer has to be the same size as the uncompressed
 * one.  It also must reside (along with the line length buffer) in
 * stolen memory.
 *
 * We need to enable/disable FBC on a global basis.
 */
void intel_update_fbc(struct drm_device *dev)
{
	struct drm_i915_private *dev_priv = dev->dev_private;
	struct drm_crtc *crtc = NULL, *tmp_crtc;
	struct intel_crtc *intel_crtc;
	struct drm_framebuffer *fb;
	struct drm_i915_gem_object *obj;
	const struct drm_display_mode *adjusted_mode;
	unsigned int max_width, max_height;

	if (!HAS_FBC(dev)) {
		set_no_fbc_reason(dev_priv, FBC_UNSUPPORTED);
		return;
	}

	if (!i915.powersave) {
		if (set_no_fbc_reason(dev_priv, FBC_MODULE_PARAM))
			DRM_DEBUG_KMS("fbc disabled per module param\n");
		return;
	}

	/*
	 * If FBC is already on, we just have to verify that we can
	 * keep it that way...
	 * Need to disable if:
	 *   - more than one pipe is active
	 *   - changing FBC params (stride, fence, mode)
	 *   - new fb is too large to fit in compressed buffer
	 *   - going to an unsupported config (interlace, pixel multiply, etc.)
	 */
	for_each_crtc(dev, tmp_crtc) {
		if (intel_crtc_active(tmp_crtc) &&
		    to_intel_crtc(tmp_crtc)->primary_enabled) {
			if (crtc) {
				if (set_no_fbc_reason(dev_priv, FBC_MULTIPLE_PIPES))
					DRM_DEBUG_KMS("more than one pipe active, disabling compression\n");
				goto out_disable;
			}
			crtc = tmp_crtc;
		}
	}

	if (!crtc || crtc->primary->fb == NULL) {
		if (set_no_fbc_reason(dev_priv, FBC_NO_OUTPUT))
			DRM_DEBUG_KMS("no output, disabling\n");
		goto out_disable;
	}

	intel_crtc = to_intel_crtc(crtc);
	fb = crtc->primary->fb;
	obj = intel_fb_obj(fb);
	adjusted_mode = &intel_crtc->config.adjusted_mode;

	if (i915.enable_fbc < 0) {
		if (set_no_fbc_reason(dev_priv, FBC_CHIP_DEFAULT))
			DRM_DEBUG_KMS("disabled per chip default\n");
		goto out_disable;
	}
	if (!i915.enable_fbc) {
		if (set_no_fbc_reason(dev_priv, FBC_MODULE_PARAM))
			DRM_DEBUG_KMS("fbc disabled per module param\n");
		goto out_disable;
	}
	if ((adjusted_mode->flags & DRM_MODE_FLAG_INTERLACE) ||
	    (adjusted_mode->flags & DRM_MODE_FLAG_DBLSCAN)) {
		if (set_no_fbc_reason(dev_priv, FBC_UNSUPPORTED_MODE))
			DRM_DEBUG_KMS("mode incompatible with compression, "
				      "disabling\n");
		goto out_disable;
	}

	if (INTEL_INFO(dev)->gen >= 8 || IS_HASWELL(dev)) {
		max_width = 4096;
		max_height = 4096;
	} else if (IS_G4X(dev) || INTEL_INFO(dev)->gen >= 5) {
		max_width = 4096;
		max_height = 2048;
	} else {
		max_width = 2048;
		max_height = 1536;
	}
	if (intel_crtc->config.pipe_src_w > max_width ||
	    intel_crtc->config.pipe_src_h > max_height) {
		if (set_no_fbc_reason(dev_priv, FBC_MODE_TOO_LARGE))
			DRM_DEBUG_KMS("mode too large for compression, disabling\n");
		goto out_disable;
	}
	if ((INTEL_INFO(dev)->gen < 4 || HAS_DDI(dev)) &&
	    intel_crtc->plane != PLANE_A) {
		if (set_no_fbc_reason(dev_priv, FBC_BAD_PLANE))
			DRM_DEBUG_KMS("plane not A, disabling compression\n");
		goto out_disable;
	}

	/* The use of a CPU fence is mandatory in order to detect writes
	 * by the CPU to the scanout and trigger updates to the FBC.
	 */
	if (obj->tiling_mode != I915_TILING_X ||
	    obj->fence_reg == I915_FENCE_REG_NONE) {
		if (set_no_fbc_reason(dev_priv, FBC_NOT_TILED))
			DRM_DEBUG_KMS("framebuffer not tiled or fenced, disabling compression\n");
		goto out_disable;
	}

	/* If the kernel debugger is active, always disable compression */
	if (in_dbg_master())
		goto out_disable;

	if (i915_gem_stolen_setup_compression(dev, obj->base.size,
					      drm_format_plane_cpp(fb->pixel_format, 0))) {
		if (set_no_fbc_reason(dev_priv, FBC_STOLEN_TOO_SMALL))
			DRM_DEBUG_KMS("framebuffer too large, disabling compression\n");
		goto out_disable;
	}

	/* If the scanout has not changed, don't modify the FBC settings.
	 * Note that we make the fundamental assumption that the fb->obj
	 * cannot be unpinned (and have its GTT offset and fence revoked)
	 * without first being decoupled from the scanout and FBC disabled.
	 */
	if (dev_priv->fbc.plane == intel_crtc->plane &&
	    dev_priv->fbc.fb_id == fb->base.id &&
	    dev_priv->fbc.y == crtc->y)
		return;

	if (intel_fbc_enabled(dev)) {
		/* We update FBC along two paths, after changing fb/crtc
		 * configuration (modeswitching) and after page-flipping
		 * finishes. For the latter, we know that not only did
		 * we disable the FBC at the start of the page-flip
		 * sequence, but also more than one vblank has passed.
		 *
		 * For the former case of modeswitching, it is possible
		 * to switch between two FBC valid configurations
		 * instantaneously so we do need to disable the FBC
		 * before we can modify its control registers. We also
		 * have to wait for the next vblank for that to take
		 * effect. However, since we delay enabling FBC we can
		 * assume that a vblank has passed since disabling and
		 * that we can safely alter the registers in the deferred
		 * callback.
		 *
		 * In the scenario that we go from a valid to invalid
		 * and then back to valid FBC configuration we have
		 * no strict enforcement that a vblank occurred since
		 * disabling the FBC. However, along all current pipe
		 * disabling paths we do need to wait for a vblank at
		 * some point. And we wait before enabling FBC anyway.
		 */
		DRM_DEBUG_KMS("disabling active FBC for update\n");
		intel_disable_fbc(dev);
	}

	intel_enable_fbc(crtc);
	dev_priv->fbc.no_fbc_reason = FBC_OK;
	return;

out_disable:
	/* Multiple disables should be harmless */
	if (intel_fbc_enabled(dev)) {
		DRM_DEBUG_KMS("unsupported config, disabling FBC\n");
		intel_disable_fbc(dev);
	}
	i915_gem_stolen_cleanup_compression(dev);
}

static void i915_pineview_get_mem_freq(struct drm_device *dev)
{
	struct drm_i915_private *dev_priv = dev->dev_private;
	u32 tmp;

	tmp = I915_READ(CLKCFG);

	switch (tmp & CLKCFG_FSB_MASK) {
	case CLKCFG_FSB_533:
		dev_priv->fsb_freq = 533; /* 133*4 */
		break;
	case CLKCFG_FSB_800:
		dev_priv->fsb_freq = 800; /* 200*4 */
		break;
	case CLKCFG_FSB_667:
		dev_priv->fsb_freq =  667; /* 167*4 */
		break;
	case CLKCFG_FSB_400:
		dev_priv->fsb_freq = 400; /* 100*4 */
		break;
	}

	switch (tmp & CLKCFG_MEM_MASK) {
	case CLKCFG_MEM_533:
		dev_priv->mem_freq = 533;
		break;
	case CLKCFG_MEM_667:
		dev_priv->mem_freq = 667;
		break;
	case CLKCFG_MEM_800:
		dev_priv->mem_freq = 800;
		break;
	}

	/* detect pineview DDR3 setting */
	tmp = I915_READ(CSHRDDR3CTL);
	dev_priv->is_ddr3 = (tmp & CSHRDDR3CTL_DDR3) ? 1 : 0;
}

static void i915_ironlake_get_mem_freq(struct drm_device *dev)
{
	struct drm_i915_private *dev_priv = dev->dev_private;
	u16 ddrpll, csipll;

	ddrpll = I915_READ16(DDRMPLL1);
	csipll = I915_READ16(CSIPLL0);

	switch (ddrpll & 0xff) {
	case 0xc:
		dev_priv->mem_freq = 800;
		break;
	case 0x10:
		dev_priv->mem_freq = 1066;
		break;
	case 0x14:
		dev_priv->mem_freq = 1333;
		break;
	case 0x18:
		dev_priv->mem_freq = 1600;
		break;
	default:
		DRM_DEBUG_DRIVER("unknown memory frequency 0x%02x\n",
				 ddrpll & 0xff);
		dev_priv->mem_freq = 0;
		break;
	}

	dev_priv->ips.r_t = dev_priv->mem_freq;

	switch (csipll & 0x3ff) {
	case 0x00c:
		dev_priv->fsb_freq = 3200;
		break;
	case 0x00e:
		dev_priv->fsb_freq = 3733;
		break;
	case 0x010:
		dev_priv->fsb_freq = 4266;
		break;
	case 0x012:
		dev_priv->fsb_freq = 4800;
		break;
	case 0x014:
		dev_priv->fsb_freq = 5333;
		break;
	case 0x016:
		dev_priv->fsb_freq = 5866;
		break;
	case 0x018:
		dev_priv->fsb_freq = 6400;
		break;
	default:
		DRM_DEBUG_DRIVER("unknown fsb frequency 0x%04x\n",
				 csipll & 0x3ff);
		dev_priv->fsb_freq = 0;
		break;
	}

	if (dev_priv->fsb_freq == 3200) {
		dev_priv->ips.c_m = 0;
	} else if (dev_priv->fsb_freq > 3200 && dev_priv->fsb_freq <= 4800) {
		dev_priv->ips.c_m = 1;
	} else {
		dev_priv->ips.c_m = 2;
	}
}

static const struct cxsr_latency cxsr_latency_table[] = {
	{1, 0, 800, 400, 3382, 33382, 3983, 33983},    /* DDR2-400 SC */
	{1, 0, 800, 667, 3354, 33354, 3807, 33807},    /* DDR2-667 SC */
	{1, 0, 800, 800, 3347, 33347, 3763, 33763},    /* DDR2-800 SC */
	{1, 1, 800, 667, 6420, 36420, 6873, 36873},    /* DDR3-667 SC */
	{1, 1, 800, 800, 5902, 35902, 6318, 36318},    /* DDR3-800 SC */

	{1, 0, 667, 400, 3400, 33400, 4021, 34021},    /* DDR2-400 SC */
	{1, 0, 667, 667, 3372, 33372, 3845, 33845},    /* DDR2-667 SC */
	{1, 0, 667, 800, 3386, 33386, 3822, 33822},    /* DDR2-800 SC */
	{1, 1, 667, 667, 6438, 36438, 6911, 36911},    /* DDR3-667 SC */
	{1, 1, 667, 800, 5941, 35941, 6377, 36377},    /* DDR3-800 SC */

	{1, 0, 400, 400, 3472, 33472, 4173, 34173},    /* DDR2-400 SC */
	{1, 0, 400, 667, 3443, 33443, 3996, 33996},    /* DDR2-667 SC */
	{1, 0, 400, 800, 3430, 33430, 3946, 33946},    /* DDR2-800 SC */
	{1, 1, 400, 667, 6509, 36509, 7062, 37062},    /* DDR3-667 SC */
	{1, 1, 400, 800, 5985, 35985, 6501, 36501},    /* DDR3-800 SC */

	{0, 0, 800, 400, 3438, 33438, 4065, 34065},    /* DDR2-400 SC */
	{0, 0, 800, 667, 3410, 33410, 3889, 33889},    /* DDR2-667 SC */
	{0, 0, 800, 800, 3403, 33403, 3845, 33845},    /* DDR2-800 SC */
	{0, 1, 800, 667, 6476, 36476, 6955, 36955},    /* DDR3-667 SC */
	{0, 1, 800, 800, 5958, 35958, 6400, 36400},    /* DDR3-800 SC */

	{0, 0, 667, 400, 3456, 33456, 4103, 34106},    /* DDR2-400 SC */
	{0, 0, 667, 667, 3428, 33428, 3927, 33927},    /* DDR2-667 SC */
	{0, 0, 667, 800, 3443, 33443, 3905, 33905},    /* DDR2-800 SC */
	{0, 1, 667, 667, 6494, 36494, 6993, 36993},    /* DDR3-667 SC */
	{0, 1, 667, 800, 5998, 35998, 6460, 36460},    /* DDR3-800 SC */

	{0, 0, 400, 400, 3528, 33528, 4255, 34255},    /* DDR2-400 SC */
	{0, 0, 400, 667, 3500, 33500, 4079, 34079},    /* DDR2-667 SC */
	{0, 0, 400, 800, 3487, 33487, 4029, 34029},    /* DDR2-800 SC */
	{0, 1, 400, 667, 6566, 36566, 7145, 37145},    /* DDR3-667 SC */
	{0, 1, 400, 800, 6042, 36042, 6584, 36584},    /* DDR3-800 SC */
};

static const struct cxsr_latency *intel_get_cxsr_latency(int is_desktop,
							 int is_ddr3,
							 int fsb,
							 int mem)
{
	const struct cxsr_latency *latency;
	int i;

	if (fsb == 0 || mem == 0)
		return NULL;

	for (i = 0; i < ARRAY_SIZE(cxsr_latency_table); i++) {
		latency = &cxsr_latency_table[i];
		if (is_desktop == latency->is_desktop &&
		    is_ddr3 == latency->is_ddr3 &&
		    fsb == latency->fsb_freq && mem == latency->mem_freq)
			return latency;
	}

	DRM_DEBUG_KMS("Unknown FSB/MEM found, disable CxSR\n");

	return NULL;
}

void intel_set_memory_cxsr(struct drm_i915_private *dev_priv, bool enable)
{
	struct drm_device *dev = dev_priv->dev;
	u32 val;

	if (IS_VALLEYVIEW(dev)) {
		I915_WRITE(FW_BLC_SELF_VLV, enable ? FW_CSPWRDWNEN : 0);
	} else if (IS_G4X(dev) || IS_CRESTLINE(dev)) {
		I915_WRITE(FW_BLC_SELF, enable ? FW_BLC_SELF_EN : 0);
	} else if (IS_PINEVIEW(dev)) {
		val = I915_READ(DSPFW3) & ~PINEVIEW_SELF_REFRESH_EN;
		val |= enable ? PINEVIEW_SELF_REFRESH_EN : 0;
		I915_WRITE(DSPFW3, val);
	} else if (IS_I945G(dev) || IS_I945GM(dev)) {
		val = enable ? _MASKED_BIT_ENABLE(FW_BLC_SELF_EN) :
			       _MASKED_BIT_DISABLE(FW_BLC_SELF_EN);
		I915_WRITE(FW_BLC_SELF, val);
	} else if (IS_I915GM(dev)) {
		val = enable ? _MASKED_BIT_ENABLE(INSTPM_SELF_EN) :
			       _MASKED_BIT_DISABLE(INSTPM_SELF_EN);
		I915_WRITE(INSTPM, val);
	} else {
		return;
	}

	DRM_DEBUG_KMS("memory self-refresh is %s\n",
		      enable ? "enabled" : "disabled");
}

/*
 * Latency for FIFO fetches is dependent on several factors:
 *   - memory configuration (speed, channels)
 *   - chipset
 *   - current MCH state
 * It can be fairly high in some situations, so here we assume a fairly
 * pessimal value.  It's a tradeoff between extra memory fetches (if we
 * set this value too high, the FIFO will fetch frequently to stay full)
 * and power consumption (set it too low to save power and we might see
 * FIFO underruns and display "flicker").
 *
 * A value of 5us seems to be a good balance; safe for very low end
 * platforms but not overly aggressive on lower latency configs.
 */
static const int latency_ns = 5000;

static int i9xx_get_fifo_size(struct drm_device *dev, int plane)
{
	struct drm_i915_private *dev_priv = dev->dev_private;
	uint32_t dsparb = I915_READ(DSPARB);
	int size;

	size = dsparb & 0x7f;
	if (plane)
		size = ((dsparb >> DSPARB_CSTART_SHIFT) & 0x7f) - size;

	DRM_DEBUG_KMS("FIFO size - (0x%08x) %s: %d\n", dsparb,
		      plane ? "B" : "A", size);

	return size;
}

static int i830_get_fifo_size(struct drm_device *dev, int plane)
{
	struct drm_i915_private *dev_priv = dev->dev_private;
	uint32_t dsparb = I915_READ(DSPARB);
	int size;

	size = dsparb & 0x1ff;
	if (plane)
		size = ((dsparb >> DSPARB_BEND_SHIFT) & 0x1ff) - size;
	size >>= 1; /* Convert to cachelines */

	DRM_DEBUG_KMS("FIFO size - (0x%08x) %s: %d\n", dsparb,
		      plane ? "B" : "A", size);

	return size;
}

static int i845_get_fifo_size(struct drm_device *dev, int plane)
{
	struct drm_i915_private *dev_priv = dev->dev_private;
	uint32_t dsparb = I915_READ(DSPARB);
	int size;

	size = dsparb & 0x7f;
	size >>= 2; /* Convert to cachelines */

	DRM_DEBUG_KMS("FIFO size - (0x%08x) %s: %d\n", dsparb,
		      plane ? "B" : "A",
		      size);

	return size;
}

/* Pineview has different values for various configs */
static const struct intel_watermark_params pineview_display_wm = {
	.fifo_size = PINEVIEW_DISPLAY_FIFO,
	.max_wm = PINEVIEW_MAX_WM,
	.default_wm = PINEVIEW_DFT_WM,
	.guard_size = PINEVIEW_GUARD_WM,
	.cacheline_size = PINEVIEW_FIFO_LINE_SIZE,
};
static const struct intel_watermark_params pineview_display_hplloff_wm = {
	.fifo_size = PINEVIEW_DISPLAY_FIFO,
	.max_wm = PINEVIEW_MAX_WM,
	.default_wm = PINEVIEW_DFT_HPLLOFF_WM,
	.guard_size = PINEVIEW_GUARD_WM,
	.cacheline_size = PINEVIEW_FIFO_LINE_SIZE,
};
static const struct intel_watermark_params pineview_cursor_wm = {
	.fifo_size = PINEVIEW_CURSOR_FIFO,
	.max_wm = PINEVIEW_CURSOR_MAX_WM,
	.default_wm = PINEVIEW_CURSOR_DFT_WM,
	.guard_size = PINEVIEW_CURSOR_GUARD_WM,
	.cacheline_size = PINEVIEW_FIFO_LINE_SIZE,
};
static const struct intel_watermark_params pineview_cursor_hplloff_wm = {
	.fifo_size = PINEVIEW_CURSOR_FIFO,
	.max_wm = PINEVIEW_CURSOR_MAX_WM,
	.default_wm = PINEVIEW_CURSOR_DFT_WM,
	.guard_size = PINEVIEW_CURSOR_GUARD_WM,
	.cacheline_size = PINEVIEW_FIFO_LINE_SIZE,
};
static const struct intel_watermark_params g4x_wm_info = {
	.fifo_size = G4X_FIFO_SIZE,
	.max_wm = G4X_MAX_WM,
	.default_wm = G4X_MAX_WM,
	.guard_size = 2,
	.cacheline_size = G4X_FIFO_LINE_SIZE,
};
static const struct intel_watermark_params g4x_cursor_wm_info = {
	.fifo_size = I965_CURSOR_FIFO,
	.max_wm = I965_CURSOR_MAX_WM,
	.default_wm = I965_CURSOR_DFT_WM,
	.guard_size = 2,
	.cacheline_size = G4X_FIFO_LINE_SIZE,
};
static const struct intel_watermark_params valleyview_wm_info = {
	.fifo_size = VALLEYVIEW_FIFO_SIZE,
	.max_wm = VALLEYVIEW_MAX_WM,
	.default_wm = VALLEYVIEW_MAX_WM,
	.guard_size = 2,
	.cacheline_size = G4X_FIFO_LINE_SIZE,
};
static const struct intel_watermark_params valleyview_cursor_wm_info = {
	.fifo_size = I965_CURSOR_FIFO,
	.max_wm = VALLEYVIEW_CURSOR_MAX_WM,
	.default_wm = I965_CURSOR_DFT_WM,
	.guard_size = 2,
	.cacheline_size = G4X_FIFO_LINE_SIZE,
};
static const struct intel_watermark_params i965_cursor_wm_info = {
	.fifo_size = I965_CURSOR_FIFO,
	.max_wm = I965_CURSOR_MAX_WM,
	.default_wm = I965_CURSOR_DFT_WM,
	.guard_size = 2,
	.cacheline_size = I915_FIFO_LINE_SIZE,
};
static const struct intel_watermark_params i945_wm_info = {
	.fifo_size = I945_FIFO_SIZE,
	.max_wm = I915_MAX_WM,
	.default_wm = 1,
	.guard_size = 2,
	.cacheline_size = I915_FIFO_LINE_SIZE,
};
static const struct intel_watermark_params i915_wm_info = {
	.fifo_size = I915_FIFO_SIZE,
	.max_wm = I915_MAX_WM,
	.default_wm = 1,
	.guard_size = 2,
	.cacheline_size = I915_FIFO_LINE_SIZE,
};
static const struct intel_watermark_params i830_wm_info = {
	.fifo_size = I855GM_FIFO_SIZE,
	.max_wm = I915_MAX_WM,
	.default_wm = 1,
	.guard_size = 2,
	.cacheline_size = I830_FIFO_LINE_SIZE,
};
static const struct intel_watermark_params i845_wm_info = {
	.fifo_size = I830_FIFO_SIZE,
	.max_wm = I915_MAX_WM,
	.default_wm = 1,
	.guard_size = 2,
	.cacheline_size = I830_FIFO_LINE_SIZE,
};

/**
 * intel_calculate_wm - calculate watermark level
 * @clock_in_khz: pixel clock
 * @wm: chip FIFO params
 * @pixel_size: display pixel size
 * @latency_ns: memory latency for the platform
 *
 * Calculate the watermark level (the level at which the display plane will
 * start fetching from memory again).  Each chip has a different display
 * FIFO size and allocation, so the caller needs to figure that out and pass
 * in the correct intel_watermark_params structure.
 *
 * As the pixel clock runs, the FIFO will be drained at a rate that depends
 * on the pixel size.  When it reaches the watermark level, it'll start
 * fetching FIFO line sized based chunks from memory until the FIFO fills
 * past the watermark point.  If the FIFO drains completely, a FIFO underrun
 * will occur, and a display engine hang could result.
 */
static unsigned long intel_calculate_wm(unsigned long clock_in_khz,
					const struct intel_watermark_params *wm,
					int fifo_size,
					int pixel_size,
					unsigned long latency_ns)
{
	long entries_required, wm_size;

	/*
	 * Note: we need to make sure we don't overflow for various clock &
	 * latency values.
	 * clocks go from a few thousand to several hundred thousand.
	 * latency is usually a few thousand
	 */
	entries_required = ((clock_in_khz / 1000) * pixel_size * latency_ns) /
		1000;
	entries_required = DIV_ROUND_UP(entries_required, wm->cacheline_size);

	DRM_DEBUG_KMS("FIFO entries required for mode: %ld\n", entries_required);

	wm_size = fifo_size - (entries_required + wm->guard_size);

	DRM_DEBUG_KMS("FIFO watermark level: %ld\n", wm_size);

	/* Don't promote wm_size to unsigned... */
	if (wm_size > (long)wm->max_wm)
		wm_size = wm->max_wm;
	if (wm_size <= 0)
		wm_size = wm->default_wm;
	return wm_size;
}

static struct drm_crtc *single_enabled_crtc(struct drm_device *dev)
{
	struct drm_crtc *crtc, *enabled = NULL;

	for_each_crtc(dev, crtc) {
		if (intel_crtc_active(crtc)) {
			if (enabled)
				return NULL;
			enabled = crtc;
		}
	}

	return enabled;
}

static void pineview_update_wm(struct drm_crtc *unused_crtc)
{
	struct drm_device *dev = unused_crtc->dev;
	struct drm_i915_private *dev_priv = dev->dev_private;
	struct drm_crtc *crtc;
	const struct cxsr_latency *latency;
	u32 reg;
	unsigned long wm;

	latency = intel_get_cxsr_latency(IS_PINEVIEW_G(dev), dev_priv->is_ddr3,
					 dev_priv->fsb_freq, dev_priv->mem_freq);
	if (!latency) {
		DRM_DEBUG_KMS("Unknown FSB/MEM found, disable CxSR\n");
		intel_set_memory_cxsr(dev_priv, false);
		return;
	}

	crtc = single_enabled_crtc(dev);
	if (crtc) {
		const struct drm_display_mode *adjusted_mode;
		int pixel_size = crtc->primary->fb->bits_per_pixel / 8;
		int clock;

		adjusted_mode = &to_intel_crtc(crtc)->config.adjusted_mode;
		clock = adjusted_mode->crtc_clock;

		/* Display SR */
		wm = intel_calculate_wm(clock, &pineview_display_wm,
					pineview_display_wm.fifo_size,
					pixel_size, latency->display_sr);
		reg = I915_READ(DSPFW1);
		reg &= ~DSPFW_SR_MASK;
		reg |= wm << DSPFW_SR_SHIFT;
		I915_WRITE(DSPFW1, reg);
		DRM_DEBUG_KMS("DSPFW1 register is %x\n", reg);

		/* cursor SR */
		wm = intel_calculate_wm(clock, &pineview_cursor_wm,
					pineview_display_wm.fifo_size,
					pixel_size, latency->cursor_sr);
		reg = I915_READ(DSPFW3);
		reg &= ~DSPFW_CURSOR_SR_MASK;
		reg |= (wm & 0x3f) << DSPFW_CURSOR_SR_SHIFT;
		I915_WRITE(DSPFW3, reg);

		/* Display HPLL off SR */
		wm = intel_calculate_wm(clock, &pineview_display_hplloff_wm,
					pineview_display_hplloff_wm.fifo_size,
					pixel_size, latency->display_hpll_disable);
		reg = I915_READ(DSPFW3);
		reg &= ~DSPFW_HPLL_SR_MASK;
		reg |= wm & DSPFW_HPLL_SR_MASK;
		I915_WRITE(DSPFW3, reg);

		/* cursor HPLL off SR */
		wm = intel_calculate_wm(clock, &pineview_cursor_hplloff_wm,
					pineview_display_hplloff_wm.fifo_size,
					pixel_size, latency->cursor_hpll_disable);
		reg = I915_READ(DSPFW3);
		reg &= ~DSPFW_HPLL_CURSOR_MASK;
		reg |= (wm & 0x3f) << DSPFW_HPLL_CURSOR_SHIFT;
		I915_WRITE(DSPFW3, reg);
		DRM_DEBUG_KMS("DSPFW3 register is %x\n", reg);

		intel_set_memory_cxsr(dev_priv, true);
	} else {
		intel_set_memory_cxsr(dev_priv, false);
	}
}

static bool g4x_compute_wm0(struct drm_device *dev,
			    int plane,
			    const struct intel_watermark_params *display,
			    int display_latency_ns,
			    const struct intel_watermark_params *cursor,
			    int cursor_latency_ns,
			    int *plane_wm,
			    int *cursor_wm)
{
	struct drm_crtc *crtc;
	const struct drm_display_mode *adjusted_mode;
	int htotal, hdisplay, clock, pixel_size;
	int line_time_us, line_count;
	int entries, tlb_miss;

	crtc = intel_get_crtc_for_plane(dev, plane);
	if (!intel_crtc_active(crtc)) {
		*cursor_wm = cursor->guard_size;
		*plane_wm = display->guard_size;
		return false;
	}

	adjusted_mode = &to_intel_crtc(crtc)->config.adjusted_mode;
	clock = adjusted_mode->crtc_clock;
	htotal = adjusted_mode->crtc_htotal;
	hdisplay = to_intel_crtc(crtc)->config.pipe_src_w;
	pixel_size = crtc->primary->fb->bits_per_pixel / 8;

	/* Use the small buffer method to calculate plane watermark */
	entries = ((clock * pixel_size / 1000) * display_latency_ns) / 1000;
	tlb_miss = display->fifo_size*display->cacheline_size - hdisplay * 8;
	if (tlb_miss > 0)
		entries += tlb_miss;
	entries = DIV_ROUND_UP(entries, display->cacheline_size);
	*plane_wm = entries + display->guard_size;
	if (*plane_wm > (int)display->max_wm)
		*plane_wm = display->max_wm;

	/* Use the large buffer method to calculate cursor watermark */
	line_time_us = max(htotal * 1000 / clock, 1);
	line_count = (cursor_latency_ns / line_time_us + 1000) / 1000;
	entries = line_count * to_intel_crtc(crtc)->cursor_width * pixel_size;
	tlb_miss = cursor->fifo_size*cursor->cacheline_size - hdisplay * 8;
	if (tlb_miss > 0)
		entries += tlb_miss;
	entries = DIV_ROUND_UP(entries, cursor->cacheline_size);
	*cursor_wm = entries + cursor->guard_size;
	if (*cursor_wm > (int)cursor->max_wm)
		*cursor_wm = (int)cursor->max_wm;

	return true;
}

/*
 * Check the wm result.
 *
 * If any calculated watermark values is larger than the maximum value that
 * can be programmed into the associated watermark register, that watermark
 * must be disabled.
 */
static bool g4x_check_srwm(struct drm_device *dev,
			   int display_wm, int cursor_wm,
			   const struct intel_watermark_params *display,
			   const struct intel_watermark_params *cursor)
{
	DRM_DEBUG_KMS("SR watermark: display plane %d, cursor %d\n",
		      display_wm, cursor_wm);

	if (display_wm > display->max_wm) {
		DRM_DEBUG_KMS("display watermark is too large(%d/%ld), disabling\n",
			      display_wm, display->max_wm);
		return false;
	}

	if (cursor_wm > cursor->max_wm) {
		DRM_DEBUG_KMS("cursor watermark is too large(%d/%ld), disabling\n",
			      cursor_wm, cursor->max_wm);
		return false;
	}

	if (!(display_wm || cursor_wm)) {
		DRM_DEBUG_KMS("SR latency is 0, disabling\n");
		return false;
	}

	return true;
}

static bool g4x_compute_srwm(struct drm_device *dev,
			     int plane,
			     int latency_ns,
			     const struct intel_watermark_params *display,
			     const struct intel_watermark_params *cursor,
			     int *display_wm, int *cursor_wm)
{
	struct drm_crtc *crtc;
	const struct drm_display_mode *adjusted_mode;
	int hdisplay, htotal, pixel_size, clock;
	unsigned long line_time_us;
	int line_count, line_size;
	int small, large;
	int entries;

	if (!latency_ns) {
		*display_wm = *cursor_wm = 0;
		return false;
	}

	crtc = intel_get_crtc_for_plane(dev, plane);
	adjusted_mode = &to_intel_crtc(crtc)->config.adjusted_mode;
	clock = adjusted_mode->crtc_clock;
	htotal = adjusted_mode->crtc_htotal;
	hdisplay = to_intel_crtc(crtc)->config.pipe_src_w;
	pixel_size = crtc->primary->fb->bits_per_pixel / 8;

	line_time_us = max(htotal * 1000 / clock, 1);
	line_count = (latency_ns / line_time_us + 1000) / 1000;
	line_size = hdisplay * pixel_size;

	/* Use the minimum of the small and large buffer method for primary */
	small = ((clock * pixel_size / 1000) * latency_ns) / 1000;
	large = line_count * line_size;

	entries = DIV_ROUND_UP(min(small, large), display->cacheline_size);
	*display_wm = entries + display->guard_size;

	/* calculate the self-refresh watermark for display cursor */
	entries = line_count * pixel_size * to_intel_crtc(crtc)->cursor_width;
	entries = DIV_ROUND_UP(entries, cursor->cacheline_size);
	*cursor_wm = entries + cursor->guard_size;

	return g4x_check_srwm(dev,
			      *display_wm, *cursor_wm,
			      display, cursor);
}

static bool vlv_compute_drain_latency(struct drm_device *dev,
				     int plane,
				     int *plane_prec_mult,
				     int *plane_dl,
				     int *cursor_prec_mult,
				     int *cursor_dl)
{
	struct drm_crtc *crtc;
	int clock, pixel_size;
	int entries;

	crtc = intel_get_crtc_for_plane(dev, plane);
	if (!intel_crtc_active(crtc))
		return false;

	clock = to_intel_crtc(crtc)->config.adjusted_mode.crtc_clock;
	pixel_size = crtc->primary->fb->bits_per_pixel / 8;	/* BPP */

	entries = (clock / 1000) * pixel_size;
	*plane_prec_mult = (entries > 256) ?
		DRAIN_LATENCY_PRECISION_32 : DRAIN_LATENCY_PRECISION_16;
	*plane_dl = (64 * (*plane_prec_mult) * 4) / ((clock / 1000) *
						     pixel_size);

	entries = (clock / 1000) * 4;	/* BPP is always 4 for cursor */
	*cursor_prec_mult = (entries > 256) ?
		DRAIN_LATENCY_PRECISION_32 : DRAIN_LATENCY_PRECISION_16;
	*cursor_dl = (64 * (*cursor_prec_mult) * 4) / ((clock / 1000) * 4);

	return true;
}

/*
 * Update drain latency registers of memory arbiter
 *
 * Valleyview SoC has a new memory arbiter and needs drain latency registers
 * to be programmed. Each plane has a drain latency multiplier and a drain
 * latency value.
 */

static void vlv_update_drain_latency(struct drm_device *dev)
{
	struct drm_i915_private *dev_priv = dev->dev_private;
	int planea_prec, planea_dl, planeb_prec, planeb_dl;
	int cursora_prec, cursora_dl, cursorb_prec, cursorb_dl;
	int plane_prec_mult, cursor_prec_mult; /* Precision multiplier is
							either 16 or 32 */

	/* For plane A, Cursor A */
	if (vlv_compute_drain_latency(dev, 0, &plane_prec_mult, &planea_dl,
				      &cursor_prec_mult, &cursora_dl)) {
		cursora_prec = (cursor_prec_mult == DRAIN_LATENCY_PRECISION_32) ?
			DDL_CURSORA_PRECISION_32 : DDL_CURSORA_PRECISION_16;
		planea_prec = (plane_prec_mult == DRAIN_LATENCY_PRECISION_32) ?
			DDL_PLANEA_PRECISION_32 : DDL_PLANEA_PRECISION_16;

		I915_WRITE(VLV_DDL1, cursora_prec |
				(cursora_dl << DDL_CURSORA_SHIFT) |
				planea_prec | planea_dl);
	}

	/* For plane B, Cursor B */
	if (vlv_compute_drain_latency(dev, 1, &plane_prec_mult, &planeb_dl,
				      &cursor_prec_mult, &cursorb_dl)) {
		cursorb_prec = (cursor_prec_mult == DRAIN_LATENCY_PRECISION_32) ?
			DDL_CURSORB_PRECISION_32 : DDL_CURSORB_PRECISION_16;
		planeb_prec = (plane_prec_mult == DRAIN_LATENCY_PRECISION_32) ?
			DDL_PLANEB_PRECISION_32 : DDL_PLANEB_PRECISION_16;

		I915_WRITE(VLV_DDL2, cursorb_prec |
				(cursorb_dl << DDL_CURSORB_SHIFT) |
				planeb_prec | planeb_dl);
	}
}

#define single_plane_enabled(mask) is_power_of_2(mask)

static void valleyview_update_wm(struct drm_crtc *crtc)
{
	struct drm_device *dev = crtc->dev;
	static const int sr_latency_ns = 12000;
	struct drm_i915_private *dev_priv = dev->dev_private;
	int planea_wm, planeb_wm, cursora_wm, cursorb_wm;
	int plane_sr, cursor_sr;
	int ignore_plane_sr, ignore_cursor_sr;
	unsigned int enabled = 0;
	bool cxsr_enabled;

	vlv_update_drain_latency(dev);

	if (g4x_compute_wm0(dev, PIPE_A,
			    &valleyview_wm_info, latency_ns,
			    &valleyview_cursor_wm_info, latency_ns,
			    &planea_wm, &cursora_wm))
		enabled |= 1 << PIPE_A;

	if (g4x_compute_wm0(dev, PIPE_B,
			    &valleyview_wm_info, latency_ns,
			    &valleyview_cursor_wm_info, latency_ns,
			    &planeb_wm, &cursorb_wm))
		enabled |= 1 << PIPE_B;

	if (single_plane_enabled(enabled) &&
	    g4x_compute_srwm(dev, ffs(enabled) - 1,
			     sr_latency_ns,
			     &valleyview_wm_info,
			     &valleyview_cursor_wm_info,
			     &plane_sr, &ignore_cursor_sr) &&
	    g4x_compute_srwm(dev, ffs(enabled) - 1,
			     2*sr_latency_ns,
			     &valleyview_wm_info,
			     &valleyview_cursor_wm_info,
			     &ignore_plane_sr, &cursor_sr)) {
		cxsr_enabled = true;
	} else {
		cxsr_enabled = false;
		intel_set_memory_cxsr(dev_priv, false);
		plane_sr = cursor_sr = 0;
	}

	DRM_DEBUG_KMS("Setting FIFO watermarks - A: plane=%d, cursor=%d, B: plane=%d, cursor=%d, SR: plane=%d, cursor=%d\n",
		      planea_wm, cursora_wm,
		      planeb_wm, cursorb_wm,
		      plane_sr, cursor_sr);

	I915_WRITE(DSPFW1,
		   (plane_sr << DSPFW_SR_SHIFT) |
		   (cursorb_wm << DSPFW_CURSORB_SHIFT) |
		   (planeb_wm << DSPFW_PLANEB_SHIFT) |
		   planea_wm);
	I915_WRITE(DSPFW2,
		   (I915_READ(DSPFW2) & ~DSPFW_CURSORA_MASK) |
		   (cursora_wm << DSPFW_CURSORA_SHIFT));
	I915_WRITE(DSPFW3,
		   (I915_READ(DSPFW3) & ~DSPFW_CURSOR_SR_MASK) |
		   (cursor_sr << DSPFW_CURSOR_SR_SHIFT));

	if (cxsr_enabled)
		intel_set_memory_cxsr(dev_priv, true);
}

static void g4x_update_wm(struct drm_crtc *crtc)
{
	struct drm_device *dev = crtc->dev;
	static const int sr_latency_ns = 12000;
	struct drm_i915_private *dev_priv = dev->dev_private;
	int planea_wm, planeb_wm, cursora_wm, cursorb_wm;
	int plane_sr, cursor_sr;
	unsigned int enabled = 0;
	bool cxsr_enabled;

	if (g4x_compute_wm0(dev, PIPE_A,
			    &g4x_wm_info, latency_ns,
			    &g4x_cursor_wm_info, latency_ns,
			    &planea_wm, &cursora_wm))
		enabled |= 1 << PIPE_A;

	if (g4x_compute_wm0(dev, PIPE_B,
			    &g4x_wm_info, latency_ns,
			    &g4x_cursor_wm_info, latency_ns,
			    &planeb_wm, &cursorb_wm))
		enabled |= 1 << PIPE_B;

	if (single_plane_enabled(enabled) &&
	    g4x_compute_srwm(dev, ffs(enabled) - 1,
			     sr_latency_ns,
			     &g4x_wm_info,
			     &g4x_cursor_wm_info,
			     &plane_sr, &cursor_sr)) {
		cxsr_enabled = true;
	} else {
		cxsr_enabled = false;
		intel_set_memory_cxsr(dev_priv, false);
		plane_sr = cursor_sr = 0;
	}

	DRM_DEBUG_KMS("Setting FIFO watermarks - A: plane=%d, cursor=%d, B: plane=%d, cursor=%d, SR: plane=%d, cursor=%d\n",
		      planea_wm, cursora_wm,
		      planeb_wm, cursorb_wm,
		      plane_sr, cursor_sr);

	I915_WRITE(DSPFW1,
		   (plane_sr << DSPFW_SR_SHIFT) |
		   (cursorb_wm << DSPFW_CURSORB_SHIFT) |
		   (planeb_wm << DSPFW_PLANEB_SHIFT) |
		   planea_wm);
	I915_WRITE(DSPFW2,
		   (I915_READ(DSPFW2) & ~DSPFW_CURSORA_MASK) |
		   (cursora_wm << DSPFW_CURSORA_SHIFT));
	/* HPLL off in SR has some issues on G4x... disable it */
	I915_WRITE(DSPFW3,
		   (I915_READ(DSPFW3) & ~(DSPFW_HPLL_SR_EN | DSPFW_CURSOR_SR_MASK)) |
		   (cursor_sr << DSPFW_CURSOR_SR_SHIFT));

	if (cxsr_enabled)
		intel_set_memory_cxsr(dev_priv, true);
}

static void i965_update_wm(struct drm_crtc *unused_crtc)
{
	struct drm_device *dev = unused_crtc->dev;
	struct drm_i915_private *dev_priv = dev->dev_private;
	struct drm_crtc *crtc;
	int srwm = 1;
	int cursor_sr = 16;
	bool cxsr_enabled;

	/* Calc sr entries for one plane configs */
	crtc = single_enabled_crtc(dev);
	if (crtc) {
		/* self-refresh has much higher latency */
		static const int sr_latency_ns = 12000;
		const struct drm_display_mode *adjusted_mode =
			&to_intel_crtc(crtc)->config.adjusted_mode;
		int clock = adjusted_mode->crtc_clock;
		int htotal = adjusted_mode->crtc_htotal;
		int hdisplay = to_intel_crtc(crtc)->config.pipe_src_w;
		int pixel_size = crtc->primary->fb->bits_per_pixel / 8;
		unsigned long line_time_us;
		int entries;

		line_time_us = max(htotal * 1000 / clock, 1);

		/* Use ns/us then divide to preserve precision */
		entries = (((sr_latency_ns / line_time_us) + 1000) / 1000) *
			pixel_size * hdisplay;
		entries = DIV_ROUND_UP(entries, I915_FIFO_LINE_SIZE);
		srwm = I965_FIFO_SIZE - entries;
		if (srwm < 0)
			srwm = 1;
		srwm &= 0x1ff;
		DRM_DEBUG_KMS("self-refresh entries: %d, wm: %d\n",
			      entries, srwm);

		entries = (((sr_latency_ns / line_time_us) + 1000) / 1000) *
			pixel_size * to_intel_crtc(crtc)->cursor_width;
		entries = DIV_ROUND_UP(entries,
					  i965_cursor_wm_info.cacheline_size);
		cursor_sr = i965_cursor_wm_info.fifo_size -
			(entries + i965_cursor_wm_info.guard_size);

		if (cursor_sr > i965_cursor_wm_info.max_wm)
			cursor_sr = i965_cursor_wm_info.max_wm;

		DRM_DEBUG_KMS("self-refresh watermark: display plane %d "
			      "cursor %d\n", srwm, cursor_sr);

		cxsr_enabled = true;
	} else {
		cxsr_enabled = false;
		/* Turn off self refresh if both pipes are enabled */
		intel_set_memory_cxsr(dev_priv, false);
	}

	DRM_DEBUG_KMS("Setting FIFO watermarks - A: 8, B: 8, C: 8, SR %d\n",
		      srwm);

	/* 965 has limitations... */
	I915_WRITE(DSPFW1, (srwm << DSPFW_SR_SHIFT) |
		   (8 << 16) | (8 << 8) | (8 << 0));
	I915_WRITE(DSPFW2, (8 << 8) | (8 << 0));
	/* update cursor SR watermark */
	I915_WRITE(DSPFW3, (cursor_sr << DSPFW_CURSOR_SR_SHIFT));

	if (cxsr_enabled)
		intel_set_memory_cxsr(dev_priv, true);
}

static void i9xx_update_wm(struct drm_crtc *unused_crtc)
{
	struct drm_device *dev = unused_crtc->dev;
	struct drm_i915_private *dev_priv = dev->dev_private;
	const struct intel_watermark_params *wm_info;
	uint32_t fwater_lo;
	uint32_t fwater_hi;
	int cwm, srwm = 1;
	int fifo_size;
	int planea_wm, planeb_wm;
	struct drm_crtc *crtc, *enabled = NULL;

	if (IS_I945GM(dev))
		wm_info = &i945_wm_info;
	else if (!IS_GEN2(dev))
		wm_info = &i915_wm_info;
	else
		wm_info = &i830_wm_info;

	fifo_size = dev_priv->display.get_fifo_size(dev, 0);
	crtc = intel_get_crtc_for_plane(dev, 0);
	if (intel_crtc_active(crtc)) {
		const struct drm_display_mode *adjusted_mode;
		int cpp = crtc->primary->fb->bits_per_pixel / 8;
		if (IS_GEN2(dev))
			cpp = 4;

		adjusted_mode = &to_intel_crtc(crtc)->config.adjusted_mode;
		planea_wm = intel_calculate_wm(adjusted_mode->crtc_clock,
					       wm_info, fifo_size, cpp,
					       latency_ns);
		enabled = crtc;
	} else
		planea_wm = fifo_size - wm_info->guard_size;

	fifo_size = dev_priv->display.get_fifo_size(dev, 1);
	crtc = intel_get_crtc_for_plane(dev, 1);
	if (intel_crtc_active(crtc)) {
		const struct drm_display_mode *adjusted_mode;
		int cpp = crtc->primary->fb->bits_per_pixel / 8;
		if (IS_GEN2(dev))
			cpp = 4;

		adjusted_mode = &to_intel_crtc(crtc)->config.adjusted_mode;
		planeb_wm = intel_calculate_wm(adjusted_mode->crtc_clock,
					       wm_info, fifo_size, cpp,
					       latency_ns);
		if (enabled == NULL)
			enabled = crtc;
		else
			enabled = NULL;
	} else
		planeb_wm = fifo_size - wm_info->guard_size;

	DRM_DEBUG_KMS("FIFO watermarks - A: %d, B: %d\n", planea_wm, planeb_wm);

	if (IS_I915GM(dev) && enabled) {
		struct drm_i915_gem_object *obj;

		obj = intel_fb_obj(enabled->primary->fb);

		/* self-refresh seems busted with untiled */
		if (obj->tiling_mode == I915_TILING_NONE)
			enabled = NULL;
	}

	/*
	 * Overlay gets an aggressive default since video jitter is bad.
	 */
	cwm = 2;

	/* Play safe and disable self-refresh before adjusting watermarks. */
	intel_set_memory_cxsr(dev_priv, false);

	/* Calc sr entries for one plane configs */
	if (HAS_FW_BLC(dev) && enabled) {
		/* self-refresh has much higher latency */
		static const int sr_latency_ns = 6000;
		const struct drm_display_mode *adjusted_mode =
			&to_intel_crtc(enabled)->config.adjusted_mode;
		int clock = adjusted_mode->crtc_clock;
		int htotal = adjusted_mode->crtc_htotal;
		int hdisplay = to_intel_crtc(enabled)->config.pipe_src_w;
		int pixel_size = enabled->primary->fb->bits_per_pixel / 8;
		unsigned long line_time_us;
		int entries;

		line_time_us = max(htotal * 1000 / clock, 1);

		/* Use ns/us then divide to preserve precision */
		entries = (((sr_latency_ns / line_time_us) + 1000) / 1000) *
			pixel_size * hdisplay;
		entries = DIV_ROUND_UP(entries, wm_info->cacheline_size);
		DRM_DEBUG_KMS("self-refresh entries: %d\n", entries);
		srwm = wm_info->fifo_size - entries;
		if (srwm < 0)
			srwm = 1;

		if (IS_I945G(dev) || IS_I945GM(dev))
			I915_WRITE(FW_BLC_SELF,
				   FW_BLC_SELF_FIFO_MASK | (srwm & 0xff));
		else if (IS_I915GM(dev))
			I915_WRITE(FW_BLC_SELF, srwm & 0x3f);
	}

	DRM_DEBUG_KMS("Setting FIFO watermarks - A: %d, B: %d, C: %d, SR %d\n",
		      planea_wm, planeb_wm, cwm, srwm);

	fwater_lo = ((planeb_wm & 0x3f) << 16) | (planea_wm & 0x3f);
	fwater_hi = (cwm & 0x1f);

	/* Set request length to 8 cachelines per fetch */
	fwater_lo = fwater_lo | (1 << 24) | (1 << 8);
	fwater_hi = fwater_hi | (1 << 8);

	I915_WRITE(FW_BLC, fwater_lo);
	I915_WRITE(FW_BLC2, fwater_hi);

	if (enabled)
		intel_set_memory_cxsr(dev_priv, true);
}

static void i845_update_wm(struct drm_crtc *unused_crtc)
{
	struct drm_device *dev = unused_crtc->dev;
	struct drm_i915_private *dev_priv = dev->dev_private;
	struct drm_crtc *crtc;
	const struct drm_display_mode *adjusted_mode;
	uint32_t fwater_lo;
	int planea_wm;

	crtc = single_enabled_crtc(dev);
	if (crtc == NULL)
		return;

	adjusted_mode = &to_intel_crtc(crtc)->config.adjusted_mode;
	planea_wm = intel_calculate_wm(adjusted_mode->crtc_clock,
				       &i845_wm_info,
				       dev_priv->display.get_fifo_size(dev, 0),
				       4, latency_ns);
	fwater_lo = I915_READ(FW_BLC) & ~0xfff;
	fwater_lo |= (3<<8) | planea_wm;

	DRM_DEBUG_KMS("Setting FIFO watermarks - A: %d\n", planea_wm);

	I915_WRITE(FW_BLC, fwater_lo);
}

static uint32_t ilk_pipe_pixel_rate(struct drm_device *dev,
				    struct drm_crtc *crtc)
{
	struct intel_crtc *intel_crtc = to_intel_crtc(crtc);
	uint32_t pixel_rate;

	pixel_rate = intel_crtc->config.adjusted_mode.crtc_clock;

	/* We only use IF-ID interlacing. If we ever use PF-ID we'll need to
	 * adjust the pixel_rate here. */

	if (intel_crtc->config.pch_pfit.enabled) {
		uint64_t pipe_w, pipe_h, pfit_w, pfit_h;
		uint32_t pfit_size = intel_crtc->config.pch_pfit.size;

		pipe_w = intel_crtc->config.pipe_src_w;
		pipe_h = intel_crtc->config.pipe_src_h;
		pfit_w = (pfit_size >> 16) & 0xFFFF;
		pfit_h = pfit_size & 0xFFFF;
		if (pipe_w < pfit_w)
			pipe_w = pfit_w;
		if (pipe_h < pfit_h)
			pipe_h = pfit_h;

		pixel_rate = div_u64((uint64_t) pixel_rate * pipe_w * pipe_h,
				     pfit_w * pfit_h);
	}

	return pixel_rate;
}

/* latency must be in 0.1us units. */
static uint32_t ilk_wm_method1(uint32_t pixel_rate, uint8_t bytes_per_pixel,
			       uint32_t latency)
{
	uint64_t ret;

	if (WARN(latency == 0, "Latency value missing\n"))
		return UINT_MAX;

	ret = (uint64_t) pixel_rate * bytes_per_pixel * latency;
	ret = DIV_ROUND_UP_ULL(ret, 64 * 10000) + 2;

	return ret;
}

/* latency must be in 0.1us units. */
static uint32_t ilk_wm_method2(uint32_t pixel_rate, uint32_t pipe_htotal,
			       uint32_t horiz_pixels, uint8_t bytes_per_pixel,
			       uint32_t latency)
{
	uint32_t ret;

	if (WARN(latency == 0, "Latency value missing\n"))
		return UINT_MAX;

	ret = (latency * pixel_rate) / (pipe_htotal * 10000);
	ret = (ret + 1) * horiz_pixels * bytes_per_pixel;
	ret = DIV_ROUND_UP(ret, 64) + 2;
	return ret;
}

static uint32_t ilk_wm_fbc(uint32_t pri_val, uint32_t horiz_pixels,
			   uint8_t bytes_per_pixel)
{
	return DIV_ROUND_UP(pri_val * 64, horiz_pixels * bytes_per_pixel) + 2;
}

struct ilk_pipe_wm_parameters {
	bool active;
	uint32_t pipe_htotal;
	uint32_t pixel_rate;
	struct intel_plane_wm_parameters pri;
	struct intel_plane_wm_parameters spr;
	struct intel_plane_wm_parameters cur;
};

struct ilk_wm_maximums {
	uint16_t pri;
	uint16_t spr;
	uint16_t cur;
	uint16_t fbc;
};

/* used in computing the new watermarks state */
struct intel_wm_config {
	unsigned int num_pipes_active;
	bool sprites_enabled;
	bool sprites_scaled;
};

/*
 * For both WM_PIPE and WM_LP.
 * mem_value must be in 0.1us units.
 */
static uint32_t ilk_compute_pri_wm(const struct ilk_pipe_wm_parameters *params,
				   uint32_t mem_value,
				   bool is_lp)
{
	uint32_t method1, method2;

	if (!params->active || !params->pri.enabled)
		return 0;

	method1 = ilk_wm_method1(params->pixel_rate,
				 params->pri.bytes_per_pixel,
				 mem_value);

	if (!is_lp)
		return method1;

	method2 = ilk_wm_method2(params->pixel_rate,
				 params->pipe_htotal,
				 params->pri.horiz_pixels,
				 params->pri.bytes_per_pixel,
				 mem_value);

	return min(method1, method2);
}

/*
 * For both WM_PIPE and WM_LP.
 * mem_value must be in 0.1us units.
 */
static uint32_t ilk_compute_spr_wm(const struct ilk_pipe_wm_parameters *params,
				   uint32_t mem_value)
{
	uint32_t method1, method2;

	if (!params->active || !params->spr.enabled)
		return 0;

	method1 = ilk_wm_method1(params->pixel_rate,
				 params->spr.bytes_per_pixel,
				 mem_value);
	method2 = ilk_wm_method2(params->pixel_rate,
				 params->pipe_htotal,
				 params->spr.horiz_pixels,
				 params->spr.bytes_per_pixel,
				 mem_value);
	return min(method1, method2);
}

/*
 * For both WM_PIPE and WM_LP.
 * mem_value must be in 0.1us units.
 */
static uint32_t ilk_compute_cur_wm(const struct ilk_pipe_wm_parameters *params,
				   uint32_t mem_value)
{
	if (!params->active || !params->cur.enabled)
		return 0;

	return ilk_wm_method2(params->pixel_rate,
			      params->pipe_htotal,
			      params->cur.horiz_pixels,
			      params->cur.bytes_per_pixel,
			      mem_value);
}

/* Only for WM_LP. */
static uint32_t ilk_compute_fbc_wm(const struct ilk_pipe_wm_parameters *params,
				   uint32_t pri_val)
{
	if (!params->active || !params->pri.enabled)
		return 0;

	return ilk_wm_fbc(pri_val,
			  params->pri.horiz_pixels,
			  params->pri.bytes_per_pixel);
}

static unsigned int ilk_display_fifo_size(const struct drm_device *dev)
{
	if (INTEL_INFO(dev)->gen >= 8)
		return 3072;
	else if (INTEL_INFO(dev)->gen >= 7)
		return 768;
	else
		return 512;
}

static unsigned int ilk_plane_wm_reg_max(const struct drm_device *dev,
					 int level, bool is_sprite)
{
	if (INTEL_INFO(dev)->gen >= 8)
		/* BDW primary/sprite plane watermarks */
		return level == 0 ? 255 : 2047;
	else if (INTEL_INFO(dev)->gen >= 7)
		/* IVB/HSW primary/sprite plane watermarks */
		return level == 0 ? 127 : 1023;
	else if (!is_sprite)
		/* ILK/SNB primary plane watermarks */
		return level == 0 ? 127 : 511;
	else
		/* ILK/SNB sprite plane watermarks */
		return level == 0 ? 63 : 255;
}

static unsigned int ilk_cursor_wm_reg_max(const struct drm_device *dev,
					  int level)
{
	if (INTEL_INFO(dev)->gen >= 7)
		return level == 0 ? 63 : 255;
	else
		return level == 0 ? 31 : 63;
}

static unsigned int ilk_fbc_wm_reg_max(const struct drm_device *dev)
{
	if (INTEL_INFO(dev)->gen >= 8)
		return 31;
	else
		return 15;
}

/* Calculate the maximum primary/sprite plane watermark */
static unsigned int ilk_plane_wm_max(const struct drm_device *dev,
				     int level,
				     const struct intel_wm_config *config,
				     enum intel_ddb_partitioning ddb_partitioning,
				     bool is_sprite)
{
	unsigned int fifo_size = ilk_display_fifo_size(dev);

	/* if sprites aren't enabled, sprites get nothing */
	if (is_sprite && !config->sprites_enabled)
		return 0;

	/* HSW allows LP1+ watermarks even with multiple pipes */
	if (level == 0 || config->num_pipes_active > 1) {
		fifo_size /= INTEL_INFO(dev)->num_pipes;

		/*
		 * For some reason the non self refresh
		 * FIFO size is only half of the self
		 * refresh FIFO size on ILK/SNB.
		 */
		if (INTEL_INFO(dev)->gen <= 6)
			fifo_size /= 2;
	}

	if (config->sprites_enabled) {
		/* level 0 is always calculated with 1:1 split */
		if (level > 0 && ddb_partitioning == INTEL_DDB_PART_5_6) {
			if (is_sprite)
				fifo_size *= 5;
			fifo_size /= 6;
		} else {
			fifo_size /= 2;
		}
	}

	/* clamp to max that the registers can hold */
	return min(fifo_size, ilk_plane_wm_reg_max(dev, level, is_sprite));
}

/* Calculate the maximum cursor plane watermark */
static unsigned int ilk_cursor_wm_max(const struct drm_device *dev,
				      int level,
				      const struct intel_wm_config *config)
{
	/* HSW LP1+ watermarks w/ multiple pipes */
	if (level > 0 && config->num_pipes_active > 1)
		return 64;

	/* otherwise just report max that registers can hold */
	return ilk_cursor_wm_reg_max(dev, level);
}

static void ilk_compute_wm_maximums(const struct drm_device *dev,
				    int level,
				    const struct intel_wm_config *config,
				    enum intel_ddb_partitioning ddb_partitioning,
				    struct ilk_wm_maximums *max)
{
	max->pri = ilk_plane_wm_max(dev, level, config, ddb_partitioning, false);
	max->spr = ilk_plane_wm_max(dev, level, config, ddb_partitioning, true);
	max->cur = ilk_cursor_wm_max(dev, level, config);
	max->fbc = ilk_fbc_wm_reg_max(dev);
}

static void ilk_compute_wm_reg_maximums(struct drm_device *dev,
					int level,
					struct ilk_wm_maximums *max)
{
	max->pri = ilk_plane_wm_reg_max(dev, level, false);
	max->spr = ilk_plane_wm_reg_max(dev, level, true);
	max->cur = ilk_cursor_wm_reg_max(dev, level);
	max->fbc = ilk_fbc_wm_reg_max(dev);
}

static bool ilk_validate_wm_level(int level,
				  const struct ilk_wm_maximums *max,
				  struct intel_wm_level *result)
{
	bool ret;

	/* already determined to be invalid? */
	if (!result->enable)
		return false;

	result->enable = result->pri_val <= max->pri &&
			 result->spr_val <= max->spr &&
			 result->cur_val <= max->cur;

	ret = result->enable;

	/*
	 * HACK until we can pre-compute everything,
	 * and thus fail gracefully if LP0 watermarks
	 * are exceeded...
	 */
	if (level == 0 && !result->enable) {
		if (result->pri_val > max->pri)
			DRM_DEBUG_KMS("Primary WM%d too large %u (max %u)\n",
				      level, result->pri_val, max->pri);
		if (result->spr_val > max->spr)
			DRM_DEBUG_KMS("Sprite WM%d too large %u (max %u)\n",
				      level, result->spr_val, max->spr);
		if (result->cur_val > max->cur)
			DRM_DEBUG_KMS("Cursor WM%d too large %u (max %u)\n",
				      level, result->cur_val, max->cur);

		result->pri_val = min_t(uint32_t, result->pri_val, max->pri);
		result->spr_val = min_t(uint32_t, result->spr_val, max->spr);
		result->cur_val = min_t(uint32_t, result->cur_val, max->cur);
		result->enable = true;
	}

	return ret;
}

static void ilk_compute_wm_level(const struct drm_i915_private *dev_priv,
				 int level,
				 const struct ilk_pipe_wm_parameters *p,
				 struct intel_wm_level *result)
{
	uint16_t pri_latency = dev_priv->wm.pri_latency[level];
	uint16_t spr_latency = dev_priv->wm.spr_latency[level];
	uint16_t cur_latency = dev_priv->wm.cur_latency[level];

	/* WM1+ latency values stored in 0.5us units */
	if (level > 0) {
		pri_latency *= 5;
		spr_latency *= 5;
		cur_latency *= 5;
	}

	result->pri_val = ilk_compute_pri_wm(p, pri_latency, level);
	result->spr_val = ilk_compute_spr_wm(p, spr_latency);
	result->cur_val = ilk_compute_cur_wm(p, cur_latency);
	result->fbc_val = ilk_compute_fbc_wm(p, result->pri_val);
	result->enable = true;
}

static uint32_t
hsw_compute_linetime_wm(struct drm_device *dev, struct drm_crtc *crtc)
{
	struct drm_i915_private *dev_priv = dev->dev_private;
	struct intel_crtc *intel_crtc = to_intel_crtc(crtc);
	struct drm_display_mode *mode = &intel_crtc->config.adjusted_mode;
	u32 linetime, ips_linetime;

	if (!intel_crtc_active(crtc))
		return 0;

	/* The WM are computed with base on how long it takes to fill a single
	 * row at the given clock rate, multiplied by 8.
	 * */
	linetime = DIV_ROUND_CLOSEST(mode->crtc_htotal * 1000 * 8,
				     mode->crtc_clock);
	ips_linetime = DIV_ROUND_CLOSEST(mode->crtc_htotal * 1000 * 8,
					 intel_ddi_get_cdclk_freq(dev_priv));

	return PIPE_WM_LINETIME_IPS_LINETIME(ips_linetime) |
	       PIPE_WM_LINETIME_TIME(linetime);
}

static void intel_read_wm_latency(struct drm_device *dev, uint16_t wm[5])
{
	struct drm_i915_private *dev_priv = dev->dev_private;

	if (IS_HASWELL(dev) || IS_BROADWELL(dev)) {
		uint64_t sskpd = I915_READ64(MCH_SSKPD);

		wm[0] = (sskpd >> 56) & 0xFF;
		if (wm[0] == 0)
			wm[0] = sskpd & 0xF;
		wm[1] = (sskpd >> 4) & 0xFF;
		wm[2] = (sskpd >> 12) & 0xFF;
		wm[3] = (sskpd >> 20) & 0x1FF;
		wm[4] = (sskpd >> 32) & 0x1FF;
	} else if (INTEL_INFO(dev)->gen >= 6) {
		uint32_t sskpd = I915_READ(MCH_SSKPD);

		wm[0] = (sskpd >> SSKPD_WM0_SHIFT) & SSKPD_WM_MASK;
		wm[1] = (sskpd >> SSKPD_WM1_SHIFT) & SSKPD_WM_MASK;
		wm[2] = (sskpd >> SSKPD_WM2_SHIFT) & SSKPD_WM_MASK;
		wm[3] = (sskpd >> SSKPD_WM3_SHIFT) & SSKPD_WM_MASK;
	} else if (INTEL_INFO(dev)->gen >= 5) {
		uint32_t mltr = I915_READ(MLTR_ILK);

		/* ILK primary LP0 latency is 700 ns */
		wm[0] = 7;
		wm[1] = (mltr >> MLTR_WM1_SHIFT) & ILK_SRLT_MASK;
		wm[2] = (mltr >> MLTR_WM2_SHIFT) & ILK_SRLT_MASK;
	}
}

static void intel_fixup_spr_wm_latency(struct drm_device *dev, uint16_t wm[5])
{
	/* ILK sprite LP0 latency is 1300 ns */
	if (INTEL_INFO(dev)->gen == 5)
		wm[0] = 13;
}

static void intel_fixup_cur_wm_latency(struct drm_device *dev, uint16_t wm[5])
{
	/* ILK cursor LP0 latency is 1300 ns */
	if (INTEL_INFO(dev)->gen == 5)
		wm[0] = 13;

	/* WaDoubleCursorLP3Latency:ivb */
	if (IS_IVYBRIDGE(dev))
		wm[3] *= 2;
}

int ilk_wm_max_level(const struct drm_device *dev)
{
	/* how many WM levels are we expecting */
	if (IS_HASWELL(dev) || IS_BROADWELL(dev))
		return 4;
	else if (INTEL_INFO(dev)->gen >= 6)
		return 3;
	else
		return 2;
}

static void intel_print_wm_latency(struct drm_device *dev,
				   const char *name,
				   const uint16_t wm[5])
{
	int level, max_level = ilk_wm_max_level(dev);

	for (level = 0; level <= max_level; level++) {
		unsigned int latency = wm[level];

		if (latency == 0) {
			DRM_ERROR("%s WM%d latency not provided\n",
				  name, level);
			continue;
		}

		/* WM1+ latency values in 0.5us units */
		if (level > 0)
			latency *= 5;

		DRM_DEBUG_KMS("%s WM%d latency %u (%u.%u usec)\n",
			      name, level, wm[level],
			      latency / 10, latency % 10);
	}
}

static bool ilk_increase_wm_latency(struct drm_i915_private *dev_priv,
				    uint16_t wm[5], uint16_t min)
{
	int level, max_level = ilk_wm_max_level(dev_priv->dev);

	if (wm[0] >= min)
		return false;

	wm[0] = max(wm[0], min);
	for (level = 1; level <= max_level; level++)
		wm[level] = max_t(uint16_t, wm[level], DIV_ROUND_UP(min, 5));

	return true;
}

static void snb_wm_latency_quirk(struct drm_device *dev)
{
	struct drm_i915_private *dev_priv = dev->dev_private;
	bool changed;

	/*
	 * The BIOS provided WM memory latency values are often
	 * inadequate for high resolution displays. Adjust them.
	 */
	changed = ilk_increase_wm_latency(dev_priv, dev_priv->wm.pri_latency, 12) |
		ilk_increase_wm_latency(dev_priv, dev_priv->wm.spr_latency, 12) |
		ilk_increase_wm_latency(dev_priv, dev_priv->wm.cur_latency, 12);

	if (!changed)
		return;

	DRM_DEBUG_KMS("WM latency values increased to avoid potential underruns\n");
	intel_print_wm_latency(dev, "Primary", dev_priv->wm.pri_latency);
	intel_print_wm_latency(dev, "Sprite", dev_priv->wm.spr_latency);
	intel_print_wm_latency(dev, "Cursor", dev_priv->wm.cur_latency);
}

static void ilk_setup_wm_latency(struct drm_device *dev)
{
	struct drm_i915_private *dev_priv = dev->dev_private;

	intel_read_wm_latency(dev, dev_priv->wm.pri_latency);

	memcpy(dev_priv->wm.spr_latency, dev_priv->wm.pri_latency,
	       sizeof(dev_priv->wm.pri_latency));
	memcpy(dev_priv->wm.cur_latency, dev_priv->wm.pri_latency,
	       sizeof(dev_priv->wm.pri_latency));

	intel_fixup_spr_wm_latency(dev, dev_priv->wm.spr_latency);
	intel_fixup_cur_wm_latency(dev, dev_priv->wm.cur_latency);

	intel_print_wm_latency(dev, "Primary", dev_priv->wm.pri_latency);
	intel_print_wm_latency(dev, "Sprite", dev_priv->wm.spr_latency);
	intel_print_wm_latency(dev, "Cursor", dev_priv->wm.cur_latency);

	if (IS_GEN6(dev))
		snb_wm_latency_quirk(dev);
}

static void ilk_compute_wm_parameters(struct drm_crtc *crtc,
				      struct ilk_pipe_wm_parameters *p)
{
	struct drm_device *dev = crtc->dev;
	struct intel_crtc *intel_crtc = to_intel_crtc(crtc);
	enum pipe pipe = intel_crtc->pipe;
	struct drm_plane *plane;

	if (!intel_crtc_active(crtc))
		return;

	p->active = true;
	p->pipe_htotal = intel_crtc->config.adjusted_mode.crtc_htotal;
	p->pixel_rate = ilk_pipe_pixel_rate(dev, crtc);
	p->pri.bytes_per_pixel = crtc->primary->fb->bits_per_pixel / 8;
	p->cur.bytes_per_pixel = 4;
	p->pri.horiz_pixels = intel_crtc->config.pipe_src_w;
	p->cur.horiz_pixels = intel_crtc->cursor_width;
	/* TODO: for now, assume primary and cursor planes are always enabled. */
	p->pri.enabled = true;
	p->cur.enabled = true;

	drm_for_each_legacy_plane(plane, &dev->mode_config.plane_list) {
		struct intel_plane *intel_plane = to_intel_plane(plane);

		if (intel_plane->pipe == pipe) {
			p->spr = intel_plane->wm;
			break;
		}
	}
}

static void ilk_compute_wm_config(struct drm_device *dev,
				  struct intel_wm_config *config)
{
	struct intel_crtc *intel_crtc;

	/* Compute the currently _active_ config */
	for_each_intel_crtc(dev, intel_crtc) {
		const struct intel_pipe_wm *wm = &intel_crtc->wm.active;

		if (!wm->pipe_enabled)
			continue;

		config->sprites_enabled |= wm->sprites_enabled;
		config->sprites_scaled |= wm->sprites_scaled;
		config->num_pipes_active++;
	}
}

/* Compute new watermarks for the pipe */
static bool intel_compute_pipe_wm(struct drm_crtc *crtc,
				  const struct ilk_pipe_wm_parameters *params,
				  struct intel_pipe_wm *pipe_wm)
{
	struct drm_device *dev = crtc->dev;
	const struct drm_i915_private *dev_priv = dev->dev_private;
	int level, max_level = ilk_wm_max_level(dev);
	/* LP0 watermark maximums depend on this pipe alone */
	struct intel_wm_config config = {
		.num_pipes_active = 1,
		.sprites_enabled = params->spr.enabled,
		.sprites_scaled = params->spr.scaled,
	};
	struct ilk_wm_maximums max;

	pipe_wm->pipe_enabled = params->active;
	pipe_wm->sprites_enabled = params->spr.enabled;
	pipe_wm->sprites_scaled = params->spr.scaled;

	/* ILK/SNB: LP2+ watermarks only w/o sprites */
	if (INTEL_INFO(dev)->gen <= 6 && params->spr.enabled)
		max_level = 1;

	/* ILK/SNB/IVB: LP1+ watermarks only w/o scaling */
	if (params->spr.scaled)
		max_level = 0;

	ilk_compute_wm_level(dev_priv, 0, params, &pipe_wm->wm[0]);

	if (IS_HASWELL(dev) || IS_BROADWELL(dev))
		pipe_wm->linetime = hsw_compute_linetime_wm(dev, crtc);

	/* LP0 watermarks always use 1/2 DDB partitioning */
	ilk_compute_wm_maximums(dev, 0, &config, INTEL_DDB_PART_1_2, &max);

	/* At least LP0 must be valid */
	if (!ilk_validate_wm_level(0, &max, &pipe_wm->wm[0]))
		return false;

	ilk_compute_wm_reg_maximums(dev, 1, &max);

	for (level = 1; level <= max_level; level++) {
		struct intel_wm_level wm = {};

		ilk_compute_wm_level(dev_priv, level, params, &wm);

		/*
		 * Disable any watermark level that exceeds the
		 * register maximums since such watermarks are
		 * always invalid.
		 */
		if (!ilk_validate_wm_level(level, &max, &wm))
			break;

		pipe_wm->wm[level] = wm;
	}

	return true;
}

/*
 * Merge the watermarks from all active pipes for a specific level.
 */
static void ilk_merge_wm_level(struct drm_device *dev,
			       int level,
			       struct intel_wm_level *ret_wm)
{
	const struct intel_crtc *intel_crtc;

	ret_wm->enable = true;

	for_each_intel_crtc(dev, intel_crtc) {
		const struct intel_pipe_wm *active = &intel_crtc->wm.active;
		const struct intel_wm_level *wm = &active->wm[level];

		if (!active->pipe_enabled)
			continue;

		/*
		 * The watermark values may have been used in the past,
		 * so we must maintain them in the registers for some
		 * time even if the level is now disabled.
		 */
		if (!wm->enable)
			ret_wm->enable = false;

		ret_wm->pri_val = max(ret_wm->pri_val, wm->pri_val);
		ret_wm->spr_val = max(ret_wm->spr_val, wm->spr_val);
		ret_wm->cur_val = max(ret_wm->cur_val, wm->cur_val);
		ret_wm->fbc_val = max(ret_wm->fbc_val, wm->fbc_val);
	}
}

/*
 * Merge all low power watermarks for all active pipes.
 */
static void ilk_wm_merge(struct drm_device *dev,
			 const struct intel_wm_config *config,
			 const struct ilk_wm_maximums *max,
			 struct intel_pipe_wm *merged)
{
	int level, max_level = ilk_wm_max_level(dev);
	int last_enabled_level = max_level;

	/* ILK/SNB/IVB: LP1+ watermarks only w/ single pipe */
	if ((INTEL_INFO(dev)->gen <= 6 || IS_IVYBRIDGE(dev)) &&
	    config->num_pipes_active > 1)
		return;

	/* ILK: FBC WM must be disabled always */
	merged->fbc_wm_enabled = INTEL_INFO(dev)->gen >= 6;

	/* merge each WM1+ level */
	for (level = 1; level <= max_level; level++) {
		struct intel_wm_level *wm = &merged->wm[level];

		ilk_merge_wm_level(dev, level, wm);

		if (level > last_enabled_level)
			wm->enable = false;
		else if (!ilk_validate_wm_level(level, max, wm))
			/* make sure all following levels get disabled */
			last_enabled_level = level - 1;

		/*
		 * The spec says it is preferred to disable
		 * FBC WMs instead of disabling a WM level.
		 */
		if (wm->fbc_val > max->fbc) {
			if (wm->enable)
				merged->fbc_wm_enabled = false;
			wm->fbc_val = 0;
		}
	}

	/* ILK: LP2+ must be disabled when FBC WM is disabled but FBC enabled */
	/*
	 * FIXME this is racy. FBC might get enabled later.
	 * What we should check here is whether FBC can be
	 * enabled sometime later.
	 */
	if (IS_GEN5(dev) && !merged->fbc_wm_enabled && intel_fbc_enabled(dev)) {
		for (level = 2; level <= max_level; level++) {
			struct intel_wm_level *wm = &merged->wm[level];

			wm->enable = false;
		}
	}
}

static int ilk_wm_lp_to_level(int wm_lp, const struct intel_pipe_wm *pipe_wm)
{
	/* LP1,LP2,LP3 levels are either 1,2,3 or 1,3,4 */
	return wm_lp + (wm_lp >= 2 && pipe_wm->wm[4].enable);
}

/* The value we need to program into the WM_LPx latency field */
static unsigned int ilk_wm_lp_latency(struct drm_device *dev, int level)
{
	struct drm_i915_private *dev_priv = dev->dev_private;

	if (IS_HASWELL(dev) || IS_BROADWELL(dev))
		return 2 * level;
	else
		return dev_priv->wm.pri_latency[level];
}

static void ilk_compute_wm_results(struct drm_device *dev,
				   const struct intel_pipe_wm *merged,
				   enum intel_ddb_partitioning partitioning,
				   struct ilk_wm_values *results)
{
	struct intel_crtc *intel_crtc;
	int level, wm_lp;

	results->enable_fbc_wm = merged->fbc_wm_enabled;
	results->partitioning = partitioning;

	/* LP1+ register values */
	for (wm_lp = 1; wm_lp <= 3; wm_lp++) {
		const struct intel_wm_level *r;

		level = ilk_wm_lp_to_level(wm_lp, merged);

		r = &merged->wm[level];

		/*
		 * Maintain the watermark values even if the level is
		 * disabled. Doing otherwise could cause underruns.
		 */
		results->wm_lp[wm_lp - 1] =
			(ilk_wm_lp_latency(dev, level) << WM1_LP_LATENCY_SHIFT) |
			(r->pri_val << WM1_LP_SR_SHIFT) |
			r->cur_val;

		if (r->enable)
			results->wm_lp[wm_lp - 1] |= WM1_LP_SR_EN;

		if (INTEL_INFO(dev)->gen >= 8)
			results->wm_lp[wm_lp - 1] |=
				r->fbc_val << WM1_LP_FBC_SHIFT_BDW;
		else
			results->wm_lp[wm_lp - 1] |=
				r->fbc_val << WM1_LP_FBC_SHIFT;

		/*
		 * Always set WM1S_LP_EN when spr_val != 0, even if the
		 * level is disabled. Doing otherwise could cause underruns.
		 */
		if (INTEL_INFO(dev)->gen <= 6 && r->spr_val) {
			WARN_ON(wm_lp != 1);
			results->wm_lp_spr[wm_lp - 1] = WM1S_LP_EN | r->spr_val;
		} else
			results->wm_lp_spr[wm_lp - 1] = r->spr_val;
	}

	/* LP0 register values */
	for_each_intel_crtc(dev, intel_crtc) {
		enum pipe pipe = intel_crtc->pipe;
		const struct intel_wm_level *r =
			&intel_crtc->wm.active.wm[0];

		if (WARN_ON(!r->enable))
			continue;

		results->wm_linetime[pipe] = intel_crtc->wm.active.linetime;

		results->wm_pipe[pipe] =
			(r->pri_val << WM0_PIPE_PLANE_SHIFT) |
			(r->spr_val << WM0_PIPE_SPRITE_SHIFT) |
			r->cur_val;
	}
}

/* Find the result with the highest level enabled. Check for enable_fbc_wm in
 * case both are at the same level. Prefer r1 in case they're the same. */
static struct intel_pipe_wm *ilk_find_best_result(struct drm_device *dev,
						  struct intel_pipe_wm *r1,
						  struct intel_pipe_wm *r2)
{
	int level, max_level = ilk_wm_max_level(dev);
	int level1 = 0, level2 = 0;

	for (level = 1; level <= max_level; level++) {
		if (r1->wm[level].enable)
			level1 = level;
		if (r2->wm[level].enable)
			level2 = level;
	}

	if (level1 == level2) {
		if (r2->fbc_wm_enabled && !r1->fbc_wm_enabled)
			return r2;
		else
			return r1;
	} else if (level1 > level2) {
		return r1;
	} else {
		return r2;
	}
}

/* dirty bits used to track which watermarks need changes */
#define WM_DIRTY_PIPE(pipe) (1 << (pipe))
#define WM_DIRTY_LINETIME(pipe) (1 << (8 + (pipe)))
#define WM_DIRTY_LP(wm_lp) (1 << (15 + (wm_lp)))
#define WM_DIRTY_LP_ALL (WM_DIRTY_LP(1) | WM_DIRTY_LP(2) | WM_DIRTY_LP(3))
#define WM_DIRTY_FBC (1 << 24)
#define WM_DIRTY_DDB (1 << 25)

static unsigned int ilk_compute_wm_dirty(struct drm_device *dev,
					 const struct ilk_wm_values *old,
					 const struct ilk_wm_values *new)
{
	unsigned int dirty = 0;
	enum pipe pipe;
	int wm_lp;

	for_each_pipe(pipe) {
		if (old->wm_linetime[pipe] != new->wm_linetime[pipe]) {
			dirty |= WM_DIRTY_LINETIME(pipe);
			/* Must disable LP1+ watermarks too */
			dirty |= WM_DIRTY_LP_ALL;
		}

		if (old->wm_pipe[pipe] != new->wm_pipe[pipe]) {
			dirty |= WM_DIRTY_PIPE(pipe);
			/* Must disable LP1+ watermarks too */
			dirty |= WM_DIRTY_LP_ALL;
		}
	}

	if (old->enable_fbc_wm != new->enable_fbc_wm) {
		dirty |= WM_DIRTY_FBC;
		/* Must disable LP1+ watermarks too */
		dirty |= WM_DIRTY_LP_ALL;
	}

	if (old->partitioning != new->partitioning) {
		dirty |= WM_DIRTY_DDB;
		/* Must disable LP1+ watermarks too */
		dirty |= WM_DIRTY_LP_ALL;
	}

	/* LP1+ watermarks already deemed dirty, no need to continue */
	if (dirty & WM_DIRTY_LP_ALL)
		return dirty;

	/* Find the lowest numbered LP1+ watermark in need of an update... */
	for (wm_lp = 1; wm_lp <= 3; wm_lp++) {
		if (old->wm_lp[wm_lp - 1] != new->wm_lp[wm_lp - 1] ||
		    old->wm_lp_spr[wm_lp - 1] != new->wm_lp_spr[wm_lp - 1])
			break;
	}

	/* ...and mark it and all higher numbered LP1+ watermarks as dirty */
	for (; wm_lp <= 3; wm_lp++)
		dirty |= WM_DIRTY_LP(wm_lp);

	return dirty;
}

static bool _ilk_disable_lp_wm(struct drm_i915_private *dev_priv,
			       unsigned int dirty)
{
	struct ilk_wm_values *previous = &dev_priv->wm.hw;
	bool changed = false;

	if (dirty & WM_DIRTY_LP(3) && previous->wm_lp[2] & WM1_LP_SR_EN) {
		previous->wm_lp[2] &= ~WM1_LP_SR_EN;
		I915_WRITE(WM3_LP_ILK, previous->wm_lp[2]);
		changed = true;
	}
	if (dirty & WM_DIRTY_LP(2) && previous->wm_lp[1] & WM1_LP_SR_EN) {
		previous->wm_lp[1] &= ~WM1_LP_SR_EN;
		I915_WRITE(WM2_LP_ILK, previous->wm_lp[1]);
		changed = true;
	}
	if (dirty & WM_DIRTY_LP(1) && previous->wm_lp[0] & WM1_LP_SR_EN) {
		previous->wm_lp[0] &= ~WM1_LP_SR_EN;
		I915_WRITE(WM1_LP_ILK, previous->wm_lp[0]);
		changed = true;
	}

	/*
	 * Don't touch WM1S_LP_EN here.
	 * Doing so could cause underruns.
	 */

	return changed;
}

/*
 * The spec says we shouldn't write when we don't need, because every write
 * causes WMs to be re-evaluated, expending some power.
 */
static void ilk_write_wm_values(struct drm_i915_private *dev_priv,
				struct ilk_wm_values *results)
{
	struct drm_device *dev = dev_priv->dev;
	struct ilk_wm_values *previous = &dev_priv->wm.hw;
	unsigned int dirty;
	uint32_t val;

	dirty = ilk_compute_wm_dirty(dev, previous, results);
	if (!dirty)
		return;

	_ilk_disable_lp_wm(dev_priv, dirty);

	if (dirty & WM_DIRTY_PIPE(PIPE_A))
		I915_WRITE(WM0_PIPEA_ILK, results->wm_pipe[0]);
	if (dirty & WM_DIRTY_PIPE(PIPE_B))
		I915_WRITE(WM0_PIPEB_ILK, results->wm_pipe[1]);
	if (dirty & WM_DIRTY_PIPE(PIPE_C))
		I915_WRITE(WM0_PIPEC_IVB, results->wm_pipe[2]);

	if (dirty & WM_DIRTY_LINETIME(PIPE_A))
		I915_WRITE(PIPE_WM_LINETIME(PIPE_A), results->wm_linetime[0]);
	if (dirty & WM_DIRTY_LINETIME(PIPE_B))
		I915_WRITE(PIPE_WM_LINETIME(PIPE_B), results->wm_linetime[1]);
	if (dirty & WM_DIRTY_LINETIME(PIPE_C))
		I915_WRITE(PIPE_WM_LINETIME(PIPE_C), results->wm_linetime[2]);

	if (dirty & WM_DIRTY_DDB) {
		if (IS_HASWELL(dev) || IS_BROADWELL(dev)) {
			val = I915_READ(WM_MISC);
			if (results->partitioning == INTEL_DDB_PART_1_2)
				val &= ~WM_MISC_DATA_PARTITION_5_6;
			else
				val |= WM_MISC_DATA_PARTITION_5_6;
			I915_WRITE(WM_MISC, val);
		} else {
			val = I915_READ(DISP_ARB_CTL2);
			if (results->partitioning == INTEL_DDB_PART_1_2)
				val &= ~DISP_DATA_PARTITION_5_6;
			else
				val |= DISP_DATA_PARTITION_5_6;
			I915_WRITE(DISP_ARB_CTL2, val);
		}
	}

	if (dirty & WM_DIRTY_FBC) {
		val = I915_READ(DISP_ARB_CTL);
		if (results->enable_fbc_wm)
			val &= ~DISP_FBC_WM_DIS;
		else
			val |= DISP_FBC_WM_DIS;
		I915_WRITE(DISP_ARB_CTL, val);
	}

	if (dirty & WM_DIRTY_LP(1) &&
	    previous->wm_lp_spr[0] != results->wm_lp_spr[0])
		I915_WRITE(WM1S_LP_ILK, results->wm_lp_spr[0]);

	if (INTEL_INFO(dev)->gen >= 7) {
		if (dirty & WM_DIRTY_LP(2) && previous->wm_lp_spr[1] != results->wm_lp_spr[1])
			I915_WRITE(WM2S_LP_IVB, results->wm_lp_spr[1]);
		if (dirty & WM_DIRTY_LP(3) && previous->wm_lp_spr[2] != results->wm_lp_spr[2])
			I915_WRITE(WM3S_LP_IVB, results->wm_lp_spr[2]);
	}

	if (dirty & WM_DIRTY_LP(1) && previous->wm_lp[0] != results->wm_lp[0])
		I915_WRITE(WM1_LP_ILK, results->wm_lp[0]);
	if (dirty & WM_DIRTY_LP(2) && previous->wm_lp[1] != results->wm_lp[1])
		I915_WRITE(WM2_LP_ILK, results->wm_lp[1]);
	if (dirty & WM_DIRTY_LP(3) && previous->wm_lp[2] != results->wm_lp[2])
		I915_WRITE(WM3_LP_ILK, results->wm_lp[2]);

	dev_priv->wm.hw = *results;
}

static bool ilk_disable_lp_wm(struct drm_device *dev)
{
	struct drm_i915_private *dev_priv = dev->dev_private;

	return _ilk_disable_lp_wm(dev_priv, WM_DIRTY_LP_ALL);
}

static void ilk_update_wm(struct drm_crtc *crtc)
{
	struct intel_crtc *intel_crtc = to_intel_crtc(crtc);
	struct drm_device *dev = crtc->dev;
	struct drm_i915_private *dev_priv = dev->dev_private;
	struct ilk_wm_maximums max;
	struct ilk_pipe_wm_parameters params = {};
	struct ilk_wm_values results = {};
	enum intel_ddb_partitioning partitioning;
	struct intel_pipe_wm pipe_wm = {};
	struct intel_pipe_wm lp_wm_1_2 = {}, lp_wm_5_6 = {}, *best_lp_wm;
	struct intel_wm_config config = {};

	ilk_compute_wm_parameters(crtc, &params);

	intel_compute_pipe_wm(crtc, &params, &pipe_wm);

	if (!memcmp(&intel_crtc->wm.active, &pipe_wm, sizeof(pipe_wm)))
		return;

	intel_crtc->wm.active = pipe_wm;

	ilk_compute_wm_config(dev, &config);

	ilk_compute_wm_maximums(dev, 1, &config, INTEL_DDB_PART_1_2, &max);
	ilk_wm_merge(dev, &config, &max, &lp_wm_1_2);

	/* 5/6 split only in single pipe config on IVB+ */
	if (INTEL_INFO(dev)->gen >= 7 &&
	    config.num_pipes_active == 1 && config.sprites_enabled) {
		ilk_compute_wm_maximums(dev, 1, &config, INTEL_DDB_PART_5_6, &max);
		ilk_wm_merge(dev, &config, &max, &lp_wm_5_6);

		best_lp_wm = ilk_find_best_result(dev, &lp_wm_1_2, &lp_wm_5_6);
	} else {
		best_lp_wm = &lp_wm_1_2;
	}

	partitioning = (best_lp_wm == &lp_wm_1_2) ?
		       INTEL_DDB_PART_1_2 : INTEL_DDB_PART_5_6;

	ilk_compute_wm_results(dev, best_lp_wm, partitioning, &results);

	ilk_write_wm_values(dev_priv, &results);
}

static void
ilk_update_sprite_wm(struct drm_plane *plane,
		     struct drm_crtc *crtc,
		     uint32_t sprite_width, uint32_t sprite_height,
		     int pixel_size, bool enabled, bool scaled)
{
	struct drm_device *dev = plane->dev;
	struct intel_plane *intel_plane = to_intel_plane(plane);

	intel_plane->wm.enabled = enabled;
	intel_plane->wm.scaled = scaled;
	intel_plane->wm.horiz_pixels = sprite_width;
	intel_plane->wm.vert_pixels = sprite_width;
	intel_plane->wm.bytes_per_pixel = pixel_size;

	/*
	 * IVB workaround: must disable low power watermarks for at least
	 * one frame before enabling scaling.  LP watermarks can be re-enabled
	 * when scaling is disabled.
	 *
	 * WaCxSRDisabledForSpriteScaling:ivb
	 */
	if (IS_IVYBRIDGE(dev) && scaled && ilk_disable_lp_wm(dev))
		intel_wait_for_vblank(dev, intel_plane->pipe);

	ilk_update_wm(crtc);
}

static void ilk_pipe_wm_get_hw_state(struct drm_crtc *crtc)
{
	struct drm_device *dev = crtc->dev;
	struct drm_i915_private *dev_priv = dev->dev_private;
	struct ilk_wm_values *hw = &dev_priv->wm.hw;
	struct intel_crtc *intel_crtc = to_intel_crtc(crtc);
	struct intel_pipe_wm *active = &intel_crtc->wm.active;
	enum pipe pipe = intel_crtc->pipe;
	static const unsigned int wm0_pipe_reg[] = {
		[PIPE_A] = WM0_PIPEA_ILK,
		[PIPE_B] = WM0_PIPEB_ILK,
		[PIPE_C] = WM0_PIPEC_IVB,
	};

	hw->wm_pipe[pipe] = I915_READ(wm0_pipe_reg[pipe]);
	if (IS_HASWELL(dev) || IS_BROADWELL(dev))
		hw->wm_linetime[pipe] = I915_READ(PIPE_WM_LINETIME(pipe));

	active->pipe_enabled = intel_crtc_active(crtc);

	if (active->pipe_enabled) {
		u32 tmp = hw->wm_pipe[pipe];

		/*
		 * For active pipes LP0 watermark is marked as
		 * enabled, and LP1+ watermaks as disabled since
		 * we can't really reverse compute them in case
		 * multiple pipes are active.
		 */
		active->wm[0].enable = true;
		active->wm[0].pri_val = (tmp & WM0_PIPE_PLANE_MASK) >> WM0_PIPE_PLANE_SHIFT;
		active->wm[0].spr_val = (tmp & WM0_PIPE_SPRITE_MASK) >> WM0_PIPE_SPRITE_SHIFT;
		active->wm[0].cur_val = tmp & WM0_PIPE_CURSOR_MASK;
		active->linetime = hw->wm_linetime[pipe];
	} else {
		int level, max_level = ilk_wm_max_level(dev);

		/*
		 * For inactive pipes, all watermark levels
		 * should be marked as enabled but zeroed,
		 * which is what we'd compute them to.
		 */
		for (level = 0; level <= max_level; level++)
			active->wm[level].enable = true;
	}
}

void ilk_wm_get_hw_state(struct drm_device *dev)
{
	struct drm_i915_private *dev_priv = dev->dev_private;
	struct ilk_wm_values *hw = &dev_priv->wm.hw;
	struct drm_crtc *crtc;

	for_each_crtc(dev, crtc)
		ilk_pipe_wm_get_hw_state(crtc);

	hw->wm_lp[0] = I915_READ(WM1_LP_ILK);
	hw->wm_lp[1] = I915_READ(WM2_LP_ILK);
	hw->wm_lp[2] = I915_READ(WM3_LP_ILK);

	hw->wm_lp_spr[0] = I915_READ(WM1S_LP_ILK);
	if (INTEL_INFO(dev)->gen >= 7) {
		hw->wm_lp_spr[1] = I915_READ(WM2S_LP_IVB);
		hw->wm_lp_spr[2] = I915_READ(WM3S_LP_IVB);
	}

	if (IS_HASWELL(dev) || IS_BROADWELL(dev))
		hw->partitioning = (I915_READ(WM_MISC) & WM_MISC_DATA_PARTITION_5_6) ?
			INTEL_DDB_PART_5_6 : INTEL_DDB_PART_1_2;
	else if (IS_IVYBRIDGE(dev))
		hw->partitioning = (I915_READ(DISP_ARB_CTL2) & DISP_DATA_PARTITION_5_6) ?
			INTEL_DDB_PART_5_6 : INTEL_DDB_PART_1_2;

	hw->enable_fbc_wm =
		!(I915_READ(DISP_ARB_CTL) & DISP_FBC_WM_DIS);
}

/**
 * intel_update_watermarks - update FIFO watermark values based on current modes
 *
 * Calculate watermark values for the various WM regs based on current mode
 * and plane configuration.
 *
 * There are several cases to deal with here:
 *   - normal (i.e. non-self-refresh)
 *   - self-refresh (SR) mode
 *   - lines are large relative to FIFO size (buffer can hold up to 2)
 *   - lines are small relative to FIFO size (buffer can hold more than 2
 *     lines), so need to account for TLB latency
 *
 *   The normal calculation is:
 *     watermark = dotclock * bytes per pixel * latency
 *   where latency is platform & configuration dependent (we assume pessimal
 *   values here).
 *
 *   The SR calculation is:
 *     watermark = (trunc(latency/line time)+1) * surface width *
 *       bytes per pixel
 *   where
 *     line time = htotal / dotclock
 *     surface width = hdisplay for normal plane and 64 for cursor
 *   and latency is assumed to be high, as above.
 *
 * The final value programmed to the register should always be rounded up,
 * and include an extra 2 entries to account for clock crossings.
 *
 * We don't use the sprite, so we can ignore that.  And on Crestline we have
 * to set the non-SR watermarks to 8.
 */
void intel_update_watermarks(struct drm_crtc *crtc)
{
	struct drm_i915_private *dev_priv = crtc->dev->dev_private;

	if (dev_priv->display.update_wm)
		dev_priv->display.update_wm(crtc);
}

void intel_update_sprite_watermarks(struct drm_plane *plane,
				    struct drm_crtc *crtc,
				    uint32_t sprite_width,
				    uint32_t sprite_height,
				    int pixel_size,
				    bool enabled, bool scaled)
{
	struct drm_i915_private *dev_priv = plane->dev->dev_private;

	if (dev_priv->display.update_sprite_wm)
		dev_priv->display.update_sprite_wm(plane, crtc,
						   sprite_width, sprite_height,
						   pixel_size, enabled, scaled);
}

static struct drm_i915_gem_object *
intel_alloc_context_page(struct drm_device *dev)
{
	struct drm_i915_gem_object *ctx;
	int ret;

	WARN_ON(!mutex_is_locked(&dev->struct_mutex));

	ctx = i915_gem_alloc_object(dev, 4096);
	if (!ctx) {
		DRM_DEBUG("failed to alloc power context, RC6 disabled\n");
		return NULL;
	}

	ret = i915_gem_obj_ggtt_pin(ctx, 4096, 0);
	if (ret) {
		DRM_ERROR("failed to pin power context: %d\n", ret);
		goto err_unref;
	}

	ret = i915_gem_object_set_to_gtt_domain(ctx, 1);
	if (ret) {
		DRM_ERROR("failed to set-domain on power context: %d\n", ret);
		goto err_unpin;
	}

	return ctx;

err_unpin:
	i915_gem_object_ggtt_unpin(ctx);
err_unref:
	drm_gem_object_unreference(&ctx->base);
	return NULL;
}

/**
 * Lock protecting IPS related data structures
 */
DEFINE_SPINLOCK(mchdev_lock);

/* Global for IPS driver to get at the current i915 device. Protected by
 * mchdev_lock. */
static struct drm_i915_private *i915_mch_dev;

bool ironlake_set_drps(struct drm_device *dev, u8 val)
{
	struct drm_i915_private *dev_priv = dev->dev_private;
	u16 rgvswctl;

	assert_spin_locked(&mchdev_lock);

	rgvswctl = I915_READ16(MEMSWCTL);
	if (rgvswctl & MEMCTL_CMD_STS) {
		DRM_DEBUG("gpu busy, RCS change rejected\n");
		return false; /* still busy with another command */
	}

	rgvswctl = (MEMCTL_CMD_CHFREQ << MEMCTL_CMD_SHIFT) |
		(val << MEMCTL_FREQ_SHIFT) | MEMCTL_SFCAVM;
	I915_WRITE16(MEMSWCTL, rgvswctl);
	POSTING_READ16(MEMSWCTL);

	rgvswctl |= MEMCTL_CMD_STS;
	I915_WRITE16(MEMSWCTL, rgvswctl);

	return true;
}

static void ironlake_enable_drps(struct drm_device *dev)
{
	struct drm_i915_private *dev_priv = dev->dev_private;
	u32 rgvmodectl = I915_READ(MEMMODECTL);
	u8 fmax, fmin, fstart, vstart;

	spin_lock_irq(&mchdev_lock);

	/* Enable temp reporting */
	I915_WRITE16(PMMISC, I915_READ(PMMISC) | MCPPCE_EN);
	I915_WRITE16(TSC1, I915_READ(TSC1) | TSE);

	/* 100ms RC evaluation intervals */
	I915_WRITE(RCUPEI, 100000);
	I915_WRITE(RCDNEI, 100000);

	/* Set max/min thresholds to 90ms and 80ms respectively */
	I915_WRITE(RCBMAXAVG, 90000);
	I915_WRITE(RCBMINAVG, 80000);

	I915_WRITE(MEMIHYST, 1);

	/* Set up min, max, and cur for interrupt handling */
	fmax = (rgvmodectl & MEMMODE_FMAX_MASK) >> MEMMODE_FMAX_SHIFT;
	fmin = (rgvmodectl & MEMMODE_FMIN_MASK);
	fstart = (rgvmodectl & MEMMODE_FSTART_MASK) >>
		MEMMODE_FSTART_SHIFT;

	vstart = (I915_READ(PXVFREQ_BASE + (fstart * 4)) & PXVFREQ_PX_MASK) >>
		PXVFREQ_PX_SHIFT;

	dev_priv->ips.fmax = fmax; /* IPS callback will increase this */
	dev_priv->ips.fstart = fstart;

	dev_priv->ips.max_delay = fstart;
	dev_priv->ips.min_delay = fmin;
	dev_priv->ips.cur_delay = fstart;

	DRM_DEBUG_DRIVER("fmax: %d, fmin: %d, fstart: %d\n",
			 fmax, fmin, fstart);

	I915_WRITE(MEMINTREN, MEMINT_CX_SUPR_EN | MEMINT_EVAL_CHG_EN);

	/*
	 * Interrupts will be enabled in ironlake_irq_postinstall
	 */

	I915_WRITE(VIDSTART, vstart);
	POSTING_READ(VIDSTART);

	rgvmodectl |= MEMMODE_SWMODE_EN;
	I915_WRITE(MEMMODECTL, rgvmodectl);

	if (wait_for_atomic((I915_READ(MEMSWCTL) & MEMCTL_CMD_STS) == 0, 10))
		DRM_ERROR("stuck trying to change perf mode\n");
	mdelay(1);

	ironlake_set_drps(dev, fstart);

	dev_priv->ips.last_count1 = I915_READ(0x112e4) + I915_READ(0x112e8) +
		I915_READ(0x112e0);
	dev_priv->ips.last_time1 = jiffies_to_msecs(jiffies);
	dev_priv->ips.last_count2 = I915_READ(0x112f4);
	getrawmonotonic(&dev_priv->ips.last_time2);

	spin_unlock_irq(&mchdev_lock);
}

static void ironlake_disable_drps(struct drm_device *dev)
{
	struct drm_i915_private *dev_priv = dev->dev_private;
	u16 rgvswctl;

	spin_lock_irq(&mchdev_lock);

	rgvswctl = I915_READ16(MEMSWCTL);

	/* Ack interrupts, disable EFC interrupt */
	I915_WRITE(MEMINTREN, I915_READ(MEMINTREN) & ~MEMINT_EVAL_CHG_EN);
	I915_WRITE(MEMINTRSTS, MEMINT_EVAL_CHG);
	I915_WRITE(DEIER, I915_READ(DEIER) & ~DE_PCU_EVENT);
	I915_WRITE(DEIIR, DE_PCU_EVENT);
	I915_WRITE(DEIMR, I915_READ(DEIMR) | DE_PCU_EVENT);

	/* Go back to the starting frequency */
	ironlake_set_drps(dev, dev_priv->ips.fstart);
	mdelay(1);
	rgvswctl |= MEMCTL_CMD_STS;
	I915_WRITE(MEMSWCTL, rgvswctl);
	mdelay(1);

	spin_unlock_irq(&mchdev_lock);
}

/* There's a funny hw issue where the hw returns all 0 when reading from
 * GEN6_RP_INTERRUPT_LIMITS. Hence we always need to compute the desired value
 * ourselves, instead of doing a rmw cycle (which might result in us clearing
 * all limits and the gpu stuck at whatever frequency it is at atm).
 */
static u32 gen6_rps_limits(struct drm_i915_private *dev_priv, u8 val)
{
	u32 limits;

	/* Only set the down limit when we've reached the lowest level to avoid
	 * getting more interrupts, otherwise leave this clear. This prevents a
	 * race in the hw when coming out of rc6: There's a tiny window where
	 * the hw runs at the minimal clock before selecting the desired
	 * frequency, if the down threshold expires in that window we will not
	 * receive a down interrupt. */
	limits = dev_priv->rps.max_freq_softlimit << 24;
	if (val <= dev_priv->rps.min_freq_softlimit)
		limits |= dev_priv->rps.min_freq_softlimit << 16;

	return limits;
}

static void gen6_set_rps_thresholds(struct drm_i915_private *dev_priv, u8 val)
{
	int new_power;

	new_power = dev_priv->rps.power;
	switch (dev_priv->rps.power) {
	case LOW_POWER:
		if (val > dev_priv->rps.efficient_freq + 1 && val > dev_priv->rps.cur_freq)
			new_power = BETWEEN;
		break;

	case BETWEEN:
		if (val <= dev_priv->rps.efficient_freq && val < dev_priv->rps.cur_freq)
			new_power = LOW_POWER;
		else if (val >= dev_priv->rps.rp0_freq && val > dev_priv->rps.cur_freq)
			new_power = HIGH_POWER;
		break;

	case HIGH_POWER:
		if (val < (dev_priv->rps.rp1_freq + dev_priv->rps.rp0_freq) >> 1 && val < dev_priv->rps.cur_freq)
			new_power = BETWEEN;
		break;
	}
	/* Max/min bins are special */
	if (val == dev_priv->rps.min_freq_softlimit)
		new_power = LOW_POWER;
	if (val == dev_priv->rps.max_freq_softlimit)
		new_power = HIGH_POWER;
	if (new_power == dev_priv->rps.power)
		return;

	/* Note the units here are not exactly 1us, but 1280ns. */
	switch (new_power) {
	case LOW_POWER:
		/* Upclock if more than 95% busy over 16ms */
		I915_WRITE(GEN6_RP_UP_EI, 12500);
		I915_WRITE(GEN6_RP_UP_THRESHOLD, 11800);

		/* Downclock if less than 85% busy over 32ms */
		I915_WRITE(GEN6_RP_DOWN_EI, 25000);
		I915_WRITE(GEN6_RP_DOWN_THRESHOLD, 21250);

		I915_WRITE(GEN6_RP_CONTROL,
			   GEN6_RP_MEDIA_TURBO |
			   GEN6_RP_MEDIA_HW_NORMAL_MODE |
			   GEN6_RP_MEDIA_IS_GFX |
			   GEN6_RP_ENABLE |
			   GEN6_RP_UP_BUSY_AVG |
			   GEN6_RP_DOWN_IDLE_AVG);
		break;

	case BETWEEN:
		/* Upclock if more than 90% busy over 13ms */
		I915_WRITE(GEN6_RP_UP_EI, 10250);
		I915_WRITE(GEN6_RP_UP_THRESHOLD, 9225);

		/* Downclock if less than 75% busy over 32ms */
		I915_WRITE(GEN6_RP_DOWN_EI, 25000);
		I915_WRITE(GEN6_RP_DOWN_THRESHOLD, 18750);

		I915_WRITE(GEN6_RP_CONTROL,
			   GEN6_RP_MEDIA_TURBO |
			   GEN6_RP_MEDIA_HW_NORMAL_MODE |
			   GEN6_RP_MEDIA_IS_GFX |
			   GEN6_RP_ENABLE |
			   GEN6_RP_UP_BUSY_AVG |
			   GEN6_RP_DOWN_IDLE_AVG);
		break;

	case HIGH_POWER:
		/* Upclock if more than 85% busy over 10ms */
		I915_WRITE(GEN6_RP_UP_EI, 8000);
		I915_WRITE(GEN6_RP_UP_THRESHOLD, 6800);

		/* Downclock if less than 60% busy over 32ms */
		I915_WRITE(GEN6_RP_DOWN_EI, 25000);
		I915_WRITE(GEN6_RP_DOWN_THRESHOLD, 15000);

		I915_WRITE(GEN6_RP_CONTROL,
			   GEN6_RP_MEDIA_TURBO |
			   GEN6_RP_MEDIA_HW_NORMAL_MODE |
			   GEN6_RP_MEDIA_IS_GFX |
			   GEN6_RP_ENABLE |
			   GEN6_RP_UP_BUSY_AVG |
			   GEN6_RP_DOWN_IDLE_AVG);
		break;
	}

	dev_priv->rps.power = new_power;
	dev_priv->rps.last_adj = 0;
}

static u32 gen6_rps_pm_mask(struct drm_i915_private *dev_priv, u8 val)
{
	u32 mask = 0;

	if (val > dev_priv->rps.min_freq_softlimit)
		mask |= GEN6_PM_RP_DOWN_THRESHOLD | GEN6_PM_RP_DOWN_TIMEOUT;
	if (val < dev_priv->rps.max_freq_softlimit)
		mask |= GEN6_PM_RP_UP_THRESHOLD;

	mask |= dev_priv->pm_rps_events & (GEN6_PM_RP_DOWN_EI_EXPIRED | GEN6_PM_RP_UP_EI_EXPIRED);
	mask &= dev_priv->pm_rps_events;

	/* IVB and SNB hard hangs on looping batchbuffer
	 * if GEN6_PM_UP_EI_EXPIRED is masked.
	 */
	if (INTEL_INFO(dev_priv->dev)->gen <= 7 && !IS_HASWELL(dev_priv->dev))
		mask |= GEN6_PM_RP_UP_EI_EXPIRED;

	if (IS_GEN8(dev_priv->dev))
		mask |= GEN8_PMINTR_REDIRECT_TO_NON_DISP;

	return ~mask;
}

/* gen6_set_rps is called to update the frequency request, but should also be
 * called when the range (min_delay and max_delay) is modified so that we can
 * update the GEN6_RP_INTERRUPT_LIMITS register accordingly. */
void gen6_set_rps(struct drm_device *dev, u8 val)
{
	struct drm_i915_private *dev_priv = dev->dev_private;

	WARN_ON(!mutex_is_locked(&dev_priv->rps.hw_lock));
	WARN_ON(val > dev_priv->rps.max_freq_softlimit);
	WARN_ON(val < dev_priv->rps.min_freq_softlimit);

	/* min/max delay may still have been modified so be sure to
	 * write the limits value.
	 */
	if (val != dev_priv->rps.cur_freq) {
		gen6_set_rps_thresholds(dev_priv, val);

		if (IS_HASWELL(dev) || IS_BROADWELL(dev))
			I915_WRITE(GEN6_RPNSWREQ,
				   HSW_FREQUENCY(val));
		else
			I915_WRITE(GEN6_RPNSWREQ,
				   GEN6_FREQUENCY(val) |
				   GEN6_OFFSET(0) |
				   GEN6_AGGRESSIVE_TURBO);
	}

	/* Make sure we continue to get interrupts
	 * until we hit the minimum or maximum frequencies.
	 */
	I915_WRITE(GEN6_RP_INTERRUPT_LIMITS, gen6_rps_limits(dev_priv, val));
	I915_WRITE(GEN6_PMINTRMSK, gen6_rps_pm_mask(dev_priv, val));

	POSTING_READ(GEN6_RPNSWREQ);

	dev_priv->rps.cur_freq = val;
	trace_intel_gpu_freq_change(val * 50);
}

/* vlv_set_rps_idle: Set the frequency to Rpn if Gfx clocks are down
 *
 * * If Gfx is Idle, then
 * 1. Mask Turbo interrupts
 * 2. Bring up Gfx clock
 * 3. Change the freq to Rpn and wait till P-Unit updates freq
 * 4. Clear the Force GFX CLK ON bit so that Gfx can down
 * 5. Unmask Turbo interrupts
*/
static void vlv_set_rps_idle(struct drm_i915_private *dev_priv)
{
	struct drm_device *dev = dev_priv->dev;

	/* Latest VLV doesn't need to force the gfx clock */
	if (dev->pdev->revision >= 0xd) {
		valleyview_set_rps(dev_priv->dev, dev_priv->rps.min_freq_softlimit);
		return;
	}

	/*
	 * When we are idle.  Drop to min voltage state.
	 */

	if (dev_priv->rps.cur_freq <= dev_priv->rps.min_freq_softlimit)
		return;

	/* Mask turbo interrupt so that they will not come in between */
	I915_WRITE(GEN6_PMINTRMSK, 0xffffffff);

	vlv_force_gfx_clock(dev_priv, true);

	dev_priv->rps.cur_freq = dev_priv->rps.min_freq_softlimit;

	vlv_punit_write(dev_priv, PUNIT_REG_GPU_FREQ_REQ,
					dev_priv->rps.min_freq_softlimit);

	if (wait_for(((vlv_punit_read(dev_priv, PUNIT_REG_GPU_FREQ_STS))
				& GENFREQSTATUS) == 0, 5))
		DRM_ERROR("timed out waiting for Punit\n");

	vlv_force_gfx_clock(dev_priv, false);

	I915_WRITE(GEN6_PMINTRMSK,
		   gen6_rps_pm_mask(dev_priv, dev_priv->rps.cur_freq));
}

void gen6_rps_idle(struct drm_i915_private *dev_priv)
{
	struct drm_device *dev = dev_priv->dev;

	mutex_lock(&dev_priv->rps.hw_lock);
	if (dev_priv->rps.enabled) {
		if (IS_CHERRYVIEW(dev))
			valleyview_set_rps(dev_priv->dev, dev_priv->rps.min_freq_softlimit);
		else if (IS_VALLEYVIEW(dev))
			vlv_set_rps_idle(dev_priv);
		else
			gen6_set_rps(dev_priv->dev, dev_priv->rps.min_freq_softlimit);
		dev_priv->rps.last_adj = 0;
	}
	mutex_unlock(&dev_priv->rps.hw_lock);
}

void gen6_rps_boost(struct drm_i915_private *dev_priv)
{
	struct drm_device *dev = dev_priv->dev;

	mutex_lock(&dev_priv->rps.hw_lock);
	if (dev_priv->rps.enabled) {
		if (IS_VALLEYVIEW(dev))
			valleyview_set_rps(dev_priv->dev, dev_priv->rps.max_freq_softlimit);
		else
			gen6_set_rps(dev_priv->dev, dev_priv->rps.max_freq_softlimit);
		dev_priv->rps.last_adj = 0;
	}
	mutex_unlock(&dev_priv->rps.hw_lock);
}

void valleyview_set_rps(struct drm_device *dev, u8 val)
{
	struct drm_i915_private *dev_priv = dev->dev_private;

	WARN_ON(!mutex_is_locked(&dev_priv->rps.hw_lock));
	WARN_ON(val > dev_priv->rps.max_freq_softlimit);
	WARN_ON(val < dev_priv->rps.min_freq_softlimit);

	DRM_DEBUG_DRIVER("GPU freq request from %d MHz (%u) to %d MHz (%u)\n",
			 vlv_gpu_freq(dev_priv, dev_priv->rps.cur_freq),
			 dev_priv->rps.cur_freq,
			 vlv_gpu_freq(dev_priv, val), val);

	if (val != dev_priv->rps.cur_freq)
		vlv_punit_write(dev_priv, PUNIT_REG_GPU_FREQ_REQ, val);

	I915_WRITE(GEN6_PMINTRMSK, gen6_rps_pm_mask(dev_priv, val));

	dev_priv->rps.cur_freq = val;
	trace_intel_gpu_freq_change(vlv_gpu_freq(dev_priv, val));
}

static void gen8_disable_rps_interrupts(struct drm_device *dev)
{
	struct drm_i915_private *dev_priv = dev->dev_private;

	I915_WRITE(GEN6_PMINTRMSK, ~GEN8_PMINTR_REDIRECT_TO_NON_DISP);
	I915_WRITE(GEN8_GT_IER(2), I915_READ(GEN8_GT_IER(2)) &
				   ~dev_priv->pm_rps_events);
	/* Complete PM interrupt masking here doesn't race with the rps work
	 * item again unmasking PM interrupts because that is using a different
	 * register (GEN8_GT_IMR(2)) to mask PM interrupts. The only risk is in
	 * leaving stale bits in GEN8_GT_IIR(2) and GEN8_GT_IMR(2) which
	 * gen8_enable_rps will clean up. */

	spin_lock_irq(&dev_priv->irq_lock);
	dev_priv->rps.pm_iir = 0;
	spin_unlock_irq(&dev_priv->irq_lock);

	I915_WRITE(GEN8_GT_IIR(2), dev_priv->pm_rps_events);
}

static void gen6_disable_rps_interrupts(struct drm_device *dev)
{
	struct drm_i915_private *dev_priv = dev->dev_private;

	I915_WRITE(GEN6_PMINTRMSK, 0xffffffff);
	I915_WRITE(GEN6_PMIER, I915_READ(GEN6_PMIER) &
				~dev_priv->pm_rps_events);
	/* Complete PM interrupt masking here doesn't race with the rps work
	 * item again unmasking PM interrupts because that is using a different
	 * register (PMIMR) to mask PM interrupts. The only risk is in leaving
	 * stale bits in PMIIR and PMIMR which gen6_enable_rps will clean up. */

	spin_lock_irq(&dev_priv->irq_lock);
	dev_priv->rps.pm_iir = 0;
	spin_unlock_irq(&dev_priv->irq_lock);

	I915_WRITE(GEN6_PMIIR, dev_priv->pm_rps_events);
}

static void gen6_disable_rps(struct drm_device *dev)
{
	struct drm_i915_private *dev_priv = dev->dev_private;

	I915_WRITE(GEN6_RC_CONTROL, 0);
	I915_WRITE(GEN6_RPNSWREQ, 1 << 31);

	if (IS_BROADWELL(dev))
		gen8_disable_rps_interrupts(dev);
	else
		gen6_disable_rps_interrupts(dev);
}

static void cherryview_disable_rps(struct drm_device *dev)
{
	struct drm_i915_private *dev_priv = dev->dev_private;

	I915_WRITE(GEN6_RC_CONTROL, 0);
<<<<<<< HEAD
=======

	gen8_disable_rps_interrupts(dev);
>>>>>>> d6fc55a2
}

static void valleyview_disable_rps(struct drm_device *dev)
{
	struct drm_i915_private *dev_priv = dev->dev_private;

	I915_WRITE(GEN6_RC_CONTROL, 0);

	gen6_disable_rps_interrupts(dev);
}

static void intel_print_rc6_info(struct drm_device *dev, u32 mode)
{
	if (IS_VALLEYVIEW(dev)) {
		if (mode & (GEN7_RC_CTL_TO_MODE | GEN6_RC_CTL_EI_MODE(1)))
			mode = GEN6_RC_CTL_RC6_ENABLE;
		else
			mode = 0;
	}
	DRM_INFO("Enabling RC6 states: RC6 %s, RC6p %s, RC6pp %s\n",
		 (mode & GEN6_RC_CTL_RC6_ENABLE) ? "on" : "off",
		 (mode & GEN6_RC_CTL_RC6p_ENABLE) ? "on" : "off",
		 (mode & GEN6_RC_CTL_RC6pp_ENABLE) ? "on" : "off");
}

static int sanitize_rc6_option(const struct drm_device *dev, int enable_rc6)
{
	/* No RC6 before Ironlake */
	if (INTEL_INFO(dev)->gen < 5)
		return 0;

	/* RC6 is only on Ironlake mobile not on desktop */
	if (INTEL_INFO(dev)->gen == 5 && !IS_IRONLAKE_M(dev))
		return 0;

	/* Respect the kernel parameter if it is set */
	if (enable_rc6 >= 0) {
		int mask;

		if (INTEL_INFO(dev)->gen == 6 || IS_IVYBRIDGE(dev))
			mask = INTEL_RC6_ENABLE | INTEL_RC6p_ENABLE |
			       INTEL_RC6pp_ENABLE;
		else
			mask = INTEL_RC6_ENABLE;

		if ((enable_rc6 & mask) != enable_rc6)
			DRM_INFO("Adjusting RC6 mask to %d (requested %d, valid %d)\n",
				 enable_rc6 & mask, enable_rc6, mask);

		return enable_rc6 & mask;
	}

	/* Disable RC6 on Ironlake */
	if (INTEL_INFO(dev)->gen == 5)
		return 0;

	if (IS_IVYBRIDGE(dev))
		return (INTEL_RC6_ENABLE | INTEL_RC6p_ENABLE);

	return INTEL_RC6_ENABLE;
}

int intel_enable_rc6(const struct drm_device *dev)
{
	return i915.enable_rc6;
}

static void gen8_enable_rps_interrupts(struct drm_device *dev)
{
	struct drm_i915_private *dev_priv = dev->dev_private;

	spin_lock_irq(&dev_priv->irq_lock);
	WARN_ON(dev_priv->rps.pm_iir);
	gen8_enable_pm_irq(dev_priv, dev_priv->pm_rps_events);
	I915_WRITE(GEN8_GT_IIR(2), dev_priv->pm_rps_events);
	spin_unlock_irq(&dev_priv->irq_lock);
}

static void gen6_enable_rps_interrupts(struct drm_device *dev)
{
	struct drm_i915_private *dev_priv = dev->dev_private;

	spin_lock_irq(&dev_priv->irq_lock);
	WARN_ON(dev_priv->rps.pm_iir);
	gen6_enable_pm_irq(dev_priv, dev_priv->pm_rps_events);
	I915_WRITE(GEN6_PMIIR, dev_priv->pm_rps_events);
	spin_unlock_irq(&dev_priv->irq_lock);
}

static void parse_rp_state_cap(struct drm_i915_private *dev_priv, u32 rp_state_cap)
{
	/* All of these values are in units of 50MHz */
	dev_priv->rps.cur_freq		= 0;
	/* static values from HW: RP0 < RPe < RP1 < RPn (min_freq) */
	dev_priv->rps.rp1_freq		= (rp_state_cap >>  8) & 0xff;
	dev_priv->rps.rp0_freq		= (rp_state_cap >>  0) & 0xff;
	dev_priv->rps.min_freq		= (rp_state_cap >> 16) & 0xff;
	/* XXX: only BYT has a special efficient freq */
	dev_priv->rps.efficient_freq	= dev_priv->rps.rp1_freq;
	/* hw_max = RP0 until we check for overclocking */
	dev_priv->rps.max_freq		= dev_priv->rps.rp0_freq;

	/* Preserve min/max settings in case of re-init */
	if (dev_priv->rps.max_freq_softlimit == 0)
		dev_priv->rps.max_freq_softlimit = dev_priv->rps.max_freq;

	if (dev_priv->rps.min_freq_softlimit == 0)
		dev_priv->rps.min_freq_softlimit = dev_priv->rps.min_freq;
}

static void gen8_enable_rps(struct drm_device *dev)
{
	struct drm_i915_private *dev_priv = dev->dev_private;
	struct intel_engine_cs *ring;
	uint32_t rc6_mask = 0, rp_state_cap;
	int unused;

	/* 1a: Software RC state - RC0 */
	I915_WRITE(GEN6_RC_STATE, 0);

	/* 1c & 1d: Get forcewake during program sequence. Although the driver
	 * hasn't enabled a state yet where we need forcewake, BIOS may have.*/
	gen6_gt_force_wake_get(dev_priv, FORCEWAKE_ALL);

	/* 2a: Disable RC states. */
	I915_WRITE(GEN6_RC_CONTROL, 0);

	rp_state_cap = I915_READ(GEN6_RP_STATE_CAP);
	parse_rp_state_cap(dev_priv, rp_state_cap);

	/* 2b: Program RC6 thresholds.*/
	I915_WRITE(GEN6_RC6_WAKE_RATE_LIMIT, 40 << 16);
	I915_WRITE(GEN6_RC_EVALUATION_INTERVAL, 125000); /* 12500 * 1280ns */
	I915_WRITE(GEN6_RC_IDLE_HYSTERSIS, 25); /* 25 * 1280ns */
	for_each_ring(ring, dev_priv, unused)
		I915_WRITE(RING_MAX_IDLE(ring->mmio_base), 10);
	I915_WRITE(GEN6_RC_SLEEP, 0);
	if (IS_BROADWELL(dev))
		I915_WRITE(GEN6_RC6_THRESHOLD, 625); /* 800us/1.28 for TO */
	else
		I915_WRITE(GEN6_RC6_THRESHOLD, 50000); /* 50/125ms per EI */

	/* 3: Enable RC6 */
	if (intel_enable_rc6(dev) & INTEL_RC6_ENABLE)
		rc6_mask = GEN6_RC_CTL_RC6_ENABLE;
	intel_print_rc6_info(dev, rc6_mask);
	if (IS_BROADWELL(dev))
		I915_WRITE(GEN6_RC_CONTROL, GEN6_RC_CTL_HW_ENABLE |
				GEN7_RC_CTL_TO_MODE |
				rc6_mask);
	else
		I915_WRITE(GEN6_RC_CONTROL, GEN6_RC_CTL_HW_ENABLE |
				GEN6_RC_CTL_EI_MODE(1) |
				rc6_mask);

	/* 4 Program defaults and thresholds for RPS*/
	I915_WRITE(GEN6_RPNSWREQ,
		   HSW_FREQUENCY(dev_priv->rps.rp1_freq));
	I915_WRITE(GEN6_RC_VIDEO_FREQ,
		   HSW_FREQUENCY(dev_priv->rps.rp1_freq));
	/* NB: Docs say 1s, and 1000000 - which aren't equivalent */
	I915_WRITE(GEN6_RP_DOWN_TIMEOUT, 100000000 / 128); /* 1 second timeout */

	/* Docs recommend 900MHz, and 300 MHz respectively */
	I915_WRITE(GEN6_RP_INTERRUPT_LIMITS,
		   dev_priv->rps.max_freq_softlimit << 24 |
		   dev_priv->rps.min_freq_softlimit << 16);

	I915_WRITE(GEN6_RP_UP_THRESHOLD, 7600000 / 128); /* 76ms busyness per EI, 90% */
	I915_WRITE(GEN6_RP_DOWN_THRESHOLD, 31300000 / 128); /* 313ms busyness per EI, 70%*/
	I915_WRITE(GEN6_RP_UP_EI, 66000); /* 84.48ms, XXX: random? */
	I915_WRITE(GEN6_RP_DOWN_EI, 350000); /* 448ms, XXX: random? */

	I915_WRITE(GEN6_RP_IDLE_HYSTERSIS, 10);

	/* 5: Enable RPS */
	I915_WRITE(GEN6_RP_CONTROL,
		   GEN6_RP_MEDIA_TURBO |
		   GEN6_RP_MEDIA_HW_NORMAL_MODE |
		   GEN6_RP_MEDIA_IS_GFX |
		   GEN6_RP_ENABLE |
		   GEN6_RP_UP_BUSY_AVG |
		   GEN6_RP_DOWN_IDLE_AVG);

	/* 6: Ring frequency + overclocking (our driver does this later */

	gen6_set_rps(dev, (I915_READ(GEN6_GT_PERF_STATUS) & 0xff00) >> 8);

	gen8_enable_rps_interrupts(dev);

	gen6_gt_force_wake_put(dev_priv, FORCEWAKE_ALL);
}

static void gen6_enable_rps(struct drm_device *dev)
{
	struct drm_i915_private *dev_priv = dev->dev_private;
	struct intel_engine_cs *ring;
	u32 rp_state_cap;
	u32 gt_perf_status;
	u32 rc6vids, pcu_mbox = 0, rc6_mask = 0;
	u32 gtfifodbg;
	int rc6_mode;
	int i, ret;

	WARN_ON(!mutex_is_locked(&dev_priv->rps.hw_lock));

	/* Here begins a magic sequence of register writes to enable
	 * auto-downclocking.
	 *
	 * Perhaps there might be some value in exposing these to
	 * userspace...
	 */
	I915_WRITE(GEN6_RC_STATE, 0);

	/* Clear the DBG now so we don't confuse earlier errors */
	if ((gtfifodbg = I915_READ(GTFIFODBG))) {
		DRM_ERROR("GT fifo had a previous error %x\n", gtfifodbg);
		I915_WRITE(GTFIFODBG, gtfifodbg);
	}

	gen6_gt_force_wake_get(dev_priv, FORCEWAKE_ALL);

	rp_state_cap = I915_READ(GEN6_RP_STATE_CAP);
	gt_perf_status = I915_READ(GEN6_GT_PERF_STATUS);

	parse_rp_state_cap(dev_priv, rp_state_cap);

	/* disable the counters and set deterministic thresholds */
	I915_WRITE(GEN6_RC_CONTROL, 0);

	I915_WRITE(GEN6_RC1_WAKE_RATE_LIMIT, 1000 << 16);
	I915_WRITE(GEN6_RC6_WAKE_RATE_LIMIT, 40 << 16 | 30);
	I915_WRITE(GEN6_RC6pp_WAKE_RATE_LIMIT, 30);
	I915_WRITE(GEN6_RC_EVALUATION_INTERVAL, 125000);
	I915_WRITE(GEN6_RC_IDLE_HYSTERSIS, 25);

	for_each_ring(ring, dev_priv, i)
		I915_WRITE(RING_MAX_IDLE(ring->mmio_base), 10);

	I915_WRITE(GEN6_RC_SLEEP, 0);
	I915_WRITE(GEN6_RC1e_THRESHOLD, 1000);
	if (IS_IVYBRIDGE(dev))
		I915_WRITE(GEN6_RC6_THRESHOLD, 125000);
	else
		I915_WRITE(GEN6_RC6_THRESHOLD, 50000);
	I915_WRITE(GEN6_RC6p_THRESHOLD, 150000);
	I915_WRITE(GEN6_RC6pp_THRESHOLD, 64000); /* unused */

	/* Check if we are enabling RC6 */
	rc6_mode = intel_enable_rc6(dev_priv->dev);
	if (rc6_mode & INTEL_RC6_ENABLE)
		rc6_mask |= GEN6_RC_CTL_RC6_ENABLE;

	/* We don't use those on Haswell */
	if (!IS_HASWELL(dev)) {
		if (rc6_mode & INTEL_RC6p_ENABLE)
			rc6_mask |= GEN6_RC_CTL_RC6p_ENABLE;

		if (rc6_mode & INTEL_RC6pp_ENABLE)
			rc6_mask |= GEN6_RC_CTL_RC6pp_ENABLE;
	}

	intel_print_rc6_info(dev, rc6_mask);

	I915_WRITE(GEN6_RC_CONTROL,
		   rc6_mask |
		   GEN6_RC_CTL_EI_MODE(1) |
		   GEN6_RC_CTL_HW_ENABLE);

	/* Power down if completely idle for over 50ms */
	I915_WRITE(GEN6_RP_DOWN_TIMEOUT, 50000);
	I915_WRITE(GEN6_RP_IDLE_HYSTERSIS, 10);

	ret = sandybridge_pcode_write(dev_priv, GEN6_PCODE_WRITE_MIN_FREQ_TABLE, 0);
	if (ret)
		DRM_DEBUG_DRIVER("Failed to set the min frequency\n");

	ret = sandybridge_pcode_read(dev_priv, GEN6_READ_OC_PARAMS, &pcu_mbox);
	if (!ret && (pcu_mbox & (1<<31))) { /* OC supported */
		DRM_DEBUG_DRIVER("Overclocking supported. Max: %dMHz, Overclock max: %dMHz\n",
				 (dev_priv->rps.max_freq_softlimit & 0xff) * 50,
				 (pcu_mbox & 0xff) * 50);
		dev_priv->rps.max_freq = pcu_mbox & 0xff;
	}

	dev_priv->rps.power = HIGH_POWER; /* force a reset */
	gen6_set_rps(dev_priv->dev, dev_priv->rps.min_freq_softlimit);

	gen6_enable_rps_interrupts(dev);

	rc6vids = 0;
	ret = sandybridge_pcode_read(dev_priv, GEN6_PCODE_READ_RC6VIDS, &rc6vids);
	if (IS_GEN6(dev) && ret) {
		DRM_DEBUG_DRIVER("Couldn't check for BIOS workaround\n");
	} else if (IS_GEN6(dev) && (GEN6_DECODE_RC6_VID(rc6vids & 0xff) < 450)) {
		DRM_DEBUG_DRIVER("You should update your BIOS. Correcting minimum rc6 voltage (%dmV->%dmV)\n",
			  GEN6_DECODE_RC6_VID(rc6vids & 0xff), 450);
		rc6vids &= 0xffff00;
		rc6vids |= GEN6_ENCODE_RC6_VID(450);
		ret = sandybridge_pcode_write(dev_priv, GEN6_PCODE_WRITE_RC6VIDS, rc6vids);
		if (ret)
			DRM_ERROR("Couldn't fix incorrect rc6 voltage\n");
	}

	gen6_gt_force_wake_put(dev_priv, FORCEWAKE_ALL);
}

static void __gen6_update_ring_freq(struct drm_device *dev)
{
	struct drm_i915_private *dev_priv = dev->dev_private;
	int min_freq = 15;
	unsigned int gpu_freq;
	unsigned int max_ia_freq, min_ring_freq;
	int scaling_factor = 180;
	struct cpufreq_policy *policy;

	WARN_ON(!mutex_is_locked(&dev_priv->rps.hw_lock));

	policy = cpufreq_cpu_get(0);
	if (policy) {
		max_ia_freq = policy->cpuinfo.max_freq;
		cpufreq_cpu_put(policy);
	} else {
		/*
		 * Default to measured freq if none found, PCU will ensure we
		 * don't go over
		 */
		max_ia_freq = tsc_khz;
	}

	/* Convert from kHz to MHz */
	max_ia_freq /= 1000;

	min_ring_freq = I915_READ(DCLK) & 0xf;
	/* convert DDR frequency from units of 266.6MHz to bandwidth */
	min_ring_freq = mult_frac(min_ring_freq, 8, 3);

	/*
	 * For each potential GPU frequency, load a ring frequency we'd like
	 * to use for memory access.  We do this by specifying the IA frequency
	 * the PCU should use as a reference to determine the ring frequency.
	 */
	for (gpu_freq = dev_priv->rps.max_freq_softlimit; gpu_freq >= dev_priv->rps.min_freq_softlimit;
	     gpu_freq--) {
		int diff = dev_priv->rps.max_freq_softlimit - gpu_freq;
		unsigned int ia_freq = 0, ring_freq = 0;

		if (INTEL_INFO(dev)->gen >= 8) {
			/* max(2 * GT, DDR). NB: GT is 50MHz units */
			ring_freq = max(min_ring_freq, gpu_freq);
		} else if (IS_HASWELL(dev)) {
			ring_freq = mult_frac(gpu_freq, 5, 4);
			ring_freq = max(min_ring_freq, ring_freq);
			/* leave ia_freq as the default, chosen by cpufreq */
		} else {
			/* On older processors, there is no separate ring
			 * clock domain, so in order to boost the bandwidth
			 * of the ring, we need to upclock the CPU (ia_freq).
			 *
			 * For GPU frequencies less than 750MHz,
			 * just use the lowest ring freq.
			 */
			if (gpu_freq < min_freq)
				ia_freq = 800;
			else
				ia_freq = max_ia_freq - ((diff * scaling_factor) / 2);
			ia_freq = DIV_ROUND_CLOSEST(ia_freq, 100);
		}

		sandybridge_pcode_write(dev_priv,
					GEN6_PCODE_WRITE_MIN_FREQ_TABLE,
					ia_freq << GEN6_PCODE_FREQ_IA_RATIO_SHIFT |
					ring_freq << GEN6_PCODE_FREQ_RING_RATIO_SHIFT |
					gpu_freq);
	}
}

void gen6_update_ring_freq(struct drm_device *dev)
{
	struct drm_i915_private *dev_priv = dev->dev_private;

	if (INTEL_INFO(dev)->gen < 6 || IS_VALLEYVIEW(dev))
		return;

	mutex_lock(&dev_priv->rps.hw_lock);
	__gen6_update_ring_freq(dev);
	mutex_unlock(&dev_priv->rps.hw_lock);
}

<<<<<<< HEAD
int cherryview_rps_max_freq(struct drm_i915_private *dev_priv)
=======
static int cherryview_rps_max_freq(struct drm_i915_private *dev_priv)
>>>>>>> d6fc55a2
{
	u32 val, rp0;

	val = vlv_punit_read(dev_priv, PUNIT_GPU_STATUS_REG);
	rp0 = (val >> PUNIT_GPU_STATUS_MAX_FREQ_SHIFT) & PUNIT_GPU_STATUS_MAX_FREQ_MASK;

	return rp0;
}

static int cherryview_rps_rpe_freq(struct drm_i915_private *dev_priv)
{
	u32 val, rpe;

	val = vlv_punit_read(dev_priv, PUNIT_GPU_DUTYCYCLE_REG);
	rpe = (val >> PUNIT_GPU_DUTYCYCLE_RPE_FREQ_SHIFT) & PUNIT_GPU_DUTYCYCLE_RPE_FREQ_MASK;

	return rpe;
}

<<<<<<< HEAD
int cherryview_rps_min_freq(struct drm_i915_private *dev_priv)
=======
static int cherryview_rps_guar_freq(struct drm_i915_private *dev_priv)
{
	u32 val, rp1;

	val = vlv_punit_read(dev_priv, PUNIT_REG_GPU_FREQ_STS);
	rp1 = (val >> PUNIT_GPU_STATUS_MAX_FREQ_SHIFT) & PUNIT_GPU_STATUS_MAX_FREQ_MASK;

	return rp1;
}

static int cherryview_rps_min_freq(struct drm_i915_private *dev_priv)
>>>>>>> d6fc55a2
{
	u32 val, rpn;

	val = vlv_punit_read(dev_priv, PUNIT_GPU_STATUS_REG);
	rpn = (val >> PUNIT_GPU_STATIS_GFX_MIN_FREQ_SHIFT) & PUNIT_GPU_STATUS_GFX_MIN_FREQ_MASK;
	return rpn;
}

<<<<<<< HEAD
int valleyview_rps_max_freq(struct drm_i915_private *dev_priv)
=======
static int valleyview_rps_guar_freq(struct drm_i915_private *dev_priv)
{
	u32 val, rp1;

	val = vlv_nc_read(dev_priv, IOSF_NC_FB_GFX_FREQ_FUSE);

	rp1 = (val & FB_GFX_FGUARANTEED_FREQ_FUSE_MASK) >> FB_GFX_FGUARANTEED_FREQ_FUSE_SHIFT;

	return rp1;
}

static int valleyview_rps_max_freq(struct drm_i915_private *dev_priv)
>>>>>>> d6fc55a2
{
	u32 val, rp0;

	val = vlv_nc_read(dev_priv, IOSF_NC_FB_GFX_FREQ_FUSE);

	rp0 = (val & FB_GFX_MAX_FREQ_FUSE_MASK) >> FB_GFX_MAX_FREQ_FUSE_SHIFT;
	/* Clamp to max */
	rp0 = min_t(u32, rp0, 0xea);

	return rp0;
}

static int valleyview_rps_rpe_freq(struct drm_i915_private *dev_priv)
{
	u32 val, rpe;

	val = vlv_nc_read(dev_priv, IOSF_NC_FB_GFX_FMAX_FUSE_LO);
	rpe = (val & FB_FMAX_VMIN_FREQ_LO_MASK) >> FB_FMAX_VMIN_FREQ_LO_SHIFT;
	val = vlv_nc_read(dev_priv, IOSF_NC_FB_GFX_FMAX_FUSE_HI);
	rpe |= (val & FB_FMAX_VMIN_FREQ_HI_MASK) << 5;

	return rpe;
}

static int valleyview_rps_min_freq(struct drm_i915_private *dev_priv)
{
	return vlv_punit_read(dev_priv, PUNIT_REG_GPU_LFM) & 0xff;
}

/* Check that the pctx buffer wasn't move under us. */
static void valleyview_check_pctx(struct drm_i915_private *dev_priv)
{
	unsigned long pctx_addr = I915_READ(VLV_PCBR) & ~4095;

	WARN_ON(pctx_addr != dev_priv->mm.stolen_base +
			     dev_priv->vlv_pctx->stolen->start);
}


/* Check that the pcbr address is not empty. */
static void cherryview_check_pctx(struct drm_i915_private *dev_priv)
{
	unsigned long pctx_addr = I915_READ(VLV_PCBR) & ~4095;

	WARN_ON((pctx_addr >> VLV_PCBR_ADDR_SHIFT) == 0);
}

static void cherryview_setup_pctx(struct drm_device *dev)
{
	struct drm_i915_private *dev_priv = dev->dev_private;
	unsigned long pctx_paddr, paddr;
	struct i915_gtt *gtt = &dev_priv->gtt;
	u32 pcbr;
	int pctx_size = 32*1024;

	WARN_ON(!mutex_is_locked(&dev->struct_mutex));

	pcbr = I915_READ(VLV_PCBR);
	if ((pcbr >> VLV_PCBR_ADDR_SHIFT) == 0) {
		paddr = (dev_priv->mm.stolen_base +
			 (gtt->stolen_size - pctx_size));

		pctx_paddr = (paddr & (~4095));
		I915_WRITE(VLV_PCBR, pctx_paddr);
	}
}

static void valleyview_setup_pctx(struct drm_device *dev)
{
	struct drm_i915_private *dev_priv = dev->dev_private;
	struct drm_i915_gem_object *pctx;
	unsigned long pctx_paddr;
	u32 pcbr;
	int pctx_size = 24*1024;

	WARN_ON(!mutex_is_locked(&dev->struct_mutex));

	pcbr = I915_READ(VLV_PCBR);
	if (pcbr) {
		/* BIOS set it up already, grab the pre-alloc'd space */
		int pcbr_offset;

		pcbr_offset = (pcbr & (~4095)) - dev_priv->mm.stolen_base;
		pctx = i915_gem_object_create_stolen_for_preallocated(dev_priv->dev,
								      pcbr_offset,
								      I915_GTT_OFFSET_NONE,
								      pctx_size);
		goto out;
	}

	/*
	 * From the Gunit register HAS:
	 * The Gfx driver is expected to program this register and ensure
	 * proper allocation within Gfx stolen memory.  For example, this
	 * register should be programmed such than the PCBR range does not
	 * overlap with other ranges, such as the frame buffer, protected
	 * memory, or any other relevant ranges.
	 */
	pctx = i915_gem_object_create_stolen(dev, pctx_size);
	if (!pctx) {
		DRM_DEBUG("not enough stolen space for PCTX, disabling\n");
		return;
	}

	pctx_paddr = dev_priv->mm.stolen_base + pctx->stolen->start;
	I915_WRITE(VLV_PCBR, pctx_paddr);

out:
	dev_priv->vlv_pctx = pctx;
}

static void valleyview_cleanup_pctx(struct drm_device *dev)
{
	struct drm_i915_private *dev_priv = dev->dev_private;

	if (WARN_ON(!dev_priv->vlv_pctx))
		return;

	drm_gem_object_unreference(&dev_priv->vlv_pctx->base);
	dev_priv->vlv_pctx = NULL;
}

static void valleyview_init_gt_powersave(struct drm_device *dev)
{
	struct drm_i915_private *dev_priv = dev->dev_private;

	valleyview_setup_pctx(dev);

	mutex_lock(&dev_priv->rps.hw_lock);

	dev_priv->rps.max_freq = valleyview_rps_max_freq(dev_priv);
	dev_priv->rps.rp0_freq = dev_priv->rps.max_freq;
	DRM_DEBUG_DRIVER("max GPU freq: %d MHz (%u)\n",
			 vlv_gpu_freq(dev_priv, dev_priv->rps.max_freq),
			 dev_priv->rps.max_freq);

	dev_priv->rps.efficient_freq = valleyview_rps_rpe_freq(dev_priv);
	DRM_DEBUG_DRIVER("RPe GPU freq: %d MHz (%u)\n",
			 vlv_gpu_freq(dev_priv, dev_priv->rps.efficient_freq),
			 dev_priv->rps.efficient_freq);

	dev_priv->rps.rp1_freq = valleyview_rps_guar_freq(dev_priv);
	DRM_DEBUG_DRIVER("RP1(Guar Freq) GPU freq: %d MHz (%u)\n",
			 vlv_gpu_freq(dev_priv, dev_priv->rps.rp1_freq),
			 dev_priv->rps.rp1_freq);

	dev_priv->rps.min_freq = valleyview_rps_min_freq(dev_priv);
	DRM_DEBUG_DRIVER("min GPU freq: %d MHz (%u)\n",
			 vlv_gpu_freq(dev_priv, dev_priv->rps.min_freq),
			 dev_priv->rps.min_freq);

	/* Preserve min/max settings in case of re-init */
	if (dev_priv->rps.max_freq_softlimit == 0)
		dev_priv->rps.max_freq_softlimit = dev_priv->rps.max_freq;

	if (dev_priv->rps.min_freq_softlimit == 0)
		dev_priv->rps.min_freq_softlimit = dev_priv->rps.min_freq;

	mutex_unlock(&dev_priv->rps.hw_lock);
}

static void cherryview_init_gt_powersave(struct drm_device *dev)
{
	struct drm_i915_private *dev_priv = dev->dev_private;

	cherryview_setup_pctx(dev);

	mutex_lock(&dev_priv->rps.hw_lock);

	dev_priv->rps.max_freq = cherryview_rps_max_freq(dev_priv);
	dev_priv->rps.rp0_freq = dev_priv->rps.max_freq;
	DRM_DEBUG_DRIVER("max GPU freq: %d MHz (%u)\n",
			 vlv_gpu_freq(dev_priv, dev_priv->rps.max_freq),
			 dev_priv->rps.max_freq);

	dev_priv->rps.efficient_freq = cherryview_rps_rpe_freq(dev_priv);
	DRM_DEBUG_DRIVER("RPe GPU freq: %d MHz (%u)\n",
			 vlv_gpu_freq(dev_priv, dev_priv->rps.efficient_freq),
			 dev_priv->rps.efficient_freq);

<<<<<<< HEAD
=======
	dev_priv->rps.rp1_freq = cherryview_rps_guar_freq(dev_priv);
	DRM_DEBUG_DRIVER("RP1(Guar) GPU freq: %d MHz (%u)\n",
			 vlv_gpu_freq(dev_priv, dev_priv->rps.rp1_freq),
			 dev_priv->rps.rp1_freq);

>>>>>>> d6fc55a2
	dev_priv->rps.min_freq = cherryview_rps_min_freq(dev_priv);
	DRM_DEBUG_DRIVER("min GPU freq: %d MHz (%u)\n",
			 vlv_gpu_freq(dev_priv, dev_priv->rps.min_freq),
			 dev_priv->rps.min_freq);

	/* Preserve min/max settings in case of re-init */
	if (dev_priv->rps.max_freq_softlimit == 0)
		dev_priv->rps.max_freq_softlimit = dev_priv->rps.max_freq;

	if (dev_priv->rps.min_freq_softlimit == 0)
		dev_priv->rps.min_freq_softlimit = dev_priv->rps.min_freq;

	mutex_unlock(&dev_priv->rps.hw_lock);
}

static void valleyview_cleanup_gt_powersave(struct drm_device *dev)
{
	valleyview_cleanup_pctx(dev);
}

static void cherryview_enable_rps(struct drm_device *dev)
{
	struct drm_i915_private *dev_priv = dev->dev_private;
	struct intel_engine_cs *ring;
	u32 gtfifodbg, val, rc6_mode = 0, pcbr;
	int i;

	WARN_ON(!mutex_is_locked(&dev_priv->rps.hw_lock));

	gtfifodbg = I915_READ(GTFIFODBG);
	if (gtfifodbg) {
		DRM_DEBUG_DRIVER("GT fifo had a previous error %x\n",
				 gtfifodbg);
		I915_WRITE(GTFIFODBG, gtfifodbg);
	}

	cherryview_check_pctx(dev_priv);

	/* 1a & 1b: Get forcewake during program sequence. Although the driver
	 * hasn't enabled a state yet where we need forcewake, BIOS may have.*/
	gen6_gt_force_wake_get(dev_priv, FORCEWAKE_ALL);

	/* 2a: Program RC6 thresholds.*/
	I915_WRITE(GEN6_RC6_WAKE_RATE_LIMIT, 40 << 16);
	I915_WRITE(GEN6_RC_EVALUATION_INTERVAL, 125000); /* 12500 * 1280ns */
	I915_WRITE(GEN6_RC_IDLE_HYSTERSIS, 25); /* 25 * 1280ns */

	for_each_ring(ring, dev_priv, i)
		I915_WRITE(RING_MAX_IDLE(ring->mmio_base), 10);
	I915_WRITE(GEN6_RC_SLEEP, 0);

	I915_WRITE(GEN6_RC6_THRESHOLD, 50000); /* 50/125ms per EI */

	/* allows RC6 residency counter to work */
	I915_WRITE(VLV_COUNTER_CONTROL,
		   _MASKED_BIT_ENABLE(VLV_COUNT_RANGE_HIGH |
				      VLV_MEDIA_RC6_COUNT_EN |
				      VLV_RENDER_RC6_COUNT_EN));

	/* For now we assume BIOS is allocating and populating the PCBR  */
	pcbr = I915_READ(VLV_PCBR);

	DRM_DEBUG_DRIVER("PCBR offset : 0x%x\n", pcbr);

	/* 3: Enable RC6 */
	if ((intel_enable_rc6(dev) & INTEL_RC6_ENABLE) &&
						(pcbr >> VLV_PCBR_ADDR_SHIFT))
		rc6_mode = GEN6_RC_CTL_EI_MODE(1);

	I915_WRITE(GEN6_RC_CONTROL, rc6_mode);

	/* 4 Program defaults and thresholds for RPS*/
	I915_WRITE(GEN6_RP_UP_THRESHOLD, 59400);
	I915_WRITE(GEN6_RP_DOWN_THRESHOLD, 245000);
	I915_WRITE(GEN6_RP_UP_EI, 66000);
	I915_WRITE(GEN6_RP_DOWN_EI, 350000);

	I915_WRITE(GEN6_RP_IDLE_HYSTERSIS, 10);

	/* WaDisablePwrmtrEvent:chv (pre-production hw) */
	I915_WRITE(0xA80C, I915_READ(0xA80C) & 0x00ffffff);
	I915_WRITE(0xA810, I915_READ(0xA810) & 0xffffff00);

	/* 5: Enable RPS */
	I915_WRITE(GEN6_RP_CONTROL,
		   GEN6_RP_MEDIA_HW_NORMAL_MODE |
		   GEN6_RP_MEDIA_IS_GFX | /* WaSetMaskForGfxBusyness:chv (pre-production hw ?) */
		   GEN6_RP_ENABLE |
		   GEN6_RP_UP_BUSY_AVG |
		   GEN6_RP_DOWN_IDLE_AVG);

	val = vlv_punit_read(dev_priv, PUNIT_REG_GPU_FREQ_STS);

	DRM_DEBUG_DRIVER("GPLL enabled? %s\n", val & 0x10 ? "yes" : "no");
	DRM_DEBUG_DRIVER("GPU status: 0x%08x\n", val);

	dev_priv->rps.cur_freq = (val >> 8) & 0xff;
	DRM_DEBUG_DRIVER("current GPU freq: %d MHz (%u)\n",
			 vlv_gpu_freq(dev_priv, dev_priv->rps.cur_freq),
			 dev_priv->rps.cur_freq);

	DRM_DEBUG_DRIVER("setting GPU freq to %d MHz (%u)\n",
			 vlv_gpu_freq(dev_priv, dev_priv->rps.efficient_freq),
			 dev_priv->rps.efficient_freq);

	valleyview_set_rps(dev_priv->dev, dev_priv->rps.efficient_freq);

<<<<<<< HEAD
=======
	gen8_enable_rps_interrupts(dev);

>>>>>>> d6fc55a2
	gen6_gt_force_wake_put(dev_priv, FORCEWAKE_ALL);
}

static void valleyview_enable_rps(struct drm_device *dev)
{
	struct drm_i915_private *dev_priv = dev->dev_private;
	struct intel_engine_cs *ring;
	u32 gtfifodbg, val, rc6_mode = 0;
	int i;

	WARN_ON(!mutex_is_locked(&dev_priv->rps.hw_lock));

	valleyview_check_pctx(dev_priv);

	if ((gtfifodbg = I915_READ(GTFIFODBG))) {
		DRM_DEBUG_DRIVER("GT fifo had a previous error %x\n",
				 gtfifodbg);
		I915_WRITE(GTFIFODBG, gtfifodbg);
	}

	/* If VLV, Forcewake all wells, else re-direct to regular path */
	gen6_gt_force_wake_get(dev_priv, FORCEWAKE_ALL);

	I915_WRITE(GEN6_RP_UP_THRESHOLD, 59400);
	I915_WRITE(GEN6_RP_DOWN_THRESHOLD, 245000);
	I915_WRITE(GEN6_RP_UP_EI, 66000);
	I915_WRITE(GEN6_RP_DOWN_EI, 350000);

	I915_WRITE(GEN6_RP_IDLE_HYSTERSIS, 10);
	I915_WRITE(GEN6_RP_DOWN_TIMEOUT, 0xf4240);

	I915_WRITE(GEN6_RP_CONTROL,
		   GEN6_RP_MEDIA_TURBO |
		   GEN6_RP_MEDIA_HW_NORMAL_MODE |
		   GEN6_RP_MEDIA_IS_GFX |
		   GEN6_RP_ENABLE |
		   GEN6_RP_UP_BUSY_AVG |
		   GEN6_RP_DOWN_IDLE_CONT);

	I915_WRITE(GEN6_RC6_WAKE_RATE_LIMIT, 0x00280000);
	I915_WRITE(GEN6_RC_EVALUATION_INTERVAL, 125000);
	I915_WRITE(GEN6_RC_IDLE_HYSTERSIS, 25);

	for_each_ring(ring, dev_priv, i)
		I915_WRITE(RING_MAX_IDLE(ring->mmio_base), 10);

	I915_WRITE(GEN6_RC6_THRESHOLD, 0x557);

	/* allows RC6 residency counter to work */
	I915_WRITE(VLV_COUNTER_CONTROL,
		   _MASKED_BIT_ENABLE(VLV_MEDIA_RC0_COUNT_EN |
				      VLV_RENDER_RC0_COUNT_EN |
				      VLV_MEDIA_RC6_COUNT_EN |
				      VLV_RENDER_RC6_COUNT_EN));

	if (intel_enable_rc6(dev) & INTEL_RC6_ENABLE)
		rc6_mode = GEN7_RC_CTL_TO_MODE | VLV_RC_CTL_CTX_RST_PARALLEL;

	intel_print_rc6_info(dev, rc6_mode);

	I915_WRITE(GEN6_RC_CONTROL, rc6_mode);

	val = vlv_punit_read(dev_priv, PUNIT_REG_GPU_FREQ_STS);

	DRM_DEBUG_DRIVER("GPLL enabled? %s\n", val & 0x10 ? "yes" : "no");
	DRM_DEBUG_DRIVER("GPU status: 0x%08x\n", val);

	dev_priv->rps.cur_freq = (val >> 8) & 0xff;
	DRM_DEBUG_DRIVER("current GPU freq: %d MHz (%u)\n",
			 vlv_gpu_freq(dev_priv, dev_priv->rps.cur_freq),
			 dev_priv->rps.cur_freq);

	DRM_DEBUG_DRIVER("setting GPU freq to %d MHz (%u)\n",
			 vlv_gpu_freq(dev_priv, dev_priv->rps.efficient_freq),
			 dev_priv->rps.efficient_freq);

	valleyview_set_rps(dev_priv->dev, dev_priv->rps.efficient_freq);

	gen6_enable_rps_interrupts(dev);

	gen6_gt_force_wake_put(dev_priv, FORCEWAKE_ALL);
}

void ironlake_teardown_rc6(struct drm_device *dev)
{
	struct drm_i915_private *dev_priv = dev->dev_private;

	if (dev_priv->ips.renderctx) {
		i915_gem_object_ggtt_unpin(dev_priv->ips.renderctx);
		drm_gem_object_unreference(&dev_priv->ips.renderctx->base);
		dev_priv->ips.renderctx = NULL;
	}

	if (dev_priv->ips.pwrctx) {
		i915_gem_object_ggtt_unpin(dev_priv->ips.pwrctx);
		drm_gem_object_unreference(&dev_priv->ips.pwrctx->base);
		dev_priv->ips.pwrctx = NULL;
	}
}

static void ironlake_disable_rc6(struct drm_device *dev)
{
	struct drm_i915_private *dev_priv = dev->dev_private;

	if (I915_READ(PWRCTXA)) {
		/* Wake the GPU, prevent RC6, then restore RSTDBYCTL */
		I915_WRITE(RSTDBYCTL, I915_READ(RSTDBYCTL) | RCX_SW_EXIT);
		wait_for(((I915_READ(RSTDBYCTL) & RSX_STATUS_MASK) == RSX_STATUS_ON),
			 50);

		I915_WRITE(PWRCTXA, 0);
		POSTING_READ(PWRCTXA);

		I915_WRITE(RSTDBYCTL, I915_READ(RSTDBYCTL) & ~RCX_SW_EXIT);
		POSTING_READ(RSTDBYCTL);
	}
}

static int ironlake_setup_rc6(struct drm_device *dev)
{
	struct drm_i915_private *dev_priv = dev->dev_private;

	if (dev_priv->ips.renderctx == NULL)
		dev_priv->ips.renderctx = intel_alloc_context_page(dev);
	if (!dev_priv->ips.renderctx)
		return -ENOMEM;

	if (dev_priv->ips.pwrctx == NULL)
		dev_priv->ips.pwrctx = intel_alloc_context_page(dev);
	if (!dev_priv->ips.pwrctx) {
		ironlake_teardown_rc6(dev);
		return -ENOMEM;
	}

	return 0;
}

static void ironlake_enable_rc6(struct drm_device *dev)
{
	struct drm_i915_private *dev_priv = dev->dev_private;
	struct intel_engine_cs *ring = &dev_priv->ring[RCS];
	bool was_interruptible;
	int ret;

	/* rc6 disabled by default due to repeated reports of hanging during
	 * boot and resume.
	 */
	if (!intel_enable_rc6(dev))
		return;

	WARN_ON(!mutex_is_locked(&dev->struct_mutex));

	ret = ironlake_setup_rc6(dev);
	if (ret)
		return;

	was_interruptible = dev_priv->mm.interruptible;
	dev_priv->mm.interruptible = false;

	/*
	 * GPU can automatically power down the render unit if given a page
	 * to save state.
	 */
	ret = intel_ring_begin(ring, 6);
	if (ret) {
		ironlake_teardown_rc6(dev);
		dev_priv->mm.interruptible = was_interruptible;
		return;
	}

	intel_ring_emit(ring, MI_SUSPEND_FLUSH | MI_SUSPEND_FLUSH_EN);
	intel_ring_emit(ring, MI_SET_CONTEXT);
	intel_ring_emit(ring, i915_gem_obj_ggtt_offset(dev_priv->ips.renderctx) |
			MI_MM_SPACE_GTT |
			MI_SAVE_EXT_STATE_EN |
			MI_RESTORE_EXT_STATE_EN |
			MI_RESTORE_INHIBIT);
	intel_ring_emit(ring, MI_SUSPEND_FLUSH);
	intel_ring_emit(ring, MI_NOOP);
	intel_ring_emit(ring, MI_FLUSH);
	intel_ring_advance(ring);

	/*
	 * Wait for the command parser to advance past MI_SET_CONTEXT. The HW
	 * does an implicit flush, combined with MI_FLUSH above, it should be
	 * safe to assume that renderctx is valid
	 */
	ret = intel_ring_idle(ring);
	dev_priv->mm.interruptible = was_interruptible;
	if (ret) {
		DRM_ERROR("failed to enable ironlake power savings\n");
		ironlake_teardown_rc6(dev);
		return;
	}

	I915_WRITE(PWRCTXA, i915_gem_obj_ggtt_offset(dev_priv->ips.pwrctx) | PWRCTX_EN);
	I915_WRITE(RSTDBYCTL, I915_READ(RSTDBYCTL) & ~RCX_SW_EXIT);

	intel_print_rc6_info(dev, GEN6_RC_CTL_RC6_ENABLE);
}

static unsigned long intel_pxfreq(u32 vidfreq)
{
	unsigned long freq;
	int div = (vidfreq & 0x3f0000) >> 16;
	int post = (vidfreq & 0x3000) >> 12;
	int pre = (vidfreq & 0x7);

	if (!pre)
		return 0;

	freq = ((div * 133333) / ((1<<post) * pre));

	return freq;
}

static const struct cparams {
	u16 i;
	u16 t;
	u16 m;
	u16 c;
} cparams[] = {
	{ 1, 1333, 301, 28664 },
	{ 1, 1066, 294, 24460 },
	{ 1, 800, 294, 25192 },
	{ 0, 1333, 276, 27605 },
	{ 0, 1066, 276, 27605 },
	{ 0, 800, 231, 23784 },
};

static unsigned long __i915_chipset_val(struct drm_i915_private *dev_priv)
{
	u64 total_count, diff, ret;
	u32 count1, count2, count3, m = 0, c = 0;
	unsigned long now = jiffies_to_msecs(jiffies), diff1;
	int i;

	assert_spin_locked(&mchdev_lock);

	diff1 = now - dev_priv->ips.last_time1;

	/* Prevent division-by-zero if we are asking too fast.
	 * Also, we don't get interesting results if we are polling
	 * faster than once in 10ms, so just return the saved value
	 * in such cases.
	 */
	if (diff1 <= 10)
		return dev_priv->ips.chipset_power;

	count1 = I915_READ(DMIEC);
	count2 = I915_READ(DDREC);
	count3 = I915_READ(CSIEC);

	total_count = count1 + count2 + count3;

	/* FIXME: handle per-counter overflow */
	if (total_count < dev_priv->ips.last_count1) {
		diff = ~0UL - dev_priv->ips.last_count1;
		diff += total_count;
	} else {
		diff = total_count - dev_priv->ips.last_count1;
	}

	for (i = 0; i < ARRAY_SIZE(cparams); i++) {
		if (cparams[i].i == dev_priv->ips.c_m &&
		    cparams[i].t == dev_priv->ips.r_t) {
			m = cparams[i].m;
			c = cparams[i].c;
			break;
		}
	}

	diff = div_u64(diff, diff1);
	ret = ((m * diff) + c);
	ret = div_u64(ret, 10);

	dev_priv->ips.last_count1 = total_count;
	dev_priv->ips.last_time1 = now;

	dev_priv->ips.chipset_power = ret;

	return ret;
}

unsigned long i915_chipset_val(struct drm_i915_private *dev_priv)
{
	struct drm_device *dev = dev_priv->dev;
	unsigned long val;

	if (INTEL_INFO(dev)->gen != 5)
		return 0;

	spin_lock_irq(&mchdev_lock);

	val = __i915_chipset_val(dev_priv);

	spin_unlock_irq(&mchdev_lock);

	return val;
}

unsigned long i915_mch_val(struct drm_i915_private *dev_priv)
{
	unsigned long m, x, b;
	u32 tsfs;

	tsfs = I915_READ(TSFS);

	m = ((tsfs & TSFS_SLOPE_MASK) >> TSFS_SLOPE_SHIFT);
	x = I915_READ8(TR1);

	b = tsfs & TSFS_INTR_MASK;

	return ((m * x) / 127) - b;
}

static u16 pvid_to_extvid(struct drm_i915_private *dev_priv, u8 pxvid)
{
	struct drm_device *dev = dev_priv->dev;
	static const struct v_table {
		u16 vd; /* in .1 mil */
		u16 vm; /* in .1 mil */
	} v_table[] = {
		{ 0, 0, },
		{ 375, 0, },
		{ 500, 0, },
		{ 625, 0, },
		{ 750, 0, },
		{ 875, 0, },
		{ 1000, 0, },
		{ 1125, 0, },
		{ 4125, 3000, },
		{ 4125, 3000, },
		{ 4125, 3000, },
		{ 4125, 3000, },
		{ 4125, 3000, },
		{ 4125, 3000, },
		{ 4125, 3000, },
		{ 4125, 3000, },
		{ 4125, 3000, },
		{ 4125, 3000, },
		{ 4125, 3000, },
		{ 4125, 3000, },
		{ 4125, 3000, },
		{ 4125, 3000, },
		{ 4125, 3000, },
		{ 4125, 3000, },
		{ 4125, 3000, },
		{ 4125, 3000, },
		{ 4125, 3000, },
		{ 4125, 3000, },
		{ 4125, 3000, },
		{ 4125, 3000, },
		{ 4125, 3000, },
		{ 4125, 3000, },
		{ 4250, 3125, },
		{ 4375, 3250, },
		{ 4500, 3375, },
		{ 4625, 3500, },
		{ 4750, 3625, },
		{ 4875, 3750, },
		{ 5000, 3875, },
		{ 5125, 4000, },
		{ 5250, 4125, },
		{ 5375, 4250, },
		{ 5500, 4375, },
		{ 5625, 4500, },
		{ 5750, 4625, },
		{ 5875, 4750, },
		{ 6000, 4875, },
		{ 6125, 5000, },
		{ 6250, 5125, },
		{ 6375, 5250, },
		{ 6500, 5375, },
		{ 6625, 5500, },
		{ 6750, 5625, },
		{ 6875, 5750, },
		{ 7000, 5875, },
		{ 7125, 6000, },
		{ 7250, 6125, },
		{ 7375, 6250, },
		{ 7500, 6375, },
		{ 7625, 6500, },
		{ 7750, 6625, },
		{ 7875, 6750, },
		{ 8000, 6875, },
		{ 8125, 7000, },
		{ 8250, 7125, },
		{ 8375, 7250, },
		{ 8500, 7375, },
		{ 8625, 7500, },
		{ 8750, 7625, },
		{ 8875, 7750, },
		{ 9000, 7875, },
		{ 9125, 8000, },
		{ 9250, 8125, },
		{ 9375, 8250, },
		{ 9500, 8375, },
		{ 9625, 8500, },
		{ 9750, 8625, },
		{ 9875, 8750, },
		{ 10000, 8875, },
		{ 10125, 9000, },
		{ 10250, 9125, },
		{ 10375, 9250, },
		{ 10500, 9375, },
		{ 10625, 9500, },
		{ 10750, 9625, },
		{ 10875, 9750, },
		{ 11000, 9875, },
		{ 11125, 10000, },
		{ 11250, 10125, },
		{ 11375, 10250, },
		{ 11500, 10375, },
		{ 11625, 10500, },
		{ 11750, 10625, },
		{ 11875, 10750, },
		{ 12000, 10875, },
		{ 12125, 11000, },
		{ 12250, 11125, },
		{ 12375, 11250, },
		{ 12500, 11375, },
		{ 12625, 11500, },
		{ 12750, 11625, },
		{ 12875, 11750, },
		{ 13000, 11875, },
		{ 13125, 12000, },
		{ 13250, 12125, },
		{ 13375, 12250, },
		{ 13500, 12375, },
		{ 13625, 12500, },
		{ 13750, 12625, },
		{ 13875, 12750, },
		{ 14000, 12875, },
		{ 14125, 13000, },
		{ 14250, 13125, },
		{ 14375, 13250, },
		{ 14500, 13375, },
		{ 14625, 13500, },
		{ 14750, 13625, },
		{ 14875, 13750, },
		{ 15000, 13875, },
		{ 15125, 14000, },
		{ 15250, 14125, },
		{ 15375, 14250, },
		{ 15500, 14375, },
		{ 15625, 14500, },
		{ 15750, 14625, },
		{ 15875, 14750, },
		{ 16000, 14875, },
		{ 16125, 15000, },
	};
	if (INTEL_INFO(dev)->is_mobile)
		return v_table[pxvid].vm;
	else
		return v_table[pxvid].vd;
}

static void __i915_update_gfx_val(struct drm_i915_private *dev_priv)
{
	struct timespec now, diff1;
	u64 diff;
	unsigned long diffms;
	u32 count;

	assert_spin_locked(&mchdev_lock);

	getrawmonotonic(&now);
	diff1 = timespec_sub(now, dev_priv->ips.last_time2);

	/* Don't divide by 0 */
	diffms = diff1.tv_sec * 1000 + diff1.tv_nsec / 1000000;
	if (!diffms)
		return;

	count = I915_READ(GFXEC);

	if (count < dev_priv->ips.last_count2) {
		diff = ~0UL - dev_priv->ips.last_count2;
		diff += count;
	} else {
		diff = count - dev_priv->ips.last_count2;
	}

	dev_priv->ips.last_count2 = count;
	dev_priv->ips.last_time2 = now;

	/* More magic constants... */
	diff = diff * 1181;
	diff = div_u64(diff, diffms * 10);
	dev_priv->ips.gfx_power = diff;
}

void i915_update_gfx_val(struct drm_i915_private *dev_priv)
{
	struct drm_device *dev = dev_priv->dev;

	if (INTEL_INFO(dev)->gen != 5)
		return;

	spin_lock_irq(&mchdev_lock);

	__i915_update_gfx_val(dev_priv);

	spin_unlock_irq(&mchdev_lock);
}

static unsigned long __i915_gfx_val(struct drm_i915_private *dev_priv)
{
	unsigned long t, corr, state1, corr2, state2;
	u32 pxvid, ext_v;

	assert_spin_locked(&mchdev_lock);

	pxvid = I915_READ(PXVFREQ_BASE + (dev_priv->rps.cur_freq * 4));
	pxvid = (pxvid >> 24) & 0x7f;
	ext_v = pvid_to_extvid(dev_priv, pxvid);

	state1 = ext_v;

	t = i915_mch_val(dev_priv);

	/* Revel in the empirically derived constants */

	/* Correction factor in 1/100000 units */
	if (t > 80)
		corr = ((t * 2349) + 135940);
	else if (t >= 50)
		corr = ((t * 964) + 29317);
	else /* < 50 */
		corr = ((t * 301) + 1004);

	corr = corr * ((150142 * state1) / 10000 - 78642);
	corr /= 100000;
	corr2 = (corr * dev_priv->ips.corr);

	state2 = (corr2 * state1) / 10000;
	state2 /= 100; /* convert to mW */

	__i915_update_gfx_val(dev_priv);

	return dev_priv->ips.gfx_power + state2;
}

unsigned long i915_gfx_val(struct drm_i915_private *dev_priv)
{
	struct drm_device *dev = dev_priv->dev;
	unsigned long val;

	if (INTEL_INFO(dev)->gen != 5)
		return 0;

	spin_lock_irq(&mchdev_lock);

	val = __i915_gfx_val(dev_priv);

	spin_unlock_irq(&mchdev_lock);

	return val;
}

/**
 * i915_read_mch_val - return value for IPS use
 *
 * Calculate and return a value for the IPS driver to use when deciding whether
 * we have thermal and power headroom to increase CPU or GPU power budget.
 */
unsigned long i915_read_mch_val(void)
{
	struct drm_i915_private *dev_priv;
	unsigned long chipset_val, graphics_val, ret = 0;

	spin_lock_irq(&mchdev_lock);
	if (!i915_mch_dev)
		goto out_unlock;
	dev_priv = i915_mch_dev;

	chipset_val = __i915_chipset_val(dev_priv);
	graphics_val = __i915_gfx_val(dev_priv);

	ret = chipset_val + graphics_val;

out_unlock:
	spin_unlock_irq(&mchdev_lock);

	return ret;
}
EXPORT_SYMBOL_GPL(i915_read_mch_val);

/**
 * i915_gpu_raise - raise GPU frequency limit
 *
 * Raise the limit; IPS indicates we have thermal headroom.
 */
bool i915_gpu_raise(void)
{
	struct drm_i915_private *dev_priv;
	bool ret = true;

	spin_lock_irq(&mchdev_lock);
	if (!i915_mch_dev) {
		ret = false;
		goto out_unlock;
	}
	dev_priv = i915_mch_dev;

	if (dev_priv->ips.max_delay > dev_priv->ips.fmax)
		dev_priv->ips.max_delay--;

out_unlock:
	spin_unlock_irq(&mchdev_lock);

	return ret;
}
EXPORT_SYMBOL_GPL(i915_gpu_raise);

/**
 * i915_gpu_lower - lower GPU frequency limit
 *
 * IPS indicates we're close to a thermal limit, so throttle back the GPU
 * frequency maximum.
 */
bool i915_gpu_lower(void)
{
	struct drm_i915_private *dev_priv;
	bool ret = true;

	spin_lock_irq(&mchdev_lock);
	if (!i915_mch_dev) {
		ret = false;
		goto out_unlock;
	}
	dev_priv = i915_mch_dev;

	if (dev_priv->ips.max_delay < dev_priv->ips.min_delay)
		dev_priv->ips.max_delay++;

out_unlock:
	spin_unlock_irq(&mchdev_lock);

	return ret;
}
EXPORT_SYMBOL_GPL(i915_gpu_lower);

/**
 * i915_gpu_busy - indicate GPU business to IPS
 *
 * Tell the IPS driver whether or not the GPU is busy.
 */
bool i915_gpu_busy(void)
{
	struct drm_i915_private *dev_priv;
	struct intel_engine_cs *ring;
	bool ret = false;
	int i;

	spin_lock_irq(&mchdev_lock);
	if (!i915_mch_dev)
		goto out_unlock;
	dev_priv = i915_mch_dev;

	for_each_ring(ring, dev_priv, i)
		ret |= !list_empty(&ring->request_list);

out_unlock:
	spin_unlock_irq(&mchdev_lock);

	return ret;
}
EXPORT_SYMBOL_GPL(i915_gpu_busy);

/**
 * i915_gpu_turbo_disable - disable graphics turbo
 *
 * Disable graphics turbo by resetting the max frequency and setting the
 * current frequency to the default.
 */
bool i915_gpu_turbo_disable(void)
{
	struct drm_i915_private *dev_priv;
	bool ret = true;

	spin_lock_irq(&mchdev_lock);
	if (!i915_mch_dev) {
		ret = false;
		goto out_unlock;
	}
	dev_priv = i915_mch_dev;

	dev_priv->ips.max_delay = dev_priv->ips.fstart;

	if (!ironlake_set_drps(dev_priv->dev, dev_priv->ips.fstart))
		ret = false;

out_unlock:
	spin_unlock_irq(&mchdev_lock);

	return ret;
}
EXPORT_SYMBOL_GPL(i915_gpu_turbo_disable);

/**
 * Tells the intel_ips driver that the i915 driver is now loaded, if
 * IPS got loaded first.
 *
 * This awkward dance is so that neither module has to depend on the
 * other in order for IPS to do the appropriate communication of
 * GPU turbo limits to i915.
 */
static void
ips_ping_for_i915_load(void)
{
	void (*link)(void);

	link = symbol_get(ips_link_to_i915_driver);
	if (link) {
		link();
		symbol_put(ips_link_to_i915_driver);
	}
}

void intel_gpu_ips_init(struct drm_i915_private *dev_priv)
{
	/* We only register the i915 ips part with intel-ips once everything is
	 * set up, to avoid intel-ips sneaking in and reading bogus values. */
	spin_lock_irq(&mchdev_lock);
	i915_mch_dev = dev_priv;
	spin_unlock_irq(&mchdev_lock);

	ips_ping_for_i915_load();
}

void intel_gpu_ips_teardown(void)
{
	spin_lock_irq(&mchdev_lock);
	i915_mch_dev = NULL;
	spin_unlock_irq(&mchdev_lock);
}

static void intel_init_emon(struct drm_device *dev)
{
	struct drm_i915_private *dev_priv = dev->dev_private;
	u32 lcfuse;
	u8 pxw[16];
	int i;

	/* Disable to program */
	I915_WRITE(ECR, 0);
	POSTING_READ(ECR);

	/* Program energy weights for various events */
	I915_WRITE(SDEW, 0x15040d00);
	I915_WRITE(CSIEW0, 0x007f0000);
	I915_WRITE(CSIEW1, 0x1e220004);
	I915_WRITE(CSIEW2, 0x04000004);

	for (i = 0; i < 5; i++)
		I915_WRITE(PEW + (i * 4), 0);
	for (i = 0; i < 3; i++)
		I915_WRITE(DEW + (i * 4), 0);

	/* Program P-state weights to account for frequency power adjustment */
	for (i = 0; i < 16; i++) {
		u32 pxvidfreq = I915_READ(PXVFREQ_BASE + (i * 4));
		unsigned long freq = intel_pxfreq(pxvidfreq);
		unsigned long vid = (pxvidfreq & PXVFREQ_PX_MASK) >>
			PXVFREQ_PX_SHIFT;
		unsigned long val;

		val = vid * vid;
		val *= (freq / 1000);
		val *= 255;
		val /= (127*127*900);
		if (val > 0xff)
			DRM_ERROR("bad pxval: %ld\n", val);
		pxw[i] = val;
	}
	/* Render standby states get 0 weight */
	pxw[14] = 0;
	pxw[15] = 0;

	for (i = 0; i < 4; i++) {
		u32 val = (pxw[i*4] << 24) | (pxw[(i*4)+1] << 16) |
			(pxw[(i*4)+2] << 8) | (pxw[(i*4)+3]);
		I915_WRITE(PXW + (i * 4), val);
	}

	/* Adjust magic regs to magic values (more experimental results) */
	I915_WRITE(OGW0, 0);
	I915_WRITE(OGW1, 0);
	I915_WRITE(EG0, 0x00007f00);
	I915_WRITE(EG1, 0x0000000e);
	I915_WRITE(EG2, 0x000e0000);
	I915_WRITE(EG3, 0x68000300);
	I915_WRITE(EG4, 0x42000000);
	I915_WRITE(EG5, 0x00140031);
	I915_WRITE(EG6, 0);
	I915_WRITE(EG7, 0);

	for (i = 0; i < 8; i++)
		I915_WRITE(PXWL + (i * 4), 0);

	/* Enable PMON + select events */
	I915_WRITE(ECR, 0x80000019);

	lcfuse = I915_READ(LCFUSE02);

	dev_priv->ips.corr = (lcfuse & LCFUSE_HIV_MASK);
}

void intel_init_gt_powersave(struct drm_device *dev)
{
	i915.enable_rc6 = sanitize_rc6_option(dev, i915.enable_rc6);

	if (IS_CHERRYVIEW(dev))
		cherryview_init_gt_powersave(dev);
	else if (IS_VALLEYVIEW(dev))
		valleyview_init_gt_powersave(dev);
}

void intel_cleanup_gt_powersave(struct drm_device *dev)
{
	if (IS_CHERRYVIEW(dev))
		return;
	else if (IS_VALLEYVIEW(dev))
		valleyview_cleanup_gt_powersave(dev);
}

/**
 * intel_suspend_gt_powersave - suspend PM work and helper threads
 * @dev: drm device
 *
 * We don't want to disable RC6 or other features here, we just want
 * to make sure any work we've queued has finished and won't bother
 * us while we're suspended.
 */
void intel_suspend_gt_powersave(struct drm_device *dev)
{
	struct drm_i915_private *dev_priv = dev->dev_private;

	/* Interrupts should be disabled already to avoid re-arming. */
<<<<<<< HEAD
	WARN_ON(dev->irq_enabled && !dev_priv->pm.irqs_disabled);
=======
	WARN_ON(intel_irqs_enabled(dev_priv));
>>>>>>> d6fc55a2

	flush_delayed_work(&dev_priv->rps.delayed_resume_work);

	cancel_work_sync(&dev_priv->rps.work);
<<<<<<< HEAD
=======

	/* Force GPU to min freq during suspend */
	gen6_rps_idle(dev_priv);
>>>>>>> d6fc55a2
}

void intel_disable_gt_powersave(struct drm_device *dev)
{
	struct drm_i915_private *dev_priv = dev->dev_private;

	/* Interrupts should be disabled already to avoid re-arming. */
<<<<<<< HEAD
	WARN_ON(dev->irq_enabled && !dev_priv->pm.irqs_disabled);
=======
	WARN_ON(intel_irqs_enabled(dev_priv));
>>>>>>> d6fc55a2

	if (IS_IRONLAKE_M(dev)) {
		ironlake_disable_drps(dev);
		ironlake_disable_rc6(dev);
	} else if (INTEL_INFO(dev)->gen >= 6) {
		intel_suspend_gt_powersave(dev);

		mutex_lock(&dev_priv->rps.hw_lock);
		if (IS_CHERRYVIEW(dev))
			cherryview_disable_rps(dev);
		else if (IS_VALLEYVIEW(dev))
			valleyview_disable_rps(dev);
		else
			gen6_disable_rps(dev);
		dev_priv->rps.enabled = false;
		mutex_unlock(&dev_priv->rps.hw_lock);
	}
}

static void intel_gen6_powersave_work(struct work_struct *work)
{
	struct drm_i915_private *dev_priv =
		container_of(work, struct drm_i915_private,
			     rps.delayed_resume_work.work);
	struct drm_device *dev = dev_priv->dev;

	mutex_lock(&dev_priv->rps.hw_lock);

	if (IS_CHERRYVIEW(dev)) {
		cherryview_enable_rps(dev);
	} else if (IS_VALLEYVIEW(dev)) {
		valleyview_enable_rps(dev);
	} else if (IS_BROADWELL(dev)) {
		gen8_enable_rps(dev);
		__gen6_update_ring_freq(dev);
	} else {
		gen6_enable_rps(dev);
		__gen6_update_ring_freq(dev);
	}
	dev_priv->rps.enabled = true;
	mutex_unlock(&dev_priv->rps.hw_lock);

	intel_runtime_pm_put(dev_priv);
}

void intel_enable_gt_powersave(struct drm_device *dev)
{
	struct drm_i915_private *dev_priv = dev->dev_private;

	if (IS_IRONLAKE_M(dev)) {
		mutex_lock(&dev->struct_mutex);
		ironlake_enable_drps(dev);
		ironlake_enable_rc6(dev);
		intel_init_emon(dev);
		mutex_unlock(&dev->struct_mutex);
	} else if (INTEL_INFO(dev)->gen >= 6) {
		/*
		 * PCU communication is slow and this doesn't need to be
		 * done at any specific time, so do this out of our fast path
		 * to make resume and init faster.
		 *
		 * We depend on the HW RC6 power context save/restore
		 * mechanism when entering D3 through runtime PM suspend. So
		 * disable RPM until RPS/RC6 is properly setup. We can only
		 * get here via the driver load/system resume/runtime resume
		 * paths, so the _noresume version is enough (and in case of
		 * runtime resume it's necessary).
		 */
		if (schedule_delayed_work(&dev_priv->rps.delayed_resume_work,
					   round_jiffies_up_relative(HZ)))
			intel_runtime_pm_get_noresume(dev_priv);
	}
}

void intel_reset_gt_powersave(struct drm_device *dev)
{
	struct drm_i915_private *dev_priv = dev->dev_private;

	dev_priv->rps.enabled = false;
	intel_enable_gt_powersave(dev);
}

static void ibx_init_clock_gating(struct drm_device *dev)
{
	struct drm_i915_private *dev_priv = dev->dev_private;

	/*
	 * On Ibex Peak and Cougar Point, we need to disable clock
	 * gating for the panel power sequencer or it will fail to
	 * start up when no ports are active.
	 */
	I915_WRITE(SOUTH_DSPCLK_GATE_D, PCH_DPLSUNIT_CLOCK_GATE_DISABLE);
}

static void g4x_disable_trickle_feed(struct drm_device *dev)
{
	struct drm_i915_private *dev_priv = dev->dev_private;
	int pipe;

	for_each_pipe(pipe) {
		I915_WRITE(DSPCNTR(pipe),
			   I915_READ(DSPCNTR(pipe)) |
			   DISPPLANE_TRICKLE_FEED_DISABLE);
		intel_flush_primary_plane(dev_priv, pipe);
	}
}

static void ilk_init_lp_watermarks(struct drm_device *dev)
{
	struct drm_i915_private *dev_priv = dev->dev_private;

	I915_WRITE(WM3_LP_ILK, I915_READ(WM3_LP_ILK) & ~WM1_LP_SR_EN);
	I915_WRITE(WM2_LP_ILK, I915_READ(WM2_LP_ILK) & ~WM1_LP_SR_EN);
	I915_WRITE(WM1_LP_ILK, I915_READ(WM1_LP_ILK) & ~WM1_LP_SR_EN);

	/*
	 * Don't touch WM1S_LP_EN here.
	 * Doing so could cause underruns.
	 */
}

static void ironlake_init_clock_gating(struct drm_device *dev)
{
	struct drm_i915_private *dev_priv = dev->dev_private;
	uint32_t dspclk_gate = ILK_VRHUNIT_CLOCK_GATE_DISABLE;

	/*
	 * Required for FBC
	 * WaFbcDisableDpfcClockGating:ilk
	 */
	dspclk_gate |= ILK_DPFCRUNIT_CLOCK_GATE_DISABLE |
		   ILK_DPFCUNIT_CLOCK_GATE_DISABLE |
		   ILK_DPFDUNIT_CLOCK_GATE_ENABLE;

	I915_WRITE(PCH_3DCGDIS0,
		   MARIUNIT_CLOCK_GATE_DISABLE |
		   SVSMUNIT_CLOCK_GATE_DISABLE);
	I915_WRITE(PCH_3DCGDIS1,
		   VFMUNIT_CLOCK_GATE_DISABLE);

	/*
	 * According to the spec the following bits should be set in
	 * order to enable memory self-refresh
	 * The bit 22/21 of 0x42004
	 * The bit 5 of 0x42020
	 * The bit 15 of 0x45000
	 */
	I915_WRITE(ILK_DISPLAY_CHICKEN2,
		   (I915_READ(ILK_DISPLAY_CHICKEN2) |
		    ILK_DPARB_GATE | ILK_VSDPFD_FULL));
	dspclk_gate |= ILK_DPARBUNIT_CLOCK_GATE_ENABLE;
	I915_WRITE(DISP_ARB_CTL,
		   (I915_READ(DISP_ARB_CTL) |
		    DISP_FBC_WM_DIS));

	ilk_init_lp_watermarks(dev);

	/*
	 * Based on the document from hardware guys the following bits
	 * should be set unconditionally in order to enable FBC.
	 * The bit 22 of 0x42000
	 * The bit 22 of 0x42004
	 * The bit 7,8,9 of 0x42020.
	 */
	if (IS_IRONLAKE_M(dev)) {
		/* WaFbcAsynchFlipDisableFbcQueue:ilk */
		I915_WRITE(ILK_DISPLAY_CHICKEN1,
			   I915_READ(ILK_DISPLAY_CHICKEN1) |
			   ILK_FBCQ_DIS);
		I915_WRITE(ILK_DISPLAY_CHICKEN2,
			   I915_READ(ILK_DISPLAY_CHICKEN2) |
			   ILK_DPARB_GATE);
	}

	I915_WRITE(ILK_DSPCLK_GATE_D, dspclk_gate);

	I915_WRITE(ILK_DISPLAY_CHICKEN2,
		   I915_READ(ILK_DISPLAY_CHICKEN2) |
		   ILK_ELPIN_409_SELECT);
	I915_WRITE(_3D_CHICKEN2,
		   _3D_CHICKEN2_WM_READ_PIPELINED << 16 |
		   _3D_CHICKEN2_WM_READ_PIPELINED);

	/* WaDisableRenderCachePipelinedFlush:ilk */
	I915_WRITE(CACHE_MODE_0,
		   _MASKED_BIT_ENABLE(CM0_PIPELINED_RENDER_FLUSH_DISABLE));

	/* WaDisable_RenderCache_OperationalFlush:ilk */
	I915_WRITE(CACHE_MODE_0, _MASKED_BIT_DISABLE(RC_OP_FLUSH_ENABLE));

	g4x_disable_trickle_feed(dev);

	ibx_init_clock_gating(dev);
}

static void cpt_init_clock_gating(struct drm_device *dev)
{
	struct drm_i915_private *dev_priv = dev->dev_private;
	int pipe;
	uint32_t val;

	/*
	 * On Ibex Peak and Cougar Point, we need to disable clock
	 * gating for the panel power sequencer or it will fail to
	 * start up when no ports are active.
	 */
	I915_WRITE(SOUTH_DSPCLK_GATE_D, PCH_DPLSUNIT_CLOCK_GATE_DISABLE |
		   PCH_DPLUNIT_CLOCK_GATE_DISABLE |
		   PCH_CPUNIT_CLOCK_GATE_DISABLE);
	I915_WRITE(SOUTH_CHICKEN2, I915_READ(SOUTH_CHICKEN2) |
		   DPLS_EDP_PPS_FIX_DIS);
	/* The below fixes the weird display corruption, a few pixels shifted
	 * downward, on (only) LVDS of some HP laptops with IVY.
	 */
	for_each_pipe(pipe) {
		val = I915_READ(TRANS_CHICKEN2(pipe));
		val |= TRANS_CHICKEN2_TIMING_OVERRIDE;
		val &= ~TRANS_CHICKEN2_FDI_POLARITY_REVERSED;
		if (dev_priv->vbt.fdi_rx_polarity_inverted)
			val |= TRANS_CHICKEN2_FDI_POLARITY_REVERSED;
		val &= ~TRANS_CHICKEN2_FRAME_START_DELAY_MASK;
		val &= ~TRANS_CHICKEN2_DISABLE_DEEP_COLOR_COUNTER;
		val &= ~TRANS_CHICKEN2_DISABLE_DEEP_COLOR_MODESWITCH;
		I915_WRITE(TRANS_CHICKEN2(pipe), val);
	}
	/* WADP0ClockGatingDisable */
	for_each_pipe(pipe) {
		I915_WRITE(TRANS_CHICKEN1(pipe),
			   TRANS_CHICKEN1_DP0UNIT_GC_DISABLE);
	}
}

static void gen6_check_mch_setup(struct drm_device *dev)
{
	struct drm_i915_private *dev_priv = dev->dev_private;
	uint32_t tmp;

	tmp = I915_READ(MCH_SSKPD);
	if ((tmp & MCH_SSKPD_WM0_MASK) != MCH_SSKPD_WM0_VAL) {
		DRM_INFO("Wrong MCH_SSKPD value: 0x%08x\n", tmp);
		DRM_INFO("This can cause pipe underruns and display issues.\n");
		DRM_INFO("Please upgrade your BIOS to fix this.\n");
	}
}

static void gen6_init_clock_gating(struct drm_device *dev)
{
	struct drm_i915_private *dev_priv = dev->dev_private;
	uint32_t dspclk_gate = ILK_VRHUNIT_CLOCK_GATE_DISABLE;

	I915_WRITE(ILK_DSPCLK_GATE_D, dspclk_gate);

	I915_WRITE(ILK_DISPLAY_CHICKEN2,
		   I915_READ(ILK_DISPLAY_CHICKEN2) |
		   ILK_ELPIN_409_SELECT);

	/* WaDisableHiZPlanesWhenMSAAEnabled:snb */
	I915_WRITE(_3D_CHICKEN,
		   _MASKED_BIT_ENABLE(_3D_CHICKEN_HIZ_PLANE_DISABLE_MSAA_4X_SNB));

	/* WaSetupGtModeTdRowDispatch:snb */
	if (IS_SNB_GT1(dev))
		I915_WRITE(GEN6_GT_MODE,
			   _MASKED_BIT_ENABLE(GEN6_TD_FOUR_ROW_DISPATCH_DISABLE));

	/* WaDisable_RenderCache_OperationalFlush:snb */
	I915_WRITE(CACHE_MODE_0, _MASKED_BIT_DISABLE(RC_OP_FLUSH_ENABLE));

	/*
	 * BSpec recoomends 8x4 when MSAA is used,
	 * however in practice 16x4 seems fastest.
	 *
	 * Note that PS/WM thread counts depend on the WIZ hashing
	 * disable bit, which we don't touch here, but it's good
	 * to keep in mind (see 3DSTATE_PS and 3DSTATE_WM).
	 */
	I915_WRITE(GEN6_GT_MODE,
		   GEN6_WIZ_HASHING_MASK | GEN6_WIZ_HASHING_16x4);

	ilk_init_lp_watermarks(dev);

	I915_WRITE(CACHE_MODE_0,
		   _MASKED_BIT_DISABLE(CM0_STC_EVICT_DISABLE_LRA_SNB));

	I915_WRITE(GEN6_UCGCTL1,
		   I915_READ(GEN6_UCGCTL1) |
		   GEN6_BLBUNIT_CLOCK_GATE_DISABLE |
		   GEN6_CSUNIT_CLOCK_GATE_DISABLE);

	/* According to the BSpec vol1g, bit 12 (RCPBUNIT) clock
	 * gating disable must be set.  Failure to set it results in
	 * flickering pixels due to Z write ordering failures after
	 * some amount of runtime in the Mesa "fire" demo, and Unigine
	 * Sanctuary and Tropics, and apparently anything else with
	 * alpha test or pixel discard.
	 *
	 * According to the spec, bit 11 (RCCUNIT) must also be set,
	 * but we didn't debug actual testcases to find it out.
	 *
	 * WaDisableRCCUnitClockGating:snb
	 * WaDisableRCPBUnitClockGating:snb
	 */
	I915_WRITE(GEN6_UCGCTL2,
		   GEN6_RCPBUNIT_CLOCK_GATE_DISABLE |
		   GEN6_RCCUNIT_CLOCK_GATE_DISABLE);

	/* WaStripsFansDisableFastClipPerformanceFix:snb */
	I915_WRITE(_3D_CHICKEN3,
		   _MASKED_BIT_ENABLE(_3D_CHICKEN3_SF_DISABLE_FASTCLIP_CULL));

	/*
	 * Bspec says:
	 * "This bit must be set if 3DSTATE_CLIP clip mode is set to normal and
	 * 3DSTATE_SF number of SF output attributes is more than 16."
	 */
	I915_WRITE(_3D_CHICKEN3,
		   _MASKED_BIT_ENABLE(_3D_CHICKEN3_SF_DISABLE_PIPELINED_ATTR_FETCH));

	/*
	 * According to the spec the following bits should be
	 * set in order to enable memory self-refresh and fbc:
	 * The bit21 and bit22 of 0x42000
	 * The bit21 and bit22 of 0x42004
	 * The bit5 and bit7 of 0x42020
	 * The bit14 of 0x70180
	 * The bit14 of 0x71180
	 *
	 * WaFbcAsynchFlipDisableFbcQueue:snb
	 */
	I915_WRITE(ILK_DISPLAY_CHICKEN1,
		   I915_READ(ILK_DISPLAY_CHICKEN1) |
		   ILK_FBCQ_DIS | ILK_PABSTRETCH_DIS);
	I915_WRITE(ILK_DISPLAY_CHICKEN2,
		   I915_READ(ILK_DISPLAY_CHICKEN2) |
		   ILK_DPARB_GATE | ILK_VSDPFD_FULL);
	I915_WRITE(ILK_DSPCLK_GATE_D,
		   I915_READ(ILK_DSPCLK_GATE_D) |
		   ILK_DPARBUNIT_CLOCK_GATE_ENABLE  |
		   ILK_DPFDUNIT_CLOCK_GATE_ENABLE);

	g4x_disable_trickle_feed(dev);

	cpt_init_clock_gating(dev);

	gen6_check_mch_setup(dev);
}

static void gen7_setup_fixed_func_scheduler(struct drm_i915_private *dev_priv)
{
	uint32_t reg = I915_READ(GEN7_FF_THREAD_MODE);

	/*
	 * WaVSThreadDispatchOverride:ivb,vlv
	 *
	 * This actually overrides the dispatch
	 * mode for all thread types.
	 */
	reg &= ~GEN7_FF_SCHED_MASK;
	reg |= GEN7_FF_TS_SCHED_HW;
	reg |= GEN7_FF_VS_SCHED_HW;
	reg |= GEN7_FF_DS_SCHED_HW;

	I915_WRITE(GEN7_FF_THREAD_MODE, reg);
}

static void lpt_init_clock_gating(struct drm_device *dev)
{
	struct drm_i915_private *dev_priv = dev->dev_private;

	/*
	 * TODO: this bit should only be enabled when really needed, then
	 * disabled when not needed anymore in order to save power.
	 */
	if (dev_priv->pch_id == INTEL_PCH_LPT_LP_DEVICE_ID_TYPE)
		I915_WRITE(SOUTH_DSPCLK_GATE_D,
			   I915_READ(SOUTH_DSPCLK_GATE_D) |
			   PCH_LP_PARTITION_LEVEL_DISABLE);

	/* WADPOClockGatingDisable:hsw */
	I915_WRITE(_TRANSA_CHICKEN1,
		   I915_READ(_TRANSA_CHICKEN1) |
		   TRANS_CHICKEN1_DP0UNIT_GC_DISABLE);
}

static void lpt_suspend_hw(struct drm_device *dev)
{
	struct drm_i915_private *dev_priv = dev->dev_private;

	if (dev_priv->pch_id == INTEL_PCH_LPT_LP_DEVICE_ID_TYPE) {
		uint32_t val = I915_READ(SOUTH_DSPCLK_GATE_D);

		val &= ~PCH_LP_PARTITION_LEVEL_DISABLE;
		I915_WRITE(SOUTH_DSPCLK_GATE_D, val);
	}
}

static void gen8_init_clock_gating(struct drm_device *dev)
{
	struct drm_i915_private *dev_priv = dev->dev_private;
	enum pipe pipe;

	I915_WRITE(WM3_LP_ILK, 0);
	I915_WRITE(WM2_LP_ILK, 0);
	I915_WRITE(WM1_LP_ILK, 0);

	/* FIXME(BDW): Check all the w/a, some might only apply to
	 * pre-production hw. */

	/* WaDisablePartialInstShootdown:bdw */
	I915_WRITE(GEN8_ROW_CHICKEN,
		   _MASKED_BIT_ENABLE(PARTIAL_INSTRUCTION_SHOOTDOWN_DISABLE));

	/* WaDisableThreadStallDopClockGating:bdw */
	/* FIXME: Unclear whether we really need this on production bdw. */
	I915_WRITE(GEN8_ROW_CHICKEN,
		   _MASKED_BIT_ENABLE(STALL_DOP_GATING_DISABLE));

	/*
	 * This GEN8_CENTROID_PIXEL_OPT_DIS W/A is only needed for
	 * pre-production hardware
	 */
	I915_WRITE(HALF_SLICE_CHICKEN3,
		   _MASKED_BIT_ENABLE(GEN8_CENTROID_PIXEL_OPT_DIS));
	I915_WRITE(HALF_SLICE_CHICKEN3,
		   _MASKED_BIT_ENABLE(GEN8_SAMPLER_POWER_BYPASS_DIS));
	I915_WRITE(GAMTARBMODE, _MASKED_BIT_ENABLE(ARB_MODE_BWGTLB_DISABLE));

	I915_WRITE(_3D_CHICKEN3,
		   _MASKED_BIT_ENABLE(_3D_CHICKEN_SDE_LIMIT_FIFO_POLY_DEPTH(2)));

	I915_WRITE(COMMON_SLICE_CHICKEN2,
		   _MASKED_BIT_ENABLE(GEN8_CSC2_SBE_VUE_CACHE_CONSERVATIVE));

	I915_WRITE(GEN7_HALF_SLICE_CHICKEN1,
		   _MASKED_BIT_ENABLE(GEN7_SINGLE_SUBSCAN_DISPATCH_ENABLE));

	/* WaDisableDopClockGating:bdw May not be needed for production */
	I915_WRITE(GEN7_ROW_CHICKEN2,
		   _MASKED_BIT_ENABLE(DOP_CLOCK_GATING_DISABLE));

	/* WaSwitchSolVfFArbitrationPriority:bdw */
	I915_WRITE(GAM_ECOCHK, I915_READ(GAM_ECOCHK) | HSW_ECOCHK_ARB_PRIO_SOL);

	/* WaPsrDPAMaskVBlankInSRD:bdw */
	I915_WRITE(CHICKEN_PAR1_1,
		   I915_READ(CHICKEN_PAR1_1) | DPA_MASK_VBLANK_SRD);

	/* WaPsrDPRSUnmaskVBlankInSRD:bdw */
	for_each_pipe(pipe) {
		I915_WRITE(CHICKEN_PIPESL_1(pipe),
			   I915_READ(CHICKEN_PIPESL_1(pipe)) |
			   BDW_DPRS_MASK_VBLANK_SRD);
	}

	/* Use Force Non-Coherent whenever executing a 3D context. This is a
	 * workaround for for a possible hang in the unlikely event a TLB
	 * invalidation occurs during a PSD flush.
	 */
	I915_WRITE(HDC_CHICKEN0,
		   I915_READ(HDC_CHICKEN0) |
		   _MASKED_BIT_ENABLE(HDC_FORCE_NON_COHERENT));

	/* WaVSRefCountFullforceMissDisable:bdw */
	/* WaDSRefCountFullforceMissDisable:bdw */
	I915_WRITE(GEN7_FF_THREAD_MODE,
		   I915_READ(GEN7_FF_THREAD_MODE) &
		   ~(GEN8_FF_DS_REF_CNT_FFME | GEN7_FF_VS_REF_CNT_FFME));

	/*
	 * BSpec recommends 8x4 when MSAA is used,
	 * however in practice 16x4 seems fastest.
	 *
	 * Note that PS/WM thread counts depend on the WIZ hashing
	 * disable bit, which we don't touch here, but it's good
	 * to keep in mind (see 3DSTATE_PS and 3DSTATE_WM).
	 */
	I915_WRITE(GEN7_GT_MODE,
		   GEN6_WIZ_HASHING_MASK | GEN6_WIZ_HASHING_16x4);

	I915_WRITE(GEN6_RC_SLEEP_PSMI_CONTROL,
		   _MASKED_BIT_ENABLE(GEN8_RC_SEMA_IDLE_MSG_DISABLE));

	/* WaDisableSDEUnitClockGating:bdw */
	I915_WRITE(GEN8_UCGCTL6, I915_READ(GEN8_UCGCTL6) |
		   GEN8_SDEUNIT_CLOCK_GATE_DISABLE);

	/* Wa4x4STCOptimizationDisable:bdw */
	I915_WRITE(CACHE_MODE_1,
		   _MASKED_BIT_ENABLE(GEN8_4x4_STC_OPTIMIZATION_DISABLE));
}

static void haswell_init_clock_gating(struct drm_device *dev)
{
	struct drm_i915_private *dev_priv = dev->dev_private;

	ilk_init_lp_watermarks(dev);

	/* L3 caching of data atomics doesn't work -- disable it. */
	I915_WRITE(HSW_SCRATCH1, HSW_SCRATCH1_L3_DATA_ATOMICS_DISABLE);
	I915_WRITE(HSW_ROW_CHICKEN3,
		   _MASKED_BIT_ENABLE(HSW_ROW_CHICKEN3_L3_GLOBAL_ATOMICS_DISABLE));

	/* This is required by WaCatErrorRejectionIssue:hsw */
	I915_WRITE(GEN7_SQ_CHICKEN_MBCUNIT_CONFIG,
			I915_READ(GEN7_SQ_CHICKEN_MBCUNIT_CONFIG) |
			GEN7_SQ_CHICKEN_MBCUNIT_SQINTMOB);

	/* WaVSRefCountFullforceMissDisable:hsw */
	I915_WRITE(GEN7_FF_THREAD_MODE,
		   I915_READ(GEN7_FF_THREAD_MODE) & ~GEN7_FF_VS_REF_CNT_FFME);

	/* WaDisable_RenderCache_OperationalFlush:hsw */
	I915_WRITE(CACHE_MODE_0_GEN7, _MASKED_BIT_DISABLE(RC_OP_FLUSH_ENABLE));

	/* enable HiZ Raw Stall Optimization */
	I915_WRITE(CACHE_MODE_0_GEN7,
		   _MASKED_BIT_DISABLE(HIZ_RAW_STALL_OPT_DISABLE));

	/* WaDisable4x2SubspanOptimization:hsw */
	I915_WRITE(CACHE_MODE_1,
		   _MASKED_BIT_ENABLE(PIXEL_SUBSPAN_COLLECT_OPT_DISABLE));

	/*
	 * BSpec recommends 8x4 when MSAA is used,
	 * however in practice 16x4 seems fastest.
	 *
	 * Note that PS/WM thread counts depend on the WIZ hashing
	 * disable bit, which we don't touch here, but it's good
	 * to keep in mind (see 3DSTATE_PS and 3DSTATE_WM).
	 */
	I915_WRITE(GEN7_GT_MODE,
		   GEN6_WIZ_HASHING_MASK | GEN6_WIZ_HASHING_16x4);

	/* WaSwitchSolVfFArbitrationPriority:hsw */
	I915_WRITE(GAM_ECOCHK, I915_READ(GAM_ECOCHK) | HSW_ECOCHK_ARB_PRIO_SOL);

	/* WaRsPkgCStateDisplayPMReq:hsw */
	I915_WRITE(CHICKEN_PAR1_1,
		   I915_READ(CHICKEN_PAR1_1) | FORCE_ARB_IDLE_PLANES);

	lpt_init_clock_gating(dev);
}

static void ivybridge_init_clock_gating(struct drm_device *dev)
{
	struct drm_i915_private *dev_priv = dev->dev_private;
	uint32_t snpcr;

	ilk_init_lp_watermarks(dev);

	I915_WRITE(ILK_DSPCLK_GATE_D, ILK_VRHUNIT_CLOCK_GATE_DISABLE);

	/* WaDisableEarlyCull:ivb */
	I915_WRITE(_3D_CHICKEN3,
		   _MASKED_BIT_ENABLE(_3D_CHICKEN_SF_DISABLE_OBJEND_CULL));

	/* WaDisableBackToBackFlipFix:ivb */
	I915_WRITE(IVB_CHICKEN3,
		   CHICKEN3_DGMG_REQ_OUT_FIX_DISABLE |
		   CHICKEN3_DGMG_DONE_FIX_DISABLE);

	/* WaDisablePSDDualDispatchEnable:ivb */
	if (IS_IVB_GT1(dev))
		I915_WRITE(GEN7_HALF_SLICE_CHICKEN1,
			   _MASKED_BIT_ENABLE(GEN7_PSD_SINGLE_PORT_DISPATCH_ENABLE));

	/* WaDisable_RenderCache_OperationalFlush:ivb */
	I915_WRITE(CACHE_MODE_0_GEN7, _MASKED_BIT_DISABLE(RC_OP_FLUSH_ENABLE));

	/* Apply the WaDisableRHWOOptimizationForRenderHang:ivb workaround. */
	I915_WRITE(GEN7_COMMON_SLICE_CHICKEN1,
		   GEN7_CSC1_RHWO_OPT_DISABLE_IN_RCC);

	/* WaApplyL3ControlAndL3ChickenMode:ivb */
	I915_WRITE(GEN7_L3CNTLREG1,
			GEN7_WA_FOR_GEN7_L3_CONTROL);
	I915_WRITE(GEN7_L3_CHICKEN_MODE_REGISTER,
		   GEN7_WA_L3_CHICKEN_MODE);
	if (IS_IVB_GT1(dev))
		I915_WRITE(GEN7_ROW_CHICKEN2,
			   _MASKED_BIT_ENABLE(DOP_CLOCK_GATING_DISABLE));
	else {
		/* must write both registers */
		I915_WRITE(GEN7_ROW_CHICKEN2,
			   _MASKED_BIT_ENABLE(DOP_CLOCK_GATING_DISABLE));
		I915_WRITE(GEN7_ROW_CHICKEN2_GT2,
			   _MASKED_BIT_ENABLE(DOP_CLOCK_GATING_DISABLE));
	}

	/* WaForceL3Serialization:ivb */
	I915_WRITE(GEN7_L3SQCREG4, I915_READ(GEN7_L3SQCREG4) &
		   ~L3SQ_URB_READ_CAM_MATCH_DISABLE);

	/*
	 * According to the spec, bit 13 (RCZUNIT) must be set on IVB.
	 * This implements the WaDisableRCZUnitClockGating:ivb workaround.
	 */
	I915_WRITE(GEN6_UCGCTL2,
		   GEN6_RCZUNIT_CLOCK_GATE_DISABLE);

	/* This is required by WaCatErrorRejectionIssue:ivb */
	I915_WRITE(GEN7_SQ_CHICKEN_MBCUNIT_CONFIG,
			I915_READ(GEN7_SQ_CHICKEN_MBCUNIT_CONFIG) |
			GEN7_SQ_CHICKEN_MBCUNIT_SQINTMOB);

	g4x_disable_trickle_feed(dev);

	gen7_setup_fixed_func_scheduler(dev_priv);

	if (0) { /* causes HiZ corruption on ivb:gt1 */
		/* enable HiZ Raw Stall Optimization */
		I915_WRITE(CACHE_MODE_0_GEN7,
			   _MASKED_BIT_DISABLE(HIZ_RAW_STALL_OPT_DISABLE));
	}

	/* WaDisable4x2SubspanOptimization:ivb */
	I915_WRITE(CACHE_MODE_1,
		   _MASKED_BIT_ENABLE(PIXEL_SUBSPAN_COLLECT_OPT_DISABLE));

	/*
	 * BSpec recommends 8x4 when MSAA is used,
	 * however in practice 16x4 seems fastest.
	 *
	 * Note that PS/WM thread counts depend on the WIZ hashing
	 * disable bit, which we don't touch here, but it's good
	 * to keep in mind (see 3DSTATE_PS and 3DSTATE_WM).
	 */
	I915_WRITE(GEN7_GT_MODE,
		   GEN6_WIZ_HASHING_MASK | GEN6_WIZ_HASHING_16x4);

	snpcr = I915_READ(GEN6_MBCUNIT_SNPCR);
	snpcr &= ~GEN6_MBC_SNPCR_MASK;
	snpcr |= GEN6_MBC_SNPCR_MED;
	I915_WRITE(GEN6_MBCUNIT_SNPCR, snpcr);

	if (!HAS_PCH_NOP(dev))
		cpt_init_clock_gating(dev);

	gen6_check_mch_setup(dev);
}

static void valleyview_init_clock_gating(struct drm_device *dev)
{
	struct drm_i915_private *dev_priv = dev->dev_private;
	u32 val;

	mutex_lock(&dev_priv->rps.hw_lock);
	val = vlv_punit_read(dev_priv, PUNIT_REG_GPU_FREQ_STS);
	mutex_unlock(&dev_priv->rps.hw_lock);
	switch ((val >> 6) & 3) {
	case 0:
	case 1:
		dev_priv->mem_freq = 800;
		break;
	case 2:
		dev_priv->mem_freq = 1066;
		break;
	case 3:
		dev_priv->mem_freq = 1333;
		break;
	}
	DRM_DEBUG_DRIVER("DDR speed: %d MHz", dev_priv->mem_freq);

	I915_WRITE(DSPCLK_GATE_D, VRHUNIT_CLOCK_GATE_DISABLE);

	/* WaDisableEarlyCull:vlv */
	I915_WRITE(_3D_CHICKEN3,
		   _MASKED_BIT_ENABLE(_3D_CHICKEN_SF_DISABLE_OBJEND_CULL));

	/* WaDisableBackToBackFlipFix:vlv */
	I915_WRITE(IVB_CHICKEN3,
		   CHICKEN3_DGMG_REQ_OUT_FIX_DISABLE |
		   CHICKEN3_DGMG_DONE_FIX_DISABLE);

	/* WaPsdDispatchEnable:vlv */
	/* WaDisablePSDDualDispatchEnable:vlv */
	I915_WRITE(GEN7_HALF_SLICE_CHICKEN1,
		   _MASKED_BIT_ENABLE(GEN7_MAX_PS_THREAD_DEP |
				      GEN7_PSD_SINGLE_PORT_DISPATCH_ENABLE));

	/* WaDisable_RenderCache_OperationalFlush:vlv */
	I915_WRITE(CACHE_MODE_0_GEN7, _MASKED_BIT_DISABLE(RC_OP_FLUSH_ENABLE));

	/* WaForceL3Serialization:vlv */
	I915_WRITE(GEN7_L3SQCREG4, I915_READ(GEN7_L3SQCREG4) &
		   ~L3SQ_URB_READ_CAM_MATCH_DISABLE);

	/* WaDisableDopClockGating:vlv */
	I915_WRITE(GEN7_ROW_CHICKEN2,
		   _MASKED_BIT_ENABLE(DOP_CLOCK_GATING_DISABLE));

	/* This is required by WaCatErrorRejectionIssue:vlv */
	I915_WRITE(GEN7_SQ_CHICKEN_MBCUNIT_CONFIG,
		   I915_READ(GEN7_SQ_CHICKEN_MBCUNIT_CONFIG) |
		   GEN7_SQ_CHICKEN_MBCUNIT_SQINTMOB);

	gen7_setup_fixed_func_scheduler(dev_priv);

	/*
	 * According to the spec, bit 13 (RCZUNIT) must be set on IVB.
	 * This implements the WaDisableRCZUnitClockGating:vlv workaround.
	 */
	I915_WRITE(GEN6_UCGCTL2,
		   GEN6_RCZUNIT_CLOCK_GATE_DISABLE);

	/* WaDisableL3Bank2xClockGate:vlv
	 * Disabling L3 clock gating- MMIO 940c[25] = 1
	 * Set bit 25, to disable L3_BANK_2x_CLK_GATING */
	I915_WRITE(GEN7_UCGCTL4,
		   I915_READ(GEN7_UCGCTL4) | GEN7_L3BANK2X_CLOCK_GATE_DISABLE);

	I915_WRITE(MI_ARB_VLV, MI_ARB_DISPLAY_TRICKLE_FEED_DISABLE);

	/*
	 * BSpec says this must be set, even though
	 * WaDisable4x2SubspanOptimization isn't listed for VLV.
	 */
	I915_WRITE(CACHE_MODE_1,
		   _MASKED_BIT_ENABLE(PIXEL_SUBSPAN_COLLECT_OPT_DISABLE));

	/*
	 * WaIncreaseL3CreditsForVLVB0:vlv
	 * This is the hardware default actually.
	 */
	I915_WRITE(GEN7_L3SQCREG1, VLV_B0_WA_L3SQCREG1_VALUE);

	/*
	 * WaDisableVLVClockGating_VBIIssue:vlv
	 * Disable clock gating on th GCFG unit to prevent a delay
	 * in the reporting of vblank events.
	 */
	I915_WRITE(VLV_GUNIT_CLOCK_GATE, GCFG_DIS);
}

static void cherryview_init_clock_gating(struct drm_device *dev)
{
	struct drm_i915_private *dev_priv = dev->dev_private;
	u32 val;

	mutex_lock(&dev_priv->rps.hw_lock);
	val = vlv_punit_read(dev_priv, CCK_FUSE_REG);
	mutex_unlock(&dev_priv->rps.hw_lock);
	switch ((val >> 2) & 0x7) {
	case 0:
	case 1:
			dev_priv->rps.cz_freq = CHV_CZ_CLOCK_FREQ_MODE_200;
			dev_priv->mem_freq = 1600;
			break;
	case 2:
			dev_priv->rps.cz_freq = CHV_CZ_CLOCK_FREQ_MODE_267;
			dev_priv->mem_freq = 1600;
			break;
	case 3:
			dev_priv->rps.cz_freq = CHV_CZ_CLOCK_FREQ_MODE_333;
			dev_priv->mem_freq = 2000;
			break;
	case 4:
			dev_priv->rps.cz_freq = CHV_CZ_CLOCK_FREQ_MODE_320;
			dev_priv->mem_freq = 1600;
			break;
	case 5:
			dev_priv->rps.cz_freq = CHV_CZ_CLOCK_FREQ_MODE_400;
			dev_priv->mem_freq = 1600;
			break;
	}
	DRM_DEBUG_DRIVER("DDR speed: %d MHz", dev_priv->mem_freq);

	I915_WRITE(DSPCLK_GATE_D, VRHUNIT_CLOCK_GATE_DISABLE);

	I915_WRITE(MI_ARB_VLV, MI_ARB_DISPLAY_TRICKLE_FEED_DISABLE);

	/* WaDisablePartialInstShootdown:chv */
	I915_WRITE(GEN8_ROW_CHICKEN,
		   _MASKED_BIT_ENABLE(PARTIAL_INSTRUCTION_SHOOTDOWN_DISABLE));

	/* WaDisableThreadStallDopClockGating:chv */
	I915_WRITE(GEN8_ROW_CHICKEN,
		   _MASKED_BIT_ENABLE(STALL_DOP_GATING_DISABLE));

	/* WaVSRefCountFullforceMissDisable:chv */
	/* WaDSRefCountFullforceMissDisable:chv */
	I915_WRITE(GEN7_FF_THREAD_MODE,
		   I915_READ(GEN7_FF_THREAD_MODE) &
		   ~(GEN8_FF_DS_REF_CNT_FFME | GEN7_FF_VS_REF_CNT_FFME));

	/* WaDisableSemaphoreAndSyncFlipWait:chv */
	I915_WRITE(GEN6_RC_SLEEP_PSMI_CONTROL,
		   _MASKED_BIT_ENABLE(GEN8_RC_SEMA_IDLE_MSG_DISABLE));

	/* WaDisableCSUnitClockGating:chv */
	I915_WRITE(GEN6_UCGCTL1, I915_READ(GEN6_UCGCTL1) |
		   GEN6_CSUNIT_CLOCK_GATE_DISABLE);

	/* WaDisableSDEUnitClockGating:chv */
	I915_WRITE(GEN8_UCGCTL6, I915_READ(GEN8_UCGCTL6) |
		   GEN8_SDEUNIT_CLOCK_GATE_DISABLE);

	/* WaDisableSamplerPowerBypass:chv (pre-production hw) */
	I915_WRITE(HALF_SLICE_CHICKEN3,
		   _MASKED_BIT_ENABLE(GEN8_SAMPLER_POWER_BYPASS_DIS));

	/* WaDisableGunitClockGating:chv (pre-production hw) */
	I915_WRITE(VLV_GUNIT_CLOCK_GATE, I915_READ(VLV_GUNIT_CLOCK_GATE) |
		   GINT_DIS);

	/* WaDisableFfDopClockGating:chv (pre-production hw) */
	I915_WRITE(GEN6_RC_SLEEP_PSMI_CONTROL,
		   _MASKED_BIT_ENABLE(GEN8_FF_DOP_CLOCK_GATE_DISABLE));

	/* WaDisableDopClockGating:chv (pre-production hw) */
	I915_WRITE(GEN7_ROW_CHICKEN2,
		   _MASKED_BIT_ENABLE(DOP_CLOCK_GATING_DISABLE));
	I915_WRITE(GEN6_UCGCTL1, I915_READ(GEN6_UCGCTL1) |
		   GEN6_EU_TCUNIT_CLOCK_GATE_DISABLE);
}

static void g4x_init_clock_gating(struct drm_device *dev)
{
	struct drm_i915_private *dev_priv = dev->dev_private;
	uint32_t dspclk_gate;

	I915_WRITE(RENCLK_GATE_D1, 0);
	I915_WRITE(RENCLK_GATE_D2, VF_UNIT_CLOCK_GATE_DISABLE |
		   GS_UNIT_CLOCK_GATE_DISABLE |
		   CL_UNIT_CLOCK_GATE_DISABLE);
	I915_WRITE(RAMCLK_GATE_D, 0);
	dspclk_gate = VRHUNIT_CLOCK_GATE_DISABLE |
		OVRUNIT_CLOCK_GATE_DISABLE |
		OVCUNIT_CLOCK_GATE_DISABLE;
	if (IS_GM45(dev))
		dspclk_gate |= DSSUNIT_CLOCK_GATE_DISABLE;
	I915_WRITE(DSPCLK_GATE_D, dspclk_gate);

	/* WaDisableRenderCachePipelinedFlush */
	I915_WRITE(CACHE_MODE_0,
		   _MASKED_BIT_ENABLE(CM0_PIPELINED_RENDER_FLUSH_DISABLE));

	/* WaDisable_RenderCache_OperationalFlush:g4x */
	I915_WRITE(CACHE_MODE_0, _MASKED_BIT_DISABLE(RC_OP_FLUSH_ENABLE));

	g4x_disable_trickle_feed(dev);
}

static void crestline_init_clock_gating(struct drm_device *dev)
{
	struct drm_i915_private *dev_priv = dev->dev_private;

	I915_WRITE(RENCLK_GATE_D1, I965_RCC_CLOCK_GATE_DISABLE);
	I915_WRITE(RENCLK_GATE_D2, 0);
	I915_WRITE(DSPCLK_GATE_D, 0);
	I915_WRITE(RAMCLK_GATE_D, 0);
	I915_WRITE16(DEUC, 0);
	I915_WRITE(MI_ARB_STATE,
		   _MASKED_BIT_ENABLE(MI_ARB_DISPLAY_TRICKLE_FEED_DISABLE));

	/* WaDisable_RenderCache_OperationalFlush:gen4 */
	I915_WRITE(CACHE_MODE_0, _MASKED_BIT_DISABLE(RC_OP_FLUSH_ENABLE));
}

static void broadwater_init_clock_gating(struct drm_device *dev)
{
	struct drm_i915_private *dev_priv = dev->dev_private;

	I915_WRITE(RENCLK_GATE_D1, I965_RCZ_CLOCK_GATE_DISABLE |
		   I965_RCC_CLOCK_GATE_DISABLE |
		   I965_RCPB_CLOCK_GATE_DISABLE |
		   I965_ISC_CLOCK_GATE_DISABLE |
		   I965_FBC_CLOCK_GATE_DISABLE);
	I915_WRITE(RENCLK_GATE_D2, 0);
	I915_WRITE(MI_ARB_STATE,
		   _MASKED_BIT_ENABLE(MI_ARB_DISPLAY_TRICKLE_FEED_DISABLE));

	/* WaDisable_RenderCache_OperationalFlush:gen4 */
	I915_WRITE(CACHE_MODE_0, _MASKED_BIT_DISABLE(RC_OP_FLUSH_ENABLE));
}

static void gen3_init_clock_gating(struct drm_device *dev)
{
	struct drm_i915_private *dev_priv = dev->dev_private;
	u32 dstate = I915_READ(D_STATE);

	dstate |= DSTATE_PLL_D3_OFF | DSTATE_GFX_CLOCK_GATING |
		DSTATE_DOT_CLOCK_GATING;
	I915_WRITE(D_STATE, dstate);

	if (IS_PINEVIEW(dev))
		I915_WRITE(ECOSKPD, _MASKED_BIT_ENABLE(ECO_GATING_CX_ONLY));

	/* IIR "flip pending" means done if this bit is set */
	I915_WRITE(ECOSKPD, _MASKED_BIT_DISABLE(ECO_FLIP_DONE));

	/* interrupts should cause a wake up from C3 */
	I915_WRITE(INSTPM, _MASKED_BIT_ENABLE(INSTPM_AGPBUSY_INT_EN));

	/* On GEN3 we really need to make sure the ARB C3 LP bit is set */
	I915_WRITE(MI_ARB_STATE, _MASKED_BIT_ENABLE(MI_ARB_C3_LP_WRITE_ENABLE));
}

static void i85x_init_clock_gating(struct drm_device *dev)
{
	struct drm_i915_private *dev_priv = dev->dev_private;

	I915_WRITE(RENCLK_GATE_D1, SV_CLOCK_GATE_DISABLE);

	/* interrupts should cause a wake up from C3 */
	I915_WRITE(MI_STATE, _MASKED_BIT_ENABLE(MI_AGPBUSY_INT_EN) |
		   _MASKED_BIT_DISABLE(MI_AGPBUSY_830_MODE));
}

static void i830_init_clock_gating(struct drm_device *dev)
{
	struct drm_i915_private *dev_priv = dev->dev_private;

	I915_WRITE(DSPCLK_GATE_D, OVRUNIT_CLOCK_GATE_DISABLE);
}

void intel_init_clock_gating(struct drm_device *dev)
{
	struct drm_i915_private *dev_priv = dev->dev_private;

	dev_priv->display.init_clock_gating(dev);
}

void intel_suspend_hw(struct drm_device *dev)
{
	if (HAS_PCH_LPT(dev))
		lpt_suspend_hw(dev);
}

#define for_each_power_well(i, power_well, domain_mask, power_domains)	\
	for (i = 0;							\
	     i < (power_domains)->power_well_count &&			\
		 ((power_well) = &(power_domains)->power_wells[i]);	\
	     i++)							\
		if ((power_well)->domains & (domain_mask))

#define for_each_power_well_rev(i, power_well, domain_mask, power_domains) \
	for (i = (power_domains)->power_well_count - 1;			 \
	     i >= 0 && ((power_well) = &(power_domains)->power_wells[i]);\
	     i--)							 \
		if ((power_well)->domains & (domain_mask))

/**
 * We should only use the power well if we explicitly asked the hardware to
 * enable it, so check if it's enabled and also check if we've requested it to
 * be enabled.
 */
static bool hsw_power_well_enabled(struct drm_i915_private *dev_priv,
				   struct i915_power_well *power_well)
{
	return I915_READ(HSW_PWR_WELL_DRIVER) ==
		     (HSW_PWR_WELL_ENABLE_REQUEST | HSW_PWR_WELL_STATE_ENABLED);
}

bool intel_display_power_enabled_unlocked(struct drm_i915_private *dev_priv,
					  enum intel_display_power_domain domain)
{
	struct i915_power_domains *power_domains;
	struct i915_power_well *power_well;
	bool is_enabled;
	int i;

	if (dev_priv->pm.suspended)
		return false;

	power_domains = &dev_priv->power_domains;

	is_enabled = true;

	for_each_power_well_rev(i, power_well, BIT(domain), power_domains) {
		if (power_well->always_on)
			continue;

		if (!power_well->hw_enabled) {
			is_enabled = false;
			break;
		}
	}

	return is_enabled;
}

bool intel_display_power_enabled(struct drm_i915_private *dev_priv,
				 enum intel_display_power_domain domain)
{
	struct i915_power_domains *power_domains;
	bool ret;

	power_domains = &dev_priv->power_domains;

	mutex_lock(&power_domains->lock);
	ret = intel_display_power_enabled_unlocked(dev_priv, domain);
	mutex_unlock(&power_domains->lock);

	return ret;
}

/*
 * Starting with Haswell, we have a "Power Down Well" that can be turned off
 * when not needed anymore. We have 4 registers that can request the power well
 * to be enabled, and it will only be disabled if none of the registers is
 * requesting it to be enabled.
 */
static void hsw_power_well_post_enable(struct drm_i915_private *dev_priv)
{
	struct drm_device *dev = dev_priv->dev;

	/*
	 * After we re-enable the power well, if we touch VGA register 0x3d5
	 * we'll get unclaimed register interrupts. This stops after we write
	 * anything to the VGA MSR register. The vgacon module uses this
	 * register all the time, so if we unbind our driver and, as a
	 * consequence, bind vgacon, we'll get stuck in an infinite loop at
	 * console_unlock(). So make here we touch the VGA MSR register, making
	 * sure vgacon can keep working normally without triggering interrupts
	 * and error messages.
	 */
	vga_get_uninterruptible(dev->pdev, VGA_RSRC_LEGACY_IO);
	outb(inb(VGA_MSR_READ), VGA_MSR_WRITE);
	vga_put(dev->pdev, VGA_RSRC_LEGACY_IO);

	if (IS_BROADWELL(dev))
		gen8_irq_power_well_post_enable(dev_priv);
}

static void hsw_set_power_well(struct drm_i915_private *dev_priv,
			       struct i915_power_well *power_well, bool enable)
{
	bool is_enabled, enable_requested;
	uint32_t tmp;

	tmp = I915_READ(HSW_PWR_WELL_DRIVER);
	is_enabled = tmp & HSW_PWR_WELL_STATE_ENABLED;
	enable_requested = tmp & HSW_PWR_WELL_ENABLE_REQUEST;

	if (enable) {
		if (!enable_requested)
			I915_WRITE(HSW_PWR_WELL_DRIVER,
				   HSW_PWR_WELL_ENABLE_REQUEST);

		if (!is_enabled) {
			DRM_DEBUG_KMS("Enabling power well\n");
			if (wait_for((I915_READ(HSW_PWR_WELL_DRIVER) &
				      HSW_PWR_WELL_STATE_ENABLED), 20))
				DRM_ERROR("Timeout enabling power well\n");
		}

		hsw_power_well_post_enable(dev_priv);
	} else {
		if (enable_requested) {
			I915_WRITE(HSW_PWR_WELL_DRIVER, 0);
			POSTING_READ(HSW_PWR_WELL_DRIVER);
			DRM_DEBUG_KMS("Requesting to disable the power well\n");
		}
	}
}

static void hsw_power_well_sync_hw(struct drm_i915_private *dev_priv,
				   struct i915_power_well *power_well)
{
	hsw_set_power_well(dev_priv, power_well, power_well->count > 0);

	/*
	 * We're taking over the BIOS, so clear any requests made by it since
	 * the driver is in charge now.
	 */
	if (I915_READ(HSW_PWR_WELL_BIOS) & HSW_PWR_WELL_ENABLE_REQUEST)
		I915_WRITE(HSW_PWR_WELL_BIOS, 0);
}

static void hsw_power_well_enable(struct drm_i915_private *dev_priv,
				  struct i915_power_well *power_well)
{
	hsw_set_power_well(dev_priv, power_well, true);
}

static void hsw_power_well_disable(struct drm_i915_private *dev_priv,
				   struct i915_power_well *power_well)
{
	hsw_set_power_well(dev_priv, power_well, false);
}

static void i9xx_always_on_power_well_noop(struct drm_i915_private *dev_priv,
					   struct i915_power_well *power_well)
{
}

static bool i9xx_always_on_power_well_enabled(struct drm_i915_private *dev_priv,
					     struct i915_power_well *power_well)
{
	return true;
}

static void vlv_set_power_well(struct drm_i915_private *dev_priv,
			       struct i915_power_well *power_well, bool enable)
{
	enum punit_power_well power_well_id = power_well->data;
	u32 mask;
	u32 state;
	u32 ctrl;

	mask = PUNIT_PWRGT_MASK(power_well_id);
	state = enable ? PUNIT_PWRGT_PWR_ON(power_well_id) :
			 PUNIT_PWRGT_PWR_GATE(power_well_id);

	mutex_lock(&dev_priv->rps.hw_lock);

#define COND \
	((vlv_punit_read(dev_priv, PUNIT_REG_PWRGT_STATUS) & mask) == state)

	if (COND)
		goto out;

	ctrl = vlv_punit_read(dev_priv, PUNIT_REG_PWRGT_CTRL);
	ctrl &= ~mask;
	ctrl |= state;
	vlv_punit_write(dev_priv, PUNIT_REG_PWRGT_CTRL, ctrl);

	if (wait_for(COND, 100))
		DRM_ERROR("timout setting power well state %08x (%08x)\n",
			  state,
			  vlv_punit_read(dev_priv, PUNIT_REG_PWRGT_CTRL));

#undef COND

out:
	mutex_unlock(&dev_priv->rps.hw_lock);
}

static void vlv_power_well_sync_hw(struct drm_i915_private *dev_priv,
				   struct i915_power_well *power_well)
{
	vlv_set_power_well(dev_priv, power_well, power_well->count > 0);
}

static void vlv_power_well_enable(struct drm_i915_private *dev_priv,
				  struct i915_power_well *power_well)
{
	vlv_set_power_well(dev_priv, power_well, true);
}

static void vlv_power_well_disable(struct drm_i915_private *dev_priv,
				   struct i915_power_well *power_well)
{
	vlv_set_power_well(dev_priv, power_well, false);
}

static bool vlv_power_well_enabled(struct drm_i915_private *dev_priv,
				   struct i915_power_well *power_well)
{
	int power_well_id = power_well->data;
	bool enabled = false;
	u32 mask;
	u32 state;
	u32 ctrl;

	mask = PUNIT_PWRGT_MASK(power_well_id);
	ctrl = PUNIT_PWRGT_PWR_ON(power_well_id);

	mutex_lock(&dev_priv->rps.hw_lock);

	state = vlv_punit_read(dev_priv, PUNIT_REG_PWRGT_STATUS) & mask;
	/*
	 * We only ever set the power-on and power-gate states, anything
	 * else is unexpected.
	 */
	WARN_ON(state != PUNIT_PWRGT_PWR_ON(power_well_id) &&
		state != PUNIT_PWRGT_PWR_GATE(power_well_id));
	if (state == ctrl)
		enabled = true;

	/*
	 * A transient state at this point would mean some unexpected party
	 * is poking at the power controls too.
	 */
	ctrl = vlv_punit_read(dev_priv, PUNIT_REG_PWRGT_CTRL) & mask;
	WARN_ON(ctrl != state);

	mutex_unlock(&dev_priv->rps.hw_lock);

	return enabled;
}

static void vlv_display_power_well_enable(struct drm_i915_private *dev_priv,
					  struct i915_power_well *power_well)
{
	WARN_ON_ONCE(power_well->data != PUNIT_POWER_WELL_DISP2D);

	vlv_set_power_well(dev_priv, power_well, true);

	spin_lock_irq(&dev_priv->irq_lock);
	valleyview_enable_display_irqs(dev_priv);
	spin_unlock_irq(&dev_priv->irq_lock);

	/*
	 * During driver initialization/resume we can avoid restoring the
	 * part of the HW/SW state that will be inited anyway explicitly.
	 */
	if (dev_priv->power_domains.initializing)
		return;

	intel_hpd_init(dev_priv->dev);

	i915_redisable_vga_power_on(dev_priv->dev);
}

static void vlv_display_power_well_disable(struct drm_i915_private *dev_priv,
					   struct i915_power_well *power_well)
{
	WARN_ON_ONCE(power_well->data != PUNIT_POWER_WELL_DISP2D);

	spin_lock_irq(&dev_priv->irq_lock);
	valleyview_disable_display_irqs(dev_priv);
	spin_unlock_irq(&dev_priv->irq_lock);

	vlv_set_power_well(dev_priv, power_well, false);
}

static void vlv_dpio_cmn_power_well_enable(struct drm_i915_private *dev_priv,
					   struct i915_power_well *power_well)
{
	WARN_ON_ONCE(power_well->data != PUNIT_POWER_WELL_DPIO_CMN_BC);

	/*
	 * Enable the CRI clock source so we can get at the
	 * display and the reference clock for VGA
	 * hotplug / manual detection.
	 */
	I915_WRITE(DPLL(PIPE_B), I915_READ(DPLL(PIPE_B)) |
		   DPLL_REFA_CLK_ENABLE_VLV | DPLL_INTEGRATED_CRI_CLK_VLV);
	udelay(1); /* >10ns for cmnreset, >0ns for sidereset */

	vlv_set_power_well(dev_priv, power_well, true);

	/*
	 * From VLV2A0_DP_eDP_DPIO_driver_vbios_notes_10.docx -
	 *  6.	De-assert cmn_reset/side_reset. Same as VLV X0.
	 *   a.	GUnit 0x2110 bit[0] set to 1 (def 0)
	 *   b.	The other bits such as sfr settings / modesel may all
	 *	be set to 0.
	 *
	 * This should only be done on init and resume from S3 with
	 * both PLLs disabled, or we risk losing DPIO and PLL
	 * synchronization.
	 */
	I915_WRITE(DPIO_CTL, I915_READ(DPIO_CTL) | DPIO_CMNRST);
}

static void vlv_dpio_cmn_power_well_disable(struct drm_i915_private *dev_priv,
					    struct i915_power_well *power_well)
{
	struct drm_device *dev = dev_priv->dev;
	enum pipe pipe;

	WARN_ON_ONCE(power_well->data != PUNIT_POWER_WELL_DPIO_CMN_BC);

	for_each_pipe(pipe)
		assert_pll_disabled(dev_priv, pipe);

	/* Assert common reset */
	I915_WRITE(DPIO_CTL, I915_READ(DPIO_CTL) & ~DPIO_CMNRST);

	vlv_set_power_well(dev_priv, power_well, false);
}

static void check_power_well_state(struct drm_i915_private *dev_priv,
				   struct i915_power_well *power_well)
{
	bool enabled = power_well->ops->is_enabled(dev_priv, power_well);

	if (power_well->always_on || !i915.disable_power_well) {
		if (!enabled)
			goto mismatch;

		return;
	}

	if (enabled != (power_well->count > 0))
		goto mismatch;

	return;

mismatch:
	WARN(1, "state mismatch for '%s' (always_on %d hw state %d use-count %d disable_power_well %d\n",
		  power_well->name, power_well->always_on, enabled,
		  power_well->count, i915.disable_power_well);
}

void intel_display_power_get(struct drm_i915_private *dev_priv,
			     enum intel_display_power_domain domain)
{
	struct i915_power_domains *power_domains;
	struct i915_power_well *power_well;
	int i;

	intel_runtime_pm_get(dev_priv);

	power_domains = &dev_priv->power_domains;

	mutex_lock(&power_domains->lock);

	for_each_power_well(i, power_well, BIT(domain), power_domains) {
		if (!power_well->count++) {
			DRM_DEBUG_KMS("enabling %s\n", power_well->name);
			power_well->ops->enable(dev_priv, power_well);
			power_well->hw_enabled = true;
		}

		check_power_well_state(dev_priv, power_well);
	}

	power_domains->domain_use_count[domain]++;

	mutex_unlock(&power_domains->lock);
}

void intel_display_power_put(struct drm_i915_private *dev_priv,
			     enum intel_display_power_domain domain)
{
	struct i915_power_domains *power_domains;
	struct i915_power_well *power_well;
	int i;

	power_domains = &dev_priv->power_domains;

	mutex_lock(&power_domains->lock);

	WARN_ON(!power_domains->domain_use_count[domain]);
	power_domains->domain_use_count[domain]--;

	for_each_power_well_rev(i, power_well, BIT(domain), power_domains) {
		WARN_ON(!power_well->count);

		if (!--power_well->count && i915.disable_power_well) {
			DRM_DEBUG_KMS("disabling %s\n", power_well->name);
			power_well->hw_enabled = false;
			power_well->ops->disable(dev_priv, power_well);
		}

		check_power_well_state(dev_priv, power_well);
	}

	mutex_unlock(&power_domains->lock);

	intel_runtime_pm_put(dev_priv);
}

static struct i915_power_domains *hsw_pwr;

/* Display audio driver power well request */
int i915_request_power_well(void)
{
	struct drm_i915_private *dev_priv;

	if (!hsw_pwr)
		return -ENODEV;

	dev_priv = container_of(hsw_pwr, struct drm_i915_private,
				power_domains);
	intel_display_power_get(dev_priv, POWER_DOMAIN_AUDIO);
	return 0;
}
EXPORT_SYMBOL_GPL(i915_request_power_well);

/* Display audio driver power well release */
int i915_release_power_well(void)
{
	struct drm_i915_private *dev_priv;

	if (!hsw_pwr)
		return -ENODEV;

	dev_priv = container_of(hsw_pwr, struct drm_i915_private,
				power_domains);
	intel_display_power_put(dev_priv, POWER_DOMAIN_AUDIO);
	return 0;
}
EXPORT_SYMBOL_GPL(i915_release_power_well);

/*
 * Private interface for the audio driver to get CDCLK in kHz.
 *
 * Caller must request power well using i915_request_power_well() prior to
 * making the call.
 */
int i915_get_cdclk_freq(void)
{
	struct drm_i915_private *dev_priv;

	if (!hsw_pwr)
		return -ENODEV;

	dev_priv = container_of(hsw_pwr, struct drm_i915_private,
				power_domains);

	return intel_ddi_get_cdclk_freq(dev_priv);
}
EXPORT_SYMBOL_GPL(i915_get_cdclk_freq);


#define POWER_DOMAIN_MASK (BIT(POWER_DOMAIN_NUM) - 1)

#define HSW_ALWAYS_ON_POWER_DOMAINS (			\
	BIT(POWER_DOMAIN_PIPE_A) |			\
	BIT(POWER_DOMAIN_TRANSCODER_EDP) |		\
	BIT(POWER_DOMAIN_PORT_DDI_A_2_LANES) |		\
	BIT(POWER_DOMAIN_PORT_DDI_A_4_LANES) |		\
	BIT(POWER_DOMAIN_PORT_DDI_B_2_LANES) |		\
	BIT(POWER_DOMAIN_PORT_DDI_B_4_LANES) |		\
	BIT(POWER_DOMAIN_PORT_DDI_C_2_LANES) |		\
	BIT(POWER_DOMAIN_PORT_DDI_C_4_LANES) |		\
	BIT(POWER_DOMAIN_PORT_DDI_D_2_LANES) |		\
	BIT(POWER_DOMAIN_PORT_DDI_D_4_LANES) |		\
	BIT(POWER_DOMAIN_PORT_CRT) |			\
	BIT(POWER_DOMAIN_PLLS) |			\
	BIT(POWER_DOMAIN_INIT))
#define HSW_DISPLAY_POWER_DOMAINS (				\
	(POWER_DOMAIN_MASK & ~HSW_ALWAYS_ON_POWER_DOMAINS) |	\
	BIT(POWER_DOMAIN_INIT))

#define BDW_ALWAYS_ON_POWER_DOMAINS (			\
	HSW_ALWAYS_ON_POWER_DOMAINS |			\
	BIT(POWER_DOMAIN_PIPE_A_PANEL_FITTER))
#define BDW_DISPLAY_POWER_DOMAINS (				\
	(POWER_DOMAIN_MASK & ~BDW_ALWAYS_ON_POWER_DOMAINS) |	\
	BIT(POWER_DOMAIN_INIT))

#define VLV_ALWAYS_ON_POWER_DOMAINS	BIT(POWER_DOMAIN_INIT)
#define VLV_DISPLAY_POWER_DOMAINS	POWER_DOMAIN_MASK

#define VLV_DPIO_CMN_BC_POWER_DOMAINS (		\
	BIT(POWER_DOMAIN_PORT_DDI_B_2_LANES) |	\
	BIT(POWER_DOMAIN_PORT_DDI_B_4_LANES) |	\
	BIT(POWER_DOMAIN_PORT_DDI_C_2_LANES) |	\
	BIT(POWER_DOMAIN_PORT_DDI_C_4_LANES) |	\
	BIT(POWER_DOMAIN_PORT_CRT) |		\
	BIT(POWER_DOMAIN_INIT))

#define VLV_DPIO_TX_B_LANES_01_POWER_DOMAINS (	\
	BIT(POWER_DOMAIN_PORT_DDI_B_2_LANES) |	\
	BIT(POWER_DOMAIN_PORT_DDI_B_4_LANES) |	\
	BIT(POWER_DOMAIN_INIT))

#define VLV_DPIO_TX_B_LANES_23_POWER_DOMAINS (	\
	BIT(POWER_DOMAIN_PORT_DDI_B_4_LANES) |	\
	BIT(POWER_DOMAIN_INIT))

#define VLV_DPIO_TX_C_LANES_01_POWER_DOMAINS (	\
	BIT(POWER_DOMAIN_PORT_DDI_C_2_LANES) |	\
	BIT(POWER_DOMAIN_PORT_DDI_C_4_LANES) |	\
	BIT(POWER_DOMAIN_INIT))

#define VLV_DPIO_TX_C_LANES_23_POWER_DOMAINS (	\
	BIT(POWER_DOMAIN_PORT_DDI_C_4_LANES) |	\
	BIT(POWER_DOMAIN_INIT))

static const struct i915_power_well_ops i9xx_always_on_power_well_ops = {
	.sync_hw = i9xx_always_on_power_well_noop,
	.enable = i9xx_always_on_power_well_noop,
	.disable = i9xx_always_on_power_well_noop,
	.is_enabled = i9xx_always_on_power_well_enabled,
};

static struct i915_power_well i9xx_always_on_power_well[] = {
	{
		.name = "always-on",
		.always_on = 1,
		.domains = POWER_DOMAIN_MASK,
		.ops = &i9xx_always_on_power_well_ops,
	},
};

static const struct i915_power_well_ops hsw_power_well_ops = {
	.sync_hw = hsw_power_well_sync_hw,
	.enable = hsw_power_well_enable,
	.disable = hsw_power_well_disable,
	.is_enabled = hsw_power_well_enabled,
};

static struct i915_power_well hsw_power_wells[] = {
	{
		.name = "always-on",
		.always_on = 1,
		.domains = HSW_ALWAYS_ON_POWER_DOMAINS,
		.ops = &i9xx_always_on_power_well_ops,
	},
	{
		.name = "display",
		.domains = HSW_DISPLAY_POWER_DOMAINS,
		.ops = &hsw_power_well_ops,
	},
};

static struct i915_power_well bdw_power_wells[] = {
	{
		.name = "always-on",
		.always_on = 1,
		.domains = BDW_ALWAYS_ON_POWER_DOMAINS,
		.ops = &i9xx_always_on_power_well_ops,
	},
	{
		.name = "display",
		.domains = BDW_DISPLAY_POWER_DOMAINS,
		.ops = &hsw_power_well_ops,
	},
};

static const struct i915_power_well_ops vlv_display_power_well_ops = {
	.sync_hw = vlv_power_well_sync_hw,
	.enable = vlv_display_power_well_enable,
	.disable = vlv_display_power_well_disable,
	.is_enabled = vlv_power_well_enabled,
};

static const struct i915_power_well_ops vlv_dpio_cmn_power_well_ops = {
	.sync_hw = vlv_power_well_sync_hw,
	.enable = vlv_dpio_cmn_power_well_enable,
	.disable = vlv_dpio_cmn_power_well_disable,
	.is_enabled = vlv_power_well_enabled,
};

static const struct i915_power_well_ops vlv_dpio_power_well_ops = {
	.sync_hw = vlv_power_well_sync_hw,
	.enable = vlv_power_well_enable,
	.disable = vlv_power_well_disable,
	.is_enabled = vlv_power_well_enabled,
};

static struct i915_power_well vlv_power_wells[] = {
	{
		.name = "always-on",
		.always_on = 1,
		.domains = VLV_ALWAYS_ON_POWER_DOMAINS,
		.ops = &i9xx_always_on_power_well_ops,
	},
	{
		.name = "display",
		.domains = VLV_DISPLAY_POWER_DOMAINS,
		.data = PUNIT_POWER_WELL_DISP2D,
		.ops = &vlv_display_power_well_ops,
	},
	{
		.name = "dpio-tx-b-01",
		.domains = VLV_DPIO_TX_B_LANES_01_POWER_DOMAINS |
			   VLV_DPIO_TX_B_LANES_23_POWER_DOMAINS |
			   VLV_DPIO_TX_C_LANES_01_POWER_DOMAINS |
			   VLV_DPIO_TX_C_LANES_23_POWER_DOMAINS,
		.ops = &vlv_dpio_power_well_ops,
		.data = PUNIT_POWER_WELL_DPIO_TX_B_LANES_01,
	},
	{
		.name = "dpio-tx-b-23",
		.domains = VLV_DPIO_TX_B_LANES_01_POWER_DOMAINS |
			   VLV_DPIO_TX_B_LANES_23_POWER_DOMAINS |
			   VLV_DPIO_TX_C_LANES_01_POWER_DOMAINS |
			   VLV_DPIO_TX_C_LANES_23_POWER_DOMAINS,
		.ops = &vlv_dpio_power_well_ops,
		.data = PUNIT_POWER_WELL_DPIO_TX_B_LANES_23,
	},
	{
		.name = "dpio-tx-c-01",
		.domains = VLV_DPIO_TX_B_LANES_01_POWER_DOMAINS |
			   VLV_DPIO_TX_B_LANES_23_POWER_DOMAINS |
			   VLV_DPIO_TX_C_LANES_01_POWER_DOMAINS |
			   VLV_DPIO_TX_C_LANES_23_POWER_DOMAINS,
		.ops = &vlv_dpio_power_well_ops,
		.data = PUNIT_POWER_WELL_DPIO_TX_C_LANES_01,
	},
	{
		.name = "dpio-tx-c-23",
		.domains = VLV_DPIO_TX_B_LANES_01_POWER_DOMAINS |
			   VLV_DPIO_TX_B_LANES_23_POWER_DOMAINS |
			   VLV_DPIO_TX_C_LANES_01_POWER_DOMAINS |
			   VLV_DPIO_TX_C_LANES_23_POWER_DOMAINS,
		.ops = &vlv_dpio_power_well_ops,
		.data = PUNIT_POWER_WELL_DPIO_TX_C_LANES_23,
	},
	{
		.name = "dpio-common",
		.domains = VLV_DPIO_CMN_BC_POWER_DOMAINS,
		.data = PUNIT_POWER_WELL_DPIO_CMN_BC,
		.ops = &vlv_dpio_cmn_power_well_ops,
	},
};

static struct i915_power_well *lookup_power_well(struct drm_i915_private *dev_priv,
						 enum punit_power_well power_well_id)
{
	struct i915_power_domains *power_domains = &dev_priv->power_domains;
	struct i915_power_well *power_well;
	int i;

	for_each_power_well(i, power_well, POWER_DOMAIN_MASK, power_domains) {
		if (power_well->data == power_well_id)
			return power_well;
	}

	return NULL;
}

#define set_power_wells(power_domains, __power_wells) ({		\
	(power_domains)->power_wells = (__power_wells);			\
	(power_domains)->power_well_count = ARRAY_SIZE(__power_wells);	\
})

int intel_power_domains_init(struct drm_i915_private *dev_priv)
{
	struct i915_power_domains *power_domains = &dev_priv->power_domains;

	mutex_init(&power_domains->lock);

	/*
	 * The enabling order will be from lower to higher indexed wells,
	 * the disabling order is reversed.
	 */
	if (IS_HASWELL(dev_priv->dev)) {
		set_power_wells(power_domains, hsw_power_wells);
		hsw_pwr = power_domains;
	} else if (IS_BROADWELL(dev_priv->dev)) {
		set_power_wells(power_domains, bdw_power_wells);
		hsw_pwr = power_domains;
	} else if (IS_VALLEYVIEW(dev_priv->dev)) {
		set_power_wells(power_domains, vlv_power_wells);
	} else {
		set_power_wells(power_domains, i9xx_always_on_power_well);
	}

	return 0;
}

void intel_power_domains_remove(struct drm_i915_private *dev_priv)
{
	hsw_pwr = NULL;
}

static void intel_power_domains_resume(struct drm_i915_private *dev_priv)
{
	struct i915_power_domains *power_domains = &dev_priv->power_domains;
	struct i915_power_well *power_well;
	int i;

	mutex_lock(&power_domains->lock);
	for_each_power_well(i, power_well, POWER_DOMAIN_MASK, power_domains) {
		power_well->ops->sync_hw(dev_priv, power_well);
		power_well->hw_enabled = power_well->ops->is_enabled(dev_priv,
								     power_well);
	}
	mutex_unlock(&power_domains->lock);
}

static void vlv_cmnlane_wa(struct drm_i915_private *dev_priv)
{
	struct i915_power_well *cmn =
		lookup_power_well(dev_priv, PUNIT_POWER_WELL_DPIO_CMN_BC);
	struct i915_power_well *disp2d =
		lookup_power_well(dev_priv, PUNIT_POWER_WELL_DISP2D);

	/* nothing to do if common lane is already off */
	if (!cmn->ops->is_enabled(dev_priv, cmn))
		return;

	/* If the display might be already active skip this */
	if (disp2d->ops->is_enabled(dev_priv, disp2d) &&
	    I915_READ(DPIO_CTL) & DPIO_CMNRST)
		return;

	DRM_DEBUG_KMS("toggling display PHY side reset\n");

	/* cmnlane needs DPLL registers */
	disp2d->ops->enable(dev_priv, disp2d);

	/*
	 * From VLV2A0_DP_eDP_HDMI_DPIO_driver_vbios_notes_11.docx:
	 * Need to assert and de-assert PHY SB reset by gating the
	 * common lane power, then un-gating it.
	 * Simply ungating isn't enough to reset the PHY enough to get
	 * ports and lanes running.
	 */
	cmn->ops->disable(dev_priv, cmn);
}

void intel_power_domains_init_hw(struct drm_i915_private *dev_priv)
{
	struct drm_device *dev = dev_priv->dev;
	struct i915_power_domains *power_domains = &dev_priv->power_domains;

	power_domains->initializing = true;

	if (IS_VALLEYVIEW(dev) && !IS_CHERRYVIEW(dev)) {
		mutex_lock(&power_domains->lock);
		vlv_cmnlane_wa(dev_priv);
		mutex_unlock(&power_domains->lock);
	}

	/* For now, we need the power well to be always enabled. */
	intel_display_set_init_power(dev_priv, true);
	intel_power_domains_resume(dev_priv);
	power_domains->initializing = false;
}

void intel_aux_display_runtime_get(struct drm_i915_private *dev_priv)
{
	intel_runtime_pm_get(dev_priv);
}

void intel_aux_display_runtime_put(struct drm_i915_private *dev_priv)
{
	intel_runtime_pm_put(dev_priv);
}

void intel_runtime_pm_get(struct drm_i915_private *dev_priv)
{
	struct drm_device *dev = dev_priv->dev;
	struct device *device = &dev->pdev->dev;

	if (!HAS_RUNTIME_PM(dev))
		return;

	pm_runtime_get_sync(device);
	WARN(dev_priv->pm.suspended, "Device still suspended.\n");
}

void intel_runtime_pm_get_noresume(struct drm_i915_private *dev_priv)
{
	struct drm_device *dev = dev_priv->dev;
	struct device *device = &dev->pdev->dev;

	if (!HAS_RUNTIME_PM(dev))
		return;

	WARN(dev_priv->pm.suspended, "Getting nosync-ref while suspended.\n");
	pm_runtime_get_noresume(device);
}

void intel_runtime_pm_put(struct drm_i915_private *dev_priv)
{
	struct drm_device *dev = dev_priv->dev;
	struct device *device = &dev->pdev->dev;

	if (!HAS_RUNTIME_PM(dev))
		return;

	pm_runtime_mark_last_busy(device);
	pm_runtime_put_autosuspend(device);
}

void intel_init_runtime_pm(struct drm_i915_private *dev_priv)
{
	struct drm_device *dev = dev_priv->dev;
	struct device *device = &dev->pdev->dev;

	if (!HAS_RUNTIME_PM(dev))
		return;

	pm_runtime_set_active(device);

	/*
	 * RPM depends on RC6 to save restore the GT HW context, so make RC6 a
	 * requirement.
	 */
	if (!intel_enable_rc6(dev)) {
		DRM_INFO("RC6 disabled, disabling runtime PM support\n");
		return;
	}

	pm_runtime_set_autosuspend_delay(device, 10000); /* 10s */
	pm_runtime_mark_last_busy(device);
	pm_runtime_use_autosuspend(device);

	pm_runtime_put_autosuspend(device);
}

void intel_fini_runtime_pm(struct drm_i915_private *dev_priv)
{
	struct drm_device *dev = dev_priv->dev;
	struct device *device = &dev->pdev->dev;

	if (!HAS_RUNTIME_PM(dev))
		return;

	if (!intel_enable_rc6(dev))
		return;

	/* Make sure we're not suspended first. */
	pm_runtime_get_sync(device);
	pm_runtime_disable(device);
}

/* Set up chip specific power management-related functions */
void intel_init_pm(struct drm_device *dev)
{
	struct drm_i915_private *dev_priv = dev->dev_private;

	if (HAS_FBC(dev)) {
		if (INTEL_INFO(dev)->gen >= 7) {
			dev_priv->display.fbc_enabled = ironlake_fbc_enabled;
			dev_priv->display.enable_fbc = gen7_enable_fbc;
			dev_priv->display.disable_fbc = ironlake_disable_fbc;
		} else if (INTEL_INFO(dev)->gen >= 5) {
			dev_priv->display.fbc_enabled = ironlake_fbc_enabled;
			dev_priv->display.enable_fbc = ironlake_enable_fbc;
			dev_priv->display.disable_fbc = ironlake_disable_fbc;
		} else if (IS_GM45(dev)) {
			dev_priv->display.fbc_enabled = g4x_fbc_enabled;
			dev_priv->display.enable_fbc = g4x_enable_fbc;
			dev_priv->display.disable_fbc = g4x_disable_fbc;
		} else {
			dev_priv->display.fbc_enabled = i8xx_fbc_enabled;
			dev_priv->display.enable_fbc = i8xx_enable_fbc;
			dev_priv->display.disable_fbc = i8xx_disable_fbc;

			/* This value was pulled out of someone's hat */
			I915_WRITE(FBC_CONTROL, 500 << FBC_CTL_INTERVAL_SHIFT);
		}
	}

	/* For cxsr */
	if (IS_PINEVIEW(dev))
		i915_pineview_get_mem_freq(dev);
	else if (IS_GEN5(dev))
		i915_ironlake_get_mem_freq(dev);

	/* For FIFO watermark updates */
	if (HAS_PCH_SPLIT(dev)) {
		ilk_setup_wm_latency(dev);

		if ((IS_GEN5(dev) && dev_priv->wm.pri_latency[1] &&
		     dev_priv->wm.spr_latency[1] && dev_priv->wm.cur_latency[1]) ||
		    (!IS_GEN5(dev) && dev_priv->wm.pri_latency[0] &&
		     dev_priv->wm.spr_latency[0] && dev_priv->wm.cur_latency[0])) {
			dev_priv->display.update_wm = ilk_update_wm;
			dev_priv->display.update_sprite_wm = ilk_update_sprite_wm;
		} else {
			DRM_DEBUG_KMS("Failed to read display plane latency. "
				      "Disable CxSR\n");
		}

		if (IS_GEN5(dev))
			dev_priv->display.init_clock_gating = ironlake_init_clock_gating;
		else if (IS_GEN6(dev))
			dev_priv->display.init_clock_gating = gen6_init_clock_gating;
		else if (IS_IVYBRIDGE(dev))
			dev_priv->display.init_clock_gating = ivybridge_init_clock_gating;
		else if (IS_HASWELL(dev))
			dev_priv->display.init_clock_gating = haswell_init_clock_gating;
		else if (INTEL_INFO(dev)->gen == 8)
			dev_priv->display.init_clock_gating = gen8_init_clock_gating;
	} else if (IS_CHERRYVIEW(dev)) {
		dev_priv->display.update_wm = valleyview_update_wm;
		dev_priv->display.init_clock_gating =
			cherryview_init_clock_gating;
	} else if (IS_VALLEYVIEW(dev)) {
		dev_priv->display.update_wm = valleyview_update_wm;
		dev_priv->display.init_clock_gating =
			valleyview_init_clock_gating;
	} else if (IS_PINEVIEW(dev)) {
		if (!intel_get_cxsr_latency(IS_PINEVIEW_G(dev),
					    dev_priv->is_ddr3,
					    dev_priv->fsb_freq,
					    dev_priv->mem_freq)) {
			DRM_INFO("failed to find known CxSR latency "
				 "(found ddr%s fsb freq %d, mem freq %d), "
				 "disabling CxSR\n",
				 (dev_priv->is_ddr3 == 1) ? "3" : "2",
				 dev_priv->fsb_freq, dev_priv->mem_freq);
			/* Disable CxSR and never update its watermark again */
			intel_set_memory_cxsr(dev_priv, false);
			dev_priv->display.update_wm = NULL;
		} else
			dev_priv->display.update_wm = pineview_update_wm;
		dev_priv->display.init_clock_gating = gen3_init_clock_gating;
	} else if (IS_G4X(dev)) {
		dev_priv->display.update_wm = g4x_update_wm;
		dev_priv->display.init_clock_gating = g4x_init_clock_gating;
	} else if (IS_GEN4(dev)) {
		dev_priv->display.update_wm = i965_update_wm;
		if (IS_CRESTLINE(dev))
			dev_priv->display.init_clock_gating = crestline_init_clock_gating;
		else if (IS_BROADWATER(dev))
			dev_priv->display.init_clock_gating = broadwater_init_clock_gating;
	} else if (IS_GEN3(dev)) {
		dev_priv->display.update_wm = i9xx_update_wm;
		dev_priv->display.get_fifo_size = i9xx_get_fifo_size;
		dev_priv->display.init_clock_gating = gen3_init_clock_gating;
	} else if (IS_GEN2(dev)) {
		if (INTEL_INFO(dev)->num_pipes == 1) {
			dev_priv->display.update_wm = i845_update_wm;
			dev_priv->display.get_fifo_size = i845_get_fifo_size;
		} else {
			dev_priv->display.update_wm = i9xx_update_wm;
			dev_priv->display.get_fifo_size = i830_get_fifo_size;
		}

		if (IS_I85X(dev) || IS_I865G(dev))
			dev_priv->display.init_clock_gating = i85x_init_clock_gating;
		else
			dev_priv->display.init_clock_gating = i830_init_clock_gating;
	} else {
		DRM_ERROR("unexpected fall-through in intel_init_pm\n");
	}
}

int sandybridge_pcode_read(struct drm_i915_private *dev_priv, u8 mbox, u32 *val)
{
	WARN_ON(!mutex_is_locked(&dev_priv->rps.hw_lock));

	if (I915_READ(GEN6_PCODE_MAILBOX) & GEN6_PCODE_READY) {
		DRM_DEBUG_DRIVER("warning: pcode (read) mailbox access failed\n");
		return -EAGAIN;
	}

	I915_WRITE(GEN6_PCODE_DATA, *val);
	I915_WRITE(GEN6_PCODE_MAILBOX, GEN6_PCODE_READY | mbox);

	if (wait_for((I915_READ(GEN6_PCODE_MAILBOX) & GEN6_PCODE_READY) == 0,
		     500)) {
		DRM_ERROR("timeout waiting for pcode read (%d) to finish\n", mbox);
		return -ETIMEDOUT;
	}

	*val = I915_READ(GEN6_PCODE_DATA);
	I915_WRITE(GEN6_PCODE_DATA, 0);

	return 0;
}

int sandybridge_pcode_write(struct drm_i915_private *dev_priv, u8 mbox, u32 val)
{
	WARN_ON(!mutex_is_locked(&dev_priv->rps.hw_lock));

	if (I915_READ(GEN6_PCODE_MAILBOX) & GEN6_PCODE_READY) {
		DRM_DEBUG_DRIVER("warning: pcode (write) mailbox access failed\n");
		return -EAGAIN;
	}

	I915_WRITE(GEN6_PCODE_DATA, val);
	I915_WRITE(GEN6_PCODE_MAILBOX, GEN6_PCODE_READY | mbox);

	if (wait_for((I915_READ(GEN6_PCODE_MAILBOX) & GEN6_PCODE_READY) == 0,
		     500)) {
		DRM_ERROR("timeout waiting for pcode write (%d) to finish\n", mbox);
		return -ETIMEDOUT;
	}

	I915_WRITE(GEN6_PCODE_DATA, 0);

	return 0;
}

static int byt_gpu_freq(struct drm_i915_private *dev_priv, int val)
{
	int div;

	/* 4 x czclk */
	switch (dev_priv->mem_freq) {
	case 800:
		div = 10;
		break;
	case 1066:
		div = 12;
		break;
	case 1333:
		div = 16;
		break;
	default:
		return -1;
	}

	return DIV_ROUND_CLOSEST(dev_priv->mem_freq * (val + 6 - 0xbd), 4 * div);
}

static int byt_freq_opcode(struct drm_i915_private *dev_priv, int val)
{
	int mul;

	/* 4 x czclk */
	switch (dev_priv->mem_freq) {
	case 800:
		mul = 10;
		break;
	case 1066:
		mul = 12;
		break;
	case 1333:
		mul = 16;
		break;
	default:
		return -1;
	}

	return DIV_ROUND_CLOSEST(4 * mul * val, dev_priv->mem_freq) + 0xbd - 6;
}

static int chv_gpu_freq(struct drm_i915_private *dev_priv, int val)
{
	int div, freq;

	switch (dev_priv->rps.cz_freq) {
	case 200:
		div = 5;
		break;
	case 267:
		div = 6;
		break;
	case 320:
	case 333:
	case 400:
		div = 8;
		break;
	default:
		return -1;
	}

	freq = (DIV_ROUND_CLOSEST((dev_priv->rps.cz_freq * val), 2 * div) / 2);

	return freq;
}

static int chv_freq_opcode(struct drm_i915_private *dev_priv, int val)
{
	int mul, opcode;

	switch (dev_priv->rps.cz_freq) {
	case 200:
		mul = 5;
		break;
	case 267:
		mul = 6;
		break;
	case 320:
	case 333:
	case 400:
		mul = 8;
		break;
	default:
		return -1;
	}

	opcode = (DIV_ROUND_CLOSEST((val * 2 * mul), dev_priv->rps.cz_freq) * 2);

	return opcode;
}

int vlv_gpu_freq(struct drm_i915_private *dev_priv, int val)
{
	int ret = -1;

	if (IS_CHERRYVIEW(dev_priv->dev))
		ret = chv_gpu_freq(dev_priv, val);
	else if (IS_VALLEYVIEW(dev_priv->dev))
		ret = byt_gpu_freq(dev_priv, val);

	return ret;
}

int vlv_freq_opcode(struct drm_i915_private *dev_priv, int val)
{
	int ret = -1;

	if (IS_CHERRYVIEW(dev_priv->dev))
		ret = chv_freq_opcode(dev_priv, val);
	else if (IS_VALLEYVIEW(dev_priv->dev))
		ret = byt_freq_opcode(dev_priv, val);

	return ret;
}

void intel_pm_setup(struct drm_device *dev)
{
	struct drm_i915_private *dev_priv = dev->dev_private;

	mutex_init(&dev_priv->rps.hw_lock);

	INIT_DELAYED_WORK(&dev_priv->rps.delayed_resume_work,
			  intel_gen6_powersave_work);

	dev_priv->pm.suspended = false;
	dev_priv->pm._irqs_disabled = false;
}<|MERGE_RESOLUTION|>--- conflicted
+++ resolved
@@ -3399,11 +3399,8 @@
 	struct drm_i915_private *dev_priv = dev->dev_private;
 
 	I915_WRITE(GEN6_RC_CONTROL, 0);
-<<<<<<< HEAD
-=======
 
 	gen8_disable_rps_interrupts(dev);
->>>>>>> d6fc55a2
 }
 
 static void valleyview_disable_rps(struct drm_device *dev)
@@ -3793,11 +3790,7 @@
 	mutex_unlock(&dev_priv->rps.hw_lock);
 }
 
-<<<<<<< HEAD
-int cherryview_rps_max_freq(struct drm_i915_private *dev_priv)
-=======
 static int cherryview_rps_max_freq(struct drm_i915_private *dev_priv)
->>>>>>> d6fc55a2
 {
 	u32 val, rp0;
 
@@ -3817,9 +3810,6 @@
 	return rpe;
 }
 
-<<<<<<< HEAD
-int cherryview_rps_min_freq(struct drm_i915_private *dev_priv)
-=======
 static int cherryview_rps_guar_freq(struct drm_i915_private *dev_priv)
 {
 	u32 val, rp1;
@@ -3831,7 +3821,6 @@
 }
 
 static int cherryview_rps_min_freq(struct drm_i915_private *dev_priv)
->>>>>>> d6fc55a2
 {
 	u32 val, rpn;
 
@@ -3840,9 +3829,6 @@
 	return rpn;
 }
 
-<<<<<<< HEAD
-int valleyview_rps_max_freq(struct drm_i915_private *dev_priv)
-=======
 static int valleyview_rps_guar_freq(struct drm_i915_private *dev_priv)
 {
 	u32 val, rp1;
@@ -3855,7 +3841,6 @@
 }
 
 static int valleyview_rps_max_freq(struct drm_i915_private *dev_priv)
->>>>>>> d6fc55a2
 {
 	u32 val, rp0;
 
@@ -4036,14 +4021,11 @@
 			 vlv_gpu_freq(dev_priv, dev_priv->rps.efficient_freq),
 			 dev_priv->rps.efficient_freq);
 
-<<<<<<< HEAD
-=======
 	dev_priv->rps.rp1_freq = cherryview_rps_guar_freq(dev_priv);
 	DRM_DEBUG_DRIVER("RP1(Guar) GPU freq: %d MHz (%u)\n",
 			 vlv_gpu_freq(dev_priv, dev_priv->rps.rp1_freq),
 			 dev_priv->rps.rp1_freq);
 
->>>>>>> d6fc55a2
 	dev_priv->rps.min_freq = cherryview_rps_min_freq(dev_priv);
 	DRM_DEBUG_DRIVER("min GPU freq: %d MHz (%u)\n",
 			 vlv_gpu_freq(dev_priv, dev_priv->rps.min_freq),
@@ -4151,11 +4133,8 @@
 
 	valleyview_set_rps(dev_priv->dev, dev_priv->rps.efficient_freq);
 
-<<<<<<< HEAD
-=======
 	gen8_enable_rps_interrupts(dev);
 
->>>>>>> d6fc55a2
 	gen6_gt_force_wake_put(dev_priv, FORCEWAKE_ALL);
 }
 
@@ -4997,21 +4976,14 @@
 	struct drm_i915_private *dev_priv = dev->dev_private;
 
 	/* Interrupts should be disabled already to avoid re-arming. */
-<<<<<<< HEAD
-	WARN_ON(dev->irq_enabled && !dev_priv->pm.irqs_disabled);
-=======
 	WARN_ON(intel_irqs_enabled(dev_priv));
->>>>>>> d6fc55a2
 
 	flush_delayed_work(&dev_priv->rps.delayed_resume_work);
 
 	cancel_work_sync(&dev_priv->rps.work);
-<<<<<<< HEAD
-=======
 
 	/* Force GPU to min freq during suspend */
 	gen6_rps_idle(dev_priv);
->>>>>>> d6fc55a2
 }
 
 void intel_disable_gt_powersave(struct drm_device *dev)
@@ -5019,11 +4991,7 @@
 	struct drm_i915_private *dev_priv = dev->dev_private;
 
 	/* Interrupts should be disabled already to avoid re-arming. */
-<<<<<<< HEAD
-	WARN_ON(dev->irq_enabled && !dev_priv->pm.irqs_disabled);
-=======
 	WARN_ON(intel_irqs_enabled(dev_priv));
->>>>>>> d6fc55a2
 
 	if (IS_IRONLAKE_M(dev)) {
 		ironlake_disable_drps(dev);
