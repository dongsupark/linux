--- conflicted
+++ resolved
@@ -2396,7 +2396,6 @@
 		if (p->sprite_enabled)
 			sprites_enabled++;
 	}
-<<<<<<< HEAD
 
 	if (pipes_active > 1) {
 		lp_max_1_2->pri = lp_max_5_6->pri = sprites_enabled ? 128 : 256;
@@ -2633,244 +2632,6 @@
 		}
 	}
 
-=======
-
-	if (pipes_active > 1) {
-		lp_max_1_2->pri = lp_max_5_6->pri = sprites_enabled ? 128 : 256;
-		lp_max_1_2->spr = lp_max_5_6->spr = 128;
-		lp_max_1_2->cur = lp_max_5_6->cur = 64;
-	} else {
-		lp_max_1_2->pri = sprites_enabled ? 384 : 768;
-		lp_max_5_6->pri = sprites_enabled ? 128 : 768;
-		lp_max_1_2->spr = 384;
-		lp_max_5_6->spr = 640;
-		lp_max_1_2->cur = lp_max_5_6->cur = 255;
-	}
-	lp_max_1_2->fbc = lp_max_5_6->fbc = 15;
-}
-
-static void hsw_compute_wm_results(struct drm_device *dev,
-				   struct hsw_pipe_wm_parameters *params,
-				   uint32_t *wm,
-				   struct hsw_wm_maximums *lp_maximums,
-				   struct hsw_wm_values *results)
-{
-	struct drm_i915_private *dev_priv = dev->dev_private;
-	struct drm_crtc *crtc;
-	struct hsw_lp_wm_result lp_results[4] = {};
-	enum pipe pipe;
-	int level, max_level, wm_lp;
-
-	for (level = 1; level <= 4; level++)
-		if (!hsw_compute_lp_wm(wm[level], lp_maximums, params,
-				       &lp_results[level - 1]))
-			break;
-	max_level = level - 1;
-
-	/* The spec says it is preferred to disable FBC WMs instead of disabling
-	 * a WM level. */
-	results->enable_fbc_wm = true;
-	for (level = 1; level <= max_level; level++) {
-		if (!lp_results[level - 1].fbc_enable) {
-			results->enable_fbc_wm = false;
-			break;
-		}
-	}
-
-	memset(results, 0, sizeof(*results));
-	for (wm_lp = 1; wm_lp <= 3; wm_lp++) {
-		const struct hsw_lp_wm_result *r;
-
-		level = (max_level == 4 && wm_lp > 1) ? wm_lp + 1 : wm_lp;
-		if (level > max_level)
-			break;
-
-		r = &lp_results[level - 1];
-		results->wm_lp[wm_lp - 1] = HSW_WM_LP_VAL(level * 2,
-							  r->fbc_val,
-							  r->pri_val,
-							  r->cur_val);
-		results->wm_lp_spr[wm_lp - 1] = r->spr_val;
-	}
-
-	for_each_pipe(pipe)
-		results->wm_pipe[pipe] = hsw_compute_wm_pipe(dev_priv, wm[0],
-							     pipe,
-							     &params[pipe]);
-
-	for_each_pipe(pipe) {
-		crtc = dev_priv->pipe_to_crtc_mapping[pipe];
-		results->wm_linetime[pipe] = hsw_compute_linetime_wm(dev, crtc);
-	}
-}
-
-/* Find the result with the highest level enabled. Check for enable_fbc_wm in
- * case both are at the same level. Prefer r1 in case they're the same. */
-struct hsw_wm_values *hsw_find_best_result(struct hsw_wm_values *r1,
-					   struct hsw_wm_values *r2)
-{
-	int i, val_r1 = 0, val_r2 = 0;
-
-	for (i = 0; i < 3; i++) {
-		if (r1->wm_lp[i] & WM3_LP_EN)
-			val_r1 = r1->wm_lp[i] & WM1_LP_LATENCY_MASK;
-		if (r2->wm_lp[i] & WM3_LP_EN)
-			val_r2 = r2->wm_lp[i] & WM1_LP_LATENCY_MASK;
-	}
-
-	if (val_r1 == val_r2) {
-		if (r2->enable_fbc_wm && !r1->enable_fbc_wm)
-			return r2;
-		else
-			return r1;
-	} else if (val_r1 > val_r2) {
-		return r1;
-	} else {
-		return r2;
-	}
-}
-
-/*
- * The spec says we shouldn't write when we don't need, because every write
- * causes WMs to be re-evaluated, expending some power.
- */
-static void hsw_write_wm_values(struct drm_i915_private *dev_priv,
-				struct hsw_wm_values *results,
-				enum hsw_data_buf_partitioning partitioning)
-{
-	struct hsw_wm_values previous;
-	uint32_t val;
-	enum hsw_data_buf_partitioning prev_partitioning;
-	bool prev_enable_fbc_wm;
-
-	previous.wm_pipe[0] = I915_READ(WM0_PIPEA_ILK);
-	previous.wm_pipe[1] = I915_READ(WM0_PIPEB_ILK);
-	previous.wm_pipe[2] = I915_READ(WM0_PIPEC_IVB);
-	previous.wm_lp[0] = I915_READ(WM1_LP_ILK);
-	previous.wm_lp[1] = I915_READ(WM2_LP_ILK);
-	previous.wm_lp[2] = I915_READ(WM3_LP_ILK);
-	previous.wm_lp_spr[0] = I915_READ(WM1S_LP_ILK);
-	previous.wm_lp_spr[1] = I915_READ(WM2S_LP_IVB);
-	previous.wm_lp_spr[2] = I915_READ(WM3S_LP_IVB);
-	previous.wm_linetime[0] = I915_READ(PIPE_WM_LINETIME(PIPE_A));
-	previous.wm_linetime[1] = I915_READ(PIPE_WM_LINETIME(PIPE_B));
-	previous.wm_linetime[2] = I915_READ(PIPE_WM_LINETIME(PIPE_C));
-
-	prev_partitioning = (I915_READ(WM_MISC) & WM_MISC_DATA_PARTITION_5_6) ?
-			    HSW_DATA_BUF_PART_5_6 : HSW_DATA_BUF_PART_1_2;
-
-	prev_enable_fbc_wm = !(I915_READ(DISP_ARB_CTL) & DISP_FBC_WM_DIS);
-
-	if (memcmp(results->wm_pipe, previous.wm_pipe,
-		   sizeof(results->wm_pipe)) == 0 &&
-	    memcmp(results->wm_lp, previous.wm_lp,
-		   sizeof(results->wm_lp)) == 0 &&
-	    memcmp(results->wm_lp_spr, previous.wm_lp_spr,
-		   sizeof(results->wm_lp_spr)) == 0 &&
-	    memcmp(results->wm_linetime, previous.wm_linetime,
-		   sizeof(results->wm_linetime)) == 0 &&
-	    partitioning == prev_partitioning &&
-	    results->enable_fbc_wm == prev_enable_fbc_wm)
-		return;
-
-	if (previous.wm_lp[2] != 0)
-		I915_WRITE(WM3_LP_ILK, 0);
-	if (previous.wm_lp[1] != 0)
-		I915_WRITE(WM2_LP_ILK, 0);
-	if (previous.wm_lp[0] != 0)
-		I915_WRITE(WM1_LP_ILK, 0);
-
-	if (previous.wm_pipe[0] != results->wm_pipe[0])
-		I915_WRITE(WM0_PIPEA_ILK, results->wm_pipe[0]);
-	if (previous.wm_pipe[1] != results->wm_pipe[1])
-		I915_WRITE(WM0_PIPEB_ILK, results->wm_pipe[1]);
-	if (previous.wm_pipe[2] != results->wm_pipe[2])
-		I915_WRITE(WM0_PIPEC_IVB, results->wm_pipe[2]);
-
-	if (previous.wm_linetime[0] != results->wm_linetime[0])
-		I915_WRITE(PIPE_WM_LINETIME(PIPE_A), results->wm_linetime[0]);
-	if (previous.wm_linetime[1] != results->wm_linetime[1])
-		I915_WRITE(PIPE_WM_LINETIME(PIPE_B), results->wm_linetime[1]);
-	if (previous.wm_linetime[2] != results->wm_linetime[2])
-		I915_WRITE(PIPE_WM_LINETIME(PIPE_C), results->wm_linetime[2]);
-
-	if (prev_partitioning != partitioning) {
-		val = I915_READ(WM_MISC);
-		if (partitioning == HSW_DATA_BUF_PART_1_2)
-			val &= ~WM_MISC_DATA_PARTITION_5_6;
-		else
-			val |= WM_MISC_DATA_PARTITION_5_6;
-		I915_WRITE(WM_MISC, val);
-	}
-
-	if (prev_enable_fbc_wm != results->enable_fbc_wm) {
-		val = I915_READ(DISP_ARB_CTL);
-		if (results->enable_fbc_wm)
-			val &= ~DISP_FBC_WM_DIS;
-		else
-			val |= DISP_FBC_WM_DIS;
-		I915_WRITE(DISP_ARB_CTL, val);
-	}
-
-	if (previous.wm_lp_spr[0] != results->wm_lp_spr[0])
-		I915_WRITE(WM1S_LP_ILK, results->wm_lp_spr[0]);
-	if (previous.wm_lp_spr[1] != results->wm_lp_spr[1])
-		I915_WRITE(WM2S_LP_IVB, results->wm_lp_spr[1]);
-	if (previous.wm_lp_spr[2] != results->wm_lp_spr[2])
-		I915_WRITE(WM3S_LP_IVB, results->wm_lp_spr[2]);
-
-	if (results->wm_lp[0] != 0)
-		I915_WRITE(WM1_LP_ILK, results->wm_lp[0]);
-	if (results->wm_lp[1] != 0)
-		I915_WRITE(WM2_LP_ILK, results->wm_lp[1]);
-	if (results->wm_lp[2] != 0)
-		I915_WRITE(WM3_LP_ILK, results->wm_lp[2]);
-}
-
-static void haswell_update_wm(struct drm_device *dev)
-{
-	struct drm_i915_private *dev_priv = dev->dev_private;
-	struct hsw_wm_maximums lp_max_1_2, lp_max_5_6;
-	struct hsw_pipe_wm_parameters params[3];
-	struct hsw_wm_values results_1_2, results_5_6, *best_results;
-	uint32_t wm[5];
-	enum hsw_data_buf_partitioning partitioning;
-
-	hsw_compute_wm_parameters(dev, params, wm, &lp_max_1_2, &lp_max_5_6);
-
-	hsw_compute_wm_results(dev, params, wm, &lp_max_1_2, &results_1_2);
-	if (lp_max_1_2.pri != lp_max_5_6.pri) {
-		hsw_compute_wm_results(dev, params, wm, &lp_max_5_6,
-				       &results_5_6);
-		best_results = hsw_find_best_result(&results_1_2, &results_5_6);
-	} else {
-		best_results = &results_1_2;
-	}
-
-	partitioning = (best_results == &results_1_2) ?
-		       HSW_DATA_BUF_PART_1_2 : HSW_DATA_BUF_PART_5_6;
-
-	hsw_write_wm_values(dev_priv, best_results, partitioning);
-}
-
-static void haswell_update_sprite_wm(struct drm_device *dev, int pipe,
-				     uint32_t sprite_width, int pixel_size,
-				     bool enable)
-{
-	struct drm_plane *plane;
-
-	list_for_each_entry(plane, &dev->mode_config.plane_list, head) {
-		struct intel_plane *intel_plane = to_intel_plane(plane);
-
-		if (intel_plane->pipe == pipe) {
-			intel_plane->wm.enable = enable;
-			intel_plane->wm.horiz_pixels = sprite_width + 1;
-			intel_plane->wm.bytes_per_pixel = pixel_size;
-			break;
-		}
-	}
-
->>>>>>> bb78a92f
 	haswell_update_wm(dev);
 }
 
@@ -3658,210 +3419,6 @@
 }
 
 int valleyview_rps_max_freq(struct drm_i915_private *dev_priv)
-<<<<<<< HEAD
-{
-	u32 val, rp0;
-
-	val = vlv_nc_read(dev_priv, IOSF_NC_FB_GFX_FREQ_FUSE);
-
-	rp0 = (val & FB_GFX_MAX_FREQ_FUSE_MASK) >> FB_GFX_MAX_FREQ_FUSE_SHIFT;
-	/* Clamp to max */
-	rp0 = min_t(u32, rp0, 0xea);
-
-	return rp0;
-}
-
-static int valleyview_rps_rpe_freq(struct drm_i915_private *dev_priv)
-{
-	u32 val, rpe;
-
-	val = vlv_nc_read(dev_priv, IOSF_NC_FB_GFX_FMAX_FUSE_LO);
-	rpe = (val & FB_FMAX_VMIN_FREQ_LO_MASK) >> FB_FMAX_VMIN_FREQ_LO_SHIFT;
-	val = vlv_nc_read(dev_priv, IOSF_NC_FB_GFX_FMAX_FUSE_HI);
-	rpe |= (val & FB_FMAX_VMIN_FREQ_HI_MASK) << 5;
-
-	return rpe;
-}
-
-int valleyview_rps_min_freq(struct drm_i915_private *dev_priv)
-{
-	return vlv_punit_read(dev_priv, PUNIT_REG_GPU_LFM) & 0xff;
-}
-
-static void vlv_rps_timer_work(struct work_struct *work)
-{
-	drm_i915_private_t *dev_priv = container_of(work, drm_i915_private_t,
-						    rps.vlv_work.work);
-
-	/*
-	 * Timer fired, we must be idle.  Drop to min voltage state.
-	 * Note: we use RPe here since it should match the
-	 * Vmin we were shooting for.  That should give us better
-	 * perf when we come back out of RC6 than if we used the
-	 * min freq available.
-	 */
-	mutex_lock(&dev_priv->rps.hw_lock);
-	if (dev_priv->rps.cur_delay > dev_priv->rps.rpe_delay)
-		valleyview_set_rps(dev_priv->dev, dev_priv->rps.rpe_delay);
-	mutex_unlock(&dev_priv->rps.hw_lock);
-}
-
-static void valleyview_setup_pctx(struct drm_device *dev)
-{
-	struct drm_i915_private *dev_priv = dev->dev_private;
-	struct drm_i915_gem_object *pctx;
-	unsigned long pctx_paddr;
-	u32 pcbr;
-	int pctx_size = 24*1024;
-
-	pcbr = I915_READ(VLV_PCBR);
-	if (pcbr) {
-		/* BIOS set it up already, grab the pre-alloc'd space */
-		int pcbr_offset;
-
-		pcbr_offset = (pcbr & (~4095)) - dev_priv->mm.stolen_base;
-		pctx = i915_gem_object_create_stolen_for_preallocated(dev_priv->dev,
-								      pcbr_offset,
-								      -1,
-								      pctx_size);
-		goto out;
-	}
-
-	/*
-	 * From the Gunit register HAS:
-	 * The Gfx driver is expected to program this register and ensure
-	 * proper allocation within Gfx stolen memory.  For example, this
-	 * register should be programmed such than the PCBR range does not
-	 * overlap with other ranges, such as the frame buffer, protected
-	 * memory, or any other relevant ranges.
-	 */
-	pctx = i915_gem_object_create_stolen(dev, pctx_size);
-	if (!pctx) {
-		DRM_DEBUG("not enough stolen space for PCTX, disabling\n");
-		return;
-	}
-
-	pctx_paddr = dev_priv->mm.stolen_base + pctx->stolen->start;
-	I915_WRITE(VLV_PCBR, pctx_paddr);
-
-out:
-	dev_priv->vlv_pctx = pctx;
-}
-
-static void valleyview_enable_rps(struct drm_device *dev)
-{
-	struct drm_i915_private *dev_priv = dev->dev_private;
-	struct intel_ring_buffer *ring;
-	u32 gtfifodbg, val;
-	int i;
-
-	WARN_ON(!mutex_is_locked(&dev_priv->rps.hw_lock));
-
-	if ((gtfifodbg = I915_READ(GTFIFODBG))) {
-		DRM_ERROR("GT fifo had a previous error %x\n", gtfifodbg);
-		I915_WRITE(GTFIFODBG, gtfifodbg);
-	}
-
-	valleyview_setup_pctx(dev);
-
-	gen6_gt_force_wake_get(dev_priv);
-
-	I915_WRITE(GEN6_RP_UP_THRESHOLD, 59400);
-	I915_WRITE(GEN6_RP_DOWN_THRESHOLD, 245000);
-	I915_WRITE(GEN6_RP_UP_EI, 66000);
-	I915_WRITE(GEN6_RP_DOWN_EI, 350000);
-
-	I915_WRITE(GEN6_RP_IDLE_HYSTERSIS, 10);
-
-	I915_WRITE(GEN6_RP_CONTROL,
-		   GEN6_RP_MEDIA_TURBO |
-		   GEN6_RP_MEDIA_HW_NORMAL_MODE |
-		   GEN6_RP_MEDIA_IS_GFX |
-		   GEN6_RP_ENABLE |
-		   GEN6_RP_UP_BUSY_AVG |
-		   GEN6_RP_DOWN_IDLE_CONT);
-
-	I915_WRITE(GEN6_RC6_WAKE_RATE_LIMIT, 0x00280000);
-	I915_WRITE(GEN6_RC_EVALUATION_INTERVAL, 125000);
-	I915_WRITE(GEN6_RC_IDLE_HYSTERSIS, 25);
-
-	for_each_ring(ring, dev_priv, i)
-		I915_WRITE(RING_MAX_IDLE(ring->mmio_base), 10);
-
-	I915_WRITE(GEN6_RC6_THRESHOLD, 0xc350);
-
-	/* allows RC6 residency counter to work */
-	I915_WRITE(0x138104, _MASKED_BIT_ENABLE(0x3));
-	I915_WRITE(GEN6_RC_CONTROL,
-		   GEN7_RC_CTL_TO_MODE);
-
-	val = vlv_punit_read(dev_priv, PUNIT_REG_GPU_FREQ_STS);
-	switch ((val >> 6) & 3) {
-	case 0:
-	case 1:
-		dev_priv->mem_freq = 800;
-		break;
-	case 2:
-		dev_priv->mem_freq = 1066;
-		break;
-	case 3:
-		dev_priv->mem_freq = 1333;
-		break;
-	}
-	DRM_DEBUG_DRIVER("DDR speed: %d MHz", dev_priv->mem_freq);
-
-	DRM_DEBUG_DRIVER("GPLL enabled? %s\n", val & 0x10 ? "yes" : "no");
-	DRM_DEBUG_DRIVER("GPU status: 0x%08x\n", val);
-
-	dev_priv->rps.cur_delay = (val >> 8) & 0xff;
-	DRM_DEBUG_DRIVER("current GPU freq: %d MHz (%u)\n",
-			 vlv_gpu_freq(dev_priv->mem_freq,
-				      dev_priv->rps.cur_delay),
-			 dev_priv->rps.cur_delay);
-
-	dev_priv->rps.max_delay = valleyview_rps_max_freq(dev_priv);
-	dev_priv->rps.hw_max = dev_priv->rps.max_delay;
-	DRM_DEBUG_DRIVER("max GPU freq: %d MHz (%u)\n",
-			 vlv_gpu_freq(dev_priv->mem_freq,
-				      dev_priv->rps.max_delay),
-			 dev_priv->rps.max_delay);
-
-	dev_priv->rps.rpe_delay = valleyview_rps_rpe_freq(dev_priv);
-	DRM_DEBUG_DRIVER("RPe GPU freq: %d MHz (%u)\n",
-			 vlv_gpu_freq(dev_priv->mem_freq,
-				      dev_priv->rps.rpe_delay),
-			 dev_priv->rps.rpe_delay);
-
-	dev_priv->rps.min_delay = valleyview_rps_min_freq(dev_priv);
-	DRM_DEBUG_DRIVER("min GPU freq: %d MHz (%u)\n",
-			 vlv_gpu_freq(dev_priv->mem_freq,
-				      dev_priv->rps.min_delay),
-			 dev_priv->rps.min_delay);
-
-	DRM_DEBUG_DRIVER("setting GPU freq to %d MHz (%u)\n",
-			 vlv_gpu_freq(dev_priv->mem_freq,
-				      dev_priv->rps.rpe_delay),
-			 dev_priv->rps.rpe_delay);
-
-	INIT_DELAYED_WORK(&dev_priv->rps.vlv_work, vlv_rps_timer_work);
-
-	valleyview_set_rps(dev_priv->dev, dev_priv->rps.rpe_delay);
-
-	/* requires MSI enabled */
-	I915_WRITE(GEN6_PMIER, GEN6_PM_RPS_EVENTS);
-	spin_lock_irq(&dev_priv->rps.lock);
-	WARN_ON(dev_priv->rps.pm_iir != 0);
-	I915_WRITE(GEN6_PMIMR, 0);
-	spin_unlock_irq(&dev_priv->rps.lock);
-	/* enable all PM interrupts */
-	I915_WRITE(GEN6_PMINTRMSK, 0);
-
-	gen6_gt_force_wake_put(dev_priv);
-}
-
-void ironlake_teardown_rc6(struct drm_device *dev)
-=======
->>>>>>> bb78a92f
 {
 	u32 val, rp0;
 
