--- conflicted
+++ resolved
@@ -5756,7 +5756,6 @@
 {
 	struct drm_i915_private *dev_priv = dev->dev_private;
 	bool is_enabled, enable_requested;
-	unsigned long irqflags;
 	uint32_t tmp;
 
 	WARN_ON(dev_priv->pc8.enabled);
@@ -5777,31 +5776,9 @@
 				DRM_ERROR("Timeout enabling power well\n");
 		}
 
-<<<<<<< HEAD
-		if (IS_BROADWELL(dev)) {
-			spin_lock_irqsave(&dev_priv->irq_lock, irqflags);
-			I915_WRITE(GEN8_DE_PIPE_IMR(PIPE_B),
-				   dev_priv->de_irq_mask[PIPE_B]);
-			I915_WRITE(GEN8_DE_PIPE_IER(PIPE_B),
-				   ~dev_priv->de_irq_mask[PIPE_B] |
-				   GEN8_PIPE_VBLANK);
-			I915_WRITE(GEN8_DE_PIPE_IMR(PIPE_C),
-				   dev_priv->de_irq_mask[PIPE_C]);
-			I915_WRITE(GEN8_DE_PIPE_IER(PIPE_C),
-				   ~dev_priv->de_irq_mask[PIPE_C] |
-				   GEN8_PIPE_VBLANK);
-			POSTING_READ(GEN8_DE_PIPE_IER(PIPE_C));
-			spin_unlock_irqrestore(&dev_priv->irq_lock, irqflags);
-		}
-	} else {
-		if (enable_requested) {
-			enum pipe p;
-
-=======
 		hsw_power_well_post_enable(dev_priv);
 	} else {
 		if (enable_requested) {
->>>>>>> 53dac830
 			I915_WRITE(HSW_PWR_WELL_DRIVER, 0);
 			POSTING_READ(HSW_PWR_WELL_DRIVER);
 			DRM_DEBUG_KMS("Requesting to disable the power well\n");
@@ -5816,15 +5793,9 @@
 {
 	struct drm_i915_private *dev_priv = dev->dev_private;
 
-<<<<<<< HEAD
-	if (!power_well->count++) {
-		hsw_disable_package_c8(dev_priv);
-		__intel_set_power_well(dev, true);
-=======
 	if (!power_well->count++ && power_well->set) {
 		hsw_disable_package_c8(dev_priv);
 		power_well->set(dev, power_well, true);
->>>>>>> 53dac830
 	}
 }
 
@@ -5834,15 +5805,10 @@
 	struct drm_i915_private *dev_priv = dev->dev_private;
 
 	WARN_ON(!power_well->count);
-<<<<<<< HEAD
-	if (!--power_well->count && i915_disable_power_well) {
-		__intel_set_power_well(dev, false);
-=======
 
 	if (!--power_well->count && power_well->set &&
 	    i915_disable_power_well) {
 		power_well->set(dev, power_well, false);
->>>>>>> 53dac830
 		hsw_enable_package_c8(dev_priv);
 	}
 }
