--- conflicted
+++ resolved
@@ -494,11 +494,7 @@
 }
 
 
-<<<<<<< HEAD
-void
-=======
 static void
->>>>>>> dc616b89
 __i915_enable_pipestat(struct drm_i915_private *dev_priv, enum pipe pipe,
 		       u32 enable_mask, u32 status_mask)
 {
@@ -522,11 +518,7 @@
 	POSTING_READ(reg);
 }
 
-<<<<<<< HEAD
-void
-=======
 static void
->>>>>>> dc616b89
 __i915_disable_pipestat(struct drm_i915_private *dev_priv, enum pipe pipe,
 		        u32 enable_mask, u32 status_mask)
 {
@@ -3134,12 +3126,6 @@
 static int valleyview_irq_postinstall(struct drm_device *dev)
 {
 	drm_i915_private_t *dev_priv = (drm_i915_private_t *) dev->dev_private;
-<<<<<<< HEAD
-	u32 enable_mask;
-	u32 pipestat_enable = PLANE_FLIP_DONE_INT_STATUS_VLV |
-		PIPE_CRC_DONE_INTERRUPT_STATUS;
-=======
->>>>>>> dc616b89
 	unsigned long irqflags;
 
 	dev_priv->irq_mask = ~0;
@@ -3155,14 +3141,8 @@
 	/* Interrupt setup is already guaranteed to be single-threaded, this is
 	 * just to make the assert_spin_locked check happy. */
 	spin_lock_irqsave(&dev_priv->irq_lock, irqflags);
-<<<<<<< HEAD
-	i915_enable_pipestat(dev_priv, PIPE_A, pipestat_enable);
-	i915_enable_pipestat(dev_priv, PIPE_A, PIPE_GMBUS_INTERRUPT_STATUS);
-	i915_enable_pipestat(dev_priv, PIPE_B, pipestat_enable);
-=======
 	if (dev_priv->display_irqs_enabled)
 		valleyview_display_irqs_install(dev_priv);
->>>>>>> dc616b89
 	spin_unlock_irqrestore(&dev_priv->irq_lock, irqflags);
 
 	I915_WRITE(VLV_IIR, 0xffffffff);
