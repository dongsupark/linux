--- conflicted
+++ resolved
@@ -412,10 +412,6 @@
 	 */
 
 	spin_lock_irqsave(&dev_priv->rps_lock, flags);
-<<<<<<< HEAD
-	WARN(dev_priv->pm_iir & pm_iir, "Missed a PM interrupt\n");
-=======
->>>>>>> bd0a521e
 	dev_priv->pm_iir |= pm_iir;
 	I915_WRITE(GEN6_PMIMR, dev_priv->pm_iir);
 	POSTING_READ(GEN6_PMIMR);
