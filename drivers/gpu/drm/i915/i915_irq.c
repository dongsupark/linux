/* i915_irq.c -- IRQ support for the I915 -*- linux-c -*-
 */
/*
 * Copyright 2003 Tungsten Graphics, Inc., Cedar Park, Texas.
 * All Rights Reserved.
 *
 * Permission is hereby granted, free of charge, to any person obtaining a
 * copy of this software and associated documentation files (the
 * "Software"), to deal in the Software without restriction, including
 * without limitation the rights to use, copy, modify, merge, publish,
 * distribute, sub license, and/or sell copies of the Software, and to
 * permit persons to whom the Software is furnished to do so, subject to
 * the following conditions:
 *
 * The above copyright notice and this permission notice (including the
 * next paragraph) shall be included in all copies or substantial portions
 * of the Software.
 *
 * THE SOFTWARE IS PROVIDED "AS IS", WITHOUT WARRANTY OF ANY KIND, EXPRESS
 * OR IMPLIED, INCLUDING BUT NOT LIMITED TO THE WARRANTIES OF
 * MERCHANTABILITY, FITNESS FOR A PARTICULAR PURPOSE AND NON-INFRINGEMENT.
 * IN NO EVENT SHALL TUNGSTEN GRAPHICS AND/OR ITS SUPPLIERS BE LIABLE FOR
 * ANY CLAIM, DAMAGES OR OTHER LIABILITY, WHETHER IN AN ACTION OF CONTRACT,
 * TORT OR OTHERWISE, ARISING FROM, OUT OF OR IN CONNECTION WITH THE
 * SOFTWARE OR THE USE OR OTHER DEALINGS IN THE SOFTWARE.
 *
 */

#define pr_fmt(fmt) KBUILD_MODNAME ": " fmt

#include <linux/sysrq.h>
#include <linux/slab.h>
#include "drmP.h"
#include "drm.h"
#include "i915_drm.h"
#include "i915_drv.h"
#include "i915_trace.h"
#include "intel_drv.h"

/* For display hotplug interrupt */
static void
ironlake_enable_display_irq(drm_i915_private_t *dev_priv, u32 mask)
{
	if ((dev_priv->irq_mask & mask) != 0) {
		dev_priv->irq_mask &= ~mask;
		I915_WRITE(DEIMR, dev_priv->irq_mask);
		POSTING_READ(DEIMR);
	}
}

static inline void
ironlake_disable_display_irq(drm_i915_private_t *dev_priv, u32 mask)
{
	if ((dev_priv->irq_mask & mask) != mask) {
		dev_priv->irq_mask |= mask;
		I915_WRITE(DEIMR, dev_priv->irq_mask);
		POSTING_READ(DEIMR);
	}
}

void
i915_enable_pipestat(drm_i915_private_t *dev_priv, int pipe, u32 mask)
{
	if ((dev_priv->pipestat[pipe] & mask) != mask) {
		u32 reg = PIPESTAT(pipe);

		dev_priv->pipestat[pipe] |= mask;
		/* Enable the interrupt, clear any pending status */
		I915_WRITE(reg, dev_priv->pipestat[pipe] | (mask >> 16));
		POSTING_READ(reg);
	}
}

void
i915_disable_pipestat(drm_i915_private_t *dev_priv, int pipe, u32 mask)
{
	if ((dev_priv->pipestat[pipe] & mask) != 0) {
		u32 reg = PIPESTAT(pipe);

		dev_priv->pipestat[pipe] &= ~mask;
		I915_WRITE(reg, dev_priv->pipestat[pipe]);
		POSTING_READ(reg);
	}
}

/**
 * intel_enable_asle - enable ASLE interrupt for OpRegion
 */
void intel_enable_asle(struct drm_device *dev)
{
	drm_i915_private_t *dev_priv = dev->dev_private;
	unsigned long irqflags;

	/* FIXME: opregion/asle for VLV */
	if (IS_VALLEYVIEW(dev))
		return;

	spin_lock_irqsave(&dev_priv->irq_lock, irqflags);

	if (HAS_PCH_SPLIT(dev))
		ironlake_enable_display_irq(dev_priv, DE_GSE);
	else {
		i915_enable_pipestat(dev_priv, 1,
				     PIPE_LEGACY_BLC_EVENT_ENABLE);
		if (INTEL_INFO(dev)->gen >= 4)
			i915_enable_pipestat(dev_priv, 0,
					     PIPE_LEGACY_BLC_EVENT_ENABLE);
	}

	spin_unlock_irqrestore(&dev_priv->irq_lock, irqflags);
}

/**
 * i915_pipe_enabled - check if a pipe is enabled
 * @dev: DRM device
 * @pipe: pipe to check
 *
 * Reading certain registers when the pipe is disabled can hang the chip.
 * Use this routine to make sure the PLL is running and the pipe is active
 * before reading such registers if unsure.
 */
static int
i915_pipe_enabled(struct drm_device *dev, int pipe)
{
	drm_i915_private_t *dev_priv = (drm_i915_private_t *) dev->dev_private;
	return I915_READ(PIPECONF(pipe)) & PIPECONF_ENABLE;
}

/* Called from drm generic code, passed a 'crtc', which
 * we use as a pipe index
 */
static u32 i915_get_vblank_counter(struct drm_device *dev, int pipe)
{
	drm_i915_private_t *dev_priv = (drm_i915_private_t *) dev->dev_private;
	unsigned long high_frame;
	unsigned long low_frame;
	u32 high1, high2, low;

	if (!i915_pipe_enabled(dev, pipe)) {
		DRM_DEBUG_DRIVER("trying to get vblank count for disabled "
				"pipe %c\n", pipe_name(pipe));
		return 0;
	}

	high_frame = PIPEFRAME(pipe);
	low_frame = PIPEFRAMEPIXEL(pipe);

	/*
	 * High & low register fields aren't synchronized, so make sure
	 * we get a low value that's stable across two reads of the high
	 * register.
	 */
	do {
		high1 = I915_READ(high_frame) & PIPE_FRAME_HIGH_MASK;
		low   = I915_READ(low_frame)  & PIPE_FRAME_LOW_MASK;
		high2 = I915_READ(high_frame) & PIPE_FRAME_HIGH_MASK;
	} while (high1 != high2);

	high1 >>= PIPE_FRAME_HIGH_SHIFT;
	low >>= PIPE_FRAME_LOW_SHIFT;
	return (high1 << 8) | low;
}

static u32 gm45_get_vblank_counter(struct drm_device *dev, int pipe)
{
	drm_i915_private_t *dev_priv = (drm_i915_private_t *) dev->dev_private;
	int reg = PIPE_FRMCOUNT_GM45(pipe);

	if (!i915_pipe_enabled(dev, pipe)) {
		DRM_DEBUG_DRIVER("trying to get vblank count for disabled "
				 "pipe %c\n", pipe_name(pipe));
		return 0;
	}

	return I915_READ(reg);
}

static int i915_get_crtc_scanoutpos(struct drm_device *dev, int pipe,
			     int *vpos, int *hpos)
{
	drm_i915_private_t *dev_priv = (drm_i915_private_t *) dev->dev_private;
	u32 vbl = 0, position = 0;
	int vbl_start, vbl_end, htotal, vtotal;
	bool in_vbl = true;
	int ret = 0;

	if (!i915_pipe_enabled(dev, pipe)) {
		DRM_DEBUG_DRIVER("trying to get scanoutpos for disabled "
				 "pipe %c\n", pipe_name(pipe));
		return 0;
	}

	/* Get vtotal. */
	vtotal = 1 + ((I915_READ(VTOTAL(pipe)) >> 16) & 0x1fff);

	if (INTEL_INFO(dev)->gen >= 4) {
		/* No obvious pixelcount register. Only query vertical
		 * scanout position from Display scan line register.
		 */
		position = I915_READ(PIPEDSL(pipe));

		/* Decode into vertical scanout position. Don't have
		 * horizontal scanout position.
		 */
		*vpos = position & 0x1fff;
		*hpos = 0;
	} else {
		/* Have access to pixelcount since start of frame.
		 * We can split this into vertical and horizontal
		 * scanout position.
		 */
		position = (I915_READ(PIPEFRAMEPIXEL(pipe)) & PIPE_PIXEL_MASK) >> PIPE_PIXEL_SHIFT;

		htotal = 1 + ((I915_READ(HTOTAL(pipe)) >> 16) & 0x1fff);
		*vpos = position / htotal;
		*hpos = position - (*vpos * htotal);
	}

	/* Query vblank area. */
	vbl = I915_READ(VBLANK(pipe));

	/* Test position against vblank region. */
	vbl_start = vbl & 0x1fff;
	vbl_end = (vbl >> 16) & 0x1fff;

	if ((*vpos < vbl_start) || (*vpos > vbl_end))
		in_vbl = false;

	/* Inside "upper part" of vblank area? Apply corrective offset: */
	if (in_vbl && (*vpos >= vbl_start))
		*vpos = *vpos - vtotal;

	/* Readouts valid? */
	if (vbl > 0)
		ret |= DRM_SCANOUTPOS_VALID | DRM_SCANOUTPOS_ACCURATE;

	/* In vblank? */
	if (in_vbl)
		ret |= DRM_SCANOUTPOS_INVBL;

	return ret;
}

static int i915_get_vblank_timestamp(struct drm_device *dev, int pipe,
			      int *max_error,
			      struct timeval *vblank_time,
			      unsigned flags)
{
	struct drm_i915_private *dev_priv = dev->dev_private;
	struct drm_crtc *crtc;

	if (pipe < 0 || pipe >= dev_priv->num_pipe) {
		DRM_ERROR("Invalid crtc %d\n", pipe);
		return -EINVAL;
	}

	/* Get drm_crtc to timestamp: */
	crtc = intel_get_crtc_for_pipe(dev, pipe);
	if (crtc == NULL) {
		DRM_ERROR("Invalid crtc %d\n", pipe);
		return -EINVAL;
	}

	if (!crtc->enabled) {
		DRM_DEBUG_KMS("crtc %d is disabled\n", pipe);
		return -EBUSY;
	}

	/* Helper routine in DRM core does all the work: */
	return drm_calc_vbltimestamp_from_scanoutpos(dev, pipe, max_error,
						     vblank_time, flags,
						     crtc);
}

/*
 * Handle hotplug events outside the interrupt handler proper.
 */
static void i915_hotplug_work_func(struct work_struct *work)
{
	drm_i915_private_t *dev_priv = container_of(work, drm_i915_private_t,
						    hotplug_work);
	struct drm_device *dev = dev_priv->dev;
	struct drm_mode_config *mode_config = &dev->mode_config;
	struct intel_encoder *encoder;

	mutex_lock(&mode_config->mutex);
	DRM_DEBUG_KMS("running encoder hotplug functions\n");

	list_for_each_entry(encoder, &mode_config->encoder_list, base.head)
		if (encoder->hot_plug)
			encoder->hot_plug(encoder);

	mutex_unlock(&mode_config->mutex);

	/* Just fire off a uevent and let userspace tell us what to do */
	drm_helper_hpd_irq_event(dev);
}

static void i915_handle_rps_change(struct drm_device *dev)
{
	drm_i915_private_t *dev_priv = dev->dev_private;
	u32 busy_up, busy_down, max_avg, min_avg;
	u8 new_delay = dev_priv->cur_delay;

	I915_WRITE16(MEMINTRSTS, MEMINT_EVAL_CHG);
	busy_up = I915_READ(RCPREVBSYTUPAVG);
	busy_down = I915_READ(RCPREVBSYTDNAVG);
	max_avg = I915_READ(RCBMAXAVG);
	min_avg = I915_READ(RCBMINAVG);

	/* Handle RCS change request from hw */
	if (busy_up > max_avg) {
		if (dev_priv->cur_delay != dev_priv->max_delay)
			new_delay = dev_priv->cur_delay - 1;
		if (new_delay < dev_priv->max_delay)
			new_delay = dev_priv->max_delay;
	} else if (busy_down < min_avg) {
		if (dev_priv->cur_delay != dev_priv->min_delay)
			new_delay = dev_priv->cur_delay + 1;
		if (new_delay > dev_priv->min_delay)
			new_delay = dev_priv->min_delay;
	}

	if (ironlake_set_drps(dev, new_delay))
		dev_priv->cur_delay = new_delay;

	return;
}

static void notify_ring(struct drm_device *dev,
			struct intel_ring_buffer *ring)
{
	struct drm_i915_private *dev_priv = dev->dev_private;

	if (ring->obj == NULL)
		return;

	trace_i915_gem_request_complete(ring, ring->get_seqno(ring));

	wake_up_all(&ring->irq_queue);
	if (i915_enable_hangcheck) {
		dev_priv->hangcheck_count = 0;
		mod_timer(&dev_priv->hangcheck_timer,
			  jiffies +
			  msecs_to_jiffies(DRM_I915_HANGCHECK_PERIOD));
	}
}

static void gen6_pm_rps_work(struct work_struct *work)
{
	drm_i915_private_t *dev_priv = container_of(work, drm_i915_private_t,
						    rps_work);
	u32 pm_iir, pm_imr;
	u8 new_delay;

	spin_lock_irq(&dev_priv->rps_lock);
	pm_iir = dev_priv->pm_iir;
	dev_priv->pm_iir = 0;
	pm_imr = I915_READ(GEN6_PMIMR);
	I915_WRITE(GEN6_PMIMR, 0);
	spin_unlock_irq(&dev_priv->rps_lock);

	if ((pm_iir & GEN6_PM_DEFERRED_EVENTS) == 0)
		return;

	mutex_lock(&dev_priv->dev->struct_mutex);

	if (pm_iir & GEN6_PM_RP_UP_THRESHOLD)
		new_delay = dev_priv->cur_delay + 1;
	else
		new_delay = dev_priv->cur_delay - 1;

	gen6_set_rps(dev_priv->dev, new_delay);

	mutex_unlock(&dev_priv->dev->struct_mutex);
}

static void snb_gt_irq_handler(struct drm_device *dev,
			       struct drm_i915_private *dev_priv,
			       u32 gt_iir)
{

	if (gt_iir & (GEN6_RENDER_USER_INTERRUPT |
		      GEN6_RENDER_PIPE_CONTROL_NOTIFY_INTERRUPT))
		notify_ring(dev, &dev_priv->ring[RCS]);
	if (gt_iir & GEN6_BSD_USER_INTERRUPT)
		notify_ring(dev, &dev_priv->ring[VCS]);
	if (gt_iir & GEN6_BLITTER_USER_INTERRUPT)
		notify_ring(dev, &dev_priv->ring[BCS]);

	if (gt_iir & (GT_GEN6_BLT_CS_ERROR_INTERRUPT |
		      GT_GEN6_BSD_CS_ERROR_INTERRUPT |
		      GT_RENDER_CS_ERROR_INTERRUPT)) {
		DRM_ERROR("GT error interrupt 0x%08x\n", gt_iir);
		i915_handle_error(dev, false);
	}
}

static void gen6_queue_rps_work(struct drm_i915_private *dev_priv,
				u32 pm_iir)
{
	unsigned long flags;

	/*
	 * IIR bits should never already be set because IMR should
	 * prevent an interrupt from being shown in IIR. The warning
	 * displays a case where we've unsafely cleared
	 * dev_priv->pm_iir. Although missing an interrupt of the same
	 * type is not a problem, it displays a problem in the logic.
	 *
	 * The mask bit in IMR is cleared by rps_work.
	 */

	spin_lock_irqsave(&dev_priv->rps_lock, flags);
	WARN(dev_priv->pm_iir & pm_iir, "Missed a PM interrupt\n");
	dev_priv->pm_iir |= pm_iir;
	I915_WRITE(GEN6_PMIMR, dev_priv->pm_iir);
	POSTING_READ(GEN6_PMIMR);
	spin_unlock_irqrestore(&dev_priv->rps_lock, flags);

	queue_work(dev_priv->wq, &dev_priv->rps_work);
}

<<<<<<< HEAD
static void snb_gt_irq_handler(struct drm_device *dev,
			       struct drm_i915_private *dev_priv,
			       u32 gt_iir)
{

	if (gt_iir & (GEN6_RENDER_USER_INTERRUPT |
		      GEN6_RENDER_PIPE_CONTROL_NOTIFY_INTERRUPT))
		notify_ring(dev, &dev_priv->ring[RCS]);
	if (gt_iir & GEN6_BSD_USER_INTERRUPT)
		notify_ring(dev, &dev_priv->ring[VCS]);
	if (gt_iir & GEN6_BLITTER_USER_INTERRUPT)
		notify_ring(dev, &dev_priv->ring[BCS]);

	if (gt_iir & (GT_GEN6_BLT_CS_ERROR_INTERRUPT |
		      GT_GEN6_BSD_CS_ERROR_INTERRUPT |
		      GT_RENDER_CS_ERROR_INTERRUPT)) {
		DRM_ERROR("GT error interrupt 0x%08x\n", gt_iir);
		i915_handle_error(dev, false);
	}
}

static void gen6_queue_rps_work(struct drm_i915_private *dev_priv,
				u32 pm_iir)
{
	unsigned long flags;

	/*
	 * IIR bits should never already be set because IMR should
	 * prevent an interrupt from being shown in IIR. The warning
	 * displays a case where we've unsafely cleared
	 * dev_priv->pm_iir. Although missing an interrupt of the same
	 * type is not a problem, it displays a problem in the logic.
	 *
	 * The mask bit in IMR is cleared by rps_work.
	 */

	spin_lock_irqsave(&dev_priv->rps_lock, flags);
	WARN(dev_priv->pm_iir & pm_iir, "Missed a PM interrupt\n");
	dev_priv->pm_iir |= pm_iir;
	I915_WRITE(GEN6_PMIMR, dev_priv->pm_iir);
	POSTING_READ(GEN6_PMIMR);
	spin_unlock_irqrestore(&dev_priv->rps_lock, flags);

	queue_work(dev_priv->wq, &dev_priv->rps_work);
}

=======
>>>>>>> f8f5701b
static irqreturn_t valleyview_irq_handler(DRM_IRQ_ARGS)
{
	struct drm_device *dev = (struct drm_device *) arg;
	drm_i915_private_t *dev_priv = (drm_i915_private_t *) dev->dev_private;
	u32 iir, gt_iir, pm_iir;
	irqreturn_t ret = IRQ_NONE;
	unsigned long irqflags;
	int pipe;
	u32 pipe_stats[I915_MAX_PIPES];
	u32 vblank_status;
	int vblank = 0;
	bool blc_event;

	atomic_inc(&dev_priv->irq_received);

	vblank_status = PIPE_START_VBLANK_INTERRUPT_STATUS |
		PIPE_VBLANK_INTERRUPT_STATUS;

	while (true) {
		iir = I915_READ(VLV_IIR);
		gt_iir = I915_READ(GTIIR);
		pm_iir = I915_READ(GEN6_PMIIR);

		if (gt_iir == 0 && pm_iir == 0 && iir == 0)
			goto out;

		ret = IRQ_HANDLED;

		snb_gt_irq_handler(dev, dev_priv, gt_iir);

		spin_lock_irqsave(&dev_priv->irq_lock, irqflags);
		for_each_pipe(pipe) {
			int reg = PIPESTAT(pipe);
			pipe_stats[pipe] = I915_READ(reg);

			/*
			 * Clear the PIPE*STAT regs before the IIR
			 */
			if (pipe_stats[pipe] & 0x8000ffff) {
				if (pipe_stats[pipe] & PIPE_FIFO_UNDERRUN_STATUS)
					DRM_DEBUG_DRIVER("pipe %c underrun\n",
							 pipe_name(pipe));
				I915_WRITE(reg, pipe_stats[pipe]);
			}
		}
		spin_unlock_irqrestore(&dev_priv->irq_lock, irqflags);

		/* Consume port.  Then clear IIR or we'll miss events */
		if (iir & I915_DISPLAY_PORT_INTERRUPT) {
			u32 hotplug_status = I915_READ(PORT_HOTPLUG_STAT);

			DRM_DEBUG_DRIVER("hotplug event received, stat 0x%08x\n",
					 hotplug_status);
			if (hotplug_status & dev_priv->hotplug_supported_mask)
				queue_work(dev_priv->wq,
					   &dev_priv->hotplug_work);

			I915_WRITE(PORT_HOTPLUG_STAT, hotplug_status);
			I915_READ(PORT_HOTPLUG_STAT);
		}


		if (iir & I915_DISPLAY_PIPE_A_VBLANK_INTERRUPT) {
			drm_handle_vblank(dev, 0);
			vblank++;
			intel_finish_page_flip(dev, 0);
		}

		if (iir & I915_DISPLAY_PIPE_B_VBLANK_INTERRUPT) {
			drm_handle_vblank(dev, 1);
			vblank++;
			intel_finish_page_flip(dev, 0);
		}

		if (pipe_stats[pipe] & PIPE_LEGACY_BLC_EVENT_STATUS)
			blc_event = true;

		if (pm_iir & GEN6_PM_DEFERRED_EVENTS)
			gen6_queue_rps_work(dev_priv, pm_iir);

		I915_WRITE(GTIIR, gt_iir);
		I915_WRITE(GEN6_PMIIR, pm_iir);
		I915_WRITE(VLV_IIR, iir);
	}

out:
	return ret;
}

static void pch_irq_handler(struct drm_device *dev, u32 pch_iir)
{
	drm_i915_private_t *dev_priv = (drm_i915_private_t *) dev->dev_private;
	int pipe;

	if (pch_iir & SDE_AUDIO_POWER_MASK)
		DRM_DEBUG_DRIVER("PCH audio power change on port %d\n",
				 (pch_iir & SDE_AUDIO_POWER_MASK) >>
				 SDE_AUDIO_POWER_SHIFT);

	if (pch_iir & SDE_GMBUS)
		DRM_DEBUG_DRIVER("PCH GMBUS interrupt\n");

	if (pch_iir & SDE_AUDIO_HDCP_MASK)
		DRM_DEBUG_DRIVER("PCH HDCP audio interrupt\n");

	if (pch_iir & SDE_AUDIO_TRANS_MASK)
		DRM_DEBUG_DRIVER("PCH transcoder audio interrupt\n");

	if (pch_iir & SDE_POISON)
		DRM_ERROR("PCH poison interrupt\n");

	if (pch_iir & SDE_FDI_MASK)
		for_each_pipe(pipe)
			DRM_DEBUG_DRIVER("  pipe %c FDI IIR: 0x%08x\n",
					 pipe_name(pipe),
					 I915_READ(FDI_RX_IIR(pipe)));

	if (pch_iir & (SDE_TRANSB_CRC_DONE | SDE_TRANSA_CRC_DONE))
		DRM_DEBUG_DRIVER("PCH transcoder CRC done interrupt\n");

	if (pch_iir & (SDE_TRANSB_CRC_ERR | SDE_TRANSA_CRC_ERR))
		DRM_DEBUG_DRIVER("PCH transcoder CRC error interrupt\n");

	if (pch_iir & SDE_TRANSB_FIFO_UNDER)
		DRM_DEBUG_DRIVER("PCH transcoder B underrun interrupt\n");
	if (pch_iir & SDE_TRANSA_FIFO_UNDER)
		DRM_DEBUG_DRIVER("PCH transcoder A underrun interrupt\n");
}

static irqreturn_t ivybridge_irq_handler(DRM_IRQ_ARGS)
{
	struct drm_device *dev = (struct drm_device *) arg;
	drm_i915_private_t *dev_priv = (drm_i915_private_t *) dev->dev_private;
	u32 de_iir, gt_iir, de_ier, pm_iir;
	irqreturn_t ret = IRQ_NONE;
	int i;

	atomic_inc(&dev_priv->irq_received);

	/* disable master interrupt before clearing iir  */
	de_ier = I915_READ(DEIER);
	I915_WRITE(DEIER, de_ier & ~DE_MASTER_IRQ_CONTROL);

	gt_iir = I915_READ(GTIIR);
	if (gt_iir) {
		snb_gt_irq_handler(dev, dev_priv, gt_iir);
		I915_WRITE(GTIIR, gt_iir);
		ret = IRQ_HANDLED;
	}

	de_iir = I915_READ(DEIIR);
	if (de_iir) {
		if (de_iir & DE_GSE_IVB)
			intel_opregion_gse_intr(dev);

		for (i = 0; i < 3; i++) {
			if (de_iir & (DE_PLANEA_FLIP_DONE_IVB << (5 * i))) {
				intel_prepare_page_flip(dev, i);
				intel_finish_page_flip_plane(dev, i);
			}
			if (de_iir & (DE_PIPEA_VBLANK_IVB << (5 * i)))
				drm_handle_vblank(dev, i);
		}

		/* check event from PCH */
		if (de_iir & DE_PCH_EVENT_IVB) {
			u32 pch_iir = I915_READ(SDEIIR);

			if (pch_iir & SDE_HOTPLUG_MASK_CPT)
				queue_work(dev_priv->wq, &dev_priv->hotplug_work);
			pch_irq_handler(dev, pch_iir);

			/* clear PCH hotplug event before clear CPU irq */
			I915_WRITE(SDEIIR, pch_iir);
		}

		I915_WRITE(DEIIR, de_iir);
		ret = IRQ_HANDLED;
	}

	pm_iir = I915_READ(GEN6_PMIIR);
	if (pm_iir) {
		if (pm_iir & GEN6_PM_DEFERRED_EVENTS)
			gen6_queue_rps_work(dev_priv, pm_iir);
		I915_WRITE(GEN6_PMIIR, pm_iir);
		ret = IRQ_HANDLED;
	}

	I915_WRITE(DEIER, de_ier);
	POSTING_READ(DEIER);

	return ret;
}

static void ilk_gt_irq_handler(struct drm_device *dev,
			       struct drm_i915_private *dev_priv,
			       u32 gt_iir)
{
	if (gt_iir & (GT_USER_INTERRUPT | GT_PIPE_NOTIFY))
		notify_ring(dev, &dev_priv->ring[RCS]);
	if (gt_iir & GT_BSD_USER_INTERRUPT)
		notify_ring(dev, &dev_priv->ring[VCS]);
}

static irqreturn_t ironlake_irq_handler(DRM_IRQ_ARGS)
{
	struct drm_device *dev = (struct drm_device *) arg;
	drm_i915_private_t *dev_priv = (drm_i915_private_t *) dev->dev_private;
	int ret = IRQ_NONE;
	u32 de_iir, gt_iir, de_ier, pch_iir, pm_iir;
	u32 hotplug_mask;

	atomic_inc(&dev_priv->irq_received);

	/* disable master interrupt before clearing iir  */
	de_ier = I915_READ(DEIER);
	I915_WRITE(DEIER, de_ier & ~DE_MASTER_IRQ_CONTROL);
	POSTING_READ(DEIER);

	de_iir = I915_READ(DEIIR);
	gt_iir = I915_READ(GTIIR);
	pch_iir = I915_READ(SDEIIR);
	pm_iir = I915_READ(GEN6_PMIIR);

	if (de_iir == 0 && gt_iir == 0 && pch_iir == 0 &&
	    (!IS_GEN6(dev) || pm_iir == 0))
		goto done;

	if (HAS_PCH_CPT(dev))
		hotplug_mask = SDE_HOTPLUG_MASK_CPT;
	else
		hotplug_mask = SDE_HOTPLUG_MASK;

	ret = IRQ_HANDLED;

	if (IS_GEN5(dev))
		ilk_gt_irq_handler(dev, dev_priv, gt_iir);
	else
		snb_gt_irq_handler(dev, dev_priv, gt_iir);

	if (de_iir & DE_GSE)
		intel_opregion_gse_intr(dev);

	if (de_iir & DE_PLANEA_FLIP_DONE) {
		intel_prepare_page_flip(dev, 0);
		intel_finish_page_flip_plane(dev, 0);
	}

	if (de_iir & DE_PLANEB_FLIP_DONE) {
		intel_prepare_page_flip(dev, 1);
		intel_finish_page_flip_plane(dev, 1);
	}

	if (de_iir & DE_PIPEA_VBLANK)
		drm_handle_vblank(dev, 0);

	if (de_iir & DE_PIPEB_VBLANK)
		drm_handle_vblank(dev, 1);

	/* check event from PCH */
	if (de_iir & DE_PCH_EVENT) {
		if (pch_iir & hotplug_mask)
			queue_work(dev_priv->wq, &dev_priv->hotplug_work);
		pch_irq_handler(dev, pch_iir);
	}

	if (de_iir & DE_PCU_EVENT) {
		I915_WRITE16(MEMINTRSTS, I915_READ(MEMINTRSTS));
		i915_handle_rps_change(dev);
	}

	if (IS_GEN6(dev) && pm_iir & GEN6_PM_DEFERRED_EVENTS)
		gen6_queue_rps_work(dev_priv, pm_iir);

	/* should clear PCH hotplug event before clear CPU irq */
	I915_WRITE(SDEIIR, pch_iir);
	I915_WRITE(GTIIR, gt_iir);
	I915_WRITE(DEIIR, de_iir);
	I915_WRITE(GEN6_PMIIR, pm_iir);

done:
	I915_WRITE(DEIER, de_ier);
	POSTING_READ(DEIER);

	return ret;
}

/**
 * i915_error_work_func - do process context error handling work
 * @work: work struct
 *
 * Fire an error uevent so userspace can see that a hang or error
 * was detected.
 */
static void i915_error_work_func(struct work_struct *work)
{
	drm_i915_private_t *dev_priv = container_of(work, drm_i915_private_t,
						    error_work);
	struct drm_device *dev = dev_priv->dev;
	char *error_event[] = { "ERROR=1", NULL };
	char *reset_event[] = { "RESET=1", NULL };
	char *reset_done_event[] = { "ERROR=0", NULL };

	kobject_uevent_env(&dev->primary->kdev.kobj, KOBJ_CHANGE, error_event);

	if (atomic_read(&dev_priv->mm.wedged)) {
		DRM_DEBUG_DRIVER("resetting chip\n");
		kobject_uevent_env(&dev->primary->kdev.kobj, KOBJ_CHANGE, reset_event);
		if (!i915_reset(dev)) {
			atomic_set(&dev_priv->mm.wedged, 0);
			kobject_uevent_env(&dev->primary->kdev.kobj, KOBJ_CHANGE, reset_done_event);
		}
		complete_all(&dev_priv->error_completion);
	}
}

#ifdef CONFIG_DEBUG_FS
static struct drm_i915_error_object *
i915_error_object_create(struct drm_i915_private *dev_priv,
			 struct drm_i915_gem_object *src)
{
	struct drm_i915_error_object *dst;
	int page, page_count;
	u32 reloc_offset;

	if (src == NULL || src->pages == NULL)
		return NULL;

	page_count = src->base.size / PAGE_SIZE;

	dst = kmalloc(sizeof(*dst) + page_count * sizeof(u32 *), GFP_ATOMIC);
	if (dst == NULL)
		return NULL;

	reloc_offset = src->gtt_offset;
	for (page = 0; page < page_count; page++) {
		unsigned long flags;
		void *d;

		d = kmalloc(PAGE_SIZE, GFP_ATOMIC);
		if (d == NULL)
			goto unwind;

		local_irq_save(flags);
		if (reloc_offset < dev_priv->mm.gtt_mappable_end &&
		    src->has_global_gtt_mapping) {
			void __iomem *s;

			/* Simply ignore tiling or any overlapping fence.
			 * It's part of the error state, and this hopefully
			 * captures what the GPU read.
			 */

			s = io_mapping_map_atomic_wc(dev_priv->mm.gtt_mapping,
						     reloc_offset);
			memcpy_fromio(d, s, PAGE_SIZE);
			io_mapping_unmap_atomic(s);
		} else {
			void *s;

			drm_clflush_pages(&src->pages[page], 1);

			s = kmap_atomic(src->pages[page]);
			memcpy(d, s, PAGE_SIZE);
			kunmap_atomic(s);

			drm_clflush_pages(&src->pages[page], 1);
		}
		local_irq_restore(flags);

		dst->pages[page] = d;

		reloc_offset += PAGE_SIZE;
	}
	dst->page_count = page_count;
	dst->gtt_offset = src->gtt_offset;

	return dst;

unwind:
	while (page--)
		kfree(dst->pages[page]);
	kfree(dst);
	return NULL;
}

static void
i915_error_object_free(struct drm_i915_error_object *obj)
{
	int page;

	if (obj == NULL)
		return;

	for (page = 0; page < obj->page_count; page++)
		kfree(obj->pages[page]);

	kfree(obj);
}

void
i915_error_state_free(struct kref *error_ref)
{
	struct drm_i915_error_state *error = container_of(error_ref,
							  typeof(*error), ref);
	int i;

	for (i = 0; i < ARRAY_SIZE(error->ring); i++) {
		i915_error_object_free(error->ring[i].batchbuffer);
		i915_error_object_free(error->ring[i].ringbuffer);
		kfree(error->ring[i].requests);
	}

	kfree(error->active_bo);
	kfree(error->overlay);
	kfree(error);
}
static void capture_bo(struct drm_i915_error_buffer *err,
		       struct drm_i915_gem_object *obj)
{
	err->size = obj->base.size;
	err->name = obj->base.name;
	err->seqno = obj->last_rendering_seqno;
	err->gtt_offset = obj->gtt_offset;
	err->read_domains = obj->base.read_domains;
	err->write_domain = obj->base.write_domain;
	err->fence_reg = obj->fence_reg;
	err->pinned = 0;
	if (obj->pin_count > 0)
		err->pinned = 1;
	if (obj->user_pin_count > 0)
		err->pinned = -1;
	err->tiling = obj->tiling_mode;
	err->dirty = obj->dirty;
	err->purgeable = obj->madv != I915_MADV_WILLNEED;
	err->ring = obj->ring ? obj->ring->id : -1;
	err->cache_level = obj->cache_level;
}

static u32 capture_active_bo(struct drm_i915_error_buffer *err,
			     int count, struct list_head *head)
{
	struct drm_i915_gem_object *obj;
	int i = 0;

	list_for_each_entry(obj, head, mm_list) {
		capture_bo(err++, obj);
		if (++i == count)
			break;
	}

	return i;
}

static u32 capture_pinned_bo(struct drm_i915_error_buffer *err,
			     int count, struct list_head *head)
{
	struct drm_i915_gem_object *obj;
	int i = 0;

	list_for_each_entry(obj, head, gtt_list) {
		if (obj->pin_count == 0)
			continue;

		capture_bo(err++, obj);
		if (++i == count)
			break;
	}

	return i;
}

static void i915_gem_record_fences(struct drm_device *dev,
				   struct drm_i915_error_state *error)
{
	struct drm_i915_private *dev_priv = dev->dev_private;
	int i;

	/* Fences */
	switch (INTEL_INFO(dev)->gen) {
	case 7:
	case 6:
		for (i = 0; i < 16; i++)
			error->fence[i] = I915_READ64(FENCE_REG_SANDYBRIDGE_0 + (i * 8));
		break;
	case 5:
	case 4:
		for (i = 0; i < 16; i++)
			error->fence[i] = I915_READ64(FENCE_REG_965_0 + (i * 8));
		break;
	case 3:
		if (IS_I945G(dev) || IS_I945GM(dev) || IS_G33(dev))
			for (i = 0; i < 8; i++)
				error->fence[i+8] = I915_READ(FENCE_REG_945_8 + (i * 4));
	case 2:
		for (i = 0; i < 8; i++)
			error->fence[i] = I915_READ(FENCE_REG_830_0 + (i * 4));
		break;

	}
}

static struct drm_i915_error_object *
i915_error_first_batchbuffer(struct drm_i915_private *dev_priv,
			     struct intel_ring_buffer *ring)
{
	struct drm_i915_gem_object *obj;
	u32 seqno;

	if (!ring->get_seqno)
		return NULL;

	seqno = ring->get_seqno(ring);
	list_for_each_entry(obj, &dev_priv->mm.active_list, mm_list) {
		if (obj->ring != ring)
			continue;

		if (i915_seqno_passed(seqno, obj->last_rendering_seqno))
			continue;

		if ((obj->base.read_domains & I915_GEM_DOMAIN_COMMAND) == 0)
			continue;

		/* We need to copy these to an anonymous buffer as the simplest
		 * method to avoid being overwritten by userspace.
		 */
		return i915_error_object_create(dev_priv, obj);
	}

	return NULL;
}

static void i915_record_ring_state(struct drm_device *dev,
				   struct drm_i915_error_state *error,
				   struct intel_ring_buffer *ring)
{
	struct drm_i915_private *dev_priv = dev->dev_private;

	if (INTEL_INFO(dev)->gen >= 6) {
		error->fault_reg[ring->id] = I915_READ(RING_FAULT_REG(ring));
		error->semaphore_mboxes[ring->id][0]
			= I915_READ(RING_SYNC_0(ring->mmio_base));
		error->semaphore_mboxes[ring->id][1]
			= I915_READ(RING_SYNC_1(ring->mmio_base));
	}

	if (INTEL_INFO(dev)->gen >= 4) {
		error->faddr[ring->id] = I915_READ(RING_DMA_FADD(ring->mmio_base));
		error->ipeir[ring->id] = I915_READ(RING_IPEIR(ring->mmio_base));
		error->ipehr[ring->id] = I915_READ(RING_IPEHR(ring->mmio_base));
		error->instdone[ring->id] = I915_READ(RING_INSTDONE(ring->mmio_base));
		error->instps[ring->id] = I915_READ(RING_INSTPS(ring->mmio_base));
		if (ring->id == RCS) {
			error->instdone1 = I915_READ(INSTDONE1);
			error->bbaddr = I915_READ64(BB_ADDR);
		}
	} else {
		error->faddr[ring->id] = I915_READ(DMA_FADD_I8XX);
		error->ipeir[ring->id] = I915_READ(IPEIR);
		error->ipehr[ring->id] = I915_READ(IPEHR);
		error->instdone[ring->id] = I915_READ(INSTDONE);
	}

	error->waiting[ring->id] = waitqueue_active(&ring->irq_queue);
	error->instpm[ring->id] = I915_READ(RING_INSTPM(ring->mmio_base));
	error->seqno[ring->id] = ring->get_seqno(ring);
	error->acthd[ring->id] = intel_ring_get_active_head(ring);
	error->head[ring->id] = I915_READ_HEAD(ring);
	error->tail[ring->id] = I915_READ_TAIL(ring);

	error->cpu_ring_head[ring->id] = ring->head;
	error->cpu_ring_tail[ring->id] = ring->tail;
}

static void i915_gem_record_rings(struct drm_device *dev,
				  struct drm_i915_error_state *error)
{
	struct drm_i915_private *dev_priv = dev->dev_private;
	struct intel_ring_buffer *ring;
	struct drm_i915_gem_request *request;
	int i, count;

	for_each_ring(ring, dev_priv, i) {
		i915_record_ring_state(dev, error, ring);

		error->ring[i].batchbuffer =
			i915_error_first_batchbuffer(dev_priv, ring);

		error->ring[i].ringbuffer =
			i915_error_object_create(dev_priv, ring->obj);

		count = 0;
		list_for_each_entry(request, &ring->request_list, list)
			count++;

		error->ring[i].num_requests = count;
		error->ring[i].requests =
			kmalloc(count*sizeof(struct drm_i915_error_request),
				GFP_ATOMIC);
		if (error->ring[i].requests == NULL) {
			error->ring[i].num_requests = 0;
			continue;
		}

		count = 0;
		list_for_each_entry(request, &ring->request_list, list) {
			struct drm_i915_error_request *erq;

			erq = &error->ring[i].requests[count++];
			erq->seqno = request->seqno;
			erq->jiffies = request->emitted_jiffies;
			erq->tail = request->tail;
		}
	}
}

/**
 * i915_capture_error_state - capture an error record for later analysis
 * @dev: drm device
 *
 * Should be called when an error is detected (either a hang or an error
 * interrupt) to capture error state from the time of the error.  Fills
 * out a structure which becomes available in debugfs for user level tools
 * to pick up.
 */
static void i915_capture_error_state(struct drm_device *dev)
{
	struct drm_i915_private *dev_priv = dev->dev_private;
	struct drm_i915_gem_object *obj;
	struct drm_i915_error_state *error;
	unsigned long flags;
	int i, pipe;

	spin_lock_irqsave(&dev_priv->error_lock, flags);
	error = dev_priv->first_error;
	spin_unlock_irqrestore(&dev_priv->error_lock, flags);
	if (error)
		return;

	/* Account for pipe specific data like PIPE*STAT */
	error = kzalloc(sizeof(*error), GFP_ATOMIC);
	if (!error) {
		DRM_DEBUG_DRIVER("out of memory, not capturing error state\n");
		return;
	}

	DRM_INFO("capturing error event; look for more information in /debug/dri/%d/i915_error_state\n",
		 dev->primary->index);

	kref_init(&error->ref);
	error->eir = I915_READ(EIR);
	error->pgtbl_er = I915_READ(PGTBL_ER);

	if (HAS_PCH_SPLIT(dev))
		error->ier = I915_READ(DEIER) | I915_READ(GTIER);
	else if (IS_VALLEYVIEW(dev))
		error->ier = I915_READ(GTIER) | I915_READ(VLV_IER);
	else if (IS_GEN2(dev))
		error->ier = I915_READ16(IER);
	else
		error->ier = I915_READ(IER);

	for_each_pipe(pipe)
		error->pipestat[pipe] = I915_READ(PIPESTAT(pipe));

	if (INTEL_INFO(dev)->gen >= 6) {
		error->error = I915_READ(ERROR_GEN6);
		error->done_reg = I915_READ(DONE_REG);
	}

	i915_gem_record_fences(dev, error);
	i915_gem_record_rings(dev, error);

	/* Record buffers on the active and pinned lists. */
	error->active_bo = NULL;
	error->pinned_bo = NULL;

	i = 0;
	list_for_each_entry(obj, &dev_priv->mm.active_list, mm_list)
		i++;
	error->active_bo_count = i;
	list_for_each_entry(obj, &dev_priv->mm.gtt_list, gtt_list)
		if (obj->pin_count)
			i++;
	error->pinned_bo_count = i - error->active_bo_count;

	error->active_bo = NULL;
	error->pinned_bo = NULL;
	if (i) {
		error->active_bo = kmalloc(sizeof(*error->active_bo)*i,
					   GFP_ATOMIC);
		if (error->active_bo)
			error->pinned_bo =
				error->active_bo + error->active_bo_count;
	}

	if (error->active_bo)
		error->active_bo_count =
			capture_active_bo(error->active_bo,
					  error->active_bo_count,
					  &dev_priv->mm.active_list);

	if (error->pinned_bo)
		error->pinned_bo_count =
			capture_pinned_bo(error->pinned_bo,
					  error->pinned_bo_count,
					  &dev_priv->mm.gtt_list);

	do_gettimeofday(&error->time);

	error->overlay = intel_overlay_capture_error_state(dev);
	error->display = intel_display_capture_error_state(dev);

	spin_lock_irqsave(&dev_priv->error_lock, flags);
	if (dev_priv->first_error == NULL) {
		dev_priv->first_error = error;
		error = NULL;
	}
	spin_unlock_irqrestore(&dev_priv->error_lock, flags);

	if (error)
		i915_error_state_free(&error->ref);
}

void i915_destroy_error_state(struct drm_device *dev)
{
	struct drm_i915_private *dev_priv = dev->dev_private;
	struct drm_i915_error_state *error;
	unsigned long flags;

	spin_lock_irqsave(&dev_priv->error_lock, flags);
	error = dev_priv->first_error;
	dev_priv->first_error = NULL;
	spin_unlock_irqrestore(&dev_priv->error_lock, flags);

	if (error)
		kref_put(&error->ref, i915_error_state_free);
}
#else
#define i915_capture_error_state(x)
#endif

static void i915_report_and_clear_eir(struct drm_device *dev)
{
	struct drm_i915_private *dev_priv = dev->dev_private;
	u32 eir = I915_READ(EIR);
	int pipe;

	if (!eir)
		return;

	pr_err("render error detected, EIR: 0x%08x\n", eir);

	if (IS_G4X(dev)) {
		if (eir & (GM45_ERROR_MEM_PRIV | GM45_ERROR_CP_PRIV)) {
			u32 ipeir = I915_READ(IPEIR_I965);

			pr_err("  IPEIR: 0x%08x\n", I915_READ(IPEIR_I965));
			pr_err("  IPEHR: 0x%08x\n", I915_READ(IPEHR_I965));
			pr_err("  INSTDONE: 0x%08x\n",
			       I915_READ(INSTDONE_I965));
			pr_err("  INSTPS: 0x%08x\n", I915_READ(INSTPS));
			pr_err("  INSTDONE1: 0x%08x\n", I915_READ(INSTDONE1));
			pr_err("  ACTHD: 0x%08x\n", I915_READ(ACTHD_I965));
			I915_WRITE(IPEIR_I965, ipeir);
			POSTING_READ(IPEIR_I965);
		}
		if (eir & GM45_ERROR_PAGE_TABLE) {
			u32 pgtbl_err = I915_READ(PGTBL_ER);
			pr_err("page table error\n");
			pr_err("  PGTBL_ER: 0x%08x\n", pgtbl_err);
			I915_WRITE(PGTBL_ER, pgtbl_err);
			POSTING_READ(PGTBL_ER);
		}
	}

	if (!IS_GEN2(dev)) {
		if (eir & I915_ERROR_PAGE_TABLE) {
			u32 pgtbl_err = I915_READ(PGTBL_ER);
			pr_err("page table error\n");
			pr_err("  PGTBL_ER: 0x%08x\n", pgtbl_err);
			I915_WRITE(PGTBL_ER, pgtbl_err);
			POSTING_READ(PGTBL_ER);
		}
	}

	if (eir & I915_ERROR_MEMORY_REFRESH) {
		pr_err("memory refresh error:\n");
		for_each_pipe(pipe)
			pr_err("pipe %c stat: 0x%08x\n",
			       pipe_name(pipe), I915_READ(PIPESTAT(pipe)));
		/* pipestat has already been acked */
	}
	if (eir & I915_ERROR_INSTRUCTION) {
		pr_err("instruction error\n");
		pr_err("  INSTPM: 0x%08x\n", I915_READ(INSTPM));
		if (INTEL_INFO(dev)->gen < 4) {
			u32 ipeir = I915_READ(IPEIR);

			pr_err("  IPEIR: 0x%08x\n", I915_READ(IPEIR));
			pr_err("  IPEHR: 0x%08x\n", I915_READ(IPEHR));
			pr_err("  INSTDONE: 0x%08x\n", I915_READ(INSTDONE));
			pr_err("  ACTHD: 0x%08x\n", I915_READ(ACTHD));
			I915_WRITE(IPEIR, ipeir);
			POSTING_READ(IPEIR);
		} else {
			u32 ipeir = I915_READ(IPEIR_I965);

			pr_err("  IPEIR: 0x%08x\n", I915_READ(IPEIR_I965));
			pr_err("  IPEHR: 0x%08x\n", I915_READ(IPEHR_I965));
			pr_err("  INSTDONE: 0x%08x\n",
			       I915_READ(INSTDONE_I965));
			pr_err("  INSTPS: 0x%08x\n", I915_READ(INSTPS));
			pr_err("  INSTDONE1: 0x%08x\n", I915_READ(INSTDONE1));
			pr_err("  ACTHD: 0x%08x\n", I915_READ(ACTHD_I965));
			I915_WRITE(IPEIR_I965, ipeir);
			POSTING_READ(IPEIR_I965);
		}
	}

	I915_WRITE(EIR, eir);
	POSTING_READ(EIR);
	eir = I915_READ(EIR);
	if (eir) {
		/*
		 * some errors might have become stuck,
		 * mask them.
		 */
		DRM_ERROR("EIR stuck: 0x%08x, masking\n", eir);
		I915_WRITE(EMR, I915_READ(EMR) | eir);
		I915_WRITE(IIR, I915_RENDER_COMMAND_PARSER_ERROR_INTERRUPT);
	}
}

/**
 * i915_handle_error - handle an error interrupt
 * @dev: drm device
 *
 * Do some basic checking of regsiter state at error interrupt time and
 * dump it to the syslog.  Also call i915_capture_error_state() to make
 * sure we get a record and make it available in debugfs.  Fire a uevent
 * so userspace knows something bad happened (should trigger collection
 * of a ring dump etc.).
 */
void i915_handle_error(struct drm_device *dev, bool wedged)
{
	struct drm_i915_private *dev_priv = dev->dev_private;
	struct intel_ring_buffer *ring;
	int i;

	i915_capture_error_state(dev);
	i915_report_and_clear_eir(dev);

	if (wedged) {
		INIT_COMPLETION(dev_priv->error_completion);
		atomic_set(&dev_priv->mm.wedged, 1);

		/*
		 * Wakeup waiting processes so they don't hang
		 */
		for_each_ring(ring, dev_priv, i)
			wake_up_all(&ring->irq_queue);
	}

	queue_work(dev_priv->wq, &dev_priv->error_work);
}

static void i915_pageflip_stall_check(struct drm_device *dev, int pipe)
{
	drm_i915_private_t *dev_priv = dev->dev_private;
	struct drm_crtc *crtc = dev_priv->pipe_to_crtc_mapping[pipe];
	struct intel_crtc *intel_crtc = to_intel_crtc(crtc);
	struct drm_i915_gem_object *obj;
	struct intel_unpin_work *work;
	unsigned long flags;
	bool stall_detected;

	/* Ignore early vblank irqs */
	if (intel_crtc == NULL)
		return;

	spin_lock_irqsave(&dev->event_lock, flags);
	work = intel_crtc->unpin_work;

	if (work == NULL || work->pending || !work->enable_stall_check) {
		/* Either the pending flip IRQ arrived, or we're too early. Don't check */
		spin_unlock_irqrestore(&dev->event_lock, flags);
		return;
	}

	/* Potential stall - if we see that the flip has happened, assume a missed interrupt */
	obj = work->pending_flip_obj;
	if (INTEL_INFO(dev)->gen >= 4) {
		int dspsurf = DSPSURF(intel_crtc->plane);
		stall_detected = I915_HI_DISPBASE(I915_READ(dspsurf)) ==
					obj->gtt_offset;
	} else {
		int dspaddr = DSPADDR(intel_crtc->plane);
		stall_detected = I915_READ(dspaddr) == (obj->gtt_offset +
							crtc->y * crtc->fb->pitches[0] +
							crtc->x * crtc->fb->bits_per_pixel/8);
	}

	spin_unlock_irqrestore(&dev->event_lock, flags);

	if (stall_detected) {
		DRM_DEBUG_DRIVER("Pageflip stall detected\n");
		intel_prepare_page_flip(dev, intel_crtc->plane);
	}
}

/* Called from drm generic code, passed 'crtc' which
 * we use as a pipe index
 */
static int i915_enable_vblank(struct drm_device *dev, int pipe)
{
	drm_i915_private_t *dev_priv = (drm_i915_private_t *) dev->dev_private;
	unsigned long irqflags;

	if (!i915_pipe_enabled(dev, pipe))
		return -EINVAL;

	spin_lock_irqsave(&dev_priv->irq_lock, irqflags);
	if (INTEL_INFO(dev)->gen >= 4)
		i915_enable_pipestat(dev_priv, pipe,
				     PIPE_START_VBLANK_INTERRUPT_ENABLE);
	else
		i915_enable_pipestat(dev_priv, pipe,
				     PIPE_VBLANK_INTERRUPT_ENABLE);
<<<<<<< HEAD

	/* maintain vblank delivery even in deep C-states */
	if (dev_priv->info->gen == 3)
		I915_WRITE(INSTPM, _MASKED_BIT_DISABLE(INSTPM_AGPBUSY_DIS));
	spin_unlock_irqrestore(&dev_priv->irq_lock, irqflags);

	return 0;
}

static int ironlake_enable_vblank(struct drm_device *dev, int pipe)
{
	drm_i915_private_t *dev_priv = (drm_i915_private_t *) dev->dev_private;
	unsigned long irqflags;

=======

	/* maintain vblank delivery even in deep C-states */
	if (dev_priv->info->gen == 3)
		I915_WRITE(INSTPM, _MASKED_BIT_DISABLE(INSTPM_AGPBUSY_DIS));
	spin_unlock_irqrestore(&dev_priv->irq_lock, irqflags);

	return 0;
}

static int ironlake_enable_vblank(struct drm_device *dev, int pipe)
{
	drm_i915_private_t *dev_priv = (drm_i915_private_t *) dev->dev_private;
	unsigned long irqflags;

>>>>>>> f8f5701b
	if (!i915_pipe_enabled(dev, pipe))
		return -EINVAL;

	spin_lock_irqsave(&dev_priv->irq_lock, irqflags);
	ironlake_enable_display_irq(dev_priv, (pipe == 0) ?
				    DE_PIPEA_VBLANK : DE_PIPEB_VBLANK);
	spin_unlock_irqrestore(&dev_priv->irq_lock, irqflags);

	return 0;
}

static int ivybridge_enable_vblank(struct drm_device *dev, int pipe)
{
	drm_i915_private_t *dev_priv = (drm_i915_private_t *) dev->dev_private;
	unsigned long irqflags;

	if (!i915_pipe_enabled(dev, pipe))
		return -EINVAL;

	spin_lock_irqsave(&dev_priv->irq_lock, irqflags);
	ironlake_enable_display_irq(dev_priv,
				    DE_PIPEA_VBLANK_IVB << (5 * pipe));
	spin_unlock_irqrestore(&dev_priv->irq_lock, irqflags);

	return 0;
}

static int valleyview_enable_vblank(struct drm_device *dev, int pipe)
{
	drm_i915_private_t *dev_priv = (drm_i915_private_t *) dev->dev_private;
	unsigned long irqflags;
	u32 dpfl, imr;

	if (!i915_pipe_enabled(dev, pipe))
		return -EINVAL;

	spin_lock_irqsave(&dev_priv->irq_lock, irqflags);
	dpfl = I915_READ(VLV_DPFLIPSTAT);
	imr = I915_READ(VLV_IMR);
	if (pipe == 0) {
		dpfl |= PIPEA_VBLANK_INT_EN;
		imr &= ~I915_DISPLAY_PIPE_A_VBLANK_INTERRUPT;
	} else {
		dpfl |= PIPEA_VBLANK_INT_EN;
		imr &= ~I915_DISPLAY_PIPE_B_VBLANK_INTERRUPT;
	}
	I915_WRITE(VLV_DPFLIPSTAT, dpfl);
	I915_WRITE(VLV_IMR, imr);
	spin_unlock_irqrestore(&dev_priv->irq_lock, irqflags);

	return 0;
}

/* Called from drm generic code, passed 'crtc' which
 * we use as a pipe index
 */
static void i915_disable_vblank(struct drm_device *dev, int pipe)
{
	drm_i915_private_t *dev_priv = (drm_i915_private_t *) dev->dev_private;
	unsigned long irqflags;

	spin_lock_irqsave(&dev_priv->irq_lock, irqflags);
	if (dev_priv->info->gen == 3)
		I915_WRITE(INSTPM, _MASKED_BIT_ENABLE(INSTPM_AGPBUSY_DIS));

	i915_disable_pipestat(dev_priv, pipe,
			      PIPE_VBLANK_INTERRUPT_ENABLE |
			      PIPE_START_VBLANK_INTERRUPT_ENABLE);
	spin_unlock_irqrestore(&dev_priv->irq_lock, irqflags);
}

static void ironlake_disable_vblank(struct drm_device *dev, int pipe)
{
	drm_i915_private_t *dev_priv = (drm_i915_private_t *) dev->dev_private;
	unsigned long irqflags;

	spin_lock_irqsave(&dev_priv->irq_lock, irqflags);
	ironlake_disable_display_irq(dev_priv, (pipe == 0) ?
				     DE_PIPEA_VBLANK : DE_PIPEB_VBLANK);
	spin_unlock_irqrestore(&dev_priv->irq_lock, irqflags);
}

static void ivybridge_disable_vblank(struct drm_device *dev, int pipe)
{
	drm_i915_private_t *dev_priv = (drm_i915_private_t *) dev->dev_private;
	unsigned long irqflags;

	spin_lock_irqsave(&dev_priv->irq_lock, irqflags);
	ironlake_disable_display_irq(dev_priv,
				     DE_PIPEA_VBLANK_IVB << (pipe * 5));
	spin_unlock_irqrestore(&dev_priv->irq_lock, irqflags);
}

static void valleyview_disable_vblank(struct drm_device *dev, int pipe)
{
	drm_i915_private_t *dev_priv = (drm_i915_private_t *) dev->dev_private;
	unsigned long irqflags;
	u32 dpfl, imr;

	spin_lock_irqsave(&dev_priv->irq_lock, irqflags);
	dpfl = I915_READ(VLV_DPFLIPSTAT);
	imr = I915_READ(VLV_IMR);
	if (pipe == 0) {
		dpfl &= ~PIPEA_VBLANK_INT_EN;
		imr |= I915_DISPLAY_PIPE_A_VBLANK_INTERRUPT;
	} else {
		dpfl &= ~PIPEB_VBLANK_INT_EN;
		imr |= I915_DISPLAY_PIPE_B_VBLANK_INTERRUPT;
	}
	I915_WRITE(VLV_IMR, imr);
	I915_WRITE(VLV_DPFLIPSTAT, dpfl);
	spin_unlock_irqrestore(&dev_priv->irq_lock, irqflags);
}

static u32
ring_last_seqno(struct intel_ring_buffer *ring)
{
	return list_entry(ring->request_list.prev,
			  struct drm_i915_gem_request, list)->seqno;
}

static bool i915_hangcheck_ring_idle(struct intel_ring_buffer *ring, bool *err)
{
	if (list_empty(&ring->request_list) ||
	    i915_seqno_passed(ring->get_seqno(ring), ring_last_seqno(ring))) {
		/* Issue a wake-up to catch stuck h/w. */
		if (waitqueue_active(&ring->irq_queue)) {
			DRM_ERROR("Hangcheck timer elapsed... %s idle\n",
				  ring->name);
			wake_up_all(&ring->irq_queue);
			*err = true;
		}
		return true;
	}
	return false;
}

static bool kick_ring(struct intel_ring_buffer *ring)
{
	struct drm_device *dev = ring->dev;
	struct drm_i915_private *dev_priv = dev->dev_private;
	u32 tmp = I915_READ_CTL(ring);
	if (tmp & RING_WAIT) {
		DRM_ERROR("Kicking stuck wait on %s\n",
			  ring->name);
		I915_WRITE_CTL(ring, tmp);
		return true;
	}
	return false;
}

static bool i915_hangcheck_hung(struct drm_device *dev)
{
	drm_i915_private_t *dev_priv = dev->dev_private;

	if (dev_priv->hangcheck_count++ > 1) {
		bool hung = true;

		DRM_ERROR("Hangcheck timer elapsed... GPU hung\n");
		i915_handle_error(dev, true);

		if (!IS_GEN2(dev)) {
			struct intel_ring_buffer *ring;
			int i;

			/* Is the chip hanging on a WAIT_FOR_EVENT?
			 * If so we can simply poke the RB_WAIT bit
			 * and break the hang. This should work on
			 * all but the second generation chipsets.
			 */
			for_each_ring(ring, dev_priv, i)
				hung &= !kick_ring(ring);
		}

		return hung;
	}

	return false;
}

/**
 * This is called when the chip hasn't reported back with completed
 * batchbuffers in a long time. The first time this is called we simply record
 * ACTHD. If ACTHD hasn't changed by the time the hangcheck timer elapses
 * again, we assume the chip is wedged and try to fix it.
 */
void i915_hangcheck_elapsed(unsigned long data)
{
	struct drm_device *dev = (struct drm_device *)data;
	drm_i915_private_t *dev_priv = dev->dev_private;
	uint32_t acthd[I915_NUM_RINGS], instdone, instdone1;
	struct intel_ring_buffer *ring;
	bool err = false, idle;
	int i;

	if (!i915_enable_hangcheck)
		return;

	memset(acthd, 0, sizeof(acthd));
	idle = true;
	for_each_ring(ring, dev_priv, i) {
	    idle &= i915_hangcheck_ring_idle(ring, &err);
	    acthd[i] = intel_ring_get_active_head(ring);
	}

	/* If all work is done then ACTHD clearly hasn't advanced. */
	if (idle) {
		if (err) {
			if (i915_hangcheck_hung(dev))
				return;

			goto repeat;
		}

		dev_priv->hangcheck_count = 0;
		return;
	}

	if (INTEL_INFO(dev)->gen < 4) {
		instdone = I915_READ(INSTDONE);
		instdone1 = 0;
	} else {
		instdone = I915_READ(INSTDONE_I965);
		instdone1 = I915_READ(INSTDONE1);
	}

	if (memcmp(dev_priv->last_acthd, acthd, sizeof(acthd)) == 0 &&
	    dev_priv->last_instdone == instdone &&
	    dev_priv->last_instdone1 == instdone1) {
		if (i915_hangcheck_hung(dev))
			return;
	} else {
		dev_priv->hangcheck_count = 0;

		memcpy(dev_priv->last_acthd, acthd, sizeof(acthd));
		dev_priv->last_instdone = instdone;
		dev_priv->last_instdone1 = instdone1;
	}

repeat:
	/* Reset timer case chip hangs without another request being added */
	mod_timer(&dev_priv->hangcheck_timer,
		  jiffies + msecs_to_jiffies(DRM_I915_HANGCHECK_PERIOD));
}

/* drm_dma.h hooks
*/
static void ironlake_irq_preinstall(struct drm_device *dev)
{
	drm_i915_private_t *dev_priv = (drm_i915_private_t *) dev->dev_private;

	atomic_set(&dev_priv->irq_received, 0);


	I915_WRITE(HWSTAM, 0xeffe);

	/* XXX hotplug from PCH */

	I915_WRITE(DEIMR, 0xffffffff);
	I915_WRITE(DEIER, 0x0);
	POSTING_READ(DEIER);

	/* and GT */
	I915_WRITE(GTIMR, 0xffffffff);
	I915_WRITE(GTIER, 0x0);
	POSTING_READ(GTIER);

	/* south display irq */
	I915_WRITE(SDEIMR, 0xffffffff);
	I915_WRITE(SDEIER, 0x0);
	POSTING_READ(SDEIER);
}

static void valleyview_irq_preinstall(struct drm_device *dev)
{
	drm_i915_private_t *dev_priv = (drm_i915_private_t *) dev->dev_private;
	int pipe;

	atomic_set(&dev_priv->irq_received, 0);

	/* VLV magic */
	I915_WRITE(VLV_IMR, 0);
	I915_WRITE(RING_IMR(RENDER_RING_BASE), 0);
	I915_WRITE(RING_IMR(GEN6_BSD_RING_BASE), 0);
	I915_WRITE(RING_IMR(BLT_RING_BASE), 0);

	/* and GT */
	I915_WRITE(GTIIR, I915_READ(GTIIR));
	I915_WRITE(GTIIR, I915_READ(GTIIR));
	I915_WRITE(GTIMR, 0xffffffff);
	I915_WRITE(GTIER, 0x0);
	POSTING_READ(GTIER);

	I915_WRITE(DPINVGTT, 0xff);

	I915_WRITE(PORT_HOTPLUG_EN, 0);
	I915_WRITE(PORT_HOTPLUG_STAT, I915_READ(PORT_HOTPLUG_STAT));
	for_each_pipe(pipe)
		I915_WRITE(PIPESTAT(pipe), 0xffff);
	I915_WRITE(VLV_IIR, 0xffffffff);
	I915_WRITE(VLV_IMR, 0xffffffff);
	I915_WRITE(VLV_IER, 0x0);
	POSTING_READ(VLV_IER);
}

/*
 * Enable digital hotplug on the PCH, and configure the DP short pulse
 * duration to 2ms (which is the minimum in the Display Port spec)
 *
 * This register is the same on all known PCH chips.
 */

static void ironlake_enable_pch_hotplug(struct drm_device *dev)
{
	drm_i915_private_t *dev_priv = (drm_i915_private_t *) dev->dev_private;
	u32	hotplug;

	hotplug = I915_READ(PCH_PORT_HOTPLUG);
	hotplug &= ~(PORTD_PULSE_DURATION_MASK|PORTC_PULSE_DURATION_MASK|PORTB_PULSE_DURATION_MASK);
	hotplug |= PORTD_HOTPLUG_ENABLE | PORTD_PULSE_DURATION_2ms;
	hotplug |= PORTC_HOTPLUG_ENABLE | PORTC_PULSE_DURATION_2ms;
	hotplug |= PORTB_HOTPLUG_ENABLE | PORTB_PULSE_DURATION_2ms;
	I915_WRITE(PCH_PORT_HOTPLUG, hotplug);
}

static int ironlake_irq_postinstall(struct drm_device *dev)
{
	drm_i915_private_t *dev_priv = (drm_i915_private_t *) dev->dev_private;
	/* enable kind of interrupts always enabled */
	u32 display_mask = DE_MASTER_IRQ_CONTROL | DE_GSE | DE_PCH_EVENT |
			   DE_PLANEA_FLIP_DONE | DE_PLANEB_FLIP_DONE;
	u32 render_irqs;
	u32 hotplug_mask;

	dev_priv->irq_mask = ~display_mask;

	/* should always can generate irq */
	I915_WRITE(DEIIR, I915_READ(DEIIR));
	I915_WRITE(DEIMR, dev_priv->irq_mask);
	I915_WRITE(DEIER, display_mask | DE_PIPEA_VBLANK | DE_PIPEB_VBLANK);
	POSTING_READ(DEIER);

	dev_priv->gt_irq_mask = ~0;

	I915_WRITE(GTIIR, I915_READ(GTIIR));
	I915_WRITE(GTIMR, dev_priv->gt_irq_mask);

	if (IS_GEN6(dev))
		render_irqs =
			GT_USER_INTERRUPT |
			GEN6_BSD_USER_INTERRUPT |
			GEN6_BLITTER_USER_INTERRUPT;
	else
		render_irqs =
			GT_USER_INTERRUPT |
			GT_PIPE_NOTIFY |
			GT_BSD_USER_INTERRUPT;
	I915_WRITE(GTIER, render_irqs);
	POSTING_READ(GTIER);

	if (HAS_PCH_CPT(dev)) {
		hotplug_mask = (SDE_CRT_HOTPLUG_CPT |
				SDE_PORTB_HOTPLUG_CPT |
				SDE_PORTC_HOTPLUG_CPT |
				SDE_PORTD_HOTPLUG_CPT);
	} else {
		hotplug_mask = (SDE_CRT_HOTPLUG |
				SDE_PORTB_HOTPLUG |
				SDE_PORTC_HOTPLUG |
				SDE_PORTD_HOTPLUG |
				SDE_AUX_MASK);
	}

	dev_priv->pch_irq_mask = ~hotplug_mask;

	I915_WRITE(SDEIIR, I915_READ(SDEIIR));
	I915_WRITE(SDEIMR, dev_priv->pch_irq_mask);
	I915_WRITE(SDEIER, hotplug_mask);
	POSTING_READ(SDEIER);

	ironlake_enable_pch_hotplug(dev);

	if (IS_IRONLAKE_M(dev)) {
		/* Clear & enable PCU event interrupts */
		I915_WRITE(DEIIR, DE_PCU_EVENT);
		I915_WRITE(DEIER, I915_READ(DEIER) | DE_PCU_EVENT);
		ironlake_enable_display_irq(dev_priv, DE_PCU_EVENT);
	}

	return 0;
}

static int ivybridge_irq_postinstall(struct drm_device *dev)
{
	drm_i915_private_t *dev_priv = (drm_i915_private_t *) dev->dev_private;
	/* enable kind of interrupts always enabled */
	u32 display_mask =
		DE_MASTER_IRQ_CONTROL | DE_GSE_IVB | DE_PCH_EVENT_IVB |
		DE_PLANEC_FLIP_DONE_IVB |
		DE_PLANEB_FLIP_DONE_IVB |
		DE_PLANEA_FLIP_DONE_IVB;
	u32 render_irqs;
	u32 hotplug_mask;

	dev_priv->irq_mask = ~display_mask;

	/* should always can generate irq */
	I915_WRITE(DEIIR, I915_READ(DEIIR));
	I915_WRITE(DEIMR, dev_priv->irq_mask);
	I915_WRITE(DEIER,
		   display_mask |
		   DE_PIPEC_VBLANK_IVB |
		   DE_PIPEB_VBLANK_IVB |
		   DE_PIPEA_VBLANK_IVB);
	POSTING_READ(DEIER);

	dev_priv->gt_irq_mask = ~0;

	I915_WRITE(GTIIR, I915_READ(GTIIR));
	I915_WRITE(GTIMR, dev_priv->gt_irq_mask);

	render_irqs = GT_USER_INTERRUPT | GEN6_BSD_USER_INTERRUPT |
		GEN6_BLITTER_USER_INTERRUPT;
	I915_WRITE(GTIER, render_irqs);
	POSTING_READ(GTIER);

	hotplug_mask = (SDE_CRT_HOTPLUG_CPT |
			SDE_PORTB_HOTPLUG_CPT |
			SDE_PORTC_HOTPLUG_CPT |
			SDE_PORTD_HOTPLUG_CPT);
	dev_priv->pch_irq_mask = ~hotplug_mask;

	I915_WRITE(SDEIIR, I915_READ(SDEIIR));
	I915_WRITE(SDEIMR, dev_priv->pch_irq_mask);
	I915_WRITE(SDEIER, hotplug_mask);
	POSTING_READ(SDEIER);

	ironlake_enable_pch_hotplug(dev);

	return 0;
}

static int valleyview_irq_postinstall(struct drm_device *dev)
{
	drm_i915_private_t *dev_priv = (drm_i915_private_t *) dev->dev_private;
	u32 render_irqs;
	u32 enable_mask;
	u32 hotplug_en = I915_READ(PORT_HOTPLUG_EN);
	u16 msid;

	enable_mask = I915_DISPLAY_PORT_INTERRUPT;
	enable_mask |= I915_DISPLAY_PIPE_A_VBLANK_INTERRUPT |
		I915_DISPLAY_PIPE_B_VBLANK_INTERRUPT;

	dev_priv->irq_mask = ~enable_mask;

	dev_priv->pipestat[0] = 0;
	dev_priv->pipestat[1] = 0;

	/* Hack for broken MSIs on VLV */
	pci_write_config_dword(dev_priv->dev->pdev, 0x94, 0xfee00000);
	pci_read_config_word(dev->pdev, 0x98, &msid);
	msid &= 0xff; /* mask out delivery bits */
	msid |= (1<<14);
	pci_write_config_word(dev_priv->dev->pdev, 0x98, msid);

	I915_WRITE(VLV_IMR, dev_priv->irq_mask);
	I915_WRITE(VLV_IER, enable_mask);
	I915_WRITE(VLV_IIR, 0xffffffff);
	I915_WRITE(PIPESTAT(0), 0xffff);
	I915_WRITE(PIPESTAT(1), 0xffff);
	POSTING_READ(VLV_IER);

	I915_WRITE(VLV_IIR, 0xffffffff);
	I915_WRITE(VLV_IIR, 0xffffffff);

	render_irqs = GT_GEN6_BLT_FLUSHDW_NOTIFY_INTERRUPT |
		GT_GEN6_BLT_CS_ERROR_INTERRUPT |
		GT_GEN6_BLT_USER_INTERRUPT |
		GT_GEN6_BSD_USER_INTERRUPT |
		GT_GEN6_BSD_CS_ERROR_INTERRUPT |
		GT_GEN7_L3_PARITY_ERROR_INTERRUPT |
		GT_PIPE_NOTIFY |
		GT_RENDER_CS_ERROR_INTERRUPT |
		GT_SYNC_STATUS |
		GT_USER_INTERRUPT;

	dev_priv->gt_irq_mask = ~render_irqs;

	I915_WRITE(GTIIR, I915_READ(GTIIR));
	I915_WRITE(GTIIR, I915_READ(GTIIR));
	I915_WRITE(GTIMR, 0);
	I915_WRITE(GTIER, render_irqs);
	POSTING_READ(GTIER);

	/* ack & enable invalid PTE error interrupts */
#if 0 /* FIXME: add support to irq handler for checking these bits */
	I915_WRITE(DPINVGTT, DPINVGTT_STATUS_MASK);
	I915_WRITE(DPINVGTT, DPINVGTT_EN_MASK);
#endif

	I915_WRITE(VLV_MASTER_IER, MASTER_INTERRUPT_ENABLE);
#if 0 /* FIXME: check register definitions; some have moved */
	/* Note HDMI and DP share bits */
	if (dev_priv->hotplug_supported_mask & HDMIB_HOTPLUG_INT_STATUS)
		hotplug_en |= HDMIB_HOTPLUG_INT_EN;
	if (dev_priv->hotplug_supported_mask & HDMIC_HOTPLUG_INT_STATUS)
		hotplug_en |= HDMIC_HOTPLUG_INT_EN;
	if (dev_priv->hotplug_supported_mask & HDMID_HOTPLUG_INT_STATUS)
		hotplug_en |= HDMID_HOTPLUG_INT_EN;
	if (dev_priv->hotplug_supported_mask & SDVOC_HOTPLUG_INT_STATUS)
		hotplug_en |= SDVOC_HOTPLUG_INT_EN;
	if (dev_priv->hotplug_supported_mask & SDVOB_HOTPLUG_INT_STATUS)
		hotplug_en |= SDVOB_HOTPLUG_INT_EN;
	if (dev_priv->hotplug_supported_mask & CRT_HOTPLUG_INT_STATUS) {
		hotplug_en |= CRT_HOTPLUG_INT_EN;
		hotplug_en |= CRT_HOTPLUG_VOLTAGE_COMPARE_50;
	}
#endif

	I915_WRITE(PORT_HOTPLUG_EN, hotplug_en);

	return 0;
}

static void valleyview_irq_uninstall(struct drm_device *dev)
{
	drm_i915_private_t *dev_priv = (drm_i915_private_t *) dev->dev_private;
	int pipe;
<<<<<<< HEAD

	if (!dev_priv)
		return;
=======

	if (!dev_priv)
		return;

	for_each_pipe(pipe)
		I915_WRITE(PIPESTAT(pipe), 0xffff);

	I915_WRITE(HWSTAM, 0xffffffff);
	I915_WRITE(PORT_HOTPLUG_EN, 0);
	I915_WRITE(PORT_HOTPLUG_STAT, I915_READ(PORT_HOTPLUG_STAT));
	for_each_pipe(pipe)
		I915_WRITE(PIPESTAT(pipe), 0xffff);
	I915_WRITE(VLV_IIR, 0xffffffff);
	I915_WRITE(VLV_IMR, 0xffffffff);
	I915_WRITE(VLV_IER, 0x0);
	POSTING_READ(VLV_IER);
}

static void ironlake_irq_uninstall(struct drm_device *dev)
{
	drm_i915_private_t *dev_priv = (drm_i915_private_t *) dev->dev_private;

	if (!dev_priv)
		return;

	I915_WRITE(HWSTAM, 0xffffffff);

	I915_WRITE(DEIMR, 0xffffffff);
	I915_WRITE(DEIER, 0x0);
	I915_WRITE(DEIIR, I915_READ(DEIIR));

	I915_WRITE(GTIMR, 0xffffffff);
	I915_WRITE(GTIER, 0x0);
	I915_WRITE(GTIIR, I915_READ(GTIIR));

	I915_WRITE(SDEIMR, 0xffffffff);
	I915_WRITE(SDEIER, 0x0);
	I915_WRITE(SDEIIR, I915_READ(SDEIIR));
}

static void i8xx_irq_preinstall(struct drm_device * dev)
{
	drm_i915_private_t *dev_priv = (drm_i915_private_t *) dev->dev_private;
	int pipe;

	atomic_set(&dev_priv->irq_received, 0);

	for_each_pipe(pipe)
		I915_WRITE(PIPESTAT(pipe), 0);
	I915_WRITE16(IMR, 0xffff);
	I915_WRITE16(IER, 0x0);
	POSTING_READ16(IER);
}

static int i8xx_irq_postinstall(struct drm_device *dev)
{
	drm_i915_private_t *dev_priv = (drm_i915_private_t *) dev->dev_private;

	dev_priv->pipestat[0] = 0;
	dev_priv->pipestat[1] = 0;

	I915_WRITE16(EMR,
		     ~(I915_ERROR_PAGE_TABLE | I915_ERROR_MEMORY_REFRESH));

	/* Unmask the interrupts that we always want on. */
	dev_priv->irq_mask =
		~(I915_DISPLAY_PIPE_A_EVENT_INTERRUPT |
		  I915_DISPLAY_PIPE_B_EVENT_INTERRUPT |
		  I915_DISPLAY_PLANE_A_FLIP_PENDING_INTERRUPT |
		  I915_DISPLAY_PLANE_B_FLIP_PENDING_INTERRUPT |
		  I915_RENDER_COMMAND_PARSER_ERROR_INTERRUPT);
	I915_WRITE16(IMR, dev_priv->irq_mask);

	I915_WRITE16(IER,
		     I915_DISPLAY_PIPE_A_EVENT_INTERRUPT |
		     I915_DISPLAY_PIPE_B_EVENT_INTERRUPT |
		     I915_RENDER_COMMAND_PARSER_ERROR_INTERRUPT |
		     I915_USER_INTERRUPT);
	POSTING_READ16(IER);

	return 0;
}

static irqreturn_t i8xx_irq_handler(DRM_IRQ_ARGS)
{
	struct drm_device *dev = (struct drm_device *) arg;
	drm_i915_private_t *dev_priv = (drm_i915_private_t *) dev->dev_private;
	u16 iir, new_iir;
	u32 pipe_stats[2];
	unsigned long irqflags;
	int irq_received;
	int pipe;
	u16 flip_mask =
		I915_DISPLAY_PLANE_A_FLIP_PENDING_INTERRUPT |
		I915_DISPLAY_PLANE_B_FLIP_PENDING_INTERRUPT;

	atomic_inc(&dev_priv->irq_received);

	iir = I915_READ16(IIR);
	if (iir == 0)
		return IRQ_NONE;

	while (iir & ~flip_mask) {
		/* Can't rely on pipestat interrupt bit in iir as it might
		 * have been cleared after the pipestat interrupt was received.
		 * It doesn't set the bit in iir again, but it still produces
		 * interrupts (for non-MSI).
		 */
		spin_lock_irqsave(&dev_priv->irq_lock, irqflags);
		if (iir & I915_RENDER_COMMAND_PARSER_ERROR_INTERRUPT)
			i915_handle_error(dev, false);

		for_each_pipe(pipe) {
			int reg = PIPESTAT(pipe);
			pipe_stats[pipe] = I915_READ(reg);

			/*
			 * Clear the PIPE*STAT regs before the IIR
			 */
			if (pipe_stats[pipe] & 0x8000ffff) {
				if (pipe_stats[pipe] & PIPE_FIFO_UNDERRUN_STATUS)
					DRM_DEBUG_DRIVER("pipe %c underrun\n",
							 pipe_name(pipe));
				I915_WRITE(reg, pipe_stats[pipe]);
				irq_received = 1;
			}
		}
		spin_unlock_irqrestore(&dev_priv->irq_lock, irqflags);

		I915_WRITE16(IIR, iir & ~flip_mask);
		new_iir = I915_READ16(IIR); /* Flush posted writes */

		i915_update_dri1_breadcrumb(dev);

		if (iir & I915_USER_INTERRUPT)
			notify_ring(dev, &dev_priv->ring[RCS]);

		if (pipe_stats[0] & PIPE_VBLANK_INTERRUPT_STATUS &&
		    drm_handle_vblank(dev, 0)) {
			if (iir & I915_DISPLAY_PLANE_A_FLIP_PENDING_INTERRUPT) {
				intel_prepare_page_flip(dev, 0);
				intel_finish_page_flip(dev, 0);
				flip_mask &= ~I915_DISPLAY_PLANE_A_FLIP_PENDING_INTERRUPT;
			}
		}

		if (pipe_stats[1] & PIPE_VBLANK_INTERRUPT_STATUS &&
		    drm_handle_vblank(dev, 1)) {
			if (iir & I915_DISPLAY_PLANE_B_FLIP_PENDING_INTERRUPT) {
				intel_prepare_page_flip(dev, 1);
				intel_finish_page_flip(dev, 1);
				flip_mask &= ~I915_DISPLAY_PLANE_B_FLIP_PENDING_INTERRUPT;
			}
		}

		iir = new_iir;
	}

	return IRQ_HANDLED;
}

static void i8xx_irq_uninstall(struct drm_device * dev)
{
	drm_i915_private_t *dev_priv = (drm_i915_private_t *) dev->dev_private;
	int pipe;

	for_each_pipe(pipe) {
		/* Clear enable bits; then clear status bits */
		I915_WRITE(PIPESTAT(pipe), 0);
		I915_WRITE(PIPESTAT(pipe), I915_READ(PIPESTAT(pipe)));
	}
	I915_WRITE16(IMR, 0xffff);
	I915_WRITE16(IER, 0x0);
	I915_WRITE16(IIR, I915_READ16(IIR));
}

static void i915_irq_preinstall(struct drm_device * dev)
{
	drm_i915_private_t *dev_priv = (drm_i915_private_t *) dev->dev_private;
	int pipe;

	atomic_set(&dev_priv->irq_received, 0);

	if (I915_HAS_HOTPLUG(dev)) {
		I915_WRITE(PORT_HOTPLUG_EN, 0);
		I915_WRITE(PORT_HOTPLUG_STAT, I915_READ(PORT_HOTPLUG_STAT));
	}

	I915_WRITE16(HWSTAM, 0xeffe);
	for_each_pipe(pipe)
		I915_WRITE(PIPESTAT(pipe), 0);
	I915_WRITE(IMR, 0xffffffff);
	I915_WRITE(IER, 0x0);
	POSTING_READ(IER);
}

static int i915_irq_postinstall(struct drm_device *dev)
{
	drm_i915_private_t *dev_priv = (drm_i915_private_t *) dev->dev_private;
	u32 enable_mask;

	dev_priv->pipestat[0] = 0;
	dev_priv->pipestat[1] = 0;

	I915_WRITE(EMR, ~(I915_ERROR_PAGE_TABLE | I915_ERROR_MEMORY_REFRESH));

	/* Unmask the interrupts that we always want on. */
	dev_priv->irq_mask =
		~(I915_ASLE_INTERRUPT |
		  I915_DISPLAY_PIPE_A_EVENT_INTERRUPT |
		  I915_DISPLAY_PIPE_B_EVENT_INTERRUPT |
		  I915_DISPLAY_PLANE_A_FLIP_PENDING_INTERRUPT |
		  I915_DISPLAY_PLANE_B_FLIP_PENDING_INTERRUPT |
		  I915_RENDER_COMMAND_PARSER_ERROR_INTERRUPT);

	enable_mask =
		I915_ASLE_INTERRUPT |
		I915_DISPLAY_PIPE_A_EVENT_INTERRUPT |
		I915_DISPLAY_PIPE_B_EVENT_INTERRUPT |
		I915_RENDER_COMMAND_PARSER_ERROR_INTERRUPT |
		I915_USER_INTERRUPT;

	if (I915_HAS_HOTPLUG(dev)) {
		/* Enable in IER... */
		enable_mask |= I915_DISPLAY_PORT_INTERRUPT;
		/* and unmask in IMR */
		dev_priv->irq_mask &= ~I915_DISPLAY_PORT_INTERRUPT;
	}

	I915_WRITE(IMR, dev_priv->irq_mask);
	I915_WRITE(IER, enable_mask);
	POSTING_READ(IER);

	if (I915_HAS_HOTPLUG(dev)) {
		u32 hotplug_en = I915_READ(PORT_HOTPLUG_EN);

		if (dev_priv->hotplug_supported_mask & HDMIB_HOTPLUG_INT_STATUS)
			hotplug_en |= HDMIB_HOTPLUG_INT_EN;
		if (dev_priv->hotplug_supported_mask & HDMIC_HOTPLUG_INT_STATUS)
			hotplug_en |= HDMIC_HOTPLUG_INT_EN;
		if (dev_priv->hotplug_supported_mask & HDMID_HOTPLUG_INT_STATUS)
			hotplug_en |= HDMID_HOTPLUG_INT_EN;
		if (dev_priv->hotplug_supported_mask & SDVOC_HOTPLUG_INT_STATUS)
			hotplug_en |= SDVOC_HOTPLUG_INT_EN;
		if (dev_priv->hotplug_supported_mask & SDVOB_HOTPLUG_INT_STATUS)
			hotplug_en |= SDVOB_HOTPLUG_INT_EN;
		if (dev_priv->hotplug_supported_mask & CRT_HOTPLUG_INT_STATUS) {
			hotplug_en |= CRT_HOTPLUG_INT_EN;
			hotplug_en |= CRT_HOTPLUG_VOLTAGE_COMPARE_50;
		}

		/* Ignore TV since it's buggy */

		I915_WRITE(PORT_HOTPLUG_EN, hotplug_en);
	}

	intel_opregion_enable_asle(dev);

	return 0;
}

static irqreturn_t i915_irq_handler(DRM_IRQ_ARGS)
{
	struct drm_device *dev = (struct drm_device *) arg;
	drm_i915_private_t *dev_priv = (drm_i915_private_t *) dev->dev_private;
	u32 iir, new_iir, pipe_stats[I915_MAX_PIPES];
	unsigned long irqflags;
	u32 flip_mask =
		I915_DISPLAY_PLANE_A_FLIP_PENDING_INTERRUPT |
		I915_DISPLAY_PLANE_B_FLIP_PENDING_INTERRUPT;
	u32 flip[2] = {
		I915_DISPLAY_PLANE_A_FLIP_PENDING_INTERRUPT,
		I915_DISPLAY_PLANE_B_FLIP_PENDING_INTERRUPT
	};
	int pipe, ret = IRQ_NONE;

	atomic_inc(&dev_priv->irq_received);

	iir = I915_READ(IIR);
	do {
		bool irq_received = (iir & ~flip_mask) != 0;
		bool blc_event = false;

		/* Can't rely on pipestat interrupt bit in iir as it might
		 * have been cleared after the pipestat interrupt was received.
		 * It doesn't set the bit in iir again, but it still produces
		 * interrupts (for non-MSI).
		 */
		spin_lock_irqsave(&dev_priv->irq_lock, irqflags);
		if (iir & I915_RENDER_COMMAND_PARSER_ERROR_INTERRUPT)
			i915_handle_error(dev, false);

		for_each_pipe(pipe) {
			int reg = PIPESTAT(pipe);
			pipe_stats[pipe] = I915_READ(reg);

			/* Clear the PIPE*STAT regs before the IIR */
			if (pipe_stats[pipe] & 0x8000ffff) {
				if (pipe_stats[pipe] & PIPE_FIFO_UNDERRUN_STATUS)
					DRM_DEBUG_DRIVER("pipe %c underrun\n",
							 pipe_name(pipe));
				I915_WRITE(reg, pipe_stats[pipe]);
				irq_received = true;
			}
		}
		spin_unlock_irqrestore(&dev_priv->irq_lock, irqflags);

		if (!irq_received)
			break;

		/* Consume port.  Then clear IIR or we'll miss events */
		if ((I915_HAS_HOTPLUG(dev)) &&
		    (iir & I915_DISPLAY_PORT_INTERRUPT)) {
			u32 hotplug_status = I915_READ(PORT_HOTPLUG_STAT);

			DRM_DEBUG_DRIVER("hotplug event received, stat 0x%08x\n",
				  hotplug_status);
			if (hotplug_status & dev_priv->hotplug_supported_mask)
				queue_work(dev_priv->wq,
					   &dev_priv->hotplug_work);

			I915_WRITE(PORT_HOTPLUG_STAT, hotplug_status);
			POSTING_READ(PORT_HOTPLUG_STAT);
		}

		I915_WRITE(IIR, iir & ~flip_mask);
		new_iir = I915_READ(IIR); /* Flush posted writes */

		if (iir & I915_USER_INTERRUPT)
			notify_ring(dev, &dev_priv->ring[RCS]);

		for_each_pipe(pipe) {
			int plane = pipe;
			if (IS_MOBILE(dev))
				plane = !plane;
			if (pipe_stats[pipe] & PIPE_VBLANK_INTERRUPT_STATUS &&
			    drm_handle_vblank(dev, pipe)) {
				if (iir & flip[plane]) {
					intel_prepare_page_flip(dev, plane);
					intel_finish_page_flip(dev, pipe);
					flip_mask &= ~flip[plane];
				}
			}

			if (pipe_stats[pipe] & PIPE_LEGACY_BLC_EVENT_STATUS)
				blc_event = true;
		}

		if (blc_event || (iir & I915_ASLE_INTERRUPT))
			intel_opregion_asle_intr(dev);

		/* With MSI, interrupts are only generated when iir
		 * transitions from zero to nonzero.  If another bit got
		 * set while we were handling the existing iir bits, then
		 * we would never get another interrupt.
		 *
		 * This is fine on non-MSI as well, as if we hit this path
		 * we avoid exiting the interrupt handler only to generate
		 * another one.
		 *
		 * Note that for MSI this could cause a stray interrupt report
		 * if an interrupt landed in the time between writing IIR and
		 * the posting read.  This should be rare enough to never
		 * trigger the 99% of 100,000 interrupts test for disabling
		 * stray interrupts.
		 */
		ret = IRQ_HANDLED;
		iir = new_iir;
	} while (iir & ~flip_mask);

	i915_update_dri1_breadcrumb(dev);

	return ret;
}

static void i915_irq_uninstall(struct drm_device * dev)
{
	drm_i915_private_t *dev_priv = (drm_i915_private_t *) dev->dev_private;
	int pipe;

	if (I915_HAS_HOTPLUG(dev)) {
		I915_WRITE(PORT_HOTPLUG_EN, 0);
		I915_WRITE(PORT_HOTPLUG_STAT, I915_READ(PORT_HOTPLUG_STAT));
	}

	I915_WRITE16(HWSTAM, 0xffff);
	for_each_pipe(pipe) {
		/* Clear enable bits; then clear status bits */
		I915_WRITE(PIPESTAT(pipe), 0);
		I915_WRITE(PIPESTAT(pipe), I915_READ(PIPESTAT(pipe)));
	}
	I915_WRITE(IMR, 0xffffffff);
	I915_WRITE(IER, 0x0);

	I915_WRITE(IIR, I915_READ(IIR));
}

static void i965_irq_preinstall(struct drm_device * dev)
{
	drm_i915_private_t *dev_priv = (drm_i915_private_t *) dev->dev_private;
	int pipe;

	atomic_set(&dev_priv->irq_received, 0);

	if (I915_HAS_HOTPLUG(dev)) {
		I915_WRITE(PORT_HOTPLUG_EN, 0);
		I915_WRITE(PORT_HOTPLUG_STAT, I915_READ(PORT_HOTPLUG_STAT));
	}

	I915_WRITE(HWSTAM, 0xeffe);
	for_each_pipe(pipe)
		I915_WRITE(PIPESTAT(pipe), 0);
	I915_WRITE(IMR, 0xffffffff);
	I915_WRITE(IER, 0x0);
	POSTING_READ(IER);
}

static int i965_irq_postinstall(struct drm_device *dev)
{
	drm_i915_private_t *dev_priv = (drm_i915_private_t *) dev->dev_private;
	u32 enable_mask;
	u32 error_mask;

	/* Unmask the interrupts that we always want on. */
	dev_priv->irq_mask = ~(I915_ASLE_INTERRUPT |
			       I915_DISPLAY_PIPE_A_EVENT_INTERRUPT |
			       I915_DISPLAY_PIPE_B_EVENT_INTERRUPT |
			       I915_DISPLAY_PLANE_A_FLIP_PENDING_INTERRUPT |
			       I915_DISPLAY_PLANE_B_FLIP_PENDING_INTERRUPT |
			       I915_RENDER_COMMAND_PARSER_ERROR_INTERRUPT);

	enable_mask = ~dev_priv->irq_mask;
	enable_mask |= I915_USER_INTERRUPT;

	if (IS_G4X(dev))
		enable_mask |= I915_BSD_USER_INTERRUPT;
>>>>>>> f8f5701b

	for_each_pipe(pipe)
		I915_WRITE(PIPESTAT(pipe), 0xffff);

	I915_WRITE(HWSTAM, 0xffffffff);
	I915_WRITE(PORT_HOTPLUG_EN, 0);
	I915_WRITE(PORT_HOTPLUG_STAT, I915_READ(PORT_HOTPLUG_STAT));
	for_each_pipe(pipe)
		I915_WRITE(PIPESTAT(pipe), 0xffff);
	I915_WRITE(VLV_IIR, 0xffffffff);
	I915_WRITE(VLV_IMR, 0xffffffff);
	I915_WRITE(VLV_IER, 0x0);
	POSTING_READ(VLV_IER);
}

static void ironlake_irq_uninstall(struct drm_device *dev)
{
	drm_i915_private_t *dev_priv = (drm_i915_private_t *) dev->dev_private;

	if (!dev_priv)
		return;

	I915_WRITE(HWSTAM, 0xffffffff);

	I915_WRITE(DEIMR, 0xffffffff);
	I915_WRITE(DEIER, 0x0);
	I915_WRITE(DEIIR, I915_READ(DEIIR));

	I915_WRITE(GTIMR, 0xffffffff);
	I915_WRITE(GTIER, 0x0);
	I915_WRITE(GTIIR, I915_READ(GTIIR));

	I915_WRITE(SDEIMR, 0xffffffff);
	I915_WRITE(SDEIER, 0x0);
	I915_WRITE(SDEIIR, I915_READ(SDEIIR));
}

static void i8xx_irq_preinstall(struct drm_device * dev)
{
	drm_i915_private_t *dev_priv = (drm_i915_private_t *) dev->dev_private;
	int pipe;

	atomic_set(&dev_priv->irq_received, 0);

	for_each_pipe(pipe)
		I915_WRITE(PIPESTAT(pipe), 0);
	I915_WRITE16(IMR, 0xffff);
	I915_WRITE16(IER, 0x0);
	POSTING_READ16(IER);
}

static int i8xx_irq_postinstall(struct drm_device *dev)
{
	drm_i915_private_t *dev_priv = (drm_i915_private_t *) dev->dev_private;

	dev_priv->pipestat[0] = 0;
	dev_priv->pipestat[1] = 0;

	I915_WRITE16(EMR,
		     ~(I915_ERROR_PAGE_TABLE | I915_ERROR_MEMORY_REFRESH));

	/* Unmask the interrupts that we always want on. */
	dev_priv->irq_mask =
		~(I915_DISPLAY_PIPE_A_EVENT_INTERRUPT |
		  I915_DISPLAY_PIPE_B_EVENT_INTERRUPT |
		  I915_DISPLAY_PLANE_A_FLIP_PENDING_INTERRUPT |
		  I915_DISPLAY_PLANE_B_FLIP_PENDING_INTERRUPT |
		  I915_RENDER_COMMAND_PARSER_ERROR_INTERRUPT);
	I915_WRITE16(IMR, dev_priv->irq_mask);

	I915_WRITE16(IER,
		     I915_DISPLAY_PIPE_A_EVENT_INTERRUPT |
		     I915_DISPLAY_PIPE_B_EVENT_INTERRUPT |
		     I915_RENDER_COMMAND_PARSER_ERROR_INTERRUPT |
		     I915_USER_INTERRUPT);
	POSTING_READ16(IER);

	return 0;
}

static irqreturn_t i8xx_irq_handler(DRM_IRQ_ARGS)
{
	struct drm_device *dev = (struct drm_device *) arg;
	drm_i915_private_t *dev_priv = (drm_i915_private_t *) dev->dev_private;
	u16 iir, new_iir;
	u32 pipe_stats[2];
	unsigned long irqflags;
	int irq_received;
	int pipe;
	u16 flip_mask =
		I915_DISPLAY_PLANE_A_FLIP_PENDING_INTERRUPT |
		I915_DISPLAY_PLANE_B_FLIP_PENDING_INTERRUPT;

	atomic_inc(&dev_priv->irq_received);

	iir = I915_READ16(IIR);
	if (iir == 0)
		return IRQ_NONE;

	while (iir & ~flip_mask) {
		/* Can't rely on pipestat interrupt bit in iir as it might
		 * have been cleared after the pipestat interrupt was received.
		 * It doesn't set the bit in iir again, but it still produces
		 * interrupts (for non-MSI).
		 */
		spin_lock_irqsave(&dev_priv->irq_lock, irqflags);
		if (iir & I915_RENDER_COMMAND_PARSER_ERROR_INTERRUPT)
			i915_handle_error(dev, false);

		for_each_pipe(pipe) {
			int reg = PIPESTAT(pipe);
			pipe_stats[pipe] = I915_READ(reg);

			/*
			 * Clear the PIPE*STAT regs before the IIR
			 */
			if (pipe_stats[pipe] & 0x8000ffff) {
				if (pipe_stats[pipe] & PIPE_FIFO_UNDERRUN_STATUS)
					DRM_DEBUG_DRIVER("pipe %c underrun\n",
							 pipe_name(pipe));
				I915_WRITE(reg, pipe_stats[pipe]);
				irq_received = 1;
			}
		}
		spin_unlock_irqrestore(&dev_priv->irq_lock, irqflags);

		I915_WRITE16(IIR, iir & ~flip_mask);
		new_iir = I915_READ16(IIR); /* Flush posted writes */

		i915_update_dri1_breadcrumb(dev);

		if (iir & I915_USER_INTERRUPT)
			notify_ring(dev, &dev_priv->ring[RCS]);

		if (pipe_stats[0] & PIPE_VBLANK_INTERRUPT_STATUS &&
		    drm_handle_vblank(dev, 0)) {
			if (iir & I915_DISPLAY_PLANE_A_FLIP_PENDING_INTERRUPT) {
				intel_prepare_page_flip(dev, 0);
				intel_finish_page_flip(dev, 0);
				flip_mask &= ~I915_DISPLAY_PLANE_A_FLIP_PENDING_INTERRUPT;
			}
		}

		if (pipe_stats[1] & PIPE_VBLANK_INTERRUPT_STATUS &&
		    drm_handle_vblank(dev, 1)) {
			if (iir & I915_DISPLAY_PLANE_B_FLIP_PENDING_INTERRUPT) {
				intel_prepare_page_flip(dev, 1);
				intel_finish_page_flip(dev, 1);
				flip_mask &= ~I915_DISPLAY_PLANE_B_FLIP_PENDING_INTERRUPT;
			}
		}

		iir = new_iir;
	}

	return IRQ_HANDLED;
}

static void i8xx_irq_uninstall(struct drm_device * dev)
{
	drm_i915_private_t *dev_priv = (drm_i915_private_t *) dev->dev_private;
	int pipe;

	for_each_pipe(pipe) {
		/* Clear enable bits; then clear status bits */
		I915_WRITE(PIPESTAT(pipe), 0);
		I915_WRITE(PIPESTAT(pipe), I915_READ(PIPESTAT(pipe)));
	}
	I915_WRITE16(IMR, 0xffff);
	I915_WRITE16(IER, 0x0);
	I915_WRITE16(IIR, I915_READ16(IIR));
}

static void i915_irq_preinstall(struct drm_device * dev)
{
	drm_i915_private_t *dev_priv = (drm_i915_private_t *) dev->dev_private;
	int pipe;

	atomic_set(&dev_priv->irq_received, 0);

	if (I915_HAS_HOTPLUG(dev)) {
		I915_WRITE(PORT_HOTPLUG_EN, 0);
		I915_WRITE(PORT_HOTPLUG_STAT, I915_READ(PORT_HOTPLUG_STAT));
	}

	I915_WRITE16(HWSTAM, 0xeffe);
	for_each_pipe(pipe)
		I915_WRITE(PIPESTAT(pipe), 0);
	I915_WRITE(IMR, 0xffffffff);
	I915_WRITE(IER, 0x0);
	POSTING_READ(IER);
}

static int i915_irq_postinstall(struct drm_device *dev)
{
	drm_i915_private_t *dev_priv = (drm_i915_private_t *) dev->dev_private;
	u32 enable_mask;

	dev_priv->pipestat[0] = 0;
	dev_priv->pipestat[1] = 0;

	I915_WRITE(EMR, ~(I915_ERROR_PAGE_TABLE | I915_ERROR_MEMORY_REFRESH));

	/* Unmask the interrupts that we always want on. */
	dev_priv->irq_mask =
		~(I915_ASLE_INTERRUPT |
		  I915_DISPLAY_PIPE_A_EVENT_INTERRUPT |
		  I915_DISPLAY_PIPE_B_EVENT_INTERRUPT |
		  I915_DISPLAY_PLANE_A_FLIP_PENDING_INTERRUPT |
		  I915_DISPLAY_PLANE_B_FLIP_PENDING_INTERRUPT |
		  I915_RENDER_COMMAND_PARSER_ERROR_INTERRUPT);

	enable_mask =
		I915_ASLE_INTERRUPT |
		I915_DISPLAY_PIPE_A_EVENT_INTERRUPT |
		I915_DISPLAY_PIPE_B_EVENT_INTERRUPT |
		I915_RENDER_COMMAND_PARSER_ERROR_INTERRUPT |
		I915_USER_INTERRUPT;

	if (I915_HAS_HOTPLUG(dev)) {
		/* Enable in IER... */
		enable_mask |= I915_DISPLAY_PORT_INTERRUPT;
		/* and unmask in IMR */
		dev_priv->irq_mask &= ~I915_DISPLAY_PORT_INTERRUPT;
	}

	I915_WRITE(IMR, dev_priv->irq_mask);
	I915_WRITE(IER, enable_mask);
	POSTING_READ(IER);

	if (I915_HAS_HOTPLUG(dev)) {
		u32 hotplug_en = I915_READ(PORT_HOTPLUG_EN);

		if (dev_priv->hotplug_supported_mask & HDMIB_HOTPLUG_INT_STATUS)
			hotplug_en |= HDMIB_HOTPLUG_INT_EN;
		if (dev_priv->hotplug_supported_mask & HDMIC_HOTPLUG_INT_STATUS)
			hotplug_en |= HDMIC_HOTPLUG_INT_EN;
		if (dev_priv->hotplug_supported_mask & HDMID_HOTPLUG_INT_STATUS)
			hotplug_en |= HDMID_HOTPLUG_INT_EN;
		if (dev_priv->hotplug_supported_mask & SDVOC_HOTPLUG_INT_STATUS)
			hotplug_en |= SDVOC_HOTPLUG_INT_EN;
		if (dev_priv->hotplug_supported_mask & SDVOB_HOTPLUG_INT_STATUS)
			hotplug_en |= SDVOB_HOTPLUG_INT_EN;
		if (dev_priv->hotplug_supported_mask & CRT_HOTPLUG_INT_STATUS) {
			hotplug_en |= CRT_HOTPLUG_INT_EN;
			hotplug_en |= CRT_HOTPLUG_VOLTAGE_COMPARE_50;
		}

		/* Ignore TV since it's buggy */

		I915_WRITE(PORT_HOTPLUG_EN, hotplug_en);
	}

	intel_opregion_enable_asle(dev);

	return 0;
}

static irqreturn_t i915_irq_handler(DRM_IRQ_ARGS)
{
	struct drm_device *dev = (struct drm_device *) arg;
	drm_i915_private_t *dev_priv = (drm_i915_private_t *) dev->dev_private;
	u32 iir, new_iir, pipe_stats[I915_MAX_PIPES];
	unsigned long irqflags;
	u32 flip_mask =
		I915_DISPLAY_PLANE_A_FLIP_PENDING_INTERRUPT |
		I915_DISPLAY_PLANE_B_FLIP_PENDING_INTERRUPT;
	u32 flip[2] = {
		I915_DISPLAY_PLANE_A_FLIP_PENDING_INTERRUPT,
		I915_DISPLAY_PLANE_B_FLIP_PENDING_INTERRUPT
	};
	int pipe, ret = IRQ_NONE;

	atomic_inc(&dev_priv->irq_received);

	iir = I915_READ(IIR);
	do {
		bool irq_received = (iir & ~flip_mask) != 0;
		bool blc_event = false;

		/* Can't rely on pipestat interrupt bit in iir as it might
		 * have been cleared after the pipestat interrupt was received.
		 * It doesn't set the bit in iir again, but it still produces
		 * interrupts (for non-MSI).
		 */
		spin_lock_irqsave(&dev_priv->irq_lock, irqflags);
		if (iir & I915_RENDER_COMMAND_PARSER_ERROR_INTERRUPT)
			i915_handle_error(dev, false);

		for_each_pipe(pipe) {
			int reg = PIPESTAT(pipe);
			pipe_stats[pipe] = I915_READ(reg);

			/* Clear the PIPE*STAT regs before the IIR */
			if (pipe_stats[pipe] & 0x8000ffff) {
				if (pipe_stats[pipe] & PIPE_FIFO_UNDERRUN_STATUS)
					DRM_DEBUG_DRIVER("pipe %c underrun\n",
							 pipe_name(pipe));
				I915_WRITE(reg, pipe_stats[pipe]);
				irq_received = true;
			}
		}
		spin_unlock_irqrestore(&dev_priv->irq_lock, irqflags);

		if (!irq_received)
			break;

		/* Consume port.  Then clear IIR or we'll miss events */
		if ((I915_HAS_HOTPLUG(dev)) &&
		    (iir & I915_DISPLAY_PORT_INTERRUPT)) {
			u32 hotplug_status = I915_READ(PORT_HOTPLUG_STAT);

			DRM_DEBUG_DRIVER("hotplug event received, stat 0x%08x\n",
				  hotplug_status);
			if (hotplug_status & dev_priv->hotplug_supported_mask)
				queue_work(dev_priv->wq,
					   &dev_priv->hotplug_work);

			I915_WRITE(PORT_HOTPLUG_STAT, hotplug_status);
			POSTING_READ(PORT_HOTPLUG_STAT);
		}

		I915_WRITE(IIR, iir & ~flip_mask);
		new_iir = I915_READ(IIR); /* Flush posted writes */

		if (iir & I915_USER_INTERRUPT)
			notify_ring(dev, &dev_priv->ring[RCS]);

		for_each_pipe(pipe) {
			int plane = pipe;
			if (IS_MOBILE(dev))
				plane = !plane;
			if (pipe_stats[pipe] & PIPE_VBLANK_INTERRUPT_STATUS &&
			    drm_handle_vblank(dev, pipe)) {
				if (iir & flip[plane]) {
					intel_prepare_page_flip(dev, plane);
					intel_finish_page_flip(dev, pipe);
					flip_mask &= ~flip[plane];
				}
			}

			if (pipe_stats[pipe] & PIPE_LEGACY_BLC_EVENT_STATUS)
				blc_event = true;
		}

		if (blc_event || (iir & I915_ASLE_INTERRUPT))
			intel_opregion_asle_intr(dev);

		/* With MSI, interrupts are only generated when iir
		 * transitions from zero to nonzero.  If another bit got
		 * set while we were handling the existing iir bits, then
		 * we would never get another interrupt.
		 *
		 * This is fine on non-MSI as well, as if we hit this path
		 * we avoid exiting the interrupt handler only to generate
		 * another one.
		 *
		 * Note that for MSI this could cause a stray interrupt report
		 * if an interrupt landed in the time between writing IIR and
		 * the posting read.  This should be rare enough to never
		 * trigger the 99% of 100,000 interrupts test for disabling
		 * stray interrupts.
		 */
		ret = IRQ_HANDLED;
		iir = new_iir;
	} while (iir & ~flip_mask);

	i915_update_dri1_breadcrumb(dev);

	return ret;
}

static void i915_irq_uninstall(struct drm_device * dev)
{
	drm_i915_private_t *dev_priv = (drm_i915_private_t *) dev->dev_private;
	int pipe;

	if (I915_HAS_HOTPLUG(dev)) {
		I915_WRITE(PORT_HOTPLUG_EN, 0);
		I915_WRITE(PORT_HOTPLUG_STAT, I915_READ(PORT_HOTPLUG_STAT));
	}

	I915_WRITE16(HWSTAM, 0xffff);
	for_each_pipe(pipe) {
		/* Clear enable bits; then clear status bits */
		I915_WRITE(PIPESTAT(pipe), 0);
		I915_WRITE(PIPESTAT(pipe), I915_READ(PIPESTAT(pipe)));
	}
	I915_WRITE(IMR, 0xffffffff);
	I915_WRITE(IER, 0x0);

	I915_WRITE(IIR, I915_READ(IIR));
}

static void i965_irq_preinstall(struct drm_device * dev)
{
	drm_i915_private_t *dev_priv = (drm_i915_private_t *) dev->dev_private;
	int pipe;

	atomic_set(&dev_priv->irq_received, 0);

	if (I915_HAS_HOTPLUG(dev)) {
		I915_WRITE(PORT_HOTPLUG_EN, 0);
		I915_WRITE(PORT_HOTPLUG_STAT, I915_READ(PORT_HOTPLUG_STAT));
	}

	I915_WRITE(HWSTAM, 0xeffe);
	for_each_pipe(pipe)
		I915_WRITE(PIPESTAT(pipe), 0);
	I915_WRITE(IMR, 0xffffffff);
	I915_WRITE(IER, 0x0);
	POSTING_READ(IER);
}

static int i965_irq_postinstall(struct drm_device *dev)
{
	drm_i915_private_t *dev_priv = (drm_i915_private_t *) dev->dev_private;
	u32 enable_mask;
	u32 error_mask;

	/* Unmask the interrupts that we always want on. */
	dev_priv->irq_mask = ~(I915_ASLE_INTERRUPT |
			       I915_DISPLAY_PIPE_A_EVENT_INTERRUPT |
			       I915_DISPLAY_PIPE_B_EVENT_INTERRUPT |
			       I915_DISPLAY_PLANE_A_FLIP_PENDING_INTERRUPT |
			       I915_DISPLAY_PLANE_B_FLIP_PENDING_INTERRUPT |
			       I915_RENDER_COMMAND_PARSER_ERROR_INTERRUPT);

	enable_mask = ~dev_priv->irq_mask;
	enable_mask |= I915_USER_INTERRUPT;

	if (IS_G4X(dev))
		enable_mask |= I915_BSD_USER_INTERRUPT;

	dev_priv->pipestat[0] = 0;
	dev_priv->pipestat[1] = 0;

	if (I915_HAS_HOTPLUG(dev)) {
		/* Enable in IER... */
		enable_mask |= I915_DISPLAY_PORT_INTERRUPT;
		/* and unmask in IMR */
		dev_priv->irq_mask &= ~I915_DISPLAY_PORT_INTERRUPT;
	}

	/*
	 * Enable some error detection, note the instruction error mask
	 * bit is reserved, so we leave it masked.
	 */
	if (IS_G4X(dev)) {
		error_mask = ~(GM45_ERROR_PAGE_TABLE |
			       GM45_ERROR_MEM_PRIV |
			       GM45_ERROR_CP_PRIV |
			       I915_ERROR_MEMORY_REFRESH);
	} else {
		error_mask = ~(I915_ERROR_PAGE_TABLE |
			       I915_ERROR_MEMORY_REFRESH);
	}
	I915_WRITE(EMR, error_mask);

	I915_WRITE(IMR, dev_priv->irq_mask);
	I915_WRITE(IER, enable_mask);
	POSTING_READ(IER);

	if (I915_HAS_HOTPLUG(dev)) {
		u32 hotplug_en = I915_READ(PORT_HOTPLUG_EN);

		/* Note HDMI and DP share bits */
		if (dev_priv->hotplug_supported_mask & HDMIB_HOTPLUG_INT_STATUS)
			hotplug_en |= HDMIB_HOTPLUG_INT_EN;
		if (dev_priv->hotplug_supported_mask & HDMIC_HOTPLUG_INT_STATUS)
			hotplug_en |= HDMIC_HOTPLUG_INT_EN;
		if (dev_priv->hotplug_supported_mask & HDMID_HOTPLUG_INT_STATUS)
			hotplug_en |= HDMID_HOTPLUG_INT_EN;
		if (dev_priv->hotplug_supported_mask & SDVOC_HOTPLUG_INT_STATUS)
			hotplug_en |= SDVOC_HOTPLUG_INT_EN;
		if (dev_priv->hotplug_supported_mask & SDVOB_HOTPLUG_INT_STATUS)
			hotplug_en |= SDVOB_HOTPLUG_INT_EN;
		if (dev_priv->hotplug_supported_mask & CRT_HOTPLUG_INT_STATUS) {
			hotplug_en |= CRT_HOTPLUG_INT_EN;

			/* Programming the CRT detection parameters tends
			   to generate a spurious hotplug event about three
			   seconds later.  So just do it once.
			*/
			if (IS_G4X(dev))
				hotplug_en |= CRT_HOTPLUG_ACTIVATION_PERIOD_64;
			hotplug_en |= CRT_HOTPLUG_VOLTAGE_COMPARE_50;
		}

		/* Ignore TV since it's buggy */

		I915_WRITE(PORT_HOTPLUG_EN, hotplug_en);
	}

	intel_opregion_enable_asle(dev);

	return 0;
}

static irqreturn_t i965_irq_handler(DRM_IRQ_ARGS)
{
	struct drm_device *dev = (struct drm_device *) arg;
	drm_i915_private_t *dev_priv = (drm_i915_private_t *) dev->dev_private;
	u32 iir, new_iir;
	u32 pipe_stats[I915_MAX_PIPES];
	unsigned long irqflags;
	int irq_received;
	int ret = IRQ_NONE, pipe;

	atomic_inc(&dev_priv->irq_received);

	iir = I915_READ(IIR);

	for (;;) {
		bool blc_event = false;

		irq_received = iir != 0;

		/* Can't rely on pipestat interrupt bit in iir as it might
		 * have been cleared after the pipestat interrupt was received.
		 * It doesn't set the bit in iir again, but it still produces
		 * interrupts (for non-MSI).
		 */
		spin_lock_irqsave(&dev_priv->irq_lock, irqflags);
		if (iir & I915_RENDER_COMMAND_PARSER_ERROR_INTERRUPT)
			i915_handle_error(dev, false);

		for_each_pipe(pipe) {
			int reg = PIPESTAT(pipe);
			pipe_stats[pipe] = I915_READ(reg);

			/*
			 * Clear the PIPE*STAT regs before the IIR
			 */
			if (pipe_stats[pipe] & 0x8000ffff) {
				if (pipe_stats[pipe] & PIPE_FIFO_UNDERRUN_STATUS)
					DRM_DEBUG_DRIVER("pipe %c underrun\n",
							 pipe_name(pipe));
				I915_WRITE(reg, pipe_stats[pipe]);
				irq_received = 1;
			}
		}
		spin_unlock_irqrestore(&dev_priv->irq_lock, irqflags);

		if (!irq_received)
			break;

		ret = IRQ_HANDLED;

		/* Consume port.  Then clear IIR or we'll miss events */
		if ((I915_HAS_HOTPLUG(dev)) &&
		    (iir & I915_DISPLAY_PORT_INTERRUPT)) {
			u32 hotplug_status = I915_READ(PORT_HOTPLUG_STAT);

			DRM_DEBUG_DRIVER("hotplug event received, stat 0x%08x\n",
				  hotplug_status);
			if (hotplug_status & dev_priv->hotplug_supported_mask)
				queue_work(dev_priv->wq,
					   &dev_priv->hotplug_work);

			I915_WRITE(PORT_HOTPLUG_STAT, hotplug_status);
			I915_READ(PORT_HOTPLUG_STAT);
		}

		I915_WRITE(IIR, iir);
		new_iir = I915_READ(IIR); /* Flush posted writes */

		if (iir & I915_USER_INTERRUPT)
			notify_ring(dev, &dev_priv->ring[RCS]);
		if (iir & I915_BSD_USER_INTERRUPT)
			notify_ring(dev, &dev_priv->ring[VCS]);

		if (iir & I915_DISPLAY_PLANE_A_FLIP_PENDING_INTERRUPT)
			intel_prepare_page_flip(dev, 0);

		if (iir & I915_DISPLAY_PLANE_B_FLIP_PENDING_INTERRUPT)
			intel_prepare_page_flip(dev, 1);

		for_each_pipe(pipe) {
			if (pipe_stats[pipe] & PIPE_START_VBLANK_INTERRUPT_STATUS &&
			    drm_handle_vblank(dev, pipe)) {
				i915_pageflip_stall_check(dev, pipe);
				intel_finish_page_flip(dev, pipe);
			}

			if (pipe_stats[pipe] & PIPE_LEGACY_BLC_EVENT_STATUS)
				blc_event = true;
		}


		if (blc_event || (iir & I915_ASLE_INTERRUPT))
			intel_opregion_asle_intr(dev);

		/* With MSI, interrupts are only generated when iir
		 * transitions from zero to nonzero.  If another bit got
		 * set while we were handling the existing iir bits, then
		 * we would never get another interrupt.
		 *
		 * This is fine on non-MSI as well, as if we hit this path
		 * we avoid exiting the interrupt handler only to generate
		 * another one.
		 *
		 * Note that for MSI this could cause a stray interrupt report
		 * if an interrupt landed in the time between writing IIR and
		 * the posting read.  This should be rare enough to never
		 * trigger the 99% of 100,000 interrupts test for disabling
		 * stray interrupts.
		 */
		iir = new_iir;
	}

	i915_update_dri1_breadcrumb(dev);

	return ret;
}

static void i965_irq_uninstall(struct drm_device * dev)
{
	drm_i915_private_t *dev_priv = (drm_i915_private_t *) dev->dev_private;
	int pipe;

	if (!dev_priv)
		return;

	if (I915_HAS_HOTPLUG(dev)) {
		I915_WRITE(PORT_HOTPLUG_EN, 0);
		I915_WRITE(PORT_HOTPLUG_STAT, I915_READ(PORT_HOTPLUG_STAT));
	}

	I915_WRITE(HWSTAM, 0xffffffff);
	for_each_pipe(pipe)
		I915_WRITE(PIPESTAT(pipe), 0);
	I915_WRITE(IMR, 0xffffffff);
	I915_WRITE(IER, 0x0);

	for_each_pipe(pipe)
		I915_WRITE(PIPESTAT(pipe),
			   I915_READ(PIPESTAT(pipe)) & 0x8000ffff);
	I915_WRITE(IIR, I915_READ(IIR));
}

void intel_irq_init(struct drm_device *dev)
{
	struct drm_i915_private *dev_priv = dev->dev_private;

	INIT_WORK(&dev_priv->hotplug_work, i915_hotplug_work_func);
	INIT_WORK(&dev_priv->error_work, i915_error_work_func);
	INIT_WORK(&dev_priv->rps_work, gen6_pm_rps_work);

	dev->driver->get_vblank_counter = i915_get_vblank_counter;
	dev->max_vblank_count = 0xffffff; /* only 24 bits of frame count */
	if (IS_G4X(dev) || INTEL_INFO(dev)->gen >= 5) {
		dev->max_vblank_count = 0xffffffff; /* full 32 bit counter */
		dev->driver->get_vblank_counter = gm45_get_vblank_counter;
	}

	if (drm_core_check_feature(dev, DRIVER_MODESET))
		dev->driver->get_vblank_timestamp = i915_get_vblank_timestamp;
	else
		dev->driver->get_vblank_timestamp = NULL;
	dev->driver->get_scanout_position = i915_get_crtc_scanoutpos;

	if (IS_VALLEYVIEW(dev)) {
		dev->driver->irq_handler = valleyview_irq_handler;
		dev->driver->irq_preinstall = valleyview_irq_preinstall;
		dev->driver->irq_postinstall = valleyview_irq_postinstall;
		dev->driver->irq_uninstall = valleyview_irq_uninstall;
		dev->driver->enable_vblank = valleyview_enable_vblank;
		dev->driver->disable_vblank = valleyview_disable_vblank;
	} else if (IS_IVYBRIDGE(dev)) {
		/* Share pre & uninstall handlers with ILK/SNB */
		dev->driver->irq_handler = ivybridge_irq_handler;
		dev->driver->irq_preinstall = ironlake_irq_preinstall;
		dev->driver->irq_postinstall = ivybridge_irq_postinstall;
		dev->driver->irq_uninstall = ironlake_irq_uninstall;
		dev->driver->enable_vblank = ivybridge_enable_vblank;
		dev->driver->disable_vblank = ivybridge_disable_vblank;
	} else if (IS_HASWELL(dev)) {
		/* Share interrupts handling with IVB */
		dev->driver->irq_handler = ivybridge_irq_handler;
		dev->driver->irq_preinstall = ironlake_irq_preinstall;
		dev->driver->irq_postinstall = ivybridge_irq_postinstall;
		dev->driver->irq_uninstall = ironlake_irq_uninstall;
		dev->driver->enable_vblank = ivybridge_enable_vblank;
		dev->driver->disable_vblank = ivybridge_disable_vblank;
	} else if (HAS_PCH_SPLIT(dev)) {
		dev->driver->irq_handler = ironlake_irq_handler;
		dev->driver->irq_preinstall = ironlake_irq_preinstall;
		dev->driver->irq_postinstall = ironlake_irq_postinstall;
		dev->driver->irq_uninstall = ironlake_irq_uninstall;
		dev->driver->enable_vblank = ironlake_enable_vblank;
		dev->driver->disable_vblank = ironlake_disable_vblank;
	} else {
		if (INTEL_INFO(dev)->gen == 2) {
			dev->driver->irq_preinstall = i8xx_irq_preinstall;
			dev->driver->irq_postinstall = i8xx_irq_postinstall;
			dev->driver->irq_handler = i8xx_irq_handler;
			dev->driver->irq_uninstall = i8xx_irq_uninstall;
		} else if (INTEL_INFO(dev)->gen == 3) {
			/* IIR "flip pending" means done if this bit is set */
			I915_WRITE(ECOSKPD, _MASKED_BIT_DISABLE(ECO_FLIP_DONE));

			dev->driver->irq_preinstall = i915_irq_preinstall;
			dev->driver->irq_postinstall = i915_irq_postinstall;
			dev->driver->irq_uninstall = i915_irq_uninstall;
			dev->driver->irq_handler = i915_irq_handler;
		} else {
			dev->driver->irq_preinstall = i965_irq_preinstall;
			dev->driver->irq_postinstall = i965_irq_postinstall;
			dev->driver->irq_uninstall = i965_irq_uninstall;
			dev->driver->irq_handler = i965_irq_handler;
		}
		dev->driver->enable_vblank = i915_enable_vblank;
		dev->driver->disable_vblank = i915_disable_vblank;
	}
}<|MERGE_RESOLUTION|>--- conflicted
+++ resolved
@@ -421,55 +421,6 @@
 	queue_work(dev_priv->wq, &dev_priv->rps_work);
 }
 
-<<<<<<< HEAD
-static void snb_gt_irq_handler(struct drm_device *dev,
-			       struct drm_i915_private *dev_priv,
-			       u32 gt_iir)
-{
-
-	if (gt_iir & (GEN6_RENDER_USER_INTERRUPT |
-		      GEN6_RENDER_PIPE_CONTROL_NOTIFY_INTERRUPT))
-		notify_ring(dev, &dev_priv->ring[RCS]);
-	if (gt_iir & GEN6_BSD_USER_INTERRUPT)
-		notify_ring(dev, &dev_priv->ring[VCS]);
-	if (gt_iir & GEN6_BLITTER_USER_INTERRUPT)
-		notify_ring(dev, &dev_priv->ring[BCS]);
-
-	if (gt_iir & (GT_GEN6_BLT_CS_ERROR_INTERRUPT |
-		      GT_GEN6_BSD_CS_ERROR_INTERRUPT |
-		      GT_RENDER_CS_ERROR_INTERRUPT)) {
-		DRM_ERROR("GT error interrupt 0x%08x\n", gt_iir);
-		i915_handle_error(dev, false);
-	}
-}
-
-static void gen6_queue_rps_work(struct drm_i915_private *dev_priv,
-				u32 pm_iir)
-{
-	unsigned long flags;
-
-	/*
-	 * IIR bits should never already be set because IMR should
-	 * prevent an interrupt from being shown in IIR. The warning
-	 * displays a case where we've unsafely cleared
-	 * dev_priv->pm_iir. Although missing an interrupt of the same
-	 * type is not a problem, it displays a problem in the logic.
-	 *
-	 * The mask bit in IMR is cleared by rps_work.
-	 */
-
-	spin_lock_irqsave(&dev_priv->rps_lock, flags);
-	WARN(dev_priv->pm_iir & pm_iir, "Missed a PM interrupt\n");
-	dev_priv->pm_iir |= pm_iir;
-	I915_WRITE(GEN6_PMIMR, dev_priv->pm_iir);
-	POSTING_READ(GEN6_PMIMR);
-	spin_unlock_irqrestore(&dev_priv->rps_lock, flags);
-
-	queue_work(dev_priv->wq, &dev_priv->rps_work);
-}
-
-=======
->>>>>>> f8f5701b
 static irqreturn_t valleyview_irq_handler(DRM_IRQ_ARGS)
 {
 	struct drm_device *dev = (struct drm_device *) arg;
@@ -1399,7 +1350,6 @@
 	else
 		i915_enable_pipestat(dev_priv, pipe,
 				     PIPE_VBLANK_INTERRUPT_ENABLE);
-<<<<<<< HEAD
 
 	/* maintain vblank delivery even in deep C-states */
 	if (dev_priv->info->gen == 3)
@@ -1414,22 +1364,6 @@
 	drm_i915_private_t *dev_priv = (drm_i915_private_t *) dev->dev_private;
 	unsigned long irqflags;
 
-=======
-
-	/* maintain vblank delivery even in deep C-states */
-	if (dev_priv->info->gen == 3)
-		I915_WRITE(INSTPM, _MASKED_BIT_DISABLE(INSTPM_AGPBUSY_DIS));
-	spin_unlock_irqrestore(&dev_priv->irq_lock, irqflags);
-
-	return 0;
-}
-
-static int ironlake_enable_vblank(struct drm_device *dev, int pipe)
-{
-	drm_i915_private_t *dev_priv = (drm_i915_private_t *) dev->dev_private;
-	unsigned long irqflags;
-
->>>>>>> f8f5701b
 	if (!i915_pipe_enabled(dev, pipe))
 		return -EINVAL;
 
@@ -1959,448 +1893,9 @@
 {
 	drm_i915_private_t *dev_priv = (drm_i915_private_t *) dev->dev_private;
 	int pipe;
-<<<<<<< HEAD
 
 	if (!dev_priv)
 		return;
-=======
-
-	if (!dev_priv)
-		return;
-
-	for_each_pipe(pipe)
-		I915_WRITE(PIPESTAT(pipe), 0xffff);
-
-	I915_WRITE(HWSTAM, 0xffffffff);
-	I915_WRITE(PORT_HOTPLUG_EN, 0);
-	I915_WRITE(PORT_HOTPLUG_STAT, I915_READ(PORT_HOTPLUG_STAT));
-	for_each_pipe(pipe)
-		I915_WRITE(PIPESTAT(pipe), 0xffff);
-	I915_WRITE(VLV_IIR, 0xffffffff);
-	I915_WRITE(VLV_IMR, 0xffffffff);
-	I915_WRITE(VLV_IER, 0x0);
-	POSTING_READ(VLV_IER);
-}
-
-static void ironlake_irq_uninstall(struct drm_device *dev)
-{
-	drm_i915_private_t *dev_priv = (drm_i915_private_t *) dev->dev_private;
-
-	if (!dev_priv)
-		return;
-
-	I915_WRITE(HWSTAM, 0xffffffff);
-
-	I915_WRITE(DEIMR, 0xffffffff);
-	I915_WRITE(DEIER, 0x0);
-	I915_WRITE(DEIIR, I915_READ(DEIIR));
-
-	I915_WRITE(GTIMR, 0xffffffff);
-	I915_WRITE(GTIER, 0x0);
-	I915_WRITE(GTIIR, I915_READ(GTIIR));
-
-	I915_WRITE(SDEIMR, 0xffffffff);
-	I915_WRITE(SDEIER, 0x0);
-	I915_WRITE(SDEIIR, I915_READ(SDEIIR));
-}
-
-static void i8xx_irq_preinstall(struct drm_device * dev)
-{
-	drm_i915_private_t *dev_priv = (drm_i915_private_t *) dev->dev_private;
-	int pipe;
-
-	atomic_set(&dev_priv->irq_received, 0);
-
-	for_each_pipe(pipe)
-		I915_WRITE(PIPESTAT(pipe), 0);
-	I915_WRITE16(IMR, 0xffff);
-	I915_WRITE16(IER, 0x0);
-	POSTING_READ16(IER);
-}
-
-static int i8xx_irq_postinstall(struct drm_device *dev)
-{
-	drm_i915_private_t *dev_priv = (drm_i915_private_t *) dev->dev_private;
-
-	dev_priv->pipestat[0] = 0;
-	dev_priv->pipestat[1] = 0;
-
-	I915_WRITE16(EMR,
-		     ~(I915_ERROR_PAGE_TABLE | I915_ERROR_MEMORY_REFRESH));
-
-	/* Unmask the interrupts that we always want on. */
-	dev_priv->irq_mask =
-		~(I915_DISPLAY_PIPE_A_EVENT_INTERRUPT |
-		  I915_DISPLAY_PIPE_B_EVENT_INTERRUPT |
-		  I915_DISPLAY_PLANE_A_FLIP_PENDING_INTERRUPT |
-		  I915_DISPLAY_PLANE_B_FLIP_PENDING_INTERRUPT |
-		  I915_RENDER_COMMAND_PARSER_ERROR_INTERRUPT);
-	I915_WRITE16(IMR, dev_priv->irq_mask);
-
-	I915_WRITE16(IER,
-		     I915_DISPLAY_PIPE_A_EVENT_INTERRUPT |
-		     I915_DISPLAY_PIPE_B_EVENT_INTERRUPT |
-		     I915_RENDER_COMMAND_PARSER_ERROR_INTERRUPT |
-		     I915_USER_INTERRUPT);
-	POSTING_READ16(IER);
-
-	return 0;
-}
-
-static irqreturn_t i8xx_irq_handler(DRM_IRQ_ARGS)
-{
-	struct drm_device *dev = (struct drm_device *) arg;
-	drm_i915_private_t *dev_priv = (drm_i915_private_t *) dev->dev_private;
-	u16 iir, new_iir;
-	u32 pipe_stats[2];
-	unsigned long irqflags;
-	int irq_received;
-	int pipe;
-	u16 flip_mask =
-		I915_DISPLAY_PLANE_A_FLIP_PENDING_INTERRUPT |
-		I915_DISPLAY_PLANE_B_FLIP_PENDING_INTERRUPT;
-
-	atomic_inc(&dev_priv->irq_received);
-
-	iir = I915_READ16(IIR);
-	if (iir == 0)
-		return IRQ_NONE;
-
-	while (iir & ~flip_mask) {
-		/* Can't rely on pipestat interrupt bit in iir as it might
-		 * have been cleared after the pipestat interrupt was received.
-		 * It doesn't set the bit in iir again, but it still produces
-		 * interrupts (for non-MSI).
-		 */
-		spin_lock_irqsave(&dev_priv->irq_lock, irqflags);
-		if (iir & I915_RENDER_COMMAND_PARSER_ERROR_INTERRUPT)
-			i915_handle_error(dev, false);
-
-		for_each_pipe(pipe) {
-			int reg = PIPESTAT(pipe);
-			pipe_stats[pipe] = I915_READ(reg);
-
-			/*
-			 * Clear the PIPE*STAT regs before the IIR
-			 */
-			if (pipe_stats[pipe] & 0x8000ffff) {
-				if (pipe_stats[pipe] & PIPE_FIFO_UNDERRUN_STATUS)
-					DRM_DEBUG_DRIVER("pipe %c underrun\n",
-							 pipe_name(pipe));
-				I915_WRITE(reg, pipe_stats[pipe]);
-				irq_received = 1;
-			}
-		}
-		spin_unlock_irqrestore(&dev_priv->irq_lock, irqflags);
-
-		I915_WRITE16(IIR, iir & ~flip_mask);
-		new_iir = I915_READ16(IIR); /* Flush posted writes */
-
-		i915_update_dri1_breadcrumb(dev);
-
-		if (iir & I915_USER_INTERRUPT)
-			notify_ring(dev, &dev_priv->ring[RCS]);
-
-		if (pipe_stats[0] & PIPE_VBLANK_INTERRUPT_STATUS &&
-		    drm_handle_vblank(dev, 0)) {
-			if (iir & I915_DISPLAY_PLANE_A_FLIP_PENDING_INTERRUPT) {
-				intel_prepare_page_flip(dev, 0);
-				intel_finish_page_flip(dev, 0);
-				flip_mask &= ~I915_DISPLAY_PLANE_A_FLIP_PENDING_INTERRUPT;
-			}
-		}
-
-		if (pipe_stats[1] & PIPE_VBLANK_INTERRUPT_STATUS &&
-		    drm_handle_vblank(dev, 1)) {
-			if (iir & I915_DISPLAY_PLANE_B_FLIP_PENDING_INTERRUPT) {
-				intel_prepare_page_flip(dev, 1);
-				intel_finish_page_flip(dev, 1);
-				flip_mask &= ~I915_DISPLAY_PLANE_B_FLIP_PENDING_INTERRUPT;
-			}
-		}
-
-		iir = new_iir;
-	}
-
-	return IRQ_HANDLED;
-}
-
-static void i8xx_irq_uninstall(struct drm_device * dev)
-{
-	drm_i915_private_t *dev_priv = (drm_i915_private_t *) dev->dev_private;
-	int pipe;
-
-	for_each_pipe(pipe) {
-		/* Clear enable bits; then clear status bits */
-		I915_WRITE(PIPESTAT(pipe), 0);
-		I915_WRITE(PIPESTAT(pipe), I915_READ(PIPESTAT(pipe)));
-	}
-	I915_WRITE16(IMR, 0xffff);
-	I915_WRITE16(IER, 0x0);
-	I915_WRITE16(IIR, I915_READ16(IIR));
-}
-
-static void i915_irq_preinstall(struct drm_device * dev)
-{
-	drm_i915_private_t *dev_priv = (drm_i915_private_t *) dev->dev_private;
-	int pipe;
-
-	atomic_set(&dev_priv->irq_received, 0);
-
-	if (I915_HAS_HOTPLUG(dev)) {
-		I915_WRITE(PORT_HOTPLUG_EN, 0);
-		I915_WRITE(PORT_HOTPLUG_STAT, I915_READ(PORT_HOTPLUG_STAT));
-	}
-
-	I915_WRITE16(HWSTAM, 0xeffe);
-	for_each_pipe(pipe)
-		I915_WRITE(PIPESTAT(pipe), 0);
-	I915_WRITE(IMR, 0xffffffff);
-	I915_WRITE(IER, 0x0);
-	POSTING_READ(IER);
-}
-
-static int i915_irq_postinstall(struct drm_device *dev)
-{
-	drm_i915_private_t *dev_priv = (drm_i915_private_t *) dev->dev_private;
-	u32 enable_mask;
-
-	dev_priv->pipestat[0] = 0;
-	dev_priv->pipestat[1] = 0;
-
-	I915_WRITE(EMR, ~(I915_ERROR_PAGE_TABLE | I915_ERROR_MEMORY_REFRESH));
-
-	/* Unmask the interrupts that we always want on. */
-	dev_priv->irq_mask =
-		~(I915_ASLE_INTERRUPT |
-		  I915_DISPLAY_PIPE_A_EVENT_INTERRUPT |
-		  I915_DISPLAY_PIPE_B_EVENT_INTERRUPT |
-		  I915_DISPLAY_PLANE_A_FLIP_PENDING_INTERRUPT |
-		  I915_DISPLAY_PLANE_B_FLIP_PENDING_INTERRUPT |
-		  I915_RENDER_COMMAND_PARSER_ERROR_INTERRUPT);
-
-	enable_mask =
-		I915_ASLE_INTERRUPT |
-		I915_DISPLAY_PIPE_A_EVENT_INTERRUPT |
-		I915_DISPLAY_PIPE_B_EVENT_INTERRUPT |
-		I915_RENDER_COMMAND_PARSER_ERROR_INTERRUPT |
-		I915_USER_INTERRUPT;
-
-	if (I915_HAS_HOTPLUG(dev)) {
-		/* Enable in IER... */
-		enable_mask |= I915_DISPLAY_PORT_INTERRUPT;
-		/* and unmask in IMR */
-		dev_priv->irq_mask &= ~I915_DISPLAY_PORT_INTERRUPT;
-	}
-
-	I915_WRITE(IMR, dev_priv->irq_mask);
-	I915_WRITE(IER, enable_mask);
-	POSTING_READ(IER);
-
-	if (I915_HAS_HOTPLUG(dev)) {
-		u32 hotplug_en = I915_READ(PORT_HOTPLUG_EN);
-
-		if (dev_priv->hotplug_supported_mask & HDMIB_HOTPLUG_INT_STATUS)
-			hotplug_en |= HDMIB_HOTPLUG_INT_EN;
-		if (dev_priv->hotplug_supported_mask & HDMIC_HOTPLUG_INT_STATUS)
-			hotplug_en |= HDMIC_HOTPLUG_INT_EN;
-		if (dev_priv->hotplug_supported_mask & HDMID_HOTPLUG_INT_STATUS)
-			hotplug_en |= HDMID_HOTPLUG_INT_EN;
-		if (dev_priv->hotplug_supported_mask & SDVOC_HOTPLUG_INT_STATUS)
-			hotplug_en |= SDVOC_HOTPLUG_INT_EN;
-		if (dev_priv->hotplug_supported_mask & SDVOB_HOTPLUG_INT_STATUS)
-			hotplug_en |= SDVOB_HOTPLUG_INT_EN;
-		if (dev_priv->hotplug_supported_mask & CRT_HOTPLUG_INT_STATUS) {
-			hotplug_en |= CRT_HOTPLUG_INT_EN;
-			hotplug_en |= CRT_HOTPLUG_VOLTAGE_COMPARE_50;
-		}
-
-		/* Ignore TV since it's buggy */
-
-		I915_WRITE(PORT_HOTPLUG_EN, hotplug_en);
-	}
-
-	intel_opregion_enable_asle(dev);
-
-	return 0;
-}
-
-static irqreturn_t i915_irq_handler(DRM_IRQ_ARGS)
-{
-	struct drm_device *dev = (struct drm_device *) arg;
-	drm_i915_private_t *dev_priv = (drm_i915_private_t *) dev->dev_private;
-	u32 iir, new_iir, pipe_stats[I915_MAX_PIPES];
-	unsigned long irqflags;
-	u32 flip_mask =
-		I915_DISPLAY_PLANE_A_FLIP_PENDING_INTERRUPT |
-		I915_DISPLAY_PLANE_B_FLIP_PENDING_INTERRUPT;
-	u32 flip[2] = {
-		I915_DISPLAY_PLANE_A_FLIP_PENDING_INTERRUPT,
-		I915_DISPLAY_PLANE_B_FLIP_PENDING_INTERRUPT
-	};
-	int pipe, ret = IRQ_NONE;
-
-	atomic_inc(&dev_priv->irq_received);
-
-	iir = I915_READ(IIR);
-	do {
-		bool irq_received = (iir & ~flip_mask) != 0;
-		bool blc_event = false;
-
-		/* Can't rely on pipestat interrupt bit in iir as it might
-		 * have been cleared after the pipestat interrupt was received.
-		 * It doesn't set the bit in iir again, but it still produces
-		 * interrupts (for non-MSI).
-		 */
-		spin_lock_irqsave(&dev_priv->irq_lock, irqflags);
-		if (iir & I915_RENDER_COMMAND_PARSER_ERROR_INTERRUPT)
-			i915_handle_error(dev, false);
-
-		for_each_pipe(pipe) {
-			int reg = PIPESTAT(pipe);
-			pipe_stats[pipe] = I915_READ(reg);
-
-			/* Clear the PIPE*STAT regs before the IIR */
-			if (pipe_stats[pipe] & 0x8000ffff) {
-				if (pipe_stats[pipe] & PIPE_FIFO_UNDERRUN_STATUS)
-					DRM_DEBUG_DRIVER("pipe %c underrun\n",
-							 pipe_name(pipe));
-				I915_WRITE(reg, pipe_stats[pipe]);
-				irq_received = true;
-			}
-		}
-		spin_unlock_irqrestore(&dev_priv->irq_lock, irqflags);
-
-		if (!irq_received)
-			break;
-
-		/* Consume port.  Then clear IIR or we'll miss events */
-		if ((I915_HAS_HOTPLUG(dev)) &&
-		    (iir & I915_DISPLAY_PORT_INTERRUPT)) {
-			u32 hotplug_status = I915_READ(PORT_HOTPLUG_STAT);
-
-			DRM_DEBUG_DRIVER("hotplug event received, stat 0x%08x\n",
-				  hotplug_status);
-			if (hotplug_status & dev_priv->hotplug_supported_mask)
-				queue_work(dev_priv->wq,
-					   &dev_priv->hotplug_work);
-
-			I915_WRITE(PORT_HOTPLUG_STAT, hotplug_status);
-			POSTING_READ(PORT_HOTPLUG_STAT);
-		}
-
-		I915_WRITE(IIR, iir & ~flip_mask);
-		new_iir = I915_READ(IIR); /* Flush posted writes */
-
-		if (iir & I915_USER_INTERRUPT)
-			notify_ring(dev, &dev_priv->ring[RCS]);
-
-		for_each_pipe(pipe) {
-			int plane = pipe;
-			if (IS_MOBILE(dev))
-				plane = !plane;
-			if (pipe_stats[pipe] & PIPE_VBLANK_INTERRUPT_STATUS &&
-			    drm_handle_vblank(dev, pipe)) {
-				if (iir & flip[plane]) {
-					intel_prepare_page_flip(dev, plane);
-					intel_finish_page_flip(dev, pipe);
-					flip_mask &= ~flip[plane];
-				}
-			}
-
-			if (pipe_stats[pipe] & PIPE_LEGACY_BLC_EVENT_STATUS)
-				blc_event = true;
-		}
-
-		if (blc_event || (iir & I915_ASLE_INTERRUPT))
-			intel_opregion_asle_intr(dev);
-
-		/* With MSI, interrupts are only generated when iir
-		 * transitions from zero to nonzero.  If another bit got
-		 * set while we were handling the existing iir bits, then
-		 * we would never get another interrupt.
-		 *
-		 * This is fine on non-MSI as well, as if we hit this path
-		 * we avoid exiting the interrupt handler only to generate
-		 * another one.
-		 *
-		 * Note that for MSI this could cause a stray interrupt report
-		 * if an interrupt landed in the time between writing IIR and
-		 * the posting read.  This should be rare enough to never
-		 * trigger the 99% of 100,000 interrupts test for disabling
-		 * stray interrupts.
-		 */
-		ret = IRQ_HANDLED;
-		iir = new_iir;
-	} while (iir & ~flip_mask);
-
-	i915_update_dri1_breadcrumb(dev);
-
-	return ret;
-}
-
-static void i915_irq_uninstall(struct drm_device * dev)
-{
-	drm_i915_private_t *dev_priv = (drm_i915_private_t *) dev->dev_private;
-	int pipe;
-
-	if (I915_HAS_HOTPLUG(dev)) {
-		I915_WRITE(PORT_HOTPLUG_EN, 0);
-		I915_WRITE(PORT_HOTPLUG_STAT, I915_READ(PORT_HOTPLUG_STAT));
-	}
-
-	I915_WRITE16(HWSTAM, 0xffff);
-	for_each_pipe(pipe) {
-		/* Clear enable bits; then clear status bits */
-		I915_WRITE(PIPESTAT(pipe), 0);
-		I915_WRITE(PIPESTAT(pipe), I915_READ(PIPESTAT(pipe)));
-	}
-	I915_WRITE(IMR, 0xffffffff);
-	I915_WRITE(IER, 0x0);
-
-	I915_WRITE(IIR, I915_READ(IIR));
-}
-
-static void i965_irq_preinstall(struct drm_device * dev)
-{
-	drm_i915_private_t *dev_priv = (drm_i915_private_t *) dev->dev_private;
-	int pipe;
-
-	atomic_set(&dev_priv->irq_received, 0);
-
-	if (I915_HAS_HOTPLUG(dev)) {
-		I915_WRITE(PORT_HOTPLUG_EN, 0);
-		I915_WRITE(PORT_HOTPLUG_STAT, I915_READ(PORT_HOTPLUG_STAT));
-	}
-
-	I915_WRITE(HWSTAM, 0xeffe);
-	for_each_pipe(pipe)
-		I915_WRITE(PIPESTAT(pipe), 0);
-	I915_WRITE(IMR, 0xffffffff);
-	I915_WRITE(IER, 0x0);
-	POSTING_READ(IER);
-}
-
-static int i965_irq_postinstall(struct drm_device *dev)
-{
-	drm_i915_private_t *dev_priv = (drm_i915_private_t *) dev->dev_private;
-	u32 enable_mask;
-	u32 error_mask;
-
-	/* Unmask the interrupts that we always want on. */
-	dev_priv->irq_mask = ~(I915_ASLE_INTERRUPT |
-			       I915_DISPLAY_PIPE_A_EVENT_INTERRUPT |
-			       I915_DISPLAY_PIPE_B_EVENT_INTERRUPT |
-			       I915_DISPLAY_PLANE_A_FLIP_PENDING_INTERRUPT |
-			       I915_DISPLAY_PLANE_B_FLIP_PENDING_INTERRUPT |
-			       I915_RENDER_COMMAND_PARSER_ERROR_INTERRUPT);
-
-	enable_mask = ~dev_priv->irq_mask;
-	enable_mask |= I915_USER_INTERRUPT;
-
-	if (IS_G4X(dev))
-		enable_mask |= I915_BSD_USER_INTERRUPT;
->>>>>>> f8f5701b
 
 	for_each_pipe(pipe)
 		I915_WRITE(PIPESTAT(pipe), 0xffff);
