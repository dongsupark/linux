--- conflicted
+++ resolved
@@ -1409,12 +1409,8 @@
 	struct drm_i915_gem_exec_object2 *exec2_list = NULL;
 	int ret;
 
-<<<<<<< HEAD
-	if (args->buffer_count < 1) {
-=======
 	if (args->buffer_count < 1 ||
 	    args->buffer_count > UINT_MAX / sizeof(*exec2_list)) {
->>>>>>> 711e1bfb
 		DRM_DEBUG("execbuf2 with %d buffers\n", args->buffer_count);
 		return -EINVAL;
 	}
