--- conflicted
+++ resolved
@@ -91,11 +91,7 @@
 }
 
 static void intel_dp_link_down(struct intel_dp *intel_dp);
-<<<<<<< HEAD
-static void edp_panel_vdd_on(struct intel_dp *intel_dp);
-=======
 static bool _edp_panel_vdd_on(struct intel_dp *intel_dp);
->>>>>>> c8431fda
 static void edp_panel_vdd_off(struct intel_dp *intel_dp, bool sync);
 
 static int
@@ -465,12 +461,9 @@
 	uint32_t status;
 	int try, clock = 0;
 	bool has_aux_irq = HAS_AUX_IRQ(dev);
-<<<<<<< HEAD
-=======
 	bool vdd;
 
 	vdd = _edp_panel_vdd_on(intel_dp);
->>>>>>> c8431fda
 
 	/* dp aux is extremely sensitive to irq latency, hence request the
 	 * lowest possible wakeup latency and so prevent the cpu from going into
@@ -655,28 +648,6 @@
 	const char *name = NULL;
 	int ret;
 
-<<<<<<< HEAD
-	edp_panel_vdd_on(intel_dp);
-	intel_dp_check_edp(intel_dp);
-	/* Set up the command byte */
-	if (mode & MODE_I2C_READ)
-		msg[0] = DP_AUX_I2C_READ << 4;
-	else
-		msg[0] = DP_AUX_I2C_WRITE << 4;
-
-	if (!(mode & MODE_I2C_STOP))
-		msg[0] |= DP_AUX_I2C_MOT << 4;
-
-	msg[1] = address >> 8;
-	msg[2] = address;
-
-	switch (mode) {
-	case MODE_I2C_WRITE:
-		msg[3] = 0;
-		msg[4] = write_byte;
-		msg_bytes = 5;
-		reply_bytes = 1;
-=======
 	switch (port) {
 	case PORT_A:
 		intel_dp->aux_ch_ctl_reg = DPA_AUX_CH_CTL;
@@ -689,7 +660,6 @@
 	case PORT_C:
 		intel_dp->aux_ch_ctl_reg = PCH_DPC_AUX_CH_CTL;
 		name = "DPDDC-C";
->>>>>>> c8431fda
 		break;
 	case PORT_D:
 		intel_dp->aux_ch_ctl_reg = PCH_DPD_AUX_CH_CTL;
@@ -716,11 +686,6 @@
 		return;
 	}
 
-<<<<<<< HEAD
-out:
-	edp_panel_vdd_off(intel_dp, false);
-	return ret;
-=======
 	ret = sysfs_create_link(&connector->base.kdev->kobj,
 				&intel_dp->aux.ddc.dev.kobj,
 				intel_dp->aux.ddc.dev.kobj.name);
@@ -728,59 +693,16 @@
 		DRM_ERROR("sysfs_create_link() for %s failed (%d)\n", name, ret);
 		drm_dp_aux_unregister_i2c_bus(&intel_dp->aux);
 	}
->>>>>>> c8431fda
 }
 
 static void
 intel_dp_connector_unregister(struct intel_connector *intel_connector)
-<<<<<<< HEAD
-{
-	struct intel_dp *intel_dp = intel_attached_dp(&intel_connector->base);
-
-	sysfs_remove_link(&intel_connector->base.kdev->kobj,
-			  intel_dp->adapter.dev.kobj.name);
-	intel_connector_unregister(intel_connector);
-}
-
-static int
-intel_dp_i2c_init(struct intel_dp *intel_dp,
-		  struct intel_connector *intel_connector, const char *name)
-{
-	int	ret;
-
-	DRM_DEBUG_KMS("i2c_init %s\n", name);
-	intel_dp->algo.running = false;
-	intel_dp->algo.address = 0;
-	intel_dp->algo.aux_ch = intel_dp_i2c_aux_ch;
-
-	memset(&intel_dp->adapter, '\0', sizeof(intel_dp->adapter));
-	intel_dp->adapter.owner = THIS_MODULE;
-	intel_dp->adapter.class = I2C_CLASS_DDC;
-	strncpy(intel_dp->adapter.name, name, sizeof(intel_dp->adapter.name) - 1);
-	intel_dp->adapter.name[sizeof(intel_dp->adapter.name) - 1] = '\0';
-	intel_dp->adapter.algo_data = &intel_dp->algo;
-	intel_dp->adapter.dev.parent = intel_connector->base.dev->dev;
-
-	ret = i2c_dp_aux_add_bus(&intel_dp->adapter);
-	if (ret < 0)
-		return ret;
-
-	ret = sysfs_create_link(&intel_connector->base.kdev->kobj,
-				&intel_dp->adapter.dev.kobj,
-				intel_dp->adapter.dev.kobj.name);
-
-	if (ret < 0)
-		i2c_del_adapter(&intel_dp->adapter);
-
-	return ret;
-=======
 {
 	struct intel_dp *intel_dp = intel_attached_dp(&intel_connector->base);
 
 	sysfs_remove_link(&intel_connector->base.kdev->kobj,
 			  intel_dp->aux.ddc.dev.kobj.name);
 	intel_connector_unregister(intel_connector);
->>>>>>> c8431fda
 }
 
 static void
@@ -1088,7 +1010,6 @@
 				       intel_dp->panel_power_cycle_delay);
 
 	wait_panel_status(intel_dp, IDLE_CYCLE_MASK, IDLE_CYCLE_VALUE);
-<<<<<<< HEAD
 }
 
 static void wait_backlight_on(struct intel_dp *intel_dp)
@@ -1097,16 +1018,6 @@
 				       intel_dp->backlight_on_delay);
 }
 
-=======
-}
-
-static void wait_backlight_on(struct intel_dp *intel_dp)
-{
-	wait_remaining_ms_from_jiffies(intel_dp->last_power_on,
-				       intel_dp->backlight_on_delay);
-}
-
->>>>>>> c8431fda
 static void edp_wait_backlight_off(struct intel_dp *intel_dp)
 {
 	wait_remaining_ms_from_jiffies(intel_dp->last_backlight_off,
@@ -1129,11 +1040,7 @@
 	return control;
 }
 
-<<<<<<< HEAD
-static void edp_panel_vdd_on(struct intel_dp *intel_dp)
-=======
 static bool _edp_panel_vdd_on(struct intel_dp *intel_dp)
->>>>>>> c8431fda
 {
 	struct drm_device *dev = intel_dp_to_dev(intel_dp);
 	struct drm_i915_private *dev_priv = dev->dev_private;
@@ -1147,11 +1054,7 @@
 	intel_dp->want_panel_vdd = true;
 
 	if (edp_have_panel_vdd(intel_dp))
-<<<<<<< HEAD
-		return;
-=======
 		return need_to_disable;
->>>>>>> c8431fda
 
 	intel_runtime_pm_get(dev_priv);
 
@@ -1313,11 +1216,8 @@
 	DRM_DEBUG_KMS("Turn eDP power off\n");
 
 	edp_wait_backlight_off(intel_dp);
-<<<<<<< HEAD
-=======
 
 	WARN(!intel_dp->want_panel_vdd, "Need VDD to turn off panel\n");
->>>>>>> c8431fda
 
 	pp = ironlake_get_pp_control(intel_dp);
 	/* We need to switch off panel power _and_ force vdd, for otherwise some
@@ -1334,12 +1234,9 @@
 
 	intel_dp->last_power_cycle = jiffies;
 	wait_panel_off(intel_dp);
-<<<<<<< HEAD
-=======
 
 	/* We got a reference when we enabled the VDD. */
 	intel_runtime_pm_put(dev_priv);
->>>>>>> c8431fda
 }
 
 void intel_edp_backlight_on(struct intel_dp *intel_dp)
@@ -1870,18 +1767,10 @@
 
 	/* Make sure the panel is off before trying to change the mode. But also
 	 * ensure that we have vdd while we switch off the panel. */
-<<<<<<< HEAD
-	edp_panel_vdd_on(intel_dp);
-	intel_edp_backlight_off(intel_dp);
-	intel_dp_sink_dpms(intel_dp, DRM_MODE_DPMS_OFF);
-	intel_edp_panel_off(intel_dp);
-	edp_panel_vdd_off(intel_dp, true);
-=======
 	intel_edp_panel_vdd_on(intel_dp);
 	intel_edp_backlight_off(intel_dp);
 	intel_dp_sink_dpms(intel_dp, DRM_MODE_DPMS_OFF);
 	intel_edp_panel_off(intel_dp);
->>>>>>> c8431fda
 
 	/* cpu edp my only be disable _after_ the cpu pipe/plane is disabled. */
 	if (!(port == PORT_A || IS_VALLEYVIEW(dev)))
@@ -1911,11 +1800,7 @@
 	if (WARN_ON(dp_reg & DP_PORT_EN))
 		return;
 
-<<<<<<< HEAD
-	edp_panel_vdd_on(intel_dp);
-=======
 	intel_edp_panel_vdd_on(intel_dp);
->>>>>>> c8431fda
 	intel_dp_sink_dpms(intel_dp, DRM_MODE_DPMS_ON);
 	intel_dp_start_link_train(intel_dp);
 	intel_edp_panel_on(intel_dp);
@@ -2951,11 +2836,7 @@
 	if (!(intel_dp->dpcd[DP_DOWN_STREAM_PORT_COUNT] & DP_OUI_SUPPORT))
 		return;
 
-<<<<<<< HEAD
-	edp_panel_vdd_on(intel_dp);
-=======
 	intel_edp_panel_vdd_on(intel_dp);
->>>>>>> c8431fda
 
 	if (intel_dp_dpcd_read_wake(&intel_dp->aux, DP_SINK_OUI, buf, 3) == 3)
 		DRM_DEBUG_KMS("Sink OUI: %02hx%02hx%02hx\n",
@@ -2966,38 +2847,6 @@
 			      buf[0], buf[1], buf[2]);
 
 	edp_panel_vdd_off(intel_dp, false);
-<<<<<<< HEAD
-}
-
-int intel_dp_sink_crc(struct intel_dp *intel_dp, u8 *crc)
-{
-	struct intel_digital_port *intel_dig_port = dp_to_dig_port(intel_dp);
-	struct drm_device *dev = intel_dig_port->base.base.dev;
-	struct intel_crtc *intel_crtc =
-		to_intel_crtc(intel_dig_port->base.base.crtc);
-	u8 buf[1];
-
-	if (!intel_dp_aux_native_read(intel_dp, DP_TEST_SINK_MISC, buf, 1))
-		return -EAGAIN;
-
-	if (!(buf[0] & DP_TEST_CRC_SUPPORTED))
-		return -ENOTTY;
-
-	if (!intel_dp_aux_native_write_1(intel_dp, DP_TEST_SINK,
-					 DP_TEST_SINK_START))
-		return -EAGAIN;
-
-	/* Wait 2 vblanks to be sure we will have the correct CRC value */
-	intel_wait_for_vblank(dev, intel_crtc->pipe);
-	intel_wait_for_vblank(dev, intel_crtc->pipe);
-
-	if (!intel_dp_aux_native_read(intel_dp, DP_TEST_CRC_R_CR, crc, 6))
-		return -EAGAIN;
-
-	intel_dp_aux_native_write_1(intel_dp, DP_TEST_SINK, 0);
-	return 0;
-=======
->>>>>>> c8431fda
 }
 
 int intel_dp_sink_crc(struct intel_dp *intel_dp, u8 *crc)
@@ -3331,11 +3180,7 @@
 	power_domain = intel_display_port_power_domain(intel_encoder);
 	intel_display_power_get(dev_priv, power_domain);
 
-<<<<<<< HEAD
-	ret = intel_dp_get_edid_modes(connector, &intel_dp->adapter);
-=======
 	ret = intel_dp_get_edid_modes(connector, &intel_dp->aux.ddc);
->>>>>>> c8431fda
 	intel_display_power_put(dev_priv, power_domain);
 	if (ret)
 		return ret;
@@ -3368,11 +3213,7 @@
 	power_domain = intel_display_port_power_domain(intel_encoder);
 	intel_display_power_get(dev_priv, power_domain);
 
-<<<<<<< HEAD
-	edid = intel_dp_get_edid(connector, &intel_dp->adapter);
-=======
 	edid = intel_dp_get_edid(connector, &intel_dp->aux.ddc);
->>>>>>> c8431fda
 	if (edid) {
 		has_audio = drm_detect_monitor_audio(edid);
 		kfree(edid);
@@ -3788,11 +3629,7 @@
 		return true;
 
 	/* Cache DPCD and EDID for edp. */
-<<<<<<< HEAD
-	edp_panel_vdd_on(intel_dp);
-=======
 	intel_edp_panel_vdd_on(intel_dp);
->>>>>>> c8431fda
 	has_dpcd = intel_dp_get_dpcd(intel_dp);
 	edp_panel_vdd_off(intel_dp, false);
 
@@ -3811,11 +3648,7 @@
 	intel_dp_init_panel_power_sequencer_registers(dev, intel_dp, power_seq);
 
 	mutex_lock(&dev->mode_config.mutex);
-<<<<<<< HEAD
-	edid = drm_get_edid(connector, &intel_dp->adapter);
-=======
 	edid = drm_get_edid(connector, &intel_dp->aux.ddc);
->>>>>>> c8431fda
 	if (edid) {
 		if (drm_add_edid_modes(connector, edid)) {
 			drm_mode_connector_update_edid_property(connector,
@@ -3864,24 +3697,7 @@
 	struct drm_i915_private *dev_priv = dev->dev_private;
 	enum port port = intel_dig_port->port;
 	struct edp_power_seq power_seq = { 0 };
-<<<<<<< HEAD
-	const char *name = NULL;
-	int type, error;
-=======
 	int type;
-
-	/* intel_dp vfuncs */
-	if (IS_VALLEYVIEW(dev))
-		intel_dp->get_aux_clock_divider = vlv_get_aux_clock_divider;
-	else if (IS_HASWELL(dev) || IS_BROADWELL(dev))
-		intel_dp->get_aux_clock_divider = hsw_get_aux_clock_divider;
-	else if (HAS_PCH_SPLIT(dev))
-		intel_dp->get_aux_clock_divider = ilk_get_aux_clock_divider;
-	else
-		intel_dp->get_aux_clock_divider = i9xx_get_aux_clock_divider;
-
-	intel_dp->get_aux_send_ctl = i9xx_get_aux_send_ctl;
->>>>>>> c8431fda
 
 	/* intel_dp vfuncs */
 	if (IS_VALLEYVIEW(dev))
@@ -3957,22 +3773,12 @@
 		intel_dp_init_panel_power_sequencer(dev, intel_dp, &power_seq);
 	}
 
-<<<<<<< HEAD
-	error = intel_dp_i2c_init(intel_dp, intel_connector, name);
-	WARN(error, "intel_dp_i2c_init failed with error %d for port %c\n",
-	     error, port_name(port));
-=======
 	intel_dp_aux_init(intel_dp, intel_connector);
->>>>>>> c8431fda
 
 	intel_dp->psr_setup_done = false;
 
 	if (!intel_edp_init_connector(intel_dp, intel_connector, &power_seq)) {
-<<<<<<< HEAD
-		i2c_del_adapter(&intel_dp->adapter);
-=======
 		drm_dp_aux_unregister_i2c_bus(&intel_dp->aux);
->>>>>>> c8431fda
 		if (is_edp(intel_dp)) {
 			cancel_delayed_work_sync(&intel_dp->panel_vdd_work);
 			mutex_lock(&dev->mode_config.mutex);
