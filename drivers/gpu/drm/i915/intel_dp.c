/*
 * Copyright © 2008 Intel Corporation
 *
 * Permission is hereby granted, free of charge, to any person obtaining a
 * copy of this software and associated documentation files (the "Software"),
 * to deal in the Software without restriction, including without limitation
 * the rights to use, copy, modify, merge, publish, distribute, sublicense,
 * and/or sell copies of the Software, and to permit persons to whom the
 * Software is furnished to do so, subject to the following conditions:
 *
 * The above copyright notice and this permission notice (including the next
 * paragraph) shall be included in all copies or substantial portions of the
 * Software.
 *
 * THE SOFTWARE IS PROVIDED "AS IS", WITHOUT WARRANTY OF ANY KIND, EXPRESS OR
 * IMPLIED, INCLUDING BUT NOT LIMITED TO THE WARRANTIES OF MERCHANTABILITY,
 * FITNESS FOR A PARTICULAR PURPOSE AND NONINFRINGEMENT.  IN NO EVENT SHALL
 * THE AUTHORS OR COPYRIGHT HOLDERS BE LIABLE FOR ANY CLAIM, DAMAGES OR OTHER
 * LIABILITY, WHETHER IN AN ACTION OF CONTRACT, TORT OR OTHERWISE, ARISING
 * FROM, OUT OF OR IN CONNECTION WITH THE SOFTWARE OR THE USE OR OTHER DEALINGS
 * IN THE SOFTWARE.
 *
 * Authors:
 *    Keith Packard <keithp@keithp.com>
 *
 */

#include <linux/i2c.h>
#include <linux/slab.h>
#include <linux/export.h>
#include <linux/notifier.h>
#include <linux/reboot.h>
#include <drm/drmP.h>
#include <drm/drm_crtc.h>
#include <drm/drm_crtc_helper.h>
#include <drm/drm_edid.h>
#include "intel_drv.h"
#include <drm/i915_drm.h>
#include "i915_drv.h"

#define DP_LINK_CHECK_TIMEOUT	(10 * 1000)

struct dp_link_dpll {
	int link_bw;
	struct dpll dpll;
};

static const struct dp_link_dpll gen4_dpll[] = {
	{ DP_LINK_BW_1_62,
		{ .p1 = 2, .p2 = 10, .n = 2, .m1 = 23, .m2 = 8 } },
	{ DP_LINK_BW_2_7,
		{ .p1 = 1, .p2 = 10, .n = 1, .m1 = 14, .m2 = 2 } }
};

static const struct dp_link_dpll pch_dpll[] = {
	{ DP_LINK_BW_1_62,
		{ .p1 = 2, .p2 = 10, .n = 1, .m1 = 12, .m2 = 9 } },
	{ DP_LINK_BW_2_7,
		{ .p1 = 1, .p2 = 10, .n = 2, .m1 = 14, .m2 = 8 } }
};

static const struct dp_link_dpll vlv_dpll[] = {
	{ DP_LINK_BW_1_62,
		{ .p1 = 3, .p2 = 2, .n = 5, .m1 = 3, .m2 = 81 } },
	{ DP_LINK_BW_2_7,
		{ .p1 = 2, .p2 = 2, .n = 1, .m1 = 2, .m2 = 27 } }
};

/*
 * CHV supports eDP 1.4 that have  more link rates.
 * Below only provides the fixed rate but exclude variable rate.
 */
static const struct dp_link_dpll chv_dpll[] = {
	/*
	 * CHV requires to program fractional division for m2.
	 * m2 is stored in fixed point format using formula below
	 * (m2_int << 22) | m2_fraction
	 */
	{ DP_LINK_BW_1_62,	/* m2_int = 32, m2_fraction = 1677722 */
		{ .p1 = 4, .p2 = 2, .n = 1, .m1 = 2, .m2 = 0x819999a } },
	{ DP_LINK_BW_2_7,	/* m2_int = 27, m2_fraction = 0 */
		{ .p1 = 4, .p2 = 1, .n = 1, .m1 = 2, .m2 = 0x6c00000 } },
	{ DP_LINK_BW_5_4,	/* m2_int = 27, m2_fraction = 0 */
		{ .p1 = 2, .p2 = 1, .n = 1, .m1 = 2, .m2 = 0x6c00000 } }
};

/**
 * is_edp - is the given port attached to an eDP panel (either CPU or PCH)
 * @intel_dp: DP struct
 *
 * If a CPU or PCH DP output is attached to an eDP panel, this function
 * will return true, and false otherwise.
 */
static bool is_edp(struct intel_dp *intel_dp)
{
	struct intel_digital_port *intel_dig_port = dp_to_dig_port(intel_dp);

	return intel_dig_port->base.type == INTEL_OUTPUT_EDP;
}

static struct drm_device *intel_dp_to_dev(struct intel_dp *intel_dp)
{
	struct intel_digital_port *intel_dig_port = dp_to_dig_port(intel_dp);

	return intel_dig_port->base.base.dev;
}

static struct intel_dp *intel_attached_dp(struct drm_connector *connector)
{
	return enc_to_intel_dp(&intel_attached_encoder(connector)->base);
}

static void intel_dp_link_down(struct intel_dp *intel_dp);
static bool _edp_panel_vdd_on(struct intel_dp *intel_dp);
static void edp_panel_vdd_off(struct intel_dp *intel_dp, bool sync);

int
intel_dp_max_link_bw(struct intel_dp *intel_dp)
{
	int max_link_bw = intel_dp->dpcd[DP_MAX_LINK_RATE];
	struct drm_device *dev = intel_dp->attached_connector->base.dev;

	switch (max_link_bw) {
	case DP_LINK_BW_1_62:
	case DP_LINK_BW_2_7:
		break;
	case DP_LINK_BW_5_4: /* 1.2 capable displays may advertise higher bw */
		if (((IS_HASWELL(dev) && !IS_HSW_ULX(dev)) ||
		     INTEL_INFO(dev)->gen >= 8) &&
		    intel_dp->dpcd[DP_DPCD_REV] >= 0x12)
			max_link_bw = DP_LINK_BW_5_4;
		else
			max_link_bw = DP_LINK_BW_2_7;
		break;
	default:
		WARN(1, "invalid max DP link bw val %x, using 1.62Gbps\n",
		     max_link_bw);
		max_link_bw = DP_LINK_BW_1_62;
		break;
	}
	return max_link_bw;
}

static u8 intel_dp_max_lane_count(struct intel_dp *intel_dp)
{
	struct intel_digital_port *intel_dig_port = dp_to_dig_port(intel_dp);
	struct drm_device *dev = intel_dig_port->base.base.dev;
	u8 source_max, sink_max;

	source_max = 4;
	if (HAS_DDI(dev) && intel_dig_port->port == PORT_A &&
	    (intel_dig_port->saved_port_bits & DDI_A_4_LANES) == 0)
		source_max = 2;

	sink_max = drm_dp_max_lane_count(intel_dp->dpcd);

	return min(source_max, sink_max);
}

/*
 * The units on the numbers in the next two are... bizarre.  Examples will
 * make it clearer; this one parallels an example in the eDP spec.
 *
 * intel_dp_max_data_rate for one lane of 2.7GHz evaluates as:
 *
 *     270000 * 1 * 8 / 10 == 216000
 *
 * The actual data capacity of that configuration is 2.16Gbit/s, so the
 * units are decakilobits.  ->clock in a drm_display_mode is in kilohertz -
 * or equivalently, kilopixels per second - so for 1680x1050R it'd be
 * 119000.  At 18bpp that's 2142000 kilobits per second.
 *
 * Thus the strange-looking division by 10 in intel_dp_link_required, to
 * get the result in decakilobits instead of kilobits.
 */

static int
intel_dp_link_required(int pixel_clock, int bpp)
{
	return (pixel_clock * bpp + 9) / 10;
}

static int
intel_dp_max_data_rate(int max_link_clock, int max_lanes)
{
	return (max_link_clock * max_lanes * 8) / 10;
}

static enum drm_mode_status
intel_dp_mode_valid(struct drm_connector *connector,
		    struct drm_display_mode *mode)
{
	struct intel_dp *intel_dp = intel_attached_dp(connector);
	struct intel_connector *intel_connector = to_intel_connector(connector);
	struct drm_display_mode *fixed_mode = intel_connector->panel.fixed_mode;
	int target_clock = mode->clock;
	int max_rate, mode_rate, max_lanes, max_link_clock;

	if (is_edp(intel_dp) && fixed_mode) {
		if (mode->hdisplay > fixed_mode->hdisplay)
			return MODE_PANEL;

		if (mode->vdisplay > fixed_mode->vdisplay)
			return MODE_PANEL;

		target_clock = fixed_mode->clock;
	}

	max_link_clock = drm_dp_bw_code_to_link_rate(intel_dp_max_link_bw(intel_dp));
	max_lanes = intel_dp_max_lane_count(intel_dp);

	max_rate = intel_dp_max_data_rate(max_link_clock, max_lanes);
	mode_rate = intel_dp_link_required(target_clock, 18);

	if (mode_rate > max_rate)
		return MODE_CLOCK_HIGH;

	if (mode->clock < 10000)
		return MODE_CLOCK_LOW;

	if (mode->flags & DRM_MODE_FLAG_DBLCLK)
		return MODE_H_ILLEGAL;

	return MODE_OK;
}

static uint32_t
pack_aux(uint8_t *src, int src_bytes)
{
	int	i;
	uint32_t v = 0;

	if (src_bytes > 4)
		src_bytes = 4;
	for (i = 0; i < src_bytes; i++)
		v |= ((uint32_t) src[i]) << ((3-i) * 8);
	return v;
}

static void
unpack_aux(uint32_t src, uint8_t *dst, int dst_bytes)
{
	int i;
	if (dst_bytes > 4)
		dst_bytes = 4;
	for (i = 0; i < dst_bytes; i++)
		dst[i] = src >> ((3-i) * 8);
}

/* hrawclock is 1/4 the FSB frequency */
static int
intel_hrawclk(struct drm_device *dev)
{
	struct drm_i915_private *dev_priv = dev->dev_private;
	uint32_t clkcfg;

	/* There is no CLKCFG reg in Valleyview. VLV hrawclk is 200 MHz */
	if (IS_VALLEYVIEW(dev))
		return 200;

	clkcfg = I915_READ(CLKCFG);
	switch (clkcfg & CLKCFG_FSB_MASK) {
	case CLKCFG_FSB_400:
		return 100;
	case CLKCFG_FSB_533:
		return 133;
	case CLKCFG_FSB_667:
		return 166;
	case CLKCFG_FSB_800:
		return 200;
	case CLKCFG_FSB_1067:
		return 266;
	case CLKCFG_FSB_1333:
		return 333;
	/* these two are just a guess; one of them might be right */
	case CLKCFG_FSB_1600:
	case CLKCFG_FSB_1600_ALT:
		return 400;
	default:
		return 133;
	}
}

static void
intel_dp_init_panel_power_sequencer(struct drm_device *dev,
				    struct intel_dp *intel_dp,
				    struct edp_power_seq *out);
static void
intel_dp_init_panel_power_sequencer_registers(struct drm_device *dev,
					      struct intel_dp *intel_dp,
					      struct edp_power_seq *out);

static enum pipe
vlv_power_sequencer_pipe(struct intel_dp *intel_dp)
{
	struct intel_digital_port *intel_dig_port = dp_to_dig_port(intel_dp);
	struct drm_crtc *crtc = intel_dig_port->base.base.crtc;
	struct drm_device *dev = intel_dig_port->base.base.dev;
	struct drm_i915_private *dev_priv = dev->dev_private;
	enum port port = intel_dig_port->port;
	enum pipe pipe;

	/* modeset should have pipe */
	if (crtc)
		return to_intel_crtc(crtc)->pipe;

	/* init time, try to find a pipe with this port selected */
	for (pipe = PIPE_A; pipe <= PIPE_B; pipe++) {
		u32 port_sel = I915_READ(VLV_PIPE_PP_ON_DELAYS(pipe)) &
			PANEL_PORT_SELECT_MASK;
		if (port_sel == PANEL_PORT_SELECT_DPB_VLV && port == PORT_B)
			return pipe;
		if (port_sel == PANEL_PORT_SELECT_DPC_VLV && port == PORT_C)
			return pipe;
	}

	/* shrug */
	return PIPE_A;
}

static u32 _pp_ctrl_reg(struct intel_dp *intel_dp)
{
	struct drm_device *dev = intel_dp_to_dev(intel_dp);

	if (HAS_PCH_SPLIT(dev))
		return PCH_PP_CONTROL;
	else
		return VLV_PIPE_PP_CONTROL(vlv_power_sequencer_pipe(intel_dp));
}

static u32 _pp_stat_reg(struct intel_dp *intel_dp)
{
	struct drm_device *dev = intel_dp_to_dev(intel_dp);

	if (HAS_PCH_SPLIT(dev))
		return PCH_PP_STATUS;
	else
		return VLV_PIPE_PP_STATUS(vlv_power_sequencer_pipe(intel_dp));
}

/* Reboot notifier handler to shutdown panel power to guarantee T12 timing
   This function only applicable when panel PM state is not to be tracked */
static int edp_notify_handler(struct notifier_block *this, unsigned long code,
			      void *unused)
{
	struct intel_dp *intel_dp = container_of(this, typeof(* intel_dp),
						 edp_notifier);
	struct drm_device *dev = intel_dp_to_dev(intel_dp);
	struct drm_i915_private *dev_priv = dev->dev_private;
	u32 pp_div;
	u32 pp_ctrl_reg, pp_div_reg;
	enum pipe pipe = vlv_power_sequencer_pipe(intel_dp);

	if (!is_edp(intel_dp) || code != SYS_RESTART)
		return 0;

	if (IS_VALLEYVIEW(dev)) {
		pp_ctrl_reg = VLV_PIPE_PP_CONTROL(pipe);
		pp_div_reg  = VLV_PIPE_PP_DIVISOR(pipe);
		pp_div = I915_READ(pp_div_reg);
		pp_div &= PP_REFERENCE_DIVIDER_MASK;

		/* 0x1F write to PP_DIV_REG sets max cycle delay */
		I915_WRITE(pp_div_reg, pp_div | 0x1F);
		I915_WRITE(pp_ctrl_reg, PANEL_UNLOCK_REGS | PANEL_POWER_OFF);
		msleep(intel_dp->panel_power_cycle_delay);
	}

	return 0;
}

static bool edp_have_panel_power(struct intel_dp *intel_dp)
{
	struct drm_device *dev = intel_dp_to_dev(intel_dp);
	struct drm_i915_private *dev_priv = dev->dev_private;

	return (I915_READ(_pp_stat_reg(intel_dp)) & PP_ON) != 0;
}

static bool edp_have_panel_vdd(struct intel_dp *intel_dp)
{
	struct drm_device *dev = intel_dp_to_dev(intel_dp);
	struct drm_i915_private *dev_priv = dev->dev_private;
	struct intel_digital_port *intel_dig_port = dp_to_dig_port(intel_dp);
	struct intel_encoder *intel_encoder = &intel_dig_port->base;
	enum intel_display_power_domain power_domain;

	power_domain = intel_display_port_power_domain(intel_encoder);
	return intel_display_power_enabled(dev_priv, power_domain) &&
	       (I915_READ(_pp_ctrl_reg(intel_dp)) & EDP_FORCE_VDD) != 0;
}

static void
intel_dp_check_edp(struct intel_dp *intel_dp)
{
	struct drm_device *dev = intel_dp_to_dev(intel_dp);
	struct drm_i915_private *dev_priv = dev->dev_private;

	if (!is_edp(intel_dp))
		return;

	if (!edp_have_panel_power(intel_dp) && !edp_have_panel_vdd(intel_dp)) {
		WARN(1, "eDP powered off while attempting aux channel communication.\n");
		DRM_DEBUG_KMS("Status 0x%08x Control 0x%08x\n",
			      I915_READ(_pp_stat_reg(intel_dp)),
			      I915_READ(_pp_ctrl_reg(intel_dp)));
	}
}

static uint32_t
intel_dp_aux_wait_done(struct intel_dp *intel_dp, bool has_aux_irq)
{
	struct intel_digital_port *intel_dig_port = dp_to_dig_port(intel_dp);
	struct drm_device *dev = intel_dig_port->base.base.dev;
	struct drm_i915_private *dev_priv = dev->dev_private;
	uint32_t ch_ctl = intel_dp->aux_ch_ctl_reg;
	uint32_t status;
	bool done;

#define C (((status = I915_READ_NOTRACE(ch_ctl)) & DP_AUX_CH_CTL_SEND_BUSY) == 0)
	if (has_aux_irq)
		done = wait_event_timeout(dev_priv->gmbus_wait_queue, C,
					  msecs_to_jiffies_timeout(10));
	else
		done = wait_for_atomic(C, 10) == 0;
	if (!done)
		DRM_ERROR("dp aux hw did not signal timeout (has irq: %i)!\n",
			  has_aux_irq);
#undef C

	return status;
}

static uint32_t i9xx_get_aux_clock_divider(struct intel_dp *intel_dp, int index)
{
	struct intel_digital_port *intel_dig_port = dp_to_dig_port(intel_dp);
	struct drm_device *dev = intel_dig_port->base.base.dev;

	/*
	 * The clock divider is based off the hrawclk, and would like to run at
	 * 2MHz.  So, take the hrawclk value and divide by 2 and use that
	 */
	return index ? 0 : intel_hrawclk(dev) / 2;
}

static uint32_t ilk_get_aux_clock_divider(struct intel_dp *intel_dp, int index)
{
	struct intel_digital_port *intel_dig_port = dp_to_dig_port(intel_dp);
	struct drm_device *dev = intel_dig_port->base.base.dev;

	if (index)
		return 0;

	if (intel_dig_port->port == PORT_A) {
		if (IS_GEN6(dev) || IS_GEN7(dev))
			return 200; /* SNB & IVB eDP input clock at 400Mhz */
		else
			return 225; /* eDP input clock at 450Mhz */
	} else {
		return DIV_ROUND_UP(intel_pch_rawclk(dev), 2);
	}
}

static uint32_t hsw_get_aux_clock_divider(struct intel_dp *intel_dp, int index)
{
	struct intel_digital_port *intel_dig_port = dp_to_dig_port(intel_dp);
	struct drm_device *dev = intel_dig_port->base.base.dev;
	struct drm_i915_private *dev_priv = dev->dev_private;

	if (intel_dig_port->port == PORT_A) {
		if (index)
			return 0;
		return DIV_ROUND_CLOSEST(intel_ddi_get_cdclk_freq(dev_priv), 2000);
	} else if (dev_priv->pch_id == INTEL_PCH_LPT_DEVICE_ID_TYPE) {
		/* Workaround for non-ULT HSW */
		switch (index) {
		case 0: return 63;
		case 1: return 72;
		default: return 0;
		}
	} else  {
		return index ? 0 : DIV_ROUND_UP(intel_pch_rawclk(dev), 2);
	}
}

static uint32_t vlv_get_aux_clock_divider(struct intel_dp *intel_dp, int index)
{
	return index ? 0 : 100;
}

static uint32_t i9xx_get_aux_send_ctl(struct intel_dp *intel_dp,
				      bool has_aux_irq,
				      int send_bytes,
				      uint32_t aux_clock_divider)
{
	struct intel_digital_port *intel_dig_port = dp_to_dig_port(intel_dp);
	struct drm_device *dev = intel_dig_port->base.base.dev;
	uint32_t precharge, timeout;

	if (IS_GEN6(dev))
		precharge = 3;
	else
		precharge = 5;

	if (IS_BROADWELL(dev) && intel_dp->aux_ch_ctl_reg == DPA_AUX_CH_CTL)
		timeout = DP_AUX_CH_CTL_TIME_OUT_600us;
	else
		timeout = DP_AUX_CH_CTL_TIME_OUT_400us;

	return DP_AUX_CH_CTL_SEND_BUSY |
	       DP_AUX_CH_CTL_DONE |
	       (has_aux_irq ? DP_AUX_CH_CTL_INTERRUPT : 0) |
	       DP_AUX_CH_CTL_TIME_OUT_ERROR |
	       timeout |
	       DP_AUX_CH_CTL_RECEIVE_ERROR |
	       (send_bytes << DP_AUX_CH_CTL_MESSAGE_SIZE_SHIFT) |
	       (precharge << DP_AUX_CH_CTL_PRECHARGE_2US_SHIFT) |
	       (aux_clock_divider << DP_AUX_CH_CTL_BIT_CLOCK_2X_SHIFT);
}

static int
intel_dp_aux_ch(struct intel_dp *intel_dp,
		uint8_t *send, int send_bytes,
		uint8_t *recv, int recv_size)
{
	struct intel_digital_port *intel_dig_port = dp_to_dig_port(intel_dp);
	struct drm_device *dev = intel_dig_port->base.base.dev;
	struct drm_i915_private *dev_priv = dev->dev_private;
	uint32_t ch_ctl = intel_dp->aux_ch_ctl_reg;
	uint32_t ch_data = ch_ctl + 4;
	uint32_t aux_clock_divider;
	int i, ret, recv_bytes;
	uint32_t status;
	int try, clock = 0;
	bool has_aux_irq = HAS_AUX_IRQ(dev);
	bool vdd;

	vdd = _edp_panel_vdd_on(intel_dp);

	/* dp aux is extremely sensitive to irq latency, hence request the
	 * lowest possible wakeup latency and so prevent the cpu from going into
	 * deep sleep states.
	 */
	pm_qos_update_request(&dev_priv->pm_qos, 0);

	intel_dp_check_edp(intel_dp);

	intel_aux_display_runtime_get(dev_priv);

	/* Try to wait for any previous AUX channel activity */
	for (try = 0; try < 3; try++) {
		status = I915_READ_NOTRACE(ch_ctl);
		if ((status & DP_AUX_CH_CTL_SEND_BUSY) == 0)
			break;
		msleep(1);
	}

	if (try == 3) {
		WARN(1, "dp_aux_ch not started status 0x%08x\n",
		     I915_READ(ch_ctl));
		ret = -EBUSY;
		goto out;
	}

	/* Only 5 data registers! */
	if (WARN_ON(send_bytes > 20 || recv_size > 20)) {
		ret = -E2BIG;
		goto out;
	}

	while ((aux_clock_divider = intel_dp->get_aux_clock_divider(intel_dp, clock++))) {
		u32 send_ctl = intel_dp->get_aux_send_ctl(intel_dp,
							  has_aux_irq,
							  send_bytes,
							  aux_clock_divider);

		/* Must try at least 3 times according to DP spec */
		for (try = 0; try < 5; try++) {
			/* Load the send data into the aux channel data registers */
			for (i = 0; i < send_bytes; i += 4)
				I915_WRITE(ch_data + i,
					   pack_aux(send + i, send_bytes - i));

			/* Send the command and wait for it to complete */
			I915_WRITE(ch_ctl, send_ctl);

			status = intel_dp_aux_wait_done(intel_dp, has_aux_irq);

			/* Clear done status and any errors */
			I915_WRITE(ch_ctl,
				   status |
				   DP_AUX_CH_CTL_DONE |
				   DP_AUX_CH_CTL_TIME_OUT_ERROR |
				   DP_AUX_CH_CTL_RECEIVE_ERROR);

			if (status & (DP_AUX_CH_CTL_TIME_OUT_ERROR |
				      DP_AUX_CH_CTL_RECEIVE_ERROR))
				continue;
			if (status & DP_AUX_CH_CTL_DONE)
				break;
		}
		if (status & DP_AUX_CH_CTL_DONE)
			break;
	}

	if ((status & DP_AUX_CH_CTL_DONE) == 0) {
		DRM_ERROR("dp_aux_ch not done status 0x%08x\n", status);
		ret = -EBUSY;
		goto out;
	}

	/* Check for timeout or receive error.
	 * Timeouts occur when the sink is not connected
	 */
	if (status & DP_AUX_CH_CTL_RECEIVE_ERROR) {
		DRM_ERROR("dp_aux_ch receive error status 0x%08x\n", status);
		ret = -EIO;
		goto out;
	}

	/* Timeouts occur when the device isn't connected, so they're
	 * "normal" -- don't fill the kernel log with these */
	if (status & DP_AUX_CH_CTL_TIME_OUT_ERROR) {
		DRM_DEBUG_KMS("dp_aux_ch timeout status 0x%08x\n", status);
		ret = -ETIMEDOUT;
		goto out;
	}

	/* Unload any bytes sent back from the other side */
	recv_bytes = ((status & DP_AUX_CH_CTL_MESSAGE_SIZE_MASK) >>
		      DP_AUX_CH_CTL_MESSAGE_SIZE_SHIFT);
	if (recv_bytes > recv_size)
		recv_bytes = recv_size;

	for (i = 0; i < recv_bytes; i += 4)
		unpack_aux(I915_READ(ch_data + i),
			   recv + i, recv_bytes - i);

	ret = recv_bytes;
out:
	pm_qos_update_request(&dev_priv->pm_qos, PM_QOS_DEFAULT_VALUE);
	intel_aux_display_runtime_put(dev_priv);

	if (vdd)
		edp_panel_vdd_off(intel_dp, false);

	return ret;
}

#define BARE_ADDRESS_SIZE	3
#define HEADER_SIZE		(BARE_ADDRESS_SIZE + 1)
static ssize_t
intel_dp_aux_transfer(struct drm_dp_aux *aux, struct drm_dp_aux_msg *msg)
{
	struct intel_dp *intel_dp = container_of(aux, struct intel_dp, aux);
	uint8_t txbuf[20], rxbuf[20];
	size_t txsize, rxsize;
	int ret;

	txbuf[0] = msg->request << 4;
	txbuf[1] = msg->address >> 8;
	txbuf[2] = msg->address & 0xff;
	txbuf[3] = msg->size - 1;

	switch (msg->request & ~DP_AUX_I2C_MOT) {
	case DP_AUX_NATIVE_WRITE:
	case DP_AUX_I2C_WRITE:
		txsize = msg->size ? HEADER_SIZE + msg->size : BARE_ADDRESS_SIZE;
		rxsize = 1;

		if (WARN_ON(txsize > 20))
			return -E2BIG;

		memcpy(txbuf + HEADER_SIZE, msg->buffer, msg->size);

		ret = intel_dp_aux_ch(intel_dp, txbuf, txsize, rxbuf, rxsize);
		if (ret > 0) {
			msg->reply = rxbuf[0] >> 4;

			/* Return payload size. */
			ret = msg->size;
		}
		break;

	case DP_AUX_NATIVE_READ:
	case DP_AUX_I2C_READ:
		txsize = msg->size ? HEADER_SIZE : BARE_ADDRESS_SIZE;
		rxsize = msg->size + 1;

		if (WARN_ON(rxsize > 20))
			return -E2BIG;

		ret = intel_dp_aux_ch(intel_dp, txbuf, txsize, rxbuf, rxsize);
		if (ret > 0) {
			msg->reply = rxbuf[0] >> 4;
			/*
			 * Assume happy day, and copy the data. The caller is
			 * expected to check msg->reply before touching it.
			 *
			 * Return payload size.
			 */
			ret--;
			memcpy(msg->buffer, rxbuf + 1, ret);
		}
		break;

	default:
		ret = -EINVAL;
		break;
	}

	return ret;
}

static void
intel_dp_aux_init(struct intel_dp *intel_dp, struct intel_connector *connector)
{
	struct drm_device *dev = intel_dp_to_dev(intel_dp);
	struct intel_digital_port *intel_dig_port = dp_to_dig_port(intel_dp);
	enum port port = intel_dig_port->port;
	const char *name = NULL;
	int ret;

	switch (port) {
	case PORT_A:
		intel_dp->aux_ch_ctl_reg = DPA_AUX_CH_CTL;
		name = "DPDDC-A";
		break;
	case PORT_B:
		intel_dp->aux_ch_ctl_reg = PCH_DPB_AUX_CH_CTL;
		name = "DPDDC-B";
		break;
	case PORT_C:
		intel_dp->aux_ch_ctl_reg = PCH_DPC_AUX_CH_CTL;
		name = "DPDDC-C";
		break;
	case PORT_D:
		intel_dp->aux_ch_ctl_reg = PCH_DPD_AUX_CH_CTL;
		name = "DPDDC-D";
		break;
	default:
		BUG();
	}

	if (!HAS_DDI(dev))
		intel_dp->aux_ch_ctl_reg = intel_dp->output_reg + 0x10;

	intel_dp->aux.name = name;
	intel_dp->aux.dev = dev->dev;
	intel_dp->aux.transfer = intel_dp_aux_transfer;

	DRM_DEBUG_KMS("registering %s bus for %s\n", name,
		      connector->base.kdev->kobj.name);

	ret = drm_dp_aux_register(&intel_dp->aux);
	if (ret < 0) {
		DRM_ERROR("drm_dp_aux_register() for %s failed (%d)\n",
			  name, ret);
		return;
	}

	ret = sysfs_create_link(&connector->base.kdev->kobj,
				&intel_dp->aux.ddc.dev.kobj,
				intel_dp->aux.ddc.dev.kobj.name);
	if (ret < 0) {
		DRM_ERROR("sysfs_create_link() for %s failed (%d)\n", name, ret);
		drm_dp_aux_unregister(&intel_dp->aux);
	}
}

static void
intel_dp_connector_unregister(struct intel_connector *intel_connector)
{
	struct intel_dp *intel_dp = intel_attached_dp(&intel_connector->base);

	if (!intel_connector->mst_port)
		sysfs_remove_link(&intel_connector->base.kdev->kobj,
				  intel_dp->aux.ddc.dev.kobj.name);
	intel_connector_unregister(intel_connector);
}

static void
hsw_dp_set_ddi_pll_sel(struct intel_crtc_config *pipe_config, int link_bw)
{
	switch (link_bw) {
	case DP_LINK_BW_1_62:
		pipe_config->ddi_pll_sel = PORT_CLK_SEL_LCPLL_810;
		break;
	case DP_LINK_BW_2_7:
		pipe_config->ddi_pll_sel = PORT_CLK_SEL_LCPLL_1350;
		break;
	case DP_LINK_BW_5_4:
		pipe_config->ddi_pll_sel = PORT_CLK_SEL_LCPLL_2700;
		break;
	}
}

static void
intel_dp_set_clock(struct intel_encoder *encoder,
		   struct intel_crtc_config *pipe_config, int link_bw)
{
	struct drm_device *dev = encoder->base.dev;
	const struct dp_link_dpll *divisor = NULL;
	int i, count = 0;

	if (IS_G4X(dev)) {
		divisor = gen4_dpll;
		count = ARRAY_SIZE(gen4_dpll);
	} else if (HAS_PCH_SPLIT(dev)) {
		divisor = pch_dpll;
		count = ARRAY_SIZE(pch_dpll);
	} else if (IS_CHERRYVIEW(dev)) {
		divisor = chv_dpll;
		count = ARRAY_SIZE(chv_dpll);
	} else if (IS_VALLEYVIEW(dev)) {
		divisor = vlv_dpll;
		count = ARRAY_SIZE(vlv_dpll);
	}

	if (divisor && count) {
		for (i = 0; i < count; i++) {
			if (link_bw == divisor[i].link_bw) {
				pipe_config->dpll = divisor[i].dpll;
				pipe_config->clock_set = true;
				break;
			}
		}
	}
}

static void
intel_dp_set_m2_n2(struct intel_crtc *crtc, struct intel_link_m_n *m_n)
{
	struct drm_device *dev = crtc->base.dev;
	struct drm_i915_private *dev_priv = dev->dev_private;
	enum transcoder transcoder = crtc->config.cpu_transcoder;

	I915_WRITE(PIPE_DATA_M2(transcoder),
		TU_SIZE(m_n->tu) | m_n->gmch_m);
	I915_WRITE(PIPE_DATA_N2(transcoder), m_n->gmch_n);
	I915_WRITE(PIPE_LINK_M2(transcoder), m_n->link_m);
	I915_WRITE(PIPE_LINK_N2(transcoder), m_n->link_n);
}

bool
intel_dp_compute_config(struct intel_encoder *encoder,
			struct intel_crtc_config *pipe_config)
{
	struct drm_device *dev = encoder->base.dev;
	struct drm_i915_private *dev_priv = dev->dev_private;
	struct drm_display_mode *adjusted_mode = &pipe_config->adjusted_mode;
	struct intel_dp *intel_dp = enc_to_intel_dp(&encoder->base);
	enum port port = dp_to_dig_port(intel_dp)->port;
	struct intel_crtc *intel_crtc = encoder->new_crtc;
	struct intel_connector *intel_connector = intel_dp->attached_connector;
	int lane_count, clock;
	int min_lane_count = 1;
	int max_lane_count = intel_dp_max_lane_count(intel_dp);
	/* Conveniently, the link BW constants become indices with a shift...*/
	int min_clock = 0;
	int max_clock = intel_dp_max_link_bw(intel_dp) >> 3;
	int bpp, mode_rate;
	static int bws[] = { DP_LINK_BW_1_62, DP_LINK_BW_2_7, DP_LINK_BW_5_4 };
	int link_avail, link_clock;

	if (HAS_PCH_SPLIT(dev) && !HAS_DDI(dev) && port != PORT_A)
		pipe_config->has_pch_encoder = true;

	pipe_config->has_dp_encoder = true;
	pipe_config->has_audio = intel_dp->has_audio;

	if (is_edp(intel_dp) && intel_connector->panel.fixed_mode) {
		intel_fixed_panel_mode(intel_connector->panel.fixed_mode,
				       adjusted_mode);
		if (!HAS_PCH_SPLIT(dev))
			intel_gmch_panel_fitting(intel_crtc, pipe_config,
						 intel_connector->panel.fitting_mode);
		else
			intel_pch_panel_fitting(intel_crtc, pipe_config,
						intel_connector->panel.fitting_mode);
	}

	if (adjusted_mode->flags & DRM_MODE_FLAG_DBLCLK)
		return false;

	DRM_DEBUG_KMS("DP link computation with max lane count %i "
		      "max bw %02x pixel clock %iKHz\n",
		      max_lane_count, bws[max_clock],
		      adjusted_mode->crtc_clock);

	/* Walk through all bpp values. Luckily they're all nicely spaced with 2
	 * bpc in between. */
	bpp = pipe_config->pipe_bpp;
	if (is_edp(intel_dp)) {
		if (dev_priv->vbt.edp_bpp && dev_priv->vbt.edp_bpp < bpp) {
			DRM_DEBUG_KMS("clamping bpp for eDP panel to BIOS-provided %i\n",
				      dev_priv->vbt.edp_bpp);
			bpp = dev_priv->vbt.edp_bpp;
		}

		if (IS_BROADWELL(dev)) {
			/* Yes, it's an ugly hack. */
			min_lane_count = max_lane_count;
			DRM_DEBUG_KMS("forcing lane count to max (%u) on BDW\n",
				      min_lane_count);
		} else if (dev_priv->vbt.edp_lanes) {
			min_lane_count = min(dev_priv->vbt.edp_lanes,
					     max_lane_count);
			DRM_DEBUG_KMS("using min %u lanes per VBT\n",
				      min_lane_count);
		}

		if (dev_priv->vbt.edp_rate) {
			min_clock = min(dev_priv->vbt.edp_rate >> 3, max_clock);
			DRM_DEBUG_KMS("using min %02x link bw per VBT\n",
				      bws[min_clock]);
		}
	}

	for (; bpp >= 6*3; bpp -= 2*3) {
		mode_rate = intel_dp_link_required(adjusted_mode->crtc_clock,
						   bpp);

		for (clock = min_clock; clock <= max_clock; clock++) {
			for (lane_count = min_lane_count; lane_count <= max_lane_count; lane_count <<= 1) {
				link_clock = drm_dp_bw_code_to_link_rate(bws[clock]);
				link_avail = intel_dp_max_data_rate(link_clock,
								    lane_count);

				if (mode_rate <= link_avail) {
					goto found;
				}
			}
		}
	}

	return false;

found:
	if (intel_dp->color_range_auto) {
		/*
		 * See:
		 * CEA-861-E - 5.1 Default Encoding Parameters
		 * VESA DisplayPort Ver.1.2a - 5.1.1.1 Video Colorimetry
		 */
		if (bpp != 18 && drm_match_cea_mode(adjusted_mode) > 1)
			intel_dp->color_range = DP_COLOR_RANGE_16_235;
		else
			intel_dp->color_range = 0;
	}

	if (intel_dp->color_range)
		pipe_config->limited_color_range = true;

	intel_dp->link_bw = bws[clock];
	intel_dp->lane_count = lane_count;
	pipe_config->pipe_bpp = bpp;
	pipe_config->port_clock = drm_dp_bw_code_to_link_rate(intel_dp->link_bw);

	DRM_DEBUG_KMS("DP link bw %02x lane count %d clock %d bpp %d\n",
		      intel_dp->link_bw, intel_dp->lane_count,
		      pipe_config->port_clock, bpp);
	DRM_DEBUG_KMS("DP link bw required %i available %i\n",
		      mode_rate, link_avail);

	intel_link_compute_m_n(bpp, lane_count,
			       adjusted_mode->crtc_clock,
			       pipe_config->port_clock,
			       &pipe_config->dp_m_n);

	if (intel_connector->panel.downclock_mode != NULL &&
		intel_dp->drrs_state.type == SEAMLESS_DRRS_SUPPORT) {
			intel_link_compute_m_n(bpp, lane_count,
				intel_connector->panel.downclock_mode->clock,
				pipe_config->port_clock,
				&pipe_config->dp_m2_n2);
	}

	if (HAS_DDI(dev))
		hsw_dp_set_ddi_pll_sel(pipe_config, intel_dp->link_bw);
	else
		intel_dp_set_clock(encoder, pipe_config, intel_dp->link_bw);

	return true;
}

static void ironlake_set_pll_cpu_edp(struct intel_dp *intel_dp)
{
	struct intel_digital_port *dig_port = dp_to_dig_port(intel_dp);
	struct intel_crtc *crtc = to_intel_crtc(dig_port->base.base.crtc);
	struct drm_device *dev = crtc->base.dev;
	struct drm_i915_private *dev_priv = dev->dev_private;
	u32 dpa_ctl;

	DRM_DEBUG_KMS("eDP PLL enable for clock %d\n", crtc->config.port_clock);
	dpa_ctl = I915_READ(DP_A);
	dpa_ctl &= ~DP_PLL_FREQ_MASK;

	if (crtc->config.port_clock == 162000) {
		/* For a long time we've carried around a ILK-DevA w/a for the
		 * 160MHz clock. If we're really unlucky, it's still required.
		 */
		DRM_DEBUG_KMS("160MHz cpu eDP clock, might need ilk devA w/a\n");
		dpa_ctl |= DP_PLL_FREQ_160MHZ;
		intel_dp->DP |= DP_PLL_FREQ_160MHZ;
	} else {
		dpa_ctl |= DP_PLL_FREQ_270MHZ;
		intel_dp->DP |= DP_PLL_FREQ_270MHZ;
	}

	I915_WRITE(DP_A, dpa_ctl);

	POSTING_READ(DP_A);
	udelay(500);
}

static void intel_dp_prepare(struct intel_encoder *encoder)
{
	struct drm_device *dev = encoder->base.dev;
	struct drm_i915_private *dev_priv = dev->dev_private;
	struct intel_dp *intel_dp = enc_to_intel_dp(&encoder->base);
	enum port port = dp_to_dig_port(intel_dp)->port;
	struct intel_crtc *crtc = to_intel_crtc(encoder->base.crtc);
	struct drm_display_mode *adjusted_mode = &crtc->config.adjusted_mode;

	/*
	 * There are four kinds of DP registers:
	 *
	 * 	IBX PCH
	 * 	SNB CPU
	 *	IVB CPU
	 * 	CPT PCH
	 *
	 * IBX PCH and CPU are the same for almost everything,
	 * except that the CPU DP PLL is configured in this
	 * register
	 *
	 * CPT PCH is quite different, having many bits moved
	 * to the TRANS_DP_CTL register instead. That
	 * configuration happens (oddly) in ironlake_pch_enable
	 */

	/* Preserve the BIOS-computed detected bit. This is
	 * supposed to be read-only.
	 */
	intel_dp->DP = I915_READ(intel_dp->output_reg) & DP_DETECTED;

	/* Handle DP bits in common between all three register formats */
	intel_dp->DP |= DP_VOLTAGE_0_4 | DP_PRE_EMPHASIS_0;
	intel_dp->DP |= DP_PORT_WIDTH(intel_dp->lane_count);

	if (crtc->config.has_audio) {
		DRM_DEBUG_DRIVER("Enabling DP audio on pipe %c\n",
				 pipe_name(crtc->pipe));
		intel_dp->DP |= DP_AUDIO_OUTPUT_ENABLE;
		intel_write_eld(&encoder->base, adjusted_mode);
	}

	/* Split out the IBX/CPU vs CPT settings */

	if (port == PORT_A && IS_GEN7(dev) && !IS_VALLEYVIEW(dev)) {
		if (adjusted_mode->flags & DRM_MODE_FLAG_PHSYNC)
			intel_dp->DP |= DP_SYNC_HS_HIGH;
		if (adjusted_mode->flags & DRM_MODE_FLAG_PVSYNC)
			intel_dp->DP |= DP_SYNC_VS_HIGH;
		intel_dp->DP |= DP_LINK_TRAIN_OFF_CPT;

		if (drm_dp_enhanced_frame_cap(intel_dp->dpcd))
			intel_dp->DP |= DP_ENHANCED_FRAMING;

		intel_dp->DP |= crtc->pipe << 29;
	} else if (!HAS_PCH_CPT(dev) || port == PORT_A) {
		if (!HAS_PCH_SPLIT(dev) && !IS_VALLEYVIEW(dev))
			intel_dp->DP |= intel_dp->color_range;

		if (adjusted_mode->flags & DRM_MODE_FLAG_PHSYNC)
			intel_dp->DP |= DP_SYNC_HS_HIGH;
		if (adjusted_mode->flags & DRM_MODE_FLAG_PVSYNC)
			intel_dp->DP |= DP_SYNC_VS_HIGH;
		intel_dp->DP |= DP_LINK_TRAIN_OFF;

		if (drm_dp_enhanced_frame_cap(intel_dp->dpcd))
			intel_dp->DP |= DP_ENHANCED_FRAMING;

		if (!IS_CHERRYVIEW(dev)) {
			if (crtc->pipe == 1)
				intel_dp->DP |= DP_PIPEB_SELECT;
		} else {
			intel_dp->DP |= DP_PIPE_SELECT_CHV(crtc->pipe);
		}
	} else {
		intel_dp->DP |= DP_LINK_TRAIN_OFF_CPT;
	}
}

#define IDLE_ON_MASK		(PP_ON | PP_SEQUENCE_MASK | 0                     | PP_SEQUENCE_STATE_MASK)
#define IDLE_ON_VALUE   	(PP_ON | PP_SEQUENCE_NONE | 0                     | PP_SEQUENCE_STATE_ON_IDLE)

#define IDLE_OFF_MASK		(PP_ON | PP_SEQUENCE_MASK | 0                     | 0)
#define IDLE_OFF_VALUE		(0     | PP_SEQUENCE_NONE | 0                     | 0)

#define IDLE_CYCLE_MASK		(PP_ON | PP_SEQUENCE_MASK | PP_CYCLE_DELAY_ACTIVE | PP_SEQUENCE_STATE_MASK)
#define IDLE_CYCLE_VALUE	(0     | PP_SEQUENCE_NONE | 0                     | PP_SEQUENCE_STATE_OFF_IDLE)

static void wait_panel_status(struct intel_dp *intel_dp,
				       u32 mask,
				       u32 value)
{
	struct drm_device *dev = intel_dp_to_dev(intel_dp);
	struct drm_i915_private *dev_priv = dev->dev_private;
	u32 pp_stat_reg, pp_ctrl_reg;

	pp_stat_reg = _pp_stat_reg(intel_dp);
	pp_ctrl_reg = _pp_ctrl_reg(intel_dp);

	DRM_DEBUG_KMS("mask %08x value %08x status %08x control %08x\n",
			mask, value,
			I915_READ(pp_stat_reg),
			I915_READ(pp_ctrl_reg));

	if (_wait_for((I915_READ(pp_stat_reg) & mask) == value, 5000, 10)) {
		DRM_ERROR("Panel status timeout: status %08x control %08x\n",
				I915_READ(pp_stat_reg),
				I915_READ(pp_ctrl_reg));
	}

	DRM_DEBUG_KMS("Wait complete\n");
}

static void wait_panel_on(struct intel_dp *intel_dp)
{
	DRM_DEBUG_KMS("Wait for panel power on\n");
	wait_panel_status(intel_dp, IDLE_ON_MASK, IDLE_ON_VALUE);
}

static void wait_panel_off(struct intel_dp *intel_dp)
{
	DRM_DEBUG_KMS("Wait for panel power off time\n");
	wait_panel_status(intel_dp, IDLE_OFF_MASK, IDLE_OFF_VALUE);
}

static void wait_panel_power_cycle(struct intel_dp *intel_dp)
{
	DRM_DEBUG_KMS("Wait for panel power cycle\n");

	/* When we disable the VDD override bit last we have to do the manual
	 * wait. */
	wait_remaining_ms_from_jiffies(intel_dp->last_power_cycle,
				       intel_dp->panel_power_cycle_delay);

	wait_panel_status(intel_dp, IDLE_CYCLE_MASK, IDLE_CYCLE_VALUE);
}

static void wait_backlight_on(struct intel_dp *intel_dp)
{
	wait_remaining_ms_from_jiffies(intel_dp->last_power_on,
				       intel_dp->backlight_on_delay);
}

static void edp_wait_backlight_off(struct intel_dp *intel_dp)
{
	wait_remaining_ms_from_jiffies(intel_dp->last_backlight_off,
				       intel_dp->backlight_off_delay);
}

/* Read the current pp_control value, unlocking the register if it
 * is locked
 */

static  u32 ironlake_get_pp_control(struct intel_dp *intel_dp)
{
	struct drm_device *dev = intel_dp_to_dev(intel_dp);
	struct drm_i915_private *dev_priv = dev->dev_private;
	u32 control;

	control = I915_READ(_pp_ctrl_reg(intel_dp));
	control &= ~PANEL_UNLOCK_MASK;
	control |= PANEL_UNLOCK_REGS;
	return control;
}

static bool _edp_panel_vdd_on(struct intel_dp *intel_dp)
{
	struct drm_device *dev = intel_dp_to_dev(intel_dp);
	struct intel_digital_port *intel_dig_port = dp_to_dig_port(intel_dp);
	struct intel_encoder *intel_encoder = &intel_dig_port->base;
	struct drm_i915_private *dev_priv = dev->dev_private;
	enum intel_display_power_domain power_domain;
	u32 pp;
	u32 pp_stat_reg, pp_ctrl_reg;
	bool need_to_disable = !intel_dp->want_panel_vdd;

	if (!is_edp(intel_dp))
		return false;

	intel_dp->want_panel_vdd = true;

	if (edp_have_panel_vdd(intel_dp))
		return need_to_disable;

	power_domain = intel_display_port_power_domain(intel_encoder);
	intel_display_power_get(dev_priv, power_domain);

	DRM_DEBUG_KMS("Turning eDP VDD on\n");

	if (!edp_have_panel_power(intel_dp))
		wait_panel_power_cycle(intel_dp);

	pp = ironlake_get_pp_control(intel_dp);
	pp |= EDP_FORCE_VDD;

	pp_stat_reg = _pp_stat_reg(intel_dp);
	pp_ctrl_reg = _pp_ctrl_reg(intel_dp);

	I915_WRITE(pp_ctrl_reg, pp);
	POSTING_READ(pp_ctrl_reg);
	DRM_DEBUG_KMS("PP_STATUS: 0x%08x PP_CONTROL: 0x%08x\n",
			I915_READ(pp_stat_reg), I915_READ(pp_ctrl_reg));
	/*
	 * If the panel wasn't on, delay before accessing aux channel
	 */
	if (!edp_have_panel_power(intel_dp)) {
		DRM_DEBUG_KMS("eDP was not running\n");
		msleep(intel_dp->panel_power_up_delay);
	}

	return need_to_disable;
}

void intel_edp_panel_vdd_on(struct intel_dp *intel_dp)
{
	if (is_edp(intel_dp)) {
		bool vdd = _edp_panel_vdd_on(intel_dp);

		WARN(!vdd, "eDP VDD already requested on\n");
	}
}

static void edp_panel_vdd_off_sync(struct intel_dp *intel_dp)
{
	struct drm_device *dev = intel_dp_to_dev(intel_dp);
	struct drm_i915_private *dev_priv = dev->dev_private;
	u32 pp;
	u32 pp_stat_reg, pp_ctrl_reg;

	WARN_ON(!drm_modeset_is_locked(&dev->mode_config.connection_mutex));

	if (!intel_dp->want_panel_vdd && edp_have_panel_vdd(intel_dp)) {
		struct intel_digital_port *intel_dig_port =
						dp_to_dig_port(intel_dp);
		struct intel_encoder *intel_encoder = &intel_dig_port->base;
		enum intel_display_power_domain power_domain;

		DRM_DEBUG_KMS("Turning eDP VDD off\n");

		pp = ironlake_get_pp_control(intel_dp);
		pp &= ~EDP_FORCE_VDD;

		pp_ctrl_reg = _pp_ctrl_reg(intel_dp);
		pp_stat_reg = _pp_stat_reg(intel_dp);

		I915_WRITE(pp_ctrl_reg, pp);
		POSTING_READ(pp_ctrl_reg);

		/* Make sure sequencer is idle before allowing subsequent activity */
		DRM_DEBUG_KMS("PP_STATUS: 0x%08x PP_CONTROL: 0x%08x\n",
		I915_READ(pp_stat_reg), I915_READ(pp_ctrl_reg));

		if ((pp & POWER_TARGET_ON) == 0)
			intel_dp->last_power_cycle = jiffies;

		power_domain = intel_display_port_power_domain(intel_encoder);
		intel_display_power_put(dev_priv, power_domain);
	}
}

static void edp_panel_vdd_work(struct work_struct *__work)
{
	struct intel_dp *intel_dp = container_of(to_delayed_work(__work),
						 struct intel_dp, panel_vdd_work);
	struct drm_device *dev = intel_dp_to_dev(intel_dp);

	drm_modeset_lock(&dev->mode_config.connection_mutex, NULL);
	edp_panel_vdd_off_sync(intel_dp);
	drm_modeset_unlock(&dev->mode_config.connection_mutex);
}

static void edp_panel_vdd_off(struct intel_dp *intel_dp, bool sync)
{
	if (!is_edp(intel_dp))
		return;

	WARN(!intel_dp->want_panel_vdd, "eDP VDD not forced on");

	intel_dp->want_panel_vdd = false;

	if (sync) {
		edp_panel_vdd_off_sync(intel_dp);
	} else {
		/*
		 * Queue the timer to fire a long
		 * time from now (relative to the power down delay)
		 * to keep the panel power up across a sequence of operations
		 */
		schedule_delayed_work(&intel_dp->panel_vdd_work,
				      msecs_to_jiffies(intel_dp->panel_power_cycle_delay * 5));
	}
}

void intel_edp_panel_on(struct intel_dp *intel_dp)
{
	struct drm_device *dev = intel_dp_to_dev(intel_dp);
	struct drm_i915_private *dev_priv = dev->dev_private;
	u32 pp;
	u32 pp_ctrl_reg;

	if (!is_edp(intel_dp))
		return;

	DRM_DEBUG_KMS("Turn eDP power on\n");

	if (edp_have_panel_power(intel_dp)) {
		DRM_DEBUG_KMS("eDP power already on\n");
		return;
	}

	wait_panel_power_cycle(intel_dp);

	pp_ctrl_reg = _pp_ctrl_reg(intel_dp);
	pp = ironlake_get_pp_control(intel_dp);
	if (IS_GEN5(dev)) {
		/* ILK workaround: disable reset around power sequence */
		pp &= ~PANEL_POWER_RESET;
		I915_WRITE(pp_ctrl_reg, pp);
		POSTING_READ(pp_ctrl_reg);
	}

	pp |= POWER_TARGET_ON;
	if (!IS_GEN5(dev))
		pp |= PANEL_POWER_RESET;

	I915_WRITE(pp_ctrl_reg, pp);
	POSTING_READ(pp_ctrl_reg);

	wait_panel_on(intel_dp);
	intel_dp->last_power_on = jiffies;

	if (IS_GEN5(dev)) {
		pp |= PANEL_POWER_RESET; /* restore panel reset bit */
		I915_WRITE(pp_ctrl_reg, pp);
		POSTING_READ(pp_ctrl_reg);
	}
}

void intel_edp_panel_off(struct intel_dp *intel_dp)
{
	struct intel_digital_port *intel_dig_port = dp_to_dig_port(intel_dp);
	struct intel_encoder *intel_encoder = &intel_dig_port->base;
	struct drm_device *dev = intel_dp_to_dev(intel_dp);
	struct drm_i915_private *dev_priv = dev->dev_private;
	enum intel_display_power_domain power_domain;
	u32 pp;
	u32 pp_ctrl_reg;

	if (!is_edp(intel_dp))
		return;

	DRM_DEBUG_KMS("Turn eDP power off\n");

	WARN(!intel_dp->want_panel_vdd, "Need VDD to turn off panel\n");

	pp = ironlake_get_pp_control(intel_dp);
	/* We need to switch off panel power _and_ force vdd, for otherwise some
	 * panels get very unhappy and cease to work. */
	pp &= ~(POWER_TARGET_ON | PANEL_POWER_RESET | EDP_FORCE_VDD |
		EDP_BLC_ENABLE);

	pp_ctrl_reg = _pp_ctrl_reg(intel_dp);

	intel_dp->want_panel_vdd = false;

	I915_WRITE(pp_ctrl_reg, pp);
	POSTING_READ(pp_ctrl_reg);

	intel_dp->last_power_cycle = jiffies;
	wait_panel_off(intel_dp);

	/* We got a reference when we enabled the VDD. */
	power_domain = intel_display_port_power_domain(intel_encoder);
	intel_display_power_put(dev_priv, power_domain);
}

void intel_edp_backlight_on(struct intel_dp *intel_dp)
{
	struct intel_digital_port *intel_dig_port = dp_to_dig_port(intel_dp);
	struct drm_device *dev = intel_dig_port->base.base.dev;
	struct drm_i915_private *dev_priv = dev->dev_private;
	u32 pp;
	u32 pp_ctrl_reg;

	if (!is_edp(intel_dp))
		return;

	DRM_DEBUG_KMS("\n");

	intel_panel_enable_backlight(intel_dp->attached_connector);

	/*
	 * If we enable the backlight right away following a panel power
	 * on, we may see slight flicker as the panel syncs with the eDP
	 * link.  So delay a bit to make sure the image is solid before
	 * allowing it to appear.
	 */
	wait_backlight_on(intel_dp);
	pp = ironlake_get_pp_control(intel_dp);
	pp |= EDP_BLC_ENABLE;

	pp_ctrl_reg = _pp_ctrl_reg(intel_dp);

	I915_WRITE(pp_ctrl_reg, pp);
	POSTING_READ(pp_ctrl_reg);
}

void intel_edp_backlight_off(struct intel_dp *intel_dp)
{
	struct drm_device *dev = intel_dp_to_dev(intel_dp);
	struct drm_i915_private *dev_priv = dev->dev_private;
	u32 pp;
	u32 pp_ctrl_reg;

	if (!is_edp(intel_dp))
		return;

	DRM_DEBUG_KMS("\n");
	pp = ironlake_get_pp_control(intel_dp);
	pp &= ~EDP_BLC_ENABLE;

	pp_ctrl_reg = _pp_ctrl_reg(intel_dp);

	I915_WRITE(pp_ctrl_reg, pp);
	POSTING_READ(pp_ctrl_reg);
	intel_dp->last_backlight_off = jiffies;

	edp_wait_backlight_off(intel_dp);

	intel_panel_disable_backlight(intel_dp->attached_connector);
}

static void ironlake_edp_pll_on(struct intel_dp *intel_dp)
{
	struct intel_digital_port *intel_dig_port = dp_to_dig_port(intel_dp);
	struct drm_crtc *crtc = intel_dig_port->base.base.crtc;
	struct drm_device *dev = crtc->dev;
	struct drm_i915_private *dev_priv = dev->dev_private;
	u32 dpa_ctl;

	assert_pipe_disabled(dev_priv,
			     to_intel_crtc(crtc)->pipe);

	DRM_DEBUG_KMS("\n");
	dpa_ctl = I915_READ(DP_A);
	WARN(dpa_ctl & DP_PLL_ENABLE, "dp pll on, should be off\n");
	WARN(dpa_ctl & DP_PORT_EN, "dp port still on, should be off\n");

	/* We don't adjust intel_dp->DP while tearing down the link, to
	 * facilitate link retraining (e.g. after hotplug). Hence clear all
	 * enable bits here to ensure that we don't enable too much. */
	intel_dp->DP &= ~(DP_PORT_EN | DP_AUDIO_OUTPUT_ENABLE);
	intel_dp->DP |= DP_PLL_ENABLE;
	I915_WRITE(DP_A, intel_dp->DP);
	POSTING_READ(DP_A);
	udelay(200);
}

static void ironlake_edp_pll_off(struct intel_dp *intel_dp)
{
	struct intel_digital_port *intel_dig_port = dp_to_dig_port(intel_dp);
	struct drm_crtc *crtc = intel_dig_port->base.base.crtc;
	struct drm_device *dev = crtc->dev;
	struct drm_i915_private *dev_priv = dev->dev_private;
	u32 dpa_ctl;

	assert_pipe_disabled(dev_priv,
			     to_intel_crtc(crtc)->pipe);

	dpa_ctl = I915_READ(DP_A);
	WARN((dpa_ctl & DP_PLL_ENABLE) == 0,
	     "dp pll off, should be on\n");
	WARN(dpa_ctl & DP_PORT_EN, "dp port still on, should be off\n");

	/* We can't rely on the value tracked for the DP register in
	 * intel_dp->DP because link_down must not change that (otherwise link
	 * re-training will fail. */
	dpa_ctl &= ~DP_PLL_ENABLE;
	I915_WRITE(DP_A, dpa_ctl);
	POSTING_READ(DP_A);
	udelay(200);
}

/* If the sink supports it, try to set the power state appropriately */
void intel_dp_sink_dpms(struct intel_dp *intel_dp, int mode)
{
	int ret, i;

	/* Should have a valid DPCD by this point */
	if (intel_dp->dpcd[DP_DPCD_REV] < 0x11)
		return;

	if (mode != DRM_MODE_DPMS_ON) {
		ret = drm_dp_dpcd_writeb(&intel_dp->aux, DP_SET_POWER,
					 DP_SET_POWER_D3);
		if (ret != 1)
			DRM_DEBUG_DRIVER("failed to write sink power state\n");
	} else {
		/*
		 * When turning on, we need to retry for 1ms to give the sink
		 * time to wake up.
		 */
		for (i = 0; i < 3; i++) {
			ret = drm_dp_dpcd_writeb(&intel_dp->aux, DP_SET_POWER,
						 DP_SET_POWER_D0);
			if (ret == 1)
				break;
			msleep(1);
		}
	}
}

static bool intel_dp_get_hw_state(struct intel_encoder *encoder,
				  enum pipe *pipe)
{
	struct intel_dp *intel_dp = enc_to_intel_dp(&encoder->base);
	enum port port = dp_to_dig_port(intel_dp)->port;
	struct drm_device *dev = encoder->base.dev;
	struct drm_i915_private *dev_priv = dev->dev_private;
	enum intel_display_power_domain power_domain;
	u32 tmp;

	power_domain = intel_display_port_power_domain(encoder);
	if (!intel_display_power_enabled(dev_priv, power_domain))
		return false;

	tmp = I915_READ(intel_dp->output_reg);

	if (!(tmp & DP_PORT_EN))
		return false;

	if (port == PORT_A && IS_GEN7(dev) && !IS_VALLEYVIEW(dev)) {
		*pipe = PORT_TO_PIPE_CPT(tmp);
	} else if (IS_CHERRYVIEW(dev)) {
		*pipe = DP_PORT_TO_PIPE_CHV(tmp);
	} else if (!HAS_PCH_CPT(dev) || port == PORT_A) {
		*pipe = PORT_TO_PIPE(tmp);
	} else {
		u32 trans_sel;
		u32 trans_dp;
		int i;

		switch (intel_dp->output_reg) {
		case PCH_DP_B:
			trans_sel = TRANS_DP_PORT_SEL_B;
			break;
		case PCH_DP_C:
			trans_sel = TRANS_DP_PORT_SEL_C;
			break;
		case PCH_DP_D:
			trans_sel = TRANS_DP_PORT_SEL_D;
			break;
		default:
			return true;
		}

		for_each_pipe(i) {
			trans_dp = I915_READ(TRANS_DP_CTL(i));
			if ((trans_dp & TRANS_DP_PORT_SEL_MASK) == trans_sel) {
				*pipe = i;
				return true;
			}
		}

		DRM_DEBUG_KMS("No pipe for dp port 0x%x found\n",
			      intel_dp->output_reg);
	}

	return true;
}

static void intel_dp_get_config(struct intel_encoder *encoder,
				struct intel_crtc_config *pipe_config)
{
	struct intel_dp *intel_dp = enc_to_intel_dp(&encoder->base);
	u32 tmp, flags = 0;
	struct drm_device *dev = encoder->base.dev;
	struct drm_i915_private *dev_priv = dev->dev_private;
	enum port port = dp_to_dig_port(intel_dp)->port;
	struct intel_crtc *crtc = to_intel_crtc(encoder->base.crtc);
	int dotclock;

	tmp = I915_READ(intel_dp->output_reg);
	if (tmp & DP_AUDIO_OUTPUT_ENABLE)
		pipe_config->has_audio = true;

	if ((port == PORT_A) || !HAS_PCH_CPT(dev)) {
		if (tmp & DP_SYNC_HS_HIGH)
			flags |= DRM_MODE_FLAG_PHSYNC;
		else
			flags |= DRM_MODE_FLAG_NHSYNC;

		if (tmp & DP_SYNC_VS_HIGH)
			flags |= DRM_MODE_FLAG_PVSYNC;
		else
			flags |= DRM_MODE_FLAG_NVSYNC;
	} else {
		tmp = I915_READ(TRANS_DP_CTL(crtc->pipe));
		if (tmp & TRANS_DP_HSYNC_ACTIVE_HIGH)
			flags |= DRM_MODE_FLAG_PHSYNC;
		else
			flags |= DRM_MODE_FLAG_NHSYNC;

		if (tmp & TRANS_DP_VSYNC_ACTIVE_HIGH)
			flags |= DRM_MODE_FLAG_PVSYNC;
		else
			flags |= DRM_MODE_FLAG_NVSYNC;
	}

	pipe_config->adjusted_mode.flags |= flags;

	pipe_config->has_dp_encoder = true;

	intel_dp_get_m_n(crtc, pipe_config);

	if (port == PORT_A) {
		if ((I915_READ(DP_A) & DP_PLL_FREQ_MASK) == DP_PLL_FREQ_160MHZ)
			pipe_config->port_clock = 162000;
		else
			pipe_config->port_clock = 270000;
	}

	dotclock = intel_dotclock_calculate(pipe_config->port_clock,
					    &pipe_config->dp_m_n);

	if (HAS_PCH_SPLIT(dev_priv->dev) && port != PORT_A)
		ironlake_check_encoder_dotclock(pipe_config, dotclock);

	pipe_config->adjusted_mode.crtc_clock = dotclock;

	if (is_edp(intel_dp) && dev_priv->vbt.edp_bpp &&
	    pipe_config->pipe_bpp > dev_priv->vbt.edp_bpp) {
		/*
		 * This is a big fat ugly hack.
		 *
		 * Some machines in UEFI boot mode provide us a VBT that has 18
		 * bpp and 1.62 GHz link bandwidth for eDP, which for reasons
		 * unknown we fail to light up. Yet the same BIOS boots up with
		 * 24 bpp and 2.7 GHz link. Use the same bpp as the BIOS uses as
		 * max, not what it tells us to use.
		 *
		 * Note: This will still be broken if the eDP panel is not lit
		 * up by the BIOS, and thus we can't get the mode at module
		 * load.
		 */
		DRM_DEBUG_KMS("pipe has %d bpp for eDP panel, overriding BIOS-provided max %d bpp\n",
			      pipe_config->pipe_bpp, dev_priv->vbt.edp_bpp);
		dev_priv->vbt.edp_bpp = pipe_config->pipe_bpp;
	}
}

static bool is_edp_psr(struct intel_dp *intel_dp)
{
	return intel_dp->psr_dpcd[0] & DP_PSR_IS_SUPPORTED;
}

static bool intel_edp_is_psr_enabled(struct drm_device *dev)
{
	struct drm_i915_private *dev_priv = dev->dev_private;

	if (!HAS_PSR(dev))
		return false;

	return I915_READ(EDP_PSR_CTL(dev)) & EDP_PSR_ENABLE;
}

static void intel_edp_psr_write_vsc(struct intel_dp *intel_dp,
				    struct edp_vsc_psr *vsc_psr)
{
	struct intel_digital_port *dig_port = dp_to_dig_port(intel_dp);
	struct drm_device *dev = dig_port->base.base.dev;
	struct drm_i915_private *dev_priv = dev->dev_private;
	struct intel_crtc *crtc = to_intel_crtc(dig_port->base.base.crtc);
	u32 ctl_reg = HSW_TVIDEO_DIP_CTL(crtc->config.cpu_transcoder);
	u32 data_reg = HSW_TVIDEO_DIP_VSC_DATA(crtc->config.cpu_transcoder);
	uint32_t *data = (uint32_t *) vsc_psr;
	unsigned int i;

	/* As per BSPec (Pipe Video Data Island Packet), we need to disable
	   the video DIP being updated before program video DIP data buffer
	   registers for DIP being updated. */
	I915_WRITE(ctl_reg, 0);
	POSTING_READ(ctl_reg);

	for (i = 0; i < VIDEO_DIP_VSC_DATA_SIZE; i += 4) {
		if (i < sizeof(struct edp_vsc_psr))
			I915_WRITE(data_reg + i, *data++);
		else
			I915_WRITE(data_reg + i, 0);
	}

	I915_WRITE(ctl_reg, VIDEO_DIP_ENABLE_VSC_HSW);
	POSTING_READ(ctl_reg);
}

static void intel_edp_psr_setup(struct intel_dp *intel_dp)
{
	struct drm_device *dev = intel_dp_to_dev(intel_dp);
	struct drm_i915_private *dev_priv = dev->dev_private;
	struct edp_vsc_psr psr_vsc;

	/* Prepare VSC packet as per EDP 1.3 spec, Table 3.10 */
	memset(&psr_vsc, 0, sizeof(psr_vsc));
	psr_vsc.sdp_header.HB0 = 0;
	psr_vsc.sdp_header.HB1 = 0x7;
	psr_vsc.sdp_header.HB2 = 0x2;
	psr_vsc.sdp_header.HB3 = 0x8;
	intel_edp_psr_write_vsc(intel_dp, &psr_vsc);

	/* Avoid continuous PSR exit by masking memup and hpd */
	I915_WRITE(EDP_PSR_DEBUG_CTL(dev), EDP_PSR_DEBUG_MASK_MEMUP |
		   EDP_PSR_DEBUG_MASK_HPD | EDP_PSR_DEBUG_MASK_LPSP);
}

static void intel_edp_psr_enable_sink(struct intel_dp *intel_dp)
{
	struct intel_digital_port *dig_port = dp_to_dig_port(intel_dp);
	struct drm_device *dev = dig_port->base.base.dev;
	struct drm_i915_private *dev_priv = dev->dev_private;
	uint32_t aux_clock_divider;
	int precharge = 0x3;
	int msg_size = 5;       /* Header(4) + Message(1) */
	bool only_standby = false;

	aux_clock_divider = intel_dp->get_aux_clock_divider(intel_dp, 0);

	if (IS_BROADWELL(dev) && dig_port->port != PORT_A)
		only_standby = true;

	/* Enable PSR in sink */
	if (intel_dp->psr_dpcd[1] & DP_PSR_NO_TRAIN_ON_EXIT || only_standby)
		drm_dp_dpcd_writeb(&intel_dp->aux, DP_PSR_EN_CFG,
				   DP_PSR_ENABLE & ~DP_PSR_MAIN_LINK_ACTIVE);
	else
		drm_dp_dpcd_writeb(&intel_dp->aux, DP_PSR_EN_CFG,
				   DP_PSR_ENABLE | DP_PSR_MAIN_LINK_ACTIVE);

	/* Setup AUX registers */
	I915_WRITE(EDP_PSR_AUX_DATA1(dev), EDP_PSR_DPCD_COMMAND);
	I915_WRITE(EDP_PSR_AUX_DATA2(dev), EDP_PSR_DPCD_NORMAL_OPERATION);
	I915_WRITE(EDP_PSR_AUX_CTL(dev),
		   DP_AUX_CH_CTL_TIME_OUT_400us |
		   (msg_size << DP_AUX_CH_CTL_MESSAGE_SIZE_SHIFT) |
		   (precharge << DP_AUX_CH_CTL_PRECHARGE_2US_SHIFT) |
		   (aux_clock_divider << DP_AUX_CH_CTL_BIT_CLOCK_2X_SHIFT));
}

static void intel_edp_psr_enable_source(struct intel_dp *intel_dp)
{
	struct intel_digital_port *dig_port = dp_to_dig_port(intel_dp);
	struct drm_device *dev = dig_port->base.base.dev;
	struct drm_i915_private *dev_priv = dev->dev_private;
	uint32_t max_sleep_time = 0x1f;
	uint32_t idle_frames = 1;
	uint32_t val = 0x0;
	const uint32_t link_entry_time = EDP_PSR_MIN_LINK_ENTRY_TIME_8_LINES;
	bool only_standby = false;

	if (IS_BROADWELL(dev) && dig_port->port != PORT_A)
		only_standby = true;

	if (intel_dp->psr_dpcd[1] & DP_PSR_NO_TRAIN_ON_EXIT || only_standby) {
		val |= EDP_PSR_LINK_STANDBY;
		val |= EDP_PSR_TP2_TP3_TIME_0us;
		val |= EDP_PSR_TP1_TIME_0us;
		val |= EDP_PSR_SKIP_AUX_EXIT;
		val |= IS_BROADWELL(dev) ? BDW_PSR_SINGLE_FRAME : 0;
	} else
		val |= EDP_PSR_LINK_DISABLE;

	I915_WRITE(EDP_PSR_CTL(dev), val |
		   (IS_BROADWELL(dev) ? 0 : link_entry_time) |
		   max_sleep_time << EDP_PSR_MAX_SLEEP_TIME_SHIFT |
		   idle_frames << EDP_PSR_IDLE_FRAME_SHIFT |
		   EDP_PSR_ENABLE);
}

static bool intel_edp_psr_match_conditions(struct intel_dp *intel_dp)
{
	struct intel_digital_port *dig_port = dp_to_dig_port(intel_dp);
	struct drm_device *dev = dig_port->base.base.dev;
	struct drm_i915_private *dev_priv = dev->dev_private;
<<<<<<< HEAD
	struct drm_crtc *crtc;
	struct intel_crtc *intel_crtc;
	struct drm_i915_gem_object *obj;
	struct intel_encoder *intel_encoder = &dp_to_dig_port(intel_dp)->base;
=======
	struct drm_crtc *crtc = dig_port->base.base.crtc;
	struct intel_crtc *intel_crtc = to_intel_crtc(crtc);
>>>>>>> 2b8ee571

	lockdep_assert_held(&dev_priv->psr.lock);
	lockdep_assert_held(&dev->struct_mutex);
	WARN_ON(!drm_modeset_is_locked(&dev->mode_config.connection_mutex));
	WARN_ON(!drm_modeset_is_locked(&crtc->mutex));

	dev_priv->psr.source_ok = false;

	if (IS_HASWELL(dev) && dig_port->port != PORT_A) {
		DRM_DEBUG_KMS("HSW ties PSR to DDI A (eDP)\n");
		return false;
	}

	if (!i915.enable_psr) {
		DRM_DEBUG_KMS("PSR disable by flag\n");
		return false;
	}

<<<<<<< HEAD
	crtc = dig_port->base.base.crtc;
	if (crtc == NULL) {
		DRM_DEBUG_KMS("crtc not active for PSR\n");
		return false;
	}

	intel_crtc = to_intel_crtc(crtc);
	if (!intel_crtc_active(crtc)) {
		DRM_DEBUG_KMS("crtc not active for PSR\n");
		return false;
	}

	obj = intel_fb_obj(crtc->primary->fb);
	if (obj->tiling_mode != I915_TILING_X ||
	    obj->fence_reg == I915_FENCE_REG_NONE) {
		DRM_DEBUG_KMS("PSR condition failed: fb not tiled or fenced\n");
		return false;
	}

=======
>>>>>>> 2b8ee571
	/* Below limitations aren't valid for Broadwell */
	if (IS_BROADWELL(dev))
		goto out;

	if (I915_READ(HSW_STEREO_3D_CTL(intel_crtc->config.cpu_transcoder)) &
	    S3D_ENABLE) {
		DRM_DEBUG_KMS("PSR condition failed: Stereo 3D is Enabled\n");
		return false;
	}

	if (intel_crtc->config.adjusted_mode.flags & DRM_MODE_FLAG_INTERLACE) {
		DRM_DEBUG_KMS("PSR condition failed: Interlaced is Enabled\n");
		return false;
	}

 out:
	dev_priv->psr.source_ok = true;
	return true;
}

static void intel_edp_psr_do_enable(struct intel_dp *intel_dp)
{
	struct intel_digital_port *intel_dig_port = dp_to_dig_port(intel_dp);
	struct drm_device *dev = intel_dig_port->base.base.dev;
	struct drm_i915_private *dev_priv = dev->dev_private;

	WARN_ON(I915_READ(EDP_PSR_CTL(dev)) & EDP_PSR_ENABLE);
	WARN_ON(dev_priv->psr.active);
	lockdep_assert_held(&dev_priv->psr.lock);

	/* Enable PSR on the panel */
	intel_edp_psr_enable_sink(intel_dp);

	/* Enable PSR on the host */
	intel_edp_psr_enable_source(intel_dp);

	dev_priv->psr.active = true;
}

void intel_edp_psr_enable(struct intel_dp *intel_dp)
{
	struct drm_device *dev = intel_dp_to_dev(intel_dp);
	struct drm_i915_private *dev_priv = dev->dev_private;

	if (!HAS_PSR(dev)) {
		DRM_DEBUG_KMS("PSR not supported on this platform\n");
		return;
	}

	if (!is_edp_psr(intel_dp)) {
		DRM_DEBUG_KMS("PSR not supported by this panel\n");
		return;
	}

	mutex_lock(&dev_priv->psr.lock);
	if (dev_priv->psr.enabled) {
		DRM_DEBUG_KMS("PSR already in use\n");
		mutex_unlock(&dev_priv->psr.lock);
		return;
	}

	dev_priv->psr.busy_frontbuffer_bits = 0;

	/* Setup PSR once */
	intel_edp_psr_setup(intel_dp);

	if (intel_edp_psr_match_conditions(intel_dp))
		dev_priv->psr.enabled = intel_dp;
	mutex_unlock(&dev_priv->psr.lock);
}

void intel_edp_psr_disable(struct intel_dp *intel_dp)
{
	struct drm_device *dev = intel_dp_to_dev(intel_dp);
	struct drm_i915_private *dev_priv = dev->dev_private;

	mutex_lock(&dev_priv->psr.lock);
	if (!dev_priv->psr.enabled) {
		mutex_unlock(&dev_priv->psr.lock);
		return;
	}

	if (dev_priv->psr.active) {
		I915_WRITE(EDP_PSR_CTL(dev),
			   I915_READ(EDP_PSR_CTL(dev)) & ~EDP_PSR_ENABLE);

		/* Wait till PSR is idle */
		if (_wait_for((I915_READ(EDP_PSR_STATUS_CTL(dev)) &
			       EDP_PSR_STATUS_STATE_MASK) == 0, 2000, 10))
			DRM_ERROR("Timed out waiting for PSR Idle State\n");

		dev_priv->psr.active = false;
	} else {
		WARN_ON(I915_READ(EDP_PSR_CTL(dev)) & EDP_PSR_ENABLE);
	}

	dev_priv->psr.enabled = NULL;
	mutex_unlock(&dev_priv->psr.lock);

	cancel_delayed_work_sync(&dev_priv->psr.work);
}

static void intel_edp_psr_work(struct work_struct *work)
{
	struct drm_i915_private *dev_priv =
		container_of(work, typeof(*dev_priv), psr.work.work);
	struct intel_dp *intel_dp = dev_priv->psr.enabled;

	mutex_lock(&dev_priv->psr.lock);
	intel_dp = dev_priv->psr.enabled;

	if (!intel_dp)
		goto unlock;

	/*
	 * The delayed work can race with an invalidate hence we need to
	 * recheck. Since psr_flush first clears this and then reschedules we
	 * won't ever miss a flush when bailing out here.
	 */
	if (dev_priv->psr.busy_frontbuffer_bits)
		goto unlock;

	intel_edp_psr_do_enable(intel_dp);
unlock:
	mutex_unlock(&dev_priv->psr.lock);
}

static void intel_edp_psr_do_exit(struct drm_device *dev)
{
	struct drm_i915_private *dev_priv = dev->dev_private;

	if (dev_priv->psr.active) {
		u32 val = I915_READ(EDP_PSR_CTL(dev));

		WARN_ON(!(val & EDP_PSR_ENABLE));

		I915_WRITE(EDP_PSR_CTL(dev), val & ~EDP_PSR_ENABLE);

		dev_priv->psr.active = false;
	}

}

void intel_edp_psr_invalidate(struct drm_device *dev,
			      unsigned frontbuffer_bits)
{
	struct drm_i915_private *dev_priv = dev->dev_private;
	struct drm_crtc *crtc;
	enum pipe pipe;

	mutex_lock(&dev_priv->psr.lock);
	if (!dev_priv->psr.enabled) {
		mutex_unlock(&dev_priv->psr.lock);
		return;
	}

	crtc = dp_to_dig_port(dev_priv->psr.enabled)->base.base.crtc;
	pipe = to_intel_crtc(crtc)->pipe;

	intel_edp_psr_do_exit(dev);

	frontbuffer_bits &= INTEL_FRONTBUFFER_ALL_MASK(pipe);

	dev_priv->psr.busy_frontbuffer_bits |= frontbuffer_bits;
	mutex_unlock(&dev_priv->psr.lock);
}

void intel_edp_psr_flush(struct drm_device *dev,
			 unsigned frontbuffer_bits)
{
	struct drm_i915_private *dev_priv = dev->dev_private;
	struct drm_crtc *crtc;
	enum pipe pipe;

	mutex_lock(&dev_priv->psr.lock);
	if (!dev_priv->psr.enabled) {
		mutex_unlock(&dev_priv->psr.lock);
		return;
	}

	crtc = dp_to_dig_port(dev_priv->psr.enabled)->base.base.crtc;
	pipe = to_intel_crtc(crtc)->pipe;
	dev_priv->psr.busy_frontbuffer_bits &= ~frontbuffer_bits;

	/*
	 * On Haswell sprite plane updates don't result in a psr invalidating
	 * signal in the hardware. Which means we need to manually fake this in
	 * software for all flushes, not just when we've seen a preceding
	 * invalidation through frontbuffer rendering.
	 */
	if (IS_HASWELL(dev) &&
	    (frontbuffer_bits & INTEL_FRONTBUFFER_SPRITE(pipe)))
		intel_edp_psr_do_exit(dev);

	if (!dev_priv->psr.active && !dev_priv->psr.busy_frontbuffer_bits)
		schedule_delayed_work(&dev_priv->psr.work,
				      msecs_to_jiffies(100));
	mutex_unlock(&dev_priv->psr.lock);
}

void intel_edp_psr_init(struct drm_device *dev)
{
	struct drm_i915_private *dev_priv = dev->dev_private;

	INIT_DELAYED_WORK(&dev_priv->psr.work, intel_edp_psr_work);
	mutex_init(&dev_priv->psr.lock);
}

static void intel_disable_dp(struct intel_encoder *encoder)
{
	struct intel_dp *intel_dp = enc_to_intel_dp(&encoder->base);
	enum port port = dp_to_dig_port(intel_dp)->port;
	struct drm_device *dev = encoder->base.dev;

	/* Make sure the panel is off before trying to change the mode. But also
	 * ensure that we have vdd while we switch off the panel. */
	intel_edp_panel_vdd_on(intel_dp);
	intel_edp_backlight_off(intel_dp);
	intel_dp_sink_dpms(intel_dp, DRM_MODE_DPMS_OFF);
	intel_edp_panel_off(intel_dp);

	/* cpu edp my only be disable _after_ the cpu pipe/plane is disabled. */
	if (!(port == PORT_A || IS_VALLEYVIEW(dev)))
		intel_dp_link_down(intel_dp);
}

static void g4x_post_disable_dp(struct intel_encoder *encoder)
{
	struct intel_dp *intel_dp = enc_to_intel_dp(&encoder->base);
	enum port port = dp_to_dig_port(intel_dp)->port;

	if (port != PORT_A)
		return;

	intel_dp_link_down(intel_dp);
	ironlake_edp_pll_off(intel_dp);
}

static void vlv_post_disable_dp(struct intel_encoder *encoder)
{
	struct intel_dp *intel_dp = enc_to_intel_dp(&encoder->base);

	intel_dp_link_down(intel_dp);
}

static void chv_post_disable_dp(struct intel_encoder *encoder)
{
	struct intel_dp *intel_dp = enc_to_intel_dp(&encoder->base);
	struct intel_digital_port *dport = dp_to_dig_port(intel_dp);
	struct drm_device *dev = encoder->base.dev;
	struct drm_i915_private *dev_priv = dev->dev_private;
	struct intel_crtc *intel_crtc =
		to_intel_crtc(encoder->base.crtc);
	enum dpio_channel ch = vlv_dport_to_channel(dport);
	enum pipe pipe = intel_crtc->pipe;
	u32 val;

	intel_dp_link_down(intel_dp);

	mutex_lock(&dev_priv->dpio_lock);

	/* Propagate soft reset to data lane reset */
	val = vlv_dpio_read(dev_priv, pipe, VLV_PCS01_DW1(ch));
	val |= CHV_PCS_REQ_SOFTRESET_EN;
	vlv_dpio_write(dev_priv, pipe, VLV_PCS01_DW1(ch), val);

	val = vlv_dpio_read(dev_priv, pipe, VLV_PCS23_DW1(ch));
	val |= CHV_PCS_REQ_SOFTRESET_EN;
	vlv_dpio_write(dev_priv, pipe, VLV_PCS23_DW1(ch), val);

	val = vlv_dpio_read(dev_priv, pipe, VLV_PCS01_DW0(ch));
	val &= ~(DPIO_PCS_TX_LANE2_RESET | DPIO_PCS_TX_LANE1_RESET);
	vlv_dpio_write(dev_priv, pipe, VLV_PCS01_DW0(ch), val);

	val = vlv_dpio_read(dev_priv, pipe, VLV_PCS23_DW0(ch));
	val &= ~(DPIO_PCS_TX_LANE2_RESET | DPIO_PCS_TX_LANE1_RESET);
	vlv_dpio_write(dev_priv, pipe, VLV_PCS23_DW0(ch), val);

	mutex_unlock(&dev_priv->dpio_lock);
}

static void intel_enable_dp(struct intel_encoder *encoder)
{
	struct intel_dp *intel_dp = enc_to_intel_dp(&encoder->base);
	struct drm_device *dev = encoder->base.dev;
	struct drm_i915_private *dev_priv = dev->dev_private;
	uint32_t dp_reg = I915_READ(intel_dp->output_reg);

	if (WARN_ON(dp_reg & DP_PORT_EN))
		return;

	intel_edp_panel_vdd_on(intel_dp);
	intel_dp_sink_dpms(intel_dp, DRM_MODE_DPMS_ON);
	intel_dp_start_link_train(intel_dp);
	intel_edp_panel_on(intel_dp);
	edp_panel_vdd_off(intel_dp, true);
	intel_dp_complete_link_train(intel_dp);
	intel_dp_stop_link_train(intel_dp);
}

static void g4x_enable_dp(struct intel_encoder *encoder)
{
	struct intel_dp *intel_dp = enc_to_intel_dp(&encoder->base);

	intel_enable_dp(encoder);
	intel_edp_backlight_on(intel_dp);
}

static void vlv_enable_dp(struct intel_encoder *encoder)
{
	struct intel_dp *intel_dp = enc_to_intel_dp(&encoder->base);

	intel_edp_backlight_on(intel_dp);
}

static void g4x_pre_enable_dp(struct intel_encoder *encoder)
{
	struct intel_dp *intel_dp = enc_to_intel_dp(&encoder->base);
	struct intel_digital_port *dport = dp_to_dig_port(intel_dp);

	intel_dp_prepare(encoder);

	/* Only ilk+ has port A */
	if (dport->port == PORT_A) {
		ironlake_set_pll_cpu_edp(intel_dp);
		ironlake_edp_pll_on(intel_dp);
	}
}

static void vlv_pre_enable_dp(struct intel_encoder *encoder)
{
	struct intel_dp *intel_dp = enc_to_intel_dp(&encoder->base);
	struct intel_digital_port *dport = dp_to_dig_port(intel_dp);
	struct drm_device *dev = encoder->base.dev;
	struct drm_i915_private *dev_priv = dev->dev_private;
	struct intel_crtc *intel_crtc = to_intel_crtc(encoder->base.crtc);
	enum dpio_channel port = vlv_dport_to_channel(dport);
	int pipe = intel_crtc->pipe;
	struct edp_power_seq power_seq;
	u32 val;

	mutex_lock(&dev_priv->dpio_lock);

	val = vlv_dpio_read(dev_priv, pipe, VLV_PCS01_DW8(port));
	val = 0;
	if (pipe)
		val |= (1<<21);
	else
		val &= ~(1<<21);
	val |= 0x001000c4;
	vlv_dpio_write(dev_priv, pipe, VLV_PCS_DW8(port), val);
	vlv_dpio_write(dev_priv, pipe, VLV_PCS_DW14(port), 0x00760018);
	vlv_dpio_write(dev_priv, pipe, VLV_PCS_DW23(port), 0x00400888);

	mutex_unlock(&dev_priv->dpio_lock);

	if (is_edp(intel_dp)) {
		/* init power sequencer on this pipe and port */
		intel_dp_init_panel_power_sequencer(dev, intel_dp, &power_seq);
		intel_dp_init_panel_power_sequencer_registers(dev, intel_dp,
							      &power_seq);
	}

	intel_enable_dp(encoder);

	vlv_wait_port_ready(dev_priv, dport);
}

static void vlv_dp_pre_pll_enable(struct intel_encoder *encoder)
{
	struct intel_digital_port *dport = enc_to_dig_port(&encoder->base);
	struct drm_device *dev = encoder->base.dev;
	struct drm_i915_private *dev_priv = dev->dev_private;
	struct intel_crtc *intel_crtc =
		to_intel_crtc(encoder->base.crtc);
	enum dpio_channel port = vlv_dport_to_channel(dport);
	int pipe = intel_crtc->pipe;

	intel_dp_prepare(encoder);

	/* Program Tx lane resets to default */
	mutex_lock(&dev_priv->dpio_lock);
	vlv_dpio_write(dev_priv, pipe, VLV_PCS_DW0(port),
			 DPIO_PCS_TX_LANE2_RESET |
			 DPIO_PCS_TX_LANE1_RESET);
	vlv_dpio_write(dev_priv, pipe, VLV_PCS_DW1(port),
			 DPIO_PCS_CLK_CRI_RXEB_EIOS_EN |
			 DPIO_PCS_CLK_CRI_RXDIGFILTSG_EN |
			 (1<<DPIO_PCS_CLK_DATAWIDTH_SHIFT) |
				 DPIO_PCS_CLK_SOFT_RESET);

	/* Fix up inter-pair skew failure */
	vlv_dpio_write(dev_priv, pipe, VLV_PCS_DW12(port), 0x00750f00);
	vlv_dpio_write(dev_priv, pipe, VLV_TX_DW11(port), 0x00001500);
	vlv_dpio_write(dev_priv, pipe, VLV_TX_DW14(port), 0x40400000);
	mutex_unlock(&dev_priv->dpio_lock);
}

static void chv_pre_enable_dp(struct intel_encoder *encoder)
{
	struct intel_dp *intel_dp = enc_to_intel_dp(&encoder->base);
	struct intel_digital_port *dport = dp_to_dig_port(intel_dp);
	struct drm_device *dev = encoder->base.dev;
	struct drm_i915_private *dev_priv = dev->dev_private;
	struct edp_power_seq power_seq;
	struct intel_crtc *intel_crtc =
		to_intel_crtc(encoder->base.crtc);
	enum dpio_channel ch = vlv_dport_to_channel(dport);
	int pipe = intel_crtc->pipe;
	int data, i;
	u32 val;

	mutex_lock(&dev_priv->dpio_lock);

	/* Deassert soft data lane reset*/
	val = vlv_dpio_read(dev_priv, pipe, VLV_PCS01_DW1(ch));
	val |= CHV_PCS_REQ_SOFTRESET_EN;
	vlv_dpio_write(dev_priv, pipe, VLV_PCS01_DW1(ch), val);

	val = vlv_dpio_read(dev_priv, pipe, VLV_PCS23_DW1(ch));
	val |= CHV_PCS_REQ_SOFTRESET_EN;
	vlv_dpio_write(dev_priv, pipe, VLV_PCS23_DW1(ch), val);

	val = vlv_dpio_read(dev_priv, pipe, VLV_PCS01_DW0(ch));
	val |= (DPIO_PCS_TX_LANE2_RESET | DPIO_PCS_TX_LANE1_RESET);
	vlv_dpio_write(dev_priv, pipe, VLV_PCS01_DW0(ch), val);

	val = vlv_dpio_read(dev_priv, pipe, VLV_PCS23_DW0(ch));
	val |= (DPIO_PCS_TX_LANE2_RESET | DPIO_PCS_TX_LANE1_RESET);
	vlv_dpio_write(dev_priv, pipe, VLV_PCS23_DW0(ch), val);

	/* Program Tx lane latency optimal setting*/
	for (i = 0; i < 4; i++) {
		/* Set the latency optimal bit */
		data = (i == 1) ? 0x0 : 0x6;
		vlv_dpio_write(dev_priv, pipe, CHV_TX_DW11(ch, i),
				data << DPIO_FRC_LATENCY_SHFIT);

		/* Set the upar bit */
		data = (i == 1) ? 0x0 : 0x1;
		vlv_dpio_write(dev_priv, pipe, CHV_TX_DW14(ch, i),
				data << DPIO_UPAR_SHIFT);
	}

	/* Data lane stagger programming */
	/* FIXME: Fix up value only after power analysis */

	mutex_unlock(&dev_priv->dpio_lock);

	if (is_edp(intel_dp)) {
		/* init power sequencer on this pipe and port */
		intel_dp_init_panel_power_sequencer(dev, intel_dp, &power_seq);
		intel_dp_init_panel_power_sequencer_registers(dev, intel_dp,
							      &power_seq);
	}

	intel_enable_dp(encoder);

	vlv_wait_port_ready(dev_priv, dport);
}

static void chv_dp_pre_pll_enable(struct intel_encoder *encoder)
{
	struct intel_digital_port *dport = enc_to_dig_port(&encoder->base);
	struct drm_device *dev = encoder->base.dev;
	struct drm_i915_private *dev_priv = dev->dev_private;
	struct intel_crtc *intel_crtc =
		to_intel_crtc(encoder->base.crtc);
	enum dpio_channel ch = vlv_dport_to_channel(dport);
	enum pipe pipe = intel_crtc->pipe;
	u32 val;

	mutex_lock(&dev_priv->dpio_lock);

	/* program left/right clock distribution */
	if (pipe != PIPE_B) {
		val = vlv_dpio_read(dev_priv, pipe, _CHV_CMN_DW5_CH0);
		val &= ~(CHV_BUFLEFTENA1_MASK | CHV_BUFRIGHTENA1_MASK);
		if (ch == DPIO_CH0)
			val |= CHV_BUFLEFTENA1_FORCE;
		if (ch == DPIO_CH1)
			val |= CHV_BUFRIGHTENA1_FORCE;
		vlv_dpio_write(dev_priv, pipe, _CHV_CMN_DW5_CH0, val);
	} else {
		val = vlv_dpio_read(dev_priv, pipe, _CHV_CMN_DW1_CH1);
		val &= ~(CHV_BUFLEFTENA2_MASK | CHV_BUFRIGHTENA2_MASK);
		if (ch == DPIO_CH0)
			val |= CHV_BUFLEFTENA2_FORCE;
		if (ch == DPIO_CH1)
			val |= CHV_BUFRIGHTENA2_FORCE;
		vlv_dpio_write(dev_priv, pipe, _CHV_CMN_DW1_CH1, val);
	}

	/* program clock channel usage */
	val = vlv_dpio_read(dev_priv, pipe, VLV_PCS01_DW8(ch));
	val |= CHV_PCS_USEDCLKCHANNEL_OVRRIDE;
	if (pipe != PIPE_B)
		val &= ~CHV_PCS_USEDCLKCHANNEL;
	else
		val |= CHV_PCS_USEDCLKCHANNEL;
	vlv_dpio_write(dev_priv, pipe, VLV_PCS01_DW8(ch), val);

	val = vlv_dpio_read(dev_priv, pipe, VLV_PCS23_DW8(ch));
	val |= CHV_PCS_USEDCLKCHANNEL_OVRRIDE;
	if (pipe != PIPE_B)
		val &= ~CHV_PCS_USEDCLKCHANNEL;
	else
		val |= CHV_PCS_USEDCLKCHANNEL;
	vlv_dpio_write(dev_priv, pipe, VLV_PCS23_DW8(ch), val);

	/*
	 * This a a bit weird since generally CL
	 * matches the pipe, but here we need to
	 * pick the CL based on the port.
	 */
	val = vlv_dpio_read(dev_priv, pipe, CHV_CMN_DW19(ch));
	if (pipe != PIPE_B)
		val &= ~CHV_CMN_USEDCLKCHANNEL;
	else
		val |= CHV_CMN_USEDCLKCHANNEL;
	vlv_dpio_write(dev_priv, pipe, CHV_CMN_DW19(ch), val);

	mutex_unlock(&dev_priv->dpio_lock);
}

/*
 * Native read with retry for link status and receiver capability reads for
 * cases where the sink may still be asleep.
 *
 * Sinks are *supposed* to come up within 1ms from an off state, but we're also
 * supposed to retry 3 times per the spec.
 */
static ssize_t
intel_dp_dpcd_read_wake(struct drm_dp_aux *aux, unsigned int offset,
			void *buffer, size_t size)
{
	ssize_t ret;
	int i;

	for (i = 0; i < 3; i++) {
		ret = drm_dp_dpcd_read(aux, offset, buffer, size);
		if (ret == size)
			return ret;
		msleep(1);
	}

	return ret;
}

/*
 * Fetch AUX CH registers 0x202 - 0x207 which contain
 * link status information
 */
static bool
intel_dp_get_link_status(struct intel_dp *intel_dp, uint8_t link_status[DP_LINK_STATUS_SIZE])
{
	return intel_dp_dpcd_read_wake(&intel_dp->aux,
				       DP_LANE0_1_STATUS,
				       link_status,
				       DP_LINK_STATUS_SIZE) == DP_LINK_STATUS_SIZE;
}

/* These are source-specific values. */
static uint8_t
intel_dp_voltage_max(struct intel_dp *intel_dp)
{
	struct drm_device *dev = intel_dp_to_dev(intel_dp);
	enum port port = dp_to_dig_port(intel_dp)->port;

	if (IS_VALLEYVIEW(dev))
		return DP_TRAIN_VOLTAGE_SWING_1200;
	else if (IS_GEN7(dev) && port == PORT_A)
		return DP_TRAIN_VOLTAGE_SWING_800;
	else if (HAS_PCH_CPT(dev) && port != PORT_A)
		return DP_TRAIN_VOLTAGE_SWING_1200;
	else
		return DP_TRAIN_VOLTAGE_SWING_800;
}

static uint8_t
intel_dp_pre_emphasis_max(struct intel_dp *intel_dp, uint8_t voltage_swing)
{
	struct drm_device *dev = intel_dp_to_dev(intel_dp);
	enum port port = dp_to_dig_port(intel_dp)->port;

	if (IS_HASWELL(dev) || IS_BROADWELL(dev)) {
		switch (voltage_swing & DP_TRAIN_VOLTAGE_SWING_MASK) {
		case DP_TRAIN_VOLTAGE_SWING_400:
			return DP_TRAIN_PRE_EMPHASIS_9_5;
		case DP_TRAIN_VOLTAGE_SWING_600:
			return DP_TRAIN_PRE_EMPHASIS_6;
		case DP_TRAIN_VOLTAGE_SWING_800:
			return DP_TRAIN_PRE_EMPHASIS_3_5;
		case DP_TRAIN_VOLTAGE_SWING_1200:
		default:
			return DP_TRAIN_PRE_EMPHASIS_0;
		}
	} else if (IS_VALLEYVIEW(dev)) {
		switch (voltage_swing & DP_TRAIN_VOLTAGE_SWING_MASK) {
		case DP_TRAIN_VOLTAGE_SWING_400:
			return DP_TRAIN_PRE_EMPHASIS_9_5;
		case DP_TRAIN_VOLTAGE_SWING_600:
			return DP_TRAIN_PRE_EMPHASIS_6;
		case DP_TRAIN_VOLTAGE_SWING_800:
			return DP_TRAIN_PRE_EMPHASIS_3_5;
		case DP_TRAIN_VOLTAGE_SWING_1200:
		default:
			return DP_TRAIN_PRE_EMPHASIS_0;
		}
	} else if (IS_GEN7(dev) && port == PORT_A) {
		switch (voltage_swing & DP_TRAIN_VOLTAGE_SWING_MASK) {
		case DP_TRAIN_VOLTAGE_SWING_400:
			return DP_TRAIN_PRE_EMPHASIS_6;
		case DP_TRAIN_VOLTAGE_SWING_600:
		case DP_TRAIN_VOLTAGE_SWING_800:
			return DP_TRAIN_PRE_EMPHASIS_3_5;
		default:
			return DP_TRAIN_PRE_EMPHASIS_0;
		}
	} else {
		switch (voltage_swing & DP_TRAIN_VOLTAGE_SWING_MASK) {
		case DP_TRAIN_VOLTAGE_SWING_400:
			return DP_TRAIN_PRE_EMPHASIS_6;
		case DP_TRAIN_VOLTAGE_SWING_600:
			return DP_TRAIN_PRE_EMPHASIS_6;
		case DP_TRAIN_VOLTAGE_SWING_800:
			return DP_TRAIN_PRE_EMPHASIS_3_5;
		case DP_TRAIN_VOLTAGE_SWING_1200:
		default:
			return DP_TRAIN_PRE_EMPHASIS_0;
		}
	}
}

static uint32_t intel_vlv_signal_levels(struct intel_dp *intel_dp)
{
	struct drm_device *dev = intel_dp_to_dev(intel_dp);
	struct drm_i915_private *dev_priv = dev->dev_private;
	struct intel_digital_port *dport = dp_to_dig_port(intel_dp);
	struct intel_crtc *intel_crtc =
		to_intel_crtc(dport->base.base.crtc);
	unsigned long demph_reg_value, preemph_reg_value,
		uniqtranscale_reg_value;
	uint8_t train_set = intel_dp->train_set[0];
	enum dpio_channel port = vlv_dport_to_channel(dport);
	int pipe = intel_crtc->pipe;

	switch (train_set & DP_TRAIN_PRE_EMPHASIS_MASK) {
	case DP_TRAIN_PRE_EMPHASIS_0:
		preemph_reg_value = 0x0004000;
		switch (train_set & DP_TRAIN_VOLTAGE_SWING_MASK) {
		case DP_TRAIN_VOLTAGE_SWING_400:
			demph_reg_value = 0x2B405555;
			uniqtranscale_reg_value = 0x552AB83A;
			break;
		case DP_TRAIN_VOLTAGE_SWING_600:
			demph_reg_value = 0x2B404040;
			uniqtranscale_reg_value = 0x5548B83A;
			break;
		case DP_TRAIN_VOLTAGE_SWING_800:
			demph_reg_value = 0x2B245555;
			uniqtranscale_reg_value = 0x5560B83A;
			break;
		case DP_TRAIN_VOLTAGE_SWING_1200:
			demph_reg_value = 0x2B405555;
			uniqtranscale_reg_value = 0x5598DA3A;
			break;
		default:
			return 0;
		}
		break;
	case DP_TRAIN_PRE_EMPHASIS_3_5:
		preemph_reg_value = 0x0002000;
		switch (train_set & DP_TRAIN_VOLTAGE_SWING_MASK) {
		case DP_TRAIN_VOLTAGE_SWING_400:
			demph_reg_value = 0x2B404040;
			uniqtranscale_reg_value = 0x5552B83A;
			break;
		case DP_TRAIN_VOLTAGE_SWING_600:
			demph_reg_value = 0x2B404848;
			uniqtranscale_reg_value = 0x5580B83A;
			break;
		case DP_TRAIN_VOLTAGE_SWING_800:
			demph_reg_value = 0x2B404040;
			uniqtranscale_reg_value = 0x55ADDA3A;
			break;
		default:
			return 0;
		}
		break;
	case DP_TRAIN_PRE_EMPHASIS_6:
		preemph_reg_value = 0x0000000;
		switch (train_set & DP_TRAIN_VOLTAGE_SWING_MASK) {
		case DP_TRAIN_VOLTAGE_SWING_400:
			demph_reg_value = 0x2B305555;
			uniqtranscale_reg_value = 0x5570B83A;
			break;
		case DP_TRAIN_VOLTAGE_SWING_600:
			demph_reg_value = 0x2B2B4040;
			uniqtranscale_reg_value = 0x55ADDA3A;
			break;
		default:
			return 0;
		}
		break;
	case DP_TRAIN_PRE_EMPHASIS_9_5:
		preemph_reg_value = 0x0006000;
		switch (train_set & DP_TRAIN_VOLTAGE_SWING_MASK) {
		case DP_TRAIN_VOLTAGE_SWING_400:
			demph_reg_value = 0x1B405555;
			uniqtranscale_reg_value = 0x55ADDA3A;
			break;
		default:
			return 0;
		}
		break;
	default:
		return 0;
	}

	mutex_lock(&dev_priv->dpio_lock);
	vlv_dpio_write(dev_priv, pipe, VLV_TX_DW5(port), 0x00000000);
	vlv_dpio_write(dev_priv, pipe, VLV_TX_DW4(port), demph_reg_value);
	vlv_dpio_write(dev_priv, pipe, VLV_TX_DW2(port),
			 uniqtranscale_reg_value);
	vlv_dpio_write(dev_priv, pipe, VLV_TX_DW3(port), 0x0C782040);
	vlv_dpio_write(dev_priv, pipe, VLV_PCS_DW11(port), 0x00030000);
	vlv_dpio_write(dev_priv, pipe, VLV_PCS_DW9(port), preemph_reg_value);
	vlv_dpio_write(dev_priv, pipe, VLV_TX_DW5(port), 0x80000000);
	mutex_unlock(&dev_priv->dpio_lock);

	return 0;
}

static uint32_t intel_chv_signal_levels(struct intel_dp *intel_dp)
{
	struct drm_device *dev = intel_dp_to_dev(intel_dp);
	struct drm_i915_private *dev_priv = dev->dev_private;
	struct intel_digital_port *dport = dp_to_dig_port(intel_dp);
	struct intel_crtc *intel_crtc = to_intel_crtc(dport->base.base.crtc);
	u32 deemph_reg_value, margin_reg_value, val;
	uint8_t train_set = intel_dp->train_set[0];
	enum dpio_channel ch = vlv_dport_to_channel(dport);
	enum pipe pipe = intel_crtc->pipe;
	int i;

	switch (train_set & DP_TRAIN_PRE_EMPHASIS_MASK) {
	case DP_TRAIN_PRE_EMPHASIS_0:
		switch (train_set & DP_TRAIN_VOLTAGE_SWING_MASK) {
		case DP_TRAIN_VOLTAGE_SWING_400:
			deemph_reg_value = 128;
			margin_reg_value = 52;
			break;
		case DP_TRAIN_VOLTAGE_SWING_600:
			deemph_reg_value = 128;
			margin_reg_value = 77;
			break;
		case DP_TRAIN_VOLTAGE_SWING_800:
			deemph_reg_value = 128;
			margin_reg_value = 102;
			break;
		case DP_TRAIN_VOLTAGE_SWING_1200:
			deemph_reg_value = 128;
			margin_reg_value = 154;
			/* FIXME extra to set for 1200 */
			break;
		default:
			return 0;
		}
		break;
	case DP_TRAIN_PRE_EMPHASIS_3_5:
		switch (train_set & DP_TRAIN_VOLTAGE_SWING_MASK) {
		case DP_TRAIN_VOLTAGE_SWING_400:
			deemph_reg_value = 85;
			margin_reg_value = 78;
			break;
		case DP_TRAIN_VOLTAGE_SWING_600:
			deemph_reg_value = 85;
			margin_reg_value = 116;
			break;
		case DP_TRAIN_VOLTAGE_SWING_800:
			deemph_reg_value = 85;
			margin_reg_value = 154;
			break;
		default:
			return 0;
		}
		break;
	case DP_TRAIN_PRE_EMPHASIS_6:
		switch (train_set & DP_TRAIN_VOLTAGE_SWING_MASK) {
		case DP_TRAIN_VOLTAGE_SWING_400:
			deemph_reg_value = 64;
			margin_reg_value = 104;
			break;
		case DP_TRAIN_VOLTAGE_SWING_600:
			deemph_reg_value = 64;
			margin_reg_value = 154;
			break;
		default:
			return 0;
		}
		break;
	case DP_TRAIN_PRE_EMPHASIS_9_5:
		switch (train_set & DP_TRAIN_VOLTAGE_SWING_MASK) {
		case DP_TRAIN_VOLTAGE_SWING_400:
			deemph_reg_value = 43;
			margin_reg_value = 154;
			break;
		default:
			return 0;
		}
		break;
	default:
		return 0;
	}

	mutex_lock(&dev_priv->dpio_lock);

	/* Clear calc init */
	val = vlv_dpio_read(dev_priv, pipe, VLV_PCS01_DW10(ch));
	val &= ~(DPIO_PCS_SWING_CALC_TX0_TX2 | DPIO_PCS_SWING_CALC_TX1_TX3);
	vlv_dpio_write(dev_priv, pipe, VLV_PCS01_DW10(ch), val);

	val = vlv_dpio_read(dev_priv, pipe, VLV_PCS23_DW10(ch));
	val &= ~(DPIO_PCS_SWING_CALC_TX0_TX2 | DPIO_PCS_SWING_CALC_TX1_TX3);
	vlv_dpio_write(dev_priv, pipe, VLV_PCS23_DW10(ch), val);

	/* Program swing deemph */
	for (i = 0; i < 4; i++) {
		val = vlv_dpio_read(dev_priv, pipe, CHV_TX_DW4(ch, i));
		val &= ~DPIO_SWING_DEEMPH9P5_MASK;
		val |= deemph_reg_value << DPIO_SWING_DEEMPH9P5_SHIFT;
		vlv_dpio_write(dev_priv, pipe, CHV_TX_DW4(ch, i), val);
	}

	/* Program swing margin */
	for (i = 0; i < 4; i++) {
		val = vlv_dpio_read(dev_priv, pipe, CHV_TX_DW2(ch, i));
		val &= ~DPIO_SWING_MARGIN_MASK;
		val |= margin_reg_value << DPIO_SWING_MARGIN_SHIFT;
		vlv_dpio_write(dev_priv, pipe, CHV_TX_DW2(ch, i), val);
	}

	/* Disable unique transition scale */
	for (i = 0; i < 4; i++) {
		val = vlv_dpio_read(dev_priv, pipe, CHV_TX_DW3(ch, i));
		val &= ~DPIO_TX_UNIQ_TRANS_SCALE_EN;
		vlv_dpio_write(dev_priv, pipe, CHV_TX_DW3(ch, i), val);
	}

	if (((train_set & DP_TRAIN_PRE_EMPHASIS_MASK)
			== DP_TRAIN_PRE_EMPHASIS_0) &&
		((train_set & DP_TRAIN_VOLTAGE_SWING_MASK)
			== DP_TRAIN_VOLTAGE_SWING_1200)) {

		/*
		 * The document said it needs to set bit 27 for ch0 and bit 26
		 * for ch1. Might be a typo in the doc.
		 * For now, for this unique transition scale selection, set bit
		 * 27 for ch0 and ch1.
		 */
		for (i = 0; i < 4; i++) {
			val = vlv_dpio_read(dev_priv, pipe, CHV_TX_DW3(ch, i));
			val |= DPIO_TX_UNIQ_TRANS_SCALE_EN;
			vlv_dpio_write(dev_priv, pipe, CHV_TX_DW3(ch, i), val);
		}

		for (i = 0; i < 4; i++) {
			val = vlv_dpio_read(dev_priv, pipe, CHV_TX_DW2(ch, i));
			val &= ~(0xff << DPIO_UNIQ_TRANS_SCALE_SHIFT);
			val |= (0x9a << DPIO_UNIQ_TRANS_SCALE_SHIFT);
			vlv_dpio_write(dev_priv, pipe, CHV_TX_DW2(ch, i), val);
		}
	}

	/* Start swing calculation */
	val = vlv_dpio_read(dev_priv, pipe, VLV_PCS01_DW10(ch));
	val |= DPIO_PCS_SWING_CALC_TX0_TX2 | DPIO_PCS_SWING_CALC_TX1_TX3;
	vlv_dpio_write(dev_priv, pipe, VLV_PCS01_DW10(ch), val);

	val = vlv_dpio_read(dev_priv, pipe, VLV_PCS23_DW10(ch));
	val |= DPIO_PCS_SWING_CALC_TX0_TX2 | DPIO_PCS_SWING_CALC_TX1_TX3;
	vlv_dpio_write(dev_priv, pipe, VLV_PCS23_DW10(ch), val);

	/* LRC Bypass */
	val = vlv_dpio_read(dev_priv, pipe, CHV_CMN_DW30);
	val |= DPIO_LRC_BYPASS;
	vlv_dpio_write(dev_priv, pipe, CHV_CMN_DW30, val);

	mutex_unlock(&dev_priv->dpio_lock);

	return 0;
}

static void
intel_get_adjust_train(struct intel_dp *intel_dp,
		       const uint8_t link_status[DP_LINK_STATUS_SIZE])
{
	uint8_t v = 0;
	uint8_t p = 0;
	int lane;
	uint8_t voltage_max;
	uint8_t preemph_max;

	for (lane = 0; lane < intel_dp->lane_count; lane++) {
		uint8_t this_v = drm_dp_get_adjust_request_voltage(link_status, lane);
		uint8_t this_p = drm_dp_get_adjust_request_pre_emphasis(link_status, lane);

		if (this_v > v)
			v = this_v;
		if (this_p > p)
			p = this_p;
	}

	voltage_max = intel_dp_voltage_max(intel_dp);
	if (v >= voltage_max)
		v = voltage_max | DP_TRAIN_MAX_SWING_REACHED;

	preemph_max = intel_dp_pre_emphasis_max(intel_dp, v);
	if (p >= preemph_max)
		p = preemph_max | DP_TRAIN_MAX_PRE_EMPHASIS_REACHED;

	for (lane = 0; lane < 4; lane++)
		intel_dp->train_set[lane] = v | p;
}

static uint32_t
intel_gen4_signal_levels(uint8_t train_set)
{
	uint32_t	signal_levels = 0;

	switch (train_set & DP_TRAIN_VOLTAGE_SWING_MASK) {
	case DP_TRAIN_VOLTAGE_SWING_400:
	default:
		signal_levels |= DP_VOLTAGE_0_4;
		break;
	case DP_TRAIN_VOLTAGE_SWING_600:
		signal_levels |= DP_VOLTAGE_0_6;
		break;
	case DP_TRAIN_VOLTAGE_SWING_800:
		signal_levels |= DP_VOLTAGE_0_8;
		break;
	case DP_TRAIN_VOLTAGE_SWING_1200:
		signal_levels |= DP_VOLTAGE_1_2;
		break;
	}
	switch (train_set & DP_TRAIN_PRE_EMPHASIS_MASK) {
	case DP_TRAIN_PRE_EMPHASIS_0:
	default:
		signal_levels |= DP_PRE_EMPHASIS_0;
		break;
	case DP_TRAIN_PRE_EMPHASIS_3_5:
		signal_levels |= DP_PRE_EMPHASIS_3_5;
		break;
	case DP_TRAIN_PRE_EMPHASIS_6:
		signal_levels |= DP_PRE_EMPHASIS_6;
		break;
	case DP_TRAIN_PRE_EMPHASIS_9_5:
		signal_levels |= DP_PRE_EMPHASIS_9_5;
		break;
	}
	return signal_levels;
}

/* Gen6's DP voltage swing and pre-emphasis control */
static uint32_t
intel_gen6_edp_signal_levels(uint8_t train_set)
{
	int signal_levels = train_set & (DP_TRAIN_VOLTAGE_SWING_MASK |
					 DP_TRAIN_PRE_EMPHASIS_MASK);
	switch (signal_levels) {
	case DP_TRAIN_VOLTAGE_SWING_400 | DP_TRAIN_PRE_EMPHASIS_0:
	case DP_TRAIN_VOLTAGE_SWING_600 | DP_TRAIN_PRE_EMPHASIS_0:
		return EDP_LINK_TRAIN_400_600MV_0DB_SNB_B;
	case DP_TRAIN_VOLTAGE_SWING_400 | DP_TRAIN_PRE_EMPHASIS_3_5:
		return EDP_LINK_TRAIN_400MV_3_5DB_SNB_B;
	case DP_TRAIN_VOLTAGE_SWING_400 | DP_TRAIN_PRE_EMPHASIS_6:
	case DP_TRAIN_VOLTAGE_SWING_600 | DP_TRAIN_PRE_EMPHASIS_6:
		return EDP_LINK_TRAIN_400_600MV_6DB_SNB_B;
	case DP_TRAIN_VOLTAGE_SWING_600 | DP_TRAIN_PRE_EMPHASIS_3_5:
	case DP_TRAIN_VOLTAGE_SWING_800 | DP_TRAIN_PRE_EMPHASIS_3_5:
		return EDP_LINK_TRAIN_600_800MV_3_5DB_SNB_B;
	case DP_TRAIN_VOLTAGE_SWING_800 | DP_TRAIN_PRE_EMPHASIS_0:
	case DP_TRAIN_VOLTAGE_SWING_1200 | DP_TRAIN_PRE_EMPHASIS_0:
		return EDP_LINK_TRAIN_800_1200MV_0DB_SNB_B;
	default:
		DRM_DEBUG_KMS("Unsupported voltage swing/pre-emphasis level:"
			      "0x%x\n", signal_levels);
		return EDP_LINK_TRAIN_400_600MV_0DB_SNB_B;
	}
}

/* Gen7's DP voltage swing and pre-emphasis control */
static uint32_t
intel_gen7_edp_signal_levels(uint8_t train_set)
{
	int signal_levels = train_set & (DP_TRAIN_VOLTAGE_SWING_MASK |
					 DP_TRAIN_PRE_EMPHASIS_MASK);
	switch (signal_levels) {
	case DP_TRAIN_VOLTAGE_SWING_400 | DP_TRAIN_PRE_EMPHASIS_0:
		return EDP_LINK_TRAIN_400MV_0DB_IVB;
	case DP_TRAIN_VOLTAGE_SWING_400 | DP_TRAIN_PRE_EMPHASIS_3_5:
		return EDP_LINK_TRAIN_400MV_3_5DB_IVB;
	case DP_TRAIN_VOLTAGE_SWING_400 | DP_TRAIN_PRE_EMPHASIS_6:
		return EDP_LINK_TRAIN_400MV_6DB_IVB;

	case DP_TRAIN_VOLTAGE_SWING_600 | DP_TRAIN_PRE_EMPHASIS_0:
		return EDP_LINK_TRAIN_600MV_0DB_IVB;
	case DP_TRAIN_VOLTAGE_SWING_600 | DP_TRAIN_PRE_EMPHASIS_3_5:
		return EDP_LINK_TRAIN_600MV_3_5DB_IVB;

	case DP_TRAIN_VOLTAGE_SWING_800 | DP_TRAIN_PRE_EMPHASIS_0:
		return EDP_LINK_TRAIN_800MV_0DB_IVB;
	case DP_TRAIN_VOLTAGE_SWING_800 | DP_TRAIN_PRE_EMPHASIS_3_5:
		return EDP_LINK_TRAIN_800MV_3_5DB_IVB;

	default:
		DRM_DEBUG_KMS("Unsupported voltage swing/pre-emphasis level:"
			      "0x%x\n", signal_levels);
		return EDP_LINK_TRAIN_500MV_0DB_IVB;
	}
}

/* Gen7.5's (HSW) DP voltage swing and pre-emphasis control */
static uint32_t
intel_hsw_signal_levels(uint8_t train_set)
{
	int signal_levels = train_set & (DP_TRAIN_VOLTAGE_SWING_MASK |
					 DP_TRAIN_PRE_EMPHASIS_MASK);
	switch (signal_levels) {
	case DP_TRAIN_VOLTAGE_SWING_400 | DP_TRAIN_PRE_EMPHASIS_0:
		return DDI_BUF_EMP_400MV_0DB_HSW;
	case DP_TRAIN_VOLTAGE_SWING_400 | DP_TRAIN_PRE_EMPHASIS_3_5:
		return DDI_BUF_EMP_400MV_3_5DB_HSW;
	case DP_TRAIN_VOLTAGE_SWING_400 | DP_TRAIN_PRE_EMPHASIS_6:
		return DDI_BUF_EMP_400MV_6DB_HSW;
	case DP_TRAIN_VOLTAGE_SWING_400 | DP_TRAIN_PRE_EMPHASIS_9_5:
		return DDI_BUF_EMP_400MV_9_5DB_HSW;

	case DP_TRAIN_VOLTAGE_SWING_600 | DP_TRAIN_PRE_EMPHASIS_0:
		return DDI_BUF_EMP_600MV_0DB_HSW;
	case DP_TRAIN_VOLTAGE_SWING_600 | DP_TRAIN_PRE_EMPHASIS_3_5:
		return DDI_BUF_EMP_600MV_3_5DB_HSW;
	case DP_TRAIN_VOLTAGE_SWING_600 | DP_TRAIN_PRE_EMPHASIS_6:
		return DDI_BUF_EMP_600MV_6DB_HSW;

	case DP_TRAIN_VOLTAGE_SWING_800 | DP_TRAIN_PRE_EMPHASIS_0:
		return DDI_BUF_EMP_800MV_0DB_HSW;
	case DP_TRAIN_VOLTAGE_SWING_800 | DP_TRAIN_PRE_EMPHASIS_3_5:
		return DDI_BUF_EMP_800MV_3_5DB_HSW;
	default:
		DRM_DEBUG_KMS("Unsupported voltage swing/pre-emphasis level:"
			      "0x%x\n", signal_levels);
		return DDI_BUF_EMP_400MV_0DB_HSW;
	}
}

/* Properly updates "DP" with the correct signal levels. */
static void
intel_dp_set_signal_levels(struct intel_dp *intel_dp, uint32_t *DP)
{
	struct intel_digital_port *intel_dig_port = dp_to_dig_port(intel_dp);
	enum port port = intel_dig_port->port;
	struct drm_device *dev = intel_dig_port->base.base.dev;
	uint32_t signal_levels, mask;
	uint8_t train_set = intel_dp->train_set[0];

	if (IS_HASWELL(dev) || IS_BROADWELL(dev)) {
		signal_levels = intel_hsw_signal_levels(train_set);
		mask = DDI_BUF_EMP_MASK;
	} else if (IS_CHERRYVIEW(dev)) {
		signal_levels = intel_chv_signal_levels(intel_dp);
		mask = 0;
	} else if (IS_VALLEYVIEW(dev)) {
		signal_levels = intel_vlv_signal_levels(intel_dp);
		mask = 0;
	} else if (IS_GEN7(dev) && port == PORT_A) {
		signal_levels = intel_gen7_edp_signal_levels(train_set);
		mask = EDP_LINK_TRAIN_VOL_EMP_MASK_IVB;
	} else if (IS_GEN6(dev) && port == PORT_A) {
		signal_levels = intel_gen6_edp_signal_levels(train_set);
		mask = EDP_LINK_TRAIN_VOL_EMP_MASK_SNB;
	} else {
		signal_levels = intel_gen4_signal_levels(train_set);
		mask = DP_VOLTAGE_MASK | DP_PRE_EMPHASIS_MASK;
	}

	DRM_DEBUG_KMS("Using signal levels %08x\n", signal_levels);

	*DP = (*DP & ~mask) | signal_levels;
}

static bool
intel_dp_set_link_train(struct intel_dp *intel_dp,
			uint32_t *DP,
			uint8_t dp_train_pat)
{
	struct intel_digital_port *intel_dig_port = dp_to_dig_port(intel_dp);
	struct drm_device *dev = intel_dig_port->base.base.dev;
	struct drm_i915_private *dev_priv = dev->dev_private;
	enum port port = intel_dig_port->port;
	uint8_t buf[sizeof(intel_dp->train_set) + 1];
	int ret, len;

	if (HAS_DDI(dev)) {
		uint32_t temp = I915_READ(DP_TP_CTL(port));

		if (dp_train_pat & DP_LINK_SCRAMBLING_DISABLE)
			temp |= DP_TP_CTL_SCRAMBLE_DISABLE;
		else
			temp &= ~DP_TP_CTL_SCRAMBLE_DISABLE;

		temp &= ~DP_TP_CTL_LINK_TRAIN_MASK;
		switch (dp_train_pat & DP_TRAINING_PATTERN_MASK) {
		case DP_TRAINING_PATTERN_DISABLE:
			temp |= DP_TP_CTL_LINK_TRAIN_NORMAL;

			break;
		case DP_TRAINING_PATTERN_1:
			temp |= DP_TP_CTL_LINK_TRAIN_PAT1;
			break;
		case DP_TRAINING_PATTERN_2:
			temp |= DP_TP_CTL_LINK_TRAIN_PAT2;
			break;
		case DP_TRAINING_PATTERN_3:
			temp |= DP_TP_CTL_LINK_TRAIN_PAT3;
			break;
		}
		I915_WRITE(DP_TP_CTL(port), temp);

	} else if (HAS_PCH_CPT(dev) && (IS_GEN7(dev) || port != PORT_A)) {
		*DP &= ~DP_LINK_TRAIN_MASK_CPT;

		switch (dp_train_pat & DP_TRAINING_PATTERN_MASK) {
		case DP_TRAINING_PATTERN_DISABLE:
			*DP |= DP_LINK_TRAIN_OFF_CPT;
			break;
		case DP_TRAINING_PATTERN_1:
			*DP |= DP_LINK_TRAIN_PAT_1_CPT;
			break;
		case DP_TRAINING_PATTERN_2:
			*DP |= DP_LINK_TRAIN_PAT_2_CPT;
			break;
		case DP_TRAINING_PATTERN_3:
			DRM_ERROR("DP training pattern 3 not supported\n");
			*DP |= DP_LINK_TRAIN_PAT_2_CPT;
			break;
		}

	} else {
		*DP &= ~DP_LINK_TRAIN_MASK;

		switch (dp_train_pat & DP_TRAINING_PATTERN_MASK) {
		case DP_TRAINING_PATTERN_DISABLE:
			*DP |= DP_LINK_TRAIN_OFF;
			break;
		case DP_TRAINING_PATTERN_1:
			*DP |= DP_LINK_TRAIN_PAT_1;
			break;
		case DP_TRAINING_PATTERN_2:
			*DP |= DP_LINK_TRAIN_PAT_2;
			break;
		case DP_TRAINING_PATTERN_3:
			DRM_ERROR("DP training pattern 3 not supported\n");
			*DP |= DP_LINK_TRAIN_PAT_2;
			break;
		}
	}

	I915_WRITE(intel_dp->output_reg, *DP);
	POSTING_READ(intel_dp->output_reg);

	buf[0] = dp_train_pat;
	if ((dp_train_pat & DP_TRAINING_PATTERN_MASK) ==
	    DP_TRAINING_PATTERN_DISABLE) {
		/* don't write DP_TRAINING_LANEx_SET on disable */
		len = 1;
	} else {
		/* DP_TRAINING_LANEx_SET follow DP_TRAINING_PATTERN_SET */
		memcpy(buf + 1, intel_dp->train_set, intel_dp->lane_count);
		len = intel_dp->lane_count + 1;
	}

	ret = drm_dp_dpcd_write(&intel_dp->aux, DP_TRAINING_PATTERN_SET,
				buf, len);

	return ret == len;
}

static bool
intel_dp_reset_link_train(struct intel_dp *intel_dp, uint32_t *DP,
			uint8_t dp_train_pat)
{
	memset(intel_dp->train_set, 0, sizeof(intel_dp->train_set));
	intel_dp_set_signal_levels(intel_dp, DP);
	return intel_dp_set_link_train(intel_dp, DP, dp_train_pat);
}

static bool
intel_dp_update_link_train(struct intel_dp *intel_dp, uint32_t *DP,
			   const uint8_t link_status[DP_LINK_STATUS_SIZE])
{
	struct intel_digital_port *intel_dig_port = dp_to_dig_port(intel_dp);
	struct drm_device *dev = intel_dig_port->base.base.dev;
	struct drm_i915_private *dev_priv = dev->dev_private;
	int ret;

	intel_get_adjust_train(intel_dp, link_status);
	intel_dp_set_signal_levels(intel_dp, DP);

	I915_WRITE(intel_dp->output_reg, *DP);
	POSTING_READ(intel_dp->output_reg);

	ret = drm_dp_dpcd_write(&intel_dp->aux, DP_TRAINING_LANE0_SET,
				intel_dp->train_set, intel_dp->lane_count);

	return ret == intel_dp->lane_count;
}

static void intel_dp_set_idle_link_train(struct intel_dp *intel_dp)
{
	struct intel_digital_port *intel_dig_port = dp_to_dig_port(intel_dp);
	struct drm_device *dev = intel_dig_port->base.base.dev;
	struct drm_i915_private *dev_priv = dev->dev_private;
	enum port port = intel_dig_port->port;
	uint32_t val;

	if (!HAS_DDI(dev))
		return;

	val = I915_READ(DP_TP_CTL(port));
	val &= ~DP_TP_CTL_LINK_TRAIN_MASK;
	val |= DP_TP_CTL_LINK_TRAIN_IDLE;
	I915_WRITE(DP_TP_CTL(port), val);

	/*
	 * On PORT_A we can have only eDP in SST mode. There the only reason
	 * we need to set idle transmission mode is to work around a HW issue
	 * where we enable the pipe while not in idle link-training mode.
	 * In this case there is requirement to wait for a minimum number of
	 * idle patterns to be sent.
	 */
	if (port == PORT_A)
		return;

	if (wait_for((I915_READ(DP_TP_STATUS(port)) & DP_TP_STATUS_IDLE_DONE),
		     1))
		DRM_ERROR("Timed out waiting for DP idle patterns\n");
}

/* Enable corresponding port and start training pattern 1 */
void
intel_dp_start_link_train(struct intel_dp *intel_dp)
{
	struct drm_encoder *encoder = &dp_to_dig_port(intel_dp)->base.base;
	struct drm_device *dev = encoder->dev;
	int i;
	uint8_t voltage;
	int voltage_tries, loop_tries;
	uint32_t DP = intel_dp->DP;
	uint8_t link_config[2];

	if (HAS_DDI(dev))
		intel_ddi_prepare_link_retrain(encoder);

	/* Write the link configuration data */
	link_config[0] = intel_dp->link_bw;
	link_config[1] = intel_dp->lane_count;
	if (drm_dp_enhanced_frame_cap(intel_dp->dpcd))
		link_config[1] |= DP_LANE_COUNT_ENHANCED_FRAME_EN;
	drm_dp_dpcd_write(&intel_dp->aux, DP_LINK_BW_SET, link_config, 2);

	link_config[0] = 0;
	link_config[1] = DP_SET_ANSI_8B10B;
	drm_dp_dpcd_write(&intel_dp->aux, DP_DOWNSPREAD_CTRL, link_config, 2);

	DP |= DP_PORT_EN;

	/* clock recovery */
	if (!intel_dp_reset_link_train(intel_dp, &DP,
				       DP_TRAINING_PATTERN_1 |
				       DP_LINK_SCRAMBLING_DISABLE)) {
		DRM_ERROR("failed to enable link training\n");
		return;
	}

	voltage = 0xff;
	voltage_tries = 0;
	loop_tries = 0;
	for (;;) {
		uint8_t link_status[DP_LINK_STATUS_SIZE];

		drm_dp_link_train_clock_recovery_delay(intel_dp->dpcd);
		if (!intel_dp_get_link_status(intel_dp, link_status)) {
			DRM_ERROR("failed to get link status\n");
			break;
		}

		if (drm_dp_clock_recovery_ok(link_status, intel_dp->lane_count)) {
			DRM_DEBUG_KMS("clock recovery OK\n");
			break;
		}

		/* Check to see if we've tried the max voltage */
		for (i = 0; i < intel_dp->lane_count; i++)
			if ((intel_dp->train_set[i] & DP_TRAIN_MAX_SWING_REACHED) == 0)
				break;
		if (i == intel_dp->lane_count) {
			++loop_tries;
			if (loop_tries == 5) {
				DRM_ERROR("too many full retries, give up\n");
				break;
			}
			intel_dp_reset_link_train(intel_dp, &DP,
						  DP_TRAINING_PATTERN_1 |
						  DP_LINK_SCRAMBLING_DISABLE);
			voltage_tries = 0;
			continue;
		}

		/* Check to see if we've tried the same voltage 5 times */
		if ((intel_dp->train_set[0] & DP_TRAIN_VOLTAGE_SWING_MASK) == voltage) {
			++voltage_tries;
			if (voltage_tries == 5) {
				DRM_ERROR("too many voltage retries, give up\n");
				break;
			}
		} else
			voltage_tries = 0;
		voltage = intel_dp->train_set[0] & DP_TRAIN_VOLTAGE_SWING_MASK;

		/* Update training set as requested by target */
		if (!intel_dp_update_link_train(intel_dp, &DP, link_status)) {
			DRM_ERROR("failed to update link training\n");
			break;
		}
	}

	intel_dp->DP = DP;
}

void
intel_dp_complete_link_train(struct intel_dp *intel_dp)
{
	bool channel_eq = false;
	int tries, cr_tries;
	uint32_t DP = intel_dp->DP;
	uint32_t training_pattern = DP_TRAINING_PATTERN_2;

	/* Training Pattern 3 for HBR2 ot 1.2 devices that support it*/
	if (intel_dp->link_bw == DP_LINK_BW_5_4 || intel_dp->use_tps3)
		training_pattern = DP_TRAINING_PATTERN_3;

	/* channel equalization */
	if (!intel_dp_set_link_train(intel_dp, &DP,
				     training_pattern |
				     DP_LINK_SCRAMBLING_DISABLE)) {
		DRM_ERROR("failed to start channel equalization\n");
		return;
	}

	tries = 0;
	cr_tries = 0;
	channel_eq = false;
	for (;;) {
		uint8_t link_status[DP_LINK_STATUS_SIZE];

		if (cr_tries > 5) {
			DRM_ERROR("failed to train DP, aborting\n");
			break;
		}

		drm_dp_link_train_channel_eq_delay(intel_dp->dpcd);
		if (!intel_dp_get_link_status(intel_dp, link_status)) {
			DRM_ERROR("failed to get link status\n");
			break;
		}

		/* Make sure clock is still ok */
		if (!drm_dp_clock_recovery_ok(link_status, intel_dp->lane_count)) {
			intel_dp_start_link_train(intel_dp);
			intel_dp_set_link_train(intel_dp, &DP,
						training_pattern |
						DP_LINK_SCRAMBLING_DISABLE);
			cr_tries++;
			continue;
		}

		if (drm_dp_channel_eq_ok(link_status, intel_dp->lane_count)) {
			channel_eq = true;
			break;
		}

		/* Try 5 times, then try clock recovery if that fails */
		if (tries > 5) {
			intel_dp_link_down(intel_dp);
			intel_dp_start_link_train(intel_dp);
			intel_dp_set_link_train(intel_dp, &DP,
						training_pattern |
						DP_LINK_SCRAMBLING_DISABLE);
			tries = 0;
			cr_tries++;
			continue;
		}

		/* Update training set as requested by target */
		if (!intel_dp_update_link_train(intel_dp, &DP, link_status)) {
			DRM_ERROR("failed to update link training\n");
			break;
		}
		++tries;
	}

	intel_dp_set_idle_link_train(intel_dp);

	intel_dp->DP = DP;

	if (channel_eq)
		DRM_DEBUG_KMS("Channel EQ done. DP Training successful\n");

}

void intel_dp_stop_link_train(struct intel_dp *intel_dp)
{
	intel_dp_set_link_train(intel_dp, &intel_dp->DP,
				DP_TRAINING_PATTERN_DISABLE);
}

static void
intel_dp_link_down(struct intel_dp *intel_dp)
{
	struct intel_digital_port *intel_dig_port = dp_to_dig_port(intel_dp);
	enum port port = intel_dig_port->port;
	struct drm_device *dev = intel_dig_port->base.base.dev;
	struct drm_i915_private *dev_priv = dev->dev_private;
	struct intel_crtc *intel_crtc =
		to_intel_crtc(intel_dig_port->base.base.crtc);
	uint32_t DP = intel_dp->DP;

	if (WARN_ON(HAS_DDI(dev)))
		return;

	if (WARN_ON((I915_READ(intel_dp->output_reg) & DP_PORT_EN) == 0))
		return;

	DRM_DEBUG_KMS("\n");

	if (HAS_PCH_CPT(dev) && (IS_GEN7(dev) || port != PORT_A)) {
		DP &= ~DP_LINK_TRAIN_MASK_CPT;
		I915_WRITE(intel_dp->output_reg, DP | DP_LINK_TRAIN_PAT_IDLE_CPT);
	} else {
		DP &= ~DP_LINK_TRAIN_MASK;
		I915_WRITE(intel_dp->output_reg, DP | DP_LINK_TRAIN_PAT_IDLE);
	}
	POSTING_READ(intel_dp->output_reg);

	if (HAS_PCH_IBX(dev) &&
	    I915_READ(intel_dp->output_reg) & DP_PIPEB_SELECT) {
		struct drm_crtc *crtc = intel_dig_port->base.base.crtc;

		/* Hardware workaround: leaving our transcoder select
		 * set to transcoder B while it's off will prevent the
		 * corresponding HDMI output on transcoder A.
		 *
		 * Combine this with another hardware workaround:
		 * transcoder select bit can only be cleared while the
		 * port is enabled.
		 */
		DP &= ~DP_PIPEB_SELECT;
		I915_WRITE(intel_dp->output_reg, DP);

		/* Changes to enable or select take place the vblank
		 * after being written.
		 */
		if (WARN_ON(crtc == NULL)) {
			/* We should never try to disable a port without a crtc
			 * attached. For paranoia keep the code around for a
			 * bit. */
			POSTING_READ(intel_dp->output_reg);
			msleep(50);
		} else
			intel_wait_for_vblank(dev, intel_crtc->pipe);
	}

	DP &= ~DP_AUDIO_OUTPUT_ENABLE;
	I915_WRITE(intel_dp->output_reg, DP & ~DP_PORT_EN);
	POSTING_READ(intel_dp->output_reg);
	msleep(intel_dp->panel_power_down_delay);
}

static bool
intel_dp_get_dpcd(struct intel_dp *intel_dp)
{
	struct intel_digital_port *dig_port = dp_to_dig_port(intel_dp);
	struct drm_device *dev = dig_port->base.base.dev;
	struct drm_i915_private *dev_priv = dev->dev_private;

	char dpcd_hex_dump[sizeof(intel_dp->dpcd) * 3];

	if (intel_dp_dpcd_read_wake(&intel_dp->aux, 0x000, intel_dp->dpcd,
				    sizeof(intel_dp->dpcd)) < 0)
		return false; /* aux transfer failed */

	hex_dump_to_buffer(intel_dp->dpcd, sizeof(intel_dp->dpcd),
			   32, 1, dpcd_hex_dump, sizeof(dpcd_hex_dump), false);
	DRM_DEBUG_KMS("DPCD: %s\n", dpcd_hex_dump);

	if (intel_dp->dpcd[DP_DPCD_REV] == 0)
		return false; /* DPCD not present */

	/* Check if the panel supports PSR */
	memset(intel_dp->psr_dpcd, 0, sizeof(intel_dp->psr_dpcd));
	if (is_edp(intel_dp)) {
		intel_dp_dpcd_read_wake(&intel_dp->aux, DP_PSR_SUPPORT,
					intel_dp->psr_dpcd,
					sizeof(intel_dp->psr_dpcd));
		if (intel_dp->psr_dpcd[0] & DP_PSR_IS_SUPPORTED) {
			dev_priv->psr.sink_support = true;
			DRM_DEBUG_KMS("Detected EDP PSR Panel.\n");
		}
	}

	/* Training Pattern 3 support */
	if (intel_dp->dpcd[DP_DPCD_REV] >= 0x12 &&
	    intel_dp->dpcd[DP_MAX_LANE_COUNT] & DP_TPS3_SUPPORTED) {
		intel_dp->use_tps3 = true;
		DRM_DEBUG_KMS("Displayport TPS3 supported");
	} else
		intel_dp->use_tps3 = false;

	if (!(intel_dp->dpcd[DP_DOWNSTREAMPORT_PRESENT] &
	      DP_DWN_STRM_PORT_PRESENT))
		return true; /* native DP sink */

	if (intel_dp->dpcd[DP_DPCD_REV] == 0x10)
		return true; /* no per-port downstream info */

	if (intel_dp_dpcd_read_wake(&intel_dp->aux, DP_DOWNSTREAM_PORT_0,
				    intel_dp->downstream_ports,
				    DP_MAX_DOWNSTREAM_PORTS) < 0)
		return false; /* downstream port status fetch failed */

	return true;
}

static void
intel_dp_probe_oui(struct intel_dp *intel_dp)
{
	u8 buf[3];

	if (!(intel_dp->dpcd[DP_DOWN_STREAM_PORT_COUNT] & DP_OUI_SUPPORT))
		return;

	intel_edp_panel_vdd_on(intel_dp);

	if (intel_dp_dpcd_read_wake(&intel_dp->aux, DP_SINK_OUI, buf, 3) == 3)
		DRM_DEBUG_KMS("Sink OUI: %02hx%02hx%02hx\n",
			      buf[0], buf[1], buf[2]);

	if (intel_dp_dpcd_read_wake(&intel_dp->aux, DP_BRANCH_OUI, buf, 3) == 3)
		DRM_DEBUG_KMS("Branch OUI: %02hx%02hx%02hx\n",
			      buf[0], buf[1], buf[2]);

	edp_panel_vdd_off(intel_dp, false);
}

static bool
intel_dp_probe_mst(struct intel_dp *intel_dp)
{
	u8 buf[1];

	if (!intel_dp->can_mst)
		return false;

	if (intel_dp->dpcd[DP_DPCD_REV] < 0x12)
		return false;

	_edp_panel_vdd_on(intel_dp);
	if (intel_dp_dpcd_read_wake(&intel_dp->aux, DP_MSTM_CAP, buf, 1)) {
		if (buf[0] & DP_MST_CAP) {
			DRM_DEBUG_KMS("Sink is MST capable\n");
			intel_dp->is_mst = true;
		} else {
			DRM_DEBUG_KMS("Sink is not MST capable\n");
			intel_dp->is_mst = false;
		}
	}
	edp_panel_vdd_off(intel_dp, false);

	drm_dp_mst_topology_mgr_set_mst(&intel_dp->mst_mgr, intel_dp->is_mst);
	return intel_dp->is_mst;
}

int intel_dp_sink_crc(struct intel_dp *intel_dp, u8 *crc)
{
	struct intel_digital_port *intel_dig_port = dp_to_dig_port(intel_dp);
	struct drm_device *dev = intel_dig_port->base.base.dev;
	struct intel_crtc *intel_crtc =
		to_intel_crtc(intel_dig_port->base.base.crtc);
	u8 buf[1];

	if (drm_dp_dpcd_readb(&intel_dp->aux, DP_TEST_SINK_MISC, buf) < 0)
		return -EAGAIN;

	if (!(buf[0] & DP_TEST_CRC_SUPPORTED))
		return -ENOTTY;

	if (drm_dp_dpcd_writeb(&intel_dp->aux, DP_TEST_SINK,
			       DP_TEST_SINK_START) < 0)
		return -EAGAIN;

	/* Wait 2 vblanks to be sure we will have the correct CRC value */
	intel_wait_for_vblank(dev, intel_crtc->pipe);
	intel_wait_for_vblank(dev, intel_crtc->pipe);

	if (drm_dp_dpcd_read(&intel_dp->aux, DP_TEST_CRC_R_CR, crc, 6) < 0)
		return -EAGAIN;

	drm_dp_dpcd_writeb(&intel_dp->aux, DP_TEST_SINK, 0);
	return 0;
}

static bool
intel_dp_get_sink_irq(struct intel_dp *intel_dp, u8 *sink_irq_vector)
{
	return intel_dp_dpcd_read_wake(&intel_dp->aux,
				       DP_DEVICE_SERVICE_IRQ_VECTOR,
				       sink_irq_vector, 1) == 1;
}

static bool
intel_dp_get_sink_irq_esi(struct intel_dp *intel_dp, u8 *sink_irq_vector)
{
	int ret;

	ret = intel_dp_dpcd_read_wake(&intel_dp->aux,
					     DP_SINK_COUNT_ESI,
					     sink_irq_vector, 14);
	if (ret != 14)
		return false;

	return true;
}

static void
intel_dp_handle_test_request(struct intel_dp *intel_dp)
{
	/* NAK by default */
	drm_dp_dpcd_writeb(&intel_dp->aux, DP_TEST_RESPONSE, DP_TEST_NAK);
}

static int
intel_dp_check_mst_status(struct intel_dp *intel_dp)
{
	bool bret;

	if (intel_dp->is_mst) {
		u8 esi[16] = { 0 };
		int ret = 0;
		int retry;
		bool handled;
		bret = intel_dp_get_sink_irq_esi(intel_dp, esi);
go_again:
		if (bret == true) {

			/* check link status - esi[10] = 0x200c */
			if (intel_dp->active_mst_links && !drm_dp_channel_eq_ok(&esi[10], intel_dp->lane_count)) {
				DRM_DEBUG_KMS("channel EQ not ok, retraining\n");
				intel_dp_start_link_train(intel_dp);
				intel_dp_complete_link_train(intel_dp);
				intel_dp_stop_link_train(intel_dp);
			}

			DRM_DEBUG_KMS("got esi %02x %02x %02x\n", esi[0], esi[1], esi[2]);
			ret = drm_dp_mst_hpd_irq(&intel_dp->mst_mgr, esi, &handled);

			if (handled) {
				for (retry = 0; retry < 3; retry++) {
					int wret;
					wret = drm_dp_dpcd_write(&intel_dp->aux,
								 DP_SINK_COUNT_ESI+1,
								 &esi[1], 3);
					if (wret == 3) {
						break;
					}
				}

				bret = intel_dp_get_sink_irq_esi(intel_dp, esi);
				if (bret == true) {
					DRM_DEBUG_KMS("got esi2 %02x %02x %02x\n", esi[0], esi[1], esi[2]);
					goto go_again;
				}
			} else
				ret = 0;

			return ret;
		} else {
			struct intel_digital_port *intel_dig_port = dp_to_dig_port(intel_dp);
			DRM_DEBUG_KMS("failed to get ESI - device may have failed\n");
			intel_dp->is_mst = false;
			drm_dp_mst_topology_mgr_set_mst(&intel_dp->mst_mgr, intel_dp->is_mst);
			/* send a hotplug event */
			drm_kms_helper_hotplug_event(intel_dig_port->base.base.dev);
		}
	}
	return -EINVAL;
}

/*
 * According to DP spec
 * 5.1.2:
 *  1. Read DPCD
 *  2. Configure link according to Receiver Capabilities
 *  3. Use Link Training from 2.5.3.3 and 3.5.1.3
 *  4. Check link status on receipt of hot-plug interrupt
 */
void
intel_dp_check_link_status(struct intel_dp *intel_dp)
{
	struct intel_encoder *intel_encoder = &dp_to_dig_port(intel_dp)->base;
	u8 sink_irq_vector;
	u8 link_status[DP_LINK_STATUS_SIZE];

	/* FIXME: This access isn't protected by any locks. */
	if (!intel_encoder->connectors_active)
		return;

	if (WARN_ON(!intel_encoder->base.crtc))
		return;

	/* Try to read receiver status if the link appears to be up */
	if (!intel_dp_get_link_status(intel_dp, link_status)) {
		return;
	}

	/* Now read the DPCD to see if it's actually running */
	if (!intel_dp_get_dpcd(intel_dp)) {
		return;
	}

	/* Try to read the source of the interrupt */
	if (intel_dp->dpcd[DP_DPCD_REV] >= 0x11 &&
	    intel_dp_get_sink_irq(intel_dp, &sink_irq_vector)) {
		/* Clear interrupt source */
		drm_dp_dpcd_writeb(&intel_dp->aux,
				   DP_DEVICE_SERVICE_IRQ_VECTOR,
				   sink_irq_vector);

		if (sink_irq_vector & DP_AUTOMATED_TEST_REQUEST)
			intel_dp_handle_test_request(intel_dp);
		if (sink_irq_vector & (DP_CP_IRQ | DP_SINK_SPECIFIC_IRQ))
			DRM_DEBUG_DRIVER("CP or sink specific irq unhandled\n");
	}

	if (!drm_dp_channel_eq_ok(link_status, intel_dp->lane_count)) {
		DRM_DEBUG_KMS("%s: channel EQ not ok, retraining\n",
			      intel_encoder->base.name);
		intel_dp_start_link_train(intel_dp);
		intel_dp_complete_link_train(intel_dp);
		intel_dp_stop_link_train(intel_dp);
	}
}

/* XXX this is probably wrong for multiple downstream ports */
static enum drm_connector_status
intel_dp_detect_dpcd(struct intel_dp *intel_dp)
{
	uint8_t *dpcd = intel_dp->dpcd;
	uint8_t type;

	if (!intel_dp_get_dpcd(intel_dp))
		return connector_status_disconnected;

	/* if there's no downstream port, we're done */
	if (!(dpcd[DP_DOWNSTREAMPORT_PRESENT] & DP_DWN_STRM_PORT_PRESENT))
		return connector_status_connected;

	/* If we're HPD-aware, SINK_COUNT changes dynamically */
	if (intel_dp->dpcd[DP_DPCD_REV] >= 0x11 &&
	    intel_dp->downstream_ports[0] & DP_DS_PORT_HPD) {
		uint8_t reg;

		if (intel_dp_dpcd_read_wake(&intel_dp->aux, DP_SINK_COUNT,
					    &reg, 1) < 0)
			return connector_status_unknown;

		return DP_GET_SINK_COUNT(reg) ? connector_status_connected
					      : connector_status_disconnected;
	}

	/* If no HPD, poke DDC gently */
	if (drm_probe_ddc(&intel_dp->aux.ddc))
		return connector_status_connected;

	/* Well we tried, say unknown for unreliable port types */
	if (intel_dp->dpcd[DP_DPCD_REV] >= 0x11) {
		type = intel_dp->downstream_ports[0] & DP_DS_PORT_TYPE_MASK;
		if (type == DP_DS_PORT_TYPE_VGA ||
		    type == DP_DS_PORT_TYPE_NON_EDID)
			return connector_status_unknown;
	} else {
		type = intel_dp->dpcd[DP_DOWNSTREAMPORT_PRESENT] &
			DP_DWN_STRM_PORT_TYPE_MASK;
		if (type == DP_DWN_STRM_PORT_TYPE_ANALOG ||
		    type == DP_DWN_STRM_PORT_TYPE_OTHER)
			return connector_status_unknown;
	}

	/* Anything else is out of spec, warn and ignore */
	DRM_DEBUG_KMS("Broken DP branch device, ignoring\n");
	return connector_status_disconnected;
}

static enum drm_connector_status
ironlake_dp_detect(struct intel_dp *intel_dp)
{
	struct drm_device *dev = intel_dp_to_dev(intel_dp);
	struct drm_i915_private *dev_priv = dev->dev_private;
	struct intel_digital_port *intel_dig_port = dp_to_dig_port(intel_dp);
	enum drm_connector_status status;

	/* Can't disconnect eDP, but you can close the lid... */
	if (is_edp(intel_dp)) {
		status = intel_panel_detect(dev);
		if (status == connector_status_unknown)
			status = connector_status_connected;
		return status;
	}

	if (!ibx_digital_port_connected(dev_priv, intel_dig_port))
		return connector_status_disconnected;

	return intel_dp_detect_dpcd(intel_dp);
}

static enum drm_connector_status
g4x_dp_detect(struct intel_dp *intel_dp)
{
	struct drm_device *dev = intel_dp_to_dev(intel_dp);
	struct drm_i915_private *dev_priv = dev->dev_private;
	struct intel_digital_port *intel_dig_port = dp_to_dig_port(intel_dp);
	uint32_t bit;

	/* Can't disconnect eDP, but you can close the lid... */
	if (is_edp(intel_dp)) {
		enum drm_connector_status status;

		status = intel_panel_detect(dev);
		if (status == connector_status_unknown)
			status = connector_status_connected;
		return status;
	}

	if (IS_VALLEYVIEW(dev)) {
		switch (intel_dig_port->port) {
		case PORT_B:
			bit = PORTB_HOTPLUG_LIVE_STATUS_VLV;
			break;
		case PORT_C:
			bit = PORTC_HOTPLUG_LIVE_STATUS_VLV;
			break;
		case PORT_D:
			bit = PORTD_HOTPLUG_LIVE_STATUS_VLV;
			break;
		default:
			return connector_status_unknown;
		}
	} else {
		switch (intel_dig_port->port) {
		case PORT_B:
			bit = PORTB_HOTPLUG_LIVE_STATUS_G4X;
			break;
		case PORT_C:
			bit = PORTC_HOTPLUG_LIVE_STATUS_G4X;
			break;
		case PORT_D:
			bit = PORTD_HOTPLUG_LIVE_STATUS_G4X;
			break;
		default:
			return connector_status_unknown;
		}
	}

	if ((I915_READ(PORT_HOTPLUG_STAT) & bit) == 0)
		return connector_status_disconnected;

	return intel_dp_detect_dpcd(intel_dp);
}

static struct edid *
intel_dp_get_edid(struct drm_connector *connector, struct i2c_adapter *adapter)
{
	struct intel_connector *intel_connector = to_intel_connector(connector);

	/* use cached edid if we have one */
	if (intel_connector->edid) {
		/* invalid edid */
		if (IS_ERR(intel_connector->edid))
			return NULL;

		return drm_edid_duplicate(intel_connector->edid);
	}

	return drm_get_edid(connector, adapter);
}

static int
intel_dp_get_edid_modes(struct drm_connector *connector, struct i2c_adapter *adapter)
{
	struct intel_connector *intel_connector = to_intel_connector(connector);

	/* use cached edid if we have one */
	if (intel_connector->edid) {
		/* invalid edid */
		if (IS_ERR(intel_connector->edid))
			return 0;

		return intel_connector_update_modes(connector,
						    intel_connector->edid);
	}

	return intel_ddc_get_modes(connector, adapter);
}

static enum drm_connector_status
intel_dp_detect(struct drm_connector *connector, bool force)
{
	struct intel_dp *intel_dp = intel_attached_dp(connector);
	struct intel_digital_port *intel_dig_port = dp_to_dig_port(intel_dp);
	struct intel_encoder *intel_encoder = &intel_dig_port->base;
	struct drm_device *dev = connector->dev;
	struct drm_i915_private *dev_priv = dev->dev_private;
	enum drm_connector_status status;
	enum intel_display_power_domain power_domain;
	struct edid *edid = NULL;
	bool ret;

	power_domain = intel_display_port_power_domain(intel_encoder);
	intel_display_power_get(dev_priv, power_domain);

	DRM_DEBUG_KMS("[CONNECTOR:%d:%s]\n",
		      connector->base.id, connector->name);

	if (intel_dp->is_mst) {
		/* MST devices are disconnected from a monitor POV */
		if (intel_encoder->type != INTEL_OUTPUT_EDP)
			intel_encoder->type = INTEL_OUTPUT_DISPLAYPORT;
		status = connector_status_disconnected;
		goto out;
	}

	intel_dp->has_audio = false;

	if (HAS_PCH_SPLIT(dev))
		status = ironlake_dp_detect(intel_dp);
	else
		status = g4x_dp_detect(intel_dp);

	if (status != connector_status_connected)
		goto out;

	intel_dp_probe_oui(intel_dp);

	ret = intel_dp_probe_mst(intel_dp);
	if (ret) {
		/* if we are in MST mode then this connector
		   won't appear connected or have anything with EDID on it */
		if (intel_encoder->type != INTEL_OUTPUT_EDP)
			intel_encoder->type = INTEL_OUTPUT_DISPLAYPORT;
		status = connector_status_disconnected;
		goto out;
	}

	if (intel_dp->force_audio != HDMI_AUDIO_AUTO) {
		intel_dp->has_audio = (intel_dp->force_audio == HDMI_AUDIO_ON);
	} else {
		edid = intel_dp_get_edid(connector, &intel_dp->aux.ddc);
		if (edid) {
			intel_dp->has_audio = drm_detect_monitor_audio(edid);
			kfree(edid);
		}
	}

	if (intel_encoder->type != INTEL_OUTPUT_EDP)
		intel_encoder->type = INTEL_OUTPUT_DISPLAYPORT;
	status = connector_status_connected;

out:
	intel_display_power_put(dev_priv, power_domain);
	return status;
}

static int intel_dp_get_modes(struct drm_connector *connector)
{
	struct intel_dp *intel_dp = intel_attached_dp(connector);
	struct intel_digital_port *intel_dig_port = dp_to_dig_port(intel_dp);
	struct intel_encoder *intel_encoder = &intel_dig_port->base;
	struct intel_connector *intel_connector = to_intel_connector(connector);
	struct drm_device *dev = connector->dev;
	struct drm_i915_private *dev_priv = dev->dev_private;
	enum intel_display_power_domain power_domain;
	int ret;

	/* We should parse the EDID data and find out if it has an audio sink
	 */

	power_domain = intel_display_port_power_domain(intel_encoder);
	intel_display_power_get(dev_priv, power_domain);

	ret = intel_dp_get_edid_modes(connector, &intel_dp->aux.ddc);
	intel_display_power_put(dev_priv, power_domain);
	if (ret)
		return ret;

	/* if eDP has no EDID, fall back to fixed mode */
	if (is_edp(intel_dp) && intel_connector->panel.fixed_mode) {
		struct drm_display_mode *mode;
		mode = drm_mode_duplicate(dev,
					  intel_connector->panel.fixed_mode);
		if (mode) {
			drm_mode_probed_add(connector, mode);
			return 1;
		}
	}
	return 0;
}

static bool
intel_dp_detect_audio(struct drm_connector *connector)
{
	struct intel_dp *intel_dp = intel_attached_dp(connector);
	struct intel_digital_port *intel_dig_port = dp_to_dig_port(intel_dp);
	struct intel_encoder *intel_encoder = &intel_dig_port->base;
	struct drm_device *dev = connector->dev;
	struct drm_i915_private *dev_priv = dev->dev_private;
	enum intel_display_power_domain power_domain;
	struct edid *edid;
	bool has_audio = false;

	power_domain = intel_display_port_power_domain(intel_encoder);
	intel_display_power_get(dev_priv, power_domain);

	edid = intel_dp_get_edid(connector, &intel_dp->aux.ddc);
	if (edid) {
		has_audio = drm_detect_monitor_audio(edid);
		kfree(edid);
	}

	intel_display_power_put(dev_priv, power_domain);

	return has_audio;
}

static int
intel_dp_set_property(struct drm_connector *connector,
		      struct drm_property *property,
		      uint64_t val)
{
	struct drm_i915_private *dev_priv = connector->dev->dev_private;
	struct intel_connector *intel_connector = to_intel_connector(connector);
	struct intel_encoder *intel_encoder = intel_attached_encoder(connector);
	struct intel_dp *intel_dp = enc_to_intel_dp(&intel_encoder->base);
	int ret;

	ret = drm_object_property_set_value(&connector->base, property, val);
	if (ret)
		return ret;

	if (property == dev_priv->force_audio_property) {
		int i = val;
		bool has_audio;

		if (i == intel_dp->force_audio)
			return 0;

		intel_dp->force_audio = i;

		if (i == HDMI_AUDIO_AUTO)
			has_audio = intel_dp_detect_audio(connector);
		else
			has_audio = (i == HDMI_AUDIO_ON);

		if (has_audio == intel_dp->has_audio)
			return 0;

		intel_dp->has_audio = has_audio;
		goto done;
	}

	if (property == dev_priv->broadcast_rgb_property) {
		bool old_auto = intel_dp->color_range_auto;
		uint32_t old_range = intel_dp->color_range;

		switch (val) {
		case INTEL_BROADCAST_RGB_AUTO:
			intel_dp->color_range_auto = true;
			break;
		case INTEL_BROADCAST_RGB_FULL:
			intel_dp->color_range_auto = false;
			intel_dp->color_range = 0;
			break;
		case INTEL_BROADCAST_RGB_LIMITED:
			intel_dp->color_range_auto = false;
			intel_dp->color_range = DP_COLOR_RANGE_16_235;
			break;
		default:
			return -EINVAL;
		}

		if (old_auto == intel_dp->color_range_auto &&
		    old_range == intel_dp->color_range)
			return 0;

		goto done;
	}

	if (is_edp(intel_dp) &&
	    property == connector->dev->mode_config.scaling_mode_property) {
		if (val == DRM_MODE_SCALE_NONE) {
			DRM_DEBUG_KMS("no scaling not supported\n");
			return -EINVAL;
		}

		if (intel_connector->panel.fitting_mode == val) {
			/* the eDP scaling property is not changed */
			return 0;
		}
		intel_connector->panel.fitting_mode = val;

		goto done;
	}

	return -EINVAL;

done:
	if (intel_encoder->base.crtc)
		intel_crtc_restore_mode(intel_encoder->base.crtc);

	return 0;
}

static void
intel_dp_connector_destroy(struct drm_connector *connector)
{
	struct intel_connector *intel_connector = to_intel_connector(connector);

	if (!IS_ERR_OR_NULL(intel_connector->edid))
		kfree(intel_connector->edid);

	/* Can't call is_edp() since the encoder may have been destroyed
	 * already. */
	if (connector->connector_type == DRM_MODE_CONNECTOR_eDP)
		intel_panel_fini(&intel_connector->panel);

	drm_connector_cleanup(connector);
	kfree(connector);
}

void intel_dp_encoder_destroy(struct drm_encoder *encoder)
{
	struct intel_digital_port *intel_dig_port = enc_to_dig_port(encoder);
	struct intel_dp *intel_dp = &intel_dig_port->dp;
	struct drm_device *dev = intel_dp_to_dev(intel_dp);

	drm_dp_aux_unregister(&intel_dp->aux);
	intel_dp_mst_encoder_cleanup(intel_dig_port);
	drm_encoder_cleanup(encoder);
	if (is_edp(intel_dp)) {
		cancel_delayed_work_sync(&intel_dp->panel_vdd_work);
		drm_modeset_lock(&dev->mode_config.connection_mutex, NULL);
		edp_panel_vdd_off_sync(intel_dp);
		drm_modeset_unlock(&dev->mode_config.connection_mutex);
		if (intel_dp->edp_notifier.notifier_call) {
			unregister_reboot_notifier(&intel_dp->edp_notifier);
			intel_dp->edp_notifier.notifier_call = NULL;
		}
	}
	kfree(intel_dig_port);
}

static const struct drm_connector_funcs intel_dp_connector_funcs = {
	.dpms = intel_connector_dpms,
	.detect = intel_dp_detect,
	.fill_modes = drm_helper_probe_single_connector_modes,
	.set_property = intel_dp_set_property,
	.destroy = intel_dp_connector_destroy,
};

static const struct drm_connector_helper_funcs intel_dp_connector_helper_funcs = {
	.get_modes = intel_dp_get_modes,
	.mode_valid = intel_dp_mode_valid,
	.best_encoder = intel_best_encoder,
};

static const struct drm_encoder_funcs intel_dp_enc_funcs = {
	.destroy = intel_dp_encoder_destroy,
};

void
intel_dp_hot_plug(struct intel_encoder *intel_encoder)
{
	return;
}

bool
intel_dp_hpd_pulse(struct intel_digital_port *intel_dig_port, bool long_hpd)
{
	struct intel_dp *intel_dp = &intel_dig_port->dp;
	struct drm_device *dev = intel_dig_port->base.base.dev;
	struct drm_i915_private *dev_priv = dev->dev_private;
	int ret;
	if (intel_dig_port->base.type != INTEL_OUTPUT_EDP)
		intel_dig_port->base.type = INTEL_OUTPUT_DISPLAYPORT;

	DRM_DEBUG_KMS("got hpd irq on port %d - %s\n", intel_dig_port->port,
		      long_hpd ? "long" : "short");

	if (long_hpd) {
		if (!ibx_digital_port_connected(dev_priv, intel_dig_port))
			goto mst_fail;

		if (!intel_dp_get_dpcd(intel_dp)) {
			goto mst_fail;
		}

		intel_dp_probe_oui(intel_dp);

		if (!intel_dp_probe_mst(intel_dp))
			goto mst_fail;

	} else {
		if (intel_dp->is_mst) {
			ret = intel_dp_check_mst_status(intel_dp);
			if (ret == -EINVAL)
				goto mst_fail;
		}

		if (!intel_dp->is_mst) {
			/*
			 * we'll check the link status via the normal hot plug path later -
			 * but for short hpds we should check it now
			 */
			intel_dp_check_link_status(intel_dp);
		}
	}
	return false;
mst_fail:
	/* if we were in MST mode, and device is not there get out of MST mode */
	if (intel_dp->is_mst) {
		DRM_DEBUG_KMS("MST device may have disappeared %d vs %d\n", intel_dp->is_mst, intel_dp->mst_mgr.mst_state);
		intel_dp->is_mst = false;
		drm_dp_mst_topology_mgr_set_mst(&intel_dp->mst_mgr, intel_dp->is_mst);
	}
	return true;
}

/* Return which DP Port should be selected for Transcoder DP control */
int
intel_trans_dp_port_sel(struct drm_crtc *crtc)
{
	struct drm_device *dev = crtc->dev;
	struct intel_encoder *intel_encoder;
	struct intel_dp *intel_dp;

	for_each_encoder_on_crtc(dev, crtc, intel_encoder) {
		intel_dp = enc_to_intel_dp(&intel_encoder->base);

		if (intel_encoder->type == INTEL_OUTPUT_DISPLAYPORT ||
		    intel_encoder->type == INTEL_OUTPUT_EDP)
			return intel_dp->output_reg;
	}

	return -1;
}

/* check the VBT to see whether the eDP is on DP-D port */
bool intel_dp_is_edp(struct drm_device *dev, enum port port)
{
	struct drm_i915_private *dev_priv = dev->dev_private;
	union child_device_config *p_child;
	int i;
	static const short port_mapping[] = {
		[PORT_B] = PORT_IDPB,
		[PORT_C] = PORT_IDPC,
		[PORT_D] = PORT_IDPD,
	};

	if (port == PORT_A)
		return true;

	if (!dev_priv->vbt.child_dev_num)
		return false;

	for (i = 0; i < dev_priv->vbt.child_dev_num; i++) {
		p_child = dev_priv->vbt.child_dev + i;

		if (p_child->common.dvo_port == port_mapping[port] &&
		    (p_child->common.device_type & DEVICE_TYPE_eDP_BITS) ==
		    (DEVICE_TYPE_eDP & DEVICE_TYPE_eDP_BITS))
			return true;
	}
	return false;
}

void
intel_dp_add_properties(struct intel_dp *intel_dp, struct drm_connector *connector)
{
	struct intel_connector *intel_connector = to_intel_connector(connector);

	intel_attach_force_audio_property(connector);
	intel_attach_broadcast_rgb_property(connector);
	intel_dp->color_range_auto = true;

	if (is_edp(intel_dp)) {
		drm_mode_create_scaling_mode_property(connector->dev);
		drm_object_attach_property(
			&connector->base,
			connector->dev->mode_config.scaling_mode_property,
			DRM_MODE_SCALE_ASPECT);
		intel_connector->panel.fitting_mode = DRM_MODE_SCALE_ASPECT;
	}
}

static void intel_dp_init_panel_power_timestamps(struct intel_dp *intel_dp)
{
	intel_dp->last_power_cycle = jiffies;
	intel_dp->last_power_on = jiffies;
	intel_dp->last_backlight_off = jiffies;
}

static void
intel_dp_init_panel_power_sequencer(struct drm_device *dev,
				    struct intel_dp *intel_dp,
				    struct edp_power_seq *out)
{
	struct drm_i915_private *dev_priv = dev->dev_private;
	struct edp_power_seq cur, vbt, spec, final;
	u32 pp_on, pp_off, pp_div, pp;
	int pp_ctrl_reg, pp_on_reg, pp_off_reg, pp_div_reg;

	if (HAS_PCH_SPLIT(dev)) {
		pp_ctrl_reg = PCH_PP_CONTROL;
		pp_on_reg = PCH_PP_ON_DELAYS;
		pp_off_reg = PCH_PP_OFF_DELAYS;
		pp_div_reg = PCH_PP_DIVISOR;
	} else {
		enum pipe pipe = vlv_power_sequencer_pipe(intel_dp);

		pp_ctrl_reg = VLV_PIPE_PP_CONTROL(pipe);
		pp_on_reg = VLV_PIPE_PP_ON_DELAYS(pipe);
		pp_off_reg = VLV_PIPE_PP_OFF_DELAYS(pipe);
		pp_div_reg = VLV_PIPE_PP_DIVISOR(pipe);
	}

	/* Workaround: Need to write PP_CONTROL with the unlock key as
	 * the very first thing. */
	pp = ironlake_get_pp_control(intel_dp);
	I915_WRITE(pp_ctrl_reg, pp);

	pp_on = I915_READ(pp_on_reg);
	pp_off = I915_READ(pp_off_reg);
	pp_div = I915_READ(pp_div_reg);

	/* Pull timing values out of registers */
	cur.t1_t3 = (pp_on & PANEL_POWER_UP_DELAY_MASK) >>
		PANEL_POWER_UP_DELAY_SHIFT;

	cur.t8 = (pp_on & PANEL_LIGHT_ON_DELAY_MASK) >>
		PANEL_LIGHT_ON_DELAY_SHIFT;

	cur.t9 = (pp_off & PANEL_LIGHT_OFF_DELAY_MASK) >>
		PANEL_LIGHT_OFF_DELAY_SHIFT;

	cur.t10 = (pp_off & PANEL_POWER_DOWN_DELAY_MASK) >>
		PANEL_POWER_DOWN_DELAY_SHIFT;

	cur.t11_t12 = ((pp_div & PANEL_POWER_CYCLE_DELAY_MASK) >>
		       PANEL_POWER_CYCLE_DELAY_SHIFT) * 1000;

	DRM_DEBUG_KMS("cur t1_t3 %d t8 %d t9 %d t10 %d t11_t12 %d\n",
		      cur.t1_t3, cur.t8, cur.t9, cur.t10, cur.t11_t12);

	vbt = dev_priv->vbt.edp_pps;

	/* Upper limits from eDP 1.3 spec. Note that we use the clunky units of
	 * our hw here, which are all in 100usec. */
	spec.t1_t3 = 210 * 10;
	spec.t8 = 50 * 10; /* no limit for t8, use t7 instead */
	spec.t9 = 50 * 10; /* no limit for t9, make it symmetric with t8 */
	spec.t10 = 500 * 10;
	/* This one is special and actually in units of 100ms, but zero
	 * based in the hw (so we need to add 100 ms). But the sw vbt
	 * table multiplies it with 1000 to make it in units of 100usec,
	 * too. */
	spec.t11_t12 = (510 + 100) * 10;

	DRM_DEBUG_KMS("vbt t1_t3 %d t8 %d t9 %d t10 %d t11_t12 %d\n",
		      vbt.t1_t3, vbt.t8, vbt.t9, vbt.t10, vbt.t11_t12);

	/* Use the max of the register settings and vbt. If both are
	 * unset, fall back to the spec limits. */
#define assign_final(field)	final.field = (max(cur.field, vbt.field) == 0 ? \
				       spec.field : \
				       max(cur.field, vbt.field))
	assign_final(t1_t3);
	assign_final(t8);
	assign_final(t9);
	assign_final(t10);
	assign_final(t11_t12);
#undef assign_final

#define get_delay(field)	(DIV_ROUND_UP(final.field, 10))
	intel_dp->panel_power_up_delay = get_delay(t1_t3);
	intel_dp->backlight_on_delay = get_delay(t8);
	intel_dp->backlight_off_delay = get_delay(t9);
	intel_dp->panel_power_down_delay = get_delay(t10);
	intel_dp->panel_power_cycle_delay = get_delay(t11_t12);
#undef get_delay

	DRM_DEBUG_KMS("panel power up delay %d, power down delay %d, power cycle delay %d\n",
		      intel_dp->panel_power_up_delay, intel_dp->panel_power_down_delay,
		      intel_dp->panel_power_cycle_delay);

	DRM_DEBUG_KMS("backlight on delay %d, off delay %d\n",
		      intel_dp->backlight_on_delay, intel_dp->backlight_off_delay);

	if (out)
		*out = final;
}

static void
intel_dp_init_panel_power_sequencer_registers(struct drm_device *dev,
					      struct intel_dp *intel_dp,
					      struct edp_power_seq *seq)
{
	struct drm_i915_private *dev_priv = dev->dev_private;
	u32 pp_on, pp_off, pp_div, port_sel = 0;
	int div = HAS_PCH_SPLIT(dev) ? intel_pch_rawclk(dev) : intel_hrawclk(dev);
	int pp_on_reg, pp_off_reg, pp_div_reg;

	if (HAS_PCH_SPLIT(dev)) {
		pp_on_reg = PCH_PP_ON_DELAYS;
		pp_off_reg = PCH_PP_OFF_DELAYS;
		pp_div_reg = PCH_PP_DIVISOR;
	} else {
		enum pipe pipe = vlv_power_sequencer_pipe(intel_dp);

		pp_on_reg = VLV_PIPE_PP_ON_DELAYS(pipe);
		pp_off_reg = VLV_PIPE_PP_OFF_DELAYS(pipe);
		pp_div_reg = VLV_PIPE_PP_DIVISOR(pipe);
	}

	/*
	 * And finally store the new values in the power sequencer. The
	 * backlight delays are set to 1 because we do manual waits on them. For
	 * T8, even BSpec recommends doing it. For T9, if we don't do this,
	 * we'll end up waiting for the backlight off delay twice: once when we
	 * do the manual sleep, and once when we disable the panel and wait for
	 * the PP_STATUS bit to become zero.
	 */
	pp_on = (seq->t1_t3 << PANEL_POWER_UP_DELAY_SHIFT) |
		(1 << PANEL_LIGHT_ON_DELAY_SHIFT);
	pp_off = (1 << PANEL_LIGHT_OFF_DELAY_SHIFT) |
		 (seq->t10 << PANEL_POWER_DOWN_DELAY_SHIFT);
	/* Compute the divisor for the pp clock, simply match the Bspec
	 * formula. */
	pp_div = ((100 * div)/2 - 1) << PP_REFERENCE_DIVIDER_SHIFT;
	pp_div |= (DIV_ROUND_UP(seq->t11_t12, 1000)
			<< PANEL_POWER_CYCLE_DELAY_SHIFT);

	/* Haswell doesn't have any port selection bits for the panel
	 * power sequencer any more. */
	if (IS_VALLEYVIEW(dev)) {
		if (dp_to_dig_port(intel_dp)->port == PORT_B)
			port_sel = PANEL_PORT_SELECT_DPB_VLV;
		else
			port_sel = PANEL_PORT_SELECT_DPC_VLV;
	} else if (HAS_PCH_IBX(dev) || HAS_PCH_CPT(dev)) {
		if (dp_to_dig_port(intel_dp)->port == PORT_A)
			port_sel = PANEL_PORT_SELECT_DPA;
		else
			port_sel = PANEL_PORT_SELECT_DPD;
	}

	pp_on |= port_sel;

	I915_WRITE(pp_on_reg, pp_on);
	I915_WRITE(pp_off_reg, pp_off);
	I915_WRITE(pp_div_reg, pp_div);

	DRM_DEBUG_KMS("panel power sequencer register settings: PP_ON %#x, PP_OFF %#x, PP_DIV %#x\n",
		      I915_READ(pp_on_reg),
		      I915_READ(pp_off_reg),
		      I915_READ(pp_div_reg));
}

void intel_dp_set_drrs_state(struct drm_device *dev, int refresh_rate)
{
	struct drm_i915_private *dev_priv = dev->dev_private;
	struct intel_encoder *encoder;
	struct intel_dp *intel_dp = NULL;
	struct intel_crtc_config *config = NULL;
	struct intel_crtc *intel_crtc = NULL;
	struct intel_connector *intel_connector = dev_priv->drrs.connector;
	u32 reg, val;
	enum edp_drrs_refresh_rate_type index = DRRS_HIGH_RR;

	if (refresh_rate <= 0) {
		DRM_DEBUG_KMS("Refresh rate should be positive non-zero.\n");
		return;
	}

	if (intel_connector == NULL) {
		DRM_DEBUG_KMS("DRRS supported for eDP only.\n");
		return;
	}

	/*
	 * FIXME: This needs proper synchronization with psr state. But really
	 * hard to tell without seeing the user of this function of this code.
	 * Check locking and ordering once that lands.
	 */
	if (INTEL_INFO(dev)->gen < 8 && intel_edp_is_psr_enabled(dev)) {
		DRM_DEBUG_KMS("DRRS is disabled as PSR is enabled\n");
		return;
	}

	encoder = intel_attached_encoder(&intel_connector->base);
	intel_dp = enc_to_intel_dp(&encoder->base);
	intel_crtc = encoder->new_crtc;

	if (!intel_crtc) {
		DRM_DEBUG_KMS("DRRS: intel_crtc not initialized\n");
		return;
	}

	config = &intel_crtc->config;

	if (intel_dp->drrs_state.type < SEAMLESS_DRRS_SUPPORT) {
		DRM_DEBUG_KMS("Only Seamless DRRS supported.\n");
		return;
	}

	if (intel_connector->panel.downclock_mode->vrefresh == refresh_rate)
		index = DRRS_LOW_RR;

	if (index == intel_dp->drrs_state.refresh_rate_type) {
		DRM_DEBUG_KMS(
			"DRRS requested for previously set RR...ignoring\n");
		return;
	}

	if (!intel_crtc->active) {
		DRM_DEBUG_KMS("eDP encoder disabled. CRTC not Active\n");
		return;
	}

	if (INTEL_INFO(dev)->gen > 6 && INTEL_INFO(dev)->gen < 8) {
		reg = PIPECONF(intel_crtc->config.cpu_transcoder);
		val = I915_READ(reg);
		if (index > DRRS_HIGH_RR) {
			val |= PIPECONF_EDP_RR_MODE_SWITCH;
			intel_dp_set_m2_n2(intel_crtc, &config->dp_m2_n2);
		} else {
			val &= ~PIPECONF_EDP_RR_MODE_SWITCH;
		}
		I915_WRITE(reg, val);
	}

	/*
	 * mutex taken to ensure that there is no race between differnt
	 * drrs calls trying to update refresh rate. This scenario may occur
	 * in future when idleness detection based DRRS in kernel and
	 * possible calls from user space to set differnt RR are made.
	 */

	mutex_lock(&intel_dp->drrs_state.mutex);

	intel_dp->drrs_state.refresh_rate_type = index;

	mutex_unlock(&intel_dp->drrs_state.mutex);

	DRM_DEBUG_KMS("eDP Refresh Rate set to : %dHz\n", refresh_rate);
}

static struct drm_display_mode *
intel_dp_drrs_init(struct intel_digital_port *intel_dig_port,
			struct intel_connector *intel_connector,
			struct drm_display_mode *fixed_mode)
{
	struct drm_connector *connector = &intel_connector->base;
	struct intel_dp *intel_dp = &intel_dig_port->dp;
	struct drm_device *dev = intel_dig_port->base.base.dev;
	struct drm_i915_private *dev_priv = dev->dev_private;
	struct drm_display_mode *downclock_mode = NULL;

	if (INTEL_INFO(dev)->gen <= 6) {
		DRM_DEBUG_KMS("DRRS supported for Gen7 and above\n");
		return NULL;
	}

	if (dev_priv->vbt.drrs_type != SEAMLESS_DRRS_SUPPORT) {
		DRM_INFO("VBT doesn't support DRRS\n");
		return NULL;
	}

	downclock_mode = intel_find_panel_downclock
					(dev, fixed_mode, connector);

	if (!downclock_mode) {
		DRM_INFO("DRRS not supported\n");
		return NULL;
	}

	dev_priv->drrs.connector = intel_connector;

	mutex_init(&intel_dp->drrs_state.mutex);

	intel_dp->drrs_state.type = dev_priv->vbt.drrs_type;

	intel_dp->drrs_state.refresh_rate_type = DRRS_HIGH_RR;
	DRM_INFO("seamless DRRS supported for eDP panel.\n");
	return downclock_mode;
}

static bool intel_edp_init_connector(struct intel_dp *intel_dp,
				     struct intel_connector *intel_connector,
				     struct edp_power_seq *power_seq)
{
	struct drm_connector *connector = &intel_connector->base;
	struct intel_digital_port *intel_dig_port = dp_to_dig_port(intel_dp);
	struct intel_encoder *intel_encoder = &intel_dig_port->base;
	struct drm_device *dev = intel_encoder->base.dev;
	struct drm_i915_private *dev_priv = dev->dev_private;
	struct drm_display_mode *fixed_mode = NULL;
	struct drm_display_mode *downclock_mode = NULL;
	bool has_dpcd;
	struct drm_display_mode *scan;
	struct edid *edid;

	intel_dp->drrs_state.type = DRRS_NOT_SUPPORTED;

	if (!is_edp(intel_dp))
		return true;

	/* The VDD bit needs a power domain reference, so if the bit is already
	 * enabled when we boot, grab this reference. */
	if (edp_have_panel_vdd(intel_dp)) {
		enum intel_display_power_domain power_domain;
		power_domain = intel_display_port_power_domain(intel_encoder);
		intel_display_power_get(dev_priv, power_domain);
	}

	/* Cache DPCD and EDID for edp. */
	intel_edp_panel_vdd_on(intel_dp);
	has_dpcd = intel_dp_get_dpcd(intel_dp);
	edp_panel_vdd_off(intel_dp, false);

	if (has_dpcd) {
		if (intel_dp->dpcd[DP_DPCD_REV] >= 0x11)
			dev_priv->no_aux_handshake =
				intel_dp->dpcd[DP_MAX_DOWNSPREAD] &
				DP_NO_AUX_HANDSHAKE_LINK_TRAINING;
	} else {
		/* if this fails, presume the device is a ghost */
		DRM_INFO("failed to retrieve link info, disabling eDP\n");
		return false;
	}

	/* We now know it's not a ghost, init power sequence regs. */
	intel_dp_init_panel_power_sequencer_registers(dev, intel_dp, power_seq);

	mutex_lock(&dev->mode_config.mutex);
	edid = drm_get_edid(connector, &intel_dp->aux.ddc);
	if (edid) {
		if (drm_add_edid_modes(connector, edid)) {
			drm_mode_connector_update_edid_property(connector,
								edid);
			drm_edid_to_eld(connector, edid);
		} else {
			kfree(edid);
			edid = ERR_PTR(-EINVAL);
		}
	} else {
		edid = ERR_PTR(-ENOENT);
	}
	intel_connector->edid = edid;

	/* prefer fixed mode from EDID if available */
	list_for_each_entry(scan, &connector->probed_modes, head) {
		if ((scan->type & DRM_MODE_TYPE_PREFERRED)) {
			fixed_mode = drm_mode_duplicate(dev, scan);
			downclock_mode = intel_dp_drrs_init(
						intel_dig_port,
						intel_connector, fixed_mode);
			break;
		}
	}

	/* fallback to VBT if available for eDP */
	if (!fixed_mode && dev_priv->vbt.lfp_lvds_vbt_mode) {
		fixed_mode = drm_mode_duplicate(dev,
					dev_priv->vbt.lfp_lvds_vbt_mode);
		if (fixed_mode)
			fixed_mode->type |= DRM_MODE_TYPE_PREFERRED;
	}
	mutex_unlock(&dev->mode_config.mutex);

	if (IS_VALLEYVIEW(dev)) {
		intel_dp->edp_notifier.notifier_call = edp_notify_handler;
		register_reboot_notifier(&intel_dp->edp_notifier);
	}

	intel_panel_init(&intel_connector->panel, fixed_mode, downclock_mode);
	intel_panel_setup_backlight(connector);

	return true;
}

bool
intel_dp_init_connector(struct intel_digital_port *intel_dig_port,
			struct intel_connector *intel_connector)
{
	struct drm_connector *connector = &intel_connector->base;
	struct intel_dp *intel_dp = &intel_dig_port->dp;
	struct intel_encoder *intel_encoder = &intel_dig_port->base;
	struct drm_device *dev = intel_encoder->base.dev;
	struct drm_i915_private *dev_priv = dev->dev_private;
	enum port port = intel_dig_port->port;
	struct edp_power_seq power_seq = { 0 };
	int type;

	/* intel_dp vfuncs */
	if (IS_VALLEYVIEW(dev))
		intel_dp->get_aux_clock_divider = vlv_get_aux_clock_divider;
	else if (IS_HASWELL(dev) || IS_BROADWELL(dev))
		intel_dp->get_aux_clock_divider = hsw_get_aux_clock_divider;
	else if (HAS_PCH_SPLIT(dev))
		intel_dp->get_aux_clock_divider = ilk_get_aux_clock_divider;
	else
		intel_dp->get_aux_clock_divider = i9xx_get_aux_clock_divider;

	intel_dp->get_aux_send_ctl = i9xx_get_aux_send_ctl;

	/* Preserve the current hw state. */
	intel_dp->DP = I915_READ(intel_dp->output_reg);
	intel_dp->attached_connector = intel_connector;

	if (intel_dp_is_edp(dev, port))
		type = DRM_MODE_CONNECTOR_eDP;
	else
		type = DRM_MODE_CONNECTOR_DisplayPort;

	/*
	 * For eDP we always set the encoder type to INTEL_OUTPUT_EDP, but
	 * for DP the encoder type can be set by the caller to
	 * INTEL_OUTPUT_UNKNOWN for DDI, so don't rewrite it.
	 */
	if (type == DRM_MODE_CONNECTOR_eDP)
		intel_encoder->type = INTEL_OUTPUT_EDP;

	DRM_DEBUG_KMS("Adding %s connector on port %c\n",
			type == DRM_MODE_CONNECTOR_eDP ? "eDP" : "DP",
			port_name(port));

	drm_connector_init(dev, connector, &intel_dp_connector_funcs, type);
	drm_connector_helper_add(connector, &intel_dp_connector_helper_funcs);

	connector->interlace_allowed = true;
	connector->doublescan_allowed = 0;

	INIT_DELAYED_WORK(&intel_dp->panel_vdd_work,
			  edp_panel_vdd_work);

	intel_connector_attach_encoder(intel_connector, intel_encoder);
	drm_connector_register(connector);

	if (HAS_DDI(dev))
		intel_connector->get_hw_state = intel_ddi_connector_get_hw_state;
	else
		intel_connector->get_hw_state = intel_connector_get_hw_state;
	intel_connector->unregister = intel_dp_connector_unregister;

	/* Set up the hotplug pin. */
	switch (port) {
	case PORT_A:
		intel_encoder->hpd_pin = HPD_PORT_A;
		break;
	case PORT_B:
		intel_encoder->hpd_pin = HPD_PORT_B;
		break;
	case PORT_C:
		intel_encoder->hpd_pin = HPD_PORT_C;
		break;
	case PORT_D:
		intel_encoder->hpd_pin = HPD_PORT_D;
		break;
	default:
		BUG();
	}

	if (is_edp(intel_dp)) {
		intel_dp_init_panel_power_timestamps(intel_dp);
		intel_dp_init_panel_power_sequencer(dev, intel_dp, &power_seq);
	}

	intel_dp_aux_init(intel_dp, intel_connector);

	/* init MST on ports that can support it */
	if (IS_HASWELL(dev) || IS_BROADWELL(dev)) {
		if (port == PORT_B || port == PORT_C || port == PORT_D) {
			intel_dp_mst_encoder_init(intel_dig_port, intel_connector->base.base.id);
		}
	}

	if (!intel_edp_init_connector(intel_dp, intel_connector, &power_seq)) {
		drm_dp_aux_unregister(&intel_dp->aux);
		if (is_edp(intel_dp)) {
			cancel_delayed_work_sync(&intel_dp->panel_vdd_work);
			drm_modeset_lock(&dev->mode_config.connection_mutex, NULL);
			edp_panel_vdd_off_sync(intel_dp);
			drm_modeset_unlock(&dev->mode_config.connection_mutex);
		}
		drm_connector_unregister(connector);
		drm_connector_cleanup(connector);
		return false;
	}

	intel_dp_add_properties(intel_dp, connector);

	/* For G4X desktop chip, PEG_BAND_GAP_DATA 3:0 must first be written
	 * 0xd.  Failure to do so will result in spurious interrupts being
	 * generated on the port when a cable is not attached.
	 */
	if (IS_G4X(dev) && !IS_GM45(dev)) {
		u32 temp = I915_READ(PEG_BAND_GAP_DATA);
		I915_WRITE(PEG_BAND_GAP_DATA, (temp & ~0xf) | 0xd);
	}

	return true;
}

void
intel_dp_init(struct drm_device *dev, int output_reg, enum port port)
{
	struct drm_i915_private *dev_priv = dev->dev_private;
	struct intel_digital_port *intel_dig_port;
	struct intel_encoder *intel_encoder;
	struct drm_encoder *encoder;
	struct intel_connector *intel_connector;

	intel_dig_port = kzalloc(sizeof(*intel_dig_port), GFP_KERNEL);
	if (!intel_dig_port)
		return;

	intel_connector = kzalloc(sizeof(*intel_connector), GFP_KERNEL);
	if (!intel_connector) {
		kfree(intel_dig_port);
		return;
	}

	intel_encoder = &intel_dig_port->base;
	encoder = &intel_encoder->base;

	drm_encoder_init(dev, &intel_encoder->base, &intel_dp_enc_funcs,
			 DRM_MODE_ENCODER_TMDS);

	intel_encoder->compute_config = intel_dp_compute_config;
	intel_encoder->disable = intel_disable_dp;
	intel_encoder->get_hw_state = intel_dp_get_hw_state;
	intel_encoder->get_config = intel_dp_get_config;
	if (IS_CHERRYVIEW(dev)) {
		intel_encoder->pre_pll_enable = chv_dp_pre_pll_enable;
		intel_encoder->pre_enable = chv_pre_enable_dp;
		intel_encoder->enable = vlv_enable_dp;
		intel_encoder->post_disable = chv_post_disable_dp;
	} else if (IS_VALLEYVIEW(dev)) {
		intel_encoder->pre_pll_enable = vlv_dp_pre_pll_enable;
		intel_encoder->pre_enable = vlv_pre_enable_dp;
		intel_encoder->enable = vlv_enable_dp;
		intel_encoder->post_disable = vlv_post_disable_dp;
	} else {
		intel_encoder->pre_enable = g4x_pre_enable_dp;
		intel_encoder->enable = g4x_enable_dp;
		intel_encoder->post_disable = g4x_post_disable_dp;
	}

	intel_dig_port->port = port;
	intel_dig_port->dp.output_reg = output_reg;

	intel_encoder->type = INTEL_OUTPUT_DISPLAYPORT;
	if (IS_CHERRYVIEW(dev)) {
		if (port == PORT_D)
			intel_encoder->crtc_mask = 1 << 2;
		else
			intel_encoder->crtc_mask = (1 << 0) | (1 << 1);
	} else {
		intel_encoder->crtc_mask = (1 << 0) | (1 << 1) | (1 << 2);
	}
	intel_encoder->cloneable = 0;
	intel_encoder->hot_plug = intel_dp_hot_plug;

	intel_dig_port->hpd_pulse = intel_dp_hpd_pulse;
	dev_priv->hpd_irq_port[port] = intel_dig_port;

	if (!intel_dp_init_connector(intel_dig_port, intel_connector)) {
		drm_encoder_cleanup(encoder);
		kfree(intel_dig_port);
		kfree(intel_connector);
	}
}

void intel_dp_mst_suspend(struct drm_device *dev)
{
	struct drm_i915_private *dev_priv = dev->dev_private;
	int i;

	/* disable MST */
	for (i = 0; i < I915_MAX_PORTS; i++) {
		struct intel_digital_port *intel_dig_port = dev_priv->hpd_irq_port[i];
		if (!intel_dig_port)
			continue;

		if (intel_dig_port->base.type == INTEL_OUTPUT_DISPLAYPORT) {
			if (!intel_dig_port->dp.can_mst)
				continue;
			if (intel_dig_port->dp.is_mst)
				drm_dp_mst_topology_mgr_suspend(&intel_dig_port->dp.mst_mgr);
		}
	}
}

void intel_dp_mst_resume(struct drm_device *dev)
{
	struct drm_i915_private *dev_priv = dev->dev_private;
	int i;

	for (i = 0; i < I915_MAX_PORTS; i++) {
		struct intel_digital_port *intel_dig_port = dev_priv->hpd_irq_port[i];
		if (!intel_dig_port)
			continue;
		if (intel_dig_port->base.type == INTEL_OUTPUT_DISPLAYPORT) {
			int ret;

			if (!intel_dig_port->dp.can_mst)
				continue;

			ret = drm_dp_mst_topology_mgr_resume(&intel_dig_port->dp.mst_mgr);
			if (ret != 0) {
				intel_dp_check_mst_status(&intel_dig_port->dp);
			}
		}
	}
}<|MERGE_RESOLUTION|>--- conflicted
+++ resolved
@@ -1796,19 +1796,13 @@
 	struct intel_digital_port *dig_port = dp_to_dig_port(intel_dp);
 	struct drm_device *dev = dig_port->base.base.dev;
 	struct drm_i915_private *dev_priv = dev->dev_private;
-<<<<<<< HEAD
 	struct drm_crtc *crtc;
 	struct intel_crtc *intel_crtc;
-	struct drm_i915_gem_object *obj;
-	struct intel_encoder *intel_encoder = &dp_to_dig_port(intel_dp)->base;
-=======
-	struct drm_crtc *crtc = dig_port->base.base.crtc;
-	struct intel_crtc *intel_crtc = to_intel_crtc(crtc);
->>>>>>> 2b8ee571
 
 	lockdep_assert_held(&dev_priv->psr.lock);
 	lockdep_assert_held(&dev->struct_mutex);
 	WARN_ON(!drm_modeset_is_locked(&dev->mode_config.connection_mutex));
+	crtc = dig_port->base.base.crtc;
 	WARN_ON(!drm_modeset_is_locked(&crtc->mutex));
 
 	dev_priv->psr.source_ok = false;
@@ -1823,32 +1817,11 @@
 		return false;
 	}
 
-<<<<<<< HEAD
-	crtc = dig_port->base.base.crtc;
-	if (crtc == NULL) {
-		DRM_DEBUG_KMS("crtc not active for PSR\n");
-		return false;
-	}
-
-	intel_crtc = to_intel_crtc(crtc);
-	if (!intel_crtc_active(crtc)) {
-		DRM_DEBUG_KMS("crtc not active for PSR\n");
-		return false;
-	}
-
-	obj = intel_fb_obj(crtc->primary->fb);
-	if (obj->tiling_mode != I915_TILING_X ||
-	    obj->fence_reg == I915_FENCE_REG_NONE) {
-		DRM_DEBUG_KMS("PSR condition failed: fb not tiled or fenced\n");
-		return false;
-	}
-
-=======
->>>>>>> 2b8ee571
 	/* Below limitations aren't valid for Broadwell */
 	if (IS_BROADWELL(dev))
 		goto out;
 
+	intel_crtc = to_intel_crtc(crtc);
 	if (I915_READ(HSW_STEREO_3D_CTL(intel_crtc->config.cpu_transcoder)) &
 	    S3D_ENABLE) {
 		DRM_DEBUG_KMS("PSR condition failed: Stereo 3D is Enabled\n");
