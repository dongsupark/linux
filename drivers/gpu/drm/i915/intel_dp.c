--- conflicted
+++ resolved
@@ -1387,8 +1387,6 @@
 		else
 			pipe_config->port_clock = 270000;
 	}
-<<<<<<< HEAD
-=======
 }
 
 static bool is_edp_psr(struct intel_dp *intel_dp)
@@ -1642,7 +1640,6 @@
 				if (!intel_edp_is_psr_enabled(dev))
 					intel_edp_psr_do_enable(intel_dp);
 		}
->>>>>>> fae5cbff
 }
 
 static void intel_disable_dp(struct intel_encoder *encoder)
