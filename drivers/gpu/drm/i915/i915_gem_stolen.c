--- conflicted
+++ resolved
@@ -62,14 +62,10 @@
 	 * its value of TOLUD.
 	 */
 	base = 0;
-<<<<<<< HEAD
-	if (INTEL_INFO(dev)->gen >= 6) {
-=======
 	if (IS_VALLEYVIEW(dev)) {
 		pci_read_config_dword(dev->pdev, 0x5c, &base);
 		base &= ~((1<<20) - 1);
 	} else if (INTEL_INFO(dev)->gen >= 6) {
->>>>>>> d0e0ac97
 		/* Read Base Data of Stolen Memory Register (BDSM) directly.
 		 * Note that there is also a MCHBAR miror at 0x1080c0 or
 		 * we could use device 2:0x5c instead.
@@ -143,10 +139,7 @@
 err_fb:
 	drm_mm_put_block(compressed_fb);
 err:
-<<<<<<< HEAD
-=======
 	pr_info_once("drm: not enough stolen space for compressed buffer (need %d more bytes), disabling. Hint: you may be able to increase stolen memory size in the BIOS to avoid this.\n", size);
->>>>>>> d0e0ac97
 	return -ENOSPC;
 }
 
@@ -154,11 +147,7 @@
 {
 	struct drm_i915_private *dev_priv = dev->dev_private;
 
-<<<<<<< HEAD
-	if (dev_priv->mm.stolen_base == 0)
-=======
 	if (!drm_mm_initialized(&dev_priv->mm.stolen))
->>>>>>> d0e0ac97
 		return -ENODEV;
 
 	if (size < dev_priv->cfb_size)
@@ -190,12 +179,9 @@
 {
 	struct drm_i915_private *dev_priv = dev->dev_private;
 
-<<<<<<< HEAD
-=======
 	if (!drm_mm_initialized(&dev_priv->mm.stolen))
 		return;
 
->>>>>>> d0e0ac97
 	i915_gem_stolen_cleanup_compression(dev);
 	drm_mm_takedown(&dev_priv->mm.stolen);
 }
@@ -203,10 +189,7 @@
 int i915_gem_init_stolen(struct drm_device *dev)
 {
 	struct drm_i915_private *dev_priv = dev->dev_private;
-<<<<<<< HEAD
-=======
 	int bios_reserved = 0;
->>>>>>> d0e0ac97
 
 	dev_priv->mm.stolen_base = i915_stolen_to_physical(dev);
 	if (dev_priv->mm.stolen_base == 0)
@@ -214,10 +197,13 @@
 
 	DRM_DEBUG_KMS("found %zd bytes of stolen memory at %08lx\n",
 		      dev_priv->gtt.stolen_size, dev_priv->mm.stolen_base);
-<<<<<<< HEAD
+
+	if (IS_VALLEYVIEW(dev))
+		bios_reserved = 1024*1024; /* top 1M on VLV/BYT */
 
 	/* Basic memrange allocator for stolen space */
-	drm_mm_init(&dev_priv->mm.stolen, 0, dev_priv->gtt.stolen_size);
+	drm_mm_init(&dev_priv->mm.stolen, 0, dev_priv->gtt.stolen_size -
+		    bios_reserved);
 
 	return 0;
 }
@@ -242,39 +228,6 @@
 	if (st == NULL)
 		return NULL;
 
-=======
-
-	if (IS_VALLEYVIEW(dev))
-		bios_reserved = 1024*1024; /* top 1M on VLV/BYT */
-
-	/* Basic memrange allocator for stolen space */
-	drm_mm_init(&dev_priv->mm.stolen, 0, dev_priv->gtt.stolen_size -
-		    bios_reserved);
-
-	return 0;
-}
-
-static struct sg_table *
-i915_pages_create_for_stolen(struct drm_device *dev,
-			     u32 offset, u32 size)
-{
-	struct drm_i915_private *dev_priv = dev->dev_private;
-	struct sg_table *st;
-	struct scatterlist *sg;
-
-	DRM_DEBUG_DRIVER("offset=0x%x, size=%d\n", offset, size);
-	BUG_ON(offset > dev_priv->gtt.stolen_size - size);
-
-	/* We hide that we have no struct page backing our stolen object
-	 * by wrapping the contiguous physical allocation with a fake
-	 * dma mapping in a single scatterlist.
-	 */
-
-	st = kmalloc(sizeof(*st), GFP_KERNEL);
-	if (st == NULL)
-		return NULL;
-
->>>>>>> d0e0ac97
 	if (sg_alloc_table(st, 1, GFP_KERNEL)) {
 		kfree(st);
 		return NULL;
@@ -329,11 +282,7 @@
 		goto cleanup;
 
 	obj->has_dma_mapping = true;
-<<<<<<< HEAD
-	obj->pages_pin_count = 1;
-=======
 	i915_gem_object_pin_pages(obj);
->>>>>>> d0e0ac97
 	obj->stolen = stolen;
 
 	obj->base.write_domain = I915_GEM_DOMAIN_GTT;
@@ -354,11 +303,7 @@
 	struct drm_i915_gem_object *obj;
 	struct drm_mm_node *stolen;
 
-<<<<<<< HEAD
-	if (dev_priv->mm.stolen_base == 0)
-=======
 	if (!drm_mm_initialized(&dev_priv->mm.stolen))
->>>>>>> d0e0ac97
 		return NULL;
 
 	DRM_DEBUG_KMS("creating stolen object: size=%x\n", size);
@@ -389,11 +334,7 @@
 	struct drm_i915_gem_object *obj;
 	struct drm_mm_node *stolen;
 
-<<<<<<< HEAD
-	if (dev_priv->mm.stolen_base == 0)
-=======
 	if (!drm_mm_initialized(&dev_priv->mm.stolen))
->>>>>>> d0e0ac97
 		return NULL;
 
 	DRM_DEBUG_KMS("creating preallocated stolen object: stolen_offset=%x, gtt_offset=%x, size=%x\n",
@@ -401,10 +342,6 @@
 
 	/* KISS and expect everything to be page-aligned */
 	BUG_ON(stolen_offset & 4095);
-<<<<<<< HEAD
-	BUG_ON(gtt_offset & 4095);
-=======
->>>>>>> d0e0ac97
 	BUG_ON(size & 4095);
 
 	if (WARN_ON(size == 0))
@@ -425,13 +362,10 @@
 		return NULL;
 	}
 
-<<<<<<< HEAD
-=======
 	/* Some objects just need physical mem from stolen space */
 	if (gtt_offset == -1)
 		return obj;
 
->>>>>>> d0e0ac97
 	/* To simplify the initialisation sequence between KMS and GTT,
 	 * we allow construction of the stolen object prior to
 	 * setting up the GTT space. The actual reservation will occur
@@ -452,11 +386,7 @@
 	obj->gtt_offset = gtt_offset;
 	obj->has_global_gtt_mapping = 1;
 
-<<<<<<< HEAD
-	list_add_tail(&obj->gtt_list, &dev_priv->mm.bound_list);
-=======
 	list_add_tail(&obj->global_list, &dev_priv->mm.bound_list);
->>>>>>> d0e0ac97
 	list_add_tail(&obj->mm_list, &dev_priv->mm.inactive_list);
 
 	return obj;
