/*
 * Copyright © 2008-2010 Intel Corporation
 *
 * Permission is hereby granted, free of charge, to any person obtaining a
 * copy of this software and associated documentation files (the "Software"),
 * to deal in the Software without restriction, including without limitation
 * the rights to use, copy, modify, merge, publish, distribute, sublicense,
 * and/or sell copies of the Software, and to permit persons to whom the
 * Software is furnished to do so, subject to the following conditions:
 *
 * The above copyright notice and this permission notice (including the next
 * paragraph) shall be included in all copies or substantial portions of the
 * Software.
 *
 * THE SOFTWARE IS PROVIDED "AS IS", WITHOUT WARRANTY OF ANY KIND, EXPRESS OR
 * IMPLIED, INCLUDING BUT NOT LIMITED TO THE WARRANTIES OF MERCHANTABILITY,
 * FITNESS FOR A PARTICULAR PURPOSE AND NONINFRINGEMENT.  IN NO EVENT SHALL
 * THE AUTHORS OR COPYRIGHT HOLDERS BE LIABLE FOR ANY CLAIM, DAMAGES OR OTHER
 * LIABILITY, WHETHER IN AN ACTION OF CONTRACT, TORT OR OTHERWISE, ARISING
 * FROM, OUT OF OR IN CONNECTION WITH THE SOFTWARE OR THE USE OR OTHER DEALINGS
 * IN THE SOFTWARE.
 *
 * Authors:
 *    Eric Anholt <eric@anholt.net>
 *    Zou Nan hai <nanhai.zou@intel.com>
 *    Xiang Hai hao<haihao.xiang@intel.com>
 *
 */

#include <drm/drmP.h>
#include "i915_drv.h"
#include <drm/i915_drm.h>
#include "i915_trace.h"
#include "intel_drv.h"

/*
 * 965+ support PIPE_CONTROL commands, which provide finer grained control
 * over cache flushing.
 */
struct pipe_control {
	struct drm_i915_gem_object *obj;
	volatile u32 *cpu_page;
	u32 gtt_offset;
};

static inline int ring_space(struct intel_ring_buffer *ring)
{
	int space = (ring->head & HEAD_ADDR) - (ring->tail + I915_RING_FREE_SPACE);
	if (space < 0)
		space += ring->size;
	return space;
}

static int
gen2_render_ring_flush(struct intel_ring_buffer *ring,
		       u32	invalidate_domains,
		       u32	flush_domains)
{
	u32 cmd;
	int ret;

	cmd = MI_FLUSH;
	if (((invalidate_domains|flush_domains) & I915_GEM_DOMAIN_RENDER) == 0)
		cmd |= MI_NO_WRITE_FLUSH;

	if (invalidate_domains & I915_GEM_DOMAIN_SAMPLER)
		cmd |= MI_READ_FLUSH;

	ret = intel_ring_begin(ring, 2);
	if (ret)
		return ret;

	intel_ring_emit(ring, cmd);
	intel_ring_emit(ring, MI_NOOP);
	intel_ring_advance(ring);

	return 0;
}

static int
gen4_render_ring_flush(struct intel_ring_buffer *ring,
		       u32	invalidate_domains,
		       u32	flush_domains)
{
	struct drm_device *dev = ring->dev;
	u32 cmd;
	int ret;

	/*
	 * read/write caches:
	 *
	 * I915_GEM_DOMAIN_RENDER is always invalidated, but is
	 * only flushed if MI_NO_WRITE_FLUSH is unset.  On 965, it is
	 * also flushed at 2d versus 3d pipeline switches.
	 *
	 * read-only caches:
	 *
	 * I915_GEM_DOMAIN_SAMPLER is flushed on pre-965 if
	 * MI_READ_FLUSH is set, and is always flushed on 965.
	 *
	 * I915_GEM_DOMAIN_COMMAND may not exist?
	 *
	 * I915_GEM_DOMAIN_INSTRUCTION, which exists on 965, is
	 * invalidated when MI_EXE_FLUSH is set.
	 *
	 * I915_GEM_DOMAIN_VERTEX, which exists on 965, is
	 * invalidated with every MI_FLUSH.
	 *
	 * TLBs:
	 *
	 * On 965, TLBs associated with I915_GEM_DOMAIN_COMMAND
	 * and I915_GEM_DOMAIN_CPU in are invalidated at PTE write and
	 * I915_GEM_DOMAIN_RENDER and I915_GEM_DOMAIN_SAMPLER
	 * are flushed at any MI_FLUSH.
	 */

	cmd = MI_FLUSH | MI_NO_WRITE_FLUSH;
	if ((invalidate_domains|flush_domains) & I915_GEM_DOMAIN_RENDER)
		cmd &= ~MI_NO_WRITE_FLUSH;
	if (invalidate_domains & I915_GEM_DOMAIN_INSTRUCTION)
		cmd |= MI_EXE_FLUSH;

	if (invalidate_domains & I915_GEM_DOMAIN_COMMAND &&
	    (IS_G4X(dev) || IS_GEN5(dev)))
		cmd |= MI_INVALIDATE_ISP;

	ret = intel_ring_begin(ring, 2);
	if (ret)
		return ret;

	intel_ring_emit(ring, cmd);
	intel_ring_emit(ring, MI_NOOP);
	intel_ring_advance(ring);

	return 0;
}

/**
 * Emits a PIPE_CONTROL with a non-zero post-sync operation, for
 * implementing two workarounds on gen6.  From section 1.4.7.1
 * "PIPE_CONTROL" of the Sandy Bridge PRM volume 2 part 1:
 *
 * [DevSNB-C+{W/A}] Before any depth stall flush (including those
 * produced by non-pipelined state commands), software needs to first
 * send a PIPE_CONTROL with no bits set except Post-Sync Operation !=
 * 0.
 *
 * [Dev-SNB{W/A}]: Before a PIPE_CONTROL with Write Cache Flush Enable
 * =1, a PIPE_CONTROL with any non-zero post-sync-op is required.
 *
 * And the workaround for these two requires this workaround first:
 *
 * [Dev-SNB{W/A}]: Pipe-control with CS-stall bit set must be sent
 * BEFORE the pipe-control with a post-sync op and no write-cache
 * flushes.
 *
 * And this last workaround is tricky because of the requirements on
 * that bit.  From section 1.4.7.2.3 "Stall" of the Sandy Bridge PRM
 * volume 2 part 1:
 *
 *     "1 of the following must also be set:
 *      - Render Target Cache Flush Enable ([12] of DW1)
 *      - Depth Cache Flush Enable ([0] of DW1)
 *      - Stall at Pixel Scoreboard ([1] of DW1)
 *      - Depth Stall ([13] of DW1)
 *      - Post-Sync Operation ([13] of DW1)
 *      - Notify Enable ([8] of DW1)"
 *
 * The cache flushes require the workaround flush that triggered this
 * one, so we can't use it.  Depth stall would trigger the same.
 * Post-sync nonzero is what triggered this second workaround, so we
 * can't use that one either.  Notify enable is IRQs, which aren't
 * really our business.  That leaves only stall at scoreboard.
 */
static int
intel_emit_post_sync_nonzero_flush(struct intel_ring_buffer *ring)
{
	struct pipe_control *pc = ring->private;
	u32 scratch_addr = pc->gtt_offset + 128;
	int ret;


	ret = intel_ring_begin(ring, 6);
	if (ret)
		return ret;

	intel_ring_emit(ring, GFX_OP_PIPE_CONTROL(5));
	intel_ring_emit(ring, PIPE_CONTROL_CS_STALL |
			PIPE_CONTROL_STALL_AT_SCOREBOARD);
	intel_ring_emit(ring, scratch_addr | PIPE_CONTROL_GLOBAL_GTT); /* address */
	intel_ring_emit(ring, 0); /* low dword */
	intel_ring_emit(ring, 0); /* high dword */
	intel_ring_emit(ring, MI_NOOP);
	intel_ring_advance(ring);

	ret = intel_ring_begin(ring, 6);
	if (ret)
		return ret;

	intel_ring_emit(ring, GFX_OP_PIPE_CONTROL(5));
	intel_ring_emit(ring, PIPE_CONTROL_QW_WRITE);
	intel_ring_emit(ring, scratch_addr | PIPE_CONTROL_GLOBAL_GTT); /* address */
	intel_ring_emit(ring, 0);
	intel_ring_emit(ring, 0);
	intel_ring_emit(ring, MI_NOOP);
	intel_ring_advance(ring);

	return 0;
}

static int
gen6_render_ring_flush(struct intel_ring_buffer *ring,
                         u32 invalidate_domains, u32 flush_domains)
{
	u32 flags = 0;
	struct pipe_control *pc = ring->private;
	u32 scratch_addr = pc->gtt_offset + 128;
	int ret;

	/* Force SNB workarounds for PIPE_CONTROL flushes */
	ret = intel_emit_post_sync_nonzero_flush(ring);
	if (ret)
		return ret;

	/* Just flush everything.  Experiments have shown that reducing the
	 * number of bits based on the write domains has little performance
	 * impact.
	 */
	if (flush_domains) {
		flags |= PIPE_CONTROL_RENDER_TARGET_CACHE_FLUSH;
		flags |= PIPE_CONTROL_DEPTH_CACHE_FLUSH;
		/*
		 * Ensure that any following seqno writes only happen
		 * when the render cache is indeed flushed.
		 */
		flags |= PIPE_CONTROL_CS_STALL;
	}
	if (invalidate_domains) {
		flags |= PIPE_CONTROL_TLB_INVALIDATE;
		flags |= PIPE_CONTROL_INSTRUCTION_CACHE_INVALIDATE;
		flags |= PIPE_CONTROL_TEXTURE_CACHE_INVALIDATE;
		flags |= PIPE_CONTROL_VF_CACHE_INVALIDATE;
		flags |= PIPE_CONTROL_CONST_CACHE_INVALIDATE;
		flags |= PIPE_CONTROL_STATE_CACHE_INVALIDATE;
		/*
		 * TLB invalidate requires a post-sync write.
		 */
		flags |= PIPE_CONTROL_QW_WRITE | PIPE_CONTROL_CS_STALL;
	}

	ret = intel_ring_begin(ring, 4);
	if (ret)
		return ret;

	intel_ring_emit(ring, GFX_OP_PIPE_CONTROL(4));
	intel_ring_emit(ring, flags);
	intel_ring_emit(ring, scratch_addr | PIPE_CONTROL_GLOBAL_GTT);
	intel_ring_emit(ring, 0);
	intel_ring_advance(ring);

	return 0;
}

static int
gen7_render_ring_cs_stall_wa(struct intel_ring_buffer *ring)
{
	int ret;

	ret = intel_ring_begin(ring, 4);
	if (ret)
		return ret;

	intel_ring_emit(ring, GFX_OP_PIPE_CONTROL(4));
	intel_ring_emit(ring, PIPE_CONTROL_CS_STALL |
			      PIPE_CONTROL_STALL_AT_SCOREBOARD);
	intel_ring_emit(ring, 0);
	intel_ring_emit(ring, 0);
	intel_ring_advance(ring);

	return 0;
}

static int gen7_ring_fbc_flush(struct intel_ring_buffer *ring, u32 value)
{
	int ret;

	if (!ring->fbc_dirty)
		return 0;

	ret = intel_ring_begin(ring, 4);
	if (ret)
		return ret;
	intel_ring_emit(ring, MI_NOOP);
	/* WaFbcNukeOn3DBlt:ivb/hsw */
	intel_ring_emit(ring, MI_LOAD_REGISTER_IMM(1));
	intel_ring_emit(ring, MSG_FBC_REND_STATE);
	intel_ring_emit(ring, value);
	intel_ring_advance(ring);

	ring->fbc_dirty = false;
	return 0;
}

static int
gen7_render_ring_flush(struct intel_ring_buffer *ring,
		       u32 invalidate_domains, u32 flush_domains)
{
	u32 flags = 0;
	struct pipe_control *pc = ring->private;
	u32 scratch_addr = pc->gtt_offset + 128;
	int ret;

	/*
	 * Ensure that any following seqno writes only happen when the render
	 * cache is indeed flushed.
	 *
	 * Workaround: 4th PIPE_CONTROL command (except the ones with only
	 * read-cache invalidate bits set) must have the CS_STALL bit set. We
	 * don't try to be clever and just set it unconditionally.
	 */
	flags |= PIPE_CONTROL_CS_STALL;

	/* Just flush everything.  Experiments have shown that reducing the
	 * number of bits based on the write domains has little performance
	 * impact.
	 */
	if (flush_domains) {
		flags |= PIPE_CONTROL_RENDER_TARGET_CACHE_FLUSH;
		flags |= PIPE_CONTROL_DEPTH_CACHE_FLUSH;
	}
	if (invalidate_domains) {
		flags |= PIPE_CONTROL_TLB_INVALIDATE;
		flags |= PIPE_CONTROL_INSTRUCTION_CACHE_INVALIDATE;
		flags |= PIPE_CONTROL_TEXTURE_CACHE_INVALIDATE;
		flags |= PIPE_CONTROL_VF_CACHE_INVALIDATE;
		flags |= PIPE_CONTROL_CONST_CACHE_INVALIDATE;
		flags |= PIPE_CONTROL_STATE_CACHE_INVALIDATE;
		/*
		 * TLB invalidate requires a post-sync write.
		 */
		flags |= PIPE_CONTROL_QW_WRITE;
		flags |= PIPE_CONTROL_GLOBAL_GTT_IVB;

		/* Workaround: we must issue a pipe_control with CS-stall bit
		 * set before a pipe_control command that has the state cache
		 * invalidate bit set. */
		gen7_render_ring_cs_stall_wa(ring);
	}

	ret = intel_ring_begin(ring, 4);
	if (ret)
		return ret;

	intel_ring_emit(ring, GFX_OP_PIPE_CONTROL(4));
	intel_ring_emit(ring, flags);
	intel_ring_emit(ring, scratch_addr);
	intel_ring_emit(ring, 0);
	intel_ring_advance(ring);

	if (flush_domains)
		return gen7_ring_fbc_flush(ring, FBC_REND_NUKE);

	return 0;
}

static void ring_write_tail(struct intel_ring_buffer *ring,
			    u32 value)
{
	drm_i915_private_t *dev_priv = ring->dev->dev_private;
	I915_WRITE_TAIL(ring, value);
}

u32 intel_ring_get_active_head(struct intel_ring_buffer *ring)
{
	drm_i915_private_t *dev_priv = ring->dev->dev_private;
	u32 acthd_reg = INTEL_INFO(ring->dev)->gen >= 4 ?
			RING_ACTHD(ring->mmio_base) : ACTHD;

	return I915_READ(acthd_reg);
}

static int init_ring_common(struct intel_ring_buffer *ring)
{
	struct drm_device *dev = ring->dev;
	drm_i915_private_t *dev_priv = dev->dev_private;
	struct drm_i915_gem_object *obj = ring->obj;
	int ret = 0;
	u32 head;

	if (HAS_FORCE_WAKE(dev))
		gen6_gt_force_wake_get(dev_priv);

	/* Stop the ring if it's running. */
	I915_WRITE_CTL(ring, 0);
	I915_WRITE_HEAD(ring, 0);
	ring->write_tail(ring, 0);

	head = I915_READ_HEAD(ring) & HEAD_ADDR;

	/* G45 ring initialization fails to reset head to zero */
	if (head != 0) {
		DRM_DEBUG_KMS("%s head not reset to zero "
			      "ctl %08x head %08x tail %08x start %08x\n",
			      ring->name,
			      I915_READ_CTL(ring),
			      I915_READ_HEAD(ring),
			      I915_READ_TAIL(ring),
			      I915_READ_START(ring));

		I915_WRITE_HEAD(ring, 0);

		if (I915_READ_HEAD(ring) & HEAD_ADDR) {
			DRM_ERROR("failed to set %s head to zero "
				  "ctl %08x head %08x tail %08x start %08x\n",
				  ring->name,
				  I915_READ_CTL(ring),
				  I915_READ_HEAD(ring),
				  I915_READ_TAIL(ring),
				  I915_READ_START(ring));
		}
	}

	/* Initialize the ring. This must happen _after_ we've cleared the ring
	 * registers with the above sequence (the readback of the HEAD registers
	 * also enforces ordering), otherwise the hw might lose the new ring
	 * register values. */
	I915_WRITE_START(ring, obj->gtt_offset);
	I915_WRITE_CTL(ring,
			((ring->size - PAGE_SIZE) & RING_NR_PAGES)
			| RING_VALID);

	/* If the head is still not zero, the ring is dead */
	if (wait_for((I915_READ_CTL(ring) & RING_VALID) != 0 &&
		     I915_READ_START(ring) == obj->gtt_offset &&
		     (I915_READ_HEAD(ring) & HEAD_ADDR) == 0, 50)) {
		DRM_ERROR("%s initialization failed "
				"ctl %08x head %08x tail %08x start %08x\n",
				ring->name,
				I915_READ_CTL(ring),
				I915_READ_HEAD(ring),
				I915_READ_TAIL(ring),
				I915_READ_START(ring));
		ret = -EIO;
		goto out;
	}

	if (!drm_core_check_feature(ring->dev, DRIVER_MODESET))
		i915_kernel_lost_context(ring->dev);
	else {
		ring->head = I915_READ_HEAD(ring);
		ring->tail = I915_READ_TAIL(ring) & TAIL_ADDR;
		ring->space = ring_space(ring);
		ring->last_retired_head = -1;
	}

	memset(&ring->hangcheck, 0, sizeof(ring->hangcheck));

out:
	if (HAS_FORCE_WAKE(dev))
		gen6_gt_force_wake_put(dev_priv);

	return ret;
}

static int
init_pipe_control(struct intel_ring_buffer *ring)
{
	struct pipe_control *pc;
	struct drm_i915_gem_object *obj;
	int ret;

	if (ring->private)
		return 0;

	pc = kmalloc(sizeof(*pc), GFP_KERNEL);
	if (!pc)
		return -ENOMEM;

	obj = i915_gem_alloc_object(ring->dev, 4096);
	if (obj == NULL) {
		DRM_ERROR("Failed to allocate seqno page\n");
		ret = -ENOMEM;
		goto err;
	}

	i915_gem_object_set_cache_level(obj, I915_CACHE_LLC);

	ret = i915_gem_object_pin(obj, 4096, true, false);
	if (ret)
		goto err_unref;

	pc->gtt_offset = obj->gtt_offset;
	pc->cpu_page = kmap(sg_page(obj->pages->sgl));
	if (pc->cpu_page == NULL) {
		ret = -ENOMEM;
		goto err_unpin;
	}

	DRM_DEBUG_DRIVER("%s pipe control offset: 0x%08x\n",
			 ring->name, pc->gtt_offset);

	DRM_DEBUG_DRIVER("%s pipe control offset: 0x%08x\n",
			 ring->name, pc->gtt_offset);

	pc->obj = obj;
	ring->private = pc;
	return 0;

err_unpin:
	i915_gem_object_unpin(obj);
err_unref:
	drm_gem_object_unreference(&obj->base);
err:
	kfree(pc);
	return ret;
}

static void
cleanup_pipe_control(struct intel_ring_buffer *ring)
{
	struct pipe_control *pc = ring->private;
	struct drm_i915_gem_object *obj;

	if (!ring->private)
		return;

	obj = pc->obj;

	kunmap(sg_page(obj->pages->sgl));
	i915_gem_object_unpin(obj);
	drm_gem_object_unreference(&obj->base);

	kfree(pc);
	ring->private = NULL;
}

static int init_render_ring(struct intel_ring_buffer *ring)
{
	struct drm_device *dev = ring->dev;
	struct drm_i915_private *dev_priv = dev->dev_private;
	int ret = init_ring_common(ring);

	if (INTEL_INFO(dev)->gen > 3)
		I915_WRITE(MI_MODE, _MASKED_BIT_ENABLE(VS_TIMER_DISPATCH));

	/* We need to disable the AsyncFlip performance optimisations in order
	 * to use MI_WAIT_FOR_EVENT within the CS. It should already be
	 * programmed to '1' on all products.
<<<<<<< HEAD
=======
	 *
	 * WaDisableAsyncFlipPerfMode:snb,ivb,hsw,vlv
>>>>>>> d0e0ac97
	 */
	if (INTEL_INFO(dev)->gen >= 6)
		I915_WRITE(MI_MODE, _MASKED_BIT_ENABLE(ASYNC_FLIP_PERF_DISABLE));

	/* Required for the hardware to program scanline values for waiting */
	if (INTEL_INFO(dev)->gen == 6)
		I915_WRITE(GFX_MODE,
			   _MASKED_BIT_ENABLE(GFX_TLB_INVALIDATE_ALWAYS));

	if (IS_GEN7(dev))
		I915_WRITE(GFX_MODE_GEN7,
			   _MASKED_BIT_DISABLE(GFX_TLB_INVALIDATE_ALWAYS) |
			   _MASKED_BIT_ENABLE(GFX_REPLAY_MODE));

	if (INTEL_INFO(dev)->gen >= 5) {
		ret = init_pipe_control(ring);
		if (ret)
			return ret;
	}

	if (IS_GEN6(dev)) {
		/* From the Sandybridge PRM, volume 1 part 3, page 24:
		 * "If this bit is set, STCunit will have LRA as replacement
		 *  policy. [...] This bit must be reset.  LRA replacement
		 *  policy is not supported."
		 */
		I915_WRITE(CACHE_MODE_0,
			   _MASKED_BIT_DISABLE(CM0_STC_EVICT_DISABLE_LRA_SNB));

		/* This is not explicitly set for GEN6, so read the register.
		 * see intel_ring_mi_set_context() for why we care.
		 * TODO: consider explicitly setting the bit for GEN5
		 */
		ring->itlb_before_ctx_switch =
			!!(I915_READ(GFX_MODE) & GFX_TLB_INVALIDATE_ALWAYS);
	}

	if (INTEL_INFO(dev)->gen >= 6)
		I915_WRITE(INSTPM, _MASKED_BIT_ENABLE(INSTPM_FORCE_ORDERING));

	if (HAS_L3_GPU_CACHE(dev))
		I915_WRITE_IMR(ring, ~GT_RENDER_L3_PARITY_ERROR_INTERRUPT);

	return ret;
}

static void render_ring_cleanup(struct intel_ring_buffer *ring)
{
	struct drm_device *dev = ring->dev;

	if (!ring->private)
		return;

	if (HAS_BROKEN_CS_TLB(dev))
		drm_gem_object_unreference(to_gem_object(ring->private));

	cleanup_pipe_control(ring);
}

static void
update_mboxes(struct intel_ring_buffer *ring,
	      u32 mmio_offset)
{
/* NB: In order to be able to do semaphore MBOX updates for varying number
 * of rings, it's easiest if we round up each individual update to a
 * multiple of 2 (since ring updates must always be a multiple of 2)
 * even though the actual update only requires 3 dwords.
 */
#define MBOX_UPDATE_DWORDS 4
	intel_ring_emit(ring, MI_LOAD_REGISTER_IMM(1));
	intel_ring_emit(ring, mmio_offset);
	intel_ring_emit(ring, ring->outstanding_lazy_request);
	intel_ring_emit(ring, MI_NOOP);
}

/**
 * gen6_add_request - Update the semaphore mailbox registers
 * 
 * @ring - ring that is adding a request
 * @seqno - return seqno stuck into the ring
 *
 * Update the mailbox registers in the *other* rings with the current seqno.
 * This acts like a signal in the canonical semaphore.
 */
static int
gen6_add_request(struct intel_ring_buffer *ring)
{
	struct drm_device *dev = ring->dev;
	struct drm_i915_private *dev_priv = dev->dev_private;
	struct intel_ring_buffer *useless;
	int i, ret;

	ret = intel_ring_begin(ring, ((I915_NUM_RINGS-1) *
				      MBOX_UPDATE_DWORDS) +
				      4);
	if (ret)
		return ret;
#undef MBOX_UPDATE_DWORDS

	for_each_ring(useless, dev_priv, i) {
		u32 mbox_reg = ring->signal_mbox[i];
		if (mbox_reg != GEN6_NOSYNC)
			update_mboxes(ring, mbox_reg);
	}

	intel_ring_emit(ring, MI_STORE_DWORD_INDEX);
	intel_ring_emit(ring, I915_GEM_HWS_INDEX << MI_STORE_DWORD_INDEX_SHIFT);
	intel_ring_emit(ring, ring->outstanding_lazy_request);
	intel_ring_emit(ring, MI_USER_INTERRUPT);
	intel_ring_advance(ring);

	return 0;
}

static inline bool i915_gem_has_seqno_wrapped(struct drm_device *dev,
					      u32 seqno)
{
	struct drm_i915_private *dev_priv = dev->dev_private;
	return dev_priv->last_seqno < seqno;
}

/**
 * intel_ring_sync - sync the waiter to the signaller on seqno
 *
 * @waiter - ring that is waiting
 * @signaller - ring which has, or will signal
 * @seqno - seqno which the waiter will block on
 */
static int
gen6_ring_sync(struct intel_ring_buffer *waiter,
	       struct intel_ring_buffer *signaller,
	       u32 seqno)
{
	int ret;
	u32 dw1 = MI_SEMAPHORE_MBOX |
		  MI_SEMAPHORE_COMPARE |
		  MI_SEMAPHORE_REGISTER;

	/* Throughout all of the GEM code, seqno passed implies our current
	 * seqno is >= the last seqno executed. However for hardware the
	 * comparison is strictly greater than.
	 */
	seqno -= 1;

	WARN_ON(signaller->semaphore_register[waiter->id] ==
		MI_SEMAPHORE_SYNC_INVALID);

	ret = intel_ring_begin(waiter, 4);
	if (ret)
		return ret;

	/* If seqno wrap happened, omit the wait with no-ops */
	if (likely(!i915_gem_has_seqno_wrapped(waiter->dev, seqno))) {
		intel_ring_emit(waiter,
				dw1 |
				signaller->semaphore_register[waiter->id]);
		intel_ring_emit(waiter, seqno);
		intel_ring_emit(waiter, 0);
		intel_ring_emit(waiter, MI_NOOP);
	} else {
		intel_ring_emit(waiter, MI_NOOP);
		intel_ring_emit(waiter, MI_NOOP);
		intel_ring_emit(waiter, MI_NOOP);
		intel_ring_emit(waiter, MI_NOOP);
	}
	intel_ring_advance(waiter);

	return 0;
}

#define PIPE_CONTROL_FLUSH(ring__, addr__)					\
do {									\
	intel_ring_emit(ring__, GFX_OP_PIPE_CONTROL(4) | PIPE_CONTROL_QW_WRITE |		\
		 PIPE_CONTROL_DEPTH_STALL);				\
	intel_ring_emit(ring__, (addr__) | PIPE_CONTROL_GLOBAL_GTT);			\
	intel_ring_emit(ring__, 0);							\
	intel_ring_emit(ring__, 0);							\
} while (0)

static int
pc_render_add_request(struct intel_ring_buffer *ring)
{
	struct pipe_control *pc = ring->private;
	u32 scratch_addr = pc->gtt_offset + 128;
	int ret;

	/* For Ironlake, MI_USER_INTERRUPT was deprecated and apparently
	 * incoherent with writes to memory, i.e. completely fubar,
	 * so we need to use PIPE_NOTIFY instead.
	 *
	 * However, we also need to workaround the qword write
	 * incoherence by flushing the 6 PIPE_NOTIFY buffers out to
	 * memory before requesting an interrupt.
	 */
	ret = intel_ring_begin(ring, 32);
	if (ret)
		return ret;

	intel_ring_emit(ring, GFX_OP_PIPE_CONTROL(4) | PIPE_CONTROL_QW_WRITE |
			PIPE_CONTROL_WRITE_FLUSH |
			PIPE_CONTROL_TEXTURE_CACHE_INVALIDATE);
	intel_ring_emit(ring, pc->gtt_offset | PIPE_CONTROL_GLOBAL_GTT);
	intel_ring_emit(ring, ring->outstanding_lazy_request);
	intel_ring_emit(ring, 0);
	PIPE_CONTROL_FLUSH(ring, scratch_addr);
	scratch_addr += 128; /* write to separate cachelines */
	PIPE_CONTROL_FLUSH(ring, scratch_addr);
	scratch_addr += 128;
	PIPE_CONTROL_FLUSH(ring, scratch_addr);
	scratch_addr += 128;
	PIPE_CONTROL_FLUSH(ring, scratch_addr);
	scratch_addr += 128;
	PIPE_CONTROL_FLUSH(ring, scratch_addr);
	scratch_addr += 128;
	PIPE_CONTROL_FLUSH(ring, scratch_addr);

	intel_ring_emit(ring, GFX_OP_PIPE_CONTROL(4) | PIPE_CONTROL_QW_WRITE |
			PIPE_CONTROL_WRITE_FLUSH |
			PIPE_CONTROL_TEXTURE_CACHE_INVALIDATE |
			PIPE_CONTROL_NOTIFY);
	intel_ring_emit(ring, pc->gtt_offset | PIPE_CONTROL_GLOBAL_GTT);
	intel_ring_emit(ring, ring->outstanding_lazy_request);
	intel_ring_emit(ring, 0);
	intel_ring_advance(ring);

	return 0;
}

static u32
gen6_ring_get_seqno(struct intel_ring_buffer *ring, bool lazy_coherency)
{
	/* Workaround to force correct ordering between irq and seqno writes on
	 * ivb (and maybe also on snb) by reading from a CS register (like
	 * ACTHD) before reading the status page. */
	if (!lazy_coherency)
		intel_ring_get_active_head(ring);
	return intel_read_status_page(ring, I915_GEM_HWS_INDEX);
}

static u32
ring_get_seqno(struct intel_ring_buffer *ring, bool lazy_coherency)
{
	return intel_read_status_page(ring, I915_GEM_HWS_INDEX);
}

static void
ring_set_seqno(struct intel_ring_buffer *ring, u32 seqno)
{
	intel_write_status_page(ring, I915_GEM_HWS_INDEX, seqno);
}

static u32
pc_render_get_seqno(struct intel_ring_buffer *ring, bool lazy_coherency)
{
	struct pipe_control *pc = ring->private;
	return pc->cpu_page[0];
}

static void
pc_render_set_seqno(struct intel_ring_buffer *ring, u32 seqno)
{
	struct pipe_control *pc = ring->private;
	pc->cpu_page[0] = seqno;
}

static bool
gen5_ring_get_irq(struct intel_ring_buffer *ring)
{
	struct drm_device *dev = ring->dev;
	drm_i915_private_t *dev_priv = dev->dev_private;
	unsigned long flags;

	if (!dev->irq_enabled)
		return false;

	spin_lock_irqsave(&dev_priv->irq_lock, flags);
	if (ring->irq_refcount.gt++ == 0) {
		dev_priv->gt_irq_mask &= ~ring->irq_enable_mask;
		I915_WRITE(GTIMR, dev_priv->gt_irq_mask);
		POSTING_READ(GTIMR);
	}
	spin_unlock_irqrestore(&dev_priv->irq_lock, flags);

	return true;
}

static void
gen5_ring_put_irq(struct intel_ring_buffer *ring)
{
	struct drm_device *dev = ring->dev;
	drm_i915_private_t *dev_priv = dev->dev_private;
	unsigned long flags;

	spin_lock_irqsave(&dev_priv->irq_lock, flags);
	if (--ring->irq_refcount.gt == 0) {
		dev_priv->gt_irq_mask |= ring->irq_enable_mask;
		I915_WRITE(GTIMR, dev_priv->gt_irq_mask);
		POSTING_READ(GTIMR);
	}
	spin_unlock_irqrestore(&dev_priv->irq_lock, flags);
}

static bool
i9xx_ring_get_irq(struct intel_ring_buffer *ring)
{
	struct drm_device *dev = ring->dev;
	drm_i915_private_t *dev_priv = dev->dev_private;
	unsigned long flags;

	if (!dev->irq_enabled)
		return false;

	spin_lock_irqsave(&dev_priv->irq_lock, flags);
	if (ring->irq_refcount.gt++ == 0) {
		dev_priv->irq_mask &= ~ring->irq_enable_mask;
		I915_WRITE(IMR, dev_priv->irq_mask);
		POSTING_READ(IMR);
	}
	spin_unlock_irqrestore(&dev_priv->irq_lock, flags);

	return true;
}

static void
i9xx_ring_put_irq(struct intel_ring_buffer *ring)
{
	struct drm_device *dev = ring->dev;
	drm_i915_private_t *dev_priv = dev->dev_private;
	unsigned long flags;

	spin_lock_irqsave(&dev_priv->irq_lock, flags);
	if (--ring->irq_refcount.gt == 0) {
		dev_priv->irq_mask |= ring->irq_enable_mask;
		I915_WRITE(IMR, dev_priv->irq_mask);
		POSTING_READ(IMR);
	}
	spin_unlock_irqrestore(&dev_priv->irq_lock, flags);
}

static bool
i8xx_ring_get_irq(struct intel_ring_buffer *ring)
{
	struct drm_device *dev = ring->dev;
	drm_i915_private_t *dev_priv = dev->dev_private;
	unsigned long flags;

	if (!dev->irq_enabled)
		return false;

	spin_lock_irqsave(&dev_priv->irq_lock, flags);
	if (ring->irq_refcount.gt++ == 0) {
		dev_priv->irq_mask &= ~ring->irq_enable_mask;
		I915_WRITE16(IMR, dev_priv->irq_mask);
		POSTING_READ16(IMR);
	}
	spin_unlock_irqrestore(&dev_priv->irq_lock, flags);

	return true;
}

static void
i8xx_ring_put_irq(struct intel_ring_buffer *ring)
{
	struct drm_device *dev = ring->dev;
	drm_i915_private_t *dev_priv = dev->dev_private;
	unsigned long flags;

	spin_lock_irqsave(&dev_priv->irq_lock, flags);
	if (--ring->irq_refcount.gt == 0) {
		dev_priv->irq_mask |= ring->irq_enable_mask;
		I915_WRITE16(IMR, dev_priv->irq_mask);
		POSTING_READ16(IMR);
	}
	spin_unlock_irqrestore(&dev_priv->irq_lock, flags);
}

void intel_ring_setup_status_page(struct intel_ring_buffer *ring)
{
	struct drm_device *dev = ring->dev;
	drm_i915_private_t *dev_priv = ring->dev->dev_private;
	u32 mmio = 0;

	/* The ring status page addresses are no longer next to the rest of
	 * the ring registers as of gen7.
	 */
	if (IS_GEN7(dev)) {
		switch (ring->id) {
		case RCS:
			mmio = RENDER_HWS_PGA_GEN7;
			break;
		case BCS:
			mmio = BLT_HWS_PGA_GEN7;
			break;
		case VCS:
			mmio = BSD_HWS_PGA_GEN7;
			break;
		case VECS:
			mmio = VEBOX_HWS_PGA_GEN7;
			break;
		}
	} else if (IS_GEN6(ring->dev)) {
		mmio = RING_HWS_PGA_GEN6(ring->mmio_base);
	} else {
		mmio = RING_HWS_PGA(ring->mmio_base);
	}

	I915_WRITE(mmio, (u32)ring->status_page.gfx_addr);
	POSTING_READ(mmio);
}

static int
bsd_ring_flush(struct intel_ring_buffer *ring,
	       u32     invalidate_domains,
	       u32     flush_domains)
{
	int ret;

	ret = intel_ring_begin(ring, 2);
	if (ret)
		return ret;

	intel_ring_emit(ring, MI_FLUSH);
	intel_ring_emit(ring, MI_NOOP);
	intel_ring_advance(ring);
	return 0;
}

static int
i9xx_add_request(struct intel_ring_buffer *ring)
{
	int ret;

	ret = intel_ring_begin(ring, 4);
	if (ret)
		return ret;

	intel_ring_emit(ring, MI_STORE_DWORD_INDEX);
	intel_ring_emit(ring, I915_GEM_HWS_INDEX << MI_STORE_DWORD_INDEX_SHIFT);
	intel_ring_emit(ring, ring->outstanding_lazy_request);
	intel_ring_emit(ring, MI_USER_INTERRUPT);
	intel_ring_advance(ring);

	return 0;
}

static bool
gen6_ring_get_irq(struct intel_ring_buffer *ring)
{
	struct drm_device *dev = ring->dev;
	drm_i915_private_t *dev_priv = dev->dev_private;
	unsigned long flags;

	if (!dev->irq_enabled)
	       return false;

	/* It looks like we need to prevent the gt from suspending while waiting
	 * for an notifiy irq, otherwise irqs seem to get lost on at least the
	 * blt/bsd rings on ivb. */
	gen6_gt_force_wake_get(dev_priv);

	spin_lock_irqsave(&dev_priv->irq_lock, flags);
	if (ring->irq_refcount.gt++ == 0) {
		if (HAS_L3_GPU_CACHE(dev) && ring->id == RCS)
			I915_WRITE_IMR(ring,
				       ~(ring->irq_enable_mask |
					 GT_RENDER_L3_PARITY_ERROR_INTERRUPT));
		else
			I915_WRITE_IMR(ring, ~ring->irq_enable_mask);
		dev_priv->gt_irq_mask &= ~ring->irq_enable_mask;
		I915_WRITE(GTIMR, dev_priv->gt_irq_mask);
		POSTING_READ(GTIMR);
	}
	spin_unlock_irqrestore(&dev_priv->irq_lock, flags);

	return true;
}

static void
gen6_ring_put_irq(struct intel_ring_buffer *ring)
{
	struct drm_device *dev = ring->dev;
	drm_i915_private_t *dev_priv = dev->dev_private;
	unsigned long flags;

	spin_lock_irqsave(&dev_priv->irq_lock, flags);
	if (--ring->irq_refcount.gt == 0) {
		if (HAS_L3_GPU_CACHE(dev) && ring->id == RCS)
			I915_WRITE_IMR(ring,
				       ~GT_RENDER_L3_PARITY_ERROR_INTERRUPT);
		else
			I915_WRITE_IMR(ring, ~0);
		dev_priv->gt_irq_mask |= ring->irq_enable_mask;
		I915_WRITE(GTIMR, dev_priv->gt_irq_mask);
		POSTING_READ(GTIMR);
	}
	spin_unlock_irqrestore(&dev_priv->irq_lock, flags);

	gen6_gt_force_wake_put(dev_priv);
}

static bool
hsw_vebox_get_irq(struct intel_ring_buffer *ring)
{
	struct drm_device *dev = ring->dev;
	struct drm_i915_private *dev_priv = dev->dev_private;
	unsigned long flags;

	if (!dev->irq_enabled)
		return false;

	spin_lock_irqsave(&dev_priv->rps.lock, flags);
	if (ring->irq_refcount.pm++ == 0) {
		u32 pm_imr = I915_READ(GEN6_PMIMR);
		I915_WRITE_IMR(ring, ~ring->irq_enable_mask);
		I915_WRITE(GEN6_PMIMR, pm_imr & ~ring->irq_enable_mask);
		POSTING_READ(GEN6_PMIMR);
	}
	spin_unlock_irqrestore(&dev_priv->rps.lock, flags);

	return true;
}

static void
hsw_vebox_put_irq(struct intel_ring_buffer *ring)
{
	struct drm_device *dev = ring->dev;
	struct drm_i915_private *dev_priv = dev->dev_private;
	unsigned long flags;

	if (!dev->irq_enabled)
		return;

	spin_lock_irqsave(&dev_priv->rps.lock, flags);
	if (--ring->irq_refcount.pm == 0) {
		u32 pm_imr = I915_READ(GEN6_PMIMR);
		I915_WRITE_IMR(ring, ~0);
		I915_WRITE(GEN6_PMIMR, pm_imr | ring->irq_enable_mask);
		POSTING_READ(GEN6_PMIMR);
	}
	spin_unlock_irqrestore(&dev_priv->rps.lock, flags);
}

static int
i965_dispatch_execbuffer(struct intel_ring_buffer *ring,
			 u32 offset, u32 length,
			 unsigned flags)
{
	int ret;

	ret = intel_ring_begin(ring, 2);
	if (ret)
		return ret;

	intel_ring_emit(ring,
			MI_BATCH_BUFFER_START |
			MI_BATCH_GTT |
			(flags & I915_DISPATCH_SECURE ? 0 : MI_BATCH_NON_SECURE_I965));
	intel_ring_emit(ring, offset);
	intel_ring_advance(ring);

	return 0;
}

/* Just userspace ABI convention to limit the wa batch bo to a resonable size */
#define I830_BATCH_LIMIT (256*1024)
static int
i830_dispatch_execbuffer(struct intel_ring_buffer *ring,
				u32 offset, u32 len,
				unsigned flags)
{
	int ret;

	if (flags & I915_DISPATCH_PINNED) {
		ret = intel_ring_begin(ring, 4);
		if (ret)
			return ret;

		intel_ring_emit(ring, MI_BATCH_BUFFER);
		intel_ring_emit(ring, offset | (flags & I915_DISPATCH_SECURE ? 0 : MI_BATCH_NON_SECURE));
		intel_ring_emit(ring, offset + len - 8);
		intel_ring_emit(ring, MI_NOOP);
		intel_ring_advance(ring);
	} else {
		struct drm_i915_gem_object *obj = ring->private;
		u32 cs_offset = obj->gtt_offset;

		if (len > I830_BATCH_LIMIT)
			return -ENOSPC;

		ret = intel_ring_begin(ring, 9+3);
		if (ret)
			return ret;
		/* Blit the batch (which has now all relocs applied) to the stable batch
		 * scratch bo area (so that the CS never stumbles over its tlb
		 * invalidation bug) ... */
		intel_ring_emit(ring, XY_SRC_COPY_BLT_CMD |
				XY_SRC_COPY_BLT_WRITE_ALPHA |
				XY_SRC_COPY_BLT_WRITE_RGB);
		intel_ring_emit(ring, BLT_DEPTH_32 | BLT_ROP_GXCOPY | 4096);
		intel_ring_emit(ring, 0);
		intel_ring_emit(ring, (DIV_ROUND_UP(len, 4096) << 16) | 1024);
		intel_ring_emit(ring, cs_offset);
		intel_ring_emit(ring, 0);
		intel_ring_emit(ring, 4096);
		intel_ring_emit(ring, offset);
		intel_ring_emit(ring, MI_FLUSH);

		/* ... and execute it. */
		intel_ring_emit(ring, MI_BATCH_BUFFER);
		intel_ring_emit(ring, cs_offset | (flags & I915_DISPATCH_SECURE ? 0 : MI_BATCH_NON_SECURE));
		intel_ring_emit(ring, cs_offset + len - 8);
		intel_ring_advance(ring);
	}

	return 0;
}

static int
i915_dispatch_execbuffer(struct intel_ring_buffer *ring,
			 u32 offset, u32 len,
			 unsigned flags)
{
	int ret;

	ret = intel_ring_begin(ring, 2);
	if (ret)
		return ret;

	intel_ring_emit(ring, MI_BATCH_BUFFER_START | MI_BATCH_GTT);
	intel_ring_emit(ring, offset | (flags & I915_DISPATCH_SECURE ? 0 : MI_BATCH_NON_SECURE));
	intel_ring_advance(ring);

	return 0;
}

static void cleanup_status_page(struct intel_ring_buffer *ring)
{
	struct drm_i915_gem_object *obj;

	obj = ring->status_page.obj;
	if (obj == NULL)
		return;

	kunmap(sg_page(obj->pages->sgl));
	i915_gem_object_unpin(obj);
	drm_gem_object_unreference(&obj->base);
	ring->status_page.obj = NULL;
}

static int init_status_page(struct intel_ring_buffer *ring)
{
	struct drm_device *dev = ring->dev;
	struct drm_i915_gem_object *obj;
	int ret;

	obj = i915_gem_alloc_object(dev, 4096);
	if (obj == NULL) {
		DRM_ERROR("Failed to allocate status page\n");
		ret = -ENOMEM;
		goto err;
	}

	i915_gem_object_set_cache_level(obj, I915_CACHE_LLC);

	ret = i915_gem_object_pin(obj, 4096, true, false);
	if (ret != 0) {
		goto err_unref;
	}

	ring->status_page.gfx_addr = obj->gtt_offset;
	ring->status_page.page_addr = kmap(sg_page(obj->pages->sgl));
	if (ring->status_page.page_addr == NULL) {
		ret = -ENOMEM;
		goto err_unpin;
	}
	ring->status_page.obj = obj;
	memset(ring->status_page.page_addr, 0, PAGE_SIZE);

	intel_ring_setup_status_page(ring);
	DRM_DEBUG_DRIVER("%s hws offset: 0x%08x\n",
			ring->name, ring->status_page.gfx_addr);

	return 0;

err_unpin:
	i915_gem_object_unpin(obj);
err_unref:
	drm_gem_object_unreference(&obj->base);
err:
	return ret;
}

static int init_phys_hws_pga(struct intel_ring_buffer *ring)
{
	struct drm_i915_private *dev_priv = ring->dev->dev_private;
	u32 addr;

	if (!dev_priv->status_page_dmah) {
		dev_priv->status_page_dmah =
			drm_pci_alloc(ring->dev, PAGE_SIZE, PAGE_SIZE);
		if (!dev_priv->status_page_dmah)
			return -ENOMEM;
	}

	addr = dev_priv->status_page_dmah->busaddr;
	if (INTEL_INFO(ring->dev)->gen >= 4)
		addr |= (dev_priv->status_page_dmah->busaddr >> 28) & 0xf0;
	I915_WRITE(HWS_PGA, addr);

	ring->status_page.page_addr = dev_priv->status_page_dmah->vaddr;
	memset(ring->status_page.page_addr, 0, PAGE_SIZE);

	return 0;
}

static int intel_init_ring_buffer(struct drm_device *dev,
				  struct intel_ring_buffer *ring)
{
	struct drm_i915_gem_object *obj;
	struct drm_i915_private *dev_priv = dev->dev_private;
	int ret;

	ring->dev = dev;
	INIT_LIST_HEAD(&ring->active_list);
	INIT_LIST_HEAD(&ring->request_list);
	ring->size = 32 * PAGE_SIZE;
	memset(ring->sync_seqno, 0, sizeof(ring->sync_seqno));

	init_waitqueue_head(&ring->irq_queue);

	if (I915_NEED_GFX_HWS(dev)) {
		ret = init_status_page(ring);
		if (ret)
			return ret;
	} else {
		BUG_ON(ring->id != RCS);
		ret = init_phys_hws_pga(ring);
		if (ret)
			return ret;
	}

	obj = NULL;
	if (!HAS_LLC(dev))
		obj = i915_gem_object_create_stolen(dev, ring->size);
	if (obj == NULL)
		obj = i915_gem_alloc_object(dev, ring->size);
	if (obj == NULL) {
		DRM_ERROR("Failed to allocate ringbuffer\n");
		ret = -ENOMEM;
		goto err_hws;
	}

	ring->obj = obj;

	ret = i915_gem_object_pin(obj, PAGE_SIZE, true, false);
	if (ret)
		goto err_unref;

	ret = i915_gem_object_set_to_gtt_domain(obj, true);
	if (ret)
		goto err_unpin;

	ring->virtual_start =
		ioremap_wc(dev_priv->gtt.mappable_base + obj->gtt_offset,
			   ring->size);
	if (ring->virtual_start == NULL) {
		DRM_ERROR("Failed to map ringbuffer.\n");
		ret = -EINVAL;
		goto err_unpin;
	}

	ret = ring->init(ring);
	if (ret)
		goto err_unmap;

	/* Workaround an erratum on the i830 which causes a hang if
	 * the TAIL pointer points to within the last 2 cachelines
	 * of the buffer.
	 */
	ring->effective_size = ring->size;
	if (IS_I830(ring->dev) || IS_845G(ring->dev))
		ring->effective_size -= 128;

	return 0;

err_unmap:
	iounmap(ring->virtual_start);
err_unpin:
	i915_gem_object_unpin(obj);
err_unref:
	drm_gem_object_unreference(&obj->base);
	ring->obj = NULL;
err_hws:
	cleanup_status_page(ring);
	return ret;
}

void intel_cleanup_ring_buffer(struct intel_ring_buffer *ring)
{
	struct drm_i915_private *dev_priv;
	int ret;

	if (ring->obj == NULL)
		return;

	/* Disable the ring buffer. The ring must be idle at this point */
	dev_priv = ring->dev->dev_private;
	ret = intel_ring_idle(ring);
	if (ret)
		DRM_ERROR("failed to quiesce %s whilst cleaning up: %d\n",
			  ring->name, ret);

	I915_WRITE_CTL(ring, 0);

	iounmap(ring->virtual_start);

	i915_gem_object_unpin(ring->obj);
	drm_gem_object_unreference(&ring->obj->base);
	ring->obj = NULL;

	if (ring->cleanup)
		ring->cleanup(ring);

	cleanup_status_page(ring);
}

static int intel_ring_wait_seqno(struct intel_ring_buffer *ring, u32 seqno)
{
	int ret;

	ret = i915_wait_seqno(ring, seqno);
	if (!ret)
		i915_gem_retire_requests_ring(ring);

	return ret;
}

static int intel_ring_wait_request(struct intel_ring_buffer *ring, int n)
{
	struct drm_i915_gem_request *request;
	u32 seqno = 0;
	int ret;

	i915_gem_retire_requests_ring(ring);

	if (ring->last_retired_head != -1) {
		ring->head = ring->last_retired_head;
		ring->last_retired_head = -1;
		ring->space = ring_space(ring);
		if (ring->space >= n)
			return 0;
	}

	list_for_each_entry(request, &ring->request_list, list) {
		int space;

		if (request->tail == -1)
			continue;

		space = request->tail - (ring->tail + I915_RING_FREE_SPACE);
		if (space < 0)
			space += ring->size;
		if (space >= n) {
			seqno = request->seqno;
			break;
		}

		/* Consume this request in case we need more space than
		 * is available and so need to prevent a race between
		 * updating last_retired_head and direct reads of
		 * I915_RING_HEAD. It also provides a nice sanity check.
		 */
		request->tail = -1;
	}

	if (seqno == 0)
		return -ENOSPC;

	ret = intel_ring_wait_seqno(ring, seqno);
	if (ret)
		return ret;

	if (WARN_ON(ring->last_retired_head == -1))
		return -ENOSPC;

	ring->head = ring->last_retired_head;
	ring->last_retired_head = -1;
	ring->space = ring_space(ring);
	if (WARN_ON(ring->space < n))
		return -ENOSPC;

	return 0;
}

static int ring_wait_for_space(struct intel_ring_buffer *ring, int n)
{
	struct drm_device *dev = ring->dev;
	struct drm_i915_private *dev_priv = dev->dev_private;
	unsigned long end;
	int ret;

	ret = intel_ring_wait_request(ring, n);
	if (ret != -ENOSPC)
		return ret;

	trace_i915_ring_wait_begin(ring);
	/* With GEM the hangcheck timer should kick us out of the loop,
	 * leaving it early runs the risk of corrupting GEM state (due
	 * to running on almost untested codepaths). But on resume
	 * timers don't work yet, so prevent a complete hang in that
	 * case by choosing an insanely large timeout. */
	end = jiffies + 60 * HZ;

	do {
		ring->head = I915_READ_HEAD(ring);
		ring->space = ring_space(ring);
		if (ring->space >= n) {
			trace_i915_ring_wait_end(ring);
			return 0;
		}

		if (dev->primary->master) {
			struct drm_i915_master_private *master_priv = dev->primary->master->driver_priv;
			if (master_priv->sarea_priv)
				master_priv->sarea_priv->perf_boxes |= I915_BOX_WAIT;
		}

		msleep(1);

		ret = i915_gem_check_wedge(&dev_priv->gpu_error,
					   dev_priv->mm.interruptible);
		if (ret)
			return ret;
	} while (!time_after(jiffies, end));
	trace_i915_ring_wait_end(ring);
	return -EBUSY;
}

static int intel_wrap_ring_buffer(struct intel_ring_buffer *ring)
{
	uint32_t __iomem *virt;
	int rem = ring->size - ring->tail;

	if (ring->space < rem) {
		int ret = ring_wait_for_space(ring, rem);
		if (ret)
			return ret;
	}

	virt = ring->virtual_start + ring->tail;
	rem /= 4;
	while (rem--)
		iowrite32(MI_NOOP, virt++);

	ring->tail = 0;
	ring->space = ring_space(ring);

	return 0;
}

int intel_ring_idle(struct intel_ring_buffer *ring)
{
	u32 seqno;
	int ret;

	/* We need to add any requests required to flush the objects and ring */
	if (ring->outstanding_lazy_request) {
		ret = i915_add_request(ring, NULL);
		if (ret)
			return ret;
	}

	/* Wait upon the last request to be completed */
	if (list_empty(&ring->request_list))
		return 0;

	seqno = list_entry(ring->request_list.prev,
			   struct drm_i915_gem_request,
			   list)->seqno;

	return i915_wait_seqno(ring, seqno);
}

static int
intel_ring_alloc_seqno(struct intel_ring_buffer *ring)
{
	if (ring->outstanding_lazy_request)
		return 0;

	return i915_gem_get_seqno(ring->dev, &ring->outstanding_lazy_request);
}

static int __intel_ring_begin(struct intel_ring_buffer *ring,
			      int bytes)
{
	int ret;

	if (unlikely(ring->tail + bytes > ring->effective_size)) {
		ret = intel_wrap_ring_buffer(ring);
		if (unlikely(ret))
			return ret;
	}

	if (unlikely(ring->space < bytes)) {
		ret = ring_wait_for_space(ring, bytes);
		if (unlikely(ret))
			return ret;
	}

	ring->space -= bytes;
	return 0;
}

int intel_ring_begin(struct intel_ring_buffer *ring,
		     int num_dwords)
{
	drm_i915_private_t *dev_priv = ring->dev->dev_private;
	int ret;

	ret = i915_gem_check_wedge(&dev_priv->gpu_error,
				   dev_priv->mm.interruptible);
	if (ret)
		return ret;

	/* Preallocate the olr before touching the ring */
	ret = intel_ring_alloc_seqno(ring);
	if (ret)
		return ret;

	return __intel_ring_begin(ring, num_dwords * sizeof(uint32_t));
}

void intel_ring_init_seqno(struct intel_ring_buffer *ring, u32 seqno)
{
	struct drm_i915_private *dev_priv = ring->dev->dev_private;

	BUG_ON(ring->outstanding_lazy_request);

	if (INTEL_INFO(ring->dev)->gen >= 6) {
		I915_WRITE(RING_SYNC_0(ring->mmio_base), 0);
		I915_WRITE(RING_SYNC_1(ring->mmio_base), 0);
	}

	ring->set_seqno(ring, seqno);
<<<<<<< HEAD
=======
	ring->hangcheck.seqno = seqno;
>>>>>>> d0e0ac97
}

void intel_ring_advance(struct intel_ring_buffer *ring)
{
	struct drm_i915_private *dev_priv = ring->dev->dev_private;

	ring->tail &= ring->size - 1;
	if (dev_priv->gpu_error.stop_rings & intel_ring_flag(ring))
		return;
	ring->write_tail(ring, ring->tail);
}


static void gen6_bsd_ring_write_tail(struct intel_ring_buffer *ring,
				     u32 value)
{
	drm_i915_private_t *dev_priv = ring->dev->dev_private;

       /* Every tail move must follow the sequence below */

	/* Disable notification that the ring is IDLE. The GT
	 * will then assume that it is busy and bring it out of rc6.
	 */
	I915_WRITE(GEN6_BSD_SLEEP_PSMI_CONTROL,
		   _MASKED_BIT_ENABLE(GEN6_BSD_SLEEP_MSG_DISABLE));

	/* Clear the context id. Here be magic! */
	I915_WRITE64(GEN6_BSD_RNCID, 0x0);

	/* Wait for the ring not to be idle, i.e. for it to wake up. */
	if (wait_for((I915_READ(GEN6_BSD_SLEEP_PSMI_CONTROL) &
		      GEN6_BSD_SLEEP_INDICATOR) == 0,
		     50))
		DRM_ERROR("timed out waiting for the BSD ring to wake up\n");

	/* Now that the ring is fully powered up, update the tail */
	I915_WRITE_TAIL(ring, value);
	POSTING_READ(RING_TAIL(ring->mmio_base));

	/* Let the ring send IDLE messages to the GT again,
	 * and so let it sleep to conserve power when idle.
	 */
	I915_WRITE(GEN6_BSD_SLEEP_PSMI_CONTROL,
		   _MASKED_BIT_DISABLE(GEN6_BSD_SLEEP_MSG_DISABLE));
}

static int gen6_bsd_ring_flush(struct intel_ring_buffer *ring,
			       u32 invalidate, u32 flush)
{
	uint32_t cmd;
	int ret;

	ret = intel_ring_begin(ring, 4);
	if (ret)
		return ret;

	cmd = MI_FLUSH_DW;
	/*
	 * Bspec vol 1c.5 - video engine command streamer:
	 * "If ENABLED, all TLBs will be invalidated once the flush
	 * operation is complete. This bit is only valid when the
	 * Post-Sync Operation field is a value of 1h or 3h."
	 */
	if (invalidate & I915_GEM_GPU_DOMAINS)
		cmd |= MI_INVALIDATE_TLB | MI_INVALIDATE_BSD |
			MI_FLUSH_DW_STORE_INDEX | MI_FLUSH_DW_OP_STOREDW;
	intel_ring_emit(ring, cmd);
	intel_ring_emit(ring, I915_GEM_HWS_SCRATCH_ADDR | MI_FLUSH_DW_USE_GTT);
	intel_ring_emit(ring, 0);
	intel_ring_emit(ring, MI_NOOP);
	intel_ring_advance(ring);
	return 0;
}

static int
hsw_ring_dispatch_execbuffer(struct intel_ring_buffer *ring,
			      u32 offset, u32 len,
			      unsigned flags)
{
	int ret;

	ret = intel_ring_begin(ring, 2);
	if (ret)
		return ret;

	intel_ring_emit(ring,
			MI_BATCH_BUFFER_START | MI_BATCH_PPGTT_HSW |
			(flags & I915_DISPATCH_SECURE ? 0 : MI_BATCH_NON_SECURE_HSW));
	/* bit0-7 is the length on GEN6+ */
	intel_ring_emit(ring, offset);
	intel_ring_advance(ring);

	return 0;
}

static int
gen6_ring_dispatch_execbuffer(struct intel_ring_buffer *ring,
			      u32 offset, u32 len,
			      unsigned flags)
{
	int ret;

	ret = intel_ring_begin(ring, 2);
	if (ret)
		return ret;

	intel_ring_emit(ring,
			MI_BATCH_BUFFER_START |
			(flags & I915_DISPATCH_SECURE ? 0 : MI_BATCH_NON_SECURE_I965));
	/* bit0-7 is the length on GEN6+ */
	intel_ring_emit(ring, offset);
	intel_ring_advance(ring);

	return 0;
}

/* Blitter support (SandyBridge+) */

static int gen6_ring_flush(struct intel_ring_buffer *ring,
			   u32 invalidate, u32 flush)
{
	struct drm_device *dev = ring->dev;
	uint32_t cmd;
	int ret;

	ret = intel_ring_begin(ring, 4);
	if (ret)
		return ret;

	cmd = MI_FLUSH_DW;
	/*
	 * Bspec vol 1c.3 - blitter engine command streamer:
	 * "If ENABLED, all TLBs will be invalidated once the flush
	 * operation is complete. This bit is only valid when the
	 * Post-Sync Operation field is a value of 1h or 3h."
	 */
	if (invalidate & I915_GEM_DOMAIN_RENDER)
		cmd |= MI_INVALIDATE_TLB | MI_FLUSH_DW_STORE_INDEX |
			MI_FLUSH_DW_OP_STOREDW;
	intel_ring_emit(ring, cmd);
	intel_ring_emit(ring, I915_GEM_HWS_SCRATCH_ADDR | MI_FLUSH_DW_USE_GTT);
	intel_ring_emit(ring, 0);
	intel_ring_emit(ring, MI_NOOP);
	intel_ring_advance(ring);

	if (IS_GEN7(dev) && flush)
		return gen7_ring_fbc_flush(ring, FBC_REND_CACHE_CLEAN);

	return 0;
}

int intel_init_render_ring_buffer(struct drm_device *dev)
{
	drm_i915_private_t *dev_priv = dev->dev_private;
	struct intel_ring_buffer *ring = &dev_priv->ring[RCS];

	ring->name = "render ring";
	ring->id = RCS;
	ring->mmio_base = RENDER_RING_BASE;

	if (INTEL_INFO(dev)->gen >= 6) {
		ring->add_request = gen6_add_request;
		ring->flush = gen7_render_ring_flush;
		if (INTEL_INFO(dev)->gen == 6)
			ring->flush = gen6_render_ring_flush;
		ring->irq_get = gen6_ring_get_irq;
		ring->irq_put = gen6_ring_put_irq;
		ring->irq_enable_mask = GT_RENDER_USER_INTERRUPT;
		ring->get_seqno = gen6_ring_get_seqno;
		ring->set_seqno = ring_set_seqno;
		ring->sync_to = gen6_ring_sync;
		ring->semaphore_register[RCS] = MI_SEMAPHORE_SYNC_INVALID;
		ring->semaphore_register[VCS] = MI_SEMAPHORE_SYNC_RV;
		ring->semaphore_register[BCS] = MI_SEMAPHORE_SYNC_RB;
		ring->semaphore_register[VECS] = MI_SEMAPHORE_SYNC_RVE;
		ring->signal_mbox[RCS] = GEN6_NOSYNC;
		ring->signal_mbox[VCS] = GEN6_VRSYNC;
		ring->signal_mbox[BCS] = GEN6_BRSYNC;
		ring->signal_mbox[VECS] = GEN6_VERSYNC;
	} else if (IS_GEN5(dev)) {
		ring->add_request = pc_render_add_request;
		ring->flush = gen4_render_ring_flush;
		ring->get_seqno = pc_render_get_seqno;
		ring->set_seqno = pc_render_set_seqno;
		ring->irq_get = gen5_ring_get_irq;
		ring->irq_put = gen5_ring_put_irq;
		ring->irq_enable_mask = GT_RENDER_USER_INTERRUPT |
					GT_RENDER_PIPECTL_NOTIFY_INTERRUPT;
	} else {
		ring->add_request = i9xx_add_request;
		if (INTEL_INFO(dev)->gen < 4)
			ring->flush = gen2_render_ring_flush;
		else
			ring->flush = gen4_render_ring_flush;
		ring->get_seqno = ring_get_seqno;
		ring->set_seqno = ring_set_seqno;
		if (IS_GEN2(dev)) {
			ring->irq_get = i8xx_ring_get_irq;
			ring->irq_put = i8xx_ring_put_irq;
		} else {
			ring->irq_get = i9xx_ring_get_irq;
			ring->irq_put = i9xx_ring_put_irq;
		}
		ring->irq_enable_mask = I915_USER_INTERRUPT;
	}
	ring->write_tail = ring_write_tail;
	if (IS_HASWELL(dev))
		ring->dispatch_execbuffer = hsw_ring_dispatch_execbuffer;
	else if (INTEL_INFO(dev)->gen >= 6)
		ring->dispatch_execbuffer = gen6_ring_dispatch_execbuffer;
	else if (INTEL_INFO(dev)->gen >= 4)
		ring->dispatch_execbuffer = i965_dispatch_execbuffer;
	else if (IS_I830(dev) || IS_845G(dev))
		ring->dispatch_execbuffer = i830_dispatch_execbuffer;
	else
		ring->dispatch_execbuffer = i915_dispatch_execbuffer;
	ring->init = init_render_ring;
	ring->cleanup = render_ring_cleanup;

	/* Workaround batchbuffer to combat CS tlb bug. */
	if (HAS_BROKEN_CS_TLB(dev)) {
		struct drm_i915_gem_object *obj;
		int ret;

		obj = i915_gem_alloc_object(dev, I830_BATCH_LIMIT);
		if (obj == NULL) {
			DRM_ERROR("Failed to allocate batch bo\n");
			return -ENOMEM;
		}

		ret = i915_gem_object_pin(obj, 0, true, false);
		if (ret != 0) {
			drm_gem_object_unreference(&obj->base);
			DRM_ERROR("Failed to ping batch bo\n");
			return ret;
		}

		ring->private = obj;
	}

	return intel_init_ring_buffer(dev, ring);
}

int intel_render_ring_init_dri(struct drm_device *dev, u64 start, u32 size)
{
	drm_i915_private_t *dev_priv = dev->dev_private;
	struct intel_ring_buffer *ring = &dev_priv->ring[RCS];
	int ret;

	ring->name = "render ring";
	ring->id = RCS;
	ring->mmio_base = RENDER_RING_BASE;

	if (INTEL_INFO(dev)->gen >= 6) {
		/* non-kms not supported on gen6+ */
		return -ENODEV;
	}

	/* Note: gem is not supported on gen5/ilk without kms (the corresponding
	 * gem_init ioctl returns with -ENODEV). Hence we do not need to set up
	 * the special gen5 functions. */
	ring->add_request = i9xx_add_request;
	if (INTEL_INFO(dev)->gen < 4)
		ring->flush = gen2_render_ring_flush;
	else
		ring->flush = gen4_render_ring_flush;
	ring->get_seqno = ring_get_seqno;
	ring->set_seqno = ring_set_seqno;
	if (IS_GEN2(dev)) {
		ring->irq_get = i8xx_ring_get_irq;
		ring->irq_put = i8xx_ring_put_irq;
	} else {
		ring->irq_get = i9xx_ring_get_irq;
		ring->irq_put = i9xx_ring_put_irq;
	}
	ring->irq_enable_mask = I915_USER_INTERRUPT;
	ring->write_tail = ring_write_tail;
	if (INTEL_INFO(dev)->gen >= 4)
		ring->dispatch_execbuffer = i965_dispatch_execbuffer;
	else if (IS_I830(dev) || IS_845G(dev))
		ring->dispatch_execbuffer = i830_dispatch_execbuffer;
	else
		ring->dispatch_execbuffer = i915_dispatch_execbuffer;
	ring->init = init_render_ring;
	ring->cleanup = render_ring_cleanup;

	ring->dev = dev;
	INIT_LIST_HEAD(&ring->active_list);
	INIT_LIST_HEAD(&ring->request_list);

	ring->size = size;
	ring->effective_size = ring->size;
	if (IS_I830(ring->dev) || IS_845G(ring->dev))
		ring->effective_size -= 128;

	ring->virtual_start = ioremap_wc(start, size);
	if (ring->virtual_start == NULL) {
		DRM_ERROR("can not ioremap virtual address for"
			  " ring buffer\n");
		return -ENOMEM;
	}

	if (!I915_NEED_GFX_HWS(dev)) {
		ret = init_phys_hws_pga(ring);
		if (ret)
			return ret;
	}

	return 0;
}

int intel_init_bsd_ring_buffer(struct drm_device *dev)
{
	drm_i915_private_t *dev_priv = dev->dev_private;
	struct intel_ring_buffer *ring = &dev_priv->ring[VCS];

	ring->name = "bsd ring";
	ring->id = VCS;

	ring->write_tail = ring_write_tail;
	if (IS_GEN6(dev) || IS_GEN7(dev)) {
		ring->mmio_base = GEN6_BSD_RING_BASE;
		/* gen6 bsd needs a special wa for tail updates */
		if (IS_GEN6(dev))
			ring->write_tail = gen6_bsd_ring_write_tail;
		ring->flush = gen6_bsd_ring_flush;
		ring->add_request = gen6_add_request;
		ring->get_seqno = gen6_ring_get_seqno;
		ring->set_seqno = ring_set_seqno;
<<<<<<< HEAD
		ring->irq_enable_mask = GEN6_BSD_USER_INTERRUPT;
=======
		ring->irq_enable_mask = GT_BSD_USER_INTERRUPT;
>>>>>>> d0e0ac97
		ring->irq_get = gen6_ring_get_irq;
		ring->irq_put = gen6_ring_put_irq;
		ring->dispatch_execbuffer = gen6_ring_dispatch_execbuffer;
		ring->sync_to = gen6_ring_sync;
		ring->semaphore_register[RCS] = MI_SEMAPHORE_SYNC_VR;
		ring->semaphore_register[VCS] = MI_SEMAPHORE_SYNC_INVALID;
		ring->semaphore_register[BCS] = MI_SEMAPHORE_SYNC_VB;
		ring->semaphore_register[VECS] = MI_SEMAPHORE_SYNC_VVE;
		ring->signal_mbox[RCS] = GEN6_RVSYNC;
		ring->signal_mbox[VCS] = GEN6_NOSYNC;
		ring->signal_mbox[BCS] = GEN6_BVSYNC;
		ring->signal_mbox[VECS] = GEN6_VEVSYNC;
	} else {
		ring->mmio_base = BSD_RING_BASE;
		ring->flush = bsd_ring_flush;
		ring->add_request = i9xx_add_request;
		ring->get_seqno = ring_get_seqno;
		ring->set_seqno = ring_set_seqno;
		if (IS_GEN5(dev)) {
			ring->irq_enable_mask = ILK_BSD_USER_INTERRUPT;
			ring->irq_get = gen5_ring_get_irq;
			ring->irq_put = gen5_ring_put_irq;
		} else {
			ring->irq_enable_mask = I915_BSD_USER_INTERRUPT;
			ring->irq_get = i9xx_ring_get_irq;
			ring->irq_put = i9xx_ring_put_irq;
		}
		ring->dispatch_execbuffer = i965_dispatch_execbuffer;
	}
	ring->init = init_ring_common;

	return intel_init_ring_buffer(dev, ring);
}

int intel_init_blt_ring_buffer(struct drm_device *dev)
{
	drm_i915_private_t *dev_priv = dev->dev_private;
	struct intel_ring_buffer *ring = &dev_priv->ring[BCS];

	ring->name = "blitter ring";
	ring->id = BCS;

	ring->mmio_base = BLT_RING_BASE;
	ring->write_tail = ring_write_tail;
	ring->flush = gen6_ring_flush;
	ring->add_request = gen6_add_request;
	ring->get_seqno = gen6_ring_get_seqno;
	ring->set_seqno = ring_set_seqno;
<<<<<<< HEAD
	ring->irq_enable_mask = GEN6_BLITTER_USER_INTERRUPT;
=======
	ring->irq_enable_mask = GT_BLT_USER_INTERRUPT;
>>>>>>> d0e0ac97
	ring->irq_get = gen6_ring_get_irq;
	ring->irq_put = gen6_ring_put_irq;
	ring->dispatch_execbuffer = gen6_ring_dispatch_execbuffer;
	ring->sync_to = gen6_ring_sync;
	ring->semaphore_register[RCS] = MI_SEMAPHORE_SYNC_BR;
	ring->semaphore_register[VCS] = MI_SEMAPHORE_SYNC_BV;
	ring->semaphore_register[BCS] = MI_SEMAPHORE_SYNC_INVALID;
	ring->semaphore_register[VECS] = MI_SEMAPHORE_SYNC_BVE;
	ring->signal_mbox[RCS] = GEN6_RBSYNC;
	ring->signal_mbox[VCS] = GEN6_VBSYNC;
	ring->signal_mbox[BCS] = GEN6_NOSYNC;
	ring->signal_mbox[VECS] = GEN6_VEBSYNC;
	ring->init = init_ring_common;

	return intel_init_ring_buffer(dev, ring);
}

int intel_init_vebox_ring_buffer(struct drm_device *dev)
{
	drm_i915_private_t *dev_priv = dev->dev_private;
	struct intel_ring_buffer *ring = &dev_priv->ring[VECS];

	ring->name = "video enhancement ring";
	ring->id = VECS;

	ring->mmio_base = VEBOX_RING_BASE;
	ring->write_tail = ring_write_tail;
	ring->flush = gen6_ring_flush;
	ring->add_request = gen6_add_request;
	ring->get_seqno = gen6_ring_get_seqno;
	ring->set_seqno = ring_set_seqno;
	ring->irq_enable_mask = PM_VEBOX_USER_INTERRUPT |
		PM_VEBOX_CS_ERROR_INTERRUPT;
	ring->irq_get = hsw_vebox_get_irq;
	ring->irq_put = hsw_vebox_put_irq;
	ring->dispatch_execbuffer = gen6_ring_dispatch_execbuffer;
	ring->sync_to = gen6_ring_sync;
	ring->semaphore_register[RCS] = MI_SEMAPHORE_SYNC_VER;
	ring->semaphore_register[VCS] = MI_SEMAPHORE_SYNC_VEV;
	ring->semaphore_register[BCS] = MI_SEMAPHORE_SYNC_VEB;
	ring->semaphore_register[VECS] = MI_SEMAPHORE_SYNC_INVALID;
	ring->signal_mbox[RCS] = GEN6_RVESYNC;
	ring->signal_mbox[VCS] = GEN6_VVESYNC;
	ring->signal_mbox[BCS] = GEN6_BVESYNC;
	ring->signal_mbox[VECS] = GEN6_NOSYNC;
	ring->init = init_ring_common;

	return intel_init_ring_buffer(dev, ring);
}

int
intel_ring_flush_all_caches(struct intel_ring_buffer *ring)
{
	int ret;

	if (!ring->gpu_caches_dirty)
		return 0;

	ret = ring->flush(ring, 0, I915_GEM_GPU_DOMAINS);
	if (ret)
		return ret;

	trace_i915_gem_ring_flush(ring, 0, I915_GEM_GPU_DOMAINS);

	ring->gpu_caches_dirty = false;
	return 0;
}

int
intel_ring_invalidate_all_caches(struct intel_ring_buffer *ring)
{
	uint32_t flush_domains;
	int ret;

	flush_domains = 0;
	if (ring->gpu_caches_dirty)
		flush_domains = I915_GEM_GPU_DOMAINS;

	ret = ring->flush(ring, I915_GEM_GPU_DOMAINS, flush_domains);
	if (ret)
		return ret;

	trace_i915_gem_ring_flush(ring, I915_GEM_GPU_DOMAINS, flush_domains);

	ring->gpu_caches_dirty = false;
	return 0;
}<|MERGE_RESOLUTION|>--- conflicted
+++ resolved
@@ -499,9 +499,6 @@
 	DRM_DEBUG_DRIVER("%s pipe control offset: 0x%08x\n",
 			 ring->name, pc->gtt_offset);
 
-	DRM_DEBUG_DRIVER("%s pipe control offset: 0x%08x\n",
-			 ring->name, pc->gtt_offset);
-
 	pc->obj = obj;
 	ring->private = pc;
 	return 0;
@@ -546,11 +543,8 @@
 	/* We need to disable the AsyncFlip performance optimisations in order
 	 * to use MI_WAIT_FOR_EVENT within the CS. It should already be
 	 * programmed to '1' on all products.
-<<<<<<< HEAD
-=======
 	 *
 	 * WaDisableAsyncFlipPerfMode:snb,ivb,hsw,vlv
->>>>>>> d0e0ac97
 	 */
 	if (INTEL_INFO(dev)->gen >= 6)
 		I915_WRITE(MI_MODE, _MASKED_BIT_ENABLE(ASYNC_FLIP_PERF_DISABLE));
@@ -1595,10 +1589,7 @@
 	}
 
 	ring->set_seqno(ring, seqno);
-<<<<<<< HEAD
-=======
 	ring->hangcheck.seqno = seqno;
->>>>>>> d0e0ac97
 }
 
 void intel_ring_advance(struct intel_ring_buffer *ring)
@@ -1928,11 +1919,7 @@
 		ring->add_request = gen6_add_request;
 		ring->get_seqno = gen6_ring_get_seqno;
 		ring->set_seqno = ring_set_seqno;
-<<<<<<< HEAD
-		ring->irq_enable_mask = GEN6_BSD_USER_INTERRUPT;
-=======
 		ring->irq_enable_mask = GT_BSD_USER_INTERRUPT;
->>>>>>> d0e0ac97
 		ring->irq_get = gen6_ring_get_irq;
 		ring->irq_put = gen6_ring_put_irq;
 		ring->dispatch_execbuffer = gen6_ring_dispatch_execbuffer;
@@ -1981,11 +1968,7 @@
 	ring->add_request = gen6_add_request;
 	ring->get_seqno = gen6_ring_get_seqno;
 	ring->set_seqno = ring_set_seqno;
-<<<<<<< HEAD
-	ring->irq_enable_mask = GEN6_BLITTER_USER_INTERRUPT;
-=======
 	ring->irq_enable_mask = GT_BLT_USER_INTERRUPT;
->>>>>>> d0e0ac97
 	ring->irq_get = gen6_ring_get_irq;
 	ring->irq_put = gen6_ring_put_irq;
 	ring->dispatch_execbuffer = gen6_ring_dispatch_execbuffer;
