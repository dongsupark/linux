--- conflicted
+++ resolved
@@ -49,10 +49,7 @@
 	.enable_cmd_parser = 1,
 	.disable_vtd_wa = 0,
 	.use_mmio_flip = 0,
-<<<<<<< HEAD
-=======
 	.mmio_debug = 0,
->>>>>>> d6fc55a2
 };
 
 module_param_named(modeset, i915.modeset, int, 0400);
@@ -164,13 +161,9 @@
 
 module_param_named(use_mmio_flip, i915.use_mmio_flip, int, 0600);
 MODULE_PARM_DESC(use_mmio_flip,
-<<<<<<< HEAD
-		 "use MMIO flips (-1=never, 0=driver discretion [default], 1=always)");
-=======
 		 "use MMIO flips (-1=never, 0=driver discretion [default], 1=always)");
 
 module_param_named(mmio_debug, i915.mmio_debug, bool, 0600);
 MODULE_PARM_DESC(mmio_debug,
 	"Enable the MMIO debug code (default: false). This may negatively "
-	"affect performance.");
->>>>>>> d6fc55a2
+	"affect performance.");