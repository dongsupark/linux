--- conflicted
+++ resolved
@@ -2266,34 +2266,6 @@
 				   const struct i915_hw_context *ctx)
 {
 	unsigned long elapsed;
-<<<<<<< HEAD
-
-	elapsed = get_seconds() - ctx->hang_stats.guilty_ts;
-
-	if (ctx->hang_stats.banned)
-		return true;
-
-	if (elapsed <= DRM_I915_CTX_BAN_PERIOD) {
-		if (dev_priv->gpu_error.stop_rings == 0 &&
-		    i915_gem_context_is_default(ctx)) {
-			DRM_ERROR("gpu hanging too fast, banning!\n");
-		} else {
-			DRM_DEBUG("context hanging too fast, banning!\n");
-		}
-
-		return true;
-	}
-
-	return false;
-}
-
-static void i915_set_reset_status(struct drm_i915_private *dev_priv,
-				  struct i915_hw_context *ctx,
-				  const bool guilty)
-{
-	struct i915_ctx_hang_stats *hs;
-
-=======
 
 	elapsed = get_seconds() - ctx->hang_stats.guilty_ts;
 
@@ -2319,7 +2291,6 @@
 {
 	struct i915_ctx_hang_stats *hs;
 
->>>>>>> dc616b89
 	if (WARN_ON(!ctx))
 		return;
 
@@ -2345,13 +2316,6 @@
 	kfree(request);
 }
 
-<<<<<<< HEAD
-static struct drm_i915_gem_request *
-i915_gem_find_first_non_complete(struct intel_ring_buffer *ring)
-{
-	struct drm_i915_gem_request *request;
-	const u32 completed_seqno = ring->get_seqno(ring, false);
-=======
 struct drm_i915_gem_request *
 i915_gem_find_active_request(struct intel_ring_buffer *ring)
 {
@@ -2359,7 +2323,6 @@
 	u32 completed_seqno;
 
 	completed_seqno = ring->get_seqno(ring, false);
->>>>>>> dc616b89
 
 	list_for_each_entry(request, &ring->request_list, list) {
 		if (i915_seqno_passed(completed_seqno, request->seqno))
@@ -2377,11 +2340,7 @@
 	struct drm_i915_gem_request *request;
 	bool ring_hung;
 
-<<<<<<< HEAD
-	request = i915_gem_find_first_non_complete(ring);
-=======
 	request = i915_gem_find_active_request(ring);
->>>>>>> dc616b89
 
 	if (request == NULL)
 		return;
