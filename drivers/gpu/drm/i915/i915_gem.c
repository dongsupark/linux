--- conflicted
+++ resolved
@@ -1027,11 +1027,7 @@
 			struct drm_i915_file_private *file_priv)
 {
 	struct drm_device *dev = ring->dev;
-<<<<<<< HEAD
-	drm_i915_private_t *dev_priv = dev->dev_private;
-=======
 	struct drm_i915_private *dev_priv = dev->dev_private;
->>>>>>> c8431fda
 	const bool irq_test_in_progress =
 		ACCESS_ONCE(dev_priv->gpu_error.test_irq_rings) & intel_ring_flag(ring);
 	struct timespec before, now;
@@ -2298,15 +2294,9 @@
 
 	if (WARN_ON(!ctx))
 		return;
-<<<<<<< HEAD
 
 	hs = &ctx->hang_stats;
 
-=======
-
-	hs = &ctx->hang_stats;
-
->>>>>>> c8431fda
 	if (guilty) {
 		hs->banned = i915_context_is_banned(dev_priv, ctx);
 		hs->batch_active++;
@@ -3477,11 +3467,7 @@
 				    enum i915_cache_level cache_level)
 {
 	struct drm_device *dev = obj->base.dev;
-<<<<<<< HEAD
-	struct i915_vma *vma;
-=======
 	struct i915_vma *vma, *next;
->>>>>>> c8431fda
 	int ret;
 
 	if (obj->cache_level == cache_level)
@@ -3896,19 +3882,11 @@
 i915_gem_object_ggtt_unpin(struct drm_i915_gem_object *obj)
 {
 	struct i915_vma *vma = i915_gem_obj_to_ggtt(obj);
-<<<<<<< HEAD
 
 	BUG_ON(!vma);
 	BUG_ON(vma->pin_count == 0);
 	BUG_ON(!i915_gem_obj_ggtt_bound(obj));
 
-=======
-
-	BUG_ON(!vma);
-	BUG_ON(vma->pin_count == 0);
-	BUG_ON(!i915_gem_obj_ggtt_bound(obj));
-
->>>>>>> c8431fda
 	if (--vma->pin_count == 0)
 		obj->pin_mappable = false;
 }
