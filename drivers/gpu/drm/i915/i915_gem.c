/*
 * Copyright © 2008 Intel Corporation
 *
 * Permission is hereby granted, free of charge, to any person obtaining a
 * copy of this software and associated documentation files (the "Software"),
 * to deal in the Software without restriction, including without limitation
 * the rights to use, copy, modify, merge, publish, distribute, sublicense,
 * and/or sell copies of the Software, and to permit persons to whom the
 * Software is furnished to do so, subject to the following conditions:
 *
 * The above copyright notice and this permission notice (including the next
 * paragraph) shall be included in all copies or substantial portions of the
 * Software.
 *
 * THE SOFTWARE IS PROVIDED "AS IS", WITHOUT WARRANTY OF ANY KIND, EXPRESS OR
 * IMPLIED, INCLUDING BUT NOT LIMITED TO THE WARRANTIES OF MERCHANTABILITY,
 * FITNESS FOR A PARTICULAR PURPOSE AND NONINFRINGEMENT.  IN NO EVENT SHALL
 * THE AUTHORS OR COPYRIGHT HOLDERS BE LIABLE FOR ANY CLAIM, DAMAGES OR OTHER
 * LIABILITY, WHETHER IN AN ACTION OF CONTRACT, TORT OR OTHERWISE, ARISING
 * FROM, OUT OF OR IN CONNECTION WITH THE SOFTWARE OR THE USE OR OTHER DEALINGS
 * IN THE SOFTWARE.
 *
 * Authors:
 *    Eric Anholt <eric@anholt.net>
 *
 */

#include "drmP.h"
#include "drm.h"
#include "i915_drm.h"
#include "i915_drv.h"
#include "i915_trace.h"
#include "intel_drv.h"
#include <linux/shmem_fs.h>
#include <linux/slab.h>
#include <linux/swap.h>
#include <linux/pci.h>

static __must_check int i915_gem_object_flush_gpu_write_domain(struct drm_i915_gem_object *obj);
static void i915_gem_object_flush_gtt_write_domain(struct drm_i915_gem_object *obj);
static void i915_gem_object_flush_cpu_write_domain(struct drm_i915_gem_object *obj);
static __must_check int i915_gem_object_set_to_cpu_domain(struct drm_i915_gem_object *obj,
							  bool write);
static __must_check int i915_gem_object_set_cpu_read_domain_range(struct drm_i915_gem_object *obj,
								  uint64_t offset,
								  uint64_t size);
static void i915_gem_object_set_to_full_cpu_read_domain(struct drm_i915_gem_object *obj);
static __must_check int i915_gem_object_bind_to_gtt(struct drm_i915_gem_object *obj,
						    unsigned alignment,
						    bool map_and_fenceable);
static void i915_gem_clear_fence_reg(struct drm_device *dev,
				     struct drm_i915_fence_reg *reg);
static int i915_gem_phys_pwrite(struct drm_device *dev,
				struct drm_i915_gem_object *obj,
				struct drm_i915_gem_pwrite *args,
				struct drm_file *file);
static void i915_gem_free_object_tail(struct drm_i915_gem_object *obj);

static int i915_gem_inactive_shrink(struct shrinker *shrinker,
				    struct shrink_control *sc);
static void i915_gem_object_truncate(struct drm_i915_gem_object *obj);

/* some bookkeeping */
static void i915_gem_info_add_obj(struct drm_i915_private *dev_priv,
				  size_t size)
{
	dev_priv->mm.object_count++;
	dev_priv->mm.object_memory += size;
}

static void i915_gem_info_remove_obj(struct drm_i915_private *dev_priv,
				     size_t size)
{
	dev_priv->mm.object_count--;
	dev_priv->mm.object_memory -= size;
}

static int
i915_gem_wait_for_error(struct drm_device *dev)
{
	struct drm_i915_private *dev_priv = dev->dev_private;
	struct completion *x = &dev_priv->error_completion;
	unsigned long flags;
	int ret;

	if (!atomic_read(&dev_priv->mm.wedged))
		return 0;

	ret = wait_for_completion_interruptible(x);
	if (ret)
		return ret;

	if (atomic_read(&dev_priv->mm.wedged)) {
		/* GPU is hung, bump the completion count to account for
		 * the token we just consumed so that we never hit zero and
		 * end up waiting upon a subsequent completion event that
		 * will never happen.
		 */
		spin_lock_irqsave(&x->wait.lock, flags);
		x->done++;
		spin_unlock_irqrestore(&x->wait.lock, flags);
	}
	return 0;
}

int i915_mutex_lock_interruptible(struct drm_device *dev)
{
	int ret;

	ret = i915_gem_wait_for_error(dev);
	if (ret)
		return ret;

	ret = mutex_lock_interruptible(&dev->struct_mutex);
	if (ret)
		return ret;

	WARN_ON(i915_verify_lists(dev));
	return 0;
}

static inline bool
i915_gem_object_is_inactive(struct drm_i915_gem_object *obj)
{
	return obj->gtt_space && !obj->active && obj->pin_count == 0;
}

void i915_gem_do_init(struct drm_device *dev,
		      unsigned long start,
		      unsigned long mappable_end,
		      unsigned long end)
{
	drm_i915_private_t *dev_priv = dev->dev_private;

	drm_mm_init(&dev_priv->mm.gtt_space, start, end - start);

	dev_priv->mm.gtt_start = start;
	dev_priv->mm.gtt_mappable_end = mappable_end;
	dev_priv->mm.gtt_end = end;
	dev_priv->mm.gtt_total = end - start;
	dev_priv->mm.mappable_gtt_total = min(end, mappable_end) - start;

	/* Take over this portion of the GTT */
	intel_gtt_clear_range(start / PAGE_SIZE, (end-start) / PAGE_SIZE);
}

int
i915_gem_init_ioctl(struct drm_device *dev, void *data,
		    struct drm_file *file)
{
	struct drm_i915_gem_init *args = data;

	if (args->gtt_start >= args->gtt_end ||
	    (args->gtt_end | args->gtt_start) & (PAGE_SIZE - 1))
		return -EINVAL;

	mutex_lock(&dev->struct_mutex);
	i915_gem_do_init(dev, args->gtt_start, args->gtt_end, args->gtt_end);
	mutex_unlock(&dev->struct_mutex);

	return 0;
}

int
i915_gem_get_aperture_ioctl(struct drm_device *dev, void *data,
			    struct drm_file *file)
{
	struct drm_i915_private *dev_priv = dev->dev_private;
	struct drm_i915_gem_get_aperture *args = data;
	struct drm_i915_gem_object *obj;
	size_t pinned;

	if (!(dev->driver->driver_features & DRIVER_GEM))
		return -ENODEV;

	pinned = 0;
	mutex_lock(&dev->struct_mutex);
	list_for_each_entry(obj, &dev_priv->mm.pinned_list, mm_list)
		pinned += obj->gtt_space->size;
	mutex_unlock(&dev->struct_mutex);

	args->aper_size = dev_priv->mm.gtt_total;
	args->aper_available_size = args->aper_size - pinned;

	return 0;
}

static int
i915_gem_create(struct drm_file *file,
		struct drm_device *dev,
		uint64_t size,
		uint32_t *handle_p)
{
	struct drm_i915_gem_object *obj;
	int ret;
	u32 handle;

	size = roundup(size, PAGE_SIZE);
	if (size == 0)
		return -EINVAL;

	/* Allocate the new object */
	obj = i915_gem_alloc_object(dev, size);
	if (obj == NULL)
		return -ENOMEM;

	ret = drm_gem_handle_create(file, &obj->base, &handle);
	if (ret) {
		drm_gem_object_release(&obj->base);
		i915_gem_info_remove_obj(dev->dev_private, obj->base.size);
		kfree(obj);
		return ret;
	}

	/* drop reference from allocate - handle holds it now */
	drm_gem_object_unreference(&obj->base);
	trace_i915_gem_object_create(obj);

	*handle_p = handle;
	return 0;
}

int
i915_gem_dumb_create(struct drm_file *file,
		     struct drm_device *dev,
		     struct drm_mode_create_dumb *args)
{
	/* have to work out size/pitch and return them */
	args->pitch = ALIGN(args->width * ((args->bpp + 7) / 8), 64);
	args->size = args->pitch * args->height;
	return i915_gem_create(file, dev,
			       args->size, &args->handle);
}

int i915_gem_dumb_destroy(struct drm_file *file,
			  struct drm_device *dev,
			  uint32_t handle)
{
	return drm_gem_handle_delete(file, handle);
}

/**
 * Creates a new mm object and returns a handle to it.
 */
int
i915_gem_create_ioctl(struct drm_device *dev, void *data,
		      struct drm_file *file)
{
	struct drm_i915_gem_create *args = data;
	return i915_gem_create(file, dev,
			       args->size, &args->handle);
}

static int i915_gem_object_needs_bit17_swizzle(struct drm_i915_gem_object *obj)
{
	drm_i915_private_t *dev_priv = obj->base.dev->dev_private;

	return dev_priv->mm.bit_6_swizzle_x == I915_BIT_6_SWIZZLE_9_10_17 &&
		obj->tiling_mode != I915_TILING_NONE;
}

/**
 * This is the fast shmem pread path, which attempts to copy_from_user directly
 * from the backing pages of the object to the user's address space.  On a
 * fault, it fails so we can fall back to i915_gem_shmem_pwrite_slow().
 */
static int
i915_gem_shmem_pread_fast(struct drm_device *dev,
			  struct drm_i915_gem_object *obj,
			  struct drm_i915_gem_pread *args,
			  struct drm_file *file)
{
	struct address_space *mapping = obj->base.filp->f_path.dentry->d_inode->i_mapping;
	ssize_t remain;
	loff_t offset;
	char __user *user_data;
	int page_offset, page_length;

	user_data = (char __user *) (uintptr_t) args->data_ptr;
	remain = args->size;

	offset = args->offset;

	while (remain > 0) {
		struct page *page;
		char *vaddr;
		int ret;

		/* Operation in this page
		 *
		 * page_offset = offset within page
		 * page_length = bytes to copy for this page
		 */
		page_offset = offset_in_page(offset);
		page_length = remain;
		if ((page_offset + remain) > PAGE_SIZE)
			page_length = PAGE_SIZE - page_offset;

		page = shmem_read_mapping_page(mapping, offset >> PAGE_SHIFT);
		if (IS_ERR(page))
			return PTR_ERR(page);

		vaddr = kmap_atomic(page);
		ret = __copy_to_user_inatomic(user_data,
					      vaddr + page_offset,
					      page_length);
		kunmap_atomic(vaddr);

		mark_page_accessed(page);
		page_cache_release(page);
		if (ret)
			return -EFAULT;

		remain -= page_length;
		user_data += page_length;
		offset += page_length;
	}

	return 0;
}

static inline int
__copy_to_user_swizzled(char __user *cpu_vaddr,
			const char *gpu_vaddr, int gpu_offset,
			int length)
{
	int ret, cpu_offset = 0;

	while (length > 0) {
		int cacheline_end = ALIGN(gpu_offset + 1, 64);
		int this_length = min(cacheline_end - gpu_offset, length);
		int swizzled_gpu_offset = gpu_offset ^ 64;

		ret = __copy_to_user(cpu_vaddr + cpu_offset,
				     gpu_vaddr + swizzled_gpu_offset,
				     this_length);
		if (ret)
			return ret + length;

		cpu_offset += this_length;
		gpu_offset += this_length;
		length -= this_length;
	}

	return 0;
}

static inline int
__copy_from_user_swizzled(char __user *gpu_vaddr, int gpu_offset,
			  const char *cpu_vaddr,
			  int length)
{
	int ret, cpu_offset = 0;

	while (length > 0) {
		int cacheline_end = ALIGN(gpu_offset + 1, 64);
		int this_length = min(cacheline_end - gpu_offset, length);
		int swizzled_gpu_offset = gpu_offset ^ 64;

		ret = __copy_from_user(gpu_vaddr + swizzled_gpu_offset,
				       cpu_vaddr + cpu_offset,
				       this_length);
		if (ret)
			return ret + length;

		cpu_offset += this_length;
		gpu_offset += this_length;
		length -= this_length;
	}

	return 0;
}

/**
 * This is the fallback shmem pread path, which allocates temporary storage
 * in kernel space to copy_to_user into outside of the struct_mutex, so we
 * can copy out of the object's backing pages while holding the struct mutex
 * and not take page faults.
 */
static int
i915_gem_shmem_pread_slow(struct drm_device *dev,
			  struct drm_i915_gem_object *obj,
			  struct drm_i915_gem_pread *args,
			  struct drm_file *file)
{
	struct address_space *mapping = obj->base.filp->f_path.dentry->d_inode->i_mapping;
	char __user *user_data;
	ssize_t remain;
	loff_t offset;
	int shmem_page_offset, page_length, ret;
	int obj_do_bit17_swizzling, page_do_bit17_swizzling;

	user_data = (char __user *) (uintptr_t) args->data_ptr;
	remain = args->size;

	obj_do_bit17_swizzling = i915_gem_object_needs_bit17_swizzle(obj);

	offset = args->offset;

	mutex_unlock(&dev->struct_mutex);

	while (remain > 0) {
		struct page *page;
		char *vaddr;

		/* Operation in this page
		 *
		 * shmem_page_offset = offset within page in shmem file
		 * page_length = bytes to copy for this page
		 */
		shmem_page_offset = offset_in_page(offset);
		page_length = remain;
		if ((shmem_page_offset + page_length) > PAGE_SIZE)
			page_length = PAGE_SIZE - shmem_page_offset;

		page = shmem_read_mapping_page(mapping, offset >> PAGE_SHIFT);
		if (IS_ERR(page)) {
			ret = PTR_ERR(page);
			goto out;
		}

		page_do_bit17_swizzling = obj_do_bit17_swizzling &&
			(page_to_phys(page) & (1 << 17)) != 0;

		vaddr = kmap(page);
		if (page_do_bit17_swizzling)
			ret = __copy_to_user_swizzled(user_data,
						      vaddr, shmem_page_offset,
						      page_length);
		else
			ret = __copy_to_user(user_data,
					     vaddr + shmem_page_offset,
					     page_length);
		kunmap(page);

		mark_page_accessed(page);
		page_cache_release(page);

		if (ret) {
			ret = -EFAULT;
			goto out;
		}

		remain -= page_length;
		user_data += page_length;
		offset += page_length;
	}

out:
	mutex_lock(&dev->struct_mutex);
	/* Fixup: Kill any reinstated backing storage pages */
	if (obj->madv == __I915_MADV_PURGED)
		i915_gem_object_truncate(obj);

	return ret;
}

/**
 * Reads data from the object referenced by handle.
 *
 * On error, the contents of *data are undefined.
 */
int
i915_gem_pread_ioctl(struct drm_device *dev, void *data,
		     struct drm_file *file)
{
	struct drm_i915_gem_pread *args = data;
	struct drm_i915_gem_object *obj;
	int ret = 0;

	if (args->size == 0)
		return 0;

	if (!access_ok(VERIFY_WRITE,
		       (char __user *)(uintptr_t)args->data_ptr,
		       args->size))
		return -EFAULT;

	ret = fault_in_pages_writeable((char __user *)(uintptr_t)args->data_ptr,
				       args->size);
	if (ret)
		return -EFAULT;

	ret = i915_mutex_lock_interruptible(dev);
	if (ret)
		return ret;

	obj = to_intel_bo(drm_gem_object_lookup(dev, file, args->handle));
	if (&obj->base == NULL) {
		ret = -ENOENT;
		goto unlock;
	}

	/* Bounds check source.  */
	if (args->offset > obj->base.size ||
	    args->size > obj->base.size - args->offset) {
		ret = -EINVAL;
		goto out;
	}

	trace_i915_gem_object_pread(obj, args->offset, args->size);

	ret = i915_gem_object_set_cpu_read_domain_range(obj,
							args->offset,
							args->size);
	if (ret)
		goto out;

	ret = -EFAULT;
	if (!i915_gem_object_needs_bit17_swizzle(obj))
		ret = i915_gem_shmem_pread_fast(dev, obj, args, file);
	if (ret == -EFAULT)
		ret = i915_gem_shmem_pread_slow(dev, obj, args, file);

out:
	drm_gem_object_unreference(&obj->base);
unlock:
	mutex_unlock(&dev->struct_mutex);
	return ret;
}

/* This is the fast write path which cannot handle
 * page faults in the source data
 */

static inline int
fast_user_write(struct io_mapping *mapping,
		loff_t page_base, int page_offset,
		char __user *user_data,
		int length)
{
	char *vaddr_atomic;
	unsigned long unwritten;

	vaddr_atomic = io_mapping_map_atomic_wc(mapping, page_base);
	unwritten = __copy_from_user_inatomic_nocache(vaddr_atomic + page_offset,
						      user_data, length);
	io_mapping_unmap_atomic(vaddr_atomic);
	return unwritten;
}

/* Here's the write path which can sleep for
 * page faults
 */

static inline void
slow_kernel_write(struct io_mapping *mapping,
		  loff_t gtt_base, int gtt_offset,
		  struct page *user_page, int user_offset,
		  int length)
{
	char __iomem *dst_vaddr;
	char *src_vaddr;

	dst_vaddr = io_mapping_map_wc(mapping, gtt_base);
	src_vaddr = kmap(user_page);

	memcpy_toio(dst_vaddr + gtt_offset,
		    src_vaddr + user_offset,
		    length);

	kunmap(user_page);
	io_mapping_unmap(dst_vaddr);
}

/**
 * This is the fast pwrite path, where we copy the data directly from the
 * user into the GTT, uncached.
 */
static int
i915_gem_gtt_pwrite_fast(struct drm_device *dev,
			 struct drm_i915_gem_object *obj,
			 struct drm_i915_gem_pwrite *args,
			 struct drm_file *file)
{
	drm_i915_private_t *dev_priv = dev->dev_private;
	ssize_t remain;
	loff_t offset, page_base;
	char __user *user_data;
	int page_offset, page_length;

	user_data = (char __user *) (uintptr_t) args->data_ptr;
	remain = args->size;

	offset = obj->gtt_offset + args->offset;

	while (remain > 0) {
		/* Operation in this page
		 *
		 * page_base = page offset within aperture
		 * page_offset = offset within page
		 * page_length = bytes to copy for this page
		 */
		page_base = offset & PAGE_MASK;
		page_offset = offset_in_page(offset);
		page_length = remain;
		if ((page_offset + remain) > PAGE_SIZE)
			page_length = PAGE_SIZE - page_offset;

		/* If we get a fault while copying data, then (presumably) our
		 * source page isn't available.  Return the error and we'll
		 * retry in the slow path.
		 */
		if (fast_user_write(dev_priv->mm.gtt_mapping, page_base,
				    page_offset, user_data, page_length))
			return -EFAULT;

		remain -= page_length;
		user_data += page_length;
		offset += page_length;
	}

	return 0;
}

/**
 * This is the fallback GTT pwrite path, which uses get_user_pages to pin
 * the memory and maps it using kmap_atomic for copying.
 *
 * This code resulted in x11perf -rgb10text consuming about 10% more CPU
 * than using i915_gem_gtt_pwrite_fast on a G45 (32-bit).
 */
static int
i915_gem_gtt_pwrite_slow(struct drm_device *dev,
			 struct drm_i915_gem_object *obj,
			 struct drm_i915_gem_pwrite *args,
			 struct drm_file *file)
{
	drm_i915_private_t *dev_priv = dev->dev_private;
	ssize_t remain;
	loff_t gtt_page_base, offset;
	loff_t first_data_page, last_data_page, num_pages;
	loff_t pinned_pages, i;
	struct page **user_pages;
	struct mm_struct *mm = current->mm;
	int gtt_page_offset, data_page_offset, data_page_index, page_length;
	int ret;
	uint64_t data_ptr = args->data_ptr;

	remain = args->size;

	/* Pin the user pages containing the data.  We can't fault while
	 * holding the struct mutex, and all of the pwrite implementations
	 * want to hold it while dereferencing the user data.
	 */
	first_data_page = data_ptr / PAGE_SIZE;
	last_data_page = (data_ptr + args->size - 1) / PAGE_SIZE;
	num_pages = last_data_page - first_data_page + 1;

	user_pages = drm_malloc_ab(num_pages, sizeof(struct page *));
	if (user_pages == NULL)
		return -ENOMEM;

	mutex_unlock(&dev->struct_mutex);
	down_read(&mm->mmap_sem);
	pinned_pages = get_user_pages(current, mm, (uintptr_t)args->data_ptr,
				      num_pages, 0, 0, user_pages, NULL);
	up_read(&mm->mmap_sem);
	mutex_lock(&dev->struct_mutex);
	if (pinned_pages < num_pages) {
		ret = -EFAULT;
		goto out_unpin_pages;
	}

	ret = i915_gem_object_set_to_gtt_domain(obj, true);
	if (ret)
		goto out_unpin_pages;

	ret = i915_gem_object_put_fence(obj);
	if (ret)
		goto out_unpin_pages;

	offset = obj->gtt_offset + args->offset;

	while (remain > 0) {
		/* Operation in this page
		 *
		 * gtt_page_base = page offset within aperture
		 * gtt_page_offset = offset within page in aperture
		 * data_page_index = page number in get_user_pages return
		 * data_page_offset = offset with data_page_index page.
		 * page_length = bytes to copy for this page
		 */
		gtt_page_base = offset & PAGE_MASK;
		gtt_page_offset = offset_in_page(offset);
		data_page_index = data_ptr / PAGE_SIZE - first_data_page;
		data_page_offset = offset_in_page(data_ptr);

		page_length = remain;
		if ((gtt_page_offset + page_length) > PAGE_SIZE)
			page_length = PAGE_SIZE - gtt_page_offset;
		if ((data_page_offset + page_length) > PAGE_SIZE)
			page_length = PAGE_SIZE - data_page_offset;

		slow_kernel_write(dev_priv->mm.gtt_mapping,
				  gtt_page_base, gtt_page_offset,
				  user_pages[data_page_index],
				  data_page_offset,
				  page_length);

		remain -= page_length;
		offset += page_length;
		data_ptr += page_length;
	}

out_unpin_pages:
	for (i = 0; i < pinned_pages; i++)
		page_cache_release(user_pages[i]);
	drm_free_large(user_pages);

	return ret;
}

/**
 * This is the fast shmem pwrite path, which attempts to directly
 * copy_from_user into the kmapped pages backing the object.
 */
static int
i915_gem_shmem_pwrite_fast(struct drm_device *dev,
			   struct drm_i915_gem_object *obj,
			   struct drm_i915_gem_pwrite *args,
			   struct drm_file *file)
{
	struct address_space *mapping = obj->base.filp->f_path.dentry->d_inode->i_mapping;
	ssize_t remain;
	loff_t offset;
	char __user *user_data;
	int page_offset, page_length;

	user_data = (char __user *) (uintptr_t) args->data_ptr;
	remain = args->size;

	offset = args->offset;
	obj->dirty = 1;

	while (remain > 0) {
		struct page *page;
		char *vaddr;
		int ret;

		/* Operation in this page
		 *
		 * page_offset = offset within page
		 * page_length = bytes to copy for this page
		 */
		page_offset = offset_in_page(offset);
		page_length = remain;
		if ((page_offset + remain) > PAGE_SIZE)
			page_length = PAGE_SIZE - page_offset;

		page = shmem_read_mapping_page(mapping, offset >> PAGE_SHIFT);
		if (IS_ERR(page))
			return PTR_ERR(page);

		vaddr = kmap_atomic(page);
		ret = __copy_from_user_inatomic(vaddr + page_offset,
						user_data,
						page_length);
		kunmap_atomic(vaddr);

		set_page_dirty(page);
		mark_page_accessed(page);
		page_cache_release(page);

		/* If we get a fault while copying data, then (presumably) our
		 * source page isn't available.  Return the error and we'll
		 * retry in the slow path.
		 */
		if (ret)
			return -EFAULT;

		remain -= page_length;
		user_data += page_length;
		offset += page_length;
	}

	return 0;
}

/**
 * This is the fallback shmem pwrite path, which uses get_user_pages to pin
 * the memory and maps it using kmap_atomic for copying.
 *
 * This avoids taking mmap_sem for faulting on the user's address while the
 * struct_mutex is held.
 */
static int
i915_gem_shmem_pwrite_slow(struct drm_device *dev,
			   struct drm_i915_gem_object *obj,
			   struct drm_i915_gem_pwrite *args,
			   struct drm_file *file)
{
	struct address_space *mapping = obj->base.filp->f_path.dentry->d_inode->i_mapping;
	ssize_t remain;
	loff_t offset;
	char __user *user_data;
	int shmem_page_offset, page_length, ret;
	int obj_do_bit17_swizzling, page_do_bit17_swizzling;

	user_data = (char __user *) (uintptr_t) args->data_ptr;
	remain = args->size;

	obj_do_bit17_swizzling = i915_gem_object_needs_bit17_swizzle(obj);

	offset = args->offset;
	obj->dirty = 1;

	mutex_unlock(&dev->struct_mutex);

	while (remain > 0) {
		struct page *page;
		char *vaddr;

		/* Operation in this page
		 *
		 * shmem_page_offset = offset within page in shmem file
		 * page_length = bytes to copy for this page
		 */
		shmem_page_offset = offset_in_page(offset);

		page_length = remain;
		if ((shmem_page_offset + page_length) > PAGE_SIZE)
			page_length = PAGE_SIZE - shmem_page_offset;

		page = shmem_read_mapping_page(mapping, offset >> PAGE_SHIFT);
		if (IS_ERR(page)) {
			ret = PTR_ERR(page);
			goto out;
		}

		page_do_bit17_swizzling = obj_do_bit17_swizzling &&
			(page_to_phys(page) & (1 << 17)) != 0;

		vaddr = kmap(page);
		if (page_do_bit17_swizzling)
			ret = __copy_from_user_swizzled(vaddr, shmem_page_offset,
							user_data,
							page_length);
		else
			ret = __copy_from_user(vaddr + shmem_page_offset,
					       user_data,
					       page_length);
		kunmap(page);

		set_page_dirty(page);
		mark_page_accessed(page);
		page_cache_release(page);

		if (ret) {
			ret = -EFAULT;
			goto out;
		}

		remain -= page_length;
		user_data += page_length;
		offset += page_length;
	}

out:
	mutex_lock(&dev->struct_mutex);
	/* Fixup: Kill any reinstated backing storage pages */
	if (obj->madv == __I915_MADV_PURGED)
		i915_gem_object_truncate(obj);
	/* and flush dirty cachelines in case the object isn't in the cpu write
	 * domain anymore. */
	if (obj->base.write_domain != I915_GEM_DOMAIN_CPU) {
		i915_gem_clflush_object(obj);
		intel_gtt_chipset_flush();
	}

	return ret;
}

/**
 * Writes data to the object referenced by handle.
 *
 * On error, the contents of the buffer that were to be modified are undefined.
 */
int
i915_gem_pwrite_ioctl(struct drm_device *dev, void *data,
		      struct drm_file *file)
{
	struct drm_i915_gem_pwrite *args = data;
	struct drm_i915_gem_object *obj;
	int ret;

	if (args->size == 0)
		return 0;

	if (!access_ok(VERIFY_READ,
		       (char __user *)(uintptr_t)args->data_ptr,
		       args->size))
		return -EFAULT;

	ret = fault_in_pages_readable((char __user *)(uintptr_t)args->data_ptr,
				      args->size);
	if (ret)
		return -EFAULT;

	ret = i915_mutex_lock_interruptible(dev);
	if (ret)
		return ret;

	obj = to_intel_bo(drm_gem_object_lookup(dev, file, args->handle));
	if (&obj->base == NULL) {
		ret = -ENOENT;
		goto unlock;
	}

	/* Bounds check destination. */
	if (args->offset > obj->base.size ||
	    args->size > obj->base.size - args->offset) {
		ret = -EINVAL;
		goto out;
	}

	trace_i915_gem_object_pwrite(obj, args->offset, args->size);

	/* We can only do the GTT pwrite on untiled buffers, as otherwise
	 * it would end up going through the fenced access, and we'll get
	 * different detiling behavior between reading and writing.
	 * pread/pwrite currently are reading and writing from the CPU
	 * perspective, requiring manual detiling by the client.
	 */
	if (obj->phys_obj) {
		ret = i915_gem_phys_pwrite(dev, obj, args, file);
		goto out;
	}

	if (obj->gtt_space &&
	    obj->base.write_domain != I915_GEM_DOMAIN_CPU) {
		ret = i915_gem_object_pin(obj, 0, true);
		if (ret)
			goto out;

		ret = i915_gem_object_set_to_gtt_domain(obj, true);
		if (ret)
			goto out_unpin;

		ret = i915_gem_object_put_fence(obj);
		if (ret)
			goto out_unpin;

		ret = i915_gem_gtt_pwrite_fast(dev, obj, args, file);
		if (ret == -EFAULT)
			ret = i915_gem_gtt_pwrite_slow(dev, obj, args, file);

out_unpin:
		i915_gem_object_unpin(obj);

		if (ret != -EFAULT)
			goto out;
		/* Fall through to the shmfs paths because the gtt paths might
		 * fail with non-page-backed user pointers (e.g. gtt mappings
		 * when moving data between textures). */
	}

	ret = i915_gem_object_set_to_cpu_domain(obj, 1);
	if (ret)
		goto out;

	ret = -EFAULT;
	if (!i915_gem_object_needs_bit17_swizzle(obj))
		ret = i915_gem_shmem_pwrite_fast(dev, obj, args, file);
	if (ret == -EFAULT)
		ret = i915_gem_shmem_pwrite_slow(dev, obj, args, file);

out:
	drm_gem_object_unreference(&obj->base);
unlock:
	mutex_unlock(&dev->struct_mutex);
	return ret;
}

/**
 * Called when user space prepares to use an object with the CPU, either
 * through the mmap ioctl's mapping or a GTT mapping.
 */
int
i915_gem_set_domain_ioctl(struct drm_device *dev, void *data,
			  struct drm_file *file)
{
	struct drm_i915_gem_set_domain *args = data;
	struct drm_i915_gem_object *obj;
	uint32_t read_domains = args->read_domains;
	uint32_t write_domain = args->write_domain;
	int ret;

	if (!(dev->driver->driver_features & DRIVER_GEM))
		return -ENODEV;

	/* Only handle setting domains to types used by the CPU. */
	if (write_domain & I915_GEM_GPU_DOMAINS)
		return -EINVAL;

	if (read_domains & I915_GEM_GPU_DOMAINS)
		return -EINVAL;

	/* Having something in the write domain implies it's in the read
	 * domain, and only that read domain.  Enforce that in the request.
	 */
	if (write_domain != 0 && read_domains != write_domain)
		return -EINVAL;

	ret = i915_mutex_lock_interruptible(dev);
	if (ret)
		return ret;

	obj = to_intel_bo(drm_gem_object_lookup(dev, file, args->handle));
	if (&obj->base == NULL) {
		ret = -ENOENT;
		goto unlock;
	}

	if (read_domains & I915_GEM_DOMAIN_GTT) {
		ret = i915_gem_object_set_to_gtt_domain(obj, write_domain != 0);

		/* Silently promote "you're not bound, there was nothing to do"
		 * to success, since the client was just asking us to
		 * make sure everything was done.
		 */
		if (ret == -EINVAL)
			ret = 0;
	} else {
		ret = i915_gem_object_set_to_cpu_domain(obj, write_domain != 0);
	}

	drm_gem_object_unreference(&obj->base);
unlock:
	mutex_unlock(&dev->struct_mutex);
	return ret;
}

/**
 * Called when user space has done writes to this buffer
 */
int
i915_gem_sw_finish_ioctl(struct drm_device *dev, void *data,
			 struct drm_file *file)
{
	struct drm_i915_gem_sw_finish *args = data;
	struct drm_i915_gem_object *obj;
	int ret = 0;

	if (!(dev->driver->driver_features & DRIVER_GEM))
		return -ENODEV;

	ret = i915_mutex_lock_interruptible(dev);
	if (ret)
		return ret;

	obj = to_intel_bo(drm_gem_object_lookup(dev, file, args->handle));
	if (&obj->base == NULL) {
		ret = -ENOENT;
		goto unlock;
	}

	/* Pinned buffers may be scanout, so flush the cache */
	if (obj->pin_count)
		i915_gem_object_flush_cpu_write_domain(obj);

	drm_gem_object_unreference(&obj->base);
unlock:
	mutex_unlock(&dev->struct_mutex);
	return ret;
}

/**
 * Maps the contents of an object, returning the address it is mapped
 * into.
 *
 * While the mapping holds a reference on the contents of the object, it doesn't
 * imply a ref on the object itself.
 */
int
i915_gem_mmap_ioctl(struct drm_device *dev, void *data,
		    struct drm_file *file)
{
	struct drm_i915_gem_mmap *args = data;
	struct drm_gem_object *obj;
	unsigned long addr;

	if (!(dev->driver->driver_features & DRIVER_GEM))
		return -ENODEV;

	obj = drm_gem_object_lookup(dev, file, args->handle);
	if (obj == NULL)
		return -ENOENT;

<<<<<<< HEAD
	down_write(&current->mm->mmap_sem);
	addr = do_mmap(obj->filp, 0, args->size,
=======
	addr = vm_mmap(obj->filp, 0, args->size,
>>>>>>> 711e1bfb
		       PROT_READ | PROT_WRITE, MAP_SHARED,
		       args->offset);
	drm_gem_object_unreference_unlocked(obj);
	if (IS_ERR((void *)addr))
		return addr;

	args->addr_ptr = (uint64_t) addr;

	return 0;
}

/**
 * i915_gem_fault - fault a page into the GTT
 * vma: VMA in question
 * vmf: fault info
 *
 * The fault handler is set up by drm_gem_mmap() when a object is GTT mapped
 * from userspace.  The fault handler takes care of binding the object to
 * the GTT (if needed), allocating and programming a fence register (again,
 * only if needed based on whether the old reg is still valid or the object
 * is tiled) and inserting a new PTE into the faulting process.
 *
 * Note that the faulting process may involve evicting existing objects
 * from the GTT and/or fence registers to make room.  So performance may
 * suffer if the GTT working set is large or there are few fence registers
 * left.
 */
int i915_gem_fault(struct vm_area_struct *vma, struct vm_fault *vmf)
{
	struct drm_i915_gem_object *obj = to_intel_bo(vma->vm_private_data);
	struct drm_device *dev = obj->base.dev;
	drm_i915_private_t *dev_priv = dev->dev_private;
	pgoff_t page_offset;
	unsigned long pfn;
	int ret = 0;
	bool write = !!(vmf->flags & FAULT_FLAG_WRITE);

	/* We don't use vmf->pgoff since that has the fake offset */
	page_offset = ((unsigned long)vmf->virtual_address - vma->vm_start) >>
		PAGE_SHIFT;

	ret = i915_mutex_lock_interruptible(dev);
	if (ret)
		goto out;

	trace_i915_gem_object_fault(obj, page_offset, true, write);

	/* Now bind it into the GTT if needed */
	if (!obj->map_and_fenceable) {
		ret = i915_gem_object_unbind(obj);
		if (ret)
			goto unlock;
	}
	if (!obj->gtt_space) {
		ret = i915_gem_object_bind_to_gtt(obj, 0, true);
		if (ret)
			goto unlock;

		ret = i915_gem_object_set_to_gtt_domain(obj, write);
		if (ret)
			goto unlock;
	}

	if (obj->tiling_mode == I915_TILING_NONE)
		ret = i915_gem_object_put_fence(obj);
	else
		ret = i915_gem_object_get_fence(obj, NULL);
	if (ret)
		goto unlock;

	if (i915_gem_object_is_inactive(obj))
		list_move_tail(&obj->mm_list, &dev_priv->mm.inactive_list);

	obj->fault_mappable = true;

	pfn = ((dev->agp->base + obj->gtt_offset) >> PAGE_SHIFT) +
		page_offset;

	/* Finally, remap it using the new GTT offset */
	ret = vm_insert_pfn(vma, (unsigned long)vmf->virtual_address, pfn);
unlock:
	mutex_unlock(&dev->struct_mutex);
out:
	switch (ret) {
	case -EIO:
	case -EAGAIN:
		/* Give the error handler a chance to run and move the
		 * objects off the GPU active list. Next time we service the
		 * fault, we should be able to transition the page into the
		 * GTT without touching the GPU (and so avoid further
		 * EIO/EGAIN). If the GPU is wedged, then there is no issue
		 * with coherency, just lost writes.
		 */
		set_need_resched();
	case 0:
	case -ERESTARTSYS:
	case -EINTR:
		return VM_FAULT_NOPAGE;
	case -ENOMEM:
		return VM_FAULT_OOM;
	default:
		return VM_FAULT_SIGBUS;
	}
}

/**
 * i915_gem_release_mmap - remove physical page mappings
 * @obj: obj in question
 *
 * Preserve the reservation of the mmapping with the DRM core code, but
 * relinquish ownership of the pages back to the system.
 *
 * It is vital that we remove the page mapping if we have mapped a tiled
 * object through the GTT and then lose the fence register due to
 * resource pressure. Similarly if the object has been moved out of the
 * aperture, than pages mapped into userspace must be revoked. Removing the
 * mapping will then trigger a page fault on the next user access, allowing
 * fixup by i915_gem_fault().
 */
void
i915_gem_release_mmap(struct drm_i915_gem_object *obj)
{
	if (!obj->fault_mappable)
		return;

	if (obj->base.dev->dev_mapping)
		unmap_mapping_range(obj->base.dev->dev_mapping,
				    (loff_t)obj->base.map_list.hash.key<<PAGE_SHIFT,
				    obj->base.size, 1);

	obj->fault_mappable = false;
}

static uint32_t
i915_gem_get_gtt_size(struct drm_device *dev, uint32_t size, int tiling_mode)
{
	uint32_t gtt_size;

	if (INTEL_INFO(dev)->gen >= 4 ||
	    tiling_mode == I915_TILING_NONE)
		return size;

	/* Previous chips need a power-of-two fence region when tiling */
	if (INTEL_INFO(dev)->gen == 3)
		gtt_size = 1024*1024;
	else
		gtt_size = 512*1024;

	while (gtt_size < size)
		gtt_size <<= 1;

	return gtt_size;
}

/**
 * i915_gem_get_gtt_alignment - return required GTT alignment for an object
 * @obj: object to check
 *
 * Return the required GTT alignment for an object, taking into account
 * potential fence register mapping.
 */
static uint32_t
i915_gem_get_gtt_alignment(struct drm_device *dev,
			   uint32_t size,
			   int tiling_mode)
{
	/*
	 * Minimum alignment is 4k (GTT page size), but might be greater
	 * if a fence register is needed for the object.
	 */
	if (INTEL_INFO(dev)->gen >= 4 ||
	    tiling_mode == I915_TILING_NONE)
		return 4096;

	/*
	 * Previous chips need to be aligned to the size of the smallest
	 * fence register that can contain the object.
	 */
	return i915_gem_get_gtt_size(dev, size, tiling_mode);
}

/**
 * i915_gem_get_unfenced_gtt_alignment - return required GTT alignment for an
 *					 unfenced object
 * @dev: the device
 * @size: size of the object
 * @tiling_mode: tiling mode of the object
 *
 * Return the required GTT alignment for an object, only taking into account
 * unfenced tiled surface requirements.
 */
uint32_t
i915_gem_get_unfenced_gtt_alignment(struct drm_device *dev,
				    uint32_t size,
				    int tiling_mode)
{
	/*
	 * Minimum alignment is 4k (GTT page size) for sane hw.
	 */
	if (INTEL_INFO(dev)->gen >= 4 || IS_G33(dev) ||
	    tiling_mode == I915_TILING_NONE)
		return 4096;

	/* Previous hardware however needs to be aligned to a power-of-two
	 * tile height. The simplest method for determining this is to reuse
	 * the power-of-tile object size.
	 */
	return i915_gem_get_gtt_size(dev, size, tiling_mode);
}

int
i915_gem_mmap_gtt(struct drm_file *file,
		  struct drm_device *dev,
		  uint32_t handle,
		  uint64_t *offset)
{
	struct drm_i915_private *dev_priv = dev->dev_private;
	struct drm_i915_gem_object *obj;
	int ret;

	if (!(dev->driver->driver_features & DRIVER_GEM))
		return -ENODEV;

	ret = i915_mutex_lock_interruptible(dev);
	if (ret)
		return ret;

	obj = to_intel_bo(drm_gem_object_lookup(dev, file, handle));
	if (&obj->base == NULL) {
		ret = -ENOENT;
		goto unlock;
	}

	if (obj->base.size > dev_priv->mm.gtt_mappable_end) {
		ret = -E2BIG;
		goto out;
	}

	if (obj->madv != I915_MADV_WILLNEED) {
		DRM_ERROR("Attempting to mmap a purgeable buffer\n");
		ret = -EINVAL;
		goto out;
	}

	if (!obj->base.map_list.map) {
		ret = drm_gem_create_mmap_offset(&obj->base);
		if (ret)
			goto out;
	}

	*offset = (u64)obj->base.map_list.hash.key << PAGE_SHIFT;

out:
	drm_gem_object_unreference(&obj->base);
unlock:
	mutex_unlock(&dev->struct_mutex);
	return ret;
}

/**
 * i915_gem_mmap_gtt_ioctl - prepare an object for GTT mmap'ing
 * @dev: DRM device
 * @data: GTT mapping ioctl data
 * @file: GEM object info
 *
 * Simply returns the fake offset to userspace so it can mmap it.
 * The mmap call will end up in drm_gem_mmap(), which will set things
 * up so we can get faults in the handler above.
 *
 * The fault handler will take care of binding the object into the GTT
 * (since it may have been evicted to make room for something), allocating
 * a fence register, and mapping the appropriate aperture address into
 * userspace.
 */
int
i915_gem_mmap_gtt_ioctl(struct drm_device *dev, void *data,
			struct drm_file *file)
{
	struct drm_i915_gem_mmap_gtt *args = data;

	if (!(dev->driver->driver_features & DRIVER_GEM))
		return -ENODEV;

	return i915_gem_mmap_gtt(file, dev, args->handle, &args->offset);
}


static int
i915_gem_object_get_pages_gtt(struct drm_i915_gem_object *obj,
			      gfp_t gfpmask)
{
	int page_count, i;
	struct address_space *mapping;
	struct inode *inode;
	struct page *page;

	/* Get the list of pages out of our struct file.  They'll be pinned
	 * at this point until we release them.
	 */
	page_count = obj->base.size / PAGE_SIZE;
	BUG_ON(obj->pages != NULL);
	obj->pages = drm_malloc_ab(page_count, sizeof(struct page *));
	if (obj->pages == NULL)
		return -ENOMEM;

	inode = obj->base.filp->f_path.dentry->d_inode;
	mapping = inode->i_mapping;
	gfpmask |= mapping_gfp_mask(mapping);

	for (i = 0; i < page_count; i++) {
		page = shmem_read_mapping_page_gfp(mapping, i, gfpmask);
		if (IS_ERR(page))
			goto err_pages;

		obj->pages[i] = page;
	}

	if (i915_gem_object_needs_bit17_swizzle(obj))
		i915_gem_object_do_bit_17_swizzle(obj);

	return 0;

err_pages:
	while (i--)
		page_cache_release(obj->pages[i]);

	drm_free_large(obj->pages);
	obj->pages = NULL;
	return PTR_ERR(page);
}

static void
i915_gem_object_put_pages_gtt(struct drm_i915_gem_object *obj)
{
	int page_count = obj->base.size / PAGE_SIZE;
	int i;

	BUG_ON(obj->madv == __I915_MADV_PURGED);

	if (i915_gem_object_needs_bit17_swizzle(obj))
		i915_gem_object_save_bit_17_swizzle(obj);

	if (obj->madv == I915_MADV_DONTNEED)
		obj->dirty = 0;

	for (i = 0; i < page_count; i++) {
		if (obj->dirty)
			set_page_dirty(obj->pages[i]);

		if (obj->madv == I915_MADV_WILLNEED)
			mark_page_accessed(obj->pages[i]);

		page_cache_release(obj->pages[i]);
	}
	obj->dirty = 0;

	drm_free_large(obj->pages);
	obj->pages = NULL;
}

void
i915_gem_object_move_to_active(struct drm_i915_gem_object *obj,
			       struct intel_ring_buffer *ring,
			       u32 seqno)
{
	struct drm_device *dev = obj->base.dev;
	struct drm_i915_private *dev_priv = dev->dev_private;

	BUG_ON(ring == NULL);
	obj->ring = ring;

	/* Add a reference if we're newly entering the active list. */
	if (!obj->active) {
		drm_gem_object_reference(&obj->base);
		obj->active = 1;
	}

	/* Move from whatever list we were on to the tail of execution. */
	list_move_tail(&obj->mm_list, &dev_priv->mm.active_list);
	list_move_tail(&obj->ring_list, &ring->active_list);

	obj->last_rendering_seqno = seqno;

	if (obj->fenced_gpu_access) {
		obj->last_fenced_seqno = seqno;
		obj->last_fenced_ring = ring;

		/* Bump MRU to take account of the delayed flush */
		if (obj->fence_reg != I915_FENCE_REG_NONE) {
			struct drm_i915_fence_reg *reg;

			reg = &dev_priv->fence_regs[obj->fence_reg];
			list_move_tail(&reg->lru_list,
				       &dev_priv->mm.fence_list);
		}
	}
}

static void
i915_gem_object_move_off_active(struct drm_i915_gem_object *obj)
{
	list_del_init(&obj->ring_list);
	obj->last_rendering_seqno = 0;
	obj->last_fenced_seqno = 0;
}

static void
i915_gem_object_move_to_flushing(struct drm_i915_gem_object *obj)
{
	struct drm_device *dev = obj->base.dev;
	drm_i915_private_t *dev_priv = dev->dev_private;

	BUG_ON(!obj->active);
	list_move_tail(&obj->mm_list, &dev_priv->mm.flushing_list);

	i915_gem_object_move_off_active(obj);
}

static void
i915_gem_object_move_to_inactive(struct drm_i915_gem_object *obj)
{
	struct drm_device *dev = obj->base.dev;
	struct drm_i915_private *dev_priv = dev->dev_private;

	if (obj->pin_count != 0)
		list_move_tail(&obj->mm_list, &dev_priv->mm.pinned_list);
	else
		list_move_tail(&obj->mm_list, &dev_priv->mm.inactive_list);

	BUG_ON(!list_empty(&obj->gpu_write_list));
	BUG_ON(!obj->active);
	obj->ring = NULL;
	obj->last_fenced_ring = NULL;

	i915_gem_object_move_off_active(obj);
	obj->fenced_gpu_access = false;

	obj->active = 0;
	obj->pending_gpu_write = false;
	drm_gem_object_unreference(&obj->base);

	WARN_ON(i915_verify_lists(dev));
}

/* Immediately discard the backing storage */
static void
i915_gem_object_truncate(struct drm_i915_gem_object *obj)
{
	struct inode *inode;

	/* Our goal here is to return as much of the memory as
	 * is possible back to the system as we are called from OOM.
	 * To do this we must instruct the shmfs to drop all of its
	 * backing pages, *now*.
	 */
	inode = obj->base.filp->f_path.dentry->d_inode;
	shmem_truncate_range(inode, 0, (loff_t)-1);

	obj->madv = __I915_MADV_PURGED;
}

static inline int
i915_gem_object_is_purgeable(struct drm_i915_gem_object *obj)
{
	return obj->madv == I915_MADV_DONTNEED;
}

static void
i915_gem_process_flushing_list(struct intel_ring_buffer *ring,
			       uint32_t flush_domains)
{
	struct drm_i915_gem_object *obj, *next;

	list_for_each_entry_safe(obj, next,
				 &ring->gpu_write_list,
				 gpu_write_list) {
		if (obj->base.write_domain & flush_domains) {
			uint32_t old_write_domain = obj->base.write_domain;

			obj->base.write_domain = 0;
			list_del_init(&obj->gpu_write_list);
			i915_gem_object_move_to_active(obj, ring,
						       i915_gem_next_request_seqno(ring));

			trace_i915_gem_object_change_domain(obj,
							    obj->base.read_domains,
							    old_write_domain);
		}
	}
}

static u32
i915_gem_get_seqno(struct drm_device *dev)
{
	drm_i915_private_t *dev_priv = dev->dev_private;
	u32 seqno = dev_priv->next_seqno;

	/* reserve 0 for non-seqno */
	if (++dev_priv->next_seqno == 0)
		dev_priv->next_seqno = 1;

	return seqno;
}

u32
i915_gem_next_request_seqno(struct intel_ring_buffer *ring)
{
	if (ring->outstanding_lazy_request == 0)
		ring->outstanding_lazy_request = i915_gem_get_seqno(ring->dev);

	return ring->outstanding_lazy_request;
}

int
i915_add_request(struct intel_ring_buffer *ring,
		 struct drm_file *file,
		 struct drm_i915_gem_request *request)
{
	drm_i915_private_t *dev_priv = ring->dev->dev_private;
	uint32_t seqno;
	u32 request_ring_position;
	int was_empty;
	int ret;

	BUG_ON(request == NULL);
	seqno = i915_gem_next_request_seqno(ring);

	/* Record the position of the start of the request so that
	 * should we detect the updated seqno part-way through the
	 * GPU processing the request, we never over-estimate the
	 * position of the head.
	 */
	request_ring_position = intel_ring_get_tail(ring);

	ret = ring->add_request(ring, &seqno);
	if (ret)
	    return ret;

	trace_i915_gem_request_add(ring, seqno);

	request->seqno = seqno;
	request->ring = ring;
	request->tail = request_ring_position;
	request->emitted_jiffies = jiffies;
	was_empty = list_empty(&ring->request_list);
	list_add_tail(&request->list, &ring->request_list);

	if (file) {
		struct drm_i915_file_private *file_priv = file->driver_priv;

		spin_lock(&file_priv->mm.lock);
		request->file_priv = file_priv;
		list_add_tail(&request->client_list,
			      &file_priv->mm.request_list);
		spin_unlock(&file_priv->mm.lock);
	}

	ring->outstanding_lazy_request = 0;

	if (!dev_priv->mm.suspended) {
		if (i915_enable_hangcheck) {
			mod_timer(&dev_priv->hangcheck_timer,
				  jiffies +
				  msecs_to_jiffies(DRM_I915_HANGCHECK_PERIOD));
		}
		if (was_empty)
			queue_delayed_work(dev_priv->wq,
					   &dev_priv->mm.retire_work, HZ);
	}
	return 0;
}

static inline void
i915_gem_request_remove_from_client(struct drm_i915_gem_request *request)
{
	struct drm_i915_file_private *file_priv = request->file_priv;

	if (!file_priv)
		return;

	spin_lock(&file_priv->mm.lock);
	if (request->file_priv) {
		list_del(&request->client_list);
		request->file_priv = NULL;
	}
	spin_unlock(&file_priv->mm.lock);
}

static void i915_gem_reset_ring_lists(struct drm_i915_private *dev_priv,
				      struct intel_ring_buffer *ring)
{
	while (!list_empty(&ring->request_list)) {
		struct drm_i915_gem_request *request;

		request = list_first_entry(&ring->request_list,
					   struct drm_i915_gem_request,
					   list);

		list_del(&request->list);
		i915_gem_request_remove_from_client(request);
		kfree(request);
	}

	while (!list_empty(&ring->active_list)) {
		struct drm_i915_gem_object *obj;

		obj = list_first_entry(&ring->active_list,
				       struct drm_i915_gem_object,
				       ring_list);

		obj->base.write_domain = 0;
		list_del_init(&obj->gpu_write_list);
		i915_gem_object_move_to_inactive(obj);
	}
}

static void i915_gem_reset_fences(struct drm_device *dev)
{
	struct drm_i915_private *dev_priv = dev->dev_private;
	int i;

	for (i = 0; i < dev_priv->num_fence_regs; i++) {
		struct drm_i915_fence_reg *reg = &dev_priv->fence_regs[i];
		struct drm_i915_gem_object *obj = reg->obj;

		if (!obj)
			continue;

		if (obj->tiling_mode)
			i915_gem_release_mmap(obj);

		reg->obj->fence_reg = I915_FENCE_REG_NONE;
		reg->obj->fenced_gpu_access = false;
		reg->obj->last_fenced_seqno = 0;
		reg->obj->last_fenced_ring = NULL;
		i915_gem_clear_fence_reg(dev, reg);
	}
}

void i915_gem_reset(struct drm_device *dev)
{
	struct drm_i915_private *dev_priv = dev->dev_private;
	struct drm_i915_gem_object *obj;
	int i;

	for (i = 0; i < I915_NUM_RINGS; i++)
		i915_gem_reset_ring_lists(dev_priv, &dev_priv->ring[i]);

	/* Remove anything from the flushing lists. The GPU cache is likely
	 * to be lost on reset along with the data, so simply move the
	 * lost bo to the inactive list.
	 */
	while (!list_empty(&dev_priv->mm.flushing_list)) {
		obj = list_first_entry(&dev_priv->mm.flushing_list,
				      struct drm_i915_gem_object,
				      mm_list);

		obj->base.write_domain = 0;
		list_del_init(&obj->gpu_write_list);
		i915_gem_object_move_to_inactive(obj);
	}

	/* Move everything out of the GPU domains to ensure we do any
	 * necessary invalidation upon reuse.
	 */
	list_for_each_entry(obj,
			    &dev_priv->mm.inactive_list,
			    mm_list)
	{
		obj->base.read_domains &= ~I915_GEM_GPU_DOMAINS;
	}

	/* The fence registers are invalidated so clear them out */
	i915_gem_reset_fences(dev);
}

/**
 * This function clears the request list as sequence numbers are passed.
 */
void
i915_gem_retire_requests_ring(struct intel_ring_buffer *ring)
{
	uint32_t seqno;
	int i;

	if (list_empty(&ring->request_list))
		return;

	WARN_ON(i915_verify_lists(ring->dev));

	seqno = ring->get_seqno(ring);

	for (i = 0; i < ARRAY_SIZE(ring->sync_seqno); i++)
		if (seqno >= ring->sync_seqno[i])
			ring->sync_seqno[i] = 0;

	while (!list_empty(&ring->request_list)) {
		struct drm_i915_gem_request *request;

		request = list_first_entry(&ring->request_list,
					   struct drm_i915_gem_request,
					   list);

		if (!i915_seqno_passed(seqno, request->seqno))
			break;

		trace_i915_gem_request_retire(ring, request->seqno);
		/* We know the GPU must have read the request to have
		 * sent us the seqno + interrupt, so use the position
		 * of tail of the request to update the last known position
		 * of the GPU head.
		 */
		ring->last_retired_head = request->tail;

		list_del(&request->list);
		i915_gem_request_remove_from_client(request);
		kfree(request);
	}

	/* Move any buffers on the active list that are no longer referenced
	 * by the ringbuffer to the flushing/inactive lists as appropriate.
	 */
	while (!list_empty(&ring->active_list)) {
		struct drm_i915_gem_object *obj;

		obj = list_first_entry(&ring->active_list,
				      struct drm_i915_gem_object,
				      ring_list);

		if (!i915_seqno_passed(seqno, obj->last_rendering_seqno))
			break;

		if (obj->base.write_domain != 0)
			i915_gem_object_move_to_flushing(obj);
		else
			i915_gem_object_move_to_inactive(obj);
	}

	if (unlikely(ring->trace_irq_seqno &&
		     i915_seqno_passed(seqno, ring->trace_irq_seqno))) {
		ring->irq_put(ring);
		ring->trace_irq_seqno = 0;
	}

	WARN_ON(i915_verify_lists(ring->dev));
}

void
i915_gem_retire_requests(struct drm_device *dev)
{
	drm_i915_private_t *dev_priv = dev->dev_private;
	int i;

	if (!list_empty(&dev_priv->mm.deferred_free_list)) {
	    struct drm_i915_gem_object *obj, *next;

	    /* We must be careful that during unbind() we do not
	     * accidentally infinitely recurse into retire requests.
	     * Currently:
	     *   retire -> free -> unbind -> wait -> retire_ring
	     */
	    list_for_each_entry_safe(obj, next,
				     &dev_priv->mm.deferred_free_list,
				     mm_list)
		    i915_gem_free_object_tail(obj);
	}

	for (i = 0; i < I915_NUM_RINGS; i++)
		i915_gem_retire_requests_ring(&dev_priv->ring[i]);
}

static void
i915_gem_retire_work_handler(struct work_struct *work)
{
	drm_i915_private_t *dev_priv;
	struct drm_device *dev;
	bool idle;
	int i;

	dev_priv = container_of(work, drm_i915_private_t,
				mm.retire_work.work);
	dev = dev_priv->dev;

	/* Come back later if the device is busy... */
	if (!mutex_trylock(&dev->struct_mutex)) {
		queue_delayed_work(dev_priv->wq, &dev_priv->mm.retire_work, HZ);
		return;
	}

	i915_gem_retire_requests(dev);

	/* Send a periodic flush down the ring so we don't hold onto GEM
	 * objects indefinitely.
	 */
	idle = true;
	for (i = 0; i < I915_NUM_RINGS; i++) {
		struct intel_ring_buffer *ring = &dev_priv->ring[i];

		if (!list_empty(&ring->gpu_write_list)) {
			struct drm_i915_gem_request *request;
			int ret;

			ret = i915_gem_flush_ring(ring,
						  0, I915_GEM_GPU_DOMAINS);
			request = kzalloc(sizeof(*request), GFP_KERNEL);
			if (ret || request == NULL ||
			    i915_add_request(ring, NULL, request))
			    kfree(request);
		}

		idle &= list_empty(&ring->request_list);
	}

	if (!dev_priv->mm.suspended && !idle)
		queue_delayed_work(dev_priv->wq, &dev_priv->mm.retire_work, HZ);

	mutex_unlock(&dev->struct_mutex);
}

/**
 * Waits for a sequence number to be signaled, and cleans up the
 * request and object lists appropriately for that event.
 */
int
i915_wait_request(struct intel_ring_buffer *ring,
		  uint32_t seqno,
		  bool do_retire)
{
	drm_i915_private_t *dev_priv = ring->dev->dev_private;
	u32 ier;
	int ret = 0;

	BUG_ON(seqno == 0);

	if (atomic_read(&dev_priv->mm.wedged)) {
		struct completion *x = &dev_priv->error_completion;
		bool recovery_complete;
		unsigned long flags;

		/* Give the error handler a chance to run. */
		spin_lock_irqsave(&x->wait.lock, flags);
		recovery_complete = x->done > 0;
		spin_unlock_irqrestore(&x->wait.lock, flags);

		return recovery_complete ? -EIO : -EAGAIN;
	}

	if (seqno == ring->outstanding_lazy_request) {
		struct drm_i915_gem_request *request;

		request = kzalloc(sizeof(*request), GFP_KERNEL);
		if (request == NULL)
			return -ENOMEM;

		ret = i915_add_request(ring, NULL, request);
		if (ret) {
			kfree(request);
			return ret;
		}

		seqno = request->seqno;
	}

	if (!i915_seqno_passed(ring->get_seqno(ring), seqno)) {
		if (HAS_PCH_SPLIT(ring->dev))
			ier = I915_READ(DEIER) | I915_READ(GTIER);
		else
			ier = I915_READ(IER);
		if (!ier) {
			DRM_ERROR("something (likely vbetool) disabled "
				  "interrupts, re-enabling\n");
			ring->dev->driver->irq_preinstall(ring->dev);
			ring->dev->driver->irq_postinstall(ring->dev);
		}

		trace_i915_gem_request_wait_begin(ring, seqno);

		ring->waiting_seqno = seqno;
		if (ring->irq_get(ring)) {
			if (dev_priv->mm.interruptible)
				ret = wait_event_interruptible(ring->irq_queue,
							       i915_seqno_passed(ring->get_seqno(ring), seqno)
							       || atomic_read(&dev_priv->mm.wedged));
			else
				wait_event(ring->irq_queue,
					   i915_seqno_passed(ring->get_seqno(ring), seqno)
					   || atomic_read(&dev_priv->mm.wedged));

			ring->irq_put(ring);
		} else if (wait_for_atomic(i915_seqno_passed(ring->get_seqno(ring),
							     seqno) ||
					   atomic_read(&dev_priv->mm.wedged), 3000))
			ret = -EBUSY;
		ring->waiting_seqno = 0;

		trace_i915_gem_request_wait_end(ring, seqno);
	}
	if (atomic_read(&dev_priv->mm.wedged))
		ret = -EAGAIN;

	/* Directly dispatch request retiring.  While we have the work queue
	 * to handle this, the waiter on a request often wants an associated
	 * buffer to have made it to the inactive list, and we would need
	 * a separate wait queue to handle that.
	 */
	if (ret == 0 && do_retire)
		i915_gem_retire_requests_ring(ring);

	return ret;
}

/**
 * Ensures that all rendering to the object has completed and the object is
 * safe to unbind from the GTT or access from the CPU.
 */
int
i915_gem_object_wait_rendering(struct drm_i915_gem_object *obj)
{
	int ret;

	/* This function only exists to support waiting for existing rendering,
	 * not for emitting required flushes.
	 */
	BUG_ON((obj->base.write_domain & I915_GEM_GPU_DOMAINS) != 0);

	/* If there is rendering queued on the buffer being evicted, wait for
	 * it.
	 */
	if (obj->active) {
		ret = i915_wait_request(obj->ring, obj->last_rendering_seqno,
					true);
		if (ret)
			return ret;
	}

	return 0;
}

static void i915_gem_object_finish_gtt(struct drm_i915_gem_object *obj)
{
	u32 old_write_domain, old_read_domains;

	/* Act a barrier for all accesses through the GTT */
	mb();

	/* Force a pagefault for domain tracking on next user access */
	i915_gem_release_mmap(obj);

	if ((obj->base.read_domains & I915_GEM_DOMAIN_GTT) == 0)
		return;

	old_read_domains = obj->base.read_domains;
	old_write_domain = obj->base.write_domain;

	obj->base.read_domains &= ~I915_GEM_DOMAIN_GTT;
	obj->base.write_domain &= ~I915_GEM_DOMAIN_GTT;

	trace_i915_gem_object_change_domain(obj,
					    old_read_domains,
					    old_write_domain);
}

/**
 * Unbinds an object from the GTT aperture.
 */
int
i915_gem_object_unbind(struct drm_i915_gem_object *obj)
{
	drm_i915_private_t *dev_priv = obj->base.dev->dev_private;
	int ret = 0;

	if (obj->gtt_space == NULL)
		return 0;

	if (obj->pin_count != 0) {
		DRM_ERROR("Attempting to unbind pinned buffer\n");
		return -EINVAL;
	}

	ret = i915_gem_object_finish_gpu(obj);
	if (ret == -ERESTARTSYS)
		return ret;
	/* Continue on if we fail due to EIO, the GPU is hung so we
	 * should be safe and we need to cleanup or else we might
	 * cause memory corruption through use-after-free.
	 */

	i915_gem_object_finish_gtt(obj);

	/* Move the object to the CPU domain to ensure that
	 * any possible CPU writes while it's not in the GTT
	 * are flushed when we go to remap it.
	 */
	if (ret == 0)
		ret = i915_gem_object_set_to_cpu_domain(obj, 1);
	if (ret == -ERESTARTSYS)
		return ret;
	if (ret) {
		/* In the event of a disaster, abandon all caches and
		 * hope for the best.
		 */
		i915_gem_clflush_object(obj);
		obj->base.read_domains = obj->base.write_domain = I915_GEM_DOMAIN_CPU;
	}

	/* release the fence reg _after_ flushing */
	ret = i915_gem_object_put_fence(obj);
	if (ret == -ERESTARTSYS)
		return ret;

	trace_i915_gem_object_unbind(obj);

	i915_gem_gtt_unbind_object(obj);
	if (obj->has_aliasing_ppgtt_mapping) {
		i915_ppgtt_unbind_object(dev_priv->mm.aliasing_ppgtt, obj);
		obj->has_aliasing_ppgtt_mapping = 0;
	}

	i915_gem_object_put_pages_gtt(obj);

	list_del_init(&obj->gtt_list);
	list_del_init(&obj->mm_list);
	/* Avoid an unnecessary call to unbind on rebind. */
	obj->map_and_fenceable = true;

	drm_mm_put_block(obj->gtt_space);
	obj->gtt_space = NULL;
	obj->gtt_offset = 0;

	if (i915_gem_object_is_purgeable(obj))
		i915_gem_object_truncate(obj);

	return ret;
}

int
i915_gem_flush_ring(struct intel_ring_buffer *ring,
		    uint32_t invalidate_domains,
		    uint32_t flush_domains)
{
	int ret;

	if (((invalidate_domains | flush_domains) & I915_GEM_GPU_DOMAINS) == 0)
		return 0;

	trace_i915_gem_ring_flush(ring, invalidate_domains, flush_domains);

	ret = ring->flush(ring, invalidate_domains, flush_domains);
	if (ret)
		return ret;

	if (flush_domains & I915_GEM_GPU_DOMAINS)
		i915_gem_process_flushing_list(ring, flush_domains);

	return 0;
}

static int i915_ring_idle(struct intel_ring_buffer *ring, bool do_retire)
{
	int ret;

	if (list_empty(&ring->gpu_write_list) && list_empty(&ring->active_list))
		return 0;

	if (!list_empty(&ring->gpu_write_list)) {
		ret = i915_gem_flush_ring(ring,
				    I915_GEM_GPU_DOMAINS, I915_GEM_GPU_DOMAINS);
		if (ret)
			return ret;
	}

	return i915_wait_request(ring, i915_gem_next_request_seqno(ring),
				 do_retire);
}

int i915_gpu_idle(struct drm_device *dev, bool do_retire)
{
	drm_i915_private_t *dev_priv = dev->dev_private;
	int ret, i;

	/* Flush everything onto the inactive list. */
	for (i = 0; i < I915_NUM_RINGS; i++) {
		ret = i915_ring_idle(&dev_priv->ring[i], do_retire);
		if (ret)
			return ret;
	}

	return 0;
}

static int sandybridge_write_fence_reg(struct drm_i915_gem_object *obj,
				       struct intel_ring_buffer *pipelined)
{
	struct drm_device *dev = obj->base.dev;
	drm_i915_private_t *dev_priv = dev->dev_private;
	u32 size = obj->gtt_space->size;
	int regnum = obj->fence_reg;
	uint64_t val;

	val = (uint64_t)((obj->gtt_offset + size - 4096) &
			 0xfffff000) << 32;
	val |= obj->gtt_offset & 0xfffff000;
	val |= (uint64_t)((obj->stride / 128) - 1) <<
		SANDYBRIDGE_FENCE_PITCH_SHIFT;

	if (obj->tiling_mode == I915_TILING_Y)
		val |= 1 << I965_FENCE_TILING_Y_SHIFT;
	val |= I965_FENCE_REG_VALID;

	if (pipelined) {
		int ret = intel_ring_begin(pipelined, 6);
		if (ret)
			return ret;

		intel_ring_emit(pipelined, MI_NOOP);
		intel_ring_emit(pipelined, MI_LOAD_REGISTER_IMM(2));
		intel_ring_emit(pipelined, FENCE_REG_SANDYBRIDGE_0 + regnum*8);
		intel_ring_emit(pipelined, (u32)val);
		intel_ring_emit(pipelined, FENCE_REG_SANDYBRIDGE_0 + regnum*8 + 4);
		intel_ring_emit(pipelined, (u32)(val >> 32));
		intel_ring_advance(pipelined);
	} else
		I915_WRITE64(FENCE_REG_SANDYBRIDGE_0 + regnum * 8, val);

	return 0;
}

static int i965_write_fence_reg(struct drm_i915_gem_object *obj,
				struct intel_ring_buffer *pipelined)
{
	struct drm_device *dev = obj->base.dev;
	drm_i915_private_t *dev_priv = dev->dev_private;
	u32 size = obj->gtt_space->size;
	int regnum = obj->fence_reg;
	uint64_t val;

	val = (uint64_t)((obj->gtt_offset + size - 4096) &
		    0xfffff000) << 32;
	val |= obj->gtt_offset & 0xfffff000;
	val |= ((obj->stride / 128) - 1) << I965_FENCE_PITCH_SHIFT;
	if (obj->tiling_mode == I915_TILING_Y)
		val |= 1 << I965_FENCE_TILING_Y_SHIFT;
	val |= I965_FENCE_REG_VALID;

	if (pipelined) {
		int ret = intel_ring_begin(pipelined, 6);
		if (ret)
			return ret;

		intel_ring_emit(pipelined, MI_NOOP);
		intel_ring_emit(pipelined, MI_LOAD_REGISTER_IMM(2));
		intel_ring_emit(pipelined, FENCE_REG_965_0 + regnum*8);
		intel_ring_emit(pipelined, (u32)val);
		intel_ring_emit(pipelined, FENCE_REG_965_0 + regnum*8 + 4);
		intel_ring_emit(pipelined, (u32)(val >> 32));
		intel_ring_advance(pipelined);
	} else
		I915_WRITE64(FENCE_REG_965_0 + regnum * 8, val);

	return 0;
}

static int i915_write_fence_reg(struct drm_i915_gem_object *obj,
				struct intel_ring_buffer *pipelined)
{
	struct drm_device *dev = obj->base.dev;
	drm_i915_private_t *dev_priv = dev->dev_private;
	u32 size = obj->gtt_space->size;
	u32 fence_reg, val, pitch_val;
	int tile_width;

	if (WARN((obj->gtt_offset & ~I915_FENCE_START_MASK) ||
		 (size & -size) != size ||
		 (obj->gtt_offset & (size - 1)),
		 "object 0x%08x [fenceable? %d] not 1M or pot-size (0x%08x) aligned\n",
		 obj->gtt_offset, obj->map_and_fenceable, size))
		return -EINVAL;

	if (obj->tiling_mode == I915_TILING_Y && HAS_128_BYTE_Y_TILING(dev))
		tile_width = 128;
	else
		tile_width = 512;

	/* Note: pitch better be a power of two tile widths */
	pitch_val = obj->stride / tile_width;
	pitch_val = ffs(pitch_val) - 1;

	val = obj->gtt_offset;
	if (obj->tiling_mode == I915_TILING_Y)
		val |= 1 << I830_FENCE_TILING_Y_SHIFT;
	val |= I915_FENCE_SIZE_BITS(size);
	val |= pitch_val << I830_FENCE_PITCH_SHIFT;
	val |= I830_FENCE_REG_VALID;

	fence_reg = obj->fence_reg;
	if (fence_reg < 8)
		fence_reg = FENCE_REG_830_0 + fence_reg * 4;
	else
		fence_reg = FENCE_REG_945_8 + (fence_reg - 8) * 4;

	if (pipelined) {
		int ret = intel_ring_begin(pipelined, 4);
		if (ret)
			return ret;

		intel_ring_emit(pipelined, MI_NOOP);
		intel_ring_emit(pipelined, MI_LOAD_REGISTER_IMM(1));
		intel_ring_emit(pipelined, fence_reg);
		intel_ring_emit(pipelined, val);
		intel_ring_advance(pipelined);
	} else
		I915_WRITE(fence_reg, val);

	return 0;
}

static int i830_write_fence_reg(struct drm_i915_gem_object *obj,
				struct intel_ring_buffer *pipelined)
{
	struct drm_device *dev = obj->base.dev;
	drm_i915_private_t *dev_priv = dev->dev_private;
	u32 size = obj->gtt_space->size;
	int regnum = obj->fence_reg;
	uint32_t val;
	uint32_t pitch_val;

	if (WARN((obj->gtt_offset & ~I830_FENCE_START_MASK) ||
		 (size & -size) != size ||
		 (obj->gtt_offset & (size - 1)),
		 "object 0x%08x not 512K or pot-size 0x%08x aligned\n",
		 obj->gtt_offset, size))
		return -EINVAL;

	pitch_val = obj->stride / 128;
	pitch_val = ffs(pitch_val) - 1;

	val = obj->gtt_offset;
	if (obj->tiling_mode == I915_TILING_Y)
		val |= 1 << I830_FENCE_TILING_Y_SHIFT;
	val |= I830_FENCE_SIZE_BITS(size);
	val |= pitch_val << I830_FENCE_PITCH_SHIFT;
	val |= I830_FENCE_REG_VALID;

	if (pipelined) {
		int ret = intel_ring_begin(pipelined, 4);
		if (ret)
			return ret;

		intel_ring_emit(pipelined, MI_NOOP);
		intel_ring_emit(pipelined, MI_LOAD_REGISTER_IMM(1));
		intel_ring_emit(pipelined, FENCE_REG_830_0 + regnum*4);
		intel_ring_emit(pipelined, val);
		intel_ring_advance(pipelined);
	} else
		I915_WRITE(FENCE_REG_830_0 + regnum * 4, val);

	return 0;
}

static bool ring_passed_seqno(struct intel_ring_buffer *ring, u32 seqno)
{
	return i915_seqno_passed(ring->get_seqno(ring), seqno);
}

static int
i915_gem_object_flush_fence(struct drm_i915_gem_object *obj,
			    struct intel_ring_buffer *pipelined)
{
	int ret;

	if (obj->fenced_gpu_access) {
		if (obj->base.write_domain & I915_GEM_GPU_DOMAINS) {
			ret = i915_gem_flush_ring(obj->last_fenced_ring,
						  0, obj->base.write_domain);
			if (ret)
				return ret;
		}

		obj->fenced_gpu_access = false;
	}

	if (obj->last_fenced_seqno && pipelined != obj->last_fenced_ring) {
		if (!ring_passed_seqno(obj->last_fenced_ring,
				       obj->last_fenced_seqno)) {
			ret = i915_wait_request(obj->last_fenced_ring,
						obj->last_fenced_seqno,
						true);
			if (ret)
				return ret;
		}

		obj->last_fenced_seqno = 0;
		obj->last_fenced_ring = NULL;
	}

	/* Ensure that all CPU reads are completed before installing a fence
	 * and all writes before removing the fence.
	 */
	if (obj->base.read_domains & I915_GEM_DOMAIN_GTT)
		mb();

	return 0;
}

int
i915_gem_object_put_fence(struct drm_i915_gem_object *obj)
{
	int ret;

	if (obj->tiling_mode)
		i915_gem_release_mmap(obj);

	ret = i915_gem_object_flush_fence(obj, NULL);
	if (ret)
		return ret;

	if (obj->fence_reg != I915_FENCE_REG_NONE) {
		struct drm_i915_private *dev_priv = obj->base.dev->dev_private;

		WARN_ON(dev_priv->fence_regs[obj->fence_reg].pin_count);
		i915_gem_clear_fence_reg(obj->base.dev,
					 &dev_priv->fence_regs[obj->fence_reg]);

		obj->fence_reg = I915_FENCE_REG_NONE;
	}

	return 0;
}

static struct drm_i915_fence_reg *
i915_find_fence_reg(struct drm_device *dev,
		    struct intel_ring_buffer *pipelined)
{
	struct drm_i915_private *dev_priv = dev->dev_private;
	struct drm_i915_fence_reg *reg, *first, *avail;
	int i;

	/* First try to find a free reg */
	avail = NULL;
	for (i = dev_priv->fence_reg_start; i < dev_priv->num_fence_regs; i++) {
		reg = &dev_priv->fence_regs[i];
		if (!reg->obj)
			return reg;

		if (!reg->pin_count)
			avail = reg;
	}

	if (avail == NULL)
		return NULL;

	/* None available, try to steal one or wait for a user to finish */
	avail = first = NULL;
	list_for_each_entry(reg, &dev_priv->mm.fence_list, lru_list) {
		if (reg->pin_count)
			continue;

		if (first == NULL)
			first = reg;

		if (!pipelined ||
		    !reg->obj->last_fenced_ring ||
		    reg->obj->last_fenced_ring == pipelined) {
			avail = reg;
			break;
		}
	}

	if (avail == NULL)
		avail = first;

	return avail;
}

/**
 * i915_gem_object_get_fence - set up a fence reg for an object
 * @obj: object to map through a fence reg
 * @pipelined: ring on which to queue the change, or NULL for CPU access
 * @interruptible: must we wait uninterruptibly for the register to retire?
 *
 * When mapping objects through the GTT, userspace wants to be able to write
 * to them without having to worry about swizzling if the object is tiled.
 *
 * This function walks the fence regs looking for a free one for @obj,
 * stealing one if it can't find any.
 *
 * It then sets up the reg based on the object's properties: address, pitch
 * and tiling format.
 */
int
i915_gem_object_get_fence(struct drm_i915_gem_object *obj,
			  struct intel_ring_buffer *pipelined)
{
	struct drm_device *dev = obj->base.dev;
	struct drm_i915_private *dev_priv = dev->dev_private;
	struct drm_i915_fence_reg *reg;
	int ret;

	/* XXX disable pipelining. There are bugs. Shocking. */
	pipelined = NULL;

	/* Just update our place in the LRU if our fence is getting reused. */
	if (obj->fence_reg != I915_FENCE_REG_NONE) {
		reg = &dev_priv->fence_regs[obj->fence_reg];
		list_move_tail(&reg->lru_list, &dev_priv->mm.fence_list);

		if (obj->tiling_changed) {
			ret = i915_gem_object_flush_fence(obj, pipelined);
			if (ret)
				return ret;

			if (!obj->fenced_gpu_access && !obj->last_fenced_seqno)
				pipelined = NULL;

			if (pipelined) {
				reg->setup_seqno =
					i915_gem_next_request_seqno(pipelined);
				obj->last_fenced_seqno = reg->setup_seqno;
				obj->last_fenced_ring = pipelined;
			}

			goto update;
		}

		if (!pipelined) {
			if (reg->setup_seqno) {
				if (!ring_passed_seqno(obj->last_fenced_ring,
						       reg->setup_seqno)) {
					ret = i915_wait_request(obj->last_fenced_ring,
								reg->setup_seqno,
								true);
					if (ret)
						return ret;
				}

				reg->setup_seqno = 0;
			}
		} else if (obj->last_fenced_ring &&
			   obj->last_fenced_ring != pipelined) {
			ret = i915_gem_object_flush_fence(obj, pipelined);
			if (ret)
				return ret;
		}

		return 0;
	}

	reg = i915_find_fence_reg(dev, pipelined);
	if (reg == NULL)
		return -EDEADLK;

	ret = i915_gem_object_flush_fence(obj, pipelined);
	if (ret)
		return ret;

	if (reg->obj) {
		struct drm_i915_gem_object *old = reg->obj;

		drm_gem_object_reference(&old->base);

		if (old->tiling_mode)
			i915_gem_release_mmap(old);

		ret = i915_gem_object_flush_fence(old, pipelined);
		if (ret) {
			drm_gem_object_unreference(&old->base);
			return ret;
		}

		if (old->last_fenced_seqno == 0 && obj->last_fenced_seqno == 0)
			pipelined = NULL;

		old->fence_reg = I915_FENCE_REG_NONE;
		old->last_fenced_ring = pipelined;
		old->last_fenced_seqno =
			pipelined ? i915_gem_next_request_seqno(pipelined) : 0;

		drm_gem_object_unreference(&old->base);
	} else if (obj->last_fenced_seqno == 0)
		pipelined = NULL;

	reg->obj = obj;
	list_move_tail(&reg->lru_list, &dev_priv->mm.fence_list);
	obj->fence_reg = reg - dev_priv->fence_regs;
	obj->last_fenced_ring = pipelined;

	reg->setup_seqno =
		pipelined ? i915_gem_next_request_seqno(pipelined) : 0;
	obj->last_fenced_seqno = reg->setup_seqno;

update:
	obj->tiling_changed = false;
	switch (INTEL_INFO(dev)->gen) {
	case 7:
	case 6:
		ret = sandybridge_write_fence_reg(obj, pipelined);
		break;
	case 5:
	case 4:
		ret = i965_write_fence_reg(obj, pipelined);
		break;
	case 3:
		ret = i915_write_fence_reg(obj, pipelined);
		break;
	case 2:
		ret = i830_write_fence_reg(obj, pipelined);
		break;
	}

	return ret;
}

/**
 * i915_gem_clear_fence_reg - clear out fence register info
 * @obj: object to clear
 *
 * Zeroes out the fence register itself and clears out the associated
 * data structures in dev_priv and obj.
 */
static void
i915_gem_clear_fence_reg(struct drm_device *dev,
			 struct drm_i915_fence_reg *reg)
{
	drm_i915_private_t *dev_priv = dev->dev_private;
	uint32_t fence_reg = reg - dev_priv->fence_regs;

	switch (INTEL_INFO(dev)->gen) {
	case 7:
	case 6:
		I915_WRITE64(FENCE_REG_SANDYBRIDGE_0 + fence_reg*8, 0);
		break;
	case 5:
	case 4:
		I915_WRITE64(FENCE_REG_965_0 + fence_reg*8, 0);
		break;
	case 3:
		if (fence_reg >= 8)
			fence_reg = FENCE_REG_945_8 + (fence_reg - 8) * 4;
		else
	case 2:
			fence_reg = FENCE_REG_830_0 + fence_reg * 4;

		I915_WRITE(fence_reg, 0);
		break;
	}

	list_del_init(&reg->lru_list);
	reg->obj = NULL;
	reg->setup_seqno = 0;
	reg->pin_count = 0;
}

/**
 * Finds free space in the GTT aperture and binds the object there.
 */
static int
i915_gem_object_bind_to_gtt(struct drm_i915_gem_object *obj,
			    unsigned alignment,
			    bool map_and_fenceable)
{
	struct drm_device *dev = obj->base.dev;
	drm_i915_private_t *dev_priv = dev->dev_private;
	struct drm_mm_node *free_space;
	gfp_t gfpmask = __GFP_NORETRY | __GFP_NOWARN;
	u32 size, fence_size, fence_alignment, unfenced_alignment;
	bool mappable, fenceable;
	int ret;

	if (obj->madv != I915_MADV_WILLNEED) {
		DRM_ERROR("Attempting to bind a purgeable object\n");
		return -EINVAL;
	}

	fence_size = i915_gem_get_gtt_size(dev,
					   obj->base.size,
					   obj->tiling_mode);
	fence_alignment = i915_gem_get_gtt_alignment(dev,
						     obj->base.size,
						     obj->tiling_mode);
	unfenced_alignment =
		i915_gem_get_unfenced_gtt_alignment(dev,
						    obj->base.size,
						    obj->tiling_mode);

	if (alignment == 0)
		alignment = map_and_fenceable ? fence_alignment :
						unfenced_alignment;
	if (map_and_fenceable && alignment & (fence_alignment - 1)) {
		DRM_ERROR("Invalid object alignment requested %u\n", alignment);
		return -EINVAL;
	}

	size = map_and_fenceable ? fence_size : obj->base.size;

	/* If the object is bigger than the entire aperture, reject it early
	 * before evicting everything in a vain attempt to find space.
	 */
	if (obj->base.size >
	    (map_and_fenceable ? dev_priv->mm.gtt_mappable_end : dev_priv->mm.gtt_total)) {
		DRM_ERROR("Attempting to bind an object larger than the aperture\n");
		return -E2BIG;
	}

 search_free:
	if (map_and_fenceable)
		free_space =
			drm_mm_search_free_in_range(&dev_priv->mm.gtt_space,
						    size, alignment, 0,
						    dev_priv->mm.gtt_mappable_end,
						    0);
	else
		free_space = drm_mm_search_free(&dev_priv->mm.gtt_space,
						size, alignment, 0);

	if (free_space != NULL) {
		if (map_and_fenceable)
			obj->gtt_space =
				drm_mm_get_block_range_generic(free_space,
							       size, alignment, 0,
							       dev_priv->mm.gtt_mappable_end,
							       0);
		else
			obj->gtt_space =
				drm_mm_get_block(free_space, size, alignment);
	}
	if (obj->gtt_space == NULL) {
		/* If the gtt is empty and we're still having trouble
		 * fitting our object in, we're out of memory.
		 */
		ret = i915_gem_evict_something(dev, size, alignment,
					       map_and_fenceable);
		if (ret)
			return ret;

		goto search_free;
	}

	ret = i915_gem_object_get_pages_gtt(obj, gfpmask);
	if (ret) {
		drm_mm_put_block(obj->gtt_space);
		obj->gtt_space = NULL;

		if (ret == -ENOMEM) {
			/* first try to reclaim some memory by clearing the GTT */
			ret = i915_gem_evict_everything(dev, false);
			if (ret) {
				/* now try to shrink everyone else */
				if (gfpmask) {
					gfpmask = 0;
					goto search_free;
				}

				return -ENOMEM;
			}

			goto search_free;
		}

		return ret;
	}

	ret = i915_gem_gtt_bind_object(obj);
	if (ret) {
		i915_gem_object_put_pages_gtt(obj);
		drm_mm_put_block(obj->gtt_space);
		obj->gtt_space = NULL;

		if (i915_gem_evict_everything(dev, false))
			return ret;

		goto search_free;
	}

	list_add_tail(&obj->gtt_list, &dev_priv->mm.gtt_list);
	list_add_tail(&obj->mm_list, &dev_priv->mm.inactive_list);

	/* Assert that the object is not currently in any GPU domain. As it
	 * wasn't in the GTT, there shouldn't be any way it could have been in
	 * a GPU cache
	 */
	BUG_ON(obj->base.read_domains & I915_GEM_GPU_DOMAINS);
	BUG_ON(obj->base.write_domain & I915_GEM_GPU_DOMAINS);

	obj->gtt_offset = obj->gtt_space->start;

	fenceable =
		obj->gtt_space->size == fence_size &&
		(obj->gtt_space->start & (fence_alignment - 1)) == 0;

	mappable =
		obj->gtt_offset + obj->base.size <= dev_priv->mm.gtt_mappable_end;

	obj->map_and_fenceable = mappable && fenceable;

	trace_i915_gem_object_bind(obj, map_and_fenceable);
	return 0;
}

void
i915_gem_clflush_object(struct drm_i915_gem_object *obj)
{
	/* If we don't have a page list set up, then we're not pinned
	 * to GPU, and we can ignore the cache flush because it'll happen
	 * again at bind time.
	 */
	if (obj->pages == NULL)
		return;

	/* If the GPU is snooping the contents of the CPU cache,
	 * we do not need to manually clear the CPU cache lines.  However,
	 * the caches are only snooped when the render cache is
	 * flushed/invalidated.  As we always have to emit invalidations
	 * and flushes when moving into and out of the RENDER domain, correct
	 * snooping behaviour occurs naturally as the result of our domain
	 * tracking.
	 */
	if (obj->cache_level != I915_CACHE_NONE)
		return;

	trace_i915_gem_object_clflush(obj);

	drm_clflush_pages(obj->pages, obj->base.size / PAGE_SIZE);
}

/** Flushes any GPU write domain for the object if it's dirty. */
static int
i915_gem_object_flush_gpu_write_domain(struct drm_i915_gem_object *obj)
{
	if ((obj->base.write_domain & I915_GEM_GPU_DOMAINS) == 0)
		return 0;

	/* Queue the GPU write cache flushing we need. */
	return i915_gem_flush_ring(obj->ring, 0, obj->base.write_domain);
}

/** Flushes the GTT write domain for the object if it's dirty. */
static void
i915_gem_object_flush_gtt_write_domain(struct drm_i915_gem_object *obj)
{
	uint32_t old_write_domain;

	if (obj->base.write_domain != I915_GEM_DOMAIN_GTT)
		return;

	/* No actual flushing is required for the GTT write domain.  Writes
	 * to it immediately go to main memory as far as we know, so there's
	 * no chipset flush.  It also doesn't land in render cache.
	 *
	 * However, we do have to enforce the order so that all writes through
	 * the GTT land before any writes to the device, such as updates to
	 * the GATT itself.
	 */
	wmb();

	old_write_domain = obj->base.write_domain;
	obj->base.write_domain = 0;

	trace_i915_gem_object_change_domain(obj,
					    obj->base.read_domains,
					    old_write_domain);
}

/** Flushes the CPU write domain for the object if it's dirty. */
static void
i915_gem_object_flush_cpu_write_domain(struct drm_i915_gem_object *obj)
{
	uint32_t old_write_domain;

	if (obj->base.write_domain != I915_GEM_DOMAIN_CPU)
		return;

	i915_gem_clflush_object(obj);
	intel_gtt_chipset_flush();
	old_write_domain = obj->base.write_domain;
	obj->base.write_domain = 0;

	trace_i915_gem_object_change_domain(obj,
					    obj->base.read_domains,
					    old_write_domain);
}

/**
 * Moves a single object to the GTT read, and possibly write domain.
 *
 * This function returns when the move is complete, including waiting on
 * flushes to occur.
 */
int
i915_gem_object_set_to_gtt_domain(struct drm_i915_gem_object *obj, bool write)
{
	uint32_t old_write_domain, old_read_domains;
	int ret;

	/* Not valid to be called on unbound objects. */
	if (obj->gtt_space == NULL)
		return -EINVAL;

	if (obj->base.write_domain == I915_GEM_DOMAIN_GTT)
		return 0;

	ret = i915_gem_object_flush_gpu_write_domain(obj);
	if (ret)
		return ret;

	if (obj->pending_gpu_write || write) {
		ret = i915_gem_object_wait_rendering(obj);
		if (ret)
			return ret;
	}

	i915_gem_object_flush_cpu_write_domain(obj);

	old_write_domain = obj->base.write_domain;
	old_read_domains = obj->base.read_domains;

	/* It should now be out of any other write domains, and we can update
	 * the domain values for our changes.
	 */
	BUG_ON((obj->base.write_domain & ~I915_GEM_DOMAIN_GTT) != 0);
	obj->base.read_domains |= I915_GEM_DOMAIN_GTT;
	if (write) {
		obj->base.read_domains = I915_GEM_DOMAIN_GTT;
		obj->base.write_domain = I915_GEM_DOMAIN_GTT;
		obj->dirty = 1;
	}

	trace_i915_gem_object_change_domain(obj,
					    old_read_domains,
					    old_write_domain);

	return 0;
}

int i915_gem_object_set_cache_level(struct drm_i915_gem_object *obj,
				    enum i915_cache_level cache_level)
{
	struct drm_device *dev = obj->base.dev;
	drm_i915_private_t *dev_priv = dev->dev_private;
	int ret;

	if (obj->cache_level == cache_level)
		return 0;

	if (obj->pin_count) {
		DRM_DEBUG("can not change the cache level of pinned objects\n");
		return -EBUSY;
	}

	if (obj->gtt_space) {
		ret = i915_gem_object_finish_gpu(obj);
		if (ret)
			return ret;

		i915_gem_object_finish_gtt(obj);

		/* Before SandyBridge, you could not use tiling or fence
		 * registers with snooped memory, so relinquish any fences
		 * currently pointing to our region in the aperture.
		 */
		if (INTEL_INFO(obj->base.dev)->gen < 6) {
			ret = i915_gem_object_put_fence(obj);
			if (ret)
				return ret;
		}

		i915_gem_gtt_rebind_object(obj, cache_level);
		if (obj->has_aliasing_ppgtt_mapping)
			i915_ppgtt_bind_object(dev_priv->mm.aliasing_ppgtt,
					       obj, cache_level);
	}

	if (cache_level == I915_CACHE_NONE) {
		u32 old_read_domains, old_write_domain;

		/* If we're coming from LLC cached, then we haven't
		 * actually been tracking whether the data is in the
		 * CPU cache or not, since we only allow one bit set
		 * in obj->write_domain and have been skipping the clflushes.
		 * Just set it to the CPU cache for now.
		 */
		WARN_ON(obj->base.write_domain & ~I915_GEM_DOMAIN_CPU);
		WARN_ON(obj->base.read_domains & ~I915_GEM_DOMAIN_CPU);

		old_read_domains = obj->base.read_domains;
		old_write_domain = obj->base.write_domain;

		obj->base.read_domains = I915_GEM_DOMAIN_CPU;
		obj->base.write_domain = I915_GEM_DOMAIN_CPU;

		trace_i915_gem_object_change_domain(obj,
						    old_read_domains,
						    old_write_domain);
	}

	obj->cache_level = cache_level;
	return 0;
}

/*
 * Prepare buffer for display plane (scanout, cursors, etc).
 * Can be called from an uninterruptible phase (modesetting) and allows
 * any flushes to be pipelined (for pageflips).
 *
 * For the display plane, we want to be in the GTT but out of any write
 * domains. So in many ways this looks like set_to_gtt_domain() apart from the
 * ability to pipeline the waits, pinning and any additional subtleties
 * that may differentiate the display plane from ordinary buffers.
 */
int
i915_gem_object_pin_to_display_plane(struct drm_i915_gem_object *obj,
				     u32 alignment,
				     struct intel_ring_buffer *pipelined)
{
	u32 old_read_domains, old_write_domain;
	int ret;

	ret = i915_gem_object_flush_gpu_write_domain(obj);
	if (ret)
		return ret;

	if (pipelined != obj->ring) {
		ret = i915_gem_object_wait_rendering(obj);
		if (ret == -ERESTARTSYS)
			return ret;
	}

	/* The display engine is not coherent with the LLC cache on gen6.  As
	 * a result, we make sure that the pinning that is about to occur is
	 * done with uncached PTEs. This is lowest common denominator for all
	 * chipsets.
	 *
	 * However for gen6+, we could do better by using the GFDT bit instead
	 * of uncaching, which would allow us to flush all the LLC-cached data
	 * with that bit in the PTE to main memory with just one PIPE_CONTROL.
	 */
	ret = i915_gem_object_set_cache_level(obj, I915_CACHE_NONE);
	if (ret)
		return ret;

	/* As the user may map the buffer once pinned in the display plane
	 * (e.g. libkms for the bootup splash), we have to ensure that we
	 * always use map_and_fenceable for all scanout buffers.
	 */
	ret = i915_gem_object_pin(obj, alignment, true);
	if (ret)
		return ret;

	i915_gem_object_flush_cpu_write_domain(obj);

	old_write_domain = obj->base.write_domain;
	old_read_domains = obj->base.read_domains;

	/* It should now be out of any other write domains, and we can update
	 * the domain values for our changes.
	 */
	BUG_ON((obj->base.write_domain & ~I915_GEM_DOMAIN_GTT) != 0);
	obj->base.read_domains |= I915_GEM_DOMAIN_GTT;

	trace_i915_gem_object_change_domain(obj,
					    old_read_domains,
					    old_write_domain);

	return 0;
}

int
i915_gem_object_finish_gpu(struct drm_i915_gem_object *obj)
{
	int ret;

	if ((obj->base.read_domains & I915_GEM_GPU_DOMAINS) == 0)
		return 0;

	if (obj->base.write_domain & I915_GEM_GPU_DOMAINS) {
		ret = i915_gem_flush_ring(obj->ring, 0, obj->base.write_domain);
		if (ret)
			return ret;
	}

	ret = i915_gem_object_wait_rendering(obj);
	if (ret)
		return ret;

	/* Ensure that we invalidate the GPU's caches and TLBs. */
	obj->base.read_domains &= ~I915_GEM_GPU_DOMAINS;
	return 0;
}

/**
 * Moves a single object to the CPU read, and possibly write domain.
 *
 * This function returns when the move is complete, including waiting on
 * flushes to occur.
 */
static int
i915_gem_object_set_to_cpu_domain(struct drm_i915_gem_object *obj, bool write)
{
	uint32_t old_write_domain, old_read_domains;
	int ret;

	if (obj->base.write_domain == I915_GEM_DOMAIN_CPU)
		return 0;

	ret = i915_gem_object_flush_gpu_write_domain(obj);
	if (ret)
		return ret;

	ret = i915_gem_object_wait_rendering(obj);
	if (ret)
		return ret;

	i915_gem_object_flush_gtt_write_domain(obj);

	/* If we have a partially-valid cache of the object in the CPU,
	 * finish invalidating it and free the per-page flags.
	 */
	i915_gem_object_set_to_full_cpu_read_domain(obj);

	old_write_domain = obj->base.write_domain;
	old_read_domains = obj->base.read_domains;

	/* Flush the CPU cache if it's still invalid. */
	if ((obj->base.read_domains & I915_GEM_DOMAIN_CPU) == 0) {
		i915_gem_clflush_object(obj);

		obj->base.read_domains |= I915_GEM_DOMAIN_CPU;
	}

	/* It should now be out of any other write domains, and we can update
	 * the domain values for our changes.
	 */
	BUG_ON((obj->base.write_domain & ~I915_GEM_DOMAIN_CPU) != 0);

	/* If we're writing through the CPU, then the GPU read domains will
	 * need to be invalidated at next use.
	 */
	if (write) {
		obj->base.read_domains = I915_GEM_DOMAIN_CPU;
		obj->base.write_domain = I915_GEM_DOMAIN_CPU;
	}

	trace_i915_gem_object_change_domain(obj,
					    old_read_domains,
					    old_write_domain);

	return 0;
}

/**
 * Moves the object from a partially CPU read to a full one.
 *
 * Note that this only resolves i915_gem_object_set_cpu_read_domain_range(),
 * and doesn't handle transitioning from !(read_domains & I915_GEM_DOMAIN_CPU).
 */
static void
i915_gem_object_set_to_full_cpu_read_domain(struct drm_i915_gem_object *obj)
{
	if (!obj->page_cpu_valid)
		return;

	/* If we're partially in the CPU read domain, finish moving it in.
	 */
	if (obj->base.read_domains & I915_GEM_DOMAIN_CPU) {
		int i;

		for (i = 0; i <= (obj->base.size - 1) / PAGE_SIZE; i++) {
			if (obj->page_cpu_valid[i])
				continue;
			drm_clflush_pages(obj->pages + i, 1);
		}
	}

	/* Free the page_cpu_valid mappings which are now stale, whether
	 * or not we've got I915_GEM_DOMAIN_CPU.
	 */
	kfree(obj->page_cpu_valid);
	obj->page_cpu_valid = NULL;
}

/**
 * Set the CPU read domain on a range of the object.
 *
 * The object ends up with I915_GEM_DOMAIN_CPU in its read flags although it's
 * not entirely valid.  The page_cpu_valid member of the object flags which
 * pages have been flushed, and will be respected by
 * i915_gem_object_set_to_cpu_domain() if it's called on to get a valid mapping
 * of the whole object.
 *
 * This function returns when the move is complete, including waiting on
 * flushes to occur.
 */
static int
i915_gem_object_set_cpu_read_domain_range(struct drm_i915_gem_object *obj,
					  uint64_t offset, uint64_t size)
{
	uint32_t old_read_domains;
	int i, ret;

	if (offset == 0 && size == obj->base.size)
		return i915_gem_object_set_to_cpu_domain(obj, 0);

	ret = i915_gem_object_flush_gpu_write_domain(obj);
	if (ret)
		return ret;

	ret = i915_gem_object_wait_rendering(obj);
	if (ret)
		return ret;

	i915_gem_object_flush_gtt_write_domain(obj);

	/* If we're already fully in the CPU read domain, we're done. */
	if (obj->page_cpu_valid == NULL &&
	    (obj->base.read_domains & I915_GEM_DOMAIN_CPU) != 0)
		return 0;

	/* Otherwise, create/clear the per-page CPU read domain flag if we're
	 * newly adding I915_GEM_DOMAIN_CPU
	 */
	if (obj->page_cpu_valid == NULL) {
		obj->page_cpu_valid = kzalloc(obj->base.size / PAGE_SIZE,
					      GFP_KERNEL);
		if (obj->page_cpu_valid == NULL)
			return -ENOMEM;
	} else if ((obj->base.read_domains & I915_GEM_DOMAIN_CPU) == 0)
		memset(obj->page_cpu_valid, 0, obj->base.size / PAGE_SIZE);

	/* Flush the cache on any pages that are still invalid from the CPU's
	 * perspective.
	 */
	for (i = offset / PAGE_SIZE; i <= (offset + size - 1) / PAGE_SIZE;
	     i++) {
		if (obj->page_cpu_valid[i])
			continue;

		drm_clflush_pages(obj->pages + i, 1);

		obj->page_cpu_valid[i] = 1;
	}

	/* It should now be out of any other write domains, and we can update
	 * the domain values for our changes.
	 */
	BUG_ON((obj->base.write_domain & ~I915_GEM_DOMAIN_CPU) != 0);

	old_read_domains = obj->base.read_domains;
	obj->base.read_domains |= I915_GEM_DOMAIN_CPU;

	trace_i915_gem_object_change_domain(obj,
					    old_read_domains,
					    obj->base.write_domain);

	return 0;
}

/* Throttle our rendering by waiting until the ring has completed our requests
 * emitted over 20 msec ago.
 *
 * Note that if we were to use the current jiffies each time around the loop,
 * we wouldn't escape the function with any frames outstanding if the time to
 * render a frame was over 20ms.
 *
 * This should get us reasonable parallelism between CPU and GPU but also
 * relatively low latency when blocking on a particular request to finish.
 */
static int
i915_gem_ring_throttle(struct drm_device *dev, struct drm_file *file)
{
	struct drm_i915_private *dev_priv = dev->dev_private;
	struct drm_i915_file_private *file_priv = file->driver_priv;
	unsigned long recent_enough = jiffies - msecs_to_jiffies(20);
	struct drm_i915_gem_request *request;
	struct intel_ring_buffer *ring = NULL;
	u32 seqno = 0;
	int ret;

	if (atomic_read(&dev_priv->mm.wedged))
		return -EIO;

	spin_lock(&file_priv->mm.lock);
	list_for_each_entry(request, &file_priv->mm.request_list, client_list) {
		if (time_after_eq(request->emitted_jiffies, recent_enough))
			break;

		ring = request->ring;
		seqno = request->seqno;
	}
	spin_unlock(&file_priv->mm.lock);

	if (seqno == 0)
		return 0;

	ret = 0;
	if (!i915_seqno_passed(ring->get_seqno(ring), seqno)) {
		/* And wait for the seqno passing without holding any locks and
		 * causing extra latency for others. This is safe as the irq
		 * generation is designed to be run atomically and so is
		 * lockless.
		 */
		if (ring->irq_get(ring)) {
			ret = wait_event_interruptible(ring->irq_queue,
						       i915_seqno_passed(ring->get_seqno(ring), seqno)
						       || atomic_read(&dev_priv->mm.wedged));
			ring->irq_put(ring);

			if (ret == 0 && atomic_read(&dev_priv->mm.wedged))
				ret = -EIO;
		} else if (wait_for_atomic(i915_seqno_passed(ring->get_seqno(ring),
							     seqno) ||
				    atomic_read(&dev_priv->mm.wedged), 3000)) {
			ret = -EBUSY;
		}
	}

	if (ret == 0)
		queue_delayed_work(dev_priv->wq, &dev_priv->mm.retire_work, 0);

	return ret;
}

int
i915_gem_object_pin(struct drm_i915_gem_object *obj,
		    uint32_t alignment,
		    bool map_and_fenceable)
{
	struct drm_device *dev = obj->base.dev;
	struct drm_i915_private *dev_priv = dev->dev_private;
	int ret;

	BUG_ON(obj->pin_count == DRM_I915_GEM_OBJECT_MAX_PIN_COUNT);
	WARN_ON(i915_verify_lists(dev));

	if (obj->gtt_space != NULL) {
		if ((alignment && obj->gtt_offset & (alignment - 1)) ||
		    (map_and_fenceable && !obj->map_and_fenceable)) {
			WARN(obj->pin_count,
			     "bo is already pinned with incorrect alignment:"
			     " offset=%x, req.alignment=%x, req.map_and_fenceable=%d,"
			     " obj->map_and_fenceable=%d\n",
			     obj->gtt_offset, alignment,
			     map_and_fenceable,
			     obj->map_and_fenceable);
			ret = i915_gem_object_unbind(obj);
			if (ret)
				return ret;
		}
	}

	if (obj->gtt_space == NULL) {
		ret = i915_gem_object_bind_to_gtt(obj, alignment,
						  map_and_fenceable);
		if (ret)
			return ret;
	}

	if (obj->pin_count++ == 0) {
		if (!obj->active)
			list_move_tail(&obj->mm_list,
				       &dev_priv->mm.pinned_list);
	}
	obj->pin_mappable |= map_and_fenceable;

	WARN_ON(i915_verify_lists(dev));
	return 0;
}

void
i915_gem_object_unpin(struct drm_i915_gem_object *obj)
{
	struct drm_device *dev = obj->base.dev;
	drm_i915_private_t *dev_priv = dev->dev_private;

	WARN_ON(i915_verify_lists(dev));
	BUG_ON(obj->pin_count == 0);
	BUG_ON(obj->gtt_space == NULL);

	if (--obj->pin_count == 0) {
		if (!obj->active)
			list_move_tail(&obj->mm_list,
				       &dev_priv->mm.inactive_list);
		obj->pin_mappable = false;
	}
	WARN_ON(i915_verify_lists(dev));
}

int
i915_gem_pin_ioctl(struct drm_device *dev, void *data,
		   struct drm_file *file)
{
	struct drm_i915_gem_pin *args = data;
	struct drm_i915_gem_object *obj;
	int ret;

	ret = i915_mutex_lock_interruptible(dev);
	if (ret)
		return ret;

	obj = to_intel_bo(drm_gem_object_lookup(dev, file, args->handle));
	if (&obj->base == NULL) {
		ret = -ENOENT;
		goto unlock;
	}

	if (obj->madv != I915_MADV_WILLNEED) {
		DRM_ERROR("Attempting to pin a purgeable buffer\n");
		ret = -EINVAL;
		goto out;
	}

	if (obj->pin_filp != NULL && obj->pin_filp != file) {
		DRM_ERROR("Already pinned in i915_gem_pin_ioctl(): %d\n",
			  args->handle);
		ret = -EINVAL;
		goto out;
	}

	obj->user_pin_count++;
	obj->pin_filp = file;
	if (obj->user_pin_count == 1) {
		ret = i915_gem_object_pin(obj, args->alignment, true);
		if (ret)
			goto out;
	}

	/* XXX - flush the CPU caches for pinned objects
	 * as the X server doesn't manage domains yet
	 */
	i915_gem_object_flush_cpu_write_domain(obj);
	args->offset = obj->gtt_offset;
out:
	drm_gem_object_unreference(&obj->base);
unlock:
	mutex_unlock(&dev->struct_mutex);
	return ret;
}

int
i915_gem_unpin_ioctl(struct drm_device *dev, void *data,
		     struct drm_file *file)
{
	struct drm_i915_gem_pin *args = data;
	struct drm_i915_gem_object *obj;
	int ret;

	ret = i915_mutex_lock_interruptible(dev);
	if (ret)
		return ret;

	obj = to_intel_bo(drm_gem_object_lookup(dev, file, args->handle));
	if (&obj->base == NULL) {
		ret = -ENOENT;
		goto unlock;
	}

	if (obj->pin_filp != file) {
		DRM_ERROR("Not pinned by caller in i915_gem_pin_ioctl(): %d\n",
			  args->handle);
		ret = -EINVAL;
		goto out;
	}
	obj->user_pin_count--;
	if (obj->user_pin_count == 0) {
		obj->pin_filp = NULL;
		i915_gem_object_unpin(obj);
	}

out:
	drm_gem_object_unreference(&obj->base);
unlock:
	mutex_unlock(&dev->struct_mutex);
	return ret;
}

int
i915_gem_busy_ioctl(struct drm_device *dev, void *data,
		    struct drm_file *file)
{
	struct drm_i915_gem_busy *args = data;
	struct drm_i915_gem_object *obj;
	int ret;

	ret = i915_mutex_lock_interruptible(dev);
	if (ret)
		return ret;

	obj = to_intel_bo(drm_gem_object_lookup(dev, file, args->handle));
	if (&obj->base == NULL) {
		ret = -ENOENT;
		goto unlock;
	}

	/* Count all active objects as busy, even if they are currently not used
	 * by the gpu. Users of this interface expect objects to eventually
	 * become non-busy without any further actions, therefore emit any
	 * necessary flushes here.
	 */
	args->busy = obj->active;
	if (args->busy) {
		/* Unconditionally flush objects, even when the gpu still uses this
		 * object. Userspace calling this function indicates that it wants to
		 * use this buffer rather sooner than later, so issuing the required
		 * flush earlier is beneficial.
		 */
		if (obj->base.write_domain & I915_GEM_GPU_DOMAINS) {
			ret = i915_gem_flush_ring(obj->ring,
						  0, obj->base.write_domain);
		} else if (obj->ring->outstanding_lazy_request ==
			   obj->last_rendering_seqno) {
			struct drm_i915_gem_request *request;

			/* This ring is not being cleared by active usage,
			 * so emit a request to do so.
			 */
			request = kzalloc(sizeof(*request), GFP_KERNEL);
			if (request) {
				ret = i915_add_request(obj->ring, NULL, request);
				if (ret)
					kfree(request);
			} else
				ret = -ENOMEM;
		}

		/* Update the active list for the hardware's current position.
		 * Otherwise this only updates on a delayed timer or when irqs
		 * are actually unmasked, and our working set ends up being
		 * larger than required.
		 */
		i915_gem_retire_requests_ring(obj->ring);

		args->busy = obj->active;
	}

	drm_gem_object_unreference(&obj->base);
unlock:
	mutex_unlock(&dev->struct_mutex);
	return ret;
}

int
i915_gem_throttle_ioctl(struct drm_device *dev, void *data,
			struct drm_file *file_priv)
{
	return i915_gem_ring_throttle(dev, file_priv);
}

int
i915_gem_madvise_ioctl(struct drm_device *dev, void *data,
		       struct drm_file *file_priv)
{
	struct drm_i915_gem_madvise *args = data;
	struct drm_i915_gem_object *obj;
	int ret;

	switch (args->madv) {
	case I915_MADV_DONTNEED:
	case I915_MADV_WILLNEED:
	    break;
	default:
	    return -EINVAL;
	}

	ret = i915_mutex_lock_interruptible(dev);
	if (ret)
		return ret;

	obj = to_intel_bo(drm_gem_object_lookup(dev, file_priv, args->handle));
	if (&obj->base == NULL) {
		ret = -ENOENT;
		goto unlock;
	}

	if (obj->pin_count) {
		ret = -EINVAL;
		goto out;
	}

	if (obj->madv != __I915_MADV_PURGED)
		obj->madv = args->madv;

	/* if the object is no longer bound, discard its backing storage */
	if (i915_gem_object_is_purgeable(obj) &&
	    obj->gtt_space == NULL)
		i915_gem_object_truncate(obj);

	args->retained = obj->madv != __I915_MADV_PURGED;

out:
	drm_gem_object_unreference(&obj->base);
unlock:
	mutex_unlock(&dev->struct_mutex);
	return ret;
}

struct drm_i915_gem_object *i915_gem_alloc_object(struct drm_device *dev,
						  size_t size)
{
	struct drm_i915_private *dev_priv = dev->dev_private;
	struct drm_i915_gem_object *obj;
	struct address_space *mapping;

	obj = kzalloc(sizeof(*obj), GFP_KERNEL);
	if (obj == NULL)
		return NULL;

	if (drm_gem_object_init(dev, &obj->base, size) != 0) {
		kfree(obj);
		return NULL;
	}

	mapping = obj->base.filp->f_path.dentry->d_inode->i_mapping;
	mapping_set_gfp_mask(mapping, GFP_HIGHUSER | __GFP_RECLAIMABLE);

	i915_gem_info_add_obj(dev_priv, size);

	obj->base.write_domain = I915_GEM_DOMAIN_CPU;
	obj->base.read_domains = I915_GEM_DOMAIN_CPU;

	if (HAS_LLC(dev)) {
		/* On some devices, we can have the GPU use the LLC (the CPU
		 * cache) for about a 10% performance improvement
		 * compared to uncached.  Graphics requests other than
		 * display scanout are coherent with the CPU in
		 * accessing this cache.  This means in this mode we
		 * don't need to clflush on the CPU side, and on the
		 * GPU side we only need to flush internal caches to
		 * get data visible to the CPU.
		 *
		 * However, we maintain the display planes as UC, and so
		 * need to rebind when first used as such.
		 */
		obj->cache_level = I915_CACHE_LLC;
	} else
		obj->cache_level = I915_CACHE_NONE;

	obj->base.driver_private = NULL;
	obj->fence_reg = I915_FENCE_REG_NONE;
	INIT_LIST_HEAD(&obj->mm_list);
	INIT_LIST_HEAD(&obj->gtt_list);
	INIT_LIST_HEAD(&obj->ring_list);
	INIT_LIST_HEAD(&obj->exec_list);
	INIT_LIST_HEAD(&obj->gpu_write_list);
	obj->madv = I915_MADV_WILLNEED;
	/* Avoid an unnecessary call to unbind on the first bind. */
	obj->map_and_fenceable = true;

	return obj;
}

int i915_gem_init_object(struct drm_gem_object *obj)
{
	BUG();

	return 0;
}

static void i915_gem_free_object_tail(struct drm_i915_gem_object *obj)
{
	struct drm_device *dev = obj->base.dev;
	drm_i915_private_t *dev_priv = dev->dev_private;
	int ret;

	ret = i915_gem_object_unbind(obj);
	if (ret == -ERESTARTSYS) {
		list_move(&obj->mm_list,
			  &dev_priv->mm.deferred_free_list);
		return;
	}

	trace_i915_gem_object_destroy(obj);

	if (obj->base.map_list.map)
		drm_gem_free_mmap_offset(&obj->base);

	drm_gem_object_release(&obj->base);
	i915_gem_info_remove_obj(dev_priv, obj->base.size);

	kfree(obj->page_cpu_valid);
	kfree(obj->bit_17);
	kfree(obj);
}

void i915_gem_free_object(struct drm_gem_object *gem_obj)
{
	struct drm_i915_gem_object *obj = to_intel_bo(gem_obj);
	struct drm_device *dev = obj->base.dev;

	while (obj->pin_count > 0)
		i915_gem_object_unpin(obj);

	if (obj->phys_obj)
		i915_gem_detach_phys_object(dev, obj);

	i915_gem_free_object_tail(obj);
}

int
i915_gem_idle(struct drm_device *dev)
{
	drm_i915_private_t *dev_priv = dev->dev_private;
	int ret;

	mutex_lock(&dev->struct_mutex);

	if (dev_priv->mm.suspended) {
		mutex_unlock(&dev->struct_mutex);
		return 0;
	}

	ret = i915_gpu_idle(dev, true);
	if (ret) {
		mutex_unlock(&dev->struct_mutex);
		return ret;
	}

	/* Under UMS, be paranoid and evict. */
	if (!drm_core_check_feature(dev, DRIVER_MODESET)) {
		ret = i915_gem_evict_inactive(dev, false);
		if (ret) {
			mutex_unlock(&dev->struct_mutex);
			return ret;
		}
	}

	i915_gem_reset_fences(dev);

	/* Hack!  Don't let anybody do execbuf while we don't control the chip.
	 * We need to replace this with a semaphore, or something.
	 * And not confound mm.suspended!
	 */
	dev_priv->mm.suspended = 1;
	del_timer_sync(&dev_priv->hangcheck_timer);

	i915_kernel_lost_context(dev);
	i915_gem_cleanup_ringbuffer(dev);

	mutex_unlock(&dev->struct_mutex);

	/* Cancel the retire work handler, which should be idle now. */
	cancel_delayed_work_sync(&dev_priv->mm.retire_work);

	return 0;
}

void i915_gem_init_swizzling(struct drm_device *dev)
{
	drm_i915_private_t *dev_priv = dev->dev_private;

	if (INTEL_INFO(dev)->gen < 5 ||
	    dev_priv->mm.bit_6_swizzle_x == I915_BIT_6_SWIZZLE_NONE)
		return;

	I915_WRITE(DISP_ARB_CTL, I915_READ(DISP_ARB_CTL) |
				 DISP_TILE_SURFACE_SWIZZLING);

	if (IS_GEN5(dev))
		return;

	I915_WRITE(TILECTL, I915_READ(TILECTL) | TILECTL_SWZCTL);
	if (IS_GEN6(dev))
		I915_WRITE(ARB_MODE, ARB_MODE_ENABLE(ARB_MODE_SWIZZLE_SNB));
	else
		I915_WRITE(ARB_MODE, ARB_MODE_ENABLE(ARB_MODE_SWIZZLE_IVB));
}

void i915_gem_init_ppgtt(struct drm_device *dev)
{
	drm_i915_private_t *dev_priv = dev->dev_private;
	uint32_t pd_offset;
	struct intel_ring_buffer *ring;
	struct i915_hw_ppgtt *ppgtt = dev_priv->mm.aliasing_ppgtt;
	uint32_t __iomem *pd_addr;
	uint32_t pd_entry;
	int i;

	if (!dev_priv->mm.aliasing_ppgtt)
		return;


	pd_addr = dev_priv->mm.gtt->gtt + ppgtt->pd_offset/sizeof(uint32_t);
	for (i = 0; i < ppgtt->num_pd_entries; i++) {
		dma_addr_t pt_addr;

		if (dev_priv->mm.gtt->needs_dmar)
			pt_addr = ppgtt->pt_dma_addr[i];
		else
			pt_addr = page_to_phys(ppgtt->pt_pages[i]);

		pd_entry = GEN6_PDE_ADDR_ENCODE(pt_addr);
		pd_entry |= GEN6_PDE_VALID;

		writel(pd_entry, pd_addr + i);
	}
	readl(pd_addr);

	pd_offset = ppgtt->pd_offset;
	pd_offset /= 64; /* in cachelines, */
	pd_offset <<= 16;

	if (INTEL_INFO(dev)->gen == 6) {
		uint32_t ecochk = I915_READ(GAM_ECOCHK);
		I915_WRITE(GAM_ECOCHK, ecochk | ECOCHK_SNB_BIT |
				       ECOCHK_PPGTT_CACHE64B);
		I915_WRITE(GFX_MODE, GFX_MODE_ENABLE(GFX_PPGTT_ENABLE));
	} else if (INTEL_INFO(dev)->gen >= 7) {
		I915_WRITE(GAM_ECOCHK, ECOCHK_PPGTT_CACHE64B);
		/* GFX_MODE is per-ring on gen7+ */
	}

	for (i = 0; i < I915_NUM_RINGS; i++) {
		ring = &dev_priv->ring[i];

		if (INTEL_INFO(dev)->gen >= 7)
			I915_WRITE(RING_MODE_GEN7(ring),
				   GFX_MODE_ENABLE(GFX_PPGTT_ENABLE));

		I915_WRITE(RING_PP_DIR_DCLV(ring), PP_DIR_DCLV_2G);
		I915_WRITE(RING_PP_DIR_BASE(ring), pd_offset);
	}
}

int
i915_gem_init_hw(struct drm_device *dev)
{
	drm_i915_private_t *dev_priv = dev->dev_private;
	int ret;

	i915_gem_init_swizzling(dev);

	ret = intel_init_render_ring_buffer(dev);
	if (ret)
		return ret;

	if (HAS_BSD(dev)) {
		ret = intel_init_bsd_ring_buffer(dev);
		if (ret)
			goto cleanup_render_ring;
	}

	if (HAS_BLT(dev)) {
		ret = intel_init_blt_ring_buffer(dev);
		if (ret)
			goto cleanup_bsd_ring;
	}

	dev_priv->next_seqno = 1;

	i915_gem_init_ppgtt(dev);

	return 0;

cleanup_bsd_ring:
	intel_cleanup_ring_buffer(&dev_priv->ring[VCS]);
cleanup_render_ring:
	intel_cleanup_ring_buffer(&dev_priv->ring[RCS]);
	return ret;
}

void
i915_gem_cleanup_ringbuffer(struct drm_device *dev)
{
	drm_i915_private_t *dev_priv = dev->dev_private;
	int i;

	for (i = 0; i < I915_NUM_RINGS; i++)
		intel_cleanup_ring_buffer(&dev_priv->ring[i]);
}

int
i915_gem_entervt_ioctl(struct drm_device *dev, void *data,
		       struct drm_file *file_priv)
{
	drm_i915_private_t *dev_priv = dev->dev_private;
	int ret, i;

	if (drm_core_check_feature(dev, DRIVER_MODESET))
		return 0;

	if (atomic_read(&dev_priv->mm.wedged)) {
		DRM_ERROR("Reenabling wedged hardware, good luck\n");
		atomic_set(&dev_priv->mm.wedged, 0);
	}

	mutex_lock(&dev->struct_mutex);
	dev_priv->mm.suspended = 0;

	ret = i915_gem_init_hw(dev);
	if (ret != 0) {
		mutex_unlock(&dev->struct_mutex);
		return ret;
	}

	BUG_ON(!list_empty(&dev_priv->mm.active_list));
	BUG_ON(!list_empty(&dev_priv->mm.flushing_list));
	BUG_ON(!list_empty(&dev_priv->mm.inactive_list));
	for (i = 0; i < I915_NUM_RINGS; i++) {
		BUG_ON(!list_empty(&dev_priv->ring[i].active_list));
		BUG_ON(!list_empty(&dev_priv->ring[i].request_list));
	}
	mutex_unlock(&dev->struct_mutex);

	ret = drm_irq_install(dev);
	if (ret)
		goto cleanup_ringbuffer;

	return 0;

cleanup_ringbuffer:
	mutex_lock(&dev->struct_mutex);
	i915_gem_cleanup_ringbuffer(dev);
	dev_priv->mm.suspended = 1;
	mutex_unlock(&dev->struct_mutex);

	return ret;
}

int
i915_gem_leavevt_ioctl(struct drm_device *dev, void *data,
		       struct drm_file *file_priv)
{
	if (drm_core_check_feature(dev, DRIVER_MODESET))
		return 0;

	drm_irq_uninstall(dev);
	return i915_gem_idle(dev);
}

void
i915_gem_lastclose(struct drm_device *dev)
{
	int ret;

	if (drm_core_check_feature(dev, DRIVER_MODESET))
		return;

	ret = i915_gem_idle(dev);
	if (ret)
		DRM_ERROR("failed to idle hardware: %d\n", ret);
}

static void
init_ring_lists(struct intel_ring_buffer *ring)
{
	INIT_LIST_HEAD(&ring->active_list);
	INIT_LIST_HEAD(&ring->request_list);
	INIT_LIST_HEAD(&ring->gpu_write_list);
}

void
i915_gem_load(struct drm_device *dev)
{
	int i;
	drm_i915_private_t *dev_priv = dev->dev_private;

	INIT_LIST_HEAD(&dev_priv->mm.active_list);
	INIT_LIST_HEAD(&dev_priv->mm.flushing_list);
	INIT_LIST_HEAD(&dev_priv->mm.inactive_list);
	INIT_LIST_HEAD(&dev_priv->mm.pinned_list);
	INIT_LIST_HEAD(&dev_priv->mm.fence_list);
	INIT_LIST_HEAD(&dev_priv->mm.deferred_free_list);
	INIT_LIST_HEAD(&dev_priv->mm.gtt_list);
	for (i = 0; i < I915_NUM_RINGS; i++)
		init_ring_lists(&dev_priv->ring[i]);
	for (i = 0; i < I915_MAX_NUM_FENCES; i++)
		INIT_LIST_HEAD(&dev_priv->fence_regs[i].lru_list);
	INIT_DELAYED_WORK(&dev_priv->mm.retire_work,
			  i915_gem_retire_work_handler);
	init_completion(&dev_priv->error_completion);

	/* On GEN3 we really need to make sure the ARB C3 LP bit is set */
	if (IS_GEN3(dev)) {
		u32 tmp = I915_READ(MI_ARB_STATE);
		if (!(tmp & MI_ARB_C3_LP_WRITE_ENABLE)) {
			/* arb state is a masked write, so set bit + bit in mask */
			tmp = MI_ARB_C3_LP_WRITE_ENABLE | (MI_ARB_C3_LP_WRITE_ENABLE << MI_ARB_MASK_SHIFT);
			I915_WRITE(MI_ARB_STATE, tmp);
		}
	}

	dev_priv->relative_constants_mode = I915_EXEC_CONSTANTS_REL_GENERAL;

	/* Old X drivers will take 0-2 for front, back, depth buffers */
	if (!drm_core_check_feature(dev, DRIVER_MODESET))
		dev_priv->fence_reg_start = 3;

	if (INTEL_INFO(dev)->gen >= 4 || IS_I945G(dev) || IS_I945GM(dev) || IS_G33(dev))
		dev_priv->num_fence_regs = 16;
	else
		dev_priv->num_fence_regs = 8;

	/* Initialize fence registers to zero */
	for (i = 0; i < dev_priv->num_fence_regs; i++) {
		i915_gem_clear_fence_reg(dev, &dev_priv->fence_regs[i]);
	}

	i915_gem_detect_bit_6_swizzle(dev);
	init_waitqueue_head(&dev_priv->pending_flip_queue);

	dev_priv->mm.interruptible = true;

	dev_priv->mm.inactive_shrinker.shrink = i915_gem_inactive_shrink;
	dev_priv->mm.inactive_shrinker.seeks = DEFAULT_SEEKS;
	register_shrinker(&dev_priv->mm.inactive_shrinker);
}

/*
 * Create a physically contiguous memory object for this object
 * e.g. for cursor + overlay regs
 */
static int i915_gem_init_phys_object(struct drm_device *dev,
				     int id, int size, int align)
{
	drm_i915_private_t *dev_priv = dev->dev_private;
	struct drm_i915_gem_phys_object *phys_obj;
	int ret;

	if (dev_priv->mm.phys_objs[id - 1] || !size)
		return 0;

	phys_obj = kzalloc(sizeof(struct drm_i915_gem_phys_object), GFP_KERNEL);
	if (!phys_obj)
		return -ENOMEM;

	phys_obj->id = id;

	phys_obj->handle = drm_pci_alloc(dev, size, align);
	if (!phys_obj->handle) {
		ret = -ENOMEM;
		goto kfree_obj;
	}
#ifdef CONFIG_X86
	set_memory_wc((unsigned long)phys_obj->handle->vaddr, phys_obj->handle->size / PAGE_SIZE);
#endif

	dev_priv->mm.phys_objs[id - 1] = phys_obj;

	return 0;
kfree_obj:
	kfree(phys_obj);
	return ret;
}

static void i915_gem_free_phys_object(struct drm_device *dev, int id)
{
	drm_i915_private_t *dev_priv = dev->dev_private;
	struct drm_i915_gem_phys_object *phys_obj;

	if (!dev_priv->mm.phys_objs[id - 1])
		return;

	phys_obj = dev_priv->mm.phys_objs[id - 1];
	if (phys_obj->cur_obj) {
		i915_gem_detach_phys_object(dev, phys_obj->cur_obj);
	}

#ifdef CONFIG_X86
	set_memory_wb((unsigned long)phys_obj->handle->vaddr, phys_obj->handle->size / PAGE_SIZE);
#endif
	drm_pci_free(dev, phys_obj->handle);
	kfree(phys_obj);
	dev_priv->mm.phys_objs[id - 1] = NULL;
}

void i915_gem_free_all_phys_object(struct drm_device *dev)
{
	int i;

	for (i = I915_GEM_PHYS_CURSOR_0; i <= I915_MAX_PHYS_OBJECT; i++)
		i915_gem_free_phys_object(dev, i);
}

void i915_gem_detach_phys_object(struct drm_device *dev,
				 struct drm_i915_gem_object *obj)
{
	struct address_space *mapping = obj->base.filp->f_path.dentry->d_inode->i_mapping;
	char *vaddr;
	int i;
	int page_count;

	if (!obj->phys_obj)
		return;
	vaddr = obj->phys_obj->handle->vaddr;

	page_count = obj->base.size / PAGE_SIZE;
	for (i = 0; i < page_count; i++) {
		struct page *page = shmem_read_mapping_page(mapping, i);
		if (!IS_ERR(page)) {
			char *dst = kmap_atomic(page);
			memcpy(dst, vaddr + i*PAGE_SIZE, PAGE_SIZE);
			kunmap_atomic(dst);

			drm_clflush_pages(&page, 1);

			set_page_dirty(page);
			mark_page_accessed(page);
			page_cache_release(page);
		}
	}
	intel_gtt_chipset_flush();

	obj->phys_obj->cur_obj = NULL;
	obj->phys_obj = NULL;
}

int
i915_gem_attach_phys_object(struct drm_device *dev,
			    struct drm_i915_gem_object *obj,
			    int id,
			    int align)
{
	struct address_space *mapping = obj->base.filp->f_path.dentry->d_inode->i_mapping;
	drm_i915_private_t *dev_priv = dev->dev_private;
	int ret = 0;
	int page_count;
	int i;

	if (id > I915_MAX_PHYS_OBJECT)
		return -EINVAL;

	if (obj->phys_obj) {
		if (obj->phys_obj->id == id)
			return 0;
		i915_gem_detach_phys_object(dev, obj);
	}

	/* create a new object */
	if (!dev_priv->mm.phys_objs[id - 1]) {
		ret = i915_gem_init_phys_object(dev, id,
						obj->base.size, align);
		if (ret) {
			DRM_ERROR("failed to init phys object %d size: %zu\n",
				  id, obj->base.size);
			return ret;
		}
	}

	/* bind to the object */
	obj->phys_obj = dev_priv->mm.phys_objs[id - 1];
	obj->phys_obj->cur_obj = obj;

	page_count = obj->base.size / PAGE_SIZE;

	for (i = 0; i < page_count; i++) {
		struct page *page;
		char *dst, *src;

		page = shmem_read_mapping_page(mapping, i);
		if (IS_ERR(page))
			return PTR_ERR(page);

		src = kmap_atomic(page);
		dst = obj->phys_obj->handle->vaddr + (i * PAGE_SIZE);
		memcpy(dst, src, PAGE_SIZE);
		kunmap_atomic(src);

		mark_page_accessed(page);
		page_cache_release(page);
	}

	return 0;
}

static int
i915_gem_phys_pwrite(struct drm_device *dev,
		     struct drm_i915_gem_object *obj,
		     struct drm_i915_gem_pwrite *args,
		     struct drm_file *file_priv)
{
	void *vaddr = obj->phys_obj->handle->vaddr + args->offset;
	char __user *user_data = (char __user *) (uintptr_t) args->data_ptr;

	if (__copy_from_user_inatomic_nocache(vaddr, user_data, args->size)) {
		unsigned long unwritten;

		/* The physical object once assigned is fixed for the lifetime
		 * of the obj, so we can safely drop the lock and continue
		 * to access vaddr.
		 */
		mutex_unlock(&dev->struct_mutex);
		unwritten = copy_from_user(vaddr, user_data, args->size);
		mutex_lock(&dev->struct_mutex);
		if (unwritten)
			return -EFAULT;
	}

	intel_gtt_chipset_flush();
	return 0;
}

void i915_gem_release(struct drm_device *dev, struct drm_file *file)
{
	struct drm_i915_file_private *file_priv = file->driver_priv;

	/* Clean up our request list when the client is going away, so that
	 * later retire_requests won't dereference our soon-to-be-gone
	 * file_priv.
	 */
	spin_lock(&file_priv->mm.lock);
	while (!list_empty(&file_priv->mm.request_list)) {
		struct drm_i915_gem_request *request;

		request = list_first_entry(&file_priv->mm.request_list,
					   struct drm_i915_gem_request,
					   client_list);
		list_del(&request->client_list);
		request->file_priv = NULL;
	}
	spin_unlock(&file_priv->mm.lock);
}

static int
i915_gpu_is_active(struct drm_device *dev)
{
	drm_i915_private_t *dev_priv = dev->dev_private;
	int lists_empty;

	lists_empty = list_empty(&dev_priv->mm.flushing_list) &&
		      list_empty(&dev_priv->mm.active_list);

	return !lists_empty;
}

static int
i915_gem_inactive_shrink(struct shrinker *shrinker, struct shrink_control *sc)
{
	struct drm_i915_private *dev_priv =
		container_of(shrinker,
			     struct drm_i915_private,
			     mm.inactive_shrinker);
	struct drm_device *dev = dev_priv->dev;
	struct drm_i915_gem_object *obj, *next;
	int nr_to_scan = sc->nr_to_scan;
	int cnt;

	if (!mutex_trylock(&dev->struct_mutex))
		return 0;

	/* "fast-path" to count number of available objects */
	if (nr_to_scan == 0) {
		cnt = 0;
		list_for_each_entry(obj,
				    &dev_priv->mm.inactive_list,
				    mm_list)
			cnt++;
		mutex_unlock(&dev->struct_mutex);
		return cnt / 100 * sysctl_vfs_cache_pressure;
	}

rescan:
	/* first scan for clean buffers */
	i915_gem_retire_requests(dev);

	list_for_each_entry_safe(obj, next,
				 &dev_priv->mm.inactive_list,
				 mm_list) {
		if (i915_gem_object_is_purgeable(obj)) {
			if (i915_gem_object_unbind(obj) == 0 &&
			    --nr_to_scan == 0)
				break;
		}
	}

	/* second pass, evict/count anything still on the inactive list */
	cnt = 0;
	list_for_each_entry_safe(obj, next,
				 &dev_priv->mm.inactive_list,
				 mm_list) {
		if (nr_to_scan &&
		    i915_gem_object_unbind(obj) == 0)
			nr_to_scan--;
		else
			cnt++;
	}

	if (nr_to_scan && i915_gpu_is_active(dev)) {
		/*
		 * We are desperate for pages, so as a last resort, wait
		 * for the GPU to finish and discard whatever we can.
		 * This has a dramatic impact to reduce the number of
		 * OOM-killer events whilst running the GPU aggressively.
		 */
		if (i915_gpu_idle(dev, true) == 0)
			goto rescan;
	}
	mutex_unlock(&dev->struct_mutex);
	return cnt / 100 * sysctl_vfs_cache_pressure;
}<|MERGE_RESOLUTION|>--- conflicted
+++ resolved
@@ -1087,12 +1087,7 @@
 	if (obj == NULL)
 		return -ENOENT;
 
-<<<<<<< HEAD
-	down_write(&current->mm->mmap_sem);
-	addr = do_mmap(obj->filp, 0, args->size,
-=======
 	addr = vm_mmap(obj->filp, 0, args->size,
->>>>>>> 711e1bfb
 		       PROT_READ | PROT_WRITE, MAP_SHARED,
 		       args->offset);
 	drm_gem_object_unreference_unlocked(obj);
