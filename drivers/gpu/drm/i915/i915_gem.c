/*
 * Copyright © 2008 Intel Corporation
 *
 * Permission is hereby granted, free of charge, to any person obtaining a
 * copy of this software and associated documentation files (the "Software"),
 * to deal in the Software without restriction, including without limitation
 * the rights to use, copy, modify, merge, publish, distribute, sublicense,
 * and/or sell copies of the Software, and to permit persons to whom the
 * Software is furnished to do so, subject to the following conditions:
 *
 * The above copyright notice and this permission notice (including the next
 * paragraph) shall be included in all copies or substantial portions of the
 * Software.
 *
 * THE SOFTWARE IS PROVIDED "AS IS", WITHOUT WARRANTY OF ANY KIND, EXPRESS OR
 * IMPLIED, INCLUDING BUT NOT LIMITED TO THE WARRANTIES OF MERCHANTABILITY,
 * FITNESS FOR A PARTICULAR PURPOSE AND NONINFRINGEMENT.  IN NO EVENT SHALL
 * THE AUTHORS OR COPYRIGHT HOLDERS BE LIABLE FOR ANY CLAIM, DAMAGES OR OTHER
 * LIABILITY, WHETHER IN AN ACTION OF CONTRACT, TORT OR OTHERWISE, ARISING
 * FROM, OUT OF OR IN CONNECTION WITH THE SOFTWARE OR THE USE OR OTHER DEALINGS
 * IN THE SOFTWARE.
 *
 * Authors:
 *    Eric Anholt <eric@anholt.net>
 *
 */

#include <drm/drmP.h>
#include <drm/drm_vma_manager.h>
#include <drm/i915_drm.h>
#include "i915_drv.h"
#include "i915_trace.h"
#include "intel_drv.h"
#include <linux/oom.h>
#include <linux/shmem_fs.h>
#include <linux/slab.h>
#include <linux/swap.h>
#include <linux/pci.h>
#include <linux/dma-buf.h>

static void i915_gem_object_flush_gtt_write_domain(struct drm_i915_gem_object *obj);
static void i915_gem_object_flush_cpu_write_domain(struct drm_i915_gem_object *obj,
						   bool force);
static __must_check int
i915_gem_object_wait_rendering(struct drm_i915_gem_object *obj,
			       bool readonly);
static void
i915_gem_object_retire(struct drm_i915_gem_object *obj);

static void i915_gem_write_fence(struct drm_device *dev, int reg,
				 struct drm_i915_gem_object *obj);
static void i915_gem_object_update_fence(struct drm_i915_gem_object *obj,
					 struct drm_i915_fence_reg *fence,
					 bool enable);

static unsigned long i915_gem_shrinker_count(struct shrinker *shrinker,
					     struct shrink_control *sc);
static unsigned long i915_gem_shrinker_scan(struct shrinker *shrinker,
					    struct shrink_control *sc);
static int i915_gem_shrinker_oom(struct notifier_block *nb,
				 unsigned long event,
				 void *ptr);
static unsigned long i915_gem_shrink_all(struct drm_i915_private *dev_priv);

static bool cpu_cache_is_coherent(struct drm_device *dev,
				  enum i915_cache_level level)
{
	return HAS_LLC(dev) || level != I915_CACHE_NONE;
}

static bool cpu_write_needs_clflush(struct drm_i915_gem_object *obj)
{
	if (!cpu_cache_is_coherent(obj->base.dev, obj->cache_level))
		return true;

	return obj->pin_display;
}

static inline void i915_gem_object_fence_lost(struct drm_i915_gem_object *obj)
{
	if (obj->tiling_mode)
		i915_gem_release_mmap(obj);

	/* As we do not have an associated fence register, we will force
	 * a tiling change if we ever need to acquire one.
	 */
	obj->fence_dirty = false;
	obj->fence_reg = I915_FENCE_REG_NONE;
}

/* some bookkeeping */
static void i915_gem_info_add_obj(struct drm_i915_private *dev_priv,
				  size_t size)
{
	spin_lock(&dev_priv->mm.object_stat_lock);
	dev_priv->mm.object_count++;
	dev_priv->mm.object_memory += size;
	spin_unlock(&dev_priv->mm.object_stat_lock);
}

static void i915_gem_info_remove_obj(struct drm_i915_private *dev_priv,
				     size_t size)
{
	spin_lock(&dev_priv->mm.object_stat_lock);
	dev_priv->mm.object_count--;
	dev_priv->mm.object_memory -= size;
	spin_unlock(&dev_priv->mm.object_stat_lock);
}

static int
i915_gem_wait_for_error(struct i915_gpu_error *error)
{
	int ret;

#define EXIT_COND (!i915_reset_in_progress(error) || \
		   i915_terminally_wedged(error))
	if (EXIT_COND)
		return 0;

	/*
	 * Only wait 10 seconds for the gpu reset to complete to avoid hanging
	 * userspace. If it takes that long something really bad is going on and
	 * we should simply try to bail out and fail as gracefully as possible.
	 */
	ret = wait_event_interruptible_timeout(error->reset_queue,
					       EXIT_COND,
					       10*HZ);
	if (ret == 0) {
		DRM_ERROR("Timed out waiting for the gpu reset to complete\n");
		return -EIO;
	} else if (ret < 0) {
		return ret;
	}
#undef EXIT_COND

	return 0;
}

int i915_mutex_lock_interruptible(struct drm_device *dev)
{
	struct drm_i915_private *dev_priv = dev->dev_private;
	int ret;

	ret = i915_gem_wait_for_error(&dev_priv->gpu_error);
	if (ret)
		return ret;

	ret = mutex_lock_interruptible(&dev->struct_mutex);
	if (ret)
		return ret;

	WARN_ON(i915_verify_lists(dev));
	return 0;
}

static inline bool
i915_gem_object_is_inactive(struct drm_i915_gem_object *obj)
{
	return i915_gem_obj_bound_any(obj) && !obj->active;
}

int
i915_gem_get_aperture_ioctl(struct drm_device *dev, void *data,
			    struct drm_file *file)
{
	struct drm_i915_private *dev_priv = dev->dev_private;
	struct drm_i915_gem_get_aperture *args = data;
	struct drm_i915_gem_object *obj;
	size_t pinned;

	pinned = 0;
	mutex_lock(&dev->struct_mutex);
	list_for_each_entry(obj, &dev_priv->mm.bound_list, global_list)
		if (i915_gem_obj_is_pinned(obj))
			pinned += i915_gem_obj_ggtt_size(obj);
	mutex_unlock(&dev->struct_mutex);

	args->aper_size = dev_priv->gtt.base.total;
	args->aper_available_size = args->aper_size - pinned;

	return 0;
}

static int
i915_gem_object_get_pages_phys(struct drm_i915_gem_object *obj)
{
	struct address_space *mapping = file_inode(obj->base.filp)->i_mapping;
	char *vaddr = obj->phys_handle->vaddr;
	struct sg_table *st;
	struct scatterlist *sg;
	int i;

	if (WARN_ON(i915_gem_object_needs_bit17_swizzle(obj)))
		return -EINVAL;

	for (i = 0; i < obj->base.size / PAGE_SIZE; i++) {
		struct page *page;
		char *src;

		page = shmem_read_mapping_page(mapping, i);
		if (IS_ERR(page))
			return PTR_ERR(page);

		src = kmap_atomic(page);
		memcpy(vaddr, src, PAGE_SIZE);
		drm_clflush_virt_range(vaddr, PAGE_SIZE);
		kunmap_atomic(src);

		page_cache_release(page);
		vaddr += PAGE_SIZE;
	}

	i915_gem_chipset_flush(obj->base.dev);

	st = kmalloc(sizeof(*st), GFP_KERNEL);
	if (st == NULL)
		return -ENOMEM;

	if (sg_alloc_table(st, 1, GFP_KERNEL)) {
		kfree(st);
		return -ENOMEM;
	}

	sg = st->sgl;
	sg->offset = 0;
	sg->length = obj->base.size;

	sg_dma_address(sg) = obj->phys_handle->busaddr;
	sg_dma_len(sg) = obj->base.size;

	obj->pages = st;
	obj->has_dma_mapping = true;
	return 0;
}

static void
i915_gem_object_put_pages_phys(struct drm_i915_gem_object *obj)
{
	int ret;

	BUG_ON(obj->madv == __I915_MADV_PURGED);

	ret = i915_gem_object_set_to_cpu_domain(obj, true);
	if (ret) {
		/* In the event of a disaster, abandon all caches and
		 * hope for the best.
		 */
		WARN_ON(ret != -EIO);
		obj->base.read_domains = obj->base.write_domain = I915_GEM_DOMAIN_CPU;
	}

	if (obj->madv == I915_MADV_DONTNEED)
		obj->dirty = 0;

	if (obj->dirty) {
		struct address_space *mapping = file_inode(obj->base.filp)->i_mapping;
		char *vaddr = obj->phys_handle->vaddr;
		int i;

		for (i = 0; i < obj->base.size / PAGE_SIZE; i++) {
			struct page *page;
			char *dst;

			page = shmem_read_mapping_page(mapping, i);
			if (IS_ERR(page))
				continue;

			dst = kmap_atomic(page);
			drm_clflush_virt_range(vaddr, PAGE_SIZE);
			memcpy(dst, vaddr, PAGE_SIZE);
			kunmap_atomic(dst);

			set_page_dirty(page);
			if (obj->madv == I915_MADV_WILLNEED)
				mark_page_accessed(page);
			page_cache_release(page);
			vaddr += PAGE_SIZE;
		}
		obj->dirty = 0;
	}

	sg_free_table(obj->pages);
	kfree(obj->pages);

	obj->has_dma_mapping = false;
}

static void
i915_gem_object_release_phys(struct drm_i915_gem_object *obj)
{
	drm_pci_free(obj->base.dev, obj->phys_handle);
}

static const struct drm_i915_gem_object_ops i915_gem_phys_ops = {
	.get_pages = i915_gem_object_get_pages_phys,
	.put_pages = i915_gem_object_put_pages_phys,
	.release = i915_gem_object_release_phys,
};

static int
drop_pages(struct drm_i915_gem_object *obj)
{
	struct i915_vma *vma, *next;
	int ret;

	drm_gem_object_reference(&obj->base);
	list_for_each_entry_safe(vma, next, &obj->vma_list, vma_link)
		if (i915_vma_unbind(vma))
			break;

	ret = i915_gem_object_put_pages(obj);
	drm_gem_object_unreference(&obj->base);

	return ret;
}

int
i915_gem_object_attach_phys(struct drm_i915_gem_object *obj,
			    int align)
{
	drm_dma_handle_t *phys;
	int ret;

	if (obj->phys_handle) {
		if ((unsigned long)obj->phys_handle->vaddr & (align -1))
			return -EBUSY;

		return 0;
	}

	if (obj->madv != I915_MADV_WILLNEED)
		return -EFAULT;

	if (obj->base.filp == NULL)
		return -EINVAL;

	ret = drop_pages(obj);
	if (ret)
		return ret;

	/* create a new object */
	phys = drm_pci_alloc(obj->base.dev, obj->base.size, align);
	if (!phys)
		return -ENOMEM;

	obj->phys_handle = phys;
	obj->ops = &i915_gem_phys_ops;

	return i915_gem_object_get_pages(obj);
}

static int
i915_gem_phys_pwrite(struct drm_i915_gem_object *obj,
		     struct drm_i915_gem_pwrite *args,
		     struct drm_file *file_priv)
{
	struct drm_device *dev = obj->base.dev;
	void *vaddr = obj->phys_handle->vaddr + args->offset;
	char __user *user_data = to_user_ptr(args->data_ptr);
	int ret;

	/* We manually control the domain here and pretend that it
	 * remains coherent i.e. in the GTT domain, like shmem_pwrite.
	 */
	ret = i915_gem_object_wait_rendering(obj, false);
	if (ret)
		return ret;

	if (__copy_from_user_inatomic_nocache(vaddr, user_data, args->size)) {
		unsigned long unwritten;

		/* The physical object once assigned is fixed for the lifetime
		 * of the obj, so we can safely drop the lock and continue
		 * to access vaddr.
		 */
		mutex_unlock(&dev->struct_mutex);
		unwritten = copy_from_user(vaddr, user_data, args->size);
		mutex_lock(&dev->struct_mutex);
		if (unwritten)
			return -EFAULT;
	}

	drm_clflush_virt_range(vaddr, args->size);
	i915_gem_chipset_flush(dev);
	return 0;
}

void *i915_gem_object_alloc(struct drm_device *dev)
{
	struct drm_i915_private *dev_priv = dev->dev_private;
	return kmem_cache_zalloc(dev_priv->slab, GFP_KERNEL);
}

void i915_gem_object_free(struct drm_i915_gem_object *obj)
{
	struct drm_i915_private *dev_priv = obj->base.dev->dev_private;
	kmem_cache_free(dev_priv->slab, obj);
}

static int
i915_gem_create(struct drm_file *file,
		struct drm_device *dev,
		uint64_t size,
		bool dumb,
		uint32_t *handle_p)
{
	struct drm_i915_gem_object *obj;
	int ret;
	u32 handle;

	size = roundup(size, PAGE_SIZE);
	if (size == 0)
		return -EINVAL;

	/* Allocate the new object */
	obj = i915_gem_alloc_object(dev, size);
	if (obj == NULL)
		return -ENOMEM;

	obj->base.dumb = dumb;
	ret = drm_gem_handle_create(file, &obj->base, &handle);
	/* drop reference from allocate - handle holds it now */
	drm_gem_object_unreference_unlocked(&obj->base);
	if (ret)
		return ret;

	*handle_p = handle;
	return 0;
}

int
i915_gem_dumb_create(struct drm_file *file,
		     struct drm_device *dev,
		     struct drm_mode_create_dumb *args)
{
	/* have to work out size/pitch and return them */
	args->pitch = ALIGN(args->width * DIV_ROUND_UP(args->bpp, 8), 64);
	args->size = args->pitch * args->height;
	return i915_gem_create(file, dev,
			       args->size, true, &args->handle);
}

/**
 * Creates a new mm object and returns a handle to it.
 */
int
i915_gem_create_ioctl(struct drm_device *dev, void *data,
		      struct drm_file *file)
{
	struct drm_i915_gem_create *args = data;

	return i915_gem_create(file, dev,
			       args->size, false, &args->handle);
}

static inline int
__copy_to_user_swizzled(char __user *cpu_vaddr,
			const char *gpu_vaddr, int gpu_offset,
			int length)
{
	int ret, cpu_offset = 0;

	while (length > 0) {
		int cacheline_end = ALIGN(gpu_offset + 1, 64);
		int this_length = min(cacheline_end - gpu_offset, length);
		int swizzled_gpu_offset = gpu_offset ^ 64;

		ret = __copy_to_user(cpu_vaddr + cpu_offset,
				     gpu_vaddr + swizzled_gpu_offset,
				     this_length);
		if (ret)
			return ret + length;

		cpu_offset += this_length;
		gpu_offset += this_length;
		length -= this_length;
	}

	return 0;
}

static inline int
__copy_from_user_swizzled(char *gpu_vaddr, int gpu_offset,
			  const char __user *cpu_vaddr,
			  int length)
{
	int ret, cpu_offset = 0;

	while (length > 0) {
		int cacheline_end = ALIGN(gpu_offset + 1, 64);
		int this_length = min(cacheline_end - gpu_offset, length);
		int swizzled_gpu_offset = gpu_offset ^ 64;

		ret = __copy_from_user(gpu_vaddr + swizzled_gpu_offset,
				       cpu_vaddr + cpu_offset,
				       this_length);
		if (ret)
			return ret + length;

		cpu_offset += this_length;
		gpu_offset += this_length;
		length -= this_length;
	}

	return 0;
}

/*
 * Pins the specified object's pages and synchronizes the object with
 * GPU accesses. Sets needs_clflush to non-zero if the caller should
 * flush the object from the CPU cache.
 */
int i915_gem_obj_prepare_shmem_read(struct drm_i915_gem_object *obj,
				    int *needs_clflush)
{
	int ret;

	*needs_clflush = 0;

	if (!obj->base.filp)
		return -EINVAL;

	if (!(obj->base.read_domains & I915_GEM_DOMAIN_CPU)) {
		/* If we're not in the cpu read domain, set ourself into the gtt
		 * read domain and manually flush cachelines (if required). This
		 * optimizes for the case when the gpu will dirty the data
		 * anyway again before the next pread happens. */
		*needs_clflush = !cpu_cache_is_coherent(obj->base.dev,
							obj->cache_level);
		ret = i915_gem_object_wait_rendering(obj, true);
		if (ret)
			return ret;

		i915_gem_object_retire(obj);
	}

	ret = i915_gem_object_get_pages(obj);
	if (ret)
		return ret;

	i915_gem_object_pin_pages(obj);

	return ret;
}

/* Per-page copy function for the shmem pread fastpath.
 * Flushes invalid cachelines before reading the target if
 * needs_clflush is set. */
static int
shmem_pread_fast(struct page *page, int shmem_page_offset, int page_length,
		 char __user *user_data,
		 bool page_do_bit17_swizzling, bool needs_clflush)
{
	char *vaddr;
	int ret;

	if (unlikely(page_do_bit17_swizzling))
		return -EINVAL;

	vaddr = kmap_atomic(page);
	if (needs_clflush)
		drm_clflush_virt_range(vaddr + shmem_page_offset,
				       page_length);
	ret = __copy_to_user_inatomic(user_data,
				      vaddr + shmem_page_offset,
				      page_length);
	kunmap_atomic(vaddr);

	return ret ? -EFAULT : 0;
}

static void
shmem_clflush_swizzled_range(char *addr, unsigned long length,
			     bool swizzled)
{
	if (unlikely(swizzled)) {
		unsigned long start = (unsigned long) addr;
		unsigned long end = (unsigned long) addr + length;

		/* For swizzling simply ensure that we always flush both
		 * channels. Lame, but simple and it works. Swizzled
		 * pwrite/pread is far from a hotpath - current userspace
		 * doesn't use it at all. */
		start = round_down(start, 128);
		end = round_up(end, 128);

		drm_clflush_virt_range((void *)start, end - start);
	} else {
		drm_clflush_virt_range(addr, length);
	}

}

/* Only difference to the fast-path function is that this can handle bit17
 * and uses non-atomic copy and kmap functions. */
static int
shmem_pread_slow(struct page *page, int shmem_page_offset, int page_length,
		 char __user *user_data,
		 bool page_do_bit17_swizzling, bool needs_clflush)
{
	char *vaddr;
	int ret;

	vaddr = kmap(page);
	if (needs_clflush)
		shmem_clflush_swizzled_range(vaddr + shmem_page_offset,
					     page_length,
					     page_do_bit17_swizzling);

	if (page_do_bit17_swizzling)
		ret = __copy_to_user_swizzled(user_data,
					      vaddr, shmem_page_offset,
					      page_length);
	else
		ret = __copy_to_user(user_data,
				     vaddr + shmem_page_offset,
				     page_length);
	kunmap(page);

	return ret ? - EFAULT : 0;
}

static int
i915_gem_shmem_pread(struct drm_device *dev,
		     struct drm_i915_gem_object *obj,
		     struct drm_i915_gem_pread *args,
		     struct drm_file *file)
{
	char __user *user_data;
	ssize_t remain;
	loff_t offset;
	int shmem_page_offset, page_length, ret = 0;
	int obj_do_bit17_swizzling, page_do_bit17_swizzling;
	int prefaulted = 0;
	int needs_clflush = 0;
	struct sg_page_iter sg_iter;

	user_data = to_user_ptr(args->data_ptr);
	remain = args->size;

	obj_do_bit17_swizzling = i915_gem_object_needs_bit17_swizzle(obj);

	ret = i915_gem_obj_prepare_shmem_read(obj, &needs_clflush);
	if (ret)
		return ret;

	offset = args->offset;

	for_each_sg_page(obj->pages->sgl, &sg_iter, obj->pages->nents,
			 offset >> PAGE_SHIFT) {
		struct page *page = sg_page_iter_page(&sg_iter);

		if (remain <= 0)
			break;

		/* Operation in this page
		 *
		 * shmem_page_offset = offset within page in shmem file
		 * page_length = bytes to copy for this page
		 */
		shmem_page_offset = offset_in_page(offset);
		page_length = remain;
		if ((shmem_page_offset + page_length) > PAGE_SIZE)
			page_length = PAGE_SIZE - shmem_page_offset;

		page_do_bit17_swizzling = obj_do_bit17_swizzling &&
			(page_to_phys(page) & (1 << 17)) != 0;

		ret = shmem_pread_fast(page, shmem_page_offset, page_length,
				       user_data, page_do_bit17_swizzling,
				       needs_clflush);
		if (ret == 0)
			goto next_page;

		mutex_unlock(&dev->struct_mutex);

		if (likely(!i915.prefault_disable) && !prefaulted) {
			ret = fault_in_multipages_writeable(user_data, remain);
			/* Userspace is tricking us, but we've already clobbered
			 * its pages with the prefault and promised to write the
			 * data up to the first fault. Hence ignore any errors
			 * and just continue. */
			(void)ret;
			prefaulted = 1;
		}

		ret = shmem_pread_slow(page, shmem_page_offset, page_length,
				       user_data, page_do_bit17_swizzling,
				       needs_clflush);

		mutex_lock(&dev->struct_mutex);

		if (ret)
			goto out;

next_page:
		remain -= page_length;
		user_data += page_length;
		offset += page_length;
	}

out:
	i915_gem_object_unpin_pages(obj);

	return ret;
}

/**
 * Reads data from the object referenced by handle.
 *
 * On error, the contents of *data are undefined.
 */
int
i915_gem_pread_ioctl(struct drm_device *dev, void *data,
		     struct drm_file *file)
{
	struct drm_i915_gem_pread *args = data;
	struct drm_i915_gem_object *obj;
	int ret = 0;

	if (args->size == 0)
		return 0;

	if (!access_ok(VERIFY_WRITE,
		       to_user_ptr(args->data_ptr),
		       args->size))
		return -EFAULT;

	ret = i915_mutex_lock_interruptible(dev);
	if (ret)
		return ret;

	obj = to_intel_bo(drm_gem_object_lookup(dev, file, args->handle));
	if (&obj->base == NULL) {
		ret = -ENOENT;
		goto unlock;
	}

	/* Bounds check source.  */
	if (args->offset > obj->base.size ||
	    args->size > obj->base.size - args->offset) {
		ret = -EINVAL;
		goto out;
	}

	/* prime objects have no backing filp to GEM pread/pwrite
	 * pages from.
	 */
	if (!obj->base.filp) {
		ret = -EINVAL;
		goto out;
	}

	trace_i915_gem_object_pread(obj, args->offset, args->size);

	ret = i915_gem_shmem_pread(dev, obj, args, file);

out:
	drm_gem_object_unreference(&obj->base);
unlock:
	mutex_unlock(&dev->struct_mutex);
	return ret;
}

/* This is the fast write path which cannot handle
 * page faults in the source data
 */

static inline int
fast_user_write(struct io_mapping *mapping,
		loff_t page_base, int page_offset,
		char __user *user_data,
		int length)
{
	void __iomem *vaddr_atomic;
	void *vaddr;
	unsigned long unwritten;

	vaddr_atomic = io_mapping_map_atomic_wc(mapping, page_base);
	/* We can use the cpu mem copy function because this is X86. */
	vaddr = (void __force*)vaddr_atomic + page_offset;
	unwritten = __copy_from_user_inatomic_nocache(vaddr,
						      user_data, length);
	io_mapping_unmap_atomic(vaddr_atomic);
	return unwritten;
}

/**
 * This is the fast pwrite path, where we copy the data directly from the
 * user into the GTT, uncached.
 */
static int
i915_gem_gtt_pwrite_fast(struct drm_device *dev,
			 struct drm_i915_gem_object *obj,
			 struct drm_i915_gem_pwrite *args,
			 struct drm_file *file)
{
	struct drm_i915_private *dev_priv = dev->dev_private;
	ssize_t remain;
	loff_t offset, page_base;
	char __user *user_data;
	int page_offset, page_length, ret;

	ret = i915_gem_obj_ggtt_pin(obj, 0, PIN_MAPPABLE | PIN_NONBLOCK);
	if (ret)
		goto out;

	ret = i915_gem_object_set_to_gtt_domain(obj, true);
	if (ret)
		goto out_unpin;

	ret = i915_gem_object_put_fence(obj);
	if (ret)
		goto out_unpin;

	user_data = to_user_ptr(args->data_ptr);
	remain = args->size;

	offset = i915_gem_obj_ggtt_offset(obj) + args->offset;

	while (remain > 0) {
		/* Operation in this page
		 *
		 * page_base = page offset within aperture
		 * page_offset = offset within page
		 * page_length = bytes to copy for this page
		 */
		page_base = offset & PAGE_MASK;
		page_offset = offset_in_page(offset);
		page_length = remain;
		if ((page_offset + remain) > PAGE_SIZE)
			page_length = PAGE_SIZE - page_offset;

		/* If we get a fault while copying data, then (presumably) our
		 * source page isn't available.  Return the error and we'll
		 * retry in the slow path.
		 */
		if (fast_user_write(dev_priv->gtt.mappable, page_base,
				    page_offset, user_data, page_length)) {
			ret = -EFAULT;
			goto out_unpin;
		}

		remain -= page_length;
		user_data += page_length;
		offset += page_length;
	}

out_unpin:
	i915_gem_object_ggtt_unpin(obj);
out:
	return ret;
}

/* Per-page copy function for the shmem pwrite fastpath.
 * Flushes invalid cachelines before writing to the target if
 * needs_clflush_before is set and flushes out any written cachelines after
 * writing if needs_clflush is set. */
static int
shmem_pwrite_fast(struct page *page, int shmem_page_offset, int page_length,
		  char __user *user_data,
		  bool page_do_bit17_swizzling,
		  bool needs_clflush_before,
		  bool needs_clflush_after)
{
	char *vaddr;
	int ret;

	if (unlikely(page_do_bit17_swizzling))
		return -EINVAL;

	vaddr = kmap_atomic(page);
	if (needs_clflush_before)
		drm_clflush_virt_range(vaddr + shmem_page_offset,
				       page_length);
	ret = __copy_from_user_inatomic(vaddr + shmem_page_offset,
					user_data, page_length);
	if (needs_clflush_after)
		drm_clflush_virt_range(vaddr + shmem_page_offset,
				       page_length);
	kunmap_atomic(vaddr);

	return ret ? -EFAULT : 0;
}

/* Only difference to the fast-path function is that this can handle bit17
 * and uses non-atomic copy and kmap functions. */
static int
shmem_pwrite_slow(struct page *page, int shmem_page_offset, int page_length,
		  char __user *user_data,
		  bool page_do_bit17_swizzling,
		  bool needs_clflush_before,
		  bool needs_clflush_after)
{
	char *vaddr;
	int ret;

	vaddr = kmap(page);
	if (unlikely(needs_clflush_before || page_do_bit17_swizzling))
		shmem_clflush_swizzled_range(vaddr + shmem_page_offset,
					     page_length,
					     page_do_bit17_swizzling);
	if (page_do_bit17_swizzling)
		ret = __copy_from_user_swizzled(vaddr, shmem_page_offset,
						user_data,
						page_length);
	else
		ret = __copy_from_user(vaddr + shmem_page_offset,
				       user_data,
				       page_length);
	if (needs_clflush_after)
		shmem_clflush_swizzled_range(vaddr + shmem_page_offset,
					     page_length,
					     page_do_bit17_swizzling);
	kunmap(page);

	return ret ? -EFAULT : 0;
}

static int
i915_gem_shmem_pwrite(struct drm_device *dev,
		      struct drm_i915_gem_object *obj,
		      struct drm_i915_gem_pwrite *args,
		      struct drm_file *file)
{
	ssize_t remain;
	loff_t offset;
	char __user *user_data;
	int shmem_page_offset, page_length, ret = 0;
	int obj_do_bit17_swizzling, page_do_bit17_swizzling;
	int hit_slowpath = 0;
	int needs_clflush_after = 0;
	int needs_clflush_before = 0;
	struct sg_page_iter sg_iter;

	user_data = to_user_ptr(args->data_ptr);
	remain = args->size;

	obj_do_bit17_swizzling = i915_gem_object_needs_bit17_swizzle(obj);

	if (obj->base.write_domain != I915_GEM_DOMAIN_CPU) {
		/* If we're not in the cpu write domain, set ourself into the gtt
		 * write domain and manually flush cachelines (if required). This
		 * optimizes for the case when the gpu will use the data
		 * right away and we therefore have to clflush anyway. */
		needs_clflush_after = cpu_write_needs_clflush(obj);
		ret = i915_gem_object_wait_rendering(obj, false);
		if (ret)
			return ret;

		i915_gem_object_retire(obj);
	}
	/* Same trick applies to invalidate partially written cachelines read
	 * before writing. */
	if ((obj->base.read_domains & I915_GEM_DOMAIN_CPU) == 0)
		needs_clflush_before =
			!cpu_cache_is_coherent(dev, obj->cache_level);

	ret = i915_gem_object_get_pages(obj);
	if (ret)
		return ret;

	i915_gem_object_pin_pages(obj);

	offset = args->offset;
	obj->dirty = 1;

	for_each_sg_page(obj->pages->sgl, &sg_iter, obj->pages->nents,
			 offset >> PAGE_SHIFT) {
		struct page *page = sg_page_iter_page(&sg_iter);
		int partial_cacheline_write;

		if (remain <= 0)
			break;

		/* Operation in this page
		 *
		 * shmem_page_offset = offset within page in shmem file
		 * page_length = bytes to copy for this page
		 */
		shmem_page_offset = offset_in_page(offset);

		page_length = remain;
		if ((shmem_page_offset + page_length) > PAGE_SIZE)
			page_length = PAGE_SIZE - shmem_page_offset;

		/* If we don't overwrite a cacheline completely we need to be
		 * careful to have up-to-date data by first clflushing. Don't
		 * overcomplicate things and flush the entire patch. */
		partial_cacheline_write = needs_clflush_before &&
			((shmem_page_offset | page_length)
				& (boot_cpu_data.x86_clflush_size - 1));

		page_do_bit17_swizzling = obj_do_bit17_swizzling &&
			(page_to_phys(page) & (1 << 17)) != 0;

		ret = shmem_pwrite_fast(page, shmem_page_offset, page_length,
					user_data, page_do_bit17_swizzling,
					partial_cacheline_write,
					needs_clflush_after);
		if (ret == 0)
			goto next_page;

		hit_slowpath = 1;
		mutex_unlock(&dev->struct_mutex);
		ret = shmem_pwrite_slow(page, shmem_page_offset, page_length,
					user_data, page_do_bit17_swizzling,
					partial_cacheline_write,
					needs_clflush_after);

		mutex_lock(&dev->struct_mutex);

		if (ret)
			goto out;

next_page:
		remain -= page_length;
		user_data += page_length;
		offset += page_length;
	}

out:
	i915_gem_object_unpin_pages(obj);

	if (hit_slowpath) {
		/*
		 * Fixup: Flush cpu caches in case we didn't flush the dirty
		 * cachelines in-line while writing and the object moved
		 * out of the cpu write domain while we've dropped the lock.
		 */
		if (!needs_clflush_after &&
		    obj->base.write_domain != I915_GEM_DOMAIN_CPU) {
			if (i915_gem_clflush_object(obj, obj->pin_display))
				i915_gem_chipset_flush(dev);
		}
	}

	if (needs_clflush_after)
		i915_gem_chipset_flush(dev);

	return ret;
}

/**
 * Writes data to the object referenced by handle.
 *
 * On error, the contents of the buffer that were to be modified are undefined.
 */
int
i915_gem_pwrite_ioctl(struct drm_device *dev, void *data,
		      struct drm_file *file)
{
	struct drm_i915_gem_pwrite *args = data;
	struct drm_i915_gem_object *obj;
	int ret;

	if (args->size == 0)
		return 0;

	if (!access_ok(VERIFY_READ,
		       to_user_ptr(args->data_ptr),
		       args->size))
		return -EFAULT;

	if (likely(!i915.prefault_disable)) {
		ret = fault_in_multipages_readable(to_user_ptr(args->data_ptr),
						   args->size);
		if (ret)
			return -EFAULT;
	}

	ret = i915_mutex_lock_interruptible(dev);
	if (ret)
		return ret;

	obj = to_intel_bo(drm_gem_object_lookup(dev, file, args->handle));
	if (&obj->base == NULL) {
		ret = -ENOENT;
		goto unlock;
	}

	/* Bounds check destination. */
	if (args->offset > obj->base.size ||
	    args->size > obj->base.size - args->offset) {
		ret = -EINVAL;
		goto out;
	}

	/* prime objects have no backing filp to GEM pread/pwrite
	 * pages from.
	 */
	if (!obj->base.filp) {
		ret = -EINVAL;
		goto out;
	}

	trace_i915_gem_object_pwrite(obj, args->offset, args->size);

	ret = -EFAULT;
	/* We can only do the GTT pwrite on untiled buffers, as otherwise
	 * it would end up going through the fenced access, and we'll get
	 * different detiling behavior between reading and writing.
	 * pread/pwrite currently are reading and writing from the CPU
	 * perspective, requiring manual detiling by the client.
	 */
	if (obj->tiling_mode == I915_TILING_NONE &&
	    obj->base.write_domain != I915_GEM_DOMAIN_CPU &&
	    cpu_write_needs_clflush(obj)) {
		ret = i915_gem_gtt_pwrite_fast(dev, obj, args, file);
		/* Note that the gtt paths might fail with non-page-backed user
		 * pointers (e.g. gtt mappings when moving data between
		 * textures). Fallback to the shmem path in that case. */
	}

	if (ret == -EFAULT || ret == -ENOSPC) {
		if (obj->phys_handle)
			ret = i915_gem_phys_pwrite(obj, args, file);
		else
			ret = i915_gem_shmem_pwrite(dev, obj, args, file);
	}

out:
	drm_gem_object_unreference(&obj->base);
unlock:
	mutex_unlock(&dev->struct_mutex);
	return ret;
}

int
i915_gem_check_wedge(struct i915_gpu_error *error,
		     bool interruptible)
{
	if (i915_reset_in_progress(error)) {
		/* Non-interruptible callers can't handle -EAGAIN, hence return
		 * -EIO unconditionally for these. */
		if (!interruptible)
			return -EIO;

		/* Recovery complete, but the reset failed ... */
		if (i915_terminally_wedged(error))
			return -EIO;

		/*
		 * Check if GPU Reset is in progress - we need intel_ring_begin
		 * to work properly to reinit the hw state while the gpu is
		 * still marked as reset-in-progress. Handle this with a flag.
		 */
		if (!error->reload_in_reset)
			return -EAGAIN;
	}

	return 0;
}

/*
 * Compare arbitrary request against outstanding lazy request. Emit on match.
 */
int
i915_gem_check_olr(struct drm_i915_gem_request *req)
{
	int ret;

	WARN_ON(!mutex_is_locked(&req->ring->dev->struct_mutex));

	ret = 0;
	if (req == req->ring->outstanding_lazy_request)
		ret = i915_add_request(req->ring);

	return ret;
}

static void fake_irq(unsigned long data)
{
	wake_up_process((struct task_struct *)data);
}

static bool missed_irq(struct drm_i915_private *dev_priv,
		       struct intel_engine_cs *ring)
{
	return test_bit(ring->id, &dev_priv->gpu_error.missed_irq_rings);
}

static bool can_wait_boost(struct drm_i915_file_private *file_priv)
{
	if (file_priv == NULL)
		return true;

	return !atomic_xchg(&file_priv->rps_wait_boost, true);
}

/**
<<<<<<< HEAD
 * __i915_wait_seqno - wait until execution of seqno has finished
 * @ring: the ring expected to report seqno
 * @seqno: duh!
 * @reset_counter: reset sequence associated with the given seqno
=======
 * __i915_wait_request - wait until execution of request has finished
 * @req: duh!
 * @reset_counter: reset sequence associated with the given request
>>>>>>> 68fe0796
 * @interruptible: do an interruptible wait (normally yes)
 * @timeout: in - how long to wait (NULL forever); out - how much time remaining
 *
 * Note: It is of utmost importance that the passed in seqno and reset_counter
 * values have been read by the caller in an smp safe manner. Where read-side
 * locks are involved, it is sufficient to read the reset_counter before
 * unlocking the lock that protects the seqno. For lockless tricks, the
 * reset_counter _must_ be read before, and an appropriate smp_rmb must be
 * inserted.
 *
 * Returns 0 if the request was found within the alloted time. Else returns the
 * errno with remaining time filled in timeout argument.
 */
<<<<<<< HEAD
int __i915_wait_seqno(struct intel_engine_cs *ring, u32 seqno,
=======
int __i915_wait_request(struct drm_i915_gem_request *req,
>>>>>>> 68fe0796
			unsigned reset_counter,
			bool interruptible,
			s64 *timeout,
			struct drm_i915_file_private *file_priv)
{
	struct intel_engine_cs *ring = i915_gem_request_get_ring(req);
	struct drm_device *dev = ring->dev;
	struct drm_i915_private *dev_priv = dev->dev_private;
	const bool irq_test_in_progress =
		ACCESS_ONCE(dev_priv->gpu_error.test_irq_rings) & intel_ring_flag(ring);
	DEFINE_WAIT(wait);
	unsigned long timeout_expire;
	s64 before, now;
	int ret;

	WARN(!intel_irqs_enabled(dev_priv), "IRQs disabled");

	if (i915_gem_request_completed(req, true))
		return 0;

	timeout_expire = timeout ? jiffies + nsecs_to_jiffies((u64)*timeout) : 0;

	if (INTEL_INFO(dev)->gen >= 6 && ring->id == RCS && can_wait_boost(file_priv)) {
		gen6_rps_boost(dev_priv);
		if (file_priv)
			mod_delayed_work(dev_priv->wq,
					 &file_priv->mm.idle_work,
					 msecs_to_jiffies(100));
	}

	if (!irq_test_in_progress && WARN_ON(!ring->irq_get(ring)))
		return -ENODEV;

	/* Record current time in case interrupted by signal, or wedged */
	trace_i915_gem_request_wait_begin(req);
	before = ktime_get_raw_ns();
	for (;;) {
		struct timer_list timer;

		prepare_to_wait(&ring->irq_queue, &wait,
				interruptible ? TASK_INTERRUPTIBLE : TASK_UNINTERRUPTIBLE);

		/* We need to check whether any gpu reset happened in between
		 * the caller grabbing the seqno and now ... */
		if (reset_counter != atomic_read(&dev_priv->gpu_error.reset_counter)) {
			/* ... but upgrade the -EAGAIN to an -EIO if the gpu
			 * is truely gone. */
			ret = i915_gem_check_wedge(&dev_priv->gpu_error, interruptible);
			if (ret == 0)
				ret = -EAGAIN;
			break;
		}

		if (i915_gem_request_completed(req, false)) {
			ret = 0;
			break;
		}

		if (interruptible && signal_pending(current)) {
			ret = -ERESTARTSYS;
			break;
		}

		if (timeout && time_after_eq(jiffies, timeout_expire)) {
			ret = -ETIME;
			break;
		}

		timer.function = NULL;
		if (timeout || missed_irq(dev_priv, ring)) {
			unsigned long expire;

			setup_timer_on_stack(&timer, fake_irq, (unsigned long)current);
			expire = missed_irq(dev_priv, ring) ? jiffies + 1 : timeout_expire;
			mod_timer(&timer, expire);
		}

		io_schedule();

		if (timer.function) {
			del_singleshot_timer_sync(&timer);
			destroy_timer_on_stack(&timer);
		}
	}
	now = ktime_get_raw_ns();
	trace_i915_gem_request_wait_end(req);

	if (!irq_test_in_progress)
		ring->irq_put(ring);

	finish_wait(&ring->irq_queue, &wait);

	if (timeout) {
		s64 tres = *timeout - (now - before);

		*timeout = tres < 0 ? 0 : tres;
	}

	return ret;
}

/**
 * Waits for a request to be signaled, and cleans up the
 * request and object lists appropriately for that event.
 */
int
i915_wait_request(struct drm_i915_gem_request *req)
{
<<<<<<< HEAD
	struct drm_device *dev = ring->dev;
	struct drm_i915_private *dev_priv = dev->dev_private;
	bool interruptible = dev_priv->mm.interruptible;
=======
	struct drm_device *dev;
	struct drm_i915_private *dev_priv;
	bool interruptible;
>>>>>>> 68fe0796
	unsigned reset_counter;
	int ret;

	BUG_ON(req == NULL);

	dev = req->ring->dev;
	dev_priv = dev->dev_private;
	interruptible = dev_priv->mm.interruptible;

	BUG_ON(!mutex_is_locked(&dev->struct_mutex));

	ret = i915_gem_check_wedge(&dev_priv->gpu_error, interruptible);
	if (ret)
		return ret;

	ret = i915_gem_check_olr(req);
	if (ret)
		return ret;

	reset_counter = atomic_read(&dev_priv->gpu_error.reset_counter);
<<<<<<< HEAD
	return __i915_wait_seqno(ring, seqno, reset_counter, interruptible,
				 NULL, NULL);
=======
	i915_gem_request_reference(req);
	ret = __i915_wait_request(req, reset_counter,
				  interruptible, NULL, NULL);
	i915_gem_request_unreference(req);
	return ret;
>>>>>>> 68fe0796
}

static int
i915_gem_object_wait_rendering__tail(struct drm_i915_gem_object *obj)
{
	if (!obj->active)
		return 0;

	/* Manually manage the write flush as we may have not yet
	 * retired the buffer.
	 *
	 * Note that the last_write_req is always the earlier of
	 * the two (read/write) requests, so if we haved successfully waited,
	 * we know we have passed the last write.
	 */
	i915_gem_request_assign(&obj->last_write_req, NULL);

	return 0;
}

/**
 * Ensures that all rendering to the object has completed and the object is
 * safe to unbind from the GTT or access from the CPU.
 */
static __must_check int
i915_gem_object_wait_rendering(struct drm_i915_gem_object *obj,
			       bool readonly)
{
	struct drm_i915_gem_request *req;
	int ret;

	req = readonly ? obj->last_write_req : obj->last_read_req;
	if (!req)
		return 0;

	ret = i915_wait_request(req);
	if (ret)
		return ret;

	return i915_gem_object_wait_rendering__tail(obj);
}

/* A nonblocking variant of the above wait. This is a highly dangerous routine
 * as the object state may change during this call.
 */
static __must_check int
i915_gem_object_wait_rendering__nonblocking(struct drm_i915_gem_object *obj,
					    struct drm_i915_file_private *file_priv,
					    bool readonly)
{
	struct drm_i915_gem_request *req;
	struct drm_device *dev = obj->base.dev;
	struct drm_i915_private *dev_priv = dev->dev_private;
	unsigned reset_counter;
	int ret;

	BUG_ON(!mutex_is_locked(&dev->struct_mutex));
	BUG_ON(!dev_priv->mm.interruptible);

	req = readonly ? obj->last_write_req : obj->last_read_req;
	if (!req)
		return 0;

	ret = i915_gem_check_wedge(&dev_priv->gpu_error, true);
	if (ret)
		return ret;

	ret = i915_gem_check_olr(req);
	if (ret)
		return ret;

	reset_counter = atomic_read(&dev_priv->gpu_error.reset_counter);
	i915_gem_request_reference(req);
	mutex_unlock(&dev->struct_mutex);
<<<<<<< HEAD
	ret = __i915_wait_seqno(ring, seqno, reset_counter, true, NULL,
				file_priv);
=======
	ret = __i915_wait_request(req, reset_counter, true, NULL, file_priv);
>>>>>>> 68fe0796
	mutex_lock(&dev->struct_mutex);
	i915_gem_request_unreference(req);
	if (ret)
		return ret;

	return i915_gem_object_wait_rendering__tail(obj);
}

/**
 * Called when user space prepares to use an object with the CPU, either
 * through the mmap ioctl's mapping or a GTT mapping.
 */
int
i915_gem_set_domain_ioctl(struct drm_device *dev, void *data,
			  struct drm_file *file)
{
	struct drm_i915_gem_set_domain *args = data;
	struct drm_i915_gem_object *obj;
	uint32_t read_domains = args->read_domains;
	uint32_t write_domain = args->write_domain;
	int ret;

	/* Only handle setting domains to types used by the CPU. */
	if (write_domain & I915_GEM_GPU_DOMAINS)
		return -EINVAL;

	if (read_domains & I915_GEM_GPU_DOMAINS)
		return -EINVAL;

	/* Having something in the write domain implies it's in the read
	 * domain, and only that read domain.  Enforce that in the request.
	 */
	if (write_domain != 0 && read_domains != write_domain)
		return -EINVAL;

	ret = i915_mutex_lock_interruptible(dev);
	if (ret)
		return ret;

	obj = to_intel_bo(drm_gem_object_lookup(dev, file, args->handle));
	if (&obj->base == NULL) {
		ret = -ENOENT;
		goto unlock;
	}

	/* Try to flush the object off the GPU without holding the lock.
	 * We will repeat the flush holding the lock in the normal manner
	 * to catch cases where we are gazumped.
	 */
	ret = i915_gem_object_wait_rendering__nonblocking(obj,
							  file->driver_priv,
							  !write_domain);
	if (ret)
		goto unref;

	if (read_domains & I915_GEM_DOMAIN_GTT) {
		ret = i915_gem_object_set_to_gtt_domain(obj, write_domain != 0);

		/* Silently promote "you're not bound, there was nothing to do"
		 * to success, since the client was just asking us to
		 * make sure everything was done.
		 */
		if (ret == -EINVAL)
			ret = 0;
	} else {
		ret = i915_gem_object_set_to_cpu_domain(obj, write_domain != 0);
	}

unref:
	drm_gem_object_unreference(&obj->base);
unlock:
	mutex_unlock(&dev->struct_mutex);
	return ret;
}

/**
 * Called when user space has done writes to this buffer
 */
int
i915_gem_sw_finish_ioctl(struct drm_device *dev, void *data,
			 struct drm_file *file)
{
	struct drm_i915_gem_sw_finish *args = data;
	struct drm_i915_gem_object *obj;
	int ret = 0;

	ret = i915_mutex_lock_interruptible(dev);
	if (ret)
		return ret;

	obj = to_intel_bo(drm_gem_object_lookup(dev, file, args->handle));
	if (&obj->base == NULL) {
		ret = -ENOENT;
		goto unlock;
	}

	/* Pinned buffers may be scanout, so flush the cache */
	if (obj->pin_display)
		i915_gem_object_flush_cpu_write_domain(obj, true);

	drm_gem_object_unreference(&obj->base);
unlock:
	mutex_unlock(&dev->struct_mutex);
	return ret;
}

/**
 * Maps the contents of an object, returning the address it is mapped
 * into.
 *
 * While the mapping holds a reference on the contents of the object, it doesn't
 * imply a ref on the object itself.
 *
 * IMPORTANT:
 *
 * DRM driver writers who look a this function as an example for how to do GEM
 * mmap support, please don't implement mmap support like here. The modern way
 * to implement DRM mmap support is with an mmap offset ioctl (like
 * i915_gem_mmap_gtt) and then using the mmap syscall on the DRM fd directly.
 * That way debug tooling like valgrind will understand what's going on, hiding
 * the mmap call in a driver private ioctl will break that. The i915 driver only
 * does cpu mmaps this way because we didn't know better.
 */
int
i915_gem_mmap_ioctl(struct drm_device *dev, void *data,
		    struct drm_file *file)
{
	struct drm_i915_gem_mmap *args = data;
	struct drm_gem_object *obj;
	unsigned long addr;

	obj = drm_gem_object_lookup(dev, file, args->handle);
	if (obj == NULL)
		return -ENOENT;

	/* prime objects have no backing filp to GEM mmap
	 * pages from.
	 */
	if (!obj->filp) {
		drm_gem_object_unreference_unlocked(obj);
		return -EINVAL;
	}

	addr = vm_mmap(obj->filp, 0, args->size,
		       PROT_READ | PROT_WRITE, MAP_SHARED,
		       args->offset);
	drm_gem_object_unreference_unlocked(obj);
	if (IS_ERR((void *)addr))
		return addr;

	args->addr_ptr = (uint64_t) addr;

	return 0;
}

/**
 * i915_gem_fault - fault a page into the GTT
 * vma: VMA in question
 * vmf: fault info
 *
 * The fault handler is set up by drm_gem_mmap() when a object is GTT mapped
 * from userspace.  The fault handler takes care of binding the object to
 * the GTT (if needed), allocating and programming a fence register (again,
 * only if needed based on whether the old reg is still valid or the object
 * is tiled) and inserting a new PTE into the faulting process.
 *
 * Note that the faulting process may involve evicting existing objects
 * from the GTT and/or fence registers to make room.  So performance may
 * suffer if the GTT working set is large or there are few fence registers
 * left.
 */
int i915_gem_fault(struct vm_area_struct *vma, struct vm_fault *vmf)
{
	struct drm_i915_gem_object *obj = to_intel_bo(vma->vm_private_data);
	struct drm_device *dev = obj->base.dev;
	struct drm_i915_private *dev_priv = dev->dev_private;
	pgoff_t page_offset;
	unsigned long pfn;
	int ret = 0;
	bool write = !!(vmf->flags & FAULT_FLAG_WRITE);

	intel_runtime_pm_get(dev_priv);

	/* We don't use vmf->pgoff since that has the fake offset */
	page_offset = ((unsigned long)vmf->virtual_address - vma->vm_start) >>
		PAGE_SHIFT;

	ret = i915_mutex_lock_interruptible(dev);
	if (ret)
		goto out;

	trace_i915_gem_object_fault(obj, page_offset, true, write);

	/* Try to flush the object off the GPU first without holding the lock.
	 * Upon reacquiring the lock, we will perform our sanity checks and then
	 * repeat the flush holding the lock in the normal manner to catch cases
	 * where we are gazumped.
	 */
	ret = i915_gem_object_wait_rendering__nonblocking(obj, NULL, !write);
	if (ret)
		goto unlock;

	/* Access to snoopable pages through the GTT is incoherent. */
	if (obj->cache_level != I915_CACHE_NONE && !HAS_LLC(dev)) {
		ret = -EFAULT;
		goto unlock;
	}

	/* Now bind it into the GTT if needed */
	ret = i915_gem_obj_ggtt_pin(obj, 0, PIN_MAPPABLE);
	if (ret)
		goto unlock;

	ret = i915_gem_object_set_to_gtt_domain(obj, write);
	if (ret)
		goto unpin;

	ret = i915_gem_object_get_fence(obj);
	if (ret)
		goto unpin;

	/* Finally, remap it using the new GTT offset */
	pfn = dev_priv->gtt.mappable_base + i915_gem_obj_ggtt_offset(obj);
	pfn >>= PAGE_SHIFT;

	if (!obj->fault_mappable) {
		unsigned long size = min_t(unsigned long,
					   vma->vm_end - vma->vm_start,
					   obj->base.size);
		int i;

		for (i = 0; i < size >> PAGE_SHIFT; i++) {
			ret = vm_insert_pfn(vma,
					    (unsigned long)vma->vm_start + i * PAGE_SIZE,
					    pfn + i);
			if (ret)
				break;
		}

		obj->fault_mappable = true;
	} else
		ret = vm_insert_pfn(vma,
				    (unsigned long)vmf->virtual_address,
				    pfn + page_offset);
unpin:
	i915_gem_object_ggtt_unpin(obj);
unlock:
	mutex_unlock(&dev->struct_mutex);
out:
	switch (ret) {
	case -EIO:
		/*
		 * We eat errors when the gpu is terminally wedged to avoid
		 * userspace unduly crashing (gl has no provisions for mmaps to
		 * fail). But any other -EIO isn't ours (e.g. swap in failure)
		 * and so needs to be reported.
		 */
		if (!i915_terminally_wedged(&dev_priv->gpu_error)) {
			ret = VM_FAULT_SIGBUS;
			break;
		}
	case -EAGAIN:
		/*
		 * EAGAIN means the gpu is hung and we'll wait for the error
		 * handler to reset everything when re-faulting in
		 * i915_mutex_lock_interruptible.
		 */
	case 0:
	case -ERESTARTSYS:
	case -EINTR:
	case -EBUSY:
		/*
		 * EBUSY is ok: this just means that another thread
		 * already did the job.
		 */
		ret = VM_FAULT_NOPAGE;
		break;
	case -ENOMEM:
		ret = VM_FAULT_OOM;
		break;
	case -ENOSPC:
	case -EFAULT:
		ret = VM_FAULT_SIGBUS;
		break;
	default:
		WARN_ONCE(ret, "unhandled error in i915_gem_fault: %i\n", ret);
		ret = VM_FAULT_SIGBUS;
		break;
	}

	intel_runtime_pm_put(dev_priv);
	return ret;
}

/**
 * i915_gem_release_mmap - remove physical page mappings
 * @obj: obj in question
 *
 * Preserve the reservation of the mmapping with the DRM core code, but
 * relinquish ownership of the pages back to the system.
 *
 * It is vital that we remove the page mapping if we have mapped a tiled
 * object through the GTT and then lose the fence register due to
 * resource pressure. Similarly if the object has been moved out of the
 * aperture, than pages mapped into userspace must be revoked. Removing the
 * mapping will then trigger a page fault on the next user access, allowing
 * fixup by i915_gem_fault().
 */
void
i915_gem_release_mmap(struct drm_i915_gem_object *obj)
{
	if (!obj->fault_mappable)
		return;

	drm_vma_node_unmap(&obj->base.vma_node,
			   obj->base.dev->anon_inode->i_mapping);
	obj->fault_mappable = false;
}

void
i915_gem_release_all_mmaps(struct drm_i915_private *dev_priv)
{
	struct drm_i915_gem_object *obj;

	list_for_each_entry(obj, &dev_priv->mm.bound_list, global_list)
		i915_gem_release_mmap(obj);
}

uint32_t
i915_gem_get_gtt_size(struct drm_device *dev, uint32_t size, int tiling_mode)
{
	uint32_t gtt_size;

	if (INTEL_INFO(dev)->gen >= 4 ||
	    tiling_mode == I915_TILING_NONE)
		return size;

	/* Previous chips need a power-of-two fence region when tiling */
	if (INTEL_INFO(dev)->gen == 3)
		gtt_size = 1024*1024;
	else
		gtt_size = 512*1024;

	while (gtt_size < size)
		gtt_size <<= 1;

	return gtt_size;
}

/**
 * i915_gem_get_gtt_alignment - return required GTT alignment for an object
 * @obj: object to check
 *
 * Return the required GTT alignment for an object, taking into account
 * potential fence register mapping.
 */
uint32_t
i915_gem_get_gtt_alignment(struct drm_device *dev, uint32_t size,
			   int tiling_mode, bool fenced)
{
	/*
	 * Minimum alignment is 4k (GTT page size), but might be greater
	 * if a fence register is needed for the object.
	 */
	if (INTEL_INFO(dev)->gen >= 4 || (!fenced && IS_G33(dev)) ||
	    tiling_mode == I915_TILING_NONE)
		return 4096;

	/*
	 * Previous chips need to be aligned to the size of the smallest
	 * fence register that can contain the object.
	 */
	return i915_gem_get_gtt_size(dev, size, tiling_mode);
}

static int i915_gem_object_create_mmap_offset(struct drm_i915_gem_object *obj)
{
	struct drm_i915_private *dev_priv = obj->base.dev->dev_private;
	int ret;

	if (drm_vma_node_has_offset(&obj->base.vma_node))
		return 0;

	dev_priv->mm.shrinker_no_lock_stealing = true;

	ret = drm_gem_create_mmap_offset(&obj->base);
	if (ret != -ENOSPC)
		goto out;

	/* Badly fragmented mmap space? The only way we can recover
	 * space is by destroying unwanted objects. We can't randomly release
	 * mmap_offsets as userspace expects them to be persistent for the
	 * lifetime of the objects. The closest we can is to release the
	 * offsets on purgeable objects by truncating it and marking it purged,
	 * which prevents userspace from ever using that object again.
	 */
	i915_gem_shrink(dev_priv,
			obj->base.size >> PAGE_SHIFT,
			I915_SHRINK_BOUND |
			I915_SHRINK_UNBOUND |
			I915_SHRINK_PURGEABLE);
	ret = drm_gem_create_mmap_offset(&obj->base);
	if (ret != -ENOSPC)
		goto out;

	i915_gem_shrink_all(dev_priv);
	ret = drm_gem_create_mmap_offset(&obj->base);
out:
	dev_priv->mm.shrinker_no_lock_stealing = false;

	return ret;
}

static void i915_gem_object_free_mmap_offset(struct drm_i915_gem_object *obj)
{
	drm_gem_free_mmap_offset(&obj->base);
}

static int
i915_gem_mmap_gtt(struct drm_file *file,
		  struct drm_device *dev,
		  uint32_t handle, bool dumb,
		  uint64_t *offset)
{
	struct drm_i915_private *dev_priv = dev->dev_private;
	struct drm_i915_gem_object *obj;
	int ret;

	ret = i915_mutex_lock_interruptible(dev);
	if (ret)
		return ret;

	obj = to_intel_bo(drm_gem_object_lookup(dev, file, handle));
	if (&obj->base == NULL) {
		ret = -ENOENT;
		goto unlock;
	}

	/*
	 * We don't allow dumb mmaps on objects created using another
	 * interface.
	 */
	WARN_ONCE(dumb && !(obj->base.dumb || obj->base.import_attach),
		  "Illegal dumb map of accelerated buffer.\n");

	if (obj->base.size > dev_priv->gtt.mappable_end) {
		ret = -E2BIG;
		goto out;
	}

	if (obj->madv != I915_MADV_WILLNEED) {
		DRM_DEBUG("Attempting to mmap a purgeable buffer\n");
		ret = -EFAULT;
		goto out;
	}

	ret = i915_gem_object_create_mmap_offset(obj);
	if (ret)
		goto out;

	*offset = drm_vma_node_offset_addr(&obj->base.vma_node);

out:
	drm_gem_object_unreference(&obj->base);
unlock:
	mutex_unlock(&dev->struct_mutex);
	return ret;
}

int
i915_gem_dumb_map_offset(struct drm_file *file,
			 struct drm_device *dev,
			 uint32_t handle,
			 uint64_t *offset)
{
	return i915_gem_mmap_gtt(file, dev, handle, true, offset);
}

/**
 * i915_gem_mmap_gtt_ioctl - prepare an object for GTT mmap'ing
 * @dev: DRM device
 * @data: GTT mapping ioctl data
 * @file: GEM object info
 *
 * Simply returns the fake offset to userspace so it can mmap it.
 * The mmap call will end up in drm_gem_mmap(), which will set things
 * up so we can get faults in the handler above.
 *
 * The fault handler will take care of binding the object into the GTT
 * (since it may have been evicted to make room for something), allocating
 * a fence register, and mapping the appropriate aperture address into
 * userspace.
 */
int
i915_gem_mmap_gtt_ioctl(struct drm_device *dev, void *data,
			struct drm_file *file)
{
	struct drm_i915_gem_mmap_gtt *args = data;

	return i915_gem_mmap_gtt(file, dev, args->handle, false, &args->offset);
}

static inline int
i915_gem_object_is_purgeable(struct drm_i915_gem_object *obj)
{
	return obj->madv == I915_MADV_DONTNEED;
}

/* Immediately discard the backing storage */
static void
i915_gem_object_truncate(struct drm_i915_gem_object *obj)
{
	i915_gem_object_free_mmap_offset(obj);

	if (obj->base.filp == NULL)
		return;

	/* Our goal here is to return as much of the memory as
	 * is possible back to the system as we are called from OOM.
	 * To do this we must instruct the shmfs to drop all of its
	 * backing pages, *now*.
	 */
	shmem_truncate_range(file_inode(obj->base.filp), 0, (loff_t)-1);
	obj->madv = __I915_MADV_PURGED;
}

/* Try to discard unwanted pages */
static void
i915_gem_object_invalidate(struct drm_i915_gem_object *obj)
{
	struct address_space *mapping;

	switch (obj->madv) {
	case I915_MADV_DONTNEED:
		i915_gem_object_truncate(obj);
	case __I915_MADV_PURGED:
		return;
	}

	if (obj->base.filp == NULL)
		return;

	mapping = file_inode(obj->base.filp)->i_mapping,
	invalidate_mapping_pages(mapping, 0, (loff_t)-1);
}

static void
i915_gem_object_put_pages_gtt(struct drm_i915_gem_object *obj)
{
	struct sg_page_iter sg_iter;
	int ret;

	BUG_ON(obj->madv == __I915_MADV_PURGED);

	ret = i915_gem_object_set_to_cpu_domain(obj, true);
	if (ret) {
		/* In the event of a disaster, abandon all caches and
		 * hope for the best.
		 */
		WARN_ON(ret != -EIO);
		i915_gem_clflush_object(obj, true);
		obj->base.read_domains = obj->base.write_domain = I915_GEM_DOMAIN_CPU;
	}

	if (i915_gem_object_needs_bit17_swizzle(obj))
		i915_gem_object_save_bit_17_swizzle(obj);

	if (obj->madv == I915_MADV_DONTNEED)
		obj->dirty = 0;

	for_each_sg_page(obj->pages->sgl, &sg_iter, obj->pages->nents, 0) {
		struct page *page = sg_page_iter_page(&sg_iter);

		if (obj->dirty)
			set_page_dirty(page);

		if (obj->madv == I915_MADV_WILLNEED)
			mark_page_accessed(page);

		page_cache_release(page);
	}
	obj->dirty = 0;

	sg_free_table(obj->pages);
	kfree(obj->pages);
}

int
i915_gem_object_put_pages(struct drm_i915_gem_object *obj)
{
	const struct drm_i915_gem_object_ops *ops = obj->ops;

	if (obj->pages == NULL)
		return 0;

	if (obj->pages_pin_count)
		return -EBUSY;

	BUG_ON(i915_gem_obj_bound_any(obj));

	/* ->put_pages might need to allocate memory for the bit17 swizzle
	 * array, hence protect them from being reaped by removing them from gtt
	 * lists early. */
	list_del(&obj->global_list);

	ops->put_pages(obj);
	obj->pages = NULL;

	i915_gem_object_invalidate(obj);

	return 0;
}

unsigned long
i915_gem_shrink(struct drm_i915_private *dev_priv,
		long target, unsigned flags)
{
	const struct {
		struct list_head *list;
		unsigned int bit;
	} phases[] = {
		{ &dev_priv->mm.unbound_list, I915_SHRINK_UNBOUND },
		{ &dev_priv->mm.bound_list, I915_SHRINK_BOUND },
		{ NULL, 0 },
	}, *phase;
	unsigned long count = 0;

	/*
	 * As we may completely rewrite the (un)bound list whilst unbinding
	 * (due to retiring requests) we have to strictly process only
	 * one element of the list at the time, and recheck the list
	 * on every iteration.
	 *
	 * In particular, we must hold a reference whilst removing the
	 * object as we may end up waiting for and/or retiring the objects.
	 * This might release the final reference (held by the active list)
	 * and result in the object being freed from under us. This is
	 * similar to the precautions the eviction code must take whilst
	 * removing objects.
	 *
	 * Also note that although these lists do not hold a reference to
	 * the object we can safely grab one here: The final object
	 * unreferencing and the bound_list are both protected by the
	 * dev->struct_mutex and so we won't ever be able to observe an
	 * object on the bound_list with a reference count equals 0.
	 */
	for (phase = phases; phase->list; phase++) {
		struct list_head still_in_list;

		if ((flags & phase->bit) == 0)
			continue;

		INIT_LIST_HEAD(&still_in_list);
		while (count < target && !list_empty(phase->list)) {
			struct drm_i915_gem_object *obj;
			struct i915_vma *vma, *v;

			obj = list_first_entry(phase->list,
					       typeof(*obj), global_list);
			list_move_tail(&obj->global_list, &still_in_list);

			if (flags & I915_SHRINK_PURGEABLE &&
			    !i915_gem_object_is_purgeable(obj))
				continue;

			drm_gem_object_reference(&obj->base);

			/* For the unbound phase, this should be a no-op! */
			list_for_each_entry_safe(vma, v,
						 &obj->vma_list, vma_link)
				if (i915_vma_unbind(vma))
					break;

			if (i915_gem_object_put_pages(obj) == 0)
				count += obj->base.size >> PAGE_SHIFT;

			drm_gem_object_unreference(&obj->base);
		}
		list_splice(&still_in_list, phase->list);
	}

	return count;
}

static unsigned long
i915_gem_shrink_all(struct drm_i915_private *dev_priv)
{
	i915_gem_evict_everything(dev_priv->dev);
	return i915_gem_shrink(dev_priv, LONG_MAX,
			       I915_SHRINK_BOUND | I915_SHRINK_UNBOUND);
}

static int
i915_gem_object_get_pages_gtt(struct drm_i915_gem_object *obj)
{
	struct drm_i915_private *dev_priv = obj->base.dev->dev_private;
	int page_count, i;
	struct address_space *mapping;
	struct sg_table *st;
	struct scatterlist *sg;
	struct sg_page_iter sg_iter;
	struct page *page;
	unsigned long last_pfn = 0;	/* suppress gcc warning */
	gfp_t gfp;

	/* Assert that the object is not currently in any GPU domain. As it
	 * wasn't in the GTT, there shouldn't be any way it could have been in
	 * a GPU cache
	 */
	BUG_ON(obj->base.read_domains & I915_GEM_GPU_DOMAINS);
	BUG_ON(obj->base.write_domain & I915_GEM_GPU_DOMAINS);

	st = kmalloc(sizeof(*st), GFP_KERNEL);
	if (st == NULL)
		return -ENOMEM;

	page_count = obj->base.size / PAGE_SIZE;
	if (sg_alloc_table(st, page_count, GFP_KERNEL)) {
		kfree(st);
		return -ENOMEM;
	}

	/* Get the list of pages out of our struct file.  They'll be pinned
	 * at this point until we release them.
	 *
	 * Fail silently without starting the shrinker
	 */
	mapping = file_inode(obj->base.filp)->i_mapping;
	gfp = mapping_gfp_mask(mapping);
	gfp |= __GFP_NORETRY | __GFP_NOWARN | __GFP_NO_KSWAPD;
	gfp &= ~(__GFP_IO | __GFP_WAIT);
	sg = st->sgl;
	st->nents = 0;
	for (i = 0; i < page_count; i++) {
		page = shmem_read_mapping_page_gfp(mapping, i, gfp);
		if (IS_ERR(page)) {
			i915_gem_shrink(dev_priv,
					page_count,
					I915_SHRINK_BOUND |
					I915_SHRINK_UNBOUND |
					I915_SHRINK_PURGEABLE);
			page = shmem_read_mapping_page_gfp(mapping, i, gfp);
		}
		if (IS_ERR(page)) {
			/* We've tried hard to allocate the memory by reaping
			 * our own buffer, now let the real VM do its job and
			 * go down in flames if truly OOM.
			 */
			i915_gem_shrink_all(dev_priv);
			page = shmem_read_mapping_page(mapping, i);
			if (IS_ERR(page))
				goto err_pages;
		}
#ifdef CONFIG_SWIOTLB
		if (swiotlb_nr_tbl()) {
			st->nents++;
			sg_set_page(sg, page, PAGE_SIZE, 0);
			sg = sg_next(sg);
			continue;
		}
#endif
		if (!i || page_to_pfn(page) != last_pfn + 1) {
			if (i)
				sg = sg_next(sg);
			st->nents++;
			sg_set_page(sg, page, PAGE_SIZE, 0);
		} else {
			sg->length += PAGE_SIZE;
		}
		last_pfn = page_to_pfn(page);

		/* Check that the i965g/gm workaround works. */
		WARN_ON((gfp & __GFP_DMA32) && (last_pfn >= 0x00100000UL));
	}
#ifdef CONFIG_SWIOTLB
	if (!swiotlb_nr_tbl())
#endif
		sg_mark_end(sg);
	obj->pages = st;

	if (i915_gem_object_needs_bit17_swizzle(obj))
		i915_gem_object_do_bit_17_swizzle(obj);

	if (obj->tiling_mode != I915_TILING_NONE &&
	    dev_priv->quirks & QUIRK_PIN_SWIZZLED_PAGES)
		i915_gem_object_pin_pages(obj);

	return 0;

err_pages:
	sg_mark_end(sg);
	for_each_sg_page(st->sgl, &sg_iter, st->nents, 0)
		page_cache_release(sg_page_iter_page(&sg_iter));
	sg_free_table(st);
	kfree(st);

	/* shmemfs first checks if there is enough memory to allocate the page
	 * and reports ENOSPC should there be insufficient, along with the usual
	 * ENOMEM for a genuine allocation failure.
	 *
	 * We use ENOSPC in our driver to mean that we have run out of aperture
	 * space and so want to translate the error from shmemfs back to our
	 * usual understanding of ENOMEM.
	 */
	if (PTR_ERR(page) == -ENOSPC)
		return -ENOMEM;
	else
		return PTR_ERR(page);
}

/* Ensure that the associated pages are gathered from the backing storage
 * and pinned into our object. i915_gem_object_get_pages() may be called
 * multiple times before they are released by a single call to
 * i915_gem_object_put_pages() - once the pages are no longer referenced
 * either as a result of memory pressure (reaping pages under the shrinker)
 * or as the object is itself released.
 */
int
i915_gem_object_get_pages(struct drm_i915_gem_object *obj)
{
	struct drm_i915_private *dev_priv = obj->base.dev->dev_private;
	const struct drm_i915_gem_object_ops *ops = obj->ops;
	int ret;

	if (obj->pages)
		return 0;

	if (obj->madv != I915_MADV_WILLNEED) {
		DRM_DEBUG("Attempting to obtain a purgeable object\n");
		return -EFAULT;
	}

	BUG_ON(obj->pages_pin_count);

	ret = ops->get_pages(obj);
	if (ret)
		return ret;

	list_add_tail(&obj->global_list, &dev_priv->mm.unbound_list);
	return 0;
}

static void
i915_gem_object_move_to_active(struct drm_i915_gem_object *obj,
			       struct intel_engine_cs *ring)
{
	struct drm_i915_gem_request *req;
	struct intel_engine_cs *old_ring;

	BUG_ON(ring == NULL);

	req = intel_ring_get_request(ring);
	old_ring = i915_gem_request_get_ring(obj->last_read_req);

	if (old_ring != ring && obj->last_write_req) {
		/* Keep the request relative to the current ring */
		i915_gem_request_assign(&obj->last_write_req, req);
	}

	/* Add a reference if we're newly entering the active list. */
	if (!obj->active) {
		drm_gem_object_reference(&obj->base);
		obj->active = 1;
	}

	list_move_tail(&obj->ring_list, &ring->active_list);

	i915_gem_request_assign(&obj->last_read_req, req);
}

void i915_vma_move_to_active(struct i915_vma *vma,
			     struct intel_engine_cs *ring)
{
	list_move_tail(&vma->mm_list, &vma->vm->active_list);
	return i915_gem_object_move_to_active(vma->obj, ring);
}

static void
i915_gem_object_move_to_inactive(struct drm_i915_gem_object *obj)
{
	struct drm_i915_private *dev_priv = obj->base.dev->dev_private;
	struct i915_address_space *vm;
	struct i915_vma *vma;

	BUG_ON(obj->base.write_domain & ~I915_GEM_GPU_DOMAINS);
	BUG_ON(!obj->active);

	list_for_each_entry(vm, &dev_priv->vm_list, global_link) {
		vma = i915_gem_obj_to_vma(obj, vm);
		if (vma && !list_empty(&vma->mm_list))
			list_move_tail(&vma->mm_list, &vm->inactive_list);
	}

	intel_fb_obj_flush(obj, true);

	list_del_init(&obj->ring_list);

	i915_gem_request_assign(&obj->last_read_req, NULL);
	i915_gem_request_assign(&obj->last_write_req, NULL);
	obj->base.write_domain = 0;

	i915_gem_request_assign(&obj->last_fenced_req, NULL);

	obj->active = 0;
	drm_gem_object_unreference(&obj->base);

	WARN_ON(i915_verify_lists(dev));
}

static void
i915_gem_object_retire(struct drm_i915_gem_object *obj)
{
	if (obj->last_read_req == NULL)
		return;

	if (i915_gem_request_completed(obj->last_read_req, true))
		i915_gem_object_move_to_inactive(obj);
}

static int
i915_gem_init_seqno(struct drm_device *dev, u32 seqno)
{
	struct drm_i915_private *dev_priv = dev->dev_private;
	struct intel_engine_cs *ring;
	int ret, i, j;

	/* Carefully retire all requests without writing to the rings */
	for_each_ring(ring, dev_priv, i) {
		ret = intel_ring_idle(ring);
		if (ret)
			return ret;
	}
	i915_gem_retire_requests(dev);

	/* Finally reset hw state */
	for_each_ring(ring, dev_priv, i) {
		intel_ring_init_seqno(ring, seqno);

		for (j = 0; j < ARRAY_SIZE(ring->semaphore.sync_seqno); j++)
			ring->semaphore.sync_seqno[j] = 0;
	}

	return 0;
}

int i915_gem_set_seqno(struct drm_device *dev, u32 seqno)
{
	struct drm_i915_private *dev_priv = dev->dev_private;
	int ret;

	if (seqno == 0)
		return -EINVAL;

	/* HWS page needs to be set less than what we
	 * will inject to ring
	 */
	ret = i915_gem_init_seqno(dev, seqno - 1);
	if (ret)
		return ret;

	/* Carefully set the last_seqno value so that wrap
	 * detection still works
	 */
	dev_priv->next_seqno = seqno;
	dev_priv->last_seqno = seqno - 1;
	if (dev_priv->last_seqno == 0)
		dev_priv->last_seqno--;

	return 0;
}

int
i915_gem_get_seqno(struct drm_device *dev, u32 *seqno)
{
	struct drm_i915_private *dev_priv = dev->dev_private;

	/* reserve 0 for non-seqno */
	if (dev_priv->next_seqno == 0) {
		int ret = i915_gem_init_seqno(dev, 0);
		if (ret)
			return ret;

		dev_priv->next_seqno = 1;
	}

	*seqno = dev_priv->last_seqno = dev_priv->next_seqno++;
	return 0;
}

int __i915_add_request(struct intel_engine_cs *ring,
		       struct drm_file *file,
		       struct drm_i915_gem_object *obj)
{
	struct drm_i915_private *dev_priv = ring->dev->dev_private;
	struct drm_i915_gem_request *request;
	struct intel_ringbuffer *ringbuf;
	u32 request_ring_position, request_start;
	int ret;

	request = ring->outstanding_lazy_request;
	if (WARN_ON(request == NULL))
		return -ENOMEM;

	if (i915.enable_execlists) {
		struct intel_context *ctx = request->ctx;
		ringbuf = ctx->engine[ring->id].ringbuf;
	} else
		ringbuf = ring->buffer;

	request_start = intel_ring_get_tail(ringbuf);
	/*
	 * Emit any outstanding flushes - execbuf can fail to emit the flush
	 * after having emitted the batchbuffer command. Hence we need to fix
	 * things up similar to emitting the lazy request. The difference here
	 * is that the flush _must_ happen before the next request, no matter
	 * what.
	 */
	if (i915.enable_execlists) {
		ret = logical_ring_flush_all_caches(ringbuf);
		if (ret)
			return ret;
	} else {
		ret = intel_ring_flush_all_caches(ring);
		if (ret)
			return ret;
	}

	/* Record the position of the start of the request so that
	 * should we detect the updated seqno part-way through the
	 * GPU processing the request, we never over-estimate the
	 * position of the head.
	 */
	request_ring_position = intel_ring_get_tail(ringbuf);

	if (i915.enable_execlists) {
		ret = ring->emit_request(ringbuf);
		if (ret)
			return ret;
	} else {
		ret = ring->add_request(ring);
		if (ret)
			return ret;
	}

	request->head = request_start;
	request->tail = request_ring_position;

	/* Whilst this request exists, batch_obj will be on the
	 * active_list, and so will hold the active reference. Only when this
	 * request is retired will the the batch_obj be moved onto the
	 * inactive_list and lose its active reference. Hence we do not need
	 * to explicitly hold another reference here.
	 */
	request->batch_obj = obj;

	if (!i915.enable_execlists) {
		/* Hold a reference to the current context so that we can inspect
		 * it later in case a hangcheck error event fires.
		 */
		request->ctx = ring->last_context;
		if (request->ctx)
			i915_gem_context_reference(request->ctx);
	}

	request->emitted_jiffies = jiffies;
	list_add_tail(&request->list, &ring->request_list);
	request->file_priv = NULL;

	if (file) {
		struct drm_i915_file_private *file_priv = file->driver_priv;

		spin_lock(&file_priv->mm.lock);
		request->file_priv = file_priv;
		list_add_tail(&request->client_list,
			      &file_priv->mm.request_list);
		spin_unlock(&file_priv->mm.lock);
	}

	trace_i915_gem_request_add(request);
	ring->outstanding_lazy_request = NULL;

	i915_queue_hangcheck(ring->dev);

	cancel_delayed_work_sync(&dev_priv->mm.idle_work);
	queue_delayed_work(dev_priv->wq,
			   &dev_priv->mm.retire_work,
			   round_jiffies_up_relative(HZ));
	intel_mark_busy(dev_priv->dev);

	return 0;
}

static inline void
i915_gem_request_remove_from_client(struct drm_i915_gem_request *request)
{
	struct drm_i915_file_private *file_priv = request->file_priv;

	if (!file_priv)
		return;

	spin_lock(&file_priv->mm.lock);
	list_del(&request->client_list);
	request->file_priv = NULL;
	spin_unlock(&file_priv->mm.lock);
}

static bool i915_context_is_banned(struct drm_i915_private *dev_priv,
				   const struct intel_context *ctx)
{
	unsigned long elapsed;

	elapsed = get_seconds() - ctx->hang_stats.guilty_ts;

	if (ctx->hang_stats.banned)
		return true;

	if (elapsed <= DRM_I915_CTX_BAN_PERIOD) {
		if (!i915_gem_context_is_default(ctx)) {
			DRM_DEBUG("context hanging too fast, banning!\n");
			return true;
		} else if (i915_stop_ring_allow_ban(dev_priv)) {
			if (i915_stop_ring_allow_warn(dev_priv))
				DRM_ERROR("gpu hanging too fast, banning!\n");
			return true;
		}
	}

	return false;
}

static void i915_set_reset_status(struct drm_i915_private *dev_priv,
				  struct intel_context *ctx,
				  const bool guilty)
{
	struct i915_ctx_hang_stats *hs;

	if (WARN_ON(!ctx))
		return;

	hs = &ctx->hang_stats;

	if (guilty) {
		hs->banned = i915_context_is_banned(dev_priv, ctx);
		hs->batch_active++;
		hs->guilty_ts = get_seconds();
	} else {
		hs->batch_pending++;
	}
}

static void i915_gem_free_request(struct drm_i915_gem_request *request)
{
	list_del(&request->list);
	i915_gem_request_remove_from_client(request);

	i915_gem_request_unreference(request);
}

void i915_gem_request_free(struct kref *req_ref)
{
	struct drm_i915_gem_request *req = container_of(req_ref,
						 typeof(*req), ref);
	struct intel_context *ctx = req->ctx;

	if (ctx) {
		if (i915.enable_execlists) {
			struct intel_engine_cs *ring = req->ring;

			if (ctx != ring->default_context)
				intel_lr_context_unpin(ring, ctx);
		}

		i915_gem_context_unreference(ctx);
	}

	kfree(req);
}

struct drm_i915_gem_request *
i915_gem_find_active_request(struct intel_engine_cs *ring)
{
	struct drm_i915_gem_request *request;

	list_for_each_entry(request, &ring->request_list, list) {
		if (i915_gem_request_completed(request, false))
			continue;

		return request;
	}

	return NULL;
}

static void i915_gem_reset_ring_status(struct drm_i915_private *dev_priv,
				       struct intel_engine_cs *ring)
{
	struct drm_i915_gem_request *request;
	bool ring_hung;

	request = i915_gem_find_active_request(ring);

	if (request == NULL)
		return;

	ring_hung = ring->hangcheck.score >= HANGCHECK_SCORE_RING_HUNG;

	i915_set_reset_status(dev_priv, request->ctx, ring_hung);

	list_for_each_entry_continue(request, &ring->request_list, list)
		i915_set_reset_status(dev_priv, request->ctx, false);
}

static void i915_gem_reset_ring_cleanup(struct drm_i915_private *dev_priv,
					struct intel_engine_cs *ring)
{
	while (!list_empty(&ring->active_list)) {
		struct drm_i915_gem_object *obj;

		obj = list_first_entry(&ring->active_list,
				       struct drm_i915_gem_object,
				       ring_list);

		i915_gem_object_move_to_inactive(obj);
	}

	/*
	 * Clear the execlists queue up before freeing the requests, as those
	 * are the ones that keep the context and ringbuffer backing objects
	 * pinned in place.
	 */
	while (!list_empty(&ring->execlist_queue)) {
		struct intel_ctx_submit_request *submit_req;

		submit_req = list_first_entry(&ring->execlist_queue,
				struct intel_ctx_submit_request,
				execlist_link);
		list_del(&submit_req->execlist_link);
		intel_runtime_pm_put(dev_priv);
		i915_gem_context_unreference(submit_req->ctx);
		kfree(submit_req);
	}

	/*
	 * We must free the requests after all the corresponding objects have
	 * been moved off active lists. Which is the same order as the normal
	 * retire_requests function does. This is important if object hold
	 * implicit references on things like e.g. ppgtt address spaces through
	 * the request.
	 */
	while (!list_empty(&ring->request_list)) {
		struct drm_i915_gem_request *request;

		request = list_first_entry(&ring->request_list,
					   struct drm_i915_gem_request,
					   list);

		i915_gem_free_request(request);
	}

	/* This may not have been flushed before the reset, so clean it now */
	i915_gem_request_assign(&ring->outstanding_lazy_request, NULL);
}

void i915_gem_restore_fences(struct drm_device *dev)
{
	struct drm_i915_private *dev_priv = dev->dev_private;
	int i;

	for (i = 0; i < dev_priv->num_fence_regs; i++) {
		struct drm_i915_fence_reg *reg = &dev_priv->fence_regs[i];

		/*
		 * Commit delayed tiling changes if we have an object still
		 * attached to the fence, otherwise just clear the fence.
		 */
		if (reg->obj) {
			i915_gem_object_update_fence(reg->obj, reg,
						     reg->obj->tiling_mode);
		} else {
			i915_gem_write_fence(dev, i, NULL);
		}
	}
}

void i915_gem_reset(struct drm_device *dev)
{
	struct drm_i915_private *dev_priv = dev->dev_private;
	struct intel_engine_cs *ring;
	int i;

	/*
	 * Before we free the objects from the requests, we need to inspect
	 * them for finding the guilty party. As the requests only borrow
	 * their reference to the objects, the inspection must be done first.
	 */
	for_each_ring(ring, dev_priv, i)
		i915_gem_reset_ring_status(dev_priv, ring);

	for_each_ring(ring, dev_priv, i)
		i915_gem_reset_ring_cleanup(dev_priv, ring);

	i915_gem_context_reset(dev);

	i915_gem_restore_fences(dev);
}

/**
 * This function clears the request list as sequence numbers are passed.
 */
void
i915_gem_retire_requests_ring(struct intel_engine_cs *ring)
{
	if (list_empty(&ring->request_list))
		return;

	WARN_ON(i915_verify_lists(ring->dev));

	/* Move any buffers on the active list that are no longer referenced
	 * by the ringbuffer to the flushing/inactive lists as appropriate,
	 * before we free the context associated with the requests.
	 */
	while (!list_empty(&ring->active_list)) {
		struct drm_i915_gem_object *obj;

		obj = list_first_entry(&ring->active_list,
				      struct drm_i915_gem_object,
				      ring_list);

		if (!i915_gem_request_completed(obj->last_read_req, true))
			break;

		i915_gem_object_move_to_inactive(obj);
	}


	while (!list_empty(&ring->request_list)) {
		struct drm_i915_gem_request *request;
		struct intel_ringbuffer *ringbuf;

		request = list_first_entry(&ring->request_list,
					   struct drm_i915_gem_request,
					   list);

		if (!i915_gem_request_completed(request, true))
			break;

		trace_i915_gem_request_retire(request);

		/* This is one of the few common intersection points
		 * between legacy ringbuffer submission and execlists:
		 * we need to tell them apart in order to find the correct
		 * ringbuffer to which the request belongs to.
		 */
		if (i915.enable_execlists) {
			struct intel_context *ctx = request->ctx;
			ringbuf = ctx->engine[ring->id].ringbuf;
		} else
			ringbuf = ring->buffer;

		/* We know the GPU must have read the request to have
		 * sent us the seqno + interrupt, so use the position
		 * of tail of the request to update the last known position
		 * of the GPU head.
		 */
		ringbuf->last_retired_head = request->tail;

		i915_gem_free_request(request);
	}

	if (unlikely(ring->trace_irq_req &&
		     i915_gem_request_completed(ring->trace_irq_req, true))) {
		ring->irq_put(ring);
		i915_gem_request_assign(&ring->trace_irq_req, NULL);
	}

	WARN_ON(i915_verify_lists(ring->dev));
}

bool
i915_gem_retire_requests(struct drm_device *dev)
{
	struct drm_i915_private *dev_priv = dev->dev_private;
	struct intel_engine_cs *ring;
	bool idle = true;
	int i;

	for_each_ring(ring, dev_priv, i) {
		i915_gem_retire_requests_ring(ring);
		idle &= list_empty(&ring->request_list);
		if (i915.enable_execlists) {
			unsigned long flags;

			spin_lock_irqsave(&ring->execlist_lock, flags);
			idle &= list_empty(&ring->execlist_queue);
			spin_unlock_irqrestore(&ring->execlist_lock, flags);

			intel_execlists_retire_requests(ring);
		}
	}

	if (idle)
		mod_delayed_work(dev_priv->wq,
				   &dev_priv->mm.idle_work,
				   msecs_to_jiffies(100));

	return idle;
}

static void
i915_gem_retire_work_handler(struct work_struct *work)
{
	struct drm_i915_private *dev_priv =
		container_of(work, typeof(*dev_priv), mm.retire_work.work);
	struct drm_device *dev = dev_priv->dev;
	bool idle;

	/* Come back later if the device is busy... */
	idle = false;
	if (mutex_trylock(&dev->struct_mutex)) {
		idle = i915_gem_retire_requests(dev);
		mutex_unlock(&dev->struct_mutex);
	}
	if (!idle)
		queue_delayed_work(dev_priv->wq, &dev_priv->mm.retire_work,
				   round_jiffies_up_relative(HZ));
}

static void
i915_gem_idle_work_handler(struct work_struct *work)
{
	struct drm_i915_private *dev_priv =
		container_of(work, typeof(*dev_priv), mm.idle_work.work);

	intel_mark_idle(dev_priv->dev);
}

/**
 * Ensures that an object will eventually get non-busy by flushing any required
 * write domains, emitting any outstanding lazy request and retiring and
 * completed requests.
 */
static int
i915_gem_object_flush_active(struct drm_i915_gem_object *obj)
{
	struct intel_engine_cs *ring;
	int ret;

	if (obj->active) {
		ring = i915_gem_request_get_ring(obj->last_read_req);

		ret = i915_gem_check_olr(obj->last_read_req);
		if (ret)
			return ret;

		i915_gem_retire_requests_ring(ring);
	}

	return 0;
}

/**
 * i915_gem_wait_ioctl - implements DRM_IOCTL_I915_GEM_WAIT
 * @DRM_IOCTL_ARGS: standard ioctl arguments
 *
 * Returns 0 if successful, else an error is returned with the remaining time in
 * the timeout parameter.
 *  -ETIME: object is still busy after timeout
 *  -ERESTARTSYS: signal interrupted the wait
 *  -ENONENT: object doesn't exist
 * Also possible, but rare:
 *  -EAGAIN: GPU wedged
 *  -ENOMEM: damn
 *  -ENODEV: Internal IRQ fail
 *  -E?: The add request failed
 *
 * The wait ioctl with a timeout of 0 reimplements the busy ioctl. With any
 * non-zero timeout parameter the wait ioctl will wait for the given number of
 * nanoseconds on an object becoming unbusy. Since the wait itself does so
 * without holding struct_mutex the object may become re-busied before this
 * function completes. A similar but shorter * race condition exists in the busy
 * ioctl
 */
int
i915_gem_wait_ioctl(struct drm_device *dev, void *data, struct drm_file *file)
{
	struct drm_i915_private *dev_priv = dev->dev_private;
	struct drm_i915_gem_wait *args = data;
	struct drm_i915_gem_object *obj;
	struct drm_i915_gem_request *req;
	unsigned reset_counter;
	int ret = 0;

	if (args->flags != 0)
		return -EINVAL;

	ret = i915_mutex_lock_interruptible(dev);
	if (ret)
		return ret;

	obj = to_intel_bo(drm_gem_object_lookup(dev, file, args->bo_handle));
	if (&obj->base == NULL) {
		mutex_unlock(&dev->struct_mutex);
		return -ENOENT;
	}

	/* Need to make sure the object gets inactive eventually. */
	ret = i915_gem_object_flush_active(obj);
	if (ret)
		goto out;

	if (!obj->active || !obj->last_read_req)
		goto out;

	req = obj->last_read_req;

	/* Do this after OLR check to make sure we make forward progress polling
	 * on this IOCTL with a timeout <=0 (like busy ioctl)
	 */
	if (args->timeout_ns <= 0) {
		ret = -ETIME;
		goto out;
	}

	drm_gem_object_unreference(&obj->base);
	reset_counter = atomic_read(&dev_priv->gpu_error.reset_counter);
	i915_gem_request_reference(req);
	mutex_unlock(&dev->struct_mutex);

<<<<<<< HEAD
	return __i915_wait_seqno(ring, seqno, reset_counter, true,
				 &args->timeout_ns, file->driver_priv);
=======
	ret = __i915_wait_request(req, reset_counter, true, &args->timeout_ns,
				  file->driver_priv);
	mutex_lock(&dev->struct_mutex);
	i915_gem_request_unreference(req);
	mutex_unlock(&dev->struct_mutex);
	return ret;
>>>>>>> 68fe0796

out:
	drm_gem_object_unreference(&obj->base);
	mutex_unlock(&dev->struct_mutex);
	return ret;
}

/**
 * i915_gem_object_sync - sync an object to a ring.
 *
 * @obj: object which may be in use on another ring.
 * @to: ring we wish to use the object on. May be NULL.
 *
 * This code is meant to abstract object synchronization with the GPU.
 * Calling with NULL implies synchronizing the object with the CPU
 * rather than a particular GPU ring.
 *
 * Returns 0 if successful, else propagates up the lower layer error.
 */
int
i915_gem_object_sync(struct drm_i915_gem_object *obj,
		     struct intel_engine_cs *to)
{
	struct intel_engine_cs *from;
	u32 seqno;
	int ret, idx;

	from = i915_gem_request_get_ring(obj->last_read_req);

	if (from == NULL || to == from)
		return 0;

	if (to == NULL || !i915_semaphore_is_enabled(obj->base.dev))
		return i915_gem_object_wait_rendering(obj, false);

	idx = intel_ring_sync_index(from, to);

	seqno = i915_gem_request_get_seqno(obj->last_read_req);
	/* Optimization: Avoid semaphore sync when we are sure we already
	 * waited for an object with higher seqno */
	if (seqno <= from->semaphore.sync_seqno[idx])
		return 0;

	ret = i915_gem_check_olr(obj->last_read_req);
	if (ret)
		return ret;

	trace_i915_gem_ring_sync_to(from, to, obj->last_read_req);
	ret = to->semaphore.sync_to(to, from, seqno);
	if (!ret)
		/* We use last_read_req because sync_to()
		 * might have just caused seqno wrap under
		 * the radar.
		 */
		from->semaphore.sync_seqno[idx] =
				i915_gem_request_get_seqno(obj->last_read_req);

	return ret;
}

static void i915_gem_object_finish_gtt(struct drm_i915_gem_object *obj)
{
	u32 old_write_domain, old_read_domains;

	/* Force a pagefault for domain tracking on next user access */
	i915_gem_release_mmap(obj);

	if ((obj->base.read_domains & I915_GEM_DOMAIN_GTT) == 0)
		return;

	/* Wait for any direct GTT access to complete */
	mb();

	old_read_domains = obj->base.read_domains;
	old_write_domain = obj->base.write_domain;

	obj->base.read_domains &= ~I915_GEM_DOMAIN_GTT;
	obj->base.write_domain &= ~I915_GEM_DOMAIN_GTT;

	trace_i915_gem_object_change_domain(obj,
					    old_read_domains,
					    old_write_domain);
}

int i915_vma_unbind(struct i915_vma *vma)
{
	struct drm_i915_gem_object *obj = vma->obj;
	struct drm_i915_private *dev_priv = obj->base.dev->dev_private;
	int ret;

	if (list_empty(&vma->vma_link))
		return 0;

	if (!drm_mm_node_allocated(&vma->node)) {
		i915_gem_vma_destroy(vma);
		return 0;
	}

	if (vma->pin_count)
		return -EBUSY;

	BUG_ON(obj->pages == NULL);

	ret = i915_gem_object_finish_gpu(obj);
	if (ret)
		return ret;
	/* Continue on if we fail due to EIO, the GPU is hung so we
	 * should be safe and we need to cleanup or else we might
	 * cause memory corruption through use-after-free.
	 */

	/* Throw away the active reference before moving to the unbound list */
	i915_gem_object_retire(obj);

	if (i915_is_ggtt(vma->vm)) {
		i915_gem_object_finish_gtt(obj);

		/* release the fence reg _after_ flushing */
		ret = i915_gem_object_put_fence(obj);
		if (ret)
			return ret;
	}

	trace_i915_vma_unbind(vma);

	vma->unbind_vma(vma);

	list_del_init(&vma->mm_list);
	if (i915_is_ggtt(vma->vm))
		obj->map_and_fenceable = false;

	drm_mm_remove_node(&vma->node);
	i915_gem_vma_destroy(vma);

	/* Since the unbound list is global, only move to that list if
	 * no more VMAs exist. */
	if (list_empty(&obj->vma_list)) {
		i915_gem_gtt_finish_object(obj);
		list_move_tail(&obj->global_list, &dev_priv->mm.unbound_list);
	}

	/* And finally now the object is completely decoupled from this vma,
	 * we can drop its hold on the backing storage and allow it to be
	 * reaped by the shrinker.
	 */
	i915_gem_object_unpin_pages(obj);

	return 0;
}

int i915_gpu_idle(struct drm_device *dev)
{
	struct drm_i915_private *dev_priv = dev->dev_private;
	struct intel_engine_cs *ring;
	int ret, i;

	/* Flush everything onto the inactive list. */
	for_each_ring(ring, dev_priv, i) {
		if (!i915.enable_execlists) {
			ret = i915_switch_context(ring, ring->default_context);
			if (ret)
				return ret;
		}

		ret = intel_ring_idle(ring);
		if (ret)
			return ret;
	}

	return 0;
}

static void i965_write_fence_reg(struct drm_device *dev, int reg,
				 struct drm_i915_gem_object *obj)
{
	struct drm_i915_private *dev_priv = dev->dev_private;
	int fence_reg;
	int fence_pitch_shift;

	if (INTEL_INFO(dev)->gen >= 6) {
		fence_reg = FENCE_REG_SANDYBRIDGE_0;
		fence_pitch_shift = SANDYBRIDGE_FENCE_PITCH_SHIFT;
	} else {
		fence_reg = FENCE_REG_965_0;
		fence_pitch_shift = I965_FENCE_PITCH_SHIFT;
	}

	fence_reg += reg * 8;

	/* To w/a incoherency with non-atomic 64-bit register updates,
	 * we split the 64-bit update into two 32-bit writes. In order
	 * for a partial fence not to be evaluated between writes, we
	 * precede the update with write to turn off the fence register,
	 * and only enable the fence as the last step.
	 *
	 * For extra levels of paranoia, we make sure each step lands
	 * before applying the next step.
	 */
	I915_WRITE(fence_reg, 0);
	POSTING_READ(fence_reg);

	if (obj) {
		u32 size = i915_gem_obj_ggtt_size(obj);
		uint64_t val;

		val = (uint64_t)((i915_gem_obj_ggtt_offset(obj) + size - 4096) &
				 0xfffff000) << 32;
		val |= i915_gem_obj_ggtt_offset(obj) & 0xfffff000;
		val |= (uint64_t)((obj->stride / 128) - 1) << fence_pitch_shift;
		if (obj->tiling_mode == I915_TILING_Y)
			val |= 1 << I965_FENCE_TILING_Y_SHIFT;
		val |= I965_FENCE_REG_VALID;

		I915_WRITE(fence_reg + 4, val >> 32);
		POSTING_READ(fence_reg + 4);

		I915_WRITE(fence_reg + 0, val);
		POSTING_READ(fence_reg);
	} else {
		I915_WRITE(fence_reg + 4, 0);
		POSTING_READ(fence_reg + 4);
	}
}

static void i915_write_fence_reg(struct drm_device *dev, int reg,
				 struct drm_i915_gem_object *obj)
{
	struct drm_i915_private *dev_priv = dev->dev_private;
	u32 val;

	if (obj) {
		u32 size = i915_gem_obj_ggtt_size(obj);
		int pitch_val;
		int tile_width;

		WARN((i915_gem_obj_ggtt_offset(obj) & ~I915_FENCE_START_MASK) ||
		     (size & -size) != size ||
		     (i915_gem_obj_ggtt_offset(obj) & (size - 1)),
		     "object 0x%08lx [fenceable? %d] not 1M or pot-size (0x%08x) aligned\n",
		     i915_gem_obj_ggtt_offset(obj), obj->map_and_fenceable, size);

		if (obj->tiling_mode == I915_TILING_Y && HAS_128_BYTE_Y_TILING(dev))
			tile_width = 128;
		else
			tile_width = 512;

		/* Note: pitch better be a power of two tile widths */
		pitch_val = obj->stride / tile_width;
		pitch_val = ffs(pitch_val) - 1;

		val = i915_gem_obj_ggtt_offset(obj);
		if (obj->tiling_mode == I915_TILING_Y)
			val |= 1 << I830_FENCE_TILING_Y_SHIFT;
		val |= I915_FENCE_SIZE_BITS(size);
		val |= pitch_val << I830_FENCE_PITCH_SHIFT;
		val |= I830_FENCE_REG_VALID;
	} else
		val = 0;

	if (reg < 8)
		reg = FENCE_REG_830_0 + reg * 4;
	else
		reg = FENCE_REG_945_8 + (reg - 8) * 4;

	I915_WRITE(reg, val);
	POSTING_READ(reg);
}

static void i830_write_fence_reg(struct drm_device *dev, int reg,
				struct drm_i915_gem_object *obj)
{
	struct drm_i915_private *dev_priv = dev->dev_private;
	uint32_t val;

	if (obj) {
		u32 size = i915_gem_obj_ggtt_size(obj);
		uint32_t pitch_val;

		WARN((i915_gem_obj_ggtt_offset(obj) & ~I830_FENCE_START_MASK) ||
		     (size & -size) != size ||
		     (i915_gem_obj_ggtt_offset(obj) & (size - 1)),
		     "object 0x%08lx not 512K or pot-size 0x%08x aligned\n",
		     i915_gem_obj_ggtt_offset(obj), size);

		pitch_val = obj->stride / 128;
		pitch_val = ffs(pitch_val) - 1;

		val = i915_gem_obj_ggtt_offset(obj);
		if (obj->tiling_mode == I915_TILING_Y)
			val |= 1 << I830_FENCE_TILING_Y_SHIFT;
		val |= I830_FENCE_SIZE_BITS(size);
		val |= pitch_val << I830_FENCE_PITCH_SHIFT;
		val |= I830_FENCE_REG_VALID;
	} else
		val = 0;

	I915_WRITE(FENCE_REG_830_0 + reg * 4, val);
	POSTING_READ(FENCE_REG_830_0 + reg * 4);
}

inline static bool i915_gem_object_needs_mb(struct drm_i915_gem_object *obj)
{
	return obj && obj->base.read_domains & I915_GEM_DOMAIN_GTT;
}

static void i915_gem_write_fence(struct drm_device *dev, int reg,
				 struct drm_i915_gem_object *obj)
{
	struct drm_i915_private *dev_priv = dev->dev_private;

	/* Ensure that all CPU reads are completed before installing a fence
	 * and all writes before removing the fence.
	 */
	if (i915_gem_object_needs_mb(dev_priv->fence_regs[reg].obj))
		mb();

	WARN(obj && (!obj->stride || !obj->tiling_mode),
	     "bogus fence setup with stride: 0x%x, tiling mode: %i\n",
	     obj->stride, obj->tiling_mode);

	switch (INTEL_INFO(dev)->gen) {
	case 9:
	case 8:
	case 7:
	case 6:
	case 5:
	case 4: i965_write_fence_reg(dev, reg, obj); break;
	case 3: i915_write_fence_reg(dev, reg, obj); break;
	case 2: i830_write_fence_reg(dev, reg, obj); break;
	default: BUG();
	}

	/* And similarly be paranoid that no direct access to this region
	 * is reordered to before the fence is installed.
	 */
	if (i915_gem_object_needs_mb(obj))
		mb();
}

static inline int fence_number(struct drm_i915_private *dev_priv,
			       struct drm_i915_fence_reg *fence)
{
	return fence - dev_priv->fence_regs;
}

static void i915_gem_object_update_fence(struct drm_i915_gem_object *obj,
					 struct drm_i915_fence_reg *fence,
					 bool enable)
{
	struct drm_i915_private *dev_priv = obj->base.dev->dev_private;
	int reg = fence_number(dev_priv, fence);

	i915_gem_write_fence(obj->base.dev, reg, enable ? obj : NULL);

	if (enable) {
		obj->fence_reg = reg;
		fence->obj = obj;
		list_move_tail(&fence->lru_list, &dev_priv->mm.fence_list);
	} else {
		obj->fence_reg = I915_FENCE_REG_NONE;
		fence->obj = NULL;
		list_del_init(&fence->lru_list);
	}
	obj->fence_dirty = false;
}

static int
i915_gem_object_wait_fence(struct drm_i915_gem_object *obj)
{
	if (obj->last_fenced_req) {
		int ret = i915_wait_request(obj->last_fenced_req);
		if (ret)
			return ret;

		i915_gem_request_assign(&obj->last_fenced_req, NULL);
	}

	return 0;
}

int
i915_gem_object_put_fence(struct drm_i915_gem_object *obj)
{
	struct drm_i915_private *dev_priv = obj->base.dev->dev_private;
	struct drm_i915_fence_reg *fence;
	int ret;

	ret = i915_gem_object_wait_fence(obj);
	if (ret)
		return ret;

	if (obj->fence_reg == I915_FENCE_REG_NONE)
		return 0;

	fence = &dev_priv->fence_regs[obj->fence_reg];

	if (WARN_ON(fence->pin_count))
		return -EBUSY;

	i915_gem_object_fence_lost(obj);
	i915_gem_object_update_fence(obj, fence, false);

	return 0;
}

static struct drm_i915_fence_reg *
i915_find_fence_reg(struct drm_device *dev)
{
	struct drm_i915_private *dev_priv = dev->dev_private;
	struct drm_i915_fence_reg *reg, *avail;
	int i;

	/* First try to find a free reg */
	avail = NULL;
	for (i = dev_priv->fence_reg_start; i < dev_priv->num_fence_regs; i++) {
		reg = &dev_priv->fence_regs[i];
		if (!reg->obj)
			return reg;

		if (!reg->pin_count)
			avail = reg;
	}

	if (avail == NULL)
		goto deadlock;

	/* None available, try to steal one or wait for a user to finish */
	list_for_each_entry(reg, &dev_priv->mm.fence_list, lru_list) {
		if (reg->pin_count)
			continue;

		return reg;
	}

deadlock:
	/* Wait for completion of pending flips which consume fences */
	if (intel_has_pending_fb_unpin(dev))
		return ERR_PTR(-EAGAIN);

	return ERR_PTR(-EDEADLK);
}

/**
 * i915_gem_object_get_fence - set up fencing for an object
 * @obj: object to map through a fence reg
 *
 * When mapping objects through the GTT, userspace wants to be able to write
 * to them without having to worry about swizzling if the object is tiled.
 * This function walks the fence regs looking for a free one for @obj,
 * stealing one if it can't find any.
 *
 * It then sets up the reg based on the object's properties: address, pitch
 * and tiling format.
 *
 * For an untiled surface, this removes any existing fence.
 */
int
i915_gem_object_get_fence(struct drm_i915_gem_object *obj)
{
	struct drm_device *dev = obj->base.dev;
	struct drm_i915_private *dev_priv = dev->dev_private;
	bool enable = obj->tiling_mode != I915_TILING_NONE;
	struct drm_i915_fence_reg *reg;
	int ret;

	/* Have we updated the tiling parameters upon the object and so
	 * will need to serialise the write to the associated fence register?
	 */
	if (obj->fence_dirty) {
		ret = i915_gem_object_wait_fence(obj);
		if (ret)
			return ret;
	}

	/* Just update our place in the LRU if our fence is getting reused. */
	if (obj->fence_reg != I915_FENCE_REG_NONE) {
		reg = &dev_priv->fence_regs[obj->fence_reg];
		if (!obj->fence_dirty) {
			list_move_tail(&reg->lru_list,
				       &dev_priv->mm.fence_list);
			return 0;
		}
	} else if (enable) {
		if (WARN_ON(!obj->map_and_fenceable))
			return -EINVAL;

		reg = i915_find_fence_reg(dev);
		if (IS_ERR(reg))
			return PTR_ERR(reg);

		if (reg->obj) {
			struct drm_i915_gem_object *old = reg->obj;

			ret = i915_gem_object_wait_fence(old);
			if (ret)
				return ret;

			i915_gem_object_fence_lost(old);
		}
	} else
		return 0;

	i915_gem_object_update_fence(obj, reg, enable);

	return 0;
}

static bool i915_gem_valid_gtt_space(struct i915_vma *vma,
				     unsigned long cache_level)
{
	struct drm_mm_node *gtt_space = &vma->node;
	struct drm_mm_node *other;

	/*
	 * On some machines we have to be careful when putting differing types
	 * of snoopable memory together to avoid the prefetcher crossing memory
	 * domains and dying. During vm initialisation, we decide whether or not
	 * these constraints apply and set the drm_mm.color_adjust
	 * appropriately.
	 */
	if (vma->vm->mm.color_adjust == NULL)
		return true;

	if (!drm_mm_node_allocated(gtt_space))
		return true;

	if (list_empty(&gtt_space->node_list))
		return true;

	other = list_entry(gtt_space->node_list.prev, struct drm_mm_node, node_list);
	if (other->allocated && !other->hole_follows && other->color != cache_level)
		return false;

	other = list_entry(gtt_space->node_list.next, struct drm_mm_node, node_list);
	if (other->allocated && !gtt_space->hole_follows && other->color != cache_level)
		return false;

	return true;
}

/**
 * Finds free space in the GTT aperture and binds the object there.
 */
static struct i915_vma *
i915_gem_object_bind_to_vm(struct drm_i915_gem_object *obj,
			   struct i915_address_space *vm,
			   unsigned alignment,
			   uint64_t flags)
{
	struct drm_device *dev = obj->base.dev;
	struct drm_i915_private *dev_priv = dev->dev_private;
	u32 size, fence_size, fence_alignment, unfenced_alignment;
	unsigned long start =
		flags & PIN_OFFSET_BIAS ? flags & PIN_OFFSET_MASK : 0;
	unsigned long end =
		flags & PIN_MAPPABLE ? dev_priv->gtt.mappable_end : vm->total;
	struct i915_vma *vma;
	int ret;

	fence_size = i915_gem_get_gtt_size(dev,
					   obj->base.size,
					   obj->tiling_mode);
	fence_alignment = i915_gem_get_gtt_alignment(dev,
						     obj->base.size,
						     obj->tiling_mode, true);
	unfenced_alignment =
		i915_gem_get_gtt_alignment(dev,
					   obj->base.size,
					   obj->tiling_mode, false);

	if (alignment == 0)
		alignment = flags & PIN_MAPPABLE ? fence_alignment :
						unfenced_alignment;
	if (flags & PIN_MAPPABLE && alignment & (fence_alignment - 1)) {
		DRM_DEBUG("Invalid object alignment requested %u\n", alignment);
		return ERR_PTR(-EINVAL);
	}

	size = flags & PIN_MAPPABLE ? fence_size : obj->base.size;

	/* If the object is bigger than the entire aperture, reject it early
	 * before evicting everything in a vain attempt to find space.
	 */
	if (obj->base.size > end) {
		DRM_DEBUG("Attempting to bind an object larger than the aperture: object=%zd > %s aperture=%lu\n",
			  obj->base.size,
			  flags & PIN_MAPPABLE ? "mappable" : "total",
			  end);
		return ERR_PTR(-E2BIG);
	}

	ret = i915_gem_object_get_pages(obj);
	if (ret)
		return ERR_PTR(ret);

	i915_gem_object_pin_pages(obj);

	vma = i915_gem_obj_lookup_or_create_vma(obj, vm);
	if (IS_ERR(vma))
		goto err_unpin;

search_free:
	ret = drm_mm_insert_node_in_range_generic(&vm->mm, &vma->node,
						  size, alignment,
						  obj->cache_level,
						  start, end,
						  DRM_MM_SEARCH_DEFAULT,
						  DRM_MM_CREATE_DEFAULT);
	if (ret) {
		ret = i915_gem_evict_something(dev, vm, size, alignment,
					       obj->cache_level,
					       start, end,
					       flags);
		if (ret == 0)
			goto search_free;

		goto err_free_vma;
	}
	if (WARN_ON(!i915_gem_valid_gtt_space(vma, obj->cache_level))) {
		ret = -EINVAL;
		goto err_remove_node;
	}

	ret = i915_gem_gtt_prepare_object(obj);
	if (ret)
		goto err_remove_node;

	list_move_tail(&obj->global_list, &dev_priv->mm.bound_list);
	list_add_tail(&vma->mm_list, &vm->inactive_list);

	trace_i915_vma_bind(vma, flags);
	vma->bind_vma(vma, obj->cache_level,
		      flags & PIN_GLOBAL ? GLOBAL_BIND : 0);

	return vma;

err_remove_node:
	drm_mm_remove_node(&vma->node);
err_free_vma:
	i915_gem_vma_destroy(vma);
	vma = ERR_PTR(ret);
err_unpin:
	i915_gem_object_unpin_pages(obj);
	return vma;
}

bool
i915_gem_clflush_object(struct drm_i915_gem_object *obj,
			bool force)
{
	/* If we don't have a page list set up, then we're not pinned
	 * to GPU, and we can ignore the cache flush because it'll happen
	 * again at bind time.
	 */
	if (obj->pages == NULL)
		return false;

	/*
	 * Stolen memory is always coherent with the GPU as it is explicitly
	 * marked as wc by the system, or the system is cache-coherent.
	 */
	if (obj->stolen || obj->phys_handle)
		return false;

	/* If the GPU is snooping the contents of the CPU cache,
	 * we do not need to manually clear the CPU cache lines.  However,
	 * the caches are only snooped when the render cache is
	 * flushed/invalidated.  As we always have to emit invalidations
	 * and flushes when moving into and out of the RENDER domain, correct
	 * snooping behaviour occurs naturally as the result of our domain
	 * tracking.
	 */
	if (!force && cpu_cache_is_coherent(obj->base.dev, obj->cache_level))
		return false;

	trace_i915_gem_object_clflush(obj);
	drm_clflush_sg(obj->pages);

	return true;
}

/** Flushes the GTT write domain for the object if it's dirty. */
static void
i915_gem_object_flush_gtt_write_domain(struct drm_i915_gem_object *obj)
{
	uint32_t old_write_domain;

	if (obj->base.write_domain != I915_GEM_DOMAIN_GTT)
		return;

	/* No actual flushing is required for the GTT write domain.  Writes
	 * to it immediately go to main memory as far as we know, so there's
	 * no chipset flush.  It also doesn't land in render cache.
	 *
	 * However, we do have to enforce the order so that all writes through
	 * the GTT land before any writes to the device, such as updates to
	 * the GATT itself.
	 */
	wmb();

	old_write_domain = obj->base.write_domain;
	obj->base.write_domain = 0;

	intel_fb_obj_flush(obj, false);

	trace_i915_gem_object_change_domain(obj,
					    obj->base.read_domains,
					    old_write_domain);
}

/** Flushes the CPU write domain for the object if it's dirty. */
static void
i915_gem_object_flush_cpu_write_domain(struct drm_i915_gem_object *obj,
				       bool force)
{
	uint32_t old_write_domain;

	if (obj->base.write_domain != I915_GEM_DOMAIN_CPU)
		return;

	if (i915_gem_clflush_object(obj, force))
		i915_gem_chipset_flush(obj->base.dev);

	old_write_domain = obj->base.write_domain;
	obj->base.write_domain = 0;

	intel_fb_obj_flush(obj, false);

	trace_i915_gem_object_change_domain(obj,
					    obj->base.read_domains,
					    old_write_domain);
}

/**
 * Moves a single object to the GTT read, and possibly write domain.
 *
 * This function returns when the move is complete, including waiting on
 * flushes to occur.
 */
int
i915_gem_object_set_to_gtt_domain(struct drm_i915_gem_object *obj, bool write)
{
	struct drm_i915_private *dev_priv = obj->base.dev->dev_private;
	struct i915_vma *vma = i915_gem_obj_to_ggtt(obj);
	uint32_t old_write_domain, old_read_domains;
	int ret;

	/* Not valid to be called on unbound objects. */
	if (vma == NULL)
		return -EINVAL;

	if (obj->base.write_domain == I915_GEM_DOMAIN_GTT)
		return 0;

	ret = i915_gem_object_wait_rendering(obj, !write);
	if (ret)
		return ret;

	i915_gem_object_retire(obj);
	i915_gem_object_flush_cpu_write_domain(obj, false);

	/* Serialise direct access to this object with the barriers for
	 * coherent writes from the GPU, by effectively invalidating the
	 * GTT domain upon first access.
	 */
	if ((obj->base.read_domains & I915_GEM_DOMAIN_GTT) == 0)
		mb();

	old_write_domain = obj->base.write_domain;
	old_read_domains = obj->base.read_domains;

	/* It should now be out of any other write domains, and we can update
	 * the domain values for our changes.
	 */
	BUG_ON((obj->base.write_domain & ~I915_GEM_DOMAIN_GTT) != 0);
	obj->base.read_domains |= I915_GEM_DOMAIN_GTT;
	if (write) {
		obj->base.read_domains = I915_GEM_DOMAIN_GTT;
		obj->base.write_domain = I915_GEM_DOMAIN_GTT;
		obj->dirty = 1;
	}

	if (write)
		intel_fb_obj_invalidate(obj, NULL);

	trace_i915_gem_object_change_domain(obj,
					    old_read_domains,
					    old_write_domain);

	/* And bump the LRU for this access */
	if (i915_gem_object_is_inactive(obj))
		list_move_tail(&vma->mm_list,
			       &dev_priv->gtt.base.inactive_list);

	return 0;
}

int i915_gem_object_set_cache_level(struct drm_i915_gem_object *obj,
				    enum i915_cache_level cache_level)
{
	struct drm_device *dev = obj->base.dev;
	struct i915_vma *vma, *next;
	int ret;

	if (obj->cache_level == cache_level)
		return 0;

	if (i915_gem_obj_is_pinned(obj)) {
		DRM_DEBUG("can not change the cache level of pinned objects\n");
		return -EBUSY;
	}

	list_for_each_entry_safe(vma, next, &obj->vma_list, vma_link) {
		if (!i915_gem_valid_gtt_space(vma, cache_level)) {
			ret = i915_vma_unbind(vma);
			if (ret)
				return ret;
		}
	}

	if (i915_gem_obj_bound_any(obj)) {
		ret = i915_gem_object_finish_gpu(obj);
		if (ret)
			return ret;

		i915_gem_object_finish_gtt(obj);

		/* Before SandyBridge, you could not use tiling or fence
		 * registers with snooped memory, so relinquish any fences
		 * currently pointing to our region in the aperture.
		 */
		if (INTEL_INFO(dev)->gen < 6) {
			ret = i915_gem_object_put_fence(obj);
			if (ret)
				return ret;
		}

		list_for_each_entry(vma, &obj->vma_list, vma_link)
			if (drm_mm_node_allocated(&vma->node))
				vma->bind_vma(vma, cache_level,
						vma->bound & GLOBAL_BIND);
	}

	list_for_each_entry(vma, &obj->vma_list, vma_link)
		vma->node.color = cache_level;
	obj->cache_level = cache_level;

	if (cpu_write_needs_clflush(obj)) {
		u32 old_read_domains, old_write_domain;

		/* If we're coming from LLC cached, then we haven't
		 * actually been tracking whether the data is in the
		 * CPU cache or not, since we only allow one bit set
		 * in obj->write_domain and have been skipping the clflushes.
		 * Just set it to the CPU cache for now.
		 */
		i915_gem_object_retire(obj);
		WARN_ON(obj->base.write_domain & ~I915_GEM_DOMAIN_CPU);

		old_read_domains = obj->base.read_domains;
		old_write_domain = obj->base.write_domain;

		obj->base.read_domains = I915_GEM_DOMAIN_CPU;
		obj->base.write_domain = I915_GEM_DOMAIN_CPU;

		trace_i915_gem_object_change_domain(obj,
						    old_read_domains,
						    old_write_domain);
	}

	return 0;
}

int i915_gem_get_caching_ioctl(struct drm_device *dev, void *data,
			       struct drm_file *file)
{
	struct drm_i915_gem_caching *args = data;
	struct drm_i915_gem_object *obj;
	int ret;

	ret = i915_mutex_lock_interruptible(dev);
	if (ret)
		return ret;

	obj = to_intel_bo(drm_gem_object_lookup(dev, file, args->handle));
	if (&obj->base == NULL) {
		ret = -ENOENT;
		goto unlock;
	}

	switch (obj->cache_level) {
	case I915_CACHE_LLC:
	case I915_CACHE_L3_LLC:
		args->caching = I915_CACHING_CACHED;
		break;

	case I915_CACHE_WT:
		args->caching = I915_CACHING_DISPLAY;
		break;

	default:
		args->caching = I915_CACHING_NONE;
		break;
	}

	drm_gem_object_unreference(&obj->base);
unlock:
	mutex_unlock(&dev->struct_mutex);
	return ret;
}

int i915_gem_set_caching_ioctl(struct drm_device *dev, void *data,
			       struct drm_file *file)
{
	struct drm_i915_gem_caching *args = data;
	struct drm_i915_gem_object *obj;
	enum i915_cache_level level;
	int ret;

	switch (args->caching) {
	case I915_CACHING_NONE:
		level = I915_CACHE_NONE;
		break;
	case I915_CACHING_CACHED:
		level = I915_CACHE_LLC;
		break;
	case I915_CACHING_DISPLAY:
		level = HAS_WT(dev) ? I915_CACHE_WT : I915_CACHE_NONE;
		break;
	default:
		return -EINVAL;
	}

	ret = i915_mutex_lock_interruptible(dev);
	if (ret)
		return ret;

	obj = to_intel_bo(drm_gem_object_lookup(dev, file, args->handle));
	if (&obj->base == NULL) {
		ret = -ENOENT;
		goto unlock;
	}

	ret = i915_gem_object_set_cache_level(obj, level);

	drm_gem_object_unreference(&obj->base);
unlock:
	mutex_unlock(&dev->struct_mutex);
	return ret;
}

static bool is_pin_display(struct drm_i915_gem_object *obj)
{
	struct i915_vma *vma;

	vma = i915_gem_obj_to_ggtt(obj);
	if (!vma)
		return false;

	/* There are 2 sources that pin objects:
	 *   1. The display engine (scanouts, sprites, cursors);
	 *   2. Reservations for execbuffer;
	 *
	 * We can ignore reservations as we hold the struct_mutex and
	 * are only called outside of the reservation path.
	 */
	return vma->pin_count;
}

/*
 * Prepare buffer for display plane (scanout, cursors, etc).
 * Can be called from an uninterruptible phase (modesetting) and allows
 * any flushes to be pipelined (for pageflips).
 */
int
i915_gem_object_pin_to_display_plane(struct drm_i915_gem_object *obj,
				     u32 alignment,
				     struct intel_engine_cs *pipelined)
{
	u32 old_read_domains, old_write_domain;
	bool was_pin_display;
	int ret;

	if (pipelined != i915_gem_request_get_ring(obj->last_read_req)) {
		ret = i915_gem_object_sync(obj, pipelined);
		if (ret)
			return ret;
	}

	/* Mark the pin_display early so that we account for the
	 * display coherency whilst setting up the cache domains.
	 */
	was_pin_display = obj->pin_display;
	obj->pin_display = true;

	/* The display engine is not coherent with the LLC cache on gen6.  As
	 * a result, we make sure that the pinning that is about to occur is
	 * done with uncached PTEs. This is lowest common denominator for all
	 * chipsets.
	 *
	 * However for gen6+, we could do better by using the GFDT bit instead
	 * of uncaching, which would allow us to flush all the LLC-cached data
	 * with that bit in the PTE to main memory with just one PIPE_CONTROL.
	 */
	ret = i915_gem_object_set_cache_level(obj,
					      HAS_WT(obj->base.dev) ? I915_CACHE_WT : I915_CACHE_NONE);
	if (ret)
		goto err_unpin_display;

	/* As the user may map the buffer once pinned in the display plane
	 * (e.g. libkms for the bootup splash), we have to ensure that we
	 * always use map_and_fenceable for all scanout buffers.
	 */
	ret = i915_gem_obj_ggtt_pin(obj, alignment, PIN_MAPPABLE);
	if (ret)
		goto err_unpin_display;

	i915_gem_object_flush_cpu_write_domain(obj, true);

	old_write_domain = obj->base.write_domain;
	old_read_domains = obj->base.read_domains;

	/* It should now be out of any other write domains, and we can update
	 * the domain values for our changes.
	 */
	obj->base.write_domain = 0;
	obj->base.read_domains |= I915_GEM_DOMAIN_GTT;

	trace_i915_gem_object_change_domain(obj,
					    old_read_domains,
					    old_write_domain);

	return 0;

err_unpin_display:
	WARN_ON(was_pin_display != is_pin_display(obj));
	obj->pin_display = was_pin_display;
	return ret;
}

void
i915_gem_object_unpin_from_display_plane(struct drm_i915_gem_object *obj)
{
	i915_gem_object_ggtt_unpin(obj);
	obj->pin_display = is_pin_display(obj);
}

int
i915_gem_object_finish_gpu(struct drm_i915_gem_object *obj)
{
	int ret;

	if ((obj->base.read_domains & I915_GEM_GPU_DOMAINS) == 0)
		return 0;

	ret = i915_gem_object_wait_rendering(obj, false);
	if (ret)
		return ret;

	/* Ensure that we invalidate the GPU's caches and TLBs. */
	obj->base.read_domains &= ~I915_GEM_GPU_DOMAINS;
	return 0;
}

/**
 * Moves a single object to the CPU read, and possibly write domain.
 *
 * This function returns when the move is complete, including waiting on
 * flushes to occur.
 */
int
i915_gem_object_set_to_cpu_domain(struct drm_i915_gem_object *obj, bool write)
{
	uint32_t old_write_domain, old_read_domains;
	int ret;

	if (obj->base.write_domain == I915_GEM_DOMAIN_CPU)
		return 0;

	ret = i915_gem_object_wait_rendering(obj, !write);
	if (ret)
		return ret;

	i915_gem_object_retire(obj);
	i915_gem_object_flush_gtt_write_domain(obj);

	old_write_domain = obj->base.write_domain;
	old_read_domains = obj->base.read_domains;

	/* Flush the CPU cache if it's still invalid. */
	if ((obj->base.read_domains & I915_GEM_DOMAIN_CPU) == 0) {
		i915_gem_clflush_object(obj, false);

		obj->base.read_domains |= I915_GEM_DOMAIN_CPU;
	}

	/* It should now be out of any other write domains, and we can update
	 * the domain values for our changes.
	 */
	BUG_ON((obj->base.write_domain & ~I915_GEM_DOMAIN_CPU) != 0);

	/* If we're writing through the CPU, then the GPU read domains will
	 * need to be invalidated at next use.
	 */
	if (write) {
		obj->base.read_domains = I915_GEM_DOMAIN_CPU;
		obj->base.write_domain = I915_GEM_DOMAIN_CPU;
	}

	if (write)
		intel_fb_obj_invalidate(obj, NULL);

	trace_i915_gem_object_change_domain(obj,
					    old_read_domains,
					    old_write_domain);

	return 0;
}

/* Throttle our rendering by waiting until the ring has completed our requests
 * emitted over 20 msec ago.
 *
 * Note that if we were to use the current jiffies each time around the loop,
 * we wouldn't escape the function with any frames outstanding if the time to
 * render a frame was over 20ms.
 *
 * This should get us reasonable parallelism between CPU and GPU but also
 * relatively low latency when blocking on a particular request to finish.
 */
static int
i915_gem_ring_throttle(struct drm_device *dev, struct drm_file *file)
{
	struct drm_i915_private *dev_priv = dev->dev_private;
	struct drm_i915_file_private *file_priv = file->driver_priv;
	unsigned long recent_enough = jiffies - msecs_to_jiffies(20);
	struct drm_i915_gem_request *request, *target = NULL;
	unsigned reset_counter;
	int ret;

	ret = i915_gem_wait_for_error(&dev_priv->gpu_error);
	if (ret)
		return ret;

	ret = i915_gem_check_wedge(&dev_priv->gpu_error, false);
	if (ret)
		return ret;

	spin_lock(&file_priv->mm.lock);
	list_for_each_entry(request, &file_priv->mm.request_list, client_list) {
		if (time_after_eq(request->emitted_jiffies, recent_enough))
			break;

		target = request;
	}
	reset_counter = atomic_read(&dev_priv->gpu_error.reset_counter);
	if (target)
		i915_gem_request_reference(target);
	spin_unlock(&file_priv->mm.lock);

	if (target == NULL)
		return 0;

<<<<<<< HEAD
	ret = __i915_wait_seqno(ring, seqno, reset_counter, true, NULL, NULL);
=======
	ret = __i915_wait_request(target, reset_counter, true, NULL, NULL);
>>>>>>> 68fe0796
	if (ret == 0)
		queue_delayed_work(dev_priv->wq, &dev_priv->mm.retire_work, 0);

	mutex_lock(&dev->struct_mutex);
	i915_gem_request_unreference(target);
	mutex_unlock(&dev->struct_mutex);

	return ret;
}

static bool
i915_vma_misplaced(struct i915_vma *vma, uint32_t alignment, uint64_t flags)
{
	struct drm_i915_gem_object *obj = vma->obj;

	if (alignment &&
	    vma->node.start & (alignment - 1))
		return true;

	if (flags & PIN_MAPPABLE && !obj->map_and_fenceable)
		return true;

	if (flags & PIN_OFFSET_BIAS &&
	    vma->node.start < (flags & PIN_OFFSET_MASK))
		return true;

	return false;
}

int
i915_gem_object_pin(struct drm_i915_gem_object *obj,
		    struct i915_address_space *vm,
		    uint32_t alignment,
		    uint64_t flags)
{
	struct drm_i915_private *dev_priv = obj->base.dev->dev_private;
	struct i915_vma *vma;
	unsigned bound;
	int ret;

	if (WARN_ON(vm == &dev_priv->mm.aliasing_ppgtt->base))
		return -ENODEV;

	if (WARN_ON(flags & (PIN_GLOBAL | PIN_MAPPABLE) && !i915_is_ggtt(vm)))
		return -EINVAL;

	if (WARN_ON((flags & (PIN_MAPPABLE | PIN_GLOBAL)) == PIN_MAPPABLE))
		return -EINVAL;

	vma = i915_gem_obj_to_vma(obj, vm);
	if (vma) {
		if (WARN_ON(vma->pin_count == DRM_I915_GEM_OBJECT_MAX_PIN_COUNT))
			return -EBUSY;

		if (i915_vma_misplaced(vma, alignment, flags)) {
			WARN(vma->pin_count,
			     "bo is already pinned with incorrect alignment:"
			     " offset=%lx, req.alignment=%x, req.map_and_fenceable=%d,"
			     " obj->map_and_fenceable=%d\n",
			     i915_gem_obj_offset(obj, vm), alignment,
			     !!(flags & PIN_MAPPABLE),
			     obj->map_and_fenceable);
			ret = i915_vma_unbind(vma);
			if (ret)
				return ret;

			vma = NULL;
		}
	}

	bound = vma ? vma->bound : 0;
	if (vma == NULL || !drm_mm_node_allocated(&vma->node)) {
		vma = i915_gem_object_bind_to_vm(obj, vm, alignment, flags);
		if (IS_ERR(vma))
			return PTR_ERR(vma);
	}

	if (flags & PIN_GLOBAL && !(vma->bound & GLOBAL_BIND))
		vma->bind_vma(vma, obj->cache_level, GLOBAL_BIND);

	if ((bound ^ vma->bound) & GLOBAL_BIND) {
		bool mappable, fenceable;
		u32 fence_size, fence_alignment;

		fence_size = i915_gem_get_gtt_size(obj->base.dev,
						   obj->base.size,
						   obj->tiling_mode);
		fence_alignment = i915_gem_get_gtt_alignment(obj->base.dev,
							     obj->base.size,
							     obj->tiling_mode,
							     true);

		fenceable = (vma->node.size == fence_size &&
			     (vma->node.start & (fence_alignment - 1)) == 0);

		mappable = (vma->node.start + obj->base.size <=
			    dev_priv->gtt.mappable_end);

		obj->map_and_fenceable = mappable && fenceable;
	}

	WARN_ON(flags & PIN_MAPPABLE && !obj->map_and_fenceable);

	vma->pin_count++;
	if (flags & PIN_MAPPABLE)
		obj->pin_mappable |= true;

	return 0;
}

void
i915_gem_object_ggtt_unpin(struct drm_i915_gem_object *obj)
{
	struct i915_vma *vma = i915_gem_obj_to_ggtt(obj);

	BUG_ON(!vma);
	BUG_ON(vma->pin_count == 0);
	BUG_ON(!i915_gem_obj_ggtt_bound(obj));

	if (--vma->pin_count == 0)
		obj->pin_mappable = false;
}

bool
i915_gem_object_pin_fence(struct drm_i915_gem_object *obj)
{
	if (obj->fence_reg != I915_FENCE_REG_NONE) {
		struct drm_i915_private *dev_priv = obj->base.dev->dev_private;
		struct i915_vma *ggtt_vma = i915_gem_obj_to_ggtt(obj);

		WARN_ON(!ggtt_vma ||
			dev_priv->fence_regs[obj->fence_reg].pin_count >
			ggtt_vma->pin_count);
		dev_priv->fence_regs[obj->fence_reg].pin_count++;
		return true;
	} else
		return false;
}

void
i915_gem_object_unpin_fence(struct drm_i915_gem_object *obj)
{
	if (obj->fence_reg != I915_FENCE_REG_NONE) {
		struct drm_i915_private *dev_priv = obj->base.dev->dev_private;
		WARN_ON(dev_priv->fence_regs[obj->fence_reg].pin_count <= 0);
		dev_priv->fence_regs[obj->fence_reg].pin_count--;
	}
}

int
i915_gem_busy_ioctl(struct drm_device *dev, void *data,
		    struct drm_file *file)
{
	struct drm_i915_gem_busy *args = data;
	struct drm_i915_gem_object *obj;
	int ret;

	ret = i915_mutex_lock_interruptible(dev);
	if (ret)
		return ret;

	obj = to_intel_bo(drm_gem_object_lookup(dev, file, args->handle));
	if (&obj->base == NULL) {
		ret = -ENOENT;
		goto unlock;
	}

	/* Count all active objects as busy, even if they are currently not used
	 * by the gpu. Users of this interface expect objects to eventually
	 * become non-busy without any further actions, therefore emit any
	 * necessary flushes here.
	 */
	ret = i915_gem_object_flush_active(obj);

	args->busy = obj->active;
	if (obj->last_read_req) {
		struct intel_engine_cs *ring;
		BUILD_BUG_ON(I915_NUM_RINGS > 16);
		ring = i915_gem_request_get_ring(obj->last_read_req);
		args->busy |= intel_ring_flag(ring) << 16;
	}

	drm_gem_object_unreference(&obj->base);
unlock:
	mutex_unlock(&dev->struct_mutex);
	return ret;
}

int
i915_gem_throttle_ioctl(struct drm_device *dev, void *data,
			struct drm_file *file_priv)
{
	return i915_gem_ring_throttle(dev, file_priv);
}

int
i915_gem_madvise_ioctl(struct drm_device *dev, void *data,
		       struct drm_file *file_priv)
{
	struct drm_i915_private *dev_priv = dev->dev_private;
	struct drm_i915_gem_madvise *args = data;
	struct drm_i915_gem_object *obj;
	int ret;

	switch (args->madv) {
	case I915_MADV_DONTNEED:
	case I915_MADV_WILLNEED:
	    break;
	default:
	    return -EINVAL;
	}

	ret = i915_mutex_lock_interruptible(dev);
	if (ret)
		return ret;

	obj = to_intel_bo(drm_gem_object_lookup(dev, file_priv, args->handle));
	if (&obj->base == NULL) {
		ret = -ENOENT;
		goto unlock;
	}

	if (i915_gem_obj_is_pinned(obj)) {
		ret = -EINVAL;
		goto out;
	}

	if (obj->pages &&
	    obj->tiling_mode != I915_TILING_NONE &&
	    dev_priv->quirks & QUIRK_PIN_SWIZZLED_PAGES) {
		if (obj->madv == I915_MADV_WILLNEED)
			i915_gem_object_unpin_pages(obj);
		if (args->madv == I915_MADV_WILLNEED)
			i915_gem_object_pin_pages(obj);
	}

	if (obj->madv != __I915_MADV_PURGED)
		obj->madv = args->madv;

	/* if the object is no longer attached, discard its backing storage */
	if (i915_gem_object_is_purgeable(obj) && obj->pages == NULL)
		i915_gem_object_truncate(obj);

	args->retained = obj->madv != __I915_MADV_PURGED;

out:
	drm_gem_object_unreference(&obj->base);
unlock:
	mutex_unlock(&dev->struct_mutex);
	return ret;
}

void i915_gem_object_init(struct drm_i915_gem_object *obj,
			  const struct drm_i915_gem_object_ops *ops)
{
	INIT_LIST_HEAD(&obj->global_list);
	INIT_LIST_HEAD(&obj->ring_list);
	INIT_LIST_HEAD(&obj->obj_exec_link);
	INIT_LIST_HEAD(&obj->vma_list);

	obj->ops = ops;

	obj->fence_reg = I915_FENCE_REG_NONE;
	obj->madv = I915_MADV_WILLNEED;

	i915_gem_info_add_obj(obj->base.dev->dev_private, obj->base.size);
}

static const struct drm_i915_gem_object_ops i915_gem_object_ops = {
	.get_pages = i915_gem_object_get_pages_gtt,
	.put_pages = i915_gem_object_put_pages_gtt,
};

struct drm_i915_gem_object *i915_gem_alloc_object(struct drm_device *dev,
						  size_t size)
{
	struct drm_i915_gem_object *obj;
	struct address_space *mapping;
	gfp_t mask;

	obj = i915_gem_object_alloc(dev);
	if (obj == NULL)
		return NULL;

	if (drm_gem_object_init(dev, &obj->base, size) != 0) {
		i915_gem_object_free(obj);
		return NULL;
	}

	mask = GFP_HIGHUSER | __GFP_RECLAIMABLE;
	if (IS_CRESTLINE(dev) || IS_BROADWATER(dev)) {
		/* 965gm cannot relocate objects above 4GiB. */
		mask &= ~__GFP_HIGHMEM;
		mask |= __GFP_DMA32;
	}

	mapping = file_inode(obj->base.filp)->i_mapping;
	mapping_set_gfp_mask(mapping, mask);

	i915_gem_object_init(obj, &i915_gem_object_ops);

	obj->base.write_domain = I915_GEM_DOMAIN_CPU;
	obj->base.read_domains = I915_GEM_DOMAIN_CPU;

	if (HAS_LLC(dev)) {
		/* On some devices, we can have the GPU use the LLC (the CPU
		 * cache) for about a 10% performance improvement
		 * compared to uncached.  Graphics requests other than
		 * display scanout are coherent with the CPU in
		 * accessing this cache.  This means in this mode we
		 * don't need to clflush on the CPU side, and on the
		 * GPU side we only need to flush internal caches to
		 * get data visible to the CPU.
		 *
		 * However, we maintain the display planes as UC, and so
		 * need to rebind when first used as such.
		 */
		obj->cache_level = I915_CACHE_LLC;
	} else
		obj->cache_level = I915_CACHE_NONE;

	trace_i915_gem_object_create(obj);

	return obj;
}

static bool discard_backing_storage(struct drm_i915_gem_object *obj)
{
	/* If we are the last user of the backing storage (be it shmemfs
	 * pages or stolen etc), we know that the pages are going to be
	 * immediately released. In this case, we can then skip copying
	 * back the contents from the GPU.
	 */

	if (obj->madv != I915_MADV_WILLNEED)
		return false;

	if (obj->base.filp == NULL)
		return true;

	/* At first glance, this looks racy, but then again so would be
	 * userspace racing mmap against close. However, the first external
	 * reference to the filp can only be obtained through the
	 * i915_gem_mmap_ioctl() which safeguards us against the user
	 * acquiring such a reference whilst we are in the middle of
	 * freeing the object.
	 */
	return atomic_long_read(&obj->base.filp->f_count) == 1;
}

void i915_gem_free_object(struct drm_gem_object *gem_obj)
{
	struct drm_i915_gem_object *obj = to_intel_bo(gem_obj);
	struct drm_device *dev = obj->base.dev;
	struct drm_i915_private *dev_priv = dev->dev_private;
	struct i915_vma *vma, *next;

	intel_runtime_pm_get(dev_priv);

	trace_i915_gem_object_destroy(obj);

	list_for_each_entry_safe(vma, next, &obj->vma_list, vma_link) {
		int ret;

		vma->pin_count = 0;
		ret = i915_vma_unbind(vma);
		if (WARN_ON(ret == -ERESTARTSYS)) {
			bool was_interruptible;

			was_interruptible = dev_priv->mm.interruptible;
			dev_priv->mm.interruptible = false;

			WARN_ON(i915_vma_unbind(vma));

			dev_priv->mm.interruptible = was_interruptible;
		}
	}

	/* Stolen objects don't hold a ref, but do hold pin count. Fix that up
	 * before progressing. */
	if (obj->stolen)
		i915_gem_object_unpin_pages(obj);

	WARN_ON(obj->frontbuffer_bits);

	if (obj->pages && obj->madv == I915_MADV_WILLNEED &&
	    dev_priv->quirks & QUIRK_PIN_SWIZZLED_PAGES &&
	    obj->tiling_mode != I915_TILING_NONE)
		i915_gem_object_unpin_pages(obj);

	if (WARN_ON(obj->pages_pin_count))
		obj->pages_pin_count = 0;
	if (discard_backing_storage(obj))
		obj->madv = I915_MADV_DONTNEED;
	i915_gem_object_put_pages(obj);
	i915_gem_object_free_mmap_offset(obj);

	BUG_ON(obj->pages);

	if (obj->base.import_attach)
		drm_prime_gem_destroy(&obj->base, NULL);

	if (obj->ops->release)
		obj->ops->release(obj);

	drm_gem_object_release(&obj->base);
	i915_gem_info_remove_obj(dev_priv, obj->base.size);

	kfree(obj->bit_17);
	i915_gem_object_free(obj);

	intel_runtime_pm_put(dev_priv);
}

struct i915_vma *i915_gem_obj_to_vma(struct drm_i915_gem_object *obj,
				     struct i915_address_space *vm)
{
	struct i915_vma *vma;
	list_for_each_entry(vma, &obj->vma_list, vma_link)
		if (vma->vm == vm)
			return vma;

	return NULL;
}

void i915_gem_vma_destroy(struct i915_vma *vma)
{
	struct i915_address_space *vm = NULL;
	WARN_ON(vma->node.allocated);

	/* Keep the vma as a placeholder in the execbuffer reservation lists */
	if (!list_empty(&vma->exec_list))
		return;

	vm = vma->vm;

	if (!i915_is_ggtt(vm))
		i915_ppgtt_put(i915_vm_to_ppgtt(vm));

	list_del(&vma->vma_link);

	kfree(vma);
}

static void
i915_gem_stop_ringbuffers(struct drm_device *dev)
{
	struct drm_i915_private *dev_priv = dev->dev_private;
	struct intel_engine_cs *ring;
	int i;

	for_each_ring(ring, dev_priv, i)
		dev_priv->gt.stop_ring(ring);
}

int
i915_gem_suspend(struct drm_device *dev)
{
	struct drm_i915_private *dev_priv = dev->dev_private;
	int ret = 0;

	mutex_lock(&dev->struct_mutex);
	ret = i915_gpu_idle(dev);
	if (ret)
		goto err;

	i915_gem_retire_requests(dev);

	/* Under UMS, be paranoid and evict. */
	if (!drm_core_check_feature(dev, DRIVER_MODESET))
		i915_gem_evict_everything(dev);

	i915_gem_stop_ringbuffers(dev);
	mutex_unlock(&dev->struct_mutex);

	del_timer_sync(&dev_priv->gpu_error.hangcheck_timer);
	cancel_delayed_work_sync(&dev_priv->mm.retire_work);
	flush_delayed_work(&dev_priv->mm.idle_work);

	/* Assert that we sucessfully flushed all the work and
	 * reset the GPU back to its idle, low power state.
	 */
	WARN_ON(dev_priv->mm.busy);

	return 0;

err:
	mutex_unlock(&dev->struct_mutex);
	return ret;
}

int i915_gem_l3_remap(struct intel_engine_cs *ring, int slice)
{
	struct drm_device *dev = ring->dev;
	struct drm_i915_private *dev_priv = dev->dev_private;
	u32 reg_base = GEN7_L3LOG_BASE + (slice * 0x200);
	u32 *remap_info = dev_priv->l3_parity.remap_info[slice];
	int i, ret;

	if (!HAS_L3_DPF(dev) || !remap_info)
		return 0;

	ret = intel_ring_begin(ring, GEN7_L3LOG_SIZE / 4 * 3);
	if (ret)
		return ret;

	/*
	 * Note: We do not worry about the concurrent register cacheline hang
	 * here because no other code should access these registers other than
	 * at initialization time.
	 */
	for (i = 0; i < GEN7_L3LOG_SIZE; i += 4) {
		intel_ring_emit(ring, MI_LOAD_REGISTER_IMM(1));
		intel_ring_emit(ring, reg_base + i);
		intel_ring_emit(ring, remap_info[i/4]);
	}

	intel_ring_advance(ring);

	return ret;
}

void i915_gem_init_swizzling(struct drm_device *dev)
{
	struct drm_i915_private *dev_priv = dev->dev_private;

	if (INTEL_INFO(dev)->gen < 5 ||
	    dev_priv->mm.bit_6_swizzle_x == I915_BIT_6_SWIZZLE_NONE)
		return;

	I915_WRITE(DISP_ARB_CTL, I915_READ(DISP_ARB_CTL) |
				 DISP_TILE_SURFACE_SWIZZLING);

	if (IS_GEN5(dev))
		return;

	I915_WRITE(TILECTL, I915_READ(TILECTL) | TILECTL_SWZCTL);
	if (IS_GEN6(dev))
		I915_WRITE(ARB_MODE, _MASKED_BIT_ENABLE(ARB_MODE_SWIZZLE_SNB));
	else if (IS_GEN7(dev))
		I915_WRITE(ARB_MODE, _MASKED_BIT_ENABLE(ARB_MODE_SWIZZLE_IVB));
	else if (IS_GEN8(dev))
		I915_WRITE(GAMTARBMODE, _MASKED_BIT_ENABLE(ARB_MODE_SWIZZLE_BDW));
	else
		BUG();
}

static bool
intel_enable_blt(struct drm_device *dev)
{
	if (!HAS_BLT(dev))
		return false;

	/* The blitter was dysfunctional on early prototypes */
	if (IS_GEN6(dev) && dev->pdev->revision < 8) {
		DRM_INFO("BLT not supported on this pre-production hardware;"
			 " graphics performance will be degraded.\n");
		return false;
	}

	return true;
}

static void init_unused_ring(struct drm_device *dev, u32 base)
{
	struct drm_i915_private *dev_priv = dev->dev_private;

	I915_WRITE(RING_CTL(base), 0);
	I915_WRITE(RING_HEAD(base), 0);
	I915_WRITE(RING_TAIL(base), 0);
	I915_WRITE(RING_START(base), 0);
}

static void init_unused_rings(struct drm_device *dev)
{
	if (IS_I830(dev)) {
		init_unused_ring(dev, PRB1_BASE);
		init_unused_ring(dev, SRB0_BASE);
		init_unused_ring(dev, SRB1_BASE);
		init_unused_ring(dev, SRB2_BASE);
		init_unused_ring(dev, SRB3_BASE);
	} else if (IS_GEN2(dev)) {
		init_unused_ring(dev, SRB0_BASE);
		init_unused_ring(dev, SRB1_BASE);
	} else if (IS_GEN3(dev)) {
		init_unused_ring(dev, PRB1_BASE);
		init_unused_ring(dev, PRB2_BASE);
	}
}

int i915_gem_init_rings(struct drm_device *dev)
{
	struct drm_i915_private *dev_priv = dev->dev_private;
	int ret;

	/*
	 * At least 830 can leave some of the unused rings
	 * "active" (ie. head != tail) after resume which
	 * will prevent c3 entry. Makes sure all unused rings
	 * are totally idle.
	 */
	init_unused_rings(dev);

	ret = intel_init_render_ring_buffer(dev);
	if (ret)
		return ret;

	if (HAS_BSD(dev)) {
		ret = intel_init_bsd_ring_buffer(dev);
		if (ret)
			goto cleanup_render_ring;
	}

	if (intel_enable_blt(dev)) {
		ret = intel_init_blt_ring_buffer(dev);
		if (ret)
			goto cleanup_bsd_ring;
	}

	if (HAS_VEBOX(dev)) {
		ret = intel_init_vebox_ring_buffer(dev);
		if (ret)
			goto cleanup_blt_ring;
	}

	if (HAS_BSD2(dev)) {
		ret = intel_init_bsd2_ring_buffer(dev);
		if (ret)
			goto cleanup_vebox_ring;
	}

	ret = i915_gem_set_seqno(dev, ((u32)~0 - 0x1000));
	if (ret)
		goto cleanup_bsd2_ring;

	return 0;

cleanup_bsd2_ring:
	intel_cleanup_ring_buffer(&dev_priv->ring[VCS2]);
cleanup_vebox_ring:
	intel_cleanup_ring_buffer(&dev_priv->ring[VECS]);
cleanup_blt_ring:
	intel_cleanup_ring_buffer(&dev_priv->ring[BCS]);
cleanup_bsd_ring:
	intel_cleanup_ring_buffer(&dev_priv->ring[VCS]);
cleanup_render_ring:
	intel_cleanup_ring_buffer(&dev_priv->ring[RCS]);

	return ret;
}

int
i915_gem_init_hw(struct drm_device *dev)
{
	struct drm_i915_private *dev_priv = dev->dev_private;
	int ret, i;

	if (INTEL_INFO(dev)->gen < 6 && !intel_enable_gtt())
		return -EIO;

	if (dev_priv->ellc_size)
		I915_WRITE(HSW_IDICR, I915_READ(HSW_IDICR) | IDIHASHMSK(0xf));

	if (IS_HASWELL(dev))
		I915_WRITE(MI_PREDICATE_RESULT_2, IS_HSW_GT3(dev) ?
			   LOWER_SLICE_ENABLED : LOWER_SLICE_DISABLED);

	if (HAS_PCH_NOP(dev)) {
		if (IS_IVYBRIDGE(dev)) {
			u32 temp = I915_READ(GEN7_MSG_CTL);
			temp &= ~(WAIT_FOR_PCH_FLR_ACK | WAIT_FOR_PCH_RESET_ACK);
			I915_WRITE(GEN7_MSG_CTL, temp);
		} else if (INTEL_INFO(dev)->gen >= 7) {
			u32 temp = I915_READ(HSW_NDE_RSTWRN_OPT);
			temp &= ~RESET_PCH_HANDSHAKE_ENABLE;
			I915_WRITE(HSW_NDE_RSTWRN_OPT, temp);
		}
	}

	i915_gem_init_swizzling(dev);

	ret = dev_priv->gt.init_rings(dev);
	if (ret)
		return ret;

	for (i = 0; i < NUM_L3_SLICES(dev); i++)
		i915_gem_l3_remap(&dev_priv->ring[RCS], i);

	/*
	 * XXX: Contexts should only be initialized once. Doing a switch to the
	 * default context switch however is something we'd like to do after
	 * reset or thaw (the latter may not actually be necessary for HW, but
	 * goes with our code better). Context switching requires rings (for
	 * the do_switch), but before enabling PPGTT. So don't move this.
	 */
	ret = i915_gem_context_enable(dev_priv);
	if (ret && ret != -EIO) {
		DRM_ERROR("Context enable failed %d\n", ret);
		i915_gem_cleanup_ringbuffer(dev);

		return ret;
	}

	ret = i915_ppgtt_init_hw(dev);
	if (ret && ret != -EIO) {
		DRM_ERROR("PPGTT enable failed %d\n", ret);
		i915_gem_cleanup_ringbuffer(dev);
	}

	return ret;
}

int i915_gem_init(struct drm_device *dev)
{
	struct drm_i915_private *dev_priv = dev->dev_private;
	int ret;

	i915.enable_execlists = intel_sanitize_enable_execlists(dev,
			i915.enable_execlists);

	mutex_lock(&dev->struct_mutex);

	if (IS_VALLEYVIEW(dev)) {
		/* VLVA0 (potential hack), BIOS isn't actually waking us */
		I915_WRITE(VLV_GTLC_WAKE_CTRL, VLV_GTLC_ALLOWWAKEREQ);
		if (wait_for((I915_READ(VLV_GTLC_PW_STATUS) &
			      VLV_GTLC_ALLOWWAKEACK), 10))
			DRM_DEBUG_DRIVER("allow wake ack timed out\n");
	}

	if (!i915.enable_execlists) {
		dev_priv->gt.do_execbuf = i915_gem_ringbuffer_submission;
		dev_priv->gt.init_rings = i915_gem_init_rings;
		dev_priv->gt.cleanup_ring = intel_cleanup_ring_buffer;
		dev_priv->gt.stop_ring = intel_stop_ring_buffer;
	} else {
		dev_priv->gt.do_execbuf = intel_execlists_submission;
		dev_priv->gt.init_rings = intel_logical_rings_init;
		dev_priv->gt.cleanup_ring = intel_logical_ring_cleanup;
		dev_priv->gt.stop_ring = intel_logical_ring_stop;
	}

	ret = i915_gem_init_userptr(dev);
	if (ret) {
		mutex_unlock(&dev->struct_mutex);
		return ret;
	}

	i915_gem_init_global_gtt(dev);

	ret = i915_gem_context_init(dev);
	if (ret) {
		mutex_unlock(&dev->struct_mutex);
		return ret;
	}

	ret = i915_gem_init_hw(dev);
	if (ret == -EIO) {
		/* Allow ring initialisation to fail by marking the GPU as
		 * wedged. But we only want to do this where the GPU is angry,
		 * for all other failure, such as an allocation failure, bail.
		 */
		DRM_ERROR("Failed to initialize GPU, declaring it wedged\n");
		atomic_set_mask(I915_WEDGED, &dev_priv->gpu_error.reset_counter);
		ret = 0;
	}
	mutex_unlock(&dev->struct_mutex);

	return ret;
}

void
i915_gem_cleanup_ringbuffer(struct drm_device *dev)
{
	struct drm_i915_private *dev_priv = dev->dev_private;
	struct intel_engine_cs *ring;
	int i;

	for_each_ring(ring, dev_priv, i)
		dev_priv->gt.cleanup_ring(ring);
}

static void
init_ring_lists(struct intel_engine_cs *ring)
{
	INIT_LIST_HEAD(&ring->active_list);
	INIT_LIST_HEAD(&ring->request_list);
}

void i915_init_vm(struct drm_i915_private *dev_priv,
		  struct i915_address_space *vm)
{
	if (!i915_is_ggtt(vm))
		drm_mm_init(&vm->mm, vm->start, vm->total);
	vm->dev = dev_priv->dev;
	INIT_LIST_HEAD(&vm->active_list);
	INIT_LIST_HEAD(&vm->inactive_list);
	INIT_LIST_HEAD(&vm->global_link);
	list_add_tail(&vm->global_link, &dev_priv->vm_list);
}

void
i915_gem_load(struct drm_device *dev)
{
	struct drm_i915_private *dev_priv = dev->dev_private;
	int i;

	dev_priv->slab =
		kmem_cache_create("i915_gem_object",
				  sizeof(struct drm_i915_gem_object), 0,
				  SLAB_HWCACHE_ALIGN,
				  NULL);

	INIT_LIST_HEAD(&dev_priv->vm_list);
	i915_init_vm(dev_priv, &dev_priv->gtt.base);

	INIT_LIST_HEAD(&dev_priv->context_list);
	INIT_LIST_HEAD(&dev_priv->mm.unbound_list);
	INIT_LIST_HEAD(&dev_priv->mm.bound_list);
	INIT_LIST_HEAD(&dev_priv->mm.fence_list);
	for (i = 0; i < I915_NUM_RINGS; i++)
		init_ring_lists(&dev_priv->ring[i]);
	for (i = 0; i < I915_MAX_NUM_FENCES; i++)
		INIT_LIST_HEAD(&dev_priv->fence_regs[i].lru_list);
	INIT_DELAYED_WORK(&dev_priv->mm.retire_work,
			  i915_gem_retire_work_handler);
	INIT_DELAYED_WORK(&dev_priv->mm.idle_work,
			  i915_gem_idle_work_handler);
	init_waitqueue_head(&dev_priv->gpu_error.reset_queue);

	/* On GEN3 we really need to make sure the ARB C3 LP bit is set */
	if (!drm_core_check_feature(dev, DRIVER_MODESET) && IS_GEN3(dev)) {
		I915_WRITE(MI_ARB_STATE,
			   _MASKED_BIT_ENABLE(MI_ARB_C3_LP_WRITE_ENABLE));
	}

	dev_priv->relative_constants_mode = I915_EXEC_CONSTANTS_REL_GENERAL;

	/* Old X drivers will take 0-2 for front, back, depth buffers */
	if (!drm_core_check_feature(dev, DRIVER_MODESET))
		dev_priv->fence_reg_start = 3;

	if (INTEL_INFO(dev)->gen >= 7 && !IS_VALLEYVIEW(dev))
		dev_priv->num_fence_regs = 32;
	else if (INTEL_INFO(dev)->gen >= 4 || IS_I945G(dev) || IS_I945GM(dev) || IS_G33(dev))
		dev_priv->num_fence_regs = 16;
	else
		dev_priv->num_fence_regs = 8;

	/* Initialize fence registers to zero */
	INIT_LIST_HEAD(&dev_priv->mm.fence_list);
	i915_gem_restore_fences(dev);

	i915_gem_detect_bit_6_swizzle(dev);
	init_waitqueue_head(&dev_priv->pending_flip_queue);

	dev_priv->mm.interruptible = true;

	dev_priv->mm.shrinker.scan_objects = i915_gem_shrinker_scan;
	dev_priv->mm.shrinker.count_objects = i915_gem_shrinker_count;
	dev_priv->mm.shrinker.seeks = DEFAULT_SEEKS;
	register_shrinker(&dev_priv->mm.shrinker);

	dev_priv->mm.oom_notifier.notifier_call = i915_gem_shrinker_oom;
	register_oom_notifier(&dev_priv->mm.oom_notifier);

	mutex_init(&dev_priv->fb_tracking.lock);
}

void i915_gem_release(struct drm_device *dev, struct drm_file *file)
{
	struct drm_i915_file_private *file_priv = file->driver_priv;

	cancel_delayed_work_sync(&file_priv->mm.idle_work);

	/* Clean up our request list when the client is going away, so that
	 * later retire_requests won't dereference our soon-to-be-gone
	 * file_priv.
	 */
	spin_lock(&file_priv->mm.lock);
	while (!list_empty(&file_priv->mm.request_list)) {
		struct drm_i915_gem_request *request;

		request = list_first_entry(&file_priv->mm.request_list,
					   struct drm_i915_gem_request,
					   client_list);
		list_del(&request->client_list);
		request->file_priv = NULL;
	}
	spin_unlock(&file_priv->mm.lock);
}

static void
i915_gem_file_idle_work_handler(struct work_struct *work)
{
	struct drm_i915_file_private *file_priv =
		container_of(work, typeof(*file_priv), mm.idle_work.work);

	atomic_set(&file_priv->rps_wait_boost, false);
}

int i915_gem_open(struct drm_device *dev, struct drm_file *file)
{
	struct drm_i915_file_private *file_priv;
	int ret;

	DRM_DEBUG_DRIVER("\n");

	file_priv = kzalloc(sizeof(*file_priv), GFP_KERNEL);
	if (!file_priv)
		return -ENOMEM;

	file->driver_priv = file_priv;
	file_priv->dev_priv = dev->dev_private;
	file_priv->file = file;

	spin_lock_init(&file_priv->mm.lock);
	INIT_LIST_HEAD(&file_priv->mm.request_list);
	INIT_DELAYED_WORK(&file_priv->mm.idle_work,
			  i915_gem_file_idle_work_handler);

	ret = i915_gem_context_open(dev, file);
	if (ret)
		kfree(file_priv);

	return ret;
}

/**
 * i915_gem_track_fb - update frontbuffer tracking
 * old: current GEM buffer for the frontbuffer slots
 * new: new GEM buffer for the frontbuffer slots
 * frontbuffer_bits: bitmask of frontbuffer slots
 *
 * This updates the frontbuffer tracking bits @frontbuffer_bits by clearing them
 * from @old and setting them in @new. Both @old and @new can be NULL.
 */
void i915_gem_track_fb(struct drm_i915_gem_object *old,
		       struct drm_i915_gem_object *new,
		       unsigned frontbuffer_bits)
{
	if (old) {
		WARN_ON(!mutex_is_locked(&old->base.dev->struct_mutex));
		WARN_ON(!(old->frontbuffer_bits & frontbuffer_bits));
		old->frontbuffer_bits &= ~frontbuffer_bits;
	}

	if (new) {
		WARN_ON(!mutex_is_locked(&new->base.dev->struct_mutex));
		WARN_ON(new->frontbuffer_bits & frontbuffer_bits);
		new->frontbuffer_bits |= frontbuffer_bits;
	}
}

static bool mutex_is_locked_by(struct mutex *mutex, struct task_struct *task)
{
	if (!mutex_is_locked(mutex))
		return false;

#if defined(CONFIG_SMP) || defined(CONFIG_DEBUG_MUTEXES)
	return mutex->owner == task;
#else
	/* Since UP may be pre-empted, we cannot assume that we own the lock */
	return false;
#endif
}

static bool i915_gem_shrinker_lock(struct drm_device *dev, bool *unlock)
{
	if (!mutex_trylock(&dev->struct_mutex)) {
		if (!mutex_is_locked_by(&dev->struct_mutex, current))
			return false;

		if (to_i915(dev)->mm.shrinker_no_lock_stealing)
			return false;

		*unlock = false;
	} else
		*unlock = true;

	return true;
}

static int num_vma_bound(struct drm_i915_gem_object *obj)
{
	struct i915_vma *vma;
	int count = 0;

	list_for_each_entry(vma, &obj->vma_list, vma_link)
		if (drm_mm_node_allocated(&vma->node))
			count++;

	return count;
}

static unsigned long
i915_gem_shrinker_count(struct shrinker *shrinker, struct shrink_control *sc)
{
	struct drm_i915_private *dev_priv =
		container_of(shrinker, struct drm_i915_private, mm.shrinker);
	struct drm_device *dev = dev_priv->dev;
	struct drm_i915_gem_object *obj;
	unsigned long count;
	bool unlock;

	if (!i915_gem_shrinker_lock(dev, &unlock))
		return 0;

	count = 0;
	list_for_each_entry(obj, &dev_priv->mm.unbound_list, global_list)
		if (obj->pages_pin_count == 0)
			count += obj->base.size >> PAGE_SHIFT;

	list_for_each_entry(obj, &dev_priv->mm.bound_list, global_list) {
		if (!i915_gem_obj_is_pinned(obj) &&
		    obj->pages_pin_count == num_vma_bound(obj))
			count += obj->base.size >> PAGE_SHIFT;
	}

	if (unlock)
		mutex_unlock(&dev->struct_mutex);

	return count;
}

/* All the new VM stuff */
unsigned long i915_gem_obj_offset(struct drm_i915_gem_object *o,
				  struct i915_address_space *vm)
{
	struct drm_i915_private *dev_priv = o->base.dev->dev_private;
	struct i915_vma *vma;

	WARN_ON(vm == &dev_priv->mm.aliasing_ppgtt->base);

	list_for_each_entry(vma, &o->vma_list, vma_link) {
		if (vma->vm == vm)
			return vma->node.start;

	}
	WARN(1, "%s vma for this object not found.\n",
	     i915_is_ggtt(vm) ? "global" : "ppgtt");
	return -1;
}

bool i915_gem_obj_bound(struct drm_i915_gem_object *o,
			struct i915_address_space *vm)
{
	struct i915_vma *vma;

	list_for_each_entry(vma, &o->vma_list, vma_link)
		if (vma->vm == vm && drm_mm_node_allocated(&vma->node))
			return true;

	return false;
}

bool i915_gem_obj_bound_any(struct drm_i915_gem_object *o)
{
	struct i915_vma *vma;

	list_for_each_entry(vma, &o->vma_list, vma_link)
		if (drm_mm_node_allocated(&vma->node))
			return true;

	return false;
}

unsigned long i915_gem_obj_size(struct drm_i915_gem_object *o,
				struct i915_address_space *vm)
{
	struct drm_i915_private *dev_priv = o->base.dev->dev_private;
	struct i915_vma *vma;

	WARN_ON(vm == &dev_priv->mm.aliasing_ppgtt->base);

	BUG_ON(list_empty(&o->vma_list));

	list_for_each_entry(vma, &o->vma_list, vma_link)
		if (vma->vm == vm)
			return vma->node.size;

	return 0;
}

static unsigned long
i915_gem_shrinker_scan(struct shrinker *shrinker, struct shrink_control *sc)
{
	struct drm_i915_private *dev_priv =
		container_of(shrinker, struct drm_i915_private, mm.shrinker);
	struct drm_device *dev = dev_priv->dev;
	unsigned long freed;
	bool unlock;

	if (!i915_gem_shrinker_lock(dev, &unlock))
		return SHRINK_STOP;

	freed = i915_gem_shrink(dev_priv,
				sc->nr_to_scan,
				I915_SHRINK_BOUND |
				I915_SHRINK_UNBOUND |
				I915_SHRINK_PURGEABLE);
	if (freed < sc->nr_to_scan)
		freed += i915_gem_shrink(dev_priv,
					 sc->nr_to_scan - freed,
					 I915_SHRINK_BOUND |
					 I915_SHRINK_UNBOUND);
	if (unlock)
		mutex_unlock(&dev->struct_mutex);

	return freed;
}

static int
i915_gem_shrinker_oom(struct notifier_block *nb, unsigned long event, void *ptr)
{
	struct drm_i915_private *dev_priv =
		container_of(nb, struct drm_i915_private, mm.oom_notifier);
	struct drm_device *dev = dev_priv->dev;
	struct drm_i915_gem_object *obj;
	unsigned long timeout = msecs_to_jiffies(5000) + 1;
	unsigned long pinned, bound, unbound, freed_pages;
	bool was_interruptible;
	bool unlock;

	while (!i915_gem_shrinker_lock(dev, &unlock) && --timeout) {
		schedule_timeout_killable(1);
		if (fatal_signal_pending(current))
			return NOTIFY_DONE;
	}
	if (timeout == 0) {
		pr_err("Unable to purge GPU memory due lock contention.\n");
		return NOTIFY_DONE;
	}

	was_interruptible = dev_priv->mm.interruptible;
	dev_priv->mm.interruptible = false;

	freed_pages = i915_gem_shrink_all(dev_priv);

	dev_priv->mm.interruptible = was_interruptible;

	/* Because we may be allocating inside our own driver, we cannot
	 * assert that there are no objects with pinned pages that are not
	 * being pointed to by hardware.
	 */
	unbound = bound = pinned = 0;
	list_for_each_entry(obj, &dev_priv->mm.unbound_list, global_list) {
		if (!obj->base.filp) /* not backed by a freeable object */
			continue;

		if (obj->pages_pin_count)
			pinned += obj->base.size;
		else
			unbound += obj->base.size;
	}
	list_for_each_entry(obj, &dev_priv->mm.bound_list, global_list) {
		if (!obj->base.filp)
			continue;

		if (obj->pages_pin_count)
			pinned += obj->base.size;
		else
			bound += obj->base.size;
	}

	if (unlock)
		mutex_unlock(&dev->struct_mutex);

	if (freed_pages || unbound || bound)
		pr_info("Purging GPU memory, %lu bytes freed, %lu bytes still pinned.\n",
			freed_pages << PAGE_SHIFT, pinned);
	if (unbound || bound)
		pr_err("%lu and %lu bytes still available in the "
		       "bound and unbound GPU page lists.\n",
		       bound, unbound);

	*(unsigned long *)ptr += freed_pages;
	return NOTIFY_DONE;
}

struct i915_vma *i915_gem_obj_to_ggtt(struct drm_i915_gem_object *obj)
{
	struct i915_vma *vma;

	vma = list_first_entry(&obj->vma_list, typeof(*vma), vma_link);
	if (vma->vm != i915_obj_to_ggtt(obj))
		return NULL;

	return vma;
}<|MERGE_RESOLUTION|>--- conflicted
+++ resolved
@@ -1189,16 +1189,9 @@
 }
 
 /**
-<<<<<<< HEAD
- * __i915_wait_seqno - wait until execution of seqno has finished
- * @ring: the ring expected to report seqno
- * @seqno: duh!
- * @reset_counter: reset sequence associated with the given seqno
-=======
  * __i915_wait_request - wait until execution of request has finished
  * @req: duh!
  * @reset_counter: reset sequence associated with the given request
->>>>>>> 68fe0796
  * @interruptible: do an interruptible wait (normally yes)
  * @timeout: in - how long to wait (NULL forever); out - how much time remaining
  *
@@ -1212,11 +1205,7 @@
  * Returns 0 if the request was found within the alloted time. Else returns the
  * errno with remaining time filled in timeout argument.
  */
-<<<<<<< HEAD
-int __i915_wait_seqno(struct intel_engine_cs *ring, u32 seqno,
-=======
 int __i915_wait_request(struct drm_i915_gem_request *req,
->>>>>>> 68fe0796
 			unsigned reset_counter,
 			bool interruptible,
 			s64 *timeout,
@@ -1325,15 +1314,9 @@
 int
 i915_wait_request(struct drm_i915_gem_request *req)
 {
-<<<<<<< HEAD
-	struct drm_device *dev = ring->dev;
-	struct drm_i915_private *dev_priv = dev->dev_private;
-	bool interruptible = dev_priv->mm.interruptible;
-=======
 	struct drm_device *dev;
 	struct drm_i915_private *dev_priv;
 	bool interruptible;
->>>>>>> 68fe0796
 	unsigned reset_counter;
 	int ret;
 
@@ -1354,16 +1337,11 @@
 		return ret;
 
 	reset_counter = atomic_read(&dev_priv->gpu_error.reset_counter);
-<<<<<<< HEAD
-	return __i915_wait_seqno(ring, seqno, reset_counter, interruptible,
-				 NULL, NULL);
-=======
 	i915_gem_request_reference(req);
 	ret = __i915_wait_request(req, reset_counter,
 				  interruptible, NULL, NULL);
 	i915_gem_request_unreference(req);
 	return ret;
->>>>>>> 68fe0796
 }
 
 static int
@@ -1438,12 +1416,7 @@
 	reset_counter = atomic_read(&dev_priv->gpu_error.reset_counter);
 	i915_gem_request_reference(req);
 	mutex_unlock(&dev->struct_mutex);
-<<<<<<< HEAD
-	ret = __i915_wait_seqno(ring, seqno, reset_counter, true, NULL,
-				file_priv);
-=======
 	ret = __i915_wait_request(req, reset_counter, true, NULL, file_priv);
->>>>>>> 68fe0796
 	mutex_lock(&dev->struct_mutex);
 	i915_gem_request_unreference(req);
 	if (ret)
@@ -2972,17 +2945,12 @@
 	i915_gem_request_reference(req);
 	mutex_unlock(&dev->struct_mutex);
 
-<<<<<<< HEAD
-	return __i915_wait_seqno(ring, seqno, reset_counter, true,
-				 &args->timeout_ns, file->driver_priv);
-=======
 	ret = __i915_wait_request(req, reset_counter, true, &args->timeout_ns,
 				  file->driver_priv);
 	mutex_lock(&dev->struct_mutex);
 	i915_gem_request_unreference(req);
 	mutex_unlock(&dev->struct_mutex);
 	return ret;
->>>>>>> 68fe0796
 
 out:
 	drm_gem_object_unreference(&obj->base);
@@ -4145,11 +4113,7 @@
 	if (target == NULL)
 		return 0;
 
-<<<<<<< HEAD
-	ret = __i915_wait_seqno(ring, seqno, reset_counter, true, NULL, NULL);
-=======
 	ret = __i915_wait_request(target, reset_counter, true, NULL, NULL);
->>>>>>> 68fe0796
 	if (ret == 0)
 		queue_delayed_work(dev_priv->wq, &dev_priv->mm.retire_work, 0);
 
