/*
 * Copyright © 2008 Intel Corporation
 *
 * Permission is hereby granted, free of charge, to any person obtaining a
 * copy of this software and associated documentation files (the "Software"),
 * to deal in the Software without restriction, including without limitation
 * the rights to use, copy, modify, merge, publish, distribute, sublicense,
 * and/or sell copies of the Software, and to permit persons to whom the
 * Software is furnished to do so, subject to the following conditions:
 *
 * The above copyright notice and this permission notice (including the next
 * paragraph) shall be included in all copies or substantial portions of the
 * Software.
 *
 * THE SOFTWARE IS PROVIDED "AS IS", WITHOUT WARRANTY OF ANY KIND, EXPRESS OR
 * IMPLIED, INCLUDING BUT NOT LIMITED TO THE WARRANTIES OF MERCHANTABILITY,
 * FITNESS FOR A PARTICULAR PURPOSE AND NONINFRINGEMENT.  IN NO EVENT SHALL
 * THE AUTHORS OR COPYRIGHT HOLDERS BE LIABLE FOR ANY CLAIM, DAMAGES OR OTHER
 * LIABILITY, WHETHER IN AN ACTION OF CONTRACT, TORT OR OTHERWISE, ARISING
 * FROM, OUT OF OR IN CONNECTION WITH THE SOFTWARE OR THE USE OR OTHER DEALINGS
 * IN THE SOFTWARE.
 *
 * Authors:
 *    Eric Anholt <eric@anholt.net>
 *
 */

#include "drmP.h"
#include "drm.h"
#include "i915_drm.h"
#include "i915_drv.h"
#include "i915_trace.h"
#include "intel_drv.h"
#include <linux/shmem_fs.h>
#include <linux/slab.h>
#include <linux/swap.h>
#include <linux/pci.h>
#include <linux/dma-buf.h>

static __must_check int i915_gem_object_flush_gpu_write_domain(struct drm_i915_gem_object *obj);
static void i915_gem_object_flush_gtt_write_domain(struct drm_i915_gem_object *obj);
static void i915_gem_object_flush_cpu_write_domain(struct drm_i915_gem_object *obj);
static __must_check int i915_gem_object_bind_to_gtt(struct drm_i915_gem_object *obj,
						    unsigned alignment,
						    bool map_and_fenceable);
static int i915_gem_phys_pwrite(struct drm_device *dev,
				struct drm_i915_gem_object *obj,
				struct drm_i915_gem_pwrite *args,
				struct drm_file *file);

static void i915_gem_write_fence(struct drm_device *dev, int reg,
				 struct drm_i915_gem_object *obj);
static void i915_gem_object_update_fence(struct drm_i915_gem_object *obj,
					 struct drm_i915_fence_reg *fence,
					 bool enable);

static int i915_gem_inactive_shrink(struct shrinker *shrinker,
				    struct shrink_control *sc);
static void i915_gem_object_truncate(struct drm_i915_gem_object *obj);

static inline void i915_gem_object_fence_lost(struct drm_i915_gem_object *obj)
{
	if (obj->tiling_mode)
		i915_gem_release_mmap(obj);

	/* As we do not have an associated fence register, we will force
	 * a tiling change if we ever need to acquire one.
	 */
	obj->fence_dirty = false;
	obj->fence_reg = I915_FENCE_REG_NONE;
}

/* some bookkeeping */
static void i915_gem_info_add_obj(struct drm_i915_private *dev_priv,
				  size_t size)
{
	dev_priv->mm.object_count++;
	dev_priv->mm.object_memory += size;
}

static void i915_gem_info_remove_obj(struct drm_i915_private *dev_priv,
				     size_t size)
{
	dev_priv->mm.object_count--;
	dev_priv->mm.object_memory -= size;
}

static int
i915_gem_wait_for_error(struct drm_device *dev)
{
	struct drm_i915_private *dev_priv = dev->dev_private;
	struct completion *x = &dev_priv->error_completion;
	unsigned long flags;
	int ret;

	if (!atomic_read(&dev_priv->mm.wedged))
		return 0;

	ret = wait_for_completion_interruptible(x);
	if (ret)
		return ret;

	if (atomic_read(&dev_priv->mm.wedged)) {
		/* GPU is hung, bump the completion count to account for
		 * the token we just consumed so that we never hit zero and
		 * end up waiting upon a subsequent completion event that
		 * will never happen.
		 */
		spin_lock_irqsave(&x->wait.lock, flags);
		x->done++;
		spin_unlock_irqrestore(&x->wait.lock, flags);
	}
	return 0;
}

int i915_mutex_lock_interruptible(struct drm_device *dev)
{
	int ret;

	ret = i915_gem_wait_for_error(dev);
	if (ret)
		return ret;

	ret = mutex_lock_interruptible(&dev->struct_mutex);
	if (ret)
		return ret;

	WARN_ON(i915_verify_lists(dev));
	return 0;
}

static inline bool
i915_gem_object_is_inactive(struct drm_i915_gem_object *obj)
{
	return !obj->active;
}

int
i915_gem_init_ioctl(struct drm_device *dev, void *data,
		    struct drm_file *file)
{
	struct drm_i915_gem_init *args = data;

	if (drm_core_check_feature(dev, DRIVER_MODESET))
		return -ENODEV;

	if (args->gtt_start >= args->gtt_end ||
	    (args->gtt_end | args->gtt_start) & (PAGE_SIZE - 1))
		return -EINVAL;

	/* GEM with user mode setting was never supported on ilk and later. */
	if (INTEL_INFO(dev)->gen >= 5)
		return -ENODEV;

	mutex_lock(&dev->struct_mutex);
	i915_gem_init_global_gtt(dev, args->gtt_start,
				 args->gtt_end, args->gtt_end);
	mutex_unlock(&dev->struct_mutex);

	return 0;
}

int
i915_gem_get_aperture_ioctl(struct drm_device *dev, void *data,
			    struct drm_file *file)
{
	struct drm_i915_private *dev_priv = dev->dev_private;
	struct drm_i915_gem_get_aperture *args = data;
	struct drm_i915_gem_object *obj;
	size_t pinned;

	pinned = 0;
	mutex_lock(&dev->struct_mutex);
	list_for_each_entry(obj, &dev_priv->mm.gtt_list, gtt_list)
		if (obj->pin_count)
			pinned += obj->gtt_space->size;
	mutex_unlock(&dev->struct_mutex);

	args->aper_size = dev_priv->mm.gtt_total;
	args->aper_available_size = args->aper_size - pinned;

	return 0;
}

static int
i915_gem_create(struct drm_file *file,
		struct drm_device *dev,
		uint64_t size,
		uint32_t *handle_p)
{
	struct drm_i915_gem_object *obj;
	int ret;
	u32 handle;

	size = roundup(size, PAGE_SIZE);
	if (size == 0)
		return -EINVAL;

	/* Allocate the new object */
	obj = i915_gem_alloc_object(dev, size);
	if (obj == NULL)
		return -ENOMEM;

	ret = drm_gem_handle_create(file, &obj->base, &handle);
	if (ret) {
		drm_gem_object_release(&obj->base);
		i915_gem_info_remove_obj(dev->dev_private, obj->base.size);
		kfree(obj);
		return ret;
	}

	/* drop reference from allocate - handle holds it now */
	drm_gem_object_unreference(&obj->base);
	trace_i915_gem_object_create(obj);

	*handle_p = handle;
	return 0;
}

int
i915_gem_dumb_create(struct drm_file *file,
		     struct drm_device *dev,
		     struct drm_mode_create_dumb *args)
{
	/* have to work out size/pitch and return them */
	args->pitch = ALIGN(args->width * ((args->bpp + 7) / 8), 64);
	args->size = args->pitch * args->height;
	return i915_gem_create(file, dev,
			       args->size, &args->handle);
}

int i915_gem_dumb_destroy(struct drm_file *file,
			  struct drm_device *dev,
			  uint32_t handle)
{
	return drm_gem_handle_delete(file, handle);
}

/**
 * Creates a new mm object and returns a handle to it.
 */
int
i915_gem_create_ioctl(struct drm_device *dev, void *data,
		      struct drm_file *file)
{
	struct drm_i915_gem_create *args = data;

	return i915_gem_create(file, dev,
			       args->size, &args->handle);
}

static int i915_gem_object_needs_bit17_swizzle(struct drm_i915_gem_object *obj)
{
	drm_i915_private_t *dev_priv = obj->base.dev->dev_private;

	return dev_priv->mm.bit_6_swizzle_x == I915_BIT_6_SWIZZLE_9_10_17 &&
		obj->tiling_mode != I915_TILING_NONE;
}

static inline int
__copy_to_user_swizzled(char __user *cpu_vaddr,
			const char *gpu_vaddr, int gpu_offset,
			int length)
{
	int ret, cpu_offset = 0;

	while (length > 0) {
		int cacheline_end = ALIGN(gpu_offset + 1, 64);
		int this_length = min(cacheline_end - gpu_offset, length);
		int swizzled_gpu_offset = gpu_offset ^ 64;

		ret = __copy_to_user(cpu_vaddr + cpu_offset,
				     gpu_vaddr + swizzled_gpu_offset,
				     this_length);
		if (ret)
			return ret + length;

		cpu_offset += this_length;
		gpu_offset += this_length;
		length -= this_length;
	}

	return 0;
}

static inline int
__copy_from_user_swizzled(char *gpu_vaddr, int gpu_offset,
			  const char __user *cpu_vaddr,
			  int length)
{
	int ret, cpu_offset = 0;

	while (length > 0) {
		int cacheline_end = ALIGN(gpu_offset + 1, 64);
		int this_length = min(cacheline_end - gpu_offset, length);
		int swizzled_gpu_offset = gpu_offset ^ 64;

		ret = __copy_from_user(gpu_vaddr + swizzled_gpu_offset,
				       cpu_vaddr + cpu_offset,
				       this_length);
		if (ret)
			return ret + length;

		cpu_offset += this_length;
		gpu_offset += this_length;
		length -= this_length;
	}

	return 0;
}

/* Per-page copy function for the shmem pread fastpath.
 * Flushes invalid cachelines before reading the target if
 * needs_clflush is set. */
static int
shmem_pread_fast(struct page *page, int shmem_page_offset, int page_length,
		 char __user *user_data,
		 bool page_do_bit17_swizzling, bool needs_clflush)
{
	char *vaddr;
	int ret;

	if (unlikely(page_do_bit17_swizzling))
		return -EINVAL;

	vaddr = kmap_atomic(page);
	if (needs_clflush)
		drm_clflush_virt_range(vaddr + shmem_page_offset,
				       page_length);
	ret = __copy_to_user_inatomic(user_data,
				      vaddr + shmem_page_offset,
				      page_length);
	kunmap_atomic(vaddr);

	return ret;
}

static void
shmem_clflush_swizzled_range(char *addr, unsigned long length,
			     bool swizzled)
{
	if (unlikely(swizzled)) {
		unsigned long start = (unsigned long) addr;
		unsigned long end = (unsigned long) addr + length;

		/* For swizzling simply ensure that we always flush both
		 * channels. Lame, but simple and it works. Swizzled
		 * pwrite/pread is far from a hotpath - current userspace
		 * doesn't use it at all. */
		start = round_down(start, 128);
		end = round_up(end, 128);

		drm_clflush_virt_range((void *)start, end - start);
	} else {
		drm_clflush_virt_range(addr, length);
	}

}

/* Only difference to the fast-path function is that this can handle bit17
 * and uses non-atomic copy and kmap functions. */
static int
shmem_pread_slow(struct page *page, int shmem_page_offset, int page_length,
		 char __user *user_data,
		 bool page_do_bit17_swizzling, bool needs_clflush)
{
	char *vaddr;
	int ret;

	vaddr = kmap(page);
	if (needs_clflush)
		shmem_clflush_swizzled_range(vaddr + shmem_page_offset,
					     page_length,
					     page_do_bit17_swizzling);

	if (page_do_bit17_swizzling)
		ret = __copy_to_user_swizzled(user_data,
					      vaddr, shmem_page_offset,
					      page_length);
	else
		ret = __copy_to_user(user_data,
				     vaddr + shmem_page_offset,
				     page_length);
	kunmap(page);

	return ret;
}

static int
i915_gem_shmem_pread(struct drm_device *dev,
		     struct drm_i915_gem_object *obj,
		     struct drm_i915_gem_pread *args,
		     struct drm_file *file)
{
	struct address_space *mapping = obj->base.filp->f_path.dentry->d_inode->i_mapping;
	char __user *user_data;
	ssize_t remain;
	loff_t offset;
	int shmem_page_offset, page_length, ret = 0;
	int obj_do_bit17_swizzling, page_do_bit17_swizzling;
	int hit_slowpath = 0;
	int prefaulted = 0;
	int needs_clflush = 0;
	int release_page;

	user_data = (char __user *) (uintptr_t) args->data_ptr;
	remain = args->size;

	obj_do_bit17_swizzling = i915_gem_object_needs_bit17_swizzle(obj);

	if (!(obj->base.read_domains & I915_GEM_DOMAIN_CPU)) {
		/* If we're not in the cpu read domain, set ourself into the gtt
		 * read domain and manually flush cachelines (if required). This
		 * optimizes for the case when the gpu will dirty the data
		 * anyway again before the next pread happens. */
		if (obj->cache_level == I915_CACHE_NONE)
			needs_clflush = 1;
		ret = i915_gem_object_set_to_gtt_domain(obj, false);
		if (ret)
			return ret;
	}

	offset = args->offset;

	while (remain > 0) {
		struct page *page;

		/* Operation in this page
		 *
		 * shmem_page_offset = offset within page in shmem file
		 * page_length = bytes to copy for this page
		 */
		shmem_page_offset = offset_in_page(offset);
		page_length = remain;
		if ((shmem_page_offset + page_length) > PAGE_SIZE)
			page_length = PAGE_SIZE - shmem_page_offset;

		if (obj->pages) {
			page = obj->pages[offset >> PAGE_SHIFT];
			release_page = 0;
		} else {
			page = shmem_read_mapping_page(mapping, offset >> PAGE_SHIFT);
			if (IS_ERR(page)) {
				ret = PTR_ERR(page);
				goto out;
			}
			release_page = 1;
		}

		page_do_bit17_swizzling = obj_do_bit17_swizzling &&
			(page_to_phys(page) & (1 << 17)) != 0;

		ret = shmem_pread_fast(page, shmem_page_offset, page_length,
				       user_data, page_do_bit17_swizzling,
				       needs_clflush);
		if (ret == 0)
			goto next_page;

		hit_slowpath = 1;
		page_cache_get(page);
		mutex_unlock(&dev->struct_mutex);

		if (!prefaulted) {
			ret = fault_in_multipages_writeable(user_data, remain);
			/* Userspace is tricking us, but we've already clobbered
			 * its pages with the prefault and promised to write the
			 * data up to the first fault. Hence ignore any errors
			 * and just continue. */
			(void)ret;
			prefaulted = 1;
		}

		ret = shmem_pread_slow(page, shmem_page_offset, page_length,
				       user_data, page_do_bit17_swizzling,
				       needs_clflush);

		mutex_lock(&dev->struct_mutex);
		page_cache_release(page);
next_page:
		mark_page_accessed(page);
		if (release_page)
			page_cache_release(page);

		if (ret) {
			ret = -EFAULT;
			goto out;
		}

		remain -= page_length;
		user_data += page_length;
		offset += page_length;
	}

out:
	if (hit_slowpath) {
		/* Fixup: Kill any reinstated backing storage pages */
		if (obj->madv == __I915_MADV_PURGED)
			i915_gem_object_truncate(obj);
	}

	return ret;
}

/**
 * Reads data from the object referenced by handle.
 *
 * On error, the contents of *data are undefined.
 */
int
i915_gem_pread_ioctl(struct drm_device *dev, void *data,
		     struct drm_file *file)
{
	struct drm_i915_gem_pread *args = data;
	struct drm_i915_gem_object *obj;
	int ret = 0;

	if (args->size == 0)
		return 0;

	if (!access_ok(VERIFY_WRITE,
		       (char __user *)(uintptr_t)args->data_ptr,
		       args->size))
		return -EFAULT;

	ret = i915_mutex_lock_interruptible(dev);
	if (ret)
		return ret;

	obj = to_intel_bo(drm_gem_object_lookup(dev, file, args->handle));
	if (&obj->base == NULL) {
		ret = -ENOENT;
		goto unlock;
	}

	/* Bounds check source.  */
	if (args->offset > obj->base.size ||
	    args->size > obj->base.size - args->offset) {
		ret = -EINVAL;
		goto out;
	}

	/* prime objects have no backing filp to GEM pread/pwrite
	 * pages from.
	 */
	if (!obj->base.filp) {
		ret = -EINVAL;
		goto out;
	}

	trace_i915_gem_object_pread(obj, args->offset, args->size);

	ret = i915_gem_shmem_pread(dev, obj, args, file);

out:
	drm_gem_object_unreference(&obj->base);
unlock:
	mutex_unlock(&dev->struct_mutex);
	return ret;
}

/* This is the fast write path which cannot handle
 * page faults in the source data
 */

static inline int
fast_user_write(struct io_mapping *mapping,
		loff_t page_base, int page_offset,
		char __user *user_data,
		int length)
{
	void __iomem *vaddr_atomic;
	void *vaddr;
	unsigned long unwritten;

	vaddr_atomic = io_mapping_map_atomic_wc(mapping, page_base);
	/* We can use the cpu mem copy function because this is X86. */
	vaddr = (void __force*)vaddr_atomic + page_offset;
	unwritten = __copy_from_user_inatomic_nocache(vaddr,
						      user_data, length);
	io_mapping_unmap_atomic(vaddr_atomic);
	return unwritten;
}

/**
 * This is the fast pwrite path, where we copy the data directly from the
 * user into the GTT, uncached.
 */
static int
i915_gem_gtt_pwrite_fast(struct drm_device *dev,
			 struct drm_i915_gem_object *obj,
			 struct drm_i915_gem_pwrite *args,
			 struct drm_file *file)
{
	drm_i915_private_t *dev_priv = dev->dev_private;
	ssize_t remain;
	loff_t offset, page_base;
	char __user *user_data;
	int page_offset, page_length, ret;

	ret = i915_gem_object_pin(obj, 0, true);
	if (ret)
		goto out;

	ret = i915_gem_object_set_to_gtt_domain(obj, true);
	if (ret)
		goto out_unpin;

	ret = i915_gem_object_put_fence(obj);
	if (ret)
		goto out_unpin;

	user_data = (char __user *) (uintptr_t) args->data_ptr;
	remain = args->size;

	offset = obj->gtt_offset + args->offset;

	while (remain > 0) {
		/* Operation in this page
		 *
		 * page_base = page offset within aperture
		 * page_offset = offset within page
		 * page_length = bytes to copy for this page
		 */
		page_base = offset & PAGE_MASK;
		page_offset = offset_in_page(offset);
		page_length = remain;
		if ((page_offset + remain) > PAGE_SIZE)
			page_length = PAGE_SIZE - page_offset;

		/* If we get a fault while copying data, then (presumably) our
		 * source page isn't available.  Return the error and we'll
		 * retry in the slow path.
		 */
		if (fast_user_write(dev_priv->mm.gtt_mapping, page_base,
				    page_offset, user_data, page_length)) {
			ret = -EFAULT;
			goto out_unpin;
		}

		remain -= page_length;
		user_data += page_length;
		offset += page_length;
	}

out_unpin:
	i915_gem_object_unpin(obj);
out:
	return ret;
}

/* Per-page copy function for the shmem pwrite fastpath.
 * Flushes invalid cachelines before writing to the target if
 * needs_clflush_before is set and flushes out any written cachelines after
 * writing if needs_clflush is set. */
static int
shmem_pwrite_fast(struct page *page, int shmem_page_offset, int page_length,
		  char __user *user_data,
		  bool page_do_bit17_swizzling,
		  bool needs_clflush_before,
		  bool needs_clflush_after)
{
	char *vaddr;
	int ret;

	if (unlikely(page_do_bit17_swizzling))
		return -EINVAL;

	vaddr = kmap_atomic(page);
	if (needs_clflush_before)
		drm_clflush_virt_range(vaddr + shmem_page_offset,
				       page_length);
	ret = __copy_from_user_inatomic_nocache(vaddr + shmem_page_offset,
						user_data,
						page_length);
	if (needs_clflush_after)
		drm_clflush_virt_range(vaddr + shmem_page_offset,
				       page_length);
	kunmap_atomic(vaddr);

	return ret;
}

/* Only difference to the fast-path function is that this can handle bit17
 * and uses non-atomic copy and kmap functions. */
static int
shmem_pwrite_slow(struct page *page, int shmem_page_offset, int page_length,
		  char __user *user_data,
		  bool page_do_bit17_swizzling,
		  bool needs_clflush_before,
		  bool needs_clflush_after)
{
	char *vaddr;
	int ret;

	vaddr = kmap(page);
	if (unlikely(needs_clflush_before || page_do_bit17_swizzling))
		shmem_clflush_swizzled_range(vaddr + shmem_page_offset,
					     page_length,
					     page_do_bit17_swizzling);
	if (page_do_bit17_swizzling)
		ret = __copy_from_user_swizzled(vaddr, shmem_page_offset,
						user_data,
						page_length);
	else
		ret = __copy_from_user(vaddr + shmem_page_offset,
				       user_data,
				       page_length);
	if (needs_clflush_after)
		shmem_clflush_swizzled_range(vaddr + shmem_page_offset,
					     page_length,
					     page_do_bit17_swizzling);
	kunmap(page);

	return ret;
}

static int
i915_gem_shmem_pwrite(struct drm_device *dev,
		      struct drm_i915_gem_object *obj,
		      struct drm_i915_gem_pwrite *args,
		      struct drm_file *file)
{
	struct address_space *mapping = obj->base.filp->f_path.dentry->d_inode->i_mapping;
	ssize_t remain;
	loff_t offset;
	char __user *user_data;
	int shmem_page_offset, page_length, ret = 0;
	int obj_do_bit17_swizzling, page_do_bit17_swizzling;
	int hit_slowpath = 0;
	int needs_clflush_after = 0;
	int needs_clflush_before = 0;
	int release_page;

	user_data = (char __user *) (uintptr_t) args->data_ptr;
	remain = args->size;

	obj_do_bit17_swizzling = i915_gem_object_needs_bit17_swizzle(obj);

	if (obj->base.write_domain != I915_GEM_DOMAIN_CPU) {
		/* If we're not in the cpu write domain, set ourself into the gtt
		 * write domain and manually flush cachelines (if required). This
		 * optimizes for the case when the gpu will use the data
		 * right away and we therefore have to clflush anyway. */
		if (obj->cache_level == I915_CACHE_NONE)
			needs_clflush_after = 1;
		ret = i915_gem_object_set_to_gtt_domain(obj, true);
		if (ret)
			return ret;
	}
	/* Same trick applies for invalidate partially written cachelines before
	 * writing.  */
	if (!(obj->base.read_domains & I915_GEM_DOMAIN_CPU)
	    && obj->cache_level == I915_CACHE_NONE)
		needs_clflush_before = 1;

	offset = args->offset;
	obj->dirty = 1;

	while (remain > 0) {
		struct page *page;
		int partial_cacheline_write;

		/* Operation in this page
		 *
		 * shmem_page_offset = offset within page in shmem file
		 * page_length = bytes to copy for this page
		 */
		shmem_page_offset = offset_in_page(offset);

		page_length = remain;
		if ((shmem_page_offset + page_length) > PAGE_SIZE)
			page_length = PAGE_SIZE - shmem_page_offset;

		/* If we don't overwrite a cacheline completely we need to be
		 * careful to have up-to-date data by first clflushing. Don't
		 * overcomplicate things and flush the entire patch. */
		partial_cacheline_write = needs_clflush_before &&
			((shmem_page_offset | page_length)
				& (boot_cpu_data.x86_clflush_size - 1));

		if (obj->pages) {
			page = obj->pages[offset >> PAGE_SHIFT];
			release_page = 0;
		} else {
			page = shmem_read_mapping_page(mapping, offset >> PAGE_SHIFT);
			if (IS_ERR(page)) {
				ret = PTR_ERR(page);
				goto out;
			}
			release_page = 1;
		}

		page_do_bit17_swizzling = obj_do_bit17_swizzling &&
			(page_to_phys(page) & (1 << 17)) != 0;

		ret = shmem_pwrite_fast(page, shmem_page_offset, page_length,
					user_data, page_do_bit17_swizzling,
					partial_cacheline_write,
					needs_clflush_after);
		if (ret == 0)
			goto next_page;
<<<<<<< HEAD

		hit_slowpath = 1;
		page_cache_get(page);
		mutex_unlock(&dev->struct_mutex);

		ret = shmem_pwrite_slow(page, shmem_page_offset, page_length,
					user_data, page_do_bit17_swizzling,
					partial_cacheline_write,
					needs_clflush_after);

=======

		hit_slowpath = 1;
		page_cache_get(page);
		mutex_unlock(&dev->struct_mutex);

		ret = shmem_pwrite_slow(page, shmem_page_offset, page_length,
					user_data, page_do_bit17_swizzling,
					partial_cacheline_write,
					needs_clflush_after);

>>>>>>> 47e1993d
		mutex_lock(&dev->struct_mutex);
		page_cache_release(page);
next_page:
		set_page_dirty(page);
		mark_page_accessed(page);
		if (release_page)
			page_cache_release(page);

		if (ret) {
			ret = -EFAULT;
			goto out;
		}

		remain -= page_length;
		user_data += page_length;
		offset += page_length;
	}

out:
	if (hit_slowpath) {
		/* Fixup: Kill any reinstated backing storage pages */
		if (obj->madv == __I915_MADV_PURGED)
			i915_gem_object_truncate(obj);
		/* and flush dirty cachelines in case the object isn't in the cpu write
		 * domain anymore. */
		if (obj->base.write_domain != I915_GEM_DOMAIN_CPU) {
			i915_gem_clflush_object(obj);
			intel_gtt_chipset_flush();
		}
	}

	if (needs_clflush_after)
		intel_gtt_chipset_flush();

	return ret;
}

/**
 * Writes data to the object referenced by handle.
 *
 * On error, the contents of the buffer that were to be modified are undefined.
 */
int
i915_gem_pwrite_ioctl(struct drm_device *dev, void *data,
		      struct drm_file *file)
{
	struct drm_i915_gem_pwrite *args = data;
	struct drm_i915_gem_object *obj;
	int ret;

	if (args->size == 0)
		return 0;

	if (!access_ok(VERIFY_READ,
		       (char __user *)(uintptr_t)args->data_ptr,
		       args->size))
		return -EFAULT;

	ret = fault_in_multipages_readable((char __user *)(uintptr_t)args->data_ptr,
					   args->size);
	if (ret)
		return -EFAULT;

	ret = i915_mutex_lock_interruptible(dev);
	if (ret)
		return ret;

	obj = to_intel_bo(drm_gem_object_lookup(dev, file, args->handle));
	if (&obj->base == NULL) {
		ret = -ENOENT;
		goto unlock;
	}

	/* Bounds check destination. */
	if (args->offset > obj->base.size ||
	    args->size > obj->base.size - args->offset) {
		ret = -EINVAL;
		goto out;
	}

	/* prime objects have no backing filp to GEM pread/pwrite
	 * pages from.
	 */
	if (!obj->base.filp) {
		ret = -EINVAL;
		goto out;
	}

	trace_i915_gem_object_pwrite(obj, args->offset, args->size);

	ret = -EFAULT;
	/* We can only do the GTT pwrite on untiled buffers, as otherwise
	 * it would end up going through the fenced access, and we'll get
	 * different detiling behavior between reading and writing.
	 * pread/pwrite currently are reading and writing from the CPU
	 * perspective, requiring manual detiling by the client.
	 */
	if (obj->phys_obj) {
		ret = i915_gem_phys_pwrite(dev, obj, args, file);
		goto out;
	}

	if (obj->gtt_space &&
	    obj->cache_level == I915_CACHE_NONE &&
	    obj->tiling_mode == I915_TILING_NONE &&
	    obj->map_and_fenceable &&
	    obj->base.write_domain != I915_GEM_DOMAIN_CPU) {
		ret = i915_gem_gtt_pwrite_fast(dev, obj, args, file);
		/* Note that the gtt paths might fail with non-page-backed user
		 * pointers (e.g. gtt mappings when moving data between
		 * textures). Fallback to the shmem path in that case. */
	}

	if (ret == -EFAULT)
		ret = i915_gem_shmem_pwrite(dev, obj, args, file);

out:
	drm_gem_object_unreference(&obj->base);
unlock:
	mutex_unlock(&dev->struct_mutex);
	return ret;
}

/**
 * Called when user space prepares to use an object with the CPU, either
 * through the mmap ioctl's mapping or a GTT mapping.
 */
int
i915_gem_set_domain_ioctl(struct drm_device *dev, void *data,
			  struct drm_file *file)
{
	struct drm_i915_gem_set_domain *args = data;
	struct drm_i915_gem_object *obj;
	uint32_t read_domains = args->read_domains;
	uint32_t write_domain = args->write_domain;
	int ret;

	/* Only handle setting domains to types used by the CPU. */
	if (write_domain & I915_GEM_GPU_DOMAINS)
		return -EINVAL;

	if (read_domains & I915_GEM_GPU_DOMAINS)
		return -EINVAL;

	/* Having something in the write domain implies it's in the read
	 * domain, and only that read domain.  Enforce that in the request.
	 */
	if (write_domain != 0 && read_domains != write_domain)
		return -EINVAL;

	ret = i915_mutex_lock_interruptible(dev);
	if (ret)
		return ret;

	obj = to_intel_bo(drm_gem_object_lookup(dev, file, args->handle));
	if (&obj->base == NULL) {
		ret = -ENOENT;
		goto unlock;
	}

	if (read_domains & I915_GEM_DOMAIN_GTT) {
		ret = i915_gem_object_set_to_gtt_domain(obj, write_domain != 0);

		/* Silently promote "you're not bound, there was nothing to do"
		 * to success, since the client was just asking us to
		 * make sure everything was done.
		 */
		if (ret == -EINVAL)
			ret = 0;
	} else {
		ret = i915_gem_object_set_to_cpu_domain(obj, write_domain != 0);
	}

	drm_gem_object_unreference(&obj->base);
unlock:
	mutex_unlock(&dev->struct_mutex);
	return ret;
}

/**
 * Called when user space has done writes to this buffer
 */
int
i915_gem_sw_finish_ioctl(struct drm_device *dev, void *data,
			 struct drm_file *file)
{
	struct drm_i915_gem_sw_finish *args = data;
	struct drm_i915_gem_object *obj;
	int ret = 0;

	ret = i915_mutex_lock_interruptible(dev);
	if (ret)
		return ret;

	obj = to_intel_bo(drm_gem_object_lookup(dev, file, args->handle));
	if (&obj->base == NULL) {
		ret = -ENOENT;
		goto unlock;
	}

	/* Pinned buffers may be scanout, so flush the cache */
	if (obj->pin_count)
		i915_gem_object_flush_cpu_write_domain(obj);

	drm_gem_object_unreference(&obj->base);
unlock:
	mutex_unlock(&dev->struct_mutex);
	return ret;
}

/**
 * Maps the contents of an object, returning the address it is mapped
 * into.
 *
 * While the mapping holds a reference on the contents of the object, it doesn't
 * imply a ref on the object itself.
 */
int
i915_gem_mmap_ioctl(struct drm_device *dev, void *data,
		    struct drm_file *file)
{
	struct drm_i915_gem_mmap *args = data;
	struct drm_gem_object *obj;
	unsigned long addr;

	obj = drm_gem_object_lookup(dev, file, args->handle);
	if (obj == NULL)
		return -ENOENT;

	/* prime objects have no backing filp to GEM mmap
	 * pages from.
	 */
	if (!obj->filp) {
		drm_gem_object_unreference_unlocked(obj);
		return -EINVAL;
	}

	addr = vm_mmap(obj->filp, 0, args->size,
		       PROT_READ | PROT_WRITE, MAP_SHARED,
		       args->offset);
	drm_gem_object_unreference_unlocked(obj);
	if (IS_ERR((void *)addr))
		return addr;

	args->addr_ptr = (uint64_t) addr;

	return 0;
}

/**
 * i915_gem_fault - fault a page into the GTT
 * vma: VMA in question
 * vmf: fault info
 *
 * The fault handler is set up by drm_gem_mmap() when a object is GTT mapped
 * from userspace.  The fault handler takes care of binding the object to
 * the GTT (if needed), allocating and programming a fence register (again,
 * only if needed based on whether the old reg is still valid or the object
 * is tiled) and inserting a new PTE into the faulting process.
 *
 * Note that the faulting process may involve evicting existing objects
 * from the GTT and/or fence registers to make room.  So performance may
 * suffer if the GTT working set is large or there are few fence registers
 * left.
 */
int i915_gem_fault(struct vm_area_struct *vma, struct vm_fault *vmf)
{
	struct drm_i915_gem_object *obj = to_intel_bo(vma->vm_private_data);
	struct drm_device *dev = obj->base.dev;
	drm_i915_private_t *dev_priv = dev->dev_private;
	pgoff_t page_offset;
	unsigned long pfn;
	int ret = 0;
	bool write = !!(vmf->flags & FAULT_FLAG_WRITE);

	/* We don't use vmf->pgoff since that has the fake offset */
	page_offset = ((unsigned long)vmf->virtual_address - vma->vm_start) >>
		PAGE_SHIFT;

	ret = i915_mutex_lock_interruptible(dev);
	if (ret)
		goto out;

	trace_i915_gem_object_fault(obj, page_offset, true, write);

	/* Now bind it into the GTT if needed */
	if (!obj->map_and_fenceable) {
		ret = i915_gem_object_unbind(obj);
		if (ret)
			goto unlock;
	}
	if (!obj->gtt_space) {
		ret = i915_gem_object_bind_to_gtt(obj, 0, true);
		if (ret)
			goto unlock;

		ret = i915_gem_object_set_to_gtt_domain(obj, write);
		if (ret)
			goto unlock;
	}

	if (!obj->has_global_gtt_mapping)
		i915_gem_gtt_bind_object(obj, obj->cache_level);

	ret = i915_gem_object_get_fence(obj);
	if (ret)
		goto unlock;

	if (i915_gem_object_is_inactive(obj))
		list_move_tail(&obj->mm_list, &dev_priv->mm.inactive_list);

	obj->fault_mappable = true;

	pfn = ((dev->agp->base + obj->gtt_offset) >> PAGE_SHIFT) +
		page_offset;

	/* Finally, remap it using the new GTT offset */
	ret = vm_insert_pfn(vma, (unsigned long)vmf->virtual_address, pfn);
unlock:
	mutex_unlock(&dev->struct_mutex);
out:
	switch (ret) {
	case -EIO:
	case -EAGAIN:
		/* Give the error handler a chance to run and move the
		 * objects off the GPU active list. Next time we service the
		 * fault, we should be able to transition the page into the
		 * GTT without touching the GPU (and so avoid further
		 * EIO/EGAIN). If the GPU is wedged, then there is no issue
		 * with coherency, just lost writes.
		 */
		set_need_resched();
	case 0:
	case -ERESTARTSYS:
	case -EINTR:
		return VM_FAULT_NOPAGE;
	case -ENOMEM:
		return VM_FAULT_OOM;
	default:
		return VM_FAULT_SIGBUS;
	}
}

/**
 * i915_gem_release_mmap - remove physical page mappings
 * @obj: obj in question
 *
 * Preserve the reservation of the mmapping with the DRM core code, but
 * relinquish ownership of the pages back to the system.
 *
 * It is vital that we remove the page mapping if we have mapped a tiled
 * object through the GTT and then lose the fence register due to
 * resource pressure. Similarly if the object has been moved out of the
 * aperture, than pages mapped into userspace must be revoked. Removing the
 * mapping will then trigger a page fault on the next user access, allowing
 * fixup by i915_gem_fault().
 */
void
i915_gem_release_mmap(struct drm_i915_gem_object *obj)
{
	if (!obj->fault_mappable)
		return;

	if (obj->base.dev->dev_mapping)
		unmap_mapping_range(obj->base.dev->dev_mapping,
				    (loff_t)obj->base.map_list.hash.key<<PAGE_SHIFT,
				    obj->base.size, 1);

	obj->fault_mappable = false;
}

static uint32_t
i915_gem_get_gtt_size(struct drm_device *dev, uint32_t size, int tiling_mode)
{
	uint32_t gtt_size;

	if (INTEL_INFO(dev)->gen >= 4 ||
	    tiling_mode == I915_TILING_NONE)
		return size;

	/* Previous chips need a power-of-two fence region when tiling */
	if (INTEL_INFO(dev)->gen == 3)
		gtt_size = 1024*1024;
	else
		gtt_size = 512*1024;

	while (gtt_size < size)
		gtt_size <<= 1;

	return gtt_size;
}

/**
 * i915_gem_get_gtt_alignment - return required GTT alignment for an object
 * @obj: object to check
 *
 * Return the required GTT alignment for an object, taking into account
 * potential fence register mapping.
 */
static uint32_t
i915_gem_get_gtt_alignment(struct drm_device *dev,
			   uint32_t size,
			   int tiling_mode)
{
	/*
	 * Minimum alignment is 4k (GTT page size), but might be greater
	 * if a fence register is needed for the object.
	 */
	if (INTEL_INFO(dev)->gen >= 4 ||
	    tiling_mode == I915_TILING_NONE)
		return 4096;

	/*
	 * Previous chips need to be aligned to the size of the smallest
	 * fence register that can contain the object.
	 */
	return i915_gem_get_gtt_size(dev, size, tiling_mode);
}

/**
 * i915_gem_get_unfenced_gtt_alignment - return required GTT alignment for an
 *					 unfenced object
 * @dev: the device
 * @size: size of the object
 * @tiling_mode: tiling mode of the object
 *
 * Return the required GTT alignment for an object, only taking into account
 * unfenced tiled surface requirements.
 */
uint32_t
i915_gem_get_unfenced_gtt_alignment(struct drm_device *dev,
				    uint32_t size,
				    int tiling_mode)
{
	/*
	 * Minimum alignment is 4k (GTT page size) for sane hw.
	 */
	if (INTEL_INFO(dev)->gen >= 4 || IS_G33(dev) ||
	    tiling_mode == I915_TILING_NONE)
		return 4096;

	/* Previous hardware however needs to be aligned to a power-of-two
	 * tile height. The simplest method for determining this is to reuse
	 * the power-of-tile object size.
	 */
	return i915_gem_get_gtt_size(dev, size, tiling_mode);
}

int
i915_gem_mmap_gtt(struct drm_file *file,
		  struct drm_device *dev,
		  uint32_t handle,
		  uint64_t *offset)
{
	struct drm_i915_private *dev_priv = dev->dev_private;
	struct drm_i915_gem_object *obj;
	int ret;

	ret = i915_mutex_lock_interruptible(dev);
	if (ret)
		return ret;

	obj = to_intel_bo(drm_gem_object_lookup(dev, file, handle));
	if (&obj->base == NULL) {
		ret = -ENOENT;
		goto unlock;
	}

	if (obj->base.size > dev_priv->mm.gtt_mappable_end) {
		ret = -E2BIG;
		goto out;
	}

	if (obj->madv != I915_MADV_WILLNEED) {
		DRM_ERROR("Attempting to mmap a purgeable buffer\n");
		ret = -EINVAL;
		goto out;
	}

	if (!obj->base.map_list.map) {
		ret = drm_gem_create_mmap_offset(&obj->base);
		if (ret)
			goto out;
	}

	*offset = (u64)obj->base.map_list.hash.key << PAGE_SHIFT;

out:
	drm_gem_object_unreference(&obj->base);
unlock:
	mutex_unlock(&dev->struct_mutex);
	return ret;
}

/**
 * i915_gem_mmap_gtt_ioctl - prepare an object for GTT mmap'ing
 * @dev: DRM device
 * @data: GTT mapping ioctl data
 * @file: GEM object info
 *
 * Simply returns the fake offset to userspace so it can mmap it.
 * The mmap call will end up in drm_gem_mmap(), which will set things
 * up so we can get faults in the handler above.
 *
 * The fault handler will take care of binding the object into the GTT
 * (since it may have been evicted to make room for something), allocating
 * a fence register, and mapping the appropriate aperture address into
 * userspace.
 */
int
i915_gem_mmap_gtt_ioctl(struct drm_device *dev, void *data,
			struct drm_file *file)
{
	struct drm_i915_gem_mmap_gtt *args = data;

	return i915_gem_mmap_gtt(file, dev, args->handle, &args->offset);
}

int
i915_gem_object_get_pages_gtt(struct drm_i915_gem_object *obj,
			      gfp_t gfpmask)
{
	int page_count, i;
	struct address_space *mapping;
	struct inode *inode;
	struct page *page;

	if (obj->pages || obj->sg_table)
		return 0;

	/* Get the list of pages out of our struct file.  They'll be pinned
	 * at this point until we release them.
	 */
	page_count = obj->base.size / PAGE_SIZE;
	BUG_ON(obj->pages != NULL);
	obj->pages = drm_malloc_ab(page_count, sizeof(struct page *));
	if (obj->pages == NULL)
		return -ENOMEM;

	inode = obj->base.filp->f_path.dentry->d_inode;
	mapping = inode->i_mapping;
	gfpmask |= mapping_gfp_mask(mapping);

	for (i = 0; i < page_count; i++) {
		page = shmem_read_mapping_page_gfp(mapping, i, gfpmask);
		if (IS_ERR(page))
			goto err_pages;

		obj->pages[i] = page;
	}

	if (i915_gem_object_needs_bit17_swizzle(obj))
		i915_gem_object_do_bit_17_swizzle(obj);

	return 0;

err_pages:
	while (i--)
		page_cache_release(obj->pages[i]);

	drm_free_large(obj->pages);
	obj->pages = NULL;
	return PTR_ERR(page);
}

static void
i915_gem_object_put_pages_gtt(struct drm_i915_gem_object *obj)
{
	int page_count = obj->base.size / PAGE_SIZE;
	int i;

	if (!obj->pages)
		return;

	BUG_ON(obj->madv == __I915_MADV_PURGED);

	if (i915_gem_object_needs_bit17_swizzle(obj))
		i915_gem_object_save_bit_17_swizzle(obj);

	if (obj->madv == I915_MADV_DONTNEED)
		obj->dirty = 0;

	for (i = 0; i < page_count; i++) {
		if (obj->dirty)
			set_page_dirty(obj->pages[i]);

		if (obj->madv == I915_MADV_WILLNEED)
			mark_page_accessed(obj->pages[i]);

		page_cache_release(obj->pages[i]);
	}
	obj->dirty = 0;

	drm_free_large(obj->pages);
	obj->pages = NULL;
}

void
i915_gem_object_move_to_active(struct drm_i915_gem_object *obj,
			       struct intel_ring_buffer *ring,
			       u32 seqno)
{
	struct drm_device *dev = obj->base.dev;
	struct drm_i915_private *dev_priv = dev->dev_private;

	BUG_ON(ring == NULL);
	obj->ring = ring;

	/* Add a reference if we're newly entering the active list. */
	if (!obj->active) {
		drm_gem_object_reference(&obj->base);
		obj->active = 1;
	}

	/* Move from whatever list we were on to the tail of execution. */
	list_move_tail(&obj->mm_list, &dev_priv->mm.active_list);
	list_move_tail(&obj->ring_list, &ring->active_list);

	obj->last_rendering_seqno = seqno;

	if (obj->fenced_gpu_access) {
		obj->last_fenced_seqno = seqno;

		/* Bump MRU to take account of the delayed flush */
		if (obj->fence_reg != I915_FENCE_REG_NONE) {
			struct drm_i915_fence_reg *reg;

			reg = &dev_priv->fence_regs[obj->fence_reg];
			list_move_tail(&reg->lru_list,
				       &dev_priv->mm.fence_list);
		}
	}
}

static void
i915_gem_object_move_off_active(struct drm_i915_gem_object *obj)
{
	list_del_init(&obj->ring_list);
	obj->last_rendering_seqno = 0;
	obj->last_fenced_seqno = 0;
}

static void
i915_gem_object_move_to_flushing(struct drm_i915_gem_object *obj)
{
	struct drm_device *dev = obj->base.dev;
	drm_i915_private_t *dev_priv = dev->dev_private;

	BUG_ON(!obj->active);
	list_move_tail(&obj->mm_list, &dev_priv->mm.flushing_list);

	i915_gem_object_move_off_active(obj);
}

static void
i915_gem_object_move_to_inactive(struct drm_i915_gem_object *obj)
{
	struct drm_device *dev = obj->base.dev;
	struct drm_i915_private *dev_priv = dev->dev_private;

	list_move_tail(&obj->mm_list, &dev_priv->mm.inactive_list);

	BUG_ON(!list_empty(&obj->gpu_write_list));
	BUG_ON(!obj->active);
	obj->ring = NULL;

	i915_gem_object_move_off_active(obj);
	obj->fenced_gpu_access = false;

	obj->active = 0;
	obj->pending_gpu_write = false;
	drm_gem_object_unreference(&obj->base);

	WARN_ON(i915_verify_lists(dev));
}

/* Immediately discard the backing storage */
static void
i915_gem_object_truncate(struct drm_i915_gem_object *obj)
{
	struct inode *inode;

	/* Our goal here is to return as much of the memory as
	 * is possible back to the system as we are called from OOM.
	 * To do this we must instruct the shmfs to drop all of its
	 * backing pages, *now*.
	 */
	inode = obj->base.filp->f_path.dentry->d_inode;
	shmem_truncate_range(inode, 0, (loff_t)-1);

	if (obj->base.map_list.map)
		drm_gem_free_mmap_offset(&obj->base);

	obj->madv = __I915_MADV_PURGED;
}

static inline int
i915_gem_object_is_purgeable(struct drm_i915_gem_object *obj)
{
	return obj->madv == I915_MADV_DONTNEED;
}

static void
i915_gem_process_flushing_list(struct intel_ring_buffer *ring,
			       uint32_t flush_domains)
{
	struct drm_i915_gem_object *obj, *next;

	list_for_each_entry_safe(obj, next,
				 &ring->gpu_write_list,
				 gpu_write_list) {
		if (obj->base.write_domain & flush_domains) {
			uint32_t old_write_domain = obj->base.write_domain;

			obj->base.write_domain = 0;
			list_del_init(&obj->gpu_write_list);
			i915_gem_object_move_to_active(obj, ring,
						       i915_gem_next_request_seqno(ring));

			trace_i915_gem_object_change_domain(obj,
							    obj->base.read_domains,
							    old_write_domain);
		}
	}
}

static u32
i915_gem_get_seqno(struct drm_device *dev)
{
	drm_i915_private_t *dev_priv = dev->dev_private;
	u32 seqno = dev_priv->next_seqno;

	/* reserve 0 for non-seqno */
	if (++dev_priv->next_seqno == 0)
		dev_priv->next_seqno = 1;

	return seqno;
}

u32
i915_gem_next_request_seqno(struct intel_ring_buffer *ring)
{
	if (ring->outstanding_lazy_request == 0)
		ring->outstanding_lazy_request = i915_gem_get_seqno(ring->dev);

	return ring->outstanding_lazy_request;
}

int
i915_add_request(struct intel_ring_buffer *ring,
		 struct drm_file *file,
		 struct drm_i915_gem_request *request)
{
	drm_i915_private_t *dev_priv = ring->dev->dev_private;
	uint32_t seqno;
	u32 request_ring_position;
	int was_empty;
	int ret;

	BUG_ON(request == NULL);
	seqno = i915_gem_next_request_seqno(ring);

	/* Record the position of the start of the request so that
	 * should we detect the updated seqno part-way through the
	 * GPU processing the request, we never over-estimate the
	 * position of the head.
	 */
	request_ring_position = intel_ring_get_tail(ring);

	ret = ring->add_request(ring, &seqno);
	if (ret)
	    return ret;

	trace_i915_gem_request_add(ring, seqno);

	request->seqno = seqno;
	request->ring = ring;
	request->tail = request_ring_position;
	request->emitted_jiffies = jiffies;
	was_empty = list_empty(&ring->request_list);
	list_add_tail(&request->list, &ring->request_list);

	if (file) {
		struct drm_i915_file_private *file_priv = file->driver_priv;

		spin_lock(&file_priv->mm.lock);
		request->file_priv = file_priv;
		list_add_tail(&request->client_list,
			      &file_priv->mm.request_list);
		spin_unlock(&file_priv->mm.lock);
	}

	ring->outstanding_lazy_request = 0;

	if (!dev_priv->mm.suspended) {
		if (i915_enable_hangcheck) {
			mod_timer(&dev_priv->hangcheck_timer,
				  jiffies +
				  msecs_to_jiffies(DRM_I915_HANGCHECK_PERIOD));
		}
		if (was_empty)
			queue_delayed_work(dev_priv->wq,
					   &dev_priv->mm.retire_work, HZ);
	}
	return 0;
}

static inline void
i915_gem_request_remove_from_client(struct drm_i915_gem_request *request)
{
	struct drm_i915_file_private *file_priv = request->file_priv;

	if (!file_priv)
		return;

	spin_lock(&file_priv->mm.lock);
	if (request->file_priv) {
		list_del(&request->client_list);
		request->file_priv = NULL;
	}
	spin_unlock(&file_priv->mm.lock);
}

static void i915_gem_reset_ring_lists(struct drm_i915_private *dev_priv,
				      struct intel_ring_buffer *ring)
{
	while (!list_empty(&ring->request_list)) {
		struct drm_i915_gem_request *request;

		request = list_first_entry(&ring->request_list,
					   struct drm_i915_gem_request,
					   list);

		list_del(&request->list);
		i915_gem_request_remove_from_client(request);
		kfree(request);
	}

	while (!list_empty(&ring->active_list)) {
		struct drm_i915_gem_object *obj;

		obj = list_first_entry(&ring->active_list,
				       struct drm_i915_gem_object,
				       ring_list);

		obj->base.write_domain = 0;
		list_del_init(&obj->gpu_write_list);
		i915_gem_object_move_to_inactive(obj);
	}
}

static void i915_gem_reset_fences(struct drm_device *dev)
{
	struct drm_i915_private *dev_priv = dev->dev_private;
	int i;

	for (i = 0; i < dev_priv->num_fence_regs; i++) {
		struct drm_i915_fence_reg *reg = &dev_priv->fence_regs[i];

		i915_gem_write_fence(dev, i, NULL);

		if (reg->obj)
			i915_gem_object_fence_lost(reg->obj);

		reg->pin_count = 0;
		reg->obj = NULL;
		INIT_LIST_HEAD(&reg->lru_list);
	}

	INIT_LIST_HEAD(&dev_priv->mm.fence_list);
}

void i915_gem_reset(struct drm_device *dev)
{
	struct drm_i915_private *dev_priv = dev->dev_private;
	struct drm_i915_gem_object *obj;
	struct intel_ring_buffer *ring;
	int i;

	for_each_ring(ring, dev_priv, i)
		i915_gem_reset_ring_lists(dev_priv, ring);

	/* Remove anything from the flushing lists. The GPU cache is likely
	 * to be lost on reset along with the data, so simply move the
	 * lost bo to the inactive list.
	 */
	while (!list_empty(&dev_priv->mm.flushing_list)) {
		obj = list_first_entry(&dev_priv->mm.flushing_list,
				      struct drm_i915_gem_object,
				      mm_list);

		obj->base.write_domain = 0;
		list_del_init(&obj->gpu_write_list);
		i915_gem_object_move_to_inactive(obj);
	}

	/* Move everything out of the GPU domains to ensure we do any
	 * necessary invalidation upon reuse.
	 */
	list_for_each_entry(obj,
			    &dev_priv->mm.inactive_list,
			    mm_list)
	{
		obj->base.read_domains &= ~I915_GEM_GPU_DOMAINS;
	}

	/* The fence registers are invalidated so clear them out */
	i915_gem_reset_fences(dev);
}

/**
 * This function clears the request list as sequence numbers are passed.
 */
void
i915_gem_retire_requests_ring(struct intel_ring_buffer *ring)
{
	uint32_t seqno;
	int i;

	if (list_empty(&ring->request_list))
		return;

	WARN_ON(i915_verify_lists(ring->dev));

	seqno = ring->get_seqno(ring);

	for (i = 0; i < ARRAY_SIZE(ring->sync_seqno); i++)
		if (seqno >= ring->sync_seqno[i])
			ring->sync_seqno[i] = 0;

	while (!list_empty(&ring->request_list)) {
		struct drm_i915_gem_request *request;

		request = list_first_entry(&ring->request_list,
					   struct drm_i915_gem_request,
					   list);

		if (!i915_seqno_passed(seqno, request->seqno))
			break;

		trace_i915_gem_request_retire(ring, request->seqno);
		/* We know the GPU must have read the request to have
		 * sent us the seqno + interrupt, so use the position
		 * of tail of the request to update the last known position
		 * of the GPU head.
		 */
		ring->last_retired_head = request->tail;

		list_del(&request->list);
		i915_gem_request_remove_from_client(request);
		kfree(request);
	}

	/* Move any buffers on the active list that are no longer referenced
	 * by the ringbuffer to the flushing/inactive lists as appropriate.
	 */
	while (!list_empty(&ring->active_list)) {
		struct drm_i915_gem_object *obj;

		obj = list_first_entry(&ring->active_list,
				      struct drm_i915_gem_object,
				      ring_list);

		if (!i915_seqno_passed(seqno, obj->last_rendering_seqno))
			break;

		if (obj->base.write_domain != 0)
			i915_gem_object_move_to_flushing(obj);
		else
			i915_gem_object_move_to_inactive(obj);
	}

	if (unlikely(ring->trace_irq_seqno &&
		     i915_seqno_passed(seqno, ring->trace_irq_seqno))) {
		ring->irq_put(ring);
		ring->trace_irq_seqno = 0;
	}

	WARN_ON(i915_verify_lists(ring->dev));
}

void
i915_gem_retire_requests(struct drm_device *dev)
{
	drm_i915_private_t *dev_priv = dev->dev_private;
	struct intel_ring_buffer *ring;
	int i;

	for_each_ring(ring, dev_priv, i)
		i915_gem_retire_requests_ring(ring);
}

static void
i915_gem_retire_work_handler(struct work_struct *work)
{
	drm_i915_private_t *dev_priv;
	struct drm_device *dev;
	struct intel_ring_buffer *ring;
	bool idle;
	int i;

	dev_priv = container_of(work, drm_i915_private_t,
				mm.retire_work.work);
	dev = dev_priv->dev;

	/* Come back later if the device is busy... */
	if (!mutex_trylock(&dev->struct_mutex)) {
		queue_delayed_work(dev_priv->wq, &dev_priv->mm.retire_work, HZ);
		return;
	}

	i915_gem_retire_requests(dev);

	/* Send a periodic flush down the ring so we don't hold onto GEM
	 * objects indefinitely.
	 */
	idle = true;
	for_each_ring(ring, dev_priv, i) {
		if (!list_empty(&ring->gpu_write_list)) {
			struct drm_i915_gem_request *request;
			int ret;

			ret = i915_gem_flush_ring(ring,
						  0, I915_GEM_GPU_DOMAINS);
			request = kzalloc(sizeof(*request), GFP_KERNEL);
			if (ret || request == NULL ||
			    i915_add_request(ring, NULL, request))
			    kfree(request);
		}

		idle &= list_empty(&ring->request_list);
	}

	if (!dev_priv->mm.suspended && !idle)
		queue_delayed_work(dev_priv->wq, &dev_priv->mm.retire_work, HZ);

	mutex_unlock(&dev->struct_mutex);
}

static int
i915_gem_check_wedge(struct drm_i915_private *dev_priv)
{
	BUG_ON(!mutex_is_locked(&dev_priv->dev->struct_mutex));

	if (atomic_read(&dev_priv->mm.wedged)) {
		struct completion *x = &dev_priv->error_completion;
		bool recovery_complete;
		unsigned long flags;

		/* Give the error handler a chance to run. */
		spin_lock_irqsave(&x->wait.lock, flags);
		recovery_complete = x->done > 0;
		spin_unlock_irqrestore(&x->wait.lock, flags);

		return recovery_complete ? -EIO : -EAGAIN;
	}

	return 0;
}

/*
 * Compare seqno against outstanding lazy request. Emit a request if they are
 * equal.
 */
static int
i915_gem_check_olr(struct intel_ring_buffer *ring, u32 seqno)
{
	int ret = 0;

	BUG_ON(!mutex_is_locked(&ring->dev->struct_mutex));

	if (seqno == ring->outstanding_lazy_request) {
		struct drm_i915_gem_request *request;

		request = kzalloc(sizeof(*request), GFP_KERNEL);
		if (request == NULL)
			return -ENOMEM;

		ret = i915_add_request(ring, NULL, request);
		if (ret) {
			kfree(request);
			return ret;
		}

		BUG_ON(seqno != request->seqno);
	}

	return ret;
}

static int __wait_seqno(struct intel_ring_buffer *ring, u32 seqno,
			bool interruptible)
{
	drm_i915_private_t *dev_priv = ring->dev->dev_private;
	int ret = 0;

	if (i915_seqno_passed(ring->get_seqno(ring), seqno))
		return 0;

	trace_i915_gem_request_wait_begin(ring, seqno);
	if (WARN_ON(!ring->irq_get(ring)))
		return -ENODEV;

#define EXIT_COND \
	(i915_seqno_passed(ring->get_seqno(ring), seqno) || \
	atomic_read(&dev_priv->mm.wedged))

	if (interruptible)
		ret = wait_event_interruptible(ring->irq_queue,
					       EXIT_COND);
	else
		wait_event(ring->irq_queue, EXIT_COND);

	ring->irq_put(ring);
	trace_i915_gem_request_wait_end(ring, seqno);
#undef EXIT_COND

	return ret;
}

/**
 * Waits for a sequence number to be signaled, and cleans up the
 * request and object lists appropriately for that event.
 */
int
i915_wait_request(struct intel_ring_buffer *ring,
		  uint32_t seqno)
{
	drm_i915_private_t *dev_priv = ring->dev->dev_private;
	int ret = 0;

	BUG_ON(seqno == 0);

	ret = i915_gem_check_wedge(dev_priv);
	if (ret)
		return ret;

	ret = i915_gem_check_olr(ring, seqno);
	if (ret)
		return ret;

	ret = __wait_seqno(ring, seqno, dev_priv->mm.interruptible);
	if (atomic_read(&dev_priv->mm.wedged))
		ret = -EAGAIN;

	return ret;
}

/**
 * Ensures that all rendering to the object has completed and the object is
 * safe to unbind from the GTT or access from the CPU.
 */
int
i915_gem_object_wait_rendering(struct drm_i915_gem_object *obj)
{
	int ret;

	/* This function only exists to support waiting for existing rendering,
	 * not for emitting required flushes.
	 */
	BUG_ON((obj->base.write_domain & I915_GEM_GPU_DOMAINS) != 0);

	/* If there is rendering queued on the buffer being evicted, wait for
	 * it.
	 */
	if (obj->active) {
		ret = i915_wait_request(obj->ring, obj->last_rendering_seqno);
		if (ret)
			return ret;
		i915_gem_retire_requests_ring(obj->ring);
	}

	return 0;
}

/**
 * i915_gem_object_sync - sync an object to a ring.
 *
 * @obj: object which may be in use on another ring.
 * @to: ring we wish to use the object on. May be NULL.
 *
 * This code is meant to abstract object synchronization with the GPU.
 * Calling with NULL implies synchronizing the object with the CPU
 * rather than a particular GPU ring.
 *
 * Returns 0 if successful, else propagates up the lower layer error.
 */
int
i915_gem_object_sync(struct drm_i915_gem_object *obj,
		     struct intel_ring_buffer *to)
{
	struct intel_ring_buffer *from = obj->ring;
	u32 seqno;
	int ret, idx;

	if (from == NULL || to == from)
		return 0;

	if (to == NULL || !i915_semaphore_is_enabled(obj->base.dev))
		return i915_gem_object_wait_rendering(obj);

	idx = intel_ring_sync_index(from, to);

	seqno = obj->last_rendering_seqno;
	if (seqno <= from->sync_seqno[idx])
		return 0;

	ret = i915_gem_check_olr(obj->ring, seqno);
	if (ret)
		return ret;

	ret = to->sync_to(to, from, seqno);
	if (!ret)
		from->sync_seqno[idx] = seqno;

	return ret;
}

static void i915_gem_object_finish_gtt(struct drm_i915_gem_object *obj)
{
	u32 old_write_domain, old_read_domains;

	/* Act a barrier for all accesses through the GTT */
	mb();

	/* Force a pagefault for domain tracking on next user access */
	i915_gem_release_mmap(obj);

	if ((obj->base.read_domains & I915_GEM_DOMAIN_GTT) == 0)
		return;

	old_read_domains = obj->base.read_domains;
	old_write_domain = obj->base.write_domain;

	obj->base.read_domains &= ~I915_GEM_DOMAIN_GTT;
	obj->base.write_domain &= ~I915_GEM_DOMAIN_GTT;

	trace_i915_gem_object_change_domain(obj,
					    old_read_domains,
					    old_write_domain);
}

/**
 * Unbinds an object from the GTT aperture.
 */
int
i915_gem_object_unbind(struct drm_i915_gem_object *obj)
{
	drm_i915_private_t *dev_priv = obj->base.dev->dev_private;
	int ret = 0;

	if (obj->gtt_space == NULL)
		return 0;

	if (obj->pin_count)
		return -EBUSY;

	ret = i915_gem_object_finish_gpu(obj);
	if (ret)
		return ret;
	/* Continue on if we fail due to EIO, the GPU is hung so we
	 * should be safe and we need to cleanup or else we might
	 * cause memory corruption through use-after-free.
	 */

	i915_gem_object_finish_gtt(obj);

	/* Move the object to the CPU domain to ensure that
	 * any possible CPU writes while it's not in the GTT
	 * are flushed when we go to remap it.
	 */
	if (ret == 0)
		ret = i915_gem_object_set_to_cpu_domain(obj, 1);
	if (ret == -ERESTARTSYS)
		return ret;
	if (ret) {
		/* In the event of a disaster, abandon all caches and
		 * hope for the best.
		 */
		i915_gem_clflush_object(obj);
		obj->base.read_domains = obj->base.write_domain = I915_GEM_DOMAIN_CPU;
	}

	/* release the fence reg _after_ flushing */
	ret = i915_gem_object_put_fence(obj);
	if (ret)
		return ret;

	trace_i915_gem_object_unbind(obj);

	if (obj->has_global_gtt_mapping)
		i915_gem_gtt_unbind_object(obj);
	if (obj->has_aliasing_ppgtt_mapping) {
		i915_ppgtt_unbind_object(dev_priv->mm.aliasing_ppgtt, obj);
		obj->has_aliasing_ppgtt_mapping = 0;
	}
	i915_gem_gtt_finish_object(obj);

	i915_gem_object_put_pages_gtt(obj);

	list_del_init(&obj->gtt_list);
	list_del_init(&obj->mm_list);
	/* Avoid an unnecessary call to unbind on rebind. */
	obj->map_and_fenceable = true;

	drm_mm_put_block(obj->gtt_space);
	obj->gtt_space = NULL;
	obj->gtt_offset = 0;

	if (i915_gem_object_is_purgeable(obj))
		i915_gem_object_truncate(obj);

	return ret;
}

int
i915_gem_flush_ring(struct intel_ring_buffer *ring,
		    uint32_t invalidate_domains,
		    uint32_t flush_domains)
{
	int ret;

	if (((invalidate_domains | flush_domains) & I915_GEM_GPU_DOMAINS) == 0)
		return 0;

	trace_i915_gem_ring_flush(ring, invalidate_domains, flush_domains);

	ret = ring->flush(ring, invalidate_domains, flush_domains);
	if (ret)
		return ret;

	if (flush_domains & I915_GEM_GPU_DOMAINS)
		i915_gem_process_flushing_list(ring, flush_domains);

	return 0;
}

static int i915_ring_idle(struct intel_ring_buffer *ring)
{
	int ret;

	if (list_empty(&ring->gpu_write_list) && list_empty(&ring->active_list))
		return 0;

	if (!list_empty(&ring->gpu_write_list)) {
		ret = i915_gem_flush_ring(ring,
				    I915_GEM_GPU_DOMAINS, I915_GEM_GPU_DOMAINS);
		if (ret)
			return ret;
	}

	return i915_wait_request(ring, i915_gem_next_request_seqno(ring));
}

int i915_gpu_idle(struct drm_device *dev)
{
	drm_i915_private_t *dev_priv = dev->dev_private;
	struct intel_ring_buffer *ring;
	int ret, i;

	/* Flush everything onto the inactive list. */
	for_each_ring(ring, dev_priv, i) {
		ret = i915_ring_idle(ring);
		if (ret)
			return ret;

		/* Is the device fubar? */
		if (WARN_ON(!list_empty(&ring->gpu_write_list)))
			return -EBUSY;
	}

	return 0;
}

static void sandybridge_write_fence_reg(struct drm_device *dev, int reg,
					struct drm_i915_gem_object *obj)
{
	drm_i915_private_t *dev_priv = dev->dev_private;
	uint64_t val;

	if (obj) {
		u32 size = obj->gtt_space->size;
<<<<<<< HEAD

		val = (uint64_t)((obj->gtt_offset + size - 4096) &
				 0xfffff000) << 32;
		val |= obj->gtt_offset & 0xfffff000;
		val |= (uint64_t)((obj->stride / 128) - 1) <<
			SANDYBRIDGE_FENCE_PITCH_SHIFT;

=======

		val = (uint64_t)((obj->gtt_offset + size - 4096) &
				 0xfffff000) << 32;
		val |= obj->gtt_offset & 0xfffff000;
		val |= (uint64_t)((obj->stride / 128) - 1) <<
			SANDYBRIDGE_FENCE_PITCH_SHIFT;

>>>>>>> 47e1993d
		if (obj->tiling_mode == I915_TILING_Y)
			val |= 1 << I965_FENCE_TILING_Y_SHIFT;
		val |= I965_FENCE_REG_VALID;
	} else
		val = 0;

	I915_WRITE64(FENCE_REG_SANDYBRIDGE_0 + reg * 8, val);
	POSTING_READ(FENCE_REG_SANDYBRIDGE_0 + reg * 8);
}

static void i965_write_fence_reg(struct drm_device *dev, int reg,
				 struct drm_i915_gem_object *obj)
{
	drm_i915_private_t *dev_priv = dev->dev_private;
	uint64_t val;

	if (obj) {
		u32 size = obj->gtt_space->size;

		val = (uint64_t)((obj->gtt_offset + size - 4096) &
				 0xfffff000) << 32;
		val |= obj->gtt_offset & 0xfffff000;
		val |= ((obj->stride / 128) - 1) << I965_FENCE_PITCH_SHIFT;
		if (obj->tiling_mode == I915_TILING_Y)
			val |= 1 << I965_FENCE_TILING_Y_SHIFT;
		val |= I965_FENCE_REG_VALID;
	} else
		val = 0;

	I915_WRITE64(FENCE_REG_965_0 + reg * 8, val);
	POSTING_READ(FENCE_REG_965_0 + reg * 8);
}

static void i915_write_fence_reg(struct drm_device *dev, int reg,
				 struct drm_i915_gem_object *obj)
{
	drm_i915_private_t *dev_priv = dev->dev_private;
	u32 val;

	if (obj) {
		u32 size = obj->gtt_space->size;
		int pitch_val;
		int tile_width;

		WARN((obj->gtt_offset & ~I915_FENCE_START_MASK) ||
		     (size & -size) != size ||
		     (obj->gtt_offset & (size - 1)),
		     "object 0x%08x [fenceable? %d] not 1M or pot-size (0x%08x) aligned\n",
		     obj->gtt_offset, obj->map_and_fenceable, size);

		if (obj->tiling_mode == I915_TILING_Y && HAS_128_BYTE_Y_TILING(dev))
			tile_width = 128;
		else
			tile_width = 512;

		/* Note: pitch better be a power of two tile widths */
		pitch_val = obj->stride / tile_width;
		pitch_val = ffs(pitch_val) - 1;

		val = obj->gtt_offset;
		if (obj->tiling_mode == I915_TILING_Y)
			val |= 1 << I830_FENCE_TILING_Y_SHIFT;
		val |= I915_FENCE_SIZE_BITS(size);
		val |= pitch_val << I830_FENCE_PITCH_SHIFT;
		val |= I830_FENCE_REG_VALID;
	} else
		val = 0;

	if (reg < 8)
		reg = FENCE_REG_830_0 + reg * 4;
	else
		reg = FENCE_REG_945_8 + (reg - 8) * 4;

	I915_WRITE(reg, val);
	POSTING_READ(reg);
}

static void i830_write_fence_reg(struct drm_device *dev, int reg,
				struct drm_i915_gem_object *obj)
{
	drm_i915_private_t *dev_priv = dev->dev_private;
	uint32_t val;

	if (obj) {
		u32 size = obj->gtt_space->size;
		uint32_t pitch_val;

		WARN((obj->gtt_offset & ~I830_FENCE_START_MASK) ||
		     (size & -size) != size ||
		     (obj->gtt_offset & (size - 1)),
		     "object 0x%08x not 512K or pot-size 0x%08x aligned\n",
		     obj->gtt_offset, size);

		pitch_val = obj->stride / 128;
		pitch_val = ffs(pitch_val) - 1;

		val = obj->gtt_offset;
		if (obj->tiling_mode == I915_TILING_Y)
			val |= 1 << I830_FENCE_TILING_Y_SHIFT;
		val |= I830_FENCE_SIZE_BITS(size);
		val |= pitch_val << I830_FENCE_PITCH_SHIFT;
		val |= I830_FENCE_REG_VALID;
	} else
		val = 0;

	I915_WRITE(FENCE_REG_830_0 + reg * 4, val);
	POSTING_READ(FENCE_REG_830_0 + reg * 4);
}

static void i915_gem_write_fence(struct drm_device *dev, int reg,
				 struct drm_i915_gem_object *obj)
{
	switch (INTEL_INFO(dev)->gen) {
	case 7:
	case 6: sandybridge_write_fence_reg(dev, reg, obj); break;
	case 5:
	case 4: i965_write_fence_reg(dev, reg, obj); break;
	case 3: i915_write_fence_reg(dev, reg, obj); break;
	case 2: i830_write_fence_reg(dev, reg, obj); break;
	default: break;
	}
}

static inline int fence_number(struct drm_i915_private *dev_priv,
			       struct drm_i915_fence_reg *fence)
{
	return fence - dev_priv->fence_regs;
}

static void i915_gem_object_update_fence(struct drm_i915_gem_object *obj,
					 struct drm_i915_fence_reg *fence,
					 bool enable)
{
	struct drm_i915_private *dev_priv = obj->base.dev->dev_private;
	int reg = fence_number(dev_priv, fence);

	i915_gem_write_fence(obj->base.dev, reg, enable ? obj : NULL);

	if (enable) {
		obj->fence_reg = reg;
		fence->obj = obj;
		list_move_tail(&fence->lru_list, &dev_priv->mm.fence_list);
	} else {
		obj->fence_reg = I915_FENCE_REG_NONE;
		fence->obj = NULL;
		list_del_init(&fence->lru_list);
	}
}

static int
i915_gem_object_flush_fence(struct drm_i915_gem_object *obj)
{
	int ret;

	if (obj->fenced_gpu_access) {
		if (obj->base.write_domain & I915_GEM_GPU_DOMAINS) {
			ret = i915_gem_flush_ring(obj->ring,
						  0, obj->base.write_domain);
			if (ret)
				return ret;
		}

		obj->fenced_gpu_access = false;
	}

	if (obj->last_fenced_seqno) {
		ret = i915_wait_request(obj->ring, obj->last_fenced_seqno);
		if (ret)
			return ret;

		obj->last_fenced_seqno = 0;
	}

	/* Ensure that all CPU reads are completed before installing a fence
	 * and all writes before removing the fence.
	 */
	if (obj->base.read_domains & I915_GEM_DOMAIN_GTT)
		mb();

	return 0;
}

int
i915_gem_object_put_fence(struct drm_i915_gem_object *obj)
{
	struct drm_i915_private *dev_priv = obj->base.dev->dev_private;
	int ret;

	ret = i915_gem_object_flush_fence(obj);
	if (ret)
		return ret;

	if (obj->fence_reg == I915_FENCE_REG_NONE)
		return 0;

	i915_gem_object_update_fence(obj,
				     &dev_priv->fence_regs[obj->fence_reg],
				     false);
	i915_gem_object_fence_lost(obj);

	return 0;
}

static struct drm_i915_fence_reg *
i915_find_fence_reg(struct drm_device *dev)
{
	struct drm_i915_private *dev_priv = dev->dev_private;
	struct drm_i915_fence_reg *reg, *avail;
	int i;

	/* First try to find a free reg */
	avail = NULL;
	for (i = dev_priv->fence_reg_start; i < dev_priv->num_fence_regs; i++) {
		reg = &dev_priv->fence_regs[i];
		if (!reg->obj)
			return reg;

		if (!reg->pin_count)
			avail = reg;
	}

	if (avail == NULL)
		return NULL;

	/* None available, try to steal one or wait for a user to finish */
	list_for_each_entry(reg, &dev_priv->mm.fence_list, lru_list) {
		if (reg->pin_count)
			continue;

		return reg;
	}

	return NULL;
}

/**
 * i915_gem_object_get_fence - set up fencing for an object
 * @obj: object to map through a fence reg
 *
 * When mapping objects through the GTT, userspace wants to be able to write
 * to them without having to worry about swizzling if the object is tiled.
 * This function walks the fence regs looking for a free one for @obj,
 * stealing one if it can't find any.
 *
 * It then sets up the reg based on the object's properties: address, pitch
 * and tiling format.
 *
 * For an untiled surface, this removes any existing fence.
 */
int
i915_gem_object_get_fence(struct drm_i915_gem_object *obj)
{
	struct drm_device *dev = obj->base.dev;
	struct drm_i915_private *dev_priv = dev->dev_private;
	bool enable = obj->tiling_mode != I915_TILING_NONE;
	struct drm_i915_fence_reg *reg;
	int ret;

	/* Have we updated the tiling parameters upon the object and so
	 * will need to serialise the write to the associated fence register?
	 */
	if (obj->fence_dirty) {
		ret = i915_gem_object_flush_fence(obj);
		if (ret)
			return ret;
	}

	/* Just update our place in the LRU if our fence is getting reused. */
	if (obj->fence_reg != I915_FENCE_REG_NONE) {
		reg = &dev_priv->fence_regs[obj->fence_reg];
		if (!obj->fence_dirty) {
			list_move_tail(&reg->lru_list,
				       &dev_priv->mm.fence_list);
			return 0;
		}
	} else if (enable) {
		reg = i915_find_fence_reg(dev);
		if (reg == NULL)
			return -EDEADLK;

		if (reg->obj) {
			struct drm_i915_gem_object *old = reg->obj;

			ret = i915_gem_object_flush_fence(old);
			if (ret)
				return ret;

			i915_gem_object_fence_lost(old);
		}
	} else
		return 0;

	i915_gem_object_update_fence(obj, reg, enable);
	obj->fence_dirty = false;

	return 0;
}

/**
 * Finds free space in the GTT aperture and binds the object there.
 */
static int
i915_gem_object_bind_to_gtt(struct drm_i915_gem_object *obj,
			    unsigned alignment,
			    bool map_and_fenceable)
{
	struct drm_device *dev = obj->base.dev;
	drm_i915_private_t *dev_priv = dev->dev_private;
	struct drm_mm_node *free_space;
	gfp_t gfpmask = __GFP_NORETRY | __GFP_NOWARN;
	u32 size, fence_size, fence_alignment, unfenced_alignment;
	bool mappable, fenceable;
	int ret;

	if (obj->madv != I915_MADV_WILLNEED) {
		DRM_ERROR("Attempting to bind a purgeable object\n");
		return -EINVAL;
	}

	fence_size = i915_gem_get_gtt_size(dev,
					   obj->base.size,
					   obj->tiling_mode);
	fence_alignment = i915_gem_get_gtt_alignment(dev,
						     obj->base.size,
						     obj->tiling_mode);
	unfenced_alignment =
		i915_gem_get_unfenced_gtt_alignment(dev,
						    obj->base.size,
						    obj->tiling_mode);

	if (alignment == 0)
		alignment = map_and_fenceable ? fence_alignment :
						unfenced_alignment;
	if (map_and_fenceable && alignment & (fence_alignment - 1)) {
		DRM_ERROR("Invalid object alignment requested %u\n", alignment);
		return -EINVAL;
	}

	size = map_and_fenceable ? fence_size : obj->base.size;

	/* If the object is bigger than the entire aperture, reject it early
	 * before evicting everything in a vain attempt to find space.
	 */
	if (obj->base.size >
	    (map_and_fenceable ? dev_priv->mm.gtt_mappable_end : dev_priv->mm.gtt_total)) {
		DRM_ERROR("Attempting to bind an object larger than the aperture\n");
		return -E2BIG;
	}

 search_free:
	if (map_and_fenceable)
		free_space =
			drm_mm_search_free_in_range(&dev_priv->mm.gtt_space,
						    size, alignment, 0,
						    dev_priv->mm.gtt_mappable_end,
						    0);
	else
		free_space = drm_mm_search_free(&dev_priv->mm.gtt_space,
						size, alignment, 0);

	if (free_space != NULL) {
		if (map_and_fenceable)
			obj->gtt_space =
				drm_mm_get_block_range_generic(free_space,
							       size, alignment, 0,
							       dev_priv->mm.gtt_mappable_end,
							       0);
		else
			obj->gtt_space =
				drm_mm_get_block(free_space, size, alignment);
	}
	if (obj->gtt_space == NULL) {
		/* If the gtt is empty and we're still having trouble
		 * fitting our object in, we're out of memory.
		 */
		ret = i915_gem_evict_something(dev, size, alignment,
					       map_and_fenceable);
		if (ret)
			return ret;

		goto search_free;
	}

	ret = i915_gem_object_get_pages_gtt(obj, gfpmask);
	if (ret) {
		drm_mm_put_block(obj->gtt_space);
		obj->gtt_space = NULL;

		if (ret == -ENOMEM) {
			/* first try to reclaim some memory by clearing the GTT */
			ret = i915_gem_evict_everything(dev, false);
			if (ret) {
				/* now try to shrink everyone else */
				if (gfpmask) {
					gfpmask = 0;
					goto search_free;
				}

				return -ENOMEM;
			}

			goto search_free;
		}

		return ret;
	}

	ret = i915_gem_gtt_prepare_object(obj);
	if (ret) {
		i915_gem_object_put_pages_gtt(obj);
		drm_mm_put_block(obj->gtt_space);
		obj->gtt_space = NULL;

		if (i915_gem_evict_everything(dev, false))
			return ret;

		goto search_free;
	}

	if (!dev_priv->mm.aliasing_ppgtt)
		i915_gem_gtt_bind_object(obj, obj->cache_level);

	list_add_tail(&obj->gtt_list, &dev_priv->mm.gtt_list);
	list_add_tail(&obj->mm_list, &dev_priv->mm.inactive_list);

	/* Assert that the object is not currently in any GPU domain. As it
	 * wasn't in the GTT, there shouldn't be any way it could have been in
	 * a GPU cache
	 */
	BUG_ON(obj->base.read_domains & I915_GEM_GPU_DOMAINS);
	BUG_ON(obj->base.write_domain & I915_GEM_GPU_DOMAINS);

	obj->gtt_offset = obj->gtt_space->start;

	fenceable =
		obj->gtt_space->size == fence_size &&
		(obj->gtt_space->start & (fence_alignment - 1)) == 0;

	mappable =
		obj->gtt_offset + obj->base.size <= dev_priv->mm.gtt_mappable_end;

	obj->map_and_fenceable = mappable && fenceable;

	trace_i915_gem_object_bind(obj, map_and_fenceable);
	return 0;
}

void
i915_gem_clflush_object(struct drm_i915_gem_object *obj)
{
	/* If we don't have a page list set up, then we're not pinned
	 * to GPU, and we can ignore the cache flush because it'll happen
	 * again at bind time.
	 */
	if (obj->pages == NULL)
		return;

	/* If the GPU is snooping the contents of the CPU cache,
	 * we do not need to manually clear the CPU cache lines.  However,
	 * the caches are only snooped when the render cache is
	 * flushed/invalidated.  As we always have to emit invalidations
	 * and flushes when moving into and out of the RENDER domain, correct
	 * snooping behaviour occurs naturally as the result of our domain
	 * tracking.
	 */
	if (obj->cache_level != I915_CACHE_NONE)
		return;

	trace_i915_gem_object_clflush(obj);

	drm_clflush_pages(obj->pages, obj->base.size / PAGE_SIZE);
}

/** Flushes any GPU write domain for the object if it's dirty. */
static int
i915_gem_object_flush_gpu_write_domain(struct drm_i915_gem_object *obj)
{
	if ((obj->base.write_domain & I915_GEM_GPU_DOMAINS) == 0)
		return 0;

	/* Queue the GPU write cache flushing we need. */
	return i915_gem_flush_ring(obj->ring, 0, obj->base.write_domain);
}

/** Flushes the GTT write domain for the object if it's dirty. */
static void
i915_gem_object_flush_gtt_write_domain(struct drm_i915_gem_object *obj)
{
	uint32_t old_write_domain;

	if (obj->base.write_domain != I915_GEM_DOMAIN_GTT)
		return;

	/* No actual flushing is required for the GTT write domain.  Writes
	 * to it immediately go to main memory as far as we know, so there's
	 * no chipset flush.  It also doesn't land in render cache.
	 *
	 * However, we do have to enforce the order so that all writes through
	 * the GTT land before any writes to the device, such as updates to
	 * the GATT itself.
	 */
	wmb();

	old_write_domain = obj->base.write_domain;
	obj->base.write_domain = 0;

	trace_i915_gem_object_change_domain(obj,
					    obj->base.read_domains,
					    old_write_domain);
}

/** Flushes the CPU write domain for the object if it's dirty. */
static void
i915_gem_object_flush_cpu_write_domain(struct drm_i915_gem_object *obj)
{
	uint32_t old_write_domain;

	if (obj->base.write_domain != I915_GEM_DOMAIN_CPU)
		return;

	i915_gem_clflush_object(obj);
	intel_gtt_chipset_flush();
	old_write_domain = obj->base.write_domain;
	obj->base.write_domain = 0;

	trace_i915_gem_object_change_domain(obj,
					    obj->base.read_domains,
					    old_write_domain);
}

/**
 * Moves a single object to the GTT read, and possibly write domain.
 *
 * This function returns when the move is complete, including waiting on
 * flushes to occur.
 */
int
i915_gem_object_set_to_gtt_domain(struct drm_i915_gem_object *obj, bool write)
{
	drm_i915_private_t *dev_priv = obj->base.dev->dev_private;
	uint32_t old_write_domain, old_read_domains;
	int ret;

	/* Not valid to be called on unbound objects. */
	if (obj->gtt_space == NULL)
		return -EINVAL;

	if (obj->base.write_domain == I915_GEM_DOMAIN_GTT)
		return 0;

	ret = i915_gem_object_flush_gpu_write_domain(obj);
	if (ret)
		return ret;

	if (obj->pending_gpu_write || write) {
		ret = i915_gem_object_wait_rendering(obj);
		if (ret)
			return ret;
	}

	i915_gem_object_flush_cpu_write_domain(obj);

	old_write_domain = obj->base.write_domain;
	old_read_domains = obj->base.read_domains;

	/* It should now be out of any other write domains, and we can update
	 * the domain values for our changes.
	 */
	BUG_ON((obj->base.write_domain & ~I915_GEM_DOMAIN_GTT) != 0);
	obj->base.read_domains |= I915_GEM_DOMAIN_GTT;
	if (write) {
		obj->base.read_domains = I915_GEM_DOMAIN_GTT;
		obj->base.write_domain = I915_GEM_DOMAIN_GTT;
		obj->dirty = 1;
	}

	trace_i915_gem_object_change_domain(obj,
					    old_read_domains,
					    old_write_domain);

	/* And bump the LRU for this access */
	if (i915_gem_object_is_inactive(obj))
		list_move_tail(&obj->mm_list, &dev_priv->mm.inactive_list);

	return 0;
}

int i915_gem_object_set_cache_level(struct drm_i915_gem_object *obj,
				    enum i915_cache_level cache_level)
{
	struct drm_device *dev = obj->base.dev;
	drm_i915_private_t *dev_priv = dev->dev_private;
	int ret;

	if (obj->cache_level == cache_level)
		return 0;

	if (obj->pin_count) {
		DRM_DEBUG("can not change the cache level of pinned objects\n");
		return -EBUSY;
	}

	if (obj->gtt_space) {
		ret = i915_gem_object_finish_gpu(obj);
		if (ret)
			return ret;

		i915_gem_object_finish_gtt(obj);

		/* Before SandyBridge, you could not use tiling or fence
		 * registers with snooped memory, so relinquish any fences
		 * currently pointing to our region in the aperture.
		 */
		if (INTEL_INFO(obj->base.dev)->gen < 6) {
			ret = i915_gem_object_put_fence(obj);
			if (ret)
				return ret;
		}

		if (obj->has_global_gtt_mapping)
			i915_gem_gtt_bind_object(obj, cache_level);
		if (obj->has_aliasing_ppgtt_mapping)
			i915_ppgtt_bind_object(dev_priv->mm.aliasing_ppgtt,
					       obj, cache_level);
	}

	if (cache_level == I915_CACHE_NONE) {
		u32 old_read_domains, old_write_domain;

		/* If we're coming from LLC cached, then we haven't
		 * actually been tracking whether the data is in the
		 * CPU cache or not, since we only allow one bit set
		 * in obj->write_domain and have been skipping the clflushes.
		 * Just set it to the CPU cache for now.
		 */
		WARN_ON(obj->base.write_domain & ~I915_GEM_DOMAIN_CPU);
		WARN_ON(obj->base.read_domains & ~I915_GEM_DOMAIN_CPU);

		old_read_domains = obj->base.read_domains;
		old_write_domain = obj->base.write_domain;

		obj->base.read_domains = I915_GEM_DOMAIN_CPU;
		obj->base.write_domain = I915_GEM_DOMAIN_CPU;

		trace_i915_gem_object_change_domain(obj,
						    old_read_domains,
						    old_write_domain);
	}

	obj->cache_level = cache_level;
	return 0;
}

/*
 * Prepare buffer for display plane (scanout, cursors, etc).
 * Can be called from an uninterruptible phase (modesetting) and allows
 * any flushes to be pipelined (for pageflips).
 */
int
i915_gem_object_pin_to_display_plane(struct drm_i915_gem_object *obj,
				     u32 alignment,
				     struct intel_ring_buffer *pipelined)
{
	u32 old_read_domains, old_write_domain;
	int ret;

	ret = i915_gem_object_flush_gpu_write_domain(obj);
	if (ret)
		return ret;

	if (pipelined != obj->ring) {
		ret = i915_gem_object_sync(obj, pipelined);
		if (ret)
			return ret;
	}

	/* The display engine is not coherent with the LLC cache on gen6.  As
	 * a result, we make sure that the pinning that is about to occur is
	 * done with uncached PTEs. This is lowest common denominator for all
	 * chipsets.
	 *
	 * However for gen6+, we could do better by using the GFDT bit instead
	 * of uncaching, which would allow us to flush all the LLC-cached data
	 * with that bit in the PTE to main memory with just one PIPE_CONTROL.
	 */
	ret = i915_gem_object_set_cache_level(obj, I915_CACHE_NONE);
	if (ret)
		return ret;

	/* As the user may map the buffer once pinned in the display plane
	 * (e.g. libkms for the bootup splash), we have to ensure that we
	 * always use map_and_fenceable for all scanout buffers.
	 */
	ret = i915_gem_object_pin(obj, alignment, true);
	if (ret)
		return ret;

	i915_gem_object_flush_cpu_write_domain(obj);

	old_write_domain = obj->base.write_domain;
	old_read_domains = obj->base.read_domains;

	/* It should now be out of any other write domains, and we can update
	 * the domain values for our changes.
	 */
	BUG_ON((obj->base.write_domain & ~I915_GEM_DOMAIN_GTT) != 0);
	obj->base.read_domains |= I915_GEM_DOMAIN_GTT;

	trace_i915_gem_object_change_domain(obj,
					    old_read_domains,
					    old_write_domain);

	return 0;
}

int
i915_gem_object_finish_gpu(struct drm_i915_gem_object *obj)
{
	int ret;

	if ((obj->base.read_domains & I915_GEM_GPU_DOMAINS) == 0)
		return 0;

	if (obj->base.write_domain & I915_GEM_GPU_DOMAINS) {
		ret = i915_gem_flush_ring(obj->ring, 0, obj->base.write_domain);
		if (ret)
			return ret;
	}

	ret = i915_gem_object_wait_rendering(obj);
	if (ret)
		return ret;

	/* Ensure that we invalidate the GPU's caches and TLBs. */
	obj->base.read_domains &= ~I915_GEM_GPU_DOMAINS;
	return 0;
}

/**
 * Moves a single object to the CPU read, and possibly write domain.
 *
 * This function returns when the move is complete, including waiting on
 * flushes to occur.
 */
int
i915_gem_object_set_to_cpu_domain(struct drm_i915_gem_object *obj, bool write)
{
	uint32_t old_write_domain, old_read_domains;
	int ret;

	if (obj->base.write_domain == I915_GEM_DOMAIN_CPU)
		return 0;

	ret = i915_gem_object_flush_gpu_write_domain(obj);
	if (ret)
		return ret;

	if (write || obj->pending_gpu_write) {
		ret = i915_gem_object_wait_rendering(obj);
		if (ret)
			return ret;
	}

	i915_gem_object_flush_gtt_write_domain(obj);

	old_write_domain = obj->base.write_domain;
	old_read_domains = obj->base.read_domains;

	/* Flush the CPU cache if it's still invalid. */
	if ((obj->base.read_domains & I915_GEM_DOMAIN_CPU) == 0) {
		i915_gem_clflush_object(obj);

		obj->base.read_domains |= I915_GEM_DOMAIN_CPU;
	}

	/* It should now be out of any other write domains, and we can update
	 * the domain values for our changes.
	 */
	BUG_ON((obj->base.write_domain & ~I915_GEM_DOMAIN_CPU) != 0);

	/* If we're writing through the CPU, then the GPU read domains will
	 * need to be invalidated at next use.
	 */
	if (write) {
		obj->base.read_domains = I915_GEM_DOMAIN_CPU;
		obj->base.write_domain = I915_GEM_DOMAIN_CPU;
	}

	trace_i915_gem_object_change_domain(obj,
					    old_read_domains,
					    old_write_domain);

	return 0;
}

/* Throttle our rendering by waiting until the ring has completed our requests
 * emitted over 20 msec ago.
 *
 * Note that if we were to use the current jiffies each time around the loop,
 * we wouldn't escape the function with any frames outstanding if the time to
 * render a frame was over 20ms.
 *
 * This should get us reasonable parallelism between CPU and GPU but also
 * relatively low latency when blocking on a particular request to finish.
 */
static int
i915_gem_ring_throttle(struct drm_device *dev, struct drm_file *file)
{
	struct drm_i915_private *dev_priv = dev->dev_private;
	struct drm_i915_file_private *file_priv = file->driver_priv;
	unsigned long recent_enough = jiffies - msecs_to_jiffies(20);
	struct drm_i915_gem_request *request;
	struct intel_ring_buffer *ring = NULL;
	u32 seqno = 0;
	int ret;

	if (atomic_read(&dev_priv->mm.wedged))
		return -EIO;

	spin_lock(&file_priv->mm.lock);
	list_for_each_entry(request, &file_priv->mm.request_list, client_list) {
		if (time_after_eq(request->emitted_jiffies, recent_enough))
			break;

		ring = request->ring;
		seqno = request->seqno;
	}
	spin_unlock(&file_priv->mm.lock);

	if (seqno == 0)
		return 0;

	ret = __wait_seqno(ring, seqno, true);
	if (ret == 0)
		queue_delayed_work(dev_priv->wq, &dev_priv->mm.retire_work, 0);

	return ret;
}

int
i915_gem_object_pin(struct drm_i915_gem_object *obj,
		    uint32_t alignment,
		    bool map_and_fenceable)
{
	int ret;

	BUG_ON(obj->pin_count == DRM_I915_GEM_OBJECT_MAX_PIN_COUNT);

	if (obj->gtt_space != NULL) {
		if ((alignment && obj->gtt_offset & (alignment - 1)) ||
		    (map_and_fenceable && !obj->map_and_fenceable)) {
			WARN(obj->pin_count,
			     "bo is already pinned with incorrect alignment:"
			     " offset=%x, req.alignment=%x, req.map_and_fenceable=%d,"
			     " obj->map_and_fenceable=%d\n",
			     obj->gtt_offset, alignment,
			     map_and_fenceable,
			     obj->map_and_fenceable);
			ret = i915_gem_object_unbind(obj);
			if (ret)
				return ret;
		}
	}

	if (obj->gtt_space == NULL) {
		ret = i915_gem_object_bind_to_gtt(obj, alignment,
						  map_and_fenceable);
		if (ret)
			return ret;
	}

	if (!obj->has_global_gtt_mapping && map_and_fenceable)
		i915_gem_gtt_bind_object(obj, obj->cache_level);

	obj->pin_count++;
	obj->pin_mappable |= map_and_fenceable;

	return 0;
}

void
i915_gem_object_unpin(struct drm_i915_gem_object *obj)
{
	BUG_ON(obj->pin_count == 0);
	BUG_ON(obj->gtt_space == NULL);

	if (--obj->pin_count == 0)
		obj->pin_mappable = false;
}

int
i915_gem_pin_ioctl(struct drm_device *dev, void *data,
		   struct drm_file *file)
{
	struct drm_i915_gem_pin *args = data;
	struct drm_i915_gem_object *obj;
	int ret;

	ret = i915_mutex_lock_interruptible(dev);
	if (ret)
		return ret;

	obj = to_intel_bo(drm_gem_object_lookup(dev, file, args->handle));
	if (&obj->base == NULL) {
		ret = -ENOENT;
		goto unlock;
	}

	if (obj->madv != I915_MADV_WILLNEED) {
		DRM_ERROR("Attempting to pin a purgeable buffer\n");
		ret = -EINVAL;
		goto out;
	}

	if (obj->pin_filp != NULL && obj->pin_filp != file) {
		DRM_ERROR("Already pinned in i915_gem_pin_ioctl(): %d\n",
			  args->handle);
		ret = -EINVAL;
		goto out;
	}

	obj->user_pin_count++;
	obj->pin_filp = file;
	if (obj->user_pin_count == 1) {
		ret = i915_gem_object_pin(obj, args->alignment, true);
		if (ret)
			goto out;
	}

	/* XXX - flush the CPU caches for pinned objects
	 * as the X server doesn't manage domains yet
	 */
	i915_gem_object_flush_cpu_write_domain(obj);
	args->offset = obj->gtt_offset;
out:
	drm_gem_object_unreference(&obj->base);
unlock:
	mutex_unlock(&dev->struct_mutex);
	return ret;
}

int
i915_gem_unpin_ioctl(struct drm_device *dev, void *data,
		     struct drm_file *file)
{
	struct drm_i915_gem_pin *args = data;
	struct drm_i915_gem_object *obj;
	int ret;

	ret = i915_mutex_lock_interruptible(dev);
	if (ret)
		return ret;

	obj = to_intel_bo(drm_gem_object_lookup(dev, file, args->handle));
	if (&obj->base == NULL) {
		ret = -ENOENT;
		goto unlock;
	}

	if (obj->pin_filp != file) {
		DRM_ERROR("Not pinned by caller in i915_gem_pin_ioctl(): %d\n",
			  args->handle);
		ret = -EINVAL;
		goto out;
	}
	obj->user_pin_count--;
	if (obj->user_pin_count == 0) {
		obj->pin_filp = NULL;
		i915_gem_object_unpin(obj);
	}

out:
	drm_gem_object_unreference(&obj->base);
unlock:
	mutex_unlock(&dev->struct_mutex);
	return ret;
}

int
i915_gem_busy_ioctl(struct drm_device *dev, void *data,
		    struct drm_file *file)
{
	struct drm_i915_gem_busy *args = data;
	struct drm_i915_gem_object *obj;
	int ret;

	ret = i915_mutex_lock_interruptible(dev);
	if (ret)
		return ret;

	obj = to_intel_bo(drm_gem_object_lookup(dev, file, args->handle));
	if (&obj->base == NULL) {
		ret = -ENOENT;
		goto unlock;
	}

	/* Count all active objects as busy, even if they are currently not used
	 * by the gpu. Users of this interface expect objects to eventually
	 * become non-busy without any further actions, therefore emit any
	 * necessary flushes here.
	 */
	args->busy = obj->active;
	if (args->busy) {
		/* Unconditionally flush objects, even when the gpu still uses this
		 * object. Userspace calling this function indicates that it wants to
		 * use this buffer rather sooner than later, so issuing the required
		 * flush earlier is beneficial.
		 */
		if (obj->base.write_domain & I915_GEM_GPU_DOMAINS) {
			ret = i915_gem_flush_ring(obj->ring,
						  0, obj->base.write_domain);
		} else {
			ret = i915_gem_check_olr(obj->ring,
						 obj->last_rendering_seqno);
		}

		/* Update the active list for the hardware's current position.
		 * Otherwise this only updates on a delayed timer or when irqs
		 * are actually unmasked, and our working set ends up being
		 * larger than required.
		 */
		i915_gem_retire_requests_ring(obj->ring);

		args->busy = obj->active;
	}

	drm_gem_object_unreference(&obj->base);
unlock:
	mutex_unlock(&dev->struct_mutex);
	return ret;
}

int
i915_gem_throttle_ioctl(struct drm_device *dev, void *data,
			struct drm_file *file_priv)
{
	return i915_gem_ring_throttle(dev, file_priv);
}

int
i915_gem_madvise_ioctl(struct drm_device *dev, void *data,
		       struct drm_file *file_priv)
{
	struct drm_i915_gem_madvise *args = data;
	struct drm_i915_gem_object *obj;
	int ret;

	switch (args->madv) {
	case I915_MADV_DONTNEED:
	case I915_MADV_WILLNEED:
	    break;
	default:
	    return -EINVAL;
	}

	ret = i915_mutex_lock_interruptible(dev);
	if (ret)
		return ret;

	obj = to_intel_bo(drm_gem_object_lookup(dev, file_priv, args->handle));
	if (&obj->base == NULL) {
		ret = -ENOENT;
		goto unlock;
	}

	if (obj->pin_count) {
		ret = -EINVAL;
		goto out;
	}

	if (obj->madv != __I915_MADV_PURGED)
		obj->madv = args->madv;

	/* if the object is no longer bound, discard its backing storage */
	if (i915_gem_object_is_purgeable(obj) &&
	    obj->gtt_space == NULL)
		i915_gem_object_truncate(obj);

	args->retained = obj->madv != __I915_MADV_PURGED;

out:
	drm_gem_object_unreference(&obj->base);
unlock:
	mutex_unlock(&dev->struct_mutex);
	return ret;
}

struct drm_i915_gem_object *i915_gem_alloc_object(struct drm_device *dev,
						  size_t size)
{
	struct drm_i915_private *dev_priv = dev->dev_private;
	struct drm_i915_gem_object *obj;
	struct address_space *mapping;
	u32 mask;

	obj = kzalloc(sizeof(*obj), GFP_KERNEL);
	if (obj == NULL)
		return NULL;

	if (drm_gem_object_init(dev, &obj->base, size) != 0) {
		kfree(obj);
		return NULL;
	}

	mask = GFP_HIGHUSER | __GFP_RECLAIMABLE;
	if (IS_CRESTLINE(dev) || IS_BROADWATER(dev)) {
		/* 965gm cannot relocate objects above 4GiB. */
		mask &= ~__GFP_HIGHMEM;
		mask |= __GFP_DMA32;
	}

	mapping = obj->base.filp->f_path.dentry->d_inode->i_mapping;
	mapping_set_gfp_mask(mapping, mask);

	i915_gem_info_add_obj(dev_priv, size);

	obj->base.write_domain = I915_GEM_DOMAIN_CPU;
	obj->base.read_domains = I915_GEM_DOMAIN_CPU;

	if (HAS_LLC(dev)) {
		/* On some devices, we can have the GPU use the LLC (the CPU
		 * cache) for about a 10% performance improvement
		 * compared to uncached.  Graphics requests other than
		 * display scanout are coherent with the CPU in
		 * accessing this cache.  This means in this mode we
		 * don't need to clflush on the CPU side, and on the
		 * GPU side we only need to flush internal caches to
		 * get data visible to the CPU.
		 *
		 * However, we maintain the display planes as UC, and so
		 * need to rebind when first used as such.
		 */
		obj->cache_level = I915_CACHE_LLC;
	} else
		obj->cache_level = I915_CACHE_NONE;

	obj->base.driver_private = NULL;
	obj->fence_reg = I915_FENCE_REG_NONE;
	INIT_LIST_HEAD(&obj->mm_list);
	INIT_LIST_HEAD(&obj->gtt_list);
	INIT_LIST_HEAD(&obj->ring_list);
	INIT_LIST_HEAD(&obj->exec_list);
	INIT_LIST_HEAD(&obj->gpu_write_list);
	obj->madv = I915_MADV_WILLNEED;
	/* Avoid an unnecessary call to unbind on the first bind. */
	obj->map_and_fenceable = true;

	return obj;
}

int i915_gem_init_object(struct drm_gem_object *obj)
{
	BUG();

	return 0;
}

void i915_gem_free_object(struct drm_gem_object *gem_obj)
{
	struct drm_i915_gem_object *obj = to_intel_bo(gem_obj);
	struct drm_device *dev = obj->base.dev;
	drm_i915_private_t *dev_priv = dev->dev_private;

	trace_i915_gem_object_destroy(obj);

	if (gem_obj->import_attach)
		drm_prime_gem_destroy(gem_obj, obj->sg_table);

	if (obj->phys_obj)
		i915_gem_detach_phys_object(dev, obj);

	obj->pin_count = 0;
	if (WARN_ON(i915_gem_object_unbind(obj) == -ERESTARTSYS)) {
		bool was_interruptible;

		was_interruptible = dev_priv->mm.interruptible;
		dev_priv->mm.interruptible = false;

		WARN_ON(i915_gem_object_unbind(obj));

		dev_priv->mm.interruptible = was_interruptible;
	}

	if (obj->base.map_list.map)
		drm_gem_free_mmap_offset(&obj->base);

	drm_gem_object_release(&obj->base);
	i915_gem_info_remove_obj(dev_priv, obj->base.size);

	kfree(obj->bit_17);
	kfree(obj);
}

int
i915_gem_idle(struct drm_device *dev)
{
	drm_i915_private_t *dev_priv = dev->dev_private;
	int ret;

	mutex_lock(&dev->struct_mutex);

	if (dev_priv->mm.suspended) {
		mutex_unlock(&dev->struct_mutex);
		return 0;
	}

	ret = i915_gpu_idle(dev);
	if (ret) {
		mutex_unlock(&dev->struct_mutex);
		return ret;
	}
	i915_gem_retire_requests(dev);

	/* Under UMS, be paranoid and evict. */
	if (!drm_core_check_feature(dev, DRIVER_MODESET))
		i915_gem_evict_everything(dev, false);

	i915_gem_reset_fences(dev);

	/* Hack!  Don't let anybody do execbuf while we don't control the chip.
	 * We need to replace this with a semaphore, or something.
	 * And not confound mm.suspended!
	 */
	dev_priv->mm.suspended = 1;
	del_timer_sync(&dev_priv->hangcheck_timer);

	i915_kernel_lost_context(dev);
	i915_gem_cleanup_ringbuffer(dev);

	mutex_unlock(&dev->struct_mutex);

	/* Cancel the retire work handler, which should be idle now. */
	cancel_delayed_work_sync(&dev_priv->mm.retire_work);

	return 0;
}

void i915_gem_init_swizzling(struct drm_device *dev)
{
	drm_i915_private_t *dev_priv = dev->dev_private;

	if (INTEL_INFO(dev)->gen < 5 ||
	    dev_priv->mm.bit_6_swizzle_x == I915_BIT_6_SWIZZLE_NONE)
		return;

	I915_WRITE(DISP_ARB_CTL, I915_READ(DISP_ARB_CTL) |
				 DISP_TILE_SURFACE_SWIZZLING);

	if (IS_GEN5(dev))
		return;

	I915_WRITE(TILECTL, I915_READ(TILECTL) | TILECTL_SWZCTL);
	if (IS_GEN6(dev))
		I915_WRITE(ARB_MODE, _MASKED_BIT_ENABLE(ARB_MODE_SWIZZLE_SNB));
	else
		I915_WRITE(ARB_MODE, _MASKED_BIT_ENABLE(ARB_MODE_SWIZZLE_IVB));
}

void i915_gem_init_ppgtt(struct drm_device *dev)
{
	drm_i915_private_t *dev_priv = dev->dev_private;
	uint32_t pd_offset;
	struct intel_ring_buffer *ring;
	struct i915_hw_ppgtt *ppgtt = dev_priv->mm.aliasing_ppgtt;
	uint32_t __iomem *pd_addr;
	uint32_t pd_entry;
	int i;

	if (!dev_priv->mm.aliasing_ppgtt)
		return;


	pd_addr = dev_priv->mm.gtt->gtt + ppgtt->pd_offset/sizeof(uint32_t);
	for (i = 0; i < ppgtt->num_pd_entries; i++) {
		dma_addr_t pt_addr;

		if (dev_priv->mm.gtt->needs_dmar)
			pt_addr = ppgtt->pt_dma_addr[i];
		else
			pt_addr = page_to_phys(ppgtt->pt_pages[i]);

		pd_entry = GEN6_PDE_ADDR_ENCODE(pt_addr);
		pd_entry |= GEN6_PDE_VALID;

		writel(pd_entry, pd_addr + i);
	}
	readl(pd_addr);

	pd_offset = ppgtt->pd_offset;
	pd_offset /= 64; /* in cachelines, */
	pd_offset <<= 16;

	if (INTEL_INFO(dev)->gen == 6) {
		uint32_t ecochk, gab_ctl, ecobits;

		ecobits = I915_READ(GAC_ECO_BITS); 
		I915_WRITE(GAC_ECO_BITS, ecobits | ECOBITS_PPGTT_CACHE64B);

		gab_ctl = I915_READ(GAB_CTL);
		I915_WRITE(GAB_CTL, gab_ctl | GAB_CTL_CONT_AFTER_PAGEFAULT);

		ecochk = I915_READ(GAM_ECOCHK);
		I915_WRITE(GAM_ECOCHK, ecochk | ECOCHK_SNB_BIT |
				       ECOCHK_PPGTT_CACHE64B);
		I915_WRITE(GFX_MODE, _MASKED_BIT_ENABLE(GFX_PPGTT_ENABLE));
	} else if (INTEL_INFO(dev)->gen >= 7) {
		I915_WRITE(GAM_ECOCHK, ECOCHK_PPGTT_CACHE64B);
		/* GFX_MODE is per-ring on gen7+ */
	}

	for_each_ring(ring, dev_priv, i) {
		if (INTEL_INFO(dev)->gen >= 7)
			I915_WRITE(RING_MODE_GEN7(ring),
				   _MASKED_BIT_ENABLE(GFX_PPGTT_ENABLE));

		I915_WRITE(RING_PP_DIR_DCLV(ring), PP_DIR_DCLV_2G);
		I915_WRITE(RING_PP_DIR_BASE(ring), pd_offset);
	}
}

int
i915_gem_init_hw(struct drm_device *dev)
{
	drm_i915_private_t *dev_priv = dev->dev_private;
	int ret;

	i915_gem_init_swizzling(dev);

	ret = intel_init_render_ring_buffer(dev);
	if (ret)
		return ret;

	if (HAS_BSD(dev)) {
		ret = intel_init_bsd_ring_buffer(dev);
		if (ret)
			goto cleanup_render_ring;
	}

	if (HAS_BLT(dev)) {
		ret = intel_init_blt_ring_buffer(dev);
		if (ret)
			goto cleanup_bsd_ring;
	}

	dev_priv->next_seqno = 1;

	i915_gem_init_ppgtt(dev);

	return 0;

cleanup_bsd_ring:
	intel_cleanup_ring_buffer(&dev_priv->ring[VCS]);
cleanup_render_ring:
	intel_cleanup_ring_buffer(&dev_priv->ring[RCS]);
	return ret;
}

static bool
intel_enable_ppgtt(struct drm_device *dev)
{
	if (i915_enable_ppgtt >= 0)
		return i915_enable_ppgtt;

#ifdef CONFIG_INTEL_IOMMU
	/* Disable ppgtt on SNB if VT-d is on. */
	if (INTEL_INFO(dev)->gen == 6 && intel_iommu_gfx_mapped)
		return false;
#endif

	return true;
}

int i915_gem_init(struct drm_device *dev)
{
	struct drm_i915_private *dev_priv = dev->dev_private;
	unsigned long gtt_size, mappable_size;
	int ret;

	gtt_size = dev_priv->mm.gtt->gtt_total_entries << PAGE_SHIFT;
	mappable_size = dev_priv->mm.gtt->gtt_mappable_entries << PAGE_SHIFT;

	mutex_lock(&dev->struct_mutex);
	if (intel_enable_ppgtt(dev) && HAS_ALIASING_PPGTT(dev)) {
		/* PPGTT pdes are stolen from global gtt ptes, so shrink the
		 * aperture accordingly when using aliasing ppgtt. */
		gtt_size -= I915_PPGTT_PD_ENTRIES*PAGE_SIZE;

		i915_gem_init_global_gtt(dev, 0, mappable_size, gtt_size);

		ret = i915_gem_init_aliasing_ppgtt(dev);
		if (ret) {
			mutex_unlock(&dev->struct_mutex);
			return ret;
		}
	} else {
		/* Let GEM Manage all of the aperture.
		 *
		 * However, leave one page at the end still bound to the scratch
		 * page.  There are a number of places where the hardware
		 * apparently prefetches past the end of the object, and we've
		 * seen multiple hangs with the GPU head pointer stuck in a
		 * batchbuffer bound at the last page of the aperture.  One page
		 * should be enough to keep any prefetching inside of the
		 * aperture.
		 */
		i915_gem_init_global_gtt(dev, 0, mappable_size,
					 gtt_size);
	}

	ret = i915_gem_init_hw(dev);
	mutex_unlock(&dev->struct_mutex);
	if (ret) {
		i915_gem_cleanup_aliasing_ppgtt(dev);
		return ret;
	}

	/* Allow hardware batchbuffers unless told otherwise, but not for KMS. */
	if (!drm_core_check_feature(dev, DRIVER_MODESET))
		dev_priv->dri1.allow_batchbuffer = 1;
	return 0;
}

void
i915_gem_cleanup_ringbuffer(struct drm_device *dev)
{
	drm_i915_private_t *dev_priv = dev->dev_private;
	struct intel_ring_buffer *ring;
	int i;

	for_each_ring(ring, dev_priv, i)
		intel_cleanup_ring_buffer(ring);
}

int
i915_gem_entervt_ioctl(struct drm_device *dev, void *data,
		       struct drm_file *file_priv)
{
	drm_i915_private_t *dev_priv = dev->dev_private;
	int ret;

	if (drm_core_check_feature(dev, DRIVER_MODESET))
		return 0;

	if (atomic_read(&dev_priv->mm.wedged)) {
		DRM_ERROR("Reenabling wedged hardware, good luck\n");
		atomic_set(&dev_priv->mm.wedged, 0);
	}

	mutex_lock(&dev->struct_mutex);
	dev_priv->mm.suspended = 0;

	ret = i915_gem_init_hw(dev);
	if (ret != 0) {
		mutex_unlock(&dev->struct_mutex);
		return ret;
	}

	BUG_ON(!list_empty(&dev_priv->mm.active_list));
	BUG_ON(!list_empty(&dev_priv->mm.flushing_list));
	BUG_ON(!list_empty(&dev_priv->mm.inactive_list));
	mutex_unlock(&dev->struct_mutex);

	ret = drm_irq_install(dev);
	if (ret)
		goto cleanup_ringbuffer;

	return 0;

cleanup_ringbuffer:
	mutex_lock(&dev->struct_mutex);
	i915_gem_cleanup_ringbuffer(dev);
	dev_priv->mm.suspended = 1;
	mutex_unlock(&dev->struct_mutex);

	return ret;
}

int
i915_gem_leavevt_ioctl(struct drm_device *dev, void *data,
		       struct drm_file *file_priv)
{
	if (drm_core_check_feature(dev, DRIVER_MODESET))
		return 0;

	drm_irq_uninstall(dev);
	return i915_gem_idle(dev);
}

void
i915_gem_lastclose(struct drm_device *dev)
{
	int ret;

	if (drm_core_check_feature(dev, DRIVER_MODESET))
		return;

	ret = i915_gem_idle(dev);
	if (ret)
		DRM_ERROR("failed to idle hardware: %d\n", ret);
}

static void
init_ring_lists(struct intel_ring_buffer *ring)
{
	INIT_LIST_HEAD(&ring->active_list);
	INIT_LIST_HEAD(&ring->request_list);
	INIT_LIST_HEAD(&ring->gpu_write_list);
}

void
i915_gem_load(struct drm_device *dev)
{
	int i;
	drm_i915_private_t *dev_priv = dev->dev_private;

	INIT_LIST_HEAD(&dev_priv->mm.active_list);
	INIT_LIST_HEAD(&dev_priv->mm.flushing_list);
	INIT_LIST_HEAD(&dev_priv->mm.inactive_list);
	INIT_LIST_HEAD(&dev_priv->mm.fence_list);
	INIT_LIST_HEAD(&dev_priv->mm.gtt_list);
	for (i = 0; i < I915_NUM_RINGS; i++)
		init_ring_lists(&dev_priv->ring[i]);
	for (i = 0; i < I915_MAX_NUM_FENCES; i++)
		INIT_LIST_HEAD(&dev_priv->fence_regs[i].lru_list);
	INIT_DELAYED_WORK(&dev_priv->mm.retire_work,
			  i915_gem_retire_work_handler);
	init_completion(&dev_priv->error_completion);

	/* On GEN3 we really need to make sure the ARB C3 LP bit is set */
	if (IS_GEN3(dev)) {
		I915_WRITE(MI_ARB_STATE,
			   _MASKED_BIT_ENABLE(MI_ARB_C3_LP_WRITE_ENABLE));
	}

	dev_priv->relative_constants_mode = I915_EXEC_CONSTANTS_REL_GENERAL;

	/* Old X drivers will take 0-2 for front, back, depth buffers */
	if (!drm_core_check_feature(dev, DRIVER_MODESET))
		dev_priv->fence_reg_start = 3;

	if (INTEL_INFO(dev)->gen >= 4 || IS_I945G(dev) || IS_I945GM(dev) || IS_G33(dev))
		dev_priv->num_fence_regs = 16;
	else
		dev_priv->num_fence_regs = 8;

	/* Initialize fence registers to zero */
	i915_gem_reset_fences(dev);

	i915_gem_detect_bit_6_swizzle(dev);
	init_waitqueue_head(&dev_priv->pending_flip_queue);

	dev_priv->mm.interruptible = true;

	dev_priv->mm.inactive_shrinker.shrink = i915_gem_inactive_shrink;
	dev_priv->mm.inactive_shrinker.seeks = DEFAULT_SEEKS;
	register_shrinker(&dev_priv->mm.inactive_shrinker);
}

/*
 * Create a physically contiguous memory object for this object
 * e.g. for cursor + overlay regs
 */
static int i915_gem_init_phys_object(struct drm_device *dev,
				     int id, int size, int align)
{
	drm_i915_private_t *dev_priv = dev->dev_private;
	struct drm_i915_gem_phys_object *phys_obj;
	int ret;

	if (dev_priv->mm.phys_objs[id - 1] || !size)
		return 0;

	phys_obj = kzalloc(sizeof(struct drm_i915_gem_phys_object), GFP_KERNEL);
	if (!phys_obj)
		return -ENOMEM;

	phys_obj->id = id;

	phys_obj->handle = drm_pci_alloc(dev, size, align);
	if (!phys_obj->handle) {
		ret = -ENOMEM;
		goto kfree_obj;
	}
#ifdef CONFIG_X86
	set_memory_wc((unsigned long)phys_obj->handle->vaddr, phys_obj->handle->size / PAGE_SIZE);
#endif

	dev_priv->mm.phys_objs[id - 1] = phys_obj;

	return 0;
kfree_obj:
	kfree(phys_obj);
	return ret;
}

static void i915_gem_free_phys_object(struct drm_device *dev, int id)
{
	drm_i915_private_t *dev_priv = dev->dev_private;
	struct drm_i915_gem_phys_object *phys_obj;

	if (!dev_priv->mm.phys_objs[id - 1])
		return;

	phys_obj = dev_priv->mm.phys_objs[id - 1];
	if (phys_obj->cur_obj) {
		i915_gem_detach_phys_object(dev, phys_obj->cur_obj);
	}

#ifdef CONFIG_X86
	set_memory_wb((unsigned long)phys_obj->handle->vaddr, phys_obj->handle->size / PAGE_SIZE);
#endif
	drm_pci_free(dev, phys_obj->handle);
	kfree(phys_obj);
	dev_priv->mm.phys_objs[id - 1] = NULL;
}

void i915_gem_free_all_phys_object(struct drm_device *dev)
{
	int i;

	for (i = I915_GEM_PHYS_CURSOR_0; i <= I915_MAX_PHYS_OBJECT; i++)
		i915_gem_free_phys_object(dev, i);
}

void i915_gem_detach_phys_object(struct drm_device *dev,
				 struct drm_i915_gem_object *obj)
{
	struct address_space *mapping = obj->base.filp->f_path.dentry->d_inode->i_mapping;
	char *vaddr;
	int i;
	int page_count;

	if (!obj->phys_obj)
		return;
	vaddr = obj->phys_obj->handle->vaddr;

	page_count = obj->base.size / PAGE_SIZE;
	for (i = 0; i < page_count; i++) {
		struct page *page = shmem_read_mapping_page(mapping, i);
		if (!IS_ERR(page)) {
			char *dst = kmap_atomic(page);
			memcpy(dst, vaddr + i*PAGE_SIZE, PAGE_SIZE);
			kunmap_atomic(dst);

			drm_clflush_pages(&page, 1);

			set_page_dirty(page);
			mark_page_accessed(page);
			page_cache_release(page);
		}
	}
	intel_gtt_chipset_flush();

	obj->phys_obj->cur_obj = NULL;
	obj->phys_obj = NULL;
}

int
i915_gem_attach_phys_object(struct drm_device *dev,
			    struct drm_i915_gem_object *obj,
			    int id,
			    int align)
{
	struct address_space *mapping = obj->base.filp->f_path.dentry->d_inode->i_mapping;
	drm_i915_private_t *dev_priv = dev->dev_private;
	int ret = 0;
	int page_count;
	int i;

	if (id > I915_MAX_PHYS_OBJECT)
		return -EINVAL;

	if (obj->phys_obj) {
		if (obj->phys_obj->id == id)
			return 0;
		i915_gem_detach_phys_object(dev, obj);
	}

	/* create a new object */
	if (!dev_priv->mm.phys_objs[id - 1]) {
		ret = i915_gem_init_phys_object(dev, id,
						obj->base.size, align);
		if (ret) {
			DRM_ERROR("failed to init phys object %d size: %zu\n",
				  id, obj->base.size);
			return ret;
		}
	}

	/* bind to the object */
	obj->phys_obj = dev_priv->mm.phys_objs[id - 1];
	obj->phys_obj->cur_obj = obj;

	page_count = obj->base.size / PAGE_SIZE;

	for (i = 0; i < page_count; i++) {
		struct page *page;
		char *dst, *src;

		page = shmem_read_mapping_page(mapping, i);
		if (IS_ERR(page))
			return PTR_ERR(page);

		src = kmap_atomic(page);
		dst = obj->phys_obj->handle->vaddr + (i * PAGE_SIZE);
		memcpy(dst, src, PAGE_SIZE);
		kunmap_atomic(src);

		mark_page_accessed(page);
		page_cache_release(page);
	}

	return 0;
}

static int
i915_gem_phys_pwrite(struct drm_device *dev,
		     struct drm_i915_gem_object *obj,
		     struct drm_i915_gem_pwrite *args,
		     struct drm_file *file_priv)
{
	void *vaddr = obj->phys_obj->handle->vaddr + args->offset;
	char __user *user_data = (char __user *) (uintptr_t) args->data_ptr;

	if (__copy_from_user_inatomic_nocache(vaddr, user_data, args->size)) {
		unsigned long unwritten;

		/* The physical object once assigned is fixed for the lifetime
		 * of the obj, so we can safely drop the lock and continue
		 * to access vaddr.
		 */
		mutex_unlock(&dev->struct_mutex);
		unwritten = copy_from_user(vaddr, user_data, args->size);
		mutex_lock(&dev->struct_mutex);
		if (unwritten)
			return -EFAULT;
	}

	intel_gtt_chipset_flush();
	return 0;
}

void i915_gem_release(struct drm_device *dev, struct drm_file *file)
{
	struct drm_i915_file_private *file_priv = file->driver_priv;

	/* Clean up our request list when the client is going away, so that
	 * later retire_requests won't dereference our soon-to-be-gone
	 * file_priv.
	 */
	spin_lock(&file_priv->mm.lock);
	while (!list_empty(&file_priv->mm.request_list)) {
		struct drm_i915_gem_request *request;

		request = list_first_entry(&file_priv->mm.request_list,
					   struct drm_i915_gem_request,
					   client_list);
		list_del(&request->client_list);
		request->file_priv = NULL;
	}
	spin_unlock(&file_priv->mm.lock);
}

static int
i915_gpu_is_active(struct drm_device *dev)
{
	drm_i915_private_t *dev_priv = dev->dev_private;
	int lists_empty;

	lists_empty = list_empty(&dev_priv->mm.flushing_list) &&
		      list_empty(&dev_priv->mm.active_list);

	return !lists_empty;
}

static int
i915_gem_inactive_shrink(struct shrinker *shrinker, struct shrink_control *sc)
{
	struct drm_i915_private *dev_priv =
		container_of(shrinker,
			     struct drm_i915_private,
			     mm.inactive_shrinker);
	struct drm_device *dev = dev_priv->dev;
	struct drm_i915_gem_object *obj, *next;
	int nr_to_scan = sc->nr_to_scan;
	int cnt;

	if (!mutex_trylock(&dev->struct_mutex))
		return 0;

	/* "fast-path" to count number of available objects */
	if (nr_to_scan == 0) {
		cnt = 0;
		list_for_each_entry(obj,
				    &dev_priv->mm.inactive_list,
				    mm_list)
			cnt++;
		mutex_unlock(&dev->struct_mutex);
		return cnt / 100 * sysctl_vfs_cache_pressure;
	}

rescan:
	/* first scan for clean buffers */
	i915_gem_retire_requests(dev);

	list_for_each_entry_safe(obj, next,
				 &dev_priv->mm.inactive_list,
				 mm_list) {
		if (i915_gem_object_is_purgeable(obj)) {
			if (i915_gem_object_unbind(obj) == 0 &&
			    --nr_to_scan == 0)
				break;
		}
	}

	/* second pass, evict/count anything still on the inactive list */
	cnt = 0;
	list_for_each_entry_safe(obj, next,
				 &dev_priv->mm.inactive_list,
				 mm_list) {
		if (nr_to_scan &&
		    i915_gem_object_unbind(obj) == 0)
			nr_to_scan--;
		else
			cnt++;
	}

	if (nr_to_scan && i915_gpu_is_active(dev)) {
		/*
		 * We are desperate for pages, so as a last resort, wait
		 * for the GPU to finish and discard whatever we can.
		 * This has a dramatic impact to reduce the number of
		 * OOM-killer events whilst running the GPU aggressively.
		 */
		if (i915_gpu_idle(dev) == 0)
			goto rescan;
	}
	mutex_unlock(&dev->struct_mutex);
	return cnt / 100 * sysctl_vfs_cache_pressure;
}<|MERGE_RESOLUTION|>--- conflicted
+++ resolved
@@ -799,7 +799,6 @@
 					needs_clflush_after);
 		if (ret == 0)
 			goto next_page;
-<<<<<<< HEAD
 
 		hit_slowpath = 1;
 		page_cache_get(page);
@@ -810,18 +809,6 @@
 					partial_cacheline_write,
 					needs_clflush_after);
 
-=======
-
-		hit_slowpath = 1;
-		page_cache_get(page);
-		mutex_unlock(&dev->struct_mutex);
-
-		ret = shmem_pwrite_slow(page, shmem_page_offset, page_length,
-					user_data, page_do_bit17_swizzling,
-					partial_cacheline_write,
-					needs_clflush_after);
-
->>>>>>> 47e1993d
 		mutex_lock(&dev->struct_mutex);
 		page_cache_release(page);
 next_page:
@@ -2204,7 +2191,6 @@
 
 	if (obj) {
 		u32 size = obj->gtt_space->size;
-<<<<<<< HEAD
 
 		val = (uint64_t)((obj->gtt_offset + size - 4096) &
 				 0xfffff000) << 32;
@@ -2212,15 +2198,6 @@
 		val |= (uint64_t)((obj->stride / 128) - 1) <<
 			SANDYBRIDGE_FENCE_PITCH_SHIFT;
 
-=======
-
-		val = (uint64_t)((obj->gtt_offset + size - 4096) &
-				 0xfffff000) << 32;
-		val |= obj->gtt_offset & 0xfffff000;
-		val |= (uint64_t)((obj->stride / 128) - 1) <<
-			SANDYBRIDGE_FENCE_PITCH_SHIFT;
-
->>>>>>> 47e1993d
 		if (obj->tiling_mode == I915_TILING_Y)
 			val |= 1 << I965_FENCE_TILING_Y_SHIFT;
 		val |= I965_FENCE_REG_VALID;
