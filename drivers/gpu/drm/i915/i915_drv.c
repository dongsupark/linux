/* i915_drv.c -- i830,i845,i855,i865,i915 driver -*- linux-c -*-
 */
/*
 *
 * Copyright 2003 Tungsten Graphics, Inc., Cedar Park, Texas.
 * All Rights Reserved.
 *
 * Permission is hereby granted, free of charge, to any person obtaining a
 * copy of this software and associated documentation files (the
 * "Software"), to deal in the Software without restriction, including
 * without limitation the rights to use, copy, modify, merge, publish,
 * distribute, sub license, and/or sell copies of the Software, and to
 * permit persons to whom the Software is furnished to do so, subject to
 * the following conditions:
 *
 * The above copyright notice and this permission notice (including the
 * next paragraph) shall be included in all copies or substantial portions
 * of the Software.
 *
 * THE SOFTWARE IS PROVIDED "AS IS", WITHOUT WARRANTY OF ANY KIND, EXPRESS
 * OR IMPLIED, INCLUDING BUT NOT LIMITED TO THE WARRANTIES OF
 * MERCHANTABILITY, FITNESS FOR A PARTICULAR PURPOSE AND NON-INFRINGEMENT.
 * IN NO EVENT SHALL TUNGSTEN GRAPHICS AND/OR ITS SUPPLIERS BE LIABLE FOR
 * ANY CLAIM, DAMAGES OR OTHER LIABILITY, WHETHER IN AN ACTION OF CONTRACT,
 * TORT OR OTHERWISE, ARISING FROM, OUT OF OR IN CONNECTION WITH THE
 * SOFTWARE OR THE USE OR OTHER DEALINGS IN THE SOFTWARE.
 *
 */

#include <linux/device.h>
#include <linux/acpi.h>
#include <drm/drmP.h>
#include <drm/i915_drm.h>
#include "i915_drv.h"
#include "i915_trace.h"
#include "intel_drv.h"

#include <linux/console.h>
#include <linux/module.h>
#include <linux/pm_runtime.h>
#include <drm/drm_crtc_helper.h>

static struct drm_driver driver;

#define GEN_DEFAULT_PIPEOFFSETS \
	.pipe_offsets = { PIPE_A_OFFSET, PIPE_B_OFFSET, \
			  PIPE_C_OFFSET, PIPE_EDP_OFFSET }, \
	.trans_offsets = { TRANSCODER_A_OFFSET, TRANSCODER_B_OFFSET, \
			   TRANSCODER_C_OFFSET, TRANSCODER_EDP_OFFSET }, \
	.palette_offsets = { PALETTE_A_OFFSET, PALETTE_B_OFFSET }

#define GEN_CHV_PIPEOFFSETS \
	.pipe_offsets = { PIPE_A_OFFSET, PIPE_B_OFFSET, \
			  CHV_PIPE_C_OFFSET }, \
	.trans_offsets = { TRANSCODER_A_OFFSET, TRANSCODER_B_OFFSET, \
			   CHV_TRANSCODER_C_OFFSET, }, \
	.palette_offsets = { PALETTE_A_OFFSET, PALETTE_B_OFFSET, \
			     CHV_PALETTE_C_OFFSET }

#define CURSOR_OFFSETS \
	.cursor_offsets = { CURSOR_A_OFFSET, CURSOR_B_OFFSET, CHV_CURSOR_C_OFFSET }

#define IVB_CURSOR_OFFSETS \
	.cursor_offsets = { CURSOR_A_OFFSET, IVB_CURSOR_B_OFFSET, IVB_CURSOR_C_OFFSET }

static const struct intel_device_info intel_i830_info = {
	.gen = 2, .is_mobile = 1, .cursor_needs_physical = 1, .num_pipes = 2,
	.has_overlay = 1, .overlay_needs_physical = 1,
	.ring_mask = RENDER_RING,
	GEN_DEFAULT_PIPEOFFSETS,
	CURSOR_OFFSETS,
};

static const struct intel_device_info intel_845g_info = {
	.gen = 2, .num_pipes = 1,
	.has_overlay = 1, .overlay_needs_physical = 1,
	.ring_mask = RENDER_RING,
	GEN_DEFAULT_PIPEOFFSETS,
	CURSOR_OFFSETS,
};

static const struct intel_device_info intel_i85x_info = {
	.gen = 2, .is_i85x = 1, .is_mobile = 1, .num_pipes = 2,
	.cursor_needs_physical = 1,
	.has_overlay = 1, .overlay_needs_physical = 1,
	.has_fbc = 1,
	.ring_mask = RENDER_RING,
	GEN_DEFAULT_PIPEOFFSETS,
	CURSOR_OFFSETS,
};

static const struct intel_device_info intel_i865g_info = {
	.gen = 2, .num_pipes = 1,
	.has_overlay = 1, .overlay_needs_physical = 1,
	.ring_mask = RENDER_RING,
	GEN_DEFAULT_PIPEOFFSETS,
	CURSOR_OFFSETS,
};

static const struct intel_device_info intel_i915g_info = {
	.gen = 3, .is_i915g = 1, .cursor_needs_physical = 1, .num_pipes = 2,
	.has_overlay = 1, .overlay_needs_physical = 1,
	.ring_mask = RENDER_RING,
	GEN_DEFAULT_PIPEOFFSETS,
	CURSOR_OFFSETS,
};
static const struct intel_device_info intel_i915gm_info = {
	.gen = 3, .is_mobile = 1, .num_pipes = 2,
	.cursor_needs_physical = 1,
	.has_overlay = 1, .overlay_needs_physical = 1,
	.supports_tv = 1,
	.has_fbc = 1,
	.ring_mask = RENDER_RING,
	GEN_DEFAULT_PIPEOFFSETS,
	CURSOR_OFFSETS,
};
static const struct intel_device_info intel_i945g_info = {
	.gen = 3, .has_hotplug = 1, .cursor_needs_physical = 1, .num_pipes = 2,
	.has_overlay = 1, .overlay_needs_physical = 1,
	.ring_mask = RENDER_RING,
	GEN_DEFAULT_PIPEOFFSETS,
	CURSOR_OFFSETS,
};
static const struct intel_device_info intel_i945gm_info = {
	.gen = 3, .is_i945gm = 1, .is_mobile = 1, .num_pipes = 2,
	.has_hotplug = 1, .cursor_needs_physical = 1,
	.has_overlay = 1, .overlay_needs_physical = 1,
	.supports_tv = 1,
	.has_fbc = 1,
	.ring_mask = RENDER_RING,
	GEN_DEFAULT_PIPEOFFSETS,
	CURSOR_OFFSETS,
};

static const struct intel_device_info intel_i965g_info = {
	.gen = 4, .is_broadwater = 1, .num_pipes = 2,
	.has_hotplug = 1,
	.has_overlay = 1,
	.ring_mask = RENDER_RING,
	GEN_DEFAULT_PIPEOFFSETS,
	CURSOR_OFFSETS,
};

static const struct intel_device_info intel_i965gm_info = {
	.gen = 4, .is_crestline = 1, .num_pipes = 2,
	.is_mobile = 1, .has_fbc = 1, .has_hotplug = 1,
	.has_overlay = 1,
	.supports_tv = 1,
	.ring_mask = RENDER_RING,
	GEN_DEFAULT_PIPEOFFSETS,
	CURSOR_OFFSETS,
};

static const struct intel_device_info intel_g33_info = {
	.gen = 3, .is_g33 = 1, .num_pipes = 2,
	.need_gfx_hws = 1, .has_hotplug = 1,
	.has_overlay = 1,
	.ring_mask = RENDER_RING,
	GEN_DEFAULT_PIPEOFFSETS,
	CURSOR_OFFSETS,
};

static const struct intel_device_info intel_g45_info = {
	.gen = 4, .is_g4x = 1, .need_gfx_hws = 1, .num_pipes = 2,
	.has_pipe_cxsr = 1, .has_hotplug = 1,
	.ring_mask = RENDER_RING | BSD_RING,
	GEN_DEFAULT_PIPEOFFSETS,
	CURSOR_OFFSETS,
};

static const struct intel_device_info intel_gm45_info = {
	.gen = 4, .is_g4x = 1, .num_pipes = 2,
	.is_mobile = 1, .need_gfx_hws = 1, .has_fbc = 1,
	.has_pipe_cxsr = 1, .has_hotplug = 1,
	.supports_tv = 1,
	.ring_mask = RENDER_RING | BSD_RING,
	GEN_DEFAULT_PIPEOFFSETS,
	CURSOR_OFFSETS,
};

static const struct intel_device_info intel_pineview_info = {
	.gen = 3, .is_g33 = 1, .is_pineview = 1, .is_mobile = 1, .num_pipes = 2,
	.need_gfx_hws = 1, .has_hotplug = 1,
	.has_overlay = 1,
	GEN_DEFAULT_PIPEOFFSETS,
	CURSOR_OFFSETS,
};

static const struct intel_device_info intel_ironlake_d_info = {
	.gen = 5, .num_pipes = 2,
	.need_gfx_hws = 1, .has_hotplug = 1,
	.ring_mask = RENDER_RING | BSD_RING,
	GEN_DEFAULT_PIPEOFFSETS,
	CURSOR_OFFSETS,
};

static const struct intel_device_info intel_ironlake_m_info = {
	.gen = 5, .is_mobile = 1, .num_pipes = 2,
	.need_gfx_hws = 1, .has_hotplug = 1,
	.has_fbc = 1,
	.ring_mask = RENDER_RING | BSD_RING,
	GEN_DEFAULT_PIPEOFFSETS,
	CURSOR_OFFSETS,
};

static const struct intel_device_info intel_sandybridge_d_info = {
	.gen = 6, .num_pipes = 2,
	.need_gfx_hws = 1, .has_hotplug = 1,
	.has_fbc = 1,
	.ring_mask = RENDER_RING | BSD_RING | BLT_RING,
	.has_llc = 1,
	GEN_DEFAULT_PIPEOFFSETS,
	CURSOR_OFFSETS,
};

static const struct intel_device_info intel_sandybridge_m_info = {
	.gen = 6, .is_mobile = 1, .num_pipes = 2,
	.need_gfx_hws = 1, .has_hotplug = 1,
	.has_fbc = 1,
	.ring_mask = RENDER_RING | BSD_RING | BLT_RING,
	.has_llc = 1,
	GEN_DEFAULT_PIPEOFFSETS,
	CURSOR_OFFSETS,
};

#define GEN7_FEATURES  \
	.gen = 7, .num_pipes = 3, \
	.need_gfx_hws = 1, .has_hotplug = 1, \
	.has_fbc = 1, \
	.ring_mask = RENDER_RING | BSD_RING | BLT_RING, \
	.has_llc = 1

static const struct intel_device_info intel_ivybridge_d_info = {
	GEN7_FEATURES,
	.is_ivybridge = 1,
	GEN_DEFAULT_PIPEOFFSETS,
	IVB_CURSOR_OFFSETS,
};

static const struct intel_device_info intel_ivybridge_m_info = {
	GEN7_FEATURES,
	.is_ivybridge = 1,
	.is_mobile = 1,
	GEN_DEFAULT_PIPEOFFSETS,
	IVB_CURSOR_OFFSETS,
};

static const struct intel_device_info intel_ivybridge_q_info = {
	GEN7_FEATURES,
	.is_ivybridge = 1,
	.num_pipes = 0, /* legal, last one wins */
	GEN_DEFAULT_PIPEOFFSETS,
	IVB_CURSOR_OFFSETS,
};

static const struct intel_device_info intel_valleyview_m_info = {
	GEN7_FEATURES,
	.is_mobile = 1,
	.num_pipes = 2,
	.is_valleyview = 1,
	.display_mmio_offset = VLV_DISPLAY_BASE,
	.has_fbc = 0, /* legal, last one wins */
	.has_llc = 0, /* legal, last one wins */
	GEN_DEFAULT_PIPEOFFSETS,
	CURSOR_OFFSETS,
};

static const struct intel_device_info intel_valleyview_d_info = {
	GEN7_FEATURES,
	.num_pipes = 2,
	.is_valleyview = 1,
	.display_mmio_offset = VLV_DISPLAY_BASE,
	.has_fbc = 0, /* legal, last one wins */
	.has_llc = 0, /* legal, last one wins */
	GEN_DEFAULT_PIPEOFFSETS,
	CURSOR_OFFSETS,
};

static const struct intel_device_info intel_haswell_d_info = {
	GEN7_FEATURES,
	.is_haswell = 1,
	.has_ddi = 1,
	.has_fpga_dbg = 1,
	.ring_mask = RENDER_RING | BSD_RING | BLT_RING | VEBOX_RING,
	GEN_DEFAULT_PIPEOFFSETS,
	IVB_CURSOR_OFFSETS,
};

static const struct intel_device_info intel_haswell_m_info = {
	GEN7_FEATURES,
	.is_haswell = 1,
	.is_mobile = 1,
	.has_ddi = 1,
	.has_fpga_dbg = 1,
	.ring_mask = RENDER_RING | BSD_RING | BLT_RING | VEBOX_RING,
	GEN_DEFAULT_PIPEOFFSETS,
	IVB_CURSOR_OFFSETS,
};

static const struct intel_device_info intel_broadwell_d_info = {
	.gen = 8, .num_pipes = 3,
	.need_gfx_hws = 1, .has_hotplug = 1,
	.ring_mask = RENDER_RING | BSD_RING | BLT_RING | VEBOX_RING,
	.has_llc = 1,
	.has_ddi = 1,
	.has_fpga_dbg = 1,
	.has_fbc = 1,
	GEN_DEFAULT_PIPEOFFSETS,
	IVB_CURSOR_OFFSETS,
};

static const struct intel_device_info intel_broadwell_m_info = {
	.gen = 8, .is_mobile = 1, .num_pipes = 3,
	.need_gfx_hws = 1, .has_hotplug = 1,
	.ring_mask = RENDER_RING | BSD_RING | BLT_RING | VEBOX_RING,
	.has_llc = 1,
	.has_ddi = 1,
	.has_fpga_dbg = 1,
	.has_fbc = 1,
	GEN_DEFAULT_PIPEOFFSETS,
	IVB_CURSOR_OFFSETS,
};

static const struct intel_device_info intel_broadwell_gt3d_info = {
	.gen = 8, .num_pipes = 3,
	.need_gfx_hws = 1, .has_hotplug = 1,
	.ring_mask = RENDER_RING | BSD_RING | BLT_RING | VEBOX_RING | BSD2_RING,
	.has_llc = 1,
	.has_ddi = 1,
	.has_fpga_dbg = 1,
	.has_fbc = 1,
	GEN_DEFAULT_PIPEOFFSETS,
	IVB_CURSOR_OFFSETS,
};

static const struct intel_device_info intel_broadwell_gt3m_info = {
	.gen = 8, .is_mobile = 1, .num_pipes = 3,
	.need_gfx_hws = 1, .has_hotplug = 1,
	.ring_mask = RENDER_RING | BSD_RING | BLT_RING | VEBOX_RING | BSD2_RING,
	.has_llc = 1,
	.has_ddi = 1,
	.has_fpga_dbg = 1,
	.has_fbc = 1,
	GEN_DEFAULT_PIPEOFFSETS,
	IVB_CURSOR_OFFSETS,
};

static const struct intel_device_info intel_cherryview_info = {
	.is_preliminary = 1,
	.gen = 8, .num_pipes = 3,
	.need_gfx_hws = 1, .has_hotplug = 1,
	.ring_mask = RENDER_RING | BSD_RING | BLT_RING | VEBOX_RING,
	.is_valleyview = 1,
	.display_mmio_offset = VLV_DISPLAY_BASE,
	GEN_CHV_PIPEOFFSETS,
	CURSOR_OFFSETS,
};

static const struct intel_device_info intel_skylake_info = {
	.is_preliminary = 1,
	.is_skylake = 1,
	.gen = 9, .num_pipes = 3,
	.need_gfx_hws = 1, .has_hotplug = 1,
	.ring_mask = RENDER_RING | BSD_RING | BLT_RING | VEBOX_RING,
	.has_llc = 1,
	.has_ddi = 1,
	.has_fbc = 1,
	GEN_DEFAULT_PIPEOFFSETS,
	IVB_CURSOR_OFFSETS,
};

/*
 * Make sure any device matches here are from most specific to most
 * general.  For example, since the Quanta match is based on the subsystem
 * and subvendor IDs, we need it to come before the more general IVB
 * PCI ID matches, otherwise we'll use the wrong info struct above.
 */
#define INTEL_PCI_IDS \
	INTEL_I830_IDS(&intel_i830_info),	\
	INTEL_I845G_IDS(&intel_845g_info),	\
	INTEL_I85X_IDS(&intel_i85x_info),	\
	INTEL_I865G_IDS(&intel_i865g_info),	\
	INTEL_I915G_IDS(&intel_i915g_info),	\
	INTEL_I915GM_IDS(&intel_i915gm_info),	\
	INTEL_I945G_IDS(&intel_i945g_info),	\
	INTEL_I945GM_IDS(&intel_i945gm_info),	\
	INTEL_I965G_IDS(&intel_i965g_info),	\
	INTEL_G33_IDS(&intel_g33_info),		\
	INTEL_I965GM_IDS(&intel_i965gm_info),	\
	INTEL_GM45_IDS(&intel_gm45_info), 	\
	INTEL_G45_IDS(&intel_g45_info), 	\
	INTEL_PINEVIEW_IDS(&intel_pineview_info),	\
	INTEL_IRONLAKE_D_IDS(&intel_ironlake_d_info),	\
	INTEL_IRONLAKE_M_IDS(&intel_ironlake_m_info),	\
	INTEL_SNB_D_IDS(&intel_sandybridge_d_info),	\
	INTEL_SNB_M_IDS(&intel_sandybridge_m_info),	\
	INTEL_IVB_Q_IDS(&intel_ivybridge_q_info), /* must be first IVB */ \
	INTEL_IVB_M_IDS(&intel_ivybridge_m_info),	\
	INTEL_IVB_D_IDS(&intel_ivybridge_d_info),	\
	INTEL_HSW_D_IDS(&intel_haswell_d_info), \
	INTEL_HSW_M_IDS(&intel_haswell_m_info), \
	INTEL_VLV_M_IDS(&intel_valleyview_m_info),	\
	INTEL_VLV_D_IDS(&intel_valleyview_d_info),	\
	INTEL_BDW_GT12M_IDS(&intel_broadwell_m_info),	\
	INTEL_BDW_GT12D_IDS(&intel_broadwell_d_info),	\
	INTEL_BDW_GT3M_IDS(&intel_broadwell_gt3m_info),	\
	INTEL_BDW_GT3D_IDS(&intel_broadwell_gt3d_info), \
	INTEL_CHV_IDS(&intel_cherryview_info),	\
	INTEL_SKL_IDS(&intel_skylake_info)

static const struct pci_device_id pciidlist[] = {		/* aka */
	INTEL_PCI_IDS,
	{0, 0, 0}
};

#if defined(CONFIG_DRM_I915_KMS)
MODULE_DEVICE_TABLE(pci, pciidlist);
#endif

void intel_detect_pch(struct drm_device *dev)
{
	struct drm_i915_private *dev_priv = dev->dev_private;
	struct pci_dev *pch = NULL;

	/* In all current cases, num_pipes is equivalent to the PCH_NOP setting
	 * (which really amounts to a PCH but no South Display).
	 */
	if (INTEL_INFO(dev)->num_pipes == 0) {
		dev_priv->pch_type = PCH_NOP;
		return;
	}

	/*
	 * The reason to probe ISA bridge instead of Dev31:Fun0 is to
	 * make graphics device passthrough work easy for VMM, that only
	 * need to expose ISA bridge to let driver know the real hardware
	 * underneath. This is a requirement from virtualization team.
	 *
	 * In some virtualized environments (e.g. XEN), there is irrelevant
	 * ISA bridge in the system. To work reliably, we should scan trhough
	 * all the ISA bridge devices and check for the first match, instead
	 * of only checking the first one.
	 */
	while ((pch = pci_get_class(PCI_CLASS_BRIDGE_ISA << 8, pch))) {
		if (pch->vendor == PCI_VENDOR_ID_INTEL) {
			unsigned short id = pch->device & INTEL_PCH_DEVICE_ID_MASK;
			dev_priv->pch_id = id;

			if (id == INTEL_PCH_IBX_DEVICE_ID_TYPE) {
				dev_priv->pch_type = PCH_IBX;
				DRM_DEBUG_KMS("Found Ibex Peak PCH\n");
				WARN_ON(!IS_GEN5(dev));
			} else if (id == INTEL_PCH_CPT_DEVICE_ID_TYPE) {
				dev_priv->pch_type = PCH_CPT;
				DRM_DEBUG_KMS("Found CougarPoint PCH\n");
				WARN_ON(!(IS_GEN6(dev) || IS_IVYBRIDGE(dev)));
			} else if (id == INTEL_PCH_PPT_DEVICE_ID_TYPE) {
				/* PantherPoint is CPT compatible */
				dev_priv->pch_type = PCH_CPT;
				DRM_DEBUG_KMS("Found PantherPoint PCH\n");
				WARN_ON(!(IS_GEN6(dev) || IS_IVYBRIDGE(dev)));
			} else if (id == INTEL_PCH_LPT_DEVICE_ID_TYPE) {
				dev_priv->pch_type = PCH_LPT;
				DRM_DEBUG_KMS("Found LynxPoint PCH\n");
				WARN_ON(!IS_HASWELL(dev));
				WARN_ON(IS_HSW_ULT(dev));
			} else if (IS_BROADWELL(dev)) {
				dev_priv->pch_type = PCH_LPT;
				dev_priv->pch_id =
					INTEL_PCH_LPT_LP_DEVICE_ID_TYPE;
				DRM_DEBUG_KMS("This is Broadwell, assuming "
					      "LynxPoint LP PCH\n");
			} else if (id == INTEL_PCH_LPT_LP_DEVICE_ID_TYPE) {
				dev_priv->pch_type = PCH_LPT;
				DRM_DEBUG_KMS("Found LynxPoint LP PCH\n");
				WARN_ON(!IS_HASWELL(dev));
				WARN_ON(!IS_HSW_ULT(dev));
			} else if (id == INTEL_PCH_SPT_DEVICE_ID_TYPE) {
				dev_priv->pch_type = PCH_SPT;
				DRM_DEBUG_KMS("Found SunrisePoint PCH\n");
				WARN_ON(!IS_SKYLAKE(dev));
			} else if (id == INTEL_PCH_SPT_LP_DEVICE_ID_TYPE) {
				dev_priv->pch_type = PCH_SPT;
				DRM_DEBUG_KMS("Found SunrisePoint LP PCH\n");
				WARN_ON(!IS_SKYLAKE(dev));
			} else
				continue;

			break;
		}
	}
	if (!pch)
		DRM_DEBUG_KMS("No PCH found.\n");

	pci_dev_put(pch);
}

bool i915_semaphore_is_enabled(struct drm_device *dev)
{
	if (INTEL_INFO(dev)->gen < 6)
		return false;

	if (i915.semaphores >= 0)
		return i915.semaphores;

	/* TODO: make semaphores and Execlists play nicely together */
	if (i915.enable_execlists)
		return false;

	/* Until we get further testing... */
	if (IS_GEN8(dev))
		return false;

#ifdef CONFIG_INTEL_IOMMU
	/* Enable semaphores on SNB when IO remapping is off */
	if (INTEL_INFO(dev)->gen == 6 && intel_iommu_gfx_mapped)
		return false;
#endif

	return true;
}

void intel_hpd_cancel_work(struct drm_i915_private *dev_priv)
{
	spin_lock_irq(&dev_priv->irq_lock);

	dev_priv->long_hpd_port_mask = 0;
	dev_priv->short_hpd_port_mask = 0;
	dev_priv->hpd_event_bits = 0;

	spin_unlock_irq(&dev_priv->irq_lock);

	cancel_work_sync(&dev_priv->dig_port_work);
	cancel_work_sync(&dev_priv->hotplug_work);
	cancel_delayed_work_sync(&dev_priv->hotplug_reenable_work);
}

static void intel_suspend_encoders(struct drm_i915_private *dev_priv)
{
	struct drm_device *dev = dev_priv->dev;
	struct drm_encoder *encoder;

	drm_modeset_lock_all(dev);
	list_for_each_entry(encoder, &dev->mode_config.encoder_list, head) {
		struct intel_encoder *intel_encoder = to_intel_encoder(encoder);

		if (intel_encoder->suspend)
			intel_encoder->suspend(intel_encoder);
	}
	drm_modeset_unlock_all(dev);
}

static int intel_suspend_complete(struct drm_i915_private *dev_priv);
static int vlv_resume_prepare(struct drm_i915_private *dev_priv,
			      bool rpm_resume);

static int i915_drm_suspend(struct drm_device *dev)
{
	struct drm_i915_private *dev_priv = dev->dev_private;
	struct drm_crtc *crtc;
	pci_power_t opregion_target_state;

	/* ignore lid events during suspend */
	mutex_lock(&dev_priv->modeset_restore_lock);
	dev_priv->modeset_restore = MODESET_SUSPENDED;
	mutex_unlock(&dev_priv->modeset_restore_lock);

	/* We do a lot of poking in a lot of registers, make sure they work
	 * properly. */
	intel_display_set_init_power(dev_priv, true);

	drm_kms_helper_poll_disable(dev);

	pci_save_state(dev->pdev);

	/* If KMS is active, we do the leavevt stuff here */
	if (drm_core_check_feature(dev, DRIVER_MODESET)) {
		int error;

		error = i915_gem_suspend(dev);
		if (error) {
			dev_err(&dev->pdev->dev,
				"GEM idle failed, resume might fail\n");
			return error;
		}

		/*
		 * Disable CRTCs directly since we want to preserve sw state
		 * for _thaw. Also, power gate the CRTC power wells.
		 */
		drm_modeset_lock_all(dev);
		for_each_crtc(dev, crtc)
			intel_crtc_control(crtc, false);
		drm_modeset_unlock_all(dev);

		intel_dp_mst_suspend(dev);

		flush_delayed_work(&dev_priv->rps.delayed_resume_work);

		intel_runtime_pm_disable_interrupts(dev_priv);
		intel_hpd_cancel_work(dev_priv);

		intel_suspend_encoders(dev_priv);

		intel_suspend_gt_powersave(dev);

		intel_suspend_hw(dev);
	}

	i915_gem_suspend_gtt_mappings(dev);

	i915_save_state(dev);

	opregion_target_state = PCI_D3cold;
#if IS_ENABLED(CONFIG_ACPI_SLEEP)
	if (acpi_target_system_state() < ACPI_STATE_S3)
		opregion_target_state = PCI_D1;
#endif
	intel_opregion_notify_adapter(dev, opregion_target_state);

	intel_uncore_forcewake_reset(dev, false);
	intel_opregion_fini(dev);

	intel_fbdev_set_suspend(dev, FBINFO_STATE_SUSPENDED, true);

	dev_priv->suspend_count++;

	intel_display_set_init_power(dev_priv, false);

	return 0;
}

static int i915_drm_suspend_late(struct drm_device *drm_dev)
{
	struct drm_i915_private *dev_priv = drm_dev->dev_private;
	int ret;

	ret = intel_suspend_complete(dev_priv);

	if (ret) {
		DRM_ERROR("Suspend complete failed: %d\n", ret);

		return ret;
	}

	pci_disable_device(drm_dev->pdev);
	pci_set_power_state(drm_dev->pdev, PCI_D3hot);

	return 0;
}

int i915_suspend_legacy(struct drm_device *dev, pm_message_t state)
{
	int error;

	if (!dev || !dev->dev_private) {
		DRM_ERROR("dev: %p\n", dev);
		DRM_ERROR("DRM not initialized, aborting suspend.\n");
		return -ENODEV;
	}

	if (WARN_ON_ONCE(state.event != PM_EVENT_SUSPEND &&
			 state.event != PM_EVENT_FREEZE))
		return -EINVAL;

	if (dev->switch_power_state == DRM_SWITCH_POWER_OFF)
		return 0;

	error = i915_drm_suspend(dev);
	if (error)
		return error;

	return i915_drm_suspend_late(dev);
}

static int i915_drm_resume(struct drm_device *dev)
{
	struct drm_i915_private *dev_priv = dev->dev_private;

	if (drm_core_check_feature(dev, DRIVER_MODESET)) {
		mutex_lock(&dev->struct_mutex);
		i915_gem_restore_gtt_mappings(dev);
		mutex_unlock(&dev->struct_mutex);
	}

	i915_restore_state(dev);
	intel_opregion_setup(dev);

	/* KMS EnterVT equivalent */
	if (drm_core_check_feature(dev, DRIVER_MODESET)) {
		intel_init_pch_refclk(dev);
		drm_mode_config_reset(dev);

		mutex_lock(&dev->struct_mutex);
		if (i915_gem_init_hw(dev)) {
			DRM_ERROR("failed to re-initialize GPU, declaring wedged!\n");
			atomic_set_mask(I915_WEDGED, &dev_priv->gpu_error.reset_counter);
		}
		mutex_unlock(&dev->struct_mutex);

		/* We need working interrupts for modeset enabling ... */
		intel_runtime_pm_enable_interrupts(dev_priv);

		intel_modeset_init_hw(dev);

		{
			spin_lock_irq(&dev_priv->irq_lock);
			if (dev_priv->display.hpd_irq_setup)
				dev_priv->display.hpd_irq_setup(dev);
			spin_unlock_irq(&dev_priv->irq_lock);
		}

		intel_dp_mst_resume(dev);
		drm_modeset_lock_all(dev);
		intel_modeset_setup_hw_state(dev, true);
		drm_modeset_unlock_all(dev);

		/*
		 * ... but also need to make sure that hotplug processing
		 * doesn't cause havoc. Like in the driver load code we don't
		 * bother with the tiny race here where we might loose hotplug
		 * notifications.
		 * */
		intel_hpd_init(dev_priv);
		/* Config may have changed between suspend and resume */
		drm_helper_hpd_irq_event(dev);
	}

	intel_opregion_init(dev);

	intel_fbdev_set_suspend(dev, FBINFO_STATE_RUNNING, false);

	mutex_lock(&dev_priv->modeset_restore_lock);
	dev_priv->modeset_restore = MODESET_DONE;
	mutex_unlock(&dev_priv->modeset_restore_lock);

	intel_opregion_notify_adapter(dev, PCI_D0);

	drm_kms_helper_poll_enable(dev);

	return 0;
}

static int i915_drm_resume_early(struct drm_device *dev)
{
	struct drm_i915_private *dev_priv = dev->dev_private;
	int ret = 0;

	/*
	 * We have a resume ordering issue with the snd-hda driver also
	 * requiring our device to be power up. Due to the lack of a
	 * parent/child relationship we currently solve this with an early
	 * resume hook.
	 *
	 * FIXME: This should be solved with a special hdmi sink device or
	 * similar so that power domains can be employed.
	 */
	if (pci_enable_device(dev->pdev))
		return -EIO;

	pci_set_master(dev->pdev);

	if (IS_VALLEYVIEW(dev_priv))
		ret = vlv_resume_prepare(dev_priv, false);
	if (ret)
		DRM_ERROR("Resume prepare failed: %d,Continuing resume\n", ret);

	intel_uncore_early_sanitize(dev, true);

	if (IS_HASWELL(dev_priv) || IS_BROADWELL(dev_priv))
		hsw_disable_pc8(dev_priv);

	intel_uncore_sanitize(dev);
	intel_power_domains_init_hw(dev_priv);

	return ret;
}

int i915_resume_legacy(struct drm_device *dev)
{
	int ret;

	if (dev->switch_power_state == DRM_SWITCH_POWER_OFF)
		return 0;

	ret = i915_drm_resume_early(dev);
	if (ret)
		return ret;

	return i915_drm_resume(dev);
}

/**
 * i915_reset - reset chip after a hang
 * @dev: drm device to reset
 *
 * Reset the chip.  Useful if a hang is detected. Returns zero on successful
 * reset or otherwise an error code.
 *
 * Procedure is fairly simple:
 *   - reset the chip using the reset reg
 *   - re-init context state
 *   - re-init hardware status page
 *   - re-init ring buffer
 *   - re-init interrupt state
 *   - re-init display
 */
int i915_reset(struct drm_device *dev)
{
	struct drm_i915_private *dev_priv = dev->dev_private;
	bool simulated;
	int ret;

	if (!i915.reset)
		return 0;

	mutex_lock(&dev->struct_mutex);

	i915_gem_reset(dev);

	simulated = dev_priv->gpu_error.stop_rings != 0;

	ret = intel_gpu_reset(dev);

	/* Also reset the gpu hangman. */
	if (simulated) {
		DRM_INFO("Simulated gpu hang, resetting stop_rings\n");
		dev_priv->gpu_error.stop_rings = 0;
		if (ret == -ENODEV) {
			DRM_INFO("Reset not implemented, but ignoring "
				 "error for simulated gpu hangs\n");
			ret = 0;
		}
	}

	if (i915_stop_ring_allow_warn(dev_priv))
		pr_notice("drm/i915: Resetting chip after gpu hang\n");

	if (ret) {
		DRM_ERROR("Failed to reset chip: %i\n", ret);
		mutex_unlock(&dev->struct_mutex);
		return ret;
	}

	/* Ok, now get things going again... */

	/*
	 * Everything depends on having the GTT running, so we need to start
	 * there.  Fortunately we don't need to do this unless we reset the
	 * chip at a PCI level.
	 *
	 * Next we need to restore the context, but we don't use those
	 * yet either...
	 *
	 * Ring buffer needs to be re-initialized in the KMS case, or if X
	 * was running at the time of the reset (i.e. we weren't VT
	 * switched away).
	 */
	if (drm_core_check_feature(dev, DRIVER_MODESET) ||
			!dev_priv->ums.mm_suspended) {
		dev_priv->ums.mm_suspended = 0;

		/* Used to prevent gem_check_wedged returning -EAGAIN during gpu reset */
		dev_priv->gpu_error.reload_in_reset = true;

		ret = i915_gem_init_hw(dev);

		dev_priv->gpu_error.reload_in_reset = false;

		mutex_unlock(&dev->struct_mutex);
		if (ret) {
			DRM_ERROR("Failed hw init on reset %d\n", ret);
			return ret;
		}

		/*
		 * FIXME: This races pretty badly against concurrent holders of
		 * ring interrupts. This is possible since we've started to drop
		 * dev->struct_mutex in select places when waiting for the gpu.
		 */

		/*
		 * rps/rc6 re-init is necessary to restore state lost after the
		 * reset and the re-install of gt irqs. Skip for ironlake per
		 * previous concerns that it doesn't respond well to some forms
		 * of re-init after reset.
		 */
		if (INTEL_INFO(dev)->gen > 5)
			intel_reset_gt_powersave(dev);
	} else {
		mutex_unlock(&dev->struct_mutex);
	}

	return 0;
}

static int i915_pci_probe(struct pci_dev *pdev, const struct pci_device_id *ent)
{
	struct intel_device_info *intel_info =
		(struct intel_device_info *) ent->driver_data;

	if (IS_PRELIMINARY_HW(intel_info) && !i915.preliminary_hw_support) {
		DRM_INFO("This hardware requires preliminary hardware support.\n"
			 "See CONFIG_DRM_I915_PRELIMINARY_HW_SUPPORT, and/or modparam preliminary_hw_support\n");
		return -ENODEV;
	}

	/* Only bind to function 0 of the device. Early generations
	 * used function 1 as a placeholder for multi-head. This causes
	 * us confusion instead, especially on the systems where both
	 * functions have the same PCI-ID!
	 */
	if (PCI_FUNC(pdev->devfn))
		return -ENODEV;

	driver.driver_features &= ~(DRIVER_USE_AGP);

	return drm_get_pci_dev(pdev, ent, &driver);
}

static void
i915_pci_remove(struct pci_dev *pdev)
{
	struct drm_device *dev = pci_get_drvdata(pdev);

	drm_put_dev(dev);
}

static int i915_pm_suspend(struct device *dev)
{
	struct pci_dev *pdev = to_pci_dev(dev);
	struct drm_device *drm_dev = pci_get_drvdata(pdev);

	if (!drm_dev || !drm_dev->dev_private) {
		dev_err(dev, "DRM not initialized, aborting suspend.\n");
		return -ENODEV;
	}

	if (drm_dev->switch_power_state == DRM_SWITCH_POWER_OFF)
		return 0;

	return i915_drm_suspend(drm_dev);
}

static int i915_pm_suspend_late(struct device *dev)
{
	struct pci_dev *pdev = to_pci_dev(dev);
	struct drm_device *drm_dev = pci_get_drvdata(pdev);

	/*
	 * We have a suspedn ordering issue with the snd-hda driver also
	 * requiring our device to be power up. Due to the lack of a
	 * parent/child relationship we currently solve this with an late
	 * suspend hook.
	 *
	 * FIXME: This should be solved with a special hdmi sink device or
	 * similar so that power domains can be employed.
	 */
	if (drm_dev->switch_power_state == DRM_SWITCH_POWER_OFF)
		return 0;

	return i915_drm_suspend_late(drm_dev);
}

static int i915_pm_resume_early(struct device *dev)
{
	struct pci_dev *pdev = to_pci_dev(dev);
	struct drm_device *drm_dev = pci_get_drvdata(pdev);

<<<<<<< HEAD
	return i915_resume_early(drm_dev);
}

static int i915_pm_resume(struct device *dev)
{
	struct pci_dev *pdev = to_pci_dev(dev);
	struct drm_device *drm_dev = pci_get_drvdata(pdev);

	return i915_resume(drm_dev);
}

static int i915_pm_freeze(struct device *dev)
{
	struct pci_dev *pdev = to_pci_dev(dev);
	struct drm_device *drm_dev = pci_get_drvdata(pdev);

	if (!drm_dev || !drm_dev->dev_private) {
		dev_err(dev, "DRM not initialized, aborting suspend.\n");
		return -ENODEV;
	}

	return i915_drm_freeze(drm_dev);
}

static int i915_pm_freeze_late(struct device *dev)
{
	struct pci_dev *pdev = to_pci_dev(dev);
	struct drm_device *drm_dev = pci_get_drvdata(pdev);
	struct drm_i915_private *dev_priv = drm_dev->dev_private;

	return intel_suspend_complete(dev_priv);
}

static int i915_pm_thaw_early(struct device *dev)
{
	struct pci_dev *pdev = to_pci_dev(dev);
	struct drm_device *drm_dev = pci_get_drvdata(pdev);
=======
	if (drm_dev->switch_power_state == DRM_SWITCH_POWER_OFF)
		return 0;
>>>>>>> 21769c67

	return i915_drm_resume_early(drm_dev);
}

static int i915_pm_resume(struct device *dev)
{
	struct pci_dev *pdev = to_pci_dev(dev);
	struct drm_device *drm_dev = pci_get_drvdata(pdev);

	if (drm_dev->switch_power_state == DRM_SWITCH_POWER_OFF)
		return 0;

	return i915_drm_resume(drm_dev);
}

static int hsw_suspend_complete(struct drm_i915_private *dev_priv)
{
	hsw_enable_pc8(dev_priv);

	return 0;
}

/*
 * Save all Gunit registers that may be lost after a D3 and a subsequent
 * S0i[R123] transition. The list of registers needing a save/restore is
 * defined in the VLV2_S0IXRegs document. This documents marks all Gunit
 * registers in the following way:
 * - Driver: saved/restored by the driver
 * - Punit : saved/restored by the Punit firmware
 * - No, w/o marking: no need to save/restore, since the register is R/O or
 *                    used internally by the HW in a way that doesn't depend
 *                    keeping the content across a suspend/resume.
 * - Debug : used for debugging
 *
 * We save/restore all registers marked with 'Driver', with the following
 * exceptions:
 * - Registers out of use, including also registers marked with 'Debug'.
 *   These have no effect on the driver's operation, so we don't save/restore
 *   them to reduce the overhead.
 * - Registers that are fully setup by an initialization function called from
 *   the resume path. For example many clock gating and RPS/RC6 registers.
 * - Registers that provide the right functionality with their reset defaults.
 *
 * TODO: Except for registers that based on the above 3 criteria can be safely
 * ignored, we save/restore all others, practically treating the HW context as
 * a black-box for the driver. Further investigation is needed to reduce the
 * saved/restored registers even further, by following the same 3 criteria.
 */
static void vlv_save_gunit_s0ix_state(struct drm_i915_private *dev_priv)
{
	struct vlv_s0ix_state *s = &dev_priv->vlv_s0ix_state;
	int i;

	/* GAM 0x4000-0x4770 */
	s->wr_watermark		= I915_READ(GEN7_WR_WATERMARK);
	s->gfx_prio_ctrl	= I915_READ(GEN7_GFX_PRIO_CTRL);
	s->arb_mode		= I915_READ(ARB_MODE);
	s->gfx_pend_tlb0	= I915_READ(GEN7_GFX_PEND_TLB0);
	s->gfx_pend_tlb1	= I915_READ(GEN7_GFX_PEND_TLB1);

	for (i = 0; i < ARRAY_SIZE(s->lra_limits); i++)
		s->lra_limits[i] = I915_READ(GEN7_LRA_LIMITS_BASE + i * 4);

	s->media_max_req_count	= I915_READ(GEN7_MEDIA_MAX_REQ_COUNT);
	s->gfx_max_req_count	= I915_READ(GEN7_MEDIA_MAX_REQ_COUNT);

	s->render_hwsp		= I915_READ(RENDER_HWS_PGA_GEN7);
	s->ecochk		= I915_READ(GAM_ECOCHK);
	s->bsd_hwsp		= I915_READ(BSD_HWS_PGA_GEN7);
	s->blt_hwsp		= I915_READ(BLT_HWS_PGA_GEN7);

	s->tlb_rd_addr		= I915_READ(GEN7_TLB_RD_ADDR);

	/* MBC 0x9024-0x91D0, 0x8500 */
	s->g3dctl		= I915_READ(VLV_G3DCTL);
	s->gsckgctl		= I915_READ(VLV_GSCKGCTL);
	s->mbctl		= I915_READ(GEN6_MBCTL);

	/* GCP 0x9400-0x9424, 0x8100-0x810C */
	s->ucgctl1		= I915_READ(GEN6_UCGCTL1);
	s->ucgctl3		= I915_READ(GEN6_UCGCTL3);
	s->rcgctl1		= I915_READ(GEN6_RCGCTL1);
	s->rcgctl2		= I915_READ(GEN6_RCGCTL2);
	s->rstctl		= I915_READ(GEN6_RSTCTL);
	s->misccpctl		= I915_READ(GEN7_MISCCPCTL);

	/* GPM 0xA000-0xAA84, 0x8000-0x80FC */
	s->gfxpause		= I915_READ(GEN6_GFXPAUSE);
	s->rpdeuhwtc		= I915_READ(GEN6_RPDEUHWTC);
	s->rpdeuc		= I915_READ(GEN6_RPDEUC);
	s->ecobus		= I915_READ(ECOBUS);
	s->pwrdwnupctl		= I915_READ(VLV_PWRDWNUPCTL);
	s->rp_down_timeout	= I915_READ(GEN6_RP_DOWN_TIMEOUT);
	s->rp_deucsw		= I915_READ(GEN6_RPDEUCSW);
	s->rcubmabdtmr		= I915_READ(GEN6_RCUBMABDTMR);
	s->rcedata		= I915_READ(VLV_RCEDATA);
	s->spare2gh		= I915_READ(VLV_SPAREG2H);

	/* Display CZ domain, 0x4400C-0x4402C, 0x4F000-0x4F11F */
	s->gt_imr		= I915_READ(GTIMR);
	s->gt_ier		= I915_READ(GTIER);
	s->pm_imr		= I915_READ(GEN6_PMIMR);
	s->pm_ier		= I915_READ(GEN6_PMIER);

	for (i = 0; i < ARRAY_SIZE(s->gt_scratch); i++)
		s->gt_scratch[i] = I915_READ(GEN7_GT_SCRATCH_BASE + i * 4);

	/* GT SA CZ domain, 0x100000-0x138124 */
	s->tilectl		= I915_READ(TILECTL);
	s->gt_fifoctl		= I915_READ(GTFIFOCTL);
	s->gtlc_wake_ctrl	= I915_READ(VLV_GTLC_WAKE_CTRL);
	s->gtlc_survive		= I915_READ(VLV_GTLC_SURVIVABILITY_REG);
	s->pmwgicz		= I915_READ(VLV_PMWGICZ);

	/* Gunit-Display CZ domain, 0x182028-0x1821CF */
	s->gu_ctl0		= I915_READ(VLV_GU_CTL0);
	s->gu_ctl1		= I915_READ(VLV_GU_CTL1);
	s->clock_gate_dis2	= I915_READ(VLV_GUNIT_CLOCK_GATE2);

	/*
	 * Not saving any of:
	 * DFT,		0x9800-0x9EC0
	 * SARB,	0xB000-0xB1FC
	 * GAC,		0x5208-0x524C, 0x14000-0x14C000
	 * PCI CFG
	 */
}

static void vlv_restore_gunit_s0ix_state(struct drm_i915_private *dev_priv)
{
	struct vlv_s0ix_state *s = &dev_priv->vlv_s0ix_state;
	u32 val;
	int i;

	/* GAM 0x4000-0x4770 */
	I915_WRITE(GEN7_WR_WATERMARK,	s->wr_watermark);
	I915_WRITE(GEN7_GFX_PRIO_CTRL,	s->gfx_prio_ctrl);
	I915_WRITE(ARB_MODE,		s->arb_mode | (0xffff << 16));
	I915_WRITE(GEN7_GFX_PEND_TLB0,	s->gfx_pend_tlb0);
	I915_WRITE(GEN7_GFX_PEND_TLB1,	s->gfx_pend_tlb1);

	for (i = 0; i < ARRAY_SIZE(s->lra_limits); i++)
		I915_WRITE(GEN7_LRA_LIMITS_BASE + i * 4, s->lra_limits[i]);

	I915_WRITE(GEN7_MEDIA_MAX_REQ_COUNT, s->media_max_req_count);
	I915_WRITE(GEN7_MEDIA_MAX_REQ_COUNT, s->gfx_max_req_count);

	I915_WRITE(RENDER_HWS_PGA_GEN7,	s->render_hwsp);
	I915_WRITE(GAM_ECOCHK,		s->ecochk);
	I915_WRITE(BSD_HWS_PGA_GEN7,	s->bsd_hwsp);
	I915_WRITE(BLT_HWS_PGA_GEN7,	s->blt_hwsp);

	I915_WRITE(GEN7_TLB_RD_ADDR,	s->tlb_rd_addr);

	/* MBC 0x9024-0x91D0, 0x8500 */
	I915_WRITE(VLV_G3DCTL,		s->g3dctl);
	I915_WRITE(VLV_GSCKGCTL,	s->gsckgctl);
	I915_WRITE(GEN6_MBCTL,		s->mbctl);

	/* GCP 0x9400-0x9424, 0x8100-0x810C */
	I915_WRITE(GEN6_UCGCTL1,	s->ucgctl1);
	I915_WRITE(GEN6_UCGCTL3,	s->ucgctl3);
	I915_WRITE(GEN6_RCGCTL1,	s->rcgctl1);
	I915_WRITE(GEN6_RCGCTL2,	s->rcgctl2);
	I915_WRITE(GEN6_RSTCTL,		s->rstctl);
	I915_WRITE(GEN7_MISCCPCTL,	s->misccpctl);

	/* GPM 0xA000-0xAA84, 0x8000-0x80FC */
	I915_WRITE(GEN6_GFXPAUSE,	s->gfxpause);
	I915_WRITE(GEN6_RPDEUHWTC,	s->rpdeuhwtc);
	I915_WRITE(GEN6_RPDEUC,		s->rpdeuc);
	I915_WRITE(ECOBUS,		s->ecobus);
	I915_WRITE(VLV_PWRDWNUPCTL,	s->pwrdwnupctl);
	I915_WRITE(GEN6_RP_DOWN_TIMEOUT,s->rp_down_timeout);
	I915_WRITE(GEN6_RPDEUCSW,	s->rp_deucsw);
	I915_WRITE(GEN6_RCUBMABDTMR,	s->rcubmabdtmr);
	I915_WRITE(VLV_RCEDATA,		s->rcedata);
	I915_WRITE(VLV_SPAREG2H,	s->spare2gh);

	/* Display CZ domain, 0x4400C-0x4402C, 0x4F000-0x4F11F */
	I915_WRITE(GTIMR,		s->gt_imr);
	I915_WRITE(GTIER,		s->gt_ier);
	I915_WRITE(GEN6_PMIMR,		s->pm_imr);
	I915_WRITE(GEN6_PMIER,		s->pm_ier);

	for (i = 0; i < ARRAY_SIZE(s->gt_scratch); i++)
		I915_WRITE(GEN7_GT_SCRATCH_BASE + i * 4, s->gt_scratch[i]);

	/* GT SA CZ domain, 0x100000-0x138124 */
	I915_WRITE(TILECTL,			s->tilectl);
	I915_WRITE(GTFIFOCTL,			s->gt_fifoctl);
	/*
	 * Preserve the GT allow wake and GFX force clock bit, they are not
	 * be restored, as they are used to control the s0ix suspend/resume
	 * sequence by the caller.
	 */
	val = I915_READ(VLV_GTLC_WAKE_CTRL);
	val &= VLV_GTLC_ALLOWWAKEREQ;
	val |= s->gtlc_wake_ctrl & ~VLV_GTLC_ALLOWWAKEREQ;
	I915_WRITE(VLV_GTLC_WAKE_CTRL, val);

	val = I915_READ(VLV_GTLC_SURVIVABILITY_REG);
	val &= VLV_GFX_CLK_FORCE_ON_BIT;
	val |= s->gtlc_survive & ~VLV_GFX_CLK_FORCE_ON_BIT;
	I915_WRITE(VLV_GTLC_SURVIVABILITY_REG, val);

	I915_WRITE(VLV_PMWGICZ,			s->pmwgicz);

	/* Gunit-Display CZ domain, 0x182028-0x1821CF */
	I915_WRITE(VLV_GU_CTL0,			s->gu_ctl0);
	I915_WRITE(VLV_GU_CTL1,			s->gu_ctl1);
	I915_WRITE(VLV_GUNIT_CLOCK_GATE2,	s->clock_gate_dis2);
}

int vlv_force_gfx_clock(struct drm_i915_private *dev_priv, bool force_on)
{
	u32 val;
	int err;

	val = I915_READ(VLV_GTLC_SURVIVABILITY_REG);
	WARN_ON(!!(val & VLV_GFX_CLK_FORCE_ON_BIT) == force_on);

#define COND (I915_READ(VLV_GTLC_SURVIVABILITY_REG) & VLV_GFX_CLK_STATUS_BIT)
	/* Wait for a previous force-off to settle */
	if (force_on) {
		err = wait_for(!COND, 20);
		if (err) {
			DRM_ERROR("timeout waiting for GFX clock force-off (%08x)\n",
				  I915_READ(VLV_GTLC_SURVIVABILITY_REG));
			return err;
		}
	}

	val = I915_READ(VLV_GTLC_SURVIVABILITY_REG);
	val &= ~VLV_GFX_CLK_FORCE_ON_BIT;
	if (force_on)
		val |= VLV_GFX_CLK_FORCE_ON_BIT;
	I915_WRITE(VLV_GTLC_SURVIVABILITY_REG, val);

	if (!force_on)
		return 0;

	err = wait_for(COND, 20);
	if (err)
		DRM_ERROR("timeout waiting for GFX clock force-on (%08x)\n",
			  I915_READ(VLV_GTLC_SURVIVABILITY_REG));

	return err;
#undef COND
}

static int vlv_allow_gt_wake(struct drm_i915_private *dev_priv, bool allow)
{
	u32 val;
	int err = 0;

	val = I915_READ(VLV_GTLC_WAKE_CTRL);
	val &= ~VLV_GTLC_ALLOWWAKEREQ;
	if (allow)
		val |= VLV_GTLC_ALLOWWAKEREQ;
	I915_WRITE(VLV_GTLC_WAKE_CTRL, val);
	POSTING_READ(VLV_GTLC_WAKE_CTRL);

#define COND (!!(I915_READ(VLV_GTLC_PW_STATUS) & VLV_GTLC_ALLOWWAKEACK) == \
	      allow)
	err = wait_for(COND, 1);
	if (err)
		DRM_ERROR("timeout disabling GT waking\n");
	return err;
#undef COND
}

static int vlv_wait_for_gt_wells(struct drm_i915_private *dev_priv,
				 bool wait_for_on)
{
	u32 mask;
	u32 val;
	int err;

	mask = VLV_GTLC_PW_MEDIA_STATUS_MASK | VLV_GTLC_PW_RENDER_STATUS_MASK;
	val = wait_for_on ? mask : 0;
#define COND ((I915_READ(VLV_GTLC_PW_STATUS) & mask) == val)
	if (COND)
		return 0;

	DRM_DEBUG_KMS("waiting for GT wells to go %s (%08x)\n",
			wait_for_on ? "on" : "off",
			I915_READ(VLV_GTLC_PW_STATUS));

	/*
	 * RC6 transitioning can be delayed up to 2 msec (see
	 * valleyview_enable_rps), use 3 msec for safety.
	 */
	err = wait_for(COND, 3);
	if (err)
		DRM_ERROR("timeout waiting for GT wells to go %s\n",
			  wait_for_on ? "on" : "off");

	return err;
#undef COND
}

static void vlv_check_no_gt_access(struct drm_i915_private *dev_priv)
{
	if (!(I915_READ(VLV_GTLC_PW_STATUS) & VLV_GTLC_ALLOWWAKEERR))
		return;

	DRM_ERROR("GT register access while GT waking disabled\n");
	I915_WRITE(VLV_GTLC_PW_STATUS, VLV_GTLC_ALLOWWAKEERR);
}

static int vlv_suspend_complete(struct drm_i915_private *dev_priv)
{
	u32 mask;
	int err;

	/*
	 * Bspec defines the following GT well on flags as debug only, so
	 * don't treat them as hard failures.
	 */
	(void)vlv_wait_for_gt_wells(dev_priv, false);

	mask = VLV_GTLC_RENDER_CTX_EXISTS | VLV_GTLC_MEDIA_CTX_EXISTS;
	WARN_ON((I915_READ(VLV_GTLC_WAKE_CTRL) & mask) != mask);

	vlv_check_no_gt_access(dev_priv);

	err = vlv_force_gfx_clock(dev_priv, true);
	if (err)
		goto err1;

	err = vlv_allow_gt_wake(dev_priv, false);
	if (err)
		goto err2;
	vlv_save_gunit_s0ix_state(dev_priv);

	err = vlv_force_gfx_clock(dev_priv, false);
	if (err)
		goto err2;

	return 0;

err2:
	/* For safety always re-enable waking and disable gfx clock forcing */
	vlv_allow_gt_wake(dev_priv, true);
err1:
	vlv_force_gfx_clock(dev_priv, false);

	return err;
}

static int vlv_resume_prepare(struct drm_i915_private *dev_priv,
				bool rpm_resume)
{
	struct drm_device *dev = dev_priv->dev;
	int err;
	int ret;

	/*
	 * If any of the steps fail just try to continue, that's the best we
	 * can do at this point. Return the first error code (which will also
	 * leave RPM permanently disabled).
	 */
	ret = vlv_force_gfx_clock(dev_priv, true);

	vlv_restore_gunit_s0ix_state(dev_priv);

	err = vlv_allow_gt_wake(dev_priv, true);
	if (!ret)
		ret = err;

	err = vlv_force_gfx_clock(dev_priv, false);
	if (!ret)
		ret = err;

	vlv_check_no_gt_access(dev_priv);

	if (rpm_resume) {
		intel_init_clock_gating(dev);
		i915_gem_restore_fences(dev);
	}

	return ret;
}

static int intel_runtime_suspend(struct device *device)
{
	struct pci_dev *pdev = to_pci_dev(device);
	struct drm_device *dev = pci_get_drvdata(pdev);
	struct drm_i915_private *dev_priv = dev->dev_private;
	int ret;

	if (WARN_ON_ONCE(!(dev_priv->rps.enabled && intel_enable_rc6(dev))))
		return -ENODEV;

	if (WARN_ON_ONCE(!HAS_RUNTIME_PM(dev)))
		return -ENODEV;

	assert_force_wake_inactive(dev_priv);

	DRM_DEBUG_KMS("Suspending device\n");

	/*
	 * We could deadlock here in case another thread holding struct_mutex
	 * calls RPM suspend concurrently, since the RPM suspend will wait
	 * first for this RPM suspend to finish. In this case the concurrent
	 * RPM resume will be followed by its RPM suspend counterpart. Still
	 * for consistency return -EAGAIN, which will reschedule this suspend.
	 */
	if (!mutex_trylock(&dev->struct_mutex)) {
		DRM_DEBUG_KMS("device lock contention, deffering suspend\n");
		/*
		 * Bump the expiration timestamp, otherwise the suspend won't
		 * be rescheduled.
		 */
		pm_runtime_mark_last_busy(device);

		return -EAGAIN;
	}
	/*
	 * We are safe here against re-faults, since the fault handler takes
	 * an RPM reference.
	 */
	i915_gem_release_all_mmaps(dev_priv);
	mutex_unlock(&dev->struct_mutex);

	flush_delayed_work(&dev_priv->rps.delayed_resume_work);
	intel_runtime_pm_disable_interrupts(dev_priv);
	intel_suspend_gt_powersave(dev);

	ret = intel_suspend_complete(dev_priv);
	if (ret) {
		DRM_ERROR("Runtime suspend failed, disabling it (%d)\n", ret);
		intel_runtime_pm_enable_interrupts(dev_priv);

		return ret;
	}

	del_timer_sync(&dev_priv->gpu_error.hangcheck_timer);
	dev_priv->pm.suspended = true;

	/*
	 * FIXME: We really should find a document that references the arguments
	 * used below!
	 */
	if (IS_HASWELL(dev)) {
		/*
		 * current versions of firmware which depend on this opregion
		 * notification have repurposed the D1 definition to mean
		 * "runtime suspended" vs. what you would normally expect (D3)
		 * to distinguish it from notifications that might be sent via
		 * the suspend path.
		 */
		intel_opregion_notify_adapter(dev, PCI_D1);
	} else {
		/*
		 * On Broadwell, if we use PCI_D1 the PCH DDI ports will stop
		 * being detected, and the call we do at intel_runtime_resume()
		 * won't be able to restore them. Since PCI_D3hot matches the
		 * actual specification and appears to be working, use it. Let's
		 * assume the other non-Haswell platforms will stay the same as
		 * Broadwell.
		 */
		intel_opregion_notify_adapter(dev, PCI_D3hot);
	}

	DRM_DEBUG_KMS("Device suspended\n");
	return 0;
}

static int intel_runtime_resume(struct device *device)
{
	struct pci_dev *pdev = to_pci_dev(device);
	struct drm_device *dev = pci_get_drvdata(pdev);
	struct drm_i915_private *dev_priv = dev->dev_private;
	int ret = 0;

	if (WARN_ON_ONCE(!HAS_RUNTIME_PM(dev)))
		return -ENODEV;

	DRM_DEBUG_KMS("Resuming device\n");

	intel_opregion_notify_adapter(dev, PCI_D0);
	dev_priv->pm.suspended = false;

	if (IS_GEN6(dev_priv))
		intel_init_pch_refclk(dev);
	else if (IS_HASWELL(dev_priv) || IS_BROADWELL(dev_priv))
		hsw_disable_pc8(dev_priv);
	else if (IS_VALLEYVIEW(dev_priv))
		ret = vlv_resume_prepare(dev_priv, true);

	/*
	 * No point of rolling back things in case of an error, as the best
	 * we can do is to hope that things will still work (and disable RPM).
	 */
	i915_gem_init_swizzling(dev);
	gen6_update_ring_freq(dev);

	intel_runtime_pm_enable_interrupts(dev_priv);
	intel_enable_gt_powersave(dev);

	if (ret)
		DRM_ERROR("Runtime resume failed, disabling it (%d)\n", ret);
	else
		DRM_DEBUG_KMS("Device resumed\n");

	return ret;
}

/*
 * This function implements common functionality of runtime and system
 * suspend sequence.
 */
static int intel_suspend_complete(struct drm_i915_private *dev_priv)
{
	struct drm_device *dev = dev_priv->dev;
	int ret;

	if (IS_HASWELL(dev) || IS_BROADWELL(dev))
		ret = hsw_suspend_complete(dev_priv);
	else if (IS_VALLEYVIEW(dev))
		ret = vlv_suspend_complete(dev_priv);
	else
		ret = 0;

	return ret;
}

static const struct dev_pm_ops i915_pm_ops = {
	/*
	 * S0ix (via system suspend) and S3 event handlers [PMSG_SUSPEND,
	 * PMSG_RESUME]
	 */
	.suspend = i915_pm_suspend,
	.suspend_late = i915_pm_suspend_late,
	.resume_early = i915_pm_resume_early,
	.resume = i915_pm_resume,
<<<<<<< HEAD
	.freeze = i915_pm_freeze,
	.freeze_late = i915_pm_freeze_late,
	.thaw_early = i915_pm_thaw_early,
	.thaw = i915_pm_thaw,
	.poweroff = i915_pm_poweroff,
=======

	/*
	 * S4 event handlers
	 * @freeze, @freeze_late    : called (1) before creating the
	 *                            hibernation image [PMSG_FREEZE] and
	 *                            (2) after rebooting, before restoring
	 *                            the image [PMSG_QUIESCE]
	 * @thaw, @thaw_early       : called (1) after creating the hibernation
	 *                            image, before writing it [PMSG_THAW]
	 *                            and (2) after failing to create or
	 *                            restore the image [PMSG_RECOVER]
	 * @poweroff, @poweroff_late: called after writing the hibernation
	 *                            image, before rebooting [PMSG_HIBERNATE]
	 * @restore, @restore_early : called after rebooting and restoring the
	 *                            hibernation image [PMSG_RESTORE]
	 */
	.freeze = i915_pm_suspend,
	.freeze_late = i915_pm_suspend_late,
	.thaw_early = i915_pm_resume_early,
	.thaw = i915_pm_resume,
	.poweroff = i915_pm_suspend,
	.poweroff_late = i915_pm_suspend_late,
>>>>>>> 21769c67
	.restore_early = i915_pm_resume_early,
	.restore = i915_pm_resume,

	/* S0ix (via runtime suspend) event handlers */
	.runtime_suspend = intel_runtime_suspend,
	.runtime_resume = intel_runtime_resume,
};

static const struct vm_operations_struct i915_gem_vm_ops = {
	.fault = i915_gem_fault,
	.open = drm_gem_vm_open,
	.close = drm_gem_vm_close,
};

static const struct file_operations i915_driver_fops = {
	.owner = THIS_MODULE,
	.open = drm_open,
	.release = drm_release,
	.unlocked_ioctl = drm_ioctl,
	.mmap = drm_gem_mmap,
	.poll = drm_poll,
	.read = drm_read,
#ifdef CONFIG_COMPAT
	.compat_ioctl = i915_compat_ioctl,
#endif
	.llseek = noop_llseek,
};

static struct drm_driver driver = {
	/* Don't use MTRRs here; the Xserver or userspace app should
	 * deal with them for Intel hardware.
	 */
	.driver_features =
	    DRIVER_USE_AGP |
	    DRIVER_HAVE_IRQ | DRIVER_IRQ_SHARED | DRIVER_GEM | DRIVER_PRIME |
	    DRIVER_RENDER,
	.load = i915_driver_load,
	.unload = i915_driver_unload,
	.open = i915_driver_open,
	.lastclose = i915_driver_lastclose,
	.preclose = i915_driver_preclose,
	.postclose = i915_driver_postclose,
	.set_busid = drm_pci_set_busid,

	/* Used in place of i915_pm_ops for non-DRIVER_MODESET */
	.suspend = i915_suspend_legacy,
	.resume = i915_resume_legacy,

	.device_is_agp = i915_driver_device_is_agp,
	.master_create = i915_master_create,
	.master_destroy = i915_master_destroy,
#if defined(CONFIG_DEBUG_FS)
	.debugfs_init = i915_debugfs_init,
	.debugfs_cleanup = i915_debugfs_cleanup,
#endif
	.gem_free_object = i915_gem_free_object,
	.gem_vm_ops = &i915_gem_vm_ops,

	.prime_handle_to_fd = drm_gem_prime_handle_to_fd,
	.prime_fd_to_handle = drm_gem_prime_fd_to_handle,
	.gem_prime_export = i915_gem_prime_export,
	.gem_prime_import = i915_gem_prime_import,

	.dumb_create = i915_gem_dumb_create,
	.dumb_map_offset = i915_gem_dumb_map_offset,
	.dumb_destroy = drm_gem_dumb_destroy,
	.ioctls = i915_ioctls,
	.fops = &i915_driver_fops,
	.name = DRIVER_NAME,
	.desc = DRIVER_DESC,
	.date = DRIVER_DATE,
	.major = DRIVER_MAJOR,
	.minor = DRIVER_MINOR,
	.patchlevel = DRIVER_PATCHLEVEL,
};

static struct pci_driver i915_pci_driver = {
	.name = DRIVER_NAME,
	.id_table = pciidlist,
	.probe = i915_pci_probe,
	.remove = i915_pci_remove,
	.driver.pm = &i915_pm_ops,
};

static int __init i915_init(void)
{
	driver.num_ioctls = i915_max_ioctl;

	/*
	 * If CONFIG_DRM_I915_KMS is set, default to KMS unless
	 * explicitly disabled with the module pararmeter.
	 *
	 * Otherwise, just follow the parameter (defaulting to off).
	 *
	 * Allow optional vga_text_mode_force boot option to override
	 * the default behavior.
	 */
#if defined(CONFIG_DRM_I915_KMS)
	if (i915.modeset != 0)
		driver.driver_features |= DRIVER_MODESET;
#endif
	if (i915.modeset == 1)
		driver.driver_features |= DRIVER_MODESET;

#ifdef CONFIG_VGA_CONSOLE
	if (vgacon_text_force() && i915.modeset == -1)
		driver.driver_features &= ~DRIVER_MODESET;
#endif

	if (!(driver.driver_features & DRIVER_MODESET)) {
		driver.get_vblank_timestamp = NULL;
#ifndef CONFIG_DRM_I915_UMS
		/* Silently fail loading to not upset userspace. */
		DRM_DEBUG_DRIVER("KMS and UMS disabled.\n");
		return 0;
#endif
	}

	return drm_pci_init(&driver, &i915_pci_driver);
}

static void __exit i915_exit(void)
{
#ifndef CONFIG_DRM_I915_UMS
	if (!(driver.driver_features & DRIVER_MODESET))
		return; /* Never loaded a driver. */
#endif

	drm_pci_exit(&driver, &i915_pci_driver);
}

module_init(i915_init);
module_exit(i915_exit);

MODULE_AUTHOR("Tungsten Graphics, Inc.");
MODULE_AUTHOR("Intel Corporation");

MODULE_DESCRIPTION(DRIVER_DESC);
MODULE_LICENSE("GPL and additional rights");<|MERGE_RESOLUTION|>--- conflicted
+++ resolved
@@ -967,48 +967,8 @@
 	struct pci_dev *pdev = to_pci_dev(dev);
 	struct drm_device *drm_dev = pci_get_drvdata(pdev);
 
-<<<<<<< HEAD
-	return i915_resume_early(drm_dev);
-}
-
-static int i915_pm_resume(struct device *dev)
-{
-	struct pci_dev *pdev = to_pci_dev(dev);
-	struct drm_device *drm_dev = pci_get_drvdata(pdev);
-
-	return i915_resume(drm_dev);
-}
-
-static int i915_pm_freeze(struct device *dev)
-{
-	struct pci_dev *pdev = to_pci_dev(dev);
-	struct drm_device *drm_dev = pci_get_drvdata(pdev);
-
-	if (!drm_dev || !drm_dev->dev_private) {
-		dev_err(dev, "DRM not initialized, aborting suspend.\n");
-		return -ENODEV;
-	}
-
-	return i915_drm_freeze(drm_dev);
-}
-
-static int i915_pm_freeze_late(struct device *dev)
-{
-	struct pci_dev *pdev = to_pci_dev(dev);
-	struct drm_device *drm_dev = pci_get_drvdata(pdev);
-	struct drm_i915_private *dev_priv = drm_dev->dev_private;
-
-	return intel_suspend_complete(dev_priv);
-}
-
-static int i915_pm_thaw_early(struct device *dev)
-{
-	struct pci_dev *pdev = to_pci_dev(dev);
-	struct drm_device *drm_dev = pci_get_drvdata(pdev);
-=======
 	if (drm_dev->switch_power_state == DRM_SWITCH_POWER_OFF)
 		return 0;
->>>>>>> 21769c67
 
 	return i915_drm_resume_early(drm_dev);
 }
@@ -1547,13 +1507,6 @@
 	.suspend_late = i915_pm_suspend_late,
 	.resume_early = i915_pm_resume_early,
 	.resume = i915_pm_resume,
-<<<<<<< HEAD
-	.freeze = i915_pm_freeze,
-	.freeze_late = i915_pm_freeze_late,
-	.thaw_early = i915_pm_thaw_early,
-	.thaw = i915_pm_thaw,
-	.poweroff = i915_pm_poweroff,
-=======
 
 	/*
 	 * S4 event handlers
@@ -1576,7 +1529,6 @@
 	.thaw = i915_pm_resume,
 	.poweroff = i915_pm_suspend,
 	.poweroff_late = i915_pm_suspend_late,
->>>>>>> 21769c67
 	.restore_early = i915_pm_resume_early,
 	.restore = i915_pm_resume,
 
