/* Copyright 2003 Tungsten Graphics, Inc., Cedar Park, Texas.
 * All Rights Reserved.
 *
 * Permission is hereby granted, free of charge, to any person obtaining a
 * copy of this software and associated documentation files (the
 * "Software"), to deal in the Software without restriction, including
 * without limitation the rights to use, copy, modify, merge, publish,
 * distribute, sub license, and/or sell copies of the Software, and to
 * permit persons to whom the Software is furnished to do so, subject to
 * the following conditions:
 *
 * The above copyright notice and this permission notice (including the
 * next paragraph) shall be included in all copies or substantial portions
 * of the Software.
 *
 * THE SOFTWARE IS PROVIDED "AS IS", WITHOUT WARRANTY OF ANY KIND, EXPRESS
 * OR IMPLIED, INCLUDING BUT NOT LIMITED TO THE WARRANTIES OF
 * MERCHANTABILITY, FITNESS FOR A PARTICULAR PURPOSE AND NON-INFRINGEMENT.
 * IN NO EVENT SHALL TUNGSTEN GRAPHICS AND/OR ITS SUPPLIERS BE LIABLE FOR
 * ANY CLAIM, DAMAGES OR OTHER LIABILITY, WHETHER IN AN ACTION OF CONTRACT,
 * TORT OR OTHERWISE, ARISING FROM, OUT OF OR IN CONNECTION WITH THE
 * SOFTWARE OR THE USE OR OTHER DEALINGS IN THE SOFTWARE.
 */

#ifndef _I915_REG_H_
#define _I915_REG_H_

#define _PIPE(pipe, a, b) ((a) + (pipe)*((b)-(a)))
#define _PIPE_INC(pipe, base, inc) ((base) + (pipe)*(inc))
#define _TRANSCODER(tran, a, b) ((a) + (tran)*((b)-(a)))

#define _PORT(port, a, b) ((a) + (port)*((b)-(a)))

#define _MASKED_BIT_ENABLE(a) (((a) << 16) | (a))
#define _MASKED_BIT_DISABLE(a) ((a) << 16)

/* PCI config space */

#define HPLLCC	0xc0 /* 855 only */
#define   GC_CLOCK_CONTROL_MASK		(0xf << 0)
#define   GC_CLOCK_133_200		(0 << 0)
#define   GC_CLOCK_100_200		(1 << 0)
#define   GC_CLOCK_100_133		(2 << 0)
#define   GC_CLOCK_166_250		(3 << 0)
#define GCFGC2	0xda
#define GCFGC	0xf0 /* 915+ only */
#define   GC_LOW_FREQUENCY_ENABLE	(1 << 7)
#define   GC_DISPLAY_CLOCK_190_200_MHZ	(0 << 4)
#define   GC_DISPLAY_CLOCK_333_MHZ	(4 << 4)
#define   GC_DISPLAY_CLOCK_267_MHZ_PNV	(0 << 4)
#define   GC_DISPLAY_CLOCK_333_MHZ_PNV	(1 << 4)
#define   GC_DISPLAY_CLOCK_444_MHZ_PNV	(2 << 4)
#define   GC_DISPLAY_CLOCK_200_MHZ_PNV	(5 << 4)
#define   GC_DISPLAY_CLOCK_133_MHZ_PNV	(6 << 4)
#define   GC_DISPLAY_CLOCK_167_MHZ_PNV	(7 << 4)
#define   GC_DISPLAY_CLOCK_MASK		(7 << 4)
#define   GM45_GC_RENDER_CLOCK_MASK	(0xf << 0)
#define   GM45_GC_RENDER_CLOCK_266_MHZ	(8 << 0)
#define   GM45_GC_RENDER_CLOCK_320_MHZ	(9 << 0)
#define   GM45_GC_RENDER_CLOCK_400_MHZ	(0xb << 0)
#define   GM45_GC_RENDER_CLOCK_533_MHZ	(0xc << 0)
#define   I965_GC_RENDER_CLOCK_MASK	(0xf << 0)
#define   I965_GC_RENDER_CLOCK_267_MHZ	(2 << 0)
#define   I965_GC_RENDER_CLOCK_333_MHZ	(3 << 0)
#define   I965_GC_RENDER_CLOCK_444_MHZ	(4 << 0)
#define   I965_GC_RENDER_CLOCK_533_MHZ	(5 << 0)
#define   I945_GC_RENDER_CLOCK_MASK	(7 << 0)
#define   I945_GC_RENDER_CLOCK_166_MHZ	(0 << 0)
#define   I945_GC_RENDER_CLOCK_200_MHZ	(1 << 0)
#define   I945_GC_RENDER_CLOCK_250_MHZ	(3 << 0)
#define   I945_GC_RENDER_CLOCK_400_MHZ	(5 << 0)
#define   I915_GC_RENDER_CLOCK_MASK	(7 << 0)
#define   I915_GC_RENDER_CLOCK_166_MHZ	(0 << 0)
#define   I915_GC_RENDER_CLOCK_200_MHZ	(1 << 0)
#define   I915_GC_RENDER_CLOCK_333_MHZ	(4 << 0)
#define LBB	0xf4

/* Graphics reset regs */
#define I965_GDRST 0xc0 /* PCI config register */
#define ILK_GDSR 0x2ca4 /* MCHBAR offset */
#define  GRDOM_FULL	(0<<2)
#define  GRDOM_RENDER	(1<<2)
#define  GRDOM_MEDIA	(3<<2)
#define  GRDOM_MASK	(3<<2)
#define  GRDOM_RESET_ENABLE (1<<0)

#define GEN6_MBCUNIT_SNPCR	0x900c /* for LLC config */
#define   GEN6_MBC_SNPCR_SHIFT	21
#define   GEN6_MBC_SNPCR_MASK	(3<<21)
#define   GEN6_MBC_SNPCR_MAX	(0<<21)
#define   GEN6_MBC_SNPCR_MED	(1<<21)
#define   GEN6_MBC_SNPCR_LOW	(2<<21)
#define   GEN6_MBC_SNPCR_MIN	(3<<21) /* only 1/16th of the cache is shared */

#define GEN6_MBCTL		0x0907c
#define   GEN6_MBCTL_ENABLE_BOOT_FETCH	(1 << 4)
#define   GEN6_MBCTL_CTX_FETCH_NEEDED	(1 << 3)
#define   GEN6_MBCTL_BME_UPDATE_ENABLE	(1 << 2)
#define   GEN6_MBCTL_MAE_UPDATE_ENABLE	(1 << 1)
#define   GEN6_MBCTL_BOOT_FETCH_MECH	(1 << 0)

#define GEN6_GDRST	0x941c
#define  GEN6_GRDOM_FULL		(1 << 0)
#define  GEN6_GRDOM_RENDER		(1 << 1)
#define  GEN6_GRDOM_MEDIA		(1 << 2)
#define  GEN6_GRDOM_BLT			(1 << 3)

#define RING_PP_DIR_BASE(ring)		((ring)->mmio_base+0x228)
#define RING_PP_DIR_BASE_READ(ring)	((ring)->mmio_base+0x518)
#define RING_PP_DIR_DCLV(ring)		((ring)->mmio_base+0x220)
#define   PP_DIR_DCLV_2G		0xffffffff

#define GEN8_RING_PDP_UDW(ring, n)	((ring)->mmio_base+0x270 + ((n) * 8 + 4))
#define GEN8_RING_PDP_LDW(ring, n)	((ring)->mmio_base+0x270 + (n) * 8)

#define GAM_ECOCHK			0x4090
#define   ECOCHK_SNB_BIT		(1<<10)
#define   HSW_ECOCHK_ARB_PRIO_SOL	(1<<6)
#define   ECOCHK_PPGTT_CACHE64B		(0x3<<3)
#define   ECOCHK_PPGTT_CACHE4B		(0x0<<3)
#define   ECOCHK_PPGTT_GFDT_IVB		(0x1<<4)
#define   ECOCHK_PPGTT_LLC_IVB		(0x1<<3)
#define   ECOCHK_PPGTT_UC_HSW		(0x1<<3)
#define   ECOCHK_PPGTT_WT_HSW		(0x2<<3)
#define   ECOCHK_PPGTT_WB_HSW		(0x3<<3)

#define GAC_ECO_BITS			0x14090
#define   ECOBITS_SNB_BIT		(1<<13)
#define   ECOBITS_PPGTT_CACHE64B	(3<<8)
#define   ECOBITS_PPGTT_CACHE4B		(0<<8)

#define GAB_CTL				0x24000
#define   GAB_CTL_CONT_AFTER_PAGEFAULT	(1<<8)

/* VGA stuff */

#define VGA_ST01_MDA 0x3ba
#define VGA_ST01_CGA 0x3da

#define VGA_MSR_WRITE 0x3c2
#define VGA_MSR_READ 0x3cc
#define   VGA_MSR_MEM_EN (1<<1)
#define   VGA_MSR_CGA_MODE (1<<0)

#define VGA_SR_INDEX 0x3c4
#define SR01			1
#define VGA_SR_DATA 0x3c5

#define VGA_AR_INDEX 0x3c0
#define   VGA_AR_VID_EN (1<<5)
#define VGA_AR_DATA_WRITE 0x3c0
#define VGA_AR_DATA_READ 0x3c1

#define VGA_GR_INDEX 0x3ce
#define VGA_GR_DATA 0x3cf
/* GR05 */
#define   VGA_GR_MEM_READ_MODE_SHIFT 3
#define     VGA_GR_MEM_READ_MODE_PLANE 1
/* GR06 */
#define   VGA_GR_MEM_MODE_MASK 0xc
#define   VGA_GR_MEM_MODE_SHIFT 2
#define   VGA_GR_MEM_A0000_AFFFF 0
#define   VGA_GR_MEM_A0000_BFFFF 1
#define   VGA_GR_MEM_B0000_B7FFF 2
#define   VGA_GR_MEM_B0000_BFFFF 3

#define VGA_DACMASK 0x3c6
#define VGA_DACRX 0x3c7
#define VGA_DACWX 0x3c8
#define VGA_DACDATA 0x3c9

#define VGA_CR_INDEX_MDA 0x3b4
#define VGA_CR_DATA_MDA 0x3b5
#define VGA_CR_INDEX_CGA 0x3d4
#define VGA_CR_DATA_CGA 0x3d5

/*
 * Memory interface instructions used by the kernel
 */
#define MI_INSTR(opcode, flags) (((opcode) << 23) | (flags))

#define MI_NOOP			MI_INSTR(0, 0)
#define MI_USER_INTERRUPT	MI_INSTR(0x02, 0)
#define MI_WAIT_FOR_EVENT       MI_INSTR(0x03, 0)
#define   MI_WAIT_FOR_OVERLAY_FLIP	(1<<16)
#define   MI_WAIT_FOR_PLANE_B_FLIP      (1<<6)
#define   MI_WAIT_FOR_PLANE_A_FLIP      (1<<2)
#define   MI_WAIT_FOR_PLANE_A_SCANLINES (1<<1)
#define MI_FLUSH		MI_INSTR(0x04, 0)
#define   MI_READ_FLUSH		(1 << 0)
#define   MI_EXE_FLUSH		(1 << 1)
#define   MI_NO_WRITE_FLUSH	(1 << 2)
#define   MI_SCENE_COUNT	(1 << 3) /* just increment scene count */
#define   MI_END_SCENE		(1 << 4) /* flush binner and incr scene count */
#define   MI_INVALIDATE_ISP	(1 << 5) /* invalidate indirect state pointers */
#define MI_REPORT_HEAD		MI_INSTR(0x07, 0)
#define MI_ARB_ON_OFF		MI_INSTR(0x08, 0)
#define   MI_ARB_ENABLE			(1<<0)
#define   MI_ARB_DISABLE		(0<<0)
#define MI_BATCH_BUFFER_END	MI_INSTR(0x0a, 0)
#define MI_SUSPEND_FLUSH	MI_INSTR(0x0b, 0)
#define   MI_SUSPEND_FLUSH_EN	(1<<0)
#define MI_OVERLAY_FLIP		MI_INSTR(0x11, 0)
#define   MI_OVERLAY_CONTINUE	(0x0<<21)
#define   MI_OVERLAY_ON		(0x1<<21)
#define   MI_OVERLAY_OFF	(0x2<<21)
#define MI_LOAD_SCAN_LINES_INCL MI_INSTR(0x12, 0)
#define MI_DISPLAY_FLIP		MI_INSTR(0x14, 2)
#define MI_DISPLAY_FLIP_I915	MI_INSTR(0x14, 1)
#define   MI_DISPLAY_FLIP_PLANE(n) ((n) << 20)
/* IVB has funny definitions for which plane to flip. */
#define   MI_DISPLAY_FLIP_IVB_PLANE_A  (0 << 19)
#define   MI_DISPLAY_FLIP_IVB_PLANE_B  (1 << 19)
#define   MI_DISPLAY_FLIP_IVB_SPRITE_A (2 << 19)
#define   MI_DISPLAY_FLIP_IVB_SPRITE_B (3 << 19)
#define   MI_DISPLAY_FLIP_IVB_PLANE_C  (4 << 19)
#define   MI_DISPLAY_FLIP_IVB_SPRITE_C (5 << 19)
#define MI_SEMAPHORE_MBOX	MI_INSTR(0x16, 1) /* gen6+ */
#define   MI_SEMAPHORE_GLOBAL_GTT    (1<<22)
#define   MI_SEMAPHORE_UPDATE	    (1<<21)
#define   MI_SEMAPHORE_COMPARE	    (1<<20)
#define   MI_SEMAPHORE_REGISTER	    (1<<18)
#define   MI_SEMAPHORE_SYNC_VR	    (0<<16) /* RCS  wait for VCS  (RVSYNC) */
#define   MI_SEMAPHORE_SYNC_VER	    (1<<16) /* RCS  wait for VECS (RVESYNC) */
#define   MI_SEMAPHORE_SYNC_BR	    (2<<16) /* RCS  wait for BCS  (RBSYNC) */
#define   MI_SEMAPHORE_SYNC_BV	    (0<<16) /* VCS  wait for BCS  (VBSYNC) */
#define   MI_SEMAPHORE_SYNC_VEV	    (1<<16) /* VCS  wait for VECS (VVESYNC) */
#define   MI_SEMAPHORE_SYNC_RV	    (2<<16) /* VCS  wait for RCS  (VRSYNC) */
#define   MI_SEMAPHORE_SYNC_RB	    (0<<16) /* BCS  wait for RCS  (BRSYNC) */
#define   MI_SEMAPHORE_SYNC_VEB	    (1<<16) /* BCS  wait for VECS (BVESYNC) */
#define   MI_SEMAPHORE_SYNC_VB	    (2<<16) /* BCS  wait for VCS  (BVSYNC) */
#define   MI_SEMAPHORE_SYNC_BVE	    (0<<16) /* VECS wait for BCS  (VEBSYNC) */
#define   MI_SEMAPHORE_SYNC_VVE	    (1<<16) /* VECS wait for VCS  (VEVSYNC) */
#define   MI_SEMAPHORE_SYNC_RVE	    (2<<16) /* VECS wait for RCS  (VERSYNC) */
#define   MI_SEMAPHORE_SYNC_INVALID  (3<<16)
#define MI_SET_CONTEXT		MI_INSTR(0x18, 0)
#define   MI_MM_SPACE_GTT		(1<<8)
#define   MI_MM_SPACE_PHYSICAL		(0<<8)
#define   MI_SAVE_EXT_STATE_EN		(1<<3)
#define   MI_RESTORE_EXT_STATE_EN	(1<<2)
#define   MI_FORCE_RESTORE		(1<<1)
#define   MI_RESTORE_INHIBIT		(1<<0)
#define MI_STORE_DWORD_IMM	MI_INSTR(0x20, 1)
#define   MI_MEM_VIRTUAL	(1 << 22) /* 965+ only */
#define MI_STORE_DWORD_INDEX	MI_INSTR(0x21, 1)
#define   MI_STORE_DWORD_INDEX_SHIFT 2
/* Official intel docs are somewhat sloppy concerning MI_LOAD_REGISTER_IMM:
 * - Always issue a MI_NOOP _before_ the MI_LOAD_REGISTER_IMM - otherwise hw
 *   simply ignores the register load under certain conditions.
 * - One can actually load arbitrary many arbitrary registers: Simply issue x
 *   address/value pairs. Don't overdue it, though, x <= 2^4 must hold!
 */
#define MI_LOAD_REGISTER_IMM(x)	MI_INSTR(0x22, 2*x-1)
#define MI_STORE_REGISTER_MEM(x) MI_INSTR(0x24, 2*x-1)
<<<<<<< HEAD
#define  MI_SRM_LRM_GLOBAL_GTT		(1<<22)
=======
#define   MI_SRM_LRM_GLOBAL_GTT		(1<<22)
>>>>>>> d8ccba86
#define MI_FLUSH_DW		MI_INSTR(0x26, 1) /* for GEN6 */
#define   MI_FLUSH_DW_STORE_INDEX	(1<<21)
#define   MI_INVALIDATE_TLB		(1<<18)
#define   MI_FLUSH_DW_OP_STOREDW	(1<<14)
#define   MI_INVALIDATE_BSD		(1<<7)
#define   MI_FLUSH_DW_USE_GTT		(1<<2)
#define   MI_FLUSH_DW_USE_PPGTT		(0<<2)
#define MI_BATCH_BUFFER		MI_INSTR(0x30, 1)
#define   MI_BATCH_NON_SECURE		(1)
/* for snb/ivb/vlv this also means "batch in ppgtt" when ppgtt is enabled. */
#define   MI_BATCH_NON_SECURE_I965	(1<<8)
#define   MI_BATCH_PPGTT_HSW		(1<<8)
#define   MI_BATCH_NON_SECURE_HSW	(1<<13)
#define MI_BATCH_BUFFER_START	MI_INSTR(0x31, 0)
#define   MI_BATCH_GTT		    (2<<6) /* aliased with (1<<7) on gen4 */
#define MI_BATCH_BUFFER_START_GEN8	MI_INSTR(0x31, 1)


#define MI_PREDICATE_RESULT_2	(0x2214)
#define  LOWER_SLICE_ENABLED	(1<<0)
#define  LOWER_SLICE_DISABLED	(0<<0)

/*
 * 3D instructions used by the kernel
 */
#define GFX_INSTR(opcode, flags) ((0x3 << 29) | ((opcode) << 24) | (flags))

#define GFX_OP_RASTER_RULES    ((0x3<<29)|(0x7<<24))
#define GFX_OP_SCISSOR         ((0x3<<29)|(0x1c<<24)|(0x10<<19))
#define   SC_UPDATE_SCISSOR       (0x1<<1)
#define   SC_ENABLE_MASK          (0x1<<0)
#define   SC_ENABLE               (0x1<<0)
#define GFX_OP_LOAD_INDIRECT   ((0x3<<29)|(0x1d<<24)|(0x7<<16))
#define GFX_OP_SCISSOR_INFO    ((0x3<<29)|(0x1d<<24)|(0x81<<16)|(0x1))
#define   SCI_YMIN_MASK      (0xffff<<16)
#define   SCI_XMIN_MASK      (0xffff<<0)
#define   SCI_YMAX_MASK      (0xffff<<16)
#define   SCI_XMAX_MASK      (0xffff<<0)
#define GFX_OP_SCISSOR_ENABLE	 ((0x3<<29)|(0x1c<<24)|(0x10<<19))
#define GFX_OP_SCISSOR_RECT	 ((0x3<<29)|(0x1d<<24)|(0x81<<16)|1)
#define GFX_OP_COLOR_FACTOR      ((0x3<<29)|(0x1d<<24)|(0x1<<16)|0x0)
#define GFX_OP_STIPPLE           ((0x3<<29)|(0x1d<<24)|(0x83<<16))
#define GFX_OP_MAP_INFO          ((0x3<<29)|(0x1d<<24)|0x4)
#define GFX_OP_DESTBUFFER_VARS   ((0x3<<29)|(0x1d<<24)|(0x85<<16)|0x0)
#define GFX_OP_DESTBUFFER_INFO	 ((0x3<<29)|(0x1d<<24)|(0x8e<<16)|1)
#define GFX_OP_DRAWRECT_INFO     ((0x3<<29)|(0x1d<<24)|(0x80<<16)|(0x3))
#define GFX_OP_DRAWRECT_INFO_I965  ((0x7900<<16)|0x2)
#define SRC_COPY_BLT_CMD                ((2<<29)|(0x43<<22)|4)
#define XY_SRC_COPY_BLT_CMD		((2<<29)|(0x53<<22)|6)
#define XY_MONO_SRC_COPY_IMM_BLT	((2<<29)|(0x71<<22)|5)
#define XY_SRC_COPY_BLT_WRITE_ALPHA	(1<<21)
#define XY_SRC_COPY_BLT_WRITE_RGB	(1<<20)
#define   BLT_DEPTH_8			(0<<24)
#define   BLT_DEPTH_16_565		(1<<24)
#define   BLT_DEPTH_16_1555		(2<<24)
#define   BLT_DEPTH_32			(3<<24)
#define   BLT_ROP_GXCOPY		(0xcc<<16)
#define XY_SRC_COPY_BLT_SRC_TILED	(1<<15) /* 965+ only */
#define XY_SRC_COPY_BLT_DST_TILED	(1<<11) /* 965+ only */
#define CMD_OP_DISPLAYBUFFER_INFO ((0x0<<29)|(0x14<<23)|2)
#define   ASYNC_FLIP                (1<<22)
#define   DISPLAY_PLANE_A           (0<<20)
#define   DISPLAY_PLANE_B           (1<<20)
#define GFX_OP_PIPE_CONTROL(len)	((0x3<<29)|(0x3<<27)|(0x2<<24)|(len-2))
#define   PIPE_CONTROL_GLOBAL_GTT_IVB			(1<<24) /* gen7+ */
#define   PIPE_CONTROL_CS_STALL				(1<<20)
#define   PIPE_CONTROL_TLB_INVALIDATE			(1<<18)
#define   PIPE_CONTROL_QW_WRITE				(1<<14)
#define   PIPE_CONTROL_DEPTH_STALL			(1<<13)
#define   PIPE_CONTROL_WRITE_FLUSH			(1<<12)
#define   PIPE_CONTROL_RENDER_TARGET_CACHE_FLUSH	(1<<12) /* gen6+ */
#define   PIPE_CONTROL_INSTRUCTION_CACHE_INVALIDATE	(1<<11) /* MBZ on Ironlake */
#define   PIPE_CONTROL_TEXTURE_CACHE_INVALIDATE		(1<<10) /* GM45+ only */
#define   PIPE_CONTROL_INDIRECT_STATE_DISABLE		(1<<9)
#define   PIPE_CONTROL_NOTIFY				(1<<8)
#define   PIPE_CONTROL_VF_CACHE_INVALIDATE		(1<<4)
#define   PIPE_CONTROL_CONST_CACHE_INVALIDATE		(1<<3)
#define   PIPE_CONTROL_STATE_CACHE_INVALIDATE		(1<<2)
#define   PIPE_CONTROL_STALL_AT_SCOREBOARD		(1<<1)
#define   PIPE_CONTROL_DEPTH_CACHE_FLUSH		(1<<0)
#define   PIPE_CONTROL_GLOBAL_GTT (1<<2) /* in addr dword */


/*
 * Reset registers
 */
#define DEBUG_RESET_I830		0x6070
#define  DEBUG_RESET_FULL		(1<<7)
#define  DEBUG_RESET_RENDER		(1<<8)
#define  DEBUG_RESET_DISPLAY		(1<<9)

/*
 * IOSF sideband
 */
#define VLV_IOSF_DOORBELL_REQ			(VLV_DISPLAY_BASE + 0x2100)
#define   IOSF_DEVFN_SHIFT			24
#define   IOSF_OPCODE_SHIFT			16
#define   IOSF_PORT_SHIFT			8
#define   IOSF_BYTE_ENABLES_SHIFT		4
#define   IOSF_BAR_SHIFT			1
#define   IOSF_SB_BUSY				(1<<0)
#define   IOSF_PORT_BUNIT			0x3
#define   IOSF_PORT_PUNIT			0x4
#define   IOSF_PORT_NC				0x11
#define   IOSF_PORT_DPIO			0x12
#define   IOSF_PORT_GPIO_NC			0x13
#define   IOSF_PORT_CCK				0x14
#define   IOSF_PORT_CCU				0xA9
#define   IOSF_PORT_GPS_CORE			0x48
#define   IOSF_PORT_FLISDSI			0x1B
#define VLV_IOSF_DATA				(VLV_DISPLAY_BASE + 0x2104)
#define VLV_IOSF_ADDR				(VLV_DISPLAY_BASE + 0x2108)

/* See configdb bunit SB addr map */
#define BUNIT_REG_BISOC				0x11

#define PUNIT_OPCODE_REG_READ			6
#define PUNIT_OPCODE_REG_WRITE			7

#define PUNIT_REG_DSPFREQ			0x36
#define   DSPFREQSTAT_SHIFT			30
#define   DSPFREQSTAT_MASK			(0x3 << DSPFREQSTAT_SHIFT)
#define   DSPFREQGUAR_SHIFT			14
#define   DSPFREQGUAR_MASK			(0x3 << DSPFREQGUAR_SHIFT)
#define PUNIT_REG_PWRGT_CTRL			0x60
#define PUNIT_REG_PWRGT_STATUS			0x61
#define	  PUNIT_CLK_GATE			1
#define	  PUNIT_PWR_RESET			2
#define	  PUNIT_PWR_GATE			3
#define	  RENDER_PWRGT				(PUNIT_PWR_GATE << 0)
#define	  MEDIA_PWRGT				(PUNIT_PWR_GATE << 2)
#define	  DISP2D_PWRGT				(PUNIT_PWR_GATE << 6)

#define PUNIT_REG_GPU_LFM			0xd3
#define PUNIT_REG_GPU_FREQ_REQ			0xd4
#define PUNIT_REG_GPU_FREQ_STS			0xd8
#define   GENFREQSTATUS				(1<<0)
#define PUNIT_REG_MEDIA_TURBO_FREQ_REQ		0xdc

#define PUNIT_FUSE_BUS2				0xf6 /* bits 47:40 */
#define PUNIT_FUSE_BUS1				0xf5 /* bits 55:48 */

#define IOSF_NC_FB_GFX_FREQ_FUSE		0x1c
#define   FB_GFX_MAX_FREQ_FUSE_SHIFT		3
#define   FB_GFX_MAX_FREQ_FUSE_MASK		0x000007f8
#define   FB_GFX_FGUARANTEED_FREQ_FUSE_SHIFT	11
#define   FB_GFX_FGUARANTEED_FREQ_FUSE_MASK	0x0007f800
#define IOSF_NC_FB_GFX_FMAX_FUSE_HI		0x34
#define   FB_FMAX_VMIN_FREQ_HI_MASK		0x00000007
#define IOSF_NC_FB_GFX_FMAX_FUSE_LO		0x30
#define   FB_FMAX_VMIN_FREQ_LO_SHIFT		27
#define   FB_FMAX_VMIN_FREQ_LO_MASK		0xf8000000

/* vlv2 north clock has */
#define CCK_FUSE_REG				0x8
#define  CCK_FUSE_HPLL_FREQ_MASK		0x3
#define CCK_REG_DSI_PLL_FUSE			0x44
#define CCK_REG_DSI_PLL_CONTROL			0x48
#define  DSI_PLL_VCO_EN				(1 << 31)
#define  DSI_PLL_LDO_GATE			(1 << 30)
#define  DSI_PLL_P1_POST_DIV_SHIFT		17
#define  DSI_PLL_P1_POST_DIV_MASK		(0x1ff << 17)
#define  DSI_PLL_P2_MUX_DSI0_DIV2		(1 << 13)
#define  DSI_PLL_P3_MUX_DSI1_DIV2		(1 << 12)
#define  DSI_PLL_MUX_MASK			(3 << 9)
#define  DSI_PLL_MUX_DSI0_DSIPLL		(0 << 10)
#define  DSI_PLL_MUX_DSI0_CCK			(1 << 10)
#define  DSI_PLL_MUX_DSI1_DSIPLL		(0 << 9)
#define  DSI_PLL_MUX_DSI1_CCK			(1 << 9)
#define  DSI_PLL_CLK_GATE_MASK			(0xf << 5)
#define  DSI_PLL_CLK_GATE_DSI0_DSIPLL		(1 << 8)
#define  DSI_PLL_CLK_GATE_DSI1_DSIPLL		(1 << 7)
#define  DSI_PLL_CLK_GATE_DSI0_CCK		(1 << 6)
#define  DSI_PLL_CLK_GATE_DSI1_CCK		(1 << 5)
#define  DSI_PLL_LOCK				(1 << 0)
#define CCK_REG_DSI_PLL_DIVIDER			0x4c
#define  DSI_PLL_LFSR				(1 << 31)
#define  DSI_PLL_FRACTION_EN			(1 << 30)
#define  DSI_PLL_FRAC_COUNTER_SHIFT		27
#define  DSI_PLL_FRAC_COUNTER_MASK		(7 << 27)
#define  DSI_PLL_USYNC_CNT_SHIFT		18
#define  DSI_PLL_USYNC_CNT_MASK			(0x1ff << 18)
#define  DSI_PLL_N1_DIV_SHIFT			16
#define  DSI_PLL_N1_DIV_MASK			(3 << 16)
#define  DSI_PLL_M1_DIV_SHIFT			0
#define  DSI_PLL_M1_DIV_MASK			(0x1ff << 0)
#define CCK_DISPLAY_CLOCK_CONTROL		0x6b

/*
 * DPIO - a special bus for various display related registers to hide behind
 *
 * DPIO is VLV only.
 *
 * Note: digital port B is DDI0, digital pot C is DDI1
 */
#define DPIO_DEVFN			0
#define DPIO_OPCODE_REG_WRITE		1
#define DPIO_OPCODE_REG_READ		0

#define DPIO_CTL			(VLV_DISPLAY_BASE + 0x2110)
#define  DPIO_MODSEL1			(1<<3) /* if ref clk b == 27 */
#define  DPIO_MODSEL0			(1<<2) /* if ref clk a == 27 */
#define  DPIO_SFR_BYPASS		(1<<1)
#define  DPIO_CMNRST			(1<<0)

#define DPIO_PHY(pipe)			((pipe) >> 1)
#define DPIO_PHY_IOSF_PORT(phy)		(dev_priv->dpio_phy_iosf_port[phy])

/*
 * Per pipe/PLL DPIO regs
 */
#define _VLV_PLL_DW3_CH0		0x800c
#define   DPIO_POST_DIV_SHIFT		(28) /* 3 bits */
#define   DPIO_POST_DIV_DAC		0
#define   DPIO_POST_DIV_HDMIDP		1 /* DAC 225-400M rate */
#define   DPIO_POST_DIV_LVDS1		2
#define   DPIO_POST_DIV_LVDS2		3
#define   DPIO_K_SHIFT			(24) /* 4 bits */
#define   DPIO_P1_SHIFT			(21) /* 3 bits */
#define   DPIO_P2_SHIFT			(16) /* 5 bits */
#define   DPIO_N_SHIFT			(12) /* 4 bits */
#define   DPIO_ENABLE_CALIBRATION	(1<<11)
#define   DPIO_M1DIV_SHIFT		(8) /* 3 bits */
#define   DPIO_M2DIV_MASK		0xff
#define _VLV_PLL_DW3_CH1		0x802c
#define VLV_PLL_DW3(ch) _PIPE(ch, _VLV_PLL_DW3_CH0, _VLV_PLL_DW3_CH1)

#define _VLV_PLL_DW5_CH0		0x8014
#define   DPIO_REFSEL_OVERRIDE		27
#define   DPIO_PLL_MODESEL_SHIFT	24 /* 3 bits */
#define   DPIO_BIAS_CURRENT_CTL_SHIFT	21 /* 3 bits, always 0x7 */
#define   DPIO_PLL_REFCLK_SEL_SHIFT	16 /* 2 bits */
#define   DPIO_PLL_REFCLK_SEL_MASK	3
#define   DPIO_DRIVER_CTL_SHIFT		12 /* always set to 0x8 */
#define   DPIO_CLK_BIAS_CTL_SHIFT	8 /* always set to 0x5 */
#define _VLV_PLL_DW5_CH1		0x8034
#define VLV_PLL_DW5(ch) _PIPE(ch, _VLV_PLL_DW5_CH0, _VLV_PLL_DW5_CH1)

#define _VLV_PLL_DW7_CH0		0x801c
#define _VLV_PLL_DW7_CH1		0x803c
#define VLV_PLL_DW7(ch) _PIPE(ch, _VLV_PLL_DW7_CH0, _VLV_PLL_DW7_CH1)

#define _VLV_PLL_DW8_CH0		0x8040
#define _VLV_PLL_DW8_CH1		0x8060
#define VLV_PLL_DW8(ch) _PIPE(ch, _VLV_PLL_DW8_CH0, _VLV_PLL_DW8_CH1)

#define VLV_PLL_DW9_BCAST		0xc044
#define _VLV_PLL_DW9_CH0		0x8044
#define _VLV_PLL_DW9_CH1		0x8064
#define VLV_PLL_DW9(ch) _PIPE(ch, _VLV_PLL_DW9_CH0, _VLV_PLL_DW9_CH1)

#define _VLV_PLL_DW10_CH0		0x8048
#define _VLV_PLL_DW10_CH1		0x8068
#define VLV_PLL_DW10(ch) _PIPE(ch, _VLV_PLL_DW10_CH0, _VLV_PLL_DW10_CH1)

#define _VLV_PLL_DW11_CH0		0x804c
#define _VLV_PLL_DW11_CH1		0x806c
#define VLV_PLL_DW11(ch) _PIPE(ch, _VLV_PLL_DW11_CH0, _VLV_PLL_DW11_CH1)

/* Spec for ref block start counts at DW10 */
#define VLV_REF_DW13			0x80ac

#define VLV_CMN_DW0			0x8100

/*
 * Per DDI channel DPIO regs
 */

#define _VLV_PCS_DW0_CH0		0x8200
#define _VLV_PCS_DW0_CH1		0x8400
#define   DPIO_PCS_TX_LANE2_RESET	(1<<16)
#define   DPIO_PCS_TX_LANE1_RESET	(1<<7)
#define VLV_PCS_DW0(ch) _PORT(ch, _VLV_PCS_DW0_CH0, _VLV_PCS_DW0_CH1)

#define _VLV_PCS_DW1_CH0		0x8204
#define _VLV_PCS_DW1_CH1		0x8404
#define   DPIO_PCS_CLK_CRI_RXEB_EIOS_EN	(1<<22)
#define   DPIO_PCS_CLK_CRI_RXDIGFILTSG_EN (1<<21)
#define   DPIO_PCS_CLK_DATAWIDTH_SHIFT	(6)
#define   DPIO_PCS_CLK_SOFT_RESET	(1<<5)
#define VLV_PCS_DW1(ch) _PORT(ch, _VLV_PCS_DW1_CH0, _VLV_PCS_DW1_CH1)

#define _VLV_PCS_DW8_CH0		0x8220
#define _VLV_PCS_DW8_CH1		0x8420
#define VLV_PCS_DW8(ch) _PORT(ch, _VLV_PCS_DW8_CH0, _VLV_PCS_DW8_CH1)

#define _VLV_PCS01_DW8_CH0		0x0220
#define _VLV_PCS23_DW8_CH0		0x0420
#define _VLV_PCS01_DW8_CH1		0x2620
#define _VLV_PCS23_DW8_CH1		0x2820
#define VLV_PCS01_DW8(port) _PORT(port, _VLV_PCS01_DW8_CH0, _VLV_PCS01_DW8_CH1)
#define VLV_PCS23_DW8(port) _PORT(port, _VLV_PCS23_DW8_CH0, _VLV_PCS23_DW8_CH1)

#define _VLV_PCS_DW9_CH0		0x8224
#define _VLV_PCS_DW9_CH1		0x8424
#define	VLV_PCS_DW9(ch) _PORT(ch, _VLV_PCS_DW9_CH0, _VLV_PCS_DW9_CH1)

#define _VLV_PCS_DW11_CH0		0x822c
#define _VLV_PCS_DW11_CH1		0x842c
#define VLV_PCS_DW11(ch) _PORT(ch, _VLV_PCS_DW11_CH0, _VLV_PCS_DW11_CH1)

#define _VLV_PCS_DW12_CH0		0x8230
#define _VLV_PCS_DW12_CH1		0x8430
#define VLV_PCS_DW12(ch) _PORT(ch, _VLV_PCS_DW12_CH0, _VLV_PCS_DW12_CH1)

#define _VLV_PCS_DW14_CH0		0x8238
#define _VLV_PCS_DW14_CH1		0x8438
#define	VLV_PCS_DW14(ch) _PORT(ch, _VLV_PCS_DW14_CH0, _VLV_PCS_DW14_CH1)

#define _VLV_PCS_DW23_CH0		0x825c
#define _VLV_PCS_DW23_CH1		0x845c
#define VLV_PCS_DW23(ch) _PORT(ch, _VLV_PCS_DW23_CH0, _VLV_PCS_DW23_CH1)

#define _VLV_TX_DW2_CH0			0x8288
#define _VLV_TX_DW2_CH1			0x8488
#define VLV_TX_DW2(ch) _PORT(ch, _VLV_TX_DW2_CH0, _VLV_TX_DW2_CH1)

#define _VLV_TX_DW3_CH0			0x828c
#define _VLV_TX_DW3_CH1			0x848c
#define VLV_TX_DW3(ch) _PORT(ch, _VLV_TX_DW3_CH0, _VLV_TX_DW3_CH1)

#define _VLV_TX_DW4_CH0			0x8290
#define _VLV_TX_DW4_CH1			0x8490
#define VLV_TX_DW4(ch) _PORT(ch, _VLV_TX_DW4_CH0, _VLV_TX_DW4_CH1)

#define _VLV_TX3_DW4_CH0		0x690
#define _VLV_TX3_DW4_CH1		0x2a90
#define VLV_TX3_DW4(ch) _PORT(ch, _VLV_TX3_DW4_CH0, _VLV_TX3_DW4_CH1)

#define _VLV_TX_DW5_CH0			0x8294
#define _VLV_TX_DW5_CH1			0x8494
#define   DPIO_TX_OCALINIT_EN		(1<<31)
#define VLV_TX_DW5(ch) _PORT(ch, _VLV_TX_DW5_CH0, _VLV_TX_DW5_CH1)

#define _VLV_TX_DW11_CH0		0x82ac
#define _VLV_TX_DW11_CH1		0x84ac
#define VLV_TX_DW11(ch) _PORT(ch, _VLV_TX_DW11_CH0, _VLV_TX_DW11_CH1)

#define _VLV_TX_DW14_CH0		0x82b8
#define _VLV_TX_DW14_CH1		0x84b8
#define VLV_TX_DW14(ch) _PORT(ch, _VLV_TX_DW14_CH0, _VLV_TX_DW14_CH1)

/*
 * Fence registers
 */
#define FENCE_REG_830_0			0x2000
#define FENCE_REG_945_8			0x3000
#define   I830_FENCE_START_MASK		0x07f80000
#define   I830_FENCE_TILING_Y_SHIFT	12
#define   I830_FENCE_SIZE_BITS(size)	((ffs((size) >> 19) - 1) << 8)
#define   I830_FENCE_PITCH_SHIFT	4
#define   I830_FENCE_REG_VALID		(1<<0)
#define   I915_FENCE_MAX_PITCH_VAL	4
#define   I830_FENCE_MAX_PITCH_VAL	6
#define   I830_FENCE_MAX_SIZE_VAL	(1<<8)

#define   I915_FENCE_START_MASK		0x0ff00000
#define   I915_FENCE_SIZE_BITS(size)	((ffs((size) >> 20) - 1) << 8)

#define FENCE_REG_965_0			0x03000
#define   I965_FENCE_PITCH_SHIFT	2
#define   I965_FENCE_TILING_Y_SHIFT	1
#define   I965_FENCE_REG_VALID		(1<<0)
#define   I965_FENCE_MAX_PITCH_VAL	0x0400

#define FENCE_REG_SANDYBRIDGE_0		0x100000
#define   SANDYBRIDGE_FENCE_PITCH_SHIFT	32
#define   GEN7_FENCE_MAX_PITCH_VAL	0x0800

/* control register for cpu gtt access */
#define TILECTL				0x101000
#define   TILECTL_SWZCTL			(1 << 0)
#define   TILECTL_TLB_PREFETCH_DIS	(1 << 2)
#define   TILECTL_BACKSNOOP_DIS		(1 << 3)

/*
 * Instruction and interrupt control regs
 */
#define PGTBL_ER	0x02024
#define RENDER_RING_BASE	0x02000
#define BSD_RING_BASE		0x04000
#define GEN6_BSD_RING_BASE	0x12000
#define VEBOX_RING_BASE		0x1a000
#define BLT_RING_BASE		0x22000
#define RING_TAIL(base)		((base)+0x30)
#define RING_HEAD(base)		((base)+0x34)
#define RING_START(base)	((base)+0x38)
#define RING_CTL(base)		((base)+0x3c)
#define RING_SYNC_0(base)	((base)+0x40)
#define RING_SYNC_1(base)	((base)+0x44)
#define RING_SYNC_2(base)	((base)+0x48)
#define GEN6_RVSYNC	(RING_SYNC_0(RENDER_RING_BASE))
#define GEN6_RBSYNC	(RING_SYNC_1(RENDER_RING_BASE))
#define GEN6_RVESYNC	(RING_SYNC_2(RENDER_RING_BASE))
#define GEN6_VBSYNC	(RING_SYNC_0(GEN6_BSD_RING_BASE))
#define GEN6_VRSYNC	(RING_SYNC_1(GEN6_BSD_RING_BASE))
#define GEN6_VVESYNC	(RING_SYNC_2(GEN6_BSD_RING_BASE))
#define GEN6_BRSYNC	(RING_SYNC_0(BLT_RING_BASE))
#define GEN6_BVSYNC	(RING_SYNC_1(BLT_RING_BASE))
#define GEN6_BVESYNC	(RING_SYNC_2(BLT_RING_BASE))
#define GEN6_VEBSYNC	(RING_SYNC_0(VEBOX_RING_BASE))
#define GEN6_VERSYNC	(RING_SYNC_1(VEBOX_RING_BASE))
#define GEN6_VEVSYNC	(RING_SYNC_2(VEBOX_RING_BASE))
#define GEN6_NOSYNC 0
#define RING_MAX_IDLE(base)	((base)+0x54)
#define RING_HWS_PGA(base)	((base)+0x80)
#define RING_HWS_PGA_GEN6(base)	((base)+0x2080)
#define ARB_MODE		0x04030
#define   ARB_MODE_SWIZZLE_SNB	(1<<4)
#define   ARB_MODE_SWIZZLE_IVB	(1<<5)
#define GAMTARBMODE		0x04a08
#define   ARB_MODE_BWGTLB_DISABLE (1<<9)
#define   ARB_MODE_SWIZZLE_BDW	(1<<1)
#define RENDER_HWS_PGA_GEN7	(0x04080)
#define RING_FAULT_REG(ring)	(0x4094 + 0x100*(ring)->id)
#define   RING_FAULT_GTTSEL_MASK (1<<11)
#define   RING_FAULT_SRCID(x)	((x >> 3) & 0xff)
#define   RING_FAULT_FAULT_TYPE(x) ((x >> 1) & 0x3)
#define   RING_FAULT_VALID	(1<<0)
#define DONE_REG		0x40b0
#define GEN8_PRIVATE_PAT	0x40e0
#define BSD_HWS_PGA_GEN7	(0x04180)
#define BLT_HWS_PGA_GEN7	(0x04280)
#define VEBOX_HWS_PGA_GEN7	(0x04380)
#define RING_ACTHD(base)	((base)+0x74)
#define RING_NOPID(base)	((base)+0x94)
#define RING_IMR(base)		((base)+0xa8)
#define RING_TIMESTAMP(base)	((base)+0x358)
#define   TAIL_ADDR		0x001FFFF8
#define   HEAD_WRAP_COUNT	0xFFE00000
#define   HEAD_WRAP_ONE		0x00200000
#define   HEAD_ADDR		0x001FFFFC
#define   RING_NR_PAGES		0x001FF000
#define   RING_REPORT_MASK	0x00000006
#define   RING_REPORT_64K	0x00000002
#define   RING_REPORT_128K	0x00000004
#define   RING_NO_REPORT	0x00000000
#define   RING_VALID_MASK	0x00000001
#define   RING_VALID		0x00000001
#define   RING_INVALID		0x00000000
#define   RING_WAIT_I8XX	(1<<0) /* gen2, PRBx_HEAD */
#define   RING_WAIT		(1<<11) /* gen3+, PRBx_CTL */
#define   RING_WAIT_SEMAPHORE	(1<<10) /* gen6+ */
#if 0
#define PRB0_TAIL	0x02030
#define PRB0_HEAD	0x02034
#define PRB0_START	0x02038
#define PRB0_CTL	0x0203c
#define PRB1_TAIL	0x02040 /* 915+ only */
#define PRB1_HEAD	0x02044 /* 915+ only */
#define PRB1_START	0x02048 /* 915+ only */
#define PRB1_CTL	0x0204c /* 915+ only */
#endif
#define IPEIR_I965	0x02064
#define IPEHR_I965	0x02068
#define INSTDONE_I965	0x0206c
#define GEN7_INSTDONE_1		0x0206c
#define GEN7_SC_INSTDONE	0x07100
#define GEN7_SAMPLER_INSTDONE	0x0e160
#define GEN7_ROW_INSTDONE	0x0e164
#define I915_NUM_INSTDONE_REG	4
#define RING_IPEIR(base)	((base)+0x64)
#define RING_IPEHR(base)	((base)+0x68)
#define RING_INSTDONE(base)	((base)+0x6c)
#define RING_INSTPS(base)	((base)+0x70)
#define RING_DMA_FADD(base)	((base)+0x78)
#define RING_INSTPM(base)	((base)+0xc0)
#define INSTPS		0x02070 /* 965+ only */
#define INSTDONE1	0x0207c /* 965+ only */
#define ACTHD_I965	0x02074
#define HWS_PGA		0x02080
#define HWS_ADDRESS_MASK	0xfffff000
#define HWS_START_ADDRESS_SHIFT	4
#define PWRCTXA		0x2088 /* 965GM+ only */
#define   PWRCTX_EN	(1<<0)
#define IPEIR		0x02088
#define IPEHR		0x0208c
#define INSTDONE	0x02090
#define NOPID		0x02094
#define HWSTAM		0x02098
#define DMA_FADD_I8XX	0x020d0
#define RING_BBSTATE(base)	((base)+0x110)
#define RING_BBADDR(base)	((base)+0x140)
#define RING_BBADDR_UDW(base)	((base)+0x168) /* gen8+ */

#define ERROR_GEN6	0x040a0
#define GEN7_ERR_INT	0x44040
#define   ERR_INT_POISON		(1<<31)
#define   ERR_INT_MMIO_UNCLAIMED	(1<<13)
#define   ERR_INT_PIPE_CRC_DONE_C	(1<<8)
#define   ERR_INT_FIFO_UNDERRUN_C	(1<<6)
#define   ERR_INT_PIPE_CRC_DONE_B	(1<<5)
#define   ERR_INT_FIFO_UNDERRUN_B	(1<<3)
#define   ERR_INT_PIPE_CRC_DONE_A	(1<<2)
#define   ERR_INT_PIPE_CRC_DONE(pipe)	(1<<(2 + pipe*3))
#define   ERR_INT_FIFO_UNDERRUN_A	(1<<0)
#define   ERR_INT_FIFO_UNDERRUN(pipe)	(1<<(pipe*3))

#define FPGA_DBG		0x42300
#define   FPGA_DBG_RM_NOCLAIM	(1<<31)

#define DERRMR		0x44050
/* Note that HBLANK events are reserved on bdw+ */
#define   DERRMR_PIPEA_SCANLINE		(1<<0)
#define   DERRMR_PIPEA_PRI_FLIP_DONE	(1<<1)
#define   DERRMR_PIPEA_SPR_FLIP_DONE	(1<<2)
#define   DERRMR_PIPEA_VBLANK		(1<<3)
#define   DERRMR_PIPEA_HBLANK		(1<<5)
#define   DERRMR_PIPEB_SCANLINE 	(1<<8)
#define   DERRMR_PIPEB_PRI_FLIP_DONE	(1<<9)
#define   DERRMR_PIPEB_SPR_FLIP_DONE	(1<<10)
#define   DERRMR_PIPEB_VBLANK		(1<<11)
#define   DERRMR_PIPEB_HBLANK		(1<<13)
/* Note that PIPEC is not a simple translation of PIPEA/PIPEB */
#define   DERRMR_PIPEC_SCANLINE		(1<<14)
#define   DERRMR_PIPEC_PRI_FLIP_DONE	(1<<15)
#define   DERRMR_PIPEC_SPR_FLIP_DONE	(1<<20)
#define   DERRMR_PIPEC_VBLANK		(1<<21)
#define   DERRMR_PIPEC_HBLANK		(1<<22)


/* GM45+ chicken bits -- debug workaround bits that may be required
 * for various sorts of correct behavior.  The top 16 bits of each are
 * the enables for writing to the corresponding low bit.
 */
#define _3D_CHICKEN	0x02084
#define  _3D_CHICKEN_HIZ_PLANE_DISABLE_MSAA_4X_SNB	(1 << 10)
#define _3D_CHICKEN2	0x0208c
/* Disables pipelining of read flushes past the SF-WIZ interface.
 * Required on all Ironlake steppings according to the B-Spec, but the
 * particular danger of not doing so is not specified.
 */
# define _3D_CHICKEN2_WM_READ_PIPELINED			(1 << 14)
#define _3D_CHICKEN3	0x02090
#define  _3D_CHICKEN_SF_DISABLE_OBJEND_CULL		(1 << 10)
#define  _3D_CHICKEN3_SF_DISABLE_FASTCLIP_CULL		(1 << 5)
#define  _3D_CHICKEN_SDE_LIMIT_FIFO_POLY_DEPTH(x)	((x)<<1)

#define MI_MODE		0x0209c
# define VS_TIMER_DISPATCH				(1 << 6)
# define MI_FLUSH_ENABLE				(1 << 12)
# define ASYNC_FLIP_PERF_DISABLE			(1 << 14)

#define GEN6_GT_MODE	0x20d0
#define   GEN6_GT_MODE_HI				(1 << 9)
#define   GEN6_TD_FOUR_ROW_DISPATCH_DISABLE		(1 << 5)

#define GFX_MODE	0x02520
#define GFX_MODE_GEN7	0x0229c
#define RING_MODE_GEN7(ring)	((ring)->mmio_base+0x29c)
#define   GFX_RUN_LIST_ENABLE		(1<<15)
#define   GFX_TLB_INVALIDATE_ALWAYS	(1<<13)
#define   GFX_SURFACE_FAULT_ENABLE	(1<<12)
#define   GFX_REPLAY_MODE		(1<<11)
#define   GFX_PSMI_GRANULARITY		(1<<10)
#define   GFX_PPGTT_ENABLE		(1<<9)

#define VLV_DISPLAY_BASE 0x180000

#define SCPD0		0x0209c /* 915+ only */
#define IER		0x020a0
#define IIR		0x020a4
#define IMR		0x020a8
#define ISR		0x020ac
#define VLV_GUNIT_CLOCK_GATE	(VLV_DISPLAY_BASE + 0x2060)
#define   GCFG_DIS		(1<<8)
#define VLV_IIR_RW	(VLV_DISPLAY_BASE + 0x2084)
#define VLV_IER		(VLV_DISPLAY_BASE + 0x20a0)
#define VLV_IIR		(VLV_DISPLAY_BASE + 0x20a4)
#define VLV_IMR		(VLV_DISPLAY_BASE + 0x20a8)
#define VLV_ISR		(VLV_DISPLAY_BASE + 0x20ac)
#define VLV_PCBR	(VLV_DISPLAY_BASE + 0x2120)
#define   DISPLAY_PLANE_FLIP_PENDING(plane) (1<<(11-(plane))) /* A and B only */
#define EIR		0x020b0
#define EMR		0x020b4
#define ESR		0x020b8
#define   GM45_ERROR_PAGE_TABLE				(1<<5)
#define   GM45_ERROR_MEM_PRIV				(1<<4)
#define   I915_ERROR_PAGE_TABLE				(1<<4)
#define   GM45_ERROR_CP_PRIV				(1<<3)
#define   I915_ERROR_MEMORY_REFRESH			(1<<1)
#define   I915_ERROR_INSTRUCTION			(1<<0)
#define INSTPM	        0x020c0
#define   INSTPM_SELF_EN (1<<12) /* 915GM only */
#define   INSTPM_AGPBUSY_DIS (1<<11) /* gen3: when disabled, pending interrupts
					will not assert AGPBUSY# and will only
					be delivered when out of C3. */
#define   INSTPM_FORCE_ORDERING				(1<<7) /* GEN6+ */
#define   INSTPM_TLB_INVALIDATE	(1<<9)
#define   INSTPM_SYNC_FLUSH	(1<<5)
#define ACTHD	        0x020c8
#define FW_BLC		0x020d8
#define FW_BLC2		0x020dc
#define FW_BLC_SELF	0x020e0 /* 915+ only */
#define   FW_BLC_SELF_EN_MASK      (1<<31)
#define   FW_BLC_SELF_FIFO_MASK    (1<<16) /* 945 only */
#define   FW_BLC_SELF_EN           (1<<15) /* 945 only */
#define MM_BURST_LENGTH     0x00700000
#define MM_FIFO_WATERMARK   0x0001F000
#define LM_BURST_LENGTH     0x00000700
#define LM_FIFO_WATERMARK   0x0000001F
#define MI_ARB_STATE	0x020e4 /* 915+ only */

/* Make render/texture TLB fetches lower priorty than associated data
 *   fetches. This is not turned on by default
 */
#define   MI_ARB_RENDER_TLB_LOW_PRIORITY	(1 << 15)

/* Isoch request wait on GTT enable (Display A/B/C streams).
 * Make isoch requests stall on the TLB update. May cause
 * display underruns (test mode only)
 */
#define   MI_ARB_ISOCH_WAIT_GTT			(1 << 14)

/* Block grant count for isoch requests when block count is
 * set to a finite value.
 */
#define   MI_ARB_BLOCK_GRANT_MASK		(3 << 12)
#define   MI_ARB_BLOCK_GRANT_8			(0 << 12)	/* for 3 display planes */
#define   MI_ARB_BLOCK_GRANT_4			(1 << 12)	/* for 2 display planes */
#define   MI_ARB_BLOCK_GRANT_2			(2 << 12)	/* for 1 display plane */
#define   MI_ARB_BLOCK_GRANT_0			(3 << 12)	/* don't use */

/* Enable render writes to complete in C2/C3/C4 power states.
 * If this isn't enabled, render writes are prevented in low
 * power states. That seems bad to me.
 */
#define   MI_ARB_C3_LP_WRITE_ENABLE		(1 << 11)

/* This acknowledges an async flip immediately instead
 * of waiting for 2TLB fetches.
 */
#define   MI_ARB_ASYNC_FLIP_ACK_IMMEDIATE	(1 << 10)

/* Enables non-sequential data reads through arbiter
 */
#define   MI_ARB_DUAL_DATA_PHASE_DISABLE	(1 << 9)

/* Disable FSB snooping of cacheable write cycles from binner/render
 * command stream
 */
#define   MI_ARB_CACHE_SNOOP_DISABLE		(1 << 8)

/* Arbiter time slice for non-isoch streams */
#define   MI_ARB_TIME_SLICE_MASK		(7 << 5)
#define   MI_ARB_TIME_SLICE_1			(0 << 5)
#define   MI_ARB_TIME_SLICE_2			(1 << 5)
#define   MI_ARB_TIME_SLICE_4			(2 << 5)
#define   MI_ARB_TIME_SLICE_6			(3 << 5)
#define   MI_ARB_TIME_SLICE_8			(4 << 5)
#define   MI_ARB_TIME_SLICE_10			(5 << 5)
#define   MI_ARB_TIME_SLICE_14			(6 << 5)
#define   MI_ARB_TIME_SLICE_16			(7 << 5)

/* Low priority grace period page size */
#define   MI_ARB_LOW_PRIORITY_GRACE_4KB		(0 << 4)	/* default */
#define   MI_ARB_LOW_PRIORITY_GRACE_8KB		(1 << 4)

/* Disable display A/B trickle feed */
#define   MI_ARB_DISPLAY_TRICKLE_FEED_DISABLE	(1 << 2)

/* Set display plane priority */
#define   MI_ARB_DISPLAY_PRIORITY_A_B		(0 << 0)	/* display A > display B */
#define   MI_ARB_DISPLAY_PRIORITY_B_A		(1 << 0)	/* display B > display A */

#define CACHE_MODE_0	0x02120 /* 915+ only */
#define   CM0_PIPELINED_RENDER_FLUSH_DISABLE (1<<8)
#define   CM0_IZ_OPT_DISABLE      (1<<6)
#define   CM0_ZR_OPT_DISABLE      (1<<5)
#define	  CM0_STC_EVICT_DISABLE_LRA_SNB	(1<<5)
#define   CM0_DEPTH_EVICT_DISABLE (1<<4)
#define   CM0_COLOR_EVICT_DISABLE (1<<3)
#define   CM0_DEPTH_WRITE_DISABLE (1<<1)
#define   CM0_RC_OP_FLUSH_DISABLE (1<<0)
#define GFX_FLSH_CNTL	0x02170 /* 915+ only */
#define GFX_FLSH_CNTL_GEN6	0x101008
#define   GFX_FLSH_CNTL_EN	(1<<0)
#define ECOSKPD		0x021d0
#define   ECO_GATING_CX_ONLY	(1<<3)
#define   ECO_FLIP_DONE		(1<<0)

#define CACHE_MODE_1		0x7004 /* IVB+ */
#define   PIXEL_SUBSPAN_COLLECT_OPT_DISABLE (1<<6)

#define GEN6_BLITTER_ECOSKPD	0x221d0
#define   GEN6_BLITTER_LOCK_SHIFT			16
#define   GEN6_BLITTER_FBC_NOTIFY			(1<<3)

#define GEN6_BSD_SLEEP_PSMI_CONTROL	0x12050
#define   GEN6_BSD_SLEEP_MSG_DISABLE	(1 << 0)
#define   GEN6_BSD_SLEEP_FLUSH_DISABLE	(1 << 2)
#define   GEN6_BSD_SLEEP_INDICATOR	(1 << 3)
#define   GEN6_BSD_GO_INDICATOR		(1 << 4)

/* On modern GEN architectures interrupt control consists of two sets
 * of registers. The first set pertains to the ring generating the
 * interrupt. The second control is for the functional block generating the
 * interrupt. These are PM, GT, DE, etc.
 *
 * Luckily *knocks on wood* all the ring interrupt bits match up with the
 * GT interrupt bits, so we don't need to duplicate the defines.
 *
 * These defines should cover us well from SNB->HSW with minor exceptions
 * it can also work on ILK.
 */
#define GT_BLT_FLUSHDW_NOTIFY_INTERRUPT		(1 << 26)
#define GT_BLT_CS_ERROR_INTERRUPT		(1 << 25)
#define GT_BLT_USER_INTERRUPT			(1 << 22)
#define GT_BSD_CS_ERROR_INTERRUPT		(1 << 15)
#define GT_BSD_USER_INTERRUPT			(1 << 12)
#define GT_RENDER_L3_PARITY_ERROR_INTERRUPT_S1	(1 << 11) /* hsw+; rsvd on snb, ivb, vlv */
#define GT_RENDER_L3_PARITY_ERROR_INTERRUPT	(1 <<  5) /* !snb */
#define GT_RENDER_PIPECTL_NOTIFY_INTERRUPT	(1 <<  4)
#define GT_RENDER_CS_MASTER_ERROR_INTERRUPT	(1 <<  3)
#define GT_RENDER_SYNC_STATUS_INTERRUPT		(1 <<  2)
#define GT_RENDER_DEBUG_INTERRUPT		(1 <<  1)
#define GT_RENDER_USER_INTERRUPT		(1 <<  0)

#define PM_VEBOX_CS_ERROR_INTERRUPT		(1 << 12) /* hsw+ */
#define PM_VEBOX_USER_INTERRUPT			(1 << 10) /* hsw+ */

#define GT_PARITY_ERROR(dev) \
	(GT_RENDER_L3_PARITY_ERROR_INTERRUPT | \
	 (IS_HASWELL(dev) ? GT_RENDER_L3_PARITY_ERROR_INTERRUPT_S1 : 0))

/* These are all the "old" interrupts */
#define ILK_BSD_USER_INTERRUPT				(1<<5)
#define I915_PIPE_CONTROL_NOTIFY_INTERRUPT		(1<<18)
#define I915_DISPLAY_PORT_INTERRUPT			(1<<17)
#define I915_RENDER_COMMAND_PARSER_ERROR_INTERRUPT	(1<<15)
#define I915_GMCH_THERMAL_SENSOR_EVENT_INTERRUPT	(1<<14) /* p-state */
#define I915_HWB_OOM_INTERRUPT				(1<<13)
#define I915_SYNC_STATUS_INTERRUPT			(1<<12)
#define I915_DISPLAY_PLANE_A_FLIP_PENDING_INTERRUPT	(1<<11)
#define I915_DISPLAY_PLANE_B_FLIP_PENDING_INTERRUPT	(1<<10)
#define I915_OVERLAY_PLANE_FLIP_PENDING_INTERRUPT	(1<<9)
#define I915_DISPLAY_PLANE_C_FLIP_PENDING_INTERRUPT	(1<<8)
#define I915_DISPLAY_PIPE_A_VBLANK_INTERRUPT		(1<<7)
#define I915_DISPLAY_PIPE_A_EVENT_INTERRUPT		(1<<6)
#define I915_DISPLAY_PIPE_B_VBLANK_INTERRUPT		(1<<5)
#define I915_DISPLAY_PIPE_B_EVENT_INTERRUPT		(1<<4)
#define I915_DEBUG_INTERRUPT				(1<<2)
#define I915_USER_INTERRUPT				(1<<1)
#define I915_ASLE_INTERRUPT				(1<<0)
#define I915_BSD_USER_INTERRUPT				(1 << 25)

#define GEN6_BSD_RNCID			0x12198

#define GEN7_FF_THREAD_MODE		0x20a0
#define   GEN7_FF_SCHED_MASK		0x0077070
#define   GEN8_FF_DS_REF_CNT_FFME	(1 << 19)
#define   GEN7_FF_TS_SCHED_HS1		(0x5<<16)
#define   GEN7_FF_TS_SCHED_HS0		(0x3<<16)
#define   GEN7_FF_TS_SCHED_LOAD_BALANCE	(0x1<<16)
#define   GEN7_FF_TS_SCHED_HW		(0x0<<16) /* Default */
#define   GEN7_FF_VS_REF_CNT_FFME	(1 << 15)
#define   GEN7_FF_VS_SCHED_HS1		(0x5<<12)
#define   GEN7_FF_VS_SCHED_HS0		(0x3<<12)
#define   GEN7_FF_VS_SCHED_LOAD_BALANCE	(0x1<<12) /* Default */
#define   GEN7_FF_VS_SCHED_HW		(0x0<<12)
#define   GEN7_FF_DS_SCHED_HS1		(0x5<<4)
#define   GEN7_FF_DS_SCHED_HS0		(0x3<<4)
#define   GEN7_FF_DS_SCHED_LOAD_BALANCE	(0x1<<4)  /* Default */
#define   GEN7_FF_DS_SCHED_HW		(0x0<<4)

/*
 * Framebuffer compression (915+ only)
 */

#define FBC_CFB_BASE		0x03200 /* 4k page aligned */
#define FBC_LL_BASE		0x03204 /* 4k page aligned */
#define FBC_CONTROL		0x03208
#define   FBC_CTL_EN		(1<<31)
#define   FBC_CTL_PERIODIC	(1<<30)
#define   FBC_CTL_INTERVAL_SHIFT (16)
#define   FBC_CTL_UNCOMPRESSIBLE (1<<14)
#define   FBC_CTL_C3_IDLE	(1<<13)
#define   FBC_CTL_STRIDE_SHIFT	(5)
#define   FBC_CTL_FENCENO_SHIFT	(0)
#define FBC_COMMAND		0x0320c
#define   FBC_CMD_COMPRESS	(1<<0)
#define FBC_STATUS		0x03210
#define   FBC_STAT_COMPRESSING	(1<<31)
#define   FBC_STAT_COMPRESSED	(1<<30)
#define   FBC_STAT_MODIFIED	(1<<29)
#define   FBC_STAT_CURRENT_LINE_SHIFT	(0)
#define FBC_CONTROL2		0x03214
#define   FBC_CTL_FENCE_DBL	(0<<4)
#define   FBC_CTL_IDLE_IMM	(0<<2)
#define   FBC_CTL_IDLE_FULL	(1<<2)
#define   FBC_CTL_IDLE_LINE	(2<<2)
#define   FBC_CTL_IDLE_DEBUG	(3<<2)
#define   FBC_CTL_CPU_FENCE	(1<<1)
#define   FBC_CTL_PLANEA	(0<<0)
#define   FBC_CTL_PLANEB	(1<<0)
#define FBC_FENCE_OFF		0x0321b
#define FBC_TAG			0x03300

#define FBC_LL_SIZE		(1536)

/* Framebuffer compression for GM45+ */
#define DPFC_CB_BASE		0x3200
#define DPFC_CONTROL		0x3208
#define   DPFC_CTL_EN		(1<<31)
#define   DPFC_CTL_PLANEA	(0<<30)
#define   DPFC_CTL_PLANEB	(1<<30)
#define   IVB_DPFC_CTL_PLANE_SHIFT	(29)
#define   DPFC_CTL_FENCE_EN	(1<<29)
#define   IVB_DPFC_CTL_FENCE_EN	(1<<28)
#define   DPFC_CTL_PERSISTENT_MODE	(1<<25)
#define   DPFC_SR_EN		(1<<10)
#define   DPFC_CTL_LIMIT_1X	(0<<6)
#define   DPFC_CTL_LIMIT_2X	(1<<6)
#define   DPFC_CTL_LIMIT_4X	(2<<6)
#define DPFC_RECOMP_CTL		0x320c
#define   DPFC_RECOMP_STALL_EN	(1<<27)
#define   DPFC_RECOMP_STALL_WM_SHIFT (16)
#define   DPFC_RECOMP_STALL_WM_MASK (0x07ff0000)
#define   DPFC_RECOMP_TIMER_COUNT_SHIFT (0)
#define   DPFC_RECOMP_TIMER_COUNT_MASK (0x0000003f)
#define DPFC_STATUS		0x3210
#define   DPFC_INVAL_SEG_SHIFT  (16)
#define   DPFC_INVAL_SEG_MASK	(0x07ff0000)
#define   DPFC_COMP_SEG_SHIFT	(0)
#define   DPFC_COMP_SEG_MASK	(0x000003ff)
#define DPFC_STATUS2		0x3214
#define DPFC_FENCE_YOFF		0x3218
#define DPFC_CHICKEN		0x3224
#define   DPFC_HT_MODIFY	(1<<31)

/* Framebuffer compression for Ironlake */
#define ILK_DPFC_CB_BASE	0x43200
#define ILK_DPFC_CONTROL	0x43208
/* The bit 28-8 is reserved */
#define   DPFC_RESERVED		(0x1FFFFF00)
#define ILK_DPFC_RECOMP_CTL	0x4320c
#define ILK_DPFC_STATUS		0x43210
#define ILK_DPFC_FENCE_YOFF	0x43218
#define ILK_DPFC_CHICKEN	0x43224
#define ILK_FBC_RT_BASE		0x2128
#define   ILK_FBC_RT_VALID	(1<<0)
#define   SNB_FBC_FRONT_BUFFER	(1<<1)

#define ILK_DISPLAY_CHICKEN1	0x42000
#define   ILK_FBCQ_DIS		(1<<22)
#define	  ILK_PABSTRETCH_DIS	(1<<21)


/*
 * Framebuffer compression for Sandybridge
 *
 * The following two registers are of type GTTMMADR
 */
#define SNB_DPFC_CTL_SA		0x100100
#define   SNB_CPU_FENCE_ENABLE	(1<<29)
#define DPFC_CPU_FENCE_OFFSET	0x100104

/* Framebuffer compression for Ivybridge */
#define IVB_FBC_RT_BASE			0x7020

#define IPS_CTL		0x43408
#define   IPS_ENABLE	(1 << 31)

#define MSG_FBC_REND_STATE	0x50380
#define   FBC_REND_NUKE		(1<<2)
#define   FBC_REND_CACHE_CLEAN	(1<<1)

#define _HSW_PIPE_SLICE_CHICKEN_1_A	0x420B0
#define _HSW_PIPE_SLICE_CHICKEN_1_B	0x420B4
#define   HSW_BYPASS_FBC_QUEUE		(1<<22)
#define HSW_PIPE_SLICE_CHICKEN_1(pipe) _PIPE(pipe, + \
					     _HSW_PIPE_SLICE_CHICKEN_1_A, + \
					     _HSW_PIPE_SLICE_CHICKEN_1_B)

/*
 * GPIO regs
 */
#define GPIOA			0x5010
#define GPIOB			0x5014
#define GPIOC			0x5018
#define GPIOD			0x501c
#define GPIOE			0x5020
#define GPIOF			0x5024
#define GPIOG			0x5028
#define GPIOH			0x502c
# define GPIO_CLOCK_DIR_MASK		(1 << 0)
# define GPIO_CLOCK_DIR_IN		(0 << 1)
# define GPIO_CLOCK_DIR_OUT		(1 << 1)
# define GPIO_CLOCK_VAL_MASK		(1 << 2)
# define GPIO_CLOCK_VAL_OUT		(1 << 3)
# define GPIO_CLOCK_VAL_IN		(1 << 4)
# define GPIO_CLOCK_PULLUP_DISABLE	(1 << 5)
# define GPIO_DATA_DIR_MASK		(1 << 8)
# define GPIO_DATA_DIR_IN		(0 << 9)
# define GPIO_DATA_DIR_OUT		(1 << 9)
# define GPIO_DATA_VAL_MASK		(1 << 10)
# define GPIO_DATA_VAL_OUT		(1 << 11)
# define GPIO_DATA_VAL_IN		(1 << 12)
# define GPIO_DATA_PULLUP_DISABLE	(1 << 13)

#define GMBUS0			0x5100 /* clock/port select */
#define   GMBUS_RATE_100KHZ	(0<<8)
#define   GMBUS_RATE_50KHZ	(1<<8)
#define   GMBUS_RATE_400KHZ	(2<<8) /* reserved on Pineview */
#define   GMBUS_RATE_1MHZ	(3<<8) /* reserved on Pineview */
#define   GMBUS_HOLD_EXT	(1<<7) /* 300ns hold time, rsvd on Pineview */
#define   GMBUS_PORT_DISABLED	0
#define   GMBUS_PORT_SSC	1
#define   GMBUS_PORT_VGADDC	2
#define   GMBUS_PORT_PANEL	3
#define   GMBUS_PORT_DPC	4 /* HDMIC */
#define   GMBUS_PORT_DPB	5 /* SDVO, HDMIB */
#define   GMBUS_PORT_DPD	6 /* HDMID */
#define   GMBUS_PORT_RESERVED	7 /* 7 reserved */
#define   GMBUS_NUM_PORTS	(GMBUS_PORT_DPD - GMBUS_PORT_SSC + 1)
#define GMBUS1			0x5104 /* command/status */
#define   GMBUS_SW_CLR_INT	(1<<31)
#define   GMBUS_SW_RDY		(1<<30)
#define   GMBUS_ENT		(1<<29) /* enable timeout */
#define   GMBUS_CYCLE_NONE	(0<<25)
#define   GMBUS_CYCLE_WAIT	(1<<25)
#define   GMBUS_CYCLE_INDEX	(2<<25)
#define   GMBUS_CYCLE_STOP	(4<<25)
#define   GMBUS_BYTE_COUNT_SHIFT 16
#define   GMBUS_SLAVE_INDEX_SHIFT 8
#define   GMBUS_SLAVE_ADDR_SHIFT 1
#define   GMBUS_SLAVE_READ	(1<<0)
#define   GMBUS_SLAVE_WRITE	(0<<0)
#define GMBUS2			0x5108 /* status */
#define   GMBUS_INUSE		(1<<15)
#define   GMBUS_HW_WAIT_PHASE	(1<<14)
#define   GMBUS_STALL_TIMEOUT	(1<<13)
#define   GMBUS_INT		(1<<12)
#define   GMBUS_HW_RDY		(1<<11)
#define   GMBUS_SATOER		(1<<10)
#define   GMBUS_ACTIVE		(1<<9)
#define GMBUS3			0x510c /* data buffer bytes 3-0 */
#define GMBUS4			0x5110 /* interrupt mask (Pineview+) */
#define   GMBUS_SLAVE_TIMEOUT_EN (1<<4)
#define   GMBUS_NAK_EN		(1<<3)
#define   GMBUS_IDLE_EN		(1<<2)
#define   GMBUS_HW_WAIT_EN	(1<<1)
#define   GMBUS_HW_RDY_EN	(1<<0)
#define GMBUS5			0x5120 /* byte index */
#define   GMBUS_2BYTE_INDEX_EN	(1<<31)

/*
 * Clock control & power management
 */

#define VGA0	0x6000
#define VGA1	0x6004
#define VGA_PD	0x6010
#define   VGA0_PD_P2_DIV_4	(1 << 7)
#define   VGA0_PD_P1_DIV_2	(1 << 5)
#define   VGA0_PD_P1_SHIFT	0
#define   VGA0_PD_P1_MASK	(0x1f << 0)
#define   VGA1_PD_P2_DIV_4	(1 << 15)
#define   VGA1_PD_P1_DIV_2	(1 << 13)
#define   VGA1_PD_P1_SHIFT	8
#define   VGA1_PD_P1_MASK	(0x1f << 8)
#define _DPLL_A	(dev_priv->info->display_mmio_offset + 0x6014)
#define _DPLL_B	(dev_priv->info->display_mmio_offset + 0x6018)
#define DPLL(pipe) _PIPE(pipe, _DPLL_A, _DPLL_B)
#define   DPLL_VCO_ENABLE		(1 << 31)
#define   DPLL_SDVO_HIGH_SPEED		(1 << 30)
#define   DPLL_DVO_2X_MODE		(1 << 30)
#define   DPLL_EXT_BUFFER_ENABLE_VLV	(1 << 30)
#define   DPLL_SYNCLOCK_ENABLE		(1 << 29)
#define   DPLL_REFA_CLK_ENABLE_VLV	(1 << 29)
#define   DPLL_VGA_MODE_DIS		(1 << 28)
#define   DPLLB_MODE_DAC_SERIAL		(1 << 26) /* i915 */
#define   DPLLB_MODE_LVDS		(2 << 26) /* i915 */
#define   DPLL_MODE_MASK		(3 << 26)
#define   DPLL_DAC_SERIAL_P2_CLOCK_DIV_10 (0 << 24) /* i915 */
#define   DPLL_DAC_SERIAL_P2_CLOCK_DIV_5 (1 << 24) /* i915 */
#define   DPLLB_LVDS_P2_CLOCK_DIV_14	(0 << 24) /* i915 */
#define   DPLLB_LVDS_P2_CLOCK_DIV_7	(1 << 24) /* i915 */
#define   DPLL_P2_CLOCK_DIV_MASK	0x03000000 /* i915 */
#define   DPLL_FPA01_P1_POST_DIV_MASK	0x00ff0000 /* i915 */
#define   DPLL_FPA01_P1_POST_DIV_MASK_PINEVIEW	0x00ff8000 /* Pineview */
#define   DPLL_LOCK_VLV			(1<<15)
#define   DPLL_INTEGRATED_CRI_CLK_VLV	(1<<14)
#define   DPLL_INTEGRATED_CLOCK_VLV	(1<<13)
#define   DPLL_PORTC_READY_MASK		(0xf << 4)
#define   DPLL_PORTB_READY_MASK		(0xf)

#define   DPLL_FPA01_P1_POST_DIV_MASK_I830	0x001f0000
/*
 * The i830 generation, in LVDS mode, defines P1 as the bit number set within
 * this field (only one bit may be set).
 */
#define   DPLL_FPA01_P1_POST_DIV_MASK_I830_LVDS	0x003f0000
#define   DPLL_FPA01_P1_POST_DIV_SHIFT	16
#define   DPLL_FPA01_P1_POST_DIV_SHIFT_PINEVIEW 15
/* i830, required in DVO non-gang */
#define   PLL_P2_DIVIDE_BY_4		(1 << 23)
#define   PLL_P1_DIVIDE_BY_TWO		(1 << 21) /* i830 */
#define   PLL_REF_INPUT_DREFCLK		(0 << 13)
#define   PLL_REF_INPUT_TVCLKINA	(1 << 13) /* i830 */
#define   PLL_REF_INPUT_TVCLKINBC	(2 << 13) /* SDVO TVCLKIN */
#define   PLLB_REF_INPUT_SPREADSPECTRUMIN (3 << 13)
#define   PLL_REF_INPUT_MASK		(3 << 13)
#define   PLL_LOAD_PULSE_PHASE_SHIFT		9
/* Ironlake */
# define PLL_REF_SDVO_HDMI_MULTIPLIER_SHIFT     9
# define PLL_REF_SDVO_HDMI_MULTIPLIER_MASK      (7 << 9)
# define PLL_REF_SDVO_HDMI_MULTIPLIER(x)	(((x)-1) << 9)
# define DPLL_FPA1_P1_POST_DIV_SHIFT            0
# define DPLL_FPA1_P1_POST_DIV_MASK             0xff

/*
 * Parallel to Serial Load Pulse phase selection.
 * Selects the phase for the 10X DPLL clock for the PCIe
 * digital display port. The range is 4 to 13; 10 or more
 * is just a flip delay. The default is 6
 */
#define   PLL_LOAD_PULSE_PHASE_MASK		(0xf << PLL_LOAD_PULSE_PHASE_SHIFT)
#define   DISPLAY_RATE_SELECT_FPA1		(1 << 8)
/*
 * SDVO multiplier for 945G/GM. Not used on 965.
 */
#define   SDVO_MULTIPLIER_MASK			0x000000ff
#define   SDVO_MULTIPLIER_SHIFT_HIRES		4
#define   SDVO_MULTIPLIER_SHIFT_VGA		0
#define _DPLL_A_MD (dev_priv->info->display_mmio_offset + 0x601c) /* 965+ only */
/*
 * UDI pixel divider, controlling how many pixels are stuffed into a packet.
 *
 * Value is pixels minus 1.  Must be set to 1 pixel for SDVO.
 */
#define   DPLL_MD_UDI_DIVIDER_MASK		0x3f000000
#define   DPLL_MD_UDI_DIVIDER_SHIFT		24
/* UDI pixel divider for VGA, same as DPLL_MD_UDI_DIVIDER_MASK. */
#define   DPLL_MD_VGA_UDI_DIVIDER_MASK		0x003f0000
#define   DPLL_MD_VGA_UDI_DIVIDER_SHIFT		16
/*
 * SDVO/UDI pixel multiplier.
 *
 * SDVO requires that the bus clock rate be between 1 and 2 Ghz, and the bus
 * clock rate is 10 times the DPLL clock.  At low resolution/refresh rate
 * modes, the bus rate would be below the limits, so SDVO allows for stuffing
 * dummy bytes in the datastream at an increased clock rate, with both sides of
 * the link knowing how many bytes are fill.
 *
 * So, for a mode with a dotclock of 65Mhz, we would want to double the clock
 * rate to 130Mhz to get a bus rate of 1.30Ghz.  The DPLL clock rate would be
 * set to 130Mhz, and the SDVO multiplier set to 2x in this register and
 * through an SDVO command.
 *
 * This register field has values of multiplication factor minus 1, with
 * a maximum multiplier of 5 for SDVO.
 */
#define   DPLL_MD_UDI_MULTIPLIER_MASK		0x00003f00
#define   DPLL_MD_UDI_MULTIPLIER_SHIFT		8
/*
 * SDVO/UDI pixel multiplier for VGA, same as DPLL_MD_UDI_MULTIPLIER_MASK.
 * This best be set to the default value (3) or the CRT won't work. No,
 * I don't entirely understand what this does...
 */
#define   DPLL_MD_VGA_UDI_MULTIPLIER_MASK	0x0000003f
#define   DPLL_MD_VGA_UDI_MULTIPLIER_SHIFT	0
#define _DPLL_B_MD (dev_priv->info->display_mmio_offset + 0x6020) /* 965+ only */
#define DPLL_MD(pipe) _PIPE(pipe, _DPLL_A_MD, _DPLL_B_MD)

#define _FPA0	0x06040
#define _FPA1	0x06044
#define _FPB0	0x06048
#define _FPB1	0x0604c
#define FP0(pipe) _PIPE(pipe, _FPA0, _FPB0)
#define FP1(pipe) _PIPE(pipe, _FPA1, _FPB1)
#define   FP_N_DIV_MASK		0x003f0000
#define   FP_N_PINEVIEW_DIV_MASK	0x00ff0000
#define   FP_N_DIV_SHIFT		16
#define   FP_M1_DIV_MASK	0x00003f00
#define   FP_M1_DIV_SHIFT		 8
#define   FP_M2_DIV_MASK	0x0000003f
#define   FP_M2_PINEVIEW_DIV_MASK	0x000000ff
#define   FP_M2_DIV_SHIFT		 0
#define DPLL_TEST	0x606c
#define   DPLLB_TEST_SDVO_DIV_1		(0 << 22)
#define   DPLLB_TEST_SDVO_DIV_2		(1 << 22)
#define   DPLLB_TEST_SDVO_DIV_4		(2 << 22)
#define   DPLLB_TEST_SDVO_DIV_MASK	(3 << 22)
#define   DPLLB_TEST_N_BYPASS		(1 << 19)
#define   DPLLB_TEST_M_BYPASS		(1 << 18)
#define   DPLLB_INPUT_BUFFER_ENABLE	(1 << 16)
#define   DPLLA_TEST_N_BYPASS		(1 << 3)
#define   DPLLA_TEST_M_BYPASS		(1 << 2)
#define   DPLLA_INPUT_BUFFER_ENABLE	(1 << 0)
#define D_STATE		0x6104
#define  DSTATE_GFX_RESET_I830			(1<<6)
#define  DSTATE_PLL_D3_OFF			(1<<3)
#define  DSTATE_GFX_CLOCK_GATING		(1<<1)
#define  DSTATE_DOT_CLOCK_GATING		(1<<0)
#define DSPCLK_GATE_D	(dev_priv->info->display_mmio_offset + 0x6200)
# define DPUNIT_B_CLOCK_GATE_DISABLE		(1 << 30) /* 965 */
# define VSUNIT_CLOCK_GATE_DISABLE		(1 << 29) /* 965 */
# define VRHUNIT_CLOCK_GATE_DISABLE		(1 << 28) /* 965 */
# define VRDUNIT_CLOCK_GATE_DISABLE		(1 << 27) /* 965 */
# define AUDUNIT_CLOCK_GATE_DISABLE		(1 << 26) /* 965 */
# define DPUNIT_A_CLOCK_GATE_DISABLE		(1 << 25) /* 965 */
# define DPCUNIT_CLOCK_GATE_DISABLE		(1 << 24) /* 965 */
# define TVRUNIT_CLOCK_GATE_DISABLE		(1 << 23) /* 915-945 */
# define TVCUNIT_CLOCK_GATE_DISABLE		(1 << 22) /* 915-945 */
# define TVFUNIT_CLOCK_GATE_DISABLE		(1 << 21) /* 915-945 */
# define TVEUNIT_CLOCK_GATE_DISABLE		(1 << 20) /* 915-945 */
# define DVSUNIT_CLOCK_GATE_DISABLE		(1 << 19) /* 915-945 */
# define DSSUNIT_CLOCK_GATE_DISABLE		(1 << 18) /* 915-945 */
# define DDBUNIT_CLOCK_GATE_DISABLE		(1 << 17) /* 915-945 */
# define DPRUNIT_CLOCK_GATE_DISABLE		(1 << 16) /* 915-945 */
# define DPFUNIT_CLOCK_GATE_DISABLE		(1 << 15) /* 915-945 */
# define DPBMUNIT_CLOCK_GATE_DISABLE		(1 << 14) /* 915-945 */
# define DPLSUNIT_CLOCK_GATE_DISABLE		(1 << 13) /* 915-945 */
# define DPLUNIT_CLOCK_GATE_DISABLE		(1 << 12) /* 915-945 */
# define DPOUNIT_CLOCK_GATE_DISABLE		(1 << 11)
# define DPBUNIT_CLOCK_GATE_DISABLE		(1 << 10)
# define DCUNIT_CLOCK_GATE_DISABLE		(1 << 9)
# define DPUNIT_CLOCK_GATE_DISABLE		(1 << 8)
# define VRUNIT_CLOCK_GATE_DISABLE		(1 << 7) /* 915+: reserved */
# define OVHUNIT_CLOCK_GATE_DISABLE		(1 << 6) /* 830-865 */
# define DPIOUNIT_CLOCK_GATE_DISABLE		(1 << 6) /* 915-945 */
# define OVFUNIT_CLOCK_GATE_DISABLE		(1 << 5)
# define OVBUNIT_CLOCK_GATE_DISABLE		(1 << 4)
/**
 * This bit must be set on the 830 to prevent hangs when turning off the
 * overlay scaler.
 */
# define OVRUNIT_CLOCK_GATE_DISABLE		(1 << 3)
# define OVCUNIT_CLOCK_GATE_DISABLE		(1 << 2)
# define OVUUNIT_CLOCK_GATE_DISABLE		(1 << 1)
# define ZVUNIT_CLOCK_GATE_DISABLE		(1 << 0) /* 830 */
# define OVLUNIT_CLOCK_GATE_DISABLE		(1 << 0) /* 845,865 */

#define RENCLK_GATE_D1		0x6204
# define BLITTER_CLOCK_GATE_DISABLE		(1 << 13) /* 945GM only */
# define MPEG_CLOCK_GATE_DISABLE		(1 << 12) /* 945GM only */
# define PC_FE_CLOCK_GATE_DISABLE		(1 << 11)
# define PC_BE_CLOCK_GATE_DISABLE		(1 << 10)
# define WINDOWER_CLOCK_GATE_DISABLE		(1 << 9)
# define INTERPOLATOR_CLOCK_GATE_DISABLE	(1 << 8)
# define COLOR_CALCULATOR_CLOCK_GATE_DISABLE	(1 << 7)
# define MOTION_COMP_CLOCK_GATE_DISABLE		(1 << 6)
# define MAG_CLOCK_GATE_DISABLE			(1 << 5)
/** This bit must be unset on 855,865 */
# define MECI_CLOCK_GATE_DISABLE		(1 << 4)
# define DCMP_CLOCK_GATE_DISABLE		(1 << 3)
# define MEC_CLOCK_GATE_DISABLE			(1 << 2)
# define MECO_CLOCK_GATE_DISABLE		(1 << 1)
/** This bit must be set on 855,865. */
# define SV_CLOCK_GATE_DISABLE			(1 << 0)
# define I915_MPEG_CLOCK_GATE_DISABLE		(1 << 16)
# define I915_VLD_IP_PR_CLOCK_GATE_DISABLE	(1 << 15)
# define I915_MOTION_COMP_CLOCK_GATE_DISABLE	(1 << 14)
# define I915_BD_BF_CLOCK_GATE_DISABLE		(1 << 13)
# define I915_SF_SE_CLOCK_GATE_DISABLE		(1 << 12)
# define I915_WM_CLOCK_GATE_DISABLE		(1 << 11)
# define I915_IZ_CLOCK_GATE_DISABLE		(1 << 10)
# define I915_PI_CLOCK_GATE_DISABLE		(1 << 9)
# define I915_DI_CLOCK_GATE_DISABLE		(1 << 8)
# define I915_SH_SV_CLOCK_GATE_DISABLE		(1 << 7)
# define I915_PL_DG_QC_FT_CLOCK_GATE_DISABLE	(1 << 6)
# define I915_SC_CLOCK_GATE_DISABLE		(1 << 5)
# define I915_FL_CLOCK_GATE_DISABLE		(1 << 4)
# define I915_DM_CLOCK_GATE_DISABLE		(1 << 3)
# define I915_PS_CLOCK_GATE_DISABLE		(1 << 2)
# define I915_CC_CLOCK_GATE_DISABLE		(1 << 1)
# define I915_BY_CLOCK_GATE_DISABLE		(1 << 0)

# define I965_RCZ_CLOCK_GATE_DISABLE		(1 << 30)
/** This bit must always be set on 965G/965GM */
# define I965_RCC_CLOCK_GATE_DISABLE		(1 << 29)
# define I965_RCPB_CLOCK_GATE_DISABLE		(1 << 28)
# define I965_DAP_CLOCK_GATE_DISABLE		(1 << 27)
# define I965_ROC_CLOCK_GATE_DISABLE		(1 << 26)
# define I965_GW_CLOCK_GATE_DISABLE		(1 << 25)
# define I965_TD_CLOCK_GATE_DISABLE		(1 << 24)
/** This bit must always be set on 965G */
# define I965_ISC_CLOCK_GATE_DISABLE		(1 << 23)
# define I965_IC_CLOCK_GATE_DISABLE		(1 << 22)
# define I965_EU_CLOCK_GATE_DISABLE		(1 << 21)
# define I965_IF_CLOCK_GATE_DISABLE		(1 << 20)
# define I965_TC_CLOCK_GATE_DISABLE		(1 << 19)
# define I965_SO_CLOCK_GATE_DISABLE		(1 << 17)
# define I965_FBC_CLOCK_GATE_DISABLE		(1 << 16)
# define I965_MARI_CLOCK_GATE_DISABLE		(1 << 15)
# define I965_MASF_CLOCK_GATE_DISABLE		(1 << 14)
# define I965_MAWB_CLOCK_GATE_DISABLE		(1 << 13)
# define I965_EM_CLOCK_GATE_DISABLE		(1 << 12)
# define I965_UC_CLOCK_GATE_DISABLE		(1 << 11)
# define I965_SI_CLOCK_GATE_DISABLE		(1 << 6)
# define I965_MT_CLOCK_GATE_DISABLE		(1 << 5)
# define I965_PL_CLOCK_GATE_DISABLE		(1 << 4)
# define I965_DG_CLOCK_GATE_DISABLE		(1 << 3)
# define I965_QC_CLOCK_GATE_DISABLE		(1 << 2)
# define I965_FT_CLOCK_GATE_DISABLE		(1 << 1)
# define I965_DM_CLOCK_GATE_DISABLE		(1 << 0)

#define RENCLK_GATE_D2		0x6208
#define VF_UNIT_CLOCK_GATE_DISABLE		(1 << 9)
#define GS_UNIT_CLOCK_GATE_DISABLE		(1 << 7)
#define CL_UNIT_CLOCK_GATE_DISABLE		(1 << 6)
#define RAMCLK_GATE_D		0x6210		/* CRL only */
#define DEUC			0x6214          /* CRL only */

#define FW_BLC_SELF_VLV		(VLV_DISPLAY_BASE + 0x6500)
#define  FW_CSPWRDWNEN		(1<<15)

#define MI_ARB_VLV		(VLV_DISPLAY_BASE + 0x6504)

#define CZCLK_CDCLK_FREQ_RATIO	(VLV_DISPLAY_BASE + 0x6508)
#define   CDCLK_FREQ_SHIFT	4
#define   CDCLK_FREQ_MASK	(0x1f << CDCLK_FREQ_SHIFT)
#define   CZCLK_FREQ_MASK	0xf
#define GMBUSFREQ_VLV		(VLV_DISPLAY_BASE + 0x6510)

/*
 * Palette regs
 */

#define _PALETTE_A		(dev_priv->info->display_mmio_offset + 0xa000)
#define _PALETTE_B		(dev_priv->info->display_mmio_offset + 0xa800)
#define PALETTE(pipe) _PIPE(pipe, _PALETTE_A, _PALETTE_B)

/* MCH MMIO space */

/*
 * MCHBAR mirror.
 *
 * This mirrors the MCHBAR MMIO space whose location is determined by
 * device 0 function 0's pci config register 0x44 or 0x48 and matches it in
 * every way.  It is not accessible from the CP register read instructions.
 *
 * Starting from Haswell, you can't write registers using the MCHBAR mirror,
 * just read.
 */
#define MCHBAR_MIRROR_BASE	0x10000

#define MCHBAR_MIRROR_BASE_SNB	0x140000

/* Memory controller frequency in MCHBAR for Haswell (possible SNB+) */
#define DCLK (MCHBAR_MIRROR_BASE_SNB + 0x5e04)

/** 915-945 and GM965 MCH register controlling DRAM channel access */
#define DCC			0x10200
#define DCC_ADDRESSING_MODE_SINGLE_CHANNEL		(0 << 0)
#define DCC_ADDRESSING_MODE_DUAL_CHANNEL_ASYMMETRIC	(1 << 0)
#define DCC_ADDRESSING_MODE_DUAL_CHANNEL_INTERLEAVED	(2 << 0)
#define DCC_ADDRESSING_MODE_MASK			(3 << 0)
#define DCC_CHANNEL_XOR_DISABLE				(1 << 10)
#define DCC_CHANNEL_XOR_BIT_17				(1 << 9)

/** Pineview MCH register contains DDR3 setting */
#define CSHRDDR3CTL            0x101a8
#define CSHRDDR3CTL_DDR3       (1 << 2)

/** 965 MCH register controlling DRAM channel configuration */
#define C0DRB3			0x10206
#define C1DRB3			0x10606

/** snb MCH registers for reading the DRAM channel configuration */
#define MAD_DIMM_C0			(MCHBAR_MIRROR_BASE_SNB + 0x5004)
#define MAD_DIMM_C1			(MCHBAR_MIRROR_BASE_SNB + 0x5008)
#define MAD_DIMM_C2			(MCHBAR_MIRROR_BASE_SNB + 0x500C)
#define   MAD_DIMM_ECC_MASK		(0x3 << 24)
#define   MAD_DIMM_ECC_OFF		(0x0 << 24)
#define   MAD_DIMM_ECC_IO_ON_LOGIC_OFF	(0x1 << 24)
#define   MAD_DIMM_ECC_IO_OFF_LOGIC_ON	(0x2 << 24)
#define   MAD_DIMM_ECC_ON		(0x3 << 24)
#define   MAD_DIMM_ENH_INTERLEAVE	(0x1 << 22)
#define   MAD_DIMM_RANK_INTERLEAVE	(0x1 << 21)
#define   MAD_DIMM_B_WIDTH_X16		(0x1 << 20) /* X8 chips if unset */
#define   MAD_DIMM_A_WIDTH_X16		(0x1 << 19) /* X8 chips if unset */
#define   MAD_DIMM_B_DUAL_RANK		(0x1 << 18)
#define   MAD_DIMM_A_DUAL_RANK		(0x1 << 17)
#define   MAD_DIMM_A_SELECT		(0x1 << 16)
/* DIMM sizes are in multiples of 256mb. */
#define   MAD_DIMM_B_SIZE_SHIFT		8
#define   MAD_DIMM_B_SIZE_MASK		(0xff << MAD_DIMM_B_SIZE_SHIFT)
#define   MAD_DIMM_A_SIZE_SHIFT		0
#define   MAD_DIMM_A_SIZE_MASK		(0xff << MAD_DIMM_A_SIZE_SHIFT)

/** snb MCH registers for priority tuning */
#define MCH_SSKPD			(MCHBAR_MIRROR_BASE_SNB + 0x5d10)
#define   MCH_SSKPD_WM0_MASK		0x3f
#define   MCH_SSKPD_WM0_VAL		0xc

#define MCH_SECP_NRG_STTS		(MCHBAR_MIRROR_BASE_SNB + 0x592c)

/* Clocking configuration register */
#define CLKCFG			0x10c00
#define CLKCFG_FSB_400					(5 << 0)	/* hrawclk 100 */
#define CLKCFG_FSB_533					(1 << 0)	/* hrawclk 133 */
#define CLKCFG_FSB_667					(3 << 0)	/* hrawclk 166 */
#define CLKCFG_FSB_800					(2 << 0)	/* hrawclk 200 */
#define CLKCFG_FSB_1067					(6 << 0)	/* hrawclk 266 */
#define CLKCFG_FSB_1333					(7 << 0)	/* hrawclk 333 */
/* Note, below two are guess */
#define CLKCFG_FSB_1600					(4 << 0)	/* hrawclk 400 */
#define CLKCFG_FSB_1600_ALT				(0 << 0)	/* hrawclk 400 */
#define CLKCFG_FSB_MASK					(7 << 0)
#define CLKCFG_MEM_533					(1 << 4)
#define CLKCFG_MEM_667					(2 << 4)
#define CLKCFG_MEM_800					(3 << 4)
#define CLKCFG_MEM_MASK					(7 << 4)

#define TSC1			0x11001
#define   TSE			(1<<0)
#define TR1			0x11006
#define TSFS			0x11020
#define   TSFS_SLOPE_MASK	0x0000ff00
#define   TSFS_SLOPE_SHIFT	8
#define   TSFS_INTR_MASK	0x000000ff

#define CRSTANDVID		0x11100
#define PXVFREQ_BASE		0x11110 /* P[0-15]VIDFREQ (0x1114c) (Ironlake) */
#define   PXVFREQ_PX_MASK	0x7f000000
#define   PXVFREQ_PX_SHIFT	24
#define VIDFREQ_BASE		0x11110
#define VIDFREQ1		0x11110 /* VIDFREQ1-4 (0x1111c) (Cantiga) */
#define VIDFREQ2		0x11114
#define VIDFREQ3		0x11118
#define VIDFREQ4		0x1111c
#define   VIDFREQ_P0_MASK	0x1f000000
#define   VIDFREQ_P0_SHIFT	24
#define   VIDFREQ_P0_CSCLK_MASK	0x00f00000
#define   VIDFREQ_P0_CSCLK_SHIFT 20
#define   VIDFREQ_P0_CRCLK_MASK	0x000f0000
#define   VIDFREQ_P0_CRCLK_SHIFT 16
#define   VIDFREQ_P1_MASK	0x00001f00
#define   VIDFREQ_P1_SHIFT	8
#define   VIDFREQ_P1_CSCLK_MASK	0x000000f0
#define   VIDFREQ_P1_CSCLK_SHIFT 4
#define   VIDFREQ_P1_CRCLK_MASK	0x0000000f
#define INTTOEXT_BASE_ILK	0x11300
#define INTTOEXT_BASE		0x11120 /* INTTOEXT1-8 (0x1113c) */
#define   INTTOEXT_MAP3_SHIFT	24
#define   INTTOEXT_MAP3_MASK	(0x1f << INTTOEXT_MAP3_SHIFT)
#define   INTTOEXT_MAP2_SHIFT	16
#define   INTTOEXT_MAP2_MASK	(0x1f << INTTOEXT_MAP2_SHIFT)
#define   INTTOEXT_MAP1_SHIFT	8
#define   INTTOEXT_MAP1_MASK	(0x1f << INTTOEXT_MAP1_SHIFT)
#define   INTTOEXT_MAP0_SHIFT	0
#define   INTTOEXT_MAP0_MASK	(0x1f << INTTOEXT_MAP0_SHIFT)
#define MEMSWCTL		0x11170 /* Ironlake only */
#define   MEMCTL_CMD_MASK	0xe000
#define   MEMCTL_CMD_SHIFT	13
#define   MEMCTL_CMD_RCLK_OFF	0
#define   MEMCTL_CMD_RCLK_ON	1
#define   MEMCTL_CMD_CHFREQ	2
#define   MEMCTL_CMD_CHVID	3
#define   MEMCTL_CMD_VMMOFF	4
#define   MEMCTL_CMD_VMMON	5
#define   MEMCTL_CMD_STS	(1<<12) /* write 1 triggers command, clears
					   when command complete */
#define   MEMCTL_FREQ_MASK	0x0f00 /* jitter, from 0-15 */
#define   MEMCTL_FREQ_SHIFT	8
#define   MEMCTL_SFCAVM		(1<<7)
#define   MEMCTL_TGT_VID_MASK	0x007f
#define MEMIHYST		0x1117c
#define MEMINTREN		0x11180 /* 16 bits */
#define   MEMINT_RSEXIT_EN	(1<<8)
#define   MEMINT_CX_SUPR_EN	(1<<7)
#define   MEMINT_CONT_BUSY_EN	(1<<6)
#define   MEMINT_AVG_BUSY_EN	(1<<5)
#define   MEMINT_EVAL_CHG_EN	(1<<4)
#define   MEMINT_MON_IDLE_EN	(1<<3)
#define   MEMINT_UP_EVAL_EN	(1<<2)
#define   MEMINT_DOWN_EVAL_EN	(1<<1)
#define   MEMINT_SW_CMD_EN	(1<<0)
#define MEMINTRSTR		0x11182 /* 16 bits */
#define   MEM_RSEXIT_MASK	0xc000
#define   MEM_RSEXIT_SHIFT	14
#define   MEM_CONT_BUSY_MASK	0x3000
#define   MEM_CONT_BUSY_SHIFT	12
#define   MEM_AVG_BUSY_MASK	0x0c00
#define   MEM_AVG_BUSY_SHIFT	10
#define   MEM_EVAL_CHG_MASK	0x0300
#define   MEM_EVAL_BUSY_SHIFT	8
#define   MEM_MON_IDLE_MASK	0x00c0
#define   MEM_MON_IDLE_SHIFT	6
#define   MEM_UP_EVAL_MASK	0x0030
#define   MEM_UP_EVAL_SHIFT	4
#define   MEM_DOWN_EVAL_MASK	0x000c
#define   MEM_DOWN_EVAL_SHIFT	2
#define   MEM_SW_CMD_MASK	0x0003
#define   MEM_INT_STEER_GFX	0
#define   MEM_INT_STEER_CMR	1
#define   MEM_INT_STEER_SMI	2
#define   MEM_INT_STEER_SCI	3
#define MEMINTRSTS		0x11184
#define   MEMINT_RSEXIT		(1<<7)
#define   MEMINT_CONT_BUSY	(1<<6)
#define   MEMINT_AVG_BUSY	(1<<5)
#define   MEMINT_EVAL_CHG	(1<<4)
#define   MEMINT_MON_IDLE	(1<<3)
#define   MEMINT_UP_EVAL	(1<<2)
#define   MEMINT_DOWN_EVAL	(1<<1)
#define   MEMINT_SW_CMD		(1<<0)
#define MEMMODECTL		0x11190
#define   MEMMODE_BOOST_EN	(1<<31)
#define   MEMMODE_BOOST_FREQ_MASK 0x0f000000 /* jitter for boost, 0-15 */
#define   MEMMODE_BOOST_FREQ_SHIFT 24
#define   MEMMODE_IDLE_MODE_MASK 0x00030000
#define   MEMMODE_IDLE_MODE_SHIFT 16
#define   MEMMODE_IDLE_MODE_EVAL 0
#define   MEMMODE_IDLE_MODE_CONT 1
#define   MEMMODE_HWIDLE_EN	(1<<15)
#define   MEMMODE_SWMODE_EN	(1<<14)
#define   MEMMODE_RCLK_GATE	(1<<13)
#define   MEMMODE_HW_UPDATE	(1<<12)
#define   MEMMODE_FSTART_MASK	0x00000f00 /* starting jitter, 0-15 */
#define   MEMMODE_FSTART_SHIFT	8
#define   MEMMODE_FMAX_MASK	0x000000f0 /* max jitter, 0-15 */
#define   MEMMODE_FMAX_SHIFT	4
#define   MEMMODE_FMIN_MASK	0x0000000f /* min jitter, 0-15 */
#define RCBMAXAVG		0x1119c
#define MEMSWCTL2		0x1119e /* Cantiga only */
#define   SWMEMCMD_RENDER_OFF	(0 << 13)
#define   SWMEMCMD_RENDER_ON	(1 << 13)
#define   SWMEMCMD_SWFREQ	(2 << 13)
#define   SWMEMCMD_TARVID	(3 << 13)
#define   SWMEMCMD_VRM_OFF	(4 << 13)
#define   SWMEMCMD_VRM_ON	(5 << 13)
#define   CMDSTS		(1<<12)
#define   SFCAVM		(1<<11)
#define   SWFREQ_MASK		0x0380 /* P0-7 */
#define   SWFREQ_SHIFT		7
#define   TARVID_MASK		0x001f
#define MEMSTAT_CTG		0x111a0
#define RCBMINAVG		0x111a0
#define RCUPEI			0x111b0
#define RCDNEI			0x111b4
#define RSTDBYCTL		0x111b8
#define   RS1EN			(1<<31)
#define   RS2EN			(1<<30)
#define   RS3EN			(1<<29)
#define   D3RS3EN		(1<<28) /* Display D3 imlies RS3 */
#define   SWPROMORSX		(1<<27) /* RSx promotion timers ignored */
#define   RCWAKERW		(1<<26) /* Resetwarn from PCH causes wakeup */
#define   DPRSLPVREN		(1<<25) /* Fast voltage ramp enable */
#define   GFXTGHYST		(1<<24) /* Hysteresis to allow trunk gating */
#define   RCX_SW_EXIT		(1<<23) /* Leave RSx and prevent re-entry */
#define   RSX_STATUS_MASK	(7<<20)
#define   RSX_STATUS_ON		(0<<20)
#define   RSX_STATUS_RC1	(1<<20)
#define   RSX_STATUS_RC1E	(2<<20)
#define   RSX_STATUS_RS1	(3<<20)
#define   RSX_STATUS_RS2	(4<<20) /* aka rc6 */
#define   RSX_STATUS_RSVD	(5<<20) /* deep rc6 unsupported on ilk */
#define   RSX_STATUS_RS3	(6<<20) /* rs3 unsupported on ilk */
#define   RSX_STATUS_RSVD2	(7<<20)
#define   UWRCRSXE		(1<<19) /* wake counter limit prevents rsx */
#define   RSCRP			(1<<18) /* rs requests control on rs1/2 reqs */
#define   JRSC			(1<<17) /* rsx coupled to cpu c-state */
#define   RS2INC0		(1<<16) /* allow rs2 in cpu c0 */
#define   RS1CONTSAV_MASK	(3<<14)
#define   RS1CONTSAV_NO_RS1	(0<<14) /* rs1 doesn't save/restore context */
#define   RS1CONTSAV_RSVD	(1<<14)
#define   RS1CONTSAV_SAVE_RS1	(2<<14) /* rs1 saves context */
#define   RS1CONTSAV_FULL_RS1	(3<<14) /* rs1 saves and restores context */
#define   NORMSLEXLAT_MASK	(3<<12)
#define   SLOW_RS123		(0<<12)
#define   SLOW_RS23		(1<<12)
#define   SLOW_RS3		(2<<12)
#define   NORMAL_RS123		(3<<12)
#define   RCMODE_TIMEOUT	(1<<11) /* 0 is eval interval method */
#define   IMPROMOEN		(1<<10) /* promo is immediate or delayed until next idle interval (only for timeout method above) */
#define   RCENTSYNC		(1<<9) /* rs coupled to cpu c-state (3/6/7) */
#define   STATELOCK		(1<<7) /* locked to rs_cstate if 0 */
#define   RS_CSTATE_MASK	(3<<4)
#define   RS_CSTATE_C367_RS1	(0<<4)
#define   RS_CSTATE_C36_RS1_C7_RS2 (1<<4)
#define   RS_CSTATE_RSVD	(2<<4)
#define   RS_CSTATE_C367_RS2	(3<<4)
#define   REDSAVES		(1<<3) /* no context save if was idle during rs0 */
#define   REDRESTORES		(1<<2) /* no restore if was idle during rs0 */
#define VIDCTL			0x111c0
#define VIDSTS			0x111c8
#define VIDSTART		0x111cc /* 8 bits */
#define MEMSTAT_ILK			0x111f8
#define   MEMSTAT_VID_MASK	0x7f00
#define   MEMSTAT_VID_SHIFT	8
#define   MEMSTAT_PSTATE_MASK	0x00f8
#define   MEMSTAT_PSTATE_SHIFT  3
#define   MEMSTAT_MON_ACTV	(1<<2)
#define   MEMSTAT_SRC_CTL_MASK	0x0003
#define   MEMSTAT_SRC_CTL_CORE	0
#define   MEMSTAT_SRC_CTL_TRB	1
#define   MEMSTAT_SRC_CTL_THM	2
#define   MEMSTAT_SRC_CTL_STDBY 3
#define RCPREVBSYTUPAVG		0x113b8
#define RCPREVBSYTDNAVG		0x113bc
#define PMMISC			0x11214
#define   MCPPCE_EN		(1<<0) /* enable PM_MSG from PCH->MPC */
#define SDEW			0x1124c
#define CSIEW0			0x11250
#define CSIEW1			0x11254
#define CSIEW2			0x11258
#define PEW			0x1125c
#define DEW			0x11270
#define MCHAFE			0x112c0
#define CSIEC			0x112e0
#define DMIEC			0x112e4
#define DDREC			0x112e8
#define PEG0EC			0x112ec
#define PEG1EC			0x112f0
#define GFXEC			0x112f4
#define RPPREVBSYTUPAVG		0x113b8
#define RPPREVBSYTDNAVG		0x113bc
#define ECR			0x11600
#define   ECR_GPFE		(1<<31)
#define   ECR_IMONE		(1<<30)
#define   ECR_CAP_MASK		0x0000001f /* Event range, 0-31 */
#define OGW0			0x11608
#define OGW1			0x1160c
#define EG0			0x11610
#define EG1			0x11614
#define EG2			0x11618
#define EG3			0x1161c
#define EG4			0x11620
#define EG5			0x11624
#define EG6			0x11628
#define EG7			0x1162c
#define PXW			0x11664
#define PXWL			0x11680
#define LCFUSE02		0x116c0
#define   LCFUSE_HIV_MASK	0x000000ff
#define CSIPLL0			0x12c10
#define DDRMPLL1		0X12c20
#define PEG_BAND_GAP_DATA	0x14d68

#define GEN6_GT_THREAD_STATUS_REG 0x13805c
#define GEN6_GT_THREAD_STATUS_CORE_MASK 0x7
#define GEN6_GT_THREAD_STATUS_CORE_MASK_HSW (0x7 | (0x07 << 16))

#define GEN6_GT_PERF_STATUS	(MCHBAR_MIRROR_BASE_SNB + 0x5948)
#define GEN6_RP_STATE_LIMITS	(MCHBAR_MIRROR_BASE_SNB + 0x5994)
#define GEN6_RP_STATE_CAP	(MCHBAR_MIRROR_BASE_SNB + 0x5998)

/*
 * Logical Context regs
 */
#define CCID			0x2180
#define   CCID_EN		(1<<0)
/*
 * Notes on SNB/IVB/VLV context size:
 * - Power context is saved elsewhere (LLC or stolen)
 * - Ring/execlist context is saved on SNB, not on IVB
 * - Extended context size already includes render context size
 * - We always need to follow the extended context size.
 *   SNB BSpec has comments indicating that we should use the
 *   render context size instead if execlists are disabled, but
 *   based on empirical testing that's just nonsense.
 * - Pipelined/VF state is saved on SNB/IVB respectively
 * - GT1 size just indicates how much of render context
 *   doesn't need saving on GT1
 */
#define CXT_SIZE		0x21a0
#define GEN6_CXT_POWER_SIZE(cxt_reg)	((cxt_reg >> 24) & 0x3f)
#define GEN6_CXT_RING_SIZE(cxt_reg)	((cxt_reg >> 18) & 0x3f)
#define GEN6_CXT_RENDER_SIZE(cxt_reg)	((cxt_reg >> 12) & 0x3f)
#define GEN6_CXT_EXTENDED_SIZE(cxt_reg)	((cxt_reg >> 6) & 0x3f)
#define GEN6_CXT_PIPELINE_SIZE(cxt_reg)	((cxt_reg >> 0) & 0x3f)
#define GEN6_CXT_TOTAL_SIZE(cxt_reg)	(GEN6_CXT_RING_SIZE(cxt_reg) + \
					GEN6_CXT_EXTENDED_SIZE(cxt_reg) + \
					GEN6_CXT_PIPELINE_SIZE(cxt_reg))
#define GEN7_CXT_SIZE		0x21a8
#define GEN7_CXT_POWER_SIZE(ctx_reg)	((ctx_reg >> 25) & 0x7f)
#define GEN7_CXT_RING_SIZE(ctx_reg)	((ctx_reg >> 22) & 0x7)
#define GEN7_CXT_RENDER_SIZE(ctx_reg)	((ctx_reg >> 16) & 0x3f)
#define GEN7_CXT_EXTENDED_SIZE(ctx_reg)	((ctx_reg >> 9) & 0x7f)
#define GEN7_CXT_GT1_SIZE(ctx_reg)	((ctx_reg >> 6) & 0x7)
#define GEN7_CXT_VFSTATE_SIZE(ctx_reg)	((ctx_reg >> 0) & 0x3f)
#define GEN7_CXT_TOTAL_SIZE(ctx_reg)	(GEN7_CXT_EXTENDED_SIZE(ctx_reg) + \
					 GEN7_CXT_VFSTATE_SIZE(ctx_reg))
/* Haswell does have the CXT_SIZE register however it does not appear to be
 * valid. Now, docs explain in dwords what is in the context object. The full
 * size is 70720 bytes, however, the power context and execlist context will
 * never be saved (power context is stored elsewhere, and execlists don't work
 * on HSW) - so the final size is 66944 bytes, which rounds to 17 pages.
 */
#define HSW_CXT_TOTAL_SIZE		(17 * PAGE_SIZE)
/* Same as Haswell, but 72064 bytes now. */
#define GEN8_CXT_TOTAL_SIZE		(18 * PAGE_SIZE)


#define VLV_CLK_CTL2			0x101104
#define   CLK_CTL2_CZCOUNT_30NS_SHIFT	28

/*
 * Overlay regs
 */

#define OVADD			0x30000
#define DOVSTA			0x30008
#define OC_BUF			(0x3<<20)
#define OGAMC5			0x30010
#define OGAMC4			0x30014
#define OGAMC3			0x30018
#define OGAMC2			0x3001c
#define OGAMC1			0x30020
#define OGAMC0			0x30024

/*
 * Display engine regs
 */

/* Pipe A CRC regs */
#define _PIPE_CRC_CTL_A		(dev_priv->info->display_mmio_offset + 0x60050)
#define   PIPE_CRC_ENABLE		(1 << 31)
/* ivb+ source selection */
#define   PIPE_CRC_SOURCE_PRIMARY_IVB	(0 << 29)
#define   PIPE_CRC_SOURCE_SPRITE_IVB	(1 << 29)
#define   PIPE_CRC_SOURCE_PF_IVB	(2 << 29)
/* ilk+ source selection */
#define   PIPE_CRC_SOURCE_PRIMARY_ILK	(0 << 28)
#define   PIPE_CRC_SOURCE_SPRITE_ILK	(1 << 28)
#define   PIPE_CRC_SOURCE_PIPE_ILK	(2 << 28)
/* embedded DP port on the north display block, reserved on ivb */
#define   PIPE_CRC_SOURCE_PORT_A_ILK	(4 << 28)
#define   PIPE_CRC_SOURCE_FDI_ILK	(5 << 28) /* reserved on ivb */
/* vlv source selection */
#define   PIPE_CRC_SOURCE_PIPE_VLV	(0 << 27)
#define   PIPE_CRC_SOURCE_HDMIB_VLV	(1 << 27)
#define   PIPE_CRC_SOURCE_HDMIC_VLV	(2 << 27)
/* with DP port the pipe source is invalid */
#define   PIPE_CRC_SOURCE_DP_D_VLV	(3 << 27)
#define   PIPE_CRC_SOURCE_DP_B_VLV	(6 << 27)
#define   PIPE_CRC_SOURCE_DP_C_VLV	(7 << 27)
/* gen3+ source selection */
#define   PIPE_CRC_SOURCE_PIPE_I9XX	(0 << 28)
#define   PIPE_CRC_SOURCE_SDVOB_I9XX	(1 << 28)
#define   PIPE_CRC_SOURCE_SDVOC_I9XX	(2 << 28)
/* with DP/TV port the pipe source is invalid */
#define   PIPE_CRC_SOURCE_DP_D_G4X	(3 << 28)
#define   PIPE_CRC_SOURCE_TV_PRE	(4 << 28)
#define   PIPE_CRC_SOURCE_TV_POST	(5 << 28)
#define   PIPE_CRC_SOURCE_DP_B_G4X	(6 << 28)
#define   PIPE_CRC_SOURCE_DP_C_G4X	(7 << 28)
/* gen2 doesn't have source selection bits */
#define   PIPE_CRC_INCLUDE_BORDER_I8XX	(1 << 30)

#define _PIPE_CRC_RES_1_A_IVB		0x60064
#define _PIPE_CRC_RES_2_A_IVB		0x60068
#define _PIPE_CRC_RES_3_A_IVB		0x6006c
#define _PIPE_CRC_RES_4_A_IVB		0x60070
#define _PIPE_CRC_RES_5_A_IVB		0x60074

#define _PIPE_CRC_RES_RED_A		(dev_priv->info->display_mmio_offset + 0x60060)
#define _PIPE_CRC_RES_GREEN_A		(dev_priv->info->display_mmio_offset + 0x60064)
#define _PIPE_CRC_RES_BLUE_A		(dev_priv->info->display_mmio_offset + 0x60068)
#define _PIPE_CRC_RES_RES1_A_I915	(dev_priv->info->display_mmio_offset + 0x6006c)
#define _PIPE_CRC_RES_RES2_A_G4X	(dev_priv->info->display_mmio_offset + 0x60080)

/* Pipe B CRC regs */
#define _PIPE_CRC_RES_1_B_IVB		0x61064
#define _PIPE_CRC_RES_2_B_IVB		0x61068
#define _PIPE_CRC_RES_3_B_IVB		0x6106c
#define _PIPE_CRC_RES_4_B_IVB		0x61070
#define _PIPE_CRC_RES_5_B_IVB		0x61074

#define PIPE_CRC_CTL(pipe)	_PIPE_INC(pipe, _PIPE_CRC_CTL_A, 0x01000)
#define PIPE_CRC_RES_1_IVB(pipe)	\
	_PIPE(pipe, _PIPE_CRC_RES_1_A_IVB, _PIPE_CRC_RES_1_B_IVB)
#define PIPE_CRC_RES_2_IVB(pipe)	\
	_PIPE(pipe, _PIPE_CRC_RES_2_A_IVB, _PIPE_CRC_RES_2_B_IVB)
#define PIPE_CRC_RES_3_IVB(pipe)	\
	_PIPE(pipe, _PIPE_CRC_RES_3_A_IVB, _PIPE_CRC_RES_3_B_IVB)
#define PIPE_CRC_RES_4_IVB(pipe)	\
	_PIPE(pipe, _PIPE_CRC_RES_4_A_IVB, _PIPE_CRC_RES_4_B_IVB)
#define PIPE_CRC_RES_5_IVB(pipe)	\
	_PIPE(pipe, _PIPE_CRC_RES_5_A_IVB, _PIPE_CRC_RES_5_B_IVB)

#define PIPE_CRC_RES_RED(pipe) \
	_PIPE_INC(pipe, _PIPE_CRC_RES_RED_A, 0x01000)
#define PIPE_CRC_RES_GREEN(pipe) \
	_PIPE_INC(pipe, _PIPE_CRC_RES_GREEN_A, 0x01000)
#define PIPE_CRC_RES_BLUE(pipe) \
	_PIPE_INC(pipe, _PIPE_CRC_RES_BLUE_A, 0x01000)
#define PIPE_CRC_RES_RES1_I915(pipe) \
	_PIPE_INC(pipe, _PIPE_CRC_RES_RES1_A_I915, 0x01000)
#define PIPE_CRC_RES_RES2_G4X(pipe) \
	_PIPE_INC(pipe, _PIPE_CRC_RES_RES2_A_G4X, 0x01000)

/* Pipe A timing regs */
#define _HTOTAL_A	(dev_priv->info->display_mmio_offset + 0x60000)
#define _HBLANK_A	(dev_priv->info->display_mmio_offset + 0x60004)
#define _HSYNC_A	(dev_priv->info->display_mmio_offset + 0x60008)
#define _VTOTAL_A	(dev_priv->info->display_mmio_offset + 0x6000c)
#define _VBLANK_A	(dev_priv->info->display_mmio_offset + 0x60010)
#define _VSYNC_A	(dev_priv->info->display_mmio_offset + 0x60014)
#define _PIPEASRC	(dev_priv->info->display_mmio_offset + 0x6001c)
#define _BCLRPAT_A	(dev_priv->info->display_mmio_offset + 0x60020)
#define _VSYNCSHIFT_A	(dev_priv->info->display_mmio_offset + 0x60028)

/* Pipe B timing regs */
#define _HTOTAL_B	(dev_priv->info->display_mmio_offset + 0x61000)
#define _HBLANK_B	(dev_priv->info->display_mmio_offset + 0x61004)
#define _HSYNC_B	(dev_priv->info->display_mmio_offset + 0x61008)
#define _VTOTAL_B	(dev_priv->info->display_mmio_offset + 0x6100c)
#define _VBLANK_B	(dev_priv->info->display_mmio_offset + 0x61010)
#define _VSYNC_B	(dev_priv->info->display_mmio_offset + 0x61014)
#define _PIPEBSRC	(dev_priv->info->display_mmio_offset + 0x6101c)
#define _BCLRPAT_B	(dev_priv->info->display_mmio_offset + 0x61020)
#define _VSYNCSHIFT_B	(dev_priv->info->display_mmio_offset + 0x61028)

#define HTOTAL(trans) _TRANSCODER(trans, _HTOTAL_A, _HTOTAL_B)
#define HBLANK(trans) _TRANSCODER(trans, _HBLANK_A, _HBLANK_B)
#define HSYNC(trans) _TRANSCODER(trans, _HSYNC_A, _HSYNC_B)
#define VTOTAL(trans) _TRANSCODER(trans, _VTOTAL_A, _VTOTAL_B)
#define VBLANK(trans) _TRANSCODER(trans, _VBLANK_A, _VBLANK_B)
#define VSYNC(trans) _TRANSCODER(trans, _VSYNC_A, _VSYNC_B)
#define BCLRPAT(pipe) _PIPE(pipe, _BCLRPAT_A, _BCLRPAT_B)
#define VSYNCSHIFT(trans) _TRANSCODER(trans, _VSYNCSHIFT_A, _VSYNCSHIFT_B)

/* HSW+ eDP PSR registers */
#define EDP_PSR_BASE(dev)                       (IS_HASWELL(dev) ? 0x64800 : 0x6f800)
#define EDP_PSR_CTL(dev)			(EDP_PSR_BASE(dev) + 0)
#define   EDP_PSR_ENABLE			(1<<31)
#define   EDP_PSR_LINK_DISABLE			(0<<27)
#define   EDP_PSR_LINK_STANDBY			(1<<27)
#define   EDP_PSR_MIN_LINK_ENTRY_TIME_MASK	(3<<25)
#define   EDP_PSR_MIN_LINK_ENTRY_TIME_8_LINES	(0<<25)
#define   EDP_PSR_MIN_LINK_ENTRY_TIME_4_LINES	(1<<25)
#define   EDP_PSR_MIN_LINK_ENTRY_TIME_2_LINES	(2<<25)
#define   EDP_PSR_MIN_LINK_ENTRY_TIME_0_LINES	(3<<25)
#define   EDP_PSR_MAX_SLEEP_TIME_SHIFT		20
#define   EDP_PSR_SKIP_AUX_EXIT			(1<<12)
#define   EDP_PSR_TP1_TP2_SEL			(0<<11)
#define   EDP_PSR_TP1_TP3_SEL			(1<<11)
#define   EDP_PSR_TP2_TP3_TIME_500us		(0<<8)
#define   EDP_PSR_TP2_TP3_TIME_100us		(1<<8)
#define   EDP_PSR_TP2_TP3_TIME_2500us		(2<<8)
#define   EDP_PSR_TP2_TP3_TIME_0us		(3<<8)
#define   EDP_PSR_TP1_TIME_500us		(0<<4)
#define   EDP_PSR_TP1_TIME_100us		(1<<4)
#define   EDP_PSR_TP1_TIME_2500us		(2<<4)
#define   EDP_PSR_TP1_TIME_0us			(3<<4)
#define   EDP_PSR_IDLE_FRAME_SHIFT		0

#define EDP_PSR_AUX_CTL(dev)			(EDP_PSR_BASE(dev) + 0x10)
#define EDP_PSR_AUX_DATA1(dev)			(EDP_PSR_BASE(dev) + 0x14)
#define   EDP_PSR_DPCD_COMMAND		0x80060000
#define EDP_PSR_AUX_DATA2(dev)			(EDP_PSR_BASE(dev) + 0x18)
#define   EDP_PSR_DPCD_NORMAL_OPERATION	(1<<24)
#define EDP_PSR_AUX_DATA3(dev)			(EDP_PSR_BASE(dev) + 0x1c)
#define EDP_PSR_AUX_DATA4(dev)			(EDP_PSR_BASE(dev) + 0x20)
#define EDP_PSR_AUX_DATA5(dev)			(EDP_PSR_BASE(dev) + 0x24)

#define EDP_PSR_STATUS_CTL(dev)			(EDP_PSR_BASE(dev) + 0x40)
#define   EDP_PSR_STATUS_STATE_MASK		(7<<29)
#define   EDP_PSR_STATUS_STATE_IDLE		(0<<29)
#define   EDP_PSR_STATUS_STATE_SRDONACK		(1<<29)
#define   EDP_PSR_STATUS_STATE_SRDENT		(2<<29)
#define   EDP_PSR_STATUS_STATE_BUFOFF		(3<<29)
#define   EDP_PSR_STATUS_STATE_BUFON		(4<<29)
#define   EDP_PSR_STATUS_STATE_AUXACK		(5<<29)
#define   EDP_PSR_STATUS_STATE_SRDOFFACK	(6<<29)
#define   EDP_PSR_STATUS_LINK_MASK		(3<<26)
#define   EDP_PSR_STATUS_LINK_FULL_OFF		(0<<26)
#define   EDP_PSR_STATUS_LINK_FULL_ON		(1<<26)
#define   EDP_PSR_STATUS_LINK_STANDBY		(2<<26)
#define   EDP_PSR_STATUS_MAX_SLEEP_TIMER_SHIFT	20
#define   EDP_PSR_STATUS_MAX_SLEEP_TIMER_MASK	0x1f
#define   EDP_PSR_STATUS_COUNT_SHIFT		16
#define   EDP_PSR_STATUS_COUNT_MASK		0xf
#define   EDP_PSR_STATUS_AUX_ERROR		(1<<15)
#define   EDP_PSR_STATUS_AUX_SENDING		(1<<12)
#define   EDP_PSR_STATUS_SENDING_IDLE		(1<<9)
#define   EDP_PSR_STATUS_SENDING_TP2_TP3	(1<<8)
#define   EDP_PSR_STATUS_SENDING_TP1		(1<<4)
#define   EDP_PSR_STATUS_IDLE_MASK		0xf

#define EDP_PSR_PERF_CNT(dev)		(EDP_PSR_BASE(dev) + 0x44)
#define   EDP_PSR_PERF_CNT_MASK		0xffffff

#define EDP_PSR_DEBUG_CTL(dev)		(EDP_PSR_BASE(dev) + 0x60)
#define   EDP_PSR_DEBUG_MASK_LPSP	(1<<27)
#define   EDP_PSR_DEBUG_MASK_MEMUP	(1<<26)
#define   EDP_PSR_DEBUG_MASK_HPD	(1<<25)

/* VGA port control */
#define ADPA			0x61100
#define PCH_ADPA                0xe1100
#define VLV_ADPA		(VLV_DISPLAY_BASE + ADPA)

#define   ADPA_DAC_ENABLE	(1<<31)
#define   ADPA_DAC_DISABLE	0
#define   ADPA_PIPE_SELECT_MASK	(1<<30)
#define   ADPA_PIPE_A_SELECT	0
#define   ADPA_PIPE_B_SELECT	(1<<30)
#define   ADPA_PIPE_SELECT(pipe) ((pipe) << 30)
/* CPT uses bits 29:30 for pch transcoder select */
#define   ADPA_CRT_HOTPLUG_MASK  0x03ff0000 /* bit 25-16 */
#define   ADPA_CRT_HOTPLUG_MONITOR_NONE  (0<<24)
#define   ADPA_CRT_HOTPLUG_MONITOR_MASK  (3<<24)
#define   ADPA_CRT_HOTPLUG_MONITOR_COLOR (3<<24)
#define   ADPA_CRT_HOTPLUG_MONITOR_MONO  (2<<24)
#define   ADPA_CRT_HOTPLUG_ENABLE        (1<<23)
#define   ADPA_CRT_HOTPLUG_PERIOD_64     (0<<22)
#define   ADPA_CRT_HOTPLUG_PERIOD_128    (1<<22)
#define   ADPA_CRT_HOTPLUG_WARMUP_5MS    (0<<21)
#define   ADPA_CRT_HOTPLUG_WARMUP_10MS   (1<<21)
#define   ADPA_CRT_HOTPLUG_SAMPLE_2S     (0<<20)
#define   ADPA_CRT_HOTPLUG_SAMPLE_4S     (1<<20)
#define   ADPA_CRT_HOTPLUG_VOLTAGE_40    (0<<18)
#define   ADPA_CRT_HOTPLUG_VOLTAGE_50    (1<<18)
#define   ADPA_CRT_HOTPLUG_VOLTAGE_60    (2<<18)
#define   ADPA_CRT_HOTPLUG_VOLTAGE_70    (3<<18)
#define   ADPA_CRT_HOTPLUG_VOLREF_325MV  (0<<17)
#define   ADPA_CRT_HOTPLUG_VOLREF_475MV  (1<<17)
#define   ADPA_CRT_HOTPLUG_FORCE_TRIGGER (1<<16)
#define   ADPA_USE_VGA_HVPOLARITY (1<<15)
#define   ADPA_SETS_HVPOLARITY	0
#define   ADPA_VSYNC_CNTL_DISABLE (1<<10)
#define   ADPA_VSYNC_CNTL_ENABLE 0
#define   ADPA_HSYNC_CNTL_DISABLE (1<<11)
#define   ADPA_HSYNC_CNTL_ENABLE 0
#define   ADPA_VSYNC_ACTIVE_HIGH (1<<4)
#define   ADPA_VSYNC_ACTIVE_LOW	0
#define   ADPA_HSYNC_ACTIVE_HIGH (1<<3)
#define   ADPA_HSYNC_ACTIVE_LOW	0
#define   ADPA_DPMS_MASK	(~(3<<10))
#define   ADPA_DPMS_ON		(0<<10)
#define   ADPA_DPMS_SUSPEND	(1<<10)
#define   ADPA_DPMS_STANDBY	(2<<10)
#define   ADPA_DPMS_OFF		(3<<10)


/* Hotplug control (945+ only) */
#define PORT_HOTPLUG_EN		(dev_priv->info->display_mmio_offset + 0x61110)
#define   PORTB_HOTPLUG_INT_EN			(1 << 29)
#define   PORTC_HOTPLUG_INT_EN			(1 << 28)
#define   PORTD_HOTPLUG_INT_EN			(1 << 27)
#define   SDVOB_HOTPLUG_INT_EN			(1 << 26)
#define   SDVOC_HOTPLUG_INT_EN			(1 << 25)
#define   TV_HOTPLUG_INT_EN			(1 << 18)
#define   CRT_HOTPLUG_INT_EN			(1 << 9)
#define HOTPLUG_INT_EN_MASK			(PORTB_HOTPLUG_INT_EN | \
						 PORTC_HOTPLUG_INT_EN | \
						 PORTD_HOTPLUG_INT_EN | \
						 SDVOC_HOTPLUG_INT_EN | \
						 SDVOB_HOTPLUG_INT_EN | \
						 CRT_HOTPLUG_INT_EN)
#define   CRT_HOTPLUG_FORCE_DETECT		(1 << 3)
#define CRT_HOTPLUG_ACTIVATION_PERIOD_32	(0 << 8)
/* must use period 64 on GM45 according to docs */
#define CRT_HOTPLUG_ACTIVATION_PERIOD_64	(1 << 8)
#define CRT_HOTPLUG_DAC_ON_TIME_2M		(0 << 7)
#define CRT_HOTPLUG_DAC_ON_TIME_4M		(1 << 7)
#define CRT_HOTPLUG_VOLTAGE_COMPARE_40		(0 << 5)
#define CRT_HOTPLUG_VOLTAGE_COMPARE_50		(1 << 5)
#define CRT_HOTPLUG_VOLTAGE_COMPARE_60		(2 << 5)
#define CRT_HOTPLUG_VOLTAGE_COMPARE_70		(3 << 5)
#define CRT_HOTPLUG_VOLTAGE_COMPARE_MASK	(3 << 5)
#define CRT_HOTPLUG_DETECT_DELAY_1G		(0 << 4)
#define CRT_HOTPLUG_DETECT_DELAY_2G		(1 << 4)
#define CRT_HOTPLUG_DETECT_VOLTAGE_325MV	(0 << 2)
#define CRT_HOTPLUG_DETECT_VOLTAGE_475MV	(1 << 2)

#define PORT_HOTPLUG_STAT	(dev_priv->info->display_mmio_offset + 0x61114)
/*
 * HDMI/DP bits are gen4+
 *
 * WARNING: Bspec for hpd status bits on gen4 seems to be completely confused.
 * Please check the detailed lore in the commit message for for experimental
 * evidence.
 */
#define   PORTD_HOTPLUG_LIVE_STATUS               (1 << 29)
#define   PORTC_HOTPLUG_LIVE_STATUS               (1 << 28)
#define   PORTB_HOTPLUG_LIVE_STATUS               (1 << 27)
#define   PORTD_HOTPLUG_INT_STATUS		(3 << 21)
#define   PORTC_HOTPLUG_INT_STATUS		(3 << 19)
#define   PORTB_HOTPLUG_INT_STATUS		(3 << 17)
/* CRT/TV common between gen3+ */
#define   CRT_HOTPLUG_INT_STATUS		(1 << 11)
#define   TV_HOTPLUG_INT_STATUS			(1 << 10)
#define   CRT_HOTPLUG_MONITOR_MASK		(3 << 8)
#define   CRT_HOTPLUG_MONITOR_COLOR		(3 << 8)
#define   CRT_HOTPLUG_MONITOR_MONO		(2 << 8)
#define   CRT_HOTPLUG_MONITOR_NONE		(0 << 8)
#define   DP_AUX_CHANNEL_D_INT_STATUS_G4X	(1 << 6)
#define   DP_AUX_CHANNEL_C_INT_STATUS_G4X	(1 << 5)
#define   DP_AUX_CHANNEL_B_INT_STATUS_G4X	(1 << 4)
#define   DP_AUX_CHANNEL_MASK_INT_STATUS_G4X	(1 << 4)
/* SDVO is different across gen3/4 */
#define   SDVOC_HOTPLUG_INT_STATUS_G4X		(1 << 3)
#define   SDVOB_HOTPLUG_INT_STATUS_G4X		(1 << 2)
/*
 * Bspec seems to be seriously misleaded about the SDVO hpd bits on i965g/gm,
 * since reality corrobates that they're the same as on gen3. But keep these
 * bits here (and the comment!) to help any other lost wanderers back onto the
 * right tracks.
 */
#define   SDVOC_HOTPLUG_INT_STATUS_I965		(3 << 4)
#define   SDVOB_HOTPLUG_INT_STATUS_I965		(3 << 2)
#define   SDVOC_HOTPLUG_INT_STATUS_I915		(1 << 7)
#define   SDVOB_HOTPLUG_INT_STATUS_I915		(1 << 6)
#define   HOTPLUG_INT_STATUS_G4X		(CRT_HOTPLUG_INT_STATUS | \
						 SDVOB_HOTPLUG_INT_STATUS_G4X | \
						 SDVOC_HOTPLUG_INT_STATUS_G4X | \
						 PORTB_HOTPLUG_INT_STATUS | \
						 PORTC_HOTPLUG_INT_STATUS | \
						 PORTD_HOTPLUG_INT_STATUS)

#define HOTPLUG_INT_STATUS_I915			(CRT_HOTPLUG_INT_STATUS | \
						 SDVOB_HOTPLUG_INT_STATUS_I915 | \
						 SDVOC_HOTPLUG_INT_STATUS_I915 | \
						 PORTB_HOTPLUG_INT_STATUS | \
						 PORTC_HOTPLUG_INT_STATUS | \
						 PORTD_HOTPLUG_INT_STATUS)

/* SDVO and HDMI port control.
 * The same register may be used for SDVO or HDMI */
#define GEN3_SDVOB	0x61140
#define GEN3_SDVOC	0x61160
#define GEN4_HDMIB	GEN3_SDVOB
#define GEN4_HDMIC	GEN3_SDVOC
#define PCH_SDVOB	0xe1140
#define PCH_HDMIB	PCH_SDVOB
#define PCH_HDMIC	0xe1150
#define PCH_HDMID	0xe1160

#define PORT_DFT_I9XX				0x61150
#define   DC_BALANCE_RESET			(1 << 25)
#define PORT_DFT2_G4X				0x61154
#define   DC_BALANCE_RESET_VLV			(1 << 31)
#define   PIPE_SCRAMBLE_RESET_MASK		(0x3 << 0)
#define   PIPE_B_SCRAMBLE_RESET			(1 << 1)
#define   PIPE_A_SCRAMBLE_RESET			(1 << 0)

/* Gen 3 SDVO bits: */
#define   SDVO_ENABLE				(1 << 31)
#define   SDVO_PIPE_SEL(pipe)			((pipe) << 30)
#define   SDVO_PIPE_SEL_MASK			(1 << 30)
#define   SDVO_PIPE_B_SELECT			(1 << 30)
#define   SDVO_STALL_SELECT			(1 << 29)
#define   SDVO_INTERRUPT_ENABLE			(1 << 26)
/**
 * 915G/GM SDVO pixel multiplier.
 * Programmed value is multiplier - 1, up to 5x.
 * \sa DPLL_MD_UDI_MULTIPLIER_MASK
 */
#define   SDVO_PORT_MULTIPLY_MASK		(7 << 23)
#define   SDVO_PORT_MULTIPLY_SHIFT		23
#define   SDVO_PHASE_SELECT_MASK		(15 << 19)
#define   SDVO_PHASE_SELECT_DEFAULT		(6 << 19)
#define   SDVO_CLOCK_OUTPUT_INVERT		(1 << 18)
#define   SDVOC_GANG_MODE			(1 << 16) /* Port C only */
#define   SDVO_BORDER_ENABLE			(1 << 7) /* SDVO only */
#define   SDVOB_PCIE_CONCURRENCY		(1 << 3) /* Port B only */
#define   SDVO_DETECTED				(1 << 2)
/* Bits to be preserved when writing */
#define   SDVOB_PRESERVE_MASK ((1 << 17) | (1 << 16) | (1 << 14) | \
			       SDVO_INTERRUPT_ENABLE)
#define   SDVOC_PRESERVE_MASK ((1 << 17) | SDVO_INTERRUPT_ENABLE)

/* Gen 4 SDVO/HDMI bits: */
#define   SDVO_COLOR_FORMAT_8bpc		(0 << 26)
#define   SDVO_COLOR_FORMAT_MASK		(7 << 26)
#define   SDVO_ENCODING_SDVO			(0 << 10)
#define   SDVO_ENCODING_HDMI			(2 << 10)
#define   HDMI_MODE_SELECT_HDMI			(1 << 9) /* HDMI only */
#define   HDMI_MODE_SELECT_DVI			(0 << 9) /* HDMI only */
#define   HDMI_COLOR_RANGE_16_235		(1 << 8) /* HDMI only */
#define   SDVO_AUDIO_ENABLE			(1 << 6)
/* VSYNC/HSYNC bits new with 965, default is to be set */
#define   SDVO_VSYNC_ACTIVE_HIGH		(1 << 4)
#define   SDVO_HSYNC_ACTIVE_HIGH		(1 << 3)

/* Gen 5 (IBX) SDVO/HDMI bits: */
#define   HDMI_COLOR_FORMAT_12bpc		(3 << 26) /* HDMI only */
#define   SDVOB_HOTPLUG_ENABLE			(1 << 23) /* SDVO only */

/* Gen 6 (CPT) SDVO/HDMI bits: */
#define   SDVO_PIPE_SEL_CPT(pipe)		((pipe) << 29)
#define   SDVO_PIPE_SEL_MASK_CPT		(3 << 29)


/* DVO port control */
#define DVOA			0x61120
#define DVOB			0x61140
#define DVOC			0x61160
#define   DVO_ENABLE			(1 << 31)
#define   DVO_PIPE_B_SELECT		(1 << 30)
#define   DVO_PIPE_STALL_UNUSED		(0 << 28)
#define   DVO_PIPE_STALL		(1 << 28)
#define   DVO_PIPE_STALL_TV		(2 << 28)
#define   DVO_PIPE_STALL_MASK		(3 << 28)
#define   DVO_USE_VGA_SYNC		(1 << 15)
#define   DVO_DATA_ORDER_I740		(0 << 14)
#define   DVO_DATA_ORDER_FP		(1 << 14)
#define   DVO_VSYNC_DISABLE		(1 << 11)
#define   DVO_HSYNC_DISABLE		(1 << 10)
#define   DVO_VSYNC_TRISTATE		(1 << 9)
#define   DVO_HSYNC_TRISTATE		(1 << 8)
#define   DVO_BORDER_ENABLE		(1 << 7)
#define   DVO_DATA_ORDER_GBRG		(1 << 6)
#define   DVO_DATA_ORDER_RGGB		(0 << 6)
#define   DVO_DATA_ORDER_GBRG_ERRATA	(0 << 6)
#define   DVO_DATA_ORDER_RGGB_ERRATA	(1 << 6)
#define   DVO_VSYNC_ACTIVE_HIGH		(1 << 4)
#define   DVO_HSYNC_ACTIVE_HIGH		(1 << 3)
#define   DVO_BLANK_ACTIVE_HIGH		(1 << 2)
#define   DVO_OUTPUT_CSTATE_PIXELS	(1 << 1)	/* SDG only */
#define   DVO_OUTPUT_SOURCE_SIZE_PIXELS	(1 << 0)	/* SDG only */
#define   DVO_PRESERVE_MASK		(0x7<<24)
#define DVOA_SRCDIM		0x61124
#define DVOB_SRCDIM		0x61144
#define DVOC_SRCDIM		0x61164
#define   DVO_SRCDIM_HORIZONTAL_SHIFT	12
#define   DVO_SRCDIM_VERTICAL_SHIFT	0

/* LVDS port control */
#define LVDS			0x61180
/*
 * Enables the LVDS port.  This bit must be set before DPLLs are enabled, as
 * the DPLL semantics change when the LVDS is assigned to that pipe.
 */
#define   LVDS_PORT_EN			(1 << 31)
/* Selects pipe B for LVDS data.  Must be set on pre-965. */
#define   LVDS_PIPEB_SELECT		(1 << 30)
#define   LVDS_PIPE_MASK		(1 << 30)
#define   LVDS_PIPE(pipe)		((pipe) << 30)
/* LVDS dithering flag on 965/g4x platform */
#define   LVDS_ENABLE_DITHER		(1 << 25)
/* LVDS sync polarity flags. Set to invert (i.e. negative) */
#define   LVDS_VSYNC_POLARITY		(1 << 21)
#define   LVDS_HSYNC_POLARITY		(1 << 20)

/* Enable border for unscaled (or aspect-scaled) display */
#define   LVDS_BORDER_ENABLE		(1 << 15)
/*
 * Enables the A0-A2 data pairs and CLKA, containing 18 bits of color data per
 * pixel.
 */
#define   LVDS_A0A2_CLKA_POWER_MASK	(3 << 8)
#define   LVDS_A0A2_CLKA_POWER_DOWN	(0 << 8)
#define   LVDS_A0A2_CLKA_POWER_UP	(3 << 8)
/*
 * Controls the A3 data pair, which contains the additional LSBs for 24 bit
 * mode.  Only enabled if LVDS_A0A2_CLKA_POWER_UP also indicates it should be
 * on.
 */
#define   LVDS_A3_POWER_MASK		(3 << 6)
#define   LVDS_A3_POWER_DOWN		(0 << 6)
#define   LVDS_A3_POWER_UP		(3 << 6)
/*
 * Controls the CLKB pair.  This should only be set when LVDS_B0B3_POWER_UP
 * is set.
 */
#define   LVDS_CLKB_POWER_MASK		(3 << 4)
#define   LVDS_CLKB_POWER_DOWN		(0 << 4)
#define   LVDS_CLKB_POWER_UP		(3 << 4)
/*
 * Controls the B0-B3 data pairs.  This must be set to match the DPLL p2
 * setting for whether we are in dual-channel mode.  The B3 pair will
 * additionally only be powered up when LVDS_A3_POWER_UP is set.
 */
#define   LVDS_B0B3_POWER_MASK		(3 << 2)
#define   LVDS_B0B3_POWER_DOWN		(0 << 2)
#define   LVDS_B0B3_POWER_UP		(3 << 2)

/* Video Data Island Packet control */
#define VIDEO_DIP_DATA		0x61178
/* Read the description of VIDEO_DIP_DATA (before Haswel) or VIDEO_DIP_ECC
 * (Haswell and newer) to see which VIDEO_DIP_DATA byte corresponds to each byte
 * of the infoframe structure specified by CEA-861. */
#define   VIDEO_DIP_DATA_SIZE	32
#define   VIDEO_DIP_VSC_DATA_SIZE	36
#define VIDEO_DIP_CTL		0x61170
/* Pre HSW: */
#define   VIDEO_DIP_ENABLE		(1 << 31)
#define   VIDEO_DIP_PORT_B		(1 << 29)
#define   VIDEO_DIP_PORT_C		(2 << 29)
#define   VIDEO_DIP_PORT_D		(3 << 29)
#define   VIDEO_DIP_PORT_MASK		(3 << 29)
#define   VIDEO_DIP_ENABLE_GCP		(1 << 25)
#define   VIDEO_DIP_ENABLE_AVI		(1 << 21)
#define   VIDEO_DIP_ENABLE_VENDOR	(2 << 21)
#define   VIDEO_DIP_ENABLE_GAMUT	(4 << 21)
#define   VIDEO_DIP_ENABLE_SPD		(8 << 21)
#define   VIDEO_DIP_SELECT_AVI		(0 << 19)
#define   VIDEO_DIP_SELECT_VENDOR	(1 << 19)
#define   VIDEO_DIP_SELECT_SPD		(3 << 19)
#define   VIDEO_DIP_SELECT_MASK		(3 << 19)
#define   VIDEO_DIP_FREQ_ONCE		(0 << 16)
#define   VIDEO_DIP_FREQ_VSYNC		(1 << 16)
#define   VIDEO_DIP_FREQ_2VSYNC		(2 << 16)
#define   VIDEO_DIP_FREQ_MASK		(3 << 16)
/* HSW and later: */
#define   VIDEO_DIP_ENABLE_VSC_HSW	(1 << 20)
#define   VIDEO_DIP_ENABLE_GCP_HSW	(1 << 16)
#define   VIDEO_DIP_ENABLE_AVI_HSW	(1 << 12)
#define   VIDEO_DIP_ENABLE_VS_HSW	(1 << 8)
#define   VIDEO_DIP_ENABLE_GMP_HSW	(1 << 4)
#define   VIDEO_DIP_ENABLE_SPD_HSW	(1 << 0)

/* Panel power sequencing */
#define PP_STATUS	0x61200
#define   PP_ON		(1 << 31)
/*
 * Indicates that all dependencies of the panel are on:
 *
 * - PLL enabled
 * - pipe enabled
 * - LVDS/DVOB/DVOC on
 */
#define   PP_READY		(1 << 30)
#define   PP_SEQUENCE_NONE	(0 << 28)
#define   PP_SEQUENCE_POWER_UP	(1 << 28)
#define   PP_SEQUENCE_POWER_DOWN (2 << 28)
#define   PP_SEQUENCE_MASK	(3 << 28)
#define   PP_SEQUENCE_SHIFT	28
#define   PP_CYCLE_DELAY_ACTIVE	(1 << 27)
#define   PP_SEQUENCE_STATE_MASK 0x0000000f
#define   PP_SEQUENCE_STATE_OFF_IDLE	(0x0 << 0)
#define   PP_SEQUENCE_STATE_OFF_S0_1	(0x1 << 0)
#define   PP_SEQUENCE_STATE_OFF_S0_2	(0x2 << 0)
#define   PP_SEQUENCE_STATE_OFF_S0_3	(0x3 << 0)
#define   PP_SEQUENCE_STATE_ON_IDLE	(0x8 << 0)
#define   PP_SEQUENCE_STATE_ON_S1_0	(0x9 << 0)
#define   PP_SEQUENCE_STATE_ON_S1_2	(0xa << 0)
#define   PP_SEQUENCE_STATE_ON_S1_3	(0xb << 0)
#define   PP_SEQUENCE_STATE_RESET	(0xf << 0)
#define PP_CONTROL	0x61204
#define   POWER_TARGET_ON	(1 << 0)
#define PP_ON_DELAYS	0x61208
#define PP_OFF_DELAYS	0x6120c
#define PP_DIVISOR	0x61210

/* Panel fitting */
#define PFIT_CONTROL	(dev_priv->info->display_mmio_offset + 0x61230)
#define   PFIT_ENABLE		(1 << 31)
#define   PFIT_PIPE_MASK	(3 << 29)
#define   PFIT_PIPE_SHIFT	29
#define   VERT_INTERP_DISABLE	(0 << 10)
#define   VERT_INTERP_BILINEAR	(1 << 10)
#define   VERT_INTERP_MASK	(3 << 10)
#define   VERT_AUTO_SCALE	(1 << 9)
#define   HORIZ_INTERP_DISABLE	(0 << 6)
#define   HORIZ_INTERP_BILINEAR	(1 << 6)
#define   HORIZ_INTERP_MASK	(3 << 6)
#define   HORIZ_AUTO_SCALE	(1 << 5)
#define   PANEL_8TO6_DITHER_ENABLE (1 << 3)
#define   PFIT_FILTER_FUZZY	(0 << 24)
#define   PFIT_SCALING_AUTO	(0 << 26)
#define   PFIT_SCALING_PROGRAMMED (1 << 26)
#define   PFIT_SCALING_PILLAR	(2 << 26)
#define   PFIT_SCALING_LETTER	(3 << 26)
#define PFIT_PGM_RATIOS	(dev_priv->info->display_mmio_offset + 0x61234)
/* Pre-965 */
#define		PFIT_VERT_SCALE_SHIFT		20
#define		PFIT_VERT_SCALE_MASK		0xfff00000
#define		PFIT_HORIZ_SCALE_SHIFT		4
#define		PFIT_HORIZ_SCALE_MASK		0x0000fff0
/* 965+ */
#define		PFIT_VERT_SCALE_SHIFT_965	16
#define		PFIT_VERT_SCALE_MASK_965	0x1fff0000
#define		PFIT_HORIZ_SCALE_SHIFT_965	0
#define		PFIT_HORIZ_SCALE_MASK_965	0x00001fff

#define PFIT_AUTO_RATIOS (dev_priv->info->display_mmio_offset + 0x61238)

#define _VLV_BLC_PWM_CTL2_A (dev_priv->info->display_mmio_offset + 0x61250)
#define _VLV_BLC_PWM_CTL2_B (dev_priv->info->display_mmio_offset + 0x61350)
#define VLV_BLC_PWM_CTL2(pipe) _PIPE(pipe, _VLV_BLC_PWM_CTL2_A, \
				     _VLV_BLC_PWM_CTL2_B)

#define _VLV_BLC_PWM_CTL_A (dev_priv->info->display_mmio_offset + 0x61254)
#define _VLV_BLC_PWM_CTL_B (dev_priv->info->display_mmio_offset + 0x61354)
#define VLV_BLC_PWM_CTL(pipe) _PIPE(pipe, _VLV_BLC_PWM_CTL_A, \
				    _VLV_BLC_PWM_CTL_B)

#define _VLV_BLC_HIST_CTL_A (dev_priv->info->display_mmio_offset + 0x61260)
#define _VLV_BLC_HIST_CTL_B (dev_priv->info->display_mmio_offset + 0x61360)
#define VLV_BLC_HIST_CTL(pipe) _PIPE(pipe, _VLV_BLC_HIST_CTL_A, \
				     _VLV_BLC_HIST_CTL_B)

/* Backlight control */
#define BLC_PWM_CTL2	(dev_priv->info->display_mmio_offset + 0x61250) /* 965+ only */
#define   BLM_PWM_ENABLE		(1 << 31)
#define   BLM_COMBINATION_MODE		(1 << 30) /* gen4 only */
#define   BLM_PIPE_SELECT		(1 << 29)
#define   BLM_PIPE_SELECT_IVB		(3 << 29)
#define   BLM_PIPE_A			(0 << 29)
#define   BLM_PIPE_B			(1 << 29)
#define   BLM_PIPE_C			(2 << 29) /* ivb + */
#define   BLM_TRANSCODER_A		BLM_PIPE_A /* hsw */
#define   BLM_TRANSCODER_B		BLM_PIPE_B
#define   BLM_TRANSCODER_C		BLM_PIPE_C
#define   BLM_TRANSCODER_EDP		(3 << 29)
#define   BLM_PIPE(pipe)		((pipe) << 29)
#define   BLM_POLARITY_I965		(1 << 28) /* gen4 only */
#define   BLM_PHASE_IN_INTERUPT_STATUS	(1 << 26)
#define   BLM_PHASE_IN_ENABLE		(1 << 25)
#define   BLM_PHASE_IN_INTERUPT_ENABL	(1 << 24)
#define   BLM_PHASE_IN_TIME_BASE_SHIFT	(16)
#define   BLM_PHASE_IN_TIME_BASE_MASK	(0xff << 16)
#define   BLM_PHASE_IN_COUNT_SHIFT	(8)
#define   BLM_PHASE_IN_COUNT_MASK	(0xff << 8)
#define   BLM_PHASE_IN_INCR_SHIFT	(0)
#define   BLM_PHASE_IN_INCR_MASK	(0xff << 0)
#define BLC_PWM_CTL	(dev_priv->info->display_mmio_offset + 0x61254)
/*
 * This is the most significant 15 bits of the number of backlight cycles in a
 * complete cycle of the modulated backlight control.
 *
 * The actual value is this field multiplied by two.
 */
#define   BACKLIGHT_MODULATION_FREQ_SHIFT	(17)
#define   BACKLIGHT_MODULATION_FREQ_MASK	(0x7fff << 17)
#define   BLM_LEGACY_MODE			(1 << 16) /* gen2 only */
/*
 * This is the number of cycles out of the backlight modulation cycle for which
 * the backlight is on.
 *
 * This field must be no greater than the number of cycles in the complete
 * backlight modulation cycle.
 */
#define   BACKLIGHT_DUTY_CYCLE_SHIFT		(0)
#define   BACKLIGHT_DUTY_CYCLE_MASK		(0xffff)
#define   BACKLIGHT_DUTY_CYCLE_MASK_PNV		(0xfffe)
#define   BLM_POLARITY_PNV			(1 << 0) /* pnv only */

#define BLC_HIST_CTL	(dev_priv->info->display_mmio_offset + 0x61260)

/* New registers for PCH-split platforms. Safe where new bits show up, the
 * register layout machtes with gen4 BLC_PWM_CTL[12]. */
#define BLC_PWM_CPU_CTL2	0x48250
#define BLC_PWM_CPU_CTL		0x48254

#define HSW_BLC_PWM2_CTL	0x48350

/* PCH CTL1 is totally different, all but the below bits are reserved. CTL2 is
 * like the normal CTL from gen4 and earlier. Hooray for confusing naming. */
#define BLC_PWM_PCH_CTL1	0xc8250
#define   BLM_PCH_PWM_ENABLE			(1 << 31)
#define   BLM_PCH_OVERRIDE_ENABLE		(1 << 30)
#define   BLM_PCH_POLARITY			(1 << 29)
#define BLC_PWM_PCH_CTL2	0xc8254

#define UTIL_PIN_CTL		0x48400
#define   UTIL_PIN_ENABLE	(1 << 31)

#define PCH_GTC_CTL		0xe7000
#define   PCH_GTC_ENABLE	(1 << 31)

/* TV port control */
#define TV_CTL			0x68000
/** Enables the TV encoder */
# define TV_ENC_ENABLE			(1 << 31)
/** Sources the TV encoder input from pipe B instead of A. */
# define TV_ENC_PIPEB_SELECT		(1 << 30)
/** Outputs composite video (DAC A only) */
# define TV_ENC_OUTPUT_COMPOSITE	(0 << 28)
/** Outputs SVideo video (DAC B/C) */
# define TV_ENC_OUTPUT_SVIDEO		(1 << 28)
/** Outputs Component video (DAC A/B/C) */
# define TV_ENC_OUTPUT_COMPONENT	(2 << 28)
/** Outputs Composite and SVideo (DAC A/B/C) */
# define TV_ENC_OUTPUT_SVIDEO_COMPOSITE	(3 << 28)
# define TV_TRILEVEL_SYNC		(1 << 21)
/** Enables slow sync generation (945GM only) */
# define TV_SLOW_SYNC			(1 << 20)
/** Selects 4x oversampling for 480i and 576p */
# define TV_OVERSAMPLE_4X		(0 << 18)
/** Selects 2x oversampling for 720p and 1080i */
# define TV_OVERSAMPLE_2X		(1 << 18)
/** Selects no oversampling for 1080p */
# define TV_OVERSAMPLE_NONE		(2 << 18)
/** Selects 8x oversampling */
# define TV_OVERSAMPLE_8X		(3 << 18)
/** Selects progressive mode rather than interlaced */
# define TV_PROGRESSIVE			(1 << 17)
/** Sets the colorburst to PAL mode.  Required for non-M PAL modes. */
# define TV_PAL_BURST			(1 << 16)
/** Field for setting delay of Y compared to C */
# define TV_YC_SKEW_MASK		(7 << 12)
/** Enables a fix for 480p/576p standard definition modes on the 915GM only */
# define TV_ENC_SDP_FIX			(1 << 11)
/**
 * Enables a fix for the 915GM only.
 *
 * Not sure what it does.
 */
# define TV_ENC_C0_FIX			(1 << 10)
/** Bits that must be preserved by software */
# define TV_CTL_SAVE			((1 << 11) | (3 << 9) | (7 << 6) | 0xf)
# define TV_FUSE_STATE_MASK		(3 << 4)
/** Read-only state that reports all features enabled */
# define TV_FUSE_STATE_ENABLED		(0 << 4)
/** Read-only state that reports that Macrovision is disabled in hardware*/
# define TV_FUSE_STATE_NO_MACROVISION	(1 << 4)
/** Read-only state that reports that TV-out is disabled in hardware. */
# define TV_FUSE_STATE_DISABLED		(2 << 4)
/** Normal operation */
# define TV_TEST_MODE_NORMAL		(0 << 0)
/** Encoder test pattern 1 - combo pattern */
# define TV_TEST_MODE_PATTERN_1		(1 << 0)
/** Encoder test pattern 2 - full screen vertical 75% color bars */
# define TV_TEST_MODE_PATTERN_2		(2 << 0)
/** Encoder test pattern 3 - full screen horizontal 75% color bars */
# define TV_TEST_MODE_PATTERN_3		(3 << 0)
/** Encoder test pattern 4 - random noise */
# define TV_TEST_MODE_PATTERN_4		(4 << 0)
/** Encoder test pattern 5 - linear color ramps */
# define TV_TEST_MODE_PATTERN_5		(5 << 0)
/**
 * This test mode forces the DACs to 50% of full output.
 *
 * This is used for load detection in combination with TVDAC_SENSE_MASK
 */
# define TV_TEST_MODE_MONITOR_DETECT	(7 << 0)
# define TV_TEST_MODE_MASK		(7 << 0)

#define TV_DAC			0x68004
# define TV_DAC_SAVE		0x00ffff00
/**
 * Reports that DAC state change logic has reported change (RO).
 *
 * This gets cleared when TV_DAC_STATE_EN is cleared
*/
# define TVDAC_STATE_CHG		(1 << 31)
# define TVDAC_SENSE_MASK		(7 << 28)
/** Reports that DAC A voltage is above the detect threshold */
# define TVDAC_A_SENSE			(1 << 30)
/** Reports that DAC B voltage is above the detect threshold */
# define TVDAC_B_SENSE			(1 << 29)
/** Reports that DAC C voltage is above the detect threshold */
# define TVDAC_C_SENSE			(1 << 28)
/**
 * Enables DAC state detection logic, for load-based TV detection.
 *
 * The PLL of the chosen pipe (in TV_CTL) must be running, and the encoder set
 * to off, for load detection to work.
 */
# define TVDAC_STATE_CHG_EN		(1 << 27)
/** Sets the DAC A sense value to high */
# define TVDAC_A_SENSE_CTL		(1 << 26)
/** Sets the DAC B sense value to high */
# define TVDAC_B_SENSE_CTL		(1 << 25)
/** Sets the DAC C sense value to high */
# define TVDAC_C_SENSE_CTL		(1 << 24)
/** Overrides the ENC_ENABLE and DAC voltage levels */
# define DAC_CTL_OVERRIDE		(1 << 7)
/** Sets the slew rate.  Must be preserved in software */
# define ENC_TVDAC_SLEW_FAST		(1 << 6)
# define DAC_A_1_3_V			(0 << 4)
# define DAC_A_1_1_V			(1 << 4)
# define DAC_A_0_7_V			(2 << 4)
# define DAC_A_MASK			(3 << 4)
# define DAC_B_1_3_V			(0 << 2)
# define DAC_B_1_1_V			(1 << 2)
# define DAC_B_0_7_V			(2 << 2)
# define DAC_B_MASK			(3 << 2)
# define DAC_C_1_3_V			(0 << 0)
# define DAC_C_1_1_V			(1 << 0)
# define DAC_C_0_7_V			(2 << 0)
# define DAC_C_MASK			(3 << 0)

/**
 * CSC coefficients are stored in a floating point format with 9 bits of
 * mantissa and 2 or 3 bits of exponent.  The exponent is represented as 2**-n,
 * where 2-bit exponents are unsigned n, and 3-bit exponents are signed n with
 * -1 (0x3) being the only legal negative value.
 */
#define TV_CSC_Y		0x68010
# define TV_RY_MASK			0x07ff0000
# define TV_RY_SHIFT			16
# define TV_GY_MASK			0x00000fff
# define TV_GY_SHIFT			0

#define TV_CSC_Y2		0x68014
# define TV_BY_MASK			0x07ff0000
# define TV_BY_SHIFT			16
/**
 * Y attenuation for component video.
 *
 * Stored in 1.9 fixed point.
 */
# define TV_AY_MASK			0x000003ff
# define TV_AY_SHIFT			0

#define TV_CSC_U		0x68018
# define TV_RU_MASK			0x07ff0000
# define TV_RU_SHIFT			16
# define TV_GU_MASK			0x000007ff
# define TV_GU_SHIFT			0

#define TV_CSC_U2		0x6801c
# define TV_BU_MASK			0x07ff0000
# define TV_BU_SHIFT			16
/**
 * U attenuation for component video.
 *
 * Stored in 1.9 fixed point.
 */
# define TV_AU_MASK			0x000003ff
# define TV_AU_SHIFT			0

#define TV_CSC_V		0x68020
# define TV_RV_MASK			0x0fff0000
# define TV_RV_SHIFT			16
# define TV_GV_MASK			0x000007ff
# define TV_GV_SHIFT			0

#define TV_CSC_V2		0x68024
# define TV_BV_MASK			0x07ff0000
# define TV_BV_SHIFT			16
/**
 * V attenuation for component video.
 *
 * Stored in 1.9 fixed point.
 */
# define TV_AV_MASK			0x000007ff
# define TV_AV_SHIFT			0

#define TV_CLR_KNOBS		0x68028
/** 2s-complement brightness adjustment */
# define TV_BRIGHTNESS_MASK		0xff000000
# define TV_BRIGHTNESS_SHIFT		24
/** Contrast adjustment, as a 2.6 unsigned floating point number */
# define TV_CONTRAST_MASK		0x00ff0000
# define TV_CONTRAST_SHIFT		16
/** Saturation adjustment, as a 2.6 unsigned floating point number */
# define TV_SATURATION_MASK		0x0000ff00
# define TV_SATURATION_SHIFT		8
/** Hue adjustment, as an integer phase angle in degrees */
# define TV_HUE_MASK			0x000000ff
# define TV_HUE_SHIFT			0

#define TV_CLR_LEVEL		0x6802c
/** Controls the DAC level for black */
# define TV_BLACK_LEVEL_MASK		0x01ff0000
# define TV_BLACK_LEVEL_SHIFT		16
/** Controls the DAC level for blanking */
# define TV_BLANK_LEVEL_MASK		0x000001ff
# define TV_BLANK_LEVEL_SHIFT		0

#define TV_H_CTL_1		0x68030
/** Number of pixels in the hsync. */
# define TV_HSYNC_END_MASK		0x1fff0000
# define TV_HSYNC_END_SHIFT		16
/** Total number of pixels minus one in the line (display and blanking). */
# define TV_HTOTAL_MASK			0x00001fff
# define TV_HTOTAL_SHIFT		0

#define TV_H_CTL_2		0x68034
/** Enables the colorburst (needed for non-component color) */
# define TV_BURST_ENA			(1 << 31)
/** Offset of the colorburst from the start of hsync, in pixels minus one. */
# define TV_HBURST_START_SHIFT		16
# define TV_HBURST_START_MASK		0x1fff0000
/** Length of the colorburst */
# define TV_HBURST_LEN_SHIFT		0
# define TV_HBURST_LEN_MASK		0x0001fff

#define TV_H_CTL_3		0x68038
/** End of hblank, measured in pixels minus one from start of hsync */
# define TV_HBLANK_END_SHIFT		16
# define TV_HBLANK_END_MASK		0x1fff0000
/** Start of hblank, measured in pixels minus one from start of hsync */
# define TV_HBLANK_START_SHIFT		0
# define TV_HBLANK_START_MASK		0x0001fff

#define TV_V_CTL_1		0x6803c
/** XXX */
# define TV_NBR_END_SHIFT		16
# define TV_NBR_END_MASK		0x07ff0000
/** XXX */
# define TV_VI_END_F1_SHIFT		8
# define TV_VI_END_F1_MASK		0x00003f00
/** XXX */
# define TV_VI_END_F2_SHIFT		0
# define TV_VI_END_F2_MASK		0x0000003f

#define TV_V_CTL_2		0x68040
/** Length of vsync, in half lines */
# define TV_VSYNC_LEN_MASK		0x07ff0000
# define TV_VSYNC_LEN_SHIFT		16
/** Offset of the start of vsync in field 1, measured in one less than the
 * number of half lines.
 */
# define TV_VSYNC_START_F1_MASK		0x00007f00
# define TV_VSYNC_START_F1_SHIFT	8
/**
 * Offset of the start of vsync in field 2, measured in one less than the
 * number of half lines.
 */
# define TV_VSYNC_START_F2_MASK		0x0000007f
# define TV_VSYNC_START_F2_SHIFT	0

#define TV_V_CTL_3		0x68044
/** Enables generation of the equalization signal */
# define TV_EQUAL_ENA			(1 << 31)
/** Length of vsync, in half lines */
# define TV_VEQ_LEN_MASK		0x007f0000
# define TV_VEQ_LEN_SHIFT		16
/** Offset of the start of equalization in field 1, measured in one less than
 * the number of half lines.
 */
# define TV_VEQ_START_F1_MASK		0x0007f00
# define TV_VEQ_START_F1_SHIFT		8
/**
 * Offset of the start of equalization in field 2, measured in one less than
 * the number of half lines.
 */
# define TV_VEQ_START_F2_MASK		0x000007f
# define TV_VEQ_START_F2_SHIFT		0

#define TV_V_CTL_4		0x68048
/**
 * Offset to start of vertical colorburst, measured in one less than the
 * number of lines from vertical start.
 */
# define TV_VBURST_START_F1_MASK	0x003f0000
# define TV_VBURST_START_F1_SHIFT	16
/**
 * Offset to the end of vertical colorburst, measured in one less than the
 * number of lines from the start of NBR.
 */
# define TV_VBURST_END_F1_MASK		0x000000ff
# define TV_VBURST_END_F1_SHIFT		0

#define TV_V_CTL_5		0x6804c
/**
 * Offset to start of vertical colorburst, measured in one less than the
 * number of lines from vertical start.
 */
# define TV_VBURST_START_F2_MASK	0x003f0000
# define TV_VBURST_START_F2_SHIFT	16
/**
 * Offset to the end of vertical colorburst, measured in one less than the
 * number of lines from the start of NBR.
 */
# define TV_VBURST_END_F2_MASK		0x000000ff
# define TV_VBURST_END_F2_SHIFT		0

#define TV_V_CTL_6		0x68050
/**
 * Offset to start of vertical colorburst, measured in one less than the
 * number of lines from vertical start.
 */
# define TV_VBURST_START_F3_MASK	0x003f0000
# define TV_VBURST_START_F3_SHIFT	16
/**
 * Offset to the end of vertical colorburst, measured in one less than the
 * number of lines from the start of NBR.
 */
# define TV_VBURST_END_F3_MASK		0x000000ff
# define TV_VBURST_END_F3_SHIFT		0

#define TV_V_CTL_7		0x68054
/**
 * Offset to start of vertical colorburst, measured in one less than the
 * number of lines from vertical start.
 */
# define TV_VBURST_START_F4_MASK	0x003f0000
# define TV_VBURST_START_F4_SHIFT	16
/**
 * Offset to the end of vertical colorburst, measured in one less than the
 * number of lines from the start of NBR.
 */
# define TV_VBURST_END_F4_MASK		0x000000ff
# define TV_VBURST_END_F4_SHIFT		0

#define TV_SC_CTL_1		0x68060
/** Turns on the first subcarrier phase generation DDA */
# define TV_SC_DDA1_EN			(1 << 31)
/** Turns on the first subcarrier phase generation DDA */
# define TV_SC_DDA2_EN			(1 << 30)
/** Turns on the first subcarrier phase generation DDA */
# define TV_SC_DDA3_EN			(1 << 29)
/** Sets the subcarrier DDA to reset frequency every other field */
# define TV_SC_RESET_EVERY_2		(0 << 24)
/** Sets the subcarrier DDA to reset frequency every fourth field */
# define TV_SC_RESET_EVERY_4		(1 << 24)
/** Sets the subcarrier DDA to reset frequency every eighth field */
# define TV_SC_RESET_EVERY_8		(2 << 24)
/** Sets the subcarrier DDA to never reset the frequency */
# define TV_SC_RESET_NEVER		(3 << 24)
/** Sets the peak amplitude of the colorburst.*/
# define TV_BURST_LEVEL_MASK		0x00ff0000
# define TV_BURST_LEVEL_SHIFT		16
/** Sets the increment of the first subcarrier phase generation DDA */
# define TV_SCDDA1_INC_MASK		0x00000fff
# define TV_SCDDA1_INC_SHIFT		0

#define TV_SC_CTL_2		0x68064
/** Sets the rollover for the second subcarrier phase generation DDA */
# define TV_SCDDA2_SIZE_MASK		0x7fff0000
# define TV_SCDDA2_SIZE_SHIFT		16
/** Sets the increent of the second subcarrier phase generation DDA */
# define TV_SCDDA2_INC_MASK		0x00007fff
# define TV_SCDDA2_INC_SHIFT		0

#define TV_SC_CTL_3		0x68068
/** Sets the rollover for the third subcarrier phase generation DDA */
# define TV_SCDDA3_SIZE_MASK		0x7fff0000
# define TV_SCDDA3_SIZE_SHIFT		16
/** Sets the increent of the third subcarrier phase generation DDA */
# define TV_SCDDA3_INC_MASK		0x00007fff
# define TV_SCDDA3_INC_SHIFT		0

#define TV_WIN_POS		0x68070
/** X coordinate of the display from the start of horizontal active */
# define TV_XPOS_MASK			0x1fff0000
# define TV_XPOS_SHIFT			16
/** Y coordinate of the display from the start of vertical active (NBR) */
# define TV_YPOS_MASK			0x00000fff
# define TV_YPOS_SHIFT			0

#define TV_WIN_SIZE		0x68074
/** Horizontal size of the display window, measured in pixels*/
# define TV_XSIZE_MASK			0x1fff0000
# define TV_XSIZE_SHIFT			16
/**
 * Vertical size of the display window, measured in pixels.
 *
 * Must be even for interlaced modes.
 */
# define TV_YSIZE_MASK			0x00000fff
# define TV_YSIZE_SHIFT			0

#define TV_FILTER_CTL_1		0x68080
/**
 * Enables automatic scaling calculation.
 *
 * If set, the rest of the registers are ignored, and the calculated values can
 * be read back from the register.
 */
# define TV_AUTO_SCALE			(1 << 31)
/**
 * Disables the vertical filter.
 *
 * This is required on modes more than 1024 pixels wide */
# define TV_V_FILTER_BYPASS		(1 << 29)
/** Enables adaptive vertical filtering */
# define TV_VADAPT			(1 << 28)
# define TV_VADAPT_MODE_MASK		(3 << 26)
/** Selects the least adaptive vertical filtering mode */
# define TV_VADAPT_MODE_LEAST		(0 << 26)
/** Selects the moderately adaptive vertical filtering mode */
# define TV_VADAPT_MODE_MODERATE	(1 << 26)
/** Selects the most adaptive vertical filtering mode */
# define TV_VADAPT_MODE_MOST		(3 << 26)
/**
 * Sets the horizontal scaling factor.
 *
 * This should be the fractional part of the horizontal scaling factor divided
 * by the oversampling rate.  TV_HSCALE should be less than 1, and set to:
 *
 * (src width - 1) / ((oversample * dest width) - 1)
 */
# define TV_HSCALE_FRAC_MASK		0x00003fff
# define TV_HSCALE_FRAC_SHIFT		0

#define TV_FILTER_CTL_2		0x68084
/**
 * Sets the integer part of the 3.15 fixed-point vertical scaling factor.
 *
 * TV_VSCALE should be (src height - 1) / ((interlace * dest height) - 1)
 */
# define TV_VSCALE_INT_MASK		0x00038000
# define TV_VSCALE_INT_SHIFT		15
/**
 * Sets the fractional part of the 3.15 fixed-point vertical scaling factor.
 *
 * \sa TV_VSCALE_INT_MASK
 */
# define TV_VSCALE_FRAC_MASK		0x00007fff
# define TV_VSCALE_FRAC_SHIFT		0

#define TV_FILTER_CTL_3		0x68088
/**
 * Sets the integer part of the 3.15 fixed-point vertical scaling factor.
 *
 * TV_VSCALE should be (src height - 1) / (1/4 * (dest height - 1))
 *
 * For progressive modes, TV_VSCALE_IP_INT should be set to zeroes.
 */
# define TV_VSCALE_IP_INT_MASK		0x00038000
# define TV_VSCALE_IP_INT_SHIFT		15
/**
 * Sets the fractional part of the 3.15 fixed-point vertical scaling factor.
 *
 * For progressive modes, TV_VSCALE_IP_INT should be set to zeroes.
 *
 * \sa TV_VSCALE_IP_INT_MASK
 */
# define TV_VSCALE_IP_FRAC_MASK		0x00007fff
# define TV_VSCALE_IP_FRAC_SHIFT		0

#define TV_CC_CONTROL		0x68090
# define TV_CC_ENABLE			(1 << 31)
/**
 * Specifies which field to send the CC data in.
 *
 * CC data is usually sent in field 0.
 */
# define TV_CC_FID_MASK			(1 << 27)
# define TV_CC_FID_SHIFT		27
/** Sets the horizontal position of the CC data.  Usually 135. */
# define TV_CC_HOFF_MASK		0x03ff0000
# define TV_CC_HOFF_SHIFT		16
/** Sets the vertical position of the CC data.  Usually 21 */
# define TV_CC_LINE_MASK		0x0000003f
# define TV_CC_LINE_SHIFT		0

#define TV_CC_DATA		0x68094
# define TV_CC_RDY			(1 << 31)
/** Second word of CC data to be transmitted. */
# define TV_CC_DATA_2_MASK		0x007f0000
# define TV_CC_DATA_2_SHIFT		16
/** First word of CC data to be transmitted. */
# define TV_CC_DATA_1_MASK		0x0000007f
# define TV_CC_DATA_1_SHIFT		0

#define TV_H_LUMA_0		0x68100
#define TV_H_LUMA_59		0x681ec
#define TV_H_CHROMA_0		0x68200
#define TV_H_CHROMA_59		0x682ec
#define TV_V_LUMA_0		0x68300
#define TV_V_LUMA_42		0x683a8
#define TV_V_CHROMA_0		0x68400
#define TV_V_CHROMA_42		0x684a8

/* Display Port */
#define DP_A				0x64000 /* eDP */
#define DP_B				0x64100
#define DP_C				0x64200
#define DP_D				0x64300

#define   DP_PORT_EN			(1 << 31)
#define   DP_PIPEB_SELECT		(1 << 30)
#define   DP_PIPE_MASK			(1 << 30)

/* Link training mode - select a suitable mode for each stage */
#define   DP_LINK_TRAIN_PAT_1		(0 << 28)
#define   DP_LINK_TRAIN_PAT_2		(1 << 28)
#define   DP_LINK_TRAIN_PAT_IDLE	(2 << 28)
#define   DP_LINK_TRAIN_OFF		(3 << 28)
#define   DP_LINK_TRAIN_MASK		(3 << 28)
#define   DP_LINK_TRAIN_SHIFT		28

/* CPT Link training mode */
#define   DP_LINK_TRAIN_PAT_1_CPT	(0 << 8)
#define   DP_LINK_TRAIN_PAT_2_CPT	(1 << 8)
#define   DP_LINK_TRAIN_PAT_IDLE_CPT	(2 << 8)
#define   DP_LINK_TRAIN_OFF_CPT		(3 << 8)
#define   DP_LINK_TRAIN_MASK_CPT	(7 << 8)
#define   DP_LINK_TRAIN_SHIFT_CPT	8

/* Signal voltages. These are mostly controlled by the other end */
#define   DP_VOLTAGE_0_4		(0 << 25)
#define   DP_VOLTAGE_0_6		(1 << 25)
#define   DP_VOLTAGE_0_8		(2 << 25)
#define   DP_VOLTAGE_1_2		(3 << 25)
#define   DP_VOLTAGE_MASK		(7 << 25)
#define   DP_VOLTAGE_SHIFT		25

/* Signal pre-emphasis levels, like voltages, the other end tells us what
 * they want
 */
#define   DP_PRE_EMPHASIS_0		(0 << 22)
#define   DP_PRE_EMPHASIS_3_5		(1 << 22)
#define   DP_PRE_EMPHASIS_6		(2 << 22)
#define   DP_PRE_EMPHASIS_9_5		(3 << 22)
#define   DP_PRE_EMPHASIS_MASK		(7 << 22)
#define   DP_PRE_EMPHASIS_SHIFT		22

/* How many wires to use. I guess 3 was too hard */
#define   DP_PORT_WIDTH(width)		(((width) - 1) << 19)
#define   DP_PORT_WIDTH_MASK		(7 << 19)

/* Mystic DPCD version 1.1 special mode */
#define   DP_ENHANCED_FRAMING		(1 << 18)

/* eDP */
#define   DP_PLL_FREQ_270MHZ		(0 << 16)
#define   DP_PLL_FREQ_160MHZ		(1 << 16)
#define   DP_PLL_FREQ_MASK		(3 << 16)

/** locked once port is enabled */
#define   DP_PORT_REVERSAL		(1 << 15)

/* eDP */
#define   DP_PLL_ENABLE			(1 << 14)

/** sends the clock on lane 15 of the PEG for debug */
#define   DP_CLOCK_OUTPUT_ENABLE	(1 << 13)

#define   DP_SCRAMBLING_DISABLE		(1 << 12)
#define   DP_SCRAMBLING_DISABLE_IRONLAKE	(1 << 7)

/** limit RGB values to avoid confusing TVs */
#define   DP_COLOR_RANGE_16_235		(1 << 8)

/** Turn on the audio link */
#define   DP_AUDIO_OUTPUT_ENABLE	(1 << 6)

/** vs and hs sync polarity */
#define   DP_SYNC_VS_HIGH		(1 << 4)
#define   DP_SYNC_HS_HIGH		(1 << 3)

/** A fantasy */
#define   DP_DETECTED			(1 << 2)

/** The aux channel provides a way to talk to the
 * signal sink for DDC etc. Max packet size supported
 * is 20 bytes in each direction, hence the 5 fixed
 * data registers
 */
#define DPA_AUX_CH_CTL			0x64010
#define DPA_AUX_CH_DATA1		0x64014
#define DPA_AUX_CH_DATA2		0x64018
#define DPA_AUX_CH_DATA3		0x6401c
#define DPA_AUX_CH_DATA4		0x64020
#define DPA_AUX_CH_DATA5		0x64024

#define DPB_AUX_CH_CTL			0x64110
#define DPB_AUX_CH_DATA1		0x64114
#define DPB_AUX_CH_DATA2		0x64118
#define DPB_AUX_CH_DATA3		0x6411c
#define DPB_AUX_CH_DATA4		0x64120
#define DPB_AUX_CH_DATA5		0x64124

#define DPC_AUX_CH_CTL			0x64210
#define DPC_AUX_CH_DATA1		0x64214
#define DPC_AUX_CH_DATA2		0x64218
#define DPC_AUX_CH_DATA3		0x6421c
#define DPC_AUX_CH_DATA4		0x64220
#define DPC_AUX_CH_DATA5		0x64224

#define DPD_AUX_CH_CTL			0x64310
#define DPD_AUX_CH_DATA1		0x64314
#define DPD_AUX_CH_DATA2		0x64318
#define DPD_AUX_CH_DATA3		0x6431c
#define DPD_AUX_CH_DATA4		0x64320
#define DPD_AUX_CH_DATA5		0x64324

#define   DP_AUX_CH_CTL_SEND_BUSY	    (1 << 31)
#define   DP_AUX_CH_CTL_DONE		    (1 << 30)
#define   DP_AUX_CH_CTL_INTERRUPT	    (1 << 29)
#define   DP_AUX_CH_CTL_TIME_OUT_ERROR	    (1 << 28)
#define   DP_AUX_CH_CTL_TIME_OUT_400us	    (0 << 26)
#define   DP_AUX_CH_CTL_TIME_OUT_600us	    (1 << 26)
#define   DP_AUX_CH_CTL_TIME_OUT_800us	    (2 << 26)
#define   DP_AUX_CH_CTL_TIME_OUT_1600us	    (3 << 26)
#define   DP_AUX_CH_CTL_TIME_OUT_MASK	    (3 << 26)
#define   DP_AUX_CH_CTL_RECEIVE_ERROR	    (1 << 25)
#define   DP_AUX_CH_CTL_MESSAGE_SIZE_MASK    (0x1f << 20)
#define   DP_AUX_CH_CTL_MESSAGE_SIZE_SHIFT   20
#define   DP_AUX_CH_CTL_PRECHARGE_2US_MASK   (0xf << 16)
#define   DP_AUX_CH_CTL_PRECHARGE_2US_SHIFT  16
#define   DP_AUX_CH_CTL_AUX_AKSV_SELECT	    (1 << 15)
#define   DP_AUX_CH_CTL_MANCHESTER_TEST	    (1 << 14)
#define   DP_AUX_CH_CTL_SYNC_TEST	    (1 << 13)
#define   DP_AUX_CH_CTL_DEGLITCH_TEST	    (1 << 12)
#define   DP_AUX_CH_CTL_PRECHARGE_TEST	    (1 << 11)
#define   DP_AUX_CH_CTL_BIT_CLOCK_2X_MASK    (0x7ff)
#define   DP_AUX_CH_CTL_BIT_CLOCK_2X_SHIFT   0

/*
 * Computing GMCH M and N values for the Display Port link
 *
 * GMCH M/N = dot clock * bytes per pixel / ls_clk * # of lanes
 *
 * ls_clk (we assume) is the DP link clock (1.62 or 2.7 GHz)
 *
 * The GMCH value is used internally
 *
 * bytes_per_pixel is the number of bytes coming out of the plane,
 * which is after the LUTs, so we want the bytes for our color format.
 * For our current usage, this is always 3, one byte for R, G and B.
 */
#define _PIPEA_DATA_M_G4X	0x70050
#define _PIPEB_DATA_M_G4X	0x71050

/* Transfer unit size for display port - 1, default is 0x3f (for TU size 64) */
#define  TU_SIZE(x)             (((x)-1) << 25) /* default size 64 */
#define  TU_SIZE_SHIFT		25
#define  TU_SIZE_MASK           (0x3f << 25)

#define  DATA_LINK_M_N_MASK	(0xffffff)
#define  DATA_LINK_N_MAX	(0x800000)

#define _PIPEA_DATA_N_G4X	0x70054
#define _PIPEB_DATA_N_G4X	0x71054
#define   PIPE_GMCH_DATA_N_MASK			(0xffffff)

/*
 * Computing Link M and N values for the Display Port link
 *
 * Link M / N = pixel_clock / ls_clk
 *
 * (the DP spec calls pixel_clock the 'strm_clk')
 *
 * The Link value is transmitted in the Main Stream
 * Attributes and VB-ID.
 */

#define _PIPEA_LINK_M_G4X	0x70060
#define _PIPEB_LINK_M_G4X	0x71060
#define   PIPEA_DP_LINK_M_MASK			(0xffffff)

#define _PIPEA_LINK_N_G4X	0x70064
#define _PIPEB_LINK_N_G4X	0x71064
#define   PIPEA_DP_LINK_N_MASK			(0xffffff)

#define PIPE_DATA_M_G4X(pipe) _PIPE(pipe, _PIPEA_DATA_M_G4X, _PIPEB_DATA_M_G4X)
#define PIPE_DATA_N_G4X(pipe) _PIPE(pipe, _PIPEA_DATA_N_G4X, _PIPEB_DATA_N_G4X)
#define PIPE_LINK_M_G4X(pipe) _PIPE(pipe, _PIPEA_LINK_M_G4X, _PIPEB_LINK_M_G4X)
#define PIPE_LINK_N_G4X(pipe) _PIPE(pipe, _PIPEA_LINK_N_G4X, _PIPEB_LINK_N_G4X)

/* Display & cursor control */

/* Pipe A */
#define _PIPEADSL		(dev_priv->info->display_mmio_offset + 0x70000)
#define   DSL_LINEMASK_GEN2	0x00000fff
#define   DSL_LINEMASK_GEN3	0x00001fff
#define _PIPEACONF		(dev_priv->info->display_mmio_offset + 0x70008)
#define   PIPECONF_ENABLE	(1<<31)
#define   PIPECONF_DISABLE	0
#define   PIPECONF_DOUBLE_WIDE	(1<<30)
#define   I965_PIPECONF_ACTIVE	(1<<30)
#define   PIPECONF_DSI_PLL_LOCKED	(1<<29) /* vlv & pipe A only */
#define   PIPECONF_FRAME_START_DELAY_MASK (3<<27)
#define   PIPECONF_SINGLE_WIDE	0
#define   PIPECONF_PIPE_UNLOCKED 0
#define   PIPECONF_PIPE_LOCKED	(1<<25)
#define   PIPECONF_PALETTE	0
#define   PIPECONF_GAMMA		(1<<24)
#define   PIPECONF_FORCE_BORDER	(1<<25)
#define   PIPECONF_INTERLACE_MASK	(7 << 21)
#define   PIPECONF_INTERLACE_MASK_HSW	(3 << 21)
/* Note that pre-gen3 does not support interlaced display directly. Panel
 * fitting must be disabled on pre-ilk for interlaced. */
#define   PIPECONF_PROGRESSIVE			(0 << 21)
#define   PIPECONF_INTERLACE_W_SYNC_SHIFT_PANEL	(4 << 21) /* gen4 only */
#define   PIPECONF_INTERLACE_W_SYNC_SHIFT	(5 << 21) /* gen4 only */
#define   PIPECONF_INTERLACE_W_FIELD_INDICATION	(6 << 21)
#define   PIPECONF_INTERLACE_FIELD_0_ONLY	(7 << 21) /* gen3 only */
/* Ironlake and later have a complete new set of values for interlaced. PFIT
 * means panel fitter required, PF means progressive fetch, DBL means power
 * saving pixel doubling. */
#define   PIPECONF_PFIT_PF_INTERLACED_ILK	(1 << 21)
#define   PIPECONF_INTERLACED_ILK		(3 << 21)
#define   PIPECONF_INTERLACED_DBL_ILK		(4 << 21) /* ilk/snb only */
#define   PIPECONF_PFIT_PF_INTERLACED_DBL_ILK	(5 << 21) /* ilk/snb only */
#define   PIPECONF_INTERLACE_MODE_MASK		(7 << 21)
#define   PIPECONF_CXSR_DOWNCLOCK	(1<<16)
#define   PIPECONF_COLOR_RANGE_SELECT	(1 << 13)
#define   PIPECONF_BPC_MASK	(0x7 << 5)
#define   PIPECONF_8BPC		(0<<5)
#define   PIPECONF_10BPC	(1<<5)
#define   PIPECONF_6BPC		(2<<5)
#define   PIPECONF_12BPC	(3<<5)
#define   PIPECONF_DITHER_EN	(1<<4)
#define   PIPECONF_DITHER_TYPE_MASK (0x0000000c)
#define   PIPECONF_DITHER_TYPE_SP (0<<2)
#define   PIPECONF_DITHER_TYPE_ST1 (1<<2)
#define   PIPECONF_DITHER_TYPE_ST2 (2<<2)
#define   PIPECONF_DITHER_TYPE_TEMP (3<<2)
#define _PIPEASTAT		(dev_priv->info->display_mmio_offset + 0x70024)
#define   PIPE_FIFO_UNDERRUN_STATUS		(1UL<<31)
#define   SPRITE1_FLIPDONE_INT_EN_VLV		(1UL<<30)
#define   PIPE_CRC_ERROR_ENABLE			(1UL<<29)
#define   PIPE_CRC_DONE_ENABLE			(1UL<<28)
#define   PIPE_GMBUS_EVENT_ENABLE		(1UL<<27)
#define   PLANE_FLIP_DONE_INT_EN_VLV		(1UL<<26)
#define   PIPE_HOTPLUG_INTERRUPT_ENABLE		(1UL<<26)
#define   PIPE_VSYNC_INTERRUPT_ENABLE		(1UL<<25)
#define   PIPE_DISPLAY_LINE_COMPARE_ENABLE	(1UL<<24)
#define   PIPE_DPST_EVENT_ENABLE		(1UL<<23)
#define   SPRITE0_FLIP_DONE_INT_EN_VLV		(1UL<<22)
#define   PIPE_LEGACY_BLC_EVENT_ENABLE		(1UL<<22)
#define   PIPE_ODD_FIELD_INTERRUPT_ENABLE	(1UL<<21)
#define   PIPE_EVEN_FIELD_INTERRUPT_ENABLE	(1UL<<20)
#define   PIPE_HOTPLUG_TV_INTERRUPT_ENABLE	(1UL<<18) /* pre-965 */
#define   PIPE_START_VBLANK_INTERRUPT_ENABLE	(1UL<<18) /* 965 or later */
#define   PIPE_VBLANK_INTERRUPT_ENABLE		(1UL<<17)
#define   PIPEA_HBLANK_INT_EN_VLV		(1UL<<16)
#define   PIPE_OVERLAY_UPDATED_ENABLE		(1UL<<16)
#define   SPRITE1_FLIPDONE_INT_STATUS_VLV	(1UL<<15)
#define   SPRITE0_FLIPDONE_INT_STATUS_VLV	(1UL<<14)
#define   PIPE_CRC_ERROR_INTERRUPT_STATUS	(1UL<<13)
#define   PIPE_CRC_DONE_INTERRUPT_STATUS	(1UL<<12)
#define   PIPE_GMBUS_INTERRUPT_STATUS		(1UL<<11)
#define   PLANE_FLIPDONE_INT_STATUS_VLV		(1UL<<10)
#define   PIPE_HOTPLUG_INTERRUPT_STATUS		(1UL<<10)
#define   PIPE_VSYNC_INTERRUPT_STATUS		(1UL<<9)
#define   PIPE_DISPLAY_LINE_COMPARE_STATUS	(1UL<<8)
#define   PIPE_DPST_EVENT_STATUS		(1UL<<7)
#define   PIPE_LEGACY_BLC_EVENT_STATUS		(1UL<<6)
#define   PIPE_ODD_FIELD_INTERRUPT_STATUS	(1UL<<5)
#define   PIPE_EVEN_FIELD_INTERRUPT_STATUS	(1UL<<4)
#define   PIPE_HOTPLUG_TV_INTERRUPT_STATUS	(1UL<<2) /* pre-965 */
#define   PIPE_START_VBLANK_INTERRUPT_STATUS	(1UL<<2) /* 965 or later */
#define   PIPE_VBLANK_INTERRUPT_STATUS		(1UL<<1)
#define   PIPE_OVERLAY_UPDATED_STATUS		(1UL<<0)

#define PIPESRC(pipe) _PIPE(pipe, _PIPEASRC, _PIPEBSRC)
#define PIPECONF(tran) _TRANSCODER(tran, _PIPEACONF, _PIPEBCONF)
#define PIPEDSL(pipe)  _PIPE(pipe, _PIPEADSL, _PIPEBDSL)
#define PIPEFRAME(pipe) _PIPE(pipe, _PIPEAFRAMEHIGH, _PIPEBFRAMEHIGH)
#define PIPEFRAMEPIXEL(pipe)  _PIPE(pipe, _PIPEAFRAMEPIXEL, _PIPEBFRAMEPIXEL)
#define PIPESTAT(pipe) _PIPE(pipe, _PIPEASTAT, _PIPEBSTAT)

#define _PIPE_MISC_A			0x70030
#define _PIPE_MISC_B			0x71030
#define   PIPEMISC_DITHER_BPC_MASK	(7<<5)
#define   PIPEMISC_DITHER_8_BPC		(0<<5)
#define   PIPEMISC_DITHER_10_BPC	(1<<5)
#define   PIPEMISC_DITHER_6_BPC		(2<<5)
#define   PIPEMISC_DITHER_12_BPC	(3<<5)
#define   PIPEMISC_DITHER_ENABLE	(1<<4)
#define   PIPEMISC_DITHER_TYPE_MASK	(3<<2)
#define   PIPEMISC_DITHER_TYPE_SP	(0<<2)
#define PIPEMISC(pipe) _PIPE(pipe, _PIPE_MISC_A, _PIPE_MISC_B)

#define VLV_DPFLIPSTAT				(VLV_DISPLAY_BASE + 0x70028)
#define   PIPEB_LINE_COMPARE_INT_EN		(1<<29)
#define   PIPEB_HLINE_INT_EN			(1<<28)
#define   PIPEB_VBLANK_INT_EN			(1<<27)
#define   SPRITED_FLIPDONE_INT_EN		(1<<26)
#define   SPRITEC_FLIPDONE_INT_EN		(1<<25)
#define   PLANEB_FLIPDONE_INT_EN		(1<<24)
#define   PIPEA_LINE_COMPARE_INT_EN		(1<<21)
#define   PIPEA_HLINE_INT_EN			(1<<20)
#define   PIPEA_VBLANK_INT_EN			(1<<19)
#define   SPRITEB_FLIPDONE_INT_EN		(1<<18)
#define   SPRITEA_FLIPDONE_INT_EN		(1<<17)
#define   PLANEA_FLIPDONE_INT_EN		(1<<16)

#define DPINVGTT				(VLV_DISPLAY_BASE + 0x7002c) /* VLV only */
#define   CURSORB_INVALID_GTT_INT_EN		(1<<23)
#define   CURSORA_INVALID_GTT_INT_EN		(1<<22)
#define   SPRITED_INVALID_GTT_INT_EN		(1<<21)
#define   SPRITEC_INVALID_GTT_INT_EN		(1<<20)
#define   PLANEB_INVALID_GTT_INT_EN		(1<<19)
#define   SPRITEB_INVALID_GTT_INT_EN		(1<<18)
#define   SPRITEA_INVALID_GTT_INT_EN		(1<<17)
#define   PLANEA_INVALID_GTT_INT_EN		(1<<16)
#define   DPINVGTT_EN_MASK			0xff0000
#define   CURSORB_INVALID_GTT_STATUS		(1<<7)
#define   CURSORA_INVALID_GTT_STATUS		(1<<6)
#define   SPRITED_INVALID_GTT_STATUS		(1<<5)
#define   SPRITEC_INVALID_GTT_STATUS		(1<<4)
#define   PLANEB_INVALID_GTT_STATUS		(1<<3)
#define   SPRITEB_INVALID_GTT_STATUS		(1<<2)
#define   SPRITEA_INVALID_GTT_STATUS		(1<<1)
#define   PLANEA_INVALID_GTT_STATUS		(1<<0)
#define   DPINVGTT_STATUS_MASK			0xff

#define DSPARB			0x70030
#define   DSPARB_CSTART_MASK	(0x7f << 7)
#define   DSPARB_CSTART_SHIFT	7
#define   DSPARB_BSTART_MASK	(0x7f)
#define   DSPARB_BSTART_SHIFT	0
#define   DSPARB_BEND_SHIFT	9 /* on 855 */
#define   DSPARB_AEND_SHIFT	0

#define DSPFW1			(dev_priv->info->display_mmio_offset + 0x70034)
#define   DSPFW_SR_SHIFT	23
#define   DSPFW_SR_MASK		(0x1ff<<23)
#define   DSPFW_CURSORB_SHIFT	16
#define   DSPFW_CURSORB_MASK	(0x3f<<16)
#define   DSPFW_PLANEB_SHIFT	8
#define   DSPFW_PLANEB_MASK	(0x7f<<8)
#define   DSPFW_PLANEA_MASK	(0x7f)
#define DSPFW2			(dev_priv->info->display_mmio_offset + 0x70038)
#define   DSPFW_CURSORA_MASK	0x00003f00
#define   DSPFW_CURSORA_SHIFT	8
#define   DSPFW_PLANEC_MASK	(0x7f)
#define DSPFW3			(dev_priv->info->display_mmio_offset + 0x7003c)
#define   DSPFW_HPLL_SR_EN	(1<<31)
#define   DSPFW_CURSOR_SR_SHIFT	24
#define   PINEVIEW_SELF_REFRESH_EN	(1<<30)
#define   DSPFW_CURSOR_SR_MASK		(0x3f<<24)
#define   DSPFW_HPLL_CURSOR_SHIFT	16
#define   DSPFW_HPLL_CURSOR_MASK	(0x3f<<16)
#define   DSPFW_HPLL_SR_MASK		(0x1ff)
#define DSPFW4			(dev_priv->info->display_mmio_offset + 0x70070)
#define DSPFW7			(dev_priv->info->display_mmio_offset + 0x7007c)

/* drain latency register values*/
#define DRAIN_LATENCY_PRECISION_32	32
#define DRAIN_LATENCY_PRECISION_16	16
#define VLV_DDL1			(VLV_DISPLAY_BASE + 0x70050)
#define DDL_CURSORA_PRECISION_32	(1<<31)
#define DDL_CURSORA_PRECISION_16	(0<<31)
#define DDL_CURSORA_SHIFT		24
#define DDL_PLANEA_PRECISION_32		(1<<7)
#define DDL_PLANEA_PRECISION_16		(0<<7)
#define VLV_DDL2			(VLV_DISPLAY_BASE + 0x70054)
#define DDL_CURSORB_PRECISION_32	(1<<31)
#define DDL_CURSORB_PRECISION_16	(0<<31)
#define DDL_CURSORB_SHIFT		24
#define DDL_PLANEB_PRECISION_32		(1<<7)
#define DDL_PLANEB_PRECISION_16		(0<<7)

/* FIFO watermark sizes etc */
#define G4X_FIFO_LINE_SIZE	64
#define I915_FIFO_LINE_SIZE	64
#define I830_FIFO_LINE_SIZE	32

#define VALLEYVIEW_FIFO_SIZE	255
#define G4X_FIFO_SIZE		127
#define I965_FIFO_SIZE		512
#define I945_FIFO_SIZE		127
#define I915_FIFO_SIZE		95
#define I855GM_FIFO_SIZE	127 /* In cachelines */
#define I830_FIFO_SIZE		95

#define VALLEYVIEW_MAX_WM	0xff
#define G4X_MAX_WM		0x3f
#define I915_MAX_WM		0x3f

#define PINEVIEW_DISPLAY_FIFO	512 /* in 64byte unit */
#define PINEVIEW_FIFO_LINE_SIZE	64
#define PINEVIEW_MAX_WM		0x1ff
#define PINEVIEW_DFT_WM		0x3f
#define PINEVIEW_DFT_HPLLOFF_WM	0
#define PINEVIEW_GUARD_WM		10
#define PINEVIEW_CURSOR_FIFO		64
#define PINEVIEW_CURSOR_MAX_WM	0x3f
#define PINEVIEW_CURSOR_DFT_WM	0
#define PINEVIEW_CURSOR_GUARD_WM	5

#define VALLEYVIEW_CURSOR_MAX_WM 64
#define I965_CURSOR_FIFO	64
#define I965_CURSOR_MAX_WM	32
#define I965_CURSOR_DFT_WM	8

/* define the Watermark register on Ironlake */
#define WM0_PIPEA_ILK		0x45100
#define  WM0_PIPE_PLANE_MASK	(0xffff<<16)
#define  WM0_PIPE_PLANE_SHIFT	16
#define  WM0_PIPE_SPRITE_MASK	(0xff<<8)
#define  WM0_PIPE_SPRITE_SHIFT	8
#define  WM0_PIPE_CURSOR_MASK	(0xff)

#define WM0_PIPEB_ILK		0x45104
#define WM0_PIPEC_IVB		0x45200
#define WM1_LP_ILK		0x45108
#define  WM1_LP_SR_EN		(1<<31)
#define  WM1_LP_LATENCY_SHIFT	24
#define  WM1_LP_LATENCY_MASK	(0x7f<<24)
#define  WM1_LP_FBC_MASK	(0xf<<20)
#define  WM1_LP_FBC_SHIFT	20
#define  WM1_LP_FBC_SHIFT_BDW	19
#define  WM1_LP_SR_MASK		(0x7ff<<8)
#define  WM1_LP_SR_SHIFT	8
#define  WM1_LP_CURSOR_MASK	(0xff)
#define WM2_LP_ILK		0x4510c
#define  WM2_LP_EN		(1<<31)
#define WM3_LP_ILK		0x45110
#define  WM3_LP_EN		(1<<31)
#define WM1S_LP_ILK		0x45120
#define WM2S_LP_IVB		0x45124
#define WM3S_LP_IVB		0x45128
#define  WM1S_LP_EN		(1<<31)

#define HSW_WM_LP_VAL(lat, fbc, pri, cur) \
	(WM3_LP_EN | ((lat) << WM1_LP_LATENCY_SHIFT) | \
	 ((fbc) << WM1_LP_FBC_SHIFT) | ((pri) << WM1_LP_SR_SHIFT) | (cur))

/* Memory latency timer register */
#define MLTR_ILK		0x11222
#define  MLTR_WM1_SHIFT		0
#define  MLTR_WM2_SHIFT		8
/* the unit of memory self-refresh latency time is 0.5us */
#define  ILK_SRLT_MASK		0x3f


/* the address where we get all kinds of latency value */
#define SSKPD			0x5d10
#define SSKPD_WM_MASK		0x3f
#define SSKPD_WM0_SHIFT		0
#define SSKPD_WM1_SHIFT		8
#define SSKPD_WM2_SHIFT		16
#define SSKPD_WM3_SHIFT		24

/*
 * The two pipe frame counter registers are not synchronized, so
 * reading a stable value is somewhat tricky. The following code
 * should work:
 *
 *  do {
 *    high1 = ((INREG(PIPEAFRAMEHIGH) & PIPE_FRAME_HIGH_MASK) >>
 *             PIPE_FRAME_HIGH_SHIFT;
 *    low1 =  ((INREG(PIPEAFRAMEPIXEL) & PIPE_FRAME_LOW_MASK) >>
 *             PIPE_FRAME_LOW_SHIFT);
 *    high2 = ((INREG(PIPEAFRAMEHIGH) & PIPE_FRAME_HIGH_MASK) >>
 *             PIPE_FRAME_HIGH_SHIFT);
 *  } while (high1 != high2);
 *  frame = (high1 << 8) | low1;
 */
#define _PIPEAFRAMEHIGH          0x70040
#define   PIPE_FRAME_HIGH_MASK    0x0000ffff
#define   PIPE_FRAME_HIGH_SHIFT   0
#define _PIPEAFRAMEPIXEL         0x70044
#define   PIPE_FRAME_LOW_MASK     0xff000000
#define   PIPE_FRAME_LOW_SHIFT    24
#define   PIPE_PIXEL_MASK         0x00ffffff
#define   PIPE_PIXEL_SHIFT        0
/* GM45+ just has to be different */
#define _PIPEA_FRMCOUNT_GM45	(dev_priv->info->display_mmio_offset + 0x70040)
#define _PIPEA_FLIPCOUNT_GM45	(dev_priv->info->display_mmio_offset + 0x70044)
#define PIPE_FRMCOUNT_GM45(pipe) _PIPE(pipe, _PIPEA_FRMCOUNT_GM45, _PIPEB_FRMCOUNT_GM45)

/* Cursor A & B regs */
#define _CURACNTR		(dev_priv->info->display_mmio_offset + 0x70080)
/* Old style CUR*CNTR flags (desktop 8xx) */
#define   CURSOR_ENABLE		0x80000000
#define   CURSOR_GAMMA_ENABLE	0x40000000
#define   CURSOR_STRIDE_MASK	0x30000000
#define   CURSOR_PIPE_CSC_ENABLE (1<<24)
#define   CURSOR_FORMAT_SHIFT	24
#define   CURSOR_FORMAT_MASK	(0x07 << CURSOR_FORMAT_SHIFT)
#define   CURSOR_FORMAT_2C	(0x00 << CURSOR_FORMAT_SHIFT)
#define   CURSOR_FORMAT_3C	(0x01 << CURSOR_FORMAT_SHIFT)
#define   CURSOR_FORMAT_4C	(0x02 << CURSOR_FORMAT_SHIFT)
#define   CURSOR_FORMAT_ARGB	(0x04 << CURSOR_FORMAT_SHIFT)
#define   CURSOR_FORMAT_XRGB	(0x05 << CURSOR_FORMAT_SHIFT)
/* New style CUR*CNTR flags */
#define   CURSOR_MODE		0x27
#define   CURSOR_MODE_DISABLE   0x00
#define   CURSOR_MODE_64_32B_AX 0x07
#define   CURSOR_MODE_64_ARGB_AX ((1 << 5) | CURSOR_MODE_64_32B_AX)
#define   MCURSOR_PIPE_SELECT	(1 << 28)
#define   MCURSOR_PIPE_A	0x00
#define   MCURSOR_PIPE_B	(1 << 28)
#define   MCURSOR_GAMMA_ENABLE  (1 << 26)
#define   CURSOR_TRICKLE_FEED_DISABLE	(1 << 14)
#define _CURABASE		(dev_priv->info->display_mmio_offset + 0x70084)
#define _CURAPOS		(dev_priv->info->display_mmio_offset + 0x70088)
#define   CURSOR_POS_MASK       0x007FF
#define   CURSOR_POS_SIGN       0x8000
#define   CURSOR_X_SHIFT        0
#define   CURSOR_Y_SHIFT        16
#define CURSIZE			0x700a0
#define _CURBCNTR		(dev_priv->info->display_mmio_offset + 0x700c0)
#define _CURBBASE		(dev_priv->info->display_mmio_offset + 0x700c4)
#define _CURBPOS		(dev_priv->info->display_mmio_offset + 0x700c8)

#define _CURBCNTR_IVB		0x71080
#define _CURBBASE_IVB		0x71084
#define _CURBPOS_IVB		0x71088

#define CURCNTR(pipe) _PIPE(pipe, _CURACNTR, _CURBCNTR)
#define CURBASE(pipe) _PIPE(pipe, _CURABASE, _CURBBASE)
#define CURPOS(pipe) _PIPE(pipe, _CURAPOS, _CURBPOS)

#define CURCNTR_IVB(pipe) _PIPE(pipe, _CURACNTR, _CURBCNTR_IVB)
#define CURBASE_IVB(pipe) _PIPE(pipe, _CURABASE, _CURBBASE_IVB)
#define CURPOS_IVB(pipe) _PIPE(pipe, _CURAPOS, _CURBPOS_IVB)

/* Display A control */
#define _DSPACNTR                (dev_priv->info->display_mmio_offset + 0x70180)
#define   DISPLAY_PLANE_ENABLE			(1<<31)
#define   DISPLAY_PLANE_DISABLE			0
#define   DISPPLANE_GAMMA_ENABLE		(1<<30)
#define   DISPPLANE_GAMMA_DISABLE		0
#define   DISPPLANE_PIXFORMAT_MASK		(0xf<<26)
#define   DISPPLANE_YUV422			(0x0<<26)
#define   DISPPLANE_8BPP			(0x2<<26)
#define   DISPPLANE_BGRA555			(0x3<<26)
#define   DISPPLANE_BGRX555			(0x4<<26)
#define   DISPPLANE_BGRX565			(0x5<<26)
#define   DISPPLANE_BGRX888			(0x6<<26)
#define   DISPPLANE_BGRA888			(0x7<<26)
#define   DISPPLANE_RGBX101010			(0x8<<26)
#define   DISPPLANE_RGBA101010			(0x9<<26)
#define   DISPPLANE_BGRX101010			(0xa<<26)
#define   DISPPLANE_RGBX161616			(0xc<<26)
#define   DISPPLANE_RGBX888			(0xe<<26)
#define   DISPPLANE_RGBA888			(0xf<<26)
#define   DISPPLANE_STEREO_ENABLE		(1<<25)
#define   DISPPLANE_STEREO_DISABLE		0
#define   DISPPLANE_PIPE_CSC_ENABLE		(1<<24)
#define   DISPPLANE_SEL_PIPE_SHIFT		24
#define   DISPPLANE_SEL_PIPE_MASK		(3<<DISPPLANE_SEL_PIPE_SHIFT)
#define   DISPPLANE_SEL_PIPE_A			0
#define   DISPPLANE_SEL_PIPE_B			(1<<DISPPLANE_SEL_PIPE_SHIFT)
#define   DISPPLANE_SRC_KEY_ENABLE		(1<<22)
#define   DISPPLANE_SRC_KEY_DISABLE		0
#define   DISPPLANE_LINE_DOUBLE			(1<<20)
#define   DISPPLANE_NO_LINE_DOUBLE		0
#define   DISPPLANE_STEREO_POLARITY_FIRST	0
#define   DISPPLANE_STEREO_POLARITY_SECOND	(1<<18)
#define   DISPPLANE_TRICKLE_FEED_DISABLE	(1<<14) /* Ironlake */
#define   DISPPLANE_TILED			(1<<10)
#define _DSPAADDR		(dev_priv->info->display_mmio_offset + 0x70184)
#define _DSPASTRIDE		(dev_priv->info->display_mmio_offset + 0x70188)
#define _DSPAPOS		(dev_priv->info->display_mmio_offset + 0x7018C) /* reserved */
#define _DSPASIZE		(dev_priv->info->display_mmio_offset + 0x70190)
#define _DSPASURF		(dev_priv->info->display_mmio_offset + 0x7019C) /* 965+ only */
#define _DSPATILEOFF		(dev_priv->info->display_mmio_offset + 0x701A4) /* 965+ only */
#define _DSPAOFFSET		(dev_priv->info->display_mmio_offset + 0x701A4) /* HSW */
#define _DSPASURFLIVE		(dev_priv->info->display_mmio_offset + 0x701AC)

#define DSPCNTR(plane) _PIPE(plane, _DSPACNTR, _DSPBCNTR)
#define DSPADDR(plane) _PIPE(plane, _DSPAADDR, _DSPBADDR)
#define DSPSTRIDE(plane) _PIPE(plane, _DSPASTRIDE, _DSPBSTRIDE)
#define DSPPOS(plane) _PIPE(plane, _DSPAPOS, _DSPBPOS)
#define DSPSIZE(plane) _PIPE(plane, _DSPASIZE, _DSPBSIZE)
#define DSPSURF(plane) _PIPE(plane, _DSPASURF, _DSPBSURF)
#define DSPTILEOFF(plane) _PIPE(plane, _DSPATILEOFF, _DSPBTILEOFF)
#define DSPLINOFF(plane) DSPADDR(plane)
#define DSPOFFSET(plane) _PIPE(plane, _DSPAOFFSET, _DSPBOFFSET)
#define DSPSURFLIVE(plane) _PIPE(plane, _DSPASURFLIVE, _DSPBSURFLIVE)

/* Display/Sprite base address macros */
#define DISP_BASEADDR_MASK	(0xfffff000)
#define I915_LO_DISPBASE(val)	(val & ~DISP_BASEADDR_MASK)
#define I915_HI_DISPBASE(val)	(val & DISP_BASEADDR_MASK)
#define I915_MODIFY_DISPBASE(reg, gfx_addr) \
		(I915_WRITE((reg), (gfx_addr) | I915_LO_DISPBASE(I915_READ(reg))))

/* VBIOS flags */
#define SWF00			(dev_priv->info->display_mmio_offset + 0x71410)
#define SWF01			(dev_priv->info->display_mmio_offset + 0x71414)
#define SWF02			(dev_priv->info->display_mmio_offset + 0x71418)
#define SWF03			(dev_priv->info->display_mmio_offset + 0x7141c)
#define SWF04			(dev_priv->info->display_mmio_offset + 0x71420)
#define SWF05			(dev_priv->info->display_mmio_offset + 0x71424)
#define SWF06			(dev_priv->info->display_mmio_offset + 0x71428)
#define SWF10			(dev_priv->info->display_mmio_offset + 0x70410)
#define SWF11			(dev_priv->info->display_mmio_offset + 0x70414)
#define SWF14			(dev_priv->info->display_mmio_offset + 0x71420)
#define SWF30			(dev_priv->info->display_mmio_offset + 0x72414)
#define SWF31			(dev_priv->info->display_mmio_offset + 0x72418)
#define SWF32			(dev_priv->info->display_mmio_offset + 0x7241c)

/* Pipe B */
#define _PIPEBDSL		(dev_priv->info->display_mmio_offset + 0x71000)
#define _PIPEBCONF		(dev_priv->info->display_mmio_offset + 0x71008)
#define _PIPEBSTAT		(dev_priv->info->display_mmio_offset + 0x71024)
#define _PIPEBFRAMEHIGH		0x71040
#define _PIPEBFRAMEPIXEL	0x71044
#define _PIPEB_FRMCOUNT_GM45	(dev_priv->info->display_mmio_offset + 0x71040)
#define _PIPEB_FLIPCOUNT_GM45	(dev_priv->info->display_mmio_offset + 0x71044)


/* Display B control */
#define _DSPBCNTR		(dev_priv->info->display_mmio_offset + 0x71180)
#define   DISPPLANE_ALPHA_TRANS_ENABLE		(1<<15)
#define   DISPPLANE_ALPHA_TRANS_DISABLE		0
#define   DISPPLANE_SPRITE_ABOVE_DISPLAY	0
#define   DISPPLANE_SPRITE_ABOVE_OVERLAY	(1)
#define _DSPBADDR		(dev_priv->info->display_mmio_offset + 0x71184)
#define _DSPBSTRIDE		(dev_priv->info->display_mmio_offset + 0x71188)
#define _DSPBPOS		(dev_priv->info->display_mmio_offset + 0x7118C)
#define _DSPBSIZE		(dev_priv->info->display_mmio_offset + 0x71190)
#define _DSPBSURF		(dev_priv->info->display_mmio_offset + 0x7119C)
#define _DSPBTILEOFF		(dev_priv->info->display_mmio_offset + 0x711A4)
#define _DSPBOFFSET		(dev_priv->info->display_mmio_offset + 0x711A4)
#define _DSPBSURFLIVE		(dev_priv->info->display_mmio_offset + 0x711AC)

/* Sprite A control */
#define _DVSACNTR		0x72180
#define   DVS_ENABLE		(1<<31)
#define   DVS_GAMMA_ENABLE	(1<<30)
#define   DVS_PIXFORMAT_MASK	(3<<25)
#define   DVS_FORMAT_YUV422	(0<<25)
#define   DVS_FORMAT_RGBX101010	(1<<25)
#define   DVS_FORMAT_RGBX888	(2<<25)
#define   DVS_FORMAT_RGBX161616	(3<<25)
#define   DVS_PIPE_CSC_ENABLE   (1<<24)
#define   DVS_SOURCE_KEY	(1<<22)
#define   DVS_RGB_ORDER_XBGR	(1<<20)
#define   DVS_YUV_BYTE_ORDER_MASK (3<<16)
#define   DVS_YUV_ORDER_YUYV	(0<<16)
#define   DVS_YUV_ORDER_UYVY	(1<<16)
#define   DVS_YUV_ORDER_YVYU	(2<<16)
#define   DVS_YUV_ORDER_VYUY	(3<<16)
#define   DVS_DEST_KEY		(1<<2)
#define   DVS_TRICKLE_FEED_DISABLE (1<<14)
#define   DVS_TILED		(1<<10)
#define _DVSALINOFF		0x72184
#define _DVSASTRIDE		0x72188
#define _DVSAPOS		0x7218c
#define _DVSASIZE		0x72190
#define _DVSAKEYVAL		0x72194
#define _DVSAKEYMSK		0x72198
#define _DVSASURF		0x7219c
#define _DVSAKEYMAXVAL		0x721a0
#define _DVSATILEOFF		0x721a4
#define _DVSASURFLIVE		0x721ac
#define _DVSASCALE		0x72204
#define   DVS_SCALE_ENABLE	(1<<31)
#define   DVS_FILTER_MASK	(3<<29)
#define   DVS_FILTER_MEDIUM	(0<<29)
#define   DVS_FILTER_ENHANCING	(1<<29)
#define   DVS_FILTER_SOFTENING	(2<<29)
#define   DVS_VERTICAL_OFFSET_HALF (1<<28) /* must be enabled below */
#define   DVS_VERTICAL_OFFSET_ENABLE (1<<27)
#define _DVSAGAMC		0x72300

#define _DVSBCNTR		0x73180
#define _DVSBLINOFF		0x73184
#define _DVSBSTRIDE		0x73188
#define _DVSBPOS		0x7318c
#define _DVSBSIZE		0x73190
#define _DVSBKEYVAL		0x73194
#define _DVSBKEYMSK		0x73198
#define _DVSBSURF		0x7319c
#define _DVSBKEYMAXVAL		0x731a0
#define _DVSBTILEOFF		0x731a4
#define _DVSBSURFLIVE		0x731ac
#define _DVSBSCALE		0x73204
#define _DVSBGAMC		0x73300

#define DVSCNTR(pipe) _PIPE(pipe, _DVSACNTR, _DVSBCNTR)
#define DVSLINOFF(pipe) _PIPE(pipe, _DVSALINOFF, _DVSBLINOFF)
#define DVSSTRIDE(pipe) _PIPE(pipe, _DVSASTRIDE, _DVSBSTRIDE)
#define DVSPOS(pipe) _PIPE(pipe, _DVSAPOS, _DVSBPOS)
#define DVSSURF(pipe) _PIPE(pipe, _DVSASURF, _DVSBSURF)
#define DVSKEYMAX(pipe) _PIPE(pipe, _DVSAKEYMAXVAL, _DVSBKEYMAXVAL)
#define DVSSIZE(pipe) _PIPE(pipe, _DVSASIZE, _DVSBSIZE)
#define DVSSCALE(pipe) _PIPE(pipe, _DVSASCALE, _DVSBSCALE)
#define DVSTILEOFF(pipe) _PIPE(pipe, _DVSATILEOFF, _DVSBTILEOFF)
#define DVSKEYVAL(pipe) _PIPE(pipe, _DVSAKEYVAL, _DVSBKEYVAL)
#define DVSKEYMSK(pipe) _PIPE(pipe, _DVSAKEYMSK, _DVSBKEYMSK)
#define DVSSURFLIVE(pipe) _PIPE(pipe, _DVSASURFLIVE, _DVSBSURFLIVE)

#define _SPRA_CTL		0x70280
#define   SPRITE_ENABLE			(1<<31)
#define   SPRITE_GAMMA_ENABLE		(1<<30)
#define   SPRITE_PIXFORMAT_MASK		(7<<25)
#define   SPRITE_FORMAT_YUV422		(0<<25)
#define   SPRITE_FORMAT_RGBX101010	(1<<25)
#define   SPRITE_FORMAT_RGBX888		(2<<25)
#define   SPRITE_FORMAT_RGBX161616	(3<<25)
#define   SPRITE_FORMAT_YUV444		(4<<25)
#define   SPRITE_FORMAT_XR_BGR101010	(5<<25) /* Extended range */
#define   SPRITE_PIPE_CSC_ENABLE	(1<<24)
#define   SPRITE_SOURCE_KEY		(1<<22)
#define   SPRITE_RGB_ORDER_RGBX		(1<<20) /* only for 888 and 161616 */
#define   SPRITE_YUV_TO_RGB_CSC_DISABLE	(1<<19)
#define   SPRITE_YUV_CSC_FORMAT_BT709	(1<<18) /* 0 is BT601 */
#define   SPRITE_YUV_BYTE_ORDER_MASK	(3<<16)
#define   SPRITE_YUV_ORDER_YUYV		(0<<16)
#define   SPRITE_YUV_ORDER_UYVY		(1<<16)
#define   SPRITE_YUV_ORDER_YVYU		(2<<16)
#define   SPRITE_YUV_ORDER_VYUY		(3<<16)
#define   SPRITE_TRICKLE_FEED_DISABLE	(1<<14)
#define   SPRITE_INT_GAMMA_ENABLE	(1<<13)
#define   SPRITE_TILED			(1<<10)
#define   SPRITE_DEST_KEY		(1<<2)
#define _SPRA_LINOFF		0x70284
#define _SPRA_STRIDE		0x70288
#define _SPRA_POS		0x7028c
#define _SPRA_SIZE		0x70290
#define _SPRA_KEYVAL		0x70294
#define _SPRA_KEYMSK		0x70298
#define _SPRA_SURF		0x7029c
#define _SPRA_KEYMAX		0x702a0
#define _SPRA_TILEOFF		0x702a4
#define _SPRA_OFFSET		0x702a4
#define _SPRA_SURFLIVE		0x702ac
#define _SPRA_SCALE		0x70304
#define   SPRITE_SCALE_ENABLE	(1<<31)
#define   SPRITE_FILTER_MASK	(3<<29)
#define   SPRITE_FILTER_MEDIUM	(0<<29)
#define   SPRITE_FILTER_ENHANCING	(1<<29)
#define   SPRITE_FILTER_SOFTENING	(2<<29)
#define   SPRITE_VERTICAL_OFFSET_HALF	(1<<28) /* must be enabled below */
#define   SPRITE_VERTICAL_OFFSET_ENABLE	(1<<27)
#define _SPRA_GAMC		0x70400

#define _SPRB_CTL		0x71280
#define _SPRB_LINOFF		0x71284
#define _SPRB_STRIDE		0x71288
#define _SPRB_POS		0x7128c
#define _SPRB_SIZE		0x71290
#define _SPRB_KEYVAL		0x71294
#define _SPRB_KEYMSK		0x71298
#define _SPRB_SURF		0x7129c
#define _SPRB_KEYMAX		0x712a0
#define _SPRB_TILEOFF		0x712a4
#define _SPRB_OFFSET		0x712a4
#define _SPRB_SURFLIVE		0x712ac
#define _SPRB_SCALE		0x71304
#define _SPRB_GAMC		0x71400

#define SPRCTL(pipe) _PIPE(pipe, _SPRA_CTL, _SPRB_CTL)
#define SPRLINOFF(pipe) _PIPE(pipe, _SPRA_LINOFF, _SPRB_LINOFF)
#define SPRSTRIDE(pipe) _PIPE(pipe, _SPRA_STRIDE, _SPRB_STRIDE)
#define SPRPOS(pipe) _PIPE(pipe, _SPRA_POS, _SPRB_POS)
#define SPRSIZE(pipe) _PIPE(pipe, _SPRA_SIZE, _SPRB_SIZE)
#define SPRKEYVAL(pipe) _PIPE(pipe, _SPRA_KEYVAL, _SPRB_KEYVAL)
#define SPRKEYMSK(pipe) _PIPE(pipe, _SPRA_KEYMSK, _SPRB_KEYMSK)
#define SPRSURF(pipe) _PIPE(pipe, _SPRA_SURF, _SPRB_SURF)
#define SPRKEYMAX(pipe) _PIPE(pipe, _SPRA_KEYMAX, _SPRB_KEYMAX)
#define SPRTILEOFF(pipe) _PIPE(pipe, _SPRA_TILEOFF, _SPRB_TILEOFF)
#define SPROFFSET(pipe) _PIPE(pipe, _SPRA_OFFSET, _SPRB_OFFSET)
#define SPRSCALE(pipe) _PIPE(pipe, _SPRA_SCALE, _SPRB_SCALE)
#define SPRGAMC(pipe) _PIPE(pipe, _SPRA_GAMC, _SPRB_GAMC)
#define SPRSURFLIVE(pipe) _PIPE(pipe, _SPRA_SURFLIVE, _SPRB_SURFLIVE)

#define _SPACNTR		(VLV_DISPLAY_BASE + 0x72180)
#define   SP_ENABLE			(1<<31)
#define   SP_GAMMA_ENABLE		(1<<30)
#define   SP_PIXFORMAT_MASK		(0xf<<26)
#define   SP_FORMAT_YUV422		(0<<26)
#define   SP_FORMAT_BGR565		(5<<26)
#define   SP_FORMAT_BGRX8888		(6<<26)
#define   SP_FORMAT_BGRA8888		(7<<26)
#define   SP_FORMAT_RGBX1010102		(8<<26)
#define   SP_FORMAT_RGBA1010102		(9<<26)
#define   SP_FORMAT_RGBX8888		(0xe<<26)
#define   SP_FORMAT_RGBA8888		(0xf<<26)
#define   SP_SOURCE_KEY			(1<<22)
#define   SP_YUV_BYTE_ORDER_MASK	(3<<16)
#define   SP_YUV_ORDER_YUYV		(0<<16)
#define   SP_YUV_ORDER_UYVY		(1<<16)
#define   SP_YUV_ORDER_YVYU		(2<<16)
#define   SP_YUV_ORDER_VYUY		(3<<16)
#define   SP_TILED			(1<<10)
#define _SPALINOFF		(VLV_DISPLAY_BASE + 0x72184)
#define _SPASTRIDE		(VLV_DISPLAY_BASE + 0x72188)
#define _SPAPOS			(VLV_DISPLAY_BASE + 0x7218c)
#define _SPASIZE		(VLV_DISPLAY_BASE + 0x72190)
#define _SPAKEYMINVAL		(VLV_DISPLAY_BASE + 0x72194)
#define _SPAKEYMSK		(VLV_DISPLAY_BASE + 0x72198)
#define _SPASURF		(VLV_DISPLAY_BASE + 0x7219c)
#define _SPAKEYMAXVAL		(VLV_DISPLAY_BASE + 0x721a0)
#define _SPATILEOFF		(VLV_DISPLAY_BASE + 0x721a4)
#define _SPACONSTALPHA		(VLV_DISPLAY_BASE + 0x721a8)
#define _SPAGAMC		(VLV_DISPLAY_BASE + 0x721f4)

#define _SPBCNTR		(VLV_DISPLAY_BASE + 0x72280)
#define _SPBLINOFF		(VLV_DISPLAY_BASE + 0x72284)
#define _SPBSTRIDE		(VLV_DISPLAY_BASE + 0x72288)
#define _SPBPOS			(VLV_DISPLAY_BASE + 0x7228c)
#define _SPBSIZE		(VLV_DISPLAY_BASE + 0x72290)
#define _SPBKEYMINVAL		(VLV_DISPLAY_BASE + 0x72294)
#define _SPBKEYMSK		(VLV_DISPLAY_BASE + 0x72298)
#define _SPBSURF		(VLV_DISPLAY_BASE + 0x7229c)
#define _SPBKEYMAXVAL		(VLV_DISPLAY_BASE + 0x722a0)
#define _SPBTILEOFF		(VLV_DISPLAY_BASE + 0x722a4)
#define _SPBCONSTALPHA		(VLV_DISPLAY_BASE + 0x722a8)
#define _SPBGAMC		(VLV_DISPLAY_BASE + 0x722f4)

#define SPCNTR(pipe, plane) _PIPE(pipe * 2 + plane, _SPACNTR, _SPBCNTR)
#define SPLINOFF(pipe, plane) _PIPE(pipe * 2 + plane, _SPALINOFF, _SPBLINOFF)
#define SPSTRIDE(pipe, plane) _PIPE(pipe * 2 + plane, _SPASTRIDE, _SPBSTRIDE)
#define SPPOS(pipe, plane) _PIPE(pipe * 2 + plane, _SPAPOS, _SPBPOS)
#define SPSIZE(pipe, plane) _PIPE(pipe * 2 + plane, _SPASIZE, _SPBSIZE)
#define SPKEYMINVAL(pipe, plane) _PIPE(pipe * 2 + plane, _SPAKEYMINVAL, _SPBKEYMINVAL)
#define SPKEYMSK(pipe, plane) _PIPE(pipe * 2 + plane, _SPAKEYMSK, _SPBKEYMSK)
#define SPSURF(pipe, plane) _PIPE(pipe * 2 + plane, _SPASURF, _SPBSURF)
#define SPKEYMAXVAL(pipe, plane) _PIPE(pipe * 2 + plane, _SPAKEYMAXVAL, _SPBKEYMAXVAL)
#define SPTILEOFF(pipe, plane) _PIPE(pipe * 2 + plane, _SPATILEOFF, _SPBTILEOFF)
#define SPCONSTALPHA(pipe, plane) _PIPE(pipe * 2 + plane, _SPACONSTALPHA, _SPBCONSTALPHA)
#define SPGAMC(pipe, plane) _PIPE(pipe * 2 + plane, _SPAGAMC, _SPBGAMC)

/* VBIOS regs */
#define VGACNTRL		0x71400
# define VGA_DISP_DISABLE			(1 << 31)
# define VGA_2X_MODE				(1 << 30)
# define VGA_PIPE_B_SELECT			(1 << 29)

#define VLV_VGACNTRL		(VLV_DISPLAY_BASE + 0x71400)

/* Ironlake */

#define CPU_VGACNTRL	0x41000

#define DIGITAL_PORT_HOTPLUG_CNTRL      0x44030
#define  DIGITAL_PORTA_HOTPLUG_ENABLE           (1 << 4)
#define  DIGITAL_PORTA_SHORT_PULSE_2MS          (0 << 2)
#define  DIGITAL_PORTA_SHORT_PULSE_4_5MS        (1 << 2)
#define  DIGITAL_PORTA_SHORT_PULSE_6MS          (2 << 2)
#define  DIGITAL_PORTA_SHORT_PULSE_100MS        (3 << 2)
#define  DIGITAL_PORTA_NO_DETECT                (0 << 0)
#define  DIGITAL_PORTA_LONG_PULSE_DETECT_MASK   (1 << 1)
#define  DIGITAL_PORTA_SHORT_PULSE_DETECT_MASK  (1 << 0)

/* refresh rate hardware control */
#define RR_HW_CTL       0x45300
#define  RR_HW_LOW_POWER_FRAMES_MASK    0xff
#define  RR_HW_HIGH_POWER_FRAMES_MASK   0xff00

#define FDI_PLL_BIOS_0  0x46000
#define  FDI_PLL_FB_CLOCK_MASK  0xff
#define FDI_PLL_BIOS_1  0x46004
#define FDI_PLL_BIOS_2  0x46008
#define DISPLAY_PORT_PLL_BIOS_0         0x4600c
#define DISPLAY_PORT_PLL_BIOS_1         0x46010
#define DISPLAY_PORT_PLL_BIOS_2         0x46014

#define PCH_3DCGDIS0		0x46020
# define MARIUNIT_CLOCK_GATE_DISABLE		(1 << 18)
# define SVSMUNIT_CLOCK_GATE_DISABLE		(1 << 1)

#define PCH_3DCGDIS1		0x46024
# define VFMUNIT_CLOCK_GATE_DISABLE		(1 << 11)

#define FDI_PLL_FREQ_CTL        0x46030
#define  FDI_PLL_FREQ_CHANGE_REQUEST    (1<<24)
#define  FDI_PLL_FREQ_LOCK_LIMIT_MASK   0xfff00
#define  FDI_PLL_FREQ_DISABLE_COUNT_LIMIT_MASK  0xff


#define _PIPEA_DATA_M1           (dev_priv->info->display_mmio_offset + 0x60030)
#define  PIPE_DATA_M1_OFFSET    0
#define _PIPEA_DATA_N1           (dev_priv->info->display_mmio_offset + 0x60034)
#define  PIPE_DATA_N1_OFFSET    0

#define _PIPEA_DATA_M2           (dev_priv->info->display_mmio_offset + 0x60038)
#define  PIPE_DATA_M2_OFFSET    0
#define _PIPEA_DATA_N2           (dev_priv->info->display_mmio_offset + 0x6003c)
#define  PIPE_DATA_N2_OFFSET    0

#define _PIPEA_LINK_M1           (dev_priv->info->display_mmio_offset + 0x60040)
#define  PIPE_LINK_M1_OFFSET    0
#define _PIPEA_LINK_N1           (dev_priv->info->display_mmio_offset + 0x60044)
#define  PIPE_LINK_N1_OFFSET    0

#define _PIPEA_LINK_M2           (dev_priv->info->display_mmio_offset + 0x60048)
#define  PIPE_LINK_M2_OFFSET    0
#define _PIPEA_LINK_N2           (dev_priv->info->display_mmio_offset + 0x6004c)
#define  PIPE_LINK_N2_OFFSET    0

/* PIPEB timing regs are same start from 0x61000 */

#define _PIPEB_DATA_M1           (dev_priv->info->display_mmio_offset + 0x61030)
#define _PIPEB_DATA_N1           (dev_priv->info->display_mmio_offset + 0x61034)

#define _PIPEB_DATA_M2           (dev_priv->info->display_mmio_offset + 0x61038)
#define _PIPEB_DATA_N2           (dev_priv->info->display_mmio_offset + 0x6103c)

#define _PIPEB_LINK_M1           (dev_priv->info->display_mmio_offset + 0x61040)
#define _PIPEB_LINK_N1           (dev_priv->info->display_mmio_offset + 0x61044)

#define _PIPEB_LINK_M2           (dev_priv->info->display_mmio_offset + 0x61048)
#define _PIPEB_LINK_N2           (dev_priv->info->display_mmio_offset + 0x6104c)

#define PIPE_DATA_M1(tran) _TRANSCODER(tran, _PIPEA_DATA_M1, _PIPEB_DATA_M1)
#define PIPE_DATA_N1(tran) _TRANSCODER(tran, _PIPEA_DATA_N1, _PIPEB_DATA_N1)
#define PIPE_DATA_M2(tran) _TRANSCODER(tran, _PIPEA_DATA_M2, _PIPEB_DATA_M2)
#define PIPE_DATA_N2(tran) _TRANSCODER(tran, _PIPEA_DATA_N2, _PIPEB_DATA_N2)
#define PIPE_LINK_M1(tran) _TRANSCODER(tran, _PIPEA_LINK_M1, _PIPEB_LINK_M1)
#define PIPE_LINK_N1(tran) _TRANSCODER(tran, _PIPEA_LINK_N1, _PIPEB_LINK_N1)
#define PIPE_LINK_M2(tran) _TRANSCODER(tran, _PIPEA_LINK_M2, _PIPEB_LINK_M2)
#define PIPE_LINK_N2(tran) _TRANSCODER(tran, _PIPEA_LINK_N2, _PIPEB_LINK_N2)

/* CPU panel fitter */
/* IVB+ has 3 fitters, 0 is 7x5 capable, the other two only 3x3 */
#define _PFA_CTL_1               0x68080
#define _PFB_CTL_1               0x68880
#define  PF_ENABLE              (1<<31)
#define  PF_PIPE_SEL_MASK_IVB	(3<<29)
#define  PF_PIPE_SEL_IVB(pipe)	((pipe)<<29)
#define  PF_FILTER_MASK		(3<<23)
#define  PF_FILTER_PROGRAMMED	(0<<23)
#define  PF_FILTER_MED_3x3	(1<<23)
#define  PF_FILTER_EDGE_ENHANCE	(2<<23)
#define  PF_FILTER_EDGE_SOFTEN	(3<<23)
#define _PFA_WIN_SZ		0x68074
#define _PFB_WIN_SZ		0x68874
#define _PFA_WIN_POS		0x68070
#define _PFB_WIN_POS		0x68870
#define _PFA_VSCALE		0x68084
#define _PFB_VSCALE		0x68884
#define _PFA_HSCALE		0x68090
#define _PFB_HSCALE		0x68890

#define PF_CTL(pipe)		_PIPE(pipe, _PFA_CTL_1, _PFB_CTL_1)
#define PF_WIN_SZ(pipe)		_PIPE(pipe, _PFA_WIN_SZ, _PFB_WIN_SZ)
#define PF_WIN_POS(pipe)	_PIPE(pipe, _PFA_WIN_POS, _PFB_WIN_POS)
#define PF_VSCALE(pipe)		_PIPE(pipe, _PFA_VSCALE, _PFB_VSCALE)
#define PF_HSCALE(pipe)		_PIPE(pipe, _PFA_HSCALE, _PFB_HSCALE)

/* legacy palette */
#define _LGC_PALETTE_A           0x4a000
#define _LGC_PALETTE_B           0x4a800
#define LGC_PALETTE(pipe) _PIPE(pipe, _LGC_PALETTE_A, _LGC_PALETTE_B)

#define _GAMMA_MODE_A		0x4a480
#define _GAMMA_MODE_B		0x4ac80
#define GAMMA_MODE(pipe) _PIPE(pipe, _GAMMA_MODE_A, _GAMMA_MODE_B)
#define GAMMA_MODE_MODE_MASK	(3 << 0)
#define GAMMA_MODE_MODE_8BIT	(0 << 0)
#define GAMMA_MODE_MODE_10BIT	(1 << 0)
#define GAMMA_MODE_MODE_12BIT	(2 << 0)
#define GAMMA_MODE_MODE_SPLIT	(3 << 0)

/* interrupts */
#define DE_MASTER_IRQ_CONTROL   (1 << 31)
#define DE_SPRITEB_FLIP_DONE    (1 << 29)
#define DE_SPRITEA_FLIP_DONE    (1 << 28)
#define DE_PLANEB_FLIP_DONE     (1 << 27)
#define DE_PLANEA_FLIP_DONE     (1 << 26)
#define DE_PLANE_FLIP_DONE(plane) (1 << (26 + (plane)))
#define DE_PCU_EVENT            (1 << 25)
#define DE_GTT_FAULT            (1 << 24)
#define DE_POISON               (1 << 23)
#define DE_PERFORM_COUNTER      (1 << 22)
#define DE_PCH_EVENT            (1 << 21)
#define DE_AUX_CHANNEL_A        (1 << 20)
#define DE_DP_A_HOTPLUG         (1 << 19)
#define DE_GSE                  (1 << 18)
#define DE_PIPEB_VBLANK         (1 << 15)
#define DE_PIPEB_EVEN_FIELD     (1 << 14)
#define DE_PIPEB_ODD_FIELD      (1 << 13)
#define DE_PIPEB_LINE_COMPARE   (1 << 12)
#define DE_PIPEB_VSYNC          (1 << 11)
#define DE_PIPEB_CRC_DONE	(1 << 10)
#define DE_PIPEB_FIFO_UNDERRUN  (1 << 8)
#define DE_PIPEA_VBLANK         (1 << 7)
#define DE_PIPE_VBLANK(pipe)    (1 << (7 + 8*(pipe)))
#define DE_PIPEA_EVEN_FIELD     (1 << 6)
#define DE_PIPEA_ODD_FIELD      (1 << 5)
#define DE_PIPEA_LINE_COMPARE   (1 << 4)
#define DE_PIPEA_VSYNC          (1 << 3)
#define DE_PIPEA_CRC_DONE	(1 << 2)
#define DE_PIPE_CRC_DONE(pipe)	(1 << (2 + 8*(pipe)))
#define DE_PIPEA_FIFO_UNDERRUN  (1 << 0)
#define DE_PIPE_FIFO_UNDERRUN(pipe)  (1 << (8*(pipe)))

/* More Ivybridge lolz */
#define DE_ERR_INT_IVB			(1<<30)
#define DE_GSE_IVB			(1<<29)
#define DE_PCH_EVENT_IVB		(1<<28)
#define DE_DP_A_HOTPLUG_IVB		(1<<27)
#define DE_AUX_CHANNEL_A_IVB		(1<<26)
#define DE_SPRITEC_FLIP_DONE_IVB	(1<<14)
#define DE_PLANEC_FLIP_DONE_IVB		(1<<13)
#define DE_PIPEC_VBLANK_IVB		(1<<10)
#define DE_SPRITEB_FLIP_DONE_IVB	(1<<9)
#define DE_PLANEB_FLIP_DONE_IVB		(1<<8)
#define DE_PIPEB_VBLANK_IVB		(1<<5)
#define DE_SPRITEA_FLIP_DONE_IVB	(1<<4)
#define DE_PLANEA_FLIP_DONE_IVB		(1<<3)
#define DE_PLANE_FLIP_DONE_IVB(plane)	(1<< (3 + 5*(plane)))
#define DE_PIPEA_VBLANK_IVB		(1<<0)
#define DE_PIPE_VBLANK_IVB(pipe)	(1 << (pipe * 5))

#define VLV_MASTER_IER			0x4400c /* Gunit master IER */
#define   MASTER_INTERRUPT_ENABLE	(1<<31)

#define DEISR   0x44000
#define DEIMR   0x44004
#define DEIIR   0x44008
#define DEIER   0x4400c

#define GTISR   0x44010
#define GTIMR   0x44014
#define GTIIR   0x44018
#define GTIER   0x4401c

#define GEN8_MASTER_IRQ			0x44200
#define  GEN8_MASTER_IRQ_CONTROL	(1<<31)
#define  GEN8_PCU_IRQ			(1<<30)
#define  GEN8_DE_PCH_IRQ		(1<<23)
#define  GEN8_DE_MISC_IRQ		(1<<22)
#define  GEN8_DE_PORT_IRQ		(1<<20)
#define  GEN8_DE_PIPE_C_IRQ		(1<<18)
#define  GEN8_DE_PIPE_B_IRQ		(1<<17)
#define  GEN8_DE_PIPE_A_IRQ		(1<<16)
#define  GEN8_DE_PIPE_IRQ(pipe)		(1<<(16+pipe))
#define  GEN8_GT_VECS_IRQ		(1<<6)
#define  GEN8_GT_VCS2_IRQ		(1<<3)
#define  GEN8_GT_VCS1_IRQ		(1<<2)
#define  GEN8_GT_BCS_IRQ		(1<<1)
#define  GEN8_GT_RCS_IRQ		(1<<0)

#define GEN8_GT_ISR(which) (0x44300 + (0x10 * (which)))
#define GEN8_GT_IMR(which) (0x44304 + (0x10 * (which)))
#define GEN8_GT_IIR(which) (0x44308 + (0x10 * (which)))
#define GEN8_GT_IER(which) (0x4430c + (0x10 * (which)))

#define GEN8_BCS_IRQ_SHIFT 16
#define GEN8_RCS_IRQ_SHIFT 0
#define GEN8_VCS2_IRQ_SHIFT 16
#define GEN8_VCS1_IRQ_SHIFT 0
#define GEN8_VECS_IRQ_SHIFT 0

#define GEN8_DE_PIPE_ISR(pipe) (0x44400 + (0x10 * (pipe)))
#define GEN8_DE_PIPE_IMR(pipe) (0x44404 + (0x10 * (pipe)))
#define GEN8_DE_PIPE_IIR(pipe) (0x44408 + (0x10 * (pipe)))
#define GEN8_DE_PIPE_IER(pipe) (0x4440c + (0x10 * (pipe)))
#define  GEN8_PIPE_FIFO_UNDERRUN	(1 << 31)
#define  GEN8_PIPE_CDCLK_CRC_ERROR	(1 << 29)
#define  GEN8_PIPE_CDCLK_CRC_DONE	(1 << 28)
#define  GEN8_PIPE_CURSOR_FAULT		(1 << 10)
#define  GEN8_PIPE_SPRITE_FAULT		(1 << 9)
#define  GEN8_PIPE_PRIMARY_FAULT	(1 << 8)
#define  GEN8_PIPE_SPRITE_FLIP_DONE	(1 << 5)
#define  GEN8_PIPE_FLIP_DONE		(1 << 4)
#define  GEN8_PIPE_SCAN_LINE_EVENT	(1 << 2)
#define  GEN8_PIPE_VSYNC		(1 << 1)
#define  GEN8_PIPE_VBLANK		(1 << 0)
#define GEN8_DE_PIPE_IRQ_FAULT_ERRORS \
	(GEN8_PIPE_CURSOR_FAULT | \
	 GEN8_PIPE_SPRITE_FAULT | \
	 GEN8_PIPE_PRIMARY_FAULT)

#define GEN8_DE_PORT_ISR 0x44440
#define GEN8_DE_PORT_IMR 0x44444
#define GEN8_DE_PORT_IIR 0x44448
#define GEN8_DE_PORT_IER 0x4444c
#define  GEN8_PORT_DP_A_HOTPLUG		(1 << 3)
#define  GEN8_AUX_CHANNEL_A		(1 << 0)

#define GEN8_DE_MISC_ISR 0x44460
#define GEN8_DE_MISC_IMR 0x44464
#define GEN8_DE_MISC_IIR 0x44468
#define GEN8_DE_MISC_IER 0x4446c
#define  GEN8_DE_MISC_GSE		(1 << 27)

#define GEN8_PCU_ISR 0x444e0
#define GEN8_PCU_IMR 0x444e4
#define GEN8_PCU_IIR 0x444e8
#define GEN8_PCU_IER 0x444ec

#define ILK_DISPLAY_CHICKEN2	0x42004
/* Required on all Ironlake and Sandybridge according to the B-Spec. */
#define  ILK_ELPIN_409_SELECT	(1 << 25)
#define  ILK_DPARB_GATE	(1<<22)
#define  ILK_VSDPFD_FULL	(1<<21)
#define ILK_DISPLAY_CHICKEN_FUSES	0x42014
#define  ILK_INTERNAL_GRAPHICS_DISABLE	(1<<31)
#define  ILK_INTERNAL_DISPLAY_DISABLE	(1<<30)
#define  ILK_DISPLAY_DEBUG_DISABLE	(1<<29)
#define  ILK_HDCP_DISABLE		(1<<25)
#define  ILK_eDP_A_DISABLE		(1<<24)
#define  ILK_DESKTOP			(1<<23)

#define ILK_DSPCLK_GATE_D			0x42020
#define   ILK_VRHUNIT_CLOCK_GATE_DISABLE	(1 << 28)
#define   ILK_DPFCUNIT_CLOCK_GATE_DISABLE	(1 << 9)
#define   ILK_DPFCRUNIT_CLOCK_GATE_DISABLE	(1 << 8)
#define   ILK_DPFDUNIT_CLOCK_GATE_ENABLE	(1 << 7)
#define   ILK_DPARBUNIT_CLOCK_GATE_ENABLE	(1 << 5)

#define IVB_CHICKEN3	0x4200c
# define CHICKEN3_DGMG_REQ_OUT_FIX_DISABLE	(1 << 5)
# define CHICKEN3_DGMG_DONE_FIX_DISABLE		(1 << 2)

#define CHICKEN_PAR1_1		0x42080
#define  DPA_MASK_VBLANK_SRD	(1 << 15)
#define  FORCE_ARB_IDLE_PLANES	(1 << 14)

#define _CHICKEN_PIPESL_1_A	0x420b0
#define _CHICKEN_PIPESL_1_B	0x420b4
#define  DPRS_MASK_VBLANK_SRD	(1 << 0)
#define CHICKEN_PIPESL_1(pipe) _PIPE(pipe, _CHICKEN_PIPESL_1_A, _CHICKEN_PIPESL_1_B)

#define DISP_ARB_CTL	0x45000
#define  DISP_TILE_SURFACE_SWIZZLING	(1<<13)
#define  DISP_FBC_WM_DIS		(1<<15)
#define DISP_ARB_CTL2	0x45004
#define  DISP_DATA_PARTITION_5_6	(1<<6)
#define GEN7_MSG_CTL	0x45010
#define  WAIT_FOR_PCH_RESET_ACK		(1<<1)
#define  WAIT_FOR_PCH_FLR_ACK		(1<<0)

/* GEN7 chicken */
#define GEN7_COMMON_SLICE_CHICKEN1		0x7010
# define GEN7_CSC1_RHWO_OPT_DISABLE_IN_RCC	((1<<10) | (1<<26))
#define COMMON_SLICE_CHICKEN2			0x7014
# define GEN8_CSC2_SBE_VUE_CACHE_CONSERVATIVE	(1<<0)

#define GEN7_L3CNTLREG1				0xB01C
#define  GEN7_WA_FOR_GEN7_L3_CONTROL			0x3C4FFF8C
#define  GEN7_L3AGDIS				(1<<19)

#define GEN7_L3_CHICKEN_MODE_REGISTER		0xB030
#define  GEN7_WA_L3_CHICKEN_MODE				0x20000000

#define GEN7_L3SQCREG4				0xb034
#define  L3SQ_URB_READ_CAM_MATCH_DISABLE	(1<<27)

/* GEN8 chicken */
#define HDC_CHICKEN0				0x7300
#define  HDC_FORCE_NON_COHERENT			(1<<4)

/* WaCatErrorRejectionIssue */
#define GEN7_SQ_CHICKEN_MBCUNIT_CONFIG		0x9030
#define  GEN7_SQ_CHICKEN_MBCUNIT_SQINTMOB	(1<<11)

#define HSW_SCRATCH1				0xb038
#define  HSW_SCRATCH1_L3_DATA_ATOMICS_DISABLE	(1<<27)

#define HSW_FUSE_STRAP		0x42014
#define  HSW_CDCLK_LIMIT	(1 << 24)

/* PCH */

/* south display engine interrupt: IBX */
#define SDE_AUDIO_POWER_D	(1 << 27)
#define SDE_AUDIO_POWER_C	(1 << 26)
#define SDE_AUDIO_POWER_B	(1 << 25)
#define SDE_AUDIO_POWER_SHIFT	(25)
#define SDE_AUDIO_POWER_MASK	(7 << SDE_AUDIO_POWER_SHIFT)
#define SDE_GMBUS		(1 << 24)
#define SDE_AUDIO_HDCP_TRANSB	(1 << 23)
#define SDE_AUDIO_HDCP_TRANSA	(1 << 22)
#define SDE_AUDIO_HDCP_MASK	(3 << 22)
#define SDE_AUDIO_TRANSB	(1 << 21)
#define SDE_AUDIO_TRANSA	(1 << 20)
#define SDE_AUDIO_TRANS_MASK	(3 << 20)
#define SDE_POISON		(1 << 19)
/* 18 reserved */
#define SDE_FDI_RXB		(1 << 17)
#define SDE_FDI_RXA		(1 << 16)
#define SDE_FDI_MASK		(3 << 16)
#define SDE_AUXD		(1 << 15)
#define SDE_AUXC		(1 << 14)
#define SDE_AUXB		(1 << 13)
#define SDE_AUX_MASK		(7 << 13)
/* 12 reserved */
#define SDE_CRT_HOTPLUG         (1 << 11)
#define SDE_PORTD_HOTPLUG       (1 << 10)
#define SDE_PORTC_HOTPLUG       (1 << 9)
#define SDE_PORTB_HOTPLUG       (1 << 8)
#define SDE_SDVOB_HOTPLUG       (1 << 6)
#define SDE_HOTPLUG_MASK        (SDE_CRT_HOTPLUG | \
				 SDE_SDVOB_HOTPLUG |	\
				 SDE_PORTB_HOTPLUG |	\
				 SDE_PORTC_HOTPLUG |	\
				 SDE_PORTD_HOTPLUG)
#define SDE_TRANSB_CRC_DONE	(1 << 5)
#define SDE_TRANSB_CRC_ERR	(1 << 4)
#define SDE_TRANSB_FIFO_UNDER	(1 << 3)
#define SDE_TRANSA_CRC_DONE	(1 << 2)
#define SDE_TRANSA_CRC_ERR	(1 << 1)
#define SDE_TRANSA_FIFO_UNDER	(1 << 0)
#define SDE_TRANS_MASK		(0x3f)

/* south display engine interrupt: CPT/PPT */
#define SDE_AUDIO_POWER_D_CPT	(1 << 31)
#define SDE_AUDIO_POWER_C_CPT	(1 << 30)
#define SDE_AUDIO_POWER_B_CPT	(1 << 29)
#define SDE_AUDIO_POWER_SHIFT_CPT   29
#define SDE_AUDIO_POWER_MASK_CPT    (7 << 29)
#define SDE_AUXD_CPT		(1 << 27)
#define SDE_AUXC_CPT		(1 << 26)
#define SDE_AUXB_CPT		(1 << 25)
#define SDE_AUX_MASK_CPT	(7 << 25)
#define SDE_PORTD_HOTPLUG_CPT	(1 << 23)
#define SDE_PORTC_HOTPLUG_CPT	(1 << 22)
#define SDE_PORTB_HOTPLUG_CPT	(1 << 21)
#define SDE_CRT_HOTPLUG_CPT	(1 << 19)
#define SDE_SDVOB_HOTPLUG_CPT	(1 << 18)
#define SDE_HOTPLUG_MASK_CPT	(SDE_CRT_HOTPLUG_CPT |		\
				 SDE_SDVOB_HOTPLUG_CPT |	\
				 SDE_PORTD_HOTPLUG_CPT |	\
				 SDE_PORTC_HOTPLUG_CPT |	\
				 SDE_PORTB_HOTPLUG_CPT)
#define SDE_GMBUS_CPT		(1 << 17)
#define SDE_ERROR_CPT		(1 << 16)
#define SDE_AUDIO_CP_REQ_C_CPT	(1 << 10)
#define SDE_AUDIO_CP_CHG_C_CPT	(1 << 9)
#define SDE_FDI_RXC_CPT		(1 << 8)
#define SDE_AUDIO_CP_REQ_B_CPT	(1 << 6)
#define SDE_AUDIO_CP_CHG_B_CPT	(1 << 5)
#define SDE_FDI_RXB_CPT		(1 << 4)
#define SDE_AUDIO_CP_REQ_A_CPT	(1 << 2)
#define SDE_AUDIO_CP_CHG_A_CPT	(1 << 1)
#define SDE_FDI_RXA_CPT		(1 << 0)
#define SDE_AUDIO_CP_REQ_CPT	(SDE_AUDIO_CP_REQ_C_CPT | \
				 SDE_AUDIO_CP_REQ_B_CPT | \
				 SDE_AUDIO_CP_REQ_A_CPT)
#define SDE_AUDIO_CP_CHG_CPT	(SDE_AUDIO_CP_CHG_C_CPT | \
				 SDE_AUDIO_CP_CHG_B_CPT | \
				 SDE_AUDIO_CP_CHG_A_CPT)
#define SDE_FDI_MASK_CPT	(SDE_FDI_RXC_CPT | \
				 SDE_FDI_RXB_CPT | \
				 SDE_FDI_RXA_CPT)

#define SDEISR  0xc4000
#define SDEIMR  0xc4004
#define SDEIIR  0xc4008
#define SDEIER  0xc400c

#define SERR_INT			0xc4040
#define  SERR_INT_POISON		(1<<31)
#define  SERR_INT_TRANS_C_FIFO_UNDERRUN	(1<<6)
#define  SERR_INT_TRANS_B_FIFO_UNDERRUN	(1<<3)
#define  SERR_INT_TRANS_A_FIFO_UNDERRUN	(1<<0)
#define  SERR_INT_TRANS_FIFO_UNDERRUN(pipe)	(1<<(pipe*3))

/* digital port hotplug */
#define PCH_PORT_HOTPLUG        0xc4030		/* SHOTPLUG_CTL */
#define PORTD_HOTPLUG_ENABLE            (1 << 20)
#define PORTD_PULSE_DURATION_2ms        (0)
#define PORTD_PULSE_DURATION_4_5ms      (1 << 18)
#define PORTD_PULSE_DURATION_6ms        (2 << 18)
#define PORTD_PULSE_DURATION_100ms      (3 << 18)
#define PORTD_PULSE_DURATION_MASK	(3 << 18)
#define PORTD_HOTPLUG_STATUS_MASK	(0x3 << 16)
#define  PORTD_HOTPLUG_NO_DETECT	(0 << 16)
#define  PORTD_HOTPLUG_SHORT_DETECT	(1 << 16)
#define  PORTD_HOTPLUG_LONG_DETECT	(2 << 16)
#define PORTC_HOTPLUG_ENABLE            (1 << 12)
#define PORTC_PULSE_DURATION_2ms        (0)
#define PORTC_PULSE_DURATION_4_5ms      (1 << 10)
#define PORTC_PULSE_DURATION_6ms        (2 << 10)
#define PORTC_PULSE_DURATION_100ms      (3 << 10)
#define PORTC_PULSE_DURATION_MASK	(3 << 10)
#define PORTC_HOTPLUG_STATUS_MASK	(0x3 << 8)
#define  PORTC_HOTPLUG_NO_DETECT	(0 << 8)
#define  PORTC_HOTPLUG_SHORT_DETECT	(1 << 8)
#define  PORTC_HOTPLUG_LONG_DETECT	(2 << 8)
#define PORTB_HOTPLUG_ENABLE            (1 << 4)
#define PORTB_PULSE_DURATION_2ms        (0)
#define PORTB_PULSE_DURATION_4_5ms      (1 << 2)
#define PORTB_PULSE_DURATION_6ms        (2 << 2)
#define PORTB_PULSE_DURATION_100ms      (3 << 2)
#define PORTB_PULSE_DURATION_MASK	(3 << 2)
#define PORTB_HOTPLUG_STATUS_MASK	(0x3 << 0)
#define  PORTB_HOTPLUG_NO_DETECT	(0 << 0)
#define  PORTB_HOTPLUG_SHORT_DETECT	(1 << 0)
#define  PORTB_HOTPLUG_LONG_DETECT	(2 << 0)

#define PCH_GPIOA               0xc5010
#define PCH_GPIOB               0xc5014
#define PCH_GPIOC               0xc5018
#define PCH_GPIOD               0xc501c
#define PCH_GPIOE               0xc5020
#define PCH_GPIOF               0xc5024

#define PCH_GMBUS0		0xc5100
#define PCH_GMBUS1		0xc5104
#define PCH_GMBUS2		0xc5108
#define PCH_GMBUS3		0xc510c
#define PCH_GMBUS4		0xc5110
#define PCH_GMBUS5		0xc5120

#define _PCH_DPLL_A              0xc6014
#define _PCH_DPLL_B              0xc6018
#define PCH_DPLL(pll) (pll == 0 ? _PCH_DPLL_A : _PCH_DPLL_B)

#define _PCH_FPA0                0xc6040
#define  FP_CB_TUNE		(0x3<<22)
#define _PCH_FPA1                0xc6044
#define _PCH_FPB0                0xc6048
#define _PCH_FPB1                0xc604c
#define PCH_FP0(pll) (pll == 0 ? _PCH_FPA0 : _PCH_FPB0)
#define PCH_FP1(pll) (pll == 0 ? _PCH_FPA1 : _PCH_FPB1)

#define PCH_DPLL_TEST           0xc606c

#define PCH_DREF_CONTROL        0xC6200
#define  DREF_CONTROL_MASK      0x7fc3
#define  DREF_CPU_SOURCE_OUTPUT_DISABLE         (0<<13)
#define  DREF_CPU_SOURCE_OUTPUT_DOWNSPREAD      (2<<13)
#define  DREF_CPU_SOURCE_OUTPUT_NONSPREAD       (3<<13)
#define  DREF_CPU_SOURCE_OUTPUT_MASK		(3<<13)
#define  DREF_SSC_SOURCE_DISABLE                (0<<11)
#define  DREF_SSC_SOURCE_ENABLE                 (2<<11)
#define  DREF_SSC_SOURCE_MASK			(3<<11)
#define  DREF_NONSPREAD_SOURCE_DISABLE          (0<<9)
#define  DREF_NONSPREAD_CK505_ENABLE		(1<<9)
#define  DREF_NONSPREAD_SOURCE_ENABLE           (2<<9)
#define  DREF_NONSPREAD_SOURCE_MASK		(3<<9)
#define  DREF_SUPERSPREAD_SOURCE_DISABLE        (0<<7)
#define  DREF_SUPERSPREAD_SOURCE_ENABLE         (2<<7)
#define  DREF_SUPERSPREAD_SOURCE_MASK		(3<<7)
#define  DREF_SSC4_DOWNSPREAD                   (0<<6)
#define  DREF_SSC4_CENTERSPREAD                 (1<<6)
#define  DREF_SSC1_DISABLE                      (0<<1)
#define  DREF_SSC1_ENABLE                       (1<<1)
#define  DREF_SSC4_DISABLE                      (0)
#define  DREF_SSC4_ENABLE                       (1)

#define PCH_RAWCLK_FREQ         0xc6204
#define  FDL_TP1_TIMER_SHIFT    12
#define  FDL_TP1_TIMER_MASK     (3<<12)
#define  FDL_TP2_TIMER_SHIFT    10
#define  FDL_TP2_TIMER_MASK     (3<<10)
#define  RAWCLK_FREQ_MASK       0x3ff

#define PCH_DPLL_TMR_CFG        0xc6208

#define PCH_SSC4_PARMS          0xc6210
#define PCH_SSC4_AUX_PARMS      0xc6214

#define PCH_DPLL_SEL		0xc7000
#define	 TRANS_DPLLB_SEL(pipe)		(1 << (pipe * 4))
#define	 TRANS_DPLLA_SEL(pipe)		0
#define  TRANS_DPLL_ENABLE(pipe)	(1 << (pipe * 4 + 3))

/* transcoder */

#define _PCH_TRANS_HTOTAL_A		0xe0000
#define  TRANS_HTOTAL_SHIFT		16
#define  TRANS_HACTIVE_SHIFT		0
#define _PCH_TRANS_HBLANK_A		0xe0004
#define  TRANS_HBLANK_END_SHIFT		16
#define  TRANS_HBLANK_START_SHIFT	0
#define _PCH_TRANS_HSYNC_A		0xe0008
#define  TRANS_HSYNC_END_SHIFT		16
#define  TRANS_HSYNC_START_SHIFT	0
#define _PCH_TRANS_VTOTAL_A		0xe000c
#define  TRANS_VTOTAL_SHIFT		16
#define  TRANS_VACTIVE_SHIFT		0
#define _PCH_TRANS_VBLANK_A		0xe0010
#define  TRANS_VBLANK_END_SHIFT		16
#define  TRANS_VBLANK_START_SHIFT	0
#define _PCH_TRANS_VSYNC_A		0xe0014
#define  TRANS_VSYNC_END_SHIFT	 	16
#define  TRANS_VSYNC_START_SHIFT	0
#define _PCH_TRANS_VSYNCSHIFT_A		0xe0028

#define _PCH_TRANSA_DATA_M1	0xe0030
#define _PCH_TRANSA_DATA_N1	0xe0034
#define _PCH_TRANSA_DATA_M2	0xe0038
#define _PCH_TRANSA_DATA_N2	0xe003c
#define _PCH_TRANSA_LINK_M1	0xe0040
#define _PCH_TRANSA_LINK_N1	0xe0044
#define _PCH_TRANSA_LINK_M2	0xe0048
#define _PCH_TRANSA_LINK_N2	0xe004c

/* Per-transcoder DIP controls */

#define _VIDEO_DIP_CTL_A         0xe0200
#define _VIDEO_DIP_DATA_A        0xe0208
#define _VIDEO_DIP_GCP_A         0xe0210

#define _VIDEO_DIP_CTL_B         0xe1200
#define _VIDEO_DIP_DATA_B        0xe1208
#define _VIDEO_DIP_GCP_B         0xe1210

#define TVIDEO_DIP_CTL(pipe) _PIPE(pipe, _VIDEO_DIP_CTL_A, _VIDEO_DIP_CTL_B)
#define TVIDEO_DIP_DATA(pipe) _PIPE(pipe, _VIDEO_DIP_DATA_A, _VIDEO_DIP_DATA_B)
#define TVIDEO_DIP_GCP(pipe) _PIPE(pipe, _VIDEO_DIP_GCP_A, _VIDEO_DIP_GCP_B)

#define VLV_VIDEO_DIP_CTL_A		(VLV_DISPLAY_BASE + 0x60200)
#define VLV_VIDEO_DIP_DATA_A		(VLV_DISPLAY_BASE + 0x60208)
#define VLV_VIDEO_DIP_GDCP_PAYLOAD_A	(VLV_DISPLAY_BASE + 0x60210)

#define VLV_VIDEO_DIP_CTL_B		(VLV_DISPLAY_BASE + 0x61170)
#define VLV_VIDEO_DIP_DATA_B		(VLV_DISPLAY_BASE + 0x61174)
#define VLV_VIDEO_DIP_GDCP_PAYLOAD_B	(VLV_DISPLAY_BASE + 0x61178)

#define VLV_TVIDEO_DIP_CTL(pipe) \
	 _PIPE(pipe, VLV_VIDEO_DIP_CTL_A, VLV_VIDEO_DIP_CTL_B)
#define VLV_TVIDEO_DIP_DATA(pipe) \
	 _PIPE(pipe, VLV_VIDEO_DIP_DATA_A, VLV_VIDEO_DIP_DATA_B)
#define VLV_TVIDEO_DIP_GCP(pipe) \
	_PIPE(pipe, VLV_VIDEO_DIP_GDCP_PAYLOAD_A, VLV_VIDEO_DIP_GDCP_PAYLOAD_B)

/* Haswell DIP controls */
#define HSW_VIDEO_DIP_CTL_A		0x60200
#define HSW_VIDEO_DIP_AVI_DATA_A	0x60220
#define HSW_VIDEO_DIP_VS_DATA_A		0x60260
#define HSW_VIDEO_DIP_SPD_DATA_A	0x602A0
#define HSW_VIDEO_DIP_GMP_DATA_A	0x602E0
#define HSW_VIDEO_DIP_VSC_DATA_A	0x60320
#define HSW_VIDEO_DIP_AVI_ECC_A		0x60240
#define HSW_VIDEO_DIP_VS_ECC_A		0x60280
#define HSW_VIDEO_DIP_SPD_ECC_A		0x602C0
#define HSW_VIDEO_DIP_GMP_ECC_A		0x60300
#define HSW_VIDEO_DIP_VSC_ECC_A		0x60344
#define HSW_VIDEO_DIP_GCP_A		0x60210

#define HSW_VIDEO_DIP_CTL_B		0x61200
#define HSW_VIDEO_DIP_AVI_DATA_B	0x61220
#define HSW_VIDEO_DIP_VS_DATA_B		0x61260
#define HSW_VIDEO_DIP_SPD_DATA_B	0x612A0
#define HSW_VIDEO_DIP_GMP_DATA_B	0x612E0
#define HSW_VIDEO_DIP_VSC_DATA_B	0x61320
#define HSW_VIDEO_DIP_BVI_ECC_B		0x61240
#define HSW_VIDEO_DIP_VS_ECC_B		0x61280
#define HSW_VIDEO_DIP_SPD_ECC_B		0x612C0
#define HSW_VIDEO_DIP_GMP_ECC_B		0x61300
#define HSW_VIDEO_DIP_VSC_ECC_B		0x61344
#define HSW_VIDEO_DIP_GCP_B		0x61210

#define HSW_TVIDEO_DIP_CTL(trans) \
	 _TRANSCODER(trans, HSW_VIDEO_DIP_CTL_A, HSW_VIDEO_DIP_CTL_B)
#define HSW_TVIDEO_DIP_AVI_DATA(trans) \
	 _TRANSCODER(trans, HSW_VIDEO_DIP_AVI_DATA_A, HSW_VIDEO_DIP_AVI_DATA_B)
#define HSW_TVIDEO_DIP_VS_DATA(trans) \
	 _TRANSCODER(trans, HSW_VIDEO_DIP_VS_DATA_A, HSW_VIDEO_DIP_VS_DATA_B)
#define HSW_TVIDEO_DIP_SPD_DATA(trans) \
	 _TRANSCODER(trans, HSW_VIDEO_DIP_SPD_DATA_A, HSW_VIDEO_DIP_SPD_DATA_B)
#define HSW_TVIDEO_DIP_GCP(trans) \
	_TRANSCODER(trans, HSW_VIDEO_DIP_GCP_A, HSW_VIDEO_DIP_GCP_B)
#define HSW_TVIDEO_DIP_VSC_DATA(trans) \
	 _TRANSCODER(trans, HSW_VIDEO_DIP_VSC_DATA_A, HSW_VIDEO_DIP_VSC_DATA_B)

#define HSW_STEREO_3D_CTL_A	0x70020
#define   S3D_ENABLE		(1<<31)
#define HSW_STEREO_3D_CTL_B	0x71020

#define HSW_STEREO_3D_CTL(trans) \
	_TRANSCODER(trans, HSW_STEREO_3D_CTL_A, HSW_STEREO_3D_CTL_A)

#define _PCH_TRANS_HTOTAL_B          0xe1000
#define _PCH_TRANS_HBLANK_B          0xe1004
#define _PCH_TRANS_HSYNC_B           0xe1008
#define _PCH_TRANS_VTOTAL_B          0xe100c
#define _PCH_TRANS_VBLANK_B          0xe1010
#define _PCH_TRANS_VSYNC_B           0xe1014
#define _PCH_TRANS_VSYNCSHIFT_B	 0xe1028

#define PCH_TRANS_HTOTAL(pipe) _PIPE(pipe, _PCH_TRANS_HTOTAL_A, _PCH_TRANS_HTOTAL_B)
#define PCH_TRANS_HBLANK(pipe) _PIPE(pipe, _PCH_TRANS_HBLANK_A, _PCH_TRANS_HBLANK_B)
#define PCH_TRANS_HSYNC(pipe) _PIPE(pipe, _PCH_TRANS_HSYNC_A, _PCH_TRANS_HSYNC_B)
#define PCH_TRANS_VTOTAL(pipe) _PIPE(pipe, _PCH_TRANS_VTOTAL_A, _PCH_TRANS_VTOTAL_B)
#define PCH_TRANS_VBLANK(pipe) _PIPE(pipe, _PCH_TRANS_VBLANK_A, _PCH_TRANS_VBLANK_B)
#define PCH_TRANS_VSYNC(pipe) _PIPE(pipe, _PCH_TRANS_VSYNC_A, _PCH_TRANS_VSYNC_B)
#define PCH_TRANS_VSYNCSHIFT(pipe) _PIPE(pipe, _PCH_TRANS_VSYNCSHIFT_A, \
					 _PCH_TRANS_VSYNCSHIFT_B)

#define _PCH_TRANSB_DATA_M1	0xe1030
#define _PCH_TRANSB_DATA_N1	0xe1034
#define _PCH_TRANSB_DATA_M2	0xe1038
#define _PCH_TRANSB_DATA_N2	0xe103c
#define _PCH_TRANSB_LINK_M1	0xe1040
#define _PCH_TRANSB_LINK_N1	0xe1044
#define _PCH_TRANSB_LINK_M2	0xe1048
#define _PCH_TRANSB_LINK_N2	0xe104c

#define PCH_TRANS_DATA_M1(pipe) _PIPE(pipe, _PCH_TRANSA_DATA_M1, _PCH_TRANSB_DATA_M1)
#define PCH_TRANS_DATA_N1(pipe) _PIPE(pipe, _PCH_TRANSA_DATA_N1, _PCH_TRANSB_DATA_N1)
#define PCH_TRANS_DATA_M2(pipe) _PIPE(pipe, _PCH_TRANSA_DATA_M2, _PCH_TRANSB_DATA_M2)
#define PCH_TRANS_DATA_N2(pipe) _PIPE(pipe, _PCH_TRANSA_DATA_N2, _PCH_TRANSB_DATA_N2)
#define PCH_TRANS_LINK_M1(pipe) _PIPE(pipe, _PCH_TRANSA_LINK_M1, _PCH_TRANSB_LINK_M1)
#define PCH_TRANS_LINK_N1(pipe) _PIPE(pipe, _PCH_TRANSA_LINK_N1, _PCH_TRANSB_LINK_N1)
#define PCH_TRANS_LINK_M2(pipe) _PIPE(pipe, _PCH_TRANSA_LINK_M2, _PCH_TRANSB_LINK_M2)
#define PCH_TRANS_LINK_N2(pipe) _PIPE(pipe, _PCH_TRANSA_LINK_N2, _PCH_TRANSB_LINK_N2)

#define _PCH_TRANSACONF              0xf0008
#define _PCH_TRANSBCONF              0xf1008
#define PCH_TRANSCONF(pipe) _PIPE(pipe, _PCH_TRANSACONF, _PCH_TRANSBCONF)
#define LPT_TRANSCONF		_PCH_TRANSACONF /* lpt has only one transcoder */
#define  TRANS_DISABLE          (0<<31)
#define  TRANS_ENABLE           (1<<31)
#define  TRANS_STATE_MASK       (1<<30)
#define  TRANS_STATE_DISABLE    (0<<30)
#define  TRANS_STATE_ENABLE     (1<<30)
#define  TRANS_FSYNC_DELAY_HB1  (0<<27)
#define  TRANS_FSYNC_DELAY_HB2  (1<<27)
#define  TRANS_FSYNC_DELAY_HB3  (2<<27)
#define  TRANS_FSYNC_DELAY_HB4  (3<<27)
#define  TRANS_INTERLACE_MASK   (7<<21)
#define  TRANS_PROGRESSIVE      (0<<21)
#define  TRANS_INTERLACED       (3<<21)
#define  TRANS_LEGACY_INTERLACED_ILK (2<<21)
#define  TRANS_8BPC             (0<<5)
#define  TRANS_10BPC            (1<<5)
#define  TRANS_6BPC             (2<<5)
#define  TRANS_12BPC            (3<<5)

#define _TRANSA_CHICKEN1	 0xf0060
#define _TRANSB_CHICKEN1	 0xf1060
#define TRANS_CHICKEN1(pipe) _PIPE(pipe, _TRANSA_CHICKEN1, _TRANSB_CHICKEN1)
#define  TRANS_CHICKEN1_DP0UNIT_GC_DISABLE	(1<<4)
#define _TRANSA_CHICKEN2	 0xf0064
#define _TRANSB_CHICKEN2	 0xf1064
#define TRANS_CHICKEN2(pipe) _PIPE(pipe, _TRANSA_CHICKEN2, _TRANSB_CHICKEN2)
#define  TRANS_CHICKEN2_TIMING_OVERRIDE			(1<<31)
#define  TRANS_CHICKEN2_FDI_POLARITY_REVERSED		(1<<29)
#define  TRANS_CHICKEN2_FRAME_START_DELAY_MASK		(3<<27)
#define  TRANS_CHICKEN2_DISABLE_DEEP_COLOR_COUNTER	(1<<26)
#define  TRANS_CHICKEN2_DISABLE_DEEP_COLOR_MODESWITCH	(1<<25)

#define SOUTH_CHICKEN1		0xc2000
#define  FDIA_PHASE_SYNC_SHIFT_OVR	19
#define  FDIA_PHASE_SYNC_SHIFT_EN	18
#define  FDI_PHASE_SYNC_OVR(pipe) (1<<(FDIA_PHASE_SYNC_SHIFT_OVR - ((pipe) * 2)))
#define  FDI_PHASE_SYNC_EN(pipe) (1<<(FDIA_PHASE_SYNC_SHIFT_EN - ((pipe) * 2)))
#define  FDI_BC_BIFURCATION_SELECT	(1 << 12)
#define SOUTH_CHICKEN2		0xc2004
#define  FDI_MPHY_IOSFSB_RESET_STATUS	(1<<13)
#define  FDI_MPHY_IOSFSB_RESET_CTL	(1<<12)
#define  DPLS_EDP_PPS_FIX_DIS		(1<<0)

#define _FDI_RXA_CHICKEN         0xc200c
#define _FDI_RXB_CHICKEN         0xc2010
#define  FDI_RX_PHASE_SYNC_POINTER_OVR	(1<<1)
#define  FDI_RX_PHASE_SYNC_POINTER_EN	(1<<0)
#define FDI_RX_CHICKEN(pipe) _PIPE(pipe, _FDI_RXA_CHICKEN, _FDI_RXB_CHICKEN)

#define SOUTH_DSPCLK_GATE_D	0xc2020
#define  PCH_DPLUNIT_CLOCK_GATE_DISABLE (1<<30)
#define  PCH_DPLSUNIT_CLOCK_GATE_DISABLE (1<<29)
#define  PCH_CPUNIT_CLOCK_GATE_DISABLE (1<<14)
#define  PCH_LP_PARTITION_LEVEL_DISABLE  (1<<12)

/* CPU: FDI_TX */
#define _FDI_TXA_CTL             0x60100
#define _FDI_TXB_CTL             0x61100
#define FDI_TX_CTL(pipe) _PIPE(pipe, _FDI_TXA_CTL, _FDI_TXB_CTL)
#define  FDI_TX_DISABLE         (0<<31)
#define  FDI_TX_ENABLE          (1<<31)
#define  FDI_LINK_TRAIN_PATTERN_1       (0<<28)
#define  FDI_LINK_TRAIN_PATTERN_2       (1<<28)
#define  FDI_LINK_TRAIN_PATTERN_IDLE    (2<<28)
#define  FDI_LINK_TRAIN_NONE            (3<<28)
#define  FDI_LINK_TRAIN_VOLTAGE_0_4V    (0<<25)
#define  FDI_LINK_TRAIN_VOLTAGE_0_6V    (1<<25)
#define  FDI_LINK_TRAIN_VOLTAGE_0_8V    (2<<25)
#define  FDI_LINK_TRAIN_VOLTAGE_1_2V    (3<<25)
#define  FDI_LINK_TRAIN_PRE_EMPHASIS_NONE (0<<22)
#define  FDI_LINK_TRAIN_PRE_EMPHASIS_1_5X (1<<22)
#define  FDI_LINK_TRAIN_PRE_EMPHASIS_2X   (2<<22)
#define  FDI_LINK_TRAIN_PRE_EMPHASIS_3X   (3<<22)
/* ILK always use 400mV 0dB for voltage swing and pre-emphasis level.
   SNB has different settings. */
/* SNB A-stepping */
#define  FDI_LINK_TRAIN_400MV_0DB_SNB_A		(0x38<<22)
#define  FDI_LINK_TRAIN_400MV_6DB_SNB_A		(0x02<<22)
#define  FDI_LINK_TRAIN_600MV_3_5DB_SNB_A	(0x01<<22)
#define  FDI_LINK_TRAIN_800MV_0DB_SNB_A		(0x0<<22)
/* SNB B-stepping */
#define  FDI_LINK_TRAIN_400MV_0DB_SNB_B		(0x0<<22)
#define  FDI_LINK_TRAIN_400MV_6DB_SNB_B		(0x3a<<22)
#define  FDI_LINK_TRAIN_600MV_3_5DB_SNB_B	(0x39<<22)
#define  FDI_LINK_TRAIN_800MV_0DB_SNB_B		(0x38<<22)
#define  FDI_LINK_TRAIN_VOL_EMP_MASK		(0x3f<<22)
#define  FDI_DP_PORT_WIDTH_SHIFT		19
#define  FDI_DP_PORT_WIDTH_MASK			(7 << FDI_DP_PORT_WIDTH_SHIFT)
#define  FDI_DP_PORT_WIDTH(width)           (((width) - 1) << FDI_DP_PORT_WIDTH_SHIFT)
#define  FDI_TX_ENHANCE_FRAME_ENABLE    (1<<18)
/* Ironlake: hardwired to 1 */
#define  FDI_TX_PLL_ENABLE              (1<<14)

/* Ivybridge has different bits for lolz */
#define  FDI_LINK_TRAIN_PATTERN_1_IVB       (0<<8)
#define  FDI_LINK_TRAIN_PATTERN_2_IVB       (1<<8)
#define  FDI_LINK_TRAIN_PATTERN_IDLE_IVB    (2<<8)
#define  FDI_LINK_TRAIN_NONE_IVB            (3<<8)

/* both Tx and Rx */
#define  FDI_COMPOSITE_SYNC		(1<<11)
#define  FDI_LINK_TRAIN_AUTO		(1<<10)
#define  FDI_SCRAMBLING_ENABLE          (0<<7)
#define  FDI_SCRAMBLING_DISABLE         (1<<7)

/* FDI_RX, FDI_X is hard-wired to Transcoder_X */
#define _FDI_RXA_CTL             0xf000c
#define _FDI_RXB_CTL             0xf100c
#define FDI_RX_CTL(pipe) _PIPE(pipe, _FDI_RXA_CTL, _FDI_RXB_CTL)
#define  FDI_RX_ENABLE          (1<<31)
/* train, dp width same as FDI_TX */
#define  FDI_FS_ERRC_ENABLE		(1<<27)
#define  FDI_FE_ERRC_ENABLE		(1<<26)
#define  FDI_RX_POLARITY_REVERSED_LPT	(1<<16)
#define  FDI_8BPC                       (0<<16)
#define  FDI_10BPC                      (1<<16)
#define  FDI_6BPC                       (2<<16)
#define  FDI_12BPC                      (3<<16)
#define  FDI_RX_LINK_REVERSAL_OVERRIDE  (1<<15)
#define  FDI_DMI_LINK_REVERSE_MASK      (1<<14)
#define  FDI_RX_PLL_ENABLE              (1<<13)
#define  FDI_FS_ERR_CORRECT_ENABLE      (1<<11)
#define  FDI_FE_ERR_CORRECT_ENABLE      (1<<10)
#define  FDI_FS_ERR_REPORT_ENABLE       (1<<9)
#define  FDI_FE_ERR_REPORT_ENABLE       (1<<8)
#define  FDI_RX_ENHANCE_FRAME_ENABLE    (1<<6)
#define  FDI_PCDCLK	                (1<<4)
/* CPT */
#define  FDI_AUTO_TRAINING			(1<<10)
#define  FDI_LINK_TRAIN_PATTERN_1_CPT		(0<<8)
#define  FDI_LINK_TRAIN_PATTERN_2_CPT		(1<<8)
#define  FDI_LINK_TRAIN_PATTERN_IDLE_CPT	(2<<8)
#define  FDI_LINK_TRAIN_NORMAL_CPT		(3<<8)
#define  FDI_LINK_TRAIN_PATTERN_MASK_CPT	(3<<8)

#define _FDI_RXA_MISC			0xf0010
#define _FDI_RXB_MISC			0xf1010
#define  FDI_RX_PWRDN_LANE1_MASK	(3<<26)
#define  FDI_RX_PWRDN_LANE1_VAL(x)	((x)<<26)
#define  FDI_RX_PWRDN_LANE0_MASK	(3<<24)
#define  FDI_RX_PWRDN_LANE0_VAL(x)	((x)<<24)
#define  FDI_RX_TP1_TO_TP2_48		(2<<20)
#define  FDI_RX_TP1_TO_TP2_64		(3<<20)
#define  FDI_RX_FDI_DELAY_90		(0x90<<0)
#define FDI_RX_MISC(pipe) _PIPE(pipe, _FDI_RXA_MISC, _FDI_RXB_MISC)

#define _FDI_RXA_TUSIZE1         0xf0030
#define _FDI_RXA_TUSIZE2         0xf0038
#define _FDI_RXB_TUSIZE1         0xf1030
#define _FDI_RXB_TUSIZE2         0xf1038
#define FDI_RX_TUSIZE1(pipe) _PIPE(pipe, _FDI_RXA_TUSIZE1, _FDI_RXB_TUSIZE1)
#define FDI_RX_TUSIZE2(pipe) _PIPE(pipe, _FDI_RXA_TUSIZE2, _FDI_RXB_TUSIZE2)

/* FDI_RX interrupt register format */
#define FDI_RX_INTER_LANE_ALIGN         (1<<10)
#define FDI_RX_SYMBOL_LOCK              (1<<9) /* train 2 */
#define FDI_RX_BIT_LOCK                 (1<<8) /* train 1 */
#define FDI_RX_TRAIN_PATTERN_2_FAIL     (1<<7)
#define FDI_RX_FS_CODE_ERR              (1<<6)
#define FDI_RX_FE_CODE_ERR              (1<<5)
#define FDI_RX_SYMBOL_ERR_RATE_ABOVE    (1<<4)
#define FDI_RX_HDCP_LINK_FAIL           (1<<3)
#define FDI_RX_PIXEL_FIFO_OVERFLOW      (1<<2)
#define FDI_RX_CROSS_CLOCK_OVERFLOW     (1<<1)
#define FDI_RX_SYMBOL_QUEUE_OVERFLOW    (1<<0)

#define _FDI_RXA_IIR             0xf0014
#define _FDI_RXA_IMR             0xf0018
#define _FDI_RXB_IIR             0xf1014
#define _FDI_RXB_IMR             0xf1018
#define FDI_RX_IIR(pipe) _PIPE(pipe, _FDI_RXA_IIR, _FDI_RXB_IIR)
#define FDI_RX_IMR(pipe) _PIPE(pipe, _FDI_RXA_IMR, _FDI_RXB_IMR)

#define FDI_PLL_CTL_1           0xfe000
#define FDI_PLL_CTL_2           0xfe004

#define PCH_LVDS	0xe1180
#define  LVDS_DETECTED	(1 << 1)

/* vlv has 2 sets of panel control regs. */
#define PIPEA_PP_STATUS         (VLV_DISPLAY_BASE + 0x61200)
#define PIPEA_PP_CONTROL        (VLV_DISPLAY_BASE + 0x61204)
#define PIPEA_PP_ON_DELAYS      (VLV_DISPLAY_BASE + 0x61208)
#define  PANEL_PORT_SELECT_DPB_VLV	(1 << 30)
#define  PANEL_PORT_SELECT_DPC_VLV	(2 << 30)
#define PIPEA_PP_OFF_DELAYS     (VLV_DISPLAY_BASE + 0x6120c)
#define PIPEA_PP_DIVISOR        (VLV_DISPLAY_BASE + 0x61210)

#define PIPEB_PP_STATUS         (VLV_DISPLAY_BASE + 0x61300)
#define PIPEB_PP_CONTROL        (VLV_DISPLAY_BASE + 0x61304)
#define PIPEB_PP_ON_DELAYS      (VLV_DISPLAY_BASE + 0x61308)
#define PIPEB_PP_OFF_DELAYS     (VLV_DISPLAY_BASE + 0x6130c)
#define PIPEB_PP_DIVISOR        (VLV_DISPLAY_BASE + 0x61310)

#define VLV_PIPE_PP_STATUS(pipe) _PIPE(pipe, PIPEA_PP_STATUS, PIPEB_PP_STATUS)
#define VLV_PIPE_PP_CONTROL(pipe) _PIPE(pipe, PIPEA_PP_CONTROL, PIPEB_PP_CONTROL)
#define VLV_PIPE_PP_ON_DELAYS(pipe) \
		_PIPE(pipe, PIPEA_PP_ON_DELAYS, PIPEB_PP_ON_DELAYS)
#define VLV_PIPE_PP_OFF_DELAYS(pipe) \
		_PIPE(pipe, PIPEA_PP_OFF_DELAYS, PIPEB_PP_OFF_DELAYS)
#define VLV_PIPE_PP_DIVISOR(pipe) \
		_PIPE(pipe, PIPEA_PP_DIVISOR, PIPEB_PP_DIVISOR)

#define PCH_PP_STATUS		0xc7200
#define PCH_PP_CONTROL		0xc7204
#define  PANEL_UNLOCK_REGS	(0xabcd << 16)
#define  PANEL_UNLOCK_MASK	(0xffff << 16)
#define  EDP_FORCE_VDD		(1 << 3)
#define  EDP_BLC_ENABLE		(1 << 2)
#define  PANEL_POWER_RESET	(1 << 1)
#define  PANEL_POWER_OFF	(0 << 0)
#define  PANEL_POWER_ON		(1 << 0)
#define PCH_PP_ON_DELAYS	0xc7208
#define  PANEL_PORT_SELECT_MASK	(3 << 30)
#define  PANEL_PORT_SELECT_LVDS	(0 << 30)
#define  PANEL_PORT_SELECT_DPA	(1 << 30)
#define  PANEL_PORT_SELECT_DPC	(2 << 30)
#define  PANEL_PORT_SELECT_DPD	(3 << 30)
#define  PANEL_POWER_UP_DELAY_MASK	(0x1fff0000)
#define  PANEL_POWER_UP_DELAY_SHIFT	16
#define  PANEL_LIGHT_ON_DELAY_MASK	(0x1fff)
#define  PANEL_LIGHT_ON_DELAY_SHIFT	0

#define PCH_PP_OFF_DELAYS	0xc720c
#define  PANEL_POWER_DOWN_DELAY_MASK	(0x1fff0000)
#define  PANEL_POWER_DOWN_DELAY_SHIFT	16
#define  PANEL_LIGHT_OFF_DELAY_MASK	(0x1fff)
#define  PANEL_LIGHT_OFF_DELAY_SHIFT	0

#define PCH_PP_DIVISOR		0xc7210
#define  PP_REFERENCE_DIVIDER_MASK	(0xffffff00)
#define  PP_REFERENCE_DIVIDER_SHIFT	8
#define  PANEL_POWER_CYCLE_DELAY_MASK	(0x1f)
#define  PANEL_POWER_CYCLE_DELAY_SHIFT	0

#define PCH_DP_B		0xe4100
#define PCH_DPB_AUX_CH_CTL	0xe4110
#define PCH_DPB_AUX_CH_DATA1	0xe4114
#define PCH_DPB_AUX_CH_DATA2	0xe4118
#define PCH_DPB_AUX_CH_DATA3	0xe411c
#define PCH_DPB_AUX_CH_DATA4	0xe4120
#define PCH_DPB_AUX_CH_DATA5	0xe4124

#define PCH_DP_C		0xe4200
#define PCH_DPC_AUX_CH_CTL	0xe4210
#define PCH_DPC_AUX_CH_DATA1	0xe4214
#define PCH_DPC_AUX_CH_DATA2	0xe4218
#define PCH_DPC_AUX_CH_DATA3	0xe421c
#define PCH_DPC_AUX_CH_DATA4	0xe4220
#define PCH_DPC_AUX_CH_DATA5	0xe4224

#define PCH_DP_D		0xe4300
#define PCH_DPD_AUX_CH_CTL	0xe4310
#define PCH_DPD_AUX_CH_DATA1	0xe4314
#define PCH_DPD_AUX_CH_DATA2	0xe4318
#define PCH_DPD_AUX_CH_DATA3	0xe431c
#define PCH_DPD_AUX_CH_DATA4	0xe4320
#define PCH_DPD_AUX_CH_DATA5	0xe4324

/* CPT */
#define  PORT_TRANS_A_SEL_CPT	0
#define  PORT_TRANS_B_SEL_CPT	(1<<29)
#define  PORT_TRANS_C_SEL_CPT	(2<<29)
#define  PORT_TRANS_SEL_MASK	(3<<29)
#define  PORT_TRANS_SEL_CPT(pipe)	((pipe) << 29)
#define  PORT_TO_PIPE(val)	(((val) & (1<<30)) >> 30)
#define  PORT_TO_PIPE_CPT(val)	(((val) & PORT_TRANS_SEL_MASK) >> 29)

#define TRANS_DP_CTL_A		0xe0300
#define TRANS_DP_CTL_B		0xe1300
#define TRANS_DP_CTL_C		0xe2300
#define TRANS_DP_CTL(pipe)	_PIPE(pipe, TRANS_DP_CTL_A, TRANS_DP_CTL_B)
#define  TRANS_DP_OUTPUT_ENABLE	(1<<31)
#define  TRANS_DP_PORT_SEL_B	(0<<29)
#define  TRANS_DP_PORT_SEL_C	(1<<29)
#define  TRANS_DP_PORT_SEL_D	(2<<29)
#define  TRANS_DP_PORT_SEL_NONE	(3<<29)
#define  TRANS_DP_PORT_SEL_MASK	(3<<29)
#define  TRANS_DP_AUDIO_ONLY	(1<<26)
#define  TRANS_DP_ENH_FRAMING	(1<<18)
#define  TRANS_DP_8BPC		(0<<9)
#define  TRANS_DP_10BPC		(1<<9)
#define  TRANS_DP_6BPC		(2<<9)
#define  TRANS_DP_12BPC		(3<<9)
#define  TRANS_DP_BPC_MASK	(3<<9)
#define  TRANS_DP_VSYNC_ACTIVE_HIGH	(1<<4)
#define  TRANS_DP_VSYNC_ACTIVE_LOW	0
#define  TRANS_DP_HSYNC_ACTIVE_HIGH	(1<<3)
#define  TRANS_DP_HSYNC_ACTIVE_LOW	0
#define  TRANS_DP_SYNC_MASK	(3<<3)

/* SNB eDP training params */
/* SNB A-stepping */
#define  EDP_LINK_TRAIN_400MV_0DB_SNB_A		(0x38<<22)
#define  EDP_LINK_TRAIN_400MV_6DB_SNB_A		(0x02<<22)
#define  EDP_LINK_TRAIN_600MV_3_5DB_SNB_A	(0x01<<22)
#define  EDP_LINK_TRAIN_800MV_0DB_SNB_A		(0x0<<22)
/* SNB B-stepping */
#define  EDP_LINK_TRAIN_400_600MV_0DB_SNB_B	(0x0<<22)
#define  EDP_LINK_TRAIN_400MV_3_5DB_SNB_B	(0x1<<22)
#define  EDP_LINK_TRAIN_400_600MV_6DB_SNB_B	(0x3a<<22)
#define  EDP_LINK_TRAIN_600_800MV_3_5DB_SNB_B	(0x39<<22)
#define  EDP_LINK_TRAIN_800_1200MV_0DB_SNB_B	(0x38<<22)
#define  EDP_LINK_TRAIN_VOL_EMP_MASK_SNB	(0x3f<<22)

/* IVB */
#define EDP_LINK_TRAIN_400MV_0DB_IVB		(0x24 <<22)
#define EDP_LINK_TRAIN_400MV_3_5DB_IVB		(0x2a <<22)
#define EDP_LINK_TRAIN_400MV_6DB_IVB		(0x2f <<22)
#define EDP_LINK_TRAIN_600MV_0DB_IVB		(0x30 <<22)
#define EDP_LINK_TRAIN_600MV_3_5DB_IVB		(0x36 <<22)
#define EDP_LINK_TRAIN_800MV_0DB_IVB		(0x38 <<22)
#define EDP_LINK_TRAIN_800MV_3_5DB_IVB		(0x3e <<22)

/* legacy values */
#define EDP_LINK_TRAIN_500MV_0DB_IVB		(0x00 <<22)
#define EDP_LINK_TRAIN_1000MV_0DB_IVB		(0x20 <<22)
#define EDP_LINK_TRAIN_500MV_3_5DB_IVB		(0x02 <<22)
#define EDP_LINK_TRAIN_1000MV_3_5DB_IVB		(0x22 <<22)
#define EDP_LINK_TRAIN_1000MV_6DB_IVB		(0x23 <<22)

#define  EDP_LINK_TRAIN_VOL_EMP_MASK_IVB	(0x3f<<22)

#define  FORCEWAKE				0xA18C
#define  FORCEWAKE_VLV				0x1300b0
#define  FORCEWAKE_ACK_VLV			0x1300b4
#define  FORCEWAKE_MEDIA_VLV			0x1300b8
#define  FORCEWAKE_ACK_MEDIA_VLV		0x1300bc
#define  FORCEWAKE_ACK_HSW			0x130044
#define  FORCEWAKE_ACK				0x130090
#define  VLV_GTLC_WAKE_CTRL			0x130090
#define  VLV_GTLC_PW_STATUS			0x130094
#define  FORCEWAKE_MT				0xa188 /* multi-threaded */
#define   FORCEWAKE_KERNEL			0x1
#define   FORCEWAKE_USER			0x2
#define  FORCEWAKE_MT_ACK			0x130040
#define  ECOBUS					0xa180
#define    FORCEWAKE_MT_ENABLE			(1<<5)

#define  GTFIFODBG				0x120000
#define    GT_FIFO_SBDROPERR			(1<<6)
#define    GT_FIFO_BLOBDROPERR			(1<<5)
#define    GT_FIFO_SB_READ_ABORTERR		(1<<4)
#define    GT_FIFO_DROPERR			(1<<3)
#define    GT_FIFO_OVFERR			(1<<2)
#define    GT_FIFO_IAWRERR			(1<<1)
#define    GT_FIFO_IARDERR			(1<<0)

#define  GTFIFOCTL				0x120008
#define    GT_FIFO_FREE_ENTRIES_MASK		0x7f
#define    GT_FIFO_NUM_RESERVED_ENTRIES		20

#define  HSW_IDICR				0x9008
#define    IDIHASHMSK(x)			(((x) & 0x3f) << 16)
#define  HSW_EDRAM_PRESENT			0x120010

#define GEN6_UCGCTL1				0x9400
# define GEN6_BLBUNIT_CLOCK_GATE_DISABLE		(1 << 5)
# define GEN6_CSUNIT_CLOCK_GATE_DISABLE			(1 << 7)

#define GEN6_UCGCTL2				0x9404
# define GEN7_VDSUNIT_CLOCK_GATE_DISABLE		(1 << 30)
# define GEN7_TDLUNIT_CLOCK_GATE_DISABLE		(1 << 22)
# define GEN6_RCZUNIT_CLOCK_GATE_DISABLE		(1 << 13)
# define GEN6_RCPBUNIT_CLOCK_GATE_DISABLE		(1 << 12)
# define GEN6_RCCUNIT_CLOCK_GATE_DISABLE		(1 << 11)

#define GEN7_UCGCTL4				0x940c
#define  GEN7_L3BANK2X_CLOCK_GATE_DISABLE	(1<<25)

#define GEN6_RPNSWREQ				0xA008
#define   GEN6_TURBO_DISABLE			(1<<31)
#define   GEN6_FREQUENCY(x)			((x)<<25)
#define   HSW_FREQUENCY(x)			((x)<<24)
#define   GEN6_OFFSET(x)			((x)<<19)
#define   GEN6_AGGRESSIVE_TURBO			(0<<15)
#define GEN6_RC_VIDEO_FREQ			0xA00C
#define GEN6_RC_CONTROL				0xA090
#define   GEN6_RC_CTL_RC6pp_ENABLE		(1<<16)
#define   GEN6_RC_CTL_RC6p_ENABLE		(1<<17)
#define   GEN6_RC_CTL_RC6_ENABLE		(1<<18)
#define   GEN6_RC_CTL_RC1e_ENABLE		(1<<20)
#define   GEN6_RC_CTL_RC7_ENABLE		(1<<22)
#define   VLV_RC_CTL_CTX_RST_PARALLEL		(1<<24)
#define   GEN7_RC_CTL_TO_MODE			(1<<28)
#define   GEN6_RC_CTL_EI_MODE(x)		((x)<<27)
#define   GEN6_RC_CTL_HW_ENABLE			(1<<31)
#define GEN6_RP_DOWN_TIMEOUT			0xA010
#define GEN6_RP_INTERRUPT_LIMITS		0xA014
#define GEN6_RPSTAT1				0xA01C
#define   GEN6_CAGF_SHIFT			8
#define   HSW_CAGF_SHIFT			7
#define   GEN6_CAGF_MASK			(0x7f << GEN6_CAGF_SHIFT)
#define   HSW_CAGF_MASK				(0x7f << HSW_CAGF_SHIFT)
#define GEN6_RP_CONTROL				0xA024
#define   GEN6_RP_MEDIA_TURBO			(1<<11)
#define   GEN6_RP_MEDIA_MODE_MASK		(3<<9)
#define   GEN6_RP_MEDIA_HW_TURBO_MODE		(3<<9)
#define   GEN6_RP_MEDIA_HW_NORMAL_MODE		(2<<9)
#define   GEN6_RP_MEDIA_HW_MODE			(1<<9)
#define   GEN6_RP_MEDIA_SW_MODE			(0<<9)
#define   GEN6_RP_MEDIA_IS_GFX			(1<<8)
#define   GEN6_RP_ENABLE			(1<<7)
#define   GEN6_RP_UP_IDLE_MIN			(0x1<<3)
#define   GEN6_RP_UP_BUSY_AVG			(0x2<<3)
#define   GEN6_RP_UP_BUSY_CONT			(0x4<<3)
#define   GEN6_RP_DOWN_IDLE_AVG			(0x2<<0)
#define   GEN6_RP_DOWN_IDLE_CONT		(0x1<<0)
#define GEN6_RP_UP_THRESHOLD			0xA02C
#define GEN6_RP_DOWN_THRESHOLD			0xA030
#define GEN6_RP_CUR_UP_EI			0xA050
#define   GEN6_CURICONT_MASK			0xffffff
#define GEN6_RP_CUR_UP				0xA054
#define   GEN6_CURBSYTAVG_MASK			0xffffff
#define GEN6_RP_PREV_UP				0xA058
#define GEN6_RP_CUR_DOWN_EI			0xA05C
#define   GEN6_CURIAVG_MASK			0xffffff
#define GEN6_RP_CUR_DOWN			0xA060
#define GEN6_RP_PREV_DOWN			0xA064
#define GEN6_RP_UP_EI				0xA068
#define GEN6_RP_DOWN_EI				0xA06C
#define GEN6_RP_IDLE_HYSTERSIS			0xA070
#define GEN6_RC_STATE				0xA094
#define GEN6_RC1_WAKE_RATE_LIMIT		0xA098
#define GEN6_RC6_WAKE_RATE_LIMIT		0xA09C
#define GEN6_RC6pp_WAKE_RATE_LIMIT		0xA0A0
#define GEN6_RC_EVALUATION_INTERVAL		0xA0A8
#define GEN6_RC_IDLE_HYSTERSIS			0xA0AC
#define GEN6_RC_SLEEP				0xA0B0
#define GEN6_RC1e_THRESHOLD			0xA0B4
#define GEN6_RC6_THRESHOLD			0xA0B8
#define GEN6_RC6p_THRESHOLD			0xA0BC
#define GEN6_RC6pp_THRESHOLD			0xA0C0
#define GEN6_PMINTRMSK				0xA168

#define GEN6_PMISR				0x44020
#define GEN6_PMIMR				0x44024 /* rps_lock */
#define GEN6_PMIIR				0x44028
#define GEN6_PMIER				0x4402C
#define  GEN6_PM_MBOX_EVENT			(1<<25)
#define  GEN6_PM_THERMAL_EVENT			(1<<24)
#define  GEN6_PM_RP_DOWN_TIMEOUT		(1<<6)
#define  GEN6_PM_RP_UP_THRESHOLD		(1<<5)
#define  GEN6_PM_RP_DOWN_THRESHOLD		(1<<4)
#define  GEN6_PM_RP_UP_EI_EXPIRED		(1<<2)
#define  GEN6_PM_RP_DOWN_EI_EXPIRED		(1<<1)
#define  GEN6_PM_RPS_EVENTS			(GEN6_PM_RP_UP_THRESHOLD | \
						 GEN6_PM_RP_DOWN_THRESHOLD | \
						 GEN6_PM_RP_DOWN_TIMEOUT)

#define GEN6_GT_GFX_RC6_LOCKED			0x138104
#define VLV_COUNTER_CONTROL			0x138104
#define   VLV_COUNT_RANGE_HIGH			(1<<15)
#define   VLV_MEDIA_RC6_COUNT_EN		(1<<1)
#define   VLV_RENDER_RC6_COUNT_EN		(1<<0)
#define GEN6_GT_GFX_RC6				0x138108
#define GEN6_GT_GFX_RC6p			0x13810C
#define GEN6_GT_GFX_RC6pp			0x138110

#define GEN6_PCODE_MAILBOX			0x138124
#define   GEN6_PCODE_READY			(1<<31)
#define   GEN6_READ_OC_PARAMS			0xc
#define   GEN6_PCODE_WRITE_MIN_FREQ_TABLE	0x8
#define   GEN6_PCODE_READ_MIN_FREQ_TABLE	0x9
#define	  GEN6_PCODE_WRITE_RC6VIDS		0x4
#define	  GEN6_PCODE_READ_RC6VIDS		0x5
#define   GEN6_PCODE_READ_D_COMP		0x10
#define   GEN6_PCODE_WRITE_D_COMP		0x11
#define   GEN6_ENCODE_RC6_VID(mv)		(((mv) - 245) / 5)
#define   GEN6_DECODE_RC6_VID(vids)		(((vids) * 5) + 245)
#define   DISPLAY_IPS_CONTROL			0x19
#define GEN6_PCODE_DATA				0x138128
#define   GEN6_PCODE_FREQ_IA_RATIO_SHIFT	8
#define   GEN6_PCODE_FREQ_RING_RATIO_SHIFT	16

#define GEN6_GT_CORE_STATUS		0x138060
#define   GEN6_CORE_CPD_STATE_MASK	(7<<4)
#define   GEN6_RCn_MASK			7
#define   GEN6_RC0			0
#define   GEN6_RC3			2
#define   GEN6_RC6			3
#define   GEN6_RC7			4

#define GEN7_MISCCPCTL			(0x9424)
#define   GEN7_DOP_CLOCK_GATE_ENABLE	(1<<0)

/* IVYBRIDGE DPF */
#define GEN7_L3CDERRST1			0xB008 /* L3CD Error Status 1 */
#define HSW_L3CDERRST11			0xB208 /* L3CD Error Status register 1 slice 1 */
#define   GEN7_L3CDERRST1_ROW_MASK	(0x7ff<<14)
#define   GEN7_PARITY_ERROR_VALID	(1<<13)
#define   GEN7_L3CDERRST1_BANK_MASK	(3<<11)
#define   GEN7_L3CDERRST1_SUBBANK_MASK	(7<<8)
#define GEN7_PARITY_ERROR_ROW(reg) \
		((reg & GEN7_L3CDERRST1_ROW_MASK) >> 14)
#define GEN7_PARITY_ERROR_BANK(reg) \
		((reg & GEN7_L3CDERRST1_BANK_MASK) >> 11)
#define GEN7_PARITY_ERROR_SUBBANK(reg) \
		((reg & GEN7_L3CDERRST1_SUBBANK_MASK) >> 8)
#define   GEN7_L3CDERRST1_ENABLE	(1<<7)

#define GEN7_L3LOG_BASE			0xB070
#define HSW_L3LOG_BASE_SLICE1		0xB270
#define GEN7_L3LOG_SIZE			0x80

#define GEN7_HALF_SLICE_CHICKEN1	0xe100 /* IVB GT1 + VLV */
#define GEN7_HALF_SLICE_CHICKEN1_GT2	0xf100
#define   GEN7_MAX_PS_THREAD_DEP		(8<<12)
#define   GEN7_SINGLE_SUBSCAN_DISPATCH_ENABLE	(1<<10)
#define   GEN7_PSD_SINGLE_PORT_DISPATCH_ENABLE	(1<<3)

#define GEN7_ROW_CHICKEN2		0xe4f4
#define GEN7_ROW_CHICKEN2_GT2		0xf4f4
#define   DOP_CLOCK_GATING_DISABLE	(1<<0)

#define HSW_ROW_CHICKEN3		0xe49c
#define  HSW_ROW_CHICKEN3_L3_GLOBAL_ATOMICS_DISABLE    (1 << 6)

#define HALF_SLICE_CHICKEN3		0xe184
#define   GEN8_CENTROID_PIXEL_OPT_DIS	(1<<8)
#define   GEN8_SAMPLER_POWER_BYPASS_DIS	(1<<1)

#define G4X_AUD_VID_DID			(dev_priv->info->display_mmio_offset + 0x62020)
#define INTEL_AUDIO_DEVCL		0x808629FB
#define INTEL_AUDIO_DEVBLC		0x80862801
#define INTEL_AUDIO_DEVCTG		0x80862802

#define G4X_AUD_CNTL_ST			0x620B4
#define G4X_ELDV_DEVCL_DEVBLC		(1 << 13)
#define G4X_ELDV_DEVCTG			(1 << 14)
#define G4X_ELD_ADDR			(0xf << 5)
#define G4X_ELD_ACK			(1 << 4)
#define G4X_HDMIW_HDMIEDID		0x6210C

#define IBX_HDMIW_HDMIEDID_A		0xE2050
#define IBX_HDMIW_HDMIEDID_B		0xE2150
#define IBX_HDMIW_HDMIEDID(pipe) _PIPE(pipe, \
					IBX_HDMIW_HDMIEDID_A, \
					IBX_HDMIW_HDMIEDID_B)
#define IBX_AUD_CNTL_ST_A		0xE20B4
#define IBX_AUD_CNTL_ST_B		0xE21B4
#define IBX_AUD_CNTL_ST(pipe) _PIPE(pipe, \
					IBX_AUD_CNTL_ST_A, \
					IBX_AUD_CNTL_ST_B)
#define IBX_ELD_BUFFER_SIZE		(0x1f << 10)
#define IBX_ELD_ADDRESS			(0x1f << 5)
#define IBX_ELD_ACK			(1 << 4)
#define IBX_AUD_CNTL_ST2		0xE20C0
#define IBX_ELD_VALIDB			(1 << 0)
#define IBX_CP_READYB			(1 << 1)

#define CPT_HDMIW_HDMIEDID_A		0xE5050
#define CPT_HDMIW_HDMIEDID_B		0xE5150
#define CPT_HDMIW_HDMIEDID(pipe) _PIPE(pipe, \
					CPT_HDMIW_HDMIEDID_A, \
					CPT_HDMIW_HDMIEDID_B)
#define CPT_AUD_CNTL_ST_A		0xE50B4
#define CPT_AUD_CNTL_ST_B		0xE51B4
#define CPT_AUD_CNTL_ST(pipe) _PIPE(pipe, \
					CPT_AUD_CNTL_ST_A, \
					CPT_AUD_CNTL_ST_B)
#define CPT_AUD_CNTRL_ST2		0xE50C0

#define VLV_HDMIW_HDMIEDID_A		(VLV_DISPLAY_BASE + 0x62050)
#define VLV_HDMIW_HDMIEDID_B		(VLV_DISPLAY_BASE + 0x62150)
#define VLV_HDMIW_HDMIEDID(pipe) _PIPE(pipe, \
					VLV_HDMIW_HDMIEDID_A, \
					VLV_HDMIW_HDMIEDID_B)
#define VLV_AUD_CNTL_ST_A		(VLV_DISPLAY_BASE + 0x620B4)
#define VLV_AUD_CNTL_ST_B		(VLV_DISPLAY_BASE + 0x621B4)
#define VLV_AUD_CNTL_ST(pipe) _PIPE(pipe, \
					VLV_AUD_CNTL_ST_A, \
					VLV_AUD_CNTL_ST_B)
#define VLV_AUD_CNTL_ST2		(VLV_DISPLAY_BASE + 0x620C0)

/* These are the 4 32-bit write offset registers for each stream
 * output buffer.  It determines the offset from the
 * 3DSTATE_SO_BUFFERs that the next streamed vertex output goes to.
 */
#define GEN7_SO_WRITE_OFFSET(n)		(0x5280 + (n) * 4)

#define IBX_AUD_CONFIG_A			0xe2000
#define IBX_AUD_CONFIG_B			0xe2100
#define IBX_AUD_CFG(pipe) _PIPE(pipe, \
					IBX_AUD_CONFIG_A, \
					IBX_AUD_CONFIG_B)
#define CPT_AUD_CONFIG_A			0xe5000
#define CPT_AUD_CONFIG_B			0xe5100
#define CPT_AUD_CFG(pipe) _PIPE(pipe, \
					CPT_AUD_CONFIG_A, \
					CPT_AUD_CONFIG_B)
#define VLV_AUD_CONFIG_A		(VLV_DISPLAY_BASE + 0x62000)
#define VLV_AUD_CONFIG_B		(VLV_DISPLAY_BASE + 0x62100)
#define VLV_AUD_CFG(pipe) _PIPE(pipe, \
					VLV_AUD_CONFIG_A, \
					VLV_AUD_CONFIG_B)

#define   AUD_CONFIG_N_VALUE_INDEX		(1 << 29)
#define   AUD_CONFIG_N_PROG_ENABLE		(1 << 28)
#define   AUD_CONFIG_UPPER_N_SHIFT		20
#define   AUD_CONFIG_UPPER_N_VALUE		(0xff << 20)
#define   AUD_CONFIG_LOWER_N_SHIFT		4
#define   AUD_CONFIG_LOWER_N_VALUE		(0xfff << 4)
#define   AUD_CONFIG_PIXEL_CLOCK_HDMI_SHIFT	16
#define   AUD_CONFIG_PIXEL_CLOCK_HDMI_MASK	(0xf << 16)
#define   AUD_CONFIG_PIXEL_CLOCK_HDMI_25175	(0 << 16)
#define   AUD_CONFIG_PIXEL_CLOCK_HDMI_25200	(1 << 16)
#define   AUD_CONFIG_PIXEL_CLOCK_HDMI_27000	(2 << 16)
#define   AUD_CONFIG_PIXEL_CLOCK_HDMI_27027	(3 << 16)
#define   AUD_CONFIG_PIXEL_CLOCK_HDMI_54000	(4 << 16)
#define   AUD_CONFIG_PIXEL_CLOCK_HDMI_54054	(5 << 16)
#define   AUD_CONFIG_PIXEL_CLOCK_HDMI_74176	(6 << 16)
#define   AUD_CONFIG_PIXEL_CLOCK_HDMI_74250	(7 << 16)
#define   AUD_CONFIG_PIXEL_CLOCK_HDMI_148352	(8 << 16)
#define   AUD_CONFIG_PIXEL_CLOCK_HDMI_148500	(9 << 16)
#define   AUD_CONFIG_DISABLE_NCTS		(1 << 3)

/* HSW Audio */
#define   HSW_AUD_CONFIG_A		0x65000 /* Audio Configuration Transcoder A */
#define   HSW_AUD_CONFIG_B		0x65100 /* Audio Configuration Transcoder B */
#define   HSW_AUD_CFG(pipe) _PIPE(pipe, \
					HSW_AUD_CONFIG_A, \
					HSW_AUD_CONFIG_B)

#define   HSW_AUD_MISC_CTRL_A		0x65010 /* Audio Misc Control Convert 1 */
#define   HSW_AUD_MISC_CTRL_B		0x65110 /* Audio Misc Control Convert 2 */
#define   HSW_AUD_MISC_CTRL(pipe) _PIPE(pipe, \
					HSW_AUD_MISC_CTRL_A, \
					HSW_AUD_MISC_CTRL_B)

#define   HSW_AUD_DIP_ELD_CTRL_ST_A	0x650b4 /* Audio DIP and ELD Control State Transcoder A */
#define   HSW_AUD_DIP_ELD_CTRL_ST_B	0x651b4 /* Audio DIP and ELD Control State Transcoder B */
#define   HSW_AUD_DIP_ELD_CTRL(pipe) _PIPE(pipe, \
					HSW_AUD_DIP_ELD_CTRL_ST_A, \
					HSW_AUD_DIP_ELD_CTRL_ST_B)

/* Audio Digital Converter */
#define   HSW_AUD_DIG_CNVT_1		0x65080 /* Audio Converter 1 */
#define   HSW_AUD_DIG_CNVT_2		0x65180 /* Audio Converter 1 */
#define   AUD_DIG_CNVT(pipe) _PIPE(pipe, \
					HSW_AUD_DIG_CNVT_1, \
					HSW_AUD_DIG_CNVT_2)
#define   DIP_PORT_SEL_MASK		0x3

#define   HSW_AUD_EDID_DATA_A		0x65050
#define   HSW_AUD_EDID_DATA_B		0x65150
#define   HSW_AUD_EDID_DATA(pipe) _PIPE(pipe, \
					HSW_AUD_EDID_DATA_A, \
					HSW_AUD_EDID_DATA_B)

#define   HSW_AUD_PIPE_CONV_CFG		0x6507c /* Audio pipe and converter configs */
#define   HSW_AUD_PIN_ELD_CP_VLD	0x650c0 /* Audio ELD and CP Ready Status */
#define   AUDIO_INACTIVE_C		(1<<11)
#define   AUDIO_INACTIVE_B		(1<<7)
#define   AUDIO_INACTIVE_A		(1<<3)
#define   AUDIO_OUTPUT_ENABLE_A		(1<<2)
#define   AUDIO_OUTPUT_ENABLE_B		(1<<6)
#define   AUDIO_OUTPUT_ENABLE_C		(1<<10)
#define   AUDIO_ELD_VALID_A		(1<<0)
#define   AUDIO_ELD_VALID_B		(1<<4)
#define   AUDIO_ELD_VALID_C		(1<<8)
#define   AUDIO_CP_READY_A		(1<<1)
#define   AUDIO_CP_READY_B		(1<<5)
#define   AUDIO_CP_READY_C		(1<<9)

/* HSW Power Wells */
#define HSW_PWR_WELL_BIOS			0x45400 /* CTL1 */
#define HSW_PWR_WELL_DRIVER			0x45404 /* CTL2 */
#define HSW_PWR_WELL_KVMR			0x45408 /* CTL3 */
#define HSW_PWR_WELL_DEBUG			0x4540C /* CTL4 */
#define   HSW_PWR_WELL_ENABLE_REQUEST		(1<<31)
#define   HSW_PWR_WELL_STATE_ENABLED		(1<<30)
#define HSW_PWR_WELL_CTL5			0x45410
#define   HSW_PWR_WELL_ENABLE_SINGLE_STEP	(1<<31)
#define   HSW_PWR_WELL_PWR_GATE_OVERRIDE	(1<<20)
#define   HSW_PWR_WELL_FORCE_ON			(1<<19)
#define HSW_PWR_WELL_CTL6			0x45414

/* Per-pipe DDI Function Control */
#define TRANS_DDI_FUNC_CTL_A		0x60400
#define TRANS_DDI_FUNC_CTL_B		0x61400
#define TRANS_DDI_FUNC_CTL_C		0x62400
#define TRANS_DDI_FUNC_CTL_EDP		0x6F400
#define TRANS_DDI_FUNC_CTL(tran) _TRANSCODER(tran, TRANS_DDI_FUNC_CTL_A, \
						   TRANS_DDI_FUNC_CTL_B)
#define  TRANS_DDI_FUNC_ENABLE		(1<<31)
/* Those bits are ignored by pipe EDP since it can only connect to DDI A */
#define  TRANS_DDI_PORT_MASK		(7<<28)
#define  TRANS_DDI_SELECT_PORT(x)	((x)<<28)
#define  TRANS_DDI_PORT_NONE		(0<<28)
#define  TRANS_DDI_MODE_SELECT_MASK	(7<<24)
#define  TRANS_DDI_MODE_SELECT_HDMI	(0<<24)
#define  TRANS_DDI_MODE_SELECT_DVI	(1<<24)
#define  TRANS_DDI_MODE_SELECT_DP_SST	(2<<24)
#define  TRANS_DDI_MODE_SELECT_DP_MST	(3<<24)
#define  TRANS_DDI_MODE_SELECT_FDI	(4<<24)
#define  TRANS_DDI_BPC_MASK		(7<<20)
#define  TRANS_DDI_BPC_8		(0<<20)
#define  TRANS_DDI_BPC_10		(1<<20)
#define  TRANS_DDI_BPC_6		(2<<20)
#define  TRANS_DDI_BPC_12		(3<<20)
#define  TRANS_DDI_PVSYNC		(1<<17)
#define  TRANS_DDI_PHSYNC		(1<<16)
#define  TRANS_DDI_EDP_INPUT_MASK	(7<<12)
#define  TRANS_DDI_EDP_INPUT_A_ON	(0<<12)
#define  TRANS_DDI_EDP_INPUT_A_ONOFF	(4<<12)
#define  TRANS_DDI_EDP_INPUT_B_ONOFF	(5<<12)
#define  TRANS_DDI_EDP_INPUT_C_ONOFF	(6<<12)
#define  TRANS_DDI_BFI_ENABLE		(1<<4)

/* DisplayPort Transport Control */
#define DP_TP_CTL_A			0x64040
#define DP_TP_CTL_B			0x64140
#define DP_TP_CTL(port) _PORT(port, DP_TP_CTL_A, DP_TP_CTL_B)
#define  DP_TP_CTL_ENABLE			(1<<31)
#define  DP_TP_CTL_MODE_SST			(0<<27)
#define  DP_TP_CTL_MODE_MST			(1<<27)
#define  DP_TP_CTL_ENHANCED_FRAME_ENABLE	(1<<18)
#define  DP_TP_CTL_FDI_AUTOTRAIN		(1<<15)
#define  DP_TP_CTL_LINK_TRAIN_MASK		(7<<8)
#define  DP_TP_CTL_LINK_TRAIN_PAT1		(0<<8)
#define  DP_TP_CTL_LINK_TRAIN_PAT2		(1<<8)
#define  DP_TP_CTL_LINK_TRAIN_PAT3		(4<<8)
#define  DP_TP_CTL_LINK_TRAIN_IDLE		(2<<8)
#define  DP_TP_CTL_LINK_TRAIN_NORMAL		(3<<8)
#define  DP_TP_CTL_SCRAMBLE_DISABLE		(1<<7)

/* DisplayPort Transport Status */
#define DP_TP_STATUS_A			0x64044
#define DP_TP_STATUS_B			0x64144
#define DP_TP_STATUS(port) _PORT(port, DP_TP_STATUS_A, DP_TP_STATUS_B)
#define  DP_TP_STATUS_IDLE_DONE		(1<<25)
#define  DP_TP_STATUS_AUTOTRAIN_DONE	(1<<12)

/* DDI Buffer Control */
#define DDI_BUF_CTL_A				0x64000
#define DDI_BUF_CTL_B				0x64100
#define DDI_BUF_CTL(port) _PORT(port, DDI_BUF_CTL_A, DDI_BUF_CTL_B)
#define  DDI_BUF_CTL_ENABLE			(1<<31)
/* Haswell */
#define  DDI_BUF_EMP_400MV_0DB_HSW		(0<<24)   /* Sel0 */
#define  DDI_BUF_EMP_400MV_3_5DB_HSW		(1<<24)   /* Sel1 */
#define  DDI_BUF_EMP_400MV_6DB_HSW		(2<<24)   /* Sel2 */
#define  DDI_BUF_EMP_400MV_9_5DB_HSW		(3<<24)   /* Sel3 */
#define  DDI_BUF_EMP_600MV_0DB_HSW		(4<<24)   /* Sel4 */
#define  DDI_BUF_EMP_600MV_3_5DB_HSW		(5<<24)   /* Sel5 */
#define  DDI_BUF_EMP_600MV_6DB_HSW		(6<<24)   /* Sel6 */
#define  DDI_BUF_EMP_800MV_0DB_HSW		(7<<24)   /* Sel7 */
#define  DDI_BUF_EMP_800MV_3_5DB_HSW		(8<<24)   /* Sel8 */
/* Broadwell */
#define  DDI_BUF_EMP_400MV_0DB_BDW		(0<<24)   /* Sel0 */
#define  DDI_BUF_EMP_400MV_3_5DB_BDW		(1<<24)   /* Sel1 */
#define  DDI_BUF_EMP_400MV_6DB_BDW		(2<<24)   /* Sel2 */
#define  DDI_BUF_EMP_600MV_0DB_BDW		(3<<24)   /* Sel3 */
#define  DDI_BUF_EMP_600MV_3_5DB_BDW		(4<<24)   /* Sel4 */
#define  DDI_BUF_EMP_600MV_6DB_BDW		(5<<24)   /* Sel5 */
#define  DDI_BUF_EMP_800MV_0DB_BDW		(6<<24)   /* Sel6 */
#define  DDI_BUF_EMP_800MV_3_5DB_BDW		(7<<24)   /* Sel7 */
#define  DDI_BUF_EMP_1200MV_0DB_BDW		(8<<24)   /* Sel8 */
#define  DDI_BUF_EMP_MASK			(0xf<<24)
#define  DDI_BUF_PORT_REVERSAL			(1<<16)
#define  DDI_BUF_IS_IDLE			(1<<7)
#define  DDI_A_4_LANES				(1<<4)
#define  DDI_PORT_WIDTH(width)			(((width) - 1) << 1)
#define  DDI_INIT_DISPLAY_DETECTED		(1<<0)

/* DDI Buffer Translations */
#define DDI_BUF_TRANS_A				0x64E00
#define DDI_BUF_TRANS_B				0x64E60
#define DDI_BUF_TRANS(port) _PORT(port, DDI_BUF_TRANS_A, DDI_BUF_TRANS_B)

/* Sideband Interface (SBI) is programmed indirectly, via
 * SBI_ADDR, which contains the register offset; and SBI_DATA,
 * which contains the payload */
#define SBI_ADDR			0xC6000
#define SBI_DATA			0xC6004
#define SBI_CTL_STAT			0xC6008
#define  SBI_CTL_DEST_ICLK		(0x0<<16)
#define  SBI_CTL_DEST_MPHY		(0x1<<16)
#define  SBI_CTL_OP_IORD		(0x2<<8)
#define  SBI_CTL_OP_IOWR		(0x3<<8)
#define  SBI_CTL_OP_CRRD		(0x6<<8)
#define  SBI_CTL_OP_CRWR		(0x7<<8)
#define  SBI_RESPONSE_FAIL		(0x1<<1)
#define  SBI_RESPONSE_SUCCESS		(0x0<<1)
#define  SBI_BUSY			(0x1<<0)
#define  SBI_READY			(0x0<<0)

/* SBI offsets */
#define  SBI_SSCDIVINTPHASE6			0x0600
#define   SBI_SSCDIVINTPHASE_DIVSEL_MASK	((0x7f)<<1)
#define   SBI_SSCDIVINTPHASE_DIVSEL(x)		((x)<<1)
#define   SBI_SSCDIVINTPHASE_INCVAL_MASK	((0x7f)<<8)
#define   SBI_SSCDIVINTPHASE_INCVAL(x)		((x)<<8)
#define   SBI_SSCDIVINTPHASE_DIR(x)		((x)<<15)
#define   SBI_SSCDIVINTPHASE_PROPAGATE		(1<<0)
#define  SBI_SSCCTL				0x020c
#define  SBI_SSCCTL6				0x060C
#define   SBI_SSCCTL_PATHALT			(1<<3)
#define   SBI_SSCCTL_DISABLE			(1<<0)
#define  SBI_SSCAUXDIV6				0x0610
#define   SBI_SSCAUXDIV_FINALDIV2SEL(x)		((x)<<4)
#define  SBI_DBUFF0				0x2a00
#define  SBI_GEN0				0x1f00
#define   SBI_GEN0_CFG_BUFFENABLE_DISABLE	(1<<0)

/* LPT PIXCLK_GATE */
#define PIXCLK_GATE			0xC6020
#define  PIXCLK_GATE_UNGATE		(1<<0)
#define  PIXCLK_GATE_GATE		(0<<0)

/* SPLL */
#define SPLL_CTL			0x46020
#define  SPLL_PLL_ENABLE		(1<<31)
#define  SPLL_PLL_SSC			(1<<28)
#define  SPLL_PLL_NON_SSC		(2<<28)
#define  SPLL_PLL_FREQ_810MHz		(0<<26)
#define  SPLL_PLL_FREQ_1350MHz		(1<<26)

/* WRPLL */
#define WRPLL_CTL1			0x46040
#define WRPLL_CTL2			0x46060
#define  WRPLL_PLL_ENABLE		(1<<31)
#define  WRPLL_PLL_SELECT_SSC		(0x01<<28)
#define  WRPLL_PLL_SELECT_NON_SSC	(0x02<<28)
#define  WRPLL_PLL_SELECT_LCPLL_2700	(0x03<<28)
/* WRPLL divider programming */
#define  WRPLL_DIVIDER_REFERENCE(x)	((x)<<0)
#define  WRPLL_DIVIDER_POST(x)		((x)<<8)
#define  WRPLL_DIVIDER_FEEDBACK(x)	((x)<<16)

/* Port clock selection */
#define PORT_CLK_SEL_A			0x46100
#define PORT_CLK_SEL_B			0x46104
#define PORT_CLK_SEL(port) _PORT(port, PORT_CLK_SEL_A, PORT_CLK_SEL_B)
#define  PORT_CLK_SEL_LCPLL_2700	(0<<29)
#define  PORT_CLK_SEL_LCPLL_1350	(1<<29)
#define  PORT_CLK_SEL_LCPLL_810		(2<<29)
#define  PORT_CLK_SEL_SPLL		(3<<29)
#define  PORT_CLK_SEL_WRPLL1		(4<<29)
#define  PORT_CLK_SEL_WRPLL2		(5<<29)
#define  PORT_CLK_SEL_NONE		(7<<29)

/* Transcoder clock selection */
#define TRANS_CLK_SEL_A			0x46140
#define TRANS_CLK_SEL_B			0x46144
#define TRANS_CLK_SEL(tran) _TRANSCODER(tran, TRANS_CLK_SEL_A, TRANS_CLK_SEL_B)
/* For each transcoder, we need to select the corresponding port clock */
#define  TRANS_CLK_SEL_DISABLED		(0x0<<29)
#define  TRANS_CLK_SEL_PORT(x)		((x+1)<<29)

#define _TRANSA_MSA_MISC		0x60410
#define _TRANSB_MSA_MISC		0x61410
#define TRANS_MSA_MISC(tran) _TRANSCODER(tran, _TRANSA_MSA_MISC, \
					       _TRANSB_MSA_MISC)
#define  TRANS_MSA_SYNC_CLK		(1<<0)
#define  TRANS_MSA_6_BPC		(0<<5)
#define  TRANS_MSA_8_BPC		(1<<5)
#define  TRANS_MSA_10_BPC		(2<<5)
#define  TRANS_MSA_12_BPC		(3<<5)
#define  TRANS_MSA_16_BPC		(4<<5)

/* LCPLL Control */
#define LCPLL_CTL			0x130040
#define  LCPLL_PLL_DISABLE		(1<<31)
#define  LCPLL_PLL_LOCK			(1<<30)
#define  LCPLL_CLK_FREQ_MASK		(3<<26)
#define  LCPLL_CLK_FREQ_450		(0<<26)
#define  LCPLL_CLK_FREQ_54O_BDW		(1<<26)
#define  LCPLL_CLK_FREQ_337_5_BDW	(2<<26)
#define  LCPLL_CLK_FREQ_675_BDW		(3<<26)
#define  LCPLL_CD_CLOCK_DISABLE		(1<<25)
#define  LCPLL_CD2X_CLOCK_DISABLE	(1<<23)
#define  LCPLL_POWER_DOWN_ALLOW		(1<<22)
#define  LCPLL_CD_SOURCE_FCLK		(1<<21)
#define  LCPLL_CD_SOURCE_FCLK_DONE	(1<<19)

#define D_COMP				(MCHBAR_MIRROR_BASE_SNB + 0x5F0C)
#define  D_COMP_RCOMP_IN_PROGRESS	(1<<9)
#define  D_COMP_COMP_FORCE		(1<<8)
#define  D_COMP_COMP_DISABLE		(1<<0)

/* Pipe WM_LINETIME - watermark line time */
#define PIPE_WM_LINETIME_A		0x45270
#define PIPE_WM_LINETIME_B		0x45274
#define PIPE_WM_LINETIME(pipe) _PIPE(pipe, PIPE_WM_LINETIME_A, \
					   PIPE_WM_LINETIME_B)
#define   PIPE_WM_LINETIME_MASK			(0x1ff)
#define   PIPE_WM_LINETIME_TIME(x)		((x))
#define   PIPE_WM_LINETIME_IPS_LINETIME_MASK	(0x1ff<<16)
#define   PIPE_WM_LINETIME_IPS_LINETIME(x)	((x)<<16)

/* SFUSE_STRAP */
#define SFUSE_STRAP			0xc2014
#define  SFUSE_STRAP_DDIB_DETECTED	(1<<2)
#define  SFUSE_STRAP_DDIC_DETECTED	(1<<1)
#define  SFUSE_STRAP_DDID_DETECTED	(1<<0)

#define WM_MISC				0x45260
#define  WM_MISC_DATA_PARTITION_5_6	(1 << 0)

#define WM_DBG				0x45280
#define  WM_DBG_DISALLOW_MULTIPLE_LP	(1<<0)
#define  WM_DBG_DISALLOW_MAXFIFO	(1<<1)
#define  WM_DBG_DISALLOW_SPRITE		(1<<2)

/* pipe CSC */
#define _PIPE_A_CSC_COEFF_RY_GY	0x49010
#define _PIPE_A_CSC_COEFF_BY	0x49014
#define _PIPE_A_CSC_COEFF_RU_GU	0x49018
#define _PIPE_A_CSC_COEFF_BU	0x4901c
#define _PIPE_A_CSC_COEFF_RV_GV	0x49020
#define _PIPE_A_CSC_COEFF_BV	0x49024
#define _PIPE_A_CSC_MODE	0x49028
#define   CSC_BLACK_SCREEN_OFFSET	(1 << 2)
#define   CSC_POSITION_BEFORE_GAMMA	(1 << 1)
#define   CSC_MODE_YUV_TO_RGB		(1 << 0)
#define _PIPE_A_CSC_PREOFF_HI	0x49030
#define _PIPE_A_CSC_PREOFF_ME	0x49034
#define _PIPE_A_CSC_PREOFF_LO	0x49038
#define _PIPE_A_CSC_POSTOFF_HI	0x49040
#define _PIPE_A_CSC_POSTOFF_ME	0x49044
#define _PIPE_A_CSC_POSTOFF_LO	0x49048

#define _PIPE_B_CSC_COEFF_RY_GY	0x49110
#define _PIPE_B_CSC_COEFF_BY	0x49114
#define _PIPE_B_CSC_COEFF_RU_GU	0x49118
#define _PIPE_B_CSC_COEFF_BU	0x4911c
#define _PIPE_B_CSC_COEFF_RV_GV	0x49120
#define _PIPE_B_CSC_COEFF_BV	0x49124
#define _PIPE_B_CSC_MODE	0x49128
#define _PIPE_B_CSC_PREOFF_HI	0x49130
#define _PIPE_B_CSC_PREOFF_ME	0x49134
#define _PIPE_B_CSC_PREOFF_LO	0x49138
#define _PIPE_B_CSC_POSTOFF_HI	0x49140
#define _PIPE_B_CSC_POSTOFF_ME	0x49144
#define _PIPE_B_CSC_POSTOFF_LO	0x49148

#define PIPE_CSC_COEFF_RY_GY(pipe) _PIPE(pipe, _PIPE_A_CSC_COEFF_RY_GY, _PIPE_B_CSC_COEFF_RY_GY)
#define PIPE_CSC_COEFF_BY(pipe) _PIPE(pipe, _PIPE_A_CSC_COEFF_BY, _PIPE_B_CSC_COEFF_BY)
#define PIPE_CSC_COEFF_RU_GU(pipe) _PIPE(pipe, _PIPE_A_CSC_COEFF_RU_GU, _PIPE_B_CSC_COEFF_RU_GU)
#define PIPE_CSC_COEFF_BU(pipe) _PIPE(pipe, _PIPE_A_CSC_COEFF_BU, _PIPE_B_CSC_COEFF_BU)
#define PIPE_CSC_COEFF_RV_GV(pipe) _PIPE(pipe, _PIPE_A_CSC_COEFF_RV_GV, _PIPE_B_CSC_COEFF_RV_GV)
#define PIPE_CSC_COEFF_BV(pipe) _PIPE(pipe, _PIPE_A_CSC_COEFF_BV, _PIPE_B_CSC_COEFF_BV)
#define PIPE_CSC_MODE(pipe) _PIPE(pipe, _PIPE_A_CSC_MODE, _PIPE_B_CSC_MODE)
#define PIPE_CSC_PREOFF_HI(pipe) _PIPE(pipe, _PIPE_A_CSC_PREOFF_HI, _PIPE_B_CSC_PREOFF_HI)
#define PIPE_CSC_PREOFF_ME(pipe) _PIPE(pipe, _PIPE_A_CSC_PREOFF_ME, _PIPE_B_CSC_PREOFF_ME)
#define PIPE_CSC_PREOFF_LO(pipe) _PIPE(pipe, _PIPE_A_CSC_PREOFF_LO, _PIPE_B_CSC_PREOFF_LO)
#define PIPE_CSC_POSTOFF_HI(pipe) _PIPE(pipe, _PIPE_A_CSC_POSTOFF_HI, _PIPE_B_CSC_POSTOFF_HI)
#define PIPE_CSC_POSTOFF_ME(pipe) _PIPE(pipe, _PIPE_A_CSC_POSTOFF_ME, _PIPE_B_CSC_POSTOFF_ME)
#define PIPE_CSC_POSTOFF_LO(pipe) _PIPE(pipe, _PIPE_A_CSC_POSTOFF_LO, _PIPE_B_CSC_POSTOFF_LO)

/* VLV MIPI registers */

#define _MIPIA_PORT_CTRL			(VLV_DISPLAY_BASE + 0x61190)
#define _MIPIB_PORT_CTRL			(VLV_DISPLAY_BASE + 0x61700)
#define MIPI_PORT_CTRL(pipe)		_PIPE(pipe, _MIPIA_PORT_CTRL, _MIPIB_PORT_CTRL)
#define  DPI_ENABLE					(1 << 31) /* A + B */
#define  MIPIA_MIPI4DPHY_DELAY_COUNT_SHIFT		27
#define  MIPIA_MIPI4DPHY_DELAY_COUNT_MASK		(0xf << 27)
#define  DUAL_LINK_MODE_MASK				(1 << 26)
#define  DUAL_LINK_MODE_FRONT_BACK			(0 << 26)
#define  DUAL_LINK_MODE_PIXEL_ALTERNATIVE		(1 << 26)
#define  DITHERING_ENABLE				(1 << 25) /* A + B */
#define  FLOPPED_HSTX					(1 << 23)
#define  DE_INVERT					(1 << 19) /* XXX */
#define  MIPIA_FLISDSI_DELAY_COUNT_SHIFT		18
#define  MIPIA_FLISDSI_DELAY_COUNT_MASK			(0xf << 18)
#define  AFE_LATCHOUT					(1 << 17)
#define  LP_OUTPUT_HOLD					(1 << 16)
#define  MIPIB_FLISDSI_DELAY_COUNT_HIGH_SHIFT		15
#define  MIPIB_FLISDSI_DELAY_COUNT_HIGH_MASK		(1 << 15)
#define  MIPIB_MIPI4DPHY_DELAY_COUNT_SHIFT		11
#define  MIPIB_MIPI4DPHY_DELAY_COUNT_MASK		(0xf << 11)
#define  CSB_SHIFT					9
#define  CSB_MASK					(3 << 9)
#define  CSB_20MHZ					(0 << 9)
#define  CSB_10MHZ					(1 << 9)
#define  CSB_40MHZ					(2 << 9)
#define  BANDGAP_MASK					(1 << 8)
#define  BANDGAP_PNW_CIRCUIT				(0 << 8)
#define  BANDGAP_LNC_CIRCUIT				(1 << 8)
#define  MIPIB_FLISDSI_DELAY_COUNT_LOW_SHIFT		5
#define  MIPIB_FLISDSI_DELAY_COUNT_LOW_MASK		(7 << 5)
#define  TEARING_EFFECT_DELAY				(1 << 4) /* A + B */
#define  TEARING_EFFECT_SHIFT				2 /* A + B */
#define  TEARING_EFFECT_MASK				(3 << 2)
#define  TEARING_EFFECT_OFF				(0 << 2)
#define  TEARING_EFFECT_DSI				(1 << 2)
#define  TEARING_EFFECT_GPIO				(2 << 2)
#define  LANE_CONFIGURATION_SHIFT			0
#define  LANE_CONFIGURATION_MASK			(3 << 0)
#define  LANE_CONFIGURATION_4LANE			(0 << 0)
#define  LANE_CONFIGURATION_DUAL_LINK_A			(1 << 0)
#define  LANE_CONFIGURATION_DUAL_LINK_B			(2 << 0)

#define _MIPIA_TEARING_CTRL			(VLV_DISPLAY_BASE + 0x61194)
#define _MIPIB_TEARING_CTRL			(VLV_DISPLAY_BASE + 0x61704)
#define MIPI_TEARING_CTRL(pipe)		_PIPE(pipe, _MIPIA_TEARING_CTRL, _MIPIB_TEARING_CTRL)
#define  TEARING_EFFECT_DELAY_SHIFT			0
#define  TEARING_EFFECT_DELAY_MASK			(0xffff << 0)

/* XXX: all bits reserved */
#define _MIPIA_AUTOPWG				(VLV_DISPLAY_BASE + 0x611a0)

/* MIPI DSI Controller and D-PHY registers */

#define _MIPIA_DEVICE_READY			(VLV_DISPLAY_BASE + 0xb000)
#define _MIPIB_DEVICE_READY			(VLV_DISPLAY_BASE + 0xb800)
#define MIPI_DEVICE_READY(pipe)		_PIPE(pipe, _MIPIA_DEVICE_READY, _MIPIB_DEVICE_READY)
#define  BUS_POSSESSION					(1 << 3) /* set to give bus to receiver */
#define  ULPS_STATE_MASK				(3 << 1)
#define  ULPS_STATE_ENTER				(2 << 1)
#define  ULPS_STATE_EXIT				(1 << 1)
#define  ULPS_STATE_NORMAL_OPERATION			(0 << 1)
#define  DEVICE_READY					(1 << 0)

#define _MIPIA_INTR_STAT			(VLV_DISPLAY_BASE + 0xb004)
#define _MIPIB_INTR_STAT			(VLV_DISPLAY_BASE + 0xb804)
#define MIPI_INTR_STAT(pipe)		_PIPE(pipe, _MIPIA_INTR_STAT, _MIPIB_INTR_STAT)
#define _MIPIA_INTR_EN				(VLV_DISPLAY_BASE + 0xb008)
#define _MIPIB_INTR_EN				(VLV_DISPLAY_BASE + 0xb808)
#define MIPI_INTR_EN(pipe)		_PIPE(pipe, _MIPIA_INTR_EN, _MIPIB_INTR_EN)
#define  TEARING_EFFECT					(1 << 31)
#define  SPL_PKT_SENT_INTERRUPT				(1 << 30)
#define  GEN_READ_DATA_AVAIL				(1 << 29)
#define  LP_GENERIC_WR_FIFO_FULL			(1 << 28)
#define  HS_GENERIC_WR_FIFO_FULL			(1 << 27)
#define  RX_PROT_VIOLATION				(1 << 26)
#define  RX_INVALID_TX_LENGTH				(1 << 25)
#define  ACK_WITH_NO_ERROR				(1 << 24)
#define  TURN_AROUND_ACK_TIMEOUT			(1 << 23)
#define  LP_RX_TIMEOUT					(1 << 22)
#define  HS_TX_TIMEOUT					(1 << 21)
#define  DPI_FIFO_UNDERRUN				(1 << 20)
#define  LOW_CONTENTION					(1 << 19)
#define  HIGH_CONTENTION				(1 << 18)
#define  TXDSI_VC_ID_INVALID				(1 << 17)
#define  TXDSI_DATA_TYPE_NOT_RECOGNISED			(1 << 16)
#define  TXCHECKSUM_ERROR				(1 << 15)
#define  TXECC_MULTIBIT_ERROR				(1 << 14)
#define  TXECC_SINGLE_BIT_ERROR				(1 << 13)
#define  TXFALSE_CONTROL_ERROR				(1 << 12)
#define  RXDSI_VC_ID_INVALID				(1 << 11)
#define  RXDSI_DATA_TYPE_NOT_REGOGNISED			(1 << 10)
#define  RXCHECKSUM_ERROR				(1 << 9)
#define  RXECC_MULTIBIT_ERROR				(1 << 8)
#define  RXECC_SINGLE_BIT_ERROR				(1 << 7)
#define  RXFALSE_CONTROL_ERROR				(1 << 6)
#define  RXHS_RECEIVE_TIMEOUT_ERROR			(1 << 5)
#define  RX_LP_TX_SYNC_ERROR				(1 << 4)
#define  RXEXCAPE_MODE_ENTRY_ERROR			(1 << 3)
#define  RXEOT_SYNC_ERROR				(1 << 2)
#define  RXSOT_SYNC_ERROR				(1 << 1)
#define  RXSOT_ERROR					(1 << 0)

#define _MIPIA_DSI_FUNC_PRG			(VLV_DISPLAY_BASE + 0xb00c)
#define _MIPIB_DSI_FUNC_PRG			(VLV_DISPLAY_BASE + 0xb80c)
#define MIPI_DSI_FUNC_PRG(pipe)		_PIPE(pipe, _MIPIA_DSI_FUNC_PRG, _MIPIB_DSI_FUNC_PRG)
#define  CMD_MODE_DATA_WIDTH_MASK			(7 << 13)
#define  CMD_MODE_NOT_SUPPORTED				(0 << 13)
#define  CMD_MODE_DATA_WIDTH_16_BIT			(1 << 13)
#define  CMD_MODE_DATA_WIDTH_9_BIT			(2 << 13)
#define  CMD_MODE_DATA_WIDTH_8_BIT			(3 << 13)
#define  CMD_MODE_DATA_WIDTH_OPTION1			(4 << 13)
#define  CMD_MODE_DATA_WIDTH_OPTION2			(5 << 13)
#define  VID_MODE_FORMAT_MASK				(0xf << 7)
#define  VID_MODE_NOT_SUPPORTED				(0 << 7)
#define  VID_MODE_FORMAT_RGB565				(1 << 7)
#define  VID_MODE_FORMAT_RGB666				(2 << 7)
#define  VID_MODE_FORMAT_RGB666_LOOSE			(3 << 7)
#define  VID_MODE_FORMAT_RGB888				(4 << 7)
#define  CMD_MODE_CHANNEL_NUMBER_SHIFT			5
#define  CMD_MODE_CHANNEL_NUMBER_MASK			(3 << 5)
#define  VID_MODE_CHANNEL_NUMBER_SHIFT			3
#define  VID_MODE_CHANNEL_NUMBER_MASK			(3 << 3)
#define  DATA_LANES_PRG_REG_SHIFT			0
#define  DATA_LANES_PRG_REG_MASK			(7 << 0)

#define _MIPIA_HS_TX_TIMEOUT			(VLV_DISPLAY_BASE + 0xb010)
#define _MIPIB_HS_TX_TIMEOUT			(VLV_DISPLAY_BASE + 0xb810)
#define MIPI_HS_TX_TIMEOUT(pipe)	_PIPE(pipe, _MIPIA_HS_TX_TIMEOUT, _MIPIB_HS_TX_TIMEOUT)
#define  HIGH_SPEED_TX_TIMEOUT_COUNTER_MASK		0xffffff

#define _MIPIA_LP_RX_TIMEOUT			(VLV_DISPLAY_BASE + 0xb014)
#define _MIPIB_LP_RX_TIMEOUT			(VLV_DISPLAY_BASE + 0xb814)
#define MIPI_LP_RX_TIMEOUT(pipe)	_PIPE(pipe, _MIPIA_LP_RX_TIMEOUT, _MIPIB_LP_RX_TIMEOUT)
#define  LOW_POWER_RX_TIMEOUT_COUNTER_MASK		0xffffff

#define _MIPIA_TURN_AROUND_TIMEOUT		(VLV_DISPLAY_BASE + 0xb018)
#define _MIPIB_TURN_AROUND_TIMEOUT		(VLV_DISPLAY_BASE + 0xb818)
#define MIPI_TURN_AROUND_TIMEOUT(pipe)	_PIPE(pipe, _MIPIA_TURN_AROUND_TIMEOUT, _MIPIB_TURN_AROUND_TIMEOUT)
#define  TURN_AROUND_TIMEOUT_MASK			0x3f

#define _MIPIA_DEVICE_RESET_TIMER		(VLV_DISPLAY_BASE + 0xb01c)
#define _MIPIB_DEVICE_RESET_TIMER		(VLV_DISPLAY_BASE + 0xb81c)
#define MIPI_DEVICE_RESET_TIMER(pipe)	_PIPE(pipe, _MIPIA_DEVICE_RESET_TIMER, _MIPIB_DEVICE_RESET_TIMER)
#define  DEVICE_RESET_TIMER_MASK			0xffff

#define _MIPIA_DPI_RESOLUTION			(VLV_DISPLAY_BASE + 0xb020)
#define _MIPIB_DPI_RESOLUTION			(VLV_DISPLAY_BASE + 0xb820)
#define MIPI_DPI_RESOLUTION(pipe)	_PIPE(pipe, _MIPIA_DPI_RESOLUTION, _MIPIB_DPI_RESOLUTION)
#define  VERTICAL_ADDRESS_SHIFT				16
#define  VERTICAL_ADDRESS_MASK				(0xffff << 16)
#define  HORIZONTAL_ADDRESS_SHIFT			0
#define  HORIZONTAL_ADDRESS_MASK			0xffff

#define _MIPIA_DBI_FIFO_THROTTLE		(VLV_DISPLAY_BASE + 0xb024)
#define _MIPIB_DBI_FIFO_THROTTLE		(VLV_DISPLAY_BASE + 0xb824)
#define MIPI_DBI_FIFO_THROTTLE(pipe)	_PIPE(pipe, _MIPIA_DBI_FIFO_THROTTLE, _MIPIB_DBI_FIFO_THROTTLE)
#define  DBI_FIFO_EMPTY_HALF				(0 << 0)
#define  DBI_FIFO_EMPTY_QUARTER				(1 << 0)
#define  DBI_FIFO_EMPTY_7_LOCATIONS			(2 << 0)

/* regs below are bits 15:0 */
#define _MIPIA_HSYNC_PADDING_COUNT		(VLV_DISPLAY_BASE + 0xb028)
#define _MIPIB_HSYNC_PADDING_COUNT		(VLV_DISPLAY_BASE + 0xb828)
#define MIPI_HSYNC_PADDING_COUNT(pipe)	_PIPE(pipe, _MIPIA_HSYNC_PADDING_COUNT, _MIPIB_HSYNC_PADDING_COUNT)

#define _MIPIA_HBP_COUNT			(VLV_DISPLAY_BASE + 0xb02c)
#define _MIPIB_HBP_COUNT			(VLV_DISPLAY_BASE + 0xb82c)
#define MIPI_HBP_COUNT(pipe)		_PIPE(pipe, _MIPIA_HBP_COUNT, _MIPIB_HBP_COUNT)

#define _MIPIA_HFP_COUNT			(VLV_DISPLAY_BASE + 0xb030)
#define _MIPIB_HFP_COUNT			(VLV_DISPLAY_BASE + 0xb830)
#define MIPI_HFP_COUNT(pipe)		_PIPE(pipe, _MIPIA_HFP_COUNT, _MIPIB_HFP_COUNT)

#define _MIPIA_HACTIVE_AREA_COUNT		(VLV_DISPLAY_BASE + 0xb034)
#define _MIPIB_HACTIVE_AREA_COUNT		(VLV_DISPLAY_BASE + 0xb834)
#define MIPI_HACTIVE_AREA_COUNT(pipe)	_PIPE(pipe, _MIPIA_HACTIVE_AREA_COUNT, _MIPIB_HACTIVE_AREA_COUNT)

#define _MIPIA_VSYNC_PADDING_COUNT		(VLV_DISPLAY_BASE + 0xb038)
#define _MIPIB_VSYNC_PADDING_COUNT		(VLV_DISPLAY_BASE + 0xb838)
#define MIPI_VSYNC_PADDING_COUNT(pipe)	_PIPE(pipe, _MIPIA_VSYNC_PADDING_COUNT, _MIPIB_VSYNC_PADDING_COUNT)

#define _MIPIA_VBP_COUNT			(VLV_DISPLAY_BASE + 0xb03c)
#define _MIPIB_VBP_COUNT			(VLV_DISPLAY_BASE + 0xb83c)
#define MIPI_VBP_COUNT(pipe)		_PIPE(pipe, _MIPIA_VBP_COUNT, _MIPIB_VBP_COUNT)

#define _MIPIA_VFP_COUNT			(VLV_DISPLAY_BASE + 0xb040)
#define _MIPIB_VFP_COUNT			(VLV_DISPLAY_BASE + 0xb840)
#define MIPI_VFP_COUNT(pipe)		_PIPE(pipe, _MIPIA_VFP_COUNT, _MIPIB_VFP_COUNT)

#define _MIPIA_HIGH_LOW_SWITCH_COUNT		(VLV_DISPLAY_BASE + 0xb044)
#define _MIPIB_HIGH_LOW_SWITCH_COUNT		(VLV_DISPLAY_BASE + 0xb844)
#define MIPI_HIGH_LOW_SWITCH_COUNT(pipe)	_PIPE(pipe, _MIPIA_HIGH_LOW_SWITCH_COUNT, _MIPIB_HIGH_LOW_SWITCH_COUNT)
/* regs above are bits 15:0 */

#define _MIPIA_DPI_CONTROL			(VLV_DISPLAY_BASE + 0xb048)
#define _MIPIB_DPI_CONTROL			(VLV_DISPLAY_BASE + 0xb848)
#define MIPI_DPI_CONTROL(pipe)		_PIPE(pipe, _MIPIA_DPI_CONTROL, _MIPIB_DPI_CONTROL)
#define  DPI_LP_MODE					(1 << 6)
#define  BACKLIGHT_OFF					(1 << 5)
#define  BACKLIGHT_ON					(1 << 4)
#define  COLOR_MODE_OFF					(1 << 3)
#define  COLOR_MODE_ON					(1 << 2)
#define  TURN_ON					(1 << 1)
#define  SHUTDOWN					(1 << 0)

#define _MIPIA_DPI_DATA				(VLV_DISPLAY_BASE + 0xb04c)
#define _MIPIB_DPI_DATA				(VLV_DISPLAY_BASE + 0xb84c)
#define MIPI_DPI_DATA(pipe)		_PIPE(pipe, _MIPIA_DPI_DATA, _MIPIB_DPI_DATA)
#define  COMMAND_BYTE_SHIFT				0
#define  COMMAND_BYTE_MASK				(0x3f << 0)

#define _MIPIA_INIT_COUNT			(VLV_DISPLAY_BASE + 0xb050)
#define _MIPIB_INIT_COUNT			(VLV_DISPLAY_BASE + 0xb850)
#define MIPI_INIT_COUNT(pipe)		_PIPE(pipe, _MIPIA_INIT_COUNT, _MIPIB_INIT_COUNT)
#define  MASTER_INIT_TIMER_SHIFT			0
#define  MASTER_INIT_TIMER_MASK				(0xffff << 0)

#define _MIPIA_MAX_RETURN_PKT_SIZE		(VLV_DISPLAY_BASE + 0xb054)
#define _MIPIB_MAX_RETURN_PKT_SIZE		(VLV_DISPLAY_BASE + 0xb854)
#define MIPI_MAX_RETURN_PKT_SIZE(pipe)	_PIPE(pipe, _MIPIA_MAX_RETURN_PKT_SIZE, _MIPIB_MAX_RETURN_PKT_SIZE)
#define  MAX_RETURN_PKT_SIZE_SHIFT			0
#define  MAX_RETURN_PKT_SIZE_MASK			(0x3ff << 0)

#define _MIPIA_VIDEO_MODE_FORMAT		(VLV_DISPLAY_BASE + 0xb058)
#define _MIPIB_VIDEO_MODE_FORMAT		(VLV_DISPLAY_BASE + 0xb858)
#define MIPI_VIDEO_MODE_FORMAT(pipe)	_PIPE(pipe, _MIPIA_VIDEO_MODE_FORMAT, _MIPIB_VIDEO_MODE_FORMAT)
#define  RANDOM_DPI_DISPLAY_RESOLUTION			(1 << 4)
#define  DISABLE_VIDEO_BTA				(1 << 3)
#define  IP_TG_CONFIG					(1 << 2)
#define  VIDEO_MODE_NON_BURST_WITH_SYNC_PULSE		(1 << 0)
#define  VIDEO_MODE_NON_BURST_WITH_SYNC_EVENTS		(2 << 0)
#define  VIDEO_MODE_BURST				(3 << 0)

#define _MIPIA_EOT_DISABLE			(VLV_DISPLAY_BASE + 0xb05c)
#define _MIPIB_EOT_DISABLE			(VLV_DISPLAY_BASE + 0xb85c)
#define MIPI_EOT_DISABLE(pipe)		_PIPE(pipe, _MIPIA_EOT_DISABLE, _MIPIB_EOT_DISABLE)
#define  LP_RX_TIMEOUT_ERROR_RECOVERY_DISABLE		(1 << 7)
#define  HS_RX_TIMEOUT_ERROR_RECOVERY_DISABLE		(1 << 6)
#define  LOW_CONTENTION_RECOVERY_DISABLE		(1 << 5)
#define  HIGH_CONTENTION_RECOVERY_DISABLE		(1 << 4)
#define  TXDSI_TYPE_NOT_RECOGNISED_ERROR_RECOVERY_DISABLE (1 << 3)
#define  TXECC_MULTIBIT_ERROR_RECOVERY_DISABLE		(1 << 2)
#define  CLOCKSTOP					(1 << 1)
#define  EOT_DISABLE					(1 << 0)

#define _MIPIA_LP_BYTECLK			(VLV_DISPLAY_BASE + 0xb060)
#define _MIPIB_LP_BYTECLK			(VLV_DISPLAY_BASE + 0xb860)
#define MIPI_LP_BYTECLK(pipe)		_PIPE(pipe, _MIPIA_LP_BYTECLK, _MIPIB_LP_BYTECLK)
#define  LP_BYTECLK_SHIFT				0
#define  LP_BYTECLK_MASK				(0xffff << 0)

/* bits 31:0 */
#define _MIPIA_LP_GEN_DATA			(VLV_DISPLAY_BASE + 0xb064)
#define _MIPIB_LP_GEN_DATA			(VLV_DISPLAY_BASE + 0xb864)
#define MIPI_LP_GEN_DATA(pipe)		_PIPE(pipe, _MIPIA_LP_GEN_DATA, _MIPIB_LP_GEN_DATA)

/* bits 31:0 */
#define _MIPIA_HS_GEN_DATA			(VLV_DISPLAY_BASE + 0xb068)
#define _MIPIB_HS_GEN_DATA			(VLV_DISPLAY_BASE + 0xb868)
#define MIPI_HS_GEN_DATA(pipe)		_PIPE(pipe, _MIPIA_HS_GEN_DATA, _MIPIB_HS_GEN_DATA)

#define _MIPIA_LP_GEN_CTRL			(VLV_DISPLAY_BASE + 0xb06c)
#define _MIPIB_LP_GEN_CTRL			(VLV_DISPLAY_BASE + 0xb86c)
#define MIPI_LP_GEN_CTRL(pipe)		_PIPE(pipe, _MIPIA_LP_GEN_CTRL, _MIPIB_LP_GEN_CTRL)
#define _MIPIA_HS_GEN_CTRL			(VLV_DISPLAY_BASE + 0xb070)
#define _MIPIB_HS_GEN_CTRL			(VLV_DISPLAY_BASE + 0xb870)
#define MIPI_HS_GEN_CTRL(pipe)		_PIPE(pipe, _MIPIA_HS_GEN_CTRL, _MIPIB_HS_GEN_CTRL)
#define  LONG_PACKET_WORD_COUNT_SHIFT			8
#define  LONG_PACKET_WORD_COUNT_MASK			(0xffff << 8)
#define  SHORT_PACKET_PARAM_SHIFT			8
#define  SHORT_PACKET_PARAM_MASK			(0xffff << 8)
#define  VIRTUAL_CHANNEL_SHIFT				6
#define  VIRTUAL_CHANNEL_MASK				(3 << 6)
#define  DATA_TYPE_SHIFT				0
#define  DATA_TYPE_MASK					(3f << 0)
/* data type values, see include/video/mipi_display.h */

#define _MIPIA_GEN_FIFO_STAT			(VLV_DISPLAY_BASE + 0xb074)
#define _MIPIB_GEN_FIFO_STAT			(VLV_DISPLAY_BASE + 0xb874)
#define MIPI_GEN_FIFO_STAT(pipe)	_PIPE(pipe, _MIPIA_GEN_FIFO_STAT, _MIPIB_GEN_FIFO_STAT)
#define  DPI_FIFO_EMPTY					(1 << 28)
#define  DBI_FIFO_EMPTY					(1 << 27)
#define  LP_CTRL_FIFO_EMPTY				(1 << 26)
#define  LP_CTRL_FIFO_HALF_EMPTY			(1 << 25)
#define  LP_CTRL_FIFO_FULL				(1 << 24)
#define  HS_CTRL_FIFO_EMPTY				(1 << 18)
#define  HS_CTRL_FIFO_HALF_EMPTY			(1 << 17)
#define  HS_CTRL_FIFO_FULL				(1 << 16)
#define  LP_DATA_FIFO_EMPTY				(1 << 10)
#define  LP_DATA_FIFO_HALF_EMPTY			(1 << 9)
#define  LP_DATA_FIFO_FULL				(1 << 8)
#define  HS_DATA_FIFO_EMPTY				(1 << 2)
#define  HS_DATA_FIFO_HALF_EMPTY			(1 << 1)
#define  HS_DATA_FIFO_FULL				(1 << 0)

#define _MIPIA_HS_LS_DBI_ENABLE			(VLV_DISPLAY_BASE + 0xb078)
#define _MIPIB_HS_LS_DBI_ENABLE			(VLV_DISPLAY_BASE + 0xb878)
#define MIPI_HS_LP_DBI_ENABLE(pipe)	_PIPE(pipe, _MIPIA_HS_LS_DBI_ENABLE, _MIPIB_HS_LS_DBI_ENABLE)
#define  DBI_HS_LP_MODE_MASK				(1 << 0)
#define  DBI_LP_MODE					(1 << 0)
#define  DBI_HS_MODE					(0 << 0)

#define _MIPIA_DPHY_PARAM			(VLV_DISPLAY_BASE + 0xb080)
#define _MIPIB_DPHY_PARAM			(VLV_DISPLAY_BASE + 0xb880)
#define MIPI_DPHY_PARAM(pipe)		_PIPE(pipe, _MIPIA_DPHY_PARAM, _MIPIB_DPHY_PARAM)
#define  EXIT_ZERO_COUNT_SHIFT				24
#define  EXIT_ZERO_COUNT_MASK				(0x3f << 24)
#define  TRAIL_COUNT_SHIFT				16
#define  TRAIL_COUNT_MASK				(0x1f << 16)
#define  CLK_ZERO_COUNT_SHIFT				8
#define  CLK_ZERO_COUNT_MASK				(0xff << 8)
#define  PREPARE_COUNT_SHIFT				0
#define  PREPARE_COUNT_MASK				(0x3f << 0)

/* bits 31:0 */
#define _MIPIA_DBI_BW_CTRL			(VLV_DISPLAY_BASE + 0xb084)
#define _MIPIB_DBI_BW_CTRL			(VLV_DISPLAY_BASE + 0xb884)
#define MIPI_DBI_BW_CTRL(pipe)		_PIPE(pipe, _MIPIA_DBI_BW_CTRL, _MIPIB_DBI_BW_CTRL)

#define _MIPIA_CLK_LANE_SWITCH_TIME_CNT		(VLV_DISPLAY_BASE + 0xb088)
#define _MIPIB_CLK_LANE_SWITCH_TIME_CNT		(VLV_DISPLAY_BASE + 0xb888)
#define MIPI_CLK_LANE_SWITCH_TIME_CNT(pipe)	_PIPE(pipe, _MIPIA_CLK_LANE_SWITCH_TIME_CNT, _MIPIB_CLK_LANE_SWITCH_TIME_CNT)
#define  LP_HS_SSW_CNT_SHIFT				16
#define  LP_HS_SSW_CNT_MASK				(0xffff << 16)
#define  HS_LP_PWR_SW_CNT_SHIFT				0
#define  HS_LP_PWR_SW_CNT_MASK				(0xffff << 0)

#define _MIPIA_STOP_STATE_STALL			(VLV_DISPLAY_BASE + 0xb08c)
#define _MIPIB_STOP_STATE_STALL			(VLV_DISPLAY_BASE + 0xb88c)
#define MIPI_STOP_STATE_STALL(pipe)	_PIPE(pipe, _MIPIA_STOP_STATE_STALL, _MIPIB_STOP_STATE_STALL)
#define  STOP_STATE_STALL_COUNTER_SHIFT			0
#define  STOP_STATE_STALL_COUNTER_MASK			(0xff << 0)

#define _MIPIA_INTR_STAT_REG_1			(VLV_DISPLAY_BASE + 0xb090)
#define _MIPIB_INTR_STAT_REG_1			(VLV_DISPLAY_BASE + 0xb890)
#define MIPI_INTR_STAT_REG_1(pipe)	_PIPE(pipe, _MIPIA_INTR_STAT_REG_1, _MIPIB_INTR_STAT_REG_1)
#define _MIPIA_INTR_EN_REG_1			(VLV_DISPLAY_BASE + 0xb094)
#define _MIPIB_INTR_EN_REG_1			(VLV_DISPLAY_BASE + 0xb894)
#define MIPI_INTR_EN_REG_1(pipe)	_PIPE(pipe, _MIPIA_INTR_EN_REG_1, _MIPIB_INTR_EN_REG_1)
#define  RX_CONTENTION_DETECTED				(1 << 0)

/* XXX: only pipe A ?!? */
#define MIPIA_DBI_TYPEC_CTRL			(VLV_DISPLAY_BASE + 0xb100)
#define  DBI_TYPEC_ENABLE				(1 << 31)
#define  DBI_TYPEC_WIP					(1 << 30)
#define  DBI_TYPEC_OPTION_SHIFT				28
#define  DBI_TYPEC_OPTION_MASK				(3 << 28)
#define  DBI_TYPEC_FREQ_SHIFT				24
#define  DBI_TYPEC_FREQ_MASK				(0xf << 24)
#define  DBI_TYPEC_OVERRIDE				(1 << 8)
#define  DBI_TYPEC_OVERRIDE_COUNTER_SHIFT		0
#define  DBI_TYPEC_OVERRIDE_COUNTER_MASK		(0xff << 0)


/* MIPI adapter registers */

#define _MIPIA_CTRL				(VLV_DISPLAY_BASE + 0xb104)
#define _MIPIB_CTRL				(VLV_DISPLAY_BASE + 0xb904)
#define MIPI_CTRL(pipe)			_PIPE(pipe, _MIPIA_CTRL, _MIPIB_CTRL)
#define  ESCAPE_CLOCK_DIVIDER_SHIFT			5 /* A only */
#define  ESCAPE_CLOCK_DIVIDER_MASK			(3 << 5)
#define  ESCAPE_CLOCK_DIVIDER_1				(0 << 5)
#define  ESCAPE_CLOCK_DIVIDER_2				(1 << 5)
#define  ESCAPE_CLOCK_DIVIDER_4				(2 << 5)
#define  READ_REQUEST_PRIORITY_SHIFT			3
#define  READ_REQUEST_PRIORITY_MASK			(3 << 3)
#define  READ_REQUEST_PRIORITY_LOW			(0 << 3)
#define  READ_REQUEST_PRIORITY_HIGH			(3 << 3)
#define  RGB_FLIP_TO_BGR				(1 << 2)

#define _MIPIA_DATA_ADDRESS			(VLV_DISPLAY_BASE + 0xb108)
#define _MIPIB_DATA_ADDRESS			(VLV_DISPLAY_BASE + 0xb908)
#define MIPI_DATA_ADDRESS(pipe)		_PIPE(pipe, _MIPIA_DATA_ADDRESS, _MIPIB_DATA_ADDRESS)
#define  DATA_MEM_ADDRESS_SHIFT				5
#define  DATA_MEM_ADDRESS_MASK				(0x7ffffff << 5)
#define  DATA_VALID					(1 << 0)

#define _MIPIA_DATA_LENGTH			(VLV_DISPLAY_BASE + 0xb10c)
#define _MIPIB_DATA_LENGTH			(VLV_DISPLAY_BASE + 0xb90c)
#define MIPI_DATA_LENGTH(pipe)		_PIPE(pipe, _MIPIA_DATA_LENGTH, _MIPIB_DATA_LENGTH)
#define  DATA_LENGTH_SHIFT				0
#define  DATA_LENGTH_MASK				(0xfffff << 0)

#define _MIPIA_COMMAND_ADDRESS			(VLV_DISPLAY_BASE + 0xb110)
#define _MIPIB_COMMAND_ADDRESS			(VLV_DISPLAY_BASE + 0xb910)
#define MIPI_COMMAND_ADDRESS(pipe)	_PIPE(pipe, _MIPIA_COMMAND_ADDRESS, _MIPIB_COMMAND_ADDRESS)
#define  COMMAND_MEM_ADDRESS_SHIFT			5
#define  COMMAND_MEM_ADDRESS_MASK			(0x7ffffff << 5)
#define  AUTO_PWG_ENABLE				(1 << 2)
#define  MEMORY_WRITE_DATA_FROM_PIPE_RENDERING		(1 << 1)
#define  COMMAND_VALID					(1 << 0)

#define _MIPIA_COMMAND_LENGTH			(VLV_DISPLAY_BASE + 0xb114)
#define _MIPIB_COMMAND_LENGTH			(VLV_DISPLAY_BASE + 0xb914)
#define MIPI_COMMAND_LENGTH(pipe)	_PIPE(pipe, _MIPIA_COMMAND_LENGTH, _MIPIB_COMMAND_LENGTH)
#define  COMMAND_LENGTH_SHIFT(n)			(8 * (n)) /* n: 0...3 */
#define  COMMAND_LENGTH_MASK(n)				(0xff << (8 * (n)))

#define _MIPIA_READ_DATA_RETURN0		(VLV_DISPLAY_BASE + 0xb118)
#define _MIPIB_READ_DATA_RETURN0		(VLV_DISPLAY_BASE + 0xb918)
#define MIPI_READ_DATA_RETURN(pipe, n) \
	(_PIPE(pipe, _MIPIA_READ_DATA_RETURN0, _MIPIB_READ_DATA_RETURN0) + 4 * (n)) /* n: 0...7 */

#define _MIPIA_READ_DATA_VALID			(VLV_DISPLAY_BASE + 0xb138)
#define _MIPIB_READ_DATA_VALID			(VLV_DISPLAY_BASE + 0xb938)
#define MIPI_READ_DATA_VALID(pipe)	_PIPE(pipe, _MIPIA_READ_DATA_VALID, _MIPIB_READ_DATA_VALID)
#define  READ_DATA_VALID(n)				(1 << (n))

#endif /* _I915_REG_H_ */<|MERGE_RESOLUTION|>--- conflicted
+++ resolved
@@ -252,11 +252,7 @@
  */
 #define MI_LOAD_REGISTER_IMM(x)	MI_INSTR(0x22, 2*x-1)
 #define MI_STORE_REGISTER_MEM(x) MI_INSTR(0x24, 2*x-1)
-<<<<<<< HEAD
-#define  MI_SRM_LRM_GLOBAL_GTT		(1<<22)
-=======
 #define   MI_SRM_LRM_GLOBAL_GTT		(1<<22)
->>>>>>> d8ccba86
 #define MI_FLUSH_DW		MI_INSTR(0x26, 1) /* for GEN6 */
 #define   MI_FLUSH_DW_STORE_INDEX	(1<<21)
 #define   MI_INVALIDATE_TLB		(1<<18)
