/* Copyright 2003 Tungsten Graphics, Inc., Cedar Park, Texas.
 * All Rights Reserved.
 *
 * Permission is hereby granted, free of charge, to any person obtaining a
 * copy of this software and associated documentation files (the
 * "Software"), to deal in the Software without restriction, including
 * without limitation the rights to use, copy, modify, merge, publish,
 * distribute, sub license, and/or sell copies of the Software, and to
 * permit persons to whom the Software is furnished to do so, subject to
 * the following conditions:
 *
 * The above copyright notice and this permission notice (including the
 * next paragraph) shall be included in all copies or substantial portions
 * of the Software.
 *
 * THE SOFTWARE IS PROVIDED "AS IS", WITHOUT WARRANTY OF ANY KIND, EXPRESS
 * OR IMPLIED, INCLUDING BUT NOT LIMITED TO THE WARRANTIES OF
 * MERCHANTABILITY, FITNESS FOR A PARTICULAR PURPOSE AND NON-INFRINGEMENT.
 * IN NO EVENT SHALL TUNGSTEN GRAPHICS AND/OR ITS SUPPLIERS BE LIABLE FOR
 * ANY CLAIM, DAMAGES OR OTHER LIABILITY, WHETHER IN AN ACTION OF CONTRACT,
 * TORT OR OTHERWISE, ARISING FROM, OUT OF OR IN CONNECTION WITH THE
 * SOFTWARE OR THE USE OR OTHER DEALINGS IN THE SOFTWARE.
 */

#ifndef _I915_REG_H_
#define _I915_REG_H_

#define _PIPE(pipe, a, b) ((a) + (pipe)*((b)-(a)))
#define _TRANSCODER(tran, a, b) ((a) + (tran)*((b)-(a)))

#define _PORT(port, a, b) ((a) + (port)*((b)-(a)))

#define _MASKED_BIT_ENABLE(a) (((a) << 16) | (a))
#define _MASKED_BIT_DISABLE(a) ((a) << 16)

/*
 * The Bridge device's PCI config space has information about the
 * fb aperture size and the amount of pre-reserved memory.
 * This is all handled in the intel-gtt.ko module. i915.ko only
 * cares about the vga bit for the vga rbiter.
 */
#define INTEL_GMCH_CTRL		0x52
#define INTEL_GMCH_VGA_DISABLE  (1 << 1)
#define SNB_GMCH_CTRL		0x50
#define    SNB_GMCH_GGMS_SHIFT	8 /* GTT Graphics Memory Size */
#define    SNB_GMCH_GGMS_MASK	0x3
#define    SNB_GMCH_GMS_SHIFT   3 /* Graphics Mode Select */
#define    SNB_GMCH_GMS_MASK    0x1f


/* PCI config space */

#define HPLLCC	0xc0 /* 855 only */
#define   GC_CLOCK_CONTROL_MASK		(0xf << 0)
#define   GC_CLOCK_133_200		(0 << 0)
#define   GC_CLOCK_100_200		(1 << 0)
#define   GC_CLOCK_100_133		(2 << 0)
#define   GC_CLOCK_166_250		(3 << 0)
#define GCFGC2	0xda
#define GCFGC	0xf0 /* 915+ only */
#define   GC_LOW_FREQUENCY_ENABLE	(1 << 7)
#define   GC_DISPLAY_CLOCK_190_200_MHZ	(0 << 4)
#define   GC_DISPLAY_CLOCK_333_MHZ	(4 << 4)
#define   GC_DISPLAY_CLOCK_MASK		(7 << 4)
#define   GM45_GC_RENDER_CLOCK_MASK	(0xf << 0)
#define   GM45_GC_RENDER_CLOCK_266_MHZ	(8 << 0)
#define   GM45_GC_RENDER_CLOCK_320_MHZ	(9 << 0)
#define   GM45_GC_RENDER_CLOCK_400_MHZ	(0xb << 0)
#define   GM45_GC_RENDER_CLOCK_533_MHZ	(0xc << 0)
#define   I965_GC_RENDER_CLOCK_MASK	(0xf << 0)
#define   I965_GC_RENDER_CLOCK_267_MHZ	(2 << 0)
#define   I965_GC_RENDER_CLOCK_333_MHZ	(3 << 0)
#define   I965_GC_RENDER_CLOCK_444_MHZ	(4 << 0)
#define   I965_GC_RENDER_CLOCK_533_MHZ	(5 << 0)
#define   I945_GC_RENDER_CLOCK_MASK	(7 << 0)
#define   I945_GC_RENDER_CLOCK_166_MHZ	(0 << 0)
#define   I945_GC_RENDER_CLOCK_200_MHZ	(1 << 0)
#define   I945_GC_RENDER_CLOCK_250_MHZ	(3 << 0)
#define   I945_GC_RENDER_CLOCK_400_MHZ	(5 << 0)
#define   I915_GC_RENDER_CLOCK_MASK	(7 << 0)
#define   I915_GC_RENDER_CLOCK_166_MHZ	(0 << 0)
#define   I915_GC_RENDER_CLOCK_200_MHZ	(1 << 0)
#define   I915_GC_RENDER_CLOCK_333_MHZ	(4 << 0)
#define LBB	0xf4

/* Graphics reset regs */
#define I965_GDRST 0xc0 /* PCI config register */
#define ILK_GDSR 0x2ca4 /* MCHBAR offset */
#define  GRDOM_FULL	(0<<2)
#define  GRDOM_RENDER	(1<<2)
#define  GRDOM_MEDIA	(3<<2)
#define  GRDOM_MASK	(3<<2)
#define  GRDOM_RESET_ENABLE (1<<0)

#define GEN6_MBCUNIT_SNPCR	0x900c /* for LLC config */
#define   GEN6_MBC_SNPCR_SHIFT	21
#define   GEN6_MBC_SNPCR_MASK	(3<<21)
#define   GEN6_MBC_SNPCR_MAX	(0<<21)
#define   GEN6_MBC_SNPCR_MED	(1<<21)
#define   GEN6_MBC_SNPCR_LOW	(2<<21)
#define   GEN6_MBC_SNPCR_MIN	(3<<21) /* only 1/16th of the cache is shared */

#define GEN6_MBCTL		0x0907c
#define   GEN6_MBCTL_ENABLE_BOOT_FETCH	(1 << 4)
#define   GEN6_MBCTL_CTX_FETCH_NEEDED	(1 << 3)
#define   GEN6_MBCTL_BME_UPDATE_ENABLE	(1 << 2)
#define   GEN6_MBCTL_MAE_UPDATE_ENABLE	(1 << 1)
#define   GEN6_MBCTL_BOOT_FETCH_MECH	(1 << 0)

#define GEN6_GDRST	0x941c
#define  GEN6_GRDOM_FULL		(1 << 0)
#define  GEN6_GRDOM_RENDER		(1 << 1)
#define  GEN6_GRDOM_MEDIA		(1 << 2)
#define  GEN6_GRDOM_BLT			(1 << 3)

#define RING_PP_DIR_BASE(ring)		((ring)->mmio_base+0x228)
#define RING_PP_DIR_BASE_READ(ring)	((ring)->mmio_base+0x518)
#define RING_PP_DIR_DCLV(ring)		((ring)->mmio_base+0x220)
#define   PP_DIR_DCLV_2G		0xffffffff

#define GAM_ECOCHK			0x4090
#define   ECOCHK_SNB_BIT		(1<<10)
#define   HSW_ECOCHK_ARB_PRIO_SOL	(1<<6)
#define   ECOCHK_PPGTT_CACHE64B		(0x3<<3)
#define   ECOCHK_PPGTT_CACHE4B		(0x0<<3)
#define   ECOCHK_PPGTT_GFDT_IVB		(0x1<<4)
#define   ECOCHK_PPGTT_LLC_IVB		(0x1<<3)
#define   ECOCHK_PPGTT_UC_HSW		(0x1<<3)
#define   ECOCHK_PPGTT_WT_HSW		(0x2<<3)
#define   ECOCHK_PPGTT_WB_HSW		(0x3<<3)

#define GAC_ECO_BITS			0x14090
#define   ECOBITS_SNB_BIT		(1<<13)
#define   ECOBITS_PPGTT_CACHE64B	(3<<8)
#define   ECOBITS_PPGTT_CACHE4B		(0<<8)

#define GAB_CTL				0x24000
#define   GAB_CTL_CONT_AFTER_PAGEFAULT	(1<<8)

/* VGA stuff */

#define VGA_ST01_MDA 0x3ba
#define VGA_ST01_CGA 0x3da

#define VGA_MSR_WRITE 0x3c2
#define VGA_MSR_READ 0x3cc
#define   VGA_MSR_MEM_EN (1<<1)
#define   VGA_MSR_CGA_MODE (1<<0)

<<<<<<< HEAD
/*
 * SR01 is the only VGA register touched on non-UMS setups.
 * VLV doesn't do UMS, so the sequencer index/data registers
 * are the only VGA registers which need to include
 * display_mmio_offset.
 */
#define VGA_SR_INDEX (dev_priv->info->display_mmio_offset + 0x3c4)
#define SR01			1
#define VGA_SR_DATA (dev_priv->info->display_mmio_offset + 0x3c5)
=======
#define VGA_SR_INDEX 0x3c4
#define SR01			1
#define VGA_SR_DATA 0x3c5
>>>>>>> d0e0ac97

#define VGA_AR_INDEX 0x3c0
#define   VGA_AR_VID_EN (1<<5)
#define VGA_AR_DATA_WRITE 0x3c0
#define VGA_AR_DATA_READ 0x3c1

#define VGA_GR_INDEX 0x3ce
#define VGA_GR_DATA 0x3cf
/* GR05 */
#define   VGA_GR_MEM_READ_MODE_SHIFT 3
#define     VGA_GR_MEM_READ_MODE_PLANE 1
/* GR06 */
#define   VGA_GR_MEM_MODE_MASK 0xc
#define   VGA_GR_MEM_MODE_SHIFT 2
#define   VGA_GR_MEM_A0000_AFFFF 0
#define   VGA_GR_MEM_A0000_BFFFF 1
#define   VGA_GR_MEM_B0000_B7FFF 2
#define   VGA_GR_MEM_B0000_BFFFF 3

#define VGA_DACMASK 0x3c6
#define VGA_DACRX 0x3c7
#define VGA_DACWX 0x3c8
#define VGA_DACDATA 0x3c9

#define VGA_CR_INDEX_MDA 0x3b4
#define VGA_CR_DATA_MDA 0x3b5
#define VGA_CR_INDEX_CGA 0x3d4
#define VGA_CR_DATA_CGA 0x3d5

/*
 * Memory interface instructions used by the kernel
 */
#define MI_INSTR(opcode, flags) (((opcode) << 23) | (flags))

#define MI_NOOP			MI_INSTR(0, 0)
#define MI_USER_INTERRUPT	MI_INSTR(0x02, 0)
#define MI_WAIT_FOR_EVENT       MI_INSTR(0x03, 0)
#define   MI_WAIT_FOR_OVERLAY_FLIP	(1<<16)
#define   MI_WAIT_FOR_PLANE_B_FLIP      (1<<6)
#define   MI_WAIT_FOR_PLANE_A_FLIP      (1<<2)
#define   MI_WAIT_FOR_PLANE_A_SCANLINES (1<<1)
#define MI_FLUSH		MI_INSTR(0x04, 0)
#define   MI_READ_FLUSH		(1 << 0)
#define   MI_EXE_FLUSH		(1 << 1)
#define   MI_NO_WRITE_FLUSH	(1 << 2)
#define   MI_SCENE_COUNT	(1 << 3) /* just increment scene count */
#define   MI_END_SCENE		(1 << 4) /* flush binner and incr scene count */
#define   MI_INVALIDATE_ISP	(1 << 5) /* invalidate indirect state pointers */
#define MI_BATCH_BUFFER_END	MI_INSTR(0x0a, 0)
#define MI_SUSPEND_FLUSH	MI_INSTR(0x0b, 0)
#define   MI_SUSPEND_FLUSH_EN	(1<<0)
#define MI_REPORT_HEAD		MI_INSTR(0x07, 0)
#define MI_OVERLAY_FLIP		MI_INSTR(0x11, 0)
#define   MI_OVERLAY_CONTINUE	(0x0<<21)
#define   MI_OVERLAY_ON		(0x1<<21)
#define   MI_OVERLAY_OFF	(0x2<<21)
#define MI_LOAD_SCAN_LINES_INCL MI_INSTR(0x12, 0)
#define MI_DISPLAY_FLIP		MI_INSTR(0x14, 2)
#define MI_DISPLAY_FLIP_I915	MI_INSTR(0x14, 1)
#define   MI_DISPLAY_FLIP_PLANE(n) ((n) << 20)
/* IVB has funny definitions for which plane to flip. */
#define   MI_DISPLAY_FLIP_IVB_PLANE_A  (0 << 19)
#define   MI_DISPLAY_FLIP_IVB_PLANE_B  (1 << 19)
#define   MI_DISPLAY_FLIP_IVB_SPRITE_A (2 << 19)
#define   MI_DISPLAY_FLIP_IVB_SPRITE_B (3 << 19)
#define   MI_DISPLAY_FLIP_IVB_PLANE_C  (4 << 19)
#define   MI_DISPLAY_FLIP_IVB_SPRITE_C (5 << 19)
#define MI_ARB_ON_OFF		MI_INSTR(0x08, 0)
#define   MI_ARB_ENABLE			(1<<0)
#define   MI_ARB_DISABLE		(0<<0)

#define MI_SET_CONTEXT		MI_INSTR(0x18, 0)
#define   MI_MM_SPACE_GTT		(1<<8)
#define   MI_MM_SPACE_PHYSICAL		(0<<8)
#define   MI_SAVE_EXT_STATE_EN		(1<<3)
#define   MI_RESTORE_EXT_STATE_EN	(1<<2)
#define   MI_FORCE_RESTORE		(1<<1)
#define   MI_RESTORE_INHIBIT		(1<<0)
#define MI_STORE_DWORD_IMM	MI_INSTR(0x20, 1)
#define   MI_MEM_VIRTUAL	(1 << 22) /* 965+ only */
#define MI_STORE_DWORD_INDEX	MI_INSTR(0x21, 1)
#define   MI_STORE_DWORD_INDEX_SHIFT 2
/* Official intel docs are somewhat sloppy concerning MI_LOAD_REGISTER_IMM:
 * - Always issue a MI_NOOP _before_ the MI_LOAD_REGISTER_IMM - otherwise hw
 *   simply ignores the register load under certain conditions.
 * - One can actually load arbitrary many arbitrary registers: Simply issue x
 *   address/value pairs. Don't overdue it, though, x <= 2^4 must hold!
 */
#define MI_LOAD_REGISTER_IMM(x)	MI_INSTR(0x22, 2*x-1)
#define MI_FLUSH_DW		MI_INSTR(0x26, 1) /* for GEN6 */
#define   MI_FLUSH_DW_STORE_INDEX	(1<<21)
#define   MI_INVALIDATE_TLB		(1<<18)
#define   MI_FLUSH_DW_OP_STOREDW	(1<<14)
#define   MI_INVALIDATE_BSD		(1<<7)
#define   MI_FLUSH_DW_USE_GTT		(1<<2)
#define   MI_FLUSH_DW_USE_PPGTT		(0<<2)
#define MI_BATCH_BUFFER		MI_INSTR(0x30, 1)
#define   MI_BATCH_NON_SECURE		(1)
/* for snb/ivb/vlv this also means "batch in ppgtt" when ppgtt is enabled. */
#define   MI_BATCH_NON_SECURE_I965 	(1<<8)
#define   MI_BATCH_PPGTT_HSW		(1<<8)
#define   MI_BATCH_NON_SECURE_HSW 	(1<<13)
#define MI_BATCH_BUFFER_START	MI_INSTR(0x31, 0)
#define   MI_BATCH_GTT		    (2<<6) /* aliased with (1<<7) on gen4 */
#define MI_SEMAPHORE_MBOX	MI_INSTR(0x16, 1) /* gen6+ */
#define  MI_SEMAPHORE_GLOBAL_GTT    (1<<22)
#define  MI_SEMAPHORE_UPDATE	    (1<<21)
#define  MI_SEMAPHORE_COMPARE	    (1<<20)
#define  MI_SEMAPHORE_REGISTER	    (1<<18)
#define  MI_SEMAPHORE_SYNC_VR	    (0<<16) /* RCS  wait for VCS  (RVSYNC) */
#define  MI_SEMAPHORE_SYNC_VER	    (1<<16) /* RCS  wait for VECS (RVESYNC) */
#define  MI_SEMAPHORE_SYNC_BR	    (2<<16) /* RCS  wait for BCS  (RBSYNC) */
#define  MI_SEMAPHORE_SYNC_BV	    (0<<16) /* VCS  wait for BCS  (VBSYNC) */
#define  MI_SEMAPHORE_SYNC_VEV	    (1<<16) /* VCS  wait for VECS (VVESYNC) */
#define  MI_SEMAPHORE_SYNC_RV	    (2<<16) /* VCS  wait for RCS  (VRSYNC) */
#define  MI_SEMAPHORE_SYNC_RB	    (0<<16) /* BCS  wait for RCS  (BRSYNC) */
#define  MI_SEMAPHORE_SYNC_VEB	    (1<<16) /* BCS  wait for VECS (BVESYNC) */
#define  MI_SEMAPHORE_SYNC_VB	    (2<<16) /* BCS  wait for VCS  (BVSYNC) */
#define  MI_SEMAPHORE_SYNC_BVE	    (0<<16) /* VECS wait for BCS  (VEBSYNC) */
#define  MI_SEMAPHORE_SYNC_VVE	    (1<<16) /* VECS wait for VCS  (VEVSYNC) */
#define  MI_SEMAPHORE_SYNC_RVE	    (2<<16) /* VECS wait for RCS  (VERSYNC) */
#define  MI_SEMAPHORE_SYNC_INVALID  (3<<16)
/*
 * 3D instructions used by the kernel
 */
#define GFX_INSTR(opcode, flags) ((0x3 << 29) | ((opcode) << 24) | (flags))

#define GFX_OP_RASTER_RULES    ((0x3<<29)|(0x7<<24))
#define GFX_OP_SCISSOR         ((0x3<<29)|(0x1c<<24)|(0x10<<19))
#define   SC_UPDATE_SCISSOR       (0x1<<1)
#define   SC_ENABLE_MASK          (0x1<<0)
#define   SC_ENABLE               (0x1<<0)
#define GFX_OP_LOAD_INDIRECT   ((0x3<<29)|(0x1d<<24)|(0x7<<16))
#define GFX_OP_SCISSOR_INFO    ((0x3<<29)|(0x1d<<24)|(0x81<<16)|(0x1))
#define   SCI_YMIN_MASK      (0xffff<<16)
#define   SCI_XMIN_MASK      (0xffff<<0)
#define   SCI_YMAX_MASK      (0xffff<<16)
#define   SCI_XMAX_MASK      (0xffff<<0)
#define GFX_OP_SCISSOR_ENABLE	 ((0x3<<29)|(0x1c<<24)|(0x10<<19))
#define GFX_OP_SCISSOR_RECT	 ((0x3<<29)|(0x1d<<24)|(0x81<<16)|1)
#define GFX_OP_COLOR_FACTOR      ((0x3<<29)|(0x1d<<24)|(0x1<<16)|0x0)
#define GFX_OP_STIPPLE           ((0x3<<29)|(0x1d<<24)|(0x83<<16))
#define GFX_OP_MAP_INFO          ((0x3<<29)|(0x1d<<24)|0x4)
#define GFX_OP_DESTBUFFER_VARS   ((0x3<<29)|(0x1d<<24)|(0x85<<16)|0x0)
#define GFX_OP_DESTBUFFER_INFO	 ((0x3<<29)|(0x1d<<24)|(0x8e<<16)|1)
#define GFX_OP_DRAWRECT_INFO     ((0x3<<29)|(0x1d<<24)|(0x80<<16)|(0x3))
#define GFX_OP_DRAWRECT_INFO_I965  ((0x7900<<16)|0x2)
#define SRC_COPY_BLT_CMD                ((2<<29)|(0x43<<22)|4)
#define XY_SRC_COPY_BLT_CMD		((2<<29)|(0x53<<22)|6)
#define XY_MONO_SRC_COPY_IMM_BLT	((2<<29)|(0x71<<22)|5)
#define XY_SRC_COPY_BLT_WRITE_ALPHA	(1<<21)
#define XY_SRC_COPY_BLT_WRITE_RGB	(1<<20)
#define   BLT_DEPTH_8			(0<<24)
#define   BLT_DEPTH_16_565		(1<<24)
#define   BLT_DEPTH_16_1555		(2<<24)
#define   BLT_DEPTH_32			(3<<24)
#define   BLT_ROP_GXCOPY		(0xcc<<16)
#define XY_SRC_COPY_BLT_SRC_TILED	(1<<15) /* 965+ only */
#define XY_SRC_COPY_BLT_DST_TILED	(1<<11) /* 965+ only */
#define CMD_OP_DISPLAYBUFFER_INFO ((0x0<<29)|(0x14<<23)|2)
#define   ASYNC_FLIP                (1<<22)
#define   DISPLAY_PLANE_A           (0<<20)
#define   DISPLAY_PLANE_B           (1<<20)
#define GFX_OP_PIPE_CONTROL(len)	((0x3<<29)|(0x3<<27)|(0x2<<24)|(len-2))
#define   PIPE_CONTROL_GLOBAL_GTT_IVB			(1<<24) /* gen7+ */
#define   PIPE_CONTROL_CS_STALL				(1<<20)
#define   PIPE_CONTROL_TLB_INVALIDATE			(1<<18)
#define   PIPE_CONTROL_QW_WRITE				(1<<14)
#define   PIPE_CONTROL_DEPTH_STALL			(1<<13)
#define   PIPE_CONTROL_WRITE_FLUSH			(1<<12)
#define   PIPE_CONTROL_RENDER_TARGET_CACHE_FLUSH	(1<<12) /* gen6+ */
#define   PIPE_CONTROL_INSTRUCTION_CACHE_INVALIDATE	(1<<11) /* MBZ on Ironlake */
#define   PIPE_CONTROL_TEXTURE_CACHE_INVALIDATE		(1<<10) /* GM45+ only */
#define   PIPE_CONTROL_INDIRECT_STATE_DISABLE		(1<<9)
#define   PIPE_CONTROL_NOTIFY				(1<<8)
#define   PIPE_CONTROL_VF_CACHE_INVALIDATE		(1<<4)
#define   PIPE_CONTROL_CONST_CACHE_INVALIDATE		(1<<3)
#define   PIPE_CONTROL_STATE_CACHE_INVALIDATE		(1<<2)
#define   PIPE_CONTROL_STALL_AT_SCOREBOARD		(1<<1)
#define   PIPE_CONTROL_DEPTH_CACHE_FLUSH		(1<<0)
#define   PIPE_CONTROL_GLOBAL_GTT (1<<2) /* in addr dword */


/*
 * Reset registers
 */
#define DEBUG_RESET_I830		0x6070
#define  DEBUG_RESET_FULL		(1<<7)
#define  DEBUG_RESET_RENDER		(1<<8)
#define  DEBUG_RESET_DISPLAY		(1<<9)

/*
<<<<<<< HEAD
 * DPIO - a special bus for various display related registers to hide behind:
 *  0x800c: m1, m2, n, p1, p2, k dividers
 *  0x8014: REF and SFR select
 *  0x8014: N divider, VCO select
 *  0x801c/3c: core clock bits
 *  0x8048/68: low pass filter coefficients
 *  0x8100: fast clock controls
 *
 * DPIO is VLV only.
 */
#define DPIO_PKT			(VLV_DISPLAY_BASE + 0x2100)
#define  DPIO_RID			(0<<24)
#define  DPIO_OP_WRITE			(1<<16)
#define  DPIO_OP_READ			(0<<16)
#define  DPIO_PORTID			(0x12<<8)
#define  DPIO_BYTE			(0xf<<4)
#define  DPIO_BUSY			(1<<0) /* status only */
#define DPIO_DATA			(VLV_DISPLAY_BASE + 0x2104)
#define DPIO_REG			(VLV_DISPLAY_BASE + 0x2108)
=======
 * IOSF sideband
 */
#define VLV_IOSF_DOORBELL_REQ			(VLV_DISPLAY_BASE + 0x2100)
#define   IOSF_DEVFN_SHIFT			24
#define   IOSF_OPCODE_SHIFT			16
#define   IOSF_PORT_SHIFT			8
#define   IOSF_BYTE_ENABLES_SHIFT		4
#define   IOSF_BAR_SHIFT			1
#define   IOSF_SB_BUSY				(1<<0)
#define   IOSF_PORT_PUNIT			0x4
#define   IOSF_PORT_NC				0x11
#define   IOSF_PORT_DPIO			0x12
#define VLV_IOSF_DATA				(VLV_DISPLAY_BASE + 0x2104)
#define VLV_IOSF_ADDR				(VLV_DISPLAY_BASE + 0x2108)

#define PUNIT_OPCODE_REG_READ			6
#define PUNIT_OPCODE_REG_WRITE			7

#define PUNIT_REG_GPU_LFM			0xd3
#define PUNIT_REG_GPU_FREQ_REQ			0xd4
#define PUNIT_REG_GPU_FREQ_STS			0xd8
#define PUNIT_REG_MEDIA_TURBO_FREQ_REQ		0xdc

#define PUNIT_FUSE_BUS2				0xf6 /* bits 47:40 */
#define PUNIT_FUSE_BUS1				0xf5 /* bits 55:48 */

#define IOSF_NC_FB_GFX_FREQ_FUSE		0x1c
#define   FB_GFX_MAX_FREQ_FUSE_SHIFT		3
#define   FB_GFX_MAX_FREQ_FUSE_MASK		0x000007f8
#define   FB_GFX_FGUARANTEED_FREQ_FUSE_SHIFT	11
#define   FB_GFX_FGUARANTEED_FREQ_FUSE_MASK	0x0007f800
#define IOSF_NC_FB_GFX_FMAX_FUSE_HI		0x34
#define   FB_FMAX_VMIN_FREQ_HI_MASK		0x00000007
#define IOSF_NC_FB_GFX_FMAX_FUSE_LO		0x30
#define   FB_FMAX_VMIN_FREQ_LO_SHIFT		27
#define   FB_FMAX_VMIN_FREQ_LO_MASK		0xf8000000

/*
 * DPIO - a special bus for various display related registers to hide behind
 *
 * DPIO is VLV only.
 *
 * Note: digital port B is DDI0, digital pot C is DDI1
 */
#define DPIO_DEVFN			0
#define DPIO_OPCODE_REG_WRITE		1
#define DPIO_OPCODE_REG_READ		0

>>>>>>> d0e0ac97
#define DPIO_CTL			(VLV_DISPLAY_BASE + 0x2110)
#define  DPIO_MODSEL1			(1<<3) /* if ref clk b == 27 */
#define  DPIO_MODSEL0			(1<<2) /* if ref clk a == 27 */
#define  DPIO_SFR_BYPASS		(1<<1)
#define  DPIO_RESET			(1<<0)

#define _DPIO_TX3_SWING_CTL4_A		0x690
#define _DPIO_TX3_SWING_CTL4_B		0x2a90
#define DPIO_TX3_SWING_CTL4(pipe) _PIPE(pipe, _DPIO_TX_SWING_CTL4_A, \
					_DPIO_TX3_SWING_CTL4_B)

/*
 * Per pipe/PLL DPIO regs
 */
#define _DPIO_DIV_A			0x800c
#define   DPIO_POST_DIV_SHIFT		(28) /* 3 bits */
#define   DPIO_POST_DIV_DAC		0
#define   DPIO_POST_DIV_HDMIDP		1 /* DAC 225-400M rate */
#define   DPIO_POST_DIV_LVDS1		2
#define   DPIO_POST_DIV_LVDS2		3
#define   DPIO_K_SHIFT			(24) /* 4 bits */
#define   DPIO_P1_SHIFT			(21) /* 3 bits */
#define   DPIO_P2_SHIFT			(16) /* 5 bits */
#define   DPIO_N_SHIFT			(12) /* 4 bits */
#define   DPIO_ENABLE_CALIBRATION	(1<<11)
#define   DPIO_M1DIV_SHIFT		(8) /* 3 bits */
#define   DPIO_M2DIV_MASK		0xff
#define _DPIO_DIV_B			0x802c
#define DPIO_DIV(pipe) _PIPE(pipe, _DPIO_DIV_A, _DPIO_DIV_B)

#define _DPIO_REFSFR_A			0x8014
#define   DPIO_REFSEL_OVERRIDE		27
#define   DPIO_PLL_MODESEL_SHIFT	24 /* 3 bits */
#define   DPIO_BIAS_CURRENT_CTL_SHIFT	21 /* 3 bits, always 0x7 */
#define   DPIO_PLL_REFCLK_SEL_SHIFT	16 /* 2 bits */
#define   DPIO_PLL_REFCLK_SEL_MASK	3
#define   DPIO_DRIVER_CTL_SHIFT		12 /* always set to 0x8 */
#define   DPIO_CLK_BIAS_CTL_SHIFT	8 /* always set to 0x5 */
#define _DPIO_REFSFR_B			0x8034
#define DPIO_REFSFR(pipe) _PIPE(pipe, _DPIO_REFSFR_A, _DPIO_REFSFR_B)

#define _DPIO_CORE_CLK_A		0x801c
#define _DPIO_CORE_CLK_B		0x803c
#define DPIO_CORE_CLK(pipe) _PIPE(pipe, _DPIO_CORE_CLK_A, _DPIO_CORE_CLK_B)

#define _DPIO_IREF_CTL_A		0x8040
#define _DPIO_IREF_CTL_B		0x8060
#define DPIO_IREF_CTL(pipe) _PIPE(pipe, _DPIO_IREF_CTL_A, _DPIO_IREF_CTL_B)

#define DPIO_IREF_BCAST			0xc044
#define _DPIO_IREF_A			0x8044
#define _DPIO_IREF_B			0x8064
#define DPIO_IREF(pipe) _PIPE(pipe, _DPIO_IREF_A, _DPIO_IREF_B)

#define _DPIO_PLL_CML_A			0x804c
#define _DPIO_PLL_CML_B			0x806c
#define DPIO_PLL_CML(pipe) _PIPE(pipe, _DPIO_PLL_CML_A, _DPIO_PLL_CML_B)

#define _DPIO_LPF_COEFF_A		0x8048
#define _DPIO_LPF_COEFF_B		0x8068
#define DPIO_LPF_COEFF(pipe) _PIPE(pipe, _DPIO_LPF_COEFF_A, _DPIO_LPF_COEFF_B)

#define DPIO_CALIBRATION		0x80ac

#define DPIO_FASTCLK_DISABLE		0x8100

/*
 * Per DDI channel DPIO regs
 */

#define _DPIO_PCS_TX_0			0x8200
#define _DPIO_PCS_TX_1			0x8400
#define   DPIO_PCS_TX_LANE2_RESET	(1<<16)
#define   DPIO_PCS_TX_LANE1_RESET	(1<<7)
#define DPIO_PCS_TX(port) _PORT(port, _DPIO_PCS_TX_0, _DPIO_PCS_TX_1)

#define _DPIO_PCS_CLK_0			0x8204
#define _DPIO_PCS_CLK_1			0x8404
#define   DPIO_PCS_CLK_CRI_RXEB_EIOS_EN	(1<<22)
#define   DPIO_PCS_CLK_CRI_RXDIGFILTSG_EN (1<<21)
#define   DPIO_PCS_CLK_DATAWIDTH_SHIFT	(6)
#define   DPIO_PCS_CLK_SOFT_RESET	(1<<5)
#define DPIO_PCS_CLK(port) _PORT(port, _DPIO_PCS_CLK_0, _DPIO_PCS_CLK_1)

#define _DPIO_PCS_CTL_OVR1_A		0x8224
#define _DPIO_PCS_CTL_OVR1_B		0x8424
#define DPIO_PCS_CTL_OVER1(port) _PORT(port, _DPIO_PCS_CTL_OVR1_A, \
				       _DPIO_PCS_CTL_OVR1_B)

#define _DPIO_PCS_STAGGER0_A		0x822c
#define _DPIO_PCS_STAGGER0_B		0x842c
#define DPIO_PCS_STAGGER0(port) _PORT(port, _DPIO_PCS_STAGGER0_A, \
				      _DPIO_PCS_STAGGER0_B)

#define _DPIO_PCS_STAGGER1_A		0x8230
#define _DPIO_PCS_STAGGER1_B		0x8430
#define DPIO_PCS_STAGGER1(port) _PORT(port, _DPIO_PCS_STAGGER1_A, \
				      _DPIO_PCS_STAGGER1_B)

#define _DPIO_PCS_CLOCKBUF0_A		0x8238
#define _DPIO_PCS_CLOCKBUF0_B		0x8438
#define DPIO_PCS_CLOCKBUF0(port) _PORT(port, _DPIO_PCS_CLOCKBUF0_A, \
				       _DPIO_PCS_CLOCKBUF0_B)

#define _DPIO_PCS_CLOCKBUF8_A		0x825c
#define _DPIO_PCS_CLOCKBUF8_B		0x845c
#define DPIO_PCS_CLOCKBUF8(port) _PORT(port, _DPIO_PCS_CLOCKBUF8_A, \
				       _DPIO_PCS_CLOCKBUF8_B)

#define _DPIO_TX_SWING_CTL2_A		0x8288
#define _DPIO_TX_SWING_CTL2_B		0x8488
#define DPIO_TX_SWING_CTL2(port) _PORT(port, _DPIO_TX_SWING_CTL2_A, \
				       _DPIO_TX_SWING_CTL2_B)

#define _DPIO_TX_SWING_CTL3_A		0x828c
#define _DPIO_TX_SWING_CTL3_B		0x848c
#define DPIO_TX_SWING_CTL3(port) _PORT(port, _DPIO_TX_SWING_CTL3_A, \
				       _DPIO_TX_SWING_CTL3_B)

#define _DPIO_TX_SWING_CTL4_A		0x8290
#define _DPIO_TX_SWING_CTL4_B		0x8490
#define DPIO_TX_SWING_CTL4(port) _PORT(port, _DPIO_TX_SWING_CTL4_A, \
				       _DPIO_TX_SWING_CTL4_B)

#define _DPIO_TX_OCALINIT_0		0x8294
#define _DPIO_TX_OCALINIT_1		0x8494
#define   DPIO_TX_OCALINIT_EN		(1<<31)
#define DPIO_TX_OCALINIT(port) _PORT(port, _DPIO_TX_OCALINIT_0, \
				     _DPIO_TX_OCALINIT_1)

#define _DPIO_TX_CTL_0			0x82ac
#define _DPIO_TX_CTL_1			0x84ac
#define DPIO_TX_CTL(port) _PORT(port, _DPIO_TX_CTL_0, _DPIO_TX_CTL_1)

#define _DPIO_TX_LANE_0			0x82b8
#define _DPIO_TX_LANE_1			0x84b8
#define DPIO_TX_LANE(port) _PORT(port, _DPIO_TX_LANE_0, _DPIO_TX_LANE_1)

#define _DPIO_DATA_CHANNEL1		0x8220
#define _DPIO_DATA_CHANNEL2		0x8420
#define DPIO_DATA_CHANNEL(port) _PORT(port, _DPIO_DATA_CHANNEL1, _DPIO_DATA_CHANNEL2)

#define _DPIO_PORT0_PCS0		0x0220
#define _DPIO_PORT0_PCS1		0x0420
#define _DPIO_PORT1_PCS2		0x2620
#define _DPIO_PORT1_PCS3		0x2820
#define DPIO_DATA_LANE_A(port) _PORT(port, _DPIO_PORT0_PCS0, _DPIO_PORT1_PCS2)
#define DPIO_DATA_LANE_B(port) _PORT(port, _DPIO_PORT0_PCS1, _DPIO_PORT1_PCS3)
#define DPIO_DATA_CHANNEL1              0x8220
#define DPIO_DATA_CHANNEL2              0x8420

/*
 * Fence registers
 */
#define FENCE_REG_830_0			0x2000
#define FENCE_REG_945_8			0x3000
#define   I830_FENCE_START_MASK		0x07f80000
#define   I830_FENCE_TILING_Y_SHIFT	12
#define   I830_FENCE_SIZE_BITS(size)	((ffs((size) >> 19) - 1) << 8)
#define   I830_FENCE_PITCH_SHIFT	4
#define   I830_FENCE_REG_VALID		(1<<0)
#define   I915_FENCE_MAX_PITCH_VAL	4
#define   I830_FENCE_MAX_PITCH_VAL	6
#define   I830_FENCE_MAX_SIZE_VAL	(1<<8)

#define   I915_FENCE_START_MASK		0x0ff00000
#define   I915_FENCE_SIZE_BITS(size)	((ffs((size) >> 20) - 1) << 8)

#define FENCE_REG_965_0			0x03000
#define   I965_FENCE_PITCH_SHIFT	2
#define   I965_FENCE_TILING_Y_SHIFT	1
#define   I965_FENCE_REG_VALID		(1<<0)
#define   I965_FENCE_MAX_PITCH_VAL	0x0400

#define FENCE_REG_SANDYBRIDGE_0		0x100000
#define   SANDYBRIDGE_FENCE_PITCH_SHIFT	32
#define   GEN7_FENCE_MAX_PITCH_VAL	0x0800

/* control register for cpu gtt access */
#define TILECTL				0x101000
#define   TILECTL_SWZCTL			(1 << 0)
#define   TILECTL_TLB_PREFETCH_DIS	(1 << 2)
#define   TILECTL_BACKSNOOP_DIS		(1 << 3)

/*
 * Instruction and interrupt control regs
 */
#define PGTBL_ER	0x02024
#define RENDER_RING_BASE	0x02000
#define BSD_RING_BASE		0x04000
#define GEN6_BSD_RING_BASE	0x12000
#define VEBOX_RING_BASE		0x1a000
#define BLT_RING_BASE		0x22000
#define RING_TAIL(base)		((base)+0x30)
#define RING_HEAD(base)		((base)+0x34)
#define RING_START(base)	((base)+0x38)
#define RING_CTL(base)		((base)+0x3c)
#define RING_SYNC_0(base)	((base)+0x40)
#define RING_SYNC_1(base)	((base)+0x44)
#define RING_SYNC_2(base)	((base)+0x48)
#define GEN6_RVSYNC	(RING_SYNC_0(RENDER_RING_BASE))
#define GEN6_RBSYNC	(RING_SYNC_1(RENDER_RING_BASE))
#define GEN6_RVESYNC	(RING_SYNC_2(RENDER_RING_BASE))
#define GEN6_VBSYNC	(RING_SYNC_0(GEN6_BSD_RING_BASE))
#define GEN6_VRSYNC	(RING_SYNC_1(GEN6_BSD_RING_BASE))
#define GEN6_VVESYNC	(RING_SYNC_2(GEN6_BSD_RING_BASE))
#define GEN6_BRSYNC	(RING_SYNC_0(BLT_RING_BASE))
#define GEN6_BVSYNC	(RING_SYNC_1(BLT_RING_BASE))
#define GEN6_BVESYNC	(RING_SYNC_2(BLT_RING_BASE))
#define GEN6_VEBSYNC	(RING_SYNC_0(VEBOX_RING_BASE))
#define GEN6_VERSYNC	(RING_SYNC_1(VEBOX_RING_BASE))
#define GEN6_VEVSYNC	(RING_SYNC_2(VEBOX_RING_BASE))
#define GEN6_NOSYNC 0
#define RING_MAX_IDLE(base)	((base)+0x54)
#define RING_HWS_PGA(base)	((base)+0x80)
#define RING_HWS_PGA_GEN6(base)	((base)+0x2080)
#define ARB_MODE		0x04030
#define   ARB_MODE_SWIZZLE_SNB	(1<<4)
#define   ARB_MODE_SWIZZLE_IVB	(1<<5)
#define RENDER_HWS_PGA_GEN7	(0x04080)
#define RING_FAULT_REG(ring)	(0x4094 + 0x100*(ring)->id)
#define DONE_REG		0x40b0
#define BSD_HWS_PGA_GEN7	(0x04180)
#define BLT_HWS_PGA_GEN7	(0x04280)
#define VEBOX_HWS_PGA_GEN7	(0x04380)
#define RING_ACTHD(base)	((base)+0x74)
#define RING_NOPID(base)	((base)+0x94)
#define RING_IMR(base)		((base)+0xa8)
#define RING_TIMESTAMP(base)	((base)+0x358)
#define   TAIL_ADDR		0x001FFFF8
#define   HEAD_WRAP_COUNT	0xFFE00000
#define   HEAD_WRAP_ONE		0x00200000
#define   HEAD_ADDR		0x001FFFFC
#define   RING_NR_PAGES		0x001FF000
#define   RING_REPORT_MASK	0x00000006
#define   RING_REPORT_64K	0x00000002
#define   RING_REPORT_128K	0x00000004
#define   RING_NO_REPORT	0x00000000
#define   RING_VALID_MASK	0x00000001
#define   RING_VALID		0x00000001
#define   RING_INVALID		0x00000000
#define   RING_WAIT_I8XX	(1<<0) /* gen2, PRBx_HEAD */
#define   RING_WAIT		(1<<11) /* gen3+, PRBx_CTL */
#define   RING_WAIT_SEMAPHORE	(1<<10) /* gen6+ */
#if 0
#define PRB0_TAIL	0x02030
#define PRB0_HEAD	0x02034
#define PRB0_START	0x02038
#define PRB0_CTL	0x0203c
#define PRB1_TAIL	0x02040 /* 915+ only */
#define PRB1_HEAD	0x02044 /* 915+ only */
#define PRB1_START	0x02048 /* 915+ only */
#define PRB1_CTL	0x0204c /* 915+ only */
#endif
#define IPEIR_I965	0x02064
#define IPEHR_I965	0x02068
#define INSTDONE_I965	0x0206c
#define GEN7_INSTDONE_1		0x0206c
#define GEN7_SC_INSTDONE	0x07100
#define GEN7_SAMPLER_INSTDONE	0x0e160
#define GEN7_ROW_INSTDONE	0x0e164
#define I915_NUM_INSTDONE_REG	4
#define RING_IPEIR(base)	((base)+0x64)
#define RING_IPEHR(base)	((base)+0x68)
#define RING_INSTDONE(base)	((base)+0x6c)
#define RING_INSTPS(base)	((base)+0x70)
#define RING_DMA_FADD(base)	((base)+0x78)
#define RING_INSTPM(base)	((base)+0xc0)
#define INSTPS		0x02070 /* 965+ only */
#define INSTDONE1	0x0207c /* 965+ only */
#define ACTHD_I965	0x02074
#define HWS_PGA		0x02080
#define HWS_ADDRESS_MASK	0xfffff000
#define HWS_START_ADDRESS_SHIFT	4
#define PWRCTXA		0x2088 /* 965GM+ only */
#define   PWRCTX_EN	(1<<0)
#define IPEIR		0x02088
#define IPEHR		0x0208c
#define INSTDONE	0x02090
#define NOPID		0x02094
#define HWSTAM		0x02098
#define DMA_FADD_I8XX	0x020d0

#define ERROR_GEN6	0x040a0
#define GEN7_ERR_INT	0x44040
#define   ERR_INT_POISON		(1<<31)
#define   ERR_INT_MMIO_UNCLAIMED	(1<<13)
#define   ERR_INT_FIFO_UNDERRUN_C	(1<<6)
#define   ERR_INT_FIFO_UNDERRUN_B	(1<<3)
#define   ERR_INT_FIFO_UNDERRUN_A	(1<<0)

#define FPGA_DBG		0x42300
#define   FPGA_DBG_RM_NOCLAIM	(1<<31)

#define DERRMR		0x44050

#define FPGA_DBG		0x42300
#define   FPGA_DBG_RM_NOCLAIM	(1<<31)

#define DERRMR		0x44050

/* GM45+ chicken bits -- debug workaround bits that may be required
 * for various sorts of correct behavior.  The top 16 bits of each are
 * the enables for writing to the corresponding low bit.
 */
#define _3D_CHICKEN	0x02084
#define  _3D_CHICKEN_HIZ_PLANE_DISABLE_MSAA_4X_SNB	(1 << 10)
#define _3D_CHICKEN2	0x0208c
/* Disables pipelining of read flushes past the SF-WIZ interface.
 * Required on all Ironlake steppings according to the B-Spec, but the
 * particular danger of not doing so is not specified.
 */
# define _3D_CHICKEN2_WM_READ_PIPELINED			(1 << 14)
#define _3D_CHICKEN3	0x02090
#define  _3D_CHICKEN_SF_DISABLE_OBJEND_CULL		(1 << 10)
#define  _3D_CHICKEN3_SF_DISABLE_FASTCLIP_CULL		(1 << 5)

#define MI_MODE		0x0209c
# define VS_TIMER_DISPATCH				(1 << 6)
# define MI_FLUSH_ENABLE				(1 << 12)
# define ASYNC_FLIP_PERF_DISABLE			(1 << 14)

#define GEN6_GT_MODE	0x20d0
#define   GEN6_GT_MODE_HI				(1 << 9)
#define   GEN6_TD_FOUR_ROW_DISPATCH_DISABLE		(1 << 5)

#define GFX_MODE	0x02520
#define GFX_MODE_GEN7	0x0229c
#define RING_MODE_GEN7(ring)	((ring)->mmio_base+0x29c)
#define   GFX_RUN_LIST_ENABLE		(1<<15)
#define   GFX_TLB_INVALIDATE_ALWAYS	(1<<13)
#define   GFX_SURFACE_FAULT_ENABLE	(1<<12)
#define   GFX_REPLAY_MODE		(1<<11)
#define   GFX_PSMI_GRANULARITY		(1<<10)
#define   GFX_PPGTT_ENABLE		(1<<9)

#define VLV_DISPLAY_BASE 0x180000

#define SCPD0		0x0209c /* 915+ only */
#define IER		0x020a0
#define IIR		0x020a4
#define IMR		0x020a8
#define ISR		0x020ac
#define VLV_GUNIT_CLOCK_GATE	(VLV_DISPLAY_BASE + 0x2060)
#define   GCFG_DIS		(1<<8)
#define VLV_IIR_RW	(VLV_DISPLAY_BASE + 0x2084)
#define VLV_IER		(VLV_DISPLAY_BASE + 0x20a0)
#define VLV_IIR		(VLV_DISPLAY_BASE + 0x20a4)
#define VLV_IMR		(VLV_DISPLAY_BASE + 0x20a8)
#define VLV_ISR		(VLV_DISPLAY_BASE + 0x20ac)
<<<<<<< HEAD
#define   I915_PIPE_CONTROL_NOTIFY_INTERRUPT		(1<<18)
#define   I915_DISPLAY_PORT_INTERRUPT			(1<<17)
#define   I915_RENDER_COMMAND_PARSER_ERROR_INTERRUPT	(1<<15)
#define   I915_GMCH_THERMAL_SENSOR_EVENT_INTERRUPT	(1<<14) /* p-state */
#define   I915_HWB_OOM_INTERRUPT			(1<<13)
#define   I915_SYNC_STATUS_INTERRUPT			(1<<12)
#define   I915_DISPLAY_PLANE_A_FLIP_PENDING_INTERRUPT	(1<<11)
#define   I915_DISPLAY_PLANE_B_FLIP_PENDING_INTERRUPT	(1<<10)
#define   I915_OVERLAY_PLANE_FLIP_PENDING_INTERRUPT	(1<<9)
#define   I915_DISPLAY_PLANE_C_FLIP_PENDING_INTERRUPT	(1<<8)
#define   I915_DISPLAY_PIPE_A_VBLANK_INTERRUPT		(1<<7)
#define   I915_DISPLAY_PIPE_A_EVENT_INTERRUPT		(1<<6)
#define   I915_DISPLAY_PIPE_B_VBLANK_INTERRUPT		(1<<5)
#define   I915_DISPLAY_PIPE_B_EVENT_INTERRUPT		(1<<4)
#define   I915_DEBUG_INTERRUPT				(1<<2)
#define   I915_USER_INTERRUPT				(1<<1)
#define   I915_ASLE_INTERRUPT				(1<<0)
#define   I915_BSD_USER_INTERRUPT                      (1<<25)
=======
#define VLV_PCBR	(VLV_DISPLAY_BASE + 0x2120)
>>>>>>> d0e0ac97
#define   DISPLAY_PLANE_FLIP_PENDING(plane) (1<<(11-(plane))) /* A and B only */
#define EIR		0x020b0
#define EMR		0x020b4
#define ESR		0x020b8
#define   GM45_ERROR_PAGE_TABLE				(1<<5)
#define   GM45_ERROR_MEM_PRIV				(1<<4)
#define   I915_ERROR_PAGE_TABLE				(1<<4)
#define   GM45_ERROR_CP_PRIV				(1<<3)
#define   I915_ERROR_MEMORY_REFRESH			(1<<1)
#define   I915_ERROR_INSTRUCTION			(1<<0)
#define INSTPM	        0x020c0
#define   INSTPM_SELF_EN (1<<12) /* 915GM only */
#define   INSTPM_AGPBUSY_DIS (1<<11) /* gen3: when disabled, pending interrupts
					will not assert AGPBUSY# and will only
					be delivered when out of C3. */
#define   INSTPM_FORCE_ORDERING				(1<<7) /* GEN6+ */
#define ACTHD	        0x020c8
#define FW_BLC		0x020d8
#define FW_BLC2		0x020dc
#define FW_BLC_SELF	0x020e0 /* 915+ only */
#define   FW_BLC_SELF_EN_MASK      (1<<31)
#define   FW_BLC_SELF_FIFO_MASK    (1<<16) /* 945 only */
#define   FW_BLC_SELF_EN           (1<<15) /* 945 only */
#define MM_BURST_LENGTH     0x00700000
#define MM_FIFO_WATERMARK   0x0001F000
#define LM_BURST_LENGTH     0x00000700
#define LM_FIFO_WATERMARK   0x0000001F
#define MI_ARB_STATE	0x020e4 /* 915+ only */

/* Make render/texture TLB fetches lower priorty than associated data
 *   fetches. This is not turned on by default
 */
#define   MI_ARB_RENDER_TLB_LOW_PRIORITY	(1 << 15)

/* Isoch request wait on GTT enable (Display A/B/C streams).
 * Make isoch requests stall on the TLB update. May cause
 * display underruns (test mode only)
 */
#define   MI_ARB_ISOCH_WAIT_GTT			(1 << 14)

/* Block grant count for isoch requests when block count is
 * set to a finite value.
 */
#define   MI_ARB_BLOCK_GRANT_MASK		(3 << 12)
#define   MI_ARB_BLOCK_GRANT_8			(0 << 12)	/* for 3 display planes */
#define   MI_ARB_BLOCK_GRANT_4			(1 << 12)	/* for 2 display planes */
#define   MI_ARB_BLOCK_GRANT_2			(2 << 12)	/* for 1 display plane */
#define   MI_ARB_BLOCK_GRANT_0			(3 << 12)	/* don't use */

/* Enable render writes to complete in C2/C3/C4 power states.
 * If this isn't enabled, render writes are prevented in low
 * power states. That seems bad to me.
 */
#define   MI_ARB_C3_LP_WRITE_ENABLE		(1 << 11)

/* This acknowledges an async flip immediately instead
 * of waiting for 2TLB fetches.
 */
#define   MI_ARB_ASYNC_FLIP_ACK_IMMEDIATE	(1 << 10)

/* Enables non-sequential data reads through arbiter
 */
#define   MI_ARB_DUAL_DATA_PHASE_DISABLE	(1 << 9)

/* Disable FSB snooping of cacheable write cycles from binner/render
 * command stream
 */
#define   MI_ARB_CACHE_SNOOP_DISABLE		(1 << 8)

/* Arbiter time slice for non-isoch streams */
#define   MI_ARB_TIME_SLICE_MASK		(7 << 5)
#define   MI_ARB_TIME_SLICE_1			(0 << 5)
#define   MI_ARB_TIME_SLICE_2			(1 << 5)
#define   MI_ARB_TIME_SLICE_4			(2 << 5)
#define   MI_ARB_TIME_SLICE_6			(3 << 5)
#define   MI_ARB_TIME_SLICE_8			(4 << 5)
#define   MI_ARB_TIME_SLICE_10			(5 << 5)
#define   MI_ARB_TIME_SLICE_14			(6 << 5)
#define   MI_ARB_TIME_SLICE_16			(7 << 5)

/* Low priority grace period page size */
#define   MI_ARB_LOW_PRIORITY_GRACE_4KB		(0 << 4)	/* default */
#define   MI_ARB_LOW_PRIORITY_GRACE_8KB		(1 << 4)

/* Disable display A/B trickle feed */
#define   MI_ARB_DISPLAY_TRICKLE_FEED_DISABLE	(1 << 2)

/* Set display plane priority */
#define   MI_ARB_DISPLAY_PRIORITY_A_B		(0 << 0)	/* display A > display B */
#define   MI_ARB_DISPLAY_PRIORITY_B_A		(1 << 0)	/* display B > display A */

#define CACHE_MODE_0	0x02120 /* 915+ only */
#define   CM0_PIPELINED_RENDER_FLUSH_DISABLE (1<<8)
#define   CM0_IZ_OPT_DISABLE      (1<<6)
#define   CM0_ZR_OPT_DISABLE      (1<<5)
#define	  CM0_STC_EVICT_DISABLE_LRA_SNB	(1<<5)
#define   CM0_DEPTH_EVICT_DISABLE (1<<4)
#define   CM0_COLOR_EVICT_DISABLE (1<<3)
#define   CM0_DEPTH_WRITE_DISABLE (1<<1)
#define   CM0_RC_OP_FLUSH_DISABLE (1<<0)
#define BB_ADDR		0x02140 /* 8 bytes */
#define GFX_FLSH_CNTL	0x02170 /* 915+ only */
#define GFX_FLSH_CNTL_GEN6	0x101008
#define   GFX_FLSH_CNTL_EN	(1<<0)
#define ECOSKPD		0x021d0
#define   ECO_GATING_CX_ONLY	(1<<3)
#define   ECO_FLIP_DONE		(1<<0)

#define CACHE_MODE_1		0x7004 /* IVB+ */
#define   PIXEL_SUBSPAN_COLLECT_OPT_DISABLE (1<<6)

#define GEN6_BLITTER_ECOSKPD	0x221d0
#define   GEN6_BLITTER_LOCK_SHIFT			16
#define   GEN6_BLITTER_FBC_NOTIFY			(1<<3)

#define GEN6_BSD_SLEEP_PSMI_CONTROL	0x12050
#define   GEN6_BSD_SLEEP_MSG_DISABLE	(1 << 0)
#define   GEN6_BSD_SLEEP_FLUSH_DISABLE	(1 << 2)
#define   GEN6_BSD_SLEEP_INDICATOR	(1 << 3)
#define   GEN6_BSD_GO_INDICATOR		(1 << 4)

/* On modern GEN architectures interrupt control consists of two sets
 * of registers. The first set pertains to the ring generating the
 * interrupt. The second control is for the functional block generating the
 * interrupt. These are PM, GT, DE, etc.
 *
 * Luckily *knocks on wood* all the ring interrupt bits match up with the
 * GT interrupt bits, so we don't need to duplicate the defines.
 *
 * These defines should cover us well from SNB->HSW with minor exceptions
 * it can also work on ILK.
 */
#define GT_BLT_FLUSHDW_NOTIFY_INTERRUPT		(1 << 26)
#define GT_BLT_CS_ERROR_INTERRUPT		(1 << 25)
#define GT_BLT_USER_INTERRUPT			(1 << 22)
#define GT_BSD_CS_ERROR_INTERRUPT		(1 << 15)
#define GT_BSD_USER_INTERRUPT			(1 << 12)
#define GT_RENDER_L3_PARITY_ERROR_INTERRUPT	(1 <<  5) /* !snb */
#define GT_RENDER_PIPECTL_NOTIFY_INTERRUPT	(1 <<  4)
#define GT_RENDER_CS_MASTER_ERROR_INTERRUPT	(1 <<  3)
#define GT_RENDER_SYNC_STATUS_INTERRUPT		(1 <<  2)
#define GT_RENDER_DEBUG_INTERRUPT		(1 <<  1)
#define GT_RENDER_USER_INTERRUPT		(1 <<  0)

#define PM_VEBOX_CS_ERROR_INTERRUPT		(1 << 12) /* hsw+ */
#define PM_VEBOX_USER_INTERRUPT			(1 << 10) /* hsw+ */

/* These are all the "old" interrupts */
#define ILK_BSD_USER_INTERRUPT				(1<<5)
#define I915_PIPE_CONTROL_NOTIFY_INTERRUPT		(1<<18)
#define I915_DISPLAY_PORT_INTERRUPT			(1<<17)
#define I915_RENDER_COMMAND_PARSER_ERROR_INTERRUPT	(1<<15)
#define I915_GMCH_THERMAL_SENSOR_EVENT_INTERRUPT	(1<<14) /* p-state */
#define I915_HWB_OOM_INTERRUPT				(1<<13)
#define I915_SYNC_STATUS_INTERRUPT			(1<<12)
#define I915_DISPLAY_PLANE_A_FLIP_PENDING_INTERRUPT	(1<<11)
#define I915_DISPLAY_PLANE_B_FLIP_PENDING_INTERRUPT	(1<<10)
#define I915_OVERLAY_PLANE_FLIP_PENDING_INTERRUPT	(1<<9)
#define I915_DISPLAY_PLANE_C_FLIP_PENDING_INTERRUPT	(1<<8)
#define I915_DISPLAY_PIPE_A_VBLANK_INTERRUPT		(1<<7)
#define I915_DISPLAY_PIPE_A_EVENT_INTERRUPT		(1<<6)
#define I915_DISPLAY_PIPE_B_VBLANK_INTERRUPT		(1<<5)
#define I915_DISPLAY_PIPE_B_EVENT_INTERRUPT		(1<<4)
#define I915_DEBUG_INTERRUPT				(1<<2)
#define I915_USER_INTERRUPT				(1<<1)
#define I915_ASLE_INTERRUPT				(1<<0)
#define I915_BSD_USER_INTERRUPT				(1 << 25)

#define GEN6_BSD_RNCID			0x12198

#define GEN7_FF_THREAD_MODE		0x20a0
#define   GEN7_FF_SCHED_MASK		0x0077070
#define   GEN7_FF_TS_SCHED_HS1		(0x5<<16)
#define   GEN7_FF_TS_SCHED_HS0		(0x3<<16)
#define   GEN7_FF_TS_SCHED_LOAD_BALANCE	(0x1<<16)
#define   GEN7_FF_TS_SCHED_HW		(0x0<<16) /* Default */
#define   GEN7_FF_VS_REF_CNT_FFME	(1 << 15)
#define   GEN7_FF_VS_SCHED_HS1		(0x5<<12)
#define   GEN7_FF_VS_SCHED_HS0		(0x3<<12)
#define   GEN7_FF_VS_SCHED_LOAD_BALANCE	(0x1<<12) /* Default */
#define   GEN7_FF_VS_SCHED_HW		(0x0<<12)
#define   GEN7_FF_DS_SCHED_HS1		(0x5<<4)
#define   GEN7_FF_DS_SCHED_HS0		(0x3<<4)
#define   GEN7_FF_DS_SCHED_LOAD_BALANCE	(0x1<<4)  /* Default */
#define   GEN7_FF_DS_SCHED_HW		(0x0<<4)

/*
 * Framebuffer compression (915+ only)
 */

#define FBC_CFB_BASE		0x03200 /* 4k page aligned */
#define FBC_LL_BASE		0x03204 /* 4k page aligned */
#define FBC_CONTROL		0x03208
#define   FBC_CTL_EN		(1<<31)
#define   FBC_CTL_PERIODIC	(1<<30)
#define   FBC_CTL_INTERVAL_SHIFT (16)
#define   FBC_CTL_UNCOMPRESSIBLE (1<<14)
#define   FBC_CTL_C3_IDLE	(1<<13)
#define   FBC_CTL_STRIDE_SHIFT	(5)
#define   FBC_CTL_FENCENO	(1<<0)
#define FBC_COMMAND		0x0320c
#define   FBC_CMD_COMPRESS	(1<<0)
#define FBC_STATUS		0x03210
#define   FBC_STAT_COMPRESSING	(1<<31)
#define   FBC_STAT_COMPRESSED	(1<<30)
#define   FBC_STAT_MODIFIED	(1<<29)
#define   FBC_STAT_CURRENT_LINE	(1<<0)
#define FBC_CONTROL2		0x03214
#define   FBC_CTL_FENCE_DBL	(0<<4)
#define   FBC_CTL_IDLE_IMM	(0<<2)
#define   FBC_CTL_IDLE_FULL	(1<<2)
#define   FBC_CTL_IDLE_LINE	(2<<2)
#define   FBC_CTL_IDLE_DEBUG	(3<<2)
#define   FBC_CTL_CPU_FENCE	(1<<1)
#define   FBC_CTL_PLANEA	(0<<0)
#define   FBC_CTL_PLANEB	(1<<0)
#define FBC_FENCE_OFF		0x0321b
#define FBC_TAG			0x03300

#define FBC_LL_SIZE		(1536)

/* Framebuffer compression for GM45+ */
#define DPFC_CB_BASE		0x3200
#define DPFC_CONTROL		0x3208
#define   DPFC_CTL_EN		(1<<31)
#define   DPFC_CTL_PLANEA	(0<<30)
#define   DPFC_CTL_PLANEB	(1<<30)
#define   IVB_DPFC_CTL_PLANE_SHIFT	(29)
#define   DPFC_CTL_FENCE_EN	(1<<29)
#define   IVB_DPFC_CTL_FENCE_EN	(1<<28)
#define   DPFC_CTL_PERSISTENT_MODE	(1<<25)
#define   DPFC_SR_EN		(1<<10)
#define   DPFC_CTL_LIMIT_1X	(0<<6)
#define   DPFC_CTL_LIMIT_2X	(1<<6)
#define   DPFC_CTL_LIMIT_4X	(2<<6)
#define DPFC_RECOMP_CTL		0x320c
#define   DPFC_RECOMP_STALL_EN	(1<<27)
#define   DPFC_RECOMP_STALL_WM_SHIFT (16)
#define   DPFC_RECOMP_STALL_WM_MASK (0x07ff0000)
#define   DPFC_RECOMP_TIMER_COUNT_SHIFT (0)
#define   DPFC_RECOMP_TIMER_COUNT_MASK (0x0000003f)
#define DPFC_STATUS		0x3210
#define   DPFC_INVAL_SEG_SHIFT  (16)
#define   DPFC_INVAL_SEG_MASK	(0x07ff0000)
#define   DPFC_COMP_SEG_SHIFT	(0)
#define   DPFC_COMP_SEG_MASK	(0x000003ff)
#define DPFC_STATUS2		0x3214
#define DPFC_FENCE_YOFF		0x3218
#define DPFC_CHICKEN		0x3224
#define   DPFC_HT_MODIFY	(1<<31)

/* Framebuffer compression for Ironlake */
#define ILK_DPFC_CB_BASE	0x43200
#define ILK_DPFC_CONTROL	0x43208
/* The bit 28-8 is reserved */
#define   DPFC_RESERVED		(0x1FFFFF00)
#define ILK_DPFC_RECOMP_CTL	0x4320c
#define ILK_DPFC_STATUS		0x43210
#define ILK_DPFC_FENCE_YOFF	0x43218
#define ILK_DPFC_CHICKEN	0x43224
#define ILK_FBC_RT_BASE		0x2128
#define   ILK_FBC_RT_VALID	(1<<0)
#define   SNB_FBC_FRONT_BUFFER	(1<<1)

#define ILK_DISPLAY_CHICKEN1	0x42000
#define   ILK_FBCQ_DIS		(1<<22)
#define	  ILK_PABSTRETCH_DIS	(1<<21)


/*
 * Framebuffer compression for Sandybridge
 *
 * The following two registers are of type GTTMMADR
 */
#define SNB_DPFC_CTL_SA		0x100100
#define   SNB_CPU_FENCE_ENABLE	(1<<29)
#define DPFC_CPU_FENCE_OFFSET	0x100104

/* Framebuffer compression for Ivybridge */
#define IVB_FBC_RT_BASE			0x7020

#define IPS_CTL		0x43408
#define   IPS_ENABLE	(1 << 31)

#define MSG_FBC_REND_STATE	0x50380
#define   FBC_REND_NUKE		(1<<2)
#define   FBC_REND_CACHE_CLEAN	(1<<1)

#define _HSW_PIPE_SLICE_CHICKEN_1_A	0x420B0
#define _HSW_PIPE_SLICE_CHICKEN_1_B	0x420B4
#define   HSW_BYPASS_FBC_QUEUE		(1<<22)
#define HSW_PIPE_SLICE_CHICKEN_1(pipe) _PIPE(pipe, + \
					     _HSW_PIPE_SLICE_CHICKEN_1_A, + \
					     _HSW_PIPE_SLICE_CHICKEN_1_B)

#define HSW_CLKGATE_DISABLE_PART_1	0x46500
#define   HSW_DPFC_GATING_DISABLE	(1<<23)

/*
 * GPIO regs
 */
#define GPIOA			0x5010
#define GPIOB			0x5014
#define GPIOC			0x5018
#define GPIOD			0x501c
#define GPIOE			0x5020
#define GPIOF			0x5024
#define GPIOG			0x5028
#define GPIOH			0x502c
# define GPIO_CLOCK_DIR_MASK		(1 << 0)
# define GPIO_CLOCK_DIR_IN		(0 << 1)
# define GPIO_CLOCK_DIR_OUT		(1 << 1)
# define GPIO_CLOCK_VAL_MASK		(1 << 2)
# define GPIO_CLOCK_VAL_OUT		(1 << 3)
# define GPIO_CLOCK_VAL_IN		(1 << 4)
# define GPIO_CLOCK_PULLUP_DISABLE	(1 << 5)
# define GPIO_DATA_DIR_MASK		(1 << 8)
# define GPIO_DATA_DIR_IN		(0 << 9)
# define GPIO_DATA_DIR_OUT		(1 << 9)
# define GPIO_DATA_VAL_MASK		(1 << 10)
# define GPIO_DATA_VAL_OUT		(1 << 11)
# define GPIO_DATA_VAL_IN		(1 << 12)
# define GPIO_DATA_PULLUP_DISABLE	(1 << 13)

#define GMBUS0			0x5100 /* clock/port select */
#define   GMBUS_RATE_100KHZ	(0<<8)
#define   GMBUS_RATE_50KHZ	(1<<8)
#define   GMBUS_RATE_400KHZ	(2<<8) /* reserved on Pineview */
#define   GMBUS_RATE_1MHZ	(3<<8) /* reserved on Pineview */
#define   GMBUS_HOLD_EXT	(1<<7) /* 300ns hold time, rsvd on Pineview */
#define   GMBUS_PORT_DISABLED	0
#define   GMBUS_PORT_SSC	1
#define   GMBUS_PORT_VGADDC	2
#define   GMBUS_PORT_PANEL	3
#define   GMBUS_PORT_DPC	4 /* HDMIC */
#define   GMBUS_PORT_DPB	5 /* SDVO, HDMIB */
#define   GMBUS_PORT_DPD	6 /* HDMID */
#define   GMBUS_PORT_RESERVED	7 /* 7 reserved */
#define   GMBUS_NUM_PORTS	(GMBUS_PORT_DPD - GMBUS_PORT_SSC + 1)
#define GMBUS1			0x5104 /* command/status */
#define   GMBUS_SW_CLR_INT	(1<<31)
#define   GMBUS_SW_RDY		(1<<30)
#define   GMBUS_ENT		(1<<29) /* enable timeout */
#define   GMBUS_CYCLE_NONE	(0<<25)
#define   GMBUS_CYCLE_WAIT	(1<<25)
#define   GMBUS_CYCLE_INDEX	(2<<25)
#define   GMBUS_CYCLE_STOP	(4<<25)
#define   GMBUS_BYTE_COUNT_SHIFT 16
#define   GMBUS_SLAVE_INDEX_SHIFT 8
#define   GMBUS_SLAVE_ADDR_SHIFT 1
#define   GMBUS_SLAVE_READ	(1<<0)
#define   GMBUS_SLAVE_WRITE	(0<<0)
#define GMBUS2			0x5108 /* status */
#define   GMBUS_INUSE		(1<<15)
#define   GMBUS_HW_WAIT_PHASE	(1<<14)
#define   GMBUS_STALL_TIMEOUT	(1<<13)
#define   GMBUS_INT		(1<<12)
#define   GMBUS_HW_RDY		(1<<11)
#define   GMBUS_SATOER		(1<<10)
#define   GMBUS_ACTIVE		(1<<9)
#define GMBUS3			0x510c /* data buffer bytes 3-0 */
#define GMBUS4			0x5110 /* interrupt mask (Pineview+) */
#define   GMBUS_SLAVE_TIMEOUT_EN (1<<4)
#define   GMBUS_NAK_EN		(1<<3)
#define   GMBUS_IDLE_EN		(1<<2)
#define   GMBUS_HW_WAIT_EN	(1<<1)
#define   GMBUS_HW_RDY_EN	(1<<0)
#define GMBUS5			0x5120 /* byte index */
#define   GMBUS_2BYTE_INDEX_EN	(1<<31)

/*
 * Clock control & power management
 */

#define VGA0	0x6000
#define VGA1	0x6004
#define VGA_PD	0x6010
#define   VGA0_PD_P2_DIV_4	(1 << 7)
#define   VGA0_PD_P1_DIV_2	(1 << 5)
#define   VGA0_PD_P1_SHIFT	0
#define   VGA0_PD_P1_MASK	(0x1f << 0)
#define   VGA1_PD_P2_DIV_4	(1 << 15)
#define   VGA1_PD_P1_DIV_2	(1 << 13)
#define   VGA1_PD_P1_SHIFT	8
#define   VGA1_PD_P1_MASK	(0x1f << 8)
#define _DPLL_A	(dev_priv->info->display_mmio_offset + 0x6014)
#define _DPLL_B	(dev_priv->info->display_mmio_offset + 0x6018)
#define DPLL(pipe) _PIPE(pipe, _DPLL_A, _DPLL_B)
#define   DPLL_VCO_ENABLE		(1 << 31)
#define   DPLL_DVO_HIGH_SPEED		(1 << 30)
#define   DPLL_EXT_BUFFER_ENABLE_VLV	(1 << 30)
#define   DPLL_SYNCLOCK_ENABLE		(1 << 29)
#define   DPLL_REFA_CLK_ENABLE_VLV	(1 << 29)
#define   DPLL_VGA_MODE_DIS		(1 << 28)
#define   DPLLB_MODE_DAC_SERIAL		(1 << 26) /* i915 */
#define   DPLLB_MODE_LVDS		(2 << 26) /* i915 */
#define   DPLL_MODE_MASK		(3 << 26)
#define   DPLL_DAC_SERIAL_P2_CLOCK_DIV_10 (0 << 24) /* i915 */
#define   DPLL_DAC_SERIAL_P2_CLOCK_DIV_5 (1 << 24) /* i915 */
#define   DPLLB_LVDS_P2_CLOCK_DIV_14	(0 << 24) /* i915 */
#define   DPLLB_LVDS_P2_CLOCK_DIV_7	(1 << 24) /* i915 */
#define   DPLL_P2_CLOCK_DIV_MASK	0x03000000 /* i915 */
#define   DPLL_FPA01_P1_POST_DIV_MASK	0x00ff0000 /* i915 */
#define   DPLL_FPA01_P1_POST_DIV_MASK_PINEVIEW	0x00ff8000 /* Pineview */
#define   DPLL_LOCK_VLV			(1<<15)
#define   DPLL_INTEGRATED_CRI_CLK_VLV	(1<<14)
#define   DPLL_INTEGRATED_CLOCK_VLV	(1<<13)
#define   DPLL_PORTC_READY_MASK		(0xf << 4)
#define   DPLL_PORTB_READY_MASK		(0xf)

#define   DPLL_FPA01_P1_POST_DIV_MASK_I830	0x001f0000
/*
 * The i830 generation, in LVDS mode, defines P1 as the bit number set within
 * this field (only one bit may be set).
 */
#define   DPLL_FPA01_P1_POST_DIV_MASK_I830_LVDS	0x003f0000
#define   DPLL_FPA01_P1_POST_DIV_SHIFT	16
#define   DPLL_FPA01_P1_POST_DIV_SHIFT_PINEVIEW 15
/* i830, required in DVO non-gang */
#define   PLL_P2_DIVIDE_BY_4		(1 << 23)
#define   PLL_P1_DIVIDE_BY_TWO		(1 << 21) /* i830 */
#define   PLL_REF_INPUT_DREFCLK		(0 << 13)
#define   PLL_REF_INPUT_TVCLKINA	(1 << 13) /* i830 */
#define   PLL_REF_INPUT_TVCLKINBC	(2 << 13) /* SDVO TVCLKIN */
#define   PLLB_REF_INPUT_SPREADSPECTRUMIN (3 << 13)
#define   PLL_REF_INPUT_MASK		(3 << 13)
#define   PLL_LOAD_PULSE_PHASE_SHIFT		9
/* Ironlake */
# define PLL_REF_SDVO_HDMI_MULTIPLIER_SHIFT     9
# define PLL_REF_SDVO_HDMI_MULTIPLIER_MASK      (7 << 9)
# define PLL_REF_SDVO_HDMI_MULTIPLIER(x)	(((x)-1) << 9)
# define DPLL_FPA1_P1_POST_DIV_SHIFT            0
# define DPLL_FPA1_P1_POST_DIV_MASK             0xff

/*
 * Parallel to Serial Load Pulse phase selection.
 * Selects the phase for the 10X DPLL clock for the PCIe
 * digital display port. The range is 4 to 13; 10 or more
 * is just a flip delay. The default is 6
 */
#define   PLL_LOAD_PULSE_PHASE_MASK		(0xf << PLL_LOAD_PULSE_PHASE_SHIFT)
#define   DISPLAY_RATE_SELECT_FPA1		(1 << 8)
/*
 * SDVO multiplier for 945G/GM. Not used on 965.
 */
#define   SDVO_MULTIPLIER_MASK			0x000000ff
#define   SDVO_MULTIPLIER_SHIFT_HIRES		4
#define   SDVO_MULTIPLIER_SHIFT_VGA		0
#define _DPLL_A_MD (dev_priv->info->display_mmio_offset + 0x601c) /* 965+ only */
/*
 * UDI pixel divider, controlling how many pixels are stuffed into a packet.
 *
 * Value is pixels minus 1.  Must be set to 1 pixel for SDVO.
 */
#define   DPLL_MD_UDI_DIVIDER_MASK		0x3f000000
#define   DPLL_MD_UDI_DIVIDER_SHIFT		24
/* UDI pixel divider for VGA, same as DPLL_MD_UDI_DIVIDER_MASK. */
#define   DPLL_MD_VGA_UDI_DIVIDER_MASK		0x003f0000
#define   DPLL_MD_VGA_UDI_DIVIDER_SHIFT		16
/*
 * SDVO/UDI pixel multiplier.
 *
 * SDVO requires that the bus clock rate be between 1 and 2 Ghz, and the bus
 * clock rate is 10 times the DPLL clock.  At low resolution/refresh rate
 * modes, the bus rate would be below the limits, so SDVO allows for stuffing
 * dummy bytes in the datastream at an increased clock rate, with both sides of
 * the link knowing how many bytes are fill.
 *
 * So, for a mode with a dotclock of 65Mhz, we would want to double the clock
 * rate to 130Mhz to get a bus rate of 1.30Ghz.  The DPLL clock rate would be
 * set to 130Mhz, and the SDVO multiplier set to 2x in this register and
 * through an SDVO command.
 *
 * This register field has values of multiplication factor minus 1, with
 * a maximum multiplier of 5 for SDVO.
 */
#define   DPLL_MD_UDI_MULTIPLIER_MASK		0x00003f00
#define   DPLL_MD_UDI_MULTIPLIER_SHIFT		8
/*
 * SDVO/UDI pixel multiplier for VGA, same as DPLL_MD_UDI_MULTIPLIER_MASK.
 * This best be set to the default value (3) or the CRT won't work. No,
 * I don't entirely understand what this does...
 */
#define   DPLL_MD_VGA_UDI_MULTIPLIER_MASK	0x0000003f
#define   DPLL_MD_VGA_UDI_MULTIPLIER_SHIFT	0
#define _DPLL_B_MD (dev_priv->info->display_mmio_offset + 0x6020) /* 965+ only */
#define DPLL_MD(pipe) _PIPE(pipe, _DPLL_A_MD, _DPLL_B_MD)

#define _FPA0	0x06040
#define _FPA1	0x06044
#define _FPB0	0x06048
#define _FPB1	0x0604c
#define FP0(pipe) _PIPE(pipe, _FPA0, _FPB0)
#define FP1(pipe) _PIPE(pipe, _FPA1, _FPB1)
#define   FP_N_DIV_MASK		0x003f0000
#define   FP_N_PINEVIEW_DIV_MASK	0x00ff0000
#define   FP_N_DIV_SHIFT		16
#define   FP_M1_DIV_MASK	0x00003f00
#define   FP_M1_DIV_SHIFT		 8
#define   FP_M2_DIV_MASK	0x0000003f
#define   FP_M2_PINEVIEW_DIV_MASK	0x000000ff
#define   FP_M2_DIV_SHIFT		 0
#define DPLL_TEST	0x606c
#define   DPLLB_TEST_SDVO_DIV_1		(0 << 22)
#define   DPLLB_TEST_SDVO_DIV_2		(1 << 22)
#define   DPLLB_TEST_SDVO_DIV_4		(2 << 22)
#define   DPLLB_TEST_SDVO_DIV_MASK	(3 << 22)
#define   DPLLB_TEST_N_BYPASS		(1 << 19)
#define   DPLLB_TEST_M_BYPASS		(1 << 18)
#define   DPLLB_INPUT_BUFFER_ENABLE	(1 << 16)
#define   DPLLA_TEST_N_BYPASS		(1 << 3)
#define   DPLLA_TEST_M_BYPASS		(1 << 2)
#define   DPLLA_INPUT_BUFFER_ENABLE	(1 << 0)
#define D_STATE		0x6104
#define  DSTATE_GFX_RESET_I830			(1<<6)
#define  DSTATE_PLL_D3_OFF			(1<<3)
#define  DSTATE_GFX_CLOCK_GATING		(1<<1)
#define  DSTATE_DOT_CLOCK_GATING		(1<<0)
#define DSPCLK_GATE_D	(dev_priv->info->display_mmio_offset + 0x6200)
# define DPUNIT_B_CLOCK_GATE_DISABLE		(1 << 30) /* 965 */
# define VSUNIT_CLOCK_GATE_DISABLE		(1 << 29) /* 965 */
# define VRHUNIT_CLOCK_GATE_DISABLE		(1 << 28) /* 965 */
# define VRDUNIT_CLOCK_GATE_DISABLE		(1 << 27) /* 965 */
# define AUDUNIT_CLOCK_GATE_DISABLE		(1 << 26) /* 965 */
# define DPUNIT_A_CLOCK_GATE_DISABLE		(1 << 25) /* 965 */
# define DPCUNIT_CLOCK_GATE_DISABLE		(1 << 24) /* 965 */
# define TVRUNIT_CLOCK_GATE_DISABLE		(1 << 23) /* 915-945 */
# define TVCUNIT_CLOCK_GATE_DISABLE		(1 << 22) /* 915-945 */
# define TVFUNIT_CLOCK_GATE_DISABLE		(1 << 21) /* 915-945 */
# define TVEUNIT_CLOCK_GATE_DISABLE		(1 << 20) /* 915-945 */
# define DVSUNIT_CLOCK_GATE_DISABLE		(1 << 19) /* 915-945 */
# define DSSUNIT_CLOCK_GATE_DISABLE		(1 << 18) /* 915-945 */
# define DDBUNIT_CLOCK_GATE_DISABLE		(1 << 17) /* 915-945 */
# define DPRUNIT_CLOCK_GATE_DISABLE		(1 << 16) /* 915-945 */
# define DPFUNIT_CLOCK_GATE_DISABLE		(1 << 15) /* 915-945 */
# define DPBMUNIT_CLOCK_GATE_DISABLE		(1 << 14) /* 915-945 */
# define DPLSUNIT_CLOCK_GATE_DISABLE		(1 << 13) /* 915-945 */
# define DPLUNIT_CLOCK_GATE_DISABLE		(1 << 12) /* 915-945 */
# define DPOUNIT_CLOCK_GATE_DISABLE		(1 << 11)
# define DPBUNIT_CLOCK_GATE_DISABLE		(1 << 10)
# define DCUNIT_CLOCK_GATE_DISABLE		(1 << 9)
# define DPUNIT_CLOCK_GATE_DISABLE		(1 << 8)
# define VRUNIT_CLOCK_GATE_DISABLE		(1 << 7) /* 915+: reserved */
# define OVHUNIT_CLOCK_GATE_DISABLE		(1 << 6) /* 830-865 */
# define DPIOUNIT_CLOCK_GATE_DISABLE		(1 << 6) /* 915-945 */
# define OVFUNIT_CLOCK_GATE_DISABLE		(1 << 5)
# define OVBUNIT_CLOCK_GATE_DISABLE		(1 << 4)
/**
 * This bit must be set on the 830 to prevent hangs when turning off the
 * overlay scaler.
 */
# define OVRUNIT_CLOCK_GATE_DISABLE		(1 << 3)
# define OVCUNIT_CLOCK_GATE_DISABLE		(1 << 2)
# define OVUUNIT_CLOCK_GATE_DISABLE		(1 << 1)
# define ZVUNIT_CLOCK_GATE_DISABLE		(1 << 0) /* 830 */
# define OVLUNIT_CLOCK_GATE_DISABLE		(1 << 0) /* 845,865 */

#define RENCLK_GATE_D1		0x6204
# define BLITTER_CLOCK_GATE_DISABLE		(1 << 13) /* 945GM only */
# define MPEG_CLOCK_GATE_DISABLE		(1 << 12) /* 945GM only */
# define PC_FE_CLOCK_GATE_DISABLE		(1 << 11)
# define PC_BE_CLOCK_GATE_DISABLE		(1 << 10)
# define WINDOWER_CLOCK_GATE_DISABLE		(1 << 9)
# define INTERPOLATOR_CLOCK_GATE_DISABLE	(1 << 8)
# define COLOR_CALCULATOR_CLOCK_GATE_DISABLE	(1 << 7)
# define MOTION_COMP_CLOCK_GATE_DISABLE		(1 << 6)
# define MAG_CLOCK_GATE_DISABLE			(1 << 5)
/** This bit must be unset on 855,865 */
# define MECI_CLOCK_GATE_DISABLE		(1 << 4)
# define DCMP_CLOCK_GATE_DISABLE		(1 << 3)
# define MEC_CLOCK_GATE_DISABLE			(1 << 2)
# define MECO_CLOCK_GATE_DISABLE		(1 << 1)
/** This bit must be set on 855,865. */
# define SV_CLOCK_GATE_DISABLE			(1 << 0)
# define I915_MPEG_CLOCK_GATE_DISABLE		(1 << 16)
# define I915_VLD_IP_PR_CLOCK_GATE_DISABLE	(1 << 15)
# define I915_MOTION_COMP_CLOCK_GATE_DISABLE	(1 << 14)
# define I915_BD_BF_CLOCK_GATE_DISABLE		(1 << 13)
# define I915_SF_SE_CLOCK_GATE_DISABLE		(1 << 12)
# define I915_WM_CLOCK_GATE_DISABLE		(1 << 11)
# define I915_IZ_CLOCK_GATE_DISABLE		(1 << 10)
# define I915_PI_CLOCK_GATE_DISABLE		(1 << 9)
# define I915_DI_CLOCK_GATE_DISABLE		(1 << 8)
# define I915_SH_SV_CLOCK_GATE_DISABLE		(1 << 7)
# define I915_PL_DG_QC_FT_CLOCK_GATE_DISABLE	(1 << 6)
# define I915_SC_CLOCK_GATE_DISABLE		(1 << 5)
# define I915_FL_CLOCK_GATE_DISABLE		(1 << 4)
# define I915_DM_CLOCK_GATE_DISABLE		(1 << 3)
# define I915_PS_CLOCK_GATE_DISABLE		(1 << 2)
# define I915_CC_CLOCK_GATE_DISABLE		(1 << 1)
# define I915_BY_CLOCK_GATE_DISABLE		(1 << 0)

# define I965_RCZ_CLOCK_GATE_DISABLE		(1 << 30)
/** This bit must always be set on 965G/965GM */
# define I965_RCC_CLOCK_GATE_DISABLE		(1 << 29)
# define I965_RCPB_CLOCK_GATE_DISABLE		(1 << 28)
# define I965_DAP_CLOCK_GATE_DISABLE		(1 << 27)
# define I965_ROC_CLOCK_GATE_DISABLE		(1 << 26)
# define I965_GW_CLOCK_GATE_DISABLE		(1 << 25)
# define I965_TD_CLOCK_GATE_DISABLE		(1 << 24)
/** This bit must always be set on 965G */
# define I965_ISC_CLOCK_GATE_DISABLE		(1 << 23)
# define I965_IC_CLOCK_GATE_DISABLE		(1 << 22)
# define I965_EU_CLOCK_GATE_DISABLE		(1 << 21)
# define I965_IF_CLOCK_GATE_DISABLE		(1 << 20)
# define I965_TC_CLOCK_GATE_DISABLE		(1 << 19)
# define I965_SO_CLOCK_GATE_DISABLE		(1 << 17)
# define I965_FBC_CLOCK_GATE_DISABLE		(1 << 16)
# define I965_MARI_CLOCK_GATE_DISABLE		(1 << 15)
# define I965_MASF_CLOCK_GATE_DISABLE		(1 << 14)
# define I965_MAWB_CLOCK_GATE_DISABLE		(1 << 13)
# define I965_EM_CLOCK_GATE_DISABLE		(1 << 12)
# define I965_UC_CLOCK_GATE_DISABLE		(1 << 11)
# define I965_SI_CLOCK_GATE_DISABLE		(1 << 6)
# define I965_MT_CLOCK_GATE_DISABLE		(1 << 5)
# define I965_PL_CLOCK_GATE_DISABLE		(1 << 4)
# define I965_DG_CLOCK_GATE_DISABLE		(1 << 3)
# define I965_QC_CLOCK_GATE_DISABLE		(1 << 2)
# define I965_FT_CLOCK_GATE_DISABLE		(1 << 1)
# define I965_DM_CLOCK_GATE_DISABLE		(1 << 0)

#define RENCLK_GATE_D2		0x6208
#define VF_UNIT_CLOCK_GATE_DISABLE		(1 << 9)
#define GS_UNIT_CLOCK_GATE_DISABLE		(1 << 7)
#define CL_UNIT_CLOCK_GATE_DISABLE		(1 << 6)
#define RAMCLK_GATE_D		0x6210		/* CRL only */
#define DEUC			0x6214          /* CRL only */

#define FW_BLC_SELF_VLV		(VLV_DISPLAY_BASE + 0x6500)
#define  FW_CSPWRDWNEN		(1<<15)

#define MI_ARB_VLV		(VLV_DISPLAY_BASE + 0x6504)

/*
 * Palette regs
 */

#define _PALETTE_A		(dev_priv->info->display_mmio_offset + 0xa000)
#define _PALETTE_B		(dev_priv->info->display_mmio_offset + 0xa800)
#define PALETTE(pipe) _PIPE(pipe, _PALETTE_A, _PALETTE_B)

/* MCH MMIO space */

/*
 * MCHBAR mirror.
 *
 * This mirrors the MCHBAR MMIO space whose location is determined by
 * device 0 function 0's pci config register 0x44 or 0x48 and matches it in
 * every way.  It is not accessible from the CP register read instructions.
 *
 */
#define MCHBAR_MIRROR_BASE	0x10000

#define MCHBAR_MIRROR_BASE_SNB	0x140000

/* Memory controller frequency in MCHBAR for Haswell (possible SNB+) */
#define DCLK 0x5e04

/** 915-945 and GM965 MCH register controlling DRAM channel access */
#define DCC			0x10200
#define DCC_ADDRESSING_MODE_SINGLE_CHANNEL		(0 << 0)
#define DCC_ADDRESSING_MODE_DUAL_CHANNEL_ASYMMETRIC	(1 << 0)
#define DCC_ADDRESSING_MODE_DUAL_CHANNEL_INTERLEAVED	(2 << 0)
#define DCC_ADDRESSING_MODE_MASK			(3 << 0)
#define DCC_CHANNEL_XOR_DISABLE				(1 << 10)
#define DCC_CHANNEL_XOR_BIT_17				(1 << 9)

/** Pineview MCH register contains DDR3 setting */
#define CSHRDDR3CTL            0x101a8
#define CSHRDDR3CTL_DDR3       (1 << 2)

/** 965 MCH register controlling DRAM channel configuration */
#define C0DRB3			0x10206
#define C1DRB3			0x10606

/** snb MCH registers for reading the DRAM channel configuration */
#define MAD_DIMM_C0			(MCHBAR_MIRROR_BASE_SNB + 0x5004)
#define MAD_DIMM_C1			(MCHBAR_MIRROR_BASE_SNB + 0x5008)
#define MAD_DIMM_C2			(MCHBAR_MIRROR_BASE_SNB + 0x500C)
#define   MAD_DIMM_ECC_MASK		(0x3 << 24)
#define   MAD_DIMM_ECC_OFF		(0x0 << 24)
#define   MAD_DIMM_ECC_IO_ON_LOGIC_OFF	(0x1 << 24)
#define   MAD_DIMM_ECC_IO_OFF_LOGIC_ON	(0x2 << 24)
#define   MAD_DIMM_ECC_ON		(0x3 << 24)
#define   MAD_DIMM_ENH_INTERLEAVE	(0x1 << 22)
#define   MAD_DIMM_RANK_INTERLEAVE	(0x1 << 21)
#define   MAD_DIMM_B_WIDTH_X16		(0x1 << 20) /* X8 chips if unset */
#define   MAD_DIMM_A_WIDTH_X16		(0x1 << 19) /* X8 chips if unset */
#define   MAD_DIMM_B_DUAL_RANK		(0x1 << 18)
#define   MAD_DIMM_A_DUAL_RANK		(0x1 << 17)
#define   MAD_DIMM_A_SELECT		(0x1 << 16)
/* DIMM sizes are in multiples of 256mb. */
#define   MAD_DIMM_B_SIZE_SHIFT		8
#define   MAD_DIMM_B_SIZE_MASK		(0xff << MAD_DIMM_B_SIZE_SHIFT)
#define   MAD_DIMM_A_SIZE_SHIFT		0
#define   MAD_DIMM_A_SIZE_MASK		(0xff << MAD_DIMM_A_SIZE_SHIFT)

/** snb MCH registers for priority tuning */
#define MCH_SSKPD			(MCHBAR_MIRROR_BASE_SNB + 0x5d10)
#define   MCH_SSKPD_WM0_MASK		0x3f
#define   MCH_SSKPD_WM0_VAL		0xc

/* Clocking configuration register */
#define CLKCFG			0x10c00
#define CLKCFG_FSB_400					(5 << 0)	/* hrawclk 100 */
#define CLKCFG_FSB_533					(1 << 0)	/* hrawclk 133 */
#define CLKCFG_FSB_667					(3 << 0)	/* hrawclk 166 */
#define CLKCFG_FSB_800					(2 << 0)	/* hrawclk 200 */
#define CLKCFG_FSB_1067					(6 << 0)	/* hrawclk 266 */
#define CLKCFG_FSB_1333					(7 << 0)	/* hrawclk 333 */
/* Note, below two are guess */
#define CLKCFG_FSB_1600					(4 << 0)	/* hrawclk 400 */
#define CLKCFG_FSB_1600_ALT				(0 << 0)	/* hrawclk 400 */
#define CLKCFG_FSB_MASK					(7 << 0)
#define CLKCFG_MEM_533					(1 << 4)
#define CLKCFG_MEM_667					(2 << 4)
#define CLKCFG_MEM_800					(3 << 4)
#define CLKCFG_MEM_MASK					(7 << 4)

#define TSC1			0x11001
#define   TSE			(1<<0)
#define TR1			0x11006
#define TSFS			0x11020
#define   TSFS_SLOPE_MASK	0x0000ff00
#define   TSFS_SLOPE_SHIFT	8
#define   TSFS_INTR_MASK	0x000000ff

#define CRSTANDVID		0x11100
#define PXVFREQ_BASE		0x11110 /* P[0-15]VIDFREQ (0x1114c) (Ironlake) */
#define   PXVFREQ_PX_MASK	0x7f000000
#define   PXVFREQ_PX_SHIFT	24
#define VIDFREQ_BASE		0x11110
#define VIDFREQ1		0x11110 /* VIDFREQ1-4 (0x1111c) (Cantiga) */
#define VIDFREQ2		0x11114
#define VIDFREQ3		0x11118
#define VIDFREQ4		0x1111c
#define   VIDFREQ_P0_MASK	0x1f000000
#define   VIDFREQ_P0_SHIFT	24
#define   VIDFREQ_P0_CSCLK_MASK	0x00f00000
#define   VIDFREQ_P0_CSCLK_SHIFT 20
#define   VIDFREQ_P0_CRCLK_MASK	0x000f0000
#define   VIDFREQ_P0_CRCLK_SHIFT 16
#define   VIDFREQ_P1_MASK	0x00001f00
#define   VIDFREQ_P1_SHIFT	8
#define   VIDFREQ_P1_CSCLK_MASK	0x000000f0
#define   VIDFREQ_P1_CSCLK_SHIFT 4
#define   VIDFREQ_P1_CRCLK_MASK	0x0000000f
#define INTTOEXT_BASE_ILK	0x11300
#define INTTOEXT_BASE		0x11120 /* INTTOEXT1-8 (0x1113c) */
#define   INTTOEXT_MAP3_SHIFT	24
#define   INTTOEXT_MAP3_MASK	(0x1f << INTTOEXT_MAP3_SHIFT)
#define   INTTOEXT_MAP2_SHIFT	16
#define   INTTOEXT_MAP2_MASK	(0x1f << INTTOEXT_MAP2_SHIFT)
#define   INTTOEXT_MAP1_SHIFT	8
#define   INTTOEXT_MAP1_MASK	(0x1f << INTTOEXT_MAP1_SHIFT)
#define   INTTOEXT_MAP0_SHIFT	0
#define   INTTOEXT_MAP0_MASK	(0x1f << INTTOEXT_MAP0_SHIFT)
#define MEMSWCTL		0x11170 /* Ironlake only */
#define   MEMCTL_CMD_MASK	0xe000
#define   MEMCTL_CMD_SHIFT	13
#define   MEMCTL_CMD_RCLK_OFF	0
#define   MEMCTL_CMD_RCLK_ON	1
#define   MEMCTL_CMD_CHFREQ	2
#define   MEMCTL_CMD_CHVID	3
#define   MEMCTL_CMD_VMMOFF	4
#define   MEMCTL_CMD_VMMON	5
#define   MEMCTL_CMD_STS	(1<<12) /* write 1 triggers command, clears
					   when command complete */
#define   MEMCTL_FREQ_MASK	0x0f00 /* jitter, from 0-15 */
#define   MEMCTL_FREQ_SHIFT	8
#define   MEMCTL_SFCAVM		(1<<7)
#define   MEMCTL_TGT_VID_MASK	0x007f
#define MEMIHYST		0x1117c
#define MEMINTREN		0x11180 /* 16 bits */
#define   MEMINT_RSEXIT_EN	(1<<8)
#define   MEMINT_CX_SUPR_EN	(1<<7)
#define   MEMINT_CONT_BUSY_EN	(1<<6)
#define   MEMINT_AVG_BUSY_EN	(1<<5)
#define   MEMINT_EVAL_CHG_EN	(1<<4)
#define   MEMINT_MON_IDLE_EN	(1<<3)
#define   MEMINT_UP_EVAL_EN	(1<<2)
#define   MEMINT_DOWN_EVAL_EN	(1<<1)
#define   MEMINT_SW_CMD_EN	(1<<0)
#define MEMINTRSTR		0x11182 /* 16 bits */
#define   MEM_RSEXIT_MASK	0xc000
#define   MEM_RSEXIT_SHIFT	14
#define   MEM_CONT_BUSY_MASK	0x3000
#define   MEM_CONT_BUSY_SHIFT	12
#define   MEM_AVG_BUSY_MASK	0x0c00
#define   MEM_AVG_BUSY_SHIFT	10
#define   MEM_EVAL_CHG_MASK	0x0300
#define   MEM_EVAL_BUSY_SHIFT	8
#define   MEM_MON_IDLE_MASK	0x00c0
#define   MEM_MON_IDLE_SHIFT	6
#define   MEM_UP_EVAL_MASK	0x0030
#define   MEM_UP_EVAL_SHIFT	4
#define   MEM_DOWN_EVAL_MASK	0x000c
#define   MEM_DOWN_EVAL_SHIFT	2
#define   MEM_SW_CMD_MASK	0x0003
#define   MEM_INT_STEER_GFX	0
#define   MEM_INT_STEER_CMR	1
#define   MEM_INT_STEER_SMI	2
#define   MEM_INT_STEER_SCI	3
#define MEMINTRSTS		0x11184
#define   MEMINT_RSEXIT		(1<<7)
#define   MEMINT_CONT_BUSY	(1<<6)
#define   MEMINT_AVG_BUSY	(1<<5)
#define   MEMINT_EVAL_CHG	(1<<4)
#define   MEMINT_MON_IDLE	(1<<3)
#define   MEMINT_UP_EVAL	(1<<2)
#define   MEMINT_DOWN_EVAL	(1<<1)
#define   MEMINT_SW_CMD		(1<<0)
#define MEMMODECTL		0x11190
#define   MEMMODE_BOOST_EN	(1<<31)
#define   MEMMODE_BOOST_FREQ_MASK 0x0f000000 /* jitter for boost, 0-15 */
#define   MEMMODE_BOOST_FREQ_SHIFT 24
#define   MEMMODE_IDLE_MODE_MASK 0x00030000
#define   MEMMODE_IDLE_MODE_SHIFT 16
#define   MEMMODE_IDLE_MODE_EVAL 0
#define   MEMMODE_IDLE_MODE_CONT 1
#define   MEMMODE_HWIDLE_EN	(1<<15)
#define   MEMMODE_SWMODE_EN	(1<<14)
#define   MEMMODE_RCLK_GATE	(1<<13)
#define   MEMMODE_HW_UPDATE	(1<<12)
#define   MEMMODE_FSTART_MASK	0x00000f00 /* starting jitter, 0-15 */
#define   MEMMODE_FSTART_SHIFT	8
#define   MEMMODE_FMAX_MASK	0x000000f0 /* max jitter, 0-15 */
#define   MEMMODE_FMAX_SHIFT	4
#define   MEMMODE_FMIN_MASK	0x0000000f /* min jitter, 0-15 */
#define RCBMAXAVG		0x1119c
#define MEMSWCTL2		0x1119e /* Cantiga only */
#define   SWMEMCMD_RENDER_OFF	(0 << 13)
#define   SWMEMCMD_RENDER_ON	(1 << 13)
#define   SWMEMCMD_SWFREQ	(2 << 13)
#define   SWMEMCMD_TARVID	(3 << 13)
#define   SWMEMCMD_VRM_OFF	(4 << 13)
#define   SWMEMCMD_VRM_ON	(5 << 13)
#define   CMDSTS		(1<<12)
#define   SFCAVM		(1<<11)
#define   SWFREQ_MASK		0x0380 /* P0-7 */
#define   SWFREQ_SHIFT		7
#define   TARVID_MASK		0x001f
#define MEMSTAT_CTG		0x111a0
#define RCBMINAVG		0x111a0
#define RCUPEI			0x111b0
#define RCDNEI			0x111b4
#define RSTDBYCTL		0x111b8
#define   RS1EN			(1<<31)
#define   RS2EN			(1<<30)
#define   RS3EN			(1<<29)
#define   D3RS3EN		(1<<28) /* Display D3 imlies RS3 */
#define   SWPROMORSX		(1<<27) /* RSx promotion timers ignored */
#define   RCWAKERW		(1<<26) /* Resetwarn from PCH causes wakeup */
#define   DPRSLPVREN		(1<<25) /* Fast voltage ramp enable */
#define   GFXTGHYST		(1<<24) /* Hysteresis to allow trunk gating */
#define   RCX_SW_EXIT		(1<<23) /* Leave RSx and prevent re-entry */
#define   RSX_STATUS_MASK	(7<<20)
#define   RSX_STATUS_ON		(0<<20)
#define   RSX_STATUS_RC1	(1<<20)
#define   RSX_STATUS_RC1E	(2<<20)
#define   RSX_STATUS_RS1	(3<<20)
#define   RSX_STATUS_RS2	(4<<20) /* aka rc6 */
#define   RSX_STATUS_RSVD	(5<<20) /* deep rc6 unsupported on ilk */
#define   RSX_STATUS_RS3	(6<<20) /* rs3 unsupported on ilk */
#define   RSX_STATUS_RSVD2	(7<<20)
#define   UWRCRSXE		(1<<19) /* wake counter limit prevents rsx */
#define   RSCRP			(1<<18) /* rs requests control on rs1/2 reqs */
#define   JRSC			(1<<17) /* rsx coupled to cpu c-state */
#define   RS2INC0		(1<<16) /* allow rs2 in cpu c0 */
#define   RS1CONTSAV_MASK	(3<<14)
#define   RS1CONTSAV_NO_RS1	(0<<14) /* rs1 doesn't save/restore context */
#define   RS1CONTSAV_RSVD	(1<<14)
#define   RS1CONTSAV_SAVE_RS1	(2<<14) /* rs1 saves context */
#define   RS1CONTSAV_FULL_RS1	(3<<14) /* rs1 saves and restores context */
#define   NORMSLEXLAT_MASK	(3<<12)
#define   SLOW_RS123		(0<<12)
#define   SLOW_RS23		(1<<12)
#define   SLOW_RS3		(2<<12)
#define   NORMAL_RS123		(3<<12)
#define   RCMODE_TIMEOUT	(1<<11) /* 0 is eval interval method */
#define   IMPROMOEN		(1<<10) /* promo is immediate or delayed until next idle interval (only for timeout method above) */
#define   RCENTSYNC		(1<<9) /* rs coupled to cpu c-state (3/6/7) */
#define   STATELOCK		(1<<7) /* locked to rs_cstate if 0 */
#define   RS_CSTATE_MASK	(3<<4)
#define   RS_CSTATE_C367_RS1	(0<<4)
#define   RS_CSTATE_C36_RS1_C7_RS2 (1<<4)
#define   RS_CSTATE_RSVD	(2<<4)
#define   RS_CSTATE_C367_RS2	(3<<4)
#define   REDSAVES		(1<<3) /* no context save if was idle during rs0 */
#define   REDRESTORES		(1<<2) /* no restore if was idle during rs0 */
#define VIDCTL			0x111c0
#define VIDSTS			0x111c8
#define VIDSTART		0x111cc /* 8 bits */
#define MEMSTAT_ILK			0x111f8
#define   MEMSTAT_VID_MASK	0x7f00
#define   MEMSTAT_VID_SHIFT	8
#define   MEMSTAT_PSTATE_MASK	0x00f8
#define   MEMSTAT_PSTATE_SHIFT  3
#define   MEMSTAT_MON_ACTV	(1<<2)
#define   MEMSTAT_SRC_CTL_MASK	0x0003
#define   MEMSTAT_SRC_CTL_CORE	0
#define   MEMSTAT_SRC_CTL_TRB	1
#define   MEMSTAT_SRC_CTL_THM	2
#define   MEMSTAT_SRC_CTL_STDBY 3
#define RCPREVBSYTUPAVG		0x113b8
#define RCPREVBSYTDNAVG		0x113bc
#define PMMISC			0x11214
#define   MCPPCE_EN		(1<<0) /* enable PM_MSG from PCH->MPC */
#define SDEW			0x1124c
#define CSIEW0			0x11250
#define CSIEW1			0x11254
#define CSIEW2			0x11258
#define PEW			0x1125c
#define DEW			0x11270
#define MCHAFE			0x112c0
#define CSIEC			0x112e0
#define DMIEC			0x112e4
#define DDREC			0x112e8
#define PEG0EC			0x112ec
#define PEG1EC			0x112f0
#define GFXEC			0x112f4
#define RPPREVBSYTUPAVG		0x113b8
#define RPPREVBSYTDNAVG		0x113bc
#define ECR			0x11600
#define   ECR_GPFE		(1<<31)
#define   ECR_IMONE		(1<<30)
#define   ECR_CAP_MASK		0x0000001f /* Event range, 0-31 */
#define OGW0			0x11608
#define OGW1			0x1160c
#define EG0			0x11610
#define EG1			0x11614
#define EG2			0x11618
#define EG3			0x1161c
#define EG4			0x11620
#define EG5			0x11624
#define EG6			0x11628
#define EG7			0x1162c
#define PXW			0x11664
#define PXWL			0x11680
#define LCFUSE02		0x116c0
#define   LCFUSE_HIV_MASK	0x000000ff
#define CSIPLL0			0x12c10
#define DDRMPLL1		0X12c20
#define PEG_BAND_GAP_DATA	0x14d68

#define GEN6_GT_THREAD_STATUS_REG 0x13805c
#define GEN6_GT_THREAD_STATUS_CORE_MASK 0x7
#define GEN6_GT_THREAD_STATUS_CORE_MASK_HSW (0x7 | (0x07 << 16))

#define GEN6_GT_PERF_STATUS	0x145948
#define GEN6_RP_STATE_LIMITS	0x145994
#define GEN6_RP_STATE_CAP	0x145998

/*
 * Logical Context regs
 */
#define CCID			0x2180
#define   CCID_EN		(1<<0)
#define CXT_SIZE		0x21a0
#define GEN6_CXT_POWER_SIZE(cxt_reg)	((cxt_reg >> 24) & 0x3f)
#define GEN6_CXT_RING_SIZE(cxt_reg)	((cxt_reg >> 18) & 0x3f)
#define GEN6_CXT_RENDER_SIZE(cxt_reg)	((cxt_reg >> 12) & 0x3f)
#define GEN6_CXT_EXTENDED_SIZE(cxt_reg)	((cxt_reg >> 6) & 0x3f)
#define GEN6_CXT_PIPELINE_SIZE(cxt_reg)	((cxt_reg >> 0) & 0x3f)
#define GEN6_CXT_TOTAL_SIZE(cxt_reg)	(GEN6_CXT_POWER_SIZE(cxt_reg) + \
					GEN6_CXT_RING_SIZE(cxt_reg) + \
					GEN6_CXT_RENDER_SIZE(cxt_reg) + \
					GEN6_CXT_EXTENDED_SIZE(cxt_reg) + \
					GEN6_CXT_PIPELINE_SIZE(cxt_reg))
#define GEN7_CXT_SIZE		0x21a8
#define GEN7_CXT_POWER_SIZE(ctx_reg)	((ctx_reg >> 25) & 0x7f)
#define GEN7_CXT_RING_SIZE(ctx_reg)	((ctx_reg >> 22) & 0x7)
#define GEN7_CXT_RENDER_SIZE(ctx_reg)	((ctx_reg >> 16) & 0x3f)
#define GEN7_CXT_EXTENDED_SIZE(ctx_reg)	((ctx_reg >> 9) & 0x7f)
#define GEN7_CXT_GT1_SIZE(ctx_reg)	((ctx_reg >> 6) & 0x7)
#define GEN7_CXT_VFSTATE_SIZE(ctx_reg)	((ctx_reg >> 0) & 0x3f)
#define GEN7_CXT_TOTAL_SIZE(ctx_reg)	(GEN7_CXT_POWER_SIZE(ctx_reg) + \
					 GEN7_CXT_RING_SIZE(ctx_reg) + \
					 GEN7_CXT_RENDER_SIZE(ctx_reg) + \
					 GEN7_CXT_EXTENDED_SIZE(ctx_reg) + \
					 GEN7_CXT_GT1_SIZE(ctx_reg) + \
					 GEN7_CXT_VFSTATE_SIZE(ctx_reg))
/* Haswell does have the CXT_SIZE register however it does not appear to be
 * valid. Now, docs explain in dwords what is in the context object. The full
 * size is 70720 bytes, however, the power context and execlist context will
 * never be saved (power context is stored elsewhere, and execlists don't work
 * on HSW) - so the final size is 66944 bytes, which rounds to 17 pages.
 */
#define HSW_CXT_TOTAL_SIZE		(17 * PAGE_SIZE)

/*
 * Overlay regs
 */

#define OVADD			0x30000
#define DOVSTA			0x30008
#define OC_BUF			(0x3<<20)
#define OGAMC5			0x30010
#define OGAMC4			0x30014
#define OGAMC3			0x30018
#define OGAMC2			0x3001c
#define OGAMC1			0x30020
#define OGAMC0			0x30024

/*
 * Display engine regs
 */

/* Pipe A timing regs */
#define _HTOTAL_A	(dev_priv->info->display_mmio_offset + 0x60000)
#define _HBLANK_A	(dev_priv->info->display_mmio_offset + 0x60004)
#define _HSYNC_A	(dev_priv->info->display_mmio_offset + 0x60008)
#define _VTOTAL_A	(dev_priv->info->display_mmio_offset + 0x6000c)
#define _VBLANK_A	(dev_priv->info->display_mmio_offset + 0x60010)
#define _VSYNC_A	(dev_priv->info->display_mmio_offset + 0x60014)
#define _PIPEASRC	(dev_priv->info->display_mmio_offset + 0x6001c)
#define _BCLRPAT_A	(dev_priv->info->display_mmio_offset + 0x60020)
#define _VSYNCSHIFT_A	(dev_priv->info->display_mmio_offset + 0x60028)

/* Pipe B timing regs */
#define _HTOTAL_B	(dev_priv->info->display_mmio_offset + 0x61000)
#define _HBLANK_B	(dev_priv->info->display_mmio_offset + 0x61004)
#define _HSYNC_B	(dev_priv->info->display_mmio_offset + 0x61008)
#define _VTOTAL_B	(dev_priv->info->display_mmio_offset + 0x6100c)
#define _VBLANK_B	(dev_priv->info->display_mmio_offset + 0x61010)
#define _VSYNC_B	(dev_priv->info->display_mmio_offset + 0x61014)
#define _PIPEBSRC	(dev_priv->info->display_mmio_offset + 0x6101c)
#define _BCLRPAT_B	(dev_priv->info->display_mmio_offset + 0x61020)
#define _VSYNCSHIFT_B	(dev_priv->info->display_mmio_offset + 0x61028)


#define HTOTAL(trans) _TRANSCODER(trans, _HTOTAL_A, _HTOTAL_B)
#define HBLANK(trans) _TRANSCODER(trans, _HBLANK_A, _HBLANK_B)
#define HSYNC(trans) _TRANSCODER(trans, _HSYNC_A, _HSYNC_B)
#define VTOTAL(trans) _TRANSCODER(trans, _VTOTAL_A, _VTOTAL_B)
#define VBLANK(trans) _TRANSCODER(trans, _VBLANK_A, _VBLANK_B)
#define VSYNC(trans) _TRANSCODER(trans, _VSYNC_A, _VSYNC_B)
#define BCLRPAT(pipe) _PIPE(pipe, _BCLRPAT_A, _BCLRPAT_B)
#define VSYNCSHIFT(trans) _TRANSCODER(trans, _VSYNCSHIFT_A, _VSYNCSHIFT_B)

/* VGA port control */
#define ADPA			0x61100
#define PCH_ADPA                0xe1100
#define VLV_ADPA		(VLV_DISPLAY_BASE + ADPA)

#define   ADPA_DAC_ENABLE	(1<<31)
#define   ADPA_DAC_DISABLE	0
#define   ADPA_PIPE_SELECT_MASK	(1<<30)
#define   ADPA_PIPE_A_SELECT	0
#define   ADPA_PIPE_B_SELECT	(1<<30)
#define   ADPA_PIPE_SELECT(pipe) ((pipe) << 30)
/* CPT uses bits 29:30 for pch transcoder select */
#define   ADPA_CRT_HOTPLUG_MASK  0x03ff0000 /* bit 25-16 */
#define   ADPA_CRT_HOTPLUG_MONITOR_NONE  (0<<24)
#define   ADPA_CRT_HOTPLUG_MONITOR_MASK  (3<<24)
#define   ADPA_CRT_HOTPLUG_MONITOR_COLOR (3<<24)
#define   ADPA_CRT_HOTPLUG_MONITOR_MONO  (2<<24)
#define   ADPA_CRT_HOTPLUG_ENABLE        (1<<23)
#define   ADPA_CRT_HOTPLUG_PERIOD_64     (0<<22)
#define   ADPA_CRT_HOTPLUG_PERIOD_128    (1<<22)
#define   ADPA_CRT_HOTPLUG_WARMUP_5MS    (0<<21)
#define   ADPA_CRT_HOTPLUG_WARMUP_10MS   (1<<21)
#define   ADPA_CRT_HOTPLUG_SAMPLE_2S     (0<<20)
#define   ADPA_CRT_HOTPLUG_SAMPLE_4S     (1<<20)
#define   ADPA_CRT_HOTPLUG_VOLTAGE_40    (0<<18)
#define   ADPA_CRT_HOTPLUG_VOLTAGE_50    (1<<18)
#define   ADPA_CRT_HOTPLUG_VOLTAGE_60    (2<<18)
#define   ADPA_CRT_HOTPLUG_VOLTAGE_70    (3<<18)
#define   ADPA_CRT_HOTPLUG_VOLREF_325MV  (0<<17)
#define   ADPA_CRT_HOTPLUG_VOLREF_475MV  (1<<17)
#define   ADPA_CRT_HOTPLUG_FORCE_TRIGGER (1<<16)
#define   ADPA_USE_VGA_HVPOLARITY (1<<15)
#define   ADPA_SETS_HVPOLARITY	0
#define   ADPA_VSYNC_CNTL_DISABLE (1<<10)
#define   ADPA_VSYNC_CNTL_ENABLE 0
#define   ADPA_HSYNC_CNTL_DISABLE (1<<11)
#define   ADPA_HSYNC_CNTL_ENABLE 0
#define   ADPA_VSYNC_ACTIVE_HIGH (1<<4)
#define   ADPA_VSYNC_ACTIVE_LOW	0
#define   ADPA_HSYNC_ACTIVE_HIGH (1<<3)
#define   ADPA_HSYNC_ACTIVE_LOW	0
#define   ADPA_DPMS_MASK	(~(3<<10))
#define   ADPA_DPMS_ON		(0<<10)
#define   ADPA_DPMS_SUSPEND	(1<<10)
#define   ADPA_DPMS_STANDBY	(2<<10)
#define   ADPA_DPMS_OFF		(3<<10)


/* Hotplug control (945+ only) */
#define PORT_HOTPLUG_EN		(dev_priv->info->display_mmio_offset + 0x61110)
#define   PORTB_HOTPLUG_INT_EN			(1 << 29)
#define   PORTC_HOTPLUG_INT_EN			(1 << 28)
#define   PORTD_HOTPLUG_INT_EN			(1 << 27)
#define   SDVOB_HOTPLUG_INT_EN			(1 << 26)
#define   SDVOC_HOTPLUG_INT_EN			(1 << 25)
#define   TV_HOTPLUG_INT_EN			(1 << 18)
#define   CRT_HOTPLUG_INT_EN			(1 << 9)
#define HOTPLUG_INT_EN_MASK			(PORTB_HOTPLUG_INT_EN | \
						 PORTC_HOTPLUG_INT_EN | \
						 PORTD_HOTPLUG_INT_EN | \
						 SDVOC_HOTPLUG_INT_EN | \
						 SDVOB_HOTPLUG_INT_EN | \
						 CRT_HOTPLUG_INT_EN)
#define   CRT_HOTPLUG_FORCE_DETECT		(1 << 3)
#define CRT_HOTPLUG_ACTIVATION_PERIOD_32	(0 << 8)
/* must use period 64 on GM45 according to docs */
#define CRT_HOTPLUG_ACTIVATION_PERIOD_64	(1 << 8)
#define CRT_HOTPLUG_DAC_ON_TIME_2M		(0 << 7)
#define CRT_HOTPLUG_DAC_ON_TIME_4M		(1 << 7)
#define CRT_HOTPLUG_VOLTAGE_COMPARE_40		(0 << 5)
#define CRT_HOTPLUG_VOLTAGE_COMPARE_50		(1 << 5)
#define CRT_HOTPLUG_VOLTAGE_COMPARE_60		(2 << 5)
#define CRT_HOTPLUG_VOLTAGE_COMPARE_70		(3 << 5)
#define CRT_HOTPLUG_VOLTAGE_COMPARE_MASK	(3 << 5)
#define CRT_HOTPLUG_DETECT_DELAY_1G		(0 << 4)
#define CRT_HOTPLUG_DETECT_DELAY_2G		(1 << 4)
#define CRT_HOTPLUG_DETECT_VOLTAGE_325MV	(0 << 2)
#define CRT_HOTPLUG_DETECT_VOLTAGE_475MV	(1 << 2)

#define PORT_HOTPLUG_STAT	(dev_priv->info->display_mmio_offset + 0x61114)
/* HDMI/DP bits are gen4+ */
#define   PORTB_HOTPLUG_LIVE_STATUS               (1 << 29)
#define   PORTC_HOTPLUG_LIVE_STATUS               (1 << 28)
#define   PORTD_HOTPLUG_LIVE_STATUS               (1 << 27)
#define   PORTD_HOTPLUG_INT_STATUS		(3 << 21)
#define   PORTC_HOTPLUG_INT_STATUS		(3 << 19)
#define   PORTB_HOTPLUG_INT_STATUS		(3 << 17)
/* CRT/TV common between gen3+ */
#define   CRT_HOTPLUG_INT_STATUS		(1 << 11)
#define   TV_HOTPLUG_INT_STATUS			(1 << 10)
#define   CRT_HOTPLUG_MONITOR_MASK		(3 << 8)
#define   CRT_HOTPLUG_MONITOR_COLOR		(3 << 8)
#define   CRT_HOTPLUG_MONITOR_MONO		(2 << 8)
#define   CRT_HOTPLUG_MONITOR_NONE		(0 << 8)
/* SDVO is different across gen3/4 */
#define   SDVOC_HOTPLUG_INT_STATUS_G4X		(1 << 3)
#define   SDVOB_HOTPLUG_INT_STATUS_G4X		(1 << 2)
/*
 * Bspec seems to be seriously misleaded about the SDVO hpd bits on i965g/gm,
 * since reality corrobates that they're the same as on gen3. But keep these
 * bits here (and the comment!) to help any other lost wanderers back onto the
 * right tracks.
 */
#define   SDVOC_HOTPLUG_INT_STATUS_I965		(3 << 4)
#define   SDVOB_HOTPLUG_INT_STATUS_I965		(3 << 2)
#define   SDVOC_HOTPLUG_INT_STATUS_I915		(1 << 7)
#define   SDVOB_HOTPLUG_INT_STATUS_I915		(1 << 6)
#define   HOTPLUG_INT_STATUS_G4X		(CRT_HOTPLUG_INT_STATUS | \
						 SDVOB_HOTPLUG_INT_STATUS_G4X | \
						 SDVOC_HOTPLUG_INT_STATUS_G4X | \
						 PORTB_HOTPLUG_INT_STATUS | \
						 PORTC_HOTPLUG_INT_STATUS | \
						 PORTD_HOTPLUG_INT_STATUS)

<<<<<<< HEAD
#define HOTPLUG_INT_STATUS_I965			(CRT_HOTPLUG_INT_STATUS | \
						 SDVOB_HOTPLUG_INT_STATUS_I965 | \
						 SDVOC_HOTPLUG_INT_STATUS_I965 | \
						 PORTB_HOTPLUG_INT_STATUS | \
						 PORTC_HOTPLUG_INT_STATUS | \
						 PORTD_HOTPLUG_INT_STATUS)

=======
>>>>>>> d0e0ac97
#define HOTPLUG_INT_STATUS_I915			(CRT_HOTPLUG_INT_STATUS | \
						 SDVOB_HOTPLUG_INT_STATUS_I915 | \
						 SDVOC_HOTPLUG_INT_STATUS_I915 | \
						 PORTB_HOTPLUG_INT_STATUS | \
						 PORTC_HOTPLUG_INT_STATUS | \
						 PORTD_HOTPLUG_INT_STATUS)

/* SDVO and HDMI port control.
 * The same register may be used for SDVO or HDMI */
#define GEN3_SDVOB	0x61140
#define GEN3_SDVOC	0x61160
#define GEN4_HDMIB	GEN3_SDVOB
#define GEN4_HDMIC	GEN3_SDVOC
#define PCH_SDVOB	0xe1140
#define PCH_HDMIB	PCH_SDVOB
#define PCH_HDMIC	0xe1150
#define PCH_HDMID	0xe1160

/* Gen 3 SDVO bits: */
#define   SDVO_ENABLE				(1 << 31)
#define   SDVO_PIPE_SEL(pipe)			((pipe) << 30)
#define   SDVO_PIPE_SEL_MASK			(1 << 30)
#define   SDVO_PIPE_B_SELECT			(1 << 30)
#define   SDVO_STALL_SELECT			(1 << 29)
#define   SDVO_INTERRUPT_ENABLE			(1 << 26)
/**
 * 915G/GM SDVO pixel multiplier.
 * Programmed value is multiplier - 1, up to 5x.
 * \sa DPLL_MD_UDI_MULTIPLIER_MASK
 */
#define   SDVO_PORT_MULTIPLY_MASK		(7 << 23)
#define   SDVO_PORT_MULTIPLY_SHIFT		23
#define   SDVO_PHASE_SELECT_MASK		(15 << 19)
#define   SDVO_PHASE_SELECT_DEFAULT		(6 << 19)
#define   SDVO_CLOCK_OUTPUT_INVERT		(1 << 18)
#define   SDVOC_GANG_MODE			(1 << 16) /* Port C only */
#define   SDVO_BORDER_ENABLE			(1 << 7) /* SDVO only */
#define   SDVOB_PCIE_CONCURRENCY		(1 << 3) /* Port B only */
#define   SDVO_DETECTED				(1 << 2)
/* Bits to be preserved when writing */
#define   SDVOB_PRESERVE_MASK ((1 << 17) | (1 << 16) | (1 << 14) | \
			       SDVO_INTERRUPT_ENABLE)
#define   SDVOC_PRESERVE_MASK ((1 << 17) | SDVO_INTERRUPT_ENABLE)

/* Gen 4 SDVO/HDMI bits: */
#define   SDVO_COLOR_FORMAT_8bpc		(0 << 26)
#define   SDVO_ENCODING_SDVO			(0 << 10)
#define   SDVO_ENCODING_HDMI			(2 << 10)
#define   HDMI_MODE_SELECT_HDMI			(1 << 9) /* HDMI only */
#define   HDMI_MODE_SELECT_DVI			(0 << 9) /* HDMI only */
#define   HDMI_COLOR_RANGE_16_235		(1 << 8) /* HDMI only */
#define   SDVO_AUDIO_ENABLE			(1 << 6)
/* VSYNC/HSYNC bits new with 965, default is to be set */
#define   SDVO_VSYNC_ACTIVE_HIGH		(1 << 4)
#define   SDVO_HSYNC_ACTIVE_HIGH		(1 << 3)

/* Gen 5 (IBX) SDVO/HDMI bits: */
#define   HDMI_COLOR_FORMAT_12bpc		(3 << 26) /* HDMI only */
#define   SDVOB_HOTPLUG_ENABLE			(1 << 23) /* SDVO only */

/* Gen 6 (CPT) SDVO/HDMI bits: */
#define   SDVO_PIPE_SEL_CPT(pipe)		((pipe) << 29)
#define   SDVO_PIPE_SEL_MASK_CPT		(3 << 29)


/* DVO port control */
#define DVOA			0x61120
#define DVOB			0x61140
#define DVOC			0x61160
#define   DVO_ENABLE			(1 << 31)
#define   DVO_PIPE_B_SELECT		(1 << 30)
#define   DVO_PIPE_STALL_UNUSED		(0 << 28)
#define   DVO_PIPE_STALL		(1 << 28)
#define   DVO_PIPE_STALL_TV		(2 << 28)
#define   DVO_PIPE_STALL_MASK		(3 << 28)
#define   DVO_USE_VGA_SYNC		(1 << 15)
#define   DVO_DATA_ORDER_I740		(0 << 14)
#define   DVO_DATA_ORDER_FP		(1 << 14)
#define   DVO_VSYNC_DISABLE		(1 << 11)
#define   DVO_HSYNC_DISABLE		(1 << 10)
#define   DVO_VSYNC_TRISTATE		(1 << 9)
#define   DVO_HSYNC_TRISTATE		(1 << 8)
#define   DVO_BORDER_ENABLE		(1 << 7)
#define   DVO_DATA_ORDER_GBRG		(1 << 6)
#define   DVO_DATA_ORDER_RGGB		(0 << 6)
#define   DVO_DATA_ORDER_GBRG_ERRATA	(0 << 6)
#define   DVO_DATA_ORDER_RGGB_ERRATA	(1 << 6)
#define   DVO_VSYNC_ACTIVE_HIGH		(1 << 4)
#define   DVO_HSYNC_ACTIVE_HIGH		(1 << 3)
#define   DVO_BLANK_ACTIVE_HIGH		(1 << 2)
#define   DVO_OUTPUT_CSTATE_PIXELS	(1 << 1)	/* SDG only */
#define   DVO_OUTPUT_SOURCE_SIZE_PIXELS	(1 << 0)	/* SDG only */
#define   DVO_PRESERVE_MASK		(0x7<<24)
#define DVOA_SRCDIM		0x61124
#define DVOB_SRCDIM		0x61144
#define DVOC_SRCDIM		0x61164
#define   DVO_SRCDIM_HORIZONTAL_SHIFT	12
#define   DVO_SRCDIM_VERTICAL_SHIFT	0

/* LVDS port control */
#define LVDS			0x61180
/*
 * Enables the LVDS port.  This bit must be set before DPLLs are enabled, as
 * the DPLL semantics change when the LVDS is assigned to that pipe.
 */
#define   LVDS_PORT_EN			(1 << 31)
/* Selects pipe B for LVDS data.  Must be set on pre-965. */
#define   LVDS_PIPEB_SELECT		(1 << 30)
#define   LVDS_PIPE_MASK		(1 << 30)
#define   LVDS_PIPE(pipe)		((pipe) << 30)
/* LVDS dithering flag on 965/g4x platform */
#define   LVDS_ENABLE_DITHER		(1 << 25)
/* LVDS sync polarity flags. Set to invert (i.e. negative) */
#define   LVDS_VSYNC_POLARITY		(1 << 21)
#define   LVDS_HSYNC_POLARITY		(1 << 20)

/* Enable border for unscaled (or aspect-scaled) display */
#define   LVDS_BORDER_ENABLE		(1 << 15)
/*
 * Enables the A0-A2 data pairs and CLKA, containing 18 bits of color data per
 * pixel.
 */
#define   LVDS_A0A2_CLKA_POWER_MASK	(3 << 8)
#define   LVDS_A0A2_CLKA_POWER_DOWN	(0 << 8)
#define   LVDS_A0A2_CLKA_POWER_UP	(3 << 8)
/*
 * Controls the A3 data pair, which contains the additional LSBs for 24 bit
 * mode.  Only enabled if LVDS_A0A2_CLKA_POWER_UP also indicates it should be
 * on.
 */
#define   LVDS_A3_POWER_MASK		(3 << 6)
#define   LVDS_A3_POWER_DOWN		(0 << 6)
#define   LVDS_A3_POWER_UP		(3 << 6)
/*
 * Controls the CLKB pair.  This should only be set when LVDS_B0B3_POWER_UP
 * is set.
 */
#define   LVDS_CLKB_POWER_MASK		(3 << 4)
#define   LVDS_CLKB_POWER_DOWN		(0 << 4)
#define   LVDS_CLKB_POWER_UP		(3 << 4)
/*
 * Controls the B0-B3 data pairs.  This must be set to match the DPLL p2
 * setting for whether we are in dual-channel mode.  The B3 pair will
 * additionally only be powered up when LVDS_A3_POWER_UP is set.
 */
#define   LVDS_B0B3_POWER_MASK		(3 << 2)
#define   LVDS_B0B3_POWER_DOWN		(0 << 2)
#define   LVDS_B0B3_POWER_UP		(3 << 2)

/* Video Data Island Packet control */
#define VIDEO_DIP_DATA		0x61178
/* Read the description of VIDEO_DIP_DATA (before Haswel) or VIDEO_DIP_ECC
 * (Haswell and newer) to see which VIDEO_DIP_DATA byte corresponds to each byte
 * of the infoframe structure specified by CEA-861. */
#define   VIDEO_DIP_DATA_SIZE	32
#define VIDEO_DIP_CTL		0x61170
/* Pre HSW: */
#define   VIDEO_DIP_ENABLE		(1 << 31)
#define   VIDEO_DIP_PORT_B		(1 << 29)
#define   VIDEO_DIP_PORT_C		(2 << 29)
#define   VIDEO_DIP_PORT_D		(3 << 29)
#define   VIDEO_DIP_PORT_MASK		(3 << 29)
#define   VIDEO_DIP_ENABLE_GCP		(1 << 25)
#define   VIDEO_DIP_ENABLE_AVI		(1 << 21)
#define   VIDEO_DIP_ENABLE_VENDOR	(2 << 21)
#define   VIDEO_DIP_ENABLE_GAMUT	(4 << 21)
#define   VIDEO_DIP_ENABLE_SPD		(8 << 21)
#define   VIDEO_DIP_SELECT_AVI		(0 << 19)
#define   VIDEO_DIP_SELECT_VENDOR	(1 << 19)
#define   VIDEO_DIP_SELECT_SPD		(3 << 19)
#define   VIDEO_DIP_SELECT_MASK		(3 << 19)
#define   VIDEO_DIP_FREQ_ONCE		(0 << 16)
#define   VIDEO_DIP_FREQ_VSYNC		(1 << 16)
#define   VIDEO_DIP_FREQ_2VSYNC		(2 << 16)
#define   VIDEO_DIP_FREQ_MASK		(3 << 16)
/* HSW and later: */
#define   VIDEO_DIP_ENABLE_VSC_HSW	(1 << 20)
#define   VIDEO_DIP_ENABLE_GCP_HSW	(1 << 16)
#define   VIDEO_DIP_ENABLE_AVI_HSW	(1 << 12)
#define   VIDEO_DIP_ENABLE_VS_HSW	(1 << 8)
#define   VIDEO_DIP_ENABLE_GMP_HSW	(1 << 4)
#define   VIDEO_DIP_ENABLE_SPD_HSW	(1 << 0)

/* Panel power sequencing */
#define PP_STATUS	0x61200
#define   PP_ON		(1 << 31)
/*
 * Indicates that all dependencies of the panel are on:
 *
 * - PLL enabled
 * - pipe enabled
 * - LVDS/DVOB/DVOC on
 */
#define   PP_READY		(1 << 30)
#define   PP_SEQUENCE_NONE	(0 << 28)
#define   PP_SEQUENCE_POWER_UP	(1 << 28)
#define   PP_SEQUENCE_POWER_DOWN (2 << 28)
#define   PP_SEQUENCE_MASK	(3 << 28)
#define   PP_SEQUENCE_SHIFT	28
#define   PP_CYCLE_DELAY_ACTIVE	(1 << 27)
#define   PP_SEQUENCE_STATE_MASK 0x0000000f
#define   PP_SEQUENCE_STATE_OFF_IDLE	(0x0 << 0)
#define   PP_SEQUENCE_STATE_OFF_S0_1	(0x1 << 0)
#define   PP_SEQUENCE_STATE_OFF_S0_2	(0x2 << 0)
#define   PP_SEQUENCE_STATE_OFF_S0_3	(0x3 << 0)
#define   PP_SEQUENCE_STATE_ON_IDLE	(0x8 << 0)
#define   PP_SEQUENCE_STATE_ON_S1_0	(0x9 << 0)
#define   PP_SEQUENCE_STATE_ON_S1_2	(0xa << 0)
#define   PP_SEQUENCE_STATE_ON_S1_3	(0xb << 0)
#define   PP_SEQUENCE_STATE_RESET	(0xf << 0)
#define PP_CONTROL	0x61204
#define   POWER_TARGET_ON	(1 << 0)
#define PP_ON_DELAYS	0x61208
#define PP_OFF_DELAYS	0x6120c
#define PP_DIVISOR	0x61210

/* Panel fitting */
#define PFIT_CONTROL	(dev_priv->info->display_mmio_offset + 0x61230)
#define   PFIT_ENABLE		(1 << 31)
#define   PFIT_PIPE_MASK	(3 << 29)
#define   PFIT_PIPE_SHIFT	29
#define   VERT_INTERP_DISABLE	(0 << 10)
#define   VERT_INTERP_BILINEAR	(1 << 10)
#define   VERT_INTERP_MASK	(3 << 10)
#define   VERT_AUTO_SCALE	(1 << 9)
#define   HORIZ_INTERP_DISABLE	(0 << 6)
#define   HORIZ_INTERP_BILINEAR	(1 << 6)
#define   HORIZ_INTERP_MASK	(3 << 6)
#define   HORIZ_AUTO_SCALE	(1 << 5)
#define   PANEL_8TO6_DITHER_ENABLE (1 << 3)
#define   PFIT_FILTER_FUZZY	(0 << 24)
#define   PFIT_SCALING_AUTO	(0 << 26)
#define   PFIT_SCALING_PROGRAMMED (1 << 26)
#define   PFIT_SCALING_PILLAR	(2 << 26)
#define   PFIT_SCALING_LETTER	(3 << 26)
#define PFIT_PGM_RATIOS	(dev_priv->info->display_mmio_offset + 0x61234)
/* Pre-965 */
#define		PFIT_VERT_SCALE_SHIFT		20
#define		PFIT_VERT_SCALE_MASK		0xfff00000
#define		PFIT_HORIZ_SCALE_SHIFT		4
#define		PFIT_HORIZ_SCALE_MASK		0x0000fff0
/* 965+ */
#define		PFIT_VERT_SCALE_SHIFT_965	16
#define		PFIT_VERT_SCALE_MASK_965	0x1fff0000
#define		PFIT_HORIZ_SCALE_SHIFT_965	0
#define		PFIT_HORIZ_SCALE_MASK_965	0x00001fff

#define PFIT_AUTO_RATIOS (dev_priv->info->display_mmio_offset + 0x61238)

/* Backlight control */
#define BLC_PWM_CTL2	(dev_priv->info->display_mmio_offset + 0x61250) /* 965+ only */
#define   BLM_PWM_ENABLE		(1 << 31)
#define   BLM_COMBINATION_MODE		(1 << 30) /* gen4 only */
#define   BLM_PIPE_SELECT		(1 << 29)
#define   BLM_PIPE_SELECT_IVB		(3 << 29)
#define   BLM_PIPE_A			(0 << 29)
#define   BLM_PIPE_B			(1 << 29)
#define   BLM_PIPE_C			(2 << 29) /* ivb + */
#define   BLM_TRANSCODER_A		BLM_PIPE_A /* hsw */
#define   BLM_TRANSCODER_B		BLM_PIPE_B
#define   BLM_TRANSCODER_C		BLM_PIPE_C
#define   BLM_TRANSCODER_EDP		(3 << 29)
#define   BLM_PIPE(pipe)		((pipe) << 29)
#define   BLM_POLARITY_I965		(1 << 28) /* gen4 only */
#define   BLM_PHASE_IN_INTERUPT_STATUS	(1 << 26)
#define   BLM_PHASE_IN_ENABLE		(1 << 25)
#define   BLM_PHASE_IN_INTERUPT_ENABL	(1 << 24)
#define   BLM_PHASE_IN_TIME_BASE_SHIFT	(16)
#define   BLM_PHASE_IN_TIME_BASE_MASK	(0xff << 16)
#define   BLM_PHASE_IN_COUNT_SHIFT	(8)
#define   BLM_PHASE_IN_COUNT_MASK	(0xff << 8)
#define   BLM_PHASE_IN_INCR_SHIFT	(0)
#define   BLM_PHASE_IN_INCR_MASK	(0xff << 0)
#define BLC_PWM_CTL	(dev_priv->info->display_mmio_offset + 0x61254)
/*
 * This is the most significant 15 bits of the number of backlight cycles in a
 * complete cycle of the modulated backlight control.
 *
 * The actual value is this field multiplied by two.
 */
#define   BACKLIGHT_MODULATION_FREQ_SHIFT	(17)
#define   BACKLIGHT_MODULATION_FREQ_MASK	(0x7fff << 17)
#define   BLM_LEGACY_MODE			(1 << 16) /* gen2 only */
/*
 * This is the number of cycles out of the backlight modulation cycle for which
 * the backlight is on.
 *
 * This field must be no greater than the number of cycles in the complete
 * backlight modulation cycle.
 */
#define   BACKLIGHT_DUTY_CYCLE_SHIFT		(0)
#define   BACKLIGHT_DUTY_CYCLE_MASK		(0xffff)
#define   BACKLIGHT_DUTY_CYCLE_MASK_PNV		(0xfffe)
#define   BLM_POLARITY_PNV			(1 << 0) /* pnv only */

#define BLC_HIST_CTL	(dev_priv->info->display_mmio_offset + 0x61260)

/* New registers for PCH-split platforms. Safe where new bits show up, the
 * register layout machtes with gen4 BLC_PWM_CTL[12]. */
#define BLC_PWM_CPU_CTL2	0x48250
#define BLC_PWM_CPU_CTL		0x48254

/* PCH CTL1 is totally different, all but the below bits are reserved. CTL2 is
 * like the normal CTL from gen4 and earlier. Hooray for confusing naming. */
#define BLC_PWM_PCH_CTL1	0xc8250
#define   BLM_PCH_PWM_ENABLE			(1 << 31)
#define   BLM_PCH_OVERRIDE_ENABLE		(1 << 30)
#define   BLM_PCH_POLARITY			(1 << 29)
#define BLC_PWM_PCH_CTL2	0xc8254

/* TV port control */
#define TV_CTL			0x68000
/** Enables the TV encoder */
# define TV_ENC_ENABLE			(1 << 31)
/** Sources the TV encoder input from pipe B instead of A. */
# define TV_ENC_PIPEB_SELECT		(1 << 30)
/** Outputs composite video (DAC A only) */
# define TV_ENC_OUTPUT_COMPOSITE	(0 << 28)
/** Outputs SVideo video (DAC B/C) */
# define TV_ENC_OUTPUT_SVIDEO		(1 << 28)
/** Outputs Component video (DAC A/B/C) */
# define TV_ENC_OUTPUT_COMPONENT	(2 << 28)
/** Outputs Composite and SVideo (DAC A/B/C) */
# define TV_ENC_OUTPUT_SVIDEO_COMPOSITE	(3 << 28)
# define TV_TRILEVEL_SYNC		(1 << 21)
/** Enables slow sync generation (945GM only) */
# define TV_SLOW_SYNC			(1 << 20)
/** Selects 4x oversampling for 480i and 576p */
# define TV_OVERSAMPLE_4X		(0 << 18)
/** Selects 2x oversampling for 720p and 1080i */
# define TV_OVERSAMPLE_2X		(1 << 18)
/** Selects no oversampling for 1080p */
# define TV_OVERSAMPLE_NONE		(2 << 18)
/** Selects 8x oversampling */
# define TV_OVERSAMPLE_8X		(3 << 18)
/** Selects progressive mode rather than interlaced */
# define TV_PROGRESSIVE			(1 << 17)
/** Sets the colorburst to PAL mode.  Required for non-M PAL modes. */
# define TV_PAL_BURST			(1 << 16)
/** Field for setting delay of Y compared to C */
# define TV_YC_SKEW_MASK		(7 << 12)
/** Enables a fix for 480p/576p standard definition modes on the 915GM only */
# define TV_ENC_SDP_FIX			(1 << 11)
/**
 * Enables a fix for the 915GM only.
 *
 * Not sure what it does.
 */
# define TV_ENC_C0_FIX			(1 << 10)
/** Bits that must be preserved by software */
# define TV_CTL_SAVE			((1 << 11) | (3 << 9) | (7 << 6) | 0xf)
# define TV_FUSE_STATE_MASK		(3 << 4)
/** Read-only state that reports all features enabled */
# define TV_FUSE_STATE_ENABLED		(0 << 4)
/** Read-only state that reports that Macrovision is disabled in hardware*/
# define TV_FUSE_STATE_NO_MACROVISION	(1 << 4)
/** Read-only state that reports that TV-out is disabled in hardware. */
# define TV_FUSE_STATE_DISABLED		(2 << 4)
/** Normal operation */
# define TV_TEST_MODE_NORMAL		(0 << 0)
/** Encoder test pattern 1 - combo pattern */
# define TV_TEST_MODE_PATTERN_1		(1 << 0)
/** Encoder test pattern 2 - full screen vertical 75% color bars */
# define TV_TEST_MODE_PATTERN_2		(2 << 0)
/** Encoder test pattern 3 - full screen horizontal 75% color bars */
# define TV_TEST_MODE_PATTERN_3		(3 << 0)
/** Encoder test pattern 4 - random noise */
# define TV_TEST_MODE_PATTERN_4		(4 << 0)
/** Encoder test pattern 5 - linear color ramps */
# define TV_TEST_MODE_PATTERN_5		(5 << 0)
/**
 * This test mode forces the DACs to 50% of full output.
 *
 * This is used for load detection in combination with TVDAC_SENSE_MASK
 */
# define TV_TEST_MODE_MONITOR_DETECT	(7 << 0)
# define TV_TEST_MODE_MASK		(7 << 0)

#define TV_DAC			0x68004
# define TV_DAC_SAVE		0x00ffff00
/**
 * Reports that DAC state change logic has reported change (RO).
 *
 * This gets cleared when TV_DAC_STATE_EN is cleared
*/
# define TVDAC_STATE_CHG		(1 << 31)
# define TVDAC_SENSE_MASK		(7 << 28)
/** Reports that DAC A voltage is above the detect threshold */
# define TVDAC_A_SENSE			(1 << 30)
/** Reports that DAC B voltage is above the detect threshold */
# define TVDAC_B_SENSE			(1 << 29)
/** Reports that DAC C voltage is above the detect threshold */
# define TVDAC_C_SENSE			(1 << 28)
/**
 * Enables DAC state detection logic, for load-based TV detection.
 *
 * The PLL of the chosen pipe (in TV_CTL) must be running, and the encoder set
 * to off, for load detection to work.
 */
# define TVDAC_STATE_CHG_EN		(1 << 27)
/** Sets the DAC A sense value to high */
# define TVDAC_A_SENSE_CTL		(1 << 26)
/** Sets the DAC B sense value to high */
# define TVDAC_B_SENSE_CTL		(1 << 25)
/** Sets the DAC C sense value to high */
# define TVDAC_C_SENSE_CTL		(1 << 24)
/** Overrides the ENC_ENABLE and DAC voltage levels */
# define DAC_CTL_OVERRIDE		(1 << 7)
/** Sets the slew rate.  Must be preserved in software */
# define ENC_TVDAC_SLEW_FAST		(1 << 6)
# define DAC_A_1_3_V			(0 << 4)
# define DAC_A_1_1_V			(1 << 4)
# define DAC_A_0_7_V			(2 << 4)
# define DAC_A_MASK			(3 << 4)
# define DAC_B_1_3_V			(0 << 2)
# define DAC_B_1_1_V			(1 << 2)
# define DAC_B_0_7_V			(2 << 2)
# define DAC_B_MASK			(3 << 2)
# define DAC_C_1_3_V			(0 << 0)
# define DAC_C_1_1_V			(1 << 0)
# define DAC_C_0_7_V			(2 << 0)
# define DAC_C_MASK			(3 << 0)

/**
 * CSC coefficients are stored in a floating point format with 9 bits of
 * mantissa and 2 or 3 bits of exponent.  The exponent is represented as 2**-n,
 * where 2-bit exponents are unsigned n, and 3-bit exponents are signed n with
 * -1 (0x3) being the only legal negative value.
 */
#define TV_CSC_Y		0x68010
# define TV_RY_MASK			0x07ff0000
# define TV_RY_SHIFT			16
# define TV_GY_MASK			0x00000fff
# define TV_GY_SHIFT			0

#define TV_CSC_Y2		0x68014
# define TV_BY_MASK			0x07ff0000
# define TV_BY_SHIFT			16
/**
 * Y attenuation for component video.
 *
 * Stored in 1.9 fixed point.
 */
# define TV_AY_MASK			0x000003ff
# define TV_AY_SHIFT			0

#define TV_CSC_U		0x68018
# define TV_RU_MASK			0x07ff0000
# define TV_RU_SHIFT			16
# define TV_GU_MASK			0x000007ff
# define TV_GU_SHIFT			0

#define TV_CSC_U2		0x6801c
# define TV_BU_MASK			0x07ff0000
# define TV_BU_SHIFT			16
/**
 * U attenuation for component video.
 *
 * Stored in 1.9 fixed point.
 */
# define TV_AU_MASK			0x000003ff
# define TV_AU_SHIFT			0

#define TV_CSC_V		0x68020
# define TV_RV_MASK			0x0fff0000
# define TV_RV_SHIFT			16
# define TV_GV_MASK			0x000007ff
# define TV_GV_SHIFT			0

#define TV_CSC_V2		0x68024
# define TV_BV_MASK			0x07ff0000
# define TV_BV_SHIFT			16
/**
 * V attenuation for component video.
 *
 * Stored in 1.9 fixed point.
 */
# define TV_AV_MASK			0x000007ff
# define TV_AV_SHIFT			0

#define TV_CLR_KNOBS		0x68028
/** 2s-complement brightness adjustment */
# define TV_BRIGHTNESS_MASK		0xff000000
# define TV_BRIGHTNESS_SHIFT		24
/** Contrast adjustment, as a 2.6 unsigned floating point number */
# define TV_CONTRAST_MASK		0x00ff0000
# define TV_CONTRAST_SHIFT		16
/** Saturation adjustment, as a 2.6 unsigned floating point number */
# define TV_SATURATION_MASK		0x0000ff00
# define TV_SATURATION_SHIFT		8
/** Hue adjustment, as an integer phase angle in degrees */
# define TV_HUE_MASK			0x000000ff
# define TV_HUE_SHIFT			0

#define TV_CLR_LEVEL		0x6802c
/** Controls the DAC level for black */
# define TV_BLACK_LEVEL_MASK		0x01ff0000
# define TV_BLACK_LEVEL_SHIFT		16
/** Controls the DAC level for blanking */
# define TV_BLANK_LEVEL_MASK		0x000001ff
# define TV_BLANK_LEVEL_SHIFT		0

#define TV_H_CTL_1		0x68030
/** Number of pixels in the hsync. */
# define TV_HSYNC_END_MASK		0x1fff0000
# define TV_HSYNC_END_SHIFT		16
/** Total number of pixels minus one in the line (display and blanking). */
# define TV_HTOTAL_MASK			0x00001fff
# define TV_HTOTAL_SHIFT		0

#define TV_H_CTL_2		0x68034
/** Enables the colorburst (needed for non-component color) */
# define TV_BURST_ENA			(1 << 31)
/** Offset of the colorburst from the start of hsync, in pixels minus one. */
# define TV_HBURST_START_SHIFT		16
# define TV_HBURST_START_MASK		0x1fff0000
/** Length of the colorburst */
# define TV_HBURST_LEN_SHIFT		0
# define TV_HBURST_LEN_MASK		0x0001fff

#define TV_H_CTL_3		0x68038
/** End of hblank, measured in pixels minus one from start of hsync */
# define TV_HBLANK_END_SHIFT		16
# define TV_HBLANK_END_MASK		0x1fff0000
/** Start of hblank, measured in pixels minus one from start of hsync */
# define TV_HBLANK_START_SHIFT		0
# define TV_HBLANK_START_MASK		0x0001fff

#define TV_V_CTL_1		0x6803c
/** XXX */
# define TV_NBR_END_SHIFT		16
# define TV_NBR_END_MASK		0x07ff0000
/** XXX */
# define TV_VI_END_F1_SHIFT		8
# define TV_VI_END_F1_MASK		0x00003f00
/** XXX */
# define TV_VI_END_F2_SHIFT		0
# define TV_VI_END_F2_MASK		0x0000003f

#define TV_V_CTL_2		0x68040
/** Length of vsync, in half lines */
# define TV_VSYNC_LEN_MASK		0x07ff0000
# define TV_VSYNC_LEN_SHIFT		16
/** Offset of the start of vsync in field 1, measured in one less than the
 * number of half lines.
 */
# define TV_VSYNC_START_F1_MASK		0x00007f00
# define TV_VSYNC_START_F1_SHIFT	8
/**
 * Offset of the start of vsync in field 2, measured in one less than the
 * number of half lines.
 */
# define TV_VSYNC_START_F2_MASK		0x0000007f
# define TV_VSYNC_START_F2_SHIFT	0

#define TV_V_CTL_3		0x68044
/** Enables generation of the equalization signal */
# define TV_EQUAL_ENA			(1 << 31)
/** Length of vsync, in half lines */
# define TV_VEQ_LEN_MASK		0x007f0000
# define TV_VEQ_LEN_SHIFT		16
/** Offset of the start of equalization in field 1, measured in one less than
 * the number of half lines.
 */
# define TV_VEQ_START_F1_MASK		0x0007f00
# define TV_VEQ_START_F1_SHIFT		8
/**
 * Offset of the start of equalization in field 2, measured in one less than
 * the number of half lines.
 */
# define TV_VEQ_START_F2_MASK		0x000007f
# define TV_VEQ_START_F2_SHIFT		0

#define TV_V_CTL_4		0x68048
/**
 * Offset to start of vertical colorburst, measured in one less than the
 * number of lines from vertical start.
 */
# define TV_VBURST_START_F1_MASK	0x003f0000
# define TV_VBURST_START_F1_SHIFT	16
/**
 * Offset to the end of vertical colorburst, measured in one less than the
 * number of lines from the start of NBR.
 */
# define TV_VBURST_END_F1_MASK		0x000000ff
# define TV_VBURST_END_F1_SHIFT		0

#define TV_V_CTL_5		0x6804c
/**
 * Offset to start of vertical colorburst, measured in one less than the
 * number of lines from vertical start.
 */
# define TV_VBURST_START_F2_MASK	0x003f0000
# define TV_VBURST_START_F2_SHIFT	16
/**
 * Offset to the end of vertical colorburst, measured in one less than the
 * number of lines from the start of NBR.
 */
# define TV_VBURST_END_F2_MASK		0x000000ff
# define TV_VBURST_END_F2_SHIFT		0

#define TV_V_CTL_6		0x68050
/**
 * Offset to start of vertical colorburst, measured in one less than the
 * number of lines from vertical start.
 */
# define TV_VBURST_START_F3_MASK	0x003f0000
# define TV_VBURST_START_F3_SHIFT	16
/**
 * Offset to the end of vertical colorburst, measured in one less than the
 * number of lines from the start of NBR.
 */
# define TV_VBURST_END_F3_MASK		0x000000ff
# define TV_VBURST_END_F3_SHIFT		0

#define TV_V_CTL_7		0x68054
/**
 * Offset to start of vertical colorburst, measured in one less than the
 * number of lines from vertical start.
 */
# define TV_VBURST_START_F4_MASK	0x003f0000
# define TV_VBURST_START_F4_SHIFT	16
/**
 * Offset to the end of vertical colorburst, measured in one less than the
 * number of lines from the start of NBR.
 */
# define TV_VBURST_END_F4_MASK		0x000000ff
# define TV_VBURST_END_F4_SHIFT		0

#define TV_SC_CTL_1		0x68060
/** Turns on the first subcarrier phase generation DDA */
# define TV_SC_DDA1_EN			(1 << 31)
/** Turns on the first subcarrier phase generation DDA */
# define TV_SC_DDA2_EN			(1 << 30)
/** Turns on the first subcarrier phase generation DDA */
# define TV_SC_DDA3_EN			(1 << 29)
/** Sets the subcarrier DDA to reset frequency every other field */
# define TV_SC_RESET_EVERY_2		(0 << 24)
/** Sets the subcarrier DDA to reset frequency every fourth field */
# define TV_SC_RESET_EVERY_4		(1 << 24)
/** Sets the subcarrier DDA to reset frequency every eighth field */
# define TV_SC_RESET_EVERY_8		(2 << 24)
/** Sets the subcarrier DDA to never reset the frequency */
# define TV_SC_RESET_NEVER		(3 << 24)
/** Sets the peak amplitude of the colorburst.*/
# define TV_BURST_LEVEL_MASK		0x00ff0000
# define TV_BURST_LEVEL_SHIFT		16
/** Sets the increment of the first subcarrier phase generation DDA */
# define TV_SCDDA1_INC_MASK		0x00000fff
# define TV_SCDDA1_INC_SHIFT		0

#define TV_SC_CTL_2		0x68064
/** Sets the rollover for the second subcarrier phase generation DDA */
# define TV_SCDDA2_SIZE_MASK		0x7fff0000
# define TV_SCDDA2_SIZE_SHIFT		16
/** Sets the increent of the second subcarrier phase generation DDA */
# define TV_SCDDA2_INC_MASK		0x00007fff
# define TV_SCDDA2_INC_SHIFT		0

#define TV_SC_CTL_3		0x68068
/** Sets the rollover for the third subcarrier phase generation DDA */
# define TV_SCDDA3_SIZE_MASK		0x7fff0000
# define TV_SCDDA3_SIZE_SHIFT		16
/** Sets the increent of the third subcarrier phase generation DDA */
# define TV_SCDDA3_INC_MASK		0x00007fff
# define TV_SCDDA3_INC_SHIFT		0

#define TV_WIN_POS		0x68070
/** X coordinate of the display from the start of horizontal active */
# define TV_XPOS_MASK			0x1fff0000
# define TV_XPOS_SHIFT			16
/** Y coordinate of the display from the start of vertical active (NBR) */
# define TV_YPOS_MASK			0x00000fff
# define TV_YPOS_SHIFT			0

#define TV_WIN_SIZE		0x68074
/** Horizontal size of the display window, measured in pixels*/
# define TV_XSIZE_MASK			0x1fff0000
# define TV_XSIZE_SHIFT			16
/**
 * Vertical size of the display window, measured in pixels.
 *
 * Must be even for interlaced modes.
 */
# define TV_YSIZE_MASK			0x00000fff
# define TV_YSIZE_SHIFT			0

#define TV_FILTER_CTL_1		0x68080
/**
 * Enables automatic scaling calculation.
 *
 * If set, the rest of the registers are ignored, and the calculated values can
 * be read back from the register.
 */
# define TV_AUTO_SCALE			(1 << 31)
/**
 * Disables the vertical filter.
 *
 * This is required on modes more than 1024 pixels wide */
# define TV_V_FILTER_BYPASS		(1 << 29)
/** Enables adaptive vertical filtering */
# define TV_VADAPT			(1 << 28)
# define TV_VADAPT_MODE_MASK		(3 << 26)
/** Selects the least adaptive vertical filtering mode */
# define TV_VADAPT_MODE_LEAST		(0 << 26)
/** Selects the moderately adaptive vertical filtering mode */
# define TV_VADAPT_MODE_MODERATE	(1 << 26)
/** Selects the most adaptive vertical filtering mode */
# define TV_VADAPT_MODE_MOST		(3 << 26)
/**
 * Sets the horizontal scaling factor.
 *
 * This should be the fractional part of the horizontal scaling factor divided
 * by the oversampling rate.  TV_HSCALE should be less than 1, and set to:
 *
 * (src width - 1) / ((oversample * dest width) - 1)
 */
# define TV_HSCALE_FRAC_MASK		0x00003fff
# define TV_HSCALE_FRAC_SHIFT		0

#define TV_FILTER_CTL_2		0x68084
/**
 * Sets the integer part of the 3.15 fixed-point vertical scaling factor.
 *
 * TV_VSCALE should be (src height - 1) / ((interlace * dest height) - 1)
 */
# define TV_VSCALE_INT_MASK		0x00038000
# define TV_VSCALE_INT_SHIFT		15
/**
 * Sets the fractional part of the 3.15 fixed-point vertical scaling factor.
 *
 * \sa TV_VSCALE_INT_MASK
 */
# define TV_VSCALE_FRAC_MASK		0x00007fff
# define TV_VSCALE_FRAC_SHIFT		0

#define TV_FILTER_CTL_3		0x68088
/**
 * Sets the integer part of the 3.15 fixed-point vertical scaling factor.
 *
 * TV_VSCALE should be (src height - 1) / (1/4 * (dest height - 1))
 *
 * For progressive modes, TV_VSCALE_IP_INT should be set to zeroes.
 */
# define TV_VSCALE_IP_INT_MASK		0x00038000
# define TV_VSCALE_IP_INT_SHIFT		15
/**
 * Sets the fractional part of the 3.15 fixed-point vertical scaling factor.
 *
 * For progressive modes, TV_VSCALE_IP_INT should be set to zeroes.
 *
 * \sa TV_VSCALE_IP_INT_MASK
 */
# define TV_VSCALE_IP_FRAC_MASK		0x00007fff
# define TV_VSCALE_IP_FRAC_SHIFT		0

#define TV_CC_CONTROL		0x68090
# define TV_CC_ENABLE			(1 << 31)
/**
 * Specifies which field to send the CC data in.
 *
 * CC data is usually sent in field 0.
 */
# define TV_CC_FID_MASK			(1 << 27)
# define TV_CC_FID_SHIFT		27
/** Sets the horizontal position of the CC data.  Usually 135. */
# define TV_CC_HOFF_MASK		0x03ff0000
# define TV_CC_HOFF_SHIFT		16
/** Sets the vertical position of the CC data.  Usually 21 */
# define TV_CC_LINE_MASK		0x0000003f
# define TV_CC_LINE_SHIFT		0

#define TV_CC_DATA		0x68094
# define TV_CC_RDY			(1 << 31)
/** Second word of CC data to be transmitted. */
# define TV_CC_DATA_2_MASK		0x007f0000
# define TV_CC_DATA_2_SHIFT		16
/** First word of CC data to be transmitted. */
# define TV_CC_DATA_1_MASK		0x0000007f
# define TV_CC_DATA_1_SHIFT		0

#define TV_H_LUMA_0		0x68100
#define TV_H_LUMA_59		0x681ec
#define TV_H_CHROMA_0		0x68200
#define TV_H_CHROMA_59		0x682ec
#define TV_V_LUMA_0		0x68300
#define TV_V_LUMA_42		0x683a8
#define TV_V_CHROMA_0		0x68400
#define TV_V_CHROMA_42		0x684a8

/* Display Port */
#define DP_A				0x64000 /* eDP */
#define DP_B				0x64100
#define DP_C				0x64200
#define DP_D				0x64300

#define   DP_PORT_EN			(1 << 31)
#define   DP_PIPEB_SELECT		(1 << 30)
#define   DP_PIPE_MASK			(1 << 30)

/* Link training mode - select a suitable mode for each stage */
#define   DP_LINK_TRAIN_PAT_1		(0 << 28)
#define   DP_LINK_TRAIN_PAT_2		(1 << 28)
#define   DP_LINK_TRAIN_PAT_IDLE	(2 << 28)
#define   DP_LINK_TRAIN_OFF		(3 << 28)
#define   DP_LINK_TRAIN_MASK		(3 << 28)
#define   DP_LINK_TRAIN_SHIFT		28

/* CPT Link training mode */
#define   DP_LINK_TRAIN_PAT_1_CPT	(0 << 8)
#define   DP_LINK_TRAIN_PAT_2_CPT	(1 << 8)
#define   DP_LINK_TRAIN_PAT_IDLE_CPT	(2 << 8)
#define   DP_LINK_TRAIN_OFF_CPT		(3 << 8)
#define   DP_LINK_TRAIN_MASK_CPT	(7 << 8)
#define   DP_LINK_TRAIN_SHIFT_CPT	8

/* Signal voltages. These are mostly controlled by the other end */
#define   DP_VOLTAGE_0_4		(0 << 25)
#define   DP_VOLTAGE_0_6		(1 << 25)
#define   DP_VOLTAGE_0_8		(2 << 25)
#define   DP_VOLTAGE_1_2		(3 << 25)
#define   DP_VOLTAGE_MASK		(7 << 25)
#define   DP_VOLTAGE_SHIFT		25

/* Signal pre-emphasis levels, like voltages, the other end tells us what
 * they want
 */
#define   DP_PRE_EMPHASIS_0		(0 << 22)
#define   DP_PRE_EMPHASIS_3_5		(1 << 22)
#define   DP_PRE_EMPHASIS_6		(2 << 22)
#define   DP_PRE_EMPHASIS_9_5		(3 << 22)
#define   DP_PRE_EMPHASIS_MASK		(7 << 22)
#define   DP_PRE_EMPHASIS_SHIFT		22

/* How many wires to use. I guess 3 was too hard */
#define   DP_PORT_WIDTH(width)		(((width) - 1) << 19)
#define   DP_PORT_WIDTH_MASK		(7 << 19)

/* Mystic DPCD version 1.1 special mode */
#define   DP_ENHANCED_FRAMING		(1 << 18)

/* eDP */
#define   DP_PLL_FREQ_270MHZ		(0 << 16)
#define   DP_PLL_FREQ_160MHZ		(1 << 16)
#define   DP_PLL_FREQ_MASK		(3 << 16)

/** locked once port is enabled */
#define   DP_PORT_REVERSAL		(1 << 15)

/* eDP */
#define   DP_PLL_ENABLE			(1 << 14)

/** sends the clock on lane 15 of the PEG for debug */
#define   DP_CLOCK_OUTPUT_ENABLE	(1 << 13)

#define   DP_SCRAMBLING_DISABLE		(1 << 12)
#define   DP_SCRAMBLING_DISABLE_IRONLAKE	(1 << 7)

/** limit RGB values to avoid confusing TVs */
#define   DP_COLOR_RANGE_16_235		(1 << 8)

/** Turn on the audio link */
#define   DP_AUDIO_OUTPUT_ENABLE	(1 << 6)

/** vs and hs sync polarity */
#define   DP_SYNC_VS_HIGH		(1 << 4)
#define   DP_SYNC_HS_HIGH		(1 << 3)

/** A fantasy */
#define   DP_DETECTED			(1 << 2)

/** The aux channel provides a way to talk to the
 * signal sink for DDC etc. Max packet size supported
 * is 20 bytes in each direction, hence the 5 fixed
 * data registers
 */
#define DPA_AUX_CH_CTL			0x64010
#define DPA_AUX_CH_DATA1		0x64014
#define DPA_AUX_CH_DATA2		0x64018
#define DPA_AUX_CH_DATA3		0x6401c
#define DPA_AUX_CH_DATA4		0x64020
#define DPA_AUX_CH_DATA5		0x64024

#define DPB_AUX_CH_CTL			0x64110
#define DPB_AUX_CH_DATA1		0x64114
#define DPB_AUX_CH_DATA2		0x64118
#define DPB_AUX_CH_DATA3		0x6411c
#define DPB_AUX_CH_DATA4		0x64120
#define DPB_AUX_CH_DATA5		0x64124

#define DPC_AUX_CH_CTL			0x64210
#define DPC_AUX_CH_DATA1		0x64214
#define DPC_AUX_CH_DATA2		0x64218
#define DPC_AUX_CH_DATA3		0x6421c
#define DPC_AUX_CH_DATA4		0x64220
#define DPC_AUX_CH_DATA5		0x64224

#define DPD_AUX_CH_CTL			0x64310
#define DPD_AUX_CH_DATA1		0x64314
#define DPD_AUX_CH_DATA2		0x64318
#define DPD_AUX_CH_DATA3		0x6431c
#define DPD_AUX_CH_DATA4		0x64320
#define DPD_AUX_CH_DATA5		0x64324

#define   DP_AUX_CH_CTL_SEND_BUSY	    (1 << 31)
#define   DP_AUX_CH_CTL_DONE		    (1 << 30)
#define   DP_AUX_CH_CTL_INTERRUPT	    (1 << 29)
#define   DP_AUX_CH_CTL_TIME_OUT_ERROR	    (1 << 28)
#define   DP_AUX_CH_CTL_TIME_OUT_400us	    (0 << 26)
#define   DP_AUX_CH_CTL_TIME_OUT_600us	    (1 << 26)
#define   DP_AUX_CH_CTL_TIME_OUT_800us	    (2 << 26)
#define   DP_AUX_CH_CTL_TIME_OUT_1600us	    (3 << 26)
#define   DP_AUX_CH_CTL_TIME_OUT_MASK	    (3 << 26)
#define   DP_AUX_CH_CTL_RECEIVE_ERROR	    (1 << 25)
#define   DP_AUX_CH_CTL_MESSAGE_SIZE_MASK    (0x1f << 20)
#define   DP_AUX_CH_CTL_MESSAGE_SIZE_SHIFT   20
#define   DP_AUX_CH_CTL_PRECHARGE_2US_MASK   (0xf << 16)
#define   DP_AUX_CH_CTL_PRECHARGE_2US_SHIFT  16
#define   DP_AUX_CH_CTL_AUX_AKSV_SELECT	    (1 << 15)
#define   DP_AUX_CH_CTL_MANCHESTER_TEST	    (1 << 14)
#define   DP_AUX_CH_CTL_SYNC_TEST	    (1 << 13)
#define   DP_AUX_CH_CTL_DEGLITCH_TEST	    (1 << 12)
#define   DP_AUX_CH_CTL_PRECHARGE_TEST	    (1 << 11)
#define   DP_AUX_CH_CTL_BIT_CLOCK_2X_MASK    (0x7ff)
#define   DP_AUX_CH_CTL_BIT_CLOCK_2X_SHIFT   0

/*
 * Computing GMCH M and N values for the Display Port link
 *
 * GMCH M/N = dot clock * bytes per pixel / ls_clk * # of lanes
 *
 * ls_clk (we assume) is the DP link clock (1.62 or 2.7 GHz)
 *
 * The GMCH value is used internally
 *
 * bytes_per_pixel is the number of bytes coming out of the plane,
 * which is after the LUTs, so we want the bytes for our color format.
 * For our current usage, this is always 3, one byte for R, G and B.
 */
#define _PIPEA_DATA_M_G4X	0x70050
#define _PIPEB_DATA_M_G4X	0x71050

/* Transfer unit size for display port - 1, default is 0x3f (for TU size 64) */
#define  TU_SIZE(x)             (((x)-1) << 25) /* default size 64 */
<<<<<<< HEAD
=======
#define  TU_SIZE_SHIFT		25
>>>>>>> d0e0ac97
#define  TU_SIZE_MASK           (0x3f << 25)

#define  DATA_LINK_M_N_MASK	(0xffffff)
#define  DATA_LINK_N_MAX	(0x800000)

<<<<<<< HEAD
#define _PIPEA_GMCH_DATA_N			0x70054
#define _PIPEB_GMCH_DATA_N			0x71054
=======
#define _PIPEA_DATA_N_G4X	0x70054
#define _PIPEB_DATA_N_G4X	0x71054
#define   PIPE_GMCH_DATA_N_MASK			(0xffffff)
>>>>>>> d0e0ac97

/*
 * Computing Link M and N values for the Display Port link
 *
 * Link M / N = pixel_clock / ls_clk
 *
 * (the DP spec calls pixel_clock the 'strm_clk')
 *
 * The Link value is transmitted in the Main Stream
 * Attributes and VB-ID.
 */

<<<<<<< HEAD
#define _PIPEA_DP_LINK_M				0x70060
#define _PIPEB_DP_LINK_M				0x71060

#define _PIPEA_DP_LINK_N				0x70064
#define _PIPEB_DP_LINK_N				0x71064
=======
#define _PIPEA_LINK_M_G4X	0x70060
#define _PIPEB_LINK_M_G4X	0x71060
#define   PIPEA_DP_LINK_M_MASK			(0xffffff)

#define _PIPEA_LINK_N_G4X	0x70064
#define _PIPEB_LINK_N_G4X	0x71064
#define   PIPEA_DP_LINK_N_MASK			(0xffffff)
>>>>>>> d0e0ac97

#define PIPE_DATA_M_G4X(pipe) _PIPE(pipe, _PIPEA_DATA_M_G4X, _PIPEB_DATA_M_G4X)
#define PIPE_DATA_N_G4X(pipe) _PIPE(pipe, _PIPEA_DATA_N_G4X, _PIPEB_DATA_N_G4X)
#define PIPE_LINK_M_G4X(pipe) _PIPE(pipe, _PIPEA_LINK_M_G4X, _PIPEB_LINK_M_G4X)
#define PIPE_LINK_N_G4X(pipe) _PIPE(pipe, _PIPEA_LINK_N_G4X, _PIPEB_LINK_N_G4X)

/* Display & cursor control */

/* Pipe A */
#define _PIPEADSL		(dev_priv->info->display_mmio_offset + 0x70000)
#define   DSL_LINEMASK_GEN2	0x00000fff
#define   DSL_LINEMASK_GEN3	0x00001fff
#define _PIPEACONF		(dev_priv->info->display_mmio_offset + 0x70008)
#define   PIPECONF_ENABLE	(1<<31)
#define   PIPECONF_DISABLE	0
#define   PIPECONF_DOUBLE_WIDE	(1<<30)
#define   I965_PIPECONF_ACTIVE	(1<<30)
#define   PIPECONF_FRAME_START_DELAY_MASK (3<<27)
#define   PIPECONF_SINGLE_WIDE	0
#define   PIPECONF_PIPE_UNLOCKED 0
#define   PIPECONF_PIPE_LOCKED	(1<<25)
#define   PIPECONF_PALETTE	0
#define   PIPECONF_GAMMA		(1<<24)
#define   PIPECONF_FORCE_BORDER	(1<<25)
#define   PIPECONF_INTERLACE_MASK	(7 << 21)
#define   PIPECONF_INTERLACE_MASK_HSW	(3 << 21)
/* Note that pre-gen3 does not support interlaced display directly. Panel
 * fitting must be disabled on pre-ilk for interlaced. */
#define   PIPECONF_PROGRESSIVE			(0 << 21)
#define   PIPECONF_INTERLACE_W_SYNC_SHIFT_PANEL	(4 << 21) /* gen4 only */
#define   PIPECONF_INTERLACE_W_SYNC_SHIFT	(5 << 21) /* gen4 only */
#define   PIPECONF_INTERLACE_W_FIELD_INDICATION	(6 << 21)
#define   PIPECONF_INTERLACE_FIELD_0_ONLY	(7 << 21) /* gen3 only */
/* Ironlake and later have a complete new set of values for interlaced. PFIT
 * means panel fitter required, PF means progressive fetch, DBL means power
 * saving pixel doubling. */
#define   PIPECONF_PFIT_PF_INTERLACED_ILK	(1 << 21)
#define   PIPECONF_INTERLACED_ILK		(3 << 21)
#define   PIPECONF_INTERLACED_DBL_ILK		(4 << 21) /* ilk/snb only */
#define   PIPECONF_PFIT_PF_INTERLACED_DBL_ILK	(5 << 21) /* ilk/snb only */
#define   PIPECONF_INTERLACE_MODE_MASK		(7 << 21)
#define   PIPECONF_CXSR_DOWNCLOCK	(1<<16)
#define   PIPECONF_COLOR_RANGE_SELECT	(1 << 13)
#define   PIPECONF_BPC_MASK	(0x7 << 5)
#define   PIPECONF_8BPC		(0<<5)
#define   PIPECONF_10BPC	(1<<5)
#define   PIPECONF_6BPC		(2<<5)
#define   PIPECONF_12BPC	(3<<5)
#define   PIPECONF_DITHER_EN	(1<<4)
#define   PIPECONF_DITHER_TYPE_MASK (0x0000000c)
#define   PIPECONF_DITHER_TYPE_SP (0<<2)
#define   PIPECONF_DITHER_TYPE_ST1 (1<<2)
#define   PIPECONF_DITHER_TYPE_ST2 (2<<2)
#define   PIPECONF_DITHER_TYPE_TEMP (3<<2)
#define _PIPEASTAT		(dev_priv->info->display_mmio_offset + 0x70024)
#define   PIPE_FIFO_UNDERRUN_STATUS		(1UL<<31)
#define   SPRITE1_FLIPDONE_INT_EN_VLV		(1UL<<30)
#define   PIPE_CRC_ERROR_ENABLE			(1UL<<29)
#define   PIPE_CRC_DONE_ENABLE			(1UL<<28)
#define   PIPE_GMBUS_EVENT_ENABLE		(1UL<<27)
#define   PLANE_FLIP_DONE_INT_EN_VLV		(1UL<<26)
#define   PIPE_HOTPLUG_INTERRUPT_ENABLE		(1UL<<26)
#define   PIPE_VSYNC_INTERRUPT_ENABLE		(1UL<<25)
#define   PIPE_DISPLAY_LINE_COMPARE_ENABLE	(1UL<<24)
#define   PIPE_DPST_EVENT_ENABLE		(1UL<<23)
#define   SPRITE0_FLIP_DONE_INT_EN_VLV		(1UL<<22)
#define   PIPE_LEGACY_BLC_EVENT_ENABLE		(1UL<<22)
#define   PIPE_ODD_FIELD_INTERRUPT_ENABLE	(1UL<<21)
#define   PIPE_EVEN_FIELD_INTERRUPT_ENABLE	(1UL<<20)
#define   PIPE_HOTPLUG_TV_INTERRUPT_ENABLE	(1UL<<18) /* pre-965 */
#define   PIPE_START_VBLANK_INTERRUPT_ENABLE	(1UL<<18) /* 965 or later */
#define   PIPE_VBLANK_INTERRUPT_ENABLE		(1UL<<17)
#define   PIPEA_HBLANK_INT_EN_VLV		(1UL<<16)
#define   PIPE_OVERLAY_UPDATED_ENABLE		(1UL<<16)
#define   SPRITE1_FLIPDONE_INT_STATUS_VLV	(1UL<<15)
#define   SPRITE0_FLIPDONE_INT_STATUS_VLV	(1UL<<14)
#define   PIPE_CRC_ERROR_INTERRUPT_STATUS	(1UL<<13)
#define   PIPE_CRC_DONE_INTERRUPT_STATUS	(1UL<<12)
#define   PIPE_GMBUS_INTERRUPT_STATUS		(1UL<<11)
#define   PLANE_FLIPDONE_INT_STATUS_VLV		(1UL<<10)
#define   PIPE_HOTPLUG_INTERRUPT_STATUS		(1UL<<10)
#define   PIPE_VSYNC_INTERRUPT_STATUS		(1UL<<9)
#define   PIPE_DISPLAY_LINE_COMPARE_STATUS	(1UL<<8)
#define   PIPE_DPST_EVENT_STATUS		(1UL<<7)
#define   PIPE_LEGACY_BLC_EVENT_STATUS		(1UL<<6)
#define   PIPE_ODD_FIELD_INTERRUPT_STATUS	(1UL<<5)
#define   PIPE_EVEN_FIELD_INTERRUPT_STATUS	(1UL<<4)
#define   PIPE_HOTPLUG_TV_INTERRUPT_STATUS	(1UL<<2) /* pre-965 */
#define   PIPE_START_VBLANK_INTERRUPT_STATUS	(1UL<<2) /* 965 or later */
#define   PIPE_VBLANK_INTERRUPT_STATUS		(1UL<<1)
#define   PIPE_OVERLAY_UPDATED_STATUS		(1UL<<0)

#define PIPESRC(pipe) _PIPE(pipe, _PIPEASRC, _PIPEBSRC)
#define PIPECONF(tran) _TRANSCODER(tran, _PIPEACONF, _PIPEBCONF)
#define PIPEDSL(pipe)  _PIPE(pipe, _PIPEADSL, _PIPEBDSL)
#define PIPEFRAME(pipe) _PIPE(pipe, _PIPEAFRAMEHIGH, _PIPEBFRAMEHIGH)
#define PIPEFRAMEPIXEL(pipe)  _PIPE(pipe, _PIPEAFRAMEPIXEL, _PIPEBFRAMEPIXEL)
#define PIPESTAT(pipe) _PIPE(pipe, _PIPEASTAT, _PIPEBSTAT)

#define VLV_DPFLIPSTAT				(VLV_DISPLAY_BASE + 0x70028)
#define   PIPEB_LINE_COMPARE_INT_EN		(1<<29)
#define   PIPEB_HLINE_INT_EN			(1<<28)
#define   PIPEB_VBLANK_INT_EN			(1<<27)
#define   SPRITED_FLIPDONE_INT_EN		(1<<26)
#define   SPRITEC_FLIPDONE_INT_EN		(1<<25)
#define   PLANEB_FLIPDONE_INT_EN		(1<<24)
#define   PIPEA_LINE_COMPARE_INT_EN		(1<<21)
#define   PIPEA_HLINE_INT_EN			(1<<20)
#define   PIPEA_VBLANK_INT_EN			(1<<19)
#define   SPRITEB_FLIPDONE_INT_EN		(1<<18)
#define   SPRITEA_FLIPDONE_INT_EN		(1<<17)
#define   PLANEA_FLIPDONE_INT_EN		(1<<16)

#define DPINVGTT				(VLV_DISPLAY_BASE + 0x7002c) /* VLV only */
#define   CURSORB_INVALID_GTT_INT_EN		(1<<23)
#define   CURSORA_INVALID_GTT_INT_EN		(1<<22)
#define   SPRITED_INVALID_GTT_INT_EN		(1<<21)
#define   SPRITEC_INVALID_GTT_INT_EN		(1<<20)
#define   PLANEB_INVALID_GTT_INT_EN		(1<<19)
#define   SPRITEB_INVALID_GTT_INT_EN		(1<<18)
#define   SPRITEA_INVALID_GTT_INT_EN		(1<<17)
#define   PLANEA_INVALID_GTT_INT_EN		(1<<16)
#define   DPINVGTT_EN_MASK			0xff0000
#define   CURSORB_INVALID_GTT_STATUS		(1<<7)
#define   CURSORA_INVALID_GTT_STATUS		(1<<6)
#define   SPRITED_INVALID_GTT_STATUS		(1<<5)
#define   SPRITEC_INVALID_GTT_STATUS		(1<<4)
#define   PLANEB_INVALID_GTT_STATUS		(1<<3)
#define   SPRITEB_INVALID_GTT_STATUS		(1<<2)
#define   SPRITEA_INVALID_GTT_STATUS		(1<<1)
#define   PLANEA_INVALID_GTT_STATUS		(1<<0)
#define   DPINVGTT_STATUS_MASK			0xff

#define DSPARB			0x70030
#define   DSPARB_CSTART_MASK	(0x7f << 7)
#define   DSPARB_CSTART_SHIFT	7
#define   DSPARB_BSTART_MASK	(0x7f)
#define   DSPARB_BSTART_SHIFT	0
#define   DSPARB_BEND_SHIFT	9 /* on 855 */
#define   DSPARB_AEND_SHIFT	0

#define DSPFW1			(dev_priv->info->display_mmio_offset + 0x70034)
#define   DSPFW_SR_SHIFT	23
#define   DSPFW_SR_MASK		(0x1ff<<23)
#define   DSPFW_CURSORB_SHIFT	16
#define   DSPFW_CURSORB_MASK	(0x3f<<16)
#define   DSPFW_PLANEB_SHIFT	8
#define   DSPFW_PLANEB_MASK	(0x7f<<8)
#define   DSPFW_PLANEA_MASK	(0x7f)
#define DSPFW2			(dev_priv->info->display_mmio_offset + 0x70038)
#define   DSPFW_CURSORA_MASK	0x00003f00
#define   DSPFW_CURSORA_SHIFT	8
#define   DSPFW_PLANEC_MASK	(0x7f)
#define DSPFW3			(dev_priv->info->display_mmio_offset + 0x7003c)
#define   DSPFW_HPLL_SR_EN	(1<<31)
#define   DSPFW_CURSOR_SR_SHIFT	24
#define   PINEVIEW_SELF_REFRESH_EN	(1<<30)
#define   DSPFW_CURSOR_SR_MASK		(0x3f<<24)
#define   DSPFW_HPLL_CURSOR_SHIFT	16
#define   DSPFW_HPLL_CURSOR_MASK	(0x3f<<16)
#define   DSPFW_HPLL_SR_MASK		(0x1ff)
#define DSPFW4			(dev_priv->info->display_mmio_offset + 0x70070)
#define DSPFW7			(dev_priv->info->display_mmio_offset + 0x7007c)

/* drain latency register values*/
#define DRAIN_LATENCY_PRECISION_32	32
#define DRAIN_LATENCY_PRECISION_16	16
#define VLV_DDL1			(VLV_DISPLAY_BASE + 0x70050)
#define DDL_CURSORA_PRECISION_32	(1<<31)
#define DDL_CURSORA_PRECISION_16	(0<<31)
#define DDL_CURSORA_SHIFT		24
#define DDL_PLANEA_PRECISION_32		(1<<7)
#define DDL_PLANEA_PRECISION_16		(0<<7)
#define VLV_DDL2			(VLV_DISPLAY_BASE + 0x70054)
#define DDL_CURSORB_PRECISION_32	(1<<31)
#define DDL_CURSORB_PRECISION_16	(0<<31)
#define DDL_CURSORB_SHIFT		24
#define DDL_PLANEB_PRECISION_32		(1<<7)
#define DDL_PLANEB_PRECISION_16		(0<<7)

/* FIFO watermark sizes etc */
#define G4X_FIFO_LINE_SIZE	64
#define I915_FIFO_LINE_SIZE	64
#define I830_FIFO_LINE_SIZE	32

#define VALLEYVIEW_FIFO_SIZE	255
#define G4X_FIFO_SIZE		127
#define I965_FIFO_SIZE		512
#define I945_FIFO_SIZE		127
#define I915_FIFO_SIZE		95
#define I855GM_FIFO_SIZE	127 /* In cachelines */
#define I830_FIFO_SIZE		95

#define VALLEYVIEW_MAX_WM	0xff
#define G4X_MAX_WM		0x3f
#define I915_MAX_WM		0x3f

#define PINEVIEW_DISPLAY_FIFO	512 /* in 64byte unit */
#define PINEVIEW_FIFO_LINE_SIZE	64
#define PINEVIEW_MAX_WM		0x1ff
#define PINEVIEW_DFT_WM		0x3f
#define PINEVIEW_DFT_HPLLOFF_WM	0
#define PINEVIEW_GUARD_WM		10
#define PINEVIEW_CURSOR_FIFO		64
#define PINEVIEW_CURSOR_MAX_WM	0x3f
#define PINEVIEW_CURSOR_DFT_WM	0
#define PINEVIEW_CURSOR_GUARD_WM	5

#define VALLEYVIEW_CURSOR_MAX_WM 64
#define I965_CURSOR_FIFO	64
#define I965_CURSOR_MAX_WM	32
#define I965_CURSOR_DFT_WM	8

/* define the Watermark register on Ironlake */
#define WM0_PIPEA_ILK		0x45100
#define  WM0_PIPE_PLANE_MASK	(0x7f<<16)
#define  WM0_PIPE_PLANE_SHIFT	16
#define  WM0_PIPE_SPRITE_MASK	(0x3f<<8)
#define  WM0_PIPE_SPRITE_SHIFT	8
#define  WM0_PIPE_CURSOR_MASK	(0x1f)

#define WM0_PIPEB_ILK		0x45104
#define WM0_PIPEC_IVB		0x45200
#define WM1_LP_ILK		0x45108
#define  WM1_LP_SR_EN		(1<<31)
#define  WM1_LP_LATENCY_SHIFT	24
#define  WM1_LP_LATENCY_MASK	(0x7f<<24)
#define  WM1_LP_FBC_MASK	(0xf<<20)
#define  WM1_LP_FBC_SHIFT	20
#define  WM1_LP_SR_MASK		(0x1ff<<8)
#define  WM1_LP_SR_SHIFT	8
#define  WM1_LP_CURSOR_MASK	(0x3f)
#define WM2_LP_ILK		0x4510c
#define  WM2_LP_EN		(1<<31)
#define WM3_LP_ILK		0x45110
#define  WM3_LP_EN		(1<<31)
#define WM1S_LP_ILK		0x45120
#define WM2S_LP_IVB		0x45124
#define WM3S_LP_IVB		0x45128
#define  WM1S_LP_EN		(1<<31)

#define HSW_WM_LP_VAL(lat, fbc, pri, cur) \
	(WM3_LP_EN | ((lat) << WM1_LP_LATENCY_SHIFT) | \
	 ((fbc) << WM1_LP_FBC_SHIFT) | ((pri) << WM1_LP_SR_SHIFT) | (cur))

/* Memory latency timer register */
#define MLTR_ILK		0x11222
#define  MLTR_WM1_SHIFT		0
#define  MLTR_WM2_SHIFT		8
/* the unit of memory self-refresh latency time is 0.5us */
#define  ILK_SRLT_MASK		0x3f
#define ILK_LATENCY(shift)	(I915_READ(MLTR_ILK) >> (shift) & ILK_SRLT_MASK)
#define ILK_READ_WM1_LATENCY()	ILK_LATENCY(MLTR_WM1_SHIFT)
#define ILK_READ_WM2_LATENCY()	ILK_LATENCY(MLTR_WM2_SHIFT)

/* define the fifo size on Ironlake */
#define ILK_DISPLAY_FIFO	128
#define ILK_DISPLAY_MAXWM	64
#define ILK_DISPLAY_DFTWM	8
#define ILK_CURSOR_FIFO		32
#define ILK_CURSOR_MAXWM	16
#define ILK_CURSOR_DFTWM	8

#define ILK_DISPLAY_SR_FIFO	512
#define ILK_DISPLAY_MAX_SRWM	0x1ff
#define ILK_DISPLAY_DFT_SRWM	0x3f
#define ILK_CURSOR_SR_FIFO	64
#define ILK_CURSOR_MAX_SRWM	0x3f
#define ILK_CURSOR_DFT_SRWM	8

#define ILK_FIFO_LINE_SIZE	64

/* define the WM info on Sandybridge */
#define SNB_DISPLAY_FIFO	128
#define SNB_DISPLAY_MAXWM	0x7f	/* bit 16:22 */
#define SNB_DISPLAY_DFTWM	8
#define SNB_CURSOR_FIFO		32
#define SNB_CURSOR_MAXWM	0x1f	/* bit 4:0 */
#define SNB_CURSOR_DFTWM	8

#define SNB_DISPLAY_SR_FIFO	512
#define SNB_DISPLAY_MAX_SRWM	0x1ff	/* bit 16:8 */
#define SNB_DISPLAY_DFT_SRWM	0x3f
#define SNB_CURSOR_SR_FIFO	64
#define SNB_CURSOR_MAX_SRWM	0x3f	/* bit 5:0 */
#define SNB_CURSOR_DFT_SRWM	8

#define SNB_FBC_MAX_SRWM	0xf	/* bit 23:20 */

#define SNB_FIFO_LINE_SIZE	64


/* the address where we get all kinds of latency value */
#define SSKPD			0x5d10
#define SSKPD_WM_MASK		0x3f
#define SSKPD_WM0_SHIFT		0
#define SSKPD_WM1_SHIFT		8
#define SSKPD_WM2_SHIFT		16
#define SSKPD_WM3_SHIFT		24

#define SNB_LATENCY(shift)	(I915_READ(MCHBAR_MIRROR_BASE_SNB + SSKPD) >> (shift) & SSKPD_WM_MASK)
#define SNB_READ_WM0_LATENCY()		SNB_LATENCY(SSKPD_WM0_SHIFT)
#define SNB_READ_WM1_LATENCY()		SNB_LATENCY(SSKPD_WM1_SHIFT)
#define SNB_READ_WM2_LATENCY()		SNB_LATENCY(SSKPD_WM2_SHIFT)
#define SNB_READ_WM3_LATENCY()		SNB_LATENCY(SSKPD_WM3_SHIFT)

/*
 * The two pipe frame counter registers are not synchronized, so
 * reading a stable value is somewhat tricky. The following code
 * should work:
 *
 *  do {
 *    high1 = ((INREG(PIPEAFRAMEHIGH) & PIPE_FRAME_HIGH_MASK) >>
 *             PIPE_FRAME_HIGH_SHIFT;
 *    low1 =  ((INREG(PIPEAFRAMEPIXEL) & PIPE_FRAME_LOW_MASK) >>
 *             PIPE_FRAME_LOW_SHIFT);
 *    high2 = ((INREG(PIPEAFRAMEHIGH) & PIPE_FRAME_HIGH_MASK) >>
 *             PIPE_FRAME_HIGH_SHIFT);
 *  } while (high1 != high2);
 *  frame = (high1 << 8) | low1;
 */
#define _PIPEAFRAMEHIGH          (dev_priv->info->display_mmio_offset + 0x70040)
#define   PIPE_FRAME_HIGH_MASK    0x0000ffff
#define   PIPE_FRAME_HIGH_SHIFT   0
#define _PIPEAFRAMEPIXEL         (dev_priv->info->display_mmio_offset + 0x70044)
#define   PIPE_FRAME_LOW_MASK     0xff000000
#define   PIPE_FRAME_LOW_SHIFT    24
#define   PIPE_PIXEL_MASK         0x00ffffff
#define   PIPE_PIXEL_SHIFT        0
/* GM45+ just has to be different */
#define _PIPEA_FRMCOUNT_GM45	0x70040
#define _PIPEA_FLIPCOUNT_GM45	0x70044
#define PIPE_FRMCOUNT_GM45(pipe) _PIPE(pipe, _PIPEA_FRMCOUNT_GM45, _PIPEB_FRMCOUNT_GM45)

/* Cursor A & B regs */
#define _CURACNTR		(dev_priv->info->display_mmio_offset + 0x70080)
/* Old style CUR*CNTR flags (desktop 8xx) */
#define   CURSOR_ENABLE		0x80000000
#define   CURSOR_GAMMA_ENABLE	0x40000000
#define   CURSOR_STRIDE_MASK	0x30000000
#define   CURSOR_PIPE_CSC_ENABLE (1<<24)
#define   CURSOR_FORMAT_SHIFT	24
#define   CURSOR_FORMAT_MASK	(0x07 << CURSOR_FORMAT_SHIFT)
#define   CURSOR_FORMAT_2C	(0x00 << CURSOR_FORMAT_SHIFT)
#define   CURSOR_FORMAT_3C	(0x01 << CURSOR_FORMAT_SHIFT)
#define   CURSOR_FORMAT_4C	(0x02 << CURSOR_FORMAT_SHIFT)
#define   CURSOR_FORMAT_ARGB	(0x04 << CURSOR_FORMAT_SHIFT)
#define   CURSOR_FORMAT_XRGB	(0x05 << CURSOR_FORMAT_SHIFT)
/* New style CUR*CNTR flags */
#define   CURSOR_MODE		0x27
#define   CURSOR_MODE_DISABLE   0x00
#define   CURSOR_MODE_64_32B_AX 0x07
#define   CURSOR_MODE_64_ARGB_AX ((1 << 5) | CURSOR_MODE_64_32B_AX)
#define   MCURSOR_PIPE_SELECT	(1 << 28)
#define   MCURSOR_PIPE_A	0x00
#define   MCURSOR_PIPE_B	(1 << 28)
#define   MCURSOR_GAMMA_ENABLE  (1 << 26)
#define _CURABASE		(dev_priv->info->display_mmio_offset + 0x70084)
#define _CURAPOS		(dev_priv->info->display_mmio_offset + 0x70088)
#define   CURSOR_POS_MASK       0x007FF
#define   CURSOR_POS_SIGN       0x8000
#define   CURSOR_X_SHIFT        0
#define   CURSOR_Y_SHIFT        16
#define CURSIZE			0x700a0
#define _CURBCNTR		(dev_priv->info->display_mmio_offset + 0x700c0)
#define _CURBBASE		(dev_priv->info->display_mmio_offset + 0x700c4)
#define _CURBPOS		(dev_priv->info->display_mmio_offset + 0x700c8)

#define _CURBCNTR_IVB		0x71080
#define _CURBBASE_IVB		0x71084
#define _CURBPOS_IVB		0x71088

#define CURCNTR(pipe) _PIPE(pipe, _CURACNTR, _CURBCNTR)
#define CURBASE(pipe) _PIPE(pipe, _CURABASE, _CURBBASE)
#define CURPOS(pipe) _PIPE(pipe, _CURAPOS, _CURBPOS)

#define CURCNTR_IVB(pipe) _PIPE(pipe, _CURACNTR, _CURBCNTR_IVB)
#define CURBASE_IVB(pipe) _PIPE(pipe, _CURABASE, _CURBBASE_IVB)
#define CURPOS_IVB(pipe) _PIPE(pipe, _CURAPOS, _CURBPOS_IVB)

/* Display A control */
#define _DSPACNTR                (dev_priv->info->display_mmio_offset + 0x70180)
#define   DISPLAY_PLANE_ENABLE			(1<<31)
#define   DISPLAY_PLANE_DISABLE			0
#define   DISPPLANE_GAMMA_ENABLE		(1<<30)
#define   DISPPLANE_GAMMA_DISABLE		0
#define   DISPPLANE_PIXFORMAT_MASK		(0xf<<26)
#define   DISPPLANE_YUV422			(0x0<<26)
#define   DISPPLANE_8BPP			(0x2<<26)
#define   DISPPLANE_BGRA555			(0x3<<26)
#define   DISPPLANE_BGRX555			(0x4<<26)
#define   DISPPLANE_BGRX565			(0x5<<26)
#define   DISPPLANE_BGRX888			(0x6<<26)
#define   DISPPLANE_BGRA888			(0x7<<26)
#define   DISPPLANE_RGBX101010			(0x8<<26)
#define   DISPPLANE_RGBA101010			(0x9<<26)
#define   DISPPLANE_BGRX101010			(0xa<<26)
#define   DISPPLANE_RGBX161616			(0xc<<26)
#define   DISPPLANE_RGBX888			(0xe<<26)
#define   DISPPLANE_RGBA888			(0xf<<26)
#define   DISPPLANE_STEREO_ENABLE		(1<<25)
#define   DISPPLANE_STEREO_DISABLE		0
#define   DISPPLANE_PIPE_CSC_ENABLE		(1<<24)
#define   DISPPLANE_SEL_PIPE_SHIFT		24
#define   DISPPLANE_SEL_PIPE_MASK		(3<<DISPPLANE_SEL_PIPE_SHIFT)
#define   DISPPLANE_SEL_PIPE_A			0
#define   DISPPLANE_SEL_PIPE_B			(1<<DISPPLANE_SEL_PIPE_SHIFT)
#define   DISPPLANE_SRC_KEY_ENABLE		(1<<22)
#define   DISPPLANE_SRC_KEY_DISABLE		0
#define   DISPPLANE_LINE_DOUBLE			(1<<20)
#define   DISPPLANE_NO_LINE_DOUBLE		0
#define   DISPPLANE_STEREO_POLARITY_FIRST	0
#define   DISPPLANE_STEREO_POLARITY_SECOND	(1<<18)
#define   DISPPLANE_TRICKLE_FEED_DISABLE	(1<<14) /* Ironlake */
#define   DISPPLANE_TILED			(1<<10)
#define _DSPAADDR		(dev_priv->info->display_mmio_offset + 0x70184)
#define _DSPASTRIDE		(dev_priv->info->display_mmio_offset + 0x70188)
#define _DSPAPOS		(dev_priv->info->display_mmio_offset + 0x7018C) /* reserved */
#define _DSPASIZE		(dev_priv->info->display_mmio_offset + 0x70190)
#define _DSPASURF		(dev_priv->info->display_mmio_offset + 0x7019C) /* 965+ only */
#define _DSPATILEOFF		(dev_priv->info->display_mmio_offset + 0x701A4) /* 965+ only */
#define _DSPAOFFSET		(dev_priv->info->display_mmio_offset + 0x701A4) /* HSW */
#define _DSPASURFLIVE		(dev_priv->info->display_mmio_offset + 0x701AC)

#define DSPCNTR(plane) _PIPE(plane, _DSPACNTR, _DSPBCNTR)
#define DSPADDR(plane) _PIPE(plane, _DSPAADDR, _DSPBADDR)
#define DSPSTRIDE(plane) _PIPE(plane, _DSPASTRIDE, _DSPBSTRIDE)
#define DSPPOS(plane) _PIPE(plane, _DSPAPOS, _DSPBPOS)
#define DSPSIZE(plane) _PIPE(plane, _DSPASIZE, _DSPBSIZE)
#define DSPSURF(plane) _PIPE(plane, _DSPASURF, _DSPBSURF)
#define DSPTILEOFF(plane) _PIPE(plane, _DSPATILEOFF, _DSPBTILEOFF)
#define DSPLINOFF(plane) DSPADDR(plane)
#define DSPOFFSET(plane) _PIPE(plane, _DSPAOFFSET, _DSPBOFFSET)
#define DSPSURFLIVE(plane) _PIPE(plane, _DSPASURFLIVE, _DSPBSURFLIVE)

/* Display/Sprite base address macros */
#define DISP_BASEADDR_MASK	(0xfffff000)
#define I915_LO_DISPBASE(val)	(val & ~DISP_BASEADDR_MASK)
#define I915_HI_DISPBASE(val)	(val & DISP_BASEADDR_MASK)
#define I915_MODIFY_DISPBASE(reg, gfx_addr) \
		(I915_WRITE((reg), (gfx_addr) | I915_LO_DISPBASE(I915_READ(reg))))

/* VBIOS flags */
#define SWF00			(dev_priv->info->display_mmio_offset + 0x71410)
#define SWF01			(dev_priv->info->display_mmio_offset + 0x71414)
#define SWF02			(dev_priv->info->display_mmio_offset + 0x71418)
#define SWF03			(dev_priv->info->display_mmio_offset + 0x7141c)
#define SWF04			(dev_priv->info->display_mmio_offset + 0x71420)
#define SWF05			(dev_priv->info->display_mmio_offset + 0x71424)
#define SWF06			(dev_priv->info->display_mmio_offset + 0x71428)
#define SWF10			(dev_priv->info->display_mmio_offset + 0x70410)
#define SWF11			(dev_priv->info->display_mmio_offset + 0x70414)
#define SWF14			(dev_priv->info->display_mmio_offset + 0x71420)
#define SWF30			(dev_priv->info->display_mmio_offset + 0x72414)
#define SWF31			(dev_priv->info->display_mmio_offset + 0x72418)
#define SWF32			(dev_priv->info->display_mmio_offset + 0x7241c)

/* Pipe B */
#define _PIPEBDSL		(dev_priv->info->display_mmio_offset + 0x71000)
#define _PIPEBCONF		(dev_priv->info->display_mmio_offset + 0x71008)
#define _PIPEBSTAT		(dev_priv->info->display_mmio_offset + 0x71024)
#define _PIPEBFRAMEHIGH		(dev_priv->info->display_mmio_offset + 0x71040)
#define _PIPEBFRAMEPIXEL	(dev_priv->info->display_mmio_offset + 0x71044)
#define _PIPEB_FRMCOUNT_GM45	0x71040
#define _PIPEB_FLIPCOUNT_GM45	0x71044


/* Display B control */
#define _DSPBCNTR		(dev_priv->info->display_mmio_offset + 0x71180)
#define   DISPPLANE_ALPHA_TRANS_ENABLE		(1<<15)
#define   DISPPLANE_ALPHA_TRANS_DISABLE		0
#define   DISPPLANE_SPRITE_ABOVE_DISPLAY	0
#define   DISPPLANE_SPRITE_ABOVE_OVERLAY	(1)
#define _DSPBADDR		(dev_priv->info->display_mmio_offset + 0x71184)
#define _DSPBSTRIDE		(dev_priv->info->display_mmio_offset + 0x71188)
#define _DSPBPOS		(dev_priv->info->display_mmio_offset + 0x7118C)
#define _DSPBSIZE		(dev_priv->info->display_mmio_offset + 0x71190)
#define _DSPBSURF		(dev_priv->info->display_mmio_offset + 0x7119C)
#define _DSPBTILEOFF		(dev_priv->info->display_mmio_offset + 0x711A4)
#define _DSPBOFFSET		(dev_priv->info->display_mmio_offset + 0x711A4)
#define _DSPBSURFLIVE		(dev_priv->info->display_mmio_offset + 0x711AC)

/* Sprite A control */
#define _DVSACNTR		0x72180
#define   DVS_ENABLE		(1<<31)
#define   DVS_GAMMA_ENABLE	(1<<30)
#define   DVS_PIXFORMAT_MASK	(3<<25)
#define   DVS_FORMAT_YUV422	(0<<25)
#define   DVS_FORMAT_RGBX101010	(1<<25)
#define   DVS_FORMAT_RGBX888	(2<<25)
#define   DVS_FORMAT_RGBX161616	(3<<25)
#define   DVS_PIPE_CSC_ENABLE   (1<<24)
#define   DVS_SOURCE_KEY	(1<<22)
#define   DVS_RGB_ORDER_XBGR	(1<<20)
#define   DVS_YUV_BYTE_ORDER_MASK (3<<16)
#define   DVS_YUV_ORDER_YUYV	(0<<16)
#define   DVS_YUV_ORDER_UYVY	(1<<16)
#define   DVS_YUV_ORDER_YVYU	(2<<16)
#define   DVS_YUV_ORDER_VYUY	(3<<16)
#define   DVS_DEST_KEY		(1<<2)
#define   DVS_TRICKLE_FEED_DISABLE (1<<14)
#define   DVS_TILED		(1<<10)
#define _DVSALINOFF		0x72184
#define _DVSASTRIDE		0x72188
#define _DVSAPOS		0x7218c
#define _DVSASIZE		0x72190
#define _DVSAKEYVAL		0x72194
#define _DVSAKEYMSK		0x72198
#define _DVSASURF		0x7219c
#define _DVSAKEYMAXVAL		0x721a0
#define _DVSATILEOFF		0x721a4
#define _DVSASURFLIVE		0x721ac
#define _DVSASCALE		0x72204
#define   DVS_SCALE_ENABLE	(1<<31)
#define   DVS_FILTER_MASK	(3<<29)
#define   DVS_FILTER_MEDIUM	(0<<29)
#define   DVS_FILTER_ENHANCING	(1<<29)
#define   DVS_FILTER_SOFTENING	(2<<29)
#define   DVS_VERTICAL_OFFSET_HALF (1<<28) /* must be enabled below */
#define   DVS_VERTICAL_OFFSET_ENABLE (1<<27)
#define _DVSAGAMC		0x72300

#define _DVSBCNTR		0x73180
#define _DVSBLINOFF		0x73184
#define _DVSBSTRIDE		0x73188
#define _DVSBPOS		0x7318c
#define _DVSBSIZE		0x73190
#define _DVSBKEYVAL		0x73194
#define _DVSBKEYMSK		0x73198
#define _DVSBSURF		0x7319c
#define _DVSBKEYMAXVAL		0x731a0
#define _DVSBTILEOFF		0x731a4
#define _DVSBSURFLIVE		0x731ac
#define _DVSBSCALE		0x73204
#define _DVSBGAMC		0x73300

#define DVSCNTR(pipe) _PIPE(pipe, _DVSACNTR, _DVSBCNTR)
#define DVSLINOFF(pipe) _PIPE(pipe, _DVSALINOFF, _DVSBLINOFF)
#define DVSSTRIDE(pipe) _PIPE(pipe, _DVSASTRIDE, _DVSBSTRIDE)
#define DVSPOS(pipe) _PIPE(pipe, _DVSAPOS, _DVSBPOS)
#define DVSSURF(pipe) _PIPE(pipe, _DVSASURF, _DVSBSURF)
#define DVSKEYMAX(pipe) _PIPE(pipe, _DVSAKEYMAXVAL, _DVSBKEYMAXVAL)
#define DVSSIZE(pipe) _PIPE(pipe, _DVSASIZE, _DVSBSIZE)
#define DVSSCALE(pipe) _PIPE(pipe, _DVSASCALE, _DVSBSCALE)
#define DVSTILEOFF(pipe) _PIPE(pipe, _DVSATILEOFF, _DVSBTILEOFF)
#define DVSKEYVAL(pipe) _PIPE(pipe, _DVSAKEYVAL, _DVSBKEYVAL)
#define DVSKEYMSK(pipe) _PIPE(pipe, _DVSAKEYMSK, _DVSBKEYMSK)
#define DVSSURFLIVE(pipe) _PIPE(pipe, _DVSASURFLIVE, _DVSBSURFLIVE)

#define _SPRA_CTL		0x70280
#define   SPRITE_ENABLE			(1<<31)
#define   SPRITE_GAMMA_ENABLE		(1<<30)
#define   SPRITE_PIXFORMAT_MASK		(7<<25)
#define   SPRITE_FORMAT_YUV422		(0<<25)
#define   SPRITE_FORMAT_RGBX101010	(1<<25)
#define   SPRITE_FORMAT_RGBX888		(2<<25)
#define   SPRITE_FORMAT_RGBX161616	(3<<25)
#define   SPRITE_FORMAT_YUV444		(4<<25)
#define   SPRITE_FORMAT_XR_BGR101010	(5<<25) /* Extended range */
#define   SPRITE_PIPE_CSC_ENABLE	(1<<24)
#define   SPRITE_SOURCE_KEY		(1<<22)
#define   SPRITE_RGB_ORDER_RGBX		(1<<20) /* only for 888 and 161616 */
#define   SPRITE_YUV_TO_RGB_CSC_DISABLE	(1<<19)
#define   SPRITE_YUV_CSC_FORMAT_BT709	(1<<18) /* 0 is BT601 */
#define   SPRITE_YUV_BYTE_ORDER_MASK	(3<<16)
#define   SPRITE_YUV_ORDER_YUYV		(0<<16)
#define   SPRITE_YUV_ORDER_UYVY		(1<<16)
#define   SPRITE_YUV_ORDER_YVYU		(2<<16)
#define   SPRITE_YUV_ORDER_VYUY		(3<<16)
#define   SPRITE_TRICKLE_FEED_DISABLE	(1<<14)
#define   SPRITE_INT_GAMMA_ENABLE	(1<<13)
#define   SPRITE_TILED			(1<<10)
#define   SPRITE_DEST_KEY		(1<<2)
#define _SPRA_LINOFF		0x70284
#define _SPRA_STRIDE		0x70288
#define _SPRA_POS		0x7028c
#define _SPRA_SIZE		0x70290
#define _SPRA_KEYVAL		0x70294
#define _SPRA_KEYMSK		0x70298
#define _SPRA_SURF		0x7029c
#define _SPRA_KEYMAX		0x702a0
#define _SPRA_TILEOFF		0x702a4
#define _SPRA_OFFSET		0x702a4
#define _SPRA_SURFLIVE		0x702ac
#define _SPRA_SCALE		0x70304
#define   SPRITE_SCALE_ENABLE	(1<<31)
#define   SPRITE_FILTER_MASK	(3<<29)
#define   SPRITE_FILTER_MEDIUM	(0<<29)
#define   SPRITE_FILTER_ENHANCING	(1<<29)
#define   SPRITE_FILTER_SOFTENING	(2<<29)
#define   SPRITE_VERTICAL_OFFSET_HALF	(1<<28) /* must be enabled below */
#define   SPRITE_VERTICAL_OFFSET_ENABLE	(1<<27)
#define _SPRA_GAMC		0x70400

#define _SPRB_CTL		0x71280
#define _SPRB_LINOFF		0x71284
#define _SPRB_STRIDE		0x71288
#define _SPRB_POS		0x7128c
#define _SPRB_SIZE		0x71290
#define _SPRB_KEYVAL		0x71294
#define _SPRB_KEYMSK		0x71298
#define _SPRB_SURF		0x7129c
#define _SPRB_KEYMAX		0x712a0
#define _SPRB_TILEOFF		0x712a4
#define _SPRB_OFFSET		0x712a4
#define _SPRB_SURFLIVE		0x712ac
#define _SPRB_SCALE		0x71304
#define _SPRB_GAMC		0x71400

#define SPRCTL(pipe) _PIPE(pipe, _SPRA_CTL, _SPRB_CTL)
#define SPRLINOFF(pipe) _PIPE(pipe, _SPRA_LINOFF, _SPRB_LINOFF)
#define SPRSTRIDE(pipe) _PIPE(pipe, _SPRA_STRIDE, _SPRB_STRIDE)
#define SPRPOS(pipe) _PIPE(pipe, _SPRA_POS, _SPRB_POS)
#define SPRSIZE(pipe) _PIPE(pipe, _SPRA_SIZE, _SPRB_SIZE)
#define SPRKEYVAL(pipe) _PIPE(pipe, _SPRA_KEYVAL, _SPRB_KEYVAL)
#define SPRKEYMSK(pipe) _PIPE(pipe, _SPRA_KEYMSK, _SPRB_KEYMSK)
#define SPRSURF(pipe) _PIPE(pipe, _SPRA_SURF, _SPRB_SURF)
#define SPRKEYMAX(pipe) _PIPE(pipe, _SPRA_KEYMAX, _SPRB_KEYMAX)
#define SPRTILEOFF(pipe) _PIPE(pipe, _SPRA_TILEOFF, _SPRB_TILEOFF)
#define SPROFFSET(pipe) _PIPE(pipe, _SPRA_OFFSET, _SPRB_OFFSET)
#define SPRSCALE(pipe) _PIPE(pipe, _SPRA_SCALE, _SPRB_SCALE)
#define SPRGAMC(pipe) _PIPE(pipe, _SPRA_GAMC, _SPRB_GAMC)
#define SPRSURFLIVE(pipe) _PIPE(pipe, _SPRA_SURFLIVE, _SPRB_SURFLIVE)

<<<<<<< HEAD
#define _SPACNTR		0x72180
=======
#define _SPACNTR		(VLV_DISPLAY_BASE + 0x72180)
>>>>>>> d0e0ac97
#define   SP_ENABLE			(1<<31)
#define   SP_GEAMMA_ENABLE		(1<<30)
#define   SP_PIXFORMAT_MASK		(0xf<<26)
#define   SP_FORMAT_YUV422		(0<<26)
#define   SP_FORMAT_BGR565		(5<<26)
#define   SP_FORMAT_BGRX8888		(6<<26)
#define   SP_FORMAT_BGRA8888		(7<<26)
#define   SP_FORMAT_RGBX1010102		(8<<26)
#define   SP_FORMAT_RGBA1010102		(9<<26)
#define   SP_FORMAT_RGBX8888		(0xe<<26)
#define   SP_FORMAT_RGBA8888		(0xf<<26)
#define   SP_SOURCE_KEY			(1<<22)
#define   SP_YUV_BYTE_ORDER_MASK	(3<<16)
#define   SP_YUV_ORDER_YUYV		(0<<16)
#define   SP_YUV_ORDER_UYVY		(1<<16)
#define   SP_YUV_ORDER_YVYU		(2<<16)
#define   SP_YUV_ORDER_VYUY		(3<<16)
#define   SP_TILED			(1<<10)
<<<<<<< HEAD
#define _SPALINOFF		0x72184
#define _SPASTRIDE		0x72188
#define _SPAPOS			0x7218c
#define _SPASIZE		0x72190
#define _SPAKEYMINVAL		0x72194
#define _SPAKEYMSK		0x72198
#define _SPASURF		0x7219c
#define _SPAKEYMAXVAL		0x721a0
#define _SPATILEOFF		0x721a4
#define _SPACONSTALPHA		0x721a8
#define _SPAGAMC		0x721f4

#define _SPBCNTR		0x72280
#define _SPBLINOFF		0x72284
#define _SPBSTRIDE		0x72288
#define _SPBPOS			0x7228c
#define _SPBSIZE		0x72290
#define _SPBKEYMINVAL		0x72294
#define _SPBKEYMSK		0x72298
#define _SPBSURF		0x7229c
#define _SPBKEYMAXVAL		0x722a0
#define _SPBTILEOFF		0x722a4
#define _SPBCONSTALPHA		0x722a8
#define _SPBGAMC		0x722f4
=======
#define _SPALINOFF		(VLV_DISPLAY_BASE + 0x72184)
#define _SPASTRIDE		(VLV_DISPLAY_BASE + 0x72188)
#define _SPAPOS			(VLV_DISPLAY_BASE + 0x7218c)
#define _SPASIZE		(VLV_DISPLAY_BASE + 0x72190)
#define _SPAKEYMINVAL		(VLV_DISPLAY_BASE + 0x72194)
#define _SPAKEYMSK		(VLV_DISPLAY_BASE + 0x72198)
#define _SPASURF		(VLV_DISPLAY_BASE + 0x7219c)
#define _SPAKEYMAXVAL		(VLV_DISPLAY_BASE + 0x721a0)
#define _SPATILEOFF		(VLV_DISPLAY_BASE + 0x721a4)
#define _SPACONSTALPHA		(VLV_DISPLAY_BASE + 0x721a8)
#define _SPAGAMC		(VLV_DISPLAY_BASE + 0x721f4)

#define _SPBCNTR		(VLV_DISPLAY_BASE + 0x72280)
#define _SPBLINOFF		(VLV_DISPLAY_BASE + 0x72284)
#define _SPBSTRIDE		(VLV_DISPLAY_BASE + 0x72288)
#define _SPBPOS			(VLV_DISPLAY_BASE + 0x7228c)
#define _SPBSIZE		(VLV_DISPLAY_BASE + 0x72290)
#define _SPBKEYMINVAL		(VLV_DISPLAY_BASE + 0x72294)
#define _SPBKEYMSK		(VLV_DISPLAY_BASE + 0x72298)
#define _SPBSURF		(VLV_DISPLAY_BASE + 0x7229c)
#define _SPBKEYMAXVAL		(VLV_DISPLAY_BASE + 0x722a0)
#define _SPBTILEOFF		(VLV_DISPLAY_BASE + 0x722a4)
#define _SPBCONSTALPHA		(VLV_DISPLAY_BASE + 0x722a8)
#define _SPBGAMC		(VLV_DISPLAY_BASE + 0x722f4)
>>>>>>> d0e0ac97

#define SPCNTR(pipe, plane) _PIPE(pipe * 2 + plane, _SPACNTR, _SPBCNTR)
#define SPLINOFF(pipe, plane) _PIPE(pipe * 2 + plane, _SPALINOFF, _SPBLINOFF)
#define SPSTRIDE(pipe, plane) _PIPE(pipe * 2 + plane, _SPASTRIDE, _SPBSTRIDE)
#define SPPOS(pipe, plane) _PIPE(pipe * 2 + plane, _SPAPOS, _SPBPOS)
#define SPSIZE(pipe, plane) _PIPE(pipe * 2 + plane, _SPASIZE, _SPBSIZE)
#define SPKEYMINVAL(pipe, plane) _PIPE(pipe * 2 + plane, _SPAKEYMINVAL, _SPBKEYMINVAL)
#define SPKEYMSK(pipe, plane) _PIPE(pipe * 2 + plane, _SPAKEYMSK, _SPBKEYMSK)
#define SPSURF(pipe, plane) _PIPE(pipe * 2 + plane, _SPASURF, _SPBSURF)
#define SPKEYMAXVAL(pipe, plane) _PIPE(pipe * 2 + plane, _SPAKEYMAXVAL, _SPBKEYMAXVAL)
#define SPTILEOFF(pipe, plane) _PIPE(pipe * 2 + plane, _SPATILEOFF, _SPBTILEOFF)
#define SPCONSTALPHA(pipe, plane) _PIPE(pipe * 2 + plane, _SPACONSTALPHA, _SPBCONSTALPHA)
#define SPGAMC(pipe, plane) _PIPE(pipe * 2 + plane, _SPAGAMC, _SPBGAMC)

/* VBIOS regs */
#define VGACNTRL		0x71400
# define VGA_DISP_DISABLE			(1 << 31)
# define VGA_2X_MODE				(1 << 30)
# define VGA_PIPE_B_SELECT			(1 << 29)

#define VLV_VGACNTRL		(VLV_DISPLAY_BASE + 0x71400)

/* Ironlake */

#define CPU_VGACNTRL	0x41000

#define DIGITAL_PORT_HOTPLUG_CNTRL      0x44030
#define  DIGITAL_PORTA_HOTPLUG_ENABLE           (1 << 4)
#define  DIGITAL_PORTA_SHORT_PULSE_2MS          (0 << 2)
#define  DIGITAL_PORTA_SHORT_PULSE_4_5MS        (1 << 2)
#define  DIGITAL_PORTA_SHORT_PULSE_6MS          (2 << 2)
#define  DIGITAL_PORTA_SHORT_PULSE_100MS        (3 << 2)
#define  DIGITAL_PORTA_NO_DETECT                (0 << 0)
#define  DIGITAL_PORTA_LONG_PULSE_DETECT_MASK   (1 << 1)
#define  DIGITAL_PORTA_SHORT_PULSE_DETECT_MASK  (1 << 0)

/* refresh rate hardware control */
#define RR_HW_CTL       0x45300
#define  RR_HW_LOW_POWER_FRAMES_MASK    0xff
#define  RR_HW_HIGH_POWER_FRAMES_MASK   0xff00

#define FDI_PLL_BIOS_0  0x46000
#define  FDI_PLL_FB_CLOCK_MASK  0xff
#define FDI_PLL_BIOS_1  0x46004
#define FDI_PLL_BIOS_2  0x46008
#define DISPLAY_PORT_PLL_BIOS_0         0x4600c
#define DISPLAY_PORT_PLL_BIOS_1         0x46010
#define DISPLAY_PORT_PLL_BIOS_2         0x46014

#define PCH_3DCGDIS0		0x46020
# define MARIUNIT_CLOCK_GATE_DISABLE		(1 << 18)
# define SVSMUNIT_CLOCK_GATE_DISABLE		(1 << 1)

#define PCH_3DCGDIS1		0x46024
# define VFMUNIT_CLOCK_GATE_DISABLE		(1 << 11)

#define FDI_PLL_FREQ_CTL        0x46030
#define  FDI_PLL_FREQ_CHANGE_REQUEST    (1<<24)
#define  FDI_PLL_FREQ_LOCK_LIMIT_MASK   0xfff00
#define  FDI_PLL_FREQ_DISABLE_COUNT_LIMIT_MASK  0xff


#define _PIPEA_DATA_M1           (dev_priv->info->display_mmio_offset + 0x60030)
#define  PIPE_DATA_M1_OFFSET    0
#define _PIPEA_DATA_N1           (dev_priv->info->display_mmio_offset + 0x60034)
#define  PIPE_DATA_N1_OFFSET    0

#define _PIPEA_DATA_M2           (dev_priv->info->display_mmio_offset + 0x60038)
#define  PIPE_DATA_M2_OFFSET    0
#define _PIPEA_DATA_N2           (dev_priv->info->display_mmio_offset + 0x6003c)
#define  PIPE_DATA_N2_OFFSET    0

#define _PIPEA_LINK_M1           (dev_priv->info->display_mmio_offset + 0x60040)
#define  PIPE_LINK_M1_OFFSET    0
#define _PIPEA_LINK_N1           (dev_priv->info->display_mmio_offset + 0x60044)
#define  PIPE_LINK_N1_OFFSET    0

#define _PIPEA_LINK_M2           (dev_priv->info->display_mmio_offset + 0x60048)
#define  PIPE_LINK_M2_OFFSET    0
#define _PIPEA_LINK_N2           (dev_priv->info->display_mmio_offset + 0x6004c)
#define  PIPE_LINK_N2_OFFSET    0

/* PIPEB timing regs are same start from 0x61000 */

#define _PIPEB_DATA_M1           (dev_priv->info->display_mmio_offset + 0x61030)
#define _PIPEB_DATA_N1           (dev_priv->info->display_mmio_offset + 0x61034)

#define _PIPEB_DATA_M2           (dev_priv->info->display_mmio_offset + 0x61038)
#define _PIPEB_DATA_N2           (dev_priv->info->display_mmio_offset + 0x6103c)

#define _PIPEB_LINK_M1           (dev_priv->info->display_mmio_offset + 0x61040)
#define _PIPEB_LINK_N1           (dev_priv->info->display_mmio_offset + 0x61044)

#define _PIPEB_LINK_M2           (dev_priv->info->display_mmio_offset + 0x61048)
#define _PIPEB_LINK_N2           (dev_priv->info->display_mmio_offset + 0x6104c)

#define PIPE_DATA_M1(tran) _TRANSCODER(tran, _PIPEA_DATA_M1, _PIPEB_DATA_M1)
#define PIPE_DATA_N1(tran) _TRANSCODER(tran, _PIPEA_DATA_N1, _PIPEB_DATA_N1)
#define PIPE_DATA_M2(tran) _TRANSCODER(tran, _PIPEA_DATA_M2, _PIPEB_DATA_M2)
#define PIPE_DATA_N2(tran) _TRANSCODER(tran, _PIPEA_DATA_N2, _PIPEB_DATA_N2)
#define PIPE_LINK_M1(tran) _TRANSCODER(tran, _PIPEA_LINK_M1, _PIPEB_LINK_M1)
#define PIPE_LINK_N1(tran) _TRANSCODER(tran, _PIPEA_LINK_N1, _PIPEB_LINK_N1)
#define PIPE_LINK_M2(tran) _TRANSCODER(tran, _PIPEA_LINK_M2, _PIPEB_LINK_M2)
#define PIPE_LINK_N2(tran) _TRANSCODER(tran, _PIPEA_LINK_N2, _PIPEB_LINK_N2)

/* CPU panel fitter */
/* IVB+ has 3 fitters, 0 is 7x5 capable, the other two only 3x3 */
#define _PFA_CTL_1               0x68080
#define _PFB_CTL_1               0x68880
#define  PF_ENABLE              (1<<31)
#define  PF_PIPE_SEL_MASK_IVB	(3<<29)
#define  PF_PIPE_SEL_IVB(pipe)	((pipe)<<29)
#define  PF_FILTER_MASK		(3<<23)
#define  PF_FILTER_PROGRAMMED	(0<<23)
#define  PF_FILTER_MED_3x3	(1<<23)
#define  PF_FILTER_EDGE_ENHANCE	(2<<23)
#define  PF_FILTER_EDGE_SOFTEN	(3<<23)
#define _PFA_WIN_SZ		0x68074
#define _PFB_WIN_SZ		0x68874
#define _PFA_WIN_POS		0x68070
#define _PFB_WIN_POS		0x68870
#define _PFA_VSCALE		0x68084
#define _PFB_VSCALE		0x68884
#define _PFA_HSCALE		0x68090
#define _PFB_HSCALE		0x68890

#define PF_CTL(pipe)		_PIPE(pipe, _PFA_CTL_1, _PFB_CTL_1)
#define PF_WIN_SZ(pipe)		_PIPE(pipe, _PFA_WIN_SZ, _PFB_WIN_SZ)
#define PF_WIN_POS(pipe)	_PIPE(pipe, _PFA_WIN_POS, _PFB_WIN_POS)
#define PF_VSCALE(pipe)		_PIPE(pipe, _PFA_VSCALE, _PFB_VSCALE)
#define PF_HSCALE(pipe)		_PIPE(pipe, _PFA_HSCALE, _PFB_HSCALE)

/* legacy palette */
#define _LGC_PALETTE_A           0x4a000
#define _LGC_PALETTE_B           0x4a800
#define LGC_PALETTE(pipe) _PIPE(pipe, _LGC_PALETTE_A, _LGC_PALETTE_B)

#define _GAMMA_MODE_A		0x4a480
#define _GAMMA_MODE_B		0x4ac80
#define GAMMA_MODE(pipe) _PIPE(pipe, _GAMMA_MODE_A, _GAMMA_MODE_B)
#define GAMMA_MODE_MODE_MASK	(3 << 0)
#define GAMMA_MODE_MODE_8BIT	(0 << 0)
#define GAMMA_MODE_MODE_10BIT	(1 << 0)
#define GAMMA_MODE_MODE_12BIT	(2 << 0)
#define GAMMA_MODE_MODE_SPLIT	(3 << 0)

/* interrupts */
#define DE_MASTER_IRQ_CONTROL   (1 << 31)
#define DE_SPRITEB_FLIP_DONE    (1 << 29)
#define DE_SPRITEA_FLIP_DONE    (1 << 28)
#define DE_PLANEB_FLIP_DONE     (1 << 27)
#define DE_PLANEA_FLIP_DONE     (1 << 26)
#define DE_PCU_EVENT            (1 << 25)
#define DE_GTT_FAULT            (1 << 24)
#define DE_POISON               (1 << 23)
#define DE_PERFORM_COUNTER      (1 << 22)
#define DE_PCH_EVENT            (1 << 21)
#define DE_AUX_CHANNEL_A        (1 << 20)
#define DE_DP_A_HOTPLUG         (1 << 19)
#define DE_GSE                  (1 << 18)
#define DE_PIPEB_VBLANK         (1 << 15)
#define DE_PIPEB_EVEN_FIELD     (1 << 14)
#define DE_PIPEB_ODD_FIELD      (1 << 13)
#define DE_PIPEB_LINE_COMPARE   (1 << 12)
#define DE_PIPEB_VSYNC          (1 << 11)
#define DE_PIPEB_FIFO_UNDERRUN  (1 << 8)
#define DE_PIPEA_VBLANK         (1 << 7)
#define DE_PIPEA_EVEN_FIELD     (1 << 6)
#define DE_PIPEA_ODD_FIELD      (1 << 5)
#define DE_PIPEA_LINE_COMPARE   (1 << 4)
#define DE_PIPEA_VSYNC          (1 << 3)
#define DE_PIPEA_FIFO_UNDERRUN  (1 << 0)

/* More Ivybridge lolz */
#define DE_ERR_INT_IVB			(1<<30)
#define DE_GSE_IVB			(1<<29)
#define DE_PCH_EVENT_IVB		(1<<28)
#define DE_DP_A_HOTPLUG_IVB		(1<<27)
#define DE_AUX_CHANNEL_A_IVB		(1<<26)
#define DE_SPRITEC_FLIP_DONE_IVB	(1<<14)
#define DE_PLANEC_FLIP_DONE_IVB		(1<<13)
#define DE_PIPEC_VBLANK_IVB		(1<<10)
#define DE_SPRITEB_FLIP_DONE_IVB	(1<<9)
#define DE_PLANEB_FLIP_DONE_IVB		(1<<8)
#define DE_PIPEB_VBLANK_IVB		(1<<5)
#define DE_SPRITEA_FLIP_DONE_IVB	(1<<4)
#define DE_PLANEA_FLIP_DONE_IVB		(1<<3)
#define DE_PIPEA_VBLANK_IVB		(1<<0)

#define VLV_MASTER_IER			0x4400c /* Gunit master IER */
#define   MASTER_INTERRUPT_ENABLE	(1<<31)

#define DEISR   0x44000
#define DEIMR   0x44004
#define DEIIR   0x44008
#define DEIER   0x4400c

#define GTISR   0x44010
#define GTIMR   0x44014
#define GTIIR   0x44018
#define GTIER   0x4401c

#define ILK_DISPLAY_CHICKEN2	0x42004
/* Required on all Ironlake and Sandybridge according to the B-Spec. */
#define  ILK_ELPIN_409_SELECT	(1 << 25)
#define  ILK_DPARB_GATE	(1<<22)
#define  ILK_VSDPFD_FULL	(1<<21)
#define ILK_DISPLAY_CHICKEN_FUSES	0x42014
#define  ILK_INTERNAL_GRAPHICS_DISABLE	(1<<31)
#define  ILK_INTERNAL_DISPLAY_DISABLE	(1<<30)
#define  ILK_DISPLAY_DEBUG_DISABLE	(1<<29)
#define  ILK_HDCP_DISABLE		(1<<25)
#define  ILK_eDP_A_DISABLE		(1<<24)
#define  ILK_DESKTOP			(1<<23)

#define ILK_DSPCLK_GATE_D			0x42020
#define   ILK_VRHUNIT_CLOCK_GATE_DISABLE	(1 << 28)
#define   ILK_DPFCUNIT_CLOCK_GATE_DISABLE	(1 << 9)
#define   ILK_DPFCRUNIT_CLOCK_GATE_DISABLE	(1 << 8)
#define   ILK_DPFDUNIT_CLOCK_GATE_ENABLE	(1 << 7)
#define   ILK_DPARBUNIT_CLOCK_GATE_ENABLE	(1 << 5)

#define IVB_CHICKEN3	0x4200c
# define CHICKEN3_DGMG_REQ_OUT_FIX_DISABLE	(1 << 5)
# define CHICKEN3_DGMG_DONE_FIX_DISABLE		(1 << 2)

#define CHICKEN_PAR1_1		0x42080
#define  FORCE_ARB_IDLE_PLANES	(1 << 14)

#define DISP_ARB_CTL	0x45000
#define  DISP_TILE_SURFACE_SWIZZLING	(1<<13)
#define  DISP_FBC_WM_DIS		(1<<15)
#define GEN7_MSG_CTL	0x45010
#define  WAIT_FOR_PCH_RESET_ACK		(1<<1)
#define  WAIT_FOR_PCH_FLR_ACK		(1<<0)

/* GEN7 chicken */
#define GEN7_COMMON_SLICE_CHICKEN1		0x7010
# define GEN7_CSC1_RHWO_OPT_DISABLE_IN_RCC	((1<<10) | (1<<26))

#define GEN7_L3CNTLREG1				0xB01C
#define  GEN7_WA_FOR_GEN7_L3_CONTROL			0x3C4FFF8C
#define  GEN7_L3AGDIS				(1<<19)

#define GEN7_L3_CHICKEN_MODE_REGISTER		0xB030
#define  GEN7_WA_L3_CHICKEN_MODE				0x20000000

#define GEN7_L3SQCREG4				0xb034
#define  L3SQ_URB_READ_CAM_MATCH_DISABLE	(1<<27)

/* WaCatErrorRejectionIssue */
#define GEN7_SQ_CHICKEN_MBCUNIT_CONFIG		0x9030
#define  GEN7_SQ_CHICKEN_MBCUNIT_SQINTMOB	(1<<11)

#define HSW_FUSE_STRAP		0x42014
#define  HSW_CDCLK_LIMIT	(1 << 24)

/* PCH */

/* south display engine interrupt: IBX */
#define SDE_AUDIO_POWER_D	(1 << 27)
#define SDE_AUDIO_POWER_C	(1 << 26)
#define SDE_AUDIO_POWER_B	(1 << 25)
#define SDE_AUDIO_POWER_SHIFT	(25)
#define SDE_AUDIO_POWER_MASK	(7 << SDE_AUDIO_POWER_SHIFT)
#define SDE_GMBUS		(1 << 24)
#define SDE_AUDIO_HDCP_TRANSB	(1 << 23)
#define SDE_AUDIO_HDCP_TRANSA	(1 << 22)
#define SDE_AUDIO_HDCP_MASK	(3 << 22)
#define SDE_AUDIO_TRANSB	(1 << 21)
#define SDE_AUDIO_TRANSA	(1 << 20)
#define SDE_AUDIO_TRANS_MASK	(3 << 20)
#define SDE_POISON		(1 << 19)
/* 18 reserved */
#define SDE_FDI_RXB		(1 << 17)
#define SDE_FDI_RXA		(1 << 16)
#define SDE_FDI_MASK		(3 << 16)
#define SDE_AUXD		(1 << 15)
#define SDE_AUXC		(1 << 14)
#define SDE_AUXB		(1 << 13)
#define SDE_AUX_MASK		(7 << 13)
/* 12 reserved */
#define SDE_CRT_HOTPLUG         (1 << 11)
#define SDE_PORTD_HOTPLUG       (1 << 10)
#define SDE_PORTC_HOTPLUG       (1 << 9)
#define SDE_PORTB_HOTPLUG       (1 << 8)
#define SDE_SDVOB_HOTPLUG       (1 << 6)
#define SDE_HOTPLUG_MASK        (SDE_CRT_HOTPLUG | \
				 SDE_SDVOB_HOTPLUG |	\
				 SDE_PORTB_HOTPLUG |	\
				 SDE_PORTC_HOTPLUG |	\
				 SDE_PORTD_HOTPLUG)
#define SDE_TRANSB_CRC_DONE	(1 << 5)
#define SDE_TRANSB_CRC_ERR	(1 << 4)
#define SDE_TRANSB_FIFO_UNDER	(1 << 3)
#define SDE_TRANSA_CRC_DONE	(1 << 2)
#define SDE_TRANSA_CRC_ERR	(1 << 1)
#define SDE_TRANSA_FIFO_UNDER	(1 << 0)
#define SDE_TRANS_MASK		(0x3f)

/* south display engine interrupt: CPT/PPT */
#define SDE_AUDIO_POWER_D_CPT	(1 << 31)
#define SDE_AUDIO_POWER_C_CPT	(1 << 30)
#define SDE_AUDIO_POWER_B_CPT	(1 << 29)
#define SDE_AUDIO_POWER_SHIFT_CPT   29
#define SDE_AUDIO_POWER_MASK_CPT    (7 << 29)
#define SDE_AUXD_CPT		(1 << 27)
#define SDE_AUXC_CPT		(1 << 26)
#define SDE_AUXB_CPT		(1 << 25)
#define SDE_AUX_MASK_CPT	(7 << 25)
#define SDE_PORTD_HOTPLUG_CPT	(1 << 23)
#define SDE_PORTC_HOTPLUG_CPT	(1 << 22)
#define SDE_PORTB_HOTPLUG_CPT	(1 << 21)
#define SDE_CRT_HOTPLUG_CPT	(1 << 19)
#define SDE_SDVOB_HOTPLUG_CPT	(1 << 18)
#define SDE_HOTPLUG_MASK_CPT	(SDE_CRT_HOTPLUG_CPT |		\
				 SDE_SDVOB_HOTPLUG_CPT |	\
				 SDE_PORTD_HOTPLUG_CPT |	\
				 SDE_PORTC_HOTPLUG_CPT |	\
				 SDE_PORTB_HOTPLUG_CPT)
#define SDE_GMBUS_CPT		(1 << 17)
#define SDE_ERROR_CPT		(1 << 16)
#define SDE_AUDIO_CP_REQ_C_CPT	(1 << 10)
#define SDE_AUDIO_CP_CHG_C_CPT	(1 << 9)
#define SDE_FDI_RXC_CPT		(1 << 8)
#define SDE_AUDIO_CP_REQ_B_CPT	(1 << 6)
#define SDE_AUDIO_CP_CHG_B_CPT	(1 << 5)
#define SDE_FDI_RXB_CPT		(1 << 4)
#define SDE_AUDIO_CP_REQ_A_CPT	(1 << 2)
#define SDE_AUDIO_CP_CHG_A_CPT	(1 << 1)
#define SDE_FDI_RXA_CPT		(1 << 0)
#define SDE_AUDIO_CP_REQ_CPT	(SDE_AUDIO_CP_REQ_C_CPT | \
				 SDE_AUDIO_CP_REQ_B_CPT | \
				 SDE_AUDIO_CP_REQ_A_CPT)
#define SDE_AUDIO_CP_CHG_CPT	(SDE_AUDIO_CP_CHG_C_CPT | \
				 SDE_AUDIO_CP_CHG_B_CPT | \
				 SDE_AUDIO_CP_CHG_A_CPT)
#define SDE_FDI_MASK_CPT	(SDE_FDI_RXC_CPT | \
				 SDE_FDI_RXB_CPT | \
				 SDE_FDI_RXA_CPT)

#define SDEISR  0xc4000
#define SDEIMR  0xc4004
#define SDEIIR  0xc4008
#define SDEIER  0xc400c

#define SERR_INT			0xc4040
#define  SERR_INT_POISON		(1<<31)
#define  SERR_INT_TRANS_C_FIFO_UNDERRUN	(1<<6)
#define  SERR_INT_TRANS_B_FIFO_UNDERRUN	(1<<3)
#define  SERR_INT_TRANS_A_FIFO_UNDERRUN	(1<<0)

/* digital port hotplug */
#define PCH_PORT_HOTPLUG        0xc4030		/* SHOTPLUG_CTL */
#define PORTD_HOTPLUG_ENABLE            (1 << 20)
#define PORTD_PULSE_DURATION_2ms        (0)
#define PORTD_PULSE_DURATION_4_5ms      (1 << 18)
#define PORTD_PULSE_DURATION_6ms        (2 << 18)
#define PORTD_PULSE_DURATION_100ms      (3 << 18)
#define PORTD_PULSE_DURATION_MASK	(3 << 18)
#define PORTD_HOTPLUG_STATUS_MASK	(0x3 << 16)
#define  PORTD_HOTPLUG_NO_DETECT	(0 << 16)
#define  PORTD_HOTPLUG_SHORT_DETECT	(1 << 16)
#define  PORTD_HOTPLUG_LONG_DETECT	(2 << 16)
#define PORTC_HOTPLUG_ENABLE            (1 << 12)
#define PORTC_PULSE_DURATION_2ms        (0)
#define PORTC_PULSE_DURATION_4_5ms      (1 << 10)
#define PORTC_PULSE_DURATION_6ms        (2 << 10)
#define PORTC_PULSE_DURATION_100ms      (3 << 10)
#define PORTC_PULSE_DURATION_MASK	(3 << 10)
#define PORTC_HOTPLUG_STATUS_MASK	(0x3 << 8)
#define  PORTC_HOTPLUG_NO_DETECT	(0 << 8)
#define  PORTC_HOTPLUG_SHORT_DETECT	(1 << 8)
#define  PORTC_HOTPLUG_LONG_DETECT	(2 << 8)
#define PORTB_HOTPLUG_ENABLE            (1 << 4)
#define PORTB_PULSE_DURATION_2ms        (0)
#define PORTB_PULSE_DURATION_4_5ms      (1 << 2)
#define PORTB_PULSE_DURATION_6ms        (2 << 2)
#define PORTB_PULSE_DURATION_100ms      (3 << 2)
#define PORTB_PULSE_DURATION_MASK	(3 << 2)
#define PORTB_HOTPLUG_STATUS_MASK	(0x3 << 0)
#define  PORTB_HOTPLUG_NO_DETECT	(0 << 0)
#define  PORTB_HOTPLUG_SHORT_DETECT	(1 << 0)
#define  PORTB_HOTPLUG_LONG_DETECT	(2 << 0)

#define PCH_GPIOA               0xc5010
#define PCH_GPIOB               0xc5014
#define PCH_GPIOC               0xc5018
#define PCH_GPIOD               0xc501c
#define PCH_GPIOE               0xc5020
#define PCH_GPIOF               0xc5024

#define PCH_GMBUS0		0xc5100
#define PCH_GMBUS1		0xc5104
#define PCH_GMBUS2		0xc5108
#define PCH_GMBUS3		0xc510c
#define PCH_GMBUS4		0xc5110
#define PCH_GMBUS5		0xc5120

#define _PCH_DPLL_A              0xc6014
#define _PCH_DPLL_B              0xc6018
#define PCH_DPLL(pll) (pll == 0 ? _PCH_DPLL_A : _PCH_DPLL_B)

#define _PCH_FPA0                0xc6040
#define  FP_CB_TUNE		(0x3<<22)
#define _PCH_FPA1                0xc6044
#define _PCH_FPB0                0xc6048
#define _PCH_FPB1                0xc604c
#define PCH_FP0(pll) (pll == 0 ? _PCH_FPA0 : _PCH_FPB0)
#define PCH_FP1(pll) (pll == 0 ? _PCH_FPA1 : _PCH_FPB1)

#define PCH_DPLL_TEST           0xc606c

#define PCH_DREF_CONTROL        0xC6200
#define  DREF_CONTROL_MASK      0x7fc3
#define  DREF_CPU_SOURCE_OUTPUT_DISABLE         (0<<13)
#define  DREF_CPU_SOURCE_OUTPUT_DOWNSPREAD      (2<<13)
#define  DREF_CPU_SOURCE_OUTPUT_NONSPREAD       (3<<13)
#define  DREF_CPU_SOURCE_OUTPUT_MASK		(3<<13)
#define  DREF_SSC_SOURCE_DISABLE                (0<<11)
#define  DREF_SSC_SOURCE_ENABLE                 (2<<11)
#define  DREF_SSC_SOURCE_MASK			(3<<11)
#define  DREF_NONSPREAD_SOURCE_DISABLE          (0<<9)
#define  DREF_NONSPREAD_CK505_ENABLE		(1<<9)
#define  DREF_NONSPREAD_SOURCE_ENABLE           (2<<9)
#define  DREF_NONSPREAD_SOURCE_MASK		(3<<9)
#define  DREF_SUPERSPREAD_SOURCE_DISABLE        (0<<7)
#define  DREF_SUPERSPREAD_SOURCE_ENABLE         (2<<7)
#define  DREF_SUPERSPREAD_SOURCE_MASK		(3<<7)
#define  DREF_SSC4_DOWNSPREAD                   (0<<6)
#define  DREF_SSC4_CENTERSPREAD                 (1<<6)
#define  DREF_SSC1_DISABLE                      (0<<1)
#define  DREF_SSC1_ENABLE                       (1<<1)
#define  DREF_SSC4_DISABLE                      (0)
#define  DREF_SSC4_ENABLE                       (1)

#define PCH_RAWCLK_FREQ         0xc6204
#define  FDL_TP1_TIMER_SHIFT    12
#define  FDL_TP1_TIMER_MASK     (3<<12)
#define  FDL_TP2_TIMER_SHIFT    10
#define  FDL_TP2_TIMER_MASK     (3<<10)
#define  RAWCLK_FREQ_MASK       0x3ff

#define PCH_DPLL_TMR_CFG        0xc6208

#define PCH_SSC4_PARMS          0xc6210
#define PCH_SSC4_AUX_PARMS      0xc6214

#define PCH_DPLL_SEL		0xc7000
#define	 TRANS_DPLLB_SEL(pipe)		(1 << (pipe * 4))
#define	 TRANS_DPLLA_SEL(pipe)		0
#define  TRANS_DPLL_ENABLE(pipe)	(1 << (pipe * 4 + 3))

/* transcoder */

#define _PCH_TRANS_HTOTAL_A		0xe0000
#define  TRANS_HTOTAL_SHIFT		16
#define  TRANS_HACTIVE_SHIFT		0
#define _PCH_TRANS_HBLANK_A		0xe0004
#define  TRANS_HBLANK_END_SHIFT		16
#define  TRANS_HBLANK_START_SHIFT	0
#define _PCH_TRANS_HSYNC_A		0xe0008
#define  TRANS_HSYNC_END_SHIFT		16
#define  TRANS_HSYNC_START_SHIFT	0
#define _PCH_TRANS_VTOTAL_A		0xe000c
#define  TRANS_VTOTAL_SHIFT		16
#define  TRANS_VACTIVE_SHIFT		0
#define _PCH_TRANS_VBLANK_A		0xe0010
#define  TRANS_VBLANK_END_SHIFT		16
#define  TRANS_VBLANK_START_SHIFT	0
#define _PCH_TRANS_VSYNC_A		0xe0014
#define  TRANS_VSYNC_END_SHIFT	 	16
#define  TRANS_VSYNC_START_SHIFT	0
#define _PCH_TRANS_VSYNCSHIFT_A		0xe0028

#define _PCH_TRANSA_DATA_M1	0xe0030
#define _PCH_TRANSA_DATA_N1	0xe0034
#define _PCH_TRANSA_DATA_M2	0xe0038
#define _PCH_TRANSA_DATA_N2	0xe003c
#define _PCH_TRANSA_LINK_M1	0xe0040
#define _PCH_TRANSA_LINK_N1	0xe0044
#define _PCH_TRANSA_LINK_M2	0xe0048
#define _PCH_TRANSA_LINK_N2	0xe004c

/* Per-transcoder DIP controls */

#define _VIDEO_DIP_CTL_A         0xe0200
#define _VIDEO_DIP_DATA_A        0xe0208
#define _VIDEO_DIP_GCP_A         0xe0210

#define _VIDEO_DIP_CTL_B         0xe1200
#define _VIDEO_DIP_DATA_B        0xe1208
#define _VIDEO_DIP_GCP_B         0xe1210

#define TVIDEO_DIP_CTL(pipe) _PIPE(pipe, _VIDEO_DIP_CTL_A, _VIDEO_DIP_CTL_B)
#define TVIDEO_DIP_DATA(pipe) _PIPE(pipe, _VIDEO_DIP_DATA_A, _VIDEO_DIP_DATA_B)
#define TVIDEO_DIP_GCP(pipe) _PIPE(pipe, _VIDEO_DIP_GCP_A, _VIDEO_DIP_GCP_B)

#define VLV_VIDEO_DIP_CTL_A		(VLV_DISPLAY_BASE + 0x60200)
#define VLV_VIDEO_DIP_DATA_A		(VLV_DISPLAY_BASE + 0x60208)
#define VLV_VIDEO_DIP_GDCP_PAYLOAD_A	(VLV_DISPLAY_BASE + 0x60210)

#define VLV_VIDEO_DIP_CTL_B		(VLV_DISPLAY_BASE + 0x61170)
#define VLV_VIDEO_DIP_DATA_B		(VLV_DISPLAY_BASE + 0x61174)
#define VLV_VIDEO_DIP_GDCP_PAYLOAD_B	(VLV_DISPLAY_BASE + 0x61178)

#define VLV_TVIDEO_DIP_CTL(pipe) \
	 _PIPE(pipe, VLV_VIDEO_DIP_CTL_A, VLV_VIDEO_DIP_CTL_B)
#define VLV_TVIDEO_DIP_DATA(pipe) \
	 _PIPE(pipe, VLV_VIDEO_DIP_DATA_A, VLV_VIDEO_DIP_DATA_B)
#define VLV_TVIDEO_DIP_GCP(pipe) \
	_PIPE(pipe, VLV_VIDEO_DIP_GDCP_PAYLOAD_A, VLV_VIDEO_DIP_GDCP_PAYLOAD_B)

/* Haswell DIP controls */
#define HSW_VIDEO_DIP_CTL_A		0x60200
#define HSW_VIDEO_DIP_AVI_DATA_A	0x60220
#define HSW_VIDEO_DIP_VS_DATA_A		0x60260
#define HSW_VIDEO_DIP_SPD_DATA_A	0x602A0
#define HSW_VIDEO_DIP_GMP_DATA_A	0x602E0
#define HSW_VIDEO_DIP_VSC_DATA_A	0x60320
#define HSW_VIDEO_DIP_AVI_ECC_A		0x60240
#define HSW_VIDEO_DIP_VS_ECC_A		0x60280
#define HSW_VIDEO_DIP_SPD_ECC_A		0x602C0
#define HSW_VIDEO_DIP_GMP_ECC_A		0x60300
#define HSW_VIDEO_DIP_VSC_ECC_A		0x60344
#define HSW_VIDEO_DIP_GCP_A		0x60210

#define HSW_VIDEO_DIP_CTL_B		0x61200
#define HSW_VIDEO_DIP_AVI_DATA_B	0x61220
#define HSW_VIDEO_DIP_VS_DATA_B		0x61260
#define HSW_VIDEO_DIP_SPD_DATA_B	0x612A0
#define HSW_VIDEO_DIP_GMP_DATA_B	0x612E0
#define HSW_VIDEO_DIP_VSC_DATA_B	0x61320
#define HSW_VIDEO_DIP_BVI_ECC_B		0x61240
#define HSW_VIDEO_DIP_VS_ECC_B		0x61280
#define HSW_VIDEO_DIP_SPD_ECC_B		0x612C0
#define HSW_VIDEO_DIP_GMP_ECC_B		0x61300
#define HSW_VIDEO_DIP_VSC_ECC_B		0x61344
#define HSW_VIDEO_DIP_GCP_B		0x61210

#define HSW_TVIDEO_DIP_CTL(trans) \
	 _TRANSCODER(trans, HSW_VIDEO_DIP_CTL_A, HSW_VIDEO_DIP_CTL_B)
#define HSW_TVIDEO_DIP_AVI_DATA(trans) \
	 _TRANSCODER(trans, HSW_VIDEO_DIP_AVI_DATA_A, HSW_VIDEO_DIP_AVI_DATA_B)
#define HSW_TVIDEO_DIP_SPD_DATA(trans) \
	 _TRANSCODER(trans, HSW_VIDEO_DIP_SPD_DATA_A, HSW_VIDEO_DIP_SPD_DATA_B)
#define HSW_TVIDEO_DIP_GCP(trans) \
	_TRANSCODER(trans, HSW_VIDEO_DIP_GCP_A, HSW_VIDEO_DIP_GCP_B)
#define HSW_TVIDEO_DIP_VSC_DATA(trans) \
	 _TRANSCODER(trans, HSW_VIDEO_DIP_VSC_DATA_A, HSW_VIDEO_DIP_VSC_DATA_B)

<<<<<<< HEAD
#define _TRANS_HTOTAL_B          0xe1000
#define _TRANS_HBLANK_B          0xe1004
#define _TRANS_HSYNC_B           0xe1008
#define _TRANS_VTOTAL_B          0xe100c
#define _TRANS_VBLANK_B          0xe1010
#define _TRANS_VSYNC_B           0xe1014
#define _TRANS_VSYNCSHIFT_B	 0xe1028

#define TRANS_HTOTAL(pipe) _PIPE(pipe, _TRANS_HTOTAL_A, _TRANS_HTOTAL_B)
#define TRANS_HBLANK(pipe) _PIPE(pipe, _TRANS_HBLANK_A, _TRANS_HBLANK_B)
#define TRANS_HSYNC(pipe) _PIPE(pipe, _TRANS_HSYNC_A, _TRANS_HSYNC_B)
#define TRANS_VTOTAL(pipe) _PIPE(pipe, _TRANS_VTOTAL_A, _TRANS_VTOTAL_B)
#define TRANS_VBLANK(pipe) _PIPE(pipe, _TRANS_VBLANK_A, _TRANS_VBLANK_B)
#define TRANS_VSYNC(pipe) _PIPE(pipe, _TRANS_VSYNC_A, _TRANS_VSYNC_B)
#define TRANS_VSYNCSHIFT(pipe) _PIPE(pipe, _TRANS_VSYNCSHIFT_A, \
				     _TRANS_VSYNCSHIFT_B)

#define _TRANSB_DATA_M1          0xe1030
#define _TRANSB_DATA_N1          0xe1034
#define _TRANSB_DATA_M2          0xe1038
#define _TRANSB_DATA_N2          0xe103c
#define _TRANSB_DP_LINK_M1       0xe1040
#define _TRANSB_DP_LINK_N1       0xe1044
#define _TRANSB_DP_LINK_M2       0xe1048
#define _TRANSB_DP_LINK_N2       0xe104c

#define TRANSDATA_M1(pipe) _PIPE(pipe, _TRANSA_DATA_M1, _TRANSB_DATA_M1)
#define TRANSDATA_N1(pipe) _PIPE(pipe, _TRANSA_DATA_N1, _TRANSB_DATA_N1)
#define TRANSDATA_M2(pipe) _PIPE(pipe, _TRANSA_DATA_M2, _TRANSB_DATA_M2)
#define TRANSDATA_N2(pipe) _PIPE(pipe, _TRANSA_DATA_N2, _TRANSB_DATA_N2)
#define TRANSDPLINK_M1(pipe) _PIPE(pipe, _TRANSA_DP_LINK_M1, _TRANSB_DP_LINK_M1)
#define TRANSDPLINK_N1(pipe) _PIPE(pipe, _TRANSA_DP_LINK_N1, _TRANSB_DP_LINK_N1)
#define TRANSDPLINK_M2(pipe) _PIPE(pipe, _TRANSA_DP_LINK_M2, _TRANSB_DP_LINK_M2)
#define TRANSDPLINK_N2(pipe) _PIPE(pipe, _TRANSA_DP_LINK_N2, _TRANSB_DP_LINK_N2)

#define _TRANSACONF              0xf0008
#define _TRANSBCONF              0xf1008
#define TRANSCONF(plane) _PIPE(plane, _TRANSACONF, _TRANSBCONF)
=======
#define _PCH_TRANS_HTOTAL_B          0xe1000
#define _PCH_TRANS_HBLANK_B          0xe1004
#define _PCH_TRANS_HSYNC_B           0xe1008
#define _PCH_TRANS_VTOTAL_B          0xe100c
#define _PCH_TRANS_VBLANK_B          0xe1010
#define _PCH_TRANS_VSYNC_B           0xe1014
#define _PCH_TRANS_VSYNCSHIFT_B	 0xe1028

#define PCH_TRANS_HTOTAL(pipe) _PIPE(pipe, _PCH_TRANS_HTOTAL_A, _PCH_TRANS_HTOTAL_B)
#define PCH_TRANS_HBLANK(pipe) _PIPE(pipe, _PCH_TRANS_HBLANK_A, _PCH_TRANS_HBLANK_B)
#define PCH_TRANS_HSYNC(pipe) _PIPE(pipe, _PCH_TRANS_HSYNC_A, _PCH_TRANS_HSYNC_B)
#define PCH_TRANS_VTOTAL(pipe) _PIPE(pipe, _PCH_TRANS_VTOTAL_A, _PCH_TRANS_VTOTAL_B)
#define PCH_TRANS_VBLANK(pipe) _PIPE(pipe, _PCH_TRANS_VBLANK_A, _PCH_TRANS_VBLANK_B)
#define PCH_TRANS_VSYNC(pipe) _PIPE(pipe, _PCH_TRANS_VSYNC_A, _PCH_TRANS_VSYNC_B)
#define PCH_TRANS_VSYNCSHIFT(pipe) _PIPE(pipe, _PCH_TRANS_VSYNCSHIFT_A, \
					 _PCH_TRANS_VSYNCSHIFT_B)

#define _PCH_TRANSB_DATA_M1	0xe1030
#define _PCH_TRANSB_DATA_N1	0xe1034
#define _PCH_TRANSB_DATA_M2	0xe1038
#define _PCH_TRANSB_DATA_N2	0xe103c
#define _PCH_TRANSB_LINK_M1	0xe1040
#define _PCH_TRANSB_LINK_N1	0xe1044
#define _PCH_TRANSB_LINK_M2	0xe1048
#define _PCH_TRANSB_LINK_N2	0xe104c

#define PCH_TRANS_DATA_M1(pipe) _PIPE(pipe, _PCH_TRANSA_DATA_M1, _PCH_TRANSB_DATA_M1)
#define PCH_TRANS_DATA_N1(pipe) _PIPE(pipe, _PCH_TRANSA_DATA_N1, _PCH_TRANSB_DATA_N1)
#define PCH_TRANS_DATA_M2(pipe) _PIPE(pipe, _PCH_TRANSA_DATA_M2, _PCH_TRANSB_DATA_M2)
#define PCH_TRANS_DATA_N2(pipe) _PIPE(pipe, _PCH_TRANSA_DATA_N2, _PCH_TRANSB_DATA_N2)
#define PCH_TRANS_LINK_M1(pipe) _PIPE(pipe, _PCH_TRANSA_LINK_M1, _PCH_TRANSB_LINK_M1)
#define PCH_TRANS_LINK_N1(pipe) _PIPE(pipe, _PCH_TRANSA_LINK_N1, _PCH_TRANSB_LINK_N1)
#define PCH_TRANS_LINK_M2(pipe) _PIPE(pipe, _PCH_TRANSA_LINK_M2, _PCH_TRANSB_LINK_M2)
#define PCH_TRANS_LINK_N2(pipe) _PIPE(pipe, _PCH_TRANSA_LINK_N2, _PCH_TRANSB_LINK_N2)

#define _PCH_TRANSACONF              0xf0008
#define _PCH_TRANSBCONF              0xf1008
#define PCH_TRANSCONF(pipe) _PIPE(pipe, _PCH_TRANSACONF, _PCH_TRANSBCONF)
#define LPT_TRANSCONF		_PCH_TRANSACONF /* lpt has only one transcoder */
>>>>>>> d0e0ac97
#define  TRANS_DISABLE          (0<<31)
#define  TRANS_ENABLE           (1<<31)
#define  TRANS_STATE_MASK       (1<<30)
#define  TRANS_STATE_DISABLE    (0<<30)
#define  TRANS_STATE_ENABLE     (1<<30)
#define  TRANS_FSYNC_DELAY_HB1  (0<<27)
#define  TRANS_FSYNC_DELAY_HB2  (1<<27)
#define  TRANS_FSYNC_DELAY_HB3  (2<<27)
#define  TRANS_FSYNC_DELAY_HB4  (3<<27)
#define  TRANS_INTERLACE_MASK   (7<<21)
#define  TRANS_PROGRESSIVE      (0<<21)
#define  TRANS_INTERLACED       (3<<21)
#define  TRANS_LEGACY_INTERLACED_ILK (2<<21)
#define  TRANS_8BPC             (0<<5)
#define  TRANS_10BPC            (1<<5)
#define  TRANS_6BPC             (2<<5)
#define  TRANS_12BPC            (3<<5)

#define _TRANSA_CHICKEN1	 0xf0060
#define _TRANSB_CHICKEN1	 0xf1060
#define TRANS_CHICKEN1(pipe) _PIPE(pipe, _TRANSA_CHICKEN1, _TRANSB_CHICKEN1)
#define  TRANS_CHICKEN1_DP0UNIT_GC_DISABLE	(1<<4)
#define _TRANSA_CHICKEN2	 0xf0064
#define _TRANSB_CHICKEN2	 0xf1064
#define TRANS_CHICKEN2(pipe) _PIPE(pipe, _TRANSA_CHICKEN2, _TRANSB_CHICKEN2)
#define  TRANS_CHICKEN2_TIMING_OVERRIDE			(1<<31)
#define  TRANS_CHICKEN2_FDI_POLARITY_REVERSED		(1<<29)
#define  TRANS_CHICKEN2_FRAME_START_DELAY_MASK		(3<<27)
#define  TRANS_CHICKEN2_DISABLE_DEEP_COLOR_COUNTER	(1<<26)
#define  TRANS_CHICKEN2_DISABLE_DEEP_COLOR_MODESWITCH	(1<<25)

#define SOUTH_CHICKEN1		0xc2000
#define  FDIA_PHASE_SYNC_SHIFT_OVR	19
#define  FDIA_PHASE_SYNC_SHIFT_EN	18
#define  FDI_PHASE_SYNC_OVR(pipe) (1<<(FDIA_PHASE_SYNC_SHIFT_OVR - ((pipe) * 2)))
#define  FDI_PHASE_SYNC_EN(pipe) (1<<(FDIA_PHASE_SYNC_SHIFT_EN - ((pipe) * 2)))
#define  FDI_BC_BIFURCATION_SELECT	(1 << 12)
#define SOUTH_CHICKEN2		0xc2004
#define  FDI_MPHY_IOSFSB_RESET_STATUS	(1<<13)
#define  FDI_MPHY_IOSFSB_RESET_CTL	(1<<12)
#define  DPLS_EDP_PPS_FIX_DIS		(1<<0)

#define _FDI_RXA_CHICKEN         0xc200c
#define _FDI_RXB_CHICKEN         0xc2010
#define  FDI_RX_PHASE_SYNC_POINTER_OVR	(1<<1)
#define  FDI_RX_PHASE_SYNC_POINTER_EN	(1<<0)
#define FDI_RX_CHICKEN(pipe) _PIPE(pipe, _FDI_RXA_CHICKEN, _FDI_RXB_CHICKEN)

#define SOUTH_DSPCLK_GATE_D	0xc2020
#define  PCH_DPLSUNIT_CLOCK_GATE_DISABLE (1<<29)
#define  PCH_LP_PARTITION_LEVEL_DISABLE  (1<<12)

/* CPU: FDI_TX */
#define _FDI_TXA_CTL             0x60100
#define _FDI_TXB_CTL             0x61100
#define FDI_TX_CTL(pipe) _PIPE(pipe, _FDI_TXA_CTL, _FDI_TXB_CTL)
#define  FDI_TX_DISABLE         (0<<31)
#define  FDI_TX_ENABLE          (1<<31)
#define  FDI_LINK_TRAIN_PATTERN_1       (0<<28)
#define  FDI_LINK_TRAIN_PATTERN_2       (1<<28)
#define  FDI_LINK_TRAIN_PATTERN_IDLE    (2<<28)
#define  FDI_LINK_TRAIN_NONE            (3<<28)
#define  FDI_LINK_TRAIN_VOLTAGE_0_4V    (0<<25)
#define  FDI_LINK_TRAIN_VOLTAGE_0_6V    (1<<25)
#define  FDI_LINK_TRAIN_VOLTAGE_0_8V    (2<<25)
#define  FDI_LINK_TRAIN_VOLTAGE_1_2V    (3<<25)
#define  FDI_LINK_TRAIN_PRE_EMPHASIS_NONE (0<<22)
#define  FDI_LINK_TRAIN_PRE_EMPHASIS_1_5X (1<<22)
#define  FDI_LINK_TRAIN_PRE_EMPHASIS_2X   (2<<22)
#define  FDI_LINK_TRAIN_PRE_EMPHASIS_3X   (3<<22)
/* ILK always use 400mV 0dB for voltage swing and pre-emphasis level.
   SNB has different settings. */
/* SNB A-stepping */
#define  FDI_LINK_TRAIN_400MV_0DB_SNB_A		(0x38<<22)
#define  FDI_LINK_TRAIN_400MV_6DB_SNB_A		(0x02<<22)
#define  FDI_LINK_TRAIN_600MV_3_5DB_SNB_A	(0x01<<22)
#define  FDI_LINK_TRAIN_800MV_0DB_SNB_A		(0x0<<22)
/* SNB B-stepping */
#define  FDI_LINK_TRAIN_400MV_0DB_SNB_B		(0x0<<22)
#define  FDI_LINK_TRAIN_400MV_6DB_SNB_B		(0x3a<<22)
#define  FDI_LINK_TRAIN_600MV_3_5DB_SNB_B	(0x39<<22)
#define  FDI_LINK_TRAIN_800MV_0DB_SNB_B		(0x38<<22)
#define  FDI_LINK_TRAIN_VOL_EMP_MASK		(0x3f<<22)
#define  FDI_DP_PORT_WIDTH_SHIFT		19
#define  FDI_DP_PORT_WIDTH_MASK			(7 << FDI_DP_PORT_WIDTH_SHIFT)
#define  FDI_DP_PORT_WIDTH(width)           (((width) - 1) << FDI_DP_PORT_WIDTH_SHIFT)
#define  FDI_TX_ENHANCE_FRAME_ENABLE    (1<<18)
/* Ironlake: hardwired to 1 */
#define  FDI_TX_PLL_ENABLE              (1<<14)

/* Ivybridge has different bits for lolz */
#define  FDI_LINK_TRAIN_PATTERN_1_IVB       (0<<8)
#define  FDI_LINK_TRAIN_PATTERN_2_IVB       (1<<8)
#define  FDI_LINK_TRAIN_PATTERN_IDLE_IVB    (2<<8)
#define  FDI_LINK_TRAIN_NONE_IVB            (3<<8)

/* both Tx and Rx */
#define  FDI_COMPOSITE_SYNC		(1<<11)
#define  FDI_LINK_TRAIN_AUTO		(1<<10)
#define  FDI_SCRAMBLING_ENABLE          (0<<7)
#define  FDI_SCRAMBLING_DISABLE         (1<<7)

/* FDI_RX, FDI_X is hard-wired to Transcoder_X */
#define _FDI_RXA_CTL             0xf000c
#define _FDI_RXB_CTL             0xf100c
#define FDI_RX_CTL(pipe) _PIPE(pipe, _FDI_RXA_CTL, _FDI_RXB_CTL)
#define  FDI_RX_ENABLE          (1<<31)
/* train, dp width same as FDI_TX */
#define  FDI_FS_ERRC_ENABLE		(1<<27)
#define  FDI_FE_ERRC_ENABLE		(1<<26)
#define  FDI_RX_POLARITY_REVERSED_LPT	(1<<16)
#define  FDI_8BPC                       (0<<16)
#define  FDI_10BPC                      (1<<16)
#define  FDI_6BPC                       (2<<16)
#define  FDI_12BPC                      (3<<16)
#define  FDI_RX_LINK_REVERSAL_OVERRIDE  (1<<15)
#define  FDI_DMI_LINK_REVERSE_MASK      (1<<14)
#define  FDI_RX_PLL_ENABLE              (1<<13)
#define  FDI_FS_ERR_CORRECT_ENABLE      (1<<11)
#define  FDI_FE_ERR_CORRECT_ENABLE      (1<<10)
#define  FDI_FS_ERR_REPORT_ENABLE       (1<<9)
#define  FDI_FE_ERR_REPORT_ENABLE       (1<<8)
#define  FDI_RX_ENHANCE_FRAME_ENABLE    (1<<6)
#define  FDI_PCDCLK	                (1<<4)
/* CPT */
#define  FDI_AUTO_TRAINING			(1<<10)
#define  FDI_LINK_TRAIN_PATTERN_1_CPT		(0<<8)
#define  FDI_LINK_TRAIN_PATTERN_2_CPT		(1<<8)
#define  FDI_LINK_TRAIN_PATTERN_IDLE_CPT	(2<<8)
#define  FDI_LINK_TRAIN_NORMAL_CPT		(3<<8)
#define  FDI_LINK_TRAIN_PATTERN_MASK_CPT	(3<<8)

#define _FDI_RXA_MISC			0xf0010
#define _FDI_RXB_MISC			0xf1010
#define  FDI_RX_PWRDN_LANE1_MASK	(3<<26)
#define  FDI_RX_PWRDN_LANE1_VAL(x)	((x)<<26)
#define  FDI_RX_PWRDN_LANE0_MASK	(3<<24)
#define  FDI_RX_PWRDN_LANE0_VAL(x)	((x)<<24)
#define  FDI_RX_TP1_TO_TP2_48		(2<<20)
#define  FDI_RX_TP1_TO_TP2_64		(3<<20)
#define  FDI_RX_FDI_DELAY_90		(0x90<<0)
#define FDI_RX_MISC(pipe) _PIPE(pipe, _FDI_RXA_MISC, _FDI_RXB_MISC)

#define _FDI_RXA_TUSIZE1         0xf0030
#define _FDI_RXA_TUSIZE2         0xf0038
#define _FDI_RXB_TUSIZE1         0xf1030
#define _FDI_RXB_TUSIZE2         0xf1038
#define FDI_RX_TUSIZE1(pipe) _PIPE(pipe, _FDI_RXA_TUSIZE1, _FDI_RXB_TUSIZE1)
#define FDI_RX_TUSIZE2(pipe) _PIPE(pipe, _FDI_RXA_TUSIZE2, _FDI_RXB_TUSIZE2)

/* FDI_RX interrupt register format */
#define FDI_RX_INTER_LANE_ALIGN         (1<<10)
#define FDI_RX_SYMBOL_LOCK              (1<<9) /* train 2 */
#define FDI_RX_BIT_LOCK                 (1<<8) /* train 1 */
#define FDI_RX_TRAIN_PATTERN_2_FAIL     (1<<7)
#define FDI_RX_FS_CODE_ERR              (1<<6)
#define FDI_RX_FE_CODE_ERR              (1<<5)
#define FDI_RX_SYMBOL_ERR_RATE_ABOVE    (1<<4)
#define FDI_RX_HDCP_LINK_FAIL           (1<<3)
#define FDI_RX_PIXEL_FIFO_OVERFLOW      (1<<2)
#define FDI_RX_CROSS_CLOCK_OVERFLOW     (1<<1)
#define FDI_RX_SYMBOL_QUEUE_OVERFLOW    (1<<0)

#define _FDI_RXA_IIR             0xf0014
#define _FDI_RXA_IMR             0xf0018
#define _FDI_RXB_IIR             0xf1014
#define _FDI_RXB_IMR             0xf1018
#define FDI_RX_IIR(pipe) _PIPE(pipe, _FDI_RXA_IIR, _FDI_RXB_IIR)
#define FDI_RX_IMR(pipe) _PIPE(pipe, _FDI_RXA_IMR, _FDI_RXB_IMR)

#define FDI_PLL_CTL_1           0xfe000
#define FDI_PLL_CTL_2           0xfe004

#define PCH_LVDS	0xe1180
#define  LVDS_DETECTED	(1 << 1)

/* vlv has 2 sets of panel control regs. */
#define PIPEA_PP_STATUS         (VLV_DISPLAY_BASE + 0x61200)
#define PIPEA_PP_CONTROL        (VLV_DISPLAY_BASE + 0x61204)
#define PIPEA_PP_ON_DELAYS      (VLV_DISPLAY_BASE + 0x61208)
#define PIPEA_PP_OFF_DELAYS     (VLV_DISPLAY_BASE + 0x6120c)
#define PIPEA_PP_DIVISOR        (VLV_DISPLAY_BASE + 0x61210)

#define PIPEB_PP_STATUS         (VLV_DISPLAY_BASE + 0x61300)
#define PIPEB_PP_CONTROL        (VLV_DISPLAY_BASE + 0x61304)
#define PIPEB_PP_ON_DELAYS      (VLV_DISPLAY_BASE + 0x61308)
#define PIPEB_PP_OFF_DELAYS     (VLV_DISPLAY_BASE + 0x6130c)
#define PIPEB_PP_DIVISOR        (VLV_DISPLAY_BASE + 0x61310)

#define VLV_PIPE_PP_STATUS(pipe) _PIPE(pipe, PIPEA_PP_STATUS, PIPEB_PP_STATUS)
#define VLV_PIPE_PP_CONTROL(pipe) _PIPE(pipe, PIPEA_PP_CONTROL, PIPEB_PP_CONTROL)
#define VLV_PIPE_PP_ON_DELAYS(pipe) \
		_PIPE(pipe, PIPEA_PP_ON_DELAYS, PIPEB_PP_ON_DELAYS)
#define VLV_PIPE_PP_OFF_DELAYS(pipe) \
		_PIPE(pipe, PIPEA_PP_OFF_DELAYS, PIPEB_PP_OFF_DELAYS)
#define VLV_PIPE_PP_DIVISOR(pipe) \
		_PIPE(pipe, PIPEA_PP_DIVISOR, PIPEB_PP_DIVISOR)

#define PCH_PP_STATUS		0xc7200
#define PCH_PP_CONTROL		0xc7204
#define  PANEL_UNLOCK_REGS	(0xabcd << 16)
#define  PANEL_UNLOCK_MASK	(0xffff << 16)
#define  EDP_FORCE_VDD		(1 << 3)
#define  EDP_BLC_ENABLE		(1 << 2)
#define  PANEL_POWER_RESET	(1 << 1)
#define  PANEL_POWER_OFF	(0 << 0)
#define  PANEL_POWER_ON		(1 << 0)
#define PCH_PP_ON_DELAYS	0xc7208
#define  PANEL_PORT_SELECT_MASK	(3 << 30)
#define  PANEL_PORT_SELECT_LVDS	(0 << 30)
#define  PANEL_PORT_SELECT_DPA	(1 << 30)
#define  EDP_PANEL		(1 << 30)
#define  PANEL_PORT_SELECT_DPC	(2 << 30)
#define  PANEL_PORT_SELECT_DPD	(3 << 30)
#define  PANEL_POWER_UP_DELAY_MASK	(0x1fff0000)
#define  PANEL_POWER_UP_DELAY_SHIFT	16
#define  PANEL_LIGHT_ON_DELAY_MASK	(0x1fff)
#define  PANEL_LIGHT_ON_DELAY_SHIFT	0

#define PCH_PP_OFF_DELAYS	0xc720c
#define  PANEL_POWER_PORT_SELECT_MASK	(0x3 << 30)
#define  PANEL_POWER_PORT_LVDS		(0 << 30)
#define  PANEL_POWER_PORT_DP_A		(1 << 30)
#define  PANEL_POWER_PORT_DP_C		(2 << 30)
#define  PANEL_POWER_PORT_DP_D		(3 << 30)
#define  PANEL_POWER_DOWN_DELAY_MASK	(0x1fff0000)
#define  PANEL_POWER_DOWN_DELAY_SHIFT	16
#define  PANEL_LIGHT_OFF_DELAY_MASK	(0x1fff)
#define  PANEL_LIGHT_OFF_DELAY_SHIFT	0

#define PCH_PP_DIVISOR		0xc7210
#define  PP_REFERENCE_DIVIDER_MASK	(0xffffff00)
#define  PP_REFERENCE_DIVIDER_SHIFT	8
#define  PANEL_POWER_CYCLE_DELAY_MASK	(0x1f)
#define  PANEL_POWER_CYCLE_DELAY_SHIFT	0

#define PCH_DP_B		0xe4100
#define PCH_DPB_AUX_CH_CTL	0xe4110
#define PCH_DPB_AUX_CH_DATA1	0xe4114
#define PCH_DPB_AUX_CH_DATA2	0xe4118
#define PCH_DPB_AUX_CH_DATA3	0xe411c
#define PCH_DPB_AUX_CH_DATA4	0xe4120
#define PCH_DPB_AUX_CH_DATA5	0xe4124

#define PCH_DP_C		0xe4200
#define PCH_DPC_AUX_CH_CTL	0xe4210
#define PCH_DPC_AUX_CH_DATA1	0xe4214
#define PCH_DPC_AUX_CH_DATA2	0xe4218
#define PCH_DPC_AUX_CH_DATA3	0xe421c
#define PCH_DPC_AUX_CH_DATA4	0xe4220
#define PCH_DPC_AUX_CH_DATA5	0xe4224

#define PCH_DP_D		0xe4300
#define PCH_DPD_AUX_CH_CTL	0xe4310
#define PCH_DPD_AUX_CH_DATA1	0xe4314
#define PCH_DPD_AUX_CH_DATA2	0xe4318
#define PCH_DPD_AUX_CH_DATA3	0xe431c
#define PCH_DPD_AUX_CH_DATA4	0xe4320
#define PCH_DPD_AUX_CH_DATA5	0xe4324

/* CPT */
#define  PORT_TRANS_A_SEL_CPT	0
#define  PORT_TRANS_B_SEL_CPT	(1<<29)
#define  PORT_TRANS_C_SEL_CPT	(2<<29)
#define  PORT_TRANS_SEL_MASK	(3<<29)
#define  PORT_TRANS_SEL_CPT(pipe)	((pipe) << 29)
#define  PORT_TO_PIPE(val)	(((val) & (1<<30)) >> 30)
#define  PORT_TO_PIPE_CPT(val)	(((val) & PORT_TRANS_SEL_MASK) >> 29)

#define TRANS_DP_CTL_A		0xe0300
#define TRANS_DP_CTL_B		0xe1300
#define TRANS_DP_CTL_C		0xe2300
#define TRANS_DP_CTL(pipe)	_PIPE(pipe, TRANS_DP_CTL_A, TRANS_DP_CTL_B)
#define  TRANS_DP_OUTPUT_ENABLE	(1<<31)
#define  TRANS_DP_PORT_SEL_B	(0<<29)
#define  TRANS_DP_PORT_SEL_C	(1<<29)
#define  TRANS_DP_PORT_SEL_D	(2<<29)
#define  TRANS_DP_PORT_SEL_NONE	(3<<29)
#define  TRANS_DP_PORT_SEL_MASK	(3<<29)
#define  TRANS_DP_AUDIO_ONLY	(1<<26)
#define  TRANS_DP_ENH_FRAMING	(1<<18)
#define  TRANS_DP_8BPC		(0<<9)
#define  TRANS_DP_10BPC		(1<<9)
#define  TRANS_DP_6BPC		(2<<9)
#define  TRANS_DP_12BPC		(3<<9)
#define  TRANS_DP_BPC_MASK	(3<<9)
#define  TRANS_DP_VSYNC_ACTIVE_HIGH	(1<<4)
#define  TRANS_DP_VSYNC_ACTIVE_LOW	0
#define  TRANS_DP_HSYNC_ACTIVE_HIGH	(1<<3)
#define  TRANS_DP_HSYNC_ACTIVE_LOW	0
#define  TRANS_DP_SYNC_MASK	(3<<3)

/* SNB eDP training params */
/* SNB A-stepping */
#define  EDP_LINK_TRAIN_400MV_0DB_SNB_A		(0x38<<22)
#define  EDP_LINK_TRAIN_400MV_6DB_SNB_A		(0x02<<22)
#define  EDP_LINK_TRAIN_600MV_3_5DB_SNB_A	(0x01<<22)
#define  EDP_LINK_TRAIN_800MV_0DB_SNB_A		(0x0<<22)
/* SNB B-stepping */
#define  EDP_LINK_TRAIN_400_600MV_0DB_SNB_B	(0x0<<22)
#define  EDP_LINK_TRAIN_400MV_3_5DB_SNB_B	(0x1<<22)
#define  EDP_LINK_TRAIN_400_600MV_6DB_SNB_B	(0x3a<<22)
#define  EDP_LINK_TRAIN_600_800MV_3_5DB_SNB_B	(0x39<<22)
#define  EDP_LINK_TRAIN_800_1200MV_0DB_SNB_B	(0x38<<22)
#define  EDP_LINK_TRAIN_VOL_EMP_MASK_SNB	(0x3f<<22)

/* IVB */
#define EDP_LINK_TRAIN_400MV_0DB_IVB		(0x24 <<22)
#define EDP_LINK_TRAIN_400MV_3_5DB_IVB		(0x2a <<22)
#define EDP_LINK_TRAIN_400MV_6DB_IVB		(0x2f <<22)
#define EDP_LINK_TRAIN_600MV_0DB_IVB		(0x30 <<22)
#define EDP_LINK_TRAIN_600MV_3_5DB_IVB		(0x36 <<22)
#define EDP_LINK_TRAIN_800MV_0DB_IVB		(0x38 <<22)
#define EDP_LINK_TRAIN_800MV_3_5DB_IVB		(0x33 <<22)

/* legacy values */
#define EDP_LINK_TRAIN_500MV_0DB_IVB		(0x00 <<22)
#define EDP_LINK_TRAIN_1000MV_0DB_IVB		(0x20 <<22)
#define EDP_LINK_TRAIN_500MV_3_5DB_IVB		(0x02 <<22)
#define EDP_LINK_TRAIN_1000MV_3_5DB_IVB		(0x22 <<22)
#define EDP_LINK_TRAIN_1000MV_6DB_IVB		(0x23 <<22)

#define  EDP_LINK_TRAIN_VOL_EMP_MASK_IVB	(0x3f<<22)

#define  FORCEWAKE				0xA18C
#define  FORCEWAKE_VLV				0x1300b0
#define  FORCEWAKE_ACK_VLV			0x1300b4
#define  FORCEWAKE_MEDIA_VLV			0x1300b8
#define  FORCEWAKE_ACK_MEDIA_VLV		0x1300bc
#define  FORCEWAKE_ACK_HSW			0x130044
#define  FORCEWAKE_ACK				0x130090
#define  VLV_GTLC_WAKE_CTRL			0x130090
#define  VLV_GTLC_PW_STATUS			0x130094
#define  FORCEWAKE_MT				0xa188 /* multi-threaded */
#define   FORCEWAKE_KERNEL			0x1
#define   FORCEWAKE_USER			0x2
#define  FORCEWAKE_MT_ACK			0x130040
#define  ECOBUS					0xa180
#define    FORCEWAKE_MT_ENABLE			(1<<5)

#define  GTFIFODBG				0x120000
#define    GT_FIFO_CPU_ERROR_MASK		7
#define    GT_FIFO_OVFERR			(1<<2)
#define    GT_FIFO_IAWRERR			(1<<1)
#define    GT_FIFO_IARDERR			(1<<0)

#define  GT_FIFO_FREE_ENTRIES			0x120008
#define    GT_FIFO_NUM_RESERVED_ENTRIES		20

#define GEN6_UCGCTL1				0x9400
# define GEN6_BLBUNIT_CLOCK_GATE_DISABLE		(1 << 5)
# define GEN6_CSUNIT_CLOCK_GATE_DISABLE			(1 << 7)

#define GEN6_UCGCTL2				0x9404
# define GEN7_VDSUNIT_CLOCK_GATE_DISABLE		(1 << 30)
# define GEN7_TDLUNIT_CLOCK_GATE_DISABLE		(1 << 22)
# define GEN6_RCZUNIT_CLOCK_GATE_DISABLE		(1 << 13)
# define GEN6_RCPBUNIT_CLOCK_GATE_DISABLE		(1 << 12)
# define GEN6_RCCUNIT_CLOCK_GATE_DISABLE		(1 << 11)

#define GEN7_UCGCTL4				0x940c
#define  GEN7_L3BANK2X_CLOCK_GATE_DISABLE	(1<<25)

#define GEN6_RPNSWREQ				0xA008
#define   GEN6_TURBO_DISABLE			(1<<31)
#define   GEN6_FREQUENCY(x)			((x)<<25)
#define   HSW_FREQUENCY(x)			((x)<<24)
#define   GEN6_OFFSET(x)			((x)<<19)
#define   GEN6_AGGRESSIVE_TURBO			(0<<15)
#define GEN6_RC_VIDEO_FREQ			0xA00C
#define GEN6_RC_CONTROL				0xA090
#define   GEN6_RC_CTL_RC6pp_ENABLE		(1<<16)
#define   GEN6_RC_CTL_RC6p_ENABLE		(1<<17)
#define   GEN6_RC_CTL_RC6_ENABLE		(1<<18)
#define   GEN6_RC_CTL_RC1e_ENABLE		(1<<20)
#define   GEN6_RC_CTL_RC7_ENABLE		(1<<22)
#define   GEN7_RC_CTL_TO_MODE			(1<<28)
#define   GEN6_RC_CTL_EI_MODE(x)		((x)<<27)
#define   GEN6_RC_CTL_HW_ENABLE			(1<<31)
#define GEN6_RP_DOWN_TIMEOUT			0xA010
#define GEN6_RP_INTERRUPT_LIMITS		0xA014
#define GEN6_RPSTAT1				0xA01C
#define   GEN6_CAGF_SHIFT			8
#define   HSW_CAGF_SHIFT			7
#define   GEN6_CAGF_MASK			(0x7f << GEN6_CAGF_SHIFT)
#define   HSW_CAGF_MASK				(0x7f << HSW_CAGF_SHIFT)
#define GEN6_RP_CONTROL				0xA024
#define   GEN6_RP_MEDIA_TURBO			(1<<11)
#define   GEN6_RP_MEDIA_MODE_MASK		(3<<9)
#define   GEN6_RP_MEDIA_HW_TURBO_MODE		(3<<9)
#define   GEN6_RP_MEDIA_HW_NORMAL_MODE		(2<<9)
#define   GEN6_RP_MEDIA_HW_MODE			(1<<9)
#define   GEN6_RP_MEDIA_SW_MODE			(0<<9)
#define   GEN6_RP_MEDIA_IS_GFX			(1<<8)
#define   GEN6_RP_ENABLE			(1<<7)
#define   GEN6_RP_UP_IDLE_MIN			(0x1<<3)
#define   GEN6_RP_UP_BUSY_AVG			(0x2<<3)
#define   GEN6_RP_UP_BUSY_CONT			(0x4<<3)
#define   GEN7_RP_DOWN_IDLE_AVG			(0x2<<0)
#define   GEN6_RP_DOWN_IDLE_CONT		(0x1<<0)
#define GEN6_RP_UP_THRESHOLD			0xA02C
#define GEN6_RP_DOWN_THRESHOLD			0xA030
#define GEN6_RP_CUR_UP_EI			0xA050
#define   GEN6_CURICONT_MASK			0xffffff
#define GEN6_RP_CUR_UP				0xA054
#define   GEN6_CURBSYTAVG_MASK			0xffffff
#define GEN6_RP_PREV_UP				0xA058
#define GEN6_RP_CUR_DOWN_EI			0xA05C
#define   GEN6_CURIAVG_MASK			0xffffff
#define GEN6_RP_CUR_DOWN			0xA060
#define GEN6_RP_PREV_DOWN			0xA064
#define GEN6_RP_UP_EI				0xA068
#define GEN6_RP_DOWN_EI				0xA06C
#define GEN6_RP_IDLE_HYSTERSIS			0xA070
#define GEN6_RC_STATE				0xA094
#define GEN6_RC1_WAKE_RATE_LIMIT		0xA098
#define GEN6_RC6_WAKE_RATE_LIMIT		0xA09C
#define GEN6_RC6pp_WAKE_RATE_LIMIT		0xA0A0
#define GEN6_RC_EVALUATION_INTERVAL		0xA0A8
#define GEN6_RC_IDLE_HYSTERSIS			0xA0AC
#define GEN6_RC_SLEEP				0xA0B0
#define GEN6_RC1e_THRESHOLD			0xA0B4
#define GEN6_RC6_THRESHOLD			0xA0B8
#define GEN6_RC6p_THRESHOLD			0xA0BC
#define GEN6_RC6pp_THRESHOLD			0xA0C0
#define GEN6_PMINTRMSK				0xA168

#define GEN6_PMISR				0x44020
#define GEN6_PMIMR				0x44024 /* rps_lock */
#define GEN6_PMIIR				0x44028
#define GEN6_PMIER				0x4402C
#define  GEN6_PM_MBOX_EVENT			(1<<25)
#define  GEN6_PM_THERMAL_EVENT			(1<<24)
#define  GEN6_PM_RP_DOWN_TIMEOUT		(1<<6)
#define  GEN6_PM_RP_UP_THRESHOLD		(1<<5)
#define  GEN6_PM_RP_DOWN_THRESHOLD		(1<<4)
#define  GEN6_PM_RP_UP_EI_EXPIRED		(1<<2)
#define  GEN6_PM_RP_DOWN_EI_EXPIRED		(1<<1)
#define  GEN6_PM_RPS_EVENTS			(GEN6_PM_RP_UP_THRESHOLD | \
						 GEN6_PM_RP_DOWN_THRESHOLD | \
						 GEN6_PM_RP_DOWN_TIMEOUT)

#define GEN6_GT_GFX_RC6_LOCKED			0x138104
#define GEN6_GT_GFX_RC6				0x138108
#define GEN6_GT_GFX_RC6p			0x13810C
#define GEN6_GT_GFX_RC6pp			0x138110

#define GEN6_PCODE_MAILBOX			0x138124
#define   GEN6_PCODE_READY			(1<<31)
#define   GEN6_READ_OC_PARAMS			0xc
#define   GEN6_PCODE_WRITE_MIN_FREQ_TABLE	0x8
#define   GEN6_PCODE_READ_MIN_FREQ_TABLE	0x9
#define	  GEN6_PCODE_WRITE_RC6VIDS		0x4
#define	  GEN6_PCODE_READ_RC6VIDS		0x5
#define   GEN6_ENCODE_RC6_VID(mv)		(((mv) - 245) / 5)
#define   GEN6_DECODE_RC6_VID(vids)		(((vids) * 5) + 245)
#define GEN6_PCODE_DATA				0x138128
#define   GEN6_PCODE_FREQ_IA_RATIO_SHIFT	8
#define   GEN6_PCODE_FREQ_RING_RATIO_SHIFT	16
<<<<<<< HEAD

#define VLV_IOSF_DOORBELL_REQ			0x182100
#define   IOSF_DEVFN_SHIFT			24
#define   IOSF_OPCODE_SHIFT			16
#define   IOSF_PORT_SHIFT			8
#define   IOSF_BYTE_ENABLES_SHIFT		4
#define   IOSF_BAR_SHIFT			1
#define   IOSF_SB_BUSY				(1<<0)
#define   IOSF_PORT_PUNIT			0x4
#define VLV_IOSF_DATA				0x182104
#define VLV_IOSF_ADDR				0x182108

#define PUNIT_OPCODE_REG_READ			6
#define PUNIT_OPCODE_REG_WRITE			7
=======
>>>>>>> d0e0ac97

#define GEN6_GT_CORE_STATUS		0x138060
#define   GEN6_CORE_CPD_STATE_MASK	(7<<4)
#define   GEN6_RCn_MASK			7
#define   GEN6_RC0			0
#define   GEN6_RC3			2
#define   GEN6_RC6			3
#define   GEN6_RC7			4

#define GEN7_MISCCPCTL			(0x9424)
#define   GEN7_DOP_CLOCK_GATE_ENABLE	(1<<0)

/* IVYBRIDGE DPF */
#define GEN7_L3CDERRST1			0xB008 /* L3CD Error Status 1 */
#define   GEN7_L3CDERRST1_ROW_MASK	(0x7ff<<14)
#define   GEN7_PARITY_ERROR_VALID	(1<<13)
#define   GEN7_L3CDERRST1_BANK_MASK	(3<<11)
#define   GEN7_L3CDERRST1_SUBBANK_MASK	(7<<8)
#define GEN7_PARITY_ERROR_ROW(reg) \
		((reg & GEN7_L3CDERRST1_ROW_MASK) >> 14)
#define GEN7_PARITY_ERROR_BANK(reg) \
		((reg & GEN7_L3CDERRST1_BANK_MASK) >> 11)
#define GEN7_PARITY_ERROR_SUBBANK(reg) \
		((reg & GEN7_L3CDERRST1_SUBBANK_MASK) >> 8)
#define   GEN7_L3CDERRST1_ENABLE	(1<<7)

#define GEN7_L3LOG_BASE			0xB070
#define GEN7_L3LOG_SIZE			0x80

#define GEN7_HALF_SLICE_CHICKEN1	0xe100 /* IVB GT1 + VLV */
#define GEN7_HALF_SLICE_CHICKEN1_GT2	0xf100
#define   GEN7_MAX_PS_THREAD_DEP		(8<<12)
#define   GEN7_PSD_SINGLE_PORT_DISPATCH_ENABLE	(1<<3)

#define GEN7_ROW_CHICKEN2		0xe4f4
#define GEN7_ROW_CHICKEN2_GT2		0xf4f4
#define   DOP_CLOCK_GATING_DISABLE	(1<<0)

#define G4X_AUD_VID_DID			(dev_priv->info->display_mmio_offset + 0x62020)
#define INTEL_AUDIO_DEVCL		0x808629FB
#define INTEL_AUDIO_DEVBLC		0x80862801
#define INTEL_AUDIO_DEVCTG		0x80862802

#define G4X_AUD_CNTL_ST			0x620B4
#define G4X_ELDV_DEVCL_DEVBLC		(1 << 13)
#define G4X_ELDV_DEVCTG			(1 << 14)
#define G4X_ELD_ADDR			(0xf << 5)
#define G4X_ELD_ACK			(1 << 4)
#define G4X_HDMIW_HDMIEDID		0x6210C

#define IBX_HDMIW_HDMIEDID_A		0xE2050
#define IBX_HDMIW_HDMIEDID_B		0xE2150
#define IBX_HDMIW_HDMIEDID(pipe) _PIPE(pipe, \
					IBX_HDMIW_HDMIEDID_A, \
					IBX_HDMIW_HDMIEDID_B)
#define IBX_AUD_CNTL_ST_A		0xE20B4
#define IBX_AUD_CNTL_ST_B		0xE21B4
#define IBX_AUD_CNTL_ST(pipe) _PIPE(pipe, \
					IBX_AUD_CNTL_ST_A, \
					IBX_AUD_CNTL_ST_B)
#define IBX_ELD_BUFFER_SIZE		(0x1f << 10)
#define IBX_ELD_ADDRESS			(0x1f << 5)
#define IBX_ELD_ACK			(1 << 4)
#define IBX_AUD_CNTL_ST2		0xE20C0
#define IBX_ELD_VALIDB			(1 << 0)
#define IBX_CP_READYB			(1 << 1)

#define CPT_HDMIW_HDMIEDID_A		0xE5050
#define CPT_HDMIW_HDMIEDID_B		0xE5150
#define CPT_HDMIW_HDMIEDID(pipe) _PIPE(pipe, \
					CPT_HDMIW_HDMIEDID_A, \
					CPT_HDMIW_HDMIEDID_B)
#define CPT_AUD_CNTL_ST_A		0xE50B4
#define CPT_AUD_CNTL_ST_B		0xE51B4
#define CPT_AUD_CNTL_ST(pipe) _PIPE(pipe, \
					CPT_AUD_CNTL_ST_A, \
					CPT_AUD_CNTL_ST_B)
#define CPT_AUD_CNTRL_ST2		0xE50C0

/* These are the 4 32-bit write offset registers for each stream
 * output buffer.  It determines the offset from the
 * 3DSTATE_SO_BUFFERs that the next streamed vertex output goes to.
 */
#define GEN7_SO_WRITE_OFFSET(n)		(0x5280 + (n) * 4)

#define IBX_AUD_CONFIG_A			0xe2000
#define IBX_AUD_CONFIG_B			0xe2100
#define IBX_AUD_CFG(pipe) _PIPE(pipe, \
					IBX_AUD_CONFIG_A, \
					IBX_AUD_CONFIG_B)
#define CPT_AUD_CONFIG_A			0xe5000
#define CPT_AUD_CONFIG_B			0xe5100
#define CPT_AUD_CFG(pipe) _PIPE(pipe, \
					CPT_AUD_CONFIG_A, \
					CPT_AUD_CONFIG_B)
#define   AUD_CONFIG_N_VALUE_INDEX		(1 << 29)
#define   AUD_CONFIG_N_PROG_ENABLE		(1 << 28)
#define   AUD_CONFIG_UPPER_N_SHIFT		20
#define   AUD_CONFIG_UPPER_N_VALUE		(0xff << 20)
#define   AUD_CONFIG_LOWER_N_SHIFT		4
#define   AUD_CONFIG_LOWER_N_VALUE		(0xfff << 4)
#define   AUD_CONFIG_PIXEL_CLOCK_HDMI_SHIFT	16
#define   AUD_CONFIG_PIXEL_CLOCK_HDMI		(0xf << 16)
#define   AUD_CONFIG_DISABLE_NCTS		(1 << 3)

/* HSW Audio */
#define   HSW_AUD_CONFIG_A		0x65000 /* Audio Configuration Transcoder A */
#define   HSW_AUD_CONFIG_B		0x65100 /* Audio Configuration Transcoder B */
#define   HSW_AUD_CFG(pipe) _PIPE(pipe, \
					HSW_AUD_CONFIG_A, \
					HSW_AUD_CONFIG_B)

#define   HSW_AUD_MISC_CTRL_A		0x65010 /* Audio Misc Control Convert 1 */
#define   HSW_AUD_MISC_CTRL_B		0x65110 /* Audio Misc Control Convert 2 */
#define   HSW_AUD_MISC_CTRL(pipe) _PIPE(pipe, \
					HSW_AUD_MISC_CTRL_A, \
					HSW_AUD_MISC_CTRL_B)

#define   HSW_AUD_DIP_ELD_CTRL_ST_A	0x650b4 /* Audio DIP and ELD Control State Transcoder A */
#define   HSW_AUD_DIP_ELD_CTRL_ST_B	0x651b4 /* Audio DIP and ELD Control State Transcoder B */
#define   HSW_AUD_DIP_ELD_CTRL(pipe) _PIPE(pipe, \
					HSW_AUD_DIP_ELD_CTRL_ST_A, \
					HSW_AUD_DIP_ELD_CTRL_ST_B)

/* Audio Digital Converter */
#define   HSW_AUD_DIG_CNVT_1		0x65080 /* Audio Converter 1 */
#define   HSW_AUD_DIG_CNVT_2		0x65180 /* Audio Converter 1 */
#define   AUD_DIG_CNVT(pipe) _PIPE(pipe, \
					HSW_AUD_DIG_CNVT_1, \
					HSW_AUD_DIG_CNVT_2)
#define   DIP_PORT_SEL_MASK		0x3

#define   HSW_AUD_EDID_DATA_A		0x65050
#define   HSW_AUD_EDID_DATA_B		0x65150
#define   HSW_AUD_EDID_DATA(pipe) _PIPE(pipe, \
					HSW_AUD_EDID_DATA_A, \
					HSW_AUD_EDID_DATA_B)

#define   HSW_AUD_PIPE_CONV_CFG		0x6507c /* Audio pipe and converter configs */
#define   HSW_AUD_PIN_ELD_CP_VLD	0x650c0 /* Audio ELD and CP Ready Status */
#define   AUDIO_INACTIVE_C		(1<<11)
#define   AUDIO_INACTIVE_B		(1<<7)
#define   AUDIO_INACTIVE_A		(1<<3)
#define   AUDIO_OUTPUT_ENABLE_A		(1<<2)
#define   AUDIO_OUTPUT_ENABLE_B		(1<<6)
#define   AUDIO_OUTPUT_ENABLE_C		(1<<10)
#define   AUDIO_ELD_VALID_A		(1<<0)
#define   AUDIO_ELD_VALID_B		(1<<4)
#define   AUDIO_ELD_VALID_C		(1<<8)
#define   AUDIO_CP_READY_A		(1<<1)
#define   AUDIO_CP_READY_B		(1<<5)
#define   AUDIO_CP_READY_C		(1<<9)

/* HSW Power Wells */
#define HSW_PWR_WELL_BIOS			0x45400 /* CTL1 */
#define HSW_PWR_WELL_DRIVER			0x45404 /* CTL2 */
#define HSW_PWR_WELL_KVMR			0x45408 /* CTL3 */
#define HSW_PWR_WELL_DEBUG			0x4540C /* CTL4 */
#define   HSW_PWR_WELL_ENABLE			(1<<31)
#define   HSW_PWR_WELL_STATE			(1<<30)
#define HSW_PWR_WELL_CTL5			0x45410
#define   HSW_PWR_WELL_ENABLE_SINGLE_STEP	(1<<31)
#define   HSW_PWR_WELL_PWR_GATE_OVERRIDE	(1<<20)
#define   HSW_PWR_WELL_FORCE_ON			(1<<19)
#define HSW_PWR_WELL_CTL6			0x45414

/* Per-pipe DDI Function Control */
#define TRANS_DDI_FUNC_CTL_A		0x60400
#define TRANS_DDI_FUNC_CTL_B		0x61400
#define TRANS_DDI_FUNC_CTL_C		0x62400
#define TRANS_DDI_FUNC_CTL_EDP		0x6F400
#define TRANS_DDI_FUNC_CTL(tran) _TRANSCODER(tran, TRANS_DDI_FUNC_CTL_A, \
						   TRANS_DDI_FUNC_CTL_B)
#define  TRANS_DDI_FUNC_ENABLE		(1<<31)
/* Those bits are ignored by pipe EDP since it can only connect to DDI A */
#define  TRANS_DDI_PORT_MASK		(7<<28)
#define  TRANS_DDI_SELECT_PORT(x)	((x)<<28)
#define  TRANS_DDI_PORT_NONE		(0<<28)
#define  TRANS_DDI_MODE_SELECT_MASK	(7<<24)
#define  TRANS_DDI_MODE_SELECT_HDMI	(0<<24)
#define  TRANS_DDI_MODE_SELECT_DVI	(1<<24)
#define  TRANS_DDI_MODE_SELECT_DP_SST	(2<<24)
#define  TRANS_DDI_MODE_SELECT_DP_MST	(3<<24)
#define  TRANS_DDI_MODE_SELECT_FDI	(4<<24)
#define  TRANS_DDI_BPC_MASK		(7<<20)
#define  TRANS_DDI_BPC_8		(0<<20)
#define  TRANS_DDI_BPC_10		(1<<20)
#define  TRANS_DDI_BPC_6		(2<<20)
#define  TRANS_DDI_BPC_12		(3<<20)
#define  TRANS_DDI_PVSYNC		(1<<17)
#define  TRANS_DDI_PHSYNC		(1<<16)
#define  TRANS_DDI_EDP_INPUT_MASK	(7<<12)
#define  TRANS_DDI_EDP_INPUT_A_ON	(0<<12)
#define  TRANS_DDI_EDP_INPUT_A_ONOFF	(4<<12)
#define  TRANS_DDI_EDP_INPUT_B_ONOFF	(5<<12)
#define  TRANS_DDI_EDP_INPUT_C_ONOFF	(6<<12)
#define  TRANS_DDI_BFI_ENABLE		(1<<4)

/* DisplayPort Transport Control */
#define DP_TP_CTL_A			0x64040
#define DP_TP_CTL_B			0x64140
#define DP_TP_CTL(port) _PORT(port, DP_TP_CTL_A, DP_TP_CTL_B)
#define  DP_TP_CTL_ENABLE			(1<<31)
#define  DP_TP_CTL_MODE_SST			(0<<27)
#define  DP_TP_CTL_MODE_MST			(1<<27)
#define  DP_TP_CTL_ENHANCED_FRAME_ENABLE	(1<<18)
#define  DP_TP_CTL_FDI_AUTOTRAIN		(1<<15)
#define  DP_TP_CTL_LINK_TRAIN_MASK		(7<<8)
#define  DP_TP_CTL_LINK_TRAIN_PAT1		(0<<8)
#define  DP_TP_CTL_LINK_TRAIN_PAT2		(1<<8)
#define  DP_TP_CTL_LINK_TRAIN_PAT3		(4<<8)
#define  DP_TP_CTL_LINK_TRAIN_IDLE		(2<<8)
#define  DP_TP_CTL_LINK_TRAIN_NORMAL		(3<<8)
#define  DP_TP_CTL_SCRAMBLE_DISABLE		(1<<7)

/* DisplayPort Transport Status */
#define DP_TP_STATUS_A			0x64044
#define DP_TP_STATUS_B			0x64144
#define DP_TP_STATUS(port) _PORT(port, DP_TP_STATUS_A, DP_TP_STATUS_B)
#define  DP_TP_STATUS_IDLE_DONE		(1<<25)
#define  DP_TP_STATUS_AUTOTRAIN_DONE	(1<<12)

/* DDI Buffer Control */
#define DDI_BUF_CTL_A				0x64000
#define DDI_BUF_CTL_B				0x64100
#define DDI_BUF_CTL(port) _PORT(port, DDI_BUF_CTL_A, DDI_BUF_CTL_B)
#define  DDI_BUF_CTL_ENABLE			(1<<31)
#define  DDI_BUF_EMP_400MV_0DB_HSW		(0<<24)   /* Sel0 */
#define  DDI_BUF_EMP_400MV_3_5DB_HSW		(1<<24)   /* Sel1 */
#define  DDI_BUF_EMP_400MV_6DB_HSW		(2<<24)   /* Sel2 */
#define  DDI_BUF_EMP_400MV_9_5DB_HSW		(3<<24)   /* Sel3 */
#define  DDI_BUF_EMP_600MV_0DB_HSW		(4<<24)   /* Sel4 */
#define  DDI_BUF_EMP_600MV_3_5DB_HSW		(5<<24)   /* Sel5 */
#define  DDI_BUF_EMP_600MV_6DB_HSW		(6<<24)   /* Sel6 */
#define  DDI_BUF_EMP_800MV_0DB_HSW		(7<<24)   /* Sel7 */
#define  DDI_BUF_EMP_800MV_3_5DB_HSW		(8<<24)   /* Sel8 */
#define  DDI_BUF_EMP_MASK			(0xf<<24)
#define  DDI_BUF_PORT_REVERSAL			(1<<16)
#define  DDI_BUF_IS_IDLE			(1<<7)
#define  DDI_A_4_LANES				(1<<4)
#define  DDI_PORT_WIDTH(width)			(((width) - 1) << 1)
#define  DDI_INIT_DISPLAY_DETECTED		(1<<0)

/* DDI Buffer Translations */
#define DDI_BUF_TRANS_A				0x64E00
#define DDI_BUF_TRANS_B				0x64E60
#define DDI_BUF_TRANS(port) _PORT(port, DDI_BUF_TRANS_A, DDI_BUF_TRANS_B)

/* Sideband Interface (SBI) is programmed indirectly, via
 * SBI_ADDR, which contains the register offset; and SBI_DATA,
 * which contains the payload */
#define SBI_ADDR			0xC6000
#define SBI_DATA			0xC6004
#define SBI_CTL_STAT			0xC6008
#define  SBI_CTL_DEST_ICLK		(0x0<<16)
#define  SBI_CTL_DEST_MPHY		(0x1<<16)
#define  SBI_CTL_OP_IORD		(0x2<<8)
#define  SBI_CTL_OP_IOWR		(0x3<<8)
#define  SBI_CTL_OP_CRRD		(0x6<<8)
#define  SBI_CTL_OP_CRWR		(0x7<<8)
#define  SBI_RESPONSE_FAIL		(0x1<<1)
#define  SBI_RESPONSE_SUCCESS		(0x0<<1)
#define  SBI_BUSY			(0x1<<0)
#define  SBI_READY			(0x0<<0)

/* SBI offsets */
#define  SBI_SSCDIVINTPHASE6			0x0600
#define   SBI_SSCDIVINTPHASE_DIVSEL_MASK	((0x7f)<<1)
#define   SBI_SSCDIVINTPHASE_DIVSEL(x)		((x)<<1)
#define   SBI_SSCDIVINTPHASE_INCVAL_MASK	((0x7f)<<8)
#define   SBI_SSCDIVINTPHASE_INCVAL(x)		((x)<<8)
#define   SBI_SSCDIVINTPHASE_DIR(x)		((x)<<15)
#define   SBI_SSCDIVINTPHASE_PROPAGATE		(1<<0)
#define  SBI_SSCCTL				0x020c
#define  SBI_SSCCTL6				0x060C
#define   SBI_SSCCTL_PATHALT			(1<<3)
#define   SBI_SSCCTL_DISABLE			(1<<0)
#define  SBI_SSCAUXDIV6				0x0610
#define   SBI_SSCAUXDIV_FINALDIV2SEL(x)		((x)<<4)
#define  SBI_DBUFF0				0x2a00
#define   SBI_DBUFF0_ENABLE			(1<<0)

/* LPT PIXCLK_GATE */
#define PIXCLK_GATE			0xC6020
#define  PIXCLK_GATE_UNGATE		(1<<0)
#define  PIXCLK_GATE_GATE		(0<<0)

/* SPLL */
#define SPLL_CTL			0x46020
#define  SPLL_PLL_ENABLE		(1<<31)
#define  SPLL_PLL_SSC			(1<<28)
#define  SPLL_PLL_NON_SSC		(2<<28)
#define  SPLL_PLL_FREQ_810MHz		(0<<26)
#define  SPLL_PLL_FREQ_1350MHz		(1<<26)

/* WRPLL */
#define WRPLL_CTL1			0x46040
#define WRPLL_CTL2			0x46060
#define  WRPLL_PLL_ENABLE		(1<<31)
#define  WRPLL_PLL_SELECT_SSC		(0x01<<28)
#define  WRPLL_PLL_SELECT_NON_SSC	(0x02<<28)
#define  WRPLL_PLL_SELECT_LCPLL_2700	(0x03<<28)
/* WRPLL divider programming */
#define  WRPLL_DIVIDER_REFERENCE(x)	((x)<<0)
#define  WRPLL_DIVIDER_POST(x)		((x)<<8)
#define  WRPLL_DIVIDER_FEEDBACK(x)	((x)<<16)

/* Port clock selection */
#define PORT_CLK_SEL_A			0x46100
#define PORT_CLK_SEL_B			0x46104
#define PORT_CLK_SEL(port) _PORT(port, PORT_CLK_SEL_A, PORT_CLK_SEL_B)
#define  PORT_CLK_SEL_LCPLL_2700	(0<<29)
#define  PORT_CLK_SEL_LCPLL_1350	(1<<29)
#define  PORT_CLK_SEL_LCPLL_810		(2<<29)
#define  PORT_CLK_SEL_SPLL		(3<<29)
#define  PORT_CLK_SEL_WRPLL1		(4<<29)
#define  PORT_CLK_SEL_WRPLL2		(5<<29)
#define  PORT_CLK_SEL_NONE		(7<<29)

/* Transcoder clock selection */
#define TRANS_CLK_SEL_A			0x46140
#define TRANS_CLK_SEL_B			0x46144
#define TRANS_CLK_SEL(tran) _TRANSCODER(tran, TRANS_CLK_SEL_A, TRANS_CLK_SEL_B)
/* For each transcoder, we need to select the corresponding port clock */
#define  TRANS_CLK_SEL_DISABLED		(0x0<<29)
#define  TRANS_CLK_SEL_PORT(x)		((x+1)<<29)

#define _TRANSA_MSA_MISC		0x60410
#define _TRANSB_MSA_MISC		0x61410
#define TRANS_MSA_MISC(tran) _TRANSCODER(tran, _TRANSA_MSA_MISC, \
					       _TRANSB_MSA_MISC)
#define  TRANS_MSA_SYNC_CLK		(1<<0)
#define  TRANS_MSA_6_BPC		(0<<5)
#define  TRANS_MSA_8_BPC		(1<<5)
#define  TRANS_MSA_10_BPC		(2<<5)
#define  TRANS_MSA_12_BPC		(3<<5)
#define  TRANS_MSA_16_BPC		(4<<5)

/* LCPLL Control */
#define LCPLL_CTL			0x130040
#define  LCPLL_PLL_DISABLE		(1<<31)
#define  LCPLL_PLL_LOCK			(1<<30)
#define  LCPLL_CLK_FREQ_MASK		(3<<26)
#define  LCPLL_CLK_FREQ_450		(0<<26)
#define  LCPLL_CD_CLOCK_DISABLE		(1<<25)
#define  LCPLL_CD2X_CLOCK_DISABLE	(1<<23)
#define  LCPLL_CD_SOURCE_FCLK		(1<<21)

/* Pipe WM_LINETIME - watermark line time */
#define PIPE_WM_LINETIME_A		0x45270
#define PIPE_WM_LINETIME_B		0x45274
#define PIPE_WM_LINETIME(pipe) _PIPE(pipe, PIPE_WM_LINETIME_A, \
					   PIPE_WM_LINETIME_B)
#define   PIPE_WM_LINETIME_MASK			(0x1ff)
#define   PIPE_WM_LINETIME_TIME(x)		((x))
#define   PIPE_WM_LINETIME_IPS_LINETIME_MASK	(0x1ff<<16)
#define   PIPE_WM_LINETIME_IPS_LINETIME(x)	((x)<<16)

/* SFUSE_STRAP */
#define SFUSE_STRAP			0xc2014
#define  SFUSE_STRAP_DDIB_DETECTED	(1<<2)
#define  SFUSE_STRAP_DDIC_DETECTED	(1<<1)
#define  SFUSE_STRAP_DDID_DETECTED	(1<<0)

#define WM_MISC				0x45260
#define  WM_MISC_DATA_PARTITION_5_6	(1 << 0)

#define WM_DBG				0x45280
#define  WM_DBG_DISALLOW_MULTIPLE_LP	(1<<0)
#define  WM_DBG_DISALLOW_MAXFIFO	(1<<1)
#define  WM_DBG_DISALLOW_SPRITE		(1<<2)

/* pipe CSC */
#define _PIPE_A_CSC_COEFF_RY_GY	0x49010
#define _PIPE_A_CSC_COEFF_BY	0x49014
#define _PIPE_A_CSC_COEFF_RU_GU	0x49018
#define _PIPE_A_CSC_COEFF_BU	0x4901c
#define _PIPE_A_CSC_COEFF_RV_GV	0x49020
#define _PIPE_A_CSC_COEFF_BV	0x49024
#define _PIPE_A_CSC_MODE	0x49028
<<<<<<< HEAD
=======
#define   CSC_BLACK_SCREEN_OFFSET	(1 << 2)
#define   CSC_POSITION_BEFORE_GAMMA	(1 << 1)
#define   CSC_MODE_YUV_TO_RGB		(1 << 0)
>>>>>>> d0e0ac97
#define _PIPE_A_CSC_PREOFF_HI	0x49030
#define _PIPE_A_CSC_PREOFF_ME	0x49034
#define _PIPE_A_CSC_PREOFF_LO	0x49038
#define _PIPE_A_CSC_POSTOFF_HI	0x49040
#define _PIPE_A_CSC_POSTOFF_ME	0x49044
#define _PIPE_A_CSC_POSTOFF_LO	0x49048

#define _PIPE_B_CSC_COEFF_RY_GY	0x49110
#define _PIPE_B_CSC_COEFF_BY	0x49114
#define _PIPE_B_CSC_COEFF_RU_GU	0x49118
#define _PIPE_B_CSC_COEFF_BU	0x4911c
#define _PIPE_B_CSC_COEFF_RV_GV	0x49120
#define _PIPE_B_CSC_COEFF_BV	0x49124
#define _PIPE_B_CSC_MODE	0x49128
#define _PIPE_B_CSC_PREOFF_HI	0x49130
#define _PIPE_B_CSC_PREOFF_ME	0x49134
#define _PIPE_B_CSC_PREOFF_LO	0x49138
#define _PIPE_B_CSC_POSTOFF_HI	0x49140
#define _PIPE_B_CSC_POSTOFF_ME	0x49144
#define _PIPE_B_CSC_POSTOFF_LO	0x49148

<<<<<<< HEAD
#define CSC_BLACK_SCREEN_OFFSET (1 << 2)
#define CSC_POSITION_BEFORE_GAMMA (1 << 1)
#define CSC_MODE_YUV_TO_RGB (1 << 0)

=======
>>>>>>> d0e0ac97
#define PIPE_CSC_COEFF_RY_GY(pipe) _PIPE(pipe, _PIPE_A_CSC_COEFF_RY_GY, _PIPE_B_CSC_COEFF_RY_GY)
#define PIPE_CSC_COEFF_BY(pipe) _PIPE(pipe, _PIPE_A_CSC_COEFF_BY, _PIPE_B_CSC_COEFF_BY)
#define PIPE_CSC_COEFF_RU_GU(pipe) _PIPE(pipe, _PIPE_A_CSC_COEFF_RU_GU, _PIPE_B_CSC_COEFF_RU_GU)
#define PIPE_CSC_COEFF_BU(pipe) _PIPE(pipe, _PIPE_A_CSC_COEFF_BU, _PIPE_B_CSC_COEFF_BU)
#define PIPE_CSC_COEFF_RV_GV(pipe) _PIPE(pipe, _PIPE_A_CSC_COEFF_RV_GV, _PIPE_B_CSC_COEFF_RV_GV)
#define PIPE_CSC_COEFF_BV(pipe) _PIPE(pipe, _PIPE_A_CSC_COEFF_BV, _PIPE_B_CSC_COEFF_BV)
#define PIPE_CSC_MODE(pipe) _PIPE(pipe, _PIPE_A_CSC_MODE, _PIPE_B_CSC_MODE)
#define PIPE_CSC_PREOFF_HI(pipe) _PIPE(pipe, _PIPE_A_CSC_PREOFF_HI, _PIPE_B_CSC_PREOFF_HI)
#define PIPE_CSC_PREOFF_ME(pipe) _PIPE(pipe, _PIPE_A_CSC_PREOFF_ME, _PIPE_B_CSC_PREOFF_ME)
#define PIPE_CSC_PREOFF_LO(pipe) _PIPE(pipe, _PIPE_A_CSC_PREOFF_LO, _PIPE_B_CSC_PREOFF_LO)
#define PIPE_CSC_POSTOFF_HI(pipe) _PIPE(pipe, _PIPE_A_CSC_POSTOFF_HI, _PIPE_B_CSC_POSTOFF_HI)
#define PIPE_CSC_POSTOFF_ME(pipe) _PIPE(pipe, _PIPE_A_CSC_POSTOFF_ME, _PIPE_B_CSC_POSTOFF_ME)
#define PIPE_CSC_POSTOFF_LO(pipe) _PIPE(pipe, _PIPE_A_CSC_POSTOFF_LO, _PIPE_B_CSC_POSTOFF_LO)

#endif /* _I915_REG_H_ */<|MERGE_RESOLUTION|>--- conflicted
+++ resolved
@@ -147,21 +147,9 @@
 #define   VGA_MSR_MEM_EN (1<<1)
 #define   VGA_MSR_CGA_MODE (1<<0)
 
-<<<<<<< HEAD
-/*
- * SR01 is the only VGA register touched on non-UMS setups.
- * VLV doesn't do UMS, so the sequencer index/data registers
- * are the only VGA registers which need to include
- * display_mmio_offset.
- */
-#define VGA_SR_INDEX (dev_priv->info->display_mmio_offset + 0x3c4)
-#define SR01			1
-#define VGA_SR_DATA (dev_priv->info->display_mmio_offset + 0x3c5)
-=======
 #define VGA_SR_INDEX 0x3c4
 #define SR01			1
 #define VGA_SR_DATA 0x3c5
->>>>>>> d0e0ac97
 
 #define VGA_AR_INDEX 0x3c0
 #define   VGA_AR_VID_EN (1<<5)
@@ -354,27 +342,6 @@
 #define  DEBUG_RESET_DISPLAY		(1<<9)
 
 /*
-<<<<<<< HEAD
- * DPIO - a special bus for various display related registers to hide behind:
- *  0x800c: m1, m2, n, p1, p2, k dividers
- *  0x8014: REF and SFR select
- *  0x8014: N divider, VCO select
- *  0x801c/3c: core clock bits
- *  0x8048/68: low pass filter coefficients
- *  0x8100: fast clock controls
- *
- * DPIO is VLV only.
- */
-#define DPIO_PKT			(VLV_DISPLAY_BASE + 0x2100)
-#define  DPIO_RID			(0<<24)
-#define  DPIO_OP_WRITE			(1<<16)
-#define  DPIO_OP_READ			(0<<16)
-#define  DPIO_PORTID			(0x12<<8)
-#define  DPIO_BYTE			(0xf<<4)
-#define  DPIO_BUSY			(1<<0) /* status only */
-#define DPIO_DATA			(VLV_DISPLAY_BASE + 0x2104)
-#define DPIO_REG			(VLV_DISPLAY_BASE + 0x2108)
-=======
  * IOSF sideband
  */
 #define VLV_IOSF_DOORBELL_REQ			(VLV_DISPLAY_BASE + 0x2100)
@@ -423,7 +390,6 @@
 #define DPIO_OPCODE_REG_WRITE		1
 #define DPIO_OPCODE_REG_READ		0
 
->>>>>>> d0e0ac97
 #define DPIO_CTL			(VLV_DISPLAY_BASE + 0x2110)
 #define  DPIO_MODSEL1			(1<<3) /* if ref clk b == 27 */
 #define  DPIO_MODSEL0			(1<<2) /* if ref clk a == 27 */
@@ -720,11 +686,6 @@
 
 #define DERRMR		0x44050
 
-#define FPGA_DBG		0x42300
-#define   FPGA_DBG_RM_NOCLAIM	(1<<31)
-
-#define DERRMR		0x44050
-
 /* GM45+ chicken bits -- debug workaround bits that may be required
  * for various sorts of correct behavior.  The top 16 bits of each are
  * the enables for writing to the corresponding low bit.
@@ -774,28 +735,7 @@
 #define VLV_IIR		(VLV_DISPLAY_BASE + 0x20a4)
 #define VLV_IMR		(VLV_DISPLAY_BASE + 0x20a8)
 #define VLV_ISR		(VLV_DISPLAY_BASE + 0x20ac)
-<<<<<<< HEAD
-#define   I915_PIPE_CONTROL_NOTIFY_INTERRUPT		(1<<18)
-#define   I915_DISPLAY_PORT_INTERRUPT			(1<<17)
-#define   I915_RENDER_COMMAND_PARSER_ERROR_INTERRUPT	(1<<15)
-#define   I915_GMCH_THERMAL_SENSOR_EVENT_INTERRUPT	(1<<14) /* p-state */
-#define   I915_HWB_OOM_INTERRUPT			(1<<13)
-#define   I915_SYNC_STATUS_INTERRUPT			(1<<12)
-#define   I915_DISPLAY_PLANE_A_FLIP_PENDING_INTERRUPT	(1<<11)
-#define   I915_DISPLAY_PLANE_B_FLIP_PENDING_INTERRUPT	(1<<10)
-#define   I915_OVERLAY_PLANE_FLIP_PENDING_INTERRUPT	(1<<9)
-#define   I915_DISPLAY_PLANE_C_FLIP_PENDING_INTERRUPT	(1<<8)
-#define   I915_DISPLAY_PIPE_A_VBLANK_INTERRUPT		(1<<7)
-#define   I915_DISPLAY_PIPE_A_EVENT_INTERRUPT		(1<<6)
-#define   I915_DISPLAY_PIPE_B_VBLANK_INTERRUPT		(1<<5)
-#define   I915_DISPLAY_PIPE_B_EVENT_INTERRUPT		(1<<4)
-#define   I915_DEBUG_INTERRUPT				(1<<2)
-#define   I915_USER_INTERRUPT				(1<<1)
-#define   I915_ASLE_INTERRUPT				(1<<0)
-#define   I915_BSD_USER_INTERRUPT                      (1<<25)
-=======
 #define VLV_PCBR	(VLV_DISPLAY_BASE + 0x2120)
->>>>>>> d0e0ac97
 #define   DISPLAY_PLANE_FLIP_PENDING(plane) (1<<(11-(plane))) /* A and B only */
 #define EIR		0x020b0
 #define EMR		0x020b4
@@ -1950,16 +1890,6 @@
 						 PORTC_HOTPLUG_INT_STATUS | \
 						 PORTD_HOTPLUG_INT_STATUS)
 
-<<<<<<< HEAD
-#define HOTPLUG_INT_STATUS_I965			(CRT_HOTPLUG_INT_STATUS | \
-						 SDVOB_HOTPLUG_INT_STATUS_I965 | \
-						 SDVOC_HOTPLUG_INT_STATUS_I965 | \
-						 PORTB_HOTPLUG_INT_STATUS | \
-						 PORTC_HOTPLUG_INT_STATUS | \
-						 PORTD_HOTPLUG_INT_STATUS)
-
-=======
->>>>>>> d0e0ac97
 #define HOTPLUG_INT_STATUS_I915			(CRT_HOTPLUG_INT_STATUS | \
 						 SDVOB_HOTPLUG_INT_STATUS_I915 | \
 						 SDVOC_HOTPLUG_INT_STATUS_I915 | \
@@ -2904,23 +2834,15 @@
 
 /* Transfer unit size for display port - 1, default is 0x3f (for TU size 64) */
 #define  TU_SIZE(x)             (((x)-1) << 25) /* default size 64 */
-<<<<<<< HEAD
-=======
 #define  TU_SIZE_SHIFT		25
->>>>>>> d0e0ac97
 #define  TU_SIZE_MASK           (0x3f << 25)
 
 #define  DATA_LINK_M_N_MASK	(0xffffff)
 #define  DATA_LINK_N_MAX	(0x800000)
 
-<<<<<<< HEAD
-#define _PIPEA_GMCH_DATA_N			0x70054
-#define _PIPEB_GMCH_DATA_N			0x71054
-=======
 #define _PIPEA_DATA_N_G4X	0x70054
 #define _PIPEB_DATA_N_G4X	0x71054
 #define   PIPE_GMCH_DATA_N_MASK			(0xffffff)
->>>>>>> d0e0ac97
 
 /*
  * Computing Link M and N values for the Display Port link
@@ -2933,13 +2855,6 @@
  * Attributes and VB-ID.
  */
 
-<<<<<<< HEAD
-#define _PIPEA_DP_LINK_M				0x70060
-#define _PIPEB_DP_LINK_M				0x71060
-
-#define _PIPEA_DP_LINK_N				0x70064
-#define _PIPEB_DP_LINK_N				0x71064
-=======
 #define _PIPEA_LINK_M_G4X	0x70060
 #define _PIPEB_LINK_M_G4X	0x71060
 #define   PIPEA_DP_LINK_M_MASK			(0xffffff)
@@ -2947,7 +2862,6 @@
 #define _PIPEA_LINK_N_G4X	0x70064
 #define _PIPEB_LINK_N_G4X	0x71064
 #define   PIPEA_DP_LINK_N_MASK			(0xffffff)
->>>>>>> d0e0ac97
 
 #define PIPE_DATA_M_G4X(pipe) _PIPE(pipe, _PIPEA_DATA_M_G4X, _PIPEB_DATA_M_G4X)
 #define PIPE_DATA_N_G4X(pipe) _PIPE(pipe, _PIPEA_DATA_N_G4X, _PIPEB_DATA_N_G4X)
@@ -3572,11 +3486,7 @@
 #define SPRGAMC(pipe) _PIPE(pipe, _SPRA_GAMC, _SPRB_GAMC)
 #define SPRSURFLIVE(pipe) _PIPE(pipe, _SPRA_SURFLIVE, _SPRB_SURFLIVE)
 
-<<<<<<< HEAD
-#define _SPACNTR		0x72180
-=======
 #define _SPACNTR		(VLV_DISPLAY_BASE + 0x72180)
->>>>>>> d0e0ac97
 #define   SP_ENABLE			(1<<31)
 #define   SP_GEAMMA_ENABLE		(1<<30)
 #define   SP_PIXFORMAT_MASK		(0xf<<26)
@@ -3595,32 +3505,6 @@
 #define   SP_YUV_ORDER_YVYU		(2<<16)
 #define   SP_YUV_ORDER_VYUY		(3<<16)
 #define   SP_TILED			(1<<10)
-<<<<<<< HEAD
-#define _SPALINOFF		0x72184
-#define _SPASTRIDE		0x72188
-#define _SPAPOS			0x7218c
-#define _SPASIZE		0x72190
-#define _SPAKEYMINVAL		0x72194
-#define _SPAKEYMSK		0x72198
-#define _SPASURF		0x7219c
-#define _SPAKEYMAXVAL		0x721a0
-#define _SPATILEOFF		0x721a4
-#define _SPACONSTALPHA		0x721a8
-#define _SPAGAMC		0x721f4
-
-#define _SPBCNTR		0x72280
-#define _SPBLINOFF		0x72284
-#define _SPBSTRIDE		0x72288
-#define _SPBPOS			0x7228c
-#define _SPBSIZE		0x72290
-#define _SPBKEYMINVAL		0x72294
-#define _SPBKEYMSK		0x72298
-#define _SPBSURF		0x7229c
-#define _SPBKEYMAXVAL		0x722a0
-#define _SPBTILEOFF		0x722a4
-#define _SPBCONSTALPHA		0x722a8
-#define _SPBGAMC		0x722f4
-=======
 #define _SPALINOFF		(VLV_DISPLAY_BASE + 0x72184)
 #define _SPASTRIDE		(VLV_DISPLAY_BASE + 0x72188)
 #define _SPAPOS			(VLV_DISPLAY_BASE + 0x7218c)
@@ -3645,7 +3529,6 @@
 #define _SPBTILEOFF		(VLV_DISPLAY_BASE + 0x722a4)
 #define _SPBCONSTALPHA		(VLV_DISPLAY_BASE + 0x722a8)
 #define _SPBGAMC		(VLV_DISPLAY_BASE + 0x722f4)
->>>>>>> d0e0ac97
 
 #define SPCNTR(pipe, plane) _PIPE(pipe * 2 + plane, _SPACNTR, _SPBCNTR)
 #define SPLINOFF(pipe, plane) _PIPE(pipe * 2 + plane, _SPALINOFF, _SPBLINOFF)
@@ -4197,46 +4080,6 @@
 #define HSW_TVIDEO_DIP_VSC_DATA(trans) \
 	 _TRANSCODER(trans, HSW_VIDEO_DIP_VSC_DATA_A, HSW_VIDEO_DIP_VSC_DATA_B)
 
-<<<<<<< HEAD
-#define _TRANS_HTOTAL_B          0xe1000
-#define _TRANS_HBLANK_B          0xe1004
-#define _TRANS_HSYNC_B           0xe1008
-#define _TRANS_VTOTAL_B          0xe100c
-#define _TRANS_VBLANK_B          0xe1010
-#define _TRANS_VSYNC_B           0xe1014
-#define _TRANS_VSYNCSHIFT_B	 0xe1028
-
-#define TRANS_HTOTAL(pipe) _PIPE(pipe, _TRANS_HTOTAL_A, _TRANS_HTOTAL_B)
-#define TRANS_HBLANK(pipe) _PIPE(pipe, _TRANS_HBLANK_A, _TRANS_HBLANK_B)
-#define TRANS_HSYNC(pipe) _PIPE(pipe, _TRANS_HSYNC_A, _TRANS_HSYNC_B)
-#define TRANS_VTOTAL(pipe) _PIPE(pipe, _TRANS_VTOTAL_A, _TRANS_VTOTAL_B)
-#define TRANS_VBLANK(pipe) _PIPE(pipe, _TRANS_VBLANK_A, _TRANS_VBLANK_B)
-#define TRANS_VSYNC(pipe) _PIPE(pipe, _TRANS_VSYNC_A, _TRANS_VSYNC_B)
-#define TRANS_VSYNCSHIFT(pipe) _PIPE(pipe, _TRANS_VSYNCSHIFT_A, \
-				     _TRANS_VSYNCSHIFT_B)
-
-#define _TRANSB_DATA_M1          0xe1030
-#define _TRANSB_DATA_N1          0xe1034
-#define _TRANSB_DATA_M2          0xe1038
-#define _TRANSB_DATA_N2          0xe103c
-#define _TRANSB_DP_LINK_M1       0xe1040
-#define _TRANSB_DP_LINK_N1       0xe1044
-#define _TRANSB_DP_LINK_M2       0xe1048
-#define _TRANSB_DP_LINK_N2       0xe104c
-
-#define TRANSDATA_M1(pipe) _PIPE(pipe, _TRANSA_DATA_M1, _TRANSB_DATA_M1)
-#define TRANSDATA_N1(pipe) _PIPE(pipe, _TRANSA_DATA_N1, _TRANSB_DATA_N1)
-#define TRANSDATA_M2(pipe) _PIPE(pipe, _TRANSA_DATA_M2, _TRANSB_DATA_M2)
-#define TRANSDATA_N2(pipe) _PIPE(pipe, _TRANSA_DATA_N2, _TRANSB_DATA_N2)
-#define TRANSDPLINK_M1(pipe) _PIPE(pipe, _TRANSA_DP_LINK_M1, _TRANSB_DP_LINK_M1)
-#define TRANSDPLINK_N1(pipe) _PIPE(pipe, _TRANSA_DP_LINK_N1, _TRANSB_DP_LINK_N1)
-#define TRANSDPLINK_M2(pipe) _PIPE(pipe, _TRANSA_DP_LINK_M2, _TRANSB_DP_LINK_M2)
-#define TRANSDPLINK_N2(pipe) _PIPE(pipe, _TRANSA_DP_LINK_N2, _TRANSB_DP_LINK_N2)
-
-#define _TRANSACONF              0xf0008
-#define _TRANSBCONF              0xf1008
-#define TRANSCONF(plane) _PIPE(plane, _TRANSACONF, _TRANSBCONF)
-=======
 #define _PCH_TRANS_HTOTAL_B          0xe1000
 #define _PCH_TRANS_HBLANK_B          0xe1004
 #define _PCH_TRANS_HSYNC_B           0xe1008
@@ -4276,7 +4119,6 @@
 #define _PCH_TRANSBCONF              0xf1008
 #define PCH_TRANSCONF(pipe) _PIPE(pipe, _PCH_TRANSACONF, _PCH_TRANSBCONF)
 #define LPT_TRANSCONF		_PCH_TRANSACONF /* lpt has only one transcoder */
->>>>>>> d0e0ac97
 #define  TRANS_DISABLE          (0<<31)
 #define  TRANS_ENABLE           (1<<31)
 #define  TRANS_STATE_MASK       (1<<30)
@@ -4736,23 +4578,6 @@
 #define GEN6_PCODE_DATA				0x138128
 #define   GEN6_PCODE_FREQ_IA_RATIO_SHIFT	8
 #define   GEN6_PCODE_FREQ_RING_RATIO_SHIFT	16
-<<<<<<< HEAD
-
-#define VLV_IOSF_DOORBELL_REQ			0x182100
-#define   IOSF_DEVFN_SHIFT			24
-#define   IOSF_OPCODE_SHIFT			16
-#define   IOSF_PORT_SHIFT			8
-#define   IOSF_BYTE_ENABLES_SHIFT		4
-#define   IOSF_BAR_SHIFT			1
-#define   IOSF_SB_BUSY				(1<<0)
-#define   IOSF_PORT_PUNIT			0x4
-#define VLV_IOSF_DATA				0x182104
-#define VLV_IOSF_ADDR				0x182108
-
-#define PUNIT_OPCODE_REG_READ			6
-#define PUNIT_OPCODE_REG_WRITE			7
-=======
->>>>>>> d0e0ac97
 
 #define GEN6_GT_CORE_STATUS		0x138060
 #define   GEN6_CORE_CPD_STATE_MASK	(7<<4)
@@ -5133,12 +4958,9 @@
 #define _PIPE_A_CSC_COEFF_RV_GV	0x49020
 #define _PIPE_A_CSC_COEFF_BV	0x49024
 #define _PIPE_A_CSC_MODE	0x49028
-<<<<<<< HEAD
-=======
 #define   CSC_BLACK_SCREEN_OFFSET	(1 << 2)
 #define   CSC_POSITION_BEFORE_GAMMA	(1 << 1)
 #define   CSC_MODE_YUV_TO_RGB		(1 << 0)
->>>>>>> d0e0ac97
 #define _PIPE_A_CSC_PREOFF_HI	0x49030
 #define _PIPE_A_CSC_PREOFF_ME	0x49034
 #define _PIPE_A_CSC_PREOFF_LO	0x49038
@@ -5160,13 +4982,6 @@
 #define _PIPE_B_CSC_POSTOFF_ME	0x49144
 #define _PIPE_B_CSC_POSTOFF_LO	0x49148
 
-<<<<<<< HEAD
-#define CSC_BLACK_SCREEN_OFFSET (1 << 2)
-#define CSC_POSITION_BEFORE_GAMMA (1 << 1)
-#define CSC_MODE_YUV_TO_RGB (1 << 0)
-
-=======
->>>>>>> d0e0ac97
 #define PIPE_CSC_COEFF_RY_GY(pipe) _PIPE(pipe, _PIPE_A_CSC_COEFF_RY_GY, _PIPE_B_CSC_COEFF_RY_GY)
 #define PIPE_CSC_COEFF_BY(pipe) _PIPE(pipe, _PIPE_A_CSC_COEFF_BY, _PIPE_B_CSC_COEFF_BY)
 #define PIPE_CSC_COEFF_RU_GU(pipe) _PIPE(pipe, _PIPE_A_CSC_COEFF_RU_GU, _PIPE_B_CSC_COEFF_RU_GU)
