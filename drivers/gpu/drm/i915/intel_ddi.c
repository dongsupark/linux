--- conflicted
+++ resolved
@@ -1348,14 +1348,9 @@
 	intel_encoder->get_config = intel_ddi_get_config;
 
 	intel_dig_port->port = port;
-<<<<<<< HEAD
-	intel_dig_port->port_reversal = I915_READ(DDI_BUF_CTL(port)) &
-					DDI_BUF_PORT_REVERSAL;
-=======
 	intel_dig_port->saved_port_bits = I915_READ(DDI_BUF_CTL(port)) &
 					  (DDI_BUF_PORT_REVERSAL |
 					   DDI_A_4_LANES);
->>>>>>> bb78a92f
 	intel_dig_port->dp.output_reg = DDI_BUF_CTL(port);
 
 	intel_encoder->type = INTEL_OUTPUT_UNKNOWN;
