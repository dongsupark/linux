/*
 * Copyright © 2012 Intel Corporation
 *
 * Permission is hereby granted, free of charge, to any person obtaining a
 * copy of this software and associated documentation files (the "Software"),
 * to deal in the Software without restriction, including without limitation
 * the rights to use, copy, modify, merge, publish, distribute, sublicense,
 * and/or sell copies of the Software, and to permit persons to whom the
 * Software is furnished to do so, subject to the following conditions:
 *
 * The above copyright notice and this permission notice (including the next
 * paragraph) shall be included in all copies or substantial portions of the
 * Software.
 *
 * THE SOFTWARE IS PROVIDED "AS IS", WITHOUT WARRANTY OF ANY KIND, EXPRESS OR
 * IMPLIED, INCLUDING BUT NOT LIMITED TO THE WARRANTIES OF MERCHANTABILITY,
 * FITNESS FOR A PARTICULAR PURPOSE AND NONINFRINGEMENT.  IN NO EVENT SHALL
 * THE AUTHORS OR COPYRIGHT HOLDERS BE LIABLE FOR ANY CLAIM, DAMAGES OR OTHER
 * LIABILITY, WHETHER IN AN ACTION OF CONTRACT, TORT OR OTHERWISE, ARISING
 * FROM, OUT OF OR IN CONNECTION WITH THE SOFTWARE OR THE USE OR OTHER DEALINGS
 * IN THE SOFTWARE.
 *
 * Authors:
 *    Eugeni Dodonov <eugeni.dodonov@intel.com>
 *
 */

#include "i915_drv.h"
#include "intel_drv.h"

struct ddi_buf_trans {
	u32 trans1;	/* balance leg enable, de-emph level */
	u32 trans2;	/* vref sel, vswing */
};

/* HDMI/DVI modes ignore everything but the last 2 items. So we share
 * them for both DP and FDI transports, allowing those ports to
 * automatically adapt to HDMI connections as well
 */
static const struct ddi_buf_trans hsw_ddi_translations_dp[] = {
	{ 0x00FFFFFF, 0x0006000E },
	{ 0x00D75FFF, 0x0005000A },
	{ 0x00C30FFF, 0x00040006 },
	{ 0x80AAAFFF, 0x000B0000 },
	{ 0x00FFFFFF, 0x0005000A },
	{ 0x00D75FFF, 0x000C0004 },
	{ 0x80C30FFF, 0x000B0000 },
	{ 0x00FFFFFF, 0x00040006 },
	{ 0x80D75FFF, 0x000B0000 },
};

static const struct ddi_buf_trans hsw_ddi_translations_fdi[] = {
	{ 0x00FFFFFF, 0x0007000E },
	{ 0x00D75FFF, 0x000F000A },
	{ 0x00C30FFF, 0x00060006 },
	{ 0x00AAAFFF, 0x001E0000 },
	{ 0x00FFFFFF, 0x000F000A },
	{ 0x00D75FFF, 0x00160004 },
	{ 0x00C30FFF, 0x001E0000 },
	{ 0x00FFFFFF, 0x00060006 },
	{ 0x00D75FFF, 0x001E0000 },
};

static const struct ddi_buf_trans hsw_ddi_translations_hdmi[] = {
					/* Idx	NT mV d	T mV d	db	*/
	{ 0x00FFFFFF, 0x0006000E },	/* 0:	400	400	0	*/
	{ 0x00E79FFF, 0x000E000C },	/* 1:	400	500	2	*/
	{ 0x00D75FFF, 0x0005000A },	/* 2:	400	600	3.5	*/
	{ 0x00FFFFFF, 0x0005000A },	/* 3:	600	600	0	*/
	{ 0x00E79FFF, 0x001D0007 },	/* 4:	600	750	2	*/
	{ 0x00D75FFF, 0x000C0004 },	/* 5:	600	900	3.5	*/
	{ 0x00FFFFFF, 0x00040006 },	/* 6:	800	800	0	*/
	{ 0x80E79FFF, 0x00030002 },	/* 7:	800	1000	2	*/
	{ 0x00FFFFFF, 0x00140005 },	/* 8:	850	850	0	*/
	{ 0x00FFFFFF, 0x000C0004 },	/* 9:	900	900	0	*/
	{ 0x00FFFFFF, 0x001C0003 },	/* 10:	950	950	0	*/
	{ 0x80FFFFFF, 0x00030002 },	/* 11:	1000	1000	0	*/
};

static const struct ddi_buf_trans bdw_ddi_translations_edp[] = {
	{ 0x00FFFFFF, 0x00000012 },
	{ 0x00EBAFFF, 0x00020011 },
	{ 0x00C71FFF, 0x0006000F },
	{ 0x00AAAFFF, 0x000E000A },
	{ 0x00FFFFFF, 0x00020011 },
	{ 0x00DB6FFF, 0x0005000F },
	{ 0x00BEEFFF, 0x000A000C },
	{ 0x00FFFFFF, 0x0005000F },
	{ 0x00DB6FFF, 0x000A000C },
};

static const struct ddi_buf_trans bdw_ddi_translations_dp[] = {
	{ 0x00FFFFFF, 0x0007000E },
	{ 0x00D75FFF, 0x000E000A },
	{ 0x00BEFFFF, 0x00140006 },
	{ 0x80B2CFFF, 0x001B0002 },
	{ 0x00FFFFFF, 0x000E000A },
	{ 0x00DB6FFF, 0x00160005 },
	{ 0x80C71FFF, 0x001A0002 },
	{ 0x00F7DFFF, 0x00180004 },
	{ 0x80D75FFF, 0x001B0002 },
};

static const struct ddi_buf_trans bdw_ddi_translations_fdi[] = {
	{ 0x00FFFFFF, 0x0001000E },
	{ 0x00D75FFF, 0x0004000A },
	{ 0x00C30FFF, 0x00070006 },
	{ 0x00AAAFFF, 0x000C0000 },
	{ 0x00FFFFFF, 0x0004000A },
	{ 0x00D75FFF, 0x00090004 },
	{ 0x00C30FFF, 0x000C0000 },
	{ 0x00FFFFFF, 0x00070006 },
	{ 0x00D75FFF, 0x000C0000 },
};

static const struct ddi_buf_trans bdw_ddi_translations_hdmi[] = {
					/* Idx	NT mV d	T mV df	db	*/
	{ 0x00FFFFFF, 0x0007000E },	/* 0:	400	400	0	*/
	{ 0x00D75FFF, 0x000E000A },	/* 1:	400	600	3.5	*/
	{ 0x00BEFFFF, 0x00140006 },	/* 2:	400	800	6	*/
	{ 0x00FFFFFF, 0x0009000D },	/* 3:	450	450	0	*/
	{ 0x00FFFFFF, 0x000E000A },	/* 4:	600	600	0	*/
	{ 0x00D7FFFF, 0x00140006 },	/* 5:	600	800	2.5	*/
	{ 0x80CB2FFF, 0x001B0002 },	/* 6:	600	1000	4.5	*/
	{ 0x00FFFFFF, 0x00140006 },	/* 7:	800	800	0	*/
	{ 0x80E79FFF, 0x001B0002 },	/* 8:	800	1000	2	*/
	{ 0x80FFFFFF, 0x001B0002 },	/* 9:	1000	1000	0	*/
};

static const struct ddi_buf_trans skl_ddi_translations_dp[] = {
	{ 0x00000018, 0x000000a0 },
	{ 0x00004014, 0x00000098 },
	{ 0x00006012, 0x00000088 },
	{ 0x00008010, 0x00000080 },
	{ 0x00000018, 0x00000098 },
	{ 0x00004014, 0x00000088 },
	{ 0x00006012, 0x00000080 },
	{ 0x00000018, 0x00000088 },
	{ 0x00004014, 0x00000080 },
};

static const struct ddi_buf_trans skl_ddi_translations_hdmi[] = {
					/* Idx	NT mV   T mV    db  */
	{ 0x00000018, 0x000000a0 },	/* 0:	400	400	0   */
	{ 0x00004014, 0x00000098 },	/* 1:	400	600	3.5 */
	{ 0x00006012, 0x00000088 },	/* 2:	400	800	6   */
	{ 0x00000018, 0x0000003c },	/* 3:	450	450	0   */
	{ 0x00000018, 0x00000098 },	/* 4:	600	600	0   */
	{ 0x00003015, 0x00000088 },	/* 5:	600	800	2.5 */
	{ 0x00005013, 0x00000080 },	/* 6:	600	1000	4.5 */
	{ 0x00000018, 0x00000088 },	/* 7:	800	800	0   */
	{ 0x00000096, 0x00000080 },	/* 8:	800	1000	2   */
	{ 0x00000018, 0x00000080 },	/* 9:	1200	1200	0   */
};

enum port intel_ddi_get_encoder_port(struct intel_encoder *intel_encoder)
{
	struct drm_encoder *encoder = &intel_encoder->base;
	int type = intel_encoder->type;

	if (type == INTEL_OUTPUT_DP_MST) {
		struct intel_digital_port *intel_dig_port = enc_to_mst(encoder)->primary;
		return intel_dig_port->port;
	} else if (type == INTEL_OUTPUT_DISPLAYPORT || type == INTEL_OUTPUT_EDP ||
	    type == INTEL_OUTPUT_HDMI || type == INTEL_OUTPUT_UNKNOWN) {
		struct intel_digital_port *intel_dig_port =
			enc_to_dig_port(encoder);
		return intel_dig_port->port;

	} else if (type == INTEL_OUTPUT_ANALOG) {
		return PORT_E;

	} else {
		DRM_ERROR("Invalid DDI encoder type %d\n", type);
		BUG();
	}
}

/*
 * Starting with Haswell, DDI port buffers must be programmed with correct
 * values in advance. The buffer values are different for FDI and DP modes,
 * but the HDMI/DVI fields are shared among those. So we program the DDI
 * in either FDI or DP modes only, as HDMI connections will work with both
 * of those
 */
static void intel_prepare_ddi_buffers(struct drm_device *dev, enum port port)
{
	struct drm_i915_private *dev_priv = dev->dev_private;
	u32 reg;
	int i, n_hdmi_entries, hdmi_800mV_0dB;
	int hdmi_level = dev_priv->vbt.ddi_port_info[port].hdmi_level_shift;
	const struct ddi_buf_trans *ddi_translations_fdi;
	const struct ddi_buf_trans *ddi_translations_dp;
	const struct ddi_buf_trans *ddi_translations_edp;
	const struct ddi_buf_trans *ddi_translations_hdmi;
	const struct ddi_buf_trans *ddi_translations;

	if (IS_SKYLAKE(dev)) {
		ddi_translations_fdi = NULL;
		ddi_translations_dp = skl_ddi_translations_dp;
		ddi_translations_edp = skl_ddi_translations_dp;
		ddi_translations_hdmi = skl_ddi_translations_hdmi;
		n_hdmi_entries = ARRAY_SIZE(skl_ddi_translations_hdmi);
		hdmi_800mV_0dB = 7;
	} else if (IS_BROADWELL(dev)) {
		ddi_translations_fdi = bdw_ddi_translations_fdi;
		ddi_translations_dp = bdw_ddi_translations_dp;
		ddi_translations_edp = bdw_ddi_translations_edp;
		ddi_translations_hdmi = bdw_ddi_translations_hdmi;
		n_hdmi_entries = ARRAY_SIZE(bdw_ddi_translations_hdmi);
		hdmi_800mV_0dB = 7;
	} else if (IS_HASWELL(dev)) {
		ddi_translations_fdi = hsw_ddi_translations_fdi;
		ddi_translations_dp = hsw_ddi_translations_dp;
		ddi_translations_edp = hsw_ddi_translations_dp;
		ddi_translations_hdmi = hsw_ddi_translations_hdmi;
		n_hdmi_entries = ARRAY_SIZE(hsw_ddi_translations_hdmi);
		hdmi_800mV_0dB = 6;
	} else {
		WARN(1, "ddi translation table missing\n");
		ddi_translations_edp = bdw_ddi_translations_dp;
		ddi_translations_fdi = bdw_ddi_translations_fdi;
		ddi_translations_dp = bdw_ddi_translations_dp;
		ddi_translations_hdmi = bdw_ddi_translations_hdmi;
		n_hdmi_entries = ARRAY_SIZE(bdw_ddi_translations_hdmi);
		hdmi_800mV_0dB = 7;
	}

	switch (port) {
	case PORT_A:
		ddi_translations = ddi_translations_edp;
		break;
	case PORT_B:
	case PORT_C:
		ddi_translations = ddi_translations_dp;
		break;
	case PORT_D:
		if (intel_dp_is_edp(dev, PORT_D))
			ddi_translations = ddi_translations_edp;
		else
			ddi_translations = ddi_translations_dp;
		break;
	case PORT_E:
		if (ddi_translations_fdi)
			ddi_translations = ddi_translations_fdi;
		else
			ddi_translations = ddi_translations_dp;
		break;
	default:
		BUG();
	}

	for (i = 0, reg = DDI_BUF_TRANS(port);
	     i < ARRAY_SIZE(hsw_ddi_translations_fdi); i++) {
		I915_WRITE(reg, ddi_translations[i].trans1);
		reg += 4;
		I915_WRITE(reg, ddi_translations[i].trans2);
		reg += 4;
	}

	/* Choose a good default if VBT is badly populated */
	if (hdmi_level == HDMI_LEVEL_SHIFT_UNKNOWN ||
	    hdmi_level >= n_hdmi_entries)
		hdmi_level = hdmi_800mV_0dB;

	/* Entry 9 is for HDMI: */
	I915_WRITE(reg, ddi_translations_hdmi[hdmi_level].trans1);
	reg += 4;
	I915_WRITE(reg, ddi_translations_hdmi[hdmi_level].trans2);
	reg += 4;
}

/* Program DDI buffers translations for DP. By default, program ports A-D in DP
 * mode and port E for FDI.
 */
void intel_prepare_ddi(struct drm_device *dev)
{
	int port;

	if (!HAS_DDI(dev))
		return;

	for (port = PORT_A; port <= PORT_E; port++)
		intel_prepare_ddi_buffers(dev, port);
}

static void intel_wait_ddi_buf_idle(struct drm_i915_private *dev_priv,
				    enum port port)
{
	uint32_t reg = DDI_BUF_CTL(port);
	int i;

	for (i = 0; i < 8; i++) {
		udelay(1);
		if (I915_READ(reg) & DDI_BUF_IS_IDLE)
			return;
	}
	DRM_ERROR("Timeout waiting for DDI BUF %c idle bit\n", port_name(port));
}

/* Starting with Haswell, different DDI ports can work in FDI mode for
 * connection to the PCH-located connectors. For this, it is necessary to train
 * both the DDI port and PCH receiver for the desired DDI buffer settings.
 *
 * The recommended port to work in FDI mode is DDI E, which we use here. Also,
 * please note that when FDI mode is active on DDI E, it shares 2 lines with
 * DDI A (which is used for eDP)
 */

void hsw_fdi_link_train(struct drm_crtc *crtc)
{
	struct drm_device *dev = crtc->dev;
	struct drm_i915_private *dev_priv = dev->dev_private;
	struct intel_crtc *intel_crtc = to_intel_crtc(crtc);
	u32 temp, i, rx_ctl_val;

	/* Set the FDI_RX_MISC pwrdn lanes and the 2 workarounds listed at the
	 * mode set "sequence for CRT port" document:
	 * - TP1 to TP2 time with the default value
	 * - FDI delay to 90h
	 *
	 * WaFDIAutoLinkSetTimingOverrride:hsw
	 */
	I915_WRITE(_FDI_RXA_MISC, FDI_RX_PWRDN_LANE1_VAL(2) |
				  FDI_RX_PWRDN_LANE0_VAL(2) |
				  FDI_RX_TP1_TO_TP2_48 | FDI_RX_FDI_DELAY_90);

	/* Enable the PCH Receiver FDI PLL */
	rx_ctl_val = dev_priv->fdi_rx_config | FDI_RX_ENHANCE_FRAME_ENABLE |
		     FDI_RX_PLL_ENABLE |
		     FDI_DP_PORT_WIDTH(intel_crtc->config.fdi_lanes);
	I915_WRITE(_FDI_RXA_CTL, rx_ctl_val);
	POSTING_READ(_FDI_RXA_CTL);
	udelay(220);

	/* Switch from Rawclk to PCDclk */
	rx_ctl_val |= FDI_PCDCLK;
	I915_WRITE(_FDI_RXA_CTL, rx_ctl_val);

	/* Configure Port Clock Select */
	I915_WRITE(PORT_CLK_SEL(PORT_E), intel_crtc->config.ddi_pll_sel);
	WARN_ON(intel_crtc->config.ddi_pll_sel != PORT_CLK_SEL_SPLL);

	/* Start the training iterating through available voltages and emphasis,
	 * testing each value twice. */
	for (i = 0; i < ARRAY_SIZE(hsw_ddi_translations_fdi) * 2; i++) {
		/* Configure DP_TP_CTL with auto-training */
		I915_WRITE(DP_TP_CTL(PORT_E),
					DP_TP_CTL_FDI_AUTOTRAIN |
					DP_TP_CTL_ENHANCED_FRAME_ENABLE |
					DP_TP_CTL_LINK_TRAIN_PAT1 |
					DP_TP_CTL_ENABLE);

		/* Configure and enable DDI_BUF_CTL for DDI E with next voltage.
		 * DDI E does not support port reversal, the functionality is
		 * achieved on the PCH side in FDI_RX_CTL, so no need to set the
		 * port reversal bit */
		I915_WRITE(DDI_BUF_CTL(PORT_E),
			   DDI_BUF_CTL_ENABLE |
			   ((intel_crtc->config.fdi_lanes - 1) << 1) |
			   DDI_BUF_TRANS_SELECT(i / 2));
		POSTING_READ(DDI_BUF_CTL(PORT_E));

		udelay(600);

		/* Program PCH FDI Receiver TU */
		I915_WRITE(_FDI_RXA_TUSIZE1, TU_SIZE(64));

		/* Enable PCH FDI Receiver with auto-training */
		rx_ctl_val |= FDI_RX_ENABLE | FDI_LINK_TRAIN_AUTO;
		I915_WRITE(_FDI_RXA_CTL, rx_ctl_val);
		POSTING_READ(_FDI_RXA_CTL);

		/* Wait for FDI receiver lane calibration */
		udelay(30);

		/* Unset FDI_RX_MISC pwrdn lanes */
		temp = I915_READ(_FDI_RXA_MISC);
		temp &= ~(FDI_RX_PWRDN_LANE1_MASK | FDI_RX_PWRDN_LANE0_MASK);
		I915_WRITE(_FDI_RXA_MISC, temp);
		POSTING_READ(_FDI_RXA_MISC);

		/* Wait for FDI auto training time */
		udelay(5);

		temp = I915_READ(DP_TP_STATUS(PORT_E));
		if (temp & DP_TP_STATUS_AUTOTRAIN_DONE) {
			DRM_DEBUG_KMS("FDI link training done on step %d\n", i);

			/* Enable normal pixel sending for FDI */
			I915_WRITE(DP_TP_CTL(PORT_E),
				   DP_TP_CTL_FDI_AUTOTRAIN |
				   DP_TP_CTL_LINK_TRAIN_NORMAL |
				   DP_TP_CTL_ENHANCED_FRAME_ENABLE |
				   DP_TP_CTL_ENABLE);

			return;
		}

		temp = I915_READ(DDI_BUF_CTL(PORT_E));
		temp &= ~DDI_BUF_CTL_ENABLE;
		I915_WRITE(DDI_BUF_CTL(PORT_E), temp);
		POSTING_READ(DDI_BUF_CTL(PORT_E));

		/* Disable DP_TP_CTL and FDI_RX_CTL and retry */
		temp = I915_READ(DP_TP_CTL(PORT_E));
		temp &= ~(DP_TP_CTL_ENABLE | DP_TP_CTL_LINK_TRAIN_MASK);
		temp |= DP_TP_CTL_LINK_TRAIN_PAT1;
		I915_WRITE(DP_TP_CTL(PORT_E), temp);
		POSTING_READ(DP_TP_CTL(PORT_E));

		intel_wait_ddi_buf_idle(dev_priv, PORT_E);

		rx_ctl_val &= ~FDI_RX_ENABLE;
		I915_WRITE(_FDI_RXA_CTL, rx_ctl_val);
		POSTING_READ(_FDI_RXA_CTL);

		/* Reset FDI_RX_MISC pwrdn lanes */
		temp = I915_READ(_FDI_RXA_MISC);
		temp &= ~(FDI_RX_PWRDN_LANE1_MASK | FDI_RX_PWRDN_LANE0_MASK);
		temp |= FDI_RX_PWRDN_LANE1_VAL(2) | FDI_RX_PWRDN_LANE0_VAL(2);
		I915_WRITE(_FDI_RXA_MISC, temp);
		POSTING_READ(_FDI_RXA_MISC);
	}

	DRM_ERROR("FDI link training failed!\n");
}

void intel_ddi_init_dp_buf_reg(struct intel_encoder *encoder)
{
	struct intel_dp *intel_dp = enc_to_intel_dp(&encoder->base);
	struct intel_digital_port *intel_dig_port =
		enc_to_dig_port(&encoder->base);

	intel_dp->DP = intel_dig_port->saved_port_bits |
		DDI_BUF_CTL_ENABLE | DDI_BUF_TRANS_SELECT(0);
	intel_dp->DP |= DDI_PORT_WIDTH(intel_dp->lane_count);

}

static struct intel_encoder *
intel_ddi_get_crtc_encoder(struct drm_crtc *crtc)
{
	struct drm_device *dev = crtc->dev;
	struct intel_crtc *intel_crtc = to_intel_crtc(crtc);
	struct intel_encoder *intel_encoder, *ret = NULL;
	int num_encoders = 0;

	for_each_encoder_on_crtc(dev, crtc, intel_encoder) {
		ret = intel_encoder;
		num_encoders++;
	}

	if (num_encoders != 1)
		WARN(1, "%d encoders on crtc for pipe %c\n", num_encoders,
		     pipe_name(intel_crtc->pipe));

	BUG_ON(ret == NULL);
	return ret;
}

static struct intel_encoder *
intel_ddi_get_crtc_new_encoder(struct intel_crtc *crtc)
{
	struct drm_device *dev = crtc->base.dev;
	struct intel_encoder *intel_encoder, *ret = NULL;
	int num_encoders = 0;

	for_each_intel_encoder(dev, intel_encoder) {
		if (intel_encoder->new_crtc == crtc) {
			ret = intel_encoder;
			num_encoders++;
		}
	}

	WARN(num_encoders != 1, "%d encoders on crtc for pipe %c\n", num_encoders,
	     pipe_name(crtc->pipe));

	BUG_ON(ret == NULL);
	return ret;
}

#define LC_FREQ 2700
#define LC_FREQ_2K U64_C(LC_FREQ * 2000)

#define P_MIN 2
#define P_MAX 64
#define P_INC 2

/* Constraints for PLL good behavior */
#define REF_MIN 48
#define REF_MAX 400
#define VCO_MIN 2400
#define VCO_MAX 4800

#define abs_diff(a, b) ({			\
	typeof(a) __a = (a);			\
	typeof(b) __b = (b);			\
	(void) (&__a == &__b);			\
	__a > __b ? (__a - __b) : (__b - __a); })

struct wrpll_rnp {
	unsigned p, n2, r2;
};

static unsigned wrpll_get_budget_for_freq(int clock)
{
	unsigned budget;

	switch (clock) {
	case 25175000:
	case 25200000:
	case 27000000:
	case 27027000:
	case 37762500:
	case 37800000:
	case 40500000:
	case 40541000:
	case 54000000:
	case 54054000:
	case 59341000:
	case 59400000:
	case 72000000:
	case 74176000:
	case 74250000:
	case 81000000:
	case 81081000:
	case 89012000:
	case 89100000:
	case 108000000:
	case 108108000:
	case 111264000:
	case 111375000:
	case 148352000:
	case 148500000:
	case 162000000:
	case 162162000:
	case 222525000:
	case 222750000:
	case 296703000:
	case 297000000:
		budget = 0;
		break;
	case 233500000:
	case 245250000:
	case 247750000:
	case 253250000:
	case 298000000:
		budget = 1500;
		break;
	case 169128000:
	case 169500000:
	case 179500000:
	case 202000000:
		budget = 2000;
		break;
	case 256250000:
	case 262500000:
	case 270000000:
	case 272500000:
	case 273750000:
	case 280750000:
	case 281250000:
	case 286000000:
	case 291750000:
		budget = 4000;
		break;
	case 267250000:
	case 268500000:
		budget = 5000;
		break;
	default:
		budget = 1000;
		break;
	}

	return budget;
}

static void wrpll_update_rnp(uint64_t freq2k, unsigned budget,
			     unsigned r2, unsigned n2, unsigned p,
			     struct wrpll_rnp *best)
{
	uint64_t a, b, c, d, diff, diff_best;

	/* No best (r,n,p) yet */
	if (best->p == 0) {
		best->p = p;
		best->n2 = n2;
		best->r2 = r2;
		return;
	}

	/*
	 * Output clock is (LC_FREQ_2K / 2000) * N / (P * R), which compares to
	 * freq2k.
	 *
	 * delta = 1e6 *
	 *	   abs(freq2k - (LC_FREQ_2K * n2/(p * r2))) /
	 *	   freq2k;
	 *
	 * and we would like delta <= budget.
	 *
	 * If the discrepancy is above the PPM-based budget, always prefer to
	 * improve upon the previous solution.  However, if you're within the
	 * budget, try to maximize Ref * VCO, that is N / (P * R^2).
	 */
	a = freq2k * budget * p * r2;
	b = freq2k * budget * best->p * best->r2;
	diff = abs_diff(freq2k * p * r2, LC_FREQ_2K * n2);
	diff_best = abs_diff(freq2k * best->p * best->r2,
			     LC_FREQ_2K * best->n2);
	c = 1000000 * diff;
	d = 1000000 * diff_best;

	if (a < c && b < d) {
		/* If both are above the budget, pick the closer */
		if (best->p * best->r2 * diff < p * r2 * diff_best) {
			best->p = p;
			best->n2 = n2;
			best->r2 = r2;
		}
	} else if (a >= c && b < d) {
		/* If A is below the threshold but B is above it?  Update. */
		best->p = p;
		best->n2 = n2;
		best->r2 = r2;
	} else if (a >= c && b >= d) {
		/* Both are below the limit, so pick the higher n2/(r2*r2) */
		if (n2 * best->r2 * best->r2 > best->n2 * r2 * r2) {
			best->p = p;
			best->n2 = n2;
			best->r2 = r2;
		}
	}
	/* Otherwise a < c && b >= d, do nothing */
}

static int intel_ddi_calc_wrpll_link(struct drm_i915_private *dev_priv,
				     int reg)
{
	int refclk = LC_FREQ;
	int n, p, r;
	u32 wrpll;

	wrpll = I915_READ(reg);
	switch (wrpll & WRPLL_PLL_REF_MASK) {
	case WRPLL_PLL_SSC:
	case WRPLL_PLL_NON_SSC:
		/*
		 * We could calculate spread here, but our checking
		 * code only cares about 5% accuracy, and spread is a max of
		 * 0.5% downspread.
		 */
		refclk = 135;
		break;
	case WRPLL_PLL_LCPLL:
		refclk = LC_FREQ;
		break;
	default:
		WARN(1, "bad wrpll refclk\n");
		return 0;
	}

	r = wrpll & WRPLL_DIVIDER_REF_MASK;
	p = (wrpll & WRPLL_DIVIDER_POST_MASK) >> WRPLL_DIVIDER_POST_SHIFT;
	n = (wrpll & WRPLL_DIVIDER_FB_MASK) >> WRPLL_DIVIDER_FB_SHIFT;

	/* Convert to KHz, p & r have a fixed point portion */
	return (refclk * n * 100) / (p * r);
}

static int skl_calc_wrpll_link(struct drm_i915_private *dev_priv,
			       uint32_t dpll)
{
	uint32_t cfgcr1_reg, cfgcr2_reg;
	uint32_t cfgcr1_val, cfgcr2_val;
	uint32_t p0, p1, p2, dco_freq;

	cfgcr1_reg = GET_CFG_CR1_REG(dpll);
	cfgcr2_reg = GET_CFG_CR2_REG(dpll);

	cfgcr1_val = I915_READ(cfgcr1_reg);
	cfgcr2_val = I915_READ(cfgcr2_reg);

	p0 = cfgcr2_val & DPLL_CFGCR2_PDIV_MASK;
	p2 = cfgcr2_val & DPLL_CFGCR2_KDIV_MASK;

	if (cfgcr2_val &  DPLL_CFGCR2_QDIV_MODE(1))
		p1 = (cfgcr2_val & DPLL_CFGCR2_QDIV_RATIO_MASK) >> 8;
	else
		p1 = 1;


	switch (p0) {
	case DPLL_CFGCR2_PDIV_1:
		p0 = 1;
		break;
	case DPLL_CFGCR2_PDIV_2:
		p0 = 2;
		break;
	case DPLL_CFGCR2_PDIV_3:
		p0 = 3;
		break;
	case DPLL_CFGCR2_PDIV_7:
		p0 = 7;
		break;
	}

	switch (p2) {
	case DPLL_CFGCR2_KDIV_5:
		p2 = 5;
		break;
	case DPLL_CFGCR2_KDIV_2:
		p2 = 2;
		break;
	case DPLL_CFGCR2_KDIV_3:
		p2 = 3;
		break;
	case DPLL_CFGCR2_KDIV_1:
		p2 = 1;
		break;
	}

	dco_freq = (cfgcr1_val & DPLL_CFGCR1_DCO_INTEGER_MASK) * 24 * 1000;

	dco_freq += (((cfgcr1_val & DPLL_CFGCR1_DCO_FRACTION_MASK) >> 9) * 24 *
		1000) / 0x8000;

	return dco_freq / (p0 * p1 * p2 * 5);
}


static void skl_ddi_clock_get(struct intel_encoder *encoder,
				struct intel_crtc_config *pipe_config)
{
	struct drm_i915_private *dev_priv = encoder->base.dev->dev_private;
	int link_clock = 0;
	uint32_t dpll_ctl1, dpll;

	dpll = pipe_config->ddi_pll_sel;

	dpll_ctl1 = I915_READ(DPLL_CTRL1);

	if (dpll_ctl1 & DPLL_CTRL1_HDMI_MODE(dpll)) {
		link_clock = skl_calc_wrpll_link(dev_priv, dpll);
	} else {
		link_clock = dpll_ctl1 & DPLL_CRTL1_LINK_RATE_MASK(dpll);
		link_clock >>= DPLL_CRTL1_LINK_RATE_SHIFT(dpll);

		switch (link_clock) {
		case DPLL_CRTL1_LINK_RATE_810:
			link_clock = 81000;
			break;
		case DPLL_CRTL1_LINK_RATE_1350:
			link_clock = 135000;
			break;
		case DPLL_CRTL1_LINK_RATE_2700:
			link_clock = 270000;
			break;
		default:
			WARN(1, "Unsupported link rate\n");
			break;
		}
		link_clock *= 2;
	}

	pipe_config->port_clock = link_clock;

	if (pipe_config->has_dp_encoder)
		pipe_config->adjusted_mode.crtc_clock =
			intel_dotclock_calculate(pipe_config->port_clock,
						 &pipe_config->dp_m_n);
	else
		pipe_config->adjusted_mode.crtc_clock = pipe_config->port_clock;
}

static void hsw_ddi_clock_get(struct intel_encoder *encoder,
			      struct intel_crtc_config *pipe_config)
{
	struct drm_i915_private *dev_priv = encoder->base.dev->dev_private;
	int link_clock = 0;
	u32 val, pll;

	val = pipe_config->ddi_pll_sel;
	switch (val & PORT_CLK_SEL_MASK) {
	case PORT_CLK_SEL_LCPLL_810:
		link_clock = 81000;
		break;
	case PORT_CLK_SEL_LCPLL_1350:
		link_clock = 135000;
		break;
	case PORT_CLK_SEL_LCPLL_2700:
		link_clock = 270000;
		break;
	case PORT_CLK_SEL_WRPLL1:
		link_clock = intel_ddi_calc_wrpll_link(dev_priv, WRPLL_CTL1);
		break;
	case PORT_CLK_SEL_WRPLL2:
		link_clock = intel_ddi_calc_wrpll_link(dev_priv, WRPLL_CTL2);
		break;
	case PORT_CLK_SEL_SPLL:
		pll = I915_READ(SPLL_CTL) & SPLL_PLL_FREQ_MASK;
		if (pll == SPLL_PLL_FREQ_810MHz)
			link_clock = 81000;
		else if (pll == SPLL_PLL_FREQ_1350MHz)
			link_clock = 135000;
		else if (pll == SPLL_PLL_FREQ_2700MHz)
			link_clock = 270000;
		else {
			WARN(1, "bad spll freq\n");
			return;
		}
		break;
	default:
		WARN(1, "bad port clock sel\n");
		return;
	}

	pipe_config->port_clock = link_clock * 2;

	if (pipe_config->has_pch_encoder)
		pipe_config->adjusted_mode.crtc_clock =
			intel_dotclock_calculate(pipe_config->port_clock,
						 &pipe_config->fdi_m_n);
	else if (pipe_config->has_dp_encoder)
		pipe_config->adjusted_mode.crtc_clock =
			intel_dotclock_calculate(pipe_config->port_clock,
						 &pipe_config->dp_m_n);
	else
		pipe_config->adjusted_mode.crtc_clock = pipe_config->port_clock;
}

void intel_ddi_clock_get(struct intel_encoder *encoder,
			 struct intel_crtc_config *pipe_config)
{
	hsw_ddi_clock_get(encoder, pipe_config);
}

static void
hsw_ddi_calculate_wrpll(int clock /* in Hz */,
			unsigned *r2_out, unsigned *n2_out, unsigned *p_out)
{
	uint64_t freq2k;
	unsigned p, n2, r2;
	struct wrpll_rnp best = { 0, 0, 0 };
	unsigned budget;

	freq2k = clock / 100;

	budget = wrpll_get_budget_for_freq(clock);

	/* Special case handling for 540 pixel clock: bypass WR PLL entirely
	 * and directly pass the LC PLL to it. */
	if (freq2k == 5400000) {
		*n2_out = 2;
		*p_out = 1;
		*r2_out = 2;
		return;
	}

	/*
	 * Ref = LC_FREQ / R, where Ref is the actual reference input seen by
	 * the WR PLL.
	 *
	 * We want R so that REF_MIN <= Ref <= REF_MAX.
	 * Injecting R2 = 2 * R gives:
	 *   REF_MAX * r2 > LC_FREQ * 2 and
	 *   REF_MIN * r2 < LC_FREQ * 2
	 *
	 * Which means the desired boundaries for r2 are:
	 *  LC_FREQ * 2 / REF_MAX < r2 < LC_FREQ * 2 / REF_MIN
	 *
	 */
	for (r2 = LC_FREQ * 2 / REF_MAX + 1;
	     r2 <= LC_FREQ * 2 / REF_MIN;
	     r2++) {

		/*
		 * VCO = N * Ref, that is: VCO = N * LC_FREQ / R
		 *
		 * Once again we want VCO_MIN <= VCO <= VCO_MAX.
		 * Injecting R2 = 2 * R and N2 = 2 * N, we get:
		 *   VCO_MAX * r2 > n2 * LC_FREQ and
		 *   VCO_MIN * r2 < n2 * LC_FREQ)
		 *
		 * Which means the desired boundaries for n2 are:
		 * VCO_MIN * r2 / LC_FREQ < n2 < VCO_MAX * r2 / LC_FREQ
		 */
		for (n2 = VCO_MIN * r2 / LC_FREQ + 1;
		     n2 <= VCO_MAX * r2 / LC_FREQ;
		     n2++) {

			for (p = P_MIN; p <= P_MAX; p += P_INC)
				wrpll_update_rnp(freq2k, budget,
						 r2, n2, p, &best);
		}
	}

	*n2_out = best.n2;
	*p_out = best.p;
	*r2_out = best.r2;
}

static bool
hsw_ddi_pll_select(struct intel_crtc *intel_crtc,
		   struct intel_encoder *intel_encoder,
		   int clock)
{
	if (intel_encoder->type == INTEL_OUTPUT_HDMI) {
		struct intel_shared_dpll *pll;
		uint32_t val;
		unsigned p, n2, r2;

		hsw_ddi_calculate_wrpll(clock * 1000, &r2, &n2, &p);

		val = WRPLL_PLL_ENABLE | WRPLL_PLL_LCPLL |
		      WRPLL_DIVIDER_REFERENCE(r2) | WRPLL_DIVIDER_FEEDBACK(n2) |
		      WRPLL_DIVIDER_POST(p);

		intel_crtc->new_config->dpll_hw_state.wrpll = val;

		pll = intel_get_shared_dpll(intel_crtc);
		if (pll == NULL) {
			DRM_DEBUG_DRIVER("failed to find PLL for pipe %c\n",
					 pipe_name(intel_crtc->pipe));
			return false;
		}

		intel_crtc->new_config->ddi_pll_sel = PORT_CLK_SEL_WRPLL(pll->id);
	}

	return true;
}

struct skl_wrpll_params {
	uint32_t        dco_fraction;
	uint32_t        dco_integer;
	uint32_t        qdiv_ratio;
	uint32_t        qdiv_mode;
	uint32_t        kdiv;
	uint32_t        pdiv;
	uint32_t        central_freq;
};

static void
skl_ddi_calculate_wrpll(int clock /* in Hz */,
			struct skl_wrpll_params *wrpll_params)
{
	uint64_t afe_clock = clock * 5; /* AFE Clock is 5x Pixel clock */
	uint64_t dco_central_freq[3] = {8400000000ULL,
					9000000000ULL,
					9600000000ULL};
	uint32_t min_dco_deviation = 400;
	uint32_t min_dco_index = 3;
	uint32_t P0[4] = {1, 2, 3, 7};
	uint32_t P2[4] = {1, 2, 3, 5};
	bool found = false;
	uint32_t candidate_p = 0;
	uint32_t candidate_p0[3] = {0}, candidate_p1[3] = {0};
	uint32_t candidate_p2[3] = {0};
	uint32_t dco_central_freq_deviation[3];
	uint32_t i, P1, k, dco_count;
	bool retry_with_odd = false;
	uint64_t dco_freq;

	/* Determine P0, P1 or P2 */
	for (dco_count = 0; dco_count < 3; dco_count++) {
		found = false;
		candidate_p =
			div64_u64(dco_central_freq[dco_count], afe_clock);
		if (retry_with_odd == false)
			candidate_p = (candidate_p % 2 == 0 ?
				candidate_p : candidate_p + 1);

		for (P1 = 1; P1 < candidate_p; P1++) {
			for (i = 0; i < 4; i++) {
				if (!(P0[i] != 1 || P1 == 1))
					continue;

				for (k = 0; k < 4; k++) {
					if (P1 != 1 && P2[k] != 2)
						continue;

					if (candidate_p == P0[i] * P1 * P2[k]) {
						/* Found possible P0, P1, P2 */
						found = true;
						candidate_p0[dco_count] = P0[i];
						candidate_p1[dco_count] = P1;
						candidate_p2[dco_count] = P2[k];
						goto found;
					}

				}
			}
		}

found:
		if (found) {
			dco_central_freq_deviation[dco_count] =
				div64_u64(10000 *
					  abs_diff((candidate_p * afe_clock),
						   dco_central_freq[dco_count]),
					  dco_central_freq[dco_count]);

			if (dco_central_freq_deviation[dco_count] <
				min_dco_deviation) {
				min_dco_deviation =
					dco_central_freq_deviation[dco_count];
				min_dco_index = dco_count;
			}
		}

		if (min_dco_index > 2 && dco_count == 2) {
			retry_with_odd = true;
			dco_count = 0;
		}
	}

	if (min_dco_index > 2) {
		WARN(1, "No valid values found for the given pixel clock\n");
	} else {
		 wrpll_params->central_freq = dco_central_freq[min_dco_index];

		 switch (dco_central_freq[min_dco_index]) {
		 case 9600000000ULL:
			wrpll_params->central_freq = 0;
			break;
		 case 9000000000ULL:
			wrpll_params->central_freq = 1;
			break;
		 case 8400000000ULL:
			wrpll_params->central_freq = 3;
		 }

		 switch (candidate_p0[min_dco_index]) {
		 case 1:
			wrpll_params->pdiv = 0;
			break;
		 case 2:
			wrpll_params->pdiv = 1;
			break;
		 case 3:
			wrpll_params->pdiv = 2;
			break;
		 case 7:
			wrpll_params->pdiv = 4;
			break;
		 default:
			WARN(1, "Incorrect PDiv\n");
		 }

		 switch (candidate_p2[min_dco_index]) {
		 case 5:
			wrpll_params->kdiv = 0;
			break;
		 case 2:
			wrpll_params->kdiv = 1;
			break;
		 case 3:
			wrpll_params->kdiv = 2;
			break;
		 case 1:
			wrpll_params->kdiv = 3;
			break;
		 default:
			WARN(1, "Incorrect KDiv\n");
		 }

		 wrpll_params->qdiv_ratio = candidate_p1[min_dco_index];
		 wrpll_params->qdiv_mode =
			(wrpll_params->qdiv_ratio == 1) ? 0 : 1;

		 dco_freq = candidate_p0[min_dco_index] *
			 candidate_p1[min_dco_index] *
			 candidate_p2[min_dco_index] * afe_clock;

		/*
		* Intermediate values are in Hz.
		* Divide by MHz to match bsepc
		*/
		 wrpll_params->dco_integer = div_u64(dco_freq, (24 * MHz(1)));
		 wrpll_params->dco_fraction =
			 div_u64(((div_u64(dco_freq, 24) -
				   wrpll_params->dco_integer * MHz(1)) * 0x8000), MHz(1));

	}
}


static bool
skl_ddi_pll_select(struct intel_crtc *intel_crtc,
		   struct intel_encoder *intel_encoder,
		   int clock)
{
	struct intel_shared_dpll *pll;
	uint32_t ctrl1, cfgcr1, cfgcr2;

	/*
	 * See comment in intel_dpll_hw_state to understand why we always use 0
	 * as the DPLL id in this function.
	 */

	ctrl1 = DPLL_CTRL1_OVERRIDE(0);

	if (intel_encoder->type == INTEL_OUTPUT_HDMI) {
		struct skl_wrpll_params wrpll_params = { 0, };

		ctrl1 |= DPLL_CTRL1_HDMI_MODE(0);

		skl_ddi_calculate_wrpll(clock * 1000, &wrpll_params);

		cfgcr1 = DPLL_CFGCR1_FREQ_ENABLE |
			 DPLL_CFGCR1_DCO_FRACTION(wrpll_params.dco_fraction) |
			 wrpll_params.dco_integer;

		cfgcr2 = DPLL_CFGCR2_QDIV_RATIO(wrpll_params.qdiv_ratio) |
			 DPLL_CFGCR2_QDIV_MODE(wrpll_params.qdiv_mode) |
			 DPLL_CFGCR2_KDIV(wrpll_params.kdiv) |
			 DPLL_CFGCR2_PDIV(wrpll_params.pdiv) |
			 wrpll_params.central_freq;
	} else if (intel_encoder->type == INTEL_OUTPUT_DISPLAYPORT) {
		struct drm_encoder *encoder = &intel_encoder->base;
		struct intel_dp *intel_dp = enc_to_intel_dp(encoder);

		switch (intel_dp->link_bw) {
		case DP_LINK_BW_1_62:
			ctrl1 |= DPLL_CRTL1_LINK_RATE(DPLL_CRTL1_LINK_RATE_810, 0);
			break;
		case DP_LINK_BW_2_7:
			ctrl1 |= DPLL_CRTL1_LINK_RATE(DPLL_CRTL1_LINK_RATE_1350, 0);
			break;
		case DP_LINK_BW_5_4:
			ctrl1 |= DPLL_CRTL1_LINK_RATE(DPLL_CRTL1_LINK_RATE_2700, 0);
			break;
		}

		cfgcr1 = cfgcr2 = 0;
	} else /* eDP */
		return true;

	intel_crtc->new_config->dpll_hw_state.ctrl1 = ctrl1;
	intel_crtc->new_config->dpll_hw_state.cfgcr1 = cfgcr1;
	intel_crtc->new_config->dpll_hw_state.cfgcr2 = cfgcr2;

	pll = intel_get_shared_dpll(intel_crtc);
	if (pll == NULL) {
		DRM_DEBUG_DRIVER("failed to find PLL for pipe %c\n",
				 pipe_name(intel_crtc->pipe));
		return false;
	}

	/* shared DPLL id 0 is DPLL 1 */
	intel_crtc->new_config->ddi_pll_sel = pll->id + 1;

	return true;
}

/*
 * Tries to find a *shared* PLL for the CRTC and store it in
 * intel_crtc->ddi_pll_sel.
 *
 * For private DPLLs, compute_config() should do the selection for us. This
 * function should be folded into compute_config() eventually.
 */
bool intel_ddi_pll_select(struct intel_crtc *intel_crtc)
{
<<<<<<< HEAD
=======
	struct drm_device *dev = intel_crtc->base.dev;
>>>>>>> 511394ae
	struct intel_encoder *intel_encoder =
		intel_ddi_get_crtc_new_encoder(intel_crtc);
	int clock = intel_crtc->new_config->port_clock;

<<<<<<< HEAD
	return hsw_ddi_pll_select(intel_crtc, intel_encoder, clock);
=======
	if (IS_SKYLAKE(dev))
		return skl_ddi_pll_select(intel_crtc, intel_encoder, clock);
	else
		return hsw_ddi_pll_select(intel_crtc, intel_encoder, clock);
>>>>>>> 511394ae
}

void intel_ddi_set_pipe_settings(struct drm_crtc *crtc)
{
	struct drm_i915_private *dev_priv = crtc->dev->dev_private;
	struct intel_crtc *intel_crtc = to_intel_crtc(crtc);
	struct intel_encoder *intel_encoder = intel_ddi_get_crtc_encoder(crtc);
	enum transcoder cpu_transcoder = intel_crtc->config.cpu_transcoder;
	int type = intel_encoder->type;
	uint32_t temp;

	if (type == INTEL_OUTPUT_DISPLAYPORT || type == INTEL_OUTPUT_EDP || type == INTEL_OUTPUT_DP_MST) {
		temp = TRANS_MSA_SYNC_CLK;
		switch (intel_crtc->config.pipe_bpp) {
		case 18:
			temp |= TRANS_MSA_6_BPC;
			break;
		case 24:
			temp |= TRANS_MSA_8_BPC;
			break;
		case 30:
			temp |= TRANS_MSA_10_BPC;
			break;
		case 36:
			temp |= TRANS_MSA_12_BPC;
			break;
		default:
			BUG();
		}
		I915_WRITE(TRANS_MSA_MISC(cpu_transcoder), temp);
	}
}

void intel_ddi_set_vc_payload_alloc(struct drm_crtc *crtc, bool state)
{
	struct intel_crtc *intel_crtc = to_intel_crtc(crtc);
	struct drm_device *dev = crtc->dev;
	struct drm_i915_private *dev_priv = dev->dev_private;
	enum transcoder cpu_transcoder = intel_crtc->config.cpu_transcoder;
	uint32_t temp;
	temp = I915_READ(TRANS_DDI_FUNC_CTL(cpu_transcoder));
	if (state == true)
		temp |= TRANS_DDI_DP_VC_PAYLOAD_ALLOC;
	else
		temp &= ~TRANS_DDI_DP_VC_PAYLOAD_ALLOC;
	I915_WRITE(TRANS_DDI_FUNC_CTL(cpu_transcoder), temp);
}

void intel_ddi_enable_transcoder_func(struct drm_crtc *crtc)
{
	struct intel_crtc *intel_crtc = to_intel_crtc(crtc);
	struct intel_encoder *intel_encoder = intel_ddi_get_crtc_encoder(crtc);
	struct drm_encoder *encoder = &intel_encoder->base;
	struct drm_device *dev = crtc->dev;
	struct drm_i915_private *dev_priv = dev->dev_private;
	enum pipe pipe = intel_crtc->pipe;
	enum transcoder cpu_transcoder = intel_crtc->config.cpu_transcoder;
	enum port port = intel_ddi_get_encoder_port(intel_encoder);
	int type = intel_encoder->type;
	uint32_t temp;

	/* Enable TRANS_DDI_FUNC_CTL for the pipe to work in HDMI mode */
	temp = TRANS_DDI_FUNC_ENABLE;
	temp |= TRANS_DDI_SELECT_PORT(port);

	switch (intel_crtc->config.pipe_bpp) {
	case 18:
		temp |= TRANS_DDI_BPC_6;
		break;
	case 24:
		temp |= TRANS_DDI_BPC_8;
		break;
	case 30:
		temp |= TRANS_DDI_BPC_10;
		break;
	case 36:
		temp |= TRANS_DDI_BPC_12;
		break;
	default:
		BUG();
	}

	if (intel_crtc->config.adjusted_mode.flags & DRM_MODE_FLAG_PVSYNC)
		temp |= TRANS_DDI_PVSYNC;
	if (intel_crtc->config.adjusted_mode.flags & DRM_MODE_FLAG_PHSYNC)
		temp |= TRANS_DDI_PHSYNC;

	if (cpu_transcoder == TRANSCODER_EDP) {
		switch (pipe) {
		case PIPE_A:
			/* On Haswell, can only use the always-on power well for
			 * eDP when not using the panel fitter, and when not
			 * using motion blur mitigation (which we don't
			 * support). */
			if (IS_HASWELL(dev) &&
			    (intel_crtc->config.pch_pfit.enabled ||
			     intel_crtc->config.pch_pfit.force_thru))
				temp |= TRANS_DDI_EDP_INPUT_A_ONOFF;
			else
				temp |= TRANS_DDI_EDP_INPUT_A_ON;
			break;
		case PIPE_B:
			temp |= TRANS_DDI_EDP_INPUT_B_ONOFF;
			break;
		case PIPE_C:
			temp |= TRANS_DDI_EDP_INPUT_C_ONOFF;
			break;
		default:
			BUG();
			break;
		}
	}

	if (type == INTEL_OUTPUT_HDMI) {
		if (intel_crtc->config.has_hdmi_sink)
			temp |= TRANS_DDI_MODE_SELECT_HDMI;
		else
			temp |= TRANS_DDI_MODE_SELECT_DVI;

	} else if (type == INTEL_OUTPUT_ANALOG) {
		temp |= TRANS_DDI_MODE_SELECT_FDI;
		temp |= (intel_crtc->config.fdi_lanes - 1) << 1;

	} else if (type == INTEL_OUTPUT_DISPLAYPORT ||
		   type == INTEL_OUTPUT_EDP) {
		struct intel_dp *intel_dp = enc_to_intel_dp(encoder);

		if (intel_dp->is_mst) {
			temp |= TRANS_DDI_MODE_SELECT_DP_MST;
		} else
			temp |= TRANS_DDI_MODE_SELECT_DP_SST;

		temp |= DDI_PORT_WIDTH(intel_dp->lane_count);
	} else if (type == INTEL_OUTPUT_DP_MST) {
		struct intel_dp *intel_dp = &enc_to_mst(encoder)->primary->dp;

		if (intel_dp->is_mst) {
			temp |= TRANS_DDI_MODE_SELECT_DP_MST;
		} else
			temp |= TRANS_DDI_MODE_SELECT_DP_SST;

		temp |= DDI_PORT_WIDTH(intel_dp->lane_count);
	} else {
		WARN(1, "Invalid encoder type %d for pipe %c\n",
		     intel_encoder->type, pipe_name(pipe));
	}

	I915_WRITE(TRANS_DDI_FUNC_CTL(cpu_transcoder), temp);
}

void intel_ddi_disable_transcoder_func(struct drm_i915_private *dev_priv,
				       enum transcoder cpu_transcoder)
{
	uint32_t reg = TRANS_DDI_FUNC_CTL(cpu_transcoder);
	uint32_t val = I915_READ(reg);

	val &= ~(TRANS_DDI_FUNC_ENABLE | TRANS_DDI_PORT_MASK | TRANS_DDI_DP_VC_PAYLOAD_ALLOC);
	val |= TRANS_DDI_PORT_NONE;
	I915_WRITE(reg, val);
}

bool intel_ddi_connector_get_hw_state(struct intel_connector *intel_connector)
{
	struct drm_device *dev = intel_connector->base.dev;
	struct drm_i915_private *dev_priv = dev->dev_private;
	struct intel_encoder *intel_encoder = intel_connector->encoder;
	int type = intel_connector->base.connector_type;
	enum port port = intel_ddi_get_encoder_port(intel_encoder);
	enum pipe pipe = 0;
	enum transcoder cpu_transcoder;
	enum intel_display_power_domain power_domain;
	uint32_t tmp;

	power_domain = intel_display_port_power_domain(intel_encoder);
	if (!intel_display_power_is_enabled(dev_priv, power_domain))
		return false;

	if (!intel_encoder->get_hw_state(intel_encoder, &pipe))
		return false;

	if (port == PORT_A)
		cpu_transcoder = TRANSCODER_EDP;
	else
		cpu_transcoder = (enum transcoder) pipe;

	tmp = I915_READ(TRANS_DDI_FUNC_CTL(cpu_transcoder));

	switch (tmp & TRANS_DDI_MODE_SELECT_MASK) {
	case TRANS_DDI_MODE_SELECT_HDMI:
	case TRANS_DDI_MODE_SELECT_DVI:
		return (type == DRM_MODE_CONNECTOR_HDMIA);

	case TRANS_DDI_MODE_SELECT_DP_SST:
		if (type == DRM_MODE_CONNECTOR_eDP)
			return true;
		return (type == DRM_MODE_CONNECTOR_DisplayPort);
	case TRANS_DDI_MODE_SELECT_DP_MST:
		/* if the transcoder is in MST state then
		 * connector isn't connected */
		return false;

	case TRANS_DDI_MODE_SELECT_FDI:
		return (type == DRM_MODE_CONNECTOR_VGA);

	default:
		return false;
	}
}

bool intel_ddi_get_hw_state(struct intel_encoder *encoder,
			    enum pipe *pipe)
{
	struct drm_device *dev = encoder->base.dev;
	struct drm_i915_private *dev_priv = dev->dev_private;
	enum port port = intel_ddi_get_encoder_port(encoder);
	enum intel_display_power_domain power_domain;
	u32 tmp;
	int i;

	power_domain = intel_display_port_power_domain(encoder);
	if (!intel_display_power_is_enabled(dev_priv, power_domain))
		return false;

	tmp = I915_READ(DDI_BUF_CTL(port));

	if (!(tmp & DDI_BUF_CTL_ENABLE))
		return false;

	if (port == PORT_A) {
		tmp = I915_READ(TRANS_DDI_FUNC_CTL(TRANSCODER_EDP));

		switch (tmp & TRANS_DDI_EDP_INPUT_MASK) {
		case TRANS_DDI_EDP_INPUT_A_ON:
		case TRANS_DDI_EDP_INPUT_A_ONOFF:
			*pipe = PIPE_A;
			break;
		case TRANS_DDI_EDP_INPUT_B_ONOFF:
			*pipe = PIPE_B;
			break;
		case TRANS_DDI_EDP_INPUT_C_ONOFF:
			*pipe = PIPE_C;
			break;
		}

		return true;
	} else {
		for (i = TRANSCODER_A; i <= TRANSCODER_C; i++) {
			tmp = I915_READ(TRANS_DDI_FUNC_CTL(i));

			if ((tmp & TRANS_DDI_PORT_MASK)
			    == TRANS_DDI_SELECT_PORT(port)) {
				if ((tmp & TRANS_DDI_MODE_SELECT_MASK) == TRANS_DDI_MODE_SELECT_DP_MST)
					return false;

				*pipe = i;
				return true;
			}
		}
	}

	DRM_DEBUG_KMS("No pipe for ddi port %c found\n", port_name(port));

	return false;
}

void intel_ddi_enable_pipe_clock(struct intel_crtc *intel_crtc)
{
	struct drm_crtc *crtc = &intel_crtc->base;
	struct drm_i915_private *dev_priv = crtc->dev->dev_private;
	struct intel_encoder *intel_encoder = intel_ddi_get_crtc_encoder(crtc);
	enum port port = intel_ddi_get_encoder_port(intel_encoder);
	enum transcoder cpu_transcoder = intel_crtc->config.cpu_transcoder;

	if (cpu_transcoder != TRANSCODER_EDP)
		I915_WRITE(TRANS_CLK_SEL(cpu_transcoder),
			   TRANS_CLK_SEL_PORT(port));
}

void intel_ddi_disable_pipe_clock(struct intel_crtc *intel_crtc)
{
	struct drm_i915_private *dev_priv = intel_crtc->base.dev->dev_private;
	enum transcoder cpu_transcoder = intel_crtc->config.cpu_transcoder;

	if (cpu_transcoder != TRANSCODER_EDP)
		I915_WRITE(TRANS_CLK_SEL(cpu_transcoder),
			   TRANS_CLK_SEL_DISABLED);
}

static void intel_ddi_pre_enable(struct intel_encoder *intel_encoder)
{
	struct drm_encoder *encoder = &intel_encoder->base;
	struct drm_device *dev = encoder->dev;
	struct drm_i915_private *dev_priv = dev->dev_private;
	struct intel_crtc *crtc = to_intel_crtc(encoder->crtc);
	enum port port = intel_ddi_get_encoder_port(intel_encoder);
	int type = intel_encoder->type;

	if (type == INTEL_OUTPUT_EDP) {
		struct intel_dp *intel_dp = enc_to_intel_dp(encoder);
		intel_edp_panel_on(intel_dp);
	}

	if (IS_SKYLAKE(dev)) {
		uint32_t dpll = crtc->config.ddi_pll_sel;
		uint32_t val;

		/*
		 * DPLL0 is used for eDP and is the only "private" DPLL (as
		 * opposed to shared) on SKL
		 */
		if (type == INTEL_OUTPUT_EDP) {
			WARN_ON(dpll != SKL_DPLL0);

			val = I915_READ(DPLL_CTRL1);

			val &= ~(DPLL_CTRL1_HDMI_MODE(dpll) |
				 DPLL_CTRL1_SSC(dpll) |
				 DPLL_CRTL1_LINK_RATE_MASK(dpll));
			val |= crtc->config.dpll_hw_state.ctrl1 << (dpll * 6);

			I915_WRITE(DPLL_CTRL1, val);
			POSTING_READ(DPLL_CTRL1);
		}

		/* DDI -> PLL mapping  */
		val = I915_READ(DPLL_CTRL2);

		val &= ~(DPLL_CTRL2_DDI_CLK_OFF(port) |
			DPLL_CTRL2_DDI_CLK_SEL_MASK(port));
		val |= (DPLL_CTRL2_DDI_CLK_SEL(dpll, port) |
			DPLL_CTRL2_DDI_SEL_OVERRIDE(port));

		I915_WRITE(DPLL_CTRL2, val);

	} else {
		WARN_ON(crtc->config.ddi_pll_sel == PORT_CLK_SEL_NONE);
		I915_WRITE(PORT_CLK_SEL(port), crtc->config.ddi_pll_sel);
	}

	if (type == INTEL_OUTPUT_DISPLAYPORT || type == INTEL_OUTPUT_EDP) {
		struct intel_dp *intel_dp = enc_to_intel_dp(encoder);

		intel_ddi_init_dp_buf_reg(intel_encoder);

		intel_dp_sink_dpms(intel_dp, DRM_MODE_DPMS_ON);
		intel_dp_start_link_train(intel_dp);
		intel_dp_complete_link_train(intel_dp);
		if (port != PORT_A || INTEL_INFO(dev)->gen >= 9)
			intel_dp_stop_link_train(intel_dp);
	} else if (type == INTEL_OUTPUT_HDMI) {
		struct intel_hdmi *intel_hdmi = enc_to_intel_hdmi(encoder);

		intel_hdmi->set_infoframes(encoder,
					   crtc->config.has_hdmi_sink,
					   &crtc->config.adjusted_mode);
	}
}

static void intel_ddi_post_disable(struct intel_encoder *intel_encoder)
{
	struct drm_encoder *encoder = &intel_encoder->base;
	struct drm_device *dev = encoder->dev;
	struct drm_i915_private *dev_priv = dev->dev_private;
	enum port port = intel_ddi_get_encoder_port(intel_encoder);
	int type = intel_encoder->type;
	uint32_t val;
	bool wait = false;

	val = I915_READ(DDI_BUF_CTL(port));
	if (val & DDI_BUF_CTL_ENABLE) {
		val &= ~DDI_BUF_CTL_ENABLE;
		I915_WRITE(DDI_BUF_CTL(port), val);
		wait = true;
	}

	val = I915_READ(DP_TP_CTL(port));
	val &= ~(DP_TP_CTL_ENABLE | DP_TP_CTL_LINK_TRAIN_MASK);
	val |= DP_TP_CTL_LINK_TRAIN_PAT1;
	I915_WRITE(DP_TP_CTL(port), val);

	if (wait)
		intel_wait_ddi_buf_idle(dev_priv, port);

	if (type == INTEL_OUTPUT_DISPLAYPORT || type == INTEL_OUTPUT_EDP) {
		struct intel_dp *intel_dp = enc_to_intel_dp(encoder);
		intel_dp_sink_dpms(intel_dp, DRM_MODE_DPMS_OFF);
		intel_edp_panel_vdd_on(intel_dp);
		intel_edp_panel_off(intel_dp);
	}

	if (IS_SKYLAKE(dev))
		I915_WRITE(DPLL_CTRL2, (I915_READ(DPLL_CTRL2) |
					DPLL_CTRL2_DDI_CLK_OFF(port)));
	else
		I915_WRITE(PORT_CLK_SEL(port), PORT_CLK_SEL_NONE);
}

static void intel_enable_ddi(struct intel_encoder *intel_encoder)
{
	struct drm_encoder *encoder = &intel_encoder->base;
	struct drm_crtc *crtc = encoder->crtc;
	struct intel_crtc *intel_crtc = to_intel_crtc(crtc);
	struct drm_device *dev = encoder->dev;
	struct drm_i915_private *dev_priv = dev->dev_private;
	enum port port = intel_ddi_get_encoder_port(intel_encoder);
	int type = intel_encoder->type;

	if (type == INTEL_OUTPUT_HDMI) {
		struct intel_digital_port *intel_dig_port =
			enc_to_dig_port(encoder);

		/* In HDMI/DVI mode, the port width, and swing/emphasis values
		 * are ignored so nothing special needs to be done besides
		 * enabling the port.
		 */
		I915_WRITE(DDI_BUF_CTL(port),
			   intel_dig_port->saved_port_bits |
			   DDI_BUF_CTL_ENABLE);
	} else if (type == INTEL_OUTPUT_EDP) {
		struct intel_dp *intel_dp = enc_to_intel_dp(encoder);

		if (port == PORT_A && INTEL_INFO(dev)->gen < 9)
			intel_dp_stop_link_train(intel_dp);

		intel_edp_backlight_on(intel_dp);
		intel_psr_enable(intel_dp);
	}

	if (intel_crtc->config.has_audio) {
		intel_display_power_get(dev_priv, POWER_DOMAIN_AUDIO);
		intel_audio_codec_enable(intel_encoder);
	}
}

static void intel_disable_ddi(struct intel_encoder *intel_encoder)
{
	struct drm_encoder *encoder = &intel_encoder->base;
	struct drm_crtc *crtc = encoder->crtc;
	struct intel_crtc *intel_crtc = to_intel_crtc(crtc);
	int type = intel_encoder->type;
	struct drm_device *dev = encoder->dev;
	struct drm_i915_private *dev_priv = dev->dev_private;

	if (intel_crtc->config.has_audio) {
		intel_audio_codec_disable(intel_encoder);
		intel_display_power_put(dev_priv, POWER_DOMAIN_AUDIO);
	}

	if (type == INTEL_OUTPUT_EDP) {
		struct intel_dp *intel_dp = enc_to_intel_dp(encoder);

		intel_psr_disable(intel_dp);
		intel_edp_backlight_off(intel_dp);
	}
}

static int skl_get_cdclk_freq(struct drm_i915_private *dev_priv)
{
	uint32_t lcpll1 = I915_READ(LCPLL1_CTL);
	uint32_t cdctl = I915_READ(CDCLK_CTL);
	uint32_t linkrate;

	if (!(lcpll1 & LCPLL_PLL_ENABLE)) {
		WARN(1, "LCPLL1 not enabled\n");
		return 24000; /* 24MHz is the cd freq with NSSC ref */
	}

	if ((cdctl & CDCLK_FREQ_SEL_MASK) == CDCLK_FREQ_540)
		return 540000;

	linkrate = (I915_READ(DPLL_CTRL1) &
		    DPLL_CRTL1_LINK_RATE_MASK(SKL_DPLL0)) >> 1;

	if (linkrate == DPLL_CRTL1_LINK_RATE_2160 ||
	    linkrate == DPLL_CRTL1_LINK_RATE_1080) {
		/* vco 8640 */
		switch (cdctl & CDCLK_FREQ_SEL_MASK) {
		case CDCLK_FREQ_450_432:
			return 432000;
		case CDCLK_FREQ_337_308:
			return 308570;
		case CDCLK_FREQ_675_617:
			return 617140;
		default:
			WARN(1, "Unknown cd freq selection\n");
		}
	} else {
		/* vco 8100 */
		switch (cdctl & CDCLK_FREQ_SEL_MASK) {
		case CDCLK_FREQ_450_432:
			return 450000;
		case CDCLK_FREQ_337_308:
			return 337500;
		case CDCLK_FREQ_675_617:
			return 675000;
		default:
			WARN(1, "Unknown cd freq selection\n");
		}
	}

	/* error case, do as if DPLL0 isn't enabled */
	return 24000;
}

static int bdw_get_cdclk_freq(struct drm_i915_private *dev_priv)
{
	uint32_t lcpll = I915_READ(LCPLL_CTL);
	uint32_t freq = lcpll & LCPLL_CLK_FREQ_MASK;

	if (lcpll & LCPLL_CD_SOURCE_FCLK)
		return 800000;
	else if (I915_READ(FUSE_STRAP) & HSW_CDCLK_LIMIT)
		return 450000;
	else if (freq == LCPLL_CLK_FREQ_450)
		return 450000;
	else if (freq == LCPLL_CLK_FREQ_54O_BDW)
		return 540000;
	else if (freq == LCPLL_CLK_FREQ_337_5_BDW)
		return 337500;
	else
		return 675000;
}

static int hsw_get_cdclk_freq(struct drm_i915_private *dev_priv)
{
	struct drm_device *dev = dev_priv->dev;
	uint32_t lcpll = I915_READ(LCPLL_CTL);
	uint32_t freq = lcpll & LCPLL_CLK_FREQ_MASK;

	if (lcpll & LCPLL_CD_SOURCE_FCLK)
		return 800000;
	else if (I915_READ(FUSE_STRAP) & HSW_CDCLK_LIMIT)
		return 450000;
	else if (freq == LCPLL_CLK_FREQ_450)
		return 450000;
	else if (IS_HSW_ULT(dev))
		return 337500;
	else
		return 540000;
}

int intel_ddi_get_cdclk_freq(struct drm_i915_private *dev_priv)
{
	struct drm_device *dev = dev_priv->dev;

	if (IS_SKYLAKE(dev))
		return skl_get_cdclk_freq(dev_priv);

	if (IS_BROADWELL(dev))
		return bdw_get_cdclk_freq(dev_priv);

	/* Haswell */
	return hsw_get_cdclk_freq(dev_priv);
}

static void hsw_ddi_pll_enable(struct drm_i915_private *dev_priv,
			       struct intel_shared_dpll *pll)
{
	I915_WRITE(WRPLL_CTL(pll->id), pll->config.hw_state.wrpll);
	POSTING_READ(WRPLL_CTL(pll->id));
	udelay(20);
}

static void hsw_ddi_pll_disable(struct drm_i915_private *dev_priv,
				struct intel_shared_dpll *pll)
{
	uint32_t val;

	val = I915_READ(WRPLL_CTL(pll->id));
	I915_WRITE(WRPLL_CTL(pll->id), val & ~WRPLL_PLL_ENABLE);
	POSTING_READ(WRPLL_CTL(pll->id));
}

static bool hsw_ddi_pll_get_hw_state(struct drm_i915_private *dev_priv,
				     struct intel_shared_dpll *pll,
				     struct intel_dpll_hw_state *hw_state)
{
	uint32_t val;

	if (!intel_display_power_is_enabled(dev_priv, POWER_DOMAIN_PLLS))
		return false;

	val = I915_READ(WRPLL_CTL(pll->id));
	hw_state->wrpll = val;

	return val & WRPLL_PLL_ENABLE;
}

static const char * const hsw_ddi_pll_names[] = {
	"WRPLL 1",
	"WRPLL 2",
};

static void hsw_shared_dplls_init(struct drm_i915_private *dev_priv)
{
	int i;

	dev_priv->num_shared_dpll = 2;

	for (i = 0; i < dev_priv->num_shared_dpll; i++) {
		dev_priv->shared_dplls[i].id = i;
		dev_priv->shared_dplls[i].name = hsw_ddi_pll_names[i];
		dev_priv->shared_dplls[i].disable = hsw_ddi_pll_disable;
		dev_priv->shared_dplls[i].enable = hsw_ddi_pll_enable;
		dev_priv->shared_dplls[i].get_hw_state =
			hsw_ddi_pll_get_hw_state;
	}
}

static const char * const skl_ddi_pll_names[] = {
	"DPLL 1",
	"DPLL 2",
	"DPLL 3",
};

struct skl_dpll_regs {
	u32 ctl, cfgcr1, cfgcr2;
};

/* this array is indexed by the *shared* pll id */
static const struct skl_dpll_regs skl_dpll_regs[3] = {
	{
		/* DPLL 1 */
		.ctl = LCPLL2_CTL,
		.cfgcr1 = DPLL1_CFGCR1,
		.cfgcr2 = DPLL1_CFGCR2,
	},
	{
		/* DPLL 2 */
		.ctl = WRPLL_CTL1,
		.cfgcr1 = DPLL2_CFGCR1,
		.cfgcr2 = DPLL2_CFGCR2,
	},
	{
		/* DPLL 3 */
		.ctl = WRPLL_CTL2,
		.cfgcr1 = DPLL3_CFGCR1,
		.cfgcr2 = DPLL3_CFGCR2,
	},
};

static void skl_ddi_pll_enable(struct drm_i915_private *dev_priv,
			       struct intel_shared_dpll *pll)
{
	uint32_t val;
	unsigned int dpll;
	const struct skl_dpll_regs *regs = skl_dpll_regs;

	/* DPLL0 is not part of the shared DPLLs, so pll->id is 0 for DPLL1 */
	dpll = pll->id + 1;

	val = I915_READ(DPLL_CTRL1);

	val &= ~(DPLL_CTRL1_HDMI_MODE(dpll) | DPLL_CTRL1_SSC(dpll) |
		 DPLL_CRTL1_LINK_RATE_MASK(dpll));
	val |= pll->config.hw_state.ctrl1 << (dpll * 6);

	I915_WRITE(DPLL_CTRL1, val);
	POSTING_READ(DPLL_CTRL1);

	I915_WRITE(regs[pll->id].cfgcr1, pll->config.hw_state.cfgcr1);
	I915_WRITE(regs[pll->id].cfgcr2, pll->config.hw_state.cfgcr2);
	POSTING_READ(regs[pll->id].cfgcr1);
	POSTING_READ(regs[pll->id].cfgcr2);

	/* the enable bit is always bit 31 */
	I915_WRITE(regs[pll->id].ctl,
		   I915_READ(regs[pll->id].ctl) | LCPLL_PLL_ENABLE);

	if (wait_for(I915_READ(DPLL_STATUS) & DPLL_LOCK(dpll), 5))
		DRM_ERROR("DPLL %d not locked\n", dpll);
}

static void skl_ddi_pll_disable(struct drm_i915_private *dev_priv,
				struct intel_shared_dpll *pll)
{
	const struct skl_dpll_regs *regs = skl_dpll_regs;

	/* the enable bit is always bit 31 */
	I915_WRITE(regs[pll->id].ctl,
		   I915_READ(regs[pll->id].ctl) & ~LCPLL_PLL_ENABLE);
	POSTING_READ(regs[pll->id].ctl);
}

static bool skl_ddi_pll_get_hw_state(struct drm_i915_private *dev_priv,
				     struct intel_shared_dpll *pll,
				     struct intel_dpll_hw_state *hw_state)
{
	uint32_t val;
	unsigned int dpll;
	const struct skl_dpll_regs *regs = skl_dpll_regs;

	if (!intel_display_power_is_enabled(dev_priv, POWER_DOMAIN_PLLS))
		return false;

	/* DPLL0 is not part of the shared DPLLs, so pll->id is 0 for DPLL1 */
	dpll = pll->id + 1;

	val = I915_READ(regs[pll->id].ctl);
	if (!(val & LCPLL_PLL_ENABLE))
		return false;

	val = I915_READ(DPLL_CTRL1);
	hw_state->ctrl1 = (val >> (dpll * 6)) & 0x3f;

	/* avoid reading back stale values if HDMI mode is not enabled */
	if (val & DPLL_CTRL1_HDMI_MODE(dpll)) {
		hw_state->cfgcr1 = I915_READ(regs[pll->id].cfgcr1);
		hw_state->cfgcr2 = I915_READ(regs[pll->id].cfgcr2);
	}

	return true;
}

static void skl_shared_dplls_init(struct drm_i915_private *dev_priv)
{
	int i;

	dev_priv->num_shared_dpll = 3;

	for (i = 0; i < dev_priv->num_shared_dpll; i++) {
		dev_priv->shared_dplls[i].id = i;
		dev_priv->shared_dplls[i].name = skl_ddi_pll_names[i];
		dev_priv->shared_dplls[i].disable = skl_ddi_pll_disable;
		dev_priv->shared_dplls[i].enable = skl_ddi_pll_enable;
		dev_priv->shared_dplls[i].get_hw_state =
			skl_ddi_pll_get_hw_state;
	}
}

void intel_ddi_pll_init(struct drm_device *dev)
{
	struct drm_i915_private *dev_priv = dev->dev_private;
	uint32_t val = I915_READ(LCPLL_CTL);

	if (IS_SKYLAKE(dev))
		skl_shared_dplls_init(dev_priv);
	else
		hsw_shared_dplls_init(dev_priv);

	DRM_DEBUG_KMS("CDCLK running at %dKHz\n",
		      intel_ddi_get_cdclk_freq(dev_priv));

	if (IS_SKYLAKE(dev)) {
		if (!(I915_READ(LCPLL1_CTL) & LCPLL_PLL_ENABLE))
			DRM_ERROR("LCPLL1 is disabled\n");
	} else {
		/*
		 * The LCPLL register should be turned on by the BIOS. For now
		 * let's just check its state and print errors in case
		 * something is wrong.  Don't even try to turn it on.
		 */

		if (val & LCPLL_CD_SOURCE_FCLK)
			DRM_ERROR("CDCLK source is not LCPLL\n");

		if (val & LCPLL_PLL_DISABLE)
			DRM_ERROR("LCPLL is disabled\n");
	}
}

void intel_ddi_prepare_link_retrain(struct drm_encoder *encoder)
{
	struct intel_digital_port *intel_dig_port = enc_to_dig_port(encoder);
	struct intel_dp *intel_dp = &intel_dig_port->dp;
	struct drm_i915_private *dev_priv = encoder->dev->dev_private;
	enum port port = intel_dig_port->port;
	uint32_t val;
	bool wait = false;

	if (I915_READ(DP_TP_CTL(port)) & DP_TP_CTL_ENABLE) {
		val = I915_READ(DDI_BUF_CTL(port));
		if (val & DDI_BUF_CTL_ENABLE) {
			val &= ~DDI_BUF_CTL_ENABLE;
			I915_WRITE(DDI_BUF_CTL(port), val);
			wait = true;
		}

		val = I915_READ(DP_TP_CTL(port));
		val &= ~(DP_TP_CTL_ENABLE | DP_TP_CTL_LINK_TRAIN_MASK);
		val |= DP_TP_CTL_LINK_TRAIN_PAT1;
		I915_WRITE(DP_TP_CTL(port), val);
		POSTING_READ(DP_TP_CTL(port));

		if (wait)
			intel_wait_ddi_buf_idle(dev_priv, port);
	}

	val = DP_TP_CTL_ENABLE |
	      DP_TP_CTL_LINK_TRAIN_PAT1 | DP_TP_CTL_SCRAMBLE_DISABLE;
	if (intel_dp->is_mst)
		val |= DP_TP_CTL_MODE_MST;
	else {
		val |= DP_TP_CTL_MODE_SST;
		if (drm_dp_enhanced_frame_cap(intel_dp->dpcd))
			val |= DP_TP_CTL_ENHANCED_FRAME_ENABLE;
	}
	I915_WRITE(DP_TP_CTL(port), val);
	POSTING_READ(DP_TP_CTL(port));

	intel_dp->DP |= DDI_BUF_CTL_ENABLE;
	I915_WRITE(DDI_BUF_CTL(port), intel_dp->DP);
	POSTING_READ(DDI_BUF_CTL(port));

	udelay(600);
}

void intel_ddi_fdi_disable(struct drm_crtc *crtc)
{
	struct drm_i915_private *dev_priv = crtc->dev->dev_private;
	struct intel_encoder *intel_encoder = intel_ddi_get_crtc_encoder(crtc);
	uint32_t val;

	intel_ddi_post_disable(intel_encoder);

	val = I915_READ(_FDI_RXA_CTL);
	val &= ~FDI_RX_ENABLE;
	I915_WRITE(_FDI_RXA_CTL, val);

	val = I915_READ(_FDI_RXA_MISC);
	val &= ~(FDI_RX_PWRDN_LANE1_MASK | FDI_RX_PWRDN_LANE0_MASK);
	val |= FDI_RX_PWRDN_LANE1_VAL(2) | FDI_RX_PWRDN_LANE0_VAL(2);
	I915_WRITE(_FDI_RXA_MISC, val);

	val = I915_READ(_FDI_RXA_CTL);
	val &= ~FDI_PCDCLK;
	I915_WRITE(_FDI_RXA_CTL, val);

	val = I915_READ(_FDI_RXA_CTL);
	val &= ~FDI_RX_PLL_ENABLE;
	I915_WRITE(_FDI_RXA_CTL, val);
}

static void intel_ddi_hot_plug(struct intel_encoder *intel_encoder)
{
	struct intel_digital_port *intel_dig_port = enc_to_dig_port(&intel_encoder->base);
	int type = intel_dig_port->base.type;

	if (type != INTEL_OUTPUT_DISPLAYPORT &&
	    type != INTEL_OUTPUT_EDP &&
	    type != INTEL_OUTPUT_UNKNOWN) {
		return;
	}

	intel_dp_hot_plug(intel_encoder);
}

void intel_ddi_get_config(struct intel_encoder *encoder,
			  struct intel_crtc_config *pipe_config)
{
	struct drm_i915_private *dev_priv = encoder->base.dev->dev_private;
	struct intel_crtc *intel_crtc = to_intel_crtc(encoder->base.crtc);
	enum transcoder cpu_transcoder = intel_crtc->config.cpu_transcoder;
	u32 temp, flags = 0;
	struct drm_device *dev = dev_priv->dev;

	temp = I915_READ(TRANS_DDI_FUNC_CTL(cpu_transcoder));
	if (temp & TRANS_DDI_PHSYNC)
		flags |= DRM_MODE_FLAG_PHSYNC;
	else
		flags |= DRM_MODE_FLAG_NHSYNC;
	if (temp & TRANS_DDI_PVSYNC)
		flags |= DRM_MODE_FLAG_PVSYNC;
	else
		flags |= DRM_MODE_FLAG_NVSYNC;

	pipe_config->adjusted_mode.flags |= flags;

	switch (temp & TRANS_DDI_BPC_MASK) {
	case TRANS_DDI_BPC_6:
		pipe_config->pipe_bpp = 18;
		break;
	case TRANS_DDI_BPC_8:
		pipe_config->pipe_bpp = 24;
		break;
	case TRANS_DDI_BPC_10:
		pipe_config->pipe_bpp = 30;
		break;
	case TRANS_DDI_BPC_12:
		pipe_config->pipe_bpp = 36;
		break;
	default:
		break;
	}

	switch (temp & TRANS_DDI_MODE_SELECT_MASK) {
	case TRANS_DDI_MODE_SELECT_HDMI:
		pipe_config->has_hdmi_sink = true;
		break;
	case TRANS_DDI_MODE_SELECT_DVI:
	case TRANS_DDI_MODE_SELECT_FDI:
		break;
	case TRANS_DDI_MODE_SELECT_DP_SST:
	case TRANS_DDI_MODE_SELECT_DP_MST:
		pipe_config->has_dp_encoder = true;
		intel_dp_get_m_n(intel_crtc, pipe_config);
		break;
	default:
		break;
	}

<<<<<<< HEAD
=======
	if (encoder->type == INTEL_OUTPUT_HDMI) {
		struct intel_hdmi *intel_hdmi =
			enc_to_intel_hdmi(&encoder->base);

		if (intel_hdmi->infoframe_enabled(&encoder->base))
			pipe_config->has_infoframe = true;
	}

>>>>>>> 511394ae
	if (intel_display_power_is_enabled(dev_priv, POWER_DOMAIN_AUDIO)) {
		temp = I915_READ(HSW_AUD_PIN_ELD_CP_VLD);
		if (temp & AUDIO_OUTPUT_ENABLE(intel_crtc->pipe))
			pipe_config->has_audio = true;
	}

	if (encoder->type == INTEL_OUTPUT_EDP && dev_priv->vbt.edp_bpp &&
	    pipe_config->pipe_bpp > dev_priv->vbt.edp_bpp) {
		/*
		 * This is a big fat ugly hack.
		 *
		 * Some machines in UEFI boot mode provide us a VBT that has 18
		 * bpp and 1.62 GHz link bandwidth for eDP, which for reasons
		 * unknown we fail to light up. Yet the same BIOS boots up with
		 * 24 bpp and 2.7 GHz link. Use the same bpp as the BIOS uses as
		 * max, not what it tells us to use.
		 *
		 * Note: This will still be broken if the eDP panel is not lit
		 * up by the BIOS, and thus we can't get the mode at module
		 * load.
		 */
		DRM_DEBUG_KMS("pipe has %d bpp for eDP panel, overriding BIOS-provided max %d bpp\n",
			      pipe_config->pipe_bpp, dev_priv->vbt.edp_bpp);
		dev_priv->vbt.edp_bpp = pipe_config->pipe_bpp;
	}

	if (INTEL_INFO(dev)->gen <= 8)
		hsw_ddi_clock_get(encoder, pipe_config);
	else
		skl_ddi_clock_get(encoder, pipe_config);
}

static void intel_ddi_destroy(struct drm_encoder *encoder)
{
	/* HDMI has nothing special to destroy, so we can go with this. */
	intel_dp_encoder_destroy(encoder);
}

static bool intel_ddi_compute_config(struct intel_encoder *encoder,
				     struct intel_crtc_config *pipe_config)
{
	int type = encoder->type;
	int port = intel_ddi_get_encoder_port(encoder);

	WARN(type == INTEL_OUTPUT_UNKNOWN, "compute_config() on unknown output!\n");

	if (port == PORT_A)
		pipe_config->cpu_transcoder = TRANSCODER_EDP;

	if (type == INTEL_OUTPUT_HDMI)
		return intel_hdmi_compute_config(encoder, pipe_config);
	else
		return intel_dp_compute_config(encoder, pipe_config);
}

static const struct drm_encoder_funcs intel_ddi_funcs = {
	.destroy = intel_ddi_destroy,
};

static struct intel_connector *
intel_ddi_init_dp_connector(struct intel_digital_port *intel_dig_port)
{
	struct intel_connector *connector;
	enum port port = intel_dig_port->port;

	connector = kzalloc(sizeof(*connector), GFP_KERNEL);
	if (!connector)
		return NULL;

	intel_dig_port->dp.output_reg = DDI_BUF_CTL(port);
	if (!intel_dp_init_connector(intel_dig_port, connector)) {
		kfree(connector);
		return NULL;
	}

	return connector;
}

static struct intel_connector *
intel_ddi_init_hdmi_connector(struct intel_digital_port *intel_dig_port)
{
	struct intel_connector *connector;
	enum port port = intel_dig_port->port;

	connector = kzalloc(sizeof(*connector), GFP_KERNEL);
	if (!connector)
		return NULL;

	intel_dig_port->hdmi.hdmi_reg = DDI_BUF_CTL(port);
	intel_hdmi_init_connector(intel_dig_port, connector);

	return connector;
}

void intel_ddi_init(struct drm_device *dev, enum port port)
{
	struct drm_i915_private *dev_priv = dev->dev_private;
	struct intel_digital_port *intel_dig_port;
	struct intel_encoder *intel_encoder;
	struct drm_encoder *encoder;
	bool init_hdmi, init_dp;

	init_hdmi = (dev_priv->vbt.ddi_port_info[port].supports_dvi ||
		     dev_priv->vbt.ddi_port_info[port].supports_hdmi);
	init_dp = dev_priv->vbt.ddi_port_info[port].supports_dp;
	if (!init_dp && !init_hdmi) {
		DRM_DEBUG_KMS("VBT says port %c is not DVI/HDMI/DP compatible, assuming it is\n",
			      port_name(port));
		init_hdmi = true;
		init_dp = true;
	}

	intel_dig_port = kzalloc(sizeof(*intel_dig_port), GFP_KERNEL);
	if (!intel_dig_port)
		return;

	intel_encoder = &intel_dig_port->base;
	encoder = &intel_encoder->base;

	drm_encoder_init(dev, encoder, &intel_ddi_funcs,
			 DRM_MODE_ENCODER_TMDS);

	intel_encoder->compute_config = intel_ddi_compute_config;
	intel_encoder->enable = intel_enable_ddi;
	intel_encoder->pre_enable = intel_ddi_pre_enable;
	intel_encoder->disable = intel_disable_ddi;
	intel_encoder->post_disable = intel_ddi_post_disable;
	intel_encoder->get_hw_state = intel_ddi_get_hw_state;
	intel_encoder->get_config = intel_ddi_get_config;

	intel_dig_port->port = port;
	intel_dig_port->saved_port_bits = I915_READ(DDI_BUF_CTL(port)) &
					  (DDI_BUF_PORT_REVERSAL |
					   DDI_A_4_LANES);

	intel_encoder->type = INTEL_OUTPUT_UNKNOWN;
	intel_encoder->crtc_mask = (1 << 0) | (1 << 1) | (1 << 2);
	intel_encoder->cloneable = 0;
	intel_encoder->hot_plug = intel_ddi_hot_plug;

	if (init_dp) {
		if (!intel_ddi_init_dp_connector(intel_dig_port))
			goto err;

		intel_dig_port->hpd_pulse = intel_dp_hpd_pulse;
		dev_priv->hpd_irq_port[port] = intel_dig_port;
	}

	/* In theory we don't need the encoder->type check, but leave it just in
	 * case we have some really bad VBTs... */
	if (intel_encoder->type != INTEL_OUTPUT_EDP && init_hdmi) {
		if (!intel_ddi_init_hdmi_connector(intel_dig_port))
			goto err;
	}

	return;

err:
	drm_encoder_cleanup(encoder);
	kfree(intel_dig_port);
}<|MERGE_RESOLUTION|>--- conflicted
+++ resolved
@@ -1165,22 +1165,15 @@
  */
 bool intel_ddi_pll_select(struct intel_crtc *intel_crtc)
 {
-<<<<<<< HEAD
-=======
 	struct drm_device *dev = intel_crtc->base.dev;
->>>>>>> 511394ae
 	struct intel_encoder *intel_encoder =
 		intel_ddi_get_crtc_new_encoder(intel_crtc);
 	int clock = intel_crtc->new_config->port_clock;
 
-<<<<<<< HEAD
-	return hsw_ddi_pll_select(intel_crtc, intel_encoder, clock);
-=======
 	if (IS_SKYLAKE(dev))
 		return skl_ddi_pll_select(intel_crtc, intel_encoder, clock);
 	else
 		return hsw_ddi_pll_select(intel_crtc, intel_encoder, clock);
->>>>>>> 511394ae
 }
 
 void intel_ddi_set_pipe_settings(struct drm_crtc *crtc)
@@ -2082,8 +2075,6 @@
 		break;
 	}
 
-<<<<<<< HEAD
-=======
 	if (encoder->type == INTEL_OUTPUT_HDMI) {
 		struct intel_hdmi *intel_hdmi =
 			enc_to_intel_hdmi(&encoder->base);
@@ -2092,7 +2083,6 @@
 			pipe_config->has_infoframe = true;
 	}
 
->>>>>>> 511394ae
 	if (intel_display_power_is_enabled(dev_priv, POWER_DOMAIN_AUDIO)) {
 		temp = I915_READ(HSW_AUD_PIN_ELD_CP_VLD);
 		if (temp & AUDIO_OUTPUT_ENABLE(intel_crtc->pipe))
