/*
 * Copyright 2012 Red Hat Inc
 *
 * Permission is hereby granted, free of charge, to any person obtaining a
 * copy of this software and associated documentation files (the "Software"),
 * to deal in the Software without restriction, including without limitation
 * the rights to use, copy, modify, merge, publish, distribute, sublicense,
 * and/or sell copies of the Software, and to permit persons to whom the
 * Software is furnished to do so, subject to the following conditions:
 *
 * The above copyright notice and this permission notice (including the next
 * paragraph) shall be included in all copies or substantial portions of the
 * Software.
 *
 * THE SOFTWARE IS PROVIDED "AS IS", WITHOUT WARRANTY OF ANY KIND, EXPRESS OR
 * IMPLIED, INCLUDING BUT NOT LIMITED TO THE WARRANTIES OF MERCHANTABILITY,
 * FITNESS FOR A PARTICULAR PURPOSE AND NONINFRINGEMENT.  IN NO EVENT SHALL
 * THE AUTHORS OR COPYRIGHT HOLDERS BE LIABLE FOR ANY CLAIM, DAMAGES OR OTHER
 * LIABILITY, WHETHER IN AN ACTION OF CONTRACT, TORT OR OTHERWISE, ARISING
 * FROM, OUT OF OR IN CONNECTION WITH THE SOFTWARE OR THE USE OR OTHER
 * DEALINGS IN THE SOFTWARE.
 *
 * Authors:
 *	Dave Airlie <airlied@redhat.com>
 */
#include <drm/drmP.h>
#include "i915_drv.h"
#include <linux/dma-buf.h>

static struct drm_i915_gem_object *dma_buf_to_obj(struct dma_buf *buf)
{
	return to_intel_bo(buf->priv);
}

static struct sg_table *i915_gem_map_dma_buf(struct dma_buf_attachment *attachment,
					     enum dma_data_direction dir)
{
	struct drm_i915_gem_object *obj = dma_buf_to_obj(attachment->dmabuf);
	struct sg_table *st;
	struct scatterlist *src, *dst;
	int ret, i;

	ret = i915_mutex_lock_interruptible(obj->base.dev);
	if (ret)
		goto err;

	ret = i915_gem_object_get_pages(obj);
	if (ret)
		goto err_unlock;

	i915_gem_object_pin_pages(obj);

	/* Copy sg so that we make an independent mapping */
	st = kmalloc(sizeof(struct sg_table), GFP_KERNEL);
	if (st == NULL) {
		ret = -ENOMEM;
		goto err_unpin;
	}

	ret = sg_alloc_table(st, obj->pages->nents, GFP_KERNEL);
	if (ret)
		goto err_free;

	src = obj->pages->sgl;
	dst = st->sgl;
	for (i = 0; i < obj->pages->nents; i++) {
		sg_set_page(dst, sg_page(src), src->length, 0);
		dst = sg_next(dst);
		src = sg_next(src);
	}

	if (!dma_map_sg(attachment->dev, st->sgl, st->nents, dir)) {
		ret =-ENOMEM;
		goto err_free_sg;
	}

	mutex_unlock(&obj->base.dev->struct_mutex);
	return st;

err_free_sg:
	sg_free_table(st);
err_free:
	kfree(st);
err_unpin:
	i915_gem_object_unpin_pages(obj);
err_unlock:
	mutex_unlock(&obj->base.dev->struct_mutex);
err:
	return ERR_PTR(ret);
}

static void i915_gem_unmap_dma_buf(struct dma_buf_attachment *attachment,
				   struct sg_table *sg,
				   enum dma_data_direction dir)
{
	struct drm_i915_gem_object *obj = dma_buf_to_obj(attachment->dmabuf);

	mutex_lock(&obj->base.dev->struct_mutex);

	dma_unmap_sg(attachment->dev, sg->sgl, sg->nents, dir);
	sg_free_table(sg);
	kfree(sg);

	i915_gem_object_unpin_pages(obj);

	mutex_unlock(&obj->base.dev->struct_mutex);
}

static void *i915_gem_dmabuf_vmap(struct dma_buf *dma_buf)
{
	struct drm_i915_gem_object *obj = dma_buf_to_obj(dma_buf);
	struct drm_device *dev = obj->base.dev;
	struct sg_page_iter sg_iter;
	struct page **pages;
	int ret, i;

	ret = i915_mutex_lock_interruptible(dev);
	if (ret)
		return ERR_PTR(ret);

	if (obj->dma_buf_vmapping) {
		obj->vmapping_count++;
		goto out_unlock;
	}

	ret = i915_gem_object_get_pages(obj);
	if (ret)
		goto err;

	i915_gem_object_pin_pages(obj);

	ret = -ENOMEM;

	pages = drm_malloc_ab(obj->base.size >> PAGE_SHIFT, sizeof(*pages));
	if (pages == NULL)
		goto err_unpin;

	i = 0;
	for_each_sg_page(obj->pages->sgl, &sg_iter, obj->pages->nents, 0)
		pages[i++] = sg_page_iter_page(&sg_iter);

	obj->dma_buf_vmapping = vmap(pages, i, 0, PAGE_KERNEL);
	drm_free_large(pages);

	if (!obj->dma_buf_vmapping)
		goto err_unpin;

	obj->vmapping_count = 1;
out_unlock:
	mutex_unlock(&dev->struct_mutex);
	return obj->dma_buf_vmapping;

err_unpin:
	i915_gem_object_unpin_pages(obj);
err:
	mutex_unlock(&dev->struct_mutex);
	return ERR_PTR(ret);
}

static void i915_gem_dmabuf_vunmap(struct dma_buf *dma_buf, void *vaddr)
{
	struct drm_i915_gem_object *obj = dma_buf_to_obj(dma_buf);
	struct drm_device *dev = obj->base.dev;

	mutex_lock(&dev->struct_mutex);
	if (--obj->vmapping_count == 0) {
		vunmap(obj->dma_buf_vmapping);
		obj->dma_buf_vmapping = NULL;

		i915_gem_object_unpin_pages(obj);
	}
	mutex_unlock(&dev->struct_mutex);
}

static void *i915_gem_dmabuf_kmap_atomic(struct dma_buf *dma_buf, unsigned long page_num)
{
	return NULL;
}

static void i915_gem_dmabuf_kunmap_atomic(struct dma_buf *dma_buf, unsigned long page_num, void *addr)
{

}
static void *i915_gem_dmabuf_kmap(struct dma_buf *dma_buf, unsigned long page_num)
{
	return NULL;
}

static void i915_gem_dmabuf_kunmap(struct dma_buf *dma_buf, unsigned long page_num, void *addr)
{

}

static int i915_gem_dmabuf_mmap(struct dma_buf *dma_buf, struct vm_area_struct *vma)
{
	return -EINVAL;
}

static int i915_gem_begin_cpu_access(struct dma_buf *dma_buf, size_t start, size_t length, enum dma_data_direction direction)
{
	struct drm_i915_gem_object *obj = dma_buf_to_obj(dma_buf);
	struct drm_device *dev = obj->base.dev;
	int ret;
	bool write = (direction == DMA_BIDIRECTIONAL || direction == DMA_TO_DEVICE);

	ret = i915_mutex_lock_interruptible(dev);
	if (ret)
		return ret;

	ret = i915_gem_object_set_to_cpu_domain(obj, write);
	mutex_unlock(&dev->struct_mutex);
	return ret;
}

static const struct dma_buf_ops i915_dmabuf_ops =  {
	.map_dma_buf = i915_gem_map_dma_buf,
	.unmap_dma_buf = i915_gem_unmap_dma_buf,
	.release = drm_gem_dmabuf_release,
	.kmap = i915_gem_dmabuf_kmap,
	.kmap_atomic = i915_gem_dmabuf_kmap_atomic,
	.kunmap = i915_gem_dmabuf_kunmap,
	.kunmap_atomic = i915_gem_dmabuf_kunmap_atomic,
	.mmap = i915_gem_dmabuf_mmap,
	.vmap = i915_gem_dmabuf_vmap,
	.vunmap = i915_gem_dmabuf_vunmap,
	.begin_cpu_access = i915_gem_begin_cpu_access,
};

struct dma_buf *i915_gem_prime_export(struct drm_device *dev,
				      struct drm_gem_object *gem_obj, int flags)
{
<<<<<<< HEAD
	struct drm_i915_gem_object *obj = to_intel_bo(gem_obj);

	if (obj->ops->dmabuf_export) {
		int ret = obj->ops->dmabuf_export(obj);
		if (ret)
			return ERR_PTR(ret);
	}

	return dma_buf_export(gem_obj, &i915_dmabuf_ops, gem_obj->size, flags);
=======
	return dma_buf_export(gem_obj, &i915_dmabuf_ops, gem_obj->size, flags,
				NULL);
>>>>>>> 68f965a6
}

static int i915_gem_object_get_pages_dmabuf(struct drm_i915_gem_object *obj)
{
	struct sg_table *sg;

	sg = dma_buf_map_attachment(obj->base.import_attach, DMA_BIDIRECTIONAL);
	if (IS_ERR(sg))
		return PTR_ERR(sg);

	obj->pages = sg;
	obj->has_dma_mapping = true;
	return 0;
}

static void i915_gem_object_put_pages_dmabuf(struct drm_i915_gem_object *obj)
{
	dma_buf_unmap_attachment(obj->base.import_attach,
				 obj->pages, DMA_BIDIRECTIONAL);
	obj->has_dma_mapping = false;
}

static const struct drm_i915_gem_object_ops i915_gem_object_dmabuf_ops = {
	.get_pages = i915_gem_object_get_pages_dmabuf,
	.put_pages = i915_gem_object_put_pages_dmabuf,
};

struct drm_gem_object *i915_gem_prime_import(struct drm_device *dev,
					     struct dma_buf *dma_buf)
{
	struct dma_buf_attachment *attach;
	struct drm_i915_gem_object *obj;
	int ret;

	/* is this one of own objects? */
	if (dma_buf->ops == &i915_dmabuf_ops) {
		obj = dma_buf_to_obj(dma_buf);
		/* is it from our device? */
		if (obj->base.dev == dev) {
			/*
			 * Importing dmabuf exported from out own gem increases
			 * refcount on gem itself instead of f_count of dmabuf.
			 */
			drm_gem_object_reference(&obj->base);
			return &obj->base;
		}
	}

	/* need to attach */
	attach = dma_buf_attach(dma_buf, dev->dev);
	if (IS_ERR(attach))
		return ERR_CAST(attach);

	get_dma_buf(dma_buf);

	obj = i915_gem_object_alloc(dev);
	if (obj == NULL) {
		ret = -ENOMEM;
		goto fail_detach;
	}

	drm_gem_private_object_init(dev, &obj->base, dma_buf->size);
	i915_gem_object_init(obj, &i915_gem_object_dmabuf_ops);
	obj->base.import_attach = attach;

	return &obj->base;

fail_detach:
	dma_buf_detach(dma_buf, attach);
	dma_buf_put(dma_buf);

	return ERR_PTR(ret);
}<|MERGE_RESOLUTION|>--- conflicted
+++ resolved
@@ -229,7 +229,6 @@
 struct dma_buf *i915_gem_prime_export(struct drm_device *dev,
 				      struct drm_gem_object *gem_obj, int flags)
 {
-<<<<<<< HEAD
 	struct drm_i915_gem_object *obj = to_intel_bo(gem_obj);
 
 	if (obj->ops->dmabuf_export) {
@@ -238,11 +237,8 @@
 			return ERR_PTR(ret);
 	}
 
-	return dma_buf_export(gem_obj, &i915_dmabuf_ops, gem_obj->size, flags);
-=======
 	return dma_buf_export(gem_obj, &i915_dmabuf_ops, gem_obj->size, flags,
 				NULL);
->>>>>>> 68f965a6
 }
 
 static int i915_gem_object_get_pages_dmabuf(struct drm_i915_gem_object *obj)
