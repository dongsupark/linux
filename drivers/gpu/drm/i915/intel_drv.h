--- conflicted
+++ resolved
@@ -544,11 +544,8 @@
 	unsigned long last_power_cycle;
 	unsigned long last_power_on;
 	unsigned long last_backlight_off;
-<<<<<<< HEAD
 	struct notifier_block edp_notifier;
 
-=======
->>>>>>> ebcdf527
 	bool use_tps3;
 	struct intel_connector *attached_connector;
 
@@ -873,17 +870,11 @@
 void intel_edp_psr_enable(struct intel_dp *intel_dp);
 void intel_edp_psr_disable(struct intel_dp *intel_dp);
 void intel_dp_set_drrs_state(struct drm_device *dev, int refresh_rate);
-<<<<<<< HEAD
-void intel_edp_psr_exit(struct drm_device *dev);
-void intel_edp_psr_init(struct drm_device *dev);
-
-=======
 void intel_edp_psr_invalidate(struct drm_device *dev,
 			      unsigned frontbuffer_bits);
 void intel_edp_psr_flush(struct drm_device *dev,
 			 unsigned frontbuffer_bits);
 void intel_edp_psr_init(struct drm_device *dev);
->>>>>>> ebcdf527
 
 /* intel_dsi.c */
 void intel_dsi_init(struct drm_device *dev);
