--- conflicted
+++ resolved
@@ -395,13 +395,7 @@
 static u32 asle_set_backlight(struct drm_device *dev, u32 bclp)
 {
 	struct drm_i915_private *dev_priv = dev->dev_private;
-<<<<<<< HEAD
-	struct drm_connector *connector;
 	struct intel_connector *intel_connector;
-	struct intel_panel *panel;
-=======
-	struct intel_connector *intel_connector;
->>>>>>> 16b23af8
 	struct opregion_asle __iomem *asle = dev_priv->opregion.asle;
 
 	DRM_DEBUG_DRIVER("bclp = 0x%08x\n", bclp);
@@ -420,17 +414,8 @@
 	 * only one).
 	 */
 	DRM_DEBUG_KMS("updating opregion backlight %d/255\n", bclp);
-<<<<<<< HEAD
-	list_for_each_entry(connector, &dev->mode_config.connector_list, head) {
-		intel_connector = to_intel_connector(connector);
-		panel = &intel_connector->panel;
-		if (panel->backlight.present)
-			intel_panel_set_backlight(intel_connector, bclp, 255);
-	}
-=======
 	list_for_each_entry(intel_connector, &dev->mode_config.connector_list, base.head)
 		intel_panel_set_backlight(intel_connector, bclp, 255);
->>>>>>> 16b23af8
 	iowrite32(DIV_ROUND_UP(bclp * 100, 255) | ASLE_CBLV_VALID, &asle->cblv);
 
 	mutex_unlock(&dev->mode_config.mutex);
