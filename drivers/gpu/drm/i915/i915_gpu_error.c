--- conflicted
+++ resolved
@@ -448,22 +448,6 @@
 			}
 		}
 
-		if ((obj = error->ring[i].hws_page)) {
-			err_printf(m, "%s --- HW Status = 0x%08x\n",
-				   dev_priv->ring[i].name,
-				   obj->gtt_offset);
-			offset = 0;
-			for (elt = 0; elt < PAGE_SIZE/16; elt += 4) {
-				err_printf(m, "[%04x] %08x %08x %08x %08x\n",
-					   offset,
-					   obj->pages[0][elt],
-					   obj->pages[0][elt+1],
-					   obj->pages[0][elt+2],
-					   obj->pages[0][elt+3]);
-					offset += 16;
-			}
-		}
-
 		if ((obj = error->ring[i].ctx)) {
 			err_printf(m, "%s --- HW Context = 0x%08x\n",
 				   dev_priv->ring[i].name,
@@ -711,12 +695,8 @@
  * It's only a small step better than a random number in its current form.
  */
 static uint32_t i915_error_generate_code(struct drm_i915_private *dev_priv,
-<<<<<<< HEAD
-					 struct drm_i915_error_state *error)
-=======
 					 struct drm_i915_error_state *error,
 					 int *ring_id)
->>>>>>> dc616b89
 {
 	uint32_t error_code = 0;
 	int i;
@@ -726,11 +706,6 @@
 	 * synchronization commands which almost always appear in the case
 	 * strictly a client bug. Use instdone to differentiate those some.
 	 */
-<<<<<<< HEAD
-	for (i = 0; i < I915_NUM_RINGS; i++)
-		if (error->ring[i].hangcheck_action == HANGCHECK_HUNG)
-			return error->ring[i].ipehr ^ error->ring[i].instdone;
-=======
 	for (i = 0; i < I915_NUM_RINGS; i++) {
 		if (error->ring[i].hangcheck_action == HANGCHECK_HUNG) {
 			if (ring_id)
@@ -739,7 +714,6 @@
 			return error->ring[i].ipehr ^ error->ring[i].instdone;
 		}
 	}
->>>>>>> dc616b89
 
 	return error_code;
 }
@@ -777,90 +751,6 @@
 	}
 }
 
-<<<<<<< HEAD
-/* This assumes all batchbuffers are executed from the PPGTT. It might have to
- * change in the future. */
-static bool is_active_vm(struct i915_address_space *vm,
-			 struct intel_ring_buffer *ring)
-{
-	struct drm_device *dev = vm->dev;
-	struct drm_i915_private *dev_priv = dev->dev_private;
-	struct i915_hw_ppgtt *ppgtt;
-
-	if (INTEL_INFO(dev)->gen < 7)
-		return i915_is_ggtt(vm);
-
-	/* FIXME: This ignores that the global gtt vm is also on this list. */
-	ppgtt = container_of(vm, struct i915_hw_ppgtt, base);
-
-	if (INTEL_INFO(dev)->gen >= 8) {
-		u64 pdp0 = (u64)I915_READ(GEN8_RING_PDP_UDW(ring, 0)) << 32;
-		pdp0 |=  I915_READ(GEN8_RING_PDP_LDW(ring, 0));
-		return pdp0 == ppgtt->pd_dma_addr[0];
-	} else {
-		u32 pp_db;
-		pp_db = I915_READ(RING_PP_DIR_BASE(ring));
-		return (pp_db >> 10) == ppgtt->pd_offset;
-	}
-}
-
-static struct drm_i915_error_object *
-i915_error_first_batchbuffer(struct drm_i915_private *dev_priv,
-			     struct intel_ring_buffer *ring)
-{
-	struct i915_address_space *vm;
-	struct i915_vma *vma;
-	struct drm_i915_gem_object *obj;
-	bool found_active = false;
-	u32 seqno;
-
-	if (!ring->get_seqno)
-		return NULL;
-
-	if (HAS_BROKEN_CS_TLB(dev_priv->dev)) {
-		u32 acthd = I915_READ(ACTHD);
-
-		if (WARN_ON(ring->id != RCS))
-			return NULL;
-
-		obj = ring->scratch.obj;
-		if (obj != NULL &&
-		    acthd >= i915_gem_obj_ggtt_offset(obj) &&
-		    acthd < i915_gem_obj_ggtt_offset(obj) + obj->base.size)
-			return i915_error_ggtt_object_create(dev_priv, obj);
-	}
-
-	seqno = ring->get_seqno(ring, false);
-	list_for_each_entry(vm, &dev_priv->vm_list, global_link) {
-		if (!is_active_vm(vm, ring))
-			continue;
-
-		found_active = true;
-
-		list_for_each_entry(vma, &vm->active_list, mm_list) {
-			obj = vma->obj;
-			if (obj->ring != ring)
-				continue;
-
-			if (i915_seqno_passed(seqno, obj->last_read_seqno))
-				continue;
-
-			if ((obj->base.read_domains & I915_GEM_DOMAIN_COMMAND) == 0)
-				continue;
-
-			/* We need to copy these to an anonymous buffer as the simplest
-			 * method to avoid being overwritten by userspace.
-			 */
-			return i915_error_object_create(dev_priv, obj, vm);
-		}
-	}
-
-	WARN_ON(!found_active);
-	return NULL;
-}
-
-=======
->>>>>>> dc616b89
 static void i915_record_ring_state(struct drm_device *dev,
 				   struct intel_ring_buffer *ring,
 				   struct drm_i915_error_ring *ering)
@@ -899,7 +789,6 @@
 		ering->ipeir = I915_READ(IPEIR);
 		ering->ipehr = I915_READ(IPEHR);
 		ering->instdone = I915_READ(INSTDONE);
-<<<<<<< HEAD
 	}
 
 	ering->waiting = waitqueue_active(&ring->irq_queue);
@@ -939,47 +828,6 @@
 		ering->hws = I915_READ(mmio);
 	}
 
-=======
-	}
-
-	ering->waiting = waitqueue_active(&ring->irq_queue);
-	ering->instpm = I915_READ(RING_INSTPM(ring->mmio_base));
-	ering->seqno = ring->get_seqno(ring, false);
-	ering->acthd = intel_ring_get_active_head(ring);
-	ering->head = I915_READ_HEAD(ring);
-	ering->tail = I915_READ_TAIL(ring);
-	ering->ctl = I915_READ_CTL(ring);
-
-	if (I915_NEED_GFX_HWS(dev)) {
-		int mmio;
-
-		if (IS_GEN7(dev)) {
-			switch (ring->id) {
-			default:
-			case RCS:
-				mmio = RENDER_HWS_PGA_GEN7;
-				break;
-			case BCS:
-				mmio = BLT_HWS_PGA_GEN7;
-				break;
-			case VCS:
-				mmio = BSD_HWS_PGA_GEN7;
-				break;
-			case VECS:
-				mmio = VEBOX_HWS_PGA_GEN7;
-				break;
-			}
-		} else if (IS_GEN6(ring->dev)) {
-			mmio = RING_HWS_PGA_GEN6(ring->mmio_base);
-		} else {
-			/* XXX: gen8 returns to sanity */
-			mmio = RING_HWS_PGA(ring->mmio_base);
-		}
-
-		ering->hws = I915_READ(mmio);
-	}
-
->>>>>>> dc616b89
 	ering->cpu_ring_head = ring->head;
 	ering->cpu_ring_tail = ring->tail;
 
@@ -1250,8 +1098,6 @@
 	i915_get_extra_instdone(dev, error->extra_instdone);
 }
 
-<<<<<<< HEAD
-=======
 static void i915_error_capture_msg(struct drm_device *dev,
 				   struct drm_i915_error_state *error,
 				   bool wedged,
@@ -1286,7 +1132,6 @@
 	error->suspend_count = dev_priv->suspend_count;
 }
 
->>>>>>> dc616b89
 /**
  * i915_capture_error_state - capture an error record for later analysis
  * @dev: drm device
@@ -1303,16 +1148,6 @@
 	struct drm_i915_private *dev_priv = dev->dev_private;
 	struct drm_i915_error_state *error;
 	unsigned long flags;
-<<<<<<< HEAD
-	uint32_t ecode;
-
-	spin_lock_irqsave(&dev_priv->gpu_error.lock, flags);
-	error = dev_priv->gpu_error.first_error;
-	spin_unlock_irqrestore(&dev_priv->gpu_error.lock, flags);
-	if (error)
-		return;
-=======
->>>>>>> dc616b89
 
 	/* Account for pipe specific data like PIPE*STAT */
 	error = kzalloc(sizeof(*error), GFP_ATOMIC);
@@ -1321,30 +1156,13 @@
 		return;
 	}
 
-<<<<<<< HEAD
-	DRM_INFO("GPU crash dump saved to /sys/class/drm/card%d/error\n",
-		 dev->primary->index);
 	kref_init(&error->ref);
 
-=======
-	kref_init(&error->ref);
-
 	i915_capture_gen_state(dev_priv, error);
->>>>>>> dc616b89
 	i915_capture_reg_state(dev_priv, error);
 	i915_gem_capture_buffers(dev_priv, error);
 	i915_gem_record_fences(dev, error);
 	i915_gem_record_rings(dev, error);
-	ecode = i915_error_generate_code(dev_priv, error);
-
-	if (!warned) {
-		DRM_INFO("GPU HANG [%x]\n", ecode);
-		DRM_INFO("GPU hangs can indicate a bug anywhere in the entire gfx stack, including userspace.\n");
-		DRM_INFO("Please file a _new_ bug report on bugs.freedesktop.org against DRI -> DRM/Intel\n");
-		DRM_INFO("drm/i915 developers can then reassign to the right component if it's not a kernel issue.\n");
-		DRM_INFO("The gpu crash dump is required to analyze gpu hangs, so please always attach it.\n");
-		warned = true;
-	}
 
 	do_gettimeofday(&error->time);
 
