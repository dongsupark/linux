--- conflicted
+++ resolved
@@ -2683,11 +2683,7 @@
 	/* Only enable the hotplug irq if we need it, to work around noisy
 	 * hotplug lines.
 	 */
-<<<<<<< HEAD
-	if (intel_sdvo->hotplug_active[0])
-=======
 	if (intel_sdvo->hotplug_active)
->>>>>>> 9e2d8656
 		dev_priv->hotplug_supported_mask |= hotplug_mask;
 
 	intel_sdvo_select_ddc_bus(dev_priv, intel_sdvo, sdvo_reg);
