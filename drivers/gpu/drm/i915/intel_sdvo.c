/*
 * Copyright 2006 Dave Airlie <airlied@linux.ie>
 * Copyright © 2006-2007 Intel Corporation
 *   Jesse Barnes <jesse.barnes@intel.com>
 *
 * Permission is hereby granted, free of charge, to any person obtaining a
 * copy of this software and associated documentation files (the "Software"),
 * to deal in the Software without restriction, including without limitation
 * the rights to use, copy, modify, merge, publish, distribute, sublicense,
 * and/or sell copies of the Software, and to permit persons to whom the
 * Software is furnished to do so, subject to the following conditions:
 *
 * The above copyright notice and this permission notice (including the next
 * paragraph) shall be included in all copies or substantial portions of the
 * Software.
 *
 * THE SOFTWARE IS PROVIDED "AS IS", WITHOUT WARRANTY OF ANY KIND, EXPRESS OR
 * IMPLIED, INCLUDING BUT NOT LIMITED TO THE WARRANTIES OF MERCHANTABILITY,
 * FITNESS FOR A PARTICULAR PURPOSE AND NONINFRINGEMENT.  IN NO EVENT SHALL
 * THE AUTHORS OR COPYRIGHT HOLDERS BE LIABLE FOR ANY CLAIM, DAMAGES OR OTHER
 * LIABILITY, WHETHER IN AN ACTION OF CONTRACT, TORT OR OTHERWISE, ARISING
 * FROM, OUT OF OR IN CONNECTION WITH THE SOFTWARE OR THE USE OR OTHER
 * DEALINGS IN THE SOFTWARE.
 *
 * Authors:
 *	Eric Anholt <eric@anholt.net>
 */
#include <linux/i2c.h>
#include <linux/slab.h>
#include <linux/delay.h>
#include "drmP.h"
#include "drm.h"
#include "drm_crtc.h"
#include "drm_edid.h"
#include "intel_drv.h"
#include "i915_drm.h"
#include "i915_drv.h"
#include "intel_sdvo_regs.h"

#define SDVO_TMDS_MASK (SDVO_OUTPUT_TMDS0 | SDVO_OUTPUT_TMDS1)
#define SDVO_RGB_MASK  (SDVO_OUTPUT_RGB0 | SDVO_OUTPUT_RGB1)
#define SDVO_LVDS_MASK (SDVO_OUTPUT_LVDS0 | SDVO_OUTPUT_LVDS1)
#define SDVO_TV_MASK   (SDVO_OUTPUT_CVBS0 | SDVO_OUTPUT_SVID0)

#define SDVO_OUTPUT_MASK (SDVO_TMDS_MASK | SDVO_RGB_MASK | SDVO_LVDS_MASK |\
                         SDVO_TV_MASK)

#define IS_TV(c)	(c->output_flag & SDVO_TV_MASK)
#define IS_LVDS(c)	(c->output_flag & SDVO_LVDS_MASK)
#define IS_TV_OR_LVDS(c) (c->output_flag & (SDVO_TV_MASK | SDVO_LVDS_MASK))


static const char *tv_format_names[] = {
	"NTSC_M"   , "NTSC_J"  , "NTSC_443",
	"PAL_B"    , "PAL_D"   , "PAL_G"   ,
	"PAL_H"    , "PAL_I"   , "PAL_M"   ,
	"PAL_N"    , "PAL_NC"  , "PAL_60"  ,
	"SECAM_B"  , "SECAM_D" , "SECAM_G" ,
	"SECAM_K"  , "SECAM_K1", "SECAM_L" ,
	"SECAM_60"
};

#define TV_FORMAT_NUM  (sizeof(tv_format_names) / sizeof(*tv_format_names))

struct intel_sdvo {
	struct intel_encoder base;

	struct i2c_adapter *i2c;
	u8 slave_addr;

	struct i2c_adapter ddc;

	/* Register for the SDVO device: SDVOB or SDVOC */
	int sdvo_reg;

	/* Active outputs controlled by this SDVO output */
	uint16_t controlled_output;

	/*
	 * Capabilities of the SDVO device returned by
	 * i830_sdvo_get_capabilities()
	 */
	struct intel_sdvo_caps caps;

	/* Pixel clock limitations reported by the SDVO device, in kHz */
	int pixel_clock_min, pixel_clock_max;

	/*
	* For multiple function SDVO device,
	* this is for current attached outputs.
	*/
	uint16_t attached_output;

	/**
	 * This is set if we're going to treat the device as TV-out.
	 *
	 * While we have these nice friendly flags for output types that ought
	 * to decide this for us, the S-Video output on our HDMI+S-Video card
	 * shows up as RGB1 (VGA).
	 */
	bool is_tv;

	/* This is for current tv format name */
	int tv_format_index;

	/**
	 * This is set if we treat the device as HDMI, instead of DVI.
	 */
	bool is_hdmi;
	bool has_hdmi_monitor;
	bool has_hdmi_audio;

	/**
	 * This is set if we detect output of sdvo device as LVDS and
	 * have a valid fixed mode to use with the panel.
	 */
	bool is_lvds;

	/**
	 * This is sdvo fixed pannel mode pointer
	 */
	struct drm_display_mode *sdvo_lvds_fixed_mode;

	/* DDC bus used by this SDVO encoder */
	uint8_t ddc_bus;

	/* Input timings for adjusted_mode */
	struct intel_sdvo_dtd input_dtd;
};

struct intel_sdvo_connector {
	struct intel_connector base;

	/* Mark the type of connector */
	uint16_t output_flag;

	int force_audio;

	/* This contains all current supported TV format */
	u8 tv_format_supported[TV_FORMAT_NUM];
	int   format_supported_num;
	struct drm_property *tv_format;

	struct drm_property *force_audio_property;

	/* add the property for the SDVO-TV */
	struct drm_property *left;
	struct drm_property *right;
	struct drm_property *top;
	struct drm_property *bottom;
	struct drm_property *hpos;
	struct drm_property *vpos;
	struct drm_property *contrast;
	struct drm_property *saturation;
	struct drm_property *hue;
	struct drm_property *sharpness;
	struct drm_property *flicker_filter;
	struct drm_property *flicker_filter_adaptive;
	struct drm_property *flicker_filter_2d;
	struct drm_property *tv_chroma_filter;
	struct drm_property *tv_luma_filter;
	struct drm_property *dot_crawl;

	/* add the property for the SDVO-TV/LVDS */
	struct drm_property *brightness;

	/* Add variable to record current setting for the above property */
	u32	left_margin, right_margin, top_margin, bottom_margin;

	/* this is to get the range of margin.*/
	u32	max_hscan,  max_vscan;
	u32	max_hpos, cur_hpos;
	u32	max_vpos, cur_vpos;
	u32	cur_brightness, max_brightness;
	u32	cur_contrast,	max_contrast;
	u32	cur_saturation, max_saturation;
	u32	cur_hue,	max_hue;
	u32	cur_sharpness,	max_sharpness;
	u32	cur_flicker_filter,		max_flicker_filter;
	u32	cur_flicker_filter_adaptive,	max_flicker_filter_adaptive;
	u32	cur_flicker_filter_2d,		max_flicker_filter_2d;
	u32	cur_tv_chroma_filter,	max_tv_chroma_filter;
	u32	cur_tv_luma_filter,	max_tv_luma_filter;
	u32	cur_dot_crawl,	max_dot_crawl;
};

static struct intel_sdvo *to_intel_sdvo(struct drm_encoder *encoder)
{
	return container_of(encoder, struct intel_sdvo, base.base);
}

static struct intel_sdvo *intel_attached_sdvo(struct drm_connector *connector)
{
	return container_of(intel_attached_encoder(connector),
			    struct intel_sdvo, base);
}

static struct intel_sdvo_connector *to_intel_sdvo_connector(struct drm_connector *connector)
{
	return container_of(to_intel_connector(connector), struct intel_sdvo_connector, base);
}

static bool
intel_sdvo_output_setup(struct intel_sdvo *intel_sdvo, uint16_t flags);
static bool
intel_sdvo_tv_create_property(struct intel_sdvo *intel_sdvo,
			      struct intel_sdvo_connector *intel_sdvo_connector,
			      int type);
static bool
intel_sdvo_create_enhance_property(struct intel_sdvo *intel_sdvo,
				   struct intel_sdvo_connector *intel_sdvo_connector);

/**
 * Writes the SDVOB or SDVOC with the given value, but always writes both
 * SDVOB and SDVOC to work around apparent hardware issues (according to
 * comments in the BIOS).
 */
static void intel_sdvo_write_sdvox(struct intel_sdvo *intel_sdvo, u32 val)
{
	struct drm_device *dev = intel_sdvo->base.base.dev;
	struct drm_i915_private *dev_priv = dev->dev_private;
	u32 bval = val, cval = val;
	int i;

	if (intel_sdvo->sdvo_reg == PCH_SDVOB) {
		I915_WRITE(intel_sdvo->sdvo_reg, val);
		I915_READ(intel_sdvo->sdvo_reg);
		return;
	}

	if (intel_sdvo->sdvo_reg == SDVOB) {
		cval = I915_READ(SDVOC);
	} else {
		bval = I915_READ(SDVOB);
	}
	/*
	 * Write the registers twice for luck. Sometimes,
	 * writing them only once doesn't appear to 'stick'.
	 * The BIOS does this too. Yay, magic
	 */
	for (i = 0; i < 2; i++)
	{
		I915_WRITE(SDVOB, bval);
		I915_READ(SDVOB);
		I915_WRITE(SDVOC, cval);
		I915_READ(SDVOC);
	}
}

static bool intel_sdvo_read_byte(struct intel_sdvo *intel_sdvo, u8 addr, u8 *ch)
{
	struct i2c_msg msgs[] = {
		{
			.addr = intel_sdvo->slave_addr,
			.flags = 0,
			.len = 1,
			.buf = &addr,
		},
		{
			.addr = intel_sdvo->slave_addr,
			.flags = I2C_M_RD,
			.len = 1,
			.buf = ch,
		}
	};
	int ret;

	if ((ret = i2c_transfer(intel_sdvo->i2c, msgs, 2)) == 2)
		return true;

	DRM_DEBUG_KMS("i2c transfer returned %d\n", ret);
	return false;
}

#define SDVO_CMD_NAME_ENTRY(cmd) {cmd, #cmd}
/** Mapping of command numbers to names, for debug output */
static const struct _sdvo_cmd_name {
	u8 cmd;
	const char *name;
} sdvo_cmd_names[] = {
    SDVO_CMD_NAME_ENTRY(SDVO_CMD_RESET),
    SDVO_CMD_NAME_ENTRY(SDVO_CMD_GET_DEVICE_CAPS),
    SDVO_CMD_NAME_ENTRY(SDVO_CMD_GET_FIRMWARE_REV),
    SDVO_CMD_NAME_ENTRY(SDVO_CMD_GET_TRAINED_INPUTS),
    SDVO_CMD_NAME_ENTRY(SDVO_CMD_GET_ACTIVE_OUTPUTS),
    SDVO_CMD_NAME_ENTRY(SDVO_CMD_SET_ACTIVE_OUTPUTS),
    SDVO_CMD_NAME_ENTRY(SDVO_CMD_GET_IN_OUT_MAP),
    SDVO_CMD_NAME_ENTRY(SDVO_CMD_SET_IN_OUT_MAP),
    SDVO_CMD_NAME_ENTRY(SDVO_CMD_GET_ATTACHED_DISPLAYS),
    SDVO_CMD_NAME_ENTRY(SDVO_CMD_GET_HOT_PLUG_SUPPORT),
    SDVO_CMD_NAME_ENTRY(SDVO_CMD_SET_ACTIVE_HOT_PLUG),
    SDVO_CMD_NAME_ENTRY(SDVO_CMD_GET_ACTIVE_HOT_PLUG),
    SDVO_CMD_NAME_ENTRY(SDVO_CMD_GET_INTERRUPT_EVENT_SOURCE),
    SDVO_CMD_NAME_ENTRY(SDVO_CMD_SET_TARGET_INPUT),
    SDVO_CMD_NAME_ENTRY(SDVO_CMD_SET_TARGET_OUTPUT),
    SDVO_CMD_NAME_ENTRY(SDVO_CMD_GET_INPUT_TIMINGS_PART1),
    SDVO_CMD_NAME_ENTRY(SDVO_CMD_GET_INPUT_TIMINGS_PART2),
    SDVO_CMD_NAME_ENTRY(SDVO_CMD_SET_INPUT_TIMINGS_PART1),
    SDVO_CMD_NAME_ENTRY(SDVO_CMD_SET_INPUT_TIMINGS_PART2),
    SDVO_CMD_NAME_ENTRY(SDVO_CMD_SET_INPUT_TIMINGS_PART1),
    SDVO_CMD_NAME_ENTRY(SDVO_CMD_SET_OUTPUT_TIMINGS_PART1),
    SDVO_CMD_NAME_ENTRY(SDVO_CMD_SET_OUTPUT_TIMINGS_PART2),
    SDVO_CMD_NAME_ENTRY(SDVO_CMD_GET_OUTPUT_TIMINGS_PART1),
    SDVO_CMD_NAME_ENTRY(SDVO_CMD_GET_OUTPUT_TIMINGS_PART2),
    SDVO_CMD_NAME_ENTRY(SDVO_CMD_CREATE_PREFERRED_INPUT_TIMING),
    SDVO_CMD_NAME_ENTRY(SDVO_CMD_GET_PREFERRED_INPUT_TIMING_PART1),
    SDVO_CMD_NAME_ENTRY(SDVO_CMD_GET_PREFERRED_INPUT_TIMING_PART2),
    SDVO_CMD_NAME_ENTRY(SDVO_CMD_GET_INPUT_PIXEL_CLOCK_RANGE),
    SDVO_CMD_NAME_ENTRY(SDVO_CMD_GET_OUTPUT_PIXEL_CLOCK_RANGE),
    SDVO_CMD_NAME_ENTRY(SDVO_CMD_GET_SUPPORTED_CLOCK_RATE_MULTS),
    SDVO_CMD_NAME_ENTRY(SDVO_CMD_GET_CLOCK_RATE_MULT),
    SDVO_CMD_NAME_ENTRY(SDVO_CMD_SET_CLOCK_RATE_MULT),
    SDVO_CMD_NAME_ENTRY(SDVO_CMD_GET_SUPPORTED_TV_FORMATS),
    SDVO_CMD_NAME_ENTRY(SDVO_CMD_GET_TV_FORMAT),
    SDVO_CMD_NAME_ENTRY(SDVO_CMD_SET_TV_FORMAT),
    SDVO_CMD_NAME_ENTRY(SDVO_CMD_GET_SUPPORTED_POWER_STATES),
    SDVO_CMD_NAME_ENTRY(SDVO_CMD_GET_POWER_STATE),
    SDVO_CMD_NAME_ENTRY(SDVO_CMD_SET_ENCODER_POWER_STATE),
    SDVO_CMD_NAME_ENTRY(SDVO_CMD_SET_DISPLAY_POWER_STATE),
    SDVO_CMD_NAME_ENTRY(SDVO_CMD_SET_CONTROL_BUS_SWITCH),
    SDVO_CMD_NAME_ENTRY(SDVO_CMD_GET_SDTV_RESOLUTION_SUPPORT),
    SDVO_CMD_NAME_ENTRY(SDVO_CMD_GET_SCALED_HDTV_RESOLUTION_SUPPORT),
    SDVO_CMD_NAME_ENTRY(SDVO_CMD_GET_SUPPORTED_ENHANCEMENTS),

    /* Add the op code for SDVO enhancements */
    SDVO_CMD_NAME_ENTRY(SDVO_CMD_GET_MAX_HPOS),
    SDVO_CMD_NAME_ENTRY(SDVO_CMD_GET_HPOS),
    SDVO_CMD_NAME_ENTRY(SDVO_CMD_SET_HPOS),
    SDVO_CMD_NAME_ENTRY(SDVO_CMD_GET_MAX_VPOS),
    SDVO_CMD_NAME_ENTRY(SDVO_CMD_GET_VPOS),
    SDVO_CMD_NAME_ENTRY(SDVO_CMD_SET_VPOS),
    SDVO_CMD_NAME_ENTRY(SDVO_CMD_GET_MAX_SATURATION),
    SDVO_CMD_NAME_ENTRY(SDVO_CMD_GET_SATURATION),
    SDVO_CMD_NAME_ENTRY(SDVO_CMD_SET_SATURATION),
    SDVO_CMD_NAME_ENTRY(SDVO_CMD_GET_MAX_HUE),
    SDVO_CMD_NAME_ENTRY(SDVO_CMD_GET_HUE),
    SDVO_CMD_NAME_ENTRY(SDVO_CMD_SET_HUE),
    SDVO_CMD_NAME_ENTRY(SDVO_CMD_GET_MAX_CONTRAST),
    SDVO_CMD_NAME_ENTRY(SDVO_CMD_GET_CONTRAST),
    SDVO_CMD_NAME_ENTRY(SDVO_CMD_SET_CONTRAST),
    SDVO_CMD_NAME_ENTRY(SDVO_CMD_GET_MAX_BRIGHTNESS),
    SDVO_CMD_NAME_ENTRY(SDVO_CMD_GET_BRIGHTNESS),
    SDVO_CMD_NAME_ENTRY(SDVO_CMD_SET_BRIGHTNESS),
    SDVO_CMD_NAME_ENTRY(SDVO_CMD_GET_MAX_OVERSCAN_H),
    SDVO_CMD_NAME_ENTRY(SDVO_CMD_GET_OVERSCAN_H),
    SDVO_CMD_NAME_ENTRY(SDVO_CMD_SET_OVERSCAN_H),
    SDVO_CMD_NAME_ENTRY(SDVO_CMD_GET_MAX_OVERSCAN_V),
    SDVO_CMD_NAME_ENTRY(SDVO_CMD_GET_OVERSCAN_V),
    SDVO_CMD_NAME_ENTRY(SDVO_CMD_SET_OVERSCAN_V),
    SDVO_CMD_NAME_ENTRY(SDVO_CMD_GET_MAX_FLICKER_FILTER),
    SDVO_CMD_NAME_ENTRY(SDVO_CMD_GET_FLICKER_FILTER),
    SDVO_CMD_NAME_ENTRY(SDVO_CMD_SET_FLICKER_FILTER),
    SDVO_CMD_NAME_ENTRY(SDVO_CMD_GET_MAX_FLICKER_FILTER_ADAPTIVE),
    SDVO_CMD_NAME_ENTRY(SDVO_CMD_GET_FLICKER_FILTER_ADAPTIVE),
    SDVO_CMD_NAME_ENTRY(SDVO_CMD_SET_FLICKER_FILTER_ADAPTIVE),
    SDVO_CMD_NAME_ENTRY(SDVO_CMD_GET_MAX_FLICKER_FILTER_2D),
    SDVO_CMD_NAME_ENTRY(SDVO_CMD_GET_FLICKER_FILTER_2D),
    SDVO_CMD_NAME_ENTRY(SDVO_CMD_SET_FLICKER_FILTER_2D),
    SDVO_CMD_NAME_ENTRY(SDVO_CMD_GET_MAX_SHARPNESS),
    SDVO_CMD_NAME_ENTRY(SDVO_CMD_GET_SHARPNESS),
    SDVO_CMD_NAME_ENTRY(SDVO_CMD_SET_SHARPNESS),
    SDVO_CMD_NAME_ENTRY(SDVO_CMD_GET_DOT_CRAWL),
    SDVO_CMD_NAME_ENTRY(SDVO_CMD_SET_DOT_CRAWL),
    SDVO_CMD_NAME_ENTRY(SDVO_CMD_GET_MAX_TV_CHROMA_FILTER),
    SDVO_CMD_NAME_ENTRY(SDVO_CMD_GET_TV_CHROMA_FILTER),
    SDVO_CMD_NAME_ENTRY(SDVO_CMD_SET_TV_CHROMA_FILTER),
    SDVO_CMD_NAME_ENTRY(SDVO_CMD_GET_MAX_TV_LUMA_FILTER),
    SDVO_CMD_NAME_ENTRY(SDVO_CMD_GET_TV_LUMA_FILTER),
    SDVO_CMD_NAME_ENTRY(SDVO_CMD_SET_TV_LUMA_FILTER),

    /* HDMI op code */
    SDVO_CMD_NAME_ENTRY(SDVO_CMD_GET_SUPP_ENCODE),
    SDVO_CMD_NAME_ENTRY(SDVO_CMD_GET_ENCODE),
    SDVO_CMD_NAME_ENTRY(SDVO_CMD_SET_ENCODE),
    SDVO_CMD_NAME_ENTRY(SDVO_CMD_SET_PIXEL_REPLI),
    SDVO_CMD_NAME_ENTRY(SDVO_CMD_GET_PIXEL_REPLI),
    SDVO_CMD_NAME_ENTRY(SDVO_CMD_GET_COLORIMETRY_CAP),
    SDVO_CMD_NAME_ENTRY(SDVO_CMD_SET_COLORIMETRY),
    SDVO_CMD_NAME_ENTRY(SDVO_CMD_GET_COLORIMETRY),
    SDVO_CMD_NAME_ENTRY(SDVO_CMD_GET_AUDIO_ENCRYPT_PREFER),
    SDVO_CMD_NAME_ENTRY(SDVO_CMD_SET_AUDIO_STAT),
    SDVO_CMD_NAME_ENTRY(SDVO_CMD_GET_AUDIO_STAT),
    SDVO_CMD_NAME_ENTRY(SDVO_CMD_GET_HBUF_INDEX),
    SDVO_CMD_NAME_ENTRY(SDVO_CMD_SET_HBUF_INDEX),
    SDVO_CMD_NAME_ENTRY(SDVO_CMD_GET_HBUF_INFO),
    SDVO_CMD_NAME_ENTRY(SDVO_CMD_GET_HBUF_AV_SPLIT),
    SDVO_CMD_NAME_ENTRY(SDVO_CMD_SET_HBUF_AV_SPLIT),
    SDVO_CMD_NAME_ENTRY(SDVO_CMD_GET_HBUF_TXRATE),
    SDVO_CMD_NAME_ENTRY(SDVO_CMD_SET_HBUF_TXRATE),
    SDVO_CMD_NAME_ENTRY(SDVO_CMD_SET_HBUF_DATA),
    SDVO_CMD_NAME_ENTRY(SDVO_CMD_GET_HBUF_DATA),
};

#define IS_SDVOB(reg)	(reg == SDVOB || reg == PCH_SDVOB)
#define SDVO_NAME(svdo) (IS_SDVOB((svdo)->sdvo_reg) ? "SDVOB" : "SDVOC")

static void intel_sdvo_debug_write(struct intel_sdvo *intel_sdvo, u8 cmd,
				   const void *args, int args_len)
{
	int i;

	DRM_DEBUG_KMS("%s: W: %02X ",
				SDVO_NAME(intel_sdvo), cmd);
	for (i = 0; i < args_len; i++)
		DRM_LOG_KMS("%02X ", ((u8 *)args)[i]);
	for (; i < 8; i++)
		DRM_LOG_KMS("   ");
	for (i = 0; i < ARRAY_SIZE(sdvo_cmd_names); i++) {
		if (cmd == sdvo_cmd_names[i].cmd) {
			DRM_LOG_KMS("(%s)", sdvo_cmd_names[i].name);
			break;
		}
	}
	if (i == ARRAY_SIZE(sdvo_cmd_names))
		DRM_LOG_KMS("(%02X)", cmd);
	DRM_LOG_KMS("\n");
}

static const char *cmd_status_names[] = {
	"Power on",
	"Success",
	"Not supported",
	"Invalid arg",
	"Pending",
	"Target not specified",
	"Scaling not supported"
};

static bool intel_sdvo_write_cmd(struct intel_sdvo *intel_sdvo, u8 cmd,
				 const void *args, int args_len)
{
	u8 buf[args_len*2 + 2], status;
	struct i2c_msg msgs[args_len + 3];
	int i, ret;

	intel_sdvo_debug_write(intel_sdvo, cmd, args, args_len);

	for (i = 0; i < args_len; i++) {
		msgs[i].addr = intel_sdvo->slave_addr;
		msgs[i].flags = 0;
		msgs[i].len = 2;
		msgs[i].buf = buf + 2 *i;
		buf[2*i + 0] = SDVO_I2C_ARG_0 - i;
		buf[2*i + 1] = ((u8*)args)[i];
	}
	msgs[i].addr = intel_sdvo->slave_addr;
	msgs[i].flags = 0;
	msgs[i].len = 2;
	msgs[i].buf = buf + 2*i;
	buf[2*i + 0] = SDVO_I2C_OPCODE;
	buf[2*i + 1] = cmd;

	/* the following two are to read the response */
	status = SDVO_I2C_CMD_STATUS;
	msgs[i+1].addr = intel_sdvo->slave_addr;
	msgs[i+1].flags = 0;
	msgs[i+1].len = 1;
	msgs[i+1].buf = &status;

	msgs[i+2].addr = intel_sdvo->slave_addr;
	msgs[i+2].flags = I2C_M_RD;
	msgs[i+2].len = 1;
	msgs[i+2].buf = &status;

	ret = i2c_transfer(intel_sdvo->i2c, msgs, i+3);
	if (ret < 0) {
		DRM_DEBUG_KMS("I2c transfer returned %d\n", ret);
		return false;
	}
	if (ret != i+3) {
		/* failure in I2C transfer */
		DRM_DEBUG_KMS("I2c transfer returned %d/%d\n", ret, i+3);
		return false;
	}

	i = 3;
	while (status == SDVO_CMD_STATUS_PENDING && i--) {
		if (!intel_sdvo_read_byte(intel_sdvo,
					  SDVO_I2C_CMD_STATUS,
					  &status))
			return false;
	}
	if (status != SDVO_CMD_STATUS_SUCCESS) {
		DRM_DEBUG_KMS("command returns response %s [%d]\n",
			      status <= SDVO_CMD_STATUS_SCALING_NOT_SUPP ? cmd_status_names[status] : "???",
			      status);
		return false;
	}

	return true;
}

static bool intel_sdvo_read_response(struct intel_sdvo *intel_sdvo,
				     void *response, int response_len)
{
	u8 retry = 5;
	u8 status;
	int i;

	/*
	 * The documentation states that all commands will be
	 * processed within 15µs, and that we need only poll
	 * the status byte a maximum of 3 times in order for the
	 * command to be complete.
	 *
	 * Check 5 times in case the hardware failed to read the docs.
	 */
	do {
		if (!intel_sdvo_read_byte(intel_sdvo,
					  SDVO_I2C_CMD_STATUS,
					  &status))
			return false;
	} while (status == SDVO_CMD_STATUS_PENDING && --retry);

	DRM_DEBUG_KMS("%s: R: ", SDVO_NAME(intel_sdvo));
	if (status <= SDVO_CMD_STATUS_SCALING_NOT_SUPP)
		DRM_LOG_KMS("(%s)", cmd_status_names[status]);
	else
		DRM_LOG_KMS("(??? %d)", status);

	if (status != SDVO_CMD_STATUS_SUCCESS)
		goto log_fail;

	/* Read the command response */
	for (i = 0; i < response_len; i++) {
		if (!intel_sdvo_read_byte(intel_sdvo,
					  SDVO_I2C_RETURN_0 + i,
					  &((u8 *)response)[i]))
			goto log_fail;
		DRM_LOG_KMS(" %02X", ((u8 *)response)[i]);
	}
	DRM_LOG_KMS("\n");
	return true;

log_fail:
	DRM_LOG_KMS("\n");
	return false;
}

static int intel_sdvo_get_pixel_multiplier(struct drm_display_mode *mode)
{
	if (mode->clock >= 100000)
		return 1;
	else if (mode->clock >= 50000)
		return 2;
	else
		return 4;
}

static bool intel_sdvo_set_control_bus_switch(struct intel_sdvo *intel_sdvo,
					      u8 ddc_bus)
{
	return intel_sdvo_write_cmd(intel_sdvo,
				    SDVO_CMD_SET_CONTROL_BUS_SWITCH,
				    &ddc_bus, 1);
}

static bool intel_sdvo_set_value(struct intel_sdvo *intel_sdvo, u8 cmd, const void *data, int len)
{
	return intel_sdvo_write_cmd(intel_sdvo, cmd, data, len);
}

static bool
intel_sdvo_get_value(struct intel_sdvo *intel_sdvo, u8 cmd, void *value, int len)
{
	if (!intel_sdvo_write_cmd(intel_sdvo, cmd, NULL, 0))
		return false;

	return intel_sdvo_read_response(intel_sdvo, value, len);
}

static bool intel_sdvo_set_target_input(struct intel_sdvo *intel_sdvo)
{
	struct intel_sdvo_set_target_input_args targets = {0};
	return intel_sdvo_set_value(intel_sdvo,
				    SDVO_CMD_SET_TARGET_INPUT,
				    &targets, sizeof(targets));
}

/**
 * Return whether each input is trained.
 *
 * This function is making an assumption about the layout of the response,
 * which should be checked against the docs.
 */
static bool intel_sdvo_get_trained_inputs(struct intel_sdvo *intel_sdvo, bool *input_1, bool *input_2)
{
	struct intel_sdvo_get_trained_inputs_response response;

	if (!intel_sdvo_get_value(intel_sdvo, SDVO_CMD_GET_TRAINED_INPUTS,
				  &response, sizeof(response)))
		return false;

	*input_1 = response.input0_trained;
	*input_2 = response.input1_trained;
	return true;
}

static bool intel_sdvo_set_active_outputs(struct intel_sdvo *intel_sdvo,
					  u16 outputs)
{
	return intel_sdvo_set_value(intel_sdvo,
				    SDVO_CMD_SET_ACTIVE_OUTPUTS,
				    &outputs, sizeof(outputs));
}

static bool intel_sdvo_set_encoder_power_state(struct intel_sdvo *intel_sdvo,
					       int mode)
{
	u8 state = SDVO_ENCODER_STATE_ON;

	switch (mode) {
	case DRM_MODE_DPMS_ON:
		state = SDVO_ENCODER_STATE_ON;
		break;
	case DRM_MODE_DPMS_STANDBY:
		state = SDVO_ENCODER_STATE_STANDBY;
		break;
	case DRM_MODE_DPMS_SUSPEND:
		state = SDVO_ENCODER_STATE_SUSPEND;
		break;
	case DRM_MODE_DPMS_OFF:
		state = SDVO_ENCODER_STATE_OFF;
		break;
	}

	return intel_sdvo_set_value(intel_sdvo,
				    SDVO_CMD_SET_ENCODER_POWER_STATE, &state, sizeof(state));
}

static bool intel_sdvo_get_input_pixel_clock_range(struct intel_sdvo *intel_sdvo,
						   int *clock_min,
						   int *clock_max)
{
	struct intel_sdvo_pixel_clock_range clocks;

	if (!intel_sdvo_get_value(intel_sdvo,
				  SDVO_CMD_GET_INPUT_PIXEL_CLOCK_RANGE,
				  &clocks, sizeof(clocks)))
		return false;

	/* Convert the values from units of 10 kHz to kHz. */
	*clock_min = clocks.min * 10;
	*clock_max = clocks.max * 10;
	return true;
}

static bool intel_sdvo_set_target_output(struct intel_sdvo *intel_sdvo,
					 u16 outputs)
{
	return intel_sdvo_set_value(intel_sdvo,
				    SDVO_CMD_SET_TARGET_OUTPUT,
				    &outputs, sizeof(outputs));
}

static bool intel_sdvo_set_timing(struct intel_sdvo *intel_sdvo, u8 cmd,
				  struct intel_sdvo_dtd *dtd)
{
	return intel_sdvo_set_value(intel_sdvo, cmd, &dtd->part1, sizeof(dtd->part1)) &&
		intel_sdvo_set_value(intel_sdvo, cmd + 1, &dtd->part2, sizeof(dtd->part2));
}

static bool intel_sdvo_set_input_timing(struct intel_sdvo *intel_sdvo,
					 struct intel_sdvo_dtd *dtd)
{
	return intel_sdvo_set_timing(intel_sdvo,
				     SDVO_CMD_SET_INPUT_TIMINGS_PART1, dtd);
}

static bool intel_sdvo_set_output_timing(struct intel_sdvo *intel_sdvo,
					 struct intel_sdvo_dtd *dtd)
{
	return intel_sdvo_set_timing(intel_sdvo,
				     SDVO_CMD_SET_OUTPUT_TIMINGS_PART1, dtd);
}

static bool
intel_sdvo_create_preferred_input_timing(struct intel_sdvo *intel_sdvo,
					 uint16_t clock,
					 uint16_t width,
					 uint16_t height)
{
	struct intel_sdvo_preferred_input_timing_args args;

	memset(&args, 0, sizeof(args));
	args.clock = clock;
	args.width = width;
	args.height = height;
	args.interlace = 0;

	if (intel_sdvo->is_lvds &&
	   (intel_sdvo->sdvo_lvds_fixed_mode->hdisplay != width ||
	    intel_sdvo->sdvo_lvds_fixed_mode->vdisplay != height))
		args.scaled = 1;

	return intel_sdvo_set_value(intel_sdvo,
				    SDVO_CMD_CREATE_PREFERRED_INPUT_TIMING,
				    &args, sizeof(args));
}

static bool intel_sdvo_get_preferred_input_timing(struct intel_sdvo *intel_sdvo,
						  struct intel_sdvo_dtd *dtd)
{
	return intel_sdvo_get_value(intel_sdvo, SDVO_CMD_GET_PREFERRED_INPUT_TIMING_PART1,
				    &dtd->part1, sizeof(dtd->part1)) &&
		intel_sdvo_get_value(intel_sdvo, SDVO_CMD_GET_PREFERRED_INPUT_TIMING_PART2,
				     &dtd->part2, sizeof(dtd->part2));
}

static bool intel_sdvo_set_clock_rate_mult(struct intel_sdvo *intel_sdvo, u8 val)
{
	return intel_sdvo_set_value(intel_sdvo, SDVO_CMD_SET_CLOCK_RATE_MULT, &val, 1);
}

static void intel_sdvo_get_dtd_from_mode(struct intel_sdvo_dtd *dtd,
					 const struct drm_display_mode *mode)
{
	uint16_t width, height;
	uint16_t h_blank_len, h_sync_len, v_blank_len, v_sync_len;
	uint16_t h_sync_offset, v_sync_offset;

	width = mode->crtc_hdisplay;
	height = mode->crtc_vdisplay;

	/* do some mode translations */
	h_blank_len = mode->crtc_hblank_end - mode->crtc_hblank_start;
	h_sync_len = mode->crtc_hsync_end - mode->crtc_hsync_start;

	v_blank_len = mode->crtc_vblank_end - mode->crtc_vblank_start;
	v_sync_len = mode->crtc_vsync_end - mode->crtc_vsync_start;

	h_sync_offset = mode->crtc_hsync_start - mode->crtc_hblank_start;
	v_sync_offset = mode->crtc_vsync_start - mode->crtc_vblank_start;

	dtd->part1.clock = mode->clock / 10;
	dtd->part1.h_active = width & 0xff;
	dtd->part1.h_blank = h_blank_len & 0xff;
	dtd->part1.h_high = (((width >> 8) & 0xf) << 4) |
		((h_blank_len >> 8) & 0xf);
	dtd->part1.v_active = height & 0xff;
	dtd->part1.v_blank = v_blank_len & 0xff;
	dtd->part1.v_high = (((height >> 8) & 0xf) << 4) |
		((v_blank_len >> 8) & 0xf);

	dtd->part2.h_sync_off = h_sync_offset & 0xff;
	dtd->part2.h_sync_width = h_sync_len & 0xff;
	dtd->part2.v_sync_off_width = (v_sync_offset & 0xf) << 4 |
		(v_sync_len & 0xf);
	dtd->part2.sync_off_width_high = ((h_sync_offset & 0x300) >> 2) |
		((h_sync_len & 0x300) >> 4) | ((v_sync_offset & 0x30) >> 2) |
		((v_sync_len & 0x30) >> 4);

	dtd->part2.dtd_flags = 0x18;
	if (mode->flags & DRM_MODE_FLAG_PHSYNC)
		dtd->part2.dtd_flags |= 0x2;
	if (mode->flags & DRM_MODE_FLAG_PVSYNC)
		dtd->part2.dtd_flags |= 0x4;

	dtd->part2.sdvo_flags = 0;
	dtd->part2.v_sync_off_high = v_sync_offset & 0xc0;
	dtd->part2.reserved = 0;
}

static void intel_sdvo_get_mode_from_dtd(struct drm_display_mode * mode,
					 const struct intel_sdvo_dtd *dtd)
{
	mode->hdisplay = dtd->part1.h_active;
	mode->hdisplay += ((dtd->part1.h_high >> 4) & 0x0f) << 8;
	mode->hsync_start = mode->hdisplay + dtd->part2.h_sync_off;
	mode->hsync_start += (dtd->part2.sync_off_width_high & 0xc0) << 2;
	mode->hsync_end = mode->hsync_start + dtd->part2.h_sync_width;
	mode->hsync_end += (dtd->part2.sync_off_width_high & 0x30) << 4;
	mode->htotal = mode->hdisplay + dtd->part1.h_blank;
	mode->htotal += (dtd->part1.h_high & 0xf) << 8;

	mode->vdisplay = dtd->part1.v_active;
	mode->vdisplay += ((dtd->part1.v_high >> 4) & 0x0f) << 8;
	mode->vsync_start = mode->vdisplay;
	mode->vsync_start += (dtd->part2.v_sync_off_width >> 4) & 0xf;
	mode->vsync_start += (dtd->part2.sync_off_width_high & 0x0c) << 2;
	mode->vsync_start += dtd->part2.v_sync_off_high & 0xc0;
	mode->vsync_end = mode->vsync_start +
		(dtd->part2.v_sync_off_width & 0xf);
	mode->vsync_end += (dtd->part2.sync_off_width_high & 0x3) << 4;
	mode->vtotal = mode->vdisplay + dtd->part1.v_blank;
	mode->vtotal += (dtd->part1.v_high & 0xf) << 8;

	mode->clock = dtd->part1.clock * 10;

	mode->flags &= ~(DRM_MODE_FLAG_PHSYNC | DRM_MODE_FLAG_PVSYNC);
	if (dtd->part2.dtd_flags & 0x2)
		mode->flags |= DRM_MODE_FLAG_PHSYNC;
	if (dtd->part2.dtd_flags & 0x4)
		mode->flags |= DRM_MODE_FLAG_PVSYNC;
}

static bool intel_sdvo_check_supp_encode(struct intel_sdvo *intel_sdvo)
{
	struct intel_sdvo_encode encode;

	return intel_sdvo_get_value(intel_sdvo,
				  SDVO_CMD_GET_SUPP_ENCODE,
				  &encode, sizeof(encode));
}

static bool intel_sdvo_set_encode(struct intel_sdvo *intel_sdvo,
				  uint8_t mode)
{
	return intel_sdvo_set_value(intel_sdvo, SDVO_CMD_SET_ENCODE, &mode, 1);
}

static bool intel_sdvo_set_colorimetry(struct intel_sdvo *intel_sdvo,
				       uint8_t mode)
{
	return intel_sdvo_set_value(intel_sdvo, SDVO_CMD_SET_COLORIMETRY, &mode, 1);
}

#if 0
static void intel_sdvo_dump_hdmi_buf(struct intel_sdvo *intel_sdvo)
{
	int i, j;
	uint8_t set_buf_index[2];
	uint8_t av_split;
	uint8_t buf_size;
	uint8_t buf[48];
	uint8_t *pos;

	intel_sdvo_get_value(encoder, SDVO_CMD_GET_HBUF_AV_SPLIT, &av_split, 1);

	for (i = 0; i <= av_split; i++) {
		set_buf_index[0] = i; set_buf_index[1] = 0;
		intel_sdvo_write_cmd(encoder, SDVO_CMD_SET_HBUF_INDEX,
				     set_buf_index, 2);
		intel_sdvo_write_cmd(encoder, SDVO_CMD_GET_HBUF_INFO, NULL, 0);
		intel_sdvo_read_response(encoder, &buf_size, 1);

		pos = buf;
		for (j = 0; j <= buf_size; j += 8) {
			intel_sdvo_write_cmd(encoder, SDVO_CMD_GET_HBUF_DATA,
					     NULL, 0);
			intel_sdvo_read_response(encoder, pos, 8);
			pos += 8;
		}
	}
}
#endif

static bool intel_sdvo_set_avi_infoframe(struct intel_sdvo *intel_sdvo)
{
	struct dip_infoframe avi_if = {
		.type = DIP_TYPE_AVI,
		.ver = DIP_VERSION_AVI,
		.len = DIP_LEN_AVI,
	};
	uint8_t tx_rate = SDVO_HBUF_TX_VSYNC;
	uint8_t set_buf_index[2] = { 1, 0 };
	uint64_t *data = (uint64_t *)&avi_if;
	unsigned i;

	intel_dip_infoframe_csum(&avi_if);

	if (!intel_sdvo_write_cmd(intel_sdvo, SDVO_CMD_SET_HBUF_INDEX,
				  set_buf_index, 2))
		return false;

	for (i = 0; i < sizeof(avi_if); i += 8) {
		if (!intel_sdvo_write_cmd(intel_sdvo, SDVO_CMD_SET_HBUF_DATA,
					  data, 8))
			return false;
		data++;
	}

	return intel_sdvo_write_cmd(intel_sdvo, SDVO_CMD_SET_HBUF_TXRATE,
				    &tx_rate, 1);
}

static bool intel_sdvo_set_tv_format(struct intel_sdvo *intel_sdvo)
{
	struct intel_sdvo_tv_format format;
	uint32_t format_map;

	format_map = 1 << intel_sdvo->tv_format_index;
	memset(&format, 0, sizeof(format));
	memcpy(&format, &format_map, min(sizeof(format), sizeof(format_map)));

	BUILD_BUG_ON(sizeof(format) != 6);
	return intel_sdvo_set_value(intel_sdvo,
				    SDVO_CMD_SET_TV_FORMAT,
				    &format, sizeof(format));
}

static bool
intel_sdvo_set_output_timings_from_mode(struct intel_sdvo *intel_sdvo,
					struct drm_display_mode *mode)
{
	struct intel_sdvo_dtd output_dtd;

	if (!intel_sdvo_set_target_output(intel_sdvo,
					  intel_sdvo->attached_output))
		return false;

	intel_sdvo_get_dtd_from_mode(&output_dtd, mode);
	if (!intel_sdvo_set_output_timing(intel_sdvo, &output_dtd))
		return false;

	return true;
}

static bool
intel_sdvo_set_input_timings_for_mode(struct intel_sdvo *intel_sdvo,
					struct drm_display_mode *mode,
					struct drm_display_mode *adjusted_mode)
{
	/* Reset the input timing to the screen. Assume always input 0. */
	if (!intel_sdvo_set_target_input(intel_sdvo))
		return false;

	if (!intel_sdvo_create_preferred_input_timing(intel_sdvo,
						      mode->clock / 10,
						      mode->hdisplay,
						      mode->vdisplay))
		return false;

	if (!intel_sdvo_get_preferred_input_timing(intel_sdvo,
						   &intel_sdvo->input_dtd))
		return false;

	intel_sdvo_get_mode_from_dtd(adjusted_mode, &intel_sdvo->input_dtd);

	drm_mode_set_crtcinfo(adjusted_mode, 0);
	return true;
}

static bool intel_sdvo_mode_fixup(struct drm_encoder *encoder,
				  struct drm_display_mode *mode,
				  struct drm_display_mode *adjusted_mode)
{
	struct intel_sdvo *intel_sdvo = to_intel_sdvo(encoder);
	int multiplier;

	/* We need to construct preferred input timings based on our
	 * output timings.  To do that, we have to set the output
	 * timings, even though this isn't really the right place in
	 * the sequence to do it. Oh well.
	 */
	if (intel_sdvo->is_tv) {
		if (!intel_sdvo_set_output_timings_from_mode(intel_sdvo, mode))
			return false;

		(void) intel_sdvo_set_input_timings_for_mode(intel_sdvo,
							     mode,
							     adjusted_mode);
	} else if (intel_sdvo->is_lvds) {
		if (!intel_sdvo_set_output_timings_from_mode(intel_sdvo,
							     intel_sdvo->sdvo_lvds_fixed_mode))
			return false;

		(void) intel_sdvo_set_input_timings_for_mode(intel_sdvo,
							     mode,
							     adjusted_mode);
	}

	/* Make the CRTC code factor in the SDVO pixel multiplier.  The
	 * SDVO device will factor out the multiplier during mode_set.
	 */
	multiplier = intel_sdvo_get_pixel_multiplier(adjusted_mode);
	intel_mode_set_pixel_multiplier(adjusted_mode, multiplier);

	return true;
}

static void intel_sdvo_mode_set(struct drm_encoder *encoder,
				struct drm_display_mode *mode,
				struct drm_display_mode *adjusted_mode)
{
	struct drm_device *dev = encoder->dev;
	struct drm_i915_private *dev_priv = dev->dev_private;
	struct drm_crtc *crtc = encoder->crtc;
	struct intel_crtc *intel_crtc = to_intel_crtc(crtc);
	struct intel_sdvo *intel_sdvo = to_intel_sdvo(encoder);
	u32 sdvox;
	struct intel_sdvo_in_out_map in_out;
	struct intel_sdvo_dtd input_dtd;
	int pixel_multiplier = intel_mode_get_pixel_multiplier(adjusted_mode);
	int rate;

	if (!mode)
		return;

	/* First, set the input mapping for the first input to our controlled
	 * output. This is only correct if we're a single-input device, in
	 * which case the first input is the output from the appropriate SDVO
	 * channel on the motherboard.  In a two-input device, the first input
	 * will be SDVOB and the second SDVOC.
	 */
	in_out.in0 = intel_sdvo->attached_output;
	in_out.in1 = 0;

	intel_sdvo_set_value(intel_sdvo,
			     SDVO_CMD_SET_IN_OUT_MAP,
			     &in_out, sizeof(in_out));

	/* Set the output timings to the screen */
	if (!intel_sdvo_set_target_output(intel_sdvo,
					  intel_sdvo->attached_output))
		return;

	/* We have tried to get input timing in mode_fixup, and filled into
	 * adjusted_mode.
	 */
	if (intel_sdvo->is_tv || intel_sdvo->is_lvds) {
		input_dtd = intel_sdvo->input_dtd;
	} else {
		/* Set the output timing to the screen */
		if (!intel_sdvo_set_target_output(intel_sdvo,
						  intel_sdvo->attached_output))
			return;

		intel_sdvo_get_dtd_from_mode(&input_dtd, adjusted_mode);
		(void) intel_sdvo_set_output_timing(intel_sdvo, &input_dtd);
	}

	/* Set the input timing to the screen. Assume always input 0. */
	if (!intel_sdvo_set_target_input(intel_sdvo))
		return;

	if (intel_sdvo->has_hdmi_monitor &&
	    !intel_sdvo_set_avi_infoframe(intel_sdvo))
		return;

	if (intel_sdvo->is_tv &&
	    !intel_sdvo_set_tv_format(intel_sdvo))
		return;

	(void) intel_sdvo_set_input_timing(intel_sdvo, &input_dtd);

	switch (pixel_multiplier) {
	default:
	case 1: rate = SDVO_CLOCK_RATE_MULT_1X; break;
	case 2: rate = SDVO_CLOCK_RATE_MULT_2X; break;
	case 4: rate = SDVO_CLOCK_RATE_MULT_4X; break;
	}
	if (!intel_sdvo_set_clock_rate_mult(intel_sdvo, rate))
		return;

	/* Set the SDVO control regs. */
	if (INTEL_INFO(dev)->gen >= 4) {
		sdvox = SDVO_BORDER_ENABLE;
		if (adjusted_mode->flags & DRM_MODE_FLAG_PVSYNC)
			sdvox |= SDVO_VSYNC_ACTIVE_HIGH;
		if (adjusted_mode->flags & DRM_MODE_FLAG_PHSYNC)
			sdvox |= SDVO_HSYNC_ACTIVE_HIGH;
	} else {
		sdvox = I915_READ(intel_sdvo->sdvo_reg);
		switch (intel_sdvo->sdvo_reg) {
		case SDVOB:
			sdvox &= SDVOB_PRESERVE_MASK;
			break;
		case SDVOC:
			sdvox &= SDVOC_PRESERVE_MASK;
			break;
		}
		sdvox |= (9 << 19) | SDVO_BORDER_ENABLE;
	}
	if (intel_crtc->pipe == 1)
		sdvox |= SDVO_PIPE_B_SELECT;
	if (intel_sdvo->has_hdmi_audio)
		sdvox |= SDVO_AUDIO_ENABLE;

	if (INTEL_INFO(dev)->gen >= 4) {
		/* done in crtc_mode_set as the dpll_md reg must be written early */
	} else if (IS_I945G(dev) || IS_I945GM(dev) || IS_G33(dev)) {
		/* done in crtc_mode_set as it lives inside the dpll register */
	} else {
		sdvox |= (pixel_multiplier - 1) << SDVO_PORT_MULTIPLY_SHIFT;
	}

	if (input_dtd.part2.sdvo_flags & SDVO_NEED_TO_STALL)
		sdvox |= SDVO_STALL_SELECT;
	intel_sdvo_write_sdvox(intel_sdvo, sdvox);
}

static void intel_sdvo_dpms(struct drm_encoder *encoder, int mode)
{
	struct drm_device *dev = encoder->dev;
	struct drm_i915_private *dev_priv = dev->dev_private;
	struct intel_sdvo *intel_sdvo = to_intel_sdvo(encoder);
	struct intel_crtc *intel_crtc = to_intel_crtc(encoder->crtc);
	u32 temp;

	if (mode != DRM_MODE_DPMS_ON) {
		intel_sdvo_set_active_outputs(intel_sdvo, 0);
		if (0)
			intel_sdvo_set_encoder_power_state(intel_sdvo, mode);

		if (mode == DRM_MODE_DPMS_OFF) {
			temp = I915_READ(intel_sdvo->sdvo_reg);
			if ((temp & SDVO_ENABLE) != 0) {
				intel_sdvo_write_sdvox(intel_sdvo, temp & ~SDVO_ENABLE);
			}
		}
	} else {
		bool input1, input2;
		int i;
		u8 status;

		temp = I915_READ(intel_sdvo->sdvo_reg);
		if ((temp & SDVO_ENABLE) == 0)
			intel_sdvo_write_sdvox(intel_sdvo, temp | SDVO_ENABLE);
		for (i = 0; i < 2; i++)
			intel_wait_for_vblank(dev, intel_crtc->pipe);

		status = intel_sdvo_get_trained_inputs(intel_sdvo, &input1, &input2);
		/* Warn if the device reported failure to sync.
		 * A lot of SDVO devices fail to notify of sync, but it's
		 * a given it the status is a success, we succeeded.
		 */
		if (status == SDVO_CMD_STATUS_SUCCESS && !input1) {
			DRM_DEBUG_KMS("First %s output reported failure to "
					"sync\n", SDVO_NAME(intel_sdvo));
		}

		if (0)
			intel_sdvo_set_encoder_power_state(intel_sdvo, mode);
		intel_sdvo_set_active_outputs(intel_sdvo, intel_sdvo->attached_output);
	}
	return;
}

static int intel_sdvo_mode_valid(struct drm_connector *connector,
				 struct drm_display_mode *mode)
{
	struct intel_sdvo *intel_sdvo = intel_attached_sdvo(connector);

	if (mode->flags & DRM_MODE_FLAG_DBLSCAN)
		return MODE_NO_DBLESCAN;

	if (intel_sdvo->pixel_clock_min > mode->clock)
		return MODE_CLOCK_LOW;

	if (intel_sdvo->pixel_clock_max < mode->clock)
		return MODE_CLOCK_HIGH;

	if (intel_sdvo->is_lvds) {
		if (mode->hdisplay > intel_sdvo->sdvo_lvds_fixed_mode->hdisplay)
			return MODE_PANEL;

		if (mode->vdisplay > intel_sdvo->sdvo_lvds_fixed_mode->vdisplay)
			return MODE_PANEL;
	}

	return MODE_OK;
}

static bool intel_sdvo_get_capabilities(struct intel_sdvo *intel_sdvo, struct intel_sdvo_caps *caps)
{
	if (!intel_sdvo_get_value(intel_sdvo,
				  SDVO_CMD_GET_DEVICE_CAPS,
				  caps, sizeof(*caps)))
		return false;

	DRM_DEBUG_KMS("SDVO capabilities:\n"
		      "  vendor_id: %d\n"
		      "  device_id: %d\n"
		      "  device_rev_id: %d\n"
		      "  sdvo_version_major: %d\n"
		      "  sdvo_version_minor: %d\n"
		      "  sdvo_inputs_mask: %d\n"
		      "  smooth_scaling: %d\n"
		      "  sharp_scaling: %d\n"
		      "  up_scaling: %d\n"
		      "  down_scaling: %d\n"
		      "  stall_support: %d\n"
		      "  output_flags: %d\n",
		      caps->vendor_id,
		      caps->device_id,
		      caps->device_rev_id,
		      caps->sdvo_version_major,
		      caps->sdvo_version_minor,
		      caps->sdvo_inputs_mask,
		      caps->smooth_scaling,
		      caps->sharp_scaling,
		      caps->up_scaling,
		      caps->down_scaling,
		      caps->stall_support,
		      caps->output_flags);

	return true;
}

/* No use! */
#if 0
struct drm_connector* intel_sdvo_find(struct drm_device *dev, int sdvoB)
{
	struct drm_connector *connector = NULL;
	struct intel_sdvo *iout = NULL;
	struct intel_sdvo *sdvo;

	/* find the sdvo connector */
	list_for_each_entry(connector, &dev->mode_config.connector_list, head) {
		iout = to_intel_sdvo(connector);

		if (iout->type != INTEL_OUTPUT_SDVO)
			continue;

		sdvo = iout->dev_priv;

		if (sdvo->sdvo_reg == SDVOB && sdvoB)
			return connector;

		if (sdvo->sdvo_reg == SDVOC && !sdvoB)
			return connector;

	}

	return NULL;
}

int intel_sdvo_supports_hotplug(struct drm_connector *connector)
{
	u8 response[2];
	u8 status;
	struct intel_sdvo *intel_sdvo;
	DRM_DEBUG_KMS("\n");

	if (!connector)
		return 0;

	intel_sdvo = to_intel_sdvo(connector);

	return intel_sdvo_get_value(intel_sdvo, SDVO_CMD_GET_HOT_PLUG_SUPPORT,
				    &response, 2) && response[0];
}

void intel_sdvo_set_hotplug(struct drm_connector *connector, int on)
{
	u8 response[2];
	u8 status;
	struct intel_sdvo *intel_sdvo = to_intel_sdvo(connector);

	intel_sdvo_write_cmd(intel_sdvo, SDVO_CMD_GET_ACTIVE_HOT_PLUG, NULL, 0);
	intel_sdvo_read_response(intel_sdvo, &response, 2);

	if (on) {
		intel_sdvo_write_cmd(intel_sdvo, SDVO_CMD_GET_HOT_PLUG_SUPPORT, NULL, 0);
		status = intel_sdvo_read_response(intel_sdvo, &response, 2);

		intel_sdvo_write_cmd(intel_sdvo, SDVO_CMD_SET_ACTIVE_HOT_PLUG, &response, 2);
	} else {
		response[0] = 0;
		response[1] = 0;
		intel_sdvo_write_cmd(intel_sdvo, SDVO_CMD_SET_ACTIVE_HOT_PLUG, &response, 2);
	}

	intel_sdvo_write_cmd(intel_sdvo, SDVO_CMD_GET_ACTIVE_HOT_PLUG, NULL, 0);
	intel_sdvo_read_response(intel_sdvo, &response, 2);
}
#endif

static bool
intel_sdvo_multifunc_encoder(struct intel_sdvo *intel_sdvo)
{
	int caps = 0;

	if (intel_sdvo->caps.output_flags &
		(SDVO_OUTPUT_TMDS0 | SDVO_OUTPUT_TMDS1))
		caps++;
	if (intel_sdvo->caps.output_flags &
		(SDVO_OUTPUT_RGB0 | SDVO_OUTPUT_RGB1))
		caps++;
	if (intel_sdvo->caps.output_flags &
		(SDVO_OUTPUT_SVID0 | SDVO_OUTPUT_SVID1))
		caps++;
	if (intel_sdvo->caps.output_flags &
		(SDVO_OUTPUT_CVBS0 | SDVO_OUTPUT_CVBS1))
		caps++;
	if (intel_sdvo->caps.output_flags &
		(SDVO_OUTPUT_YPRPB0 | SDVO_OUTPUT_YPRPB1))
		caps++;

	if (intel_sdvo->caps.output_flags &
		(SDVO_OUTPUT_SCART0 | SDVO_OUTPUT_SCART1))
		caps++;

	if (intel_sdvo->caps.output_flags &
		(SDVO_OUTPUT_LVDS0 | SDVO_OUTPUT_LVDS1))
		caps++;

	return (caps > 1);
}

static struct edid *
intel_sdvo_get_edid(struct drm_connector *connector)
{
	struct intel_sdvo *sdvo = intel_attached_sdvo(connector);
	return drm_get_edid(connector, &sdvo->ddc);
}

/* Mac mini hack -- use the same DDC as the analog connector */
static struct edid *
intel_sdvo_get_analog_edid(struct drm_connector *connector)
{
	struct drm_i915_private *dev_priv = connector->dev->dev_private;

	return drm_get_edid(connector,
			    &dev_priv->gmbus[dev_priv->crt_ddc_pin].adapter);
}

enum drm_connector_status
intel_sdvo_hdmi_sink_detect(struct drm_connector *connector)
{
	struct intel_sdvo *intel_sdvo = intel_attached_sdvo(connector);
	enum drm_connector_status status;
	struct edid *edid;

	edid = intel_sdvo_get_edid(connector);

	if (edid == NULL && intel_sdvo_multifunc_encoder(intel_sdvo)) {
		u8 ddc, saved_ddc = intel_sdvo->ddc_bus;

		/*
		 * Don't use the 1 as the argument of DDC bus switch to get
		 * the EDID. It is used for SDVO SPD ROM.
		 */
		for (ddc = intel_sdvo->ddc_bus >> 1; ddc > 1; ddc >>= 1) {
			intel_sdvo->ddc_bus = ddc;
			edid = intel_sdvo_get_edid(connector);
			if (edid)
				break;
		}
		/*
		 * If we found the EDID on the other bus,
		 * assume that is the correct DDC bus.
		 */
		if (edid == NULL)
			intel_sdvo->ddc_bus = saved_ddc;
	}

	/*
	 * When there is no edid and no monitor is connected with VGA
	 * port, try to use the CRT ddc to read the EDID for DVI-connector.
	 */
	if (edid == NULL)
		edid = intel_sdvo_get_analog_edid(connector);

	status = connector_status_unknown;
	if (edid != NULL) {
		/* DDC bus is shared, match EDID to connector type */
		if (edid->input & DRM_EDID_INPUT_DIGITAL) {
			status = connector_status_connected;
			if (intel_sdvo->is_hdmi) {
				intel_sdvo->has_hdmi_monitor = drm_detect_hdmi_monitor(edid);
				intel_sdvo->has_hdmi_audio = drm_detect_monitor_audio(edid);
			}
		}
		connector->display_info.raw_edid = NULL;
		kfree(edid);
	}

	if (status == connector_status_connected) {
		struct intel_sdvo_connector *intel_sdvo_connector = to_intel_sdvo_connector(connector);
		if (intel_sdvo_connector->force_audio)
			intel_sdvo->has_hdmi_audio = intel_sdvo_connector->force_audio > 0;
	}

	return status;
}

static enum drm_connector_status
intel_sdvo_detect(struct drm_connector *connector, bool force)
{
	uint16_t response;
	struct intel_sdvo *intel_sdvo = intel_attached_sdvo(connector);
	struct intel_sdvo_connector *intel_sdvo_connector = to_intel_sdvo_connector(connector);
	enum drm_connector_status ret;

	if (!intel_sdvo_write_cmd(intel_sdvo,
				  SDVO_CMD_GET_ATTACHED_DISPLAYS, NULL, 0))
		return connector_status_unknown;

	/* add 30ms delay when the output type might be TV */
	if (intel_sdvo->caps.output_flags &
	    (SDVO_OUTPUT_SVID0 | SDVO_OUTPUT_CVBS0))
		mdelay(30);

	if (!intel_sdvo_read_response(intel_sdvo, &response, 2))
		return connector_status_unknown;

	DRM_DEBUG_KMS("SDVO response %d %d [%x]\n",
		      response & 0xff, response >> 8,
		      intel_sdvo_connector->output_flag);

	if (response == 0)
		return connector_status_disconnected;

	intel_sdvo->attached_output = response;

	if ((intel_sdvo_connector->output_flag & response) == 0)
		ret = connector_status_disconnected;
	else if (response & SDVO_TMDS_MASK)
		ret = intel_sdvo_hdmi_sink_detect(connector);
	else
		ret = connector_status_connected;

	/* May update encoder flag for like clock for SDVO TV, etc.*/
	if (ret == connector_status_connected) {
		intel_sdvo->is_tv = false;
		intel_sdvo->is_lvds = false;
		intel_sdvo->base.needs_tv_clock = false;

		if (response & SDVO_TV_MASK) {
			intel_sdvo->is_tv = true;
			intel_sdvo->base.needs_tv_clock = true;
		}
		if (response & SDVO_LVDS_MASK)
			intel_sdvo->is_lvds = intel_sdvo->sdvo_lvds_fixed_mode != NULL;
	}

	return ret;
}

static void intel_sdvo_get_ddc_modes(struct drm_connector *connector)
{
	struct edid *edid;

	/* set the bus switch and get the modes */
	edid = intel_sdvo_get_edid(connector);

	/*
	 * Mac mini hack.  On this device, the DVI-I connector shares one DDC
	 * link between analog and digital outputs. So, if the regular SDVO
	 * DDC fails, check to see if the analog output is disconnected, in
	 * which case we'll look there for the digital DDC data.
	 */
	if (edid == NULL)
		edid = intel_sdvo_get_analog_edid(connector);

	if (edid != NULL) {
		if (edid->input & DRM_EDID_INPUT_DIGITAL) {
			drm_mode_connector_update_edid_property(connector, edid);
			drm_add_edid_modes(connector, edid);
		}
		connector->display_info.raw_edid = NULL;
		kfree(edid);
	}
}

/*
 * Set of SDVO TV modes.
 * Note!  This is in reply order (see loop in get_tv_modes).
 * XXX: all 60Hz refresh?
 */
struct drm_display_mode sdvo_tv_modes[] = {
	{ DRM_MODE("320x200", DRM_MODE_TYPE_DRIVER, 5815, 320, 321, 384,
		   416, 0, 200, 201, 232, 233, 0,
		   DRM_MODE_FLAG_PHSYNC | DRM_MODE_FLAG_PVSYNC) },
	{ DRM_MODE("320x240", DRM_MODE_TYPE_DRIVER, 6814, 320, 321, 384,
		   416, 0, 240, 241, 272, 273, 0,
		   DRM_MODE_FLAG_PHSYNC | DRM_MODE_FLAG_PVSYNC) },
	{ DRM_MODE("400x300", DRM_MODE_TYPE_DRIVER, 9910, 400, 401, 464,
		   496, 0, 300, 301, 332, 333, 0,
		   DRM_MODE_FLAG_PHSYNC | DRM_MODE_FLAG_PVSYNC) },
	{ DRM_MODE("640x350", DRM_MODE_TYPE_DRIVER, 16913, 640, 641, 704,
		   736, 0, 350, 351, 382, 383, 0,
		   DRM_MODE_FLAG_PHSYNC | DRM_MODE_FLAG_PVSYNC) },
	{ DRM_MODE("640x400", DRM_MODE_TYPE_DRIVER, 19121, 640, 641, 704,
		   736, 0, 400, 401, 432, 433, 0,
		   DRM_MODE_FLAG_PHSYNC | DRM_MODE_FLAG_PVSYNC) },
	{ DRM_MODE("640x480", DRM_MODE_TYPE_DRIVER, 22654, 640, 641, 704,
		   736, 0, 480, 481, 512, 513, 0,
		   DRM_MODE_FLAG_PHSYNC | DRM_MODE_FLAG_PVSYNC) },
	{ DRM_MODE("704x480", DRM_MODE_TYPE_DRIVER, 24624, 704, 705, 768,
		   800, 0, 480, 481, 512, 513, 0,
		   DRM_MODE_FLAG_PHSYNC | DRM_MODE_FLAG_PVSYNC) },
	{ DRM_MODE("704x576", DRM_MODE_TYPE_DRIVER, 29232, 704, 705, 768,
		   800, 0, 576, 577, 608, 609, 0,
		   DRM_MODE_FLAG_PHSYNC | DRM_MODE_FLAG_PVSYNC) },
	{ DRM_MODE("720x350", DRM_MODE_TYPE_DRIVER, 18751, 720, 721, 784,
		   816, 0, 350, 351, 382, 383, 0,
		   DRM_MODE_FLAG_PHSYNC | DRM_MODE_FLAG_PVSYNC) },
	{ DRM_MODE("720x400", DRM_MODE_TYPE_DRIVER, 21199, 720, 721, 784,
		   816, 0, 400, 401, 432, 433, 0,
		   DRM_MODE_FLAG_PHSYNC | DRM_MODE_FLAG_PVSYNC) },
	{ DRM_MODE("720x480", DRM_MODE_TYPE_DRIVER, 25116, 720, 721, 784,
		   816, 0, 480, 481, 512, 513, 0,
		   DRM_MODE_FLAG_PHSYNC | DRM_MODE_FLAG_PVSYNC) },
	{ DRM_MODE("720x540", DRM_MODE_TYPE_DRIVER, 28054, 720, 721, 784,
		   816, 0, 540, 541, 572, 573, 0,
		   DRM_MODE_FLAG_PHSYNC | DRM_MODE_FLAG_PVSYNC) },
	{ DRM_MODE("720x576", DRM_MODE_TYPE_DRIVER, 29816, 720, 721, 784,
		   816, 0, 576, 577, 608, 609, 0,
		   DRM_MODE_FLAG_PHSYNC | DRM_MODE_FLAG_PVSYNC) },
	{ DRM_MODE("768x576", DRM_MODE_TYPE_DRIVER, 31570, 768, 769, 832,
		   864, 0, 576, 577, 608, 609, 0,
		   DRM_MODE_FLAG_PHSYNC | DRM_MODE_FLAG_PVSYNC) },
	{ DRM_MODE("800x600", DRM_MODE_TYPE_DRIVER, 34030, 800, 801, 864,
		   896, 0, 600, 601, 632, 633, 0,
		   DRM_MODE_FLAG_PHSYNC | DRM_MODE_FLAG_PVSYNC) },
	{ DRM_MODE("832x624", DRM_MODE_TYPE_DRIVER, 36581, 832, 833, 896,
		   928, 0, 624, 625, 656, 657, 0,
		   DRM_MODE_FLAG_PHSYNC | DRM_MODE_FLAG_PVSYNC) },
	{ DRM_MODE("920x766", DRM_MODE_TYPE_DRIVER, 48707, 920, 921, 984,
		   1016, 0, 766, 767, 798, 799, 0,
		   DRM_MODE_FLAG_PHSYNC | DRM_MODE_FLAG_PVSYNC) },
	{ DRM_MODE("1024x768", DRM_MODE_TYPE_DRIVER, 53827, 1024, 1025, 1088,
		   1120, 0, 768, 769, 800, 801, 0,
		   DRM_MODE_FLAG_PHSYNC | DRM_MODE_FLAG_PVSYNC) },
	{ DRM_MODE("1280x1024", DRM_MODE_TYPE_DRIVER, 87265, 1280, 1281, 1344,
		   1376, 0, 1024, 1025, 1056, 1057, 0,
		   DRM_MODE_FLAG_PHSYNC | DRM_MODE_FLAG_PVSYNC) },
};

static void intel_sdvo_get_tv_modes(struct drm_connector *connector)
{
	struct intel_sdvo *intel_sdvo = intel_attached_sdvo(connector);
	struct intel_sdvo_sdtv_resolution_request tv_res;
	uint32_t reply = 0, format_map = 0;
	int i;

	/* Read the list of supported input resolutions for the selected TV
	 * format.
	 */
	format_map = 1 << intel_sdvo->tv_format_index;
	memcpy(&tv_res, &format_map,
	       min(sizeof(format_map), sizeof(struct intel_sdvo_sdtv_resolution_request)));

	if (!intel_sdvo_set_target_output(intel_sdvo, intel_sdvo->attached_output))
		return;

	BUILD_BUG_ON(sizeof(tv_res) != 3);
	if (!intel_sdvo_write_cmd(intel_sdvo,
				  SDVO_CMD_GET_SDTV_RESOLUTION_SUPPORT,
				  &tv_res, sizeof(tv_res)))
		return;
	if (!intel_sdvo_read_response(intel_sdvo, &reply, 3))
		return;

	for (i = 0; i < ARRAY_SIZE(sdvo_tv_modes); i++)
		if (reply & (1 << i)) {
			struct drm_display_mode *nmode;
			nmode = drm_mode_duplicate(connector->dev,
						   &sdvo_tv_modes[i]);
			if (nmode)
				drm_mode_probed_add(connector, nmode);
		}
}

static void intel_sdvo_get_lvds_modes(struct drm_connector *connector)
{
	struct intel_sdvo *intel_sdvo = intel_attached_sdvo(connector);
	struct drm_i915_private *dev_priv = connector->dev->dev_private;
	struct drm_display_mode *newmode;

	/*
	 * Attempt to get the mode list from DDC.
	 * Assume that the preferred modes are
	 * arranged in priority order.
	 */
	intel_ddc_get_modes(connector, intel_sdvo->i2c);
	if (list_empty(&connector->probed_modes) == false)
		goto end;

	/* Fetch modes from VBT */
	if (dev_priv->sdvo_lvds_vbt_mode != NULL) {
		newmode = drm_mode_duplicate(connector->dev,
					     dev_priv->sdvo_lvds_vbt_mode);
		if (newmode != NULL) {
			/* Guarantee the mode is preferred */
			newmode->type = (DRM_MODE_TYPE_PREFERRED |
					 DRM_MODE_TYPE_DRIVER);
			drm_mode_probed_add(connector, newmode);
		}
	}

end:
	list_for_each_entry(newmode, &connector->probed_modes, head) {
		if (newmode->type & DRM_MODE_TYPE_PREFERRED) {
			intel_sdvo->sdvo_lvds_fixed_mode =
				drm_mode_duplicate(connector->dev, newmode);

			drm_mode_set_crtcinfo(intel_sdvo->sdvo_lvds_fixed_mode,
					      0);

			intel_sdvo->is_lvds = true;
			break;
		}
	}

}

static int intel_sdvo_get_modes(struct drm_connector *connector)
{
	struct intel_sdvo_connector *intel_sdvo_connector = to_intel_sdvo_connector(connector);

	if (IS_TV(intel_sdvo_connector))
		intel_sdvo_get_tv_modes(connector);
	else if (IS_LVDS(intel_sdvo_connector))
		intel_sdvo_get_lvds_modes(connector);
	else
		intel_sdvo_get_ddc_modes(connector);

	return !list_empty(&connector->probed_modes);
}

static void
intel_sdvo_destroy_enhance_property(struct drm_connector *connector)
{
	struct intel_sdvo_connector *intel_sdvo_connector = to_intel_sdvo_connector(connector);
	struct drm_device *dev = connector->dev;

	if (intel_sdvo_connector->left)
		drm_property_destroy(dev, intel_sdvo_connector->left);
	if (intel_sdvo_connector->right)
		drm_property_destroy(dev, intel_sdvo_connector->right);
	if (intel_sdvo_connector->top)
		drm_property_destroy(dev, intel_sdvo_connector->top);
	if (intel_sdvo_connector->bottom)
		drm_property_destroy(dev, intel_sdvo_connector->bottom);
	if (intel_sdvo_connector->hpos)
		drm_property_destroy(dev, intel_sdvo_connector->hpos);
	if (intel_sdvo_connector->vpos)
		drm_property_destroy(dev, intel_sdvo_connector->vpos);
	if (intel_sdvo_connector->saturation)
		drm_property_destroy(dev, intel_sdvo_connector->saturation);
	if (intel_sdvo_connector->contrast)
		drm_property_destroy(dev, intel_sdvo_connector->contrast);
	if (intel_sdvo_connector->hue)
		drm_property_destroy(dev, intel_sdvo_connector->hue);
	if (intel_sdvo_connector->sharpness)
		drm_property_destroy(dev, intel_sdvo_connector->sharpness);
	if (intel_sdvo_connector->flicker_filter)
		drm_property_destroy(dev, intel_sdvo_connector->flicker_filter);
	if (intel_sdvo_connector->flicker_filter_2d)
		drm_property_destroy(dev, intel_sdvo_connector->flicker_filter_2d);
	if (intel_sdvo_connector->flicker_filter_adaptive)
		drm_property_destroy(dev, intel_sdvo_connector->flicker_filter_adaptive);
	if (intel_sdvo_connector->tv_luma_filter)
		drm_property_destroy(dev, intel_sdvo_connector->tv_luma_filter);
	if (intel_sdvo_connector->tv_chroma_filter)
		drm_property_destroy(dev, intel_sdvo_connector->tv_chroma_filter);
	if (intel_sdvo_connector->dot_crawl)
		drm_property_destroy(dev, intel_sdvo_connector->dot_crawl);
	if (intel_sdvo_connector->brightness)
		drm_property_destroy(dev, intel_sdvo_connector->brightness);
}

static void intel_sdvo_destroy(struct drm_connector *connector)
{
	struct intel_sdvo_connector *intel_sdvo_connector = to_intel_sdvo_connector(connector);

	if (intel_sdvo_connector->tv_format)
		drm_property_destroy(connector->dev,
				     intel_sdvo_connector->tv_format);

	intel_sdvo_destroy_enhance_property(connector);
	drm_sysfs_connector_remove(connector);
	drm_connector_cleanup(connector);
	kfree(connector);
}

static int
intel_sdvo_set_property(struct drm_connector *connector,
			struct drm_property *property,
			uint64_t val)
{
	struct intel_sdvo *intel_sdvo = intel_attached_sdvo(connector);
	struct intel_sdvo_connector *intel_sdvo_connector = to_intel_sdvo_connector(connector);
	uint16_t temp_value;
	uint8_t cmd;
	int ret;

	ret = drm_connector_property_set_value(connector, property, val);
	if (ret)
		return ret;

	if (property == intel_sdvo_connector->force_audio_property) {
		if (val == intel_sdvo_connector->force_audio)
			return 0;

		intel_sdvo_connector->force_audio = val;

		if (val > 0 && intel_sdvo->has_hdmi_audio)
			return 0;
		if (val < 0 && !intel_sdvo->has_hdmi_audio)
			return 0;

		intel_sdvo->has_hdmi_audio = val > 0;
		goto done;
	}

#define CHECK_PROPERTY(name, NAME) \
	if (intel_sdvo_connector->name == property) { \
		if (intel_sdvo_connector->cur_##name == temp_value) return 0; \
		if (intel_sdvo_connector->max_##name < temp_value) return -EINVAL; \
		cmd = SDVO_CMD_SET_##NAME; \
		intel_sdvo_connector->cur_##name = temp_value; \
		goto set_value; \
	}

	if (property == intel_sdvo_connector->tv_format) {
		if (val >= TV_FORMAT_NUM)
			return -EINVAL;

		if (intel_sdvo->tv_format_index ==
		    intel_sdvo_connector->tv_format_supported[val])
			return 0;

		intel_sdvo->tv_format_index = intel_sdvo_connector->tv_format_supported[val];
		goto done;
	} else if (IS_TV_OR_LVDS(intel_sdvo_connector)) {
		temp_value = val;
		if (intel_sdvo_connector->left == property) {
			drm_connector_property_set_value(connector,
							 intel_sdvo_connector->right, val);
			if (intel_sdvo_connector->left_margin == temp_value)
				return 0;

			intel_sdvo_connector->left_margin = temp_value;
			intel_sdvo_connector->right_margin = temp_value;
			temp_value = intel_sdvo_connector->max_hscan -
				intel_sdvo_connector->left_margin;
			cmd = SDVO_CMD_SET_OVERSCAN_H;
			goto set_value;
		} else if (intel_sdvo_connector->right == property) {
			drm_connector_property_set_value(connector,
							 intel_sdvo_connector->left, val);
			if (intel_sdvo_connector->right_margin == temp_value)
				return 0;

			intel_sdvo_connector->left_margin = temp_value;
			intel_sdvo_connector->right_margin = temp_value;
			temp_value = intel_sdvo_connector->max_hscan -
				intel_sdvo_connector->left_margin;
			cmd = SDVO_CMD_SET_OVERSCAN_H;
			goto set_value;
		} else if (intel_sdvo_connector->top == property) {
			drm_connector_property_set_value(connector,
							 intel_sdvo_connector->bottom, val);
			if (intel_sdvo_connector->top_margin == temp_value)
				return 0;

			intel_sdvo_connector->top_margin = temp_value;
			intel_sdvo_connector->bottom_margin = temp_value;
			temp_value = intel_sdvo_connector->max_vscan -
				intel_sdvo_connector->top_margin;
			cmd = SDVO_CMD_SET_OVERSCAN_V;
			goto set_value;
		} else if (intel_sdvo_connector->bottom == property) {
			drm_connector_property_set_value(connector,
							 intel_sdvo_connector->top, val);
			if (intel_sdvo_connector->bottom_margin == temp_value)
				return 0;

			intel_sdvo_connector->top_margin = temp_value;
			intel_sdvo_connector->bottom_margin = temp_value;
			temp_value = intel_sdvo_connector->max_vscan -
				intel_sdvo_connector->top_margin;
			cmd = SDVO_CMD_SET_OVERSCAN_V;
			goto set_value;
		}
		CHECK_PROPERTY(hpos, HPOS)
		CHECK_PROPERTY(vpos, VPOS)
		CHECK_PROPERTY(saturation, SATURATION)
		CHECK_PROPERTY(contrast, CONTRAST)
		CHECK_PROPERTY(hue, HUE)
		CHECK_PROPERTY(brightness, BRIGHTNESS)
		CHECK_PROPERTY(sharpness, SHARPNESS)
		CHECK_PROPERTY(flicker_filter, FLICKER_FILTER)
		CHECK_PROPERTY(flicker_filter_2d, FLICKER_FILTER_2D)
		CHECK_PROPERTY(flicker_filter_adaptive, FLICKER_FILTER_ADAPTIVE)
		CHECK_PROPERTY(tv_chroma_filter, TV_CHROMA_FILTER)
		CHECK_PROPERTY(tv_luma_filter, TV_LUMA_FILTER)
		CHECK_PROPERTY(dot_crawl, DOT_CRAWL)
	}

	return -EINVAL; /* unknown property */

set_value:
	if (!intel_sdvo_set_value(intel_sdvo, cmd, &temp_value, 2))
		return -EIO;


done:
	if (intel_sdvo->base.base.crtc) {
		struct drm_crtc *crtc = intel_sdvo->base.base.crtc;
		drm_crtc_helper_set_mode(crtc, &crtc->mode, crtc->x,
					 crtc->y, crtc->fb);
	}

	return 0;
#undef CHECK_PROPERTY
}

static const struct drm_encoder_helper_funcs intel_sdvo_helper_funcs = {
	.dpms = intel_sdvo_dpms,
	.mode_fixup = intel_sdvo_mode_fixup,
	.prepare = intel_encoder_prepare,
	.mode_set = intel_sdvo_mode_set,
	.commit = intel_encoder_commit,
};

static const struct drm_connector_funcs intel_sdvo_connector_funcs = {
	.dpms = drm_helper_connector_dpms,
	.detect = intel_sdvo_detect,
	.fill_modes = drm_helper_probe_single_connector_modes,
	.set_property = intel_sdvo_set_property,
	.destroy = intel_sdvo_destroy,
};

static const struct drm_connector_helper_funcs intel_sdvo_connector_helper_funcs = {
	.get_modes = intel_sdvo_get_modes,
	.mode_valid = intel_sdvo_mode_valid,
	.best_encoder = intel_best_encoder,
};

static void intel_sdvo_enc_destroy(struct drm_encoder *encoder)
{
	struct intel_sdvo *intel_sdvo = to_intel_sdvo(encoder);

	if (intel_sdvo->sdvo_lvds_fixed_mode != NULL)
		drm_mode_destroy(encoder->dev,
				 intel_sdvo->sdvo_lvds_fixed_mode);

	i2c_del_adapter(&intel_sdvo->ddc);
	intel_encoder_destroy(encoder);
}

static const struct drm_encoder_funcs intel_sdvo_enc_funcs = {
	.destroy = intel_sdvo_enc_destroy,
};

static void
intel_sdvo_guess_ddc_bus(struct intel_sdvo *sdvo)
{
	uint16_t mask = 0;
	unsigned int num_bits;

	/* Make a mask of outputs less than or equal to our own priority in the
	 * list.
	 */
	switch (sdvo->controlled_output) {
	case SDVO_OUTPUT_LVDS1:
		mask |= SDVO_OUTPUT_LVDS1;
	case SDVO_OUTPUT_LVDS0:
		mask |= SDVO_OUTPUT_LVDS0;
	case SDVO_OUTPUT_TMDS1:
		mask |= SDVO_OUTPUT_TMDS1;
	case SDVO_OUTPUT_TMDS0:
		mask |= SDVO_OUTPUT_TMDS0;
	case SDVO_OUTPUT_RGB1:
		mask |= SDVO_OUTPUT_RGB1;
	case SDVO_OUTPUT_RGB0:
		mask |= SDVO_OUTPUT_RGB0;
		break;
	}

	/* Count bits to find what number we are in the priority list. */
	mask &= sdvo->caps.output_flags;
	num_bits = hweight16(mask);
	/* If more than 3 outputs, default to DDC bus 3 for now. */
	if (num_bits > 3)
		num_bits = 3;

	/* Corresponds to SDVO_CONTROL_BUS_DDCx */
	sdvo->ddc_bus = 1 << num_bits;
}

/**
 * Choose the appropriate DDC bus for control bus switch command for this
 * SDVO output based on the controlled output.
 *
 * DDC bus number assignment is in a priority order of RGB outputs, then TMDS
 * outputs, then LVDS outputs.
 */
static void
intel_sdvo_select_ddc_bus(struct drm_i915_private *dev_priv,
			  struct intel_sdvo *sdvo, u32 reg)
{
	struct sdvo_device_mapping *mapping;

	if (IS_SDVOB(reg))
		mapping = &(dev_priv->sdvo_mappings[0]);
	else
		mapping = &(dev_priv->sdvo_mappings[1]);

	if (mapping->initialized)
		sdvo->ddc_bus = 1 << ((mapping->ddc_pin & 0xf0) >> 4);
	else
		intel_sdvo_guess_ddc_bus(sdvo);
}

static void
intel_sdvo_select_i2c_bus(struct drm_i915_private *dev_priv,
			  struct intel_sdvo *sdvo, u32 reg)
{
	struct sdvo_device_mapping *mapping;
	u8 pin, speed;

	if (IS_SDVOB(reg))
		mapping = &dev_priv->sdvo_mappings[0];
	else
		mapping = &dev_priv->sdvo_mappings[1];

	pin = GMBUS_PORT_DPB;
	speed = GMBUS_RATE_1MHZ >> 8;
	if (mapping->initialized) {
		pin = mapping->i2c_pin;
		speed = mapping->i2c_speed;
	}

	if (pin < GMBUS_NUM_PORTS) {
		sdvo->i2c = &dev_priv->gmbus[pin].adapter;
		intel_gmbus_set_speed(sdvo->i2c, speed);
		intel_gmbus_force_bit(sdvo->i2c, true);
	} else
		sdvo->i2c = &dev_priv->gmbus[GMBUS_PORT_DPB].adapter;
}

static bool
intel_sdvo_is_hdmi_connector(struct intel_sdvo *intel_sdvo, int device)
{
	int is_hdmi;

	if (!intel_sdvo_check_supp_encode(intel_sdvo))
		return false;

	if (!intel_sdvo_set_target_output(intel_sdvo,
					  device == 0 ? SDVO_OUTPUT_TMDS0 : SDVO_OUTPUT_TMDS1))
		return false;

	is_hdmi = 0;
	if (!intel_sdvo_get_value(intel_sdvo, SDVO_CMD_GET_ENCODE, &is_hdmi, 1))
		return false;

	return !!is_hdmi;
}

static u8
intel_sdvo_get_slave_addr(struct drm_device *dev, int sdvo_reg)
{
	struct drm_i915_private *dev_priv = dev->dev_private;
	struct sdvo_device_mapping *my_mapping, *other_mapping;

	if (IS_SDVOB(sdvo_reg)) {
		my_mapping = &dev_priv->sdvo_mappings[0];
		other_mapping = &dev_priv->sdvo_mappings[1];
	} else {
		my_mapping = &dev_priv->sdvo_mappings[1];
		other_mapping = &dev_priv->sdvo_mappings[0];
	}

	/* If the BIOS described our SDVO device, take advantage of it. */
	if (my_mapping->slave_addr)
		return my_mapping->slave_addr;

	/* If the BIOS only described a different SDVO device, use the
	 * address that it isn't using.
	 */
	if (other_mapping->slave_addr) {
		if (other_mapping->slave_addr == 0x70)
			return 0x72;
		else
			return 0x70;
	}

	/* No SDVO device info is found for another DVO port,
	 * so use mapping assumption we had before BIOS parsing.
	 */
	if (IS_SDVOB(sdvo_reg))
		return 0x70;
	else
		return 0x72;
}

static void
intel_sdvo_connector_init(struct intel_sdvo_connector *connector,
			  struct intel_sdvo *encoder)
{
	drm_connector_init(encoder->base.base.dev,
			   &connector->base.base,
			   &intel_sdvo_connector_funcs,
			   connector->base.base.connector_type);

	drm_connector_helper_add(&connector->base.base,
				 &intel_sdvo_connector_helper_funcs);

	connector->base.base.interlace_allowed = 0;
	connector->base.base.doublescan_allowed = 0;
	connector->base.base.display_info.subpixel_order = SubPixelHorizontalRGB;

	intel_connector_attach_encoder(&connector->base, &encoder->base);
	drm_sysfs_connector_add(&connector->base.base);
}

static void
intel_sdvo_add_hdmi_properties(struct intel_sdvo_connector *connector)
{
	struct drm_device *dev = connector->base.base.dev;

	connector->force_audio_property =
		drm_property_create(dev, DRM_MODE_PROP_RANGE, "force_audio", 2);
	if (connector->force_audio_property) {
		connector->force_audio_property->values[0] = -1;
		connector->force_audio_property->values[1] = 1;
		drm_connector_attach_property(&connector->base.base,
					      connector->force_audio_property, 0);
	}
}

static bool
intel_sdvo_dvi_init(struct intel_sdvo *intel_sdvo, int device)
{
	struct drm_encoder *encoder = &intel_sdvo->base.base;
	struct drm_connector *connector;
	struct intel_connector *intel_connector;
	struct intel_sdvo_connector *intel_sdvo_connector;

	intel_sdvo_connector = kzalloc(sizeof(struct intel_sdvo_connector), GFP_KERNEL);
	if (!intel_sdvo_connector)
		return false;

	if (device == 0) {
		intel_sdvo->controlled_output |= SDVO_OUTPUT_TMDS0;
		intel_sdvo_connector->output_flag = SDVO_OUTPUT_TMDS0;
	} else if (device == 1) {
		intel_sdvo->controlled_output |= SDVO_OUTPUT_TMDS1;
		intel_sdvo_connector->output_flag = SDVO_OUTPUT_TMDS1;
	}

	intel_connector = &intel_sdvo_connector->base;
	connector = &intel_connector->base;
	connector->polled = DRM_CONNECTOR_POLL_CONNECT | DRM_CONNECTOR_POLL_DISCONNECT;
	encoder->encoder_type = DRM_MODE_ENCODER_TMDS;
	connector->connector_type = DRM_MODE_CONNECTOR_DVID;

	if (intel_sdvo_is_hdmi_connector(intel_sdvo, device)) {
		/* enable hdmi encoding mode if supported */
		intel_sdvo_set_encode(intel_sdvo, SDVO_ENCODE_HDMI);
		intel_sdvo_set_colorimetry(intel_sdvo,
					   SDVO_COLORIMETRY_RGB256);
		connector->connector_type = DRM_MODE_CONNECTOR_HDMIA;

<<<<<<< HEAD
		intel_sdvo_add_hdmi_properties(intel_sdvo_connector);
=======
>>>>>>> 6db9a0f3
		intel_sdvo->is_hdmi = true;
	}
	intel_sdvo->base.clone_mask = ((1 << INTEL_SDVO_NON_TV_CLONE_BIT) |
				       (1 << INTEL_ANALOG_CLONE_BIT));

	intel_sdvo_connector_init(intel_sdvo_connector, intel_sdvo);
<<<<<<< HEAD
=======
	if (intel_sdvo->is_hdmi)
		intel_sdvo_add_hdmi_properties(intel_sdvo_connector);
>>>>>>> 6db9a0f3

	return true;
}

static bool
intel_sdvo_tv_init(struct intel_sdvo *intel_sdvo, int type)
{
	struct drm_encoder *encoder = &intel_sdvo->base.base;
	struct drm_connector *connector;
	struct intel_connector *intel_connector;
	struct intel_sdvo_connector *intel_sdvo_connector;

	intel_sdvo_connector = kzalloc(sizeof(struct intel_sdvo_connector), GFP_KERNEL);
	if (!intel_sdvo_connector)
		return false;

	intel_connector = &intel_sdvo_connector->base;
	connector = &intel_connector->base;
	encoder->encoder_type = DRM_MODE_ENCODER_TVDAC;
	connector->connector_type = DRM_MODE_CONNECTOR_SVIDEO;

	intel_sdvo->controlled_output |= type;
	intel_sdvo_connector->output_flag = type;

	intel_sdvo->is_tv = true;
	intel_sdvo->base.needs_tv_clock = true;
	intel_sdvo->base.clone_mask = 1 << INTEL_SDVO_TV_CLONE_BIT;

	intel_sdvo_connector_init(intel_sdvo_connector, intel_sdvo);

	if (!intel_sdvo_tv_create_property(intel_sdvo, intel_sdvo_connector, type))
		goto err;

	if (!intel_sdvo_create_enhance_property(intel_sdvo, intel_sdvo_connector))
		goto err;

	return true;

err:
	intel_sdvo_destroy(connector);
	return false;
}

static bool
intel_sdvo_analog_init(struct intel_sdvo *intel_sdvo, int device)
{
	struct drm_encoder *encoder = &intel_sdvo->base.base;
	struct drm_connector *connector;
	struct intel_connector *intel_connector;
	struct intel_sdvo_connector *intel_sdvo_connector;

	intel_sdvo_connector = kzalloc(sizeof(struct intel_sdvo_connector), GFP_KERNEL);
	if (!intel_sdvo_connector)
		return false;

	intel_connector = &intel_sdvo_connector->base;
	connector = &intel_connector->base;
	connector->polled = DRM_CONNECTOR_POLL_CONNECT;
	encoder->encoder_type = DRM_MODE_ENCODER_DAC;
	connector->connector_type = DRM_MODE_CONNECTOR_VGA;

	if (device == 0) {
		intel_sdvo->controlled_output |= SDVO_OUTPUT_RGB0;
		intel_sdvo_connector->output_flag = SDVO_OUTPUT_RGB0;
	} else if (device == 1) {
		intel_sdvo->controlled_output |= SDVO_OUTPUT_RGB1;
		intel_sdvo_connector->output_flag = SDVO_OUTPUT_RGB1;
	}

	intel_sdvo->base.clone_mask = ((1 << INTEL_SDVO_NON_TV_CLONE_BIT) |
				       (1 << INTEL_ANALOG_CLONE_BIT));

	intel_sdvo_connector_init(intel_sdvo_connector,
				  intel_sdvo);
	return true;
}

static bool
intel_sdvo_lvds_init(struct intel_sdvo *intel_sdvo, int device)
{
	struct drm_encoder *encoder = &intel_sdvo->base.base;
	struct drm_connector *connector;
	struct intel_connector *intel_connector;
	struct intel_sdvo_connector *intel_sdvo_connector;

	intel_sdvo_connector = kzalloc(sizeof(struct intel_sdvo_connector), GFP_KERNEL);
	if (!intel_sdvo_connector)
		return false;

	intel_connector = &intel_sdvo_connector->base;
	connector = &intel_connector->base;
	encoder->encoder_type = DRM_MODE_ENCODER_LVDS;
	connector->connector_type = DRM_MODE_CONNECTOR_LVDS;

	if (device == 0) {
		intel_sdvo->controlled_output |= SDVO_OUTPUT_LVDS0;
		intel_sdvo_connector->output_flag = SDVO_OUTPUT_LVDS0;
	} else if (device == 1) {
		intel_sdvo->controlled_output |= SDVO_OUTPUT_LVDS1;
		intel_sdvo_connector->output_flag = SDVO_OUTPUT_LVDS1;
	}

	intel_sdvo->base.clone_mask = ((1 << INTEL_ANALOG_CLONE_BIT) |
				       (1 << INTEL_SDVO_LVDS_CLONE_BIT));

	intel_sdvo_connector_init(intel_sdvo_connector, intel_sdvo);
	if (!intel_sdvo_create_enhance_property(intel_sdvo, intel_sdvo_connector))
		goto err;

	return true;

err:
	intel_sdvo_destroy(connector);
	return false;
}

static bool
intel_sdvo_output_setup(struct intel_sdvo *intel_sdvo, uint16_t flags)
{
	intel_sdvo->is_tv = false;
	intel_sdvo->base.needs_tv_clock = false;
	intel_sdvo->is_lvds = false;

	/* SDVO requires XXX1 function may not exist unless it has XXX0 function.*/

	if (flags & SDVO_OUTPUT_TMDS0)
		if (!intel_sdvo_dvi_init(intel_sdvo, 0))
			return false;

	if ((flags & SDVO_TMDS_MASK) == SDVO_TMDS_MASK)
		if (!intel_sdvo_dvi_init(intel_sdvo, 1))
			return false;

	/* TV has no XXX1 function block */
	if (flags & SDVO_OUTPUT_SVID0)
		if (!intel_sdvo_tv_init(intel_sdvo, SDVO_OUTPUT_SVID0))
			return false;

	if (flags & SDVO_OUTPUT_CVBS0)
		if (!intel_sdvo_tv_init(intel_sdvo, SDVO_OUTPUT_CVBS0))
			return false;

	if (flags & SDVO_OUTPUT_RGB0)
		if (!intel_sdvo_analog_init(intel_sdvo, 0))
			return false;

	if ((flags & SDVO_RGB_MASK) == SDVO_RGB_MASK)
		if (!intel_sdvo_analog_init(intel_sdvo, 1))
			return false;

	if (flags & SDVO_OUTPUT_LVDS0)
		if (!intel_sdvo_lvds_init(intel_sdvo, 0))
			return false;

	if ((flags & SDVO_LVDS_MASK) == SDVO_LVDS_MASK)
		if (!intel_sdvo_lvds_init(intel_sdvo, 1))
			return false;

	if ((flags & SDVO_OUTPUT_MASK) == 0) {
		unsigned char bytes[2];

		intel_sdvo->controlled_output = 0;
		memcpy(bytes, &intel_sdvo->caps.output_flags, 2);
		DRM_DEBUG_KMS("%s: Unknown SDVO output type (0x%02x%02x)\n",
			      SDVO_NAME(intel_sdvo),
			      bytes[0], bytes[1]);
		return false;
	}
	intel_sdvo->base.crtc_mask = (1 << 0) | (1 << 1);

	return true;
}

static bool intel_sdvo_tv_create_property(struct intel_sdvo *intel_sdvo,
					  struct intel_sdvo_connector *intel_sdvo_connector,
					  int type)
{
	struct drm_device *dev = intel_sdvo->base.base.dev;
	struct intel_sdvo_tv_format format;
	uint32_t format_map, i;

	if (!intel_sdvo_set_target_output(intel_sdvo, type))
		return false;

	if (!intel_sdvo_get_value(intel_sdvo,
				  SDVO_CMD_GET_SUPPORTED_TV_FORMATS,
				  &format, sizeof(format)))
		return false;

	memcpy(&format_map, &format, min(sizeof(format_map), sizeof(format)));

	if (format_map == 0)
		return false;

	intel_sdvo_connector->format_supported_num = 0;
	for (i = 0 ; i < TV_FORMAT_NUM; i++)
		if (format_map & (1 << i))
			intel_sdvo_connector->tv_format_supported[intel_sdvo_connector->format_supported_num++] = i;


	intel_sdvo_connector->tv_format =
			drm_property_create(dev, DRM_MODE_PROP_ENUM,
					    "mode", intel_sdvo_connector->format_supported_num);
	if (!intel_sdvo_connector->tv_format)
		return false;

	for (i = 0; i < intel_sdvo_connector->format_supported_num; i++)
		drm_property_add_enum(
				intel_sdvo_connector->tv_format, i,
				i, tv_format_names[intel_sdvo_connector->tv_format_supported[i]]);

	intel_sdvo->tv_format_index = intel_sdvo_connector->tv_format_supported[0];
	drm_connector_attach_property(&intel_sdvo_connector->base.base,
				      intel_sdvo_connector->tv_format, 0);
	return true;

}

#define ENHANCEMENT(name, NAME) do { \
	if (enhancements.name) { \
		if (!intel_sdvo_get_value(intel_sdvo, SDVO_CMD_GET_MAX_##NAME, &data_value, 4) || \
		    !intel_sdvo_get_value(intel_sdvo, SDVO_CMD_GET_##NAME, &response, 2)) \
			return false; \
		intel_sdvo_connector->max_##name = data_value[0]; \
		intel_sdvo_connector->cur_##name = response; \
		intel_sdvo_connector->name = \
			drm_property_create(dev, DRM_MODE_PROP_RANGE, #name, 2); \
		if (!intel_sdvo_connector->name) return false; \
		intel_sdvo_connector->name->values[0] = 0; \
		intel_sdvo_connector->name->values[1] = data_value[0]; \
		drm_connector_attach_property(connector, \
					      intel_sdvo_connector->name, \
					      intel_sdvo_connector->cur_##name); \
		DRM_DEBUG_KMS(#name ": max %d, default %d, current %d\n", \
			      data_value[0], data_value[1], response); \
	} \
} while(0)

static bool
intel_sdvo_create_enhance_property_tv(struct intel_sdvo *intel_sdvo,
				      struct intel_sdvo_connector *intel_sdvo_connector,
				      struct intel_sdvo_enhancements_reply enhancements)
{
	struct drm_device *dev = intel_sdvo->base.base.dev;
	struct drm_connector *connector = &intel_sdvo_connector->base.base;
	uint16_t response, data_value[2];

	/* when horizontal overscan is supported, Add the left/right  property */
	if (enhancements.overscan_h) {
		if (!intel_sdvo_get_value(intel_sdvo,
					  SDVO_CMD_GET_MAX_OVERSCAN_H,
					  &data_value, 4))
			return false;

		if (!intel_sdvo_get_value(intel_sdvo,
					  SDVO_CMD_GET_OVERSCAN_H,
					  &response, 2))
			return false;

		intel_sdvo_connector->max_hscan = data_value[0];
		intel_sdvo_connector->left_margin = data_value[0] - response;
		intel_sdvo_connector->right_margin = intel_sdvo_connector->left_margin;
		intel_sdvo_connector->left =
			drm_property_create(dev, DRM_MODE_PROP_RANGE,
					    "left_margin", 2);
		if (!intel_sdvo_connector->left)
			return false;

		intel_sdvo_connector->left->values[0] = 0;
		intel_sdvo_connector->left->values[1] = data_value[0];
		drm_connector_attach_property(connector,
					      intel_sdvo_connector->left,
					      intel_sdvo_connector->left_margin);

		intel_sdvo_connector->right =
			drm_property_create(dev, DRM_MODE_PROP_RANGE,
					    "right_margin", 2);
		if (!intel_sdvo_connector->right)
			return false;

		intel_sdvo_connector->right->values[0] = 0;
		intel_sdvo_connector->right->values[1] = data_value[0];
		drm_connector_attach_property(connector,
					      intel_sdvo_connector->right,
					      intel_sdvo_connector->right_margin);
		DRM_DEBUG_KMS("h_overscan: max %d, "
			      "default %d, current %d\n",
			      data_value[0], data_value[1], response);
	}

	if (enhancements.overscan_v) {
		if (!intel_sdvo_get_value(intel_sdvo,
					  SDVO_CMD_GET_MAX_OVERSCAN_V,
					  &data_value, 4))
			return false;

		if (!intel_sdvo_get_value(intel_sdvo,
					  SDVO_CMD_GET_OVERSCAN_V,
					  &response, 2))
			return false;

		intel_sdvo_connector->max_vscan = data_value[0];
		intel_sdvo_connector->top_margin = data_value[0] - response;
		intel_sdvo_connector->bottom_margin = intel_sdvo_connector->top_margin;
		intel_sdvo_connector->top =
			drm_property_create(dev, DRM_MODE_PROP_RANGE,
					    "top_margin", 2);
		if (!intel_sdvo_connector->top)
			return false;

		intel_sdvo_connector->top->values[0] = 0;
		intel_sdvo_connector->top->values[1] = data_value[0];
		drm_connector_attach_property(connector,
					      intel_sdvo_connector->top,
					      intel_sdvo_connector->top_margin);

		intel_sdvo_connector->bottom =
			drm_property_create(dev, DRM_MODE_PROP_RANGE,
					    "bottom_margin", 2);
		if (!intel_sdvo_connector->bottom)
			return false;

		intel_sdvo_connector->bottom->values[0] = 0;
		intel_sdvo_connector->bottom->values[1] = data_value[0];
		drm_connector_attach_property(connector,
					      intel_sdvo_connector->bottom,
					      intel_sdvo_connector->bottom_margin);
		DRM_DEBUG_KMS("v_overscan: max %d, "
			      "default %d, current %d\n",
			      data_value[0], data_value[1], response);
	}

	ENHANCEMENT(hpos, HPOS);
	ENHANCEMENT(vpos, VPOS);
	ENHANCEMENT(saturation, SATURATION);
	ENHANCEMENT(contrast, CONTRAST);
	ENHANCEMENT(hue, HUE);
	ENHANCEMENT(sharpness, SHARPNESS);
	ENHANCEMENT(brightness, BRIGHTNESS);
	ENHANCEMENT(flicker_filter, FLICKER_FILTER);
	ENHANCEMENT(flicker_filter_adaptive, FLICKER_FILTER_ADAPTIVE);
	ENHANCEMENT(flicker_filter_2d, FLICKER_FILTER_2D);
	ENHANCEMENT(tv_chroma_filter, TV_CHROMA_FILTER);
	ENHANCEMENT(tv_luma_filter, TV_LUMA_FILTER);

	if (enhancements.dot_crawl) {
		if (!intel_sdvo_get_value(intel_sdvo, SDVO_CMD_GET_DOT_CRAWL, &response, 2))
			return false;

		intel_sdvo_connector->max_dot_crawl = 1;
		intel_sdvo_connector->cur_dot_crawl = response & 0x1;
		intel_sdvo_connector->dot_crawl =
			drm_property_create(dev, DRM_MODE_PROP_RANGE, "dot_crawl", 2);
		if (!intel_sdvo_connector->dot_crawl)
			return false;

		intel_sdvo_connector->dot_crawl->values[0] = 0;
		intel_sdvo_connector->dot_crawl->values[1] = 1;
		drm_connector_attach_property(connector,
					      intel_sdvo_connector->dot_crawl,
					      intel_sdvo_connector->cur_dot_crawl);
		DRM_DEBUG_KMS("dot crawl: current %d\n", response);
	}

	return true;
}

static bool
intel_sdvo_create_enhance_property_lvds(struct intel_sdvo *intel_sdvo,
					struct intel_sdvo_connector *intel_sdvo_connector,
					struct intel_sdvo_enhancements_reply enhancements)
{
	struct drm_device *dev = intel_sdvo->base.base.dev;
	struct drm_connector *connector = &intel_sdvo_connector->base.base;
	uint16_t response, data_value[2];

	ENHANCEMENT(brightness, BRIGHTNESS);

	return true;
}
#undef ENHANCEMENT

static bool intel_sdvo_create_enhance_property(struct intel_sdvo *intel_sdvo,
					       struct intel_sdvo_connector *intel_sdvo_connector)
{
	union {
		struct intel_sdvo_enhancements_reply reply;
		uint16_t response;
	} enhancements;

	enhancements.response = 0;
	intel_sdvo_get_value(intel_sdvo,
			     SDVO_CMD_GET_SUPPORTED_ENHANCEMENTS,
			     &enhancements, sizeof(enhancements));
	if (enhancements.response == 0) {
		DRM_DEBUG_KMS("No enhancement is supported\n");
		return true;
	}

	if (IS_TV(intel_sdvo_connector))
		return intel_sdvo_create_enhance_property_tv(intel_sdvo, intel_sdvo_connector, enhancements.reply);
	else if(IS_LVDS(intel_sdvo_connector))
		return intel_sdvo_create_enhance_property_lvds(intel_sdvo, intel_sdvo_connector, enhancements.reply);
	else
		return true;
}

static int intel_sdvo_ddc_proxy_xfer(struct i2c_adapter *adapter,
				     struct i2c_msg *msgs,
				     int num)
{
	struct intel_sdvo *sdvo = adapter->algo_data;

	if (!intel_sdvo_set_control_bus_switch(sdvo, sdvo->ddc_bus))
		return -EIO;

	return sdvo->i2c->algo->master_xfer(sdvo->i2c, msgs, num);
}

static u32 intel_sdvo_ddc_proxy_func(struct i2c_adapter *adapter)
{
	struct intel_sdvo *sdvo = adapter->algo_data;
	return sdvo->i2c->algo->functionality(sdvo->i2c);
}

static const struct i2c_algorithm intel_sdvo_ddc_proxy = {
	.master_xfer	= intel_sdvo_ddc_proxy_xfer,
	.functionality	= intel_sdvo_ddc_proxy_func
};

static bool
intel_sdvo_init_ddc_proxy(struct intel_sdvo *sdvo,
			  struct drm_device *dev)
{
	sdvo->ddc.owner = THIS_MODULE;
	sdvo->ddc.class = I2C_CLASS_DDC;
	snprintf(sdvo->ddc.name, I2C_NAME_SIZE, "SDVO DDC proxy");
	sdvo->ddc.dev.parent = &dev->pdev->dev;
	sdvo->ddc.algo_data = sdvo;
	sdvo->ddc.algo = &intel_sdvo_ddc_proxy;

	return i2c_add_adapter(&sdvo->ddc) == 0;
}

bool intel_sdvo_init(struct drm_device *dev, int sdvo_reg)
{
	struct drm_i915_private *dev_priv = dev->dev_private;
	struct intel_encoder *intel_encoder;
	struct intel_sdvo *intel_sdvo;
	int i;

	intel_sdvo = kzalloc(sizeof(struct intel_sdvo), GFP_KERNEL);
	if (!intel_sdvo)
		return false;

	if (!intel_sdvo_init_ddc_proxy(intel_sdvo, dev)) {
		kfree(intel_sdvo);
		return false;
	}

	intel_sdvo->sdvo_reg = sdvo_reg;

	intel_encoder = &intel_sdvo->base;
	intel_encoder->type = INTEL_OUTPUT_SDVO;
	/* encoder type will be decided later */
	drm_encoder_init(dev, &intel_encoder->base, &intel_sdvo_enc_funcs, 0);

	intel_sdvo->slave_addr = intel_sdvo_get_slave_addr(dev, sdvo_reg) >> 1;
	intel_sdvo_select_i2c_bus(dev_priv, intel_sdvo, sdvo_reg);

	/* Read the regs to test if we can talk to the device */
	for (i = 0; i < 0x40; i++) {
		u8 byte;

		if (!intel_sdvo_read_byte(intel_sdvo, i, &byte)) {
			DRM_DEBUG_KMS("No SDVO device found on SDVO%c\n",
				      IS_SDVOB(sdvo_reg) ? 'B' : 'C');
			goto err;
		}
	}

	if (IS_SDVOB(sdvo_reg))
		dev_priv->hotplug_supported_mask |= SDVOB_HOTPLUG_INT_STATUS;
	else
		dev_priv->hotplug_supported_mask |= SDVOC_HOTPLUG_INT_STATUS;

	drm_encoder_helper_add(&intel_encoder->base, &intel_sdvo_helper_funcs);

	/* In default case sdvo lvds is false */
	if (!intel_sdvo_get_capabilities(intel_sdvo, &intel_sdvo->caps))
		goto err;

	if (intel_sdvo_output_setup(intel_sdvo,
				    intel_sdvo->caps.output_flags) != true) {
		DRM_DEBUG_KMS("SDVO output failed to setup on SDVO%c\n",
			      IS_SDVOB(sdvo_reg) ? 'B' : 'C');
		goto err;
	}

	intel_sdvo_select_ddc_bus(dev_priv, intel_sdvo, sdvo_reg);

	/* Set the input timing to the screen. Assume always input 0. */
	if (!intel_sdvo_set_target_input(intel_sdvo))
		goto err;

	if (!intel_sdvo_get_input_pixel_clock_range(intel_sdvo,
						    &intel_sdvo->pixel_clock_min,
						    &intel_sdvo->pixel_clock_max))
		goto err;

	DRM_DEBUG_KMS("%s device VID/DID: %02X:%02X.%02X, "
			"clock range %dMHz - %dMHz, "
			"input 1: %c, input 2: %c, "
			"output 1: %c, output 2: %c\n",
			SDVO_NAME(intel_sdvo),
			intel_sdvo->caps.vendor_id, intel_sdvo->caps.device_id,
			intel_sdvo->caps.device_rev_id,
			intel_sdvo->pixel_clock_min / 1000,
			intel_sdvo->pixel_clock_max / 1000,
			(intel_sdvo->caps.sdvo_inputs_mask & 0x1) ? 'Y' : 'N',
			(intel_sdvo->caps.sdvo_inputs_mask & 0x2) ? 'Y' : 'N',
			/* check currently supported outputs */
			intel_sdvo->caps.output_flags &
			(SDVO_OUTPUT_TMDS0 | SDVO_OUTPUT_RGB0) ? 'Y' : 'N',
			intel_sdvo->caps.output_flags &
			(SDVO_OUTPUT_TMDS1 | SDVO_OUTPUT_RGB1) ? 'Y' : 'N');
	return true;

err:
	drm_encoder_cleanup(&intel_encoder->base);
	i2c_del_adapter(&intel_sdvo->ddc);
	kfree(intel_sdvo);

	return false;
}<|MERGE_RESOLUTION|>--- conflicted
+++ resolved
@@ -2040,21 +2040,14 @@
 					   SDVO_COLORIMETRY_RGB256);
 		connector->connector_type = DRM_MODE_CONNECTOR_HDMIA;
 
-<<<<<<< HEAD
-		intel_sdvo_add_hdmi_properties(intel_sdvo_connector);
-=======
->>>>>>> 6db9a0f3
 		intel_sdvo->is_hdmi = true;
 	}
 	intel_sdvo->base.clone_mask = ((1 << INTEL_SDVO_NON_TV_CLONE_BIT) |
 				       (1 << INTEL_ANALOG_CLONE_BIT));
 
 	intel_sdvo_connector_init(intel_sdvo_connector, intel_sdvo);
-<<<<<<< HEAD
-=======
 	if (intel_sdvo->is_hdmi)
 		intel_sdvo_add_hdmi_properties(intel_sdvo_connector);
->>>>>>> 6db9a0f3
 
 	return true;
 }
