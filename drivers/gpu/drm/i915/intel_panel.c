/*
 * Copyright © 2006-2010 Intel Corporation
 * Copyright (c) 2006 Dave Airlie <airlied@linux.ie>
 *
 * Permission is hereby granted, free of charge, to any person obtaining a
 * copy of this software and associated documentation files (the "Software"),
 * to deal in the Software without restriction, including without limitation
 * the rights to use, copy, modify, merge, publish, distribute, sublicense,
 * and/or sell copies of the Software, and to permit persons to whom the
 * Software is furnished to do so, subject to the following conditions:
 *
 * The above copyright notice and this permission notice (including the next
 * paragraph) shall be included in all copies or substantial portions of the
 * Software.
 *
 * THE SOFTWARE IS PROVIDED "AS IS", WITHOUT WARRANTY OF ANY KIND, EXPRESS OR
 * IMPLIED, INCLUDING BUT NOT LIMITED TO THE WARRANTIES OF MERCHANTABILITY,
 * FITNESS FOR A PARTICULAR PURPOSE AND NONINFRINGEMENT.  IN NO EVENT SHALL
 * THE AUTHORS OR COPYRIGHT HOLDERS BE LIABLE FOR ANY CLAIM, DAMAGES OR OTHER
 * LIABILITY, WHETHER IN AN ACTION OF CONTRACT, TORT OR OTHERWISE, ARISING
 * FROM, OUT OF OR IN CONNECTION WITH THE SOFTWARE OR THE USE OR OTHER
 * DEALINGS IN THE SOFTWARE.
 *
 * Authors:
 *	Eric Anholt <eric@anholt.net>
 *      Dave Airlie <airlied@linux.ie>
 *      Jesse Barnes <jesse.barnes@intel.com>
 *      Chris Wilson <chris@chris-wilson.co.uk>
 */

#define pr_fmt(fmt) KBUILD_MODNAME ": " fmt

#include <linux/moduleparam.h>
#include "intel_drv.h"

#define PCI_LBPC 0xf4 /* legacy/combination backlight modes */

void
intel_fixed_panel_mode(struct drm_display_mode *fixed_mode,
		       struct drm_display_mode *adjusted_mode)
{
	adjusted_mode->hdisplay = fixed_mode->hdisplay;
	adjusted_mode->hsync_start = fixed_mode->hsync_start;
	adjusted_mode->hsync_end = fixed_mode->hsync_end;
	adjusted_mode->htotal = fixed_mode->htotal;

	adjusted_mode->vdisplay = fixed_mode->vdisplay;
	adjusted_mode->vsync_start = fixed_mode->vsync_start;
	adjusted_mode->vsync_end = fixed_mode->vsync_end;
	adjusted_mode->vtotal = fixed_mode->vtotal;

	adjusted_mode->clock = fixed_mode->clock;
}

/* adjusted_mode has been preset to be the panel's fixed mode */
void
intel_pch_panel_fitting(struct drm_device *dev,
			int fitting_mode,
			const struct drm_display_mode *mode,
			struct drm_display_mode *adjusted_mode)
{
	struct drm_i915_private *dev_priv = dev->dev_private;
	int x, y, width, height;

	x = y = width = height = 0;

	/* Native modes don't need fitting */
	if (adjusted_mode->hdisplay == mode->hdisplay &&
	    adjusted_mode->vdisplay == mode->vdisplay)
		goto done;

	switch (fitting_mode) {
	case DRM_MODE_SCALE_CENTER:
		width = mode->hdisplay;
		height = mode->vdisplay;
		x = (adjusted_mode->hdisplay - width + 1)/2;
		y = (adjusted_mode->vdisplay - height + 1)/2;
		break;

	case DRM_MODE_SCALE_ASPECT:
		/* Scale but preserve the aspect ratio */
		{
			u32 scaled_width = adjusted_mode->hdisplay * mode->vdisplay;
			u32 scaled_height = mode->hdisplay * adjusted_mode->vdisplay;
			if (scaled_width > scaled_height) { /* pillar */
				width = scaled_height / mode->vdisplay;
				if (width & 1)
					width++;
				x = (adjusted_mode->hdisplay - width + 1) / 2;
				y = 0;
				height = adjusted_mode->vdisplay;
			} else if (scaled_width < scaled_height) { /* letter */
				height = scaled_width / mode->hdisplay;
				if (height & 1)
				    height++;
				y = (adjusted_mode->vdisplay - height + 1) / 2;
				x = 0;
				width = adjusted_mode->hdisplay;
			} else {
				x = y = 0;
				width = adjusted_mode->hdisplay;
				height = adjusted_mode->vdisplay;
			}
		}
		break;

	default:
	case DRM_MODE_SCALE_FULLSCREEN:
		x = y = 0;
		width = adjusted_mode->hdisplay;
		height = adjusted_mode->vdisplay;
		break;
	}

done:
	dev_priv->pch_pf_pos = (x << 16) | y;
	dev_priv->pch_pf_size = (width << 16) | height;
}

static int is_backlight_combination_mode(struct drm_device *dev)
{
	struct drm_i915_private *dev_priv = dev->dev_private;

	if (INTEL_INFO(dev)->gen >= 4)
		return I915_READ(BLC_PWM_CTL2) & BLM_COMBINATION_MODE;

	if (IS_GEN2(dev))
		return I915_READ(BLC_PWM_CTL) & BLM_LEGACY_MODE;

	return 0;
}

static u32 i915_read_blc_pwm_ctl(struct drm_device *dev)
{
	struct drm_i915_private *dev_priv = dev->dev_private;
	u32 val;

	/* Restore the CTL value if it lost, e.g. GPU reset */

	if (HAS_PCH_SPLIT(dev_priv->dev)) {
		val = I915_READ(BLC_PWM_PCH_CTL2);
		if (dev_priv->regfile.saveBLC_PWM_CTL2 == 0) {
			dev_priv->regfile.saveBLC_PWM_CTL2 = val;
		} else if (val == 0) {
			val = dev_priv->regfile.saveBLC_PWM_CTL2;
			I915_WRITE(BLC_PWM_PCH_CTL2, val);
		}
	} else {
		val = I915_READ(BLC_PWM_CTL);
		if (dev_priv->regfile.saveBLC_PWM_CTL == 0) {
			dev_priv->regfile.saveBLC_PWM_CTL = val;
			if (INTEL_INFO(dev)->gen >= 4)
				dev_priv->regfile.saveBLC_PWM_CTL2 =
					I915_READ(BLC_PWM_CTL2);
		} else if (val == 0) {
			val = dev_priv->regfile.saveBLC_PWM_CTL;
			I915_WRITE(BLC_PWM_CTL, val);
			if (INTEL_INFO(dev)->gen >= 4)
				I915_WRITE(BLC_PWM_CTL2,
					   dev_priv->regfile.saveBLC_PWM_CTL2);
		}
	}

	return val;
}

static u32 _intel_panel_get_max_backlight(struct drm_device *dev)
{
	u32 max;

	max = i915_read_blc_pwm_ctl(dev);

	if (HAS_PCH_SPLIT(dev)) {
		max >>= 16;
	} else {
		if (INTEL_INFO(dev)->gen < 4)
			max >>= 17;
		else
			max >>= 16;

		if (is_backlight_combination_mode(dev))
			max *= 0xff;
	}

	return max;
}

u32 intel_panel_get_max_backlight(struct drm_device *dev)
{
	u32 max;

	max = _intel_panel_get_max_backlight(dev);
	if (max == 0) {
		/* XXX add code here to query mode clock or hardware clock
		 * and program max PWM appropriately.
		 */
		pr_warn_once("fixme: max PWM is zero\n");
		return 1;
	}

	DRM_DEBUG_DRIVER("max backlight PWM = %d\n", max);
	return max;
}

static int i915_panel_invert_brightness;
MODULE_PARM_DESC(invert_brightness, "Invert backlight brightness "
	"(-1 force normal, 0 machine defaults, 1 force inversion), please "
	"report PCI device ID, subsystem vendor and subsystem device ID "
	"to dri-devel@lists.freedesktop.org, if your machine needs it. "
	"It will then be included in an upcoming module version.");
module_param_named(invert_brightness, i915_panel_invert_brightness, int, 0600);
static u32 intel_panel_compute_brightness(struct drm_device *dev, u32 val)
{
	struct drm_i915_private *dev_priv = dev->dev_private;

	if (i915_panel_invert_brightness < 0)
		return val;

	if (i915_panel_invert_brightness > 0 ||
	    dev_priv->quirks & QUIRK_INVERT_BRIGHTNESS)
		return intel_panel_get_max_backlight(dev) - val;

	return val;
}

static u32 intel_panel_get_backlight(struct drm_device *dev)
{
	struct drm_i915_private *dev_priv = dev->dev_private;
	u32 val;

	if (HAS_PCH_SPLIT(dev)) {
		val = I915_READ(BLC_PWM_CPU_CTL) & BACKLIGHT_DUTY_CYCLE_MASK;
	} else {
		val = I915_READ(BLC_PWM_CTL) & BACKLIGHT_DUTY_CYCLE_MASK;
		if (INTEL_INFO(dev)->gen < 4)
			val >>= 1;

		if (is_backlight_combination_mode(dev)) {
			u8 lbpc;

			pci_read_config_byte(dev->pdev, PCI_LBPC, &lbpc);
			val *= lbpc;
		}
	}

	val = intel_panel_compute_brightness(dev, val);
	DRM_DEBUG_DRIVER("get backlight PWM = %d\n", val);
	return val;
}

static void intel_pch_panel_set_backlight(struct drm_device *dev, u32 level)
{
	struct drm_i915_private *dev_priv = dev->dev_private;
	u32 val = I915_READ(BLC_PWM_CPU_CTL) & ~BACKLIGHT_DUTY_CYCLE_MASK;
	I915_WRITE(BLC_PWM_CPU_CTL, val | level);
}

static void intel_panel_actually_set_backlight(struct drm_device *dev, u32 level)
{
	struct drm_i915_private *dev_priv = dev->dev_private;
	u32 tmp;

	DRM_DEBUG_DRIVER("set backlight PWM = %d\n", level);
	level = intel_panel_compute_brightness(dev, level);

	if (HAS_PCH_SPLIT(dev))
		return intel_pch_panel_set_backlight(dev, level);

	if (is_backlight_combination_mode(dev)) {
		u32 max = intel_panel_get_max_backlight(dev);
		u8 lbpc;

		lbpc = level * 0xfe / max + 1;
		level /= lbpc;
		pci_write_config_byte(dev->pdev, PCI_LBPC, lbpc);
	}

	tmp = I915_READ(BLC_PWM_CTL);
	if (INTEL_INFO(dev)->gen < 4)
		level <<= 1;
	tmp &= ~BACKLIGHT_DUTY_CYCLE_MASK;
	I915_WRITE(BLC_PWM_CTL, tmp | level);
}

void intel_panel_set_backlight(struct drm_device *dev, u32 level)
{
	struct drm_i915_private *dev_priv = dev->dev_private;

	dev_priv->backlight.level = level;
	if (dev_priv->backlight.device)
		dev_priv->backlight.device->props.brightness = level;

	if (dev_priv->backlight.enabled)
		intel_panel_actually_set_backlight(dev, level);
}

void intel_panel_disable_backlight(struct drm_device *dev)
{
	struct drm_i915_private *dev_priv = dev->dev_private;

	dev_priv->backlight.enabled = false;
	intel_panel_actually_set_backlight(dev, 0);

	if (INTEL_INFO(dev)->gen >= 4) {
		uint32_t reg, tmp;

		reg = HAS_PCH_SPLIT(dev) ? BLC_PWM_CPU_CTL2 : BLC_PWM_CTL2;

		I915_WRITE(reg, I915_READ(reg) & ~BLM_PWM_ENABLE);

		if (HAS_PCH_SPLIT(dev)) {
			tmp = I915_READ(BLC_PWM_PCH_CTL1);
			tmp &= ~BLM_PCH_PWM_ENABLE;
			I915_WRITE(BLC_PWM_PCH_CTL1, tmp);
		}
	}
}

void intel_panel_enable_backlight(struct drm_device *dev,
				  enum pipe pipe)
{
	struct drm_i915_private *dev_priv = dev->dev_private;

<<<<<<< HEAD
	if (dev_priv->backlight_level == 0)
		dev_priv->backlight_level = intel_panel_get_max_backlight(dev);
=======
	if (dev_priv->backlight.level == 0) {
		dev_priv->backlight.level = intel_panel_get_max_backlight(dev);
		if (dev_priv->backlight.device)
			dev_priv->backlight.device->props.brightness =
				dev_priv->backlight.level;
	}
>>>>>>> f722406f

	if (INTEL_INFO(dev)->gen >= 4) {
		uint32_t reg, tmp;

		reg = HAS_PCH_SPLIT(dev) ? BLC_PWM_CPU_CTL2 : BLC_PWM_CTL2;


		tmp = I915_READ(reg);

		/* Note that this can also get called through dpms changes. And
		 * we don't track the backlight dpms state, hence check whether
		 * we have to do anything first. */
		if (tmp & BLM_PWM_ENABLE)
			goto set_level;

		if (INTEL_INFO(dev)->num_pipes == 3)
			tmp &= ~BLM_PIPE_SELECT_IVB;
		else
			tmp &= ~BLM_PIPE_SELECT;

		tmp |= BLM_PIPE(pipe);
		tmp &= ~BLM_PWM_ENABLE;

		I915_WRITE(reg, tmp);
		POSTING_READ(reg);
		I915_WRITE(reg, tmp | BLM_PWM_ENABLE);

		if (HAS_PCH_SPLIT(dev)) {
			tmp = I915_READ(BLC_PWM_PCH_CTL1);
			tmp |= BLM_PCH_PWM_ENABLE;
			tmp &= ~BLM_PCH_OVERRIDE_ENABLE;
			I915_WRITE(BLC_PWM_PCH_CTL1, tmp);
		}
	}

set_level:
	/* Call below after setting BLC_PWM_CPU_CTL2 and BLC_PWM_PCH_CTL1.
	 * BLC_PWM_CPU_CTL may be cleared to zero automatically when these
	 * registers are set.
	 */
<<<<<<< HEAD
	dev_priv->backlight_enabled = true;
	intel_panel_actually_set_backlight(dev, dev_priv->backlight_level);
=======
	dev_priv->backlight.enabled = true;
	intel_panel_actually_set_backlight(dev, dev_priv->backlight.level);
>>>>>>> f722406f
}

static void intel_panel_init_backlight(struct drm_device *dev)
{
	struct drm_i915_private *dev_priv = dev->dev_private;

	dev_priv->backlight.level = intel_panel_get_backlight(dev);
	dev_priv->backlight.enabled = dev_priv->backlight.level != 0;
}

enum drm_connector_status
intel_panel_detect(struct drm_device *dev)
{
	struct drm_i915_private *dev_priv = dev->dev_private;

	/* Assume that the BIOS does not lie through the OpRegion... */
	if (!i915_panel_ignore_lid && dev_priv->opregion.lid_state) {
		return ioread32(dev_priv->opregion.lid_state) & 0x1 ?
			connector_status_connected :
			connector_status_disconnected;
	}

	switch (i915_panel_ignore_lid) {
	case -2:
		return connector_status_connected;
	case -1:
		return connector_status_disconnected;
	default:
		return connector_status_unknown;
	}
}

#ifdef CONFIG_BACKLIGHT_CLASS_DEVICE
static int intel_panel_update_status(struct backlight_device *bd)
{
	struct drm_device *dev = bl_get_data(bd);
	intel_panel_set_backlight(dev, bd->props.brightness);
	return 0;
}

static int intel_panel_get_brightness(struct backlight_device *bd)
{
	struct drm_device *dev = bl_get_data(bd);
	return intel_panel_get_backlight(dev);
}

static const struct backlight_ops intel_panel_bl_ops = {
	.update_status = intel_panel_update_status,
	.get_brightness = intel_panel_get_brightness,
};

int intel_panel_setup_backlight(struct drm_connector *connector)
{
	struct drm_device *dev = connector->dev;
	struct drm_i915_private *dev_priv = dev->dev_private;
	struct backlight_properties props;

	intel_panel_init_backlight(dev);

	if (WARN_ON(dev_priv->backlight.device))
		return -ENODEV;

	memset(&props, 0, sizeof(props));
	props.type = BACKLIGHT_RAW;
	props.brightness = dev_priv->backlight.level;
	props.max_brightness = _intel_panel_get_max_backlight(dev);
	if (props.max_brightness == 0) {
		DRM_DEBUG_DRIVER("Failed to get maximum backlight value\n");
		return -ENODEV;
	}
	dev_priv->backlight.device =
		backlight_device_register("intel_backlight",
					  &connector->kdev, dev,
					  &intel_panel_bl_ops, &props);

	if (IS_ERR(dev_priv->backlight.device)) {
		DRM_ERROR("Failed to register backlight: %ld\n",
			  PTR_ERR(dev_priv->backlight.device));
		dev_priv->backlight.device = NULL;
		return -ENODEV;
	}
	return 0;
}

void intel_panel_destroy_backlight(struct drm_device *dev)
{
	struct drm_i915_private *dev_priv = dev->dev_private;
	if (dev_priv->backlight.device) {
		backlight_device_unregister(dev_priv->backlight.device);
		dev_priv->backlight.device = NULL;
	}
}
#else
int intel_panel_setup_backlight(struct drm_connector *connector)
{
	intel_panel_init_backlight(connector->dev);
	return 0;
}

void intel_panel_destroy_backlight(struct drm_device *dev)
{
	return;
}
#endif

int intel_panel_init(struct intel_panel *panel,
		     struct drm_display_mode *fixed_mode)
{
	panel->fixed_mode = fixed_mode;

	return 0;
}

void intel_panel_fini(struct intel_panel *panel)
{
	struct intel_connector *intel_connector =
		container_of(panel, struct intel_connector, panel);

	if (panel->fixed_mode)
		drm_mode_destroy(intel_connector->base.dev, panel->fixed_mode);
}<|MERGE_RESOLUTION|>--- conflicted
+++ resolved
@@ -321,17 +321,12 @@
 {
 	struct drm_i915_private *dev_priv = dev->dev_private;
 
-<<<<<<< HEAD
-	if (dev_priv->backlight_level == 0)
-		dev_priv->backlight_level = intel_panel_get_max_backlight(dev);
-=======
 	if (dev_priv->backlight.level == 0) {
 		dev_priv->backlight.level = intel_panel_get_max_backlight(dev);
 		if (dev_priv->backlight.device)
 			dev_priv->backlight.device->props.brightness =
 				dev_priv->backlight.level;
 	}
->>>>>>> f722406f
 
 	if (INTEL_INFO(dev)->gen >= 4) {
 		uint32_t reg, tmp;
@@ -372,13 +367,8 @@
 	 * BLC_PWM_CPU_CTL may be cleared to zero automatically when these
 	 * registers are set.
 	 */
-<<<<<<< HEAD
-	dev_priv->backlight_enabled = true;
-	intel_panel_actually_set_backlight(dev, dev_priv->backlight_level);
-=======
 	dev_priv->backlight.enabled = true;
 	intel_panel_actually_set_backlight(dev, dev_priv->backlight.level);
->>>>>>> f722406f
 }
 
 static void intel_panel_init_backlight(struct drm_device *dev)
