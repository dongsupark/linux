/*
 * Copyright © 2006-2010 Intel Corporation
 * Copyright (c) 2006 Dave Airlie <airlied@linux.ie>
 *
 * Permission is hereby granted, free of charge, to any person obtaining a
 * copy of this software and associated documentation files (the "Software"),
 * to deal in the Software without restriction, including without limitation
 * the rights to use, copy, modify, merge, publish, distribute, sublicense,
 * and/or sell copies of the Software, and to permit persons to whom the
 * Software is furnished to do so, subject to the following conditions:
 *
 * The above copyright notice and this permission notice (including the next
 * paragraph) shall be included in all copies or substantial portions of the
 * Software.
 *
 * THE SOFTWARE IS PROVIDED "AS IS", WITHOUT WARRANTY OF ANY KIND, EXPRESS OR
 * IMPLIED, INCLUDING BUT NOT LIMITED TO THE WARRANTIES OF MERCHANTABILITY,
 * FITNESS FOR A PARTICULAR PURPOSE AND NONINFRINGEMENT.  IN NO EVENT SHALL
 * THE AUTHORS OR COPYRIGHT HOLDERS BE LIABLE FOR ANY CLAIM, DAMAGES OR OTHER
 * LIABILITY, WHETHER IN AN ACTION OF CONTRACT, TORT OR OTHERWISE, ARISING
 * FROM, OUT OF OR IN CONNECTION WITH THE SOFTWARE OR THE USE OR OTHER
 * DEALINGS IN THE SOFTWARE.
 *
 * Authors:
 *	Eric Anholt <eric@anholt.net>
 *      Dave Airlie <airlied@linux.ie>
 *      Jesse Barnes <jesse.barnes@intel.com>
 *      Chris Wilson <chris@chris-wilson.co.uk>
 */

#define pr_fmt(fmt) KBUILD_MODNAME ": " fmt

#include <linux/moduleparam.h>
#include "intel_drv.h"

#define PCI_LBPC 0xf4 /* legacy/combination backlight modes */

void
intel_fixed_panel_mode(struct drm_display_mode *fixed_mode,
		       struct drm_display_mode *adjusted_mode)
{
	adjusted_mode->hdisplay = fixed_mode->hdisplay;
	adjusted_mode->hsync_start = fixed_mode->hsync_start;
	adjusted_mode->hsync_end = fixed_mode->hsync_end;
	adjusted_mode->htotal = fixed_mode->htotal;

	adjusted_mode->vdisplay = fixed_mode->vdisplay;
	adjusted_mode->vsync_start = fixed_mode->vsync_start;
	adjusted_mode->vsync_end = fixed_mode->vsync_end;
	adjusted_mode->vtotal = fixed_mode->vtotal;

	adjusted_mode->clock = fixed_mode->clock;
}

/* adjusted_mode has been preset to be the panel's fixed mode */
void
intel_pch_panel_fitting(struct intel_crtc *intel_crtc,
			struct intel_crtc_config *pipe_config,
			int fitting_mode)
{
	struct drm_display_mode *mode, *adjusted_mode;
	int x, y, width, height;

	mode = &pipe_config->requested_mode;
	adjusted_mode = &pipe_config->adjusted_mode;

	x = y = width = height = 0;

	/* Native modes don't need fitting */
	if (adjusted_mode->hdisplay == mode->hdisplay &&
	    adjusted_mode->vdisplay == mode->vdisplay)
		goto done;

	switch (fitting_mode) {
	case DRM_MODE_SCALE_CENTER:
		width = mode->hdisplay;
		height = mode->vdisplay;
		x = (adjusted_mode->hdisplay - width + 1)/2;
		y = (adjusted_mode->vdisplay - height + 1)/2;
		break;

	case DRM_MODE_SCALE_ASPECT:
		/* Scale but preserve the aspect ratio */
		{
			u32 scaled_width = adjusted_mode->hdisplay * mode->vdisplay;
			u32 scaled_height = mode->hdisplay * adjusted_mode->vdisplay;
			if (scaled_width > scaled_height) { /* pillar */
				width = scaled_height / mode->vdisplay;
				if (width & 1)
					width++;
				x = (adjusted_mode->hdisplay - width + 1) / 2;
				y = 0;
				height = adjusted_mode->vdisplay;
			} else if (scaled_width < scaled_height) { /* letter */
				height = scaled_width / mode->hdisplay;
				if (height & 1)
				    height++;
				y = (adjusted_mode->vdisplay - height + 1) / 2;
				x = 0;
				width = adjusted_mode->hdisplay;
			} else {
				x = y = 0;
				width = adjusted_mode->hdisplay;
				height = adjusted_mode->vdisplay;
			}
		}
		break;

	case DRM_MODE_SCALE_FULLSCREEN:
		x = y = 0;
		width = adjusted_mode->hdisplay;
		height = adjusted_mode->vdisplay;
		break;

	default:
		WARN(1, "bad panel fit mode: %d\n", fitting_mode);
		return;
	}

done:
	pipe_config->pch_pfit.pos = (x << 16) | y;
	pipe_config->pch_pfit.size = (width << 16) | height;
}

static void
centre_horizontally(struct drm_display_mode *mode,
		    int width)
{
	u32 border, sync_pos, blank_width, sync_width;

	/* keep the hsync and hblank widths constant */
	sync_width = mode->crtc_hsync_end - mode->crtc_hsync_start;
	blank_width = mode->crtc_hblank_end - mode->crtc_hblank_start;
	sync_pos = (blank_width - sync_width + 1) / 2;

	border = (mode->hdisplay - width + 1) / 2;
	border += border & 1; /* make the border even */

	mode->crtc_hdisplay = width;
	mode->crtc_hblank_start = width + border;
	mode->crtc_hblank_end = mode->crtc_hblank_start + blank_width;

	mode->crtc_hsync_start = mode->crtc_hblank_start + sync_pos;
	mode->crtc_hsync_end = mode->crtc_hsync_start + sync_width;
}

static void
centre_vertically(struct drm_display_mode *mode,
		  int height)
{
	u32 border, sync_pos, blank_width, sync_width;

	/* keep the vsync and vblank widths constant */
	sync_width = mode->crtc_vsync_end - mode->crtc_vsync_start;
	blank_width = mode->crtc_vblank_end - mode->crtc_vblank_start;
	sync_pos = (blank_width - sync_width + 1) / 2;

	border = (mode->vdisplay - height + 1) / 2;

	mode->crtc_vdisplay = height;
	mode->crtc_vblank_start = height + border;
	mode->crtc_vblank_end = mode->crtc_vblank_start + blank_width;

	mode->crtc_vsync_start = mode->crtc_vblank_start + sync_pos;
	mode->crtc_vsync_end = mode->crtc_vsync_start + sync_width;
}

static inline u32 panel_fitter_scaling(u32 source, u32 target)
{
	/*
	 * Floating point operation is not supported. So the FACTOR
	 * is defined, which can avoid the floating point computation
	 * when calculating the panel ratio.
	 */
#define ACCURACY 12
#define FACTOR (1 << ACCURACY)
	u32 ratio = source * FACTOR / target;
	return (FACTOR * ratio + FACTOR/2) / FACTOR;
}

void intel_gmch_panel_fitting(struct intel_crtc *intel_crtc,
			      struct intel_crtc_config *pipe_config,
			      int fitting_mode)
{
	struct drm_device *dev = intel_crtc->base.dev;
	u32 pfit_control = 0, pfit_pgm_ratios = 0, border = 0;
	struct drm_display_mode *mode, *adjusted_mode;

	mode = &pipe_config->requested_mode;
	adjusted_mode = &pipe_config->adjusted_mode;

	/* Native modes don't need fitting */
	if (adjusted_mode->hdisplay == mode->hdisplay &&
	    adjusted_mode->vdisplay == mode->vdisplay)
		goto out;

	switch (fitting_mode) {
	case DRM_MODE_SCALE_CENTER:
		/*
		 * For centered modes, we have to calculate border widths &
		 * heights and modify the values programmed into the CRTC.
		 */
		centre_horizontally(adjusted_mode, mode->hdisplay);
		centre_vertically(adjusted_mode, mode->vdisplay);
		border = LVDS_BORDER_ENABLE;
		break;
	case DRM_MODE_SCALE_ASPECT:
		/* Scale but preserve the aspect ratio */
		if (INTEL_INFO(dev)->gen >= 4) {
			u32 scaled_width = adjusted_mode->hdisplay *
				mode->vdisplay;
			u32 scaled_height = mode->hdisplay *
				adjusted_mode->vdisplay;

			/* 965+ is easy, it does everything in hw */
			if (scaled_width > scaled_height)
				pfit_control |= PFIT_ENABLE |
					PFIT_SCALING_PILLAR;
			else if (scaled_width < scaled_height)
				pfit_control |= PFIT_ENABLE |
					PFIT_SCALING_LETTER;
			else if (adjusted_mode->hdisplay != mode->hdisplay)
				pfit_control |= PFIT_ENABLE | PFIT_SCALING_AUTO;
		} else {
			u32 scaled_width = adjusted_mode->hdisplay *
				mode->vdisplay;
			u32 scaled_height = mode->hdisplay *
				adjusted_mode->vdisplay;
			/*
			 * For earlier chips we have to calculate the scaling
			 * ratio by hand and program it into the
			 * PFIT_PGM_RATIO register
			 */
			if (scaled_width > scaled_height) { /* pillar */
				centre_horizontally(adjusted_mode,
						    scaled_height /
						    mode->vdisplay);

				border = LVDS_BORDER_ENABLE;
				if (mode->vdisplay != adjusted_mode->vdisplay) {
					u32 bits = panel_fitter_scaling(mode->vdisplay, adjusted_mode->vdisplay);
					pfit_pgm_ratios |= (bits << PFIT_HORIZ_SCALE_SHIFT |
							    bits << PFIT_VERT_SCALE_SHIFT);
					pfit_control |= (PFIT_ENABLE |
							 VERT_INTERP_BILINEAR |
							 HORIZ_INTERP_BILINEAR);
				}
			} else if (scaled_width < scaled_height) { /* letter */
				centre_vertically(adjusted_mode,
						  scaled_width /
						  mode->hdisplay);

				border = LVDS_BORDER_ENABLE;
				if (mode->hdisplay != adjusted_mode->hdisplay) {
					u32 bits = panel_fitter_scaling(mode->hdisplay, adjusted_mode->hdisplay);
					pfit_pgm_ratios |= (bits << PFIT_HORIZ_SCALE_SHIFT |
							    bits << PFIT_VERT_SCALE_SHIFT);
					pfit_control |= (PFIT_ENABLE |
							 VERT_INTERP_BILINEAR |
							 HORIZ_INTERP_BILINEAR);
				}
			} else {
				/* Aspects match, Let hw scale both directions */
				pfit_control |= (PFIT_ENABLE |
						 VERT_AUTO_SCALE | HORIZ_AUTO_SCALE |
						 VERT_INTERP_BILINEAR |
						 HORIZ_INTERP_BILINEAR);
			}
		}
		break;
	case DRM_MODE_SCALE_FULLSCREEN:
		/*
		 * Full scaling, even if it changes the aspect ratio.
		 * Fortunately this is all done for us in hw.
		 */
		if (mode->vdisplay != adjusted_mode->vdisplay ||
		    mode->hdisplay != adjusted_mode->hdisplay) {
			pfit_control |= PFIT_ENABLE;
			if (INTEL_INFO(dev)->gen >= 4)
				pfit_control |= PFIT_SCALING_AUTO;
			else
				pfit_control |= (VERT_AUTO_SCALE |
						 VERT_INTERP_BILINEAR |
						 HORIZ_AUTO_SCALE |
						 HORIZ_INTERP_BILINEAR);
		}
		break;
	default:
		WARN(1, "bad panel fit mode: %d\n", fitting_mode);
		return;
	}

	/* 965+ wants fuzzy fitting */
	/* FIXME: handle multiple panels by failing gracefully */
	if (INTEL_INFO(dev)->gen >= 4)
		pfit_control |= ((intel_crtc->pipe << PFIT_PIPE_SHIFT) |
				 PFIT_FILTER_FUZZY);

out:
	if ((pfit_control & PFIT_ENABLE) == 0) {
		pfit_control = 0;
		pfit_pgm_ratios = 0;
	}

	/* Make sure pre-965 set dither correctly for 18bpp panels. */
	if (INTEL_INFO(dev)->gen < 4 && pipe_config->pipe_bpp == 18)
		pfit_control |= PANEL_8TO6_DITHER_ENABLE;

	pipe_config->gmch_pfit.control = pfit_control;
	pipe_config->gmch_pfit.pgm_ratios = pfit_pgm_ratios;
	pipe_config->gmch_pfit.lvds_border_bits = border;
}

static int is_backlight_combination_mode(struct drm_device *dev)
{
	struct drm_i915_private *dev_priv = dev->dev_private;

	if (INTEL_INFO(dev)->gen >= 4)
		return I915_READ(BLC_PWM_CTL2) & BLM_COMBINATION_MODE;

	if (IS_GEN2(dev))
		return I915_READ(BLC_PWM_CTL) & BLM_LEGACY_MODE;

	return 0;
}

/* XXX: query mode clock or hardware clock and program max PWM appropriately
 * when it's 0.
 */
static u32 i915_read_blc_pwm_ctl(struct drm_device *dev)
{
	struct drm_i915_private *dev_priv = dev->dev_private;
	u32 val;

	WARN_ON_SMP(!spin_is_locked(&dev_priv->backlight.lock));

	/* Restore the CTL value if it lost, e.g. GPU reset */

	if (HAS_PCH_SPLIT(dev_priv->dev)) {
		val = I915_READ(BLC_PWM_PCH_CTL2);
		if (dev_priv->regfile.saveBLC_PWM_CTL2 == 0) {
			dev_priv->regfile.saveBLC_PWM_CTL2 = val;
		} else if (val == 0) {
			val = dev_priv->regfile.saveBLC_PWM_CTL2;
			I915_WRITE(BLC_PWM_PCH_CTL2, val);
		}
	} else {
		val = I915_READ(BLC_PWM_CTL);
		if (dev_priv->regfile.saveBLC_PWM_CTL == 0) {
			dev_priv->regfile.saveBLC_PWM_CTL = val;
			if (INTEL_INFO(dev)->gen >= 4)
				dev_priv->regfile.saveBLC_PWM_CTL2 =
					I915_READ(BLC_PWM_CTL2);
		} else if (val == 0) {
			val = dev_priv->regfile.saveBLC_PWM_CTL;
			I915_WRITE(BLC_PWM_CTL, val);
			if (INTEL_INFO(dev)->gen >= 4)
				I915_WRITE(BLC_PWM_CTL2,
					   dev_priv->regfile.saveBLC_PWM_CTL2);
		}
	}

	return val;
}

static u32 intel_panel_get_max_backlight(struct drm_device *dev)
{
	u32 max;

	max = i915_read_blc_pwm_ctl(dev);

	if (HAS_PCH_SPLIT(dev)) {
		max >>= 16;
	} else {
		if (INTEL_INFO(dev)->gen < 4)
			max >>= 17;
		else
			max >>= 16;

		if (is_backlight_combination_mode(dev))
			max *= 0xff;
	}

	DRM_DEBUG_DRIVER("max backlight PWM = %d\n", max);

	return max;
}

static int i915_panel_invert_brightness;
MODULE_PARM_DESC(invert_brightness, "Invert backlight brightness "
	"(-1 force normal, 0 machine defaults, 1 force inversion), please "
	"report PCI device ID, subsystem vendor and subsystem device ID "
	"to dri-devel@lists.freedesktop.org, if your machine needs it. "
	"It will then be included in an upcoming module version.");
module_param_named(invert_brightness, i915_panel_invert_brightness, int, 0600);
static u32 intel_panel_compute_brightness(struct drm_device *dev, u32 val)
{
	struct drm_i915_private *dev_priv = dev->dev_private;

	if (i915_panel_invert_brightness < 0)
		return val;

	if (i915_panel_invert_brightness > 0 ||
	    dev_priv->quirks & QUIRK_INVERT_BRIGHTNESS) {
		u32 max = intel_panel_get_max_backlight(dev);
		if (max)
			return max - val;
	}

	return val;
}

static u32 intel_panel_get_backlight(struct drm_device *dev)
{
	struct drm_i915_private *dev_priv = dev->dev_private;
	u32 val;
	unsigned long flags;

	spin_lock_irqsave(&dev_priv->backlight.lock, flags);

	if (HAS_PCH_SPLIT(dev)) {
		val = I915_READ(BLC_PWM_CPU_CTL) & BACKLIGHT_DUTY_CYCLE_MASK;
	} else {
		val = I915_READ(BLC_PWM_CTL) & BACKLIGHT_DUTY_CYCLE_MASK;
		if (INTEL_INFO(dev)->gen < 4)
			val >>= 1;

		if (is_backlight_combination_mode(dev)) {
			u8 lbpc;

			pci_read_config_byte(dev->pdev, PCI_LBPC, &lbpc);
			val *= lbpc;
		}
	}

	val = intel_panel_compute_brightness(dev, val);

	spin_unlock_irqrestore(&dev_priv->backlight.lock, flags);

	DRM_DEBUG_DRIVER("get backlight PWM = %d\n", val);
	return val;
}

static void intel_pch_panel_set_backlight(struct drm_device *dev, u32 level)
{
	struct drm_i915_private *dev_priv = dev->dev_private;
	u32 val = I915_READ(BLC_PWM_CPU_CTL) & ~BACKLIGHT_DUTY_CYCLE_MASK;
	I915_WRITE(BLC_PWM_CPU_CTL, val | level);
}

static void intel_panel_actually_set_backlight(struct drm_device *dev, u32 level)
{
	struct drm_i915_private *dev_priv = dev->dev_private;
	u32 tmp;

	DRM_DEBUG_DRIVER("set backlight PWM = %d\n", level);
	level = intel_panel_compute_brightness(dev, level);

	if (HAS_PCH_SPLIT(dev))
		return intel_pch_panel_set_backlight(dev, level);

	if (is_backlight_combination_mode(dev)) {
		u32 max = intel_panel_get_max_backlight(dev);
		u8 lbpc;

		/* we're screwed, but keep behaviour backwards compatible */
		if (!max)
			max = 1;

		lbpc = level * 0xfe / max + 1;
		level /= lbpc;
		pci_write_config_byte(dev->pdev, PCI_LBPC, lbpc);
	}

	tmp = I915_READ(BLC_PWM_CTL);
	if (INTEL_INFO(dev)->gen < 4)
		level <<= 1;
	tmp &= ~BACKLIGHT_DUTY_CYCLE_MASK;
	I915_WRITE(BLC_PWM_CTL, tmp | level);
}

/* set backlight brightness to level in range [0..max] */
void intel_panel_set_backlight(struct drm_device *dev, u32 level, u32 max)
{
	struct drm_i915_private *dev_priv = dev->dev_private;
	u32 freq;
	unsigned long flags;

<<<<<<< HEAD
=======
	spin_lock_irqsave(&dev_priv->backlight.lock, flags);

	freq = intel_panel_get_max_backlight(dev);
	if (!freq) {
		/* we are screwed, bail out */
		goto out;
	}

	/* scale to hardware */
	level = level * freq / max;

>>>>>>> d0e0ac97
	dev_priv->backlight.level = level;
	if (dev_priv->backlight.device)
		dev_priv->backlight.device->props.brightness = level;

	if (dev_priv->backlight.enabled)
		intel_panel_actually_set_backlight(dev, level);
out:
	spin_unlock_irqrestore(&dev_priv->backlight.lock, flags);
}

void intel_panel_disable_backlight(struct drm_device *dev)
{
	struct drm_i915_private *dev_priv = dev->dev_private;
	unsigned long flags;

	spin_lock_irqsave(&dev_priv->backlight.lock, flags);

	dev_priv->backlight.enabled = false;
	intel_panel_actually_set_backlight(dev, 0);

	if (INTEL_INFO(dev)->gen >= 4) {
		uint32_t reg, tmp;

		reg = HAS_PCH_SPLIT(dev) ? BLC_PWM_CPU_CTL2 : BLC_PWM_CTL2;

		I915_WRITE(reg, I915_READ(reg) & ~BLM_PWM_ENABLE);

		if (HAS_PCH_SPLIT(dev)) {
			tmp = I915_READ(BLC_PWM_PCH_CTL1);
			tmp &= ~BLM_PCH_PWM_ENABLE;
			I915_WRITE(BLC_PWM_PCH_CTL1, tmp);
		}
	}

	spin_unlock_irqrestore(&dev_priv->backlight.lock, flags);
}

void intel_panel_enable_backlight(struct drm_device *dev,
				  enum pipe pipe)
{
	struct drm_i915_private *dev_priv = dev->dev_private;
	enum transcoder cpu_transcoder =
		intel_pipe_to_cpu_transcoder(dev_priv, pipe);
	unsigned long flags;

	spin_lock_irqsave(&dev_priv->backlight.lock, flags);

	if (dev_priv->backlight.level == 0) {
		dev_priv->backlight.level = intel_panel_get_max_backlight(dev);
		if (dev_priv->backlight.device)
			dev_priv->backlight.device->props.brightness =
				dev_priv->backlight.level;
	}

	if (INTEL_INFO(dev)->gen >= 4) {
		uint32_t reg, tmp;

		reg = HAS_PCH_SPLIT(dev) ? BLC_PWM_CPU_CTL2 : BLC_PWM_CTL2;


		tmp = I915_READ(reg);

		/* Note that this can also get called through dpms changes. And
		 * we don't track the backlight dpms state, hence check whether
		 * we have to do anything first. */
		if (tmp & BLM_PWM_ENABLE)
			goto set_level;

		if (INTEL_INFO(dev)->num_pipes == 3)
			tmp &= ~BLM_PIPE_SELECT_IVB;
		else
			tmp &= ~BLM_PIPE_SELECT;

		if (cpu_transcoder == TRANSCODER_EDP)
			tmp |= BLM_TRANSCODER_EDP;
		else
			tmp |= BLM_PIPE(cpu_transcoder);
		tmp &= ~BLM_PWM_ENABLE;

		I915_WRITE(reg, tmp);
		POSTING_READ(reg);
		I915_WRITE(reg, tmp | BLM_PWM_ENABLE);

		if (HAS_PCH_SPLIT(dev)) {
			tmp = I915_READ(BLC_PWM_PCH_CTL1);
			tmp |= BLM_PCH_PWM_ENABLE;
			tmp &= ~BLM_PCH_OVERRIDE_ENABLE;
			I915_WRITE(BLC_PWM_PCH_CTL1, tmp);
		}
	}

set_level:
	/* Call below after setting BLC_PWM_CPU_CTL2 and BLC_PWM_PCH_CTL1.
	 * BLC_PWM_CPU_CTL may be cleared to zero automatically when these
	 * registers are set.
	 */
	dev_priv->backlight.enabled = true;
	intel_panel_actually_set_backlight(dev, dev_priv->backlight.level);
<<<<<<< HEAD
=======

	spin_unlock_irqrestore(&dev_priv->backlight.lock, flags);
>>>>>>> d0e0ac97
}

static void intel_panel_init_backlight(struct drm_device *dev)
{
	struct drm_i915_private *dev_priv = dev->dev_private;

	dev_priv->backlight.level = intel_panel_get_backlight(dev);
	dev_priv->backlight.enabled = dev_priv->backlight.level != 0;
}

enum drm_connector_status
intel_panel_detect(struct drm_device *dev)
{
	struct drm_i915_private *dev_priv = dev->dev_private;

	/* Assume that the BIOS does not lie through the OpRegion... */
	if (!i915_panel_ignore_lid && dev_priv->opregion.lid_state) {
		return ioread32(dev_priv->opregion.lid_state) & 0x1 ?
			connector_status_connected :
			connector_status_disconnected;
	}

	switch (i915_panel_ignore_lid) {
	case -2:
		return connector_status_connected;
	case -1:
		return connector_status_disconnected;
	default:
		return connector_status_unknown;
	}
}

#ifdef CONFIG_BACKLIGHT_CLASS_DEVICE
static int intel_panel_update_status(struct backlight_device *bd)
{
	struct drm_device *dev = bl_get_data(bd);
	intel_panel_set_backlight(dev, bd->props.brightness,
				  bd->props.max_brightness);
	return 0;
}

static int intel_panel_get_brightness(struct backlight_device *bd)
{
	struct drm_device *dev = bl_get_data(bd);
	return intel_panel_get_backlight(dev);
}

static const struct backlight_ops intel_panel_bl_ops = {
	.update_status = intel_panel_update_status,
	.get_brightness = intel_panel_get_brightness,
};

int intel_panel_setup_backlight(struct drm_connector *connector)
{
	struct drm_device *dev = connector->dev;
	struct drm_i915_private *dev_priv = dev->dev_private;
	struct backlight_properties props;
	unsigned long flags;

	intel_panel_init_backlight(dev);

	if (WARN_ON(dev_priv->backlight.device))
		return -ENODEV;

	memset(&props, 0, sizeof(props));
	props.type = BACKLIGHT_RAW;
	props.brightness = dev_priv->backlight.level;
<<<<<<< HEAD
	props.max_brightness = _intel_panel_get_max_backlight(dev);
=======

	spin_lock_irqsave(&dev_priv->backlight.lock, flags);
	props.max_brightness = intel_panel_get_max_backlight(dev);
	spin_unlock_irqrestore(&dev_priv->backlight.lock, flags);

>>>>>>> d0e0ac97
	if (props.max_brightness == 0) {
		DRM_DEBUG_DRIVER("Failed to get maximum backlight value\n");
		return -ENODEV;
	}
	dev_priv->backlight.device =
		backlight_device_register("intel_backlight",
					  &connector->kdev, dev,
					  &intel_panel_bl_ops, &props);

	if (IS_ERR(dev_priv->backlight.device)) {
		DRM_ERROR("Failed to register backlight: %ld\n",
			  PTR_ERR(dev_priv->backlight.device));
		dev_priv->backlight.device = NULL;
		return -ENODEV;
	}
	return 0;
}

void intel_panel_destroy_backlight(struct drm_device *dev)
{
	struct drm_i915_private *dev_priv = dev->dev_private;
	if (dev_priv->backlight.device) {
		backlight_device_unregister(dev_priv->backlight.device);
		dev_priv->backlight.device = NULL;
	}
}
#else
int intel_panel_setup_backlight(struct drm_connector *connector)
{
	intel_panel_init_backlight(connector->dev);
	return 0;
}

void intel_panel_destroy_backlight(struct drm_device *dev)
{
	return;
}
#endif

int intel_panel_init(struct intel_panel *panel,
		     struct drm_display_mode *fixed_mode)
{
	panel->fixed_mode = fixed_mode;

	return 0;
}

void intel_panel_fini(struct intel_panel *panel)
{
	struct intel_connector *intel_connector =
		container_of(panel, struct intel_connector, panel);

	if (panel->fixed_mode)
		drm_mode_destroy(intel_connector->base.dev, panel->fixed_mode);
}<|MERGE_RESOLUTION|>--- conflicted
+++ resolved
@@ -486,8 +486,6 @@
 	u32 freq;
 	unsigned long flags;
 
-<<<<<<< HEAD
-=======
 	spin_lock_irqsave(&dev_priv->backlight.lock, flags);
 
 	freq = intel_panel_get_max_backlight(dev);
@@ -499,7 +497,6 @@
 	/* scale to hardware */
 	level = level * freq / max;
 
->>>>>>> d0e0ac97
 	dev_priv->backlight.level = level;
 	if (dev_priv->backlight.device)
 		dev_priv->backlight.device->props.brightness = level;
@@ -598,11 +595,8 @@
 	 */
 	dev_priv->backlight.enabled = true;
 	intel_panel_actually_set_backlight(dev, dev_priv->backlight.level);
-<<<<<<< HEAD
-=======
 
 	spin_unlock_irqrestore(&dev_priv->backlight.lock, flags);
->>>>>>> d0e0ac97
 }
 
 static void intel_panel_init_backlight(struct drm_device *dev)
@@ -670,15 +664,11 @@
 	memset(&props, 0, sizeof(props));
 	props.type = BACKLIGHT_RAW;
 	props.brightness = dev_priv->backlight.level;
-<<<<<<< HEAD
-	props.max_brightness = _intel_panel_get_max_backlight(dev);
-=======
 
 	spin_lock_irqsave(&dev_priv->backlight.lock, flags);
 	props.max_brightness = intel_panel_get_max_backlight(dev);
 	spin_unlock_irqrestore(&dev_priv->backlight.lock, flags);
 
->>>>>>> d0e0ac97
 	if (props.max_brightness == 0) {
 		DRM_DEBUG_DRIVER("Failed to get maximum backlight value\n");
 		return -ENODEV;
