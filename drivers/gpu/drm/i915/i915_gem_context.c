--- conflicted
+++ resolved
@@ -126,13 +126,8 @@
 
 void i915_gem_context_free(struct kref *ctx_ref)
 {
-<<<<<<< HEAD
-	if (ctx->file_priv)
-		idr_remove(&ctx->file_priv->context_idr, ctx->id);
-=======
 	struct i915_hw_context *ctx = container_of(ctx_ref,
 						   typeof(*ctx), ref);
->>>>>>> d0e0ac97
 
 	drm_gem_object_unreference(&ctx->obj->base);
 	kfree(ctx);
@@ -161,12 +156,8 @@
 	if (INTEL_INFO(dev)->gen >= 7) {
 		ret = i915_gem_object_set_cache_level(ctx->obj,
 						      I915_CACHE_LLC_MLC);
-<<<<<<< HEAD
-		if (ret)
-=======
 		/* Failure shouldn't ever happen this early */
 		if (WARN_ON(ret))
->>>>>>> d0e0ac97
 			goto err_out;
 	}
 
@@ -180,20 +171,12 @@
 	if (file_priv == NULL)
 		return ctx;
 
-<<<<<<< HEAD
-	ctx->file_priv = file_priv;
-
-=======
->>>>>>> d0e0ac97
 	ret = idr_alloc(&file_priv->context_idr, ctx, DEFAULT_CONTEXT_ID + 1, 0,
 			GFP_KERNEL);
 	if (ret < 0)
 		goto err_out;
-<<<<<<< HEAD
-=======
 
 	ctx->file_priv = file_priv;
->>>>>>> d0e0ac97
 	ctx->id = ret;
 
 	return ctx;
