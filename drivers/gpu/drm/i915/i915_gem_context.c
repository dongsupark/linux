--- conflicted
+++ resolved
@@ -99,8 +99,6 @@
 static int do_switch(struct intel_ring_buffer *ring,
 		     struct i915_hw_context *to);
 
-<<<<<<< HEAD
-=======
 static void do_ppgtt_cleanup(struct i915_hw_ppgtt *ppgtt)
 {
 	struct drm_device *dev = ppgtt->base.dev;
@@ -145,7 +143,6 @@
 	kfree(ppgtt);
 }
 
->>>>>>> dc616b89
 static size_t get_context_alignment(struct drm_device *dev)
 {
 	if (IS_GEN6(dev))
@@ -464,7 +461,6 @@
 		i915_gem_object_ggtt_unpin(dctx->obj);
 		i915_gem_context_unreference(dctx);
 		dev_priv->ring[RCS].last_context = NULL;
-<<<<<<< HEAD
 	}
 
 	for (i = 0; i < I915_NUM_RINGS; i++) {
@@ -479,22 +475,6 @@
 		ring->last_context = NULL;
 	}
 
-=======
-	}
-
-	for (i = 0; i < I915_NUM_RINGS; i++) {
-		struct intel_ring_buffer *ring = &dev_priv->ring[i];
-		if (!(INTEL_INFO(dev)->ring_mask & (1<<i)))
-			continue;
-
-		if (ring->last_context)
-			i915_gem_context_unreference(ring->last_context);
-
-		ring->default_context = NULL;
-		ring->last_context = NULL;
-	}
-
->>>>>>> dc616b89
 	i915_gem_object_ggtt_unpin(dctx->obj);
 	i915_gem_context_unreference(dctx);
 	dev_priv->mm.aliasing_ppgtt = NULL;
@@ -558,7 +538,6 @@
 		file_priv->private_default_ctx->vm = &dev_priv->gtt.base;
 		return 0;
 	}
-<<<<<<< HEAD
 
 	idr_init(&file_priv->context_idr);
 
@@ -572,21 +551,6 @@
 		return PTR_ERR(file_priv->private_default_ctx);
 	}
 
-=======
-
-	idr_init(&file_priv->context_idr);
-
-	mutex_lock(&dev->struct_mutex);
-	file_priv->private_default_ctx =
-		i915_gem_create_context(dev, file_priv, USES_FULL_PPGTT(dev));
-	mutex_unlock(&dev->struct_mutex);
-
-	if (IS_ERR(file_priv->private_default_ctx)) {
-		idr_destroy(&file_priv->context_idr);
-		return PTR_ERR(file_priv->private_default_ctx);
-	}
-
->>>>>>> dc616b89
 	return 0;
 }
 
@@ -855,9 +819,6 @@
 	if (args->ctx_id == DEFAULT_CONTEXT_ID)
 		return -ENOENT;
 
-	if (args->ctx_id == DEFAULT_CONTEXT_ID)
-		return -ENOENT;
-
 	ret = i915_mutex_lock_interruptible(dev);
 	if (ret)
 		return ret;
