/*
 * Copyright © 2008 Intel Corporation
 *
 * Permission is hereby granted, free of charge, to any person obtaining a
 * copy of this software and associated documentation files (the "Software"),
 * to deal in the Software without restriction, including without limitation
 * the rights to use, copy, modify, merge, publish, distribute, sublicense,
 * and/or sell copies of the Software, and to permit persons to whom the
 * Software is furnished to do so, subject to the following conditions:
 *
 * The above copyright notice and this permission notice (including the next
 * paragraph) shall be included in all copies or substantial portions of the
 * Software.
 *
 * THE SOFTWARE IS PROVIDED "AS IS", WITHOUT WARRANTY OF ANY KIND, EXPRESS OR
 * IMPLIED, INCLUDING BUT NOT LIMITED TO THE WARRANTIES OF MERCHANTABILITY,
 * FITNESS FOR A PARTICULAR PURPOSE AND NONINFRINGEMENT.  IN NO EVENT SHALL
 * THE AUTHORS OR COPYRIGHT HOLDERS BE LIABLE FOR ANY CLAIM, DAMAGES OR OTHER
 * LIABILITY, WHETHER IN AN ACTION OF CONTRACT, TORT OR OTHERWISE, ARISING
 * FROM, OUT OF OR IN CONNECTION WITH THE SOFTWARE OR THE USE OR OTHER DEALINGS
 * IN THE SOFTWARE.
 *
 * Authors:
 *    Eric Anholt <eric@anholt.net>
 *    Keith Packard <keithp@keithp.com>
 *
 */

#include <linux/seq_file.h>
#include <linux/circ_buf.h>
#include <linux/ctype.h>
#include <linux/debugfs.h>
#include <linux/slab.h>
#include <linux/export.h>
#include <linux/list_sort.h>
#include <asm/msr-index.h>
#include <drm/drmP.h>
#include "intel_drv.h"
#include "intel_ringbuffer.h"
#include <drm/i915_drm.h>
#include "i915_drv.h"

enum {
	ACTIVE_LIST,
	INACTIVE_LIST,
	PINNED_LIST,
};

static const char *yesno(int v)
{
	return v ? "yes" : "no";
}

/* As the drm_debugfs_init() routines are called before dev->dev_private is
 * allocated we need to hook into the minor for release. */
static int
drm_add_fake_info_node(struct drm_minor *minor,
		       struct dentry *ent,
		       const void *key)
{
	struct drm_info_node *node;

	node = kmalloc(sizeof(*node), GFP_KERNEL);
	if (node == NULL) {
		debugfs_remove(ent);
		return -ENOMEM;
	}

	node->minor = minor;
	node->dent = ent;
	node->info_ent = (void *) key;

	mutex_lock(&minor->debugfs_lock);
	list_add(&node->list, &minor->debugfs_list);
	mutex_unlock(&minor->debugfs_lock);

	return 0;
}

static int i915_capabilities(struct seq_file *m, void *data)
{
	struct drm_info_node *node = m->private;
	struct drm_device *dev = node->minor->dev;
	const struct intel_device_info *info = INTEL_INFO(dev);

	seq_printf(m, "gen: %d\n", info->gen);
	seq_printf(m, "pch: %d\n", INTEL_PCH_TYPE(dev));
#define PRINT_FLAG(x)  seq_printf(m, #x ": %s\n", yesno(info->x))
#define SEP_SEMICOLON ;
	DEV_INFO_FOR_EACH_FLAG(PRINT_FLAG, SEP_SEMICOLON);
#undef PRINT_FLAG
#undef SEP_SEMICOLON

	return 0;
}

static const char *get_pin_flag(struct drm_i915_gem_object *obj)
{
	if (i915_gem_obj_is_pinned(obj))
		return "p";
	else
		return " ";
}

static const char *get_tiling_flag(struct drm_i915_gem_object *obj)
{
	switch (obj->tiling_mode) {
	default:
	case I915_TILING_NONE: return " ";
	case I915_TILING_X: return "X";
	case I915_TILING_Y: return "Y";
	}
}

static inline const char *get_global_flag(struct drm_i915_gem_object *obj)
{
	return i915_gem_obj_to_ggtt(obj) ? "g" : " ";
}

static void
describe_obj(struct seq_file *m, struct drm_i915_gem_object *obj)
{
	struct i915_vma *vma;
	int pin_count = 0;

	seq_printf(m, "%pK: %s%s%s %8zdKiB %02x %02x %u %u %u%s%s%s",
		   &obj->base,
		   get_pin_flag(obj),
		   get_tiling_flag(obj),
		   get_global_flag(obj),
		   obj->base.size / 1024,
		   obj->base.read_domains,
		   obj->base.write_domain,
		   i915_gem_request_get_seqno(obj->last_read_req),
		   i915_gem_request_get_seqno(obj->last_write_req),
		   i915_gem_request_get_seqno(obj->last_fenced_req),
		   i915_cache_level_str(to_i915(obj->base.dev), obj->cache_level),
		   obj->dirty ? " dirty" : "",
		   obj->madv == I915_MADV_DONTNEED ? " purgeable" : "");
	if (obj->base.name)
		seq_printf(m, " (name: %d)", obj->base.name);
	list_for_each_entry(vma, &obj->vma_list, vma_link)
		if (vma->pin_count > 0)
			pin_count++;
		seq_printf(m, " (pinned x %d)", pin_count);
	if (obj->pin_display)
		seq_printf(m, " (display)");
	if (obj->fence_reg != I915_FENCE_REG_NONE)
		seq_printf(m, " (fence: %d)", obj->fence_reg);
	list_for_each_entry(vma, &obj->vma_list, vma_link) {
		if (!i915_is_ggtt(vma->vm))
			seq_puts(m, " (pp");
		else
			seq_puts(m, " (g");
		seq_printf(m, "gtt offset: %08lx, size: %08lx)",
			   vma->node.start, vma->node.size);
	}
	if (obj->stolen)
		seq_printf(m, " (stolen: %08lx)", obj->stolen->start);
	if (obj->pin_mappable || obj->fault_mappable) {
		char s[3], *t = s;
		if (obj->pin_mappable)
			*t++ = 'p';
		if (obj->fault_mappable)
			*t++ = 'f';
		*t = '\0';
		seq_printf(m, " (%s mappable)", s);
	}
	if (obj->last_read_req != NULL)
		seq_printf(m, " (%s)",
			   i915_gem_request_get_ring(obj->last_read_req)->name);
	if (obj->frontbuffer_bits)
		seq_printf(m, " (frontbuffer: 0x%03x)", obj->frontbuffer_bits);
}

static void describe_ctx(struct seq_file *m, struct intel_context *ctx)
{
	seq_putc(m, ctx->legacy_hw_ctx.initialized ? 'I' : 'i');
	seq_putc(m, ctx->remap_slice ? 'R' : 'r');
	seq_putc(m, ' ');
}

static int i915_gem_object_list_info(struct seq_file *m, void *data)
{
	struct drm_info_node *node = m->private;
	uintptr_t list = (uintptr_t) node->info_ent->data;
	struct list_head *head;
	struct drm_device *dev = node->minor->dev;
	struct drm_i915_private *dev_priv = dev->dev_private;
	struct i915_address_space *vm = &dev_priv->gtt.base;
	struct i915_vma *vma;
	size_t total_obj_size, total_gtt_size;
	int count, ret;

	ret = mutex_lock_interruptible(&dev->struct_mutex);
	if (ret)
		return ret;

	/* FIXME: the user of this interface might want more than just GGTT */
	switch (list) {
	case ACTIVE_LIST:
		seq_puts(m, "Active:\n");
		head = &vm->active_list;
		break;
	case INACTIVE_LIST:
		seq_puts(m, "Inactive:\n");
		head = &vm->inactive_list;
		break;
	default:
		mutex_unlock(&dev->struct_mutex);
		return -EINVAL;
	}

	total_obj_size = total_gtt_size = count = 0;
	list_for_each_entry(vma, head, mm_list) {
		seq_printf(m, "   ");
		describe_obj(m, vma->obj);
		seq_printf(m, "\n");
		total_obj_size += vma->obj->base.size;
		total_gtt_size += vma->node.size;
		count++;
	}
	mutex_unlock(&dev->struct_mutex);

	seq_printf(m, "Total %d objects, %zu bytes, %zu GTT size\n",
		   count, total_obj_size, total_gtt_size);
	return 0;
}

static int obj_rank_by_stolen(void *priv,
			      struct list_head *A, struct list_head *B)
{
	struct drm_i915_gem_object *a =
		container_of(A, struct drm_i915_gem_object, obj_exec_link);
	struct drm_i915_gem_object *b =
		container_of(B, struct drm_i915_gem_object, obj_exec_link);

	return a->stolen->start - b->stolen->start;
}

static int i915_gem_stolen_list_info(struct seq_file *m, void *data)
{
	struct drm_info_node *node = m->private;
	struct drm_device *dev = node->minor->dev;
	struct drm_i915_private *dev_priv = dev->dev_private;
	struct drm_i915_gem_object *obj;
	size_t total_obj_size, total_gtt_size;
	LIST_HEAD(stolen);
	int count, ret;

	ret = mutex_lock_interruptible(&dev->struct_mutex);
	if (ret)
		return ret;

	total_obj_size = total_gtt_size = count = 0;
	list_for_each_entry(obj, &dev_priv->mm.bound_list, global_list) {
		if (obj->stolen == NULL)
			continue;

		list_add(&obj->obj_exec_link, &stolen);

		total_obj_size += obj->base.size;
		total_gtt_size += i915_gem_obj_ggtt_size(obj);
		count++;
	}
	list_for_each_entry(obj, &dev_priv->mm.unbound_list, global_list) {
		if (obj->stolen == NULL)
			continue;

		list_add(&obj->obj_exec_link, &stolen);

		total_obj_size += obj->base.size;
		count++;
	}
	list_sort(NULL, &stolen, obj_rank_by_stolen);
	seq_puts(m, "Stolen:\n");
	while (!list_empty(&stolen)) {
		obj = list_first_entry(&stolen, typeof(*obj), obj_exec_link);
		seq_puts(m, "   ");
		describe_obj(m, obj);
		seq_putc(m, '\n');
		list_del_init(&obj->obj_exec_link);
	}
	mutex_unlock(&dev->struct_mutex);

	seq_printf(m, "Total %d objects, %zu bytes, %zu GTT size\n",
		   count, total_obj_size, total_gtt_size);
	return 0;
}

#define count_objects(list, member) do { \
	list_for_each_entry(obj, list, member) { \
		size += i915_gem_obj_ggtt_size(obj); \
		++count; \
		if (obj->map_and_fenceable) { \
			mappable_size += i915_gem_obj_ggtt_size(obj); \
			++mappable_count; \
		} \
	} \
} while (0)

struct file_stats {
	struct drm_i915_file_private *file_priv;
	int count;
	size_t total, unbound;
	size_t global, shared;
	size_t active, inactive;
};

static int per_file_stats(int id, void *ptr, void *data)
{
	struct drm_i915_gem_object *obj = ptr;
	struct file_stats *stats = data;
	struct i915_vma *vma;

	stats->count++;
	stats->total += obj->base.size;

	if (obj->base.name || obj->base.dma_buf)
		stats->shared += obj->base.size;

	if (USES_FULL_PPGTT(obj->base.dev)) {
		list_for_each_entry(vma, &obj->vma_list, vma_link) {
			struct i915_hw_ppgtt *ppgtt;

			if (!drm_mm_node_allocated(&vma->node))
				continue;

			if (i915_is_ggtt(vma->vm)) {
				stats->global += obj->base.size;
				continue;
			}

			ppgtt = container_of(vma->vm, struct i915_hw_ppgtt, base);
			if (ppgtt->file_priv != stats->file_priv)
				continue;

			if (obj->active) /* XXX per-vma statistic */
				stats->active += obj->base.size;
			else
				stats->inactive += obj->base.size;

			return 0;
		}
	} else {
		if (i915_gem_obj_ggtt_bound(obj)) {
			stats->global += obj->base.size;
			if (obj->active)
				stats->active += obj->base.size;
			else
				stats->inactive += obj->base.size;
			return 0;
		}
	}

	if (!list_empty(&obj->global_list))
		stats->unbound += obj->base.size;

	return 0;
}

#define count_vmas(list, member) do { \
	list_for_each_entry(vma, list, member) { \
		size += i915_gem_obj_ggtt_size(vma->obj); \
		++count; \
		if (vma->obj->map_and_fenceable) { \
			mappable_size += i915_gem_obj_ggtt_size(vma->obj); \
			++mappable_count; \
		} \
	} \
} while (0)

static int i915_gem_object_info(struct seq_file *m, void* data)
{
	struct drm_info_node *node = m->private;
	struct drm_device *dev = node->minor->dev;
	struct drm_i915_private *dev_priv = dev->dev_private;
	u32 count, mappable_count, purgeable_count;
	size_t size, mappable_size, purgeable_size;
	struct drm_i915_gem_object *obj;
	struct i915_address_space *vm = &dev_priv->gtt.base;
	struct drm_file *file;
	struct i915_vma *vma;
	int ret;

	ret = mutex_lock_interruptible(&dev->struct_mutex);
	if (ret)
		return ret;

	seq_printf(m, "%u objects, %zu bytes\n",
		   dev_priv->mm.object_count,
		   dev_priv->mm.object_memory);

	size = count = mappable_size = mappable_count = 0;
	count_objects(&dev_priv->mm.bound_list, global_list);
	seq_printf(m, "%u [%u] objects, %zu [%zu] bytes in gtt\n",
		   count, mappable_count, size, mappable_size);

	size = count = mappable_size = mappable_count = 0;
	count_vmas(&vm->active_list, mm_list);
	seq_printf(m, "  %u [%u] active objects, %zu [%zu] bytes\n",
		   count, mappable_count, size, mappable_size);

	size = count = mappable_size = mappable_count = 0;
	count_vmas(&vm->inactive_list, mm_list);
	seq_printf(m, "  %u [%u] inactive objects, %zu [%zu] bytes\n",
		   count, mappable_count, size, mappable_size);

	size = count = purgeable_size = purgeable_count = 0;
	list_for_each_entry(obj, &dev_priv->mm.unbound_list, global_list) {
		size += obj->base.size, ++count;
		if (obj->madv == I915_MADV_DONTNEED)
			purgeable_size += obj->base.size, ++purgeable_count;
	}
	seq_printf(m, "%u unbound objects, %zu bytes\n", count, size);

	size = count = mappable_size = mappable_count = 0;
	list_for_each_entry(obj, &dev_priv->mm.bound_list, global_list) {
		if (obj->fault_mappable) {
			size += i915_gem_obj_ggtt_size(obj);
			++count;
		}
		if (obj->pin_mappable) {
			mappable_size += i915_gem_obj_ggtt_size(obj);
			++mappable_count;
		}
		if (obj->madv == I915_MADV_DONTNEED) {
			purgeable_size += obj->base.size;
			++purgeable_count;
		}
	}
	seq_printf(m, "%u purgeable objects, %zu bytes\n",
		   purgeable_count, purgeable_size);
	seq_printf(m, "%u pinned mappable objects, %zu bytes\n",
		   mappable_count, mappable_size);
	seq_printf(m, "%u fault mappable objects, %zu bytes\n",
		   count, size);

	seq_printf(m, "%zu [%lu] gtt total\n",
		   dev_priv->gtt.base.total,
		   dev_priv->gtt.mappable_end - dev_priv->gtt.base.start);

	seq_putc(m, '\n');
	list_for_each_entry_reverse(file, &dev->filelist, lhead) {
		struct file_stats stats;
		struct task_struct *task;

		memset(&stats, 0, sizeof(stats));
		stats.file_priv = file->driver_priv;
		spin_lock(&file->table_lock);
		idr_for_each(&file->object_idr, per_file_stats, &stats);
		spin_unlock(&file->table_lock);
		/*
		 * Although we have a valid reference on file->pid, that does
		 * not guarantee that the task_struct who called get_pid() is
		 * still alive (e.g. get_pid(current) => fork() => exit()).
		 * Therefore, we need to protect this ->comm access using RCU.
		 */
		rcu_read_lock();
		task = pid_task(file->pid, PIDTYPE_PID);
		seq_printf(m, "%s: %u objects, %zu bytes (%zu active, %zu inactive, %zu global, %zu shared, %zu unbound)\n",
			   task ? task->comm : "<unknown>",
			   stats.count,
			   stats.total,
			   stats.active,
			   stats.inactive,
			   stats.global,
			   stats.shared,
			   stats.unbound);
		rcu_read_unlock();
	}

	mutex_unlock(&dev->struct_mutex);

	return 0;
}

static int i915_gem_gtt_info(struct seq_file *m, void *data)
{
	struct drm_info_node *node = m->private;
	struct drm_device *dev = node->minor->dev;
	uintptr_t list = (uintptr_t) node->info_ent->data;
	struct drm_i915_private *dev_priv = dev->dev_private;
	struct drm_i915_gem_object *obj;
	size_t total_obj_size, total_gtt_size;
	int count, ret;

	ret = mutex_lock_interruptible(&dev->struct_mutex);
	if (ret)
		return ret;

	total_obj_size = total_gtt_size = count = 0;
	list_for_each_entry(obj, &dev_priv->mm.bound_list, global_list) {
		if (list == PINNED_LIST && !i915_gem_obj_is_pinned(obj))
			continue;

		seq_puts(m, "   ");
		describe_obj(m, obj);
		seq_putc(m, '\n');
		total_obj_size += obj->base.size;
		total_gtt_size += i915_gem_obj_ggtt_size(obj);
		count++;
	}

	mutex_unlock(&dev->struct_mutex);

	seq_printf(m, "Total %d objects, %zu bytes, %zu GTT size\n",
		   count, total_obj_size, total_gtt_size);

	return 0;
}

static int i915_gem_pageflip_info(struct seq_file *m, void *data)
{
	struct drm_info_node *node = m->private;
	struct drm_device *dev = node->minor->dev;
	struct drm_i915_private *dev_priv = dev->dev_private;
	struct intel_crtc *crtc;
	int ret;

	ret = mutex_lock_interruptible(&dev->struct_mutex);
	if (ret)
		return ret;

	for_each_intel_crtc(dev, crtc) {
		const char pipe = pipe_name(crtc->pipe);
		const char plane = plane_name(crtc->plane);
		struct intel_unpin_work *work;

		spin_lock_irq(&dev->event_lock);
		work = crtc->unpin_work;
		if (work == NULL) {
			seq_printf(m, "No flip due on pipe %c (plane %c)\n",
				   pipe, plane);
		} else {
			u32 addr;

			if (atomic_read(&work->pending) < INTEL_FLIP_COMPLETE) {
				seq_printf(m, "Flip queued on pipe %c (plane %c)\n",
					   pipe, plane);
			} else {
				seq_printf(m, "Flip pending (waiting for vsync) on pipe %c (plane %c)\n",
					   pipe, plane);
			}
			if (work->flip_queued_req) {
				struct intel_engine_cs *ring =
					i915_gem_request_get_ring(work->flip_queued_req);

				seq_printf(m, "Flip queued on %s at seqno %u, next seqno %u [current breadcrumb %u], completed? %d\n",
					   ring->name,
					   i915_gem_request_get_seqno(work->flip_queued_req),
					   dev_priv->next_seqno,
					   ring->get_seqno(ring, true),
					   i915_gem_request_completed(work->flip_queued_req, true));
			} else
				seq_printf(m, "Flip not associated with any ring\n");
			seq_printf(m, "Flip queued on frame %d, (was ready on frame %d), now %d\n",
				   work->flip_queued_vblank,
				   work->flip_ready_vblank,
				   drm_vblank_count(dev, crtc->pipe));
			if (work->enable_stall_check)
				seq_puts(m, "Stall check enabled, ");
			else
				seq_puts(m, "Stall check waiting for page flip ioctl, ");
			seq_printf(m, "%d prepares\n", atomic_read(&work->pending));

			if (INTEL_INFO(dev)->gen >= 4)
				addr = I915_HI_DISPBASE(I915_READ(DSPSURF(crtc->plane)));
			else
				addr = I915_READ(DSPADDR(crtc->plane));
			seq_printf(m, "Current scanout address 0x%08x\n", addr);

			if (work->pending_flip_obj) {
				seq_printf(m, "New framebuffer address 0x%08lx\n", (long)work->gtt_offset);
				seq_printf(m, "MMIO update completed? %d\n",  addr == work->gtt_offset);
			}
		}
		spin_unlock_irq(&dev->event_lock);
	}

	mutex_unlock(&dev->struct_mutex);

	return 0;
}

static int i915_gem_request_info(struct seq_file *m, void *data)
{
	struct drm_info_node *node = m->private;
	struct drm_device *dev = node->minor->dev;
	struct drm_i915_private *dev_priv = dev->dev_private;
	struct intel_engine_cs *ring;
	struct drm_i915_gem_request *gem_request;
	int ret, count, i;

	ret = mutex_lock_interruptible(&dev->struct_mutex);
	if (ret)
		return ret;

	count = 0;
	for_each_ring(ring, dev_priv, i) {
		if (list_empty(&ring->request_list))
			continue;

		seq_printf(m, "%s requests:\n", ring->name);
		list_for_each_entry(gem_request,
				    &ring->request_list,
				    list) {
			seq_printf(m, "    %d @ %d\n",
				   gem_request->seqno,
				   (int) (jiffies - gem_request->emitted_jiffies));
		}
		count++;
	}
	mutex_unlock(&dev->struct_mutex);

	if (count == 0)
		seq_puts(m, "No requests\n");

	return 0;
}

static void i915_ring_seqno_info(struct seq_file *m,
				 struct intel_engine_cs *ring)
{
	if (ring->get_seqno) {
		seq_printf(m, "Current sequence (%s): %u\n",
			   ring->name, ring->get_seqno(ring, false));
	}
}

static int i915_gem_seqno_info(struct seq_file *m, void *data)
{
	struct drm_info_node *node = m->private;
	struct drm_device *dev = node->minor->dev;
	struct drm_i915_private *dev_priv = dev->dev_private;
	struct intel_engine_cs *ring;
	int ret, i;

	ret = mutex_lock_interruptible(&dev->struct_mutex);
	if (ret)
		return ret;
	intel_runtime_pm_get(dev_priv);

	for_each_ring(ring, dev_priv, i)
		i915_ring_seqno_info(m, ring);

	intel_runtime_pm_put(dev_priv);
	mutex_unlock(&dev->struct_mutex);

	return 0;
}


static int i915_interrupt_info(struct seq_file *m, void *data)
{
	struct drm_info_node *node = m->private;
	struct drm_device *dev = node->minor->dev;
	struct drm_i915_private *dev_priv = dev->dev_private;
	struct intel_engine_cs *ring;
	int ret, i, pipe;

	ret = mutex_lock_interruptible(&dev->struct_mutex);
	if (ret)
		return ret;
	intel_runtime_pm_get(dev_priv);

	if (IS_CHERRYVIEW(dev)) {
		seq_printf(m, "Master Interrupt Control:\t%08x\n",
			   I915_READ(GEN8_MASTER_IRQ));

		seq_printf(m, "Display IER:\t%08x\n",
			   I915_READ(VLV_IER));
		seq_printf(m, "Display IIR:\t%08x\n",
			   I915_READ(VLV_IIR));
		seq_printf(m, "Display IIR_RW:\t%08x\n",
			   I915_READ(VLV_IIR_RW));
		seq_printf(m, "Display IMR:\t%08x\n",
			   I915_READ(VLV_IMR));
		for_each_pipe(dev_priv, pipe)
			seq_printf(m, "Pipe %c stat:\t%08x\n",
				   pipe_name(pipe),
				   I915_READ(PIPESTAT(pipe)));

		seq_printf(m, "Port hotplug:\t%08x\n",
			   I915_READ(PORT_HOTPLUG_EN));
		seq_printf(m, "DPFLIPSTAT:\t%08x\n",
			   I915_READ(VLV_DPFLIPSTAT));
		seq_printf(m, "DPINVGTT:\t%08x\n",
			   I915_READ(DPINVGTT));

		for (i = 0; i < 4; i++) {
			seq_printf(m, "GT Interrupt IMR %d:\t%08x\n",
				   i, I915_READ(GEN8_GT_IMR(i)));
			seq_printf(m, "GT Interrupt IIR %d:\t%08x\n",
				   i, I915_READ(GEN8_GT_IIR(i)));
			seq_printf(m, "GT Interrupt IER %d:\t%08x\n",
				   i, I915_READ(GEN8_GT_IER(i)));
		}

		seq_printf(m, "PCU interrupt mask:\t%08x\n",
			   I915_READ(GEN8_PCU_IMR));
		seq_printf(m, "PCU interrupt identity:\t%08x\n",
			   I915_READ(GEN8_PCU_IIR));
		seq_printf(m, "PCU interrupt enable:\t%08x\n",
			   I915_READ(GEN8_PCU_IER));
	} else if (INTEL_INFO(dev)->gen >= 8) {
		seq_printf(m, "Master Interrupt Control:\t%08x\n",
			   I915_READ(GEN8_MASTER_IRQ));

		for (i = 0; i < 4; i++) {
			seq_printf(m, "GT Interrupt IMR %d:\t%08x\n",
				   i, I915_READ(GEN8_GT_IMR(i)));
			seq_printf(m, "GT Interrupt IIR %d:\t%08x\n",
				   i, I915_READ(GEN8_GT_IIR(i)));
			seq_printf(m, "GT Interrupt IER %d:\t%08x\n",
				   i, I915_READ(GEN8_GT_IER(i)));
		}

		for_each_pipe(dev_priv, pipe) {
			if (!intel_display_power_is_enabled(dev_priv,
						POWER_DOMAIN_PIPE(pipe))) {
				seq_printf(m, "Pipe %c power disabled\n",
					   pipe_name(pipe));
				continue;
			}
			seq_printf(m, "Pipe %c IMR:\t%08x\n",
				   pipe_name(pipe),
				   I915_READ(GEN8_DE_PIPE_IMR(pipe)));
			seq_printf(m, "Pipe %c IIR:\t%08x\n",
				   pipe_name(pipe),
				   I915_READ(GEN8_DE_PIPE_IIR(pipe)));
			seq_printf(m, "Pipe %c IER:\t%08x\n",
				   pipe_name(pipe),
				   I915_READ(GEN8_DE_PIPE_IER(pipe)));
		}

		seq_printf(m, "Display Engine port interrupt mask:\t%08x\n",
			   I915_READ(GEN8_DE_PORT_IMR));
		seq_printf(m, "Display Engine port interrupt identity:\t%08x\n",
			   I915_READ(GEN8_DE_PORT_IIR));
		seq_printf(m, "Display Engine port interrupt enable:\t%08x\n",
			   I915_READ(GEN8_DE_PORT_IER));

		seq_printf(m, "Display Engine misc interrupt mask:\t%08x\n",
			   I915_READ(GEN8_DE_MISC_IMR));
		seq_printf(m, "Display Engine misc interrupt identity:\t%08x\n",
			   I915_READ(GEN8_DE_MISC_IIR));
		seq_printf(m, "Display Engine misc interrupt enable:\t%08x\n",
			   I915_READ(GEN8_DE_MISC_IER));

		seq_printf(m, "PCU interrupt mask:\t%08x\n",
			   I915_READ(GEN8_PCU_IMR));
		seq_printf(m, "PCU interrupt identity:\t%08x\n",
			   I915_READ(GEN8_PCU_IIR));
		seq_printf(m, "PCU interrupt enable:\t%08x\n",
			   I915_READ(GEN8_PCU_IER));
	} else if (IS_VALLEYVIEW(dev)) {
		seq_printf(m, "Display IER:\t%08x\n",
			   I915_READ(VLV_IER));
		seq_printf(m, "Display IIR:\t%08x\n",
			   I915_READ(VLV_IIR));
		seq_printf(m, "Display IIR_RW:\t%08x\n",
			   I915_READ(VLV_IIR_RW));
		seq_printf(m, "Display IMR:\t%08x\n",
			   I915_READ(VLV_IMR));
		for_each_pipe(dev_priv, pipe)
			seq_printf(m, "Pipe %c stat:\t%08x\n",
				   pipe_name(pipe),
				   I915_READ(PIPESTAT(pipe)));

		seq_printf(m, "Master IER:\t%08x\n",
			   I915_READ(VLV_MASTER_IER));

		seq_printf(m, "Render IER:\t%08x\n",
			   I915_READ(GTIER));
		seq_printf(m, "Render IIR:\t%08x\n",
			   I915_READ(GTIIR));
		seq_printf(m, "Render IMR:\t%08x\n",
			   I915_READ(GTIMR));

		seq_printf(m, "PM IER:\t\t%08x\n",
			   I915_READ(GEN6_PMIER));
		seq_printf(m, "PM IIR:\t\t%08x\n",
			   I915_READ(GEN6_PMIIR));
		seq_printf(m, "PM IMR:\t\t%08x\n",
			   I915_READ(GEN6_PMIMR));

		seq_printf(m, "Port hotplug:\t%08x\n",
			   I915_READ(PORT_HOTPLUG_EN));
		seq_printf(m, "DPFLIPSTAT:\t%08x\n",
			   I915_READ(VLV_DPFLIPSTAT));
		seq_printf(m, "DPINVGTT:\t%08x\n",
			   I915_READ(DPINVGTT));

	} else if (!HAS_PCH_SPLIT(dev)) {
		seq_printf(m, "Interrupt enable:    %08x\n",
			   I915_READ(IER));
		seq_printf(m, "Interrupt identity:  %08x\n",
			   I915_READ(IIR));
		seq_printf(m, "Interrupt mask:      %08x\n",
			   I915_READ(IMR));
		for_each_pipe(dev_priv, pipe)
			seq_printf(m, "Pipe %c stat:         %08x\n",
				   pipe_name(pipe),
				   I915_READ(PIPESTAT(pipe)));
	} else {
		seq_printf(m, "North Display Interrupt enable:		%08x\n",
			   I915_READ(DEIER));
		seq_printf(m, "North Display Interrupt identity:	%08x\n",
			   I915_READ(DEIIR));
		seq_printf(m, "North Display Interrupt mask:		%08x\n",
			   I915_READ(DEIMR));
		seq_printf(m, "South Display Interrupt enable:		%08x\n",
			   I915_READ(SDEIER));
		seq_printf(m, "South Display Interrupt identity:	%08x\n",
			   I915_READ(SDEIIR));
		seq_printf(m, "South Display Interrupt mask:		%08x\n",
			   I915_READ(SDEIMR));
		seq_printf(m, "Graphics Interrupt enable:		%08x\n",
			   I915_READ(GTIER));
		seq_printf(m, "Graphics Interrupt identity:		%08x\n",
			   I915_READ(GTIIR));
		seq_printf(m, "Graphics Interrupt mask:		%08x\n",
			   I915_READ(GTIMR));
	}
	for_each_ring(ring, dev_priv, i) {
		if (INTEL_INFO(dev)->gen >= 6) {
			seq_printf(m,
				   "Graphics Interrupt mask (%s):	%08x\n",
				   ring->name, I915_READ_IMR(ring));
		}
		i915_ring_seqno_info(m, ring);
	}
	intel_runtime_pm_put(dev_priv);
	mutex_unlock(&dev->struct_mutex);

	return 0;
}

static int i915_gem_fence_regs_info(struct seq_file *m, void *data)
{
	struct drm_info_node *node = m->private;
	struct drm_device *dev = node->minor->dev;
	struct drm_i915_private *dev_priv = dev->dev_private;
	int i, ret;

	ret = mutex_lock_interruptible(&dev->struct_mutex);
	if (ret)
		return ret;

	seq_printf(m, "Reserved fences = %d\n", dev_priv->fence_reg_start);
	seq_printf(m, "Total fences = %d\n", dev_priv->num_fence_regs);
	for (i = 0; i < dev_priv->num_fence_regs; i++) {
		struct drm_i915_gem_object *obj = dev_priv->fence_regs[i].obj;

		seq_printf(m, "Fence %d, pin count = %d, object = ",
			   i, dev_priv->fence_regs[i].pin_count);
		if (obj == NULL)
			seq_puts(m, "unused");
		else
			describe_obj(m, obj);
		seq_putc(m, '\n');
	}

	mutex_unlock(&dev->struct_mutex);
	return 0;
}

static int i915_hws_info(struct seq_file *m, void *data)
{
	struct drm_info_node *node = m->private;
	struct drm_device *dev = node->minor->dev;
	struct drm_i915_private *dev_priv = dev->dev_private;
	struct intel_engine_cs *ring;
	const u32 *hws;
	int i;

	ring = &dev_priv->ring[(uintptr_t)node->info_ent->data];
	hws = ring->status_page.page_addr;
	if (hws == NULL)
		return 0;

	for (i = 0; i < 4096 / sizeof(u32) / 4; i += 4) {
		seq_printf(m, "0x%08x: 0x%08x 0x%08x 0x%08x 0x%08x\n",
			   i * 4,
			   hws[i], hws[i + 1], hws[i + 2], hws[i + 3]);
	}
	return 0;
}

static ssize_t
i915_error_state_write(struct file *filp,
		       const char __user *ubuf,
		       size_t cnt,
		       loff_t *ppos)
{
	struct i915_error_state_file_priv *error_priv = filp->private_data;
	struct drm_device *dev = error_priv->dev;
	int ret;

	DRM_DEBUG_DRIVER("Resetting error state\n");

	ret = mutex_lock_interruptible(&dev->struct_mutex);
	if (ret)
		return ret;

	i915_destroy_error_state(dev);
	mutex_unlock(&dev->struct_mutex);

	return cnt;
}

static int i915_error_state_open(struct inode *inode, struct file *file)
{
	struct drm_device *dev = inode->i_private;
	struct i915_error_state_file_priv *error_priv;

	error_priv = kzalloc(sizeof(*error_priv), GFP_KERNEL);
	if (!error_priv)
		return -ENOMEM;

	error_priv->dev = dev;

	i915_error_state_get(dev, error_priv);

	file->private_data = error_priv;

	return 0;
}

static int i915_error_state_release(struct inode *inode, struct file *file)
{
	struct i915_error_state_file_priv *error_priv = file->private_data;

	i915_error_state_put(error_priv);
	kfree(error_priv);

	return 0;
}

static ssize_t i915_error_state_read(struct file *file, char __user *userbuf,
				     size_t count, loff_t *pos)
{
	struct i915_error_state_file_priv *error_priv = file->private_data;
	struct drm_i915_error_state_buf error_str;
	loff_t tmp_pos = 0;
	ssize_t ret_count = 0;
	int ret;

	ret = i915_error_state_buf_init(&error_str, to_i915(error_priv->dev), count, *pos);
	if (ret)
		return ret;

	ret = i915_error_state_to_str(&error_str, error_priv);
	if (ret)
		goto out;

	ret_count = simple_read_from_buffer(userbuf, count, &tmp_pos,
					    error_str.buf,
					    error_str.bytes);

	if (ret_count < 0)
		ret = ret_count;
	else
		*pos = error_str.start + ret_count;
out:
	i915_error_state_buf_release(&error_str);
	return ret ?: ret_count;
}

static const struct file_operations i915_error_state_fops = {
	.owner = THIS_MODULE,
	.open = i915_error_state_open,
	.read = i915_error_state_read,
	.write = i915_error_state_write,
	.llseek = default_llseek,
	.release = i915_error_state_release,
};

static int
i915_next_seqno_get(void *data, u64 *val)
{
	struct drm_device *dev = data;
	struct drm_i915_private *dev_priv = dev->dev_private;
	int ret;

	ret = mutex_lock_interruptible(&dev->struct_mutex);
	if (ret)
		return ret;

	*val = dev_priv->next_seqno;
	mutex_unlock(&dev->struct_mutex);

	return 0;
}

static int
i915_next_seqno_set(void *data, u64 val)
{
	struct drm_device *dev = data;
	int ret;

	ret = mutex_lock_interruptible(&dev->struct_mutex);
	if (ret)
		return ret;

	ret = i915_gem_set_seqno(dev, val);
	mutex_unlock(&dev->struct_mutex);

	return ret;
}

DEFINE_SIMPLE_ATTRIBUTE(i915_next_seqno_fops,
			i915_next_seqno_get, i915_next_seqno_set,
			"0x%llx\n");

static int i915_frequency_info(struct seq_file *m, void *unused)
{
	struct drm_info_node *node = m->private;
	struct drm_device *dev = node->minor->dev;
	struct drm_i915_private *dev_priv = dev->dev_private;
	int ret = 0;

	intel_runtime_pm_get(dev_priv);

	flush_delayed_work(&dev_priv->rps.delayed_resume_work);

	if (IS_GEN5(dev)) {
		u16 rgvswctl = I915_READ16(MEMSWCTL);
		u16 rgvstat = I915_READ16(MEMSTAT_ILK);

		seq_printf(m, "Requested P-state: %d\n", (rgvswctl >> 8) & 0xf);
		seq_printf(m, "Requested VID: %d\n", rgvswctl & 0x3f);
		seq_printf(m, "Current VID: %d\n", (rgvstat & MEMSTAT_VID_MASK) >>
			   MEMSTAT_VID_SHIFT);
		seq_printf(m, "Current P-state: %d\n",
			   (rgvstat & MEMSTAT_PSTATE_MASK) >> MEMSTAT_PSTATE_SHIFT);
	} else if (IS_GEN6(dev) || (IS_GEN7(dev) && !IS_VALLEYVIEW(dev)) ||
		   IS_BROADWELL(dev)) {
		u32 gt_perf_status = I915_READ(GEN6_GT_PERF_STATUS);
		u32 rp_state_limits = I915_READ(GEN6_RP_STATE_LIMITS);
		u32 rp_state_cap = I915_READ(GEN6_RP_STATE_CAP);
		u32 rpmodectl, rpinclimit, rpdeclimit;
		u32 rpstat, cagf, reqf;
		u32 rpupei, rpcurup, rpprevup;
		u32 rpdownei, rpcurdown, rpprevdown;
		u32 pm_ier, pm_imr, pm_isr, pm_iir, pm_mask;
		int max_freq;

		/* RPSTAT1 is in the GT power well */
		ret = mutex_lock_interruptible(&dev->struct_mutex);
		if (ret)
			goto out;

		gen6_gt_force_wake_get(dev_priv, FORCEWAKE_ALL);

		reqf = I915_READ(GEN6_RPNSWREQ);
		reqf &= ~GEN6_TURBO_DISABLE;
		if (IS_HASWELL(dev) || IS_BROADWELL(dev))
			reqf >>= 24;
		else
			reqf >>= 25;
		reqf *= GT_FREQUENCY_MULTIPLIER;

		rpmodectl = I915_READ(GEN6_RP_CONTROL);
		rpinclimit = I915_READ(GEN6_RP_UP_THRESHOLD);
		rpdeclimit = I915_READ(GEN6_RP_DOWN_THRESHOLD);

		rpstat = I915_READ(GEN6_RPSTAT1);
		rpupei = I915_READ(GEN6_RP_CUR_UP_EI);
		rpcurup = I915_READ(GEN6_RP_CUR_UP);
		rpprevup = I915_READ(GEN6_RP_PREV_UP);
		rpdownei = I915_READ(GEN6_RP_CUR_DOWN_EI);
		rpcurdown = I915_READ(GEN6_RP_CUR_DOWN);
		rpprevdown = I915_READ(GEN6_RP_PREV_DOWN);
		if (IS_HASWELL(dev) || IS_BROADWELL(dev))
			cagf = (rpstat & HSW_CAGF_MASK) >> HSW_CAGF_SHIFT;
		else
			cagf = (rpstat & GEN6_CAGF_MASK) >> GEN6_CAGF_SHIFT;
		cagf *= GT_FREQUENCY_MULTIPLIER;

		gen6_gt_force_wake_put(dev_priv, FORCEWAKE_ALL);
		mutex_unlock(&dev->struct_mutex);

		if (IS_GEN6(dev) || IS_GEN7(dev)) {
			pm_ier = I915_READ(GEN6_PMIER);
			pm_imr = I915_READ(GEN6_PMIMR);
			pm_isr = I915_READ(GEN6_PMISR);
			pm_iir = I915_READ(GEN6_PMIIR);
			pm_mask = I915_READ(GEN6_PMINTRMSK);
		} else {
			pm_ier = I915_READ(GEN8_GT_IER(2));
			pm_imr = I915_READ(GEN8_GT_IMR(2));
			pm_isr = I915_READ(GEN8_GT_ISR(2));
			pm_iir = I915_READ(GEN8_GT_IIR(2));
			pm_mask = I915_READ(GEN6_PMINTRMSK);
		}
		seq_printf(m, "PM IER=0x%08x IMR=0x%08x ISR=0x%08x IIR=0x%08x, MASK=0x%08x\n",
			   pm_ier, pm_imr, pm_isr, pm_iir, pm_mask);
		seq_printf(m, "GT_PERF_STATUS: 0x%08x\n", gt_perf_status);
		seq_printf(m, "Render p-state ratio: %d\n",
			   (gt_perf_status & 0xff00) >> 8);
		seq_printf(m, "Render p-state VID: %d\n",
			   gt_perf_status & 0xff);
		seq_printf(m, "Render p-state limit: %d\n",
			   rp_state_limits & 0xff);
		seq_printf(m, "RPSTAT1: 0x%08x\n", rpstat);
		seq_printf(m, "RPMODECTL: 0x%08x\n", rpmodectl);
		seq_printf(m, "RPINCLIMIT: 0x%08x\n", rpinclimit);
		seq_printf(m, "RPDECLIMIT: 0x%08x\n", rpdeclimit);
		seq_printf(m, "RPNSWREQ: %dMHz\n", reqf);
		seq_printf(m, "CAGF: %dMHz\n", cagf);
		seq_printf(m, "RP CUR UP EI: %dus\n", rpupei &
			   GEN6_CURICONT_MASK);
		seq_printf(m, "RP CUR UP: %dus\n", rpcurup &
			   GEN6_CURBSYTAVG_MASK);
		seq_printf(m, "RP PREV UP: %dus\n", rpprevup &
			   GEN6_CURBSYTAVG_MASK);
		seq_printf(m, "RP CUR DOWN EI: %dus\n", rpdownei &
			   GEN6_CURIAVG_MASK);
		seq_printf(m, "RP CUR DOWN: %dus\n", rpcurdown &
			   GEN6_CURBSYTAVG_MASK);
		seq_printf(m, "RP PREV DOWN: %dus\n", rpprevdown &
			   GEN6_CURBSYTAVG_MASK);

		max_freq = (rp_state_cap & 0xff0000) >> 16;
		seq_printf(m, "Lowest (RPN) frequency: %dMHz\n",
			   max_freq * GT_FREQUENCY_MULTIPLIER);

		max_freq = (rp_state_cap & 0xff00) >> 8;
		seq_printf(m, "Nominal (RP1) frequency: %dMHz\n",
			   max_freq * GT_FREQUENCY_MULTIPLIER);

		max_freq = rp_state_cap & 0xff;
		seq_printf(m, "Max non-overclocked (RP0) frequency: %dMHz\n",
			   max_freq * GT_FREQUENCY_MULTIPLIER);

		seq_printf(m, "Max overclocked frequency: %dMHz\n",
			   dev_priv->rps.max_freq * GT_FREQUENCY_MULTIPLIER);
	} else if (IS_VALLEYVIEW(dev)) {
		u32 freq_sts;

		mutex_lock(&dev_priv->rps.hw_lock);
		freq_sts = vlv_punit_read(dev_priv, PUNIT_REG_GPU_FREQ_STS);
		seq_printf(m, "PUNIT_REG_GPU_FREQ_STS: 0x%08x\n", freq_sts);
		seq_printf(m, "DDR freq: %d MHz\n", dev_priv->mem_freq);

		seq_printf(m, "max GPU freq: %d MHz\n",
			   vlv_gpu_freq(dev_priv, dev_priv->rps.max_freq));

		seq_printf(m, "min GPU freq: %d MHz\n",
			   vlv_gpu_freq(dev_priv, dev_priv->rps.min_freq));

		seq_printf(m, "efficient (RPe) frequency: %d MHz\n",
			   vlv_gpu_freq(dev_priv, dev_priv->rps.efficient_freq));

		seq_printf(m, "current GPU freq: %d MHz\n",
			   vlv_gpu_freq(dev_priv, (freq_sts >> 8) & 0xff));
		mutex_unlock(&dev_priv->rps.hw_lock);
	} else {
		seq_puts(m, "no P-state info available\n");
	}

out:
	intel_runtime_pm_put(dev_priv);
	return ret;
}

static int ironlake_drpc_info(struct seq_file *m)
{
	struct drm_info_node *node = m->private;
	struct drm_device *dev = node->minor->dev;
	struct drm_i915_private *dev_priv = dev->dev_private;
	u32 rgvmodectl, rstdbyctl;
	u16 crstandvid;
	int ret;

	ret = mutex_lock_interruptible(&dev->struct_mutex);
	if (ret)
		return ret;
	intel_runtime_pm_get(dev_priv);

	rgvmodectl = I915_READ(MEMMODECTL);
	rstdbyctl = I915_READ(RSTDBYCTL);
	crstandvid = I915_READ16(CRSTANDVID);

	intel_runtime_pm_put(dev_priv);
	mutex_unlock(&dev->struct_mutex);

	seq_printf(m, "HD boost: %s\n", (rgvmodectl & MEMMODE_BOOST_EN) ?
		   "yes" : "no");
	seq_printf(m, "Boost freq: %d\n",
		   (rgvmodectl & MEMMODE_BOOST_FREQ_MASK) >>
		   MEMMODE_BOOST_FREQ_SHIFT);
	seq_printf(m, "HW control enabled: %s\n",
		   rgvmodectl & MEMMODE_HWIDLE_EN ? "yes" : "no");
	seq_printf(m, "SW control enabled: %s\n",
		   rgvmodectl & MEMMODE_SWMODE_EN ? "yes" : "no");
	seq_printf(m, "Gated voltage change: %s\n",
		   rgvmodectl & MEMMODE_RCLK_GATE ? "yes" : "no");
	seq_printf(m, "Starting frequency: P%d\n",
		   (rgvmodectl & MEMMODE_FSTART_MASK) >> MEMMODE_FSTART_SHIFT);
	seq_printf(m, "Max P-state: P%d\n",
		   (rgvmodectl & MEMMODE_FMAX_MASK) >> MEMMODE_FMAX_SHIFT);
	seq_printf(m, "Min P-state: P%d\n", (rgvmodectl & MEMMODE_FMIN_MASK));
	seq_printf(m, "RS1 VID: %d\n", (crstandvid & 0x3f));
	seq_printf(m, "RS2 VID: %d\n", ((crstandvid >> 8) & 0x3f));
	seq_printf(m, "Render standby enabled: %s\n",
		   (rstdbyctl & RCX_SW_EXIT) ? "no" : "yes");
	seq_puts(m, "Current RS state: ");
	switch (rstdbyctl & RSX_STATUS_MASK) {
	case RSX_STATUS_ON:
		seq_puts(m, "on\n");
		break;
	case RSX_STATUS_RC1:
		seq_puts(m, "RC1\n");
		break;
	case RSX_STATUS_RC1E:
		seq_puts(m, "RC1E\n");
		break;
	case RSX_STATUS_RS1:
		seq_puts(m, "RS1\n");
		break;
	case RSX_STATUS_RS2:
		seq_puts(m, "RS2 (RC6)\n");
		break;
	case RSX_STATUS_RS3:
		seq_puts(m, "RC3 (RC6+)\n");
		break;
	default:
		seq_puts(m, "unknown\n");
		break;
	}

	return 0;
}

static int vlv_drpc_info(struct seq_file *m)
{

	struct drm_info_node *node = m->private;
	struct drm_device *dev = node->minor->dev;
	struct drm_i915_private *dev_priv = dev->dev_private;
	u32 rpmodectl1, rcctl1, pw_status;
	unsigned fw_rendercount = 0, fw_mediacount = 0;

	intel_runtime_pm_get(dev_priv);

	pw_status = I915_READ(VLV_GTLC_PW_STATUS);
	rpmodectl1 = I915_READ(GEN6_RP_CONTROL);
	rcctl1 = I915_READ(GEN6_RC_CONTROL);

	intel_runtime_pm_put(dev_priv);

	seq_printf(m, "Video Turbo Mode: %s\n",
		   yesno(rpmodectl1 & GEN6_RP_MEDIA_TURBO));
	seq_printf(m, "Turbo enabled: %s\n",
		   yesno(rpmodectl1 & GEN6_RP_ENABLE));
	seq_printf(m, "HW control enabled: %s\n",
		   yesno(rpmodectl1 & GEN6_RP_ENABLE));
	seq_printf(m, "SW control enabled: %s\n",
		   yesno((rpmodectl1 & GEN6_RP_MEDIA_MODE_MASK) ==
			  GEN6_RP_MEDIA_SW_MODE));
	seq_printf(m, "RC6 Enabled: %s\n",
		   yesno(rcctl1 & (GEN7_RC_CTL_TO_MODE |
					GEN6_RC_CTL_EI_MODE(1))));
	seq_printf(m, "Render Power Well: %s\n",
		   (pw_status & VLV_GTLC_PW_RENDER_STATUS_MASK) ? "Up" : "Down");
	seq_printf(m, "Media Power Well: %s\n",
		   (pw_status & VLV_GTLC_PW_MEDIA_STATUS_MASK) ? "Up" : "Down");

	seq_printf(m, "Render RC6 residency since boot: %u\n",
		   I915_READ(VLV_GT_RENDER_RC6));
	seq_printf(m, "Media RC6 residency since boot: %u\n",
		   I915_READ(VLV_GT_MEDIA_RC6));

	spin_lock_irq(&dev_priv->uncore.lock);
	fw_rendercount = dev_priv->uncore.fw_rendercount;
	fw_mediacount = dev_priv->uncore.fw_mediacount;
	spin_unlock_irq(&dev_priv->uncore.lock);

	seq_printf(m, "Forcewake Render Count = %u\n", fw_rendercount);
	seq_printf(m, "Forcewake Media Count = %u\n", fw_mediacount);


	return 0;
}


static int gen6_drpc_info(struct seq_file *m)
{

	struct drm_info_node *node = m->private;
	struct drm_device *dev = node->minor->dev;
	struct drm_i915_private *dev_priv = dev->dev_private;
	u32 rpmodectl1, gt_core_status, rcctl1, rc6vids = 0;
	unsigned forcewake_count;
	int count = 0, ret;

	ret = mutex_lock_interruptible(&dev->struct_mutex);
	if (ret)
		return ret;
	intel_runtime_pm_get(dev_priv);

	spin_lock_irq(&dev_priv->uncore.lock);
	forcewake_count = dev_priv->uncore.forcewake_count;
	spin_unlock_irq(&dev_priv->uncore.lock);

	if (forcewake_count) {
		seq_puts(m, "RC information inaccurate because somebody "
			    "holds a forcewake reference \n");
	} else {
		/* NB: we cannot use forcewake, else we read the wrong values */
		while (count++ < 50 && (I915_READ_NOTRACE(FORCEWAKE_ACK) & 1))
			udelay(10);
		seq_printf(m, "RC information accurate: %s\n", yesno(count < 51));
	}

	gt_core_status = readl(dev_priv->regs + GEN6_GT_CORE_STATUS);
	trace_i915_reg_rw(false, GEN6_GT_CORE_STATUS, gt_core_status, 4, true);

	rpmodectl1 = I915_READ(GEN6_RP_CONTROL);
	rcctl1 = I915_READ(GEN6_RC_CONTROL);
	mutex_unlock(&dev->struct_mutex);
	mutex_lock(&dev_priv->rps.hw_lock);
	sandybridge_pcode_read(dev_priv, GEN6_PCODE_READ_RC6VIDS, &rc6vids);
	mutex_unlock(&dev_priv->rps.hw_lock);

	intel_runtime_pm_put(dev_priv);

	seq_printf(m, "Video Turbo Mode: %s\n",
		   yesno(rpmodectl1 & GEN6_RP_MEDIA_TURBO));
	seq_printf(m, "HW control enabled: %s\n",
		   yesno(rpmodectl1 & GEN6_RP_ENABLE));
	seq_printf(m, "SW control enabled: %s\n",
		   yesno((rpmodectl1 & GEN6_RP_MEDIA_MODE_MASK) ==
			  GEN6_RP_MEDIA_SW_MODE));
	seq_printf(m, "RC1e Enabled: %s\n",
		   yesno(rcctl1 & GEN6_RC_CTL_RC1e_ENABLE));
	seq_printf(m, "RC6 Enabled: %s\n",
		   yesno(rcctl1 & GEN6_RC_CTL_RC6_ENABLE));
	seq_printf(m, "Deep RC6 Enabled: %s\n",
		   yesno(rcctl1 & GEN6_RC_CTL_RC6p_ENABLE));
	seq_printf(m, "Deepest RC6 Enabled: %s\n",
		   yesno(rcctl1 & GEN6_RC_CTL_RC6pp_ENABLE));
	seq_puts(m, "Current RC state: ");
	switch (gt_core_status & GEN6_RCn_MASK) {
	case GEN6_RC0:
		if (gt_core_status & GEN6_CORE_CPD_STATE_MASK)
			seq_puts(m, "Core Power Down\n");
		else
			seq_puts(m, "on\n");
		break;
	case GEN6_RC3:
		seq_puts(m, "RC3\n");
		break;
	case GEN6_RC6:
		seq_puts(m, "RC6\n");
		break;
	case GEN6_RC7:
		seq_puts(m, "RC7\n");
		break;
	default:
		seq_puts(m, "Unknown\n");
		break;
	}

	seq_printf(m, "Core Power Down: %s\n",
		   yesno(gt_core_status & GEN6_CORE_CPD_STATE_MASK));

	/* Not exactly sure what this is */
	seq_printf(m, "RC6 \"Locked to RPn\" residency since boot: %u\n",
		   I915_READ(GEN6_GT_GFX_RC6_LOCKED));
	seq_printf(m, "RC6 residency since boot: %u\n",
		   I915_READ(GEN6_GT_GFX_RC6));
	seq_printf(m, "RC6+ residency since boot: %u\n",
		   I915_READ(GEN6_GT_GFX_RC6p));
	seq_printf(m, "RC6++ residency since boot: %u\n",
		   I915_READ(GEN6_GT_GFX_RC6pp));

	seq_printf(m, "RC6   voltage: %dmV\n",
		   GEN6_DECODE_RC6_VID(((rc6vids >> 0) & 0xff)));
	seq_printf(m, "RC6+  voltage: %dmV\n",
		   GEN6_DECODE_RC6_VID(((rc6vids >> 8) & 0xff)));
	seq_printf(m, "RC6++ voltage: %dmV\n",
		   GEN6_DECODE_RC6_VID(((rc6vids >> 16) & 0xff)));
	return 0;
}

static int i915_drpc_info(struct seq_file *m, void *unused)
{
	struct drm_info_node *node = m->private;
	struct drm_device *dev = node->minor->dev;

	if (IS_VALLEYVIEW(dev))
		return vlv_drpc_info(m);
	else if (INTEL_INFO(dev)->gen >= 6)
		return gen6_drpc_info(m);
	else
		return ironlake_drpc_info(m);
}

static int i915_fbc_status(struct seq_file *m, void *unused)
{
	struct drm_info_node *node = m->private;
	struct drm_device *dev = node->minor->dev;
	struct drm_i915_private *dev_priv = dev->dev_private;

	if (!HAS_FBC(dev)) {
		seq_puts(m, "FBC unsupported on this chipset\n");
		return 0;
	}

	intel_runtime_pm_get(dev_priv);

	if (intel_fbc_enabled(dev)) {
		seq_puts(m, "FBC enabled\n");
	} else {
		seq_puts(m, "FBC disabled: ");
		switch (dev_priv->fbc.no_fbc_reason) {
		case FBC_OK:
			seq_puts(m, "FBC actived, but currently disabled in hardware");
			break;
		case FBC_UNSUPPORTED:
			seq_puts(m, "unsupported by this chipset");
			break;
		case FBC_NO_OUTPUT:
			seq_puts(m, "no outputs");
			break;
		case FBC_STOLEN_TOO_SMALL:
			seq_puts(m, "not enough stolen memory");
			break;
		case FBC_UNSUPPORTED_MODE:
			seq_puts(m, "mode not supported");
			break;
		case FBC_MODE_TOO_LARGE:
			seq_puts(m, "mode too large");
			break;
		case FBC_BAD_PLANE:
			seq_puts(m, "FBC unsupported on plane");
			break;
		case FBC_NOT_TILED:
			seq_puts(m, "scanout buffer not tiled");
			break;
		case FBC_MULTIPLE_PIPES:
			seq_puts(m, "multiple pipes are enabled");
			break;
		case FBC_MODULE_PARAM:
			seq_puts(m, "disabled per module param (default off)");
			break;
		case FBC_CHIP_DEFAULT:
			seq_puts(m, "disabled per chip default");
			break;
		default:
			seq_puts(m, "unknown reason");
		}
		seq_putc(m, '\n');
	}

	intel_runtime_pm_put(dev_priv);

	return 0;
}

static int i915_fbc_fc_get(void *data, u64 *val)
{
	struct drm_device *dev = data;
	struct drm_i915_private *dev_priv = dev->dev_private;

	if (INTEL_INFO(dev)->gen < 7 || !HAS_FBC(dev))
		return -ENODEV;

	drm_modeset_lock_all(dev);
	*val = dev_priv->fbc.false_color;
	drm_modeset_unlock_all(dev);

	return 0;
}

static int i915_fbc_fc_set(void *data, u64 val)
{
	struct drm_device *dev = data;
	struct drm_i915_private *dev_priv = dev->dev_private;
	u32 reg;

	if (INTEL_INFO(dev)->gen < 7 || !HAS_FBC(dev))
		return -ENODEV;

	drm_modeset_lock_all(dev);

	reg = I915_READ(ILK_DPFC_CONTROL);
	dev_priv->fbc.false_color = val;

	I915_WRITE(ILK_DPFC_CONTROL, val ?
		   (reg | FBC_CTL_FALSE_COLOR) :
		   (reg & ~FBC_CTL_FALSE_COLOR));

	drm_modeset_unlock_all(dev);
	return 0;
}

DEFINE_SIMPLE_ATTRIBUTE(i915_fbc_fc_fops,
			i915_fbc_fc_get, i915_fbc_fc_set,
			"%llu\n");

static int i915_ips_status(struct seq_file *m, void *unused)
{
	struct drm_info_node *node = m->private;
	struct drm_device *dev = node->minor->dev;
	struct drm_i915_private *dev_priv = dev->dev_private;

	if (!HAS_IPS(dev)) {
		seq_puts(m, "not supported\n");
		return 0;
	}

	intel_runtime_pm_get(dev_priv);

	seq_printf(m, "Enabled by kernel parameter: %s\n",
		   yesno(i915.enable_ips));

	if (INTEL_INFO(dev)->gen >= 8) {
		seq_puts(m, "Currently: unknown\n");
	} else {
		if (I915_READ(IPS_CTL) & IPS_ENABLE)
			seq_puts(m, "Currently: enabled\n");
		else
			seq_puts(m, "Currently: disabled\n");
	}

	intel_runtime_pm_put(dev_priv);

	return 0;
}

static int i915_sr_status(struct seq_file *m, void *unused)
{
	struct drm_info_node *node = m->private;
	struct drm_device *dev = node->minor->dev;
	struct drm_i915_private *dev_priv = dev->dev_private;
	bool sr_enabled = false;

	intel_runtime_pm_get(dev_priv);

	if (HAS_PCH_SPLIT(dev))
		sr_enabled = I915_READ(WM1_LP_ILK) & WM1_LP_SR_EN;
	else if (IS_CRESTLINE(dev) || IS_I945G(dev) || IS_I945GM(dev))
		sr_enabled = I915_READ(FW_BLC_SELF) & FW_BLC_SELF_EN;
	else if (IS_I915GM(dev))
		sr_enabled = I915_READ(INSTPM) & INSTPM_SELF_EN;
	else if (IS_PINEVIEW(dev))
		sr_enabled = I915_READ(DSPFW3) & PINEVIEW_SELF_REFRESH_EN;

	intel_runtime_pm_put(dev_priv);

	seq_printf(m, "self-refresh: %s\n",
		   sr_enabled ? "enabled" : "disabled");

	return 0;
}

static int i915_emon_status(struct seq_file *m, void *unused)
{
	struct drm_info_node *node = m->private;
	struct drm_device *dev = node->minor->dev;
	struct drm_i915_private *dev_priv = dev->dev_private;
	unsigned long temp, chipset, gfx;
	int ret;

	if (!IS_GEN5(dev))
		return -ENODEV;

	ret = mutex_lock_interruptible(&dev->struct_mutex);
	if (ret)
		return ret;

	temp = i915_mch_val(dev_priv);
	chipset = i915_chipset_val(dev_priv);
	gfx = i915_gfx_val(dev_priv);
	mutex_unlock(&dev->struct_mutex);

	seq_printf(m, "GMCH temp: %ld\n", temp);
	seq_printf(m, "Chipset power: %ld\n", chipset);
	seq_printf(m, "GFX power: %ld\n", gfx);
	seq_printf(m, "Total power: %ld\n", chipset + gfx);

	return 0;
}

static int i915_ring_freq_table(struct seq_file *m, void *unused)
{
	struct drm_info_node *node = m->private;
	struct drm_device *dev = node->minor->dev;
	struct drm_i915_private *dev_priv = dev->dev_private;
	int ret = 0;
	int gpu_freq, ia_freq;

	if (!(IS_GEN6(dev) || IS_GEN7(dev))) {
		seq_puts(m, "unsupported on this chipset\n");
		return 0;
	}

	intel_runtime_pm_get(dev_priv);

	flush_delayed_work(&dev_priv->rps.delayed_resume_work);

	ret = mutex_lock_interruptible(&dev_priv->rps.hw_lock);
	if (ret)
		goto out;

	seq_puts(m, "GPU freq (MHz)\tEffective CPU freq (MHz)\tEffective Ring freq (MHz)\n");

	for (gpu_freq = dev_priv->rps.min_freq_softlimit;
	     gpu_freq <= dev_priv->rps.max_freq_softlimit;
	     gpu_freq++) {
		ia_freq = gpu_freq;
		sandybridge_pcode_read(dev_priv,
				       GEN6_PCODE_READ_MIN_FREQ_TABLE,
				       &ia_freq);
		seq_printf(m, "%d\t\t%d\t\t\t\t%d\n",
			   gpu_freq * GT_FREQUENCY_MULTIPLIER,
			   ((ia_freq >> 0) & 0xff) * 100,
			   ((ia_freq >> 8) & 0xff) * 100);
	}

	mutex_unlock(&dev_priv->rps.hw_lock);

out:
	intel_runtime_pm_put(dev_priv);
	return ret;
}

static int i915_opregion(struct seq_file *m, void *unused)
{
	struct drm_info_node *node = m->private;
	struct drm_device *dev = node->minor->dev;
	struct drm_i915_private *dev_priv = dev->dev_private;
	struct intel_opregion *opregion = &dev_priv->opregion;
	void *data = kmalloc(OPREGION_SIZE, GFP_KERNEL);
	int ret;

	if (data == NULL)
		return -ENOMEM;

	ret = mutex_lock_interruptible(&dev->struct_mutex);
	if (ret)
		goto out;

	if (opregion->header) {
		memcpy_fromio(data, opregion->header, OPREGION_SIZE);
		seq_write(m, data, OPREGION_SIZE);
	}

	mutex_unlock(&dev->struct_mutex);

out:
	kfree(data);
	return 0;
}

static int i915_gem_framebuffer_info(struct seq_file *m, void *data)
{
	struct drm_info_node *node = m->private;
	struct drm_device *dev = node->minor->dev;
	struct intel_fbdev *ifbdev = NULL;
	struct intel_framebuffer *fb;

#ifdef CONFIG_DRM_I915_FBDEV
	struct drm_i915_private *dev_priv = dev->dev_private;

	ifbdev = dev_priv->fbdev;
	fb = to_intel_framebuffer(ifbdev->helper.fb);

	seq_printf(m, "fbcon size: %d x %d, depth %d, %d bpp, refcount %d, obj ",
		   fb->base.width,
		   fb->base.height,
		   fb->base.depth,
		   fb->base.bits_per_pixel,
		   atomic_read(&fb->base.refcount.refcount));
	describe_obj(m, fb->obj);
	seq_putc(m, '\n');
#endif

	mutex_lock(&dev->mode_config.fb_lock);
	list_for_each_entry(fb, &dev->mode_config.fb_list, base.head) {
		if (ifbdev && &fb->base == ifbdev->helper.fb)
			continue;

		seq_printf(m, "user size: %d x %d, depth %d, %d bpp, refcount %d, obj ",
			   fb->base.width,
			   fb->base.height,
			   fb->base.depth,
			   fb->base.bits_per_pixel,
			   atomic_read(&fb->base.refcount.refcount));
		describe_obj(m, fb->obj);
		seq_putc(m, '\n');
	}
	mutex_unlock(&dev->mode_config.fb_lock);

	return 0;
}

static void describe_ctx_ringbuf(struct seq_file *m,
				 struct intel_ringbuffer *ringbuf)
{
	seq_printf(m, " (ringbuffer, space: %d, head: %u, tail: %u, last head: %d)",
		   ringbuf->space, ringbuf->head, ringbuf->tail,
		   ringbuf->last_retired_head);
}

static int i915_context_status(struct seq_file *m, void *unused)
{
	struct drm_info_node *node = m->private;
	struct drm_device *dev = node->minor->dev;
	struct drm_i915_private *dev_priv = dev->dev_private;
	struct intel_engine_cs *ring;
	struct intel_context *ctx;
	int ret, i;

	ret = mutex_lock_interruptible(&dev->struct_mutex);
	if (ret)
		return ret;

	if (dev_priv->ips.pwrctx) {
		seq_puts(m, "power context ");
		describe_obj(m, dev_priv->ips.pwrctx);
		seq_putc(m, '\n');
	}

	if (dev_priv->ips.renderctx) {
		seq_puts(m, "render context ");
		describe_obj(m, dev_priv->ips.renderctx);
		seq_putc(m, '\n');
	}

	list_for_each_entry(ctx, &dev_priv->context_list, link) {
		if (!i915.enable_execlists &&
		    ctx->legacy_hw_ctx.rcs_state == NULL)
			continue;

		seq_puts(m, "HW context ");
		describe_ctx(m, ctx);
		for_each_ring(ring, dev_priv, i) {
			if (ring->default_context == ctx)
				seq_printf(m, "(default context %s) ",
					   ring->name);
		}

		if (i915.enable_execlists) {
			seq_putc(m, '\n');
			for_each_ring(ring, dev_priv, i) {
				struct drm_i915_gem_object *ctx_obj =
					ctx->engine[i].state;
				struct intel_ringbuffer *ringbuf =
					ctx->engine[i].ringbuf;

				seq_printf(m, "%s: ", ring->name);
				if (ctx_obj)
					describe_obj(m, ctx_obj);
				if (ringbuf)
					describe_ctx_ringbuf(m, ringbuf);
				seq_putc(m, '\n');
			}
		} else {
			describe_obj(m, ctx->legacy_hw_ctx.rcs_state);
		}

		seq_putc(m, '\n');
	}

	mutex_unlock(&dev->struct_mutex);

	return 0;
}

static int i915_dump_lrc(struct seq_file *m, void *unused)
{
	struct drm_info_node *node = (struct drm_info_node *) m->private;
	struct drm_device *dev = node->minor->dev;
	struct drm_i915_private *dev_priv = dev->dev_private;
	struct intel_engine_cs *ring;
	struct intel_context *ctx;
	int ret, i;

	if (!i915.enable_execlists) {
		seq_printf(m, "Logical Ring Contexts are disabled\n");
		return 0;
	}

	ret = mutex_lock_interruptible(&dev->struct_mutex);
	if (ret)
		return ret;

	list_for_each_entry(ctx, &dev_priv->context_list, link) {
		for_each_ring(ring, dev_priv, i) {
			struct drm_i915_gem_object *ctx_obj = ctx->engine[i].state;

			if (ring->default_context == ctx)
				continue;

			if (ctx_obj) {
				struct page *page;
				uint32_t *reg_state;
				int j;

				i915_gem_obj_ggtt_pin(ctx_obj,
						GEN8_LR_CONTEXT_ALIGN, 0);

				page = i915_gem_object_get_page(ctx_obj, 1);
				reg_state = kmap_atomic(page);

				seq_printf(m, "CONTEXT: %s %u\n", ring->name,
						intel_execlists_ctx_id(ctx_obj));

				for (j = 0; j < 0x600 / sizeof(u32) / 4; j += 4) {
					seq_printf(m, "\t[0x%08lx] 0x%08x 0x%08x 0x%08x 0x%08x\n",
					i915_gem_obj_ggtt_offset(ctx_obj) + 4096 + (j * 4),
					reg_state[j], reg_state[j + 1],
					reg_state[j + 2], reg_state[j + 3]);
				}
				kunmap_atomic(reg_state);

				i915_gem_object_ggtt_unpin(ctx_obj);

				seq_putc(m, '\n');
			}
		}
	}

	mutex_unlock(&dev->struct_mutex);

	return 0;
}

static int i915_execlists(struct seq_file *m, void *data)
{
	struct drm_info_node *node = (struct drm_info_node *)m->private;
	struct drm_device *dev = node->minor->dev;
	struct drm_i915_private *dev_priv = dev->dev_private;
	struct intel_engine_cs *ring;
	u32 status_pointer;
	u8 read_pointer;
	u8 write_pointer;
	u32 status;
	u32 ctx_id;
	struct list_head *cursor;
	int ring_id, i;
	int ret;

	if (!i915.enable_execlists) {
		seq_puts(m, "Logical Ring Contexts are disabled\n");
		return 0;
	}

	ret = mutex_lock_interruptible(&dev->struct_mutex);
	if (ret)
		return ret;

	intel_runtime_pm_get(dev_priv);

	for_each_ring(ring, dev_priv, ring_id) {
		struct intel_ctx_submit_request *head_req = NULL;
		int count = 0;
		unsigned long flags;

		seq_printf(m, "%s\n", ring->name);

		status = I915_READ(RING_EXECLIST_STATUS(ring));
		ctx_id = I915_READ(RING_EXECLIST_STATUS(ring) + 4);
		seq_printf(m, "\tExeclist status: 0x%08X, context: %u\n",
			   status, ctx_id);

		status_pointer = I915_READ(RING_CONTEXT_STATUS_PTR(ring));
		seq_printf(m, "\tStatus pointer: 0x%08X\n", status_pointer);

		read_pointer = ring->next_context_status_buffer;
		write_pointer = status_pointer & 0x07;
		if (read_pointer > write_pointer)
			write_pointer += 6;
		seq_printf(m, "\tRead pointer: 0x%08X, write pointer 0x%08X\n",
			   read_pointer, write_pointer);

		for (i = 0; i < 6; i++) {
			status = I915_READ(RING_CONTEXT_STATUS_BUF(ring) + 8*i);
			ctx_id = I915_READ(RING_CONTEXT_STATUS_BUF(ring) + 8*i + 4);

			seq_printf(m, "\tStatus buffer %d: 0x%08X, context: %u\n",
				   i, status, ctx_id);
		}

		spin_lock_irqsave(&ring->execlist_lock, flags);
		list_for_each(cursor, &ring->execlist_queue)
			count++;
		head_req = list_first_entry_or_null(&ring->execlist_queue,
				struct intel_ctx_submit_request, execlist_link);
		spin_unlock_irqrestore(&ring->execlist_lock, flags);

		seq_printf(m, "\t%d requests in queue\n", count);
		if (head_req) {
			struct drm_i915_gem_object *ctx_obj;

			ctx_obj = head_req->ctx->engine[ring_id].state;
			seq_printf(m, "\tHead request id: %u\n",
				   intel_execlists_ctx_id(ctx_obj));
			seq_printf(m, "\tHead request tail: %u\n",
				   head_req->tail);
		}

		seq_putc(m, '\n');
	}

	intel_runtime_pm_put(dev_priv);
	mutex_unlock(&dev->struct_mutex);

	return 0;
}

static int i915_gen6_forcewake_count_info(struct seq_file *m, void *data)
{
	struct drm_info_node *node = m->private;
	struct drm_device *dev = node->minor->dev;
	struct drm_i915_private *dev_priv = dev->dev_private;
	unsigned forcewake_count = 0, fw_rendercount = 0, fw_mediacount = 0;

	spin_lock_irq(&dev_priv->uncore.lock);
	if (IS_VALLEYVIEW(dev)) {
		fw_rendercount = dev_priv->uncore.fw_rendercount;
		fw_mediacount = dev_priv->uncore.fw_mediacount;
	} else
		forcewake_count = dev_priv->uncore.forcewake_count;
	spin_unlock_irq(&dev_priv->uncore.lock);

	if (IS_VALLEYVIEW(dev)) {
		seq_printf(m, "fw_rendercount = %u\n", fw_rendercount);
		seq_printf(m, "fw_mediacount = %u\n", fw_mediacount);
	} else
		seq_printf(m, "forcewake count = %u\n", forcewake_count);

	return 0;
}

static const char *swizzle_string(unsigned swizzle)
{
	switch (swizzle) {
	case I915_BIT_6_SWIZZLE_NONE:
		return "none";
	case I915_BIT_6_SWIZZLE_9:
		return "bit9";
	case I915_BIT_6_SWIZZLE_9_10:
		return "bit9/bit10";
	case I915_BIT_6_SWIZZLE_9_11:
		return "bit9/bit11";
	case I915_BIT_6_SWIZZLE_9_10_11:
		return "bit9/bit10/bit11";
	case I915_BIT_6_SWIZZLE_9_17:
		return "bit9/bit17";
	case I915_BIT_6_SWIZZLE_9_10_17:
		return "bit9/bit10/bit17";
	case I915_BIT_6_SWIZZLE_UNKNOWN:
		return "unknown";
	}

	return "bug";
}

static int i915_swizzle_info(struct seq_file *m, void *data)
{
	struct drm_info_node *node = m->private;
	struct drm_device *dev = node->minor->dev;
	struct drm_i915_private *dev_priv = dev->dev_private;
	int ret;

	ret = mutex_lock_interruptible(&dev->struct_mutex);
	if (ret)
		return ret;
	intel_runtime_pm_get(dev_priv);

	seq_printf(m, "bit6 swizzle for X-tiling = %s\n",
		   swizzle_string(dev_priv->mm.bit_6_swizzle_x));
	seq_printf(m, "bit6 swizzle for Y-tiling = %s\n",
		   swizzle_string(dev_priv->mm.bit_6_swizzle_y));

	if (IS_GEN3(dev) || IS_GEN4(dev)) {
		seq_printf(m, "DDC = 0x%08x\n",
			   I915_READ(DCC));
		seq_printf(m, "DDC2 = 0x%08x\n",
			   I915_READ(DCC2));
		seq_printf(m, "C0DRB3 = 0x%04x\n",
			   I915_READ16(C0DRB3));
		seq_printf(m, "C1DRB3 = 0x%04x\n",
			   I915_READ16(C1DRB3));
	} else if (INTEL_INFO(dev)->gen >= 6) {
		seq_printf(m, "MAD_DIMM_C0 = 0x%08x\n",
			   I915_READ(MAD_DIMM_C0));
		seq_printf(m, "MAD_DIMM_C1 = 0x%08x\n",
			   I915_READ(MAD_DIMM_C1));
		seq_printf(m, "MAD_DIMM_C2 = 0x%08x\n",
			   I915_READ(MAD_DIMM_C2));
		seq_printf(m, "TILECTL = 0x%08x\n",
			   I915_READ(TILECTL));
		if (INTEL_INFO(dev)->gen >= 8)
			seq_printf(m, "GAMTARBMODE = 0x%08x\n",
				   I915_READ(GAMTARBMODE));
		else
			seq_printf(m, "ARB_MODE = 0x%08x\n",
				   I915_READ(ARB_MODE));
		seq_printf(m, "DISP_ARB_CTL = 0x%08x\n",
			   I915_READ(DISP_ARB_CTL));
	}

	if (dev_priv->quirks & QUIRK_PIN_SWIZZLED_PAGES)
		seq_puts(m, "L-shaped memory detected\n");

	intel_runtime_pm_put(dev_priv);
	mutex_unlock(&dev->struct_mutex);

	return 0;
}

static int per_file_ctx(int id, void *ptr, void *data)
{
	struct intel_context *ctx = ptr;
	struct seq_file *m = data;
	struct i915_hw_ppgtt *ppgtt = ctx->ppgtt;

	if (!ppgtt) {
		seq_printf(m, "  no ppgtt for context %d\n",
			   ctx->user_handle);
		return 0;
	}

	if (i915_gem_context_is_default(ctx))
		seq_puts(m, "  default context:\n");
	else
		seq_printf(m, "  context %d:\n", ctx->user_handle);
	ppgtt->debug_dump(ppgtt, m);

	return 0;
}

static void gen8_ppgtt_info(struct seq_file *m, struct drm_device *dev)
{
	struct drm_i915_private *dev_priv = dev->dev_private;
	struct intel_engine_cs *ring;
	struct i915_hw_ppgtt *ppgtt = dev_priv->mm.aliasing_ppgtt;
	int unused, i;

	if (!ppgtt)
		return;

	seq_printf(m, "Page directories: %d\n", ppgtt->num_pd_pages);
	seq_printf(m, "Page tables: %d\n", ppgtt->num_pd_entries);
	for_each_ring(ring, dev_priv, unused) {
		seq_printf(m, "%s\n", ring->name);
		for (i = 0; i < 4; i++) {
			u32 offset = 0x270 + i * 8;
			u64 pdp = I915_READ(ring->mmio_base + offset + 4);
			pdp <<= 32;
			pdp |= I915_READ(ring->mmio_base + offset);
			seq_printf(m, "\tPDP%d 0x%016llx\n", i, pdp);
		}
	}
}

static void gen6_ppgtt_info(struct seq_file *m, struct drm_device *dev)
{
	struct drm_i915_private *dev_priv = dev->dev_private;
	struct intel_engine_cs *ring;
	struct drm_file *file;
	int i;

	if (INTEL_INFO(dev)->gen == 6)
		seq_printf(m, "GFX_MODE: 0x%08x\n", I915_READ(GFX_MODE));

	for_each_ring(ring, dev_priv, i) {
		seq_printf(m, "%s\n", ring->name);
		if (INTEL_INFO(dev)->gen == 7)
			seq_printf(m, "GFX_MODE: 0x%08x\n", I915_READ(RING_MODE_GEN7(ring)));
		seq_printf(m, "PP_DIR_BASE: 0x%08x\n", I915_READ(RING_PP_DIR_BASE(ring)));
		seq_printf(m, "PP_DIR_BASE_READ: 0x%08x\n", I915_READ(RING_PP_DIR_BASE_READ(ring)));
		seq_printf(m, "PP_DIR_DCLV: 0x%08x\n", I915_READ(RING_PP_DIR_DCLV(ring)));
	}
	if (dev_priv->mm.aliasing_ppgtt) {
		struct i915_hw_ppgtt *ppgtt = dev_priv->mm.aliasing_ppgtt;

		seq_puts(m, "aliasing PPGTT:\n");
		seq_printf(m, "pd gtt offset: 0x%08x\n", ppgtt->pd_offset);

		ppgtt->debug_dump(ppgtt, m);
	}

	list_for_each_entry_reverse(file, &dev->filelist, lhead) {
		struct drm_i915_file_private *file_priv = file->driver_priv;

		seq_printf(m, "proc: %s\n",
			   get_pid_task(file->pid, PIDTYPE_PID)->comm);
		idr_for_each(&file_priv->context_idr, per_file_ctx, m);
	}
	seq_printf(m, "ECOCHK: 0x%08x\n", I915_READ(GAM_ECOCHK));
}

static int i915_ppgtt_info(struct seq_file *m, void *data)
{
	struct drm_info_node *node = m->private;
	struct drm_device *dev = node->minor->dev;
	struct drm_i915_private *dev_priv = dev->dev_private;

	int ret = mutex_lock_interruptible(&dev->struct_mutex);
	if (ret)
		return ret;
	intel_runtime_pm_get(dev_priv);

	if (INTEL_INFO(dev)->gen >= 8)
		gen8_ppgtt_info(m, dev);
	else if (INTEL_INFO(dev)->gen >= 6)
		gen6_ppgtt_info(m, dev);

	intel_runtime_pm_put(dev_priv);
	mutex_unlock(&dev->struct_mutex);

	return 0;
}

static int i915_llc(struct seq_file *m, void *data)
{
	struct drm_info_node *node = m->private;
	struct drm_device *dev = node->minor->dev;
	struct drm_i915_private *dev_priv = dev->dev_private;

	/* Size calculation for LLC is a bit of a pain. Ignore for now. */
	seq_printf(m, "LLC: %s\n", yesno(HAS_LLC(dev)));
	seq_printf(m, "eLLC: %zuMB\n", dev_priv->ellc_size);

	return 0;
}

static int i915_edp_psr_status(struct seq_file *m, void *data)
{
	struct drm_info_node *node = m->private;
	struct drm_device *dev = node->minor->dev;
	struct drm_i915_private *dev_priv = dev->dev_private;
	u32 psrperf = 0;
	u32 stat[3];
	enum pipe pipe;
	bool enabled = false;

	intel_runtime_pm_get(dev_priv);

	mutex_lock(&dev_priv->psr.lock);
	seq_printf(m, "Sink_Support: %s\n", yesno(dev_priv->psr.sink_support));
	seq_printf(m, "Source_OK: %s\n", yesno(dev_priv->psr.source_ok));
	seq_printf(m, "Enabled: %s\n", yesno((bool)dev_priv->psr.enabled));
	seq_printf(m, "Active: %s\n", yesno(dev_priv->psr.active));
	seq_printf(m, "Busy frontbuffer bits: 0x%03x\n",
		   dev_priv->psr.busy_frontbuffer_bits);
	seq_printf(m, "Re-enable work scheduled: %s\n",
		   yesno(work_busy(&dev_priv->psr.work.work)));

	if (HAS_PSR(dev)) {
		if (HAS_DDI(dev))
			enabled = I915_READ(EDP_PSR_CTL(dev)) & EDP_PSR_ENABLE;
		else {
			for_each_pipe(dev_priv, pipe) {
				stat[pipe] = I915_READ(VLV_PSRSTAT(pipe)) &
					VLV_EDP_PSR_CURR_STATE_MASK;
				if ((stat[pipe] == VLV_EDP_PSR_ACTIVE_NORFB_UP) ||
				    (stat[pipe] == VLV_EDP_PSR_ACTIVE_SF_UPDATE))
					enabled = true;
			}
		}
	}
	seq_printf(m, "HW Enabled & Active bit: %s", yesno(enabled));

	if (!HAS_DDI(dev))
		for_each_pipe(dev_priv, pipe) {
			if ((stat[pipe] == VLV_EDP_PSR_ACTIVE_NORFB_UP) ||
			    (stat[pipe] == VLV_EDP_PSR_ACTIVE_SF_UPDATE))
				seq_printf(m, " pipe %c", pipe_name(pipe));
		}
	seq_puts(m, "\n");

	/* CHV PSR has no kind of performance counter */
	if (HAS_PSR(dev) && HAS_DDI(dev)) {
		psrperf = I915_READ(EDP_PSR_PERF_CNT(dev)) &
			EDP_PSR_PERF_CNT_MASK;

		seq_printf(m, "Performance_Counter: %u\n", psrperf);
	}
	mutex_unlock(&dev_priv->psr.lock);

	intel_runtime_pm_put(dev_priv);
	return 0;
}

static int i915_sink_crc(struct seq_file *m, void *data)
{
	struct drm_info_node *node = m->private;
	struct drm_device *dev = node->minor->dev;
	struct intel_encoder *encoder;
	struct intel_connector *connector;
	struct intel_dp *intel_dp = NULL;
	int ret;
	u8 crc[6];

	drm_modeset_lock_all(dev);
	list_for_each_entry(connector, &dev->mode_config.connector_list,
			    base.head) {

		if (connector->base.dpms != DRM_MODE_DPMS_ON)
			continue;

		if (!connector->base.encoder)
			continue;

		encoder = to_intel_encoder(connector->base.encoder);
		if (encoder->type != INTEL_OUTPUT_EDP)
			continue;

		intel_dp = enc_to_intel_dp(&encoder->base);

		ret = intel_dp_sink_crc(intel_dp, crc);
		if (ret)
			goto out;

		seq_printf(m, "%02x%02x%02x%02x%02x%02x\n",
			   crc[0], crc[1], crc[2],
			   crc[3], crc[4], crc[5]);
		goto out;
	}
	ret = -ENODEV;
out:
	drm_modeset_unlock_all(dev);
	return ret;
}

static int i915_energy_uJ(struct seq_file *m, void *data)
{
	struct drm_info_node *node = m->private;
	struct drm_device *dev = node->minor->dev;
	struct drm_i915_private *dev_priv = dev->dev_private;
	u64 power;
	u32 units;

	if (INTEL_INFO(dev)->gen < 6)
		return -ENODEV;

	intel_runtime_pm_get(dev_priv);

	rdmsrl(MSR_RAPL_POWER_UNIT, power);
	power = (power & 0x1f00) >> 8;
	units = 1000000 / (1 << power); /* convert to uJ */
	power = I915_READ(MCH_SECP_NRG_STTS);
	power *= units;

	intel_runtime_pm_put(dev_priv);

	seq_printf(m, "%llu", (long long unsigned)power);

	return 0;
}

static int i915_pc8_status(struct seq_file *m, void *unused)
{
	struct drm_info_node *node = m->private;
	struct drm_device *dev = node->minor->dev;
	struct drm_i915_private *dev_priv = dev->dev_private;

	if (!IS_HASWELL(dev) && !IS_BROADWELL(dev)) {
		seq_puts(m, "not supported\n");
		return 0;
	}

	seq_printf(m, "GPU idle: %s\n", yesno(!dev_priv->mm.busy));
	seq_printf(m, "IRQs disabled: %s\n",
		   yesno(!intel_irqs_enabled(dev_priv)));

	return 0;
}

static const char *power_domain_str(enum intel_display_power_domain domain)
{
	switch (domain) {
	case POWER_DOMAIN_PIPE_A:
		return "PIPE_A";
	case POWER_DOMAIN_PIPE_B:
		return "PIPE_B";
	case POWER_DOMAIN_PIPE_C:
		return "PIPE_C";
	case POWER_DOMAIN_PIPE_A_PANEL_FITTER:
		return "PIPE_A_PANEL_FITTER";
	case POWER_DOMAIN_PIPE_B_PANEL_FITTER:
		return "PIPE_B_PANEL_FITTER";
	case POWER_DOMAIN_PIPE_C_PANEL_FITTER:
		return "PIPE_C_PANEL_FITTER";
	case POWER_DOMAIN_TRANSCODER_A:
		return "TRANSCODER_A";
	case POWER_DOMAIN_TRANSCODER_B:
		return "TRANSCODER_B";
	case POWER_DOMAIN_TRANSCODER_C:
		return "TRANSCODER_C";
	case POWER_DOMAIN_TRANSCODER_EDP:
		return "TRANSCODER_EDP";
	case POWER_DOMAIN_PORT_DDI_A_2_LANES:
		return "PORT_DDI_A_2_LANES";
	case POWER_DOMAIN_PORT_DDI_A_4_LANES:
		return "PORT_DDI_A_4_LANES";
	case POWER_DOMAIN_PORT_DDI_B_2_LANES:
		return "PORT_DDI_B_2_LANES";
	case POWER_DOMAIN_PORT_DDI_B_4_LANES:
		return "PORT_DDI_B_4_LANES";
	case POWER_DOMAIN_PORT_DDI_C_2_LANES:
		return "PORT_DDI_C_2_LANES";
	case POWER_DOMAIN_PORT_DDI_C_4_LANES:
		return "PORT_DDI_C_4_LANES";
	case POWER_DOMAIN_PORT_DDI_D_2_LANES:
		return "PORT_DDI_D_2_LANES";
	case POWER_DOMAIN_PORT_DDI_D_4_LANES:
		return "PORT_DDI_D_4_LANES";
	case POWER_DOMAIN_PORT_DSI:
		return "PORT_DSI";
	case POWER_DOMAIN_PORT_CRT:
		return "PORT_CRT";
	case POWER_DOMAIN_PORT_OTHER:
		return "PORT_OTHER";
	case POWER_DOMAIN_VGA:
		return "VGA";
	case POWER_DOMAIN_AUDIO:
		return "AUDIO";
	case POWER_DOMAIN_PLLS:
		return "PLLS";
	case POWER_DOMAIN_INIT:
		return "INIT";
	default:
		WARN_ON(1);
		return "?";
	}
}

static int i915_power_domain_info(struct seq_file *m, void *unused)
{
	struct drm_info_node *node = m->private;
	struct drm_device *dev = node->minor->dev;
	struct drm_i915_private *dev_priv = dev->dev_private;
	struct i915_power_domains *power_domains = &dev_priv->power_domains;
	int i;

	mutex_lock(&power_domains->lock);

	seq_printf(m, "%-25s %s\n", "Power well/domain", "Use count");
	for (i = 0; i < power_domains->power_well_count; i++) {
		struct i915_power_well *power_well;
		enum intel_display_power_domain power_domain;

		power_well = &power_domains->power_wells[i];
		seq_printf(m, "%-25s %d\n", power_well->name,
			   power_well->count);

		for (power_domain = 0; power_domain < POWER_DOMAIN_NUM;
		     power_domain++) {
			if (!(BIT(power_domain) & power_well->domains))
				continue;

			seq_printf(m, "  %-23s %d\n",
				 power_domain_str(power_domain),
				 power_domains->domain_use_count[power_domain]);
		}
	}

	mutex_unlock(&power_domains->lock);

	return 0;
}

static void intel_seq_print_mode(struct seq_file *m, int tabs,
				 struct drm_display_mode *mode)
{
	int i;

	for (i = 0; i < tabs; i++)
		seq_putc(m, '\t');

	seq_printf(m, "id %d:\"%s\" freq %d clock %d hdisp %d hss %d hse %d htot %d vdisp %d vss %d vse %d vtot %d type 0x%x flags 0x%x\n",
		   mode->base.id, mode->name,
		   mode->vrefresh, mode->clock,
		   mode->hdisplay, mode->hsync_start,
		   mode->hsync_end, mode->htotal,
		   mode->vdisplay, mode->vsync_start,
		   mode->vsync_end, mode->vtotal,
		   mode->type, mode->flags);
}

static void intel_encoder_info(struct seq_file *m,
			       struct intel_crtc *intel_crtc,
			       struct intel_encoder *intel_encoder)
{
	struct drm_info_node *node = m->private;
	struct drm_device *dev = node->minor->dev;
	struct drm_crtc *crtc = &intel_crtc->base;
	struct intel_connector *intel_connector;
	struct drm_encoder *encoder;

	encoder = &intel_encoder->base;
	seq_printf(m, "\tencoder %d: type: %s, connectors:\n",
		   encoder->base.id, encoder->name);
	for_each_connector_on_encoder(dev, encoder, intel_connector) {
		struct drm_connector *connector = &intel_connector->base;
		seq_printf(m, "\t\tconnector %d: type: %s, status: %s",
			   connector->base.id,
			   connector->name,
			   drm_get_connector_status_name(connector->status));
		if (connector->status == connector_status_connected) {
			struct drm_display_mode *mode = &crtc->mode;
			seq_printf(m, ", mode:\n");
			intel_seq_print_mode(m, 2, mode);
		} else {
			seq_putc(m, '\n');
		}
	}
}

static void intel_crtc_info(struct seq_file *m, struct intel_crtc *intel_crtc)
{
	struct drm_info_node *node = m->private;
	struct drm_device *dev = node->minor->dev;
	struct drm_crtc *crtc = &intel_crtc->base;
	struct intel_encoder *intel_encoder;

	if (crtc->primary->fb)
		seq_printf(m, "\tfb: %d, pos: %dx%d, size: %dx%d\n",
			   crtc->primary->fb->base.id, crtc->x, crtc->y,
			   crtc->primary->fb->width, crtc->primary->fb->height);
	else
		seq_puts(m, "\tprimary plane disabled\n");
	for_each_encoder_on_crtc(dev, crtc, intel_encoder)
		intel_encoder_info(m, intel_crtc, intel_encoder);
}

static void intel_panel_info(struct seq_file *m, struct intel_panel *panel)
{
	struct drm_display_mode *mode = panel->fixed_mode;

	seq_printf(m, "\tfixed mode:\n");
	intel_seq_print_mode(m, 2, mode);
}

static void intel_dp_info(struct seq_file *m,
			  struct intel_connector *intel_connector)
{
	struct intel_encoder *intel_encoder = intel_connector->encoder;
	struct intel_dp *intel_dp = enc_to_intel_dp(&intel_encoder->base);

	seq_printf(m, "\tDPCD rev: %x\n", intel_dp->dpcd[DP_DPCD_REV]);
	seq_printf(m, "\taudio support: %s\n", intel_dp->has_audio ? "yes" :
		   "no");
	if (intel_encoder->type == INTEL_OUTPUT_EDP)
		intel_panel_info(m, &intel_connector->panel);
}

static void intel_hdmi_info(struct seq_file *m,
			    struct intel_connector *intel_connector)
{
	struct intel_encoder *intel_encoder = intel_connector->encoder;
	struct intel_hdmi *intel_hdmi = enc_to_intel_hdmi(&intel_encoder->base);

	seq_printf(m, "\taudio support: %s\n", intel_hdmi->has_audio ? "yes" :
		   "no");
}

static void intel_lvds_info(struct seq_file *m,
			    struct intel_connector *intel_connector)
{
	intel_panel_info(m, &intel_connector->panel);
}

static void intel_connector_info(struct seq_file *m,
				 struct drm_connector *connector)
{
	struct intel_connector *intel_connector = to_intel_connector(connector);
	struct intel_encoder *intel_encoder = intel_connector->encoder;
	struct drm_display_mode *mode;

	seq_printf(m, "connector %d: type %s, status: %s\n",
		   connector->base.id, connector->name,
		   drm_get_connector_status_name(connector->status));
	if (connector->status == connector_status_connected) {
		seq_printf(m, "\tname: %s\n", connector->display_info.name);
		seq_printf(m, "\tphysical dimensions: %dx%dmm\n",
			   connector->display_info.width_mm,
			   connector->display_info.height_mm);
		seq_printf(m, "\tsubpixel order: %s\n",
			   drm_get_subpixel_order_name(connector->display_info.subpixel_order));
		seq_printf(m, "\tCEA rev: %d\n",
			   connector->display_info.cea_rev);
	}
	if (intel_encoder) {
		if (intel_encoder->type == INTEL_OUTPUT_DISPLAYPORT ||
		    intel_encoder->type == INTEL_OUTPUT_EDP)
			intel_dp_info(m, intel_connector);
		else if (intel_encoder->type == INTEL_OUTPUT_HDMI)
			intel_hdmi_info(m, intel_connector);
		else if (intel_encoder->type == INTEL_OUTPUT_LVDS)
			intel_lvds_info(m, intel_connector);
	}

	seq_printf(m, "\tmodes:\n");
	list_for_each_entry(mode, &connector->modes, head)
		intel_seq_print_mode(m, 2, mode);
}

static bool cursor_active(struct drm_device *dev, int pipe)
{
	struct drm_i915_private *dev_priv = dev->dev_private;
	u32 state;

	if (IS_845G(dev) || IS_I865G(dev))
		state = I915_READ(_CURACNTR) & CURSOR_ENABLE;
	else
		state = I915_READ(CURCNTR(pipe)) & CURSOR_MODE;

	return state;
}

static bool cursor_position(struct drm_device *dev, int pipe, int *x, int *y)
{
	struct drm_i915_private *dev_priv = dev->dev_private;
	u32 pos;

	pos = I915_READ(CURPOS(pipe));

	*x = (pos >> CURSOR_X_SHIFT) & CURSOR_POS_MASK;
	if (pos & (CURSOR_POS_SIGN << CURSOR_X_SHIFT))
		*x = -*x;

	*y = (pos >> CURSOR_Y_SHIFT) & CURSOR_POS_MASK;
	if (pos & (CURSOR_POS_SIGN << CURSOR_Y_SHIFT))
		*y = -*y;

	return cursor_active(dev, pipe);
}

static int i915_display_info(struct seq_file *m, void *unused)
{
	struct drm_info_node *node = m->private;
	struct drm_device *dev = node->minor->dev;
	struct drm_i915_private *dev_priv = dev->dev_private;
	struct intel_crtc *crtc;
	struct drm_connector *connector;

	intel_runtime_pm_get(dev_priv);
	drm_modeset_lock_all(dev);
	seq_printf(m, "CRTC info\n");
	seq_printf(m, "---------\n");
	for_each_intel_crtc(dev, crtc) {
		bool active;
		int x, y;

		seq_printf(m, "CRTC %d: pipe: %c, active=%s (size=%dx%d)\n",
			   crtc->base.base.id, pipe_name(crtc->pipe),
			   yesno(crtc->active), crtc->config.pipe_src_w, crtc->config.pipe_src_h);
		if (crtc->active) {
			intel_crtc_info(m, crtc);

			active = cursor_position(dev, crtc->pipe, &x, &y);
			seq_printf(m, "\tcursor visible? %s, position (%d, %d), size %dx%d, addr 0x%08x, active? %s\n",
				   yesno(crtc->cursor_base),
				   x, y, crtc->cursor_width, crtc->cursor_height,
				   crtc->cursor_addr, yesno(active));
		}

		seq_printf(m, "\tunderrun reporting: cpu=%s pch=%s \n",
			   yesno(!crtc->cpu_fifo_underrun_disabled),
			   yesno(!crtc->pch_fifo_underrun_disabled));
	}

	seq_printf(m, "\n");
	seq_printf(m, "Connector info\n");
	seq_printf(m, "--------------\n");
	list_for_each_entry(connector, &dev->mode_config.connector_list, head) {
		intel_connector_info(m, connector);
	}
	drm_modeset_unlock_all(dev);
	intel_runtime_pm_put(dev_priv);

	return 0;
}

static int i915_semaphore_status(struct seq_file *m, void *unused)
{
	struct drm_info_node *node = (struct drm_info_node *) m->private;
	struct drm_device *dev = node->minor->dev;
	struct drm_i915_private *dev_priv = dev->dev_private;
	struct intel_engine_cs *ring;
	int num_rings = hweight32(INTEL_INFO(dev)->ring_mask);
	int i, j, ret;

	if (!i915_semaphore_is_enabled(dev)) {
		seq_puts(m, "Semaphores are disabled\n");
		return 0;
	}

	ret = mutex_lock_interruptible(&dev->struct_mutex);
	if (ret)
		return ret;
	intel_runtime_pm_get(dev_priv);

	if (IS_BROADWELL(dev)) {
		struct page *page;
		uint64_t *seqno;

		page = i915_gem_object_get_page(dev_priv->semaphore_obj, 0);

		seqno = (uint64_t *)kmap_atomic(page);
		for_each_ring(ring, dev_priv, i) {
			uint64_t offset;

			seq_printf(m, "%s\n", ring->name);

			seq_puts(m, "  Last signal:");
			for (j = 0; j < num_rings; j++) {
				offset = i * I915_NUM_RINGS + j;
				seq_printf(m, "0x%08llx (0x%02llx) ",
					   seqno[offset], offset * 8);
			}
			seq_putc(m, '\n');

			seq_puts(m, "  Last wait:  ");
			for (j = 0; j < num_rings; j++) {
				offset = i + (j * I915_NUM_RINGS);
				seq_printf(m, "0x%08llx (0x%02llx) ",
					   seqno[offset], offset * 8);
			}
			seq_putc(m, '\n');

		}
		kunmap_atomic(seqno);
	} else {
		seq_puts(m, "  Last signal:");
		for_each_ring(ring, dev_priv, i)
			for (j = 0; j < num_rings; j++)
				seq_printf(m, "0x%08x\n",
					   I915_READ(ring->semaphore.mbox.signal[j]));
		seq_putc(m, '\n');
	}

	seq_puts(m, "\nSync seqno:\n");
	for_each_ring(ring, dev_priv, i) {
		for (j = 0; j < num_rings; j++) {
			seq_printf(m, "  0x%08x ", ring->semaphore.sync_seqno[j]);
		}
		seq_putc(m, '\n');
	}
	seq_putc(m, '\n');

	intel_runtime_pm_put(dev_priv);
	mutex_unlock(&dev->struct_mutex);
	return 0;
}

static int i915_shared_dplls_info(struct seq_file *m, void *unused)
{
	struct drm_info_node *node = (struct drm_info_node *) m->private;
	struct drm_device *dev = node->minor->dev;
	struct drm_i915_private *dev_priv = dev->dev_private;
	int i;

	drm_modeset_lock_all(dev);
	for (i = 0; i < dev_priv->num_shared_dpll; i++) {
		struct intel_shared_dpll *pll = &dev_priv->shared_dplls[i];

		seq_printf(m, "DPLL%i: %s, id: %i\n", i, pll->name, pll->id);
		seq_printf(m, " crtc_mask: 0x%08x, active: %d, on: %s\n",
			   pll->config.crtc_mask, pll->active, yesno(pll->on));
		seq_printf(m, " tracked hardware state:\n");
		seq_printf(m, " dpll:    0x%08x\n", pll->config.hw_state.dpll);
		seq_printf(m, " dpll_md: 0x%08x\n",
			   pll->config.hw_state.dpll_md);
		seq_printf(m, " fp0:     0x%08x\n", pll->config.hw_state.fp0);
		seq_printf(m, " fp1:     0x%08x\n", pll->config.hw_state.fp1);
		seq_printf(m, " wrpll:   0x%08x\n", pll->config.hw_state.wrpll);
	}
	drm_modeset_unlock_all(dev);

	return 0;
}

static int i915_wa_registers(struct seq_file *m, void *unused)
{
	int i;
	int ret;
	struct drm_info_node *node = (struct drm_info_node *) m->private;
	struct drm_device *dev = node->minor->dev;
	struct drm_i915_private *dev_priv = dev->dev_private;

	ret = mutex_lock_interruptible(&dev->struct_mutex);
	if (ret)
		return ret;

	intel_runtime_pm_get(dev_priv);

	seq_printf(m, "Workarounds applied: %d\n", dev_priv->workarounds.count);
	for (i = 0; i < dev_priv->workarounds.count; ++i) {
		u32 addr, mask, value, read;
		bool ok;

		addr = dev_priv->workarounds.reg[i].addr;
		mask = dev_priv->workarounds.reg[i].mask;
		value = dev_priv->workarounds.reg[i].value;
		read = I915_READ(addr);
		ok = (value & mask) == (read & mask);
		seq_printf(m, "0x%X: 0x%08X, mask: 0x%08X, read: 0x%08x, status: %s\n",
			   addr, value, mask, read, ok ? "OK" : "FAIL");
	}

	intel_runtime_pm_put(dev_priv);
	mutex_unlock(&dev->struct_mutex);

	return 0;
}

static int i915_ddb_info(struct seq_file *m, void *unused)
{
	struct drm_info_node *node = m->private;
	struct drm_device *dev = node->minor->dev;
	struct drm_i915_private *dev_priv = dev->dev_private;
	struct skl_ddb_allocation *ddb;
	struct skl_ddb_entry *entry;
	enum pipe pipe;
	int plane;

	drm_modeset_lock_all(dev);

	ddb = &dev_priv->wm.skl_hw.ddb;

	seq_printf(m, "%-15s%8s%8s%8s\n", "", "Start", "End", "Size");

	for_each_pipe(dev_priv, pipe) {
		seq_printf(m, "Pipe %c\n", pipe_name(pipe));

		for_each_plane(pipe, plane) {
			entry = &ddb->plane[pipe][plane];
			seq_printf(m, "  Plane%-8d%8u%8u%8u\n", plane + 1,
				   entry->start, entry->end,
				   skl_ddb_entry_size(entry));
		}

		entry = &ddb->cursor[pipe];
		seq_printf(m, "  %-13s%8u%8u%8u\n", "Cursor", entry->start,
			   entry->end, skl_ddb_entry_size(entry));
	}

	drm_modeset_unlock_all(dev);

	return 0;
}

struct pipe_crc_info {
	const char *name;
	struct drm_device *dev;
	enum pipe pipe;
};

static int i915_dp_mst_info(struct seq_file *m, void *unused)
{
	struct drm_info_node *node = (struct drm_info_node *) m->private;
	struct drm_device *dev = node->minor->dev;
	struct drm_encoder *encoder;
	struct intel_encoder *intel_encoder;
	struct intel_digital_port *intel_dig_port;
	drm_modeset_lock_all(dev);
	list_for_each_entry(encoder, &dev->mode_config.encoder_list, head) {
		intel_encoder = to_intel_encoder(encoder);
		if (intel_encoder->type != INTEL_OUTPUT_DISPLAYPORT)
			continue;
		intel_dig_port = enc_to_dig_port(encoder);
		if (!intel_dig_port->dp.can_mst)
			continue;

		drm_dp_mst_dump_topology(m, &intel_dig_port->dp.mst_mgr);
	}
	drm_modeset_unlock_all(dev);
	return 0;
}

static int i915_pipe_crc_open(struct inode *inode, struct file *filep)
{
	struct pipe_crc_info *info = inode->i_private;
	struct drm_i915_private *dev_priv = info->dev->dev_private;
	struct intel_pipe_crc *pipe_crc = &dev_priv->pipe_crc[info->pipe];

	if (info->pipe >= INTEL_INFO(info->dev)->num_pipes)
		return -ENODEV;

	spin_lock_irq(&pipe_crc->lock);

	if (pipe_crc->opened) {
		spin_unlock_irq(&pipe_crc->lock);
		return -EBUSY; /* already open */
	}

	pipe_crc->opened = true;
	filep->private_data = inode->i_private;

	spin_unlock_irq(&pipe_crc->lock);

	return 0;
}

static int i915_pipe_crc_release(struct inode *inode, struct file *filep)
{
	struct pipe_crc_info *info = inode->i_private;
	struct drm_i915_private *dev_priv = info->dev->dev_private;
	struct intel_pipe_crc *pipe_crc = &dev_priv->pipe_crc[info->pipe];

	spin_lock_irq(&pipe_crc->lock);
	pipe_crc->opened = false;
	spin_unlock_irq(&pipe_crc->lock);

	return 0;
}

/* (6 fields, 8 chars each, space separated (5) + '\n') */
#define PIPE_CRC_LINE_LEN	(6 * 8 + 5 + 1)
/* account for \'0' */
#define PIPE_CRC_BUFFER_LEN	(PIPE_CRC_LINE_LEN + 1)

static int pipe_crc_data_count(struct intel_pipe_crc *pipe_crc)
{
	assert_spin_locked(&pipe_crc->lock);
	return CIRC_CNT(pipe_crc->head, pipe_crc->tail,
			INTEL_PIPE_CRC_ENTRIES_NR);
}

static ssize_t
i915_pipe_crc_read(struct file *filep, char __user *user_buf, size_t count,
		   loff_t *pos)
{
	struct pipe_crc_info *info = filep->private_data;
	struct drm_device *dev = info->dev;
	struct drm_i915_private *dev_priv = dev->dev_private;
	struct intel_pipe_crc *pipe_crc = &dev_priv->pipe_crc[info->pipe];
	char buf[PIPE_CRC_BUFFER_LEN];
	int head, tail, n_entries, n;
	ssize_t bytes_read;

	/*
	 * Don't allow user space to provide buffers not big enough to hold
	 * a line of data.
	 */
	if (count < PIPE_CRC_LINE_LEN)
		return -EINVAL;

	if (pipe_crc->source == INTEL_PIPE_CRC_SOURCE_NONE)
		return 0;

	/* nothing to read */
	spin_lock_irq(&pipe_crc->lock);
	while (pipe_crc_data_count(pipe_crc) == 0) {
		int ret;

		if (filep->f_flags & O_NONBLOCK) {
			spin_unlock_irq(&pipe_crc->lock);
			return -EAGAIN;
		}

		ret = wait_event_interruptible_lock_irq(pipe_crc->wq,
				pipe_crc_data_count(pipe_crc), pipe_crc->lock);
		if (ret) {
			spin_unlock_irq(&pipe_crc->lock);
			return ret;
		}
	}

	/* We now have one or more entries to read */
	head = pipe_crc->head;
	tail = pipe_crc->tail;
	n_entries = min((size_t)CIRC_CNT(head, tail, INTEL_PIPE_CRC_ENTRIES_NR),
			count / PIPE_CRC_LINE_LEN);
	spin_unlock_irq(&pipe_crc->lock);

	bytes_read = 0;
	n = 0;
	do {
		struct intel_pipe_crc_entry *entry = &pipe_crc->entries[tail];
		int ret;

		bytes_read += snprintf(buf, PIPE_CRC_BUFFER_LEN,
				       "%8u %8x %8x %8x %8x %8x\n",
				       entry->frame, entry->crc[0],
				       entry->crc[1], entry->crc[2],
				       entry->crc[3], entry->crc[4]);

		ret = copy_to_user(user_buf + n * PIPE_CRC_LINE_LEN,
				   buf, PIPE_CRC_LINE_LEN);
		if (ret == PIPE_CRC_LINE_LEN)
			return -EFAULT;

		BUILD_BUG_ON_NOT_POWER_OF_2(INTEL_PIPE_CRC_ENTRIES_NR);
		tail = (tail + 1) & (INTEL_PIPE_CRC_ENTRIES_NR - 1);
		n++;
	} while (--n_entries);

	spin_lock_irq(&pipe_crc->lock);
	pipe_crc->tail = tail;
	spin_unlock_irq(&pipe_crc->lock);

	return bytes_read;
}

static const struct file_operations i915_pipe_crc_fops = {
	.owner = THIS_MODULE,
	.open = i915_pipe_crc_open,
	.read = i915_pipe_crc_read,
	.release = i915_pipe_crc_release,
};

static struct pipe_crc_info i915_pipe_crc_data[I915_MAX_PIPES] = {
	{
		.name = "i915_pipe_A_crc",
		.pipe = PIPE_A,
	},
	{
		.name = "i915_pipe_B_crc",
		.pipe = PIPE_B,
	},
	{
		.name = "i915_pipe_C_crc",
		.pipe = PIPE_C,
	},
};

static int i915_pipe_crc_create(struct dentry *root, struct drm_minor *minor,
				enum pipe pipe)
{
	struct drm_device *dev = minor->dev;
	struct dentry *ent;
	struct pipe_crc_info *info = &i915_pipe_crc_data[pipe];

	info->dev = dev;
	ent = debugfs_create_file(info->name, S_IRUGO, root, info,
				  &i915_pipe_crc_fops);
	if (!ent)
		return -ENOMEM;

	return drm_add_fake_info_node(minor, ent, info);
}

static const char * const pipe_crc_sources[] = {
	"none",
	"plane1",
	"plane2",
	"pf",
	"pipe",
	"TV",
	"DP-B",
	"DP-C",
	"DP-D",
	"auto",
};

static const char *pipe_crc_source_name(enum intel_pipe_crc_source source)
{
	BUILD_BUG_ON(ARRAY_SIZE(pipe_crc_sources) != INTEL_PIPE_CRC_SOURCE_MAX);
	return pipe_crc_sources[source];
}

static int display_crc_ctl_show(struct seq_file *m, void *data)
{
	struct drm_device *dev = m->private;
	struct drm_i915_private *dev_priv = dev->dev_private;
	int i;

	for (i = 0; i < I915_MAX_PIPES; i++)
		seq_printf(m, "%c %s\n", pipe_name(i),
			   pipe_crc_source_name(dev_priv->pipe_crc[i].source));

	return 0;
}

static int display_crc_ctl_open(struct inode *inode, struct file *file)
{
	struct drm_device *dev = inode->i_private;

	return single_open(file, display_crc_ctl_show, dev);
}

static int i8xx_pipe_crc_ctl_reg(enum intel_pipe_crc_source *source,
				 uint32_t *val)
{
	if (*source == INTEL_PIPE_CRC_SOURCE_AUTO)
		*source = INTEL_PIPE_CRC_SOURCE_PIPE;

	switch (*source) {
	case INTEL_PIPE_CRC_SOURCE_PIPE:
		*val = PIPE_CRC_ENABLE | PIPE_CRC_INCLUDE_BORDER_I8XX;
		break;
	case INTEL_PIPE_CRC_SOURCE_NONE:
		*val = 0;
		break;
	default:
		return -EINVAL;
	}

	return 0;
}

static int i9xx_pipe_crc_auto_source(struct drm_device *dev, enum pipe pipe,
				     enum intel_pipe_crc_source *source)
{
	struct intel_encoder *encoder;
	struct intel_crtc *crtc;
	struct intel_digital_port *dig_port;
	int ret = 0;

	*source = INTEL_PIPE_CRC_SOURCE_PIPE;

	drm_modeset_lock_all(dev);
	for_each_intel_encoder(dev, encoder) {
		if (!encoder->base.crtc)
			continue;

		crtc = to_intel_crtc(encoder->base.crtc);

		if (crtc->pipe != pipe)
			continue;

		switch (encoder->type) {
		case INTEL_OUTPUT_TVOUT:
			*source = INTEL_PIPE_CRC_SOURCE_TV;
			break;
		case INTEL_OUTPUT_DISPLAYPORT:
		case INTEL_OUTPUT_EDP:
			dig_port = enc_to_dig_port(&encoder->base);
			switch (dig_port->port) {
			case PORT_B:
				*source = INTEL_PIPE_CRC_SOURCE_DP_B;
				break;
			case PORT_C:
				*source = INTEL_PIPE_CRC_SOURCE_DP_C;
				break;
			case PORT_D:
				*source = INTEL_PIPE_CRC_SOURCE_DP_D;
				break;
			default:
				WARN(1, "nonexisting DP port %c\n",
				     port_name(dig_port->port));
				break;
			}
			break;
		default:
			break;
		}
	}
	drm_modeset_unlock_all(dev);

	return ret;
}

static int vlv_pipe_crc_ctl_reg(struct drm_device *dev,
				enum pipe pipe,
				enum intel_pipe_crc_source *source,
				uint32_t *val)
{
	struct drm_i915_private *dev_priv = dev->dev_private;
	bool need_stable_symbols = false;

	if (*source == INTEL_PIPE_CRC_SOURCE_AUTO) {
		int ret = i9xx_pipe_crc_auto_source(dev, pipe, source);
		if (ret)
			return ret;
	}

	switch (*source) {
	case INTEL_PIPE_CRC_SOURCE_PIPE:
		*val = PIPE_CRC_ENABLE | PIPE_CRC_SOURCE_PIPE_VLV;
		break;
	case INTEL_PIPE_CRC_SOURCE_DP_B:
		*val = PIPE_CRC_ENABLE | PIPE_CRC_SOURCE_DP_B_VLV;
		need_stable_symbols = true;
		break;
	case INTEL_PIPE_CRC_SOURCE_DP_C:
		*val = PIPE_CRC_ENABLE | PIPE_CRC_SOURCE_DP_C_VLV;
		need_stable_symbols = true;
		break;
	case INTEL_PIPE_CRC_SOURCE_NONE:
		*val = 0;
		break;
	default:
		return -EINVAL;
	}

	/*
	 * When the pipe CRC tap point is after the transcoders we need
	 * to tweak symbol-level features to produce a deterministic series of
	 * symbols for a given frame. We need to reset those features only once
	 * a frame (instead of every nth symbol):
	 *   - DC-balance: used to ensure a better clock recovery from the data
	 *     link (SDVO)
	 *   - DisplayPort scrambling: used for EMI reduction
	 */
	if (need_stable_symbols) {
		uint32_t tmp = I915_READ(PORT_DFT2_G4X);

		tmp |= DC_BALANCE_RESET_VLV;
		if (pipe == PIPE_A)
			tmp |= PIPE_A_SCRAMBLE_RESET;
		else
			tmp |= PIPE_B_SCRAMBLE_RESET;

		I915_WRITE(PORT_DFT2_G4X, tmp);
	}

	return 0;
}

static int i9xx_pipe_crc_ctl_reg(struct drm_device *dev,
				 enum pipe pipe,
				 enum intel_pipe_crc_source *source,
				 uint32_t *val)
{
	struct drm_i915_private *dev_priv = dev->dev_private;
	bool need_stable_symbols = false;

	if (*source == INTEL_PIPE_CRC_SOURCE_AUTO) {
		int ret = i9xx_pipe_crc_auto_source(dev, pipe, source);
		if (ret)
			return ret;
	}

	switch (*source) {
	case INTEL_PIPE_CRC_SOURCE_PIPE:
		*val = PIPE_CRC_ENABLE | PIPE_CRC_SOURCE_PIPE_I9XX;
		break;
	case INTEL_PIPE_CRC_SOURCE_TV:
		if (!SUPPORTS_TV(dev))
			return -EINVAL;
		*val = PIPE_CRC_ENABLE | PIPE_CRC_SOURCE_TV_PRE;
		break;
	case INTEL_PIPE_CRC_SOURCE_DP_B:
		if (!IS_G4X(dev))
			return -EINVAL;
		*val = PIPE_CRC_ENABLE | PIPE_CRC_SOURCE_DP_B_G4X;
		need_stable_symbols = true;
		break;
	case INTEL_PIPE_CRC_SOURCE_DP_C:
		if (!IS_G4X(dev))
			return -EINVAL;
		*val = PIPE_CRC_ENABLE | PIPE_CRC_SOURCE_DP_C_G4X;
		need_stable_symbols = true;
		break;
	case INTEL_PIPE_CRC_SOURCE_DP_D:
		if (!IS_G4X(dev))
			return -EINVAL;
		*val = PIPE_CRC_ENABLE | PIPE_CRC_SOURCE_DP_D_G4X;
		need_stable_symbols = true;
		break;
	case INTEL_PIPE_CRC_SOURCE_NONE:
		*val = 0;
		break;
	default:
		return -EINVAL;
	}

	/*
	 * When the pipe CRC tap point is after the transcoders we need
	 * to tweak symbol-level features to produce a deterministic series of
	 * symbols for a given frame. We need to reset those features only once
	 * a frame (instead of every nth symbol):
	 *   - DC-balance: used to ensure a better clock recovery from the data
	 *     link (SDVO)
	 *   - DisplayPort scrambling: used for EMI reduction
	 */
	if (need_stable_symbols) {
		uint32_t tmp = I915_READ(PORT_DFT2_G4X);

		WARN_ON(!IS_G4X(dev));

		I915_WRITE(PORT_DFT_I9XX,
			   I915_READ(PORT_DFT_I9XX) | DC_BALANCE_RESET);

		if (pipe == PIPE_A)
			tmp |= PIPE_A_SCRAMBLE_RESET;
		else
			tmp |= PIPE_B_SCRAMBLE_RESET;

		I915_WRITE(PORT_DFT2_G4X, tmp);
	}

	return 0;
}

static void vlv_undo_pipe_scramble_reset(struct drm_device *dev,
					 enum pipe pipe)
{
	struct drm_i915_private *dev_priv = dev->dev_private;
	uint32_t tmp = I915_READ(PORT_DFT2_G4X);

	if (pipe == PIPE_A)
		tmp &= ~PIPE_A_SCRAMBLE_RESET;
	else
		tmp &= ~PIPE_B_SCRAMBLE_RESET;
	if (!(tmp & PIPE_SCRAMBLE_RESET_MASK))
		tmp &= ~DC_BALANCE_RESET_VLV;
	I915_WRITE(PORT_DFT2_G4X, tmp);

}

static void g4x_undo_pipe_scramble_reset(struct drm_device *dev,
					 enum pipe pipe)
{
	struct drm_i915_private *dev_priv = dev->dev_private;
	uint32_t tmp = I915_READ(PORT_DFT2_G4X);

	if (pipe == PIPE_A)
		tmp &= ~PIPE_A_SCRAMBLE_RESET;
	else
		tmp &= ~PIPE_B_SCRAMBLE_RESET;
	I915_WRITE(PORT_DFT2_G4X, tmp);

	if (!(tmp & PIPE_SCRAMBLE_RESET_MASK)) {
		I915_WRITE(PORT_DFT_I9XX,
			   I915_READ(PORT_DFT_I9XX) & ~DC_BALANCE_RESET);
	}
}

static int ilk_pipe_crc_ctl_reg(enum intel_pipe_crc_source *source,
				uint32_t *val)
{
	if (*source == INTEL_PIPE_CRC_SOURCE_AUTO)
		*source = INTEL_PIPE_CRC_SOURCE_PIPE;

	switch (*source) {
	case INTEL_PIPE_CRC_SOURCE_PLANE1:
		*val = PIPE_CRC_ENABLE | PIPE_CRC_SOURCE_PRIMARY_ILK;
		break;
	case INTEL_PIPE_CRC_SOURCE_PLANE2:
		*val = PIPE_CRC_ENABLE | PIPE_CRC_SOURCE_SPRITE_ILK;
		break;
	case INTEL_PIPE_CRC_SOURCE_PIPE:
		*val = PIPE_CRC_ENABLE | PIPE_CRC_SOURCE_PIPE_ILK;
		break;
	case INTEL_PIPE_CRC_SOURCE_NONE:
		*val = 0;
		break;
	default:
		return -EINVAL;
	}

	return 0;
}

static void hsw_trans_edp_pipe_A_crc_wa(struct drm_device *dev)
{
	struct drm_i915_private *dev_priv = dev->dev_private;
	struct intel_crtc *crtc =
		to_intel_crtc(dev_priv->pipe_to_crtc_mapping[PIPE_A]);

	drm_modeset_lock_all(dev);
	/*
	 * If we use the eDP transcoder we need to make sure that we don't
	 * bypass the pfit, since otherwise the pipe CRC source won't work. Only
	 * relevant on hsw with pipe A when using the always-on power well
	 * routing.
	 */
	if (crtc->config.cpu_transcoder == TRANSCODER_EDP &&
	    !crtc->config.pch_pfit.enabled) {
		crtc->config.pch_pfit.force_thru = true;

		intel_display_power_get(dev_priv,
					POWER_DOMAIN_PIPE_PANEL_FITTER(PIPE_A));

		dev_priv->display.crtc_disable(&crtc->base);
		dev_priv->display.crtc_enable(&crtc->base);
	}
	drm_modeset_unlock_all(dev);
}

static void hsw_undo_trans_edp_pipe_A_crc_wa(struct drm_device *dev)
{
	struct drm_i915_private *dev_priv = dev->dev_private;
	struct intel_crtc *crtc =
		to_intel_crtc(dev_priv->pipe_to_crtc_mapping[PIPE_A]);

	drm_modeset_lock_all(dev);
	/*
	 * If we use the eDP transcoder we need to make sure that we don't
	 * bypass the pfit, since otherwise the pipe CRC source won't work. Only
	 * relevant on hsw with pipe A when using the always-on power well
	 * routing.
	 */
	if (crtc->config.pch_pfit.force_thru) {
		crtc->config.pch_pfit.force_thru = false;

		dev_priv->display.crtc_disable(&crtc->base);
		dev_priv->display.crtc_enable(&crtc->base);

		intel_display_power_put(dev_priv,
					POWER_DOMAIN_PIPE_PANEL_FITTER(PIPE_A));
	}
	drm_modeset_unlock_all(dev);
}

static int ivb_pipe_crc_ctl_reg(struct drm_device *dev,
				enum pipe pipe,
				enum intel_pipe_crc_source *source,
				uint32_t *val)
{
	if (*source == INTEL_PIPE_CRC_SOURCE_AUTO)
		*source = INTEL_PIPE_CRC_SOURCE_PF;

	switch (*source) {
	case INTEL_PIPE_CRC_SOURCE_PLANE1:
		*val = PIPE_CRC_ENABLE | PIPE_CRC_SOURCE_PRIMARY_IVB;
		break;
	case INTEL_PIPE_CRC_SOURCE_PLANE2:
		*val = PIPE_CRC_ENABLE | PIPE_CRC_SOURCE_SPRITE_IVB;
		break;
	case INTEL_PIPE_CRC_SOURCE_PF:
		if (IS_HASWELL(dev) && pipe == PIPE_A)
			hsw_trans_edp_pipe_A_crc_wa(dev);

		*val = PIPE_CRC_ENABLE | PIPE_CRC_SOURCE_PF_IVB;
		break;
	case INTEL_PIPE_CRC_SOURCE_NONE:
		*val = 0;
		break;
	default:
		return -EINVAL;
	}

	return 0;
}

static int pipe_crc_set_source(struct drm_device *dev, enum pipe pipe,
			       enum intel_pipe_crc_source source)
{
	struct drm_i915_private *dev_priv = dev->dev_private;
	struct intel_pipe_crc *pipe_crc = &dev_priv->pipe_crc[pipe];
	struct intel_crtc *crtc = to_intel_crtc(intel_get_crtc_for_pipe(dev,
									pipe));
	u32 val = 0; /* shut up gcc */
	int ret;

	if (pipe_crc->source == source)
		return 0;

	/* forbid changing the source without going back to 'none' */
	if (pipe_crc->source && source)
		return -EINVAL;

	if (!intel_display_power_is_enabled(dev_priv, POWER_DOMAIN_PIPE(pipe))) {
		DRM_DEBUG_KMS("Trying to capture CRC while pipe is off\n");
		return -EIO;
	}

	if (IS_GEN2(dev))
		ret = i8xx_pipe_crc_ctl_reg(&source, &val);
	else if (INTEL_INFO(dev)->gen < 5)
		ret = i9xx_pipe_crc_ctl_reg(dev, pipe, &source, &val);
	else if (IS_VALLEYVIEW(dev))
		ret = vlv_pipe_crc_ctl_reg(dev, pipe, &source, &val);
	else if (IS_GEN5(dev) || IS_GEN6(dev))
		ret = ilk_pipe_crc_ctl_reg(&source, &val);
	else
		ret = ivb_pipe_crc_ctl_reg(dev, pipe, &source, &val);

	if (ret != 0)
		return ret;

	/* none -> real source transition */
	if (source) {
		DRM_DEBUG_DRIVER("collecting CRCs for pipe %c, %s\n",
				 pipe_name(pipe), pipe_crc_source_name(source));

		pipe_crc->entries = kzalloc(sizeof(*pipe_crc->entries) *
					    INTEL_PIPE_CRC_ENTRIES_NR,
					    GFP_KERNEL);
		if (!pipe_crc->entries)
			return -ENOMEM;

		/*
		 * When IPS gets enabled, the pipe CRC changes. Since IPS gets
		 * enabled and disabled dynamically based on package C states,
		 * user space can't make reliable use of the CRCs, so let's just
		 * completely disable it.
		 */
		hsw_disable_ips(crtc);

		spin_lock_irq(&pipe_crc->lock);
		pipe_crc->head = 0;
		pipe_crc->tail = 0;
		spin_unlock_irq(&pipe_crc->lock);
	}

	pipe_crc->source = source;

	I915_WRITE(PIPE_CRC_CTL(pipe), val);
	POSTING_READ(PIPE_CRC_CTL(pipe));

	/* real source -> none transition */
	if (source == INTEL_PIPE_CRC_SOURCE_NONE) {
		struct intel_pipe_crc_entry *entries;
		struct intel_crtc *crtc =
			to_intel_crtc(dev_priv->pipe_to_crtc_mapping[pipe]);

		DRM_DEBUG_DRIVER("stopping CRCs for pipe %c\n",
				 pipe_name(pipe));

		drm_modeset_lock(&crtc->base.mutex, NULL);
		if (crtc->active)
			intel_wait_for_vblank(dev, pipe);
		drm_modeset_unlock(&crtc->base.mutex);

		spin_lock_irq(&pipe_crc->lock);
		entries = pipe_crc->entries;
		pipe_crc->entries = NULL;
		spin_unlock_irq(&pipe_crc->lock);

		kfree(entries);

		if (IS_G4X(dev))
			g4x_undo_pipe_scramble_reset(dev, pipe);
		else if (IS_VALLEYVIEW(dev))
			vlv_undo_pipe_scramble_reset(dev, pipe);
		else if (IS_HASWELL(dev) && pipe == PIPE_A)
			hsw_undo_trans_edp_pipe_A_crc_wa(dev);

		hsw_enable_ips(crtc);
	}

	return 0;
}

/*
 * Parse pipe CRC command strings:
 *   command: wsp* object wsp+ name wsp+ source wsp*
 *   object: 'pipe'
 *   name: (A | B | C)
 *   source: (none | plane1 | plane2 | pf)
 *   wsp: (#0x20 | #0x9 | #0xA)+
 *
 * eg.:
 *  "pipe A plane1"  ->  Start CRC computations on plane1 of pipe A
 *  "pipe A none"    ->  Stop CRC
 */
static int display_crc_ctl_tokenize(char *buf, char *words[], int max_words)
{
	int n_words = 0;

	while (*buf) {
		char *end;

		/* skip leading white space */
		buf = skip_spaces(buf);
		if (!*buf)
			break;	/* end of buffer */

		/* find end of word */
		for (end = buf; *end && !isspace(*end); end++)
			;

		if (n_words == max_words) {
			DRM_DEBUG_DRIVER("too many words, allowed <= %d\n",
					 max_words);
			return -EINVAL;	/* ran out of words[] before bytes */
		}

		if (*end)
			*end++ = '\0';
		words[n_words++] = buf;
		buf = end;
	}

	return n_words;
}

enum intel_pipe_crc_object {
	PIPE_CRC_OBJECT_PIPE,
};

static const char * const pipe_crc_objects[] = {
	"pipe",
};

static int
display_crc_ctl_parse_object(const char *buf, enum intel_pipe_crc_object *o)
{
	int i;

	for (i = 0; i < ARRAY_SIZE(pipe_crc_objects); i++)
		if (!strcmp(buf, pipe_crc_objects[i])) {
			*o = i;
			return 0;
		    }

	return -EINVAL;
}

static int display_crc_ctl_parse_pipe(const char *buf, enum pipe *pipe)
{
	const char name = buf[0];

	if (name < 'A' || name >= pipe_name(I915_MAX_PIPES))
		return -EINVAL;

	*pipe = name - 'A';

	return 0;
}

static int
display_crc_ctl_parse_source(const char *buf, enum intel_pipe_crc_source *s)
{
	int i;

	for (i = 0; i < ARRAY_SIZE(pipe_crc_sources); i++)
		if (!strcmp(buf, pipe_crc_sources[i])) {
			*s = i;
			return 0;
		    }

	return -EINVAL;
}

static int display_crc_ctl_parse(struct drm_device *dev, char *buf, size_t len)
{
#define N_WORDS 3
	int n_words;
	char *words[N_WORDS];
	enum pipe pipe;
	enum intel_pipe_crc_object object;
	enum intel_pipe_crc_source source;

	n_words = display_crc_ctl_tokenize(buf, words, N_WORDS);
	if (n_words != N_WORDS) {
		DRM_DEBUG_DRIVER("tokenize failed, a command is %d words\n",
				 N_WORDS);
		return -EINVAL;
	}

	if (display_crc_ctl_parse_object(words[0], &object) < 0) {
		DRM_DEBUG_DRIVER("unknown object %s\n", words[0]);
		return -EINVAL;
	}

	if (display_crc_ctl_parse_pipe(words[1], &pipe) < 0) {
		DRM_DEBUG_DRIVER("unknown pipe %s\n", words[1]);
		return -EINVAL;
	}

	if (display_crc_ctl_parse_source(words[2], &source) < 0) {
		DRM_DEBUG_DRIVER("unknown source %s\n", words[2]);
		return -EINVAL;
	}

	return pipe_crc_set_source(dev, pipe, source);
}

static ssize_t display_crc_ctl_write(struct file *file, const char __user *ubuf,
				     size_t len, loff_t *offp)
{
	struct seq_file *m = file->private_data;
	struct drm_device *dev = m->private;
	char *tmpbuf;
	int ret;

	if (len == 0)
		return 0;

	if (len > PAGE_SIZE - 1) {
		DRM_DEBUG_DRIVER("expected <%lu bytes into pipe crc control\n",
				 PAGE_SIZE);
		return -E2BIG;
	}

	tmpbuf = kmalloc(len + 1, GFP_KERNEL);
	if (!tmpbuf)
		return -ENOMEM;

	if (copy_from_user(tmpbuf, ubuf, len)) {
		ret = -EFAULT;
		goto out;
	}
	tmpbuf[len] = '\0';

	ret = display_crc_ctl_parse(dev, tmpbuf, len);

out:
	kfree(tmpbuf);
	if (ret < 0)
		return ret;

	*offp += len;
	return len;
}

static const struct file_operations i915_display_crc_ctl_fops = {
	.owner = THIS_MODULE,
	.open = display_crc_ctl_open,
	.read = seq_read,
	.llseek = seq_lseek,
	.release = single_release,
	.write = display_crc_ctl_write
};

static void wm_latency_show(struct seq_file *m, const uint16_t wm[8])
{
	struct drm_device *dev = m->private;
	int num_levels = ilk_wm_max_level(dev) + 1;
	int level;

	drm_modeset_lock_all(dev);

	for (level = 0; level < num_levels; level++) {
		unsigned int latency = wm[level];

		/*
		 * - WM1+ latency values in 0.5us units
		 * - latencies are in us on gen9
		 */
		if (INTEL_INFO(dev)->gen >= 9)
			latency *= 10;
		else if (level > 0)
			latency *= 5;

		seq_printf(m, "WM%d %u (%u.%u usec)\n",
			   level, wm[level], latency / 10, latency % 10);
	}

	drm_modeset_unlock_all(dev);
}

static int pri_wm_latency_show(struct seq_file *m, void *data)
{
	struct drm_device *dev = m->private;
	struct drm_i915_private *dev_priv = dev->dev_private;
	const uint16_t *latencies;
<<<<<<< HEAD

	if (INTEL_INFO(dev)->gen >= 9)
		latencies = dev_priv->wm.skl_latency;
	else
		latencies = to_i915(dev)->wm.pri_latency;

=======

	if (INTEL_INFO(dev)->gen >= 9)
		latencies = dev_priv->wm.skl_latency;
	else
		latencies = to_i915(dev)->wm.pri_latency;

>>>>>>> 372ee596
	wm_latency_show(m, latencies);

	return 0;
}

static int spr_wm_latency_show(struct seq_file *m, void *data)
{
	struct drm_device *dev = m->private;
	struct drm_i915_private *dev_priv = dev->dev_private;
	const uint16_t *latencies;

	if (INTEL_INFO(dev)->gen >= 9)
		latencies = dev_priv->wm.skl_latency;
	else
		latencies = to_i915(dev)->wm.spr_latency;

	wm_latency_show(m, latencies);

	return 0;
}

static int cur_wm_latency_show(struct seq_file *m, void *data)
{
	struct drm_device *dev = m->private;
	struct drm_i915_private *dev_priv = dev->dev_private;
	const uint16_t *latencies;

	if (INTEL_INFO(dev)->gen >= 9)
		latencies = dev_priv->wm.skl_latency;
	else
		latencies = to_i915(dev)->wm.cur_latency;

	wm_latency_show(m, latencies);

	return 0;
}

static int pri_wm_latency_open(struct inode *inode, struct file *file)
{
	struct drm_device *dev = inode->i_private;

	if (HAS_GMCH_DISPLAY(dev))
		return -ENODEV;

	return single_open(file, pri_wm_latency_show, dev);
}

static int spr_wm_latency_open(struct inode *inode, struct file *file)
{
	struct drm_device *dev = inode->i_private;

	if (HAS_GMCH_DISPLAY(dev))
		return -ENODEV;

	return single_open(file, spr_wm_latency_show, dev);
}

static int cur_wm_latency_open(struct inode *inode, struct file *file)
{
	struct drm_device *dev = inode->i_private;

	if (HAS_GMCH_DISPLAY(dev))
		return -ENODEV;

	return single_open(file, cur_wm_latency_show, dev);
}

static ssize_t wm_latency_write(struct file *file, const char __user *ubuf,
				size_t len, loff_t *offp, uint16_t wm[8])
{
	struct seq_file *m = file->private_data;
	struct drm_device *dev = m->private;
	uint16_t new[8] = { 0 };
	int num_levels = ilk_wm_max_level(dev) + 1;
	int level;
	int ret;
	char tmp[32];

	if (len >= sizeof(tmp))
		return -EINVAL;

	if (copy_from_user(tmp, ubuf, len))
		return -EFAULT;

	tmp[len] = '\0';

	ret = sscanf(tmp, "%hu %hu %hu %hu %hu %hu %hu %hu",
		     &new[0], &new[1], &new[2], &new[3],
		     &new[4], &new[5], &new[6], &new[7]);
	if (ret != num_levels)
		return -EINVAL;

	drm_modeset_lock_all(dev);

	for (level = 0; level < num_levels; level++)
		wm[level] = new[level];

	drm_modeset_unlock_all(dev);

	return len;
}


static ssize_t pri_wm_latency_write(struct file *file, const char __user *ubuf,
				    size_t len, loff_t *offp)
{
	struct seq_file *m = file->private_data;
	struct drm_device *dev = m->private;
	struct drm_i915_private *dev_priv = dev->dev_private;
	uint16_t *latencies;
<<<<<<< HEAD

	if (INTEL_INFO(dev)->gen >= 9)
		latencies = dev_priv->wm.skl_latency;
	else
		latencies = to_i915(dev)->wm.pri_latency;

=======

	if (INTEL_INFO(dev)->gen >= 9)
		latencies = dev_priv->wm.skl_latency;
	else
		latencies = to_i915(dev)->wm.pri_latency;

>>>>>>> 372ee596
	return wm_latency_write(file, ubuf, len, offp, latencies);
}

static ssize_t spr_wm_latency_write(struct file *file, const char __user *ubuf,
				    size_t len, loff_t *offp)
{
	struct seq_file *m = file->private_data;
	struct drm_device *dev = m->private;
	struct drm_i915_private *dev_priv = dev->dev_private;
	uint16_t *latencies;

	if (INTEL_INFO(dev)->gen >= 9)
		latencies = dev_priv->wm.skl_latency;
	else
		latencies = to_i915(dev)->wm.spr_latency;

	return wm_latency_write(file, ubuf, len, offp, latencies);
}

static ssize_t cur_wm_latency_write(struct file *file, const char __user *ubuf,
				    size_t len, loff_t *offp)
{
	struct seq_file *m = file->private_data;
	struct drm_device *dev = m->private;
	struct drm_i915_private *dev_priv = dev->dev_private;
	uint16_t *latencies;

	if (INTEL_INFO(dev)->gen >= 9)
		latencies = dev_priv->wm.skl_latency;
	else
		latencies = to_i915(dev)->wm.cur_latency;

	return wm_latency_write(file, ubuf, len, offp, latencies);
}

static const struct file_operations i915_pri_wm_latency_fops = {
	.owner = THIS_MODULE,
	.open = pri_wm_latency_open,
	.read = seq_read,
	.llseek = seq_lseek,
	.release = single_release,
	.write = pri_wm_latency_write
};

static const struct file_operations i915_spr_wm_latency_fops = {
	.owner = THIS_MODULE,
	.open = spr_wm_latency_open,
	.read = seq_read,
	.llseek = seq_lseek,
	.release = single_release,
	.write = spr_wm_latency_write
};

static const struct file_operations i915_cur_wm_latency_fops = {
	.owner = THIS_MODULE,
	.open = cur_wm_latency_open,
	.read = seq_read,
	.llseek = seq_lseek,
	.release = single_release,
	.write = cur_wm_latency_write
};

static int
i915_wedged_get(void *data, u64 *val)
{
	struct drm_device *dev = data;
	struct drm_i915_private *dev_priv = dev->dev_private;

	*val = atomic_read(&dev_priv->gpu_error.reset_counter);

	return 0;
}

static int
i915_wedged_set(void *data, u64 val)
{
	struct drm_device *dev = data;
	struct drm_i915_private *dev_priv = dev->dev_private;

	intel_runtime_pm_get(dev_priv);

	i915_handle_error(dev, val,
			  "Manually setting wedged to %llu", val);

	intel_runtime_pm_put(dev_priv);

	return 0;
}

DEFINE_SIMPLE_ATTRIBUTE(i915_wedged_fops,
			i915_wedged_get, i915_wedged_set,
			"%llu\n");

static int
i915_ring_stop_get(void *data, u64 *val)
{
	struct drm_device *dev = data;
	struct drm_i915_private *dev_priv = dev->dev_private;

	*val = dev_priv->gpu_error.stop_rings;

	return 0;
}

static int
i915_ring_stop_set(void *data, u64 val)
{
	struct drm_device *dev = data;
	struct drm_i915_private *dev_priv = dev->dev_private;
	int ret;

	DRM_DEBUG_DRIVER("Stopping rings 0x%08llx\n", val);

	ret = mutex_lock_interruptible(&dev->struct_mutex);
	if (ret)
		return ret;

	dev_priv->gpu_error.stop_rings = val;
	mutex_unlock(&dev->struct_mutex);

	return 0;
}

DEFINE_SIMPLE_ATTRIBUTE(i915_ring_stop_fops,
			i915_ring_stop_get, i915_ring_stop_set,
			"0x%08llx\n");

static int
i915_ring_missed_irq_get(void *data, u64 *val)
{
	struct drm_device *dev = data;
	struct drm_i915_private *dev_priv = dev->dev_private;

	*val = dev_priv->gpu_error.missed_irq_rings;
	return 0;
}

static int
i915_ring_missed_irq_set(void *data, u64 val)
{
	struct drm_device *dev = data;
	struct drm_i915_private *dev_priv = dev->dev_private;
	int ret;

	/* Lock against concurrent debugfs callers */
	ret = mutex_lock_interruptible(&dev->struct_mutex);
	if (ret)
		return ret;
	dev_priv->gpu_error.missed_irq_rings = val;
	mutex_unlock(&dev->struct_mutex);

	return 0;
}

DEFINE_SIMPLE_ATTRIBUTE(i915_ring_missed_irq_fops,
			i915_ring_missed_irq_get, i915_ring_missed_irq_set,
			"0x%08llx\n");

static int
i915_ring_test_irq_get(void *data, u64 *val)
{
	struct drm_device *dev = data;
	struct drm_i915_private *dev_priv = dev->dev_private;

	*val = dev_priv->gpu_error.test_irq_rings;

	return 0;
}

static int
i915_ring_test_irq_set(void *data, u64 val)
{
	struct drm_device *dev = data;
	struct drm_i915_private *dev_priv = dev->dev_private;
	int ret;

	DRM_DEBUG_DRIVER("Masking interrupts on rings 0x%08llx\n", val);

	/* Lock against concurrent debugfs callers */
	ret = mutex_lock_interruptible(&dev->struct_mutex);
	if (ret)
		return ret;

	dev_priv->gpu_error.test_irq_rings = val;
	mutex_unlock(&dev->struct_mutex);

	return 0;
}

DEFINE_SIMPLE_ATTRIBUTE(i915_ring_test_irq_fops,
			i915_ring_test_irq_get, i915_ring_test_irq_set,
			"0x%08llx\n");

#define DROP_UNBOUND 0x1
#define DROP_BOUND 0x2
#define DROP_RETIRE 0x4
#define DROP_ACTIVE 0x8
#define DROP_ALL (DROP_UNBOUND | \
		  DROP_BOUND | \
		  DROP_RETIRE | \
		  DROP_ACTIVE)
static int
i915_drop_caches_get(void *data, u64 *val)
{
	*val = DROP_ALL;

	return 0;
}

static int
i915_drop_caches_set(void *data, u64 val)
{
	struct drm_device *dev = data;
	struct drm_i915_private *dev_priv = dev->dev_private;
	int ret;

	DRM_DEBUG("Dropping caches: 0x%08llx\n", val);

	/* No need to check and wait for gpu resets, only libdrm auto-restarts
	 * on ioctls on -EAGAIN. */
	ret = mutex_lock_interruptible(&dev->struct_mutex);
	if (ret)
		return ret;

	if (val & DROP_ACTIVE) {
		ret = i915_gpu_idle(dev);
		if (ret)
			goto unlock;
	}

	if (val & (DROP_RETIRE | DROP_ACTIVE))
		i915_gem_retire_requests(dev);

	if (val & DROP_BOUND)
		i915_gem_shrink(dev_priv, LONG_MAX, I915_SHRINK_BOUND);

	if (val & DROP_UNBOUND)
		i915_gem_shrink(dev_priv, LONG_MAX, I915_SHRINK_UNBOUND);

unlock:
	mutex_unlock(&dev->struct_mutex);

	return ret;
}

DEFINE_SIMPLE_ATTRIBUTE(i915_drop_caches_fops,
			i915_drop_caches_get, i915_drop_caches_set,
			"0x%08llx\n");

static int
i915_max_freq_get(void *data, u64 *val)
{
	struct drm_device *dev = data;
	struct drm_i915_private *dev_priv = dev->dev_private;
	int ret;

	if (INTEL_INFO(dev)->gen < 6)
		return -ENODEV;

	flush_delayed_work(&dev_priv->rps.delayed_resume_work);

	ret = mutex_lock_interruptible(&dev_priv->rps.hw_lock);
	if (ret)
		return ret;

	if (IS_VALLEYVIEW(dev))
		*val = vlv_gpu_freq(dev_priv, dev_priv->rps.max_freq_softlimit);
	else
		*val = dev_priv->rps.max_freq_softlimit * GT_FREQUENCY_MULTIPLIER;
	mutex_unlock(&dev_priv->rps.hw_lock);

	return 0;
}

static int
i915_max_freq_set(void *data, u64 val)
{
	struct drm_device *dev = data;
	struct drm_i915_private *dev_priv = dev->dev_private;
	u32 rp_state_cap, hw_max, hw_min;
	int ret;

	if (INTEL_INFO(dev)->gen < 6)
		return -ENODEV;

	flush_delayed_work(&dev_priv->rps.delayed_resume_work);

	DRM_DEBUG_DRIVER("Manually setting max freq to %llu\n", val);

	ret = mutex_lock_interruptible(&dev_priv->rps.hw_lock);
	if (ret)
		return ret;

	/*
	 * Turbo will still be enabled, but won't go above the set value.
	 */
	if (IS_VALLEYVIEW(dev)) {
		val = vlv_freq_opcode(dev_priv, val);

		hw_max = dev_priv->rps.max_freq;
		hw_min = dev_priv->rps.min_freq;
	} else {
		do_div(val, GT_FREQUENCY_MULTIPLIER);

		rp_state_cap = I915_READ(GEN6_RP_STATE_CAP);
		hw_max = dev_priv->rps.max_freq;
		hw_min = (rp_state_cap >> 16) & 0xff;
	}

	if (val < hw_min || val > hw_max || val < dev_priv->rps.min_freq_softlimit) {
		mutex_unlock(&dev_priv->rps.hw_lock);
		return -EINVAL;
	}

	dev_priv->rps.max_freq_softlimit = val;

	if (IS_VALLEYVIEW(dev))
		valleyview_set_rps(dev, val);
	else
		gen6_set_rps(dev, val);

	mutex_unlock(&dev_priv->rps.hw_lock);

	return 0;
}

DEFINE_SIMPLE_ATTRIBUTE(i915_max_freq_fops,
			i915_max_freq_get, i915_max_freq_set,
			"%llu\n");

static int
i915_min_freq_get(void *data, u64 *val)
{
	struct drm_device *dev = data;
	struct drm_i915_private *dev_priv = dev->dev_private;
	int ret;

	if (INTEL_INFO(dev)->gen < 6)
		return -ENODEV;

	flush_delayed_work(&dev_priv->rps.delayed_resume_work);

	ret = mutex_lock_interruptible(&dev_priv->rps.hw_lock);
	if (ret)
		return ret;

	if (IS_VALLEYVIEW(dev))
		*val = vlv_gpu_freq(dev_priv, dev_priv->rps.min_freq_softlimit);
	else
		*val = dev_priv->rps.min_freq_softlimit * GT_FREQUENCY_MULTIPLIER;
	mutex_unlock(&dev_priv->rps.hw_lock);

	return 0;
}

static int
i915_min_freq_set(void *data, u64 val)
{
	struct drm_device *dev = data;
	struct drm_i915_private *dev_priv = dev->dev_private;
	u32 rp_state_cap, hw_max, hw_min;
	int ret;

	if (INTEL_INFO(dev)->gen < 6)
		return -ENODEV;

	flush_delayed_work(&dev_priv->rps.delayed_resume_work);

	DRM_DEBUG_DRIVER("Manually setting min freq to %llu\n", val);

	ret = mutex_lock_interruptible(&dev_priv->rps.hw_lock);
	if (ret)
		return ret;

	/*
	 * Turbo will still be enabled, but won't go below the set value.
	 */
	if (IS_VALLEYVIEW(dev)) {
		val = vlv_freq_opcode(dev_priv, val);

		hw_max = dev_priv->rps.max_freq;
		hw_min = dev_priv->rps.min_freq;
	} else {
		do_div(val, GT_FREQUENCY_MULTIPLIER);

		rp_state_cap = I915_READ(GEN6_RP_STATE_CAP);
		hw_max = dev_priv->rps.max_freq;
		hw_min = (rp_state_cap >> 16) & 0xff;
	}

	if (val < hw_min || val > hw_max || val > dev_priv->rps.max_freq_softlimit) {
		mutex_unlock(&dev_priv->rps.hw_lock);
		return -EINVAL;
	}

	dev_priv->rps.min_freq_softlimit = val;

	if (IS_VALLEYVIEW(dev))
		valleyview_set_rps(dev, val);
	else
		gen6_set_rps(dev, val);

	mutex_unlock(&dev_priv->rps.hw_lock);

	return 0;
}

DEFINE_SIMPLE_ATTRIBUTE(i915_min_freq_fops,
			i915_min_freq_get, i915_min_freq_set,
			"%llu\n");

static int
i915_cache_sharing_get(void *data, u64 *val)
{
	struct drm_device *dev = data;
	struct drm_i915_private *dev_priv = dev->dev_private;
	u32 snpcr;
	int ret;

	if (!(IS_GEN6(dev) || IS_GEN7(dev)))
		return -ENODEV;

	ret = mutex_lock_interruptible(&dev->struct_mutex);
	if (ret)
		return ret;
	intel_runtime_pm_get(dev_priv);

	snpcr = I915_READ(GEN6_MBCUNIT_SNPCR);

	intel_runtime_pm_put(dev_priv);
	mutex_unlock(&dev_priv->dev->struct_mutex);

	*val = (snpcr & GEN6_MBC_SNPCR_MASK) >> GEN6_MBC_SNPCR_SHIFT;

	return 0;
}

static int
i915_cache_sharing_set(void *data, u64 val)
{
	struct drm_device *dev = data;
	struct drm_i915_private *dev_priv = dev->dev_private;
	u32 snpcr;

	if (!(IS_GEN6(dev) || IS_GEN7(dev)))
		return -ENODEV;

	if (val > 3)
		return -EINVAL;

	intel_runtime_pm_get(dev_priv);
	DRM_DEBUG_DRIVER("Manually setting uncore sharing to %llu\n", val);

	/* Update the cache sharing policy here as well */
	snpcr = I915_READ(GEN6_MBCUNIT_SNPCR);
	snpcr &= ~GEN6_MBC_SNPCR_MASK;
	snpcr |= (val << GEN6_MBC_SNPCR_SHIFT);
	I915_WRITE(GEN6_MBCUNIT_SNPCR, snpcr);

	intel_runtime_pm_put(dev_priv);
	return 0;
}

DEFINE_SIMPLE_ATTRIBUTE(i915_cache_sharing_fops,
			i915_cache_sharing_get, i915_cache_sharing_set,
			"%llu\n");

static int i915_forcewake_open(struct inode *inode, struct file *file)
{
	struct drm_device *dev = inode->i_private;
	struct drm_i915_private *dev_priv = dev->dev_private;

	if (INTEL_INFO(dev)->gen < 6)
		return 0;

	gen6_gt_force_wake_get(dev_priv, FORCEWAKE_ALL);

	return 0;
}

static int i915_forcewake_release(struct inode *inode, struct file *file)
{
	struct drm_device *dev = inode->i_private;
	struct drm_i915_private *dev_priv = dev->dev_private;

	if (INTEL_INFO(dev)->gen < 6)
		return 0;

	gen6_gt_force_wake_put(dev_priv, FORCEWAKE_ALL);

	return 0;
}

static const struct file_operations i915_forcewake_fops = {
	.owner = THIS_MODULE,
	.open = i915_forcewake_open,
	.release = i915_forcewake_release,
};

static int i915_forcewake_create(struct dentry *root, struct drm_minor *minor)
{
	struct drm_device *dev = minor->dev;
	struct dentry *ent;

	ent = debugfs_create_file("i915_forcewake_user",
				  S_IRUSR,
				  root, dev,
				  &i915_forcewake_fops);
	if (!ent)
		return -ENOMEM;

	return drm_add_fake_info_node(minor, ent, &i915_forcewake_fops);
}

static int i915_debugfs_create(struct dentry *root,
			       struct drm_minor *minor,
			       const char *name,
			       const struct file_operations *fops)
{
	struct drm_device *dev = minor->dev;
	struct dentry *ent;

	ent = debugfs_create_file(name,
				  S_IRUGO | S_IWUSR,
				  root, dev,
				  fops);
	if (!ent)
		return -ENOMEM;

	return drm_add_fake_info_node(minor, ent, fops);
}

static const struct drm_info_list i915_debugfs_list[] = {
	{"i915_capabilities", i915_capabilities, 0},
	{"i915_gem_objects", i915_gem_object_info, 0},
	{"i915_gem_gtt", i915_gem_gtt_info, 0},
	{"i915_gem_pinned", i915_gem_gtt_info, 0, (void *) PINNED_LIST},
	{"i915_gem_active", i915_gem_object_list_info, 0, (void *) ACTIVE_LIST},
	{"i915_gem_inactive", i915_gem_object_list_info, 0, (void *) INACTIVE_LIST},
	{"i915_gem_stolen", i915_gem_stolen_list_info },
	{"i915_gem_pageflip", i915_gem_pageflip_info, 0},
	{"i915_gem_request", i915_gem_request_info, 0},
	{"i915_gem_seqno", i915_gem_seqno_info, 0},
	{"i915_gem_fence_regs", i915_gem_fence_regs_info, 0},
	{"i915_gem_interrupt", i915_interrupt_info, 0},
	{"i915_gem_hws", i915_hws_info, 0, (void *)RCS},
	{"i915_gem_hws_blt", i915_hws_info, 0, (void *)BCS},
	{"i915_gem_hws_bsd", i915_hws_info, 0, (void *)VCS},
	{"i915_gem_hws_vebox", i915_hws_info, 0, (void *)VECS},
	{"i915_frequency_info", i915_frequency_info, 0},
	{"i915_drpc_info", i915_drpc_info, 0},
	{"i915_emon_status", i915_emon_status, 0},
	{"i915_ring_freq_table", i915_ring_freq_table, 0},
	{"i915_fbc_status", i915_fbc_status, 0},
	{"i915_ips_status", i915_ips_status, 0},
	{"i915_sr_status", i915_sr_status, 0},
	{"i915_opregion", i915_opregion, 0},
	{"i915_gem_framebuffer", i915_gem_framebuffer_info, 0},
	{"i915_context_status", i915_context_status, 0},
	{"i915_dump_lrc", i915_dump_lrc, 0},
	{"i915_execlists", i915_execlists, 0},
	{"i915_gen6_forcewake_count", i915_gen6_forcewake_count_info, 0},
	{"i915_swizzle_info", i915_swizzle_info, 0},
	{"i915_ppgtt_info", i915_ppgtt_info, 0},
	{"i915_llc", i915_llc, 0},
	{"i915_edp_psr_status", i915_edp_psr_status, 0},
	{"i915_sink_crc_eDP1", i915_sink_crc, 0},
	{"i915_energy_uJ", i915_energy_uJ, 0},
	{"i915_pc8_status", i915_pc8_status, 0},
	{"i915_power_domain_info", i915_power_domain_info, 0},
	{"i915_display_info", i915_display_info, 0},
	{"i915_semaphore_status", i915_semaphore_status, 0},
	{"i915_shared_dplls_info", i915_shared_dplls_info, 0},
	{"i915_dp_mst_info", i915_dp_mst_info, 0},
	{"i915_wa_registers", i915_wa_registers, 0},
	{"i915_ddb_info", i915_ddb_info, 0},
};
#define I915_DEBUGFS_ENTRIES ARRAY_SIZE(i915_debugfs_list)

static const struct i915_debugfs_files {
	const char *name;
	const struct file_operations *fops;
} i915_debugfs_files[] = {
	{"i915_wedged", &i915_wedged_fops},
	{"i915_max_freq", &i915_max_freq_fops},
	{"i915_min_freq", &i915_min_freq_fops},
	{"i915_cache_sharing", &i915_cache_sharing_fops},
	{"i915_ring_stop", &i915_ring_stop_fops},
	{"i915_ring_missed_irq", &i915_ring_missed_irq_fops},
	{"i915_ring_test_irq", &i915_ring_test_irq_fops},
	{"i915_gem_drop_caches", &i915_drop_caches_fops},
	{"i915_error_state", &i915_error_state_fops},
	{"i915_next_seqno", &i915_next_seqno_fops},
	{"i915_display_crc_ctl", &i915_display_crc_ctl_fops},
	{"i915_pri_wm_latency", &i915_pri_wm_latency_fops},
	{"i915_spr_wm_latency", &i915_spr_wm_latency_fops},
	{"i915_cur_wm_latency", &i915_cur_wm_latency_fops},
	{"i915_fbc_false_color", &i915_fbc_fc_fops},
};

void intel_display_crc_init(struct drm_device *dev)
{
	struct drm_i915_private *dev_priv = dev->dev_private;
	enum pipe pipe;

	for_each_pipe(dev_priv, pipe) {
		struct intel_pipe_crc *pipe_crc = &dev_priv->pipe_crc[pipe];

		pipe_crc->opened = false;
		spin_lock_init(&pipe_crc->lock);
		init_waitqueue_head(&pipe_crc->wq);
	}
}

int i915_debugfs_init(struct drm_minor *minor)
{
	int ret, i;

	ret = i915_forcewake_create(minor->debugfs_root, minor);
	if (ret)
		return ret;

	for (i = 0; i < ARRAY_SIZE(i915_pipe_crc_data); i++) {
		ret = i915_pipe_crc_create(minor->debugfs_root, minor, i);
		if (ret)
			return ret;
	}

	for (i = 0; i < ARRAY_SIZE(i915_debugfs_files); i++) {
		ret = i915_debugfs_create(minor->debugfs_root, minor,
					  i915_debugfs_files[i].name,
					  i915_debugfs_files[i].fops);
		if (ret)
			return ret;
	}

	return drm_debugfs_create_files(i915_debugfs_list,
					I915_DEBUGFS_ENTRIES,
					minor->debugfs_root, minor);
}

void i915_debugfs_cleanup(struct drm_minor *minor)
{
	int i;

	drm_debugfs_remove_files(i915_debugfs_list,
				 I915_DEBUGFS_ENTRIES, minor);

	drm_debugfs_remove_files((struct drm_info_list *) &i915_forcewake_fops,
				 1, minor);

	for (i = 0; i < ARRAY_SIZE(i915_pipe_crc_data); i++) {
		struct drm_info_list *info_list =
			(struct drm_info_list *)&i915_pipe_crc_data[i];

		drm_debugfs_remove_files(info_list, 1, minor);
	}

	for (i = 0; i < ARRAY_SIZE(i915_debugfs_files); i++) {
		struct drm_info_list *info_list =
			(struct drm_info_list *) i915_debugfs_files[i].fops;

		drm_debugfs_remove_files(info_list, 1, minor);
	}
}<|MERGE_RESOLUTION|>--- conflicted
+++ resolved
@@ -3634,21 +3634,12 @@
 	struct drm_device *dev = m->private;
 	struct drm_i915_private *dev_priv = dev->dev_private;
 	const uint16_t *latencies;
-<<<<<<< HEAD
 
 	if (INTEL_INFO(dev)->gen >= 9)
 		latencies = dev_priv->wm.skl_latency;
 	else
 		latencies = to_i915(dev)->wm.pri_latency;
 
-=======
-
-	if (INTEL_INFO(dev)->gen >= 9)
-		latencies = dev_priv->wm.skl_latency;
-	else
-		latencies = to_i915(dev)->wm.pri_latency;
-
->>>>>>> 372ee596
 	wm_latency_show(m, latencies);
 
 	return 0;
@@ -3759,21 +3750,12 @@
 	struct drm_device *dev = m->private;
 	struct drm_i915_private *dev_priv = dev->dev_private;
 	uint16_t *latencies;
-<<<<<<< HEAD
 
 	if (INTEL_INFO(dev)->gen >= 9)
 		latencies = dev_priv->wm.skl_latency;
 	else
 		latencies = to_i915(dev)->wm.pri_latency;
 
-=======
-
-	if (INTEL_INFO(dev)->gen >= 9)
-		latencies = dev_priv->wm.skl_latency;
-	else
-		latencies = to_i915(dev)->wm.pri_latency;
-
->>>>>>> 372ee596
 	return wm_latency_write(file, ubuf, len, offp, latencies);
 }
 
