--- conflicted
+++ resolved
@@ -289,8 +289,6 @@
 	seq_printf(m, "%zu [%lu] gtt total\n",
 		   dev_priv->gtt.total,
 		   dev_priv->gtt.mappable_end - dev_priv->gtt.start);
-<<<<<<< HEAD
-=======
 
 	seq_printf(m, "\n");
 	list_for_each_entry_reverse(file, &dev->filelist, lhead) {
@@ -306,7 +304,6 @@
 			   stats.inactive,
 			   stats.unbound);
 	}
->>>>>>> d0e0ac97
 
 	mutex_unlock(&dev->struct_mutex);
 
@@ -772,11 +769,7 @@
 	err_printf(m, "%s [%d]:\n", name, count);
 
 	while (count--) {
-<<<<<<< HEAD
-		seq_printf(m, "  %08x %8u %02x %02x %x %x%s%s%s%s%s%s%s",
-=======
 		err_printf(m, "  %08x %8u %02x %02x %x %x",
->>>>>>> d0e0ac97
 			   err->gtt_offset,
 			   err->size,
 			   err->read_domains,
@@ -806,16 +799,6 @@
 				  unsigned ring)
 {
 	BUG_ON(ring >= I915_NUM_RINGS); /* shut up confused gcc */
-<<<<<<< HEAD
-	seq_printf(m, "%s command stream:\n", ring_str(ring));
-	seq_printf(m, "  HEAD: 0x%08x\n", error->head[ring]);
-	seq_printf(m, "  TAIL: 0x%08x\n", error->tail[ring]);
-	seq_printf(m, "  CTL: 0x%08x\n", error->ctl[ring]);
-	seq_printf(m, "  ACTHD: 0x%08x\n", error->acthd[ring]);
-	seq_printf(m, "  IPEIR: 0x%08x\n", error->ipeir[ring]);
-	seq_printf(m, "  IPEHR: 0x%08x\n", error->ipehr[ring]);
-	seq_printf(m, "  INSTDONE: 0x%08x\n", error->instdone[ring]);
-=======
 	err_printf(m, "%s command stream:\n", ring_str(ring));
 	err_printf(m, "  HEAD: 0x%08x\n", error->head[ring]);
 	err_printf(m, "  TAIL: 0x%08x\n", error->tail[ring]);
@@ -824,7 +807,6 @@
 	err_printf(m, "  IPEIR: 0x%08x\n", error->ipeir[ring]);
 	err_printf(m, "  IPEHR: 0x%08x\n", error->ipehr[ring]);
 	err_printf(m, "  INSTDONE: 0x%08x\n", error->instdone[ring]);
->>>>>>> d0e0ac97
 	if (ring == RCS && INTEL_INFO(dev)->gen >= 4)
 		err_printf(m, "  BBADDR: 0x%08llx\n", error->bbaddr);
 
@@ -871,16 +853,6 @@
 
 	err_printf(m, "Time: %ld s %ld us\n", error->time.tv_sec,
 		   error->time.tv_usec);
-<<<<<<< HEAD
-	seq_printf(m, "Kernel: " UTS_RELEASE "\n");
-	seq_printf(m, "PCI ID: 0x%04x\n", dev->pci_device);
-	seq_printf(m, "EIR: 0x%08x\n", error->eir);
-	seq_printf(m, "IER: 0x%08x\n", error->ier);
-	seq_printf(m, "PGTBL_ER: 0x%08x\n", error->pgtbl_er);
-	seq_printf(m, "FORCEWAKE: 0x%08x\n", error->forcewake);
-	seq_printf(m, "DERRMR: 0x%08x\n", error->derrmr);
-	seq_printf(m, "CCID: 0x%08x\n", error->ccid);
-=======
 	err_printf(m, "Kernel: " UTS_RELEASE "\n");
 	err_printf(m, "PCI ID: 0x%04x\n", dev->pci_device);
 	err_printf(m, "EIR: 0x%08x\n", error->eir);
@@ -889,7 +861,6 @@
 	err_printf(m, "FORCEWAKE: 0x%08x\n", error->forcewake);
 	err_printf(m, "DERRMR: 0x%08x\n", error->derrmr);
 	err_printf(m, "CCID: 0x%08x\n", error->ccid);
->>>>>>> d0e0ac97
 
 	for (i = 0; i < dev_priv->num_fence_regs; i++)
 		err_printf(m, "  fence[%d] = %08llx\n", i, error->fence[i]);
@@ -965,20 +936,12 @@
 
 		obj = error->ring[i].ctx;
 		if (obj) {
-<<<<<<< HEAD
-			seq_printf(m, "%s --- HW Context = 0x%08x\n",
-=======
 			err_printf(m, "%s --- HW Context = 0x%08x\n",
->>>>>>> d0e0ac97
 				   dev_priv->ring[i].name,
 				   obj->gtt_offset);
 			offset = 0;
 			for (elt = 0; elt < PAGE_SIZE/16; elt += 4) {
-<<<<<<< HEAD
-				seq_printf(m, "[%04x] %08x %08x %08x %08x\n",
-=======
 				err_printf(m, "[%04x] %08x %08x %08x %08x\n",
->>>>>>> d0e0ac97
 					   offset,
 					   obj->pages[0][elt],
 					   obj->pages[0][elt+1],
@@ -1262,8 +1225,6 @@
 
 		seq_printf(m, "Max overclocked frequency: %dMHz\n",
 			   dev_priv->rps.hw_max * GT_FREQUENCY_MULTIPLIER);
-<<<<<<< HEAD
-=======
 	} else if (IS_VALLEYVIEW(dev)) {
 		u32 freq_sts, val;
 
@@ -1284,7 +1245,6 @@
 			   vlv_gpu_freq(dev_priv->mem_freq,
 					(freq_sts >> 8) & 0xff));
 		mutex_unlock(&dev_priv->rps.hw_lock);
->>>>>>> d0e0ac97
 	} else {
 		seq_printf(m, "no P-state info available\n");
 	}
@@ -2019,7 +1979,6 @@
 
 	return 0;
 }
-<<<<<<< HEAD
 
 DEFINE_SIMPLE_ATTRIBUTE(i915_ring_stop_fops,
 			i915_ring_stop_get, i915_ring_stop_set,
@@ -2041,29 +2000,6 @@
 	return 0;
 }
 
-=======
-
-DEFINE_SIMPLE_ATTRIBUTE(i915_ring_stop_fops,
-			i915_ring_stop_get, i915_ring_stop_set,
-			"0x%08llx\n");
-
-#define DROP_UNBOUND 0x1
-#define DROP_BOUND 0x2
-#define DROP_RETIRE 0x4
-#define DROP_ACTIVE 0x8
-#define DROP_ALL (DROP_UNBOUND | \
-		  DROP_BOUND | \
-		  DROP_RETIRE | \
-		  DROP_ACTIVE)
-static int
-i915_drop_caches_get(void *data, u64 *val)
-{
-	*val = DROP_ALL;
-
-	return 0;
-}
-
->>>>>>> d0e0ac97
 static int
 i915_drop_caches_set(void *data, u64 val)
 {
@@ -2099,12 +2035,8 @@
 	}
 
 	if (val & DROP_UNBOUND) {
-<<<<<<< HEAD
-		list_for_each_entry_safe(obj, next, &dev_priv->mm.unbound_list, gtt_list)
-=======
 		list_for_each_entry_safe(obj, next, &dev_priv->mm.unbound_list,
 					 global_list)
->>>>>>> d0e0ac97
 			if (obj->pages_pin_count == 0) {
 				ret = i915_gem_object_put_pages(obj);
 				if (ret)
@@ -2136,15 +2068,11 @@
 	if (ret)
 		return ret;
 
-<<<<<<< HEAD
-	*val = dev_priv->rps.max_delay * GT_FREQUENCY_MULTIPLIER;
-=======
 	if (IS_VALLEYVIEW(dev))
 		*val = vlv_gpu_freq(dev_priv->mem_freq,
 				    dev_priv->rps.max_delay);
 	else
 		*val = dev_priv->rps.max_delay * GT_FREQUENCY_MULTIPLIER;
->>>>>>> d0e0ac97
 	mutex_unlock(&dev_priv->rps.hw_lock);
 
 	return 0;
@@ -2169,11 +2097,6 @@
 	/*
 	 * Turbo will still be enabled, but won't go above the set value.
 	 */
-<<<<<<< HEAD
-	do_div(val, GT_FREQUENCY_MULTIPLIER);
-	dev_priv->rps.max_delay = val;
-	gen6_set_rps(dev, val);
-=======
 	if (IS_VALLEYVIEW(dev)) {
 		val = vlv_freq_opcode(dev_priv->mem_freq, val);
 		dev_priv->rps.max_delay = val;
@@ -2184,7 +2107,6 @@
 		gen6_set_rps(dev, val);
 	}
 
->>>>>>> d0e0ac97
 	mutex_unlock(&dev_priv->rps.hw_lock);
 
 	return 0;
@@ -2208,15 +2130,11 @@
 	if (ret)
 		return ret;
 
-<<<<<<< HEAD
-	*val = dev_priv->rps.min_delay * GT_FREQUENCY_MULTIPLIER;
-=======
 	if (IS_VALLEYVIEW(dev))
 		*val = vlv_gpu_freq(dev_priv->mem_freq,
 				    dev_priv->rps.min_delay);
 	else
 		*val = dev_priv->rps.min_delay * GT_FREQUENCY_MULTIPLIER;
->>>>>>> d0e0ac97
 	mutex_unlock(&dev_priv->rps.hw_lock);
 
 	return 0;
@@ -2241,11 +2159,6 @@
 	/*
 	 * Turbo will still be enabled, but won't go below the set value.
 	 */
-<<<<<<< HEAD
-	do_div(val, GT_FREQUENCY_MULTIPLIER);
-	dev_priv->rps.min_delay = val;
-	gen6_set_rps(dev, val);
-=======
 	if (IS_VALLEYVIEW(dev)) {
 		val = vlv_freq_opcode(dev_priv->mem_freq, val);
 		dev_priv->rps.min_delay = val;
@@ -2255,7 +2168,6 @@
 		dev_priv->rps.min_delay = val;
 		gen6_set_rps(dev, val);
 	}
->>>>>>> d0e0ac97
 	mutex_unlock(&dev_priv->rps.hw_lock);
 
 	return 0;
