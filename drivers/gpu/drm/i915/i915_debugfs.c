/*
 * Copyright © 2008 Intel Corporation
 *
 * Permission is hereby granted, free of charge, to any person obtaining a
 * copy of this software and associated documentation files (the "Software"),
 * to deal in the Software without restriction, including without limitation
 * the rights to use, copy, modify, merge, publish, distribute, sublicense,
 * and/or sell copies of the Software, and to permit persons to whom the
 * Software is furnished to do so, subject to the following conditions:
 *
 * The above copyright notice and this permission notice (including the next
 * paragraph) shall be included in all copies or substantial portions of the
 * Software.
 *
 * THE SOFTWARE IS PROVIDED "AS IS", WITHOUT WARRANTY OF ANY KIND, EXPRESS OR
 * IMPLIED, INCLUDING BUT NOT LIMITED TO THE WARRANTIES OF MERCHANTABILITY,
 * FITNESS FOR A PARTICULAR PURPOSE AND NONINFRINGEMENT.  IN NO EVENT SHALL
 * THE AUTHORS OR COPYRIGHT HOLDERS BE LIABLE FOR ANY CLAIM, DAMAGES OR OTHER
 * LIABILITY, WHETHER IN AN ACTION OF CONTRACT, TORT OR OTHERWISE, ARISING
 * FROM, OUT OF OR IN CONNECTION WITH THE SOFTWARE OR THE USE OR OTHER DEALINGS
 * IN THE SOFTWARE.
 *
 * Authors:
 *    Eric Anholt <eric@anholt.net>
 *    Keith Packard <keithp@keithp.com>
 *
 */

#include <linux/seq_file.h>
#include <linux/circ_buf.h>
#include <linux/ctype.h>
#include <linux/debugfs.h>
#include <linux/slab.h>
#include <linux/export.h>
#include <linux/list_sort.h>
#include <asm/msr-index.h>
#include <drm/drmP.h>
#include "intel_drv.h"
#include "intel_ringbuffer.h"
#include <drm/i915_drm.h>
#include "i915_drv.h"

enum {
	ACTIVE_LIST,
	INACTIVE_LIST,
	PINNED_LIST,
};

static const char *yesno(int v)
{
	return v ? "yes" : "no";
}

/* As the drm_debugfs_init() routines are called before dev->dev_private is
 * allocated we need to hook into the minor for release. */
static int
drm_add_fake_info_node(struct drm_minor *minor,
		       struct dentry *ent,
		       const void *key)
{
	struct drm_info_node *node;

	node = kmalloc(sizeof(*node), GFP_KERNEL);
	if (node == NULL) {
		debugfs_remove(ent);
		return -ENOMEM;
	}

	node->minor = minor;
	node->dent = ent;
	node->info_ent = (void *) key;

	mutex_lock(&minor->debugfs_lock);
	list_add(&node->list, &minor->debugfs_list);
	mutex_unlock(&minor->debugfs_lock);

	return 0;
}

static int i915_capabilities(struct seq_file *m, void *data)
{
	struct drm_info_node *node = m->private;
	struct drm_device *dev = node->minor->dev;
	const struct intel_device_info *info = INTEL_INFO(dev);

	seq_printf(m, "gen: %d\n", info->gen);
	seq_printf(m, "pch: %d\n", INTEL_PCH_TYPE(dev));
#define PRINT_FLAG(x)  seq_printf(m, #x ": %s\n", yesno(info->x))
#define SEP_SEMICOLON ;
	DEV_INFO_FOR_EACH_FLAG(PRINT_FLAG, SEP_SEMICOLON);
#undef PRINT_FLAG
#undef SEP_SEMICOLON

	return 0;
}

static const char *get_pin_flag(struct drm_i915_gem_object *obj)
{
	if (i915_gem_obj_is_pinned(obj))
		return "p";
	else
		return " ";
}

static const char *get_tiling_flag(struct drm_i915_gem_object *obj)
{
	switch (obj->tiling_mode) {
	default:
	case I915_TILING_NONE: return " ";
	case I915_TILING_X: return "X";
	case I915_TILING_Y: return "Y";
	}
}

static inline const char *get_global_flag(struct drm_i915_gem_object *obj)
{
	return i915_gem_obj_to_ggtt(obj) ? "g" : " ";
}

static void
describe_obj(struct seq_file *m, struct drm_i915_gem_object *obj)
{
	struct i915_vma *vma;
	int pin_count = 0;

	seq_printf(m, "%pK: %s%s%s %8zdKiB %02x %02x %u %u %u%s%s%s",
		   &obj->base,
		   get_pin_flag(obj),
		   get_tiling_flag(obj),
		   get_global_flag(obj),
		   obj->base.size / 1024,
		   obj->base.read_domains,
		   obj->base.write_domain,
		   i915_gem_request_get_seqno(obj->last_read_req),
		   i915_gem_request_get_seqno(obj->last_write_req),
		   i915_gem_request_get_seqno(obj->last_fenced_req),
		   i915_cache_level_str(to_i915(obj->base.dev), obj->cache_level),
		   obj->dirty ? " dirty" : "",
		   obj->madv == I915_MADV_DONTNEED ? " purgeable" : "");
	if (obj->base.name)
		seq_printf(m, " (name: %d)", obj->base.name);
	list_for_each_entry(vma, &obj->vma_list, vma_link)
		if (vma->pin_count > 0)
			pin_count++;
		seq_printf(m, " (pinned x %d)", pin_count);
	if (obj->pin_display)
		seq_printf(m, " (display)");
	if (obj->fence_reg != I915_FENCE_REG_NONE)
		seq_printf(m, " (fence: %d)", obj->fence_reg);
	list_for_each_entry(vma, &obj->vma_list, vma_link) {
		if (!i915_is_ggtt(vma->vm))
			seq_puts(m, " (pp");
		else
			seq_puts(m, " (g");
		seq_printf(m, "gtt offset: %08lx, size: %08lx)",
			   vma->node.start, vma->node.size);
	}
	if (obj->stolen)
		seq_printf(m, " (stolen: %08lx)", obj->stolen->start);
	if (obj->pin_mappable || obj->fault_mappable) {
		char s[3], *t = s;
		if (obj->pin_mappable)
			*t++ = 'p';
		if (obj->fault_mappable)
			*t++ = 'f';
		*t = '\0';
		seq_printf(m, " (%s mappable)", s);
	}
	if (obj->last_read_req != NULL)
		seq_printf(m, " (%s)",
			   i915_gem_request_get_ring(obj->last_read_req)->name);
	if (obj->frontbuffer_bits)
		seq_printf(m, " (frontbuffer: 0x%03x)", obj->frontbuffer_bits);
}

static void describe_ctx(struct seq_file *m, struct intel_context *ctx)
{
	seq_putc(m, ctx->legacy_hw_ctx.initialized ? 'I' : 'i');
	seq_putc(m, ctx->remap_slice ? 'R' : 'r');
	seq_putc(m, ' ');
}

static int i915_gem_object_list_info(struct seq_file *m, void *data)
{
	struct drm_info_node *node = m->private;
	uintptr_t list = (uintptr_t) node->info_ent->data;
	struct list_head *head;
	struct drm_device *dev = node->minor->dev;
	struct drm_i915_private *dev_priv = dev->dev_private;
	struct i915_address_space *vm = &dev_priv->gtt.base;
	struct i915_vma *vma;
	size_t total_obj_size, total_gtt_size;
	int count, ret;

	ret = mutex_lock_interruptible(&dev->struct_mutex);
	if (ret)
		return ret;

	/* FIXME: the user of this interface might want more than just GGTT */
	switch (list) {
	case ACTIVE_LIST:
		seq_puts(m, "Active:\n");
		head = &vm->active_list;
		break;
	case INACTIVE_LIST:
		seq_puts(m, "Inactive:\n");
		head = &vm->inactive_list;
		break;
	default:
		mutex_unlock(&dev->struct_mutex);
		return -EINVAL;
	}

	total_obj_size = total_gtt_size = count = 0;
	list_for_each_entry(vma, head, mm_list) {
		seq_printf(m, "   ");
		describe_obj(m, vma->obj);
		seq_printf(m, "\n");
		total_obj_size += vma->obj->base.size;
		total_gtt_size += vma->node.size;
		count++;
	}
	mutex_unlock(&dev->struct_mutex);

	seq_printf(m, "Total %d objects, %zu bytes, %zu GTT size\n",
		   count, total_obj_size, total_gtt_size);
	return 0;
}

static int obj_rank_by_stolen(void *priv,
			      struct list_head *A, struct list_head *B)
{
	struct drm_i915_gem_object *a =
		container_of(A, struct drm_i915_gem_object, obj_exec_link);
	struct drm_i915_gem_object *b =
		container_of(B, struct drm_i915_gem_object, obj_exec_link);

	return a->stolen->start - b->stolen->start;
}

static int i915_gem_stolen_list_info(struct seq_file *m, void *data)
{
	struct drm_info_node *node = m->private;
	struct drm_device *dev = node->minor->dev;
	struct drm_i915_private *dev_priv = dev->dev_private;
	struct drm_i915_gem_object *obj;
	size_t total_obj_size, total_gtt_size;
	LIST_HEAD(stolen);
	int count, ret;

	ret = mutex_lock_interruptible(&dev->struct_mutex);
	if (ret)
		return ret;

	total_obj_size = total_gtt_size = count = 0;
	list_for_each_entry(obj, &dev_priv->mm.bound_list, global_list) {
		if (obj->stolen == NULL)
			continue;

		list_add(&obj->obj_exec_link, &stolen);

		total_obj_size += obj->base.size;
		total_gtt_size += i915_gem_obj_ggtt_size(obj);
		count++;
	}
	list_for_each_entry(obj, &dev_priv->mm.unbound_list, global_list) {
		if (obj->stolen == NULL)
			continue;

		list_add(&obj->obj_exec_link, &stolen);

		total_obj_size += obj->base.size;
		count++;
	}
	list_sort(NULL, &stolen, obj_rank_by_stolen);
	seq_puts(m, "Stolen:\n");
	while (!list_empty(&stolen)) {
		obj = list_first_entry(&stolen, typeof(*obj), obj_exec_link);
		seq_puts(m, "   ");
		describe_obj(m, obj);
		seq_putc(m, '\n');
		list_del_init(&obj->obj_exec_link);
	}
	mutex_unlock(&dev->struct_mutex);

	seq_printf(m, "Total %d objects, %zu bytes, %zu GTT size\n",
		   count, total_obj_size, total_gtt_size);
	return 0;
}

#define count_objects(list, member) do { \
	list_for_each_entry(obj, list, member) { \
		size += i915_gem_obj_ggtt_size(obj); \
		++count; \
		if (obj->map_and_fenceable) { \
			mappable_size += i915_gem_obj_ggtt_size(obj); \
			++mappable_count; \
		} \
	} \
} while (0)

struct file_stats {
	struct drm_i915_file_private *file_priv;
	int count;
	size_t total, unbound;
	size_t global, shared;
	size_t active, inactive;
};

static int per_file_stats(int id, void *ptr, void *data)
{
	struct drm_i915_gem_object *obj = ptr;
	struct file_stats *stats = data;
	struct i915_vma *vma;

	stats->count++;
	stats->total += obj->base.size;

	if (obj->base.name || obj->base.dma_buf)
		stats->shared += obj->base.size;

	if (USES_FULL_PPGTT(obj->base.dev)) {
		list_for_each_entry(vma, &obj->vma_list, vma_link) {
			struct i915_hw_ppgtt *ppgtt;

			if (!drm_mm_node_allocated(&vma->node))
				continue;

			if (i915_is_ggtt(vma->vm)) {
				stats->global += obj->base.size;
				continue;
			}

			ppgtt = container_of(vma->vm, struct i915_hw_ppgtt, base);
			if (ppgtt->file_priv != stats->file_priv)
				continue;

			if (obj->active) /* XXX per-vma statistic */
				stats->active += obj->base.size;
			else
				stats->inactive += obj->base.size;

			return 0;
		}
	} else {
		if (i915_gem_obj_ggtt_bound(obj)) {
			stats->global += obj->base.size;
			if (obj->active)
				stats->active += obj->base.size;
			else
				stats->inactive += obj->base.size;
			return 0;
		}
	}

	if (!list_empty(&obj->global_list))
		stats->unbound += obj->base.size;

	return 0;
}

#define count_vmas(list, member) do { \
	list_for_each_entry(vma, list, member) { \
		size += i915_gem_obj_ggtt_size(vma->obj); \
		++count; \
		if (vma->obj->map_and_fenceable) { \
			mappable_size += i915_gem_obj_ggtt_size(vma->obj); \
			++mappable_count; \
		} \
	} \
} while (0)

static int i915_gem_object_info(struct seq_file *m, void* data)
{
	struct drm_info_node *node = m->private;
	struct drm_device *dev = node->minor->dev;
	struct drm_i915_private *dev_priv = dev->dev_private;
	u32 count, mappable_count, purgeable_count;
	size_t size, mappable_size, purgeable_size;
	struct drm_i915_gem_object *obj;
	struct i915_address_space *vm = &dev_priv->gtt.base;
	struct drm_file *file;
	struct i915_vma *vma;
	int ret;

	ret = mutex_lock_interruptible(&dev->struct_mutex);
	if (ret)
		return ret;

	seq_printf(m, "%u objects, %zu bytes\n",
		   dev_priv->mm.object_count,
		   dev_priv->mm.object_memory);

	size = count = mappable_size = mappable_count = 0;
	count_objects(&dev_priv->mm.bound_list, global_list);
	seq_printf(m, "%u [%u] objects, %zu [%zu] bytes in gtt\n",
		   count, mappable_count, size, mappable_size);

	size = count = mappable_size = mappable_count = 0;
	count_vmas(&vm->active_list, mm_list);
	seq_printf(m, "  %u [%u] active objects, %zu [%zu] bytes\n",
		   count, mappable_count, size, mappable_size);

	size = count = mappable_size = mappable_count = 0;
	count_vmas(&vm->inactive_list, mm_list);
	seq_printf(m, "  %u [%u] inactive objects, %zu [%zu] bytes\n",
		   count, mappable_count, size, mappable_size);

	size = count = purgeable_size = purgeable_count = 0;
	list_for_each_entry(obj, &dev_priv->mm.unbound_list, global_list) {
		size += obj->base.size, ++count;
		if (obj->madv == I915_MADV_DONTNEED)
			purgeable_size += obj->base.size, ++purgeable_count;
	}
	seq_printf(m, "%u unbound objects, %zu bytes\n", count, size);

	size = count = mappable_size = mappable_count = 0;
	list_for_each_entry(obj, &dev_priv->mm.bound_list, global_list) {
		if (obj->fault_mappable) {
			size += i915_gem_obj_ggtt_size(obj);
			++count;
		}
		if (obj->pin_mappable) {
			mappable_size += i915_gem_obj_ggtt_size(obj);
			++mappable_count;
		}
		if (obj->madv == I915_MADV_DONTNEED) {
			purgeable_size += obj->base.size;
			++purgeable_count;
		}
	}
	seq_printf(m, "%u purgeable objects, %zu bytes\n",
		   purgeable_count, purgeable_size);
	seq_printf(m, "%u pinned mappable objects, %zu bytes\n",
		   mappable_count, mappable_size);
	seq_printf(m, "%u fault mappable objects, %zu bytes\n",
		   count, size);

	seq_printf(m, "%zu [%lu] gtt total\n",
		   dev_priv->gtt.base.total,
		   dev_priv->gtt.mappable_end - dev_priv->gtt.base.start);

	seq_putc(m, '\n');
	list_for_each_entry_reverse(file, &dev->filelist, lhead) {
		struct file_stats stats;
		struct task_struct *task;

		memset(&stats, 0, sizeof(stats));
		stats.file_priv = file->driver_priv;
		spin_lock(&file->table_lock);
		idr_for_each(&file->object_idr, per_file_stats, &stats);
		spin_unlock(&file->table_lock);
		/*
		 * Although we have a valid reference on file->pid, that does
		 * not guarantee that the task_struct who called get_pid() is
		 * still alive (e.g. get_pid(current) => fork() => exit()).
		 * Therefore, we need to protect this ->comm access using RCU.
		 */
		rcu_read_lock();
		task = pid_task(file->pid, PIDTYPE_PID);
		seq_printf(m, "%s: %u objects, %zu bytes (%zu active, %zu inactive, %zu global, %zu shared, %zu unbound)\n",
			   task ? task->comm : "<unknown>",
			   stats.count,
			   stats.total,
			   stats.active,
			   stats.inactive,
			   stats.global,
			   stats.shared,
			   stats.unbound);
		rcu_read_unlock();
	}

	mutex_unlock(&dev->struct_mutex);

	return 0;
}

static int i915_gem_gtt_info(struct seq_file *m, void *data)
{
	struct drm_info_node *node = m->private;
	struct drm_device *dev = node->minor->dev;
	uintptr_t list = (uintptr_t) node->info_ent->data;
	struct drm_i915_private *dev_priv = dev->dev_private;
	struct drm_i915_gem_object *obj;
	size_t total_obj_size, total_gtt_size;
	int count, ret;

	ret = mutex_lock_interruptible(&dev->struct_mutex);
	if (ret)
		return ret;

	total_obj_size = total_gtt_size = count = 0;
	list_for_each_entry(obj, &dev_priv->mm.bound_list, global_list) {
		if (list == PINNED_LIST && !i915_gem_obj_is_pinned(obj))
			continue;

		seq_puts(m, "   ");
		describe_obj(m, obj);
		seq_putc(m, '\n');
		total_obj_size += obj->base.size;
		total_gtt_size += i915_gem_obj_ggtt_size(obj);
		count++;
	}

	mutex_unlock(&dev->struct_mutex);

	seq_printf(m, "Total %d objects, %zu bytes, %zu GTT size\n",
		   count, total_obj_size, total_gtt_size);

	return 0;
}

static int i915_gem_pageflip_info(struct seq_file *m, void *data)
{
	struct drm_info_node *node = m->private;
	struct drm_device *dev = node->minor->dev;
	struct drm_i915_private *dev_priv = dev->dev_private;
	struct intel_crtc *crtc;
	int ret;

	ret = mutex_lock_interruptible(&dev->struct_mutex);
	if (ret)
		return ret;

	for_each_intel_crtc(dev, crtc) {
		const char pipe = pipe_name(crtc->pipe);
		const char plane = plane_name(crtc->plane);
		struct intel_unpin_work *work;

		spin_lock_irq(&dev->event_lock);
		work = crtc->unpin_work;
		if (work == NULL) {
			seq_printf(m, "No flip due on pipe %c (plane %c)\n",
				   pipe, plane);
		} else {
			u32 addr;

			if (atomic_read(&work->pending) < INTEL_FLIP_COMPLETE) {
				seq_printf(m, "Flip queued on pipe %c (plane %c)\n",
					   pipe, plane);
			} else {
				seq_printf(m, "Flip pending (waiting for vsync) on pipe %c (plane %c)\n",
					   pipe, plane);
			}
			if (work->flip_queued_req) {
				struct intel_engine_cs *ring =
					i915_gem_request_get_ring(work->flip_queued_req);

				seq_printf(m, "Flip queued on %s at seqno %u, next seqno %u [current breadcrumb %u], completed? %d\n",
					   ring->name,
					   i915_gem_request_get_seqno(work->flip_queued_req),
					   dev_priv->next_seqno,
					   ring->get_seqno(ring, true),
					   i915_gem_request_completed(work->flip_queued_req, true));
			} else
				seq_printf(m, "Flip not associated with any ring\n");
			seq_printf(m, "Flip queued on frame %d, (was ready on frame %d), now %d\n",
				   work->flip_queued_vblank,
				   work->flip_ready_vblank,
				   drm_vblank_count(dev, crtc->pipe));
			if (work->enable_stall_check)
				seq_puts(m, "Stall check enabled, ");
			else
				seq_puts(m, "Stall check waiting for page flip ioctl, ");
			seq_printf(m, "%d prepares\n", atomic_read(&work->pending));

			if (INTEL_INFO(dev)->gen >= 4)
				addr = I915_HI_DISPBASE(I915_READ(DSPSURF(crtc->plane)));
			else
				addr = I915_READ(DSPADDR(crtc->plane));
			seq_printf(m, "Current scanout address 0x%08x\n", addr);

			if (work->pending_flip_obj) {
				seq_printf(m, "New framebuffer address 0x%08lx\n", (long)work->gtt_offset);
				seq_printf(m, "MMIO update completed? %d\n",  addr == work->gtt_offset);
			}
		}
		spin_unlock_irq(&dev->event_lock);
	}

	mutex_unlock(&dev->struct_mutex);

	return 0;
}

static int i915_gem_request_info(struct seq_file *m, void *data)
{
	struct drm_info_node *node = m->private;
	struct drm_device *dev = node->minor->dev;
	struct drm_i915_private *dev_priv = dev->dev_private;
	struct intel_engine_cs *ring;
	struct drm_i915_gem_request *gem_request;
	int ret, count, i;

	ret = mutex_lock_interruptible(&dev->struct_mutex);
	if (ret)
		return ret;

	count = 0;
	for_each_ring(ring, dev_priv, i) {
		if (list_empty(&ring->request_list))
			continue;

		seq_printf(m, "%s requests:\n", ring->name);
		list_for_each_entry(gem_request,
				    &ring->request_list,
				    list) {
			seq_printf(m, "    %d @ %d\n",
				   gem_request->seqno,
				   (int) (jiffies - gem_request->emitted_jiffies));
		}
		count++;
	}
	mutex_unlock(&dev->struct_mutex);

	if (count == 0)
		seq_puts(m, "No requests\n");

	return 0;
}

static void i915_ring_seqno_info(struct seq_file *m,
				 struct intel_engine_cs *ring)
{
	if (ring->get_seqno) {
		seq_printf(m, "Current sequence (%s): %u\n",
			   ring->name, ring->get_seqno(ring, false));
	}
}

static int i915_gem_seqno_info(struct seq_file *m, void *data)
{
	struct drm_info_node *node = m->private;
	struct drm_device *dev = node->minor->dev;
	struct drm_i915_private *dev_priv = dev->dev_private;
	struct intel_engine_cs *ring;
	int ret, i;

	ret = mutex_lock_interruptible(&dev->struct_mutex);
	if (ret)
		return ret;
	intel_runtime_pm_get(dev_priv);

	for_each_ring(ring, dev_priv, i)
		i915_ring_seqno_info(m, ring);

	intel_runtime_pm_put(dev_priv);
	mutex_unlock(&dev->struct_mutex);

	return 0;
}


static int i915_interrupt_info(struct seq_file *m, void *data)
{
	struct drm_info_node *node = m->private;
	struct drm_device *dev = node->minor->dev;
	struct drm_i915_private *dev_priv = dev->dev_private;
	struct intel_engine_cs *ring;
	int ret, i, pipe;

	ret = mutex_lock_interruptible(&dev->struct_mutex);
	if (ret)
		return ret;
	intel_runtime_pm_get(dev_priv);

	if (IS_CHERRYVIEW(dev)) {
		seq_printf(m, "Master Interrupt Control:\t%08x\n",
			   I915_READ(GEN8_MASTER_IRQ));

		seq_printf(m, "Display IER:\t%08x\n",
			   I915_READ(VLV_IER));
		seq_printf(m, "Display IIR:\t%08x\n",
			   I915_READ(VLV_IIR));
		seq_printf(m, "Display IIR_RW:\t%08x\n",
			   I915_READ(VLV_IIR_RW));
		seq_printf(m, "Display IMR:\t%08x\n",
			   I915_READ(VLV_IMR));
		for_each_pipe(dev_priv, pipe)
			seq_printf(m, "Pipe %c stat:\t%08x\n",
				   pipe_name(pipe),
				   I915_READ(PIPESTAT(pipe)));

		seq_printf(m, "Port hotplug:\t%08x\n",
			   I915_READ(PORT_HOTPLUG_EN));
		seq_printf(m, "DPFLIPSTAT:\t%08x\n",
			   I915_READ(VLV_DPFLIPSTAT));
		seq_printf(m, "DPINVGTT:\t%08x\n",
			   I915_READ(DPINVGTT));

		for (i = 0; i < 4; i++) {
			seq_printf(m, "GT Interrupt IMR %d:\t%08x\n",
				   i, I915_READ(GEN8_GT_IMR(i)));
			seq_printf(m, "GT Interrupt IIR %d:\t%08x\n",
				   i, I915_READ(GEN8_GT_IIR(i)));
			seq_printf(m, "GT Interrupt IER %d:\t%08x\n",
				   i, I915_READ(GEN8_GT_IER(i)));
		}

		seq_printf(m, "PCU interrupt mask:\t%08x\n",
			   I915_READ(GEN8_PCU_IMR));
		seq_printf(m, "PCU interrupt identity:\t%08x\n",
			   I915_READ(GEN8_PCU_IIR));
		seq_printf(m, "PCU interrupt enable:\t%08x\n",
			   I915_READ(GEN8_PCU_IER));
	} else if (INTEL_INFO(dev)->gen >= 8) {
		seq_printf(m, "Master Interrupt Control:\t%08x\n",
			   I915_READ(GEN8_MASTER_IRQ));

		for (i = 0; i < 4; i++) {
			seq_printf(m, "GT Interrupt IMR %d:\t%08x\n",
				   i, I915_READ(GEN8_GT_IMR(i)));
			seq_printf(m, "GT Interrupt IIR %d:\t%08x\n",
				   i, I915_READ(GEN8_GT_IIR(i)));
			seq_printf(m, "GT Interrupt IER %d:\t%08x\n",
				   i, I915_READ(GEN8_GT_IER(i)));
		}

		for_each_pipe(dev_priv, pipe) {
			if (!intel_display_power_is_enabled(dev_priv,
						POWER_DOMAIN_PIPE(pipe))) {
				seq_printf(m, "Pipe %c power disabled\n",
					   pipe_name(pipe));
				continue;
			}
			seq_printf(m, "Pipe %c IMR:\t%08x\n",
				   pipe_name(pipe),
				   I915_READ(GEN8_DE_PIPE_IMR(pipe)));
			seq_printf(m, "Pipe %c IIR:\t%08x\n",
				   pipe_name(pipe),
				   I915_READ(GEN8_DE_PIPE_IIR(pipe)));
			seq_printf(m, "Pipe %c IER:\t%08x\n",
				   pipe_name(pipe),
				   I915_READ(GEN8_DE_PIPE_IER(pipe)));
		}

		seq_printf(m, "Display Engine port interrupt mask:\t%08x\n",
			   I915_READ(GEN8_DE_PORT_IMR));
		seq_printf(m, "Display Engine port interrupt identity:\t%08x\n",
			   I915_READ(GEN8_DE_PORT_IIR));
		seq_printf(m, "Display Engine port interrupt enable:\t%08x\n",
			   I915_READ(GEN8_DE_PORT_IER));

		seq_printf(m, "Display Engine misc interrupt mask:\t%08x\n",
			   I915_READ(GEN8_DE_MISC_IMR));
		seq_printf(m, "Display Engine misc interrupt identity:\t%08x\n",
			   I915_READ(GEN8_DE_MISC_IIR));
		seq_printf(m, "Display Engine misc interrupt enable:\t%08x\n",
			   I915_READ(GEN8_DE_MISC_IER));

		seq_printf(m, "PCU interrupt mask:\t%08x\n",
			   I915_READ(GEN8_PCU_IMR));
		seq_printf(m, "PCU interrupt identity:\t%08x\n",
			   I915_READ(GEN8_PCU_IIR));
		seq_printf(m, "PCU interrupt enable:\t%08x\n",
			   I915_READ(GEN8_PCU_IER));
	} else if (IS_VALLEYVIEW(dev)) {
		seq_printf(m, "Display IER:\t%08x\n",
			   I915_READ(VLV_IER));
		seq_printf(m, "Display IIR:\t%08x\n",
			   I915_READ(VLV_IIR));
		seq_printf(m, "Display IIR_RW:\t%08x\n",
			   I915_READ(VLV_IIR_RW));
		seq_printf(m, "Display IMR:\t%08x\n",
			   I915_READ(VLV_IMR));
		for_each_pipe(dev_priv, pipe)
			seq_printf(m, "Pipe %c stat:\t%08x\n",
				   pipe_name(pipe),
				   I915_READ(PIPESTAT(pipe)));

		seq_printf(m, "Master IER:\t%08x\n",
			   I915_READ(VLV_MASTER_IER));

		seq_printf(m, "Render IER:\t%08x\n",
			   I915_READ(GTIER));
		seq_printf(m, "Render IIR:\t%08x\n",
			   I915_READ(GTIIR));
		seq_printf(m, "Render IMR:\t%08x\n",
			   I915_READ(GTIMR));

		seq_printf(m, "PM IER:\t\t%08x\n",
			   I915_READ(GEN6_PMIER));
		seq_printf(m, "PM IIR:\t\t%08x\n",
			   I915_READ(GEN6_PMIIR));
		seq_printf(m, "PM IMR:\t\t%08x\n",
			   I915_READ(GEN6_PMIMR));

		seq_printf(m, "Port hotplug:\t%08x\n",
			   I915_READ(PORT_HOTPLUG_EN));
		seq_printf(m, "DPFLIPSTAT:\t%08x\n",
			   I915_READ(VLV_DPFLIPSTAT));
		seq_printf(m, "DPINVGTT:\t%08x\n",
			   I915_READ(DPINVGTT));

	} else if (!HAS_PCH_SPLIT(dev)) {
		seq_printf(m, "Interrupt enable:    %08x\n",
			   I915_READ(IER));
		seq_printf(m, "Interrupt identity:  %08x\n",
			   I915_READ(IIR));
		seq_printf(m, "Interrupt mask:      %08x\n",
			   I915_READ(IMR));
		for_each_pipe(dev_priv, pipe)
			seq_printf(m, "Pipe %c stat:         %08x\n",
				   pipe_name(pipe),
				   I915_READ(PIPESTAT(pipe)));
	} else {
		seq_printf(m, "North Display Interrupt enable:		%08x\n",
			   I915_READ(DEIER));
		seq_printf(m, "North Display Interrupt identity:	%08x\n",
			   I915_READ(DEIIR));
		seq_printf(m, "North Display Interrupt mask:		%08x\n",
			   I915_READ(DEIMR));
		seq_printf(m, "South Display Interrupt enable:		%08x\n",
			   I915_READ(SDEIER));
		seq_printf(m, "South Display Interrupt identity:	%08x\n",
			   I915_READ(SDEIIR));
		seq_printf(m, "South Display Interrupt mask:		%08x\n",
			   I915_READ(SDEIMR));
		seq_printf(m, "Graphics Interrupt enable:		%08x\n",
			   I915_READ(GTIER));
		seq_printf(m, "Graphics Interrupt identity:		%08x\n",
			   I915_READ(GTIIR));
		seq_printf(m, "Graphics Interrupt mask:		%08x\n",
			   I915_READ(GTIMR));
	}
	for_each_ring(ring, dev_priv, i) {
		if (INTEL_INFO(dev)->gen >= 6) {
			seq_printf(m,
				   "Graphics Interrupt mask (%s):	%08x\n",
				   ring->name, I915_READ_IMR(ring));
		}
		i915_ring_seqno_info(m, ring);
	}
	intel_runtime_pm_put(dev_priv);
	mutex_unlock(&dev->struct_mutex);

	return 0;
}

static int i915_gem_fence_regs_info(struct seq_file *m, void *data)
{
	struct drm_info_node *node = m->private;
	struct drm_device *dev = node->minor->dev;
	struct drm_i915_private *dev_priv = dev->dev_private;
	int i, ret;

	ret = mutex_lock_interruptible(&dev->struct_mutex);
	if (ret)
		return ret;

	seq_printf(m, "Reserved fences = %d\n", dev_priv->fence_reg_start);
	seq_printf(m, "Total fences = %d\n", dev_priv->num_fence_regs);
	for (i = 0; i < dev_priv->num_fence_regs; i++) {
		struct drm_i915_gem_object *obj = dev_priv->fence_regs[i].obj;

		seq_printf(m, "Fence %d, pin count = %d, object = ",
			   i, dev_priv->fence_regs[i].pin_count);
		if (obj == NULL)
			seq_puts(m, "unused");
		else
			describe_obj(m, obj);
		seq_putc(m, '\n');
	}

	mutex_unlock(&dev->struct_mutex);
	return 0;
}

static int i915_hws_info(struct seq_file *m, void *data)
{
	struct drm_info_node *node = m->private;
	struct drm_device *dev = node->minor->dev;
	struct drm_i915_private *dev_priv = dev->dev_private;
	struct intel_engine_cs *ring;
	const u32 *hws;
	int i;

	ring = &dev_priv->ring[(uintptr_t)node->info_ent->data];
	hws = ring->status_page.page_addr;
	if (hws == NULL)
		return 0;

	for (i = 0; i < 4096 / sizeof(u32) / 4; i += 4) {
		seq_printf(m, "0x%08x: 0x%08x 0x%08x 0x%08x 0x%08x\n",
			   i * 4,
			   hws[i], hws[i + 1], hws[i + 2], hws[i + 3]);
	}
	return 0;
}

static ssize_t
i915_error_state_write(struct file *filp,
		       const char __user *ubuf,
		       size_t cnt,
		       loff_t *ppos)
{
	struct i915_error_state_file_priv *error_priv = filp->private_data;
	struct drm_device *dev = error_priv->dev;
	int ret;

	DRM_DEBUG_DRIVER("Resetting error state\n");

	ret = mutex_lock_interruptible(&dev->struct_mutex);
	if (ret)
		return ret;

	i915_destroy_error_state(dev);
	mutex_unlock(&dev->struct_mutex);

	return cnt;
}

static int i915_error_state_open(struct inode *inode, struct file *file)
{
	struct drm_device *dev = inode->i_private;
	struct i915_error_state_file_priv *error_priv;

	error_priv = kzalloc(sizeof(*error_priv), GFP_KERNEL);
	if (!error_priv)
		return -ENOMEM;

	error_priv->dev = dev;

	i915_error_state_get(dev, error_priv);

	file->private_data = error_priv;

	return 0;
}

static int i915_error_state_release(struct inode *inode, struct file *file)
{
	struct i915_error_state_file_priv *error_priv = file->private_data;

	i915_error_state_put(error_priv);
	kfree(error_priv);

	return 0;
}

static ssize_t i915_error_state_read(struct file *file, char __user *userbuf,
				     size_t count, loff_t *pos)
{
	struct i915_error_state_file_priv *error_priv = file->private_data;
	struct drm_i915_error_state_buf error_str;
	loff_t tmp_pos = 0;
	ssize_t ret_count = 0;
	int ret;

	ret = i915_error_state_buf_init(&error_str, to_i915(error_priv->dev), count, *pos);
	if (ret)
		return ret;

	ret = i915_error_state_to_str(&error_str, error_priv);
	if (ret)
		goto out;

	ret_count = simple_read_from_buffer(userbuf, count, &tmp_pos,
					    error_str.buf,
					    error_str.bytes);

	if (ret_count < 0)
		ret = ret_count;
	else
		*pos = error_str.start + ret_count;
out:
	i915_error_state_buf_release(&error_str);
	return ret ?: ret_count;
}

static const struct file_operations i915_error_state_fops = {
	.owner = THIS_MODULE,
	.open = i915_error_state_open,
	.read = i915_error_state_read,
	.write = i915_error_state_write,
	.llseek = default_llseek,
	.release = i915_error_state_release,
};

static int
i915_next_seqno_get(void *data, u64 *val)
{
	struct drm_device *dev = data;
	struct drm_i915_private *dev_priv = dev->dev_private;
	int ret;

	ret = mutex_lock_interruptible(&dev->struct_mutex);
	if (ret)
		return ret;

	*val = dev_priv->next_seqno;
	mutex_unlock(&dev->struct_mutex);

	return 0;
}

static int
i915_next_seqno_set(void *data, u64 val)
{
	struct drm_device *dev = data;
	int ret;

	ret = mutex_lock_interruptible(&dev->struct_mutex);
	if (ret)
		return ret;

	ret = i915_gem_set_seqno(dev, val);
	mutex_unlock(&dev->struct_mutex);

	return ret;
}

DEFINE_SIMPLE_ATTRIBUTE(i915_next_seqno_fops,
			i915_next_seqno_get, i915_next_seqno_set,
			"0x%llx\n");

static int i915_frequency_info(struct seq_file *m, void *unused)
{
	struct drm_info_node *node = m->private;
	struct drm_device *dev = node->minor->dev;
	struct drm_i915_private *dev_priv = dev->dev_private;
	int ret = 0;

	intel_runtime_pm_get(dev_priv);

	flush_delayed_work(&dev_priv->rps.delayed_resume_work);

	if (IS_GEN5(dev)) {
		u16 rgvswctl = I915_READ16(MEMSWCTL);
		u16 rgvstat = I915_READ16(MEMSTAT_ILK);

		seq_printf(m, "Requested P-state: %d\n", (rgvswctl >> 8) & 0xf);
		seq_printf(m, "Requested VID: %d\n", rgvswctl & 0x3f);
		seq_printf(m, "Current VID: %d\n", (rgvstat & MEMSTAT_VID_MASK) >>
			   MEMSTAT_VID_SHIFT);
		seq_printf(m, "Current P-state: %d\n",
			   (rgvstat & MEMSTAT_PSTATE_MASK) >> MEMSTAT_PSTATE_SHIFT);
	} else if (IS_GEN6(dev) || (IS_GEN7(dev) && !IS_VALLEYVIEW(dev)) ||
		   IS_BROADWELL(dev)) {
		u32 gt_perf_status = I915_READ(GEN6_GT_PERF_STATUS);
		u32 rp_state_limits = I915_READ(GEN6_RP_STATE_LIMITS);
		u32 rp_state_cap = I915_READ(GEN6_RP_STATE_CAP);
		u32 rpmodectl, rpinclimit, rpdeclimit;
		u32 rpstat, cagf, reqf;
		u32 rpupei, rpcurup, rpprevup;
		u32 rpdownei, rpcurdown, rpprevdown;
		u32 pm_ier, pm_imr, pm_isr, pm_iir, pm_mask;
		int max_freq;

		/* RPSTAT1 is in the GT power well */
		ret = mutex_lock_interruptible(&dev->struct_mutex);
		if (ret)
			goto out;

		gen6_gt_force_wake_get(dev_priv, FORCEWAKE_ALL);

		reqf = I915_READ(GEN6_RPNSWREQ);
		reqf &= ~GEN6_TURBO_DISABLE;
		if (IS_HASWELL(dev) || IS_BROADWELL(dev))
			reqf >>= 24;
		else
			reqf >>= 25;
		reqf *= GT_FREQUENCY_MULTIPLIER;

		rpmodectl = I915_READ(GEN6_RP_CONTROL);
		rpinclimit = I915_READ(GEN6_RP_UP_THRESHOLD);
		rpdeclimit = I915_READ(GEN6_RP_DOWN_THRESHOLD);

		rpstat = I915_READ(GEN6_RPSTAT1);
		rpupei = I915_READ(GEN6_RP_CUR_UP_EI);
		rpcurup = I915_READ(GEN6_RP_CUR_UP);
		rpprevup = I915_READ(GEN6_RP_PREV_UP);
		rpdownei = I915_READ(GEN6_RP_CUR_DOWN_EI);
		rpcurdown = I915_READ(GEN6_RP_CUR_DOWN);
		rpprevdown = I915_READ(GEN6_RP_PREV_DOWN);
		if (IS_HASWELL(dev) || IS_BROADWELL(dev))
			cagf = (rpstat & HSW_CAGF_MASK) >> HSW_CAGF_SHIFT;
		else
			cagf = (rpstat & GEN6_CAGF_MASK) >> GEN6_CAGF_SHIFT;
		cagf *= GT_FREQUENCY_MULTIPLIER;

		gen6_gt_force_wake_put(dev_priv, FORCEWAKE_ALL);
		mutex_unlock(&dev->struct_mutex);

		if (IS_GEN6(dev) || IS_GEN7(dev)) {
			pm_ier = I915_READ(GEN6_PMIER);
			pm_imr = I915_READ(GEN6_PMIMR);
			pm_isr = I915_READ(GEN6_PMISR);
			pm_iir = I915_READ(GEN6_PMIIR);
			pm_mask = I915_READ(GEN6_PMINTRMSK);
		} else {
			pm_ier = I915_READ(GEN8_GT_IER(2));
			pm_imr = I915_READ(GEN8_GT_IMR(2));
			pm_isr = I915_READ(GEN8_GT_ISR(2));
			pm_iir = I915_READ(GEN8_GT_IIR(2));
			pm_mask = I915_READ(GEN6_PMINTRMSK);
		}
		seq_printf(m, "PM IER=0x%08x IMR=0x%08x ISR=0x%08x IIR=0x%08x, MASK=0x%08x\n",
			   pm_ier, pm_imr, pm_isr, pm_iir, pm_mask);
		seq_printf(m, "GT_PERF_STATUS: 0x%08x\n", gt_perf_status);
		seq_printf(m, "Render p-state ratio: %d\n",
			   (gt_perf_status & 0xff00) >> 8);
		seq_printf(m, "Render p-state VID: %d\n",
			   gt_perf_status & 0xff);
		seq_printf(m, "Render p-state limit: %d\n",
			   rp_state_limits & 0xff);
		seq_printf(m, "RPSTAT1: 0x%08x\n", rpstat);
		seq_printf(m, "RPMODECTL: 0x%08x\n", rpmodectl);
		seq_printf(m, "RPINCLIMIT: 0x%08x\n", rpinclimit);
		seq_printf(m, "RPDECLIMIT: 0x%08x\n", rpdeclimit);
		seq_printf(m, "RPNSWREQ: %dMHz\n", reqf);
		seq_printf(m, "CAGF: %dMHz\n", cagf);
		seq_printf(m, "RP CUR UP EI: %dus\n", rpupei &
			   GEN6_CURICONT_MASK);
		seq_printf(m, "RP CUR UP: %dus\n", rpcurup &
			   GEN6_CURBSYTAVG_MASK);
		seq_printf(m, "RP PREV UP: %dus\n", rpprevup &
			   GEN6_CURBSYTAVG_MASK);
		seq_printf(m, "RP CUR DOWN EI: %dus\n", rpdownei &
			   GEN6_CURIAVG_MASK);
		seq_printf(m, "RP CUR DOWN: %dus\n", rpcurdown &
			   GEN6_CURBSYTAVG_MASK);
		seq_printf(m, "RP PREV DOWN: %dus\n", rpprevdown &
			   GEN6_CURBSYTAVG_MASK);

		max_freq = (rp_state_cap & 0xff0000) >> 16;
		seq_printf(m, "Lowest (RPN) frequency: %dMHz\n",
			   max_freq * GT_FREQUENCY_MULTIPLIER);

		max_freq = (rp_state_cap & 0xff00) >> 8;
		seq_printf(m, "Nominal (RP1) frequency: %dMHz\n",
			   max_freq * GT_FREQUENCY_MULTIPLIER);

		max_freq = rp_state_cap & 0xff;
		seq_printf(m, "Max non-overclocked (RP0) frequency: %dMHz\n",
			   max_freq * GT_FREQUENCY_MULTIPLIER);

		seq_printf(m, "Max overclocked frequency: %dMHz\n",
			   dev_priv->rps.max_freq * GT_FREQUENCY_MULTIPLIER);
	} else if (IS_VALLEYVIEW(dev)) {
		u32 freq_sts;

		mutex_lock(&dev_priv->rps.hw_lock);
		freq_sts = vlv_punit_read(dev_priv, PUNIT_REG_GPU_FREQ_STS);
		seq_printf(m, "PUNIT_REG_GPU_FREQ_STS: 0x%08x\n", freq_sts);
		seq_printf(m, "DDR freq: %d MHz\n", dev_priv->mem_freq);

		seq_printf(m, "max GPU freq: %d MHz\n",
			   vlv_gpu_freq(dev_priv, dev_priv->rps.max_freq));

		seq_printf(m, "min GPU freq: %d MHz\n",
			   vlv_gpu_freq(dev_priv, dev_priv->rps.min_freq));

		seq_printf(m, "efficient (RPe) frequency: %d MHz\n",
			   vlv_gpu_freq(dev_priv, dev_priv->rps.efficient_freq));

		seq_printf(m, "current GPU freq: %d MHz\n",
			   vlv_gpu_freq(dev_priv, (freq_sts >> 8) & 0xff));
		mutex_unlock(&dev_priv->rps.hw_lock);
	} else {
		seq_puts(m, "no P-state info available\n");
	}

out:
	intel_runtime_pm_put(dev_priv);
	return ret;
}

static int ironlake_drpc_info(struct seq_file *m)
{
	struct drm_info_node *node = m->private;
	struct drm_device *dev = node->minor->dev;
	struct drm_i915_private *dev_priv = dev->dev_private;
	u32 rgvmodectl, rstdbyctl;
	u16 crstandvid;
	int ret;

	ret = mutex_lock_interruptible(&dev->struct_mutex);
	if (ret)
		return ret;
	intel_runtime_pm_get(dev_priv);

	rgvmodectl = I915_READ(MEMMODECTL);
	rstdbyctl = I915_READ(RSTDBYCTL);
	crstandvid = I915_READ16(CRSTANDVID);

	intel_runtime_pm_put(dev_priv);
	mutex_unlock(&dev->struct_mutex);

	seq_printf(m, "HD boost: %s\n", (rgvmodectl & MEMMODE_BOOST_EN) ?
		   "yes" : "no");
	seq_printf(m, "Boost freq: %d\n",
		   (rgvmodectl & MEMMODE_BOOST_FREQ_MASK) >>
		   MEMMODE_BOOST_FREQ_SHIFT);
	seq_printf(m, "HW control enabled: %s\n",
		   rgvmodectl & MEMMODE_HWIDLE_EN ? "yes" : "no");
	seq_printf(m, "SW control enabled: %s\n",
		   rgvmodectl & MEMMODE_SWMODE_EN ? "yes" : "no");
	seq_printf(m, "Gated voltage change: %s\n",
		   rgvmodectl & MEMMODE_RCLK_GATE ? "yes" : "no");
	seq_printf(m, "Starting frequency: P%d\n",
		   (rgvmodectl & MEMMODE_FSTART_MASK) >> MEMMODE_FSTART_SHIFT);
	seq_printf(m, "Max P-state: P%d\n",
		   (rgvmodectl & MEMMODE_FMAX_MASK) >> MEMMODE_FMAX_SHIFT);
	seq_printf(m, "Min P-state: P%d\n", (rgvmodectl & MEMMODE_FMIN_MASK));
	seq_printf(m, "RS1 VID: %d\n", (crstandvid & 0x3f));
	seq_printf(m, "RS2 VID: %d\n", ((crstandvid >> 8) & 0x3f));
	seq_printf(m, "Render standby enabled: %s\n",
		   (rstdbyctl & RCX_SW_EXIT) ? "no" : "yes");
	seq_puts(m, "Current RS state: ");
	switch (rstdbyctl & RSX_STATUS_MASK) {
	case RSX_STATUS_ON:
		seq_puts(m, "on\n");
		break;
	case RSX_STATUS_RC1:
		seq_puts(m, "RC1\n");
		break;
	case RSX_STATUS_RC1E:
		seq_puts(m, "RC1E\n");
		break;
	case RSX_STATUS_RS1:
		seq_puts(m, "RS1\n");
		break;
	case RSX_STATUS_RS2:
		seq_puts(m, "RS2 (RC6)\n");
		break;
	case RSX_STATUS_RS3:
		seq_puts(m, "RC3 (RC6+)\n");
		break;
	default:
		seq_puts(m, "unknown\n");
		break;
	}

	return 0;
}

static int vlv_drpc_info(struct seq_file *m)
{

	struct drm_info_node *node = m->private;
	struct drm_device *dev = node->minor->dev;
	struct drm_i915_private *dev_priv = dev->dev_private;
	u32 rpmodectl1, rcctl1, pw_status;
	unsigned fw_rendercount = 0, fw_mediacount = 0;

	intel_runtime_pm_get(dev_priv);

	pw_status = I915_READ(VLV_GTLC_PW_STATUS);
	rpmodectl1 = I915_READ(GEN6_RP_CONTROL);
	rcctl1 = I915_READ(GEN6_RC_CONTROL);

	intel_runtime_pm_put(dev_priv);

	seq_printf(m, "Video Turbo Mode: %s\n",
		   yesno(rpmodectl1 & GEN6_RP_MEDIA_TURBO));
	seq_printf(m, "Turbo enabled: %s\n",
		   yesno(rpmodectl1 & GEN6_RP_ENABLE));
	seq_printf(m, "HW control enabled: %s\n",
		   yesno(rpmodectl1 & GEN6_RP_ENABLE));
	seq_printf(m, "SW control enabled: %s\n",
		   yesno((rpmodectl1 & GEN6_RP_MEDIA_MODE_MASK) ==
			  GEN6_RP_MEDIA_SW_MODE));
	seq_printf(m, "RC6 Enabled: %s\n",
		   yesno(rcctl1 & (GEN7_RC_CTL_TO_MODE |
					GEN6_RC_CTL_EI_MODE(1))));
	seq_printf(m, "Render Power Well: %s\n",
		   (pw_status & VLV_GTLC_PW_RENDER_STATUS_MASK) ? "Up" : "Down");
	seq_printf(m, "Media Power Well: %s\n",
		   (pw_status & VLV_GTLC_PW_MEDIA_STATUS_MASK) ? "Up" : "Down");

	seq_printf(m, "Render RC6 residency since boot: %u\n",
		   I915_READ(VLV_GT_RENDER_RC6));
	seq_printf(m, "Media RC6 residency since boot: %u\n",
		   I915_READ(VLV_GT_MEDIA_RC6));

	spin_lock_irq(&dev_priv->uncore.lock);
	fw_rendercount = dev_priv->uncore.fw_rendercount;
	fw_mediacount = dev_priv->uncore.fw_mediacount;
	spin_unlock_irq(&dev_priv->uncore.lock);

	seq_printf(m, "Forcewake Render Count = %u\n", fw_rendercount);
	seq_printf(m, "Forcewake Media Count = %u\n", fw_mediacount);


	return 0;
}


static int gen6_drpc_info(struct seq_file *m)
{

	struct drm_info_node *node = m->private;
	struct drm_device *dev = node->minor->dev;
	struct drm_i915_private *dev_priv = dev->dev_private;
	u32 rpmodectl1, gt_core_status, rcctl1, rc6vids = 0;
	unsigned forcewake_count;
	int count = 0, ret;

	ret = mutex_lock_interruptible(&dev->struct_mutex);
	if (ret)
		return ret;
	intel_runtime_pm_get(dev_priv);

	spin_lock_irq(&dev_priv->uncore.lock);
	forcewake_count = dev_priv->uncore.forcewake_count;
	spin_unlock_irq(&dev_priv->uncore.lock);

	if (forcewake_count) {
		seq_puts(m, "RC information inaccurate because somebody "
			    "holds a forcewake reference \n");
	} else {
		/* NB: we cannot use forcewake, else we read the wrong values */
		while (count++ < 50 && (I915_READ_NOTRACE(FORCEWAKE_ACK) & 1))
			udelay(10);
		seq_printf(m, "RC information accurate: %s\n", yesno(count < 51));
	}

	gt_core_status = readl(dev_priv->regs + GEN6_GT_CORE_STATUS);
	trace_i915_reg_rw(false, GEN6_GT_CORE_STATUS, gt_core_status, 4, true);

	rpmodectl1 = I915_READ(GEN6_RP_CONTROL);
	rcctl1 = I915_READ(GEN6_RC_CONTROL);
	mutex_unlock(&dev->struct_mutex);
	mutex_lock(&dev_priv->rps.hw_lock);
	sandybridge_pcode_read(dev_priv, GEN6_PCODE_READ_RC6VIDS, &rc6vids);
	mutex_unlock(&dev_priv->rps.hw_lock);

	intel_runtime_pm_put(dev_priv);

	seq_printf(m, "Video Turbo Mode: %s\n",
		   yesno(rpmodectl1 & GEN6_RP_MEDIA_TURBO));
	seq_printf(m, "HW control enabled: %s\n",
		   yesno(rpmodectl1 & GEN6_RP_ENABLE));
	seq_printf(m, "SW control enabled: %s\n",
		   yesno((rpmodectl1 & GEN6_RP_MEDIA_MODE_MASK) ==
			  GEN6_RP_MEDIA_SW_MODE));
	seq_printf(m, "RC1e Enabled: %s\n",
		   yesno(rcctl1 & GEN6_RC_CTL_RC1e_ENABLE));
	seq_printf(m, "RC6 Enabled: %s\n",
		   yesno(rcctl1 & GEN6_RC_CTL_RC6_ENABLE));
	seq_printf(m, "Deep RC6 Enabled: %s\n",
		   yesno(rcctl1 & GEN6_RC_CTL_RC6p_ENABLE));
	seq_printf(m, "Deepest RC6 Enabled: %s\n",
		   yesno(rcctl1 & GEN6_RC_CTL_RC6pp_ENABLE));
	seq_puts(m, "Current RC state: ");
	switch (gt_core_status & GEN6_RCn_MASK) {
	case GEN6_RC0:
		if (gt_core_status & GEN6_CORE_CPD_STATE_MASK)
			seq_puts(m, "Core Power Down\n");
		else
			seq_puts(m, "on\n");
		break;
	case GEN6_RC3:
		seq_puts(m, "RC3\n");
		break;
	case GEN6_RC6:
		seq_puts(m, "RC6\n");
		break;
	case GEN6_RC7:
		seq_puts(m, "RC7\n");
		break;
	default:
		seq_puts(m, "Unknown\n");
		break;
	}

	seq_printf(m, "Core Power Down: %s\n",
		   yesno(gt_core_status & GEN6_CORE_CPD_STATE_MASK));

	/* Not exactly sure what this is */
	seq_printf(m, "RC6 \"Locked to RPn\" residency since boot: %u\n",
		   I915_READ(GEN6_GT_GFX_RC6_LOCKED));
	seq_printf(m, "RC6 residency since boot: %u\n",
		   I915_READ(GEN6_GT_GFX_RC6));
	seq_printf(m, "RC6+ residency since boot: %u\n",
		   I915_READ(GEN6_GT_GFX_RC6p));
	seq_printf(m, "RC6++ residency since boot: %u\n",
		   I915_READ(GEN6_GT_GFX_RC6pp));

	seq_printf(m, "RC6   voltage: %dmV\n",
		   GEN6_DECODE_RC6_VID(((rc6vids >> 0) & 0xff)));
	seq_printf(m, "RC6+  voltage: %dmV\n",
		   GEN6_DECODE_RC6_VID(((rc6vids >> 8) & 0xff)));
	seq_printf(m, "RC6++ voltage: %dmV\n",
		   GEN6_DECODE_RC6_VID(((rc6vids >> 16) & 0xff)));
	return 0;
}

static int i915_drpc_info(struct seq_file *m, void *unused)
{
	struct drm_info_node *node = m->private;
	struct drm_device *dev = node->minor->dev;

	if (IS_VALLEYVIEW(dev))
		return vlv_drpc_info(m);
	else if (INTEL_INFO(dev)->gen >= 6)
		return gen6_drpc_info(m);
	else
		return ironlake_drpc_info(m);
}

static int i915_fbc_status(struct seq_file *m, void *unused)
{
	struct drm_info_node *node = m->private;
	struct drm_device *dev = node->minor->dev;
	struct drm_i915_private *dev_priv = dev->dev_private;

	if (!HAS_FBC(dev)) {
		seq_puts(m, "FBC unsupported on this chipset\n");
		return 0;
	}

	intel_runtime_pm_get(dev_priv);

	if (intel_fbc_enabled(dev)) {
		seq_puts(m, "FBC enabled\n");
	} else {
		seq_puts(m, "FBC disabled: ");
		switch (dev_priv->fbc.no_fbc_reason) {
		case FBC_OK:
			seq_puts(m, "FBC actived, but currently disabled in hardware");
			break;
		case FBC_UNSUPPORTED:
			seq_puts(m, "unsupported by this chipset");
			break;
		case FBC_NO_OUTPUT:
			seq_puts(m, "no outputs");
			break;
		case FBC_STOLEN_TOO_SMALL:
			seq_puts(m, "not enough stolen memory");
			break;
		case FBC_UNSUPPORTED_MODE:
			seq_puts(m, "mode not supported");
			break;
		case FBC_MODE_TOO_LARGE:
			seq_puts(m, "mode too large");
			break;
		case FBC_BAD_PLANE:
			seq_puts(m, "FBC unsupported on plane");
			break;
		case FBC_NOT_TILED:
			seq_puts(m, "scanout buffer not tiled");
			break;
		case FBC_MULTIPLE_PIPES:
			seq_puts(m, "multiple pipes are enabled");
			break;
		case FBC_MODULE_PARAM:
			seq_puts(m, "disabled per module param (default off)");
			break;
		case FBC_CHIP_DEFAULT:
			seq_puts(m, "disabled per chip default");
			break;
		default:
			seq_puts(m, "unknown reason");
		}
		seq_putc(m, '\n');
	}

	intel_runtime_pm_put(dev_priv);

	return 0;
}

static int i915_fbc_fc_get(void *data, u64 *val)
{
	struct drm_device *dev = data;
	struct drm_i915_private *dev_priv = dev->dev_private;

	if (INTEL_INFO(dev)->gen < 7 || !HAS_FBC(dev))
		return -ENODEV;

	drm_modeset_lock_all(dev);
	*val = dev_priv->fbc.false_color;
	drm_modeset_unlock_all(dev);

	return 0;
}

static int i915_fbc_fc_set(void *data, u64 val)
{
	struct drm_device *dev = data;
	struct drm_i915_private *dev_priv = dev->dev_private;
	u32 reg;

	if (INTEL_INFO(dev)->gen < 7 || !HAS_FBC(dev))
		return -ENODEV;

	drm_modeset_lock_all(dev);

	reg = I915_READ(ILK_DPFC_CONTROL);
	dev_priv->fbc.false_color = val;

	I915_WRITE(ILK_DPFC_CONTROL, val ?
		   (reg | FBC_CTL_FALSE_COLOR) :
		   (reg & ~FBC_CTL_FALSE_COLOR));

	drm_modeset_unlock_all(dev);
	return 0;
}

DEFINE_SIMPLE_ATTRIBUTE(i915_fbc_fc_fops,
			i915_fbc_fc_get, i915_fbc_fc_set,
			"%llu\n");

static int i915_ips_status(struct seq_file *m, void *unused)
{
	struct drm_info_node *node = m->private;
	struct drm_device *dev = node->minor->dev;
	struct drm_i915_private *dev_priv = dev->dev_private;

	if (!HAS_IPS(dev)) {
		seq_puts(m, "not supported\n");
		return 0;
	}

	intel_runtime_pm_get(dev_priv);

	seq_printf(m, "Enabled by kernel parameter: %s\n",
		   yesno(i915.enable_ips));

	if (INTEL_INFO(dev)->gen >= 8) {
		seq_puts(m, "Currently: unknown\n");
	} else {
		if (I915_READ(IPS_CTL) & IPS_ENABLE)
			seq_puts(m, "Currently: enabled\n");
		else
			seq_puts(m, "Currently: disabled\n");
	}

	intel_runtime_pm_put(dev_priv);

	return 0;
}

static int i915_sr_status(struct seq_file *m, void *unused)
{
	struct drm_info_node *node = m->private;
	struct drm_device *dev = node->minor->dev;
	struct drm_i915_private *dev_priv = dev->dev_private;
	bool sr_enabled = false;

	intel_runtime_pm_get(dev_priv);

	if (HAS_PCH_SPLIT(dev))
		sr_enabled = I915_READ(WM1_LP_ILK) & WM1_LP_SR_EN;
	else if (IS_CRESTLINE(dev) || IS_I945G(dev) || IS_I945GM(dev))
		sr_enabled = I915_READ(FW_BLC_SELF) & FW_BLC_SELF_EN;
	else if (IS_I915GM(dev))
		sr_enabled = I915_READ(INSTPM) & INSTPM_SELF_EN;
	else if (IS_PINEVIEW(dev))
		sr_enabled = I915_READ(DSPFW3) & PINEVIEW_SELF_REFRESH_EN;

	intel_runtime_pm_put(dev_priv);

	seq_printf(m, "self-refresh: %s\n",
		   sr_enabled ? "enabled" : "disabled");

	return 0;
}

static int i915_emon_status(struct seq_file *m, void *unused)
{
	struct drm_info_node *node = m->private;
	struct drm_device *dev = node->minor->dev;
	struct drm_i915_private *dev_priv = dev->dev_private;
	unsigned long temp, chipset, gfx;
	int ret;

	if (!IS_GEN5(dev))
		return -ENODEV;

	ret = mutex_lock_interruptible(&dev->struct_mutex);
	if (ret)
		return ret;

	temp = i915_mch_val(dev_priv);
	chipset = i915_chipset_val(dev_priv);
	gfx = i915_gfx_val(dev_priv);
	mutex_unlock(&dev->struct_mutex);

	seq_printf(m, "GMCH temp: %ld\n", temp);
	seq_printf(m, "Chipset power: %ld\n", chipset);
	seq_printf(m, "GFX power: %ld\n", gfx);
	seq_printf(m, "Total power: %ld\n", chipset + gfx);

	return 0;
}

static int i915_ring_freq_table(struct seq_file *m, void *unused)
{
	struct drm_info_node *node = m->private;
	struct drm_device *dev = node->minor->dev;
	struct drm_i915_private *dev_priv = dev->dev_private;
	int ret = 0;
	int gpu_freq, ia_freq;

	if (!(IS_GEN6(dev) || IS_GEN7(dev))) {
		seq_puts(m, "unsupported on this chipset\n");
		return 0;
	}

	intel_runtime_pm_get(dev_priv);

	flush_delayed_work(&dev_priv->rps.delayed_resume_work);

	ret = mutex_lock_interruptible(&dev_priv->rps.hw_lock);
	if (ret)
		goto out;

	seq_puts(m, "GPU freq (MHz)\tEffective CPU freq (MHz)\tEffective Ring freq (MHz)\n");

	for (gpu_freq = dev_priv->rps.min_freq_softlimit;
	     gpu_freq <= dev_priv->rps.max_freq_softlimit;
	     gpu_freq++) {
		ia_freq = gpu_freq;
		sandybridge_pcode_read(dev_priv,
				       GEN6_PCODE_READ_MIN_FREQ_TABLE,
				       &ia_freq);
		seq_printf(m, "%d\t\t%d\t\t\t\t%d\n",
			   gpu_freq * GT_FREQUENCY_MULTIPLIER,
			   ((ia_freq >> 0) & 0xff) * 100,
			   ((ia_freq >> 8) & 0xff) * 100);
	}

	mutex_unlock(&dev_priv->rps.hw_lock);

out:
	intel_runtime_pm_put(dev_priv);
	return ret;
}

static int i915_opregion(struct seq_file *m, void *unused)
{
	struct drm_info_node *node = m->private;
	struct drm_device *dev = node->minor->dev;
	struct drm_i915_private *dev_priv = dev->dev_private;
	struct intel_opregion *opregion = &dev_priv->opregion;
	void *data = kmalloc(OPREGION_SIZE, GFP_KERNEL);
	int ret;

	if (data == NULL)
		return -ENOMEM;

	ret = mutex_lock_interruptible(&dev->struct_mutex);
	if (ret)
		goto out;

	if (opregion->header) {
		memcpy_fromio(data, opregion->header, OPREGION_SIZE);
		seq_write(m, data, OPREGION_SIZE);
	}

	mutex_unlock(&dev->struct_mutex);

out:
	kfree(data);
	return 0;
}

static int i915_gem_framebuffer_info(struct seq_file *m, void *data)
{
	struct drm_info_node *node = m->private;
	struct drm_device *dev = node->minor->dev;
	struct intel_fbdev *ifbdev = NULL;
	struct intel_framebuffer *fb;

#ifdef CONFIG_DRM_I915_FBDEV
	struct drm_i915_private *dev_priv = dev->dev_private;

	ifbdev = dev_priv->fbdev;
	fb = to_intel_framebuffer(ifbdev->helper.fb);

	seq_printf(m, "fbcon size: %d x %d, depth %d, %d bpp, refcount %d, obj ",
		   fb->base.width,
		   fb->base.height,
		   fb->base.depth,
		   fb->base.bits_per_pixel,
		   atomic_read(&fb->base.refcount.refcount));
	describe_obj(m, fb->obj);
	seq_putc(m, '\n');
#endif

	mutex_lock(&dev->mode_config.fb_lock);
	list_for_each_entry(fb, &dev->mode_config.fb_list, base.head) {
		if (ifbdev && &fb->base == ifbdev->helper.fb)
			continue;

		seq_printf(m, "user size: %d x %d, depth %d, %d bpp, refcount %d, obj ",
			   fb->base.width,
			   fb->base.height,
			   fb->base.depth,
			   fb->base.bits_per_pixel,
			   atomic_read(&fb->base.refcount.refcount));
		describe_obj(m, fb->obj);
		seq_putc(m, '\n');
	}
	mutex_unlock(&dev->mode_config.fb_lock);

	return 0;
}

static void describe_ctx_ringbuf(struct seq_file *m,
				 struct intel_ringbuffer *ringbuf)
{
	seq_printf(m, " (ringbuffer, space: %d, head: %u, tail: %u, last head: %d)",
		   ringbuf->space, ringbuf->head, ringbuf->tail,
		   ringbuf->last_retired_head);
}

static int i915_context_status(struct seq_file *m, void *unused)
{
	struct drm_info_node *node = m->private;
	struct drm_device *dev = node->minor->dev;
	struct drm_i915_private *dev_priv = dev->dev_private;
	struct intel_engine_cs *ring;
	struct intel_context *ctx;
	int ret, i;

	ret = mutex_lock_interruptible(&dev->struct_mutex);
	if (ret)
		return ret;

	if (dev_priv->ips.pwrctx) {
		seq_puts(m, "power context ");
		describe_obj(m, dev_priv->ips.pwrctx);
		seq_putc(m, '\n');
	}

	if (dev_priv->ips.renderctx) {
		seq_puts(m, "render context ");
		describe_obj(m, dev_priv->ips.renderctx);
		seq_putc(m, '\n');
	}

	list_for_each_entry(ctx, &dev_priv->context_list, link) {
		if (!i915.enable_execlists &&
		    ctx->legacy_hw_ctx.rcs_state == NULL)
			continue;

		seq_puts(m, "HW context ");
		describe_ctx(m, ctx);
		for_each_ring(ring, dev_priv, i) {
			if (ring->default_context == ctx)
				seq_printf(m, "(default context %s) ",
					   ring->name);
		}

		if (i915.enable_execlists) {
			seq_putc(m, '\n');
			for_each_ring(ring, dev_priv, i) {
				struct drm_i915_gem_object *ctx_obj =
					ctx->engine[i].state;
				struct intel_ringbuffer *ringbuf =
					ctx->engine[i].ringbuf;

				seq_printf(m, "%s: ", ring->name);
				if (ctx_obj)
					describe_obj(m, ctx_obj);
				if (ringbuf)
					describe_ctx_ringbuf(m, ringbuf);
				seq_putc(m, '\n');
			}
		} else {
			describe_obj(m, ctx->legacy_hw_ctx.rcs_state);
		}

		seq_putc(m, '\n');
	}

	mutex_unlock(&dev->struct_mutex);

	return 0;
}

static void i915_dump_lrc_obj(struct seq_file *m,
			      struct intel_engine_cs *ring,
			      struct drm_i915_gem_object *ctx_obj)
{
	struct page *page;
	uint32_t *reg_state;
	int j;
	unsigned long ggtt_offset = 0;

	if (ctx_obj == NULL) {
		seq_printf(m, "Context on %s with no gem object\n",
			   ring->name);
		return;
	}

	seq_printf(m, "CONTEXT: %s %u\n", ring->name,
		   intel_execlists_ctx_id(ctx_obj));

	if (!i915_gem_obj_ggtt_bound(ctx_obj))
		seq_puts(m, "\tNot bound in GGTT\n");
	else
		ggtt_offset = i915_gem_obj_ggtt_offset(ctx_obj);

	if (i915_gem_object_get_pages(ctx_obj)) {
		seq_puts(m, "\tFailed to get pages for context object\n");
		return;
	}

	page = i915_gem_object_get_page(ctx_obj, 1);
	if (!WARN_ON(page == NULL)) {
		reg_state = kmap_atomic(page);

		for (j = 0; j < 0x600 / sizeof(u32) / 4; j += 4) {
			seq_printf(m, "\t[0x%08lx] 0x%08x 0x%08x 0x%08x 0x%08x\n",
				   ggtt_offset + 4096 + (j * 4),
				   reg_state[j], reg_state[j + 1],
				   reg_state[j + 2], reg_state[j + 3]);
		}
		kunmap_atomic(reg_state);
	}

	seq_putc(m, '\n');
}

static int i915_dump_lrc(struct seq_file *m, void *unused)
{
	struct drm_info_node *node = (struct drm_info_node *) m->private;
	struct drm_device *dev = node->minor->dev;
	struct drm_i915_private *dev_priv = dev->dev_private;
	struct intel_engine_cs *ring;
	struct intel_context *ctx;
	int ret, i;

	if (!i915.enable_execlists) {
		seq_printf(m, "Logical Ring Contexts are disabled\n");
		return 0;
	}

	ret = mutex_lock_interruptible(&dev->struct_mutex);
	if (ret)
		return ret;

	list_for_each_entry(ctx, &dev_priv->context_list, link) {
		for_each_ring(ring, dev_priv, i) {
			if (ring->default_context != ctx)
				i915_dump_lrc_obj(m, ring,
						  ctx->engine[i].state);
		}
	}

	mutex_unlock(&dev->struct_mutex);

	return 0;
}

static int i915_execlists(struct seq_file *m, void *data)
{
	struct drm_info_node *node = (struct drm_info_node *)m->private;
	struct drm_device *dev = node->minor->dev;
	struct drm_i915_private *dev_priv = dev->dev_private;
	struct intel_engine_cs *ring;
	u32 status_pointer;
	u8 read_pointer;
	u8 write_pointer;
	u32 status;
	u32 ctx_id;
	struct list_head *cursor;
	int ring_id, i;
	int ret;

	if (!i915.enable_execlists) {
		seq_puts(m, "Logical Ring Contexts are disabled\n");
		return 0;
	}

	ret = mutex_lock_interruptible(&dev->struct_mutex);
	if (ret)
		return ret;

	intel_runtime_pm_get(dev_priv);

	for_each_ring(ring, dev_priv, ring_id) {
		struct intel_ctx_submit_request *head_req = NULL;
		int count = 0;
		unsigned long flags;

		seq_printf(m, "%s\n", ring->name);

		status = I915_READ(RING_EXECLIST_STATUS(ring));
		ctx_id = I915_READ(RING_EXECLIST_STATUS(ring) + 4);
		seq_printf(m, "\tExeclist status: 0x%08X, context: %u\n",
			   status, ctx_id);

		status_pointer = I915_READ(RING_CONTEXT_STATUS_PTR(ring));
		seq_printf(m, "\tStatus pointer: 0x%08X\n", status_pointer);

		read_pointer = ring->next_context_status_buffer;
		write_pointer = status_pointer & 0x07;
		if (read_pointer > write_pointer)
			write_pointer += 6;
		seq_printf(m, "\tRead pointer: 0x%08X, write pointer 0x%08X\n",
			   read_pointer, write_pointer);

		for (i = 0; i < 6; i++) {
			status = I915_READ(RING_CONTEXT_STATUS_BUF(ring) + 8*i);
			ctx_id = I915_READ(RING_CONTEXT_STATUS_BUF(ring) + 8*i + 4);

			seq_printf(m, "\tStatus buffer %d: 0x%08X, context: %u\n",
				   i, status, ctx_id);
		}

		spin_lock_irqsave(&ring->execlist_lock, flags);
		list_for_each(cursor, &ring->execlist_queue)
			count++;
		head_req = list_first_entry_or_null(&ring->execlist_queue,
				struct intel_ctx_submit_request, execlist_link);
		spin_unlock_irqrestore(&ring->execlist_lock, flags);

		seq_printf(m, "\t%d requests in queue\n", count);
		if (head_req) {
			struct drm_i915_gem_object *ctx_obj;

			ctx_obj = head_req->ctx->engine[ring_id].state;
			seq_printf(m, "\tHead request id: %u\n",
				   intel_execlists_ctx_id(ctx_obj));
			seq_printf(m, "\tHead request tail: %u\n",
				   head_req->tail);
		}

		seq_putc(m, '\n');
	}

	intel_runtime_pm_put(dev_priv);
	mutex_unlock(&dev->struct_mutex);

	return 0;
}

static int i915_gen6_forcewake_count_info(struct seq_file *m, void *data)
{
	struct drm_info_node *node = m->private;
	struct drm_device *dev = node->minor->dev;
	struct drm_i915_private *dev_priv = dev->dev_private;
	unsigned forcewake_count = 0, fw_rendercount = 0, fw_mediacount = 0;

	spin_lock_irq(&dev_priv->uncore.lock);
	if (IS_VALLEYVIEW(dev)) {
		fw_rendercount = dev_priv->uncore.fw_rendercount;
		fw_mediacount = dev_priv->uncore.fw_mediacount;
	} else
		forcewake_count = dev_priv->uncore.forcewake_count;
	spin_unlock_irq(&dev_priv->uncore.lock);

	if (IS_VALLEYVIEW(dev)) {
		seq_printf(m, "fw_rendercount = %u\n", fw_rendercount);
		seq_printf(m, "fw_mediacount = %u\n", fw_mediacount);
	} else
		seq_printf(m, "forcewake count = %u\n", forcewake_count);

	return 0;
}

static const char *swizzle_string(unsigned swizzle)
{
	switch (swizzle) {
	case I915_BIT_6_SWIZZLE_NONE:
		return "none";
	case I915_BIT_6_SWIZZLE_9:
		return "bit9";
	case I915_BIT_6_SWIZZLE_9_10:
		return "bit9/bit10";
	case I915_BIT_6_SWIZZLE_9_11:
		return "bit9/bit11";
	case I915_BIT_6_SWIZZLE_9_10_11:
		return "bit9/bit10/bit11";
	case I915_BIT_6_SWIZZLE_9_17:
		return "bit9/bit17";
	case I915_BIT_6_SWIZZLE_9_10_17:
		return "bit9/bit10/bit17";
	case I915_BIT_6_SWIZZLE_UNKNOWN:
		return "unknown";
	}

	return "bug";
}

static int i915_swizzle_info(struct seq_file *m, void *data)
{
	struct drm_info_node *node = m->private;
	struct drm_device *dev = node->minor->dev;
	struct drm_i915_private *dev_priv = dev->dev_private;
	int ret;

	ret = mutex_lock_interruptible(&dev->struct_mutex);
	if (ret)
		return ret;
	intel_runtime_pm_get(dev_priv);

	seq_printf(m, "bit6 swizzle for X-tiling = %s\n",
		   swizzle_string(dev_priv->mm.bit_6_swizzle_x));
	seq_printf(m, "bit6 swizzle for Y-tiling = %s\n",
		   swizzle_string(dev_priv->mm.bit_6_swizzle_y));

	if (IS_GEN3(dev) || IS_GEN4(dev)) {
		seq_printf(m, "DDC = 0x%08x\n",
			   I915_READ(DCC));
		seq_printf(m, "DDC2 = 0x%08x\n",
			   I915_READ(DCC2));
		seq_printf(m, "C0DRB3 = 0x%04x\n",
			   I915_READ16(C0DRB3));
		seq_printf(m, "C1DRB3 = 0x%04x\n",
			   I915_READ16(C1DRB3));
	} else if (INTEL_INFO(dev)->gen >= 6) {
		seq_printf(m, "MAD_DIMM_C0 = 0x%08x\n",
			   I915_READ(MAD_DIMM_C0));
		seq_printf(m, "MAD_DIMM_C1 = 0x%08x\n",
			   I915_READ(MAD_DIMM_C1));
		seq_printf(m, "MAD_DIMM_C2 = 0x%08x\n",
			   I915_READ(MAD_DIMM_C2));
		seq_printf(m, "TILECTL = 0x%08x\n",
			   I915_READ(TILECTL));
		if (INTEL_INFO(dev)->gen >= 8)
			seq_printf(m, "GAMTARBMODE = 0x%08x\n",
				   I915_READ(GAMTARBMODE));
		else
			seq_printf(m, "ARB_MODE = 0x%08x\n",
				   I915_READ(ARB_MODE));
		seq_printf(m, "DISP_ARB_CTL = 0x%08x\n",
			   I915_READ(DISP_ARB_CTL));
	}

	if (dev_priv->quirks & QUIRK_PIN_SWIZZLED_PAGES)
		seq_puts(m, "L-shaped memory detected\n");

	intel_runtime_pm_put(dev_priv);
	mutex_unlock(&dev->struct_mutex);

	return 0;
}

static int per_file_ctx(int id, void *ptr, void *data)
{
	struct intel_context *ctx = ptr;
	struct seq_file *m = data;
	struct i915_hw_ppgtt *ppgtt = ctx->ppgtt;

	if (!ppgtt) {
		seq_printf(m, "  no ppgtt for context %d\n",
			   ctx->user_handle);
		return 0;
	}

	if (i915_gem_context_is_default(ctx))
		seq_puts(m, "  default context:\n");
	else
		seq_printf(m, "  context %d:\n", ctx->user_handle);
	ppgtt->debug_dump(ppgtt, m);

	return 0;
}

static void gen8_ppgtt_info(struct seq_file *m, struct drm_device *dev)
{
	struct drm_i915_private *dev_priv = dev->dev_private;
	struct intel_engine_cs *ring;
	struct i915_hw_ppgtt *ppgtt = dev_priv->mm.aliasing_ppgtt;
	int unused, i;

	if (!ppgtt)
		return;

	seq_printf(m, "Page directories: %d\n", ppgtt->num_pd_pages);
	seq_printf(m, "Page tables: %d\n", ppgtt->num_pd_entries);
	for_each_ring(ring, dev_priv, unused) {
		seq_printf(m, "%s\n", ring->name);
		for (i = 0; i < 4; i++) {
			u32 offset = 0x270 + i * 8;
			u64 pdp = I915_READ(ring->mmio_base + offset + 4);
			pdp <<= 32;
			pdp |= I915_READ(ring->mmio_base + offset);
			seq_printf(m, "\tPDP%d 0x%016llx\n", i, pdp);
		}
	}
}

static void gen6_ppgtt_info(struct seq_file *m, struct drm_device *dev)
{
	struct drm_i915_private *dev_priv = dev->dev_private;
	struct intel_engine_cs *ring;
	struct drm_file *file;
	int i;

	if (INTEL_INFO(dev)->gen == 6)
		seq_printf(m, "GFX_MODE: 0x%08x\n", I915_READ(GFX_MODE));

	for_each_ring(ring, dev_priv, i) {
		seq_printf(m, "%s\n", ring->name);
		if (INTEL_INFO(dev)->gen == 7)
			seq_printf(m, "GFX_MODE: 0x%08x\n", I915_READ(RING_MODE_GEN7(ring)));
		seq_printf(m, "PP_DIR_BASE: 0x%08x\n", I915_READ(RING_PP_DIR_BASE(ring)));
		seq_printf(m, "PP_DIR_BASE_READ: 0x%08x\n", I915_READ(RING_PP_DIR_BASE_READ(ring)));
		seq_printf(m, "PP_DIR_DCLV: 0x%08x\n", I915_READ(RING_PP_DIR_DCLV(ring)));
	}
	if (dev_priv->mm.aliasing_ppgtt) {
		struct i915_hw_ppgtt *ppgtt = dev_priv->mm.aliasing_ppgtt;

		seq_puts(m, "aliasing PPGTT:\n");
		seq_printf(m, "pd gtt offset: 0x%08x\n", ppgtt->pd_offset);

		ppgtt->debug_dump(ppgtt, m);
	}

	list_for_each_entry_reverse(file, &dev->filelist, lhead) {
		struct drm_i915_file_private *file_priv = file->driver_priv;

		seq_printf(m, "proc: %s\n",
			   get_pid_task(file->pid, PIDTYPE_PID)->comm);
		idr_for_each(&file_priv->context_idr, per_file_ctx, m);
	}
	seq_printf(m, "ECOCHK: 0x%08x\n", I915_READ(GAM_ECOCHK));
}

static int i915_ppgtt_info(struct seq_file *m, void *data)
{
	struct drm_info_node *node = m->private;
	struct drm_device *dev = node->minor->dev;
	struct drm_i915_private *dev_priv = dev->dev_private;

	int ret = mutex_lock_interruptible(&dev->struct_mutex);
	if (ret)
		return ret;
	intel_runtime_pm_get(dev_priv);

	if (INTEL_INFO(dev)->gen >= 8)
		gen8_ppgtt_info(m, dev);
	else if (INTEL_INFO(dev)->gen >= 6)
		gen6_ppgtt_info(m, dev);

	intel_runtime_pm_put(dev_priv);
	mutex_unlock(&dev->struct_mutex);

	return 0;
}

static int i915_llc(struct seq_file *m, void *data)
{
	struct drm_info_node *node = m->private;
	struct drm_device *dev = node->minor->dev;
	struct drm_i915_private *dev_priv = dev->dev_private;

	/* Size calculation for LLC is a bit of a pain. Ignore for now. */
	seq_printf(m, "LLC: %s\n", yesno(HAS_LLC(dev)));
	seq_printf(m, "eLLC: %zuMB\n", dev_priv->ellc_size);

	return 0;
}

static int i915_edp_psr_status(struct seq_file *m, void *data)
{
	struct drm_info_node *node = m->private;
	struct drm_device *dev = node->minor->dev;
	struct drm_i915_private *dev_priv = dev->dev_private;
	u32 psrperf = 0;
	u32 stat[3];
	enum pipe pipe;
	bool enabled = false;

	intel_runtime_pm_get(dev_priv);

	mutex_lock(&dev_priv->psr.lock);
	seq_printf(m, "Sink_Support: %s\n", yesno(dev_priv->psr.sink_support));
	seq_printf(m, "Source_OK: %s\n", yesno(dev_priv->psr.source_ok));
	seq_printf(m, "Enabled: %s\n", yesno((bool)dev_priv->psr.enabled));
	seq_printf(m, "Active: %s\n", yesno(dev_priv->psr.active));
	seq_printf(m, "Busy frontbuffer bits: 0x%03x\n",
		   dev_priv->psr.busy_frontbuffer_bits);
	seq_printf(m, "Re-enable work scheduled: %s\n",
		   yesno(work_busy(&dev_priv->psr.work.work)));

	if (HAS_PSR(dev)) {
		if (HAS_DDI(dev))
			enabled = I915_READ(EDP_PSR_CTL(dev)) & EDP_PSR_ENABLE;
		else {
			for_each_pipe(dev_priv, pipe) {
				stat[pipe] = I915_READ(VLV_PSRSTAT(pipe)) &
					VLV_EDP_PSR_CURR_STATE_MASK;
				if ((stat[pipe] == VLV_EDP_PSR_ACTIVE_NORFB_UP) ||
				    (stat[pipe] == VLV_EDP_PSR_ACTIVE_SF_UPDATE))
					enabled = true;
			}
		}
	}
	seq_printf(m, "HW Enabled & Active bit: %s", yesno(enabled));

	if (!HAS_DDI(dev))
		for_each_pipe(dev_priv, pipe) {
			if ((stat[pipe] == VLV_EDP_PSR_ACTIVE_NORFB_UP) ||
			    (stat[pipe] == VLV_EDP_PSR_ACTIVE_SF_UPDATE))
				seq_printf(m, " pipe %c", pipe_name(pipe));
		}
	seq_puts(m, "\n");

	/* CHV PSR has no kind of performance counter */
	if (HAS_PSR(dev) && HAS_DDI(dev)) {
		psrperf = I915_READ(EDP_PSR_PERF_CNT(dev)) &
			EDP_PSR_PERF_CNT_MASK;

		seq_printf(m, "Performance_Counter: %u\n", psrperf);
	}
	mutex_unlock(&dev_priv->psr.lock);

	intel_runtime_pm_put(dev_priv);
	return 0;
}

static int i915_sink_crc(struct seq_file *m, void *data)
{
	struct drm_info_node *node = m->private;
	struct drm_device *dev = node->minor->dev;
	struct intel_encoder *encoder;
	struct intel_connector *connector;
	struct intel_dp *intel_dp = NULL;
	int ret;
	u8 crc[6];

	drm_modeset_lock_all(dev);
	list_for_each_entry(connector, &dev->mode_config.connector_list,
			    base.head) {

		if (connector->base.dpms != DRM_MODE_DPMS_ON)
			continue;

		if (!connector->base.encoder)
			continue;

		encoder = to_intel_encoder(connector->base.encoder);
		if (encoder->type != INTEL_OUTPUT_EDP)
			continue;

		intel_dp = enc_to_intel_dp(&encoder->base);

		ret = intel_dp_sink_crc(intel_dp, crc);
		if (ret)
			goto out;

		seq_printf(m, "%02x%02x%02x%02x%02x%02x\n",
			   crc[0], crc[1], crc[2],
			   crc[3], crc[4], crc[5]);
		goto out;
	}
	ret = -ENODEV;
out:
	drm_modeset_unlock_all(dev);
	return ret;
}

static int i915_energy_uJ(struct seq_file *m, void *data)
{
	struct drm_info_node *node = m->private;
	struct drm_device *dev = node->minor->dev;
	struct drm_i915_private *dev_priv = dev->dev_private;
	u64 power;
	u32 units;

	if (INTEL_INFO(dev)->gen < 6)
		return -ENODEV;

	intel_runtime_pm_get(dev_priv);

	rdmsrl(MSR_RAPL_POWER_UNIT, power);
	power = (power & 0x1f00) >> 8;
	units = 1000000 / (1 << power); /* convert to uJ */
	power = I915_READ(MCH_SECP_NRG_STTS);
	power *= units;

	intel_runtime_pm_put(dev_priv);

	seq_printf(m, "%llu", (long long unsigned)power);

	return 0;
}

static int i915_pc8_status(struct seq_file *m, void *unused)
{
	struct drm_info_node *node = m->private;
	struct drm_device *dev = node->minor->dev;
	struct drm_i915_private *dev_priv = dev->dev_private;

	if (!IS_HASWELL(dev) && !IS_BROADWELL(dev)) {
		seq_puts(m, "not supported\n");
		return 0;
	}

	seq_printf(m, "GPU idle: %s\n", yesno(!dev_priv->mm.busy));
	seq_printf(m, "IRQs disabled: %s\n",
		   yesno(!intel_irqs_enabled(dev_priv)));

	return 0;
}

static const char *power_domain_str(enum intel_display_power_domain domain)
{
	switch (domain) {
	case POWER_DOMAIN_PIPE_A:
		return "PIPE_A";
	case POWER_DOMAIN_PIPE_B:
		return "PIPE_B";
	case POWER_DOMAIN_PIPE_C:
		return "PIPE_C";
	case POWER_DOMAIN_PIPE_A_PANEL_FITTER:
		return "PIPE_A_PANEL_FITTER";
	case POWER_DOMAIN_PIPE_B_PANEL_FITTER:
		return "PIPE_B_PANEL_FITTER";
	case POWER_DOMAIN_PIPE_C_PANEL_FITTER:
		return "PIPE_C_PANEL_FITTER";
	case POWER_DOMAIN_TRANSCODER_A:
		return "TRANSCODER_A";
	case POWER_DOMAIN_TRANSCODER_B:
		return "TRANSCODER_B";
	case POWER_DOMAIN_TRANSCODER_C:
		return "TRANSCODER_C";
	case POWER_DOMAIN_TRANSCODER_EDP:
		return "TRANSCODER_EDP";
	case POWER_DOMAIN_PORT_DDI_A_2_LANES:
		return "PORT_DDI_A_2_LANES";
	case POWER_DOMAIN_PORT_DDI_A_4_LANES:
		return "PORT_DDI_A_4_LANES";
	case POWER_DOMAIN_PORT_DDI_B_2_LANES:
		return "PORT_DDI_B_2_LANES";
	case POWER_DOMAIN_PORT_DDI_B_4_LANES:
		return "PORT_DDI_B_4_LANES";
	case POWER_DOMAIN_PORT_DDI_C_2_LANES:
		return "PORT_DDI_C_2_LANES";
	case POWER_DOMAIN_PORT_DDI_C_4_LANES:
		return "PORT_DDI_C_4_LANES";
	case POWER_DOMAIN_PORT_DDI_D_2_LANES:
		return "PORT_DDI_D_2_LANES";
	case POWER_DOMAIN_PORT_DDI_D_4_LANES:
		return "PORT_DDI_D_4_LANES";
	case POWER_DOMAIN_PORT_DSI:
		return "PORT_DSI";
	case POWER_DOMAIN_PORT_CRT:
		return "PORT_CRT";
	case POWER_DOMAIN_PORT_OTHER:
		return "PORT_OTHER";
	case POWER_DOMAIN_VGA:
		return "VGA";
	case POWER_DOMAIN_AUDIO:
		return "AUDIO";
	case POWER_DOMAIN_PLLS:
		return "PLLS";
	case POWER_DOMAIN_INIT:
		return "INIT";
	default:
		WARN_ON(1);
		return "?";
	}
}

static int i915_power_domain_info(struct seq_file *m, void *unused)
{
	struct drm_info_node *node = m->private;
	struct drm_device *dev = node->minor->dev;
	struct drm_i915_private *dev_priv = dev->dev_private;
	struct i915_power_domains *power_domains = &dev_priv->power_domains;
	int i;

	mutex_lock(&power_domains->lock);

	seq_printf(m, "%-25s %s\n", "Power well/domain", "Use count");
	for (i = 0; i < power_domains->power_well_count; i++) {
		struct i915_power_well *power_well;
		enum intel_display_power_domain power_domain;

		power_well = &power_domains->power_wells[i];
		seq_printf(m, "%-25s %d\n", power_well->name,
			   power_well->count);

		for (power_domain = 0; power_domain < POWER_DOMAIN_NUM;
		     power_domain++) {
			if (!(BIT(power_domain) & power_well->domains))
				continue;

			seq_printf(m, "  %-23s %d\n",
				 power_domain_str(power_domain),
				 power_domains->domain_use_count[power_domain]);
		}
	}

	mutex_unlock(&power_domains->lock);

	return 0;
}

static void intel_seq_print_mode(struct seq_file *m, int tabs,
				 struct drm_display_mode *mode)
{
	int i;

	for (i = 0; i < tabs; i++)
		seq_putc(m, '\t');

	seq_printf(m, "id %d:\"%s\" freq %d clock %d hdisp %d hss %d hse %d htot %d vdisp %d vss %d vse %d vtot %d type 0x%x flags 0x%x\n",
		   mode->base.id, mode->name,
		   mode->vrefresh, mode->clock,
		   mode->hdisplay, mode->hsync_start,
		   mode->hsync_end, mode->htotal,
		   mode->vdisplay, mode->vsync_start,
		   mode->vsync_end, mode->vtotal,
		   mode->type, mode->flags);
}

static void intel_encoder_info(struct seq_file *m,
			       struct intel_crtc *intel_crtc,
			       struct intel_encoder *intel_encoder)
{
	struct drm_info_node *node = m->private;
	struct drm_device *dev = node->minor->dev;
	struct drm_crtc *crtc = &intel_crtc->base;
	struct intel_connector *intel_connector;
	struct drm_encoder *encoder;

	encoder = &intel_encoder->base;
	seq_printf(m, "\tencoder %d: type: %s, connectors:\n",
		   encoder->base.id, encoder->name);
	for_each_connector_on_encoder(dev, encoder, intel_connector) {
		struct drm_connector *connector = &intel_connector->base;
		seq_printf(m, "\t\tconnector %d: type: %s, status: %s",
			   connector->base.id,
			   connector->name,
			   drm_get_connector_status_name(connector->status));
		if (connector->status == connector_status_connected) {
			struct drm_display_mode *mode = &crtc->mode;
			seq_printf(m, ", mode:\n");
			intel_seq_print_mode(m, 2, mode);
		} else {
			seq_putc(m, '\n');
		}
	}
}

static void intel_crtc_info(struct seq_file *m, struct intel_crtc *intel_crtc)
{
	struct drm_info_node *node = m->private;
	struct drm_device *dev = node->minor->dev;
	struct drm_crtc *crtc = &intel_crtc->base;
	struct intel_encoder *intel_encoder;

	if (crtc->primary->fb)
		seq_printf(m, "\tfb: %d, pos: %dx%d, size: %dx%d\n",
			   crtc->primary->fb->base.id, crtc->x, crtc->y,
			   crtc->primary->fb->width, crtc->primary->fb->height);
	else
		seq_puts(m, "\tprimary plane disabled\n");
	for_each_encoder_on_crtc(dev, crtc, intel_encoder)
		intel_encoder_info(m, intel_crtc, intel_encoder);
}

static void intel_panel_info(struct seq_file *m, struct intel_panel *panel)
{
	struct drm_display_mode *mode = panel->fixed_mode;

	seq_printf(m, "\tfixed mode:\n");
	intel_seq_print_mode(m, 2, mode);
}

static void intel_dp_info(struct seq_file *m,
			  struct intel_connector *intel_connector)
{
	struct intel_encoder *intel_encoder = intel_connector->encoder;
	struct intel_dp *intel_dp = enc_to_intel_dp(&intel_encoder->base);

	seq_printf(m, "\tDPCD rev: %x\n", intel_dp->dpcd[DP_DPCD_REV]);
	seq_printf(m, "\taudio support: %s\n", intel_dp->has_audio ? "yes" :
		   "no");
	if (intel_encoder->type == INTEL_OUTPUT_EDP)
		intel_panel_info(m, &intel_connector->panel);
}

static void intel_hdmi_info(struct seq_file *m,
			    struct intel_connector *intel_connector)
{
	struct intel_encoder *intel_encoder = intel_connector->encoder;
	struct intel_hdmi *intel_hdmi = enc_to_intel_hdmi(&intel_encoder->base);

	seq_printf(m, "\taudio support: %s\n", intel_hdmi->has_audio ? "yes" :
		   "no");
}

static void intel_lvds_info(struct seq_file *m,
			    struct intel_connector *intel_connector)
{
	intel_panel_info(m, &intel_connector->panel);
}

static void intel_connector_info(struct seq_file *m,
				 struct drm_connector *connector)
{
	struct intel_connector *intel_connector = to_intel_connector(connector);
	struct intel_encoder *intel_encoder = intel_connector->encoder;
	struct drm_display_mode *mode;

	seq_printf(m, "connector %d: type %s, status: %s\n",
		   connector->base.id, connector->name,
		   drm_get_connector_status_name(connector->status));
	if (connector->status == connector_status_connected) {
		seq_printf(m, "\tname: %s\n", connector->display_info.name);
		seq_printf(m, "\tphysical dimensions: %dx%dmm\n",
			   connector->display_info.width_mm,
			   connector->display_info.height_mm);
		seq_printf(m, "\tsubpixel order: %s\n",
			   drm_get_subpixel_order_name(connector->display_info.subpixel_order));
		seq_printf(m, "\tCEA rev: %d\n",
			   connector->display_info.cea_rev);
	}
	if (intel_encoder) {
		if (intel_encoder->type == INTEL_OUTPUT_DISPLAYPORT ||
		    intel_encoder->type == INTEL_OUTPUT_EDP)
			intel_dp_info(m, intel_connector);
		else if (intel_encoder->type == INTEL_OUTPUT_HDMI)
			intel_hdmi_info(m, intel_connector);
		else if (intel_encoder->type == INTEL_OUTPUT_LVDS)
			intel_lvds_info(m, intel_connector);
	}

	seq_printf(m, "\tmodes:\n");
	list_for_each_entry(mode, &connector->modes, head)
		intel_seq_print_mode(m, 2, mode);
}

static bool cursor_active(struct drm_device *dev, int pipe)
{
	struct drm_i915_private *dev_priv = dev->dev_private;
	u32 state;

	if (IS_845G(dev) || IS_I865G(dev))
		state = I915_READ(_CURACNTR) & CURSOR_ENABLE;
	else
		state = I915_READ(CURCNTR(pipe)) & CURSOR_MODE;

	return state;
}

static bool cursor_position(struct drm_device *dev, int pipe, int *x, int *y)
{
	struct drm_i915_private *dev_priv = dev->dev_private;
	u32 pos;

	pos = I915_READ(CURPOS(pipe));

	*x = (pos >> CURSOR_X_SHIFT) & CURSOR_POS_MASK;
	if (pos & (CURSOR_POS_SIGN << CURSOR_X_SHIFT))
		*x = -*x;

	*y = (pos >> CURSOR_Y_SHIFT) & CURSOR_POS_MASK;
	if (pos & (CURSOR_POS_SIGN << CURSOR_Y_SHIFT))
		*y = -*y;

	return cursor_active(dev, pipe);
}

static int i915_display_info(struct seq_file *m, void *unused)
{
	struct drm_info_node *node = m->private;
	struct drm_device *dev = node->minor->dev;
	struct drm_i915_private *dev_priv = dev->dev_private;
	struct intel_crtc *crtc;
	struct drm_connector *connector;

	intel_runtime_pm_get(dev_priv);
	drm_modeset_lock_all(dev);
	seq_printf(m, "CRTC info\n");
	seq_printf(m, "---------\n");
	for_each_intel_crtc(dev, crtc) {
		bool active;
		int x, y;

		seq_printf(m, "CRTC %d: pipe: %c, active=%s (size=%dx%d)\n",
			   crtc->base.base.id, pipe_name(crtc->pipe),
			   yesno(crtc->active), crtc->config.pipe_src_w, crtc->config.pipe_src_h);
		if (crtc->active) {
			intel_crtc_info(m, crtc);

			active = cursor_position(dev, crtc->pipe, &x, &y);
			seq_printf(m, "\tcursor visible? %s, position (%d, %d), size %dx%d, addr 0x%08x, active? %s\n",
				   yesno(crtc->cursor_base),
				   x, y, crtc->cursor_width, crtc->cursor_height,
				   crtc->cursor_addr, yesno(active));
		}

		seq_printf(m, "\tunderrun reporting: cpu=%s pch=%s \n",
			   yesno(!crtc->cpu_fifo_underrun_disabled),
			   yesno(!crtc->pch_fifo_underrun_disabled));
	}

	seq_printf(m, "\n");
	seq_printf(m, "Connector info\n");
	seq_printf(m, "--------------\n");
	list_for_each_entry(connector, &dev->mode_config.connector_list, head) {
		intel_connector_info(m, connector);
	}
	drm_modeset_unlock_all(dev);
	intel_runtime_pm_put(dev_priv);

	return 0;
}

static int i915_semaphore_status(struct seq_file *m, void *unused)
{
	struct drm_info_node *node = (struct drm_info_node *) m->private;
	struct drm_device *dev = node->minor->dev;
	struct drm_i915_private *dev_priv = dev->dev_private;
	struct intel_engine_cs *ring;
	int num_rings = hweight32(INTEL_INFO(dev)->ring_mask);
	int i, j, ret;

	if (!i915_semaphore_is_enabled(dev)) {
		seq_puts(m, "Semaphores are disabled\n");
		return 0;
	}

	ret = mutex_lock_interruptible(&dev->struct_mutex);
	if (ret)
		return ret;
	intel_runtime_pm_get(dev_priv);

	if (IS_BROADWELL(dev)) {
		struct page *page;
		uint64_t *seqno;

		page = i915_gem_object_get_page(dev_priv->semaphore_obj, 0);

		seqno = (uint64_t *)kmap_atomic(page);
		for_each_ring(ring, dev_priv, i) {
			uint64_t offset;

			seq_printf(m, "%s\n", ring->name);

			seq_puts(m, "  Last signal:");
			for (j = 0; j < num_rings; j++) {
				offset = i * I915_NUM_RINGS + j;
				seq_printf(m, "0x%08llx (0x%02llx) ",
					   seqno[offset], offset * 8);
			}
			seq_putc(m, '\n');

			seq_puts(m, "  Last wait:  ");
			for (j = 0; j < num_rings; j++) {
				offset = i + (j * I915_NUM_RINGS);
				seq_printf(m, "0x%08llx (0x%02llx) ",
					   seqno[offset], offset * 8);
			}
			seq_putc(m, '\n');

		}
		kunmap_atomic(seqno);
	} else {
		seq_puts(m, "  Last signal:");
		for_each_ring(ring, dev_priv, i)
			for (j = 0; j < num_rings; j++)
				seq_printf(m, "0x%08x\n",
					   I915_READ(ring->semaphore.mbox.signal[j]));
		seq_putc(m, '\n');
	}

	seq_puts(m, "\nSync seqno:\n");
	for_each_ring(ring, dev_priv, i) {
		for (j = 0; j < num_rings; j++) {
			seq_printf(m, "  0x%08x ", ring->semaphore.sync_seqno[j]);
		}
		seq_putc(m, '\n');
	}
	seq_putc(m, '\n');

	intel_runtime_pm_put(dev_priv);
	mutex_unlock(&dev->struct_mutex);
	return 0;
}

static int i915_shared_dplls_info(struct seq_file *m, void *unused)
{
	struct drm_info_node *node = (struct drm_info_node *) m->private;
	struct drm_device *dev = node->minor->dev;
	struct drm_i915_private *dev_priv = dev->dev_private;
	int i;

	drm_modeset_lock_all(dev);
	for (i = 0; i < dev_priv->num_shared_dpll; i++) {
		struct intel_shared_dpll *pll = &dev_priv->shared_dplls[i];

		seq_printf(m, "DPLL%i: %s, id: %i\n", i, pll->name, pll->id);
		seq_printf(m, " crtc_mask: 0x%08x, active: %d, on: %s\n",
			   pll->config.crtc_mask, pll->active, yesno(pll->on));
		seq_printf(m, " tracked hardware state:\n");
		seq_printf(m, " dpll:    0x%08x\n", pll->config.hw_state.dpll);
		seq_printf(m, " dpll_md: 0x%08x\n",
			   pll->config.hw_state.dpll_md);
		seq_printf(m, " fp0:     0x%08x\n", pll->config.hw_state.fp0);
		seq_printf(m, " fp1:     0x%08x\n", pll->config.hw_state.fp1);
		seq_printf(m, " wrpll:   0x%08x\n", pll->config.hw_state.wrpll);
	}
	drm_modeset_unlock_all(dev);

	return 0;
}

static int i915_wa_registers(struct seq_file *m, void *unused)
{
	int i;
	int ret;
	struct drm_info_node *node = (struct drm_info_node *) m->private;
	struct drm_device *dev = node->minor->dev;
	struct drm_i915_private *dev_priv = dev->dev_private;

	ret = mutex_lock_interruptible(&dev->struct_mutex);
	if (ret)
		return ret;

	intel_runtime_pm_get(dev_priv);

	seq_printf(m, "Workarounds applied: %d\n", dev_priv->workarounds.count);
	for (i = 0; i < dev_priv->workarounds.count; ++i) {
		u32 addr, mask, value, read;
		bool ok;

		addr = dev_priv->workarounds.reg[i].addr;
		mask = dev_priv->workarounds.reg[i].mask;
		value = dev_priv->workarounds.reg[i].value;
		read = I915_READ(addr);
		ok = (value & mask) == (read & mask);
		seq_printf(m, "0x%X: 0x%08X, mask: 0x%08X, read: 0x%08x, status: %s\n",
			   addr, value, mask, read, ok ? "OK" : "FAIL");
	}

	intel_runtime_pm_put(dev_priv);
	mutex_unlock(&dev->struct_mutex);

	return 0;
}

static int i915_ddb_info(struct seq_file *m, void *unused)
{
	struct drm_info_node *node = m->private;
	struct drm_device *dev = node->minor->dev;
	struct drm_i915_private *dev_priv = dev->dev_private;
	struct skl_ddb_allocation *ddb;
	struct skl_ddb_entry *entry;
	enum pipe pipe;
	int plane;

	drm_modeset_lock_all(dev);

	ddb = &dev_priv->wm.skl_hw.ddb;

	seq_printf(m, "%-15s%8s%8s%8s\n", "", "Start", "End", "Size");

	for_each_pipe(dev_priv, pipe) {
		seq_printf(m, "Pipe %c\n", pipe_name(pipe));

		for_each_plane(pipe, plane) {
			entry = &ddb->plane[pipe][plane];
			seq_printf(m, "  Plane%-8d%8u%8u%8u\n", plane + 1,
				   entry->start, entry->end,
				   skl_ddb_entry_size(entry));
		}

		entry = &ddb->cursor[pipe];
		seq_printf(m, "  %-13s%8u%8u%8u\n", "Cursor", entry->start,
			   entry->end, skl_ddb_entry_size(entry));
	}

	drm_modeset_unlock_all(dev);

	return 0;
}

struct pipe_crc_info {
	const char *name;
	struct drm_device *dev;
	enum pipe pipe;
};

static int i915_dp_mst_info(struct seq_file *m, void *unused)
{
	struct drm_info_node *node = (struct drm_info_node *) m->private;
	struct drm_device *dev = node->minor->dev;
	struct drm_encoder *encoder;
	struct intel_encoder *intel_encoder;
	struct intel_digital_port *intel_dig_port;
	drm_modeset_lock_all(dev);
	list_for_each_entry(encoder, &dev->mode_config.encoder_list, head) {
		intel_encoder = to_intel_encoder(encoder);
		if (intel_encoder->type != INTEL_OUTPUT_DISPLAYPORT)
			continue;
		intel_dig_port = enc_to_dig_port(encoder);
		if (!intel_dig_port->dp.can_mst)
			continue;

		drm_dp_mst_dump_topology(m, &intel_dig_port->dp.mst_mgr);
	}
	drm_modeset_unlock_all(dev);
	return 0;
}

static int i915_pipe_crc_open(struct inode *inode, struct file *filep)
{
	struct pipe_crc_info *info = inode->i_private;
	struct drm_i915_private *dev_priv = info->dev->dev_private;
	struct intel_pipe_crc *pipe_crc = &dev_priv->pipe_crc[info->pipe];

	if (info->pipe >= INTEL_INFO(info->dev)->num_pipes)
		return -ENODEV;

	spin_lock_irq(&pipe_crc->lock);

	if (pipe_crc->opened) {
		spin_unlock_irq(&pipe_crc->lock);
		return -EBUSY; /* already open */
	}

	pipe_crc->opened = true;
	filep->private_data = inode->i_private;

	spin_unlock_irq(&pipe_crc->lock);

	return 0;
}

static int i915_pipe_crc_release(struct inode *inode, struct file *filep)
{
	struct pipe_crc_info *info = inode->i_private;
	struct drm_i915_private *dev_priv = info->dev->dev_private;
	struct intel_pipe_crc *pipe_crc = &dev_priv->pipe_crc[info->pipe];

	spin_lock_irq(&pipe_crc->lock);
	pipe_crc->opened = false;
	spin_unlock_irq(&pipe_crc->lock);

	return 0;
}

/* (6 fields, 8 chars each, space separated (5) + '\n') */
#define PIPE_CRC_LINE_LEN	(6 * 8 + 5 + 1)
/* account for \'0' */
#define PIPE_CRC_BUFFER_LEN	(PIPE_CRC_LINE_LEN + 1)

static int pipe_crc_data_count(struct intel_pipe_crc *pipe_crc)
{
	assert_spin_locked(&pipe_crc->lock);
	return CIRC_CNT(pipe_crc->head, pipe_crc->tail,
			INTEL_PIPE_CRC_ENTRIES_NR);
}

static ssize_t
i915_pipe_crc_read(struct file *filep, char __user *user_buf, size_t count,
		   loff_t *pos)
{
	struct pipe_crc_info *info = filep->private_data;
	struct drm_device *dev = info->dev;
	struct drm_i915_private *dev_priv = dev->dev_private;
	struct intel_pipe_crc *pipe_crc = &dev_priv->pipe_crc[info->pipe];
	char buf[PIPE_CRC_BUFFER_LEN];
	int head, tail, n_entries, n;
	ssize_t bytes_read;

	/*
	 * Don't allow user space to provide buffers not big enough to hold
	 * a line of data.
	 */
	if (count < PIPE_CRC_LINE_LEN)
		return -EINVAL;

	if (pipe_crc->source == INTEL_PIPE_CRC_SOURCE_NONE)
		return 0;

	/* nothing to read */
	spin_lock_irq(&pipe_crc->lock);
	while (pipe_crc_data_count(pipe_crc) == 0) {
		int ret;

		if (filep->f_flags & O_NONBLOCK) {
			spin_unlock_irq(&pipe_crc->lock);
			return -EAGAIN;
		}

		ret = wait_event_interruptible_lock_irq(pipe_crc->wq,
				pipe_crc_data_count(pipe_crc), pipe_crc->lock);
		if (ret) {
			spin_unlock_irq(&pipe_crc->lock);
			return ret;
		}
	}

	/* We now have one or more entries to read */
	head = pipe_crc->head;
	tail = pipe_crc->tail;
	n_entries = min((size_t)CIRC_CNT(head, tail, INTEL_PIPE_CRC_ENTRIES_NR),
			count / PIPE_CRC_LINE_LEN);
	spin_unlock_irq(&pipe_crc->lock);

	bytes_read = 0;
	n = 0;
	do {
		struct intel_pipe_crc_entry *entry = &pipe_crc->entries[tail];
		int ret;

		bytes_read += snprintf(buf, PIPE_CRC_BUFFER_LEN,
				       "%8u %8x %8x %8x %8x %8x\n",
				       entry->frame, entry->crc[0],
				       entry->crc[1], entry->crc[2],
				       entry->crc[3], entry->crc[4]);

		ret = copy_to_user(user_buf + n * PIPE_CRC_LINE_LEN,
				   buf, PIPE_CRC_LINE_LEN);
		if (ret == PIPE_CRC_LINE_LEN)
			return -EFAULT;

		BUILD_BUG_ON_NOT_POWER_OF_2(INTEL_PIPE_CRC_ENTRIES_NR);
		tail = (tail + 1) & (INTEL_PIPE_CRC_ENTRIES_NR - 1);
		n++;
	} while (--n_entries);

	spin_lock_irq(&pipe_crc->lock);
	pipe_crc->tail = tail;
	spin_unlock_irq(&pipe_crc->lock);

	return bytes_read;
}

static const struct file_operations i915_pipe_crc_fops = {
	.owner = THIS_MODULE,
	.open = i915_pipe_crc_open,
	.read = i915_pipe_crc_read,
	.release = i915_pipe_crc_release,
};

static struct pipe_crc_info i915_pipe_crc_data[I915_MAX_PIPES] = {
	{
		.name = "i915_pipe_A_crc",
		.pipe = PIPE_A,
	},
	{
		.name = "i915_pipe_B_crc",
		.pipe = PIPE_B,
	},
	{
		.name = "i915_pipe_C_crc",
		.pipe = PIPE_C,
	},
};

static int i915_pipe_crc_create(struct dentry *root, struct drm_minor *minor,
				enum pipe pipe)
{
	struct drm_device *dev = minor->dev;
	struct dentry *ent;
	struct pipe_crc_info *info = &i915_pipe_crc_data[pipe];

	info->dev = dev;
	ent = debugfs_create_file(info->name, S_IRUGO, root, info,
				  &i915_pipe_crc_fops);
	if (!ent)
		return -ENOMEM;

	return drm_add_fake_info_node(minor, ent, info);
}

static const char * const pipe_crc_sources[] = {
	"none",
	"plane1",
	"plane2",
	"pf",
	"pipe",
	"TV",
	"DP-B",
	"DP-C",
	"DP-D",
	"auto",
};

static const char *pipe_crc_source_name(enum intel_pipe_crc_source source)
{
	BUILD_BUG_ON(ARRAY_SIZE(pipe_crc_sources) != INTEL_PIPE_CRC_SOURCE_MAX);
	return pipe_crc_sources[source];
}

static int display_crc_ctl_show(struct seq_file *m, void *data)
{
	struct drm_device *dev = m->private;
	struct drm_i915_private *dev_priv = dev->dev_private;
	int i;

	for (i = 0; i < I915_MAX_PIPES; i++)
		seq_printf(m, "%c %s\n", pipe_name(i),
			   pipe_crc_source_name(dev_priv->pipe_crc[i].source));

	return 0;
}

static int display_crc_ctl_open(struct inode *inode, struct file *file)
{
	struct drm_device *dev = inode->i_private;

	return single_open(file, display_crc_ctl_show, dev);
}

static int i8xx_pipe_crc_ctl_reg(enum intel_pipe_crc_source *source,
				 uint32_t *val)
{
	if (*source == INTEL_PIPE_CRC_SOURCE_AUTO)
		*source = INTEL_PIPE_CRC_SOURCE_PIPE;

	switch (*source) {
	case INTEL_PIPE_CRC_SOURCE_PIPE:
		*val = PIPE_CRC_ENABLE | PIPE_CRC_INCLUDE_BORDER_I8XX;
		break;
	case INTEL_PIPE_CRC_SOURCE_NONE:
		*val = 0;
		break;
	default:
		return -EINVAL;
	}

	return 0;
}

static int i9xx_pipe_crc_auto_source(struct drm_device *dev, enum pipe pipe,
				     enum intel_pipe_crc_source *source)
{
	struct intel_encoder *encoder;
	struct intel_crtc *crtc;
	struct intel_digital_port *dig_port;
	int ret = 0;

	*source = INTEL_PIPE_CRC_SOURCE_PIPE;

	drm_modeset_lock_all(dev);
	for_each_intel_encoder(dev, encoder) {
		if (!encoder->base.crtc)
			continue;

		crtc = to_intel_crtc(encoder->base.crtc);

		if (crtc->pipe != pipe)
			continue;

		switch (encoder->type) {
		case INTEL_OUTPUT_TVOUT:
			*source = INTEL_PIPE_CRC_SOURCE_TV;
			break;
		case INTEL_OUTPUT_DISPLAYPORT:
		case INTEL_OUTPUT_EDP:
			dig_port = enc_to_dig_port(&encoder->base);
			switch (dig_port->port) {
			case PORT_B:
				*source = INTEL_PIPE_CRC_SOURCE_DP_B;
				break;
			case PORT_C:
				*source = INTEL_PIPE_CRC_SOURCE_DP_C;
				break;
			case PORT_D:
				*source = INTEL_PIPE_CRC_SOURCE_DP_D;
				break;
			default:
				WARN(1, "nonexisting DP port %c\n",
				     port_name(dig_port->port));
				break;
			}
			break;
		default:
			break;
		}
	}
	drm_modeset_unlock_all(dev);

	return ret;
}

static int vlv_pipe_crc_ctl_reg(struct drm_device *dev,
				enum pipe pipe,
				enum intel_pipe_crc_source *source,
				uint32_t *val)
{
	struct drm_i915_private *dev_priv = dev->dev_private;
	bool need_stable_symbols = false;

	if (*source == INTEL_PIPE_CRC_SOURCE_AUTO) {
		int ret = i9xx_pipe_crc_auto_source(dev, pipe, source);
		if (ret)
			return ret;
	}

	switch (*source) {
	case INTEL_PIPE_CRC_SOURCE_PIPE:
		*val = PIPE_CRC_ENABLE | PIPE_CRC_SOURCE_PIPE_VLV;
		break;
	case INTEL_PIPE_CRC_SOURCE_DP_B:
		*val = PIPE_CRC_ENABLE | PIPE_CRC_SOURCE_DP_B_VLV;
		need_stable_symbols = true;
		break;
	case INTEL_PIPE_CRC_SOURCE_DP_C:
		*val = PIPE_CRC_ENABLE | PIPE_CRC_SOURCE_DP_C_VLV;
		need_stable_symbols = true;
		break;
	case INTEL_PIPE_CRC_SOURCE_NONE:
		*val = 0;
		break;
	default:
		return -EINVAL;
	}

	/*
	 * When the pipe CRC tap point is after the transcoders we need
	 * to tweak symbol-level features to produce a deterministic series of
	 * symbols for a given frame. We need to reset those features only once
	 * a frame (instead of every nth symbol):
	 *   - DC-balance: used to ensure a better clock recovery from the data
	 *     link (SDVO)
	 *   - DisplayPort scrambling: used for EMI reduction
	 */
	if (need_stable_symbols) {
		uint32_t tmp = I915_READ(PORT_DFT2_G4X);

		tmp |= DC_BALANCE_RESET_VLV;
		if (pipe == PIPE_A)
			tmp |= PIPE_A_SCRAMBLE_RESET;
		else
			tmp |= PIPE_B_SCRAMBLE_RESET;

		I915_WRITE(PORT_DFT2_G4X, tmp);
	}

	return 0;
}

static int i9xx_pipe_crc_ctl_reg(struct drm_device *dev,
				 enum pipe pipe,
				 enum intel_pipe_crc_source *source,
				 uint32_t *val)
{
	struct drm_i915_private *dev_priv = dev->dev_private;
	bool need_stable_symbols = false;

	if (*source == INTEL_PIPE_CRC_SOURCE_AUTO) {
		int ret = i9xx_pipe_crc_auto_source(dev, pipe, source);
		if (ret)
			return ret;
	}

	switch (*source) {
	case INTEL_PIPE_CRC_SOURCE_PIPE:
		*val = PIPE_CRC_ENABLE | PIPE_CRC_SOURCE_PIPE_I9XX;
		break;
	case INTEL_PIPE_CRC_SOURCE_TV:
		if (!SUPPORTS_TV(dev))
			return -EINVAL;
		*val = PIPE_CRC_ENABLE | PIPE_CRC_SOURCE_TV_PRE;
		break;
	case INTEL_PIPE_CRC_SOURCE_DP_B:
		if (!IS_G4X(dev))
			return -EINVAL;
		*val = PIPE_CRC_ENABLE | PIPE_CRC_SOURCE_DP_B_G4X;
		need_stable_symbols = true;
		break;
	case INTEL_PIPE_CRC_SOURCE_DP_C:
		if (!IS_G4X(dev))
			return -EINVAL;
		*val = PIPE_CRC_ENABLE | PIPE_CRC_SOURCE_DP_C_G4X;
		need_stable_symbols = true;
		break;
	case INTEL_PIPE_CRC_SOURCE_DP_D:
		if (!IS_G4X(dev))
			return -EINVAL;
		*val = PIPE_CRC_ENABLE | PIPE_CRC_SOURCE_DP_D_G4X;
		need_stable_symbols = true;
		break;
	case INTEL_PIPE_CRC_SOURCE_NONE:
		*val = 0;
		break;
	default:
		return -EINVAL;
	}

	/*
	 * When the pipe CRC tap point is after the transcoders we need
	 * to tweak symbol-level features to produce a deterministic series of
	 * symbols for a given frame. We need to reset those features only once
	 * a frame (instead of every nth symbol):
	 *   - DC-balance: used to ensure a better clock recovery from the data
	 *     link (SDVO)
	 *   - DisplayPort scrambling: used for EMI reduction
	 */
	if (need_stable_symbols) {
		uint32_t tmp = I915_READ(PORT_DFT2_G4X);

		WARN_ON(!IS_G4X(dev));

		I915_WRITE(PORT_DFT_I9XX,
			   I915_READ(PORT_DFT_I9XX) | DC_BALANCE_RESET);

		if (pipe == PIPE_A)
			tmp |= PIPE_A_SCRAMBLE_RESET;
		else
			tmp |= PIPE_B_SCRAMBLE_RESET;

		I915_WRITE(PORT_DFT2_G4X, tmp);
	}

	return 0;
}

static void vlv_undo_pipe_scramble_reset(struct drm_device *dev,
					 enum pipe pipe)
{
	struct drm_i915_private *dev_priv = dev->dev_private;
	uint32_t tmp = I915_READ(PORT_DFT2_G4X);

	if (pipe == PIPE_A)
		tmp &= ~PIPE_A_SCRAMBLE_RESET;
	else
		tmp &= ~PIPE_B_SCRAMBLE_RESET;
	if (!(tmp & PIPE_SCRAMBLE_RESET_MASK))
		tmp &= ~DC_BALANCE_RESET_VLV;
	I915_WRITE(PORT_DFT2_G4X, tmp);

}

static void g4x_undo_pipe_scramble_reset(struct drm_device *dev,
					 enum pipe pipe)
{
	struct drm_i915_private *dev_priv = dev->dev_private;
	uint32_t tmp = I915_READ(PORT_DFT2_G4X);

	if (pipe == PIPE_A)
		tmp &= ~PIPE_A_SCRAMBLE_RESET;
	else
		tmp &= ~PIPE_B_SCRAMBLE_RESET;
	I915_WRITE(PORT_DFT2_G4X, tmp);

	if (!(tmp & PIPE_SCRAMBLE_RESET_MASK)) {
		I915_WRITE(PORT_DFT_I9XX,
			   I915_READ(PORT_DFT_I9XX) & ~DC_BALANCE_RESET);
	}
}

static int ilk_pipe_crc_ctl_reg(enum intel_pipe_crc_source *source,
				uint32_t *val)
{
	if (*source == INTEL_PIPE_CRC_SOURCE_AUTO)
		*source = INTEL_PIPE_CRC_SOURCE_PIPE;

	switch (*source) {
	case INTEL_PIPE_CRC_SOURCE_PLANE1:
		*val = PIPE_CRC_ENABLE | PIPE_CRC_SOURCE_PRIMARY_ILK;
		break;
	case INTEL_PIPE_CRC_SOURCE_PLANE2:
		*val = PIPE_CRC_ENABLE | PIPE_CRC_SOURCE_SPRITE_ILK;
		break;
	case INTEL_PIPE_CRC_SOURCE_PIPE:
		*val = PIPE_CRC_ENABLE | PIPE_CRC_SOURCE_PIPE_ILK;
		break;
	case INTEL_PIPE_CRC_SOURCE_NONE:
		*val = 0;
		break;
	default:
		return -EINVAL;
	}

	return 0;
}

static void hsw_trans_edp_pipe_A_crc_wa(struct drm_device *dev)
{
	struct drm_i915_private *dev_priv = dev->dev_private;
	struct intel_crtc *crtc =
		to_intel_crtc(dev_priv->pipe_to_crtc_mapping[PIPE_A]);

	drm_modeset_lock_all(dev);
	/*
	 * If we use the eDP transcoder we need to make sure that we don't
	 * bypass the pfit, since otherwise the pipe CRC source won't work. Only
	 * relevant on hsw with pipe A when using the always-on power well
	 * routing.
	 */
	if (crtc->config.cpu_transcoder == TRANSCODER_EDP &&
	    !crtc->config.pch_pfit.enabled) {
		crtc->config.pch_pfit.force_thru = true;

		intel_display_power_get(dev_priv,
					POWER_DOMAIN_PIPE_PANEL_FITTER(PIPE_A));

		dev_priv->display.crtc_disable(&crtc->base);
		dev_priv->display.crtc_enable(&crtc->base);
	}
	drm_modeset_unlock_all(dev);
}

static void hsw_undo_trans_edp_pipe_A_crc_wa(struct drm_device *dev)
{
	struct drm_i915_private *dev_priv = dev->dev_private;
	struct intel_crtc *crtc =
		to_intel_crtc(dev_priv->pipe_to_crtc_mapping[PIPE_A]);

	drm_modeset_lock_all(dev);
	/*
	 * If we use the eDP transcoder we need to make sure that we don't
	 * bypass the pfit, since otherwise the pipe CRC source won't work. Only
	 * relevant on hsw with pipe A when using the always-on power well
	 * routing.
	 */
	if (crtc->config.pch_pfit.force_thru) {
		crtc->config.pch_pfit.force_thru = false;

		dev_priv->display.crtc_disable(&crtc->base);
		dev_priv->display.crtc_enable(&crtc->base);

		intel_display_power_put(dev_priv,
					POWER_DOMAIN_PIPE_PANEL_FITTER(PIPE_A));
	}
	drm_modeset_unlock_all(dev);
}

static int ivb_pipe_crc_ctl_reg(struct drm_device *dev,
				enum pipe pipe,
				enum intel_pipe_crc_source *source,
				uint32_t *val)
{
	if (*source == INTEL_PIPE_CRC_SOURCE_AUTO)
		*source = INTEL_PIPE_CRC_SOURCE_PF;

	switch (*source) {
	case INTEL_PIPE_CRC_SOURCE_PLANE1:
		*val = PIPE_CRC_ENABLE | PIPE_CRC_SOURCE_PRIMARY_IVB;
		break;
	case INTEL_PIPE_CRC_SOURCE_PLANE2:
		*val = PIPE_CRC_ENABLE | PIPE_CRC_SOURCE_SPRITE_IVB;
		break;
	case INTEL_PIPE_CRC_SOURCE_PF:
		if (IS_HASWELL(dev) && pipe == PIPE_A)
			hsw_trans_edp_pipe_A_crc_wa(dev);

		*val = PIPE_CRC_ENABLE | PIPE_CRC_SOURCE_PF_IVB;
		break;
	case INTEL_PIPE_CRC_SOURCE_NONE:
		*val = 0;
		break;
	default:
		return -EINVAL;
	}

	return 0;
}

static int pipe_crc_set_source(struct drm_device *dev, enum pipe pipe,
			       enum intel_pipe_crc_source source)
{
	struct drm_i915_private *dev_priv = dev->dev_private;
	struct intel_pipe_crc *pipe_crc = &dev_priv->pipe_crc[pipe];
	struct intel_crtc *crtc = to_intel_crtc(intel_get_crtc_for_pipe(dev,
									pipe));
	u32 val = 0; /* shut up gcc */
	int ret;

	if (pipe_crc->source == source)
		return 0;

	/* forbid changing the source without going back to 'none' */
	if (pipe_crc->source && source)
		return -EINVAL;

	if (!intel_display_power_is_enabled(dev_priv, POWER_DOMAIN_PIPE(pipe))) {
		DRM_DEBUG_KMS("Trying to capture CRC while pipe is off\n");
		return -EIO;
	}

	if (IS_GEN2(dev))
		ret = i8xx_pipe_crc_ctl_reg(&source, &val);
	else if (INTEL_INFO(dev)->gen < 5)
		ret = i9xx_pipe_crc_ctl_reg(dev, pipe, &source, &val);
	else if (IS_VALLEYVIEW(dev))
		ret = vlv_pipe_crc_ctl_reg(dev, pipe, &source, &val);
	else if (IS_GEN5(dev) || IS_GEN6(dev))
		ret = ilk_pipe_crc_ctl_reg(&source, &val);
	else
		ret = ivb_pipe_crc_ctl_reg(dev, pipe, &source, &val);

	if (ret != 0)
		return ret;

	/* none -> real source transition */
	if (source) {
		DRM_DEBUG_DRIVER("collecting CRCs for pipe %c, %s\n",
				 pipe_name(pipe), pipe_crc_source_name(source));

		pipe_crc->entries = kzalloc(sizeof(*pipe_crc->entries) *
					    INTEL_PIPE_CRC_ENTRIES_NR,
					    GFP_KERNEL);
		if (!pipe_crc->entries)
			return -ENOMEM;

		/*
		 * When IPS gets enabled, the pipe CRC changes. Since IPS gets
		 * enabled and disabled dynamically based on package C states,
		 * user space can't make reliable use of the CRCs, so let's just
		 * completely disable it.
		 */
		hsw_disable_ips(crtc);

		spin_lock_irq(&pipe_crc->lock);
		pipe_crc->head = 0;
		pipe_crc->tail = 0;
		spin_unlock_irq(&pipe_crc->lock);
	}

	pipe_crc->source = source;

	I915_WRITE(PIPE_CRC_CTL(pipe), val);
	POSTING_READ(PIPE_CRC_CTL(pipe));

	/* real source -> none transition */
	if (source == INTEL_PIPE_CRC_SOURCE_NONE) {
		struct intel_pipe_crc_entry *entries;
		struct intel_crtc *crtc =
			to_intel_crtc(dev_priv->pipe_to_crtc_mapping[pipe]);

		DRM_DEBUG_DRIVER("stopping CRCs for pipe %c\n",
				 pipe_name(pipe));

		drm_modeset_lock(&crtc->base.mutex, NULL);
		if (crtc->active)
			intel_wait_for_vblank(dev, pipe);
		drm_modeset_unlock(&crtc->base.mutex);

		spin_lock_irq(&pipe_crc->lock);
		entries = pipe_crc->entries;
		pipe_crc->entries = NULL;
		spin_unlock_irq(&pipe_crc->lock);

		kfree(entries);

		if (IS_G4X(dev))
			g4x_undo_pipe_scramble_reset(dev, pipe);
		else if (IS_VALLEYVIEW(dev))
			vlv_undo_pipe_scramble_reset(dev, pipe);
		else if (IS_HASWELL(dev) && pipe == PIPE_A)
			hsw_undo_trans_edp_pipe_A_crc_wa(dev);

		hsw_enable_ips(crtc);
	}

	return 0;
}

/*
 * Parse pipe CRC command strings:
 *   command: wsp* object wsp+ name wsp+ source wsp*
 *   object: 'pipe'
 *   name: (A | B | C)
 *   source: (none | plane1 | plane2 | pf)
 *   wsp: (#0x20 | #0x9 | #0xA)+
 *
 * eg.:
 *  "pipe A plane1"  ->  Start CRC computations on plane1 of pipe A
 *  "pipe A none"    ->  Stop CRC
 */
static int display_crc_ctl_tokenize(char *buf, char *words[], int max_words)
{
	int n_words = 0;

	while (*buf) {
		char *end;

		/* skip leading white space */
		buf = skip_spaces(buf);
		if (!*buf)
			break;	/* end of buffer */

		/* find end of word */
		for (end = buf; *end && !isspace(*end); end++)
			;

		if (n_words == max_words) {
			DRM_DEBUG_DRIVER("too many words, allowed <= %d\n",
					 max_words);
			return -EINVAL;	/* ran out of words[] before bytes */
		}

		if (*end)
			*end++ = '\0';
		words[n_words++] = buf;
		buf = end;
	}

	return n_words;
}

enum intel_pipe_crc_object {
	PIPE_CRC_OBJECT_PIPE,
};

static const char * const pipe_crc_objects[] = {
	"pipe",
};

static int
display_crc_ctl_parse_object(const char *buf, enum intel_pipe_crc_object *o)
{
	int i;

	for (i = 0; i < ARRAY_SIZE(pipe_crc_objects); i++)
		if (!strcmp(buf, pipe_crc_objects[i])) {
			*o = i;
			return 0;
		    }

	return -EINVAL;
}

static int display_crc_ctl_parse_pipe(const char *buf, enum pipe *pipe)
{
	const char name = buf[0];

	if (name < 'A' || name >= pipe_name(I915_MAX_PIPES))
		return -EINVAL;

	*pipe = name - 'A';

	return 0;
}

static int
display_crc_ctl_parse_source(const char *buf, enum intel_pipe_crc_source *s)
{
	int i;

	for (i = 0; i < ARRAY_SIZE(pipe_crc_sources); i++)
		if (!strcmp(buf, pipe_crc_sources[i])) {
			*s = i;
			return 0;
		    }

	return -EINVAL;
}

static int display_crc_ctl_parse(struct drm_device *dev, char *buf, size_t len)
{
#define N_WORDS 3
	int n_words;
	char *words[N_WORDS];
	enum pipe pipe;
	enum intel_pipe_crc_object object;
	enum intel_pipe_crc_source source;

	n_words = display_crc_ctl_tokenize(buf, words, N_WORDS);
	if (n_words != N_WORDS) {
		DRM_DEBUG_DRIVER("tokenize failed, a command is %d words\n",
				 N_WORDS);
		return -EINVAL;
	}

	if (display_crc_ctl_parse_object(words[0], &object) < 0) {
		DRM_DEBUG_DRIVER("unknown object %s\n", words[0]);
		return -EINVAL;
	}

	if (display_crc_ctl_parse_pipe(words[1], &pipe) < 0) {
		DRM_DEBUG_DRIVER("unknown pipe %s\n", words[1]);
		return -EINVAL;
	}

	if (display_crc_ctl_parse_source(words[2], &source) < 0) {
		DRM_DEBUG_DRIVER("unknown source %s\n", words[2]);
		return -EINVAL;
	}

	return pipe_crc_set_source(dev, pipe, source);
}

static ssize_t display_crc_ctl_write(struct file *file, const char __user *ubuf,
				     size_t len, loff_t *offp)
{
	struct seq_file *m = file->private_data;
	struct drm_device *dev = m->private;
	char *tmpbuf;
	int ret;

	if (len == 0)
		return 0;

	if (len > PAGE_SIZE - 1) {
		DRM_DEBUG_DRIVER("expected <%lu bytes into pipe crc control\n",
				 PAGE_SIZE);
		return -E2BIG;
	}

	tmpbuf = kmalloc(len + 1, GFP_KERNEL);
	if (!tmpbuf)
		return -ENOMEM;

	if (copy_from_user(tmpbuf, ubuf, len)) {
		ret = -EFAULT;
		goto out;
	}
	tmpbuf[len] = '\0';

	ret = display_crc_ctl_parse(dev, tmpbuf, len);

out:
	kfree(tmpbuf);
	if (ret < 0)
		return ret;

	*offp += len;
	return len;
}

static const struct file_operations i915_display_crc_ctl_fops = {
	.owner = THIS_MODULE,
	.open = display_crc_ctl_open,
	.read = seq_read,
	.llseek = seq_lseek,
	.release = single_release,
	.write = display_crc_ctl_write
};

static void wm_latency_show(struct seq_file *m, const uint16_t wm[8])
{
	struct drm_device *dev = m->private;
	int num_levels = ilk_wm_max_level(dev) + 1;
	int level;

	drm_modeset_lock_all(dev);

	for (level = 0; level < num_levels; level++) {
		unsigned int latency = wm[level];

		/*
		 * - WM1+ latency values in 0.5us units
		 * - latencies are in us on gen9
		 */
		if (INTEL_INFO(dev)->gen >= 9)
			latency *= 10;
		else if (level > 0)
			latency *= 5;

		seq_printf(m, "WM%d %u (%u.%u usec)\n",
			   level, wm[level], latency / 10, latency % 10);
	}

	drm_modeset_unlock_all(dev);
}

static int pri_wm_latency_show(struct seq_file *m, void *data)
{
	struct drm_device *dev = m->private;
	struct drm_i915_private *dev_priv = dev->dev_private;
	const uint16_t *latencies;
<<<<<<< HEAD

	if (INTEL_INFO(dev)->gen >= 9)
		latencies = dev_priv->wm.skl_latency;
	else
		latencies = to_i915(dev)->wm.pri_latency;

=======

	if (INTEL_INFO(dev)->gen >= 9)
		latencies = dev_priv->wm.skl_latency;
	else
		latencies = to_i915(dev)->wm.pri_latency;

>>>>>>> d06cced8
	wm_latency_show(m, latencies);

	return 0;
}

static int spr_wm_latency_show(struct seq_file *m, void *data)
{
	struct drm_device *dev = m->private;
	struct drm_i915_private *dev_priv = dev->dev_private;
	const uint16_t *latencies;
<<<<<<< HEAD

	if (INTEL_INFO(dev)->gen >= 9)
		latencies = dev_priv->wm.skl_latency;
	else
		latencies = to_i915(dev)->wm.spr_latency;

=======

	if (INTEL_INFO(dev)->gen >= 9)
		latencies = dev_priv->wm.skl_latency;
	else
		latencies = to_i915(dev)->wm.spr_latency;

>>>>>>> d06cced8
	wm_latency_show(m, latencies);

	return 0;
}

static int cur_wm_latency_show(struct seq_file *m, void *data)
{
	struct drm_device *dev = m->private;
	struct drm_i915_private *dev_priv = dev->dev_private;
	const uint16_t *latencies;
<<<<<<< HEAD

	if (INTEL_INFO(dev)->gen >= 9)
		latencies = dev_priv->wm.skl_latency;
	else
		latencies = to_i915(dev)->wm.cur_latency;

=======

	if (INTEL_INFO(dev)->gen >= 9)
		latencies = dev_priv->wm.skl_latency;
	else
		latencies = to_i915(dev)->wm.cur_latency;

>>>>>>> d06cced8
	wm_latency_show(m, latencies);

	return 0;
}

static int pri_wm_latency_open(struct inode *inode, struct file *file)
{
	struct drm_device *dev = inode->i_private;

	if (HAS_GMCH_DISPLAY(dev))
		return -ENODEV;

	return single_open(file, pri_wm_latency_show, dev);
}

static int spr_wm_latency_open(struct inode *inode, struct file *file)
{
	struct drm_device *dev = inode->i_private;

	if (HAS_GMCH_DISPLAY(dev))
		return -ENODEV;

	return single_open(file, spr_wm_latency_show, dev);
}

static int cur_wm_latency_open(struct inode *inode, struct file *file)
{
	struct drm_device *dev = inode->i_private;

	if (HAS_GMCH_DISPLAY(dev))
		return -ENODEV;

	return single_open(file, cur_wm_latency_show, dev);
}

static ssize_t wm_latency_write(struct file *file, const char __user *ubuf,
				size_t len, loff_t *offp, uint16_t wm[8])
{
	struct seq_file *m = file->private_data;
	struct drm_device *dev = m->private;
	uint16_t new[8] = { 0 };
	int num_levels = ilk_wm_max_level(dev) + 1;
	int level;
	int ret;
	char tmp[32];

	if (len >= sizeof(tmp))
		return -EINVAL;

	if (copy_from_user(tmp, ubuf, len))
		return -EFAULT;

	tmp[len] = '\0';

	ret = sscanf(tmp, "%hu %hu %hu %hu %hu %hu %hu %hu",
		     &new[0], &new[1], &new[2], &new[3],
		     &new[4], &new[5], &new[6], &new[7]);
	if (ret != num_levels)
		return -EINVAL;

	drm_modeset_lock_all(dev);

	for (level = 0; level < num_levels; level++)
		wm[level] = new[level];

	drm_modeset_unlock_all(dev);

	return len;
}


static ssize_t pri_wm_latency_write(struct file *file, const char __user *ubuf,
				    size_t len, loff_t *offp)
{
	struct seq_file *m = file->private_data;
	struct drm_device *dev = m->private;
	struct drm_i915_private *dev_priv = dev->dev_private;
	uint16_t *latencies;
<<<<<<< HEAD

	if (INTEL_INFO(dev)->gen >= 9)
		latencies = dev_priv->wm.skl_latency;
	else
		latencies = to_i915(dev)->wm.pri_latency;

=======

	if (INTEL_INFO(dev)->gen >= 9)
		latencies = dev_priv->wm.skl_latency;
	else
		latencies = to_i915(dev)->wm.pri_latency;

>>>>>>> d06cced8
	return wm_latency_write(file, ubuf, len, offp, latencies);
}

static ssize_t spr_wm_latency_write(struct file *file, const char __user *ubuf,
				    size_t len, loff_t *offp)
{
	struct seq_file *m = file->private_data;
	struct drm_device *dev = m->private;
	struct drm_i915_private *dev_priv = dev->dev_private;
	uint16_t *latencies;
<<<<<<< HEAD

	if (INTEL_INFO(dev)->gen >= 9)
		latencies = dev_priv->wm.skl_latency;
	else
		latencies = to_i915(dev)->wm.spr_latency;

=======

	if (INTEL_INFO(dev)->gen >= 9)
		latencies = dev_priv->wm.skl_latency;
	else
		latencies = to_i915(dev)->wm.spr_latency;

>>>>>>> d06cced8
	return wm_latency_write(file, ubuf, len, offp, latencies);
}

static ssize_t cur_wm_latency_write(struct file *file, const char __user *ubuf,
				    size_t len, loff_t *offp)
{
	struct seq_file *m = file->private_data;
	struct drm_device *dev = m->private;
	struct drm_i915_private *dev_priv = dev->dev_private;
	uint16_t *latencies;

	if (INTEL_INFO(dev)->gen >= 9)
		latencies = dev_priv->wm.skl_latency;
	else
		latencies = to_i915(dev)->wm.cur_latency;

	return wm_latency_write(file, ubuf, len, offp, latencies);
}

static const struct file_operations i915_pri_wm_latency_fops = {
	.owner = THIS_MODULE,
	.open = pri_wm_latency_open,
	.read = seq_read,
	.llseek = seq_lseek,
	.release = single_release,
	.write = pri_wm_latency_write
};

static const struct file_operations i915_spr_wm_latency_fops = {
	.owner = THIS_MODULE,
	.open = spr_wm_latency_open,
	.read = seq_read,
	.llseek = seq_lseek,
	.release = single_release,
	.write = spr_wm_latency_write
};

static const struct file_operations i915_cur_wm_latency_fops = {
	.owner = THIS_MODULE,
	.open = cur_wm_latency_open,
	.read = seq_read,
	.llseek = seq_lseek,
	.release = single_release,
	.write = cur_wm_latency_write
};

static int
i915_wedged_get(void *data, u64 *val)
{
	struct drm_device *dev = data;
	struct drm_i915_private *dev_priv = dev->dev_private;

	*val = atomic_read(&dev_priv->gpu_error.reset_counter);

	return 0;
}

static int
i915_wedged_set(void *data, u64 val)
{
	struct drm_device *dev = data;
	struct drm_i915_private *dev_priv = dev->dev_private;

	intel_runtime_pm_get(dev_priv);

	i915_handle_error(dev, val,
			  "Manually setting wedged to %llu", val);

	intel_runtime_pm_put(dev_priv);

	return 0;
}

DEFINE_SIMPLE_ATTRIBUTE(i915_wedged_fops,
			i915_wedged_get, i915_wedged_set,
			"%llu\n");

static int
i915_ring_stop_get(void *data, u64 *val)
{
	struct drm_device *dev = data;
	struct drm_i915_private *dev_priv = dev->dev_private;

	*val = dev_priv->gpu_error.stop_rings;

	return 0;
}

static int
i915_ring_stop_set(void *data, u64 val)
{
	struct drm_device *dev = data;
	struct drm_i915_private *dev_priv = dev->dev_private;
	int ret;

	DRM_DEBUG_DRIVER("Stopping rings 0x%08llx\n", val);

	ret = mutex_lock_interruptible(&dev->struct_mutex);
	if (ret)
		return ret;

	dev_priv->gpu_error.stop_rings = val;
	mutex_unlock(&dev->struct_mutex);

	return 0;
}

DEFINE_SIMPLE_ATTRIBUTE(i915_ring_stop_fops,
			i915_ring_stop_get, i915_ring_stop_set,
			"0x%08llx\n");

static int
i915_ring_missed_irq_get(void *data, u64 *val)
{
	struct drm_device *dev = data;
	struct drm_i915_private *dev_priv = dev->dev_private;

	*val = dev_priv->gpu_error.missed_irq_rings;
	return 0;
}

static int
i915_ring_missed_irq_set(void *data, u64 val)
{
	struct drm_device *dev = data;
	struct drm_i915_private *dev_priv = dev->dev_private;
	int ret;

	/* Lock against concurrent debugfs callers */
	ret = mutex_lock_interruptible(&dev->struct_mutex);
	if (ret)
		return ret;
	dev_priv->gpu_error.missed_irq_rings = val;
	mutex_unlock(&dev->struct_mutex);

	return 0;
}

DEFINE_SIMPLE_ATTRIBUTE(i915_ring_missed_irq_fops,
			i915_ring_missed_irq_get, i915_ring_missed_irq_set,
			"0x%08llx\n");

static int
i915_ring_test_irq_get(void *data, u64 *val)
{
	struct drm_device *dev = data;
	struct drm_i915_private *dev_priv = dev->dev_private;

	*val = dev_priv->gpu_error.test_irq_rings;

	return 0;
}

static int
i915_ring_test_irq_set(void *data, u64 val)
{
	struct drm_device *dev = data;
	struct drm_i915_private *dev_priv = dev->dev_private;
	int ret;

	DRM_DEBUG_DRIVER("Masking interrupts on rings 0x%08llx\n", val);

	/* Lock against concurrent debugfs callers */
	ret = mutex_lock_interruptible(&dev->struct_mutex);
	if (ret)
		return ret;

	dev_priv->gpu_error.test_irq_rings = val;
	mutex_unlock(&dev->struct_mutex);

	return 0;
}

DEFINE_SIMPLE_ATTRIBUTE(i915_ring_test_irq_fops,
			i915_ring_test_irq_get, i915_ring_test_irq_set,
			"0x%08llx\n");

#define DROP_UNBOUND 0x1
#define DROP_BOUND 0x2
#define DROP_RETIRE 0x4
#define DROP_ACTIVE 0x8
#define DROP_ALL (DROP_UNBOUND | \
		  DROP_BOUND | \
		  DROP_RETIRE | \
		  DROP_ACTIVE)
static int
i915_drop_caches_get(void *data, u64 *val)
{
	*val = DROP_ALL;

	return 0;
}

static int
i915_drop_caches_set(void *data, u64 val)
{
	struct drm_device *dev = data;
	struct drm_i915_private *dev_priv = dev->dev_private;
	int ret;

	DRM_DEBUG("Dropping caches: 0x%08llx\n", val);

	/* No need to check and wait for gpu resets, only libdrm auto-restarts
	 * on ioctls on -EAGAIN. */
	ret = mutex_lock_interruptible(&dev->struct_mutex);
	if (ret)
		return ret;

	if (val & DROP_ACTIVE) {
		ret = i915_gpu_idle(dev);
		if (ret)
			goto unlock;
	}

	if (val & (DROP_RETIRE | DROP_ACTIVE))
		i915_gem_retire_requests(dev);

	if (val & DROP_BOUND)
		i915_gem_shrink(dev_priv, LONG_MAX, I915_SHRINK_BOUND);

	if (val & DROP_UNBOUND)
		i915_gem_shrink(dev_priv, LONG_MAX, I915_SHRINK_UNBOUND);

unlock:
	mutex_unlock(&dev->struct_mutex);

	return ret;
}

DEFINE_SIMPLE_ATTRIBUTE(i915_drop_caches_fops,
			i915_drop_caches_get, i915_drop_caches_set,
			"0x%08llx\n");

static int
i915_max_freq_get(void *data, u64 *val)
{
	struct drm_device *dev = data;
	struct drm_i915_private *dev_priv = dev->dev_private;
	int ret;

	if (INTEL_INFO(dev)->gen < 6)
		return -ENODEV;

	flush_delayed_work(&dev_priv->rps.delayed_resume_work);

	ret = mutex_lock_interruptible(&dev_priv->rps.hw_lock);
	if (ret)
		return ret;

	if (IS_VALLEYVIEW(dev))
		*val = vlv_gpu_freq(dev_priv, dev_priv->rps.max_freq_softlimit);
	else
		*val = dev_priv->rps.max_freq_softlimit * GT_FREQUENCY_MULTIPLIER;
	mutex_unlock(&dev_priv->rps.hw_lock);

	return 0;
}

static int
i915_max_freq_set(void *data, u64 val)
{
	struct drm_device *dev = data;
	struct drm_i915_private *dev_priv = dev->dev_private;
	u32 rp_state_cap, hw_max, hw_min;
	int ret;

	if (INTEL_INFO(dev)->gen < 6)
		return -ENODEV;

	flush_delayed_work(&dev_priv->rps.delayed_resume_work);

	DRM_DEBUG_DRIVER("Manually setting max freq to %llu\n", val);

	ret = mutex_lock_interruptible(&dev_priv->rps.hw_lock);
	if (ret)
		return ret;

	/*
	 * Turbo will still be enabled, but won't go above the set value.
	 */
	if (IS_VALLEYVIEW(dev)) {
		val = vlv_freq_opcode(dev_priv, val);

		hw_max = dev_priv->rps.max_freq;
		hw_min = dev_priv->rps.min_freq;
	} else {
		do_div(val, GT_FREQUENCY_MULTIPLIER);

		rp_state_cap = I915_READ(GEN6_RP_STATE_CAP);
		hw_max = dev_priv->rps.max_freq;
		hw_min = (rp_state_cap >> 16) & 0xff;
	}

	if (val < hw_min || val > hw_max || val < dev_priv->rps.min_freq_softlimit) {
		mutex_unlock(&dev_priv->rps.hw_lock);
		return -EINVAL;
	}

	dev_priv->rps.max_freq_softlimit = val;

	if (IS_VALLEYVIEW(dev))
		valleyview_set_rps(dev, val);
	else
		gen6_set_rps(dev, val);

	mutex_unlock(&dev_priv->rps.hw_lock);

	return 0;
}

DEFINE_SIMPLE_ATTRIBUTE(i915_max_freq_fops,
			i915_max_freq_get, i915_max_freq_set,
			"%llu\n");

static int
i915_min_freq_get(void *data, u64 *val)
{
	struct drm_device *dev = data;
	struct drm_i915_private *dev_priv = dev->dev_private;
	int ret;

	if (INTEL_INFO(dev)->gen < 6)
		return -ENODEV;

	flush_delayed_work(&dev_priv->rps.delayed_resume_work);

	ret = mutex_lock_interruptible(&dev_priv->rps.hw_lock);
	if (ret)
		return ret;

	if (IS_VALLEYVIEW(dev))
		*val = vlv_gpu_freq(dev_priv, dev_priv->rps.min_freq_softlimit);
	else
		*val = dev_priv->rps.min_freq_softlimit * GT_FREQUENCY_MULTIPLIER;
	mutex_unlock(&dev_priv->rps.hw_lock);

	return 0;
}

static int
i915_min_freq_set(void *data, u64 val)
{
	struct drm_device *dev = data;
	struct drm_i915_private *dev_priv = dev->dev_private;
	u32 rp_state_cap, hw_max, hw_min;
	int ret;

	if (INTEL_INFO(dev)->gen < 6)
		return -ENODEV;

	flush_delayed_work(&dev_priv->rps.delayed_resume_work);

	DRM_DEBUG_DRIVER("Manually setting min freq to %llu\n", val);

	ret = mutex_lock_interruptible(&dev_priv->rps.hw_lock);
	if (ret)
		return ret;

	/*
	 * Turbo will still be enabled, but won't go below the set value.
	 */
	if (IS_VALLEYVIEW(dev)) {
		val = vlv_freq_opcode(dev_priv, val);

		hw_max = dev_priv->rps.max_freq;
		hw_min = dev_priv->rps.min_freq;
	} else {
		do_div(val, GT_FREQUENCY_MULTIPLIER);

		rp_state_cap = I915_READ(GEN6_RP_STATE_CAP);
		hw_max = dev_priv->rps.max_freq;
		hw_min = (rp_state_cap >> 16) & 0xff;
	}

	if (val < hw_min || val > hw_max || val > dev_priv->rps.max_freq_softlimit) {
		mutex_unlock(&dev_priv->rps.hw_lock);
		return -EINVAL;
	}

	dev_priv->rps.min_freq_softlimit = val;

	if (IS_VALLEYVIEW(dev))
		valleyview_set_rps(dev, val);
	else
		gen6_set_rps(dev, val);

	mutex_unlock(&dev_priv->rps.hw_lock);

	return 0;
}

DEFINE_SIMPLE_ATTRIBUTE(i915_min_freq_fops,
			i915_min_freq_get, i915_min_freq_set,
			"%llu\n");

static int
i915_cache_sharing_get(void *data, u64 *val)
{
	struct drm_device *dev = data;
	struct drm_i915_private *dev_priv = dev->dev_private;
	u32 snpcr;
	int ret;

	if (!(IS_GEN6(dev) || IS_GEN7(dev)))
		return -ENODEV;

	ret = mutex_lock_interruptible(&dev->struct_mutex);
	if (ret)
		return ret;
	intel_runtime_pm_get(dev_priv);

	snpcr = I915_READ(GEN6_MBCUNIT_SNPCR);

	intel_runtime_pm_put(dev_priv);
	mutex_unlock(&dev_priv->dev->struct_mutex);

	*val = (snpcr & GEN6_MBC_SNPCR_MASK) >> GEN6_MBC_SNPCR_SHIFT;

	return 0;
}

static int
i915_cache_sharing_set(void *data, u64 val)
{
	struct drm_device *dev = data;
	struct drm_i915_private *dev_priv = dev->dev_private;
	u32 snpcr;

	if (!(IS_GEN6(dev) || IS_GEN7(dev)))
		return -ENODEV;

	if (val > 3)
		return -EINVAL;

	intel_runtime_pm_get(dev_priv);
	DRM_DEBUG_DRIVER("Manually setting uncore sharing to %llu\n", val);

	/* Update the cache sharing policy here as well */
	snpcr = I915_READ(GEN6_MBCUNIT_SNPCR);
	snpcr &= ~GEN6_MBC_SNPCR_MASK;
	snpcr |= (val << GEN6_MBC_SNPCR_SHIFT);
	I915_WRITE(GEN6_MBCUNIT_SNPCR, snpcr);

	intel_runtime_pm_put(dev_priv);
	return 0;
}

DEFINE_SIMPLE_ATTRIBUTE(i915_cache_sharing_fops,
			i915_cache_sharing_get, i915_cache_sharing_set,
			"%llu\n");

static int i915_forcewake_open(struct inode *inode, struct file *file)
{
	struct drm_device *dev = inode->i_private;
	struct drm_i915_private *dev_priv = dev->dev_private;

	if (INTEL_INFO(dev)->gen < 6)
		return 0;

	gen6_gt_force_wake_get(dev_priv, FORCEWAKE_ALL);

	return 0;
}

static int i915_forcewake_release(struct inode *inode, struct file *file)
{
	struct drm_device *dev = inode->i_private;
	struct drm_i915_private *dev_priv = dev->dev_private;

	if (INTEL_INFO(dev)->gen < 6)
		return 0;

	gen6_gt_force_wake_put(dev_priv, FORCEWAKE_ALL);

	return 0;
}

static const struct file_operations i915_forcewake_fops = {
	.owner = THIS_MODULE,
	.open = i915_forcewake_open,
	.release = i915_forcewake_release,
};

static int i915_forcewake_create(struct dentry *root, struct drm_minor *minor)
{
	struct drm_device *dev = minor->dev;
	struct dentry *ent;

	ent = debugfs_create_file("i915_forcewake_user",
				  S_IRUSR,
				  root, dev,
				  &i915_forcewake_fops);
	if (!ent)
		return -ENOMEM;

	return drm_add_fake_info_node(minor, ent, &i915_forcewake_fops);
}

static int i915_debugfs_create(struct dentry *root,
			       struct drm_minor *minor,
			       const char *name,
			       const struct file_operations *fops)
{
	struct drm_device *dev = minor->dev;
	struct dentry *ent;

	ent = debugfs_create_file(name,
				  S_IRUGO | S_IWUSR,
				  root, dev,
				  fops);
	if (!ent)
		return -ENOMEM;

	return drm_add_fake_info_node(minor, ent, fops);
}

static const struct drm_info_list i915_debugfs_list[] = {
	{"i915_capabilities", i915_capabilities, 0},
	{"i915_gem_objects", i915_gem_object_info, 0},
	{"i915_gem_gtt", i915_gem_gtt_info, 0},
	{"i915_gem_pinned", i915_gem_gtt_info, 0, (void *) PINNED_LIST},
	{"i915_gem_active", i915_gem_object_list_info, 0, (void *) ACTIVE_LIST},
	{"i915_gem_inactive", i915_gem_object_list_info, 0, (void *) INACTIVE_LIST},
	{"i915_gem_stolen", i915_gem_stolen_list_info },
	{"i915_gem_pageflip", i915_gem_pageflip_info, 0},
	{"i915_gem_request", i915_gem_request_info, 0},
	{"i915_gem_seqno", i915_gem_seqno_info, 0},
	{"i915_gem_fence_regs", i915_gem_fence_regs_info, 0},
	{"i915_gem_interrupt", i915_interrupt_info, 0},
	{"i915_gem_hws", i915_hws_info, 0, (void *)RCS},
	{"i915_gem_hws_blt", i915_hws_info, 0, (void *)BCS},
	{"i915_gem_hws_bsd", i915_hws_info, 0, (void *)VCS},
	{"i915_gem_hws_vebox", i915_hws_info, 0, (void *)VECS},
	{"i915_frequency_info", i915_frequency_info, 0},
	{"i915_drpc_info", i915_drpc_info, 0},
	{"i915_emon_status", i915_emon_status, 0},
	{"i915_ring_freq_table", i915_ring_freq_table, 0},
	{"i915_fbc_status", i915_fbc_status, 0},
	{"i915_ips_status", i915_ips_status, 0},
	{"i915_sr_status", i915_sr_status, 0},
	{"i915_opregion", i915_opregion, 0},
	{"i915_gem_framebuffer", i915_gem_framebuffer_info, 0},
	{"i915_context_status", i915_context_status, 0},
	{"i915_dump_lrc", i915_dump_lrc, 0},
	{"i915_execlists", i915_execlists, 0},
	{"i915_gen6_forcewake_count", i915_gen6_forcewake_count_info, 0},
	{"i915_swizzle_info", i915_swizzle_info, 0},
	{"i915_ppgtt_info", i915_ppgtt_info, 0},
	{"i915_llc", i915_llc, 0},
	{"i915_edp_psr_status", i915_edp_psr_status, 0},
	{"i915_sink_crc_eDP1", i915_sink_crc, 0},
	{"i915_energy_uJ", i915_energy_uJ, 0},
	{"i915_pc8_status", i915_pc8_status, 0},
	{"i915_power_domain_info", i915_power_domain_info, 0},
	{"i915_display_info", i915_display_info, 0},
	{"i915_semaphore_status", i915_semaphore_status, 0},
	{"i915_shared_dplls_info", i915_shared_dplls_info, 0},
	{"i915_dp_mst_info", i915_dp_mst_info, 0},
	{"i915_wa_registers", i915_wa_registers, 0},
	{"i915_ddb_info", i915_ddb_info, 0},
};
#define I915_DEBUGFS_ENTRIES ARRAY_SIZE(i915_debugfs_list)

static const struct i915_debugfs_files {
	const char *name;
	const struct file_operations *fops;
} i915_debugfs_files[] = {
	{"i915_wedged", &i915_wedged_fops},
	{"i915_max_freq", &i915_max_freq_fops},
	{"i915_min_freq", &i915_min_freq_fops},
	{"i915_cache_sharing", &i915_cache_sharing_fops},
	{"i915_ring_stop", &i915_ring_stop_fops},
	{"i915_ring_missed_irq", &i915_ring_missed_irq_fops},
	{"i915_ring_test_irq", &i915_ring_test_irq_fops},
	{"i915_gem_drop_caches", &i915_drop_caches_fops},
	{"i915_error_state", &i915_error_state_fops},
	{"i915_next_seqno", &i915_next_seqno_fops},
	{"i915_display_crc_ctl", &i915_display_crc_ctl_fops},
	{"i915_pri_wm_latency", &i915_pri_wm_latency_fops},
	{"i915_spr_wm_latency", &i915_spr_wm_latency_fops},
	{"i915_cur_wm_latency", &i915_cur_wm_latency_fops},
	{"i915_fbc_false_color", &i915_fbc_fc_fops},
};

void intel_display_crc_init(struct drm_device *dev)
{
	struct drm_i915_private *dev_priv = dev->dev_private;
	enum pipe pipe;

	for_each_pipe(dev_priv, pipe) {
		struct intel_pipe_crc *pipe_crc = &dev_priv->pipe_crc[pipe];

		pipe_crc->opened = false;
		spin_lock_init(&pipe_crc->lock);
		init_waitqueue_head(&pipe_crc->wq);
	}
}

int i915_debugfs_init(struct drm_minor *minor)
{
	int ret, i;

	ret = i915_forcewake_create(minor->debugfs_root, minor);
	if (ret)
		return ret;

	for (i = 0; i < ARRAY_SIZE(i915_pipe_crc_data); i++) {
		ret = i915_pipe_crc_create(minor->debugfs_root, minor, i);
		if (ret)
			return ret;
	}

	for (i = 0; i < ARRAY_SIZE(i915_debugfs_files); i++) {
		ret = i915_debugfs_create(minor->debugfs_root, minor,
					  i915_debugfs_files[i].name,
					  i915_debugfs_files[i].fops);
		if (ret)
			return ret;
	}

	return drm_debugfs_create_files(i915_debugfs_list,
					I915_DEBUGFS_ENTRIES,
					minor->debugfs_root, minor);
}

void i915_debugfs_cleanup(struct drm_minor *minor)
{
	int i;

	drm_debugfs_remove_files(i915_debugfs_list,
				 I915_DEBUGFS_ENTRIES, minor);

	drm_debugfs_remove_files((struct drm_info_list *) &i915_forcewake_fops,
				 1, minor);

	for (i = 0; i < ARRAY_SIZE(i915_pipe_crc_data); i++) {
		struct drm_info_list *info_list =
			(struct drm_info_list *)&i915_pipe_crc_data[i];

		drm_debugfs_remove_files(info_list, 1, minor);
	}

	for (i = 0; i < ARRAY_SIZE(i915_debugfs_files); i++) {
		struct drm_info_list *info_list =
			(struct drm_info_list *) i915_debugfs_files[i].fops;

		drm_debugfs_remove_files(info_list, 1, minor);
	}
}<|MERGE_RESOLUTION|>--- conflicted
+++ resolved
@@ -3650,21 +3650,12 @@
 	struct drm_device *dev = m->private;
 	struct drm_i915_private *dev_priv = dev->dev_private;
 	const uint16_t *latencies;
-<<<<<<< HEAD
 
 	if (INTEL_INFO(dev)->gen >= 9)
 		latencies = dev_priv->wm.skl_latency;
 	else
 		latencies = to_i915(dev)->wm.pri_latency;
 
-=======
-
-	if (INTEL_INFO(dev)->gen >= 9)
-		latencies = dev_priv->wm.skl_latency;
-	else
-		latencies = to_i915(dev)->wm.pri_latency;
-
->>>>>>> d06cced8
 	wm_latency_show(m, latencies);
 
 	return 0;
@@ -3675,21 +3666,12 @@
 	struct drm_device *dev = m->private;
 	struct drm_i915_private *dev_priv = dev->dev_private;
 	const uint16_t *latencies;
-<<<<<<< HEAD
 
 	if (INTEL_INFO(dev)->gen >= 9)
 		latencies = dev_priv->wm.skl_latency;
 	else
 		latencies = to_i915(dev)->wm.spr_latency;
 
-=======
-
-	if (INTEL_INFO(dev)->gen >= 9)
-		latencies = dev_priv->wm.skl_latency;
-	else
-		latencies = to_i915(dev)->wm.spr_latency;
-
->>>>>>> d06cced8
 	wm_latency_show(m, latencies);
 
 	return 0;
@@ -3700,21 +3682,12 @@
 	struct drm_device *dev = m->private;
 	struct drm_i915_private *dev_priv = dev->dev_private;
 	const uint16_t *latencies;
-<<<<<<< HEAD
 
 	if (INTEL_INFO(dev)->gen >= 9)
 		latencies = dev_priv->wm.skl_latency;
 	else
 		latencies = to_i915(dev)->wm.cur_latency;
 
-=======
-
-	if (INTEL_INFO(dev)->gen >= 9)
-		latencies = dev_priv->wm.skl_latency;
-	else
-		latencies = to_i915(dev)->wm.cur_latency;
-
->>>>>>> d06cced8
 	wm_latency_show(m, latencies);
 
 	return 0;
@@ -3793,21 +3766,12 @@
 	struct drm_device *dev = m->private;
 	struct drm_i915_private *dev_priv = dev->dev_private;
 	uint16_t *latencies;
-<<<<<<< HEAD
 
 	if (INTEL_INFO(dev)->gen >= 9)
 		latencies = dev_priv->wm.skl_latency;
 	else
 		latencies = to_i915(dev)->wm.pri_latency;
 
-=======
-
-	if (INTEL_INFO(dev)->gen >= 9)
-		latencies = dev_priv->wm.skl_latency;
-	else
-		latencies = to_i915(dev)->wm.pri_latency;
-
->>>>>>> d06cced8
 	return wm_latency_write(file, ubuf, len, offp, latencies);
 }
 
@@ -3818,21 +3782,12 @@
 	struct drm_device *dev = m->private;
 	struct drm_i915_private *dev_priv = dev->dev_private;
 	uint16_t *latencies;
-<<<<<<< HEAD
 
 	if (INTEL_INFO(dev)->gen >= 9)
 		latencies = dev_priv->wm.skl_latency;
 	else
 		latencies = to_i915(dev)->wm.spr_latency;
 
-=======
-
-	if (INTEL_INFO(dev)->gen >= 9)
-		latencies = dev_priv->wm.skl_latency;
-	else
-		latencies = to_i915(dev)->wm.spr_latency;
-
->>>>>>> d06cced8
 	return wm_latency_write(file, ubuf, len, offp, latencies);
 }
 
