--- conflicted
+++ resolved
@@ -1516,11 +1516,7 @@
 {
 	struct drm_info_node *node = (struct drm_info_node *) m->private;
 	struct drm_device *dev = node->minor->dev;
-<<<<<<< HEAD
-	drm_i915_private_t *dev_priv = dev->dev_private;
-=======
-	struct drm_i915_private *dev_priv = dev->dev_private;
->>>>>>> c8431fda
+	struct drm_i915_private *dev_priv = dev->dev_private;
 	int ret = 0;
 	int gpu_freq, ia_freq;
 
@@ -2053,15 +2049,7 @@
 		return 0;
 	}
 
-<<<<<<< HEAD
-	mutex_lock(&dev_priv->pc8.lock);
-	seq_printf(m, "Requirements met: %s\n",
-		   yesno(dev_priv->pc8.requirements_met));
 	seq_printf(m, "GPU idle: %s\n", yesno(!dev_priv->mm.busy));
-	seq_printf(m, "Disable count: %d\n", dev_priv->pc8.disable_count);
-=======
-	seq_printf(m, "GPU idle: %s\n", yesno(!dev_priv->mm.busy));
->>>>>>> c8431fda
 	seq_printf(m, "IRQs disabled: %s\n",
 		   yesno(dev_priv->pm.irqs_disabled));
 
@@ -2215,13 +2203,8 @@
 	struct intel_encoder *intel_encoder;
 
 	seq_printf(m, "\tfb: %d, pos: %dx%d, size: %dx%d\n",
-<<<<<<< HEAD
 		   crtc->primary->fb->base.id, crtc->x, crtc->y,
 		   crtc->primary->fb->width, crtc->primary->fb->height);
-=======
-		   crtc->fb->base.id, crtc->x, crtc->y,
-		   crtc->fb->width, crtc->fb->height);
->>>>>>> c8431fda
 	for_each_encoder_on_crtc(dev, crtc, intel_encoder)
 		intel_encoder_info(m, intel_crtc, intel_encoder);
 }
@@ -2296,8 +2279,6 @@
 		intel_seq_print_mode(m, 2, mode);
 }
 
-<<<<<<< HEAD
-=======
 static bool cursor_active(struct drm_device *dev, int pipe)
 {
 	struct drm_i915_private *dev_priv = dev->dev_private;
@@ -2334,27 +2315,10 @@
 	return cursor_active(dev, pipe);
 }
 
->>>>>>> c8431fda
 static int i915_display_info(struct seq_file *m, void *unused)
 {
 	struct drm_info_node *node = (struct drm_info_node *) m->private;
 	struct drm_device *dev = node->minor->dev;
-<<<<<<< HEAD
-	struct drm_crtc *crtc;
-	struct drm_connector *connector;
-
-	drm_modeset_lock_all(dev);
-	seq_printf(m, "CRTC info\n");
-	seq_printf(m, "---------\n");
-	list_for_each_entry(crtc, &dev->mode_config.crtc_list, head) {
-		struct intel_crtc *intel_crtc = to_intel_crtc(crtc);
-
-		seq_printf(m, "CRTC %d: pipe: %c, active: %s\n",
-			   crtc->base.id, pipe_name(intel_crtc->pipe),
-			   intel_crtc->active ? "yes" : "no");
-		if (intel_crtc->active)
-			intel_crtc_info(m, intel_crtc);
-=======
 	struct drm_i915_private *dev_priv = dev->dev_private;
 	struct intel_crtc *crtc;
 	struct drm_connector *connector;
@@ -2379,7 +2343,6 @@
 				   x, y, crtc->cursor_addr,
 				   yesno(active));
 		}
->>>>>>> c8431fda
 	}
 
 	seq_printf(m, "\n");
@@ -2389,10 +2352,7 @@
 		intel_connector_info(m, connector);
 	}
 	drm_modeset_unlock_all(dev);
-<<<<<<< HEAD
-=======
 	intel_runtime_pm_put(dev_priv);
->>>>>>> c8431fda
 
 	return 0;
 }
@@ -3569,28 +3529,16 @@
 		do_div(val, GT_FREQUENCY_MULTIPLIER);
 
 		rp_state_cap = I915_READ(GEN6_RP_STATE_CAP);
-<<<<<<< HEAD
-		hw_max = dev_priv->rps.hw_max;
-		hw_min = (rp_state_cap >> 16) & 0xff;
-	}
-
-	if (val < hw_min || val > hw_max || val < dev_priv->rps.min_delay) {
-=======
 		hw_max = dev_priv->rps.max_freq;
 		hw_min = (rp_state_cap >> 16) & 0xff;
 	}
 
 	if (val < hw_min || val > hw_max || val < dev_priv->rps.min_freq_softlimit) {
->>>>>>> c8431fda
 		mutex_unlock(&dev_priv->rps.hw_lock);
 		return -EINVAL;
 	}
 
-<<<<<<< HEAD
-	dev_priv->rps.max_delay = val;
-=======
 	dev_priv->rps.max_freq_softlimit = val;
->>>>>>> c8431fda
 
 	if (IS_VALLEYVIEW(dev))
 		valleyview_set_rps(dev, val);
@@ -3662,28 +3610,16 @@
 		do_div(val, GT_FREQUENCY_MULTIPLIER);
 
 		rp_state_cap = I915_READ(GEN6_RP_STATE_CAP);
-<<<<<<< HEAD
-		hw_max = dev_priv->rps.hw_max;
-		hw_min = (rp_state_cap >> 16) & 0xff;
-	}
-
-	if (val < hw_min || val > hw_max || val > dev_priv->rps.max_delay) {
-=======
 		hw_max = dev_priv->rps.max_freq;
 		hw_min = (rp_state_cap >> 16) & 0xff;
 	}
 
 	if (val < hw_min || val > hw_max || val > dev_priv->rps.max_freq_softlimit) {
->>>>>>> c8431fda
 		mutex_unlock(&dev_priv->rps.hw_lock);
 		return -EINVAL;
 	}
 
-<<<<<<< HEAD
-	dev_priv->rps.min_delay = val;
-=======
 	dev_priv->rps.min_freq_softlimit = val;
->>>>>>> c8431fda
 
 	if (IS_VALLEYVIEW(dev))
 		valleyview_set_rps(dev, val);
