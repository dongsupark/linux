/*
 * Copyright © 2008 Intel Corporation
 *
 * Permission is hereby granted, free of charge, to any person obtaining a
 * copy of this software and associated documentation files (the "Software"),
 * to deal in the Software without restriction, including without limitation
 * the rights to use, copy, modify, merge, publish, distribute, sublicense,
 * and/or sell copies of the Software, and to permit persons to whom the
 * Software is furnished to do so, subject to the following conditions:
 *
 * The above copyright notice and this permission notice (including the next
 * paragraph) shall be included in all copies or substantial portions of the
 * Software.
 *
 * THE SOFTWARE IS PROVIDED "AS IS", WITHOUT WARRANTY OF ANY KIND, EXPRESS OR
 * IMPLIED, INCLUDING BUT NOT LIMITED TO THE WARRANTIES OF MERCHANTABILITY,
 * FITNESS FOR A PARTICULAR PURPOSE AND NONINFRINGEMENT.  IN NO EVENT SHALL
 * THE AUTHORS OR COPYRIGHT HOLDERS BE LIABLE FOR ANY CLAIM, DAMAGES OR OTHER
 * LIABILITY, WHETHER IN AN ACTION OF CONTRACT, TORT OR OTHERWISE, ARISING
 * FROM, OUT OF OR IN CONNECTION WITH THE SOFTWARE OR THE USE OR OTHER DEALINGS
 * IN THE SOFTWARE.
 *
 * Authors:
 *    Eric Anholt <eric@anholt.net>
 *    Keith Packard <keithp@keithp.com>
 *
 */

#include <linux/seq_file.h>
#include <linux/debugfs.h>
#include <linux/slab.h>
#include <linux/export.h>
#include "drmP.h"
#include "drm.h"
#include "intel_drv.h"
#include "intel_ringbuffer.h"
#include "i915_drm.h"
#include "i915_drv.h"

#define DRM_I915_RING_DEBUG 1


#if defined(CONFIG_DEBUG_FS)

enum {
	ACTIVE_LIST,
	FLUSHING_LIST,
	INACTIVE_LIST,
	PINNED_LIST,
};

static const char *yesno(int v)
{
	return v ? "yes" : "no";
}

static int i915_capabilities(struct seq_file *m, void *data)
{
	struct drm_info_node *node = (struct drm_info_node *) m->private;
	struct drm_device *dev = node->minor->dev;
	const struct intel_device_info *info = INTEL_INFO(dev);

	seq_printf(m, "gen: %d\n", info->gen);
	seq_printf(m, "pch: %d\n", INTEL_PCH_TYPE(dev));
#define B(x) seq_printf(m, #x ": %s\n", yesno(info->x))
	B(is_mobile);
	B(is_i85x);
	B(is_i915g);
	B(is_i945gm);
	B(is_g33);
	B(need_gfx_hws);
	B(is_g4x);
	B(is_pineview);
	B(is_broadwater);
	B(is_crestline);
	B(has_fbc);
	B(has_pipe_cxsr);
	B(has_hotplug);
	B(cursor_needs_physical);
	B(has_overlay);
	B(overlay_needs_physical);
	B(supports_tv);
	B(has_bsd_ring);
	B(has_blt_ring);
	B(has_llc);
#undef B

	return 0;
}

static const char *get_pin_flag(struct drm_i915_gem_object *obj)
{
	if (obj->user_pin_count > 0)
		return "P";
	else if (obj->pin_count > 0)
		return "p";
	else
		return " ";
}

static const char *get_tiling_flag(struct drm_i915_gem_object *obj)
{
	switch (obj->tiling_mode) {
	default:
	case I915_TILING_NONE: return " ";
	case I915_TILING_X: return "X";
	case I915_TILING_Y: return "Y";
	}
}

static const char *cache_level_str(int type)
{
	switch (type) {
	case I915_CACHE_NONE: return " uncached";
	case I915_CACHE_LLC: return " snooped (LLC)";
	case I915_CACHE_LLC_MLC: return " snooped (LLC+MLC)";
	default: return "";
	}
}

static void
describe_obj(struct seq_file *m, struct drm_i915_gem_object *obj)
{
	seq_printf(m, "%p: %s%s %8zdKiB %04x %04x %d %d%s%s%s",
		   &obj->base,
		   get_pin_flag(obj),
		   get_tiling_flag(obj),
		   obj->base.size / 1024,
		   obj->base.read_domains,
		   obj->base.write_domain,
		   obj->last_rendering_seqno,
		   obj->last_fenced_seqno,
		   cache_level_str(obj->cache_level),
		   obj->dirty ? " dirty" : "",
		   obj->madv == I915_MADV_DONTNEED ? " purgeable" : "");
	if (obj->base.name)
		seq_printf(m, " (name: %d)", obj->base.name);
	if (obj->fence_reg != I915_FENCE_REG_NONE)
		seq_printf(m, " (fence: %d)", obj->fence_reg);
	if (obj->gtt_space != NULL)
		seq_printf(m, " (gtt offset: %08x, size: %08x)",
			   obj->gtt_offset, (unsigned int)obj->gtt_space->size);
	if (obj->pin_mappable || obj->fault_mappable) {
		char s[3], *t = s;
		if (obj->pin_mappable)
			*t++ = 'p';
		if (obj->fault_mappable)
			*t++ = 'f';
		*t = '\0';
		seq_printf(m, " (%s mappable)", s);
	}
	if (obj->ring != NULL)
		seq_printf(m, " (%s)", obj->ring->name);
}

static int i915_gem_object_list_info(struct seq_file *m, void *data)
{
	struct drm_info_node *node = (struct drm_info_node *) m->private;
	uintptr_t list = (uintptr_t) node->info_ent->data;
	struct list_head *head;
	struct drm_device *dev = node->minor->dev;
	drm_i915_private_t *dev_priv = dev->dev_private;
	struct drm_i915_gem_object *obj;
	size_t total_obj_size, total_gtt_size;
	int count, ret;

	ret = mutex_lock_interruptible(&dev->struct_mutex);
	if (ret)
		return ret;

	switch (list) {
	case ACTIVE_LIST:
		seq_printf(m, "Active:\n");
		head = &dev_priv->mm.active_list;
		break;
	case INACTIVE_LIST:
		seq_printf(m, "Inactive:\n");
		head = &dev_priv->mm.inactive_list;
		break;
	case FLUSHING_LIST:
		seq_printf(m, "Flushing:\n");
		head = &dev_priv->mm.flushing_list;
		break;
	default:
		mutex_unlock(&dev->struct_mutex);
		return -EINVAL;
	}

	total_obj_size = total_gtt_size = count = 0;
	list_for_each_entry(obj, head, mm_list) {
		seq_printf(m, "   ");
		describe_obj(m, obj);
		seq_printf(m, "\n");
		total_obj_size += obj->base.size;
		total_gtt_size += obj->gtt_space->size;
		count++;
	}
	mutex_unlock(&dev->struct_mutex);

	seq_printf(m, "Total %d objects, %zu bytes, %zu GTT size\n",
		   count, total_obj_size, total_gtt_size);
	return 0;
}

#define count_objects(list, member) do { \
	list_for_each_entry(obj, list, member) { \
		size += obj->gtt_space->size; \
		++count; \
		if (obj->map_and_fenceable) { \
			mappable_size += obj->gtt_space->size; \
			++mappable_count; \
		} \
	} \
} while (0)

static int i915_gem_object_info(struct seq_file *m, void* data)
{
	struct drm_info_node *node = (struct drm_info_node *) m->private;
	struct drm_device *dev = node->minor->dev;
	struct drm_i915_private *dev_priv = dev->dev_private;
	u32 count, mappable_count;
	size_t size, mappable_size;
	struct drm_i915_gem_object *obj;
	int ret;

	ret = mutex_lock_interruptible(&dev->struct_mutex);
	if (ret)
		return ret;

	seq_printf(m, "%u objects, %zu bytes\n",
		   dev_priv->mm.object_count,
		   dev_priv->mm.object_memory);

	size = count = mappable_size = mappable_count = 0;
	count_objects(&dev_priv->mm.gtt_list, gtt_list);
	seq_printf(m, "%u [%u] objects, %zu [%zu] bytes in gtt\n",
		   count, mappable_count, size, mappable_size);

	size = count = mappable_size = mappable_count = 0;
	count_objects(&dev_priv->mm.active_list, mm_list);
	count_objects(&dev_priv->mm.flushing_list, mm_list);
	seq_printf(m, "  %u [%u] active objects, %zu [%zu] bytes\n",
		   count, mappable_count, size, mappable_size);

	size = count = mappable_size = mappable_count = 0;
	count_objects(&dev_priv->mm.inactive_list, mm_list);
	seq_printf(m, "  %u [%u] inactive objects, %zu [%zu] bytes\n",
		   count, mappable_count, size, mappable_size);

	size = count = mappable_size = mappable_count = 0;
	list_for_each_entry(obj, &dev_priv->mm.gtt_list, gtt_list) {
		if (obj->fault_mappable) {
			size += obj->gtt_space->size;
			++count;
		}
		if (obj->pin_mappable) {
			mappable_size += obj->gtt_space->size;
			++mappable_count;
		}
	}
	seq_printf(m, "%u pinned mappable objects, %zu bytes\n",
		   mappable_count, mappable_size);
	seq_printf(m, "%u fault mappable objects, %zu bytes\n",
		   count, size);

	seq_printf(m, "%zu [%zu] gtt total\n",
		   dev_priv->mm.gtt_total, dev_priv->mm.mappable_gtt_total);

	mutex_unlock(&dev->struct_mutex);

	return 0;
}

static int i915_gem_gtt_info(struct seq_file *m, void* data)
{
	struct drm_info_node *node = (struct drm_info_node *) m->private;
	struct drm_device *dev = node->minor->dev;
	uintptr_t list = (uintptr_t) node->info_ent->data;
	struct drm_i915_private *dev_priv = dev->dev_private;
	struct drm_i915_gem_object *obj;
	size_t total_obj_size, total_gtt_size;
	int count, ret;

	ret = mutex_lock_interruptible(&dev->struct_mutex);
	if (ret)
		return ret;

	total_obj_size = total_gtt_size = count = 0;
	list_for_each_entry(obj, &dev_priv->mm.gtt_list, gtt_list) {
		if (list == PINNED_LIST && obj->pin_count == 0)
			continue;

		seq_printf(m, "   ");
		describe_obj(m, obj);
		seq_printf(m, "\n");
		total_obj_size += obj->base.size;
		total_gtt_size += obj->gtt_space->size;
		count++;
	}

	mutex_unlock(&dev->struct_mutex);

	seq_printf(m, "Total %d objects, %zu bytes, %zu GTT size\n",
		   count, total_obj_size, total_gtt_size);

	return 0;
}

static int i915_gem_pageflip_info(struct seq_file *m, void *data)
{
	struct drm_info_node *node = (struct drm_info_node *) m->private;
	struct drm_device *dev = node->minor->dev;
	unsigned long flags;
	struct intel_crtc *crtc;

	list_for_each_entry(crtc, &dev->mode_config.crtc_list, base.head) {
		const char pipe = pipe_name(crtc->pipe);
		const char plane = plane_name(crtc->plane);
		struct intel_unpin_work *work;

		spin_lock_irqsave(&dev->event_lock, flags);
		work = crtc->unpin_work;
		if (work == NULL) {
			seq_printf(m, "No flip due on pipe %c (plane %c)\n",
				   pipe, plane);
		} else {
			if (!work->pending) {
				seq_printf(m, "Flip queued on pipe %c (plane %c)\n",
					   pipe, plane);
			} else {
				seq_printf(m, "Flip pending (waiting for vsync) on pipe %c (plane %c)\n",
					   pipe, plane);
			}
			if (work->enable_stall_check)
				seq_printf(m, "Stall check enabled, ");
			else
				seq_printf(m, "Stall check waiting for page flip ioctl, ");
			seq_printf(m, "%d prepares\n", work->pending);

			if (work->old_fb_obj) {
				struct drm_i915_gem_object *obj = work->old_fb_obj;
				if (obj)
					seq_printf(m, "Old framebuffer gtt_offset 0x%08x\n", obj->gtt_offset);
			}
			if (work->pending_flip_obj) {
				struct drm_i915_gem_object *obj = work->pending_flip_obj;
				if (obj)
					seq_printf(m, "New framebuffer gtt_offset 0x%08x\n", obj->gtt_offset);
			}
		}
		spin_unlock_irqrestore(&dev->event_lock, flags);
	}

	return 0;
}

static int i915_gem_request_info(struct seq_file *m, void *data)
{
	struct drm_info_node *node = (struct drm_info_node *) m->private;
	struct drm_device *dev = node->minor->dev;
	drm_i915_private_t *dev_priv = dev->dev_private;
	struct drm_i915_gem_request *gem_request;
	int ret, count;

	ret = mutex_lock_interruptible(&dev->struct_mutex);
	if (ret)
		return ret;

	count = 0;
	if (!list_empty(&dev_priv->ring[RCS].request_list)) {
		seq_printf(m, "Render requests:\n");
		list_for_each_entry(gem_request,
				    &dev_priv->ring[RCS].request_list,
				    list) {
			seq_printf(m, "    %d @ %d\n",
				   gem_request->seqno,
				   (int) (jiffies - gem_request->emitted_jiffies));
		}
		count++;
	}
	if (!list_empty(&dev_priv->ring[VCS].request_list)) {
		seq_printf(m, "BSD requests:\n");
		list_for_each_entry(gem_request,
				    &dev_priv->ring[VCS].request_list,
				    list) {
			seq_printf(m, "    %d @ %d\n",
				   gem_request->seqno,
				   (int) (jiffies - gem_request->emitted_jiffies));
		}
		count++;
	}
	if (!list_empty(&dev_priv->ring[BCS].request_list)) {
		seq_printf(m, "BLT requests:\n");
		list_for_each_entry(gem_request,
				    &dev_priv->ring[BCS].request_list,
				    list) {
			seq_printf(m, "    %d @ %d\n",
				   gem_request->seqno,
				   (int) (jiffies - gem_request->emitted_jiffies));
		}
		count++;
	}
	mutex_unlock(&dev->struct_mutex);

	if (count == 0)
		seq_printf(m, "No requests\n");

	return 0;
}

static void i915_ring_seqno_info(struct seq_file *m,
				 struct intel_ring_buffer *ring)
{
	if (ring->get_seqno) {
		seq_printf(m, "Current sequence (%s): %d\n",
			   ring->name, ring->get_seqno(ring));
	}
}

static int i915_gem_seqno_info(struct seq_file *m, void *data)
{
	struct drm_info_node *node = (struct drm_info_node *) m->private;
	struct drm_device *dev = node->minor->dev;
	drm_i915_private_t *dev_priv = dev->dev_private;
	int ret, i;

	ret = mutex_lock_interruptible(&dev->struct_mutex);
	if (ret)
		return ret;

	for (i = 0; i < I915_NUM_RINGS; i++)
		i915_ring_seqno_info(m, &dev_priv->ring[i]);

	mutex_unlock(&dev->struct_mutex);

	return 0;
}


static int i915_interrupt_info(struct seq_file *m, void *data)
{
	struct drm_info_node *node = (struct drm_info_node *) m->private;
	struct drm_device *dev = node->minor->dev;
	drm_i915_private_t *dev_priv = dev->dev_private;
	int ret, i, pipe;

	ret = mutex_lock_interruptible(&dev->struct_mutex);
	if (ret)
		return ret;

	if (IS_VALLEYVIEW(dev)) {
		seq_printf(m, "Display IER:\t%08x\n",
			   I915_READ(VLV_IER));
		seq_printf(m, "Display IIR:\t%08x\n",
			   I915_READ(VLV_IIR));
		seq_printf(m, "Display IIR_RW:\t%08x\n",
			   I915_READ(VLV_IIR_RW));
		seq_printf(m, "Display IMR:\t%08x\n",
			   I915_READ(VLV_IMR));
		for_each_pipe(pipe)
			seq_printf(m, "Pipe %c stat:\t%08x\n",
				   pipe_name(pipe),
				   I915_READ(PIPESTAT(pipe)));

		seq_printf(m, "Master IER:\t%08x\n",
			   I915_READ(VLV_MASTER_IER));

		seq_printf(m, "Render IER:\t%08x\n",
			   I915_READ(GTIER));
		seq_printf(m, "Render IIR:\t%08x\n",
			   I915_READ(GTIIR));
		seq_printf(m, "Render IMR:\t%08x\n",
			   I915_READ(GTIMR));

		seq_printf(m, "PM IER:\t\t%08x\n",
			   I915_READ(GEN6_PMIER));
		seq_printf(m, "PM IIR:\t\t%08x\n",
			   I915_READ(GEN6_PMIIR));
		seq_printf(m, "PM IMR:\t\t%08x\n",
			   I915_READ(GEN6_PMIMR));

		seq_printf(m, "Port hotplug:\t%08x\n",
			   I915_READ(PORT_HOTPLUG_EN));
		seq_printf(m, "DPFLIPSTAT:\t%08x\n",
			   I915_READ(VLV_DPFLIPSTAT));
		seq_printf(m, "DPINVGTT:\t%08x\n",
			   I915_READ(DPINVGTT));

	} else if (!HAS_PCH_SPLIT(dev)) {
		seq_printf(m, "Interrupt enable:    %08x\n",
			   I915_READ(IER));
		seq_printf(m, "Interrupt identity:  %08x\n",
			   I915_READ(IIR));
		seq_printf(m, "Interrupt mask:      %08x\n",
			   I915_READ(IMR));
		for_each_pipe(pipe)
			seq_printf(m, "Pipe %c stat:         %08x\n",
				   pipe_name(pipe),
				   I915_READ(PIPESTAT(pipe)));
	} else {
		seq_printf(m, "North Display Interrupt enable:		%08x\n",
			   I915_READ(DEIER));
		seq_printf(m, "North Display Interrupt identity:	%08x\n",
			   I915_READ(DEIIR));
		seq_printf(m, "North Display Interrupt mask:		%08x\n",
			   I915_READ(DEIMR));
		seq_printf(m, "South Display Interrupt enable:		%08x\n",
			   I915_READ(SDEIER));
		seq_printf(m, "South Display Interrupt identity:	%08x\n",
			   I915_READ(SDEIIR));
		seq_printf(m, "South Display Interrupt mask:		%08x\n",
			   I915_READ(SDEIMR));
		seq_printf(m, "Graphics Interrupt enable:		%08x\n",
			   I915_READ(GTIER));
		seq_printf(m, "Graphics Interrupt identity:		%08x\n",
			   I915_READ(GTIIR));
		seq_printf(m, "Graphics Interrupt mask:		%08x\n",
			   I915_READ(GTIMR));
	}
	seq_printf(m, "Interrupts received: %d\n",
		   atomic_read(&dev_priv->irq_received));
	for (i = 0; i < I915_NUM_RINGS; i++) {
		if (IS_GEN6(dev) || IS_GEN7(dev)) {
			seq_printf(m, "Graphics Interrupt mask (%s):	%08x\n",
				   dev_priv->ring[i].name,
				   I915_READ_IMR(&dev_priv->ring[i]));
		}
		i915_ring_seqno_info(m, &dev_priv->ring[i]);
	}
	mutex_unlock(&dev->struct_mutex);

	return 0;
}

static int i915_gem_fence_regs_info(struct seq_file *m, void *data)
{
	struct drm_info_node *node = (struct drm_info_node *) m->private;
	struct drm_device *dev = node->minor->dev;
	drm_i915_private_t *dev_priv = dev->dev_private;
	int i, ret;

	ret = mutex_lock_interruptible(&dev->struct_mutex);
	if (ret)
		return ret;

	seq_printf(m, "Reserved fences = %d\n", dev_priv->fence_reg_start);
	seq_printf(m, "Total fences = %d\n", dev_priv->num_fence_regs);
	for (i = 0; i < dev_priv->num_fence_regs; i++) {
		struct drm_i915_gem_object *obj = dev_priv->fence_regs[i].obj;

		seq_printf(m, "Fenced object[%2d] = ", i);
		if (obj == NULL)
			seq_printf(m, "unused");
		else
			describe_obj(m, obj);
		seq_printf(m, "\n");
	}

	mutex_unlock(&dev->struct_mutex);
	return 0;
}

static int i915_hws_info(struct seq_file *m, void *data)
{
	struct drm_info_node *node = (struct drm_info_node *) m->private;
	struct drm_device *dev = node->minor->dev;
	drm_i915_private_t *dev_priv = dev->dev_private;
	struct intel_ring_buffer *ring;
	const volatile u32 __iomem *hws;
	int i;

	ring = &dev_priv->ring[(uintptr_t)node->info_ent->data];
	hws = (volatile u32 __iomem *)ring->status_page.page_addr;
	if (hws == NULL)
		return 0;

	for (i = 0; i < 4096 / sizeof(u32) / 4; i += 4) {
		seq_printf(m, "0x%08x: 0x%08x 0x%08x 0x%08x 0x%08x\n",
			   i * 4,
			   hws[i], hws[i + 1], hws[i + 2], hws[i + 3]);
	}
	return 0;
}

static const char *ring_str(int ring)
{
	switch (ring) {
	case RCS: return "render";
	case VCS: return "bsd";
	case BCS: return "blt";
	default: return "";
	}
}

static const char *pin_flag(int pinned)
{
	if (pinned > 0)
		return " P";
	else if (pinned < 0)
		return " p";
	else
		return "";
}

static const char *tiling_flag(int tiling)
{
	switch (tiling) {
	default:
	case I915_TILING_NONE: return "";
	case I915_TILING_X: return " X";
	case I915_TILING_Y: return " Y";
	}
}

static const char *dirty_flag(int dirty)
{
	return dirty ? " dirty" : "";
}

static const char *purgeable_flag(int purgeable)
{
	return purgeable ? " purgeable" : "";
}

static void print_error_buffers(struct seq_file *m,
				const char *name,
				struct drm_i915_error_buffer *err,
				int count)
{
	seq_printf(m, "%s [%d]:\n", name, count);

	while (count--) {
		seq_printf(m, "  %08x %8u %04x %04x %08x%s%s%s%s%s%s%s",
			   err->gtt_offset,
			   err->size,
			   err->read_domains,
			   err->write_domain,
			   err->seqno,
			   pin_flag(err->pinned),
			   tiling_flag(err->tiling),
			   dirty_flag(err->dirty),
			   purgeable_flag(err->purgeable),
			   err->ring != -1 ? " " : "",
			   ring_str(err->ring),
			   cache_level_str(err->cache_level));

		if (err->name)
			seq_printf(m, " (name: %d)", err->name);
		if (err->fence_reg != I915_FENCE_REG_NONE)
			seq_printf(m, " (fence: %d)", err->fence_reg);

		seq_printf(m, "\n");
		err++;
	}
}

static void i915_ring_error_state(struct seq_file *m,
				  struct drm_device *dev,
				  struct drm_i915_error_state *error,
				  unsigned ring)
{
	BUG_ON(ring >= I915_NUM_RINGS); /* shut up confused gcc */
	seq_printf(m, "%s command stream:\n", ring_str(ring));
	seq_printf(m, "  HEAD: 0x%08x\n", error->head[ring]);
	seq_printf(m, "  TAIL: 0x%08x\n", error->tail[ring]);
	seq_printf(m, "  ACTHD: 0x%08x\n", error->acthd[ring]);
	seq_printf(m, "  IPEIR: 0x%08x\n", error->ipeir[ring]);
	seq_printf(m, "  IPEHR: 0x%08x\n", error->ipehr[ring]);
	seq_printf(m, "  INSTDONE: 0x%08x\n", error->instdone[ring]);
	if (ring == RCS && INTEL_INFO(dev)->gen >= 4) {
		seq_printf(m, "  INSTDONE1: 0x%08x\n", error->instdone1);
		seq_printf(m, "  BBADDR: 0x%08llx\n", error->bbaddr);
	}
	if (INTEL_INFO(dev)->gen >= 4)
		seq_printf(m, "  INSTPS: 0x%08x\n", error->instps[ring]);
	seq_printf(m, "  INSTPM: 0x%08x\n", error->instpm[ring]);
	seq_printf(m, "  FADDR: 0x%08x\n", error->faddr[ring]);
	if (INTEL_INFO(dev)->gen >= 6) {
		seq_printf(m, "  FAULT_REG: 0x%08x\n", error->fault_reg[ring]);
		seq_printf(m, "  SYNC_0: 0x%08x\n",
			   error->semaphore_mboxes[ring][0]);
		seq_printf(m, "  SYNC_1: 0x%08x\n",
			   error->semaphore_mboxes[ring][1]);
	}
	seq_printf(m, "  seqno: 0x%08x\n", error->seqno[ring]);
	seq_printf(m, "  waiting: %s\n", yesno(error->waiting[ring]));
	seq_printf(m, "  ring->head: 0x%08x\n", error->cpu_ring_head[ring]);
	seq_printf(m, "  ring->tail: 0x%08x\n", error->cpu_ring_tail[ring]);
}

struct i915_error_state_file_priv {
	struct drm_device *dev;
	struct drm_i915_error_state *error;
};

static int i915_error_state(struct seq_file *m, void *unused)
{
	struct i915_error_state_file_priv *error_priv = m->private;
	struct drm_device *dev = error_priv->dev;
	drm_i915_private_t *dev_priv = dev->dev_private;
	struct drm_i915_error_state *error = error_priv->error;
	struct intel_ring_buffer *ring;
	int i, j, page, offset, elt;

	if (!error) {
		seq_printf(m, "no error state collected\n");
		return 0;
	}

	seq_printf(m, "Time: %ld s %ld us\n", error->time.tv_sec,
		   error->time.tv_usec);
	seq_printf(m, "PCI ID: 0x%04x\n", dev->pci_device);
	seq_printf(m, "EIR: 0x%08x\n", error->eir);
	seq_printf(m, "IER: 0x%08x\n", error->ier);
	seq_printf(m, "PGTBL_ER: 0x%08x\n", error->pgtbl_er);

	for (i = 0; i < dev_priv->num_fence_regs; i++)
		seq_printf(m, "  fence[%d] = %08llx\n", i, error->fence[i]);

	if (INTEL_INFO(dev)->gen >= 6) {
		seq_printf(m, "ERROR: 0x%08x\n", error->error);
		seq_printf(m, "DONE_REG: 0x%08x\n", error->done_reg);
	}

	for_each_ring(ring, dev_priv, i)
		i915_ring_error_state(m, dev, error, i);

	if (error->active_bo)
		print_error_buffers(m, "Active",
				    error->active_bo,
				    error->active_bo_count);

	if (error->pinned_bo)
		print_error_buffers(m, "Pinned",
				    error->pinned_bo,
				    error->pinned_bo_count);

	for (i = 0; i < ARRAY_SIZE(error->ring); i++) {
		struct drm_i915_error_object *obj;

		if ((obj = error->ring[i].batchbuffer)) {
			seq_printf(m, "%s --- gtt_offset = 0x%08x\n",
				   dev_priv->ring[i].name,
				   obj->gtt_offset);
			offset = 0;
			for (page = 0; page < obj->page_count; page++) {
				for (elt = 0; elt < PAGE_SIZE/4; elt++) {
					seq_printf(m, "%08x :  %08x\n", offset, obj->pages[page][elt]);
					offset += 4;
				}
			}
		}

		if (error->ring[i].num_requests) {
			seq_printf(m, "%s --- %d requests\n",
				   dev_priv->ring[i].name,
				   error->ring[i].num_requests);
			for (j = 0; j < error->ring[i].num_requests; j++) {
				seq_printf(m, "  seqno 0x%08x, emitted %ld, tail 0x%08x\n",
					   error->ring[i].requests[j].seqno,
					   error->ring[i].requests[j].jiffies,
					   error->ring[i].requests[j].tail);
			}
		}

		if ((obj = error->ring[i].ringbuffer)) {
			seq_printf(m, "%s --- ringbuffer = 0x%08x\n",
				   dev_priv->ring[i].name,
				   obj->gtt_offset);
			offset = 0;
			for (page = 0; page < obj->page_count; page++) {
				for (elt = 0; elt < PAGE_SIZE/4; elt++) {
					seq_printf(m, "%08x :  %08x\n",
						   offset,
						   obj->pages[page][elt]);
					offset += 4;
				}
			}
		}
	}

	if (error->overlay)
		intel_overlay_print_error_state(m, error->overlay);

	if (error->display)
		intel_display_print_error_state(m, dev, error->display);

	return 0;
}

static ssize_t
i915_error_state_write(struct file *filp,
		       const char __user *ubuf,
		       size_t cnt,
		       loff_t *ppos)
{
	struct seq_file *m = filp->private_data;
	struct i915_error_state_file_priv *error_priv = m->private;
	struct drm_device *dev = error_priv->dev;

	DRM_DEBUG_DRIVER("Resetting error state\n");

	mutex_lock(&dev->struct_mutex);
	i915_destroy_error_state(dev);
	mutex_unlock(&dev->struct_mutex);

	return cnt;
}

static int i915_error_state_open(struct inode *inode, struct file *file)
{
	struct drm_device *dev = inode->i_private;
	drm_i915_private_t *dev_priv = dev->dev_private;
	struct i915_error_state_file_priv *error_priv;
	unsigned long flags;

	error_priv = kzalloc(sizeof(*error_priv), GFP_KERNEL);
	if (!error_priv)
		return -ENOMEM;

	error_priv->dev = dev;

	spin_lock_irqsave(&dev_priv->error_lock, flags);
	error_priv->error = dev_priv->first_error;
	if (error_priv->error)
		kref_get(&error_priv->error->ref);
	spin_unlock_irqrestore(&dev_priv->error_lock, flags);

	return single_open(file, i915_error_state, error_priv);
}

static int i915_error_state_release(struct inode *inode, struct file *file)
{
	struct seq_file *m = file->private_data;
	struct i915_error_state_file_priv *error_priv = m->private;

	if (error_priv->error)
		kref_put(&error_priv->error->ref, i915_error_state_free);
	kfree(error_priv);

	return single_release(inode, file);
}

static const struct file_operations i915_error_state_fops = {
	.owner = THIS_MODULE,
	.open = i915_error_state_open,
	.read = seq_read,
	.write = i915_error_state_write,
	.llseek = default_llseek,
	.release = i915_error_state_release,
};

static int i915_rstdby_delays(struct seq_file *m, void *unused)
{
	struct drm_info_node *node = (struct drm_info_node *) m->private;
	struct drm_device *dev = node->minor->dev;
	drm_i915_private_t *dev_priv = dev->dev_private;
	u16 crstanddelay;
	int ret;

	ret = mutex_lock_interruptible(&dev->struct_mutex);
	if (ret)
		return ret;

	crstanddelay = I915_READ16(CRSTANDVID);

	mutex_unlock(&dev->struct_mutex);

	seq_printf(m, "w/ctx: %d, w/o ctx: %d\n", (crstanddelay >> 8) & 0x3f, (crstanddelay & 0x3f));

	return 0;
}

static int i915_cur_delayinfo(struct seq_file *m, void *unused)
{
	struct drm_info_node *node = (struct drm_info_node *) m->private;
	struct drm_device *dev = node->minor->dev;
	drm_i915_private_t *dev_priv = dev->dev_private;
	int ret;

	if (IS_GEN5(dev)) {
		u16 rgvswctl = I915_READ16(MEMSWCTL);
		u16 rgvstat = I915_READ16(MEMSTAT_ILK);

		seq_printf(m, "Requested P-state: %d\n", (rgvswctl >> 8) & 0xf);
		seq_printf(m, "Requested VID: %d\n", rgvswctl & 0x3f);
		seq_printf(m, "Current VID: %d\n", (rgvstat & MEMSTAT_VID_MASK) >>
			   MEMSTAT_VID_SHIFT);
		seq_printf(m, "Current P-state: %d\n",
			   (rgvstat & MEMSTAT_PSTATE_MASK) >> MEMSTAT_PSTATE_SHIFT);
	} else if (IS_GEN6(dev) || IS_GEN7(dev)) {
		u32 gt_perf_status = I915_READ(GEN6_GT_PERF_STATUS);
		u32 rp_state_limits = I915_READ(GEN6_RP_STATE_LIMITS);
		u32 rp_state_cap = I915_READ(GEN6_RP_STATE_CAP);
		u32 rpstat;
		u32 rpupei, rpcurup, rpprevup;
		u32 rpdownei, rpcurdown, rpprevdown;
		int max_freq;

		/* RPSTAT1 is in the GT power well */
		ret = mutex_lock_interruptible(&dev->struct_mutex);
		if (ret)
			return ret;

		gen6_gt_force_wake_get(dev_priv);

		rpstat = I915_READ(GEN6_RPSTAT1);
		rpupei = I915_READ(GEN6_RP_CUR_UP_EI);
		rpcurup = I915_READ(GEN6_RP_CUR_UP);
		rpprevup = I915_READ(GEN6_RP_PREV_UP);
		rpdownei = I915_READ(GEN6_RP_CUR_DOWN_EI);
		rpcurdown = I915_READ(GEN6_RP_CUR_DOWN);
		rpprevdown = I915_READ(GEN6_RP_PREV_DOWN);

		gen6_gt_force_wake_put(dev_priv);
		mutex_unlock(&dev->struct_mutex);

		seq_printf(m, "GT_PERF_STATUS: 0x%08x\n", gt_perf_status);
		seq_printf(m, "RPSTAT1: 0x%08x\n", rpstat);
		seq_printf(m, "Render p-state ratio: %d\n",
			   (gt_perf_status & 0xff00) >> 8);
		seq_printf(m, "Render p-state VID: %d\n",
			   gt_perf_status & 0xff);
		seq_printf(m, "Render p-state limit: %d\n",
			   rp_state_limits & 0xff);
		seq_printf(m, "CAGF: %dMHz\n", ((rpstat & GEN6_CAGF_MASK) >>
						GEN6_CAGF_SHIFT) * 50);
		seq_printf(m, "RP CUR UP EI: %dus\n", rpupei &
			   GEN6_CURICONT_MASK);
		seq_printf(m, "RP CUR UP: %dus\n", rpcurup &
			   GEN6_CURBSYTAVG_MASK);
		seq_printf(m, "RP PREV UP: %dus\n", rpprevup &
			   GEN6_CURBSYTAVG_MASK);
		seq_printf(m, "RP CUR DOWN EI: %dus\n", rpdownei &
			   GEN6_CURIAVG_MASK);
		seq_printf(m, "RP CUR DOWN: %dus\n", rpcurdown &
			   GEN6_CURBSYTAVG_MASK);
		seq_printf(m, "RP PREV DOWN: %dus\n", rpprevdown &
			   GEN6_CURBSYTAVG_MASK);

		max_freq = (rp_state_cap & 0xff0000) >> 16;
		seq_printf(m, "Lowest (RPN) frequency: %dMHz\n",
			   max_freq * 50);

		max_freq = (rp_state_cap & 0xff00) >> 8;
		seq_printf(m, "Nominal (RP1) frequency: %dMHz\n",
			   max_freq * 50);

		max_freq = rp_state_cap & 0xff;
		seq_printf(m, "Max non-overclocked (RP0) frequency: %dMHz\n",
			   max_freq * 50);
	} else {
		seq_printf(m, "no P-state info available\n");
	}

	return 0;
}

static int i915_delayfreq_table(struct seq_file *m, void *unused)
{
	struct drm_info_node *node = (struct drm_info_node *) m->private;
	struct drm_device *dev = node->minor->dev;
	drm_i915_private_t *dev_priv = dev->dev_private;
	u32 delayfreq;
	int ret, i;

	ret = mutex_lock_interruptible(&dev->struct_mutex);
	if (ret)
		return ret;

	for (i = 0; i < 16; i++) {
		delayfreq = I915_READ(PXVFREQ_BASE + i * 4);
		seq_printf(m, "P%02dVIDFREQ: 0x%08x (VID: %d)\n", i, delayfreq,
			   (delayfreq & PXVFREQ_PX_MASK) >> PXVFREQ_PX_SHIFT);
	}

	mutex_unlock(&dev->struct_mutex);

	return 0;
}

static inline int MAP_TO_MV(int map)
{
	return 1250 - (map * 25);
}

static int i915_inttoext_table(struct seq_file *m, void *unused)
{
	struct drm_info_node *node = (struct drm_info_node *) m->private;
	struct drm_device *dev = node->minor->dev;
	drm_i915_private_t *dev_priv = dev->dev_private;
	u32 inttoext;
	int ret, i;

	ret = mutex_lock_interruptible(&dev->struct_mutex);
	if (ret)
		return ret;

	for (i = 1; i <= 32; i++) {
		inttoext = I915_READ(INTTOEXT_BASE_ILK + i * 4);
		seq_printf(m, "INTTOEXT%02d: 0x%08x\n", i, inttoext);
	}

	mutex_unlock(&dev->struct_mutex);

	return 0;
}

static int ironlake_drpc_info(struct seq_file *m)
{
	struct drm_info_node *node = (struct drm_info_node *) m->private;
	struct drm_device *dev = node->minor->dev;
	drm_i915_private_t *dev_priv = dev->dev_private;
	u32 rgvmodectl, rstdbyctl;
	u16 crstandvid;
	int ret;

	ret = mutex_lock_interruptible(&dev->struct_mutex);
	if (ret)
		return ret;

	rgvmodectl = I915_READ(MEMMODECTL);
	rstdbyctl = I915_READ(RSTDBYCTL);
	crstandvid = I915_READ16(CRSTANDVID);

	mutex_unlock(&dev->struct_mutex);

	seq_printf(m, "HD boost: %s\n", (rgvmodectl & MEMMODE_BOOST_EN) ?
		   "yes" : "no");
	seq_printf(m, "Boost freq: %d\n",
		   (rgvmodectl & MEMMODE_BOOST_FREQ_MASK) >>
		   MEMMODE_BOOST_FREQ_SHIFT);
	seq_printf(m, "HW control enabled: %s\n",
		   rgvmodectl & MEMMODE_HWIDLE_EN ? "yes" : "no");
	seq_printf(m, "SW control enabled: %s\n",
		   rgvmodectl & MEMMODE_SWMODE_EN ? "yes" : "no");
	seq_printf(m, "Gated voltage change: %s\n",
		   rgvmodectl & MEMMODE_RCLK_GATE ? "yes" : "no");
	seq_printf(m, "Starting frequency: P%d\n",
		   (rgvmodectl & MEMMODE_FSTART_MASK) >> MEMMODE_FSTART_SHIFT);
	seq_printf(m, "Max P-state: P%d\n",
		   (rgvmodectl & MEMMODE_FMAX_MASK) >> MEMMODE_FMAX_SHIFT);
	seq_printf(m, "Min P-state: P%d\n", (rgvmodectl & MEMMODE_FMIN_MASK));
	seq_printf(m, "RS1 VID: %d\n", (crstandvid & 0x3f));
	seq_printf(m, "RS2 VID: %d\n", ((crstandvid >> 8) & 0x3f));
	seq_printf(m, "Render standby enabled: %s\n",
		   (rstdbyctl & RCX_SW_EXIT) ? "no" : "yes");
	seq_printf(m, "Current RS state: ");
	switch (rstdbyctl & RSX_STATUS_MASK) {
	case RSX_STATUS_ON:
		seq_printf(m, "on\n");
		break;
	case RSX_STATUS_RC1:
		seq_printf(m, "RC1\n");
		break;
	case RSX_STATUS_RC1E:
		seq_printf(m, "RC1E\n");
		break;
	case RSX_STATUS_RS1:
		seq_printf(m, "RS1\n");
		break;
	case RSX_STATUS_RS2:
		seq_printf(m, "RS2 (RC6)\n");
		break;
	case RSX_STATUS_RS3:
		seq_printf(m, "RC3 (RC6+)\n");
		break;
	default:
		seq_printf(m, "unknown\n");
		break;
	}

	return 0;
}

static int gen6_drpc_info(struct seq_file *m)
{

	struct drm_info_node *node = (struct drm_info_node *) m->private;
	struct drm_device *dev = node->minor->dev;
	struct drm_i915_private *dev_priv = dev->dev_private;
	u32 rpmodectl1, gt_core_status, rcctl1;
	unsigned forcewake_count;
	int count=0, ret;


	ret = mutex_lock_interruptible(&dev->struct_mutex);
	if (ret)
		return ret;

	spin_lock_irq(&dev_priv->gt_lock);
	forcewake_count = dev_priv->forcewake_count;
	spin_unlock_irq(&dev_priv->gt_lock);

	if (forcewake_count) {
		seq_printf(m, "RC information inaccurate because somebody "
			      "holds a forcewake reference \n");
	} else {
		/* NB: we cannot use forcewake, else we read the wrong values */
		while (count++ < 50 && (I915_READ_NOTRACE(FORCEWAKE_ACK) & 1))
			udelay(10);
		seq_printf(m, "RC information accurate: %s\n", yesno(count < 51));
	}

	gt_core_status = readl(dev_priv->regs + GEN6_GT_CORE_STATUS);
	trace_i915_reg_rw(false, GEN6_GT_CORE_STATUS, gt_core_status, 4);

	rpmodectl1 = I915_READ(GEN6_RP_CONTROL);
	rcctl1 = I915_READ(GEN6_RC_CONTROL);
	mutex_unlock(&dev->struct_mutex);

	seq_printf(m, "Video Turbo Mode: %s\n",
		   yesno(rpmodectl1 & GEN6_RP_MEDIA_TURBO));
	seq_printf(m, "HW control enabled: %s\n",
		   yesno(rpmodectl1 & GEN6_RP_ENABLE));
	seq_printf(m, "SW control enabled: %s\n",
		   yesno((rpmodectl1 & GEN6_RP_MEDIA_MODE_MASK) ==
			  GEN6_RP_MEDIA_SW_MODE));
	seq_printf(m, "RC1e Enabled: %s\n",
		   yesno(rcctl1 & GEN6_RC_CTL_RC1e_ENABLE));
	seq_printf(m, "RC6 Enabled: %s\n",
		   yesno(rcctl1 & GEN6_RC_CTL_RC6_ENABLE));
	seq_printf(m, "Deep RC6 Enabled: %s\n",
		   yesno(rcctl1 & GEN6_RC_CTL_RC6p_ENABLE));
	seq_printf(m, "Deepest RC6 Enabled: %s\n",
		   yesno(rcctl1 & GEN6_RC_CTL_RC6pp_ENABLE));
	seq_printf(m, "Current RC state: ");
	switch (gt_core_status & GEN6_RCn_MASK) {
	case GEN6_RC0:
		if (gt_core_status & GEN6_CORE_CPD_STATE_MASK)
			seq_printf(m, "Core Power Down\n");
		else
			seq_printf(m, "on\n");
		break;
	case GEN6_RC3:
		seq_printf(m, "RC3\n");
		break;
	case GEN6_RC6:
		seq_printf(m, "RC6\n");
		break;
	case GEN6_RC7:
		seq_printf(m, "RC7\n");
		break;
	default:
		seq_printf(m, "Unknown\n");
		break;
	}

	seq_printf(m, "Core Power Down: %s\n",
		   yesno(gt_core_status & GEN6_CORE_CPD_STATE_MASK));

	/* Not exactly sure what this is */
	seq_printf(m, "RC6 \"Locked to RPn\" residency since boot: %u\n",
		   I915_READ(GEN6_GT_GFX_RC6_LOCKED));
	seq_printf(m, "RC6 residency since boot: %u\n",
		   I915_READ(GEN6_GT_GFX_RC6));
	seq_printf(m, "RC6+ residency since boot: %u\n",
		   I915_READ(GEN6_GT_GFX_RC6p));
	seq_printf(m, "RC6++ residency since boot: %u\n",
		   I915_READ(GEN6_GT_GFX_RC6pp));

	return 0;
}

static int i915_drpc_info(struct seq_file *m, void *unused)
{
	struct drm_info_node *node = (struct drm_info_node *) m->private;
	struct drm_device *dev = node->minor->dev;

	if (IS_GEN6(dev) || IS_GEN7(dev))
		return gen6_drpc_info(m);
	else
		return ironlake_drpc_info(m);
}

static int i915_fbc_status(struct seq_file *m, void *unused)
{
	struct drm_info_node *node = (struct drm_info_node *) m->private;
	struct drm_device *dev = node->minor->dev;
	drm_i915_private_t *dev_priv = dev->dev_private;

	if (!I915_HAS_FBC(dev)) {
		seq_printf(m, "FBC unsupported on this chipset\n");
		return 0;
	}

	if (intel_fbc_enabled(dev)) {
		seq_printf(m, "FBC enabled\n");
	} else {
		seq_printf(m, "FBC disabled: ");
		switch (dev_priv->no_fbc_reason) {
		case FBC_NO_OUTPUT:
			seq_printf(m, "no outputs");
			break;
		case FBC_STOLEN_TOO_SMALL:
			seq_printf(m, "not enough stolen memory");
			break;
		case FBC_UNSUPPORTED_MODE:
			seq_printf(m, "mode not supported");
			break;
		case FBC_MODE_TOO_LARGE:
			seq_printf(m, "mode too large");
			break;
		case FBC_BAD_PLANE:
			seq_printf(m, "FBC unsupported on plane");
			break;
		case FBC_NOT_TILED:
			seq_printf(m, "scanout buffer not tiled");
			break;
		case FBC_MULTIPLE_PIPES:
			seq_printf(m, "multiple pipes are enabled");
			break;
		case FBC_MODULE_PARAM:
			seq_printf(m, "disabled per module param (default off)");
			break;
		default:
			seq_printf(m, "unknown reason");
		}
		seq_printf(m, "\n");
	}
	return 0;
}

static int i915_sr_status(struct seq_file *m, void *unused)
{
	struct drm_info_node *node = (struct drm_info_node *) m->private;
	struct drm_device *dev = node->minor->dev;
	drm_i915_private_t *dev_priv = dev->dev_private;
	bool sr_enabled = false;

	if (HAS_PCH_SPLIT(dev))
		sr_enabled = I915_READ(WM1_LP_ILK) & WM1_LP_SR_EN;
	else if (IS_CRESTLINE(dev) || IS_I945G(dev) || IS_I945GM(dev))
		sr_enabled = I915_READ(FW_BLC_SELF) & FW_BLC_SELF_EN;
	else if (IS_I915GM(dev))
		sr_enabled = I915_READ(INSTPM) & INSTPM_SELF_EN;
	else if (IS_PINEVIEW(dev))
		sr_enabled = I915_READ(DSPFW3) & PINEVIEW_SELF_REFRESH_EN;

	seq_printf(m, "self-refresh: %s\n",
		   sr_enabled ? "enabled" : "disabled");

	return 0;
}

static int i915_emon_status(struct seq_file *m, void *unused)
{
	struct drm_info_node *node = (struct drm_info_node *) m->private;
	struct drm_device *dev = node->minor->dev;
	drm_i915_private_t *dev_priv = dev->dev_private;
	unsigned long temp, chipset, gfx;
	int ret;

	if (!IS_GEN5(dev))
		return -ENODEV;

	ret = mutex_lock_interruptible(&dev->struct_mutex);
	if (ret)
		return ret;

	temp = i915_mch_val(dev_priv);
	chipset = i915_chipset_val(dev_priv);
	gfx = i915_gfx_val(dev_priv);
	mutex_unlock(&dev->struct_mutex);

	seq_printf(m, "GMCH temp: %ld\n", temp);
	seq_printf(m, "Chipset power: %ld\n", chipset);
	seq_printf(m, "GFX power: %ld\n", gfx);
	seq_printf(m, "Total power: %ld\n", chipset + gfx);

	return 0;
}

static int i915_ring_freq_table(struct seq_file *m, void *unused)
{
	struct drm_info_node *node = (struct drm_info_node *) m->private;
	struct drm_device *dev = node->minor->dev;
	drm_i915_private_t *dev_priv = dev->dev_private;
	int ret;
	int gpu_freq, ia_freq;

	if (!(IS_GEN6(dev) || IS_GEN7(dev))) {
		seq_printf(m, "unsupported on this chipset\n");
		return 0;
	}

	ret = mutex_lock_interruptible(&dev->struct_mutex);
	if (ret)
		return ret;

	seq_printf(m, "GPU freq (MHz)\tEffective CPU freq (MHz)\n");

	for (gpu_freq = dev_priv->min_delay; gpu_freq <= dev_priv->max_delay;
	     gpu_freq++) {
		I915_WRITE(GEN6_PCODE_DATA, gpu_freq);
		I915_WRITE(GEN6_PCODE_MAILBOX, GEN6_PCODE_READY |
			   GEN6_PCODE_READ_MIN_FREQ_TABLE);
		if (wait_for((I915_READ(GEN6_PCODE_MAILBOX) &
			      GEN6_PCODE_READY) == 0, 10)) {
			DRM_ERROR("pcode read of freq table timed out\n");
			continue;
		}
		ia_freq = I915_READ(GEN6_PCODE_DATA);
		seq_printf(m, "%d\t\t%d\n", gpu_freq * 50, ia_freq * 100);
	}

	mutex_unlock(&dev->struct_mutex);

	return 0;
}

static int i915_gfxec(struct seq_file *m, void *unused)
{
	struct drm_info_node *node = (struct drm_info_node *) m->private;
	struct drm_device *dev = node->minor->dev;
	drm_i915_private_t *dev_priv = dev->dev_private;
	int ret;

	ret = mutex_lock_interruptible(&dev->struct_mutex);
	if (ret)
		return ret;

	seq_printf(m, "GFXEC: %ld\n", (unsigned long)I915_READ(0x112f4));

	mutex_unlock(&dev->struct_mutex);

	return 0;
}

static int i915_opregion(struct seq_file *m, void *unused)
{
	struct drm_info_node *node = (struct drm_info_node *) m->private;
	struct drm_device *dev = node->minor->dev;
	drm_i915_private_t *dev_priv = dev->dev_private;
	struct intel_opregion *opregion = &dev_priv->opregion;
	void *data = kmalloc(OPREGION_SIZE, GFP_KERNEL);
	int ret;

	if (data == NULL)
		return -ENOMEM;

	ret = mutex_lock_interruptible(&dev->struct_mutex);
	if (ret)
		goto out;

	if (opregion->header) {
		memcpy_fromio(data, opregion->header, OPREGION_SIZE);
		seq_write(m, data, OPREGION_SIZE);
	}

	mutex_unlock(&dev->struct_mutex);

out:
	kfree(data);
	return 0;
}

static int i915_gem_framebuffer_info(struct seq_file *m, void *data)
{
	struct drm_info_node *node = (struct drm_info_node *) m->private;
	struct drm_device *dev = node->minor->dev;
	drm_i915_private_t *dev_priv = dev->dev_private;
	struct intel_fbdev *ifbdev;
	struct intel_framebuffer *fb;
	int ret;

	ret = mutex_lock_interruptible(&dev->mode_config.mutex);
	if (ret)
		return ret;

	ifbdev = dev_priv->fbdev;
	fb = to_intel_framebuffer(ifbdev->helper.fb);

	seq_printf(m, "fbcon size: %d x %d, depth %d, %d bpp, obj ",
		   fb->base.width,
		   fb->base.height,
		   fb->base.depth,
		   fb->base.bits_per_pixel);
	describe_obj(m, fb->obj);
	seq_printf(m, "\n");

	list_for_each_entry(fb, &dev->mode_config.fb_list, base.head) {
		if (&fb->base == ifbdev->helper.fb)
			continue;

		seq_printf(m, "user size: %d x %d, depth %d, %d bpp, obj ",
			   fb->base.width,
			   fb->base.height,
			   fb->base.depth,
			   fb->base.bits_per_pixel);
		describe_obj(m, fb->obj);
		seq_printf(m, "\n");
	}

	mutex_unlock(&dev->mode_config.mutex);

	return 0;
}

static int i915_context_status(struct seq_file *m, void *unused)
{
	struct drm_info_node *node = (struct drm_info_node *) m->private;
	struct drm_device *dev = node->minor->dev;
	drm_i915_private_t *dev_priv = dev->dev_private;
	int ret;

	ret = mutex_lock_interruptible(&dev->mode_config.mutex);
	if (ret)
		return ret;

	if (dev_priv->pwrctx) {
		seq_printf(m, "power context ");
		describe_obj(m, dev_priv->pwrctx);
		seq_printf(m, "\n");
	}

	if (dev_priv->renderctx) {
		seq_printf(m, "render context ");
		describe_obj(m, dev_priv->renderctx);
		seq_printf(m, "\n");
	}

	mutex_unlock(&dev->mode_config.mutex);

	return 0;
}

static int i915_gen6_forcewake_count_info(struct seq_file *m, void *data)
{
	struct drm_info_node *node = (struct drm_info_node *) m->private;
	struct drm_device *dev = node->minor->dev;
	struct drm_i915_private *dev_priv = dev->dev_private;
	unsigned forcewake_count;

	spin_lock_irq(&dev_priv->gt_lock);
	forcewake_count = dev_priv->forcewake_count;
	spin_unlock_irq(&dev_priv->gt_lock);

	seq_printf(m, "forcewake count = %u\n", forcewake_count);

	return 0;
}

static const char *swizzle_string(unsigned swizzle)
{
	switch(swizzle) {
	case I915_BIT_6_SWIZZLE_NONE:
		return "none";
	case I915_BIT_6_SWIZZLE_9:
		return "bit9";
	case I915_BIT_6_SWIZZLE_9_10:
		return "bit9/bit10";
	case I915_BIT_6_SWIZZLE_9_11:
		return "bit9/bit11";
	case I915_BIT_6_SWIZZLE_9_10_11:
		return "bit9/bit10/bit11";
	case I915_BIT_6_SWIZZLE_9_17:
		return "bit9/bit17";
	case I915_BIT_6_SWIZZLE_9_10_17:
		return "bit9/bit10/bit17";
	case I915_BIT_6_SWIZZLE_UNKNOWN:
		return "unkown";
	}

	return "bug";
}

static int i915_swizzle_info(struct seq_file *m, void *data)
{
	struct drm_info_node *node = (struct drm_info_node *) m->private;
	struct drm_device *dev = node->minor->dev;
	struct drm_i915_private *dev_priv = dev->dev_private;

	mutex_lock(&dev->struct_mutex);
	seq_printf(m, "bit6 swizzle for X-tiling = %s\n",
		   swizzle_string(dev_priv->mm.bit_6_swizzle_x));
	seq_printf(m, "bit6 swizzle for Y-tiling = %s\n",
		   swizzle_string(dev_priv->mm.bit_6_swizzle_y));

	if (IS_GEN3(dev) || IS_GEN4(dev)) {
		seq_printf(m, "DDC = 0x%08x\n",
			   I915_READ(DCC));
		seq_printf(m, "C0DRB3 = 0x%04x\n",
			   I915_READ16(C0DRB3));
		seq_printf(m, "C1DRB3 = 0x%04x\n",
			   I915_READ16(C1DRB3));
	} else if (IS_GEN6(dev) || IS_GEN7(dev)) {
		seq_printf(m, "MAD_DIMM_C0 = 0x%08x\n",
			   I915_READ(MAD_DIMM_C0));
		seq_printf(m, "MAD_DIMM_C1 = 0x%08x\n",
			   I915_READ(MAD_DIMM_C1));
		seq_printf(m, "MAD_DIMM_C2 = 0x%08x\n",
			   I915_READ(MAD_DIMM_C2));
		seq_printf(m, "TILECTL = 0x%08x\n",
			   I915_READ(TILECTL));
		seq_printf(m, "ARB_MODE = 0x%08x\n",
			   I915_READ(ARB_MODE));
		seq_printf(m, "DISP_ARB_CTL = 0x%08x\n",
			   I915_READ(DISP_ARB_CTL));
	}
	mutex_unlock(&dev->struct_mutex);

	return 0;
}

static int i915_ppgtt_info(struct seq_file *m, void *data)
{
	struct drm_info_node *node = (struct drm_info_node *) m->private;
	struct drm_device *dev = node->minor->dev;
	struct drm_i915_private *dev_priv = dev->dev_private;
	struct intel_ring_buffer *ring;
	int i, ret;


	ret = mutex_lock_interruptible(&dev->struct_mutex);
	if (ret)
		return ret;
	if (INTEL_INFO(dev)->gen == 6)
		seq_printf(m, "GFX_MODE: 0x%08x\n", I915_READ(GFX_MODE));

	for (i = 0; i < I915_NUM_RINGS; i++) {
		ring = &dev_priv->ring[i];

		seq_printf(m, "%s\n", ring->name);
		if (INTEL_INFO(dev)->gen == 7)
			seq_printf(m, "GFX_MODE: 0x%08x\n", I915_READ(RING_MODE_GEN7(ring)));
		seq_printf(m, "PP_DIR_BASE: 0x%08x\n", I915_READ(RING_PP_DIR_BASE(ring)));
		seq_printf(m, "PP_DIR_BASE_READ: 0x%08x\n", I915_READ(RING_PP_DIR_BASE_READ(ring)));
		seq_printf(m, "PP_DIR_DCLV: 0x%08x\n", I915_READ(RING_PP_DIR_DCLV(ring)));
	}
	if (dev_priv->mm.aliasing_ppgtt) {
		struct i915_hw_ppgtt *ppgtt = dev_priv->mm.aliasing_ppgtt;

		seq_printf(m, "aliasing PPGTT:\n");
		seq_printf(m, "pd gtt offset: 0x%08x\n", ppgtt->pd_offset);
	}
	seq_printf(m, "ECOCHK: 0x%08x\n", I915_READ(GAM_ECOCHK));
	mutex_unlock(&dev->struct_mutex);

	return 0;
}

static int i915_dpio_info(struct seq_file *m, void *data)
{
	struct drm_info_node *node = (struct drm_info_node *) m->private;
	struct drm_device *dev = node->minor->dev;
	struct drm_i915_private *dev_priv = dev->dev_private;
	int ret;


	if (!IS_VALLEYVIEW(dev)) {
		seq_printf(m, "unsupported\n");
		return 0;
	}

	ret = mutex_lock_interruptible(&dev->mode_config.mutex);
	if (ret)
		return ret;

	seq_printf(m, "DPIO_CTL: 0x%08x\n", I915_READ(DPIO_CTL));

	seq_printf(m, "DPIO_DIV_A: 0x%08x\n",
		   intel_dpio_read(dev_priv, _DPIO_DIV_A));
	seq_printf(m, "DPIO_DIV_B: 0x%08x\n",
		   intel_dpio_read(dev_priv, _DPIO_DIV_B));

	seq_printf(m, "DPIO_REFSFR_A: 0x%08x\n",
		   intel_dpio_read(dev_priv, _DPIO_REFSFR_A));
	seq_printf(m, "DPIO_REFSFR_B: 0x%08x\n",
		   intel_dpio_read(dev_priv, _DPIO_REFSFR_B));

	seq_printf(m, "DPIO_CORE_CLK_A: 0x%08x\n",
		   intel_dpio_read(dev_priv, _DPIO_CORE_CLK_A));
	seq_printf(m, "DPIO_CORE_CLK_B: 0x%08x\n",
		   intel_dpio_read(dev_priv, _DPIO_CORE_CLK_B));

	seq_printf(m, "DPIO_LFP_COEFF_A: 0x%08x\n",
		   intel_dpio_read(dev_priv, _DPIO_LFP_COEFF_A));
	seq_printf(m, "DPIO_LFP_COEFF_B: 0x%08x\n",
		   intel_dpio_read(dev_priv, _DPIO_LFP_COEFF_B));

	seq_printf(m, "DPIO_FASTCLK_DISABLE: 0x%08x\n",
		   intel_dpio_read(dev_priv, DPIO_FASTCLK_DISABLE));

	mutex_unlock(&dev->mode_config.mutex);

	return 0;
}

static ssize_t
i915_wedged_read(struct file *filp,
		 char __user *ubuf,
		 size_t max,
		 loff_t *ppos)
{
	struct drm_device *dev = filp->private_data;
	drm_i915_private_t *dev_priv = dev->dev_private;
	char buf[80];
	int len;

	len = snprintf(buf, sizeof(buf),
		       "wedged :  %d\n",
		       atomic_read(&dev_priv->mm.wedged));

	if (len > sizeof(buf))
		len = sizeof(buf);

	return simple_read_from_buffer(ubuf, max, ppos, buf, len);
}

static ssize_t
i915_wedged_write(struct file *filp,
		  const char __user *ubuf,
		  size_t cnt,
		  loff_t *ppos)
{
	struct drm_device *dev = filp->private_data;
	char buf[20];
	int val = 1;

	if (cnt > 0) {
		if (cnt > sizeof(buf) - 1)
			return -EINVAL;

		if (copy_from_user(buf, ubuf, cnt))
			return -EFAULT;
		buf[cnt] = 0;

		val = simple_strtoul(buf, NULL, 0);
	}

	DRM_INFO("Manually setting wedged to %d\n", val);
	i915_handle_error(dev, val);

	return cnt;
}

static const struct file_operations i915_wedged_fops = {
	.owner = THIS_MODULE,
	.open = simple_open,
	.read = i915_wedged_read,
	.write = i915_wedged_write,
	.llseek = default_llseek,
};

static ssize_t
i915_ring_stop_read(struct file *filp,
		    char __user *ubuf,
		    size_t max,
		    loff_t *ppos)
{
	struct drm_device *dev = filp->private_data;
	drm_i915_private_t *dev_priv = dev->dev_private;
	char buf[20];
	int len;

	len = snprintf(buf, sizeof(buf),
		       "0x%08x\n", dev_priv->stop_rings);

	if (len > sizeof(buf))
		len = sizeof(buf);

	return simple_read_from_buffer(ubuf, max, ppos, buf, len);
}

static ssize_t
i915_ring_stop_write(struct file *filp,
		     const char __user *ubuf,
		     size_t cnt,
		     loff_t *ppos)
{
	struct drm_device *dev = filp->private_data;
	struct drm_i915_private *dev_priv = dev->dev_private;
	char buf[20];
	int val = 0;

	if (cnt > 0) {
		if (cnt > sizeof(buf) - 1)
			return -EINVAL;

		if (copy_from_user(buf, ubuf, cnt))
			return -EFAULT;
		buf[cnt] = 0;

		val = simple_strtoul(buf, NULL, 0);
	}

	DRM_DEBUG_DRIVER("Stopping rings 0x%08x\n", val);

	mutex_lock(&dev->struct_mutex);
	dev_priv->stop_rings = val;
	mutex_unlock(&dev->struct_mutex);

	return cnt;
}

static const struct file_operations i915_ring_stop_fops = {
	.owner = THIS_MODULE,
	.open = simple_open,
	.read = i915_ring_stop_read,
	.write = i915_ring_stop_write,
	.llseek = default_llseek,
};

static ssize_t
i915_max_freq_read(struct file *filp,
		   char __user *ubuf,
		   size_t max,
		   loff_t *ppos)
{
	struct drm_device *dev = filp->private_data;
	drm_i915_private_t *dev_priv = dev->dev_private;
	char buf[80];
	int len;

	len = snprintf(buf, sizeof(buf),
		       "max freq: %d\n", dev_priv->max_delay * 50);

	if (len > sizeof(buf))
		len = sizeof(buf);

	return simple_read_from_buffer(ubuf, max, ppos, buf, len);
}

static ssize_t
i915_max_freq_write(struct file *filp,
		  const char __user *ubuf,
		  size_t cnt,
		  loff_t *ppos)
{
	struct drm_device *dev = filp->private_data;
	struct drm_i915_private *dev_priv = dev->dev_private;
	char buf[20];
	int val = 1;

	if (cnt > 0) {
		if (cnt > sizeof(buf) - 1)
			return -EINVAL;

		if (copy_from_user(buf, ubuf, cnt))
			return -EFAULT;
		buf[cnt] = 0;

		val = simple_strtoul(buf, NULL, 0);
	}

	DRM_DEBUG_DRIVER("Manually setting max freq to %d\n", val);

	/*
	 * Turbo will still be enabled, but won't go above the set value.
	 */
	dev_priv->max_delay = val / 50;

	gen6_set_rps(dev, val / 50);

	return cnt;
}

static const struct file_operations i915_max_freq_fops = {
	.owner = THIS_MODULE,
	.open = simple_open,
	.read = i915_max_freq_read,
	.write = i915_max_freq_write,
	.llseek = default_llseek,
};

static ssize_t
i915_cache_sharing_read(struct file *filp,
		   char __user *ubuf,
		   size_t max,
		   loff_t *ppos)
{
	struct drm_device *dev = filp->private_data;
	drm_i915_private_t *dev_priv = dev->dev_private;
	char buf[80];
	u32 snpcr;
	int len;

	mutex_lock(&dev_priv->dev->struct_mutex);
	snpcr = I915_READ(GEN6_MBCUNIT_SNPCR);
	mutex_unlock(&dev_priv->dev->struct_mutex);

	len = snprintf(buf, sizeof(buf),
		       "%d\n", (snpcr & GEN6_MBC_SNPCR_MASK) >>
		       GEN6_MBC_SNPCR_SHIFT);

	if (len > sizeof(buf))
		len = sizeof(buf);

	return simple_read_from_buffer(ubuf, max, ppos, buf, len);
}

static ssize_t
i915_cache_sharing_write(struct file *filp,
		  const char __user *ubuf,
		  size_t cnt,
		  loff_t *ppos)
{
	struct drm_device *dev = filp->private_data;
	struct drm_i915_private *dev_priv = dev->dev_private;
	char buf[20];
	u32 snpcr;
	int val = 1;

	if (cnt > 0) {
		if (cnt > sizeof(buf) - 1)
			return -EINVAL;

		if (copy_from_user(buf, ubuf, cnt))
			return -EFAULT;
		buf[cnt] = 0;

		val = simple_strtoul(buf, NULL, 0);
	}

	if (val < 0 || val > 3)
		return -EINVAL;

	DRM_DEBUG_DRIVER("Manually setting uncore sharing to %d\n", val);

	/* Update the cache sharing policy here as well */
	snpcr = I915_READ(GEN6_MBCUNIT_SNPCR);
	snpcr &= ~GEN6_MBC_SNPCR_MASK;
	snpcr |= (val << GEN6_MBC_SNPCR_SHIFT);
	I915_WRITE(GEN6_MBCUNIT_SNPCR, snpcr);

	return cnt;
}

static const struct file_operations i915_cache_sharing_fops = {
	.owner = THIS_MODULE,
	.open = simple_open,
	.read = i915_cache_sharing_read,
	.write = i915_cache_sharing_write,
	.llseek = default_llseek,
};

/* As the drm_debugfs_init() routines are called before dev->dev_private is
 * allocated we need to hook into the minor for release. */
static int
drm_add_fake_info_node(struct drm_minor *minor,
		       struct dentry *ent,
		       const void *key)
{
	struct drm_info_node *node;

	node = kmalloc(sizeof(struct drm_info_node), GFP_KERNEL);
	if (node == NULL) {
		debugfs_remove(ent);
		return -ENOMEM;
	}

	node->minor = minor;
	node->dent = ent;
	node->info_ent = (void *) key;

	mutex_lock(&minor->debugfs_lock);
	list_add(&node->list, &minor->debugfs_list);
	mutex_unlock(&minor->debugfs_lock);

	return 0;
}

static int i915_forcewake_open(struct inode *inode, struct file *file)
{
	struct drm_device *dev = inode->i_private;
	struct drm_i915_private *dev_priv = dev->dev_private;
	int ret;

	if (INTEL_INFO(dev)->gen < 6)
		return 0;

	ret = mutex_lock_interruptible(&dev->struct_mutex);
	if (ret)
		return ret;
	gen6_gt_force_wake_get(dev_priv);
	mutex_unlock(&dev->struct_mutex);

	return 0;
}

static int i915_forcewake_release(struct inode *inode, struct file *file)
{
	struct drm_device *dev = inode->i_private;
	struct drm_i915_private *dev_priv = dev->dev_private;

	if (INTEL_INFO(dev)->gen < 6)
		return 0;

	/*
	 * It's bad that we can potentially hang userspace if struct_mutex gets
	 * forever stuck.  However, if we cannot acquire this lock it means that
	 * almost certainly the driver has hung, is not unload-able. Therefore
	 * hanging here is probably a minor inconvenience not to be seen my
	 * almost every user.
	 */
	mutex_lock(&dev->struct_mutex);
	gen6_gt_force_wake_put(dev_priv);
	mutex_unlock(&dev->struct_mutex);

	return 0;
}

static const struct file_operations i915_forcewake_fops = {
	.owner = THIS_MODULE,
	.open = i915_forcewake_open,
	.release = i915_forcewake_release,
};

static int i915_forcewake_create(struct dentry *root, struct drm_minor *minor)
{
	struct drm_device *dev = minor->dev;
	struct dentry *ent;

	ent = debugfs_create_file("i915_forcewake_user",
				  S_IRUSR,
				  root, dev,
				  &i915_forcewake_fops);
	if (IS_ERR(ent))
		return PTR_ERR(ent);

	return drm_add_fake_info_node(minor, ent, &i915_forcewake_fops);
}

static int i915_debugfs_create(struct dentry *root,
			       struct drm_minor *minor,
			       const char *name,
			       const struct file_operations *fops)
{
	struct drm_device *dev = minor->dev;
	struct dentry *ent;

	ent = debugfs_create_file(name,
				  S_IRUGO | S_IWUSR,
				  root, dev,
				  fops);
	if (IS_ERR(ent))
		return PTR_ERR(ent);

	return drm_add_fake_info_node(minor, ent, fops);
}

static struct drm_info_list i915_debugfs_list[] = {
	{"i915_capabilities", i915_capabilities, 0},
	{"i915_gem_objects", i915_gem_object_info, 0},
	{"i915_gem_gtt", i915_gem_gtt_info, 0},
	{"i915_gem_pinned", i915_gem_gtt_info, 0, (void *) PINNED_LIST},
	{"i915_gem_active", i915_gem_object_list_info, 0, (void *) ACTIVE_LIST},
	{"i915_gem_flushing", i915_gem_object_list_info, 0, (void *) FLUSHING_LIST},
	{"i915_gem_inactive", i915_gem_object_list_info, 0, (void *) INACTIVE_LIST},
	{"i915_gem_pageflip", i915_gem_pageflip_info, 0},
	{"i915_gem_request", i915_gem_request_info, 0},
	{"i915_gem_seqno", i915_gem_seqno_info, 0},
	{"i915_gem_fence_regs", i915_gem_fence_regs_info, 0},
	{"i915_gem_interrupt", i915_interrupt_info, 0},
	{"i915_gem_hws", i915_hws_info, 0, (void *)RCS},
	{"i915_gem_hws_blt", i915_hws_info, 0, (void *)BCS},
	{"i915_gem_hws_bsd", i915_hws_info, 0, (void *)VCS},
	{"i915_rstdby_delays", i915_rstdby_delays, 0},
	{"i915_cur_delayinfo", i915_cur_delayinfo, 0},
	{"i915_delayfreq_table", i915_delayfreq_table, 0},
	{"i915_inttoext_table", i915_inttoext_table, 0},
	{"i915_drpc_info", i915_drpc_info, 0},
	{"i915_emon_status", i915_emon_status, 0},
	{"i915_ring_freq_table", i915_ring_freq_table, 0},
	{"i915_gfxec", i915_gfxec, 0},
	{"i915_fbc_status", i915_fbc_status, 0},
	{"i915_sr_status", i915_sr_status, 0},
	{"i915_opregion", i915_opregion, 0},
	{"i915_gem_framebuffer", i915_gem_framebuffer_info, 0},
	{"i915_context_status", i915_context_status, 0},
	{"i915_gen6_forcewake_count", i915_gen6_forcewake_count_info, 0},
	{"i915_swizzle_info", i915_swizzle_info, 0},
	{"i915_ppgtt_info", i915_ppgtt_info, 0},
	{"i915_dpio", i915_dpio_info, 0},
};
#define I915_DEBUGFS_ENTRIES ARRAY_SIZE(i915_debugfs_list)

int i915_debugfs_init(struct drm_minor *minor)
{
	int ret;

	ret = i915_debugfs_create(minor->debugfs_root, minor,
				  "i915_wedged",
				  &i915_wedged_fops);
	if (ret)
		return ret;

	ret = i915_forcewake_create(minor->debugfs_root, minor);
	if (ret)
		return ret;

	ret = i915_debugfs_create(minor->debugfs_root, minor,
				  "i915_max_freq",
				  &i915_max_freq_fops);
	if (ret)
		return ret;

	ret = i915_debugfs_create(minor->debugfs_root, minor,
				  "i915_cache_sharing",
				  &i915_cache_sharing_fops);
	if (ret)
		return ret;
	ret = i915_debugfs_create(minor->debugfs_root, minor,
				  "i915_ring_stop",
				  &i915_ring_stop_fops);
	if (ret)
		return ret;

	ret = i915_debugfs_create(minor->debugfs_root, minor,
				  "i915_error_state",
				  &i915_error_state_fops);
	if (ret)
		return ret;

	return drm_debugfs_create_files(i915_debugfs_list,
					I915_DEBUGFS_ENTRIES,
					minor->debugfs_root, minor);
}

void i915_debugfs_cleanup(struct drm_minor *minor)
{
	drm_debugfs_remove_files(i915_debugfs_list,
				 I915_DEBUGFS_ENTRIES, minor);
	drm_debugfs_remove_files((struct drm_info_list *) &i915_forcewake_fops,
				 1, minor);
	drm_debugfs_remove_files((struct drm_info_list *) &i915_wedged_fops,
				 1, minor);
	drm_debugfs_remove_files((struct drm_info_list *) &i915_max_freq_fops,
				 1, minor);
	drm_debugfs_remove_files((struct drm_info_list *) &i915_cache_sharing_fops,
				 1, minor);
	drm_debugfs_remove_files((struct drm_info_list *) &i915_ring_stop_fops,
				 1, minor);
<<<<<<< HEAD
=======
	drm_debugfs_remove_files((struct drm_info_list *) &i915_error_state_fops,
				 1, minor);
>>>>>>> f8f5701b
}

#endif /* CONFIG_DEBUG_FS */<|MERGE_RESOLUTION|>--- conflicted
+++ resolved
@@ -2032,11 +2032,8 @@
 				 1, minor);
 	drm_debugfs_remove_files((struct drm_info_list *) &i915_ring_stop_fops,
 				 1, minor);
-<<<<<<< HEAD
-=======
 	drm_debugfs_remove_files((struct drm_info_list *) &i915_error_state_fops,
 				 1, minor);
->>>>>>> f8f5701b
 }
 
 #endif /* CONFIG_DEBUG_FS */