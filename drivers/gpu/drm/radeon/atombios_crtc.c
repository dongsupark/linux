--- conflicted
+++ resolved
@@ -1479,98 +1479,14 @@
 	}
 }
 
-/**
- * radeon_get_pll_use_mask - look up a mask of which pplls are in use
- *
- * @crtc: drm crtc
- *
- * Returns the mask of which PPLLs (Pixel PLLs) are in use.
- */
-static u32 radeon_get_pll_use_mask(struct drm_crtc *crtc)
-{
-	struct drm_device *dev = crtc->dev;
+static int radeon_atom_pick_pll(struct drm_crtc *crtc)
+{
+	struct radeon_crtc *radeon_crtc = to_radeon_crtc(crtc);
+	struct drm_device *dev = crtc->dev;
+	struct radeon_device *rdev = dev->dev_private;
+	struct drm_encoder *test_encoder;
 	struct drm_crtc *test_crtc;
-	struct radeon_crtc *radeon_test_crtc;
-	u32 pll_in_use = 0;
-
-	list_for_each_entry(test_crtc, &dev->mode_config.crtc_list, head) {
-		if (crtc == test_crtc)
-			continue;
-
-		radeon_test_crtc = to_radeon_crtc(test_crtc);
-		if (radeon_test_crtc->pll_id != ATOM_PPLL_INVALID)
-			pll_in_use |= (1 << radeon_test_crtc->pll_id);
-	}
-	return pll_in_use;
-}
-
-/**
- * radeon_get_shared_dp_ppll - return the PPLL used by another crtc for DP
- *
- * @crtc: drm crtc
- *
- * Returns the PPLL (Pixel PLL) used by another crtc/encoder which is
- * also in DP mode.  For DP, a single PPLL can be used for all DP
- * crtcs/encoders.
- */
-static int radeon_get_shared_dp_ppll(struct drm_crtc *crtc)
-{
-	struct drm_device *dev = crtc->dev;
-	struct drm_encoder *test_encoder;
-	struct radeon_crtc *radeon_test_crtc;
-
-	list_for_each_entry(test_encoder, &dev->mode_config.encoder_list, head) {
-		if (test_encoder->crtc && (test_encoder->crtc != crtc)) {
-			if (ENCODER_MODE_IS_DP(atombios_get_encoder_mode(test_encoder))) {
-				/* for DP use the same PLL for all */
-				radeon_test_crtc = to_radeon_crtc(test_encoder->crtc);
-				if (radeon_test_crtc->pll_id != ATOM_PPLL_INVALID)
-					return radeon_test_crtc->pll_id;
-			}
-		}
-	}
-	return ATOM_PPLL_INVALID;
-}
-
-/**
- * radeon_atom_pick_pll - Allocate a PPLL for use by the crtc.
- *
- * @crtc: drm crtc
- *
- * Returns the PPLL (Pixel PLL) to be used by the crtc.  For DP monitors
- * a single PPLL can be used for all DP crtcs/encoders.  For non-DP
- * monitors a dedicated PPLL must be used.  If a particular board has
- * an external DP PLL, return ATOM_PPLL_INVALID to skip PLL programming
- * as there is no need to program the PLL itself.  If we are not able to
- * allocate a PLL, return ATOM_PPLL_INVALID to skip PLL programming to
- * avoid messing up an existing monitor.
- *
- * Asic specific PLL information
- *
- * DCE 6.1
- * - PPLL2 is only available to UNIPHYA (both DP and non-DP)
- * - PPLL0, PPLL1 are available for UNIPHYB/C/D/E/F (both DP and non-DP)
- *
- * DCE 6.0
- * - PPLL0 is available to all UNIPHY (DP only)
- * - PPLL1, PPLL2 are available for all UNIPHY (both DP and non-DP) and DAC
- *
- * DCE 5.0
- * - DCPLL is available to all UNIPHY (DP only)
- * - PPLL1, PPLL2 are available for all UNIPHY (both DP and non-DP) and DAC
- *
- * DCE 3.0/4.0/4.1
- * - PPLL1, PPLL2 are available for all UNIPHY (both DP and non-DP) and DAC
- *
- */
-static int radeon_atom_pick_pll(struct drm_crtc *crtc)
-{
-	struct radeon_crtc *radeon_crtc = to_radeon_crtc(crtc);
-	struct drm_device *dev = crtc->dev;
-	struct radeon_device *rdev = dev->dev_private;
-	struct drm_encoder *test_encoder;
-	u32 pll_in_use;
-	int pll;
+	uint32_t pll_in_use = 0;
 
 	if (ASIC_IS_DCE61(rdev)) {
 		list_for_each_entry(test_encoder, &dev->mode_config.encoder_list, head) {
@@ -1582,40 +1498,32 @@
 
 				if ((test_radeon_encoder->encoder_id ==
 				     ENCODER_OBJECT_ID_INTERNAL_UNIPHY) &&
-				    (dig->linkb == false))
-					/* UNIPHY A uses PPLL2 */
+				    (dig->linkb == false)) /* UNIPHY A uses PPLL2 */
 					return ATOM_PPLL2;
-				else if (ENCODER_MODE_IS_DP(atombios_get_encoder_mode(test_encoder))) {
-					/* UNIPHY B/C/D/E/F */
-					if (rdev->clock.dp_extclk)
-						/* skip PPLL programming if using ext clock */
-						return ATOM_PPLL_INVALID;
-					else {
-						/* use the same PPLL for all DP monitors */
-						pll = radeon_get_shared_dp_ppll(crtc);
-						if (pll != ATOM_PPLL_INVALID)
-							return pll;
-					}
-				}
-				break;
 			}
 		}
 		/* UNIPHY B/C/D/E/F */
-		pll_in_use = radeon_get_pll_use_mask(crtc);
-		if (!(pll_in_use & (1 << ATOM_PPLL0)))
+		list_for_each_entry(test_crtc, &dev->mode_config.crtc_list, head) {
+			struct radeon_crtc *radeon_test_crtc;
+
+			if (crtc == test_crtc)
+				continue;
+
+			radeon_test_crtc = to_radeon_crtc(test_crtc);
+			if ((radeon_test_crtc->pll_id == ATOM_PPLL0) ||
+			    (radeon_test_crtc->pll_id == ATOM_PPLL1))
+				pll_in_use |= (1 << radeon_test_crtc->pll_id);
+		}
+		if (!(pll_in_use & 4))
 			return ATOM_PPLL0;
-		if (!(pll_in_use & (1 << ATOM_PPLL1)))
-			return ATOM_PPLL1;
-		DRM_ERROR("unable to allocate a PPLL\n");
-		return ATOM_PPLL_INVALID;
+		return ATOM_PPLL1;
 	} else if (ASIC_IS_DCE4(rdev)) {
 		list_for_each_entry(test_encoder, &dev->mode_config.encoder_list, head) {
 			if (test_encoder->crtc && (test_encoder->crtc == crtc)) {
 				/* in DP mode, the DP ref clock can come from PPLL, DCPLL, or ext clock,
 				 * depending on the asic:
 				 * DCE4: PPLL or ext clock
-				 * DCE5: PPLL, DCPLL, or ext clock
-				 * DCE6: PPLL, PPLL0, or ext clock
+				 * DCE5: DCPLL or ext clock
 				 *
 				 * Setting ATOM_PPLL_INVALID will cause SetPixelClock to skip
 				 * PPLL/DCPLL programming and only program the DP DTO for the
@@ -1623,34 +1531,31 @@
 				 */
 				if (ENCODER_MODE_IS_DP(atombios_get_encoder_mode(test_encoder))) {
 					if (rdev->clock.dp_extclk)
-						/* skip PPLL programming if using ext clock */
 						return ATOM_PPLL_INVALID;
 					else if (ASIC_IS_DCE6(rdev))
-						/* use PPLL0 for all DP */
 						return ATOM_PPLL0;
 					else if (ASIC_IS_DCE5(rdev))
-						/* use DCPLL for all DP */
 						return ATOM_DCPLL;
-					else {
-						/* use the same PPLL for all DP monitors */
-						pll = radeon_get_shared_dp_ppll(crtc);
-						if (pll != ATOM_PPLL_INVALID)
-							return pll;
-					}
 				}
-				break;
 			}
 		}
-		/* all other cases */
-		pll_in_use = radeon_get_pll_use_mask(crtc);
-		if (!(pll_in_use & (1 << ATOM_PPLL2)))
-			return ATOM_PPLL2;
-		if (!(pll_in_use & (1 << ATOM_PPLL1)))
+
+		/* otherwise, pick one of the plls */
+		list_for_each_entry(test_crtc, &dev->mode_config.crtc_list, head) {
+			struct radeon_crtc *radeon_test_crtc;
+
+			if (crtc == test_crtc)
+				continue;
+
+			radeon_test_crtc = to_radeon_crtc(test_crtc);
+			if ((radeon_test_crtc->pll_id >= ATOM_PPLL1) &&
+			    (radeon_test_crtc->pll_id <= ATOM_PPLL2))
+				pll_in_use |= (1 << radeon_test_crtc->pll_id);
+		}
+		if (!(pll_in_use & 1))
 			return ATOM_PPLL1;
-		DRM_ERROR("unable to allocate a PPLL\n");
-		return ATOM_PPLL_INVALID;
+		return ATOM_PPLL2;
 	} else
-		/* use PPLL1 or PPLL2 */
 		return radeon_crtc->crtc_id;
 
 }
@@ -1792,11 +1697,7 @@
 		break;
 	}
 done:
-<<<<<<< HEAD
-	radeon_crtc->pll_id = ATOM_PPLL_INVALID;
-=======
 	radeon_crtc->pll_id = -1;
->>>>>>> abef3bd7
 }
 
 static const struct drm_crtc_helper_funcs atombios_helper_funcs = {
@@ -1845,6 +1746,6 @@
 		else
 			radeon_crtc->crtc_offset = 0;
 	}
-	radeon_crtc->pll_id = ATOM_PPLL_INVALID;
+	radeon_crtc->pll_id = -1;
 	drm_crtc_helper_add(&radeon_crtc->base, &atombios_helper_funcs);
 }