/*
 * Copyright 2010 Advanced Micro Devices, Inc.
 *
 * Permission is hereby granted, free of charge, to any person obtaining a
 * copy of this software and associated documentation files (the "Software"),
 * to deal in the Software without restriction, including without limitation
 * the rights to use, copy, modify, merge, publish, distribute, sublicense,
 * and/or sell copies of the Software, and to permit persons to whom the
 * Software is furnished to do so, subject to the following conditions:
 *
 * The above copyright notice and this permission notice shall be included in
 * all copies or substantial portions of the Software.
 *
 * THE SOFTWARE IS PROVIDED "AS IS", WITHOUT WARRANTY OF ANY KIND, EXPRESS OR
 * IMPLIED, INCLUDING BUT NOT LIMITED TO THE WARRANTIES OF MERCHANTABILITY,
 * FITNESS FOR A PARTICULAR PURPOSE AND NONINFRINGEMENT.  IN NO EVENT SHALL
 * THE COPYRIGHT HOLDER(S) OR AUTHOR(S) BE LIABLE FOR ANY CLAIM, DAMAGES OR
 * OTHER LIABILITY, WHETHER IN AN ACTION OF CONTRACT, TORT OR OTHERWISE,
 * ARISING FROM, OUT OF OR IN CONNECTION WITH THE SOFTWARE OR THE USE OR
 * OTHER DEALINGS IN THE SOFTWARE.
 *
 * Authors: Alex Deucher
 */
#ifndef EVERGREEND_H
#define EVERGREEND_H

#define EVERGREEN_MAX_SH_GPRS           256
#define EVERGREEN_MAX_TEMP_GPRS         16
#define EVERGREEN_MAX_SH_THREADS        256
#define EVERGREEN_MAX_SH_STACK_ENTRIES  4096
#define EVERGREEN_MAX_FRC_EOV_CNT       16384
#define EVERGREEN_MAX_BACKENDS          8
#define EVERGREEN_MAX_BACKENDS_MASK     0xFF
#define EVERGREEN_MAX_SIMDS             16
#define EVERGREEN_MAX_SIMDS_MASK        0xFFFF
#define EVERGREEN_MAX_PIPES             8
#define EVERGREEN_MAX_PIPES_MASK        0xFF
#define EVERGREEN_MAX_LDS_NUM           0xFFFF

#define CYPRESS_GB_ADDR_CONFIG_GOLDEN        0x02011003
#define BARTS_GB_ADDR_CONFIG_GOLDEN          0x02011003
#define CAYMAN_GB_ADDR_CONFIG_GOLDEN         0x02011003
#define JUNIPER_GB_ADDR_CONFIG_GOLDEN        0x02010002
#define REDWOOD_GB_ADDR_CONFIG_GOLDEN        0x02010002
#define TURKS_GB_ADDR_CONFIG_GOLDEN          0x02010002
#define CEDAR_GB_ADDR_CONFIG_GOLDEN          0x02010001
#define CAICOS_GB_ADDR_CONFIG_GOLDEN         0x02010001
#define SUMO_GB_ADDR_CONFIG_GOLDEN           0x02010002
#define SUMO2_GB_ADDR_CONFIG_GOLDEN          0x02010002

/* pm registers */
#define	SMC_MSG						0x20c
#define		HOST_SMC_MSG(x)				((x) << 0)
#define		HOST_SMC_MSG_MASK			(0xff << 0)
#define		HOST_SMC_MSG_SHIFT			0
#define		HOST_SMC_RESP(x)			((x) << 8)
#define		HOST_SMC_RESP_MASK			(0xff << 8)
#define		HOST_SMC_RESP_SHIFT			8
#define		SMC_HOST_MSG(x)				((x) << 16)
#define		SMC_HOST_MSG_MASK			(0xff << 16)
#define		SMC_HOST_MSG_SHIFT			16
#define		SMC_HOST_RESP(x)			((x) << 24)
#define		SMC_HOST_RESP_MASK			(0xff << 24)
#define		SMC_HOST_RESP_SHIFT			24

#define DCCG_DISP_SLOW_SELECT_REG                       0x4fc
#define		DCCG_DISP1_SLOW_SELECT(x)		((x) << 0)
#define		DCCG_DISP1_SLOW_SELECT_MASK		(7 << 0)
#define		DCCG_DISP1_SLOW_SELECT_SHIFT		0
#define		DCCG_DISP2_SLOW_SELECT(x)		((x) << 4)
#define		DCCG_DISP2_SLOW_SELECT_MASK		(7 << 4)
#define		DCCG_DISP2_SLOW_SELECT_SHIFT		4

#define	CG_SPLL_FUNC_CNTL				0x600
#define		SPLL_RESET				(1 << 0)
#define		SPLL_SLEEP				(1 << 1)
#define		SPLL_BYPASS_EN				(1 << 3)
#define		SPLL_REF_DIV(x)				((x) << 4)
#define		SPLL_REF_DIV_MASK			(0x3f << 4)
#define		SPLL_PDIV_A(x)				((x) << 20)
#define		SPLL_PDIV_A_MASK			(0x7f << 20)
#define	CG_SPLL_FUNC_CNTL_2				0x604
#define		SCLK_MUX_SEL(x)				((x) << 0)
#define		SCLK_MUX_SEL_MASK			(0x1ff << 0)
#define	CG_SPLL_FUNC_CNTL_3				0x608
#define		SPLL_FB_DIV(x)				((x) << 0)
#define		SPLL_FB_DIV_MASK			(0x3ffffff << 0)
#define		SPLL_DITHEN				(1 << 28)

#define MPLL_CNTL_MODE                                  0x61c
#       define SS_SSEN                                  (1 << 24)
#       define SS_DSMODE_EN                             (1 << 25)

#define	MPLL_AD_FUNC_CNTL				0x624
#define		CLKF(x)					((x) << 0)
#define		CLKF_MASK				(0x7f << 0)
#define		CLKR(x)					((x) << 7)
#define		CLKR_MASK				(0x1f << 7)
#define		CLKFRAC(x)				((x) << 12)
#define		CLKFRAC_MASK				(0x1f << 12)
#define		YCLK_POST_DIV(x)			((x) << 17)
#define		YCLK_POST_DIV_MASK			(3 << 17)
#define		IBIAS(x)				((x) << 20)
#define		IBIAS_MASK				(0x3ff << 20)
#define		RESET					(1 << 30)
#define		PDNB					(1 << 31)
#define	MPLL_AD_FUNC_CNTL_2				0x628
#define		BYPASS					(1 << 19)
#define		BIAS_GEN_PDNB				(1 << 24)
#define		RESET_EN				(1 << 25)
#define		VCO_MODE				(1 << 29)
#define	MPLL_DQ_FUNC_CNTL				0x62c
#define	MPLL_DQ_FUNC_CNTL_2				0x630

#define GENERAL_PWRMGT                                  0x63c
#       define GLOBAL_PWRMGT_EN                         (1 << 0)
#       define STATIC_PM_EN                             (1 << 1)
#       define THERMAL_PROTECTION_DIS                   (1 << 2)
#       define THERMAL_PROTECTION_TYPE                  (1 << 3)
#       define ENABLE_GEN2PCIE                          (1 << 4)
#       define ENABLE_GEN2XSP                           (1 << 5)
#       define SW_SMIO_INDEX(x)                         ((x) << 6)
#       define SW_SMIO_INDEX_MASK                       (3 << 6)
#       define SW_SMIO_INDEX_SHIFT                      6
#       define LOW_VOLT_D2_ACPI                         (1 << 8)
#       define LOW_VOLT_D3_ACPI                         (1 << 9)
#       define VOLT_PWRMGT_EN                           (1 << 10)
#       define BACKBIAS_PAD_EN                          (1 << 18)
#       define BACKBIAS_VALUE                           (1 << 19)
#       define DYN_SPREAD_SPECTRUM_EN                   (1 << 23)
#       define AC_DC_SW                                 (1 << 24)

#define SCLK_PWRMGT_CNTL                                  0x644
#       define SCLK_PWRMGT_OFF                            (1 << 0)
#       define SCLK_LOW_D1                                (1 << 1)
#       define FIR_RESET                                  (1 << 4)
#       define FIR_FORCE_TREND_SEL                        (1 << 5)
#       define FIR_TREND_MODE                             (1 << 6)
#       define DYN_GFX_CLK_OFF_EN                         (1 << 7)
#       define GFX_CLK_FORCE_ON                           (1 << 8)
#       define GFX_CLK_REQUEST_OFF                        (1 << 9)
#       define GFX_CLK_FORCE_OFF                          (1 << 10)
#       define GFX_CLK_OFF_ACPI_D1                        (1 << 11)
#       define GFX_CLK_OFF_ACPI_D2                        (1 << 12)
#       define GFX_CLK_OFF_ACPI_D3                        (1 << 13)
#       define DYN_LIGHT_SLEEP_EN                         (1 << 14)
#define	MCLK_PWRMGT_CNTL				0x648
#       define DLL_SPEED(x)				((x) << 0)
#       define DLL_SPEED_MASK				(0x1f << 0)
#       define MPLL_PWRMGT_OFF                          (1 << 5)
#       define DLL_READY                                (1 << 6)
#       define MC_INT_CNTL                              (1 << 7)
#       define MRDCKA0_PDNB                             (1 << 8)
#       define MRDCKA1_PDNB                             (1 << 9)
#       define MRDCKB0_PDNB                             (1 << 10)
#       define MRDCKB1_PDNB                             (1 << 11)
#       define MRDCKC0_PDNB                             (1 << 12)
#       define MRDCKC1_PDNB                             (1 << 13)
#       define MRDCKD0_PDNB                             (1 << 14)
#       define MRDCKD1_PDNB                             (1 << 15)
#       define MRDCKA0_RESET                            (1 << 16)
#       define MRDCKA1_RESET                            (1 << 17)
#       define MRDCKB0_RESET                            (1 << 18)
#       define MRDCKB1_RESET                            (1 << 19)
#       define MRDCKC0_RESET                            (1 << 20)
#       define MRDCKC1_RESET                            (1 << 21)
#       define MRDCKD0_RESET                            (1 << 22)
#       define MRDCKD1_RESET                            (1 << 23)
#       define DLL_READY_READ                           (1 << 24)
#       define USE_DISPLAY_GAP                          (1 << 25)
#       define USE_DISPLAY_URGENT_NORMAL                (1 << 26)
#       define MPLL_TURNOFF_D2                          (1 << 28)
#define	DLL_CNTL					0x64c
#       define MRDCKA0_BYPASS                           (1 << 24)
#       define MRDCKA1_BYPASS                           (1 << 25)
#       define MRDCKB0_BYPASS                           (1 << 26)
#       define MRDCKB1_BYPASS                           (1 << 27)
#       define MRDCKC0_BYPASS                           (1 << 28)
#       define MRDCKC1_BYPASS                           (1 << 29)
#       define MRDCKD0_BYPASS                           (1 << 30)
#       define MRDCKD1_BYPASS                           (1 << 31)

#define CG_AT                                           0x6d4
#       define CG_R(x)					((x) << 0)
#       define CG_R_MASK				(0xffff << 0)
#       define CG_L(x)					((x) << 16)
#       define CG_L_MASK				(0xffff << 16)

#define CG_DISPLAY_GAP_CNTL                               0x714
#       define DISP1_GAP(x)                               ((x) << 0)
#       define DISP1_GAP_MASK                             (3 << 0)
#       define DISP2_GAP(x)                               ((x) << 2)
#       define DISP2_GAP_MASK                             (3 << 2)
#       define VBI_TIMER_COUNT(x)                         ((x) << 4)
#       define VBI_TIMER_COUNT_MASK                       (0x3fff << 4)
#       define VBI_TIMER_UNIT(x)                          ((x) << 20)
#       define VBI_TIMER_UNIT_MASK                        (7 << 20)
#       define DISP1_GAP_MCHG(x)                          ((x) << 24)
#       define DISP1_GAP_MCHG_MASK                        (3 << 24)
#       define DISP2_GAP_MCHG(x)                          ((x) << 26)
#       define DISP2_GAP_MCHG_MASK                        (3 << 26)

#define	CG_BIF_REQ_AND_RSP				0x7f4
#define		CG_CLIENT_REQ(x)			((x) << 0)
#define		CG_CLIENT_REQ_MASK			(0xff << 0)
#define		CG_CLIENT_REQ_SHIFT			0
#define		CG_CLIENT_RESP(x)			((x) << 8)
#define		CG_CLIENT_RESP_MASK			(0xff << 8)
#define		CG_CLIENT_RESP_SHIFT			8
#define		CLIENT_CG_REQ(x)			((x) << 16)
#define		CLIENT_CG_REQ_MASK			(0xff << 16)
#define		CLIENT_CG_REQ_SHIFT			16
#define		CLIENT_CG_RESP(x)			((x) << 24)
#define		CLIENT_CG_RESP_MASK			(0xff << 24)
#define		CLIENT_CG_RESP_SHIFT			24

#define	CG_SPLL_SPREAD_SPECTRUM				0x790
#define		SSEN					(1 << 0)
#define	CG_SPLL_SPREAD_SPECTRUM_2			0x794

#define	MPLL_SS1					0x85c
#define		CLKV(x)					((x) << 0)
#define		CLKV_MASK				(0x3ffffff << 0)
#define	MPLL_SS2					0x860
#define		CLKS(x)					((x) << 0)
#define		CLKS_MASK				(0xfff << 0)

#define	CG_IND_ADDR					0x8f8
#define	CG_IND_DATA					0x8fc
/* CGIND regs */
#define	CG_CGTT_LOCAL_0					0x00
#define	CG_CGTT_LOCAL_1					0x01
#define	CG_CGTT_LOCAL_2					0x02
#define	CG_CGTT_LOCAL_3					0x03
#define	CG_CGLS_TILE_0					0x20
#define	CG_CGLS_TILE_1					0x21
#define	CG_CGLS_TILE_2					0x22
#define	CG_CGLS_TILE_3					0x23
#define	CG_CGLS_TILE_4					0x24
#define	CG_CGLS_TILE_5					0x25
#define	CG_CGLS_TILE_6					0x26
#define	CG_CGLS_TILE_7					0x27
#define	CG_CGLS_TILE_8					0x28
#define	CG_CGLS_TILE_9					0x29
#define	CG_CGLS_TILE_10					0x2a
#define	CG_CGLS_TILE_11					0x2b

#define VM_L2_CG                                        0x15c0

#define MC_CONFIG                                       0x2000

#define MC_CONFIG_MCD                                   0x20a0
#define MC_CG_CONFIG_MCD                                0x20a4
#define		MC_RD_ENABLE_MCD(x)			((x) << 8)
#define		MC_RD_ENABLE_MCD_MASK			(7 << 8)

#define MC_HUB_MISC_HUB_CG                              0x20b8
#define MC_HUB_MISC_VM_CG                               0x20bc
#define MC_HUB_MISC_SIP_CG                              0x20c0

#define MC_XPB_CLK_GAT                                  0x2478

#define MC_CG_CONFIG                                    0x25bc
#define		MC_RD_ENABLE(x)				((x) << 4)
#define		MC_RD_ENABLE_MASK			(3 << 4)

#define MC_CITF_MISC_RD_CG                              0x2648
#define MC_CITF_MISC_WR_CG                              0x264c
#define MC_CITF_MISC_VM_CG                              0x2650
#       define MEM_LS_ENABLE                            (1 << 19)

#define MC_ARB_BURST_TIME                               0x2808
#define		STATE0(x)				((x) << 0)
#define		STATE0_MASK				(0x1f << 0)
#define		STATE1(x)				((x) << 5)
#define		STATE1_MASK				(0x1f << 5)
#define		STATE2(x)				((x) << 10)
#define		STATE2_MASK				(0x1f << 10)
#define		STATE3(x)				((x) << 15)
#define		STATE3_MASK				(0x1f << 15)

#define MC_SEQ_RAS_TIMING                               0x28a0
#define MC_SEQ_CAS_TIMING                               0x28a4
#define MC_SEQ_MISC_TIMING                              0x28a8
#define MC_SEQ_MISC_TIMING2                             0x28ac

#define MC_SEQ_RD_CTL_D0                                0x28b4
#define MC_SEQ_RD_CTL_D1                                0x28b8
#define MC_SEQ_WR_CTL_D0                                0x28bc
#define MC_SEQ_WR_CTL_D1                                0x28c0

#define MC_SEQ_STATUS_M                                 0x29f4
#       define PMG_PWRSTATE                             (1 << 16)

#define MC_SEQ_MISC1                                    0x2a04
#define MC_SEQ_RESERVE_M                                0x2a08
#define MC_PMG_CMD_EMRS                                 0x2a0c

#define MC_SEQ_MISC3                                    0x2a2c

#define MC_SEQ_MISC5                                    0x2a54
#define MC_SEQ_MISC6                                    0x2a58

#define MC_SEQ_MISC7                                    0x2a64

#define MC_SEQ_CG                                       0x2a68
#define		CG_SEQ_REQ(x)				((x) << 0)
#define		CG_SEQ_REQ_MASK				(0xff << 0)
#define		CG_SEQ_REQ_SHIFT			0
#define		CG_SEQ_RESP(x)				((x) << 8)
#define		CG_SEQ_RESP_MASK			(0xff << 8)
#define		CG_SEQ_RESP_SHIFT			8
#define		SEQ_CG_REQ(x)				((x) << 16)
#define		SEQ_CG_REQ_MASK				(0xff << 16)
#define		SEQ_CG_REQ_SHIFT			16
#define		SEQ_CG_RESP(x)				((x) << 24)
#define		SEQ_CG_RESP_MASK			(0xff << 24)
#define		SEQ_CG_RESP_SHIFT			24
#define MC_SEQ_RAS_TIMING_LP                            0x2a6c
#define MC_SEQ_CAS_TIMING_LP                            0x2a70
#define MC_SEQ_MISC_TIMING_LP                           0x2a74
#define MC_SEQ_MISC_TIMING2_LP                          0x2a78
#define MC_SEQ_WR_CTL_D0_LP                             0x2a7c
#define MC_SEQ_WR_CTL_D1_LP                             0x2a80
#define MC_SEQ_PMG_CMD_EMRS_LP                          0x2a84
#define MC_SEQ_PMG_CMD_MRS_LP                           0x2a88

#define MC_PMG_CMD_MRS                                  0x2aac

#define MC_SEQ_RD_CTL_D0_LP                             0x2b1c
#define MC_SEQ_RD_CTL_D1_LP                             0x2b20

#define MC_PMG_CMD_MRS1                                 0x2b44
#define MC_SEQ_PMG_CMD_MRS1_LP                          0x2b48

#define CGTS_SM_CTRL_REG                                0x9150

/* Registers */

#define RCU_IND_INDEX           			0x100
#define RCU_IND_DATA            			0x104

/* discrete uvd clocks */
#define CG_UPLL_FUNC_CNTL				0x718
#	define UPLL_RESET_MASK				0x00000001
#	define UPLL_SLEEP_MASK				0x00000002
#	define UPLL_BYPASS_EN_MASK			0x00000004
#	define UPLL_CTLREQ_MASK				0x00000008
#	define UPLL_REF_DIV_MASK			0x003F0000
#	define UPLL_VCO_MODE_MASK			0x00000200
#	define UPLL_CTLACK_MASK				0x40000000
#	define UPLL_CTLACK2_MASK			0x80000000
#define CG_UPLL_FUNC_CNTL_2				0x71c
#	define UPLL_PDIV_A(x)				((x) << 0)
#	define UPLL_PDIV_A_MASK				0x0000007F
#	define UPLL_PDIV_B(x)				((x) << 8)
#	define UPLL_PDIV_B_MASK				0x00007F00
#	define VCLK_SRC_SEL(x)				((x) << 20)
#	define VCLK_SRC_SEL_MASK			0x01F00000
#	define DCLK_SRC_SEL(x)				((x) << 25)
#	define DCLK_SRC_SEL_MASK			0x3E000000
#define CG_UPLL_FUNC_CNTL_3				0x720
#	define UPLL_FB_DIV(x)				((x) << 0)
#	define UPLL_FB_DIV_MASK				0x01FFFFFF
#define CG_UPLL_FUNC_CNTL_4				0x854
#	define UPLL_SPARE_ISPARE9			0x00020000
#define CG_UPLL_SPREAD_SPECTRUM				0x79c
#	define SSEN_MASK				0x00000001

/* fusion uvd clocks */
#define CG_DCLK_CNTL                                    0x610
#       define DCLK_DIVIDER_MASK                        0x7f
#       define DCLK_DIR_CNTL_EN                         (1 << 8)
#define CG_DCLK_STATUS                                  0x614
#       define DCLK_STATUS                              (1 << 0)
#define CG_VCLK_CNTL                                    0x618
#define CG_VCLK_STATUS                                  0x61c
#define	CG_SCRATCH1					0x820

<<<<<<< HEAD
=======
#define RLC_CNTL                                        0x3f00
#       define RLC_ENABLE                               (1 << 0)
#       define GFX_POWER_GATING_ENABLE                  (1 << 7)
#       define GFX_POWER_GATING_SRC                     (1 << 8)
#       define DYN_PER_SIMD_PG_ENABLE                   (1 << 27)
#       define LB_CNT_SPIM_ACTIVE                       (1 << 30)
#       define LOAD_BALANCE_ENABLE                      (1 << 31)

#define RLC_HB_BASE                                       0x3f10
#define RLC_HB_CNTL                                       0x3f0c
#define RLC_HB_RPTR                                       0x3f20
#define RLC_HB_WPTR                                       0x3f1c
#define RLC_HB_WPTR_LSB_ADDR                              0x3f14
#define RLC_HB_WPTR_MSB_ADDR                              0x3f18
#define RLC_MC_CNTL                                       0x3f44
#define RLC_UCODE_CNTL                                    0x3f48
#define RLC_UCODE_ADDR                                    0x3f2c
#define RLC_UCODE_DATA                                    0x3f30

/* new for TN */
#define TN_RLC_SAVE_AND_RESTORE_BASE                      0x3f10
#define TN_RLC_LB_CNTR_MAX                                0x3f14
#define TN_RLC_LB_CNTR_INIT                               0x3f18
#define TN_RLC_CLEAR_STATE_RESTORE_BASE                   0x3f20
#define TN_RLC_LB_INIT_SIMD_MASK                          0x3fe4
#define TN_RLC_LB_ALWAYS_ACTIVE_SIMD_MASK                 0x3fe8
#define TN_RLC_LB_PARAMS                                  0x3fec

>>>>>>> d0e0ac97
#define GRBM_GFX_INDEX          			0x802C
#define		INSTANCE_INDEX(x)			((x) << 0)
#define		SE_INDEX(x)     			((x) << 16)
#define		INSTANCE_BROADCAST_WRITES      		(1 << 30)
#define		SE_BROADCAST_WRITES      		(1 << 31)
#define RLC_GFX_INDEX           			0x3fC4
#define CC_GC_SHADER_PIPE_CONFIG			0x8950
#define		WRITE_DIS      				(1 << 0)
#define CC_RB_BACKEND_DISABLE				0x98F4
#define		BACKEND_DISABLE(x)     			((x) << 16)
#define GB_ADDR_CONFIG  				0x98F8
#define		NUM_PIPES(x)				((x) << 0)
#define		NUM_PIPES_MASK				0x0000000f
#define		PIPE_INTERLEAVE_SIZE(x)			((x) << 4)
#define		BANK_INTERLEAVE_SIZE(x)			((x) << 8)
#define		NUM_SHADER_ENGINES(x)			((x) << 12)
#define		SHADER_ENGINE_TILE_SIZE(x)     		((x) << 16)
#define		NUM_GPUS(x)     			((x) << 20)
#define		MULTI_GPU_TILE_SIZE(x)     		((x) << 24)
#define		ROW_SIZE(x)             		((x) << 28)
#define GB_BACKEND_MAP  				0x98FC
#define DMIF_ADDR_CONFIG  				0xBD4
#define HDP_ADDR_CONFIG  				0x2F48
#define HDP_MISC_CNTL  					0x2F4C
#define		HDP_FLUSH_INVALIDATE_CACHE      	(1 << 0)

#define	CC_SYS_RB_BACKEND_DISABLE			0x3F88
#define	GC_USER_RB_BACKEND_DISABLE			0x9B7C

#define	CGTS_SYS_TCC_DISABLE				0x3F90
#define	CGTS_TCC_DISABLE				0x9148
#define	CGTS_USER_SYS_TCC_DISABLE			0x3F94
#define	CGTS_USER_TCC_DISABLE				0x914C

#define	CONFIG_MEMSIZE					0x5428

#define	BIF_FB_EN						0x5490
#define		FB_READ_EN					(1 << 0)
#define		FB_WRITE_EN					(1 << 1)

#define	CP_STRMOUT_CNTL					0x84FC

#define	CP_COHER_CNTL					0x85F0
#define	CP_COHER_SIZE					0x85F4
#define	CP_COHER_BASE					0x85F8
#define	CP_STALLED_STAT1			0x8674
#define	CP_STALLED_STAT2			0x8678
#define	CP_BUSY_STAT				0x867C
#define	CP_STAT						0x8680
#define CP_ME_CNTL					0x86D8
#define		CP_ME_HALT					(1 << 28)
#define		CP_PFP_HALT					(1 << 26)
#define	CP_ME_RAM_DATA					0xC160
#define	CP_ME_RAM_RADDR					0xC158
#define	CP_ME_RAM_WADDR					0xC15C
#define CP_MEQ_THRESHOLDS				0x8764
#define		STQ_SPLIT(x)					((x) << 0)
#define	CP_PERFMON_CNTL					0x87FC
#define	CP_PFP_UCODE_ADDR				0xC150
#define	CP_PFP_UCODE_DATA				0xC154
#define	CP_QUEUE_THRESHOLDS				0x8760
#define		ROQ_IB1_START(x)				((x) << 0)
#define		ROQ_IB2_START(x)				((x) << 8)
#define	CP_RB_BASE					0xC100
#define	CP_RB_CNTL					0xC104
#define		RB_BUFSZ(x)					((x) << 0)
#define		RB_BLKSZ(x)					((x) << 8)
#define		RB_NO_UPDATE					(1 << 27)
#define		RB_RPTR_WR_ENA					(1 << 31)
#define		BUF_SWAP_32BIT					(2 << 16)
#define	CP_RB_RPTR					0x8700
#define	CP_RB_RPTR_ADDR					0xC10C
#define		RB_RPTR_SWAP(x)					((x) << 0)
#define	CP_RB_RPTR_ADDR_HI				0xC110
#define	CP_RB_RPTR_WR					0xC108
#define	CP_RB_WPTR					0xC114
#define	CP_RB_WPTR_ADDR					0xC118
#define	CP_RB_WPTR_ADDR_HI				0xC11C
#define	CP_RB_WPTR_DELAY				0x8704
#define	CP_SEM_WAIT_TIMER				0x85BC
#define	CP_SEM_INCOMPLETE_TIMER_CNTL			0x85C8
#define	CP_DEBUG					0xC1FC

/* Audio clocks */
#define DCCG_AUDIO_DTO_SOURCE             0x05ac
#       define DCCG_AUDIO_DTO0_SOURCE_SEL(x) ((x) << 0) /* crtc0 - crtc5 */
#       define DCCG_AUDIO_DTO_SEL         (1 << 4) /* 0=dto0 1=dto1 */

#define DCCG_AUDIO_DTO0_PHASE             0x05b0
#define DCCG_AUDIO_DTO0_MODULE            0x05b4
#define DCCG_AUDIO_DTO0_LOAD              0x05b8
#define DCCG_AUDIO_DTO0_CNTL              0x05bc

#define DCCG_AUDIO_DTO1_PHASE             0x05c0
#define DCCG_AUDIO_DTO1_MODULE            0x05c4
#define DCCG_AUDIO_DTO1_LOAD              0x05c8
#define DCCG_AUDIO_DTO1_CNTL              0x05cc

/* DCE 4.0 AFMT */
#define HDMI_CONTROL                         0x7030
#       define HDMI_KEEPOUT_MODE             (1 << 0)
#       define HDMI_PACKET_GEN_VERSION       (1 << 4) /* 0 = r6xx compat */
#       define HDMI_ERROR_ACK                (1 << 8)
#       define HDMI_ERROR_MASK               (1 << 9)
#       define HDMI_DEEP_COLOR_ENABLE        (1 << 24)
#       define HDMI_DEEP_COLOR_DEPTH         (((x) & 3) << 28)
#       define HDMI_24BIT_DEEP_COLOR         0
#       define HDMI_30BIT_DEEP_COLOR         1
#       define HDMI_36BIT_DEEP_COLOR         2
#define HDMI_STATUS                          0x7034
#       define HDMI_ACTIVE_AVMUTE            (1 << 0)
#       define HDMI_AUDIO_PACKET_ERROR       (1 << 16)
#       define HDMI_VBI_PACKET_ERROR         (1 << 20)
#define HDMI_AUDIO_PACKET_CONTROL            0x7038
#       define HDMI_AUDIO_DELAY_EN(x)        (((x) & 3) << 4)
#       define HDMI_AUDIO_PACKETS_PER_LINE(x)  (((x) & 0x1f) << 16)
#define HDMI_ACR_PACKET_CONTROL              0x703c
#       define HDMI_ACR_SEND                 (1 << 0)
#       define HDMI_ACR_CONT                 (1 << 1)
#       define HDMI_ACR_SELECT(x)            (((x) & 3) << 4)
#       define HDMI_ACR_HW                   0
#       define HDMI_ACR_32                   1
#       define HDMI_ACR_44                   2
#       define HDMI_ACR_48                   3
#       define HDMI_ACR_SOURCE               (1 << 8) /* 0 - hw; 1 - cts value */
#       define HDMI_ACR_AUTO_SEND            (1 << 12)
#       define HDMI_ACR_N_MULTIPLE(x)        (((x) & 7) << 16)
#       define HDMI_ACR_X1                   1
#       define HDMI_ACR_X2                   2
#       define HDMI_ACR_X4                   4
#       define HDMI_ACR_AUDIO_PRIORITY       (1 << 31)
#define HDMI_VBI_PACKET_CONTROL              0x7040
#       define HDMI_NULL_SEND                (1 << 0)
#       define HDMI_GC_SEND                  (1 << 4)
#       define HDMI_GC_CONT                  (1 << 5) /* 0 - once; 1 - every frame */
#define HDMI_INFOFRAME_CONTROL0              0x7044
#       define HDMI_AVI_INFO_SEND            (1 << 0)
#       define HDMI_AVI_INFO_CONT            (1 << 1)
#       define HDMI_AUDIO_INFO_SEND          (1 << 4)
#       define HDMI_AUDIO_INFO_CONT          (1 << 5)
#       define HDMI_MPEG_INFO_SEND           (1 << 8)
#       define HDMI_MPEG_INFO_CONT           (1 << 9)
#define HDMI_INFOFRAME_CONTROL1              0x7048
#       define HDMI_AVI_INFO_LINE(x)         (((x) & 0x3f) << 0)
#       define HDMI_AVI_INFO_LINE_MASK       (0x3f << 0)
#       define HDMI_AUDIO_INFO_LINE(x)       (((x) & 0x3f) << 8)
#       define HDMI_MPEG_INFO_LINE(x)        (((x) & 0x3f) << 16)
#define HDMI_GENERIC_PACKET_CONTROL          0x704c
#       define HDMI_GENERIC0_SEND            (1 << 0)
#       define HDMI_GENERIC0_CONT            (1 << 1)
#       define HDMI_GENERIC1_SEND            (1 << 4)
#       define HDMI_GENERIC1_CONT            (1 << 5)
#       define HDMI_GENERIC0_LINE(x)         (((x) & 0x3f) << 16)
#       define HDMI_GENERIC1_LINE(x)         (((x) & 0x3f) << 24)
#define HDMI_GC                              0x7058
#       define HDMI_GC_AVMUTE                (1 << 0)
#       define HDMI_GC_AVMUTE_CONT           (1 << 2)
#define AFMT_AUDIO_PACKET_CONTROL2           0x705c
#       define AFMT_AUDIO_LAYOUT_OVRD        (1 << 0)
#       define AFMT_AUDIO_LAYOUT_SELECT      (1 << 1)
#       define AFMT_60958_CS_SOURCE          (1 << 4)
#       define AFMT_AUDIO_CHANNEL_ENABLE(x)  (((x) & 0xff) << 8)
#       define AFMT_DP_AUDIO_STREAM_ID(x)    (((x) & 0xff) << 16)
#define AFMT_AVI_INFO0                       0x7084
#       define AFMT_AVI_INFO_CHECKSUM(x)     (((x) & 0xff) << 0)
#       define AFMT_AVI_INFO_S(x)            (((x) & 3) << 8)
#       define AFMT_AVI_INFO_B(x)            (((x) & 3) << 10)
#       define AFMT_AVI_INFO_A(x)            (((x) & 1) << 12)
#       define AFMT_AVI_INFO_Y(x)            (((x) & 3) << 13)
#       define AFMT_AVI_INFO_Y_RGB           0
#       define AFMT_AVI_INFO_Y_YCBCR422      1
#       define AFMT_AVI_INFO_Y_YCBCR444      2
#       define AFMT_AVI_INFO_Y_A_B_S(x)      (((x) & 0xff) << 8)
#       define AFMT_AVI_INFO_R(x)            (((x) & 0xf) << 16)
#       define AFMT_AVI_INFO_M(x)            (((x) & 0x3) << 20)
#       define AFMT_AVI_INFO_C(x)            (((x) & 0x3) << 22)
#       define AFMT_AVI_INFO_C_M_R(x)        (((x) & 0xff) << 16)
#       define AFMT_AVI_INFO_SC(x)           (((x) & 0x3) << 24)
#       define AFMT_AVI_INFO_Q(x)            (((x) & 0x3) << 26)
#       define AFMT_AVI_INFO_EC(x)           (((x) & 0x3) << 28)
#       define AFMT_AVI_INFO_ITC(x)          (((x) & 0x1) << 31)
#       define AFMT_AVI_INFO_ITC_EC_Q_SC(x)  (((x) & 0xff) << 24)
#define AFMT_AVI_INFO1                       0x7088
#       define AFMT_AVI_INFO_VIC(x)          (((x) & 0x7f) << 0) /* don't use avi infoframe v1 */
#       define AFMT_AVI_INFO_PR(x)           (((x) & 0xf) << 8) /* don't use avi infoframe v1 */
#       define AFMT_AVI_INFO_CN(x)           (((x) & 0x3) << 12)
#       define AFMT_AVI_INFO_YQ(x)           (((x) & 0x3) << 14)
#       define AFMT_AVI_INFO_TOP(x)          (((x) & 0xffff) << 16)
#define AFMT_AVI_INFO2                       0x708c
#       define AFMT_AVI_INFO_BOTTOM(x)       (((x) & 0xffff) << 0)
#       define AFMT_AVI_INFO_LEFT(x)         (((x) & 0xffff) << 16)
#define AFMT_AVI_INFO3                       0x7090
#       define AFMT_AVI_INFO_RIGHT(x)        (((x) & 0xffff) << 0)
#       define AFMT_AVI_INFO_VERSION(x)      (((x) & 3) << 24)
#define AFMT_MPEG_INFO0                      0x7094
#       define AFMT_MPEG_INFO_CHECKSUM(x)    (((x) & 0xff) << 0)
#       define AFMT_MPEG_INFO_MB0(x)         (((x) & 0xff) << 8)
#       define AFMT_MPEG_INFO_MB1(x)         (((x) & 0xff) << 16)
#       define AFMT_MPEG_INFO_MB2(x)         (((x) & 0xff) << 24)
#define AFMT_MPEG_INFO1                      0x7098
#       define AFMT_MPEG_INFO_MB3(x)         (((x) & 0xff) << 0)
#       define AFMT_MPEG_INFO_MF(x)          (((x) & 3) << 8)
#       define AFMT_MPEG_INFO_FR(x)          (((x) & 1) << 12)
#define AFMT_GENERIC0_HDR                    0x709c
#define AFMT_GENERIC0_0                      0x70a0
#define AFMT_GENERIC0_1                      0x70a4
#define AFMT_GENERIC0_2                      0x70a8
#define AFMT_GENERIC0_3                      0x70ac
#define AFMT_GENERIC0_4                      0x70b0
#define AFMT_GENERIC0_5                      0x70b4
#define AFMT_GENERIC0_6                      0x70b8
#define AFMT_GENERIC1_HDR                    0x70bc
#define AFMT_GENERIC1_0                      0x70c0
#define AFMT_GENERIC1_1                      0x70c4
#define AFMT_GENERIC1_2                      0x70c8
#define AFMT_GENERIC1_3                      0x70cc
#define AFMT_GENERIC1_4                      0x70d0
#define AFMT_GENERIC1_5                      0x70d4
#define AFMT_GENERIC1_6                      0x70d8
#define HDMI_ACR_32_0                        0x70dc
#       define HDMI_ACR_CTS_32(x)            (((x) & 0xfffff) << 12)
#define HDMI_ACR_32_1                        0x70e0
#       define HDMI_ACR_N_32(x)              (((x) & 0xfffff) << 0)
#define HDMI_ACR_44_0                        0x70e4
#       define HDMI_ACR_CTS_44(x)            (((x) & 0xfffff) << 12)
#define HDMI_ACR_44_1                        0x70e8
#       define HDMI_ACR_N_44(x)              (((x) & 0xfffff) << 0)
#define HDMI_ACR_48_0                        0x70ec
#       define HDMI_ACR_CTS_48(x)            (((x) & 0xfffff) << 12)
#define HDMI_ACR_48_1                        0x70f0
#       define HDMI_ACR_N_48(x)              (((x) & 0xfffff) << 0)
#define HDMI_ACR_STATUS_0                    0x70f4
#define HDMI_ACR_STATUS_1                    0x70f8
#define AFMT_AUDIO_INFO0                     0x70fc
#       define AFMT_AUDIO_INFO_CHECKSUM(x)   (((x) & 0xff) << 0)
#       define AFMT_AUDIO_INFO_CC(x)         (((x) & 7) << 8)
#       define AFMT_AUDIO_INFO_CT(x)         (((x) & 0xf) << 11)
#       define AFMT_AUDIO_INFO_CHECKSUM_OFFSET(x)   (((x) & 0xff) << 16)
#       define AFMT_AUDIO_INFO_CXT(x)        (((x) & 0x1f) << 24)
#define AFMT_AUDIO_INFO1                     0x7100
#       define AFMT_AUDIO_INFO_CA(x)         (((x) & 0xff) << 0)
#       define AFMT_AUDIO_INFO_LSV(x)        (((x) & 0xf) << 11)
#       define AFMT_AUDIO_INFO_DM_INH(x)     (((x) & 1) << 15)
#       define AFMT_AUDIO_INFO_DM_INH_LSV(x) (((x) & 0xff) << 8)
#       define AFMT_AUDIO_INFO_LFEBPL(x)     (((x) & 3) << 16)
#define AFMT_60958_0                         0x7104
#       define AFMT_60958_CS_A(x)            (((x) & 1) << 0)
#       define AFMT_60958_CS_B(x)            (((x) & 1) << 1)
#       define AFMT_60958_CS_C(x)            (((x) & 1) << 2)
#       define AFMT_60958_CS_D(x)            (((x) & 3) << 3)
#       define AFMT_60958_CS_MODE(x)         (((x) & 3) << 6)
#       define AFMT_60958_CS_CATEGORY_CODE(x)      (((x) & 0xff) << 8)
#       define AFMT_60958_CS_SOURCE_NUMBER(x)      (((x) & 0xf) << 16)
#       define AFMT_60958_CS_CHANNEL_NUMBER_L(x)   (((x) & 0xf) << 20)
#       define AFMT_60958_CS_SAMPLING_FREQUENCY(x) (((x) & 0xf) << 24)
#       define AFMT_60958_CS_CLOCK_ACCURACY(x)     (((x) & 3) << 28)
#define AFMT_60958_1                         0x7108
#       define AFMT_60958_CS_WORD_LENGTH(x)  (((x) & 0xf) << 0)
#       define AFMT_60958_CS_ORIGINAL_SAMPLING_FREQUENCY(x)   (((x) & 0xf) << 4)
#       define AFMT_60958_CS_VALID_L(x)      (((x) & 1) << 16)
#       define AFMT_60958_CS_VALID_R(x)      (((x) & 1) << 18)
#       define AFMT_60958_CS_CHANNEL_NUMBER_R(x)   (((x) & 0xf) << 20)
#define AFMT_AUDIO_CRC_CONTROL               0x710c
#       define AFMT_AUDIO_CRC_EN             (1 << 0)
#define AFMT_RAMP_CONTROL0                   0x7110
#       define AFMT_RAMP_MAX_COUNT(x)        (((x) & 0xffffff) << 0)
#       define AFMT_RAMP_DATA_SIGN           (1 << 31)
#define AFMT_RAMP_CONTROL1                   0x7114
#       define AFMT_RAMP_MIN_COUNT(x)        (((x) & 0xffffff) << 0)
#       define AFMT_AUDIO_TEST_CH_DISABLE(x) (((x) & 0xff) << 24)
#define AFMT_RAMP_CONTROL2                   0x7118
#       define AFMT_RAMP_INC_COUNT(x)        (((x) & 0xffffff) << 0)
#define AFMT_RAMP_CONTROL3                   0x711c
#       define AFMT_RAMP_DEC_COUNT(x)        (((x) & 0xffffff) << 0)
#define AFMT_60958_2                         0x7120
#       define AFMT_60958_CS_CHANNEL_NUMBER_2(x)   (((x) & 0xf) << 0)
#       define AFMT_60958_CS_CHANNEL_NUMBER_3(x)   (((x) & 0xf) << 4)
#       define AFMT_60958_CS_CHANNEL_NUMBER_4(x)   (((x) & 0xf) << 8)
#       define AFMT_60958_CS_CHANNEL_NUMBER_5(x)   (((x) & 0xf) << 12)
#       define AFMT_60958_CS_CHANNEL_NUMBER_6(x)   (((x) & 0xf) << 16)
#       define AFMT_60958_CS_CHANNEL_NUMBER_7(x)   (((x) & 0xf) << 20)
#define AFMT_STATUS                          0x7128
#       define AFMT_AUDIO_ENABLE             (1 << 4)
#       define AFMT_AUDIO_HBR_ENABLE         (1 << 8)
#       define AFMT_AZ_FORMAT_WTRIG          (1 << 28)
#       define AFMT_AZ_FORMAT_WTRIG_INT      (1 << 29)
#       define AFMT_AZ_AUDIO_ENABLE_CHG      (1 << 30)
#define AFMT_AUDIO_PACKET_CONTROL            0x712c
#       define AFMT_AUDIO_SAMPLE_SEND        (1 << 0)
#       define AFMT_RESET_FIFO_WHEN_AUDIO_DIS (1 << 11) /* set to 1 */
#       define AFMT_AUDIO_TEST_EN            (1 << 12)
#       define AFMT_AUDIO_CHANNEL_SWAP       (1 << 24)
#       define AFMT_60958_CS_UPDATE          (1 << 26)
#       define AFMT_AZ_AUDIO_ENABLE_CHG_MASK (1 << 27)
#       define AFMT_AZ_FORMAT_WTRIG_MASK     (1 << 28)
#       define AFMT_AZ_FORMAT_WTRIG_ACK      (1 << 29)
#       define AFMT_AZ_AUDIO_ENABLE_CHG_ACK  (1 << 30)
#define AFMT_VBI_PACKET_CONTROL              0x7130
#       define AFMT_GENERIC0_UPDATE          (1 << 2)
#define AFMT_INFOFRAME_CONTROL0              0x7134
#       define AFMT_AUDIO_INFO_SOURCE        (1 << 6) /* 0 - sound block; 1 - afmt regs */
#       define AFMT_AUDIO_INFO_UPDATE        (1 << 7)
#       define AFMT_MPEG_INFO_UPDATE         (1 << 10)
#define AFMT_GENERIC0_7                      0x7138

/* DCE4/5 ELD audio interface */
#define AZ_F0_CODEC_PIN0_CONTROL_AUDIO_DESCRIPTOR0        0x5f84 /* LPCM */
#define AZ_F0_CODEC_PIN0_CONTROL_AUDIO_DESCRIPTOR1        0x5f88 /* AC3 */
#define AZ_F0_CODEC_PIN0_CONTROL_AUDIO_DESCRIPTOR2        0x5f8c /* MPEG1 */
#define AZ_F0_CODEC_PIN0_CONTROL_AUDIO_DESCRIPTOR3        0x5f90 /* MP3 */
#define AZ_F0_CODEC_PIN0_CONTROL_AUDIO_DESCRIPTOR4        0x5f94 /* MPEG2 */
#define AZ_F0_CODEC_PIN0_CONTROL_AUDIO_DESCRIPTOR5        0x5f98 /* AAC */
#define AZ_F0_CODEC_PIN0_CONTROL_AUDIO_DESCRIPTOR6        0x5f9c /* DTS */
#define AZ_F0_CODEC_PIN0_CONTROL_AUDIO_DESCRIPTOR7        0x5fa0 /* ATRAC */
#define AZ_F0_CODEC_PIN0_CONTROL_AUDIO_DESCRIPTOR8        0x5fa4 /* one bit audio - leave at 0 (default) */
#define AZ_F0_CODEC_PIN0_CONTROL_AUDIO_DESCRIPTOR9        0x5fa8 /* Dolby Digital */
#define AZ_F0_CODEC_PIN0_CONTROL_AUDIO_DESCRIPTOR10       0x5fac /* DTS-HD */
#define AZ_F0_CODEC_PIN0_CONTROL_AUDIO_DESCRIPTOR11       0x5fb0 /* MAT-MLP */
#define AZ_F0_CODEC_PIN0_CONTROL_AUDIO_DESCRIPTOR12       0x5fb4 /* DTS */
#define AZ_F0_CODEC_PIN0_CONTROL_AUDIO_DESCRIPTOR13       0x5fb8 /* WMA Pro */
#       define MAX_CHANNELS(x)                            (((x) & 0x7) << 0)
/* max channels minus one.  7 = 8 channels */
#       define SUPPORTED_FREQUENCIES(x)                   (((x) & 0xff) << 8)
#       define DESCRIPTOR_BYTE_2(x)                       (((x) & 0xff) << 16)
#       define SUPPORTED_FREQUENCIES_STEREO(x)            (((x) & 0xff) << 24) /* LPCM only */
/* SUPPORTED_FREQUENCIES, SUPPORTED_FREQUENCIES_STEREO
 * bit0 = 32 kHz
 * bit1 = 44.1 kHz
 * bit2 = 48 kHz
 * bit3 = 88.2 kHz
 * bit4 = 96 kHz
 * bit5 = 176.4 kHz
 * bit6 = 192 kHz
 */

#define AZ_HOT_PLUG_CONTROL                               0x5e78
#       define AZ_FORCE_CODEC_WAKE                        (1 << 0)
#       define PIN0_JACK_DETECTION_ENABLE                 (1 << 4)
#       define PIN1_JACK_DETECTION_ENABLE                 (1 << 5)
#       define PIN2_JACK_DETECTION_ENABLE                 (1 << 6)
#       define PIN3_JACK_DETECTION_ENABLE                 (1 << 7)
#       define PIN0_UNSOLICITED_RESPONSE_ENABLE           (1 << 8)
#       define PIN1_UNSOLICITED_RESPONSE_ENABLE           (1 << 9)
#       define PIN2_UNSOLICITED_RESPONSE_ENABLE           (1 << 10)
#       define PIN3_UNSOLICITED_RESPONSE_ENABLE           (1 << 11)
#       define CODEC_HOT_PLUG_ENABLE                      (1 << 12)
#       define PIN0_AUDIO_ENABLED                         (1 << 24)
#       define PIN1_AUDIO_ENABLED                         (1 << 25)
#       define PIN2_AUDIO_ENABLED                         (1 << 26)
#       define PIN3_AUDIO_ENABLED                         (1 << 27)
#       define AUDIO_ENABLED                              (1 << 31)


#define	GC_USER_SHADER_PIPE_CONFIG			0x8954
#define		INACTIVE_QD_PIPES(x)				((x) << 8)
#define		INACTIVE_QD_PIPES_MASK				0x0000FF00
#define		INACTIVE_SIMDS(x)				((x) << 16)
#define		INACTIVE_SIMDS_MASK				0x00FF0000

#define	GRBM_CNTL					0x8000
#define		GRBM_READ_TIMEOUT(x)				((x) << 0)
#define	GRBM_SOFT_RESET					0x8020
#define		SOFT_RESET_CP					(1 << 0)
#define		SOFT_RESET_CB					(1 << 1)
#define		SOFT_RESET_DB					(1 << 3)
#define		SOFT_RESET_PA					(1 << 5)
#define		SOFT_RESET_SC					(1 << 6)
#define		SOFT_RESET_SPI					(1 << 8)
#define		SOFT_RESET_SH					(1 << 9)
#define		SOFT_RESET_SX					(1 << 10)
#define		SOFT_RESET_TC					(1 << 11)
#define		SOFT_RESET_TA					(1 << 12)
#define		SOFT_RESET_VC					(1 << 13)
#define		SOFT_RESET_VGT					(1 << 14)

#define	GRBM_STATUS					0x8010
#define		CMDFIFO_AVAIL_MASK				0x0000000F
#define		SRBM_RQ_PENDING					(1 << 5)
#define		CF_RQ_PENDING					(1 << 7)
#define		PF_RQ_PENDING					(1 << 8)
#define		GRBM_EE_BUSY					(1 << 10)
#define		SX_CLEAN					(1 << 11)
#define		DB_CLEAN					(1 << 12)
#define		CB_CLEAN					(1 << 13)
#define		TA_BUSY 					(1 << 14)
#define		VGT_BUSY_NO_DMA					(1 << 16)
#define		VGT_BUSY					(1 << 17)
#define		SX_BUSY 					(1 << 20)
#define		SH_BUSY 					(1 << 21)
#define		SPI_BUSY					(1 << 22)
#define		SC_BUSY 					(1 << 24)
#define		PA_BUSY 					(1 << 25)
#define		DB_BUSY 					(1 << 26)
#define		CP_COHERENCY_BUSY      				(1 << 28)
#define		CP_BUSY 					(1 << 29)
#define		CB_BUSY 					(1 << 30)
#define		GUI_ACTIVE					(1 << 31)
#define	GRBM_STATUS_SE0					0x8014
#define	GRBM_STATUS_SE1					0x8018
#define		SE_SX_CLEAN					(1 << 0)
#define		SE_DB_CLEAN					(1 << 1)
#define		SE_CB_CLEAN					(1 << 2)
#define		SE_TA_BUSY					(1 << 25)
#define		SE_SX_BUSY					(1 << 26)
#define		SE_SPI_BUSY					(1 << 27)
#define		SE_SH_BUSY					(1 << 28)
#define		SE_SC_BUSY					(1 << 29)
#define		SE_DB_BUSY					(1 << 30)
#define		SE_CB_BUSY					(1 << 31)
/* evergreen */
#define	CG_THERMAL_CTRL					0x72c
#define		TOFFSET_MASK			        0x00003FE0
#define		TOFFSET_SHIFT			        5
#define		DIG_THERM_DPM(x)			((x) << 14)
#define		DIG_THERM_DPM_MASK			0x003FC000
#define		DIG_THERM_DPM_SHIFT			14

#define	CG_THERMAL_INT					0x734
#define		DIG_THERM_INTH(x)			((x) << 8)
#define		DIG_THERM_INTH_MASK			0x0000FF00
#define		DIG_THERM_INTH_SHIFT			8
#define		DIG_THERM_INTL(x)			((x) << 16)
#define		DIG_THERM_INTL_MASK			0x00FF0000
#define		DIG_THERM_INTL_SHIFT			16
#define 	THERM_INT_MASK_HIGH			(1 << 24)
#define 	THERM_INT_MASK_LOW			(1 << 25)

#define	TN_CG_THERMAL_INT_CTRL				0x738
#define		TN_DIG_THERM_INTH(x)			((x) << 0)
#define		TN_DIG_THERM_INTH_MASK			0x000000FF
#define		TN_DIG_THERM_INTH_SHIFT			0
#define		TN_DIG_THERM_INTL(x)			((x) << 8)
#define		TN_DIG_THERM_INTL_MASK			0x0000FF00
#define		TN_DIG_THERM_INTL_SHIFT			8
#define 	TN_THERM_INT_MASK_HIGH			(1 << 24)
#define 	TN_THERM_INT_MASK_LOW			(1 << 25)

#define	CG_MULT_THERMAL_STATUS				0x740
#define		ASIC_T(x)			        ((x) << 16)
#define		ASIC_T_MASK			        0x07FF0000
#define		ASIC_T_SHIFT			        16
#define	CG_TS0_STATUS					0x760
#define		TS0_ADC_DOUT_MASK			0x000003FF
#define		TS0_ADC_DOUT_SHIFT			0

/* APU */
#define	CG_THERMAL_STATUS			        0x678

#define	HDP_HOST_PATH_CNTL				0x2C00
#define	HDP_NONSURFACE_BASE				0x2C04
#define	HDP_NONSURFACE_INFO				0x2C08
#define	HDP_NONSURFACE_SIZE				0x2C0C
#define HDP_MEM_COHERENCY_FLUSH_CNTL			0x5480
#define HDP_REG_COHERENCY_FLUSH_CNTL			0x54A0
#define	HDP_TILING_CONFIG				0x2F3C

#define MC_SHARED_CHMAP						0x2004
#define		NOOFCHAN_SHIFT					12
#define		NOOFCHAN_MASK					0x00003000
#define MC_SHARED_CHREMAP					0x2008

#define MC_SHARED_BLACKOUT_CNTL           		0x20ac
#define		BLACKOUT_MODE_MASK			0x00000007

#define	MC_ARB_RAMCFG					0x2760
#define		NOOFBANK_SHIFT					0
#define		NOOFBANK_MASK					0x00000003
#define		NOOFRANK_SHIFT					2
#define		NOOFRANK_MASK					0x00000004
#define		NOOFROWS_SHIFT					3
#define		NOOFROWS_MASK					0x00000038
#define		NOOFCOLS_SHIFT					6
#define		NOOFCOLS_MASK					0x000000C0
#define		CHANSIZE_SHIFT					8
#define		CHANSIZE_MASK					0x00000100
#define		BURSTLENGTH_SHIFT				9
#define		BURSTLENGTH_MASK				0x00000200
#define		CHANSIZE_OVERRIDE				(1 << 11)
#define	FUS_MC_ARB_RAMCFG				0x2768
#define	MC_VM_AGP_TOP					0x2028
#define	MC_VM_AGP_BOT					0x202C
#define	MC_VM_AGP_BASE					0x2030
#define	MC_VM_FB_LOCATION				0x2024
#define	MC_FUS_VM_FB_OFFSET				0x2898
#define	MC_VM_MB_L1_TLB0_CNTL				0x2234
#define	MC_VM_MB_L1_TLB1_CNTL				0x2238
#define	MC_VM_MB_L1_TLB2_CNTL				0x223C
#define	MC_VM_MB_L1_TLB3_CNTL				0x2240
#define		ENABLE_L1_TLB					(1 << 0)
#define		ENABLE_L1_FRAGMENT_PROCESSING			(1 << 1)
#define		SYSTEM_ACCESS_MODE_PA_ONLY			(0 << 3)
#define		SYSTEM_ACCESS_MODE_USE_SYS_MAP			(1 << 3)
#define		SYSTEM_ACCESS_MODE_IN_SYS			(2 << 3)
#define		SYSTEM_ACCESS_MODE_NOT_IN_SYS			(3 << 3)
#define		SYSTEM_APERTURE_UNMAPPED_ACCESS_PASS_THRU	(0 << 5)
#define		EFFECTIVE_L1_TLB_SIZE(x)			((x)<<15)
#define		EFFECTIVE_L1_QUEUE_SIZE(x)			((x)<<18)
#define	MC_VM_MD_L1_TLB0_CNTL				0x2654
#define	MC_VM_MD_L1_TLB1_CNTL				0x2658
#define	MC_VM_MD_L1_TLB2_CNTL				0x265C
#define	MC_VM_MD_L1_TLB3_CNTL				0x2698

#define	FUS_MC_VM_MD_L1_TLB0_CNTL			0x265C
#define	FUS_MC_VM_MD_L1_TLB1_CNTL			0x2660
#define	FUS_MC_VM_MD_L1_TLB2_CNTL			0x2664

#define	MC_VM_SYSTEM_APERTURE_DEFAULT_ADDR		0x203C
#define	MC_VM_SYSTEM_APERTURE_HIGH_ADDR			0x2038
#define	MC_VM_SYSTEM_APERTURE_LOW_ADDR			0x2034

#define	PA_CL_ENHANCE					0x8A14
#define		CLIP_VTX_REORDER_ENA				(1 << 0)
#define		NUM_CLIP_SEQ(x)					((x) << 1)
#define	PA_SC_ENHANCE					0x8BF0
#define PA_SC_AA_CONFIG					0x28C04
#define         MSAA_NUM_SAMPLES_SHIFT                  0
#define         MSAA_NUM_SAMPLES_MASK                   0x3
#define PA_SC_CLIPRECT_RULE				0x2820C
#define	PA_SC_EDGERULE					0x28230
#define	PA_SC_FIFO_SIZE					0x8BCC
#define		SC_PRIM_FIFO_SIZE(x)				((x) << 0)
#define		SC_HIZ_TILE_FIFO_SIZE(x)			((x) << 12)
#define		SC_EARLYZ_TILE_FIFO_SIZE(x)			((x) << 20)
#define	PA_SC_FORCE_EOV_MAX_CNTS			0x8B24
#define		FORCE_EOV_MAX_CLK_CNT(x)			((x) << 0)
#define		FORCE_EOV_MAX_REZ_CNT(x)			((x) << 16)
#define PA_SC_LINE_STIPPLE				0x28A0C
#define	PA_SU_LINE_STIPPLE_VALUE			0x8A60
#define	PA_SC_LINE_STIPPLE_STATE			0x8B10

#define	SCRATCH_REG0					0x8500
#define	SCRATCH_REG1					0x8504
#define	SCRATCH_REG2					0x8508
#define	SCRATCH_REG3					0x850C
#define	SCRATCH_REG4					0x8510
#define	SCRATCH_REG5					0x8514
#define	SCRATCH_REG6					0x8518
#define	SCRATCH_REG7					0x851C
#define	SCRATCH_UMSK					0x8540
#define	SCRATCH_ADDR					0x8544

#define	SMX_SAR_CTL0					0xA008
#define	SMX_DC_CTL0					0xA020
#define		USE_HASH_FUNCTION				(1 << 0)
#define		NUMBER_OF_SETS(x)				((x) << 1)
#define		FLUSH_ALL_ON_EVENT				(1 << 10)
#define		STALL_ON_EVENT					(1 << 11)
#define	SMX_EVENT_CTL					0xA02C
#define		ES_FLUSH_CTL(x)					((x) << 0)
#define		GS_FLUSH_CTL(x)					((x) << 3)
#define		ACK_FLUSH_CTL(x)				((x) << 6)
#define		SYNC_FLUSH_CTL					(1 << 8)

#define	SPI_CONFIG_CNTL					0x9100
#define		GPR_WRITE_PRIORITY(x)				((x) << 0)
#define	SPI_CONFIG_CNTL_1				0x913C
#define		VTX_DONE_DELAY(x)				((x) << 0)
#define		INTERP_ONE_PRIM_PER_ROW				(1 << 4)
#define	SPI_INPUT_Z					0x286D8
#define	SPI_PS_IN_CONTROL_0				0x286CC
#define		NUM_INTERP(x)					((x)<<0)
#define		POSITION_ENA					(1<<8)
#define		POSITION_CENTROID				(1<<9)
#define		POSITION_ADDR(x)				((x)<<10)
#define		PARAM_GEN(x)					((x)<<15)
#define		PARAM_GEN_ADDR(x)				((x)<<19)
#define		BARYC_SAMPLE_CNTL(x)				((x)<<26)
#define		PERSP_GRADIENT_ENA				(1<<28)
#define		LINEAR_GRADIENT_ENA				(1<<29)
#define		POSITION_SAMPLE					(1<<30)
#define		BARYC_AT_SAMPLE_ENA				(1<<31)

#define	SQ_CONFIG					0x8C00
#define		VC_ENABLE					(1 << 0)
#define		EXPORT_SRC_C					(1 << 1)
#define		CS_PRIO(x)					((x) << 18)
#define		LS_PRIO(x)					((x) << 20)
#define		HS_PRIO(x)					((x) << 22)
#define		PS_PRIO(x)					((x) << 24)
#define		VS_PRIO(x)					((x) << 26)
#define		GS_PRIO(x)					((x) << 28)
#define		ES_PRIO(x)					((x) << 30)
#define	SQ_GPR_RESOURCE_MGMT_1				0x8C04
#define		NUM_PS_GPRS(x)					((x) << 0)
#define		NUM_VS_GPRS(x)					((x) << 16)
#define		NUM_CLAUSE_TEMP_GPRS(x)				((x) << 28)
#define	SQ_GPR_RESOURCE_MGMT_2				0x8C08
#define		NUM_GS_GPRS(x)					((x) << 0)
#define		NUM_ES_GPRS(x)					((x) << 16)
#define	SQ_GPR_RESOURCE_MGMT_3				0x8C0C
#define		NUM_HS_GPRS(x)					((x) << 0)
#define		NUM_LS_GPRS(x)					((x) << 16)
#define	SQ_GLOBAL_GPR_RESOURCE_MGMT_1			0x8C10
#define	SQ_GLOBAL_GPR_RESOURCE_MGMT_2			0x8C14
#define	SQ_THREAD_RESOURCE_MGMT				0x8C18
#define		NUM_PS_THREADS(x)				((x) << 0)
#define		NUM_VS_THREADS(x)				((x) << 8)
#define		NUM_GS_THREADS(x)				((x) << 16)
#define		NUM_ES_THREADS(x)				((x) << 24)
#define	SQ_THREAD_RESOURCE_MGMT_2			0x8C1C
#define		NUM_HS_THREADS(x)				((x) << 0)
#define		NUM_LS_THREADS(x)				((x) << 8)
#define	SQ_STACK_RESOURCE_MGMT_1			0x8C20
#define		NUM_PS_STACK_ENTRIES(x)				((x) << 0)
#define		NUM_VS_STACK_ENTRIES(x)				((x) << 16)
#define	SQ_STACK_RESOURCE_MGMT_2			0x8C24
#define		NUM_GS_STACK_ENTRIES(x)				((x) << 0)
#define		NUM_ES_STACK_ENTRIES(x)				((x) << 16)
#define	SQ_STACK_RESOURCE_MGMT_3			0x8C28
#define		NUM_HS_STACK_ENTRIES(x)				((x) << 0)
#define		NUM_LS_STACK_ENTRIES(x)				((x) << 16)
#define	SQ_DYN_GPR_CNTL_PS_FLUSH_REQ    		0x8D8C
#define	SQ_DYN_GPR_SIMD_LOCK_EN    			0x8D94
#define	SQ_STATIC_THREAD_MGMT_1    			0x8E20
#define	SQ_STATIC_THREAD_MGMT_2    			0x8E24
#define	SQ_STATIC_THREAD_MGMT_3    			0x8E28
#define	SQ_LDS_RESOURCE_MGMT    			0x8E2C

#define	SQ_MS_FIFO_SIZES				0x8CF0
#define		CACHE_FIFO_SIZE(x)				((x) << 0)
#define		FETCH_FIFO_HIWATER(x)				((x) << 8)
#define		DONE_FIFO_HIWATER(x)				((x) << 16)
#define		ALU_UPDATE_FIFO_HIWATER(x)			((x) << 24)

#define	SX_DEBUG_1					0x9058
#define		ENABLE_NEW_SMX_ADDRESS				(1 << 16)
#define	SX_EXPORT_BUFFER_SIZES				0x900C
#define		COLOR_BUFFER_SIZE(x)				((x) << 0)
#define		POSITION_BUFFER_SIZE(x)				((x) << 8)
#define		SMX_BUFFER_SIZE(x)				((x) << 16)
#define	SX_MEMORY_EXPORT_BASE				0x9010
#define	SX_MISC						0x28350

#define CB_PERF_CTR0_SEL_0				0x9A20
#define CB_PERF_CTR0_SEL_1				0x9A24
#define CB_PERF_CTR1_SEL_0				0x9A28
#define CB_PERF_CTR1_SEL_1				0x9A2C
#define CB_PERF_CTR2_SEL_0				0x9A30
#define CB_PERF_CTR2_SEL_1				0x9A34
#define CB_PERF_CTR3_SEL_0				0x9A38
#define CB_PERF_CTR3_SEL_1				0x9A3C

#define	TA_CNTL_AUX					0x9508
#define		DISABLE_CUBE_WRAP				(1 << 0)
#define		DISABLE_CUBE_ANISO				(1 << 1)
#define		SYNC_GRADIENT					(1 << 24)
#define		SYNC_WALKER					(1 << 25)
#define		SYNC_ALIGNER					(1 << 26)

#define	TCP_CHAN_STEER_LO				0x960c
#define	TCP_CHAN_STEER_HI				0x9610

#define	VGT_CACHE_INVALIDATION				0x88C4
#define		CACHE_INVALIDATION(x)				((x) << 0)
#define			VC_ONLY						0
#define			TC_ONLY						1
#define			VC_AND_TC					2
#define		AUTO_INVLD_EN(x)				((x) << 6)
#define			NO_AUTO						0
#define			ES_AUTO						1
#define			GS_AUTO						2
#define			ES_AND_GS_AUTO					3
#define	VGT_GS_VERTEX_REUSE				0x88D4
#define	VGT_NUM_INSTANCES				0x8974
#define	VGT_OUT_DEALLOC_CNTL				0x28C5C
#define		DEALLOC_DIST_MASK				0x0000007F
#define	VGT_VERTEX_REUSE_BLOCK_CNTL			0x28C58
#define		VTX_REUSE_DEPTH_MASK				0x000000FF

#define VM_CONTEXT0_CNTL				0x1410
#define		ENABLE_CONTEXT					(1 << 0)
#define		PAGE_TABLE_DEPTH(x)				(((x) & 3) << 1)
#define		RANGE_PROTECTION_FAULT_ENABLE_DEFAULT		(1 << 4)
#define VM_CONTEXT1_CNTL				0x1414
#define VM_CONTEXT1_CNTL2				0x1434
#define	VM_CONTEXT0_PAGE_TABLE_BASE_ADDR		0x153C
#define	VM_CONTEXT0_PAGE_TABLE_END_ADDR			0x157C
#define	VM_CONTEXT0_PAGE_TABLE_START_ADDR		0x155C
#define VM_CONTEXT0_PROTECTION_FAULT_DEFAULT_ADDR	0x1518
#define VM_CONTEXT0_REQUEST_RESPONSE			0x1470
#define		REQUEST_TYPE(x)					(((x) & 0xf) << 0)
#define		RESPONSE_TYPE_MASK				0x000000F0
#define		RESPONSE_TYPE_SHIFT				4
#define VM_L2_CNTL					0x1400
#define		ENABLE_L2_CACHE					(1 << 0)
#define		ENABLE_L2_FRAGMENT_PROCESSING			(1 << 1)
#define		ENABLE_L2_PTE_CACHE_LRU_UPDATE_BY_WRITE		(1 << 9)
#define		EFFECTIVE_L2_QUEUE_SIZE(x)			(((x) & 7) << 14)
#define VM_L2_CNTL2					0x1404
#define		INVALIDATE_ALL_L1_TLBS				(1 << 0)
#define		INVALIDATE_L2_CACHE				(1 << 1)
#define VM_L2_CNTL3					0x1408
#define		BANK_SELECT(x)					((x) << 0)
#define		CACHE_UPDATE_MODE(x)				((x) << 6)
#define	VM_L2_STATUS					0x140C
#define		L2_BUSY						(1 << 0)
#define	VM_CONTEXT1_PROTECTION_FAULT_ADDR		0x14FC
#define	VM_CONTEXT1_PROTECTION_FAULT_STATUS		0x14DC

#define	WAIT_UNTIL					0x8040

#define	SRBM_STATUS				        0x0E50
#define		RLC_RQ_PENDING 				(1 << 3)
#define		GRBM_RQ_PENDING 			(1 << 5)
#define		VMC_BUSY 				(1 << 8)
#define		MCB_BUSY 				(1 << 9)
#define		MCB_NON_DISPLAY_BUSY 			(1 << 10)
#define		MCC_BUSY 				(1 << 11)
#define		MCD_BUSY 				(1 << 12)
#define		SEM_BUSY 				(1 << 14)
#define		RLC_BUSY 				(1 << 15)
#define		IH_BUSY 				(1 << 17)
#define	SRBM_STATUS2				        0x0EC4
#define		DMA_BUSY 				(1 << 5)
#define	SRBM_SOFT_RESET				        0x0E60
#define		SRBM_SOFT_RESET_ALL_MASK    	       	0x00FEEFA6
#define		SOFT_RESET_BIF				(1 << 1)
#define		SOFT_RESET_CG				(1 << 2)
#define		SOFT_RESET_DC				(1 << 5)
#define		SOFT_RESET_GRBM				(1 << 8)
#define		SOFT_RESET_HDP				(1 << 9)
#define		SOFT_RESET_IH				(1 << 10)
#define		SOFT_RESET_MC				(1 << 11)
#define		SOFT_RESET_RLC				(1 << 13)
#define		SOFT_RESET_ROM				(1 << 14)
#define		SOFT_RESET_SEM				(1 << 15)
#define		SOFT_RESET_VMC				(1 << 17)
#define		SOFT_RESET_DMA				(1 << 20)
#define		SOFT_RESET_TST				(1 << 21)
#define		SOFT_RESET_REGBB			(1 << 22)
#define		SOFT_RESET_ORB				(1 << 23)

/* display watermarks */
#define	DC_LB_MEMORY_SPLIT				  0x6b0c
#define	PRIORITY_A_CNT			                  0x6b18
#define		PRIORITY_MARK_MASK			  0x7fff
#define		PRIORITY_OFF				  (1 << 16)
#define		PRIORITY_ALWAYS_ON			  (1 << 20)
#define	PRIORITY_B_CNT			                  0x6b1c
#define	PIPE0_ARBITRATION_CONTROL3			  0x0bf0
#       define LATENCY_WATERMARK_MASK(x)                  ((x) << 16)
#define	PIPE0_LATENCY_CONTROL			          0x0bf4
#       define LATENCY_LOW_WATERMARK(x)                   ((x) << 0)
#       define LATENCY_HIGH_WATERMARK(x)                  ((x) << 16)

#define IH_RB_CNTL                                        0x3e00
#       define IH_RB_ENABLE                               (1 << 0)
#       define IH_IB_SIZE(x)                              ((x) << 1) /* log2 */
#       define IH_RB_FULL_DRAIN_ENABLE                    (1 << 6)
#       define IH_WPTR_WRITEBACK_ENABLE                   (1 << 8)
#       define IH_WPTR_WRITEBACK_TIMER(x)                 ((x) << 9) /* log2 */
#       define IH_WPTR_OVERFLOW_ENABLE                    (1 << 16)
#       define IH_WPTR_OVERFLOW_CLEAR                     (1 << 31)
#define IH_RB_BASE                                        0x3e04
#define IH_RB_RPTR                                        0x3e08
#define IH_RB_WPTR                                        0x3e0c
#       define RB_OVERFLOW                                (1 << 0)
#       define WPTR_OFFSET_MASK                           0x3fffc
#define IH_RB_WPTR_ADDR_HI                                0x3e10
#define IH_RB_WPTR_ADDR_LO                                0x3e14
#define IH_CNTL                                           0x3e18
#       define ENABLE_INTR                                (1 << 0)
#       define IH_MC_SWAP(x)                              ((x) << 1)
#       define IH_MC_SWAP_NONE                            0
#       define IH_MC_SWAP_16BIT                           1
#       define IH_MC_SWAP_32BIT                           2
#       define IH_MC_SWAP_64BIT                           3
#       define RPTR_REARM                                 (1 << 4)
#       define MC_WRREQ_CREDIT(x)                         ((x) << 15)
#       define MC_WR_CLEAN_CNT(x)                         ((x) << 20)

#define CP_INT_CNTL                                     0xc124
#       define CNTX_BUSY_INT_ENABLE                     (1 << 19)
#       define CNTX_EMPTY_INT_ENABLE                    (1 << 20)
#       define SCRATCH_INT_ENABLE                       (1 << 25)
#       define TIME_STAMP_INT_ENABLE                    (1 << 26)
#       define IB2_INT_ENABLE                           (1 << 29)
#       define IB1_INT_ENABLE                           (1 << 30)
#       define RB_INT_ENABLE                            (1 << 31)
#define CP_INT_STATUS                                   0xc128
#       define SCRATCH_INT_STAT                         (1 << 25)
#       define TIME_STAMP_INT_STAT                      (1 << 26)
#       define IB2_INT_STAT                             (1 << 29)
#       define IB1_INT_STAT                             (1 << 30)
#       define RB_INT_STAT                              (1 << 31)

#define GRBM_INT_CNTL                                   0x8060
#       define RDERR_INT_ENABLE                         (1 << 0)
#       define GUI_IDLE_INT_ENABLE                      (1 << 19)

/* 0x6e98, 0x7a98, 0x10698, 0x11298, 0x11e98, 0x12a98 */
#define CRTC_STATUS_FRAME_COUNT                         0x6e98

/* 0x6bb8, 0x77b8, 0x103b8, 0x10fb8, 0x11bb8, 0x127b8 */
#define VLINE_STATUS                                    0x6bb8
#       define VLINE_OCCURRED                           (1 << 0)
#       define VLINE_ACK                                (1 << 4)
#       define VLINE_STAT                               (1 << 12)
#       define VLINE_INTERRUPT                          (1 << 16)
#       define VLINE_INTERRUPT_TYPE                     (1 << 17)
/* 0x6bbc, 0x77bc, 0x103bc, 0x10fbc, 0x11bbc, 0x127bc */
#define VBLANK_STATUS                                   0x6bbc
#       define VBLANK_OCCURRED                          (1 << 0)
#       define VBLANK_ACK                               (1 << 4)
#       define VBLANK_STAT                              (1 << 12)
#       define VBLANK_INTERRUPT                         (1 << 16)
#       define VBLANK_INTERRUPT_TYPE                    (1 << 17)

/* 0x6b40, 0x7740, 0x10340, 0x10f40, 0x11b40, 0x12740 */
#define INT_MASK                                        0x6b40
#       define VBLANK_INT_MASK                          (1 << 0)
#       define VLINE_INT_MASK                           (1 << 4)

#define DISP_INTERRUPT_STATUS                           0x60f4
#       define LB_D1_VLINE_INTERRUPT                    (1 << 2)
#       define LB_D1_VBLANK_INTERRUPT                   (1 << 3)
#       define DC_HPD1_INTERRUPT                        (1 << 17)
#       define DC_HPD1_RX_INTERRUPT                     (1 << 18)
#       define DACA_AUTODETECT_INTERRUPT                (1 << 22)
#       define DACB_AUTODETECT_INTERRUPT                (1 << 23)
#       define DC_I2C_SW_DONE_INTERRUPT                 (1 << 24)
#       define DC_I2C_HW_DONE_INTERRUPT                 (1 << 25)
#define DISP_INTERRUPT_STATUS_CONTINUE                  0x60f8
#       define LB_D2_VLINE_INTERRUPT                    (1 << 2)
#       define LB_D2_VBLANK_INTERRUPT                   (1 << 3)
#       define DC_HPD2_INTERRUPT                        (1 << 17)
#       define DC_HPD2_RX_INTERRUPT                     (1 << 18)
#       define DISP_TIMER_INTERRUPT                     (1 << 24)
#define DISP_INTERRUPT_STATUS_CONTINUE2                 0x60fc
#       define LB_D3_VLINE_INTERRUPT                    (1 << 2)
#       define LB_D3_VBLANK_INTERRUPT                   (1 << 3)
#       define DC_HPD3_INTERRUPT                        (1 << 17)
#       define DC_HPD3_RX_INTERRUPT                     (1 << 18)
#define DISP_INTERRUPT_STATUS_CONTINUE3                 0x6100
#       define LB_D4_VLINE_INTERRUPT                    (1 << 2)
#       define LB_D4_VBLANK_INTERRUPT                   (1 << 3)
#       define DC_HPD4_INTERRUPT                        (1 << 17)
#       define DC_HPD4_RX_INTERRUPT                     (1 << 18)
#define DISP_INTERRUPT_STATUS_CONTINUE4                 0x614c
#       define LB_D5_VLINE_INTERRUPT                    (1 << 2)
#       define LB_D5_VBLANK_INTERRUPT                   (1 << 3)
#       define DC_HPD5_INTERRUPT                        (1 << 17)
#       define DC_HPD5_RX_INTERRUPT                     (1 << 18)
#define DISP_INTERRUPT_STATUS_CONTINUE5                 0x6150
#       define LB_D6_VLINE_INTERRUPT                    (1 << 2)
#       define LB_D6_VBLANK_INTERRUPT                   (1 << 3)
#       define DC_HPD6_INTERRUPT                        (1 << 17)
#       define DC_HPD6_RX_INTERRUPT                     (1 << 18)

/* 0x6858, 0x7458, 0x10058, 0x10c58, 0x11858, 0x12458 */
#define GRPH_INT_STATUS                                 0x6858
#       define GRPH_PFLIP_INT_OCCURRED                  (1 << 0)
#       define GRPH_PFLIP_INT_CLEAR                     (1 << 8)
/* 0x685c, 0x745c, 0x1005c, 0x10c5c, 0x1185c, 0x1245c */
#define	GRPH_INT_CONTROL			        0x685c
#       define GRPH_PFLIP_INT_MASK                      (1 << 0)
#       define GRPH_PFLIP_INT_TYPE                      (1 << 8)

#define	DACA_AUTODETECT_INT_CONTROL			0x66c8
#define	DACB_AUTODETECT_INT_CONTROL			0x67c8

#define DC_HPD1_INT_STATUS                              0x601c
#define DC_HPD2_INT_STATUS                              0x6028
#define DC_HPD3_INT_STATUS                              0x6034
#define DC_HPD4_INT_STATUS                              0x6040
#define DC_HPD5_INT_STATUS                              0x604c
#define DC_HPD6_INT_STATUS                              0x6058
#       define DC_HPDx_INT_STATUS                       (1 << 0)
#       define DC_HPDx_SENSE                            (1 << 1)
#       define DC_HPDx_RX_INT_STATUS                    (1 << 8)

#define DC_HPD1_INT_CONTROL                             0x6020
#define DC_HPD2_INT_CONTROL                             0x602c
#define DC_HPD3_INT_CONTROL                             0x6038
#define DC_HPD4_INT_CONTROL                             0x6044
#define DC_HPD5_INT_CONTROL                             0x6050
#define DC_HPD6_INT_CONTROL                             0x605c
#       define DC_HPDx_INT_ACK                          (1 << 0)
#       define DC_HPDx_INT_POLARITY                     (1 << 8)
#       define DC_HPDx_INT_EN                           (1 << 16)
#       define DC_HPDx_RX_INT_ACK                       (1 << 20)
#       define DC_HPDx_RX_INT_EN                        (1 << 24)

#define DC_HPD1_CONTROL                                   0x6024
#define DC_HPD2_CONTROL                                   0x6030
#define DC_HPD3_CONTROL                                   0x603c
#define DC_HPD4_CONTROL                                   0x6048
#define DC_HPD5_CONTROL                                   0x6054
#define DC_HPD6_CONTROL                                   0x6060
#       define DC_HPDx_CONNECTION_TIMER(x)                ((x) << 0)
#       define DC_HPDx_RX_INT_TIMER(x)                    ((x) << 16)
#       define DC_HPDx_EN                                 (1 << 28)

/* ASYNC DMA */
#define DMA_RB_RPTR                                       0xd008
#define DMA_RB_WPTR                                       0xd00c

#define DMA_CNTL                                          0xd02c
#       define TRAP_ENABLE                                (1 << 0)
#       define SEM_INCOMPLETE_INT_ENABLE                  (1 << 1)
#       define SEM_WAIT_INT_ENABLE                        (1 << 2)
#       define DATA_SWAP_ENABLE                           (1 << 3)
#       define FENCE_SWAP_ENABLE                          (1 << 4)
#       define CTXEMPTY_INT_ENABLE                        (1 << 28)
#define DMA_TILING_CONFIG  				  0xD0B8

#define CAYMAN_DMA1_CNTL                                  0xd82c

/* async DMA packets */
#define DMA_PACKET(cmd, sub_cmd, n) ((((cmd) & 0xF) << 28) |    \
                                    (((sub_cmd) & 0xFF) << 20) |\
                                    (((n) & 0xFFFFF) << 0))
#define GET_DMA_CMD(h) (((h) & 0xf0000000) >> 28)
#define GET_DMA_COUNT(h) ((h) & 0x000fffff)
#define GET_DMA_SUB_CMD(h) (((h) & 0x0ff00000) >> 20)

/* async DMA Packet types */
#define	DMA_PACKET_WRITE                        0x2
#define	DMA_PACKET_COPY                         0x3
#define	DMA_PACKET_INDIRECT_BUFFER              0x4
#define	DMA_PACKET_SEMAPHORE                    0x5
#define	DMA_PACKET_FENCE                        0x6
#define	DMA_PACKET_TRAP                         0x7
#define	DMA_PACKET_SRBM_WRITE                   0x9
#define	DMA_PACKET_CONSTANT_FILL                0xd
#define	DMA_PACKET_NOP                          0xf

<<<<<<< HEAD
/* PCIE link stuff */
=======
/* PIF PHY0 indirect regs */
#define PB0_PIF_CNTL                                      0x10
#       define LS2_EXIT_TIME(x)                           ((x) << 17)
#       define LS2_EXIT_TIME_MASK                         (0x7 << 17)
#       define LS2_EXIT_TIME_SHIFT                        17
#define PB0_PIF_PAIRING                                   0x11
#       define MULTI_PIF                                  (1 << 25)
#define PB0_PIF_PWRDOWN_0                                 0x12
#       define PLL_POWER_STATE_IN_TXS2_0(x)               ((x) << 7)
#       define PLL_POWER_STATE_IN_TXS2_0_MASK             (0x7 << 7)
#       define PLL_POWER_STATE_IN_TXS2_0_SHIFT            7
#       define PLL_POWER_STATE_IN_OFF_0(x)                ((x) << 10)
#       define PLL_POWER_STATE_IN_OFF_0_MASK              (0x7 << 10)
#       define PLL_POWER_STATE_IN_OFF_0_SHIFT             10
#       define PLL_RAMP_UP_TIME_0(x)                      ((x) << 24)
#       define PLL_RAMP_UP_TIME_0_MASK                    (0x7 << 24)
#       define PLL_RAMP_UP_TIME_0_SHIFT                   24
#define PB0_PIF_PWRDOWN_1                                 0x13
#       define PLL_POWER_STATE_IN_TXS2_1(x)               ((x) << 7)
#       define PLL_POWER_STATE_IN_TXS2_1_MASK             (0x7 << 7)
#       define PLL_POWER_STATE_IN_TXS2_1_SHIFT            7
#       define PLL_POWER_STATE_IN_OFF_1(x)                ((x) << 10)
#       define PLL_POWER_STATE_IN_OFF_1_MASK              (0x7 << 10)
#       define PLL_POWER_STATE_IN_OFF_1_SHIFT             10
#       define PLL_RAMP_UP_TIME_1(x)                      ((x) << 24)
#       define PLL_RAMP_UP_TIME_1_MASK                    (0x7 << 24)
#       define PLL_RAMP_UP_TIME_1_SHIFT                   24
/* PIF PHY1 indirect regs */
#define PB1_PIF_CNTL                                      0x10
#define PB1_PIF_PAIRING                                   0x11
#define PB1_PIF_PWRDOWN_0                                 0x12
#define PB1_PIF_PWRDOWN_1                                 0x13
/* PCIE PORT indirect regs */
#define PCIE_LC_CNTL                                      0xa0
#       define LC_L0S_INACTIVITY(x)                       ((x) << 8)
#       define LC_L0S_INACTIVITY_MASK                     (0xf << 8)
#       define LC_L0S_INACTIVITY_SHIFT                    8
#       define LC_L1_INACTIVITY(x)                        ((x) << 12)
#       define LC_L1_INACTIVITY_MASK                      (0xf << 12)
#       define LC_L1_INACTIVITY_SHIFT                     12
#       define LC_PMI_TO_L1_DIS                           (1 << 16)
#       define LC_ASPM_TO_L1_DIS                          (1 << 24)
>>>>>>> d0e0ac97
#define PCIE_LC_TRAINING_CNTL                             0xa1 /* PCIE_P */
#define PCIE_LC_LINK_WIDTH_CNTL                           0xa2 /* PCIE_P */
#       define LC_LINK_WIDTH_SHIFT                        0
#       define LC_LINK_WIDTH_MASK                         0x7
#       define LC_LINK_WIDTH_X0                           0
#       define LC_LINK_WIDTH_X1                           1
#       define LC_LINK_WIDTH_X2                           2
#       define LC_LINK_WIDTH_X4                           3
#       define LC_LINK_WIDTH_X8                           4
#       define LC_LINK_WIDTH_X16                          6
#       define LC_LINK_WIDTH_RD_SHIFT                     4
#       define LC_LINK_WIDTH_RD_MASK                      0x70
#       define LC_RECONFIG_ARC_MISSING_ESCAPE             (1 << 7)
#       define LC_RECONFIG_NOW                            (1 << 8)
#       define LC_RENEGOTIATION_SUPPORT                   (1 << 9)
#       define LC_RENEGOTIATE_EN                          (1 << 10)
#       define LC_SHORT_RECONFIG_EN                       (1 << 11)
#       define LC_UPCONFIGURE_SUPPORT                     (1 << 12)
#       define LC_UPCONFIGURE_DIS                         (1 << 13)
#       define LC_DYN_LANES_PWR_STATE(x)                  ((x) << 21)
#       define LC_DYN_LANES_PWR_STATE_MASK                (0x3 << 21)
#       define LC_DYN_LANES_PWR_STATE_SHIFT               21
#define PCIE_LC_SPEED_CNTL                                0xa4 /* PCIE_P */
#       define LC_GEN2_EN_STRAP                           (1 << 0)
#       define LC_TARGET_LINK_SPEED_OVERRIDE_EN           (1 << 1)
#       define LC_FORCE_EN_HW_SPEED_CHANGE                (1 << 5)
#       define LC_FORCE_DIS_HW_SPEED_CHANGE               (1 << 6)
#       define LC_SPEED_CHANGE_ATTEMPTS_ALLOWED_MASK      (0x3 << 8)
#       define LC_SPEED_CHANGE_ATTEMPTS_ALLOWED_SHIFT     3
#       define LC_CURRENT_DATA_RATE                       (1 << 11)
#       define LC_HW_VOLTAGE_IF_CONTROL(x)                ((x) << 12)
#       define LC_HW_VOLTAGE_IF_CONTROL_MASK              (3 << 12)
#       define LC_HW_VOLTAGE_IF_CONTROL_SHIFT             12
#       define LC_VOLTAGE_TIMER_SEL_MASK                  (0xf << 14)
#       define LC_CLR_FAILED_SPD_CHANGE_CNT               (1 << 21)
#       define LC_OTHER_SIDE_EVER_SENT_GEN2               (1 << 23)
#       define LC_OTHER_SIDE_SUPPORTS_GEN2                (1 << 24)
#define MM_CFGREGS_CNTL                                   0x544c
#       define MM_WR_TO_CFG_EN                            (1 << 3)
#define LINK_CNTL2                                        0x88 /* F0 */
#       define TARGET_LINK_SPEED_MASK                     (0xf << 0)
#       define SELECTABLE_DEEMPHASIS                      (1 << 6)


/*
 * UVD
 */
#define UVD_UDEC_ADDR_CONFIG				0xef4c
#define UVD_UDEC_DB_ADDR_CONFIG				0xef50
#define UVD_UDEC_DBW_ADDR_CONFIG			0xef54
#define UVD_RBC_RB_RPTR					0xf690
#define UVD_RBC_RB_WPTR					0xf694

/*
 * PM4
 */
#define PACKET0(reg, n)	((RADEON_PACKET_TYPE0 << 30) |			\
			 (((reg) >> 2) & 0xFFFF) |			\
			 ((n) & 0x3FFF) << 16)
#define CP_PACKET2			0x80000000
#define		PACKET2_PAD_SHIFT		0
#define		PACKET2_PAD_MASK		(0x3fffffff << 0)

#define PACKET2(v)	(CP_PACKET2 | REG_SET(PACKET2_PAD, (v)))

#define PACKET3(op, n)	((RADEON_PACKET_TYPE3 << 30) |			\
			 (((op) & 0xFF) << 8) |				\
			 ((n) & 0x3FFF) << 16)

/* Packet 3 types */
#define	PACKET3_NOP					0x10
#define	PACKET3_SET_BASE				0x11
#define	PACKET3_CLEAR_STATE				0x12
#define	PACKET3_INDEX_BUFFER_SIZE			0x13
#define	PACKET3_DISPATCH_DIRECT				0x15
#define	PACKET3_DISPATCH_INDIRECT			0x16
#define	PACKET3_INDIRECT_BUFFER_END			0x17
#define	PACKET3_MODE_CONTROL				0x18
#define	PACKET3_SET_PREDICATION				0x20
#define	PACKET3_REG_RMW					0x21
#define	PACKET3_COND_EXEC				0x22
#define	PACKET3_PRED_EXEC				0x23
#define	PACKET3_DRAW_INDIRECT				0x24
#define	PACKET3_DRAW_INDEX_INDIRECT			0x25
#define	PACKET3_INDEX_BASE				0x26
#define	PACKET3_DRAW_INDEX_2				0x27
#define	PACKET3_CONTEXT_CONTROL				0x28
#define	PACKET3_DRAW_INDEX_OFFSET			0x29
#define	PACKET3_INDEX_TYPE				0x2A
#define	PACKET3_DRAW_INDEX				0x2B
#define	PACKET3_DRAW_INDEX_AUTO				0x2D
#define	PACKET3_DRAW_INDEX_IMMD				0x2E
#define	PACKET3_NUM_INSTANCES				0x2F
#define	PACKET3_DRAW_INDEX_MULTI_AUTO			0x30
#define	PACKET3_STRMOUT_BUFFER_UPDATE			0x34
#define	PACKET3_DRAW_INDEX_OFFSET_2			0x35
#define	PACKET3_DRAW_INDEX_MULTI_ELEMENT		0x36
#define	PACKET3_MEM_SEMAPHORE				0x39
#define	PACKET3_MPEG_INDEX				0x3A
#define	PACKET3_COPY_DW					0x3B
#define	PACKET3_WAIT_REG_MEM				0x3C
#define	PACKET3_MEM_WRITE				0x3D
#define	PACKET3_INDIRECT_BUFFER				0x32
#define	PACKET3_CP_DMA					0x41
/* 1. header
 * 2. SRC_ADDR_LO or DATA [31:0]
 * 3. CP_SYNC [31] | SRC_SEL [30:29] | ENGINE [27] | DST_SEL [21:20] |
 *    SRC_ADDR_HI [7:0]
 * 4. DST_ADDR_LO [31:0]
 * 5. DST_ADDR_HI [7:0]
 * 6. COMMAND [29:22] | BYTE_COUNT [20:0]
 */
#              define PACKET3_CP_DMA_DST_SEL(x)    ((x) << 20)
                /* 0 - SRC_ADDR
		 * 1 - GDS
		 */
#              define PACKET3_CP_DMA_ENGINE(x)     ((x) << 27)
                /* 0 - ME
		 * 1 - PFP
		 */
#              define PACKET3_CP_DMA_SRC_SEL(x)    ((x) << 29)
                /* 0 - SRC_ADDR
		 * 1 - GDS
		 * 2 - DATA
		 */
#              define PACKET3_CP_DMA_CP_SYNC       (1 << 31)
/* COMMAND */
#              define PACKET3_CP_DMA_DIS_WC        (1 << 21)
#              define PACKET3_CP_DMA_CMD_SRC_SWAP(x) ((x) << 23)
                /* 0 - none
		 * 1 - 8 in 16
		 * 2 - 8 in 32
		 * 3 - 8 in 64
		 */
#              define PACKET3_CP_DMA_CMD_DST_SWAP(x) ((x) << 24)
                /* 0 - none
		 * 1 - 8 in 16
		 * 2 - 8 in 32
		 * 3 - 8 in 64
		 */
#              define PACKET3_CP_DMA_CMD_SAS       (1 << 26)
                /* 0 - memory
		 * 1 - register
		 */
#              define PACKET3_CP_DMA_CMD_DAS       (1 << 27)
                /* 0 - memory
		 * 1 - register
		 */
#              define PACKET3_CP_DMA_CMD_SAIC      (1 << 28)
#              define PACKET3_CP_DMA_CMD_DAIC      (1 << 29)
#define	PACKET3_SURFACE_SYNC				0x43
#              define PACKET3_CB0_DEST_BASE_ENA    (1 << 6)
#              define PACKET3_CB1_DEST_BASE_ENA    (1 << 7)
#              define PACKET3_CB2_DEST_BASE_ENA    (1 << 8)
#              define PACKET3_CB3_DEST_BASE_ENA    (1 << 9)
#              define PACKET3_CB4_DEST_BASE_ENA    (1 << 10)
#              define PACKET3_CB5_DEST_BASE_ENA    (1 << 11)
#              define PACKET3_CB6_DEST_BASE_ENA    (1 << 12)
#              define PACKET3_CB7_DEST_BASE_ENA    (1 << 13)
#              define PACKET3_DB_DEST_BASE_ENA     (1 << 14)
#              define PACKET3_CB8_DEST_BASE_ENA    (1 << 15)
#              define PACKET3_CB9_DEST_BASE_ENA    (1 << 16)
#              define PACKET3_CB10_DEST_BASE_ENA   (1 << 17)
#              define PACKET3_CB11_DEST_BASE_ENA   (1 << 18)
#              define PACKET3_FULL_CACHE_ENA       (1 << 20)
#              define PACKET3_TC_ACTION_ENA        (1 << 23)
#              define PACKET3_VC_ACTION_ENA        (1 << 24)
#              define PACKET3_CB_ACTION_ENA        (1 << 25)
#              define PACKET3_DB_ACTION_ENA        (1 << 26)
#              define PACKET3_SH_ACTION_ENA        (1 << 27)
#              define PACKET3_SX_ACTION_ENA        (1 << 28)
#define	PACKET3_ME_INITIALIZE				0x44
#define		PACKET3_ME_INITIALIZE_DEVICE_ID(x) ((x) << 16)
#define	PACKET3_COND_WRITE				0x45
#define	PACKET3_EVENT_WRITE				0x46
#define	PACKET3_EVENT_WRITE_EOP				0x47
#define	PACKET3_EVENT_WRITE_EOS				0x48
#define	PACKET3_PREAMBLE_CNTL				0x4A
#              define PACKET3_PREAMBLE_BEGIN_CLEAR_STATE     (2 << 28)
#              define PACKET3_PREAMBLE_END_CLEAR_STATE       (3 << 28)
#define	PACKET3_RB_OFFSET				0x4B
#define	PACKET3_ALU_PS_CONST_BUFFER_COPY		0x4C
#define	PACKET3_ALU_VS_CONST_BUFFER_COPY		0x4D
#define	PACKET3_ALU_PS_CONST_UPDATE		        0x4E
#define	PACKET3_ALU_VS_CONST_UPDATE		        0x4F
#define	PACKET3_ONE_REG_WRITE				0x57
#define	PACKET3_SET_CONFIG_REG				0x68
#define		PACKET3_SET_CONFIG_REG_START			0x00008000
#define		PACKET3_SET_CONFIG_REG_END			0x0000ac00
#define	PACKET3_SET_CONTEXT_REG				0x69
#define		PACKET3_SET_CONTEXT_REG_START			0x00028000
#define		PACKET3_SET_CONTEXT_REG_END			0x00029000
#define	PACKET3_SET_ALU_CONST				0x6A
/* alu const buffers only; no reg file */
#define	PACKET3_SET_BOOL_CONST				0x6B
#define		PACKET3_SET_BOOL_CONST_START			0x0003a500
#define		PACKET3_SET_BOOL_CONST_END			0x0003a518
#define	PACKET3_SET_LOOP_CONST				0x6C
#define		PACKET3_SET_LOOP_CONST_START			0x0003a200
#define		PACKET3_SET_LOOP_CONST_END			0x0003a500
#define	PACKET3_SET_RESOURCE				0x6D
#define		PACKET3_SET_RESOURCE_START			0x00030000
#define		PACKET3_SET_RESOURCE_END			0x00038000
#define	PACKET3_SET_SAMPLER				0x6E
#define		PACKET3_SET_SAMPLER_START			0x0003c000
#define		PACKET3_SET_SAMPLER_END				0x0003c600
#define	PACKET3_SET_CTL_CONST				0x6F
#define		PACKET3_SET_CTL_CONST_START			0x0003cff0
#define		PACKET3_SET_CTL_CONST_END			0x0003ff0c
#define	PACKET3_SET_RESOURCE_OFFSET			0x70
#define	PACKET3_SET_ALU_CONST_VS			0x71
#define	PACKET3_SET_ALU_CONST_DI			0x72
#define	PACKET3_SET_CONTEXT_REG_INDIRECT		0x73
#define	PACKET3_SET_RESOURCE_INDIRECT			0x74
#define	PACKET3_SET_APPEND_CNT			        0x75

#define	SQ_RESOURCE_CONSTANT_WORD7_0				0x3001c
#define		S__SQ_CONSTANT_TYPE(x)			(((x) & 3) << 30)
#define		G__SQ_CONSTANT_TYPE(x)			(((x) >> 30) & 3)
#define			SQ_TEX_VTX_INVALID_TEXTURE			0x0
#define			SQ_TEX_VTX_INVALID_BUFFER			0x1
#define			SQ_TEX_VTX_VALID_TEXTURE			0x2
#define			SQ_TEX_VTX_VALID_BUFFER				0x3

#define VGT_VTX_VECT_EJECT_REG				0x88b0

#define SQ_CONST_MEM_BASE				0x8df8

#define SQ_ESGS_RING_BASE				0x8c40
#define SQ_ESGS_RING_SIZE				0x8c44
#define SQ_GSVS_RING_BASE				0x8c48
#define SQ_GSVS_RING_SIZE				0x8c4c
#define SQ_ESTMP_RING_BASE				0x8c50
#define SQ_ESTMP_RING_SIZE				0x8c54
#define SQ_GSTMP_RING_BASE				0x8c58
#define SQ_GSTMP_RING_SIZE				0x8c5c
#define SQ_VSTMP_RING_BASE				0x8c60
#define SQ_VSTMP_RING_SIZE				0x8c64
#define SQ_PSTMP_RING_BASE				0x8c68
#define SQ_PSTMP_RING_SIZE				0x8c6c
#define SQ_LSTMP_RING_BASE				0x8e10
#define SQ_LSTMP_RING_SIZE				0x8e14
#define SQ_HSTMP_RING_BASE				0x8e18
#define SQ_HSTMP_RING_SIZE				0x8e1c
#define VGT_TF_RING_SIZE				0x8988

#define SQ_ESGS_RING_ITEMSIZE				0x28900
#define SQ_GSVS_RING_ITEMSIZE				0x28904
#define SQ_ESTMP_RING_ITEMSIZE				0x28908
#define SQ_GSTMP_RING_ITEMSIZE				0x2890c
#define SQ_VSTMP_RING_ITEMSIZE				0x28910
#define SQ_PSTMP_RING_ITEMSIZE				0x28914
#define SQ_LSTMP_RING_ITEMSIZE				0x28830
#define SQ_HSTMP_RING_ITEMSIZE				0x28834

#define SQ_GS_VERT_ITEMSIZE				0x2891c
#define SQ_GS_VERT_ITEMSIZE_1				0x28920
#define SQ_GS_VERT_ITEMSIZE_2				0x28924
#define SQ_GS_VERT_ITEMSIZE_3				0x28928
#define SQ_GSVS_RING_OFFSET_1				0x2892c
#define SQ_GSVS_RING_OFFSET_2				0x28930
#define SQ_GSVS_RING_OFFSET_3				0x28934

#define SQ_ALU_CONST_BUFFER_SIZE_PS_0			0x28140
#define SQ_ALU_CONST_BUFFER_SIZE_HS_0			0x28f80

#define SQ_ALU_CONST_CACHE_PS_0				0x28940
#define SQ_ALU_CONST_CACHE_PS_1				0x28944
#define SQ_ALU_CONST_CACHE_PS_2				0x28948
#define SQ_ALU_CONST_CACHE_PS_3				0x2894c
#define SQ_ALU_CONST_CACHE_PS_4				0x28950
#define SQ_ALU_CONST_CACHE_PS_5				0x28954
#define SQ_ALU_CONST_CACHE_PS_6				0x28958
#define SQ_ALU_CONST_CACHE_PS_7				0x2895c
#define SQ_ALU_CONST_CACHE_PS_8				0x28960
#define SQ_ALU_CONST_CACHE_PS_9				0x28964
#define SQ_ALU_CONST_CACHE_PS_10			0x28968
#define SQ_ALU_CONST_CACHE_PS_11			0x2896c
#define SQ_ALU_CONST_CACHE_PS_12			0x28970
#define SQ_ALU_CONST_CACHE_PS_13			0x28974
#define SQ_ALU_CONST_CACHE_PS_14			0x28978
#define SQ_ALU_CONST_CACHE_PS_15			0x2897c
#define SQ_ALU_CONST_CACHE_VS_0				0x28980
#define SQ_ALU_CONST_CACHE_VS_1				0x28984
#define SQ_ALU_CONST_CACHE_VS_2				0x28988
#define SQ_ALU_CONST_CACHE_VS_3				0x2898c
#define SQ_ALU_CONST_CACHE_VS_4				0x28990
#define SQ_ALU_CONST_CACHE_VS_5				0x28994
#define SQ_ALU_CONST_CACHE_VS_6				0x28998
#define SQ_ALU_CONST_CACHE_VS_7				0x2899c
#define SQ_ALU_CONST_CACHE_VS_8				0x289a0
#define SQ_ALU_CONST_CACHE_VS_9				0x289a4
#define SQ_ALU_CONST_CACHE_VS_10			0x289a8
#define SQ_ALU_CONST_CACHE_VS_11			0x289ac
#define SQ_ALU_CONST_CACHE_VS_12			0x289b0
#define SQ_ALU_CONST_CACHE_VS_13			0x289b4
#define SQ_ALU_CONST_CACHE_VS_14			0x289b8
#define SQ_ALU_CONST_CACHE_VS_15			0x289bc
#define SQ_ALU_CONST_CACHE_GS_0				0x289c0
#define SQ_ALU_CONST_CACHE_GS_1				0x289c4
#define SQ_ALU_CONST_CACHE_GS_2				0x289c8
#define SQ_ALU_CONST_CACHE_GS_3				0x289cc
#define SQ_ALU_CONST_CACHE_GS_4				0x289d0
#define SQ_ALU_CONST_CACHE_GS_5				0x289d4
#define SQ_ALU_CONST_CACHE_GS_6				0x289d8
#define SQ_ALU_CONST_CACHE_GS_7				0x289dc
#define SQ_ALU_CONST_CACHE_GS_8				0x289e0
#define SQ_ALU_CONST_CACHE_GS_9				0x289e4
#define SQ_ALU_CONST_CACHE_GS_10			0x289e8
#define SQ_ALU_CONST_CACHE_GS_11			0x289ec
#define SQ_ALU_CONST_CACHE_GS_12			0x289f0
#define SQ_ALU_CONST_CACHE_GS_13			0x289f4
#define SQ_ALU_CONST_CACHE_GS_14			0x289f8
#define SQ_ALU_CONST_CACHE_GS_15			0x289fc
#define SQ_ALU_CONST_CACHE_HS_0				0x28f00
#define SQ_ALU_CONST_CACHE_HS_1				0x28f04
#define SQ_ALU_CONST_CACHE_HS_2				0x28f08
#define SQ_ALU_CONST_CACHE_HS_3				0x28f0c
#define SQ_ALU_CONST_CACHE_HS_4				0x28f10
#define SQ_ALU_CONST_CACHE_HS_5				0x28f14
#define SQ_ALU_CONST_CACHE_HS_6				0x28f18
#define SQ_ALU_CONST_CACHE_HS_7				0x28f1c
#define SQ_ALU_CONST_CACHE_HS_8				0x28f20
#define SQ_ALU_CONST_CACHE_HS_9				0x28f24
#define SQ_ALU_CONST_CACHE_HS_10			0x28f28
#define SQ_ALU_CONST_CACHE_HS_11			0x28f2c
#define SQ_ALU_CONST_CACHE_HS_12			0x28f30
#define SQ_ALU_CONST_CACHE_HS_13			0x28f34
#define SQ_ALU_CONST_CACHE_HS_14			0x28f38
#define SQ_ALU_CONST_CACHE_HS_15			0x28f3c
#define SQ_ALU_CONST_CACHE_LS_0				0x28f40
#define SQ_ALU_CONST_CACHE_LS_1				0x28f44
#define SQ_ALU_CONST_CACHE_LS_2				0x28f48
#define SQ_ALU_CONST_CACHE_LS_3				0x28f4c
#define SQ_ALU_CONST_CACHE_LS_4				0x28f50
#define SQ_ALU_CONST_CACHE_LS_5				0x28f54
#define SQ_ALU_CONST_CACHE_LS_6				0x28f58
#define SQ_ALU_CONST_CACHE_LS_7				0x28f5c
#define SQ_ALU_CONST_CACHE_LS_8				0x28f60
#define SQ_ALU_CONST_CACHE_LS_9				0x28f64
#define SQ_ALU_CONST_CACHE_LS_10			0x28f68
#define SQ_ALU_CONST_CACHE_LS_11			0x28f6c
#define SQ_ALU_CONST_CACHE_LS_12			0x28f70
#define SQ_ALU_CONST_CACHE_LS_13			0x28f74
#define SQ_ALU_CONST_CACHE_LS_14			0x28f78
#define SQ_ALU_CONST_CACHE_LS_15			0x28f7c

#define PA_SC_SCREEN_SCISSOR_TL                         0x28030
#define PA_SC_GENERIC_SCISSOR_TL                        0x28240
#define PA_SC_WINDOW_SCISSOR_TL                         0x28204

#define VGT_PRIMITIVE_TYPE                              0x8958
#define VGT_INDEX_TYPE                                  0x895C

#define VGT_NUM_INDICES                                 0x8970

#define VGT_COMPUTE_DIM_X                               0x8990
#define VGT_COMPUTE_DIM_Y                               0x8994
#define VGT_COMPUTE_DIM_Z                               0x8998
#define VGT_COMPUTE_START_X                             0x899C
#define VGT_COMPUTE_START_Y                             0x89A0
#define VGT_COMPUTE_START_Z                             0x89A4
#define VGT_COMPUTE_INDEX                               0x89A8
#define VGT_COMPUTE_THREAD_GROUP_SIZE                   0x89AC
#define VGT_HS_OFFCHIP_PARAM                            0x89B0

#define DB_DEBUG					0x9830
#define DB_DEBUG2					0x9834
#define DB_DEBUG3					0x9838
#define DB_DEBUG4					0x983C
#define DB_WATERMARKS					0x9854
#define DB_DEPTH_CONTROL				0x28800
#define R_028800_DB_DEPTH_CONTROL                    0x028800
#define   S_028800_STENCIL_ENABLE(x)                   (((x) & 0x1) << 0)
#define   G_028800_STENCIL_ENABLE(x)                   (((x) >> 0) & 0x1)
#define   C_028800_STENCIL_ENABLE                      0xFFFFFFFE
#define   S_028800_Z_ENABLE(x)                         (((x) & 0x1) << 1)
#define   G_028800_Z_ENABLE(x)                         (((x) >> 1) & 0x1)
#define   C_028800_Z_ENABLE                            0xFFFFFFFD
#define   S_028800_Z_WRITE_ENABLE(x)                   (((x) & 0x1) << 2)
#define   G_028800_Z_WRITE_ENABLE(x)                   (((x) >> 2) & 0x1)
#define   C_028800_Z_WRITE_ENABLE                      0xFFFFFFFB
#define   S_028800_ZFUNC(x)                            (((x) & 0x7) << 4)
#define   G_028800_ZFUNC(x)                            (((x) >> 4) & 0x7)
#define   C_028800_ZFUNC                               0xFFFFFF8F
#define   S_028800_BACKFACE_ENABLE(x)                  (((x) & 0x1) << 7)
#define   G_028800_BACKFACE_ENABLE(x)                  (((x) >> 7) & 0x1)
#define   C_028800_BACKFACE_ENABLE                     0xFFFFFF7F
#define   S_028800_STENCILFUNC(x)                      (((x) & 0x7) << 8)
#define   G_028800_STENCILFUNC(x)                      (((x) >> 8) & 0x7)
#define   C_028800_STENCILFUNC                         0xFFFFF8FF
#define     V_028800_STENCILFUNC_NEVER                 0x00000000
#define     V_028800_STENCILFUNC_LESS                  0x00000001
#define     V_028800_STENCILFUNC_EQUAL                 0x00000002
#define     V_028800_STENCILFUNC_LEQUAL                0x00000003
#define     V_028800_STENCILFUNC_GREATER               0x00000004
#define     V_028800_STENCILFUNC_NOTEQUAL              0x00000005
#define     V_028800_STENCILFUNC_GEQUAL                0x00000006
#define     V_028800_STENCILFUNC_ALWAYS                0x00000007
#define   S_028800_STENCILFAIL(x)                      (((x) & 0x7) << 11)
#define   G_028800_STENCILFAIL(x)                      (((x) >> 11) & 0x7)
#define   C_028800_STENCILFAIL                         0xFFFFC7FF
#define     V_028800_STENCIL_KEEP                      0x00000000
#define     V_028800_STENCIL_ZERO                      0x00000001
#define     V_028800_STENCIL_REPLACE                   0x00000002
#define     V_028800_STENCIL_INCR                      0x00000003
#define     V_028800_STENCIL_DECR                      0x00000004
#define     V_028800_STENCIL_INVERT                    0x00000005
#define     V_028800_STENCIL_INCR_WRAP                 0x00000006
#define     V_028800_STENCIL_DECR_WRAP                 0x00000007
#define   S_028800_STENCILZPASS(x)                     (((x) & 0x7) << 14)
#define   G_028800_STENCILZPASS(x)                     (((x) >> 14) & 0x7)
#define   C_028800_STENCILZPASS                        0xFFFE3FFF
#define   S_028800_STENCILZFAIL(x)                     (((x) & 0x7) << 17)
#define   G_028800_STENCILZFAIL(x)                     (((x) >> 17) & 0x7)
#define   C_028800_STENCILZFAIL                        0xFFF1FFFF
#define   S_028800_STENCILFUNC_BF(x)                   (((x) & 0x7) << 20)
#define   G_028800_STENCILFUNC_BF(x)                   (((x) >> 20) & 0x7)
#define   C_028800_STENCILFUNC_BF                      0xFF8FFFFF
#define   S_028800_STENCILFAIL_BF(x)                   (((x) & 0x7) << 23)
#define   G_028800_STENCILFAIL_BF(x)                   (((x) >> 23) & 0x7)
#define   C_028800_STENCILFAIL_BF                      0xFC7FFFFF
#define   S_028800_STENCILZPASS_BF(x)                  (((x) & 0x7) << 26)
#define   G_028800_STENCILZPASS_BF(x)                  (((x) >> 26) & 0x7)
#define   C_028800_STENCILZPASS_BF                     0xE3FFFFFF
#define   S_028800_STENCILZFAIL_BF(x)                  (((x) & 0x7) << 29)
#define   G_028800_STENCILZFAIL_BF(x)                  (((x) >> 29) & 0x7)
#define   C_028800_STENCILZFAIL_BF                     0x1FFFFFFF
#define DB_DEPTH_VIEW					0x28008
#define R_028008_DB_DEPTH_VIEW                       0x00028008
#define   S_028008_SLICE_START(x)                      (((x) & 0x7FF) << 0)
#define   G_028008_SLICE_START(x)                      (((x) >> 0) & 0x7FF)
#define   C_028008_SLICE_START                         0xFFFFF800
#define   S_028008_SLICE_MAX(x)                        (((x) & 0x7FF) << 13)
#define   G_028008_SLICE_MAX(x)                        (((x) >> 13) & 0x7FF)
#define   C_028008_SLICE_MAX                           0xFF001FFF
#define DB_HTILE_DATA_BASE				0x28014
#define DB_HTILE_SURFACE				0x28abc
#define   S_028ABC_HTILE_WIDTH(x)                      (((x) & 0x1) << 0)
#define   G_028ABC_HTILE_WIDTH(x)                      (((x) >> 0) & 0x1)
#define   C_028ABC_HTILE_WIDTH                         0xFFFFFFFE
#define   S_028ABC_HTILE_HEIGHT(x)                      (((x) & 0x1) << 1)
#define   G_028ABC_HTILE_HEIGHT(x)                      (((x) >> 1) & 0x1)
#define   C_028ABC_HTILE_HEIGHT                         0xFFFFFFFD
#define   G_028ABC_LINEAR(x)                           (((x) >> 2) & 0x1)
#define DB_Z_INFO					0x28040
#       define Z_ARRAY_MODE(x)                          ((x) << 4)
#       define DB_TILE_SPLIT(x)                         (((x) & 0x7) << 8)
#       define DB_NUM_BANKS(x)                          (((x) & 0x3) << 12)
#       define DB_BANK_WIDTH(x)                         (((x) & 0x3) << 16)
#       define DB_BANK_HEIGHT(x)                        (((x) & 0x3) << 20)
#       define DB_MACRO_TILE_ASPECT(x)                  (((x) & 0x3) << 24)
#define R_028040_DB_Z_INFO                       0x028040
#define   S_028040_FORMAT(x)                           (((x) & 0x3) << 0)
#define   G_028040_FORMAT(x)                           (((x) >> 0) & 0x3)
#define   C_028040_FORMAT                              0xFFFFFFFC
#define     V_028040_Z_INVALID                     0x00000000
#define     V_028040_Z_16                          0x00000001
#define     V_028040_Z_24                          0x00000002
#define     V_028040_Z_32_FLOAT                    0x00000003
#define   S_028040_ARRAY_MODE(x)                       (((x) & 0xF) << 4)
#define   G_028040_ARRAY_MODE(x)                       (((x) >> 4) & 0xF)
#define   C_028040_ARRAY_MODE                          0xFFFFFF0F
#define   S_028040_READ_SIZE(x)                        (((x) & 0x1) << 28)
#define   G_028040_READ_SIZE(x)                        (((x) >> 28) & 0x1)
#define   C_028040_READ_SIZE                           0xEFFFFFFF
#define   S_028040_TILE_SURFACE_ENABLE(x)              (((x) & 0x1) << 29)
#define   G_028040_TILE_SURFACE_ENABLE(x)              (((x) >> 29) & 0x1)
#define   C_028040_TILE_SURFACE_ENABLE                 0xDFFFFFFF
#define   S_028040_ZRANGE_PRECISION(x)                 (((x) & 0x1) << 31)
#define   G_028040_ZRANGE_PRECISION(x)                 (((x) >> 31) & 0x1)
#define   C_028040_ZRANGE_PRECISION                    0x7FFFFFFF
#define   S_028040_TILE_SPLIT(x)                       (((x) & 0x7) << 8)
#define   G_028040_TILE_SPLIT(x)                       (((x) >> 8) & 0x7)
#define   S_028040_NUM_BANKS(x)                        (((x) & 0x3) << 12)
#define   G_028040_NUM_BANKS(x)                        (((x) >> 12) & 0x3)
#define   S_028040_BANK_WIDTH(x)                       (((x) & 0x3) << 16)
#define   G_028040_BANK_WIDTH(x)                       (((x) >> 16) & 0x3)
#define   S_028040_BANK_HEIGHT(x)                      (((x) & 0x3) << 20)
#define   G_028040_BANK_HEIGHT(x)                      (((x) >> 20) & 0x3)
#define   S_028040_MACRO_TILE_ASPECT(x)                (((x) & 0x3) << 24)
#define   G_028040_MACRO_TILE_ASPECT(x)                (((x) >> 24) & 0x3)
#define DB_STENCIL_INFO					0x28044
#define R_028044_DB_STENCIL_INFO                     0x028044
#define   S_028044_FORMAT(x)                           (((x) & 0x1) << 0)
#define   G_028044_FORMAT(x)                           (((x) >> 0) & 0x1)
#define   C_028044_FORMAT                              0xFFFFFFFE
#define	    V_028044_STENCIL_INVALID			0
#define	    V_028044_STENCIL_8				1
#define   G_028044_TILE_SPLIT(x)                       (((x) >> 8) & 0x7)
#define DB_Z_READ_BASE					0x28048
#define DB_STENCIL_READ_BASE				0x2804c
#define DB_Z_WRITE_BASE					0x28050
#define DB_STENCIL_WRITE_BASE				0x28054
#define DB_DEPTH_SIZE					0x28058
#define R_028058_DB_DEPTH_SIZE                       0x028058
#define   S_028058_PITCH_TILE_MAX(x)                   (((x) & 0x7FF) << 0)
#define   G_028058_PITCH_TILE_MAX(x)                   (((x) >> 0) & 0x7FF)
#define   C_028058_PITCH_TILE_MAX                      0xFFFFF800
#define   S_028058_HEIGHT_TILE_MAX(x)                   (((x) & 0x7FF) << 11)
#define   G_028058_HEIGHT_TILE_MAX(x)                   (((x) >> 11) & 0x7FF)
#define   C_028058_HEIGHT_TILE_MAX                      0xFFC007FF
#define R_02805C_DB_DEPTH_SLICE                      0x02805C
#define   S_02805C_SLICE_TILE_MAX(x)                   (((x) & 0x3FFFFF) << 0)
#define   G_02805C_SLICE_TILE_MAX(x)                   (((x) >> 0) & 0x3FFFFF)
#define   C_02805C_SLICE_TILE_MAX                      0xFFC00000

#define SQ_PGM_START_PS					0x28840
#define SQ_PGM_START_VS					0x2885c
#define SQ_PGM_START_GS					0x28874
#define SQ_PGM_START_ES					0x2888c
#define SQ_PGM_START_FS					0x288a4
#define SQ_PGM_START_HS					0x288b8
#define SQ_PGM_START_LS					0x288d0

#define	VGT_STRMOUT_BUFFER_BASE_0			0x28AD8
#define	VGT_STRMOUT_BUFFER_BASE_1			0x28AE8
#define	VGT_STRMOUT_BUFFER_BASE_2			0x28AF8
#define	VGT_STRMOUT_BUFFER_BASE_3			0x28B08
#define VGT_STRMOUT_BUFFER_SIZE_0			0x28AD0
#define VGT_STRMOUT_BUFFER_SIZE_1			0x28AE0
#define VGT_STRMOUT_BUFFER_SIZE_2			0x28AF0
#define VGT_STRMOUT_BUFFER_SIZE_3			0x28B00
#define VGT_STRMOUT_CONFIG				0x28b94
#define VGT_STRMOUT_BUFFER_CONFIG			0x28b98

#define CB_TARGET_MASK					0x28238
#define CB_SHADER_MASK					0x2823c

#define GDS_ADDR_BASE					0x28720

#define	CB_IMMED0_BASE					0x28b9c
#define	CB_IMMED1_BASE					0x28ba0
#define	CB_IMMED2_BASE					0x28ba4
#define	CB_IMMED3_BASE					0x28ba8
#define	CB_IMMED4_BASE					0x28bac
#define	CB_IMMED5_BASE					0x28bb0
#define	CB_IMMED6_BASE					0x28bb4
#define	CB_IMMED7_BASE					0x28bb8
#define	CB_IMMED8_BASE					0x28bbc
#define	CB_IMMED9_BASE					0x28bc0
#define	CB_IMMED10_BASE					0x28bc4
#define	CB_IMMED11_BASE					0x28bc8

/* all 12 CB blocks have these regs */
#define	CB_COLOR0_BASE					0x28c60
#define	CB_COLOR0_PITCH					0x28c64
#define	CB_COLOR0_SLICE					0x28c68
#define	CB_COLOR0_VIEW					0x28c6c
#define R_028C6C_CB_COLOR0_VIEW                      0x00028C6C
#define   S_028C6C_SLICE_START(x)                      (((x) & 0x7FF) << 0)
#define   G_028C6C_SLICE_START(x)                      (((x) >> 0) & 0x7FF)
#define   C_028C6C_SLICE_START                         0xFFFFF800
#define   S_028C6C_SLICE_MAX(x)                        (((x) & 0x7FF) << 13)
#define   G_028C6C_SLICE_MAX(x)                        (((x) >> 13) & 0x7FF)
#define   C_028C6C_SLICE_MAX                           0xFF001FFF
#define R_028C70_CB_COLOR0_INFO                      0x028C70
#define   S_028C70_ENDIAN(x)                           (((x) & 0x3) << 0)
#define   G_028C70_ENDIAN(x)                           (((x) >> 0) & 0x3)
#define   C_028C70_ENDIAN                              0xFFFFFFFC
#define   S_028C70_FORMAT(x)                           (((x) & 0x3F) << 2)
#define   G_028C70_FORMAT(x)                           (((x) >> 2) & 0x3F)
#define   C_028C70_FORMAT                              0xFFFFFF03
#define     V_028C70_COLOR_INVALID                     0x00000000
#define     V_028C70_COLOR_8                           0x00000001
#define     V_028C70_COLOR_4_4                         0x00000002
#define     V_028C70_COLOR_3_3_2                       0x00000003
#define     V_028C70_COLOR_16                          0x00000005
#define     V_028C70_COLOR_16_FLOAT                    0x00000006
#define     V_028C70_COLOR_8_8                         0x00000007
#define     V_028C70_COLOR_5_6_5                       0x00000008
#define     V_028C70_COLOR_6_5_5                       0x00000009
#define     V_028C70_COLOR_1_5_5_5                     0x0000000A
#define     V_028C70_COLOR_4_4_4_4                     0x0000000B
#define     V_028C70_COLOR_5_5_5_1                     0x0000000C
#define     V_028C70_COLOR_32                          0x0000000D
#define     V_028C70_COLOR_32_FLOAT                    0x0000000E
#define     V_028C70_COLOR_16_16                       0x0000000F
#define     V_028C70_COLOR_16_16_FLOAT                 0x00000010
#define     V_028C70_COLOR_8_24                        0x00000011
#define     V_028C70_COLOR_8_24_FLOAT                  0x00000012
#define     V_028C70_COLOR_24_8                        0x00000013
#define     V_028C70_COLOR_24_8_FLOAT                  0x00000014
#define     V_028C70_COLOR_10_11_11                    0x00000015
#define     V_028C70_COLOR_10_11_11_FLOAT              0x00000016
#define     V_028C70_COLOR_11_11_10                    0x00000017
#define     V_028C70_COLOR_11_11_10_FLOAT              0x00000018
#define     V_028C70_COLOR_2_10_10_10                  0x00000019
#define     V_028C70_COLOR_8_8_8_8                     0x0000001A
#define     V_028C70_COLOR_10_10_10_2                  0x0000001B
#define     V_028C70_COLOR_X24_8_32_FLOAT              0x0000001C
#define     V_028C70_COLOR_32_32                       0x0000001D
#define     V_028C70_COLOR_32_32_FLOAT                 0x0000001E
#define     V_028C70_COLOR_16_16_16_16                 0x0000001F
#define     V_028C70_COLOR_16_16_16_16_FLOAT           0x00000020
#define     V_028C70_COLOR_32_32_32_32                 0x00000022
#define     V_028C70_COLOR_32_32_32_32_FLOAT           0x00000023
#define     V_028C70_COLOR_32_32_32_FLOAT              0x00000030
#define   S_028C70_ARRAY_MODE(x)                       (((x) & 0xF) << 8)
#define   G_028C70_ARRAY_MODE(x)                       (((x) >> 8) & 0xF)
#define   C_028C70_ARRAY_MODE                          0xFFFFF0FF
#define     V_028C70_ARRAY_LINEAR_GENERAL              0x00000000
#define     V_028C70_ARRAY_LINEAR_ALIGNED              0x00000001
#define     V_028C70_ARRAY_1D_TILED_THIN1              0x00000002
#define     V_028C70_ARRAY_2D_TILED_THIN1              0x00000004
#define   S_028C70_NUMBER_TYPE(x)                      (((x) & 0x7) << 12)
#define   G_028C70_NUMBER_TYPE(x)                      (((x) >> 12) & 0x7)
#define   C_028C70_NUMBER_TYPE                         0xFFFF8FFF
#define     V_028C70_NUMBER_UNORM                      0x00000000
#define     V_028C70_NUMBER_SNORM                      0x00000001
#define     V_028C70_NUMBER_USCALED                    0x00000002
#define     V_028C70_NUMBER_SSCALED                    0x00000003
#define     V_028C70_NUMBER_UINT                       0x00000004
#define     V_028C70_NUMBER_SINT                       0x00000005
#define     V_028C70_NUMBER_SRGB                       0x00000006
#define     V_028C70_NUMBER_FLOAT                      0x00000007
#define   S_028C70_COMP_SWAP(x)                        (((x) & 0x3) << 15)
#define   G_028C70_COMP_SWAP(x)                        (((x) >> 15) & 0x3)
#define   C_028C70_COMP_SWAP                           0xFFFE7FFF
#define     V_028C70_SWAP_STD                          0x00000000
#define     V_028C70_SWAP_ALT                          0x00000001
#define     V_028C70_SWAP_STD_REV                      0x00000002
#define     V_028C70_SWAP_ALT_REV                      0x00000003
#define   S_028C70_FAST_CLEAR(x)                       (((x) & 0x1) << 17)
#define   G_028C70_FAST_CLEAR(x)                       (((x) >> 17) & 0x1)
#define   C_028C70_FAST_CLEAR                          0xFFFDFFFF
#define   S_028C70_COMPRESSION(x)                      (((x) & 0x3) << 18)
#define   G_028C70_COMPRESSION(x)                      (((x) >> 18) & 0x3)
#define   C_028C70_COMPRESSION                         0xFFF3FFFF
#define   S_028C70_BLEND_CLAMP(x)                      (((x) & 0x1) << 19)
#define   G_028C70_BLEND_CLAMP(x)                      (((x) >> 19) & 0x1)
#define   C_028C70_BLEND_CLAMP                         0xFFF7FFFF
#define   S_028C70_BLEND_BYPASS(x)                     (((x) & 0x1) << 20)
#define   G_028C70_BLEND_BYPASS(x)                     (((x) >> 20) & 0x1)
#define   C_028C70_BLEND_BYPASS                        0xFFEFFFFF
#define   S_028C70_SIMPLE_FLOAT(x)                     (((x) & 0x1) << 21)
#define   G_028C70_SIMPLE_FLOAT(x)                     (((x) >> 21) & 0x1)
#define   C_028C70_SIMPLE_FLOAT                        0xFFDFFFFF
#define   S_028C70_ROUND_MODE(x)                       (((x) & 0x1) << 22)
#define   G_028C70_ROUND_MODE(x)                       (((x) >> 22) & 0x1)
#define   C_028C70_ROUND_MODE                          0xFFBFFFFF
#define   S_028C70_TILE_COMPACT(x)                     (((x) & 0x1) << 23)
#define   G_028C70_TILE_COMPACT(x)                     (((x) >> 23) & 0x1)
#define   C_028C70_TILE_COMPACT                        0xFF7FFFFF
#define   S_028C70_SOURCE_FORMAT(x)                    (((x) & 0x3) << 24)
#define   G_028C70_SOURCE_FORMAT(x)                    (((x) >> 24) & 0x3)
#define   C_028C70_SOURCE_FORMAT                       0xFCFFFFFF
#define     V_028C70_EXPORT_4C_32BPC                   0x0
#define     V_028C70_EXPORT_4C_16BPC                   0x1
#define     V_028C70_EXPORT_2C_32BPC                   0x2 /* Do not use */
#define   S_028C70_RAT(x)                              (((x) & 0x1) << 26)
#define   G_028C70_RAT(x)                              (((x) >> 26) & 0x1)
#define   C_028C70_RAT                                 0xFBFFFFFF
#define   S_028C70_RESOURCE_TYPE(x)                    (((x) & 0x7) << 27)
#define   G_028C70_RESOURCE_TYPE(x)                    (((x) >> 27) & 0x7)
#define   C_028C70_RESOURCE_TYPE                       0xC7FFFFFF

#define	CB_COLOR0_INFO					0x28c70
#	define CB_FORMAT(x)				((x) << 2)
#       define CB_ARRAY_MODE(x)                         ((x) << 8)
#       define ARRAY_LINEAR_GENERAL                     0
#       define ARRAY_LINEAR_ALIGNED                     1
#       define ARRAY_1D_TILED_THIN1                     2
#       define ARRAY_2D_TILED_THIN1                     4
#	define CB_SOURCE_FORMAT(x)			((x) << 24)
#	define CB_SF_EXPORT_FULL			0
#	define CB_SF_EXPORT_NORM			1
#define R_028C74_CB_COLOR0_ATTRIB                      0x028C74
#define   S_028C74_NON_DISP_TILING_ORDER(x)            (((x) & 0x1) << 4)
#define   G_028C74_NON_DISP_TILING_ORDER(x)            (((x) >> 4) & 0x1)
#define   C_028C74_NON_DISP_TILING_ORDER               0xFFFFFFEF
#define   S_028C74_TILE_SPLIT(x)                       (((x) & 0xf) << 5)
#define   G_028C74_TILE_SPLIT(x)                       (((x) >> 5) & 0xf)
#define   S_028C74_NUM_BANKS(x)                        (((x) & 0x3) << 10)
#define   G_028C74_NUM_BANKS(x)                        (((x) >> 10) & 0x3)
#define   S_028C74_BANK_WIDTH(x)                       (((x) & 0x3) << 13)
#define   G_028C74_BANK_WIDTH(x)                       (((x) >> 13) & 0x3)
#define   S_028C74_BANK_HEIGHT(x)                      (((x) & 0x3) << 16)
#define   G_028C74_BANK_HEIGHT(x)                      (((x) >> 16) & 0x3)
#define   S_028C74_MACRO_TILE_ASPECT(x)                (((x) & 0x3) << 19)
#define   G_028C74_MACRO_TILE_ASPECT(x)                (((x) >> 19) & 0x3)
#define	CB_COLOR0_ATTRIB				0x28c74
#       define CB_TILE_SPLIT(x)                         (((x) & 0x7) << 5)
#       define ADDR_SURF_TILE_SPLIT_64B                 0
#       define ADDR_SURF_TILE_SPLIT_128B                1
#       define ADDR_SURF_TILE_SPLIT_256B                2
#       define ADDR_SURF_TILE_SPLIT_512B                3
#       define ADDR_SURF_TILE_SPLIT_1KB                 4
#       define ADDR_SURF_TILE_SPLIT_2KB                 5
#       define ADDR_SURF_TILE_SPLIT_4KB                 6
#       define CB_NUM_BANKS(x)                          (((x) & 0x3) << 10)
#       define ADDR_SURF_2_BANK                         0
#       define ADDR_SURF_4_BANK                         1
#       define ADDR_SURF_8_BANK                         2
#       define ADDR_SURF_16_BANK                        3
#       define CB_BANK_WIDTH(x)                         (((x) & 0x3) << 13)
#       define ADDR_SURF_BANK_WIDTH_1                   0
#       define ADDR_SURF_BANK_WIDTH_2                   1
#       define ADDR_SURF_BANK_WIDTH_4                   2
#       define ADDR_SURF_BANK_WIDTH_8                   3
#       define CB_BANK_HEIGHT(x)                        (((x) & 0x3) << 16)
#       define ADDR_SURF_BANK_HEIGHT_1                  0
#       define ADDR_SURF_BANK_HEIGHT_2                  1
#       define ADDR_SURF_BANK_HEIGHT_4                  2
#       define ADDR_SURF_BANK_HEIGHT_8                  3
#       define CB_MACRO_TILE_ASPECT(x)                  (((x) & 0x3) << 19)
#define	CB_COLOR0_DIM					0x28c78
/* only CB0-7 blocks have these regs */
#define	CB_COLOR0_CMASK					0x28c7c
#define	CB_COLOR0_CMASK_SLICE				0x28c80
#define	CB_COLOR0_FMASK					0x28c84
#define	CB_COLOR0_FMASK_SLICE				0x28c88
#define	CB_COLOR0_CLEAR_WORD0				0x28c8c
#define	CB_COLOR0_CLEAR_WORD1				0x28c90
#define	CB_COLOR0_CLEAR_WORD2				0x28c94
#define	CB_COLOR0_CLEAR_WORD3				0x28c98

#define	CB_COLOR1_BASE					0x28c9c
#define	CB_COLOR2_BASE					0x28cd8
#define	CB_COLOR3_BASE					0x28d14
#define	CB_COLOR4_BASE					0x28d50
#define	CB_COLOR5_BASE					0x28d8c
#define	CB_COLOR6_BASE					0x28dc8
#define	CB_COLOR7_BASE					0x28e04
#define	CB_COLOR8_BASE					0x28e40
#define	CB_COLOR9_BASE					0x28e5c
#define	CB_COLOR10_BASE					0x28e78
#define	CB_COLOR11_BASE					0x28e94

#define	CB_COLOR1_PITCH					0x28ca0
#define	CB_COLOR2_PITCH					0x28cdc
#define	CB_COLOR3_PITCH					0x28d18
#define	CB_COLOR4_PITCH					0x28d54
#define	CB_COLOR5_PITCH					0x28d90
#define	CB_COLOR6_PITCH					0x28dcc
#define	CB_COLOR7_PITCH					0x28e08
#define	CB_COLOR8_PITCH					0x28e44
#define	CB_COLOR9_PITCH					0x28e60
#define	CB_COLOR10_PITCH				0x28e7c
#define	CB_COLOR11_PITCH				0x28e98

#define	CB_COLOR1_SLICE					0x28ca4
#define	CB_COLOR2_SLICE					0x28ce0
#define	CB_COLOR3_SLICE					0x28d1c
#define	CB_COLOR4_SLICE					0x28d58
#define	CB_COLOR5_SLICE					0x28d94
#define	CB_COLOR6_SLICE					0x28dd0
#define	CB_COLOR7_SLICE					0x28e0c
#define	CB_COLOR8_SLICE					0x28e48
#define	CB_COLOR9_SLICE					0x28e64
#define	CB_COLOR10_SLICE				0x28e80
#define	CB_COLOR11_SLICE				0x28e9c

#define	CB_COLOR1_VIEW					0x28ca8
#define	CB_COLOR2_VIEW					0x28ce4
#define	CB_COLOR3_VIEW					0x28d20
#define	CB_COLOR4_VIEW					0x28d5c
#define	CB_COLOR5_VIEW					0x28d98
#define	CB_COLOR6_VIEW					0x28dd4
#define	CB_COLOR7_VIEW					0x28e10
#define	CB_COLOR8_VIEW					0x28e4c
#define	CB_COLOR9_VIEW					0x28e68
#define	CB_COLOR10_VIEW					0x28e84
#define	CB_COLOR11_VIEW					0x28ea0

#define	CB_COLOR1_INFO					0x28cac
#define	CB_COLOR2_INFO					0x28ce8
#define	CB_COLOR3_INFO					0x28d24
#define	CB_COLOR4_INFO					0x28d60
#define	CB_COLOR5_INFO					0x28d9c
#define	CB_COLOR6_INFO					0x28dd8
#define	CB_COLOR7_INFO					0x28e14
#define	CB_COLOR8_INFO					0x28e50
#define	CB_COLOR9_INFO					0x28e6c
#define	CB_COLOR10_INFO					0x28e88
#define	CB_COLOR11_INFO					0x28ea4

#define	CB_COLOR1_ATTRIB				0x28cb0
#define	CB_COLOR2_ATTRIB				0x28cec
#define	CB_COLOR3_ATTRIB				0x28d28
#define	CB_COLOR4_ATTRIB				0x28d64
#define	CB_COLOR5_ATTRIB				0x28da0
#define	CB_COLOR6_ATTRIB				0x28ddc
#define	CB_COLOR7_ATTRIB				0x28e18
#define	CB_COLOR8_ATTRIB				0x28e54
#define	CB_COLOR9_ATTRIB				0x28e70
#define	CB_COLOR10_ATTRIB				0x28e8c
#define	CB_COLOR11_ATTRIB				0x28ea8

#define	CB_COLOR1_DIM					0x28cb4
#define	CB_COLOR2_DIM					0x28cf0
#define	CB_COLOR3_DIM					0x28d2c
#define	CB_COLOR4_DIM					0x28d68
#define	CB_COLOR5_DIM					0x28da4
#define	CB_COLOR6_DIM					0x28de0
#define	CB_COLOR7_DIM					0x28e1c
#define	CB_COLOR8_DIM					0x28e58
#define	CB_COLOR9_DIM					0x28e74
#define	CB_COLOR10_DIM					0x28e90
#define	CB_COLOR11_DIM					0x28eac

#define	CB_COLOR1_CMASK					0x28cb8
#define	CB_COLOR2_CMASK					0x28cf4
#define	CB_COLOR3_CMASK					0x28d30
#define	CB_COLOR4_CMASK					0x28d6c
#define	CB_COLOR5_CMASK					0x28da8
#define	CB_COLOR6_CMASK					0x28de4
#define	CB_COLOR7_CMASK					0x28e20

#define	CB_COLOR1_CMASK_SLICE				0x28cbc
#define	CB_COLOR2_CMASK_SLICE				0x28cf8
#define	CB_COLOR3_CMASK_SLICE				0x28d34
#define	CB_COLOR4_CMASK_SLICE				0x28d70
#define	CB_COLOR5_CMASK_SLICE				0x28dac
#define	CB_COLOR6_CMASK_SLICE				0x28de8
#define	CB_COLOR7_CMASK_SLICE				0x28e24

#define	CB_COLOR1_FMASK					0x28cc0
#define	CB_COLOR2_FMASK					0x28cfc
#define	CB_COLOR3_FMASK					0x28d38
#define	CB_COLOR4_FMASK					0x28d74
#define	CB_COLOR5_FMASK					0x28db0
#define	CB_COLOR6_FMASK					0x28dec
#define	CB_COLOR7_FMASK					0x28e28

#define	CB_COLOR1_FMASK_SLICE				0x28cc4
#define	CB_COLOR2_FMASK_SLICE				0x28d00
#define	CB_COLOR3_FMASK_SLICE				0x28d3c
#define	CB_COLOR4_FMASK_SLICE				0x28d78
#define	CB_COLOR5_FMASK_SLICE				0x28db4
#define	CB_COLOR6_FMASK_SLICE				0x28df0
#define	CB_COLOR7_FMASK_SLICE				0x28e2c

#define	CB_COLOR1_CLEAR_WORD0				0x28cc8
#define	CB_COLOR2_CLEAR_WORD0				0x28d04
#define	CB_COLOR3_CLEAR_WORD0				0x28d40
#define	CB_COLOR4_CLEAR_WORD0				0x28d7c
#define	CB_COLOR5_CLEAR_WORD0				0x28db8
#define	CB_COLOR6_CLEAR_WORD0				0x28df4
#define	CB_COLOR7_CLEAR_WORD0				0x28e30

#define	CB_COLOR1_CLEAR_WORD1				0x28ccc
#define	CB_COLOR2_CLEAR_WORD1				0x28d08
#define	CB_COLOR3_CLEAR_WORD1				0x28d44
#define	CB_COLOR4_CLEAR_WORD1				0x28d80
#define	CB_COLOR5_CLEAR_WORD1				0x28dbc
#define	CB_COLOR6_CLEAR_WORD1				0x28df8
#define	CB_COLOR7_CLEAR_WORD1				0x28e34

#define	CB_COLOR1_CLEAR_WORD2				0x28cd0
#define	CB_COLOR2_CLEAR_WORD2				0x28d0c
#define	CB_COLOR3_CLEAR_WORD2				0x28d48
#define	CB_COLOR4_CLEAR_WORD2				0x28d84
#define	CB_COLOR5_CLEAR_WORD2				0x28dc0
#define	CB_COLOR6_CLEAR_WORD2				0x28dfc
#define	CB_COLOR7_CLEAR_WORD2				0x28e38

#define	CB_COLOR1_CLEAR_WORD3				0x28cd4
#define	CB_COLOR2_CLEAR_WORD3				0x28d10
#define	CB_COLOR3_CLEAR_WORD3				0x28d4c
#define	CB_COLOR4_CLEAR_WORD3				0x28d88
#define	CB_COLOR5_CLEAR_WORD3				0x28dc4
#define	CB_COLOR6_CLEAR_WORD3				0x28e00
#define	CB_COLOR7_CLEAR_WORD3				0x28e3c

#define SQ_TEX_RESOURCE_WORD0_0                         0x30000
#	define TEX_DIM(x)				((x) << 0)
#	define SQ_TEX_DIM_1D				0
#	define SQ_TEX_DIM_2D				1
#	define SQ_TEX_DIM_3D				2
#	define SQ_TEX_DIM_CUBEMAP			3
#	define SQ_TEX_DIM_1D_ARRAY			4
#	define SQ_TEX_DIM_2D_ARRAY			5
#	define SQ_TEX_DIM_2D_MSAA			6
#	define SQ_TEX_DIM_2D_ARRAY_MSAA			7
#define SQ_TEX_RESOURCE_WORD1_0                         0x30004
#       define TEX_ARRAY_MODE(x)                        ((x) << 28)
#define SQ_TEX_RESOURCE_WORD2_0                         0x30008
#define SQ_TEX_RESOURCE_WORD3_0                         0x3000C
#define SQ_TEX_RESOURCE_WORD4_0                         0x30010
#	define TEX_DST_SEL_X(x)				((x) << 16)
#	define TEX_DST_SEL_Y(x)				((x) << 19)
#	define TEX_DST_SEL_Z(x)				((x) << 22)
#	define TEX_DST_SEL_W(x)				((x) << 25)
#	define SQ_SEL_X					0
#	define SQ_SEL_Y					1
#	define SQ_SEL_Z					2
#	define SQ_SEL_W					3
#	define SQ_SEL_0					4
#	define SQ_SEL_1					5
#define SQ_TEX_RESOURCE_WORD5_0                         0x30014
#define SQ_TEX_RESOURCE_WORD6_0                         0x30018
#       define TEX_TILE_SPLIT(x)                        (((x) & 0x7) << 29)
#define SQ_TEX_RESOURCE_WORD7_0                         0x3001c
#       define MACRO_TILE_ASPECT(x)                     (((x) & 0x3) << 6)
#       define TEX_BANK_WIDTH(x)                        (((x) & 0x3) << 8)
#       define TEX_BANK_HEIGHT(x)                       (((x) & 0x3) << 10)
#       define TEX_NUM_BANKS(x)                         (((x) & 0x3) << 16)
#define R_030000_SQ_TEX_RESOURCE_WORD0_0             0x030000
#define   S_030000_DIM(x)                              (((x) & 0x7) << 0)
#define   G_030000_DIM(x)                              (((x) >> 0) & 0x7)
#define   C_030000_DIM                                 0xFFFFFFF8
#define     V_030000_SQ_TEX_DIM_1D                     0x00000000
#define     V_030000_SQ_TEX_DIM_2D                     0x00000001
#define     V_030000_SQ_TEX_DIM_3D                     0x00000002
#define     V_030000_SQ_TEX_DIM_CUBEMAP                0x00000003
#define     V_030000_SQ_TEX_DIM_1D_ARRAY               0x00000004
#define     V_030000_SQ_TEX_DIM_2D_ARRAY               0x00000005
#define     V_030000_SQ_TEX_DIM_2D_MSAA                0x00000006
#define     V_030000_SQ_TEX_DIM_2D_ARRAY_MSAA          0x00000007
#define   S_030000_NON_DISP_TILING_ORDER(x)            (((x) & 0x1) << 5)
#define   G_030000_NON_DISP_TILING_ORDER(x)            (((x) >> 5) & 0x1)
#define   C_030000_NON_DISP_TILING_ORDER               0xFFFFFFDF
#define   S_030000_PITCH(x)                            (((x) & 0xFFF) << 6)
#define   G_030000_PITCH(x)                            (((x) >> 6) & 0xFFF)
#define   C_030000_PITCH                               0xFFFC003F
#define   S_030000_TEX_WIDTH(x)                        (((x) & 0x3FFF) << 18)
#define   G_030000_TEX_WIDTH(x)                        (((x) >> 18) & 0x3FFF)
#define   C_030000_TEX_WIDTH                           0x0003FFFF
#define R_030004_SQ_TEX_RESOURCE_WORD1_0             0x030004
#define   S_030004_TEX_HEIGHT(x)                       (((x) & 0x3FFF) << 0)
#define   G_030004_TEX_HEIGHT(x)                       (((x) >> 0) & 0x3FFF)
#define   C_030004_TEX_HEIGHT                          0xFFFFC000
#define   S_030004_TEX_DEPTH(x)                        (((x) & 0x1FFF) << 14)
#define   G_030004_TEX_DEPTH(x)                        (((x) >> 14) & 0x1FFF)
#define   C_030004_TEX_DEPTH                           0xF8003FFF
#define   S_030004_ARRAY_MODE(x)                       (((x) & 0xF) << 28)
#define   G_030004_ARRAY_MODE(x)                       (((x) >> 28) & 0xF)
#define   C_030004_ARRAY_MODE                          0x0FFFFFFF
#define R_030008_SQ_TEX_RESOURCE_WORD2_0             0x030008
#define   S_030008_BASE_ADDRESS(x)                     (((x) & 0xFFFFFFFF) << 0)
#define   G_030008_BASE_ADDRESS(x)                     (((x) >> 0) & 0xFFFFFFFF)
#define   C_030008_BASE_ADDRESS                        0x00000000
#define R_03000C_SQ_TEX_RESOURCE_WORD3_0             0x03000C
#define   S_03000C_MIP_ADDRESS(x)                      (((x) & 0xFFFFFFFF) << 0)
#define   G_03000C_MIP_ADDRESS(x)                      (((x) >> 0) & 0xFFFFFFFF)
#define   C_03000C_MIP_ADDRESS                         0x00000000
#define R_030010_SQ_TEX_RESOURCE_WORD4_0             0x030010
#define   S_030010_FORMAT_COMP_X(x)                    (((x) & 0x3) << 0)
#define   G_030010_FORMAT_COMP_X(x)                    (((x) >> 0) & 0x3)
#define   C_030010_FORMAT_COMP_X                       0xFFFFFFFC
#define     V_030010_SQ_FORMAT_COMP_UNSIGNED           0x00000000
#define     V_030010_SQ_FORMAT_COMP_SIGNED             0x00000001
#define     V_030010_SQ_FORMAT_COMP_UNSIGNED_BIASED    0x00000002
#define   S_030010_FORMAT_COMP_Y(x)                    (((x) & 0x3) << 2)
#define   G_030010_FORMAT_COMP_Y(x)                    (((x) >> 2) & 0x3)
#define   C_030010_FORMAT_COMP_Y                       0xFFFFFFF3
#define   S_030010_FORMAT_COMP_Z(x)                    (((x) & 0x3) << 4)
#define   G_030010_FORMAT_COMP_Z(x)                    (((x) >> 4) & 0x3)
#define   C_030010_FORMAT_COMP_Z                       0xFFFFFFCF
#define   S_030010_FORMAT_COMP_W(x)                    (((x) & 0x3) << 6)
#define   G_030010_FORMAT_COMP_W(x)                    (((x) >> 6) & 0x3)
#define   C_030010_FORMAT_COMP_W                       0xFFFFFF3F
#define   S_030010_NUM_FORMAT_ALL(x)                   (((x) & 0x3) << 8)
#define   G_030010_NUM_FORMAT_ALL(x)                   (((x) >> 8) & 0x3)
#define   C_030010_NUM_FORMAT_ALL                      0xFFFFFCFF
#define     V_030010_SQ_NUM_FORMAT_NORM                0x00000000
#define     V_030010_SQ_NUM_FORMAT_INT                 0x00000001
#define     V_030010_SQ_NUM_FORMAT_SCALED              0x00000002
#define   S_030010_SRF_MODE_ALL(x)                     (((x) & 0x1) << 10)
#define   G_030010_SRF_MODE_ALL(x)                     (((x) >> 10) & 0x1)
#define   C_030010_SRF_MODE_ALL                        0xFFFFFBFF
#define     V_030010_SRF_MODE_ZERO_CLAMP_MINUS_ONE     0x00000000
#define     V_030010_SRF_MODE_NO_ZERO                  0x00000001
#define   S_030010_FORCE_DEGAMMA(x)                    (((x) & 0x1) << 11)
#define   G_030010_FORCE_DEGAMMA(x)                    (((x) >> 11) & 0x1)
#define   C_030010_FORCE_DEGAMMA                       0xFFFFF7FF
#define   S_030010_ENDIAN_SWAP(x)                      (((x) & 0x3) << 12)
#define   G_030010_ENDIAN_SWAP(x)                      (((x) >> 12) & 0x3)
#define   C_030010_ENDIAN_SWAP                         0xFFFFCFFF
#define   S_030010_DST_SEL_X(x)                        (((x) & 0x7) << 16)
#define   G_030010_DST_SEL_X(x)                        (((x) >> 16) & 0x7)
#define   C_030010_DST_SEL_X                           0xFFF8FFFF
#define     V_030010_SQ_SEL_X                          0x00000000
#define     V_030010_SQ_SEL_Y                          0x00000001
#define     V_030010_SQ_SEL_Z                          0x00000002
#define     V_030010_SQ_SEL_W                          0x00000003
#define     V_030010_SQ_SEL_0                          0x00000004
#define     V_030010_SQ_SEL_1                          0x00000005
#define   S_030010_DST_SEL_Y(x)                        (((x) & 0x7) << 19)
#define   G_030010_DST_SEL_Y(x)                        (((x) >> 19) & 0x7)
#define   C_030010_DST_SEL_Y                           0xFFC7FFFF
#define   S_030010_DST_SEL_Z(x)                        (((x) & 0x7) << 22)
#define   G_030010_DST_SEL_Z(x)                        (((x) >> 22) & 0x7)
#define   C_030010_DST_SEL_Z                           0xFE3FFFFF
#define   S_030010_DST_SEL_W(x)                        (((x) & 0x7) << 25)
#define   G_030010_DST_SEL_W(x)                        (((x) >> 25) & 0x7)
#define   C_030010_DST_SEL_W                           0xF1FFFFFF
#define   S_030010_BASE_LEVEL(x)                       (((x) & 0xF) << 28)
#define   G_030010_BASE_LEVEL(x)                       (((x) >> 28) & 0xF)
#define   C_030010_BASE_LEVEL                          0x0FFFFFFF
#define R_030014_SQ_TEX_RESOURCE_WORD5_0             0x030014
#define   S_030014_LAST_LEVEL(x)                       (((x) & 0xF) << 0)
#define   G_030014_LAST_LEVEL(x)                       (((x) >> 0) & 0xF)
#define   C_030014_LAST_LEVEL                          0xFFFFFFF0
#define   S_030014_BASE_ARRAY(x)                       (((x) & 0x1FFF) << 4)
#define   G_030014_BASE_ARRAY(x)                       (((x) >> 4) & 0x1FFF)
#define   C_030014_BASE_ARRAY                          0xFFFE000F
#define   S_030014_LAST_ARRAY(x)                       (((x) & 0x1FFF) << 17)
#define   G_030014_LAST_ARRAY(x)                       (((x) >> 17) & 0x1FFF)
#define   C_030014_LAST_ARRAY                          0xC001FFFF
#define R_030018_SQ_TEX_RESOURCE_WORD6_0             0x030018
#define   S_030018_MAX_ANISO(x)                        (((x) & 0x7) << 0)
#define   G_030018_MAX_ANISO(x)                        (((x) >> 0) & 0x7)
#define   C_030018_MAX_ANISO                           0xFFFFFFF8
#define   S_030018_PERF_MODULATION(x)                  (((x) & 0x7) << 3)
#define   G_030018_PERF_MODULATION(x)                  (((x) >> 3) & 0x7)
#define   C_030018_PERF_MODULATION                     0xFFFFFFC7
#define   S_030018_INTERLACED(x)                       (((x) & 0x1) << 6)
#define   G_030018_INTERLACED(x)                       (((x) >> 6) & 0x1)
#define   C_030018_INTERLACED                          0xFFFFFFBF
#define   S_030018_TILE_SPLIT(x)                       (((x) & 0x7) << 29)
#define   G_030018_TILE_SPLIT(x)                       (((x) >> 29) & 0x7)
#define R_03001C_SQ_TEX_RESOURCE_WORD7_0             0x03001C
#define   S_03001C_MACRO_TILE_ASPECT(x)                (((x) & 0x3) << 6)
#define   G_03001C_MACRO_TILE_ASPECT(x)                (((x) >> 6) & 0x3)
#define   S_03001C_BANK_WIDTH(x)                       (((x) & 0x3) << 8)
#define   G_03001C_BANK_WIDTH(x)                       (((x) >> 8) & 0x3)
#define   S_03001C_BANK_HEIGHT(x)                      (((x) & 0x3) << 10)
#define   G_03001C_BANK_HEIGHT(x)                      (((x) >> 10) & 0x3)
#define   S_03001C_NUM_BANKS(x)                        (((x) & 0x3) << 16)
#define   G_03001C_NUM_BANKS(x)                        (((x) >> 16) & 0x3)
#define   S_03001C_TYPE(x)                             (((x) & 0x3) << 30)
#define   G_03001C_TYPE(x)                             (((x) >> 30) & 0x3)
#define   C_03001C_TYPE                                0x3FFFFFFF
#define     V_03001C_SQ_TEX_VTX_INVALID_TEXTURE        0x00000000
#define     V_03001C_SQ_TEX_VTX_INVALID_BUFFER         0x00000001
#define     V_03001C_SQ_TEX_VTX_VALID_TEXTURE          0x00000002
#define     V_03001C_SQ_TEX_VTX_VALID_BUFFER           0x00000003
#define   S_03001C_DATA_FORMAT(x)                      (((x) & 0x3F) << 0)
#define   G_03001C_DATA_FORMAT(x)                      (((x) >> 0) & 0x3F)
#define   C_03001C_DATA_FORMAT                         0xFFFFFFC0

#define SQ_VTX_CONSTANT_WORD0_0				0x30000
#define SQ_VTX_CONSTANT_WORD1_0				0x30004
#define SQ_VTX_CONSTANT_WORD2_0				0x30008
#	define SQ_VTXC_BASE_ADDR_HI(x)			((x) << 0)
#	define SQ_VTXC_STRIDE(x)			((x) << 8)
#	define SQ_VTXC_ENDIAN_SWAP(x)			((x) << 30)
#	define SQ_ENDIAN_NONE				0
#	define SQ_ENDIAN_8IN16				1
#	define SQ_ENDIAN_8IN32				2
#define SQ_VTX_CONSTANT_WORD3_0				0x3000C
#	define SQ_VTCX_SEL_X(x)				((x) << 3)
#	define SQ_VTCX_SEL_Y(x)				((x) << 6)
#	define SQ_VTCX_SEL_Z(x)				((x) << 9)
#	define SQ_VTCX_SEL_W(x)				((x) << 12)
#define SQ_VTX_CONSTANT_WORD4_0				0x30010
#define SQ_VTX_CONSTANT_WORD5_0                         0x30014
#define SQ_VTX_CONSTANT_WORD6_0                         0x30018
#define SQ_VTX_CONSTANT_WORD7_0                         0x3001c

#define TD_PS_BORDER_COLOR_INDEX                        0xA400
#define TD_PS_BORDER_COLOR_RED                          0xA404
#define TD_PS_BORDER_COLOR_GREEN                        0xA408
#define TD_PS_BORDER_COLOR_BLUE                         0xA40C
#define TD_PS_BORDER_COLOR_ALPHA                        0xA410
#define TD_VS_BORDER_COLOR_INDEX                        0xA414
#define TD_VS_BORDER_COLOR_RED                          0xA418
#define TD_VS_BORDER_COLOR_GREEN                        0xA41C
#define TD_VS_BORDER_COLOR_BLUE                         0xA420
#define TD_VS_BORDER_COLOR_ALPHA                        0xA424
#define TD_GS_BORDER_COLOR_INDEX                        0xA428
#define TD_GS_BORDER_COLOR_RED                          0xA42C
#define TD_GS_BORDER_COLOR_GREEN                        0xA430
#define TD_GS_BORDER_COLOR_BLUE                         0xA434
#define TD_GS_BORDER_COLOR_ALPHA                        0xA438
#define TD_HS_BORDER_COLOR_INDEX                        0xA43C
#define TD_HS_BORDER_COLOR_RED                          0xA440
#define TD_HS_BORDER_COLOR_GREEN                        0xA444
#define TD_HS_BORDER_COLOR_BLUE                         0xA448
#define TD_HS_BORDER_COLOR_ALPHA                        0xA44C
#define TD_LS_BORDER_COLOR_INDEX                        0xA450
#define TD_LS_BORDER_COLOR_RED                          0xA454
#define TD_LS_BORDER_COLOR_GREEN                        0xA458
#define TD_LS_BORDER_COLOR_BLUE                         0xA45C
#define TD_LS_BORDER_COLOR_ALPHA                        0xA460
#define TD_CS_BORDER_COLOR_INDEX                        0xA464
#define TD_CS_BORDER_COLOR_RED                          0xA468
#define TD_CS_BORDER_COLOR_GREEN                        0xA46C
#define TD_CS_BORDER_COLOR_BLUE                         0xA470
#define TD_CS_BORDER_COLOR_ALPHA                        0xA474

/* cayman 3D regs */
#define CAYMAN_VGT_OFFCHIP_LDS_BASE			0x89B4
#define CAYMAN_SQ_EX_ALLOC_TABLE_SLOTS			0x8E48
#define CAYMAN_DB_EQAA					0x28804
#define CAYMAN_DB_DEPTH_INFO				0x2803C
#define CAYMAN_PA_SC_AA_CONFIG				0x28BE0
#define         CAYMAN_MSAA_NUM_SAMPLES_SHIFT           0
#define         CAYMAN_MSAA_NUM_SAMPLES_MASK            0x7
#define CAYMAN_SX_SCATTER_EXPORT_BASE			0x28358
/* cayman packet3 addition */
#define	CAYMAN_PACKET3_DEALLOC_STATE			0x14

/* DMA regs common on r6xx/r7xx/evergreen/ni */
#define DMA_RB_CNTL                                       0xd000
#       define DMA_RB_ENABLE                              (1 << 0)
#       define DMA_RB_SIZE(x)                             ((x) << 1) /* log2 */
#       define DMA_RB_SWAP_ENABLE                         (1 << 9) /* 8IN32 */
#       define DMA_RPTR_WRITEBACK_ENABLE                  (1 << 12)
#       define DMA_RPTR_WRITEBACK_SWAP_ENABLE             (1 << 13)  /* 8IN32 */
#       define DMA_RPTR_WRITEBACK_TIMER(x)                ((x) << 16) /* log2 */
#define DMA_STATUS_REG                                    0xd034
#       define DMA_IDLE                                   (1 << 0)

#endif<|MERGE_RESOLUTION|>--- conflicted
+++ resolved
@@ -377,8 +377,6 @@
 #define CG_VCLK_STATUS                                  0x61c
 #define	CG_SCRATCH1					0x820
 
-<<<<<<< HEAD
-=======
 #define RLC_CNTL                                        0x3f00
 #       define RLC_ENABLE                               (1 << 0)
 #       define GFX_POWER_GATING_ENABLE                  (1 << 7)
@@ -407,7 +405,6 @@
 #define TN_RLC_LB_ALWAYS_ACTIVE_SIMD_MASK                 0x3fe8
 #define TN_RLC_LB_PARAMS                                  0x3fec
 
->>>>>>> d0e0ac97
 #define GRBM_GFX_INDEX          			0x802C
 #define		INSTANCE_INDEX(x)			((x) << 0)
 #define		SE_INDEX(x)     			((x) << 16)
@@ -1335,9 +1332,6 @@
 #define	DMA_PACKET_CONSTANT_FILL                0xd
 #define	DMA_PACKET_NOP                          0xf
 
-<<<<<<< HEAD
-/* PCIE link stuff */
-=======
 /* PIF PHY0 indirect regs */
 #define PB0_PIF_CNTL                                      0x10
 #       define LS2_EXIT_TIME(x)                           ((x) << 17)
@@ -1380,7 +1374,6 @@
 #       define LC_L1_INACTIVITY_SHIFT                     12
 #       define LC_PMI_TO_L1_DIS                           (1 << 16)
 #       define LC_ASPM_TO_L1_DIS                          (1 << 24)
->>>>>>> d0e0ac97
 #define PCIE_LC_TRAINING_CNTL                             0xa1 /* PCIE_P */
 #define PCIE_LC_LINK_WIDTH_CNTL                           0xa2 /* PCIE_P */
 #       define LC_LINK_WIDTH_SHIFT                        0
