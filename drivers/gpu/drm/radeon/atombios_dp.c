/*
 * Copyright 2007-8 Advanced Micro Devices, Inc.
 * Copyright 2008 Red Hat Inc.
 *
 * Permission is hereby granted, free of charge, to any person obtaining a
 * copy of this software and associated documentation files (the "Software"),
 * to deal in the Software without restriction, including without limitation
 * the rights to use, copy, modify, merge, publish, distribute, sublicense,
 * and/or sell copies of the Software, and to permit persons to whom the
 * Software is furnished to do so, subject to the following conditions:
 *
 * The above copyright notice and this permission notice shall be included in
 * all copies or substantial portions of the Software.
 *
 * THE SOFTWARE IS PROVIDED "AS IS", WITHOUT WARRANTY OF ANY KIND, EXPRESS OR
 * IMPLIED, INCLUDING BUT NOT LIMITED TO THE WARRANTIES OF MERCHANTABILITY,
 * FITNESS FOR A PARTICULAR PURPOSE AND NONINFRINGEMENT.  IN NO EVENT SHALL
 * THE COPYRIGHT HOLDER(S) OR AUTHOR(S) BE LIABLE FOR ANY CLAIM, DAMAGES OR
 * OTHER LIABILITY, WHETHER IN AN ACTION OF CONTRACT, TORT OR OTHERWISE,
 * ARISING FROM, OUT OF OR IN CONNECTION WITH THE SOFTWARE OR THE USE OR
 * OTHER DEALINGS IN THE SOFTWARE.
 *
 * Authors: Dave Airlie
 *          Alex Deucher
 *          Jerome Glisse
 */
#include <drm/drmP.h>
#include <drm/radeon_drm.h>
#include "radeon.h"

#include "atom.h"
#include "atom-bits.h"
#include <drm/drm_dp_helper.h>

/* move these to drm_dp_helper.c/h */
#define DP_LINK_CONFIGURATION_SIZE 9
#define DP_DPCD_SIZE DP_RECEIVER_CAP_SIZE

static char *voltage_names[] = {
        "0.4V", "0.6V", "0.8V", "1.2V"
};
static char *pre_emph_names[] = {
        "0dB", "3.5dB", "6dB", "9.5dB"
};

/***** radeon AUX functions *****/

/* Atom needs data in little endian format
 * so swap as appropriate when copying data to
 * or from atom. Note that atom operates on
 * dw units.
 */
<<<<<<< HEAD
static void radeon_copy_swap(u8 *dst, u8 *src, u8 num_bytes, bool to_le)
=======
void radeon_atom_copy_swap(u8 *dst, u8 *src, u8 num_bytes, bool to_le)
>>>>>>> ffee9210
{
#ifdef __BIG_ENDIAN
	u8 src_tmp[20], dst_tmp[20]; /* used for byteswapping */
	u32 *dst32, *src32;
	int i;

	memcpy(src_tmp, src, num_bytes);
	src32 = (u32 *)src_tmp;
	dst32 = (u32 *)dst_tmp;
	if (to_le) {
		for (i = 0; i < ((num_bytes + 3) / 4); i++)
			dst32[i] = cpu_to_le32(src32[i]);
		memcpy(dst, dst_tmp, num_bytes);
	} else {
		u8 dws = num_bytes & ~3;
		for (i = 0; i < ((num_bytes + 3) / 4); i++)
			dst32[i] = le32_to_cpu(src32[i]);
		memcpy(dst, dst_tmp, dws);
		if (num_bytes % 4) {
			for (i = 0; i < (num_bytes % 4); i++)
				dst[dws+i] = dst_tmp[dws+i];
		}
	}
#else
	memcpy(dst, src, num_bytes);
#endif
}

union aux_channel_transaction {
	PROCESS_AUX_CHANNEL_TRANSACTION_PS_ALLOCATION v1;
	PROCESS_AUX_CHANNEL_TRANSACTION_PARAMETERS_V2 v2;
};

static int radeon_process_aux_ch(struct radeon_i2c_chan *chan,
				 u8 *send, int send_bytes,
				 u8 *recv, int recv_size,
				 u8 delay, u8 *ack)
{
	struct drm_device *dev = chan->dev;
	struct radeon_device *rdev = dev->dev_private;
	union aux_channel_transaction args;
	int index = GetIndexIntoMasterTable(COMMAND, ProcessAuxChannelTransaction);
	unsigned char *base;
	int recv_bytes;

	memset(&args, 0, sizeof(args));

	base = (unsigned char *)(rdev->mode_info.atom_context->scratch + 1);

<<<<<<< HEAD
	radeon_copy_swap(base, send, send_bytes, true);
=======
	radeon_atom_copy_swap(base, send, send_bytes, true);
>>>>>>> ffee9210

	args.v1.lpAuxRequest = cpu_to_le16((u16)(0 + 4));
	args.v1.lpDataOut = cpu_to_le16((u16)(16 + 4));
	args.v1.ucDataOutLen = 0;
	args.v1.ucChannelID = chan->rec.i2c_id;
	args.v1.ucDelay = delay / 10;
	if (ASIC_IS_DCE4(rdev))
		args.v2.ucHPD_ID = chan->rec.hpd;

	atom_execute_table(rdev->mode_info.atom_context, index, (uint32_t *)&args);

	*ack = args.v1.ucReplyStatus;

	/* timeout */
	if (args.v1.ucReplyStatus == 1) {
		DRM_DEBUG_KMS("dp_aux_ch timeout\n");
		return -ETIMEDOUT;
	}

	/* flags not zero */
	if (args.v1.ucReplyStatus == 2) {
		DRM_DEBUG_KMS("dp_aux_ch flags not zero\n");
		return -EBUSY;
	}

	/* error */
	if (args.v1.ucReplyStatus == 3) {
		DRM_DEBUG_KMS("dp_aux_ch error\n");
		return -EIO;
	}

	recv_bytes = args.v1.ucDataOutLen;
	if (recv_bytes > recv_size)
		recv_bytes = recv_size;

	if (recv && recv_size)
<<<<<<< HEAD
		radeon_copy_swap(recv, base + 16, recv_bytes, false);
=======
		radeon_atom_copy_swap(recv, base + 16, recv_bytes, false);
>>>>>>> ffee9210

	return recv_bytes;
}

static int radeon_dp_aux_native_write(struct radeon_connector *radeon_connector,
				      u16 address, u8 *send, u8 send_bytes, u8 delay)
{
	struct radeon_connector_atom_dig *dig_connector = radeon_connector->con_priv;
	int ret;
	u8 msg[20];
	int msg_bytes = send_bytes + 4;
	u8 ack;
	unsigned retry;

	if (send_bytes > 16)
		return -1;

	msg[0] = address;
	msg[1] = address >> 8;
	msg[2] = AUX_NATIVE_WRITE << 4;
	msg[3] = (msg_bytes << 4) | (send_bytes - 1);
	memcpy(&msg[4], send, send_bytes);

	for (retry = 0; retry < 4; retry++) {
		ret = radeon_process_aux_ch(dig_connector->dp_i2c_bus,
					    msg, msg_bytes, NULL, 0, delay, &ack);
		if (ret == -EBUSY)
			continue;
		else if (ret < 0)
			return ret;
		if ((ack & AUX_NATIVE_REPLY_MASK) == AUX_NATIVE_REPLY_ACK)
			return send_bytes;
		else if ((ack & AUX_NATIVE_REPLY_MASK) == AUX_NATIVE_REPLY_DEFER)
			udelay(400);
		else
			return -EIO;
	}

	return -EIO;
}

static int radeon_dp_aux_native_read(struct radeon_connector *radeon_connector,
				     u16 address, u8 *recv, int recv_bytes, u8 delay)
{
	struct radeon_connector_atom_dig *dig_connector = radeon_connector->con_priv;
	u8 msg[4];
	int msg_bytes = 4;
	u8 ack;
	int ret;
	unsigned retry;

	msg[0] = address;
	msg[1] = address >> 8;
	msg[2] = AUX_NATIVE_READ << 4;
	msg[3] = (msg_bytes << 4) | (recv_bytes - 1);

	for (retry = 0; retry < 4; retry++) {
		ret = radeon_process_aux_ch(dig_connector->dp_i2c_bus,
					    msg, msg_bytes, recv, recv_bytes, delay, &ack);
		if (ret == -EBUSY)
			continue;
		else if (ret < 0)
			return ret;
		if ((ack & AUX_NATIVE_REPLY_MASK) == AUX_NATIVE_REPLY_ACK)
			return ret;
		else if ((ack & AUX_NATIVE_REPLY_MASK) == AUX_NATIVE_REPLY_DEFER)
			udelay(400);
		else if (ret == 0)
			return -EPROTO;
		else
			return -EIO;
	}

	return -EIO;
}

static void radeon_write_dpcd_reg(struct radeon_connector *radeon_connector,
				 u16 reg, u8 val)
{
	radeon_dp_aux_native_write(radeon_connector, reg, &val, 1, 0);
}

static u8 radeon_read_dpcd_reg(struct radeon_connector *radeon_connector,
			       u16 reg)
{
	u8 val = 0;

	radeon_dp_aux_native_read(radeon_connector, reg, &val, 1, 0);

	return val;
}

int radeon_dp_i2c_aux_ch(struct i2c_adapter *adapter, int mode,
			 u8 write_byte, u8 *read_byte)
{
	struct i2c_algo_dp_aux_data *algo_data = adapter->algo_data;
	struct radeon_i2c_chan *auxch = (struct radeon_i2c_chan *)adapter;
	u16 address = algo_data->address;
	u8 msg[5];
	u8 reply[2];
	unsigned retry;
	int msg_bytes;
	int reply_bytes = 1;
	int ret;
	u8 ack;

	/* Set up the command byte */
	if (mode & MODE_I2C_READ)
		msg[2] = AUX_I2C_READ << 4;
	else
		msg[2] = AUX_I2C_WRITE << 4;

	if (!(mode & MODE_I2C_STOP))
		msg[2] |= AUX_I2C_MOT << 4;

	msg[0] = address;
	msg[1] = address >> 8;

	switch (mode) {
	case MODE_I2C_WRITE:
		msg_bytes = 5;
		msg[3] = msg_bytes << 4;
		msg[4] = write_byte;
		break;
	case MODE_I2C_READ:
		msg_bytes = 4;
		msg[3] = msg_bytes << 4;
		break;
	default:
		msg_bytes = 4;
		msg[3] = 3 << 4;
		break;
	}

	for (retry = 0; retry < 4; retry++) {
		ret = radeon_process_aux_ch(auxch,
					    msg, msg_bytes, reply, reply_bytes, 0, &ack);
		if (ret == -EBUSY)
			continue;
		else if (ret < 0) {
			DRM_DEBUG_KMS("aux_ch failed %d\n", ret);
			return ret;
		}

		switch (ack & AUX_NATIVE_REPLY_MASK) {
		case AUX_NATIVE_REPLY_ACK:
			/* I2C-over-AUX Reply field is only valid
			 * when paired with AUX ACK.
			 */
			break;
		case AUX_NATIVE_REPLY_NACK:
			DRM_DEBUG_KMS("aux_ch native nack\n");
			return -EREMOTEIO;
		case AUX_NATIVE_REPLY_DEFER:
			DRM_DEBUG_KMS("aux_ch native defer\n");
			udelay(400);
			continue;
		default:
			DRM_ERROR("aux_ch invalid native reply 0x%02x\n", ack);
			return -EREMOTEIO;
		}

		switch (ack & AUX_I2C_REPLY_MASK) {
		case AUX_I2C_REPLY_ACK:
			if (mode == MODE_I2C_READ)
				*read_byte = reply[0];
			return ret;
		case AUX_I2C_REPLY_NACK:
			DRM_DEBUG_KMS("aux_i2c nack\n");
			return -EREMOTEIO;
		case AUX_I2C_REPLY_DEFER:
			DRM_DEBUG_KMS("aux_i2c defer\n");
			udelay(400);
			break;
		default:
			DRM_ERROR("aux_i2c invalid reply 0x%02x\n", ack);
			return -EREMOTEIO;
		}
	}

	DRM_DEBUG_KMS("aux i2c too many retries, giving up\n");
	return -EREMOTEIO;
}

/***** general DP utility functions *****/

#define DP_VOLTAGE_MAX         DP_TRAIN_VOLTAGE_SWING_1200
#define DP_PRE_EMPHASIS_MAX    DP_TRAIN_PRE_EMPHASIS_9_5

static void dp_get_adjust_train(u8 link_status[DP_LINK_STATUS_SIZE],
				int lane_count,
				u8 train_set[4])
{
	u8 v = 0;
	u8 p = 0;
	int lane;

	for (lane = 0; lane < lane_count; lane++) {
		u8 this_v = drm_dp_get_adjust_request_voltage(link_status, lane);
		u8 this_p = drm_dp_get_adjust_request_pre_emphasis(link_status, lane);

		DRM_DEBUG_KMS("requested signal parameters: lane %d voltage %s pre_emph %s\n",
			  lane,
			  voltage_names[this_v >> DP_TRAIN_VOLTAGE_SWING_SHIFT],
			  pre_emph_names[this_p >> DP_TRAIN_PRE_EMPHASIS_SHIFT]);

		if (this_v > v)
			v = this_v;
		if (this_p > p)
			p = this_p;
	}

	if (v >= DP_VOLTAGE_MAX)
		v |= DP_TRAIN_MAX_SWING_REACHED;

	if (p >= DP_PRE_EMPHASIS_MAX)
		p |= DP_TRAIN_MAX_PRE_EMPHASIS_REACHED;

	DRM_DEBUG_KMS("using signal parameters: voltage %s pre_emph %s\n",
		  voltage_names[(v & DP_TRAIN_VOLTAGE_SWING_MASK) >> DP_TRAIN_VOLTAGE_SWING_SHIFT],
		  pre_emph_names[(p & DP_TRAIN_PRE_EMPHASIS_MASK) >> DP_TRAIN_PRE_EMPHASIS_SHIFT]);

	for (lane = 0; lane < 4; lane++)
		train_set[lane] = v | p;
}

/* convert bits per color to bits per pixel */
/* get bpc from the EDID */
static int convert_bpc_to_bpp(int bpc)
{
	if (bpc == 0)
		return 24;
	else
		return bpc * 3;
}

/* get the max pix clock supported by the link rate and lane num */
static int dp_get_max_dp_pix_clock(int link_rate,
				   int lane_num,
				   int bpp)
{
	return (link_rate * lane_num * 8) / bpp;
}

/***** radeon specific DP functions *****/

/* First get the min lane# when low rate is used according to pixel clock
 * (prefer low rate), second check max lane# supported by DP panel,
 * if the max lane# < low rate lane# then use max lane# instead.
 */
static int radeon_dp_get_dp_lane_number(struct drm_connector *connector,
					u8 dpcd[DP_DPCD_SIZE],
					int pix_clock)
{
	int bpp = convert_bpc_to_bpp(radeon_get_monitor_bpc(connector));
	int max_link_rate = drm_dp_max_link_rate(dpcd);
	int max_lane_num = drm_dp_max_lane_count(dpcd);
	int lane_num;
	int max_dp_pix_clock;

	for (lane_num = 1; lane_num < max_lane_num; lane_num <<= 1) {
		max_dp_pix_clock = dp_get_max_dp_pix_clock(max_link_rate, lane_num, bpp);
		if (pix_clock <= max_dp_pix_clock)
			break;
	}

	return lane_num;
}

static int radeon_dp_get_dp_link_clock(struct drm_connector *connector,
				       u8 dpcd[DP_DPCD_SIZE],
				       int pix_clock)
{
	int bpp = convert_bpc_to_bpp(radeon_get_monitor_bpc(connector));
	int lane_num, max_pix_clock;

	if (radeon_connector_encoder_get_dp_bridge_encoder_id(connector) ==
	    ENCODER_OBJECT_ID_NUTMEG)
		return 270000;

	lane_num = radeon_dp_get_dp_lane_number(connector, dpcd, pix_clock);
	max_pix_clock = dp_get_max_dp_pix_clock(162000, lane_num, bpp);
	if (pix_clock <= max_pix_clock)
		return 162000;
	max_pix_clock = dp_get_max_dp_pix_clock(270000, lane_num, bpp);
	if (pix_clock <= max_pix_clock)
		return 270000;
	if (radeon_connector_is_dp12_capable(connector)) {
		max_pix_clock = dp_get_max_dp_pix_clock(540000, lane_num, bpp);
		if (pix_clock <= max_pix_clock)
			return 540000;
	}

	return drm_dp_max_link_rate(dpcd);
}

static u8 radeon_dp_encoder_service(struct radeon_device *rdev,
				    int action, int dp_clock,
				    u8 ucconfig, u8 lane_num)
{
	DP_ENCODER_SERVICE_PARAMETERS args;
	int index = GetIndexIntoMasterTable(COMMAND, DPEncoderService);

	memset(&args, 0, sizeof(args));
	args.ucLinkClock = dp_clock / 10;
	args.ucConfig = ucconfig;
	args.ucAction = action;
	args.ucLaneNum = lane_num;
	args.ucStatus = 0;

	atom_execute_table(rdev->mode_info.atom_context, index, (uint32_t *)&args);
	return args.ucStatus;
}

u8 radeon_dp_getsinktype(struct radeon_connector *radeon_connector)
{
	struct radeon_connector_atom_dig *dig_connector = radeon_connector->con_priv;
	struct drm_device *dev = radeon_connector->base.dev;
	struct radeon_device *rdev = dev->dev_private;

	return radeon_dp_encoder_service(rdev, ATOM_DP_ACTION_GET_SINK_TYPE, 0,
					 dig_connector->dp_i2c_bus->rec.i2c_id, 0);
}

static void radeon_dp_probe_oui(struct radeon_connector *radeon_connector)
{
	struct radeon_connector_atom_dig *dig_connector = radeon_connector->con_priv;
	u8 buf[3];

	if (!(dig_connector->dpcd[DP_DOWN_STREAM_PORT_COUNT] & DP_OUI_SUPPORT))
		return;

	if (radeon_dp_aux_native_read(radeon_connector, DP_SINK_OUI, buf, 3, 0))
		DRM_DEBUG_KMS("Sink OUI: %02hx%02hx%02hx\n",
			      buf[0], buf[1], buf[2]);

	if (radeon_dp_aux_native_read(radeon_connector, DP_BRANCH_OUI, buf, 3, 0))
		DRM_DEBUG_KMS("Branch OUI: %02hx%02hx%02hx\n",
			      buf[0], buf[1], buf[2]);
}

bool radeon_dp_getdpcd(struct radeon_connector *radeon_connector)
{
	struct radeon_connector_atom_dig *dig_connector = radeon_connector->con_priv;
	u8 msg[DP_DPCD_SIZE];
	int ret, i;

	ret = radeon_dp_aux_native_read(radeon_connector, DP_DPCD_REV, msg,
					DP_DPCD_SIZE, 0);
	if (ret > 0) {
		memcpy(dig_connector->dpcd, msg, DP_DPCD_SIZE);
		DRM_DEBUG_KMS("DPCD: ");
		for (i = 0; i < DP_DPCD_SIZE; i++)
			DRM_DEBUG_KMS("%02x ", msg[i]);
		DRM_DEBUG_KMS("\n");

		radeon_dp_probe_oui(radeon_connector);

		return true;
	}
	dig_connector->dpcd[0] = 0;
	return false;
}

int radeon_dp_get_panel_mode(struct drm_encoder *encoder,
			     struct drm_connector *connector)
{
	struct drm_device *dev = encoder->dev;
	struct radeon_device *rdev = dev->dev_private;
	struct radeon_connector *radeon_connector = to_radeon_connector(connector);
	int panel_mode = DP_PANEL_MODE_EXTERNAL_DP_MODE;
	u16 dp_bridge = radeon_connector_encoder_get_dp_bridge_encoder_id(connector);
	u8 tmp;

	if (!ASIC_IS_DCE4(rdev))
		return panel_mode;

	if (dp_bridge != ENCODER_OBJECT_ID_NONE) {
		/* DP bridge chips */
		tmp = radeon_read_dpcd_reg(radeon_connector, DP_EDP_CONFIGURATION_CAP);
		if (tmp & 1)
			panel_mode = DP_PANEL_MODE_INTERNAL_DP2_MODE;
		else if ((dp_bridge == ENCODER_OBJECT_ID_NUTMEG) ||
			 (dp_bridge == ENCODER_OBJECT_ID_TRAVIS))
			panel_mode = DP_PANEL_MODE_INTERNAL_DP1_MODE;
		else
			panel_mode = DP_PANEL_MODE_EXTERNAL_DP_MODE;
	} else if (connector->connector_type == DRM_MODE_CONNECTOR_eDP) {
		/* eDP */
		tmp = radeon_read_dpcd_reg(radeon_connector, DP_EDP_CONFIGURATION_CAP);
		if (tmp & 1)
			panel_mode = DP_PANEL_MODE_INTERNAL_DP2_MODE;
	}

	return panel_mode;
}

void radeon_dp_set_link_config(struct drm_connector *connector,
			       const struct drm_display_mode *mode)
{
	struct radeon_connector *radeon_connector = to_radeon_connector(connector);
	struct radeon_connector_atom_dig *dig_connector;

	if (!radeon_connector->con_priv)
		return;
	dig_connector = radeon_connector->con_priv;

	if ((dig_connector->dp_sink_type == CONNECTOR_OBJECT_ID_DISPLAYPORT) ||
	    (dig_connector->dp_sink_type == CONNECTOR_OBJECT_ID_eDP)) {
		dig_connector->dp_clock =
			radeon_dp_get_dp_link_clock(connector, dig_connector->dpcd, mode->clock);
		dig_connector->dp_lane_count =
			radeon_dp_get_dp_lane_number(connector, dig_connector->dpcd, mode->clock);
	}
}

int radeon_dp_mode_valid_helper(struct drm_connector *connector,
				struct drm_display_mode *mode)
{
	struct radeon_connector *radeon_connector = to_radeon_connector(connector);
	struct radeon_connector_atom_dig *dig_connector;
	int dp_clock;

	if (!radeon_connector->con_priv)
		return MODE_CLOCK_HIGH;
	dig_connector = radeon_connector->con_priv;

	dp_clock =
		radeon_dp_get_dp_link_clock(connector, dig_connector->dpcd, mode->clock);

	if ((dp_clock == 540000) &&
	    (!radeon_connector_is_dp12_capable(connector)))
		return MODE_CLOCK_HIGH;

	return MODE_OK;
}

static bool radeon_dp_get_link_status(struct radeon_connector *radeon_connector,
				      u8 link_status[DP_LINK_STATUS_SIZE])
{
	int ret;
	ret = radeon_dp_aux_native_read(radeon_connector, DP_LANE0_1_STATUS,
					link_status, DP_LINK_STATUS_SIZE, 100);
	if (ret <= 0) {
		return false;
	}

	DRM_DEBUG_KMS("link status %6ph\n", link_status);
	return true;
}

bool radeon_dp_needs_link_train(struct radeon_connector *radeon_connector)
{
	u8 link_status[DP_LINK_STATUS_SIZE];
	struct radeon_connector_atom_dig *dig = radeon_connector->con_priv;

	if (!radeon_dp_get_link_status(radeon_connector, link_status))
		return false;
	if (drm_dp_channel_eq_ok(link_status, dig->dp_lane_count))
		return false;
	return true;
}

struct radeon_dp_link_train_info {
	struct radeon_device *rdev;
	struct drm_encoder *encoder;
	struct drm_connector *connector;
	struct radeon_connector *radeon_connector;
	int enc_id;
	int dp_clock;
	int dp_lane_count;
	bool tp3_supported;
	u8 dpcd[DP_RECEIVER_CAP_SIZE];
	u8 train_set[4];
	u8 link_status[DP_LINK_STATUS_SIZE];
	u8 tries;
	bool use_dpencoder;
};

static void radeon_dp_update_vs_emph(struct radeon_dp_link_train_info *dp_info)
{
	/* set the initial vs/emph on the source */
	atombios_dig_transmitter_setup(dp_info->encoder,
				       ATOM_TRANSMITTER_ACTION_SETUP_VSEMPH,
				       0, dp_info->train_set[0]); /* sets all lanes at once */

	/* set the vs/emph on the sink */
	radeon_dp_aux_native_write(dp_info->radeon_connector, DP_TRAINING_LANE0_SET,
				   dp_info->train_set, dp_info->dp_lane_count, 0);
}

static void radeon_dp_set_tp(struct radeon_dp_link_train_info *dp_info, int tp)
{
	int rtp = 0;

	/* set training pattern on the source */
	if (ASIC_IS_DCE4(dp_info->rdev) || !dp_info->use_dpencoder) {
		switch (tp) {
		case DP_TRAINING_PATTERN_1:
			rtp = ATOM_ENCODER_CMD_DP_LINK_TRAINING_PATTERN1;
			break;
		case DP_TRAINING_PATTERN_2:
			rtp = ATOM_ENCODER_CMD_DP_LINK_TRAINING_PATTERN2;
			break;
		case DP_TRAINING_PATTERN_3:
			rtp = ATOM_ENCODER_CMD_DP_LINK_TRAINING_PATTERN3;
			break;
		}
		atombios_dig_encoder_setup(dp_info->encoder, rtp, 0);
	} else {
		switch (tp) {
		case DP_TRAINING_PATTERN_1:
			rtp = 0;
			break;
		case DP_TRAINING_PATTERN_2:
			rtp = 1;
			break;
		}
		radeon_dp_encoder_service(dp_info->rdev, ATOM_DP_ACTION_TRAINING_PATTERN_SEL,
					  dp_info->dp_clock, dp_info->enc_id, rtp);
	}

	/* enable training pattern on the sink */
	radeon_write_dpcd_reg(dp_info->radeon_connector, DP_TRAINING_PATTERN_SET, tp);
}

static int radeon_dp_link_train_init(struct radeon_dp_link_train_info *dp_info)
{
	struct radeon_encoder *radeon_encoder = to_radeon_encoder(dp_info->encoder);
	struct radeon_encoder_atom_dig *dig = radeon_encoder->enc_priv;
	u8 tmp;

	/* power up the sink */
	if (dp_info->dpcd[0] >= 0x11)
		radeon_write_dpcd_reg(dp_info->radeon_connector,
				      DP_SET_POWER, DP_SET_POWER_D0);

	/* possibly enable downspread on the sink */
	if (dp_info->dpcd[3] & 0x1)
		radeon_write_dpcd_reg(dp_info->radeon_connector,
				      DP_DOWNSPREAD_CTRL, DP_SPREAD_AMP_0_5);
	else
		radeon_write_dpcd_reg(dp_info->radeon_connector,
				      DP_DOWNSPREAD_CTRL, 0);

	if ((dp_info->connector->connector_type == DRM_MODE_CONNECTOR_eDP) &&
	    (dig->panel_mode == DP_PANEL_MODE_INTERNAL_DP2_MODE)) {
		radeon_write_dpcd_reg(dp_info->radeon_connector, DP_EDP_CONFIGURATION_SET, 1);
	}

	/* set the lane count on the sink */
	tmp = dp_info->dp_lane_count;
	if (dp_info->dpcd[DP_DPCD_REV] >= 0x11 &&
	    dp_info->dpcd[DP_MAX_LANE_COUNT] & DP_ENHANCED_FRAME_CAP)
		tmp |= DP_LANE_COUNT_ENHANCED_FRAME_EN;
	radeon_write_dpcd_reg(dp_info->radeon_connector, DP_LANE_COUNT_SET, tmp);

	/* set the link rate on the sink */
	tmp = drm_dp_link_rate_to_bw_code(dp_info->dp_clock);
	radeon_write_dpcd_reg(dp_info->radeon_connector, DP_LINK_BW_SET, tmp);

	/* start training on the source */
	if (ASIC_IS_DCE4(dp_info->rdev) || !dp_info->use_dpencoder)
		atombios_dig_encoder_setup(dp_info->encoder,
					   ATOM_ENCODER_CMD_DP_LINK_TRAINING_START, 0);
	else
		radeon_dp_encoder_service(dp_info->rdev, ATOM_DP_ACTION_TRAINING_START,
					  dp_info->dp_clock, dp_info->enc_id, 0);

	/* disable the training pattern on the sink */
	radeon_write_dpcd_reg(dp_info->radeon_connector,
			      DP_TRAINING_PATTERN_SET,
			      DP_TRAINING_PATTERN_DISABLE);

	return 0;
}

static int radeon_dp_link_train_finish(struct radeon_dp_link_train_info *dp_info)
{
	udelay(400);

	/* disable the training pattern on the sink */
	radeon_write_dpcd_reg(dp_info->radeon_connector,
			      DP_TRAINING_PATTERN_SET,
			      DP_TRAINING_PATTERN_DISABLE);

	/* disable the training pattern on the source */
	if (ASIC_IS_DCE4(dp_info->rdev) || !dp_info->use_dpencoder)
		atombios_dig_encoder_setup(dp_info->encoder,
					   ATOM_ENCODER_CMD_DP_LINK_TRAINING_COMPLETE, 0);
	else
		radeon_dp_encoder_service(dp_info->rdev, ATOM_DP_ACTION_TRAINING_COMPLETE,
					  dp_info->dp_clock, dp_info->enc_id, 0);

	return 0;
}

static int radeon_dp_link_train_cr(struct radeon_dp_link_train_info *dp_info)
{
	bool clock_recovery;
 	u8 voltage;
	int i;

	radeon_dp_set_tp(dp_info, DP_TRAINING_PATTERN_1);
	memset(dp_info->train_set, 0, 4);
	radeon_dp_update_vs_emph(dp_info);

	udelay(400);

	/* clock recovery loop */
	clock_recovery = false;
	dp_info->tries = 0;
	voltage = 0xff;
	while (1) {
		drm_dp_link_train_clock_recovery_delay(dp_info->dpcd);

		if (!radeon_dp_get_link_status(dp_info->radeon_connector, dp_info->link_status)) {
			DRM_ERROR("displayport link status failed\n");
			break;
		}

		if (drm_dp_clock_recovery_ok(dp_info->link_status, dp_info->dp_lane_count)) {
			clock_recovery = true;
			break;
		}

		for (i = 0; i < dp_info->dp_lane_count; i++) {
			if ((dp_info->train_set[i] & DP_TRAIN_MAX_SWING_REACHED) == 0)
				break;
		}
		if (i == dp_info->dp_lane_count) {
			DRM_ERROR("clock recovery reached max voltage\n");
			break;
		}

		if ((dp_info->train_set[0] & DP_TRAIN_VOLTAGE_SWING_MASK) == voltage) {
			++dp_info->tries;
			if (dp_info->tries == 5) {
				DRM_ERROR("clock recovery tried 5 times\n");
				break;
			}
		} else
			dp_info->tries = 0;

		voltage = dp_info->train_set[0] & DP_TRAIN_VOLTAGE_SWING_MASK;

		/* Compute new train_set as requested by sink */
		dp_get_adjust_train(dp_info->link_status, dp_info->dp_lane_count, dp_info->train_set);

		radeon_dp_update_vs_emph(dp_info);
	}
	if (!clock_recovery) {
		DRM_ERROR("clock recovery failed\n");
		return -1;
	} else {
		DRM_DEBUG_KMS("clock recovery at voltage %d pre-emphasis %d\n",
			  dp_info->train_set[0] & DP_TRAIN_VOLTAGE_SWING_MASK,
			  (dp_info->train_set[0] & DP_TRAIN_PRE_EMPHASIS_MASK) >>
			  DP_TRAIN_PRE_EMPHASIS_SHIFT);
		return 0;
	}
}

static int radeon_dp_link_train_ce(struct radeon_dp_link_train_info *dp_info)
{
	bool channel_eq;

	if (dp_info->tp3_supported)
		radeon_dp_set_tp(dp_info, DP_TRAINING_PATTERN_3);
	else
		radeon_dp_set_tp(dp_info, DP_TRAINING_PATTERN_2);

	/* channel equalization loop */
	dp_info->tries = 0;
	channel_eq = false;
	while (1) {
		drm_dp_link_train_channel_eq_delay(dp_info->dpcd);

		if (!radeon_dp_get_link_status(dp_info->radeon_connector, dp_info->link_status)) {
			DRM_ERROR("displayport link status failed\n");
			break;
		}

		if (drm_dp_channel_eq_ok(dp_info->link_status, dp_info->dp_lane_count)) {
			channel_eq = true;
			break;
		}

		/* Try 5 times */
		if (dp_info->tries > 5) {
			DRM_ERROR("channel eq failed: 5 tries\n");
			break;
		}

		/* Compute new train_set as requested by sink */
		dp_get_adjust_train(dp_info->link_status, dp_info->dp_lane_count, dp_info->train_set);

		radeon_dp_update_vs_emph(dp_info);
		dp_info->tries++;
	}

	if (!channel_eq) {
		DRM_ERROR("channel eq failed\n");
		return -1;
	} else {
		DRM_DEBUG_KMS("channel eq at voltage %d pre-emphasis %d\n",
			  dp_info->train_set[0] & DP_TRAIN_VOLTAGE_SWING_MASK,
			  (dp_info->train_set[0] & DP_TRAIN_PRE_EMPHASIS_MASK)
			  >> DP_TRAIN_PRE_EMPHASIS_SHIFT);
		return 0;
	}
}

void radeon_dp_link_train(struct drm_encoder *encoder,
			  struct drm_connector *connector)
{
	struct drm_device *dev = encoder->dev;
	struct radeon_device *rdev = dev->dev_private;
	struct radeon_encoder *radeon_encoder = to_radeon_encoder(encoder);
	struct radeon_encoder_atom_dig *dig;
	struct radeon_connector *radeon_connector;
	struct radeon_connector_atom_dig *dig_connector;
	struct radeon_dp_link_train_info dp_info;
	int index;
	u8 tmp, frev, crev;

	if (!radeon_encoder->enc_priv)
		return;
	dig = radeon_encoder->enc_priv;

	radeon_connector = to_radeon_connector(connector);
	if (!radeon_connector->con_priv)
		return;
	dig_connector = radeon_connector->con_priv;

	if ((dig_connector->dp_sink_type != CONNECTOR_OBJECT_ID_DISPLAYPORT) &&
	    (dig_connector->dp_sink_type != CONNECTOR_OBJECT_ID_eDP))
		return;

	/* DPEncoderService newer than 1.1 can't program properly the
	 * training pattern. When facing such version use the
	 * DIGXEncoderControl (X== 1 | 2)
	 */
	dp_info.use_dpencoder = true;
	index = GetIndexIntoMasterTable(COMMAND, DPEncoderService);
	if (atom_parse_cmd_header(rdev->mode_info.atom_context, index, &frev, &crev)) {
		if (crev > 1) {
			dp_info.use_dpencoder = false;
		}
	}

	dp_info.enc_id = 0;
	if (dig->dig_encoder)
		dp_info.enc_id |= ATOM_DP_CONFIG_DIG2_ENCODER;
	else
		dp_info.enc_id |= ATOM_DP_CONFIG_DIG1_ENCODER;
	if (dig->linkb)
		dp_info.enc_id |= ATOM_DP_CONFIG_LINK_B;
	else
		dp_info.enc_id |= ATOM_DP_CONFIG_LINK_A;

	tmp = radeon_read_dpcd_reg(radeon_connector, DP_MAX_LANE_COUNT);
	if (ASIC_IS_DCE5(rdev) && (tmp & DP_TPS3_SUPPORTED))
		dp_info.tp3_supported = true;
	else
		dp_info.tp3_supported = false;

	memcpy(dp_info.dpcd, dig_connector->dpcd, DP_RECEIVER_CAP_SIZE);
	dp_info.rdev = rdev;
	dp_info.encoder = encoder;
	dp_info.connector = connector;
	dp_info.radeon_connector = radeon_connector;
	dp_info.dp_lane_count = dig_connector->dp_lane_count;
	dp_info.dp_clock = dig_connector->dp_clock;

	if (radeon_dp_link_train_init(&dp_info))
		goto done;
	if (radeon_dp_link_train_cr(&dp_info))
		goto done;
	if (radeon_dp_link_train_ce(&dp_info))
		goto done;
done:
	if (radeon_dp_link_train_finish(&dp_info))
		return;
}<|MERGE_RESOLUTION|>--- conflicted
+++ resolved
@@ -50,11 +50,7 @@
  * or from atom. Note that atom operates on
  * dw units.
  */
-<<<<<<< HEAD
-static void radeon_copy_swap(u8 *dst, u8 *src, u8 num_bytes, bool to_le)
-=======
 void radeon_atom_copy_swap(u8 *dst, u8 *src, u8 num_bytes, bool to_le)
->>>>>>> ffee9210
 {
 #ifdef __BIG_ENDIAN
 	u8 src_tmp[20], dst_tmp[20]; /* used for byteswapping */
@@ -104,11 +100,7 @@
 
 	base = (unsigned char *)(rdev->mode_info.atom_context->scratch + 1);
 
-<<<<<<< HEAD
-	radeon_copy_swap(base, send, send_bytes, true);
-=======
 	radeon_atom_copy_swap(base, send, send_bytes, true);
->>>>>>> ffee9210
 
 	args.v1.lpAuxRequest = cpu_to_le16((u16)(0 + 4));
 	args.v1.lpDataOut = cpu_to_le16((u16)(16 + 4));
@@ -145,11 +137,7 @@
 		recv_bytes = recv_size;
 
 	if (recv && recv_size)
-<<<<<<< HEAD
-		radeon_copy_swap(recv, base + 16, recv_bytes, false);
-=======
 		radeon_atom_copy_swap(recv, base + 16, recv_bytes, false);
->>>>>>> ffee9210
 
 	return recv_bytes;
 }
