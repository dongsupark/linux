--- conflicted
+++ resolved
@@ -1464,21 +1464,6 @@
 	struct drm_device *dev = node->minor->dev;
 	struct radeon_device *rdev = dev->dev_private;
 
-<<<<<<< HEAD
-	seq_printf(m, "default engine clock: %u0 kHz\n", rdev->pm.default_sclk);
-	/* radeon_get_engine_clock is not reliable on APUs so just print the current clock */
-	if ((rdev->family >= CHIP_PALM) && (rdev->flags & RADEON_IS_IGP))
-		seq_printf(m, "current engine clock: %u0 kHz\n", rdev->pm.current_sclk);
-	else
-		seq_printf(m, "current engine clock: %u0 kHz\n", radeon_get_engine_clock(rdev));
-	seq_printf(m, "default memory clock: %u0 kHz\n", rdev->pm.default_mclk);
-	if (rdev->asic->pm.get_memory_clock)
-		seq_printf(m, "current memory clock: %u0 kHz\n", radeon_get_memory_clock(rdev));
-	if (rdev->pm.current_vddc)
-		seq_printf(m, "voltage: %u mV\n", rdev->pm.current_vddc);
-	if (rdev->asic->pm.get_pcie_lanes)
-		seq_printf(m, "PCIE lanes: %d\n", radeon_get_pcie_lanes(rdev));
-=======
 	if (rdev->pm.dpm_enabled) {
 		mutex_lock(&rdev->pm.mutex);
 		if (rdev->asic->dpm.debugfs_print_current_performance_level)
@@ -1501,7 +1486,6 @@
 		if (rdev->asic->pm.get_pcie_lanes)
 			seq_printf(m, "PCIE lanes: %d\n", radeon_get_pcie_lanes(rdev));
 	}
->>>>>>> d0e0ac97
 
 	return 0;
 }
