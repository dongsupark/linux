/*
 * Copyright 2008 Jerome Glisse.
 * All Rights Reserved.
 *
 * Permission is hereby granted, free of charge, to any person obtaining a
 * copy of this software and associated documentation files (the "Software"),
 * to deal in the Software without restriction, including without limitation
 * the rights to use, copy, modify, merge, publish, distribute, sublicense,
 * and/or sell copies of the Software, and to permit persons to whom the
 * Software is furnished to do so, subject to the following conditions:
 *
 * The above copyright notice and this permission notice (including the next
 * paragraph) shall be included in all copies or substantial portions of the
 * Software.
 *
 * THE SOFTWARE IS PROVIDED "AS IS", WITHOUT WARRANTY OF ANY KIND, EXPRESS OR
 * IMPLIED, INCLUDING BUT NOT LIMITED TO THE WARRANTIES OF MERCHANTABILITY,
 * FITNESS FOR A PARTICULAR PURPOSE AND NONINFRINGEMENT.  IN NO EVENT SHALL
 * PRECISION INSIGHT AND/OR ITS SUPPLIERS BE LIABLE FOR ANY CLAIM, DAMAGES OR
 * OTHER LIABILITY, WHETHER IN AN ACTION OF CONTRACT, TORT OR OTHERWISE,
 * ARISING FROM, OUT OF OR IN CONNECTION WITH THE SOFTWARE OR THE USE OR OTHER
 * DEALINGS IN THE SOFTWARE.
 *
 * Authors:
 *    Jerome Glisse <glisse@freedesktop.org>
 */
#include <drm/drmP.h>
#include <drm/radeon_drm.h>
#include "radeon_reg.h"
#include "radeon.h"
#include "radeon_trace.h"

static int radeon_cs_parser_relocs(struct radeon_cs_parser *p)
{
	struct drm_device *ddev = p->rdev->ddev;
	struct radeon_cs_chunk *chunk;
	unsigned i, j;
	bool duplicate;

	if (p->chunk_relocs_idx == -1) {
		return 0;
	}
	chunk = &p->chunks[p->chunk_relocs_idx];
	p->dma_reloc_idx = 0;
	/* FIXME: we assume that each relocs use 4 dwords */
	p->nrelocs = chunk->length_dw / 4;
	p->relocs_ptr = kcalloc(p->nrelocs, sizeof(void *), GFP_KERNEL);
	if (p->relocs_ptr == NULL) {
		return -ENOMEM;
	}
	p->relocs = kcalloc(p->nrelocs, sizeof(struct radeon_cs_reloc), GFP_KERNEL);
	if (p->relocs == NULL) {
		return -ENOMEM;
	}
	for (i = 0; i < p->nrelocs; i++) {
		struct drm_radeon_cs_reloc *r;

		duplicate = false;
		r = (struct drm_radeon_cs_reloc *)&chunk->kdata[i*4];
		for (j = 0; j < i; j++) {
			if (r->handle == p->relocs[j].handle) {
				p->relocs_ptr[i] = &p->relocs[j];
				duplicate = true;
				break;
			}
		}
		if (duplicate) {
			p->relocs[i].handle = 0;
			continue;
		}

		p->relocs[i].gobj = drm_gem_object_lookup(ddev, p->filp,
							  r->handle);
		if (p->relocs[i].gobj == NULL) {
			DRM_ERROR("gem object lookup failed 0x%x\n",
				  r->handle);
			return -ENOENT;
		}
		p->relocs_ptr[i] = &p->relocs[i];
		p->relocs[i].robj = gem_to_radeon_bo(p->relocs[i].gobj);
		p->relocs[i].lobj.bo = p->relocs[i].robj;
		p->relocs[i].lobj.written = !!r->write_domain;

		/* the first reloc of an UVD job is the msg and that must be in
		   VRAM, also but everything into VRAM on AGP cards to avoid
		   image corruptions */
		if (p->ring == R600_RING_TYPE_UVD_INDEX &&
<<<<<<< HEAD
		    (i == 0 || p->rdev->flags & RADEON_IS_AGP)) {
			/* TODO: is this still needed for NI+ ? */
=======
		    p->rdev->family < CHIP_PALM &&
		    (i == 0 || drm_pci_device_is_agp(p->rdev->ddev))) {

>>>>>>> b3f02855
			p->relocs[i].lobj.domain =
				RADEON_GEM_DOMAIN_VRAM;

			p->relocs[i].lobj.alt_domain =
				RADEON_GEM_DOMAIN_VRAM;

		} else {
			uint32_t domain = r->write_domain ?
				r->write_domain : r->read_domains;

			p->relocs[i].lobj.domain = domain;
			if (domain == RADEON_GEM_DOMAIN_VRAM)
				domain |= RADEON_GEM_DOMAIN_GTT;
			p->relocs[i].lobj.alt_domain = domain;
		}

		p->relocs[i].lobj.tv.bo = &p->relocs[i].robj->tbo;
		p->relocs[i].handle = r->handle;

		radeon_bo_list_add_object(&p->relocs[i].lobj,
					  &p->validated);
	}
	return radeon_bo_list_validate(&p->ticket, &p->validated, p->ring);
}

static int radeon_cs_get_ring(struct radeon_cs_parser *p, u32 ring, s32 priority)
{
	p->priority = priority;

	switch (ring) {
	default:
		DRM_ERROR("unknown ring id: %d\n", ring);
		return -EINVAL;
	case RADEON_CS_RING_GFX:
		p->ring = RADEON_RING_TYPE_GFX_INDEX;
		break;
	case RADEON_CS_RING_COMPUTE:
		if (p->rdev->family >= CHIP_TAHITI) {
			if (p->priority > 0)
				p->ring = CAYMAN_RING_TYPE_CP1_INDEX;
			else
				p->ring = CAYMAN_RING_TYPE_CP2_INDEX;
		} else
			p->ring = RADEON_RING_TYPE_GFX_INDEX;
		break;
	case RADEON_CS_RING_DMA:
		if (p->rdev->family >= CHIP_CAYMAN) {
			if (p->priority > 0)
				p->ring = R600_RING_TYPE_DMA_INDEX;
			else
				p->ring = CAYMAN_RING_TYPE_DMA1_INDEX;
		} else if (p->rdev->family >= CHIP_R600) {
			p->ring = R600_RING_TYPE_DMA_INDEX;
		} else {
			return -EINVAL;
		}
		break;
	case RADEON_CS_RING_UVD:
		p->ring = R600_RING_TYPE_UVD_INDEX;
		break;
	}
	return 0;
}

static void radeon_cs_sync_rings(struct radeon_cs_parser *p)
{
	int i;

	for (i = 0; i < p->nrelocs; i++) {
		if (!p->relocs[i].robj)
			continue;

		radeon_ib_sync_to(&p->ib, p->relocs[i].robj->tbo.sync_obj);
	}
}

/* XXX: note that this is called from the legacy UMS CS ioctl as well */
int radeon_cs_parser_init(struct radeon_cs_parser *p, void *data)
{
	struct drm_radeon_cs *cs = data;
	uint64_t *chunk_array_ptr;
	unsigned size, i;
	u32 ring = RADEON_CS_RING_GFX;
	s32 priority = 0;

	if (!cs->num_chunks) {
		return 0;
	}
	/* get chunks */
	INIT_LIST_HEAD(&p->validated);
	p->idx = 0;
	p->ib.sa_bo = NULL;
	p->ib.semaphore = NULL;
	p->const_ib.sa_bo = NULL;
	p->const_ib.semaphore = NULL;
	p->chunk_ib_idx = -1;
	p->chunk_relocs_idx = -1;
	p->chunk_flags_idx = -1;
	p->chunk_const_ib_idx = -1;
	p->chunks_array = kcalloc(cs->num_chunks, sizeof(uint64_t), GFP_KERNEL);
	if (p->chunks_array == NULL) {
		return -ENOMEM;
	}
	chunk_array_ptr = (uint64_t *)(unsigned long)(cs->chunks);
	if (DRM_COPY_FROM_USER(p->chunks_array, chunk_array_ptr,
			       sizeof(uint64_t)*cs->num_chunks)) {
		return -EFAULT;
	}
	p->cs_flags = 0;
	p->nchunks = cs->num_chunks;
	p->chunks = kcalloc(p->nchunks, sizeof(struct radeon_cs_chunk), GFP_KERNEL);
	if (p->chunks == NULL) {
		return -ENOMEM;
	}
	for (i = 0; i < p->nchunks; i++) {
		struct drm_radeon_cs_chunk __user **chunk_ptr = NULL;
		struct drm_radeon_cs_chunk user_chunk;
		uint32_t __user *cdata;

		chunk_ptr = (void __user*)(unsigned long)p->chunks_array[i];
		if (DRM_COPY_FROM_USER(&user_chunk, chunk_ptr,
				       sizeof(struct drm_radeon_cs_chunk))) {
			return -EFAULT;
		}
		p->chunks[i].length_dw = user_chunk.length_dw;
		p->chunks[i].kdata = NULL;
		p->chunks[i].chunk_id = user_chunk.chunk_id;
		p->chunks[i].user_ptr = (void __user *)(unsigned long)user_chunk.chunk_data;
		if (p->chunks[i].chunk_id == RADEON_CHUNK_ID_RELOCS) {
			p->chunk_relocs_idx = i;
		}
		if (p->chunks[i].chunk_id == RADEON_CHUNK_ID_IB) {
			p->chunk_ib_idx = i;
			/* zero length IB isn't useful */
			if (p->chunks[i].length_dw == 0)
				return -EINVAL;
		}
		if (p->chunks[i].chunk_id == RADEON_CHUNK_ID_CONST_IB) {
			p->chunk_const_ib_idx = i;
			/* zero length CONST IB isn't useful */
			if (p->chunks[i].length_dw == 0)
				return -EINVAL;
		}
		if (p->chunks[i].chunk_id == RADEON_CHUNK_ID_FLAGS) {
			p->chunk_flags_idx = i;
			/* zero length flags aren't useful */
			if (p->chunks[i].length_dw == 0)
				return -EINVAL;
		}

		cdata = (uint32_t *)(unsigned long)user_chunk.chunk_data;
		if ((p->chunks[i].chunk_id == RADEON_CHUNK_ID_RELOCS) ||
		    (p->chunks[i].chunk_id == RADEON_CHUNK_ID_FLAGS)) {
			size = p->chunks[i].length_dw * sizeof(uint32_t);
			p->chunks[i].kdata = kmalloc(size, GFP_KERNEL);
			if (p->chunks[i].kdata == NULL) {
				return -ENOMEM;
			}
			if (DRM_COPY_FROM_USER(p->chunks[i].kdata,
					       p->chunks[i].user_ptr, size)) {
				return -EFAULT;
			}
			if (p->chunks[i].chunk_id == RADEON_CHUNK_ID_FLAGS) {
				p->cs_flags = p->chunks[i].kdata[0];
				if (p->chunks[i].length_dw > 1)
					ring = p->chunks[i].kdata[1];
				if (p->chunks[i].length_dw > 2)
					priority = (s32)p->chunks[i].kdata[2];
			}
		}
	}

	/* these are KMS only */
	if (p->rdev) {
		if ((p->cs_flags & RADEON_CS_USE_VM) &&
		    !p->rdev->vm_manager.enabled) {
			DRM_ERROR("VM not active on asic!\n");
			return -EINVAL;
		}

		if (radeon_cs_get_ring(p, ring, priority))
			return -EINVAL;

		/* we only support VM on some SI+ rings */
		if ((p->rdev->asic->ring[p->ring]->cs_parse == NULL) &&
		   ((p->cs_flags & RADEON_CS_USE_VM) == 0)) {
			DRM_ERROR("Ring %d requires VM!\n", p->ring);
			return -EINVAL;
		}
	}

	/* deal with non-vm */
	if ((p->chunk_ib_idx != -1) &&
	    ((p->cs_flags & RADEON_CS_USE_VM) == 0) &&
	    (p->chunks[p->chunk_ib_idx].chunk_id == RADEON_CHUNK_ID_IB)) {
		if (p->chunks[p->chunk_ib_idx].length_dw > (16 * 1024)) {
			DRM_ERROR("cs IB too big: %d\n",
				  p->chunks[p->chunk_ib_idx].length_dw);
			return -EINVAL;
		}
		if (p->rdev && (p->rdev->flags & RADEON_IS_AGP)) {
			p->chunks[p->chunk_ib_idx].kpage[0] = kmalloc(PAGE_SIZE, GFP_KERNEL);
			p->chunks[p->chunk_ib_idx].kpage[1] = kmalloc(PAGE_SIZE, GFP_KERNEL);
			if (p->chunks[p->chunk_ib_idx].kpage[0] == NULL ||
			    p->chunks[p->chunk_ib_idx].kpage[1] == NULL) {
				kfree(p->chunks[p->chunk_ib_idx].kpage[0]);
				kfree(p->chunks[p->chunk_ib_idx].kpage[1]);
				p->chunks[p->chunk_ib_idx].kpage[0] = NULL;
				p->chunks[p->chunk_ib_idx].kpage[1] = NULL;
				return -ENOMEM;
			}
		}
		p->chunks[p->chunk_ib_idx].kpage_idx[0] = -1;
		p->chunks[p->chunk_ib_idx].kpage_idx[1] = -1;
		p->chunks[p->chunk_ib_idx].last_copied_page = -1;
		p->chunks[p->chunk_ib_idx].last_page_index =
			((p->chunks[p->chunk_ib_idx].length_dw * 4) - 1) / PAGE_SIZE;
	}

	return 0;
}

/**
 * cs_parser_fini() - clean parser states
 * @parser:	parser structure holding parsing context.
 * @error:	error number
 *
 * If error is set than unvalidate buffer, otherwise just free memory
 * used by parsing context.
 **/
static void radeon_cs_parser_fini(struct radeon_cs_parser *parser, int error, bool backoff)
{
	unsigned i;

	if (!error) {
		ttm_eu_fence_buffer_objects(&parser->ticket,
					    &parser->validated,
					    parser->ib.fence);
	} else if (backoff) {
		ttm_eu_backoff_reservation(&parser->ticket,
					   &parser->validated);
	}

	if (parser->relocs != NULL) {
		for (i = 0; i < parser->nrelocs; i++) {
			if (parser->relocs[i].gobj)
				drm_gem_object_unreference_unlocked(parser->relocs[i].gobj);
		}
	}
	kfree(parser->track);
	kfree(parser->relocs);
	kfree(parser->relocs_ptr);
	for (i = 0; i < parser->nchunks; i++) {
		kfree(parser->chunks[i].kdata);
		if ((parser->rdev->flags & RADEON_IS_AGP)) {
			kfree(parser->chunks[i].kpage[0]);
			kfree(parser->chunks[i].kpage[1]);
		}
	}
	kfree(parser->chunks);
	kfree(parser->chunks_array);
	radeon_ib_free(parser->rdev, &parser->ib);
	radeon_ib_free(parser->rdev, &parser->const_ib);
}

static int radeon_cs_ib_chunk(struct radeon_device *rdev,
			      struct radeon_cs_parser *parser)
{
	struct radeon_cs_chunk *ib_chunk;
	int r;

	if (parser->chunk_ib_idx == -1)
		return 0;

	if (parser->cs_flags & RADEON_CS_USE_VM)
		return 0;

	ib_chunk = &parser->chunks[parser->chunk_ib_idx];
	/* Copy the packet into the IB, the parser will read from the
	 * input memory (cached) and write to the IB (which can be
	 * uncached).
	 */
	r =  radeon_ib_get(rdev, parser->ring, &parser->ib,
			   NULL, ib_chunk->length_dw * 4);
	if (r) {
		DRM_ERROR("Failed to get ib !\n");
		return r;
	}
	parser->ib.length_dw = ib_chunk->length_dw;
	r = radeon_cs_parse(rdev, parser->ring, parser);
	if (r || parser->parser_error) {
		DRM_ERROR("Invalid command stream !\n");
		return r;
	}
	r = radeon_cs_finish_pages(parser);
	if (r) {
		DRM_ERROR("Invalid command stream !\n");
		return r;
	}

	if (parser->ring == R600_RING_TYPE_UVD_INDEX)
		radeon_uvd_note_usage(rdev);

	radeon_cs_sync_rings(parser);
	r = radeon_ib_schedule(rdev, &parser->ib, NULL);
	if (r) {
		DRM_ERROR("Failed to schedule IB !\n");
	}
	return r;
}

static int radeon_bo_vm_update_pte(struct radeon_cs_parser *parser,
				   struct radeon_vm *vm)
{
	struct radeon_device *rdev = parser->rdev;
	struct radeon_bo_list *lobj;
	struct radeon_bo *bo;
	int r;

	r = radeon_vm_bo_update_pte(rdev, vm, rdev->ring_tmp_bo.bo, &rdev->ring_tmp_bo.bo->tbo.mem);
	if (r) {
		return r;
	}
	list_for_each_entry(lobj, &parser->validated, tv.head) {
		bo = lobj->bo;
		r = radeon_vm_bo_update_pte(parser->rdev, vm, bo, &bo->tbo.mem);
		if (r) {
			return r;
		}
	}
	return 0;
}

static int radeon_cs_ib_vm_chunk(struct radeon_device *rdev,
				 struct radeon_cs_parser *parser)
{
	struct radeon_cs_chunk *ib_chunk;
	struct radeon_fpriv *fpriv = parser->filp->driver_priv;
	struct radeon_vm *vm = &fpriv->vm;
	int r;

	if (parser->chunk_ib_idx == -1)
		return 0;
	if ((parser->cs_flags & RADEON_CS_USE_VM) == 0)
		return 0;

	if ((rdev->family >= CHIP_TAHITI) &&
	    (parser->chunk_const_ib_idx != -1)) {
		ib_chunk = &parser->chunks[parser->chunk_const_ib_idx];
		if (ib_chunk->length_dw > RADEON_IB_VM_MAX_SIZE) {
			DRM_ERROR("cs IB CONST too big: %d\n", ib_chunk->length_dw);
			return -EINVAL;
		}
		r =  radeon_ib_get(rdev, parser->ring, &parser->const_ib,
				   vm, ib_chunk->length_dw * 4);
		if (r) {
			DRM_ERROR("Failed to get const ib !\n");
			return r;
		}
		parser->const_ib.is_const_ib = true;
		parser->const_ib.length_dw = ib_chunk->length_dw;
		/* Copy the packet into the IB */
		if (DRM_COPY_FROM_USER(parser->const_ib.ptr, ib_chunk->user_ptr,
				       ib_chunk->length_dw * 4)) {
			return -EFAULT;
		}
		r = radeon_ring_ib_parse(rdev, parser->ring, &parser->const_ib);
		if (r) {
			return r;
		}
	}

	ib_chunk = &parser->chunks[parser->chunk_ib_idx];
	if (ib_chunk->length_dw > RADEON_IB_VM_MAX_SIZE) {
		DRM_ERROR("cs IB too big: %d\n", ib_chunk->length_dw);
		return -EINVAL;
	}
	r =  radeon_ib_get(rdev, parser->ring, &parser->ib,
			   vm, ib_chunk->length_dw * 4);
	if (r) {
		DRM_ERROR("Failed to get ib !\n");
		return r;
	}
	parser->ib.length_dw = ib_chunk->length_dw;
	/* Copy the packet into the IB */
	if (DRM_COPY_FROM_USER(parser->ib.ptr, ib_chunk->user_ptr,
			       ib_chunk->length_dw * 4)) {
		return -EFAULT;
	}
	r = radeon_ring_ib_parse(rdev, parser->ring, &parser->ib);
	if (r) {
		return r;
	}

	if (parser->ring == R600_RING_TYPE_UVD_INDEX)
		radeon_uvd_note_usage(rdev);

	mutex_lock(&rdev->vm_manager.lock);
	mutex_lock(&vm->mutex);
	r = radeon_vm_alloc_pt(rdev, vm);
	if (r) {
		goto out;
	}
	r = radeon_bo_vm_update_pte(parser, vm);
	if (r) {
		goto out;
	}
	radeon_cs_sync_rings(parser);
	radeon_ib_sync_to(&parser->ib, vm->fence);
	radeon_ib_sync_to(&parser->ib, radeon_vm_grab_id(
		rdev, vm, parser->ring));

	if ((rdev->family >= CHIP_TAHITI) &&
	    (parser->chunk_const_ib_idx != -1)) {
		r = radeon_ib_schedule(rdev, &parser->ib, &parser->const_ib);
	} else {
		r = radeon_ib_schedule(rdev, &parser->ib, NULL);
	}

	if (!r) {
		radeon_vm_fence(rdev, vm, parser->ib.fence);
	}

out:
	radeon_vm_add_to_lru(rdev, vm);
	mutex_unlock(&vm->mutex);
	mutex_unlock(&rdev->vm_manager.lock);
	return r;
}

static int radeon_cs_handle_lockup(struct radeon_device *rdev, int r)
{
	if (r == -EDEADLK) {
		r = radeon_gpu_reset(rdev);
		if (!r)
			r = -EAGAIN;
	}
	return r;
}

int radeon_cs_ioctl(struct drm_device *dev, void *data, struct drm_file *filp)
{
	struct radeon_device *rdev = dev->dev_private;
	struct radeon_cs_parser parser;
	int r;

	down_read(&rdev->exclusive_lock);
	if (!rdev->accel_working) {
		up_read(&rdev->exclusive_lock);
		return -EBUSY;
	}
	/* initialize parser */
	memset(&parser, 0, sizeof(struct radeon_cs_parser));
	parser.filp = filp;
	parser.rdev = rdev;
	parser.dev = rdev->dev;
	parser.family = rdev->family;
	r = radeon_cs_parser_init(&parser, data);
	if (r) {
		DRM_ERROR("Failed to initialize parser !\n");
		radeon_cs_parser_fini(&parser, r, false);
		up_read(&rdev->exclusive_lock);
		r = radeon_cs_handle_lockup(rdev, r);
		return r;
	}
	r = radeon_cs_parser_relocs(&parser);
	if (r) {
		if (r != -ERESTARTSYS)
			DRM_ERROR("Failed to parse relocation %d!\n", r);
		radeon_cs_parser_fini(&parser, r, false);
		up_read(&rdev->exclusive_lock);
		r = radeon_cs_handle_lockup(rdev, r);
		return r;
	}

	trace_radeon_cs(&parser);

	r = radeon_cs_ib_chunk(rdev, &parser);
	if (r) {
		goto out;
	}
	r = radeon_cs_ib_vm_chunk(rdev, &parser);
	if (r) {
		goto out;
	}
out:
	radeon_cs_parser_fini(&parser, r, true);
	up_read(&rdev->exclusive_lock);
	r = radeon_cs_handle_lockup(rdev, r);
	return r;
}

int radeon_cs_finish_pages(struct radeon_cs_parser *p)
{
	struct radeon_cs_chunk *ibc = &p->chunks[p->chunk_ib_idx];
	int i;
	int size = PAGE_SIZE;

	for (i = ibc->last_copied_page + 1; i <= ibc->last_page_index; i++) {
		if (i == ibc->last_page_index) {
			size = (ibc->length_dw * 4) % PAGE_SIZE;
			if (size == 0)
				size = PAGE_SIZE;
		}
		
		if (DRM_COPY_FROM_USER(p->ib.ptr + (i * (PAGE_SIZE/4)),
				       ibc->user_ptr + (i * PAGE_SIZE),
				       size))
			return -EFAULT;
	}
	return 0;
}

static int radeon_cs_update_pages(struct radeon_cs_parser *p, int pg_idx)
{
	int new_page;
	struct radeon_cs_chunk *ibc = &p->chunks[p->chunk_ib_idx];
	int i;
	int size = PAGE_SIZE;
	bool copy1 = (p->rdev && (p->rdev->flags & RADEON_IS_AGP)) ?
		false : true;

	for (i = ibc->last_copied_page + 1; i < pg_idx; i++) {
		if (DRM_COPY_FROM_USER(p->ib.ptr + (i * (PAGE_SIZE/4)),
				       ibc->user_ptr + (i * PAGE_SIZE),
				       PAGE_SIZE)) {
			p->parser_error = -EFAULT;
			return 0;
		}
	}

	if (pg_idx == ibc->last_page_index) {
		size = (ibc->length_dw * 4) % PAGE_SIZE;
		if (size == 0)
			size = PAGE_SIZE;
	}

	new_page = ibc->kpage_idx[0] < ibc->kpage_idx[1] ? 0 : 1;
	if (copy1)
		ibc->kpage[new_page] = p->ib.ptr + (pg_idx * (PAGE_SIZE / 4));

	if (DRM_COPY_FROM_USER(ibc->kpage[new_page],
			       ibc->user_ptr + (pg_idx * PAGE_SIZE),
			       size)) {
		p->parser_error = -EFAULT;
		return 0;
	}

	/* copy to IB for non single case */
	if (!copy1)
		memcpy((void *)(p->ib.ptr+(pg_idx*(PAGE_SIZE/4))), ibc->kpage[new_page], size);

	ibc->last_copied_page = pg_idx;
	ibc->kpage_idx[new_page] = pg_idx;

	return new_page;
}

u32 radeon_get_ib_value(struct radeon_cs_parser *p, int idx)
{
	struct radeon_cs_chunk *ibc = &p->chunks[p->chunk_ib_idx];
	u32 pg_idx, pg_offset;
	u32 idx_value = 0;
	int new_page;

	pg_idx = (idx * 4) / PAGE_SIZE;
	pg_offset = (idx * 4) % PAGE_SIZE;

	if (ibc->kpage_idx[0] == pg_idx)
		return ibc->kpage[0][pg_offset/4];
	if (ibc->kpage_idx[1] == pg_idx)
		return ibc->kpage[1][pg_offset/4];

	new_page = radeon_cs_update_pages(p, pg_idx);
	if (new_page < 0) {
		p->parser_error = new_page;
		return 0;
	}

	idx_value = ibc->kpage[new_page][pg_offset/4];
	return idx_value;
}

/**
 * radeon_cs_packet_parse() - parse cp packet and point ib index to next packet
 * @parser:	parser structure holding parsing context.
 * @pkt:	where to store packet information
 *
 * Assume that chunk_ib_index is properly set. Will return -EINVAL
 * if packet is bigger than remaining ib size. or if packets is unknown.
 **/
int radeon_cs_packet_parse(struct radeon_cs_parser *p,
			   struct radeon_cs_packet *pkt,
			   unsigned idx)
{
	struct radeon_cs_chunk *ib_chunk = &p->chunks[p->chunk_ib_idx];
	struct radeon_device *rdev = p->rdev;
	uint32_t header;

	if (idx >= ib_chunk->length_dw) {
		DRM_ERROR("Can not parse packet at %d after CS end %d !\n",
			  idx, ib_chunk->length_dw);
		return -EINVAL;
	}
	header = radeon_get_ib_value(p, idx);
	pkt->idx = idx;
	pkt->type = RADEON_CP_PACKET_GET_TYPE(header);
	pkt->count = RADEON_CP_PACKET_GET_COUNT(header);
	pkt->one_reg_wr = 0;
	switch (pkt->type) {
	case RADEON_PACKET_TYPE0:
		if (rdev->family < CHIP_R600) {
			pkt->reg = R100_CP_PACKET0_GET_REG(header);
			pkt->one_reg_wr =
				RADEON_CP_PACKET0_GET_ONE_REG_WR(header);
		} else
			pkt->reg = R600_CP_PACKET0_GET_REG(header);
		break;
	case RADEON_PACKET_TYPE3:
		pkt->opcode = RADEON_CP_PACKET3_GET_OPCODE(header);
		break;
	case RADEON_PACKET_TYPE2:
		pkt->count = -1;
		break;
	default:
		DRM_ERROR("Unknown packet type %d at %d !\n", pkt->type, idx);
		return -EINVAL;
	}
	if ((pkt->count + 1 + pkt->idx) >= ib_chunk->length_dw) {
		DRM_ERROR("Packet (%d:%d:%d) end after CS buffer (%d) !\n",
			  pkt->idx, pkt->type, pkt->count, ib_chunk->length_dw);
		return -EINVAL;
	}
	return 0;
}

/**
 * radeon_cs_packet_next_is_pkt3_nop() - test if the next packet is P3 NOP
 * @p:		structure holding the parser context.
 *
 * Check if the next packet is NOP relocation packet3.
 **/
bool radeon_cs_packet_next_is_pkt3_nop(struct radeon_cs_parser *p)
{
	struct radeon_cs_packet p3reloc;
	int r;

	r = radeon_cs_packet_parse(p, &p3reloc, p->idx);
	if (r)
		return false;
	if (p3reloc.type != RADEON_PACKET_TYPE3)
		return false;
	if (p3reloc.opcode != RADEON_PACKET3_NOP)
		return false;
	return true;
}

/**
 * radeon_cs_dump_packet() - dump raw packet context
 * @p:		structure holding the parser context.
 * @pkt:	structure holding the packet.
 *
 * Used mostly for debugging and error reporting.
 **/
void radeon_cs_dump_packet(struct radeon_cs_parser *p,
			   struct radeon_cs_packet *pkt)
{
	volatile uint32_t *ib;
	unsigned i;
	unsigned idx;

	ib = p->ib.ptr;
	idx = pkt->idx;
	for (i = 0; i <= (pkt->count + 1); i++, idx++)
		DRM_INFO("ib[%d]=0x%08X\n", idx, ib[idx]);
}

/**
 * radeon_cs_packet_next_reloc() - parse next (should be reloc) packet
 * @parser:		parser structure holding parsing context.
 * @data:		pointer to relocation data
 * @offset_start:	starting offset
 * @offset_mask:	offset mask (to align start offset on)
 * @reloc:		reloc informations
 *
 * Check if next packet is relocation packet3, do bo validation and compute
 * GPU offset using the provided start.
 **/
int radeon_cs_packet_next_reloc(struct radeon_cs_parser *p,
				struct radeon_cs_reloc **cs_reloc,
				int nomm)
{
	struct radeon_cs_chunk *relocs_chunk;
	struct radeon_cs_packet p3reloc;
	unsigned idx;
	int r;

	if (p->chunk_relocs_idx == -1) {
		DRM_ERROR("No relocation chunk !\n");
		return -EINVAL;
	}
	*cs_reloc = NULL;
	relocs_chunk = &p->chunks[p->chunk_relocs_idx];
	r = radeon_cs_packet_parse(p, &p3reloc, p->idx);
	if (r)
		return r;
	p->idx += p3reloc.count + 2;
	if (p3reloc.type != RADEON_PACKET_TYPE3 ||
	    p3reloc.opcode != RADEON_PACKET3_NOP) {
		DRM_ERROR("No packet3 for relocation for packet at %d.\n",
			  p3reloc.idx);
		radeon_cs_dump_packet(p, &p3reloc);
		return -EINVAL;
	}
	idx = radeon_get_ib_value(p, p3reloc.idx + 1);
	if (idx >= relocs_chunk->length_dw) {
		DRM_ERROR("Relocs at %d after relocations chunk end %d !\n",
			  idx, relocs_chunk->length_dw);
		radeon_cs_dump_packet(p, &p3reloc);
		return -EINVAL;
	}
	/* FIXME: we assume reloc size is 4 dwords */
	if (nomm) {
		*cs_reloc = p->relocs;
		(*cs_reloc)->lobj.gpu_offset =
			(u64)relocs_chunk->kdata[idx + 3] << 32;
		(*cs_reloc)->lobj.gpu_offset |= relocs_chunk->kdata[idx + 0];
	} else
		*cs_reloc = p->relocs_ptr[(idx / 4)];
	return 0;
}<|MERGE_RESOLUTION|>--- conflicted
+++ resolved
@@ -85,14 +85,9 @@
 		   VRAM, also but everything into VRAM on AGP cards to avoid
 		   image corruptions */
 		if (p->ring == R600_RING_TYPE_UVD_INDEX &&
-<<<<<<< HEAD
-		    (i == 0 || p->rdev->flags & RADEON_IS_AGP)) {
-			/* TODO: is this still needed for NI+ ? */
-=======
 		    p->rdev->family < CHIP_PALM &&
 		    (i == 0 || drm_pci_device_is_agp(p->rdev->ddev))) {
 
->>>>>>> b3f02855
 			p->relocs[i].lobj.domain =
 				RADEON_GEM_DOMAIN_VRAM;
 
