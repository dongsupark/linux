--- conflicted
+++ resolved
@@ -3166,11 +3166,7 @@
 
 	size_in_bytes = (num_gpu_pages << RADEON_GPU_PAGE_SHIFT);
 	num_loops = DIV_ROUND_UP(size_in_bytes, 0x1fffff);
-<<<<<<< HEAD
-	r = radeon_ring_lock(rdev, ring, num_loops * 6 + 21);
-=======
 	r = radeon_ring_lock(rdev, ring, num_loops * 6 + 24);
->>>>>>> d6f67eb7
 	if (r) {
 		DRM_ERROR("radeon: moving bo (%d).\n", r);
 		radeon_semaphore_free(rdev, &sem, NULL);
@@ -3185,12 +3181,9 @@
 		radeon_semaphore_free(rdev, &sem, NULL);
 	}
 
-<<<<<<< HEAD
-=======
 	radeon_ring_write(ring, PACKET3(PACKET3_SET_CONFIG_REG, 1));
 	radeon_ring_write(ring, (WAIT_UNTIL - PACKET3_SET_CONFIG_REG_OFFSET) >> 2);
 	radeon_ring_write(ring, WAIT_3D_IDLE_bit);
->>>>>>> d6f67eb7
 	for (i = 0; i < num_loops; i++) {
 		cur_size_in_bytes = size_in_bytes;
 		if (cur_size_in_bytes > 0x1fffff)
