--- conflicted
+++ resolved
@@ -2909,23 +2909,14 @@
 				return -EINVAL;
 			}
 			if (tiled) {
-<<<<<<< HEAD
-				dst_offset = ib[idx+1];
-=======
 				dst_offset = radeon_get_ib_value(p, idx+1);
->>>>>>> 19f949f5
 				dst_offset <<= 8;
 
 				ib[idx+1] += (u32)(dst_reloc->lobj.gpu_offset >> 8);
 				p->idx += count + 7;
 			} else {
-<<<<<<< HEAD
-				dst_offset = ib[idx+1];
-				dst_offset |= ((u64)(ib[idx+2] & 0xff)) << 32;
-=======
 				dst_offset = radeon_get_ib_value(p, idx+1);
 				dst_offset |= ((u64)(radeon_get_ib_value(p, idx+2) & 0xff)) << 32;
->>>>>>> 19f949f5
 
 				ib[idx+1] += (u32)(dst_reloc->lobj.gpu_offset & 0xfffffffc);
 				ib[idx+2] += upper_32_bits(dst_reloc->lobj.gpu_offset) & 0xff;
@@ -2963,21 +2954,12 @@
 							DRM_ERROR("bad L2T, frame to fields DMA_PACKET_COPY\n");
 							return -EINVAL;
 						}
-<<<<<<< HEAD
-						dst_offset = ib[idx+1];
-						dst_offset <<= 8;
-						dst2_offset = ib[idx+2];
-						dst2_offset <<= 8;
-						src_offset = ib[idx+8];
-						src_offset |= ((u64)(ib[idx+9] & 0xff)) << 32;
-=======
 						dst_offset = radeon_get_ib_value(p, idx+1);
 						dst_offset <<= 8;
 						dst2_offset = radeon_get_ib_value(p, idx+2);
 						dst2_offset <<= 8;
 						src_offset = radeon_get_ib_value(p, idx+8);
 						src_offset |= ((u64)(radeon_get_ib_value(p, idx+9) & 0xff)) << 32;
->>>>>>> 19f949f5
 						if ((src_offset + (count * 4)) > radeon_bo_size(src_reloc->robj)) {
 							dev_warn(p->dev, "DMA L2T, frame to fields src buffer too small (%llu %lu)\n",
 								 src_offset + (count * 4), radeon_bo_size(src_reloc->robj));
@@ -3032,21 +3014,12 @@
 							DRM_ERROR("bad L2T, broadcast DMA_PACKET_COPY\n");
 							return -EINVAL;
 						}
-<<<<<<< HEAD
-						dst_offset = ib[idx+1];
-						dst_offset <<= 8;
-						dst2_offset = ib[idx+2];
-						dst2_offset <<= 8;
-						src_offset = ib[idx+8];
-						src_offset |= ((u64)(ib[idx+9] & 0xff)) << 32;
-=======
 						dst_offset = radeon_get_ib_value(p, idx+1);
 						dst_offset <<= 8;
 						dst2_offset = radeon_get_ib_value(p, idx+2);
 						dst2_offset <<= 8;
 						src_offset = radeon_get_ib_value(p, idx+8);
 						src_offset |= ((u64)(radeon_get_ib_value(p, idx+9) & 0xff)) << 32;
->>>>>>> 19f949f5
 						if ((src_offset + (count * 4)) > radeon_bo_size(src_reloc->robj)) {
 							dev_warn(p->dev, "DMA L2T, broadcast src buffer too small (%llu %lu)\n",
 								 src_offset + (count * 4), radeon_bo_size(src_reloc->robj));
@@ -3073,40 +3046,22 @@
 						/* detile bit */
 						if (idx_value & (1 << 31)) {
 							/* tiled src, linear dst */
-<<<<<<< HEAD
-							src_offset = ib[idx+1];
-							src_offset <<= 8;
-							ib[idx+1] += (u32)(src_reloc->lobj.gpu_offset >> 8);
-
-							dst_offset = ib[idx+7];
-							dst_offset |= ((u64)(ib[idx+8] & 0xff)) << 32;
-=======
 							src_offset = radeon_get_ib_value(p, idx+1);
 							src_offset <<= 8;
 							ib[idx+1] += (u32)(src_reloc->lobj.gpu_offset >> 8);
 
 							dst_offset = radeon_get_ib_value(p, idx+7);
 							dst_offset |= ((u64)(radeon_get_ib_value(p, idx+8) & 0xff)) << 32;
->>>>>>> 19f949f5
 							ib[idx+7] += (u32)(dst_reloc->lobj.gpu_offset & 0xfffffffc);
 							ib[idx+8] += upper_32_bits(dst_reloc->lobj.gpu_offset) & 0xff;
 						} else {
 							/* linear src, tiled dst */
-<<<<<<< HEAD
-							src_offset = ib[idx+7];
-							src_offset |= ((u64)(ib[idx+8] & 0xff)) << 32;
-							ib[idx+7] += (u32)(src_reloc->lobj.gpu_offset & 0xfffffffc);
-							ib[idx+8] += upper_32_bits(src_reloc->lobj.gpu_offset) & 0xff;
-
-							dst_offset = ib[idx+1];
-=======
 							src_offset = radeon_get_ib_value(p, idx+7);
 							src_offset |= ((u64)(radeon_get_ib_value(p, idx+8) & 0xff)) << 32;
 							ib[idx+7] += (u32)(src_reloc->lobj.gpu_offset & 0xfffffffc);
 							ib[idx+8] += upper_32_bits(src_reloc->lobj.gpu_offset) & 0xff;
 
 							dst_offset = radeon_get_ib_value(p, idx+1);
->>>>>>> 19f949f5
 							dst_offset <<= 8;
 							ib[idx+1] += (u32)(dst_reloc->lobj.gpu_offset >> 8);
 						}
@@ -3143,21 +3098,12 @@
 							DRM_ERROR("bad L2T, broadcast DMA_PACKET_COPY\n");
 							return -EINVAL;
 						}
-<<<<<<< HEAD
-						dst_offset = ib[idx+1];
-						dst_offset <<= 8;
-						dst2_offset = ib[idx+2];
-						dst2_offset <<= 8;
-						src_offset = ib[idx+8];
-						src_offset |= ((u64)(ib[idx+9] & 0xff)) << 32;
-=======
 						dst_offset = radeon_get_ib_value(p, idx+1);
 						dst_offset <<= 8;
 						dst2_offset = radeon_get_ib_value(p, idx+2);
 						dst2_offset <<= 8;
 						src_offset = radeon_get_ib_value(p, idx+8);
 						src_offset |= ((u64)(radeon_get_ib_value(p, idx+9) & 0xff)) << 32;
->>>>>>> 19f949f5
 						if ((src_offset + (count * 4)) > radeon_bo_size(src_reloc->robj)) {
 							dev_warn(p->dev, "DMA L2T, broadcast src buffer too small (%llu %lu)\n",
 								 src_offset + (count * 4), radeon_bo_size(src_reloc->robj));
@@ -3189,40 +3135,22 @@
 						/* detile bit */
 						if (idx_value & (1 << 31)) {
 							/* tiled src, linear dst */
-<<<<<<< HEAD
-							src_offset = ib[idx+1];
-							src_offset <<= 8;
-							ib[idx+1] += (u32)(src_reloc->lobj.gpu_offset >> 8);
-
-							dst_offset = ib[idx+7];
-							dst_offset |= ((u64)(ib[idx+8] & 0xff)) << 32;
-=======
 							src_offset = radeon_get_ib_value(p, idx+1);
 							src_offset <<= 8;
 							ib[idx+1] += (u32)(src_reloc->lobj.gpu_offset >> 8);
 
 							dst_offset = radeon_get_ib_value(p, idx+7);
 							dst_offset |= ((u64)(radeon_get_ib_value(p, idx+8) & 0xff)) << 32;
->>>>>>> 19f949f5
 							ib[idx+7] += (u32)(dst_reloc->lobj.gpu_offset & 0xfffffffc);
 							ib[idx+8] += upper_32_bits(dst_reloc->lobj.gpu_offset) & 0xff;
 						} else {
 							/* linear src, tiled dst */
-<<<<<<< HEAD
-							src_offset = ib[idx+7];
-							src_offset |= ((u64)(ib[idx+8] & 0xff)) << 32;
-							ib[idx+7] += (u32)(src_reloc->lobj.gpu_offset & 0xfffffffc);
-							ib[idx+8] += upper_32_bits(src_reloc->lobj.gpu_offset) & 0xff;
-
-							dst_offset = ib[idx+1];
-=======
 							src_offset = radeon_get_ib_value(p, idx+7);
 							src_offset |= ((u64)(radeon_get_ib_value(p, idx+8) & 0xff)) << 32;
 							ib[idx+7] += (u32)(src_reloc->lobj.gpu_offset & 0xfffffffc);
 							ib[idx+8] += upper_32_bits(src_reloc->lobj.gpu_offset) & 0xff;
 
 							dst_offset = radeon_get_ib_value(p, idx+1);
->>>>>>> 19f949f5
 							dst_offset <<= 8;
 							ib[idx+1] += (u32)(dst_reloc->lobj.gpu_offset >> 8);
 						}
@@ -3248,17 +3176,10 @@
 					switch (misc) {
 					case 0:
 						/* L2L, byte */
-<<<<<<< HEAD
-						src_offset = ib[idx+2];
-						src_offset |= ((u64)(ib[idx+4] & 0xff)) << 32;
-						dst_offset = ib[idx+1];
-						dst_offset |= ((u64)(ib[idx+3] & 0xff)) << 32;
-=======
 						src_offset = radeon_get_ib_value(p, idx+2);
 						src_offset |= ((u64)(radeon_get_ib_value(p, idx+4) & 0xff)) << 32;
 						dst_offset = radeon_get_ib_value(p, idx+1);
 						dst_offset |= ((u64)(radeon_get_ib_value(p, idx+3) & 0xff)) << 32;
->>>>>>> 19f949f5
 						if ((src_offset + count) > radeon_bo_size(src_reloc->robj)) {
 							dev_warn(p->dev, "DMA L2L, byte src buffer too small (%llu %lu)\n",
 								 src_offset + count, radeon_bo_size(src_reloc->robj));
@@ -3295,21 +3216,12 @@
 							DRM_ERROR("bad L2L, dw, broadcast DMA_PACKET_COPY\n");
 							return -EINVAL;
 						}
-<<<<<<< HEAD
-						dst_offset = ib[idx+1];
-						dst_offset |= ((u64)(ib[idx+4] & 0xff)) << 32;
-						dst2_offset = ib[idx+2];
-						dst2_offset |= ((u64)(ib[idx+5] & 0xff)) << 32;
-						src_offset = ib[idx+3];
-						src_offset |= ((u64)(ib[idx+6] & 0xff)) << 32;
-=======
 						dst_offset = radeon_get_ib_value(p, idx+1);
 						dst_offset |= ((u64)(radeon_get_ib_value(p, idx+4) & 0xff)) << 32;
 						dst2_offset = radeon_get_ib_value(p, idx+2);
 						dst2_offset |= ((u64)(radeon_get_ib_value(p, idx+5) & 0xff)) << 32;
 						src_offset = radeon_get_ib_value(p, idx+3);
 						src_offset |= ((u64)(radeon_get_ib_value(p, idx+6) & 0xff)) << 32;
->>>>>>> 19f949f5
 						if ((src_offset + (count * 4)) > radeon_bo_size(src_reloc->robj)) {
 							dev_warn(p->dev, "DMA L2L, dw, broadcast src buffer too small (%llu %lu)\n",
 								 src_offset + (count * 4), radeon_bo_size(src_reloc->robj));
@@ -3339,17 +3251,10 @@
 					}
 				} else {
 					/* L2L, dw */
-<<<<<<< HEAD
-					src_offset = ib[idx+2];
-					src_offset |= ((u64)(ib[idx+4] & 0xff)) << 32;
-					dst_offset = ib[idx+1];
-					dst_offset |= ((u64)(ib[idx+3] & 0xff)) << 32;
-=======
 					src_offset = radeon_get_ib_value(p, idx+2);
 					src_offset |= ((u64)(radeon_get_ib_value(p, idx+4) & 0xff)) << 32;
 					dst_offset = radeon_get_ib_value(p, idx+1);
 					dst_offset |= ((u64)(radeon_get_ib_value(p, idx+3) & 0xff)) << 32;
->>>>>>> 19f949f5
 					if ((src_offset + (count * 4)) > radeon_bo_size(src_reloc->robj)) {
 						dev_warn(p->dev, "DMA L2L, dw src buffer too small (%llu %lu)\n",
 							 src_offset + (count * 4), radeon_bo_size(src_reloc->robj));
@@ -3374,13 +3279,8 @@
 				DRM_ERROR("bad DMA_PACKET_CONSTANT_FILL\n");
 				return -EINVAL;
 			}
-<<<<<<< HEAD
-			dst_offset = ib[idx+1];
-			dst_offset |= ((u64)(ib[idx+3] & 0x00ff0000)) << 16;
-=======
 			dst_offset = radeon_get_ib_value(p, idx+1);
 			dst_offset |= ((u64)(radeon_get_ib_value(p, idx+3) & 0x00ff0000)) << 16;
->>>>>>> 19f949f5
 			if ((dst_offset + (count * 4)) > radeon_bo_size(dst_reloc->robj)) {
 				dev_warn(p->dev, "DMA constant fill buffer too small (%llu %lu)\n",
 					 dst_offset, radeon_bo_size(dst_reloc->robj));
