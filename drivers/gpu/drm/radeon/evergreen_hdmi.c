--- conflicted
+++ resolved
@@ -340,10 +340,7 @@
 	/* fglrx clears sth in AFMT_AUDIO_PACKET_CONTROL2 here */
 
 	WREG32(HDMI_ACR_PACKET_CONTROL + offset,
-<<<<<<< HEAD
-=======
 	       HDMI_ACR_SOURCE | /* select SW CTS value */
->>>>>>> 9fee8240
 	       HDMI_ACR_AUTO_SEND); /* allow hw to sent ACR packets when required */
 
 	evergreen_hdmi_update_ACR(encoder, mode->clock);
