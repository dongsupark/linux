/*
 * Copyright 2010 Advanced Micro Devices, Inc.
 *
 * Permission is hereby granted, free of charge, to any person obtaining a
 * copy of this software and associated documentation files (the "Software"),
 * to deal in the Software without restriction, including without limitation
 * the rights to use, copy, modify, merge, publish, distribute, sublicense,
 * and/or sell copies of the Software, and to permit persons to whom the
 * Software is furnished to do so, subject to the following conditions:
 *
 * The above copyright notice and this permission notice shall be included in
 * all copies or substantial portions of the Software.
 *
 * THE SOFTWARE IS PROVIDED "AS IS", WITHOUT WARRANTY OF ANY KIND, EXPRESS OR
 * IMPLIED, INCLUDING BUT NOT LIMITED TO THE WARRANTIES OF MERCHANTABILITY,
 * FITNESS FOR A PARTICULAR PURPOSE AND NONINFRINGEMENT.  IN NO EVENT SHALL
 * THE COPYRIGHT HOLDER(S) OR AUTHOR(S) BE LIABLE FOR ANY CLAIM, DAMAGES OR
 * OTHER LIABILITY, WHETHER IN AN ACTION OF CONTRACT, TORT OR OTHERWISE,
 * ARISING FROM, OUT OF OR IN CONNECTION WITH THE SOFTWARE OR THE USE OR
 * OTHER DEALINGS IN THE SOFTWARE.
 *
 * Authors: Alex Deucher
 */
#ifndef NI_H
#define NI_H

#define CAYMAN_MAX_SH_GPRS           256
#define CAYMAN_MAX_TEMP_GPRS         16
#define CAYMAN_MAX_SH_THREADS        256
#define CAYMAN_MAX_SH_STACK_ENTRIES  4096
#define CAYMAN_MAX_FRC_EOV_CNT       16384
#define CAYMAN_MAX_BACKENDS          8
#define CAYMAN_MAX_BACKENDS_MASK     0xFF
#define CAYMAN_MAX_BACKENDS_PER_SE_MASK 0xF
#define CAYMAN_MAX_SIMDS             16
#define CAYMAN_MAX_SIMDS_MASK        0xFFFF
#define CAYMAN_MAX_SIMDS_PER_SE_MASK 0xFFF
#define CAYMAN_MAX_PIPES             8
#define CAYMAN_MAX_PIPES_MASK        0xFF
#define CAYMAN_MAX_LDS_NUM           0xFFFF
#define CAYMAN_MAX_TCC               16
#define CAYMAN_MAX_TCC_MASK          0xFF

#define CAYMAN_GB_ADDR_CONFIG_GOLDEN       0x02011003
#define ARUBA_GB_ADDR_CONFIG_GOLDEN        0x12010001

#define DMIF_ADDR_CONFIG  				0xBD4
#define	SRBM_GFX_CNTL				        0x0E44
#define		RINGID(x)					(((x) & 0x3) << 0)
#define		VMID(x)						(((x) & 0x7) << 0)
#define	SRBM_STATUS				        0x0E50

#define	SRBM_SOFT_RESET				        0x0E60
#define		SOFT_RESET_BIF				(1 << 1)
#define		SOFT_RESET_CG				(1 << 2)
#define		SOFT_RESET_DC				(1 << 5)
#define		SOFT_RESET_DMA1				(1 << 6)
#define		SOFT_RESET_GRBM				(1 << 8)
#define		SOFT_RESET_HDP				(1 << 9)
#define		SOFT_RESET_IH				(1 << 10)
#define		SOFT_RESET_MC				(1 << 11)
#define		SOFT_RESET_RLC				(1 << 13)
#define		SOFT_RESET_ROM				(1 << 14)
#define		SOFT_RESET_SEM				(1 << 15)
#define		SOFT_RESET_VMC				(1 << 17)
#define		SOFT_RESET_DMA				(1 << 20)
#define		SOFT_RESET_TST				(1 << 21)
<<<<<<< HEAD
#define		SOFT_RESET_REGBB		       	(1 << 22)
=======
#define		SOFT_RESET_REGBB			(1 << 22)
>>>>>>> 68d6f84b
#define		SOFT_RESET_ORB				(1 << 23)

#define VM_CONTEXT0_REQUEST_RESPONSE			0x1470
#define		REQUEST_TYPE(x)					(((x) & 0xf) << 0)
#define		RESPONSE_TYPE_MASK				0x000000F0
#define		RESPONSE_TYPE_SHIFT				4
#define VM_L2_CNTL					0x1400
#define		ENABLE_L2_CACHE					(1 << 0)
#define		ENABLE_L2_FRAGMENT_PROCESSING			(1 << 1)
#define		ENABLE_L2_PTE_CACHE_LRU_UPDATE_BY_WRITE		(1 << 9)
#define		ENABLE_L2_PDE0_CACHE_LRU_UPDATE_BY_WRITE	(1 << 10)
#define		EFFECTIVE_L2_QUEUE_SIZE(x)			(((x) & 7) << 14)
#define		CONTEXT1_IDENTITY_ACCESS_MODE(x)		(((x) & 3) << 18)
/* CONTEXT1_IDENTITY_ACCESS_MODE
 * 0 physical = logical
 * 1 logical via context1 page table
 * 2 inside identity aperture use translation, outside physical = logical
 * 3 inside identity aperture physical = logical, outside use translation
 */
#define VM_L2_CNTL2					0x1404
#define		INVALIDATE_ALL_L1_TLBS				(1 << 0)
#define		INVALIDATE_L2_CACHE				(1 << 1)
#define VM_L2_CNTL3					0x1408
#define		BANK_SELECT(x)					((x) << 0)
#define		CACHE_UPDATE_MODE(x)				((x) << 6)
#define		L2_CACHE_BIGK_ASSOCIATIVITY			(1 << 20)
#define		L2_CACHE_BIGK_FRAGMENT_SIZE(x)			((x) << 15)
#define	VM_L2_STATUS					0x140C
#define		L2_BUSY						(1 << 0)
#define VM_CONTEXT0_CNTL				0x1410
#define		ENABLE_CONTEXT					(1 << 0)
#define		PAGE_TABLE_DEPTH(x)				(((x) & 3) << 1)
#define		RANGE_PROTECTION_FAULT_ENABLE_INTERRUPT		(1 << 3)
#define		RANGE_PROTECTION_FAULT_ENABLE_DEFAULT		(1 << 4)
#define		DUMMY_PAGE_PROTECTION_FAULT_ENABLE_INTERRUPT	(1 << 6)
#define		DUMMY_PAGE_PROTECTION_FAULT_ENABLE_DEFAULT	(1 << 7)
#define		PDE0_PROTECTION_FAULT_ENABLE_INTERRUPT		(1 << 9)
#define		PDE0_PROTECTION_FAULT_ENABLE_DEFAULT		(1 << 10)
#define		VALID_PROTECTION_FAULT_ENABLE_INTERRUPT		(1 << 12)
#define		VALID_PROTECTION_FAULT_ENABLE_DEFAULT		(1 << 13)
#define		READ_PROTECTION_FAULT_ENABLE_INTERRUPT		(1 << 15)
#define		READ_PROTECTION_FAULT_ENABLE_DEFAULT		(1 << 16)
#define		WRITE_PROTECTION_FAULT_ENABLE_INTERRUPT		(1 << 18)
#define		WRITE_PROTECTION_FAULT_ENABLE_DEFAULT		(1 << 19)
#define VM_CONTEXT1_CNTL				0x1414
#define VM_CONTEXT0_CNTL2				0x1430
#define VM_CONTEXT1_CNTL2				0x1434
#define VM_INVALIDATE_REQUEST				0x1478
#define VM_INVALIDATE_RESPONSE				0x147c
#define VM_CONTEXT0_PROTECTION_FAULT_DEFAULT_ADDR	0x1518
#define VM_CONTEXT1_PROTECTION_FAULT_DEFAULT_ADDR	0x151c
#define	VM_CONTEXT0_PAGE_TABLE_BASE_ADDR		0x153C
#define	VM_CONTEXT0_PAGE_TABLE_START_ADDR		0x155C
#define	VM_CONTEXT0_PAGE_TABLE_END_ADDR			0x157C

#define MC_SHARED_CHMAP						0x2004
#define		NOOFCHAN_SHIFT					12
#define		NOOFCHAN_MASK					0x00003000
#define MC_SHARED_CHREMAP					0x2008

#define	MC_VM_SYSTEM_APERTURE_LOW_ADDR			0x2034
#define	MC_VM_SYSTEM_APERTURE_HIGH_ADDR			0x2038
#define	MC_VM_SYSTEM_APERTURE_DEFAULT_ADDR		0x203C
#define	MC_VM_MX_L1_TLB_CNTL				0x2064
#define		ENABLE_L1_TLB					(1 << 0)
#define		ENABLE_L1_FRAGMENT_PROCESSING			(1 << 1)
#define		SYSTEM_ACCESS_MODE_PA_ONLY			(0 << 3)
#define		SYSTEM_ACCESS_MODE_USE_SYS_MAP			(1 << 3)
#define		SYSTEM_ACCESS_MODE_IN_SYS			(2 << 3)
#define		SYSTEM_ACCESS_MODE_NOT_IN_SYS			(3 << 3)
#define		SYSTEM_APERTURE_UNMAPPED_ACCESS_PASS_THRU	(0 << 5)
#define		ENABLE_ADVANCED_DRIVER_MODEL			(1 << 6)
#define	FUS_MC_VM_FB_OFFSET				0x2068

#define MC_SHARED_BLACKOUT_CNTL           		0x20ac
#define	MC_ARB_RAMCFG					0x2760
#define		NOOFBANK_SHIFT					0
#define		NOOFBANK_MASK					0x00000003
#define		NOOFRANK_SHIFT					2
#define		NOOFRANK_MASK					0x00000004
#define		NOOFROWS_SHIFT					3
#define		NOOFROWS_MASK					0x00000038
#define		NOOFCOLS_SHIFT					6
#define		NOOFCOLS_MASK					0x000000C0
#define		CHANSIZE_SHIFT					8
#define		CHANSIZE_MASK					0x00000100
#define		BURSTLENGTH_SHIFT				9
#define		BURSTLENGTH_MASK				0x00000200
#define		CHANSIZE_OVERRIDE				(1 << 11)
#define MC_SEQ_SUP_CNTL           			0x28c8
#define		RUN_MASK      				(1 << 0)
#define MC_SEQ_SUP_PGM           			0x28cc
#define MC_IO_PAD_CNTL_D0           			0x29d0
#define		MEM_FALL_OUT_CMD      			(1 << 8)
#define MC_SEQ_MISC0           				0x2a00
#define		MC_SEQ_MISC0_GDDR5_SHIFT      		28
#define		MC_SEQ_MISC0_GDDR5_MASK      		0xf0000000
#define		MC_SEQ_MISC0_GDDR5_VALUE      		5
#define MC_SEQ_IO_DEBUG_INDEX           		0x2a44
#define MC_SEQ_IO_DEBUG_DATA           			0x2a48

#define	HDP_HOST_PATH_CNTL				0x2C00
#define	HDP_NONSURFACE_BASE				0x2C04
#define	HDP_NONSURFACE_INFO				0x2C08
#define	HDP_NONSURFACE_SIZE				0x2C0C
#define HDP_ADDR_CONFIG  				0x2F48
#define HDP_MISC_CNTL					0x2F4C
#define 	HDP_FLUSH_INVALIDATE_CACHE			(1 << 0)

#define	CC_SYS_RB_BACKEND_DISABLE			0x3F88
#define	GC_USER_SYS_RB_BACKEND_DISABLE			0x3F8C
#define	CGTS_SYS_TCC_DISABLE				0x3F90
#define	CGTS_USER_SYS_TCC_DISABLE			0x3F94

#define RLC_GFX_INDEX           			0x3FC4

#define	CONFIG_MEMSIZE					0x5428

#define HDP_MEM_COHERENCY_FLUSH_CNTL			0x5480
#define HDP_REG_COHERENCY_FLUSH_CNTL			0x54A0

#define	GRBM_CNTL					0x8000
#define		GRBM_READ_TIMEOUT(x)				((x) << 0)
#define	GRBM_STATUS					0x8010
#define		CMDFIFO_AVAIL_MASK				0x0000000F
#define		RING2_RQ_PENDING				(1 << 4)
#define		SRBM_RQ_PENDING					(1 << 5)
#define		RING1_RQ_PENDING				(1 << 6)
#define		CF_RQ_PENDING					(1 << 7)
#define		PF_RQ_PENDING					(1 << 8)
#define		GDS_DMA_RQ_PENDING				(1 << 9)
#define		GRBM_EE_BUSY					(1 << 10)
#define		SX_CLEAN					(1 << 11)
#define		DB_CLEAN					(1 << 12)
#define		CB_CLEAN					(1 << 13)
#define		TA_BUSY 					(1 << 14)
#define		GDS_BUSY 					(1 << 15)
#define		VGT_BUSY_NO_DMA					(1 << 16)
#define		VGT_BUSY					(1 << 17)
#define		IA_BUSY_NO_DMA					(1 << 18)
#define		IA_BUSY						(1 << 19)
#define		SX_BUSY 					(1 << 20)
#define		SH_BUSY 					(1 << 21)
#define		SPI_BUSY					(1 << 22)
#define		SC_BUSY 					(1 << 24)
#define		PA_BUSY 					(1 << 25)
#define		DB_BUSY 					(1 << 26)
#define		CP_COHERENCY_BUSY      				(1 << 28)
#define		CP_BUSY 					(1 << 29)
#define		CB_BUSY 					(1 << 30)
#define		GUI_ACTIVE					(1 << 31)
#define	GRBM_STATUS_SE0					0x8014
#define	GRBM_STATUS_SE1					0x8018
#define		SE_SX_CLEAN					(1 << 0)
#define		SE_DB_CLEAN					(1 << 1)
#define		SE_CB_CLEAN					(1 << 2)
#define		SE_VGT_BUSY					(1 << 23)
#define		SE_PA_BUSY					(1 << 24)
#define		SE_TA_BUSY					(1 << 25)
#define		SE_SX_BUSY					(1 << 26)
#define		SE_SPI_BUSY					(1 << 27)
#define		SE_SH_BUSY					(1 << 28)
#define		SE_SC_BUSY					(1 << 29)
#define		SE_DB_BUSY					(1 << 30)
#define		SE_CB_BUSY					(1 << 31)
#define	GRBM_SOFT_RESET					0x8020
#define		SOFT_RESET_CP					(1 << 0)
#define		SOFT_RESET_CB					(1 << 1)
#define		SOFT_RESET_DB					(1 << 3)
#define		SOFT_RESET_GDS					(1 << 4)
#define		SOFT_RESET_PA					(1 << 5)
#define		SOFT_RESET_SC					(1 << 6)
#define		SOFT_RESET_SPI					(1 << 8)
#define		SOFT_RESET_SH					(1 << 9)
#define		SOFT_RESET_SX					(1 << 10)
#define		SOFT_RESET_TC					(1 << 11)
#define		SOFT_RESET_TA					(1 << 12)
#define		SOFT_RESET_VGT					(1 << 14)
#define		SOFT_RESET_IA					(1 << 15)

#define GRBM_GFX_INDEX          			0x802C
#define		INSTANCE_INDEX(x)			((x) << 0)
#define		SE_INDEX(x)     			((x) << 16)
#define		INSTANCE_BROADCAST_WRITES      		(1 << 30)
#define		SE_BROADCAST_WRITES      		(1 << 31)

#define	SCRATCH_REG0					0x8500
#define	SCRATCH_REG1					0x8504
#define	SCRATCH_REG2					0x8508
#define	SCRATCH_REG3					0x850C
#define	SCRATCH_REG4					0x8510
#define	SCRATCH_REG5					0x8514
#define	SCRATCH_REG6					0x8518
#define	SCRATCH_REG7					0x851C
#define	SCRATCH_UMSK					0x8540
#define	SCRATCH_ADDR					0x8544
#define	CP_SEM_WAIT_TIMER				0x85BC
#define	CP_SEM_INCOMPLETE_TIMER_CNTL			0x85C8
#define	CP_COHER_CNTL2					0x85E8
#define	CP_STALLED_STAT1			0x8674
#define	CP_STALLED_STAT2			0x8678
#define	CP_BUSY_STAT				0x867C
#define	CP_STAT						0x8680
#define CP_ME_CNTL					0x86D8
#define		CP_ME_HALT					(1 << 28)
#define		CP_PFP_HALT					(1 << 26)
#define	CP_RB2_RPTR					0x86f8
#define	CP_RB1_RPTR					0x86fc
#define	CP_RB0_RPTR					0x8700
#define	CP_RB_WPTR_DELAY				0x8704
#define CP_MEQ_THRESHOLDS				0x8764
#define		MEQ1_START(x)				((x) << 0)
#define		MEQ2_START(x)				((x) << 8)
#define	CP_PERFMON_CNTL					0x87FC

#define	VGT_CACHE_INVALIDATION				0x88C4
#define		CACHE_INVALIDATION(x)				((x) << 0)
#define			VC_ONLY						0
#define			TC_ONLY						1
#define			VC_AND_TC					2
#define		AUTO_INVLD_EN(x)				((x) << 6)
#define			NO_AUTO						0
#define			ES_AUTO						1
#define			GS_AUTO						2
#define			ES_AND_GS_AUTO					3
#define	VGT_GS_VERTEX_REUSE				0x88D4

#define CC_GC_SHADER_PIPE_CONFIG			0x8950
#define	GC_USER_SHADER_PIPE_CONFIG			0x8954
#define		INACTIVE_QD_PIPES(x)				((x) << 8)
#define		INACTIVE_QD_PIPES_MASK				0x0000FF00
#define		INACTIVE_QD_PIPES_SHIFT				8
#define		INACTIVE_SIMDS(x)				((x) << 16)
#define		INACTIVE_SIMDS_MASK				0xFFFF0000
#define		INACTIVE_SIMDS_SHIFT				16

#define VGT_PRIMITIVE_TYPE                              0x8958
#define	VGT_NUM_INSTANCES				0x8974
#define VGT_TF_RING_SIZE				0x8988
#define VGT_OFFCHIP_LDS_BASE				0x89b4

#define	PA_SC_LINE_STIPPLE_STATE			0x8B10
#define	PA_CL_ENHANCE					0x8A14
#define		CLIP_VTX_REORDER_ENA				(1 << 0)
#define		NUM_CLIP_SEQ(x)					((x) << 1)
#define	PA_SC_FIFO_SIZE					0x8BCC
#define		SC_PRIM_FIFO_SIZE(x)				((x) << 0)
#define		SC_HIZ_TILE_FIFO_SIZE(x)			((x) << 12)
#define		SC_EARLYZ_TILE_FIFO_SIZE(x)			((x) << 20)
#define	PA_SC_FORCE_EOV_MAX_CNTS			0x8B24
#define		FORCE_EOV_MAX_CLK_CNT(x)			((x) << 0)
#define		FORCE_EOV_MAX_REZ_CNT(x)			((x) << 16)

#define	SQ_CONFIG					0x8C00
#define		VC_ENABLE					(1 << 0)
#define		EXPORT_SRC_C					(1 << 1)
#define		GFX_PRIO(x)					((x) << 2)
#define		CS1_PRIO(x)					((x) << 4)
#define		CS2_PRIO(x)					((x) << 6)
#define	SQ_GPR_RESOURCE_MGMT_1				0x8C04
#define		NUM_PS_GPRS(x)					((x) << 0)
#define		NUM_VS_GPRS(x)					((x) << 16)
#define		NUM_CLAUSE_TEMP_GPRS(x)				((x) << 28)
#define SQ_ESGS_RING_SIZE				0x8c44
#define SQ_GSVS_RING_SIZE				0x8c4c
#define SQ_ESTMP_RING_BASE				0x8c50
#define SQ_ESTMP_RING_SIZE				0x8c54
#define SQ_GSTMP_RING_BASE				0x8c58
#define SQ_GSTMP_RING_SIZE				0x8c5c
#define SQ_VSTMP_RING_BASE				0x8c60
#define SQ_VSTMP_RING_SIZE				0x8c64
#define SQ_PSTMP_RING_BASE				0x8c68
#define SQ_PSTMP_RING_SIZE				0x8c6c
#define	SQ_MS_FIFO_SIZES				0x8CF0
#define		CACHE_FIFO_SIZE(x)				((x) << 0)
#define		FETCH_FIFO_HIWATER(x)				((x) << 8)
#define		DONE_FIFO_HIWATER(x)				((x) << 16)
#define		ALU_UPDATE_FIFO_HIWATER(x)			((x) << 24)
#define SQ_LSTMP_RING_BASE				0x8e10
#define SQ_LSTMP_RING_SIZE				0x8e14
#define SQ_HSTMP_RING_BASE				0x8e18
#define SQ_HSTMP_RING_SIZE				0x8e1c
#define	SQ_DYN_GPR_CNTL_PS_FLUSH_REQ    		0x8D8C
#define		DYN_GPR_ENABLE					(1 << 8)
#define SQ_CONST_MEM_BASE				0x8df8

#define	SX_EXPORT_BUFFER_SIZES				0x900C
#define		COLOR_BUFFER_SIZE(x)				((x) << 0)
#define		POSITION_BUFFER_SIZE(x)				((x) << 8)
#define		SMX_BUFFER_SIZE(x)				((x) << 16)
#define	SX_DEBUG_1					0x9058
#define		ENABLE_NEW_SMX_ADDRESS				(1 << 16)

#define	SPI_CONFIG_CNTL					0x9100
#define		GPR_WRITE_PRIORITY(x)				((x) << 0)
#define	SPI_CONFIG_CNTL_1				0x913C
#define		VTX_DONE_DELAY(x)				((x) << 0)
#define		INTERP_ONE_PRIM_PER_ROW				(1 << 4)
#define		CRC_SIMD_ID_WADDR_DISABLE			(1 << 8)

#define	CGTS_TCC_DISABLE				0x9148
#define	CGTS_USER_TCC_DISABLE				0x914C
#define		TCC_DISABLE_MASK				0xFFFF0000
#define		TCC_DISABLE_SHIFT				16
#define	CGTS_SM_CTRL_REG				0x9150
#define		OVERRIDE				(1 << 21)

#define	TA_CNTL_AUX					0x9508
#define		DISABLE_CUBE_WRAP				(1 << 0)
#define		DISABLE_CUBE_ANISO				(1 << 1)

#define	TCP_CHAN_STEER_LO				0x960c
#define	TCP_CHAN_STEER_HI				0x9610

#define CC_RB_BACKEND_DISABLE				0x98F4
#define		BACKEND_DISABLE(x)     			((x) << 16)
#define GB_ADDR_CONFIG  				0x98F8
#define		NUM_PIPES(x)				((x) << 0)
#define		NUM_PIPES_MASK				0x00000007
#define		NUM_PIPES_SHIFT				0
#define		PIPE_INTERLEAVE_SIZE(x)			((x) << 4)
#define		PIPE_INTERLEAVE_SIZE_MASK		0x00000070
#define		PIPE_INTERLEAVE_SIZE_SHIFT		4
#define		BANK_INTERLEAVE_SIZE(x)			((x) << 8)
#define		NUM_SHADER_ENGINES(x)			((x) << 12)
#define		NUM_SHADER_ENGINES_MASK			0x00003000
#define		NUM_SHADER_ENGINES_SHIFT		12
#define		SHADER_ENGINE_TILE_SIZE(x)     		((x) << 16)
#define		SHADER_ENGINE_TILE_SIZE_MASK		0x00070000
#define		SHADER_ENGINE_TILE_SIZE_SHIFT		16
#define		NUM_GPUS(x)     			((x) << 20)
#define		NUM_GPUS_MASK				0x00700000
#define		NUM_GPUS_SHIFT				20
#define		MULTI_GPU_TILE_SIZE(x)     		((x) << 24)
#define		MULTI_GPU_TILE_SIZE_MASK		0x03000000
#define		MULTI_GPU_TILE_SIZE_SHIFT		24
#define		ROW_SIZE(x)             		((x) << 28)
#define		ROW_SIZE_MASK				0x30000000
#define		ROW_SIZE_SHIFT				28
#define		NUM_LOWER_PIPES(x)			((x) << 30)
#define		NUM_LOWER_PIPES_MASK			0x40000000
#define		NUM_LOWER_PIPES_SHIFT			30
#define GB_BACKEND_MAP  				0x98FC

#define CB_PERF_CTR0_SEL_0				0x9A20
#define CB_PERF_CTR0_SEL_1				0x9A24
#define CB_PERF_CTR1_SEL_0				0x9A28
#define CB_PERF_CTR1_SEL_1				0x9A2C
#define CB_PERF_CTR2_SEL_0				0x9A30
#define CB_PERF_CTR2_SEL_1				0x9A34
#define CB_PERF_CTR3_SEL_0				0x9A38
#define CB_PERF_CTR3_SEL_1				0x9A3C

#define	GC_USER_RB_BACKEND_DISABLE			0x9B7C
#define		BACKEND_DISABLE_MASK			0x00FF0000
#define		BACKEND_DISABLE_SHIFT			16

#define	SMX_DC_CTL0					0xA020
#define		USE_HASH_FUNCTION				(1 << 0)
#define		NUMBER_OF_SETS(x)				((x) << 1)
#define		FLUSH_ALL_ON_EVENT				(1 << 10)
#define		STALL_ON_EVENT					(1 << 11)
#define	SMX_EVENT_CTL					0xA02C
#define		ES_FLUSH_CTL(x)					((x) << 0)
#define		GS_FLUSH_CTL(x)					((x) << 3)
#define		ACK_FLUSH_CTL(x)				((x) << 6)
#define		SYNC_FLUSH_CTL					(1 << 8)

#define	CP_RB0_BASE					0xC100
#define	CP_RB0_CNTL					0xC104
#define		RB_BUFSZ(x)					((x) << 0)
#define		RB_BLKSZ(x)					((x) << 8)
#define		RB_NO_UPDATE					(1 << 27)
#define		RB_RPTR_WR_ENA					(1 << 31)
#define		BUF_SWAP_32BIT					(2 << 16)
#define	CP_RB0_RPTR_ADDR				0xC10C
#define	CP_RB0_RPTR_ADDR_HI				0xC110
#define	CP_RB0_WPTR					0xC114

#define CP_INT_CNTL                                     0xC124
#       define CNTX_BUSY_INT_ENABLE                     (1 << 19)
#       define CNTX_EMPTY_INT_ENABLE                    (1 << 20)
#       define TIME_STAMP_INT_ENABLE                    (1 << 26)

#define	CP_RB1_BASE					0xC180
#define	CP_RB1_CNTL					0xC184
#define	CP_RB1_RPTR_ADDR				0xC188
#define	CP_RB1_RPTR_ADDR_HI				0xC18C
#define	CP_RB1_WPTR					0xC190
#define	CP_RB2_BASE					0xC194
#define	CP_RB2_CNTL					0xC198
#define	CP_RB2_RPTR_ADDR				0xC19C
#define	CP_RB2_RPTR_ADDR_HI				0xC1A0
#define	CP_RB2_WPTR					0xC1A4
#define	CP_PFP_UCODE_ADDR				0xC150
#define	CP_PFP_UCODE_DATA				0xC154
#define	CP_ME_RAM_RADDR					0xC158
#define	CP_ME_RAM_WADDR					0xC15C
#define	CP_ME_RAM_DATA					0xC160
#define	CP_DEBUG					0xC1FC

#define VGT_EVENT_INITIATOR                             0x28a90
#       define CACHE_FLUSH_AND_INV_EVENT_TS                     (0x14 << 0)
#       define CACHE_FLUSH_AND_INV_EVENT                        (0x16 << 0)

/*
 * PM4
 */
#define	PACKET_TYPE0	0
#define	PACKET_TYPE1	1
#define	PACKET_TYPE2	2
#define	PACKET_TYPE3	3

#define CP_PACKET_GET_TYPE(h) (((h) >> 30) & 3)
#define CP_PACKET_GET_COUNT(h) (((h) >> 16) & 0x3FFF)
#define CP_PACKET0_GET_REG(h) (((h) & 0xFFFF) << 2)
#define CP_PACKET3_GET_OPCODE(h) (((h) >> 8) & 0xFF)
#define PACKET0(reg, n)	((PACKET_TYPE0 << 30) |				\
			 (((reg) >> 2) & 0xFFFF) |			\
			 ((n) & 0x3FFF) << 16)
#define CP_PACKET2			0x80000000
#define		PACKET2_PAD_SHIFT		0
#define		PACKET2_PAD_MASK		(0x3fffffff << 0)

#define PACKET2(v)	(CP_PACKET2 | REG_SET(PACKET2_PAD, (v)))

#define PACKET3(op, n)	((PACKET_TYPE3 << 30) |				\
			 (((op) & 0xFF) << 8) |				\
			 ((n) & 0x3FFF) << 16)

/* Packet 3 types */
#define	PACKET3_NOP					0x10
#define	PACKET3_SET_BASE				0x11
#define	PACKET3_CLEAR_STATE				0x12
#define	PACKET3_INDEX_BUFFER_SIZE			0x13
#define	PACKET3_DEALLOC_STATE				0x14
#define	PACKET3_DISPATCH_DIRECT				0x15
#define	PACKET3_DISPATCH_INDIRECT			0x16
#define	PACKET3_INDIRECT_BUFFER_END			0x17
#define	PACKET3_MODE_CONTROL				0x18
#define	PACKET3_SET_PREDICATION				0x20
#define	PACKET3_REG_RMW					0x21
#define	PACKET3_COND_EXEC				0x22
#define	PACKET3_PRED_EXEC				0x23
#define	PACKET3_DRAW_INDIRECT				0x24
#define	PACKET3_DRAW_INDEX_INDIRECT			0x25
#define	PACKET3_INDEX_BASE				0x26
#define	PACKET3_DRAW_INDEX_2				0x27
#define	PACKET3_CONTEXT_CONTROL				0x28
#define	PACKET3_DRAW_INDEX_OFFSET			0x29
#define	PACKET3_INDEX_TYPE				0x2A
#define	PACKET3_DRAW_INDEX				0x2B
#define	PACKET3_DRAW_INDEX_AUTO				0x2D
#define	PACKET3_DRAW_INDEX_IMMD				0x2E
#define	PACKET3_NUM_INSTANCES				0x2F
#define	PACKET3_DRAW_INDEX_MULTI_AUTO			0x30
#define	PACKET3_INDIRECT_BUFFER				0x32
#define	PACKET3_STRMOUT_BUFFER_UPDATE			0x34
#define	PACKET3_DRAW_INDEX_OFFSET_2			0x35
#define	PACKET3_DRAW_INDEX_MULTI_ELEMENT		0x36
#define	PACKET3_WRITE_DATA				0x37
#define	PACKET3_MEM_SEMAPHORE				0x39
#define	PACKET3_MPEG_INDEX				0x3A
#define	PACKET3_WAIT_REG_MEM				0x3C
#define	PACKET3_MEM_WRITE				0x3D
#define	PACKET3_PFP_SYNC_ME				0x42
#define	PACKET3_SURFACE_SYNC				0x43
#              define PACKET3_CB0_DEST_BASE_ENA    (1 << 6)
#              define PACKET3_CB1_DEST_BASE_ENA    (1 << 7)
#              define PACKET3_CB2_DEST_BASE_ENA    (1 << 8)
#              define PACKET3_CB3_DEST_BASE_ENA    (1 << 9)
#              define PACKET3_CB4_DEST_BASE_ENA    (1 << 10)
#              define PACKET3_CB5_DEST_BASE_ENA    (1 << 11)
#              define PACKET3_CB6_DEST_BASE_ENA    (1 << 12)
#              define PACKET3_CB7_DEST_BASE_ENA    (1 << 13)
#              define PACKET3_DB_DEST_BASE_ENA     (1 << 14)
#              define PACKET3_CB8_DEST_BASE_ENA    (1 << 15)
#              define PACKET3_CB9_DEST_BASE_ENA    (1 << 16)
#              define PACKET3_CB10_DEST_BASE_ENA   (1 << 17)
#              define PACKET3_CB11_DEST_BASE_ENA   (1 << 18)
#              define PACKET3_FULL_CACHE_ENA       (1 << 20)
#              define PACKET3_TC_ACTION_ENA        (1 << 23)
#              define PACKET3_CB_ACTION_ENA        (1 << 25)
#              define PACKET3_DB_ACTION_ENA        (1 << 26)
#              define PACKET3_SH_ACTION_ENA        (1 << 27)
#              define PACKET3_SX_ACTION_ENA        (1 << 28)
#define	PACKET3_ME_INITIALIZE				0x44
#define		PACKET3_ME_INITIALIZE_DEVICE_ID(x) ((x) << 16)
#define	PACKET3_COND_WRITE				0x45
#define	PACKET3_EVENT_WRITE				0x46
#define		EVENT_TYPE(x)                           ((x) << 0)
#define		EVENT_INDEX(x)                          ((x) << 8)
                /* 0 - any non-TS event
		 * 1 - ZPASS_DONE
		 * 2 - SAMPLE_PIPELINESTAT
		 * 3 - SAMPLE_STREAMOUTSTAT*
		 * 4 - *S_PARTIAL_FLUSH
		 * 5 - TS events
		 */
#define	PACKET3_EVENT_WRITE_EOP				0x47
#define		DATA_SEL(x)                             ((x) << 29)
                /* 0 - discard
		 * 1 - send low 32bit data
		 * 2 - send 64bit data
		 * 3 - send 64bit counter value
		 */
#define		INT_SEL(x)                              ((x) << 24)
                /* 0 - none
		 * 1 - interrupt only (DATA_SEL = 0)
		 * 2 - interrupt when data write is confirmed
		 */
#define	PACKET3_EVENT_WRITE_EOS				0x48
#define	PACKET3_PREAMBLE_CNTL				0x4A
#              define PACKET3_PREAMBLE_BEGIN_CLEAR_STATE     (2 << 28)
#              define PACKET3_PREAMBLE_END_CLEAR_STATE       (3 << 28)
#define	PACKET3_ALU_PS_CONST_BUFFER_COPY		0x4C
#define	PACKET3_ALU_VS_CONST_BUFFER_COPY		0x4D
#define	PACKET3_ALU_PS_CONST_UPDATE		        0x4E
#define	PACKET3_ALU_VS_CONST_UPDATE		        0x4F
#define	PACKET3_ONE_REG_WRITE				0x57
#define	PACKET3_SET_CONFIG_REG				0x68
#define		PACKET3_SET_CONFIG_REG_START			0x00008000
#define		PACKET3_SET_CONFIG_REG_END			0x0000ac00
#define	PACKET3_SET_CONTEXT_REG				0x69
#define		PACKET3_SET_CONTEXT_REG_START			0x00028000
#define		PACKET3_SET_CONTEXT_REG_END			0x00029000
#define	PACKET3_SET_ALU_CONST				0x6A
/* alu const buffers only; no reg file */
#define	PACKET3_SET_BOOL_CONST				0x6B
#define		PACKET3_SET_BOOL_CONST_START			0x0003a500
#define		PACKET3_SET_BOOL_CONST_END			0x0003a518
#define	PACKET3_SET_LOOP_CONST				0x6C
#define		PACKET3_SET_LOOP_CONST_START			0x0003a200
#define		PACKET3_SET_LOOP_CONST_END			0x0003a500
#define	PACKET3_SET_RESOURCE				0x6D
#define		PACKET3_SET_RESOURCE_START			0x00030000
#define		PACKET3_SET_RESOURCE_END			0x00038000
#define	PACKET3_SET_SAMPLER				0x6E
#define		PACKET3_SET_SAMPLER_START			0x0003c000
#define		PACKET3_SET_SAMPLER_END				0x0003c600
#define	PACKET3_SET_CTL_CONST				0x6F
#define		PACKET3_SET_CTL_CONST_START			0x0003cff0
#define		PACKET3_SET_CTL_CONST_END			0x0003ff0c
#define	PACKET3_SET_RESOURCE_OFFSET			0x70
#define	PACKET3_SET_ALU_CONST_VS			0x71
#define	PACKET3_SET_ALU_CONST_DI			0x72
#define	PACKET3_SET_CONTEXT_REG_INDIRECT		0x73
#define	PACKET3_SET_RESOURCE_INDIRECT			0x74
#define	PACKET3_SET_APPEND_CNT			        0x75
#define	PACKET3_ME_WRITE				0x7A

/* ASYNC DMA - first instance at 0xd000, second at 0xd800 */
#define DMA0_REGISTER_OFFSET                              0x0 /* not a register */
#define DMA1_REGISTER_OFFSET                              0x800 /* not a register */

#define DMA_RB_CNTL                                       0xd000
#       define DMA_RB_ENABLE                              (1 << 0)
#       define DMA_RB_SIZE(x)                             ((x) << 1) /* log2 */
#       define DMA_RB_SWAP_ENABLE                         (1 << 9) /* 8IN32 */
#       define DMA_RPTR_WRITEBACK_ENABLE                  (1 << 12)
#       define DMA_RPTR_WRITEBACK_SWAP_ENABLE             (1 << 13)  /* 8IN32 */
#       define DMA_RPTR_WRITEBACK_TIMER(x)                ((x) << 16) /* log2 */
#define DMA_RB_BASE                                       0xd004
#define DMA_RB_RPTR                                       0xd008
#define DMA_RB_WPTR                                       0xd00c

#define DMA_RB_RPTR_ADDR_HI                               0xd01c
#define DMA_RB_RPTR_ADDR_LO                               0xd020

#define DMA_IB_CNTL                                       0xd024
#       define DMA_IB_ENABLE                              (1 << 0)
#       define DMA_IB_SWAP_ENABLE                         (1 << 4)
#       define CMD_VMID_FORCE                             (1 << 31)
#define DMA_IB_RPTR                                       0xd028
#define DMA_CNTL                                          0xd02c
#       define TRAP_ENABLE                                (1 << 0)
#       define SEM_INCOMPLETE_INT_ENABLE                  (1 << 1)
#       define SEM_WAIT_INT_ENABLE                        (1 << 2)
#       define DATA_SWAP_ENABLE                           (1 << 3)
#       define FENCE_SWAP_ENABLE                          (1 << 4)
#       define CTXEMPTY_INT_ENABLE                        (1 << 28)
#define DMA_STATUS_REG                                    0xd034
#       define DMA_IDLE                                   (1 << 0)
#define DMA_SEM_INCOMPLETE_TIMER_CNTL                     0xd044
#define DMA_SEM_WAIT_FAIL_TIMER_CNTL                      0xd048
#define DMA_TILING_CONFIG  				  0xd0b8
#define DMA_MODE                                          0xd0bc

#define DMA_PACKET(cmd, t, s, n)	((((cmd) & 0xF) << 28) |	\
					 (((t) & 0x1) << 23) |		\
					 (((s) & 0x1) << 22) |		\
					 (((n) & 0xFFFFF) << 0))

#define DMA_IB_PACKET(cmd, vmid, n)	((((cmd) & 0xF) << 28) |	\
					 (((vmid) & 0xF) << 20) |	\
					 (((n) & 0xFFFFF) << 0))

/* async DMA Packet types */
#define	DMA_PACKET_WRITE				  0x2
#define	DMA_PACKET_COPY					  0x3
#define	DMA_PACKET_INDIRECT_BUFFER			  0x4
#define	DMA_PACKET_SEMAPHORE				  0x5
#define	DMA_PACKET_FENCE				  0x6
#define	DMA_PACKET_TRAP					  0x7
#define	DMA_PACKET_SRBM_WRITE				  0x9
#define	DMA_PACKET_CONSTANT_FILL			  0xd
#define	DMA_PACKET_NOP					  0xf

<<<<<<< HEAD
#endif
=======
#endif
>>>>>>> 68d6f84b
<|MERGE_RESOLUTION|>--- conflicted
+++ resolved
@@ -65,11 +65,7 @@
 #define		SOFT_RESET_VMC				(1 << 17)
 #define		SOFT_RESET_DMA				(1 << 20)
 #define		SOFT_RESET_TST				(1 << 21)
-<<<<<<< HEAD
-#define		SOFT_RESET_REGBB		       	(1 << 22)
-=======
 #define		SOFT_RESET_REGBB			(1 << 22)
->>>>>>> 68d6f84b
 #define		SOFT_RESET_ORB				(1 << 23)
 
 #define VM_CONTEXT0_REQUEST_RESPONSE			0x1470
@@ -678,8 +674,4 @@
 #define	DMA_PACKET_CONSTANT_FILL			  0xd
 #define	DMA_PACKET_NOP					  0xf
 
-<<<<<<< HEAD
-#endif
-=======
-#endif
->>>>>>> 68d6f84b
+#endif