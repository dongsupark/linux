/*
 * Copyright 2008 Advanced Micro Devices, Inc.
 * Copyright 2008 Red Hat Inc.
 * Copyright 2009 Jerome Glisse.
 *
 * Permission is hereby granted, free of charge, to any person obtaining a
 * copy of this software and associated documentation files (the "Software"),
 * to deal in the Software without restriction, including without limitation
 * the rights to use, copy, modify, merge, publish, distribute, sublicense,
 * and/or sell copies of the Software, and to permit persons to whom the
 * Software is furnished to do so, subject to the following conditions:
 *
 * The above copyright notice and this permission notice shall be included in
 * all copies or substantial portions of the Software.
 *
 * THE SOFTWARE IS PROVIDED "AS IS", WITHOUT WARRANTY OF ANY KIND, EXPRESS OR
 * IMPLIED, INCLUDING BUT NOT LIMITED TO THE WARRANTIES OF MERCHANTABILITY,
 * FITNESS FOR A PARTICULAR PURPOSE AND NONINFRINGEMENT.  IN NO EVENT SHALL
 * THE COPYRIGHT HOLDER(S) OR AUTHOR(S) BE LIABLE FOR ANY CLAIM, DAMAGES OR
 * OTHER LIABILITY, WHETHER IN AN ACTION OF CONTRACT, TORT OR OTHERWISE,
 * ARISING FROM, OUT OF OR IN CONNECTION WITH THE SOFTWARE OR THE USE OR
 * OTHER DEALINGS IN THE SOFTWARE.
 *
 * Authors: Dave Airlie
 *          Alex Deucher
 *          Jerome Glisse
 *          Christian König
 */
#include <linux/seq_file.h>
#include <linux/slab.h>
#include "drmP.h"
#include "radeon_drm.h"
#include "radeon_reg.h"
#include "radeon.h"
#include "atom.h"

/*
 * IB.
 */
int radeon_debugfs_sa_init(struct radeon_device *rdev);

<<<<<<< HEAD
u32 radeon_get_ib_value(struct radeon_cs_parser *p, int idx)
{
	struct radeon_cs_chunk *ibc = &p->chunks[p->chunk_ib_idx];
	u32 pg_idx, pg_offset;
	u32 idx_value = 0;
	int new_page;

	pg_idx = (idx * 4) / PAGE_SIZE;
	pg_offset = (idx * 4) % PAGE_SIZE;

	if (ibc->kpage_idx[0] == pg_idx)
		return ibc->kpage[0][pg_offset/4];
	if (ibc->kpage_idx[1] == pg_idx)
		return ibc->kpage[1][pg_offset/4];

	new_page = radeon_cs_update_pages(p, pg_idx);
	if (new_page < 0) {
		p->parser_error = new_page;
		return 0;
	}

	idx_value = ibc->kpage[new_page][pg_offset/4];
	return idx_value;
}

=======
>>>>>>> f8f5701b
int radeon_ib_get(struct radeon_device *rdev, int ring,
		  struct radeon_ib *ib, unsigned size)
{
	int r;

	r = radeon_sa_bo_new(rdev, &rdev->ring_tmp_bo, &ib->sa_bo, size, 256, true);
	if (r) {
		dev_err(rdev->dev, "failed to get a new IB (%d)\n", r);
		return r;
	}
	r = radeon_fence_create(rdev, &ib->fence, ring);
	if (r) {
		dev_err(rdev->dev, "failed to create fence for new IB (%d)\n", r);
		radeon_sa_bo_free(rdev, &ib->sa_bo, NULL);
		return r;
	}

	ib->ptr = radeon_sa_bo_cpu_addr(ib->sa_bo);
	ib->gpu_addr = radeon_sa_bo_gpu_addr(ib->sa_bo);
	ib->vm_id = 0;
	ib->is_const_ib = false;
	ib->semaphore = NULL;

	return 0;
}

void radeon_ib_free(struct radeon_device *rdev, struct radeon_ib *ib)
{
	radeon_semaphore_free(rdev, ib->semaphore, ib->fence);
	radeon_sa_bo_free(rdev, &ib->sa_bo, ib->fence);
	radeon_fence_unref(&ib->fence);
}

int radeon_ib_schedule(struct radeon_device *rdev, struct radeon_ib *ib)
{
	struct radeon_ring *ring = &rdev->ring[ib->fence->ring];
	int r = 0;

	if (!ib->length_dw || !ring->ready) {
		/* TODO: Nothings in the ib we should report. */
		dev_err(rdev->dev, "couldn't schedule ib\n");
		return -EINVAL;
	}

	/* 64 dwords should be enough for fence too */
	r = radeon_ring_lock(rdev, ring, 64);
	if (r) {
		dev_err(rdev->dev, "scheduling IB failed (%d).\n", r);
		return r;
	}
	radeon_ring_ib_execute(rdev, ib->fence->ring, ib);
	radeon_fence_emit(rdev, ib->fence);
	radeon_ring_unlock_commit(rdev, ring);
	return 0;
}

int radeon_ib_pool_init(struct radeon_device *rdev)
{
	int r;

	if (rdev->ib_pool_ready) {
		return 0;
	}
	r = radeon_sa_bo_manager_init(rdev, &rdev->ring_tmp_bo,
				      RADEON_IB_POOL_SIZE*64*1024,
				      RADEON_GEM_DOMAIN_GTT);
	if (r) {
		return r;
	}
	rdev->ib_pool_ready = true;
	if (radeon_debugfs_sa_init(rdev)) {
		dev_err(rdev->dev, "failed to register debugfs file for SA\n");
	}
	return 0;
}

void radeon_ib_pool_fini(struct radeon_device *rdev)
{
	if (rdev->ib_pool_ready) {
		radeon_sa_bo_manager_fini(rdev, &rdev->ring_tmp_bo);
		rdev->ib_pool_ready = false;
	}
}

int radeon_ib_pool_start(struct radeon_device *rdev)
{
	return radeon_sa_bo_manager_start(rdev, &rdev->ring_tmp_bo);
}

int radeon_ib_pool_suspend(struct radeon_device *rdev)
{
	return radeon_sa_bo_manager_suspend(rdev, &rdev->ring_tmp_bo);
}

int radeon_ib_ring_tests(struct radeon_device *rdev)
{
	unsigned i;
	int r;

	for (i = 0; i < RADEON_NUM_RINGS; ++i) {
		struct radeon_ring *ring = &rdev->ring[i];

		if (!ring->ready)
			continue;

		r = radeon_ib_test(rdev, i, ring);
		if (r) {
			ring->ready = false;

			if (i == RADEON_RING_TYPE_GFX_INDEX) {
				/* oh, oh, that's really bad */
				DRM_ERROR("radeon: failed testing IB on GFX ring (%d).\n", r);
		                rdev->accel_working = false;
				return r;

			} else {
				/* still not good, but we can live with it */
				DRM_ERROR("radeon: failed testing IB on ring %d (%d).\n", i, r);
			}
		}
	}
	return 0;
}

/*
 * Ring.
 */
int radeon_debugfs_ring_init(struct radeon_device *rdev, struct radeon_ring *ring);

void radeon_ring_write(struct radeon_ring *ring, uint32_t v)
{
#if DRM_DEBUG_CODE
	if (ring->count_dw <= 0) {
		DRM_ERROR("radeon: writting more dword to ring than expected !\n");
	}
#endif
	ring->ring[ring->wptr++] = v;
	ring->wptr &= ring->ptr_mask;
	ring->count_dw--;
	ring->ring_free_dw--;
}

int radeon_ring_index(struct radeon_device *rdev, struct radeon_ring *ring)
{
	/* r1xx-r5xx only has CP ring */
	if (rdev->family < CHIP_R600)
		return RADEON_RING_TYPE_GFX_INDEX;

	if (rdev->family >= CHIP_CAYMAN) {
		if (ring == &rdev->ring[CAYMAN_RING_TYPE_CP1_INDEX])
			return CAYMAN_RING_TYPE_CP1_INDEX;
		else if (ring == &rdev->ring[CAYMAN_RING_TYPE_CP2_INDEX])
			return CAYMAN_RING_TYPE_CP2_INDEX;
	}
	return RADEON_RING_TYPE_GFX_INDEX;
}

void radeon_ring_free_size(struct radeon_device *rdev, struct radeon_ring *ring)
{
	u32 rptr;

	if (rdev->wb.enabled)
		rptr = le32_to_cpu(rdev->wb.wb[ring->rptr_offs/4]);
	else
		rptr = RREG32(ring->rptr_reg);
	ring->rptr = (rptr & ring->ptr_reg_mask) >> ring->ptr_reg_shift;
	/* This works because ring_size is a power of 2 */
	ring->ring_free_dw = (ring->rptr + (ring->ring_size / 4));
	ring->ring_free_dw -= ring->wptr;
	ring->ring_free_dw &= ring->ptr_mask;
	if (!ring->ring_free_dw) {
		ring->ring_free_dw = ring->ring_size / 4;
	}
}


int radeon_ring_alloc(struct radeon_device *rdev, struct radeon_ring *ring, unsigned ndw)
{
	int r;

	/* Align requested size with padding so unlock_commit can
	 * pad safely */
	ndw = (ndw + ring->align_mask) & ~ring->align_mask;
	while (ndw > (ring->ring_free_dw - 1)) {
		radeon_ring_free_size(rdev, ring);
		if (ndw < ring->ring_free_dw) {
			break;
		}
		r = radeon_fence_wait_next_locked(rdev, radeon_ring_index(rdev, ring));
		if (r)
			return r;
	}
	ring->count_dw = ndw;
	ring->wptr_old = ring->wptr;
	return 0;
}

int radeon_ring_lock(struct radeon_device *rdev, struct radeon_ring *ring, unsigned ndw)
{
	int r;

	mutex_lock(&rdev->ring_lock);
	r = radeon_ring_alloc(rdev, ring, ndw);
	if (r) {
		mutex_unlock(&rdev->ring_lock);
		return r;
	}
	return 0;
}

void radeon_ring_commit(struct radeon_device *rdev, struct radeon_ring *ring)
{
	unsigned count_dw_pad;
	unsigned i;

	/* We pad to match fetch size */
	count_dw_pad = (ring->align_mask + 1) -
		       (ring->wptr & ring->align_mask);
	for (i = 0; i < count_dw_pad; i++) {
		radeon_ring_write(ring, ring->nop);
	}
	DRM_MEMORYBARRIER();
	WREG32(ring->wptr_reg, (ring->wptr << ring->ptr_reg_shift) & ring->ptr_reg_mask);
	(void)RREG32(ring->wptr_reg);
}

void radeon_ring_unlock_commit(struct radeon_device *rdev, struct radeon_ring *ring)
{
	radeon_ring_commit(rdev, ring);
	mutex_unlock(&rdev->ring_lock);
}

void radeon_ring_undo(struct radeon_ring *ring)
{
	ring->wptr = ring->wptr_old;
}

void radeon_ring_unlock_undo(struct radeon_device *rdev, struct radeon_ring *ring)
{
	radeon_ring_undo(ring);
	mutex_unlock(&rdev->ring_lock);
}

void radeon_ring_force_activity(struct radeon_device *rdev, struct radeon_ring *ring)
{
	int r;

	radeon_ring_free_size(rdev, ring);
	if (ring->rptr == ring->wptr) {
		r = radeon_ring_alloc(rdev, ring, 1);
		if (!r) {
			radeon_ring_write(ring, ring->nop);
			radeon_ring_commit(rdev, ring);
		}
	}
}

void radeon_ring_lockup_update(struct radeon_ring *ring)
{
	ring->last_rptr = ring->rptr;
	ring->last_activity = jiffies;
}

/**
 * radeon_ring_test_lockup() - check if ring is lockedup by recording information
 * @rdev:       radeon device structure
 * @ring:       radeon_ring structure holding ring information
 *
 * We don't need to initialize the lockup tracking information as we will either
 * have CP rptr to a different value of jiffies wrap around which will force
 * initialization of the lockup tracking informations.
 *
 * A possible false positivie is if we get call after while and last_cp_rptr ==
 * the current CP rptr, even if it's unlikely it might happen. To avoid this
 * if the elapsed time since last call is bigger than 2 second than we return
 * false and update the tracking information. Due to this the caller must call
 * radeon_ring_test_lockup several time in less than 2sec for lockup to be reported
 * the fencing code should be cautious about that.
 *
 * Caller should write to the ring to force CP to do something so we don't get
 * false positive when CP is just gived nothing to do.
 *
 **/
bool radeon_ring_test_lockup(struct radeon_device *rdev, struct radeon_ring *ring)
{
	unsigned long cjiffies, elapsed;
	uint32_t rptr;

	cjiffies = jiffies;
	if (!time_after(cjiffies, ring->last_activity)) {
		/* likely a wrap around */
		radeon_ring_lockup_update(ring);
		return false;
	}
	rptr = RREG32(ring->rptr_reg);
	ring->rptr = (rptr & ring->ptr_reg_mask) >> ring->ptr_reg_shift;
	if (ring->rptr != ring->last_rptr) {
		/* CP is still working no lockup */
		radeon_ring_lockup_update(ring);
		return false;
	}
	elapsed = jiffies_to_msecs(cjiffies - ring->last_activity);
	if (radeon_lockup_timeout && elapsed >= radeon_lockup_timeout) {
		dev_err(rdev->dev, "GPU lockup CP stall for more than %lumsec\n", elapsed);
		return true;
	}
	/* give a chance to the GPU ... */
	return false;
}

int radeon_ring_init(struct radeon_device *rdev, struct radeon_ring *ring, unsigned ring_size,
		     unsigned rptr_offs, unsigned rptr_reg, unsigned wptr_reg,
		     u32 ptr_reg_shift, u32 ptr_reg_mask, u32 nop)
{
	int r;

	ring->ring_size = ring_size;
	ring->rptr_offs = rptr_offs;
	ring->rptr_reg = rptr_reg;
	ring->wptr_reg = wptr_reg;
	ring->ptr_reg_shift = ptr_reg_shift;
	ring->ptr_reg_mask = ptr_reg_mask;
	ring->nop = nop;
	/* Allocate ring buffer */
	if (ring->ring_obj == NULL) {
		r = radeon_bo_create(rdev, ring->ring_size, PAGE_SIZE, true,
				     RADEON_GEM_DOMAIN_GTT,
				     NULL, &ring->ring_obj);
		if (r) {
			dev_err(rdev->dev, "(%d) ring create failed\n", r);
			return r;
		}
		r = radeon_bo_reserve(ring->ring_obj, false);
		if (unlikely(r != 0))
			return r;
		r = radeon_bo_pin(ring->ring_obj, RADEON_GEM_DOMAIN_GTT,
					&ring->gpu_addr);
		if (r) {
			radeon_bo_unreserve(ring->ring_obj);
			dev_err(rdev->dev, "(%d) ring pin failed\n", r);
			return r;
		}
		r = radeon_bo_kmap(ring->ring_obj,
				       (void **)&ring->ring);
		radeon_bo_unreserve(ring->ring_obj);
		if (r) {
			dev_err(rdev->dev, "(%d) ring map failed\n", r);
			return r;
		}
	}
	ring->ptr_mask = (ring->ring_size / 4) - 1;
	ring->ring_free_dw = ring->ring_size / 4;
	if (radeon_debugfs_ring_init(rdev, ring)) {
		DRM_ERROR("Failed to register debugfs file for rings !\n");
	}
	return 0;
}

void radeon_ring_fini(struct radeon_device *rdev, struct radeon_ring *ring)
{
	int r;
	struct radeon_bo *ring_obj;

	mutex_lock(&rdev->ring_lock);
	ring_obj = ring->ring_obj;
	ring->ready = false;
	ring->ring = NULL;
	ring->ring_obj = NULL;
	mutex_unlock(&rdev->ring_lock);

	if (ring_obj) {
		r = radeon_bo_reserve(ring_obj, false);
		if (likely(r == 0)) {
			radeon_bo_kunmap(ring_obj);
			radeon_bo_unpin(ring_obj);
			radeon_bo_unreserve(ring_obj);
		}
		radeon_bo_unref(&ring_obj);
	}
}

/*
 * Debugfs info
 */
#if defined(CONFIG_DEBUG_FS)

static int radeon_debugfs_ring_info(struct seq_file *m, void *data)
{
	struct drm_info_node *node = (struct drm_info_node *) m->private;
	struct drm_device *dev = node->minor->dev;
	struct radeon_device *rdev = dev->dev_private;
	int ridx = *(int*)node->info_ent->data;
	struct radeon_ring *ring = &rdev->ring[ridx];
	unsigned count, i, j;

	radeon_ring_free_size(rdev, ring);
	count = (ring->ring_size / 4) - ring->ring_free_dw;
	seq_printf(m, "wptr(0x%04x): 0x%08x\n", ring->wptr_reg, RREG32(ring->wptr_reg));
	seq_printf(m, "rptr(0x%04x): 0x%08x\n", ring->rptr_reg, RREG32(ring->rptr_reg));
	seq_printf(m, "driver's copy of the wptr: 0x%08x\n", ring->wptr);
	seq_printf(m, "driver's copy of the rptr: 0x%08x\n", ring->rptr);
	seq_printf(m, "%u free dwords in ring\n", ring->ring_free_dw);
	seq_printf(m, "%u dwords in ring\n", count);
	i = ring->rptr;
	for (j = 0; j <= count; j++) {
		seq_printf(m, "r[%04d]=0x%08x\n", i, ring->ring[i]);
		i = (i + 1) & ring->ptr_mask;
	}
	return 0;
}

static int radeon_ring_type_gfx_index = RADEON_RING_TYPE_GFX_INDEX;
static int cayman_ring_type_cp1_index = CAYMAN_RING_TYPE_CP1_INDEX;
static int cayman_ring_type_cp2_index = CAYMAN_RING_TYPE_CP2_INDEX;

static struct drm_info_list radeon_debugfs_ring_info_list[] = {
	{"radeon_ring_gfx", radeon_debugfs_ring_info, 0, &radeon_ring_type_gfx_index},
	{"radeon_ring_cp1", radeon_debugfs_ring_info, 0, &cayman_ring_type_cp1_index},
	{"radeon_ring_cp2", radeon_debugfs_ring_info, 0, &cayman_ring_type_cp2_index},
};

static int radeon_debugfs_sa_info(struct seq_file *m, void *data)
{
	struct drm_info_node *node = (struct drm_info_node *) m->private;
	struct drm_device *dev = node->minor->dev;
	struct radeon_device *rdev = dev->dev_private;

	radeon_sa_bo_dump_debug_info(&rdev->ring_tmp_bo, m);

	return 0;

}

static struct drm_info_list radeon_debugfs_sa_list[] = {
        {"radeon_sa_info", &radeon_debugfs_sa_info, 0, NULL},
};

#endif

int radeon_debugfs_ring_init(struct radeon_device *rdev, struct radeon_ring *ring)
{
#if defined(CONFIG_DEBUG_FS)
	unsigned i;
	for (i = 0; i < ARRAY_SIZE(radeon_debugfs_ring_info_list); ++i) {
		struct drm_info_list *info = &radeon_debugfs_ring_info_list[i];
		int ridx = *(int*)radeon_debugfs_ring_info_list[i].data;
		unsigned r;

		if (&rdev->ring[ridx] != ring)
			continue;

		r = radeon_debugfs_add_files(rdev, info, 1);
		if (r)
			return r;
	}
#endif
	return 0;
}

int radeon_debugfs_sa_init(struct radeon_device *rdev)
{
#if defined(CONFIG_DEBUG_FS)
	return radeon_debugfs_add_files(rdev, radeon_debugfs_sa_list, 1);
#else
	return 0;
#endif
}<|MERGE_RESOLUTION|>--- conflicted
+++ resolved
@@ -39,34 +39,6 @@
  */
 int radeon_debugfs_sa_init(struct radeon_device *rdev);
 
-<<<<<<< HEAD
-u32 radeon_get_ib_value(struct radeon_cs_parser *p, int idx)
-{
-	struct radeon_cs_chunk *ibc = &p->chunks[p->chunk_ib_idx];
-	u32 pg_idx, pg_offset;
-	u32 idx_value = 0;
-	int new_page;
-
-	pg_idx = (idx * 4) / PAGE_SIZE;
-	pg_offset = (idx * 4) % PAGE_SIZE;
-
-	if (ibc->kpage_idx[0] == pg_idx)
-		return ibc->kpage[0][pg_offset/4];
-	if (ibc->kpage_idx[1] == pg_idx)
-		return ibc->kpage[1][pg_offset/4];
-
-	new_page = radeon_cs_update_pages(p, pg_idx);
-	if (new_page < 0) {
-		p->parser_error = new_page;
-		return 0;
-	}
-
-	idx_value = ibc->kpage[new_page][pg_offset/4];
-	return idx_value;
-}
-
-=======
->>>>>>> f8f5701b
 int radeon_ib_get(struct radeon_device *rdev, int ring,
 		  struct radeon_ib *ib, unsigned size)
 {
