--- conflicted
+++ resolved
@@ -117,17 +117,10 @@
 			actual_temp |= ~0x1ff;
 		} else
 			actual_temp = temp & 0xff;
-<<<<<<< HEAD
 
 		actual_temp = (actual_temp * 1000) / 2;
 	}
 
-=======
-
-		actual_temp = (actual_temp * 1000) / 2;
-	}
-
->>>>>>> acfe7d74
 	return actual_temp;
 }
 
