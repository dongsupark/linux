/*
 * Copyright 2008 Advanced Micro Devices, Inc.
 * Copyright 2008 Red Hat Inc.
 * Copyright 2009 Christian König.
 *
 * Permission is hereby granted, free of charge, to any person obtaining a
 * copy of this software and associated documentation files (the "Software"),
 * to deal in the Software without restriction, including without limitation
 * the rights to use, copy, modify, merge, publish, distribute, sublicense,
 * and/or sell copies of the Software, and to permit persons to whom the
 * Software is furnished to do so, subject to the following conditions:
 *
 * The above copyright notice and this permission notice shall be included in
 * all copies or substantial portions of the Software.
 *
 * THE SOFTWARE IS PROVIDED "AS IS", WITHOUT WARRANTY OF ANY KIND, EXPRESS OR
 * IMPLIED, INCLUDING BUT NOT LIMITED TO THE WARRANTIES OF MERCHANTABILITY,
 * FITNESS FOR A PARTICULAR PURPOSE AND NONINFRINGEMENT.  IN NO EVENT SHALL
 * THE COPYRIGHT HOLDER(S) OR AUTHOR(S) BE LIABLE FOR ANY CLAIM, DAMAGES OR
 * OTHER LIABILITY, WHETHER IN AN ACTION OF CONTRACT, TORT OR OTHERWISE,
 * ARISING FROM, OUT OF OR IN CONNECTION WITH THE SOFTWARE OR THE USE OR
 * OTHER DEALINGS IN THE SOFTWARE.
 *
 * Authors: Christian König
 */
#include <linux/hdmi.h>
#include <drm/drmP.h>
#include <drm/radeon_drm.h>
#include "radeon.h"
#include "radeon_asic.h"
#include "r600d.h"
#include "atom.h"

/*
 * HDMI color format
 */
enum r600_hdmi_color_format {
	RGB = 0,
	YCC_422 = 1,
	YCC_444 = 2
};

/*
 * IEC60958 status bits
 */
enum r600_hdmi_iec_status_bits {
	AUDIO_STATUS_DIG_ENABLE   = 0x01,
	AUDIO_STATUS_V            = 0x02,
	AUDIO_STATUS_VCFG         = 0x04,
	AUDIO_STATUS_EMPHASIS     = 0x08,
	AUDIO_STATUS_COPYRIGHT    = 0x10,
	AUDIO_STATUS_NONAUDIO     = 0x20,
	AUDIO_STATUS_PROFESSIONAL = 0x40,
	AUDIO_STATUS_LEVEL        = 0x80
};

static const struct radeon_hdmi_acr r600_hdmi_predefined_acr[] = {
    /*	     32kHz	  44.1kHz	48kHz    */
    /* Clock      N     CTS      N     CTS      N     CTS */
    {  25174,  4576,  28125,  7007,  31250,  6864,  28125 }, /*  25,20/1.001 MHz */
    {  25200,  4096,  25200,  6272,  28000,  6144,  25200 }, /*  25.20       MHz */
    {  27000,  4096,  27000,  6272,  30000,  6144,  27000 }, /*  27.00       MHz */
    {  27027,  4096,  27027,  6272,  30030,  6144,  27027 }, /*  27.00*1.001 MHz */
    {  54000,  4096,  54000,  6272,  60000,  6144,  54000 }, /*  54.00       MHz */
    {  54054,  4096,  54054,  6272,  60060,  6144,  54054 }, /*  54.00*1.001 MHz */
    {  74175, 11648, 210937, 17836, 234375, 11648, 140625 }, /*  74.25/1.001 MHz */
    {  74250,  4096,  74250,  6272,  82500,  6144,  74250 }, /*  74.25       MHz */
    { 148351, 11648, 421875,  8918, 234375,  5824, 140625 }, /* 148.50/1.001 MHz */
    { 148500,  4096, 148500,  6272, 165000,  6144, 148500 }, /* 148.50       MHz */
    {      0,  4096,      0,  6272,      0,  6144,      0 }  /* Other */
};

/*
 * calculate CTS value if it's not found in the table
 */
static void r600_hdmi_calc_cts(uint32_t clock, int *CTS, int N, int freq)
{
	if (*CTS == 0)
		*CTS = clock * N / (128 * freq) * 1000;
	DRM_DEBUG("Using ACR timing N=%d CTS=%d for frequency %d\n",
		  N, *CTS, freq);
}

struct radeon_hdmi_acr r600_hdmi_acr(uint32_t clock)
{
	struct radeon_hdmi_acr res;
	u8 i;

	for (i = 0; r600_hdmi_predefined_acr[i].clock != clock &&
	     r600_hdmi_predefined_acr[i].clock != 0; i++)
		;
	res = r600_hdmi_predefined_acr[i];

	/* In case some CTS are missing */
	r600_hdmi_calc_cts(clock, &res.cts_32khz, res.n_32khz, 32000);
	r600_hdmi_calc_cts(clock, &res.cts_44_1khz, res.n_44_1khz, 44100);
	r600_hdmi_calc_cts(clock, &res.cts_48khz, res.n_48khz, 48000);

	return res;
}

/*
 * update the N and CTS parameters for a given pixel clock rate
 */
static void r600_hdmi_update_ACR(struct drm_encoder *encoder, uint32_t clock)
{
	struct drm_device *dev = encoder->dev;
	struct radeon_device *rdev = dev->dev_private;
	struct radeon_hdmi_acr acr = r600_hdmi_acr(clock);
	struct radeon_encoder *radeon_encoder = to_radeon_encoder(encoder);
	struct radeon_encoder_atom_dig *dig = radeon_encoder->enc_priv;
	uint32_t offset = dig->afmt->offset;

	WREG32(HDMI0_ACR_32_0 + offset, HDMI0_ACR_CTS_32(acr.cts_32khz));
	WREG32(HDMI0_ACR_32_1 + offset, acr.n_32khz);

	WREG32(HDMI0_ACR_44_0 + offset, HDMI0_ACR_CTS_44(acr.cts_44_1khz));
	WREG32(HDMI0_ACR_44_1 + offset, acr.n_44_1khz);

	WREG32(HDMI0_ACR_48_0 + offset, HDMI0_ACR_CTS_48(acr.cts_48khz));
	WREG32(HDMI0_ACR_48_1 + offset, acr.n_48khz);
}

/*
 * build a HDMI Video Info Frame
 */
static void r600_hdmi_update_avi_infoframe(struct drm_encoder *encoder,
					   void *buffer, size_t size)
{
	struct drm_device *dev = encoder->dev;
	struct radeon_device *rdev = dev->dev_private;
	struct radeon_encoder *radeon_encoder = to_radeon_encoder(encoder);
	struct radeon_encoder_atom_dig *dig = radeon_encoder->enc_priv;
	uint32_t offset = dig->afmt->offset;
	uint8_t *frame = buffer + 3;
<<<<<<< HEAD

	/* Our header values (type, version, length) should be alright, Intel
	 * is using the same. Checksum function also seems to be OK, it works
	 * fine for audio infoframe. However calculated value is always lower
	 * by 2 in comparison to fglrx. It breaks displaying anything in case
	 * of TVs that strictly check the checksum. Hack it manually here to
	 * workaround this issue. */
	frame[0x0] += 2;
=======
	uint8_t *header = buffer;
>>>>>>> d0e0ac97

	WREG32(HDMI0_AVI_INFO0 + offset,
		frame[0x0] | (frame[0x1] << 8) | (frame[0x2] << 16) | (frame[0x3] << 24));
	WREG32(HDMI0_AVI_INFO1 + offset,
		frame[0x4] | (frame[0x5] << 8) | (frame[0x6] << 16) | (frame[0x7] << 24));
	WREG32(HDMI0_AVI_INFO2 + offset,
		frame[0x8] | (frame[0x9] << 8) | (frame[0xA] << 16) | (frame[0xB] << 24));
	WREG32(HDMI0_AVI_INFO3 + offset,
		frame[0xC] | (frame[0xD] << 8) | (header[1] << 24));
}

/*
 * build a Audio Info Frame
 */
static void r600_hdmi_update_audio_infoframe(struct drm_encoder *encoder,
					     const void *buffer, size_t size)
{
	struct drm_device *dev = encoder->dev;
	struct radeon_device *rdev = dev->dev_private;
	struct radeon_encoder *radeon_encoder = to_radeon_encoder(encoder);
	struct radeon_encoder_atom_dig *dig = radeon_encoder->enc_priv;
	uint32_t offset = dig->afmt->offset;
	const u8 *frame = buffer + 3;

	WREG32(HDMI0_AUDIO_INFO0 + offset,
		frame[0x0] | (frame[0x1] << 8) | (frame[0x2] << 16) | (frame[0x3] << 24));
	WREG32(HDMI0_AUDIO_INFO1 + offset,
		frame[0x4] | (frame[0x5] << 8) | (frame[0x6] << 16) | (frame[0x8] << 24));
}

/*
 * test if audio buffer is filled enough to start playing
 */
static bool r600_hdmi_is_audio_buffer_filled(struct drm_encoder *encoder)
{
	struct drm_device *dev = encoder->dev;
	struct radeon_device *rdev = dev->dev_private;
	struct radeon_encoder *radeon_encoder = to_radeon_encoder(encoder);
	struct radeon_encoder_atom_dig *dig = radeon_encoder->enc_priv;
	uint32_t offset = dig->afmt->offset;

	return (RREG32(HDMI0_STATUS + offset) & 0x10) != 0;
}

/*
 * have buffer status changed since last call?
 */
int r600_hdmi_buffer_status_changed(struct drm_encoder *encoder)
{
	struct radeon_encoder *radeon_encoder = to_radeon_encoder(encoder);
	struct radeon_encoder_atom_dig *dig = radeon_encoder->enc_priv;
	int status, result;

	if (!dig->afmt || !dig->afmt->enabled)
		return 0;

	status = r600_hdmi_is_audio_buffer_filled(encoder);
	result = dig->afmt->last_buffer_filled_status != status;
	dig->afmt->last_buffer_filled_status = status;

	return result;
}

/*
 * write the audio workaround status to the hardware
 */
static void r600_hdmi_audio_workaround(struct drm_encoder *encoder)
{
	struct drm_device *dev = encoder->dev;
	struct radeon_device *rdev = dev->dev_private;
	struct radeon_encoder *radeon_encoder = to_radeon_encoder(encoder);
	struct radeon_encoder_atom_dig *dig = radeon_encoder->enc_priv;
	uint32_t offset = dig->afmt->offset;
	bool hdmi_audio_workaround = false; /* FIXME */
	u32 value;

	if (!hdmi_audio_workaround ||
	    r600_hdmi_is_audio_buffer_filled(encoder))
		value = 0; /* disable workaround */
	else
		value = HDMI0_AUDIO_TEST_EN; /* enable workaround */
	WREG32_P(HDMI0_AUDIO_PACKET_CONTROL + offset,
		 value, ~HDMI0_AUDIO_TEST_EN);
}

void r600_audio_set_dto(struct drm_encoder *encoder, u32 clock)
{
	struct drm_device *dev = encoder->dev;
	struct radeon_device *rdev = dev->dev_private;
	struct radeon_encoder *radeon_encoder = to_radeon_encoder(encoder);
	struct radeon_encoder_atom_dig *dig = radeon_encoder->enc_priv;
	u32 base_rate = 24000;

	if (!dig || !dig->afmt)
		return;

	/* there are two DTOs selected by DCCG_AUDIO_DTO_SELECT.
	 * doesn't matter which one you use.  Just use the first one.
	 */
	/* XXX two dtos; generally use dto0 for hdmi */
	/* Express [24MHz / target pixel clock] as an exact rational
	 * number (coefficient of two integer numbers.  DCCG_AUDIO_DTOx_PHASE
	 * is the numerator, DCCG_AUDIO_DTOx_MODULE is the denominator
	 */
	if (ASIC_IS_DCE3(rdev)) {
		/* according to the reg specs, this should DCE3.2 only, but in
		 * practice it seems to cover DCE3.0 as well.
		 */
		WREG32(DCCG_AUDIO_DTO0_PHASE, base_rate * 100);
		WREG32(DCCG_AUDIO_DTO0_MODULE, clock * 100);
		WREG32(DCCG_AUDIO_DTO_SELECT, 0); /* select DTO0 */
	} else {
		/* according to the reg specs, this should be DCE2.0 and DCE3.0 */
		WREG32(AUDIO_DTO, AUDIO_DTO_PHASE(base_rate / 10) |
		       AUDIO_DTO_MODULE(clock / 10));
	}
}

/*
 * update the info frames with the data from the current display mode
 */
void r600_hdmi_setmode(struct drm_encoder *encoder, struct drm_display_mode *mode)
{
	struct drm_device *dev = encoder->dev;
	struct radeon_device *rdev = dev->dev_private;
	struct radeon_encoder *radeon_encoder = to_radeon_encoder(encoder);
	struct radeon_encoder_atom_dig *dig = radeon_encoder->enc_priv;
	u8 buffer[HDMI_INFOFRAME_HEADER_SIZE + HDMI_AVI_INFOFRAME_SIZE];
	struct hdmi_avi_infoframe frame;
	uint32_t offset;
	ssize_t err;

	/* Silent, r600_hdmi_enable will raise WARN for us */
	if (!dig->afmt->enabled)
		return;
	offset = dig->afmt->offset;

	r600_audio_set_dto(encoder, mode->clock);

	WREG32(HDMI0_VBI_PACKET_CONTROL + offset,
	       HDMI0_NULL_SEND); /* send null packets when required */

	WREG32(HDMI0_AUDIO_CRC_CONTROL + offset, 0x1000);

	if (ASIC_IS_DCE32(rdev)) {
		WREG32(HDMI0_AUDIO_PACKET_CONTROL + offset,
		       HDMI0_AUDIO_DELAY_EN(1) | /* default audio delay */
		       HDMI0_AUDIO_PACKETS_PER_LINE(3)); /* should be suffient for all audio modes and small enough for all hblanks */
		WREG32(AFMT_AUDIO_PACKET_CONTROL + offset,
		       AFMT_AUDIO_SAMPLE_SEND | /* send audio packets */
		       AFMT_60958_CS_UPDATE); /* allow 60958 channel status fields to be updated */
	} else {
		WREG32(HDMI0_AUDIO_PACKET_CONTROL + offset,
		       HDMI0_AUDIO_SAMPLE_SEND | /* send audio packets */
		       HDMI0_AUDIO_DELAY_EN(1) | /* default audio delay */
		       HDMI0_AUDIO_PACKETS_PER_LINE(3) | /* should be suffient for all audio modes and small enough for all hblanks */
		       HDMI0_60958_CS_UPDATE); /* allow 60958 channel status fields to be updated */
	}

	WREG32(HDMI0_ACR_PACKET_CONTROL + offset,
	       HDMI0_ACR_AUTO_SEND | /* allow hw to sent ACR packets when required */
	       HDMI0_ACR_SOURCE); /* select SW CTS value */

	WREG32(HDMI0_VBI_PACKET_CONTROL + offset,
	       HDMI0_NULL_SEND | /* send null packets when required */
	       HDMI0_GC_SEND | /* send general control packets */
	       HDMI0_GC_CONT); /* send general control packets every frame */

	/* TODO: HDMI0_AUDIO_INFO_UPDATE */
	WREG32(HDMI0_INFOFRAME_CONTROL0 + offset,
	       HDMI0_AVI_INFO_SEND | /* enable AVI info frames */
	       HDMI0_AVI_INFO_CONT | /* send AVI info frames every frame/field */
	       HDMI0_AUDIO_INFO_SEND | /* enable audio info frames (frames won't be set until audio is enabled) */
	       HDMI0_AUDIO_INFO_CONT); /* send audio info frames every frame/field */

	WREG32(HDMI0_INFOFRAME_CONTROL1 + offset,
	       HDMI0_AVI_INFO_LINE(2) | /* anything other than 0 */
	       HDMI0_AUDIO_INFO_LINE(2)); /* anything other than 0 */

	WREG32(HDMI0_GC + offset, 0); /* unset HDMI0_GC_AVMUTE */

	err = drm_hdmi_avi_infoframe_from_display_mode(&frame, mode);
	if (err < 0) {
		DRM_ERROR("failed to setup AVI infoframe: %zd\n", err);
		return;
	}

	err = hdmi_avi_infoframe_pack(&frame, buffer, sizeof(buffer));
	if (err < 0) {
		DRM_ERROR("failed to pack AVI infoframe: %zd\n", err);
		return;
	}

	r600_hdmi_update_avi_infoframe(encoder, buffer, sizeof(buffer));
	r600_hdmi_update_ACR(encoder, mode->clock);

	/* it's unknown what these bits do excatly, but it's indeed quite useful for debugging */
	WREG32(HDMI0_RAMP_CONTROL0 + offset, 0x00FFFFFF);
	WREG32(HDMI0_RAMP_CONTROL1 + offset, 0x007FFFFF);
	WREG32(HDMI0_RAMP_CONTROL2 + offset, 0x00000001);
	WREG32(HDMI0_RAMP_CONTROL3 + offset, 0x00000001);

	r600_hdmi_audio_workaround(encoder);
}

/*
 * update settings with current parameters from audio engine
 */
void r600_hdmi_update_audio_settings(struct drm_encoder *encoder)
{
	struct drm_device *dev = encoder->dev;
	struct radeon_device *rdev = dev->dev_private;
	struct radeon_encoder *radeon_encoder = to_radeon_encoder(encoder);
	struct radeon_encoder_atom_dig *dig = radeon_encoder->enc_priv;
	struct r600_audio audio = r600_audio_status(rdev);
	uint8_t buffer[HDMI_INFOFRAME_HEADER_SIZE + HDMI_AUDIO_INFOFRAME_SIZE];
	struct hdmi_audio_infoframe frame;
	uint32_t offset;
	uint32_t iec;
	ssize_t err;

	if (!dig->afmt || !dig->afmt->enabled)
		return;
	offset = dig->afmt->offset;

	DRM_DEBUG("%s with %d channels, %d Hz sampling rate, %d bits per sample,\n",
		 r600_hdmi_is_audio_buffer_filled(encoder) ? "playing" : "stopped",
		  audio.channels, audio.rate, audio.bits_per_sample);
	DRM_DEBUG("0x%02X IEC60958 status bits and 0x%02X category code\n",
		  (int)audio.status_bits, (int)audio.category_code);

	iec = 0;
	if (audio.status_bits & AUDIO_STATUS_PROFESSIONAL)
		iec |= 1 << 0;
	if (audio.status_bits & AUDIO_STATUS_NONAUDIO)
		iec |= 1 << 1;
	if (audio.status_bits & AUDIO_STATUS_COPYRIGHT)
		iec |= 1 << 2;
	if (audio.status_bits & AUDIO_STATUS_EMPHASIS)
		iec |= 1 << 3;

	iec |= HDMI0_60958_CS_CATEGORY_CODE(audio.category_code);

	switch (audio.rate) {
	case 32000:
		iec |= HDMI0_60958_CS_SAMPLING_FREQUENCY(0x3);
		break;
	case 44100:
		iec |= HDMI0_60958_CS_SAMPLING_FREQUENCY(0x0);
		break;
	case 48000:
		iec |= HDMI0_60958_CS_SAMPLING_FREQUENCY(0x2);
		break;
	case 88200:
		iec |= HDMI0_60958_CS_SAMPLING_FREQUENCY(0x8);
		break;
	case 96000:
		iec |= HDMI0_60958_CS_SAMPLING_FREQUENCY(0xa);
		break;
	case 176400:
		iec |= HDMI0_60958_CS_SAMPLING_FREQUENCY(0xc);
		break;
	case 192000:
		iec |= HDMI0_60958_CS_SAMPLING_FREQUENCY(0xe);
		break;
	}

	WREG32(HDMI0_60958_0 + offset, iec);

	iec = 0;
	switch (audio.bits_per_sample) {
	case 16:
		iec |= HDMI0_60958_CS_WORD_LENGTH(0x2);
		break;
	case 20:
		iec |= HDMI0_60958_CS_WORD_LENGTH(0x3);
		break;
	case 24:
		iec |= HDMI0_60958_CS_WORD_LENGTH(0xb);
		break;
	}
	if (audio.status_bits & AUDIO_STATUS_V)
		iec |= 0x5 << 16;
	WREG32_P(HDMI0_60958_1 + offset, iec, ~0x5000f);

	err = hdmi_audio_infoframe_init(&frame);
	if (err < 0) {
		DRM_ERROR("failed to setup audio infoframe\n");
		return;
	}

	frame.channels = audio.channels;

	err = hdmi_audio_infoframe_pack(&frame, buffer, sizeof(buffer));
	if (err < 0) {
		DRM_ERROR("failed to pack audio infoframe\n");
		return;
	}

	r600_hdmi_update_audio_infoframe(encoder, buffer, sizeof(buffer));
	r600_hdmi_audio_workaround(encoder);
}

/*
 * enable the HDMI engine
 */
void r600_hdmi_enable(struct drm_encoder *encoder, bool enable)
{
	struct drm_device *dev = encoder->dev;
	struct radeon_device *rdev = dev->dev_private;
	struct radeon_encoder *radeon_encoder = to_radeon_encoder(encoder);
	struct radeon_encoder_atom_dig *dig = radeon_encoder->enc_priv;
	u32 hdmi = HDMI0_ERROR_ACK;

	/* Silent, r600_hdmi_enable will raise WARN for us */
	if (enable && dig->afmt->enabled)
		return;
	if (!enable && !dig->afmt->enabled)
		return;

	/* Older chipsets require setting HDMI and routing manually */
	if (!ASIC_IS_DCE3(rdev)) {
		if (enable)
			hdmi |= HDMI0_ENABLE;
		switch (radeon_encoder->encoder_id) {
		case ENCODER_OBJECT_ID_INTERNAL_KLDSCP_TMDS1:
			if (enable) {
				WREG32_OR(AVIVO_TMDSA_CNTL, AVIVO_TMDSA_CNTL_HDMI_EN);
				hdmi |= HDMI0_STREAM(HDMI0_STREAM_TMDSA);
			} else {
				WREG32_AND(AVIVO_TMDSA_CNTL, ~AVIVO_TMDSA_CNTL_HDMI_EN);
			}
			break;
		case ENCODER_OBJECT_ID_INTERNAL_LVTM1:
			if (enable) {
				WREG32_OR(AVIVO_LVTMA_CNTL, AVIVO_LVTMA_CNTL_HDMI_EN);
				hdmi |= HDMI0_STREAM(HDMI0_STREAM_LVTMA);
			} else {
				WREG32_AND(AVIVO_LVTMA_CNTL, ~AVIVO_LVTMA_CNTL_HDMI_EN);
			}
			break;
		case ENCODER_OBJECT_ID_INTERNAL_DDI:
			if (enable) {
				WREG32_OR(DDIA_CNTL, DDIA_HDMI_EN);
				hdmi |= HDMI0_STREAM(HDMI0_STREAM_DDIA);
			} else {
				WREG32_AND(DDIA_CNTL, ~DDIA_HDMI_EN);
			}
			break;
		case ENCODER_OBJECT_ID_INTERNAL_KLDSCP_DVO1:
			if (enable)
				hdmi |= HDMI0_STREAM(HDMI0_STREAM_DVOA);
			break;
		default:
			dev_err(rdev->dev, "Invalid encoder for HDMI: 0x%X\n",
				radeon_encoder->encoder_id);
			break;
		}
		WREG32(HDMI0_CONTROL + dig->afmt->offset, hdmi);
	}

	if (rdev->irq.installed) {
		/* if irq is available use it */
		/* XXX: shouldn't need this on any asics.  Double check DCE2/3 */
		if (enable)
			radeon_irq_kms_enable_afmt(rdev, dig->afmt->id);
		else
			radeon_irq_kms_disable_afmt(rdev, dig->afmt->id);
	}

	dig->afmt->enabled = enable;

	DRM_DEBUG("%sabling HDMI interface @ 0x%04X for encoder 0x%x\n",
		  enable ? "En" : "Dis", dig->afmt->offset, radeon_encoder->encoder_id);
}
<|MERGE_RESOLUTION|>--- conflicted
+++ resolved
@@ -133,18 +133,7 @@
 	struct radeon_encoder_atom_dig *dig = radeon_encoder->enc_priv;
 	uint32_t offset = dig->afmt->offset;
 	uint8_t *frame = buffer + 3;
-<<<<<<< HEAD
-
-	/* Our header values (type, version, length) should be alright, Intel
-	 * is using the same. Checksum function also seems to be OK, it works
-	 * fine for audio infoframe. However calculated value is always lower
-	 * by 2 in comparison to fglrx. It breaks displaying anything in case
-	 * of TVs that strictly check the checksum. Hack it manually here to
-	 * workaround this issue. */
-	frame[0x0] += 2;
-=======
 	uint8_t *header = buffer;
->>>>>>> d0e0ac97
 
 	WREG32(HDMI0_AVI_INFO0 + offset,
 		frame[0x0] | (frame[0x1] << 8) | (frame[0x2] << 16) | (frame[0x3] << 24));
