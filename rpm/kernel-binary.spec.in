--- conflicted
+++ resolved
@@ -177,11 +177,7 @@
 Obsoletes:      wacom-kmp-%build_flavor <= 0.8.1_3
 Obsoletes:      btrfs-kmp-%build_flavor <= 0_3
 Obsoletes:      brocade-bna-kmp-%build_flavor <= 2.1.0.0_3
-<<<<<<< HEAD
-=======
-# sle11-sp2
 Obsoletes:      hyper-v-kmp-%build_flavor
->>>>>>> 72627a69
 Obsoletes:      intel-e1000e-kmp-%build_flavor <= 1.3.16
 Provides:       drm-kmp = 3.0.3
 Obsoletes:      drm-kmp-%build_flavor <= 3.0.2
