--- conflicted
+++ resolved
@@ -685,11 +685,7 @@
 # Collect the file lists.
 shopt -s nullglob
 > %my_builddir/kernel-devel.files
-<<<<<<< HEAD
-for file in %buildroot/boot/symtypes* ; do
-=======
-for file in %buildroot/boot/vmlinux-*.gz %buildroot/boot/sym* ; do
->>>>>>> 1b4bd347
+for file in %buildroot/boot/vmlinux-*.gz %buildroot/boot/symtypes* ; do
 	f=${file##%buildroot}
 	echo "$f" >> %my_builddir/kernel-devel.files
 done
