--- conflicted
+++ resolved
@@ -169,15 +169,9 @@
 %obsolete_kmp wacom 0.8.1_3
 %obsolete_kmp btrfs 0_3
 %obsolete_kmp brocade-bna 2.1.0.0_3
-<<<<<<< HEAD
-%obsolete_kmp hyper-v
+%obsolete_kmp hyper-v 0_3
 %obsolete_kmp intel-e1000e 2.2.14
 %obsolete_kmp drm 3.7_3.1
-=======
-%obsolete_kmp hyper-v 0_3
-%obsolete_kmp intel-e1000e 1.3.16
-%obsolete_kmp drm 3.0.2
->>>>>>> 620cf4bd
 Obsoletes:    firewire <= 3.0
 Provides:     firewire = 3.0
 %obsolete_kmp firewire 3.0
