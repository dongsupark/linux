--- conflicted
+++ resolved
@@ -192,12 +192,7 @@
 # sle11-ga
 Obsoletes:      enic-kmp-%build_flavor
 Obsoletes:      fnic-kmp-%build_flavor
-<<<<<<< HEAD
-=======
 Obsoletes:      brocade-bfa-kmp-%build_flavor
-# sle11
-Obsoletes:      ocfs2-kmp-%build_flavor
->>>>>>> 74536883
 # 11.1
 Obsoletes:      quickcam-kmp-%build_flavor < 0.6.7
 
