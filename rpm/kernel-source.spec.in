--- conflicted
+++ resolved
@@ -92,11 +92,8 @@
 Source69:       try-disable-staging-driver
 Source70:       kernel-obs-build.spec.in
 Source71:       kernel-obs-qa.spec.in
-<<<<<<< HEAD
+Source72:       compress-vmlinux.sh
 Source90:       SLES-UEFI-SIGN-Certificate-2048.crt
-=======
-Source72:       compress-vmlinux.sh
->>>>>>> 381a192d
 Source100:      config.tar.bz2
 Source101:      config.addon.tar.bz2
 Source102:      patches.arch.tar.bz2
