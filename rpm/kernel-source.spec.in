#
# spec file for package kernel-source@VARIANT@
#
# Copyright (c) @YEAR@ SUSE LINUX Products GmbH, Nuernberg, Germany.
#
# All modifications and additions to the file contributed by third parties
# remain the property of their copyright owners, unless otherwise agreed
# upon. The license for this file, and modifications and additions to the
# file, is the same license as for the pristine package itself (unless the
# license for the pristine package is not an Open Source License, in which
# case the license is the MIT License). An "Open Source License" is a
# license that conforms to the Open Source Definition (Version 1.9)
# published by the Open Source Initiative.

# Please submit bugfixes or comments via http://bugs.opensuse.org/
#
# icecream 0


%define srcversion @SRCVERSION@
%define patchversion @PATCHVERSION@
%define variant @VARIANT@%{nil}
%define vanilla_only @VANILLA_ONLY@

%include %_sourcedir/kernel-spec-macros

%define src_install_dir usr/src/linux-%kernelrelease%variant

Name:           kernel-source@VARIANT@
Summary:        The Linux Kernel Sources
License:        GPL-2.0
Group:          Development/Sources
Version:        @RPMVERSION@
%if 0%{?is_kotd}
Release:        <RELEASE>.g@COMMIT@
%else
Release:        @RELEASE@
%endif
Url:            http://www.kernel.org/
AutoReqProv:    off
BuildRequires:  coreutils
BuildRequires:  fdupes
BuildRequires:  sed
Requires(post): coreutils sed
Provides:       %name = %version-%source_rel
<<<<<<< HEAD
Source0:        @TARBALL_URL@linux-%srcversion.tar.xz
=======
Provides:       linux
Provides:       multiversion(kernel)
Source0:        @TARBALL_URL@linux-%srcversion.tar.bz2
>>>>>>> 0b9e9a19
Source2:        source-post.sh
Source3:        kernel-source.rpmlintrc
Source8:        devel-pre.sh
Source9:        devel-post.sh
Source10:       preun.sh
Source11:       postun.sh
Source12:       pre.sh
Source13:       post.sh
Source14:       series.conf
Source16:       guards
Source17:       apply-patches
Source21:       config.conf
Source23:       supported.conf
Source33:       check-for-config-changes
Source35:       group-source-files.pl
Source36:       README.PATCH-POLICY.SUSE
Source37:       README.SUSE
Source38:       README.KSYMS
Source39:       config-options.changes.txt
Source40:       source-timestamp
Source44:       find-provides
Source45:       split-modules
Source46:       modversions
Source48:       macros.kernel-source
Source49:       kernel-module-subpackage
Source50:       kabi.pl
Source51:       mkspec
Source52:       kernel-source%variant.changes
Source53:       kernel-source.spec.in
Source54:       kernel-binary.spec.in
Source55:       kernel-syms.spec.in
Source56:       kernel-docs.spec.in
Source57:       kernel-cert-subpackage
Source60:       config.sh
Source61:       compute-PATCHVERSION.sh
Source62:       old-flavors
Source63:       arch-symbols
Source64:       package-descriptions
Source65:       kernel-spec-macros
Source66:       configtool.pl
Source67:       log.sh
Source68:       host-memcpy-hack.h
Source69:       try-disable-staging-driver
Source90:       SLES-UEFI-SIGN-Certificate-2048.crt
Source100:      config.tar.bz2
Source101:      config.addon.tar.bz2
Source102:      patches.arch.tar.bz2
Source103:      patches.drivers.tar.bz2
Source104:      patches.fixes.tar.bz2
Source105:      patches.rpmify.tar.bz2
Source106:      patches.suse.tar.bz2
Source107:      patches.xen.tar.bz2
Source108:      patches.addon.tar.bz2
Source109:      patches.kernel.org.tar.bz2
Source110:      patches.apparmor.tar.bz2
Source111:      patches.rt.tar.bz2
Source112:      patches.trace.tar.bz2
Source113:      patches.kabi.tar.bz2
Source114:      patches.drm.tar.bz2
Source120:      kabi.tar.bz2
Source121:      sysctl.tar.bz2
BuildRoot:      %{_tmppath}/%{name}-%{version}-build
BuildArch:      noarch
Prefix:         /usr/src
# Source is only complete with devel files.
Requires:       kernel-devel%variant = %version-%release

%(chmod +x %_sourcedir/{@SCRIPTS@})

%define symbols %(set -- $([ -e %_sourcedir/extra-symbols ] && cat %_sourcedir/extra-symbols) ; echo $*)
%define variant_symbols %(case %name in (*-rt) echo "RT" ;; esac)

%define do_vanilla "%variant" == ""

%description
Linux kernel sources with many fixes and improvements.


%source_timestamp
%package -n kernel-devel%variant
Summary:        Development files needed for building kernel modules
Group:          Development/Sources
AutoReqProv:    off
Provides:       kernel-devel%variant = %version-%source_rel
Provides:       multiversion(kernel)

%description -n kernel-devel%variant
Kernel-level headers and Makefiles required for development of
external kernel modules.


%source_timestamp
%package vanilla
Summary:        Vanilla Linux kernel sources with minor build fixes.
Group:          Development/Sources
AutoReqProv:    off
Provides:       %name-vanilla = %version-%source_rel
Provides:       multiversion(kernel)

%description vanilla
Vanilla Linux kernel sources with minor build fixes.


%source_timestamp
%prep

echo "Symbol(s): %symbols"

# Unpack all sources and patches
%setup -q -c -T @UNPACK_PATCHES@

%build
mkdir -p $RPM_BUILD_ROOT/usr/src
cd $RPM_BUILD_ROOT/usr/src

# Unpack the vanilla kernel sources
tar -xf %{S:0}
if test "%srcversion" != "%kernelrelease%variant"; then
	mv linux-%srcversion linux-%kernelrelease%variant
fi

%if %do_vanilla
%if %vanilla_only
	mv \
%else
	cp -al \
%endif
	linux-%kernelrelease%variant linux-%kernelrelease-vanilla
cd linux-%kernelrelease-vanilla
%_sourcedir/apply-patches --vanilla %_sourcedir/series.conf %my_builddir %symbols
rm -f $(find . -name ".gitignore")
cd ..
%endif

%if ! %vanilla_only
ln -sf linux%variant linux%variant  # dummy symlink

cd linux-%kernelrelease%variant
%_sourcedir/apply-patches %_sourcedir/series.conf %my_builddir %symbols
rm -f $(find . -name ".gitignore")

if [ -f %_sourcedir/localversion ] ; then
    cat %_sourcedir/localversion > localversion
fi
%endif

# Hardlink duplicate files automatically (from package fdupes).
%fdupes $RPM_BUILD_ROOT

%install
%if ! %vanilla_only
# Install the documentation and example Kernel Module Package.
DOC=$RPM_BUILD_ROOT/usr/share/doc/packages/%name
mkdir -p $DOC
cp %_sourcedir/README.SUSE %_sourcedir/config-options.changes.txt $DOC
ln -s /usr/share/doc/packages/%name/README.SUSE %buildroot/%src_install_dir/

install -m 755 -d $RPM_BUILD_ROOT/etc/rpm
install -m 644 %_sourcedir/macros.kernel-source $RPM_BUILD_ROOT/etc/rpm/
install -m 755 -d $RPM_BUILD_ROOT/usr/lib/rpm
install -m 644 %_sourcedir/kernel-{module,cert}-subpackage \
    $RPM_BUILD_ROOT/usr/lib/rpm/

for script in post; do
    sed -e "s:@KERNELRELEASE@:%kernelrelease:g" \
        -e "s:@SRCVARIANT@:%variant:g" \
        %_sourcedir/source-$script.sh > %name-$script.sh
done

pushd "%buildroot"
perl "%_sourcedir/group-source-files.pl" \
	-D "$OLDPWD/devel.files" -N "$OLDPWD/nondevel.files" \
	-L "%src_install_dir"
popd

# kernel-source and kernel-$flavor-devel are built independently, but the
# shipped sources (/usr/src/linux/) need to be older than generated files
# (/usr/src/linux-obj). We rely on the git commit timestamp to not point into
# the future and be thus lower than the timestamps of files built from the
# source (bnc#669669).
ts="$(head -n1 %_sourcedir/source-timestamp)"
find %buildroot/usr/src/linux* ! -type l | xargs touch -d "$ts"

%post -f %name-post.sh

%post -n kernel-devel%variant -f %name-post.sh

%files -f nondevel.files
%defattr(-, root, root)

%files -n kernel-devel%variant -f devel.files
%defattr(-,root,root)
%ghost /usr/src/linux%variant
/usr/share/doc/packages/%name
/etc/rpm/macros.kernel-source
/usr/lib/rpm/kernel-*-subpackage
%endif

%if %do_vanilla

%files vanilla
%defattr(-, root, root)
/usr/src/linux-%kernelrelease-vanilla
%endif

%changelog<|MERGE_RESOLUTION|>--- conflicted
+++ resolved
@@ -43,13 +43,9 @@
 BuildRequires:  sed
 Requires(post): coreutils sed
 Provides:       %name = %version-%source_rel
-<<<<<<< HEAD
-Source0:        @TARBALL_URL@linux-%srcversion.tar.xz
-=======
 Provides:       linux
 Provides:       multiversion(kernel)
-Source0:        @TARBALL_URL@linux-%srcversion.tar.bz2
->>>>>>> 0b9e9a19
+Source0:        @TARBALL_URL@linux-%srcversion.tar.xz
 Source2:        source-post.sh
 Source3:        kernel-source.rpmlintrc
 Source8:        devel-pre.sh
