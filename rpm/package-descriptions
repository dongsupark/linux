--- conflicted
+++ resolved
@@ -27,11 +27,7 @@
 and has many of the features that aren't usually used on desktop machines
 disabled.
 
-<<<<<<< HEAD
-This kernel upports up to 64GB of main memory. It requires Physical
-=======
 This kernel supports up to 64GB of main memory. It requires Physical
->>>>>>> d95a7cc3
 Addressing Extensions (PAE), which were introduced with the Pentium Pro
 processor.
 
