--- conflicted
+++ resolved
@@ -5177,7 +5177,6 @@
 F:	drivers/mtd/
 F:	include/linux/mtd/
 F:	include/uapi/mtd/
-<<<<<<< HEAD
 
 METAG ARCHITECTURE
 M:	James Hogan <james.hogan@imgtec.com>
@@ -5190,8 +5189,6 @@
 F:	drivers/irqchip/irq-metag-ext.c
 F:	drivers/tty/metag_da.c
 F:	fs/imgdafs/
-=======
->>>>>>> 934f6dc2
 
 MICROBLAZE ARCHITECTURE
 M:	Michal Simek <monstr@monstr.eu>
@@ -5567,16 +5564,6 @@
 F:	include/linux/sunrpc/
 F:	include/uapi/linux/nfs*
 F:	include/uapi/linux/sunrpc/
-<<<<<<< HEAD
-=======
-
-NI5010 NETWORK DRIVER
-M:	Jan-Pascal van Best <janpascal@vanbest.org>
-M:	Andreas Mohr <andi@lisas.de>
-L:	netdev@vger.kernel.org
-S:	Maintained
-F:	drivers/net/ethernet/racal/ni5010.*
->>>>>>> 934f6dc2
 
 NILFS2 FILESYSTEM
 M:	KONISHI Ryusuke <konishi.ryusuke@lab.ntt.co.jp>
