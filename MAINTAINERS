

	List of maintainers and how to submit kernel changes

Please try to follow the guidelines below.  This will make things
easier on the maintainers.  Not all of these guidelines matter for every
trivial patch so apply some common sense.

1.	Always _test_ your changes, however small, on at least 4 or
	5 people, preferably many more.

2.	Try to release a few ALPHA test versions to the net. Announce
	them onto the kernel channel and await results. This is especially
	important for device drivers, because often that's the only way
	you will find things like the fact version 3 firmware needs
	a magic fix you didn't know about, or some clown changed the
	chips on a board and not its name.  (Don't laugh!  Look at the
	SMC etherpower for that.)

3.	Make sure your changes compile correctly in multiple
	configurations. In particular check that changes work both as a
	module and built into the kernel.

4.	When you are happy with a change make it generally available for
	testing and await feedback.

5.	Make a patch available to the relevant maintainer in the list. Use
	'diff -u' to make the patch easy to merge. Be prepared to get your
	changes sent back with seemingly silly requests about formatting
	and variable names.  These aren't as silly as they seem. One
	job the maintainers (and especially Linus) do is to keep things
	looking the same. Sometimes this means that the clever hack in
	your driver to get around a problem actually needs to become a
	generalized kernel feature ready for next time.

	PLEASE check your patch with the automated style checker
	(scripts/checkpatch.pl) to catch trival style violations.
	See Documentation/CodingStyle for guidance here.

	PLEASE CC: the maintainers and mailing lists that are generated
	by scripts/get_maintainer.pl.  The results returned by the
	script will be best if you have git installed and are making
	your changes in a branch derived from Linus' latest git tree.
	See Documentation/SubmittingPatches for details.

	PLEASE try to include any credit lines you want added with the
	patch. It avoids people being missed off by mistake and makes
	it easier to know who wants adding and who doesn't.

	PLEASE document known bugs. If it doesn't work for everything
	or does something very odd once a month document it.

	PLEASE remember that submissions must be made under the terms
	of the OSDL certificate of contribution and should include a
	Signed-off-by: line.  The current version of this "Developer's
	Certificate of Origin" (DCO) is listed in the file
	Documentation/SubmittingPatches.

6.	Make sure you have the right to send any changes you make. If you
	do changes at work you may find your employer owns the patch
	not you.

7.	When sending security related changes or reports to a maintainer
	please Cc: security@kernel.org, especially if the maintainer
	does not respond.

8.	Happy hacking.

Descriptions of section entries:

	P: Person (obsolete)
	M: Mail patches to: FullName <address@domain>
	L: Mailing list that is relevant to this area
	W: Web-page with status/info
	Q: Patchwork web based patch tracking system site
	T: SCM tree type and location.  Type is one of: git, hg, quilt, stgit, topgit.
	S: Status, one of the following:
	   Supported:	Someone is actually paid to look after this.
	   Maintained:	Someone actually looks after it.
	   Odd Fixes:	It has a maintainer but they don't have time to do
			much other than throw the odd patch in. See below..
	   Orphan:	No current maintainer [but maybe you could take the
			role as you write your new code].
	   Obsolete:	Old code. Something tagged obsolete generally means
			it has been replaced by a better system and you
			should be using that.
	F: Files and directories with wildcard patterns.
	   A trailing slash includes all files and subdirectory files.
	   F:	drivers/net/	all files in and below drivers/net
	   F:	drivers/net/*	all files in drivers/net, but not below
	   F:	*/net/*		all files in "any top level directory"/net
	   One pattern per line.  Multiple F: lines acceptable.
	X: Files and directories that are NOT maintained, same rules as F:
	   Files exclusions are tested before file matches.
	   Can be useful for excluding a specific subdirectory, for instance:
	   F:	net/
	   X:	net/ipv6/
	   matches all files in and below net excluding net/ipv6/
	K: Keyword perl extended regex pattern to match content in a
	   patch or file.  For instance:
	   K: of_get_profile
	      matches patches or files that contain "of_get_profile"
	   K: \b(printk|pr_(info|err))\b
	      matches patches or files that contain one or more of the words
	      printk, pr_info or pr_err
	   One regex pattern per line.  Multiple K: lines acceptable.

Note: For the hard of thinking, this list is meant to remain in alphabetical
order. If you could add yourselves to it in alphabetical order that would be
so much easier [Ed]

Maintainers List (try to look for most precise areas first)

		-----------------------------------

3C505 NETWORK DRIVER
M:	Philip Blundell <philb@gnu.org>
L:	netdev@vger.kernel.org
S:	Maintained
F:	drivers/net/ethernet/i825xx/3c505*

3C59X NETWORK DRIVER
M:	Steffen Klassert <klassert@mathematik.tu-chemnitz.de>
L:	netdev@vger.kernel.org
S:	Maintained
F:	Documentation/networking/vortex.txt
F:	drivers/net/ethernet/3com/3c59x.c

3CR990 NETWORK DRIVER
M:	David Dillow <dave@thedillows.org>
L:	netdev@vger.kernel.org
S:	Maintained
F:	drivers/net/ethernet/3com/typhoon*

3WARE SAS/SATA-RAID SCSI DRIVERS (3W-XXXX, 3W-9XXX, 3W-SAS)
M:	Adam Radford <linuxraid@lsi.com>
L:	linux-scsi@vger.kernel.org
W:	http://www.lsi.com
S:	Supported
F:	drivers/scsi/3w-*

53C700 AND 53C700-66 SCSI DRIVER
M:	"James E.J. Bottomley" <James.Bottomley@HansenPartnership.com>
L:	linux-scsi@vger.kernel.org
S:	Maintained
F:	drivers/scsi/53c700*

6PACK NETWORK DRIVER FOR AX.25
M:	Andreas Koensgen <ajk@comnets.uni-bremen.de>
L:	linux-hams@vger.kernel.org
S:	Maintained
F:	drivers/net/hamradio/6pack.c

8169 10/100/1000 GIGABIT ETHERNET DRIVER
M:	Realtek linux nic maintainers <nic_swsd@realtek.com>
M:	Francois Romieu <romieu@fr.zoreil.com>
L:	netdev@vger.kernel.org
S:	Maintained
F:	drivers/net/ethernet/realtek/r8169.c

8250/16?50 (AND CLONE UARTS) SERIAL DRIVER
M:	Greg Kroah-Hartman <gregkh@linuxfoundation.org>
L:	linux-serial@vger.kernel.org
W:	http://serial.sourceforge.net
S:	Maintained
T:	git git://git.kernel.org/pub/scm/linux/kernel/git/gregkh/tty.git
F:	drivers/tty/serial/8250*
F:	include/linux/serial_8250.h

8390 NETWORK DRIVERS [WD80x3/SMC-ELITE, SMC-ULTRA, NE2000, 3C503, etc.]
L:	netdev@vger.kernel.org
S:	Orphan / Obsolete
F:	drivers/net/ethernet/8390/

9P FILE SYSTEM
M:	Eric Van Hensbergen <ericvh@gmail.com>
M:	Ron Minnich <rminnich@sandia.gov>
M:	Latchesar Ionkov <lucho@ionkov.net>
L:	v9fs-developer@lists.sourceforge.net
W:	http://swik.net/v9fs
Q:	http://patchwork.kernel.org/project/v9fs-devel/list/
T:	git git://git.kernel.org/pub/scm/linux/kernel/git/ericvh/v9fs.git
S:	Maintained
F:	Documentation/filesystems/9p.txt
F:	fs/9p/

AACRAID SCSI RAID DRIVER
M:	Adaptec OEM Raid Solutions <aacraid@adaptec.com>
L:	linux-scsi@vger.kernel.org
W:	http://www.adaptec.com/
S:	Supported
F:	Documentation/scsi/aacraid.txt
F:	drivers/scsi/aacraid/

ABIT UGURU 1,2 HARDWARE MONITOR DRIVER
M:	Hans de Goede <hdegoede@redhat.com>
L:	lm-sensors@lm-sensors.org
S:	Maintained
F:	drivers/hwmon/abituguru.c

ABIT UGURU 3 HARDWARE MONITOR DRIVER
M:	Alistair John Strachan <alistair@devzero.co.uk>
L:	lm-sensors@lm-sensors.org
S:	Maintained
F:	drivers/hwmon/abituguru3.c

ACENIC DRIVER
M:	Jes Sorensen <jes@trained-monkey.org>
L:	linux-acenic@sunsite.dk
S:	Maintained
F:	drivers/net/ethernet/alteon/acenic*

ACER ASPIRE ONE TEMPERATURE AND FAN DRIVER
M:	Peter Feuerer <peter@piie.net>
L:	platform-driver-x86@vger.kernel.org
W:	http://piie.net/?section=acerhdf
S:	Maintained
F:	drivers/platform/x86/acerhdf.c

ACER WMI LAPTOP EXTRAS
M:	Joey Lee <jlee@novell.com>
L:	platform-driver-x86@vger.kernel.org
S:	Maintained
F:	drivers/platform/x86/acer-wmi.c

ACPI
M:	Len Brown <lenb@kernel.org>
L:	linux-acpi@vger.kernel.org
W:	http://www.lesswatts.org/projects/acpi/
Q:	http://patchwork.kernel.org/project/linux-acpi/list/
T:	git git://git.kernel.org/pub/scm/linux/kernel/git/lenb/linux
S:	Supported
F:	drivers/acpi/
F:	drivers/pnp/pnpacpi/
F:	include/linux/acpi.h
F:	include/acpi/

ACPI FAN DRIVER
M:	Zhang Rui <rui.zhang@intel.com>
L:	linux-acpi@vger.kernel.org
W:	http://www.lesswatts.org/projects/acpi/
S:	Supported
F:	drivers/acpi/fan.c

ACPI PROCESSOR AGGREGATOR DRIVER
M:	Shaohua Li <shaohua.li@intel.com>
L:	linux-acpi@vger.kernel.org
W:	http://www.lesswatts.org/projects/acpi/
S:	Supported
F:	drivers/acpi/acpi_pad.c

ACPI THERMAL DRIVER
M:	Zhang Rui <rui.zhang@intel.com>
L:	linux-acpi@vger.kernel.org
W:	http://www.lesswatts.org/projects/acpi/
S:	Supported
F:	drivers/acpi/*thermal*

ACPI VIDEO DRIVER
M:	Zhang Rui <rui.zhang@intel.com>
L:	linux-acpi@vger.kernel.org
W:	http://www.lesswatts.org/projects/acpi/
S:	Supported
F:	drivers/acpi/video.c

ACPI WMI DRIVER
L:	platform-driver-x86@vger.kernel.org
S:	Orphan
F:	drivers/platform/x86/wmi.c

AD1889 ALSA SOUND DRIVER
M:	Thibaut Varene <T-Bone@parisc-linux.org>
W:	http://wiki.parisc-linux.org/AD1889
L:	linux-parisc@vger.kernel.org
S:	Maintained
F:	sound/pci/ad1889.*

AD525X ANALOG DEVICES DIGITAL POTENTIOMETERS DRIVER
M:	Michael Hennerich <michael.hennerich@analog.com>
L:	device-drivers-devel@blackfin.uclinux.org
W:	http://wiki.analog.com/AD5254
S:	Supported
F:	drivers/misc/ad525x_dpot.c

AD5398 CURRENT REGULATOR DRIVER (AD5398/AD5821)
M:	Michael Hennerich <michael.hennerich@analog.com>
L:	device-drivers-devel@blackfin.uclinux.org
W:	http://wiki.analog.com/AD5398
S:	Supported
F:	drivers/regulator/ad5398.c

AD714X CAPACITANCE TOUCH SENSOR DRIVER (AD7142/3/7/8/7A)
M:	Michael Hennerich <michael.hennerich@analog.com>
L:	device-drivers-devel@blackfin.uclinux.org
W:	http://wiki.analog.com/AD7142
S:	Supported
F:	drivers/input/misc/ad714x.c

AD7877 TOUCHSCREEN DRIVER
M:	Michael Hennerich <michael.hennerich@analog.com>
L:	device-drivers-devel@blackfin.uclinux.org
W:	http://wiki.analog.com/AD7877
S:	Supported
F:	drivers/input/touchscreen/ad7877.c

AD7879 TOUCHSCREEN DRIVER (AD7879/AD7889)
M:	Michael Hennerich <michael.hennerich@analog.com>
L:	device-drivers-devel@blackfin.uclinux.org
W:	http://wiki.analog.com/AD7879
S:	Supported
F:	drivers/input/touchscreen/ad7879.c

ADDRESS SPACE LAYOUT RANDOMIZATION (ASLR)
M:	Jiri Kosina <jkosina@suse.cz>
S:	Maintained

ADM1025 HARDWARE MONITOR DRIVER
M:	Jean Delvare <khali@linux-fr.org>
L:	lm-sensors@lm-sensors.org
S:	Maintained
F:	Documentation/hwmon/adm1025
F:	drivers/hwmon/adm1025.c

ADM1029 HARDWARE MONITOR DRIVER
M:	Corentin Labbe <corentin.labbe@geomatys.fr>
L:	lm-sensors@lm-sensors.org
S:	Maintained
F:	drivers/hwmon/adm1029.c

ADM8211 WIRELESS DRIVER
L:	linux-wireless@vger.kernel.org
W:	http://linuxwireless.org/
S:	Orphan
F:	drivers/net/wireless/adm8211.*

ADP5520 BACKLIGHT DRIVER WITH IO EXPANDER (ADP5520/ADP5501)
M:	Michael Hennerich <michael.hennerich@analog.com>
L:	device-drivers-devel@blackfin.uclinux.org
W:	http://wiki.analog.com/ADP5520
S:	Supported
F:	drivers/mfd/adp5520.c
F:	drivers/video/backlight/adp5520_bl.c
F:	drivers/leds/leds-adp5520.c
F:	drivers/gpio/gpio-adp5520.c
F:	drivers/input/keyboard/adp5520-keys.c

ADP5588 QWERTY KEYPAD AND IO EXPANDER DRIVER (ADP5588/ADP5587)
M:	Michael Hennerich <michael.hennerich@analog.com>
L:	device-drivers-devel@blackfin.uclinux.org
W:	http://wiki.analog.com/ADP5588
S:	Supported
F:	drivers/input/keyboard/adp5588-keys.c
F:	drivers/gpio/gpio-adp5588.c

ADP8860 BACKLIGHT DRIVER (ADP8860/ADP8861/ADP8863)
M:	Michael Hennerich <michael.hennerich@analog.com>
L:	device-drivers-devel@blackfin.uclinux.org
W:	http://wiki.analog.com/ADP8860
S:	Supported
F:	drivers/video/backlight/adp8860_bl.c

ADS1015 HARDWARE MONITOR DRIVER
M:	Dirk Eibach <eibach@gdsys.de>
L:	lm-sensors@lm-sensors.org
S:	Maintained
F:	Documentation/hwmon/ads1015
F:	drivers/hwmon/ads1015.c
F:	include/linux/i2c/ads1015.h

ADT746X FAN DRIVER
M:	Colin Leroy <colin@colino.net>
S:	Maintained
F:	drivers/macintosh/therm_adt746x.c

ADT7475 HARDWARE MONITOR DRIVER
M:	Jean Delvare <khali@linux-fr.org>
L:	lm-sensors@lm-sensors.org
S:	Maintained
F:	Documentation/hwmon/adt7475
F:	drivers/hwmon/adt7475.c

ADXL34X THREE-AXIS DIGITAL ACCELEROMETER DRIVER (ADXL345/ADXL346)
M:	Michael Hennerich <michael.hennerich@analog.com>
L:	device-drivers-devel@blackfin.uclinux.org
W:	http://wiki.analog.com/ADXL345
S:	Supported
F:	drivers/input/misc/adxl34x.c

ADVANSYS SCSI DRIVER
M:	Matthew Wilcox <matthew@wil.cx>
L:	linux-scsi@vger.kernel.org
S:	Maintained
F:	Documentation/scsi/advansys.txt
F:	drivers/scsi/advansys.c

AEDSP16 DRIVER
M:	Riccardo Facchetti <fizban@tin.it>
S:	Maintained
F:	sound/oss/aedsp16.c

AFFS FILE SYSTEM
L:	linux-fsdevel@vger.kernel.org
S:	Orphan
F:	Documentation/filesystems/affs.txt
F:	fs/affs/

AFS FILESYSTEM & AF_RXRPC SOCKET DOMAIN
M:	David Howells <dhowells@redhat.com>
L:	linux-afs@lists.infradead.org
S:	Supported
F:	fs/afs/
F:	include/net/af_rxrpc.h
F:	net/rxrpc/af_rxrpc.c

AGPGART DRIVER
M:	David Airlie <airlied@linux.ie>
T:	git git://git.kernel.org/pub/scm/linux/kernel/git/airlied/drm-2.6.git
S:	Maintained
F:	drivers/char/agp/
F:	include/linux/agp*

AHA152X SCSI DRIVER
M:	"Juergen E. Fischer" <fischer@norbit.de>
L:	linux-scsi@vger.kernel.org
S:	Maintained
F:	drivers/scsi/aha152x*
F:	drivers/scsi/pcmcia/aha152x*

AIC7XXX / AIC79XX SCSI DRIVER
M:	Hannes Reinecke <hare@suse.de>
L:	linux-scsi@vger.kernel.org
S:	Maintained
F:	drivers/scsi/aic7xxx/
F:	drivers/scsi/aic7xxx_old/

AIO
M:	Benjamin LaHaise <bcrl@kvack.org>
L:	linux-aio@kvack.org
S:	Supported
F:	fs/aio.c
F:	include/linux/*aio*.h

ALCATEL SPEEDTOUCH USB DRIVER
M:	Duncan Sands <duncan.sands@free.fr>
L:	linux-usb@vger.kernel.org
W:	http://www.linux-usb.org/SpeedTouch/
S:	Maintained
F:	drivers/usb/atm/speedtch.c
F:	drivers/usb/atm/usbatm.c

ALCHEMY AU1XX0 MMC DRIVER
M:	Manuel Lauss <manuel.lauss@gmail.com>
S:	Maintained
F:	drivers/mmc/host/au1xmmc.c

ALI1563 I2C DRIVER
M:	Rudolf Marek <r.marek@assembler.cz>
L:	linux-i2c@vger.kernel.org
S:	Maintained
F:	Documentation/i2c/busses/i2c-ali1563
F:	drivers/i2c/busses/i2c-ali1563.c

ALPHA PORT
M:	Richard Henderson <rth@twiddle.net>
M:	Ivan Kokshaysky <ink@jurassic.park.msu.ru>
M:	Matt Turner <mattst88@gmail.com>
S:	Odd Fixes
L:	linux-alpha@vger.kernel.org
F:	arch/alpha/

ALTERA UART/JTAG UART SERIAL DRIVERS
M:	Tobias Klauser <tklauser@distanz.ch>
L:	linux-serial@vger.kernel.org
L:	nios2-dev@sopc.et.ntust.edu.tw (moderated for non-subscribers)
S:	Maintained
F:	drivers/tty/serial/altera_uart.c
F:	drivers/tty/serial/altera_jtaguart.c
F:	include/linux/altera_uart.h
F:	include/linux/altera_jtaguart.h

AMD FAM15H PROCESSOR POWER MONITORING DRIVER
M:	Andreas Herrmann <andreas.herrmann3@amd.com>
L:	lm-sensors@lm-sensors.org
S:	Maintained
F:	Documentation/hwmon/fam15h_power
F:	drivers/hwmon/fam15h_power.c

AMD GEODE CS5536 USB DEVICE CONTROLLER DRIVER
M:	Thomas Dahlmann <dahlmann.thomas@arcor.de>
L:	linux-geode@lists.infradead.org (moderated for non-subscribers)
S:	Supported
F:	drivers/usb/gadget/amd5536udc.*

AMD GEODE PROCESSOR/CHIPSET SUPPORT
P:	Andres Salomon <dilinger@queued.net>
L:	linux-geode@lists.infradead.org (moderated for non-subscribers)
W:	http://www.amd.com/us-en/ConnectivitySolutions/TechnicalResources/0,,50_2334_2452_11363,00.html
S:	Supported
F:	drivers/char/hw_random/geode-rng.c
F:	drivers/crypto/geode*
F:	drivers/video/geode/
F:	arch/x86/include/asm/geode.h

AMD IOMMU (AMD-VI)
M:	Joerg Roedel <joerg.roedel@amd.com>
L:	iommu@lists.linux-foundation.org
T:	git git://git.kernel.org/pub/scm/linux/kernel/git/joro/iommu.git
S:	Supported
F:	drivers/iommu/amd_iommu*.[ch]
F:	include/linux/amd-iommu.h

AMD MICROCODE UPDATE SUPPORT
M:	Andreas Herrmann <andreas.herrmann3@amd.com>
L:	amd64-microcode@amd64.org
S:	Supported
F:	arch/x86/kernel/microcode_amd.c

AMS (Apple Motion Sensor) DRIVER
M:	Michael Hanselmann <linux-kernel@hansmi.ch>
S:	Supported
F:	drivers/macintosh/ams/

AMSO1100 RNIC DRIVER
M:	Tom Tucker <tom@opengridcomputing.com>
M:	Steve Wise <swise@opengridcomputing.com>
L:	linux-rdma@vger.kernel.org
S:	Maintained
F:	drivers/infiniband/hw/amso1100/

ANALOG DEVICES INC ASOC CODEC DRIVERS
M:	Lars-Peter Clausen <lars@metafoo.de>
L:	device-drivers-devel@blackfin.uclinux.org
L:	alsa-devel@alsa-project.org (moderated for non-subscribers)
W:	http://wiki.analog.com/
S:	Supported
F:	sound/soc/codecs/adau*
F:	sound/soc/codecs/adav*
F:	sound/soc/codecs/ad1*
F:	sound/soc/codecs/ssm*
F:	sound/soc/codecs/sigmadsp.*

ANALOG DEVICES INC ASOC DRIVERS
L:	uclinux-dist-devel@blackfin.uclinux.org
L:	alsa-devel@alsa-project.org (moderated for non-subscribers)
W:	http://blackfin.uclinux.org/
S:	Supported
F:	sound/soc/blackfin/*

AOA (Apple Onboard Audio) ALSA DRIVER
M:	Johannes Berg <johannes@sipsolutions.net>
L:	linuxppc-dev@lists.ozlabs.org
L:	alsa-devel@alsa-project.org (moderated for non-subscribers)
S:	Maintained
F:	sound/aoa/

APM DRIVER
M:	Jiri Kosina <jkosina@suse.cz>
S:	Odd fixes
F:	arch/x86/kernel/apm_32.c
F:	include/linux/apm_bios.h
F:	drivers/char/apm-emulation.c

APPLE BCM5974 MULTITOUCH DRIVER
M:	Henrik Rydberg <rydberg@euromail.se>
L:	linux-input@vger.kernel.org
S:	Maintained
F:	drivers/input/mouse/bcm5974.c

APPLE SMC DRIVER
M:	Henrik Rydberg <rydberg@euromail.se>
L:	lm-sensors@lm-sensors.org
S:	Maintained
F:	drivers/hwmon/applesmc.c

APPLETALK NETWORK LAYER
M:	Arnaldo Carvalho de Melo <acme@ghostprotocols.net>
S:	Maintained
F:	drivers/net/appletalk/
F:	net/appletalk/

ARASAN COMPACT FLASH PATA CONTROLLER
M:	Viresh Kumar <viresh.kumar@st.com>
L:	linux-ide@vger.kernel.org
S:	Maintained
F:	include/linux/pata_arasan_cf_data.h
F:	drivers/ata/pata_arasan_cf.c

ARC FRAMEBUFFER DRIVER
M:	Jaya Kumar <jayalk@intworks.biz>
S:	Maintained
F:	drivers/video/arcfb.c
F:	drivers/video/fb_defio.c

ARM MFM AND FLOPPY DRIVERS
M:	Ian Molton <spyro@f2s.com>
S:	Maintained
F:	arch/arm/lib/floppydma.S
F:	arch/arm/include/asm/floppy.h

ARM PMU PROFILING AND DEBUGGING
M:	Will Deacon <will.deacon@arm.com>
S:	Maintained
F:	arch/arm/kernel/perf_event*
F:	arch/arm/oprofile/common.c
F:	arch/arm/kernel/pmu.c
F:	arch/arm/include/asm/pmu.h
F:	arch/arm/kernel/hw_breakpoint.c
F:	arch/arm/include/asm/hw_breakpoint.h

ARM PORT
M:	Russell King <linux@arm.linux.org.uk>
L:	linux-arm-kernel@lists.infradead.org (moderated for non-subscribers)
W:	http://www.arm.linux.org.uk/
S:	Maintained
F:	arch/arm/

ARM PRIMECELL AACI PL041 DRIVER
M:	Russell King <linux@arm.linux.org.uk>
S:	Maintained
F:	sound/arm/aaci.*

ARM PRIMECELL CLCD PL110 DRIVER
M:	Russell King <linux@arm.linux.org.uk>
S:	Maintained
F:	drivers/video/amba-clcd.*

ARM PRIMECELL KMI PL050 DRIVER
M:	Russell King <linux@arm.linux.org.uk>
S:	Maintained
F:	drivers/input/serio/ambakmi.*
F:	include/linux/amba/kmi.h

ARM PRIMECELL MMCI PL180/1 DRIVER
S:	Orphan
F:	drivers/mmc/host/mmci.*

ARM PRIMECELL BUS SUPPORT
M:	Russell King <linux@arm.linux.org.uk>
S:	Maintained
F:	drivers/amba/
F:	include/linux/amba/bus.h

ARM/ADI ROADRUNNER MACHINE SUPPORT
M:	Lennert Buytenhek <kernel@wantstofly.org>
L:	linux-arm-kernel@lists.infradead.org (moderated for non-subscribers)
S:	Maintained
F:	arch/arm/mach-ixp23xx/
F:	arch/arm/mach-ixp23xx/include/mach/

ARM/ADS SPHERE MACHINE SUPPORT
M:	Lennert Buytenhek <kernel@wantstofly.org>
L:	linux-arm-kernel@lists.infradead.org (moderated for non-subscribers)
S:	Maintained

ARM/AFEB9260 MACHINE SUPPORT
M:	Sergey Lapin <slapin@ossfans.org>
L:	linux-arm-kernel@lists.infradead.org (moderated for non-subscribers)
S:	Maintained

ARM/AJECO 1ARM MACHINE SUPPORT
M:	Lennert Buytenhek <kernel@wantstofly.org>
L:	linux-arm-kernel@lists.infradead.org (moderated for non-subscribers)
S:	Maintained

ARM/ATMEL AT91RM9200 AND AT91SAM ARM ARCHITECTURES
M:	Andrew Victor <linux@maxim.org.za>
M:	Nicolas Ferre <nicolas.ferre@atmel.com>
M:	Jean-Christophe Plagniol-Villard <plagnioj@jcrosoft.com>
L:	linux-arm-kernel@lists.infradead.org (moderated for non-subscribers)
W:	http://maxim.org.za/at91_26.html
W:	http://www.linux4sam.org
S:	Supported
F:	arch/arm/mach-at91/

ARM/BCMRING ARM ARCHITECTURE
M:	Jiandong Zheng <jdzheng@broadcom.com>
M:	Scott Branden <sbranden@broadcom.com>
L:	linux-arm-kernel@lists.infradead.org (moderated for non-subscribers)
S:	Maintained
F:	arch/arm/mach-bcmring

ARM/BCMRING MTD NAND DRIVER
M:	Jiandong Zheng <jdzheng@broadcom.com>
M:	Scott Branden <sbranden@broadcom.com>
L:	linux-mtd@lists.infradead.org
S:	Maintained
F:	drivers/mtd/nand/bcm_umi_nand.c
F:	drivers/mtd/nand/bcm_umi_bch.c
F:	drivers/mtd/nand/nand_bcm_umi.h

ARM/CALXEDA HIGHBANK ARCHITECTURE
M:	Rob Herring <rob.herring@calxeda.com>
L:	linux-arm-kernel@lists.infradead.org (moderated for non-subscribers)
S:	Maintained
F:	arch/arm/mach-highbank/

ARM/CAVIUM NETWORKS CNS3XXX MACHINE SUPPORT
M:	Anton Vorontsov <avorontsov@mvista.com>
S:	Maintained
F:	arch/arm/mach-cns3xxx/
T:	git git://git.infradead.org/users/cbou/linux-cns3xxx.git

ARM/CIRRUS LOGIC EP93XX ARM ARCHITECTURE
M:	Hartley Sweeten <hsweeten@visionengravers.com>
M:	Ryan Mallon <rmallon@gmail.com>
L:	linux-arm-kernel@lists.infradead.org (moderated for non-subscribers)
S:	Maintained
F:	arch/arm/mach-ep93xx/
F:	arch/arm/mach-ep93xx/include/mach/

ARM/CIRRUS LOGIC EDB9315A MACHINE SUPPORT
M:	Lennert Buytenhek <kernel@wantstofly.org>
L:	linux-arm-kernel@lists.infradead.org (moderated for non-subscribers)
S:	Maintained

ARM/CLKDEV SUPPORT
M:	Russell King <linux@arm.linux.org.uk>
L:	linux-arm-kernel@lists.infradead.org (moderated for non-subscribers)
S:	Maintained
F:	arch/arm/include/asm/clkdev.h
F:	drivers/clk/clkdev.c

ARM/COMPULAB CM-X270/EM-X270 and CM-X300 MACHINE SUPPORT
M:	Mike Rapoport <mike@compulab.co.il>
L:	linux-arm-kernel@lists.infradead.org (moderated for non-subscribers)
S:	Maintained

ARM/CONTEC MICRO9 MACHINE SUPPORT
M:	Hubert Feurstein <hubert.feurstein@contec.at>
S:	Maintained
F:	arch/arm/mach-ep93xx/micro9.c

ARM/CORGI MACHINE SUPPORT
M:	Richard Purdie <rpurdie@rpsys.net>
S:	Maintained

ARM/CORTINA SYSTEMS GEMINI ARM ARCHITECTURE
M:	Hans Ulli Kroll <ulli.kroll@googlemail.com>
L:	linux-arm-kernel@lists.infradead.org (moderated for non-subscribers)
T:	git git://git.berlios.de/gemini-board
S:	Maintained
F:	arch/arm/mach-gemini/

ARM/CSR SIRFPRIMA2 MACHINE SUPPORT
M:	Barry Song <baohua.song@csr.com>
L:	linux-arm-kernel@lists.infradead.org (moderated for non-subscribers)
S:	Maintained
F:	arch/arm/mach-prima2/
F:	drivers/dma/sirf-dma*

ARM/EBSA110 MACHINE SUPPORT
M:	Russell King <linux@arm.linux.org.uk>
L:	linux-arm-kernel@lists.infradead.org (moderated for non-subscribers)
W:	http://www.arm.linux.org.uk/
S:	Maintained
F:	arch/arm/mach-ebsa110/
F:	drivers/net/ethernet/amd/am79c961a.*

ARM/EZX SMARTPHONES (A780, A910, A1200, E680, ROKR E2 and ROKR E6)
M:	Daniel Ribeiro <drwyrm@gmail.com>
M:	Stefan Schmidt <stefan@openezx.org>
M:	Harald Welte <laforge@openezx.org>
L:	openezx-devel@lists.openezx.org (moderated for non-subscribers)
W:	http://www.openezx.org/
S:	Maintained
T:	topgit git://git.openezx.org/openezx.git
F:	arch/arm/mach-pxa/ezx.c

ARM/FARADAY FA526 PORT
M:	Hans Ulli Kroll <ulli.kroll@googlemail.com>
L:	linux-arm-kernel@lists.infradead.org (moderated for non-subscribers)
S:	Maintained
T:	git git://git.berlios.de/gemini-board
F:	arch/arm/mm/*-fa*

ARM/FOOTBRIDGE ARCHITECTURE
M:	Russell King <linux@arm.linux.org.uk>
L:	linux-arm-kernel@lists.infradead.org (moderated for non-subscribers)
W:	http://www.arm.linux.org.uk/
S:	Maintained
F:	arch/arm/include/asm/hardware/dec21285.h
F:	arch/arm/mach-footbridge/

ARM/FREESCALE IMX / MXC ARM ARCHITECTURE
M:	Sascha Hauer <kernel@pengutronix.de>
L:	linux-arm-kernel@lists.infradead.org (moderated for non-subscribers)
S:	Maintained
T:	git git://git.pengutronix.de/git/imx/linux-2.6.git
F:	arch/arm/mach-imx/
F:	arch/arm/plat-mxc/

ARM/FREESCALE IMX6
M:	Shawn Guo <shawn.guo@linaro.org>
L:	linux-arm-kernel@lists.infradead.org (moderated for non-subscribers)
S:	Maintained
T:	git git://git.linaro.org/people/shawnguo/linux-2.6.git
F:	arch/arm/mach-imx/*imx6*

ARM/FREESCALE MXS ARM ARCHITECTURE
M:	Shawn Guo <shawn.guo@linaro.org>
L:	linux-arm-kernel@lists.infradead.org (moderated for non-subscribers)
S:	Maintained
T:	git git://git.linaro.org/people/shawnguo/linux-2.6.git
F:	arch/arm/mach-mxs/

ARM/GLOMATION GESBC9312SX MACHINE SUPPORT
M:	Lennert Buytenhek <kernel@wantstofly.org>
L:	linux-arm-kernel@lists.infradead.org (moderated for non-subscribers)
S:	Maintained

ARM/GUMSTIX MACHINE SUPPORT
M:	Steve Sakoman <sakoman@gmail.com>
L:	linux-arm-kernel@lists.infradead.org (moderated for non-subscribers)
S:	Maintained

ARM/H4700 (HP IPAQ HX4700) MACHINE SUPPORT
M:	Philipp Zabel <philipp.zabel@gmail.com>
M:	Paul Parsons <lost.distance@yahoo.com>
L:	linux-arm-kernel@lists.infradead.org (moderated for non-subscribers)
S:	Maintained
F:	arch/arm/mach-pxa/hx4700.c
F:	arch/arm/mach-pxa/include/mach/hx4700.h
F:	sound/soc/pxa/hx4700.c

ARM/HP JORNADA 7XX MACHINE SUPPORT
M:	Kristoffer Ericson <kristoffer.ericson@gmail.com>
W:	www.jlime.com
S:	Maintained
T:	git git://git.kernel.org/pub/scm/linux/kernel/git/kristoffer/linux-hpc.git
F:	arch/arm/mach-sa1100/jornada720.c
F:	arch/arm/mach-sa1100/include/mach/jornada720.h

ARM/INCOME PXA270 SUPPORT
M:	Marek Vasut <marek.vasut@gmail.com>
L:	linux-arm-kernel@lists.infradead.org (moderated for non-subscribers)
S:	Maintained
F:	arch/arm/mach-pxa/colibri-pxa270-income.c

ARM/INTEL IOP32X ARM ARCHITECTURE
M:	Lennert Buytenhek <kernel@wantstofly.org>
M:	Dan Williams <dan.j.williams@intel.com>
L:	linux-arm-kernel@lists.infradead.org (moderated for non-subscribers)
S:	Maintained

ARM/INTEL IOP33X ARM ARCHITECTURE
M:	Dan Williams <dan.j.williams@intel.com>
L:	linux-arm-kernel@lists.infradead.org (moderated for non-subscribers)
S:	Maintained

ARM/INTEL IOP13XX ARM ARCHITECTURE
M:	Lennert Buytenhek <kernel@wantstofly.org>
M:	Dan Williams <dan.j.williams@intel.com>
L:	linux-arm-kernel@lists.infradead.org (moderated for non-subscribers)
S:	Maintained

ARM/INTEL IQ81342EX MACHINE SUPPORT
M:	Lennert Buytenhek <kernel@wantstofly.org>
M:	Dan Williams <dan.j.williams@intel.com>
L:	linux-arm-kernel@lists.infradead.org (moderated for non-subscribers)
S:	Maintained

ARM/INTEL IXP2000 ARM ARCHITECTURE
M:	Lennert Buytenhek <kernel@wantstofly.org>
L:	linux-arm-kernel@lists.infradead.org (moderated for non-subscribers)
S:	Maintained

ARM/INTEL IXDP2850 MACHINE SUPPORT
M:	Lennert Buytenhek <kernel@wantstofly.org>
L:	linux-arm-kernel@lists.infradead.org (moderated for non-subscribers)
S:	Maintained

ARM/INTEL IXP23XX ARM ARCHITECTURE
M:	Lennert Buytenhek <kernel@wantstofly.org>
L:	linux-arm-kernel@lists.infradead.org (moderated for non-subscribers)
S:	Maintained

ARM/INTEL IXP4XX ARM ARCHITECTURE
M:	Imre Kaloz <kaloz@openwrt.org>
M:	Krzysztof Halasa <khc@pm.waw.pl>
L:	linux-arm-kernel@lists.infradead.org (moderated for non-subscribers)
S:	Maintained
F:	arch/arm/mach-ixp4xx/

ARM/INTEL RESEARCH IMOTE/STARGATE 2 MACHINE SUPPORT
M:	Jonathan Cameron <jic23@cam.ac.uk>
L:	linux-arm-kernel@lists.infradead.org (moderated for non-subscribers)
S:	Maintained
F:	arch/arm/mach-pxa/stargate2.c
F:	drivers/pcmcia/pxa2xx_stargate2.c

ARM/INTEL XSC3 (MANZANO) ARM CORE
M:	Lennert Buytenhek <kernel@wantstofly.org>
M:	Dan Williams <dan.j.williams@intel.com>
L:	linux-arm-kernel@lists.infradead.org (moderated for non-subscribers)
S:	Maintained

ARM/IP FABRICS DOUBLE ESPRESSO MACHINE SUPPORT
M:	Lennert Buytenhek <kernel@wantstofly.org>
L:	linux-arm-kernel@lists.infradead.org (moderated for non-subscribers)
S:	Maintained

ARM/LOGICPD PXA270 MACHINE SUPPORT
M:	Lennert Buytenhek <kernel@wantstofly.org>
L:	linux-arm-kernel@lists.infradead.org (moderated for non-subscribers)
S:	Maintained

ARM/MAGICIAN MACHINE SUPPORT
M:	Philipp Zabel <philipp.zabel@gmail.com>
S:	Maintained

ARM/Marvell Loki/Kirkwood/MV78xx0/Orion SOC support
M:	Lennert Buytenhek <kernel@wantstofly.org>
M:	Nicolas Pitre <nico@fluxnic.net>
L:	linux-arm-kernel@lists.infradead.org (moderated for non-subscribers)
S:	Odd Fixes
F:	arch/arm/mach-kirkwood/
F:	arch/arm/mach-mv78xx0/
F:	arch/arm/mach-orion5x/
F:	arch/arm/plat-orion/

ARM/Orion SoC/Technologic Systems TS-78xx platform support
M:	Alexander Clouter <alex@digriz.org.uk>
L:	linux-arm-kernel@lists.infradead.org (moderated for non-subscribers)
W:	http://www.digriz.org.uk/ts78xx/kernel
S:	Maintained
F:	arch/arm/mach-orion5x/ts78xx-*

ARM/MIOA701 MACHINE SUPPORT
M:	Robert Jarzmik <robert.jarzmik@free.fr>
L:	linux-arm-kernel@lists.infradead.org (moderated for non-subscribers)
F:	arch/arm/mach-pxa/mioa701.c
S:	Maintained

ARM/NEC MOBILEPRO 900/c MACHINE SUPPORT
M:	Michael Petchkovsky <mkpetch@internode.on.net>
S:	Maintained

ARM/NOMADIK ARCHITECTURE
M:	Alessandro Rubini <rubini@unipv.it>
M:	Linus Walleij <linus.walleij@stericsson.com>
M:	STEricsson <STEricsson_nomadik_linux@list.st.com>
L:	linux-arm-kernel@lists.infradead.org (moderated for non-subscribers)
S:	Maintained
F:	arch/arm/mach-nomadik/
F:	arch/arm/plat-nomadik/
F:	drivers/i2c/busses/i2c-nomadik.c
T:	git git://git.kernel.org/pub/scm/linux/kernel/git/linusw/linux-stericsson.git

ARM/OPENMOKO NEO FREERUNNER (GTA02) MACHINE SUPPORT
M:	Nelson Castillo <arhuaco@freaks-unidos.net>
L:	openmoko-kernel@lists.openmoko.org (subscribers-only)
W:	http://wiki.openmoko.org/wiki/Neo_FreeRunner
S:	Supported

ARM/QUALCOMM MSM MACHINE SUPPORT
M:	David Brown <davidb@codeaurora.org>
M:	Daniel Walker <dwalker@fifo99.com>
M:	Bryan Huntsman <bryanh@codeaurora.org>
L:	linux-arm-msm@vger.kernel.org
F:	arch/arm/mach-msm/
F:	drivers/video/msm/
F:	drivers/mmc/host/msm_sdcc.c
F:	drivers/mmc/host/msm_sdcc.h
F:	drivers/tty/serial/msm_serial.h
F:	drivers/tty/serial/msm_serial.c
F:	drivers/platform/msm/
F:	drivers/*/pm8???-*
F:	include/linux/mfd/pm8xxx/
T:	git git://git.kernel.org/pub/scm/linux/kernel/git/davidb/linux-msm.git
S:	Maintained

ARM/TOSA MACHINE SUPPORT
M:	Dmitry Eremin-Solenikov <dbaryshkov@gmail.com>
M:	Dirk Opfer <dirk@opfer-online.de>
S:	Maintained

ARM/PALMTX,PALMT5,PALMLD,PALMTE2,PALMTC SUPPORT
M:	Marek Vasut <marek.vasut@gmail.com>
L:	linux-arm-kernel@lists.infradead.org
W:	http://hackndev.com
S:	Maintained
F:	arch/arm/mach-pxa/include/mach/palmtx.h
F:	arch/arm/mach-pxa/palmtx.c
F:	arch/arm/mach-pxa/include/mach/palmt5.h
F:	arch/arm/mach-pxa/palmt5.c
F:	arch/arm/mach-pxa/include/mach/palmld.h
F:	arch/arm/mach-pxa/palmld.c
F:	arch/arm/mach-pxa/include/mach/palmte2.h
F:	arch/arm/mach-pxa/palmte2.c
F:	arch/arm/mach-pxa/include/mach/palmtc.h
F:	arch/arm/mach-pxa/palmtc.c

ARM/PALM TREO SUPPORT
M:	Tomas Cech <sleep_walker@suse.cz>
L:	linux-arm-kernel@lists.infradead.org
W:	http://hackndev.com
S:	Maintained
F:	arch/arm/mach-pxa/include/mach/palmtreo.h
F:	arch/arm/mach-pxa/palmtreo.c

ARM/PALMZ72 SUPPORT
M:	Sergey Lapin <slapin@ossfans.org>
L:	linux-arm-kernel@lists.infradead.org
W:	http://hackndev.com
S:	Maintained
F:	arch/arm/mach-pxa/include/mach/palmz72.h
F:	arch/arm/mach-pxa/palmz72.c

ARM/PLEB SUPPORT
M:	Peter Chubb <pleb@gelato.unsw.edu.au>
W:	http://www.disy.cse.unsw.edu.au/Hardware/PLEB
S:	Maintained

ARM/PT DIGITAL BOARD PORT
M:	Stefan Eletzhofer <stefan.eletzhofer@eletztrick.de>
L:	linux-arm-kernel@lists.infradead.org (moderated for non-subscribers)
W:	http://www.arm.linux.org.uk/
S:	Maintained

ARM/RADISYS ENP2611 MACHINE SUPPORT
M:	Lennert Buytenhek <kernel@wantstofly.org>
L:	linux-arm-kernel@lists.infradead.org (moderated for non-subscribers)
S:	Maintained

ARM/RISCPC ARCHITECTURE
M:	Russell King <linux@arm.linux.org.uk>
L:	linux-arm-kernel@lists.infradead.org (moderated for non-subscribers)
W:	http://www.arm.linux.org.uk/
S:	Maintained
F:	arch/arm/common/time-acorn.c
F:	arch/arm/include/asm/hardware/entry-macro-iomd.S
F:	arch/arm/include/asm/hardware/ioc.h
F:	arch/arm/include/asm/hardware/iomd.h
F:	arch/arm/include/asm/hardware/memc.h
F:	arch/arm/mach-rpc/
F:	drivers/net/ethernet/8390/etherh.c
F:	drivers/net/ethernet/i825xx/ether1*
F:	drivers/net/ethernet/seeq/ether3*
F:	drivers/scsi/arm/

ARM/SHARK MACHINE SUPPORT
M:	Alexander Schulz <alex@shark-linux.de>
W:	http://www.shark-linux.de/shark.html
S:	Maintained

ARM/SAMSUNG ARM ARCHITECTURES
M:	Ben Dooks <ben-linux@fluff.org>
M:	Kukjin Kim <kgene.kim@samsung.com>
L:	linux-arm-kernel@lists.infradead.org (moderated for non-subscribers)
L:	linux-samsung-soc@vger.kernel.org (moderated for non-subscribers)
W:	http://www.fluff.org/ben/linux/
S:	Maintained
F:	arch/arm/plat-samsung/
F:	arch/arm/plat-s3c24xx/
F:	arch/arm/plat-s5p/
F:	arch/arm/mach-s3c24*/
F:	arch/arm/mach-s3c64xx/
F:	drivers/*/*s3c2410*
F:	drivers/*/*/*s3c2410*
F:	drivers/spi/spi-s3c*
F:	sound/soc/samsung/*

ARM/S5P EXYNOS ARM ARCHITECTURES
M:	Kukjin Kim <kgene.kim@samsung.com>
L:	linux-arm-kernel@lists.infradead.org (moderated for non-subscribers)
L:	linux-samsung-soc@vger.kernel.org (moderated for non-subscribers)
S:	Maintained
F:	arch/arm/mach-s5p*/
F:	arch/arm/mach-exynos*/

ARM/SAMSUNG MOBILE MACHINE SUPPORT
M:	Kyungmin Park <kyungmin.park@samsung.com>
L:	linux-arm-kernel@lists.infradead.org (moderated for non-subscribers)
S:	Maintained
F:	arch/arm/mach-s5pv210/mach-aquila.c
F:	arch/arm/mach-s5pv210/mach-goni.c
F:	arch/arm/mach-exynos/mach-universal_c210.c
F:	arch/arm/mach-exynos/mach-nuri.c

ARM/SAMSUNG S5P SERIES FIMC SUPPORT
M:	Kyungmin Park <kyungmin.park@samsung.com>
M:	Sylwester Nawrocki <s.nawrocki@samsung.com>
L:	linux-arm-kernel@lists.infradead.org
L:	linux-media@vger.kernel.org
S:	Maintained
F:	arch/arm/plat-s5p/dev-fimc*
F:	arch/arm/plat-samsung/include/plat/*fimc*
F:	drivers/media/video/s5p-fimc/

ARM/SAMSUNG S5P SERIES Multi Format Codec (MFC) SUPPORT
M:	Kyungmin Park <kyungmin.park@samsung.com>
M:	Kamil Debski <k.debski@samsung.com>
M:     Jeongtae Park <jtp.park@samsung.com>
L:	linux-arm-kernel@lists.infradead.org
L:	linux-media@vger.kernel.org
S:	Maintained
F:	arch/arm/plat-s5p/dev-mfc.c
F:	drivers/media/video/s5p-mfc/

ARM/SAMSUNG S5P SERIES TV SUBSYSTEM SUPPORT
M:	Kyungmin Park <kyungmin.park@samsung.com>
M:	Tomasz Stanislawski <t.stanislaws@samsung.com>
L:	linux-arm-kernel@lists.infradead.org
L:	linux-media@vger.kernel.org
S:	Maintained
F:	drivers/media/video/s5p-tv/

ARM/SHMOBILE ARM ARCHITECTURE
M:	Paul Mundt <lethal@linux-sh.org>
M:	Magnus Damm <magnus.damm@gmail.com>
L:	linux-sh@vger.kernel.org
W:	http://oss.renesas.com
Q:	http://patchwork.kernel.org/project/linux-sh/list/
T:	git git://git.kernel.org/pub/scm/linux/kernel/git/lethal/sh-2.6.git rmobile-latest
S:	Supported
F:	arch/arm/mach-shmobile/
F:	drivers/sh/

ARM/TECHNOLOGIC SYSTEMS TS7250 MACHINE SUPPORT
M:	Lennert Buytenhek <kernel@wantstofly.org>
L:	linux-arm-kernel@lists.infradead.org (moderated for non-subscribers)
S:	Maintained

ARM/TETON BGA MACHINE SUPPORT
M:	"Mark F. Brown" <mark.brown314@gmail.com>
L:	linux-arm-kernel@lists.infradead.org (moderated for non-subscribers)
S:	Maintained

ARM/THECUS N2100 MACHINE SUPPORT
M:	Lennert Buytenhek <kernel@wantstofly.org>
L:	linux-arm-kernel@lists.infradead.org (moderated for non-subscribers)
S:	Maintained

ARM/NUVOTON W90X900 ARM ARCHITECTURE
M:	Wan ZongShun <mcuos.com@gmail.com>
L:	linux-arm-kernel@lists.infradead.org (moderated for non-subscribers)
W:	http://www.mcuos.com
S:	Maintained
F:	arch/arm/mach-w90x900/
F:	drivers/input/keyboard/w90p910_keypad.c
F:	drivers/input/touchscreen/w90p910_ts.c
F:	drivers/watchdog/nuc900_wdt.c
F:	drivers/net/ethernet/nuvoton/w90p910_ether.c
F:	drivers/mtd/nand/nuc900_nand.c
F:	drivers/rtc/rtc-nuc900.c
F:	drivers/spi/spi-nuc900.c
F:	drivers/usb/host/ehci-w90x900.c
F:	drivers/video/nuc900fb.c

ARM/U300 MACHINE SUPPORT
M:	Linus Walleij <linus.walleij@stericsson.com>
L:	linux-arm-kernel@lists.infradead.org (moderated for non-subscribers)
S:	Supported
F:	arch/arm/mach-u300/
F:	drivers/i2c/busses/i2c-stu300.c
F:	drivers/rtc/rtc-coh901331.c
F:	drivers/watchdog/coh901327_wdt.c
F:	drivers/dma/coh901318*
F:	drivers/mfd/ab3100*
F:	drivers/rtc/rtc-ab3100.c
F:	drivers/rtc/rtc-coh901331.c
T:	git git://git.kernel.org/pub/scm/linux/kernel/git/linusw/linux-stericsson.git

ARM/Ux500 ARM ARCHITECTURE
M:	Srinidhi Kasagar <srinidhi.kasagar@stericsson.com>
M:	Linus Walleij <linus.walleij@stericsson.com>
L:	linux-arm-kernel@lists.infradead.org (moderated for non-subscribers)
S:	Maintained
F:	arch/arm/mach-ux500/
F:	drivers/dma/ste_dma40*
F:	drivers/mfd/abx500*
F:	drivers/mfd/ab8500*
F:	drivers/mfd/stmpe*
F:	drivers/rtc/rtc-ab8500.c
T:	git git://git.kernel.org/pub/scm/linux/kernel/git/linusw/linux-stericsson.git

ARM/VFP SUPPORT
M:	Russell King <linux@arm.linux.org.uk>
L:	linux-arm-kernel@lists.infradead.org (moderated for non-subscribers)
W:	http://www.arm.linux.org.uk/
S:	Maintained
F:	arch/arm/vfp/

ARM/VOIPAC PXA270 SUPPORT
M:	Marek Vasut <marek.vasut@gmail.com>
L:	linux-arm-kernel@lists.infradead.org (moderated for non-subscribers)
S:	Maintained
F:	arch/arm/mach-pxa/vpac270.c
F:	arch/arm/mach-pxa/include/mach/vpac270.h

ARM/ZIPIT Z2 SUPPORT
M:	Marek Vasut <marek.vasut@gmail.com>
L:	linux-arm-kernel@lists.infradead.org (moderated for non-subscribers)
S:	Maintained
F:	arch/arm/mach-pxa/z2.c
F:	arch/arm/mach-pxa/include/mach/z2.h

ASC7621 HARDWARE MONITOR DRIVER
M:	George Joseph <george.joseph@fairview5.com>
L:	lm-sensors@lm-sensors.org
S:	Maintained
F:	Documentation/hwmon/asc7621
F:	drivers/hwmon/asc7621.c

ASUS NOTEBOOKS AND EEEPC ACPI/WMI EXTRAS DRIVERS
M:	Corentin Chary <corentincj@iksaif.net>
L:	acpi4asus-user@lists.sourceforge.net
L:	platform-driver-x86@vger.kernel.org
W:	http://acpi4asus.sf.net
S:	Maintained
F:	drivers/platform/x86/asus*.c
F:	drivers/platform/x86/eeepc*.c

ASUS ASB100 HARDWARE MONITOR DRIVER
M:	"Mark M. Hoffman" <mhoffman@lightlink.com>
L:	lm-sensors@lm-sensors.org
S:	Maintained
F:	drivers/hwmon/asb100.c

ASYNCHRONOUS TRANSFERS/TRANSFORMS (IOAT) API
M:	Dan Williams <dan.j.williams@intel.com>
W:	http://sourceforge.net/projects/xscaleiop
S:	Supported
F:	Documentation/crypto/async-tx-api.txt
F:	crypto/async_tx/
F:	drivers/dma/
F:	include/linux/dmaengine.h
F:	include/linux/async_tx.h

AT24 EEPROM DRIVER
M:	Wolfram Sang <w.sang@pengutronix.de>
L:	linux-i2c@vger.kernel.org
S:	Maintained
F:	drivers/misc/eeprom/at24.c
F:	include/linux/i2c/at24.h

ATA OVER ETHERNET (AOE) DRIVER
M:	"Ed L. Cashin" <ecashin@coraid.com>
W:	http://www.coraid.com/support/linux
S:	Supported
F:	Documentation/aoe/
F:	drivers/block/aoe/

ATHEROS ATH GENERIC UTILITIES
M:	"Luis R. Rodriguez" <mcgrof@qca.qualcomm.com>
L:	linux-wireless@vger.kernel.org
S:	Supported
F:	drivers/net/wireless/ath/*

ATHEROS ATH5K WIRELESS DRIVER
M:	Jiri Slaby <jirislaby@gmail.com>
M:	Nick Kossifidis <mickflemm@gmail.com>
M:	"Luis R. Rodriguez" <mcgrof@qca.qualcomm.com>
L:	linux-wireless@vger.kernel.org
L:	ath5k-devel@lists.ath5k.org
W:	http://wireless.kernel.org/en/users/Drivers/ath5k
S:	Maintained
F:	drivers/net/wireless/ath/ath5k/

ATHEROS ATH6KL WIRELESS DRIVER
M:	Kalle Valo <kvalo@qca.qualcomm.com>
L:	linux-wireless@vger.kernel.org
W:	http://wireless.kernel.org/en/users/Drivers/ath6kl
T:	git git://git.kernel.org/pub/scm/linux/kernel/git/kvalo/ath6kl.git
S:	Supported
F:	drivers/net/wireless/ath/ath6kl/

ATHEROS ATH9K WIRELESS DRIVER
M:	"Luis R. Rodriguez" <mcgrof@qca.qualcomm.com>
M:	Jouni Malinen <jouni@qca.qualcomm.com>
M:	Vasanthakumar Thiagarajan <vthiagar@qca.qualcomm.com>
M:	Senthil Balasubramanian <senthilb@qca.qualcomm.com>
L:	linux-wireless@vger.kernel.org
L:	ath9k-devel@lists.ath9k.org
W:	http://wireless.kernel.org/en/users/Drivers/ath9k
S:	Supported
F:	drivers/net/wireless/ath/ath9k/

CARL9170 LINUX COMMUNITY WIRELESS DRIVER
M:	Christian Lamparter <chunkeey@googlemail.com>
L:	linux-wireless@vger.kernel.org
W:	http://wireless.kernel.org/en/users/Drivers/carl9170
S:	Maintained
F:	drivers/net/wireless/ath/carl9170/

ATK0110 HWMON DRIVER
M:	Luca Tettamanti <kronos.it@gmail.com>
L:	lm-sensors@lm-sensors.org
S:	Maintained
F:	drivers/hwmon/asus_atk0110.c

ATI_REMOTE2 DRIVER
M:	Ville Syrjala <syrjala@sci.fi>
S:	Maintained
F:	drivers/input/misc/ati_remote2.c

ATLX ETHERNET DRIVERS
M:	Jay Cliburn <jcliburn@gmail.com>
M:	Chris Snook <chris.snook@gmail.com>
L:	netdev@vger.kernel.org
W:	http://sourceforge.net/projects/atl1
W:	http://atl1.sourceforge.net
S:	Maintained
F:	drivers/net/ethernet/atheros/

ATM
M:	Chas Williams <chas@cmf.nrl.navy.mil>
L:	linux-atm-general@lists.sourceforge.net (moderated for non-subscribers)
L:	netdev@vger.kernel.org
W:	http://linux-atm.sourceforge.net
S:	Maintained
F:	drivers/atm/
F:	include/linux/atm*

ATMEL AT91 MCI DRIVER
M:	Ludovic Desroches <ludovic.desroches@atmel.com>
L:	linux-arm-kernel@lists.infradead.org (moderated for non-subscribers)
W:	http://www.atmel.com/products/AT91/
W:	http://www.at91.com/
S:	Maintained
F:	drivers/mmc/host/at91_mci.c

ATMEL AT91 / AT32 MCI DRIVER
M:	Ludovic Desroches <ludovic.desroches@atmel.com>
S:	Maintained
F:	drivers/mmc/host/atmel-mci.c
F:	drivers/mmc/host/atmel-mci-regs.h

ATMEL AT91 / AT32 SERIAL DRIVER
M:	Nicolas Ferre <nicolas.ferre@atmel.com>
S:	Supported
F:	drivers/tty/serial/atmel_serial.c

ATMEL LCDFB DRIVER
M:	Nicolas Ferre <nicolas.ferre@atmel.com>
L:	linux-fbdev@vger.kernel.org
S:	Maintained
F:	drivers/video/atmel_lcdfb.c
F:	include/video/atmel_lcdc.h

ATMEL MACB ETHERNET DRIVER
M:	Nicolas Ferre <nicolas.ferre@atmel.com>
S:	Supported
F:	drivers/net/ethernet/cadence/

ATMEL SPI DRIVER
M:	Nicolas Ferre <nicolas.ferre@atmel.com>
S:	Supported
F:	drivers/spi/spi-atmel.*

ATMEL USBA UDC DRIVER
M:	Nicolas Ferre <nicolas.ferre@atmel.com>
L:	linux-arm-kernel@lists.infradead.org (moderated for non-subscribers)
W:	http://avr32linux.org/twiki/bin/view/Main/AtmelUsbDeviceDriver
S:	Supported
F:	drivers/usb/gadget/atmel_usba_udc.*

ATMEL WIRELESS DRIVER
M:	Simon Kelley <simon@thekelleys.org.uk>
L:	linux-wireless@vger.kernel.org
W:	http://www.thekelleys.org.uk/atmel
W:	http://atmelwlandriver.sourceforge.net/
S:	Maintained
F:	drivers/net/wireless/atmel*

AUDIT SUBSYSTEM
M:	Al Viro <viro@zeniv.linux.org.uk>
M:	Eric Paris <eparis@redhat.com>
L:	linux-audit@redhat.com (subscribers-only)
W:	http://people.redhat.com/sgrubb/audit/
T:	git git://git.kernel.org/pub/scm/linux/kernel/git/viro/audit-current.git
S:	Maintained
F:	include/linux/audit.h
F:	kernel/audit*

AUXILIARY DISPLAY DRIVERS
M:	Miguel Ojeda Sandonis <miguel.ojeda.sandonis@gmail.com>
W:	http://miguelojeda.es/auxdisplay.htm
W:	http://jair.lab.fi.uva.es/~migojed/auxdisplay.htm
S:	Maintained
F:	drivers/auxdisplay/
F:	include/linux/cfag12864b.h

AVR32 ARCHITECTURE
M:	Haavard Skinnemoen <hskinnemoen@gmail.com>
M:	Hans-Christian Egtvedt <egtvedt@samfundet.no>
W:	http://www.atmel.com/products/AVR32/
W:	http://avr32linux.org/
W:	http://avrfreaks.net/
S:	Maintained
F:	arch/avr32/

AVR32/AT32AP MACHINE SUPPORT
M:	Haavard Skinnemoen <hskinnemoen@gmail.com>
M:	Hans-Christian Egtvedt <egtvedt@samfundet.no>
S:	Maintained
F:	arch/avr32/mach-at32ap/

AX.25 NETWORK LAYER
M:	Ralf Baechle <ralf@linux-mips.org>
L:	linux-hams@vger.kernel.org
W:	http://www.linux-ax25.org/
S:	Maintained
F:	include/linux/ax25.h
F:	include/net/ax25.h
F:	net/ax25/

B43 WIRELESS DRIVER
M:	Stefano Brivio <stefano.brivio@polimi.it>
L:	linux-wireless@vger.kernel.org
L:	b43-dev@lists.infradead.org
W:	http://linuxwireless.org/en/users/Drivers/b43
S:	Maintained
F:	drivers/net/wireless/b43/

B43LEGACY WIRELESS DRIVER
M:	Larry Finger <Larry.Finger@lwfinger.net>
M:	Stefano Brivio <stefano.brivio@polimi.it>
L:	linux-wireless@vger.kernel.org
L:	b43-dev@lists.infradead.org
W:	http://linuxwireless.org/en/users/Drivers/b43
S:	Maintained
F:	drivers/net/wireless/b43legacy/

BACKLIGHT CLASS/SUBSYSTEM
M:	Richard Purdie <rpurdie@rpsys.net>
S:	Maintained
F:	drivers/video/backlight/
F:	include/linux/backlight.h

BATMAN ADVANCED
M:	Marek Lindner <lindner_marek@yahoo.de>
M:	Simon Wunderlich <siwu@hrz.tu-chemnitz.de>
L:	b.a.t.m.a.n@lists.open-mesh.org
W:	http://www.open-mesh.org/
S:	Maintained
F:	net/batman-adv/

BAYCOM/HDLCDRV DRIVERS FOR AX.25
M:	Thomas Sailer <t.sailer@alumni.ethz.ch>
L:	linux-hams@vger.kernel.org
W:	http://www.baycom.org/~tom/ham/ham.html
S:	Maintained
F:	drivers/net/hamradio/baycom*

BEFS FILE SYSTEM
S:	Orphan
F:	Documentation/filesystems/befs.txt
F:	fs/befs/

BFS FILE SYSTEM
M:	"Tigran A. Aivazian" <tigran@aivazian.fsnet.co.uk>
S:	Maintained
F:	Documentation/filesystems/bfs.txt
F:	fs/bfs/
F:	include/linux/bfs_fs.h

BLACKFIN ARCHITECTURE
M:	Mike Frysinger <vapier@gentoo.org>
L:	uclinux-dist-devel@blackfin.uclinux.org
W:	http://blackfin.uclinux.org
S:	Supported
F:	arch/blackfin/

BLACKFIN EMAC DRIVER
L:	uclinux-dist-devel@blackfin.uclinux.org
W:	http://blackfin.uclinux.org
S:	Supported
F:	drivers/net/ethernet/adi/

BLACKFIN RTC DRIVER
M:	Mike Frysinger <vapier.adi@gmail.com>
L:	uclinux-dist-devel@blackfin.uclinux.org
W:	http://blackfin.uclinux.org
S:	Supported
F:	drivers/rtc/rtc-bfin.c

BLACKFIN SDH DRIVER
M:	Cliff Cai <cliff.cai@analog.com>
L:	uclinux-dist-devel@blackfin.uclinux.org
W:	http://blackfin.uclinux.org
S:	Supported
F:	drivers/mmc/host/bfin_sdh.c

BLACKFIN SERIAL DRIVER
M:	Sonic Zhang <sonic.zhang@analog.com>
L:	uclinux-dist-devel@blackfin.uclinux.org
W:	http://blackfin.uclinux.org
S:	Supported
F:	drivers/tty/serial/bfin_uart.c

BLACKFIN WATCHDOG DRIVER
M:	Mike Frysinger <vapier.adi@gmail.com>
L:	uclinux-dist-devel@blackfin.uclinux.org
W:	http://blackfin.uclinux.org
S:	Supported
F:	drivers/watchdog/bfin_wdt.c

BLACKFIN I2C TWI DRIVER
M:	Sonic Zhang <sonic.zhang@analog.com>
L:	uclinux-dist-devel@blackfin.uclinux.org
W:	http://blackfin.uclinux.org/
S:	Supported
F:	drivers/i2c/busses/i2c-bfin-twi.c

BLOCK LAYER
M:	Jens Axboe <axboe@kernel.dk>
T:	git git://git.kernel.org/pub/scm/linux/kernel/git/axboe/linux-block.git
S:	Maintained
F:	block/

BLOCK2MTD DRIVER
M:	Joern Engel <joern@lazybastard.org>
L:	linux-mtd@lists.infradead.org
S:	Maintained
F:	drivers/mtd/devices/block2mtd.c

BLUETOOTH DRIVERS
M:	Marcel Holtmann <marcel@holtmann.org>
M:	Gustavo Padovan <gustavo@padovan.org>
M:	Johan Hedberg <johan.hedberg@gmail.com>
L:	linux-bluetooth@vger.kernel.org
W:	http://www.bluez.org/
T:	git git://git.kernel.org/pub/scm/linux/kernel/git/bluetooth/bluetooth.git
T:	git git://git.kernel.org/pub/scm/linux/kernel/git/bluetooth/bluetooth-next.git
S:	Maintained
F:	drivers/bluetooth/

BLUETOOTH SUBSYSTEM
M:	Marcel Holtmann <marcel@holtmann.org>
M:	Gustavo Padovan <gustavo@padovan.org>
M:	Johan Hedberg <johan.hedberg@gmail.com>
L:	linux-bluetooth@vger.kernel.org
W:	http://www.bluez.org/
T:	git git://git.kernel.org/pub/scm/linux/kernel/git/bluetooth/bluetooth.git
T:	git git://git.kernel.org/pub/scm/linux/kernel/git/bluetooth/bluetooth-next.git
S:	Maintained
F:	net/bluetooth/
F:	include/net/bluetooth/

BONDING DRIVER
M:	Jay Vosburgh <fubar@us.ibm.com>
M:	Andy Gospodarek <andy@greyhouse.net>
L:	netdev@vger.kernel.org
W:	http://sourceforge.net/projects/bonding/
S:	Supported
F:	drivers/net/bonding/
F:	include/linux/if_bonding.h

BROADCOM B44 10/100 ETHERNET DRIVER
M:	Gary Zambrano <zambrano@broadcom.com>
L:	netdev@vger.kernel.org
S:	Supported
F:	drivers/net/ethernet/broadcom/b44.*

BROADCOM BNX2 GIGABIT ETHERNET DRIVER
M:	Michael Chan <mchan@broadcom.com>
L:	netdev@vger.kernel.org
S:	Supported
F:	drivers/net/ethernet/broadcom/bnx2.*
F:	drivers/net/ethernet/broadcom/bnx2_*

BROADCOM BNX2X 10 GIGABIT ETHERNET DRIVER
M:	Eilon Greenstein <eilong@broadcom.com>
L:	netdev@vger.kernel.org
S:	Supported
F:	drivers/net/ethernet/broadcom/bnx2x/

BROADCOM TG3 GIGABIT ETHERNET DRIVER
M:	Matt Carlson <mcarlson@broadcom.com>
M:	Michael Chan <mchan@broadcom.com>
L:	netdev@vger.kernel.org
S:	Supported
F:	drivers/net/ethernet/broadcom/tg3.*

BROADCOM BRCM80211 IEEE802.11n WIRELESS DRIVER
M:	Brett Rudley <brudley@broadcom.com>
M:	Roland Vossen <rvossen@broadcom.com>
M:	Arend van Spriel <arend@broadcom.com>
M:	Franky (Zhenhui) Lin <frankyl@broadcom.com>
M:	Kan Yan	<kanyan@broadcom.com>
L:	linux-wireless@vger.kernel.org
S:	Supported
F:	drivers/net/wireless/brcm80211/

BROADCOM BNX2FC 10 GIGABIT FCOE DRIVER
M:	Bhanu Prakash Gollapudi <bprakash@broadcom.com>
L:	linux-scsi@vger.kernel.org
S:	Supported
F:	drivers/scsi/bnx2fc/

BROADCOM SPECIFIC AMBA DRIVER (BCMA)
M:	Rafał Miłecki <zajec5@gmail.com>
L:	linux-wireless@vger.kernel.org
S:	Maintained
F:	drivers/bcma/
F:	include/linux/bcma/

BROCADE BFA FC SCSI DRIVER
M:	Jing Huang <huangj@brocade.com>
L:	linux-scsi@vger.kernel.org
S:	Supported
F:	drivers/scsi/bfa/

BROCADE BNA 10 GIGABIT ETHERNET DRIVER
M:	Rasesh Mody <rmody@brocade.com>
L:	netdev@vger.kernel.org
S:	Supported
F:	drivers/net/ethernet/brocade/bna/

BSG (block layer generic sg v4 driver)
M:	FUJITA Tomonori <fujita.tomonori@lab.ntt.co.jp>
L:	linux-scsi@vger.kernel.org
S:	Supported
F:	block/bsg.c
F:	include/linux/bsg.h

BT87X AUDIO DRIVER
M:	Clemens Ladisch <clemens@ladisch.de>
L:	alsa-devel@alsa-project.org (moderated for non-subscribers)
T:	git git://git.alsa-project.org/alsa-kernel.git
S:	Maintained
F:	Documentation/sound/alsa/Bt87x.txt
F:	sound/pci/bt87x.c

BT8XXGPIO DRIVER
M:	Michael Buesch <m@bues.ch>
W:	http://bu3sch.de/btgpio.php
S:	Maintained
F:	drivers/gpio/gpio-bt8xx.c

BTRFS FILE SYSTEM
M:	Chris Mason <chris.mason@oracle.com>
L:	linux-btrfs@vger.kernel.org
W:	http://btrfs.wiki.kernel.org/
Q:	http://patchwork.kernel.org/project/linux-btrfs/list/
T:	git git://git.kernel.org/pub/scm/linux/kernel/git/mason/btrfs-unstable.git
S:	Maintained
F:	Documentation/filesystems/btrfs.txt
F:	fs/btrfs/

BTTV VIDEO4LINUX DRIVER
M:	Mauro Carvalho Chehab <mchehab@infradead.org>
L:	linux-media@vger.kernel.org
W:	http://linuxtv.org
T:	git git://git.kernel.org/pub/scm/linux/kernel/git/mchehab/linux-media.git
S:	Maintained
F:	Documentation/video4linux/bttv/
F:	drivers/media/video/bt8xx/bttv*

C-MEDIA CMI8788 DRIVER
M:	Clemens Ladisch <clemens@ladisch.de>
L:	alsa-devel@alsa-project.org (moderated for non-subscribers)
T:	git git://git.alsa-project.org/alsa-kernel.git
S:	Maintained
F:	sound/pci/oxygen/

C6X ARCHITECTURE
M:	Mark Salter <msalter@redhat.com>
M:	Aurelien Jacquiot <a-jacquiot@ti.com>
L:	linux-c6x-dev@linux-c6x.org
W:	http://www.linux-c6x.org/wiki/index.php/Main_Page
S:	Maintained
F:	arch/c6x/

CACHEFILES: FS-CACHE BACKEND FOR CACHING ON MOUNTED FILESYSTEMS
M:	David Howells <dhowells@redhat.com>
L:	linux-cachefs@redhat.com
S:	Supported
F:	Documentation/filesystems/caching/cachefiles.txt
F:	fs/cachefiles/

CAFE CMOS INTEGRATED CAMERA CONTROLLER DRIVER
M:	Jonathan Corbet <corbet@lwn.net>
L:	linux-media@vger.kernel.org
T:	git git://git.kernel.org/pub/scm/linux/kernel/git/mchehab/linux-media.git
S:	Maintained
F:	Documentation/video4linux/cafe_ccic
F:	drivers/media/video/marvell-ccic/

CAIF NETWORK LAYER
M:	Sjur Braendeland <sjur.brandeland@stericsson.com>
L:	netdev@vger.kernel.org
S:	Supported
F:	Documentation/networking/caif/
F:	drivers/net/caif/
F:	include/linux/caif/
F:	include/net/caif/
F:	net/caif/

CALGARY x86-64 IOMMU
M:	Muli Ben-Yehuda <muli@il.ibm.com>
M:	"Jon D. Mason" <jdmason@kudzu.us>
L:	discuss@x86-64.org
S:	Maintained
F:	arch/x86/kernel/pci-calgary_64.c
F:	arch/x86/kernel/tce_64.c
F:	arch/x86/include/asm/calgary.h
F:	arch/x86/include/asm/tce.h

CAN NETWORK LAYER
M:	Oliver Hartkopp <socketcan@hartkopp.net>
L:	linux-can@vger.kernel.org
W:	http://gitorious.org/linux-can
T:	git git://gitorious.org/linux-can/linux-can-next.git
S:	Maintained
F:	net/can/
F:	include/linux/can.h
F:	include/linux/can/core.h
F:	include/linux/can/bcm.h
F:	include/linux/can/raw.h
F:	include/linux/can/gw.h

CAN NETWORK DRIVERS
M:	Wolfgang Grandegger <wg@grandegger.com>
M:	Marc Kleine-Budde <mkl@pengutronix.de>
L:	linux-can@vger.kernel.org
W:	http://gitorious.org/linux-can
T:	git git://gitorious.org/linux-can/linux-can-next.git
S:	Maintained
F:	drivers/net/can/
F:	include/linux/can/dev.h
F:	include/linux/can/error.h
F:	include/linux/can/netlink.h
F:	include/linux/can/platform/

CAPABILITIES
M:	Serge Hallyn <serge.hallyn@canonical.com>
L:	linux-security-module@vger.kernel.org
S:	Supported	
F:	include/linux/capability.h
F:	security/capability.c
F:	security/commoncap.c 

CELL BROADBAND ENGINE ARCHITECTURE
M:	Arnd Bergmann <arnd@arndb.de>
L:	linuxppc-dev@lists.ozlabs.org
L:	cbe-oss-dev@lists.ozlabs.org
W:	http://www.ibm.com/developerworks/power/cell/
S:	Supported
F:	arch/powerpc/include/asm/cell*.h
F:	arch/powerpc/include/asm/spu*.h
F:	arch/powerpc/oprofile/*cell*
F:	arch/powerpc/platforms/cell/

CEPH DISTRIBUTED FILE SYSTEM CLIENT
M:	Sage Weil <sage@newdream.net>
L:	ceph-devel@vger.kernel.org
W:	http://ceph.newdream.net/
T:	git git://git.kernel.org/pub/scm/linux/kernel/git/sage/ceph-client.git
S:	Supported
F:	Documentation/filesystems/ceph.txt
F:	fs/ceph
F:	net/ceph
F:	include/linux/ceph

CERTIFIED WIRELESS USB (WUSB) SUBSYSTEM:
L:	linux-usb@vger.kernel.org
S:	Orphan
F:	Documentation/usb/WUSB-Design-overview.txt
F:	Documentation/usb/wusb-cbaf
F:	drivers/usb/host/hwa-hc.c
F:	drivers/usb/host/whci/
F:	drivers/usb/wusbcore/
F:	include/linux/usb/wusb*

CFAG12864B LCD DRIVER
M:	Miguel Ojeda Sandonis <miguel.ojeda.sandonis@gmail.com>
W:	http://miguelojeda.es/auxdisplay.htm
W:	http://jair.lab.fi.uva.es/~migojed/auxdisplay.htm
S:	Maintained
F:	drivers/auxdisplay/cfag12864b.c
F:	include/linux/cfag12864b.h

CFAG12864BFB LCD FRAMEBUFFER DRIVER
M:	Miguel Ojeda Sandonis <miguel.ojeda.sandonis@gmail.com>
W:	http://miguelojeda.es/auxdisplay.htm
W:	http://jair.lab.fi.uva.es/~migojed/auxdisplay.htm
S:	Maintained
F:	drivers/auxdisplay/cfag12864bfb.c
F:	include/linux/cfag12864b.h

CFG80211 and NL80211
M:	Johannes Berg <johannes@sipsolutions.net>
L:	linux-wireless@vger.kernel.org
S:	Maintained
F:	include/linux/nl80211.h
F:	include/net/cfg80211.h
F:	net/wireless/*
X:	net/wireless/wext*

CHAR and MISC DRIVERS
M:	Arnd Bergmann <arnd@arndb.de>
M:	Greg Kroah-Hartman <gregkh@linuxfoundation.org>
T:	git git://git.kernel.org/pub/scm/linux/kernel/git/gregkh/char-misc.git
S:	Supported
F:	drivers/char/*
F:	drivers/misc/*

CHECKPATCH
M:	Andy Whitcroft <apw@canonical.com>
S:	Supported
F:	scripts/checkpatch.pl

CHINESE DOCUMENTATION
M:	Harry Wei <harryxiyou@gmail.com>
L:	xiyoulinuxkernelgroup@googlegroups.com
L:	linux-kernel@zh-kernel.org (moderated for non-subscribers)
S:	Maintained
F:	Documentation/zh_CN/

CISCO VIC ETHERNET NIC DRIVER
M:	Christian Benvenuti <benve@cisco.com>
M:	Roopa Prabhu <roprabhu@cisco.com>
M:	Neel Patel <neepatel@cisco.com>
M:	Nishank Trivedi <nistrive@cisco.com>
S:	Supported
F:	drivers/net/ethernet/cisco/enic/

CIRRUS LOGIC EP93XX ETHERNET DRIVER
M:	Hartley Sweeten <hsweeten@visionengravers.com>
L:	netdev@vger.kernel.org
S:	Maintained
F:	drivers/net/ethernet/cirrus/ep93xx_eth.c

CIRRUS LOGIC EP93XX OHCI USB HOST DRIVER
M:	Lennert Buytenhek <kernel@wantstofly.org>
L:	linux-usb@vger.kernel.org
S:	Maintained
F:	drivers/usb/host/ohci-ep93xx.c

CIRRUS LOGIC CS4270 SOUND DRIVER
M:	Timur Tabi <timur@freescale.com>
L:	alsa-devel@alsa-project.org (moderated for non-subscribers)
S:	Supported
F:	sound/soc/codecs/cs4270*

CLEANCACHE API
M:	Konrad Rzeszutek Wilk <konrad.wilk@oracle.com>
L:	linux-kernel@vger.kernel.org
S:	Maintained
F:	mm/cleancache.c
F:	include/linux/cleancache.h

CLK API
M:	Russell King <linux@arm.linux.org.uk>
S:	Maintained
F:	include/linux/clk.h

CISCO FCOE HBA DRIVER
M:	Abhijeet Joglekar <abjoglek@cisco.com>
M:	Venkata Siva Vijayendra Bhamidipati <vbhamidi@cisco.com>
M:	Brian Uchino <buchino@cisco.com>
L:	linux-scsi@vger.kernel.org
S:	Supported
F:	drivers/scsi/fnic/

CMPC ACPI DRIVER
M:	Thadeu Lima de Souza Cascardo <cascardo@holoscopio.com>
M:	Daniel Oliveira Nascimento <don@syst.com.br>
L:	platform-driver-x86@vger.kernel.org
S:	Supported
F:	drivers/platform/x86/classmate-laptop.c

COCCINELLE/Semantic Patches (SmPL)
M:	Julia Lawall <julia@diku.dk>
M:	Gilles Muller <Gilles.Muller@lip6.fr>
M:	Nicolas Palix <npalix.work@gmail.com>
L:	cocci@diku.dk (moderated for non-subscribers)
W:	http://coccinelle.lip6.fr/
S:	Supported
F:	scripts/coccinelle/
F:	scripts/coccicheck

CODA FILE SYSTEM
M:	Jan Harkes <jaharkes@cs.cmu.edu>
M:	coda@cs.cmu.edu
L:	codalist@coda.cs.cmu.edu
W:	http://www.coda.cs.cmu.edu/
S:	Maintained
F:	Documentation/filesystems/coda.txt
F:	fs/coda/
F:	include/linux/coda*.h

COMMON INTERNET FILE SYSTEM (CIFS)
M:	Steve French <sfrench@samba.org>
L:	linux-cifs@vger.kernel.org
L:	samba-technical@lists.samba.org (moderated for non-subscribers)
W:	http://linux-cifs.samba.org/
Q:	http://patchwork.ozlabs.org/project/linux-cifs-client/list/
T:	git git://git.kernel.org/pub/scm/linux/kernel/git/sfrench/cifs-2.6.git
S:	Supported
F:	Documentation/filesystems/cifs.txt
F:	fs/cifs/

COMPACTPCI HOTPLUG CORE
M:	Scott Murray <scott@spiteful.org>
L:	linux-pci@vger.kernel.org
S:	Maintained
F:	drivers/pci/hotplug/cpci_hotplug*

COMPACTPCI HOTPLUG ZIATECH ZT5550 DRIVER
M:	Scott Murray <scott@spiteful.org>
L:	linux-pci@vger.kernel.org
S:	Maintained
F:	drivers/pci/hotplug/cpcihp_zt5550.*

COMPACTPCI HOTPLUG GENERIC DRIVER
M:	Scott Murray <scott@spiteful.org>
L:	linux-pci@vger.kernel.org
S:	Maintained
F:	drivers/pci/hotplug/cpcihp_generic.c

COMPAL LAPTOP SUPPORT
M:	Cezary Jackiewicz <cezary.jackiewicz@gmail.com>
L:	platform-driver-x86@vger.kernel.org
S:	Maintained
F:	drivers/platform/x86/compal-laptop.c

CONEXANT ACCESSRUNNER USB DRIVER
M:	Simon Arlott <cxacru@fire.lp0.eu>
L:	accessrunner-general@lists.sourceforge.net
W:	http://accessrunner.sourceforge.net/
S:	Maintained
F:	drivers/usb/atm/cxacru.c

CONFIGFS
M:	Joel Becker <jlbec@evilplan.org>
T:	git git://git.kernel.org/pub/scm/linux/kernel/git/jlbec/configfs.git
S:	Supported
F:	fs/configfs/
F:	include/linux/configfs.h

CONNECTOR
M:	Evgeniy Polyakov <zbr@ioremap.net>
L:	netdev@vger.kernel.org
S:	Maintained
F:	drivers/connector/

CONTROL GROUPS (CGROUPS)
M:	Tejun Heo <tj@kernel.org>
M:	Li Zefan <lizefan@huawei.com>
L:	containers@lists.linux-foundation.org
L:	cgroups@vger.kernel.org
T:	git git://git.kernel.org/pub/scm/linux/kernel/git/tj/cgroup.git
S:	Maintained
F:	include/linux/cgroup*
F:	kernel/cgroup*
F:	mm/*cgroup*

CORETEMP HARDWARE MONITORING DRIVER
M:	Fenghua Yu <fenghua.yu@intel.com>
L:	lm-sensors@lm-sensors.org
S:	Maintained
F:	Documentation/hwmon/coretemp
F:	drivers/hwmon/coretemp.c

COSA/SRP SYNC SERIAL DRIVER
M:	Jan "Yenya" Kasprzak <kas@fi.muni.cz>
W:	http://www.fi.muni.cz/~kas/cosa/
S:	Maintained
F:	drivers/net/wan/cosa*

CPMAC ETHERNET DRIVER
M:	Florian Fainelli <florian@openwrt.org>
L:	netdev@vger.kernel.org
S:	Maintained
F:	drivers/net/ethernet/ti/cpmac.c

CPU FREQUENCY DRIVERS
M:	Rafael J. Wysocki <rjw@sisk.pl>
L:	cpufreq@vger.kernel.org
L:	linux-pm@vger.kernel.org
S:	Maintained
F:	drivers/cpufreq/
F:	include/linux/cpufreq.h

CPUID/MSR DRIVER
M:	"H. Peter Anvin" <hpa@zytor.com>
S:	Maintained
F:	arch/x86/kernel/cpuid.c
F:	arch/x86/kernel/msr.c

CPU POWER MONITORING SUBSYSTEM
M:	Dominik Brodowski <linux@dominikbrodowski.net>
M:	Thomas Renninger <trenn@suse.de>
S:	Maintained
F:	tools/power/cpupower

CPUSETS
M:	Paul Menage <paul@paulmenage.org>
W:	http://www.bullopensource.org/cpuset/
W:	http://oss.sgi.com/projects/cpusets/
S:	Supported
F:	Documentation/cgroups/cpusets.txt
F:	include/linux/cpuset.h
F:	kernel/cpuset.c

CRAMFS FILESYSTEM
W:	http://sourceforge.net/projects/cramfs/
S:	Orphan
F:	Documentation/filesystems/cramfs.txt
F:	fs/cramfs/

CRIS PORT
M:	Mikael Starvik <starvik@axis.com>
M:	Jesper Nilsson <jesper.nilsson@axis.com>
L:	linux-cris-kernel@axis.com
W:	http://developer.axis.com
S:	Maintained
F:	arch/cris/
F:	drivers/tty/serial/crisv10.*

CRYPTO API
M:	Herbert Xu <herbert@gondor.apana.org.au>
M:	"David S. Miller" <davem@davemloft.net>
L:	linux-crypto@vger.kernel.org
T:	git git://git.kernel.org/pub/scm/linux/kernel/git/herbert/crypto-2.6.git
S:	Maintained
F:	Documentation/crypto/
F:	arch/*/crypto/
F:	crypto/
F:	drivers/crypto/
F:	include/crypto/

CRYPTOGRAPHIC RANDOM NUMBER GENERATOR
M:	Neil Horman <nhorman@tuxdriver.com>
L:	linux-crypto@vger.kernel.org
S:	Maintained
F:	crypto/ansi_cprng.c
F:	crypto/rng.c

CS5535 Audio ALSA driver
M:	Jaya Kumar <jayakumar.alsa@gmail.com>
S:	Maintained
F:	sound/pci/cs5535audio/

CX18 VIDEO4LINUX DRIVER
M:	Andy Walls <awalls@md.metrocast.net>
L:	ivtv-devel@ivtvdriver.org (moderated for non-subscribers)
L:	linux-media@vger.kernel.org
T:	git git://git.kernel.org/pub/scm/linux/kernel/git/mchehab/linux-media.git
W:	http://linuxtv.org
W:	http://www.ivtvdriver.org/index.php/Cx18
S:	Maintained
F:	Documentation/video4linux/cx18.txt
F:	drivers/media/video/cx18/

CXGB3 ETHERNET DRIVER (CXGB3)
M:	Divy Le Ray <divy@chelsio.com>
L:	netdev@vger.kernel.org
W:	http://www.chelsio.com
S:	Supported
F:	drivers/net/ethernet/chelsio/cxgb3/

CXGB3 IWARP RNIC DRIVER (IW_CXGB3)
M:	Steve Wise <swise@chelsio.com>
L:	linux-rdma@vger.kernel.org
W:	http://www.openfabrics.org
S:	Supported
F:	drivers/infiniband/hw/cxgb3/

CXGB4 ETHERNET DRIVER (CXGB4)
M:	Dimitris Michailidis <dm@chelsio.com>
L:	netdev@vger.kernel.org
W:	http://www.chelsio.com
S:	Supported
F:	drivers/net/ethernet/chelsio/cxgb4/

CXGB4 IWARP RNIC DRIVER (IW_CXGB4)
M:	Steve Wise <swise@chelsio.com>
L:	linux-rdma@vger.kernel.org
W:	http://www.openfabrics.org
S:	Supported
F:	drivers/infiniband/hw/cxgb4/

CXGB4VF ETHERNET DRIVER (CXGB4VF)
M:	Casey Leedom <leedom@chelsio.com>
L:	netdev@vger.kernel.org
W:	http://www.chelsio.com
S:	Supported
F:	drivers/net/ethernet/chelsio/cxgb4vf/

STMMAC ETHERNET DRIVER
M:	Giuseppe Cavallaro <peppe.cavallaro@st.com>
L:	netdev@vger.kernel.org
W:	http://www.stlinux.com
S:	Supported
F:	drivers/net/ethernet/stmicro/stmmac/

CYBERPRO FB DRIVER
M:	Russell King <linux@arm.linux.org.uk>
L:	linux-arm-kernel@lists.infradead.org (moderated for non-subscribers)
W:	http://www.arm.linux.org.uk/
S:	Maintained
F:	drivers/video/cyber2000fb.*

CYCLADES 2X SYNC CARD DRIVER
M:	Arnaldo Carvalho de Melo <acme@ghostprotocols.net>
W:	http://oops.ghostprotocols.net:81/blog
S:	Maintained
F:	drivers/net/wan/cycx*

CYCLADES ASYNC MUX DRIVER
W:	http://www.cyclades.com/
S:	Orphan
F:	drivers/tty/cyclades.c
F:	include/linux/cyclades.h

CYCLADES PC300 DRIVER
W:	http://www.cyclades.com/
S:	Orphan
F:	drivers/net/wan/pc300*

CYTTSP TOUCHSCREEN DRIVER
M:      Javier Martinez Canillas <javier@dowhile0.org>
L:      linux-input@vger.kernel.org
S:      Maintained
F:      drivers/input/touchscreen/cyttsp*
F:      include/linux/input/cyttsp.h

DAMA SLAVE for AX.25
M:	Joerg Reuter <jreuter@yaina.de>
W:	http://yaina.de/jreuter/
W:	http://www.qsl.net/dl1bke/
L:	linux-hams@vger.kernel.org
S:	Maintained
F:	net/ax25/af_ax25.c
F:	net/ax25/ax25_dev.c
F:	net/ax25/ax25_ds_*
F:	net/ax25/ax25_in.c
F:	net/ax25/ax25_out.c
F:	net/ax25/ax25_timer.c
F:	net/ax25/sysctl_net_ax25.c

DAVICOM FAST ETHERNET (DMFE) NETWORK DRIVER
L:	netdev@vger.kernel.org
S:	Orphan
F:	Documentation/networking/dmfe.txt
F:	drivers/net/ethernet/dec/tulip/dmfe.c

DC390/AM53C974 SCSI driver
M:	Kurt Garloff <garloff@suse.de>
W:	http://www.garloff.de/kurt/linux/dc390/
M:	Guennadi Liakhovetski <g.liakhovetski@gmx.de>
S:	Maintained
F:	drivers/scsi/tmscsim.*

DC395x SCSI driver
M:	Oliver Neukum <oliver@neukum.name>
M:	Ali Akcaagac <aliakc@web.de>
M:	Jamie Lenehan <lenehan@twibble.org>
W:	http://twibble.org/dist/dc395x/
L:	dc395x@twibble.org
L:	http://lists.twibble.org/mailman/listinfo/dc395x/
S:	Maintained
F:	Documentation/scsi/dc395x.txt
F:	drivers/scsi/dc395x.*

DCCP PROTOCOL
M:	Gerrit Renker <gerrit@erg.abdn.ac.uk>
L:	dccp@vger.kernel.org
W:	http://www.linuxfoundation.org/collaborate/workgroups/networking/dccp
S:	Maintained
F:	include/linux/dccp.h
F:	include/linux/tfrc.h
F:	net/dccp/

DECnet NETWORK LAYER
W:	http://linux-decnet.sourceforge.net
L:	linux-decnet-user@lists.sourceforge.net
S:	Orphan
F:	Documentation/networking/decnet.txt
F:	net/decnet/

DEFXX FDDI NETWORK DRIVER
M:	"Maciej W. Rozycki" <macro@linux-mips.org>
S:	Maintained
F:	drivers/net/fddi/defxx.*

DELL LAPTOP DRIVER
M:	Matthew Garrett <mjg59@srcf.ucam.org>
L:	platform-driver-x86@vger.kernel.org
S:	Maintained
F:	drivers/platform/x86/dell-laptop.c

DELL LAPTOP SMM DRIVER
M:	Massimo Dal Zotto <dz@debian.org>
W:	http://www.debian.org/~dz/i8k/
S:	Maintained
F:	drivers/char/i8k.c
F:	include/linux/i8k.h

DELL SYSTEMS MANAGEMENT BASE DRIVER (dcdbas)
M:	Doug Warzecha <Douglas_Warzecha@dell.com>
S:	Maintained
F:	Documentation/dcdbas.txt
F:	drivers/firmware/dcdbas.*

DELL WMI EXTRAS DRIVER
M:	Matthew Garrett <mjg59@srcf.ucam.org>
S:	Maintained
F:	drivers/platform/x86/dell-wmi.c

DESIGNWARE USB3 DRD IP DRIVER
M:	Felipe Balbi <balbi@ti.com>
L:	linux-usb@vger.kernel.org
L:	linux-omap@vger.kernel.org
T:	git git://git.kernel.org/pub/scm/linux/kernel/git/balbi/usb.git
S:	Maintained
F:	drivers/usb/dwc3/

DEVICE FREQUENCY (DEVFREQ)
M:	MyungJoo Ham <myungjoo.ham@samsung.com>
M:	Kyungmin Park <kyungmin.park@samsung.com>
L:	linux-kernel@vger.kernel.org
S:	Maintained
F:	drivers/devfreq/

DEVICE NUMBER REGISTRY
M:	Torben Mathiasen <device@lanana.org>
W:	http://lanana.org/docs/device-list/index.html
S:	Maintained

DEVICE-MAPPER  (LVM)
M:	Alasdair Kergon <agk@redhat.com>
M:	dm-devel@redhat.com
L:	dm-devel@redhat.com
W:	http://sources.redhat.com/dm
Q:	http://patchwork.kernel.org/project/dm-devel/list/
T:	quilt http://people.redhat.com/agk/patches/linux/editing/
S:	Maintained
F:	Documentation/device-mapper/
F:	drivers/md/dm*
F:	drivers/md/persistent-data/
F:	include/linux/device-mapper.h
F:	include/linux/dm-*.h

DIOLAN U2C-12 I2C DRIVER
M:	Guenter Roeck <guenter.roeck@ericsson.com>
L:	linux-i2c@vger.kernel.org
S:	Maintained
F:	drivers/i2c/busses/i2c-diolan-u2c.c

DIRECTORY NOTIFICATION (DNOTIFY)
M:	Eric Paris <eparis@parisplace.org>
S:	Maintained
F:	Documentation/filesystems/dnotify.txt
F:	fs/notify/dnotify/
F:	include/linux/dnotify.h

DISK GEOMETRY AND PARTITION HANDLING
M:	Andries Brouwer <aeb@cwi.nl>
W:	http://www.win.tue.nl/~aeb/linux/Large-Disk.html
W:	http://www.win.tue.nl/~aeb/linux/zip/zip-1.html
W:	http://www.win.tue.nl/~aeb/partitions/partition_types-1.html
S:	Maintained

DISKQUOTA
M:	Jan Kara <jack@suse.cz>
S:	Maintained
F:	Documentation/filesystems/quota.txt
F:	fs/quota/
F:	include/linux/quota*.h

DISPLAYLINK USB 2.0 FRAMEBUFFER DRIVER (UDLFB)
M:	Bernie Thompson <bernie@plugable.com>
L:	linux-fbdev@vger.kernel.org
S:	Maintained
W:	http://plugable.com/category/projects/udlfb/
F:	drivers/video/udlfb.c
F:	include/video/udlfb.h
F:	Documentation/fb/udlfb.txt

DISTRIBUTED LOCK MANAGER (DLM)
M:	Christine Caulfield <ccaulfie@redhat.com>
M:	David Teigland <teigland@redhat.com>
L:	cluster-devel@redhat.com
W:	http://sources.redhat.com/cluster/
T:	git git://git.kernel.org/pub/scm/linux/kernel/git/teigland/dlm.git
S:	Supported
F:	fs/dlm/

DMA BUFFER SHARING FRAMEWORK
M:	Sumit Semwal <sumit.semwal@linaro.org>
S:	Maintained
L:	linux-media@vger.kernel.org
L:	dri-devel@lists.freedesktop.org
L:	linaro-mm-sig@lists.linaro.org
F:	drivers/base/dma-buf*
F:	include/linux/dma-buf*
F:	Documentation/dma-buf-sharing.txt
T:	git git://git.linaro.org/people/sumitsemwal/linux-dma-buf.git

DMA GENERIC OFFLOAD ENGINE SUBSYSTEM
M:	Vinod Koul <vinod.koul@intel.com>
M:	Dan Williams <dan.j.williams@intel.com>
S:	Supported
F:	drivers/dma/
F:	include/linux/dma*
T:	git git://git.kernel.org/pub/scm/linux/kernel/git/djbw/async_tx.git
T:	git git://git.infradead.org/users/vkoul/slave-dma.git (slave-dma)

DME1737 HARDWARE MONITOR DRIVER
M:	Juerg Haefliger <juergh@gmail.com>
L:	lm-sensors@lm-sensors.org
S:	Maintained
F:	Documentation/hwmon/dme1737
F:	drivers/hwmon/dme1737.c

DOCBOOK FOR DOCUMENTATION
M:	Randy Dunlap <rdunlap@xenotime.net>
S:	Maintained
F:	scripts/kernel-doc

DOCKING STATION DRIVER
M:	Shaohua Li <shaohua.li@intel.com>
L:	linux-acpi@vger.kernel.org
S:	Supported
F:	drivers/acpi/dock.c

DOCUMENTATION
M:	Rob Landley <rob@landley.net>
L:	linux-doc@vger.kernel.org
T:	TBD
S:	Maintained
F:	Documentation/

DOUBLETALK DRIVER
M:	"James R. Van Zandt" <jrv@vanzandt.mv.com>
L:	blinux-list@redhat.com
S:	Maintained
F:	drivers/char/dtlk.c
F:	include/linux/dtlk.h

DPT_I2O SCSI RAID DRIVER
M:	Adaptec OEM Raid Solutions <aacraid@adaptec.com>
L:	linux-scsi@vger.kernel.org
W:	http://www.adaptec.com/
S:	Maintained
F:	drivers/scsi/dpt*
F:	drivers/scsi/dpt/

DRBD DRIVER
P:	Philipp Reisner
P:	Lars Ellenberg
M:	drbd-dev@lists.linbit.com
L:	drbd-user@lists.linbit.com
W:	http://www.drbd.org
T:	git git://git.drbd.org/linux-2.6-drbd.git drbd
T:	git git://git.drbd.org/drbd-8.3.git
S:	Supported
F:	drivers/block/drbd/
F:	lib/lru_cache.c
F:	Documentation/blockdev/drbd/

DRIVER CORE, KOBJECTS, DEBUGFS AND SYSFS
M:	Greg Kroah-Hartman <gregkh@linuxfoundation.org>
T:	git git://git.kernel.org/pub/scm/linux/kernel/git/gregkh/driver-core.git
S:	Supported
F:	Documentation/kobject.txt
F:	drivers/base/
F:	fs/sysfs/
F:	fs/debugfs/
F:	include/linux/kobj*
F:	include/linux/debugfs.h
F:	lib/kobj*

DRM DRIVERS
M:	David Airlie <airlied@linux.ie>
L:	dri-devel@lists.freedesktop.org
T:	git git://git.kernel.org/pub/scm/linux/kernel/git/airlied/drm-2.6.git
S:	Maintained
F:	drivers/gpu/drm/
F:	include/drm/

INTEL DRM DRIVERS (excluding Poulsbo, Moorestown and derivative chipsets)
M:	Keith Packard <keithp@keithp.com>
L:	intel-gfx@lists.freedesktop.org (subscribers-only)
L:	dri-devel@lists.freedesktop.org
T:	git git://git.kernel.org/pub/scm/linux/kernel/git/keithp/linux.git
S:	Supported
F:	drivers/gpu/drm/i915
F:	include/drm/i915*

DRM DRIVERS FOR EXYNOS
M:	Inki Dae <inki.dae@samsung.com>
M:	Joonyoung Shim <jy0922.shim@samsung.com>
M:	Seung-Woo Kim <sw0312.kim@samsung.com>
M:	Kyungmin Park <kyungmin.park@samsung.com>
L:	dri-devel@lists.freedesktop.org
S:	Supported
F:	drivers/gpu/drm/exynos
F:	include/drm/exynos*

DSCC4 DRIVER
M:	Francois Romieu <romieu@fr.zoreil.com>
L:	netdev@vger.kernel.org
S:	Maintained
F:	drivers/net/wan/dscc4.c

DYNAMIC DEBUG
M:	Jason Baron <jbaron@redhat.com>
S:	Maintained
F:	lib/dynamic_debug.c
F:	include/linux/dynamic_debug.h

DZ DECSTATION DZ11 SERIAL DRIVER
M:	"Maciej W. Rozycki" <macro@linux-mips.org>
S:	Maintained
F:	drivers/tty/serial/dz.*

EATA-DMA SCSI DRIVER
M:	Michael Neuffer <mike@i-Connect.Net>
L:	linux-eata@i-connect.net
L:	linux-scsi@vger.kernel.org
S:	Maintained
F:	drivers/scsi/eata*

EATA ISA/EISA/PCI SCSI DRIVER
M:	Dario Ballabio <ballabio_dario@emc.com>
L:	linux-scsi@vger.kernel.org
S:	Maintained
F:	drivers/scsi/eata.c

EATA-PIO SCSI DRIVER
M:	Michael Neuffer <mike@i-Connect.Net>
L:	linux-eata@i-connect.net
L:	linux-scsi@vger.kernel.org
S:	Maintained
F:	drivers/scsi/eata_pio.*

EBTABLES
M:	Bart De Schuymer <bart.de.schuymer@pandora.be>
L:	netfilter-devel@vger.kernel.org
W:	http://ebtables.sourceforge.net/
S:	Maintained
F:	include/linux/netfilter_bridge/ebt_*.h
F:	net/bridge/netfilter/ebt*.c

ECRYPT FILE SYSTEM
M:	Tyler Hicks <tyhicks@canonical.com>
M:	Dustin Kirkland <dustin.kirkland@gazzang.com>
L:	ecryptfs@vger.kernel.org
W:	https://launchpad.net/ecryptfs
S:	Supported
F:	Documentation/filesystems/ecryptfs.txt
F:	fs/ecryptfs/

EDAC-CORE
M:	Doug Thompson <dougthompson@xmission.com>
L:	linux-edac@vger.kernel.org
W:	bluesmoke.sourceforge.net
S:	Supported
F:	Documentation/edac.txt
F:	drivers/edac/
F:	include/linux/edac.h

EDAC-AMD64
M:	Doug Thompson <dougthompson@xmission.com>
M:	Borislav Petkov <borislav.petkov@amd.com>
L:	linux-edac@vger.kernel.org
W:	bluesmoke.sourceforge.net
S:	Supported
F:	drivers/edac/amd64_edac*

EDAC-E752X
M:	Mark Gross <mark.gross@intel.com>
M:	Doug Thompson <dougthompson@xmission.com>
L:	linux-edac@vger.kernel.org
W:	bluesmoke.sourceforge.net
S:	Maintained
F:	drivers/edac/e752x_edac.c

EDAC-E7XXX
M:	Doug Thompson <dougthompson@xmission.com>
L:	linux-edac@vger.kernel.org
W:	bluesmoke.sourceforge.net
S:	Maintained
F:	drivers/edac/e7xxx_edac.c

EDAC-I82443BXGX
M:	Tim Small <tim@buttersideup.com>
L:	linux-edac@vger.kernel.org
W:	bluesmoke.sourceforge.net
S:	Maintained
F:	drivers/edac/i82443bxgx_edac.c

EDAC-I3000
M:	Jason Uhlenkott <juhlenko@akamai.com>
L:	linux-edac@vger.kernel.org
W:	bluesmoke.sourceforge.net
S:	Maintained
F:	drivers/edac/i3000_edac.c

EDAC-I5000
M:	Doug Thompson <dougthompson@xmission.com>
L:	linux-edac@vger.kernel.org
W:	bluesmoke.sourceforge.net
S:	Maintained
F:	drivers/edac/i5000_edac.c

EDAC-I5400
M:	Mauro Carvalho Chehab <mchehab@redhat.com>
L:	linux-edac@vger.kernel.org
W:	bluesmoke.sourceforge.net
S:	Maintained
F:	drivers/edac/i5400_edac.c

EDAC-I7300
M:	Mauro Carvalho Chehab <mchehab@redhat.com>
L:	linux-edac@vger.kernel.org
W:	bluesmoke.sourceforge.net
S:	Maintained
F:	drivers/edac/i7300_edac.c

EDAC-I7CORE
M:	Mauro Carvalho Chehab <mchehab@redhat.com>
L:	linux-edac@vger.kernel.org
W:	bluesmoke.sourceforge.net
S:	Maintained
F:	drivers/edac/i7core_edac.c

EDAC-I82975X
M:	Ranganathan Desikan <ravi@jetztechnologies.com>
M:	"Arvind R." <arvino55@gmail.com>
L:	linux-edac@vger.kernel.org
W:	bluesmoke.sourceforge.net
S:	Maintained
F:	drivers/edac/i82975x_edac.c

EDAC-PASEMI
M:	Egor Martovetsky <egor@pasemi.com>
L:	linux-edac@vger.kernel.org
W:	bluesmoke.sourceforge.net
S:	Maintained
F:	drivers/edac/pasemi_edac.c

EDAC-R82600
M:	Tim Small <tim@buttersideup.com>
L:	linux-edac@vger.kernel.org
W:	bluesmoke.sourceforge.net
S:	Maintained
F:	drivers/edac/r82600_edac.c

EDAC-SBRIDGE
M:	Mauro Carvalho Chehab <mchehab@redhat.com>
L:	linux-edac@vger.kernel.org
W:	bluesmoke.sourceforge.net
S:	Maintained
F:	drivers/edac/sb_edac.c

EDIROL UA-101/UA-1000 DRIVER
M:	Clemens Ladisch <clemens@ladisch.de>
L:	alsa-devel@alsa-project.org (moderated for non-subscribers)
T:	git git://git.alsa-project.org/alsa-kernel.git
S:	Maintained
F:	sound/usb/misc/ua101.c

EFIFB FRAMEBUFFER DRIVER
L:	linux-fbdev@vger.kernel.org
M:	Peter Jones <pjones@redhat.com>
S:	Maintained
F:	drivers/video/efifb.c

EFS FILESYSTEM
W:	http://aeschi.ch.eu.org/efs/
S:	Orphan
F:	fs/efs/

EHCA (IBM GX bus InfiniBand adapter) DRIVER
M:	Hoang-Nam Nguyen <hnguyen@de.ibm.com>
M:	Christoph Raisch <raisch@de.ibm.com>
L:	linux-rdma@vger.kernel.org
S:	Supported
F:	drivers/infiniband/hw/ehca/

EHEA (IBM pSeries eHEA 10Gb ethernet adapter) DRIVER
M:	Thadeu Lima de Souza Cascardo <cascardo@linux.vnet.ibm.com>
L:	netdev@vger.kernel.org
S:	Maintained
F:	drivers/net/ethernet/ibm/ehea/

EMBEDDED LINUX
M:	Paul Gortmaker <paul.gortmaker@windriver.com>
M:	Matt Mackall <mpm@selenic.com>
M:	David Woodhouse <dwmw2@infradead.org>
L:	linux-embedded@vger.kernel.org
S:	Maintained

EMULEX LPFC FC SCSI DRIVER
M:	James Smart <james.smart@emulex.com>
L:	linux-scsi@vger.kernel.org
W:	http://sourceforge.net/projects/lpfcxxxx
S:	Supported
F:	drivers/scsi/lpfc/

ENE CB710 FLASH CARD READER DRIVER
M:	Michał Mirosław <mirq-linux@rere.qmqm.pl>
S:	Maintained
F:	drivers/misc/cb710/
F:	drivers/mmc/host/cb710-mmc.*
F:	include/linux/cb710.h

ENE KB2426 (ENE0100/ENE020XX) INFRARED RECEIVER
M:	Maxim Levitsky <maximlevitsky@gmail.com>
S:	Maintained
F:	drivers/media/rc/ene_ir.*

EPSON 1355 FRAMEBUFFER DRIVER
M:	Christopher Hoover <ch@murgatroid.com>
M:	Christopher Hoover <ch@hpl.hp.com>
S:	Maintained
F:	drivers/video/epson1355fb.c

EPSON S1D13XXX FRAMEBUFFER DRIVER
M:	Kristoffer Ericson <kristoffer.ericson@gmail.com>
S:	Maintained
T:	git git://git.kernel.org/pub/scm/linux/kernel/git/kristoffer/linux-hpc.git
F:	drivers/video/s1d13xxxfb.c
F:	include/video/s1d13xxxfb.h

ETHEREXPRESS-16 NETWORK DRIVER
M:	Philip Blundell <philb@gnu.org>
L:	netdev@vger.kernel.org
S:	Maintained
F:	drivers/net/ethernet/i825xx/eexpress.*

ETHERNET BRIDGE
M:	Stephen Hemminger <shemminger@vyatta.com>
L:	bridge@lists.linux-foundation.org
L:	netdev@vger.kernel.org
W:	http://www.linuxfoundation.org/en/Net:Bridge
S:	Maintained
F:	include/linux/netfilter_bridge/
F:	net/bridge/

ETHERTEAM 16I DRIVER
M:	Mika Kuoppala <miku@iki.fi>
S:	Maintained
F:	drivers/net/ethernet/fujitsu/eth16i.c

EXT2 FILE SYSTEM
M:	Jan Kara <jack@suse.cz>
L:	linux-ext4@vger.kernel.org
S:	Maintained
F:	Documentation/filesystems/ext2.txt
F:	fs/ext2/
F:	include/linux/ext2*

EXT3 FILE SYSTEM
M:	Jan Kara <jack@suse.cz>
M:	Andrew Morton <akpm@linux-foundation.org>
M:	Andreas Dilger <adilger.kernel@dilger.ca>
L:	linux-ext4@vger.kernel.org
S:	Maintained
F:	Documentation/filesystems/ext3.txt
F:	fs/ext3/
F:	include/linux/ext3*

EXT4 FILE SYSTEM
M:	"Theodore Ts'o" <tytso@mit.edu>
M:	Andreas Dilger <adilger.kernel@dilger.ca>
L:	linux-ext4@vger.kernel.org
W:	http://ext4.wiki.kernel.org
Q:	http://patchwork.ozlabs.org/project/linux-ext4/list/
S:	Maintained
F:	Documentation/filesystems/ext4.txt
F:	fs/ext4/

Extended Verification Module (EVM)
M:	Mimi Zohar <zohar@us.ibm.com>
S:	Supported
F:	security/integrity/evm/

EXYNOS DP DRIVER
M:	Jingoo Han <jg1.han@samsung.com>
L:	linux-fbdev@vger.kernel.org
S:	Maintained
F:	drivers/video/exynos/exynos_dp*

EXYNOS MIPI DISPLAY DRIVERS
M:	Inki Dae <inki.dae@samsung.com>
M:	Donghwa Lee <dh09.lee@samsung.com>
M:	Kyungmin Park <kyungmin.park@samsung.com>
L:	linux-fbdev@vger.kernel.org
S:	Maintained
F:	drivers/video/exynos/exynos_mipi*
F:	include/video/exynos_mipi*

F71805F HARDWARE MONITORING DRIVER
M:	Jean Delvare <khali@linux-fr.org>
L:	lm-sensors@lm-sensors.org
S:	Maintained
F:	Documentation/hwmon/f71805f
F:	drivers/hwmon/f71805f.c

FC0011 TUNER DRIVER
M:	Michael Buesch <m@bues.ch>
L:	linux-media@vger.kernel.org
S:	Maintained
F:	drivers/media/common/tuners/fc0011.h
F:	drivers/media/common/tuners/fc0011.c

FANOTIFY
M:	Eric Paris <eparis@redhat.com>
S:	Maintained
F:	fs/notify/fanotify/
F:	include/linux/fanotify.h

FARSYNC SYNCHRONOUS DRIVER
M:	Kevin Curtis <kevin.curtis@farsite.co.uk>
W:	http://www.farsite.co.uk/
S:	Supported
F:	drivers/net/wan/farsync.*

FAULT INJECTION SUPPORT
M:	Akinobu Mita <akinobu.mita@gmail.com>
S:	Supported
F:	Documentation/fault-injection/
F:	lib/fault-inject.c

FCOE SUBSYSTEM (libfc, libfcoe, fcoe)
M:	Robert Love <robert.w.love@intel.com>
L:	devel@open-fcoe.org
W:	www.Open-FCoE.org
S:	Supported
F:	drivers/scsi/libfc/
F:	drivers/scsi/fcoe/
F:	include/scsi/fc/
F:	include/scsi/libfc.h
F:	include/scsi/libfcoe.h

FILE LOCKING (flock() and fcntl()/lockf())
M:	Matthew Wilcox <matthew@wil.cx>
L:	linux-fsdevel@vger.kernel.org
S:	Maintained
F:	include/linux/fcntl.h
F:	include/linux/fs.h
F:	fs/fcntl.c
F:	fs/locks.c

FILESYSTEMS (VFS and infrastructure)
M:	Alexander Viro <viro@zeniv.linux.org.uk>
L:	linux-fsdevel@vger.kernel.org
S:	Maintained
F:	fs/*

FINTEK F75375S HARDWARE MONITOR AND FAN CONTROLLER DRIVER
M:	Riku Voipio <riku.voipio@iki.fi>
L:	lm-sensors@lm-sensors.org
S:	Maintained
F:	drivers/hwmon/f75375s.c
F:	include/linux/f75375s.h

FIREWIRE AUDIO DRIVERS
M:	Clemens Ladisch <clemens@ladisch.de>
L:	alsa-devel@alsa-project.org (moderated for non-subscribers)
T:	git git://git.alsa-project.org/alsa-kernel.git
S:	Maintained
F:	sound/firewire/

FIREWIRE SUBSYSTEM
M:	Stefan Richter <stefanr@s5r6.in-berlin.de>
L:	linux1394-devel@lists.sourceforge.net
W:	http://ieee1394.wiki.kernel.org/
T:	git git://git.kernel.org/pub/scm/linux/kernel/git/ieee1394/linux1394.git
S:	Maintained
F:	drivers/firewire/
F:	include/linux/firewire*.h
F:	tools/firewire/

FIRMWARE LOADER (request_firmware)
S:	Orphan
F:	Documentation/firmware_class/
F:	drivers/base/firmware*.c
F:	include/linux/firmware.h

FPU EMULATOR
M:	Bill Metzenthen <billm@melbpc.org.au>
W:	http://floatingpoint.sourceforge.net/emulator/index.html
S:	Maintained
F:	arch/x86/math-emu/

FRAME RELAY DLCI/FRAD (Sangoma drivers too)
L:	netdev@vger.kernel.org
S:	Orphan
F:	drivers/net/wan/dlci.c
F:	drivers/net/wan/sdla.c

FRAMEBUFFER LAYER
M:	Florian Tobias Schandinat <FlorianSchandinat@gmx.de>
L:	linux-fbdev@vger.kernel.org
W:	http://linux-fbdev.sourceforge.net/
Q:	http://patchwork.kernel.org/project/linux-fbdev/list/
T:	git git://github.com/schandinat/linux-2.6.git fbdev-next
S:	Maintained
F:	Documentation/fb/
F:	Documentation/devicetree/bindings/fb/
F:	drivers/video/
F:	include/video/
F:	include/linux/fb.h

FREESCALE DMA DRIVER
M:	Li Yang <leoli@freescale.com>
M:	Zhang Wei <zw@zh-kernel.org>
L:	linuxppc-dev@lists.ozlabs.org
S:	Maintained
F:	drivers/dma/fsldma.*

FREESCALE I2C CPM DRIVER
M:	Jochen Friedrich <jochen@scram.de>
L:	linuxppc-dev@lists.ozlabs.org
L:	linux-i2c@vger.kernel.org
S:	Maintained
F:	drivers/i2c/busses/i2c-cpm.c

FREESCALE IMX / MXC FRAMEBUFFER DRIVER
M:	Sascha Hauer <kernel@pengutronix.de>
L:	linux-fbdev@vger.kernel.org
L:	linux-arm-kernel@lists.infradead.org (moderated for non-subscribers)
S:	Maintained
F:	arch/arm/plat-mxc/include/mach/imxfb.h
F:	drivers/video/imxfb.c

FREESCALE SOC FS_ENET DRIVER
M:	Pantelis Antoniou <pantelis.antoniou@gmail.com>
M:	Vitaly Bordug <vbordug@ru.mvista.com>
L:	linuxppc-dev@lists.ozlabs.org
L:	netdev@vger.kernel.org
S:	Maintained
F:	drivers/net/ethernet/freescale/fs_enet/
F:	include/linux/fs_enet_pd.h

FREESCALE QUICC ENGINE LIBRARY
M:	Timur Tabi <timur@freescale.com>
L:	linuxppc-dev@lists.ozlabs.org
S:	Supported
F:	arch/powerpc/sysdev/qe_lib/
F:	arch/powerpc/include/asm/*qe.h

FREESCALE USB PERIPHERAL DRIVERS
M:	Li Yang <leoli@freescale.com>
L:	linux-usb@vger.kernel.org
L:	linuxppc-dev@lists.ozlabs.org
S:	Maintained
F:	drivers/usb/gadget/fsl*

FREESCALE QUICC ENGINE UCC ETHERNET DRIVER
M:	Li Yang <leoli@freescale.com>
L:	netdev@vger.kernel.org
L:	linuxppc-dev@lists.ozlabs.org
S:	Maintained
F:	drivers/net/ethernet/freescale/ucc_geth*

FREESCALE QUICC ENGINE UCC UART DRIVER
M:	Timur Tabi <timur@freescale.com>
L:	linuxppc-dev@lists.ozlabs.org
S:	Supported
F:	drivers/tty/serial/ucc_uart.c

FREESCALE SOC SOUND DRIVERS
M:	Timur Tabi <timur@freescale.com>
L:	alsa-devel@alsa-project.org (moderated for non-subscribers)
L:	linuxppc-dev@lists.ozlabs.org
S:	Supported
F:	sound/soc/fsl/fsl*
F:	sound/soc/fsl/mpc8610_hpcd.c

FREEVXFS FILESYSTEM
M:	Christoph Hellwig <hch@infradead.org>
W:	ftp://ftp.openlinux.org/pub/people/hch/vxfs
S:	Maintained
F:	fs/freevxfs/

FREEZER
M:	Pavel Machek <pavel@ucw.cz>
M:	"Rafael J. Wysocki" <rjw@sisk.pl>
L:	linux-pm@vger.kernel.org
S:	Supported
F:	Documentation/power/freezing-of-tasks.txt
F:	include/linux/freezer.h
F:	kernel/freezer.c

FS-CACHE: LOCAL CACHING FOR NETWORK FILESYSTEMS
M:	David Howells <dhowells@redhat.com>
L:	linux-cachefs@redhat.com
S:	Supported
F:	Documentation/filesystems/caching/
F:	fs/fscache/
F:	include/linux/fscache*.h

FUJITSU FR-V (FRV) PORT
M:	David Howells <dhowells@redhat.com>
S:	Maintained
F:	arch/frv/

FUJITSU LAPTOP EXTRAS
M:	Jonathan Woithe <jwoithe@physics.adelaide.edu.au>
L:	platform-driver-x86@vger.kernel.org
S:	Maintained
F:	drivers/platform/x86/fujitsu-laptop.c

FUJITSU M-5MO LS CAMERA ISP DRIVER
M:	Kyungmin Park <kyungmin.park@samsung.com>
M:	Heungjun Kim <riverful.kim@samsung.com>
L:	linux-media@vger.kernel.org
S:	Maintained
F:	drivers/media/video/m5mols/
F:	include/media/m5mols.h

FUJITSU TABLET EXTRAS
M:	Robert Gerlach <khnz@gmx.de>
L:	platform-driver-x86@vger.kernel.org
S:	Maintained
F:	drivers/platform/x86/fujitsu-tablet.c

FUSE: FILESYSTEM IN USERSPACE
M:	Miklos Szeredi <miklos@szeredi.hu>
L:	fuse-devel@lists.sourceforge.net
W:	http://fuse.sourceforge.net/
S:	Maintained
F:	fs/fuse/
F:	include/linux/fuse.h

FUTURE DOMAIN TMC-16x0 SCSI DRIVER (16-bit)
M:	Rik Faith <faith@cs.unc.edu>
L:	linux-scsi@vger.kernel.org
S:	Odd Fixes (e.g., new signatures)
F:	drivers/scsi/fdomain.*

GDT SCSI DISK ARRAY CONTROLLER DRIVER
M:	Achim Leubner <achim_leubner@adaptec.com>
L:	linux-scsi@vger.kernel.org
W:	http://www.icp-vortex.com/
S:	Supported
F:	drivers/scsi/gdt*

GENERIC GPIO I2C DRIVER
M:	Haavard Skinnemoen <hskinnemoen@gmail.com>
S:	Supported
F:	drivers/i2c/busses/i2c-gpio.c
F:	include/linux/i2c-gpio.h

GENERIC GPIO I2C MULTIPLEXER DRIVER
M:	Peter Korsgaard <peter.korsgaard@barco.com>
L:	linux-i2c@vger.kernel.org
S:	Supported
F:	drivers/i2c/muxes/gpio-i2cmux.c
F:	include/linux/gpio-i2cmux.h
F:	Documentation/i2c/muxes/gpio-i2cmux

GENERIC HDLC (WAN) DRIVERS
M:	Krzysztof Halasa <khc@pm.waw.pl>
W:	http://www.kernel.org/pub/linux/utils/net/hdlc/
S:	Maintained
F:	drivers/net/wan/c101.c
F:	drivers/net/wan/hd6457*
F:	drivers/net/wan/hdlc*
F:	drivers/net/wan/n2.c
F:	drivers/net/wan/pc300too.c
F:	drivers/net/wan/pci200syn.c
F:	drivers/net/wan/wanxl*

GENERIC INCLUDE/ASM HEADER FILES
M:	Arnd Bergmann <arnd@arndb.de>
L:	linux-arch@vger.kernel.org
T:	git git://git.kernel.org/pub/scm/linux/kernel/git/arnd/asm-generic.git
S:	Maintained
F:	include/asm-generic

GENERIC UIO DRIVER FOR PCI DEVICES
M:	"Michael S. Tsirkin" <mst@redhat.com>
L:	kvm@vger.kernel.org
S:	Supported
F:	drivers/uio/uio_pci_generic.c

GFS2 FILE SYSTEM
M:	Steven Whitehouse <swhiteho@redhat.com>
L:	cluster-devel@redhat.com
W:	http://sources.redhat.com/cluster/
T:	git git://git.kernel.org/pub/scm/linux/kernel/git/steve/gfs2-3.0-fixes.git
T:	git git://git.kernel.org/pub/scm/linux/kernel/git/steve/gfs2-3.0-nmw.git
S:	Supported
F:	Documentation/filesystems/gfs2*.txt
F:	fs/gfs2/
F:	include/linux/gfs2_ondisk.h

GIGASET ISDN DRIVERS
M:	Hansjoerg Lipp <hjlipp@web.de>
M:	Tilman Schmidt <tilman@imap.cc>
L:	gigaset307x-common@lists.sourceforge.net
W:	http://gigaset307x.sourceforge.net/
S:	Maintained
F:	Documentation/isdn/README.gigaset
F:	drivers/isdn/gigaset/
F:	include/linux/gigaset_dev.h

GPIO SUBSYSTEM
M:	Grant Likely <grant.likely@secretlab.ca>
M:	Linus Walleij <linus.walleij@stericsson.com>
S:	Maintained
T:	git git://git.secretlab.ca/git/linux-2.6.git
F:	Documentation/gpio.txt
F:	drivers/gpio/
F:	include/linux/gpio*

GRE DEMULTIPLEXER DRIVER
M:	Dmitry Kozlov <xeb@mail.ru>
L:	netdev@vger.kernel.org
S:	Maintained
F:	net/ipv4/gre.c
F:	include/net/gre.h

GRETH 10/100/1G Ethernet MAC device driver
M:	Kristoffer Glembo <kristoffer@gaisler.com>
L:	netdev@vger.kernel.org
S:	Maintained
F:	drivers/net/ethernet/aeroflex/

GSPCA FINEPIX SUBDRIVER
M:	Frank Zago <frank@zago.net>
L:	linux-media@vger.kernel.org
T:	git git://git.kernel.org/pub/scm/linux/kernel/git/mchehab/linux-media.git
S:	Maintained
F:	drivers/media/video/gspca/finepix.c

GSPCA GL860 SUBDRIVER
M:	Olivier Lorin <o.lorin@laposte.net>
L:	linux-media@vger.kernel.org
T:	git git://git.kernel.org/pub/scm/linux/kernel/git/mchehab/linux-media.git
S:	Maintained
F:	drivers/media/video/gspca/gl860/

GSPCA M5602 SUBDRIVER
M:	Erik Andren <erik.andren@gmail.com>
L:	linux-media@vger.kernel.org
T:	git git://git.kernel.org/pub/scm/linux/kernel/git/mchehab/linux-media.git
S:	Maintained
F:	drivers/media/video/gspca/m5602/

GSPCA PAC207 SONIXB SUBDRIVER
M:	Hans de Goede <hdegoede@redhat.com>
L:	linux-media@vger.kernel.org
T:	git git://git.kernel.org/pub/scm/linux/kernel/git/mchehab/linux-media.git
S:	Maintained
F:	drivers/media/video/gspca/pac207.c

GSPCA SN9C20X SUBDRIVER
M:	Brian Johnson <brijohn@gmail.com>
L:	linux-media@vger.kernel.org
T:	git git://git.kernel.org/pub/scm/linux/kernel/git/mchehab/linux-media.git
S:	Maintained
F:	drivers/media/video/gspca/sn9c20x.c

GSPCA T613 SUBDRIVER
M:	Leandro Costantino <lcostantino@gmail.com>
L:	linux-media@vger.kernel.org
T:	git git://git.kernel.org/pub/scm/linux/kernel/git/mchehab/linux-media.git
S:	Maintained
F:	drivers/media/video/gspca/t613.c

GSPCA USB WEBCAM DRIVER
M:	Jean-Francois Moine <moinejf@free.fr>
W:	http://moinejf.free.fr
L:	linux-media@vger.kernel.org
T:	git git://git.kernel.org/pub/scm/linux/kernel/git/mchehab/linux-media.git
S:	Maintained
F:	drivers/media/video/gspca/

HARD DRIVE ACTIVE PROTECTION SYSTEM (HDAPS) DRIVER
M:	Frank Seidel <frank@f-seidel.de>
L:	platform-driver-x86@vger.kernel.org
W:	http://www.kernel.org/pub/linux/kernel/people/fseidel/hdaps/
S:	Maintained
F:	drivers/platform/x86/hdaps.c

HWPOISON MEMORY FAILURE HANDLING
M:	Andi Kleen <andi@firstfloor.org>
L:	linux-mm@kvack.org
T:	git git://git.kernel.org/pub/scm/linux/kernel/git/ak/linux-mce-2.6.git hwpoison
S:	Maintained
F:	mm/memory-failure.c
F:	mm/hwpoison-inject.c

HYPERVISOR VIRTUAL CONSOLE DRIVER
L:	linuxppc-dev@lists.ozlabs.org
S:	Odd Fixes
F:	drivers/tty/hvc/

HARDWARE MONITORING
M:	Jean Delvare <khali@linux-fr.org>
M:	Guenter Roeck <guenter.roeck@ericsson.com>
L:	lm-sensors@lm-sensors.org
W:	http://www.lm-sensors.org/
T:	quilt kernel.org/pub/linux/kernel/people/jdelvare/linux-2.6/jdelvare-hwmon/
T:	git git://git.kernel.org/pub/scm/linux/kernel/git/groeck/linux-staging.git
S:	Maintained
F:	Documentation/hwmon/
F:	drivers/hwmon/
F:	include/linux/hwmon*.h

HARDWARE RANDOM NUMBER GENERATOR CORE
M:	Matt Mackall <mpm@selenic.com>
M:	Herbert Xu <herbert@gondor.apana.org.au>
S:	Odd fixes
F:	Documentation/hw_random.txt
F:	drivers/char/hw_random/
F:	include/linux/hw_random.h

HARDWARE SPINLOCK CORE
M:	Ohad Ben-Cohen <ohad@wizery.com>
S:	Maintained
F:	Documentation/hwspinlock.txt
F:	drivers/hwspinlock/hwspinlock_*
F:	include/linux/hwspinlock.h

HARMONY SOUND DRIVER
L:	linux-parisc@vger.kernel.org
S:	Maintained
F:	sound/parisc/harmony.*

HEWLETT-PACKARD SMART2 RAID DRIVER
M:	Chirag Kantharia <chirag.kantharia@hp.com>
L:	iss_storagedev@hp.com
S:	Maintained
F:	Documentation/blockdev/cpqarray.txt
F:	drivers/block/cpqarray.*

HEWLETT-PACKARD SMART ARRAY RAID DRIVER (hpsa)
M:	"Stephen M. Cameron" <scameron@beardog.cce.hp.com>
L:	iss_storagedev@hp.com
S:	Supported
F:	Documentation/scsi/hpsa.txt
F:	drivers/scsi/hpsa*.[ch]
F:	include/linux/cciss*.h

HEWLETT-PACKARD SMART CISS RAID DRIVER (cciss)
M:	Mike Miller <mike.miller@hp.com>
L:	iss_storagedev@hp.com
S:	Supported
F:	Documentation/blockdev/cciss.txt
F:	drivers/block/cciss*
F:	include/linux/cciss_ioctl.h

HFS FILESYSTEM
L:	linux-fsdevel@vger.kernel.org
S:	Orphan
F:	Documentation/filesystems/hfs.txt
F:	fs/hfs/

HGA FRAMEBUFFER DRIVER
M:	Ferenc Bakonyi <fero@drama.obuda.kando.hu>
L:	linux-nvidia@lists.surfsouth.com
W:	http://drama.obuda.kando.hu/~fero/cgi-bin/hgafb.shtml
S:	Maintained
F:	drivers/video/hgafb.c

HIBERNATION (aka Software Suspend, aka swsusp)
M:	Pavel Machek <pavel@ucw.cz>
M:	"Rafael J. Wysocki" <rjw@sisk.pl>
L:	linux-pm@vger.kernel.org
S:	Supported
F:	arch/x86/power/
F:	drivers/base/power/
F:	kernel/power/
F:	include/linux/suspend.h
F:	include/linux/freezer.h
F:	include/linux/pm.h
F:	arch/*/include/asm/suspend*.h

HID CORE LAYER
M:	Jiri Kosina <jkosina@suse.cz>
L:	linux-input@vger.kernel.org
T:	git git://git.kernel.org/pub/scm/linux/kernel/git/jikos/hid.git
S:	Maintained
F:	drivers/hid/
F:	include/linux/hid*

HIGH-RESOLUTION TIMERS, CLOCKEVENTS, DYNTICKS
M:	Thomas Gleixner <tglx@linutronix.de>
T:	git git://git.kernel.org/pub/scm/linux/kernel/git/tip/tip.git timers/core
S:	Maintained
F:	Documentation/timers/
F:	kernel/hrtimer.c
F:	kernel/time/clockevents.c
F:	kernel/time/tick*.*
F:	kernel/time/timer_*.c
F:	include/linux/clockchips.h
F:	include/linux/hrtimer.h

HIGH-SPEED SCC DRIVER FOR AX.25
M:	Klaus Kudielka <klaus.kudielka@ieee.org>
L:	linux-hams@vger.kernel.org
W:	http://www.nt.tuwien.ac.at/~kkudielk/Linux/
S:	Maintained
F:	drivers/net/hamradio/dmascc.c
F:	drivers/net/hamradio/scc.c

HIGHPOINT ROCKETRAID 3xxx RAID DRIVER
M:	HighPoint Linux Team <linux@highpoint-tech.com>
W:	http://www.highpoint-tech.com
S:	Supported
F:	Documentation/scsi/hptiop.txt
F:	drivers/scsi/hptiop.c

HIPPI
M:	Jes Sorensen <jes@trained-monkey.org>
L:	linux-hippi@sunsite.dk
S:	Maintained
F:	include/linux/hippidevice.h
F:	include/linux/if_hippi.h
F:	net/802/hippi.c
F:	drivers/net/hippi/

HOST AP DRIVER
M:	Jouni Malinen <j@w1.fi>
L:	hostap@shmoo.com (subscribers-only)
L:	linux-wireless@vger.kernel.org
W:	http://hostap.epitest.fi/
S:	Maintained
F:	drivers/net/wireless/hostap/

HP COMPAQ TC1100 TABLET WMI EXTRAS DRIVER
L:	platform-driver-x86@vger.kernel.org
S:	Orphan
F:	drivers/platform/x86/tc1100-wmi.c

HP100:	Driver for HP 10/100 Mbit/s Voice Grade Network Adapter Series
M:	Jaroslav Kysela <perex@perex.cz>
S:	Maintained
F:	drivers/net/ethernet/hp/hp100.*

HPET:	High Precision Event Timers driver
M:	Clemens Ladisch <clemens@ladisch.de>
S:	Maintained
F:	Documentation/timers/hpet.txt
F:	drivers/char/hpet.c
F:	include/linux/hpet.h

HPET:	x86
M:	"Venkatesh Pallipadi (Venki)" <venki@google.com>
S:	Maintained
F:	arch/x86/kernel/hpet.c
F:	arch/x86/include/asm/hpet.h

HPFS FILESYSTEM
M:	Mikulas Patocka <mikulas@artax.karlin.mff.cuni.cz>
W:	http://artax.karlin.mff.cuni.cz/~mikulas/vyplody/hpfs/index-e.cgi
S:	Maintained
F:	fs/hpfs/

HSO 3G MODEM DRIVER
M:	Jan Dumon <j.dumon@option.com>
W:	http://www.pharscape.org
S:	Maintained
F:	drivers/net/usb/hso.c

HTCPEN TOUCHSCREEN DRIVER
M:	Pau Oliva Fora <pof@eslack.org>
L:	linux-input@vger.kernel.org
S:	Maintained
F:	drivers/input/touchscreen/htcpen.c

HUGETLB FILESYSTEM
M:	William Irwin <wli@holomorphy.com>
S:	Maintained
F:	fs/hugetlbfs/

Hyper-V CORE AND DRIVERS
M:	K. Y. Srinivasan <kys@microsoft.com>
M:	Haiyang Zhang <haiyangz@microsoft.com>
L:	devel@linuxdriverproject.org
S:	Maintained
F:	drivers/hv/
F:	drivers/hid/hid-hyperv.c
F:	drivers/net/hyperv/
F:	drivers/staging/hv/

I2C/SMBUS STUB DRIVER
M:	"Mark M. Hoffman" <mhoffman@lightlink.com>
L:	linux-i2c@vger.kernel.org
S:	Maintained
F:	drivers/i2c/busses/i2c-stub.c

I2C SUBSYSTEM
M:	"Jean Delvare (PC drivers, core)" <khali@linux-fr.org>
M:	"Ben Dooks (embedded platforms)" <ben-linux@fluff.org>
M:	"Wolfram Sang (embedded platforms)" <w.sang@pengutronix.de>
L:	linux-i2c@vger.kernel.org
W:	http://i2c.wiki.kernel.org/
T:	quilt kernel.org/pub/linux/kernel/people/jdelvare/linux-2.6/jdelvare-i2c/
T:	git git://git.fluff.org/bjdooks/linux.git
S:	Maintained
F:	Documentation/i2c/
F:	drivers/i2c/
F:	include/linux/i2c.h
F:	include/linux/i2c-*.h

I2C-TINY-USB DRIVER
M:	Till Harbaum <till@harbaum.org>
L:	linux-i2c@vger.kernel.org
W:	http://www.harbaum.org/till/i2c_tiny_usb
S:	Maintained
F:	drivers/i2c/busses/i2c-tiny-usb.c

i386 BOOT CODE
M:	"H. Peter Anvin" <hpa@zytor.com>
S:	Maintained
F:	arch/x86/boot/

i386 SETUP CODE / CPU ERRATA WORKAROUNDS
M:	"H. Peter Anvin" <hpa@zytor.com>
T:	git git://git.kernel.org/pub/scm/linux/kernel/git/hpa/linux-2.6-x86setup.git
S:	Maintained

IA64 (Itanium) PLATFORM
M:	Tony Luck <tony.luck@intel.com>
M:	Fenghua Yu <fenghua.yu@intel.com>
L:	linux-ia64@vger.kernel.org
T:	git git://git.kernel.org/pub/scm/linux/kernel/git/aegl/linux.git
S:	Maintained
F:	arch/ia64/

IBM MCA SCSI SUBSYSTEM DRIVER
M:	Michael Lang <langa2@kph.uni-mainz.de>
W:	http://www.uni-mainz.de/~langm000/linux.html
S:	Maintained
F:	drivers/scsi/ibmmca.c

IBM Power Linux RAID adapter
M:	Brian King <brking@us.ibm.com>
S:	Supported
F:	drivers/scsi/ipr.*

IBM Power Virtual Ethernet Device Driver
M:	Santiago Leon <santil@linux.vnet.ibm.com>
L:	netdev@vger.kernel.org
S:	Supported
F:	drivers/net/ethernet/ibm/ibmveth.*

IBM ServeRAID RAID DRIVER
P:	Jack Hammer
M:	Dave Jeffery <ipslinux@adaptec.com>
W:	http://www.developer.ibm.com/welcome/netfinity/serveraid.html
S:	Supported
F:	drivers/scsi/ips.*

IDE SUBSYSTEM
M:	"David S. Miller" <davem@davemloft.net>
L:	linux-ide@vger.kernel.org
Q:	http://patchwork.ozlabs.org/project/linux-ide/list/
T:	git git://git.kernel.org/pub/scm/linux/kernel/git/davem/ide.git
S:	Maintained
F:	Documentation/ide/
F:	drivers/ide/
F:	include/linux/ide.h

IDEAPAD LAPTOP EXTRAS DRIVER
M:	Ike Panhc <ike.pan@canonical.com>
L:	platform-driver-x86@vger.kernel.org
W:	http://launchpad.net/ideapad-laptop
S:	Maintained
F:	drivers/platform/x86/ideapad-laptop.c

IDE/ATAPI DRIVERS
M:	Borislav Petkov <petkovbb@gmail.com>
L:	linux-ide@vger.kernel.org
S:	Maintained
F:	Documentation/cdrom/ide-cd
F:	drivers/ide/ide-cd*

IDLE-I7300
M:	Andy Henroid <andrew.d.henroid@intel.com>
L:	linux-pm@vger.kernel.org
S:	Supported
F:	drivers/idle/i7300_idle.c

IEEE 802.15.4 SUBSYSTEM
M:	Dmitry Eremin-Solenikov <dbaryshkov@gmail.com>
M:	Sergey Lapin <slapin@ossfans.org>
L:	linux-zigbee-devel@lists.sourceforge.net (moderated for non-subscribers)
W:	http://apps.sourceforge.net/trac/linux-zigbee
T:	git git://git.kernel.org/pub/scm/linux/kernel/git/lowpan/lowpan.git
S:	Maintained
F:	net/ieee802154/
F:	drivers/ieee802154/

IIO SUBSYSTEM AND DRIVERS
M:	Jonathan Cameron <jic23@cam.ac.uk>
L:	linux-iio@vger.kernel.org
S:	Maintained
F:	drivers/staging/iio/

IKANOS/ADI EAGLE ADSL USB DRIVER
M:	Matthieu Castet <castet.matthieu@free.fr>
M:	Stanislaw Gruszka <stf_xl@wp.pl>
S:	Maintained
F:	drivers/usb/atm/ueagle-atm.c

INTEGRITY MEASUREMENT ARCHITECTURE (IMA)
M:	Mimi Zohar <zohar@us.ibm.com>
S:	Supported
F:	security/integrity/ima/

IMS TWINTURBO FRAMEBUFFER DRIVER
L:	linux-fbdev@vger.kernel.org
S:	Orphan
F:	drivers/video/imsttfb.c

INFINIBAND SUBSYSTEM
M:	Roland Dreier <roland@kernel.org>
M:	Sean Hefty <sean.hefty@intel.com>
M:	Hal Rosenstock <hal.rosenstock@gmail.com>
L:	linux-rdma@vger.kernel.org
W:	http://www.openfabrics.org/
Q:	http://patchwork.kernel.org/project/linux-rdma/list/
T:	git git://git.kernel.org/pub/scm/linux/kernel/git/roland/infiniband.git
S:	Supported
F:	Documentation/infiniband/
F:	drivers/infiniband/
F:	include/linux/if_infiniband.h

INOTIFY
M:	John McCutchan <john@johnmccutchan.com>
M:	Robert Love <rlove@rlove.org>
M:	Eric Paris <eparis@parisplace.org>
S:	Maintained
F:	Documentation/filesystems/inotify.txt
F:	fs/notify/inotify/
F:	include/linux/inotify.h

INPUT (KEYBOARD, MOUSE, JOYSTICK, TOUCHSCREEN) DRIVERS
M:	Dmitry Torokhov <dmitry.torokhov@gmail.com>
M:	Dmitry Torokhov <dtor@mail.ru>
L:	linux-input@vger.kernel.org
Q:	http://patchwork.kernel.org/project/linux-input/list/
T:	git git://git.kernel.org/pub/scm/linux/kernel/git/dtor/input.git
S:	Maintained
F:	drivers/input/

INPUT MULTITOUCH (MT) PROTOCOL
M:	Henrik Rydberg <rydberg@euromail.se>
L:	linux-input@vger.kernel.org
T:	git git://git.kernel.org/pub/scm/linux/kernel/git/rydberg/input-mt.git
S:	Maintained
F:	Documentation/input/multi-touch-protocol.txt
F:	drivers/input/input-mt.c
K:	\b(ABS|SYN)_MT_

INTEL C600 SERIES SAS CONTROLLER DRIVER
M:	Intel SCU Linux support <intel-linux-scu@intel.com>
M:	Dan Williams <dan.j.williams@intel.com>
M:	Dave Jiang <dave.jiang@intel.com>
M:	Ed Nadolski <edmund.nadolski@intel.com>
L:	linux-scsi@vger.kernel.org
T:	git git://git.kernel.org/pub/scm/linux/kernel/git/djbw/isci.git
S:	Maintained
F:	drivers/scsi/isci/
F:	firmware/isci/

INTEL IDLE DRIVER
M:	Len Brown <lenb@kernel.org>
L:	linux-pm@vger.kernel.org
T:	git git://git.kernel.org/pub/scm/linux/kernel/git/lenb/linux.git
S:	Supported
F:	drivers/idle/intel_idle.c

INTEL FRAMEBUFFER DRIVER (excluding 810 and 815)
M:	Maik Broemme <mbroemme@plusserver.de>
L:	linux-fbdev@vger.kernel.org
S:	Maintained
F:	Documentation/fb/intelfb.txt
F:	drivers/video/intelfb/

INTEL 810/815 FRAMEBUFFER DRIVER
M:	Antonino Daplas <adaplas@gmail.com>
L:	linux-fbdev@vger.kernel.org
S:	Maintained
F:	drivers/video/i810/

INTEL MENLOW THERMAL DRIVER
M:	Sujith Thomas <sujith.thomas@intel.com>
L:	platform-driver-x86@vger.kernel.org
W:	http://www.lesswatts.org/projects/acpi/
S:	Supported
F:	drivers/platform/x86/intel_menlow.c

INTEL IA32 MICROCODE UPDATE SUPPORT
M:	Tigran Aivazian <tigran@aivazian.fsnet.co.uk>
S:	Maintained
F:	arch/x86/kernel/microcode_core.c
F:	arch/x86/kernel/microcode_intel.c

INTEL I/OAT DMA DRIVER
M:	Dan Williams <dan.j.williams@intel.com>
S:	Supported
F:	drivers/dma/ioat*

INTEL IOMMU (VT-d)
M:	David Woodhouse <dwmw2@infradead.org>
L:	iommu@lists.linux-foundation.org
T:	git git://git.infradead.org/iommu-2.6.git
S:	Supported
F:	drivers/iommu/intel-iommu.c
F:	include/linux/intel-iommu.h

INTEL IOP-ADMA DMA DRIVER
M:	Dan Williams <dan.j.williams@intel.com>
S:	Maintained
F:	drivers/dma/iop-adma.c

INTEL IXP4XX QMGR, NPE, ETHERNET and HSS SUPPORT
M:	Krzysztof Halasa <khc@pm.waw.pl>
S:	Maintained
F:	arch/arm/mach-ixp4xx/include/mach/qmgr.h
F:	arch/arm/mach-ixp4xx/include/mach/npe.h
F:	arch/arm/mach-ixp4xx/ixp4xx_qmgr.c
F:	arch/arm/mach-ixp4xx/ixp4xx_npe.c
F:	drivers/net/ethernet/xscale/ixp4xx_eth.c
F:	drivers/net/wan/ixp4xx_hss.c

INTEL IXP4XX RANDOM NUMBER GENERATOR SUPPORT
M:	Deepak Saxena <dsaxena@plexity.net>
S:	Maintained
F:	drivers/char/hw_random/ixp4xx-rng.c

INTEL IXP2000 ETHERNET DRIVER
M:	Lennert Buytenhek <kernel@wantstofly.org>
L:	netdev@vger.kernel.org
S:	Maintained
F:	drivers/net/ethernet/xscale/ixp2000/

INTEL ETHERNET DRIVERS (e100/e1000/e1000e/igb/igbvf/ixgb/ixgbe/ixgbevf)
M:	Jeff Kirsher <jeffrey.t.kirsher@intel.com>
M:	Jesse Brandeburg <jesse.brandeburg@intel.com>
M:	Bruce Allan <bruce.w.allan@intel.com>
M:	Carolyn Wyborny <carolyn.wyborny@intel.com>
M:	Don Skidmore <donald.c.skidmore@intel.com>
M:	Greg Rose <gregory.v.rose@intel.com>
M:	Peter P Waskiewicz Jr <peter.p.waskiewicz.jr@intel.com>
M:	Alex Duyck <alexander.h.duyck@intel.com>
M:	John Ronciak <john.ronciak@intel.com>
L:	e1000-devel@lists.sourceforge.net
W:	http://e1000.sourceforge.net/
T:	git git://git.kernel.org/pub/scm/linux/kernel/git/jkirsher/net.git
T:	git git://git.kernel.org/pub/scm/linux/kernel/git/jkirsher/net-next.git
S:	Supported
F:	Documentation/networking/e100.txt
F:	Documentation/networking/e1000.txt
F:	Documentation/networking/e1000e.txt
F:	Documentation/networking/igb.txt
F:	Documentation/networking/igbvf.txt
F:	Documentation/networking/ixgb.txt
F:	Documentation/networking/ixgbe.txt
F:	Documentation/networking/ixgbevf.txt
F:	drivers/net/ethernet/intel/

INTEL MRST PMU DRIVER
M:	Len Brown <len.brown@intel.com>
L:	linux-pm@vger.kernel.org
S:	Supported
F:	arch/x86/platform/mrst/pmu.*

INTEL PRO/WIRELESS 2100, 2200BG, 2915ABG NETWORK CONNECTION SUPPORT
M:	Stanislav Yakovlev <stas.yakovlev@gmail.com>
L:	linux-wireless@vger.kernel.org
S:	Maintained
F:	Documentation/networking/README.ipw2100
F:	Documentation/networking/README.ipw2200
F:	drivers/net/wireless/ipw2x00/

INTEL(R) TRUSTED EXECUTION TECHNOLOGY (TXT)
M:	Joseph Cihula <joseph.cihula@intel.com>
M:	Shane Wang <shane.wang@intel.com>
L:	tboot-devel@lists.sourceforge.net
W:	http://tboot.sourceforge.net
T:	Mercurial http://www.bughost.org/repos.hg/tboot.hg
S:	Supported
F:	Documentation/intel_txt.txt
F:	include/linux/tboot.h
F:	arch/x86/kernel/tboot.c

INTEL WIRELESS WIMAX CONNECTION 2400
M:	Inaky Perez-Gonzalez <inaky.perez-gonzalez@intel.com>
M:	linux-wimax@intel.com
L:	wimax@linuxwimax.org
S:	Supported
W:	http://linuxwimax.org
F:	Documentation/wimax/README.i2400m
F:	drivers/net/wimax/i2400m/
F:	include/linux/wimax/i2400m.h

INTEL WIRELESS 3945ABG/BG, 4965AGN (iwlegacy)
M:	Stanislaw Gruszka <sgruszka@redhat.com>
L:	linux-wireless@vger.kernel.org
S:	Supported
F:	drivers/net/wireless/iwlegacy/

INTEL WIRELESS WIFI LINK (iwlwifi)
M:	Johannes Berg <johannes.berg@intel.com>
M:	Wey-Yi Guy <wey-yi.w.guy@intel.com>
M:	Intel Linux Wireless <ilw@linux.intel.com>
L:	linux-wireless@vger.kernel.org
W:	http://intellinuxwireless.org
T:	git git://git.kernel.org/pub/scm/linux/kernel/git/iwlwifi/iwlwifi.git
S:	Supported
F:	drivers/net/wireless/iwlwifi/

INTEL WIRELESS MULTICOMM 3200 WIFI (iwmc3200wifi)
M:	Samuel Ortiz <samuel.ortiz@intel.com>
M:	Intel Linux Wireless <ilw@linux.intel.com>
L:	linux-wireless@vger.kernel.org
S:	Supported
W:	http://wireless.kernel.org/en/users/Drivers/iwmc3200wifi
F:	drivers/net/wireless/iwmc3200wifi/

IOC3 ETHERNET DRIVER
M:	Ralf Baechle <ralf@linux-mips.org>
L:	linux-mips@linux-mips.org
S:	Maintained
F:	drivers/net/ethernet/sgi/ioc3-eth.c

IOC3 SERIAL DRIVER
M:	Pat Gefre <pfg@sgi.com>
L:	linux-serial@vger.kernel.org
S:	Maintained
F:	drivers/tty/serial/ioc3_serial.c

IP MASQUERADING
M:	Juanjo Ciarlante <jjciarla@raiz.uncu.edu.ar>
S:	Maintained
F:	net/ipv4/netfilter/ipt_MASQUERADE.c

IP1000A 10/100/1000 GIGABIT ETHERNET DRIVER
M:	Francois Romieu <romieu@fr.zoreil.com>
M:	Sorbica Shieh <sorbica@icplus.com.tw>
L:	netdev@vger.kernel.org
S:	Maintained
F:	drivers/net/ethernet/icplus/ipg.*

IPATH DRIVER
M:	Mike Marciniszyn <infinipath@qlogic.com>
L:	linux-rdma@vger.kernel.org
S:	Maintained
F:	drivers/infiniband/hw/ipath/

IPMI SUBSYSTEM
M:	Corey Minyard <minyard@acm.org>
L:	openipmi-developer@lists.sourceforge.net (moderated for non-subscribers)
W:	http://openipmi.sourceforge.net/
S:	Supported
F:	Documentation/IPMI.txt
F:	drivers/char/ipmi/
F:	include/linux/ipmi*

IPS SCSI RAID DRIVER
M:	Adaptec OEM Raid Solutions <aacraid@adaptec.com>
L:	linux-scsi@vger.kernel.org
W:	http://www.adaptec.com/
S:	Maintained
F:	drivers/scsi/ips*

IPVS
M:	Wensong Zhang <wensong@linux-vs.org>
M:	Simon Horman <horms@verge.net.au>
M:	Julian Anastasov <ja@ssi.bg>
L:	netdev@vger.kernel.org
L:	lvs-devel@vger.kernel.org
S:	Maintained
F:	Documentation/networking/ipvs-sysctl.txt
F:	include/net/ip_vs.h
F:	include/linux/ip_vs.h
F:	net/netfilter/ipvs/

IPWIRELESS DRIVER
M:	Jiri Kosina <jkosina@suse.cz>
M:	David Sterba <dsterba@suse.cz>
S:	Odd Fixes
F:	drivers/tty/ipwireless/

IPX NETWORK LAYER
M:	Arnaldo Carvalho de Melo <acme@ghostprotocols.net>
L:	netdev@vger.kernel.org
S:	Maintained
F:	include/linux/ipx.h
F:	include/net/ipx.h
F:	net/ipx/

IRDA SUBSYSTEM
M:	Samuel Ortiz <samuel@sortiz.org>
L:	irda-users@lists.sourceforge.net (subscribers-only)
L:	netdev@vger.kernel.org
W:	http://irda.sourceforge.net/
S:	Maintained
T:	git git://git.kernel.org/pub/scm/linux/kernel/git/sameo/irda-2.6.git
F:	Documentation/networking/irda.txt
F:	drivers/net/irda/
F:	include/net/irda/
F:	net/irda/

IRQ SUBSYSTEM
M:	Thomas Gleixner <tglx@linutronix.de>
S:	Maintained
T:	git git://git.kernel.org/pub/scm/linux/kernel/git/tip/tip.git irq/core
F:	kernel/irq/

IRQ DOMAINS (IRQ NUMBER MAPPING LIBRARY)
M:	Benjamin Herrenschmidt <benh@kernel.crashing.org>
M:	Grant Likely <grant.likely@secretlab.ca>
T:	git git://git.secretlab.ca/git/linux-2.6.git irqdomain/next
S:	Maintained
F:	Documentation/IRQ-domain.txt
F:	include/linux/irqdomain.h
F:	kernel/irq/irqdomain.c

ISAPNP
M:	Jaroslav Kysela <perex@perex.cz>
S:	Maintained
F:	Documentation/isapnp.txt
F:	drivers/pnp/isapnp/
F:	include/linux/isapnp.h

iSCSI BOOT FIRMWARE TABLE (iBFT) DRIVER
M:	Peter Jones <pjones@redhat.com>
M:	Konrad Rzeszutek Wilk <konrad@kernel.org>
S:	Maintained
F:	drivers/firmware/iscsi_ibft*

ISCSI
M:	Mike Christie <michaelc@cs.wisc.edu>
L:	open-iscsi@googlegroups.com
W:	www.open-iscsi.org
T:	git git://git.kernel.org/pub/scm/linux/kernel/git/mnc/linux-2.6-iscsi.git
S:	Maintained
F:	drivers/scsi/*iscsi*
F:	include/scsi/*iscsi*

ISDN SUBSYSTEM
M:	Karsten Keil <isdn@linux-pingi.de>
L:	isdn4linux@listserv.isdn4linux.de (subscribers-only)
L:	netdev@vger.kernel.org
W:	http://www.isdn4linux.de
T:	git git://git.kernel.org/pub/scm/linux/kernel/git/kkeil/isdn-2.6.git
S:	Maintained
F:	Documentation/isdn/
F:	drivers/isdn/
F:	include/linux/isdn.h
F:	include/linux/isdn/

ISDN SUBSYSTEM (Eicon active card driver)
M:	Armin Schindler <mac@melware.de>
L:	isdn4linux@listserv.isdn4linux.de (subscribers-only)
W:	http://www.melware.de
S:	Maintained
F:	drivers/isdn/hardware/eicon/

IT87 HARDWARE MONITORING DRIVER
M:	Jean Delvare <khali@linux-fr.org>
L:	lm-sensors@lm-sensors.org
S:	Maintained
F:	Documentation/hwmon/it87
F:	drivers/hwmon/it87.c

IVTV VIDEO4LINUX DRIVER
M:	Andy Walls <awalls@md.metrocast.net>
L:	ivtv-devel@ivtvdriver.org (moderated for non-subscribers)
L:	linux-media@vger.kernel.org
T:	git git://git.kernel.org/pub/scm/linux/kernel/git/mchehab/linux-media.git
W:	http://www.ivtvdriver.org
S:	Maintained
F:	Documentation/video4linux/*.ivtv
F:	drivers/media/video/ivtv/
F:	include/linux/ivtv*

JC42.4 TEMPERATURE SENSOR DRIVER
M:	Guenter Roeck <linux@roeck-us.net>
L:	lm-sensors@lm-sensors.org
S:	Maintained
F:	drivers/hwmon/jc42.c
F:	Documentation/hwmon/jc42

JFS FILESYSTEM
M:	Dave Kleikamp <shaggy@kernel.org>
L:	jfs-discussion@lists.sourceforge.net
W:	http://jfs.sourceforge.net/
T:	git git://git.kernel.org/pub/scm/linux/kernel/git/shaggy/jfs-2.6.git
S:	Maintained
F:	Documentation/filesystems/jfs.txt
F:	fs/jfs/

JME NETWORK DRIVER
M:	Guo-Fu Tseng <cooldavid@cooldavid.org>
L:	netdev@vger.kernel.org
S:	Maintained
F:	drivers/net/ethernet/jme.*

JOURNALLING FLASH FILE SYSTEM V2 (JFFS2)
M:	David Woodhouse <dwmw2@infradead.org>
L:	linux-mtd@lists.infradead.org
W:	http://www.linux-mtd.infradead.org/doc/jffs2.html
S:	Maintained
F:	fs/jffs2/
F:	include/linux/jffs2.h

JOURNALLING LAYER FOR BLOCK DEVICES (JBD)
M:	Andrew Morton <akpm@linux-foundation.org>
M:	Jan Kara <jack@suse.cz>
L:	linux-ext4@vger.kernel.org
S:	Maintained
F:	fs/jbd/
F:	include/linux/ext3_jbd.h
F:	include/linux/jbd.h

JOURNALLING LAYER FOR BLOCK DEVICES (JBD2)
M:	"Theodore Ts'o" <tytso@mit.edu>
L:	linux-ext4@vger.kernel.org
S:	Maintained
F:	fs/jbd2/
F:	include/linux/jbd2.h

JSM Neo PCI based serial card
M:	Lucas Tavares <lucaskt@linux.vnet.ibm.com>
L:	linux-serial@vger.kernel.org
S:	Maintained
F:	drivers/tty/serial/jsm/

K10TEMP HARDWARE MONITORING DRIVER
M:	Clemens Ladisch <clemens@ladisch.de>
L:	lm-sensors@lm-sensors.org
S:	Maintained
F:	Documentation/hwmon/k10temp
F:	drivers/hwmon/k10temp.c

K8TEMP HARDWARE MONITORING DRIVER
M:	Rudolf Marek <r.marek@assembler.cz>
L:	lm-sensors@lm-sensors.org
S:	Maintained
F:	Documentation/hwmon/k8temp
F:	drivers/hwmon/k8temp.c

KCONFIG
M:	Michal Marek <mmarek@suse.cz>
L:	linux-kbuild@vger.kernel.org
S:	Odd Fixes
F:	Documentation/kbuild/kconfig-language.txt
F:	scripts/kconfig/

KDUMP
M:	Vivek Goyal <vgoyal@redhat.com>
M:	Haren Myneni <hbabu@us.ibm.com>
L:	kexec@lists.infradead.org
W:	http://lse.sourceforge.net/kdump/
S:	Maintained
F:	Documentation/kdump/

KERNEL AUTOMOUNTER v4 (AUTOFS4)
M:	Ian Kent <raven@themaw.net>
L:	autofs@vger.kernel.org
S:	Maintained
F:	fs/autofs4/

KERNEL BUILD + files below scripts/ (unless maintained elsewhere)
M:	Michal Marek <mmarek@suse.cz>
T:	git git://git.kernel.org/pub/scm/linux/kernel/git/mmarek/kbuild.git for-next
T:	git git://git.kernel.org/pub/scm/linux/kernel/git/mmarek/kbuild.git rc-fixes
L:	linux-kbuild@vger.kernel.org
S:	Maintained
F:	Documentation/kbuild/
F:	Makefile
F:	scripts/Makefile.*
F:	scripts/basic/
F:	scripts/mk*
F:	scripts/package/

KERNEL JANITORS
L:	kernel-janitors@vger.kernel.org
W:	http://kernelnewbies.org/KernelJanitors
S:	Odd Fixes

KERNEL NFSD, SUNRPC, AND LOCKD SERVERS
M:	"J. Bruce Fields" <bfields@fieldses.org>
L:	linux-nfs@vger.kernel.org
W:	http://nfs.sourceforge.net/
S:	Supported
F:	fs/nfsd/
F:	include/linux/nfsd/
F:	fs/lockd/
F:	fs/nfs_common/
F:	net/sunrpc/
F:	include/linux/lockd/
F:	include/linux/sunrpc/

KERNEL VIRTUAL MACHINE (KVM)
M:	Avi Kivity <avi@redhat.com>
M:	Marcelo Tosatti <mtosatti@redhat.com>
L:	kvm@vger.kernel.org
W:	http://kvm.qumranet.com
S:	Supported
F:	Documentation/*/kvm.txt
F:	arch/*/kvm/
F:	arch/*/include/asm/kvm*
F:	include/linux/kvm*
F:	virt/kvm/

KERNEL VIRTUAL MACHINE (KVM) FOR AMD-V
M:	Joerg Roedel <joerg.roedel@amd.com>
L:	kvm@vger.kernel.org
W:	http://kvm.qumranet.com
S:	Supported
F:	arch/x86/include/asm/svm.h
F:	arch/x86/kvm/svm.c

KERNEL VIRTUAL MACHINE (KVM) FOR POWERPC
M:	Alexander Graf <agraf@suse.de>
L:	kvm-ppc@vger.kernel.org
W:	http://kvm.qumranet.com
S:	Supported
F:	arch/powerpc/include/asm/kvm*
F:	arch/powerpc/kvm/

KERNEL VIRTUAL MACHINE For Itanium (KVM/IA64)
M:	Xiantao Zhang <xiantao.zhang@intel.com>
L:	kvm-ia64@vger.kernel.org
W:	http://kvm.qumranet.com
S:	Supported
F:	Documentation/ia64/kvm.txt
F:	arch/ia64/include/asm/kvm*
F:	arch/ia64/kvm/

KERNEL VIRTUAL MACHINE for s390 (KVM/s390)
M:	Carsten Otte <cotte@de.ibm.com>
M:	Christian Borntraeger <borntraeger@de.ibm.com>
M:	linux390@de.ibm.com
L:	linux-s390@vger.kernel.org
W:	http://www.ibm.com/developerworks/linux/linux390/
S:	Supported
F:	Documentation/s390/kvm.txt
F:	arch/s390/include/asm/kvm*
F:	arch/s390/kvm/
F:	drivers/s390/kvm/

KEXEC
M:	Eric Biederman <ebiederm@xmission.com>
W:	http://kernel.org/pub/linux/utils/kernel/kexec/
L:	kexec@lists.infradead.org
S:	Maintained
F:	include/linux/kexec.h
F:	kernel/kexec.c

KEYS/KEYRINGS:
M:	David Howells <dhowells@redhat.com>
L:	keyrings@linux-nfs.org
S:	Maintained
F:	Documentation/security/keys.txt
F:	include/linux/key.h
F:	include/linux/key-type.h
F:	include/keys/
F:	security/keys/

KEYS-TRUSTED
M:	David Safford <safford@watson.ibm.com>
M:	Mimi Zohar <zohar@us.ibm.com>
L:	linux-security-module@vger.kernel.org
L:	keyrings@linux-nfs.org
S:	Supported
F:	Documentation/security/keys-trusted-encrypted.txt
F:	include/keys/trusted-type.h
F:	security/keys/trusted.c
F:	security/keys/trusted.h

KEYS-ENCRYPTED
M:	Mimi Zohar <zohar@us.ibm.com>
M:	David Safford <safford@watson.ibm.com>
L:	linux-security-module@vger.kernel.org
L:	keyrings@linux-nfs.org
S:	Supported
F:	Documentation/security/keys-trusted-encrypted.txt
F:	include/keys/encrypted-type.h
F:	security/keys/encrypted-keys/

KGDB / KDB /debug_core
M:	Jason Wessel <jason.wessel@windriver.com>
W:	http://kgdb.wiki.kernel.org/
L:	kgdb-bugreport@lists.sourceforge.net
S:	Maintained
F:	Documentation/DocBook/kgdb.tmpl
F:	drivers/misc/kgdbts.c
F:	drivers/tty/serial/kgdboc.c
F:	include/linux/kdb.h
F:	include/linux/kgdb.h
F:	kernel/debug/

KMEMCHECK
M:	Vegard Nossum <vegardno@ifi.uio.no>
M:	Pekka Enberg <penberg@kernel.org>
S:	Maintained
F:	Documentation/kmemcheck.txt
F:	arch/x86/include/asm/kmemcheck.h
F:	arch/x86/mm/kmemcheck/
F:	include/linux/kmemcheck.h
F:	mm/kmemcheck.c

KMEMLEAK
M:	Catalin Marinas <catalin.marinas@arm.com>
S:	Maintained
F:	Documentation/kmemleak.txt
F:	include/linux/kmemleak.h
F:	mm/kmemleak.c
F:	mm/kmemleak-test.c

KPROBES
M:	Ananth N Mavinakayanahalli <ananth@in.ibm.com>
M:	Anil S Keshavamurthy <anil.s.keshavamurthy@intel.com>
M:	"David S. Miller" <davem@davemloft.net>
M:	Masami Hiramatsu <masami.hiramatsu.pt@hitachi.com>
S:	Maintained
F:	Documentation/kprobes.txt
F:	include/linux/kprobes.h
F:	kernel/kprobes.c

KS0108 LCD CONTROLLER DRIVER
M:	Miguel Ojeda Sandonis <miguel.ojeda.sandonis@gmail.com>
W:	http://miguelojeda.es/auxdisplay.htm
W:	http://jair.lab.fi.uva.es/~migojed/auxdisplay.htm
S:	Maintained
F:	Documentation/auxdisplay/ks0108
F:	drivers/auxdisplay/ks0108.c
F:	include/linux/ks0108.h

LAPB module
L:	linux-x25@vger.kernel.org
S:	Orphan
F:	Documentation/networking/lapb-module.txt
F:	include/*/lapb.h
F:	net/lapb/

LASI 53c700 driver for PARISC
M:	"James E.J. Bottomley" <James.Bottomley@HansenPartnership.com>
L:	linux-scsi@vger.kernel.org
S:	Maintained
F:	Documentation/scsi/53c700.txt
F:	drivers/scsi/53c700*

LED SUBSYSTEM
M:	Bryan Wu <bryan.wu@canonical.com>
M:	Richard Purdie <rpurdie@rpsys.net>
S:	Maintained
F:	drivers/leds/
F:	include/linux/leds.h

LEGACY EEPROM DRIVER
M:	Jean Delvare <khali@linux-fr.org>
S:	Maintained
F:	Documentation/misc-devices/eeprom
F:	drivers/misc/eeprom/eeprom.c

LEGO USB Tower driver
M:	Juergen Stuber <starblue@users.sourceforge.net>
L:	legousb-devel@lists.sourceforge.net
W:	http://legousb.sourceforge.net/
S:	Maintained
F:	drivers/usb/misc/legousbtower.c

LGUEST
M:	Rusty Russell <rusty@rustcorp.com.au>
L:	lguest@lists.ozlabs.org
W:	http://lguest.ozlabs.org/
S:	Odd Fixes
F:	arch/x86/include/asm/lguest*.h
F:	arch/x86/lguest/
F:	drivers/lguest/
F:	include/linux/lguest*.h
F:	tools/lguest/

LINUX FOR IBM pSERIES (RS/6000)
M:	Paul Mackerras <paulus@au.ibm.com>
W:	http://www.ibm.com/linux/ltc/projects/ppc
S:	Supported
F:	arch/powerpc/boot/rs6000.h

LINUX FOR POWERPC (32-BIT AND 64-BIT)
M:	Benjamin Herrenschmidt <benh@kernel.crashing.org>
M:	Paul Mackerras <paulus@samba.org>
W:	http://www.penguinppc.org/
L:	linuxppc-dev@lists.ozlabs.org
Q:	http://patchwork.ozlabs.org/project/linuxppc-dev/list/
T:	git git://git.kernel.org/pub/scm/linux/kernel/git/benh/powerpc.git
S:	Supported
F:	Documentation/powerpc/
F:	arch/powerpc/

LINUX FOR POWER MACINTOSH
M:	Benjamin Herrenschmidt <benh@kernel.crashing.org>
W:	http://www.penguinppc.org/
L:	linuxppc-dev@lists.ozlabs.org
S:	Maintained
F:	arch/powerpc/platforms/powermac/
F:	drivers/macintosh/

LINUX FOR POWERPC EMBEDDED MPC5XXX
M:	Anatolij Gustschin <agust@denx.de>
L:	linuxppc-dev@lists.ozlabs.org
T:	git git://git.denx.de/linux-2.6-agust.git
S:	Maintained
F:	arch/powerpc/platforms/512x/
F:	arch/powerpc/platforms/52xx/

LINUX FOR POWERPC EMBEDDED PPC4XX
M:	Josh Boyer <jwboyer@gmail.com>
M:	Matt Porter <mporter@kernel.crashing.org>
W:	http://www.penguinppc.org/
L:	linuxppc-dev@lists.ozlabs.org
T:	git git://git.kernel.org/pub/scm/linux/kernel/git/jwboyer/powerpc-4xx.git
S:	Maintained
F:	arch/powerpc/platforms/40x/
F:	arch/powerpc/platforms/44x/

LINUX FOR POWERPC EMBEDDED XILINX VIRTEX
M:	Grant Likely <grant.likely@secretlab.ca>
W:	http://wiki.secretlab.ca/index.php/Linux_on_Xilinx_Virtex
L:	linuxppc-dev@lists.ozlabs.org
T:	git git://git.secretlab.ca/git/linux-2.6.git
S:	Maintained
F:	arch/powerpc/*/*virtex*
F:	arch/powerpc/*/*/*virtex*

LINUX FOR POWERPC EMBEDDED PPC8XX
M:	Vitaly Bordug <vitb@kernel.crashing.org>
M:	Marcelo Tosatti <marcelo@kvack.org>
W:	http://www.penguinppc.org/
L:	linuxppc-dev@lists.ozlabs.org
S:	Maintained
F:	arch/powerpc/platforms/8xx/

LINUX FOR POWERPC EMBEDDED PPC83XX AND PPC85XX
M:	Kumar Gala <galak@kernel.crashing.org>
W:	http://www.penguinppc.org/
L:	linuxppc-dev@lists.ozlabs.org
S:	Maintained
F:	arch/powerpc/platforms/83xx/
F:	arch/powerpc/platforms/85xx/

LINUX FOR POWERPC PA SEMI PWRFICIENT
M:	Olof Johansson <olof@lixom.net>
L:	linuxppc-dev@lists.ozlabs.org
S:	Maintained
F:	arch/powerpc/platforms/pasemi/
F:	drivers/*/*pasemi*
F:	drivers/*/*/*pasemi*

LINUX SECURITY MODULE (LSM) FRAMEWORK
M:	Chris Wright <chrisw@sous-sol.org>
L:	linux-security-module@vger.kernel.org
S:	Supported

LIS3LV02D ACCELEROMETER DRIVER
M:	Eric Piel <eric.piel@tremplin-utc.net>
S:	Maintained
F:	Documentation/misc-devices/lis3lv02d
F:	drivers/misc/lis3lv02d/
F:	drivers/platform/x86/hp_accel.c

LLC (802.2)
M:	Arnaldo Carvalho de Melo <acme@ghostprotocols.net>
S:	Maintained
F:	include/linux/llc.h
F:	include/net/llc*
F:	net/llc/

LM73 HARDWARE MONITOR DRIVER
M:	Guillaume Ligneul <guillaume.ligneul@gmail.com>
L:	lm-sensors@lm-sensors.org
S:	Maintained
F:	drivers/hwmon/lm73.c

LM78 HARDWARE MONITOR DRIVER
M:	Jean Delvare <khali@linux-fr.org>
L:	lm-sensors@lm-sensors.org
S:	Maintained
F:	Documentation/hwmon/lm78
F:	drivers/hwmon/lm78.c

LM83 HARDWARE MONITOR DRIVER
M:	Jean Delvare <khali@linux-fr.org>
L:	lm-sensors@lm-sensors.org
S:	Maintained
F:	Documentation/hwmon/lm83
F:	drivers/hwmon/lm83.c

LM90 HARDWARE MONITOR DRIVER
M:	Jean Delvare <khali@linux-fr.org>
L:	lm-sensors@lm-sensors.org
S:	Maintained
F:	Documentation/hwmon/lm90
F:	drivers/hwmon/lm90.c

LOCKDEP AND LOCKSTAT
M:	Peter Zijlstra <peterz@infradead.org>
M:	Ingo Molnar <mingo@redhat.com>
T:	git git://git.kernel.org/pub/scm/linux/kernel/git/tip/tip.git core/locking
S:	Maintained
F:	Documentation/lockdep*.txt
F:	Documentation/lockstat.txt
F:	include/linux/lockdep.h
F:	kernel/lockdep*

LOGICAL DISK MANAGER SUPPORT (LDM, Windows 2000/XP/Vista Dynamic Disks)
M:	"Richard Russon (FlatCap)" <ldm@flatcap.org>
L:	linux-ntfs-dev@lists.sourceforge.net
W:	http://www.linux-ntfs.org/content/view/19/37/
S:	Maintained
F:	Documentation/ldm.txt
F:	block/partitions/ldm.*

LogFS
M:	Joern Engel <joern@logfs.org>
M:	Prasad Joshi <prasadjoshi.linux@gmail.com>
L:	logfs@logfs.org
W:	logfs.org
S:	Maintained
F:	fs/logfs/

LSILOGIC MPT FUSION DRIVERS (FC/SAS/SPI)
M:	Eric Moore <Eric.Moore@lsi.com>
M:	support@lsi.com
L:	DL-MPTFusionLinux@lsi.com
L:	linux-scsi@vger.kernel.org
W:	http://www.lsilogic.com/support
S:	Supported
F:	drivers/message/fusion/

LSILOGIC/SYMBIOS/NCR 53C8XX and 53C1010 PCI-SCSI drivers
M:	Matthew Wilcox <matthew@wil.cx>
L:	linux-scsi@vger.kernel.org
S:	Maintained
F:	drivers/scsi/sym53c8xx_2/

LTC4261 HARDWARE MONITOR DRIVER
M:	Guenter Roeck <linux@roeck-us.net>
L:	lm-sensors@lm-sensors.org
S:	Maintained
F:	Documentation/hwmon/ltc4261
F:	drivers/hwmon/ltc4261.c

LTP (Linux Test Project)
M:	Shubham Goyal <shubham@linux.vnet.ibm.com>
M:	Mike Frysinger <vapier@gentoo.org>
M:	Cyril Hrubis <chrubis@suse.cz>
M:	Caspar Zhang <caspar@casparzhang.com>
M:	Wanlong Gao <gaowanlong@cn.fujitsu.com>
L:	ltp-list@lists.sourceforge.net (subscribers-only)
W:	http://ltp.sourceforge.net/
T:	git git://github.com/linux-test-project/ltp.git
T:	git git://ltp.git.sourceforge.net/gitroot/ltp/ltp-dev
S:	Maintained

M32R ARCHITECTURE
M:	Hirokazu Takata <takata@linux-m32r.org>
L:	linux-m32r@ml.linux-m32r.org (moderated for non-subscribers)
L:	linux-m32r-ja@ml.linux-m32r.org (in Japanese)
W:	http://www.linux-m32r.org/
S:	Maintained
F:	arch/m32r/

M68K ARCHITECTURE
M:	Geert Uytterhoeven <geert@linux-m68k.org>
L:	linux-m68k@lists.linux-m68k.org
W:	http://www.linux-m68k.org/
T:	git git://git.kernel.org/pub/scm/linux/kernel/git/geert/linux-m68k.git
S:	Maintained
F:	arch/m68k/
F:	drivers/zorro/

M68K ON APPLE MACINTOSH
M:	Joshua Thompson <funaho@jurai.org>
W:	http://www.mac.linux-m68k.org/
L:	linux-m68k@lists.linux-m68k.org
S:	Maintained
F:	arch/m68k/mac/

M68K ON HP9000/300
M:	Philip Blundell <philb@gnu.org>
W:	http://www.tazenda.demon.co.uk/phil/linux-hp
S:	Maintained
F:	arch/m68k/hp300/

MAC80211
M:	Johannes Berg <johannes@sipsolutions.net>
L:	linux-wireless@vger.kernel.org
W:	http://linuxwireless.org/
T:	git git://git.kernel.org/pub/scm/linux/kernel/git/linville/wireless.git
S:	Maintained
F:	Documentation/networking/mac80211-injection.txt
F:	include/net/mac80211.h
F:	net/mac80211/

MAC80211 PID RATE CONTROL
M:	Stefano Brivio <stefano.brivio@polimi.it>
M:	Mattias Nissler <mattias.nissler@gmx.de>
L:	linux-wireless@vger.kernel.org
W:	http://linuxwireless.org/en/developers/Documentation/mac80211/RateControl/PID
T:	git git://git.kernel.org/pub/scm/linux/kernel/git/linville/wireless.git
S:	Maintained
F:	net/mac80211/rc80211_pid*

MACVLAN DRIVER
M:	Patrick McHardy <kaber@trash.net>
L:	netdev@vger.kernel.org
S:	Maintained
F:	drivers/net/macvlan.c
F:	include/linux/if_macvlan.h

MAN-PAGES: MANUAL PAGES FOR LINUX -- Sections 2, 3, 4, 5, and 7
M:	Michael Kerrisk <mtk.manpages@gmail.com>
W:	http://www.kernel.org/doc/man-pages
L:	linux-man@vger.kernel.org
S:	Maintained

MARVELL GIGABIT ETHERNET DRIVERS (skge/sky2)
M:	Mirko Lindner <mlindner@marvell.com>
M:	Stephen Hemminger <shemminger@vyatta.com>
L:	netdev@vger.kernel.org
S:	Maintained
F:	drivers/net/ethernet/marvell/sk*

MARVELL LIBERTAS WIRELESS DRIVER
M:	Dan Williams <dcbw@redhat.com>
L:	libertas-dev@lists.infradead.org
S:	Maintained
F:	drivers/net/wireless/libertas/

MARVELL MV643XX ETHERNET DRIVER
M:	Lennert Buytenhek <buytenh@wantstofly.org>
L:	netdev@vger.kernel.org
S:	Maintained
F:	drivers/net/ethernet/marvell/mv643xx_eth.*
F:	include/linux/mv643xx.h

MARVELL MWIFIEX WIRELESS DRIVER
M:	Bing Zhao <bzhao@marvell.com>
L:	linux-wireless@vger.kernel.org
S:	Maintained
F:	drivers/net/wireless/mwifiex/

MARVELL MWL8K WIRELESS DRIVER
M:	Lennert Buytenhek <buytenh@wantstofly.org>
L:	linux-wireless@vger.kernel.org
S:	Odd Fixes
F:	drivers/net/wireless/mwl8k.c

MARVELL SOC MMC/SD/SDIO CONTROLLER DRIVER
M:	Nicolas Pitre <nico@fluxnic.net>
S:	Odd Fixes
F:	drivers/mmc/host/mvsdio.*

MATROX FRAMEBUFFER DRIVER
L:	linux-fbdev@vger.kernel.org
S:	Orphan
F:	drivers/video/matrox/matroxfb_*
F:	include/linux/matroxfb.h

MAX6650 HARDWARE MONITOR AND FAN CONTROLLER DRIVER
M:	"Hans J. Koch" <hjk@hansjkoch.de>
L:	lm-sensors@lm-sensors.org
S:	Maintained
F:	Documentation/hwmon/max6650
F:	drivers/hwmon/max6650.c

MEDIA INPUT INFRASTRUCTURE (V4L/DVB)
M:	Mauro Carvalho Chehab <mchehab@infradead.org>
P:	LinuxTV.org Project
L:	linux-media@vger.kernel.org
W:	http://linuxtv.org
Q:	http://patchwork.kernel.org/project/linux-media/list/
T:	git git://git.kernel.org/pub/scm/linux/kernel/git/mchehab/linux-media.git
S:	Maintained
F:	Documentation/dvb/
F:	Documentation/video4linux/
F:	Documentation/DocBook/media/
F:	drivers/media/
F:	drivers/staging/media/
F:	include/media/
F:	include/linux/dvb/
F:	include/linux/videodev*.h

MEGARAID SCSI DRIVERS
M:	Neela Syam Kolli <megaraidlinux@lsi.com>
L:	linux-scsi@vger.kernel.org
W:	http://megaraid.lsilogic.com
S:	Maintained
F:	Documentation/scsi/megaraid.txt
F:	drivers/scsi/megaraid.*
F:	drivers/scsi/megaraid/

MEMORY MANAGEMENT
L:	linux-mm@kvack.org
W:	http://www.linux-mm.org
S:	Maintained
F:	include/linux/mm.h
F:	mm/

MEMORY RESOURCE CONTROLLER
M:	Johannes Weiner <hannes@cmpxchg.org>
M:	Michal Hocko <mhocko@suse.cz>
M:	Balbir Singh <bsingharora@gmail.com>
M:	KAMEZAWA Hiroyuki <kamezawa.hiroyu@jp.fujitsu.com>
L:	cgroups@vger.kernel.org
L:	linux-mm@kvack.org
S:	Maintained
F:	mm/memcontrol.c
F:	mm/page_cgroup.c

MEMORY TECHNOLOGY DEVICES (MTD)
M:	David Woodhouse <dwmw2@infradead.org>
L:	linux-mtd@lists.infradead.org
W:	http://www.linux-mtd.infradead.org/
Q:	http://patchwork.ozlabs.org/project/linux-mtd/list/
T:	git git://git.infradead.org/mtd-2.6.git
S:	Maintained
F:	drivers/mtd/
F:	include/linux/mtd/
F:	include/mtd/

MICROBLAZE ARCHITECTURE
M:	Michal Simek <monstr@monstr.eu>
L:	microblaze-uclinux@itee.uq.edu.au (moderated for non-subscribers)
W:	http://www.monstr.eu/fdt/
T:	git git://git.monstr.eu/linux-2.6-microblaze.git
S:	Supported
F:	arch/microblaze/

MICROCHANNEL ARCHITECTURE (MCA)
M:	James Bottomley <James.Bottomley@HansenPartnership.com>
S:	Maintained
F:	Documentation/mca.txt
F:	drivers/mca/
F:	include/linux/mca*

MICROTEK X6 SCANNER
M:	Oliver Neukum <oliver@neukum.name>
S:	Maintained
F:	drivers/usb/image/microtek.*

MIPS
M:	Ralf Baechle <ralf@linux-mips.org>
L:	linux-mips@linux-mips.org
W:	http://www.linux-mips.org/
T:	git git://git.linux-mips.org/pub/scm/ralf/linux.git
Q:	http://patchwork.linux-mips.org/project/linux-mips/list/
S:	Supported
F:	Documentation/mips/
F:	arch/mips/

MODULE SUPPORT
M:	Rusty Russell <rusty@rustcorp.com.au>
S:	Maintained
F:	include/linux/module.h
F:	kernel/module.c

MOTION EYE VAIO PICTUREBOOK CAMERA DRIVER
W:	http://popies.net/meye/
S:	Orphan
F:	Documentation/video4linux/meye.txt
F:	drivers/media/video/meye.*
F:	include/linux/meye.h

MOTOROLA IMX MMC/SD HOST CONTROLLER INTERFACE DRIVER
M:	Pavel Pisa <ppisa@pikron.com>
L:	linux-arm-kernel@lists.infradead.org (moderated for non-subscribers)
S:	Maintained
F:	drivers/mmc/host/imxmmc.*

MOUSE AND MISC DEVICES [GENERAL]
M:	Alessandro Rubini <rubini@ipvvis.unipv.it>
S:	Maintained
F:	drivers/input/mouse/
F:	include/linux/gpio_mouse.h

MOXA SMARTIO/INDUSTIO/INTELLIO SERIAL CARD
M:	Jiri Slaby <jirislaby@gmail.com>
S:	Maintained
F:	Documentation/serial/moxa-smartio
F:	drivers/tty/mxser.*

MSI LAPTOP SUPPORT
M:	"Lee, Chun-Yi" <jlee@novell.com>
L:	platform-driver-x86@vger.kernel.org
S:	Maintained
F:	drivers/platform/x86/msi-laptop.c

MSI WMI SUPPORT
M:	Anisse Astier <anisse@astier.eu>
L:	platform-driver-x86@vger.kernel.org
S:	Supported
F:	drivers/platform/x86/msi-wmi.c

MULTIFUNCTION DEVICES (MFD)
M:	Samuel Ortiz <sameo@linux.intel.com>
T:	git git://git.kernel.org/pub/scm/linux/kernel/git/sameo/mfd-2.6.git
S:	Supported
F:	drivers/mfd/

MULTIMEDIA CARD (MMC), SECURE DIGITAL (SD) AND SDIO SUBSYSTEM
M:	Chris Ball <cjb@laptop.org>
L:	linux-mmc@vger.kernel.org
T:	git git://git.kernel.org/pub/scm/linux/kernel/git/cjb/mmc.git
S:	Maintained
F:	drivers/mmc/
F:	include/linux/mmc/

MULTIMEDIA CARD (MMC) ETC. OVER SPI
S:	Orphan
F:	drivers/mmc/host/mmc_spi.c
F:	include/linux/spi/mmc_spi.h

MULTISOUND SOUND DRIVER
M:	Andrew Veliath <andrewtv@usa.net>
S:	Maintained
F:	Documentation/sound/oss/MultiSound
F:	sound/oss/msnd*

MULTITECH MULTIPORT CARD (ISICOM)
S:	Orphan
F:	drivers/tty/isicom.c
F:	include/linux/isicom.h

MUSB MULTIPOINT HIGH SPEED DUAL-ROLE CONTROLLER
M:	Felipe Balbi <balbi@ti.com>
L:	linux-usb@vger.kernel.org
T:	git git://git.kernel.org/pub/scm/linux/kernel/git/balbi/usb.git
S:	Maintained
F:	drivers/usb/musb/

MYRICOM MYRI-10G 10GbE DRIVER (MYRI10GE)
M:	Jon Mason <mason@myri.com>
M:	Andrew Gallatin <gallatin@myri.com>
L:	netdev@vger.kernel.org
W:	http://www.myri.com/scs/download-Myri10GE.html
S:	Supported
F:	drivers/net/ethernet/myricom/myri10ge/

NATSEMI ETHERNET DRIVER (DP8381x)
S:	Orphan
F:	drivers/net/ethernet/natsemi/natsemi.c

NATIVE INSTRUMENTS USB SOUND INTERFACE DRIVER
M:	Daniel Mack <zonque@gmail.com>
S:	Maintained
L:	alsa-devel@alsa-project.org
W:	http://www.native-instruments.com
F:	sound/usb/caiaq/

NCP FILESYSTEM
M:	Petr Vandrovec <petr@vandrovec.name>
S:	Odd Fixes
F:	fs/ncpfs/

NCR DUAL 700 SCSI DRIVER (MICROCHANNEL)
M:	"James E.J. Bottomley" <James.Bottomley@HansenPartnership.com>
L:	linux-scsi@vger.kernel.org
S:	Maintained
F:	drivers/scsi/NCR_D700.*

NETEFFECT IWARP RNIC DRIVER (IW_NES)
M:	Faisal Latif <faisal.latif@intel.com>
L:	linux-rdma@vger.kernel.org
W:	http://www.intel.com/Products/Server/Adapters/Server-Cluster/Server-Cluster-overview.htm
S:	Supported
F:	drivers/infiniband/hw/nes/

NETEM NETWORK EMULATOR
M:	Stephen Hemminger <shemminger@vyatta.com>
L:	netem@lists.linux-foundation.org
S:	Maintained
F:	net/sched/sch_netem.c

NETERION 10GbE DRIVERS (s2io/vxge)
M:	Jon Mason <jdmason@kudzu.us>
L:	netdev@vger.kernel.org
W:	http://trac.neterion.com/cgi-bin/trac.cgi/wiki/Linux?Anonymous
W:	http://trac.neterion.com/cgi-bin/trac.cgi/wiki/X3100Linux?Anonymous
S:	Supported
F:	Documentation/networking/s2io.txt
F:	Documentation/networking/vxge.txt
F:	drivers/net/ethernet/neterion/

NETFILTER/IPTABLES/IPCHAINS
P:	Harald Welte
P:	Jozsef Kadlecsik
M:	Pablo Neira Ayuso <pablo@netfilter.org>
M:	Patrick McHardy <kaber@trash.net>
L:	netfilter-devel@vger.kernel.org
L:	netfilter@vger.kernel.org
L:	coreteam@netfilter.org
W:	http://www.netfilter.org/
W:	http://www.iptables.org/
T:	git git://git.kernel.org/pub/scm/linux/kernel/git/netfilter/nf-2.6.git
T:	git git://git.kernel.org/pub/scm/linux/kernel/git/netfilter/nf-next-2.6.git
S:	Supported
F:	include/linux/netfilter*
F:	include/linux/netfilter/
F:	include/net/netfilter/
F:	net/*/netfilter.c
F:	net/*/netfilter/
F:	net/netfilter/

NETLABEL
M:	Paul Moore <paul@paul-moore.com>
W:	http://netlabel.sf.net
L:	netdev@vger.kernel.org
S:	Maintained
F:	Documentation/netlabel/
F:	include/net/netlabel.h
F:	net/netlabel/

NETROM NETWORK LAYER
M:	Ralf Baechle <ralf@linux-mips.org>
L:	linux-hams@vger.kernel.org
W:	http://www.linux-ax25.org/
S:	Maintained
F:	include/linux/netrom.h
F:	include/net/netrom.h
F:	net/netrom/

NETWORK BLOCK DEVICE (NBD)
M:	Paul Clements <Paul.Clements@steeleye.com>
S:	Maintained
F:	Documentation/blockdev/nbd.txt
F:	drivers/block/nbd.c
F:	include/linux/nbd.h

NETWORK DROP MONITOR
M:	Neil Horman <nhorman@tuxdriver.com>
L:	netdev@vger.kernel.org
S:	Maintained
W:	https://fedorahosted.org/dropwatch/
F:	net/core/drop_monitor.c

NETWORKING [GENERAL]
M:	"David S. Miller" <davem@davemloft.net>
L:	netdev@vger.kernel.org
W:	http://www.linuxfoundation.org/en/Net
W:	http://patchwork.ozlabs.org/project/netdev/list/
T:	git git://git.kernel.org/pub/scm/linux/kernel/git/davem/net.git
T:	git git://git.kernel.org/pub/scm/linux/kernel/git/davem/net-next.git
S:	Maintained
F:	net/
F:	include/net/
F:	include/linux/in.h
F:	include/linux/net.h
F:	include/linux/netdevice.h

NETWORKING [IPv4/IPv6]
M:	"David S. Miller" <davem@davemloft.net>
M:	Alexey Kuznetsov <kuznet@ms2.inr.ac.ru>
M:	James Morris <jmorris@namei.org>
M:	Hideaki YOSHIFUJI <yoshfuji@linux-ipv6.org>
M:	Patrick McHardy <kaber@trash.net>
L:	netdev@vger.kernel.org
T:	git git://git.kernel.org/pub/scm/linux/kernel/git/davem/net.git
S:	Maintained
F:	net/ipv4/
F:	net/ipv6/
F:	include/net/ip*
F:	arch/x86/net/*

NETWORKING [LABELED] (NetLabel, CIPSO, Labeled IPsec, SECMARK)
M:	Paul Moore <paul@paul-moore.com>
L:	netdev@vger.kernel.org
S:	Maintained

NETWORKING [WIRELESS]
M:	"John W. Linville" <linville@tuxdriver.com>
L:	linux-wireless@vger.kernel.org
Q:	http://patchwork.kernel.org/project/linux-wireless/list/
T:	git git://git.kernel.org/pub/scm/linux/kernel/git/linville/wireless.git
S:	Maintained
F:	net/mac80211/
F:	net/rfkill/
F:	net/wireless/
F:	include/net/ieee80211*
F:	include/linux/wireless.h
F:	include/net/iw_handler.h
F:	drivers/net/wireless/

NETWORKING DRIVERS
L:	netdev@vger.kernel.org
W:	http://www.linuxfoundation.org/en/Net
T:	git git://git.kernel.org/pub/scm/linux/kernel/git/davem/net.git
T:	git git://git.kernel.org/pub/scm/linux/kernel/git/davem/net-next.git
S:	Odd Fixes
F:	drivers/net/
F:	include/linux/if_*
F:	include/linux/*device.h

NETXEN (1/10) GbE SUPPORT
M:	Sony Chacko <sony.chacko@qlogic.com>
M:	Rajesh Borundia <rajesh.borundia@qlogic.com>
L:	netdev@vger.kernel.org
W:	http://www.qlogic.com
S:	Supported
F:	drivers/net/ethernet/qlogic/netxen/

NFC SUBSYSTEM
M:	Lauro Ramos Venancio <lauro.venancio@openbossa.org>
M:	Aloisio Almeida Jr <aloisio.almeida@openbossa.org>
M:	Samuel Ortiz <sameo@linux.intel.com>
L:	linux-wireless@vger.kernel.org
S:	Maintained
F:	net/nfc/
F:	include/linux/nfc.h
F:	include/net/nfc/
F:	drivers/nfc/

NFS, SUNRPC, AND LOCKD CLIENTS
M:	Trond Myklebust <Trond.Myklebust@netapp.com>
L:	linux-nfs@vger.kernel.org
W:	http://client.linux-nfs.org
T:	git git://git.linux-nfs.org/pub/linux/nfs-2.6.git
S:	Maintained
F:	fs/lockd/
F:	fs/nfs/
F:	fs/nfs_common/
F:	net/sunrpc/
F:	include/linux/lockd/
F:	include/linux/nfs*
F:	include/linux/sunrpc/

NI5010 NETWORK DRIVER
M:	Jan-Pascal van Best <janpascal@vanbest.org>
M:	Andreas Mohr <andi@lisas.de>
L:	netdev@vger.kernel.org
S:	Maintained
F:	drivers/net/ethernet/racal/ni5010.*

NILFS2 FILESYSTEM
M:	KONISHI Ryusuke <konishi.ryusuke@lab.ntt.co.jp>
L:	linux-nilfs@vger.kernel.org
W:	http://www.nilfs.org/en/
T:	git git://git.kernel.org/pub/scm/linux/kernel/git/ryusuke/nilfs2.git
S:	Supported
F:	Documentation/filesystems/nilfs2.txt
F:	fs/nilfs2/
F:	include/linux/nilfs2_fs.h

NINJA SCSI-3 / NINJA SCSI-32Bi (16bit/CardBus) PCMCIA SCSI HOST ADAPTER DRIVER
M:	YOKOTA Hiroshi <yokota@netlab.is.tsukuba.ac.jp>
W:	http://www.netlab.is.tsukuba.ac.jp/~yokota/izumi/ninja/
S:	Maintained
F:	Documentation/scsi/NinjaSCSI.txt
F:	drivers/scsi/pcmcia/nsp_*

NINJA SCSI-32Bi/UDE PCI/CARDBUS SCSI HOST ADAPTER DRIVER
M:	GOTO Masanori <gotom@debian.or.jp>
M:	YOKOTA Hiroshi <yokota@netlab.is.tsukuba.ac.jp>
W:	http://www.netlab.is.tsukuba.ac.jp/~yokota/izumi/ninja/
S:	Maintained
F:	Documentation/scsi/NinjaSCSI.txt
F:	drivers/scsi/nsp32*

NTFS FILESYSTEM
M:	Anton Altaparmakov <anton@tuxera.com>
L:	linux-ntfs-dev@lists.sourceforge.net
W:	http://www.tuxera.com/
T:	git git://git.kernel.org/pub/scm/linux/kernel/git/aia21/ntfs.git
S:	Supported
F:	Documentation/filesystems/ntfs.txt
F:	fs/ntfs/

NVIDIA (rivafb and nvidiafb) FRAMEBUFFER DRIVER
M:	Antonino Daplas <adaplas@gmail.com>
L:	linux-fbdev@vger.kernel.org
S:	Maintained
F:	drivers/video/riva/
F:	drivers/video/nvidia/

OMAP SUPPORT
M:	Tony Lindgren <tony@atomide.com>
L:	linux-omap@vger.kernel.org
W:	http://www.muru.com/linux/omap/
W:	http://linux.omap.com/
Q:	http://patchwork.kernel.org/project/linux-omap/list/
T:	git git://git.kernel.org/pub/scm/linux/kernel/git/tmlind/linux-omap.git
S:	Maintained
F:	arch/arm/*omap*/
F:	drivers/i2c/busses/i2c-omap.c
F:	include/linux/i2c-omap.h

OMAP CLOCK FRAMEWORK SUPPORT
M:	Paul Walmsley <paul@pwsan.com>
L:	linux-omap@vger.kernel.org
S:	Maintained
F:	arch/arm/*omap*/*clock*

OMAP POWER MANAGEMENT SUPPORT
M:	Kevin Hilman <khilman@ti.com>
L:	linux-omap@vger.kernel.org
S:	Maintained
F:	arch/arm/*omap*/*pm*

OMAP POWERDOMAIN/CLOCKDOMAIN SOC ADAPTATION LAYER SUPPORT
M:	Rajendra Nayak <rnayak@ti.com>
M:	Paul Walmsley <paul@pwsan.com>
L:	linux-omap@vger.kernel.org
S:	Maintained
F:	arch/arm/mach-omap2/powerdomain2xxx_3xxx.c
F:	arch/arm/mach-omap2/powerdomain44xx.c
F:	arch/arm/mach-omap2/clockdomain2xxx_3xxx.c
F:	arch/arm/mach-omap2/clockdomain44xx.c

OMAP AUDIO SUPPORT
M:	Peter Ujfalusi <peter.ujfalusi@ti.com>
M:	Jarkko Nikula <jarkko.nikula@bitmer.com>
L:	alsa-devel@alsa-project.org (subscribers-only)
L:	linux-omap@vger.kernel.org
S:	Maintained
F:	sound/soc/omap/

OMAP FRAMEBUFFER SUPPORT
M:	Tomi Valkeinen <tomi.valkeinen@ti.com>
L:	linux-fbdev@vger.kernel.org
L:	linux-omap@vger.kernel.org
S:	Maintained
F:	drivers/video/omap/

OMAP DISPLAY SUBSYSTEM and FRAMEBUFFER SUPPORT (DSS2)
M:	Tomi Valkeinen <tomi.valkeinen@ti.com>
L:	linux-omap@vger.kernel.org
L:	linux-fbdev@vger.kernel.org
S:	Maintained
F:	drivers/video/omap2/
F:	Documentation/arm/OMAP/DSS

OMAP HARDWARE SPINLOCK SUPPORT
M:	Ohad Ben-Cohen <ohad@wizery.com>
L:	linux-omap@vger.kernel.org
S:	Maintained
F:	drivers/hwspinlock/omap_hwspinlock.c
F:	arch/arm/mach-omap2/hwspinlock.c

OMAP MMC SUPPORT
M:	Jarkko Lavinen <jarkko.lavinen@nokia.com>
L:	linux-omap@vger.kernel.org
S:	Maintained
F:	drivers/mmc/host/omap.c

OMAP HS MMC SUPPORT
L:	linux-omap@vger.kernel.org
S:	Orphan
F:	drivers/mmc/host/omap_hsmmc.c

OMAP RANDOM NUMBER GENERATOR SUPPORT
M:	Deepak Saxena <dsaxena@plexity.net>
S:	Maintained
F:	drivers/char/hw_random/omap-rng.c

OMAP HWMOD SUPPORT
M:	Benoît Cousson <b-cousson@ti.com>
M:	Paul Walmsley <paul@pwsan.com>
L:	linux-omap@vger.kernel.org
S:	Maintained
F:	arch/arm/mach-omap2/omap_hwmod.c
F:	arch/arm/plat-omap/include/plat/omap_hwmod.h

OMAP HWMOD DATA FOR OMAP4-BASED DEVICES
M:	Benoît Cousson <b-cousson@ti.com>
L:	linux-omap@vger.kernel.org
S:	Maintained
F:	arch/arm/mach-omap2/omap_hwmod_44xx_data.c

OMAP IMAGE SIGNAL PROCESSOR (ISP)
M:	Laurent Pinchart <laurent.pinchart@ideasonboard.com>
L:	linux-media@vger.kernel.org
S:	Maintained
F:	drivers/media/video/omap3isp/*

OMAP USB SUPPORT
M:	Felipe Balbi <balbi@ti.com>
L:	linux-usb@vger.kernel.org
L:	linux-omap@vger.kernel.org
T:	git git://git.kernel.org/pub/scm/linux/kernel/git/balbi/usb.git
S:	Maintained
F:	drivers/usb/*/*omap*
F:	arch/arm/*omap*/usb*

OMFS FILESYSTEM
M:	Bob Copeland <me@bobcopeland.com>
L:	linux-karma-devel@lists.sourceforge.net
S:	Maintained
F:	Documentation/filesystems/omfs.txt
F:	fs/omfs/

OMNIKEY CARDMAN 4000 DRIVER
M:	Harald Welte <laforge@gnumonks.org>
S:	Maintained
F:	drivers/char/pcmcia/cm4000_cs.c
F:	include/linux/cm4000_cs.h

OMNIKEY CARDMAN 4040 DRIVER
M:	Harald Welte <laforge@gnumonks.org>
S:	Maintained
F:	drivers/char/pcmcia/cm4040_cs.*

OMNIVISION OV7670 SENSOR DRIVER
M:	Jonathan Corbet <corbet@lwn.net>
L:	linux-media@vger.kernel.org
T:	git git://git.kernel.org/pub/scm/linux/kernel/git/mchehab/linux-media.git
S:	Maintained
F:	drivers/media/video/ov7670.c

ONENAND FLASH DRIVER
M:	Kyungmin Park <kyungmin.park@samsung.com>
L:	linux-mtd@lists.infradead.org
S:	Maintained
F:	drivers/mtd/onenand/
F:	include/linux/mtd/onenand*.h

ONSTREAM SCSI TAPE DRIVER
M:	Willem Riede <osst@riede.org>
L:	osst-users@lists.sourceforge.net
L:	linux-scsi@vger.kernel.org
S:	Maintained
F:	drivers/scsi/osst*
F:	drivers/scsi/st*

OPENCORES I2C BUS DRIVER
M:	Peter Korsgaard <jacmet@sunsite.dk>
L:	linux-i2c@vger.kernel.org
S:	Maintained
F:	Documentation/i2c/busses/i2c-ocores
F:	drivers/i2c/busses/i2c-ocores.c

OPEN FIRMWARE AND FLATTENED DEVICE TREE
M:	Grant Likely <grant.likely@secretlab.ca>
M:	Rob Herring <rob.herring@calxeda.com>
L:	devicetree-discuss@lists.ozlabs.org (moderated for non-subscribers)
W:	http://fdt.secretlab.ca
T:	git git://git.secretlab.ca/git/linux-2.6.git
S:	Maintained
F:	Documentation/devicetree
F:	drivers/of
F:	include/linux/of*.h
K:	of_get_property
K:	of_match_table

OPENRISC ARCHITECTURE
M:	Jonas Bonn <jonas@southpole.se>
W:	http://openrisc.net
L:	linux@lists.openrisc.net (moderated for non-subscribers)
S:	Maintained
T:	git git://openrisc.net/~jonas/linux
F:	arch/openrisc

OPENVSWITCH
M:	Jesse Gross <jesse@nicira.com>
L:	dev@openvswitch.org
W:	http://openvswitch.org
T:	git git://git.kernel.org/pub/scm/linux/kernel/git/jesse/openvswitch.git
S:	Maintained
F:	net/openvswitch/

OPL4 DRIVER
M:	Clemens Ladisch <clemens@ladisch.de>
L:	alsa-devel@alsa-project.org (moderated for non-subscribers)
T:	git git://git.alsa-project.org/alsa-kernel.git
S:	Maintained
F:	sound/drivers/opl4/

OPROFILE
M:	Robert Richter <robert.richter@amd.com>
L:	oprofile-list@lists.sf.net
S:	Maintained
F:	arch/*/include/asm/oprofile*.h
F:	arch/*/oprofile/
F:	drivers/oprofile/
F:	include/linux/oprofile.h

ORACLE CLUSTER FILESYSTEM 2 (OCFS2)
M:	Mark Fasheh <mfasheh@suse.com>
M:	Joel Becker <jlbec@evilplan.org>
L:	ocfs2-devel@oss.oracle.com (moderated for non-subscribers)
W:	http://oss.oracle.com/projects/ocfs2/
T:	git git://git.kernel.org/pub/scm/linux/kernel/git/jlbec/ocfs2.git
S:	Supported
F:	Documentation/filesystems/ocfs2.txt
F:	Documentation/filesystems/dlmfs.txt
F:	fs/ocfs2/

ORINOCO DRIVER
L:	linux-wireless@vger.kernel.org
W:	http://linuxwireless.org/en/users/Drivers/orinoco
W:	http://www.nongnu.org/orinoco/
S:	Orphan
F:	drivers/net/wireless/orinoco/

OSD LIBRARY and FILESYSTEM
M:	Boaz Harrosh <bharrosh@panasas.com>
M:	Benny Halevy <bhalevy@tonian.com>
L:	osd-dev@open-osd.org
W:	http://open-osd.org
T:	git git://git.open-osd.org/open-osd.git
S:	Maintained
F:	drivers/scsi/osd/
F:	include/scsi/osd_*
F:	fs/exofs/

P54 WIRELESS DRIVER
M:	Christian Lamparter <chunkeey@googlemail.com>
L:	linux-wireless@vger.kernel.org
W:	http://wireless.kernel.org/en/users/Drivers/p54
S:	Maintained
F:	drivers/net/wireless/p54/

PA SEMI ETHERNET DRIVER
M:	Olof Johansson <olof@lixom.net>
L:	netdev@vger.kernel.org
S:	Maintained
F:	drivers/net/ethernet/pasemi/*

PA SEMI SMBUS DRIVER
M:	Olof Johansson <olof@lixom.net>
L:	linux-i2c@vger.kernel.org
S:	Maintained
F:	drivers/i2c/busses/i2c-pasemi.c

PADATA PARALLEL EXECUTION MECHANISM
M:	Steffen Klassert <steffen.klassert@secunet.com>
L:	linux-crypto@vger.kernel.org
S:	Maintained
F:	kernel/padata.c
F:	include/linux/padata.h
F:	Documentation/padata.txt

PANASONIC LAPTOP ACPI EXTRAS DRIVER
M:	Harald Welte <laforge@gnumonks.org>
L:	platform-driver-x86@vger.kernel.org
S:	Maintained
F:	drivers/platform/x86/panasonic-laptop.c

PANASONIC MN10300/AM33/AM34 PORT
M:	David Howells <dhowells@redhat.com>
M:	Koichi Yasutake <yasutake.koichi@jp.panasonic.com>
L:	linux-am33-list@redhat.com (moderated for non-subscribers)
W:	ftp://ftp.redhat.com/pub/redhat/gnupro/AM33/
S:	Maintained
F:	Documentation/mn10300/
F:	arch/mn10300/

PARALLEL PORT SUPPORT
L:	linux-parport@lists.infradead.org (subscribers-only)
S:	Orphan
F:	drivers/parport/
F:	include/linux/parport*.h
F:	drivers/char/ppdev.c
F:	include/linux/ppdev.h

PARAVIRT_OPS INTERFACE
M:	Jeremy Fitzhardinge <jeremy@goop.org>
M:	Chris Wright <chrisw@sous-sol.org>
M:	Alok Kataria <akataria@vmware.com>
M:	Rusty Russell <rusty@rustcorp.com.au>
L:	virtualization@lists.linux-foundation.org
S:	Supported
F:	Documentation/ia64/paravirt_ops.txt
F:	arch/*/kernel/paravirt*
F:	arch/*/include/asm/paravirt.h

PARIDE DRIVERS FOR PARALLEL PORT IDE DEVICES
M:	Tim Waugh <tim@cyberelk.net>
L:	linux-parport@lists.infradead.org (subscribers-only)
W:	http://www.torque.net/linux-pp.html
S:	Maintained
F:	Documentation/blockdev/paride.txt
F:	drivers/block/paride/

PARISC ARCHITECTURE
M:	"James E.J. Bottomley" <jejb@parisc-linux.org>
M:	Helge Deller <deller@gmx.de>
L:	linux-parisc@vger.kernel.org
W:	http://www.parisc-linux.org/
Q:	http://patchwork.kernel.org/project/linux-parisc/list/
T:	git git://git.kernel.org/pub/scm/linux/kernel/git/jejb/parisc-2.6.git
S:	Maintained
F:	arch/parisc/
F:	drivers/parisc/

PC87360 HARDWARE MONITORING DRIVER
M:	Jim Cromie <jim.cromie@gmail.com>
L:	lm-sensors@lm-sensors.org
S:	Maintained
F:	Documentation/hwmon/pc87360
F:	drivers/hwmon/pc87360.c

PC8736x GPIO DRIVER
M:	Jim Cromie <jim.cromie@gmail.com>
S:	Maintained
F:	drivers/char/pc8736x_gpio.c

PC87427 HARDWARE MONITORING DRIVER
M:	Jean Delvare <khali@linux-fr.org>
L:	lm-sensors@lm-sensors.org
S:	Maintained
F:	Documentation/hwmon/pc87427
F:	drivers/hwmon/pc87427.c

PCA9532 LED DRIVER
M:	Riku Voipio <riku.voipio@iki.fi>
S:	Maintained
F:	drivers/leds/leds-pca9532.c
F:	include/linux/leds-pca9532.h

PCA9541 I2C BUS MASTER SELECTOR DRIVER
M:	Guenter Roeck <guenter.roeck@ericsson.com>
L:	linux-i2c@vger.kernel.org
S:	Maintained
F:	drivers/i2c/muxes/pca9541.c

PCA9564/PCA9665 I2C BUS DRIVER
M:	Wolfram Sang <w.sang@pengutronix.de>
L:	linux-i2c@vger.kernel.org
S:	Maintained
F:	drivers/i2c/algos/i2c-algo-pca.c
F:	drivers/i2c/busses/i2c-pca-*
F:	include/linux/i2c-algo-pca.h
F:	include/linux/i2c-pca-platform.h

PCDP - PRIMARY CONSOLE AND DEBUG PORT
M:	Khalid Aziz <khalid.aziz@hp.com>
S:	Maintained
F:	drivers/firmware/pcdp.*

PCI ERROR RECOVERY
M:     Linas Vepstas <linasvepstas@gmail.com>
L:	linux-pci@vger.kernel.org
S:	Supported
F:	Documentation/PCI/pci-error-recovery.txt
F:	Documentation/powerpc/eeh-pci-error-recovery.txt

PCI SUBSYSTEM
M:	Bjorn Helgaas <bhelgaas@google.com>
L:	linux-pci@vger.kernel.org
Q:	http://patchwork.kernel.org/project/linux-pci/list/
T:	git git://git.kernel.org/pub/scm/linux/kernel/git/jbarnes/pci.git
S:	Supported
F:	Documentation/PCI/
F:	drivers/pci/
F:	include/linux/pci*

PCI HOTPLUG
M:	Bjorn Helgaas <bhelgaas@google.com>
L:	linux-pci@vger.kernel.org
S:	Supported
F:	drivers/pci/hotplug

PCMCIA SUBSYSTEM
P:	Linux PCMCIA Team
L:	linux-pcmcia@lists.infradead.org
W:	http://lists.infradead.org/mailman/listinfo/linux-pcmcia
T:	git git://git.kernel.org/pub/scm/linux/kernel/git/brodo/pcmcia-2.6.git
S:	Maintained
F:	Documentation/pcmcia/
F:	drivers/pcmcia/
F:	include/pcmcia/

PCNET32 NETWORK DRIVER
M:	Don Fry <pcnet32@frontier.com>
L:	netdev@vger.kernel.org
S:	Maintained
F:	drivers/net/ethernet/amd/pcnet32.c

PCRYPT PARALLEL CRYPTO ENGINE
M:	Steffen Klassert <steffen.klassert@secunet.com>
L:	linux-crypto@vger.kernel.org
S:	Maintained
F:	crypto/pcrypt.c
F:	include/crypto/pcrypt.h

PER-CPU MEMORY ALLOCATOR
M:	Tejun Heo <tj@kernel.org>
M:	Christoph Lameter <cl@linux-foundation.org>
T:	git git://git.kernel.org/pub/scm/linux/kernel/git/tj/percpu.git
S:	Maintained
F:	include/linux/percpu*.h
F:	mm/percpu*.c
F:	arch/*/include/asm/percpu.h

PER-TASK DELAY ACCOUNTING
M:	Balbir Singh <bsingharora@gmail.com>
S:	Maintained
F:	include/linux/delayacct.h
F:	kernel/delayacct.c

PERFORMANCE EVENTS SUBSYSTEM
M:	Peter Zijlstra <a.p.zijlstra@chello.nl>
M:	Paul Mackerras <paulus@samba.org>
M:	Ingo Molnar <mingo@redhat.com>
M:	Arnaldo Carvalho de Melo <acme@ghostprotocols.net>
T:	git git://git.kernel.org/pub/scm/linux/kernel/git/tip/tip.git perf/core
S:	Supported
F:	kernel/events/*
F:	include/linux/perf_event.h
F:	arch/*/kernel/perf_event*.c
F:	arch/*/kernel/*/perf_event*.c
F:	arch/*/kernel/*/*/perf_event*.c
F:	arch/*/include/asm/perf_event.h
F:	arch/*/lib/perf_event*.c
F:	arch/*/kernel/perf_callchain.c
F:	tools/perf/

PERSONALITY HANDLING
M:	Christoph Hellwig <hch@infradead.org>
L:	linux-abi-devel@lists.sourceforge.net
S:	Maintained
F:	include/linux/personality.h

PHONET PROTOCOL
M:	Remi Denis-Courmont <remi.denis-courmont@nokia.com>
S:	Supported
F:	Documentation/networking/phonet.txt
F:	include/linux/phonet.h
F:	include/net/phonet/
F:	net/phonet/

PHRAM MTD DRIVER
M:	Joern Engel <joern@lazybastard.org>
L:	linux-mtd@lists.infradead.org
S:	Maintained
F:	drivers/mtd/devices/phram.c

PICOXCELL SUPPORT
M:	Jamie Iles <jamie@jamieiles.com>
L:	linux-arm-kernel@lists.infradead.org (moderated for non-subscribers)
T:	git git://github.com/jamieiles/linux-2.6-ji.git
S:	Supported
F:	arch/arm/mach-picoxcell
F:	drivers/*/picoxcell*
F:	drivers/*/*/picoxcell*

PIN CONTROL SUBSYSTEM
M:	Linus Walleij <linus.walleij@linaro.org>
S:	Maintained
F:	drivers/pinctrl/

PKTCDVD DRIVER
M:	Peter Osterlund <petero2@telia.com>
S:	Maintained
F:	drivers/block/pktcdvd.c
F:	include/linux/pktcdvd.h

PKUNITY SOC DRIVERS
M:	Guan Xuetao <gxt@mprc.pku.edu.cn>
W:	http://mprc.pku.edu.cn/~guanxuetao/linux
S:	Maintained
T:	git git://git.kernel.org/pub/scm/linux/kernel/git/epip/linux-2.6-unicore32.git
F:	drivers/input/serio/i8042-unicore32io.h
F:	drivers/i2c/busses/i2c-puv3.c
F:	drivers/video/fb-puv3.c
F:	drivers/rtc/rtc-puv3.c

PMBUS HARDWARE MONITORING DRIVERS
M:	Guenter Roeck <guenter.roeck@ericsson.com>
L:	lm-sensors@lm-sensors.org
W:	http://www.lm-sensors.org/
W:	http://www.roeck-us.net/linux/drivers/
T:	git git://git.kernel.org/pub/scm/linux/kernel/git/groeck/linux-staging.git
S:	Maintained
F:	Documentation/hwmon/pmbus
F:	drivers/hwmon/pmbus/
F:	include/linux/i2c/pmbus.h

PMC SIERRA MaxRAID DRIVER
M:	Anil Ravindranath <anil_ravindranath@pmc-sierra.com>
L:	linux-scsi@vger.kernel.org
W:	http://www.pmc-sierra.com/
S:	Supported
F:	drivers/scsi/pmcraid.*

PMC SIERRA PM8001 DRIVER
M:	jack_wang@usish.com
M:	lindar_liu@usish.com
L:	linux-scsi@vger.kernel.org
S:	Supported
F:	drivers/scsi/pm8001/

POSIX CLOCKS and TIMERS
M:	Thomas Gleixner <tglx@linutronix.de>
T:	git git://git.kernel.org/pub/scm/linux/kernel/git/tip/tip.git timers/core
S:	Supported
F:	fs/timerfd.c
F:	include/linux/timer*
F:	kernel/*timer*

POWER SUPPLY CLASS/SUBSYSTEM and DRIVERS
M:	Anton Vorontsov <cbou@mail.ru>
M:	David Woodhouse <dwmw2@infradead.org>
T:	git git://git.infradead.org/battery-2.6.git
S:	Maintained
F:	include/linux/power_supply.h
F:	drivers/power/power_supply*

PNP SUPPORT
M:	Adam Belay <abelay@mit.edu>
M:	Bjorn Helgaas <bhelgaas@google.com>
S:	Maintained
F:	drivers/pnp/

PNXxxxx I2C DRIVER
M:	Vitaly Wool <vitalywool@gmail.com>
L:	linux-i2c@vger.kernel.org
S:	Maintained
F:	drivers/i2c/busses/i2c-pnx.c

PPP PROTOCOL DRIVERS AND COMPRESSORS
M:	Paul Mackerras <paulus@samba.org>
L:	linux-ppp@vger.kernel.org
S:	Maintained
F:	drivers/net/ppp/ppp_*

PPP OVER ATM (RFC 2364)
M:	Mitchell Blank Jr <mitch@sfgoth.com>
S:	Maintained
F:	net/atm/pppoatm.c
F:	include/linux/atmppp.h

PPP OVER ETHERNET
M:	Michal Ostrowski <mostrows@earthlink.net>
S:	Maintained
F:	drivers/net/ppp/pppoe.c
F:	drivers/net/ppp/pppox.c

PPP OVER L2TP
M:	James Chapman <jchapman@katalix.com>
S:	Maintained
F:	net/l2tp/l2tp_ppp.c
F:	include/linux/if_pppol2tp.h

PPS SUPPORT
M:	Rodolfo Giometti <giometti@enneenne.com>
W:	http://wiki.enneenne.com/index.php/LinuxPPS_support
L:	linuxpps@ml.enneenne.com (subscribers-only)
S:	Maintained
F:	Documentation/pps/
F:	drivers/pps/
F:	include/linux/pps*.h

PPTP DRIVER
M:	Dmitry Kozlov <xeb@mail.ru>
L:	netdev@vger.kernel.org
S:	Maintained
F:	drivers/net/ppp/pptp.c
W:	http://sourceforge.net/projects/accel-pptp

PREEMPTIBLE KERNEL
M:	Robert Love <rml@tech9.net>
L:	kpreempt-tech@lists.sourceforge.net
W:	ftp://ftp.kernel.org/pub/linux/kernel/people/rml/preempt-kernel
S:	Supported
F:	Documentation/preempt-locking.txt
F:	include/linux/preempt.h

PRISM54 WIRELESS DRIVER
M:	"Luis R. Rodriguez" <mcgrof@gmail.com>
L:	linux-wireless@vger.kernel.org
W:	http://wireless.kernel.org/en/users/Drivers/p54
S:	Obsolete
F:	drivers/net/wireless/prism54/

PROMISE SATA TX2/TX4 CONTROLLER LIBATA DRIVER
M:	Mikael Pettersson <mikpe@it.uu.se>
L:	linux-ide@vger.kernel.org
S:	Maintained
F:	drivers/ata/sata_promise.*

PS3 NETWORK SUPPORT
M:	Geoff Levand <geoff@infradead.org>
L:	netdev@vger.kernel.org
L:	cbe-oss-dev@lists.ozlabs.org
S:	Maintained
F:	drivers/net/ethernet/toshiba/ps3_gelic_net.*

PS3 PLATFORM SUPPORT
M:	Geoff Levand <geoff@infradead.org>
L:	linuxppc-dev@lists.ozlabs.org
L:	cbe-oss-dev@lists.ozlabs.org
S:	Maintained
F:	arch/powerpc/boot/ps3*
F:	arch/powerpc/include/asm/lv1call.h
F:	arch/powerpc/include/asm/ps3*.h
F:	arch/powerpc/platforms/ps3/
F:	drivers/*/ps3*
F:	drivers/ps3/
F:	drivers/rtc/rtc-ps3.c
F:	drivers/usb/host/*ps3.c
F:	sound/ppc/snd_ps3*

PS3VRAM DRIVER
M:	Jim Paris <jim@jtan.com>
L:	cbe-oss-dev@lists.ozlabs.org
S:	Maintained
F:	drivers/block/ps3vram.c

PTP HARDWARE CLOCK SUPPORT
M:	Richard Cochran <richardcochran@gmail.com>
S:	Maintained
W:	http://linuxptp.sourceforge.net/
F:	Documentation/ABI/testing/sysfs-ptp
F:	Documentation/ptp/*
F:	drivers/net/gianfar_ptp.c
F:	drivers/net/phy/dp83640*
F:	drivers/ptp/*
F:	include/linux/ptp_cl*

PTRACE SUPPORT
M:	Roland McGrath <roland@redhat.com>
M:	Oleg Nesterov <oleg@redhat.com>
S:	Maintained
F:	include/asm-generic/syscall.h
F:	include/linux/ptrace.h
F:	include/linux/regset.h
F:	include/linux/tracehook.h
F:	kernel/ptrace.c

PVRUSB2 VIDEO4LINUX DRIVER
M:	Mike Isely <isely@pobox.com>
L:	pvrusb2@isely.net	(subscribers-only)
L:	linux-media@vger.kernel.org
W:	http://www.isely.net/pvrusb2/
T:	git git://git.kernel.org/pub/scm/linux/kernel/git/mchehab/linux-media.git
S:	Maintained
F:	Documentation/video4linux/README.pvrusb2
F:	drivers/media/video/pvrusb2/

PXA2xx/PXA3xx SUPPORT
M:	Eric Miao <eric.y.miao@gmail.com>
M:	Russell King <linux@arm.linux.org.uk>
M:	Haojian Zhuang <haojian.zhuang@gmail.com>
L:	linux-arm-kernel@lists.infradead.org (moderated for non-subscribers)
T:	git git://github.com/hzhuang1/linux.git
T:	git git://git.linaro.org/people/ycmiao/pxa-linux.git
S:	Maintained
F:	arch/arm/mach-pxa/
F:	drivers/pcmcia/pxa2xx*
F:	drivers/spi/spi-pxa2xx*
F:	drivers/usb/gadget/pxa2*
F:	include/sound/pxa2xx-lib.h
F:	sound/arm/pxa*
F:	sound/soc/pxa

MMP SUPPORT
M:	Eric Miao <eric.y.miao@gmail.com>
M:	Haojian Zhuang <haojian.zhuang@gmail.com>
L:	linux-arm-kernel@lists.infradead.org (moderated for non-subscribers)
T:	git git://github.com/hzhuang1/linux.git
T:	git git://git.linaro.org/people/ycmiao/pxa-linux.git
S:	Maintained
F:	arch/arm/mach-mmp/

PXA MMCI DRIVER
S:	Orphan

PXA RTC DRIVER
M:	Robert Jarzmik <robert.jarzmik@free.fr>
L:	rtc-linux@googlegroups.com
S:	Maintained

QIB DRIVER
M:	Mike Marciniszyn <infinipath@qlogic.com>
L:	linux-rdma@vger.kernel.org
S:	Supported
F:	drivers/infiniband/hw/qib/

QLOGIC QLA1280 SCSI DRIVER
M:	Michael Reed <mdr@sgi.com>
L:	linux-scsi@vger.kernel.org
S:	Maintained
F:	drivers/scsi/qla1280.[ch]

QLOGIC QLA2XXX FC-SCSI DRIVER
M:	Andrew Vasquez <andrew.vasquez@qlogic.com>
M:	linux-driver@qlogic.com
L:	linux-scsi@vger.kernel.org
S:	Supported
F:	Documentation/scsi/LICENSE.qla2xxx
F:	drivers/scsi/qla2xxx/

QLOGIC QLA4XXX iSCSI DRIVER
M:	Ravi Anand <ravi.anand@qlogic.com>
M:	Vikas Chaudhary <vikas.chaudhary@qlogic.com>
M:	iscsi-driver@qlogic.com
L:	linux-scsi@vger.kernel.org
S:	Supported
F:	drivers/scsi/qla4xxx/

QLOGIC QLA3XXX NETWORK DRIVER
M:	Jitendra Kalsaria <jitendra.kalsaria@qlogic.com>
M:	Ron Mercer <ron.mercer@qlogic.com>
M:	linux-driver@qlogic.com
L:	netdev@vger.kernel.org
S:	Supported
F:	Documentation/networking/LICENSE.qla3xxx
F:	drivers/net/ethernet/qlogic/qla3xxx.*

QLOGIC QLCNIC (1/10)Gb ETHERNET DRIVER
M:	Anirban Chakraborty <anirban.chakraborty@qlogic.com>
M:	Sony Chacko <sony.chacko@qlogic.com>
M:	linux-driver@qlogic.com
L:	netdev@vger.kernel.org
S:	Supported
F:	drivers/net/ethernet/qlogic/qlcnic/

QLOGIC QLGE 10Gb ETHERNET DRIVER
M:	Anirban Chakraborty <anirban.chakraborty@qlogic.com>
M:	Jitendra Kalsaria <jitendra.kalsaria@qlogic.com>
M:	Ron Mercer <ron.mercer@qlogic.com>
M:	linux-driver@qlogic.com
L:	netdev@vger.kernel.org
S:	Supported
F:	drivers/net/ethernet/qlogic/qlge/

QNX4 FILESYSTEM
M:	Anders Larsen <al@alarsen.net>
W:	http://www.alarsen.net/linux/qnx4fs/
S:	Maintained
F:	fs/qnx4/
F:	include/linux/qnx4_fs.h
F:	include/linux/qnxtypes.h

QUALCOMM HEXAGON ARCHITECTURE
M:	Richard Kuo <rkuo@codeaurora.org>
L:	linux-hexagon@vger.kernel.org
S:	Supported
F:	arch/hexagon/

RADOS BLOCK DEVICE (RBD)
F:	include/linux/qnxtypes.h
M:	Yehuda Sadeh <yehuda@hq.newdream.net>
M:	Sage Weil <sage@newdream.net>
M:	ceph-devel@vger.kernel.org
S:	Supported
F:	drivers/block/rbd.c
F:	drivers/block/rbd_types.h

RADEON FRAMEBUFFER DISPLAY DRIVER
M:	Benjamin Herrenschmidt <benh@kernel.crashing.org>
L:	linux-fbdev@vger.kernel.org
S:	Maintained
F:	drivers/video/aty/radeon*
F:	include/linux/radeonfb.h

RAGE128 FRAMEBUFFER DISPLAY DRIVER
M:	Paul Mackerras <paulus@samba.org>
L:	linux-fbdev@vger.kernel.org
S:	Maintained
F:	drivers/video/aty/aty128fb.c

RALINK RT2X00 WIRELESS LAN DRIVER
P:	rt2x00 project
M:	Ivo van Doorn <IvDoorn@gmail.com>
M:	Gertjan van Wingerde <gwingerde@gmail.com>
M:	Helmut Schaa <helmut.schaa@googlemail.com>
L:	linux-wireless@vger.kernel.org
L:	users@rt2x00.serialmonkey.com (moderated for non-subscribers)
W:	http://rt2x00.serialmonkey.com/
S:	Maintained
T:	git git://git.kernel.org/pub/scm/linux/kernel/git/ivd/rt2x00.git
F:	drivers/net/wireless/rt2x00/

RAMDISK RAM BLOCK DEVICE DRIVER
M:	Nick Piggin <npiggin@kernel.dk>
S:	Maintained
F:	Documentation/blockdev/ramdisk.txt
F:	drivers/block/brd.c

RANDOM NUMBER DRIVER
M:	Matt Mackall <mpm@selenic.com>
S:	Maintained
F:	drivers/char/random.c

RAPIDIO SUBSYSTEM
M:	Matt Porter <mporter@kernel.crashing.org>
M:	Alexandre Bounine <alexandre.bounine@idt.com>
S:	Maintained
F:	drivers/rapidio/

RAYLINK/WEBGEAR 802.11 WIRELESS LAN DRIVER
L:	linux-wireless@vger.kernel.org
S:	Orphan
F:	drivers/net/wireless/ray*

RCUTORTURE MODULE
M:	Josh Triplett <josh@freedesktop.org>
M:	"Paul E. McKenney" <paulmck@linux.vnet.ibm.com>
S:	Supported
T:	git git://git.kernel.org/pub/scm/linux/kernel/git/paulmck/linux-rcu.git
F:	Documentation/RCU/torture.txt
F:	kernel/rcutorture.c

RDC R-321X SoC
M:	Florian Fainelli <florian@openwrt.org>
S:	Maintained

RDC R6040 FAST ETHERNET DRIVER
M:	Florian Fainelli <florian@openwrt.org>
L:	netdev@vger.kernel.org
S:	Maintained
F:	drivers/net/ethernet/rdc/r6040.c

RDS - RELIABLE DATAGRAM SOCKETS
M:	Venkat Venkatsubra <venkat.x.venkatsubra@oracle.com>
L:	rds-devel@oss.oracle.com (moderated for non-subscribers)
S:	Supported
F:	net/rds/

READ-COPY UPDATE (RCU)
M:	Dipankar Sarma <dipankar@in.ibm.com>
M:	"Paul E. McKenney" <paulmck@linux.vnet.ibm.com>
W:	http://www.rdrop.com/users/paulmck/rclock/
S:	Supported
T:	git git://git.kernel.org/pub/scm/linux/kernel/git/paulmck/linux-rcu.git
F:	Documentation/RCU/
F:	include/linux/rcu*
F:	include/linux/srcu*
F:	kernel/rcu*
F:	kernel/srcu*
X:	kernel/rcutorture.c

REAL TIME CLOCK (RTC) SUBSYSTEM
M:	Alessandro Zummo <a.zummo@towertech.it>
L:	rtc-linux@googlegroups.com
Q:	http://patchwork.ozlabs.org/project/rtc-linux/list/
S:	Maintained
F:	Documentation/rtc.txt
F:	drivers/rtc/
F:	include/linux/rtc.h

REISERFS FILE SYSTEM
L:	reiserfs-devel@vger.kernel.org
S:	Supported
F:	fs/reiserfs/

REGISTER MAP ABSTRACTION
M:	Mark Brown <broonie@opensource.wolfsonmicro.com>
T:	git git://git.kernel.org/pub/scm/linux/kernel/git/broonie/regmap.git
S:	Supported
F:	drivers/base/regmap/
F:	include/linux/regmap.h

REMOTE PROCESSOR (REMOTEPROC) SUBSYSTEM
M:	Ohad Ben-Cohen <ohad@wizery.com>
S:	Maintained
F:	drivers/remoteproc/
F:	Documentation/remoteproc.txt
F:	include/linux/remoteproc.h

RFKILL
M:	Johannes Berg <johannes@sipsolutions.net>
L:	linux-wireless@vger.kernel.org
S:	Maintained
F:	Documentation/rfkill.txt
F:	net/rfkill/

RICOH SMARTMEDIA/XD DRIVER
M:	Maxim Levitsky <maximlevitsky@gmail.com>
S:	Maintained
F:	drivers/mtd/nand/r852.c
F:	drivers/mtd/nand/r852.h

RICOH R5C592 MEMORYSTICK DRIVER
M:	Maxim Levitsky <maximlevitsky@gmail.com>
S:	Maintained
F:	drivers/memstick/host/r592.*

ROCKETPORT DRIVER
P:	Comtrol Corp.
W:	http://www.comtrol.com
S:	Maintained
F:	Documentation/serial/rocket.txt
F:	drivers/tty/rocket*

ROSE NETWORK LAYER
M:	Ralf Baechle <ralf@linux-mips.org>
L:	linux-hams@vger.kernel.org
W:	http://www.linux-ax25.org/
S:	Maintained
F:	include/linux/rose.h
F:	include/net/rose.h
F:	net/rose/

RTL8180 WIRELESS DRIVER
M:	"John W. Linville" <linville@tuxdriver.com>
L:	linux-wireless@vger.kernel.org
W:	http://linuxwireless.org/
T:	git git://git.kernel.org/pub/scm/linux/kernel/git/linville/wireless-testing.git
S:	Maintained
F:	drivers/net/wireless/rtl818x/rtl8180/

RTL8187 WIRELESS DRIVER
M:	Herton Ronaldo Krzesinski <herton@canonical.com>
M:	Hin-Tak Leung <htl10@users.sourceforge.net>
M:	Larry Finger <Larry.Finger@lwfinger.net>
L:	linux-wireless@vger.kernel.org
W:	http://linuxwireless.org/
T:	git git://git.kernel.org/pub/scm/linux/kernel/git/linville/wireless-testing.git
S:	Maintained
F:	drivers/net/wireless/rtl818x/rtl8187/

RTL8192CE WIRELESS DRIVER
M:	Larry Finger <Larry.Finger@lwfinger.net>
M:	Chaoming Li <chaoming_li@realsil.com.cn>
L:	linux-wireless@vger.kernel.org
W:	http://linuxwireless.org/
T:	git git://git.kernel.org/pub/scm/linux/kernel/git/linville/wireless-testing.git
S:	Maintained
F:	drivers/net/wireless/rtlwifi/
F:	drivers/net/wireless/rtlwifi/rtl8192ce/

S3 SAVAGE FRAMEBUFFER DRIVER
M:	Antonino Daplas <adaplas@gmail.com>
L:	linux-fbdev@vger.kernel.org
S:	Maintained
F:	drivers/video/savage/

S390
M:	Martin Schwidefsky <schwidefsky@de.ibm.com>
M:	Heiko Carstens <heiko.carstens@de.ibm.com>
M:	linux390@de.ibm.com
L:	linux-s390@vger.kernel.org
W:	http://www.ibm.com/developerworks/linux/linux390/
S:	Supported
F:	arch/s390/
F:	drivers/s390/
F:	block/partitions/ibm.c
F:	Documentation/s390/
F:	Documentation/DocBook/s390*

S390 NETWORK DRIVERS
M:	Ursula Braun <ursula.braun@de.ibm.com>
M:	Frank Blaschka <blaschka@linux.vnet.ibm.com>
M:	linux390@de.ibm.com
L:	linux-s390@vger.kernel.org
W:	http://www.ibm.com/developerworks/linux/linux390/
S:	Supported
F:	drivers/s390/net/

S390 ZCRYPT DRIVER
M:	Holger Dengler <hd@linux.vnet.ibm.com>
M:	linux390@de.ibm.com
L:	linux-s390@vger.kernel.org
W:	http://www.ibm.com/developerworks/linux/linux390/
S:	Supported
F:	drivers/s390/crypto/

S390 ZFCP DRIVER
M:	Steffen Maier <maier@linux.vnet.ibm.com>
M:	linux390@de.ibm.com
L:	linux-s390@vger.kernel.org
W:	http://www.ibm.com/developerworks/linux/linux390/
S:	Supported
F:	drivers/s390/scsi/zfcp_*

S390 IUCV NETWORK LAYER
M:	Ursula Braun <ursula.braun@de.ibm.com>
M:	linux390@de.ibm.com
L:	linux-s390@vger.kernel.org
W:	http://www.ibm.com/developerworks/linux/linux390/
S:	Supported
F:	drivers/s390/net/*iucv*
F:	include/net/iucv/
F:	net/iucv/

S3C24XX SD/MMC Driver
M:	Ben Dooks <ben-linux@fluff.org>
L:	linux-arm-kernel@lists.infradead.org (moderated for non-subscribers)
S:	Supported
F:	drivers/mmc/host/s3cmci.*

SAA7146 VIDEO4LINUX-2 DRIVER
M:	Michael Hunold <michael@mihu.de>
L:	linux-media@vger.kernel.org
T:	git git://git.kernel.org/pub/scm/linux/kernel/git/mchehab/linux-media.git
W:	http://www.mihu.de/linux/saa7146
S:	Maintained
F:	drivers/media/common/saa7146*
F:	drivers/media/video/*7146*
F:	include/media/*7146*

SAMSUNG LAPTOP DRIVER
M:	Corentin Chary <corentincj@iksaif.net>
L:	platform-driver-x86@vger.kernel.org
S:	Maintained
F:	drivers/platform/x86/samsung-laptop.c

SAMSUNG AUDIO (ASoC) DRIVERS
M:	Sangbeom Kim <sbkim73@samsung.com>
L:	alsa-devel@alsa-project.org (moderated for non-subscribers)
S:	Supported
F:	sound/soc/samsung

SAMSUNG FRAMEBUFFER DRIVER
M:	Jingoo Han <jg1.han@samsung.com>
L:	linux-fbdev@vger.kernel.org
S:	Maintained
F:	drivers/video/s3c-fb.c

SERIAL DRIVERS
M:	Alan Cox <alan@linux.intel.com>
L:	linux-serial@vger.kernel.org
S:	Maintained
F:	drivers/tty/serial

SYNOPSYS DESIGNWARE DMAC DRIVER
M:	Viresh Kumar <viresh.kumar@st.com>
S:	Maintained
F:	include/linux/dw_dmac.h
F:	drivers/dma/dw_dmac_regs.h
F:	drivers/dma/dw_dmac.c

TIMEKEEPING, NTP
M:	John Stultz <johnstul@us.ibm.com>
M:	Thomas Gleixner <tglx@linutronix.de>
T:	git git://git.kernel.org/pub/scm/linux/kernel/git/tip/tip.git timers/core
S:	Supported
F:	include/linux/clocksource.h
F:	include/linux/time.h
F:	include/linux/timex.h
F:	kernel/time/clocksource.c
F:	kernel/time/time*.c
F:	kernel/time/ntp.c
F:	drivers/clocksource

TLG2300 VIDEO4LINUX-2 DRIVER
M:	Huang Shijie <shijie8@gmail.com>
M:	Kang Yong <kangyong@telegent.com>
M:	Zhang Xiaobing <xbzhang@telegent.com>
S:	Supported
F:	drivers/media/video/tlg2300

SC1200 WDT DRIVER
M:	Zwane Mwaikambo <zwane@arm.linux.org.uk>
S:	Maintained
F:	drivers/watchdog/sc1200wdt.c

SCHEDULER
M:	Ingo Molnar <mingo@redhat.com>
M:	Peter Zijlstra <peterz@infradead.org>
T:	git git://git.kernel.org/pub/scm/linux/kernel/git/tip/tip.git sched/core
S:	Maintained
F:	kernel/sched*
F:	include/linux/sched.h

SCORE ARCHITECTURE
M:	Chen Liqin <liqin.chen@sunplusct.com>
M:	Lennox Wu <lennox.wu@gmail.com>
W:	http://www.sunplusct.com
S:	Supported
F:	arch/score/

SCSI CDROM DRIVER
M:	Jens Axboe <axboe@kernel.dk>
L:	linux-scsi@vger.kernel.org
W:	http://www.kernel.dk
S:	Maintained
F:	drivers/scsi/sr*

SCSI RDMA PROTOCOL (SRP) INITIATOR
M:	David Dillow <dillowda@ornl.gov>
L:	linux-rdma@vger.kernel.org
S:	Supported
W:	http://www.openfabrics.org
Q:	http://patchwork.kernel.org/project/linux-rdma/list/
T:	git git://git.kernel.org/pub/scm/linux/kernel/git/dad/srp-initiator.git
F:	drivers/infiniband/ulp/srp/
F:	include/scsi/srp.h

SCSI SG DRIVER
M:	Doug Gilbert <dgilbert@interlog.com>
L:	linux-scsi@vger.kernel.org
W:	http://www.torque.net/sg
S:	Maintained
F:	drivers/scsi/sg.c
F:	include/scsi/sg.h

SCSI SUBSYSTEM
M:	"James E.J. Bottomley" <JBottomley@parallels.com>
L:	linux-scsi@vger.kernel.org
T:	git git://git.kernel.org/pub/scm/linux/kernel/git/jejb/scsi-misc-2.6.git
T:	git git://git.kernel.org/pub/scm/linux/kernel/git/jejb/scsi-rc-fixes-2.6.git
T:	git git://git.kernel.org/pub/scm/linux/kernel/git/jejb/scsi-pending-2.6.git
S:	Maintained
F:	drivers/scsi/
F:	include/scsi/

SCSI TAPE DRIVER
M:	Kai Mäkisara <Kai.Makisara@kolumbus.fi>
L:	linux-scsi@vger.kernel.org
S:	Maintained
F:	Documentation/scsi/st.txt
F:	drivers/scsi/st*

SCTP PROTOCOL
M:	Vlad Yasevich <vyasevich@gmail.com>
M:	Sridhar Samudrala <sri@us.ibm.com>
L:	linux-sctp@vger.kernel.org
W:	http://lksctp.sourceforge.net
S:	Maintained
F:	Documentation/networking/sctp.txt
F:	include/linux/sctp.h
F:	include/net/sctp/
F:	net/sctp/

SCx200 CPU SUPPORT
M:	Jim Cromie <jim.cromie@gmail.com>
S:	Odd Fixes
F:	Documentation/i2c/busses/scx200_acb
F:	arch/x86/platform/scx200/
F:	drivers/watchdog/scx200_wdt.c
F:	drivers/i2c/busses/scx200*
F:	drivers/mtd/maps/scx200_docflash.c
F:	include/linux/scx200.h

SCx200 GPIO DRIVER
M:	Jim Cromie <jim.cromie@gmail.com>
S:	Maintained
F:	drivers/char/scx200_gpio.c
F:	include/linux/scx200_gpio.h

SCx200 HRT CLOCKSOURCE DRIVER
M:	Jim Cromie <jim.cromie@gmail.com>
S:	Maintained
F:	drivers/clocksource/scx200_hrt.c

SDRICOH_CS MMC/SD HOST CONTROLLER INTERFACE DRIVER
M:	Sascha Sommer <saschasommer@freenet.de>
L:	sdricohcs-devel@lists.sourceforge.net (subscribers-only)
S:	Maintained
F:	drivers/mmc/host/sdricoh_cs.c

SECURE DIGITAL HOST CONTROLLER INTERFACE (SDHCI) DRIVER
M:	Chris Ball <cjb@laptop.org>
L:	linux-mmc@vger.kernel.org
T:	git git://git.kernel.org/pub/scm/linux/kernel/git/cjb/mmc.git
S:	Maintained
F:	drivers/mmc/host/sdhci.*
F:	drivers/mmc/host/sdhci-pltfm.[ch]

SECURE DIGITAL HOST CONTROLLER INTERFACE, OPEN FIRMWARE BINDINGS (SDHCI-OF)
M:	Anton Vorontsov <avorontsov@ru.mvista.com>
L:	linuxppc-dev@lists.ozlabs.org
L:	linux-mmc@vger.kernel.org
S:	Maintained
F:	drivers/mmc/host/sdhci-pltfm.[ch]

SECURE DIGITAL HOST CONTROLLER INTERFACE (SDHCI) SAMSUNG DRIVER
M:	Ben Dooks <ben-linux@fluff.org>
L:	linux-mmc@vger.kernel.org
S:	Maintained
F:	drivers/mmc/host/sdhci-s3c.c

SECURE DIGITAL HOST CONTROLLER INTERFACE (SDHCI) ST SPEAR DRIVER
M:	Viresh Kumar <viresh.kumar@st.com>
L:	spear-devel@list.st.com
L:	linux-mmc@vger.kernel.org
S:	Maintained
F:	drivers/mmc/host/sdhci-spear.c

SECURITY SUBSYSTEM
M:	James Morris <james.l.morris@oracle.com>
L:	linux-security-module@vger.kernel.org (suggested Cc:)
T:	git git://git.kernel.org/pub/scm/linux/kernel/git/jmorris/linux-security.git
W:	http://security.wiki.kernel.org/
S:	Supported
F:	security/

SECURITY CONTACT
M:	Security Officers <security@kernel.org>
S:	Supported

SELINUX SECURITY MODULE
M:	Stephen Smalley <sds@tycho.nsa.gov>
M:	James Morris <james.l.morris@oracle.com>
M:	Eric Paris <eparis@parisplace.org>
L:	selinux@tycho.nsa.gov (subscribers-only, general discussion)
W:	http://selinuxproject.org
T:	git git://git.infradead.org/users/eparis/selinux.git
S:	Supported
F:	include/linux/selinux*
F:	security/selinux/
F:	scripts/selinux/

APPARMOR SECURITY MODULE
M:	John Johansen <john.johansen@canonical.com>
L:	apparmor@lists.ubuntu.com (subscribers-only, general discussion)
W:	apparmor.wiki.kernel.org
T:	git git://git.kernel.org/pub/scm/linux/kernel/git/jj/apparmor-dev.git
S:	Supported
F:	security/apparmor/

SENSABLE PHANTOM
M:	Jiri Slaby <jirislaby@gmail.com>
S:	Maintained
F:	drivers/misc/phantom.c
F:	include/linux/phantom.h

SERIAL ATA (SATA) SUBSYSTEM
M:	Jeff Garzik <jgarzik@pobox.com>
L:	linux-ide@vger.kernel.org
T:	git git://git.kernel.org/pub/scm/linux/kernel/git/jgarzik/libata-dev.git
S:	Supported
F:	drivers/ata/
F:	include/linux/ata.h
F:	include/linux/libata.h

SERVER ENGINES 10Gbps iSCSI - BladeEngine 2 DRIVER
M:	Jayamohan Kallickal <jayamohan.kallickal@emulex.com>
L:	linux-scsi@vger.kernel.org
W:	http://www.emulex.com
S:	Supported
F:	drivers/scsi/be2iscsi/

SERVER ENGINES 10Gbps NIC - BladeEngine 2 DRIVER
M:	Sathya Perla <sathya.perla@emulex.com>
M:	Subbu Seetharaman <subbu.seetharaman@emulex.com>
M:	Ajit Khaparde <ajit.khaparde@emulex.com>
L:	netdev@vger.kernel.org
W:	http://www.emulex.com
S:	Supported
F:	drivers/net/ethernet/emulex/benet/

SFC NETWORK DRIVER
M:	Solarflare linux maintainers <linux-net-drivers@solarflare.com>
M:	Ben Hutchings <bhutchings@solarflare.com>
L:	netdev@vger.kernel.org
S:	Supported
F:	drivers/net/ethernet/sfc/

SGI GRU DRIVER
M:	Jack Steiner <steiner@sgi.com>
S:	Maintained
F:	drivers/misc/sgi-gru/

SGI SN-IA64 (Altix) SERIAL CONSOLE DRIVER
M:	Pat Gefre <pfg@sgi.com>
L:	linux-ia64@vger.kernel.org
S:	Supported
F:	Documentation/ia64/serial.txt
F:	drivers/tty/serial/ioc?_serial.c
F:	include/linux/ioc?.h

SGI VISUAL WORKSTATION 320 AND 540
M:	Andrey Panin <pazke@donpac.ru>
L:	linux-visws-devel@lists.sf.net
W:	http://linux-visws.sf.net
S:	Maintained for 2.6.
F:	Documentation/sgi-visws.txt

SGI XP/XPC/XPNET DRIVER
M:	Robin Holt <holt@sgi.com>
S:	Maintained
F:	drivers/misc/sgi-xp/

SIMPLE FIRMWARE INTERFACE (SFI)
M:	Len Brown <lenb@kernel.org>
L:	sfi-devel@simplefirmware.org
W:	http://simplefirmware.org/
T:	git git://git.kernel.org/pub/scm/linux/kernel/git/lenb/linux-sfi-2.6.git
S:	Supported
F:	arch/x86/platform/sfi/
F:	drivers/sfi/
F:	include/linux/sfi*.h

SIMTEC EB110ATX (Chalice CATS)
P:	Ben Dooks
P:	Vincent Sanders <vince@simtec.co.uk>
M:	Simtec Linux Team <linux@simtec.co.uk>
W:	http://www.simtec.co.uk/products/EB110ATX/
S:	Supported

SIMTEC EB2410ITX (BAST)
P:	Ben Dooks
P:	Vincent Sanders <vince@simtec.co.uk>
M:	Simtec Linux Team <linux@simtec.co.uk>
W:	http://www.simtec.co.uk/products/EB2410ITX/
S:	Supported
F:	arch/arm/mach-s3c2410/mach-bast.c
F:	arch/arm/mach-s3c2410/bast-ide.c
F:	arch/arm/mach-s3c2410/bast-irq.c

TI DAVINCI MACHINE SUPPORT
M:	Sekhar Nori <nsekhar@ti.com>
M:	Kevin Hilman <khilman@ti.com>
L:	davinci-linux-open-source@linux.davincidsp.com (moderated for non-subscribers)
T:	git git://gitorious.org/linux-davinci/linux-davinci.git
Q:	http://patchwork.kernel.org/project/linux-davinci/list/
S:	Supported
F:	arch/arm/mach-davinci
F:	drivers/i2c/busses/i2c-davinci.c

SIS 190 ETHERNET DRIVER
M:	Francois Romieu <romieu@fr.zoreil.com>
L:	netdev@vger.kernel.org
S:	Maintained
F:	drivers/net/ethernet/sis/sis190.c

SIS 900/7016 FAST ETHERNET DRIVER
M:	Daniele Venzano <venza@brownhat.org>
W:	http://www.brownhat.org/sis900.html
L:	netdev@vger.kernel.org
S:	Maintained
F:	drivers/net/ethernet/sis/sis900.*

SIS 96X I2C/SMBUS DRIVER
M:	"Mark M. Hoffman" <mhoffman@lightlink.com>
L:	linux-i2c@vger.kernel.org
S:	Maintained
F:	Documentation/i2c/busses/i2c-sis96x
F:	drivers/i2c/busses/i2c-sis96x.c

SIS FRAMEBUFFER DRIVER
M:	Thomas Winischhofer <thomas@winischhofer.net>
W:	http://www.winischhofer.net/linuxsisvga.shtml
S:	Maintained
F:	Documentation/fb/sisfb.txt
F:	drivers/video/sis/
F:	include/video/sisfb.h

SIS USB2VGA DRIVER
M:	Thomas Winischhofer <thomas@winischhofer.net>
W:	http://www.winischhofer.at/linuxsisusbvga.shtml
S:	Maintained
F:	drivers/usb/misc/sisusbvga/

SLAB ALLOCATOR
M:	Christoph Lameter <cl@linux-foundation.org>
M:	Pekka Enberg <penberg@kernel.org>
M:	Matt Mackall <mpm@selenic.com>
L:	linux-mm@kvack.org
S:	Maintained
F:	include/linux/sl?b*.h
F:	mm/sl?b.c

SMC91x ETHERNET DRIVER
M:	Nicolas Pitre <nico@fluxnic.net>
S:	Odd Fixes
F:	drivers/net/ethernet/smsc/smc91x.*

SMM665 HARDWARE MONITOR DRIVER
M:	Guenter Roeck <linux@roeck-us.net>
L:	lm-sensors@lm-sensors.org
S:	Maintained
F:	Documentation/hwmon/smm665
F:	drivers/hwmon/smm665.c

SMSC EMC2103 HARDWARE MONITOR DRIVER
M:	Steve Glendinning <steve.glendinning@smsc.com>
L:	lm-sensors@lm-sensors.org
S:	Supported
F:	Documentation/hwmon/emc2103
F:	drivers/hwmon/emc2103.c

SMSC SCH5627 HARDWARE MONITOR DRIVER
M:	Hans de Goede <hdegoede@redhat.com>
L:	lm-sensors@lm-sensors.org
S:	Supported
F:	Documentation/hwmon/sch5627
F:	drivers/hwmon/sch5627.c

SMSC47B397 HARDWARE MONITOR DRIVER
M:	"Mark M. Hoffman" <mhoffman@lightlink.com>
L:	lm-sensors@lm-sensors.org
S:	Maintained
F:	Documentation/hwmon/smsc47b397
F:	drivers/hwmon/smsc47b397.c

SMSC911x ETHERNET DRIVER
M:	Steve Glendinning <steve.glendinning@smsc.com>
L:	netdev@vger.kernel.org
S:	Supported
F:	include/linux/smsc911x.h
F:	drivers/net/ethernet/smsc/smsc911x.*

SMSC9420 PCI ETHERNET DRIVER
M:	Steve Glendinning <steve.glendinning@smsc.com>
L:	netdev@vger.kernel.org
S:	Supported
F:	drivers/net/ethernet/smsc/smsc9420.*

SMSC UFX6000 and UFX7000 USB to VGA DRIVER
M:	Steve Glendinning <steve.glendinning@smsc.com>
L:	linux-fbdev@vger.kernel.org
S:	Supported
F:	drivers/video/smscufx.c

SN-IA64 (Itanium) SUB-PLATFORM
M:	Jes Sorensen <jes@sgi.com>
L:	linux-altix@sgi.com
L:	linux-ia64@vger.kernel.org
W:	http://www.sgi.com/altix
S:	Maintained
F:	arch/ia64/sn/

SOC-CAMERA V4L2 SUBSYSTEM
M:	Guennadi Liakhovetski <g.liakhovetski@gmx.de>
L:	linux-media@vger.kernel.org
T:	git git://git.kernel.org/pub/scm/linux/kernel/git/mchehab/linux-media.git
S:	Maintained
F:	include/media/v4l2*
F:	drivers/media/video/v4l2*

SOEKRIS NET48XX LED SUPPORT
M:	Chris Boot <bootc@bootc.net>
S:	Maintained
F:	drivers/leds/leds-net48xx.c

SOFTWARE RAID (Multiple Disks) SUPPORT
M:	Neil Brown <neilb@suse.de>
L:	linux-raid@vger.kernel.org
S:	Supported
F:	drivers/md/
F:	include/linux/raid/

SONIC NETWORK DRIVER
M:	Thomas Bogendoerfer <tsbogend@alpha.franken.de>
L:	netdev@vger.kernel.org
S:	Maintained
F:	drivers/net/ethernet/natsemi/sonic.*

SONICS SILICON BACKPLANE DRIVER (SSB)
M:	Michael Buesch <m@bues.ch>
L:	netdev@vger.kernel.org
S:	Maintained
F:	drivers/ssb/
F:	include/linux/ssb/

SONY VAIO CONTROL DEVICE DRIVER
M:	Mattia Dongili <malattia@linux.it>
L:	platform-driver-x86@vger.kernel.org
W:	http://www.linux.it/~malattia/wiki/index.php/Sony_drivers
S:	Maintained
F:	Documentation/laptops/sony-laptop.txt
F:	drivers/char/sonypi.c
F:	drivers/platform/x86/sony-laptop.c
F:	include/linux/sony-laptop.h

SONY MEMORYSTICK CARD SUPPORT
M:	Alex Dubov <oakad@yahoo.com>
W:	http://tifmxx.berlios.de/
S:	Maintained
F:	drivers/memstick/host/tifm_ms.c

SOUND
M:	Jaroslav Kysela <perex@perex.cz>
M:	Takashi Iwai <tiwai@suse.de>
L:	alsa-devel@alsa-project.org (moderated for non-subscribers)
W:	http://www.alsa-project.org/
T:	git git://git.kernel.org/pub/scm/linux/kernel/git/tiwai/sound.git
T:	git git://git.alsa-project.org/alsa-kernel.git
S:	Maintained
F:	Documentation/sound/
F:	include/sound/
F:	sound/

SOUND - SOC LAYER / DYNAMIC AUDIO POWER MANAGEMENT (ASoC)
M:	Liam Girdwood <lrg@ti.com>
M:	Mark Brown <broonie@opensource.wolfsonmicro.com>
T:	git git://git.kernel.org/pub/scm/linux/kernel/git/broonie/sound.git
L:	alsa-devel@alsa-project.org (moderated for non-subscribers)
W:	http://alsa-project.org/main/index.php/ASoC
S:	Supported
F:	sound/soc/
F:	include/sound/soc*

SPARC + UltraSPARC (sparc/sparc64)
M:	"David S. Miller" <davem@davemloft.net>
L:	sparclinux@vger.kernel.org
Q:	http://patchwork.ozlabs.org/project/sparclinux/list/
T:	git git://git.kernel.org/pub/scm/linux/kernel/git/davem/sparc.git
T:	git git://git.kernel.org/pub/scm/linux/kernel/git/davem/sparc-next.git
S:	Maintained
F:	arch/sparc/
F:	drivers/sbus/

SPARC SERIAL DRIVERS
M:	"David S. Miller" <davem@davemloft.net>
L:	sparclinux@vger.kernel.org
T:	git git://git.kernel.org/pub/scm/linux/kernel/git/davem/sparc.git
T:	git git://git.kernel.org/pub/scm/linux/kernel/git/davem/sparc-next.git
S:	Maintained
F:	include/linux/sunserialcore.h
F:	drivers/tty/serial/suncore.c
F:	drivers/tty/serial/sunhv.c
F:	drivers/tty/serial/sunsab.c
F:	drivers/tty/serial/sunsab.h
F:	drivers/tty/serial/sunsu.c
F:	drivers/tty/serial/sunzilog.c
F:	drivers/tty/serial/sunzilog.h

SPARSE CHECKER
M:	"Christopher Li" <sparse@chrisli.org>
L:	linux-sparse@vger.kernel.org
W:	https://sparse.wiki.kernel.org/
T:	git git://git.kernel.org/pub/scm/devel/sparse/sparse.git
T:	git git://git.kernel.org/pub/scm/devel/sparse/chrisl/sparse.git
S:	Maintained
F:	include/linux/compiler.h

SPEAR PLATFORM SUPPORT
M:	Viresh Kumar <viresh.kumar@st.com>
L:	spear-devel@list.st.com
L:	linux-arm-kernel@lists.infradead.org (moderated for non-subscribers)
W:	http://www.st.com/spear
S:	Maintained
F:	arch/arm/plat-spear/

SPEAR3XX MACHINE SUPPORT
M:	Viresh Kumar <viresh.kumar@st.com>
L:	spear-devel@list.st.com
L:	linux-arm-kernel@lists.infradead.org (moderated for non-subscribers)
W:	http://www.st.com/spear
S:	Maintained
F:	arch/arm/mach-spear3xx/

SPEAR6XX MACHINE SUPPORT
M:	Rajeev Kumar <rajeev-dlh.kumar@st.com>
L:	spear-devel@list.st.com
L:	linux-arm-kernel@lists.infradead.org (moderated for non-subscribers)
W:	http://www.st.com/spear
S:	Maintained
F:	arch/arm/mach-spear6xx/

SPEAR CLOCK FRAMEWORK SUPPORT
M:	Viresh Kumar <viresh.kumar@st.com>
L:	spear-devel@list.st.com
L:	linux-arm-kernel@lists.infradead.org (moderated for non-subscribers)
W:	http://www.st.com/spear
S:	Maintained
F:	arch/arm/mach-spear*/clock.c
F:	arch/arm/plat-spear/clock.c
F:	arch/arm/plat-spear/include/plat/clock.h

SPEAR PAD MULTIPLEXING SUPPORT
M:	Viresh Kumar <viresh.kumar@st.com>
L:	spear-devel@list.st.com
L:	linux-arm-kernel@lists.infradead.org (moderated for non-subscribers)
W:	http://www.st.com/spear
S:	Maintained
F:	arch/arm/plat-spear/include/plat/padmux.h
F:	arch/arm/plat-spear/padmux.c
F:	arch/arm/mach-spear*/spear*xx.c
F:	arch/arm/mach-spear*/include/mach/generic.h
F:	arch/arm/mach-spear3xx/spear3*0.c
F:	arch/arm/mach-spear3xx/spear3*0_evb.c
F:	arch/arm/mach-spear6xx/spear600.c
F:	arch/arm/mach-spear6xx/spear600_evb.c

SPI SUBSYSTEM
M:	Grant Likely <grant.likely@secretlab.ca>
L:	spi-devel-general@lists.sourceforge.net
Q:	http://patchwork.kernel.org/project/spi-devel-general/list/
T:	git git://git.secretlab.ca/git/linux-2.6.git
S:	Maintained
F:	Documentation/spi/
F:	drivers/spi/
F:	include/linux/spi/

SPIDERNET NETWORK DRIVER for CELL
M:	Ishizaki Kou <kou.ishizaki@toshiba.co.jp>
M:	Jens Osterkamp <jens@de.ibm.com>
L:	netdev@vger.kernel.org
S:	Supported
F:	Documentation/networking/spider_net.txt
F:	drivers/net/ethernet/toshiba/spider_net*

SPU FILE SYSTEM
M:	Jeremy Kerr <jk@ozlabs.org>
L:	linuxppc-dev@lists.ozlabs.org
L:	cbe-oss-dev@lists.ozlabs.org
W:	http://www.ibm.com/developerworks/power/cell/
S:	Supported
F:	Documentation/filesystems/spufs.txt
F:	arch/powerpc/platforms/cell/spufs/

SQUASHFS FILE SYSTEM
M:	Phillip Lougher <phillip@squashfs.org.uk>
L:	squashfs-devel@lists.sourceforge.net (subscribers-only)
W:	http://squashfs.org.uk
S:	Maintained
F:	Documentation/filesystems/squashfs.txt
F:	fs/squashfs/

SRM (Alpha) environment access
M:	Jan-Benedict Glaw <jbglaw@lug-owl.de>
S:	Maintained
F:	arch/alpha/kernel/srm_env.c

STABLE BRANCH
M:	Greg Kroah-Hartman <gregkh@linuxfoundation.org>
L:	stable@vger.kernel.org
S:	Supported

STAGING SUBSYSTEM
M:	Greg Kroah-Hartman <gregkh@linuxfoundation.org>
T:	git git://git.kernel.org/pub/scm/linux/kernel/git/gregkh/staging.git
L:	devel@driverdev.osuosl.org
S:	Supported
F:	drivers/staging/

STAGING - AGERE HERMES II and II.5 WIRELESS DRIVERS
M:	Henk de Groot <pe1dnn@amsat.org>
S:	Odd Fixes
F:	drivers/staging/wlags49_h2/
F:	drivers/staging/wlags49_h25/

STAGING - ASUS OLED
M:	Jakub Schmidtke <sjakub@gmail.com>
S:	Odd Fixes
F:	drivers/staging/asus_oled/

STAGING - COMEDI
M:	Ian Abbott <abbotti@mev.co.uk>
M:	Mori Hess <fmhess@users.sourceforge.net>
S:	Odd Fixes
F:	drivers/staging/comedi/

STAGING - CRYSTAL HD VIDEO DECODER
M:	Naren Sankar <nsankar@broadcom.com>
M:	Jarod Wilson <jarod@wilsonet.com>
M:	Scott Davilla <davilla@4pi.com>
M:	Manu Abraham <abraham.manu@gmail.com>
S:	Odd Fixes
F:	drivers/staging/crystalhd/

STAGING - ECHO CANCELLER
M:	Steve Underwood <steveu@coppice.org>
M:	David Rowe <david@rowetel.com>
S:	Odd Fixes
F:	drivers/staging/echo/

STAGING - ET131X NETWORK DRIVER
M:	Mark Einon <mark.einon@gmail.com>
S:	Odd Fixes
F:	drivers/staging/et131x/

STAGING - FLARION FT1000 DRIVERS
M:	Marek Belisko <marek.belisko@gmail.com>
S:	Odd Fixes
F:	drivers/staging/ft1000/

STAGING - FRONTIER TRANZPORT AND ALPHATRACK
M:	David Täht <d@teklibre.com>
S:	Odd Fixes
F:	drivers/staging/frontier/

STAGING - INDUSTRIAL IO
M:	Jonathan Cameron <jic23@cam.ac.uk>
L:	linux-iio@vger.kernel.org
S:	Odd Fixes
F:	drivers/staging/iio/

STAGING - LIRC (LINUX INFRARED REMOTE CONTROL) DRIVERS
M:	Jarod Wilson <jarod@wilsonet.com>
W:	http://www.lirc.org/
S:	Odd Fixes
F:	drivers/staging/media/lirc/

STAGING - NVIDIA COMPLIANT EMBEDDED CONTROLLER INTERFACE (nvec)
M:	Julian Andres Klode <jak@jak-linux.org>
M:	Marc Dietrich <marvin24@gmx.de>
L:	ac100@lists.launchpad.net (moderated for non-subscribers)
S:	Maintained
F:	drivers/staging/nvec/

STAGING - OLPC SECONDARY DISPLAY CONTROLLER (DCON)
M:	Andres Salomon <dilinger@queued.net>
M:	Chris Ball <cjb@laptop.org>
M:	Jon Nettleton <jon.nettleton@gmail.com>
W:	http://wiki.laptop.org/go/DCON
S:	Odd Fixes
F:	drivers/staging/olpc_dcon/

STAGING - OZMO DEVICES USB OVER WIFI DRIVER
M:	Rupesh Gujare <rgujare@ozmodevices.com>
M:	Chris Kelly <ckelly@ozmodevices.com>
S:	Maintained
F:	drivers/staging/ozwpan/

STAGING - PARALLEL LCD/KEYPAD PANEL DRIVER
M:	Willy Tarreau <willy@meta-x.org>
S:	Odd Fixes
F:	drivers/staging/panel/

STAGING - REALTEK RTL8712U DRIVERS
M:	Larry Finger <Larry.Finger@lwfinger.net>
M:	Florian Schilhabel <florian.c.schilhabel@googlemail.com>.
S:	Odd Fixes
F:	drivers/staging/rtl8712/

STAGING - SILICON MOTION SM7XX FRAME BUFFER DRIVER
M:	Teddy Wang <teddy.wang@siliconmotion.com.cn>
S:	Odd Fixes
F:	drivers/staging/sm7xx/

STAGING - SOFTLOGIC 6x10 MPEG CODEC
M:	Ben Collins <bcollins@bluecherry.net>
S:	Odd Fixes
F:	drivers/staging/media/solo6x10/

STAGING - SPEAKUP CONSOLE SPEECH DRIVER
M:	William Hubbs <w.d.hubbs@gmail.com>
M:	Chris Brannon <chris@the-brannons.com>
M:	Kirk Reiser <kirk@braille.uwo.ca>
M:	Samuel Thibault <samuel.thibault@ens-lyon.org>
L:	speakup@braille.uwo.ca
W:	http://www.linux-speakup.org/
S:	Odd Fixes
F:	drivers/staging/speakup/

STAGING - TI DSP BRIDGE DRIVERS
M:	Omar Ramirez Luna <omar.ramirez@ti.com>
S:	Odd Fixes
F:	drivers/staging/tidspbridge/

STAGING - USB ENE SM/MS CARD READER DRIVER
M:	Al Cho <acho@novell.com>
S:	Odd Fixes
F:	drivers/staging/keucr/

STAGING - VIA VT665X DRIVERS
M:	Forest Bond <forest@alittletooquiet.net>
S:	Odd Fixes
F:	drivers/staging/vt665?/

STAGING - WINBOND IS89C35 WLAN USB DRIVER
M:	Pavel Machek <pavel@ucw.cz>
S:	Odd Fixes
F:	drivers/staging/winbond/

STAGING - XGI Z7,Z9,Z11 PCI DISPLAY DRIVER
M:	Arnaud Patard <arnaud.patard@rtp-net.org>
S:	Odd Fixes
F:	drivers/staging/xgifb/

STARFIRE/DURALAN NETWORK DRIVER
M:	Ion Badulescu <ionut@badula.org>
S:	Odd Fixes
F:	drivers/net/ethernet/adaptec/starfire*

SUN3/3X
M:	Sam Creasey <sammy@sammy.net>
W:	http://sammy.net/sun3/
S:	Maintained
F:	arch/m68k/kernel/*sun3*
F:	arch/m68k/sun3*/
F:	arch/m68k/include/asm/sun3*
F:	drivers/net/ethernet/i825xx/sun3*

SUPERH
M:	Paul Mundt <lethal@linux-sh.org>
L:	linux-sh@vger.kernel.org
W:	http://www.linux-sh.org
Q:	http://patchwork.kernel.org/project/linux-sh/list/
T:	git git://git.kernel.org/pub/scm/linux/kernel/git/lethal/sh-2.6.git sh-latest
S:	Supported
F:	Documentation/sh/
F:	arch/sh/
F:	drivers/sh/

SUSPEND TO RAM
M:	Len Brown <len.brown@intel.com>
M:	Pavel Machek <pavel@ucw.cz>
M:	"Rafael J. Wysocki" <rjw@sisk.pl>
L:	linux-pm@vger.kernel.org
S:	Supported
F:	Documentation/power/
F:	arch/x86/kernel/acpi/
F:	drivers/base/power/
F:	kernel/power/
F:	include/linux/suspend.h
F:	include/linux/freezer.h
F:	include/linux/pm.h

SVGA HANDLING
M:	Martin Mares <mj@ucw.cz>
L:	linux-video@atrey.karlin.mff.cuni.cz
S:	Maintained
F:	Documentation/svga.txt
F:	arch/x86/boot/video*

SYSV FILESYSTEM
M:	Christoph Hellwig <hch@infradead.org>
S:	Maintained
F:	Documentation/filesystems/sysv-fs.txt
F:	fs/sysv/
F:	include/linux/sysv_fs.h

TARGET SUBSYSTEM
M:	Nicholas A. Bellinger <nab@linux-iscsi.org>
L:	linux-scsi@vger.kernel.org
L:	target-devel@vger.kernel.org
L:	http://groups.google.com/group/linux-iscsi-target-dev
W:	http://www.linux-iscsi.org
T:	git git://git.kernel.org/pub/scm/linux/kernel/git/nab/lio-core.git master
S:	Supported
F:	drivers/target/
F:	include/target/
F:	Documentation/target/

TASKSTATS STATISTICS INTERFACE
M:	Balbir Singh <bsingharora@gmail.com>
S:	Maintained
F:	Documentation/accounting/taskstats*
F:	include/linux/taskstats*
F:	kernel/taskstats.c

TC CLASSIFIER
M:	Jamal Hadi Salim <hadi@cyberus.ca>
L:	netdev@vger.kernel.org
S:	Maintained
F:	include/linux/pkt_cls.h
F:	include/net/pkt_cls.h
F:	net/sched/

TCP LOW PRIORITY MODULE
M:	"Wong Hoi Sing, Edison" <hswong3i@gmail.com>
M:	"Hung Hing Lun, Mike" <hlhung3i@gmail.com>
W:	http://tcp-lp-mod.sourceforge.net/
S:	Maintained
F:	net/ipv4/tcp_lp.c

TEAM DRIVER
M:	Jiri Pirko <jpirko@redhat.com>
L:	netdev@vger.kernel.org
S:	Supported
F:	drivers/net/team/
F:	include/linux/if_team.h

TEGRA SUPPORT
M:	Colin Cross <ccross@android.com>
M:	Olof Johansson <olof@lixom.net>
M:	Stephen Warren <swarren@wwwdotorg.org>
L:	linux-tegra@vger.kernel.org
Q:	http://patchwork.ozlabs.org/project/linux-tegra/list/
T:	git git://git.kernel.org/pub/scm/linux/kernel/git/swarren/linux-tegra.git
S:	Supported
F:	arch/arm/mach-tegra

TEHUTI ETHERNET DRIVER
M:	Andy Gospodarek <andy@greyhouse.net>
L:	netdev@vger.kernel.org
S:	Supported
F:	drivers/net/ethernet/tehuti/*

Telecom Clock Driver for MCPL0010
M:	Mark Gross <mark.gross@intel.com>
S:	Supported
F:	drivers/char/tlclk.c

TENSILICA XTENSA PORT (xtensa)
M:	Chris Zankel <chris@zankel.net>
S:	Maintained
F:	arch/xtensa/

THINKPAD ACPI EXTRAS DRIVER
M:	Henrique de Moraes Holschuh <ibm-acpi@hmh.eng.br>
L:	ibm-acpi-devel@lists.sourceforge.net
L:	platform-driver-x86@vger.kernel.org
W:	http://ibm-acpi.sourceforge.net
W:	http://thinkwiki.org/wiki/Ibm-acpi
T:	git git://repo.or.cz/linux-2.6/linux-acpi-2.6/ibm-acpi-2.6.git
S:	Maintained
F:	drivers/platform/x86/thinkpad_acpi.c

TI FLASH MEDIA INTERFACE DRIVER
M:	Alex Dubov <oakad@yahoo.com>
S:	Maintained
F:	drivers/misc/tifm*
F:	drivers/mmc/host/tifm_sd.c
F:	include/linux/tifm.h

TI TWL4030 SERIES SOC CODEC DRIVER
M:	Peter Ujfalusi <peter.ujfalusi@ti.com>
L:	alsa-devel@alsa-project.org (moderated for non-subscribers)
S:	Maintained
F:	sound/soc/codecs/twl4030*

TIPC NETWORK LAYER
M:	Jon Maloy <jon.maloy@ericsson.com>
M:	Allan Stephens <allan.stephens@windriver.com>
L:	netdev@vger.kernel.org (core kernel code)
L:	tipc-discussion@lists.sourceforge.net (user apps, general discussion)
W:	http://tipc.sourceforge.net/
S:	Maintained
F:	include/linux/tipc*.h
F:	net/tipc/

TILE ARCHITECTURE
M:	Chris Metcalf <cmetcalf@tilera.com>
W:	http://www.tilera.com/scm/
S:	Supported
F:	arch/tile/
F:	drivers/tty/hvc/hvc_tile.c
F:	drivers/net/ethernet/tile/
F:	drivers/edac/tile_edac.c

TLAN NETWORK DRIVER
M:	Samuel Chessman <chessman@tux.org>
L:	tlan-devel@lists.sourceforge.net (subscribers-only)
W:	http://sourceforge.net/projects/tlan/
S:	Maintained
F:	Documentation/networking/tlan.txt
F:	drivers/net/ethernet/ti/tlan.*

TOMOYO SECURITY MODULE
M:	Kentaro Takeda <takedakn@nttdata.co.jp>
M:	Tetsuo Handa <penguin-kernel@I-love.SAKURA.ne.jp>
L:	tomoyo-dev-en@lists.sourceforge.jp (subscribers-only, for developers in English)
L:	tomoyo-users-en@lists.sourceforge.jp (subscribers-only, for users in English)
L:	tomoyo-dev@lists.sourceforge.jp (subscribers-only, for developers in Japanese)
L:	tomoyo-users@lists.sourceforge.jp (subscribers-only, for users in Japanese)
W:	http://tomoyo.sourceforge.jp/
T:	quilt http://svn.sourceforge.jp/svnroot/tomoyo/trunk/2.5.x/tomoyo-lsm/patches/
S:	Maintained
F:	security/tomoyo/

TOPSTAR LAPTOP EXTRAS DRIVER
M:	Herton Ronaldo Krzesinski <herton@canonical.com>
L:	platform-driver-x86@vger.kernel.org
S:	Maintained
F:	drivers/platform/x86/topstar-laptop.c

TOSHIBA ACPI EXTRAS DRIVER
L:	platform-driver-x86@vger.kernel.org
S:	Orphan
F:	drivers/platform/x86/toshiba_acpi.c

TOSHIBA SMM DRIVER
M:	Jonathan Buzzard <jonathan@buzzard.org.uk>
L:	tlinux-users@tce.toshiba-dme.co.jp
W:	http://www.buzzard.org.uk/toshiba/
S:	Maintained
F:	drivers/char/toshiba.c
F:	include/linux/toshiba.h

TMIO MMC DRIVER
M:	Guennadi Liakhovetski <g.liakhovetski@gmx.de>
M:	Ian Molton <ian@mnementh.co.uk>
L:	linux-mmc@vger.kernel.org
S:	Maintained
F:	drivers/mmc/host/tmio_mmc*
F:	drivers/mmc/host/sh_mobile_sdhi.c
F:	include/linux/mmc/tmio.h
F:	include/linux/mmc/sh_mobile_sdhi.h

TMPFS (SHMEM FILESYSTEM)
M:	Hugh Dickins <hughd@google.com>
L:	linux-mm@kvack.org
S:	Maintained
F:	include/linux/shmem_fs.h
F:	mm/shmem.c

TPM DEVICE DRIVER
M:	Debora Velarde <debora@linux.vnet.ibm.com>
M:	Rajiv Andrade <srajiv@linux.vnet.ibm.com>
W:	http://tpmdd.sourceforge.net
M:	Marcel Selhorst <m.selhorst@sirrix.com>
W:	http://www.sirrix.com
L:	tpmdd-devel@lists.sourceforge.net (moderated for non-subscribers)
S:	Maintained
F:	drivers/char/tpm/

TRACING
M:	Steven Rostedt <rostedt@goodmis.org>
M:	Frederic Weisbecker <fweisbec@gmail.com>
M:	Ingo Molnar <mingo@redhat.com>
T:	git git://git.kernel.org/pub/scm/linux/kernel/git/tip/tip.git perf/core
S:	Maintained
F:	Documentation/trace/ftrace.txt
F:	arch/*/*/*/ftrace.h
F:	arch/*/kernel/ftrace.c
F:	include/*/ftrace.h
F:	include/linux/trace*.h
F:	include/trace/
F:	kernel/trace/

TRIVIAL PATCHES
M:	Jiri Kosina <trivial@kernel.org>
T:	git git://git.kernel.org/pub/scm/linux/kernel/git/jikos/trivial.git
S:	Maintained
K:	^Subject:.*(?i)trivial

TTY LAYER
M:	Greg Kroah-Hartman <gregkh@linuxfoundation.org>
S:	Supported
T:	git git://git.kernel.org/pub/scm/linux/kernel/git/gregkh/tty.git
F:	drivers/tty/
F:	drivers/tty/serial/serial_core.c
F:	include/linux/serial_core.h
F:	include/linux/serial.h
F:	include/linux/tty.h

TULIP NETWORK DRIVERS
M:	Grant Grundler <grundler@parisc-linux.org>
L:	netdev@vger.kernel.org
S:	Maintained
F:	drivers/net/ethernet/dec/tulip/

TUN/TAP driver
M:	Maxim Krasnyansky <maxk@qualcomm.com>
L:	vtun@office.satix.net
W:	http://vtun.sourceforge.net/tun
S:	Maintained
F:	Documentation/networking/tuntap.txt
F:	arch/um/os-Linux/drivers/

TURBOCHANNEL SUBSYSTEM
M:	"Maciej W. Rozycki" <macro@linux-mips.org>
S:	Maintained
F:	drivers/tc/
F:	include/linux/tc.h

U14-34F SCSI DRIVER
M:	Dario Ballabio <ballabio_dario@emc.com>
L:	linux-scsi@vger.kernel.org
S:	Maintained
F:	drivers/scsi/u14-34f.c

UBI FILE SYSTEM (UBIFS)
M:	Artem Bityutskiy <dedekind1@gmail.com>
M:	Adrian Hunter <adrian.hunter@intel.com>
L:	linux-mtd@lists.infradead.org
T:	git git://git.infradead.org/ubifs-2.6.git
W:	http://www.linux-mtd.infradead.org/doc/ubifs.html
S:	Maintained
F:	Documentation/filesystems/ubifs.txt
F:	fs/ubifs/

UCLINUX (AND M68KNOMMU)
M:	Greg Ungerer <gerg@uclinux.org>
W:	http://www.uclinux.org/
L:	uclinux-dev@uclinux.org  (subscribers-only)
S:	Maintained
F:	arch/m68k/*/*_no.*
F:	arch/m68k/include/asm/*_no.*

UCLINUX FOR RENESAS H8/300 (H8300)
M:	Yoshinori Sato <ysato@users.sourceforge.jp>
W:	http://uclinux-h8.sourceforge.jp/
S:	Supported
F:	arch/h8300/
F:	drivers/ide/ide-h8300.c
F:	drivers/net/ethernet/8390/ne-h8300.c

UDF FILESYSTEM
M:	Jan Kara <jack@suse.cz>
S:	Maintained
F:	Documentation/filesystems/udf.txt
F:	fs/udf/

UFS FILESYSTEM
M:	Evgeniy Dushistov <dushistov@mail.ru>
S:	Maintained
F:	Documentation/filesystems/ufs.txt
F:	fs/ufs/

ULTRA-WIDEBAND (UWB) SUBSYSTEM:
L:	linux-usb@vger.kernel.org
S:	Orphan
F:	drivers/uwb/
F:	include/linux/uwb.h
F:	include/linux/uwb/

UNICORE32 ARCHITECTURE:
M:	Guan Xuetao <gxt@mprc.pku.edu.cn>
W:	http://mprc.pku.edu.cn/~guanxuetao/linux
S:	Maintained
T:	git git://git.kernel.org/pub/scm/linux/kernel/git/epip/linux-2.6-unicore32.git
F:	arch/unicore32/

UNIFDEF
M:	Tony Finch <dot@dotat.at>
W:	http://dotat.at/prog/unifdef
S:	Maintained
F:	scripts/unifdef.c

UNIFORM CDROM DRIVER
M:	Jens Axboe <axboe@kernel.dk>
W:	http://www.kernel.dk
S:	Maintained
F:	Documentation/cdrom/
F:	drivers/cdrom/cdrom.c
F:	include/linux/cdrom.h

UNSORTED BLOCK IMAGES (UBI)
M:	Artem Bityutskiy <dedekind1@gmail.com>
W:	http://www.linux-mtd.infradead.org/
L:	linux-mtd@lists.infradead.org
T:	git git://git.infradead.org/ubi-2.6.git
S:	Maintained
F:	drivers/mtd/ubi/
F:	include/linux/mtd/ubi.h
F:	include/mtd/ubi-user.h

USB ACM DRIVER
M:	Oliver Neukum <oliver@neukum.name>
L:	linux-usb@vger.kernel.org
S:	Maintained
F:	Documentation/usb/acm.txt
F:	drivers/usb/class/cdc-acm.*

USB ATTACHED SCSI
M:	Matthew Wilcox <willy@linux.intel.com>
M:	Sarah Sharp <sarah.a.sharp@linux.intel.com>
L:	linux-usb@vger.kernel.org
L:	linux-scsi@vger.kernel.org
S:	Supported
F:	drivers/usb/storage/uas.c

USB BLOCK DRIVER (UB ub)
M:	Pete Zaitcev <zaitcev@redhat.com>
L:	linux-usb@vger.kernel.org
S:	Supported
F:	drivers/block/ub.c

USB CDC ETHERNET DRIVER
M:	Oliver Neukum <oliver@neukum.name>
L:	linux-usb@vger.kernel.org
S:	Maintained
F:	drivers/net/usb/cdc_*.c
F:	include/linux/usb/cdc.h

USB CYPRESS C67X00 DRIVER
M:	Peter Korsgaard <jacmet@sunsite.dk>
L:	linux-usb@vger.kernel.org
S:	Maintained
F:	drivers/usb/c67x00/

USB DAVICOM DM9601 DRIVER
M:	Peter Korsgaard <jacmet@sunsite.dk>
L:	netdev@vger.kernel.org
W:	http://www.linux-usb.org/usbnet
S:	Maintained
F:	drivers/net/usb/dm9601.c

USB DIAMOND RIO500 DRIVER
M:	Cesar Miquel <miquel@df.uba.ar>
L:	rio500-users@lists.sourceforge.net
W:	http://rio500.sourceforge.net
S:	Maintained
F:	drivers/usb/misc/rio500*

USB EHCI DRIVER
M:	Alan Stern <stern@rowland.harvard.edu>
L:	linux-usb@vger.kernel.org
S:	Maintained
F:	Documentation/usb/ehci.txt
F:	drivers/usb/host/ehci*

USB ET61X[12]51 DRIVER
M:	Luca Risolia <luca.risolia@studio.unibo.it>
L:	linux-usb@vger.kernel.org
L:	linux-media@vger.kernel.org
T:	git git://git.kernel.org/pub/scm/linux/kernel/git/mchehab/linux-media.git
W:	http://www.linux-projects.org
S:	Maintained
F:	drivers/media/video/et61x251/

USB GADGET/PERIPHERAL SUBSYSTEM
M:	Felipe Balbi <balbi@ti.com>
L:	linux-usb@vger.kernel.org
W:	http://www.linux-usb.org/gadget
T:	git git://git.kernel.org/pub/scm/linux/kernel/git/balbi/usb.git
S:	Maintained
F:	drivers/usb/gadget/
F:	include/linux/usb/gadget*

USB HID/HIDBP DRIVERS (USB KEYBOARDS, MICE, REMOTE CONTROLS, ...)
M:	Jiri Kosina <jkosina@suse.cz>
L:	linux-usb@vger.kernel.org
T:	git git://git.kernel.org/pub/scm/linux/kernel/git/jikos/hid.git
S:	Maintained
F:	Documentation/hid/hiddev.txt
F:	drivers/hid/usbhid/

USB/IP DRIVERS
M:	Matt Mooney <mfm@muteddisk.com>
L:	linux-usb@vger.kernel.org
S:	Maintained
F:	drivers/staging/usbip/

USB ISP116X DRIVER
M:	Olav Kongas <ok@artecdesign.ee>
L:	linux-usb@vger.kernel.org
S:	Maintained
F:	drivers/usb/host/isp116x*
F:	include/linux/usb/isp116x.h

USB KAWASAKI LSI DRIVER
M:	Oliver Neukum <oliver@neukum.name>
L:	linux-usb@vger.kernel.org
S:	Maintained
F:	drivers/usb/serial/kl5kusb105.*

USB MASS STORAGE DRIVER
M:	Matthew Dharm <mdharm-usb@one-eyed-alien.net>
L:	linux-usb@vger.kernel.org
L:	usb-storage@lists.one-eyed-alien.net
S:	Maintained
W:	http://www.one-eyed-alien.net/~mdharm/linux-usb/
F:	drivers/usb/storage/

USB MIDI DRIVER
M:	Clemens Ladisch <clemens@ladisch.de>
L:	alsa-devel@alsa-project.org (moderated for non-subscribers)
T:	git git://git.alsa-project.org/alsa-kernel.git
S:	Maintained
F:	sound/usb/midi.*

USB OHCI DRIVER
M:	Alan Stern <stern@rowland.harvard.edu>
L:	linux-usb@vger.kernel.org
S:	Maintained
F:	Documentation/usb/ohci.txt
F:	drivers/usb/host/ohci*

USB OPTION-CARD DRIVER
M:	Matthias Urlichs <smurf@smurf.noris.de>
L:	linux-usb@vger.kernel.org
S:	Maintained
F:	drivers/usb/serial/option.c

USB PEGASUS DRIVER
M:	Petko Manolov <petkan@users.sourceforge.net>
L:	linux-usb@vger.kernel.org
L:	netdev@vger.kernel.org
W:	http://pegasus2.sourceforge.net/
S:	Maintained
F:	drivers/net/usb/pegasus.*

USB PRINTER DRIVER (usblp)
M:	Pete Zaitcev <zaitcev@redhat.com>
L:	linux-usb@vger.kernel.org
S:	Supported
F:	drivers/usb/class/usblp.c

USB RTL8150 DRIVER
M:	Petko Manolov <petkan@users.sourceforge.net>
L:	linux-usb@vger.kernel.org
L:	netdev@vger.kernel.org
W:	http://pegasus2.sourceforge.net/
S:	Maintained
F:	drivers/net/usb/rtl8150.c

USB SERIAL BELKIN F5U103 DRIVER
M:	William Greathouse <wgreathouse@smva.com>
L:	linux-usb@vger.kernel.org
S:	Maintained
F:	drivers/usb/serial/belkin_sa.*

USB SERIAL CYPRESS M8 DRIVER
M:	Lonnie Mendez <dignome@gmail.com>
L:	linux-usb@vger.kernel.org
S:	Maintained
W:	http://geocities.com/i0xox0i
W:	http://firstlight.net/cvs
F:	drivers/usb/serial/cypress_m8.*

USB SERIAL CYBERJACK DRIVER
M:	Matthias Bruestle and Harald Welte <support@reiner-sct.com>
W:	http://www.reiner-sct.de/support/treiber_cyberjack.php
S:	Maintained
F:	drivers/usb/serial/cyberjack.c

USB SERIAL DIGI ACCELEPORT DRIVER
M:	Peter Berger <pberger@brimson.com>
M:	Al Borchers <alborchers@steinerpoint.com>
L:	linux-usb@vger.kernel.org
S:	Maintained
F:	drivers/usb/serial/digi_acceleport.c

USB SERIAL DRIVER
M:	Greg Kroah-Hartman <gregkh@linuxfoundation.org>
L:	linux-usb@vger.kernel.org
S:	Supported
F:	Documentation/usb/usb-serial.txt
F:	drivers/usb/serial/generic.c
F:	drivers/usb/serial/usb-serial.c
F:	include/linux/usb/serial.h

USB SERIAL EMPEG EMPEG-CAR MARK I/II DRIVER
M:	Gary Brubaker <xavyer@ix.netcom.com>
L:	linux-usb@vger.kernel.org
S:	Maintained
F:	drivers/usb/serial/empeg.c

USB SERIAL KEYSPAN DRIVER
M:	Greg Kroah-Hartman <gregkh@linuxfoundation.org>
L:	linux-usb@vger.kernel.org
S:	Maintained
F:	drivers/usb/serial/*keyspan*

USB SERIAL WHITEHEAT DRIVER
M:	Support Department <support@connecttech.com>
L:	linux-usb@vger.kernel.org
W:	http://www.connecttech.com
S:	Supported
F:	drivers/usb/serial/whiteheat*

USB SMSC95XX ETHERNET DRIVER
M:	Steve Glendinning <steve.glendinning@smsc.com>
L:	netdev@vger.kernel.org
S:	Supported
F:	drivers/net/usb/smsc95xx.*

USB SN9C1xx DRIVER
M:	Luca Risolia <luca.risolia@studio.unibo.it>
L:	linux-usb@vger.kernel.org
L:	linux-media@vger.kernel.org
T:	git git://git.kernel.org/pub/scm/linux/kernel/git/mchehab/linux-media.git
W:	http://www.linux-projects.org
S:	Maintained
F:	Documentation/video4linux/sn9c102.txt
F:	drivers/media/video/sn9c102/

USB SUBSYSTEM
M:	Greg Kroah-Hartman <gregkh@linuxfoundation.org>
L:	linux-usb@vger.kernel.org
W:	http://www.linux-usb.org
T:	git git://git.kernel.org/pub/scm/linux/kernel/git/gregkh/usb.git
S:	Supported
F:	Documentation/usb/
F:	drivers/net/usb/
F:	drivers/usb/
F:	include/linux/usb.h
F:	include/linux/usb/

USB UHCI DRIVER
M:	Alan Stern <stern@rowland.harvard.edu>
L:	linux-usb@vger.kernel.org
S:	Maintained
F:	drivers/usb/host/uhci*

USB "USBNET" DRIVER FRAMEWORK
M:	Oliver Neukum <oneukum@suse.de>
L:	netdev@vger.kernel.org
W:	http://www.linux-usb.org/usbnet
S:	Maintained
F:	drivers/net/usb/usbnet.c
F:	include/linux/usb/usbnet.h

USB VIDEO CLASS
M:	Laurent Pinchart <laurent.pinchart@ideasonboard.com>
L:	linux-uvc-devel@lists.sourceforge.net (subscribers-only)
L:	linux-media@vger.kernel.org
T:	git git://git.kernel.org/pub/scm/linux/kernel/git/mchehab/linux-media.git
W:	http://www.ideasonboard.org/uvc/
S:	Maintained
F:	drivers/media/video/uvc/

USB W996[87]CF DRIVER
M:	Luca Risolia <luca.risolia@studio.unibo.it>
L:	linux-usb@vger.kernel.org
L:	linux-media@vger.kernel.org
T:	git git://git.kernel.org/pub/scm/linux/kernel/git/mchehab/linux-media.git
W:	http://www.linux-projects.org
S:	Maintained
F:	Documentation/video4linux/w9968cf.txt
F:	drivers/media/video/w996*

USB WIRELESS RNDIS DRIVER (rndis_wlan)
M:	Jussi Kivilinna <jussi.kivilinna@mbnet.fi>
L:	linux-wireless@vger.kernel.org
S:	Maintained
F:	drivers/net/wireless/rndis_wlan.c

USB XHCI DRIVER
M:	Sarah Sharp <sarah.a.sharp@linux.intel.com>
L:	linux-usb@vger.kernel.org
S:	Supported
F:	drivers/usb/host/xhci*
F:	drivers/usb/host/pci-quirks*

USB ZD1201 DRIVER
L:	linux-wireless@vger.kernel.org
W:	http://linux-lc100020.sourceforge.net
S:	Orphan
F:	drivers/net/wireless/zd1201.*

USB ZR364XX DRIVER
M:	Antoine Jacquet <royale@zerezo.com>
L:	linux-usb@vger.kernel.org
L:	linux-media@vger.kernel.org
T:	git git://git.kernel.org/pub/scm/linux/kernel/git/mchehab/linux-media.git
W:	http://royale.zerezo.com/zr364xx/
S:	Maintained
F:	Documentation/video4linux/zr364xx.txt
F:	drivers/media/video/zr364xx.c

USER-MODE LINUX (UML)
M:	Jeff Dike <jdike@addtoit.com>
M:	Richard Weinberger <richard@nod.at>
L:	user-mode-linux-devel@lists.sourceforge.net
L:	user-mode-linux-user@lists.sourceforge.net
W:	http://user-mode-linux.sourceforge.net
S:	Maintained
F:	Documentation/virtual/uml/
F:	arch/um/
F:	fs/hostfs/
F:	fs/hppfs/

USERSPACE I/O (UIO)
M:	"Hans J. Koch" <hjk@hansjkoch.de>
M:	Greg Kroah-Hartman <gregkh@linuxfoundation.org>
S:	Maintained
F:	Documentation/DocBook/uio-howto.tmpl
F:	drivers/uio/
F:	include/linux/uio*.h

UTIL-LINUX-NG PACKAGE
M:	Karel Zak <kzak@redhat.com>
L:	util-linux-ng@vger.kernel.org
W:	http://kernel.org/~kzak/util-linux-ng/
T:	git git://git.kernel.org/pub/scm/utils/util-linux-ng/util-linux-ng.git
S:	Maintained

UVESAFB DRIVER
M:	Michal Januszewski <spock@gentoo.org>
L:	linux-fbdev@vger.kernel.org
W:	http://dev.gentoo.org/~spock/projects/uvesafb/
S:	Maintained
F:	Documentation/fb/uvesafb.txt
F:	drivers/video/uvesafb.*

VFAT/FAT/MSDOS FILESYSTEM
M:	OGAWA Hirofumi <hirofumi@mail.parknet.co.jp>
S:	Maintained
F:	Documentation/filesystems/vfat.txt
F:	fs/fat/

VIDEOBUF2 FRAMEWORK
M:	Pawel Osciak <pawel@osciak.com>
M:	Marek Szyprowski <m.szyprowski@samsung.com>
M:	Kyungmin Park <kyungmin.park@samsung.com>
L:	linux-media@vger.kernel.org
S:	Maintained
F:	drivers/media/video/videobuf2-*
F:	include/media/videobuf2-*

VIRTIO CONSOLE DRIVER
M:	Amit Shah <amit.shah@redhat.com>
L:	virtualization@lists.linux-foundation.org
S:	Maintained
F:	drivers/char/virtio_console.c
F:	include/linux/virtio_console.h

VIRTIO CORE, NET AND BLOCK DRIVERS
M:	Rusty Russell <rusty@rustcorp.com.au>
M:	"Michael S. Tsirkin" <mst@redhat.com>
L:	virtualization@lists.linux-foundation.org
S:	Maintained
F:	drivers/virtio/
F:	drivers/net/virtio_net.c
F:	drivers/block/virtio_blk.c
F:	include/linux/virtio_*.h

VIRTIO HOST (VHOST)
M:	"Michael S. Tsirkin" <mst@redhat.com>
L:	kvm@vger.kernel.org
L:	virtualization@lists.linux-foundation.org
L:	netdev@vger.kernel.org
S:	Maintained
F:	drivers/vhost/
F:	include/linux/vhost.h

VIA RHINE NETWORK DRIVER
M:	Roger Luethi <rl@hellgate.ch>
S:	Maintained
F:	drivers/net/ethernet/via/via-rhine.c

VIAPRO SMBUS DRIVER
M:	Jean Delvare <khali@linux-fr.org>
L:	linux-i2c@vger.kernel.org
S:	Maintained
F:	Documentation/i2c/busses/i2c-viapro
F:	drivers/i2c/busses/i2c-viapro.c

VIA SD/MMC CARD CONTROLLER DRIVER
M:	Bruce Chang <brucechang@via.com.tw>
M:	Harald Welte <HaraldWelte@viatech.com>
S:	Maintained
F:	drivers/mmc/host/via-sdmmc.c

VIA UNICHROME(PRO)/CHROME9 FRAMEBUFFER DRIVER
M:	Florian Tobias Schandinat <FlorianSchandinat@gmx.de>
L:	linux-fbdev@vger.kernel.org
S:	Maintained
F:	include/linux/via-core.h
F:	include/linux/via-gpio.h
F:	include/linux/via_i2c.h
F:	drivers/video/via/

VIA VELOCITY NETWORK DRIVER
M:	Francois Romieu <romieu@fr.zoreil.com>
L:	netdev@vger.kernel.org
S:	Maintained
F:	drivers/net/ethernet/via/via-velocity.*

VLAN (802.1Q)
M:	Patrick McHardy <kaber@trash.net>
L:	netdev@vger.kernel.org
S:	Maintained
F:	drivers/net/macvlan.c
F:	include/linux/if_*vlan.h
F:	net/8021q/

VLYNQ BUS
M:	Florian Fainelli <florian@openwrt.org>
L:	openwrt-devel@lists.openwrt.org (subscribers-only)
S:	Maintained
F:	drivers/vlynq/vlynq.c
F:	include/linux/vlynq.h

VMWARE VMXNET3 ETHERNET DRIVER
M:	Shreyas Bhatewara <sbhatewara@vmware.com>
M:	"VMware, Inc." <pv-drivers@vmware.com>
L:	netdev@vger.kernel.org
S:	Maintained
F:	drivers/net/vmxnet3/

VMware PVSCSI driver
M:	Arvind Kumar <arvindkumar@vmware.com>
M:	VMware PV-Drivers <pv-drivers@vmware.com>
L:	linux-scsi@vger.kernel.org
S:	Maintained
F:	drivers/scsi/vmw_pvscsi.c
F:	drivers/scsi/vmw_pvscsi.h

VOLTAGE AND CURRENT REGULATOR FRAMEWORK
M:	Liam Girdwood <lrg@ti.com>
M:	Mark Brown <broonie@opensource.wolfsonmicro.com>
W:	http://opensource.wolfsonmicro.com/node/15
W:	http://www.slimlogic.co.uk/?p=48
T:	git git://git.kernel.org/pub/scm/linux/kernel/git/lrg/regulator.git
S:	Supported
F:	drivers/regulator/
F:	include/linux/regulator/

VT1211 HARDWARE MONITOR DRIVER
M:	Juerg Haefliger <juergh@gmail.com>
L:	lm-sensors@lm-sensors.org
S:	Maintained
F:	Documentation/hwmon/vt1211
F:	drivers/hwmon/vt1211.c

VT8231 HARDWARE MONITOR DRIVER
M:	Roger Lucas <vt8231@hiddenengine.co.uk>
L:	lm-sensors@lm-sensors.org
S:	Maintained
F:	drivers/hwmon/vt8231.c

VUB300 USB to SDIO/SD/MMC bridge chip
M:	Tony Olech <tony.olech@elandigitalsystems.com>
L:	linux-mmc@vger.kernel.org
L:	linux-usb@vger.kernel.org
S:	Supported
F:	drivers/mmc/host/vub300.c

W1 DALLAS'S 1-WIRE BUS
M:	Evgeniy Polyakov <zbr@ioremap.net>
S:	Maintained
F:	Documentation/w1/
F:	drivers/w1/

W83791D HARDWARE MONITORING DRIVER
M:	Marc Hulsman <m.hulsman@tudelft.nl>
L:	lm-sensors@lm-sensors.org
S:	Maintained
F:	Documentation/hwmon/w83791d
F:	drivers/hwmon/w83791d.c

W83793 HARDWARE MONITORING DRIVER
M:	Rudolf Marek <r.marek@assembler.cz>
L:	lm-sensors@lm-sensors.org
S:	Maintained
F:	Documentation/hwmon/w83793
F:	drivers/hwmon/w83793.c

W83795 HARDWARE MONITORING DRIVER
M:	Jean Delvare <khali@linux-fr.org>
L:	lm-sensors@lm-sensors.org
S:	Maintained
F:	drivers/hwmon/w83795.c

W83L51xD SD/MMC CARD INTERFACE DRIVER
M:	Pierre Ossman <pierre@ossman.eu>
S:	Maintained
F:	drivers/mmc/host/wbsd.*

WATCHDOG DEVICE DRIVERS
M:	Wim Van Sebroeck <wim@iguana.be>
L:	linux-watchdog@vger.kernel.org
W:	http://www.linux-watchdog.org/
T:	git git://www.linux-watchdog.org/linux-watchdog.git
S:	Maintained
F:	Documentation/watchdog/
F:	drivers/watchdog/
F:	include/linux/watchdog.h

WD7000 SCSI DRIVER
M:	Miroslav Zagorac <zaga@fly.cc.fer.hr>
L:	linux-scsi@vger.kernel.org
S:	Maintained
F:	drivers/scsi/wd7000.c

WIIMOTE HID DRIVER
M:	David Herrmann <dh.herrmann@googlemail.com>
L:	linux-input@vger.kernel.org
S:	Maintained
F:	drivers/hid/hid-wiimote*

WINBOND CIR DRIVER
M:	David Härdeman <david@hardeman.nu>
S:	Maintained
F:	drivers/media/rc/winbond-cir.c

WIMAX STACK
M:	Inaky Perez-Gonzalez <inaky.perez-gonzalez@intel.com>
M:	linux-wimax@intel.com
L:	wimax@linuxwimax.org
S:	Supported
W:	http://linuxwimax.org
F:	Documentation/wimax/README.wimax
F:	include/linux/wimax.h
F:	include/linux/wimax/debug.h
F:	include/net/wimax.h
F:	net/wimax/

WISTRON LAPTOP BUTTON DRIVER
M:	Miloslav Trmac <mitr@volny.cz>
S:	Maintained
F:	drivers/input/misc/wistron_btns.c

WL1251 WIRELESS DRIVER
M:	Luciano Coelho <coelho@ti.com>
L:	linux-wireless@vger.kernel.org
W:	http://wireless.kernel.org/en/users/Drivers/wl1251
T:	git git://git.kernel.org/pub/scm/linux/kernel/git/linville/wireless-testing.git
S:	Maintained
F:	drivers/net/wireless/wl1251/*

WL1271 WIRELESS DRIVER
M:	Luciano Coelho <coelho@ti.com>
L:	linux-wireless@vger.kernel.org
W:	http://wireless.kernel.org/en/users/Drivers/wl12xx
T:	git git://git.kernel.org/pub/scm/linux/kernel/git/luca/wl12xx.git
S:	Maintained
F:	drivers/net/wireless/wl12xx/
F:	include/linux/wl12xx.h

WL3501 WIRELESS PCMCIA CARD DRIVER
M:	Arnaldo Carvalho de Melo <acme@ghostprotocols.net>
L:	linux-wireless@vger.kernel.org
W:	http://oops.ghostprotocols.net:81/blog
S:	Maintained
F:	drivers/net/wireless/wl3501*

WM97XX TOUCHSCREEN DRIVERS
M:	Mark Brown <broonie@opensource.wolfsonmicro.com>
M:	Liam Girdwood <lrg@slimlogic.co.uk>
L:	linux-input@vger.kernel.org
T:	git git://opensource.wolfsonmicro.com/linux-2.6-touch
W:	http://opensource.wolfsonmicro.com/node/7
S:	Supported
F:	drivers/input/touchscreen/*wm97*
F:	include/linux/wm97xx.h

WOLFSON MICROELECTRONICS DRIVERS
M:	Mark Brown <broonie@opensource.wolfsonmicro.com>
L:	patches@opensource.wolfsonmicro.com
T:	git git://opensource.wolfsonmicro.com/linux-2.6-asoc
T:	git git://opensource.wolfsonmicro.com/linux-2.6-audioplus
W:	http://opensource.wolfsonmicro.com/content/linux-drivers-wolfson-devices
S:	Supported
F:	Documentation/hwmon/wm83??
F:	arch/arm/mach-s3c64xx/mach-crag6410*
F:	drivers/leds/leds-wm83*.c
F:	drivers/hwmon/wm83??-hwmon.c
F:	drivers/input/misc/wm831x-on.c
F:	drivers/input/touchscreen/wm831x-ts.c
F:	drivers/input/touchscreen/wm97*.c
F:	drivers/mfd/wm8*.c
F:	drivers/power/wm83*.c
F:	drivers/rtc/rtc-wm83*.c
F:	drivers/regulator/wm8*.c
F:	drivers/video/backlight/wm83*_bl.c
F:	drivers/watchdog/wm83*_wdt.c
F:	include/linux/mfd/wm831x/
F:	include/linux/mfd/wm8350/
F:	include/linux/mfd/wm8400*
F:	include/linux/wm97xx.h
F:	include/sound/wm????.h
F:	sound/soc/codecs/wm*

WORKQUEUE
M:	Tejun Heo <tj@kernel.org>
T:	git git://git.kernel.org/pub/scm/linux/kernel/git/tj/wq.git
S:	Maintained
F:	include/linux/workqueue.h
F:	kernel/workqueue.c
F:	Documentation/workqueue.txt

X.25 NETWORK LAYER
M:	Andrew Hendry <andrew.hendry@gmail.com>
L:	linux-x25@vger.kernel.org
S:	Odd Fixes
F:	Documentation/networking/x25*
F:	include/net/x25*
F:	net/x25/

X86 ARCHITECTURE (32-BIT AND 64-BIT)
M:	Thomas Gleixner <tglx@linutronix.de>
M:	Ingo Molnar <mingo@redhat.com>
M:	"H. Peter Anvin" <hpa@zytor.com>
M:	x86@kernel.org
T:	git git://git.kernel.org/pub/scm/linux/kernel/git/tip/tip.git x86/core
S:	Maintained
F:	Documentation/x86/
F:	arch/x86/

X86 PLATFORM DRIVERS
M:	Matthew Garrett <mjg@redhat.com>
L:	platform-driver-x86@vger.kernel.org
T:	git git://git.kernel.org/pub/scm/linux/kernel/git/mjg59/platform-drivers-x86.git
S:	Maintained
F:	drivers/platform/x86

X86 MCE INFRASTRUCTURE
M:	Tony Luck <tony.luck@intel.com>
M:	Borislav Petkov <bp@amd64.org>
L:	linux-edac@vger.kernel.org
S:	Maintained
F:	arch/x86/kernel/cpu/mcheck/*

XEN HYPERVISOR INTERFACE
M:	Konrad Rzeszutek Wilk <konrad.wilk@oracle.com>
M:	Jeremy Fitzhardinge <jeremy@goop.org>
L:	xen-devel@lists.xensource.com (moderated for non-subscribers)
L:	virtualization@lists.linux-foundation.org
S:	Supported
F:	arch/x86/xen/
F:	drivers/*/xen-*front.c
F:	drivers/xen/
F:	arch/x86/include/asm/xen/
F:	include/xen/

XEN NETWORK BACKEND DRIVER
M:	Ian Campbell <ian.campbell@citrix.com>
L:	xen-devel@lists.xensource.com (moderated for non-subscribers)
L:	netdev@vger.kernel.org
S:	Supported
F:	drivers/net/xen-netback/*

XEN PCI SUBSYSTEM
M:	Konrad Rzeszutek Wilk <konrad.wilk@oracle.com>
L:	xen-devel@lists.xensource.com (moderated for non-subscribers)
S:	Supported
F:	arch/x86/pci/*xen*
F:	drivers/pci/*xen*

XEN SWIOTLB SUBSYSTEM
M:	Konrad Rzeszutek Wilk <konrad.wilk@oracle.com>
L:	xen-devel@lists.xensource.com (moderated for non-subscribers)
S:	Supported
F:	arch/x86/xen/*swiotlb*
F:	drivers/xen/*swiotlb*

XFS FILESYSTEM
P:	Silicon Graphics Inc
M:	Ben Myers <bpm@sgi.com>
M:	Alex Elder <elder@kernel.org>
M:	xfs-masters@oss.sgi.com
L:	xfs@oss.sgi.com
W:	http://oss.sgi.com/projects/xfs
T:	git git://oss.sgi.com/xfs/xfs.git
S:	Supported
F:	Documentation/filesystems/xfs.txt
F:	fs/xfs/

XILINX AXI ETHERNET DRIVER
<<<<<<< HEAD
M:	Ariane Keller <ariane.keller@tik.ee.ethz.ch>
M:	Daniel Borkmann <daniel.borkmann@tik.ee.ethz.ch>
=======
M:	Anirudha Sarangi <anirudh@xilinx.com>
M:	John Linn <John.Linn@xilinx.com>
>>>>>>> 711e1bfb
S:	Maintained
F:	drivers/net/ethernet/xilinx/xilinx_axienet*

XILINX SYSTEMACE DRIVER
M:	Grant Likely <grant.likely@secretlab.ca>
W:	http://www.secretlab.ca/
S:	Maintained
F:	drivers/block/xsysace.c

XILINX UARTLITE SERIAL DRIVER
M:	Peter Korsgaard <jacmet@sunsite.dk>
L:	linux-serial@vger.kernel.org
S:	Maintained
F:	drivers/tty/serial/uartlite.c

YAM DRIVER FOR AX.25
M:	Jean-Paul Roubelat <jpr@f6fbb.org>
L:	linux-hams@vger.kernel.org
S:	Maintained
F:	drivers/net/hamradio/yam*
F:	include/linux/yam.h

YEALINK PHONE DRIVER
M:	Henk Vergonet <Henk.Vergonet@gmail.com>
L:	usbb2k-api-dev@nongnu.org
S:	Maintained
F:	Documentation/input/yealink.txt
F:	drivers/input/misc/yealink.*

Z8530 DRIVER FOR AX.25
M:	Joerg Reuter <jreuter@yaina.de>
W:	http://yaina.de/jreuter/
W:	http://www.qsl.net/dl1bke/
L:	linux-hams@vger.kernel.org
S:	Maintained
F:	Documentation/networking/z8530drv.txt
F:	drivers/net/hamradio/*scc.c
F:	drivers/net/hamradio/z8530.h

ZD1211RW WIRELESS DRIVER
M:	Daniel Drake <dsd@gentoo.org>
M:	Ulrich Kunitz <kune@deine-taler.de>
W:	http://zd1211.ath.cx/wiki/DriverRewrite
L:	linux-wireless@vger.kernel.org
L:	zd1211-devs@lists.sourceforge.net (subscribers-only)
S:	Maintained
F:	drivers/net/wireless/zd1211rw/

ZR36067 VIDEO FOR LINUX DRIVER
L:	mjpeg-users@lists.sourceforge.net
L:	linux-media@vger.kernel.org
W:	http://mjpeg.sourceforge.net/driver-zoran/
T:	Mercurial http://linuxtv.org/hg/v4l-dvb
S:	Odd Fixes
F:	drivers/media/video/zoran/

ZS DECSTATION Z85C30 SERIAL DRIVER
M:	"Maciej W. Rozycki" <macro@linux-mips.org>
S:	Maintained
F:	drivers/tty/serial/zs.*

THE REST
M:	Linus Torvalds <torvalds@linux-foundation.org>
L:	linux-kernel@vger.kernel.org
Q:	http://patchwork.kernel.org/project/LKML/list/
T:	git git://git.kernel.org/pub/scm/linux/kernel/git/torvalds/linux.git
S:	Buried alive in reporters
F:	*
F:	*/<|MERGE_RESOLUTION|>--- conflicted
+++ resolved
@@ -7586,13 +7586,8 @@
 F:	fs/xfs/
 
 XILINX AXI ETHERNET DRIVER
-<<<<<<< HEAD
-M:	Ariane Keller <ariane.keller@tik.ee.ethz.ch>
-M:	Daniel Borkmann <daniel.borkmann@tik.ee.ethz.ch>
-=======
 M:	Anirudha Sarangi <anirudh@xilinx.com>
 M:	John Linn <John.Linn@xilinx.com>
->>>>>>> 711e1bfb
 S:	Maintained
 F:	drivers/net/ethernet/xilinx/xilinx_axienet*
 
