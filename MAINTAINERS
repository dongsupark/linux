--- conflicted
+++ resolved
@@ -5296,11 +5296,7 @@
 F:	drivers/pinctrl/
 
 PIN CONTROLLER - ST SPEAR
-<<<<<<< HEAD
-M:	Viresh Kumar <viresh.kumar@st.com>
-=======
 M:     Viresh Kumar <viresh.linux@gmail.com>
->>>>>>> bd0a521e
 L:	spear-devel@list.st.com
 L:	linux-arm-kernel@lists.infradead.org (moderated for non-subscribers)
 W:	http://www.st.com/spear
@@ -6381,33 +6377,16 @@
 F:	include/linux/compiler.h
 
 SPEAR PLATFORM SUPPORT
-<<<<<<< HEAD
-M:	Viresh Kumar <viresh.kumar@st.com>
-=======
-M:     Viresh Kumar <viresh.linux@gmail.com>
->>>>>>> bd0a521e
-M:	Shiraz Hashim <shiraz.hashim@st.com>
-L:	spear-devel@list.st.com
-L:	linux-arm-kernel@lists.infradead.org (moderated for non-subscribers)
-W:	http://www.st.com/spear
-S:	Maintained
-F:	arch/arm/plat-spear/
-
-SPEAR13XX MACHINE SUPPORT
-<<<<<<< HEAD
-M:	Viresh Kumar <viresh.kumar@st.com>
-=======
 M:     Viresh Kumar <viresh.linux@gmail.com>
 M:	Shiraz Hashim <shiraz.hashim@st.com>
 L:	spear-devel@list.st.com
 L:	linux-arm-kernel@lists.infradead.org (moderated for non-subscribers)
 W:	http://www.st.com/spear
 S:	Maintained
-F:	arch/arm/mach-spear13xx/
-
-SPEAR3XX MACHINE SUPPORT
+F:	arch/arm/plat-spear/
+
+SPEAR13XX MACHINE SUPPORT
 M:     Viresh Kumar <viresh.linux@gmail.com>
->>>>>>> bd0a521e
 M:	Shiraz Hashim <shiraz.hashim@st.com>
 L:	spear-devel@list.st.com
 L:	linux-arm-kernel@lists.infradead.org (moderated for non-subscribers)
@@ -6415,39 +6394,27 @@
 S:	Maintained
 F:	arch/arm/mach-spear13xx/
 
-<<<<<<< HEAD
 SPEAR3XX MACHINE SUPPORT
-M:	Viresh Kumar <viresh.kumar@st.com>
+M:     Viresh Kumar <viresh.linux@gmail.com>
 M:	Shiraz Hashim <shiraz.hashim@st.com>
-=======
+L:	spear-devel@list.st.com
+L:	linux-arm-kernel@lists.infradead.org (moderated for non-subscribers)
+W:	http://www.st.com/spear
+S:	Maintained
+F:	arch/arm/mach-spear3xx/
+
 SPEAR6XX MACHINE SUPPORT
 M:	Rajeev Kumar <rajeev-dlh.kumar@st.com>
 M:	Shiraz Hashim <shiraz.hashim@st.com>
 M:     Viresh Kumar <viresh.linux@gmail.com>
->>>>>>> bd0a521e
 L:	spear-devel@list.st.com
 L:	linux-arm-kernel@lists.infradead.org (moderated for non-subscribers)
 W:	http://www.st.com/spear
 S:	Maintained
-F:	arch/arm/mach-spear3xx/
-
-<<<<<<< HEAD
-SPEAR6XX MACHINE SUPPORT
-M:	Rajeev Kumar <rajeev-dlh.kumar@st.com>
-M:	Shiraz Hashim <shiraz.hashim@st.com>
-M:	Viresh Kumar <viresh.kumar@st.com>
-L:	spear-devel@list.st.com
-L:	linux-arm-kernel@lists.infradead.org (moderated for non-subscribers)
-W:	http://www.st.com/spear
-S:	Maintained
 F:	arch/arm/mach-spear6xx/
 
-SPEAR CLOCK FRAMEWORK SUPPORT
-M:	Viresh Kumar <viresh.kumar@st.com>
-=======
 SPEAR CLOCK FRAMEWORK SUPPORT
 M:     Viresh Kumar <viresh.linux@gmail.com>
->>>>>>> bd0a521e
 L:	spear-devel@list.st.com
 L:	linux-arm-kernel@lists.infradead.org (moderated for non-subscribers)
 W:	http://www.st.com/spear
@@ -7454,11 +7421,7 @@
 
 VME SUBSYSTEM
 M:	Martyn Welch <martyn.welch@ge.com>
-<<<<<<< HEAD
-M:	Manohar Vanga <manohar.vanga@cern.ch>
-=======
 M:	Manohar Vanga <manohar.vanga@gmail.com>
->>>>>>> bd0a521e
 M:	Greg Kroah-Hartman <gregkh@linuxfoundation.org>
 L:	devel@driverdev.osuosl.org
 S:	Maintained
