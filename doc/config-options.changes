-------------------------------------------------------------------
<<<<<<< HEAD
Wed Jul 14 13:50:16 UTC 2010 - jeffm@novell.com

- Updated to 2.6.35-rc6:
  - KEYBOARD_QT2160: Atmel AT42QT2160 Touch Sensor Chip
    - Enabled as module; defaults to n

  - LEDS_CLEVO_MAIL: Mail LED on Clevo notebook
    - Enabled as m; defaults to n

  - ACER_WMI: Acer WMI Laptop Extras
    - Enabled as m; defaults to n

  - DELL_LAPTOP: Dell Laptop Extras
    * EXPERIMENTAL
    - Enabled as m; defaults to n
=======
Thu Jul 15 08:24:41 UTC 2010 - bphilips@novell.com

- X86_MRST: Disable moorsetown since it deselects SERIO_I8042
  - See 0b28bac5aef7bd1ab213723df031e61db9ff151a, fixed in -tip but we
    still don't want X86_MRST
>>>>>>> 48758605

-------------------------------------------------------------------
Wed Jul 14 13:50:16 UTC 2010 - bphilips@novell.com

- CGROUPS: Enable cgroup options on -desktop to support systemd

-------------------------------------------------------------------
Mon Jun  7 16:58:57 CEST 2010 - jeffm@suse.de

- Updated to 2.6.35-rc2:
  - EDAC_I7CORE: EDAC support for Intel i7 Core (Nehalem) processors
    - Enabled as module; defaults to n

  - FB_XGI: XGI display support
    * STAGING
    - Enabled as module; defaults to n

  - TOUCHSCREEN_INTEL_MID: Intel MID platform resistive touchscreen
    * STAGING
    - Enabled as module; defaults to y

  -

-------------------------------------------------------------------
Tue Jun  1 20:47:14 CEST 2010 - jeffm@suse.de

- Updated to 2.6.35-rc1:
  - COMPACTION: Allow for memory compaction
    - Allows for defragmentation of movable memory (userspace and
      reclaimable pages), allowing higher order allocations to
      succeed even on long-running systems
    - Reports indicate 90% allocable as huge pages with less
      reclaim activity
    * Performance impact investigation needed
    - Enabled; defaults to n

  - ACPI_HED: Hardware Error Device
    - Device used for hardware error reporting
    - Enabled as modules; defaults to n

  - ACPI_APEI: ACPI Platform Error Interface
    - Allows error reporting, serialization, and injection
    - Enabled; defaults to n

  - ACPI_APEI_GHES: APEI Generic Hardware Error Source
    - Allows use of firmware-first error reporting, allowing
      the firmware to interpret errors in a manner that Linux
      alone would not be able to do.
    - Enabled as module; defaults to n

  - ACPI_APEI_EINJ: APEI Error Injection
    - Provides an error injection mechanism for testing and debugging
    - Enabled as module; defaults to n

  - INTEL_IDLE: Cpuidle Driver for Intel Processors
    - cpuidle driver that includes knowledge of native Intel hardware
      idle features
    - Can work in tandem with ACPI_IDLE to handle processors that
      this driver doesn't support.
    - Enabled as module; defaults to n

  - PCI_CNB20LE_QUIRK: Read CNB20LE Host Bridge Windows
    - Read the PCI windows out of the CNB20LE host bridge.
    - Adding quirks seems like an easy to to support more hardware
    * Could use examination by PCI expert.
    - Enabled; defaults to n

  - IP_MROUTE_MULTIPLE_TABLES: IP: multicast policy routing
    - Allows multicast routing to take interface and packet marks into account
    - Allows multiple userspace daemons to handle routing
    - Enabled; defaults to n

  - NETFILTER_XT_TARGET_TEE: TEE" - packet cloning to alternate destiantion
    - Allows packets to be cloned and rerouted to another nexthop
    - Enabled as module; defaults to n

  - NET_SCTPPROBE: SCTP: Association probing
    - This module allows for capturing the changes to SCTP association
      state in response to incoming packets.
    - Used for debugging but is a module
    - Enabled as module; defaults to n

  - L2TP: Layer Two Tunneling Protocol
    - Allows tunneling of layer 2 traffic
    - Often used as a VPN protocol or for routing many PPP connections
      over IP
    - Enabled as module; defaults to n

  - L2TP_DEBUGFS: L2TP debugfs support
    - Export l2tp internal state to debugfs
    - Recommended m
    - Enabled as module; defaults to n

  - L2TP_V3: L2TPv3 support
    - Experimental
    - Allows tunneling of raw ethernet frames
    - Enabled; defaults to n

  - L2TP_IP: L2TP IP encapsulation for L2TPv3
    - Support for L2TP-over-IP socket family.
    - Allows tunneling over l2tp/ip instead of udp
    - Uses IP protocol 115
    - Enabled as module; defaults to n

  - L2TP_ETH: L2TP ethernet pseudowire support for L2TPv3
    - Support for carrying raw ethernet frames over L2TPv3.
    - Enabled as module; defaults to n

  - BT_L2CAP_EXT_FEATURES: L2CAP Extended Features support
    - This option enables the L2CAP Extended Features support.
    - Experimental
    - "You should say N unless you know what you are doing."
    - Disabled; defaults to n

  - CAIF: CAIF support
    - Communication CPU to Application CPU Interface
    - Enabled as m; defaults to n

  - CAIF_DEBUG: Enabled debug (for CAIF)
    - Disabled; defaults to n

  - CAIF_NETDEV: CAIF GPRS Network device
    - Required by CAIF as a module
    - Enabled as module; defaults to n

  - SM_FTL: SmartMedia/xD new translation layer
    - This enables new and very EXPERMENTAL support for SmartMedia/xD
    - Experimental and may eat data
    - Disabled; defaults to n


  - MTD_PCMCIA: PCMCIA MTD driver
    - Map driver for accessing PCMCIA linear flash memory cards.
    - Enabled as module; defaults to n

  - MTD_PCMCIA_ANONYMOUS: Use PCMCIA MTD drivers for anonymous PCMCIA cards
    - If this option is enabled, PCMCIA cards which do not report
      anything about themselves are assumed to be MTD cards.
    - Disabled; defaults to n

  - MTD_NAND_DENALI: Support Denali NAND controller on Intel Moorestown
    - Enabled as module; defaults to n

  - MTD_NAND_DENALI_SCRATCH_REG_ADDR: Denali NAND size scratch register address
    - Set to 0xFF108018 (default)

  - MTD_NAND_RICOH: Ricoh xD card reader
    - Enable support for Ricoh R5C852 xD card reader
    - Enabled as module; defaults to n

  - AD525X_DPOT_I2C: support I2C bus connection
    - Enabled as module; defaults to n

  - AD525X_DPOT_SPI: support SPI bus connection
    - Enabled as module; defaults to n

  - SATA_AHCI_PLATFORM: Platform AHCI SATA support
    - Enabled as module; defaults to n

  - ATA_BMDMA: ATA BMDMA support
    - BMDMA stands for bus-master DMA and the de-facto DMA interface for
      SFF controllers.
    - Enabled; defaults to y

  - LIBERTAS_THINFIRM_DEBUG: Enable full debugging output in the Libertas
    thin firmware module.
    - Disabled; defaults to n

  - ATH9K_HTC: Atheros HTC based wireless cards support
    - Support for Atheros HTC based cards.
    - Enabled as module; defaults to n

  - ATH9K_HTC_DEBUGFS: Atheros ath9k_htc debugging
    - Disabled; defaults to n

  - IWM_TRACING: Enable event tracing for iwmc3200wifi
    - Disabled; defaults to n

  - HERMES_PRISM: Support Prism 2/2.5 chipset
    - "These chipsets are better handled by the hostap driver."
    - Disabled; defaults to n

  - ORINOCO_USB: Agere Orinoco USB support
    - Enabled as module; defaults to n

  - WL1271_SPI: TI wl1271 SPI support
    - Enabled as module; defaults to n

  - CAIF_TTY: CAIF TTY transport driver
    - Allows the tty interface to use the CAIF stack
    - Enabled as module; defaults to n

  - KEYBOARD_TCA6416: TCA6416 Keypad Support
    - Enabled as module; defaults to n

  - TOUCHSCREEN_HAMPSHIRE: Hampshire serial touchscreen
    - Enabled as module; defaults to n

  - TOUCHSCREEN_TPS6507X: TPS6507x based touchscreens
    - Enabled as module; defaults to n

  - INPUT_AD714X: Analog Devices AD714x Capacitance Touch Sensor
    - Enabled as module; defaults to n

  - INPUT_AD714X_I2C: support I2C bus connection
    - Enabled as module; defaults to n

  - INPUT_AD714X_SPI: support SPI bus connection
    - Enabled as module; defaults to n

  - INPUT_PCF8574: PCF8574 Keypad input device
    - Enabed as module; defaults to n

  - N_GSM: GSM MUX line discipline support
    - This line discipline provides support for the GSM MUX protocol and
      presents the mux as a set of 61 individual tty devices.
    - Enabled as module; defaults to n

  - SERIAL_ALTERA_JTAGUART: Altera JTAG UART support
    - Enabled as module; defaults to n

  - SERIAL_ALTERA_UART: Altera UART support
    - Enabled as module; defaults to n

  - SERIAL_ALTERA_UART_MAXPORTS: Maximum number of Altera UART ports
    - Set to 4 (default)

  - SERIAL_ALTERA_UART_BAUDRATE: Default baudrate for Altera UART ports
    - Set to 115200 (default)

  - RAMOOPS: Log panic/oops to a RAM buffer
    - This enables panic and oops messages to be logged to a circular
      buffer in RAM where it can be read back at some later point.
    - Enabled as module; defaults to n

  - GPIO_RDC321X: RDC R-321x GPIO support
    - Enabled as module; defaults to n

  - TEST_POWER: Test power driver
    - Enabled as module; defaults to n

  - SENSORS_EMC1403: SMSC EMC1403 thermal sensor
    - Enabled as module; defaults to n

  - SENSORS_ADS7871: Texas Instruments ADS7871 A/D converter
    - Enabled as module; defaults to n

  - SENSORS_TMP102: Texas Instruments TMP102
    - Enabled as module; defaults to n

  - MFD_SUPPORT: Multifunction device drivers
    - Enabled (new option protecting old options that were enabled)

  - TPS6507X: TPS6507x Power Management / Touch Screen chips
    - Enabled as module; defaults to n

  - ABX500_CORE: ST-Ericsson ABX500 Mixed Signal Circuit register functions
    - No module option
    - Disabled; defaults to n

  - AB8500_CORE: ST-Ericsson AB8500 Mixed Signal Power Management chip
    - No module option
    - Disabled; defaults to n

  - MFD_RDC321X: Support for RDC-R321x southbridge
    - Enabled as module; defaults to m

  - MFD_JANZ_CMODIO: Support for Janz CMOD-IO PCI MODULbus Carrier Board
    - Enabled as module; defaults to n

  - RC_MAP: Compile Remote Controller keymap modules
    - Enabled as module; defaults to m

  - IR_NEC_DECODER: Enable IR raw decoder for the NEC protocol
    - Enabled as module; defaults to m

  - IR_RC5_DECODER: Enable IR raw decoder for the RC-5 protocol
    - Enabled as module; defaults to m

  - IR_RC6_DECODER: Enable IR raw decoder for the RC6 protocol
    - Enabled as module; defaults to m

  - IR_JVC_DECODER: Enable IR raw decoder for the JVC protocol
    - Enabled as module; defaults to m

  - IR_SONY_DECODER: Enable IR raw decoder for the Sony protocol
    - Enabled as module; defaults to m

  - IR_IMON: SoundGraph iMON Receiver and Display
    - Enabled as module; defaults to n

  - V4L_MEM2MEM_DRIVERS: Memory-to-memory multimedia devices
    - Say Y here to enable selecting drivers for V4L devices that
      use system memory for both source and destination buffers, as opposed
      to capture and output drivers, which use memory buffers for just
      one of those.
    - Enabled; defaults to n

  - VIDEO_MEM2MEM_TESTDEV: Virtual test device for mem2mem framework
    - This is a virtual test device for the memory-to-memory driver
    - Enabled as module; defaults to n

  - FB_VIA_DIRECT_PROCFS: direct hardware access via procfs
    * DEPRECATED
    * DANGEROUS
    - Disabled; defaults to n

  - LCD_S6E63M0: S6E63M0 AMOLED LCD Driver
    - Enabled as module; defaults to n

  - BACKLIGHT_ADP8860: Backlight Driver for ADP8860/ADP8861/ADP8863 using WLED
    - Enabled as module; defaults to n

  - SND_ASIHPI: AudioScience ASIxxxx
    - Enabled as module; defaults to n

  - SND_ES1968_INPUT: Enable input device for es1968 volume buttons
    - Recommended y
    - Enabled; defaults to n

  - SND_MAESTRO3_INPUT: Enable input device for maestro3 volume buttons
    - Recommended y
    - Enabled; defaults to n

  - HID_CANDO: Cando dual touch panel
    - Enabled as module; defaults to n

  - HID_PRODIKEYS: Prodikeys PC-MIDI Keyboard support
    - Enabled as module; defaults to n

  - HID_EGALAX: eGalax multi-touch panel
    - Enabled as module; defaults to n

  - HID_PICOLCD: PicoLCD (graphic version)
    - Enabled as module; defaults to n

  - HID_ROCCAT: Roccat special event support
    - Enabled as module; defaults to n

  - HID_ROCCAT_KONE: Roccat Kone Mouse support
    - Enabled as module; defaults to n

  - HID_WACOM_POWER_SUPPLY: Wacom Bluetooth devices power supply status support
    - Enabled; defaults to n

  - HID_ZYDACRON: Zydacron remote control support
    - Enabled as module; defaults to n

  - USB_SERIAL_MOS7715_PARPORT: Support for parallel port on the Moschip 7715
    - Enabled; defaults to n

  - USB_SERIAL_ZIO: ZIO Motherboard USB serial interface driver
    - Enabled as module; defaults to n

  - LEDS_NET5501: LED Support for Soekris net5501 series Error LED
    - Enabled as module; defaults to n

  - LEDS_MC13783: LED Support for MC13783 PMIC
    - Enabled as module; defaults to n

  - INFINIBAND_CXGB4: Chelsio T4 RDMA Driver
    - Enabled as module; defaults to n

  - TIMB_DMA: Timberdale FPGA DMA support
    - Enabled as module; defaults to n

  - VIDEO_TM6000: TV Master TM5600/6000/6010 driver
    * STAGING
    - Enabled as module; defaults to n
    - VIDEO_TM6000_ALSA: TV Master TM5600/6000/6010 audio support
      - Enabled as module; defaults to n
    - VIDEO_TM6000_DVB: Support for tm6000 based TV cards
      - Enabled; defaults to n

  - COMEDI_FC: Comedi shared functions for low-level driver support
    * STAGING
    - Enabled as module; defaults to n

  - HYPERV_UTILS: Microsoft Hyper-V Utilities driver
    * STAGING
    - Enabled as module; defaults to n

  - MRST_RAR_HANDLER: RAR handler driver for Intel Moorestown platform
    * STAGING
    - Enabled as module; defaults to n

  - ADIS16209: Analog Devices ADIS16209 Dual-Axis Digital Inclinometer
    and Accelerometer
    * STAGING
    - Enabled as module; defaults to n

  - ADIS16220: Analog Devices ADIS16220 Programmable Digital Vibration
    Sensor driver
    * STAGING
    - Enabled as module; defaults to n

  - ADIS16240: Analog Devices ADIS16240 Programmable Impact Sensor and Recorder
    * STAGING
    - Enabled as module; defaults to n

  - ADIS16260: Analog Devices ADIS16260/5 Digital Gyroscope Sensor SPI driver
    * STAGING
    - Enabled as module; defaults to n

  - ADIS16300: Analog Devices ADIS16300 IMU SPI driver
    * STAGING
    - Enabled as module; defaults to n

  - ADIS16350: Analog Devices ADIS16350/54/55/60/62/64/65 IMU SPI driver
    * STAGING
    - Enabled as module; defaults to n

  - ADIS16400: Analog Devices ADIS16400/5 IMU SPI driver
    * STAGING
    - Enabled as module; defaults to n

  - WLAGS49_H2: Agere Systems HERMES II Wireless PC Card Model 0110
    * STAGING
    - Enabled as module; defaults to n

  - WLAGS49_H25: Linksys HERMES II.5 WCF54G_Wireless-G_CompactFlash_Card
    * STAGING
    - Enabled as module; defaults to n

  - VIDEO_DT3155: DT3155 frame grabber, Video4Linux interface
    * STAGING
    - Enabled as module; defaults to n
    - DT3155_CCIR: Selects CCIR/50Hz vertical refresh
      - Enabled; defaults to y (European region)

  - CXT1E1: SBE wanPMC-C[421]E1T1 hardware support
    * STAGING
    - Enabled as module; defaults to n
      - SBE_PMCC4_NCOMM: SBE PMCC4 NCOMM support
      - Enabled; defaults to n

  - TI_ST: shared transport core driver
    * STAGING
    - Enabled as module; defaults to n
    - ST_BT: BlueZ bluetooth driver for ST
      - Enabled as module; defaults to n

  - ADIS16255: Analog Devices ADIS16250/16255
    * STAGING
    - Enabled as module; defaults to n

    x86-specific:

  - INTEL_SCU_IPC: Intel SCU IPC Support
    - IPC is used to bridge the communications between kernel and SCU on
      some embedded Intel x86 platforms. This is not needed for PC-type
      machines.
    - Enabled; defaults to y

  - SQUASHFS_XATTRS: Squashfs XATTR support
    - Enabled; defaults to n

  - CPU_NOTIFIER_ERROR_INJECT: CPU notifier error injection module
    - Enabled as module; defaults to n

  - ATOMIC64_SELFTEST: Perform an atomic64_t self-test at boot
    - Disabled; defaults to n

  - KGDB_LOW_LEVEL_TRAP: KGDB: Allow debugging with traps in notifiers
    - Enabled; defaults to n

  - KGDB_KDB: KGDB_KDB: include kdb frontend for kgdb
    - Enabled; defaults to n
    - KDB_KEYBOARD: KGDB_KDB: keyboard as input device
      - Enabled; defaults to n

  - CAN_JANZ_ICAN3: Janz VMOD-ICAN3 Intelligent CAN controller
    - Enabled as module; defaults to n

  - GPIO_JANZ_TTL: Janz VMOD-TTL Digital IO Module
    - Enabled as module; defaults to n

  - MFD_TC35892: Support Toshiba TC35892
    - Disabled; defaults to n

  - MFD_WM8994: Support Wolfson Microelectronics WM8994
    - Disabled; defaults to n

  - INFINIBAND_QIB: QLogic PCIe HCA support
    - Enabled as module; defaults to n

  - ia64 and ppc:

  - NET_DMA: Network: TCP receive copy offload
    - Enabled already on x86/x86_64
    - Enabled; defaults to n

  - ASYNC_TX_DMA: Async_tx: Offload support for the async_tx api
    - Enabled already on x86/x86_64
    - Enabled; defaults to n

  - DMATEST: DMA Test client
    - Enabled as module already on x86/x86_64
    - Enabled as module; defaults to n

  - ppc
  - XILINX_LL_TEMAC: Xilinx LL TEMAC (LocalLink Tri-mode Ethernet MAC) driver
    - Enabled as module; defaults to n

  - KPROBE_EVENT: Enable kprobes-based dynamic events
    - Enabled on other arches
    - Enabled; defaults to y

  - IMA: Integrity Measurement Architecture(IMA)
    - Disabled on other arches
    - Disabled; defaults to n

  - KVM_BOOK3S_32: KVM support for PowerPC book3s_32 processors
    - Enabled as module; defaults to n

  - TCG_TIS: TPM Interface Specification 1.2 Interface
    - Enabled as module; defaults to n

  - DEBUG_PER_CPU_MAPS: Debug access to per_cpu maps
    - Disabled on x86/x86_64
    - Disabled; defaults to n

  - s390
  - VMCP: Support for the z/VM CP interface
    - Enabled; defaults to n

  - sparc64
  - TCG_TIS: TPM Interface Specification 1.2 Interface
    - Enabled as module; defaults to n

  - FB_TMIO: Toshiba Mobile IO FrameBuffer support
    - Hardware is only found on things like the Sharp Zaurus
    - Disabled; Defaults to n

-------------------------------------------------------------------
Tue May 25 12:20:47 CEST 2010 - jbeulich@novell.com

- XEN_DEV_EVTCHN=m for both -xen flavors (-ec2 already have this)

-------------------------------------------------------------------
Thu May 20 21:30:17 CEST 2010 - jeffm@suse.de

- Disabled CONFIG_RT2800PCI (bnc#606243)
  - These devices are handled by the rt2860 staging driver.

-------------------------------------------------------------------
Wed Apr 28 10:34:23 CEST 2010 - trenn@suse.de

- Update config files.
  Unify X86_MSR and X86_CPUID configs:
    - CONFIG_X86_CPUID=m
    - CONFIG_X86_MSR=y
  for all i386 and x86_64 flavors.
- Update -ec2 config files (X86_MSR=m again).

  MSRs are more and more used by userspace on X86. Unify all configs
  to =y.
  On -ec2 MSR access is restricted and not that important -> =m
  CPUID is not useful as it can be called in userspace as well, but
  some userspace progs may still need it -> =m

-------------------------------------------------------------------
Mon Apr 26 15:39:13 CEST 2010 - jeffm@suse.de

- Disabled CONFIG_TUNE_CELL on ppc64 (bnc#599045)
  - gcc 4.5 appears to issue invalid instructions, but even if
    that is not the case or the issue is fixed, it was an optimization
    for the cell processor that will most likely not be used
    on most hardware.

-------------------------------------------------------------------
Mon Apr 26 03:07:40 CEST 2010 - jeffm@suse.de

- Enabled CONFIG_FIREWIRE (bnc#586172)
  - CONFIG_IEEE1394 is still enabled but deprecated.

-------------------------------------------------------------------
Sun Mar 21 22:54:05 CET 2010 - jeffm@suse.de

- Updated to 2.6.34-rc2.
  - USB_NET_SMSC75XX: SMSC LAN75XX based USB 2.0 gigabit ethernet devices
    - Enabled as module; Defaults to n

  - LCD_L4F00242T03: Epson L4F00242T03 LCD
    - Enabled as module; Defaults to n

  - LEDS_DELL_NETBOOKS: External LED on Dell Business Netbooks
    - Enabled as module; Defaults to n

  - CEPH_FS: Ceph distributed file system
    - Enabled as module; Defaults to n

  - CEPH_FS_PRETTYDEBUG: Include file:line in ceph debug output
    - Enabled; Defaults to n
    - Better debugging output at the cost of a larger module
    - Only used with dynamic printk so it doesn't affect performance

-------------------------------------------------------------------
Wed Mar 17 16:40:52 CET 2010 - jeffm@suse.de

- Updated to 2.6.34-rc1-git6.
  - PPS_CLIENT_KTIMER: Kernel timer client (Testing client, use for debug)
    - Disabled; Defaults to n

  - PPS_CLIENT_LDISC: PPS line discipline
    - Enabled as module; Defaults to n

  - INPUT_TWL4030_VIBRA: TWL4030 Vibrator
    - Enabled as module; Defaults to n

-------------------------------------------------------------------
Wed Mar 10 22:08:55 CET 2010 - jeffm@suse.de

- CONFIG_DRM_RADEON_KMS: Enable modesetting on radeon by default - NEW DRIVER
  - Enabled; No default
  - KMS-supported X.org driver is now in Factory:
    http://lists.opensuse.org/archive/opensuse-commit/2010-03/msg00252.html

-------------------------------------------------------------------
Tue Mar  9 23:54:32 CET 2010 - jeffm@suse.de

- Updated to 2.6.34-rc1.
  x86/x86_64:
  - RCU_FAST_NO_HZ: Accelerate last non-dyntick-idle CPU's grace periods
    - Available on all arches, defaults to n
    - Disabled except for i386/{default,desktop} and x86_64/desktop
    - Provides better energy efficiency on systems without large
      numbers of CPUs.

  - OPTPROBES: Kprobes jump optimization support
    - Only available on x86/x86_64, defaults to y
    - Feature is enabled at runtime via debug.kprobes_optimization sysctl

  - NO_BOOTMEM: Disable Bootmem code
    - Only available on x86/x86_64, defaults to y
    - Reduces a layer between early allocator and final allocator

  - XEN: Xen guest support
    - Disabled; Defaults to n

  - PATA_LEGACY: Legacy ISA PATA support
    - Disabled; Defaults to n

  ia64:
  - OPROFILE: OProfile system profiling
    - Enabled as module; Defaults to n

  powerpc:
  - SPI_DW_MMIO: Memory-mapped io interface driver for DW SPI core
    - Enabled as module; Defaults to n

  powerpc/ps3:
  - LKDTM: Linux Kernel Dump Test Tool Module
    - Disabled; Defaults to n

  s390:
  - KERNEL_GZIP: Allow creation of bzImage with gzip compression

  - SMSGIUCV_EVENT: Deliver IUCV special messages as uevents (VM only)
    - Enabled as module; Defaults to n

  - KPROBE_EVENT: Enable kprobes-based dynamic events
    - Enabled; Defaults to y

  - DEBUG_STRICT_USER_COPY_CHECKS: Strict user copy size checks
    - Enabled; Defaults to n
    - This is a compile-time option that forces gcc to issue warnings
      if there are potentially unsafe uses of copy_from_user


  Architecture agnostic:

  - PM_ADVANCED_DEBUG: Extra PM attributes in sysfs for low-level
                       debugging/testing
    - Available on all arches, defaults to n
    - Enabled on all arches
    - Acts as a guard for other options, no code difference

  - NETFILTER_XT_TARGET_CT: "CT" target support
    - Enabled as module; Defaults to n
    - Adds support for a connection tracking target. Used in conjuction with
      zones.

  - IP_VS_PROTO_SCTP: SCTP load balancing support
    - Enabled; Defaults to n
    - Adds SCTP support to IPVS

  - NF_CONNTRACK_ZONES: Connection tracking zones
    - Enabled; Defaults to n
    - Adds zone support to connection tracking. Zones seem to be similar to
      network namespaces but limited just to connection tracking so there
      is much less overhead.

  - BRIDGE_IGMP_SNOOPING: IGMP snooping
    - Enabled; Defaults to y

  Drivers:
  - CAN_PLX_PCI: PLX90xx PCI-bridge based Cards
    - Enabled as module; Defaults to n

  - MACVTAP: MAC-VLAN based tap driver
    - Enabled as module; Defaults to n

  - KSZ884X_PCI: Micrel KSZ8841/2 PCI
    - Enabled as module; Defaults to n

  - IXGBEVF: Intel(R) 82599 Virtual Function Ethernet support
    - Enabled as module; Defaults to n

  - QLCNIC: QLOGIC QLCNIC 1/10Gb Converged Ethernet NIC Support
    - Enabled as module; Defaults to n

  - LIBERTAS_MESH: Enable mesh support
    - Enabled; Defaults to n
    - This option factored out mesh support from the driver to allow it to be
      disabled. Enabling it keeps the previous functionality.

  - RT2800PCI_RT30XX: rt2800pci - Include support for rt30xx
  - RT2800PCI_RT35XX: rt2800pci - Include support for rt35xx
  - RT2800USB_RT30XX: rt2800usb - Include support for rt30xx
  - RT2800USB_RT35XX: rt2800usb - Include support for rt35xx
  - RT2800USB_UNKNOWN: rt2800usb - Include support for unknown (USB) devices
    - Disabled; Defaults to n
    - Support for these devices is currently not functional
    - Testers may enable support for these devices via the sysfs new_id
      interface, but enabling them by default would just confuse users

  - SERIAL_TIMBERDALE: Timberdale UART
    - Enabled as module; Defaults to n

  - I2C_XILINX: Xilinx I2C Controller
    - (Should be) Enabled as module; Defaults to n
    - Temporarily disabled due to missing include

  - GPIO_IT8761E: IT8761E GPIO support
    - Enabled as module; Defaults to n

  - GPIO_SCH: Intel SCH GPIO
    - Enabled as module; Defaults to n

  - GPIO_MAX7300: Maxim MAX7300 GPIO expander
    - Enabled as module; Defaults to n

  - SENSORS_ADT7411: Analog Devices ADT7411
    - Enabled as module; Defaults to n

  - SENSORS_ASC7621: Andigilog aSC7621
    - Enabled as module; Defaults to n

  - MAX63XX_WATCHDOG: Max63xx watchdog
    - Enabled as module; Defaults to n

  - MFD_WM8994: Wolfson Microelectronics WM8994
    - Enabled as module; Defaults to n

  - MFD_TIMBERDALE: Timberdale FPGA
    - Enabled as module; Defaults to n

  - LPC_SCH: Intel SCH LPC
    - Enabled as module; Defaults to n

  - REGULATOR_DUMMY: Provide a dummy regulator if regulator lookups fail
    - Enabled; Defaults to n

  - REGULATOR_MAX8649: Maxim 8649 voltage regulator
    - Enabled as module; Defaults to n

  - REGULATOR_WM8994: Wolfson Microelectronics WM8994 CODEC
    - Enabled as module; Defaults to n

  - VIDEO_CX18_ALSA: Conexant 23418 DMA audio support
    - Enabled as module; Defaults to n

  - USB_GSPCA_BENQ: Benq USB Camera Driver
    - Enabled as module; Defaults to n

  - USB_GSPCA_CPIA1: cpia CPiA (version 1) Camera Driver
    - Enabled as module; Defaults to n

  - USB_GSPCA_OV534_9: OV534 OV965x USB Camera Driver
    - Enabled as module; Defaults to n

  - USB_GSPCA_SN9C2028: SONIX Dual-Mode USB Camera Driver
    - Enabled as module; Defaults to n

  - VIDEO_TLG2300: Telegent TLG2300 USB video capture support
    - Enabled as module; Defaults to n

  - RADIO_SAA7706H: SAA7706H Car Radio DSP
    - Enabled as module; Defaults to n

  - RADIO_TIMBERDALE: Timberdale radio driver
    - Enabled as module; Defaults to n

  - DVB_USB_AZ6027: Azurewave DVB-S/S2 USB2.0 AZ6027
    - Enabled as module; Defaults to n

  - DVB_NGENE: Micronas nGene support
    - Enabled as module; Defaults to n

  - VGA_ARB_MAX_GPUS: Maximum number of GPUs
    - 16; Defaults to 16

  - VGA_SWITCHEROO: Laptop Hybrid Grapics - GPU switching support
    - Enabled; Defaults to n
    - Allows switching between multiplexed GPUs on many laptops released
      in the past few years

  - SND_JAZZ16: Media Vision Jazz16 card and compatibles
    - Enabled as module only on i386/default; Defaults to n

  - SND_USB_UA101: Edirol UA-101/UA-1000
    - Enabled as module; Defaults to n

  - HID_3M_PCT: 3M PCT
    - Enabled as module; Defaults to n

  - LOGIG940_FF: Logitech Flight System G940 force feedback
    - Enabled; Defaults to n
    - Enables support for the device within the Logitech HID module

  - HID_MAGICMOUSE: Apple MagicMouse multi-touch support
    - Enabled as module; Defaults to n

  - HID_MOSART: MosArt
    - Enabled as module; Defaults to n

  - HID_QUANTA: Quanta Optical Touch
    - Enabled as module; Defaults to n

  - HID_STANTUM: Stantum
    - Enabled as module; Defaults to n

  - USB_SERIAL_QCAUX: USB Qualcomm Auxiliary Serial Port Driver
    - Enabled as module; Defaults to n

  - USB_SERIAL_VIVOPAY_SERIAL: USB ViVOpay serial interface driver
    - Enabled as module; Defaults to n

  - MMC_RICOH_MMC: Ricoh MMC Controller Disabler
    - Enabled; Defaults to n
    - This allows users with some Ricoh-based multifunction card readers to
      use their MMC cards. The multifunction device supports both SD and MMC
      in hardware but Linux only has a driver for the SD portion. The SD
      driver can read the MMC cards, but only if the MMC hardware is not
      allowed to claim the card first.

  - DMADEVICES_DEBUG: DMA Engine debugging
    - Disabled; Defaults to n

  - UIO_NETX: Hilscher NetX Card driver
    - Enabled as module; Defaults to n

  - USB_IP_DEBUG_ENABLE: USB-IP Debug Enable
    - Disabled; Defaults to n
    - This only sets the flag to enable the debug behavior by default

  - VMIVME_7805: VMIVME-7805
    - Enabled as module; Defaults to n

  - BATMAN_ADV_DEBUG: B.A.T.M.A.N. debugging
    - Enabled; Defaults to n
    - This allows the debugging output but does not enable it by default.

  - DT3155: DT3155 Digitizer
    - Enabled as module; Defaults to n

  - CRYSTALHD: Broadcom Crystal HD video decoder
    - Enabled as module; Defaults to n

  - LOGFS: LogFS file system
    - Enabled as module; Defaults to n

  - CRYPTO_PCRYPT: Parallel crypto engine
    - Enabled as module; Defaults to n

  - VHOST_NET: Host kernel accelerator for virtio net
    - Enabled as module; Defaults to n

  - SERIAL_UARTLITE: Xilinx uartlite serial port
    - Enabled as module; Defaults to n

  - GPIO_WM8994: WM8994 GPIOs
    - Enabled as module; Defaults to n

  - GPIO_TIMBERDALE: Timberdale GPIO IP
    - Disabled; Defaults to n
    - Should probably be available as a module

  - MFD_88PM860X: Marvell 88PM8606/88PM8607
    - Disabled; Defaults to n
    - Should probably be available as a module

  - HTC_I2CPLD: HTC I2C PLD chip
    - Disabled; Defaults to n
    - Should probably be available as a module

  - MFD_MAX8925: Maxim Semiconductor MAX8925 PMIC
    - Disabled; Defaults to n
    - Should probably be available as a module

  - AB3100_CORE: ST-Ericsson AB3100 Mixed Signal Circuit core functions
    - Disabled; Defaults to n
    - Should probably be available as a module
<|MERGE_RESOLUTION|>--- conflicted
+++ resolved
@@ -1,5 +1,11 @@
 -------------------------------------------------------------------
-<<<<<<< HEAD
+Thu Jul 15 08:24:41 UTC 2010 - bphilips@novell.com
+
+- X86_MRST: Disable moorsetown since it deselects SERIO_I8042
+  - See 0b28bac5aef7bd1ab213723df031e61db9ff151a, fixed in -tip but we
+    still don't want X86_MRST
+
+-------------------------------------------------------------------
 Wed Jul 14 13:50:16 UTC 2010 - jeffm@novell.com
 
 - Updated to 2.6.35-rc6:
@@ -15,13 +21,6 @@
   - DELL_LAPTOP: Dell Laptop Extras
     * EXPERIMENTAL
     - Enabled as m; defaults to n
-=======
-Thu Jul 15 08:24:41 UTC 2010 - bphilips@novell.com
-
-- X86_MRST: Disable moorsetown since it deselects SERIO_I8042
-  - See 0b28bac5aef7bd1ab213723df031e61db9ff151a, fixed in -tip but we
-    still don't want X86_MRST
->>>>>>> 48758605
 
 -------------------------------------------------------------------
 Wed Jul 14 13:50:16 UTC 2010 - bphilips@novell.com
