--- conflicted
+++ resolved
@@ -5,11 +5,7 @@
  * machines without emulation or binary translation.
  *
  * Copyright (C) 2006 Qumranet, Inc.
-<<<<<<< HEAD
- * Copyright 2010 Red Hat, Inc. and/or its affilates.
-=======
  * Copyright 2010 Red Hat, Inc. and/or its affiliates.
->>>>>>> 45f53cc9
  *
  * Authors:
  *   Avi Kivity   <avi@qumranet.com>
@@ -981,10 +977,7 @@
 		if (vma == NULL || addr < vma->vm_start ||
 		    !(vma->vm_flags & VM_PFNMAP)) {
 			up_read(&current->mm->mmap_sem);
-<<<<<<< HEAD
-=======
 return_fault_page:
->>>>>>> 45f53cc9
 			get_page(fault_page);
 			return page_to_pfn(fault_page);
 		}
@@ -2015,13 +2008,9 @@
 	case CPU_STARTING:
 		printk(KERN_INFO "kvm: enabling virtualization on CPU%d\n",
 		       cpu);
-<<<<<<< HEAD
-		hardware_enable(NULL);
-=======
 		spin_lock(&kvm_lock);
 		hardware_enable(NULL);
 		spin_unlock(&kvm_lock);
->>>>>>> 45f53cc9
 		break;
 	}
 	return NOTIFY_OK;
@@ -2034,11 +2023,7 @@
 		/* spin while reset goes on */
 		local_irq_enable();
 		while (true)
-<<<<<<< HEAD
-			;
-=======
 			cpu_relax();
->>>>>>> 45f53cc9
 	}
 	/* Fault while not rebooting.  We want the trace. */
 	BUG();
