--- conflicted
+++ resolved
@@ -97,13 +97,6 @@
 static void kvm_io_bus_destroy(struct kvm_io_bus *bus);
 static void update_memslots(struct kvm_memslots *slots,
 			    struct kvm_memory_slot *new, u64 last_generation);
-<<<<<<< HEAD
-
-static void kvm_release_pfn_dirty(pfn_t pfn);
-static void mark_page_dirty_in_slot(struct kvm *kvm,
-				    struct kvm_memory_slot *memslot, gfn_t gfn);
-=======
->>>>>>> 2d286bdb
 
 static void kvm_release_pfn_dirty(pfn_t pfn);
 static void mark_page_dirty_in_slot(struct kvm *kvm,
