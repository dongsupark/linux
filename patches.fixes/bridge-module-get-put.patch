--- conflicted
+++ resolved
@@ -13,11 +13,7 @@
 
 --- a/net/bridge/br_if.c
 +++ b/net/bridge/br_if.c
-<<<<<<< HEAD
-@@ -238,12 +239,19 @@ int br_add_bridge(struct net *net, const
-=======
 @@ -239,12 +239,19 @@ int br_add_bridge(struct net *net, const
->>>>>>> 0ac6c274
  	if (!dev)
  		return -ENOMEM;
  
