From: Konstantin Khlebnikov <khlebnikov@openvz.org>
Date: Tue, 29 May 2012 15:06:57 -0700
Subject: [PATCH] mm/vmscan: store "priority" in struct scan_control

References: Limit reclaim in the preserve of IO (bnc#754690)
Patch-mainline: Yes (v3.5)
Git-commit: 9e3b2f8cd340e13353a44c9a34caef2848131ed7

In memory reclaim some function have too many arguments - "priority" is
one of them.  It can be stored in struct scan_control - we construct them
on the same level.  Instead of an open coded loop we set the initial
sc.priority, and do_try_to_free_pages() decreases it down to zero.

Signed-off-by: Konstantin Khlebnikov <khlebnikov@openvz.org>
Cc: Mel Gorman <mgorman@suse.de>
Cc: KAMEZAWA Hiroyuki <kamezawa.hiroyu@jp.fujitsu.com>
Acked-by: Hugh Dickins <hughd@google.com>
Signed-off-by: Andrew Morton <akpm@linux-foundation.org>
Signed-off-by: Linus Torvalds <torvalds@linux-foundation.org>
Signed-off-by: Mel Gorman <mgorman@suse.de>
---
 mm/vmscan.c |  104 +++++++++++++++++++++++++++++++-----------------------------
 1 file changed, 55 insertions(+), 49 deletions(-)

--- a/mm/vmscan.c
+++ b/mm/vmscan.c
@@ -84,6 +84,9 @@
 	/* Which cgroup do we reclaim from */
 	struct mem_cgroup *mem_cgroup;
 
+	/* Scan (total_size >> priority) pages at once */
+	int priority;
+
 	/*
 	 * Nodemask of nodes allowed by the caller. If NULL, all nodes
 	 * are scanned.
@@ -697,7 +700,6 @@
 static unsigned long shrink_page_list(struct list_head *page_list,
 				      struct zone *zone,
 				      struct scan_control *sc,
-				      int priority,
 				      unsigned long *ret_nr_dirty,
 				      unsigned long *ret_nr_writeback)
 {
@@ -834,7 +836,8 @@
 			 * unless under significant pressure.
 			 */
 			if (page_is_file_cache(page) &&
-					(!current_is_kswapd() || priority >= DEF_PRIORITY - 2)) {
+					(!current_is_kswapd() ||
+					 sc->priority >= DEF_PRIORITY - 2)) {
 				/*
 				 * Immediately reclaim when written back.
 				 * Similar in principal to deactivate_page()
@@ -1348,7 +1351,7 @@
  */
 static noinline_for_stack unsigned long
 shrink_inactive_list(unsigned long nr_to_scan, struct zone *zone,
-			struct scan_control *sc, int priority, int file)
+			struct scan_control *sc, int file)
 {
 	LIST_HEAD(page_list);
 	unsigned long nr_scanned;
@@ -1406,7 +1409,7 @@
 
 	spin_unlock_irq(&zone->lru_lock);
 
-	nr_reclaimed = shrink_page_list(&page_list, zone, sc, priority,
+	nr_reclaimed = shrink_page_list(&page_list, zone, sc,
 						&nr_dirty, &nr_writeback);
 
 	local_irq_disable();
@@ -1439,13 +1442,14 @@
 	 * DEF_PRIORITY-6 For SWAP_CLUSTER_MAX isolated pages, throttle if any
 	 *                     isolated page is PageWriteback
 	 */
-	if (nr_writeback && nr_writeback >= (nr_taken >> (DEF_PRIORITY-priority)))
+	if (nr_writeback && nr_writeback >=
+			(nr_taken >> (DEF_PRIORITY - sc->priority)))
 		wait_iff_congested(zone, BLK_RW_ASYNC, HZ/10);
 
 	trace_mm_vmscan_lru_shrink_inactive(zone->zone_pgdat->node_id,
 		zone_idx(zone),
 		nr_scanned, nr_reclaimed,
-		priority,
+		sc->priority,
 		trace_shrink_flags(file));
 	return nr_reclaimed;
 }
@@ -1502,7 +1506,7 @@
 }
 
 static void shrink_active_list(unsigned long nr_pages, struct zone *zone,
-			struct scan_control *sc, int priority, int file)
+			struct scan_control *sc, int file)
 {
 	unsigned long nr_taken;
 	unsigned long pgscanned;
@@ -1694,17 +1698,17 @@
 }
 
 static unsigned long shrink_list(enum lru_list lru, unsigned long nr_to_scan,
-	struct zone *zone, struct scan_control *sc, int priority)
+	struct zone *zone, struct scan_control *sc)
 {
 	int file = is_file_lru(lru);
 
 	if (is_active_lru(lru)) {
 		if (inactive_list_is_low(zone, sc, file))
-		    shrink_active_list(nr_to_scan, zone, sc, priority, file);
+		    shrink_active_list(nr_to_scan, zone, sc, file);
 		return 0;
 	}
 
-	return shrink_inactive_list(nr_to_scan, zone, sc, priority, file);
+	return shrink_inactive_list(nr_to_scan, zone, sc, file);
 }
 
 /*
@@ -1716,7 +1720,7 @@
  * nr[0] = anon pages to scan; nr[1] = file pages to scan
  */
 static void get_scan_count(struct zone *zone, struct scan_control *sc,
-					unsigned long *nr, int priority)
+					unsigned long *nr)
 {
 	unsigned long anon, file;
 	unsigned long anon_prio, file_prio;
@@ -1837,8 +1841,8 @@
 		unsigned long scan;
 
 		scan = zone_nr_lru_pages(zone, sc, l);
-		if (priority || noswap || !sc->swappiness) {
-			scan >>= priority;
+		if (sc->priority || noswap || !sc->swappiness) {
+			scan >>= sc->priority;
 			if (!scan && force_scan)
 				scan = SWAP_CLUSTER_MAX;
 			scan = div64_u64(scan * fraction[file], denominator);
@@ -1848,11 +1852,11 @@
 }
 
 /* Use reclaim/compaction for costly allocs or under memory pressure */
-static bool in_reclaim_compaction(int priority, struct scan_control *sc)
+static bool in_reclaim_compaction(struct scan_control *sc)
 {
 	if (COMPACTION_BUILD && sc->order &&
 			(sc->order > PAGE_ALLOC_COSTLY_ORDER ||
-			 priority < DEF_PRIORITY - 2))
+			 sc->priority < DEF_PRIORITY - 2))
 		return true;
 
 	return false;
@@ -1868,14 +1872,13 @@
 static inline bool should_continue_reclaim(struct zone *zone,
 					unsigned long nr_reclaimed,
 					unsigned long nr_scanned,
-					int priority,
 					struct scan_control *sc)
 {
 	unsigned long pages_for_compaction;
 	unsigned long inactive_lru_pages;
 
 	/* If not in reclaim/compaction mode, stop */
-	if (!in_reclaim_compaction(priority, sc))
+	if (!in_reclaim_compaction(sc))
 		return false;
 
 	/* Consider stopping depending on scan and reclaim activity */
@@ -1926,7 +1929,7 @@
 /*
  * This is a basic per-zone page freer.  Used by both kswapd and direct reclaim.
  */
-static void shrink_zone(int priority, struct zone *zone,
+static void shrink_zone(struct zone *zone,
 				struct scan_control *sc)
 {
 	unsigned long nr[NR_LRU_LISTS];
@@ -1938,7 +1941,7 @@
 restart:
 	nr_reclaimed = 0;
 	nr_scanned = sc->nr_scanned;
-	get_scan_count(zone, sc, nr, priority);
+	get_scan_count(zone, sc, nr);
 
 	while (nr[LRU_INACTIVE_ANON] || nr[LRU_ACTIVE_FILE] ||
 					nr[LRU_INACTIVE_FILE]) {
@@ -1949,7 +1952,7 @@
 				nr[l] -= nr_to_scan;
 
 				nr_reclaimed += shrink_list(l, nr_to_scan,
-							    zone, sc, priority);
+							    zone, sc);
 			}
 		}
 		/*
@@ -1960,7 +1963,8 @@
 		 * with multiple processes reclaiming pages, the total
 		 * freeing target can get unreasonably large.
 		 */
-		if (nr_reclaimed >= nr_to_reclaim && priority < DEF_PRIORITY)
+		if (nr_reclaimed >= nr_to_reclaim &&
+		    sc->priority < DEF_PRIORITY)
 			break;
 	}
 	sc->nr_reclaimed += nr_reclaimed;
@@ -1970,12 +1974,12 @@
 	 * rebalance the anon lru active/inactive ratio.
 	 */
 	if (inactive_anon_is_low(zone, sc))
-		shrink_active_list(SWAP_CLUSTER_MAX, zone, sc, priority, 0);
+		shrink_active_list(SWAP_CLUSTER_MAX, zone, sc, 0);
 
 	/* reclaim/compaction might need reclaim to continue */
 	if (should_continue_reclaim(zone, nr_reclaimed,
 					sc->nr_scanned - nr_scanned,
-					priority, sc))
+					sc))
 		goto restart;
 
 	throttle_vm_writeout(sc->gfp_mask);
@@ -2038,8 +2042,7 @@
  * the caller that it should consider retrying the allocation instead of
  * further reclaim.
  */
-static bool shrink_zones(int priority, struct zonelist *zonelist,
-					struct scan_control *sc)
+static bool shrink_zones(struct zonelist *zonelist, struct scan_control *sc)
 {
 	struct zoneref *z;
 	struct zone *zone;
@@ -2058,7 +2061,8 @@
 		if (scanning_global_lru(sc)) {
 			if (!cpuset_zone_allowed_hardwall(zone, GFP_KERNEL))
 				continue;
-			if (zone->all_unreclaimable && priority != DEF_PRIORITY)
+			if (zone->all_unreclaimable &&
+					sc->priority != DEF_PRIORITY)
 				continue;	/* Let kswapd poll it */
 			if (COMPACTION_BUILD) {
 				/*
@@ -2090,7 +2094,7 @@
 			/* need some check for avoid more shrink_zone() */
 		}
 
-		shrink_zone(priority, zone, sc);
+		shrink_zone(zone, sc);
 	}
 
 	return aborted_reclaim;
@@ -2141,7 +2145,6 @@
 					struct scan_control *sc,
 					struct shrink_control *shrink)
 {
-	int priority;
 	unsigned long total_scanned = 0;
 	struct reclaim_state *reclaim_state = current->reclaim_state;
 	struct zoneref *z;
@@ -2154,9 +2157,9 @@
 	if (scanning_global_lru(sc))
 		count_vm_event(ALLOCSTALL);
 
-	for (priority = DEF_PRIORITY; priority >= 0; priority--) {
+	do {
 		sc->nr_scanned = 0;
-		aborted_reclaim = shrink_zones(priority, zonelist, sc);
+		aborted_reclaim = shrink_zones(zonelist, sc);
 
 		/*
 		 * Don't shrink slabs when reclaiming memory from
@@ -2197,7 +2200,7 @@
 
 		/* Take a nap, wait for some writeback to complete */
 		if (!sc->hibernation_mode && sc->nr_scanned &&
-		    priority < DEF_PRIORITY - 2) {
+		    sc->priority < DEF_PRIORITY - 2) {
 			struct zone *preferred_zone;
 
 			first_zones_zonelist(zonelist, gfp_zone(sc->gfp_mask),
@@ -2205,7 +2208,7 @@
 						&preferred_zone);
 			wait_iff_congested(preferred_zone, BLK_RW_ASYNC, HZ/10);
 		}
-	}
+	} while (--sc->priority >= 0);
 
 out:
 	delayacct_freepages_end();
@@ -2244,6 +2247,7 @@
 		.may_swap = 1,
 		.swappiness = vm_swappiness,
 		.order = order,
+		.priority = DEF_PRIORITY,
 		.mem_cgroup = NULL,
 		.nodemask = nodemask,
 	};
@@ -2278,13 +2282,14 @@
 		.may_swap = !noswap,
 		.swappiness = swappiness,
 		.order = 0,
+		.priority = 0,
 		.mem_cgroup = mem,
 	};
 
 	sc.gfp_mask = (gfp_mask & GFP_RECLAIM_MASK) |
 			(GFP_HIGHUSER_MOVABLE & ~GFP_RECLAIM_MASK);
 
-	trace_mm_vmscan_memcg_softlimit_reclaim_begin(0,
+	trace_mm_vmscan_memcg_softlimit_reclaim_begin(sc.order,
 						      sc.may_writepage,
 						      sc.gfp_mask);
 
@@ -2295,7 +2300,7 @@
 	 * will pick up pages from other mem cgroup's as well. We hack
 	 * the priority and make it zero.
 	 */
-	shrink_zone(0, zone, &sc);
+	shrink_zone(zone, &sc);
 
 	trace_mm_vmscan_memcg_softlimit_reclaim_end(sc.nr_reclaimed);
 
@@ -2453,7 +2458,6 @@
 {
 	struct zone *unbalanced_zone;
 	unsigned long balanced;
-	int priority;
 	int i;
 	int end_zone = 0;	/* Inclusive.  0 = ZONE_DMA */
 	unsigned long total_scanned;
@@ -2478,6 +2482,7 @@
 	};
 loop_again:
 	total_scanned = 0;
+	sc.priority = DEF_PRIORITY;
 	sc.nr_reclaimed = 0;
 	sc.may_writepage = !laptop_mode;
 	count_vm_event(PAGEOUTRUN);
@@ -2486,7 +2491,7 @@
 	if (unlikely(vm_pagecache_limit_mb) && pagecache_over_limit() > 0)
 		__shrink_page_cache(GFP_KERNEL);
 
-	for (priority = DEF_PRIORITY; priority >= 0; priority--) {
+	do {
 		unsigned long lru_pages = 0;
 		int has_under_min_watermark_zone = 0;
 
@@ -2503,7 +2508,7 @@
 			if (!populated_zone(zone))
 				continue;
 
-			if (zone->all_unreclaimable && priority != DEF_PRIORITY)
+			if (zone->all_unreclaimable && sc.priority != DEF_PRIORITY)
 				continue;
 
 			/*
@@ -2512,7 +2517,7 @@
 			 */
 			if (inactive_anon_is_low(zone, &sc))
 				shrink_active_list(SWAP_CLUSTER_MAX, zone,
-							&sc, priority, 0);
+							&sc, 0);
 
 			if (!zone_watermark_ok_safe(zone, order,
 					high_wmark_pages(zone), 0, 0)) {
@@ -2549,7 +2554,8 @@
 			if (!populated_zone(zone))
 				continue;
 
-			if (zone->all_unreclaimable && priority != DEF_PRIORITY)
+			if (zone->all_unreclaimable &&
+			    sc.priority != DEF_PRIORITY)
 				continue;
 
 			sc.nr_scanned = 0;
@@ -2592,7 +2598,7 @@
 			if (!zone_watermark_ok_safe(zone, testorder,
 					high_wmark_pages(zone) + balance_gap,
 					end_zone, 0)) {
-				shrink_zone(priority, zone, &sc);
+				shrink_zone(zone, &sc);
 
 				reclaim_state->reclaimed_slab = 0;
 				nr_slab = shrink_slab(&shrink, sc.nr_scanned, lru_pages);
@@ -2649,7 +2655,7 @@
 		 * OK, kswapd is getting into trouble.  Take a nap, then take
 		 * another pass across the zones.
 		 */
-		if (total_scanned && (priority < DEF_PRIORITY - 2)) {
+		if (total_scanned && (sc.priority < DEF_PRIORITY - 2)) {
 			if (has_under_min_watermark_zone)
 				count_vm_event(KSWAPD_SKIP_CONGESTION_WAIT);
 			else
@@ -2664,7 +2670,7 @@
 		 */
 		if (sc.nr_reclaimed >= SWAP_CLUSTER_MAX)
 			break;
-	}
+	} while (--sc.priority >= 0);
 out:
 
 	/* We do not need to loop_again if we have not achieved our
@@ -2720,7 +2726,8 @@
 			if (!populated_zone(zone))
 				continue;
 
-			if (zone->all_unreclaimable && priority != DEF_PRIORITY)
+			if (zone->all_unreclaimable &&
+			    sc.priority != DEF_PRIORITY)
 				continue;
 
 			/* Would compaction fail due to lack of free memory? */
@@ -3000,6 +3007,7 @@
 		.hibernation_mode = 1,
 		.swappiness = vm_swappiness,
 		.order = 0,
+		.priority = DEF_PRIORITY,
 	};
 	struct shrink_control shrink = {
 		.gfp_mask = sc.gfp_mask,
<<<<<<< HEAD
@@ -3113,7 +3121,7 @@
 				 * should be careful about really huge nr_to_scan
 				 */
 				nr_reclaimed += shrink_list(l, nr_to_scan, zone,
-								sc, prio);
+								sc);
 				if (nr_reclaimed >= nr_pages) {
 					pagecache_reclaim_unlock_zone(zone);
 					goto out_wakeup;
@@ -3420,7 +3428,6 @@
=======
@@ -3109,7 +3117,7 @@
 					unsigned long batch = min_t(unsigned long, nr_to_scan, SWAP_CLUSTER_MAX);
 
 					nr_reclaimed += shrink_list(l, batch, zone,
-									sc, prio);
+									sc);
 					if (nr_reclaimed >= nr_pages) {
 						pagecache_reclaim_unlock_zone(zone);
 						goto out_wakeup;
@@ -3418,7 +3426,6 @@
>>>>>>> a0b5f23f
 	const unsigned long nr_pages = 1 << order;
 	struct task_struct *p = current;
 	struct reclaim_state reclaim_state;
-	int priority;
 	struct scan_control sc = {
 		.may_writepage = !!(zone_reclaim_mode & RECLAIM_WRITE),
 		.may_unmap = !!(zone_reclaim_mode & RECLAIM_SWAP),
<<<<<<< HEAD
@@ -3430,6 +3437,7 @@
=======
@@ -3428,6 +3435,7 @@
>>>>>>> a0b5f23f
 		.gfp_mask = gfp_mask,
 		.swappiness = vm_swappiness,
 		.order = order,
+		.priority = ZONE_RECLAIM_PRIORITY,
 	};
 	struct shrink_control shrink = {
 		.gfp_mask = sc.gfp_mask,
<<<<<<< HEAD
@@ -3452,11 +3460,9 @@
=======
@@ -3450,11 +3458,9 @@
>>>>>>> a0b5f23f
 		 * Free memory by calling shrink zone with increasing
 		 * priorities until we have enough memory freed.
 		 */
-		priority = ZONE_RECLAIM_PRIORITY;
 		do {
-			shrink_zone(priority, zone, &sc);
-			priority--;
-		} while (priority >= 0 && sc.nr_reclaimed < nr_pages);
+			shrink_zone(zone, &sc);
+		} while (sc.nr_reclaimed < nr_pages && --sc.priority >= 0);
 	}
 
 	nr_slab_pages0 = zone_page_state(zone, NR_SLAB_RECLAIMABLE);<|MERGE_RESOLUTION|>--- conflicted
+++ resolved
@@ -417,19 +417,7 @@
  	};
  	struct shrink_control shrink = {
  		.gfp_mask = sc.gfp_mask,
-<<<<<<< HEAD
-@@ -3113,7 +3121,7 @@
- 				 * should be careful about really huge nr_to_scan
- 				 */
- 				nr_reclaimed += shrink_list(l, nr_to_scan, zone,
--								sc, prio);
-+								sc);
- 				if (nr_reclaimed >= nr_pages) {
- 					pagecache_reclaim_unlock_zone(zone);
- 					goto out_wakeup;
-@@ -3420,7 +3428,6 @@
-=======
-@@ -3109,7 +3117,7 @@
+@@ -3116,7 +3124,7 @@
  					unsigned long batch = min_t(unsigned long, nr_to_scan, SWAP_CLUSTER_MAX);
  
  					nr_reclaimed += shrink_list(l, batch, zone,
@@ -438,8 +426,7 @@
  					if (nr_reclaimed >= nr_pages) {
  						pagecache_reclaim_unlock_zone(zone);
  						goto out_wakeup;
-@@ -3418,7 +3426,6 @@
->>>>>>> a0b5f23f
+@@ -3425,7 +3433,6 @@
  	const unsigned long nr_pages = 1 << order;
  	struct task_struct *p = current;
  	struct reclaim_state reclaim_state;
@@ -447,11 +434,7 @@
  	struct scan_control sc = {
  		.may_writepage = !!(zone_reclaim_mode & RECLAIM_WRITE),
  		.may_unmap = !!(zone_reclaim_mode & RECLAIM_SWAP),
-<<<<<<< HEAD
-@@ -3430,6 +3437,7 @@
-=======
-@@ -3428,6 +3435,7 @@
->>>>>>> a0b5f23f
+@@ -3435,6 +3442,7 @@
  		.gfp_mask = gfp_mask,
  		.swappiness = vm_swappiness,
  		.order = order,
@@ -459,11 +442,7 @@
  	};
  	struct shrink_control shrink = {
  		.gfp_mask = sc.gfp_mask,
-<<<<<<< HEAD
-@@ -3452,11 +3460,9 @@
-=======
-@@ -3450,11 +3458,9 @@
->>>>>>> a0b5f23f
+@@ -3457,11 +3465,9 @@
  		 * Free memory by calling shrink zone with increasing
  		 * priorities until we have enough memory freed.
  		 */
