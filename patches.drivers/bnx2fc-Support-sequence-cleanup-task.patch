--- conflicted
+++ resolved
@@ -1,14 +1,9 @@
 From: Bhanu Prakash Gollapudi <bprakash@broadcom.com>
 Date: Fri, 24 Jun 2011 15:21:55 -0700
 Subject: bnx2fc: Support 'sequence cleanup' task
-<<<<<<< HEAD
-Patch-Mainline: v3.1-rc1
-=======
 Patch-Mainline: 3.1-rc7
 Git-commit: 6c5a7ce4f176b641fd11e59be4df31ee3e6202dd
->>>>>>> f96ac5c7
 References: bnc#698053, FATE#311462
-Git-commit: 6c5a7ce4f176b641fd11e59be4df31ee3e6202dd
 
 For the devices that support sequence level error recovery, based on the REC
 response, the firmware has to be informed about the offset from which the
@@ -299,4 +294,3 @@
  				  u8 num_rq)
 -- 
 1.6.0.2
-
