--- conflicted
+++ resolved
@@ -1,11 +1,6 @@
 From: Carl-Daniel Hailfinger <c-d.hailfinger.devel.2006@gmx.net>
 Date: Tue, 31 May 2011 21:31:08 +0200
-<<<<<<< HEAD
-Subject: USB: Add "authorized_default" parameter to the usbcore
- module
-=======
 Subject: USB: Add "authorized_default" parameter to the usbcore module
->>>>>>> f96ac5c7
 Patch-mainline: v3.1-rc1
 Git-commit: c4fc2342cb611f945fa468e742759e25984005ad
 
@@ -69,4 +64,4 @@
 +		hcd->authorized_default = authorized_default;
  	set_bit(HCD_FLAG_HW_ACCESSIBLE, &hcd->flags);
  
- 	/* HC is in reset state, but accessible.  Now do the one-time init,
+ 	/* HC is in reset state, but accessible.  Now do the one-time init,