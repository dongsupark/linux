From: Bhanu Prakash Gollapudi <bprakash@broadcom.com>
Date: Fri, 24 Jun 2011 16:03:34 -0700
Subject: bnx2fc: REC/SRR link service request and response handling
<<<<<<< HEAD
Patch-Mainline: v3.1-rc1
=======
Patch-Mainline: 3.1-rc7
Git-commit: 744469542951d32979a8dcb1dbed560bfed1745e
>>>>>>> f96ac5c7
References: bnc#698053, FATE#311462
Git-commit: 744469542951d32979a8dcb1dbed560bfed1745e

Build REC and SRR link service requests and handle the completions.

Signed-off-by: Bhanu Prakash Gollapudi <bprakash@broadcom.com>
Signed-off-by: Hannes Reinecke <hare@suse.de>
---
 drivers/scsi/bnx2fc/bnx2fc.h     |   16 ++
 drivers/scsi/bnx2fc/bnx2fc_els.c |  416 +++++++++++++++++++++++++++++++++++++-
 drivers/scsi/bnx2fc/bnx2fc_io.c  |    9 +-
 3 files changed, 435 insertions(+), 6 deletions(-)

diff --git a/drivers/scsi/bnx2fc/bnx2fc.h b/drivers/scsi/bnx2fc/bnx2fc.h
index 95796d9..44f5303 100644
--- a/drivers/scsi/bnx2fc/bnx2fc.h
+++ b/drivers/scsi/bnx2fc/bnx2fc.h
@@ -146,6 +146,9 @@
 
 #define BNX2FC_RNID_HBA			0x7
 
+#define SRR_RETRY_COUNT			5
+#define REC_RETRY_COUNT			1
+
 /* bnx2fc driver uses only one instance of fcoe_percpu_s */
 extern struct fcoe_percpu_s bnx2fc_global;
 
@@ -362,6 +365,8 @@ struct bnx2fc_els_cb_arg {
 	struct bnx2fc_cmd *aborted_io_req;
 	struct bnx2fc_cmd *io_req;
 	u16 l2_oxid;
+	u32 offset;
+	enum fc_rctl r_ctl;
 };
 
 /* bnx2fc command structure */
@@ -389,6 +394,7 @@ struct bnx2fc_cmd {
 	struct completion tm_done;
 	int wait_for_comp;
 	u16 xid;
+	struct fcoe_err_report_entry err_entry;
 	struct fcoe_task_ctx_entry *task;
 	struct io_bdt *bd_tbl;
 	struct fcp_rsp *rsp;
@@ -405,6 +411,12 @@ struct bnx2fc_cmd {
 #define BNX2FC_FLAG_IO_COMPL		0x9
 #define BNX2FC_FLAG_ELS_DONE		0xa
 #define BNX2FC_FLAG_ELS_TIMEOUT		0xb
+#define BNX2FC_FLAG_CMD_LOST		0xc
+#define BNX2FC_FLAG_SRR_SENT		0xd
+	u8 rec_retry;
+	u8 srr_retry;
+	u32 srr_offset;
+	u8 srr_rctl;
 	u32 fcp_resid;
 	u32 fcp_rsp_len;
 	u32 fcp_sns_len;
@@ -435,6 +447,7 @@ struct bnx2fc_unsol_els {
 
 
 
+struct bnx2fc_cmd *bnx2fc_cmd_alloc(struct bnx2fc_rport *tgt);
 struct bnx2fc_cmd *bnx2fc_elstm_alloc(struct bnx2fc_rport *tgt, int type);
 void bnx2fc_cmd_release(struct kref *ref);
 int bnx2fc_queuecommand(struct Scsi_Host *host, struct scsi_cmnd *sc_cmd);
@@ -525,6 +538,9 @@ void bnx2fc_process_l2_frame_compl(struct bnx2fc_rport *tgt,
 				   unsigned char *buf,
 				   u32 frame_len, u16 l2_oxid);
 int bnx2fc_send_stat_req(struct bnx2fc_hba *hba);
+int bnx2fc_post_io_req(struct bnx2fc_rport *tgt, struct bnx2fc_cmd *io_req);
+int bnx2fc_send_rec(struct bnx2fc_cmd *orig_io_req);
+int bnx2fc_send_srr(struct bnx2fc_cmd *orig_io_req, u32 offset, u8 r_ctl);
 void bnx2fc_process_seq_cleanup_compl(struct bnx2fc_cmd *seq_clnup_req,
 				      struct fcoe_task_ctx_entry *task,
 				      u8 rx_state);
diff --git a/drivers/scsi/bnx2fc/bnx2fc_els.c b/drivers/scsi/bnx2fc/bnx2fc_els.c
index b8d75d7..003e8c3 100644
--- a/drivers/scsi/bnx2fc/bnx2fc_els.c
+++ b/drivers/scsi/bnx2fc/bnx2fc_els.c
@@ -253,6 +253,411 @@ int bnx2fc_send_rls(struct bnx2fc_rport *tgt, struct fc_frame *fp)
 	return rc;
 }
 
+void bnx2fc_srr_compl(struct bnx2fc_els_cb_arg *cb_arg)
+{
+	struct bnx2fc_mp_req *mp_req;
+	struct fc_frame_header *fc_hdr, *fh;
+	struct bnx2fc_cmd *srr_req;
+	struct bnx2fc_cmd *orig_io_req;
+	struct fc_frame *fp;
+	unsigned char *buf;
+	void *resp_buf;
+	u32 resp_len, hdr_len;
+	u8 opcode;
+	int rc = 0;
+
+	orig_io_req = cb_arg->aborted_io_req;
+	srr_req = cb_arg->io_req;
+	if (test_bit(BNX2FC_FLAG_IO_COMPL, &orig_io_req->req_flags)) {
+		BNX2FC_IO_DBG(srr_req, "srr_compl: xid - 0x%x completed",
+			orig_io_req->xid);
+		goto srr_compl_done;
+	}
+	if (test_bit(BNX2FC_FLAG_ISSUE_ABTS, &orig_io_req->req_flags)) {
+		BNX2FC_IO_DBG(srr_req, "rec abts in prog "
+		       "orig_io - 0x%x\n",
+			orig_io_req->xid);
+		goto srr_compl_done;
+	}
+	if (test_and_clear_bit(BNX2FC_FLAG_ELS_TIMEOUT, &srr_req->req_flags)) {
+		/* SRR timedout */
+		BNX2FC_IO_DBG(srr_req, "srr timed out, abort "
+		       "orig_io - 0x%x\n",
+			orig_io_req->xid);
+		rc = bnx2fc_initiate_abts(srr_req);
+		if (rc != SUCCESS) {
+			BNX2FC_IO_DBG(srr_req, "srr_compl: initiate_abts "
+				"failed. issue cleanup\n");
+			bnx2fc_initiate_cleanup(srr_req);
+		}
+		orig_io_req->srr_retry++;
+		if (orig_io_req->srr_retry <= SRR_RETRY_COUNT) {
+			struct bnx2fc_rport *tgt = orig_io_req->tgt;
+			spin_unlock_bh(&tgt->tgt_lock);
+			rc = bnx2fc_send_srr(orig_io_req,
+					     orig_io_req->srr_offset,
+					     orig_io_req->srr_rctl);
+			spin_lock_bh(&tgt->tgt_lock);
+			if (!rc)
+				goto srr_compl_done;
+		}
+
+		rc = bnx2fc_initiate_abts(orig_io_req);
+		if (rc != SUCCESS) {
+			BNX2FC_IO_DBG(srr_req, "srr_compl: initiate_abts "
+				"failed xid = 0x%x. issue cleanup\n",
+				orig_io_req->xid);
+			bnx2fc_initiate_cleanup(orig_io_req);
+		}
+		goto srr_compl_done;
+	}
+	mp_req = &(srr_req->mp_req);
+	fc_hdr = &(mp_req->resp_fc_hdr);
+	resp_len = mp_req->resp_len;
+	resp_buf = mp_req->resp_buf;
+
+	hdr_len = sizeof(*fc_hdr);
+	buf = kzalloc(PAGE_SIZE, GFP_ATOMIC);
+	if (!buf) {
+		printk(KERN_ERR PFX "srr buf: mem alloc failure\n");
+		goto srr_compl_done;
+	}
+	memcpy(buf, fc_hdr, hdr_len);
+	memcpy(buf + hdr_len, resp_buf, resp_len);
+
+	fp = fc_frame_alloc(NULL, resp_len);
+	if (!fp) {
+		printk(KERN_ERR PFX "fc_frame_alloc failure\n");
+		goto free_buf;
+	}
+
+	fh = (struct fc_frame_header *) fc_frame_header_get(fp);
+	/* Copy FC Frame header and payload into the frame */
+	memcpy(fh, buf, hdr_len + resp_len);
+
+	opcode = fc_frame_payload_op(fp);
+	switch (opcode) {
+	case ELS_LS_ACC:
+		BNX2FC_IO_DBG(srr_req, "SRR success\n");
+		break;
+	case ELS_LS_RJT:
+		BNX2FC_IO_DBG(srr_req, "SRR rejected\n");
+		rc = bnx2fc_initiate_abts(orig_io_req);
+		if (rc != SUCCESS) {
+			BNX2FC_IO_DBG(srr_req, "srr_compl: initiate_abts "
+				"failed xid = 0x%x. issue cleanup\n",
+				orig_io_req->xid);
+			bnx2fc_initiate_cleanup(orig_io_req);
+		}
+		break;
+	default:
+		BNX2FC_IO_DBG(srr_req, "srr compl - invalid opcode = %d\n",
+			opcode);
+		break;
+	}
+	fc_frame_free(fp);
+free_buf:
+	kfree(buf);
+srr_compl_done:
+	kref_put(&orig_io_req->refcount, bnx2fc_cmd_release);
+}
+
+void bnx2fc_rec_compl(struct bnx2fc_els_cb_arg *cb_arg)
+{
+	struct bnx2fc_cmd *orig_io_req, *new_io_req;
+	struct bnx2fc_cmd *rec_req;
+	struct bnx2fc_mp_req *mp_req;
+	struct fc_frame_header *fc_hdr, *fh;
+	struct fc_els_ls_rjt *rjt;
+	struct fc_els_rec_acc *acc;
+	struct bnx2fc_rport *tgt;
+	struct fcoe_err_report_entry *err_entry;
+	struct scsi_cmnd *sc_cmd;
+	enum fc_rctl r_ctl;
+	unsigned char *buf;
+	void *resp_buf;
+	struct fc_frame *fp;
+	u8 opcode;
+	u32 offset;
+	u32 e_stat;
+	u32 resp_len, hdr_len;
+	int rc = 0;
+	bool send_seq_clnp = false;
+	bool abort_io = false;
+
+	BNX2FC_MISC_DBG("Entered rec_compl callback\n");
+	rec_req = cb_arg->io_req;
+	orig_io_req = cb_arg->aborted_io_req;
+	BNX2FC_IO_DBG(rec_req, "rec_compl: orig xid = 0x%x", orig_io_req->xid);
+	tgt = orig_io_req->tgt;
+
+	if (test_bit(BNX2FC_FLAG_IO_COMPL, &orig_io_req->req_flags)) {
+		BNX2FC_IO_DBG(rec_req, "completed"
+		       "orig_io - 0x%x\n",
+			orig_io_req->xid);
+		goto rec_compl_done;
+	}
+	if (test_bit(BNX2FC_FLAG_ISSUE_ABTS, &orig_io_req->req_flags)) {
+		BNX2FC_IO_DBG(rec_req, "abts in prog "
+		       "orig_io - 0x%x\n",
+			orig_io_req->xid);
+		goto rec_compl_done;
+	}
+	/* Handle REC timeout case */
+	if (test_and_clear_bit(BNX2FC_FLAG_ELS_TIMEOUT, &rec_req->req_flags)) {
+		BNX2FC_IO_DBG(rec_req, "timed out, abort "
+		       "orig_io - 0x%x\n",
+			orig_io_req->xid);
+		/* els req is timed out. send abts for els */
+		rc = bnx2fc_initiate_abts(rec_req);
+		if (rc != SUCCESS) {
+			BNX2FC_IO_DBG(rec_req, "rec_compl: initiate_abts "
+				"failed. issue cleanup\n");
+			bnx2fc_initiate_cleanup(rec_req);
+		}
+		orig_io_req->rec_retry++;
+		/* REC timedout. send ABTS to the orig IO req */
+		if (orig_io_req->rec_retry <= REC_RETRY_COUNT) {
+			spin_unlock_bh(&tgt->tgt_lock);
+			rc = bnx2fc_send_rec(orig_io_req);
+			spin_lock_bh(&tgt->tgt_lock);
+			if (!rc)
+				goto rec_compl_done;
+		}
+		rc = bnx2fc_initiate_abts(orig_io_req);
+		if (rc != SUCCESS) {
+			BNX2FC_IO_DBG(rec_req, "rec_compl: initiate_abts "
+				"failed xid = 0x%x. issue cleanup\n",
+				orig_io_req->xid);
+			bnx2fc_initiate_cleanup(orig_io_req);
+		}
+		goto rec_compl_done;
+	}
+	mp_req = &(rec_req->mp_req);
+	fc_hdr = &(mp_req->resp_fc_hdr);
+	resp_len = mp_req->resp_len;
+	acc = resp_buf = mp_req->resp_buf;
+
+	hdr_len = sizeof(*fc_hdr);
+
+	buf = kzalloc(PAGE_SIZE, GFP_ATOMIC);
+	if (!buf) {
+		printk(KERN_ERR PFX "rec buf: mem alloc failure\n");
+		goto rec_compl_done;
+	}
+	memcpy(buf, fc_hdr, hdr_len);
+	memcpy(buf + hdr_len, resp_buf, resp_len);
+
+	fp = fc_frame_alloc(NULL, resp_len);
+	if (!fp) {
+		printk(KERN_ERR PFX "fc_frame_alloc failure\n");
+		goto free_buf;
+	}
+
+	fh = (struct fc_frame_header *) fc_frame_header_get(fp);
+	/* Copy FC Frame header and payload into the frame */
+	memcpy(fh, buf, hdr_len + resp_len);
+
+	opcode = fc_frame_payload_op(fp);
+	if (opcode == ELS_LS_RJT) {
+		BNX2FC_IO_DBG(rec_req, "opcode is RJT\n");
+		rjt = fc_frame_payload_get(fp, sizeof(*rjt));
+		if ((rjt->er_reason == ELS_RJT_LOGIC ||
+		    rjt->er_reason == ELS_RJT_UNAB) &&
+		    rjt->er_explan == ELS_EXPL_OXID_RXID) {
+			BNX2FC_IO_DBG(rec_req, "handle CMD LOST case\n");
+			new_io_req = bnx2fc_cmd_alloc(tgt);
+			if (!new_io_req)
+				goto abort_io;
+			new_io_req->sc_cmd = orig_io_req->sc_cmd;
+			/* cleanup orig_io_req that is with the FW */
+			set_bit(BNX2FC_FLAG_CMD_LOST,
+				&orig_io_req->req_flags);
+			bnx2fc_initiate_cleanup(orig_io_req);
+			/* Post a new IO req with the same sc_cmd */
+			BNX2FC_IO_DBG(rec_req, "Post IO request again\n");
+			spin_unlock_bh(&tgt->tgt_lock);
+			rc = bnx2fc_post_io_req(tgt, new_io_req);
+			spin_lock_bh(&tgt->tgt_lock);
+			if (!rc)
+				goto free_frame;
+			BNX2FC_IO_DBG(rec_req, "REC: io post err\n");
+		}
+abort_io:
+		rc = bnx2fc_initiate_abts(orig_io_req);
+		if (rc != SUCCESS) {
+			BNX2FC_IO_DBG(rec_req, "rec_compl: initiate_abts "
+				"failed. issue cleanup\n");
+			bnx2fc_initiate_cleanup(orig_io_req);
+		}
+	} else if (opcode == ELS_LS_ACC) {
+		/* REVISIT: Check if the exchange is already aborted */
+		offset = ntohl(acc->reca_fc4value);
+		e_stat = ntohl(acc->reca_e_stat);
+		if (e_stat & ESB_ST_SEQ_INIT)  {
+			BNX2FC_IO_DBG(rec_req, "target has the seq init\n");
+			goto free_frame;
+		}
+		BNX2FC_IO_DBG(rec_req, "e_stat = 0x%x, offset = 0x%x\n",
+			e_stat, offset);
+		/* Seq initiative is with us */
+		err_entry = (struct fcoe_err_report_entry *)
+			     &orig_io_req->err_entry;
+		sc_cmd = orig_io_req->sc_cmd;
+		if (sc_cmd->sc_data_direction == DMA_TO_DEVICE) {
+			/* SCSI WRITE command */
+			if (offset == orig_io_req->data_xfer_len) {
+				BNX2FC_IO_DBG(rec_req, "WRITE - resp lost\n");
+				/* FCP_RSP lost */
+				r_ctl = FC_RCTL_DD_CMD_STATUS;
+				offset = 0;
+			} else  {
+				/* start transmitting from offset */
+				BNX2FC_IO_DBG(rec_req, "XFER_RDY/DATA lost\n");
+				send_seq_clnp = true;
+				r_ctl = FC_RCTL_DD_DATA_DESC;
+				if (bnx2fc_initiate_seq_cleanup(orig_io_req,
+								offset, r_ctl))
+					abort_io = true;
+				/* XFER_RDY */
+			}
+		} else {
+			/* SCSI READ command */
+			if (err_entry->data.rx_buf_off ==
+					orig_io_req->data_xfer_len) {
+				/* FCP_RSP lost */
+				BNX2FC_IO_DBG(rec_req, "READ - resp lost\n");
+				r_ctl = FC_RCTL_DD_CMD_STATUS;
+				offset = 0;
+			} else  {
+				/* request retransmission from this offset */
+				send_seq_clnp = true;
+				offset = err_entry->data.rx_buf_off;
+				BNX2FC_IO_DBG(rec_req, "RD DATA lost\n");
+				/* FCP_DATA lost */
+				r_ctl = FC_RCTL_DD_SOL_DATA;
+				if (bnx2fc_initiate_seq_cleanup(orig_io_req,
+								offset, r_ctl))
+					abort_io = true;
+			}
+		}
+		if (abort_io) {
+			rc = bnx2fc_initiate_abts(orig_io_req);
+			if (rc != SUCCESS) {
+				BNX2FC_IO_DBG(rec_req, "rec_compl:initiate_abts"
+					      " failed. issue cleanup\n");
+				bnx2fc_initiate_cleanup(orig_io_req);
+			}
+		} else if (!send_seq_clnp) {
+			BNX2FC_IO_DBG(rec_req, "Send SRR - FCP_RSP\n");
+			spin_unlock_bh(&tgt->tgt_lock);
+			rc = bnx2fc_send_srr(orig_io_req, offset, r_ctl);
+			spin_lock_bh(&tgt->tgt_lock);
+
+			if (rc) {
+				BNX2FC_IO_DBG(rec_req, "Unable to send SRR"
+					" IO will abort\n");
+			}
+		}
+	}
+free_frame:
+	fc_frame_free(fp);
+free_buf:
+	kfree(buf);
+rec_compl_done:
+	kref_put(&orig_io_req->refcount, bnx2fc_cmd_release);
+	kfree(cb_arg);
+}
+
+int bnx2fc_send_rec(struct bnx2fc_cmd *orig_io_req)
+{
+	struct fc_els_rec rec;
+	struct bnx2fc_rport *tgt = orig_io_req->tgt;
+	struct fc_lport *lport = tgt->rdata->local_port;
+	struct bnx2fc_els_cb_arg *cb_arg = NULL;
+	u32 sid = tgt->sid;
+	u32 r_a_tov = lport->r_a_tov;
+	int rc;
+
+	BNX2FC_IO_DBG(orig_io_req, "Sending REC\n");
+	memset(&rec, 0, sizeof(rec));
+
+	cb_arg = kzalloc(sizeof(struct bnx2fc_els_cb_arg), GFP_ATOMIC);
+	if (!cb_arg) {
+		printk(KERN_ERR PFX "Unable to allocate cb_arg for REC\n");
+		rc = -ENOMEM;
+		goto rec_err;
+	}
+	kref_get(&orig_io_req->refcount);
+
+	cb_arg->aborted_io_req = orig_io_req;
+
+	rec.rec_cmd = ELS_REC;
+	hton24(rec.rec_s_id, sid);
+	rec.rec_ox_id = htons(orig_io_req->xid);
+	rec.rec_rx_id = htons(orig_io_req->task->rxwr_txrd.var_ctx.rx_id);
+
+	rc = bnx2fc_initiate_els(tgt, ELS_REC, &rec, sizeof(rec),
+				 bnx2fc_rec_compl, cb_arg,
+				 r_a_tov);
+rec_err:
+	if (rc) {
+		BNX2FC_IO_DBG(orig_io_req, "REC failed - release\n");
+		spin_lock_bh(&tgt->tgt_lock);
+		kref_put(&orig_io_req->refcount, bnx2fc_cmd_release);
+		spin_unlock_bh(&tgt->tgt_lock);
+		kfree(cb_arg);
+	}
+	return rc;
+}
+
+int bnx2fc_send_srr(struct bnx2fc_cmd *orig_io_req, u32 offset, u8 r_ctl)
+{
+	struct fcp_srr srr;
+	struct bnx2fc_rport *tgt = orig_io_req->tgt;
+	struct fc_lport *lport = tgt->rdata->local_port;
+	struct bnx2fc_els_cb_arg *cb_arg = NULL;
+	u32 r_a_tov = lport->r_a_tov;
+	int rc;
+
+	BNX2FC_IO_DBG(orig_io_req, "Sending SRR\n");
+	memset(&srr, 0, sizeof(srr));
+
+	cb_arg = kzalloc(sizeof(struct bnx2fc_els_cb_arg), GFP_ATOMIC);
+	if (!cb_arg) {
+		printk(KERN_ERR PFX "Unable to allocate cb_arg for SRR\n");
+		rc = -ENOMEM;
+		goto srr_err;
+	}
+	kref_get(&orig_io_req->refcount);
+
+	cb_arg->aborted_io_req = orig_io_req;
+
+	srr.srr_op = ELS_SRR;
+	srr.srr_ox_id = htons(orig_io_req->xid);
+	srr.srr_rx_id = htons(orig_io_req->task->rxwr_txrd.var_ctx.rx_id);
+	srr.srr_rel_off = htonl(offset);
+	srr.srr_r_ctl = r_ctl;
+	orig_io_req->srr_offset = offset;
+	orig_io_req->srr_rctl = r_ctl;
+
+	rc = bnx2fc_initiate_els(tgt, ELS_SRR, &srr, sizeof(srr),
+				 bnx2fc_srr_compl, cb_arg,
+				 r_a_tov);
+srr_err:
+	if (rc) {
+		BNX2FC_IO_DBG(orig_io_req, "SRR failed - release\n");
+		spin_lock_bh(&tgt->tgt_lock);
+		kref_put(&orig_io_req->refcount, bnx2fc_cmd_release);
+		spin_unlock_bh(&tgt->tgt_lock);
+		kfree(cb_arg);
+	} else
+		set_bit(BNX2FC_FLAG_SRR_SENT, &orig_io_req->req_flags);
+
+	return rc;
+}
+
+
 static int bnx2fc_initiate_els(struct bnx2fc_rport *tgt, unsigned int op,
 			void *data, u32 data_len,
 			void (*cb_func)(struct bnx2fc_els_cb_arg *cb_arg),
@@ -342,9 +747,14 @@ static int bnx2fc_initiate_els(struct bnx2fc_rport *tgt, unsigned int op,
 	did = tgt->rport->port_id;
 	sid = tgt->sid;
 
-	__fc_fill_fc_hdr(fc_hdr, FC_RCTL_ELS_REQ, did, sid,
-			   FC_TYPE_ELS, FC_FC_FIRST_SEQ | FC_FC_END_SEQ |
-			   FC_FC_SEQ_INIT, 0);
+	if (op == ELS_SRR)
+		__fc_fill_fc_hdr(fc_hdr, FC_RCTL_ELS4_REQ, did, sid,
+				   FC_TYPE_FCP, FC_FC_FIRST_SEQ |
+				   FC_FC_END_SEQ | FC_FC_SEQ_INIT, 0);
+	else
+		__fc_fill_fc_hdr(fc_hdr, FC_RCTL_ELS_REQ, did, sid,
+				   FC_TYPE_ELS, FC_FC_FIRST_SEQ |
+				   FC_FC_END_SEQ | FC_FC_SEQ_INIT, 0);
 
 	/* Obtain exchange id */
 	xid = els_req->xid;
diff --git a/drivers/scsi/bnx2fc/bnx2fc_io.c b/drivers/scsi/bnx2fc/bnx2fc_io.c
index 4017eba..b9d9758 100644
--- a/drivers/scsi/bnx2fc/bnx2fc_io.c
+++ b/drivers/scsi/bnx2fc/bnx2fc_io.c
@@ -18,8 +18,6 @@ static int bnx2fc_split_bd(struct bnx2fc_cmd *io_req, u64 addr, int sg_len,
 			   int bd_index);
 static int bnx2fc_map_sg(struct bnx2fc_cmd *io_req);
 static void bnx2fc_build_bd_list_from_sg(struct bnx2fc_cmd *io_req);
-static int bnx2fc_post_io_req(struct bnx2fc_rport *tgt,
-			       struct bnx2fc_cmd *io_req);
 static void bnx2fc_unmap_sg_list(struct bnx2fc_cmd *io_req);
 static void bnx2fc_free_mp_resc(struct bnx2fc_cmd *io_req);
 static void bnx2fc_parse_fcp_rsp(struct bnx2fc_cmd *io_req,
@@ -218,6 +216,11 @@ static void bnx2fc_scsi_done(struct bnx2fc_cmd *io_req, int err_code)
 		return;
 
 	BNX2FC_IO_DBG(io_req, "scsi_done. err_code = 0x%x\n", err_code);
+	if (test_bit(BNX2FC_FLAG_CMD_LOST, &io_req->req_flags)) {
+		/* Do not call scsi done for this IO */
+		return;
+	}
+
 	bnx2fc_unmap_sg_list(io_req);
 	io_req->sc_cmd = NULL;
 	if (!sc_cmd) {
@@ -1902,7 +1905,7 @@ void bnx2fc_process_scsi_cmd_compl(struct bnx2fc_cmd *io_req,
 	kref_put(&io_req->refcount, bnx2fc_cmd_release);
 }
 
-static int bnx2fc_post_io_req(struct bnx2fc_rport *tgt,
+int bnx2fc_post_io_req(struct bnx2fc_rport *tgt,
 			       struct bnx2fc_cmd *io_req)
 {
 	struct fcoe_task_ctx_entry *task;
-- 
1.6.0.2

<|MERGE_RESOLUTION|>--- conflicted
+++ resolved
@@ -1,14 +1,9 @@
 From: Bhanu Prakash Gollapudi <bprakash@broadcom.com>
 Date: Fri, 24 Jun 2011 16:03:34 -0700
 Subject: bnx2fc: REC/SRR link service request and response handling
-<<<<<<< HEAD
-Patch-Mainline: v3.1-rc1
-=======
 Patch-Mainline: 3.1-rc7
 Git-commit: 744469542951d32979a8dcb1dbed560bfed1745e
->>>>>>> f96ac5c7
 References: bnc#698053, FATE#311462
-Git-commit: 744469542951d32979a8dcb1dbed560bfed1745e
 
 Build REC and SRR link service requests and handle the completions.
 
@@ -552,4 +547,3 @@
  	struct fcoe_task_ctx_entry *task;
 -- 
 1.6.0.2
-
