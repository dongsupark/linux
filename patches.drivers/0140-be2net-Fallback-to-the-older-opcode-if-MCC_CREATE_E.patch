--- conflicted
+++ resolved
@@ -1,20 +1,10 @@
+From somnath.kotur@emulex.com  Thu Jun 23 15:40:26 2011
 From: Somnath Kotur <somnath.kotur@emulex.com>
 Date: Wed, 1 Jun 2011 00:33:22 +0000 (+0000)
-<<<<<<< HEAD
-Subject: be2net: Fallback to the older opcode if MCC_CREATE_EXT opcode is not
- supported on... 
-Git-repo: git://git.kernel.org/pub/scm/linux/kernel/git/davem/net-next-2.6.git
-=======
 Subject: be2net: Fallback to the older opcode if MCC_CREATE_EXT opcode is not supported on... 
->>>>>>> f96ac5c7
 Git-commit: 34b1ef04fc050d171e055f75d6a3384e1323bd38
 Patch-mainline: v3.1-rc1
 References: FATE#311448, bnc#697255
-<<<<<<< HEAD
-Patch-mainline: Probably v3.1
-Git-commit: 34b1ef04fc050d171e055f75d6a3384e1323bd38
-=======
->>>>>>> f96ac5c7
 
 be2net: Fallback to the older opcode if MCC_CREATE_EXT opcode is not supported on the card
 
@@ -152,7 +142,3 @@
  	schedule_delayed_work(&adapter->work, msecs_to_jiffies(100));
  	return 0;
  
-<<<<<<< HEAD
-
-=======
->>>>>>> f96ac5c7
