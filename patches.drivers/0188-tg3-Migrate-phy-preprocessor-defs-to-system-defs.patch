From: Matt Carlson <mcarlson@broadcom.com>
Date: Wed, 22 Jun 2011 18:57:02 -0700
Subject: [PATCH 188/194] tg3: Migrate phy preprocessor defs to system defs
Git-repo: git://git.kernel.org/pub/scm/linux/kernel/git/davem/net-next-2.6.git
Git-commit: 221c56373ee7088dd3015b928782d5e70dc5074e
Patch-mainline: Probably 3.1
References: bnc#697783, FATE#311457
Git-commit: 221c56373ee7088dd3015b928782d5e70dc5074e

This patch changes to code to use some of the preprocessor
definitions from mii.h over its homegrown equivalents.

Signed-off-by: Matt Carlson <mcarlson@broadcom.com>
Reviewed-by: Michael Chan <mchan@broadcom.com>
Reviewed-by: Benjamin Li <benli@broadcom.com>
Signed-off-by: David S. Miller <davem@conan.davemloft.net>
Acked-by: Jeff Mahoney <jeffm@suse.com>
---
 drivers/net/tg3.c   |   26 ++++++++++++--------------
 drivers/net/tg3.h   |    8 --------
 include/linux/mii.h |    2 ++
 3 files changed, 14 insertions(+), 22 deletions(-)

diff --git a/drivers/net/tg3.c b/drivers/net/tg3.c
index 7b1e2ab..da5e910 100644
--- a/drivers/net/tg3.c
+++ b/drivers/net/tg3.c
@@ -861,7 +861,7 @@ static int tg3_writephy(struct tg3 *tp, int reg, u32 val)
 	int ret;
 
 	if ((tp->phy_flags & TG3_PHYFLG_IS_FET) &&
-	    (reg == MII_TG3_CTRL || reg == MII_TG3_AUX_CTRL))
+	    (reg == MII_CTRL1000 || reg == MII_TG3_AUX_CTRL))
 		return 0;
 
 	if ((tp->mi_mode & MAC_MI_MODE_AUTO_POLL) != 0) {
@@ -1981,15 +1981,14 @@ static int tg3_phy_reset_5703_4_5(struct tg3 *tp)
 
 		/* Set full-duplex, 1000 mbps.  */
 		tg3_writephy(tp, MII_BMCR,
-			     BMCR_FULLDPLX | TG3_BMCR_SPEED1000);
+			     BMCR_FULLDPLX | BMCR_SPEED1000);
 
 		/* Set to master mode.  */
-		if (tg3_readphy(tp, MII_TG3_CTRL, &phy9_orig))
+		if (tg3_readphy(tp, MII_CTRL1000, &phy9_orig))
 			continue;
 
-		tg3_writephy(tp, MII_TG3_CTRL,
-			     (MII_TG3_CTRL_AS_MASTER |
-			      MII_TG3_CTRL_ENABLE_AS_MASTER));
+		tg3_writephy(tp, MII_CTRL1000,
+			     CTL1000_AS_MASTER | CTL1000_ENABLE_MASTER);
 
 		err = TG3_PHY_AUXCTL_SMDSP_ENABLE(tp);
 		if (err)
@@ -2014,7 +2013,7 @@ static int tg3_phy_reset_5703_4_5(struct tg3 *tp)
 
 	TG3_PHY_AUXCTL_SMDSP_DISABLE(tp);
 
-	tg3_writephy(tp, MII_TG3_CTRL, phy9_orig);
+	tg3_writephy(tp, MII_CTRL1000, phy9_orig);
 
 	if (!tg3_readphy(tp, MII_TG3_EXT_CTRL, &reg32)) {
 		reg32 &= ~0x3000;
@@ -2958,16 +2957,15 @@ static int tg3_phy_autoneg_cfg(struct tg3 *tp, u32 advertise, u32 flowctrl)
 
 	new_adv = 0;
 	if (advertise & ADVERTISED_1000baseT_Half)
-		new_adv |= MII_TG3_CTRL_ADV_1000_HALF;
+		new_adv |= ADVERTISE_1000HALF;
 	if (advertise & ADVERTISED_1000baseT_Full)
-		new_adv |= MII_TG3_CTRL_ADV_1000_FULL;
+		new_adv |= ADVERTISE_1000FULL;
 
 	if (tp->pci_chip_rev_id == CHIPREV_ID_5701_A0 ||
 	    tp->pci_chip_rev_id == CHIPREV_ID_5701_B0)
-		new_adv |= (MII_TG3_CTRL_AS_MASTER |
-			    MII_TG3_CTRL_ENABLE_AS_MASTER);
+		new_adv |= CTL1000_AS_MASTER | CTL1000_ENABLE_MASTER;
 
-	err = tg3_writephy(tp, MII_TG3_CTRL, new_adv);
+	err = tg3_writephy(tp, MII_CTRL1000, new_adv);
 	if (err)
 		goto done;
 
@@ -3076,7 +3074,7 @@ static void tg3_phy_copper_begin(struct tg3 *tp)
 			break;
 
 		case SPEED_1000:
-			bmcr |= TG3_BMCR_SPEED1000;
+			bmcr |= BMCR_SPEED1000;
 			break;
 		}
 
@@ -3153,7 +3151,7 @@ static int tg3_copper_is_advertising_all(struct tg3 *tp, u32 mask)
 		if (mask & ADVERTISED_1000baseT_Full)
 			all_mask |= ADVERTISE_1000FULL;
 
-		if (tg3_readphy(tp, MII_TG3_CTRL, &tg3_ctrl))
+		if (tg3_readphy(tp, MII_CTRL1000, &tg3_ctrl))
 			return 0;
 
 		if ((tg3_ctrl & all_mask) != all_mask)
diff --git a/drivers/net/tg3.h b/drivers/net/tg3.h
index 54441a3..bedc3b4 100644
--- a/drivers/net/tg3.h
+++ b/drivers/net/tg3.h
@@ -2152,14 +2152,6 @@
 
 
 /*** Tigon3 specific PHY MII registers. ***/
-#define  TG3_BMCR_SPEED1000		0x0040
-
-#define MII_TG3_CTRL			0x09 /* 1000-baseT control register */
-#define  MII_TG3_CTRL_ADV_1000_HALF	0x0100
-#define  MII_TG3_CTRL_ADV_1000_FULL	0x0200
-#define  MII_TG3_CTRL_AS_MASTER		0x0800
-#define  MII_TG3_CTRL_ENABLE_AS_MASTER	0x1000
-
 #define MII_TG3_MMD_CTRL		0x0d /* MMD Access Control register */
 #define MII_TG3_MMD_CTRL_DATA_NOINC	0x4000
 #define MII_TG3_MMD_ADDRESS		0x0e /* MMD Address Data register */
<<<<<<< HEAD
--- a/drivers/net/tg3_compat.h
+++ b/drivers/net/tg3_compat.h
@@ -10,6 +10,14 @@
 #define MDIO_AN_EEE_ADV_1000T		0x0004
 #endif
 
+#ifndef CTL1000_AS_MASTER
+#define CTL1000_AS_MASTER		0x0800
+#endif
+
+#ifndef CTL1000_ENABLE_MASTER
+#define CTL1000_ENABLE_MASTER		0x1000
+#endif
+
 #define skb_tx_timestamp(skb)
 
 #if defined(CONFIG_X86_64) || defined(CONFIG_DMAR) || defined(CONFIG_DMA_API_DEBUG)

=======
diff --git a/include/linux/mii.h b/include/linux/mii.h
index 359fba8..103113a 100644
--- a/include/linux/mii.h
+++ b/include/linux/mii.h
@@ -128,6 +128,8 @@
 /* 1000BASE-T Control register */
 #define ADVERTISE_1000FULL      0x0200  /* Advertise 1000BASE-T full duplex */
 #define ADVERTISE_1000HALF      0x0100  /* Advertise 1000BASE-T half duplex */
+#define CTL1000_AS_MASTER	0x0800
+#define CTL1000_ENABLE_MASTER	0x1000
 
 /* 1000BASE-T Status register */
 #define LPA_1000LOCALRXOK       0x2000  /* Link partner local receiver status */
>>>>>>> f96ac5c7
<|MERGE_RESOLUTION|>--- conflicted
+++ resolved
@@ -1,3 +1,4 @@
+From mcarlson@broadcom.com  Thu Jun 23 22:01:23 2011
 From: Matt Carlson <mcarlson@broadcom.com>
 Date: Wed, 22 Jun 2011 18:57:02 -0700
 Subject: [PATCH 188/194] tg3: Migrate phy preprocessor defs to system defs
@@ -5,7 +6,6 @@
 Git-commit: 221c56373ee7088dd3015b928782d5e70dc5074e
 Patch-mainline: Probably 3.1
 References: bnc#697783, FATE#311457
-Git-commit: 221c56373ee7088dd3015b928782d5e70dc5074e
 
 This patch changes to code to use some of the preprocessor
 definitions from mii.h over its homegrown equivalents.
@@ -121,26 +121,6 @@
  #define MII_TG3_MMD_CTRL		0x0d /* MMD Access Control register */
  #define MII_TG3_MMD_CTRL_DATA_NOINC	0x4000
  #define MII_TG3_MMD_ADDRESS		0x0e /* MMD Address Data register */
-<<<<<<< HEAD
---- a/drivers/net/tg3_compat.h
-+++ b/drivers/net/tg3_compat.h
-@@ -10,6 +10,14 @@
- #define MDIO_AN_EEE_ADV_1000T		0x0004
- #endif
- 
-+#ifndef CTL1000_AS_MASTER
-+#define CTL1000_AS_MASTER		0x0800
-+#endif
-+
-+#ifndef CTL1000_ENABLE_MASTER
-+#define CTL1000_ENABLE_MASTER		0x1000
-+#endif
-+
- #define skb_tx_timestamp(skb)
- 
- #if defined(CONFIG_X86_64) || defined(CONFIG_DMAR) || defined(CONFIG_DMA_API_DEBUG)
-
-=======
 diff --git a/include/linux/mii.h b/include/linux/mii.h
 index 359fba8..103113a 100644
 --- a/include/linux/mii.h
@@ -153,5 +133,4 @@
 +#define CTL1000_ENABLE_MASTER	0x1000
  
  /* 1000BASE-T Status register */
- #define LPA_1000LOCALRXOK       0x2000  /* Link partner local receiver status */
->>>>>>> f96ac5c7
+ #define LPA_1000LOCALRXOK       0x2000  /* Link partner local receiver status */