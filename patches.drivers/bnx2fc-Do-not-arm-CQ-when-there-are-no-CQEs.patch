--- conflicted
+++ resolved
@@ -1,14 +1,9 @@
 From: Bhanu Prakash Gollapudi <bprakash@broadcom.com>
 Date: Thu, 23 Jun 2011 13:39:53 -0700
 Subject: bnx2fc: Do not arm CQ when there are no CQEs
-<<<<<<< HEAD
-Patch-Mainline: v3.1-rc1
-=======
 Patch-Mainline: 3.1-rc7
 Git-commit: fd08bd622d255252095a7d5b20b8305916c6f64e
->>>>>>> f96ac5c7
 References: bnc#698053, FATE#311462
-Git-commit: fd08bd622d255252095a7d5b20b8305916c6f64e
 
 Signed-off-by: Bhanu Prakash Gollapudi <bprakash@broadcom.com>
 Signed-off-by: Hannes Reinecke <hare@suse.de>
@@ -35,4 +30,3 @@
  }
 -- 
 1.6.0.2
-
