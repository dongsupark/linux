/*
 * Common Block IO controller cgroup interface
 *
 * Based on ideas and code from CFQ, CFS and BFQ:
 * Copyright (C) 2003 Jens Axboe <axboe@kernel.dk>
 *
 * Copyright (C) 2008 Fabio Checconi <fabio@gandalf.sssup.it>
 *		      Paolo Valente <paolo.valente@unimore.it>
 *
 * Copyright (C) 2009 Vivek Goyal <vgoyal@redhat.com>
 * 	              Nauman Rafique <nauman@google.com>
 */
#include <linux/ioprio.h>
#include <linux/seq_file.h>
#include <linux/kdev_t.h>
#include <linux/module.h>
#include <linux/err.h>
#include <linux/blkdev.h>
#include <linux/slab.h>
#include <linux/genhd.h>
#include <linux/delay.h>
#include "blk-cgroup.h"
#include "blk.h"

#define MAX_KEY_LEN 100

static DEFINE_SPINLOCK(blkio_list_lock);
static LIST_HEAD(blkio_list);

static DEFINE_MUTEX(all_q_mutex);
static LIST_HEAD(all_q_list);

struct blkio_cgroup blkio_root_cgroup = { .weight = 2*BLKIO_WEIGHT_DEFAULT };
EXPORT_SYMBOL_GPL(blkio_root_cgroup);

<<<<<<< HEAD
static struct blkio_policy_type *blkio_policy[BLKIO_NR_POLICIES];

static struct cgroup_subsys_state *blkiocg_create(struct cgroup_subsys *,
						  struct cgroup *);
static int blkiocg_can_attach(struct cgroup_subsys *, struct cgroup *,
			      struct cgroup_taskset *);
static void blkiocg_attach(struct cgroup_subsys *, struct cgroup *,
			   struct cgroup_taskset *);
static int blkiocg_pre_destroy(struct cgroup_subsys *, struct cgroup *);
static void blkiocg_destroy(struct cgroup_subsys *, struct cgroup *);
=======
static struct cgroup_subsys_state *blkiocg_create(struct cgroup *);
static int blkiocg_can_attach(struct cgroup *, struct cgroup_taskset *);
static void blkiocg_attach(struct cgroup *, struct cgroup_taskset *);
static void blkiocg_destroy(struct cgroup *);
>>>>>>> 3ce3230a
static int blkiocg_populate(struct cgroup_subsys *, struct cgroup *);

/* for encoding cft->private value on file */
#define BLKIOFILE_PRIVATE(x, val)	(((x) << 16) | (val))
/* What policy owns the file, proportional or throttle */
#define BLKIOFILE_POLICY(val)		(((val) >> 16) & 0xffff)
#define BLKIOFILE_ATTR(val)		((val) & 0xffff)

struct cgroup_subsys blkio_subsys = {
	.name = "blkio",
	.create = blkiocg_create,
	.can_attach = blkiocg_can_attach,
	.attach = blkiocg_attach,
	.pre_destroy = blkiocg_pre_destroy,
	.destroy = blkiocg_destroy,
	.populate = blkiocg_populate,
	.subsys_id = blkio_subsys_id,
	.module = THIS_MODULE,
};
EXPORT_SYMBOL_GPL(blkio_subsys);

struct blkio_cgroup *cgroup_to_blkio_cgroup(struct cgroup *cgroup)
{
	return container_of(cgroup_subsys_state(cgroup, blkio_subsys_id),
			    struct blkio_cgroup, css);
}
EXPORT_SYMBOL_GPL(cgroup_to_blkio_cgroup);

static struct blkio_cgroup *task_blkio_cgroup(struct task_struct *tsk)
{
	return container_of(task_subsys_state(tsk, blkio_subsys_id),
			    struct blkio_cgroup, css);
}

struct blkio_cgroup *bio_blkio_cgroup(struct bio *bio)
{
	if (bio && bio->bi_css)
		return container_of(bio->bi_css, struct blkio_cgroup, css);
	return task_blkio_cgroup(current);
}
EXPORT_SYMBOL_GPL(bio_blkio_cgroup);

static inline void blkio_update_group_weight(struct blkio_group *blkg,
					     int plid, unsigned int weight)
{
	struct blkio_policy_type *blkiop;

	list_for_each_entry(blkiop, &blkio_list, list) {
		/* If this policy does not own the blkg, do not send updates */
		if (blkiop->plid != plid)
			continue;
		if (blkiop->ops.blkio_update_group_weight_fn)
			blkiop->ops.blkio_update_group_weight_fn(blkg->q,
							blkg, weight);
	}
}

static inline void blkio_update_group_bps(struct blkio_group *blkg, int plid,
					  u64 bps, int fileid)
{
	struct blkio_policy_type *blkiop;

	list_for_each_entry(blkiop, &blkio_list, list) {

		/* If this policy does not own the blkg, do not send updates */
		if (blkiop->plid != plid)
			continue;

		if (fileid == BLKIO_THROTL_read_bps_device
		    && blkiop->ops.blkio_update_group_read_bps_fn)
			blkiop->ops.blkio_update_group_read_bps_fn(blkg->q,
								blkg, bps);

		if (fileid == BLKIO_THROTL_write_bps_device
		    && blkiop->ops.blkio_update_group_write_bps_fn)
			blkiop->ops.blkio_update_group_write_bps_fn(blkg->q,
								blkg, bps);
	}
}

static inline void blkio_update_group_iops(struct blkio_group *blkg,
					   int plid, unsigned int iops,
					   int fileid)
{
	struct blkio_policy_type *blkiop;

	list_for_each_entry(blkiop, &blkio_list, list) {

		/* If this policy does not own the blkg, do not send updates */
		if (blkiop->plid != plid)
			continue;

		if (fileid == BLKIO_THROTL_read_iops_device
		    && blkiop->ops.blkio_update_group_read_iops_fn)
			blkiop->ops.blkio_update_group_read_iops_fn(blkg->q,
								blkg, iops);

		if (fileid == BLKIO_THROTL_write_iops_device
		    && blkiop->ops.blkio_update_group_write_iops_fn)
			blkiop->ops.blkio_update_group_write_iops_fn(blkg->q,
								blkg,iops);
	}
}

/*
 * Add to the appropriate stat variable depending on the request type.
 * This should be called with the blkg->stats_lock held.
 */
static void blkio_add_stat(uint64_t *stat, uint64_t add, bool direction,
				bool sync)
{
	if (direction)
		stat[BLKIO_STAT_WRITE] += add;
	else
		stat[BLKIO_STAT_READ] += add;
	if (sync)
		stat[BLKIO_STAT_SYNC] += add;
	else
		stat[BLKIO_STAT_ASYNC] += add;
}

/*
 * Decrements the appropriate stat variable if non-zero depending on the
 * request type. Panics on value being zero.
 * This should be called with the blkg->stats_lock held.
 */
static void blkio_check_and_dec_stat(uint64_t *stat, bool direction, bool sync)
{
	if (direction) {
		BUG_ON(stat[BLKIO_STAT_WRITE] == 0);
		stat[BLKIO_STAT_WRITE]--;
	} else {
		BUG_ON(stat[BLKIO_STAT_READ] == 0);
		stat[BLKIO_STAT_READ]--;
	}
	if (sync) {
		BUG_ON(stat[BLKIO_STAT_SYNC] == 0);
		stat[BLKIO_STAT_SYNC]--;
	} else {
		BUG_ON(stat[BLKIO_STAT_ASYNC] == 0);
		stat[BLKIO_STAT_ASYNC]--;
	}
}

#ifdef CONFIG_DEBUG_BLK_CGROUP
/* This should be called with the blkg->stats_lock held. */
static void blkio_set_start_group_wait_time(struct blkio_group *blkg,
					    struct blkio_policy_type *pol,
					    struct blkio_group *curr_blkg)
{
	struct blkg_policy_data *pd = blkg->pd[pol->plid];

	if (blkio_blkg_waiting(&pd->stats))
		return;
	if (blkg == curr_blkg)
		return;
	pd->stats.start_group_wait_time = sched_clock();
	blkio_mark_blkg_waiting(&pd->stats);
}

/* This should be called with the blkg->stats_lock held. */
static void blkio_update_group_wait_time(struct blkio_group_stats *stats)
{
	unsigned long long now;

	if (!blkio_blkg_waiting(stats))
		return;

	now = sched_clock();
	if (time_after64(now, stats->start_group_wait_time))
		stats->group_wait_time += now - stats->start_group_wait_time;
	blkio_clear_blkg_waiting(stats);
}

/* This should be called with the blkg->stats_lock held. */
static void blkio_end_empty_time(struct blkio_group_stats *stats)
{
	unsigned long long now;

	if (!blkio_blkg_empty(stats))
		return;

	now = sched_clock();
	if (time_after64(now, stats->start_empty_time))
		stats->empty_time += now - stats->start_empty_time;
	blkio_clear_blkg_empty(stats);
}

void blkiocg_update_set_idle_time_stats(struct blkio_group *blkg,
					struct blkio_policy_type *pol)
{
	struct blkg_policy_data *pd = blkg->pd[pol->plid];
	unsigned long flags;

	spin_lock_irqsave(&blkg->stats_lock, flags);
	BUG_ON(blkio_blkg_idling(&pd->stats));
	pd->stats.start_idle_time = sched_clock();
	blkio_mark_blkg_idling(&pd->stats);
	spin_unlock_irqrestore(&blkg->stats_lock, flags);
}
EXPORT_SYMBOL_GPL(blkiocg_update_set_idle_time_stats);

void blkiocg_update_idle_time_stats(struct blkio_group *blkg,
				    struct blkio_policy_type *pol)
{
	struct blkg_policy_data *pd = blkg->pd[pol->plid];
	unsigned long flags;
	unsigned long long now;
	struct blkio_group_stats *stats;

	spin_lock_irqsave(&blkg->stats_lock, flags);
	stats = &pd->stats;
	if (blkio_blkg_idling(stats)) {
		now = sched_clock();
		if (time_after64(now, stats->start_idle_time))
			stats->idle_time += now - stats->start_idle_time;
		blkio_clear_blkg_idling(stats);
	}
	spin_unlock_irqrestore(&blkg->stats_lock, flags);
}
EXPORT_SYMBOL_GPL(blkiocg_update_idle_time_stats);

void blkiocg_update_avg_queue_size_stats(struct blkio_group *blkg,
					 struct blkio_policy_type *pol)
{
	struct blkg_policy_data *pd = blkg->pd[pol->plid];
	unsigned long flags;
	struct blkio_group_stats *stats;

	spin_lock_irqsave(&blkg->stats_lock, flags);
	stats = &pd->stats;
	stats->avg_queue_size_sum +=
			stats->stat_arr[BLKIO_STAT_QUEUED][BLKIO_STAT_READ] +
			stats->stat_arr[BLKIO_STAT_QUEUED][BLKIO_STAT_WRITE];
	stats->avg_queue_size_samples++;
	blkio_update_group_wait_time(stats);
	spin_unlock_irqrestore(&blkg->stats_lock, flags);
}
EXPORT_SYMBOL_GPL(blkiocg_update_avg_queue_size_stats);

void blkiocg_set_start_empty_time(struct blkio_group *blkg,
				  struct blkio_policy_type *pol)
{
	struct blkg_policy_data *pd = blkg->pd[pol->plid];
	unsigned long flags;
	struct blkio_group_stats *stats;

	spin_lock_irqsave(&blkg->stats_lock, flags);
	stats = &pd->stats;

	if (stats->stat_arr[BLKIO_STAT_QUEUED][BLKIO_STAT_READ] ||
			stats->stat_arr[BLKIO_STAT_QUEUED][BLKIO_STAT_WRITE]) {
		spin_unlock_irqrestore(&blkg->stats_lock, flags);
		return;
	}

	/*
	 * group is already marked empty. This can happen if cfqq got new
	 * request in parent group and moved to this group while being added
	 * to service tree. Just ignore the event and move on.
	 */
	if(blkio_blkg_empty(stats)) {
		spin_unlock_irqrestore(&blkg->stats_lock, flags);
		return;
	}

	stats->start_empty_time = sched_clock();
	blkio_mark_blkg_empty(stats);
	spin_unlock_irqrestore(&blkg->stats_lock, flags);
}
EXPORT_SYMBOL_GPL(blkiocg_set_start_empty_time);

void blkiocg_update_dequeue_stats(struct blkio_group *blkg,
				  struct blkio_policy_type *pol,
				  unsigned long dequeue)
{
	struct blkg_policy_data *pd = blkg->pd[pol->plid];

	pd->stats.dequeue += dequeue;
}
EXPORT_SYMBOL_GPL(blkiocg_update_dequeue_stats);
#else
static inline void blkio_set_start_group_wait_time(struct blkio_group *blkg,
					struct blkio_policy_type *pol,
					struct blkio_group *curr_blkg) { }
static inline void blkio_end_empty_time(struct blkio_group_stats *stats) { }
#endif

void blkiocg_update_io_add_stats(struct blkio_group *blkg,
				 struct blkio_policy_type *pol,
				 struct blkio_group *curr_blkg, bool direction,
				 bool sync)
{
	struct blkg_policy_data *pd = blkg->pd[pol->plid];
	unsigned long flags;

	spin_lock_irqsave(&blkg->stats_lock, flags);
	blkio_add_stat(pd->stats.stat_arr[BLKIO_STAT_QUEUED], 1, direction,
			sync);
	blkio_end_empty_time(&pd->stats);
	blkio_set_start_group_wait_time(blkg, pol, curr_blkg);
	spin_unlock_irqrestore(&blkg->stats_lock, flags);
}
EXPORT_SYMBOL_GPL(blkiocg_update_io_add_stats);

void blkiocg_update_io_remove_stats(struct blkio_group *blkg,
				    struct blkio_policy_type *pol,
				    bool direction, bool sync)
{
	struct blkg_policy_data *pd = blkg->pd[pol->plid];
	unsigned long flags;

	spin_lock_irqsave(&blkg->stats_lock, flags);
	blkio_check_and_dec_stat(pd->stats.stat_arr[BLKIO_STAT_QUEUED],
					direction, sync);
	spin_unlock_irqrestore(&blkg->stats_lock, flags);
}
EXPORT_SYMBOL_GPL(blkiocg_update_io_remove_stats);

void blkiocg_update_timeslice_used(struct blkio_group *blkg,
				   struct blkio_policy_type *pol,
				   unsigned long time,
				   unsigned long unaccounted_time)
{
	struct blkg_policy_data *pd = blkg->pd[pol->plid];
	unsigned long flags;

	spin_lock_irqsave(&blkg->stats_lock, flags);
	pd->stats.time += time;
#ifdef CONFIG_DEBUG_BLK_CGROUP
	pd->stats.unaccounted_time += unaccounted_time;
#endif
	spin_unlock_irqrestore(&blkg->stats_lock, flags);
}
EXPORT_SYMBOL_GPL(blkiocg_update_timeslice_used);

/*
 * should be called under rcu read lock or queue lock to make sure blkg pointer
 * is valid.
 */
void blkiocg_update_dispatch_stats(struct blkio_group *blkg,
				   struct blkio_policy_type *pol,
				   uint64_t bytes, bool direction, bool sync)
{
	struct blkg_policy_data *pd = blkg->pd[pol->plid];
	struct blkio_group_stats_cpu *stats_cpu;
	unsigned long flags;

	/*
	 * Disabling interrupts to provide mutual exclusion between two
	 * writes on same cpu. It probably is not needed for 64bit. Not
	 * optimizing that case yet.
	 */
	local_irq_save(flags);

	stats_cpu = this_cpu_ptr(pd->stats_cpu);

	u64_stats_update_begin(&stats_cpu->syncp);
	stats_cpu->sectors += bytes >> 9;
	blkio_add_stat(stats_cpu->stat_arr_cpu[BLKIO_STAT_CPU_SERVICED],
			1, direction, sync);
	blkio_add_stat(stats_cpu->stat_arr_cpu[BLKIO_STAT_CPU_SERVICE_BYTES],
			bytes, direction, sync);
	u64_stats_update_end(&stats_cpu->syncp);
	local_irq_restore(flags);
}
EXPORT_SYMBOL_GPL(blkiocg_update_dispatch_stats);

void blkiocg_update_completion_stats(struct blkio_group *blkg,
				     struct blkio_policy_type *pol,
				     uint64_t start_time,
				     uint64_t io_start_time, bool direction,
				     bool sync)
{
	struct blkg_policy_data *pd = blkg->pd[pol->plid];
	struct blkio_group_stats *stats;
	unsigned long flags;
	unsigned long long now = sched_clock();

	spin_lock_irqsave(&blkg->stats_lock, flags);
	stats = &pd->stats;
	if (time_after64(now, io_start_time))
		blkio_add_stat(stats->stat_arr[BLKIO_STAT_SERVICE_TIME],
				now - io_start_time, direction, sync);
	if (time_after64(io_start_time, start_time))
		blkio_add_stat(stats->stat_arr[BLKIO_STAT_WAIT_TIME],
				io_start_time - start_time, direction, sync);
	spin_unlock_irqrestore(&blkg->stats_lock, flags);
}
EXPORT_SYMBOL_GPL(blkiocg_update_completion_stats);

/*  Merged stats are per cpu.  */
void blkiocg_update_io_merged_stats(struct blkio_group *blkg,
				    struct blkio_policy_type *pol,
				    bool direction, bool sync)
{
	struct blkg_policy_data *pd = blkg->pd[pol->plid];
	struct blkio_group_stats_cpu *stats_cpu;
	unsigned long flags;

	/*
	 * Disabling interrupts to provide mutual exclusion between two
	 * writes on same cpu. It probably is not needed for 64bit. Not
	 * optimizing that case yet.
	 */
	local_irq_save(flags);

	stats_cpu = this_cpu_ptr(pd->stats_cpu);

	u64_stats_update_begin(&stats_cpu->syncp);
	blkio_add_stat(stats_cpu->stat_arr_cpu[BLKIO_STAT_CPU_MERGED], 1,
				direction, sync);
	u64_stats_update_end(&stats_cpu->syncp);
	local_irq_restore(flags);
}
EXPORT_SYMBOL_GPL(blkiocg_update_io_merged_stats);

/**
 * blkg_free - free a blkg
 * @blkg: blkg to free
 *
 * Free @blkg which may be partially allocated.
 */
static void blkg_free(struct blkio_group *blkg)
{
	int i;

	if (!blkg)
		return;

	for (i = 0; i < BLKIO_NR_POLICIES; i++) {
		struct blkg_policy_data *pd = blkg->pd[i];

		if (pd) {
			free_percpu(pd->stats_cpu);
			kfree(pd);
		}
	}

	kfree(blkg);
}

/**
 * blkg_alloc - allocate a blkg
 * @blkcg: block cgroup the new blkg is associated with
 * @q: request_queue the new blkg is associated with
 *
 * Allocate a new blkg assocating @blkcg and @q.
 *
 * FIXME: Should be called with queue locked but currently isn't due to
 *        percpu stat breakage.
 */
static struct blkio_group *blkg_alloc(struct blkio_cgroup *blkcg,
				      struct request_queue *q)
{
	struct blkio_group *blkg;
	int i;

	/* alloc and init base part */
	blkg = kzalloc_node(sizeof(*blkg), GFP_ATOMIC, q->node);
	if (!blkg)
		return NULL;

	spin_lock_init(&blkg->stats_lock);
	blkg->q = q;
	INIT_LIST_HEAD(&blkg->q_node);
	blkg->blkcg = blkcg;
	blkg->refcnt = 1;
	cgroup_path(blkcg->css.cgroup, blkg->path, sizeof(blkg->path));

	for (i = 0; i < BLKIO_NR_POLICIES; i++) {
		struct blkio_policy_type *pol = blkio_policy[i];
		struct blkg_policy_data *pd;

		if (!pol)
			continue;

		/* alloc per-policy data and attach it to blkg */
		pd = kzalloc_node(sizeof(*pd) + pol->pdata_size, GFP_ATOMIC,
				  q->node);
		if (!pd) {
			blkg_free(blkg);
			return NULL;
		}

		blkg->pd[i] = pd;
		pd->blkg = blkg;

		/* broken, read comment in the callsite */
		pd->stats_cpu = alloc_percpu(struct blkio_group_stats_cpu);
		if (!pd->stats_cpu) {
			blkg_free(blkg);
			return NULL;
		}
	}

	/* invoke per-policy init */
	for (i = 0; i < BLKIO_NR_POLICIES; i++) {
		struct blkio_policy_type *pol = blkio_policy[i];

		if (pol)
			pol->ops.blkio_init_group_fn(blkg);
	}

	return blkg;
}

struct blkio_group *blkg_lookup_create(struct blkio_cgroup *blkcg,
				       struct request_queue *q,
				       enum blkio_policy_id plid,
				       bool for_root)
	__releases(q->queue_lock) __acquires(q->queue_lock)
{
	struct blkio_group *blkg, *new_blkg;

	WARN_ON_ONCE(!rcu_read_lock_held());
	lockdep_assert_held(q->queue_lock);

	/*
	 * This could be the first entry point of blkcg implementation and
	 * we shouldn't allow anything to go through for a bypassing queue.
	 * The following can be removed if blkg lookup is guaranteed to
	 * fail on a bypassing queue.
	 */
	if (unlikely(blk_queue_bypass(q)) && !for_root)
		return ERR_PTR(blk_queue_dead(q) ? -EINVAL : -EBUSY);

	blkg = blkg_lookup(blkcg, q);
	if (blkg)
		return blkg;

	/* blkg holds a reference to blkcg */
	if (!css_tryget(&blkcg->css))
		return ERR_PTR(-EINVAL);

	/*
	 * Allocate and initialize.
	 *
	 * FIXME: The following is broken.  Percpu memory allocation
	 * requires %GFP_KERNEL context and can't be performed from IO
	 * path.  Allocation here should inherently be atomic and the
	 * following lock dancing can be removed once the broken percpu
	 * allocation is fixed.
	 */
	spin_unlock_irq(q->queue_lock);
	rcu_read_unlock();

	new_blkg = blkg_alloc(blkcg, q);

	rcu_read_lock();
	spin_lock_irq(q->queue_lock);

	/* did bypass get turned on inbetween? */
	if (unlikely(blk_queue_bypass(q)) && !for_root) {
		blkg = ERR_PTR(blk_queue_dead(q) ? -EINVAL : -EBUSY);
		goto out;
	}

	/* did someone beat us to it? */
	blkg = blkg_lookup(blkcg, q);
	if (unlikely(blkg))
		goto out;

	/* did alloc fail? */
	if (unlikely(!new_blkg)) {
		blkg = ERR_PTR(-ENOMEM);
		goto out;
	}

	/* insert */
	spin_lock(&blkcg->lock);
	swap(blkg, new_blkg);

	hlist_add_head_rcu(&blkg->blkcg_node, &blkcg->blkg_list);
	list_add(&blkg->q_node, &q->blkg_list);

	spin_unlock(&blkcg->lock);
out:
	blkg_free(new_blkg);
	return blkg;
}
EXPORT_SYMBOL_GPL(blkg_lookup_create);

/* called under rcu_read_lock(). */
struct blkio_group *blkg_lookup(struct blkio_cgroup *blkcg,
				struct request_queue *q)
{
	struct blkio_group *blkg;
	struct hlist_node *n;

	hlist_for_each_entry_rcu(blkg, n, &blkcg->blkg_list, blkcg_node)
		if (blkg->q == q)
			return blkg;
	return NULL;
}
EXPORT_SYMBOL_GPL(blkg_lookup);

static void blkg_destroy(struct blkio_group *blkg)
{
	struct request_queue *q = blkg->q;
	struct blkio_cgroup *blkcg = blkg->blkcg;

	lockdep_assert_held(q->queue_lock);
	lockdep_assert_held(&blkcg->lock);

	/* Something wrong if we are trying to remove same group twice */
	WARN_ON_ONCE(list_empty(&blkg->q_node));
	WARN_ON_ONCE(hlist_unhashed(&blkg->blkcg_node));
	list_del_init(&blkg->q_node);
	hlist_del_init_rcu(&blkg->blkcg_node);

	/*
	 * Put the reference taken at the time of creation so that when all
	 * queues are gone, group can be destroyed.
	 */
	blkg_put(blkg);
}

/*
 * XXX: This updates blkg policy data in-place for root blkg, which is
 * necessary across elevator switch and policy registration as root blkgs
 * aren't shot down.  This broken and racy implementation is temporary.
 * Eventually, blkg shoot down will be replaced by proper in-place update.
 */
void update_root_blkg_pd(struct request_queue *q, enum blkio_policy_id plid)
{
	struct blkio_policy_type *pol = blkio_policy[plid];
	struct blkio_group *blkg = blkg_lookup(&blkio_root_cgroup, q);
	struct blkg_policy_data *pd;

	if (!blkg)
		return;

	kfree(blkg->pd[plid]);
	blkg->pd[plid] = NULL;

	if (!pol)
		return;

	pd = kzalloc(sizeof(*pd) + pol->pdata_size, GFP_KERNEL);
	WARN_ON_ONCE(!pd);

	pd->stats_cpu = alloc_percpu(struct blkio_group_stats_cpu);
	WARN_ON_ONCE(!pd->stats_cpu);

	blkg->pd[plid] = pd;
	pd->blkg = blkg;
	pol->ops.blkio_init_group_fn(blkg);
}
EXPORT_SYMBOL_GPL(update_root_blkg_pd);

/**
 * blkg_destroy_all - destroy all blkgs associated with a request_queue
 * @q: request_queue of interest
 * @destroy_root: whether to destroy root blkg or not
 *
 * Destroy blkgs associated with @q.  If @destroy_root is %true, all are
 * destroyed; otherwise, root blkg is left alone.
 */
void blkg_destroy_all(struct request_queue *q, bool destroy_root)
{
	struct blkio_group *blkg, *n;

	spin_lock_irq(q->queue_lock);

	list_for_each_entry_safe(blkg, n, &q->blkg_list, q_node) {
		struct blkio_cgroup *blkcg = blkg->blkcg;

		/* skip root? */
		if (!destroy_root && blkg->blkcg == &blkio_root_cgroup)
			continue;

		spin_lock(&blkcg->lock);
		blkg_destroy(blkg);
		spin_unlock(&blkcg->lock);
	}

	spin_unlock_irq(q->queue_lock);
}
EXPORT_SYMBOL_GPL(blkg_destroy_all);

static void blkg_rcu_free(struct rcu_head *rcu_head)
{
	blkg_free(container_of(rcu_head, struct blkio_group, rcu_head));
}

void __blkg_release(struct blkio_group *blkg)
{
	/* release the extra blkcg reference this blkg has been holding */
	css_put(&blkg->blkcg->css);

	/*
	 * A group is freed in rcu manner. But having an rcu lock does not
	 * mean that one can access all the fields of blkg and assume these
	 * are valid. For example, don't try to follow throtl_data and
	 * request queue links.
	 *
	 * Having a reference to blkg under an rcu allows acess to only
	 * values local to groups like group stats and group rate limits
	 */
	call_rcu(&blkg->rcu_head, blkg_rcu_free);
}
EXPORT_SYMBOL_GPL(__blkg_release);

static void blkio_reset_stats_cpu(struct blkio_group *blkg, int plid)
{
	struct blkg_policy_data *pd = blkg->pd[plid];
	struct blkio_group_stats_cpu *stats_cpu;
	int i, j, k;
	/*
	 * Note: On 64 bit arch this should not be an issue. This has the
	 * possibility of returning some inconsistent value on 32bit arch
	 * as 64bit update on 32bit is non atomic. Taking care of this
	 * corner case makes code very complicated, like sending IPIs to
	 * cpus, taking care of stats of offline cpus etc.
	 *
	 * reset stats is anyway more of a debug feature and this sounds a
	 * corner case. So I am not complicating the code yet until and
	 * unless this becomes a real issue.
	 */
	for_each_possible_cpu(i) {
		stats_cpu = per_cpu_ptr(pd->stats_cpu, i);
		stats_cpu->sectors = 0;
		for(j = 0; j < BLKIO_STAT_CPU_NR; j++)
			for (k = 0; k < BLKIO_STAT_TOTAL; k++)
				stats_cpu->stat_arr_cpu[j][k] = 0;
	}
}

static int
blkiocg_reset_stats(struct cgroup *cgroup, struct cftype *cftype, u64 val)
{
	struct blkio_cgroup *blkcg;
	struct blkio_group *blkg;
	struct blkio_group_stats *stats;
	struct hlist_node *n;
	uint64_t queued[BLKIO_STAT_TOTAL];
	int i;
#ifdef CONFIG_DEBUG_BLK_CGROUP
	bool idling, waiting, empty;
	unsigned long long now = sched_clock();
#endif

	blkcg = cgroup_to_blkio_cgroup(cgroup);
	spin_lock(&blkio_list_lock);
	spin_lock_irq(&blkcg->lock);
	hlist_for_each_entry(blkg, n, &blkcg->blkg_list, blkcg_node) {
		struct blkio_policy_type *pol;

		list_for_each_entry(pol, &blkio_list, list) {
			struct blkg_policy_data *pd = blkg->pd[pol->plid];

			spin_lock(&blkg->stats_lock);
			stats = &pd->stats;
#ifdef CONFIG_DEBUG_BLK_CGROUP
			idling = blkio_blkg_idling(stats);
			waiting = blkio_blkg_waiting(stats);
			empty = blkio_blkg_empty(stats);
#endif
			for (i = 0; i < BLKIO_STAT_TOTAL; i++)
				queued[i] = stats->stat_arr[BLKIO_STAT_QUEUED][i];
			memset(stats, 0, sizeof(struct blkio_group_stats));
			for (i = 0; i < BLKIO_STAT_TOTAL; i++)
				stats->stat_arr[BLKIO_STAT_QUEUED][i] = queued[i];
#ifdef CONFIG_DEBUG_BLK_CGROUP
			if (idling) {
				blkio_mark_blkg_idling(stats);
				stats->start_idle_time = now;
			}
			if (waiting) {
				blkio_mark_blkg_waiting(stats);
				stats->start_group_wait_time = now;
			}
			if (empty) {
				blkio_mark_blkg_empty(stats);
				stats->start_empty_time = now;
			}
#endif
			spin_unlock(&blkg->stats_lock);

			/* Reset Per cpu stats which don't take blkg->stats_lock */
			blkio_reset_stats_cpu(blkg, pol->plid);
		}
	}

	spin_unlock_irq(&blkcg->lock);
	spin_unlock(&blkio_list_lock);
	return 0;
}

static void blkio_get_key_name(enum stat_sub_type type, const char *dname,
			       char *str, int chars_left, bool diskname_only)
{
	snprintf(str, chars_left, "%s", dname);
	chars_left -= strlen(str);
	if (chars_left <= 0) {
		printk(KERN_WARNING
			"Possibly incorrect cgroup stat display format");
		return;
	}
	if (diskname_only)
		return;
	switch (type) {
	case BLKIO_STAT_READ:
		strlcat(str, " Read", chars_left);
		break;
	case BLKIO_STAT_WRITE:
		strlcat(str, " Write", chars_left);
		break;
	case BLKIO_STAT_SYNC:
		strlcat(str, " Sync", chars_left);
		break;
	case BLKIO_STAT_ASYNC:
		strlcat(str, " Async", chars_left);
		break;
	case BLKIO_STAT_TOTAL:
		strlcat(str, " Total", chars_left);
		break;
	default:
		strlcat(str, " Invalid", chars_left);
	}
}

static uint64_t blkio_fill_stat(char *str, int chars_left, uint64_t val,
				struct cgroup_map_cb *cb, const char *dname)
{
	blkio_get_key_name(0, dname, str, chars_left, true);
	cb->fill(cb, str, val);
	return val;
}


static uint64_t blkio_read_stat_cpu(struct blkio_group *blkg, int plid,
			enum stat_type_cpu type, enum stat_sub_type sub_type)
{
	struct blkg_policy_data *pd = blkg->pd[plid];
	int cpu;
	struct blkio_group_stats_cpu *stats_cpu;
	u64 val = 0, tval;

	for_each_possible_cpu(cpu) {
		unsigned int start;
		stats_cpu = per_cpu_ptr(pd->stats_cpu, cpu);

		do {
			start = u64_stats_fetch_begin(&stats_cpu->syncp);
			if (type == BLKIO_STAT_CPU_SECTORS)
				tval = stats_cpu->sectors;
			else
				tval = stats_cpu->stat_arr_cpu[type][sub_type];
		} while(u64_stats_fetch_retry(&stats_cpu->syncp, start));

		val += tval;
	}

	return val;
}

static uint64_t blkio_get_stat_cpu(struct blkio_group *blkg, int plid,
				   struct cgroup_map_cb *cb, const char *dname,
				   enum stat_type_cpu type)
{
	uint64_t disk_total, val;
	char key_str[MAX_KEY_LEN];
	enum stat_sub_type sub_type;

	if (type == BLKIO_STAT_CPU_SECTORS) {
		val = blkio_read_stat_cpu(blkg, plid, type, 0);
		return blkio_fill_stat(key_str, MAX_KEY_LEN - 1, val, cb,
				       dname);
	}

	for (sub_type = BLKIO_STAT_READ; sub_type < BLKIO_STAT_TOTAL;
			sub_type++) {
		blkio_get_key_name(sub_type, dname, key_str, MAX_KEY_LEN,
				   false);
		val = blkio_read_stat_cpu(blkg, plid, type, sub_type);
		cb->fill(cb, key_str, val);
	}

	disk_total = blkio_read_stat_cpu(blkg, plid, type, BLKIO_STAT_READ) +
		blkio_read_stat_cpu(blkg, plid, type, BLKIO_STAT_WRITE);

	blkio_get_key_name(BLKIO_STAT_TOTAL, dname, key_str, MAX_KEY_LEN,
			   false);
	cb->fill(cb, key_str, disk_total);
	return disk_total;
}

/* This should be called with blkg->stats_lock held */
static uint64_t blkio_get_stat(struct blkio_group *blkg, int plid,
			       struct cgroup_map_cb *cb, const char *dname,
			       enum stat_type type)
{
	struct blkg_policy_data *pd = blkg->pd[plid];
	uint64_t disk_total;
	char key_str[MAX_KEY_LEN];
	enum stat_sub_type sub_type;

	if (type == BLKIO_STAT_TIME)
		return blkio_fill_stat(key_str, MAX_KEY_LEN - 1,
					pd->stats.time, cb, dname);
#ifdef CONFIG_DEBUG_BLK_CGROUP
	if (type == BLKIO_STAT_UNACCOUNTED_TIME)
		return blkio_fill_stat(key_str, MAX_KEY_LEN - 1,
				       pd->stats.unaccounted_time, cb, dname);
	if (type == BLKIO_STAT_AVG_QUEUE_SIZE) {
		uint64_t sum = pd->stats.avg_queue_size_sum;
		uint64_t samples = pd->stats.avg_queue_size_samples;
		if (samples)
			do_div(sum, samples);
		else
			sum = 0;
		return blkio_fill_stat(key_str, MAX_KEY_LEN - 1,
				       sum, cb, dname);
	}
	if (type == BLKIO_STAT_GROUP_WAIT_TIME)
		return blkio_fill_stat(key_str, MAX_KEY_LEN - 1,
				       pd->stats.group_wait_time, cb, dname);
	if (type == BLKIO_STAT_IDLE_TIME)
		return blkio_fill_stat(key_str, MAX_KEY_LEN - 1,
				       pd->stats.idle_time, cb, dname);
	if (type == BLKIO_STAT_EMPTY_TIME)
		return blkio_fill_stat(key_str, MAX_KEY_LEN - 1,
				       pd->stats.empty_time, cb, dname);
	if (type == BLKIO_STAT_DEQUEUE)
		return blkio_fill_stat(key_str, MAX_KEY_LEN - 1,
				       pd->stats.dequeue, cb, dname);
#endif

	for (sub_type = BLKIO_STAT_READ; sub_type < BLKIO_STAT_TOTAL;
			sub_type++) {
		blkio_get_key_name(sub_type, dname, key_str, MAX_KEY_LEN,
				   false);
		cb->fill(cb, key_str, pd->stats.stat_arr[type][sub_type]);
	}
	disk_total = pd->stats.stat_arr[type][BLKIO_STAT_READ] +
			pd->stats.stat_arr[type][BLKIO_STAT_WRITE];
	blkio_get_key_name(BLKIO_STAT_TOTAL, dname, key_str, MAX_KEY_LEN,
			   false);
	cb->fill(cb, key_str, disk_total);
	return disk_total;
}

static int blkio_policy_parse_and_set(char *buf, enum blkio_policy_id plid,
				      int fileid, struct blkio_cgroup *blkcg)
{
	struct gendisk *disk = NULL;
	struct blkio_group *blkg = NULL;
	struct blkg_policy_data *pd;
	char *s[4], *p, *major_s = NULL, *minor_s = NULL;
	unsigned long major, minor;
	int i = 0, ret = -EINVAL;
	int part;
	dev_t dev;
	u64 temp;

	memset(s, 0, sizeof(s));

	while ((p = strsep(&buf, " ")) != NULL) {
		if (!*p)
			continue;

		s[i++] = p;

		/* Prevent from inputing too many things */
		if (i == 3)
			break;
	}

	if (i != 2)
		goto out;

	p = strsep(&s[0], ":");
	if (p != NULL)
		major_s = p;
	else
		goto out;

	minor_s = s[0];
	if (!minor_s)
		goto out;

	if (strict_strtoul(major_s, 10, &major))
		goto out;

	if (strict_strtoul(minor_s, 10, &minor))
		goto out;

	dev = MKDEV(major, minor);

	if (strict_strtoull(s[1], 10, &temp))
		goto out;

	disk = get_gendisk(dev, &part);
	if (!disk || part)
		goto out;

	rcu_read_lock();

	spin_lock_irq(disk->queue->queue_lock);
	blkg = blkg_lookup_create(blkcg, disk->queue, plid, false);
	spin_unlock_irq(disk->queue->queue_lock);

	if (IS_ERR(blkg)) {
		ret = PTR_ERR(blkg);
		goto out_unlock;
	}

	pd = blkg->pd[plid];

	switch (plid) {
	case BLKIO_POLICY_PROP:
		if ((temp < BLKIO_WEIGHT_MIN && temp > 0) ||
		     temp > BLKIO_WEIGHT_MAX)
			goto out_unlock;

		pd->conf.weight = temp;
		blkio_update_group_weight(blkg, plid, temp ?: blkcg->weight);
		break;
	case BLKIO_POLICY_THROTL:
		switch(fileid) {
		case BLKIO_THROTL_read_bps_device:
			pd->conf.bps[READ] = temp;
			blkio_update_group_bps(blkg, plid, temp ?: -1, fileid);
			break;
		case BLKIO_THROTL_write_bps_device:
			pd->conf.bps[WRITE] = temp;
			blkio_update_group_bps(blkg, plid, temp ?: -1, fileid);
			break;
		case BLKIO_THROTL_read_iops_device:
			if (temp > THROTL_IOPS_MAX)
				goto out_unlock;
			pd->conf.iops[READ] = temp;
			blkio_update_group_iops(blkg, plid, temp ?: -1, fileid);
			break;
		case BLKIO_THROTL_write_iops_device:
			if (temp > THROTL_IOPS_MAX)
				goto out_unlock;
			pd->conf.iops[WRITE] = temp;
			blkio_update_group_iops(blkg, plid, temp ?: -1, fileid);
			break;
		}
		break;
	default:
		BUG();
	}
	ret = 0;
out_unlock:
	rcu_read_unlock();
out:
	put_disk(disk);

	/*
	 * If queue was bypassing, we should retry.  Do so after a short
	 * msleep().  It isn't strictly necessary but queue can be
	 * bypassing for some time and it's always nice to avoid busy
	 * looping.
	 */
	if (ret == -EBUSY) {
		msleep(10);
		return restart_syscall();
	}
	return ret;
}

static int blkiocg_file_write(struct cgroup *cgrp, struct cftype *cft,
 				       const char *buffer)
{
	int ret = 0;
	char *buf;
	struct blkio_cgroup *blkcg = cgroup_to_blkio_cgroup(cgrp);
	enum blkio_policy_id plid = BLKIOFILE_POLICY(cft->private);
	int fileid = BLKIOFILE_ATTR(cft->private);

	buf = kstrdup(buffer, GFP_KERNEL);
	if (!buf)
		return -ENOMEM;

	ret = blkio_policy_parse_and_set(buf, plid, fileid, blkcg);
	kfree(buf);
	return ret;
}

static const char *blkg_dev_name(struct blkio_group *blkg)
{
	/* some drivers (floppy) instantiate a queue w/o disk registered */
	if (blkg->q->backing_dev_info.dev)
		return dev_name(blkg->q->backing_dev_info.dev);
	return NULL;
}

static void blkio_print_group_conf(struct cftype *cft, struct blkio_group *blkg,
				   struct seq_file *m)
{
	int plid = BLKIOFILE_POLICY(cft->private);
	int fileid = BLKIOFILE_ATTR(cft->private);
	struct blkg_policy_data *pd = blkg->pd[plid];
	const char *dname = blkg_dev_name(blkg);
	int rw = WRITE;

	if (!dname)
		return;

	switch (plid) {
		case BLKIO_POLICY_PROP:
			if (pd->conf.weight)
				seq_printf(m, "%s\t%u\n",
					   dname, pd->conf.weight);
			break;
		case BLKIO_POLICY_THROTL:
			switch (fileid) {
			case BLKIO_THROTL_read_bps_device:
				rw = READ;
			case BLKIO_THROTL_write_bps_device:
				if (pd->conf.bps[rw])
					seq_printf(m, "%s\t%llu\n",
						   dname, pd->conf.bps[rw]);
				break;
			case BLKIO_THROTL_read_iops_device:
				rw = READ;
			case BLKIO_THROTL_write_iops_device:
				if (pd->conf.iops[rw])
					seq_printf(m, "%s\t%u\n",
						   dname, pd->conf.iops[rw]);
				break;
			}
			break;
		default:
			BUG();
	}
}

/* cgroup files which read their data from policy nodes end up here */
static void blkio_read_conf(struct cftype *cft, struct blkio_cgroup *blkcg,
			    struct seq_file *m)
{
	struct blkio_group *blkg;
	struct hlist_node *n;

	spin_lock_irq(&blkcg->lock);
	hlist_for_each_entry(blkg, n, &blkcg->blkg_list, blkcg_node)
		blkio_print_group_conf(cft, blkg, m);
	spin_unlock_irq(&blkcg->lock);
}

static int blkiocg_file_read(struct cgroup *cgrp, struct cftype *cft,
				struct seq_file *m)
{
	struct blkio_cgroup *blkcg;
	enum blkio_policy_id plid = BLKIOFILE_POLICY(cft->private);
	int name = BLKIOFILE_ATTR(cft->private);

	blkcg = cgroup_to_blkio_cgroup(cgrp);

	switch(plid) {
	case BLKIO_POLICY_PROP:
		switch(name) {
		case BLKIO_PROP_weight_device:
			blkio_read_conf(cft, blkcg, m);
			return 0;
		default:
			BUG();
		}
		break;
	case BLKIO_POLICY_THROTL:
		switch(name){
		case BLKIO_THROTL_read_bps_device:
		case BLKIO_THROTL_write_bps_device:
		case BLKIO_THROTL_read_iops_device:
		case BLKIO_THROTL_write_iops_device:
			blkio_read_conf(cft, blkcg, m);
			return 0;
		default:
			BUG();
		}
		break;
	default:
		BUG();
	}

	return 0;
}

static int blkio_read_blkg_stats(struct blkio_cgroup *blkcg,
		struct cftype *cft, struct cgroup_map_cb *cb,
		enum stat_type type, bool show_total, bool pcpu)
{
	struct blkio_group *blkg;
	struct hlist_node *n;
	uint64_t cgroup_total = 0;

	spin_lock_irq(&blkcg->lock);

	hlist_for_each_entry(blkg, n, &blkcg->blkg_list, blkcg_node) {
		const char *dname = blkg_dev_name(blkg);
		int plid = BLKIOFILE_POLICY(cft->private);

		if (!dname)
			continue;
		if (pcpu) {
			cgroup_total += blkio_get_stat_cpu(blkg, plid,
							   cb, dname, type);
		} else {
			spin_lock(&blkg->stats_lock);
			cgroup_total += blkio_get_stat(blkg, plid,
						       cb, dname, type);
			spin_unlock(&blkg->stats_lock);
		}
	}
	if (show_total)
		cb->fill(cb, "Total", cgroup_total);

	spin_unlock_irq(&blkcg->lock);
	return 0;
}

/* All map kind of cgroup file get serviced by this function */
static int blkiocg_file_read_map(struct cgroup *cgrp, struct cftype *cft,
				struct cgroup_map_cb *cb)
{
	struct blkio_cgroup *blkcg;
	enum blkio_policy_id plid = BLKIOFILE_POLICY(cft->private);
	int name = BLKIOFILE_ATTR(cft->private);

	blkcg = cgroup_to_blkio_cgroup(cgrp);

	switch(plid) {
	case BLKIO_POLICY_PROP:
		switch(name) {
		case BLKIO_PROP_time:
			return blkio_read_blkg_stats(blkcg, cft, cb,
						BLKIO_STAT_TIME, 0, 0);
		case BLKIO_PROP_sectors:
			return blkio_read_blkg_stats(blkcg, cft, cb,
						BLKIO_STAT_CPU_SECTORS, 0, 1);
		case BLKIO_PROP_io_service_bytes:
			return blkio_read_blkg_stats(blkcg, cft, cb,
					BLKIO_STAT_CPU_SERVICE_BYTES, 1, 1);
		case BLKIO_PROP_io_serviced:
			return blkio_read_blkg_stats(blkcg, cft, cb,
						BLKIO_STAT_CPU_SERVICED, 1, 1);
		case BLKIO_PROP_io_service_time:
			return blkio_read_blkg_stats(blkcg, cft, cb,
						BLKIO_STAT_SERVICE_TIME, 1, 0);
		case BLKIO_PROP_io_wait_time:
			return blkio_read_blkg_stats(blkcg, cft, cb,
						BLKIO_STAT_WAIT_TIME, 1, 0);
		case BLKIO_PROP_io_merged:
			return blkio_read_blkg_stats(blkcg, cft, cb,
						BLKIO_STAT_CPU_MERGED, 1, 1);
		case BLKIO_PROP_io_queued:
			return blkio_read_blkg_stats(blkcg, cft, cb,
						BLKIO_STAT_QUEUED, 1, 0);
#ifdef CONFIG_DEBUG_BLK_CGROUP
		case BLKIO_PROP_unaccounted_time:
			return blkio_read_blkg_stats(blkcg, cft, cb,
					BLKIO_STAT_UNACCOUNTED_TIME, 0, 0);
		case BLKIO_PROP_dequeue:
			return blkio_read_blkg_stats(blkcg, cft, cb,
						BLKIO_STAT_DEQUEUE, 0, 0);
		case BLKIO_PROP_avg_queue_size:
			return blkio_read_blkg_stats(blkcg, cft, cb,
					BLKIO_STAT_AVG_QUEUE_SIZE, 0, 0);
		case BLKIO_PROP_group_wait_time:
			return blkio_read_blkg_stats(blkcg, cft, cb,
					BLKIO_STAT_GROUP_WAIT_TIME, 0, 0);
		case BLKIO_PROP_idle_time:
			return blkio_read_blkg_stats(blkcg, cft, cb,
						BLKIO_STAT_IDLE_TIME, 0, 0);
		case BLKIO_PROP_empty_time:
			return blkio_read_blkg_stats(blkcg, cft, cb,
						BLKIO_STAT_EMPTY_TIME, 0, 0);
#endif
		default:
			BUG();
		}
		break;
	case BLKIO_POLICY_THROTL:
		switch(name){
		case BLKIO_THROTL_io_service_bytes:
			return blkio_read_blkg_stats(blkcg, cft, cb,
						BLKIO_STAT_CPU_SERVICE_BYTES, 1, 1);
		case BLKIO_THROTL_io_serviced:
			return blkio_read_blkg_stats(blkcg, cft, cb,
						BLKIO_STAT_CPU_SERVICED, 1, 1);
		default:
			BUG();
		}
		break;
	default:
		BUG();
	}

	return 0;
}

static int blkio_weight_write(struct blkio_cgroup *blkcg, int plid, u64 val)
{
	struct blkio_group *blkg;
	struct hlist_node *n;

	if (val < BLKIO_WEIGHT_MIN || val > BLKIO_WEIGHT_MAX)
		return -EINVAL;

	spin_lock(&blkio_list_lock);
	spin_lock_irq(&blkcg->lock);
	blkcg->weight = (unsigned int)val;

	hlist_for_each_entry(blkg, n, &blkcg->blkg_list, blkcg_node) {
		struct blkg_policy_data *pd = blkg->pd[plid];

		if (!pd->conf.weight)
			blkio_update_group_weight(blkg, plid, blkcg->weight);
	}

	spin_unlock_irq(&blkcg->lock);
	spin_unlock(&blkio_list_lock);
	return 0;
}

static u64 blkiocg_file_read_u64 (struct cgroup *cgrp, struct cftype *cft) {
	struct blkio_cgroup *blkcg;
	enum blkio_policy_id plid = BLKIOFILE_POLICY(cft->private);
	int name = BLKIOFILE_ATTR(cft->private);

	blkcg = cgroup_to_blkio_cgroup(cgrp);

	switch(plid) {
	case BLKIO_POLICY_PROP:
		switch(name) {
		case BLKIO_PROP_weight:
			return (u64)blkcg->weight;
		}
		break;
	default:
		BUG();
	}
	return 0;
}

static int
blkiocg_file_write_u64(struct cgroup *cgrp, struct cftype *cft, u64 val)
{
	struct blkio_cgroup *blkcg;
	enum blkio_policy_id plid = BLKIOFILE_POLICY(cft->private);
	int name = BLKIOFILE_ATTR(cft->private);

	blkcg = cgroup_to_blkio_cgroup(cgrp);

	switch(plid) {
	case BLKIO_POLICY_PROP:
		switch(name) {
		case BLKIO_PROP_weight:
			return blkio_weight_write(blkcg, plid, val);
		}
		break;
	default:
		BUG();
	}

	return 0;
}

struct cftype blkio_files[] = {
	{
		.name = "weight_device",
		.private = BLKIOFILE_PRIVATE(BLKIO_POLICY_PROP,
				BLKIO_PROP_weight_device),
		.read_seq_string = blkiocg_file_read,
		.write_string = blkiocg_file_write,
		.max_write_len = 256,
	},
	{
		.name = "weight",
		.private = BLKIOFILE_PRIVATE(BLKIO_POLICY_PROP,
				BLKIO_PROP_weight),
		.read_u64 = blkiocg_file_read_u64,
		.write_u64 = blkiocg_file_write_u64,
	},
	{
		.name = "time",
		.private = BLKIOFILE_PRIVATE(BLKIO_POLICY_PROP,
				BLKIO_PROP_time),
		.read_map = blkiocg_file_read_map,
	},
	{
		.name = "sectors",
		.private = BLKIOFILE_PRIVATE(BLKIO_POLICY_PROP,
				BLKIO_PROP_sectors),
		.read_map = blkiocg_file_read_map,
	},
	{
		.name = "io_service_bytes",
		.private = BLKIOFILE_PRIVATE(BLKIO_POLICY_PROP,
				BLKIO_PROP_io_service_bytes),
		.read_map = blkiocg_file_read_map,
	},
	{
		.name = "io_serviced",
		.private = BLKIOFILE_PRIVATE(BLKIO_POLICY_PROP,
				BLKIO_PROP_io_serviced),
		.read_map = blkiocg_file_read_map,
	},
	{
		.name = "io_service_time",
		.private = BLKIOFILE_PRIVATE(BLKIO_POLICY_PROP,
				BLKIO_PROP_io_service_time),
		.read_map = blkiocg_file_read_map,
	},
	{
		.name = "io_wait_time",
		.private = BLKIOFILE_PRIVATE(BLKIO_POLICY_PROP,
				BLKIO_PROP_io_wait_time),
		.read_map = blkiocg_file_read_map,
	},
	{
		.name = "io_merged",
		.private = BLKIOFILE_PRIVATE(BLKIO_POLICY_PROP,
				BLKIO_PROP_io_merged),
		.read_map = blkiocg_file_read_map,
	},
	{
		.name = "io_queued",
		.private = BLKIOFILE_PRIVATE(BLKIO_POLICY_PROP,
				BLKIO_PROP_io_queued),
		.read_map = blkiocg_file_read_map,
	},
	{
		.name = "reset_stats",
		.write_u64 = blkiocg_reset_stats,
	},
#ifdef CONFIG_BLK_DEV_THROTTLING
	{
		.name = "throttle.read_bps_device",
		.private = BLKIOFILE_PRIVATE(BLKIO_POLICY_THROTL,
				BLKIO_THROTL_read_bps_device),
		.read_seq_string = blkiocg_file_read,
		.write_string = blkiocg_file_write,
		.max_write_len = 256,
	},

	{
		.name = "throttle.write_bps_device",
		.private = BLKIOFILE_PRIVATE(BLKIO_POLICY_THROTL,
				BLKIO_THROTL_write_bps_device),
		.read_seq_string = blkiocg_file_read,
		.write_string = blkiocg_file_write,
		.max_write_len = 256,
	},

	{
		.name = "throttle.read_iops_device",
		.private = BLKIOFILE_PRIVATE(BLKIO_POLICY_THROTL,
				BLKIO_THROTL_read_iops_device),
		.read_seq_string = blkiocg_file_read,
		.write_string = blkiocg_file_write,
		.max_write_len = 256,
	},

	{
		.name = "throttle.write_iops_device",
		.private = BLKIOFILE_PRIVATE(BLKIO_POLICY_THROTL,
				BLKIO_THROTL_write_iops_device),
		.read_seq_string = blkiocg_file_read,
		.write_string = blkiocg_file_write,
		.max_write_len = 256,
	},
	{
		.name = "throttle.io_service_bytes",
		.private = BLKIOFILE_PRIVATE(BLKIO_POLICY_THROTL,
				BLKIO_THROTL_io_service_bytes),
		.read_map = blkiocg_file_read_map,
	},
	{
		.name = "throttle.io_serviced",
		.private = BLKIOFILE_PRIVATE(BLKIO_POLICY_THROTL,
				BLKIO_THROTL_io_serviced),
		.read_map = blkiocg_file_read_map,
	},
#endif /* CONFIG_BLK_DEV_THROTTLING */

#ifdef CONFIG_DEBUG_BLK_CGROUP
	{
		.name = "avg_queue_size",
		.private = BLKIOFILE_PRIVATE(BLKIO_POLICY_PROP,
				BLKIO_PROP_avg_queue_size),
		.read_map = blkiocg_file_read_map,
	},
	{
		.name = "group_wait_time",
		.private = BLKIOFILE_PRIVATE(BLKIO_POLICY_PROP,
				BLKIO_PROP_group_wait_time),
		.read_map = blkiocg_file_read_map,
	},
	{
		.name = "idle_time",
		.private = BLKIOFILE_PRIVATE(BLKIO_POLICY_PROP,
				BLKIO_PROP_idle_time),
		.read_map = blkiocg_file_read_map,
	},
	{
		.name = "empty_time",
		.private = BLKIOFILE_PRIVATE(BLKIO_POLICY_PROP,
				BLKIO_PROP_empty_time),
		.read_map = blkiocg_file_read_map,
	},
	{
		.name = "dequeue",
		.private = BLKIOFILE_PRIVATE(BLKIO_POLICY_PROP,
				BLKIO_PROP_dequeue),
		.read_map = blkiocg_file_read_map,
	},
	{
		.name = "unaccounted_time",
		.private = BLKIOFILE_PRIVATE(BLKIO_POLICY_PROP,
				BLKIO_PROP_unaccounted_time),
		.read_map = blkiocg_file_read_map,
	},
#endif
};

static int blkiocg_populate(struct cgroup_subsys *subsys, struct cgroup *cgroup)
{
	return cgroup_add_files(cgroup, subsys, blkio_files,
				ARRAY_SIZE(blkio_files));
}

<<<<<<< HEAD
/**
 * blkiocg_pre_destroy - cgroup pre_destroy callback
 * @subsys: cgroup subsys
 * @cgroup: cgroup of interest
 *
 * This function is called when @cgroup is about to go away and responsible
 * for shooting down all blkgs associated with @cgroup.  blkgs should be
 * removed while holding both q and blkcg locks.  As blkcg lock is nested
 * inside q lock, this function performs reverse double lock dancing.
 *
 * This is the blkcg counterpart of ioc_release_fn().
 */
static int blkiocg_pre_destroy(struct cgroup_subsys *subsys,
			       struct cgroup *cgroup)
=======
static void blkiocg_destroy(struct cgroup *cgroup)
>>>>>>> 3ce3230a
{
	struct blkio_cgroup *blkcg = cgroup_to_blkio_cgroup(cgroup);

	spin_lock_irq(&blkcg->lock);

	while (!hlist_empty(&blkcg->blkg_list)) {
		struct blkio_group *blkg = hlist_entry(blkcg->blkg_list.first,
						struct blkio_group, blkcg_node);
		struct request_queue *q = blkg->q;

		if (spin_trylock(q->queue_lock)) {
			blkg_destroy(blkg);
			spin_unlock(q->queue_lock);
		} else {
			spin_unlock_irq(&blkcg->lock);
			cpu_relax();
			spin_lock(&blkcg->lock);
		}
	}

	spin_unlock_irq(&blkcg->lock);
	return 0;
}

static void blkiocg_destroy(struct cgroup_subsys *subsys, struct cgroup *cgroup)
{
	struct blkio_cgroup *blkcg = cgroup_to_blkio_cgroup(cgroup);

	if (blkcg != &blkio_root_cgroup)
		kfree(blkcg);
}

static struct cgroup_subsys_state *blkiocg_create(struct cgroup *cgroup)
{
	struct blkio_cgroup *blkcg;
	struct cgroup *parent = cgroup->parent;

	if (!parent) {
		blkcg = &blkio_root_cgroup;
		goto done;
	}

	blkcg = kzalloc(sizeof(*blkcg), GFP_KERNEL);
	if (!blkcg)
		return ERR_PTR(-ENOMEM);

	blkcg->weight = BLKIO_WEIGHT_DEFAULT;
done:
	spin_lock_init(&blkcg->lock);
	INIT_HLIST_HEAD(&blkcg->blkg_list);

	return &blkcg->css;
}

/**
 * blkcg_init_queue - initialize blkcg part of request queue
 * @q: request_queue to initialize
 *
 * Called from blk_alloc_queue_node(). Responsible for initializing blkcg
 * part of new request_queue @q.
 *
 * RETURNS:
 * 0 on success, -errno on failure.
 */
int blkcg_init_queue(struct request_queue *q)
{
	int ret;

	might_sleep();

	ret = blk_throtl_init(q);
	if (ret)
		return ret;

	mutex_lock(&all_q_mutex);
	INIT_LIST_HEAD(&q->all_q_node);
	list_add_tail(&q->all_q_node, &all_q_list);
	mutex_unlock(&all_q_mutex);

	return 0;
}

/**
 * blkcg_drain_queue - drain blkcg part of request_queue
 * @q: request_queue to drain
 *
 * Called from blk_drain_queue().  Responsible for draining blkcg part.
 */
void blkcg_drain_queue(struct request_queue *q)
{
	lockdep_assert_held(q->queue_lock);

	blk_throtl_drain(q);
}

/**
 * blkcg_exit_queue - exit and release blkcg part of request_queue
 * @q: request_queue being released
 *
 * Called from blk_release_queue().  Responsible for exiting blkcg part.
 */
void blkcg_exit_queue(struct request_queue *q)
{
	mutex_lock(&all_q_mutex);
	list_del_init(&q->all_q_node);
	mutex_unlock(&all_q_mutex);

	blkg_destroy_all(q, true);

	blk_throtl_exit(q);
}

/*
 * We cannot support shared io contexts, as we have no mean to support
 * two tasks with the same ioc in two different groups without major rework
 * of the main cic data structures.  For now we allow a task to change
 * its cgroup only if it's the only owner of its ioc.
 */
static int blkiocg_can_attach(struct cgroup *cgrp, struct cgroup_taskset *tset)
{
	struct task_struct *task;
	struct io_context *ioc;
	int ret = 0;

	/* task_lock() is needed to avoid races with exit_io_context() */
	cgroup_taskset_for_each(task, cgrp, tset) {
		task_lock(task);
		ioc = task->io_context;
		if (ioc && atomic_read(&ioc->nr_tasks) > 1)
			ret = -EINVAL;
		task_unlock(task);
		if (ret)
			break;
	}
	return ret;
}

static void blkiocg_attach(struct cgroup *cgrp, struct cgroup_taskset *tset)
{
	struct task_struct *task;
	struct io_context *ioc;

	cgroup_taskset_for_each(task, cgrp, tset) {
		/* we don't lose anything even if ioc allocation fails */
		ioc = get_task_io_context(task, GFP_ATOMIC, NUMA_NO_NODE);
		if (ioc) {
			ioc_cgroup_changed(ioc);
			put_io_context(ioc);
		}
	}
}

static void blkcg_bypass_start(void)
	__acquires(&all_q_mutex)
{
	struct request_queue *q;

	mutex_lock(&all_q_mutex);

	list_for_each_entry(q, &all_q_list, all_q_node) {
		blk_queue_bypass_start(q);
		blkg_destroy_all(q, false);
	}
}

static void blkcg_bypass_end(void)
	__releases(&all_q_mutex)
{
	struct request_queue *q;

	list_for_each_entry(q, &all_q_list, all_q_node)
		blk_queue_bypass_end(q);

	mutex_unlock(&all_q_mutex);
}

void blkio_policy_register(struct blkio_policy_type *blkiop)
{
	struct request_queue *q;

	blkcg_bypass_start();
	spin_lock(&blkio_list_lock);

	BUG_ON(blkio_policy[blkiop->plid]);
	blkio_policy[blkiop->plid] = blkiop;
	list_add_tail(&blkiop->list, &blkio_list);

	spin_unlock(&blkio_list_lock);
	list_for_each_entry(q, &all_q_list, all_q_node)
		update_root_blkg_pd(q, blkiop->plid);
	blkcg_bypass_end();
}
EXPORT_SYMBOL_GPL(blkio_policy_register);

void blkio_policy_unregister(struct blkio_policy_type *blkiop)
{
	struct request_queue *q;

	blkcg_bypass_start();
	spin_lock(&blkio_list_lock);

	BUG_ON(blkio_policy[blkiop->plid] != blkiop);
	blkio_policy[blkiop->plid] = NULL;
	list_del_init(&blkiop->list);

	spin_unlock(&blkio_list_lock);
	list_for_each_entry(q, &all_q_list, all_q_node)
		update_root_blkg_pd(q, blkiop->plid);
	blkcg_bypass_end();
}
EXPORT_SYMBOL_GPL(blkio_policy_unregister);<|MERGE_RESOLUTION|>--- conflicted
+++ resolved
@@ -33,23 +33,13 @@
 struct blkio_cgroup blkio_root_cgroup = { .weight = 2*BLKIO_WEIGHT_DEFAULT };
 EXPORT_SYMBOL_GPL(blkio_root_cgroup);
 
-<<<<<<< HEAD
 static struct blkio_policy_type *blkio_policy[BLKIO_NR_POLICIES];
 
-static struct cgroup_subsys_state *blkiocg_create(struct cgroup_subsys *,
-						  struct cgroup *);
-static int blkiocg_can_attach(struct cgroup_subsys *, struct cgroup *,
-			      struct cgroup_taskset *);
-static void blkiocg_attach(struct cgroup_subsys *, struct cgroup *,
-			   struct cgroup_taskset *);
-static int blkiocg_pre_destroy(struct cgroup_subsys *, struct cgroup *);
-static void blkiocg_destroy(struct cgroup_subsys *, struct cgroup *);
-=======
 static struct cgroup_subsys_state *blkiocg_create(struct cgroup *);
 static int blkiocg_can_attach(struct cgroup *, struct cgroup_taskset *);
 static void blkiocg_attach(struct cgroup *, struct cgroup_taskset *);
+static int blkiocg_pre_destroy(struct cgroup *);
 static void blkiocg_destroy(struct cgroup *);
->>>>>>> 3ce3230a
 static int blkiocg_populate(struct cgroup_subsys *, struct cgroup *);
 
 /* for encoding cft->private value on file */
@@ -1578,10 +1568,8 @@
 				ARRAY_SIZE(blkio_files));
 }
 
-<<<<<<< HEAD
 /**
  * blkiocg_pre_destroy - cgroup pre_destroy callback
- * @subsys: cgroup subsys
  * @cgroup: cgroup of interest
  *
  * This function is called when @cgroup is about to go away and responsible
@@ -1591,11 +1579,7 @@
  *
  * This is the blkcg counterpart of ioc_release_fn().
  */
-static int blkiocg_pre_destroy(struct cgroup_subsys *subsys,
-			       struct cgroup *cgroup)
-=======
-static void blkiocg_destroy(struct cgroup *cgroup)
->>>>>>> 3ce3230a
+static int blkiocg_pre_destroy(struct cgroup *cgroup)
 {
 	struct blkio_cgroup *blkcg = cgroup_to_blkio_cgroup(cgroup);
 
@@ -1620,7 +1604,7 @@
 	return 0;
 }
 
-static void blkiocg_destroy(struct cgroup_subsys *subsys, struct cgroup *cgroup)
+static void blkiocg_destroy(struct cgroup *cgroup)
 {
 	struct blkio_cgroup *blkcg = cgroup_to_blkio_cgroup(cgroup);
 
