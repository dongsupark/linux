--- conflicted
+++ resolved
@@ -32,26 +32,6 @@
 
 static struct blkcg_policy *blkcg_policy[BLKCG_MAX_POLS];
 
-static struct blkcg_gq *__blkg_lookup(struct blkcg *blkcg,
-				      struct request_queue *q, bool update_hint);
-
-/**
- * blkg_for_each_descendant_pre - pre-order walk of a blkg's descendants
- * @d_blkg: loop cursor pointing to the current descendant
- * @pos_cgrp: used for iteration
- * @p_blkg: target blkg to walk descendants of
- *
- * Walk @c_blkg through the descendants of @p_blkg.  Must be used with RCU
- * read locked.  If called under either blkcg or queue lock, the iteration
- * is guaranteed to include all and only online blkgs.  The caller may
- * update @pos_cgrp by calling cgroup_rightmost_descendant() to skip
- * subtree.
- */
-#define blkg_for_each_descendant_pre(d_blkg, pos_cgrp, p_blkg)		\
-	cgroup_for_each_descendant_pre((pos_cgrp), (p_blkg)->blkcg->css.cgroup) \
-		if (((d_blkg) = __blkg_lookup(cgroup_to_blkcg(pos_cgrp), \
-					      (p_blkg)->q, false)))
-
 static bool blkcg_policy_enabled(struct request_queue *q,
 				 const struct blkcg_policy *pol)
 {
@@ -124,13 +104,6 @@
 		blkg->pd[i] = pd;
 		pd->blkg = blkg;
 		pd->plid = i;
-<<<<<<< HEAD
-
-		/* invoke per-policy init */
-		if (pol->pd_init_fn)
-			pol->pd_init_fn(blkg);
-=======
->>>>>>> d0e0ac97
 	}
 
 	return blkg;
@@ -151,13 +124,8 @@
  * @q's bypass state.  If @update_hint is %true, the caller should be
  * holding @q->queue_lock and lookup hint is updated on success.
  */
-<<<<<<< HEAD
-static struct blkcg_gq *__blkg_lookup(struct blkcg *blkcg,
-				      struct request_queue *q, bool update_hint)
-=======
 struct blkcg_gq *__blkg_lookup(struct blkcg *blkcg, struct request_queue *q,
 			       bool update_hint)
->>>>>>> d0e0ac97
 {
 	struct blkcg_gq *blkg;
 
@@ -232,26 +200,16 @@
 	}
 	blkg = new_blkg;
 
-<<<<<<< HEAD
-	/* link parent and insert */
-	if (blkcg_parent(blkcg)) {
-		blkg->parent = __blkg_lookup(blkcg_parent(blkcg), q, false);
-		if (WARN_ON_ONCE(!blkg->parent)) {
-			blkg = ERR_PTR(-EINVAL);
-=======
 	/* link parent */
 	if (blkcg_parent(blkcg)) {
 		blkg->parent = __blkg_lookup(blkcg_parent(blkcg), q, false);
 		if (WARN_ON_ONCE(!blkg->parent)) {
 			ret = -EINVAL;
->>>>>>> d0e0ac97
 			goto err_put_css;
 		}
 		blkg_get(blkg->parent);
 	}
 
-<<<<<<< HEAD
-=======
 	/* invoke per-policy init */
 	for (i = 0; i < BLKCG_MAX_POLS; i++) {
 		struct blkcg_policy *pol = blkcg_policy[i];
@@ -261,7 +219,6 @@
 	}
 
 	/* insert */
->>>>>>> d0e0ac97
 	spin_lock(&blkcg->lock);
 	ret = radix_tree_insert(&blkcg->blkg_tree, q->id, blkg);
 	if (likely(!ret)) {
@@ -425,14 +382,6 @@
 	struct blkcg_gq *blkg = container_of(rcu_head, struct blkcg_gq, rcu_head);
 	int i;
 
-<<<<<<< HEAD
-void __blkg_release(struct blkcg_gq *blkg)
-{
-	/* release the blkcg and parent blkg refs this blkg has been holding */
-	css_put(&blkg->blkcg->css);
-	if (blkg->parent)
-		blkg_put(blkg->parent);
-=======
 	/* tell policies that this one is being freed */
 	for (i = 0; i < BLKCG_MAX_POLS; i++) {
 		struct blkcg_policy *pol = blkcg_policy[i];
@@ -448,7 +397,6 @@
 		blkg_put(blkg->parent);
 		spin_unlock_irq(blkg->q->queue_lock);
 	}
->>>>>>> d0e0ac97
 
 	blkg_free(blkg);
 }
