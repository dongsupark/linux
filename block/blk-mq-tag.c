/*
 * Fast and scalable bitmap tagging variant. Uses sparser bitmaps spread
 * over multiple cachelines to avoid ping-pong between multiple submitters
 * or submitter and completer. Uses rolling wakeups to avoid falling of
 * the scaling cliff when we run out of tags and have to start putting
 * submitters to sleep.
 *
 * Uses active queue tracking to support fairer distribution of tags
 * between multiple submitters when a shared tag map is used.
 *
 * Copyright (C) 2013-2014 Jens Axboe
 */
#include <linux/kernel.h>
#include <linux/module.h>
#include <linux/random.h>

#include <linux/blk-mq.h>
#include "blk.h"
#include "blk-mq.h"
#include "blk-mq-tag.h"

static bool bt_has_free_tags(struct blk_mq_bitmap_tags *bt)
{
	int i;

	for (i = 0; i < bt->map_nr; i++) {
		struct blk_align_bitmap *bm = &bt->map[i];
		int ret;

		ret = find_first_zero_bit(&bm->word, bm->depth);
		if (ret < bm->depth)
			return true;
	}

	return false;
}

bool blk_mq_has_free_tags(struct blk_mq_tags *tags)
{
	if (!tags)
		return true;

	return bt_has_free_tags(&tags->bitmap_tags);
}

static inline int bt_index_inc(int index)
{
	return (index + 1) & (BT_WAIT_QUEUES - 1);
}

static inline void bt_index_atomic_inc(atomic_t *index)
{
	int old = atomic_read(index);
	int new = bt_index_inc(old);
	atomic_cmpxchg(index, old, new);
}

/*
 * If a previously inactive queue goes active, bump the active user count.
 */
bool __blk_mq_tag_busy(struct blk_mq_hw_ctx *hctx)
{
	if (!test_bit(BLK_MQ_S_TAG_ACTIVE, &hctx->state) &&
	    !test_and_set_bit(BLK_MQ_S_TAG_ACTIVE, &hctx->state))
		atomic_inc(&hctx->tags->active_queues);

	return true;
}

/*
 * Wakeup all potentially sleeping on normal (non-reserved) tags
 */
static void blk_mq_tag_wakeup_all(struct blk_mq_tags *tags)
{
	struct blk_mq_bitmap_tags *bt;
	int i, wake_index;

	bt = &tags->bitmap_tags;
	wake_index = atomic_read(&bt->wake_index);
	for (i = 0; i < BT_WAIT_QUEUES; i++) {
		struct bt_wait_state *bs = &bt->bs[wake_index];

		if (waitqueue_active(&bs->wait))
			wake_up(&bs->wait);

		wake_index = bt_index_inc(wake_index);
	}
}

/*
 * If a previously busy queue goes inactive, potential waiters could now
 * be allowed to queue. Wake them up and check.
 */
void __blk_mq_tag_idle(struct blk_mq_hw_ctx *hctx)
{
	struct blk_mq_tags *tags = hctx->tags;

	if (!test_and_clear_bit(BLK_MQ_S_TAG_ACTIVE, &hctx->state))
		return;

	atomic_dec(&tags->active_queues);

	blk_mq_tag_wakeup_all(tags);
}

/*
 * For shared tag users, we track the number of currently active users
 * and attempt to provide a fair share of the tag depth for each of them.
 */
static inline bool hctx_may_queue(struct blk_mq_hw_ctx *hctx,
				  struct blk_mq_bitmap_tags *bt)
{
	unsigned int depth, users;

	if (!hctx || !(hctx->flags & BLK_MQ_F_TAG_SHARED))
		return true;
	if (!test_bit(BLK_MQ_S_TAG_ACTIVE, &hctx->state))
		return true;

	/*
	 * Don't try dividing an ant
	 */
	if (bt->depth == 1)
		return true;

	users = atomic_read(&hctx->tags->active_queues);
	if (!users)
		return true;

	/*
	 * Allow at least some tags
	 */
	depth = max((bt->depth + users - 1) / users, 4U);
	return atomic_read(&hctx->nr_active) < depth;
}

static int __bt_get_word(struct blk_align_bitmap *bm, unsigned int last_tag)
{
	int tag, org_last_tag, end;

	org_last_tag = last_tag;
	end = bm->depth;
	do {
restart:
		tag = find_next_zero_bit(&bm->word, end, last_tag);
		if (unlikely(tag >= end)) {
			/*
			 * We started with an offset, start from 0 to
			 * exhaust the map.
			 */
			if (org_last_tag && last_tag) {
				end = last_tag;
				last_tag = 0;
				goto restart;
			}
			return -1;
		}
		last_tag = tag + 1;
	} while (test_and_set_bit_lock(tag, &bm->word));

	return tag;
}

/*
 * Straight forward bitmap tag implementation, where each bit is a tag
 * (cleared == free, and set == busy). The small twist is using per-cpu
 * last_tag caches, which blk-mq stores in the blk_mq_ctx software queue
 * contexts. This enables us to drastically limit the space searched,
 * without dirtying an extra shared cacheline like we would if we stored
 * the cache value inside the shared blk_mq_bitmap_tags structure. On top
 * of that, each word of tags is in a separate cacheline. This means that
 * multiple users will tend to stick to different cachelines, at least
 * until the map is exhausted.
 */
static int __bt_get(struct blk_mq_hw_ctx *hctx, struct blk_mq_bitmap_tags *bt,
		    unsigned int *tag_cache)
{
	unsigned int last_tag, org_last_tag;
	int index, i, tag;

	if (!hctx_may_queue(hctx, bt))
		return -1;

	last_tag = org_last_tag = *tag_cache;
	index = TAG_TO_INDEX(bt, last_tag);

	for (i = 0; i < bt->map_nr; i++) {
		tag = __bt_get_word(&bt->map[index], TAG_TO_BIT(bt, last_tag));
		if (tag != -1) {
			tag += (index << bt->bits_per_word);
			goto done;
		}

		last_tag = 0;
		if (++index >= bt->map_nr)
			index = 0;
	}

	*tag_cache = 0;
	return -1;

	/*
	 * Only update the cache from the allocation path, if we ended
	 * up using the specific cached tag.
	 */
done:
	if (tag == org_last_tag) {
		last_tag = tag + 1;
		if (last_tag >= bt->depth - 1)
			last_tag = 0;

		*tag_cache = last_tag;
	}

	return tag;
}

static struct bt_wait_state *bt_wait_ptr(struct blk_mq_bitmap_tags *bt,
					 struct blk_mq_hw_ctx *hctx)
{
	struct bt_wait_state *bs;
	int wait_index;

	if (!hctx)
		return &bt->bs[0];

	wait_index = atomic_read(&hctx->wait_index);
	bs = &bt->bs[wait_index];
	bt_index_atomic_inc(&hctx->wait_index);
	return bs;
}

static int bt_get(struct blk_mq_alloc_data *data,
		struct blk_mq_bitmap_tags *bt,
		struct blk_mq_hw_ctx *hctx,
		unsigned int *last_tag)
{
	struct bt_wait_state *bs;
	DEFINE_WAIT(wait);
	int tag;

	tag = __bt_get(hctx, bt, last_tag);
	if (tag != -1)
		return tag;

	if (!(data->gfp & __GFP_WAIT))
		return -1;

	bs = bt_wait_ptr(bt, hctx);
	do {
		prepare_to_wait(&bs->wait, &wait, TASK_UNINTERRUPTIBLE);

		tag = __bt_get(hctx, bt, last_tag);
		if (tag != -1)
			break;

		blk_mq_put_ctx(data->ctx);

		io_schedule();

		data->ctx = blk_mq_get_ctx(data->q);
		data->hctx = data->q->mq_ops->map_queue(data->q,
				data->ctx->cpu);
		if (data->reserved) {
			bt = &data->hctx->tags->breserved_tags;
		} else {
			last_tag = &data->ctx->last_tag;
			hctx = data->hctx;
			bt = &hctx->tags->bitmap_tags;
		}
		finish_wait(&bs->wait, &wait);
		bs = bt_wait_ptr(bt, hctx);
	} while (1);

	finish_wait(&bs->wait, &wait);
	return tag;
}

static unsigned int __blk_mq_get_tag(struct blk_mq_alloc_data *data)
{
	int tag;

	tag = bt_get(data, &data->hctx->tags->bitmap_tags, data->hctx,
			&data->ctx->last_tag);
	if (tag >= 0)
		return tag + data->hctx->tags->nr_reserved_tags;

	return BLK_MQ_TAG_FAIL;
}

static unsigned int __blk_mq_get_reserved_tag(struct blk_mq_alloc_data *data)
{
	int tag, zero = 0;

	if (unlikely(!data->hctx->tags->nr_reserved_tags)) {
		WARN_ON_ONCE(1);
		return BLK_MQ_TAG_FAIL;
	}

	tag = bt_get(data, &data->hctx->tags->breserved_tags, NULL, &zero);
	if (tag < 0)
		return BLK_MQ_TAG_FAIL;

	return tag;
}

unsigned int blk_mq_get_tag(struct blk_mq_alloc_data *data)
{
	if (!data->reserved)
		return __blk_mq_get_tag(data);

	return __blk_mq_get_reserved_tag(data);
}

static struct bt_wait_state *bt_wake_ptr(struct blk_mq_bitmap_tags *bt)
{
	int i, wake_index;

	wake_index = atomic_read(&bt->wake_index);
	for (i = 0; i < BT_WAIT_QUEUES; i++) {
		struct bt_wait_state *bs = &bt->bs[wake_index];

		if (waitqueue_active(&bs->wait)) {
			int o = atomic_read(&bt->wake_index);
			if (wake_index != o)
				atomic_cmpxchg(&bt->wake_index, o, wake_index);

			return bs;
		}

		wake_index = bt_index_inc(wake_index);
	}

	return NULL;
}

static void bt_clear_tag(struct blk_mq_bitmap_tags *bt, unsigned int tag)
{
	const int index = TAG_TO_INDEX(bt, tag);
	struct bt_wait_state *bs;
	int wait_cnt;

	/*
	 * The unlock memory barrier need to order access to req in free
	 * path and clearing tag bit
	 */
	clear_bit_unlock(TAG_TO_BIT(bt, tag), &bt->map[index].word);

	bs = bt_wake_ptr(bt);
	if (!bs)
		return;

	wait_cnt = atomic_dec_return(&bs->wait_cnt);
	if (wait_cnt == 0) {
wake:
		atomic_add(bt->wake_cnt, &bs->wait_cnt);
		bt_index_atomic_inc(&bt->wake_index);
		wake_up(&bs->wait);
	} else if (wait_cnt < 0) {
		wait_cnt = atomic_inc_return(&bs->wait_cnt);
		if (!wait_cnt)
			goto wake;
	}
}

static void __blk_mq_put_tag(struct blk_mq_tags *tags, unsigned int tag)
{
	BUG_ON(tag >= tags->nr_tags);

	bt_clear_tag(&tags->bitmap_tags, tag);
}

static void __blk_mq_put_reserved_tag(struct blk_mq_tags *tags,
				      unsigned int tag)
{
	BUG_ON(tag >= tags->nr_reserved_tags);

	bt_clear_tag(&tags->breserved_tags, tag);
}

void blk_mq_put_tag(struct blk_mq_hw_ctx *hctx, unsigned int tag,
		    unsigned int *last_tag)
{
	struct blk_mq_tags *tags = hctx->tags;

	if (tag >= tags->nr_reserved_tags) {
		const int real_tag = tag - tags->nr_reserved_tags;

		__blk_mq_put_tag(tags, real_tag);
		*last_tag = real_tag;
	} else
		__blk_mq_put_reserved_tag(tags, tag);
}

static void bt_for_each(struct blk_mq_hw_ctx *hctx,
		struct blk_mq_bitmap_tags *bt, unsigned int off,
		busy_iter_fn *fn, void *data, bool reserved)
{
	struct request *rq;
	int bit, i;

	for (i = 0; i < bt->map_nr; i++) {
		struct blk_align_bitmap *bm = &bt->map[i];

		for (bit = find_first_bit(&bm->word, bm->depth);
		     bit < bm->depth;
		     bit = find_next_bit(&bm->word, bm->depth, bit + 1)) {
		     	rq = blk_mq_tag_to_rq(hctx->tags, off + bit);
			if (rq->q == hctx->queue)
				fn(hctx, rq, data, reserved);
		}

		off += (1 << bt->bits_per_word);
	}
}

void blk_mq_tag_busy_iter(struct blk_mq_hw_ctx *hctx, busy_iter_fn *fn,
		void *priv)
{
	struct blk_mq_tags *tags = hctx->tags;

<<<<<<< HEAD
 	if (tags->nr_reserved_tags)
=======
	if (tags->nr_reserved_tags)
>>>>>>> fe052529
		bt_for_each(hctx, &tags->breserved_tags, 0, fn, priv, true);
	bt_for_each(hctx, &tags->bitmap_tags, tags->nr_reserved_tags, fn, priv,
			false);
}
EXPORT_SYMBOL(blk_mq_tag_busy_iter);

static unsigned int bt_unused_tags(struct blk_mq_bitmap_tags *bt)
{
	unsigned int i, used;

	for (i = 0, used = 0; i < bt->map_nr; i++) {
		struct blk_align_bitmap *bm = &bt->map[i];

		used += bitmap_weight(&bm->word, bm->depth);
	}

	return bt->depth - used;
}

static void bt_update_count(struct blk_mq_bitmap_tags *bt,
			    unsigned int depth)
{
	unsigned int tags_per_word = 1U << bt->bits_per_word;
	unsigned int map_depth = depth;

	if (depth) {
		int i;

		for (i = 0; i < bt->map_nr; i++) {
			bt->map[i].depth = min(map_depth, tags_per_word);
			map_depth -= bt->map[i].depth;
		}
	}

	bt->wake_cnt = BT_WAIT_BATCH;
	if (bt->wake_cnt > depth / 4)
		bt->wake_cnt = max(1U, depth / 4);

	bt->depth = depth;
}

static int bt_alloc(struct blk_mq_bitmap_tags *bt, unsigned int depth,
			int node, bool reserved)
{
	int i;

	bt->bits_per_word = ilog2(BITS_PER_LONG);

	/*
	 * Depth can be zero for reserved tags, that's not a failure
	 * condition.
	 */
	if (depth) {
		unsigned int nr, tags_per_word;

		tags_per_word = (1 << bt->bits_per_word);

		/*
		 * If the tag space is small, shrink the number of tags
		 * per word so we spread over a few cachelines, at least.
		 * If less than 4 tags, just forget about it, it's not
		 * going to work optimally anyway.
		 */
		if (depth >= 4) {
			while (tags_per_word * 4 > depth) {
				bt->bits_per_word--;
				tags_per_word = (1 << bt->bits_per_word);
			}
		}

		nr = ALIGN(depth, tags_per_word) / tags_per_word;
		bt->map = kzalloc_node(nr * sizeof(struct blk_align_bitmap),
						GFP_KERNEL, node);
		if (!bt->map)
			return -ENOMEM;

		bt->map_nr = nr;
	}

	bt->bs = kzalloc(BT_WAIT_QUEUES * sizeof(*bt->bs), GFP_KERNEL);
	if (!bt->bs) {
		kfree(bt->map);
		return -ENOMEM;
	}

	bt_update_count(bt, depth);

	for (i = 0; i < BT_WAIT_QUEUES; i++) {
		init_waitqueue_head(&bt->bs[i].wait);
		atomic_set(&bt->bs[i].wait_cnt, bt->wake_cnt);
	}

	return 0;
}

static void bt_free(struct blk_mq_bitmap_tags *bt)
{
	kfree(bt->map);
	kfree(bt->bs);
}

static struct blk_mq_tags *blk_mq_init_bitmap_tags(struct blk_mq_tags *tags,
						   int node)
{
	unsigned int depth = tags->nr_tags - tags->nr_reserved_tags;

	if (bt_alloc(&tags->bitmap_tags, depth, node, false))
		goto enomem;
	if (bt_alloc(&tags->breserved_tags, tags->nr_reserved_tags, node, true))
		goto enomem;

	return tags;
enomem:
	bt_free(&tags->bitmap_tags);
	kfree(tags);
	return NULL;
}

struct blk_mq_tags *blk_mq_init_tags(unsigned int total_tags,
				     unsigned int reserved_tags, int node)
{
	struct blk_mq_tags *tags;

	if (total_tags > BLK_MQ_TAG_MAX) {
		pr_err("blk-mq: tag depth too large\n");
		return NULL;
	}

	tags = kzalloc_node(sizeof(*tags), GFP_KERNEL, node);
	if (!tags)
		return NULL;

	tags->nr_tags = total_tags;
	tags->nr_reserved_tags = reserved_tags;

	return blk_mq_init_bitmap_tags(tags, node);
}

void blk_mq_free_tags(struct blk_mq_tags *tags)
{
	bt_free(&tags->bitmap_tags);
	bt_free(&tags->breserved_tags);
	kfree(tags);
}

void blk_mq_tag_init_last_tag(struct blk_mq_tags *tags, unsigned int *tag)
{
	unsigned int depth = tags->nr_tags - tags->nr_reserved_tags;

	*tag = prandom_u32() % depth;
}

int blk_mq_tag_update_depth(struct blk_mq_tags *tags, unsigned int tdepth)
{
	tdepth -= tags->nr_reserved_tags;
	if (tdepth > tags->nr_tags)
		return -EINVAL;

	/*
	 * Don't need (or can't) update reserved tags here, they remain
	 * static and should never need resizing.
	 */
	bt_update_count(&tags->bitmap_tags, tdepth);
	blk_mq_tag_wakeup_all(tags);
	return 0;
}

ssize_t blk_mq_tag_sysfs_show(struct blk_mq_tags *tags, char *page)
{
	char *orig_page = page;
	unsigned int free, res;

	if (!tags)
		return 0;

	page += sprintf(page, "nr_tags=%u, reserved_tags=%u, "
			"bits_per_word=%u\n",
			tags->nr_tags, tags->nr_reserved_tags,
			tags->bitmap_tags.bits_per_word);

	free = bt_unused_tags(&tags->bitmap_tags);
	res = bt_unused_tags(&tags->breserved_tags);

	page += sprintf(page, "nr_free=%u, nr_reserved=%u\n", free, res);
	page += sprintf(page, "active_queues=%u\n", atomic_read(&tags->active_queues));

	return page - orig_page;
}<|MERGE_RESOLUTION|>--- conflicted
+++ resolved
@@ -419,11 +419,7 @@
 {
 	struct blk_mq_tags *tags = hctx->tags;
 
-<<<<<<< HEAD
- 	if (tags->nr_reserved_tags)
-=======
 	if (tags->nr_reserved_tags)
->>>>>>> fe052529
 		bt_for_each(hctx, &tags->breserved_tags, 0, fn, priv, true);
 	bt_for_each(hctx, &tags->bitmap_tags, tags->nr_reserved_tags, fn, priv,
 			false);
