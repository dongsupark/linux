/*
 *  CFQ, or complete fairness queueing, disk scheduler.
 *
 *  Based on ideas from a previously unfinished io
 *  scheduler (round robin per-process disk scheduling) and Andrea Arcangeli.
 *
 *  Copyright (C) 2003 Jens Axboe <axboe@kernel.dk>
 */
#include <linux/module.h>
#include <linux/slab.h>
#include <linux/blkdev.h>
#include <linux/elevator.h>
#include <linux/jiffies.h>
#include <linux/rbtree.h>
#include <linux/ioprio.h>
#include <linux/blktrace_api.h>
#include "blk.h"
#include "blk-cgroup.h"

/*
 * tunables
 */
/* max queue in one round of service */
static const int cfq_quantum = 8;
static const int cfq_fifo_expire[2] = { HZ / 4, HZ / 8 };
/* maximum backwards seek, in KiB */
static const int cfq_back_max = 16 * 1024;
/* penalty of a backwards seek */
static const int cfq_back_penalty = 2;
static const int cfq_slice_sync = HZ / 10;
static int cfq_slice_async = HZ / 25;
static const int cfq_slice_async_rq = 2;
static int cfq_slice_idle = HZ / 125;
static int cfq_group_idle = HZ / 125;
static const int cfq_target_latency = HZ * 3/10; /* 300 ms */
static const int cfq_hist_divisor = 4;

/*
 * offset from end of service tree
 */
#define CFQ_IDLE_DELAY		(HZ / 5)

/*
 * below this threshold, we consider thinktime immediate
 */
#define CFQ_MIN_TT		(2)

#define CFQ_SLICE_SCALE		(5)
#define CFQ_HW_QUEUE_MIN	(5)
#define CFQ_SERVICE_SHIFT       12

#define CFQQ_SEEK_THR		(sector_t)(8 * 100)
#define CFQQ_CLOSE_THR		(sector_t)(8 * 1024)
#define CFQQ_SECT_THR_NONROT	(sector_t)(2 * 32)
#define CFQQ_SEEKY(cfqq)	(hweight32(cfqq->seek_history) > 32/8)

#define RQ_CIC(rq)		icq_to_cic((rq)->elv.icq)
#define RQ_CFQQ(rq)		(struct cfq_queue *) ((rq)->elv.priv[0])
#define RQ_CFQG(rq)		(struct cfq_group *) ((rq)->elv.priv[1])

static struct kmem_cache *cfq_pool;

#define CFQ_PRIO_LISTS		IOPRIO_BE_NR
#define cfq_class_idle(cfqq)	((cfqq)->ioprio_class == IOPRIO_CLASS_IDLE)
#define cfq_class_rt(cfqq)	((cfqq)->ioprio_class == IOPRIO_CLASS_RT)

#define sample_valid(samples)	((samples) > 80)
#define rb_entry_cfqg(node)	rb_entry((node), struct cfq_group, rb_node)

struct cfq_ttime {
	unsigned long last_end_request;

	unsigned long ttime_total;
	unsigned long ttime_samples;
	unsigned long ttime_mean;
};

/*
 * Most of our rbtree usage is for sorting with min extraction, so
 * if we cache the leftmost node we don't have to walk down the tree
 * to find it. Idea borrowed from Ingo Molnars CFS scheduler. We should
 * move this into the elevator for the rq sorting as well.
 */
struct cfq_rb_root {
	struct rb_root rb;
	struct rb_node *left;
	unsigned count;
	u64 min_vdisktime;
	struct cfq_ttime ttime;
};
#define CFQ_RB_ROOT	(struct cfq_rb_root) { .rb = RB_ROOT, \
			.ttime = {.last_end_request = jiffies,},}

/*
 * Per process-grouping structure
 */
struct cfq_queue {
	/* reference count */
	int ref;
	/* various state flags, see below */
	unsigned int flags;
	/* parent cfq_data */
	struct cfq_data *cfqd;
	/* service_tree member */
	struct rb_node rb_node;
	/* service_tree key */
	unsigned long rb_key;
	/* prio tree member */
	struct rb_node p_node;
	/* prio tree root we belong to, if any */
	struct rb_root *p_root;
	/* sorted list of pending requests */
	struct rb_root sort_list;
	/* if fifo isn't expired, next request to serve */
	struct request *next_rq;
	/* requests queued in sort_list */
	int queued[2];
	/* currently allocated requests */
	int allocated[2];
	/* fifo list of requests in sort_list */
	struct list_head fifo;

	/* time when queue got scheduled in to dispatch first request. */
	unsigned long dispatch_start;
	unsigned int allocated_slice;
	unsigned int slice_dispatch;
	/* time when first request from queue completed and slice started. */
	unsigned long slice_start;
	unsigned long slice_end;
	long slice_resid;

	/* pending priority requests */
	int prio_pending;
	/* number of requests that are on the dispatch list or inside driver */
	int dispatched;

	/* io prio of this group */
	unsigned short ioprio, org_ioprio;
	unsigned short ioprio_class;

	pid_t pid;

	u32 seek_history;
	sector_t last_request_pos;

	struct cfq_rb_root *service_tree;
	struct cfq_queue *new_cfqq;
	struct cfq_group *cfqg;
	/* Number of sectors dispatched from queue in single dispatch round */
	unsigned long nr_sectors;
};

/*
 * First index in the service_trees.
 * IDLE is handled separately, so it has negative index
 */
enum wl_class_t {
	BE_WORKLOAD = 0,
	RT_WORKLOAD = 1,
	IDLE_WORKLOAD = 2,
	CFQ_PRIO_NR,
};

/*
 * Second index in the service_trees.
 */
enum wl_type_t {
	ASYNC_WORKLOAD = 0,
	SYNC_NOIDLE_WORKLOAD = 1,
	SYNC_WORKLOAD = 2
};

struct cfqg_stats {
#ifdef CONFIG_CFQ_GROUP_IOSCHED
	/* total bytes transferred */
	struct blkg_rwstat		service_bytes;
	/* total IOs serviced, post merge */
	struct blkg_rwstat		serviced;
	/* number of ios merged */
	struct blkg_rwstat		merged;
	/* total time spent on device in ns, may not be accurate w/ queueing */
	struct blkg_rwstat		service_time;
	/* total time spent waiting in scheduler queue in ns */
	struct blkg_rwstat		wait_time;
	/* number of IOs queued up */
	struct blkg_rwstat		queued;
	/* total sectors transferred */
	struct blkg_stat		sectors;
	/* total disk time and nr sectors dispatched by this group */
	struct blkg_stat		time;
#ifdef CONFIG_DEBUG_BLK_CGROUP
	/* time not charged to this cgroup */
	struct blkg_stat		unaccounted_time;
	/* sum of number of ios queued across all samples */
	struct blkg_stat		avg_queue_size_sum;
	/* count of samples taken for average */
	struct blkg_stat		avg_queue_size_samples;
	/* how many times this group has been removed from service tree */
	struct blkg_stat		dequeue;
	/* total time spent waiting for it to be assigned a timeslice. */
	struct blkg_stat		group_wait_time;
	/* time spent idling for this blkcg_gq */
	struct blkg_stat		idle_time;
	/* total time with empty current active q with other requests queued */
	struct blkg_stat		empty_time;
	/* fields after this shouldn't be cleared on stat reset */
	uint64_t			start_group_wait_time;
	uint64_t			start_idle_time;
	uint64_t			start_empty_time;
	uint16_t			flags;
#endif	/* CONFIG_DEBUG_BLK_CGROUP */
#endif	/* CONFIG_CFQ_GROUP_IOSCHED */
};

/* This is per cgroup per device grouping structure */
struct cfq_group {
	/* must be the first member */
	struct blkg_policy_data pd;

	/* group service_tree member */
	struct rb_node rb_node;

	/* group service_tree key */
	u64 vdisktime;

	/*
	 * The number of active cfqgs and sum of their weights under this
	 * cfqg.  This covers this cfqg's leaf_weight and all children's
	 * weights, but does not cover weights of further descendants.
	 *
	 * If a cfqg is on the service tree, it's active.  An active cfqg
	 * also activates its parent and contributes to the children_weight
	 * of the parent.
	 */
	int nr_active;
	unsigned int children_weight;

	/*
	 * vfraction is the fraction of vdisktime that the tasks in this
	 * cfqg are entitled to.  This is determined by compounding the
	 * ratios walking up from this cfqg to the root.
	 *
	 * It is in fixed point w/ CFQ_SERVICE_SHIFT and the sum of all
	 * vfractions on a service tree is approximately 1.  The sum may
	 * deviate a bit due to rounding errors and fluctuations caused by
	 * cfqgs entering and leaving the service tree.
	 */
	unsigned int vfraction;

	/*
	 * There are two weights - (internal) weight is the weight of this
	 * cfqg against the sibling cfqgs.  leaf_weight is the wight of
	 * this cfqg against the child cfqgs.  For the root cfqg, both
	 * weights are kept in sync for backward compatibility.
	 */
	unsigned int weight;
	unsigned int new_weight;
	unsigned int dev_weight;

	unsigned int leaf_weight;
	unsigned int new_leaf_weight;
	unsigned int dev_leaf_weight;

	/* number of cfqq currently on this group */
	int nr_cfqq;

	/*
	 * Per group busy queues average. Useful for workload slice calc. We
	 * create the array for each prio class but at run time it is used
	 * only for RT and BE class and slot for IDLE class remains unused.
	 * This is primarily done to avoid confusion and a gcc warning.
	 */
	unsigned int busy_queues_avg[CFQ_PRIO_NR];
	/*
	 * rr lists of queues with requests. We maintain service trees for
	 * RT and BE classes. These trees are subdivided in subclasses
	 * of SYNC, SYNC_NOIDLE and ASYNC based on workload type. For IDLE
	 * class there is no subclassification and all the cfq queues go on
	 * a single tree service_tree_idle.
	 * Counts are embedded in the cfq_rb_root
	 */
	struct cfq_rb_root service_trees[2][3];
	struct cfq_rb_root service_tree_idle;

	unsigned long saved_wl_slice;
	enum wl_type_t saved_wl_type;
	enum wl_class_t saved_wl_class;

	/* number of requests that are on the dispatch list or inside driver */
	int dispatched;
	struct cfq_ttime ttime;
	struct cfqg_stats stats;	/* stats for this cfqg */
	struct cfqg_stats dead_stats;	/* stats pushed from dead children */
};

struct cfq_io_cq {
	struct io_cq		icq;		/* must be the first member */
	struct cfq_queue	*cfqq[2];
	struct cfq_ttime	ttime;
	int			ioprio;		/* the current ioprio */
#ifdef CONFIG_CFQ_GROUP_IOSCHED
	uint64_t		blkcg_id;	/* the current blkcg ID */
#endif
};

/*
 * Per block device queue structure
 */
struct cfq_data {
	struct request_queue *queue;
	/* Root service tree for cfq_groups */
	struct cfq_rb_root grp_service_tree;
	struct cfq_group *root_group;

	/*
	 * The priority currently being served
	 */
	enum wl_class_t serving_wl_class;
	enum wl_type_t serving_wl_type;
	unsigned long workload_expires;
	struct cfq_group *serving_group;

	/*
	 * Each priority tree is sorted by next_request position.  These
	 * trees are used when determining if two or more queues are
	 * interleaving requests (see cfq_close_cooperator).
	 */
	struct rb_root prio_trees[CFQ_PRIO_LISTS];

	unsigned int busy_queues;
	unsigned int busy_sync_queues;

	int rq_in_driver;
	int rq_in_flight[2];

	/*
	 * queue-depth detection
	 */
	int rq_queued;
	int hw_tag;
	/*
	 * hw_tag can be
	 * -1 => indeterminate, (cfq will behave as if NCQ is present, to allow better detection)
	 *  1 => NCQ is present (hw_tag_est_depth is the estimated max depth)
	 *  0 => no NCQ
	 */
	int hw_tag_est_depth;
	unsigned int hw_tag_samples;

	/*
	 * idle window management
	 */
	struct timer_list idle_slice_timer;
	struct work_struct unplug_work;

	struct cfq_queue *active_queue;
	struct cfq_io_cq *active_cic;

	/*
	 * async queue for each priority case
	 */
	struct cfq_queue *async_cfqq[2][IOPRIO_BE_NR];
	struct cfq_queue *async_idle_cfqq;

	sector_t last_position;

	/*
	 * tunables, see top of file
	 */
	unsigned int cfq_quantum;
	unsigned int cfq_fifo_expire[2];
	unsigned int cfq_back_penalty;
	unsigned int cfq_back_max;
	unsigned int cfq_slice[2];
	unsigned int cfq_slice_async_rq;
	unsigned int cfq_slice_idle;
	unsigned int cfq_group_idle;
	unsigned int cfq_latency;
	unsigned int cfq_target_latency;

	/*
	 * Fallback dummy cfqq for extreme OOM conditions
	 */
	struct cfq_queue oom_cfqq;

	unsigned long last_delayed_sync;
};

static struct cfq_group *cfq_get_next_cfqg(struct cfq_data *cfqd);

static struct cfq_rb_root *st_for(struct cfq_group *cfqg,
					    enum wl_class_t class,
					    enum wl_type_t type)
{
	if (!cfqg)
		return NULL;

	if (class == IDLE_WORKLOAD)
		return &cfqg->service_tree_idle;

	return &cfqg->service_trees[class][type];
}

enum cfqq_state_flags {
	CFQ_CFQQ_FLAG_on_rr = 0,	/* on round-robin busy list */
	CFQ_CFQQ_FLAG_wait_request,	/* waiting for a request */
	CFQ_CFQQ_FLAG_must_dispatch,	/* must be allowed a dispatch */
	CFQ_CFQQ_FLAG_must_alloc_slice,	/* per-slice must_alloc flag */
	CFQ_CFQQ_FLAG_fifo_expire,	/* FIFO checked in this slice */
	CFQ_CFQQ_FLAG_idle_window,	/* slice idling enabled */
	CFQ_CFQQ_FLAG_prio_changed,	/* task priority has changed */
	CFQ_CFQQ_FLAG_slice_new,	/* no requests dispatched in slice */
	CFQ_CFQQ_FLAG_sync,		/* synchronous queue */
	CFQ_CFQQ_FLAG_coop,		/* cfqq is shared */
	CFQ_CFQQ_FLAG_split_coop,	/* shared cfqq will be splitted */
	CFQ_CFQQ_FLAG_deep,		/* sync cfqq experienced large depth */
	CFQ_CFQQ_FLAG_wait_busy,	/* Waiting for next request */
};

#define CFQ_CFQQ_FNS(name)						\
static inline void cfq_mark_cfqq_##name(struct cfq_queue *cfqq)		\
{									\
	(cfqq)->flags |= (1 << CFQ_CFQQ_FLAG_##name);			\
}									\
static inline void cfq_clear_cfqq_##name(struct cfq_queue *cfqq)	\
{									\
	(cfqq)->flags &= ~(1 << CFQ_CFQQ_FLAG_##name);			\
}									\
static inline int cfq_cfqq_##name(const struct cfq_queue *cfqq)		\
{									\
	return ((cfqq)->flags & (1 << CFQ_CFQQ_FLAG_##name)) != 0;	\
}

CFQ_CFQQ_FNS(on_rr);
CFQ_CFQQ_FNS(wait_request);
CFQ_CFQQ_FNS(must_dispatch);
CFQ_CFQQ_FNS(must_alloc_slice);
CFQ_CFQQ_FNS(fifo_expire);
CFQ_CFQQ_FNS(idle_window);
CFQ_CFQQ_FNS(prio_changed);
CFQ_CFQQ_FNS(slice_new);
CFQ_CFQQ_FNS(sync);
CFQ_CFQQ_FNS(coop);
CFQ_CFQQ_FNS(split_coop);
CFQ_CFQQ_FNS(deep);
CFQ_CFQQ_FNS(wait_busy);
#undef CFQ_CFQQ_FNS

static inline struct cfq_group *pd_to_cfqg(struct blkg_policy_data *pd)
{
	return pd ? container_of(pd, struct cfq_group, pd) : NULL;
}

static inline struct blkcg_gq *cfqg_to_blkg(struct cfq_group *cfqg)
{
	return pd_to_blkg(&cfqg->pd);
}

#if defined(CONFIG_CFQ_GROUP_IOSCHED) && defined(CONFIG_DEBUG_BLK_CGROUP)

/* cfqg stats flags */
enum cfqg_stats_flags {
	CFQG_stats_waiting = 0,
	CFQG_stats_idling,
	CFQG_stats_empty,
};

#define CFQG_FLAG_FNS(name)						\
static inline void cfqg_stats_mark_##name(struct cfqg_stats *stats)	\
{									\
	stats->flags |= (1 << CFQG_stats_##name);			\
}									\
static inline void cfqg_stats_clear_##name(struct cfqg_stats *stats)	\
{									\
	stats->flags &= ~(1 << CFQG_stats_##name);			\
}									\
static inline int cfqg_stats_##name(struct cfqg_stats *stats)		\
{									\
	return (stats->flags & (1 << CFQG_stats_##name)) != 0;		\
}									\

CFQG_FLAG_FNS(waiting)
CFQG_FLAG_FNS(idling)
CFQG_FLAG_FNS(empty)
#undef CFQG_FLAG_FNS

/* This should be called with the queue_lock held. */
static void cfqg_stats_update_group_wait_time(struct cfqg_stats *stats)
{
	unsigned long long now;

	if (!cfqg_stats_waiting(stats))
		return;

	now = sched_clock();
	if (time_after64(now, stats->start_group_wait_time))
		blkg_stat_add(&stats->group_wait_time,
			      now - stats->start_group_wait_time);
	cfqg_stats_clear_waiting(stats);
}

/* This should be called with the queue_lock held. */
static void cfqg_stats_set_start_group_wait_time(struct cfq_group *cfqg,
						 struct cfq_group *curr_cfqg)
{
	struct cfqg_stats *stats = &cfqg->stats;

	if (cfqg_stats_waiting(stats))
		return;
	if (cfqg == curr_cfqg)
		return;
	stats->start_group_wait_time = sched_clock();
	cfqg_stats_mark_waiting(stats);
}

/* This should be called with the queue_lock held. */
static void cfqg_stats_end_empty_time(struct cfqg_stats *stats)
{
	unsigned long long now;

	if (!cfqg_stats_empty(stats))
		return;

	now = sched_clock();
	if (time_after64(now, stats->start_empty_time))
		blkg_stat_add(&stats->empty_time,
			      now - stats->start_empty_time);
	cfqg_stats_clear_empty(stats);
}

static void cfqg_stats_update_dequeue(struct cfq_group *cfqg)
{
	blkg_stat_add(&cfqg->stats.dequeue, 1);
}

static void cfqg_stats_set_start_empty_time(struct cfq_group *cfqg)
{
	struct cfqg_stats *stats = &cfqg->stats;

	if (blkg_rwstat_total(&stats->queued))
		return;

	/*
	 * group is already marked empty. This can happen if cfqq got new
	 * request in parent group and moved to this group while being added
	 * to service tree. Just ignore the event and move on.
	 */
	if (cfqg_stats_empty(stats))
		return;

	stats->start_empty_time = sched_clock();
	cfqg_stats_mark_empty(stats);
}

static void cfqg_stats_update_idle_time(struct cfq_group *cfqg)
{
	struct cfqg_stats *stats = &cfqg->stats;

	if (cfqg_stats_idling(stats)) {
		unsigned long long now = sched_clock();

		if (time_after64(now, stats->start_idle_time))
			blkg_stat_add(&stats->idle_time,
				      now - stats->start_idle_time);
		cfqg_stats_clear_idling(stats);
	}
}

static void cfqg_stats_set_start_idle_time(struct cfq_group *cfqg)
{
	struct cfqg_stats *stats = &cfqg->stats;

	BUG_ON(cfqg_stats_idling(stats));

	stats->start_idle_time = sched_clock();
	cfqg_stats_mark_idling(stats);
}

static void cfqg_stats_update_avg_queue_size(struct cfq_group *cfqg)
{
	struct cfqg_stats *stats = &cfqg->stats;

	blkg_stat_add(&stats->avg_queue_size_sum,
		      blkg_rwstat_total(&stats->queued));
	blkg_stat_add(&stats->avg_queue_size_samples, 1);
	cfqg_stats_update_group_wait_time(stats);
}

#else	/* CONFIG_CFQ_GROUP_IOSCHED && CONFIG_DEBUG_BLK_CGROUP */

static inline void cfqg_stats_set_start_group_wait_time(struct cfq_group *cfqg, struct cfq_group *curr_cfqg) { }
static inline void cfqg_stats_end_empty_time(struct cfqg_stats *stats) { }
static inline void cfqg_stats_update_dequeue(struct cfq_group *cfqg) { }
static inline void cfqg_stats_set_start_empty_time(struct cfq_group *cfqg) { }
static inline void cfqg_stats_update_idle_time(struct cfq_group *cfqg) { }
static inline void cfqg_stats_set_start_idle_time(struct cfq_group *cfqg) { }
static inline void cfqg_stats_update_avg_queue_size(struct cfq_group *cfqg) { }

#endif	/* CONFIG_CFQ_GROUP_IOSCHED && CONFIG_DEBUG_BLK_CGROUP */

#ifdef CONFIG_CFQ_GROUP_IOSCHED

static struct blkcg_policy blkcg_policy_cfq;

static inline struct cfq_group *blkg_to_cfqg(struct blkcg_gq *blkg)
{
	return pd_to_cfqg(blkg_to_pd(blkg, &blkcg_policy_cfq));
}

static inline struct cfq_group *cfqg_parent(struct cfq_group *cfqg)
{
	struct blkcg_gq *pblkg = cfqg_to_blkg(cfqg)->parent;

	return pblkg ? blkg_to_cfqg(pblkg) : NULL;
}

static inline void cfqg_get(struct cfq_group *cfqg)
{
	return blkg_get(cfqg_to_blkg(cfqg));
}

static inline void cfqg_put(struct cfq_group *cfqg)
{
	return blkg_put(cfqg_to_blkg(cfqg));
}

#define cfq_log_cfqq(cfqd, cfqq, fmt, args...)	do {			\
	char __pbuf[128];						\
									\
	blkg_path(cfqg_to_blkg((cfqq)->cfqg), __pbuf, sizeof(__pbuf));	\
	blk_add_trace_msg((cfqd)->queue, "cfq%d%c%c %s " fmt, (cfqq)->pid, \
			cfq_cfqq_sync((cfqq)) ? 'S' : 'A',		\
			cfqq_type((cfqq)) == SYNC_NOIDLE_WORKLOAD ? 'N' : ' ',\
			  __pbuf, ##args);				\
} while (0)

#define cfq_log_cfqg(cfqd, cfqg, fmt, args...)	do {			\
	char __pbuf[128];						\
									\
	blkg_path(cfqg_to_blkg(cfqg), __pbuf, sizeof(__pbuf));		\
	blk_add_trace_msg((cfqd)->queue, "%s " fmt, __pbuf, ##args);	\
} while (0)

static inline void cfqg_stats_update_io_add(struct cfq_group *cfqg,
					    struct cfq_group *curr_cfqg, int rw)
{
	blkg_rwstat_add(&cfqg->stats.queued, rw, 1);
	cfqg_stats_end_empty_time(&cfqg->stats);
	cfqg_stats_set_start_group_wait_time(cfqg, curr_cfqg);
}

static inline void cfqg_stats_update_timeslice_used(struct cfq_group *cfqg,
			unsigned long time, unsigned long unaccounted_time)
{
	blkg_stat_add(&cfqg->stats.time, time);
#ifdef CONFIG_DEBUG_BLK_CGROUP
	blkg_stat_add(&cfqg->stats.unaccounted_time, unaccounted_time);
#endif
}

static inline void cfqg_stats_update_io_remove(struct cfq_group *cfqg, int rw)
{
	blkg_rwstat_add(&cfqg->stats.queued, rw, -1);
}

static inline void cfqg_stats_update_io_merged(struct cfq_group *cfqg, int rw)
{
	blkg_rwstat_add(&cfqg->stats.merged, rw, 1);
}

static inline void cfqg_stats_update_dispatch(struct cfq_group *cfqg,
					      uint64_t bytes, int rw)
{
	blkg_stat_add(&cfqg->stats.sectors, bytes >> 9);
	blkg_rwstat_add(&cfqg->stats.serviced, rw, 1);
	blkg_rwstat_add(&cfqg->stats.service_bytes, rw, bytes);
}

static inline void cfqg_stats_update_completion(struct cfq_group *cfqg,
			uint64_t start_time, uint64_t io_start_time, int rw)
{
	struct cfqg_stats *stats = &cfqg->stats;
	unsigned long long now = sched_clock();

	if (time_after64(now, io_start_time))
		blkg_rwstat_add(&stats->service_time, rw, now - io_start_time);
	if (time_after64(io_start_time, start_time))
		blkg_rwstat_add(&stats->wait_time, rw,
				io_start_time - start_time);
}

/* @stats = 0 */
static void cfqg_stats_reset(struct cfqg_stats *stats)
{
	/* queued stats shouldn't be cleared */
	blkg_rwstat_reset(&stats->service_bytes);
	blkg_rwstat_reset(&stats->serviced);
	blkg_rwstat_reset(&stats->merged);
	blkg_rwstat_reset(&stats->service_time);
	blkg_rwstat_reset(&stats->wait_time);
	blkg_stat_reset(&stats->time);
#ifdef CONFIG_DEBUG_BLK_CGROUP
	blkg_stat_reset(&stats->unaccounted_time);
	blkg_stat_reset(&stats->avg_queue_size_sum);
	blkg_stat_reset(&stats->avg_queue_size_samples);
	blkg_stat_reset(&stats->dequeue);
	blkg_stat_reset(&stats->group_wait_time);
	blkg_stat_reset(&stats->idle_time);
	blkg_stat_reset(&stats->empty_time);
#endif
}

/* @to += @from */
static void cfqg_stats_merge(struct cfqg_stats *to, struct cfqg_stats *from)
{
	/* queued stats shouldn't be cleared */
	blkg_rwstat_merge(&to->service_bytes, &from->service_bytes);
	blkg_rwstat_merge(&to->serviced, &from->serviced);
	blkg_rwstat_merge(&to->merged, &from->merged);
	blkg_rwstat_merge(&to->service_time, &from->service_time);
	blkg_rwstat_merge(&to->wait_time, &from->wait_time);
	blkg_stat_merge(&from->time, &from->time);
#ifdef CONFIG_DEBUG_BLK_CGROUP
	blkg_stat_merge(&to->unaccounted_time, &from->unaccounted_time);
	blkg_stat_merge(&to->avg_queue_size_sum, &from->avg_queue_size_sum);
	blkg_stat_merge(&to->avg_queue_size_samples, &from->avg_queue_size_samples);
	blkg_stat_merge(&to->dequeue, &from->dequeue);
	blkg_stat_merge(&to->group_wait_time, &from->group_wait_time);
	blkg_stat_merge(&to->idle_time, &from->idle_time);
	blkg_stat_merge(&to->empty_time, &from->empty_time);
#endif
}

/*
 * Transfer @cfqg's stats to its parent's dead_stats so that the ancestors'
 * recursive stats can still account for the amount used by this cfqg after
 * it's gone.
 */
static void cfqg_stats_xfer_dead(struct cfq_group *cfqg)
{
	struct cfq_group *parent = cfqg_parent(cfqg);

	lockdep_assert_held(cfqg_to_blkg(cfqg)->q->queue_lock);

	if (unlikely(!parent))
		return;

	cfqg_stats_merge(&parent->dead_stats, &cfqg->stats);
	cfqg_stats_merge(&parent->dead_stats, &cfqg->dead_stats);
	cfqg_stats_reset(&cfqg->stats);
	cfqg_stats_reset(&cfqg->dead_stats);
}

#else	/* CONFIG_CFQ_GROUP_IOSCHED */

static inline struct cfq_group *cfqg_parent(struct cfq_group *cfqg) { return NULL; }
static inline void cfqg_get(struct cfq_group *cfqg) { }
static inline void cfqg_put(struct cfq_group *cfqg) { }

#define cfq_log_cfqq(cfqd, cfqq, fmt, args...)	\
	blk_add_trace_msg((cfqd)->queue, "cfq%d%c%c " fmt, (cfqq)->pid,	\
			cfq_cfqq_sync((cfqq)) ? 'S' : 'A',		\
			cfqq_type((cfqq)) == SYNC_NOIDLE_WORKLOAD ? 'N' : ' ',\
				##args)
#define cfq_log_cfqg(cfqd, cfqg, fmt, args...)		do {} while (0)

static inline void cfqg_stats_update_io_add(struct cfq_group *cfqg,
			struct cfq_group *curr_cfqg, int rw) { }
static inline void cfqg_stats_update_timeslice_used(struct cfq_group *cfqg,
			unsigned long time, unsigned long unaccounted_time) { }
static inline void cfqg_stats_update_io_remove(struct cfq_group *cfqg, int rw) { }
static inline void cfqg_stats_update_io_merged(struct cfq_group *cfqg, int rw) { }
static inline void cfqg_stats_update_dispatch(struct cfq_group *cfqg,
					      uint64_t bytes, int rw) { }
static inline void cfqg_stats_update_completion(struct cfq_group *cfqg,
			uint64_t start_time, uint64_t io_start_time, int rw) { }

#endif	/* CONFIG_CFQ_GROUP_IOSCHED */

#define cfq_log(cfqd, fmt, args...)	\
	blk_add_trace_msg((cfqd)->queue, "cfq " fmt, ##args)

/* Traverses through cfq group service trees */
#define for_each_cfqg_st(cfqg, i, j, st) \
	for (i = 0; i <= IDLE_WORKLOAD; i++) \
		for (j = 0, st = i < IDLE_WORKLOAD ? &cfqg->service_trees[i][j]\
			: &cfqg->service_tree_idle; \
			(i < IDLE_WORKLOAD && j <= SYNC_WORKLOAD) || \
			(i == IDLE_WORKLOAD && j == 0); \
			j++, st = i < IDLE_WORKLOAD ? \
			&cfqg->service_trees[i][j]: NULL) \

static inline bool cfq_io_thinktime_big(struct cfq_data *cfqd,
	struct cfq_ttime *ttime, bool group_idle)
{
	unsigned long slice;
	if (!sample_valid(ttime->ttime_samples))
		return false;
	if (group_idle)
		slice = cfqd->cfq_group_idle;
	else
		slice = cfqd->cfq_slice_idle;
	return ttime->ttime_mean > slice;
}

static inline bool iops_mode(struct cfq_data *cfqd)
{
	/*
	 * If we are not idling on queues and it is a NCQ drive, parallel
	 * execution of requests is on and measuring time is not possible
	 * in most of the cases until and unless we drive shallower queue
	 * depths and that becomes a performance bottleneck. In such cases
	 * switch to start providing fairness in terms of number of IOs.
	 */
	if (!cfqd->cfq_slice_idle && cfqd->hw_tag)
		return true;
	else
		return false;
}

static inline enum wl_class_t cfqq_class(struct cfq_queue *cfqq)
{
	if (cfq_class_idle(cfqq))
		return IDLE_WORKLOAD;
	if (cfq_class_rt(cfqq))
		return RT_WORKLOAD;
	return BE_WORKLOAD;
}


static enum wl_type_t cfqq_type(struct cfq_queue *cfqq)
{
	if (!cfq_cfqq_sync(cfqq))
		return ASYNC_WORKLOAD;
	if (!cfq_cfqq_idle_window(cfqq))
		return SYNC_NOIDLE_WORKLOAD;
	return SYNC_WORKLOAD;
}

static inline int cfq_group_busy_queues_wl(enum wl_class_t wl_class,
					struct cfq_data *cfqd,
					struct cfq_group *cfqg)
{
	if (wl_class == IDLE_WORKLOAD)
		return cfqg->service_tree_idle.count;

	return cfqg->service_trees[wl_class][ASYNC_WORKLOAD].count +
		cfqg->service_trees[wl_class][SYNC_NOIDLE_WORKLOAD].count +
		cfqg->service_trees[wl_class][SYNC_WORKLOAD].count;
}

static inline int cfqg_busy_async_queues(struct cfq_data *cfqd,
					struct cfq_group *cfqg)
{
	return cfqg->service_trees[RT_WORKLOAD][ASYNC_WORKLOAD].count +
		cfqg->service_trees[BE_WORKLOAD][ASYNC_WORKLOAD].count;
}

static void cfq_dispatch_insert(struct request_queue *, struct request *);
static struct cfq_queue *cfq_get_queue(struct cfq_data *cfqd, bool is_sync,
				       struct cfq_io_cq *cic, struct bio *bio,
				       gfp_t gfp_mask);

static inline struct cfq_io_cq *icq_to_cic(struct io_cq *icq)
{
	/* cic->icq is the first member, %NULL will convert to %NULL */
	return container_of(icq, struct cfq_io_cq, icq);
}

static inline struct cfq_io_cq *cfq_cic_lookup(struct cfq_data *cfqd,
					       struct io_context *ioc)
{
	if (ioc)
		return icq_to_cic(ioc_lookup_icq(ioc, cfqd->queue));
	return NULL;
}

static inline struct cfq_queue *cic_to_cfqq(struct cfq_io_cq *cic, bool is_sync)
{
	return cic->cfqq[is_sync];
}

static inline void cic_set_cfqq(struct cfq_io_cq *cic, struct cfq_queue *cfqq,
				bool is_sync)
{
	cic->cfqq[is_sync] = cfqq;
}

static inline struct cfq_data *cic_to_cfqd(struct cfq_io_cq *cic)
{
	return cic->icq.q->elevator->elevator_data;
}

/*
 * We regard a request as SYNC, if it's either a read or has the SYNC bit
 * set (in which case it could also be direct WRITE).
 */
static inline bool cfq_bio_sync(struct bio *bio)
{
	return bio_data_dir(bio) == READ || (bio->bi_rw & REQ_SYNC);
}

/*
 * scheduler run of queue, if there are requests pending and no one in the
 * driver that will restart queueing
 */
static inline void cfq_schedule_dispatch(struct cfq_data *cfqd)
{
	if (cfqd->busy_queues) {
		cfq_log(cfqd, "schedule dispatch");
		kblockd_schedule_work(cfqd->queue, &cfqd->unplug_work);
	}
}

/*
 * Scale schedule slice based on io priority. Use the sync time slice only
 * if a queue is marked sync and has sync io queued. A sync queue with async
 * io only, should not get full sync slice length.
 */
static inline int cfq_prio_slice(struct cfq_data *cfqd, bool sync,
				 unsigned short prio)
{
	const int base_slice = cfqd->cfq_slice[sync];

	WARN_ON(prio >= IOPRIO_BE_NR);

	return base_slice + (base_slice/CFQ_SLICE_SCALE * (4 - prio));
}

static inline int
cfq_prio_to_slice(struct cfq_data *cfqd, struct cfq_queue *cfqq)
{
	return cfq_prio_slice(cfqd, cfq_cfqq_sync(cfqq), cfqq->ioprio);
}

/**
 * cfqg_scale_charge - scale disk time charge according to cfqg weight
 * @charge: disk time being charged
 * @vfraction: vfraction of the cfqg, fixed point w/ CFQ_SERVICE_SHIFT
 *
 * Scale @charge according to @vfraction, which is in range (0, 1].  The
 * scaling is inversely proportional.
 *
 * scaled = charge / vfraction
 *
 * The result is also in fixed point w/ CFQ_SERVICE_SHIFT.
 */
static inline u64 cfqg_scale_charge(unsigned long charge,
				    unsigned int vfraction)
{
	u64 c = charge << CFQ_SERVICE_SHIFT;	/* make it fixed point */

	/* charge / vfraction */
	c <<= CFQ_SERVICE_SHIFT;
	do_div(c, vfraction);
	return c;
}

static inline u64 max_vdisktime(u64 min_vdisktime, u64 vdisktime)
{
	s64 delta = (s64)(vdisktime - min_vdisktime);
	if (delta > 0)
		min_vdisktime = vdisktime;

	return min_vdisktime;
}

static inline u64 min_vdisktime(u64 min_vdisktime, u64 vdisktime)
{
	s64 delta = (s64)(vdisktime - min_vdisktime);
	if (delta < 0)
		min_vdisktime = vdisktime;

	return min_vdisktime;
}

static void update_min_vdisktime(struct cfq_rb_root *st)
{
	struct cfq_group *cfqg;

	if (st->left) {
		cfqg = rb_entry_cfqg(st->left);
		st->min_vdisktime = max_vdisktime(st->min_vdisktime,
						  cfqg->vdisktime);
	}
}

/*
 * get averaged number of queues of RT/BE priority.
 * average is updated, with a formula that gives more weight to higher numbers,
 * to quickly follows sudden increases and decrease slowly
 */

static inline unsigned cfq_group_get_avg_queues(struct cfq_data *cfqd,
					struct cfq_group *cfqg, bool rt)
{
	unsigned min_q, max_q;
	unsigned mult  = cfq_hist_divisor - 1;
	unsigned round = cfq_hist_divisor / 2;
	unsigned busy = cfq_group_busy_queues_wl(rt, cfqd, cfqg);

	min_q = min(cfqg->busy_queues_avg[rt], busy);
	max_q = max(cfqg->busy_queues_avg[rt], busy);
	cfqg->busy_queues_avg[rt] = (mult * max_q + min_q + round) /
		cfq_hist_divisor;
	return cfqg->busy_queues_avg[rt];
}

static inline unsigned
cfq_group_slice(struct cfq_data *cfqd, struct cfq_group *cfqg)
{
	return cfqd->cfq_target_latency * cfqg->vfraction >> CFQ_SERVICE_SHIFT;
}

static inline unsigned
cfq_scaled_cfqq_slice(struct cfq_data *cfqd, struct cfq_queue *cfqq)
{
	unsigned slice = cfq_prio_to_slice(cfqd, cfqq);
	if (cfqd->cfq_latency) {
		/*
		 * interested queues (we consider only the ones with the same
		 * priority class in the cfq group)
		 */
		unsigned iq = cfq_group_get_avg_queues(cfqd, cfqq->cfqg,
						cfq_class_rt(cfqq));
		unsigned sync_slice = cfqd->cfq_slice[1];
		unsigned expect_latency = sync_slice * iq;
		unsigned group_slice = cfq_group_slice(cfqd, cfqq->cfqg);

		if (expect_latency > group_slice) {
			unsigned base_low_slice = 2 * cfqd->cfq_slice_idle;
			/* scale low_slice according to IO priority
			 * and sync vs async */
			unsigned low_slice =
				min(slice, base_low_slice * slice / sync_slice);
			/* the adapted slice value is scaled to fit all iqs
			 * into the target latency */
			slice = max(slice * group_slice / expect_latency,
				    low_slice);
		}
	}
	return slice;
}

static inline void
cfq_set_prio_slice(struct cfq_data *cfqd, struct cfq_queue *cfqq)
{
	unsigned slice = cfq_scaled_cfqq_slice(cfqd, cfqq);

	cfqq->slice_start = jiffies;
	cfqq->slice_end = jiffies + slice;
	cfqq->allocated_slice = slice;
	cfq_log_cfqq(cfqd, cfqq, "set_slice=%lu", cfqq->slice_end - jiffies);
}

/*
 * We need to wrap this check in cfq_cfqq_slice_new(), since ->slice_end
 * isn't valid until the first request from the dispatch is activated
 * and the slice time set.
 */
static inline bool cfq_slice_used(struct cfq_queue *cfqq)
{
	if (cfq_cfqq_slice_new(cfqq))
		return false;
	if (time_before(jiffies, cfqq->slice_end))
		return false;

	return true;
}

/*
 * Lifted from AS - choose which of rq1 and rq2 that is best served now.
 * We choose the request that is closest to the head right now. Distance
 * behind the head is penalized and only allowed to a certain extent.
 */
static struct request *
cfq_choose_req(struct cfq_data *cfqd, struct request *rq1, struct request *rq2, sector_t last)
{
	sector_t s1, s2, d1 = 0, d2 = 0;
	unsigned long back_max;
#define CFQ_RQ1_WRAP	0x01 /* request 1 wraps */
#define CFQ_RQ2_WRAP	0x02 /* request 2 wraps */
	unsigned wrap = 0; /* bit mask: requests behind the disk head? */

	if (rq1 == NULL || rq1 == rq2)
		return rq2;
	if (rq2 == NULL)
		return rq1;

	if (rq_is_sync(rq1) != rq_is_sync(rq2))
		return rq_is_sync(rq1) ? rq1 : rq2;

	if ((rq1->cmd_flags ^ rq2->cmd_flags) & REQ_PRIO)
		return rq1->cmd_flags & REQ_PRIO ? rq1 : rq2;

	s1 = blk_rq_pos(rq1);
	s2 = blk_rq_pos(rq2);

	/*
	 * by definition, 1KiB is 2 sectors
	 */
	back_max = cfqd->cfq_back_max * 2;

	/*
	 * Strict one way elevator _except_ in the case where we allow
	 * short backward seeks which are biased as twice the cost of a
	 * similar forward seek.
	 */
	if (s1 >= last)
		d1 = s1 - last;
	else if (s1 + back_max >= last)
		d1 = (last - s1) * cfqd->cfq_back_penalty;
	else
		wrap |= CFQ_RQ1_WRAP;

	if (s2 >= last)
		d2 = s2 - last;
	else if (s2 + back_max >= last)
		d2 = (last - s2) * cfqd->cfq_back_penalty;
	else
		wrap |= CFQ_RQ2_WRAP;

	/* Found required data */

	/*
	 * By doing switch() on the bit mask "wrap" we avoid having to
	 * check two variables for all permutations: --> faster!
	 */
	switch (wrap) {
	case 0: /* common case for CFQ: rq1 and rq2 not wrapped */
		if (d1 < d2)
			return rq1;
		else if (d2 < d1)
			return rq2;
		else {
			if (s1 >= s2)
				return rq1;
			else
				return rq2;
		}

	case CFQ_RQ2_WRAP:
		return rq1;
	case CFQ_RQ1_WRAP:
		return rq2;
	case (CFQ_RQ1_WRAP|CFQ_RQ2_WRAP): /* both rqs wrapped */
	default:
		/*
		 * Since both rqs are wrapped,
		 * start with the one that's further behind head
		 * (--> only *one* back seek required),
		 * since back seek takes more time than forward.
		 */
		if (s1 <= s2)
			return rq1;
		else
			return rq2;
	}
}

/*
 * The below is leftmost cache rbtree addon
 */
static struct cfq_queue *cfq_rb_first(struct cfq_rb_root *root)
{
	/* Service tree is empty */
	if (!root->count)
		return NULL;

	if (!root->left)
		root->left = rb_first(&root->rb);

	if (root->left)
		return rb_entry(root->left, struct cfq_queue, rb_node);

	return NULL;
}

static struct cfq_group *cfq_rb_first_group(struct cfq_rb_root *root)
{
	if (!root->left)
		root->left = rb_first(&root->rb);

	if (root->left)
		return rb_entry_cfqg(root->left);

	return NULL;
}

static void rb_erase_init(struct rb_node *n, struct rb_root *root)
{
	rb_erase(n, root);
	RB_CLEAR_NODE(n);
}

static void cfq_rb_erase(struct rb_node *n, struct cfq_rb_root *root)
{
	if (root->left == n)
		root->left = NULL;
	rb_erase_init(n, &root->rb);
	--root->count;
}

/*
 * would be nice to take fifo expire time into account as well
 */
static struct request *
cfq_find_next_rq(struct cfq_data *cfqd, struct cfq_queue *cfqq,
		  struct request *last)
{
	struct rb_node *rbnext = rb_next(&last->rb_node);
	struct rb_node *rbprev = rb_prev(&last->rb_node);
	struct request *next = NULL, *prev = NULL;

	BUG_ON(RB_EMPTY_NODE(&last->rb_node));

	if (rbprev)
		prev = rb_entry_rq(rbprev);

	if (rbnext)
		next = rb_entry_rq(rbnext);
	else {
		rbnext = rb_first(&cfqq->sort_list);
		if (rbnext && rbnext != &last->rb_node)
			next = rb_entry_rq(rbnext);
	}

	return cfq_choose_req(cfqd, next, prev, blk_rq_pos(last));
}

static unsigned long cfq_slice_offset(struct cfq_data *cfqd,
				      struct cfq_queue *cfqq)
{
	/*
	 * just an approximation, should be ok.
	 */
	return (cfqq->cfqg->nr_cfqq - 1) * (cfq_prio_slice(cfqd, 1, 0) -
		       cfq_prio_slice(cfqd, cfq_cfqq_sync(cfqq), cfqq->ioprio));
}

static inline s64
cfqg_key(struct cfq_rb_root *st, struct cfq_group *cfqg)
{
	return cfqg->vdisktime - st->min_vdisktime;
}

static void
__cfq_group_service_tree_add(struct cfq_rb_root *st, struct cfq_group *cfqg)
{
	struct rb_node **node = &st->rb.rb_node;
	struct rb_node *parent = NULL;
	struct cfq_group *__cfqg;
	s64 key = cfqg_key(st, cfqg);
	int left = 1;

	while (*node != NULL) {
		parent = *node;
		__cfqg = rb_entry_cfqg(parent);

		if (key < cfqg_key(st, __cfqg))
			node = &parent->rb_left;
		else {
			node = &parent->rb_right;
			left = 0;
		}
	}

	if (left)
		st->left = &cfqg->rb_node;

	rb_link_node(&cfqg->rb_node, parent, node);
	rb_insert_color(&cfqg->rb_node, &st->rb);
}

static void
cfq_update_group_weight(struct cfq_group *cfqg)
{
	BUG_ON(!RB_EMPTY_NODE(&cfqg->rb_node));

	if (cfqg->new_weight) {
		cfqg->weight = cfqg->new_weight;
		cfqg->new_weight = 0;
	}

	if (cfqg->new_leaf_weight) {
		cfqg->leaf_weight = cfqg->new_leaf_weight;
		cfqg->new_leaf_weight = 0;
	}
}

static void
cfq_group_service_tree_add(struct cfq_rb_root *st, struct cfq_group *cfqg)
{
	unsigned int vfr = 1 << CFQ_SERVICE_SHIFT;	/* start with 1 */
	struct cfq_group *pos = cfqg;
	struct cfq_group *parent;
	bool propagate;

	/* add to the service tree */
	BUG_ON(!RB_EMPTY_NODE(&cfqg->rb_node));

	cfq_update_group_weight(cfqg);
	__cfq_group_service_tree_add(st, cfqg);

	/*
	 * Activate @cfqg and calculate the portion of vfraction @cfqg is
	 * entitled to.  vfraction is calculated by walking the tree
	 * towards the root calculating the fraction it has at each level.
	 * The compounded ratio is how much vfraction @cfqg owns.
	 *
	 * Start with the proportion tasks in this cfqg has against active
	 * children cfqgs - its leaf_weight against children_weight.
	 */
	propagate = !pos->nr_active++;
	pos->children_weight += pos->leaf_weight;
	vfr = vfr * pos->leaf_weight / pos->children_weight;

	/*
	 * Compound ->weight walking up the tree.  Both activation and
	 * vfraction calculation are done in the same loop.  Propagation
	 * stops once an already activated node is met.  vfraction
	 * calculation should always continue to the root.
	 */
	while ((parent = cfqg_parent(pos))) {
		if (propagate) {
			propagate = !parent->nr_active++;
			parent->children_weight += pos->weight;
		}
		vfr = vfr * pos->weight / parent->children_weight;
		pos = parent;
	}

	cfqg->vfraction = max_t(unsigned, vfr, 1);
}

static void
cfq_group_notify_queue_add(struct cfq_data *cfqd, struct cfq_group *cfqg)
{
	struct cfq_rb_root *st = &cfqd->grp_service_tree;
	struct cfq_group *__cfqg;
	struct rb_node *n;

	cfqg->nr_cfqq++;
	if (!RB_EMPTY_NODE(&cfqg->rb_node))
		return;

	/*
	 * Currently put the group at the end. Later implement something
	 * so that groups get lesser vtime based on their weights, so that
	 * if group does not loose all if it was not continuously backlogged.
	 */
	n = rb_last(&st->rb);
	if (n) {
		__cfqg = rb_entry_cfqg(n);
		cfqg->vdisktime = __cfqg->vdisktime + CFQ_IDLE_DELAY;
	} else
		cfqg->vdisktime = st->min_vdisktime;
	cfq_group_service_tree_add(st, cfqg);
}

static void
cfq_group_service_tree_del(struct cfq_rb_root *st, struct cfq_group *cfqg)
{
	struct cfq_group *pos = cfqg;
	bool propagate;

	/*
	 * Undo activation from cfq_group_service_tree_add().  Deactivate
	 * @cfqg and propagate deactivation upwards.
	 */
	propagate = !--pos->nr_active;
	pos->children_weight -= pos->leaf_weight;

	while (propagate) {
		struct cfq_group *parent = cfqg_parent(pos);

		/* @pos has 0 nr_active at this point */
		WARN_ON_ONCE(pos->children_weight);
		pos->vfraction = 0;

		if (!parent)
			break;

		propagate = !--parent->nr_active;
		parent->children_weight -= pos->weight;
		pos = parent;
	}

	/* remove from the service tree */
	if (!RB_EMPTY_NODE(&cfqg->rb_node))
		cfq_rb_erase(&cfqg->rb_node, st);
}

static void
cfq_group_notify_queue_del(struct cfq_data *cfqd, struct cfq_group *cfqg)
{
	struct cfq_rb_root *st = &cfqd->grp_service_tree;

	BUG_ON(cfqg->nr_cfqq < 1);
	cfqg->nr_cfqq--;

	/* If there are other cfq queues under this group, don't delete it */
	if (cfqg->nr_cfqq)
		return;

	cfq_log_cfqg(cfqd, cfqg, "del_from_rr group");
	cfq_group_service_tree_del(st, cfqg);
	cfqg->saved_wl_slice = 0;
	cfqg_stats_update_dequeue(cfqg);
}

static inline unsigned int cfq_cfqq_slice_usage(struct cfq_queue *cfqq,
						unsigned int *unaccounted_time)
{
	unsigned int slice_used;

	/*
	 * Queue got expired before even a single request completed or
	 * got expired immediately after first request completion.
	 */
	if (!cfqq->slice_start || cfqq->slice_start == jiffies) {
		/*
		 * Also charge the seek time incurred to the group, otherwise
		 * if there are mutiple queues in the group, each can dispatch
		 * a single request on seeky media and cause lots of seek time
		 * and group will never know it.
		 */
		slice_used = max_t(unsigned, (jiffies - cfqq->dispatch_start),
					1);
	} else {
		slice_used = jiffies - cfqq->slice_start;
		if (slice_used > cfqq->allocated_slice) {
			*unaccounted_time = slice_used - cfqq->allocated_slice;
			slice_used = cfqq->allocated_slice;
		}
		if (time_after(cfqq->slice_start, cfqq->dispatch_start))
			*unaccounted_time += cfqq->slice_start -
					cfqq->dispatch_start;
	}

	return slice_used;
}

static void cfq_group_served(struct cfq_data *cfqd, struct cfq_group *cfqg,
				struct cfq_queue *cfqq)
{
	struct cfq_rb_root *st = &cfqd->grp_service_tree;
	unsigned int used_sl, charge, unaccounted_sl = 0;
	int nr_sync = cfqg->nr_cfqq - cfqg_busy_async_queues(cfqd, cfqg)
			- cfqg->service_tree_idle.count;
	unsigned int vfr;

	BUG_ON(nr_sync < 0);
	used_sl = charge = cfq_cfqq_slice_usage(cfqq, &unaccounted_sl);

	if (iops_mode(cfqd))
		charge = cfqq->slice_dispatch;
	else if (!cfq_cfqq_sync(cfqq) && !nr_sync)
		charge = cfqq->allocated_slice;

	/*
	 * Can't update vdisktime while on service tree and cfqg->vfraction
	 * is valid only while on it.  Cache vfr, leave the service tree,
	 * update vdisktime and go back on.  The re-addition to the tree
	 * will also update the weights as necessary.
	 */
	vfr = cfqg->vfraction;
	cfq_group_service_tree_del(st, cfqg);
	cfqg->vdisktime += cfqg_scale_charge(charge, vfr);
	cfq_group_service_tree_add(st, cfqg);

	/* This group is being expired. Save the context */
	if (time_after(cfqd->workload_expires, jiffies)) {
		cfqg->saved_wl_slice = cfqd->workload_expires
						- jiffies;
		cfqg->saved_wl_type = cfqd->serving_wl_type;
		cfqg->saved_wl_class = cfqd->serving_wl_class;
	} else
		cfqg->saved_wl_slice = 0;

	cfq_log_cfqg(cfqd, cfqg, "served: vt=%llu min_vt=%llu", cfqg->vdisktime,
					st->min_vdisktime);
	cfq_log_cfqq(cfqq->cfqd, cfqq,
		     "sl_used=%u disp=%u charge=%u iops=%u sect=%lu",
		     used_sl, cfqq->slice_dispatch, charge,
		     iops_mode(cfqd), cfqq->nr_sectors);
	cfqg_stats_update_timeslice_used(cfqg, used_sl, unaccounted_sl);
	cfqg_stats_set_start_empty_time(cfqg);
}

/**
 * cfq_init_cfqg_base - initialize base part of a cfq_group
 * @cfqg: cfq_group to initialize
 *
 * Initialize the base part which is used whether %CONFIG_CFQ_GROUP_IOSCHED
 * is enabled or not.
 */
static void cfq_init_cfqg_base(struct cfq_group *cfqg)
{
	struct cfq_rb_root *st;
	int i, j;

	for_each_cfqg_st(cfqg, i, j, st)
		*st = CFQ_RB_ROOT;
	RB_CLEAR_NODE(&cfqg->rb_node);

	cfqg->ttime.last_end_request = jiffies;
}

#ifdef CONFIG_CFQ_GROUP_IOSCHED
static void cfq_pd_init(struct blkcg_gq *blkg)
{
	struct cfq_group *cfqg = blkg_to_cfqg(blkg);

	cfq_init_cfqg_base(cfqg);
	cfqg->weight = blkg->blkcg->cfq_weight;
	cfqg->leaf_weight = blkg->blkcg->cfq_leaf_weight;
}

static void cfq_pd_offline(struct blkcg_gq *blkg)
{
	/*
	 * @blkg is going offline and will be ignored by
	 * blkg_[rw]stat_recursive_sum().  Transfer stats to the parent so
	 * that they don't get lost.  If IOs complete after this point, the
	 * stats for them will be lost.  Oh well...
	 */
	cfqg_stats_xfer_dead(blkg_to_cfqg(blkg));
}

/* offset delta from cfqg->stats to cfqg->dead_stats */
static const int dead_stats_off_delta = offsetof(struct cfq_group, dead_stats) -
					offsetof(struct cfq_group, stats);

/* to be used by recursive prfill, sums live and dead stats recursively */
static u64 cfqg_stat_pd_recursive_sum(struct blkg_policy_data *pd, int off)
{
	u64 sum = 0;

	sum += blkg_stat_recursive_sum(pd, off);
	sum += blkg_stat_recursive_sum(pd, off + dead_stats_off_delta);
	return sum;
}

/* to be used by recursive prfill, sums live and dead rwstats recursively */
static struct blkg_rwstat cfqg_rwstat_pd_recursive_sum(struct blkg_policy_data *pd,
						       int off)
{
	struct blkg_rwstat a, b;

	a = blkg_rwstat_recursive_sum(pd, off);
	b = blkg_rwstat_recursive_sum(pd, off + dead_stats_off_delta);
	blkg_rwstat_merge(&a, &b);
	return a;
}

static void cfq_pd_reset_stats(struct blkcg_gq *blkg)
{
	struct cfq_group *cfqg = blkg_to_cfqg(blkg);

	cfqg_stats_reset(&cfqg->stats);
	cfqg_stats_reset(&cfqg->dead_stats);
}

/*
 * Search for the cfq group current task belongs to. request_queue lock must
 * be held.
 */
static struct cfq_group *cfq_lookup_create_cfqg(struct cfq_data *cfqd,
						struct blkcg *blkcg)
{
	struct request_queue *q = cfqd->queue;
	struct cfq_group *cfqg = NULL;

	/* avoid lookup for the common case where there's no blkcg */
	if (blkcg == &blkcg_root) {
		cfqg = cfqd->root_group;
	} else {
		struct blkcg_gq *blkg;

		blkg = blkg_lookup_create(blkcg, q);
		if (!IS_ERR(blkg))
			cfqg = blkg_to_cfqg(blkg);
	}

	return cfqg;
}

static void cfq_link_cfqq_cfqg(struct cfq_queue *cfqq, struct cfq_group *cfqg)
{
	/* Currently, all async queues are mapped to root group */
	if (!cfq_cfqq_sync(cfqq))
		cfqg = cfqq->cfqd->root_group;

	cfqq->cfqg = cfqg;
	/* cfqq reference on cfqg */
	cfqg_get(cfqg);
}

static u64 cfqg_prfill_weight_device(struct seq_file *sf,
				     struct blkg_policy_data *pd, int off)
{
	struct cfq_group *cfqg = pd_to_cfqg(pd);

	if (!cfqg->dev_weight)
		return 0;
	return __blkg_prfill_u64(sf, pd, cfqg->dev_weight);
}

static int cfqg_print_weight_device(struct cgroup *cgrp, struct cftype *cft,
				    struct seq_file *sf)
{
	blkcg_print_blkgs(sf, cgroup_to_blkcg(cgrp),
			  cfqg_prfill_weight_device, &blkcg_policy_cfq, 0,
			  false);
	return 0;
}

static u64 cfqg_prfill_leaf_weight_device(struct seq_file *sf,
					  struct blkg_policy_data *pd, int off)
{
	struct cfq_group *cfqg = pd_to_cfqg(pd);

	if (!cfqg->dev_leaf_weight)
		return 0;
	return __blkg_prfill_u64(sf, pd, cfqg->dev_leaf_weight);
}

static int cfqg_print_leaf_weight_device(struct cgroup *cgrp,
					 struct cftype *cft,
					 struct seq_file *sf)
{
	blkcg_print_blkgs(sf, cgroup_to_blkcg(cgrp),
			  cfqg_prfill_leaf_weight_device, &blkcg_policy_cfq, 0,
			  false);
	return 0;
}

static int cfq_print_weight(struct cgroup *cgrp, struct cftype *cft,
			    struct seq_file *sf)
{
	seq_printf(sf, "%u\n", cgroup_to_blkcg(cgrp)->cfq_weight);
	return 0;
}

static int cfq_print_leaf_weight(struct cgroup *cgrp, struct cftype *cft,
				 struct seq_file *sf)
{
	seq_printf(sf, "%u\n",
		   cgroup_to_blkcg(cgrp)->cfq_leaf_weight);
	return 0;
}

static int __cfqg_set_weight_device(struct cgroup *cgrp, struct cftype *cft,
				    const char *buf, bool is_leaf_weight)
{
	struct blkcg *blkcg = cgroup_to_blkcg(cgrp);
	struct blkg_conf_ctx ctx;
	struct cfq_group *cfqg;
	int ret;

	ret = blkg_conf_prep(blkcg, &blkcg_policy_cfq, buf, &ctx);
	if (ret)
		return ret;

	ret = -EINVAL;
	cfqg = blkg_to_cfqg(ctx.blkg);
	if (!ctx.v || (ctx.v >= CFQ_WEIGHT_MIN && ctx.v <= CFQ_WEIGHT_MAX)) {
		if (!is_leaf_weight) {
			cfqg->dev_weight = ctx.v;
			cfqg->new_weight = ctx.v ?: blkcg->cfq_weight;
		} else {
			cfqg->dev_leaf_weight = ctx.v;
			cfqg->new_leaf_weight = ctx.v ?: blkcg->cfq_leaf_weight;
		}
		ret = 0;
	}

	blkg_conf_finish(&ctx);
	return ret;
}

static int cfqg_set_weight_device(struct cgroup *cgrp, struct cftype *cft,
				  const char *buf)
{
	return __cfqg_set_weight_device(cgrp, cft, buf, false);
}

static int cfqg_set_leaf_weight_device(struct cgroup *cgrp, struct cftype *cft,
				       const char *buf)
{
	return __cfqg_set_weight_device(cgrp, cft, buf, true);
}

static int __cfq_set_weight(struct cgroup *cgrp, struct cftype *cft, u64 val,
			    bool is_leaf_weight)
{
	struct blkcg *blkcg = cgroup_to_blkcg(cgrp);
	struct blkcg_gq *blkg;

	if (val < CFQ_WEIGHT_MIN || val > CFQ_WEIGHT_MAX)
		return -EINVAL;

	spin_lock_irq(&blkcg->lock);

	if (!is_leaf_weight)
		blkcg->cfq_weight = val;
	else
		blkcg->cfq_leaf_weight = val;

	hlist_for_each_entry(blkg, &blkcg->blkg_list, blkcg_node) {
		struct cfq_group *cfqg = blkg_to_cfqg(blkg);

		if (!cfqg)
			continue;

		if (!is_leaf_weight) {
			if (!cfqg->dev_weight)
				cfqg->new_weight = blkcg->cfq_weight;
		} else {
			if (!cfqg->dev_leaf_weight)
				cfqg->new_leaf_weight = blkcg->cfq_leaf_weight;
		}
	}

	spin_unlock_irq(&blkcg->lock);
	return 0;
}

static int cfq_set_weight(struct cgroup *cgrp, struct cftype *cft, u64 val)
{
	return __cfq_set_weight(cgrp, cft, val, false);
}

static int cfq_set_leaf_weight(struct cgroup *cgrp, struct cftype *cft, u64 val)
{
	return __cfq_set_weight(cgrp, cft, val, true);
}

static int cfqg_print_stat(struct cgroup *cgrp, struct cftype *cft,
			   struct seq_file *sf)
{
	struct blkcg *blkcg = cgroup_to_blkcg(cgrp);

	blkcg_print_blkgs(sf, blkcg, blkg_prfill_stat, &blkcg_policy_cfq,
			  cft->private, false);
	return 0;
}

static int cfqg_print_rwstat(struct cgroup *cgrp, struct cftype *cft,
			     struct seq_file *sf)
{
	struct blkcg *blkcg = cgroup_to_blkcg(cgrp);

	blkcg_print_blkgs(sf, blkcg, blkg_prfill_rwstat, &blkcg_policy_cfq,
			  cft->private, true);
	return 0;
}

static u64 cfqg_prfill_stat_recursive(struct seq_file *sf,
				      struct blkg_policy_data *pd, int off)
{
	u64 sum = cfqg_stat_pd_recursive_sum(pd, off);

	return __blkg_prfill_u64(sf, pd, sum);
}

static u64 cfqg_prfill_rwstat_recursive(struct seq_file *sf,
					struct blkg_policy_data *pd, int off)
{
	struct blkg_rwstat sum = cfqg_rwstat_pd_recursive_sum(pd, off);

	return __blkg_prfill_rwstat(sf, pd, &sum);
}

static int cfqg_print_stat_recursive(struct cgroup *cgrp, struct cftype *cft,
				     struct seq_file *sf)
{
	struct blkcg *blkcg = cgroup_to_blkcg(cgrp);

	blkcg_print_blkgs(sf, blkcg, cfqg_prfill_stat_recursive,
			  &blkcg_policy_cfq, cft->private, false);
	return 0;
}

static int cfqg_print_rwstat_recursive(struct cgroup *cgrp, struct cftype *cft,
				       struct seq_file *sf)
{
	struct blkcg *blkcg = cgroup_to_blkcg(cgrp);

	blkcg_print_blkgs(sf, blkcg, cfqg_prfill_rwstat_recursive,
			  &blkcg_policy_cfq, cft->private, true);
	return 0;
}

#ifdef CONFIG_DEBUG_BLK_CGROUP
static u64 cfqg_prfill_avg_queue_size(struct seq_file *sf,
				      struct blkg_policy_data *pd, int off)
{
	struct cfq_group *cfqg = pd_to_cfqg(pd);
	u64 samples = blkg_stat_read(&cfqg->stats.avg_queue_size_samples);
	u64 v = 0;

	if (samples) {
		v = blkg_stat_read(&cfqg->stats.avg_queue_size_sum);
		do_div(v, samples);
	}
	__blkg_prfill_u64(sf, pd, v);
	return 0;
}

/* print avg_queue_size */
static int cfqg_print_avg_queue_size(struct cgroup *cgrp, struct cftype *cft,
				     struct seq_file *sf)
{
	struct blkcg *blkcg = cgroup_to_blkcg(cgrp);

	blkcg_print_blkgs(sf, blkcg, cfqg_prfill_avg_queue_size,
			  &blkcg_policy_cfq, 0, false);
	return 0;
}
#endif	/* CONFIG_DEBUG_BLK_CGROUP */

static struct cftype cfq_blkcg_files[] = {
	/* on root, weight is mapped to leaf_weight */
<<<<<<< HEAD
	{
		.name = "weight_device",
		.flags = CFTYPE_ONLY_ON_ROOT,
		.read_seq_string = cfqg_print_leaf_weight_device,
		.write_string = cfqg_set_leaf_weight_device,
		.max_write_len = 256,
	},
	{
		.name = "weight",
		.flags = CFTYPE_ONLY_ON_ROOT,
		.read_seq_string = cfq_print_leaf_weight,
		.write_u64 = cfq_set_leaf_weight,
	},

	/* no such mapping necessary for !roots */
	{
		.name = "weight_device",
=======
	{
		.name = "weight_device",
		.flags = CFTYPE_ONLY_ON_ROOT,
		.read_seq_string = cfqg_print_leaf_weight_device,
		.write_string = cfqg_set_leaf_weight_device,
		.max_write_len = 256,
	},
	{
		.name = "weight",
		.flags = CFTYPE_ONLY_ON_ROOT,
		.read_seq_string = cfq_print_leaf_weight,
		.write_u64 = cfq_set_leaf_weight,
	},

	/* no such mapping necessary for !roots */
	{
		.name = "weight_device",
>>>>>>> d0e0ac97
		.flags = CFTYPE_NOT_ON_ROOT,
		.read_seq_string = cfqg_print_weight_device,
		.write_string = cfqg_set_weight_device,
		.max_write_len = 256,
	},
	{
		.name = "weight",
		.flags = CFTYPE_NOT_ON_ROOT,
		.read_seq_string = cfq_print_weight,
		.write_u64 = cfq_set_weight,
	},

	{
		.name = "leaf_weight_device",
		.read_seq_string = cfqg_print_leaf_weight_device,
		.write_string = cfqg_set_leaf_weight_device,
		.max_write_len = 256,
	},
	{
		.name = "leaf_weight",
		.read_seq_string = cfq_print_leaf_weight,
		.write_u64 = cfq_set_leaf_weight,
	},

	/* statistics, covers only the tasks in the cfqg */
	{
		.name = "time",
		.private = offsetof(struct cfq_group, stats.time),
		.read_seq_string = cfqg_print_stat,
	},
	{
		.name = "sectors",
		.private = offsetof(struct cfq_group, stats.sectors),
		.read_seq_string = cfqg_print_stat,
	},
	{
		.name = "io_service_bytes",
		.private = offsetof(struct cfq_group, stats.service_bytes),
		.read_seq_string = cfqg_print_rwstat,
	},
	{
		.name = "io_serviced",
		.private = offsetof(struct cfq_group, stats.serviced),
		.read_seq_string = cfqg_print_rwstat,
	},
	{
		.name = "io_service_time",
		.private = offsetof(struct cfq_group, stats.service_time),
		.read_seq_string = cfqg_print_rwstat,
	},
	{
		.name = "io_wait_time",
		.private = offsetof(struct cfq_group, stats.wait_time),
		.read_seq_string = cfqg_print_rwstat,
	},
	{
		.name = "io_merged",
		.private = offsetof(struct cfq_group, stats.merged),
		.read_seq_string = cfqg_print_rwstat,
	},
	{
		.name = "io_queued",
		.private = offsetof(struct cfq_group, stats.queued),
		.read_seq_string = cfqg_print_rwstat,
	},

	/* the same statictics which cover the cfqg and its descendants */
	{
		.name = "time_recursive",
		.private = offsetof(struct cfq_group, stats.time),
		.read_seq_string = cfqg_print_stat_recursive,
	},
	{
		.name = "sectors_recursive",
		.private = offsetof(struct cfq_group, stats.sectors),
		.read_seq_string = cfqg_print_stat_recursive,
	},
	{
		.name = "io_service_bytes_recursive",
		.private = offsetof(struct cfq_group, stats.service_bytes),
		.read_seq_string = cfqg_print_rwstat_recursive,
	},
	{
		.name = "io_serviced_recursive",
		.private = offsetof(struct cfq_group, stats.serviced),
		.read_seq_string = cfqg_print_rwstat_recursive,
	},
	{
		.name = "io_service_time_recursive",
		.private = offsetof(struct cfq_group, stats.service_time),
		.read_seq_string = cfqg_print_rwstat_recursive,
	},
	{
		.name = "io_wait_time_recursive",
		.private = offsetof(struct cfq_group, stats.wait_time),
		.read_seq_string = cfqg_print_rwstat_recursive,
	},
	{
		.name = "io_merged_recursive",
		.private = offsetof(struct cfq_group, stats.merged),
		.read_seq_string = cfqg_print_rwstat_recursive,
	},
	{
		.name = "io_queued_recursive",
		.private = offsetof(struct cfq_group, stats.queued),
		.read_seq_string = cfqg_print_rwstat_recursive,
	},
#ifdef CONFIG_DEBUG_BLK_CGROUP
	{
		.name = "avg_queue_size",
		.read_seq_string = cfqg_print_avg_queue_size,
	},
	{
		.name = "group_wait_time",
		.private = offsetof(struct cfq_group, stats.group_wait_time),
		.read_seq_string = cfqg_print_stat,
	},
	{
		.name = "idle_time",
		.private = offsetof(struct cfq_group, stats.idle_time),
		.read_seq_string = cfqg_print_stat,
	},
	{
		.name = "empty_time",
		.private = offsetof(struct cfq_group, stats.empty_time),
		.read_seq_string = cfqg_print_stat,
	},
	{
		.name = "dequeue",
		.private = offsetof(struct cfq_group, stats.dequeue),
		.read_seq_string = cfqg_print_stat,
	},
	{
		.name = "unaccounted_time",
		.private = offsetof(struct cfq_group, stats.unaccounted_time),
		.read_seq_string = cfqg_print_stat,
	},
#endif	/* CONFIG_DEBUG_BLK_CGROUP */
	{ }	/* terminate */
};
#else /* GROUP_IOSCHED */
static struct cfq_group *cfq_lookup_create_cfqg(struct cfq_data *cfqd,
						struct blkcg *blkcg)
{
	return cfqd->root_group;
}

static inline void
cfq_link_cfqq_cfqg(struct cfq_queue *cfqq, struct cfq_group *cfqg) {
	cfqq->cfqg = cfqg;
}

#endif /* GROUP_IOSCHED */

/*
 * The cfqd->service_trees holds all pending cfq_queue's that have
 * requests waiting to be processed. It is sorted in the order that
 * we will service the queues.
 */
static void cfq_service_tree_add(struct cfq_data *cfqd, struct cfq_queue *cfqq,
				 bool add_front)
{
	struct rb_node **p, *parent;
	struct cfq_queue *__cfqq;
	unsigned long rb_key;
	struct cfq_rb_root *st;
	int left;
	int new_cfqq = 1;

	st = st_for(cfqq->cfqg, cfqq_class(cfqq), cfqq_type(cfqq));
	if (cfq_class_idle(cfqq)) {
		rb_key = CFQ_IDLE_DELAY;
		parent = rb_last(&st->rb);
		if (parent && parent != &cfqq->rb_node) {
			__cfqq = rb_entry(parent, struct cfq_queue, rb_node);
			rb_key += __cfqq->rb_key;
		} else
			rb_key += jiffies;
	} else if (!add_front) {
		/*
		 * Get our rb key offset. Subtract any residual slice
		 * value carried from last service. A negative resid
		 * count indicates slice overrun, and this should position
		 * the next service time further away in the tree.
		 */
		rb_key = cfq_slice_offset(cfqd, cfqq) + jiffies;
		rb_key -= cfqq->slice_resid;
		cfqq->slice_resid = 0;
	} else {
		rb_key = -HZ;
		__cfqq = cfq_rb_first(st);
		rb_key += __cfqq ? __cfqq->rb_key : jiffies;
	}

	if (!RB_EMPTY_NODE(&cfqq->rb_node)) {
		new_cfqq = 0;
		/*
		 * same position, nothing more to do
		 */
		if (rb_key == cfqq->rb_key && cfqq->service_tree == st)
			return;

		cfq_rb_erase(&cfqq->rb_node, cfqq->service_tree);
		cfqq->service_tree = NULL;
	}

	left = 1;
	parent = NULL;
	cfqq->service_tree = st;
	p = &st->rb.rb_node;
	while (*p) {
		parent = *p;
		__cfqq = rb_entry(parent, struct cfq_queue, rb_node);

		/*
		 * sort by key, that represents service time.
		 */
		if (time_before(rb_key, __cfqq->rb_key))
			p = &parent->rb_left;
		else {
			p = &parent->rb_right;
			left = 0;
		}
	}

	if (left)
		st->left = &cfqq->rb_node;

	cfqq->rb_key = rb_key;
	rb_link_node(&cfqq->rb_node, parent, p);
	rb_insert_color(&cfqq->rb_node, &st->rb);
	st->count++;
	if (add_front || !new_cfqq)
		return;
	cfq_group_notify_queue_add(cfqd, cfqq->cfqg);
}

static struct cfq_queue *
cfq_prio_tree_lookup(struct cfq_data *cfqd, struct rb_root *root,
		     sector_t sector, struct rb_node **ret_parent,
		     struct rb_node ***rb_link)
{
	struct rb_node **p, *parent;
	struct cfq_queue *cfqq = NULL;

	parent = NULL;
	p = &root->rb_node;
	while (*p) {
		struct rb_node **n;

		parent = *p;
		cfqq = rb_entry(parent, struct cfq_queue, p_node);

		/*
		 * Sort strictly based on sector.  Smallest to the left,
		 * largest to the right.
		 */
		if (sector > blk_rq_pos(cfqq->next_rq))
			n = &(*p)->rb_right;
		else if (sector < blk_rq_pos(cfqq->next_rq))
			n = &(*p)->rb_left;
		else
			break;
		p = n;
		cfqq = NULL;
	}

	*ret_parent = parent;
	if (rb_link)
		*rb_link = p;
	return cfqq;
}

static void cfq_prio_tree_add(struct cfq_data *cfqd, struct cfq_queue *cfqq)
{
	struct rb_node **p, *parent;
	struct cfq_queue *__cfqq;

	if (cfqq->p_root) {
		rb_erase(&cfqq->p_node, cfqq->p_root);
		cfqq->p_root = NULL;
	}

	if (cfq_class_idle(cfqq))
		return;
	if (!cfqq->next_rq)
		return;

	cfqq->p_root = &cfqd->prio_trees[cfqq->org_ioprio];
	__cfqq = cfq_prio_tree_lookup(cfqd, cfqq->p_root,
				      blk_rq_pos(cfqq->next_rq), &parent, &p);
	if (!__cfqq) {
		rb_link_node(&cfqq->p_node, parent, p);
		rb_insert_color(&cfqq->p_node, cfqq->p_root);
	} else
		cfqq->p_root = NULL;
}

/*
 * Update cfqq's position in the service tree.
 */
static void cfq_resort_rr_list(struct cfq_data *cfqd, struct cfq_queue *cfqq)
{
	/*
	 * Resorting requires the cfqq to be on the RR list already.
	 */
	if (cfq_cfqq_on_rr(cfqq)) {
		cfq_service_tree_add(cfqd, cfqq, 0);
		cfq_prio_tree_add(cfqd, cfqq);
	}
}

/*
 * add to busy list of queues for service, trying to be fair in ordering
 * the pending list according to last request service
 */
static void cfq_add_cfqq_rr(struct cfq_data *cfqd, struct cfq_queue *cfqq)
{
	cfq_log_cfqq(cfqd, cfqq, "add_to_rr");
	BUG_ON(cfq_cfqq_on_rr(cfqq));
	cfq_mark_cfqq_on_rr(cfqq);
	cfqd->busy_queues++;
	if (cfq_cfqq_sync(cfqq))
		cfqd->busy_sync_queues++;

	cfq_resort_rr_list(cfqd, cfqq);
}

/*
 * Called when the cfqq no longer has requests pending, remove it from
 * the service tree.
 */
static void cfq_del_cfqq_rr(struct cfq_data *cfqd, struct cfq_queue *cfqq)
{
	cfq_log_cfqq(cfqd, cfqq, "del_from_rr");
	BUG_ON(!cfq_cfqq_on_rr(cfqq));
	cfq_clear_cfqq_on_rr(cfqq);

	if (!RB_EMPTY_NODE(&cfqq->rb_node)) {
		cfq_rb_erase(&cfqq->rb_node, cfqq->service_tree);
		cfqq->service_tree = NULL;
	}
	if (cfqq->p_root) {
		rb_erase(&cfqq->p_node, cfqq->p_root);
		cfqq->p_root = NULL;
	}

	cfq_group_notify_queue_del(cfqd, cfqq->cfqg);
	BUG_ON(!cfqd->busy_queues);
	cfqd->busy_queues--;
	if (cfq_cfqq_sync(cfqq))
		cfqd->busy_sync_queues--;
}

/*
 * rb tree support functions
 */
static void cfq_del_rq_rb(struct request *rq)
{
	struct cfq_queue *cfqq = RQ_CFQQ(rq);
	const int sync = rq_is_sync(rq);

	BUG_ON(!cfqq->queued[sync]);
	cfqq->queued[sync]--;

	elv_rb_del(&cfqq->sort_list, rq);

	if (cfq_cfqq_on_rr(cfqq) && RB_EMPTY_ROOT(&cfqq->sort_list)) {
		/*
		 * Queue will be deleted from service tree when we actually
		 * expire it later. Right now just remove it from prio tree
		 * as it is empty.
		 */
		if (cfqq->p_root) {
			rb_erase(&cfqq->p_node, cfqq->p_root);
			cfqq->p_root = NULL;
		}
	}
}

static void cfq_add_rq_rb(struct request *rq)
{
	struct cfq_queue *cfqq = RQ_CFQQ(rq);
	struct cfq_data *cfqd = cfqq->cfqd;
	struct request *prev;

	cfqq->queued[rq_is_sync(rq)]++;

	elv_rb_add(&cfqq->sort_list, rq);

	if (!cfq_cfqq_on_rr(cfqq))
		cfq_add_cfqq_rr(cfqd, cfqq);

	/*
	 * check if this request is a better next-serve candidate
	 */
	prev = cfqq->next_rq;
	cfqq->next_rq = cfq_choose_req(cfqd, cfqq->next_rq, rq, cfqd->last_position);

	/*
	 * adjust priority tree position, if ->next_rq changes
	 */
	if (prev != cfqq->next_rq)
		cfq_prio_tree_add(cfqd, cfqq);

	BUG_ON(!cfqq->next_rq);
}

static void cfq_reposition_rq_rb(struct cfq_queue *cfqq, struct request *rq)
{
	elv_rb_del(&cfqq->sort_list, rq);
	cfqq->queued[rq_is_sync(rq)]--;
	cfqg_stats_update_io_remove(RQ_CFQG(rq), rq->cmd_flags);
	cfq_add_rq_rb(rq);
	cfqg_stats_update_io_add(RQ_CFQG(rq), cfqq->cfqd->serving_group,
				 rq->cmd_flags);
}

static struct request *
cfq_find_rq_fmerge(struct cfq_data *cfqd, struct bio *bio)
{
	struct task_struct *tsk = current;
	struct cfq_io_cq *cic;
	struct cfq_queue *cfqq;

	cic = cfq_cic_lookup(cfqd, tsk->io_context);
	if (!cic)
		return NULL;

	cfqq = cic_to_cfqq(cic, cfq_bio_sync(bio));
	if (cfqq)
		return elv_rb_find(&cfqq->sort_list, bio_end_sector(bio));

	return NULL;
}

static void cfq_activate_request(struct request_queue *q, struct request *rq)
{
	struct cfq_data *cfqd = q->elevator->elevator_data;

	cfqd->rq_in_driver++;
	cfq_log_cfqq(cfqd, RQ_CFQQ(rq), "activate rq, drv=%d",
						cfqd->rq_in_driver);

	cfqd->last_position = blk_rq_pos(rq) + blk_rq_sectors(rq);
}

static void cfq_deactivate_request(struct request_queue *q, struct request *rq)
{
	struct cfq_data *cfqd = q->elevator->elevator_data;

	WARN_ON(!cfqd->rq_in_driver);
	cfqd->rq_in_driver--;
	cfq_log_cfqq(cfqd, RQ_CFQQ(rq), "deactivate rq, drv=%d",
						cfqd->rq_in_driver);
}

static void cfq_remove_request(struct request *rq)
{
	struct cfq_queue *cfqq = RQ_CFQQ(rq);

	if (cfqq->next_rq == rq)
		cfqq->next_rq = cfq_find_next_rq(cfqq->cfqd, cfqq, rq);

	list_del_init(&rq->queuelist);
	cfq_del_rq_rb(rq);

	cfqq->cfqd->rq_queued--;
	cfqg_stats_update_io_remove(RQ_CFQG(rq), rq->cmd_flags);
	if (rq->cmd_flags & REQ_PRIO) {
		WARN_ON(!cfqq->prio_pending);
		cfqq->prio_pending--;
	}
}

static int cfq_merge(struct request_queue *q, struct request **req,
		     struct bio *bio)
{
	struct cfq_data *cfqd = q->elevator->elevator_data;
	struct request *__rq;

	__rq = cfq_find_rq_fmerge(cfqd, bio);
	if (__rq && elv_rq_merge_ok(__rq, bio)) {
		*req = __rq;
		return ELEVATOR_FRONT_MERGE;
	}

	return ELEVATOR_NO_MERGE;
}

static void cfq_merged_request(struct request_queue *q, struct request *req,
			       int type)
{
	if (type == ELEVATOR_FRONT_MERGE) {
		struct cfq_queue *cfqq = RQ_CFQQ(req);

		cfq_reposition_rq_rb(cfqq, req);
	}
}

static void cfq_bio_merged(struct request_queue *q, struct request *req,
				struct bio *bio)
{
	cfqg_stats_update_io_merged(RQ_CFQG(req), bio->bi_rw);
}

static void
cfq_merged_requests(struct request_queue *q, struct request *rq,
		    struct request *next)
{
	struct cfq_queue *cfqq = RQ_CFQQ(rq);
	struct cfq_data *cfqd = q->elevator->elevator_data;

	/*
	 * reposition in fifo if next is older than rq
	 */
	if (!list_empty(&rq->queuelist) && !list_empty(&next->queuelist) &&
	    time_before(rq_fifo_time(next), rq_fifo_time(rq)) &&
	    cfqq == RQ_CFQQ(next)) {
		list_move(&rq->queuelist, &next->queuelist);
		rq_set_fifo_time(rq, rq_fifo_time(next));
	}

	if (cfqq->next_rq == next)
		cfqq->next_rq = rq;
	cfq_remove_request(next);
	cfqg_stats_update_io_merged(RQ_CFQG(rq), next->cmd_flags);

	cfqq = RQ_CFQQ(next);
	/*
	 * all requests of this queue are merged to other queues, delete it
	 * from the service tree. If it's the active_queue,
	 * cfq_dispatch_requests() will choose to expire it or do idle
	 */
	if (cfq_cfqq_on_rr(cfqq) && RB_EMPTY_ROOT(&cfqq->sort_list) &&
	    cfqq != cfqd->active_queue)
		cfq_del_cfqq_rr(cfqd, cfqq);
}

static int cfq_allow_merge(struct request_queue *q, struct request *rq,
			   struct bio *bio)
{
	struct cfq_data *cfqd = q->elevator->elevator_data;
	struct cfq_io_cq *cic;
	struct cfq_queue *cfqq;

	/*
	 * Disallow merge of a sync bio into an async request.
	 */
	if (cfq_bio_sync(bio) && !rq_is_sync(rq))
		return false;

	/*
	 * Lookup the cfqq that this bio will be queued with and allow
	 * merge only if rq is queued there.
	 */
	cic = cfq_cic_lookup(cfqd, current->io_context);
	if (!cic)
		return false;

	cfqq = cic_to_cfqq(cic, cfq_bio_sync(bio));
	return cfqq == RQ_CFQQ(rq);
}

static inline void cfq_del_timer(struct cfq_data *cfqd, struct cfq_queue *cfqq)
{
	del_timer(&cfqd->idle_slice_timer);
	cfqg_stats_update_idle_time(cfqq->cfqg);
}

static void __cfq_set_active_queue(struct cfq_data *cfqd,
				   struct cfq_queue *cfqq)
{
	if (cfqq) {
		cfq_log_cfqq(cfqd, cfqq, "set_active wl_class:%d wl_type:%d",
				cfqd->serving_wl_class, cfqd->serving_wl_type);
		cfqg_stats_update_avg_queue_size(cfqq->cfqg);
		cfqq->slice_start = 0;
		cfqq->dispatch_start = jiffies;
		cfqq->allocated_slice = 0;
		cfqq->slice_end = 0;
		cfqq->slice_dispatch = 0;
		cfqq->nr_sectors = 0;

		cfq_clear_cfqq_wait_request(cfqq);
		cfq_clear_cfqq_must_dispatch(cfqq);
		cfq_clear_cfqq_must_alloc_slice(cfqq);
		cfq_clear_cfqq_fifo_expire(cfqq);
		cfq_mark_cfqq_slice_new(cfqq);

		cfq_del_timer(cfqd, cfqq);
	}

	cfqd->active_queue = cfqq;
}

/*
 * current cfqq expired its slice (or was too idle), select new one
 */
static void
__cfq_slice_expired(struct cfq_data *cfqd, struct cfq_queue *cfqq,
		    bool timed_out)
{
	cfq_log_cfqq(cfqd, cfqq, "slice expired t=%d", timed_out);

	if (cfq_cfqq_wait_request(cfqq))
		cfq_del_timer(cfqd, cfqq);

	cfq_clear_cfqq_wait_request(cfqq);
	cfq_clear_cfqq_wait_busy(cfqq);

	/*
	 * If this cfqq is shared between multiple processes, check to
	 * make sure that those processes are still issuing I/Os within
	 * the mean seek distance.  If not, it may be time to break the
	 * queues apart again.
	 */
	if (cfq_cfqq_coop(cfqq) && CFQQ_SEEKY(cfqq))
		cfq_mark_cfqq_split_coop(cfqq);

	/*
	 * store what was left of this slice, if the queue idled/timed out
	 */
	if (timed_out) {
		if (cfq_cfqq_slice_new(cfqq))
			cfqq->slice_resid = cfq_scaled_cfqq_slice(cfqd, cfqq);
		else
			cfqq->slice_resid = cfqq->slice_end - jiffies;
		cfq_log_cfqq(cfqd, cfqq, "resid=%ld", cfqq->slice_resid);
	}

	cfq_group_served(cfqd, cfqq->cfqg, cfqq);

	if (cfq_cfqq_on_rr(cfqq) && RB_EMPTY_ROOT(&cfqq->sort_list))
		cfq_del_cfqq_rr(cfqd, cfqq);

	cfq_resort_rr_list(cfqd, cfqq);

	if (cfqq == cfqd->active_queue)
		cfqd->active_queue = NULL;

	if (cfqd->active_cic) {
		put_io_context(cfqd->active_cic->icq.ioc);
		cfqd->active_cic = NULL;
	}
}

static inline void cfq_slice_expired(struct cfq_data *cfqd, bool timed_out)
{
	struct cfq_queue *cfqq = cfqd->active_queue;

	if (cfqq)
		__cfq_slice_expired(cfqd, cfqq, timed_out);
}

/*
 * Get next queue for service. Unless we have a queue preemption,
 * we'll simply select the first cfqq in the service tree.
 */
static struct cfq_queue *cfq_get_next_queue(struct cfq_data *cfqd)
{
	struct cfq_rb_root *st = st_for(cfqd->serving_group,
			cfqd->serving_wl_class, cfqd->serving_wl_type);

	if (!cfqd->rq_queued)
		return NULL;

	/* There is nothing to dispatch */
	if (!st)
		return NULL;
	if (RB_EMPTY_ROOT(&st->rb))
		return NULL;
	return cfq_rb_first(st);
}

static struct cfq_queue *cfq_get_next_queue_forced(struct cfq_data *cfqd)
{
	struct cfq_group *cfqg;
	struct cfq_queue *cfqq;
	int i, j;
	struct cfq_rb_root *st;

	if (!cfqd->rq_queued)
		return NULL;

	cfqg = cfq_get_next_cfqg(cfqd);
	if (!cfqg)
		return NULL;

	for_each_cfqg_st(cfqg, i, j, st)
		if ((cfqq = cfq_rb_first(st)) != NULL)
			return cfqq;
	return NULL;
}

/*
 * Get and set a new active queue for service.
 */
static struct cfq_queue *cfq_set_active_queue(struct cfq_data *cfqd,
					      struct cfq_queue *cfqq)
{
	if (!cfqq)
		cfqq = cfq_get_next_queue(cfqd);

	__cfq_set_active_queue(cfqd, cfqq);
	return cfqq;
}

static inline sector_t cfq_dist_from_last(struct cfq_data *cfqd,
					  struct request *rq)
{
	if (blk_rq_pos(rq) >= cfqd->last_position)
		return blk_rq_pos(rq) - cfqd->last_position;
	else
		return cfqd->last_position - blk_rq_pos(rq);
}

static inline int cfq_rq_close(struct cfq_data *cfqd, struct cfq_queue *cfqq,
			       struct request *rq)
{
	return cfq_dist_from_last(cfqd, rq) <= CFQQ_CLOSE_THR;
}

static struct cfq_queue *cfqq_close(struct cfq_data *cfqd,
				    struct cfq_queue *cur_cfqq)
{
	struct rb_root *root = &cfqd->prio_trees[cur_cfqq->org_ioprio];
	struct rb_node *parent, *node;
	struct cfq_queue *__cfqq;
	sector_t sector = cfqd->last_position;

	if (RB_EMPTY_ROOT(root))
		return NULL;

	/*
	 * First, if we find a request starting at the end of the last
	 * request, choose it.
	 */
	__cfqq = cfq_prio_tree_lookup(cfqd, root, sector, &parent, NULL);
	if (__cfqq)
		return __cfqq;

	/*
	 * If the exact sector wasn't found, the parent of the NULL leaf
	 * will contain the closest sector.
	 */
	__cfqq = rb_entry(parent, struct cfq_queue, p_node);
	if (cfq_rq_close(cfqd, cur_cfqq, __cfqq->next_rq))
		return __cfqq;

	if (blk_rq_pos(__cfqq->next_rq) < sector)
		node = rb_next(&__cfqq->p_node);
	else
		node = rb_prev(&__cfqq->p_node);
	if (!node)
		return NULL;

	__cfqq = rb_entry(node, struct cfq_queue, p_node);
	if (cfq_rq_close(cfqd, cur_cfqq, __cfqq->next_rq))
		return __cfqq;

	return NULL;
}

/*
 * cfqd - obvious
 * cur_cfqq - passed in so that we don't decide that the current queue is
 * 	      closely cooperating with itself.
 *
 * So, basically we're assuming that that cur_cfqq has dispatched at least
 * one request, and that cfqd->last_position reflects a position on the disk
 * associated with the I/O issued by cur_cfqq.  I'm not sure this is a valid
 * assumption.
 */
static struct cfq_queue *cfq_close_cooperator(struct cfq_data *cfqd,
					      struct cfq_queue *cur_cfqq)
{
	struct cfq_queue *cfqq;

	if (cfq_class_idle(cur_cfqq))
		return NULL;
	if (!cfq_cfqq_sync(cur_cfqq))
		return NULL;
	if (CFQQ_SEEKY(cur_cfqq))
		return NULL;

	/*
	 * Don't search priority tree if it's the only queue in the group.
	 */
	if (cur_cfqq->cfqg->nr_cfqq == 1)
		return NULL;

	/*
	 * We should notice if some of the queues are cooperating, eg
	 * working closely on the same area of the disk. In that case,
	 * we can group them together and don't waste time idling.
	 */
	cfqq = cfqq_close(cfqd, cur_cfqq);
	if (!cfqq)
		return NULL;

	/* If new queue belongs to different cfq_group, don't choose it */
	if (cur_cfqq->cfqg != cfqq->cfqg)
		return NULL;

	/*
	 * It only makes sense to merge sync queues.
	 */
	if (!cfq_cfqq_sync(cfqq))
		return NULL;
	if (CFQQ_SEEKY(cfqq))
		return NULL;

	/*
	 * Do not merge queues of different priority classes
	 */
	if (cfq_class_rt(cfqq) != cfq_class_rt(cur_cfqq))
		return NULL;

	return cfqq;
}

/*
 * Determine whether we should enforce idle window for this queue.
 */

static bool cfq_should_idle(struct cfq_data *cfqd, struct cfq_queue *cfqq)
{
	enum wl_class_t wl_class = cfqq_class(cfqq);
	struct cfq_rb_root *st = cfqq->service_tree;

	BUG_ON(!st);
	BUG_ON(!st->count);

	if (!cfqd->cfq_slice_idle)
		return false;

	/* We never do for idle class queues. */
	if (wl_class == IDLE_WORKLOAD)
		return false;

	/* We do for queues that were marked with idle window flag. */
	if (cfq_cfqq_idle_window(cfqq) &&
	   !(blk_queue_nonrot(cfqd->queue) && cfqd->hw_tag))
		return true;

	/*
	 * Otherwise, we do only if they are the last ones
	 * in their service tree.
	 */
	if (st->count == 1 && cfq_cfqq_sync(cfqq) &&
	   !cfq_io_thinktime_big(cfqd, &st->ttime, false))
		return true;
	cfq_log_cfqq(cfqd, cfqq, "Not idling. st->count:%d", st->count);
	return false;
}

static void cfq_arm_slice_timer(struct cfq_data *cfqd)
{
	struct cfq_queue *cfqq = cfqd->active_queue;
	struct cfq_io_cq *cic;
	unsigned long sl, group_idle = 0;

	/*
	 * SSD device without seek penalty, disable idling. But only do so
	 * for devices that support queuing, otherwise we still have a problem
	 * with sync vs async workloads.
	 */
	if (blk_queue_nonrot(cfqd->queue) && cfqd->hw_tag)
		return;

	WARN_ON(!RB_EMPTY_ROOT(&cfqq->sort_list));
	WARN_ON(cfq_cfqq_slice_new(cfqq));

	/*
	 * idle is disabled, either manually or by past process history
	 */
	if (!cfq_should_idle(cfqd, cfqq)) {
		/* no queue idling. Check for group idling */
		if (cfqd->cfq_group_idle)
			group_idle = cfqd->cfq_group_idle;
		else
			return;
	}

	/*
	 * still active requests from this queue, don't idle
	 */
	if (cfqq->dispatched)
		return;

	/*
	 * task has exited, don't wait
	 */
	cic = cfqd->active_cic;
	if (!cic || !atomic_read(&cic->icq.ioc->active_ref))
		return;

	/*
	 * If our average think time is larger than the remaining time
	 * slice, then don't idle. This avoids overrunning the allotted
	 * time slice.
	 */
	if (sample_valid(cic->ttime.ttime_samples) &&
	    (cfqq->slice_end - jiffies < cic->ttime.ttime_mean)) {
		cfq_log_cfqq(cfqd, cfqq, "Not idling. think_time:%lu",
			     cic->ttime.ttime_mean);
		return;
	}

	/* There are other queues in the group, don't do group idle */
	if (group_idle && cfqq->cfqg->nr_cfqq > 1)
		return;

	cfq_mark_cfqq_wait_request(cfqq);

	if (group_idle)
		sl = cfqd->cfq_group_idle;
	else
		sl = cfqd->cfq_slice_idle;

	mod_timer(&cfqd->idle_slice_timer, jiffies + sl);
	cfqg_stats_set_start_idle_time(cfqq->cfqg);
	cfq_log_cfqq(cfqd, cfqq, "arm_idle: %lu group_idle: %d", sl,
			group_idle ? 1 : 0);
}

/*
 * Move request from internal lists to the request queue dispatch list.
 */
static void cfq_dispatch_insert(struct request_queue *q, struct request *rq)
{
	struct cfq_data *cfqd = q->elevator->elevator_data;
	struct cfq_queue *cfqq = RQ_CFQQ(rq);

	cfq_log_cfqq(cfqd, cfqq, "dispatch_insert");

	cfqq->next_rq = cfq_find_next_rq(cfqd, cfqq, rq);
	cfq_remove_request(rq);
	cfqq->dispatched++;
	(RQ_CFQG(rq))->dispatched++;
	elv_dispatch_sort(q, rq);

	cfqd->rq_in_flight[cfq_cfqq_sync(cfqq)]++;
	cfqq->nr_sectors += blk_rq_sectors(rq);
	cfqg_stats_update_dispatch(cfqq->cfqg, blk_rq_bytes(rq), rq->cmd_flags);
}

/*
 * return expired entry, or NULL to just start from scratch in rbtree
 */
static struct request *cfq_check_fifo(struct cfq_queue *cfqq)
{
	struct request *rq = NULL;

	if (cfq_cfqq_fifo_expire(cfqq))
		return NULL;

	cfq_mark_cfqq_fifo_expire(cfqq);

	if (list_empty(&cfqq->fifo))
		return NULL;

	rq = rq_entry_fifo(cfqq->fifo.next);
	if (time_before(jiffies, rq_fifo_time(rq)))
		rq = NULL;

	cfq_log_cfqq(cfqq->cfqd, cfqq, "fifo=%p", rq);
	return rq;
}

static inline int
cfq_prio_to_maxrq(struct cfq_data *cfqd, struct cfq_queue *cfqq)
{
	const int base_rq = cfqd->cfq_slice_async_rq;

	WARN_ON(cfqq->ioprio >= IOPRIO_BE_NR);

	return 2 * base_rq * (IOPRIO_BE_NR - cfqq->ioprio);
}

/*
 * Must be called with the queue_lock held.
 */
static int cfqq_process_refs(struct cfq_queue *cfqq)
{
	int process_refs, io_refs;

	io_refs = cfqq->allocated[READ] + cfqq->allocated[WRITE];
	process_refs = cfqq->ref - io_refs;
	BUG_ON(process_refs < 0);
	return process_refs;
}

static void cfq_setup_merge(struct cfq_queue *cfqq, struct cfq_queue *new_cfqq)
{
	int process_refs, new_process_refs;
	struct cfq_queue *__cfqq;

	/*
	 * If there are no process references on the new_cfqq, then it is
	 * unsafe to follow the ->new_cfqq chain as other cfqq's in the
	 * chain may have dropped their last reference (not just their
	 * last process reference).
	 */
	if (!cfqq_process_refs(new_cfqq))
		return;

	/* Avoid a circular list and skip interim queue merges */
	while ((__cfqq = new_cfqq->new_cfqq)) {
		if (__cfqq == cfqq)
			return;
		new_cfqq = __cfqq;
	}

	process_refs = cfqq_process_refs(cfqq);
	new_process_refs = cfqq_process_refs(new_cfqq);
	/*
	 * If the process for the cfqq has gone away, there is no
	 * sense in merging the queues.
	 */
	if (process_refs == 0 || new_process_refs == 0)
		return;

	/*
	 * Merge in the direction of the lesser amount of work.
	 */
	if (new_process_refs >= process_refs) {
		cfqq->new_cfqq = new_cfqq;
		new_cfqq->ref += process_refs;
	} else {
		new_cfqq->new_cfqq = cfqq;
		cfqq->ref += new_process_refs;
	}
}

static enum wl_type_t cfq_choose_wl_type(struct cfq_data *cfqd,
			struct cfq_group *cfqg, enum wl_class_t wl_class)
{
	struct cfq_queue *queue;
	int i;
	bool key_valid = false;
	unsigned long lowest_key = 0;
	enum wl_type_t cur_best = SYNC_NOIDLE_WORKLOAD;

	for (i = 0; i <= SYNC_WORKLOAD; ++i) {
		/* select the one with lowest rb_key */
		queue = cfq_rb_first(st_for(cfqg, wl_class, i));
		if (queue &&
		    (!key_valid || time_before(queue->rb_key, lowest_key))) {
			lowest_key = queue->rb_key;
			cur_best = i;
			key_valid = true;
		}
	}

	return cur_best;
}

static void
choose_wl_class_and_type(struct cfq_data *cfqd, struct cfq_group *cfqg)
{
	unsigned slice;
	unsigned count;
	struct cfq_rb_root *st;
	unsigned group_slice;
	enum wl_class_t original_class = cfqd->serving_wl_class;

	/* Choose next priority. RT > BE > IDLE */
	if (cfq_group_busy_queues_wl(RT_WORKLOAD, cfqd, cfqg))
		cfqd->serving_wl_class = RT_WORKLOAD;
	else if (cfq_group_busy_queues_wl(BE_WORKLOAD, cfqd, cfqg))
		cfqd->serving_wl_class = BE_WORKLOAD;
	else {
		cfqd->serving_wl_class = IDLE_WORKLOAD;
		cfqd->workload_expires = jiffies + 1;
		return;
	}

	if (original_class != cfqd->serving_wl_class)
		goto new_workload;

	/*
	 * For RT and BE, we have to choose also the type
	 * (SYNC, SYNC_NOIDLE, ASYNC), and to compute a workload
	 * expiration time
	 */
	st = st_for(cfqg, cfqd->serving_wl_class, cfqd->serving_wl_type);
	count = st->count;

	/*
	 * check workload expiration, and that we still have other queues ready
	 */
	if (count && !time_after(jiffies, cfqd->workload_expires))
		return;

new_workload:
	/* otherwise select new workload type */
	cfqd->serving_wl_type = cfq_choose_wl_type(cfqd, cfqg,
					cfqd->serving_wl_class);
	st = st_for(cfqg, cfqd->serving_wl_class, cfqd->serving_wl_type);
	count = st->count;

	/*
	 * the workload slice is computed as a fraction of target latency
	 * proportional to the number of queues in that workload, over
	 * all the queues in the same priority class
	 */
	group_slice = cfq_group_slice(cfqd, cfqg);

	slice = group_slice * count /
		max_t(unsigned, cfqg->busy_queues_avg[cfqd->serving_wl_class],
		      cfq_group_busy_queues_wl(cfqd->serving_wl_class, cfqd,
					cfqg));

	if (cfqd->serving_wl_type == ASYNC_WORKLOAD) {
		unsigned int tmp;

		/*
		 * Async queues are currently system wide. Just taking
		 * proportion of queues with-in same group will lead to higher
		 * async ratio system wide as generally root group is going
		 * to have higher weight. A more accurate thing would be to
		 * calculate system wide asnc/sync ratio.
		 */
		tmp = cfqd->cfq_target_latency *
			cfqg_busy_async_queues(cfqd, cfqg);
		tmp = tmp/cfqd->busy_queues;
		slice = min_t(unsigned, slice, tmp);

		/* async workload slice is scaled down according to
		 * the sync/async slice ratio. */
		slice = slice * cfqd->cfq_slice[0] / cfqd->cfq_slice[1];
	} else
		/* sync workload slice is at least 2 * cfq_slice_idle */
		slice = max(slice, 2 * cfqd->cfq_slice_idle);

	slice = max_t(unsigned, slice, CFQ_MIN_TT);
	cfq_log(cfqd, "workload slice:%d", slice);
	cfqd->workload_expires = jiffies + slice;
}

static struct cfq_group *cfq_get_next_cfqg(struct cfq_data *cfqd)
{
	struct cfq_rb_root *st = &cfqd->grp_service_tree;
	struct cfq_group *cfqg;

	if (RB_EMPTY_ROOT(&st->rb))
		return NULL;
	cfqg = cfq_rb_first_group(st);
	update_min_vdisktime(st);
	return cfqg;
}

static void cfq_choose_cfqg(struct cfq_data *cfqd)
{
	struct cfq_group *cfqg = cfq_get_next_cfqg(cfqd);

	cfqd->serving_group = cfqg;

	/* Restore the workload type data */
	if (cfqg->saved_wl_slice) {
		cfqd->workload_expires = jiffies + cfqg->saved_wl_slice;
		cfqd->serving_wl_type = cfqg->saved_wl_type;
		cfqd->serving_wl_class = cfqg->saved_wl_class;
	} else
		cfqd->workload_expires = jiffies - 1;

	choose_wl_class_and_type(cfqd, cfqg);
}

/*
 * Select a queue for service. If we have a current active queue,
 * check whether to continue servicing it, or retrieve and set a new one.
 */
static struct cfq_queue *cfq_select_queue(struct cfq_data *cfqd)
{
	struct cfq_queue *cfqq, *new_cfqq = NULL;

	cfqq = cfqd->active_queue;
	if (!cfqq)
		goto new_queue;

	if (!cfqd->rq_queued)
		return NULL;

	/*
	 * We were waiting for group to get backlogged. Expire the queue
	 */
	if (cfq_cfqq_wait_busy(cfqq) && !RB_EMPTY_ROOT(&cfqq->sort_list))
		goto expire;

	/*
	 * The active queue has run out of time, expire it and select new.
	 */
	if (cfq_slice_used(cfqq) && !cfq_cfqq_must_dispatch(cfqq)) {
		/*
		 * If slice had not expired at the completion of last request
		 * we might not have turned on wait_busy flag. Don't expire
		 * the queue yet. Allow the group to get backlogged.
		 *
		 * The very fact that we have used the slice, that means we
		 * have been idling all along on this queue and it should be
		 * ok to wait for this request to complete.
		 */
		if (cfqq->cfqg->nr_cfqq == 1 && RB_EMPTY_ROOT(&cfqq->sort_list)
		    && cfqq->dispatched && cfq_should_idle(cfqd, cfqq)) {
			cfqq = NULL;
			goto keep_queue;
		} else
			goto check_group_idle;
	}

	/*
	 * The active queue has requests and isn't expired, allow it to
	 * dispatch.
	 */
	if (!RB_EMPTY_ROOT(&cfqq->sort_list))
		goto keep_queue;

	/*
	 * If another queue has a request waiting within our mean seek
	 * distance, let it run.  The expire code will check for close
	 * cooperators and put the close queue at the front of the service
	 * tree.  If possible, merge the expiring queue with the new cfqq.
	 */
	new_cfqq = cfq_close_cooperator(cfqd, cfqq);
	if (new_cfqq) {
		if (!cfqq->new_cfqq)
			cfq_setup_merge(cfqq, new_cfqq);
		goto expire;
	}

	/*
	 * No requests pending. If the active queue still has requests in
	 * flight or is idling for a new request, allow either of these
	 * conditions to happen (or time out) before selecting a new queue.
	 */
	if (timer_pending(&cfqd->idle_slice_timer)) {
		cfqq = NULL;
		goto keep_queue;
	}

	/*
	 * This is a deep seek queue, but the device is much faster than
	 * the queue can deliver, don't idle
	 **/
	if (CFQQ_SEEKY(cfqq) && cfq_cfqq_idle_window(cfqq) &&
	    (cfq_cfqq_slice_new(cfqq) ||
	    (cfqq->slice_end - jiffies > jiffies - cfqq->slice_start))) {
		cfq_clear_cfqq_deep(cfqq);
		cfq_clear_cfqq_idle_window(cfqq);
	}

	if (cfqq->dispatched && cfq_should_idle(cfqd, cfqq)) {
		cfqq = NULL;
		goto keep_queue;
	}

	/*
	 * If group idle is enabled and there are requests dispatched from
	 * this group, wait for requests to complete.
	 */
check_group_idle:
	if (cfqd->cfq_group_idle && cfqq->cfqg->nr_cfqq == 1 &&
	    cfqq->cfqg->dispatched &&
	    !cfq_io_thinktime_big(cfqd, &cfqq->cfqg->ttime, true)) {
		cfqq = NULL;
		goto keep_queue;
	}

expire:
	cfq_slice_expired(cfqd, 0);
new_queue:
	/*
	 * Current queue expired. Check if we have to switch to a new
	 * service tree
	 */
	if (!new_cfqq)
		cfq_choose_cfqg(cfqd);

	cfqq = cfq_set_active_queue(cfqd, new_cfqq);
keep_queue:
	return cfqq;
}

static int __cfq_forced_dispatch_cfqq(struct cfq_queue *cfqq)
{
	int dispatched = 0;

	while (cfqq->next_rq) {
		cfq_dispatch_insert(cfqq->cfqd->queue, cfqq->next_rq);
		dispatched++;
	}

	BUG_ON(!list_empty(&cfqq->fifo));

	/* By default cfqq is not expired if it is empty. Do it explicitly */
	__cfq_slice_expired(cfqq->cfqd, cfqq, 0);
	return dispatched;
}

/*
 * Drain our current requests. Used for barriers and when switching
 * io schedulers on-the-fly.
 */
static int cfq_forced_dispatch(struct cfq_data *cfqd)
{
	struct cfq_queue *cfqq;
	int dispatched = 0;

	/* Expire the timeslice of the current active queue first */
	cfq_slice_expired(cfqd, 0);
	while ((cfqq = cfq_get_next_queue_forced(cfqd)) != NULL) {
		__cfq_set_active_queue(cfqd, cfqq);
		dispatched += __cfq_forced_dispatch_cfqq(cfqq);
	}

	BUG_ON(cfqd->busy_queues);

	cfq_log(cfqd, "forced_dispatch=%d", dispatched);
	return dispatched;
}

static inline bool cfq_slice_used_soon(struct cfq_data *cfqd,
	struct cfq_queue *cfqq)
{
	/* the queue hasn't finished any request, can't estimate */
	if (cfq_cfqq_slice_new(cfqq))
		return true;
	if (time_after(jiffies + cfqd->cfq_slice_idle * cfqq->dispatched,
		cfqq->slice_end))
		return true;

	return false;
}

static bool cfq_may_dispatch(struct cfq_data *cfqd, struct cfq_queue *cfqq)
{
	unsigned int max_dispatch;

	/*
	 * Drain async requests before we start sync IO
	 */
	if (cfq_should_idle(cfqd, cfqq) && cfqd->rq_in_flight[BLK_RW_ASYNC])
		return false;

	/*
	 * If this is an async queue and we have sync IO in flight, let it wait
	 */
	if (cfqd->rq_in_flight[BLK_RW_SYNC] && !cfq_cfqq_sync(cfqq))
		return false;

	max_dispatch = max_t(unsigned int, cfqd->cfq_quantum / 2, 1);
	if (cfq_class_idle(cfqq))
		max_dispatch = 1;

	/*
	 * Does this cfqq already have too much IO in flight?
	 */
	if (cfqq->dispatched >= max_dispatch) {
		bool promote_sync = false;
		/*
		 * idle queue must always only have a single IO in flight
		 */
		if (cfq_class_idle(cfqq))
			return false;

		/*
		 * If there is only one sync queue
		 * we can ignore async queue here and give the sync
		 * queue no dispatch limit. The reason is a sync queue can
		 * preempt async queue, limiting the sync queue doesn't make
		 * sense. This is useful for aiostress test.
		 */
		if (cfq_cfqq_sync(cfqq) && cfqd->busy_sync_queues == 1)
			promote_sync = true;

		/*
		 * We have other queues, don't allow more IO from this one
		 */
		if (cfqd->busy_queues > 1 && cfq_slice_used_soon(cfqd, cfqq) &&
				!promote_sync)
			return false;

		/*
		 * Sole queue user, no limit
		 */
		if (cfqd->busy_queues == 1 || promote_sync)
			max_dispatch = -1;
		else
			/*
			 * Normally we start throttling cfqq when cfq_quantum/2
			 * requests have been dispatched. But we can drive
			 * deeper queue depths at the beginning of slice
			 * subjected to upper limit of cfq_quantum.
			 * */
			max_dispatch = cfqd->cfq_quantum;
	}

	/*
	 * Async queues must wait a bit before being allowed dispatch.
	 * We also ramp up the dispatch depth gradually for async IO,
	 * based on the last sync IO we serviced
	 */
	if (!cfq_cfqq_sync(cfqq) && cfqd->cfq_latency) {
		unsigned long last_sync = jiffies - cfqd->last_delayed_sync;
		unsigned int depth;

		depth = last_sync / cfqd->cfq_slice[1];
		if (!depth && !cfqq->dispatched)
			depth = 1;
		if (depth < max_dispatch)
			max_dispatch = depth;
	}

	/*
	 * If we're below the current max, allow a dispatch
	 */
	return cfqq->dispatched < max_dispatch;
}

/*
 * Dispatch a request from cfqq, moving them to the request queue
 * dispatch list.
 */
static bool cfq_dispatch_request(struct cfq_data *cfqd, struct cfq_queue *cfqq)
{
	struct request *rq;

	BUG_ON(RB_EMPTY_ROOT(&cfqq->sort_list));

	if (!cfq_may_dispatch(cfqd, cfqq))
		return false;

	/*
	 * follow expired path, else get first next available
	 */
	rq = cfq_check_fifo(cfqq);
	if (!rq)
		rq = cfqq->next_rq;

	/*
	 * insert request into driver dispatch list
	 */
	cfq_dispatch_insert(cfqd->queue, rq);

	if (!cfqd->active_cic) {
		struct cfq_io_cq *cic = RQ_CIC(rq);

		atomic_long_inc(&cic->icq.ioc->refcount);
		cfqd->active_cic = cic;
	}

	return true;
}

/*
 * Find the cfqq that we need to service and move a request from that to the
 * dispatch list
 */
static int cfq_dispatch_requests(struct request_queue *q, int force)
{
	struct cfq_data *cfqd = q->elevator->elevator_data;
	struct cfq_queue *cfqq;

	if (!cfqd->busy_queues)
		return 0;

	if (unlikely(force))
		return cfq_forced_dispatch(cfqd);

	cfqq = cfq_select_queue(cfqd);
	if (!cfqq)
		return 0;

	/*
	 * Dispatch a request from this cfqq, if it is allowed
	 */
	if (!cfq_dispatch_request(cfqd, cfqq))
		return 0;

	cfqq->slice_dispatch++;
	cfq_clear_cfqq_must_dispatch(cfqq);

	/*
	 * expire an async queue immediately if it has used up its slice. idle
	 * queue always expire after 1 dispatch round.
	 */
	if (cfqd->busy_queues > 1 && ((!cfq_cfqq_sync(cfqq) &&
	    cfqq->slice_dispatch >= cfq_prio_to_maxrq(cfqd, cfqq)) ||
	    cfq_class_idle(cfqq))) {
		cfqq->slice_end = jiffies + 1;
		cfq_slice_expired(cfqd, 0);
	}

	cfq_log_cfqq(cfqd, cfqq, "dispatched a request");
	return 1;
}

/*
 * task holds one reference to the queue, dropped when task exits. each rq
 * in-flight on this queue also holds a reference, dropped when rq is freed.
 *
 * Each cfq queue took a reference on the parent group. Drop it now.
 * queue lock must be held here.
 */
static void cfq_put_queue(struct cfq_queue *cfqq)
{
	struct cfq_data *cfqd = cfqq->cfqd;
	struct cfq_group *cfqg;

	BUG_ON(cfqq->ref <= 0);

	cfqq->ref--;
	if (cfqq->ref)
		return;

	cfq_log_cfqq(cfqd, cfqq, "put_queue");
	BUG_ON(rb_first(&cfqq->sort_list));
	BUG_ON(cfqq->allocated[READ] + cfqq->allocated[WRITE]);
	cfqg = cfqq->cfqg;

	if (unlikely(cfqd->active_queue == cfqq)) {
		__cfq_slice_expired(cfqd, cfqq, 0);
		cfq_schedule_dispatch(cfqd);
	}

	BUG_ON(cfq_cfqq_on_rr(cfqq));
	kmem_cache_free(cfq_pool, cfqq);
	cfqg_put(cfqg);
}

static void cfq_put_cooperator(struct cfq_queue *cfqq)
{
	struct cfq_queue *__cfqq, *next;

	/*
	 * If this queue was scheduled to merge with another queue, be
	 * sure to drop the reference taken on that queue (and others in
	 * the merge chain).  See cfq_setup_merge and cfq_merge_cfqqs.
	 */
	__cfqq = cfqq->new_cfqq;
	while (__cfqq) {
		if (__cfqq == cfqq) {
			WARN(1, "cfqq->new_cfqq loop detected\n");
			break;
		}
		next = __cfqq->new_cfqq;
		cfq_put_queue(__cfqq);
		__cfqq = next;
	}
}

static void cfq_exit_cfqq(struct cfq_data *cfqd, struct cfq_queue *cfqq)
{
	if (unlikely(cfqq == cfqd->active_queue)) {
		__cfq_slice_expired(cfqd, cfqq, 0);
		cfq_schedule_dispatch(cfqd);
	}

	cfq_put_cooperator(cfqq);

	cfq_put_queue(cfqq);
}

static void cfq_init_icq(struct io_cq *icq)
{
	struct cfq_io_cq *cic = icq_to_cic(icq);

	cic->ttime.last_end_request = jiffies;
}

static void cfq_exit_icq(struct io_cq *icq)
{
	struct cfq_io_cq *cic = icq_to_cic(icq);
	struct cfq_data *cfqd = cic_to_cfqd(cic);

	if (cic->cfqq[BLK_RW_ASYNC]) {
		cfq_exit_cfqq(cfqd, cic->cfqq[BLK_RW_ASYNC]);
		cic->cfqq[BLK_RW_ASYNC] = NULL;
	}

	if (cic->cfqq[BLK_RW_SYNC]) {
		cfq_exit_cfqq(cfqd, cic->cfqq[BLK_RW_SYNC]);
		cic->cfqq[BLK_RW_SYNC] = NULL;
	}
}

static void cfq_init_prio_data(struct cfq_queue *cfqq, struct cfq_io_cq *cic)
{
	struct task_struct *tsk = current;
	int ioprio_class;

	if (!cfq_cfqq_prio_changed(cfqq))
		return;

	ioprio_class = IOPRIO_PRIO_CLASS(cic->ioprio);
	switch (ioprio_class) {
	default:
		printk(KERN_ERR "cfq: bad prio %x\n", ioprio_class);
	case IOPRIO_CLASS_NONE:
		/*
		 * no prio set, inherit CPU scheduling settings
		 */
		cfqq->ioprio = task_nice_ioprio(tsk);
		cfqq->ioprio_class = task_nice_ioclass(tsk);
		break;
	case IOPRIO_CLASS_RT:
		cfqq->ioprio = IOPRIO_PRIO_DATA(cic->ioprio);
		cfqq->ioprio_class = IOPRIO_CLASS_RT;
		break;
	case IOPRIO_CLASS_BE:
		cfqq->ioprio = IOPRIO_PRIO_DATA(cic->ioprio);
		cfqq->ioprio_class = IOPRIO_CLASS_BE;
		break;
	case IOPRIO_CLASS_IDLE:
		cfqq->ioprio_class = IOPRIO_CLASS_IDLE;
		cfqq->ioprio = 7;
		cfq_clear_cfqq_idle_window(cfqq);
		break;
	}

	/*
	 * keep track of original prio settings in case we have to temporarily
	 * elevate the priority of this queue
	 */
	cfqq->org_ioprio = cfqq->ioprio;
	cfq_clear_cfqq_prio_changed(cfqq);
}

static void check_ioprio_changed(struct cfq_io_cq *cic, struct bio *bio)
{
	int ioprio = cic->icq.ioc->ioprio;
	struct cfq_data *cfqd = cic_to_cfqd(cic);
	struct cfq_queue *cfqq;

	/*
	 * Check whether ioprio has changed.  The condition may trigger
	 * spuriously on a newly created cic but there's no harm.
	 */
	if (unlikely(!cfqd) || likely(cic->ioprio == ioprio))
		return;

	cfqq = cic->cfqq[BLK_RW_ASYNC];
	if (cfqq) {
		struct cfq_queue *new_cfqq;
		new_cfqq = cfq_get_queue(cfqd, BLK_RW_ASYNC, cic, bio,
					 GFP_ATOMIC);
		if (new_cfqq) {
			cic->cfqq[BLK_RW_ASYNC] = new_cfqq;
			cfq_put_queue(cfqq);
		}
	}

	cfqq = cic->cfqq[BLK_RW_SYNC];
	if (cfqq)
		cfq_mark_cfqq_prio_changed(cfqq);

	cic->ioprio = ioprio;
}

static void cfq_init_cfqq(struct cfq_data *cfqd, struct cfq_queue *cfqq,
			  pid_t pid, bool is_sync)
{
	RB_CLEAR_NODE(&cfqq->rb_node);
	RB_CLEAR_NODE(&cfqq->p_node);
	INIT_LIST_HEAD(&cfqq->fifo);

	cfqq->ref = 0;
	cfqq->cfqd = cfqd;

	cfq_mark_cfqq_prio_changed(cfqq);

	if (is_sync) {
		if (!cfq_class_idle(cfqq))
			cfq_mark_cfqq_idle_window(cfqq);
		cfq_mark_cfqq_sync(cfqq);
	}
	cfqq->pid = pid;
}

#ifdef CONFIG_CFQ_GROUP_IOSCHED
static void check_blkcg_changed(struct cfq_io_cq *cic, struct bio *bio)
{
	struct cfq_data *cfqd = cic_to_cfqd(cic);
	struct cfq_queue *sync_cfqq;
	uint64_t id;

	rcu_read_lock();
	id = bio_blkcg(bio)->id;
	rcu_read_unlock();

	/*
	 * Check whether blkcg has changed.  The condition may trigger
	 * spuriously on a newly created cic but there's no harm.
	 */
	if (unlikely(!cfqd) || likely(cic->blkcg_id == id))
		return;

	sync_cfqq = cic_to_cfqq(cic, 1);
	if (sync_cfqq) {
		/*
		 * Drop reference to sync queue. A new sync queue will be
		 * assigned in new group upon arrival of a fresh request.
		 */
		cfq_log_cfqq(cfqd, sync_cfqq, "changed cgroup");
		cic_set_cfqq(cic, NULL, 1);
		cfq_put_queue(sync_cfqq);
	}

	cic->blkcg_id = id;
}
#else
static inline void check_blkcg_changed(struct cfq_io_cq *cic, struct bio *bio) { }
#endif  /* CONFIG_CFQ_GROUP_IOSCHED */

static struct cfq_queue *
cfq_find_alloc_queue(struct cfq_data *cfqd, bool is_sync, struct cfq_io_cq *cic,
		     struct bio *bio, gfp_t gfp_mask)
{
	struct blkcg *blkcg;
	struct cfq_queue *cfqq, *new_cfqq = NULL;
	struct cfq_group *cfqg;

retry:
	rcu_read_lock();

	blkcg = bio_blkcg(bio);
	cfqg = cfq_lookup_create_cfqg(cfqd, blkcg);
	cfqq = cic_to_cfqq(cic, is_sync);

	/*
	 * Always try a new alloc if we fell back to the OOM cfqq
	 * originally, since it should just be a temporary situation.
	 */
	if (!cfqq || cfqq == &cfqd->oom_cfqq) {
		cfqq = NULL;
		if (new_cfqq) {
			cfqq = new_cfqq;
			new_cfqq = NULL;
		} else if (gfp_mask & __GFP_WAIT) {
			rcu_read_unlock();
			spin_unlock_irq(cfqd->queue->queue_lock);
			new_cfqq = kmem_cache_alloc_node(cfq_pool,
					gfp_mask | __GFP_ZERO,
					cfqd->queue->node);
			spin_lock_irq(cfqd->queue->queue_lock);
			if (new_cfqq)
				goto retry;
			else
				return &cfqd->oom_cfqq;
		} else {
			cfqq = kmem_cache_alloc_node(cfq_pool,
					gfp_mask | __GFP_ZERO,
					cfqd->queue->node);
		}

		if (cfqq) {
			cfq_init_cfqq(cfqd, cfqq, current->pid, is_sync);
			cfq_init_prio_data(cfqq, cic);
			cfq_link_cfqq_cfqg(cfqq, cfqg);
			cfq_log_cfqq(cfqd, cfqq, "alloced");
		} else
			cfqq = &cfqd->oom_cfqq;
	}

	if (new_cfqq)
		kmem_cache_free(cfq_pool, new_cfqq);

	rcu_read_unlock();
	return cfqq;
}

static struct cfq_queue **
cfq_async_queue_prio(struct cfq_data *cfqd, int ioprio_class, int ioprio)
{
	switch (ioprio_class) {
	case IOPRIO_CLASS_RT:
		return &cfqd->async_cfqq[0][ioprio];
	case IOPRIO_CLASS_NONE:
		ioprio = IOPRIO_NORM;
		/* fall through */
	case IOPRIO_CLASS_BE:
		return &cfqd->async_cfqq[1][ioprio];
	case IOPRIO_CLASS_IDLE:
		return &cfqd->async_idle_cfqq;
	default:
		BUG();
	}
}

static struct cfq_queue *
cfq_get_queue(struct cfq_data *cfqd, bool is_sync, struct cfq_io_cq *cic,
	      struct bio *bio, gfp_t gfp_mask)
{
	const int ioprio_class = IOPRIO_PRIO_CLASS(cic->ioprio);
	const int ioprio = IOPRIO_PRIO_DATA(cic->ioprio);
	struct cfq_queue **async_cfqq = NULL;
	struct cfq_queue *cfqq = NULL;

	if (!is_sync) {
		async_cfqq = cfq_async_queue_prio(cfqd, ioprio_class, ioprio);
		cfqq = *async_cfqq;
	}

	if (!cfqq)
		cfqq = cfq_find_alloc_queue(cfqd, is_sync, cic, bio, gfp_mask);

	/*
	 * pin the queue now that it's allocated, scheduler exit will prune it
	 */
	if (!is_sync && !(*async_cfqq)) {
		cfqq->ref++;
		*async_cfqq = cfqq;
	}

	cfqq->ref++;
	return cfqq;
}

static void
__cfq_update_io_thinktime(struct cfq_ttime *ttime, unsigned long slice_idle)
{
	unsigned long elapsed = jiffies - ttime->last_end_request;
	elapsed = min(elapsed, 2UL * slice_idle);

	ttime->ttime_samples = (7*ttime->ttime_samples + 256) / 8;
	ttime->ttime_total = (7*ttime->ttime_total + 256*elapsed) / 8;
	ttime->ttime_mean = (ttime->ttime_total + 128) / ttime->ttime_samples;
}

static void
cfq_update_io_thinktime(struct cfq_data *cfqd, struct cfq_queue *cfqq,
			struct cfq_io_cq *cic)
{
	if (cfq_cfqq_sync(cfqq)) {
		__cfq_update_io_thinktime(&cic->ttime, cfqd->cfq_slice_idle);
		__cfq_update_io_thinktime(&cfqq->service_tree->ttime,
			cfqd->cfq_slice_idle);
	}
#ifdef CONFIG_CFQ_GROUP_IOSCHED
	__cfq_update_io_thinktime(&cfqq->cfqg->ttime, cfqd->cfq_group_idle);
#endif
}

static void
cfq_update_io_seektime(struct cfq_data *cfqd, struct cfq_queue *cfqq,
		       struct request *rq)
{
	sector_t sdist = 0;
	sector_t n_sec = blk_rq_sectors(rq);
	if (cfqq->last_request_pos) {
		if (cfqq->last_request_pos < blk_rq_pos(rq))
			sdist = blk_rq_pos(rq) - cfqq->last_request_pos;
		else
			sdist = cfqq->last_request_pos - blk_rq_pos(rq);
	}

	cfqq->seek_history <<= 1;
	if (blk_queue_nonrot(cfqd->queue))
		cfqq->seek_history |= (n_sec < CFQQ_SECT_THR_NONROT);
	else
		cfqq->seek_history |= (sdist > CFQQ_SEEK_THR);
}

/*
 * Disable idle window if the process thinks too long or seeks so much that
 * it doesn't matter
 */
static void
cfq_update_idle_window(struct cfq_data *cfqd, struct cfq_queue *cfqq,
		       struct cfq_io_cq *cic)
{
	int old_idle, enable_idle;

	/*
	 * Don't idle for async or idle io prio class
	 */
	if (!cfq_cfqq_sync(cfqq) || cfq_class_idle(cfqq))
		return;

	enable_idle = old_idle = cfq_cfqq_idle_window(cfqq);

	if (cfqq->queued[0] + cfqq->queued[1] >= 4)
		cfq_mark_cfqq_deep(cfqq);

	if (cfqq->next_rq && (cfqq->next_rq->cmd_flags & REQ_NOIDLE))
		enable_idle = 0;
	else if (!atomic_read(&cic->icq.ioc->active_ref) ||
		 !cfqd->cfq_slice_idle ||
		 (!cfq_cfqq_deep(cfqq) && CFQQ_SEEKY(cfqq)))
		enable_idle = 0;
	else if (sample_valid(cic->ttime.ttime_samples)) {
		if (cic->ttime.ttime_mean > cfqd->cfq_slice_idle)
			enable_idle = 0;
		else
			enable_idle = 1;
	}

	if (old_idle != enable_idle) {
		cfq_log_cfqq(cfqd, cfqq, "idle=%d", enable_idle);
		if (enable_idle)
			cfq_mark_cfqq_idle_window(cfqq);
		else
			cfq_clear_cfqq_idle_window(cfqq);
	}
}

/*
 * Check if new_cfqq should preempt the currently active queue. Return 0 for
 * no or if we aren't sure, a 1 will cause a preempt.
 */
static bool
cfq_should_preempt(struct cfq_data *cfqd, struct cfq_queue *new_cfqq,
		   struct request *rq)
{
	struct cfq_queue *cfqq;

	cfqq = cfqd->active_queue;
	if (!cfqq)
		return false;

	if (cfq_class_idle(new_cfqq))
		return false;

	if (cfq_class_idle(cfqq))
		return true;

	/*
	 * Don't allow a non-RT request to preempt an ongoing RT cfqq timeslice.
	 */
	if (cfq_class_rt(cfqq) && !cfq_class_rt(new_cfqq))
		return false;

	/*
	 * if the new request is sync, but the currently running queue is
	 * not, let the sync request have priority.
	 */
	if (rq_is_sync(rq) && !cfq_cfqq_sync(cfqq))
		return true;

	if (new_cfqq->cfqg != cfqq->cfqg)
		return false;

	if (cfq_slice_used(cfqq))
		return true;

	/* Allow preemption only if we are idling on sync-noidle tree */
	if (cfqd->serving_wl_type == SYNC_NOIDLE_WORKLOAD &&
	    cfqq_type(new_cfqq) == SYNC_NOIDLE_WORKLOAD &&
	    new_cfqq->service_tree->count == 2 &&
	    RB_EMPTY_ROOT(&cfqq->sort_list))
		return true;

	/*
	 * So both queues are sync. Let the new request get disk time if
	 * it's a metadata request and the current queue is doing regular IO.
	 */
	if ((rq->cmd_flags & REQ_PRIO) && !cfqq->prio_pending)
		return true;

	/*
	 * Allow an RT request to pre-empt an ongoing non-RT cfqq timeslice.
	 */
	if (cfq_class_rt(new_cfqq) && !cfq_class_rt(cfqq))
		return true;

	/* An idle queue should not be idle now for some reason */
	if (RB_EMPTY_ROOT(&cfqq->sort_list) && !cfq_should_idle(cfqd, cfqq))
		return true;

	if (!cfqd->active_cic || !cfq_cfqq_wait_request(cfqq))
		return false;

	/*
	 * if this request is as-good as one we would expect from the
	 * current cfqq, let it preempt
	 */
	if (cfq_rq_close(cfqd, cfqq, rq))
		return true;

	return false;
}

/*
 * cfqq preempts the active queue. if we allowed preempt with no slice left,
 * let it have half of its nominal slice.
 */
static void cfq_preempt_queue(struct cfq_data *cfqd, struct cfq_queue *cfqq)
{
	enum wl_type_t old_type = cfqq_type(cfqd->active_queue);

	cfq_log_cfqq(cfqd, cfqq, "preempt");
	cfq_slice_expired(cfqd, 1);

	/*
	 * workload type is changed, don't save slice, otherwise preempt
	 * doesn't happen
	 */
	if (old_type != cfqq_type(cfqq))
		cfqq->cfqg->saved_wl_slice = 0;

	/*
	 * Put the new queue at the front of the of the current list,
	 * so we know that it will be selected next.
	 */
	BUG_ON(!cfq_cfqq_on_rr(cfqq));

	cfq_service_tree_add(cfqd, cfqq, 1);

	cfqq->slice_end = 0;
	cfq_mark_cfqq_slice_new(cfqq);
}

/*
 * Called when a new fs request (rq) is added (to cfqq). Check if there's
 * something we should do about it
 */
static void
cfq_rq_enqueued(struct cfq_data *cfqd, struct cfq_queue *cfqq,
		struct request *rq)
{
	struct cfq_io_cq *cic = RQ_CIC(rq);

	cfqd->rq_queued++;
	if (rq->cmd_flags & REQ_PRIO)
		cfqq->prio_pending++;

	cfq_update_io_thinktime(cfqd, cfqq, cic);
	cfq_update_io_seektime(cfqd, cfqq, rq);
	cfq_update_idle_window(cfqd, cfqq, cic);

	cfqq->last_request_pos = blk_rq_pos(rq) + blk_rq_sectors(rq);

	if (cfqq == cfqd->active_queue) {
		/*
		 * Remember that we saw a request from this process, but
		 * don't start queuing just yet. Otherwise we risk seeing lots
		 * of tiny requests, because we disrupt the normal plugging
		 * and merging. If the request is already larger than a single
		 * page, let it rip immediately. For that case we assume that
		 * merging is already done. Ditto for a busy system that
		 * has other work pending, don't risk delaying until the
		 * idle timer unplug to continue working.
		 */
		if (cfq_cfqq_wait_request(cfqq)) {
			if (blk_rq_bytes(rq) > PAGE_CACHE_SIZE ||
			    cfqd->busy_queues > 1) {
				cfq_del_timer(cfqd, cfqq);
				cfq_clear_cfqq_wait_request(cfqq);
				__blk_run_queue(cfqd->queue);
			} else {
				cfqg_stats_update_idle_time(cfqq->cfqg);
				cfq_mark_cfqq_must_dispatch(cfqq);
			}
		}
	} else if (cfq_should_preempt(cfqd, cfqq, rq)) {
		/*
		 * not the active queue - expire current slice if it is
		 * idle and has expired it's mean thinktime or this new queue
		 * has some old slice time left and is of higher priority or
		 * this new queue is RT and the current one is BE
		 */
		cfq_preempt_queue(cfqd, cfqq);
		__blk_run_queue(cfqd->queue);
	}
}

static void cfq_insert_request(struct request_queue *q, struct request *rq)
{
	struct cfq_data *cfqd = q->elevator->elevator_data;
	struct cfq_queue *cfqq = RQ_CFQQ(rq);

	cfq_log_cfqq(cfqd, cfqq, "insert_request");
	cfq_init_prio_data(cfqq, RQ_CIC(rq));

	rq_set_fifo_time(rq, jiffies + cfqd->cfq_fifo_expire[rq_is_sync(rq)]);
	list_add_tail(&rq->queuelist, &cfqq->fifo);
	cfq_add_rq_rb(rq);
	cfqg_stats_update_io_add(RQ_CFQG(rq), cfqd->serving_group,
				 rq->cmd_flags);
	cfq_rq_enqueued(cfqd, cfqq, rq);
}

/*
 * Update hw_tag based on peak queue depth over 50 samples under
 * sufficient load.
 */
static void cfq_update_hw_tag(struct cfq_data *cfqd)
{
	struct cfq_queue *cfqq = cfqd->active_queue;

	if (cfqd->rq_in_driver > cfqd->hw_tag_est_depth)
		cfqd->hw_tag_est_depth = cfqd->rq_in_driver;

	if (cfqd->hw_tag == 1)
		return;

	if (cfqd->rq_queued <= CFQ_HW_QUEUE_MIN &&
	    cfqd->rq_in_driver <= CFQ_HW_QUEUE_MIN)
		return;

	/*
	 * If active queue hasn't enough requests and can idle, cfq might not
	 * dispatch sufficient requests to hardware. Don't zero hw_tag in this
	 * case
	 */
	if (cfqq && cfq_cfqq_idle_window(cfqq) &&
	    cfqq->dispatched + cfqq->queued[0] + cfqq->queued[1] <
	    CFQ_HW_QUEUE_MIN && cfqd->rq_in_driver < CFQ_HW_QUEUE_MIN)
		return;

	if (cfqd->hw_tag_samples++ < 50)
		return;

	if (cfqd->hw_tag_est_depth >= CFQ_HW_QUEUE_MIN)
		cfqd->hw_tag = 1;
	else
		cfqd->hw_tag = 0;
}

static bool cfq_should_wait_busy(struct cfq_data *cfqd, struct cfq_queue *cfqq)
{
	struct cfq_io_cq *cic = cfqd->active_cic;

	/* If the queue already has requests, don't wait */
	if (!RB_EMPTY_ROOT(&cfqq->sort_list))
		return false;

	/* If there are other queues in the group, don't wait */
	if (cfqq->cfqg->nr_cfqq > 1)
		return false;

	/* the only queue in the group, but think time is big */
	if (cfq_io_thinktime_big(cfqd, &cfqq->cfqg->ttime, true))
		return false;

	if (cfq_slice_used(cfqq))
		return true;

	/* if slice left is less than think time, wait busy */
	if (cic && sample_valid(cic->ttime.ttime_samples)
	    && (cfqq->slice_end - jiffies < cic->ttime.ttime_mean))
		return true;

	/*
	 * If think times is less than a jiffy than ttime_mean=0 and above
	 * will not be true. It might happen that slice has not expired yet
	 * but will expire soon (4-5 ns) during select_queue(). To cover the
	 * case where think time is less than a jiffy, mark the queue wait
	 * busy if only 1 jiffy is left in the slice.
	 */
	if (cfqq->slice_end - jiffies == 1)
		return true;

	return false;
}

static void cfq_completed_request(struct request_queue *q, struct request *rq)
{
	struct cfq_queue *cfqq = RQ_CFQQ(rq);
	struct cfq_data *cfqd = cfqq->cfqd;
	const int sync = rq_is_sync(rq);
	unsigned long now;

	now = jiffies;
	cfq_log_cfqq(cfqd, cfqq, "complete rqnoidle %d",
		     !!(rq->cmd_flags & REQ_NOIDLE));

	cfq_update_hw_tag(cfqd);

	WARN_ON(!cfqd->rq_in_driver);
	WARN_ON(!cfqq->dispatched);
	cfqd->rq_in_driver--;
	cfqq->dispatched--;
	(RQ_CFQG(rq))->dispatched--;
	cfqg_stats_update_completion(cfqq->cfqg, rq_start_time_ns(rq),
				     rq_io_start_time_ns(rq), rq->cmd_flags);

	cfqd->rq_in_flight[cfq_cfqq_sync(cfqq)]--;

	if (sync) {
		struct cfq_rb_root *st;

		RQ_CIC(rq)->ttime.last_end_request = now;

		if (cfq_cfqq_on_rr(cfqq))
			st = cfqq->service_tree;
		else
			st = st_for(cfqq->cfqg, cfqq_class(cfqq),
					cfqq_type(cfqq));

		st->ttime.last_end_request = now;
		if (!time_after(rq->start_time + cfqd->cfq_fifo_expire[1], now))
			cfqd->last_delayed_sync = now;
	}

#ifdef CONFIG_CFQ_GROUP_IOSCHED
	cfqq->cfqg->ttime.last_end_request = now;
#endif

	/*
	 * If this is the active queue, check if it needs to be expired,
	 * or if we want to idle in case it has no pending requests.
	 */
	if (cfqd->active_queue == cfqq) {
		const bool cfqq_empty = RB_EMPTY_ROOT(&cfqq->sort_list);

		if (cfq_cfqq_slice_new(cfqq)) {
			cfq_set_prio_slice(cfqd, cfqq);
			cfq_clear_cfqq_slice_new(cfqq);
		}

		/*
		 * Should we wait for next request to come in before we expire
		 * the queue.
		 */
		if (cfq_should_wait_busy(cfqd, cfqq)) {
			unsigned long extend_sl = cfqd->cfq_slice_idle;
			if (!cfqd->cfq_slice_idle)
				extend_sl = cfqd->cfq_group_idle;
			cfqq->slice_end = jiffies + extend_sl;
			cfq_mark_cfqq_wait_busy(cfqq);
			cfq_log_cfqq(cfqd, cfqq, "will busy wait");
		}

		/*
		 * Idling is not enabled on:
		 * - expired queues
		 * - idle-priority queues
		 * - async queues
		 * - queues with still some requests queued
		 * - when there is a close cooperator
		 */
		if (cfq_slice_used(cfqq) || cfq_class_idle(cfqq))
			cfq_slice_expired(cfqd, 1);
		else if (sync && cfqq_empty &&
			 !cfq_close_cooperator(cfqd, cfqq)) {
			cfq_arm_slice_timer(cfqd);
		}
	}

	if (!cfqd->rq_in_driver)
		cfq_schedule_dispatch(cfqd);
}

static inline int __cfq_may_queue(struct cfq_queue *cfqq)
{
	if (cfq_cfqq_wait_request(cfqq) && !cfq_cfqq_must_alloc_slice(cfqq)) {
		cfq_mark_cfqq_must_alloc_slice(cfqq);
		return ELV_MQUEUE_MUST;
	}

	return ELV_MQUEUE_MAY;
}

static int cfq_may_queue(struct request_queue *q, int rw)
{
	struct cfq_data *cfqd = q->elevator->elevator_data;
	struct task_struct *tsk = current;
	struct cfq_io_cq *cic;
	struct cfq_queue *cfqq;

	/*
	 * don't force setup of a queue from here, as a call to may_queue
	 * does not necessarily imply that a request actually will be queued.
	 * so just lookup a possibly existing queue, or return 'may queue'
	 * if that fails
	 */
	cic = cfq_cic_lookup(cfqd, tsk->io_context);
	if (!cic)
		return ELV_MQUEUE_MAY;

	cfqq = cic_to_cfqq(cic, rw_is_sync(rw));
	if (cfqq) {
		cfq_init_prio_data(cfqq, cic);

		return __cfq_may_queue(cfqq);
	}

	return ELV_MQUEUE_MAY;
}

/*
 * queue lock held here
 */
static void cfq_put_request(struct request *rq)
{
	struct cfq_queue *cfqq = RQ_CFQQ(rq);

	if (cfqq) {
		const int rw = rq_data_dir(rq);

		BUG_ON(!cfqq->allocated[rw]);
		cfqq->allocated[rw]--;

		/* Put down rq reference on cfqg */
		cfqg_put(RQ_CFQG(rq));
		rq->elv.priv[0] = NULL;
		rq->elv.priv[1] = NULL;

		cfq_put_queue(cfqq);
	}
}

static struct cfq_queue *
cfq_merge_cfqqs(struct cfq_data *cfqd, struct cfq_io_cq *cic,
		struct cfq_queue *cfqq)
{
	cfq_log_cfqq(cfqd, cfqq, "merging with queue %p", cfqq->new_cfqq);
	cic_set_cfqq(cic, cfqq->new_cfqq, 1);
	cfq_mark_cfqq_coop(cfqq->new_cfqq);
	cfq_put_queue(cfqq);
	return cic_to_cfqq(cic, 1);
}

/*
 * Returns NULL if a new cfqq should be allocated, or the old cfqq if this
 * was the last process referring to said cfqq.
 */
static struct cfq_queue *
split_cfqq(struct cfq_io_cq *cic, struct cfq_queue *cfqq)
{
	if (cfqq_process_refs(cfqq) == 1) {
		cfqq->pid = current->pid;
		cfq_clear_cfqq_coop(cfqq);
		cfq_clear_cfqq_split_coop(cfqq);
		return cfqq;
	}

	cic_set_cfqq(cic, NULL, 1);

	cfq_put_cooperator(cfqq);

	cfq_put_queue(cfqq);
	return NULL;
}
/*
 * Allocate cfq data structures associated with this request.
 */
static int
cfq_set_request(struct request_queue *q, struct request *rq, struct bio *bio,
		gfp_t gfp_mask)
{
	struct cfq_data *cfqd = q->elevator->elevator_data;
	struct cfq_io_cq *cic = icq_to_cic(rq->elv.icq);
	const int rw = rq_data_dir(rq);
	const bool is_sync = rq_is_sync(rq);
	struct cfq_queue *cfqq;

	might_sleep_if(gfp_mask & __GFP_WAIT);

	spin_lock_irq(q->queue_lock);

	check_ioprio_changed(cic, bio);
	check_blkcg_changed(cic, bio);
new_queue:
	cfqq = cic_to_cfqq(cic, is_sync);
	if (!cfqq || cfqq == &cfqd->oom_cfqq) {
		cfqq = cfq_get_queue(cfqd, is_sync, cic, bio, gfp_mask);
		cic_set_cfqq(cic, cfqq, is_sync);
	} else {
		/*
		 * If the queue was seeky for too long, break it apart.
		 */
		if (cfq_cfqq_coop(cfqq) && cfq_cfqq_split_coop(cfqq)) {
			cfq_log_cfqq(cfqd, cfqq, "breaking apart cfqq");
			cfqq = split_cfqq(cic, cfqq);
			if (!cfqq)
				goto new_queue;
		}

		/*
		 * Check to see if this queue is scheduled to merge with
		 * another, closely cooperating queue.  The merging of
		 * queues happens here as it must be done in process context.
		 * The reference on new_cfqq was taken in merge_cfqqs.
		 */
		if (cfqq->new_cfqq)
			cfqq = cfq_merge_cfqqs(cfqd, cic, cfqq);
	}

	cfqq->allocated[rw]++;

	cfqq->ref++;
	cfqg_get(cfqq->cfqg);
	rq->elv.priv[0] = cfqq;
	rq->elv.priv[1] = cfqq->cfqg;
	spin_unlock_irq(q->queue_lock);
	return 0;
}

static void cfq_kick_queue(struct work_struct *work)
{
	struct cfq_data *cfqd =
		container_of(work, struct cfq_data, unplug_work);
	struct request_queue *q = cfqd->queue;

	spin_lock_irq(q->queue_lock);
	__blk_run_queue(cfqd->queue);
	spin_unlock_irq(q->queue_lock);
}

/*
 * Timer running if the active_queue is currently idling inside its time slice
 */
static void cfq_idle_slice_timer(unsigned long data)
{
	struct cfq_data *cfqd = (struct cfq_data *) data;
	struct cfq_queue *cfqq;
	unsigned long flags;
	int timed_out = 1;

	cfq_log(cfqd, "idle timer fired");

	spin_lock_irqsave(cfqd->queue->queue_lock, flags);

	cfqq = cfqd->active_queue;
	if (cfqq) {
		timed_out = 0;

		/*
		 * We saw a request before the queue expired, let it through
		 */
		if (cfq_cfqq_must_dispatch(cfqq))
			goto out_kick;

		/*
		 * expired
		 */
		if (cfq_slice_used(cfqq))
			goto expire;

		/*
		 * only expire and reinvoke request handler, if there are
		 * other queues with pending requests
		 */
		if (!cfqd->busy_queues)
			goto out_cont;

		/*
		 * not expired and it has a request pending, let it dispatch
		 */
		if (!RB_EMPTY_ROOT(&cfqq->sort_list))
			goto out_kick;

		/*
		 * Queue depth flag is reset only when the idle didn't succeed
		 */
		cfq_clear_cfqq_deep(cfqq);
	}
expire:
	cfq_slice_expired(cfqd, timed_out);
out_kick:
	cfq_schedule_dispatch(cfqd);
out_cont:
	spin_unlock_irqrestore(cfqd->queue->queue_lock, flags);
}

static void cfq_shutdown_timer_wq(struct cfq_data *cfqd)
{
	del_timer_sync(&cfqd->idle_slice_timer);
	cancel_work_sync(&cfqd->unplug_work);
}

static void cfq_put_async_queues(struct cfq_data *cfqd)
{
	int i;

	for (i = 0; i < IOPRIO_BE_NR; i++) {
		if (cfqd->async_cfqq[0][i])
			cfq_put_queue(cfqd->async_cfqq[0][i]);
		if (cfqd->async_cfqq[1][i])
			cfq_put_queue(cfqd->async_cfqq[1][i]);
	}

	if (cfqd->async_idle_cfqq)
		cfq_put_queue(cfqd->async_idle_cfqq);
}

static void cfq_exit_queue(struct elevator_queue *e)
{
	struct cfq_data *cfqd = e->elevator_data;
	struct request_queue *q = cfqd->queue;

	cfq_shutdown_timer_wq(cfqd);

	spin_lock_irq(q->queue_lock);

	if (cfqd->active_queue)
		__cfq_slice_expired(cfqd, cfqd->active_queue, 0);

	cfq_put_async_queues(cfqd);

	spin_unlock_irq(q->queue_lock);

	cfq_shutdown_timer_wq(cfqd);

#ifdef CONFIG_CFQ_GROUP_IOSCHED
	blkcg_deactivate_policy(q, &blkcg_policy_cfq);
#else
	kfree(cfqd->root_group);
#endif
	kfree(cfqd);
}

static int cfq_init_queue(struct request_queue *q, struct elevator_type *e)
{
	struct cfq_data *cfqd;
	struct blkcg_gq *blkg __maybe_unused;
	int i, ret;
	struct elevator_queue *eq;

	eq = elevator_alloc(q, e);
	if (!eq)
		return -ENOMEM;

	cfqd = kmalloc_node(sizeof(*cfqd), GFP_KERNEL | __GFP_ZERO, q->node);
	if (!cfqd) {
		kobject_put(&eq->kobj);
		return -ENOMEM;
	}
	eq->elevator_data = cfqd;

	cfqd->queue = q;
	spin_lock_irq(q->queue_lock);
	q->elevator = eq;
	spin_unlock_irq(q->queue_lock);

	/* Init root service tree */
	cfqd->grp_service_tree = CFQ_RB_ROOT;

	/* Init root group and prefer root group over other groups by default */
#ifdef CONFIG_CFQ_GROUP_IOSCHED
	ret = blkcg_activate_policy(q, &blkcg_policy_cfq);
	if (ret)
		goto out_free;

	cfqd->root_group = blkg_to_cfqg(q->root_blkg);
#else
	ret = -ENOMEM;
	cfqd->root_group = kzalloc_node(sizeof(*cfqd->root_group),
					GFP_KERNEL, cfqd->queue->node);
	if (!cfqd->root_group)
		goto out_free;

	cfq_init_cfqg_base(cfqd->root_group);
#endif
	cfqd->root_group->weight = 2 * CFQ_WEIGHT_DEFAULT;
	cfqd->root_group->leaf_weight = 2 * CFQ_WEIGHT_DEFAULT;

	/*
	 * Not strictly needed (since RB_ROOT just clears the node and we
	 * zeroed cfqd on alloc), but better be safe in case someone decides
	 * to add magic to the rb code
	 */
	for (i = 0; i < CFQ_PRIO_LISTS; i++)
		cfqd->prio_trees[i] = RB_ROOT;

	/*
	 * Our fallback cfqq if cfq_find_alloc_queue() runs into OOM issues.
	 * Grab a permanent reference to it, so that the normal code flow
	 * will not attempt to free it.  oom_cfqq is linked to root_group
	 * but shouldn't hold a reference as it'll never be unlinked.  Lose
	 * the reference from linking right away.
	 */
	cfq_init_cfqq(cfqd, &cfqd->oom_cfqq, 1, 0);
	cfqd->oom_cfqq.ref++;

	spin_lock_irq(q->queue_lock);
	cfq_link_cfqq_cfqg(&cfqd->oom_cfqq, cfqd->root_group);
	cfqg_put(cfqd->root_group);
	spin_unlock_irq(q->queue_lock);

	init_timer(&cfqd->idle_slice_timer);
	cfqd->idle_slice_timer.function = cfq_idle_slice_timer;
	cfqd->idle_slice_timer.data = (unsigned long) cfqd;

	INIT_WORK(&cfqd->unplug_work, cfq_kick_queue);

	cfqd->cfq_quantum = cfq_quantum;
	cfqd->cfq_fifo_expire[0] = cfq_fifo_expire[0];
	cfqd->cfq_fifo_expire[1] = cfq_fifo_expire[1];
	cfqd->cfq_back_max = cfq_back_max;
	cfqd->cfq_back_penalty = cfq_back_penalty;
	cfqd->cfq_slice[0] = cfq_slice_async;
	cfqd->cfq_slice[1] = cfq_slice_sync;
	cfqd->cfq_target_latency = cfq_target_latency;
	cfqd->cfq_slice_async_rq = cfq_slice_async_rq;
	cfqd->cfq_slice_idle = cfq_slice_idle;
	cfqd->cfq_group_idle = cfq_group_idle;
	cfqd->cfq_latency = 1;
	cfqd->hw_tag = -1;
	/*
	 * we optimistically start assuming sync ops weren't delayed in last
	 * second, in order to have larger depth for async operations.
	 */
	cfqd->last_delayed_sync = jiffies - HZ;
	return 0;

out_free:
	kfree(cfqd);
	kobject_put(&eq->kobj);
	return ret;
}

/*
 * sysfs parts below -->
 */
static ssize_t
cfq_var_show(unsigned int var, char *page)
{
	return sprintf(page, "%d\n", var);
}

static ssize_t
cfq_var_store(unsigned int *var, const char *page, size_t count)
{
	char *p = (char *) page;

	*var = simple_strtoul(p, &p, 10);
	return count;
}

#define SHOW_FUNCTION(__FUNC, __VAR, __CONV)				\
static ssize_t __FUNC(struct elevator_queue *e, char *page)		\
{									\
	struct cfq_data *cfqd = e->elevator_data;			\
	unsigned int __data = __VAR;					\
	if (__CONV)							\
		__data = jiffies_to_msecs(__data);			\
	return cfq_var_show(__data, (page));				\
}
SHOW_FUNCTION(cfq_quantum_show, cfqd->cfq_quantum, 0);
SHOW_FUNCTION(cfq_fifo_expire_sync_show, cfqd->cfq_fifo_expire[1], 1);
SHOW_FUNCTION(cfq_fifo_expire_async_show, cfqd->cfq_fifo_expire[0], 1);
SHOW_FUNCTION(cfq_back_seek_max_show, cfqd->cfq_back_max, 0);
SHOW_FUNCTION(cfq_back_seek_penalty_show, cfqd->cfq_back_penalty, 0);
SHOW_FUNCTION(cfq_slice_idle_show, cfqd->cfq_slice_idle, 1);
SHOW_FUNCTION(cfq_group_idle_show, cfqd->cfq_group_idle, 1);
SHOW_FUNCTION(cfq_slice_sync_show, cfqd->cfq_slice[1], 1);
SHOW_FUNCTION(cfq_slice_async_show, cfqd->cfq_slice[0], 1);
SHOW_FUNCTION(cfq_slice_async_rq_show, cfqd->cfq_slice_async_rq, 0);
SHOW_FUNCTION(cfq_low_latency_show, cfqd->cfq_latency, 0);
SHOW_FUNCTION(cfq_target_latency_show, cfqd->cfq_target_latency, 1);
#undef SHOW_FUNCTION

#define STORE_FUNCTION(__FUNC, __PTR, MIN, MAX, __CONV)			\
static ssize_t __FUNC(struct elevator_queue *e, const char *page, size_t count)	\
{									\
	struct cfq_data *cfqd = e->elevator_data;			\
	unsigned int __data;						\
	int ret = cfq_var_store(&__data, (page), count);		\
	if (__data < (MIN))						\
		__data = (MIN);						\
	else if (__data > (MAX))					\
		__data = (MAX);						\
	if (__CONV)							\
		*(__PTR) = msecs_to_jiffies(__data);			\
	else								\
		*(__PTR) = __data;					\
	return ret;							\
}
STORE_FUNCTION(cfq_quantum_store, &cfqd->cfq_quantum, 1, UINT_MAX, 0);
STORE_FUNCTION(cfq_fifo_expire_sync_store, &cfqd->cfq_fifo_expire[1], 1,
		UINT_MAX, 1);
STORE_FUNCTION(cfq_fifo_expire_async_store, &cfqd->cfq_fifo_expire[0], 1,
		UINT_MAX, 1);
STORE_FUNCTION(cfq_back_seek_max_store, &cfqd->cfq_back_max, 0, UINT_MAX, 0);
STORE_FUNCTION(cfq_back_seek_penalty_store, &cfqd->cfq_back_penalty, 1,
		UINT_MAX, 0);
STORE_FUNCTION(cfq_slice_idle_store, &cfqd->cfq_slice_idle, 0, UINT_MAX, 1);
STORE_FUNCTION(cfq_group_idle_store, &cfqd->cfq_group_idle, 0, UINT_MAX, 1);
STORE_FUNCTION(cfq_slice_sync_store, &cfqd->cfq_slice[1], 1, UINT_MAX, 1);
STORE_FUNCTION(cfq_slice_async_store, &cfqd->cfq_slice[0], 1, UINT_MAX, 1);
STORE_FUNCTION(cfq_slice_async_rq_store, &cfqd->cfq_slice_async_rq, 1,
		UINT_MAX, 0);
STORE_FUNCTION(cfq_low_latency_store, &cfqd->cfq_latency, 0, 1, 0);
STORE_FUNCTION(cfq_target_latency_store, &cfqd->cfq_target_latency, 1, UINT_MAX, 1);
#undef STORE_FUNCTION

#define CFQ_ATTR(name) \
	__ATTR(name, S_IRUGO|S_IWUSR, cfq_##name##_show, cfq_##name##_store)

static struct elv_fs_entry cfq_attrs[] = {
	CFQ_ATTR(quantum),
	CFQ_ATTR(fifo_expire_sync),
	CFQ_ATTR(fifo_expire_async),
	CFQ_ATTR(back_seek_max),
	CFQ_ATTR(back_seek_penalty),
	CFQ_ATTR(slice_sync),
	CFQ_ATTR(slice_async),
	CFQ_ATTR(slice_async_rq),
	CFQ_ATTR(slice_idle),
	CFQ_ATTR(group_idle),
	CFQ_ATTR(low_latency),
	CFQ_ATTR(target_latency),
	__ATTR_NULL
};

static struct elevator_type iosched_cfq = {
	.ops = {
		.elevator_merge_fn = 		cfq_merge,
		.elevator_merged_fn =		cfq_merged_request,
		.elevator_merge_req_fn =	cfq_merged_requests,
		.elevator_allow_merge_fn =	cfq_allow_merge,
		.elevator_bio_merged_fn =	cfq_bio_merged,
		.elevator_dispatch_fn =		cfq_dispatch_requests,
		.elevator_add_req_fn =		cfq_insert_request,
		.elevator_activate_req_fn =	cfq_activate_request,
		.elevator_deactivate_req_fn =	cfq_deactivate_request,
		.elevator_completed_req_fn =	cfq_completed_request,
		.elevator_former_req_fn =	elv_rb_former_request,
		.elevator_latter_req_fn =	elv_rb_latter_request,
		.elevator_init_icq_fn =		cfq_init_icq,
		.elevator_exit_icq_fn =		cfq_exit_icq,
		.elevator_set_req_fn =		cfq_set_request,
		.elevator_put_req_fn =		cfq_put_request,
		.elevator_may_queue_fn =	cfq_may_queue,
		.elevator_init_fn =		cfq_init_queue,
		.elevator_exit_fn =		cfq_exit_queue,
	},
	.icq_size	=	sizeof(struct cfq_io_cq),
	.icq_align	=	__alignof__(struct cfq_io_cq),
	.elevator_attrs =	cfq_attrs,
	.elevator_name	=	"cfq",
	.elevator_owner =	THIS_MODULE,
};

#ifdef CONFIG_CFQ_GROUP_IOSCHED
static struct blkcg_policy blkcg_policy_cfq = {
	.pd_size		= sizeof(struct cfq_group),
	.cftypes		= cfq_blkcg_files,

	.pd_init_fn		= cfq_pd_init,
	.pd_offline_fn		= cfq_pd_offline,
	.pd_reset_stats_fn	= cfq_pd_reset_stats,
};
#endif

static int __init cfq_init(void)
{
	int ret;

	/*
	 * could be 0 on HZ < 1000 setups
	 */
	if (!cfq_slice_async)
		cfq_slice_async = 1;
	if (!cfq_slice_idle)
		cfq_slice_idle = 1;

#ifdef CONFIG_CFQ_GROUP_IOSCHED
	if (!cfq_group_idle)
		cfq_group_idle = 1;

	ret = blkcg_policy_register(&blkcg_policy_cfq);
	if (ret)
		return ret;
#else
	cfq_group_idle = 0;
#endif

	ret = -ENOMEM;
	cfq_pool = KMEM_CACHE(cfq_queue, 0);
	if (!cfq_pool)
		goto err_pol_unreg;

	ret = elv_register(&iosched_cfq);
	if (ret)
		goto err_free_pool;

	return 0;

err_free_pool:
	kmem_cache_destroy(cfq_pool);
err_pol_unreg:
#ifdef CONFIG_CFQ_GROUP_IOSCHED
	blkcg_policy_unregister(&blkcg_policy_cfq);
#endif
	return ret;
}

static void __exit cfq_exit(void)
{
#ifdef CONFIG_CFQ_GROUP_IOSCHED
	blkcg_policy_unregister(&blkcg_policy_cfq);
#endif
	elv_unregister(&iosched_cfq);
	kmem_cache_destroy(cfq_pool);
}

module_init(cfq_init);
module_exit(cfq_exit);

MODULE_AUTHOR("Jens Axboe");
MODULE_LICENSE("GPL");
MODULE_DESCRIPTION("Completely Fair Queueing IO scheduler");<|MERGE_RESOLUTION|>--- conflicted
+++ resolved
@@ -1823,7 +1823,6 @@
 
 static struct cftype cfq_blkcg_files[] = {
 	/* on root, weight is mapped to leaf_weight */
-<<<<<<< HEAD
 	{
 		.name = "weight_device",
 		.flags = CFTYPE_ONLY_ON_ROOT,
@@ -1841,25 +1840,6 @@
 	/* no such mapping necessary for !roots */
 	{
 		.name = "weight_device",
-=======
-	{
-		.name = "weight_device",
-		.flags = CFTYPE_ONLY_ON_ROOT,
-		.read_seq_string = cfqg_print_leaf_weight_device,
-		.write_string = cfqg_set_leaf_weight_device,
-		.max_write_len = 256,
-	},
-	{
-		.name = "weight",
-		.flags = CFTYPE_ONLY_ON_ROOT,
-		.read_seq_string = cfq_print_leaf_weight,
-		.write_u64 = cfq_set_leaf_weight,
-	},
-
-	/* no such mapping necessary for !roots */
-	{
-		.name = "weight_device",
->>>>>>> d0e0ac97
 		.flags = CFTYPE_NOT_ON_ROOT,
 		.read_seq_string = cfqg_print_weight_device,
 		.write_string = cfqg_set_weight_device,
