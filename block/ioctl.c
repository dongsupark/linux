#include <linux/capability.h>
#include <linux/blkdev.h>
#include <linux/gfp.h>
#include <linux/blkpg.h>
#include <linux/hdreg.h>
#include <linux/backing-dev.h>
#include <linux/buffer_head.h>
#include <linux/smp_lock.h>
#include <linux/blktrace_api.h>
#include <asm/uaccess.h>

static int blkpg_ioctl(struct block_device *bdev, struct blkpg_ioctl_arg __user *arg)
{
	struct block_device *bdevp;
	struct gendisk *disk;
	struct hd_struct *part;
	struct blkpg_ioctl_arg a;
	struct blkpg_partition p;
	struct disk_part_iter piter;
	long long start, length;
	int partno;

	if (!capable(CAP_SYS_ADMIN))
		return -EACCES;
	if (copy_from_user(&a, arg, sizeof(struct blkpg_ioctl_arg)))
		return -EFAULT;
	if (copy_from_user(&p, a.data, sizeof(struct blkpg_partition)))
		return -EFAULT;
	disk = bdev->bd_disk;
	if (bdev != bdev->bd_contains)
		return -EINVAL;
	partno = p.pno;
	if (partno <= 0)
		return -EINVAL;
	switch (a.op) {
		case BLKPG_ADD_PARTITION:
			start = p.start >> 9;
			length = p.length >> 9;
			/* check for fit in a hd_struct */ 
			if (sizeof(sector_t) == sizeof(long) && 
			    sizeof(long long) > sizeof(long)) {
				long pstart = start, plength = length;
				if (pstart != start || plength != length
				    || pstart < 0 || plength < 0)
					return -EINVAL;
			}

			mutex_lock(&bdev->bd_mutex);

			/* overlap? */
			disk_part_iter_init(&piter, disk,
					    DISK_PITER_INCL_EMPTY);
			while ((part = disk_part_iter_next(&piter))) {
				if (!(start + length <= part->start_sect ||
				      start >= part->start_sect + part->nr_sects)) {
					disk_part_iter_exit(&piter);
					mutex_unlock(&bdev->bd_mutex);
					return -EBUSY;
				}
			}
			disk_part_iter_exit(&piter);

			/* all seems OK */
			part = add_partition(disk, partno, start, length,
					     ADDPART_FLAG_NONE, NULL);
			mutex_unlock(&bdev->bd_mutex);
			return IS_ERR(part) ? PTR_ERR(part) : 0;
		case BLKPG_DEL_PARTITION:
			part = disk_get_part(disk, partno);
			if (!part)
				return -ENXIO;

			bdevp = bdget(part_devt(part));
			disk_put_part(part);
			if (!bdevp)
				return -ENOMEM;

			mutex_lock(&bdevp->bd_mutex);
			if (bdevp->bd_openers) {
				mutex_unlock(&bdevp->bd_mutex);
				bdput(bdevp);
				return -EBUSY;
			}
			/* all seems OK */
			fsync_bdev(bdevp);
			invalidate_bdev(bdevp);

			mutex_lock_nested(&bdev->bd_mutex, 1);
			delete_partition(disk, partno);
			mutex_unlock(&bdev->bd_mutex);
			mutex_unlock(&bdevp->bd_mutex);
			bdput(bdevp);

			return 0;
		default:
			return -EINVAL;
	}
}

static int blkdev_reread_part(struct block_device *bdev)
{
	struct gendisk *disk = bdev->bd_disk;
	int res;

	if (!disk_partitionable(disk) || bdev != bdev->bd_contains)
		return -EINVAL;
	if (!capable(CAP_SYS_ADMIN))
		return -EACCES;
	if (!mutex_trylock(&bdev->bd_mutex))
		return -EBUSY;
	res = rescan_partitions(disk, bdev);
	mutex_unlock(&bdev->bd_mutex);
	return res;
}

static int blk_ioctl_discard(struct block_device *bdev, uint64_t start,
			     uint64_t len, int secure)
{
<<<<<<< HEAD
	unsigned long flags = BLKDEV_IFL_WAIT;
=======
	unsigned long flags = 0;
>>>>>>> 45f53cc9

	if (start & 511)
		return -EINVAL;
	if (len & 511)
		return -EINVAL;
	start >>= 9;
	len >>= 9;

	if (start + len > (bdev->bd_inode->i_size >> 9))
		return -EINVAL;
	if (secure)
<<<<<<< HEAD
		flags |= BLKDEV_IFL_SECURE;
=======
		flags |= BLKDEV_DISCARD_SECURE;
>>>>>>> 45f53cc9
	return blkdev_issue_discard(bdev, start, len, GFP_KERNEL, flags);
}

static int put_ushort(unsigned long arg, unsigned short val)
{
	return put_user(val, (unsigned short __user *)arg);
}

static int put_int(unsigned long arg, int val)
{
	return put_user(val, (int __user *)arg);
}

static int put_uint(unsigned long arg, unsigned int val)
{
	return put_user(val, (unsigned int __user *)arg);
}

static int put_long(unsigned long arg, long val)
{
	return put_user(val, (long __user *)arg);
}

static int put_ulong(unsigned long arg, unsigned long val)
{
	return put_user(val, (unsigned long __user *)arg);
}

static int put_u64(unsigned long arg, u64 val)
{
	return put_user(val, (u64 __user *)arg);
}

int __blkdev_driver_ioctl(struct block_device *bdev, fmode_t mode,
			unsigned cmd, unsigned long arg)
{
	struct gendisk *disk = bdev->bd_disk;

	if (disk->fops->ioctl)
		return disk->fops->ioctl(bdev, mode, cmd, arg);

	return -ENOTTY;
}
/*
 * For the record: _GPL here is only because somebody decided to slap it
 * on the previous export.  Sheer idiocy, since it wasn't copyrightable
 * at all and could be open-coded without any exports by anybody who cares.
 */
EXPORT_SYMBOL_GPL(__blkdev_driver_ioctl);

/*
 * always keep this in sync with compat_blkdev_ioctl()
 */
int blkdev_ioctl(struct block_device *bdev, fmode_t mode, unsigned cmd,
			unsigned long arg)
{
	struct gendisk *disk = bdev->bd_disk;
	struct backing_dev_info *bdi;
	loff_t size;
	int ret, n;

	switch(cmd) {
	case BLKFLSBUF:
		if (!capable(CAP_SYS_ADMIN))
			return -EACCES;

		ret = __blkdev_driver_ioctl(bdev, mode, cmd, arg);
		/* -EINVAL to handle old uncorrected drivers */
		if (ret != -EINVAL && ret != -ENOTTY)
			return ret;

		fsync_bdev(bdev);
		invalidate_bdev(bdev);
		return 0;

	case BLKROSET:
		ret = __blkdev_driver_ioctl(bdev, mode, cmd, arg);
		/* -EINVAL to handle old uncorrected drivers */
		if (ret != -EINVAL && ret != -ENOTTY)
			return ret;
		if (!capable(CAP_SYS_ADMIN))
			return -EACCES;
		if (get_user(n, (int __user *)(arg)))
			return -EFAULT;
		set_device_ro(bdev, n);
		return 0;

	case BLKDISCARD:
	case BLKSECDISCARD: {
		uint64_t range[2];

		if (!(mode & FMODE_WRITE))
			return -EBADF;

		if (copy_from_user(range, (void __user *)arg, sizeof(range)))
			return -EFAULT;

		return blk_ioctl_discard(bdev, range[0], range[1],
					 cmd == BLKSECDISCARD);
	}

	case HDIO_GETGEO: {
		struct hd_geometry geo;

		if (!arg)
			return -EINVAL;
		if (!disk->fops->getgeo)
			return -ENOTTY;

		/*
		 * We need to set the startsect first, the driver may
		 * want to override it.
		 */
		geo.start = get_start_sect(bdev);
		ret = disk->fops->getgeo(bdev, &geo);
		if (ret)
			return ret;
		if (copy_to_user((struct hd_geometry __user *)arg, &geo,
					sizeof(geo)))
			return -EFAULT;
		return 0;
	}
	case BLKRAGET:
	case BLKFRAGET:
		if (!arg)
			return -EINVAL;
		bdi = blk_get_backing_dev_info(bdev);
		if (bdi == NULL)
			return -ENOTTY;
		return put_long(arg, (bdi->ra_pages * PAGE_CACHE_SIZE) / 512);
	case BLKROGET:
		return put_int(arg, bdev_read_only(bdev) != 0);
	case BLKBSZGET: /* get block device soft block size (cf. BLKSSZGET) */
		return put_int(arg, block_size(bdev));
	case BLKSSZGET: /* get block device logical block size */
		return put_int(arg, bdev_logical_block_size(bdev));
	case BLKPBSZGET: /* get block device physical block size */
		return put_uint(arg, bdev_physical_block_size(bdev));
	case BLKIOMIN:
		return put_uint(arg, bdev_io_min(bdev));
	case BLKIOOPT:
		return put_uint(arg, bdev_io_opt(bdev));
	case BLKALIGNOFF:
		return put_int(arg, bdev_alignment_offset(bdev));
	case BLKDISCARDZEROES:
		return put_uint(arg, bdev_discard_zeroes_data(bdev));
	case BLKSECTGET:
		return put_ushort(arg, queue_max_sectors(bdev_get_queue(bdev)));
	case BLKRASET:
	case BLKFRASET:
		if(!capable(CAP_SYS_ADMIN))
			return -EACCES;
		bdi = blk_get_backing_dev_info(bdev);
		if (bdi == NULL)
			return -ENOTTY;
		bdi->ra_pages = (arg * 512) / PAGE_CACHE_SIZE;
		return 0;
	case BLKBSZSET:
		/* set the logical block size */
		if (!capable(CAP_SYS_ADMIN))
			return -EACCES;
		if (!arg)
			return -EINVAL;
		if (get_user(n, (int __user *) arg))
			return -EFAULT;
		if (!(mode & FMODE_EXCL) && bd_claim(bdev, &bdev) < 0)
			return -EBUSY;
		ret = set_blocksize(bdev, n);
		if (!(mode & FMODE_EXCL))
			bd_release(bdev);
		return ret;
	case BLKPG:
		ret = blkpg_ioctl(bdev, (struct blkpg_ioctl_arg __user *) arg);
		break;
	case BLKRRPART:
		ret = blkdev_reread_part(bdev);
		break;
	case BLKGETSIZE:
		size = bdev->bd_inode->i_size;
		if ((size >> 9) > ~0UL)
			return -EFBIG;
		return put_ulong(arg, size >> 9);
	case BLKGETSIZE64:
		return put_u64(arg, bdev->bd_inode->i_size);
	case BLKTRACESTART:
	case BLKTRACESTOP:
	case BLKTRACESETUP:
	case BLKTRACETEARDOWN:
		ret = blk_trace_ioctl(bdev, cmd, (char __user *) arg);
		break;
	default:
		ret = __blkdev_driver_ioctl(bdev, mode, cmd, arg);
	}
	return ret;
}
EXPORT_SYMBOL_GPL(blkdev_ioctl);<|MERGE_RESOLUTION|>--- conflicted
+++ resolved
@@ -116,11 +116,7 @@
 static int blk_ioctl_discard(struct block_device *bdev, uint64_t start,
 			     uint64_t len, int secure)
 {
-<<<<<<< HEAD
-	unsigned long flags = BLKDEV_IFL_WAIT;
-=======
 	unsigned long flags = 0;
->>>>>>> 45f53cc9
 
 	if (start & 511)
 		return -EINVAL;
@@ -132,11 +128,7 @@
 	if (start + len > (bdev->bd_inode->i_size >> 9))
 		return -EINVAL;
 	if (secure)
-<<<<<<< HEAD
-		flags |= BLKDEV_IFL_SECURE;
-=======
 		flags |= BLKDEV_DISCARD_SECURE;
->>>>>>> 45f53cc9
 	return blkdev_issue_discard(bdev, start, len, GFP_KERNEL, flags);
 }
 
