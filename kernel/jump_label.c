--- conflicted
+++ resolved
@@ -29,15 +29,6 @@
 	mutex_unlock(&jump_label_mutex);
 }
 
-<<<<<<< HEAD
-bool static_key_enabled(struct static_key *key)
-{
-	return (atomic_read(&key->enabled) > 0);
-}
-EXPORT_SYMBOL_GPL(static_key_enabled);
-
-=======
->>>>>>> 8eedce99
 static int jump_label_cmp(const void *a, const void *b)
 {
 	const struct jump_entry *jea = a;
