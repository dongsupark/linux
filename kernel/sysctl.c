/*
 * sysctl.c: General linux system control interface
 *
 * Begun 24 March 1995, Stephen Tweedie
 * Added /proc support, Dec 1995
 * Added bdflush entry and intvec min/max checking, 2/23/96, Tom Dyas.
 * Added hooks for /proc/sys/net (minor, minor patch), 96/4/1, Mike Shaver.
 * Added kernel/java-{interpreter,appletviewer}, 96/5/10, Mike Shaver.
 * Dynamic registration fixes, Stephen Tweedie.
 * Added kswapd-interval, ctrl-alt-del, printk stuff, 1/8/97, Chris Horn.
 * Made sysctl support optional via CONFIG_SYSCTL, 1/10/97, Chris
 *  Horn.
 * Added proc_doulongvec_ms_jiffies_minmax, 09/08/99, Carlos H. Bauer.
 * Added proc_doulongvec_minmax, 09/08/99, Carlos H. Bauer.
 * Changed linked lists to use list.h instead of lists.h, 02/24/00, Bill
 *  Wendling.
 * The list_for_each() macro wasn't appropriate for the sysctl loop.
 *  Removed it and replaced it with older style, 03/23/00, Bill Wendling
 */

#include <linux/module.h>
#include <linux/mm.h>
#include <linux/swap.h>
#include <linux/slab.h>
#include <linux/sysctl.h>
#include <linux/bitmap.h>
#include <linux/signal.h>
#include <linux/printk.h>
#include <linux/proc_fs.h>
#include <linux/security.h>
#include <linux/ctype.h>
#include <linux/kmemcheck.h>
#include <linux/kmemleak.h>
#include <linux/fs.h>
#include <linux/init.h>
#include <linux/kernel.h>
#include <linux/kobject.h>
#include <linux/net.h>
#include <linux/sysrq.h>
#include <linux/highuid.h>
#include <linux/writeback.h>
#include <linux/ratelimit.h>
#include <linux/compaction.h>
#include <linux/hugetlb.h>
#include <linux/initrd.h>
#include <linux/key.h>
#include <linux/times.h>
#include <linux/limits.h>
#include <linux/dcache.h>
#include <linux/dnotify.h>
#include <linux/syscalls.h>
#include <linux/vmstat.h>
#include <linux/nfs_fs.h>
#include <linux/acpi.h>
#include <linux/reboot.h>
#include <linux/ftrace.h>
#include <linux/perf_event.h>
#include <linux/kprobes.h>
#include <linux/pipe_fs_i.h>
#include <linux/oom.h>
#include <linux/kmod.h>
#include <linux/capability.h>
#include <linux/binfmts.h>
#include <linux/sched/sysctl.h>
#include <linux/kexec.h>

#include <asm/uaccess.h>
#include <asm/processor.h>

#ifdef CONFIG_X86
#include <asm/nmi.h>
#include <asm/stacktrace.h>
#include <asm/io.h>
#endif
#ifdef CONFIG_SPARC
#include <asm/setup.h>
#endif
#ifdef CONFIG_BSD_PROCESS_ACCT
#include <linux/acct.h>
#endif
#ifdef CONFIG_RT_MUTEXES
#include <linux/rtmutex.h>
#endif
#if defined(CONFIG_PROVE_LOCKING) || defined(CONFIG_LOCK_STAT)
#include <linux/lockdep.h>
#endif
#ifdef CONFIG_CHR_DEV_SG
#include <scsi/sg.h>
#endif

#ifdef CONFIG_LOCKUP_DETECTOR
#include <linux/nmi.h>
#endif


#if defined(CONFIG_SYSCTL)

/* External variables not in a header file. */
extern int max_threads;
extern int suid_dumpable;
#ifdef CONFIG_COREDUMP
extern int core_uses_pid;
extern char core_pattern[];
extern unsigned int core_pipe_limit;
#endif
extern int pid_max;
extern int pid_max_min, pid_max_max;
extern int percpu_pagelist_fraction;
extern int compat_log;
extern int latencytop_enabled;
extern int sysctl_nr_open_min, sysctl_nr_open_max;
#ifndef CONFIG_MMU
extern int sysctl_nr_trim_pages;
#endif
#ifdef CONFIG_BLOCK
extern int blk_iopoll_enabled;
#endif

/* Constants used for minimum and  maximum */
#ifdef CONFIG_LOCKUP_DETECTOR
static int sixty = 60;
#endif

static int __maybe_unused neg_one = -1;

static int zero;
static int __maybe_unused one = 1;
static int __maybe_unused two = 2;
static int __maybe_unused three = 3;
static unsigned long one_ul = 1;
static int one_hundred = 100;
#ifdef CONFIG_PRINTK
static int ten_thousand = 10000;
#endif

/* this is needed for the proc_doulongvec_minmax of vm_dirty_bytes */
static unsigned long dirty_bytes_min = 2 * PAGE_SIZE;

/* this is needed for the proc_dointvec_minmax for [fs_]overflow UID and GID */
static int maxolduid = 65535;
static int minolduid;
static int min_percpu_pagelist_fract = 8;

static int ngroups_max = NGROUPS_MAX;
static const int cap_last_cap = CAP_LAST_CAP;

#ifdef CONFIG_INOTIFY_USER
#include <linux/inotify.h>
#endif
#ifdef CONFIG_SPARC
#endif

#ifdef CONFIG_SPARC64
extern int sysctl_tsb_ratio;
#endif

#ifdef __hppa__
extern int pwrsw_enabled;
#endif

#ifdef CONFIG_SYSCTL_ARCH_UNALIGN_ALLOW
extern int unaligned_enabled;
#endif

#ifdef CONFIG_IA64
extern int unaligned_dump_stack;
#endif

#ifdef CONFIG_SYSCTL_ARCH_UNALIGN_NO_WARN
extern int no_unaligned_warning;
#endif

#ifdef CONFIG_PROC_SYSCTL
static int proc_do_cad_pid(struct ctl_table *table, int write,
		  void __user *buffer, size_t *lenp, loff_t *ppos);
static int proc_taint(struct ctl_table *table, int write,
			       void __user *buffer, size_t *lenp, loff_t *ppos);
#endif

#ifdef CONFIG_PRINTK
static int proc_dointvec_minmax_sysadmin(struct ctl_table *table, int write,
				void __user *buffer, size_t *lenp, loff_t *ppos);
#endif

static int proc_dointvec_minmax_coredump(struct ctl_table *table, int write,
		void __user *buffer, size_t *lenp, loff_t *ppos);
#ifdef CONFIG_COREDUMP
static int proc_dostring_coredump(struct ctl_table *table, int write,
		void __user *buffer, size_t *lenp, loff_t *ppos);
#endif

#ifdef CONFIG_MAGIC_SYSRQ
/* Note: sysrq code uses it's own private copy */
static int __sysrq_enabled = CONFIG_MAGIC_SYSRQ_DEFAULT_ENABLE;

static int sysrq_sysctl_handler(ctl_table *table, int write,
				void __user *buffer, size_t *lenp,
				loff_t *ppos)
{
	int error;

	error = proc_dointvec(table, write, buffer, lenp, ppos);
	if (error)
		return error;

	if (write)
		sysrq_toggle_support(__sysrq_enabled);

	return 0;
}

#endif

static struct ctl_table kern_table[];
static struct ctl_table vm_table[];
static struct ctl_table fs_table[];
static struct ctl_table debug_table[];
static struct ctl_table dev_table[];
extern struct ctl_table random_table[];
#ifdef CONFIG_EPOLL
extern struct ctl_table epoll_table[];
#endif

#ifdef HAVE_ARCH_PICK_MMAP_LAYOUT
int sysctl_legacy_va_layout;
#endif

/* The default sysctl tables: */

static struct ctl_table sysctl_base_table[] = {
	{
		.procname	= "kernel",
		.mode		= 0555,
		.child		= kern_table,
	},
	{
		.procname	= "vm",
		.mode		= 0555,
		.child		= vm_table,
	},
	{
		.procname	= "fs",
		.mode		= 0555,
		.child		= fs_table,
	},
	{
		.procname	= "debug",
		.mode		= 0555,
		.child		= debug_table,
	},
	{
		.procname	= "dev",
		.mode		= 0555,
		.child		= dev_table,
	},
	{ }
};

#ifdef CONFIG_SCHED_DEBUG
static int min_sched_granularity_ns = 100000;		/* 100 usecs */
static int max_sched_granularity_ns = NSEC_PER_SEC;	/* 1 second */
static int min_wakeup_granularity_ns;			/* 0 usecs */
static int max_wakeup_granularity_ns = NSEC_PER_SEC;	/* 1 second */
#ifdef CONFIG_SMP
static int min_sched_tunable_scaling = SCHED_TUNABLESCALING_NONE;
static int max_sched_tunable_scaling = SCHED_TUNABLESCALING_END-1;
#endif /* CONFIG_SMP */
#endif /* CONFIG_SCHED_DEBUG */

#ifdef CONFIG_COMPACTION
static int min_extfrag_threshold;
static int max_extfrag_threshold = 1000;
#endif

static struct ctl_table kern_table[] = {
	{
		.procname	= "sched_child_runs_first",
		.data		= &sysctl_sched_child_runs_first,
		.maxlen		= sizeof(unsigned int),
		.mode		= 0644,
		.proc_handler	= proc_dointvec,
	},
#ifdef CONFIG_SCHED_DEBUG
	{
		.procname	= "sched_min_granularity_ns",
		.data		= &sysctl_sched_min_granularity,
		.maxlen		= sizeof(unsigned int),
		.mode		= 0644,
		.proc_handler	= sched_proc_update_handler,
		.extra1		= &min_sched_granularity_ns,
		.extra2		= &max_sched_granularity_ns,
	},
	{
		.procname	= "sched_latency_ns",
		.data		= &sysctl_sched_latency,
		.maxlen		= sizeof(unsigned int),
		.mode		= 0644,
		.proc_handler	= sched_proc_update_handler,
		.extra1		= &min_sched_granularity_ns,
		.extra2		= &max_sched_granularity_ns,
	},
	{
		.procname	= "sched_wakeup_granularity_ns",
		.data		= &sysctl_sched_wakeup_granularity,
		.maxlen		= sizeof(unsigned int),
		.mode		= 0644,
		.proc_handler	= sched_proc_update_handler,
		.extra1		= &min_wakeup_granularity_ns,
		.extra2		= &max_wakeup_granularity_ns,
	},
#ifdef CONFIG_SMP
	{
		.procname	= "sched_tunable_scaling",
		.data		= &sysctl_sched_tunable_scaling,
		.maxlen		= sizeof(enum sched_tunable_scaling),
		.mode		= 0644,
		.proc_handler	= sched_proc_update_handler,
		.extra1		= &min_sched_tunable_scaling,
		.extra2		= &max_sched_tunable_scaling,
	},
	{
		.procname	= "sched_migration_cost_ns",
		.data		= &sysctl_sched_migration_cost,
		.maxlen		= sizeof(unsigned int),
		.mode		= 0644,
		.proc_handler	= proc_dointvec,
	},
	{
		.procname	= "sched_nr_migrate",
		.data		= &sysctl_sched_nr_migrate,
		.maxlen		= sizeof(unsigned int),
		.mode		= 0644,
		.proc_handler	= proc_dointvec,
	},
	{
		.procname	= "sched_time_avg_ms",
		.data		= &sysctl_sched_time_avg,
		.maxlen		= sizeof(unsigned int),
		.mode		= 0644,
		.proc_handler	= proc_dointvec,
	},
	{
		.procname	= "sched_shares_window_ns",
		.data		= &sysctl_sched_shares_window,
		.maxlen		= sizeof(unsigned int),
		.mode		= 0644,
		.proc_handler	= proc_dointvec,
	},
	{
		.procname	= "timer_migration",
		.data		= &sysctl_timer_migration,
		.maxlen		= sizeof(unsigned int),
		.mode		= 0644,
		.proc_handler	= proc_dointvec_minmax,
		.extra1		= &zero,
		.extra2		= &one,
	},
#endif /* CONFIG_SMP */
#ifdef CONFIG_NUMA_BALANCING
	{
		.procname	= "numa_balancing_scan_delay_ms",
		.data		= &sysctl_numa_balancing_scan_delay,
		.maxlen		= sizeof(unsigned int),
		.mode		= 0644,
		.proc_handler	= proc_dointvec,
	},
	{
		.procname	= "numa_balancing_scan_period_min_ms",
		.data		= &sysctl_numa_balancing_scan_period_min,
		.maxlen		= sizeof(unsigned int),
		.mode		= 0644,
		.proc_handler	= proc_dointvec,
	},
	{
		.procname	= "numa_balancing_scan_period_max_ms",
		.data		= &sysctl_numa_balancing_scan_period_max,
		.maxlen		= sizeof(unsigned int),
		.mode		= 0644,
		.proc_handler	= proc_dointvec,
	},
	{
		.procname	= "numa_balancing_scan_size_mb",
		.data		= &sysctl_numa_balancing_scan_size,
		.maxlen		= sizeof(unsigned int),
		.mode		= 0644,
		.proc_handler	= proc_dointvec,
	},
<<<<<<< HEAD
	{
		.procname       = "numa_balancing_migrate_deferred",
		.data           = &sysctl_numa_balancing_migrate_deferred,
		.maxlen         = sizeof(unsigned int),
		.mode           = 0644,
		.proc_handler   = proc_dointvec,
	},
	{
		.procname	= "numa_balancing",
		.data		= NULL, /* filled in by handler */
		.maxlen		= sizeof(unsigned int),
		.mode		= 0644,
		.proc_handler	= sysctl_numa_balancing,
		.extra1		= &zero,
		.extra2		= &one,
	},
=======
>>>>>>> 4e5db9fd
#endif /* CONFIG_NUMA_BALANCING */
#endif /* CONFIG_SCHED_DEBUG */
	{
		.procname	= "sched_rt_period_us",
		.data		= &sysctl_sched_rt_period,
		.maxlen		= sizeof(unsigned int),
		.mode		= 0644,
		.proc_handler	= sched_rt_handler,
	},
	{
		.procname	= "sched_rt_runtime_us",
		.data		= &sysctl_sched_rt_runtime,
		.maxlen		= sizeof(int),
		.mode		= 0644,
		.proc_handler	= sched_rt_handler,
	},
	{
		.procname	= "sched_rr_timeslice_ms",
		.data		= &sched_rr_timeslice,
		.maxlen		= sizeof(int),
		.mode		= 0644,
		.proc_handler	= sched_rr_handler,
	},
#ifdef CONFIG_SCHED_AUTOGROUP
	{
		.procname	= "sched_autogroup_enabled",
		.data		= &sysctl_sched_autogroup_enabled,
		.maxlen		= sizeof(unsigned int),
		.mode		= 0644,
		.proc_handler	= proc_dointvec_minmax,
		.extra1		= &zero,
		.extra2		= &one,
	},
#endif
#ifdef CONFIG_CFS_BANDWIDTH
	{
		.procname	= "sched_cfs_bandwidth_slice_us",
		.data		= &sysctl_sched_cfs_bandwidth_slice,
		.maxlen		= sizeof(unsigned int),
		.mode		= 0644,
		.proc_handler	= proc_dointvec_minmax,
		.extra1		= &one,
	},
#endif
#ifdef CONFIG_PROVE_LOCKING
	{
		.procname	= "prove_locking",
		.data		= &prove_locking,
		.maxlen		= sizeof(int),
		.mode		= 0644,
		.proc_handler	= proc_dointvec,
	},
#endif
#ifdef CONFIG_LOCK_STAT
	{
		.procname	= "lock_stat",
		.data		= &lock_stat,
		.maxlen		= sizeof(int),
		.mode		= 0644,
		.proc_handler	= proc_dointvec,
	},
#endif
	{
		.procname	= "panic",
		.data		= &panic_timeout,
		.maxlen		= sizeof(int),
		.mode		= 0644,
		.proc_handler	= proc_dointvec,
	},
#ifdef CONFIG_COREDUMP
	{
		.procname	= "core_uses_pid",
		.data		= &core_uses_pid,
		.maxlen		= sizeof(int),
		.mode		= 0644,
		.proc_handler	= proc_dointvec,
	},
	{
		.procname	= "core_pattern",
		.data		= core_pattern,
		.maxlen		= CORENAME_MAX_SIZE,
		.mode		= 0644,
		.proc_handler	= proc_dostring_coredump,
	},
	{
		.procname	= "core_pipe_limit",
		.data		= &core_pipe_limit,
		.maxlen		= sizeof(unsigned int),
		.mode		= 0644,
		.proc_handler	= proc_dointvec,
	},
#endif
#ifdef CONFIG_PROC_SYSCTL
	{
		.procname	= "tainted",
		.maxlen 	= sizeof(long),
		.mode		= 0644,
		.proc_handler	= proc_taint,
	},
#endif
#ifdef CONFIG_LATENCYTOP
	{
		.procname	= "latencytop",
		.data		= &latencytop_enabled,
		.maxlen		= sizeof(int),
		.mode		= 0644,
		.proc_handler	= proc_dointvec,
	},
#endif
#ifdef CONFIG_BLK_DEV_INITRD
	{
		.procname	= "real-root-dev",
		.data		= &real_root_dev,
		.maxlen		= sizeof(int),
		.mode		= 0644,
		.proc_handler	= proc_dointvec,
	},
#endif
	{
		.procname	= "print-fatal-signals",
		.data		= &print_fatal_signals,
		.maxlen		= sizeof(int),
		.mode		= 0644,
		.proc_handler	= proc_dointvec,
	},
#ifdef CONFIG_SPARC
	{
		.procname	= "reboot-cmd",
		.data		= reboot_command,
		.maxlen		= 256,
		.mode		= 0644,
		.proc_handler	= proc_dostring,
	},
	{
		.procname	= "stop-a",
		.data		= &stop_a_enabled,
		.maxlen		= sizeof (int),
		.mode		= 0644,
		.proc_handler	= proc_dointvec,
	},
	{
		.procname	= "scons-poweroff",
		.data		= &scons_pwroff,
		.maxlen		= sizeof (int),
		.mode		= 0644,
		.proc_handler	= proc_dointvec,
	},
#endif
#ifdef CONFIG_SPARC64
	{
		.procname	= "tsb-ratio",
		.data		= &sysctl_tsb_ratio,
		.maxlen		= sizeof (int),
		.mode		= 0644,
		.proc_handler	= proc_dointvec,
	},
#endif
#ifdef __hppa__
	{
		.procname	= "soft-power",
		.data		= &pwrsw_enabled,
		.maxlen		= sizeof (int),
	 	.mode		= 0644,
		.proc_handler	= proc_dointvec,
	},
#endif
#ifdef CONFIG_SYSCTL_ARCH_UNALIGN_ALLOW
	{
		.procname	= "unaligned-trap",
		.data		= &unaligned_enabled,
		.maxlen		= sizeof (int),
		.mode		= 0644,
		.proc_handler	= proc_dointvec,
	},
#endif
	{
		.procname	= "ctrl-alt-del",
		.data		= &C_A_D,
		.maxlen		= sizeof(int),
		.mode		= 0644,
		.proc_handler	= proc_dointvec,
	},
#ifdef CONFIG_FUNCTION_TRACER
	{
		.procname	= "ftrace_enabled",
		.data		= &ftrace_enabled,
		.maxlen		= sizeof(int),
		.mode		= 0644,
		.proc_handler	= ftrace_enable_sysctl,
	},
#endif
#ifdef CONFIG_STACK_TRACER
	{
		.procname	= "stack_tracer_enabled",
		.data		= &stack_tracer_enabled,
		.maxlen		= sizeof(int),
		.mode		= 0644,
		.proc_handler	= stack_trace_sysctl,
	},
#endif
#ifdef CONFIG_TRACING
	{
		.procname	= "ftrace_dump_on_oops",
		.data		= &ftrace_dump_on_oops,
		.maxlen		= sizeof(int),
		.mode		= 0644,
		.proc_handler	= proc_dointvec,
	},
	{
		.procname	= "traceoff_on_warning",
		.data		= &__disable_trace_on_warning,
		.maxlen		= sizeof(__disable_trace_on_warning),
		.mode		= 0644,
		.proc_handler	= proc_dointvec,
	},
#endif
#ifdef CONFIG_KEXEC
	{
		.procname	= "kexec_load_disabled",
		.data		= &kexec_load_disabled,
		.maxlen		= sizeof(int),
		.mode		= 0644,
		/* only handle a transition from default "0" to "1" */
		.proc_handler	= proc_dointvec_minmax,
		.extra1		= &one,
		.extra2		= &one,
	},
#endif
#ifdef CONFIG_MODULES
	{
		.procname	= "modprobe",
		.data		= &modprobe_path,
		.maxlen		= KMOD_PATH_LEN,
		.mode		= 0644,
		.proc_handler	= proc_dostring,
	},
	{
		.procname	= "modules_disabled",
		.data		= &modules_disabled,
		.maxlen		= sizeof(int),
		.mode		= 0644,
		/* only handle a transition from default "0" to "1" */
		.proc_handler	= proc_dointvec_minmax,
		.extra1		= &one,
		.extra2		= &one,
	},
#endif

	{
		.procname	= "hotplug",
		.data		= &uevent_helper,
		.maxlen		= UEVENT_HELPER_PATH_LEN,
		.mode		= 0644,
		.proc_handler	= proc_dostring,
	},

#ifdef CONFIG_CHR_DEV_SG
	{
		.procname	= "sg-big-buff",
		.data		= &sg_big_buff,
		.maxlen		= sizeof (int),
		.mode		= 0444,
		.proc_handler	= proc_dointvec,
	},
#endif
#ifdef CONFIG_BSD_PROCESS_ACCT
	{
		.procname	= "acct",
		.data		= &acct_parm,
		.maxlen		= 3*sizeof(int),
		.mode		= 0644,
		.proc_handler	= proc_dointvec,
	},
#endif
#ifdef CONFIG_MAGIC_SYSRQ
	{
		.procname	= "sysrq",
		.data		= &__sysrq_enabled,
		.maxlen		= sizeof (int),
		.mode		= 0644,
		.proc_handler	= sysrq_sysctl_handler,
	},
#endif
#ifdef CONFIG_PROC_SYSCTL
	{
		.procname	= "cad_pid",
		.data		= NULL,
		.maxlen		= sizeof (int),
		.mode		= 0600,
		.proc_handler	= proc_do_cad_pid,
	},
#endif
	{
		.procname	= "threads-max",
		.data		= &max_threads,
		.maxlen		= sizeof(int),
		.mode		= 0644,
		.proc_handler	= proc_dointvec,
	},
	{
		.procname	= "random",
		.mode		= 0555,
		.child		= random_table,
	},
	{
		.procname	= "usermodehelper",
		.mode		= 0555,
		.child		= usermodehelper_table,
	},
	{
		.procname	= "overflowuid",
		.data		= &overflowuid,
		.maxlen		= sizeof(int),
		.mode		= 0644,
		.proc_handler	= proc_dointvec_minmax,
		.extra1		= &minolduid,
		.extra2		= &maxolduid,
	},
	{
		.procname	= "overflowgid",
		.data		= &overflowgid,
		.maxlen		= sizeof(int),
		.mode		= 0644,
		.proc_handler	= proc_dointvec_minmax,
		.extra1		= &minolduid,
		.extra2		= &maxolduid,
	},
#ifdef CONFIG_S390
#ifdef CONFIG_MATHEMU
	{
		.procname	= "ieee_emulation_warnings",
		.data		= &sysctl_ieee_emulation_warnings,
		.maxlen		= sizeof(int),
		.mode		= 0644,
		.proc_handler	= proc_dointvec,
	},
#endif
	{
		.procname	= "userprocess_debug",
		.data		= &show_unhandled_signals,
		.maxlen		= sizeof(int),
		.mode		= 0644,
		.proc_handler	= proc_dointvec,
	},
#endif
	{
		.procname	= "pid_max",
		.data		= &pid_max,
		.maxlen		= sizeof (int),
		.mode		= 0644,
		.proc_handler	= proc_dointvec_minmax,
		.extra1		= &pid_max_min,
		.extra2		= &pid_max_max,
	},
	{
		.procname	= "panic_on_oops",
		.data		= &panic_on_oops,
		.maxlen		= sizeof(int),
		.mode		= 0644,
		.proc_handler	= proc_dointvec,
	},
#if defined CONFIG_PRINTK
	{
		.procname	= "printk",
		.data		= &console_loglevel,
		.maxlen		= 4*sizeof(int),
		.mode		= 0644,
		.proc_handler	= proc_dointvec,
	},
	{
		.procname	= "printk_ratelimit",
		.data		= &printk_ratelimit_state.interval,
		.maxlen		= sizeof(int),
		.mode		= 0644,
		.proc_handler	= proc_dointvec_jiffies,
	},
	{
		.procname	= "printk_ratelimit_burst",
		.data		= &printk_ratelimit_state.burst,
		.maxlen		= sizeof(int),
		.mode		= 0644,
		.proc_handler	= proc_dointvec,
	},
	{
		.procname	= "printk_delay",
		.data		= &printk_delay_msec,
		.maxlen		= sizeof(int),
		.mode		= 0644,
		.proc_handler	= proc_dointvec_minmax,
		.extra1		= &zero,
		.extra2		= &ten_thousand,
	},
	{
		.procname	= "dmesg_restrict",
		.data		= &dmesg_restrict,
		.maxlen		= sizeof(int),
		.mode		= 0644,
		.proc_handler	= proc_dointvec_minmax_sysadmin,
		.extra1		= &zero,
		.extra2		= &one,
	},
	{
		.procname	= "kptr_restrict",
		.data		= &kptr_restrict,
		.maxlen		= sizeof(int),
		.mode		= 0644,
		.proc_handler	= proc_dointvec_minmax_sysadmin,
		.extra1		= &zero,
		.extra2		= &two,
	},
#endif
	{
		.procname	= "ngroups_max",
		.data		= &ngroups_max,
		.maxlen		= sizeof (int),
		.mode		= 0444,
		.proc_handler	= proc_dointvec,
	},
	{
		.procname	= "cap_last_cap",
		.data		= (void *)&cap_last_cap,
		.maxlen		= sizeof(int),
		.mode		= 0444,
		.proc_handler	= proc_dointvec,
	},
#if defined(CONFIG_LOCKUP_DETECTOR)
	{
		.procname       = "watchdog",
		.data           = &watchdog_user_enabled,
		.maxlen         = sizeof (int),
		.mode           = 0644,
		.proc_handler   = proc_dowatchdog,
		.extra1		= &zero,
		.extra2		= &one,
	},
	{
		.procname	= "watchdog_thresh",
		.data		= &watchdog_thresh,
		.maxlen		= sizeof(int),
		.mode		= 0644,
		.proc_handler	= proc_dowatchdog,
		.extra1		= &zero,
		.extra2		= &sixty,
	},
	{
		.procname	= "softlockup_panic",
		.data		= &softlockup_panic,
		.maxlen		= sizeof(int),
		.mode		= 0644,
		.proc_handler	= proc_dointvec_minmax,
		.extra1		= &zero,
		.extra2		= &one,
	},
	{
		.procname       = "nmi_watchdog",
		.data           = &watchdog_user_enabled,
		.maxlen         = sizeof (int),
		.mode           = 0644,
		.proc_handler   = proc_dowatchdog,
		.extra1		= &zero,
		.extra2		= &one,
	},
#endif
#if defined(CONFIG_X86_LOCAL_APIC) && defined(CONFIG_X86)
	{
		.procname       = "unknown_nmi_panic",
		.data           = &unknown_nmi_panic,
		.maxlen         = sizeof (int),
		.mode           = 0644,
		.proc_handler   = proc_dointvec,
	},
#endif
#if defined(CONFIG_X86)
	{
		.procname	= "panic_on_unrecovered_nmi",
		.data		= &panic_on_unrecovered_nmi,
		.maxlen		= sizeof(int),
		.mode		= 0644,
		.proc_handler	= proc_dointvec,
	},
	{
		.procname	= "panic_on_io_nmi",
		.data		= &panic_on_io_nmi,
		.maxlen		= sizeof(int),
		.mode		= 0644,
		.proc_handler	= proc_dointvec,
	},
#ifdef CONFIG_DEBUG_STACKOVERFLOW
	{
		.procname	= "panic_on_stackoverflow",
		.data		= &sysctl_panic_on_stackoverflow,
		.maxlen		= sizeof(int),
		.mode		= 0644,
		.proc_handler	= proc_dointvec,
	},
#endif
	{
		.procname	= "bootloader_type",
		.data		= &bootloader_type,
		.maxlen		= sizeof (int),
		.mode		= 0444,
		.proc_handler	= proc_dointvec,
	},
	{
		.procname	= "bootloader_version",
		.data		= &bootloader_version,
		.maxlen		= sizeof (int),
		.mode		= 0444,
		.proc_handler	= proc_dointvec,
	},
	{
		.procname	= "kstack_depth_to_print",
		.data		= &kstack_depth_to_print,
		.maxlen		= sizeof(int),
		.mode		= 0644,
		.proc_handler	= proc_dointvec,
	},
	{
		.procname	= "io_delay_type",
		.data		= &io_delay_type,
		.maxlen		= sizeof(int),
		.mode		= 0644,
		.proc_handler	= proc_dointvec,
	},
#endif
#if defined(CONFIG_MMU)
	{
		.procname	= "randomize_va_space",
		.data		= &randomize_va_space,
		.maxlen		= sizeof(int),
		.mode		= 0644,
		.proc_handler	= proc_dointvec,
	},
#endif
#if defined(CONFIG_S390) && defined(CONFIG_SMP)
	{
		.procname	= "spin_retry",
		.data		= &spin_retry,
		.maxlen		= sizeof (int),
		.mode		= 0644,
		.proc_handler	= proc_dointvec,
	},
#endif
#if	defined(CONFIG_ACPI_SLEEP) && defined(CONFIG_X86)
	{
		.procname	= "acpi_video_flags",
		.data		= &acpi_realmode_flags,
		.maxlen		= sizeof (unsigned long),
		.mode		= 0644,
		.proc_handler	= proc_doulongvec_minmax,
	},
#endif
#ifdef CONFIG_SYSCTL_ARCH_UNALIGN_NO_WARN
	{
		.procname	= "ignore-unaligned-usertrap",
		.data		= &no_unaligned_warning,
		.maxlen		= sizeof (int),
	 	.mode		= 0644,
		.proc_handler	= proc_dointvec,
	},
#endif
#ifdef CONFIG_IA64
	{
		.procname	= "unaligned-dump-stack",
		.data		= &unaligned_dump_stack,
		.maxlen		= sizeof (int),
		.mode		= 0644,
		.proc_handler	= proc_dointvec,
	},
#endif
#ifdef CONFIG_DETECT_HUNG_TASK
	{
		.procname	= "hung_task_panic",
		.data		= &sysctl_hung_task_panic,
		.maxlen		= sizeof(int),
		.mode		= 0644,
		.proc_handler	= proc_dointvec_minmax,
		.extra1		= &zero,
		.extra2		= &one,
	},
	{
		.procname	= "hung_task_check_count",
		.data		= &sysctl_hung_task_check_count,
		.maxlen		= sizeof(int),
		.mode		= 0644,
		.proc_handler	= proc_dointvec_minmax,
		.extra1		= &zero,
	},
	{
		.procname	= "hung_task_timeout_secs",
		.data		= &sysctl_hung_task_timeout_secs,
		.maxlen		= sizeof(unsigned long),
		.mode		= 0644,
		.proc_handler	= proc_dohung_task_timeout_secs,
	},
	{
		.procname	= "hung_task_warnings",
		.data		= &sysctl_hung_task_warnings,
		.maxlen		= sizeof(int),
		.mode		= 0644,
		.proc_handler	= proc_dointvec_minmax,
		.extra1		= &neg_one,
	},
#endif
#ifdef CONFIG_COMPAT
	{
		.procname	= "compat-log",
		.data		= &compat_log,
		.maxlen		= sizeof (int),
	 	.mode		= 0644,
		.proc_handler	= proc_dointvec,
	},
#endif
#ifdef CONFIG_RT_MUTEXES
	{
		.procname	= "max_lock_depth",
		.data		= &max_lock_depth,
		.maxlen		= sizeof(int),
		.mode		= 0644,
		.proc_handler	= proc_dointvec,
	},
#endif
	{
		.procname	= "poweroff_cmd",
		.data		= &poweroff_cmd,
		.maxlen		= POWEROFF_CMD_PATH_LEN,
		.mode		= 0644,
		.proc_handler	= proc_dostring,
	},
#ifdef CONFIG_KEYS
	{
		.procname	= "keys",
		.mode		= 0555,
		.child		= key_sysctls,
	},
#endif
#ifdef CONFIG_RCU_TORTURE_TEST
	{
		.procname       = "rcutorture_runnable",
		.data           = &rcutorture_runnable,
		.maxlen         = sizeof(int),
		.mode           = 0644,
		.proc_handler	= proc_dointvec,
	},
#endif
#ifdef CONFIG_PERF_EVENTS
	/*
	 * User-space scripts rely on the existence of this file
	 * as a feature check for perf_events being enabled.
	 *
	 * So it's an ABI, do not remove!
	 */
	{
		.procname	= "perf_event_paranoid",
		.data		= &sysctl_perf_event_paranoid,
		.maxlen		= sizeof(sysctl_perf_event_paranoid),
		.mode		= 0644,
		.proc_handler	= proc_dointvec,
	},
	{
		.procname	= "perf_event_mlock_kb",
		.data		= &sysctl_perf_event_mlock,
		.maxlen		= sizeof(sysctl_perf_event_mlock),
		.mode		= 0644,
		.proc_handler	= proc_dointvec,
	},
	{
		.procname	= "perf_event_max_sample_rate",
		.data		= &sysctl_perf_event_sample_rate,
		.maxlen		= sizeof(sysctl_perf_event_sample_rate),
		.mode		= 0644,
		.proc_handler	= perf_proc_update_handler,
		.extra1		= &one,
	},
	{
		.procname	= "perf_cpu_time_max_percent",
		.data		= &sysctl_perf_cpu_time_max_percent,
		.maxlen		= sizeof(sysctl_perf_cpu_time_max_percent),
		.mode		= 0644,
		.proc_handler	= perf_cpu_time_max_percent_handler,
		.extra1		= &zero,
		.extra2		= &one_hundred,
	},
#endif
#ifdef CONFIG_KMEMCHECK
	{
		.procname	= "kmemcheck",
		.data		= &kmemcheck_enabled,
		.maxlen		= sizeof(int),
		.mode		= 0644,
		.proc_handler	= proc_dointvec,
	},
#endif
#ifdef CONFIG_BLOCK
	{
		.procname	= "blk_iopoll",
		.data		= &blk_iopoll_enabled,
		.maxlen		= sizeof(int),
		.mode		= 0644,
		.proc_handler	= proc_dointvec,
	},
#endif
	{ }
};

static struct ctl_table vm_table[] = {
	{
		.procname	= "overcommit_memory",
		.data		= &sysctl_overcommit_memory,
		.maxlen		= sizeof(sysctl_overcommit_memory),
		.mode		= 0644,
		.proc_handler	= proc_dointvec_minmax,
		.extra1		= &zero,
		.extra2		= &two,
	},
	{
		.procname	= "panic_on_oom",
		.data		= &sysctl_panic_on_oom,
		.maxlen		= sizeof(sysctl_panic_on_oom),
		.mode		= 0644,
		.proc_handler	= proc_dointvec_minmax,
		.extra1		= &zero,
		.extra2		= &two,
	},
	{
		.procname	= "oom_kill_allocating_task",
		.data		= &sysctl_oom_kill_allocating_task,
		.maxlen		= sizeof(sysctl_oom_kill_allocating_task),
		.mode		= 0644,
		.proc_handler	= proc_dointvec,
	},
	{
		.procname	= "oom_dump_tasks",
		.data		= &sysctl_oom_dump_tasks,
		.maxlen		= sizeof(sysctl_oom_dump_tasks),
		.mode		= 0644,
		.proc_handler	= proc_dointvec,
	},
	{
		.procname	= "overcommit_ratio",
		.data		= &sysctl_overcommit_ratio,
		.maxlen		= sizeof(sysctl_overcommit_ratio),
		.mode		= 0644,
		.proc_handler	= overcommit_ratio_handler,
	},
	{
		.procname	= "overcommit_kbytes",
		.data		= &sysctl_overcommit_kbytes,
		.maxlen		= sizeof(sysctl_overcommit_kbytes),
		.mode		= 0644,
		.proc_handler	= overcommit_kbytes_handler,
	},
	{
		.procname	= "page-cluster", 
		.data		= &page_cluster,
		.maxlen		= sizeof(int),
		.mode		= 0644,
		.proc_handler	= proc_dointvec_minmax,
		.extra1		= &zero,
	},
	{
		.procname	= "dirty_background_ratio",
		.data		= &dirty_background_ratio,
		.maxlen		= sizeof(dirty_background_ratio),
		.mode		= 0644,
		.proc_handler	= dirty_background_ratio_handler,
		.extra1		= &zero,
		.extra2		= &one_hundred,
	},
	{
		.procname	= "dirty_background_bytes",
		.data		= &dirty_background_bytes,
		.maxlen		= sizeof(dirty_background_bytes),
		.mode		= 0644,
		.proc_handler	= dirty_background_bytes_handler,
		.extra1		= &one_ul,
	},
	{
		.procname	= "dirty_ratio",
		.data		= &vm_dirty_ratio,
		.maxlen		= sizeof(vm_dirty_ratio),
		.mode		= 0644,
		.proc_handler	= dirty_ratio_handler,
		.extra1		= &zero,
		.extra2		= &one_hundred,
	},
	{
		.procname	= "dirty_bytes",
		.data		= &vm_dirty_bytes,
		.maxlen		= sizeof(vm_dirty_bytes),
		.mode		= 0644,
		.proc_handler	= dirty_bytes_handler,
		.extra1		= &dirty_bytes_min,
	},
	{
		.procname	= "dirty_writeback_centisecs",
		.data		= &dirty_writeback_interval,
		.maxlen		= sizeof(dirty_writeback_interval),
		.mode		= 0644,
		.proc_handler	= dirty_writeback_centisecs_handler,
	},
	{
		.procname	= "dirty_expire_centisecs",
		.data		= &dirty_expire_interval,
		.maxlen		= sizeof(dirty_expire_interval),
		.mode		= 0644,
		.proc_handler	= proc_dointvec_minmax,
		.extra1		= &zero,
	},
	{
		.procname       = "nr_pdflush_threads",
		.mode           = 0444 /* read-only */,
		.proc_handler   = pdflush_proc_obsolete,
	},
	{
		.procname	= "swappiness",
		.data		= &vm_swappiness,
		.maxlen		= sizeof(vm_swappiness),
		.mode		= 0644,
		.proc_handler	= proc_dointvec_minmax,
		.extra1		= &zero,
		.extra2		= &one_hundred,
	},
#ifdef CONFIG_HUGETLB_PAGE
	{
		.procname	= "nr_hugepages",
		.data		= NULL,
		.maxlen		= sizeof(unsigned long),
		.mode		= 0644,
		.proc_handler	= hugetlb_sysctl_handler,
		.extra1		= (void *)&hugetlb_zero,
		.extra2		= (void *)&hugetlb_infinity,
	},
#ifdef CONFIG_NUMA
	{
		.procname       = "nr_hugepages_mempolicy",
		.data           = NULL,
		.maxlen         = sizeof(unsigned long),
		.mode           = 0644,
		.proc_handler   = &hugetlb_mempolicy_sysctl_handler,
		.extra1		= (void *)&hugetlb_zero,
		.extra2		= (void *)&hugetlb_infinity,
	},
#endif
	 {
		.procname	= "hugetlb_shm_group",
		.data		= &sysctl_hugetlb_shm_group,
		.maxlen		= sizeof(gid_t),
		.mode		= 0644,
		.proc_handler	= proc_dointvec,
	 },
	 {
		.procname	= "hugepages_treat_as_movable",
		.data		= &hugepages_treat_as_movable,
		.maxlen		= sizeof(int),
		.mode		= 0644,
		.proc_handler	= proc_dointvec,
	},
	{
		.procname	= "nr_overcommit_hugepages",
		.data		= NULL,
		.maxlen		= sizeof(unsigned long),
		.mode		= 0644,
		.proc_handler	= hugetlb_overcommit_handler,
		.extra1		= (void *)&hugetlb_zero,
		.extra2		= (void *)&hugetlb_infinity,
	},
#endif
	{
		.procname	= "lowmem_reserve_ratio",
		.data		= &sysctl_lowmem_reserve_ratio,
		.maxlen		= sizeof(sysctl_lowmem_reserve_ratio),
		.mode		= 0644,
		.proc_handler	= lowmem_reserve_ratio_sysctl_handler,
	},
	{
		.procname	= "drop_caches",
		.data		= &sysctl_drop_caches,
		.maxlen		= sizeof(int),
		.mode		= 0644,
		.proc_handler	= drop_caches_sysctl_handler,
		.extra1		= &one,
		.extra2		= &three,
	},
#ifdef CONFIG_COMPACTION
	{
		.procname	= "compact_memory",
		.data		= &sysctl_compact_memory,
		.maxlen		= sizeof(int),
		.mode		= 0200,
		.proc_handler	= sysctl_compaction_handler,
	},
	{
		.procname	= "extfrag_threshold",
		.data		= &sysctl_extfrag_threshold,
		.maxlen		= sizeof(int),
		.mode		= 0644,
		.proc_handler	= sysctl_extfrag_handler,
		.extra1		= &min_extfrag_threshold,
		.extra2		= &max_extfrag_threshold,
	},

#endif /* CONFIG_COMPACTION */
	{
		.procname	= "min_free_kbytes",
		.data		= &min_free_kbytes,
		.maxlen		= sizeof(min_free_kbytes),
		.mode		= 0644,
		.proc_handler	= min_free_kbytes_sysctl_handler,
		.extra1		= &zero,
	},
	{
		.procname	= "percpu_pagelist_fraction",
		.data		= &percpu_pagelist_fraction,
		.maxlen		= sizeof(percpu_pagelist_fraction),
		.mode		= 0644,
		.proc_handler	= percpu_pagelist_fraction_sysctl_handler,
		.extra1		= &min_percpu_pagelist_fract,
	},
#ifdef CONFIG_MMU
	{
		.procname	= "max_map_count",
		.data		= &sysctl_max_map_count,
		.maxlen		= sizeof(sysctl_max_map_count),
		.mode		= 0644,
		.proc_handler	= proc_dointvec_minmax,
		.extra1		= &zero,
	},
#else
	{
		.procname	= "nr_trim_pages",
		.data		= &sysctl_nr_trim_pages,
		.maxlen		= sizeof(sysctl_nr_trim_pages),
		.mode		= 0644,
		.proc_handler	= proc_dointvec_minmax,
		.extra1		= &zero,
	},
#endif
	{
		.procname	= "laptop_mode",
		.data		= &laptop_mode,
		.maxlen		= sizeof(laptop_mode),
		.mode		= 0644,
		.proc_handler	= proc_dointvec_jiffies,
	},
	{
		.procname	= "block_dump",
		.data		= &block_dump,
		.maxlen		= sizeof(block_dump),
		.mode		= 0644,
		.proc_handler	= proc_dointvec,
		.extra1		= &zero,
	},
	{
		.procname	= "vfs_cache_pressure",
		.data		= &sysctl_vfs_cache_pressure,
		.maxlen		= sizeof(sysctl_vfs_cache_pressure),
		.mode		= 0644,
		.proc_handler	= proc_dointvec,
		.extra1		= &zero,
	},
#ifdef HAVE_ARCH_PICK_MMAP_LAYOUT
	{
		.procname	= "legacy_va_layout",
		.data		= &sysctl_legacy_va_layout,
		.maxlen		= sizeof(sysctl_legacy_va_layout),
		.mode		= 0644,
		.proc_handler	= proc_dointvec,
		.extra1		= &zero,
	},
#endif
#ifdef CONFIG_NUMA
	{
		.procname	= "zone_reclaim_mode",
		.data		= &zone_reclaim_mode,
		.maxlen		= sizeof(zone_reclaim_mode),
		.mode		= 0644,
		.proc_handler	= proc_dointvec,
		.extra1		= &zero,
	},
	{
		.procname	= "min_unmapped_ratio",
		.data		= &sysctl_min_unmapped_ratio,
		.maxlen		= sizeof(sysctl_min_unmapped_ratio),
		.mode		= 0644,
		.proc_handler	= sysctl_min_unmapped_ratio_sysctl_handler,
		.extra1		= &zero,
		.extra2		= &one_hundred,
	},
	{
		.procname	= "min_slab_ratio",
		.data		= &sysctl_min_slab_ratio,
		.maxlen		= sizeof(sysctl_min_slab_ratio),
		.mode		= 0644,
		.proc_handler	= sysctl_min_slab_ratio_sysctl_handler,
		.extra1		= &zero,
		.extra2		= &one_hundred,
	},
#endif
#ifdef CONFIG_SMP
	{
		.procname	= "stat_interval",
		.data		= &sysctl_stat_interval,
		.maxlen		= sizeof(sysctl_stat_interval),
		.mode		= 0644,
		.proc_handler	= proc_dointvec_jiffies,
	},
#endif
#ifdef CONFIG_MMU
	{
		.procname	= "mmap_min_addr",
		.data		= &dac_mmap_min_addr,
		.maxlen		= sizeof(unsigned long),
		.mode		= 0644,
		.proc_handler	= mmap_min_addr_handler,
	},
#endif
#ifdef CONFIG_NUMA
	{
		.procname	= "numa_zonelist_order",
		.data		= &numa_zonelist_order,
		.maxlen		= NUMA_ZONELIST_ORDER_LEN,
		.mode		= 0644,
		.proc_handler	= numa_zonelist_order_handler,
	},
#endif
#if (defined(CONFIG_X86_32) && !defined(CONFIG_UML))|| \
   (defined(CONFIG_SUPERH) && defined(CONFIG_VSYSCALL))
	{
		.procname	= "vdso_enabled",
		.data		= &vdso_enabled,
		.maxlen		= sizeof(vdso_enabled),
		.mode		= 0644,
		.proc_handler	= proc_dointvec,
		.extra1		= &zero,
	},
#endif
#ifdef CONFIG_HIGHMEM
	{
		.procname	= "highmem_is_dirtyable",
		.data		= &vm_highmem_is_dirtyable,
		.maxlen		= sizeof(vm_highmem_is_dirtyable),
		.mode		= 0644,
		.proc_handler	= proc_dointvec_minmax,
		.extra1		= &zero,
		.extra2		= &one,
	},
#endif
	{
		.procname	= "scan_unevictable_pages",
		.data		= &scan_unevictable_pages,
		.maxlen		= sizeof(scan_unevictable_pages),
		.mode		= 0644,
		.proc_handler	= scan_unevictable_handler,
	},
#ifdef CONFIG_MEMORY_FAILURE
	{
		.procname	= "memory_failure_early_kill",
		.data		= &sysctl_memory_failure_early_kill,
		.maxlen		= sizeof(sysctl_memory_failure_early_kill),
		.mode		= 0644,
		.proc_handler	= proc_dointvec_minmax,
		.extra1		= &zero,
		.extra2		= &one,
	},
	{
		.procname	= "memory_failure_recovery",
		.data		= &sysctl_memory_failure_recovery,
		.maxlen		= sizeof(sysctl_memory_failure_recovery),
		.mode		= 0644,
		.proc_handler	= proc_dointvec_minmax,
		.extra1		= &zero,
		.extra2		= &one,
	},
#endif
	{
		.procname	= "user_reserve_kbytes",
		.data		= &sysctl_user_reserve_kbytes,
		.maxlen		= sizeof(sysctl_user_reserve_kbytes),
		.mode		= 0644,
		.proc_handler	= proc_doulongvec_minmax,
	},
	{
		.procname	= "admin_reserve_kbytes",
		.data		= &sysctl_admin_reserve_kbytes,
		.maxlen		= sizeof(sysctl_admin_reserve_kbytes),
		.mode		= 0644,
		.proc_handler	= proc_doulongvec_minmax,
	},
	{ }
};

#if defined(CONFIG_BINFMT_MISC) || defined(CONFIG_BINFMT_MISC_MODULE)
static struct ctl_table binfmt_misc_table[] = {
	{ }
};
#endif

static struct ctl_table fs_table[] = {
	{
		.procname	= "inode-nr",
		.data		= &inodes_stat,
		.maxlen		= 2*sizeof(long),
		.mode		= 0444,
		.proc_handler	= proc_nr_inodes,
	},
	{
		.procname	= "inode-state",
		.data		= &inodes_stat,
		.maxlen		= 7*sizeof(long),
		.mode		= 0444,
		.proc_handler	= proc_nr_inodes,
	},
	{
		.procname	= "file-nr",
		.data		= &files_stat,
		.maxlen		= sizeof(files_stat),
		.mode		= 0444,
		.proc_handler	= proc_nr_files,
	},
	{
		.procname	= "file-max",
		.data		= &files_stat.max_files,
		.maxlen		= sizeof(files_stat.max_files),
		.mode		= 0644,
		.proc_handler	= proc_doulongvec_minmax,
	},
	{
		.procname	= "nr_open",
		.data		= &sysctl_nr_open,
		.maxlen		= sizeof(int),
		.mode		= 0644,
		.proc_handler	= proc_dointvec_minmax,
		.extra1		= &sysctl_nr_open_min,
		.extra2		= &sysctl_nr_open_max,
	},
	{
		.procname	= "dentry-state",
		.data		= &dentry_stat,
		.maxlen		= 6*sizeof(long),
		.mode		= 0444,
		.proc_handler	= proc_nr_dentry,
	},
	{
		.procname	= "overflowuid",
		.data		= &fs_overflowuid,
		.maxlen		= sizeof(int),
		.mode		= 0644,
		.proc_handler	= proc_dointvec_minmax,
		.extra1		= &minolduid,
		.extra2		= &maxolduid,
	},
	{
		.procname	= "overflowgid",
		.data		= &fs_overflowgid,
		.maxlen		= sizeof(int),
		.mode		= 0644,
		.proc_handler	= proc_dointvec_minmax,
		.extra1		= &minolduid,
		.extra2		= &maxolduid,
	},
#ifdef CONFIG_FILE_LOCKING
	{
		.procname	= "leases-enable",
		.data		= &leases_enable,
		.maxlen		= sizeof(int),
		.mode		= 0644,
		.proc_handler	= proc_dointvec,
	},
#endif
#ifdef CONFIG_DNOTIFY
	{
		.procname	= "dir-notify-enable",
		.data		= &dir_notify_enable,
		.maxlen		= sizeof(int),
		.mode		= 0644,
		.proc_handler	= proc_dointvec,
	},
#endif
#ifdef CONFIG_MMU
#ifdef CONFIG_FILE_LOCKING
	{
		.procname	= "lease-break-time",
		.data		= &lease_break_time,
		.maxlen		= sizeof(int),
		.mode		= 0644,
		.proc_handler	= proc_dointvec,
	},
#endif
#ifdef CONFIG_AIO
	{
		.procname	= "aio-nr",
		.data		= &aio_nr,
		.maxlen		= sizeof(aio_nr),
		.mode		= 0444,
		.proc_handler	= proc_doulongvec_minmax,
	},
	{
		.procname	= "aio-max-nr",
		.data		= &aio_max_nr,
		.maxlen		= sizeof(aio_max_nr),
		.mode		= 0644,
		.proc_handler	= proc_doulongvec_minmax,
	},
#endif /* CONFIG_AIO */
#ifdef CONFIG_INOTIFY_USER
	{
		.procname	= "inotify",
		.mode		= 0555,
		.child		= inotify_table,
	},
#endif	
#ifdef CONFIG_EPOLL
	{
		.procname	= "epoll",
		.mode		= 0555,
		.child		= epoll_table,
	},
#endif
#endif
	{
		.procname	= "protected_symlinks",
		.data		= &sysctl_protected_symlinks,
		.maxlen		= sizeof(int),
		.mode		= 0600,
		.proc_handler	= proc_dointvec_minmax,
		.extra1		= &zero,
		.extra2		= &one,
	},
	{
		.procname	= "protected_hardlinks",
		.data		= &sysctl_protected_hardlinks,
		.maxlen		= sizeof(int),
		.mode		= 0600,
		.proc_handler	= proc_dointvec_minmax,
		.extra1		= &zero,
		.extra2		= &one,
	},
	{
		.procname	= "suid_dumpable",
		.data		= &suid_dumpable,
		.maxlen		= sizeof(int),
		.mode		= 0644,
		.proc_handler	= proc_dointvec_minmax_coredump,
		.extra1		= &zero,
		.extra2		= &two,
	},
#if defined(CONFIG_BINFMT_MISC) || defined(CONFIG_BINFMT_MISC_MODULE)
	{
		.procname	= "binfmt_misc",
		.mode		= 0555,
		.child		= binfmt_misc_table,
	},
#endif
	{
		.procname	= "pipe-max-size",
		.data		= &pipe_max_size,
		.maxlen		= sizeof(int),
		.mode		= 0644,
		.proc_handler	= &pipe_proc_fn,
		.extra1		= &pipe_min_size,
	},
	{ }
};

static struct ctl_table debug_table[] = {
#ifdef CONFIG_SYSCTL_EXCEPTION_TRACE
	{
		.procname	= "exception-trace",
		.data		= &show_unhandled_signals,
		.maxlen		= sizeof(int),
		.mode		= 0644,
		.proc_handler	= proc_dointvec
	},
#endif
#if defined(CONFIG_OPTPROBES)
	{
		.procname	= "kprobes-optimization",
		.data		= &sysctl_kprobes_optimization,
		.maxlen		= sizeof(int),
		.mode		= 0644,
		.proc_handler	= proc_kprobes_optimization_handler,
		.extra1		= &zero,
		.extra2		= &one,
	},
#endif
	{ }
};

static struct ctl_table dev_table[] = {
	{ }
};

int __init sysctl_init(void)
{
	struct ctl_table_header *hdr;

	hdr = register_sysctl_table(sysctl_base_table);
	kmemleak_not_leak(hdr);
	return 0;
}

#endif /* CONFIG_SYSCTL */

/*
 * /proc/sys support
 */

#ifdef CONFIG_PROC_SYSCTL

static int _proc_do_string(void* data, int maxlen, int write,
			   void __user *buffer,
			   size_t *lenp, loff_t *ppos)
{
	size_t len;
	char __user *p;
	char c;

	if (!data || !maxlen || !*lenp) {
		*lenp = 0;
		return 0;
	}

	if (write) {
		len = 0;
		p = buffer;
		while (len < *lenp) {
			if (get_user(c, p++))
				return -EFAULT;
			if (c == 0 || c == '\n')
				break;
			len++;
		}
		if (len >= maxlen)
			len = maxlen-1;
		if(copy_from_user(data, buffer, len))
			return -EFAULT;
		((char *) data)[len] = 0;
		*ppos += *lenp;
	} else {
		len = strlen(data);
		if (len > maxlen)
			len = maxlen;

		if (*ppos > len) {
			*lenp = 0;
			return 0;
		}

		data += *ppos;
		len  -= *ppos;

		if (len > *lenp)
			len = *lenp;
		if (len)
			if(copy_to_user(buffer, data, len))
				return -EFAULT;
		if (len < *lenp) {
			if(put_user('\n', ((char __user *) buffer) + len))
				return -EFAULT;
			len++;
		}
		*lenp = len;
		*ppos += len;
	}
	return 0;
}

/**
 * proc_dostring - read a string sysctl
 * @table: the sysctl table
 * @write: %TRUE if this is a write to the sysctl file
 * @buffer: the user buffer
 * @lenp: the size of the user buffer
 * @ppos: file position
 *
 * Reads/writes a string from/to the user buffer. If the kernel
 * buffer provided is not large enough to hold the string, the
 * string is truncated. The copied string is %NULL-terminated.
 * If the string is being read by the user process, it is copied
 * and a newline '\n' is added. It is truncated if the buffer is
 * not large enough.
 *
 * Returns 0 on success.
 */
int proc_dostring(struct ctl_table *table, int write,
		  void __user *buffer, size_t *lenp, loff_t *ppos)
{
	return _proc_do_string(table->data, table->maxlen, write,
			       buffer, lenp, ppos);
}

static size_t proc_skip_spaces(char **buf)
{
	size_t ret;
	char *tmp = skip_spaces(*buf);
	ret = tmp - *buf;
	*buf = tmp;
	return ret;
}

static void proc_skip_char(char **buf, size_t *size, const char v)
{
	while (*size) {
		if (**buf != v)
			break;
		(*size)--;
		(*buf)++;
	}
}

#define TMPBUFLEN 22
/**
 * proc_get_long - reads an ASCII formatted integer from a user buffer
 *
 * @buf: a kernel buffer
 * @size: size of the kernel buffer
 * @val: this is where the number will be stored
 * @neg: set to %TRUE if number is negative
 * @perm_tr: a vector which contains the allowed trailers
 * @perm_tr_len: size of the perm_tr vector
 * @tr: pointer to store the trailer character
 *
 * In case of success %0 is returned and @buf and @size are updated with
 * the amount of bytes read. If @tr is non-NULL and a trailing
 * character exists (size is non-zero after returning from this
 * function), @tr is updated with the trailing character.
 */
static int proc_get_long(char **buf, size_t *size,
			  unsigned long *val, bool *neg,
			  const char *perm_tr, unsigned perm_tr_len, char *tr)
{
	int len;
	char *p, tmp[TMPBUFLEN];

	if (!*size)
		return -EINVAL;

	len = *size;
	if (len > TMPBUFLEN - 1)
		len = TMPBUFLEN - 1;

	memcpy(tmp, *buf, len);

	tmp[len] = 0;
	p = tmp;
	if (*p == '-' && *size > 1) {
		*neg = true;
		p++;
	} else
		*neg = false;
	if (!isdigit(*p))
		return -EINVAL;

	*val = simple_strtoul(p, &p, 0);

	len = p - tmp;

	/* We don't know if the next char is whitespace thus we may accept
	 * invalid integers (e.g. 1234...a) or two integers instead of one
	 * (e.g. 123...1). So lets not allow such large numbers. */
	if (len == TMPBUFLEN - 1)
		return -EINVAL;

	if (len < *size && perm_tr_len && !memchr(perm_tr, *p, perm_tr_len))
		return -EINVAL;

	if (tr && (len < *size))
		*tr = *p;

	*buf += len;
	*size -= len;

	return 0;
}

/**
 * proc_put_long - converts an integer to a decimal ASCII formatted string
 *
 * @buf: the user buffer
 * @size: the size of the user buffer
 * @val: the integer to be converted
 * @neg: sign of the number, %TRUE for negative
 *
 * In case of success %0 is returned and @buf and @size are updated with
 * the amount of bytes written.
 */
static int proc_put_long(void __user **buf, size_t *size, unsigned long val,
			  bool neg)
{
	int len;
	char tmp[TMPBUFLEN], *p = tmp;

	sprintf(p, "%s%lu", neg ? "-" : "", val);
	len = strlen(tmp);
	if (len > *size)
		len = *size;
	if (copy_to_user(*buf, tmp, len))
		return -EFAULT;
	*size -= len;
	*buf += len;
	return 0;
}
#undef TMPBUFLEN

static int proc_put_char(void __user **buf, size_t *size, char c)
{
	if (*size) {
		char __user **buffer = (char __user **)buf;
		if (put_user(c, *buffer))
			return -EFAULT;
		(*size)--, (*buffer)++;
		*buf = *buffer;
	}
	return 0;
}

static int do_proc_dointvec_conv(bool *negp, unsigned long *lvalp,
				 int *valp,
				 int write, void *data)
{
	if (write) {
		*valp = *negp ? -*lvalp : *lvalp;
	} else {
		int val = *valp;
		if (val < 0) {
			*negp = true;
			*lvalp = (unsigned long)-val;
		} else {
			*negp = false;
			*lvalp = (unsigned long)val;
		}
	}
	return 0;
}

static const char proc_wspace_sep[] = { ' ', '\t', '\n' };

static int __do_proc_dointvec(void *tbl_data, struct ctl_table *table,
		  int write, void __user *buffer,
		  size_t *lenp, loff_t *ppos,
		  int (*conv)(bool *negp, unsigned long *lvalp, int *valp,
			      int write, void *data),
		  void *data)
{
	int *i, vleft, first = 1, err = 0;
	unsigned long page = 0;
	size_t left;
	char *kbuf;
	
	if (!tbl_data || !table->maxlen || !*lenp || (*ppos && !write)) {
		*lenp = 0;
		return 0;
	}
	
	i = (int *) tbl_data;
	vleft = table->maxlen / sizeof(*i);
	left = *lenp;

	if (!conv)
		conv = do_proc_dointvec_conv;

	if (write) {
		if (left > PAGE_SIZE - 1)
			left = PAGE_SIZE - 1;
		page = __get_free_page(GFP_TEMPORARY);
		kbuf = (char *) page;
		if (!kbuf)
			return -ENOMEM;
		if (copy_from_user(kbuf, buffer, left)) {
			err = -EFAULT;
			goto free;
		}
		kbuf[left] = 0;
	}

	for (; left && vleft--; i++, first=0) {
		unsigned long lval;
		bool neg;

		if (write) {
			left -= proc_skip_spaces(&kbuf);

			if (!left)
				break;
			err = proc_get_long(&kbuf, &left, &lval, &neg,
					     proc_wspace_sep,
					     sizeof(proc_wspace_sep), NULL);
			if (err)
				break;
			if (conv(&neg, &lval, i, 1, data)) {
				err = -EINVAL;
				break;
			}
		} else {
			if (conv(&neg, &lval, i, 0, data)) {
				err = -EINVAL;
				break;
			}
			if (!first)
				err = proc_put_char(&buffer, &left, '\t');
			if (err)
				break;
			err = proc_put_long(&buffer, &left, lval, neg);
			if (err)
				break;
		}
	}

	if (!write && !first && left && !err)
		err = proc_put_char(&buffer, &left, '\n');
	if (write && !err && left)
		left -= proc_skip_spaces(&kbuf);
free:
	if (write) {
		free_page(page);
		if (first)
			return err ? : -EINVAL;
	}
	*lenp -= left;
	*ppos += *lenp;
	return err;
}

static int do_proc_dointvec(struct ctl_table *table, int write,
		  void __user *buffer, size_t *lenp, loff_t *ppos,
		  int (*conv)(bool *negp, unsigned long *lvalp, int *valp,
			      int write, void *data),
		  void *data)
{
	return __do_proc_dointvec(table->data, table, write,
			buffer, lenp, ppos, conv, data);
}

/**
 * proc_dointvec - read a vector of integers
 * @table: the sysctl table
 * @write: %TRUE if this is a write to the sysctl file
 * @buffer: the user buffer
 * @lenp: the size of the user buffer
 * @ppos: file position
 *
 * Reads/writes up to table->maxlen/sizeof(unsigned int) integer
 * values from/to the user buffer, treated as an ASCII string. 
 *
 * Returns 0 on success.
 */
int proc_dointvec(struct ctl_table *table, int write,
		     void __user *buffer, size_t *lenp, loff_t *ppos)
{
    return do_proc_dointvec(table,write,buffer,lenp,ppos,
		    	    NULL,NULL);
}

/*
 * Taint values can only be increased
 * This means we can safely use a temporary.
 */
static int proc_taint(struct ctl_table *table, int write,
			       void __user *buffer, size_t *lenp, loff_t *ppos)
{
	struct ctl_table t;
	unsigned long tmptaint = get_taint();
	int err;

	if (write && !capable(CAP_SYS_ADMIN))
		return -EPERM;

	t = *table;
	t.data = &tmptaint;
	err = proc_doulongvec_minmax(&t, write, buffer, lenp, ppos);
	if (err < 0)
		return err;

	if (write) {
		/*
		 * Poor man's atomic or. Not worth adding a primitive
		 * to everyone's atomic.h for this
		 */
		int i;
		for (i = 0; i < BITS_PER_LONG && tmptaint >> i; i++) {
			if ((tmptaint >> i) & 1)
				add_taint(i, LOCKDEP_STILL_OK);
		}
	}

	return err;
}

#ifdef CONFIG_PRINTK
static int proc_dointvec_minmax_sysadmin(struct ctl_table *table, int write,
				void __user *buffer, size_t *lenp, loff_t *ppos)
{
	if (write && !capable(CAP_SYS_ADMIN))
		return -EPERM;

	return proc_dointvec_minmax(table, write, buffer, lenp, ppos);
}
#endif

struct do_proc_dointvec_minmax_conv_param {
	int *min;
	int *max;
};

static int do_proc_dointvec_minmax_conv(bool *negp, unsigned long *lvalp,
					int *valp,
					int write, void *data)
{
	struct do_proc_dointvec_minmax_conv_param *param = data;
	if (write) {
		int val = *negp ? -*lvalp : *lvalp;
		if ((param->min && *param->min > val) ||
		    (param->max && *param->max < val))
			return -EINVAL;
		*valp = val;
	} else {
		int val = *valp;
		if (val < 0) {
			*negp = true;
			*lvalp = (unsigned long)-val;
		} else {
			*negp = false;
			*lvalp = (unsigned long)val;
		}
	}
	return 0;
}

/**
 * proc_dointvec_minmax - read a vector of integers with min/max values
 * @table: the sysctl table
 * @write: %TRUE if this is a write to the sysctl file
 * @buffer: the user buffer
 * @lenp: the size of the user buffer
 * @ppos: file position
 *
 * Reads/writes up to table->maxlen/sizeof(unsigned int) integer
 * values from/to the user buffer, treated as an ASCII string.
 *
 * This routine will ensure the values are within the range specified by
 * table->extra1 (min) and table->extra2 (max).
 *
 * Returns 0 on success.
 */
int proc_dointvec_minmax(struct ctl_table *table, int write,
		  void __user *buffer, size_t *lenp, loff_t *ppos)
{
	struct do_proc_dointvec_minmax_conv_param param = {
		.min = (int *) table->extra1,
		.max = (int *) table->extra2,
	};
	return do_proc_dointvec(table, write, buffer, lenp, ppos,
				do_proc_dointvec_minmax_conv, &param);
}

static void validate_coredump_safety(void)
{
#ifdef CONFIG_COREDUMP
	if (suid_dumpable == SUID_DUMP_ROOT &&
	    core_pattern[0] != '/' && core_pattern[0] != '|') {
		printk(KERN_WARNING "Unsafe core_pattern used with "\
			"suid_dumpable=2. Pipe handler or fully qualified "\
			"core dump path required.\n");
	}
#endif
}

static int proc_dointvec_minmax_coredump(struct ctl_table *table, int write,
		void __user *buffer, size_t *lenp, loff_t *ppos)
{
	int error = proc_dointvec_minmax(table, write, buffer, lenp, ppos);
	if (!error)
		validate_coredump_safety();
	return error;
}

#ifdef CONFIG_COREDUMP
static int proc_dostring_coredump(struct ctl_table *table, int write,
		  void __user *buffer, size_t *lenp, loff_t *ppos)
{
	int error = proc_dostring(table, write, buffer, lenp, ppos);
	if (!error)
		validate_coredump_safety();
	return error;
}
#endif

static int __do_proc_doulongvec_minmax(void *data, struct ctl_table *table, int write,
				     void __user *buffer,
				     size_t *lenp, loff_t *ppos,
				     unsigned long convmul,
				     unsigned long convdiv)
{
	unsigned long *i, *min, *max;
	int vleft, first = 1, err = 0;
	unsigned long page = 0;
	size_t left;
	char *kbuf;

	if (!data || !table->maxlen || !*lenp || (*ppos && !write)) {
		*lenp = 0;
		return 0;
	}

	i = (unsigned long *) data;
	min = (unsigned long *) table->extra1;
	max = (unsigned long *) table->extra2;
	vleft = table->maxlen / sizeof(unsigned long);
	left = *lenp;

	if (write) {
		if (left > PAGE_SIZE - 1)
			left = PAGE_SIZE - 1;
		page = __get_free_page(GFP_TEMPORARY);
		kbuf = (char *) page;
		if (!kbuf)
			return -ENOMEM;
		if (copy_from_user(kbuf, buffer, left)) {
			err = -EFAULT;
			goto free;
		}
		kbuf[left] = 0;
	}

	for (; left && vleft--; i++, first = 0) {
		unsigned long val;

		if (write) {
			bool neg;

			left -= proc_skip_spaces(&kbuf);

			err = proc_get_long(&kbuf, &left, &val, &neg,
					     proc_wspace_sep,
					     sizeof(proc_wspace_sep), NULL);
			if (err)
				break;
			if (neg)
				continue;
			if ((min && val < *min) || (max && val > *max))
				continue;
			*i = val;
		} else {
			val = convdiv * (*i) / convmul;
			if (!first) {
				err = proc_put_char(&buffer, &left, '\t');
				if (err)
					break;
			}
			err = proc_put_long(&buffer, &left, val, false);
			if (err)
				break;
		}
	}

	if (!write && !first && left && !err)
		err = proc_put_char(&buffer, &left, '\n');
	if (write && !err)
		left -= proc_skip_spaces(&kbuf);
free:
	if (write) {
		free_page(page);
		if (first)
			return err ? : -EINVAL;
	}
	*lenp -= left;
	*ppos += *lenp;
	return err;
}

static int do_proc_doulongvec_minmax(struct ctl_table *table, int write,
				     void __user *buffer,
				     size_t *lenp, loff_t *ppos,
				     unsigned long convmul,
				     unsigned long convdiv)
{
	return __do_proc_doulongvec_minmax(table->data, table, write,
			buffer, lenp, ppos, convmul, convdiv);
}

/**
 * proc_doulongvec_minmax - read a vector of long integers with min/max values
 * @table: the sysctl table
 * @write: %TRUE if this is a write to the sysctl file
 * @buffer: the user buffer
 * @lenp: the size of the user buffer
 * @ppos: file position
 *
 * Reads/writes up to table->maxlen/sizeof(unsigned long) unsigned long
 * values from/to the user buffer, treated as an ASCII string.
 *
 * This routine will ensure the values are within the range specified by
 * table->extra1 (min) and table->extra2 (max).
 *
 * Returns 0 on success.
 */
int proc_doulongvec_minmax(struct ctl_table *table, int write,
			   void __user *buffer, size_t *lenp, loff_t *ppos)
{
    return do_proc_doulongvec_minmax(table, write, buffer, lenp, ppos, 1l, 1l);
}

/**
 * proc_doulongvec_ms_jiffies_minmax - read a vector of millisecond values with min/max values
 * @table: the sysctl table
 * @write: %TRUE if this is a write to the sysctl file
 * @buffer: the user buffer
 * @lenp: the size of the user buffer
 * @ppos: file position
 *
 * Reads/writes up to table->maxlen/sizeof(unsigned long) unsigned long
 * values from/to the user buffer, treated as an ASCII string. The values
 * are treated as milliseconds, and converted to jiffies when they are stored.
 *
 * This routine will ensure the values are within the range specified by
 * table->extra1 (min) and table->extra2 (max).
 *
 * Returns 0 on success.
 */
int proc_doulongvec_ms_jiffies_minmax(struct ctl_table *table, int write,
				      void __user *buffer,
				      size_t *lenp, loff_t *ppos)
{
    return do_proc_doulongvec_minmax(table, write, buffer,
				     lenp, ppos, HZ, 1000l);
}


static int do_proc_dointvec_jiffies_conv(bool *negp, unsigned long *lvalp,
					 int *valp,
					 int write, void *data)
{
	if (write) {
		if (*lvalp > LONG_MAX / HZ)
			return 1;
		*valp = *negp ? -(*lvalp*HZ) : (*lvalp*HZ);
	} else {
		int val = *valp;
		unsigned long lval;
		if (val < 0) {
			*negp = true;
			lval = (unsigned long)-val;
		} else {
			*negp = false;
			lval = (unsigned long)val;
		}
		*lvalp = lval / HZ;
	}
	return 0;
}

static int do_proc_dointvec_userhz_jiffies_conv(bool *negp, unsigned long *lvalp,
						int *valp,
						int write, void *data)
{
	if (write) {
		if (USER_HZ < HZ && *lvalp > (LONG_MAX / HZ) * USER_HZ)
			return 1;
		*valp = clock_t_to_jiffies(*negp ? -*lvalp : *lvalp);
	} else {
		int val = *valp;
		unsigned long lval;
		if (val < 0) {
			*negp = true;
			lval = (unsigned long)-val;
		} else {
			*negp = false;
			lval = (unsigned long)val;
		}
		*lvalp = jiffies_to_clock_t(lval);
	}
	return 0;
}

static int do_proc_dointvec_ms_jiffies_conv(bool *negp, unsigned long *lvalp,
					    int *valp,
					    int write, void *data)
{
	if (write) {
		unsigned long jif = msecs_to_jiffies(*negp ? -*lvalp : *lvalp);

		if (jif > INT_MAX)
			return 1;
		*valp = (int)jif;
	} else {
		int val = *valp;
		unsigned long lval;
		if (val < 0) {
			*negp = true;
			lval = (unsigned long)-val;
		} else {
			*negp = false;
			lval = (unsigned long)val;
		}
		*lvalp = jiffies_to_msecs(lval);
	}
	return 0;
}

/**
 * proc_dointvec_jiffies - read a vector of integers as seconds
 * @table: the sysctl table
 * @write: %TRUE if this is a write to the sysctl file
 * @buffer: the user buffer
 * @lenp: the size of the user buffer
 * @ppos: file position
 *
 * Reads/writes up to table->maxlen/sizeof(unsigned int) integer
 * values from/to the user buffer, treated as an ASCII string. 
 * The values read are assumed to be in seconds, and are converted into
 * jiffies.
 *
 * Returns 0 on success.
 */
int proc_dointvec_jiffies(struct ctl_table *table, int write,
			  void __user *buffer, size_t *lenp, loff_t *ppos)
{
    return do_proc_dointvec(table,write,buffer,lenp,ppos,
		    	    do_proc_dointvec_jiffies_conv,NULL);
}

/**
 * proc_dointvec_userhz_jiffies - read a vector of integers as 1/USER_HZ seconds
 * @table: the sysctl table
 * @write: %TRUE if this is a write to the sysctl file
 * @buffer: the user buffer
 * @lenp: the size of the user buffer
 * @ppos: pointer to the file position
 *
 * Reads/writes up to table->maxlen/sizeof(unsigned int) integer
 * values from/to the user buffer, treated as an ASCII string. 
 * The values read are assumed to be in 1/USER_HZ seconds, and 
 * are converted into jiffies.
 *
 * Returns 0 on success.
 */
int proc_dointvec_userhz_jiffies(struct ctl_table *table, int write,
				 void __user *buffer, size_t *lenp, loff_t *ppos)
{
    return do_proc_dointvec(table,write,buffer,lenp,ppos,
		    	    do_proc_dointvec_userhz_jiffies_conv,NULL);
}

/**
 * proc_dointvec_ms_jiffies - read a vector of integers as 1 milliseconds
 * @table: the sysctl table
 * @write: %TRUE if this is a write to the sysctl file
 * @buffer: the user buffer
 * @lenp: the size of the user buffer
 * @ppos: file position
 * @ppos: the current position in the file
 *
 * Reads/writes up to table->maxlen/sizeof(unsigned int) integer
 * values from/to the user buffer, treated as an ASCII string. 
 * The values read are assumed to be in 1/1000 seconds, and 
 * are converted into jiffies.
 *
 * Returns 0 on success.
 */
int proc_dointvec_ms_jiffies(struct ctl_table *table, int write,
			     void __user *buffer, size_t *lenp, loff_t *ppos)
{
	return do_proc_dointvec(table, write, buffer, lenp, ppos,
				do_proc_dointvec_ms_jiffies_conv, NULL);
}

static int proc_do_cad_pid(struct ctl_table *table, int write,
			   void __user *buffer, size_t *lenp, loff_t *ppos)
{
	struct pid *new_pid;
	pid_t tmp;
	int r;

	tmp = pid_vnr(cad_pid);

	r = __do_proc_dointvec(&tmp, table, write, buffer,
			       lenp, ppos, NULL, NULL);
	if (r || !write)
		return r;

	new_pid = find_get_pid(tmp);
	if (!new_pid)
		return -ESRCH;

	put_pid(xchg(&cad_pid, new_pid));
	return 0;
}

/**
 * proc_do_large_bitmap - read/write from/to a large bitmap
 * @table: the sysctl table
 * @write: %TRUE if this is a write to the sysctl file
 * @buffer: the user buffer
 * @lenp: the size of the user buffer
 * @ppos: file position
 *
 * The bitmap is stored at table->data and the bitmap length (in bits)
 * in table->maxlen.
 *
 * We use a range comma separated format (e.g. 1,3-4,10-10) so that
 * large bitmaps may be represented in a compact manner. Writing into
 * the file will clear the bitmap then update it with the given input.
 *
 * Returns 0 on success.
 */
int proc_do_large_bitmap(struct ctl_table *table, int write,
			 void __user *buffer, size_t *lenp, loff_t *ppos)
{
	int err = 0;
	bool first = 1;
	size_t left = *lenp;
	unsigned long bitmap_len = table->maxlen;
	unsigned long *bitmap = (unsigned long *) table->data;
	unsigned long *tmp_bitmap = NULL;
	char tr_a[] = { '-', ',', '\n' }, tr_b[] = { ',', '\n', 0 }, c;

	if (!bitmap_len || !left || (*ppos && !write)) {
		*lenp = 0;
		return 0;
	}

	if (write) {
		unsigned long page = 0;
		char *kbuf;

		if (left > PAGE_SIZE - 1)
			left = PAGE_SIZE - 1;

		page = __get_free_page(GFP_TEMPORARY);
		kbuf = (char *) page;
		if (!kbuf)
			return -ENOMEM;
		if (copy_from_user(kbuf, buffer, left)) {
			free_page(page);
			return -EFAULT;
                }
		kbuf[left] = 0;

		tmp_bitmap = kzalloc(BITS_TO_LONGS(bitmap_len) * sizeof(unsigned long),
				     GFP_KERNEL);
		if (!tmp_bitmap) {
			free_page(page);
			return -ENOMEM;
		}
		proc_skip_char(&kbuf, &left, '\n');
		while (!err && left) {
			unsigned long val_a, val_b;
			bool neg;

			err = proc_get_long(&kbuf, &left, &val_a, &neg, tr_a,
					     sizeof(tr_a), &c);
			if (err)
				break;
			if (val_a >= bitmap_len || neg) {
				err = -EINVAL;
				break;
			}

			val_b = val_a;
			if (left) {
				kbuf++;
				left--;
			}

			if (c == '-') {
				err = proc_get_long(&kbuf, &left, &val_b,
						     &neg, tr_b, sizeof(tr_b),
						     &c);
				if (err)
					break;
				if (val_b >= bitmap_len || neg ||
				    val_a > val_b) {
					err = -EINVAL;
					break;
				}
				if (left) {
					kbuf++;
					left--;
				}
			}

			bitmap_set(tmp_bitmap, val_a, val_b - val_a + 1);
			first = 0;
			proc_skip_char(&kbuf, &left, '\n');
		}
		free_page(page);
	} else {
		unsigned long bit_a, bit_b = 0;

		while (left) {
			bit_a = find_next_bit(bitmap, bitmap_len, bit_b);
			if (bit_a >= bitmap_len)
				break;
			bit_b = find_next_zero_bit(bitmap, bitmap_len,
						   bit_a + 1) - 1;

			if (!first) {
				err = proc_put_char(&buffer, &left, ',');
				if (err)
					break;
			}
			err = proc_put_long(&buffer, &left, bit_a, false);
			if (err)
				break;
			if (bit_a != bit_b) {
				err = proc_put_char(&buffer, &left, '-');
				if (err)
					break;
				err = proc_put_long(&buffer, &left, bit_b, false);
				if (err)
					break;
			}

			first = 0; bit_b++;
		}
		if (!err)
			err = proc_put_char(&buffer, &left, '\n');
	}

	if (!err) {
		if (write) {
			if (*ppos)
				bitmap_or(bitmap, bitmap, tmp_bitmap, bitmap_len);
			else
				bitmap_copy(bitmap, tmp_bitmap, bitmap_len);
		}
		kfree(tmp_bitmap);
		*lenp -= left;
		*ppos += *lenp;
		return 0;
	} else {
		kfree(tmp_bitmap);
		return err;
	}
}

#else /* CONFIG_PROC_SYSCTL */

int proc_dostring(struct ctl_table *table, int write,
		  void __user *buffer, size_t *lenp, loff_t *ppos)
{
	return -ENOSYS;
}

int proc_dointvec(struct ctl_table *table, int write,
		  void __user *buffer, size_t *lenp, loff_t *ppos)
{
	return -ENOSYS;
}

int proc_dointvec_minmax(struct ctl_table *table, int write,
		    void __user *buffer, size_t *lenp, loff_t *ppos)
{
	return -ENOSYS;
}

int proc_dointvec_jiffies(struct ctl_table *table, int write,
		    void __user *buffer, size_t *lenp, loff_t *ppos)
{
	return -ENOSYS;
}

int proc_dointvec_userhz_jiffies(struct ctl_table *table, int write,
		    void __user *buffer, size_t *lenp, loff_t *ppos)
{
	return -ENOSYS;
}

int proc_dointvec_ms_jiffies(struct ctl_table *table, int write,
			     void __user *buffer, size_t *lenp, loff_t *ppos)
{
	return -ENOSYS;
}

int proc_doulongvec_minmax(struct ctl_table *table, int write,
		    void __user *buffer, size_t *lenp, loff_t *ppos)
{
	return -ENOSYS;
}

int proc_doulongvec_ms_jiffies_minmax(struct ctl_table *table, int write,
				      void __user *buffer,
				      size_t *lenp, loff_t *ppos)
{
    return -ENOSYS;
}


#endif /* CONFIG_PROC_SYSCTL */

/*
 * No sense putting this after each symbol definition, twice,
 * exception granted :-)
 */
EXPORT_SYMBOL(proc_dointvec);
EXPORT_SYMBOL(proc_dointvec_jiffies);
EXPORT_SYMBOL(proc_dointvec_minmax);
EXPORT_SYMBOL(proc_dointvec_userhz_jiffies);
EXPORT_SYMBOL(proc_dointvec_ms_jiffies);
EXPORT_SYMBOL(proc_dostring);
EXPORT_SYMBOL(proc_doulongvec_minmax);
EXPORT_SYMBOL(proc_doulongvec_ms_jiffies_minmax);<|MERGE_RESOLUTION|>--- conflicted
+++ resolved
@@ -385,14 +385,6 @@
 		.mode		= 0644,
 		.proc_handler	= proc_dointvec,
 	},
-<<<<<<< HEAD
-	{
-		.procname       = "numa_balancing_migrate_deferred",
-		.data           = &sysctl_numa_balancing_migrate_deferred,
-		.maxlen         = sizeof(unsigned int),
-		.mode           = 0644,
-		.proc_handler   = proc_dointvec,
-	},
 	{
 		.procname	= "numa_balancing",
 		.data		= NULL, /* filled in by handler */
@@ -402,8 +394,6 @@
 		.extra1		= &zero,
 		.extra2		= &one,
 	},
-=======
->>>>>>> 4e5db9fd
 #endif /* CONFIG_NUMA_BALANCING */
 #endif /* CONFIG_SCHED_DEBUG */
 	{
