--- conflicted
+++ resolved
@@ -2642,11 +2642,7 @@
 
 	for (i = rcu_num_lvls - 1; i > 0; i--)
 		rsp->levelspread[i] = CONFIG_RCU_FANOUT;
-<<<<<<< HEAD
-	rsp->levelspread[0] = CONFIG_RCU_FANOUT_LEAF;
-=======
 	rsp->levelspread[0] = rcu_fanout_leaf;
->>>>>>> 8dea4563
 }
 #else /* #ifdef CONFIG_RCU_FANOUT_EXACT */
 static void __init rcu_init_levelspread(struct rcu_state *rsp)
