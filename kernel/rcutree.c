/*
 * Read-Copy Update mechanism for mutual exclusion
 *
 * This program is free software; you can redistribute it and/or modify
 * it under the terms of the GNU General Public License as published by
 * the Free Software Foundation; either version 2 of the License, or
 * (at your option) any later version.
 *
 * This program is distributed in the hope that it will be useful,
 * but WITHOUT ANY WARRANTY; without even the implied warranty of
 * MERCHANTABILITY or FITNESS FOR A PARTICULAR PURPOSE.  See the
 * GNU General Public License for more details.
 *
 * You should have received a copy of the GNU General Public License
 * along with this program; if not, write to the Free Software
 * Foundation, Inc., 59 Temple Place - Suite 330, Boston, MA 02111-1307, USA.
 *
 * Copyright IBM Corporation, 2008
 *
 * Authors: Dipankar Sarma <dipankar@in.ibm.com>
 *	    Manfred Spraul <manfred@colorfullife.com>
 *	    Paul E. McKenney <paulmck@linux.vnet.ibm.com> Hierarchical version
 *
 * Based on the original work by Paul McKenney <paulmck@us.ibm.com>
 * and inputs from Rusty Russell, Andrea Arcangeli and Andi Kleen.
 *
 * For detailed explanation of Read-Copy Update mechanism see -
 *	Documentation/RCU
 */
#include <linux/types.h>
#include <linux/kernel.h>
#include <linux/init.h>
#include <linux/spinlock.h>
#include <linux/smp.h>
#include <linux/rcupdate.h>
#include <linux/interrupt.h>
#include <linux/sched.h>
#include <linux/nmi.h>
#include <linux/atomic.h>
#include <linux/bitops.h>
#include <linux/export.h>
#include <linux/completion.h>
#include <linux/moduleparam.h>
#include <linux/percpu.h>
#include <linux/notifier.h>
#include <linux/cpu.h>
#include <linux/mutex.h>
#include <linux/time.h>
#include <linux/kernel_stat.h>
#include <linux/wait.h>
#include <linux/kthread.h>
#include <linux/prefetch.h>
#include <linux/delay.h>
#include <linux/stop_machine.h>
#include <linux/random.h>

#include "rcutree.h"
#include <trace/events/rcu.h>

#include "rcu.h"

/* Data structures. */

static struct lock_class_key rcu_node_class[RCU_NUM_LVLS];
static struct lock_class_key rcu_fqs_class[RCU_NUM_LVLS];

#define RCU_STATE_INITIALIZER(sname, cr) { \
	.level = { &sname##_state.node[0] }, \
	.call = cr, \
	.fqs_state = RCU_GP_IDLE, \
	.gpnum = -300, \
	.completed = -300, \
	.orphan_lock = __RAW_SPIN_LOCK_UNLOCKED(&sname##_state.orphan_lock), \
	.orphan_nxttail = &sname##_state.orphan_nxtlist, \
	.orphan_donetail = &sname##_state.orphan_donelist, \
	.barrier_mutex = __MUTEX_INITIALIZER(sname##_state.barrier_mutex), \
	.onoff_mutex = __MUTEX_INITIALIZER(sname##_state.onoff_mutex), \
	.name = #sname, \
}

struct rcu_state rcu_sched_state =
	RCU_STATE_INITIALIZER(rcu_sched, call_rcu_sched);
DEFINE_PER_CPU(struct rcu_data, rcu_sched_data);

struct rcu_state rcu_bh_state = RCU_STATE_INITIALIZER(rcu_bh, call_rcu_bh);
DEFINE_PER_CPU(struct rcu_data, rcu_bh_data);

static struct rcu_state *rcu_state;
LIST_HEAD(rcu_struct_flavors);

/* Increase (but not decrease) the CONFIG_RCU_FANOUT_LEAF at boot time. */
static int rcu_fanout_leaf = CONFIG_RCU_FANOUT_LEAF;
module_param(rcu_fanout_leaf, int, 0444);
int rcu_num_lvls __read_mostly = RCU_NUM_LVLS;
static int num_rcu_lvl[] = {  /* Number of rcu_nodes at specified level. */
	NUM_RCU_LVL_0,
	NUM_RCU_LVL_1,
	NUM_RCU_LVL_2,
	NUM_RCU_LVL_3,
	NUM_RCU_LVL_4,
};
int rcu_num_nodes __read_mostly = NUM_RCU_NODES; /* Total # rcu_nodes in use. */

/*
 * The rcu_scheduler_active variable transitions from zero to one just
 * before the first task is spawned.  So when this variable is zero, RCU
 * can assume that there is but one task, allowing RCU to (for example)
 * optimized synchronize_sched() to a simple barrier().  When this variable
 * is one, RCU must actually do all the hard work required to detect real
 * grace periods.  This variable is also used to suppress boot-time false
 * positives from lockdep-RCU error checking.
 */
int rcu_scheduler_active __read_mostly;
EXPORT_SYMBOL_GPL(rcu_scheduler_active);

/*
 * The rcu_scheduler_fully_active variable transitions from zero to one
 * during the early_initcall() processing, which is after the scheduler
 * is capable of creating new tasks.  So RCU processing (for example,
 * creating tasks for RCU priority boosting) must be delayed until after
 * rcu_scheduler_fully_active transitions from zero to one.  We also
 * currently delay invocation of any RCU callbacks until after this point.
 *
 * It might later prove better for people registering RCU callbacks during
 * early boot to take responsibility for these callbacks, but one step at
 * a time.
 */
static int rcu_scheduler_fully_active __read_mostly;

#ifdef CONFIG_RCU_BOOST

/*
 * Control variables for per-CPU and per-rcu_node kthreads.  These
 * handle all flavors of RCU.
 */
static DEFINE_PER_CPU(struct task_struct *, rcu_cpu_kthread_task);
DEFINE_PER_CPU(unsigned int, rcu_cpu_kthread_status);
DEFINE_PER_CPU(unsigned int, rcu_cpu_kthread_loops);
DEFINE_PER_CPU(char, rcu_cpu_has_work);

#endif /* #ifdef CONFIG_RCU_BOOST */

static void rcu_boost_kthread_setaffinity(struct rcu_node *rnp, int outgoingcpu);
static void invoke_rcu_core(void);
static void invoke_rcu_callbacks(struct rcu_state *rsp, struct rcu_data *rdp);

/*
 * Track the rcutorture test sequence number and the update version
 * number within a given test.  The rcutorture_testseq is incremented
 * on every rcutorture module load and unload, so has an odd value
 * when a test is running.  The rcutorture_vernum is set to zero
 * when rcutorture starts and is incremented on each rcutorture update.
 * These variables enable correlating rcutorture output with the
 * RCU tracing information.
 */
unsigned long rcutorture_testseq;
unsigned long rcutorture_vernum;

/*
 * Return true if an RCU grace period is in progress.  The ACCESS_ONCE()s
 * permit this function to be invoked without holding the root rcu_node
 * structure's ->lock, but of course results can be subject to change.
 */
static int rcu_gp_in_progress(struct rcu_state *rsp)
{
	return ACCESS_ONCE(rsp->completed) != ACCESS_ONCE(rsp->gpnum);
}

/*
 * Note a quiescent state.  Because we do not need to know
 * how many quiescent states passed, just if there was at least
 * one since the start of the grace period, this just sets a flag.
 * The caller must have disabled preemption.
 */
void rcu_sched_qs(int cpu)
{
	struct rcu_data *rdp = &per_cpu(rcu_sched_data, cpu);

	if (rdp->passed_quiesce == 0)
		trace_rcu_grace_period("rcu_sched", rdp->gpnum, "cpuqs");
	rdp->passed_quiesce = 1;
}

void rcu_bh_qs(int cpu)
{
	struct rcu_data *rdp = &per_cpu(rcu_bh_data, cpu);

	if (rdp->passed_quiesce == 0)
		trace_rcu_grace_period("rcu_bh", rdp->gpnum, "cpuqs");
	rdp->passed_quiesce = 1;
}

/*
 * Note a context switch.  This is a quiescent state for RCU-sched,
 * and requires special handling for preemptible RCU.
 * The caller must have disabled preemption.
 */
void rcu_note_context_switch(int cpu)
{
	trace_rcu_utilization("Start context switch");
	rcu_sched_qs(cpu);
	rcu_preempt_note_context_switch(cpu);
	trace_rcu_utilization("End context switch");
}
EXPORT_SYMBOL_GPL(rcu_note_context_switch);

DEFINE_PER_CPU(struct rcu_dynticks, rcu_dynticks) = {
	.dynticks_nesting = DYNTICK_TASK_EXIT_IDLE,
	.dynticks = ATOMIC_INIT(1),
#if defined(CONFIG_RCU_USER_QS) && !defined(CONFIG_RCU_USER_QS_FORCE)
	.ignore_user_qs = true,
#endif
};

static long blimit = 10;	/* Maximum callbacks per rcu_do_batch. */
static long qhimark = 10000;	/* If this many pending, ignore blimit. */
static long qlowmark = 100;	/* Once only this many pending, use blimit. */

module_param(blimit, long, 0444);
module_param(qhimark, long, 0444);
module_param(qlowmark, long, 0444);

static ulong jiffies_till_first_fqs = RCU_JIFFIES_TILL_FORCE_QS;
static ulong jiffies_till_next_fqs = RCU_JIFFIES_TILL_FORCE_QS;

module_param(jiffies_till_first_fqs, ulong, 0644);
module_param(jiffies_till_next_fqs, ulong, 0644);

static void force_qs_rnp(struct rcu_state *rsp, int (*f)(struct rcu_data *));
static void force_quiescent_state(struct rcu_state *rsp);
static int rcu_pending(int cpu);

/*
 * Return the number of RCU-sched batches processed thus far for debug & stats.
 */
long rcu_batches_completed_sched(void)
{
	return rcu_sched_state.completed;
}
EXPORT_SYMBOL_GPL(rcu_batches_completed_sched);

/*
 * Return the number of RCU BH batches processed thus far for debug & stats.
 */
long rcu_batches_completed_bh(void)
{
	return rcu_bh_state.completed;
}
EXPORT_SYMBOL_GPL(rcu_batches_completed_bh);

/*
 * Force a quiescent state for RCU BH.
 */
void rcu_bh_force_quiescent_state(void)
{
	force_quiescent_state(&rcu_bh_state);
}
EXPORT_SYMBOL_GPL(rcu_bh_force_quiescent_state);

/*
 * Record the number of times rcutorture tests have been initiated and
 * terminated.  This information allows the debugfs tracing stats to be
 * correlated to the rcutorture messages, even when the rcutorture module
 * is being repeatedly loaded and unloaded.  In other words, we cannot
 * store this state in rcutorture itself.
 */
void rcutorture_record_test_transition(void)
{
	rcutorture_testseq++;
	rcutorture_vernum = 0;
}
EXPORT_SYMBOL_GPL(rcutorture_record_test_transition);

/*
 * Record the number of writer passes through the current rcutorture test.
 * This is also used to correlate debugfs tracing stats with the rcutorture
 * messages.
 */
void rcutorture_record_progress(unsigned long vernum)
{
	rcutorture_vernum++;
}
EXPORT_SYMBOL_GPL(rcutorture_record_progress);

/*
 * Force a quiescent state for RCU-sched.
 */
void rcu_sched_force_quiescent_state(void)
{
	force_quiescent_state(&rcu_sched_state);
}
EXPORT_SYMBOL_GPL(rcu_sched_force_quiescent_state);

/*
 * Does the CPU have callbacks ready to be invoked?
 */
static int
cpu_has_callbacks_ready_to_invoke(struct rcu_data *rdp)
{
	return &rdp->nxtlist != rdp->nxttail[RCU_DONE_TAIL];
}

/*
 * Does the current CPU require a yet-as-unscheduled grace period?
 */
static int
cpu_needs_another_gp(struct rcu_state *rsp, struct rcu_data *rdp)
{
	return *rdp->nxttail[RCU_DONE_TAIL +
			     (ACCESS_ONCE(rsp->completed) != rdp->completed)] &&
	       !rcu_gp_in_progress(rsp);
}

/*
 * Return the root node of the specified rcu_state structure.
 */
static struct rcu_node *rcu_get_root(struct rcu_state *rsp)
{
	return &rsp->node[0];
}

/*
 * rcu_eqs_enter_common - current CPU is moving towards extended quiescent state
 *
 * If the new value of the ->dynticks_nesting counter now is zero,
 * we really have entered idle, and must do the appropriate accounting.
 * The caller must have disabled interrupts.
 */
static void rcu_eqs_enter_common(struct rcu_dynticks *rdtp, long long oldval,
				bool user)
{
	trace_rcu_dyntick("Start", oldval, 0);
	if (!user && !is_idle_task(current)) {
		struct task_struct *idle = idle_task(smp_processor_id());

		trace_rcu_dyntick("Error on entry: not idle task", oldval, 0);
		ftrace_dump(DUMP_ORIG);
		WARN_ONCE(1, "Current pid: %d comm: %s / Idle pid: %d comm: %s",
			  current->pid, current->comm,
			  idle->pid, idle->comm); /* must be idle task! */
	}
	rcu_prepare_for_idle(smp_processor_id());
	/* CPUs seeing atomic_inc() must see prior RCU read-side crit sects */
	smp_mb__before_atomic_inc();  /* See above. */
	atomic_inc(&rdtp->dynticks);
	smp_mb__after_atomic_inc();  /* Force ordering with next sojourn. */
	WARN_ON_ONCE(atomic_read(&rdtp->dynticks) & 0x1);

	/*
	 * It is illegal to enter an extended quiescent state while
	 * in an RCU read-side critical section.
	 */
	rcu_lockdep_assert(!lock_is_held(&rcu_lock_map),
			   "Illegal idle entry in RCU read-side critical section.");
	rcu_lockdep_assert(!lock_is_held(&rcu_bh_lock_map),
			   "Illegal idle entry in RCU-bh read-side critical section.");
	rcu_lockdep_assert(!lock_is_held(&rcu_sched_lock_map),
			   "Illegal idle entry in RCU-sched read-side critical section.");
}

/*
 * Enter an RCU extended quiescent state, which can be either the
 * idle loop or adaptive-tickless usermode execution.
 */
static void rcu_eqs_enter(bool user)
{
	long long oldval;
	struct rcu_dynticks *rdtp;

	rdtp = &__get_cpu_var(rcu_dynticks);
	oldval = rdtp->dynticks_nesting;
	WARN_ON_ONCE((oldval & DYNTICK_TASK_NEST_MASK) == 0);
	if ((oldval & DYNTICK_TASK_NEST_MASK) == DYNTICK_TASK_NEST_VALUE)
		rdtp->dynticks_nesting = 0;
	else
		rdtp->dynticks_nesting -= DYNTICK_TASK_NEST_VALUE;
	rcu_eqs_enter_common(rdtp, oldval, user);
}

/**
 * rcu_idle_enter - inform RCU that current CPU is entering idle
 *
 * Enter idle mode, in other words, -leave- the mode in which RCU
 * read-side critical sections can occur.  (Though RCU read-side
 * critical sections can occur in irq handlers in idle, a possibility
 * handled by irq_enter() and irq_exit().)
 *
 * We crowbar the ->dynticks_nesting field to zero to allow for
 * the possibility of usermode upcalls having messed up our count
 * of interrupt nesting level during the prior busy period.
 */
void rcu_idle_enter(void)
{
	unsigned long flags;

	local_irq_save(flags);
	rcu_eqs_enter(false);
	local_irq_restore(flags);
}
EXPORT_SYMBOL_GPL(rcu_idle_enter);

#ifdef CONFIG_RCU_USER_QS
/**
 * rcu_user_enter - inform RCU that we are resuming userspace.
 *
 * Enter RCU idle mode right before resuming userspace.  No use of RCU
 * is permitted between this call and rcu_user_exit(). This way the
 * CPU doesn't need to maintain the tick for RCU maintenance purposes
 * when the CPU runs in userspace.
 */
void rcu_user_enter(void)
{
	unsigned long flags;
	struct rcu_dynticks *rdtp;

	/*
	 * Some contexts may involve an exception occuring in an irq,
	 * leading to that nesting:
	 * rcu_irq_enter() rcu_user_exit() rcu_user_exit() rcu_irq_exit()
	 * This would mess up the dyntick_nesting count though. And rcu_irq_*()
	 * helpers are enough to protect RCU uses inside the exception. So
	 * just return immediately if we detect we are in an IRQ.
	 */
	if (in_interrupt())
		return;

	WARN_ON_ONCE(!current->mm);

	local_irq_save(flags);
	rdtp = &__get_cpu_var(rcu_dynticks);
	if (!rdtp->ignore_user_qs && !rdtp->in_user) {
		rdtp->in_user = true;
		rcu_eqs_enter(true);
	}
	local_irq_restore(flags);
}

/**
 * rcu_user_enter_after_irq - inform RCU that we are going to resume userspace
 * after the current irq returns.
 *
 * This is similar to rcu_user_enter() but in the context of a non-nesting
 * irq. After this call, RCU enters into idle mode when the interrupt
 * returns.
 */
void rcu_user_enter_after_irq(void)
{
	unsigned long flags;
	struct rcu_dynticks *rdtp;

	local_irq_save(flags);
	rdtp = &__get_cpu_var(rcu_dynticks);
	/* Ensure this irq is interrupting a non-idle RCU state.  */
	WARN_ON_ONCE(!(rdtp->dynticks_nesting & DYNTICK_TASK_MASK));
	rdtp->dynticks_nesting = 1;
	local_irq_restore(flags);
}
#endif /* CONFIG_RCU_USER_QS */

/**
 * rcu_irq_exit - inform RCU that current CPU is exiting irq towards idle
 *
 * Exit from an interrupt handler, which might possibly result in entering
 * idle mode, in other words, leaving the mode in which read-side critical
 * sections can occur.
 *
 * This code assumes that the idle loop never does anything that might
 * result in unbalanced calls to irq_enter() and irq_exit().  If your
 * architecture violates this assumption, RCU will give you what you
 * deserve, good and hard.  But very infrequently and irreproducibly.
 *
 * Use things like work queues to work around this limitation.
 *
 * You have been warned.
 */
void rcu_irq_exit(void)
{
	unsigned long flags;
	long long oldval;
	struct rcu_dynticks *rdtp;

	local_irq_save(flags);
	rdtp = &__get_cpu_var(rcu_dynticks);
	oldval = rdtp->dynticks_nesting;
	rdtp->dynticks_nesting--;
	WARN_ON_ONCE(rdtp->dynticks_nesting < 0);
	if (rdtp->dynticks_nesting)
		trace_rcu_dyntick("--=", oldval, rdtp->dynticks_nesting);
	else
		rcu_eqs_enter_common(rdtp, oldval, true);
	local_irq_restore(flags);
}

/*
 * rcu_eqs_exit_common - current CPU moving away from extended quiescent state
 *
 * If the new value of the ->dynticks_nesting counter was previously zero,
 * we really have exited idle, and must do the appropriate accounting.
 * The caller must have disabled interrupts.
 */
static void rcu_eqs_exit_common(struct rcu_dynticks *rdtp, long long oldval,
			       int user)
{
	smp_mb__before_atomic_inc();  /* Force ordering w/previous sojourn. */
	atomic_inc(&rdtp->dynticks);
	/* CPUs seeing atomic_inc() must see later RCU read-side crit sects */
	smp_mb__after_atomic_inc();  /* See above. */
	WARN_ON_ONCE(!(atomic_read(&rdtp->dynticks) & 0x1));
	rcu_cleanup_after_idle(smp_processor_id());
	trace_rcu_dyntick("End", oldval, rdtp->dynticks_nesting);
	if (!user && !is_idle_task(current)) {
		struct task_struct *idle = idle_task(smp_processor_id());

		trace_rcu_dyntick("Error on exit: not idle task",
				  oldval, rdtp->dynticks_nesting);
		ftrace_dump(DUMP_ORIG);
		WARN_ONCE(1, "Current pid: %d comm: %s / Idle pid: %d comm: %s",
			  current->pid, current->comm,
			  idle->pid, idle->comm); /* must be idle task! */
	}
}

/*
 * Exit an RCU extended quiescent state, which can be either the
 * idle loop or adaptive-tickless usermode execution.
 */
static void rcu_eqs_exit(bool user)
{
	struct rcu_dynticks *rdtp;
	long long oldval;

	rdtp = &__get_cpu_var(rcu_dynticks);
	oldval = rdtp->dynticks_nesting;
	WARN_ON_ONCE(oldval < 0);
	if (oldval & DYNTICK_TASK_NEST_MASK)
		rdtp->dynticks_nesting += DYNTICK_TASK_NEST_VALUE;
	else
		rdtp->dynticks_nesting = DYNTICK_TASK_EXIT_IDLE;
	rcu_eqs_exit_common(rdtp, oldval, user);
}

/**
 * rcu_idle_exit - inform RCU that current CPU is leaving idle
 *
 * Exit idle mode, in other words, -enter- the mode in which RCU
 * read-side critical sections can occur.
 *
 * We crowbar the ->dynticks_nesting field to DYNTICK_TASK_NEST to
 * allow for the possibility of usermode upcalls messing up our count
 * of interrupt nesting level during the busy period that is just
 * now starting.
 */
void rcu_idle_exit(void)
{
	unsigned long flags;

	local_irq_save(flags);
	rcu_eqs_exit(false);
	local_irq_restore(flags);
}
EXPORT_SYMBOL_GPL(rcu_idle_exit);

#ifdef CONFIG_RCU_USER_QS
/**
 * rcu_user_exit - inform RCU that we are exiting userspace.
 *
 * Exit RCU idle mode while entering the kernel because it can
 * run a RCU read side critical section anytime.
 */
void rcu_user_exit(void)
{
	unsigned long flags;
	struct rcu_dynticks *rdtp;

	/*
	 * Some contexts may involve an exception occuring in an irq,
	 * leading to that nesting:
	 * rcu_irq_enter() rcu_user_exit() rcu_user_exit() rcu_irq_exit()
	 * This would mess up the dyntick_nesting count though. And rcu_irq_*()
	 * helpers are enough to protect RCU uses inside the exception. So
	 * just return immediately if we detect we are in an IRQ.
	 */
	if (in_interrupt())
		return;

	local_irq_save(flags);
	rdtp = &__get_cpu_var(rcu_dynticks);
	if (rdtp->in_user) {
		rdtp->in_user = false;
		rcu_eqs_exit(true);
	}
	local_irq_restore(flags);
}

/**
 * rcu_user_exit_after_irq - inform RCU that we won't resume to userspace
 * idle mode after the current non-nesting irq returns.
 *
 * This is similar to rcu_user_exit() but in the context of an irq.
 * This is called when the irq has interrupted a userspace RCU idle mode
 * context. When the current non-nesting interrupt returns after this call,
 * the CPU won't restore the RCU idle mode.
 */
void rcu_user_exit_after_irq(void)
{
	unsigned long flags;
	struct rcu_dynticks *rdtp;

	local_irq_save(flags);
	rdtp = &__get_cpu_var(rcu_dynticks);
	/* Ensure we are interrupting an RCU idle mode. */
	WARN_ON_ONCE(rdtp->dynticks_nesting & DYNTICK_TASK_NEST_MASK);
	rdtp->dynticks_nesting += DYNTICK_TASK_EXIT_IDLE;
	local_irq_restore(flags);
}
#endif /* CONFIG_RCU_USER_QS */

/**
 * rcu_irq_enter - inform RCU that current CPU is entering irq away from idle
 *
 * Enter an interrupt handler, which might possibly result in exiting
 * idle mode, in other words, entering the mode in which read-side critical
 * sections can occur.
 *
 * Note that the Linux kernel is fully capable of entering an interrupt
 * handler that it never exits, for example when doing upcalls to
 * user mode!  This code assumes that the idle loop never does upcalls to
 * user mode.  If your architecture does do upcalls from the idle loop (or
 * does anything else that results in unbalanced calls to the irq_enter()
 * and irq_exit() functions), RCU will give you what you deserve, good
 * and hard.  But very infrequently and irreproducibly.
 *
 * Use things like work queues to work around this limitation.
 *
 * You have been warned.
 */
void rcu_irq_enter(void)
{
	unsigned long flags;
	struct rcu_dynticks *rdtp;
	long long oldval;

	local_irq_save(flags);
	rdtp = &__get_cpu_var(rcu_dynticks);
	oldval = rdtp->dynticks_nesting;
	rdtp->dynticks_nesting++;
	WARN_ON_ONCE(rdtp->dynticks_nesting == 0);
	if (oldval)
		trace_rcu_dyntick("++=", oldval, rdtp->dynticks_nesting);
	else
		rcu_eqs_exit_common(rdtp, oldval, true);
	local_irq_restore(flags);
}

/**
 * rcu_nmi_enter - inform RCU of entry to NMI context
 *
 * If the CPU was idle with dynamic ticks active, and there is no
 * irq handler running, this updates rdtp->dynticks_nmi to let the
 * RCU grace-period handling know that the CPU is active.
 */
void rcu_nmi_enter(void)
{
	struct rcu_dynticks *rdtp = &__get_cpu_var(rcu_dynticks);

	if (rdtp->dynticks_nmi_nesting == 0 &&
	    (atomic_read(&rdtp->dynticks) & 0x1))
		return;
	rdtp->dynticks_nmi_nesting++;
	smp_mb__before_atomic_inc();  /* Force delay from prior write. */
	atomic_inc(&rdtp->dynticks);
	/* CPUs seeing atomic_inc() must see later RCU read-side crit sects */
	smp_mb__after_atomic_inc();  /* See above. */
	WARN_ON_ONCE(!(atomic_read(&rdtp->dynticks) & 0x1));
}

/**
 * rcu_nmi_exit - inform RCU of exit from NMI context
 *
 * If the CPU was idle with dynamic ticks active, and there is no
 * irq handler running, this updates rdtp->dynticks_nmi to let the
 * RCU grace-period handling know that the CPU is no longer active.
 */
void rcu_nmi_exit(void)
{
	struct rcu_dynticks *rdtp = &__get_cpu_var(rcu_dynticks);

	if (rdtp->dynticks_nmi_nesting == 0 ||
	    --rdtp->dynticks_nmi_nesting != 0)
		return;
	/* CPUs seeing atomic_inc() must see prior RCU read-side crit sects */
	smp_mb__before_atomic_inc();  /* See above. */
	atomic_inc(&rdtp->dynticks);
	smp_mb__after_atomic_inc();  /* Force delay to next write. */
	WARN_ON_ONCE(atomic_read(&rdtp->dynticks) & 0x1);
}

/**
 * rcu_is_cpu_idle - see if RCU thinks that the current CPU is idle
 *
 * If the current CPU is in its idle loop and is neither in an interrupt
 * or NMI handler, return true.
 */
int rcu_is_cpu_idle(void)
{
	int ret;

	preempt_disable();
	ret = (atomic_read(&__get_cpu_var(rcu_dynticks).dynticks) & 0x1) == 0;
	preempt_enable();
	return ret;
}
EXPORT_SYMBOL(rcu_is_cpu_idle);

#ifdef CONFIG_RCU_USER_QS
void rcu_user_hooks_switch(struct task_struct *prev,
			   struct task_struct *next)
{
	struct rcu_dynticks *rdtp;

	/* Interrupts are disabled in context switch */
	rdtp = &__get_cpu_var(rcu_dynticks);
	if (!rdtp->ignore_user_qs) {
		clear_tsk_thread_flag(prev, TIF_NOHZ);
		set_tsk_thread_flag(next, TIF_NOHZ);
	}
}
#endif /* #ifdef CONFIG_RCU_USER_QS */

#if defined(CONFIG_PROVE_RCU) && defined(CONFIG_HOTPLUG_CPU)

/*
 * Is the current CPU online?  Disable preemption to avoid false positives
 * that could otherwise happen due to the current CPU number being sampled,
 * this task being preempted, its old CPU being taken offline, resuming
 * on some other CPU, then determining that its old CPU is now offline.
 * It is OK to use RCU on an offline processor during initial boot, hence
 * the check for rcu_scheduler_fully_active.  Note also that it is OK
 * for a CPU coming online to use RCU for one jiffy prior to marking itself
 * online in the cpu_online_mask.  Similarly, it is OK for a CPU going
 * offline to continue to use RCU for one jiffy after marking itself
 * offline in the cpu_online_mask.  This leniency is necessary given the
 * non-atomic nature of the online and offline processing, for example,
 * the fact that a CPU enters the scheduler after completing the CPU_DYING
 * notifiers.
 *
 * This is also why RCU internally marks CPUs online during the
 * CPU_UP_PREPARE phase and offline during the CPU_DEAD phase.
 *
 * Disable checking if in an NMI handler because we cannot safely report
 * errors from NMI handlers anyway.
 */
bool rcu_lockdep_current_cpu_online(void)
{
	struct rcu_data *rdp;
	struct rcu_node *rnp;
	bool ret;

	if (in_nmi())
		return 1;
	preempt_disable();
	rdp = &__get_cpu_var(rcu_sched_data);
	rnp = rdp->mynode;
	ret = (rdp->grpmask & rnp->qsmaskinit) ||
	      !rcu_scheduler_fully_active;
	preempt_enable();
	return ret;
}
EXPORT_SYMBOL_GPL(rcu_lockdep_current_cpu_online);

#endif /* #if defined(CONFIG_PROVE_RCU) && defined(CONFIG_HOTPLUG_CPU) */

/**
 * rcu_is_cpu_rrupt_from_idle - see if idle or immediately interrupted from idle
 *
 * If the current CPU is idle or running at a first-level (not nested)
 * interrupt from idle, return true.  The caller must have at least
 * disabled preemption.
 */
int rcu_is_cpu_rrupt_from_idle(void)
{
	return __get_cpu_var(rcu_dynticks).dynticks_nesting <= 1;
}

/*
 * Snapshot the specified CPU's dynticks counter so that we can later
 * credit them with an implicit quiescent state.  Return 1 if this CPU
 * is in dynticks idle mode, which is an extended quiescent state.
 */
static int dyntick_save_progress_counter(struct rcu_data *rdp)
{
	rdp->dynticks_snap = atomic_add_return(0, &rdp->dynticks->dynticks);
	return (rdp->dynticks_snap & 0x1) == 0;
}

/*
 * Return true if the specified CPU has passed through a quiescent
 * state by virtue of being in or having passed through an dynticks
 * idle state since the last call to dyntick_save_progress_counter()
 * for this same CPU, or by virtue of having been offline.
 */
static int rcu_implicit_dynticks_qs(struct rcu_data *rdp)
{
	unsigned int curr;
	unsigned int snap;

	curr = (unsigned int)atomic_add_return(0, &rdp->dynticks->dynticks);
	snap = (unsigned int)rdp->dynticks_snap;

	/*
	 * If the CPU passed through or entered a dynticks idle phase with
	 * no active irq/NMI handlers, then we can safely pretend that the CPU
	 * already acknowledged the request to pass through a quiescent
	 * state.  Either way, that CPU cannot possibly be in an RCU
	 * read-side critical section that started before the beginning
	 * of the current RCU grace period.
	 */
	if ((curr & 0x1) == 0 || UINT_CMP_GE(curr, snap + 2)) {
		trace_rcu_fqs(rdp->rsp->name, rdp->gpnum, rdp->cpu, "dti");
		rdp->dynticks_fqs++;
		return 1;
	}

	/*
	 * Check for the CPU being offline, but only if the grace period
	 * is old enough.  We don't need to worry about the CPU changing
	 * state: If we see it offline even once, it has been through a
	 * quiescent state.
	 *
	 * The reason for insisting that the grace period be at least
	 * one jiffy old is that CPUs that are not quite online and that
	 * have just gone offline can still execute RCU read-side critical
	 * sections.
	 */
	if (ULONG_CMP_GE(rdp->rsp->gp_start + 2, jiffies))
		return 0;  /* Grace period is not old enough. */
	barrier();
	if (cpu_is_offline(rdp->cpu)) {
		trace_rcu_fqs(rdp->rsp->name, rdp->gpnum, rdp->cpu, "ofl");
		rdp->offline_fqs++;
		return 1;
	}
	return 0;
}

static void record_gp_stall_check_time(struct rcu_state *rsp)
{
	rsp->gp_start = jiffies;
	rsp->jiffies_stall = jiffies + rcu_jiffies_till_stall_check();
}

/*
 * Dump stacks of all tasks running on stalled CPUs.  This is a fallback
 * for architectures that do not implement trigger_all_cpu_backtrace().
 * The NMI-triggered stack traces are more accurate because they are
 * printed by the target CPU.
 */
static void rcu_dump_cpu_stacks(struct rcu_state *rsp)
{
	int cpu;
	unsigned long flags;
	struct rcu_node *rnp;

	rcu_for_each_leaf_node(rsp, rnp) {
		raw_spin_lock_irqsave(&rnp->lock, flags);
		if (rnp->qsmask != 0) {
			for (cpu = 0; cpu <= rnp->grphi - rnp->grplo; cpu++)
				if (rnp->qsmask & (1UL << cpu))
					dump_cpu_task(rnp->grplo + cpu);
		}
		raw_spin_unlock_irqrestore(&rnp->lock, flags);
	}
}

static void print_other_cpu_stall(struct rcu_state *rsp)
{
	int cpu;
	long delta;
	unsigned long flags;
	int ndetected = 0;
	struct rcu_node *rnp = rcu_get_root(rsp);
	long totqlen = 0;

	/* Only let one CPU complain about others per time interval. */

	raw_spin_lock_irqsave(&rnp->lock, flags);
	delta = jiffies - rsp->jiffies_stall;
	if (delta < RCU_STALL_RAT_DELAY || !rcu_gp_in_progress(rsp)) {
		raw_spin_unlock_irqrestore(&rnp->lock, flags);
		return;
	}
	rsp->jiffies_stall = jiffies + 3 * rcu_jiffies_till_stall_check() + 3;
	raw_spin_unlock_irqrestore(&rnp->lock, flags);

	/*
	 * OK, time to rat on our buddy...
	 * See Documentation/RCU/stallwarn.txt for info on how to debug
	 * RCU CPU stall warnings.
	 */
	printk(KERN_ERR "INFO: %s detected stalls on CPUs/tasks:",
	       rsp->name);
	print_cpu_stall_info_begin();
	rcu_for_each_leaf_node(rsp, rnp) {
		raw_spin_lock_irqsave(&rnp->lock, flags);
		ndetected += rcu_print_task_stall(rnp);
		if (rnp->qsmask != 0) {
			for (cpu = 0; cpu <= rnp->grphi - rnp->grplo; cpu++)
				if (rnp->qsmask & (1UL << cpu)) {
					print_cpu_stall_info(rsp,
							     rnp->grplo + cpu);
					ndetected++;
				}
		}
		raw_spin_unlock_irqrestore(&rnp->lock, flags);
	}

	/*
	 * Now rat on any tasks that got kicked up to the root rcu_node
	 * due to CPU offlining.
	 */
	rnp = rcu_get_root(rsp);
	raw_spin_lock_irqsave(&rnp->lock, flags);
	ndetected += rcu_print_task_stall(rnp);
	raw_spin_unlock_irqrestore(&rnp->lock, flags);

	print_cpu_stall_info_end();
	for_each_possible_cpu(cpu)
		totqlen += per_cpu_ptr(rsp->rda, cpu)->qlen;
	pr_cont("(detected by %d, t=%ld jiffies, g=%lu, c=%lu, q=%lu)\n",
	       smp_processor_id(), (long)(jiffies - rsp->gp_start),
	       rsp->gpnum, rsp->completed, totqlen);
	if (ndetected == 0)
		printk(KERN_ERR "INFO: Stall ended before state dump start\n");
	else if (!trigger_all_cpu_backtrace())
		rcu_dump_cpu_stacks(rsp);

	/* Complain about tasks blocking the grace period. */

	rcu_print_detail_task_stall(rsp);

	force_quiescent_state(rsp);  /* Kick them all. */
}

static void print_cpu_stall(struct rcu_state *rsp)
{
	int cpu;
	unsigned long flags;
	struct rcu_node *rnp = rcu_get_root(rsp);
	long totqlen = 0;

	/*
	 * OK, time to rat on ourselves...
	 * See Documentation/RCU/stallwarn.txt for info on how to debug
	 * RCU CPU stall warnings.
	 */
	printk(KERN_ERR "INFO: %s self-detected stall on CPU", rsp->name);
	print_cpu_stall_info_begin();
	print_cpu_stall_info(rsp, smp_processor_id());
	print_cpu_stall_info_end();
	for_each_possible_cpu(cpu)
		totqlen += per_cpu_ptr(rsp->rda, cpu)->qlen;
	pr_cont(" (t=%lu jiffies g=%lu c=%lu q=%lu)\n",
		jiffies - rsp->gp_start, rsp->gpnum, rsp->completed, totqlen);
	if (!trigger_all_cpu_backtrace())
		dump_stack();

	raw_spin_lock_irqsave(&rnp->lock, flags);
	if (ULONG_CMP_GE(jiffies, rsp->jiffies_stall))
		rsp->jiffies_stall = jiffies +
				     3 * rcu_jiffies_till_stall_check() + 3;
	raw_spin_unlock_irqrestore(&rnp->lock, flags);

	set_need_resched();  /* kick ourselves to get things going. */
}

static void check_cpu_stall(struct rcu_state *rsp, struct rcu_data *rdp)
{
	unsigned long j;
	unsigned long js;
	struct rcu_node *rnp;

	if (rcu_cpu_stall_suppress)
		return;
	j = ACCESS_ONCE(jiffies);
	js = ACCESS_ONCE(rsp->jiffies_stall);
	rnp = rdp->mynode;
	if (rcu_gp_in_progress(rsp) &&
	    (ACCESS_ONCE(rnp->qsmask) & rdp->grpmask) && ULONG_CMP_GE(j, js)) {

		/* We haven't checked in, so go dump stack. */
		print_cpu_stall(rsp);

	} else if (rcu_gp_in_progress(rsp) &&
		   ULONG_CMP_GE(j, js + RCU_STALL_RAT_DELAY)) {

		/* They had a few time units to dump stack, so complain. */
		print_other_cpu_stall(rsp);
	}
}

/**
 * rcu_cpu_stall_reset - prevent further stall warnings in current grace period
 *
 * Set the stall-warning timeout way off into the future, thus preventing
 * any RCU CPU stall-warning messages from appearing in the current set of
 * RCU grace periods.
 *
 * The caller must disable hard irqs.
 */
void rcu_cpu_stall_reset(void)
{
	struct rcu_state *rsp;

	for_each_rcu_flavor(rsp)
		rsp->jiffies_stall = jiffies + ULONG_MAX / 2;
}

/*
 * Update CPU-local rcu_data state to record the newly noticed grace period.
 * This is used both when we started the grace period and when we notice
 * that someone else started the grace period.  The caller must hold the
 * ->lock of the leaf rcu_node structure corresponding to the current CPU,
 *  and must have irqs disabled.
 */
static void __note_new_gpnum(struct rcu_state *rsp, struct rcu_node *rnp, struct rcu_data *rdp)
{
	if (rdp->gpnum != rnp->gpnum) {
		/*
		 * If the current grace period is waiting for this CPU,
		 * set up to detect a quiescent state, otherwise don't
		 * go looking for one.
		 */
		rdp->gpnum = rnp->gpnum;
		trace_rcu_grace_period(rsp->name, rdp->gpnum, "cpustart");
		rdp->passed_quiesce = 0;
		rdp->qs_pending = !!(rnp->qsmask & rdp->grpmask);
		zero_cpu_stall_ticks(rdp);
	}
}

static void note_new_gpnum(struct rcu_state *rsp, struct rcu_data *rdp)
{
	unsigned long flags;
	struct rcu_node *rnp;

	local_irq_save(flags);
	rnp = rdp->mynode;
	if (rdp->gpnum == ACCESS_ONCE(rnp->gpnum) || /* outside lock. */
	    !raw_spin_trylock(&rnp->lock)) { /* irqs already off, so later. */
		local_irq_restore(flags);
		return;
	}
	__note_new_gpnum(rsp, rnp, rdp);
	raw_spin_unlock_irqrestore(&rnp->lock, flags);
}

/*
 * Did someone else start a new RCU grace period start since we last
 * checked?  Update local state appropriately if so.  Must be called
 * on the CPU corresponding to rdp.
 */
static int
check_for_new_grace_period(struct rcu_state *rsp, struct rcu_data *rdp)
{
	unsigned long flags;
	int ret = 0;

	local_irq_save(flags);
	if (rdp->gpnum != rsp->gpnum) {
		note_new_gpnum(rsp, rdp);
		ret = 1;
	}
	local_irq_restore(flags);
	return ret;
}

/*
 * Initialize the specified rcu_data structure's callback list to empty.
 */
static void init_callback_list(struct rcu_data *rdp)
{
	int i;

	rdp->nxtlist = NULL;
	for (i = 0; i < RCU_NEXT_SIZE; i++)
		rdp->nxttail[i] = &rdp->nxtlist;
}

/*
 * Advance this CPU's callbacks, but only if the current grace period
 * has ended.  This may be called only from the CPU to whom the rdp
 * belongs.  In addition, the corresponding leaf rcu_node structure's
 * ->lock must be held by the caller, with irqs disabled.
 */
static void
__rcu_process_gp_end(struct rcu_state *rsp, struct rcu_node *rnp, struct rcu_data *rdp)
{
	/* Did another grace period end? */
	if (rdp->completed != rnp->completed) {

		/* Advance callbacks.  No harm if list empty. */
		rdp->nxttail[RCU_DONE_TAIL] = rdp->nxttail[RCU_WAIT_TAIL];
		rdp->nxttail[RCU_WAIT_TAIL] = rdp->nxttail[RCU_NEXT_READY_TAIL];
		rdp->nxttail[RCU_NEXT_READY_TAIL] = rdp->nxttail[RCU_NEXT_TAIL];

		/* Remember that we saw this grace-period completion. */
		rdp->completed = rnp->completed;
		trace_rcu_grace_period(rsp->name, rdp->gpnum, "cpuend");

		/*
		 * If we were in an extended quiescent state, we may have
		 * missed some grace periods that others CPUs handled on
		 * our behalf. Catch up with this state to avoid noting
		 * spurious new grace periods.  If another grace period
		 * has started, then rnp->gpnum will have advanced, so
		 * we will detect this later on.  Of course, any quiescent
		 * states we found for the old GP are now invalid.
		 */
		if (ULONG_CMP_LT(rdp->gpnum, rdp->completed)) {
			rdp->gpnum = rdp->completed;
			rdp->passed_quiesce = 0;
		}

		/*
		 * If RCU does not need a quiescent state from this CPU,
		 * then make sure that this CPU doesn't go looking for one.
		 */
		if ((rnp->qsmask & rdp->grpmask) == 0)
			rdp->qs_pending = 0;
	}
}

/*
 * Advance this CPU's callbacks, but only if the current grace period
 * has ended.  This may be called only from the CPU to whom the rdp
 * belongs.
 */
static void
rcu_process_gp_end(struct rcu_state *rsp, struct rcu_data *rdp)
{
	unsigned long flags;
	struct rcu_node *rnp;

	local_irq_save(flags);
	rnp = rdp->mynode;
	if (rdp->completed == ACCESS_ONCE(rnp->completed) || /* outside lock. */
	    !raw_spin_trylock(&rnp->lock)) { /* irqs already off, so later. */
		local_irq_restore(flags);
		return;
	}
	__rcu_process_gp_end(rsp, rnp, rdp);
	raw_spin_unlock_irqrestore(&rnp->lock, flags);
}

/*
 * Do per-CPU grace-period initialization for running CPU.  The caller
 * must hold the lock of the leaf rcu_node structure corresponding to
 * this CPU.
 */
static void
rcu_start_gp_per_cpu(struct rcu_state *rsp, struct rcu_node *rnp, struct rcu_data *rdp)
{
	/* Prior grace period ended, so advance callbacks for current CPU. */
	__rcu_process_gp_end(rsp, rnp, rdp);

	/* Set state so that this CPU will detect the next quiescent state. */
	__note_new_gpnum(rsp, rnp, rdp);
}

/*
 * Initialize a new grace period.
 */
static int rcu_gp_init(struct rcu_state *rsp)
{
	struct rcu_data *rdp;
	struct rcu_node *rnp = rcu_get_root(rsp);

	raw_spin_lock_irq(&rnp->lock);
	rsp->gp_flags = 0; /* Clear all flags: New grace period. */

	if (rcu_gp_in_progress(rsp)) {
		/* Grace period already in progress, don't start another.  */
		raw_spin_unlock_irq(&rnp->lock);
		return 0;
	}

	/* Advance to a new grace period and initialize state. */
	rsp->gpnum++;
	trace_rcu_grace_period(rsp->name, rsp->gpnum, "start");
	record_gp_stall_check_time(rsp);
	raw_spin_unlock_irq(&rnp->lock);

	/* Exclude any concurrent CPU-hotplug operations. */
	mutex_lock(&rsp->onoff_mutex);

	/*
	 * Set the quiescent-state-needed bits in all the rcu_node
	 * structures for all currently online CPUs in breadth-first order,
	 * starting from the root rcu_node structure, relying on the layout
	 * of the tree within the rsp->node[] array.  Note that other CPUs
	 * will access only the leaves of the hierarchy, thus seeing that no
	 * grace period is in progress, at least until the corresponding
	 * leaf node has been initialized.  In addition, we have excluded
	 * CPU-hotplug operations.
	 *
	 * The grace period cannot complete until the initialization
	 * process finishes, because this kthread handles both.
	 */
	rcu_for_each_node_breadth_first(rsp, rnp) {
		raw_spin_lock_irq(&rnp->lock);
		rdp = this_cpu_ptr(rsp->rda);
		rcu_preempt_check_blocked_tasks(rnp);
		rnp->qsmask = rnp->qsmaskinit;
		rnp->gpnum = rsp->gpnum;
		WARN_ON_ONCE(rnp->completed != rsp->completed);
		rnp->completed = rsp->completed;
		if (rnp == rdp->mynode)
			rcu_start_gp_per_cpu(rsp, rnp, rdp);
		rcu_preempt_boost_start_gp(rnp);
		trace_rcu_grace_period_init(rsp->name, rnp->gpnum,
					    rnp->level, rnp->grplo,
					    rnp->grphi, rnp->qsmask);
		raw_spin_unlock_irq(&rnp->lock);
#ifdef CONFIG_PROVE_RCU_DELAY
		if ((random32() % (rcu_num_nodes * 8)) == 0)
			schedule_timeout_uninterruptible(2);
#endif /* #ifdef CONFIG_PROVE_RCU_DELAY */
		cond_resched();
	}

	mutex_unlock(&rsp->onoff_mutex);
	return 1;
}

/*
 * Do one round of quiescent-state forcing.
 */
int rcu_gp_fqs(struct rcu_state *rsp, int fqs_state_in)
{
	int fqs_state = fqs_state_in;
	struct rcu_node *rnp = rcu_get_root(rsp);

	rsp->n_force_qs++;
	if (fqs_state == RCU_SAVE_DYNTICK) {
		/* Collect dyntick-idle snapshots. */
		force_qs_rnp(rsp, dyntick_save_progress_counter);
		fqs_state = RCU_FORCE_QS;
	} else {
		/* Handle dyntick-idle and offline CPUs. */
		force_qs_rnp(rsp, rcu_implicit_dynticks_qs);
	}
	/* Clear flag to prevent immediate re-entry. */
	if (ACCESS_ONCE(rsp->gp_flags) & RCU_GP_FLAG_FQS) {
		raw_spin_lock_irq(&rnp->lock);
		rsp->gp_flags &= ~RCU_GP_FLAG_FQS;
		raw_spin_unlock_irq(&rnp->lock);
	}
	return fqs_state;
}

/*
 * Clean up after the old grace period.
 */
static void rcu_gp_cleanup(struct rcu_state *rsp)
{
	unsigned long gp_duration;
	struct rcu_data *rdp;
	struct rcu_node *rnp = rcu_get_root(rsp);

	raw_spin_lock_irq(&rnp->lock);
	gp_duration = jiffies - rsp->gp_start;
	if (gp_duration > rsp->gp_max)
		rsp->gp_max = gp_duration;

	/*
	 * We know the grace period is complete, but to everyone else
	 * it appears to still be ongoing.  But it is also the case
	 * that to everyone else it looks like there is nothing that
	 * they can do to advance the grace period.  It is therefore
	 * safe for us to drop the lock in order to mark the grace
	 * period as completed in all of the rcu_node structures.
	 */
	raw_spin_unlock_irq(&rnp->lock);

	/*
	 * Propagate new ->completed value to rcu_node structures so
	 * that other CPUs don't have to wait until the start of the next
	 * grace period to process their callbacks.  This also avoids
	 * some nasty RCU grace-period initialization races by forcing
	 * the end of the current grace period to be completely recorded in
	 * all of the rcu_node structures before the beginning of the next
	 * grace period is recorded in any of the rcu_node structures.
	 */
	rcu_for_each_node_breadth_first(rsp, rnp) {
		raw_spin_lock_irq(&rnp->lock);
		rnp->completed = rsp->gpnum;
		raw_spin_unlock_irq(&rnp->lock);
		cond_resched();
	}
	rnp = rcu_get_root(rsp);
	raw_spin_lock_irq(&rnp->lock);

	rsp->completed = rsp->gpnum; /* Declare grace period done. */
	trace_rcu_grace_period(rsp->name, rsp->completed, "end");
	rsp->fqs_state = RCU_GP_IDLE;
	rdp = this_cpu_ptr(rsp->rda);
	if (cpu_needs_another_gp(rsp, rdp))
		rsp->gp_flags = 1;
	raw_spin_unlock_irq(&rnp->lock);
}

/*
 * Body of kthread that handles grace periods.
 */
static int __noreturn rcu_gp_kthread(void *arg)
{
	int fqs_state;
	unsigned long j;
	int ret;
	struct rcu_state *rsp = arg;
	struct rcu_node *rnp = rcu_get_root(rsp);

	for (;;) {

		/* Handle grace-period start. */
		for (;;) {
			wait_event_interruptible(rsp->gp_wq,
						 rsp->gp_flags &
						 RCU_GP_FLAG_INIT);
			if ((rsp->gp_flags & RCU_GP_FLAG_INIT) &&
			    rcu_gp_init(rsp))
				break;
			cond_resched();
			flush_signals(current);
		}

		/* Handle quiescent-state forcing. */
		fqs_state = RCU_SAVE_DYNTICK;
		j = jiffies_till_first_fqs;
		if (j > HZ) {
			j = HZ;
			jiffies_till_first_fqs = HZ;
		}
		for (;;) {
			rsp->jiffies_force_qs = jiffies + j;
			ret = wait_event_interruptible_timeout(rsp->gp_wq,
					(rsp->gp_flags & RCU_GP_FLAG_FQS) ||
					(!ACCESS_ONCE(rnp->qsmask) &&
					 !rcu_preempt_blocked_readers_cgp(rnp)),
					j);
			/* If grace period done, leave loop. */
			if (!ACCESS_ONCE(rnp->qsmask) &&
			    !rcu_preempt_blocked_readers_cgp(rnp))
				break;
			/* If time for quiescent-state forcing, do it. */
			if (ret == 0 || (rsp->gp_flags & RCU_GP_FLAG_FQS)) {
				fqs_state = rcu_gp_fqs(rsp, fqs_state);
				cond_resched();
			} else {
				/* Deal with stray signal. */
				cond_resched();
				flush_signals(current);
			}
			j = jiffies_till_next_fqs;
			if (j > HZ) {
				j = HZ;
				jiffies_till_next_fqs = HZ;
			} else if (j < 1) {
				j = 1;
				jiffies_till_next_fqs = 1;
			}
		}

		/* Handle grace-period end. */
		rcu_gp_cleanup(rsp);
	}
}

/*
 * Start a new RCU grace period if warranted, re-initializing the hierarchy
 * in preparation for detecting the next grace period.  The caller must hold
 * the root node's ->lock, which is released before return.  Hard irqs must
 * be disabled.
 *
 * Note that it is legal for a dying CPU (which is marked as offline) to
 * invoke this function.  This can happen when the dying CPU reports its
 * quiescent state.
 */
static void
rcu_start_gp(struct rcu_state *rsp, unsigned long flags)
	__releases(rcu_get_root(rsp)->lock)
{
	struct rcu_data *rdp = this_cpu_ptr(rsp->rda);
	struct rcu_node *rnp = rcu_get_root(rsp);

	if (!rsp->gp_kthread ||
	    !cpu_needs_another_gp(rsp, rdp)) {
		/*
		 * Either we have not yet spawned the grace-period
		 * task, this CPU does not need another grace period,
		 * or a grace period is already in progress.
		 * Either way, don't start a new grace period.
		 */
		raw_spin_unlock_irqrestore(&rnp->lock, flags);
		return;
	}

	/*
	 * Because there is no grace period in progress right now,
	 * any callbacks we have up to this point will be satisfied
	 * by the next grace period.  So promote all callbacks to be
	 * handled after the end of the next grace period.  If the
	 * CPU is not yet aware of the end of the previous grace period,
	 * we need to allow for the callback advancement that will
	 * occur when it does become aware.  Deadlock prevents us from
	 * making it aware at this point: We cannot acquire a leaf
	 * rcu_node ->lock while holding the root rcu_node ->lock.
	 */
	rdp->nxttail[RCU_NEXT_READY_TAIL] = rdp->nxttail[RCU_NEXT_TAIL];
	if (rdp->completed == rsp->completed)
		rdp->nxttail[RCU_WAIT_TAIL] = rdp->nxttail[RCU_NEXT_TAIL];

	rsp->gp_flags = RCU_GP_FLAG_INIT;
	raw_spin_unlock(&rnp->lock); /* Interrupts remain disabled. */

	/* Ensure that CPU is aware of completion of last grace period. */
	rcu_process_gp_end(rsp, rdp);
	local_irq_restore(flags);

	/* Wake up rcu_gp_kthread() to start the grace period. */
	wake_up(&rsp->gp_wq);
}

/*
 * Report a full set of quiescent states to the specified rcu_state
 * data structure.  This involves cleaning up after the prior grace
 * period and letting rcu_start_gp() start up the next grace period
 * if one is needed.  Note that the caller must hold rnp->lock, as
 * required by rcu_start_gp(), which will release it.
 */
static void rcu_report_qs_rsp(struct rcu_state *rsp, unsigned long flags)
	__releases(rcu_get_root(rsp)->lock)
{
	WARN_ON_ONCE(!rcu_gp_in_progress(rsp));
	raw_spin_unlock_irqrestore(&rcu_get_root(rsp)->lock, flags);
	wake_up(&rsp->gp_wq);  /* Memory barrier implied by wake_up() path. */
}

/*
 * Similar to rcu_report_qs_rdp(), for which it is a helper function.
 * Allows quiescent states for a group of CPUs to be reported at one go
 * to the specified rcu_node structure, though all the CPUs in the group
 * must be represented by the same rcu_node structure (which need not be
 * a leaf rcu_node structure, though it often will be).  That structure's
 * lock must be held upon entry, and it is released before return.
 */
static void
rcu_report_qs_rnp(unsigned long mask, struct rcu_state *rsp,
		  struct rcu_node *rnp, unsigned long flags)
	__releases(rnp->lock)
{
	struct rcu_node *rnp_c;

	/* Walk up the rcu_node hierarchy. */
	for (;;) {
		if (!(rnp->qsmask & mask)) {

			/* Our bit has already been cleared, so done. */
			raw_spin_unlock_irqrestore(&rnp->lock, flags);
			return;
		}
		rnp->qsmask &= ~mask;
		trace_rcu_quiescent_state_report(rsp->name, rnp->gpnum,
						 mask, rnp->qsmask, rnp->level,
						 rnp->grplo, rnp->grphi,
						 !!rnp->gp_tasks);
		if (rnp->qsmask != 0 || rcu_preempt_blocked_readers_cgp(rnp)) {

			/* Other bits still set at this level, so done. */
			raw_spin_unlock_irqrestore(&rnp->lock, flags);
			return;
		}
		mask = rnp->grpmask;
		if (rnp->parent == NULL) {

			/* No more levels.  Exit loop holding root lock. */

			break;
		}
		raw_spin_unlock_irqrestore(&rnp->lock, flags);
		rnp_c = rnp;
		rnp = rnp->parent;
		raw_spin_lock_irqsave(&rnp->lock, flags);
		WARN_ON_ONCE(rnp_c->qsmask);
	}

	/*
	 * Get here if we are the last CPU to pass through a quiescent
	 * state for this grace period.  Invoke rcu_report_qs_rsp()
	 * to clean up and start the next grace period if one is needed.
	 */
	rcu_report_qs_rsp(rsp, flags); /* releases rnp->lock. */
}

/*
 * Record a quiescent state for the specified CPU to that CPU's rcu_data
 * structure.  This must be either called from the specified CPU, or
 * called when the specified CPU is known to be offline (and when it is
 * also known that no other CPU is concurrently trying to help the offline
 * CPU).  The lastcomp argument is used to make sure we are still in the
 * grace period of interest.  We don't want to end the current grace period
 * based on quiescent states detected in an earlier grace period!
 */
static void
rcu_report_qs_rdp(int cpu, struct rcu_state *rsp, struct rcu_data *rdp)
{
	unsigned long flags;
	unsigned long mask;
	struct rcu_node *rnp;

	rnp = rdp->mynode;
	raw_spin_lock_irqsave(&rnp->lock, flags);
	if (rdp->passed_quiesce == 0 || rdp->gpnum != rnp->gpnum ||
	    rnp->completed == rnp->gpnum) {

		/*
		 * The grace period in which this quiescent state was
		 * recorded has ended, so don't report it upwards.
		 * We will instead need a new quiescent state that lies
		 * within the current grace period.
		 */
		rdp->passed_quiesce = 0;	/* need qs for new gp. */
		raw_spin_unlock_irqrestore(&rnp->lock, flags);
		return;
	}
	mask = rdp->grpmask;
	if ((rnp->qsmask & mask) == 0) {
		raw_spin_unlock_irqrestore(&rnp->lock, flags);
	} else {
		rdp->qs_pending = 0;

		/*
		 * This GP can't end until cpu checks in, so all of our
		 * callbacks can be processed during the next GP.
		 */
		rdp->nxttail[RCU_NEXT_READY_TAIL] = rdp->nxttail[RCU_NEXT_TAIL];

		rcu_report_qs_rnp(mask, rsp, rnp, flags); /* rlses rnp->lock */
	}
}

/*
 * Check to see if there is a new grace period of which this CPU
 * is not yet aware, and if so, set up local rcu_data state for it.
 * Otherwise, see if this CPU has just passed through its first
 * quiescent state for this grace period, and record that fact if so.
 */
static void
rcu_check_quiescent_state(struct rcu_state *rsp, struct rcu_data *rdp)
{
	/* If there is now a new grace period, record and return. */
	if (check_for_new_grace_period(rsp, rdp))
		return;

	/*
	 * Does this CPU still need to do its part for current grace period?
	 * If no, return and let the other CPUs do their part as well.
	 */
	if (!rdp->qs_pending)
		return;

	/*
	 * Was there a quiescent state since the beginning of the grace
	 * period? If no, then exit and wait for the next call.
	 */
	if (!rdp->passed_quiesce)
		return;

	/*
	 * Tell RCU we are done (but rcu_report_qs_rdp() will be the
	 * judge of that).
	 */
	rcu_report_qs_rdp(rdp->cpu, rsp, rdp);
}

#ifdef CONFIG_HOTPLUG_CPU

/*
 * Send the specified CPU's RCU callbacks to the orphanage.  The
 * specified CPU must be offline, and the caller must hold the
 * ->orphan_lock.
 */
static void
rcu_send_cbs_to_orphanage(int cpu, struct rcu_state *rsp,
			  struct rcu_node *rnp, struct rcu_data *rdp)
{
	/*
	 * Orphan the callbacks.  First adjust the counts.  This is safe
	 * because _rcu_barrier() excludes CPU-hotplug operations, so it
	 * cannot be running now.  Thus no memory barrier is required.
	 */
	if (rdp->nxtlist != NULL) {
		rsp->qlen_lazy += rdp->qlen_lazy;
		rsp->qlen += rdp->qlen;
		rdp->n_cbs_orphaned += rdp->qlen;
		rdp->qlen_lazy = 0;
		ACCESS_ONCE(rdp->qlen) = 0;
	}

	/*
	 * Next, move those callbacks still needing a grace period to
	 * the orphanage, where some other CPU will pick them up.
	 * Some of the callbacks might have gone partway through a grace
	 * period, but that is too bad.  They get to start over because we
	 * cannot assume that grace periods are synchronized across CPUs.
	 * We don't bother updating the ->nxttail[] array yet, instead
	 * we just reset the whole thing later on.
	 */
	if (*rdp->nxttail[RCU_DONE_TAIL] != NULL) {
		*rsp->orphan_nxttail = *rdp->nxttail[RCU_DONE_TAIL];
		rsp->orphan_nxttail = rdp->nxttail[RCU_NEXT_TAIL];
		*rdp->nxttail[RCU_DONE_TAIL] = NULL;
	}

	/*
	 * Then move the ready-to-invoke callbacks to the orphanage,
	 * where some other CPU will pick them up.  These will not be
	 * required to pass though another grace period: They are done.
	 */
	if (rdp->nxtlist != NULL) {
		*rsp->orphan_donetail = rdp->nxtlist;
		rsp->orphan_donetail = rdp->nxttail[RCU_DONE_TAIL];
	}

	/* Finally, initialize the rcu_data structure's list to empty.  */
	init_callback_list(rdp);
}

/*
 * Adopt the RCU callbacks from the specified rcu_state structure's
 * orphanage.  The caller must hold the ->orphan_lock.
 */
static void rcu_adopt_orphan_cbs(struct rcu_state *rsp)
{
	int i;
	struct rcu_data *rdp = __this_cpu_ptr(rsp->rda);

	/* Do the accounting first. */
	rdp->qlen_lazy += rsp->qlen_lazy;
	rdp->qlen += rsp->qlen;
	rdp->n_cbs_adopted += rsp->qlen;
	if (rsp->qlen_lazy != rsp->qlen)
		rcu_idle_count_callbacks_posted();
	rsp->qlen_lazy = 0;
	rsp->qlen = 0;

	/*
	 * We do not need a memory barrier here because the only way we
	 * can get here if there is an rcu_barrier() in flight is if
	 * we are the task doing the rcu_barrier().
	 */

	/* First adopt the ready-to-invoke callbacks. */
	if (rsp->orphan_donelist != NULL) {
		*rsp->orphan_donetail = *rdp->nxttail[RCU_DONE_TAIL];
		*rdp->nxttail[RCU_DONE_TAIL] = rsp->orphan_donelist;
		for (i = RCU_NEXT_SIZE - 1; i >= RCU_DONE_TAIL; i--)
			if (rdp->nxttail[i] == rdp->nxttail[RCU_DONE_TAIL])
				rdp->nxttail[i] = rsp->orphan_donetail;
		rsp->orphan_donelist = NULL;
		rsp->orphan_donetail = &rsp->orphan_donelist;
	}

	/* And then adopt the callbacks that still need a grace period. */
	if (rsp->orphan_nxtlist != NULL) {
		*rdp->nxttail[RCU_NEXT_TAIL] = rsp->orphan_nxtlist;
		rdp->nxttail[RCU_NEXT_TAIL] = rsp->orphan_nxttail;
		rsp->orphan_nxtlist = NULL;
		rsp->orphan_nxttail = &rsp->orphan_nxtlist;
	}
}

/*
 * Trace the fact that this CPU is going offline.
 */
static void rcu_cleanup_dying_cpu(struct rcu_state *rsp)
{
	RCU_TRACE(unsigned long mask);
	RCU_TRACE(struct rcu_data *rdp = this_cpu_ptr(rsp->rda));
	RCU_TRACE(struct rcu_node *rnp = rdp->mynode);

	RCU_TRACE(mask = rdp->grpmask);
	trace_rcu_grace_period(rsp->name,
			       rnp->gpnum + 1 - !!(rnp->qsmask & mask),
			       "cpuofl");
}

/*
 * The CPU has been completely removed, and some other CPU is reporting
 * this fact from process context.  Do the remainder of the cleanup,
 * including orphaning the outgoing CPU's RCU callbacks, and also
 * adopting them.  There can only be one CPU hotplug operation at a time,
 * so no other CPU can be attempting to update rcu_cpu_kthread_task.
 */
static void rcu_cleanup_dead_cpu(int cpu, struct rcu_state *rsp)
{
	unsigned long flags;
	unsigned long mask;
	int need_report = 0;
	struct rcu_data *rdp = per_cpu_ptr(rsp->rda, cpu);
	struct rcu_node *rnp = rdp->mynode;  /* Outgoing CPU's rdp & rnp. */

	/* Adjust any no-longer-needed kthreads. */
	rcu_boost_kthread_setaffinity(rnp, -1);

	/* Remove the dead CPU from the bitmasks in the rcu_node hierarchy. */

	/* Exclude any attempts to start a new grace period. */
	mutex_lock(&rsp->onoff_mutex);
	raw_spin_lock_irqsave(&rsp->orphan_lock, flags);

	/* Orphan the dead CPU's callbacks, and adopt them if appropriate. */
	rcu_send_cbs_to_orphanage(cpu, rsp, rnp, rdp);
	rcu_adopt_orphan_cbs(rsp);

	/* Remove the outgoing CPU from the masks in the rcu_node hierarchy. */
	mask = rdp->grpmask;	/* rnp->grplo is constant. */
	do {
		raw_spin_lock(&rnp->lock);	/* irqs already disabled. */
		rnp->qsmaskinit &= ~mask;
		if (rnp->qsmaskinit != 0) {
			if (rnp != rdp->mynode)
				raw_spin_unlock(&rnp->lock); /* irqs remain disabled. */
			break;
		}
		if (rnp == rdp->mynode)
			need_report = rcu_preempt_offline_tasks(rsp, rnp, rdp);
		else
			raw_spin_unlock(&rnp->lock); /* irqs remain disabled. */
		mask = rnp->grpmask;
		rnp = rnp->parent;
	} while (rnp != NULL);

	/*
	 * We still hold the leaf rcu_node structure lock here, and
	 * irqs are still disabled.  The reason for this subterfuge is
	 * because invoking rcu_report_unblock_qs_rnp() with ->orphan_lock
	 * held leads to deadlock.
	 */
	raw_spin_unlock(&rsp->orphan_lock); /* irqs remain disabled. */
	rnp = rdp->mynode;
	if (need_report & RCU_OFL_TASKS_NORM_GP)
		rcu_report_unblock_qs_rnp(rnp, flags);
	else
		raw_spin_unlock_irqrestore(&rnp->lock, flags);
	if (need_report & RCU_OFL_TASKS_EXP_GP)
		rcu_report_exp_rnp(rsp, rnp, true);
	WARN_ONCE(rdp->qlen != 0 || rdp->nxtlist != NULL,
		  "rcu_cleanup_dead_cpu: Callbacks on offline CPU %d: qlen=%lu, nxtlist=%p\n",
		  cpu, rdp->qlen, rdp->nxtlist);
	init_callback_list(rdp);
	/* Disallow further callbacks on this CPU. */
	rdp->nxttail[RCU_NEXT_TAIL] = NULL;
	mutex_unlock(&rsp->onoff_mutex);
}

#else /* #ifdef CONFIG_HOTPLUG_CPU */

static void rcu_cleanup_dying_cpu(struct rcu_state *rsp)
{
}

static void rcu_cleanup_dead_cpu(int cpu, struct rcu_state *rsp)
{
}

#endif /* #else #ifdef CONFIG_HOTPLUG_CPU */

/*
 * Invoke any RCU callbacks that have made it to the end of their grace
 * period.  Thottle as specified by rdp->blimit.
 */
static void rcu_do_batch(struct rcu_state *rsp, struct rcu_data *rdp)
{
	unsigned long flags;
	struct rcu_head *next, *list, **tail;
	long bl, count, count_lazy;
	int i;

	/* If no callbacks are ready, just return.*/
	if (!cpu_has_callbacks_ready_to_invoke(rdp)) {
		trace_rcu_batch_start(rsp->name, rdp->qlen_lazy, rdp->qlen, 0);
		trace_rcu_batch_end(rsp->name, 0, !!ACCESS_ONCE(rdp->nxtlist),
				    need_resched(), is_idle_task(current),
				    rcu_is_callbacks_kthread());
		return;
	}

	/*
	 * Extract the list of ready callbacks, disabling to prevent
	 * races with call_rcu() from interrupt handlers.
	 */
	local_irq_save(flags);
	WARN_ON_ONCE(cpu_is_offline(smp_processor_id()));
	bl = rdp->blimit;
	trace_rcu_batch_start(rsp->name, rdp->qlen_lazy, rdp->qlen, bl);
	list = rdp->nxtlist;
	rdp->nxtlist = *rdp->nxttail[RCU_DONE_TAIL];
	*rdp->nxttail[RCU_DONE_TAIL] = NULL;
	tail = rdp->nxttail[RCU_DONE_TAIL];
	for (i = RCU_NEXT_SIZE - 1; i >= 0; i--)
		if (rdp->nxttail[i] == rdp->nxttail[RCU_DONE_TAIL])
			rdp->nxttail[i] = &rdp->nxtlist;
	local_irq_restore(flags);

	/* Invoke callbacks. */
	count = count_lazy = 0;
	while (list) {
		next = list->next;
		prefetch(next);
		debug_rcu_head_unqueue(list);
		if (__rcu_reclaim(rsp->name, list))
			count_lazy++;
		list = next;
		/* Stop only if limit reached and CPU has something to do. */
		if (++count >= bl &&
		    (need_resched() ||
		     (!is_idle_task(current) && !rcu_is_callbacks_kthread())))
			break;
	}

	local_irq_save(flags);
	trace_rcu_batch_end(rsp->name, count, !!list, need_resched(),
			    is_idle_task(current),
			    rcu_is_callbacks_kthread());

	/* Update count, and requeue any remaining callbacks. */
	if (list != NULL) {
		*tail = rdp->nxtlist;
		rdp->nxtlist = list;
		for (i = 0; i < RCU_NEXT_SIZE; i++)
			if (&rdp->nxtlist == rdp->nxttail[i])
				rdp->nxttail[i] = tail;
			else
				break;
	}
	smp_mb(); /* List handling before counting for rcu_barrier(). */
	rdp->qlen_lazy -= count_lazy;
	ACCESS_ONCE(rdp->qlen) -= count;
	rdp->n_cbs_invoked += count;

	/* Reinstate batch limit if we have worked down the excess. */
	if (rdp->blimit == LONG_MAX && rdp->qlen <= qlowmark)
		rdp->blimit = blimit;

	/* Reset ->qlen_last_fqs_check trigger if enough CBs have drained. */
	if (rdp->qlen == 0 && rdp->qlen_last_fqs_check != 0) {
		rdp->qlen_last_fqs_check = 0;
		rdp->n_force_qs_snap = rsp->n_force_qs;
	} else if (rdp->qlen < rdp->qlen_last_fqs_check - qhimark)
		rdp->qlen_last_fqs_check = rdp->qlen;
	WARN_ON_ONCE((rdp->nxtlist == NULL) != (rdp->qlen == 0));

	local_irq_restore(flags);

	/* Re-invoke RCU core processing if there are callbacks remaining. */
	if (cpu_has_callbacks_ready_to_invoke(rdp))
		invoke_rcu_core();
}

/*
 * Check to see if this CPU is in a non-context-switch quiescent state
 * (user mode or idle loop for rcu, non-softirq execution for rcu_bh).
 * Also schedule RCU core processing.
 *
 * This function must be called from hardirq context.  It is normally
 * invoked from the scheduling-clock interrupt.  If rcu_pending returns
 * false, there is no point in invoking rcu_check_callbacks().
 */
void rcu_check_callbacks(int cpu, int user)
{
	trace_rcu_utilization("Start scheduler-tick");
	increment_cpu_stall_ticks();
	if (user || rcu_is_cpu_rrupt_from_idle()) {

		/*
		 * Get here if this CPU took its interrupt from user
		 * mode or from the idle loop, and if this is not a
		 * nested interrupt.  In this case, the CPU is in
		 * a quiescent state, so note it.
		 *
		 * No memory barrier is required here because both
		 * rcu_sched_qs() and rcu_bh_qs() reference only CPU-local
		 * variables that other CPUs neither access nor modify,
		 * at least not while the corresponding CPU is online.
		 */

		rcu_sched_qs(cpu);
		rcu_bh_qs(cpu);

	} else if (!in_softirq()) {

		/*
		 * Get here if this CPU did not take its interrupt from
		 * softirq, in other words, if it is not interrupting
		 * a rcu_bh read-side critical section.  This is an _bh
		 * critical section, so note it.
		 */

		rcu_bh_qs(cpu);
	}
	rcu_preempt_check_callbacks(cpu);
	if (rcu_pending(cpu))
		invoke_rcu_core();
	trace_rcu_utilization("End scheduler-tick");
}

/*
 * Scan the leaf rcu_node structures, processing dyntick state for any that
 * have not yet encountered a quiescent state, using the function specified.
 * Also initiate boosting for any threads blocked on the root rcu_node.
 *
 * The caller must have suppressed start of new grace periods.
 */
static void force_qs_rnp(struct rcu_state *rsp, int (*f)(struct rcu_data *))
{
	unsigned long bit;
	int cpu;
	unsigned long flags;
	unsigned long mask;
	struct rcu_node *rnp;

	rcu_for_each_leaf_node(rsp, rnp) {
		cond_resched();
		mask = 0;
		raw_spin_lock_irqsave(&rnp->lock, flags);
		if (!rcu_gp_in_progress(rsp)) {
			raw_spin_unlock_irqrestore(&rnp->lock, flags);
			return;
		}
		if (rnp->qsmask == 0) {
			rcu_initiate_boost(rnp, flags); /* releases rnp->lock */
			continue;
		}
		cpu = rnp->grplo;
		bit = 1;
		for (; cpu <= rnp->grphi; cpu++, bit <<= 1) {
			if ((rnp->qsmask & bit) != 0 &&
			    f(per_cpu_ptr(rsp->rda, cpu)))
				mask |= bit;
		}
		if (mask != 0) {

			/* rcu_report_qs_rnp() releases rnp->lock. */
			rcu_report_qs_rnp(mask, rsp, rnp, flags);
			continue;
		}
		raw_spin_unlock_irqrestore(&rnp->lock, flags);
	}
	rnp = rcu_get_root(rsp);
	if (rnp->qsmask == 0) {
		raw_spin_lock_irqsave(&rnp->lock, flags);
		rcu_initiate_boost(rnp, flags); /* releases rnp->lock. */
	}
}

/*
 * Force quiescent states on reluctant CPUs, and also detect which
 * CPUs are in dyntick-idle mode.
 */
static void force_quiescent_state(struct rcu_state *rsp)
{
	unsigned long flags;
	bool ret;
	struct rcu_node *rnp;
	struct rcu_node *rnp_old = NULL;

	/* Funnel through hierarchy to reduce memory contention. */
	rnp = per_cpu_ptr(rsp->rda, raw_smp_processor_id())->mynode;
	for (; rnp != NULL; rnp = rnp->parent) {
		ret = (ACCESS_ONCE(rsp->gp_flags) & RCU_GP_FLAG_FQS) ||
		      !raw_spin_trylock(&rnp->fqslock);
		if (rnp_old != NULL)
			raw_spin_unlock(&rnp_old->fqslock);
		if (ret) {
			rsp->n_force_qs_lh++;
			return;
		}
		rnp_old = rnp;
	}
	/* rnp_old == rcu_get_root(rsp), rnp == NULL. */

	/* Reached the root of the rcu_node tree, acquire lock. */
	raw_spin_lock_irqsave(&rnp_old->lock, flags);
	raw_spin_unlock(&rnp_old->fqslock);
	if (ACCESS_ONCE(rsp->gp_flags) & RCU_GP_FLAG_FQS) {
		rsp->n_force_qs_lh++;
		raw_spin_unlock_irqrestore(&rnp_old->lock, flags);
		return;  /* Someone beat us to it. */
	}
	rsp->gp_flags |= RCU_GP_FLAG_FQS;
	raw_spin_unlock_irqrestore(&rnp_old->lock, flags);
	wake_up(&rsp->gp_wq);  /* Memory barrier implied by wake_up() path. */
}

/*
 * This does the RCU core processing work for the specified rcu_state
 * and rcu_data structures.  This may be called only from the CPU to
 * whom the rdp belongs.
 */
static void
__rcu_process_callbacks(struct rcu_state *rsp)
{
	unsigned long flags;
	struct rcu_data *rdp = __this_cpu_ptr(rsp->rda);

	WARN_ON_ONCE(rdp->beenonline == 0);

	/*
	 * Advance callbacks in response to end of earlier grace
	 * period that some other CPU ended.
	 */
	rcu_process_gp_end(rsp, rdp);

	/* Update RCU state based on any recent quiescent states. */
	rcu_check_quiescent_state(rsp, rdp);

	/* Does this CPU require a not-yet-started grace period? */
	if (cpu_needs_another_gp(rsp, rdp)) {
		raw_spin_lock_irqsave(&rcu_get_root(rsp)->lock, flags);
		rcu_start_gp(rsp, flags);  /* releases above lock */
	}

	/* If there are callbacks ready, invoke them. */
	if (cpu_has_callbacks_ready_to_invoke(rdp))
		invoke_rcu_callbacks(rsp, rdp);
}

/*
 * Do RCU core processing for the current CPU.
 */
static void rcu_process_callbacks(struct softirq_action *unused)
{
	struct rcu_state *rsp;

	if (cpu_is_offline(smp_processor_id()))
		return;
	trace_rcu_utilization("Start RCU core");
	for_each_rcu_flavor(rsp)
		__rcu_process_callbacks(rsp);
	trace_rcu_utilization("End RCU core");
}

/*
 * Schedule RCU callback invocation.  If the specified type of RCU
 * does not support RCU priority boosting, just do a direct call,
 * otherwise wake up the per-CPU kernel kthread.  Note that because we
 * are running on the current CPU with interrupts disabled, the
 * rcu_cpu_kthread_task cannot disappear out from under us.
 */
static void invoke_rcu_callbacks(struct rcu_state *rsp, struct rcu_data *rdp)
{
	if (unlikely(!ACCESS_ONCE(rcu_scheduler_fully_active)))
		return;
	if (likely(!rsp->boost)) {
		rcu_do_batch(rsp, rdp);
		return;
	}
	invoke_rcu_callbacks_kthread();
}

static void invoke_rcu_core(void)
{
	raise_softirq(RCU_SOFTIRQ);
}

/*
 * Handle any core-RCU processing required by a call_rcu() invocation.
 */
static void __call_rcu_core(struct rcu_state *rsp, struct rcu_data *rdp,
			    struct rcu_head *head, unsigned long flags)
{
	/*
	 * If called from an extended quiescent state, invoke the RCU
	 * core in order to force a re-evaluation of RCU's idleness.
	 */
	if (rcu_is_cpu_idle() && cpu_online(smp_processor_id()))
		invoke_rcu_core();

	/* If interrupts were disabled or CPU offline, don't invoke RCU core. */
	if (irqs_disabled_flags(flags) || cpu_is_offline(smp_processor_id()))
		return;

	/*
	 * Force the grace period if too many callbacks or too long waiting.
	 * Enforce hysteresis, and don't invoke force_quiescent_state()
	 * if some other CPU has recently done so.  Also, don't bother
	 * invoking force_quiescent_state() if the newly enqueued callback
	 * is the only one waiting for a grace period to complete.
	 */
	if (unlikely(rdp->qlen > rdp->qlen_last_fqs_check + qhimark)) {

		/* Are we ignoring a completed grace period? */
		rcu_process_gp_end(rsp, rdp);
		check_for_new_grace_period(rsp, rdp);

		/* Start a new grace period if one not already started. */
		if (!rcu_gp_in_progress(rsp)) {
			unsigned long nestflag;
			struct rcu_node *rnp_root = rcu_get_root(rsp);

			raw_spin_lock_irqsave(&rnp_root->lock, nestflag);
			rcu_start_gp(rsp, nestflag);  /* rlses rnp_root->lock */
		} else {
			/* Give the grace period a kick. */
			rdp->blimit = LONG_MAX;
			if (rsp->n_force_qs == rdp->n_force_qs_snap &&
			    *rdp->nxttail[RCU_DONE_TAIL] != head)
				force_quiescent_state(rsp);
			rdp->n_force_qs_snap = rsp->n_force_qs;
			rdp->qlen_last_fqs_check = rdp->qlen;
		}
	}
}

static void
__call_rcu(struct rcu_head *head, void (*func)(struct rcu_head *rcu),
	   struct rcu_state *rsp, bool lazy)
{
	unsigned long flags;
	struct rcu_data *rdp;

	WARN_ON_ONCE((unsigned long)head & 0x3); /* Misaligned rcu_head! */
	debug_rcu_head_queue(head);
	head->func = func;
	head->next = NULL;

	/*
	 * Opportunistically note grace-period endings and beginnings.
	 * Note that we might see a beginning right after we see an
	 * end, but never vice versa, since this CPU has to pass through
	 * a quiescent state betweentimes.
	 */
	local_irq_save(flags);
	rdp = this_cpu_ptr(rsp->rda);

	/* Add the callback to our list. */
	if (unlikely(rdp->nxttail[RCU_NEXT_TAIL] == NULL)) {
		/* _call_rcu() is illegal on offline CPU; leak the callback. */
		WARN_ON_ONCE(1);
		local_irq_restore(flags);
		return;
	}
	ACCESS_ONCE(rdp->qlen)++;
	if (lazy)
		rdp->qlen_lazy++;
	else
		rcu_idle_count_callbacks_posted();
	smp_mb();  /* Count before adding callback for rcu_barrier(). */
	*rdp->nxttail[RCU_NEXT_TAIL] = head;
	rdp->nxttail[RCU_NEXT_TAIL] = &head->next;

	if (__is_kfree_rcu_offset((unsigned long)func))
		trace_rcu_kfree_callback(rsp->name, head, (unsigned long)func,
					 rdp->qlen_lazy, rdp->qlen);
	else
		trace_rcu_callback(rsp->name, head, rdp->qlen_lazy, rdp->qlen);

	/* Go handle any RCU core processing required. */
	__call_rcu_core(rsp, rdp, head, flags);
	local_irq_restore(flags);
}

/*
 * Queue an RCU-sched callback for invocation after a grace period.
 */
void call_rcu_sched(struct rcu_head *head, void (*func)(struct rcu_head *rcu))
{
	__call_rcu(head, func, &rcu_sched_state, 0);
}
EXPORT_SYMBOL_GPL(call_rcu_sched);

/*
 * Queue an RCU callback for invocation after a quicker grace period.
 */
void call_rcu_bh(struct rcu_head *head, void (*func)(struct rcu_head *rcu))
{
	__call_rcu(head, func, &rcu_bh_state, 0);
}
EXPORT_SYMBOL_GPL(call_rcu_bh);

/*
 * Because a context switch is a grace period for RCU-sched and RCU-bh,
 * any blocking grace-period wait automatically implies a grace period
 * if there is only one CPU online at any point time during execution
 * of either synchronize_sched() or synchronize_rcu_bh().  It is OK to
 * occasionally incorrectly indicate that there are multiple CPUs online
 * when there was in fact only one the whole time, as this just adds
 * some overhead: RCU still operates correctly.
 */
static inline int rcu_blocking_is_gp(void)
{
	int ret;

	might_sleep();  /* Check for RCU read-side critical section. */
	preempt_disable();
	ret = num_online_cpus() <= 1;
	preempt_enable();
	return ret;
}

/**
 * synchronize_sched - wait until an rcu-sched grace period has elapsed.
 *
 * Control will return to the caller some time after a full rcu-sched
 * grace period has elapsed, in other words after all currently executing
 * rcu-sched read-side critical sections have completed.   These read-side
 * critical sections are delimited by rcu_read_lock_sched() and
 * rcu_read_unlock_sched(), and may be nested.  Note that preempt_disable(),
 * local_irq_disable(), and so on may be used in place of
 * rcu_read_lock_sched().
 *
 * This means that all preempt_disable code sequences, including NMI and
 * hardware-interrupt handlers, in progress on entry will have completed
 * before this primitive returns.  However, this does not guarantee that
 * softirq handlers will have completed, since in some kernels, these
 * handlers can run in process context, and can block.
 *
 * Note that this guarantee implies a further memory-ordering guarantee.
 * On systems with more than one CPU, when synchronize_sched() returns,
 * each CPU is guaranteed to have executed a full memory barrier since
 * the end of its last RCU-sched read-side critical section whose beginning
 * preceded the call to synchronize_sched().  Note that this guarantee
 * includes CPUs that are offline, idle, or executing in user mode, as
 * well as CPUs that are executing in the kernel.  Furthermore, if CPU A
 * invoked synchronize_sched(), which returned to its caller on CPU B,
 * then both CPU A and CPU B are guaranteed to have executed a full memory
 * barrier during the execution of synchronize_sched() -- even if CPU A
 * and CPU B are the same CPU (but again only if the system has more than
 * one CPU).
 *
 * This primitive provides the guarantees made by the (now removed)
 * synchronize_kernel() API.  In contrast, synchronize_rcu() only
 * guarantees that rcu_read_lock() sections will have completed.
 * In "classic RCU", these two guarantees happen to be one and
 * the same, but can differ in realtime RCU implementations.
 */
void synchronize_sched(void)
{
	rcu_lockdep_assert(!lock_is_held(&rcu_bh_lock_map) &&
			   !lock_is_held(&rcu_lock_map) &&
			   !lock_is_held(&rcu_sched_lock_map),
			   "Illegal synchronize_sched() in RCU-sched read-side critical section");
	if (rcu_blocking_is_gp())
		return;
	if (rcu_expedited)
		synchronize_sched_expedited();
	else
		wait_rcu_gp(call_rcu_sched);
}
EXPORT_SYMBOL_GPL(synchronize_sched);

/**
 * synchronize_rcu_bh - wait until an rcu_bh grace period has elapsed.
 *
 * Control will return to the caller some time after a full rcu_bh grace
 * period has elapsed, in other words after all currently executing rcu_bh
 * read-side critical sections have completed.  RCU read-side critical
 * sections are delimited by rcu_read_lock_bh() and rcu_read_unlock_bh(),
 * and may be nested.
 *
 * See the description of synchronize_sched() for more detailed information
 * on memory ordering guarantees.
 */
void synchronize_rcu_bh(void)
{
	rcu_lockdep_assert(!lock_is_held(&rcu_bh_lock_map) &&
			   !lock_is_held(&rcu_lock_map) &&
			   !lock_is_held(&rcu_sched_lock_map),
			   "Illegal synchronize_rcu_bh() in RCU-bh read-side critical section");
	if (rcu_blocking_is_gp())
		return;
	if (rcu_expedited)
		synchronize_rcu_bh_expedited();
	else
		wait_rcu_gp(call_rcu_bh);
}
EXPORT_SYMBOL_GPL(synchronize_rcu_bh);

static int synchronize_sched_expedited_cpu_stop(void *data)
{
	/*
	 * There must be a full memory barrier on each affected CPU
	 * between the time that try_stop_cpus() is called and the
	 * time that it returns.
	 *
	 * In the current initial implementation of cpu_stop, the
	 * above condition is already met when the control reaches
	 * this point and the following smp_mb() is not strictly
	 * necessary.  Do smp_mb() anyway for documentation and
	 * robustness against future implementation changes.
	 */
	smp_mb(); /* See above comment block. */
	return 0;
}

/**
 * synchronize_sched_expedited - Brute-force RCU-sched grace period
 *
 * Wait for an RCU-sched grace period to elapse, but use a "big hammer"
 * approach to force the grace period to end quickly.  This consumes
 * significant time on all CPUs and is unfriendly to real-time workloads,
 * so is thus not recommended for any sort of common-case code.  In fact,
 * if you are using synchronize_sched_expedited() in a loop, please
 * restructure your code to batch your updates, and then use a single
 * synchronize_sched() instead.
 *
 * Note that it is illegal to call this function while holding any lock
 * that is acquired by a CPU-hotplug notifier.  And yes, it is also illegal
 * to call this function from a CPU-hotplug notifier.  Failing to observe
 * these restriction will result in deadlock.
 *
 * This implementation can be thought of as an application of ticket
 * locking to RCU, with sync_sched_expedited_started and
 * sync_sched_expedited_done taking on the roles of the halves
 * of the ticket-lock word.  Each task atomically increments
 * sync_sched_expedited_started upon entry, snapshotting the old value,
 * then attempts to stop all the CPUs.  If this succeeds, then each
 * CPU will have executed a context switch, resulting in an RCU-sched
 * grace period.  We are then done, so we use atomic_cmpxchg() to
 * update sync_sched_expedited_done to match our snapshot -- but
 * only if someone else has not already advanced past our snapshot.
 *
 * On the other hand, if try_stop_cpus() fails, we check the value
 * of sync_sched_expedited_done.  If it has advanced past our
 * initial snapshot, then someone else must have forced a grace period
 * some time after we took our snapshot.  In this case, our work is
 * done for us, and we can simply return.  Otherwise, we try again,
 * but keep our initial snapshot for purposes of checking for someone
 * doing our work for us.
 *
 * If we fail too many times in a row, we fall back to synchronize_sched().
 */
void synchronize_sched_expedited(void)
{
	long firstsnap, s, snap;
	int trycount = 0;
	struct rcu_state *rsp = &rcu_sched_state;

	/*
	 * If we are in danger of counter wrap, just do synchronize_sched().
	 * By allowing sync_sched_expedited_started to advance no more than
	 * ULONG_MAX/8 ahead of sync_sched_expedited_done, we are ensuring
	 * that more than 3.5 billion CPUs would be required to force a
	 * counter wrap on a 32-bit system.  Quite a few more CPUs would of
	 * course be required on a 64-bit system.
	 */
	if (ULONG_CMP_GE((ulong)atomic_long_read(&rsp->expedited_start),
		         (ulong)atomic_long_read(&rsp->expedited_done) +
			 ULONG_MAX / 8)) {
		synchronize_sched();
		atomic_long_inc(&rsp->expedited_wrap);
		return;
	}

	/*
	 * Take a ticket.  Note that atomic_inc_return() implies a
	 * full memory barrier.
	 */
	snap = atomic_long_inc_return(&rsp->expedited_start);
	firstsnap = snap;
	get_online_cpus();
	WARN_ON_ONCE(cpu_is_offline(raw_smp_processor_id()));

	/*
	 * Each pass through the following loop attempts to force a
	 * context switch on each CPU.
	 */
	while (try_stop_cpus(cpu_online_mask,
			     synchronize_sched_expedited_cpu_stop,
			     NULL) == -EAGAIN) {
		put_online_cpus();
		atomic_long_inc(&rsp->expedited_tryfail);

		/* Check to see if someone else did our work for us. */
		s = atomic_long_read(&rsp->expedited_done);
		if (ULONG_CMP_GE((ulong)s, (ulong)firstsnap)) {
			/* ensure test happens before caller kfree */
			smp_mb__before_atomic_inc(); /* ^^^ */
			atomic_long_inc(&rsp->expedited_workdone1);
			return;
		}

		/* No joy, try again later.  Or just synchronize_sched(). */
		if (trycount++ < 10) {
			udelay(trycount * num_online_cpus());
		} else {
<<<<<<< HEAD
			synchronize_sched();
			atomic_long_inc(&rsp->expedited_normal);
=======
			wait_rcu_gp(call_rcu_sched);
>>>>>>> 340f588b
			return;
		}

		/* Recheck to see if someone else did our work for us. */
		s = atomic_long_read(&rsp->expedited_done);
		if (ULONG_CMP_GE((ulong)s, (ulong)firstsnap)) {
			/* ensure test happens before caller kfree */
			smp_mb__before_atomic_inc(); /* ^^^ */
			atomic_long_inc(&rsp->expedited_workdone2);
			return;
		}

		/*
		 * Refetching sync_sched_expedited_started allows later
		 * callers to piggyback on our grace period.  We retry
		 * after they started, so our grace period works for them,
		 * and they started after our first try, so their grace
		 * period works for us.
		 */
		get_online_cpus();
		snap = atomic_long_read(&rsp->expedited_start);
		smp_mb(); /* ensure read is before try_stop_cpus(). */
	}
	atomic_long_inc(&rsp->expedited_stoppedcpus);

	/*
	 * Everyone up to our most recent fetch is covered by our grace
	 * period.  Update the counter, but only if our work is still
	 * relevant -- which it won't be if someone who started later
	 * than we did already did their update.
	 */
	do {
		atomic_long_inc(&rsp->expedited_done_tries);
		s = atomic_long_read(&rsp->expedited_done);
		if (ULONG_CMP_GE((ulong)s, (ulong)snap)) {
			/* ensure test happens before caller kfree */
			smp_mb__before_atomic_inc(); /* ^^^ */
			atomic_long_inc(&rsp->expedited_done_lost);
			break;
		}
	} while (atomic_long_cmpxchg(&rsp->expedited_done, s, snap) != s);
	atomic_long_inc(&rsp->expedited_done_exit);

	put_online_cpus();
}
EXPORT_SYMBOL_GPL(synchronize_sched_expedited);

/*
 * Check to see if there is any immediate RCU-related work to be done
 * by the current CPU, for the specified type of RCU, returning 1 if so.
 * The checks are in order of increasing expense: checks that can be
 * carried out against CPU-local state are performed first.  However,
 * we must check for CPU stalls first, else we might not get a chance.
 */
static int __rcu_pending(struct rcu_state *rsp, struct rcu_data *rdp)
{
	struct rcu_node *rnp = rdp->mynode;

	rdp->n_rcu_pending++;

	/* Check for CPU stalls, if enabled. */
	check_cpu_stall(rsp, rdp);

	/* Is the RCU core waiting for a quiescent state from this CPU? */
	if (rcu_scheduler_fully_active &&
	    rdp->qs_pending && !rdp->passed_quiesce) {
		rdp->n_rp_qs_pending++;
	} else if (rdp->qs_pending && rdp->passed_quiesce) {
		rdp->n_rp_report_qs++;
		return 1;
	}

	/* Does this CPU have callbacks ready to invoke? */
	if (cpu_has_callbacks_ready_to_invoke(rdp)) {
		rdp->n_rp_cb_ready++;
		return 1;
	}

	/* Has RCU gone idle with this CPU needing another grace period? */
	if (cpu_needs_another_gp(rsp, rdp)) {
		rdp->n_rp_cpu_needs_gp++;
		return 1;
	}

	/* Has another RCU grace period completed?  */
	if (ACCESS_ONCE(rnp->completed) != rdp->completed) { /* outside lock */
		rdp->n_rp_gp_completed++;
		return 1;
	}

	/* Has a new RCU grace period started? */
	if (ACCESS_ONCE(rnp->gpnum) != rdp->gpnum) { /* outside lock */
		rdp->n_rp_gp_started++;
		return 1;
	}

	/* nothing to do */
	rdp->n_rp_need_nothing++;
	return 0;
}

/*
 * Check to see if there is any immediate RCU-related work to be done
 * by the current CPU, returning 1 if so.  This function is part of the
 * RCU implementation; it is -not- an exported member of the RCU API.
 */
static int rcu_pending(int cpu)
{
	struct rcu_state *rsp;

	for_each_rcu_flavor(rsp)
		if (__rcu_pending(rsp, per_cpu_ptr(rsp->rda, cpu)))
			return 1;
	return 0;
}

/*
 * Check to see if any future RCU-related work will need to be done
 * by the current CPU, even if none need be done immediately, returning
 * 1 if so.
 */
static int rcu_cpu_has_callbacks(int cpu)
{
	struct rcu_state *rsp;

	/* RCU callbacks either ready or pending? */
	for_each_rcu_flavor(rsp)
		if (per_cpu_ptr(rsp->rda, cpu)->nxtlist)
			return 1;
	return 0;
}

/*
 * Helper function for _rcu_barrier() tracing.  If tracing is disabled,
 * the compiler is expected to optimize this away.
 */
static void _rcu_barrier_trace(struct rcu_state *rsp, char *s,
			       int cpu, unsigned long done)
{
	trace_rcu_barrier(rsp->name, s, cpu,
			  atomic_read(&rsp->barrier_cpu_count), done);
}

/*
 * RCU callback function for _rcu_barrier().  If we are last, wake
 * up the task executing _rcu_barrier().
 */
static void rcu_barrier_callback(struct rcu_head *rhp)
{
	struct rcu_data *rdp = container_of(rhp, struct rcu_data, barrier_head);
	struct rcu_state *rsp = rdp->rsp;

	if (atomic_dec_and_test(&rsp->barrier_cpu_count)) {
		_rcu_barrier_trace(rsp, "LastCB", -1, rsp->n_barrier_done);
		complete(&rsp->barrier_completion);
	} else {
		_rcu_barrier_trace(rsp, "CB", -1, rsp->n_barrier_done);
	}
}

/*
 * Called with preemption disabled, and from cross-cpu IRQ context.
 */
static void rcu_barrier_func(void *type)
{
	struct rcu_state *rsp = type;
	struct rcu_data *rdp = __this_cpu_ptr(rsp->rda);

	_rcu_barrier_trace(rsp, "IRQ", -1, rsp->n_barrier_done);
	atomic_inc(&rsp->barrier_cpu_count);
	rsp->call(&rdp->barrier_head, rcu_barrier_callback);
}

/*
 * Orchestrate the specified type of RCU barrier, waiting for all
 * RCU callbacks of the specified type to complete.
 */
static void _rcu_barrier(struct rcu_state *rsp)
{
	int cpu;
	struct rcu_data *rdp;
	unsigned long snap = ACCESS_ONCE(rsp->n_barrier_done);
	unsigned long snap_done;

	_rcu_barrier_trace(rsp, "Begin", -1, snap);

	/* Take mutex to serialize concurrent rcu_barrier() requests. */
	mutex_lock(&rsp->barrier_mutex);

	/*
	 * Ensure that all prior references, including to ->n_barrier_done,
	 * are ordered before the _rcu_barrier() machinery.
	 */
	smp_mb();  /* See above block comment. */

	/*
	 * Recheck ->n_barrier_done to see if others did our work for us.
	 * This means checking ->n_barrier_done for an even-to-odd-to-even
	 * transition.  The "if" expression below therefore rounds the old
	 * value up to the next even number and adds two before comparing.
	 */
	snap_done = ACCESS_ONCE(rsp->n_barrier_done);
	_rcu_barrier_trace(rsp, "Check", -1, snap_done);
	if (ULONG_CMP_GE(snap_done, ((snap + 1) & ~0x1) + 2)) {
		_rcu_barrier_trace(rsp, "EarlyExit", -1, snap_done);
		smp_mb(); /* caller's subsequent code after above check. */
		mutex_unlock(&rsp->barrier_mutex);
		return;
	}

	/*
	 * Increment ->n_barrier_done to avoid duplicate work.  Use
	 * ACCESS_ONCE() to prevent the compiler from speculating
	 * the increment to precede the early-exit check.
	 */
	ACCESS_ONCE(rsp->n_barrier_done)++;
	WARN_ON_ONCE((rsp->n_barrier_done & 0x1) != 1);
	_rcu_barrier_trace(rsp, "Inc1", -1, rsp->n_barrier_done);
	smp_mb(); /* Order ->n_barrier_done increment with below mechanism. */

	/*
	 * Initialize the count to one rather than to zero in order to
	 * avoid a too-soon return to zero in case of a short grace period
	 * (or preemption of this task).  Exclude CPU-hotplug operations
	 * to ensure that no offline CPU has callbacks queued.
	 */
	init_completion(&rsp->barrier_completion);
	atomic_set(&rsp->barrier_cpu_count, 1);
	get_online_cpus();

	/*
	 * Force each CPU with callbacks to register a new callback.
	 * When that callback is invoked, we will know that all of the
	 * corresponding CPU's preceding callbacks have been invoked.
	 */
	for_each_online_cpu(cpu) {
		rdp = per_cpu_ptr(rsp->rda, cpu);
		if (ACCESS_ONCE(rdp->qlen)) {
			_rcu_barrier_trace(rsp, "OnlineQ", cpu,
					   rsp->n_barrier_done);
			smp_call_function_single(cpu, rcu_barrier_func, rsp, 1);
		} else {
			_rcu_barrier_trace(rsp, "OnlineNQ", cpu,
					   rsp->n_barrier_done);
		}
	}
	put_online_cpus();

	/*
	 * Now that we have an rcu_barrier_callback() callback on each
	 * CPU, and thus each counted, remove the initial count.
	 */
	if (atomic_dec_and_test(&rsp->barrier_cpu_count))
		complete(&rsp->barrier_completion);

	/* Increment ->n_barrier_done to prevent duplicate work. */
	smp_mb(); /* Keep increment after above mechanism. */
	ACCESS_ONCE(rsp->n_barrier_done)++;
	WARN_ON_ONCE((rsp->n_barrier_done & 0x1) != 0);
	_rcu_barrier_trace(rsp, "Inc2", -1, rsp->n_barrier_done);
	smp_mb(); /* Keep increment before caller's subsequent code. */

	/* Wait for all rcu_barrier_callback() callbacks to be invoked. */
	wait_for_completion(&rsp->barrier_completion);

	/* Other rcu_barrier() invocations can now safely proceed. */
	mutex_unlock(&rsp->barrier_mutex);
}

/**
 * rcu_barrier_bh - Wait until all in-flight call_rcu_bh() callbacks complete.
 */
void rcu_barrier_bh(void)
{
	_rcu_barrier(&rcu_bh_state);
}
EXPORT_SYMBOL_GPL(rcu_barrier_bh);

/**
 * rcu_barrier_sched - Wait for in-flight call_rcu_sched() callbacks.
 */
void rcu_barrier_sched(void)
{
	_rcu_barrier(&rcu_sched_state);
}
EXPORT_SYMBOL_GPL(rcu_barrier_sched);

/*
 * Do boot-time initialization of a CPU's per-CPU RCU data.
 */
static void __init
rcu_boot_init_percpu_data(int cpu, struct rcu_state *rsp)
{
	unsigned long flags;
	struct rcu_data *rdp = per_cpu_ptr(rsp->rda, cpu);
	struct rcu_node *rnp = rcu_get_root(rsp);

	/* Set up local state, ensuring consistent view of global state. */
	raw_spin_lock_irqsave(&rnp->lock, flags);
	rdp->grpmask = 1UL << (cpu - rdp->mynode->grplo);
	init_callback_list(rdp);
	rdp->qlen_lazy = 0;
	ACCESS_ONCE(rdp->qlen) = 0;
	rdp->dynticks = &per_cpu(rcu_dynticks, cpu);
	WARN_ON_ONCE(rdp->dynticks->dynticks_nesting != DYNTICK_TASK_EXIT_IDLE);
	WARN_ON_ONCE(atomic_read(&rdp->dynticks->dynticks) != 1);
#ifdef CONFIG_RCU_USER_QS
	WARN_ON_ONCE(rdp->dynticks->in_user);
#endif
	rdp->cpu = cpu;
	rdp->rsp = rsp;
	raw_spin_unlock_irqrestore(&rnp->lock, flags);
}

/*
 * Initialize a CPU's per-CPU RCU data.  Note that only one online or
 * offline event can be happening at a given time.  Note also that we
 * can accept some slop in the rsp->completed access due to the fact
 * that this CPU cannot possibly have any RCU callbacks in flight yet.
 */
static void __cpuinit
rcu_init_percpu_data(int cpu, struct rcu_state *rsp, int preemptible)
{
	unsigned long flags;
	unsigned long mask;
	struct rcu_data *rdp = per_cpu_ptr(rsp->rda, cpu);
	struct rcu_node *rnp = rcu_get_root(rsp);

	/* Exclude new grace periods. */
	mutex_lock(&rsp->onoff_mutex);

	/* Set up local state, ensuring consistent view of global state. */
	raw_spin_lock_irqsave(&rnp->lock, flags);
	rdp->beenonline = 1;	 /* We have now been online. */
	rdp->preemptible = preemptible;
	rdp->qlen_last_fqs_check = 0;
	rdp->n_force_qs_snap = rsp->n_force_qs;
	rdp->blimit = blimit;
	init_callback_list(rdp);  /* Re-enable callbacks on this CPU. */
	rdp->dynticks->dynticks_nesting = DYNTICK_TASK_EXIT_IDLE;
	atomic_set(&rdp->dynticks->dynticks,
		   (atomic_read(&rdp->dynticks->dynticks) & ~0x1) + 1);
	rcu_prepare_for_idle_init(cpu);
	raw_spin_unlock(&rnp->lock);		/* irqs remain disabled. */

	/* Add CPU to rcu_node bitmasks. */
	rnp = rdp->mynode;
	mask = rdp->grpmask;
	do {
		/* Exclude any attempts to start a new GP on small systems. */
		raw_spin_lock(&rnp->lock);	/* irqs already disabled. */
		rnp->qsmaskinit |= mask;
		mask = rnp->grpmask;
		if (rnp == rdp->mynode) {
			/*
			 * If there is a grace period in progress, we will
			 * set up to wait for it next time we run the
			 * RCU core code.
			 */
			rdp->gpnum = rnp->completed;
			rdp->completed = rnp->completed;
			rdp->passed_quiesce = 0;
			rdp->qs_pending = 0;
			trace_rcu_grace_period(rsp->name, rdp->gpnum, "cpuonl");
		}
		raw_spin_unlock(&rnp->lock); /* irqs already disabled. */
		rnp = rnp->parent;
	} while (rnp != NULL && !(rnp->qsmaskinit & mask));
	local_irq_restore(flags);

	mutex_unlock(&rsp->onoff_mutex);
}

static void __cpuinit rcu_prepare_cpu(int cpu)
{
	struct rcu_state *rsp;

	for_each_rcu_flavor(rsp)
		rcu_init_percpu_data(cpu, rsp,
				     strcmp(rsp->name, "rcu_preempt") == 0);
}

/*
 * Handle CPU online/offline notification events.
 */
static int __cpuinit rcu_cpu_notify(struct notifier_block *self,
				    unsigned long action, void *hcpu)
{
	long cpu = (long)hcpu;
	struct rcu_data *rdp = per_cpu_ptr(rcu_state->rda, cpu);
	struct rcu_node *rnp = rdp->mynode;
	struct rcu_state *rsp;

	trace_rcu_utilization("Start CPU hotplug");
	switch (action) {
	case CPU_UP_PREPARE:
	case CPU_UP_PREPARE_FROZEN:
		rcu_prepare_cpu(cpu);
		rcu_prepare_kthreads(cpu);
		break;
	case CPU_ONLINE:
	case CPU_DOWN_FAILED:
		rcu_boost_kthread_setaffinity(rnp, -1);
		break;
	case CPU_DOWN_PREPARE:
		rcu_boost_kthread_setaffinity(rnp, cpu);
		break;
	case CPU_DYING:
	case CPU_DYING_FROZEN:
		/*
		 * The whole machine is "stopped" except this CPU, so we can
		 * touch any data without introducing corruption. We send the
		 * dying CPU's callbacks to an arbitrarily chosen online CPU.
		 */
		for_each_rcu_flavor(rsp)
			rcu_cleanup_dying_cpu(rsp);
		rcu_cleanup_after_idle(cpu);
		break;
	case CPU_DEAD:
	case CPU_DEAD_FROZEN:
	case CPU_UP_CANCELED:
	case CPU_UP_CANCELED_FROZEN:
		for_each_rcu_flavor(rsp)
			rcu_cleanup_dead_cpu(cpu, rsp);
		break;
	default:
		break;
	}
	trace_rcu_utilization("End CPU hotplug");
	return NOTIFY_OK;
}

/*
 * Spawn the kthread that handles this RCU flavor's grace periods.
 */
static int __init rcu_spawn_gp_kthread(void)
{
	unsigned long flags;
	struct rcu_node *rnp;
	struct rcu_state *rsp;
	struct task_struct *t;

	for_each_rcu_flavor(rsp) {
		t = kthread_run(rcu_gp_kthread, rsp, rsp->name);
		BUG_ON(IS_ERR(t));
		rnp = rcu_get_root(rsp);
		raw_spin_lock_irqsave(&rnp->lock, flags);
		rsp->gp_kthread = t;
		raw_spin_unlock_irqrestore(&rnp->lock, flags);
	}
	return 0;
}
early_initcall(rcu_spawn_gp_kthread);

/*
 * This function is invoked towards the end of the scheduler's initialization
 * process.  Before this is called, the idle task might contain
 * RCU read-side critical sections (during which time, this idle
 * task is booting the system).  After this function is called, the
 * idle tasks are prohibited from containing RCU read-side critical
 * sections.  This function also enables RCU lockdep checking.
 */
void rcu_scheduler_starting(void)
{
	WARN_ON(num_online_cpus() != 1);
	WARN_ON(nr_context_switches() > 0);
	rcu_scheduler_active = 1;
}

/*
 * Compute the per-level fanout, either using the exact fanout specified
 * or balancing the tree, depending on CONFIG_RCU_FANOUT_EXACT.
 */
#ifdef CONFIG_RCU_FANOUT_EXACT
static void __init rcu_init_levelspread(struct rcu_state *rsp)
{
	int i;

	for (i = rcu_num_lvls - 1; i > 0; i--)
		rsp->levelspread[i] = CONFIG_RCU_FANOUT;
	rsp->levelspread[0] = rcu_fanout_leaf;
}
#else /* #ifdef CONFIG_RCU_FANOUT_EXACT */
static void __init rcu_init_levelspread(struct rcu_state *rsp)
{
	int ccur;
	int cprv;
	int i;

	cprv = nr_cpu_ids;
	for (i = rcu_num_lvls - 1; i >= 0; i--) {
		ccur = rsp->levelcnt[i];
		rsp->levelspread[i] = (cprv + ccur - 1) / ccur;
		cprv = ccur;
	}
}
#endif /* #else #ifdef CONFIG_RCU_FANOUT_EXACT */

/*
 * Helper function for rcu_init() that initializes one rcu_state structure.
 */
static void __init rcu_init_one(struct rcu_state *rsp,
		struct rcu_data __percpu *rda)
{
	static char *buf[] = { "rcu_node_0",
			       "rcu_node_1",
			       "rcu_node_2",
			       "rcu_node_3" };  /* Match MAX_RCU_LVLS */
	static char *fqs[] = { "rcu_node_fqs_0",
			       "rcu_node_fqs_1",
			       "rcu_node_fqs_2",
			       "rcu_node_fqs_3" };  /* Match MAX_RCU_LVLS */
	int cpustride = 1;
	int i;
	int j;
	struct rcu_node *rnp;

	BUILD_BUG_ON(MAX_RCU_LVLS > ARRAY_SIZE(buf));  /* Fix buf[] init! */

	/* Initialize the level-tracking arrays. */

	for (i = 0; i < rcu_num_lvls; i++)
		rsp->levelcnt[i] = num_rcu_lvl[i];
	for (i = 1; i < rcu_num_lvls; i++)
		rsp->level[i] = rsp->level[i - 1] + rsp->levelcnt[i - 1];
	rcu_init_levelspread(rsp);

	/* Initialize the elements themselves, starting from the leaves. */

	for (i = rcu_num_lvls - 1; i >= 0; i--) {
		cpustride *= rsp->levelspread[i];
		rnp = rsp->level[i];
		for (j = 0; j < rsp->levelcnt[i]; j++, rnp++) {
			raw_spin_lock_init(&rnp->lock);
			lockdep_set_class_and_name(&rnp->lock,
						   &rcu_node_class[i], buf[i]);
			raw_spin_lock_init(&rnp->fqslock);
			lockdep_set_class_and_name(&rnp->fqslock,
						   &rcu_fqs_class[i], fqs[i]);
			rnp->gpnum = rsp->gpnum;
			rnp->completed = rsp->completed;
			rnp->qsmask = 0;
			rnp->qsmaskinit = 0;
			rnp->grplo = j * cpustride;
			rnp->grphi = (j + 1) * cpustride - 1;
			if (rnp->grphi >= NR_CPUS)
				rnp->grphi = NR_CPUS - 1;
			if (i == 0) {
				rnp->grpnum = 0;
				rnp->grpmask = 0;
				rnp->parent = NULL;
			} else {
				rnp->grpnum = j % rsp->levelspread[i - 1];
				rnp->grpmask = 1UL << rnp->grpnum;
				rnp->parent = rsp->level[i - 1] +
					      j / rsp->levelspread[i - 1];
			}
			rnp->level = i;
			INIT_LIST_HEAD(&rnp->blkd_tasks);
		}
	}

	rsp->rda = rda;
	init_waitqueue_head(&rsp->gp_wq);
	rnp = rsp->level[rcu_num_lvls - 1];
	for_each_possible_cpu(i) {
		while (i > rnp->grphi)
			rnp++;
		per_cpu_ptr(rsp->rda, i)->mynode = rnp;
		rcu_boot_init_percpu_data(i, rsp);
	}
	list_add(&rsp->flavors, &rcu_struct_flavors);
}

/*
 * Compute the rcu_node tree geometry from kernel parameters.  This cannot
 * replace the definitions in rcutree.h because those are needed to size
 * the ->node array in the rcu_state structure.
 */
static void __init rcu_init_geometry(void)
{
	int i;
	int j;
	int n = nr_cpu_ids;
	int rcu_capacity[MAX_RCU_LVLS + 1];

	/* If the compile-time values are accurate, just leave. */
	if (rcu_fanout_leaf == CONFIG_RCU_FANOUT_LEAF &&
	    nr_cpu_ids == NR_CPUS)
		return;

	/*
	 * Compute number of nodes that can be handled an rcu_node tree
	 * with the given number of levels.  Setting rcu_capacity[0] makes
	 * some of the arithmetic easier.
	 */
	rcu_capacity[0] = 1;
	rcu_capacity[1] = rcu_fanout_leaf;
	for (i = 2; i <= MAX_RCU_LVLS; i++)
		rcu_capacity[i] = rcu_capacity[i - 1] * CONFIG_RCU_FANOUT;

	/*
	 * The boot-time rcu_fanout_leaf parameter is only permitted
	 * to increase the leaf-level fanout, not decrease it.  Of course,
	 * the leaf-level fanout cannot exceed the number of bits in
	 * the rcu_node masks.  Finally, the tree must be able to accommodate
	 * the configured number of CPUs.  Complain and fall back to the
	 * compile-time values if these limits are exceeded.
	 */
	if (rcu_fanout_leaf < CONFIG_RCU_FANOUT_LEAF ||
	    rcu_fanout_leaf > sizeof(unsigned long) * 8 ||
	    n > rcu_capacity[MAX_RCU_LVLS]) {
		WARN_ON(1);
		return;
	}

	/* Calculate the number of rcu_nodes at each level of the tree. */
	for (i = 1; i <= MAX_RCU_LVLS; i++)
		if (n <= rcu_capacity[i]) {
			for (j = 0; j <= i; j++)
				num_rcu_lvl[j] =
					DIV_ROUND_UP(n, rcu_capacity[i - j]);
			rcu_num_lvls = i;
			for (j = i + 1; j <= MAX_RCU_LVLS; j++)
				num_rcu_lvl[j] = 0;
			break;
		}

	/* Calculate the total number of rcu_node structures. */
	rcu_num_nodes = 0;
	for (i = 0; i <= MAX_RCU_LVLS; i++)
		rcu_num_nodes += num_rcu_lvl[i];
	rcu_num_nodes -= n;
}

void __init rcu_init(void)
{
	int cpu;

	rcu_bootup_announce();
	rcu_init_geometry();
	rcu_init_one(&rcu_sched_state, &rcu_sched_data);
	rcu_init_one(&rcu_bh_state, &rcu_bh_data);
	__rcu_init_preempt();
	 open_softirq(RCU_SOFTIRQ, rcu_process_callbacks);

	/*
	 * We don't need protection against CPU-hotplug here because
	 * this is called early in boot, before either interrupts
	 * or the scheduler are operational.
	 */
	cpu_notifier(rcu_cpu_notify, 0);
	for_each_online_cpu(cpu)
		rcu_cpu_notify(NULL, CPU_UP_PREPARE, (void *)(long)cpu);
}

#include "rcutree_plugin.h"<|MERGE_RESOLUTION|>--- conflicted
+++ resolved
@@ -2395,12 +2395,8 @@
 		if (trycount++ < 10) {
 			udelay(trycount * num_online_cpus());
 		} else {
-<<<<<<< HEAD
-			synchronize_sched();
+			wait_rcu_gp(call_rcu_sched);
 			atomic_long_inc(&rsp->expedited_normal);
-=======
-			wait_rcu_gp(call_rcu_sched);
->>>>>>> 340f588b
 			return;
 		}
 
