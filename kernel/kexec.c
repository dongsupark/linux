--- conflicted
+++ resolved
@@ -1679,7 +1679,6 @@
 		kexec_in_progress = true;
 		kernel_restart_prepare(NULL);
 		migrate_to_reboot_cpu();
-<<<<<<< HEAD
 
 		/*
 		 * migrate_to_reboot_cpu() disables CPU hotplug assuming that
@@ -1688,8 +1687,6 @@
 		 * CPU hotplug again; so re-enable it here.
 		 */
 		cpu_hotplug_enable();
-=======
->>>>>>> 5e19bfb5
 		pr_emerg("Starting new kernel\n");
 		machine_shutdown();
 	}
