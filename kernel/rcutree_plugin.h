--- conflicted
+++ resolved
@@ -40,12 +40,7 @@
 #ifdef CONFIG_RCU_NOCB_CPU
 static cpumask_var_t rcu_nocb_mask; /* CPUs to have callbacks offloaded. */
 static bool have_rcu_nocb_mask;	    /* Was rcu_nocb_mask allocated? */
-<<<<<<< HEAD
-static bool rcu_nocb_poll;	    /* Offload kthread are to poll. */
-module_param(rcu_nocb_poll, bool, 0444);
-=======
 static bool __read_mostly rcu_nocb_poll;    /* Offload kthread are to poll. */
->>>>>>> 836dc9e3
 static char __initdata nocb_buf[NR_CPUS * 5];
 #endif /* #ifdef CONFIG_RCU_NOCB_CPU */
 
@@ -2163,8 +2158,6 @@
 }
 __setup("rcu_nocbs=", rcu_nocb_setup);
 
-<<<<<<< HEAD
-=======
 static int __init parse_rcu_nocb_poll(char *arg)
 {
 	rcu_nocb_poll = 1;
@@ -2172,7 +2165,6 @@
 }
 early_param("rcu_nocb_poll", parse_rcu_nocb_poll);
 
->>>>>>> 836dc9e3
 /* Is the specified CPU a no-CPUs CPU? */
 static bool is_nocb_cpu(int cpu)
 {
@@ -2380,18 +2372,11 @@
 	for (;;) {
 		/* If not polling, wait for next batch of callbacks. */
 		if (!rcu_nocb_poll)
-<<<<<<< HEAD
-			wait_event(rdp->nocb_wq, rdp->nocb_head);
-		list = ACCESS_ONCE(rdp->nocb_head);
-		if (!list) {
-			schedule_timeout_interruptible(1);
-=======
 			wait_event_interruptible(rdp->nocb_wq, rdp->nocb_head);
 		list = ACCESS_ONCE(rdp->nocb_head);
 		if (!list) {
 			schedule_timeout_interruptible(1);
 			flush_signals(current);
->>>>>>> 836dc9e3
 			continue;
 		}
 
