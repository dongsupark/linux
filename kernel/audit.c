/* audit.c -- Auditing support
 * Gateway between the kernel (e.g., selinux) and the user-space audit daemon.
 * System-call specific features have moved to auditsc.c
 *
 * Copyright 2003-2007 Red Hat Inc., Durham, North Carolina.
 * All Rights Reserved.
 *
 * This program is free software; you can redistribute it and/or modify
 * it under the terms of the GNU General Public License as published by
 * the Free Software Foundation; either version 2 of the License, or
 * (at your option) any later version.
 *
 * This program is distributed in the hope that it will be useful,
 * but WITHOUT ANY WARRANTY; without even the implied warranty of
 * MERCHANTABILITY or FITNESS FOR A PARTICULAR PURPOSE.  See the
 * GNU General Public License for more details.
 *
 * You should have received a copy of the GNU General Public License
 * along with this program; if not, write to the Free Software
 * Foundation, Inc., 59 Temple Place, Suite 330, Boston, MA  02111-1307  USA
 *
 * Written by Rickard E. (Rik) Faith <faith@redhat.com>
 *
 * Goals: 1) Integrate fully with Security Modules.
 *	  2) Minimal run-time overhead:
 *	     a) Minimal when syscall auditing is disabled (audit_enable=0).
 *	     b) Small when syscall auditing is enabled and no audit record
 *		is generated (defer as much work as possible to record
 *		generation time):
 *		i) context is allocated,
 *		ii) names from getname are stored without a copy, and
 *		iii) inode information stored from path_lookup.
 *	  3) Ability to disable syscall auditing at boot time (audit=0).
 *	  4) Usable by other parts of the kernel (if audit_log* is called,
 *	     then a syscall record will be generated automatically for the
 *	     current syscall).
 *	  5) Netlink interface to user-space.
 *	  6) Support low-overhead kernel-based filtering to minimize the
 *	     information that must be passed to user-space.
 *
 * Example user-space utilities: http://people.redhat.com/sgrubb/audit/
 */

#define pr_fmt(fmt) KBUILD_MODNAME ": " fmt

#include <linux/init.h>
#include <asm/types.h>
#include <linux/atomic.h>
#include <linux/mm.h>
#include <linux/export.h>
#include <linux/slab.h>
#include <linux/err.h>
#include <linux/kthread.h>
#include <linux/kernel.h>
#include <linux/syscalls.h>

#include <linux/audit.h>

#include <net/sock.h>
#include <net/netlink.h>
#include <linux/skbuff.h>
#ifdef CONFIG_SECURITY
#include <linux/security.h>
#endif
#include <linux/freezer.h>
#include <linux/tty.h>
#include <linux/pid_namespace.h>
#include <net/netns/generic.h>

#include "audit.h"

/* No auditing will take place until audit_initialized == AUDIT_INITIALIZED.
 * (Initialization happens after skb_init is called.) */
#define AUDIT_DISABLED		-1
#define AUDIT_UNINITIALIZED	0
#define AUDIT_INITIALIZED	1
static int	audit_initialized;

#define AUDIT_OFF	0
#define AUDIT_ON	1
#define AUDIT_LOCKED	2
u32		audit_enabled;
u32		audit_ever_enabled;

EXPORT_SYMBOL_GPL(audit_enabled);

/* Default state when kernel boots without any parameters. */
static u32	audit_default;

/* If auditing cannot proceed, audit_failure selects what happens. */
static u32	audit_failure = AUDIT_FAIL_PRINTK;

/*
 * If audit records are to be written to the netlink socket, audit_pid
 * contains the pid of the auditd process and audit_nlk_portid contains
 * the portid to use to send netlink messages to that process.
 */
int		audit_pid;
static __u32	audit_nlk_portid;

/* If audit_rate_limit is non-zero, limit the rate of sending audit records
 * to that number per second.  This prevents DoS attacks, but results in
 * audit records being dropped. */
static u32	audit_rate_limit;

/* Number of outstanding audit_buffers allowed.
 * When set to zero, this means unlimited. */
static u32	audit_backlog_limit = 64;
#define AUDIT_BACKLOG_WAIT_TIME (60 * HZ)
static u32	audit_backlog_wait_time = AUDIT_BACKLOG_WAIT_TIME;
static u32	audit_backlog_wait_overflow = 0;

/* The identity of the user shutting down the audit system. */
kuid_t		audit_sig_uid = INVALID_UID;
pid_t		audit_sig_pid = -1;
u32		audit_sig_sid = 0;

/* Records can be lost in several ways:
   0) [suppressed in audit_alloc]
   1) out of memory in audit_log_start [kmalloc of struct audit_buffer]
   2) out of memory in audit_log_move [alloc_skb]
   3) suppressed due to audit_rate_limit
   4) suppressed due to audit_backlog_limit
*/
static atomic_t    audit_lost = ATOMIC_INIT(0);

/* The netlink socket. */
static struct sock *audit_sock;
int audit_net_id;

/* Hash for inode-based rules */
struct list_head audit_inode_hash[AUDIT_INODE_BUCKETS];

/* The audit_freelist is a list of pre-allocated audit buffers (if more
 * than AUDIT_MAXFREE are in use, the audit buffer is freed instead of
 * being placed on the freelist). */
static DEFINE_SPINLOCK(audit_freelist_lock);
static int	   audit_freelist_count;
static LIST_HEAD(audit_freelist);

static struct sk_buff_head audit_skb_queue;
/* queue of skbs to send to auditd when/if it comes back */
static struct sk_buff_head audit_skb_hold_queue;
static struct task_struct *kauditd_task;
static DECLARE_WAIT_QUEUE_HEAD(kauditd_wait);
static DECLARE_WAIT_QUEUE_HEAD(audit_backlog_wait);

static struct audit_features af = {.vers = AUDIT_FEATURE_VERSION,
				   .mask = -1,
				   .features = 0,
				   .lock = 0,};

static char *audit_feature_names[2] = {
	"only_unset_loginuid",
	"loginuid_immutable",
};


/* Serialize requests from userspace. */
DEFINE_MUTEX(audit_cmd_mutex);

/* AUDIT_BUFSIZ is the size of the temporary buffer used for formatting
 * audit records.  Since printk uses a 1024 byte buffer, this buffer
 * should be at least that large. */
#define AUDIT_BUFSIZ 1024

/* AUDIT_MAXFREE is the number of empty audit_buffers we keep on the
 * audit_freelist.  Doing so eliminates many kmalloc/kfree calls. */
#define AUDIT_MAXFREE  (2*NR_CPUS)

/* The audit_buffer is used when formatting an audit record.  The caller
 * locks briefly to get the record off the freelist or to allocate the
 * buffer, and locks briefly to send the buffer to the netlink layer or
 * to place it on a transmit queue.  Multiple audit_buffers can be in
 * use simultaneously. */
struct audit_buffer {
	struct list_head     list;
	struct sk_buff       *skb;	/* formatted skb ready to send */
	struct audit_context *ctx;	/* NULL or associated context */
	gfp_t		     gfp_mask;
};

struct audit_reply {
	__u32 portid;
<<<<<<< HEAD
	struct net *net;	
=======
	struct net *net;
>>>>>>> e360a389
	struct sk_buff *skb;
};

static void audit_set_portid(struct audit_buffer *ab, __u32 portid)
{
	if (ab) {
		struct nlmsghdr *nlh = nlmsg_hdr(ab->skb);
		nlh->nlmsg_pid = portid;
	}
}

void audit_panic(const char *message)
{
	switch (audit_failure) {
	case AUDIT_FAIL_SILENT:
		break;
	case AUDIT_FAIL_PRINTK:
		if (printk_ratelimit())
			pr_err("%s\n", message);
		break;
	case AUDIT_FAIL_PANIC:
		/* test audit_pid since printk is always losey, why bother? */
		if (audit_pid)
			panic("audit: %s\n", message);
		break;
	}
}

static inline int audit_rate_check(void)
{
	static unsigned long	last_check = 0;
	static int		messages   = 0;
	static DEFINE_SPINLOCK(lock);
	unsigned long		flags;
	unsigned long		now;
	unsigned long		elapsed;
	int			retval	   = 0;

	if (!audit_rate_limit) return 1;

	spin_lock_irqsave(&lock, flags);
	if (++messages < audit_rate_limit) {
		retval = 1;
	} else {
		now     = jiffies;
		elapsed = now - last_check;
		if (elapsed > HZ) {
			last_check = now;
			messages   = 0;
			retval     = 1;
		}
	}
	spin_unlock_irqrestore(&lock, flags);

	return retval;
}

/**
 * audit_log_lost - conditionally log lost audit message event
 * @message: the message stating reason for lost audit message
 *
 * Emit at least 1 message per second, even if audit_rate_check is
 * throttling.
 * Always increment the lost messages counter.
*/
void audit_log_lost(const char *message)
{
	static unsigned long	last_msg = 0;
	static DEFINE_SPINLOCK(lock);
	unsigned long		flags;
	unsigned long		now;
	int			print;

	atomic_inc(&audit_lost);

	print = (audit_failure == AUDIT_FAIL_PANIC || !audit_rate_limit);

	if (!print) {
		spin_lock_irqsave(&lock, flags);
		now = jiffies;
		if (now - last_msg > HZ) {
			print = 1;
			last_msg = now;
		}
		spin_unlock_irqrestore(&lock, flags);
	}

	if (print) {
		if (printk_ratelimit())
			pr_warn("audit_lost=%u audit_rate_limit=%u audit_backlog_limit=%u\n",
				atomic_read(&audit_lost),
				audit_rate_limit,
				audit_backlog_limit);
		audit_panic(message);
	}
}

static int audit_log_config_change(char *function_name, u32 new, u32 old,
				   int allow_changes)
{
	struct audit_buffer *ab;
	int rc = 0;

	ab = audit_log_start(NULL, GFP_KERNEL, AUDIT_CONFIG_CHANGE);
	if (unlikely(!ab))
		return rc;
	audit_log_format(ab, "%s=%u old=%u", function_name, new, old);
	audit_log_session_info(ab);
	rc = audit_log_task_context(ab);
	if (rc)
		allow_changes = 0; /* Something weird, deny request */
	audit_log_format(ab, " res=%d", allow_changes);
	audit_log_end(ab);
	return rc;
}

static int audit_do_config_change(char *function_name, u32 *to_change, u32 new)
{
	int allow_changes, rc = 0;
	u32 old = *to_change;

	/* check if we are locked */
	if (audit_enabled == AUDIT_LOCKED)
		allow_changes = 0;
	else
		allow_changes = 1;

	if (audit_enabled != AUDIT_OFF) {
		rc = audit_log_config_change(function_name, new, old, allow_changes);
		if (rc)
			allow_changes = 0;
	}

	/* If we are allowed, make the change */
	if (allow_changes == 1)
		*to_change = new;
	/* Not allowed, update reason */
	else if (rc == 0)
		rc = -EPERM;
	return rc;
}

static int audit_set_rate_limit(u32 limit)
{
	return audit_do_config_change("audit_rate_limit", &audit_rate_limit, limit);
}

static int audit_set_backlog_limit(u32 limit)
{
	return audit_do_config_change("audit_backlog_limit", &audit_backlog_limit, limit);
}

static int audit_set_backlog_wait_time(u32 timeout)
{
	return audit_do_config_change("audit_backlog_wait_time",
				      &audit_backlog_wait_time, timeout);
}

static int audit_set_enabled(u32 state)
{
	int rc;
	if (state < AUDIT_OFF || state > AUDIT_LOCKED)
		return -EINVAL;

	rc =  audit_do_config_change("audit_enabled", &audit_enabled, state);
	if (!rc)
		audit_ever_enabled |= !!state;

	return rc;
}

static int audit_set_failure(u32 state)
{
	if (state != AUDIT_FAIL_SILENT
	    && state != AUDIT_FAIL_PRINTK
	    && state != AUDIT_FAIL_PANIC)
		return -EINVAL;

	return audit_do_config_change("audit_failure", &audit_failure, state);
}

/*
 * Queue skbs to be sent to auditd when/if it comes back.  These skbs should
 * already have been sent via prink/syslog and so if these messages are dropped
 * it is not a huge concern since we already passed the audit_log_lost()
 * notification and stuff.  This is just nice to get audit messages during
 * boot before auditd is running or messages generated while auditd is stopped.
 * This only holds messages is audit_default is set, aka booting with audit=1
 * or building your kernel that way.
 */
static void audit_hold_skb(struct sk_buff *skb)
{
	if (audit_default &&
	    (!audit_backlog_limit ||
	     skb_queue_len(&audit_skb_hold_queue) < audit_backlog_limit))
		skb_queue_tail(&audit_skb_hold_queue, skb);
	else
		kfree_skb(skb);
}

/*
 * For one reason or another this nlh isn't getting delivered to the userspace
 * audit daemon, just send it to printk.
 */
static void audit_printk_skb(struct sk_buff *skb)
{
	struct nlmsghdr *nlh = nlmsg_hdr(skb);
	char *data = nlmsg_data(nlh);

	if (nlh->nlmsg_type != AUDIT_EOE) {
		if (printk_ratelimit())
			pr_notice("type=%d %s\n", nlh->nlmsg_type, data);
		else
			audit_log_lost("printk limit exceeded");
	}

	audit_hold_skb(skb);
}

static void kauditd_send_skb(struct sk_buff *skb)
{
	int err;
	/* take a reference in case we can't send it and we want to hold it */
	skb_get(skb);
	err = netlink_unicast(audit_sock, skb, audit_nlk_portid, 0);
	if (err < 0) {
		BUG_ON(err != -ECONNREFUSED); /* Shouldn't happen */
		if (audit_pid) {
			pr_err("*NO* daemon at audit_pid=%d\n", audit_pid);
<<<<<<< HEAD
			audit_log_lost("auditd disappeared\n");
=======
			audit_log_lost("auditd disappeared");
>>>>>>> e360a389
			audit_pid = 0;
			audit_sock = NULL;
		}
		/* we might get lucky and get this in the next auditd */
		audit_hold_skb(skb);
	} else
		/* drop the extra reference if sent ok */
		consume_skb(skb);
}

/*
 * flush_hold_queue - empty the hold queue if auditd appears
 *
 * If auditd just started, drain the queue of messages already
 * sent to syslog/printk.  Remember loss here is ok.  We already
 * called audit_log_lost() if it didn't go out normally.  so the
 * race between the skb_dequeue and the next check for audit_pid
 * doesn't matter.
 *
 * If you ever find kauditd to be too slow we can get a perf win
 * by doing our own locking and keeping better track if there
 * are messages in this queue.  I don't see the need now, but
 * in 5 years when I want to play with this again I'll see this
 * note and still have no friggin idea what i'm thinking today.
 */
static void flush_hold_queue(void)
{
	struct sk_buff *skb;

	if (!audit_default || !audit_pid)
		return;

	skb = skb_dequeue(&audit_skb_hold_queue);
	if (likely(!skb))
		return;

	while (skb && audit_pid) {
		kauditd_send_skb(skb);
		skb = skb_dequeue(&audit_skb_hold_queue);
	}

	/*
	 * if auditd just disappeared but we
	 * dequeued an skb we need to drop ref
	 */
	if (skb)
		consume_skb(skb);
}

static int kauditd_thread(void *dummy)
{
	set_freezable();
	while (!kthread_should_stop()) {
		struct sk_buff *skb;
		DECLARE_WAITQUEUE(wait, current);

		flush_hold_queue();

		skb = skb_dequeue(&audit_skb_queue);

		if (skb) {
			if (skb_queue_len(&audit_skb_queue) <= audit_backlog_limit)
				wake_up(&audit_backlog_wait);
			if (audit_pid)
				kauditd_send_skb(skb);
			else
				audit_printk_skb(skb);
			continue;
		}
		set_current_state(TASK_INTERRUPTIBLE);
		add_wait_queue(&kauditd_wait, &wait);

		if (!skb_queue_len(&audit_skb_queue)) {
			try_to_freeze();
			schedule();
		}

		__set_current_state(TASK_RUNNING);
		remove_wait_queue(&kauditd_wait, &wait);
	}
	return 0;
}

int audit_send_list(void *_dest)
{
	struct audit_netlink_list *dest = _dest;
	struct sk_buff *skb;
	struct net *net = dest->net;
	struct audit_net *aunet = net_generic(net, audit_net_id);

	/* wait for parent to finish and send an ACK */
	mutex_lock(&audit_cmd_mutex);
	mutex_unlock(&audit_cmd_mutex);

	while ((skb = __skb_dequeue(&dest->q)) != NULL)
		netlink_unicast(aunet->nlsk, skb, dest->portid, 0);

	put_net(net);
	kfree(dest);

	return 0;
}

struct sk_buff *audit_make_reply(__u32 portid, int seq, int type, int done,
				 int multi, const void *payload, int size)
{
	struct sk_buff	*skb;
	struct nlmsghdr	*nlh;
	void		*data;
	int		flags = multi ? NLM_F_MULTI : 0;
	int		t     = done  ? NLMSG_DONE  : type;

	skb = nlmsg_new(size, GFP_KERNEL);
	if (!skb)
		return NULL;

	nlh	= nlmsg_put(skb, portid, seq, t, size, flags);
	if (!nlh)
		goto out_kfree_skb;
	data = nlmsg_data(nlh);
	memcpy(data, payload, size);
	return skb;

out_kfree_skb:
	kfree_skb(skb);
	return NULL;
}

static int audit_send_reply_thread(void *arg)
{
	struct audit_reply *reply = (struct audit_reply *)arg;
	struct net *net = reply->net;
	struct audit_net *aunet = net_generic(net, audit_net_id);

	mutex_lock(&audit_cmd_mutex);
	mutex_unlock(&audit_cmd_mutex);

	/* Ignore failure. It'll only happen if the sender goes away,
	   because our timeout is set to infinite. */
	netlink_unicast(aunet->nlsk , reply->skb, reply->portid, 0);
	put_net(net);
	kfree(reply);
	return 0;
}
/**
 * audit_send_reply - send an audit reply message via netlink
<<<<<<< HEAD
 * @request_skb: skb of request we are replying to (used to target the reply)
=======
 * @portid: netlink port to which to send reply
>>>>>>> e360a389
 * @seq: sequence number
 * @type: audit message type
 * @done: done (last) flag
 * @multi: multi-part message flag
 * @payload: payload data
 * @size: payload size
 *
 * Allocates an skb, builds the netlink message, and sends it to the port id.
 * No failure notifications.
 */
static void audit_send_reply(struct sk_buff *request_skb, int seq, int type, int done,
			     int multi, const void *payload, int size)
{
	u32 portid = NETLINK_CB(request_skb).portid;
	struct net *net = sock_net(NETLINK_CB(request_skb).sk);
	struct sk_buff *skb;
	struct task_struct *tsk;
	struct audit_reply *reply = kmalloc(sizeof(struct audit_reply),
					    GFP_KERNEL);

	if (!reply)
		return;

	skb = audit_make_reply(portid, seq, type, done, multi, payload, size);
	if (!skb)
		goto out;

	reply->net = get_net(net);
	reply->portid = portid;
	reply->skb = skb;

	tsk = kthread_run(audit_send_reply_thread, reply, "audit_send_reply");
	if (!IS_ERR(tsk))
		return;
	kfree_skb(skb);
out:
	kfree(reply);
}

/*
 * Check for appropriate CAP_AUDIT_ capabilities on incoming audit
 * control messages.
 */
static int audit_netlink_ok(struct sk_buff *skb, u16 msg_type)
{
	int err = 0;

	/* Only support initial user namespace for now. */
	if ((current_user_ns() != &init_user_ns))
		return -EPERM;

	switch (msg_type) {
	case AUDIT_LIST:
	case AUDIT_ADD:
	case AUDIT_DEL:
		return -EOPNOTSUPP;
	case AUDIT_GET:
	case AUDIT_SET:
	case AUDIT_GET_FEATURE:
	case AUDIT_SET_FEATURE:
	case AUDIT_LIST_RULES:
	case AUDIT_ADD_RULE:
	case AUDIT_DEL_RULE:
	case AUDIT_SIGNAL_INFO:
	case AUDIT_TTY_GET:
	case AUDIT_TTY_SET:
	case AUDIT_TRIM:
	case AUDIT_MAKE_EQUIV:
		/* Only support auditd and auditctl in initial pid namespace
		 * for now. */
		if ((task_active_pid_ns(current) != &init_pid_ns))
			return -EPERM;

		if (!capable(CAP_AUDIT_CONTROL))
			err = -EPERM;
		break;
	case AUDIT_USER:
	case AUDIT_FIRST_USER_MSG ... AUDIT_LAST_USER_MSG:
	case AUDIT_FIRST_USER_MSG2 ... AUDIT_LAST_USER_MSG2:
		if (!capable(CAP_AUDIT_WRITE))
			err = -EPERM;
		break;
	default:  /* bad msg */
		err = -EINVAL;
	}

	return err;
}

static int audit_log_common_recv_msg(struct audit_buffer **ab, u16 msg_type)
{
	int rc = 0;
	uid_t uid = from_kuid(&init_user_ns, current_uid());
	pid_t pid = task_tgid_nr(current);

	if (!audit_enabled && msg_type != AUDIT_USER_AVC) {
		*ab = NULL;
		return rc;
	}

	*ab = audit_log_start(NULL, GFP_KERNEL, msg_type);
	if (unlikely(!*ab))
		return rc;
	audit_log_format(*ab, "pid=%d uid=%u", pid, uid);
	audit_log_session_info(*ab);
	audit_log_task_context(*ab);

	return rc;
}

int is_audit_feature_set(int i)
{
	return af.features & AUDIT_FEATURE_TO_MASK(i);
}


static int audit_get_feature(struct sk_buff *skb)
{
	u32 seq;

	seq = nlmsg_hdr(skb)->nlmsg_seq;

	audit_send_reply(skb, seq, AUDIT_GET, 0, 0, &af, sizeof(af));

	return 0;
}

static void audit_log_feature_change(int which, u32 old_feature, u32 new_feature,
				     u32 old_lock, u32 new_lock, int res)
{
	struct audit_buffer *ab;

	if (audit_enabled == AUDIT_OFF)
		return;

	ab = audit_log_start(NULL, GFP_KERNEL, AUDIT_FEATURE_CHANGE);
	audit_log_task_info(ab, current);
	audit_log_format(ab, "feature=%s old=%u new=%u old_lock=%u new_lock=%u res=%d",
			 audit_feature_names[which], !!old_feature, !!new_feature,
			 !!old_lock, !!new_lock, res);
	audit_log_end(ab);
}

static int audit_set_feature(struct sk_buff *skb)
{
	struct audit_features *uaf;
	int i;

	BUILD_BUG_ON(AUDIT_LAST_FEATURE + 1 > sizeof(audit_feature_names)/sizeof(audit_feature_names[0]));
	uaf = nlmsg_data(nlmsg_hdr(skb));

	/* if there is ever a version 2 we should handle that here */

	for (i = 0; i <= AUDIT_LAST_FEATURE; i++) {
		u32 feature = AUDIT_FEATURE_TO_MASK(i);
		u32 old_feature, new_feature, old_lock, new_lock;

		/* if we are not changing this feature, move along */
		if (!(feature & uaf->mask))
			continue;

		old_feature = af.features & feature;
		new_feature = uaf->features & feature;
		new_lock = (uaf->lock | af.lock) & feature;
		old_lock = af.lock & feature;

		/* are we changing a locked feature? */
		if (old_lock && (new_feature != old_feature)) {
			audit_log_feature_change(i, old_feature, new_feature,
						 old_lock, new_lock, 0);
			return -EPERM;
		}
	}
	/* nothing invalid, do the changes */
	for (i = 0; i <= AUDIT_LAST_FEATURE; i++) {
		u32 feature = AUDIT_FEATURE_TO_MASK(i);
		u32 old_feature, new_feature, old_lock, new_lock;

		/* if we are not changing this feature, move along */
		if (!(feature & uaf->mask))
			continue;

		old_feature = af.features & feature;
		new_feature = uaf->features & feature;
		old_lock = af.lock & feature;
		new_lock = (uaf->lock | af.lock) & feature;

		if (new_feature != old_feature)
			audit_log_feature_change(i, old_feature, new_feature,
						 old_lock, new_lock, 1);

		if (new_feature)
			af.features |= feature;
		else
			af.features &= ~feature;
		af.lock |= new_lock;
	}

	return 0;
}

static int audit_receive_msg(struct sk_buff *skb, struct nlmsghdr *nlh)
{
	u32			seq;
	void			*data;
	int			err;
	struct audit_buffer	*ab;
	u16			msg_type = nlh->nlmsg_type;
	struct audit_sig_info   *sig_data;
	char			*ctx = NULL;
	u32			len;

	err = audit_netlink_ok(skb, msg_type);
	if (err)
		return err;

	/* As soon as there's any sign of userspace auditd,
	 * start kauditd to talk to it */
	if (!kauditd_task) {
		kauditd_task = kthread_run(kauditd_thread, NULL, "kauditd");
		if (IS_ERR(kauditd_task)) {
			err = PTR_ERR(kauditd_task);
			kauditd_task = NULL;
			return err;
		}
	}
	seq  = nlh->nlmsg_seq;
	data = nlmsg_data(nlh);

	switch (msg_type) {
	case AUDIT_GET: {
		struct audit_status	s;
		memset(&s, 0, sizeof(s));
		s.enabled		= audit_enabled;
		s.failure		= audit_failure;
		s.pid			= audit_pid;
		s.rate_limit		= audit_rate_limit;
		s.backlog_limit		= audit_backlog_limit;
		s.lost			= atomic_read(&audit_lost);
		s.backlog		= skb_queue_len(&audit_skb_queue);
		s.version		= AUDIT_VERSION_LATEST;
		s.backlog_wait_time	= audit_backlog_wait_time;
		audit_send_reply(skb, seq, AUDIT_GET, 0, 0, &s, sizeof(s));
		break;
	}
	case AUDIT_SET: {
		struct audit_status	s;
		memset(&s, 0, sizeof(s));
		/* guard against past and future API changes */
		memcpy(&s, data, min_t(size_t, sizeof(s), nlmsg_len(nlh)));
		if (s.mask & AUDIT_STATUS_ENABLED) {
			err = audit_set_enabled(s.enabled);
			if (err < 0)
				return err;
		}
		if (s.mask & AUDIT_STATUS_FAILURE) {
			err = audit_set_failure(s.failure);
			if (err < 0)
				return err;
		}
		if (s.mask & AUDIT_STATUS_PID) {
			int new_pid = s.pid;

			if ((!new_pid) && (task_tgid_vnr(current) != audit_pid))
				return -EACCES;
			if (audit_enabled != AUDIT_OFF)
				audit_log_config_change("audit_pid", new_pid, audit_pid, 1);
			audit_pid = new_pid;
			audit_nlk_portid = NETLINK_CB(skb).portid;
			audit_sock = skb->sk;
<<<<<<< HEAD
		}
		if (s.mask & AUDIT_STATUS_RATE_LIMIT) {
			err = audit_set_rate_limit(s.rate_limit);
			if (err < 0)
				return err;
		}
=======
		}
		if (s.mask & AUDIT_STATUS_RATE_LIMIT) {
			err = audit_set_rate_limit(s.rate_limit);
			if (err < 0)
				return err;
		}
>>>>>>> e360a389
		if (s.mask & AUDIT_STATUS_BACKLOG_LIMIT) {
			err = audit_set_backlog_limit(s.backlog_limit);
			if (err < 0)
				return err;
		}
		if (s.mask & AUDIT_STATUS_BACKLOG_WAIT_TIME) {
			if (sizeof(s) > (size_t)nlh->nlmsg_len)
				return -EINVAL;
			if (s.backlog_wait_time < 0 ||
			    s.backlog_wait_time > 10*AUDIT_BACKLOG_WAIT_TIME)
				return -EINVAL;
			err = audit_set_backlog_wait_time(s.backlog_wait_time);
			if (err < 0)
				return err;
		}
		break;
	}
	case AUDIT_GET_FEATURE:
		err = audit_get_feature(skb);
		if (err)
			return err;
		break;
	case AUDIT_SET_FEATURE:
		err = audit_set_feature(skb);
		if (err)
			return err;
		break;
	case AUDIT_USER:
	case AUDIT_FIRST_USER_MSG ... AUDIT_LAST_USER_MSG:
	case AUDIT_FIRST_USER_MSG2 ... AUDIT_LAST_USER_MSG2:
		if (!audit_enabled && msg_type != AUDIT_USER_AVC)
			return 0;

		err = audit_filter_user(msg_type);
		if (err == 1) { /* match or error */
			err = 0;
			if (msg_type == AUDIT_USER_TTY) {
				err = tty_audit_push_current();
				if (err)
					break;
			}
			mutex_unlock(&audit_cmd_mutex);
			audit_log_common_recv_msg(&ab, msg_type);
			if (msg_type != AUDIT_USER_TTY)
				audit_log_format(ab, " msg='%.*s'",
						 AUDIT_MESSAGE_TEXT_MAX,
						 (char *)data);
			else {
				int size;

				audit_log_format(ab, " data=");
				size = nlmsg_len(nlh);
				if (size > 0 &&
				    ((unsigned char *)data)[size - 1] == '\0')
					size--;
				audit_log_n_untrustedstring(ab, data, size);
			}
			audit_set_portid(ab, NETLINK_CB(skb).portid);
			audit_log_end(ab);
			mutex_lock(&audit_cmd_mutex);
		}
		break;
	case AUDIT_ADD_RULE:
	case AUDIT_DEL_RULE:
		if (nlmsg_len(nlh) < sizeof(struct audit_rule_data))
			return -EINVAL;
		if (audit_enabled == AUDIT_LOCKED) {
			audit_log_common_recv_msg(&ab, AUDIT_CONFIG_CHANGE);
			audit_log_format(ab, " audit_enabled=%d res=0", audit_enabled);
			audit_log_end(ab);
			return -EPERM;
		}
		err = audit_rule_change(msg_type, NETLINK_CB(skb).portid,
					   seq, data, nlmsg_len(nlh));
		break;
	case AUDIT_LIST_RULES:
		err = audit_list_rules_send(skb, seq);
		break;
	case AUDIT_TRIM:
		audit_trim_trees();
		audit_log_common_recv_msg(&ab, AUDIT_CONFIG_CHANGE);
		audit_log_format(ab, " op=trim res=1");
		audit_log_end(ab);
		break;
	case AUDIT_MAKE_EQUIV: {
		void *bufp = data;
		u32 sizes[2];
		size_t msglen = nlmsg_len(nlh);
		char *old, *new;

		err = -EINVAL;
		if (msglen < 2 * sizeof(u32))
			break;
		memcpy(sizes, bufp, 2 * sizeof(u32));
		bufp += 2 * sizeof(u32);
		msglen -= 2 * sizeof(u32);
		old = audit_unpack_string(&bufp, &msglen, sizes[0]);
		if (IS_ERR(old)) {
			err = PTR_ERR(old);
			break;
		}
		new = audit_unpack_string(&bufp, &msglen, sizes[1]);
		if (IS_ERR(new)) {
			err = PTR_ERR(new);
			kfree(old);
			break;
		}
		/* OK, here comes... */
		err = audit_tag_tree(old, new);

		audit_log_common_recv_msg(&ab, AUDIT_CONFIG_CHANGE);

		audit_log_format(ab, " op=make_equiv old=");
		audit_log_untrustedstring(ab, old);
		audit_log_format(ab, " new=");
		audit_log_untrustedstring(ab, new);
		audit_log_format(ab, " res=%d", !err);
		audit_log_end(ab);
		kfree(old);
		kfree(new);
		break;
	}
	case AUDIT_SIGNAL_INFO:
		len = 0;
		if (audit_sig_sid) {
			err = security_secid_to_secctx(audit_sig_sid, &ctx, &len);
			if (err)
				return err;
		}
		sig_data = kmalloc(sizeof(*sig_data) + len, GFP_KERNEL);
		if (!sig_data) {
			if (audit_sig_sid)
				security_release_secctx(ctx, len);
			return -ENOMEM;
		}
		sig_data->uid = from_kuid(&init_user_ns, audit_sig_uid);
		sig_data->pid = audit_sig_pid;
		if (audit_sig_sid) {
			memcpy(sig_data->ctx, ctx, len);
			security_release_secctx(ctx, len);
		}
		audit_send_reply(skb, seq, AUDIT_SIGNAL_INFO, 0, 0,
				 sig_data, sizeof(*sig_data) + len);
		kfree(sig_data);
		break;
	case AUDIT_TTY_GET: {
		struct audit_tty_status s;
		struct task_struct *tsk = current;

		spin_lock(&tsk->sighand->siglock);
		s.enabled = tsk->signal->audit_tty;
		s.log_passwd = tsk->signal->audit_tty_log_passwd;
		spin_unlock(&tsk->sighand->siglock);

		audit_send_reply(skb, seq, AUDIT_TTY_GET, 0, 0, &s, sizeof(s));
		break;
	}
	case AUDIT_TTY_SET: {
		struct audit_tty_status s, old;
		struct task_struct *tsk = current;
		struct audit_buffer	*ab;

		memset(&s, 0, sizeof(s));
		/* guard against past and future API changes */
		memcpy(&s, data, min_t(size_t, sizeof(s), nlmsg_len(nlh)));
		/* check if new data is valid */
		if ((s.enabled != 0 && s.enabled != 1) ||
		    (s.log_passwd != 0 && s.log_passwd != 1))
			err = -EINVAL;

		spin_lock(&tsk->sighand->siglock);
		old.enabled = tsk->signal->audit_tty;
		old.log_passwd = tsk->signal->audit_tty_log_passwd;
		if (!err) {
			tsk->signal->audit_tty = s.enabled;
			tsk->signal->audit_tty_log_passwd = s.log_passwd;
		}
		spin_unlock(&tsk->sighand->siglock);

		audit_log_common_recv_msg(&ab, AUDIT_CONFIG_CHANGE);
		audit_log_format(ab, " op=tty_set old-enabled=%d new-enabled=%d"
				 " old-log_passwd=%d new-log_passwd=%d res=%d",
				 old.enabled, s.enabled, old.log_passwd,
				 s.log_passwd, !err);
		audit_log_end(ab);
		break;
	}
	default:
		err = -EINVAL;
		break;
	}

	return err < 0 ? err : 0;
}

/*
 * Get message from skb.  Each message is processed by audit_receive_msg.
 * Malformed skbs with wrong length are discarded silently.
 */
static void audit_receive_skb(struct sk_buff *skb)
{
	struct nlmsghdr *nlh;
	/*
	 * len MUST be signed for nlmsg_next to be able to dec it below 0
	 * if the nlmsg_len was not aligned
	 */
	int len;
	int err;

	nlh = nlmsg_hdr(skb);
	len = skb->len;

	while (nlmsg_ok(nlh, len)) {
		err = audit_receive_msg(skb, nlh);
		/* if err or if this message says it wants a response */
		if (err || (nlh->nlmsg_flags & NLM_F_ACK))
			netlink_ack(skb, nlh, err);

		nlh = nlmsg_next(nlh, &len);
	}
}

/* Receive messages from netlink socket. */
static void audit_receive(struct sk_buff  *skb)
{
	mutex_lock(&audit_cmd_mutex);
	audit_receive_skb(skb);
	mutex_unlock(&audit_cmd_mutex);
}

static int __net_init audit_net_init(struct net *net)
{
	struct netlink_kernel_cfg cfg = {
		.input	= audit_receive,
	};

	struct audit_net *aunet = net_generic(net, audit_net_id);

	aunet->nlsk = netlink_kernel_create(net, NETLINK_AUDIT, &cfg);
	if (aunet->nlsk == NULL) {
		audit_panic("cannot initialize netlink socket in namespace");
		return -ENOMEM;
	}
	aunet->nlsk->sk_sndtimeo = MAX_SCHEDULE_TIMEOUT;
	return 0;
}

static void __net_exit audit_net_exit(struct net *net)
{
	struct audit_net *aunet = net_generic(net, audit_net_id);
	struct sock *sock = aunet->nlsk;
	if (sock == audit_sock) {
		audit_pid = 0;
		audit_sock = NULL;
	}

	rcu_assign_pointer(aunet->nlsk, NULL);
	synchronize_net();
	netlink_kernel_release(sock);
}

static struct pernet_operations audit_net_ops __net_initdata = {
	.init = audit_net_init,
	.exit = audit_net_exit,
	.id = &audit_net_id,
	.size = sizeof(struct audit_net),
};

/* Initialize audit support at boot time. */
static int __init audit_init(void)
{
	int i;

	if (audit_initialized == AUDIT_DISABLED)
		return 0;

	pr_info("initializing netlink subsys (%s)\n",
		audit_default ? "enabled" : "disabled");
	register_pernet_subsys(&audit_net_ops);

	skb_queue_head_init(&audit_skb_queue);
	skb_queue_head_init(&audit_skb_hold_queue);
	audit_initialized = AUDIT_INITIALIZED;
	audit_enabled = audit_default;
	audit_ever_enabled |= !!audit_default;

	audit_log(NULL, GFP_KERNEL, AUDIT_KERNEL, "initialized");

	for (i = 0; i < AUDIT_INODE_BUCKETS; i++)
		INIT_LIST_HEAD(&audit_inode_hash[i]);

	return 0;
}
__initcall(audit_init);

/* Process kernel command-line parameter at boot time.  audit=0 or audit=1. */
static int __init audit_enable(char *str)
{
	audit_default = !!simple_strtol(str, NULL, 0);
	if (!audit_default)
		audit_initialized = AUDIT_DISABLED;

	pr_info("%s\n", audit_default ?
		"enabled (after initialization)" : "disabled (until reboot)");

	return 1;
}
__setup("audit=", audit_enable);

/* Process kernel command-line parameter at boot time.
 * audit_backlog_limit=<n> */
static int __init audit_backlog_limit_set(char *str)
{
	u32 audit_backlog_limit_arg;

	pr_info("audit_backlog_limit: ");
	if (kstrtouint(str, 0, &audit_backlog_limit_arg)) {
		pr_cont("using default of %u, unable to parse %s\n",
			audit_backlog_limit, str);
		return 1;
	}

	audit_backlog_limit = audit_backlog_limit_arg;
	pr_cont("%d\n", audit_backlog_limit);

	return 1;
}
__setup("audit_backlog_limit=", audit_backlog_limit_set);

static void audit_buffer_free(struct audit_buffer *ab)
{
	unsigned long flags;

	if (!ab)
		return;

	if (ab->skb)
		kfree_skb(ab->skb);

	spin_lock_irqsave(&audit_freelist_lock, flags);
	if (audit_freelist_count > AUDIT_MAXFREE)
		kfree(ab);
	else {
		audit_freelist_count++;
		list_add(&ab->list, &audit_freelist);
	}
	spin_unlock_irqrestore(&audit_freelist_lock, flags);
}

static struct audit_buffer * audit_buffer_alloc(struct audit_context *ctx,
						gfp_t gfp_mask, int type)
{
	unsigned long flags;
	struct audit_buffer *ab = NULL;
	struct nlmsghdr *nlh;

	spin_lock_irqsave(&audit_freelist_lock, flags);
	if (!list_empty(&audit_freelist)) {
		ab = list_entry(audit_freelist.next,
				struct audit_buffer, list);
		list_del(&ab->list);
		--audit_freelist_count;
	}
	spin_unlock_irqrestore(&audit_freelist_lock, flags);

	if (!ab) {
		ab = kmalloc(sizeof(*ab), gfp_mask);
		if (!ab)
			goto err;
	}

	ab->ctx = ctx;
	ab->gfp_mask = gfp_mask;

	ab->skb = nlmsg_new(AUDIT_BUFSIZ, gfp_mask);
	if (!ab->skb)
		goto err;

	nlh = nlmsg_put(ab->skb, 0, 0, type, 0, 0);
	if (!nlh)
		goto out_kfree_skb;

	return ab;

out_kfree_skb:
	kfree_skb(ab->skb);
	ab->skb = NULL;
err:
	audit_buffer_free(ab);
	return NULL;
}

/**
 * audit_serial - compute a serial number for the audit record
 *
 * Compute a serial number for the audit record.  Audit records are
 * written to user-space as soon as they are generated, so a complete
 * audit record may be written in several pieces.  The timestamp of the
 * record and this serial number are used by the user-space tools to
 * determine which pieces belong to the same audit record.  The
 * (timestamp,serial) tuple is unique for each syscall and is live from
 * syscall entry to syscall exit.
 *
 * NOTE: Another possibility is to store the formatted records off the
 * audit context (for those records that have a context), and emit them
 * all at syscall exit.  However, this could delay the reporting of
 * significant errors until syscall exit (or never, if the system
 * halts).
 */
unsigned int audit_serial(void)
{
	static DEFINE_SPINLOCK(serial_lock);
	static unsigned int serial = 0;

	unsigned long flags;
	unsigned int ret;

	spin_lock_irqsave(&serial_lock, flags);
	do {
		ret = ++serial;
	} while (unlikely(!ret));
	spin_unlock_irqrestore(&serial_lock, flags);

	return ret;
}

static inline void audit_get_stamp(struct audit_context *ctx,
				   struct timespec *t, unsigned int *serial)
{
	if (!ctx || !auditsc_get_stamp(ctx, t, serial)) {
		*t = CURRENT_TIME;
		*serial = audit_serial();
	}
}

/*
 * Wait for auditd to drain the queue a little
 */
static long wait_for_auditd(long sleep_time)
{
	DECLARE_WAITQUEUE(wait, current);
	set_current_state(TASK_UNINTERRUPTIBLE);
	add_wait_queue_exclusive(&audit_backlog_wait, &wait);

	if (audit_backlog_limit &&
	    skb_queue_len(&audit_skb_queue) > audit_backlog_limit)
		sleep_time = schedule_timeout(sleep_time);

	__set_current_state(TASK_RUNNING);
	remove_wait_queue(&audit_backlog_wait, &wait);

	return sleep_time;
}

/**
 * audit_log_start - obtain an audit buffer
 * @ctx: audit_context (may be NULL)
 * @gfp_mask: type of allocation
 * @type: audit message type
 *
 * Returns audit_buffer pointer on success or NULL on error.
 *
 * Obtain an audit buffer.  This routine does locking to obtain the
 * audit buffer, but then no locking is required for calls to
 * audit_log_*format.  If the task (ctx) is a task that is currently in a
 * syscall, then the syscall is marked as auditable and an audit record
 * will be written at syscall exit.  If there is no associated task, then
 * task context (ctx) should be NULL.
 */
struct audit_buffer *audit_log_start(struct audit_context *ctx, gfp_t gfp_mask,
				     int type)
{
	struct audit_buffer	*ab	= NULL;
	struct timespec		t;
	unsigned int		uninitialized_var(serial);
	int reserve = 5; /* Allow atomic callers to go up to five
			    entries over the normal backlog limit */
	unsigned long timeout_start = jiffies;

	if (audit_initialized != AUDIT_INITIALIZED)
		return NULL;

	if (unlikely(audit_filter_type(type)))
		return NULL;

	if (gfp_mask & __GFP_WAIT) {
		if (audit_pid && audit_pid == current->pid)
			gfp_mask &= ~__GFP_WAIT;
		else
			reserve = 0;
	}

	while (audit_backlog_limit
	       && skb_queue_len(&audit_skb_queue) > audit_backlog_limit + reserve) {
		if (gfp_mask & __GFP_WAIT && audit_backlog_wait_time) {
			long sleep_time;

			sleep_time = timeout_start + audit_backlog_wait_time - jiffies;
			if (sleep_time > 0) {
				sleep_time = wait_for_auditd(sleep_time);
				if (sleep_time > 0)
					continue;
			}
		}
		if (audit_rate_check() && printk_ratelimit())
			pr_warn("audit_backlog=%d > audit_backlog_limit=%d\n",
				skb_queue_len(&audit_skb_queue),
				audit_backlog_limit);
		audit_log_lost("backlog limit exceeded");
		audit_backlog_wait_time = audit_backlog_wait_overflow;
		wake_up(&audit_backlog_wait);
		return NULL;
	}

	audit_backlog_wait_time = AUDIT_BACKLOG_WAIT_TIME;

	ab = audit_buffer_alloc(ctx, gfp_mask, type);
	if (!ab) {
		audit_log_lost("out of memory in audit_log_start");
		return NULL;
	}

	audit_get_stamp(ab->ctx, &t, &serial);

	audit_log_format(ab, "audit(%lu.%03lu:%u): ",
			 t.tv_sec, t.tv_nsec/1000000, serial);
	return ab;
}

/**
 * audit_expand - expand skb in the audit buffer
 * @ab: audit_buffer
 * @extra: space to add at tail of the skb
 *
 * Returns 0 (no space) on failed expansion, or available space if
 * successful.
 */
static inline int audit_expand(struct audit_buffer *ab, int extra)
{
	struct sk_buff *skb = ab->skb;
	int oldtail = skb_tailroom(skb);
	int ret = pskb_expand_head(skb, 0, extra, ab->gfp_mask);
	int newtail = skb_tailroom(skb);

	if (ret < 0) {
		audit_log_lost("out of memory in audit_expand");
		return 0;
	}

	skb->truesize += newtail - oldtail;
	return newtail;
}

/*
 * Format an audit message into the audit buffer.  If there isn't enough
 * room in the audit buffer, more room will be allocated and vsnprint
 * will be called a second time.  Currently, we assume that a printk
 * can't format message larger than 1024 bytes, so we don't either.
 */
static void audit_log_vformat(struct audit_buffer *ab, const char *fmt,
			      va_list args)
{
	int len, avail;
	struct sk_buff *skb;
	va_list args2;

	if (!ab)
		return;

	BUG_ON(!ab->skb);
	skb = ab->skb;
	avail = skb_tailroom(skb);
	if (avail == 0) {
		avail = audit_expand(ab, AUDIT_BUFSIZ);
		if (!avail)
			goto out;
	}
	va_copy(args2, args);
	len = vsnprintf(skb_tail_pointer(skb), avail, fmt, args);
	if (len >= avail) {
		/* The printk buffer is 1024 bytes long, so if we get
		 * here and AUDIT_BUFSIZ is at least 1024, then we can
		 * log everything that printk could have logged. */
		avail = audit_expand(ab,
			max_t(unsigned, AUDIT_BUFSIZ, 1+len-avail));
		if (!avail)
			goto out_va_end;
		len = vsnprintf(skb_tail_pointer(skb), avail, fmt, args2);
	}
	if (len > 0)
		skb_put(skb, len);
out_va_end:
	va_end(args2);
out:
	return;
}

/**
 * audit_log_format - format a message into the audit buffer.
 * @ab: audit_buffer
 * @fmt: format string
 * @...: optional parameters matching @fmt string
 *
 * All the work is done in audit_log_vformat.
 */
void audit_log_format(struct audit_buffer *ab, const char *fmt, ...)
{
	va_list args;

	if (!ab)
		return;
	va_start(args, fmt);
	audit_log_vformat(ab, fmt, args);
	va_end(args);
}

/**
 * audit_log_hex - convert a buffer to hex and append it to the audit skb
 * @ab: the audit_buffer
 * @buf: buffer to convert to hex
 * @len: length of @buf to be converted
 *
 * No return value; failure to expand is silently ignored.
 *
 * This function will take the passed buf and convert it into a string of
 * ascii hex digits. The new string is placed onto the skb.
 */
void audit_log_n_hex(struct audit_buffer *ab, const unsigned char *buf,
		size_t len)
{
	int i, avail, new_len;
	unsigned char *ptr;
	struct sk_buff *skb;

	if (!ab)
		return;

	BUG_ON(!ab->skb);
	skb = ab->skb;
	avail = skb_tailroom(skb);
	new_len = len<<1;
	if (new_len >= avail) {
		/* Round the buffer request up to the next multiple */
		new_len = AUDIT_BUFSIZ*(((new_len-avail)/AUDIT_BUFSIZ) + 1);
		avail = audit_expand(ab, new_len);
		if (!avail)
			return;
	}

	ptr = skb_tail_pointer(skb);
	for (i = 0; i < len; i++)
		ptr = hex_byte_pack_upper(ptr, buf[i]);
	*ptr = 0;
	skb_put(skb, len << 1); /* new string is twice the old string */
}

/*
 * Format a string of no more than slen characters into the audit buffer,
 * enclosed in quote marks.
 */
void audit_log_n_string(struct audit_buffer *ab, const char *string,
			size_t slen)
{
	int avail, new_len;
	unsigned char *ptr;
	struct sk_buff *skb;

	if (!ab)
		return;

	BUG_ON(!ab->skb);
	skb = ab->skb;
	avail = skb_tailroom(skb);
	new_len = slen + 3;	/* enclosing quotes + null terminator */
	if (new_len > avail) {
		avail = audit_expand(ab, new_len);
		if (!avail)
			return;
	}
	ptr = skb_tail_pointer(skb);
	*ptr++ = '"';
	memcpy(ptr, string, slen);
	ptr += slen;
	*ptr++ = '"';
	*ptr = 0;
	skb_put(skb, slen + 2);	/* don't include null terminator */
}

/**
 * audit_string_contains_control - does a string need to be logged in hex
 * @string: string to be checked
 * @len: max length of the string to check
 */
int audit_string_contains_control(const char *string, size_t len)
{
	const unsigned char *p;
	for (p = string; p < (const unsigned char *)string + len; p++) {
		if (*p == '"' || *p < 0x21 || *p > 0x7e)
			return 1;
	}
	return 0;
}

/**
 * audit_log_n_untrustedstring - log a string that may contain random characters
 * @ab: audit_buffer
 * @len: length of string (not including trailing null)
 * @string: string to be logged
 *
 * This code will escape a string that is passed to it if the string
 * contains a control character, unprintable character, double quote mark,
 * or a space. Unescaped strings will start and end with a double quote mark.
 * Strings that are escaped are printed in hex (2 digits per char).
 *
 * The caller specifies the number of characters in the string to log, which may
 * or may not be the entire string.
 */
void audit_log_n_untrustedstring(struct audit_buffer *ab, const char *string,
				 size_t len)
{
	if (audit_string_contains_control(string, len))
		audit_log_n_hex(ab, string, len);
	else
		audit_log_n_string(ab, string, len);
}

/**
 * audit_log_untrustedstring - log a string that may contain random characters
 * @ab: audit_buffer
 * @string: string to be logged
 *
 * Same as audit_log_n_untrustedstring(), except that strlen is used to
 * determine string length.
 */
void audit_log_untrustedstring(struct audit_buffer *ab, const char *string)
{
	audit_log_n_untrustedstring(ab, string, strlen(string));
}

/* This is a helper-function to print the escaped d_path */
void audit_log_d_path(struct audit_buffer *ab, const char *prefix,
		      const struct path *path)
{
	char *p, *pathname;

	if (prefix)
		audit_log_format(ab, "%s", prefix);

	/* We will allow 11 spaces for ' (deleted)' to be appended */
	pathname = kmalloc(PATH_MAX+11, ab->gfp_mask);
	if (!pathname) {
		audit_log_string(ab, "<no_memory>");
		return;
	}
	p = d_path(path, pathname, PATH_MAX+11);
	if (IS_ERR(p)) { /* Should never happen since we send PATH_MAX */
		/* FIXME: can we save some information here? */
		audit_log_string(ab, "<too_long>");
	} else
		audit_log_untrustedstring(ab, p);
	kfree(pathname);
}

void audit_log_session_info(struct audit_buffer *ab)
{
	unsigned int sessionid = audit_get_sessionid(current);
	uid_t auid = from_kuid(&init_user_ns, audit_get_loginuid(current));

	audit_log_format(ab, " auid=%u ses=%u", auid, sessionid);
}

void audit_log_key(struct audit_buffer *ab, char *key)
{
	audit_log_format(ab, " key=");
	if (key)
		audit_log_untrustedstring(ab, key);
	else
		audit_log_format(ab, "(null)");
}

void audit_log_cap(struct audit_buffer *ab, char *prefix, kernel_cap_t *cap)
{
	int i;

	audit_log_format(ab, " %s=", prefix);
	CAP_FOR_EACH_U32(i) {
		audit_log_format(ab, "%08x",
				 cap->cap[(_KERNEL_CAPABILITY_U32S-1) - i]);
	}
}

void audit_log_fcaps(struct audit_buffer *ab, struct audit_names *name)
{
	kernel_cap_t *perm = &name->fcap.permitted;
	kernel_cap_t *inh = &name->fcap.inheritable;
	int log = 0;

	if (!cap_isclear(*perm)) {
		audit_log_cap(ab, "cap_fp", perm);
		log = 1;
	}
	if (!cap_isclear(*inh)) {
		audit_log_cap(ab, "cap_fi", inh);
		log = 1;
	}

	if (log)
		audit_log_format(ab, " cap_fe=%d cap_fver=%x",
				 name->fcap.fE, name->fcap_ver);
}

static inline int audit_copy_fcaps(struct audit_names *name,
				   const struct dentry *dentry)
{
	struct cpu_vfs_cap_data caps;
	int rc;

	if (!dentry)
		return 0;

	rc = get_vfs_caps_from_disk(dentry, &caps);
	if (rc)
		return rc;

	name->fcap.permitted = caps.permitted;
	name->fcap.inheritable = caps.inheritable;
	name->fcap.fE = !!(caps.magic_etc & VFS_CAP_FLAGS_EFFECTIVE);
	name->fcap_ver = (caps.magic_etc & VFS_CAP_REVISION_MASK) >>
				VFS_CAP_REVISION_SHIFT;

	return 0;
}

/* Copy inode data into an audit_names. */
void audit_copy_inode(struct audit_names *name, const struct dentry *dentry,
		      const struct inode *inode)
{
	name->ino   = inode->i_ino;
	name->dev   = inode->i_sb->s_dev;
	name->mode  = inode->i_mode;
	name->uid   = inode->i_uid;
	name->gid   = inode->i_gid;
	name->rdev  = inode->i_rdev;
	security_inode_getsecid(inode, &name->osid);
	audit_copy_fcaps(name, dentry);
}

/**
 * audit_log_name - produce AUDIT_PATH record from struct audit_names
 * @context: audit_context for the task
 * @n: audit_names structure with reportable details
 * @path: optional path to report instead of audit_names->name
 * @record_num: record number to report when handling a list of names
 * @call_panic: optional pointer to int that will be updated if secid fails
 */
void audit_log_name(struct audit_context *context, struct audit_names *n,
		    struct path *path, int record_num, int *call_panic)
{
	struct audit_buffer *ab;
	ab = audit_log_start(context, GFP_KERNEL, AUDIT_PATH);
	if (!ab)
		return;

	audit_log_format(ab, "item=%d", record_num);

	if (path)
		audit_log_d_path(ab, " name=", path);
	else if (n->name) {
		switch (n->name_len) {
		case AUDIT_NAME_FULL:
			/* log the full path */
			audit_log_format(ab, " name=");
			audit_log_untrustedstring(ab, n->name->name);
			break;
		case 0:
			/* name was specified as a relative path and the
			 * directory component is the cwd */
			audit_log_d_path(ab, " name=", &context->pwd);
			break;
		default:
			/* log the name's directory component */
			audit_log_format(ab, " name=");
			audit_log_n_untrustedstring(ab, n->name->name,
						    n->name_len);
		}
	} else
		audit_log_format(ab, " name=(null)");

	if (n->ino != (unsigned long)-1) {
		audit_log_format(ab, " inode=%lu"
				 " dev=%02x:%02x mode=%#ho"
				 " ouid=%u ogid=%u rdev=%02x:%02x",
				 n->ino,
				 MAJOR(n->dev),
				 MINOR(n->dev),
				 n->mode,
				 from_kuid(&init_user_ns, n->uid),
				 from_kgid(&init_user_ns, n->gid),
				 MAJOR(n->rdev),
				 MINOR(n->rdev));
	}
	if (n->osid != 0) {
		char *ctx = NULL;
		u32 len;
		if (security_secid_to_secctx(
			n->osid, &ctx, &len)) {
			audit_log_format(ab, " osid=%u", n->osid);
			if (call_panic)
				*call_panic = 2;
		} else {
			audit_log_format(ab, " obj=%s", ctx);
			security_release_secctx(ctx, len);
		}
	}

	/* log the audit_names record type */
	audit_log_format(ab, " nametype=");
	switch(n->type) {
	case AUDIT_TYPE_NORMAL:
		audit_log_format(ab, "NORMAL");
		break;
	case AUDIT_TYPE_PARENT:
		audit_log_format(ab, "PARENT");
		break;
	case AUDIT_TYPE_CHILD_DELETE:
		audit_log_format(ab, "DELETE");
		break;
	case AUDIT_TYPE_CHILD_CREATE:
		audit_log_format(ab, "CREATE");
		break;
	default:
		audit_log_format(ab, "UNKNOWN");
		break;
	}

	audit_log_fcaps(ab, n);
	audit_log_end(ab);
}

int audit_log_task_context(struct audit_buffer *ab)
{
	char *ctx = NULL;
	unsigned len;
	int error;
	u32 sid;

	security_task_getsecid(current, &sid);
	if (!sid)
		return 0;

	error = security_secid_to_secctx(sid, &ctx, &len);
	if (error) {
		if (error != -EINVAL)
			goto error_path;
		return 0;
	}

	audit_log_format(ab, " subj=%s", ctx);
	security_release_secctx(ctx, len);
	return 0;

error_path:
	audit_panic("error in audit_log_task_context");
	return error;
}
EXPORT_SYMBOL(audit_log_task_context);

void audit_log_task_info(struct audit_buffer *ab, struct task_struct *tsk)
{
	const struct cred *cred;
	char name[sizeof(tsk->comm)];
	struct mm_struct *mm = tsk->mm;
	char *tty;

	if (!ab)
		return;

	/* tsk == current */
	cred = current_cred();

	spin_lock_irq(&tsk->sighand->siglock);
	if (tsk->signal && tsk->signal->tty && tsk->signal->tty->name)
		tty = tsk->signal->tty->name;
	else
		tty = "(none)";
	spin_unlock_irq(&tsk->sighand->siglock);

	audit_log_format(ab,
			 " ppid=%d pid=%d auid=%u uid=%u gid=%u"
			 " euid=%u suid=%u fsuid=%u"
			 " egid=%u sgid=%u fsgid=%u tty=%s ses=%u",
<<<<<<< HEAD
			 sys_getppid(),
			 tsk->pid,
=======
			 task_ppid_nr(tsk),
			 task_pid_nr(tsk),
>>>>>>> e360a389
			 from_kuid(&init_user_ns, audit_get_loginuid(tsk)),
			 from_kuid(&init_user_ns, cred->uid),
			 from_kgid(&init_user_ns, cred->gid),
			 from_kuid(&init_user_ns, cred->euid),
			 from_kuid(&init_user_ns, cred->suid),
			 from_kuid(&init_user_ns, cred->fsuid),
			 from_kgid(&init_user_ns, cred->egid),
			 from_kgid(&init_user_ns, cred->sgid),
			 from_kgid(&init_user_ns, cred->fsgid),
			 tty, audit_get_sessionid(tsk));

	get_task_comm(name, tsk);
	audit_log_format(ab, " comm=");
	audit_log_untrustedstring(ab, name);

	if (mm) {
		down_read(&mm->mmap_sem);
		if (mm->exe_file)
			audit_log_d_path(ab, " exe=", &mm->exe_file->f_path);
		up_read(&mm->mmap_sem);
	} else
		audit_log_format(ab, " exe=(null)");
	audit_log_task_context(ab);
}
EXPORT_SYMBOL(audit_log_task_info);

/**
 * audit_log_link_denied - report a link restriction denial
 * @operation: specific link opreation
 * @link: the path that triggered the restriction
 */
void audit_log_link_denied(const char *operation, struct path *link)
{
	struct audit_buffer *ab;
	struct audit_names *name;

	name = kzalloc(sizeof(*name), GFP_NOFS);
	if (!name)
		return;

	/* Generate AUDIT_ANOM_LINK with subject, operation, outcome. */
	ab = audit_log_start(current->audit_context, GFP_KERNEL,
			     AUDIT_ANOM_LINK);
	if (!ab)
		goto out;
	audit_log_format(ab, "op=%s", operation);
	audit_log_task_info(ab, current);
	audit_log_format(ab, " res=0");
	audit_log_end(ab);

	/* Generate AUDIT_PATH record with object. */
	name->type = AUDIT_TYPE_NORMAL;
	audit_copy_inode(name, link->dentry, link->dentry->d_inode);
	audit_log_name(current->audit_context, name, link, 0, NULL);
out:
	kfree(name);
}

/**
 * audit_log_end - end one audit record
 * @ab: the audit_buffer
 *
 * The netlink_* functions cannot be called inside an irq context, so
 * the audit buffer is placed on a queue and a tasklet is scheduled to
 * remove them from the queue outside the irq context.  May be called in
 * any context.
 */
void audit_log_end(struct audit_buffer *ab)
{
	if (!ab)
		return;
	if (!audit_rate_check()) {
		audit_log_lost("rate limit exceeded");
	} else {
		struct nlmsghdr *nlh = nlmsg_hdr(ab->skb);
		nlh->nlmsg_len = ab->skb->len - NLMSG_HDRLEN;

		if (audit_pid) {
			skb_queue_tail(&audit_skb_queue, ab->skb);
			wake_up_interruptible(&kauditd_wait);
		} else {
			audit_printk_skb(ab->skb);
		}
		ab->skb = NULL;
	}
	audit_buffer_free(ab);
}

/**
 * audit_log - Log an audit record
 * @ctx: audit context
 * @gfp_mask: type of allocation
 * @type: audit message type
 * @fmt: format string to use
 * @...: variable parameters matching the format string
 *
 * This is a convenience function that calls audit_log_start,
 * audit_log_vformat, and audit_log_end.  It may be called
 * in any context.
 */
void audit_log(struct audit_context *ctx, gfp_t gfp_mask, int type,
	       const char *fmt, ...)
{
	struct audit_buffer *ab;
	va_list args;

	ab = audit_log_start(ctx, gfp_mask, type);
	if (ab) {
		va_start(args, fmt);
		audit_log_vformat(ab, fmt, args);
		va_end(args);
		audit_log_end(ab);
	}
}

#ifdef CONFIG_SECURITY
/**
 * audit_log_secctx - Converts and logs SELinux context
 * @ab: audit_buffer
 * @secid: security number
 *
 * This is a helper function that calls security_secid_to_secctx to convert
 * secid to secctx and then adds the (converted) SELinux context to the audit
 * log by calling audit_log_format, thus also preventing leak of internal secid
 * to userspace. If secid cannot be converted audit_panic is called.
 */
void audit_log_secctx(struct audit_buffer *ab, u32 secid)
{
	u32 len;
	char *secctx;

	if (security_secid_to_secctx(secid, &secctx, &len)) {
		audit_panic("Cannot convert secid to context");
	} else {
		audit_log_format(ab, " obj=%s", secctx);
		security_release_secctx(secctx, len);
	}
}
EXPORT_SYMBOL(audit_log_secctx);
#endif

EXPORT_SYMBOL(audit_log_start);
EXPORT_SYMBOL(audit_log_end);
EXPORT_SYMBOL(audit_log_format);
EXPORT_SYMBOL(audit_log);<|MERGE_RESOLUTION|>--- conflicted
+++ resolved
@@ -182,11 +182,7 @@
 
 struct audit_reply {
 	__u32 portid;
-<<<<<<< HEAD
-	struct net *net;	
-=======
 	struct net *net;
->>>>>>> e360a389
 	struct sk_buff *skb;
 };
 
@@ -416,11 +412,7 @@
 		BUG_ON(err != -ECONNREFUSED); /* Shouldn't happen */
 		if (audit_pid) {
 			pr_err("*NO* daemon at audit_pid=%d\n", audit_pid);
-<<<<<<< HEAD
-			audit_log_lost("auditd disappeared\n");
-=======
 			audit_log_lost("auditd disappeared");
->>>>>>> e360a389
 			audit_pid = 0;
 			audit_sock = NULL;
 		}
@@ -567,11 +559,7 @@
 }
 /**
  * audit_send_reply - send an audit reply message via netlink
-<<<<<<< HEAD
  * @request_skb: skb of request we are replying to (used to target the reply)
-=======
- * @portid: netlink port to which to send reply
->>>>>>> e360a389
  * @seq: sequence number
  * @type: audit message type
  * @done: done (last) flag
@@ -842,21 +830,12 @@
 			audit_pid = new_pid;
 			audit_nlk_portid = NETLINK_CB(skb).portid;
 			audit_sock = skb->sk;
-<<<<<<< HEAD
 		}
 		if (s.mask & AUDIT_STATUS_RATE_LIMIT) {
 			err = audit_set_rate_limit(s.rate_limit);
 			if (err < 0)
 				return err;
 		}
-=======
-		}
-		if (s.mask & AUDIT_STATUS_RATE_LIMIT) {
-			err = audit_set_rate_limit(s.rate_limit);
-			if (err < 0)
-				return err;
-		}
->>>>>>> e360a389
 		if (s.mask & AUDIT_STATUS_BACKLOG_LIMIT) {
 			err = audit_set_backlog_limit(s.backlog_limit);
 			if (err < 0)
@@ -1848,13 +1827,8 @@
 			 " ppid=%d pid=%d auid=%u uid=%u gid=%u"
 			 " euid=%u suid=%u fsuid=%u"
 			 " egid=%u sgid=%u fsgid=%u tty=%s ses=%u",
-<<<<<<< HEAD
-			 sys_getppid(),
-			 tsk->pid,
-=======
 			 task_ppid_nr(tsk),
 			 task_pid_nr(tsk),
->>>>>>> e360a389
 			 from_kuid(&init_user_ns, audit_get_loginuid(tsk)),
 			 from_kuid(&init_user_ns, cred->uid),
 			 from_kgid(&init_user_ns, cred->gid),
