--- conflicted
+++ resolved
@@ -224,14 +224,11 @@
 
 extern struct list_head ftrace_trace_arrays;
 
-<<<<<<< HEAD
-=======
 extern struct mutex trace_types_lock;
 
 extern int trace_array_get(struct trace_array *tr);
 extern void trace_array_put(struct trace_array *tr);
 
->>>>>>> d0e0ac97
 /*
  * The global tracer (top) should be the first trace array added,
  * but we check the flag anyway.
@@ -480,7 +477,6 @@
 {
 	unsigned int val = current->trace_recursion;
 	int bit;
-<<<<<<< HEAD
 
 	/* A previous recursion check was made */
 	if ((val & TRACE_CONTEXT_MASK) > max)
@@ -494,21 +490,6 @@
 	current->trace_recursion = val;
 	barrier();
 
-=======
-
-	/* A previous recursion check was made */
-	if ((val & TRACE_CONTEXT_MASK) > max)
-		return 0;
-
-	bit = trace_get_context_bit() + start;
-	if (unlikely(val & (1 << bit)))
-		return -1;
-
-	val |= 1 << bit;
-	current->trace_recursion = val;
-	barrier();
-
->>>>>>> d0e0ac97
 	return bit;
 }
 
