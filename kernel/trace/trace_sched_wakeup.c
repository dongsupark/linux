/*
 * trace task wakeup timings
 *
 * Copyright (C) 2007-2008 Steven Rostedt <srostedt@redhat.com>
 * Copyright (C) 2008 Ingo Molnar <mingo@redhat.com>
 *
 * Based on code from the latency_tracer, that is:
 *
 *  Copyright (C) 2004-2006 Ingo Molnar
 *  Copyright (C) 2004 William Lee Irwin III
 */
#include <linux/module.h>
#include <linux/fs.h>
#include <linux/debugfs.h>
#include <linux/kallsyms.h>
#include <linux/uaccess.h>
#include <linux/ftrace.h>
#include <trace/events/sched.h>

#include "trace.h"

static struct trace_array	*wakeup_trace;
static int __read_mostly	tracer_enabled;

static struct task_struct	*wakeup_task;
static int			wakeup_cpu;
static int			wakeup_current_cpu;
static unsigned			wakeup_prio = -1;
static int			wakeup_rt;

static arch_spinlock_t wakeup_lock =
	(arch_spinlock_t)__ARCH_SPIN_LOCK_UNLOCKED;

static void wakeup_reset(struct trace_array *tr);
static void __wakeup_reset(struct trace_array *tr);
static int wakeup_graph_entry(struct ftrace_graph_ent *trace);
static void wakeup_graph_return(struct ftrace_graph_ret *trace);

static int save_lat_flag;

#define TRACE_DISPLAY_GRAPH     1

static struct tracer_opt trace_opts[] = {
#ifdef CONFIG_FUNCTION_GRAPH_TRACER
	/* display latency trace as call graph */
	{ TRACER_OPT(display-graph, TRACE_DISPLAY_GRAPH) },
#endif
	{ } /* Empty entry */
};

static struct tracer_flags tracer_flags = {
	.val  = 0,
	.opts = trace_opts,
};

#define is_graph() (tracer_flags.val & TRACE_DISPLAY_GRAPH)

#ifdef CONFIG_FUNCTION_TRACER

/*
 * Prologue for the wakeup function tracers.
 *
 * Returns 1 if it is OK to continue, and preemption
 *            is disabled and data->disabled is incremented.
 *         0 if the trace is to be ignored, and preemption
 *            is not disabled and data->disabled is
 *            kept the same.
 *
 * Note, this function is also used outside this ifdef but
 *  inside the #ifdef of the function graph tracer below.
 *  This is OK, since the function graph tracer is
 *  dependent on the function tracer.
 */
static int
func_prolog_preempt_disable(struct trace_array *tr,
			    struct trace_array_cpu **data,
			    int *pc)
{
	long disabled;
	int cpu;

	if (likely(!wakeup_task))
		return 0;

<<<<<<< HEAD
	pc = preempt_count();
=======
	*pc = preempt_count();
>>>>>>> 45f53cc9
	preempt_disable_notrace();

	cpu = raw_smp_processor_id();
	if (cpu != wakeup_current_cpu)
		goto out_enable;

	*data = tr->data[cpu];
	disabled = atomic_inc_return(&(*data)->disabled);
	if (unlikely(disabled != 1))
		goto out;

	return 1;

out:
	atomic_dec(&(*data)->disabled);

out_enable:
	preempt_enable_notrace();
	return 0;
}

/*
 * wakeup uses its own tracer function to keep the overhead down:
 */
static void
wakeup_tracer_call(unsigned long ip, unsigned long parent_ip)
{
	struct trace_array *tr = wakeup_trace;
	struct trace_array_cpu *data;
	unsigned long flags;
	int pc;

	if (!func_prolog_preempt_disable(tr, &data, &pc))
		return;

	local_irq_save(flags);
	trace_function(tr, ip, parent_ip, flags, pc);
	local_irq_restore(flags);

	atomic_dec(&data->disabled);
<<<<<<< HEAD
 out_enable:
=======
>>>>>>> 45f53cc9
	preempt_enable_notrace();
}

static struct ftrace_ops trace_ops __read_mostly =
{
	.func = wakeup_tracer_call,
};
#endif /* CONFIG_FUNCTION_TRACER */

static int start_func_tracer(int graph)
{
	int ret;

	if (!graph)
		ret = register_ftrace_function(&trace_ops);
	else
		ret = register_ftrace_graph(&wakeup_graph_return,
					    &wakeup_graph_entry);

	if (!ret && tracing_is_enabled())
		tracer_enabled = 1;
	else
		tracer_enabled = 0;

	return ret;
}

static void stop_func_tracer(int graph)
{
	tracer_enabled = 0;

	if (!graph)
		unregister_ftrace_function(&trace_ops);
	else
		unregister_ftrace_graph();
}

#ifdef CONFIG_FUNCTION_GRAPH_TRACER
static int wakeup_set_flag(u32 old_flags, u32 bit, int set)
{

	if (!(bit & TRACE_DISPLAY_GRAPH))
		return -EINVAL;

	if (!(is_graph() ^ set))
		return 0;

	stop_func_tracer(!set);

	wakeup_reset(wakeup_trace);
	tracing_max_latency = 0;

	return start_func_tracer(set);
}

static int wakeup_graph_entry(struct ftrace_graph_ent *trace)
{
	struct trace_array *tr = wakeup_trace;
	struct trace_array_cpu *data;
	unsigned long flags;
	int pc, ret = 0;

	if (!func_prolog_preempt_disable(tr, &data, &pc))
		return 0;

	local_save_flags(flags);
	ret = __trace_graph_entry(tr, trace, flags, pc);
	atomic_dec(&data->disabled);
	preempt_enable_notrace();

	return ret;
}

static void wakeup_graph_return(struct ftrace_graph_ret *trace)
{
	struct trace_array *tr = wakeup_trace;
	struct trace_array_cpu *data;
	unsigned long flags;
	int pc;

	if (!func_prolog_preempt_disable(tr, &data, &pc))
		return;

	local_save_flags(flags);
	__trace_graph_return(tr, trace, flags, pc);
	atomic_dec(&data->disabled);

	preempt_enable_notrace();
	return;
}

static void wakeup_trace_open(struct trace_iterator *iter)
{
	if (is_graph())
		graph_trace_open(iter);
}

static void wakeup_trace_close(struct trace_iterator *iter)
{
	if (iter->private)
		graph_trace_close(iter);
}

#define GRAPH_TRACER_FLAGS (TRACE_GRAPH_PRINT_PROC)

static enum print_line_t wakeup_print_line(struct trace_iterator *iter)
{
	/*
	 * In graph mode call the graph tracer output function,
	 * otherwise go with the TRACE_FN event handler
	 */
	if (is_graph())
		return print_graph_function_flags(iter, GRAPH_TRACER_FLAGS);

	return TRACE_TYPE_UNHANDLED;
}

static void wakeup_print_header(struct seq_file *s)
{
	if (is_graph())
		print_graph_headers_flags(s, GRAPH_TRACER_FLAGS);
	else
		trace_default_header(s);
}

static void
__trace_function(struct trace_array *tr,
		 unsigned long ip, unsigned long parent_ip,
		 unsigned long flags, int pc)
{
	if (is_graph())
		trace_graph_function(tr, ip, parent_ip, flags, pc);
	else
		trace_function(tr, ip, parent_ip, flags, pc);
}
#else
#define __trace_function trace_function

static int wakeup_set_flag(u32 old_flags, u32 bit, int set)
{
	return -EINVAL;
}

static int wakeup_graph_entry(struct ftrace_graph_ent *trace)
{
	return -1;
}

static enum print_line_t wakeup_print_line(struct trace_iterator *iter)
{
	return TRACE_TYPE_UNHANDLED;
}

static void wakeup_graph_return(struct ftrace_graph_ret *trace) { }
static void wakeup_print_header(struct seq_file *s) { }
static void wakeup_trace_open(struct trace_iterator *iter) { }
static void wakeup_trace_close(struct trace_iterator *iter) { }
#endif /* CONFIG_FUNCTION_GRAPH_TRACER */

/*
 * Should this new latency be reported/recorded?
 */
static int report_latency(cycle_t delta)
{
	if (tracing_thresh) {
		if (delta < tracing_thresh)
			return 0;
	} else {
		if (delta <= tracing_max_latency)
			return 0;
	}
	return 1;
}

static void
probe_wakeup_migrate_task(void *ignore, struct task_struct *task, int cpu)
{
	if (task != wakeup_task)
		return;

	wakeup_current_cpu = cpu;
}

static void notrace
probe_wakeup_sched_switch(void *ignore,
			  struct task_struct *prev, struct task_struct *next)
{
	struct trace_array_cpu *data;
	cycle_t T0, T1, delta;
	unsigned long flags;
	long disabled;
	int cpu;
	int pc;

	tracing_record_cmdline(prev);

	if (unlikely(!tracer_enabled))
		return;

	/*
	 * When we start a new trace, we set wakeup_task to NULL
	 * and then set tracer_enabled = 1. We want to make sure
	 * that another CPU does not see the tracer_enabled = 1
	 * and the wakeup_task with an older task, that might
	 * actually be the same as next.
	 */
	smp_rmb();

	if (next != wakeup_task)
		return;

	pc = preempt_count();

	/* disable local data, not wakeup_cpu data */
	cpu = raw_smp_processor_id();
	disabled = atomic_inc_return(&wakeup_trace->data[cpu]->disabled);
	if (likely(disabled != 1))
		goto out;

	local_irq_save(flags);
	arch_spin_lock(&wakeup_lock);

	/* We could race with grabbing wakeup_lock */
	if (unlikely(!tracer_enabled || next != wakeup_task))
		goto out_unlock;

	/* The task we are waiting for is waking up */
	data = wakeup_trace->data[wakeup_cpu];

	__trace_function(wakeup_trace, CALLER_ADDR0, CALLER_ADDR1, flags, pc);
	tracing_sched_switch_trace(wakeup_trace, prev, next, flags, pc);

	T0 = data->preempt_timestamp;
	T1 = ftrace_now(cpu);
	delta = T1-T0;

	if (!report_latency(delta))
		goto out_unlock;

	if (likely(!is_tracing_stopped())) {
		tracing_max_latency = delta;
		update_max_tr(wakeup_trace, wakeup_task, wakeup_cpu);
	}

out_unlock:
	__wakeup_reset(wakeup_trace);
	arch_spin_unlock(&wakeup_lock);
	local_irq_restore(flags);
out:
	atomic_dec(&wakeup_trace->data[cpu]->disabled);
}

static void __wakeup_reset(struct trace_array *tr)
{
	wakeup_cpu = -1;
	wakeup_prio = -1;

	if (wakeup_task)
		put_task_struct(wakeup_task);

	wakeup_task = NULL;
}

static void wakeup_reset(struct trace_array *tr)
{
	unsigned long flags;

	tracing_reset_online_cpus(tr);

	local_irq_save(flags);
	arch_spin_lock(&wakeup_lock);
	__wakeup_reset(tr);
	arch_spin_unlock(&wakeup_lock);
	local_irq_restore(flags);
}

static void
probe_wakeup(void *ignore, struct task_struct *p, int success)
{
	struct trace_array_cpu *data;
	int cpu = smp_processor_id();
	unsigned long flags;
	long disabled;
	int pc;

	if (likely(!tracer_enabled))
		return;

	tracing_record_cmdline(p);
	tracing_record_cmdline(current);

	if ((wakeup_rt && !rt_task(p)) ||
			p->prio >= wakeup_prio ||
			p->prio >= current->prio)
		return;

	pc = preempt_count();
	disabled = atomic_inc_return(&wakeup_trace->data[cpu]->disabled);
	if (unlikely(disabled != 1))
		goto out;

	/* interrupts should be off from try_to_wake_up */
	arch_spin_lock(&wakeup_lock);

	/* check for races. */
	if (!tracer_enabled || p->prio >= wakeup_prio)
		goto out_locked;

	/* reset the trace */
	__wakeup_reset(wakeup_trace);

	wakeup_cpu = task_cpu(p);
	wakeup_current_cpu = wakeup_cpu;
	wakeup_prio = p->prio;

	wakeup_task = p;
	get_task_struct(wakeup_task);

	local_save_flags(flags);

	data = wakeup_trace->data[wakeup_cpu];
	data->preempt_timestamp = ftrace_now(cpu);
	tracing_sched_wakeup_trace(wakeup_trace, p, current, flags, pc);

	/*
	 * We must be careful in using CALLER_ADDR2. But since wake_up
	 * is not called by an assembly function  (where as schedule is)
	 * it should be safe to use it here.
	 */
	__trace_function(wakeup_trace, CALLER_ADDR1, CALLER_ADDR2, flags, pc);

out_locked:
	arch_spin_unlock(&wakeup_lock);
out:
	atomic_dec(&wakeup_trace->data[cpu]->disabled);
}

static void start_wakeup_tracer(struct trace_array *tr)
{
	int ret;

	ret = register_trace_sched_wakeup(probe_wakeup, NULL);
	if (ret) {
		pr_info("wakeup trace: Couldn't activate tracepoint"
			" probe to kernel_sched_wakeup\n");
		return;
	}

	ret = register_trace_sched_wakeup_new(probe_wakeup, NULL);
	if (ret) {
		pr_info("wakeup trace: Couldn't activate tracepoint"
			" probe to kernel_sched_wakeup_new\n");
		goto fail_deprobe;
	}

	ret = register_trace_sched_switch(probe_wakeup_sched_switch, NULL);
	if (ret) {
		pr_info("sched trace: Couldn't activate tracepoint"
			" probe to kernel_sched_switch\n");
		goto fail_deprobe_wake_new;
	}

	ret = register_trace_sched_migrate_task(probe_wakeup_migrate_task, NULL);
	if (ret) {
		pr_info("wakeup trace: Couldn't activate tracepoint"
			" probe to kernel_sched_migrate_task\n");
		return;
	}

	wakeup_reset(tr);

	/*
	 * Don't let the tracer_enabled = 1 show up before
	 * the wakeup_task is reset. This may be overkill since
	 * wakeup_reset does a spin_unlock after setting the
	 * wakeup_task to NULL, but I want to be safe.
	 * This is a slow path anyway.
	 */
	smp_wmb();

	if (start_func_tracer(is_graph()))
		printk(KERN_ERR "failed to start wakeup tracer\n");

	return;
fail_deprobe_wake_new:
	unregister_trace_sched_wakeup_new(probe_wakeup, NULL);
fail_deprobe:
	unregister_trace_sched_wakeup(probe_wakeup, NULL);
}

static void stop_wakeup_tracer(struct trace_array *tr)
{
	tracer_enabled = 0;
	stop_func_tracer(is_graph());
	unregister_trace_sched_switch(probe_wakeup_sched_switch, NULL);
	unregister_trace_sched_wakeup_new(probe_wakeup, NULL);
	unregister_trace_sched_wakeup(probe_wakeup, NULL);
	unregister_trace_sched_migrate_task(probe_wakeup_migrate_task, NULL);
}

static int __wakeup_tracer_init(struct trace_array *tr)
{
	save_lat_flag = trace_flags & TRACE_ITER_LATENCY_FMT;
	trace_flags |= TRACE_ITER_LATENCY_FMT;

	tracing_max_latency = 0;
	wakeup_trace = tr;
	start_wakeup_tracer(tr);
	return 0;
}

static int wakeup_tracer_init(struct trace_array *tr)
{
	wakeup_rt = 0;
	return __wakeup_tracer_init(tr);
}

static int wakeup_rt_tracer_init(struct trace_array *tr)
{
	wakeup_rt = 1;
	return __wakeup_tracer_init(tr);
}

static void wakeup_tracer_reset(struct trace_array *tr)
{
	stop_wakeup_tracer(tr);
	/* make sure we put back any tasks we are tracing */
	wakeup_reset(tr);

	if (!save_lat_flag)
		trace_flags &= ~TRACE_ITER_LATENCY_FMT;
}

static void wakeup_tracer_start(struct trace_array *tr)
{
	wakeup_reset(tr);
	tracer_enabled = 1;
}

static void wakeup_tracer_stop(struct trace_array *tr)
{
	tracer_enabled = 0;
}

static struct tracer wakeup_tracer __read_mostly =
{
	.name		= "wakeup",
	.init		= wakeup_tracer_init,
	.reset		= wakeup_tracer_reset,
	.start		= wakeup_tracer_start,
	.stop		= wakeup_tracer_stop,
	.print_max	= 1,
	.print_header	= wakeup_print_header,
	.print_line	= wakeup_print_line,
	.flags		= &tracer_flags,
	.set_flag	= wakeup_set_flag,
#ifdef CONFIG_FTRACE_SELFTEST
	.selftest    = trace_selftest_startup_wakeup,
#endif
<<<<<<< HEAD
=======
	.open		= wakeup_trace_open,
	.close		= wakeup_trace_close,
>>>>>>> 45f53cc9
	.use_max_tr	= 1,
};

static struct tracer wakeup_rt_tracer __read_mostly =
{
	.name		= "wakeup_rt",
	.init		= wakeup_rt_tracer_init,
	.reset		= wakeup_tracer_reset,
	.start		= wakeup_tracer_start,
	.stop		= wakeup_tracer_stop,
	.wait_pipe	= poll_wait_pipe,
	.print_max	= 1,
	.print_header	= wakeup_print_header,
	.print_line	= wakeup_print_line,
	.flags		= &tracer_flags,
	.set_flag	= wakeup_set_flag,
#ifdef CONFIG_FTRACE_SELFTEST
	.selftest    = trace_selftest_startup_wakeup,
#endif
<<<<<<< HEAD
=======
	.open		= wakeup_trace_open,
	.close		= wakeup_trace_close,
>>>>>>> 45f53cc9
	.use_max_tr	= 1,
};

__init static int init_wakeup_tracer(void)
{
	int ret;

	ret = register_tracer(&wakeup_tracer);
	if (ret)
		return ret;

	ret = register_tracer(&wakeup_rt_tracer);
	if (ret)
		return ret;

	return 0;
}
device_initcall(init_wakeup_tracer);<|MERGE_RESOLUTION|>--- conflicted
+++ resolved
@@ -82,11 +82,7 @@
 	if (likely(!wakeup_task))
 		return 0;
 
-<<<<<<< HEAD
-	pc = preempt_count();
-=======
 	*pc = preempt_count();
->>>>>>> 45f53cc9
 	preempt_disable_notrace();
 
 	cpu = raw_smp_processor_id();
@@ -127,10 +123,6 @@
 	local_irq_restore(flags);
 
 	atomic_dec(&data->disabled);
-<<<<<<< HEAD
- out_enable:
-=======
->>>>>>> 45f53cc9
 	preempt_enable_notrace();
 }
 
@@ -590,11 +582,8 @@
 #ifdef CONFIG_FTRACE_SELFTEST
 	.selftest    = trace_selftest_startup_wakeup,
 #endif
-<<<<<<< HEAD
-=======
 	.open		= wakeup_trace_open,
 	.close		= wakeup_trace_close,
->>>>>>> 45f53cc9
 	.use_max_tr	= 1,
 };
 
@@ -614,11 +603,8 @@
 #ifdef CONFIG_FTRACE_SELFTEST
 	.selftest    = trace_selftest_startup_wakeup,
 #endif
-<<<<<<< HEAD
-=======
 	.open		= wakeup_trace_open,
 	.close		= wakeup_trace_close,
->>>>>>> 45f53cc9
 	.use_max_tr	= 1,
 };
 
