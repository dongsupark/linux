--- conflicted
+++ resolved
@@ -5347,12 +5347,8 @@
 
 #ifdef CONFIG_DYNAMIC_FTRACE
 	/* Optimize function graph calling (if implemented by arch) */
-<<<<<<< HEAD
-	global_ops.trampoline = FTRACE_GRAPH_ADDR;
-=======
 	if (FTRACE_GRAPH_TRAMP_ADDR != 0)
 		global_ops.trampoline = FTRACE_GRAPH_TRAMP_ADDR;
->>>>>>> ba1afef6
 #endif
 
 	ret = ftrace_startup(&global_ops, FTRACE_START_FUNC_RET);
@@ -5376,12 +5372,8 @@
 	ftrace_shutdown(&global_ops, FTRACE_STOP_FUNC_RET);
 	global_ops.flags &= ~FTRACE_OPS_FL_STUB;
 #ifdef CONFIG_DYNAMIC_FTRACE
-<<<<<<< HEAD
-	global_ops.trampoline = 0;
-=======
 	if (FTRACE_GRAPH_TRAMP_ADDR != 0)
 		global_ops.trampoline = 0;
->>>>>>> ba1afef6
 #endif
 	unregister_pm_notifier(&ftrace_suspend_notifier);
 	unregister_trace_sched_switch(ftrace_graph_probe_sched_switch, NULL);
