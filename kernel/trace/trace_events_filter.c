/*
 * trace_events_filter - generic event filtering
 *
 * This program is free software; you can redistribute it and/or modify
 * it under the terms of the GNU General Public License as published by
 * the Free Software Foundation; either version 2 of the License, or
 * (at your option) any later version.
 *
 * This program is distributed in the hope that it will be useful,
 * but WITHOUT ANY WARRANTY; without even the implied warranty of
 * MERCHANTABILITY or FITNESS FOR A PARTICULAR PURPOSE.  See the
 * GNU General Public License for more details.
 *
 * You should have received a copy of the GNU General Public License
 * along with this program; if not, write to the Free Software
 * Foundation, Inc., 59 Temple Place - Suite 330, Boston, MA 02111-1307, USA.
 *
 * Copyright (C) 2009 Tom Zanussi <tzanussi@gmail.com>
 */

#include <linux/module.h>
#include <linux/ctype.h>
#include <linux/mutex.h>
#include <linux/perf_event.h>
#include <linux/slab.h>

#include "trace.h"
#include "trace_output.h"

#define DEFAULT_SYS_FILTER_MESSAGE					\
	"### global filter ###\n"					\
	"# Use this to set filters for multiple events.\n"		\
	"# Only events with the given fields will be affected.\n"	\
	"# If no events are modified, an error message will be displayed here"

enum filter_op_ids
{
	OP_OR,
	OP_AND,
	OP_GLOB,
	OP_NE,
	OP_EQ,
	OP_LT,
	OP_LE,
	OP_GT,
	OP_GE,
	OP_NONE,
	OP_OPEN_PAREN,
};

struct filter_op {
	int id;
	char *string;
	int precedence;
};

static struct filter_op filter_ops[] = {
	{ OP_OR,	"||",		1 },
	{ OP_AND,	"&&",		2 },
	{ OP_GLOB,	"~",		4 },
	{ OP_NE,	"!=",		4 },
	{ OP_EQ,	"==",		4 },
	{ OP_LT,	"<",		5 },
	{ OP_LE,	"<=",		5 },
	{ OP_GT,	">",		5 },
	{ OP_GE,	">=",		5 },
	{ OP_NONE,	"OP_NONE",	0 },
	{ OP_OPEN_PAREN, "(",		0 },
};

enum {
	FILT_ERR_NONE,
	FILT_ERR_INVALID_OP,
	FILT_ERR_UNBALANCED_PAREN,
	FILT_ERR_TOO_MANY_OPERANDS,
	FILT_ERR_OPERAND_TOO_LONG,
	FILT_ERR_FIELD_NOT_FOUND,
	FILT_ERR_ILLEGAL_FIELD_OP,
	FILT_ERR_ILLEGAL_INTVAL,
	FILT_ERR_BAD_SUBSYS_FILTER,
	FILT_ERR_TOO_MANY_PREDS,
	FILT_ERR_MISSING_FIELD,
	FILT_ERR_INVALID_FILTER,
	FILT_ERR_IP_FIELD_ONLY,
};

static char *err_text[] = {
	"No error",
	"Invalid operator",
	"Unbalanced parens",
	"Too many operands",
	"Operand too long",
	"Field not found",
	"Illegal operation for field type",
	"Illegal integer value",
	"Couldn't find or set field in one of a subsystem's events",
	"Too many terms in predicate expression",
	"Missing field name and/or value",
	"Meaningless filter expression",
	"Only 'ip' field is supported for function trace",
};

struct opstack_op {
	int op;
	struct list_head list;
};

struct postfix_elt {
	int op;
	char *operand;
	struct list_head list;
};

struct filter_parse_state {
	struct filter_op *ops;
	struct list_head opstack;
	struct list_head postfix;
	int lasterr;
	int lasterr_pos;

	struct {
		char *string;
		unsigned int cnt;
		unsigned int tail;
	} infix;

	struct {
		char string[MAX_FILTER_STR_VAL];
		int pos;
		unsigned int tail;
	} operand;
};

struct pred_stack {
	struct filter_pred	**preds;
	int			index;
};

#define DEFINE_COMPARISON_PRED(type)					\
static int filter_pred_##type(struct filter_pred *pred, void *event)	\
{									\
	type *addr = (type *)(event + pred->offset);			\
	type val = (type)pred->val;					\
	int match = 0;							\
									\
	switch (pred->op) {						\
	case OP_LT:							\
		match = (*addr < val);					\
		break;							\
	case OP_LE:							\
		match = (*addr <= val);					\
		break;							\
	case OP_GT:							\
		match = (*addr > val);					\
		break;							\
	case OP_GE:							\
		match = (*addr >= val);					\
		break;							\
	default:							\
		break;							\
	}								\
									\
	return match;							\
}

#define DEFINE_EQUALITY_PRED(size)					\
static int filter_pred_##size(struct filter_pred *pred, void *event)	\
{									\
	u##size *addr = (u##size *)(event + pred->offset);		\
	u##size val = (u##size)pred->val;				\
	int match;							\
									\
	match = (val == *addr) ^ pred->not;				\
									\
	return match;							\
}

DEFINE_COMPARISON_PRED(s64);
DEFINE_COMPARISON_PRED(u64);
DEFINE_COMPARISON_PRED(s32);
DEFINE_COMPARISON_PRED(u32);
DEFINE_COMPARISON_PRED(s16);
DEFINE_COMPARISON_PRED(u16);
DEFINE_COMPARISON_PRED(s8);
DEFINE_COMPARISON_PRED(u8);

DEFINE_EQUALITY_PRED(64);
DEFINE_EQUALITY_PRED(32);
DEFINE_EQUALITY_PRED(16);
DEFINE_EQUALITY_PRED(8);

/* Filter predicate for fixed sized arrays of characters */
static int filter_pred_string(struct filter_pred *pred, void *event)
{
	char *addr = (char *)(event + pred->offset);
	int cmp, match;

	cmp = pred->regex.match(addr, &pred->regex, pred->regex.field_len);

	match = cmp ^ pred->not;

	return match;
}

/* Filter predicate for char * pointers */
static int filter_pred_pchar(struct filter_pred *pred, void *event)
{
	char **addr = (char **)(event + pred->offset);
	int cmp, match;
	int len = strlen(*addr) + 1;	/* including tailing '\0' */

	cmp = pred->regex.match(*addr, &pred->regex, len);

	match = cmp ^ pred->not;

	return match;
}

/*
 * Filter predicate for dynamic sized arrays of characters.
 * These are implemented through a list of strings at the end
 * of the entry.
 * Also each of these strings have a field in the entry which
 * contains its offset from the beginning of the entry.
 * We have then first to get this field, dereference it
 * and add it to the address of the entry, and at last we have
 * the address of the string.
 */
static int filter_pred_strloc(struct filter_pred *pred, void *event)
{
	u32 str_item = *(u32 *)(event + pred->offset);
	int str_loc = str_item & 0xffff;
	int str_len = str_item >> 16;
	char *addr = (char *)(event + str_loc);
	int cmp, match;

	cmp = pred->regex.match(addr, &pred->regex, str_len);

	match = cmp ^ pred->not;

	return match;
}

static int filter_pred_none(struct filter_pred *pred, void *event)
{
	return 0;
}

/*
 * regex_match_foo - Basic regex callbacks
 *
 * @str: the string to be searched
 * @r:   the regex structure containing the pattern string
 * @len: the length of the string to be searched (including '\0')
 *
 * Note:
 * - @str might not be NULL-terminated if it's of type DYN_STRING
 *   or STATIC_STRING
 */

static int regex_match_full(char *str, struct regex *r, int len)
{
	if (strncmp(str, r->pattern, len) == 0)
		return 1;
	return 0;
}

static int regex_match_front(char *str, struct regex *r, int len)
{
	if (strncmp(str, r->pattern, r->len) == 0)
		return 1;
	return 0;
}

static int regex_match_middle(char *str, struct regex *r, int len)
{
	if (strnstr(str, r->pattern, len))
		return 1;
	return 0;
}

static int regex_match_end(char *str, struct regex *r, int len)
{
	int strlen = len - 1;

	if (strlen >= r->len &&
	    memcmp(str + strlen - r->len, r->pattern, r->len) == 0)
		return 1;
	return 0;
}

/**
 * filter_parse_regex - parse a basic regex
 * @buff:   the raw regex
 * @len:    length of the regex
 * @search: will point to the beginning of the string to compare
 * @not:    tell whether the match will have to be inverted
 *
 * This passes in a buffer containing a regex and this function will
 * set search to point to the search part of the buffer and
 * return the type of search it is (see enum above).
 * This does modify buff.
 *
 * Returns enum type.
 *  search returns the pointer to use for comparison.
 *  not returns 1 if buff started with a '!'
 *     0 otherwise.
 */
enum regex_type filter_parse_regex(char *buff, int len, char **search, int *not)
{
	int type = MATCH_FULL;
	int i;

	if (buff[0] == '!') {
		*not = 1;
		buff++;
		len--;
	} else
		*not = 0;

	*search = buff;

	for (i = 0; i < len; i++) {
		if (buff[i] == '*') {
			if (!i) {
				*search = buff + 1;
				type = MATCH_END_ONLY;
			} else {
				if (type == MATCH_END_ONLY)
					type = MATCH_MIDDLE_ONLY;
				else
					type = MATCH_FRONT_ONLY;
				buff[i] = 0;
				break;
			}
		}
	}

	return type;
}

static void filter_build_regex(struct filter_pred *pred)
{
	struct regex *r = &pred->regex;
	char *search;
	enum regex_type type = MATCH_FULL;
	int not = 0;

	if (pred->op == OP_GLOB) {
		type = filter_parse_regex(r->pattern, r->len, &search, &not);
		r->len = strlen(search);
		memmove(r->pattern, search, r->len+1);
	}

	switch (type) {
	case MATCH_FULL:
		r->match = regex_match_full;
		break;
	case MATCH_FRONT_ONLY:
		r->match = regex_match_front;
		break;
	case MATCH_MIDDLE_ONLY:
		r->match = regex_match_middle;
		break;
	case MATCH_END_ONLY:
		r->match = regex_match_end;
		break;
	}

	pred->not ^= not;
}

enum move_type {
	MOVE_DOWN,
	MOVE_UP_FROM_LEFT,
	MOVE_UP_FROM_RIGHT
};

static struct filter_pred *
get_pred_parent(struct filter_pred *pred, struct filter_pred *preds,
		int index, enum move_type *move)
{
	if (pred->parent & FILTER_PRED_IS_RIGHT)
		*move = MOVE_UP_FROM_RIGHT;
	else
		*move = MOVE_UP_FROM_LEFT;
	pred = &preds[pred->parent & ~FILTER_PRED_IS_RIGHT];

	return pred;
}

enum walk_return {
	WALK_PRED_ABORT,
	WALK_PRED_PARENT,
	WALK_PRED_DEFAULT,
};

typedef int (*filter_pred_walkcb_t) (enum move_type move,
				     struct filter_pred *pred,
				     int *err, void *data);

static int walk_pred_tree(struct filter_pred *preds,
			  struct filter_pred *root,
			  filter_pred_walkcb_t cb, void *data)
{
	struct filter_pred *pred = root;
	enum move_type move = MOVE_DOWN;
	int done = 0;

	if  (!preds)
		return -EINVAL;

	do {
		int err = 0, ret;

		ret = cb(move, pred, &err, data);
		if (ret == WALK_PRED_ABORT)
			return err;
		if (ret == WALK_PRED_PARENT)
			goto get_parent;

		switch (move) {
		case MOVE_DOWN:
			if (pred->left != FILTER_PRED_INVALID) {
				pred = &preds[pred->left];
				continue;
			}
			goto get_parent;
		case MOVE_UP_FROM_LEFT:
			pred = &preds[pred->right];
			move = MOVE_DOWN;
			continue;
		case MOVE_UP_FROM_RIGHT:
 get_parent:
			if (pred == root)
				break;
			pred = get_pred_parent(pred, preds,
					       pred->parent,
					       &move);
			continue;
		}
		done = 1;
	} while (!done);

	/* We are fine. */
	return 0;
}

/*
 * A series of AND or ORs where found together. Instead of
 * climbing up and down the tree branches, an array of the
 * ops were made in order of checks. We can just move across
 * the array and short circuit if needed.
 */
static int process_ops(struct filter_pred *preds,
		       struct filter_pred *op, void *rec)
{
	struct filter_pred *pred;
	int match = 0;
	int type;
	int i;

	/*
	 * Micro-optimization: We set type to true if op
	 * is an OR and false otherwise (AND). Then we
	 * just need to test if the match is equal to
	 * the type, and if it is, we can short circuit the
	 * rest of the checks:
	 *
	 * if ((match && op->op == OP_OR) ||
	 *     (!match && op->op == OP_AND))
	 *	  return match;
	 */
	type = op->op == OP_OR;

	for (i = 0; i < op->val; i++) {
		pred = &preds[op->ops[i]];
		if (!WARN_ON_ONCE(!pred->fn))
			match = pred->fn(pred, rec);
		if (!!match == type)
			return match;
	}
	return match;
}

struct filter_match_preds_data {
	struct filter_pred *preds;
	int match;
	void *rec;
};

static int filter_match_preds_cb(enum move_type move, struct filter_pred *pred,
				 int *err, void *data)
{
	struct filter_match_preds_data *d = data;

	*err = 0;
	switch (move) {
	case MOVE_DOWN:
		/* only AND and OR have children */
		if (pred->left != FILTER_PRED_INVALID) {
			/* If ops is set, then it was folded. */
			if (!pred->ops)
				return WALK_PRED_DEFAULT;
			/* We can treat folded ops as a leaf node */
			d->match = process_ops(d->preds, pred, d->rec);
		} else {
			if (!WARN_ON_ONCE(!pred->fn))
				d->match = pred->fn(pred, d->rec);
		}

		return WALK_PRED_PARENT;
	case MOVE_UP_FROM_LEFT:
		/*
		 * Check for short circuits.
		 *
		 * Optimization: !!match == (pred->op == OP_OR)
		 *   is the same as:
		 * if ((match && pred->op == OP_OR) ||
		 *     (!match && pred->op == OP_AND))
		 */
		if (!!d->match == (pred->op == OP_OR))
			return WALK_PRED_PARENT;
		break;
	case MOVE_UP_FROM_RIGHT:
		break;
	}

	return WALK_PRED_DEFAULT;
}

/* return 1 if event matches, 0 otherwise (discard) */
int filter_match_preds(struct event_filter *filter, void *rec)
{
	struct filter_pred *preds;
	struct filter_pred *root;
	struct filter_match_preds_data data = {
		/* match is currently meaningless */
		.match = -1,
		.rec   = rec,
	};
	int n_preds, ret;

	/* no filter is considered a match */
	if (!filter)
		return 1;

	n_preds = filter->n_preds;
	if (!n_preds)
		return 1;

	/*
	 * n_preds, root and filter->preds are protect with preemption disabled.
	 */
	root = rcu_dereference_sched(filter->root);
	if (!root)
		return 1;

	data.preds = preds = rcu_dereference_sched(filter->preds);
	ret = walk_pred_tree(preds, root, filter_match_preds_cb, &data);
	WARN_ON(ret);
	return data.match;
}
EXPORT_SYMBOL_GPL(filter_match_preds);

static void parse_error(struct filter_parse_state *ps, int err, int pos)
{
	ps->lasterr = err;
	ps->lasterr_pos = pos;
}

static void remove_filter_string(struct event_filter *filter)
{
	if (!filter)
		return;

	kfree(filter->filter_string);
	filter->filter_string = NULL;
}

static int replace_filter_string(struct event_filter *filter,
				 char *filter_string)
{
	kfree(filter->filter_string);
	filter->filter_string = kstrdup(filter_string, GFP_KERNEL);
	if (!filter->filter_string)
		return -ENOMEM;

	return 0;
}

static int append_filter_string(struct event_filter *filter,
				char *string)
{
	int newlen;
	char *new_filter_string;

	BUG_ON(!filter->filter_string);
	newlen = strlen(filter->filter_string) + strlen(string) + 1;
	new_filter_string = kmalloc(newlen, GFP_KERNEL);
	if (!new_filter_string)
		return -ENOMEM;

	strcpy(new_filter_string, filter->filter_string);
	strcat(new_filter_string, string);
	kfree(filter->filter_string);
	filter->filter_string = new_filter_string;

	return 0;
}

static void append_filter_err(struct filter_parse_state *ps,
			      struct event_filter *filter)
{
	int pos = ps->lasterr_pos;
	char *buf, *pbuf;

	buf = (char *)__get_free_page(GFP_TEMPORARY);
	if (!buf)
		return;

	append_filter_string(filter, "\n");
	memset(buf, ' ', PAGE_SIZE);
	if (pos > PAGE_SIZE - 128)
		pos = 0;
	buf[pos] = '^';
	pbuf = &buf[pos] + 1;

	sprintf(pbuf, "\nparse_error: %s\n", err_text[ps->lasterr]);
	append_filter_string(filter, buf);
	free_page((unsigned long) buf);
}

void print_event_filter(struct ftrace_event_call *call, struct trace_seq *s)
{
	struct event_filter *filter;

	mutex_lock(&event_mutex);
	filter = call->filter;
	if (filter && filter->filter_string)
		trace_seq_printf(s, "%s\n", filter->filter_string);
	else
		trace_seq_printf(s, "none\n");
	mutex_unlock(&event_mutex);
}

void print_subsystem_event_filter(struct event_subsystem *system,
				  struct trace_seq *s)
{
	struct event_filter *filter;

	mutex_lock(&event_mutex);
	filter = system->filter;
	if (filter && filter->filter_string)
		trace_seq_printf(s, "%s\n", filter->filter_string);
	else
		trace_seq_printf(s, DEFAULT_SYS_FILTER_MESSAGE "\n");
	mutex_unlock(&event_mutex);
}

static struct ftrace_event_field *
__find_event_field(struct list_head *head, char *name)
{
	struct ftrace_event_field *field;

	list_for_each_entry(field, head, link) {
		if (!strcmp(field->name, name))
			return field;
	}

	return NULL;
}

static struct ftrace_event_field *
find_event_field(struct ftrace_event_call *call, char *name)
{
	struct ftrace_event_field *field;
	struct list_head *head;

	field = __find_event_field(&ftrace_common_fields, name);
	if (field)
		return field;

	head = trace_get_fields(call);
	return __find_event_field(head, name);
}

static int __alloc_pred_stack(struct pred_stack *stack, int n_preds)
{
	stack->preds = kcalloc(n_preds + 1, sizeof(*stack->preds), GFP_KERNEL);
	if (!stack->preds)
		return -ENOMEM;
	stack->index = n_preds;
	return 0;
}

static void __free_pred_stack(struct pred_stack *stack)
{
	kfree(stack->preds);
	stack->index = 0;
}

static int __push_pred_stack(struct pred_stack *stack,
			     struct filter_pred *pred)
{
	int index = stack->index;

	if (WARN_ON(index == 0))
		return -ENOSPC;

	stack->preds[--index] = pred;
	stack->index = index;
	return 0;
}

static struct filter_pred *
__pop_pred_stack(struct pred_stack *stack)
{
	struct filter_pred *pred;
	int index = stack->index;

	pred = stack->preds[index++];
	if (!pred)
		return NULL;

	stack->index = index;
	return pred;
}

static int filter_set_pred(struct event_filter *filter,
			   int idx,
			   struct pred_stack *stack,
			   struct filter_pred *src)
{
	struct filter_pred *dest = &filter->preds[idx];
	struct filter_pred *left;
	struct filter_pred *right;

	*dest = *src;
	dest->index = idx;

	if (dest->op == OP_OR || dest->op == OP_AND) {
		right = __pop_pred_stack(stack);
		left = __pop_pred_stack(stack);
		if (!left || !right)
			return -EINVAL;
		/*
		 * If both children can be folded
		 * and they are the same op as this op or a leaf,
		 * then this op can be folded.
		 */
		if (left->index & FILTER_PRED_FOLD &&
		    (left->op == dest->op ||
		     left->left == FILTER_PRED_INVALID) &&
		    right->index & FILTER_PRED_FOLD &&
		    (right->op == dest->op ||
		     right->left == FILTER_PRED_INVALID))
			dest->index |= FILTER_PRED_FOLD;

		dest->left = left->index & ~FILTER_PRED_FOLD;
		dest->right = right->index & ~FILTER_PRED_FOLD;
		left->parent = dest->index & ~FILTER_PRED_FOLD;
		right->parent = dest->index | FILTER_PRED_IS_RIGHT;
	} else {
		/*
		 * Make dest->left invalid to be used as a quick
		 * way to know this is a leaf node.
		 */
		dest->left = FILTER_PRED_INVALID;

		/* All leafs allow folding the parent ops. */
		dest->index |= FILTER_PRED_FOLD;
	}

	return __push_pred_stack(stack, dest);
}

static void __free_preds(struct event_filter *filter)
{
	if (filter->preds) {
		kfree(filter->preds);
		filter->preds = NULL;
	}
	filter->a_preds = 0;
	filter->n_preds = 0;
}

static void filter_disable(struct ftrace_event_call *call)
{
	call->flags &= ~TRACE_EVENT_FL_FILTERED;
}

static void __free_filter(struct event_filter *filter)
{
	if (!filter)
		return;

	__free_preds(filter);
	kfree(filter->filter_string);
	kfree(filter);
}

/*
 * Called when destroying the ftrace_event_call.
 * The call is being freed, so we do not need to worry about
 * the call being currently used. This is for module code removing
 * the tracepoints from within it.
 */
void destroy_preds(struct ftrace_event_call *call)
{
	__free_filter(call->filter);
	call->filter = NULL;
}

static struct event_filter *__alloc_filter(void)
{
	struct event_filter *filter;

	filter = kzalloc(sizeof(*filter), GFP_KERNEL);
	return filter;
}

static int __alloc_preds(struct event_filter *filter, int n_preds)
{
	struct filter_pred *pred;
	int i;

	if (filter->preds)
		__free_preds(filter);

	filter->preds = kcalloc(n_preds, sizeof(*filter->preds), GFP_KERNEL);

	if (!filter->preds)
		return -ENOMEM;

	filter->a_preds = n_preds;
	filter->n_preds = 0;

	for (i = 0; i < n_preds; i++) {
		pred = &filter->preds[i];
		pred->fn = filter_pred_none;
	}

	return 0;
}

static void filter_free_subsystem_preds(struct event_subsystem *system)
{
	struct ftrace_event_call *call;

	list_for_each_entry(call, &ftrace_events, list) {
		if (strcmp(call->class->system, system->name) != 0)
			continue;

		filter_disable(call);
		remove_filter_string(call->filter);
	}
}

static void filter_free_subsystem_filters(struct event_subsystem *system)
{
	struct ftrace_event_call *call;

	list_for_each_entry(call, &ftrace_events, list) {
		if (strcmp(call->class->system, system->name) != 0)
			continue;
		__free_filter(call->filter);
		call->filter = NULL;
	}
}

static int filter_add_pred(struct filter_parse_state *ps,
			   struct event_filter *filter,
			   struct filter_pred *pred,
			   struct pred_stack *stack)
{
	int err;

	if (WARN_ON(filter->n_preds == filter->a_preds)) {
		parse_error(ps, FILT_ERR_TOO_MANY_PREDS, 0);
		return -ENOSPC;
	}

	err = filter_set_pred(filter, filter->n_preds, stack, pred);
	if (err)
		return err;

	filter->n_preds++;

	return 0;
}

int filter_assign_type(const char *type)
{
	if (strstr(type, "__data_loc") && strstr(type, "char"))
		return FILTER_DYN_STRING;

	if (strchr(type, '[') && strstr(type, "char"))
		return FILTER_STATIC_STRING;

	return FILTER_OTHER;
}

static bool is_function_field(struct ftrace_event_field *field)
{
	return field->filter_type == FILTER_TRACE_FN;
}

static bool is_string_field(struct ftrace_event_field *field)
{
	return field->filter_type == FILTER_DYN_STRING ||
	       field->filter_type == FILTER_STATIC_STRING ||
	       field->filter_type == FILTER_PTR_STRING;
}

static int is_legal_op(struct ftrace_event_field *field, int op)
{
	if (is_string_field(field) &&
	    (op != OP_EQ && op != OP_NE && op != OP_GLOB))
		return 0;
	if (!is_string_field(field) && op == OP_GLOB)
		return 0;

	return 1;
}

static filter_pred_fn_t select_comparison_fn(int op, int field_size,
					     int field_is_signed)
{
	filter_pred_fn_t fn = NULL;

	switch (field_size) {
	case 8:
		if (op == OP_EQ || op == OP_NE)
			fn = filter_pred_64;
		else if (field_is_signed)
			fn = filter_pred_s64;
		else
			fn = filter_pred_u64;
		break;
	case 4:
		if (op == OP_EQ || op == OP_NE)
			fn = filter_pred_32;
		else if (field_is_signed)
			fn = filter_pred_s32;
		else
			fn = filter_pred_u32;
		break;
	case 2:
		if (op == OP_EQ || op == OP_NE)
			fn = filter_pred_16;
		else if (field_is_signed)
			fn = filter_pred_s16;
		else
			fn = filter_pred_u16;
		break;
	case 1:
		if (op == OP_EQ || op == OP_NE)
			fn = filter_pred_8;
		else if (field_is_signed)
			fn = filter_pred_s8;
		else
			fn = filter_pred_u8;
		break;
	}

	return fn;
}

static int init_pred(struct filter_parse_state *ps,
		     struct ftrace_event_field *field,
		     struct filter_pred *pred)

{
	filter_pred_fn_t fn = filter_pred_none;
	unsigned long long val;
	int ret;

	pred->offset = field->offset;

	if (!is_legal_op(field, pred->op)) {
		parse_error(ps, FILT_ERR_ILLEGAL_FIELD_OP, 0);
		return -EINVAL;
	}

	if (is_string_field(field)) {
		filter_build_regex(pred);

		if (field->filter_type == FILTER_STATIC_STRING) {
			fn = filter_pred_string;
			pred->regex.field_len = field->size;
		} else if (field->filter_type == FILTER_DYN_STRING)
			fn = filter_pred_strloc;
		else
			fn = filter_pred_pchar;
	} else if (is_function_field(field)) {
		if (strcmp(field->name, "ip")) {
			parse_error(ps, FILT_ERR_IP_FIELD_ONLY, 0);
			return -EINVAL;
		}
	} else {
		if (field->is_signed)
			ret = strict_strtoll(pred->regex.pattern, 0, &val);
		else
			ret = strict_strtoull(pred->regex.pattern, 0, &val);
		if (ret) {
			parse_error(ps, FILT_ERR_ILLEGAL_INTVAL, 0);
			return -EINVAL;
		}
		pred->val = val;

		fn = select_comparison_fn(pred->op, field->size,
					  field->is_signed);
		if (!fn) {
			parse_error(ps, FILT_ERR_INVALID_OP, 0);
			return -EINVAL;
		}
	}

	if (pred->op == OP_NE)
		pred->not = 1;

	pred->fn = fn;
	return 0;
}

static void parse_init(struct filter_parse_state *ps,
		       struct filter_op *ops,
		       char *infix_string)
{
	memset(ps, '\0', sizeof(*ps));

	ps->infix.string = infix_string;
	ps->infix.cnt = strlen(infix_string);
	ps->ops = ops;

	INIT_LIST_HEAD(&ps->opstack);
	INIT_LIST_HEAD(&ps->postfix);
}

static char infix_next(struct filter_parse_state *ps)
{
	ps->infix.cnt--;

	return ps->infix.string[ps->infix.tail++];
}

static char infix_peek(struct filter_parse_state *ps)
{
	if (ps->infix.tail == strlen(ps->infix.string))
		return 0;

	return ps->infix.string[ps->infix.tail];
}

static void infix_advance(struct filter_parse_state *ps)
{
	ps->infix.cnt--;
	ps->infix.tail++;
}

static inline int is_precedence_lower(struct filter_parse_state *ps,
				      int a, int b)
{
	return ps->ops[a].precedence < ps->ops[b].precedence;
}

static inline int is_op_char(struct filter_parse_state *ps, char c)
{
	int i;

	for (i = 0; strcmp(ps->ops[i].string, "OP_NONE"); i++) {
		if (ps->ops[i].string[0] == c)
			return 1;
	}

	return 0;
}

static int infix_get_op(struct filter_parse_state *ps, char firstc)
{
	char nextc = infix_peek(ps);
	char opstr[3];
	int i;

	opstr[0] = firstc;
	opstr[1] = nextc;
	opstr[2] = '\0';

	for (i = 0; strcmp(ps->ops[i].string, "OP_NONE"); i++) {
		if (!strcmp(opstr, ps->ops[i].string)) {
			infix_advance(ps);
			return ps->ops[i].id;
		}
	}

	opstr[1] = '\0';

	for (i = 0; strcmp(ps->ops[i].string, "OP_NONE"); i++) {
		if (!strcmp(opstr, ps->ops[i].string))
			return ps->ops[i].id;
	}

	return OP_NONE;
}

static inline void clear_operand_string(struct filter_parse_state *ps)
{
	memset(ps->operand.string, '\0', MAX_FILTER_STR_VAL);
	ps->operand.tail = 0;
}

static inline int append_operand_char(struct filter_parse_state *ps, char c)
{
	if (ps->operand.tail == MAX_FILTER_STR_VAL - 1)
		return -EINVAL;

	ps->operand.string[ps->operand.tail++] = c;

	return 0;
}

static int filter_opstack_push(struct filter_parse_state *ps, int op)
{
	struct opstack_op *opstack_op;

	opstack_op = kmalloc(sizeof(*opstack_op), GFP_KERNEL);
	if (!opstack_op)
		return -ENOMEM;

	opstack_op->op = op;
	list_add(&opstack_op->list, &ps->opstack);

	return 0;
}

static int filter_opstack_empty(struct filter_parse_state *ps)
{
	return list_empty(&ps->opstack);
}

static int filter_opstack_top(struct filter_parse_state *ps)
{
	struct opstack_op *opstack_op;

	if (filter_opstack_empty(ps))
		return OP_NONE;

	opstack_op = list_first_entry(&ps->opstack, struct opstack_op, list);

	return opstack_op->op;
}

static int filter_opstack_pop(struct filter_parse_state *ps)
{
	struct opstack_op *opstack_op;
	int op;

	if (filter_opstack_empty(ps))
		return OP_NONE;

	opstack_op = list_first_entry(&ps->opstack, struct opstack_op, list);
	op = opstack_op->op;
	list_del(&opstack_op->list);

	kfree(opstack_op);

	return op;
}

static void filter_opstack_clear(struct filter_parse_state *ps)
{
	while (!filter_opstack_empty(ps))
		filter_opstack_pop(ps);
}

static char *curr_operand(struct filter_parse_state *ps)
{
	return ps->operand.string;
}

static int postfix_append_operand(struct filter_parse_state *ps, char *operand)
{
	struct postfix_elt *elt;

	elt = kmalloc(sizeof(*elt), GFP_KERNEL);
	if (!elt)
		return -ENOMEM;

	elt->op = OP_NONE;
	elt->operand = kstrdup(operand, GFP_KERNEL);
	if (!elt->operand) {
		kfree(elt);
		return -ENOMEM;
	}

	list_add_tail(&elt->list, &ps->postfix);

	return 0;
}

static int postfix_append_op(struct filter_parse_state *ps, int op)
{
	struct postfix_elt *elt;

	elt = kmalloc(sizeof(*elt), GFP_KERNEL);
	if (!elt)
		return -ENOMEM;

	elt->op = op;
	elt->operand = NULL;

	list_add_tail(&elt->list, &ps->postfix);

	return 0;
}

static void postfix_clear(struct filter_parse_state *ps)
{
	struct postfix_elt *elt;

	while (!list_empty(&ps->postfix)) {
		elt = list_first_entry(&ps->postfix, struct postfix_elt, list);
		list_del(&elt->list);
		kfree(elt->operand);
		kfree(elt);
	}
}

static int filter_parse(struct filter_parse_state *ps)
{
	int in_string = 0;
	int op, top_op;
	char ch;

	while ((ch = infix_next(ps))) {
		if (ch == '"') {
			in_string ^= 1;
			continue;
		}

		if (in_string)
			goto parse_operand;

		if (isspace(ch))
			continue;

		if (is_op_char(ps, ch)) {
			op = infix_get_op(ps, ch);
			if (op == OP_NONE) {
				parse_error(ps, FILT_ERR_INVALID_OP, 0);
				return -EINVAL;
			}

			if (strlen(curr_operand(ps))) {
				postfix_append_operand(ps, curr_operand(ps));
				clear_operand_string(ps);
			}

			while (!filter_opstack_empty(ps)) {
				top_op = filter_opstack_top(ps);
				if (!is_precedence_lower(ps, top_op, op)) {
					top_op = filter_opstack_pop(ps);
					postfix_append_op(ps, top_op);
					continue;
				}
				break;
			}

			filter_opstack_push(ps, op);
			continue;
		}

		if (ch == '(') {
			filter_opstack_push(ps, OP_OPEN_PAREN);
			continue;
		}

		if (ch == ')') {
			if (strlen(curr_operand(ps))) {
				postfix_append_operand(ps, curr_operand(ps));
				clear_operand_string(ps);
			}

			top_op = filter_opstack_pop(ps);
			while (top_op != OP_NONE) {
				if (top_op == OP_OPEN_PAREN)
					break;
				postfix_append_op(ps, top_op);
				top_op = filter_opstack_pop(ps);
			}
			if (top_op == OP_NONE) {
				parse_error(ps, FILT_ERR_UNBALANCED_PAREN, 0);
				return -EINVAL;
			}
			continue;
		}
parse_operand:
		if (append_operand_char(ps, ch)) {
			parse_error(ps, FILT_ERR_OPERAND_TOO_LONG, 0);
			return -EINVAL;
		}
	}

	if (strlen(curr_operand(ps)))
		postfix_append_operand(ps, curr_operand(ps));

	while (!filter_opstack_empty(ps)) {
		top_op = filter_opstack_pop(ps);
		if (top_op == OP_NONE)
			break;
		if (top_op == OP_OPEN_PAREN) {
			parse_error(ps, FILT_ERR_UNBALANCED_PAREN, 0);
			return -EINVAL;
		}
		postfix_append_op(ps, top_op);
	}

	return 0;
}

static struct filter_pred *create_pred(struct filter_parse_state *ps,
				       struct ftrace_event_call *call,
				       int op, char *operand1, char *operand2)
{
	struct ftrace_event_field *field;
	static struct filter_pred pred;

	memset(&pred, 0, sizeof(pred));
	pred.op = op;

	if (op == OP_AND || op == OP_OR)
		return &pred;

	if (!operand1 || !operand2) {
		parse_error(ps, FILT_ERR_MISSING_FIELD, 0);
		return NULL;
	}

	field = find_event_field(call, operand1);
	if (!field) {
		parse_error(ps, FILT_ERR_FIELD_NOT_FOUND, 0);
		return NULL;
	}

	strcpy(pred.regex.pattern, operand2);
	pred.regex.len = strlen(pred.regex.pattern);
	pred.field = field;
	return init_pred(ps, field, &pred) ? NULL : &pred;
}

static int check_preds(struct filter_parse_state *ps)
{
	int n_normal_preds = 0, n_logical_preds = 0;
	struct postfix_elt *elt;

	list_for_each_entry(elt, &ps->postfix, list) {
		if (elt->op == OP_NONE)
			continue;

		if (elt->op == OP_AND || elt->op == OP_OR) {
			n_logical_preds++;
			continue;
		}
		n_normal_preds++;
	}

	if (!n_normal_preds || n_logical_preds >= n_normal_preds) {
		parse_error(ps, FILT_ERR_INVALID_FILTER, 0);
		return -EINVAL;
	}

	return 0;
}

static int count_preds(struct filter_parse_state *ps)
{
	struct postfix_elt *elt;
	int n_preds = 0;

	list_for_each_entry(elt, &ps->postfix, list) {
		if (elt->op == OP_NONE)
			continue;
		n_preds++;
	}

	return n_preds;
}

struct check_pred_data {
	int count;
	int max;
};

static int check_pred_tree_cb(enum move_type move, struct filter_pred *pred,
			      int *err, void *data)
{
	struct check_pred_data *d = data;

	if (WARN_ON(d->count++ > d->max)) {
		*err = -EINVAL;
		return WALK_PRED_ABORT;
	}
	return WALK_PRED_DEFAULT;
}

/*
 * The tree is walked at filtering of an event. If the tree is not correctly
 * built, it may cause an infinite loop. Check here that the tree does
 * indeed terminate.
 */
static int check_pred_tree(struct event_filter *filter,
			   struct filter_pred *root)
{
	struct check_pred_data data = {
		/*
		 * The max that we can hit a node is three times.
		 * Once going down, once coming up from left, and
		 * once coming up from right. This is more than enough
		 * since leafs are only hit a single time.
		 */
		.max   = 3 * filter->n_preds,
		.count = 0,
	};

	return walk_pred_tree(filter->preds, root,
			      check_pred_tree_cb, &data);
}

static int count_leafs_cb(enum move_type move, struct filter_pred *pred,
			  int *err, void *data)
{
	int *count = data;

	if ((move == MOVE_DOWN) &&
	    (pred->left == FILTER_PRED_INVALID))
		(*count)++;

	return WALK_PRED_DEFAULT;
}

static int count_leafs(struct filter_pred *preds, struct filter_pred *root)
{
	int count = 0, ret;

	ret = walk_pred_tree(preds, root, count_leafs_cb, &count);
	WARN_ON(ret);
	return count;
}

struct fold_pred_data {
	struct filter_pred *root;
	int count;
	int children;
};

static int fold_pred_cb(enum move_type move, struct filter_pred *pred,
			int *err, void *data)
{
	struct fold_pred_data *d = data;
	struct filter_pred *root = d->root;

	if (move != MOVE_DOWN)
		return WALK_PRED_DEFAULT;
	if (pred->left != FILTER_PRED_INVALID)
		return WALK_PRED_DEFAULT;

	if (WARN_ON(d->count == d->children)) {
		*err = -EINVAL;
		return WALK_PRED_ABORT;
	}

	pred->index &= ~FILTER_PRED_FOLD;
	root->ops[d->count++] = pred->index;
	return WALK_PRED_DEFAULT;
}

static int fold_pred(struct filter_pred *preds, struct filter_pred *root)
{
	struct fold_pred_data data = {
		.root  = root,
		.count = 0,
	};
	int children;

	/* No need to keep the fold flag */
	root->index &= ~FILTER_PRED_FOLD;

	/* If the root is a leaf then do nothing */
	if (root->left == FILTER_PRED_INVALID)
		return 0;

	/* count the children */
	children = count_leafs(preds, &preds[root->left]);
	children += count_leafs(preds, &preds[root->right]);

	root->ops = kcalloc(children, sizeof(*root->ops), GFP_KERNEL);
	if (!root->ops)
		return -ENOMEM;

	root->val = children;
	data.children = children;
	return walk_pred_tree(preds, root, fold_pred_cb, &data);
}

static int fold_pred_tree_cb(enum move_type move, struct filter_pred *pred,
			     int *err, void *data)
{
	struct filter_pred *preds = data;

	if (move != MOVE_DOWN)
		return WALK_PRED_DEFAULT;
	if (!(pred->index & FILTER_PRED_FOLD))
		return WALK_PRED_DEFAULT;

	*err = fold_pred(preds, pred);
	if (*err)
		return WALK_PRED_ABORT;

	/* eveyrhing below is folded, continue with parent */
	return WALK_PRED_PARENT;
}

/*
 * To optimize the processing of the ops, if we have several "ors" or
 * "ands" together, we can put them in an array and process them all
 * together speeding up the filter logic.
 */
static int fold_pred_tree(struct event_filter *filter,
			   struct filter_pred *root)
{
	return walk_pred_tree(filter->preds, root, fold_pred_tree_cb,
			      filter->preds);
}

static int replace_preds(struct ftrace_event_call *call,
			 struct event_filter *filter,
			 struct filter_parse_state *ps,
			 char *filter_string,
			 bool dry_run)
{
	char *operand1 = NULL, *operand2 = NULL;
	struct filter_pred *pred;
	struct filter_pred *root;
	struct postfix_elt *elt;
	struct pred_stack stack = { }; /* init to NULL */
	int err;
	int n_preds = 0;

	n_preds = count_preds(ps);
	if (n_preds >= MAX_FILTER_PRED) {
		parse_error(ps, FILT_ERR_TOO_MANY_PREDS, 0);
		return -ENOSPC;
	}

	err = check_preds(ps);
	if (err)
		return err;

	if (!dry_run) {
		err = __alloc_pred_stack(&stack, n_preds);
		if (err)
			return err;
		err = __alloc_preds(filter, n_preds);
		if (err)
			goto fail;
	}

	n_preds = 0;
	list_for_each_entry(elt, &ps->postfix, list) {
		if (elt->op == OP_NONE) {
			if (!operand1)
				operand1 = elt->operand;
			else if (!operand2)
				operand2 = elt->operand;
			else {
				parse_error(ps, FILT_ERR_TOO_MANY_OPERANDS, 0);
				err = -EINVAL;
				goto fail;
			}
			continue;
		}

		if (WARN_ON(n_preds++ == MAX_FILTER_PRED)) {
			parse_error(ps, FILT_ERR_TOO_MANY_PREDS, 0);
			err = -ENOSPC;
			goto fail;
		}

		pred = create_pred(ps, call, elt->op, operand1, operand2);
		if (!pred) {
			err = -EINVAL;
			goto fail;
		}

		if (!dry_run) {
			err = filter_add_pred(ps, filter, pred, &stack);
			if (err)
				goto fail;
		}

		operand1 = operand2 = NULL;
	}

	if (!dry_run) {
		/* We should have one item left on the stack */
		pred = __pop_pred_stack(&stack);
		if (!pred)
			return -EINVAL;
		/* This item is where we start from in matching */
		root = pred;
		/* Make sure the stack is empty */
		pred = __pop_pred_stack(&stack);
		if (WARN_ON(pred)) {
			err = -EINVAL;
			filter->root = NULL;
			goto fail;
		}
		err = check_pred_tree(filter, root);
		if (err)
			goto fail;

		/* Optimize the tree */
		err = fold_pred_tree(filter, root);
		if (err)
			goto fail;

		/* We don't set root until we know it works */
		barrier();
		filter->root = root;
	}

	err = 0;
fail:
	__free_pred_stack(&stack);
	return err;
}

struct filter_list {
	struct list_head	list;
	struct event_filter	*filter;
};

static int replace_system_preds(struct event_subsystem *system,
				struct filter_parse_state *ps,
				char *filter_string)
{
	struct ftrace_event_call *call;
	struct filter_list *filter_item;
	struct filter_list *tmp;
	LIST_HEAD(filter_list);
	bool fail = true;
	int err;

	list_for_each_entry(call, &ftrace_events, list) {

		if (strcmp(call->class->system, system->name) != 0)
			continue;

		/*
		 * Try to see if the filter can be applied
		 *  (filter arg is ignored on dry_run)
		 */
		err = replace_preds(call, NULL, ps, filter_string, true);
		if (err)
			call->flags |= TRACE_EVENT_FL_NO_SET_FILTER;
		else
			call->flags &= ~TRACE_EVENT_FL_NO_SET_FILTER;
	}

	list_for_each_entry(call, &ftrace_events, list) {
		struct event_filter *filter;

		if (strcmp(call->class->system, system->name) != 0)
			continue;

		if (call->flags & TRACE_EVENT_FL_NO_SET_FILTER)
			continue;

		filter_item = kzalloc(sizeof(*filter_item), GFP_KERNEL);
		if (!filter_item)
			goto fail_mem;

		list_add_tail(&filter_item->list, &filter_list);

		filter_item->filter = __alloc_filter();
		if (!filter_item->filter)
			goto fail_mem;
		filter = filter_item->filter;

		/* Can only fail on no memory */
		err = replace_filter_string(filter, filter_string);
		if (err)
			goto fail_mem;

		err = replace_preds(call, filter, ps, filter_string, false);
		if (err) {
			filter_disable(call);
			parse_error(ps, FILT_ERR_BAD_SUBSYS_FILTER, 0);
			append_filter_err(ps, filter);
		} else
			call->flags |= TRACE_EVENT_FL_FILTERED;
		/*
		 * Regardless of if this returned an error, we still
		 * replace the filter for the call.
		 */
		filter = call->filter;
		rcu_assign_pointer(call->filter, filter_item->filter);
		filter_item->filter = filter;

		fail = false;
	}

	if (fail)
		goto fail;

	/*
	 * The calls can still be using the old filters.
	 * Do a synchronize_sched() to ensure all calls are
	 * done with them before we free them.
	 */
	synchronize_sched();
	list_for_each_entry_safe(filter_item, tmp, &filter_list, list) {
		__free_filter(filter_item->filter);
		list_del(&filter_item->list);
		kfree(filter_item);
	}
	return 0;
 fail:
	/* No call succeeded */
	list_for_each_entry_safe(filter_item, tmp, &filter_list, list) {
		list_del(&filter_item->list);
		kfree(filter_item);
	}
	parse_error(ps, FILT_ERR_BAD_SUBSYS_FILTER, 0);
	return -EINVAL;
 fail_mem:
	/* If any call succeeded, we still need to sync */
	if (!fail)
		synchronize_sched();
	list_for_each_entry_safe(filter_item, tmp, &filter_list, list) {
		__free_filter(filter_item->filter);
		list_del(&filter_item->list);
		kfree(filter_item);
	}
	return -ENOMEM;
}

static int create_filter_start(char *filter_str, bool set_str,
			       struct filter_parse_state **psp,
			       struct event_filter **filterp)
{
	struct event_filter *filter;
	struct filter_parse_state *ps = NULL;
	int err = 0;

	WARN_ON_ONCE(*psp || *filterp);

	/* allocate everything, and if any fails, free all and fail */
	filter = __alloc_filter();
	if (filter && set_str)
		err = replace_filter_string(filter, filter_str);

	ps = kzalloc(sizeof(*ps), GFP_KERNEL);

	if (!filter || !ps || err) {
		kfree(ps);
		__free_filter(filter);
		return -ENOMEM;
	}

	/* we're committed to creating a new filter */
	*filterp = filter;
	*psp = ps;

	parse_init(ps, filter_ops, filter_str);
	err = filter_parse(ps);
	if (err && set_str)
		append_filter_err(ps, filter);
	return err;
}

static void create_filter_finish(struct filter_parse_state *ps)
{
	if (ps) {
		filter_opstack_clear(ps);
		postfix_clear(ps);
		kfree(ps);
	}
}

/**
 * create_filter - create a filter for a ftrace_event_call
 * @call: ftrace_event_call to create a filter for
 * @filter_str: filter string
 * @set_str: remember @filter_str and enable detailed error in filter
 * @filterp: out param for created filter (always updated on return)
 *
 * Creates a filter for @call with @filter_str.  If @set_str is %true,
 * @filter_str is copied and recorded in the new filter.
 *
 * On success, returns 0 and *@filterp points to the new filter.  On
 * failure, returns -errno and *@filterp may point to %NULL or to a new
 * filter.  In the latter case, the returned filter contains error
 * information if @set_str is %true and the caller is responsible for
 * freeing it.
 */
static int create_filter(struct ftrace_event_call *call,
			 char *filter_str, bool set_str,
			 struct event_filter **filterp)
{
	struct event_filter *filter = NULL;
	struct filter_parse_state *ps = NULL;
	int err;

	err = create_filter_start(filter_str, set_str, &ps, &filter);
	if (!err) {
		err = replace_preds(call, filter, ps, filter_str, false);
		if (err && set_str)
			append_filter_err(ps, filter);
	}
	create_filter_finish(ps);

	*filterp = filter;
	return err;
}

/**
 * create_system_filter - create a filter for an event_subsystem
 * @system: event_subsystem to create a filter for
 * @filter_str: filter string
 * @filterp: out param for created filter (always updated on return)
 *
 * Identical to create_filter() except that it creates a subsystem filter
 * and always remembers @filter_str.
 */
static int create_system_filter(struct event_subsystem *system,
				char *filter_str, struct event_filter **filterp)
{
	struct event_filter *filter = NULL;
	struct filter_parse_state *ps = NULL;
	int err;

	err = create_filter_start(filter_str, true, &ps, &filter);
	if (!err) {
		err = replace_system_preds(system, ps, filter_str);
		if (!err) {
			/* System filters just show a default message */
			kfree(filter->filter_string);
			filter->filter_string = NULL;
		} else {
			append_filter_err(ps, filter);
		}
	}
	create_filter_finish(ps);

	*filterp = filter;
	return err;
}

int apply_event_filter(struct ftrace_event_call *call, char *filter_string)
{
	struct event_filter *filter;
	int err = 0;

	mutex_lock(&event_mutex);

	if (!strcmp(strstrip(filter_string), "0")) {
		filter_disable(call);
		filter = call->filter;
		if (!filter)
			goto out_unlock;
		RCU_INIT_POINTER(call->filter, NULL);
		/* Make sure the filter is not being used */
		synchronize_sched();
		__free_filter(filter);
		goto out_unlock;
	}

	err = create_filter(call, filter_string, true, &filter);

	/*
	 * Always swap the call filter with the new filter
	 * even if there was an error. If there was an error
	 * in the filter, we disable the filter and show the error
	 * string
	 */
	if (filter) {
		struct event_filter *tmp = call->filter;

		if (!err)
			call->flags |= TRACE_EVENT_FL_FILTERED;
		else
			filter_disable(call);

		rcu_assign_pointer(call->filter, filter);

		if (tmp) {
			/* Make sure the call is done with the filter */
			synchronize_sched();
			__free_filter(tmp);
		}
	}
out_unlock:
	mutex_unlock(&event_mutex);

	return err;
}

int apply_subsystem_event_filter(struct event_subsystem *system,
				 char *filter_string)
{
	struct event_filter *filter;
	int err = 0;

	mutex_lock(&event_mutex);

	/* Make sure the system still has events */
	if (!system->nr_events) {
		err = -ENODEV;
		goto out_unlock;
	}

	if (!strcmp(strstrip(filter_string), "0")) {
		filter_free_subsystem_preds(system);
		remove_filter_string(system->filter);
		filter = system->filter;
		system->filter = NULL;
		/* Ensure all filters are no longer used */
		synchronize_sched();
		filter_free_subsystem_filters(system);
		__free_filter(filter);
		goto out_unlock;
	}

	err = create_system_filter(system, filter_string, &filter);
	if (filter) {
		/*
		 * No event actually uses the system filter
		 * we can free it without synchronize_sched().
		 */
		__free_filter(system->filter);
		system->filter = filter;
	}
out_unlock:
	mutex_unlock(&event_mutex);
<<<<<<< HEAD

	return err;
=======

	return err;
}

#ifdef CONFIG_PERF_EVENTS

void ftrace_profile_free_filter(struct perf_event *event)
{
	struct event_filter *filter = event->filter;

	event->filter = NULL;
	__free_filter(filter);
}

struct function_filter_data {
	struct ftrace_ops *ops;
	int first_filter;
	int first_notrace;
};

#ifdef CONFIG_FUNCTION_TRACER
static char **
ftrace_function_filter_re(char *buf, int len, int *count)
{
	char *str, *sep, **re;

	str = kstrndup(buf, len, GFP_KERNEL);
	if (!str)
		return NULL;

	/*
	 * The argv_split function takes white space
	 * as a separator, so convert ',' into spaces.
	 */
	while ((sep = strchr(str, ',')))
		*sep = ' ';

	re = argv_split(GFP_KERNEL, str, count);
	kfree(str);
	return re;
}

static int ftrace_function_set_regexp(struct ftrace_ops *ops, int filter,
				      int reset, char *re, int len)
{
	int ret;

	if (filter)
		ret = ftrace_set_filter(ops, re, len, reset);
	else
		ret = ftrace_set_notrace(ops, re, len, reset);

	return ret;
}

static int __ftrace_function_set_filter(int filter, char *buf, int len,
					struct function_filter_data *data)
{
	int i, re_cnt, ret;
	int *reset;
	char **re;

	reset = filter ? &data->first_filter : &data->first_notrace;

	/*
	 * The 'ip' field could have multiple filters set, separated
	 * either by space or comma. We first cut the filter and apply
	 * all pieces separatelly.
	 */
	re = ftrace_function_filter_re(buf, len, &re_cnt);
	if (!re)
		return -EINVAL;

	for (i = 0; i < re_cnt; i++) {
		ret = ftrace_function_set_regexp(data->ops, filter, *reset,
						 re[i], strlen(re[i]));
		if (ret)
			break;

		if (*reset)
			*reset = 0;
	}

	argv_free(re);
	return ret;
>>>>>>> e816b57a
}

static int ftrace_function_check_pred(struct filter_pred *pred, int leaf)
{
	struct ftrace_event_field *field = pred->field;

	if (leaf) {
		/*
		 * Check the leaf predicate for function trace, verify:
		 *  - only '==' and '!=' is used
		 *  - the 'ip' field is used
		 */
		if ((pred->op != OP_EQ) && (pred->op != OP_NE))
			return -EINVAL;

		if (strcmp(field->name, "ip"))
			return -EINVAL;
	} else {
		/*
		 * Check the non leaf predicate for function trace, verify:
		 *  - only '||' is used
		*/
		if (pred->op != OP_OR)
			return -EINVAL;
	}

	return 0;
}

static int ftrace_function_set_filter_cb(enum move_type move,
					 struct filter_pred *pred,
					 int *err, void *data)
{
	/* Checking the node is valid for function trace. */
	if ((move != MOVE_DOWN) ||
	    (pred->left != FILTER_PRED_INVALID)) {
		*err = ftrace_function_check_pred(pred, 0);
	} else {
		*err = ftrace_function_check_pred(pred, 1);
		if (*err)
			return WALK_PRED_ABORT;

		*err = __ftrace_function_set_filter(pred->op == OP_EQ,
						    pred->regex.pattern,
						    pred->regex.len,
						    data);
	}

	return (*err) ? WALK_PRED_ABORT : WALK_PRED_DEFAULT;
}

static int ftrace_function_set_filter(struct perf_event *event,
				      struct event_filter *filter)
{
	struct function_filter_data data = {
		.first_filter  = 1,
		.first_notrace = 1,
		.ops           = &event->ftrace_ops,
	};

	return walk_pred_tree(filter->preds, filter->root,
			      ftrace_function_set_filter_cb, &data);
}
#else
static int ftrace_function_set_filter(struct perf_event *event,
				      struct event_filter *filter)
{
	return -ENODEV;
}
#endif /* CONFIG_FUNCTION_TRACER */

int ftrace_profile_set_filter(struct perf_event *event, int event_id,
			      char *filter_str)
{
	int err;
	struct event_filter *filter;
	struct ftrace_event_call *call;

	mutex_lock(&event_mutex);

	call = event->tp_event;

	err = -EINVAL;
	if (!call)
		goto out_unlock;

	err = -EEXIST;
	if (event->filter)
		goto out_unlock;

	err = create_filter(call, filter_str, false, &filter);
<<<<<<< HEAD
	if (!err)
		event->filter = filter;
	else
=======
	if (err)
		goto free_filter;

	if (ftrace_event_is_function(call))
		err = ftrace_function_set_filter(event, filter);
	else
		event->filter = filter;

free_filter:
	if (err || ftrace_event_is_function(call))
>>>>>>> e816b57a
		__free_filter(filter);

out_unlock:
	mutex_unlock(&event_mutex);

	return err;
}

#endif /* CONFIG_PERF_EVENTS */

#ifdef CONFIG_FTRACE_STARTUP_TEST

#include <linux/types.h>
#include <linux/tracepoint.h>

#define CREATE_TRACE_POINTS
#include "trace_events_filter_test.h"

#define DATA_REC(m, va, vb, vc, vd, ve, vf, vg, vh, nvisit) \
{ \
	.filter = FILTER, \
	.rec    = { .a = va, .b = vb, .c = vc, .d = vd, \
		    .e = ve, .f = vf, .g = vg, .h = vh }, \
	.match  = m, \
	.not_visited = nvisit, \
}
#define YES 1
#define NO  0

static struct test_filter_data_t {
	char *filter;
	struct ftrace_raw_ftrace_test_filter rec;
	int match;
	char *not_visited;
} test_filter_data[] = {
#define FILTER "a == 1 && b == 1 && c == 1 && d == 1 && " \
	       "e == 1 && f == 1 && g == 1 && h == 1"
	DATA_REC(YES, 1, 1, 1, 1, 1, 1, 1, 1, ""),
	DATA_REC(NO,  0, 1, 1, 1, 1, 1, 1, 1, "bcdefgh"),
	DATA_REC(NO,  1, 1, 1, 1, 1, 1, 1, 0, ""),
#undef FILTER
#define FILTER "a == 1 || b == 1 || c == 1 || d == 1 || " \
	       "e == 1 || f == 1 || g == 1 || h == 1"
	DATA_REC(NO,  0, 0, 0, 0, 0, 0, 0, 0, ""),
	DATA_REC(YES, 0, 0, 0, 0, 0, 0, 0, 1, ""),
	DATA_REC(YES, 1, 0, 0, 0, 0, 0, 0, 0, "bcdefgh"),
#undef FILTER
#define FILTER "(a == 1 || b == 1) && (c == 1 || d == 1) && " \
	       "(e == 1 || f == 1) && (g == 1 || h == 1)"
	DATA_REC(NO,  0, 0, 1, 1, 1, 1, 1, 1, "dfh"),
	DATA_REC(YES, 0, 1, 0, 1, 0, 1, 0, 1, ""),
	DATA_REC(YES, 1, 0, 1, 0, 0, 1, 0, 1, "bd"),
	DATA_REC(NO,  1, 0, 1, 0, 0, 1, 0, 0, "bd"),
#undef FILTER
#define FILTER "(a == 1 && b == 1) || (c == 1 && d == 1) || " \
	       "(e == 1 && f == 1) || (g == 1 && h == 1)"
	DATA_REC(YES, 1, 0, 1, 1, 1, 1, 1, 1, "efgh"),
	DATA_REC(YES, 0, 0, 0, 0, 0, 0, 1, 1, ""),
	DATA_REC(NO,  0, 0, 0, 0, 0, 0, 0, 1, ""),
#undef FILTER
#define FILTER "(a == 1 && b == 1) && (c == 1 && d == 1) && " \
	       "(e == 1 && f == 1) || (g == 1 && h == 1)"
	DATA_REC(YES, 1, 1, 1, 1, 1, 1, 0, 0, "gh"),
	DATA_REC(NO,  0, 0, 0, 0, 0, 0, 0, 1, ""),
	DATA_REC(YES, 1, 1, 1, 1, 1, 0, 1, 1, ""),
#undef FILTER
#define FILTER "((a == 1 || b == 1) || (c == 1 || d == 1) || " \
	       "(e == 1 || f == 1)) && (g == 1 || h == 1)"
	DATA_REC(YES, 1, 1, 1, 1, 1, 1, 0, 1, "bcdef"),
	DATA_REC(NO,  0, 0, 0, 0, 0, 0, 0, 0, ""),
	DATA_REC(YES, 1, 1, 1, 1, 1, 0, 1, 1, "h"),
#undef FILTER
#define FILTER "((((((((a == 1) && (b == 1)) || (c == 1)) && (d == 1)) || " \
	       "(e == 1)) && (f == 1)) || (g == 1)) && (h == 1))"
	DATA_REC(YES, 1, 1, 1, 1, 1, 1, 1, 1, "ceg"),
	DATA_REC(NO,  0, 1, 0, 1, 0, 1, 0, 1, ""),
	DATA_REC(NO,  1, 0, 1, 0, 1, 0, 1, 0, ""),
#undef FILTER
#define FILTER "((((((((a == 1) || (b == 1)) && (c == 1)) || (d == 1)) && " \
	       "(e == 1)) || (f == 1)) && (g == 1)) || (h == 1))"
	DATA_REC(YES, 1, 1, 1, 1, 1, 1, 1, 1, "bdfh"),
	DATA_REC(YES, 0, 1, 0, 1, 0, 1, 0, 1, ""),
	DATA_REC(YES, 1, 0, 1, 0, 1, 0, 1, 0, "bdfh"),
};

#undef DATA_REC
#undef FILTER
#undef YES
#undef NO

#define DATA_CNT (sizeof(test_filter_data)/sizeof(struct test_filter_data_t))

static int test_pred_visited;

static int test_pred_visited_fn(struct filter_pred *pred, void *event)
{
	struct ftrace_event_field *field = pred->field;

	test_pred_visited = 1;
	printk(KERN_INFO "\npred visited %s\n", field->name);
	return 1;
}

static int test_walk_pred_cb(enum move_type move, struct filter_pred *pred,
			     int *err, void *data)
{
	char *fields = data;

	if ((move == MOVE_DOWN) &&
	    (pred->left == FILTER_PRED_INVALID)) {
		struct ftrace_event_field *field = pred->field;

		if (!field) {
			WARN(1, "all leafs should have field defined");
			return WALK_PRED_DEFAULT;
		}
		if (!strchr(fields, *field->name))
			return WALK_PRED_DEFAULT;

		WARN_ON(!pred->fn);
		pred->fn = test_pred_visited_fn;
	}
	return WALK_PRED_DEFAULT;
}

static __init int ftrace_test_event_filter(void)
{
	int i;

	printk(KERN_INFO "Testing ftrace filter: ");

	for (i = 0; i < DATA_CNT; i++) {
		struct event_filter *filter = NULL;
		struct test_filter_data_t *d = &test_filter_data[i];
		int err;

		err = create_filter(&event_ftrace_test_filter, d->filter,
				    false, &filter);
		if (err) {
			printk(KERN_INFO
			       "Failed to get filter for '%s', err %d\n",
			       d->filter, err);
			__free_filter(filter);
			break;
		}

		/*
		 * The preemption disabling is not really needed for self
		 * tests, but the rcu dereference will complain without it.
		 */
		preempt_disable();
		if (*d->not_visited)
			walk_pred_tree(filter->preds, filter->root,
				       test_walk_pred_cb,
				       d->not_visited);

		test_pred_visited = 0;
		err = filter_match_preds(filter, &d->rec);
		preempt_enable();

		__free_filter(filter);

		if (test_pred_visited) {
			printk(KERN_INFO
			       "Failed, unwanted pred visited for filter %s\n",
			       d->filter);
			break;
		}

		if (err != d->match) {
			printk(KERN_INFO
			       "Failed to match filter '%s', expected %d\n",
			       d->filter, d->match);
			break;
		}
	}

	if (i == DATA_CNT)
		printk(KERN_CONT "OK\n");

	return 0;
}

late_initcall(ftrace_test_event_filter);

#endif /* CONFIG_FTRACE_STARTUP_TEST */<|MERGE_RESOLUTION|>--- conflicted
+++ resolved
@@ -1944,10 +1944,6 @@
 	}
 out_unlock:
 	mutex_unlock(&event_mutex);
-<<<<<<< HEAD
-
-	return err;
-=======
 
 	return err;
 }
@@ -2033,7 +2029,6 @@
 
 	argv_free(re);
 	return ret;
->>>>>>> e816b57a
 }
 
 static int ftrace_function_check_pred(struct filter_pred *pred, int leaf)
@@ -2125,11 +2120,6 @@
 		goto out_unlock;
 
 	err = create_filter(call, filter_str, false, &filter);
-<<<<<<< HEAD
-	if (!err)
-		event->filter = filter;
-	else
-=======
 	if (err)
 		goto free_filter;
 
@@ -2140,7 +2130,6 @@
 
 free_filter:
 	if (err || ftrace_event_is_function(call))
->>>>>>> e816b57a
 		__free_filter(filter);
 
 out_unlock:
