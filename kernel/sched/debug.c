/*
 * kernel/sched/debug.c
 *
 * Print the CFS rbtree
 *
 * Copyright(C) 2007, Red Hat, Inc., Ingo Molnar
 *
 * This program is free software; you can redistribute it and/or modify
 * it under the terms of the GNU General Public License version 2 as
 * published by the Free Software Foundation.
 */

#include <linux/proc_fs.h>
#include <linux/sched.h>
#include <linux/seq_file.h>
#include <linux/kallsyms.h>
#include <linux/utsname.h>

#include "sched.h"

static DEFINE_SPINLOCK(sched_debug_lock);

/*
 * This allows printing both to /proc/sched_debug and
 * to the console
 */
#define SEQ_printf(m, x...)			\
 do {						\
	if (m)					\
		seq_printf(m, x);		\
	else					\
		printk(x);			\
 } while (0)

/*
 * Ease the printing of nsec fields:
 */
static long long nsec_high(unsigned long long nsec)
{
	if ((long long)nsec < 0) {
		nsec = -nsec;
		do_div(nsec, 1000000);
		return -nsec;
	}
	do_div(nsec, 1000000);

	return nsec;
}

static unsigned long nsec_low(unsigned long long nsec)
{
	if ((long long)nsec < 0)
		nsec = -nsec;

	return do_div(nsec, 1000000);
}

#define SPLIT_NS(x) nsec_high(x), nsec_low(x)

#ifdef CONFIG_FAIR_GROUP_SCHED
static void print_cfs_group_stats(struct seq_file *m, int cpu, struct task_group *tg)
{
	struct sched_entity *se = tg->se[cpu];

#define P(F) \
	SEQ_printf(m, "  .%-30s: %lld\n", #F, (long long)F)
#define PN(F) \
	SEQ_printf(m, "  .%-30s: %lld.%06ld\n", #F, SPLIT_NS((long long)F))

	if (!se) {
		struct sched_avg *avg = &cpu_rq(cpu)->avg;
		P(avg->runnable_avg_sum);
		P(avg->runnable_avg_period);
		return;
	}


	PN(se->exec_start);
	PN(se->vruntime);
	PN(se->sum_exec_runtime);
#ifdef CONFIG_SCHEDSTATS
	PN(se->statistics.wait_start);
	PN(se->statistics.sleep_start);
	PN(se->statistics.block_start);
	PN(se->statistics.sleep_max);
	PN(se->statistics.block_max);
	PN(se->statistics.exec_max);
	PN(se->statistics.slice_max);
	PN(se->statistics.wait_max);
	PN(se->statistics.wait_sum);
	P(se->statistics.wait_count);
#endif
	P(se->load.weight);
#ifdef CONFIG_SMP
	P(se->avg.runnable_avg_sum);
	P(se->avg.runnable_avg_period);
	P(se->avg.load_avg_contrib);
	P(se->avg.decay_count);
#endif
#undef PN
#undef P
}
#endif

#ifdef CONFIG_CGROUP_SCHED
static char group_path[PATH_MAX];

static char *task_group_path(struct task_group *tg)
{
	if (autogroup_path(tg, group_path, PATH_MAX))
		return group_path;

	cgroup_path(tg->css.cgroup, group_path, PATH_MAX);
	return group_path;
}
#endif

static void
print_task(struct seq_file *m, struct rq *rq, struct task_struct *p)
{
	if (rq->curr == p)
		SEQ_printf(m, "R");
	else
		SEQ_printf(m, " ");

	SEQ_printf(m, "%15s %5d %9Ld.%06ld %9Ld %5d ",
		p->comm, p->pid,
		SPLIT_NS(p->se.vruntime),
		(long long)(p->nvcsw + p->nivcsw),
		p->prio);
#ifdef CONFIG_SCHEDSTATS
	SEQ_printf(m, "%9Ld.%06ld %9Ld.%06ld %9Ld.%06ld",
		SPLIT_NS(p->se.vruntime),
		SPLIT_NS(p->se.sum_exec_runtime),
		SPLIT_NS(p->se.statistics.sum_sleep_runtime));
#else
	SEQ_printf(m, "%15Ld %15Ld %15Ld.%06ld %15Ld.%06ld %15Ld.%06ld",
		0LL, 0LL, 0LL, 0L, 0LL, 0L, 0LL, 0L);
#endif
#ifdef CONFIG_CGROUP_SCHED
	SEQ_printf(m, " %s", task_group_path(task_group(p)));
#endif

	SEQ_printf(m, "\n");
}

static void print_rq(struct seq_file *m, struct rq *rq, int rq_cpu)
{
	struct task_struct *g, *p;
	unsigned long flags;

	SEQ_printf(m,
	"\nrunnable tasks:\n"
	"            task   PID         tree-key  switches  prio"
	"     exec-runtime         sum-exec        sum-sleep\n"
	"------------------------------------------------------"
	"----------------------------------------------------\n");

	read_lock_irqsave(&tasklist_lock, flags);

	do_each_thread(g, p) {
		if (!p->on_rq || task_cpu(p) != rq_cpu)
			continue;

		print_task(m, rq, p);
	} while_each_thread(g, p);

	read_unlock_irqrestore(&tasklist_lock, flags);
}

void print_cfs_rq(struct seq_file *m, int cpu, struct cfs_rq *cfs_rq)
{
	s64 MIN_vruntime = -1, min_vruntime, max_vruntime = -1,
		spread, rq0_min_vruntime, spread0;
	struct rq *rq = cpu_rq(cpu);
	struct sched_entity *last;
	unsigned long flags;

#ifdef CONFIG_FAIR_GROUP_SCHED
	SEQ_printf(m, "\ncfs_rq[%d]:%s\n", cpu, task_group_path(cfs_rq->tg));
#else
	SEQ_printf(m, "\ncfs_rq[%d]:\n", cpu);
#endif
	SEQ_printf(m, "  .%-30s: %Ld.%06ld\n", "exec_clock",
			SPLIT_NS(cfs_rq->exec_clock));

	raw_spin_lock_irqsave(&rq->lock, flags);
	if (cfs_rq->rb_leftmost)
		MIN_vruntime = (__pick_first_entity(cfs_rq))->vruntime;
	last = __pick_last_entity(cfs_rq);
	if (last)
		max_vruntime = last->vruntime;
	min_vruntime = cfs_rq->min_vruntime;
	rq0_min_vruntime = cpu_rq(0)->cfs.min_vruntime;
	raw_spin_unlock_irqrestore(&rq->lock, flags);
	SEQ_printf(m, "  .%-30s: %Ld.%06ld\n", "MIN_vruntime",
			SPLIT_NS(MIN_vruntime));
	SEQ_printf(m, "  .%-30s: %Ld.%06ld\n", "min_vruntime",
			SPLIT_NS(min_vruntime));
	SEQ_printf(m, "  .%-30s: %Ld.%06ld\n", "max_vruntime",
			SPLIT_NS(max_vruntime));
	spread = max_vruntime - MIN_vruntime;
	SEQ_printf(m, "  .%-30s: %Ld.%06ld\n", "spread",
			SPLIT_NS(spread));
	spread0 = min_vruntime - rq0_min_vruntime;
	SEQ_printf(m, "  .%-30s: %Ld.%06ld\n", "spread0",
			SPLIT_NS(spread0));
	SEQ_printf(m, "  .%-30s: %d\n", "nr_spread_over",
			cfs_rq->nr_spread_over);
	SEQ_printf(m, "  .%-30s: %d\n", "nr_running", cfs_rq->nr_running);
	SEQ_printf(m, "  .%-30s: %ld\n", "load", cfs_rq->load.weight);
#ifdef CONFIG_SMP
	SEQ_printf(m, "  .%-30s: %ld\n", "runnable_load_avg",
			cfs_rq->runnable_load_avg);
	SEQ_printf(m, "  .%-30s: %ld\n", "blocked_load_avg",
			cfs_rq->blocked_load_avg);
<<<<<<< HEAD
	SEQ_printf(m, "  .%-30s: %lld\n", "tg_load_avg",
			(unsigned long long)atomic64_read(&cfs_rq->tg->load_avg));
	SEQ_printf(m, "  .%-30s: %lld\n", "tg_load_contrib",
=======
#ifdef CONFIG_FAIR_GROUP_SCHED
	SEQ_printf(m, "  .%-30s: %ld\n", "tg_load_contrib",
>>>>>>> d0e0ac97
			cfs_rq->tg_load_contrib);
	SEQ_printf(m, "  .%-30s: %d\n", "tg_runnable_contrib",
			cfs_rq->tg_runnable_contrib);
	SEQ_printf(m, "  .%-30s: %ld\n", "tg_load_avg",
			atomic_long_read(&cfs_rq->tg->load_avg));
	SEQ_printf(m, "  .%-30s: %d\n", "tg->runnable_avg",
			atomic_read(&cfs_rq->tg->runnable_avg));
#endif
#endif

#ifdef CONFIG_FAIR_GROUP_SCHED
	print_cfs_group_stats(m, cpu, cfs_rq->tg);
#endif
}

void print_rt_rq(struct seq_file *m, int cpu, struct rt_rq *rt_rq)
{
#ifdef CONFIG_RT_GROUP_SCHED
	SEQ_printf(m, "\nrt_rq[%d]:%s\n", cpu, task_group_path(rt_rq->tg));
#else
	SEQ_printf(m, "\nrt_rq[%d]:\n", cpu);
#endif

#define P(x) \
	SEQ_printf(m, "  .%-30s: %Ld\n", #x, (long long)(rt_rq->x))
#define PN(x) \
	SEQ_printf(m, "  .%-30s: %Ld.%06ld\n", #x, SPLIT_NS(rt_rq->x))

	P(rt_nr_running);
	P(rt_throttled);
	PN(rt_time);
	PN(rt_runtime);

#undef PN
#undef P
}

extern __read_mostly int sched_clock_running;

static void print_cpu(struct seq_file *m, int cpu)
{
	struct rq *rq = cpu_rq(cpu);
	unsigned long flags;

#ifdef CONFIG_X86
	{
		unsigned int freq = cpu_khz ? : 1;

		SEQ_printf(m, "cpu#%d, %u.%03u MHz\n",
			   cpu, freq / 1000, (freq % 1000));
	}
#else
	SEQ_printf(m, "cpu#%d\n", cpu);
#endif

#define P(x)								\
do {									\
	if (sizeof(rq->x) == 4)						\
		SEQ_printf(m, "  .%-30s: %ld\n", #x, (long)(rq->x));	\
	else								\
		SEQ_printf(m, "  .%-30s: %Ld\n", #x, (long long)(rq->x));\
} while (0)

#define PN(x) \
	SEQ_printf(m, "  .%-30s: %Ld.%06ld\n", #x, SPLIT_NS(rq->x))

	P(nr_running);
	SEQ_printf(m, "  .%-30s: %lu\n", "load",
		   rq->load.weight);
	P(nr_switches);
	P(nr_load_updates);
	P(nr_uninterruptible);
	PN(next_balance);
	P(curr->pid);
	PN(clock);
	P(cpu_load[0]);
	P(cpu_load[1]);
	P(cpu_load[2]);
	P(cpu_load[3]);
	P(cpu_load[4]);
#undef P
#undef PN

#ifdef CONFIG_SCHEDSTATS
#define P(n) SEQ_printf(m, "  .%-30s: %d\n", #n, rq->n);
#define P64(n) SEQ_printf(m, "  .%-30s: %Ld\n", #n, rq->n);

	P(yld_count);

	P(sched_count);
	P(sched_goidle);
#ifdef CONFIG_SMP
	P64(avg_idle);
#endif

	P(ttwu_count);
	P(ttwu_local);

#undef P
#undef P64
#endif
	spin_lock_irqsave(&sched_debug_lock, flags);
	print_cfs_stats(m, cpu);
	print_rt_stats(m, cpu);

	rcu_read_lock();
	print_rq(m, rq, cpu);
	rcu_read_unlock();
	spin_unlock_irqrestore(&sched_debug_lock, flags);
	SEQ_printf(m, "\n");
}

static const char *sched_tunable_scaling_names[] = {
	"none",
	"logaritmic",
	"linear"
};

static void sched_debug_header(struct seq_file *m)
{
	u64 ktime, sched_clk, cpu_clk;
	unsigned long flags;

	local_irq_save(flags);
	ktime = ktime_to_ns(ktime_get());
	sched_clk = sched_clock();
	cpu_clk = local_clock();
	local_irq_restore(flags);

	SEQ_printf(m, "Sched Debug Version: v0.10, %s %.*s\n",
		init_utsname()->release,
		(int)strcspn(init_utsname()->version, " "),
		init_utsname()->version);

#define P(x) \
	SEQ_printf(m, "%-40s: %Ld\n", #x, (long long)(x))
#define PN(x) \
	SEQ_printf(m, "%-40s: %Ld.%06ld\n", #x, SPLIT_NS(x))
	PN(ktime);
	PN(sched_clk);
	PN(cpu_clk);
	P(jiffies);
#ifdef CONFIG_HAVE_UNSTABLE_SCHED_CLOCK
	P(sched_clock_stable);
#endif
#undef PN
#undef P

	SEQ_printf(m, "\n");
	SEQ_printf(m, "sysctl_sched\n");

#define P(x) \
	SEQ_printf(m, "  .%-40s: %Ld\n", #x, (long long)(x))
#define PN(x) \
	SEQ_printf(m, "  .%-40s: %Ld.%06ld\n", #x, SPLIT_NS(x))
	PN(sysctl_sched_latency);
	PN(sysctl_sched_min_granularity);
	PN(sysctl_sched_wakeup_granularity);
	P(sysctl_sched_child_runs_first);
	P(sysctl_sched_features);
#undef PN
#undef P

	SEQ_printf(m, "  .%-40s: %d (%s)\n",
		"sysctl_sched_tunable_scaling",
		sysctl_sched_tunable_scaling,
		sched_tunable_scaling_names[sysctl_sched_tunable_scaling]);
	SEQ_printf(m, "\n");
}

static int sched_debug_show(struct seq_file *m, void *v)
{
	int cpu = (unsigned long)(v - 2);

	if (cpu != -1)
		print_cpu(m, cpu);
	else
		sched_debug_header(m);

	return 0;
}

void sysrq_sched_debug_show(void)
{
	int cpu;

	sched_debug_header(NULL);
	for_each_online_cpu(cpu)
		print_cpu(NULL, cpu);

}

/*
 * This itererator needs some explanation.
 * It returns 1 for the header position.
 * This means 2 is cpu 0.
 * In a hotplugged system some cpus, including cpu 0, may be missing so we have
 * to use cpumask_* to iterate over the cpus.
 */
static void *sched_debug_start(struct seq_file *file, loff_t *offset)
{
	unsigned long n = *offset;

	if (n == 0)
		return (void *) 1;

	n--;

	if (n > 0)
		n = cpumask_next(n - 1, cpu_online_mask);
	else
		n = cpumask_first(cpu_online_mask);

	*offset = n + 1;

	if (n < nr_cpu_ids)
		return (void *)(unsigned long)(n + 2);
	return NULL;
}

static void *sched_debug_next(struct seq_file *file, void *data, loff_t *offset)
{
	(*offset)++;
	return sched_debug_start(file, offset);
}

static void sched_debug_stop(struct seq_file *file, void *data)
{
}

static const struct seq_operations sched_debug_sops = {
	.start = sched_debug_start,
	.next = sched_debug_next,
	.stop = sched_debug_stop,
	.show = sched_debug_show,
};

static int sched_debug_release(struct inode *inode, struct file *file)
{
	seq_release(inode, file);

	return 0;
}

static int sched_debug_open(struct inode *inode, struct file *filp)
{
	int ret = 0;

	ret = seq_open(filp, &sched_debug_sops);

	return ret;
}

static const struct file_operations sched_debug_fops = {
	.open		= sched_debug_open,
	.read		= seq_read,
	.llseek		= seq_lseek,
	.release	= sched_debug_release,
};

static int __init init_sched_debug_procfs(void)
{
	struct proc_dir_entry *pe;

	pe = proc_create("sched_debug", 0444, NULL, &sched_debug_fops);
	if (!pe)
		return -ENOMEM;
	return 0;
}

__initcall(init_sched_debug_procfs);

void proc_sched_show_task(struct task_struct *p, struct seq_file *m)
{
	unsigned long nr_switches;

	SEQ_printf(m, "%s (%d, #threads: %d)\n", p->comm, p->pid,
						get_nr_threads(p));
	SEQ_printf(m,
		"---------------------------------------------------------"
		"----------\n");
#define __P(F) \
	SEQ_printf(m, "%-45s:%21Ld\n", #F, (long long)F)
#define P(F) \
	SEQ_printf(m, "%-45s:%21Ld\n", #F, (long long)p->F)
#define __PN(F) \
	SEQ_printf(m, "%-45s:%14Ld.%06ld\n", #F, SPLIT_NS((long long)F))
#define PN(F) \
	SEQ_printf(m, "%-45s:%14Ld.%06ld\n", #F, SPLIT_NS((long long)p->F))

	PN(se.exec_start);
	PN(se.vruntime);
	PN(se.sum_exec_runtime);

	nr_switches = p->nvcsw + p->nivcsw;

#ifdef CONFIG_SCHEDSTATS
	PN(se.statistics.wait_start);
	PN(se.statistics.sleep_start);
	PN(se.statistics.block_start);
	PN(se.statistics.sleep_max);
	PN(se.statistics.block_max);
	PN(se.statistics.exec_max);
	PN(se.statistics.slice_max);
	PN(se.statistics.wait_max);
	PN(se.statistics.wait_sum);
	P(se.statistics.wait_count);
	PN(se.statistics.iowait_sum);
	P(se.statistics.iowait_count);
	P(se.nr_migrations);
	P(se.statistics.nr_migrations_cold);
	P(se.statistics.nr_failed_migrations_affine);
	P(se.statistics.nr_failed_migrations_running);
	P(se.statistics.nr_failed_migrations_hot);
	P(se.statistics.nr_forced_migrations);
	P(se.statistics.nr_wakeups);
	P(se.statistics.nr_wakeups_sync);
	P(se.statistics.nr_wakeups_migrate);
	P(se.statistics.nr_wakeups_local);
	P(se.statistics.nr_wakeups_remote);
	P(se.statistics.nr_wakeups_affine);
	P(se.statistics.nr_wakeups_affine_attempts);
	P(se.statistics.nr_wakeups_passive);
	P(se.statistics.nr_wakeups_idle);

	{
		u64 avg_atom, avg_per_cpu;

		avg_atom = p->se.sum_exec_runtime;
		if (nr_switches)
			do_div(avg_atom, nr_switches);
		else
			avg_atom = -1LL;

		avg_per_cpu = p->se.sum_exec_runtime;
		if (p->se.nr_migrations) {
			avg_per_cpu = div64_u64(avg_per_cpu,
						p->se.nr_migrations);
		} else {
			avg_per_cpu = -1LL;
		}

		__PN(avg_atom);
		__PN(avg_per_cpu);
	}
#endif
	__P(nr_switches);
	SEQ_printf(m, "%-45s:%21Ld\n",
		   "nr_voluntary_switches", (long long)p->nvcsw);
	SEQ_printf(m, "%-45s:%21Ld\n",
		   "nr_involuntary_switches", (long long)p->nivcsw);

	P(se.load.weight);
#ifdef CONFIG_SMP
	P(se.avg.runnable_avg_sum);
	P(se.avg.runnable_avg_period);
	P(se.avg.load_avg_contrib);
	P(se.avg.decay_count);
#endif
	P(policy);
	P(prio);
#undef PN
#undef __PN
#undef P
#undef __P

	{
		unsigned int this_cpu = raw_smp_processor_id();
		u64 t0, t1;

		t0 = cpu_clock(this_cpu);
		t1 = cpu_clock(this_cpu);
		SEQ_printf(m, "%-45s:%21Ld\n",
			   "clock-delta", (long long)(t1-t0));
	}
}

void proc_sched_set_task(struct task_struct *p)
{
#ifdef CONFIG_SCHEDSTATS
	memset(&p->se.statistics, 0, sizeof(p->se.statistics));
#endif
}<|MERGE_RESOLUTION|>--- conflicted
+++ resolved
@@ -214,14 +214,8 @@
 			cfs_rq->runnable_load_avg);
 	SEQ_printf(m, "  .%-30s: %ld\n", "blocked_load_avg",
 			cfs_rq->blocked_load_avg);
-<<<<<<< HEAD
-	SEQ_printf(m, "  .%-30s: %lld\n", "tg_load_avg",
-			(unsigned long long)atomic64_read(&cfs_rq->tg->load_avg));
-	SEQ_printf(m, "  .%-30s: %lld\n", "tg_load_contrib",
-=======
 #ifdef CONFIG_FAIR_GROUP_SCHED
 	SEQ_printf(m, "  .%-30s: %ld\n", "tg_load_contrib",
->>>>>>> d0e0ac97
 			cfs_rq->tg_load_contrib);
 	SEQ_printf(m, "  .%-30s: %d\n", "tg_runnable_contrib",
 			cfs_rq->tg_runnable_contrib);
