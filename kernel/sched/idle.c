/*
 * Generic entry point for the idle threads
 */
#include <linux/sched.h>
#include <linux/cpu.h>
#include <linux/cpuidle.h>
#include <linux/tick.h>
#include <linux/mm.h>
#include <linux/stackprotector.h>

#include <asm/tlb.h>

#include <trace/events/power.h>

#include "sched.h"

static int __read_mostly cpu_idle_force_poll;

void cpu_idle_poll_ctrl(bool enable)
{
	if (enable) {
		cpu_idle_force_poll++;
	} else {
		cpu_idle_force_poll--;
		WARN_ON_ONCE(cpu_idle_force_poll < 0);
	}
}

#ifdef CONFIG_GENERIC_IDLE_POLL_SETUP
static int __init cpu_idle_poll_setup(char *__unused)
{
	cpu_idle_force_poll = 1;
	return 1;
}
__setup("nohlt", cpu_idle_poll_setup);

static int __init cpu_idle_nopoll_setup(char *__unused)
{
	cpu_idle_force_poll = 0;
	return 1;
}
__setup("hlt", cpu_idle_nopoll_setup);
#endif

static inline int cpu_idle_poll(void)
{
	rcu_idle_enter();
	trace_cpu_idle_rcuidle(0, smp_processor_id());
	local_irq_enable();
	while (!tif_need_resched())
		cpu_relax();
	trace_cpu_idle_rcuidle(PWR_EVENT_EXIT, smp_processor_id());
	rcu_idle_exit();
	return 1;
}

/* Weak implementations for optional arch specific functions */
void __weak arch_cpu_idle_prepare(void) { }
void __weak arch_cpu_idle_enter(void) { }
void __weak arch_cpu_idle_exit(void) { }
void __weak arch_cpu_idle_dead(void) { }
void __weak arch_cpu_idle(void)
{
	cpu_idle_force_poll = 1;
	local_irq_enable();
}

/**
 * cpuidle_idle_call - the main idle function
 *
 * NOTE: no locks or semaphores should be used here
<<<<<<< HEAD
=======
 *
 * On archs that support TIF_POLLING_NRFLAG, is called with polling
 * set, and it returns with polling set.  If it ever stops polling, it
 * must clear the polling bit.
>>>>>>> adb0545d
 */
static void cpuidle_idle_call(void)
{
	struct cpuidle_device *dev = __this_cpu_read(cpuidle_devices);
	struct cpuidle_driver *drv = cpuidle_get_cpu_driver(dev);
	int next_state, entered_state;
	bool broadcast;

	/*
	 * Check if the idle task must be rescheduled. If it is the
	 * case, exit the function after re-enabling the local irq.
	 */
	if (need_resched()) {
		local_irq_enable();
		return;
	}

	/*
	 * During the idle period, stop measuring the disabled irqs
	 * critical sections latencies
	 */
	stop_critical_timings();

	/*
	 * Tell the RCU framework we are entering an idle section,
	 * so no more rcu read side critical sections and one more
	 * step to the grace period
	 */
	rcu_idle_enter();

	/*
	 * Ask the cpuidle framework to choose a convenient idle state.
	 * Fall back to the default arch idle method on errors.
	 */
	next_state = cpuidle_select(drv, dev);
	if (next_state < 0) {
use_default:
		/*
		 * We can't use the cpuidle framework, let's use the default
		 * idle routine.
		 */
		if (current_clr_polling_and_test())
			local_irq_enable();
		else
			arch_cpu_idle();

		goto exit_idle;
	}


<<<<<<< HEAD
	/*
	 * The idle task must be scheduled, it is pointless to
	 * go to idle, just update no idle residency and get
	 * out of this function
	 */
	if (current_clr_polling_and_test()) {
		dev->last_residency = 0;
		entered_state = next_state;
		local_irq_enable();
		goto exit_idle;
	}

	broadcast = !!(drv->states[next_state].flags & CPUIDLE_FLAG_TIMER_STOP);

	/*
	 * Tell the time framework to switch to a broadcast timer
	 * because our local timer will be shutdown. If a local timer
	 * is used from another cpu as a broadcast timer, this call may
	 * fail if it is not available
	 */
	if (broadcast &&
	    clockevents_notify(CLOCK_EVT_NOTIFY_BROADCAST_ENTER, &dev->cpu))
		goto use_default;

=======
	/*
	 * The idle task must be scheduled, it is pointless to
	 * go to idle, just update no idle residency and get
	 * out of this function
	 */
	if (current_clr_polling_and_test()) {
		dev->last_residency = 0;
		entered_state = next_state;
		local_irq_enable();
		goto exit_idle;
	}

	broadcast = !!(drv->states[next_state].flags & CPUIDLE_FLAG_TIMER_STOP);

	/*
	 * Tell the time framework to switch to a broadcast timer
	 * because our local timer will be shutdown. If a local timer
	 * is used from another cpu as a broadcast timer, this call may
	 * fail if it is not available
	 */
	if (broadcast &&
	    clockevents_notify(CLOCK_EVT_NOTIFY_BROADCAST_ENTER, &dev->cpu))
		goto use_default;

>>>>>>> adb0545d
	trace_cpu_idle_rcuidle(next_state, dev->cpu);

	/*
	 * Enter the idle state previously returned by the governor decision.
	 * This function will block until an interrupt occurs and will take
	 * care of re-enabling the local interrupts
	 */
	entered_state = cpuidle_enter(drv, dev, next_state);

	trace_cpu_idle_rcuidle(PWR_EVENT_EXIT, dev->cpu);

	if (broadcast)
		clockevents_notify(CLOCK_EVT_NOTIFY_BROADCAST_EXIT, &dev->cpu);

	/*
	 * Give the governor an opportunity to reflect on the outcome
	 */
	cpuidle_reflect(dev, entered_state);

exit_idle:
	__current_set_polling();

	/*
	 * It is up to the idle functions to reenable local interrupts
	 */
	if (WARN_ON_ONCE(irqs_disabled()))
		local_irq_enable();

	rcu_idle_exit();
	start_critical_timings();
}

/*
 * Generic idle loop implementation
 *
 * Called with polling cleared.
 */
static void cpu_idle_loop(void)
{
	while (1) {
		/*
		 * If the arch has a polling bit, we maintain an invariant:
		 *
		 * Our polling bit is clear if we're not scheduled (i.e. if
		 * rq->curr != rq->idle).  This means that, if rq->idle has
		 * the polling bit set, then setting need_resched is
		 * guaranteed to cause the cpu to reschedule.
		 */

		__current_set_polling();
		tick_nohz_idle_enter();

		while (!need_resched()) {
			check_pgt_cache();
			rmb();

			if (cpu_is_offline(smp_processor_id()))
				arch_cpu_idle_dead();

			local_irq_disable();
			arch_cpu_idle_enter();

			/*
			 * In poll mode we reenable interrupts and spin.
			 *
			 * Also if we detected in the wakeup from idle
			 * path that the tick broadcast device expired
			 * for us, we don't want to go deep idle as we
			 * know that the IPI is going to arrive right
			 * away
			 */
			if (cpu_idle_force_poll || tick_check_broadcast_expired())
				cpu_idle_poll();
			else
				cpuidle_idle_call();

			arch_cpu_idle_exit();
		}

		/*
		 * Since we fell out of the loop above, we know
		 * TIF_NEED_RESCHED must be set, propagate it into
		 * PREEMPT_NEED_RESCHED.
		 *
		 * This is required because for polling idle loops we will
		 * not have had an IPI to fold the state for us.
		 */
		preempt_set_need_resched();
		tick_nohz_idle_exit();
		__current_clr_polling();

		/*
		 * We promise to call sched_ttwu_pending and reschedule
		 * if need_resched is set while polling is set.  That
		 * means that clearing polling needs to be visible
		 * before doing these things.
		 */
		smp_mb__after_atomic();

		sched_ttwu_pending();
		schedule_preempt_disabled();
	}
}

void cpu_startup_entry(enum cpuhp_state state)
{
	/*
	 * This #ifdef needs to die, but it's too late in the cycle to
	 * make this generic (arm and sh have never invoked the canary
	 * init for the non boot cpus!). Will be fixed in 3.11
	 */
#ifdef CONFIG_X86
	/*
	 * If we're the non-boot CPU, nothing set the stack canary up
	 * for us. The boot CPU already has it initialized but no harm
	 * in doing it again. This is a good place for updating it, as
	 * we wont ever return from this function (so the invalid
	 * canaries already on the stack wont ever trigger).
	 */
	boot_init_stack_canary();
#endif
	arch_cpu_idle_prepare();
	cpu_idle_loop();
}<|MERGE_RESOLUTION|>--- conflicted
+++ resolved
@@ -69,13 +69,10 @@
  * cpuidle_idle_call - the main idle function
  *
  * NOTE: no locks or semaphores should be used here
-<<<<<<< HEAD
-=======
  *
  * On archs that support TIF_POLLING_NRFLAG, is called with polling
  * set, and it returns with polling set.  If it ever stops polling, it
  * must clear the polling bit.
->>>>>>> adb0545d
  */
 static void cpuidle_idle_call(void)
 {
@@ -126,7 +123,6 @@
 	}
 
 
-<<<<<<< HEAD
 	/*
 	 * The idle task must be scheduled, it is pointless to
 	 * go to idle, just update no idle residency and get
@@ -151,32 +147,6 @@
 	    clockevents_notify(CLOCK_EVT_NOTIFY_BROADCAST_ENTER, &dev->cpu))
 		goto use_default;
 
-=======
-	/*
-	 * The idle task must be scheduled, it is pointless to
-	 * go to idle, just update no idle residency and get
-	 * out of this function
-	 */
-	if (current_clr_polling_and_test()) {
-		dev->last_residency = 0;
-		entered_state = next_state;
-		local_irq_enable();
-		goto exit_idle;
-	}
-
-	broadcast = !!(drv->states[next_state].flags & CPUIDLE_FLAG_TIMER_STOP);
-
-	/*
-	 * Tell the time framework to switch to a broadcast timer
-	 * because our local timer will be shutdown. If a local timer
-	 * is used from another cpu as a broadcast timer, this call may
-	 * fail if it is not available
-	 */
-	if (broadcast &&
-	    clockevents_notify(CLOCK_EVT_NOTIFY_BROADCAST_ENTER, &dev->cpu))
-		goto use_default;
-
->>>>>>> adb0545d
 	trace_cpu_idle_rcuidle(next_state, dev->cpu);
 
 	/*
