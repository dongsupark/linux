--- conflicted
+++ resolved
@@ -861,11 +861,7 @@
 	if (curr->sched_class != &rt_sched_class)
 		return;
 
-<<<<<<< HEAD
-	delta_exec = rq->clock_task - curr->se.exec_start;
-=======
 	delta_exec = rq_clock_task(rq) - curr->se.exec_start;
->>>>>>> d0e0ac97
 	if (unlikely((s64)delta_exec <= 0))
 		return;
 
