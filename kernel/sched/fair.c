--- conflicted
+++ resolved
@@ -1492,10 +1492,6 @@
 	}
 
 	__update_cfs_rq_tg_load_contrib(cfs_rq, force_update);
-<<<<<<< HEAD
-	update_cfs_shares(cfs_rq);
-=======
->>>>>>> 9931faca
 }
 
 static inline void update_rq_runnable_avg(struct rq *rq, int runnable)
@@ -1705,12 +1701,9 @@
 	 * Update run-time statistics of the 'current'.
 	 */
 	update_curr(cfs_rq);
-<<<<<<< HEAD
-=======
 	enqueue_entity_load_avg(cfs_rq, se, flags & ENQUEUE_WAKEUP);
->>>>>>> 9931faca
 	account_entity_enqueue(cfs_rq, se);
-	enqueue_entity_load_avg(cfs_rq, se, flags & ENQUEUE_WAKEUP);
+	update_cfs_shares(cfs_rq);
 
 	if (flags & ENQUEUE_WAKEUP) {
 		place_entity(cfs_rq, se, 0);
@@ -1803,12 +1796,8 @@
 
 	if (se != cfs_rq->curr)
 		__dequeue_entity(cfs_rq, se);
-<<<<<<< HEAD
-=======
 	se->on_rq = 0;
->>>>>>> 9931faca
 	account_entity_dequeue(cfs_rq, se);
-	dequeue_entity_load_avg(cfs_rq, se, flags & DEQUEUE_SLEEP);
 
 	/*
 	 * Normalize the entity after updating the min_vruntime because the
@@ -1822,7 +1811,7 @@
 	return_cfs_rq_runtime(cfs_rq);
 
 	update_min_vruntime(cfs_rq);
-	se->on_rq = 0;
+	update_cfs_shares(cfs_rq);
 }
 
 /*
@@ -2834,13 +2823,8 @@
 		if (cfs_rq_throttled(cfs_rq))
 			break;
 
-<<<<<<< HEAD
-		update_entity_load_avg(se, 1);
-		update_cfs_rq_blocked_load(cfs_rq, 0);
-=======
 		update_cfs_shares(cfs_rq);
 		update_entity_load_avg(se, 1);
->>>>>>> 9931faca
 	}
 
 	if (!se) {
@@ -2900,13 +2884,8 @@
 		if (cfs_rq_throttled(cfs_rq))
 			break;
 
-<<<<<<< HEAD
-		update_entity_load_avg(se, 1);
-		update_cfs_rq_blocked_load(cfs_rq, 0);
-=======
 		update_cfs_shares(cfs_rq);
 		update_entity_load_avg(se, 1);
->>>>>>> 9931faca
 	}
 
 	if (!se) {
@@ -4090,7 +4069,6 @@
 {
 	struct sched_entity *se = tg->se[cpu];
 	struct cfs_rq *cfs_rq = tg->cfs_rq[cpu];
-<<<<<<< HEAD
 
 	/* throttled entities do not contribute to load */
 	if (throttled_hierarchy(cfs_rq))
@@ -4098,15 +4076,6 @@
 
 	update_cfs_rq_blocked_load(cfs_rq, 1);
 
-=======
-
-	/* throttled entities do not contribute to load */
-	if (throttled_hierarchy(cfs_rq))
-		return;
-
-	update_cfs_rq_blocked_load(cfs_rq, 1);
-
->>>>>>> 9931faca
 	if (se) {
 		update_entity_load_avg(se, 1);
 		/*
@@ -5759,12 +5728,9 @@
 		entity_tick(cfs_rq, se, queued);
 	}
 
-<<<<<<< HEAD
-=======
 	if (sched_feat_numa(NUMA))
 		task_tick_numa(rq, curr);
 
->>>>>>> 9931faca
 	update_rq_runnable_avg(rq, 1);
 }
 
@@ -6102,11 +6068,8 @@
 		se = tg->se[i];
 		/* Propagate contribution to hierarchy */
 		raw_spin_lock_irqsave(&rq->lock, flags);
-		for_each_sched_entity(se) {
+		for_each_sched_entity(se)
 			update_cfs_shares(group_cfs_rq(se));
-			/* update contribution to parent */
-			update_entity_load_avg(se, 1);
-		}
 		raw_spin_unlock_irqrestore(&rq->lock, flags);
 	}
 
