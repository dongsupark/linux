--- conflicted
+++ resolved
@@ -1063,17 +1063,12 @@
 	if (!cpus)
 		return;
 
-<<<<<<< HEAD
-	ns->task_capacity =
-		DIV_ROUND_CLOSEST(ns->compute_capacity, SCHED_CAPACITY_SCALE);
-=======
 	/* smt := ceil(cpus / capacity), assumes: 1 < smt_power < 2 */
 	smt = DIV_ROUND_UP(SCHED_CAPACITY_SCALE * cpus, ns->compute_capacity);
 	capacity = cpus / smt; /* cores */
 
 	ns->task_capacity = min_t(unsigned, capacity,
 		DIV_ROUND_CLOSEST(ns->compute_capacity, SCHED_CAPACITY_SCALE));
->>>>>>> bcf5fb46
 	ns->has_free_capacity = (ns->nr_running < ns->task_capacity);
 }
 
