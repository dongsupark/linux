/*
 * Completely Fair Scheduling (CFS) Class (SCHED_NORMAL/SCHED_BATCH)
 *
 *  Copyright (C) 2007 Red Hat, Inc., Ingo Molnar <mingo@redhat.com>
 *
 *  Interactivity improvements by Mike Galbraith
 *  (C) 2007 Mike Galbraith <efault@gmx.de>
 *
 *  Various enhancements by Dmitry Adamushko.
 *  (C) 2007 Dmitry Adamushko <dmitry.adamushko@gmail.com>
 *
 *  Group scheduling enhancements by Srivatsa Vaddagiri
 *  Copyright IBM Corporation, 2007
 *  Author: Srivatsa Vaddagiri <vatsa@linux.vnet.ibm.com>
 *
 *  Scaled math optimizations by Thomas Gleixner
 *  Copyright (C) 2007, Thomas Gleixner <tglx@linutronix.de>
 *
 *  Adaptive scheduling granularity, math enhancements by Peter Zijlstra
 *  Copyright (C) 2007 Red Hat, Inc., Peter Zijlstra <pzijlstr@redhat.com>
 */

#include <linux/latencytop.h>
#include <linux/sched.h>
#include <linux/cpumask.h>
#include <linux/slab.h>
#include <linux/profile.h>
#include <linux/interrupt.h>

#include <trace/events/sched.h>

#include "sched.h"

/*
 * Targeted preemption latency for CPU-bound tasks:
 * (default: 6ms * (1 + ilog(ncpus)), units: nanoseconds)
 *
 * NOTE: this latency value is not the same as the concept of
 * 'timeslice length' - timeslices in CFS are of variable length
 * and have no persistent notion like in traditional, time-slice
 * based scheduling concepts.
 *
 * (to see the precise effective timeslice length of your workload,
 *  run vmstat and monitor the context-switches (cs) field)
 */
unsigned int sysctl_sched_latency = 6000000ULL;
unsigned int normalized_sysctl_sched_latency = 6000000ULL;

/*
 * The initial- and re-scaling of tunables is configurable
 * (default SCHED_TUNABLESCALING_LOG = *(1+ilog(ncpus))
 *
 * Options are:
 * SCHED_TUNABLESCALING_NONE - unscaled, always *1
 * SCHED_TUNABLESCALING_LOG - scaled logarithmical, *1+ilog(ncpus)
 * SCHED_TUNABLESCALING_LINEAR - scaled linear, *ncpus
 */
enum sched_tunable_scaling sysctl_sched_tunable_scaling
	= SCHED_TUNABLESCALING_LOG;

/*
 * Minimal preemption granularity for CPU-bound tasks:
 * (default: 0.75 msec * (1 + ilog(ncpus)), units: nanoseconds)
 */
unsigned int sysctl_sched_min_granularity = 750000ULL;
unsigned int normalized_sysctl_sched_min_granularity = 750000ULL;

/*
 * is kept at sysctl_sched_latency / sysctl_sched_min_granularity
 */
static unsigned int sched_nr_latency = 8;

/*
 * After fork, child runs first. If set to 0 (default) then
 * parent will (try to) run first.
 */
unsigned int sysctl_sched_child_runs_first __read_mostly;

/*
 * SCHED_OTHER wake-up granularity.
 * (default: 1 msec * (1 + ilog(ncpus)), units: nanoseconds)
 *
 * This option delays the preemption effects of decoupled workloads
 * and reduces their over-scheduling. Synchronous workloads will still
 * have immediate wakeup/sleep latencies.
 */
unsigned int sysctl_sched_wakeup_granularity = 1000000UL;
unsigned int normalized_sysctl_sched_wakeup_granularity = 1000000UL;

const_debug unsigned int sysctl_sched_migration_cost = 500000UL;

/*
 * The exponential sliding  window over which load is averaged for shares
 * distribution.
 * (default: 10msec)
 */
unsigned int __read_mostly sysctl_sched_shares_window = 10000000UL;

#ifdef CONFIG_CFS_BANDWIDTH
/*
 * Amount of runtime to allocate from global (tg) to local (per-cfs_rq) pool
 * each time a cfs_rq requests quota.
 *
 * Note: in the case that the slice exceeds the runtime remaining (either due
 * to consumption or the quota being specified to be smaller than the slice)
 * we will always only issue the remaining available time.
 *
 * default: 5 msec, units: microseconds
  */
unsigned int sysctl_sched_cfs_bandwidth_slice = 5000UL;
#endif

/*
 * Increase the granularity value when there are more CPUs,
 * because with more CPUs the 'effective latency' as visible
 * to users decreases. But the relationship is not linear,
 * so pick a second-best guess by going with the log2 of the
 * number of CPUs.
 *
 * This idea comes from the SD scheduler of Con Kolivas:
 */
static int get_update_sysctl_factor(void)
{
	unsigned int cpus = min_t(int, num_online_cpus(), 8);
	unsigned int factor;

	switch (sysctl_sched_tunable_scaling) {
	case SCHED_TUNABLESCALING_NONE:
		factor = 1;
		break;
	case SCHED_TUNABLESCALING_LINEAR:
		factor = cpus;
		break;
	case SCHED_TUNABLESCALING_LOG:
	default:
		factor = 1 + ilog2(cpus);
		break;
	}

	return factor;
}

static void update_sysctl(void)
{
	unsigned int factor = get_update_sysctl_factor();

#define SET_SYSCTL(name) \
	(sysctl_##name = (factor) * normalized_sysctl_##name)
	SET_SYSCTL(sched_min_granularity);
	SET_SYSCTL(sched_latency);
	SET_SYSCTL(sched_wakeup_granularity);
#undef SET_SYSCTL
}

void sched_init_granularity(void)
{
	update_sysctl();
}

#if BITS_PER_LONG == 32
# define WMULT_CONST	(~0UL)
#else
# define WMULT_CONST	(1UL << 32)
#endif

#define WMULT_SHIFT	32

/*
 * Shift right and round:
 */
#define SRR(x, y) (((x) + (1UL << ((y) - 1))) >> (y))

/*
 * delta *= weight / lw
 */
static unsigned long
calc_delta_mine(unsigned long delta_exec, unsigned long weight,
		struct load_weight *lw)
{
	u64 tmp;

	/*
	 * weight can be less than 2^SCHED_LOAD_RESOLUTION for task group sched
	 * entities since MIN_SHARES = 2. Treat weight as 1 if less than
	 * 2^SCHED_LOAD_RESOLUTION.
	 */
	if (likely(weight > (1UL << SCHED_LOAD_RESOLUTION)))
		tmp = (u64)delta_exec * scale_load_down(weight);
	else
		tmp = (u64)delta_exec;

	if (!lw->inv_weight) {
		unsigned long w = scale_load_down(lw->weight);

		if (BITS_PER_LONG > 32 && unlikely(w >= WMULT_CONST))
			lw->inv_weight = 1;
		else if (unlikely(!w))
			lw->inv_weight = WMULT_CONST;
		else
			lw->inv_weight = WMULT_CONST / w;
	}

	/*
	 * Check whether we'd overflow the 64-bit multiplication:
	 */
	if (unlikely(tmp > WMULT_CONST))
		tmp = SRR(SRR(tmp, WMULT_SHIFT/2) * lw->inv_weight,
			WMULT_SHIFT/2);
	else
		tmp = SRR(tmp * lw->inv_weight, WMULT_SHIFT);

	return (unsigned long)min(tmp, (u64)(unsigned long)LONG_MAX);
}


const struct sched_class fair_sched_class;

/**************************************************************
 * CFS operations on generic schedulable entities:
 */

#ifdef CONFIG_FAIR_GROUP_SCHED

/* cpu runqueue to which this cfs_rq is attached */
static inline struct rq *rq_of(struct cfs_rq *cfs_rq)
{
	return cfs_rq->rq;
}

/* An entity is a task if it doesn't "own" a runqueue */
#define entity_is_task(se)	(!se->my_q)

static inline struct task_struct *task_of(struct sched_entity *se)
{
#ifdef CONFIG_SCHED_DEBUG
	WARN_ON_ONCE(!entity_is_task(se));
#endif
	return container_of(se, struct task_struct, se);
}

/* Walk up scheduling entities hierarchy */
#define for_each_sched_entity(se) \
		for (; se; se = se->parent)

static inline struct cfs_rq *task_cfs_rq(struct task_struct *p)
{
	return p->se.cfs_rq;
}

/* runqueue on which this entity is (to be) queued */
static inline struct cfs_rq *cfs_rq_of(struct sched_entity *se)
{
	return se->cfs_rq;
}

/* runqueue "owned" by this group */
static inline struct cfs_rq *group_cfs_rq(struct sched_entity *grp)
{
	return grp->my_q;
}

static inline void list_add_leaf_cfs_rq(struct cfs_rq *cfs_rq)
{
	if (!cfs_rq->on_list) {
		/*
		 * Ensure we either appear before our parent (if already
		 * enqueued) or force our parent to appear after us when it is
		 * enqueued.  The fact that we always enqueue bottom-up
		 * reduces this to two cases.
		 */
		if (cfs_rq->tg->parent &&
		    cfs_rq->tg->parent->cfs_rq[cpu_of(rq_of(cfs_rq))]->on_list) {
			list_add_rcu(&cfs_rq->leaf_cfs_rq_list,
				&rq_of(cfs_rq)->leaf_cfs_rq_list);
		} else {
			list_add_tail_rcu(&cfs_rq->leaf_cfs_rq_list,
				&rq_of(cfs_rq)->leaf_cfs_rq_list);
		}

		cfs_rq->on_list = 1;
	}
}

static inline void list_del_leaf_cfs_rq(struct cfs_rq *cfs_rq)
{
	if (cfs_rq->on_list) {
		list_del_rcu(&cfs_rq->leaf_cfs_rq_list);
		cfs_rq->on_list = 0;
	}
}

/* Iterate thr' all leaf cfs_rq's on a runqueue */
#define for_each_leaf_cfs_rq(rq, cfs_rq) \
	list_for_each_entry_rcu(cfs_rq, &rq->leaf_cfs_rq_list, leaf_cfs_rq_list)

/* Do the two (enqueued) entities belong to the same group ? */
static inline int
is_same_group(struct sched_entity *se, struct sched_entity *pse)
{
	if (se->cfs_rq == pse->cfs_rq)
		return 1;

	return 0;
}

static inline struct sched_entity *parent_entity(struct sched_entity *se)
{
	return se->parent;
}

/* return depth at which a sched entity is present in the hierarchy */
static inline int depth_se(struct sched_entity *se)
{
	int depth = 0;

	for_each_sched_entity(se)
		depth++;

	return depth;
}

static void
find_matching_se(struct sched_entity **se, struct sched_entity **pse)
{
	int se_depth, pse_depth;

	/*
	 * preemption test can be made between sibling entities who are in the
	 * same cfs_rq i.e who have a common parent. Walk up the hierarchy of
	 * both tasks until we find their ancestors who are siblings of common
	 * parent.
	 */

	/* First walk up until both entities are at same depth */
	se_depth = depth_se(*se);
	pse_depth = depth_se(*pse);

	while (se_depth > pse_depth) {
		se_depth--;
		*se = parent_entity(*se);
	}

	while (pse_depth > se_depth) {
		pse_depth--;
		*pse = parent_entity(*pse);
	}

	while (!is_same_group(*se, *pse)) {
		*se = parent_entity(*se);
		*pse = parent_entity(*pse);
	}
}

#else	/* !CONFIG_FAIR_GROUP_SCHED */

static inline struct task_struct *task_of(struct sched_entity *se)
{
	return container_of(se, struct task_struct, se);
}

static inline struct rq *rq_of(struct cfs_rq *cfs_rq)
{
	return container_of(cfs_rq, struct rq, cfs);
}

#define entity_is_task(se)	1

#define for_each_sched_entity(se) \
		for (; se; se = NULL)

static inline struct cfs_rq *task_cfs_rq(struct task_struct *p)
{
	return &task_rq(p)->cfs;
}

static inline struct cfs_rq *cfs_rq_of(struct sched_entity *se)
{
	struct task_struct *p = task_of(se);
	struct rq *rq = task_rq(p);

	return &rq->cfs;
}

/* runqueue "owned" by this group */
static inline struct cfs_rq *group_cfs_rq(struct sched_entity *grp)
{
	return NULL;
}

static inline void list_add_leaf_cfs_rq(struct cfs_rq *cfs_rq)
{
}

static inline void list_del_leaf_cfs_rq(struct cfs_rq *cfs_rq)
{
}

#define for_each_leaf_cfs_rq(rq, cfs_rq) \
		for (cfs_rq = &rq->cfs; cfs_rq; cfs_rq = NULL)

static inline int
is_same_group(struct sched_entity *se, struct sched_entity *pse)
{
	return 1;
}

static inline struct sched_entity *parent_entity(struct sched_entity *se)
{
	return NULL;
}

static inline void
find_matching_se(struct sched_entity **se, struct sched_entity **pse)
{
}

#endif	/* CONFIG_FAIR_GROUP_SCHED */

static __always_inline
void account_cfs_rq_runtime(struct cfs_rq *cfs_rq, unsigned long delta_exec);

/**************************************************************
 * Scheduling class tree data structure manipulation methods:
 */

static inline u64 max_vruntime(u64 min_vruntime, u64 vruntime)
{
	s64 delta = (s64)(vruntime - min_vruntime);
	if (delta > 0)
		min_vruntime = vruntime;

	return min_vruntime;
}

static inline u64 min_vruntime(u64 min_vruntime, u64 vruntime)
{
	s64 delta = (s64)(vruntime - min_vruntime);
	if (delta < 0)
		min_vruntime = vruntime;

	return min_vruntime;
}

static inline int entity_before(struct sched_entity *a,
				struct sched_entity *b)
{
	return (s64)(a->vruntime - b->vruntime) < 0;
}

static void update_min_vruntime(struct cfs_rq *cfs_rq)
{
	u64 vruntime = cfs_rq->min_vruntime;

	if (cfs_rq->curr)
		vruntime = cfs_rq->curr->vruntime;

	if (cfs_rq->rb_leftmost) {
		struct sched_entity *se = rb_entry(cfs_rq->rb_leftmost,
						   struct sched_entity,
						   run_node);

		if (!cfs_rq->curr)
			vruntime = se->vruntime;
		else
			vruntime = min_vruntime(vruntime, se->vruntime);
	}

	cfs_rq->min_vruntime = max_vruntime(cfs_rq->min_vruntime, vruntime);
#ifndef CONFIG_64BIT
	smp_wmb();
	cfs_rq->min_vruntime_copy = cfs_rq->min_vruntime;
#endif
}

/*
 * Enqueue an entity into the rb-tree:
 */
static void __enqueue_entity(struct cfs_rq *cfs_rq, struct sched_entity *se)
{
	struct rb_node **link = &cfs_rq->tasks_timeline.rb_node;
	struct rb_node *parent = NULL;
	struct sched_entity *entry;
	int leftmost = 1;

	/*
	 * Find the right place in the rbtree:
	 */
	while (*link) {
		parent = *link;
		entry = rb_entry(parent, struct sched_entity, run_node);
		/*
		 * We dont care about collisions. Nodes with
		 * the same key stay together.
		 */
		if (entity_before(se, entry)) {
			link = &parent->rb_left;
		} else {
			link = &parent->rb_right;
			leftmost = 0;
		}
	}

	/*
	 * Maintain a cache of leftmost tree entries (it is frequently
	 * used):
	 */
	if (leftmost)
		cfs_rq->rb_leftmost = &se->run_node;

	rb_link_node(&se->run_node, parent, link);
	rb_insert_color(&se->run_node, &cfs_rq->tasks_timeline);
}

static void __dequeue_entity(struct cfs_rq *cfs_rq, struct sched_entity *se)
{
	if (cfs_rq->rb_leftmost == &se->run_node) {
		struct rb_node *next_node;

		next_node = rb_next(&se->run_node);
		cfs_rq->rb_leftmost = next_node;
	}

	rb_erase(&se->run_node, &cfs_rq->tasks_timeline);
}

struct sched_entity *__pick_first_entity(struct cfs_rq *cfs_rq)
{
	struct rb_node *left = cfs_rq->rb_leftmost;

	if (!left)
		return NULL;

	return rb_entry(left, struct sched_entity, run_node);
}

static struct sched_entity *__pick_next_entity(struct sched_entity *se)
{
	struct rb_node *next = rb_next(&se->run_node);

	if (!next)
		return NULL;

	return rb_entry(next, struct sched_entity, run_node);
}

#ifdef CONFIG_SCHED_DEBUG
struct sched_entity *__pick_last_entity(struct cfs_rq *cfs_rq)
{
	struct rb_node *last = rb_last(&cfs_rq->tasks_timeline);

	if (!last)
		return NULL;

	return rb_entry(last, struct sched_entity, run_node);
}

/**************************************************************
 * Scheduling class statistics methods:
 */

int sched_proc_update_handler(struct ctl_table *table, int write,
		void __user *buffer, size_t *lenp,
		loff_t *ppos)
{
	int ret = proc_dointvec_minmax(table, write, buffer, lenp, ppos);
	int factor = get_update_sysctl_factor();

	if (ret || !write)
		return ret;

	sched_nr_latency = DIV_ROUND_UP(sysctl_sched_latency,
					sysctl_sched_min_granularity);

#define WRT_SYSCTL(name) \
	(normalized_sysctl_##name = sysctl_##name / (factor))
	WRT_SYSCTL(sched_min_granularity);
	WRT_SYSCTL(sched_latency);
	WRT_SYSCTL(sched_wakeup_granularity);
#undef WRT_SYSCTL

	return 0;
}
#endif

/*
 * delta /= w
 */
static inline unsigned long
calc_delta_fair(unsigned long delta, struct sched_entity *se)
{
	if (unlikely(se->load.weight != NICE_0_LOAD))
		delta = calc_delta_mine(delta, NICE_0_LOAD, &se->load);

	return delta;
}

/*
 * The idea is to set a period in which each task runs once.
 *
 * When there are too many tasks (sysctl_sched_nr_latency) we have to stretch
 * this period because otherwise the slices get too small.
 *
 * p = (nr <= nl) ? l : l*nr/nl
 */
static u64 __sched_period(unsigned long nr_running)
{
	u64 period = sysctl_sched_latency;
	unsigned long nr_latency = sched_nr_latency;

	if (unlikely(nr_running > nr_latency)) {
		period = sysctl_sched_min_granularity;
		period *= nr_running;
	}

	return period;
}

/*
 * We calculate the wall-time slice from the period by taking a part
 * proportional to the weight.
 *
 * s = p*P[w/rw]
 */
static u64 sched_slice(struct cfs_rq *cfs_rq, struct sched_entity *se)
{
	u64 slice = __sched_period(cfs_rq->nr_running + !se->on_rq);

	for_each_sched_entity(se) {
		struct load_weight *load;
		struct load_weight lw;

		cfs_rq = cfs_rq_of(se);
		load = &cfs_rq->load;

		if (unlikely(!se->on_rq)) {
			lw = cfs_rq->load;

			update_load_add(&lw, se->load.weight);
			load = &lw;
		}
		slice = calc_delta_mine(slice, se->load.weight, load);
	}
	return slice;
}

/*
 * We calculate the vruntime slice of a to be inserted task
 *
 * vs = s/w
 */
static u64 sched_vslice(struct cfs_rq *cfs_rq, struct sched_entity *se)
{
	return calc_delta_fair(sched_slice(cfs_rq, se), se);
}

static void update_cfs_load(struct cfs_rq *cfs_rq, int global_update);
static void update_cfs_shares(struct cfs_rq *cfs_rq);

/*
 * Update the current task's runtime statistics. Skip current tasks that
 * are not in our scheduling class.
 */
static inline void
__update_curr(struct cfs_rq *cfs_rq, struct sched_entity *curr,
	      unsigned long delta_exec)
{
	unsigned long delta_exec_weighted;

	schedstat_set(curr->statistics.exec_max,
		      max((u64)delta_exec, curr->statistics.exec_max));

	curr->sum_exec_runtime += delta_exec;
	schedstat_add(cfs_rq, exec_clock, delta_exec);
	delta_exec_weighted = calc_delta_fair(delta_exec, curr);

	curr->vruntime += delta_exec_weighted;
	update_min_vruntime(cfs_rq);

#if defined CONFIG_SMP && defined CONFIG_FAIR_GROUP_SCHED
	cfs_rq->load_unacc_exec_time += delta_exec;
#endif
}

static void update_curr(struct cfs_rq *cfs_rq)
{
	struct sched_entity *curr = cfs_rq->curr;
	u64 now = rq_of(cfs_rq)->clock_task;
	unsigned long delta_exec;

	if (unlikely(!curr))
		return;

	/*
	 * Get the amount of time the current task was running
	 * since the last time we changed load (this cannot
	 * overflow on 32 bits):
	 */
	delta_exec = (unsigned long)(now - curr->exec_start);
	if (!delta_exec)
		return;

	__update_curr(cfs_rq, curr, delta_exec);
	curr->exec_start = now;

	if (entity_is_task(curr)) {
		struct task_struct *curtask = task_of(curr);

		trace_sched_stat_runtime(curtask, delta_exec, curr->vruntime);
		cpuacct_charge(curtask, delta_exec);
		account_group_exec_runtime(curtask, delta_exec);
	}

	account_cfs_rq_runtime(cfs_rq, delta_exec);
}

static inline void
update_stats_wait_start(struct cfs_rq *cfs_rq, struct sched_entity *se)
{
	schedstat_set(se->statistics.wait_start, rq_of(cfs_rq)->clock);
}

/*
 * Task is being enqueued - update stats:
 */
static void update_stats_enqueue(struct cfs_rq *cfs_rq, struct sched_entity *se)
{
	/*
	 * Are we enqueueing a waiting task? (for current tasks
	 * a dequeue/enqueue event is a NOP)
	 */
	if (se != cfs_rq->curr)
		update_stats_wait_start(cfs_rq, se);
}

static void
update_stats_wait_end(struct cfs_rq *cfs_rq, struct sched_entity *se)
{
	schedstat_set(se->statistics.wait_max, max(se->statistics.wait_max,
			rq_of(cfs_rq)->clock - se->statistics.wait_start));
	schedstat_set(se->statistics.wait_count, se->statistics.wait_count + 1);
	schedstat_set(se->statistics.wait_sum, se->statistics.wait_sum +
			rq_of(cfs_rq)->clock - se->statistics.wait_start);
#ifdef CONFIG_SCHEDSTATS
	if (entity_is_task(se)) {
		trace_sched_stat_wait(task_of(se),
			rq_of(cfs_rq)->clock - se->statistics.wait_start);
	}
#endif
	schedstat_set(se->statistics.wait_start, 0);
}

static inline void
update_stats_dequeue(struct cfs_rq *cfs_rq, struct sched_entity *se)
{
	/*
	 * Mark the end of the wait period if dequeueing a
	 * waiting task:
	 */
	if (se != cfs_rq->curr)
		update_stats_wait_end(cfs_rq, se);
}

/*
 * We are picking a new current task - update its stats:
 */
static inline void
update_stats_curr_start(struct cfs_rq *cfs_rq, struct sched_entity *se)
{
	/*
	 * We are starting a new run period:
	 */
	se->exec_start = rq_of(cfs_rq)->clock_task;
}

/**************************************************
 * Scheduling class queueing methods:
 */

static void
account_entity_enqueue(struct cfs_rq *cfs_rq, struct sched_entity *se)
{
	update_load_add(&cfs_rq->load, se->load.weight);
	if (!parent_entity(se))
		update_load_add(&rq_of(cfs_rq)->load, se->load.weight);
#ifdef CONFIG_SMP
	if (entity_is_task(se))
		list_add(&se->group_node, &rq_of(cfs_rq)->cfs_tasks);
#endif
	cfs_rq->nr_running++;
}

static void
account_entity_dequeue(struct cfs_rq *cfs_rq, struct sched_entity *se)
{
	update_load_sub(&cfs_rq->load, se->load.weight);
	if (!parent_entity(se))
		update_load_sub(&rq_of(cfs_rq)->load, se->load.weight);
	if (entity_is_task(se))
		list_del_init(&se->group_node);
	cfs_rq->nr_running--;
}

#ifdef CONFIG_FAIR_GROUP_SCHED
/* we need this in update_cfs_load and load-balance functions below */
static inline int throttled_hierarchy(struct cfs_rq *cfs_rq);
# ifdef CONFIG_SMP
static void update_cfs_rq_load_contribution(struct cfs_rq *cfs_rq,
					    int global_update)
{
	struct task_group *tg = cfs_rq->tg;
	long load_avg;

	load_avg = div64_u64(cfs_rq->load_avg, cfs_rq->load_period+1);
	load_avg -= cfs_rq->load_contribution;

	if (global_update || abs(load_avg) > cfs_rq->load_contribution / 8) {
		atomic_add(load_avg, &tg->load_weight);
		cfs_rq->load_contribution += load_avg;
	}
}

static void update_cfs_load(struct cfs_rq *cfs_rq, int global_update)
{
	u64 period = sysctl_sched_shares_window;
	u64 now, delta;
	unsigned long load = cfs_rq->load.weight;

	if (cfs_rq->tg == &root_task_group || throttled_hierarchy(cfs_rq))
		return;

	now = rq_of(cfs_rq)->clock_task;
	delta = now - cfs_rq->load_stamp;

	/* truncate load history at 4 idle periods */
	if (cfs_rq->load_stamp > cfs_rq->load_last &&
	    now - cfs_rq->load_last > 4 * period) {
		cfs_rq->load_period = 0;
		cfs_rq->load_avg = 0;
		delta = period - 1;
	}

	cfs_rq->load_stamp = now;
	cfs_rq->load_unacc_exec_time = 0;
	cfs_rq->load_period += delta;
	if (load) {
		cfs_rq->load_last = now;
		cfs_rq->load_avg += delta * load;
	}

	/* consider updating load contribution on each fold or truncate */
	if (global_update || cfs_rq->load_period > period
	    || !cfs_rq->load_period)
		update_cfs_rq_load_contribution(cfs_rq, global_update);

	while (cfs_rq->load_period > period) {
		/*
		 * Inline assembly required to prevent the compiler
		 * optimising this loop into a divmod call.
		 * See __iter_div_u64_rem() for another example of this.
		 */
		asm("" : "+rm" (cfs_rq->load_period));
		cfs_rq->load_period /= 2;
		cfs_rq->load_avg /= 2;
	}

	if (!cfs_rq->curr && !cfs_rq->nr_running && !cfs_rq->load_avg)
		list_del_leaf_cfs_rq(cfs_rq);
}

static inline long calc_tg_weight(struct task_group *tg, struct cfs_rq *cfs_rq)
{
	long tg_weight;

	/*
	 * Use this CPU's actual weight instead of the last load_contribution
	 * to gain a more accurate current total weight. See
	 * update_cfs_rq_load_contribution().
	 */
	tg_weight = atomic_read(&tg->load_weight);
	tg_weight -= cfs_rq->load_contribution;
	tg_weight += cfs_rq->load.weight;

	return tg_weight;
}

static long calc_cfs_shares(struct cfs_rq *cfs_rq, struct task_group *tg)
{
	long tg_weight, load, shares;

	tg_weight = calc_tg_weight(tg, cfs_rq);
	load = cfs_rq->load.weight;

	shares = (tg->shares * load);
	if (tg_weight)
		shares /= tg_weight;

	if (shares < MIN_SHARES)
		shares = MIN_SHARES;
	if (shares > tg->shares)
		shares = tg->shares;

	return shares;
}

static void update_entity_shares_tick(struct cfs_rq *cfs_rq)
{
	if (cfs_rq->load_unacc_exec_time > sysctl_sched_shares_window) {
		update_cfs_load(cfs_rq, 0);
		update_cfs_shares(cfs_rq);
	}
}
# else /* CONFIG_SMP */
static void update_cfs_load(struct cfs_rq *cfs_rq, int global_update)
{
}

static inline long calc_cfs_shares(struct cfs_rq *cfs_rq, struct task_group *tg)
{
	return tg->shares;
}

static inline void update_entity_shares_tick(struct cfs_rq *cfs_rq)
{
}
# endif /* CONFIG_SMP */
static void reweight_entity(struct cfs_rq *cfs_rq, struct sched_entity *se,
			    unsigned long weight)
{
	if (se->on_rq) {
		/* commit outstanding execution time */
		if (cfs_rq->curr == se)
			update_curr(cfs_rq);
		account_entity_dequeue(cfs_rq, se);
	}

	update_load_set(&se->load, weight);

	if (se->on_rq)
		account_entity_enqueue(cfs_rq, se);
}

static void update_cfs_shares(struct cfs_rq *cfs_rq)
{
	struct task_group *tg;
	struct sched_entity *se;
	long shares;

	tg = cfs_rq->tg;
	se = tg->se[cpu_of(rq_of(cfs_rq))];
	if (!se || throttled_hierarchy(cfs_rq))
		return;
#ifndef CONFIG_SMP
	if (likely(se->load.weight == tg->shares))
		return;
#endif
	shares = calc_cfs_shares(cfs_rq, tg);

	reweight_entity(cfs_rq_of(se), se, shares);
}
#else /* CONFIG_FAIR_GROUP_SCHED */
static void update_cfs_load(struct cfs_rq *cfs_rq, int global_update)
{
}

static inline void update_cfs_shares(struct cfs_rq *cfs_rq)
{
}

static inline void update_entity_shares_tick(struct cfs_rq *cfs_rq)
{
}
#endif /* CONFIG_FAIR_GROUP_SCHED */

static void enqueue_sleeper(struct cfs_rq *cfs_rq, struct sched_entity *se)
{
#ifdef CONFIG_SCHEDSTATS
	struct task_struct *tsk = NULL;

	if (entity_is_task(se))
		tsk = task_of(se);

	if (se->statistics.sleep_start) {
		u64 delta = rq_of(cfs_rq)->clock - se->statistics.sleep_start;

		if ((s64)delta < 0)
			delta = 0;

		if (unlikely(delta > se->statistics.sleep_max))
			se->statistics.sleep_max = delta;

		se->statistics.sleep_start = 0;
		se->statistics.sum_sleep_runtime += delta;

		if (tsk) {
			account_scheduler_latency(tsk, delta >> 10, 1);
			trace_sched_stat_sleep(tsk, delta);
		}
	}
	if (se->statistics.block_start) {
		u64 delta = rq_of(cfs_rq)->clock - se->statistics.block_start;

		if ((s64)delta < 0)
			delta = 0;

		if (unlikely(delta > se->statistics.block_max))
			se->statistics.block_max = delta;

		se->statistics.block_start = 0;
		se->statistics.sum_sleep_runtime += delta;

		if (tsk) {
			if (tsk->in_iowait) {
				se->statistics.iowait_sum += delta;
				se->statistics.iowait_count++;
				trace_sched_stat_iowait(tsk, delta);
			}

			trace_sched_stat_blocked(tsk, delta);

			/*
			 * Blocking time is in units of nanosecs, so shift by
			 * 20 to get a milliseconds-range estimation of the
			 * amount of time that the task spent sleeping:
			 */
			if (unlikely(prof_on == SLEEP_PROFILING)) {
				profile_hits(SLEEP_PROFILING,
						(void *)get_wchan(tsk),
						delta >> 20);
			}
			account_scheduler_latency(tsk, delta >> 10, 0);
		}
	}
#endif
}

static void check_spread(struct cfs_rq *cfs_rq, struct sched_entity *se)
{
#ifdef CONFIG_SCHED_DEBUG
	s64 d = se->vruntime - cfs_rq->min_vruntime;

	if (d < 0)
		d = -d;

	if (d > 3*sysctl_sched_latency)
		schedstat_inc(cfs_rq, nr_spread_over);
#endif
}

static void
place_entity(struct cfs_rq *cfs_rq, struct sched_entity *se, int initial)
{
	u64 vruntime = cfs_rq->min_vruntime;

	/*
	 * The 'current' period is already promised to the current tasks,
	 * however the extra weight of the new task will slow them down a
	 * little, place the new task so that it fits in the slot that
	 * stays open at the end.
	 */
	if (initial && sched_feat(START_DEBIT))
		vruntime += sched_vslice(cfs_rq, se);

	/* sleeps up to a single latency don't count. */
	if (!initial) {
		unsigned long thresh = sysctl_sched_latency;

		/*
		 * Halve their sleep time's effect, to allow
		 * for a gentler effect of sleepers:
		 */
		if (sched_feat(GENTLE_FAIR_SLEEPERS))
			thresh >>= 1;

		vruntime -= thresh;
	}

	/* ensure we never gain time by being placed backwards. */
	vruntime = max_vruntime(se->vruntime, vruntime);

	se->vruntime = vruntime;
}

static void check_enqueue_throttle(struct cfs_rq *cfs_rq);

static void
enqueue_entity(struct cfs_rq *cfs_rq, struct sched_entity *se, int flags)
{
	/*
	 * Update the normalized vruntime before updating min_vruntime
	 * through callig update_curr().
	 */
	if (!(flags & ENQUEUE_WAKEUP) || (flags & ENQUEUE_WAKING))
		se->vruntime += cfs_rq->min_vruntime;

	/*
	 * Update run-time statistics of the 'current'.
	 */
	update_curr(cfs_rq);
	update_cfs_load(cfs_rq, 0);
	account_entity_enqueue(cfs_rq, se);
	update_cfs_shares(cfs_rq);

	if (flags & ENQUEUE_WAKEUP) {
		place_entity(cfs_rq, se, 0);
		enqueue_sleeper(cfs_rq, se);
	}

	update_stats_enqueue(cfs_rq, se);
	check_spread(cfs_rq, se);
	if (se != cfs_rq->curr)
		__enqueue_entity(cfs_rq, se);
	se->on_rq = 1;

	if (cfs_rq->nr_running == 1) {
		list_add_leaf_cfs_rq(cfs_rq);
		check_enqueue_throttle(cfs_rq);
	}
}

static void __clear_buddies_last(struct sched_entity *se)
{
	for_each_sched_entity(se) {
		struct cfs_rq *cfs_rq = cfs_rq_of(se);
		if (cfs_rq->last == se)
			cfs_rq->last = NULL;
		else
			break;
	}
}

static void __clear_buddies_next(struct sched_entity *se)
{
	for_each_sched_entity(se) {
		struct cfs_rq *cfs_rq = cfs_rq_of(se);
		if (cfs_rq->next == se)
			cfs_rq->next = NULL;
		else
			break;
	}
}

static void __clear_buddies_skip(struct sched_entity *se)
{
	for_each_sched_entity(se) {
		struct cfs_rq *cfs_rq = cfs_rq_of(se);
		if (cfs_rq->skip == se)
			cfs_rq->skip = NULL;
		else
			break;
	}
}

static void clear_buddies(struct cfs_rq *cfs_rq, struct sched_entity *se)
{
	if (cfs_rq->last == se)
		__clear_buddies_last(se);

	if (cfs_rq->next == se)
		__clear_buddies_next(se);

	if (cfs_rq->skip == se)
		__clear_buddies_skip(se);
}

static __always_inline void return_cfs_rq_runtime(struct cfs_rq *cfs_rq);

static void
dequeue_entity(struct cfs_rq *cfs_rq, struct sched_entity *se, int flags)
{
	/*
	 * Update run-time statistics of the 'current'.
	 */
	update_curr(cfs_rq);

	update_stats_dequeue(cfs_rq, se);
	if (flags & DEQUEUE_SLEEP) {
#ifdef CONFIG_SCHEDSTATS
		if (entity_is_task(se)) {
			struct task_struct *tsk = task_of(se);

			if (tsk->state & TASK_INTERRUPTIBLE)
				se->statistics.sleep_start = rq_of(cfs_rq)->clock;
			if (tsk->state & TASK_UNINTERRUPTIBLE)
				se->statistics.block_start = rq_of(cfs_rq)->clock;
		}
#endif
	}

	clear_buddies(cfs_rq, se);

	if (se != cfs_rq->curr)
		__dequeue_entity(cfs_rq, se);
	se->on_rq = 0;
	update_cfs_load(cfs_rq, 0);
	account_entity_dequeue(cfs_rq, se);

	/*
	 * Normalize the entity after updating the min_vruntime because the
	 * update can refer to the ->curr item and we need to reflect this
	 * movement in our normalized position.
	 */
	if (!(flags & DEQUEUE_SLEEP))
		se->vruntime -= cfs_rq->min_vruntime;

	/* return excess runtime on last dequeue */
	return_cfs_rq_runtime(cfs_rq);

	update_min_vruntime(cfs_rq);
	update_cfs_shares(cfs_rq);
}

/*
 * Preempt the current task with a newly woken task if needed:
 */
static void
check_preempt_tick(struct cfs_rq *cfs_rq, struct sched_entity *curr)
{
	unsigned long ideal_runtime, delta_exec;
	struct sched_entity *se;
	s64 delta;

	ideal_runtime = sched_slice(cfs_rq, curr);
	delta_exec = curr->sum_exec_runtime - curr->prev_sum_exec_runtime;
	if (delta_exec > ideal_runtime) {
		resched_task(rq_of(cfs_rq)->curr);
		/*
		 * The current task ran long enough, ensure it doesn't get
		 * re-elected due to buddy favours.
		 */
		clear_buddies(cfs_rq, curr);
		return;
	}

	/*
	 * Ensure that a task that missed wakeup preemption by a
	 * narrow margin doesn't have to wait for a full slice.
	 * This also mitigates buddy induced latencies under load.
	 */
	if (delta_exec < sysctl_sched_min_granularity)
		return;

	se = __pick_first_entity(cfs_rq);
	delta = curr->vruntime - se->vruntime;

	if (delta < 0)
		return;

	if (delta > ideal_runtime)
		resched_task(rq_of(cfs_rq)->curr);
}

static void
set_next_entity(struct cfs_rq *cfs_rq, struct sched_entity *se)
{
	/* 'current' is not kept within the tree. */
	if (se->on_rq) {
		/*
		 * Any task has to be enqueued before it get to execute on
		 * a CPU. So account for the time it spent waiting on the
		 * runqueue.
		 */
		update_stats_wait_end(cfs_rq, se);
		__dequeue_entity(cfs_rq, se);
	}

	update_stats_curr_start(cfs_rq, se);
	cfs_rq->curr = se;
#ifdef CONFIG_SCHEDSTATS
	/*
	 * Track our maximum slice length, if the CPU's load is at
	 * least twice that of our own weight (i.e. dont track it
	 * when there are only lesser-weight tasks around):
	 */
	if (rq_of(cfs_rq)->load.weight >= 2*se->load.weight) {
		se->statistics.slice_max = max(se->statistics.slice_max,
			se->sum_exec_runtime - se->prev_sum_exec_runtime);
	}
#endif
	se->prev_sum_exec_runtime = se->sum_exec_runtime;
}

static int
wakeup_preempt_entity(struct sched_entity *curr, struct sched_entity *se);

/*
 * Pick the next process, keeping these things in mind, in this order:
 * 1) keep things fair between processes/task groups
 * 2) pick the "next" process, since someone really wants that to run
 * 3) pick the "last" process, for cache locality
 * 4) do not run the "skip" process, if something else is available
 */
static struct sched_entity *pick_next_entity(struct cfs_rq *cfs_rq)
{
	struct sched_entity *se = __pick_first_entity(cfs_rq);
	struct sched_entity *left = se;

	/*
	 * Avoid running the skip buddy, if running something else can
	 * be done without getting too unfair.
	 */
	if (cfs_rq->skip == se) {
		struct sched_entity *second = __pick_next_entity(se);
		if (second && wakeup_preempt_entity(second, left) < 1)
			se = second;
	}

	/*
	 * Prefer last buddy, try to return the CPU to a preempted task.
	 */
	if (cfs_rq->last && wakeup_preempt_entity(cfs_rq->last, left) < 1)
		se = cfs_rq->last;

	/*
	 * Someone really wants this to run. If it's not unfair, run it.
	 */
	if (cfs_rq->next && wakeup_preempt_entity(cfs_rq->next, left) < 1)
		se = cfs_rq->next;

	clear_buddies(cfs_rq, se);

	return se;
}

static void check_cfs_rq_runtime(struct cfs_rq *cfs_rq);

static void put_prev_entity(struct cfs_rq *cfs_rq, struct sched_entity *prev)
{
	/*
	 * If still on the runqueue then deactivate_task()
	 * was not called and update_curr() has to be done:
	 */
	if (prev->on_rq)
		update_curr(cfs_rq);

	/* throttle cfs_rqs exceeding runtime */
	check_cfs_rq_runtime(cfs_rq);

	check_spread(cfs_rq, prev);
	if (prev->on_rq) {
		update_stats_wait_start(cfs_rq, prev);
		/* Put 'current' back into the tree. */
		__enqueue_entity(cfs_rq, prev);
	}
	cfs_rq->curr = NULL;
}

static void
entity_tick(struct cfs_rq *cfs_rq, struct sched_entity *curr, int queued)
{
	/*
	 * Update run-time statistics of the 'current'.
	 */
	update_curr(cfs_rq);

	/*
	 * Update share accounting for long-running entities.
	 */
	update_entity_shares_tick(cfs_rq);

#ifdef CONFIG_SCHED_HRTICK
	/*
	 * queued ticks are scheduled to match the slice, so don't bother
	 * validating it and just reschedule.
	 */
	if (queued) {
		resched_task(rq_of(cfs_rq)->curr);
		return;
	}
	/*
	 * don't let the period tick interfere with the hrtick preemption
	 */
	if (!sched_feat(DOUBLE_TICK) &&
			hrtimer_active(&rq_of(cfs_rq)->hrtick_timer))
		return;
#endif

	if (cfs_rq->nr_running > 1)
		check_preempt_tick(cfs_rq, curr);
}


/**************************************************
 * CFS bandwidth control machinery
 */

#ifdef CONFIG_CFS_BANDWIDTH

#ifdef HAVE_JUMP_LABEL
static struct static_key __cfs_bandwidth_used;

static inline bool cfs_bandwidth_used(void)
{
	return static_key_false(&__cfs_bandwidth_used);
}

void account_cfs_bandwidth_used(int enabled, int was_enabled)
{
	/* only need to count groups transitioning between enabled/!enabled */
	if (enabled && !was_enabled)
		static_key_slow_inc(&__cfs_bandwidth_used);
	else if (!enabled && was_enabled)
		static_key_slow_dec(&__cfs_bandwidth_used);
}
#else /* HAVE_JUMP_LABEL */
static bool cfs_bandwidth_used(void)
{
	return true;
}

void account_cfs_bandwidth_used(int enabled, int was_enabled) {}
#endif /* HAVE_JUMP_LABEL */

/*
 * default period for cfs group bandwidth.
 * default: 0.1s, units: nanoseconds
 */
static inline u64 default_cfs_period(void)
{
	return 100000000ULL;
}

static inline u64 sched_cfs_bandwidth_slice(void)
{
	return (u64)sysctl_sched_cfs_bandwidth_slice * NSEC_PER_USEC;
}

/*
 * Replenish runtime according to assigned quota and update expiration time.
 * We use sched_clock_cpu directly instead of rq->clock to avoid adding
 * additional synchronization around rq->lock.
 *
 * requires cfs_b->lock
 */
void __refill_cfs_bandwidth_runtime(struct cfs_bandwidth *cfs_b)
{
	u64 now;

	if (cfs_b->quota == RUNTIME_INF)
		return;

	now = sched_clock_cpu(smp_processor_id());
	cfs_b->runtime = cfs_b->quota;
	cfs_b->runtime_expires = now + ktime_to_ns(cfs_b->period);
}

static inline struct cfs_bandwidth *tg_cfs_bandwidth(struct task_group *tg)
{
	return &tg->cfs_bandwidth;
}

/* returns 0 on failure to allocate runtime */
static int assign_cfs_rq_runtime(struct cfs_rq *cfs_rq)
{
	struct task_group *tg = cfs_rq->tg;
	struct cfs_bandwidth *cfs_b = tg_cfs_bandwidth(tg);
	u64 amount = 0, min_amount, expires;

	/* note: this is a positive sum as runtime_remaining <= 0 */
	min_amount = sched_cfs_bandwidth_slice() - cfs_rq->runtime_remaining;

	raw_spin_lock(&cfs_b->lock);
	if (cfs_b->quota == RUNTIME_INF)
		amount = min_amount;
	else {
		/*
		 * If the bandwidth pool has become inactive, then at least one
		 * period must have elapsed since the last consumption.
		 * Refresh the global state and ensure bandwidth timer becomes
		 * active.
		 */
		if (!cfs_b->timer_active) {
			__refill_cfs_bandwidth_runtime(cfs_b);
			__start_cfs_bandwidth(cfs_b);
		}

		if (cfs_b->runtime > 0) {
			amount = min(cfs_b->runtime, min_amount);
			cfs_b->runtime -= amount;
			cfs_b->idle = 0;
		}
	}
	expires = cfs_b->runtime_expires;
	raw_spin_unlock(&cfs_b->lock);

	cfs_rq->runtime_remaining += amount;
	/*
	 * we may have advanced our local expiration to account for allowed
	 * spread between our sched_clock and the one on which runtime was
	 * issued.
	 */
	if ((s64)(expires - cfs_rq->runtime_expires) > 0)
		cfs_rq->runtime_expires = expires;

	return cfs_rq->runtime_remaining > 0;
}

/*
 * Note: This depends on the synchronization provided by sched_clock and the
 * fact that rq->clock snapshots this value.
 */
static void expire_cfs_rq_runtime(struct cfs_rq *cfs_rq)
{
	struct cfs_bandwidth *cfs_b = tg_cfs_bandwidth(cfs_rq->tg);
	struct rq *rq = rq_of(cfs_rq);

	/* if the deadline is ahead of our clock, nothing to do */
	if (likely((s64)(rq->clock - cfs_rq->runtime_expires) < 0))
		return;

	if (cfs_rq->runtime_remaining < 0)
		return;

	/*
	 * If the local deadline has passed we have to consider the
	 * possibility that our sched_clock is 'fast' and the global deadline
	 * has not truly expired.
	 *
	 * Fortunately we can check determine whether this the case by checking
	 * whether the global deadline has advanced.
	 */

	if ((s64)(cfs_rq->runtime_expires - cfs_b->runtime_expires) >= 0) {
		/* extend local deadline, drift is bounded above by 2 ticks */
		cfs_rq->runtime_expires += TICK_NSEC;
	} else {
		/* global deadline is ahead, expiration has passed */
		cfs_rq->runtime_remaining = 0;
	}
}

static void __account_cfs_rq_runtime(struct cfs_rq *cfs_rq,
				     unsigned long delta_exec)
{
	/* dock delta_exec before expiring quota (as it could span periods) */
	cfs_rq->runtime_remaining -= delta_exec;
	expire_cfs_rq_runtime(cfs_rq);

	if (likely(cfs_rq->runtime_remaining > 0))
		return;

	/*
	 * if we're unable to extend our runtime we resched so that the active
	 * hierarchy can be throttled
	 */
	if (!assign_cfs_rq_runtime(cfs_rq) && likely(cfs_rq->curr))
		resched_task(rq_of(cfs_rq)->curr);
}

static __always_inline
void account_cfs_rq_runtime(struct cfs_rq *cfs_rq, unsigned long delta_exec)
{
	if (!cfs_bandwidth_used() || !cfs_rq->runtime_enabled)
		return;

	__account_cfs_rq_runtime(cfs_rq, delta_exec);
}

static inline int cfs_rq_throttled(struct cfs_rq *cfs_rq)
{
	return cfs_bandwidth_used() && cfs_rq->throttled;
}

/* check whether cfs_rq, or any parent, is throttled */
static inline int throttled_hierarchy(struct cfs_rq *cfs_rq)
{
	return cfs_bandwidth_used() && cfs_rq->throttle_count;
}

/*
 * Ensure that neither of the group entities corresponding to src_cpu or
 * dest_cpu are members of a throttled hierarchy when performing group
 * load-balance operations.
 */
static inline int throttled_lb_pair(struct task_group *tg,
				    int src_cpu, int dest_cpu)
{
	struct cfs_rq *src_cfs_rq, *dest_cfs_rq;

	src_cfs_rq = tg->cfs_rq[src_cpu];
	dest_cfs_rq = tg->cfs_rq[dest_cpu];

	return throttled_hierarchy(src_cfs_rq) ||
	       throttled_hierarchy(dest_cfs_rq);
}

/* updated child weight may affect parent so we have to do this bottom up */
static int tg_unthrottle_up(struct task_group *tg, void *data)
{
	struct rq *rq = data;
	struct cfs_rq *cfs_rq = tg->cfs_rq[cpu_of(rq)];

	cfs_rq->throttle_count--;
#ifdef CONFIG_SMP
	if (!cfs_rq->throttle_count) {
		u64 delta = rq->clock_task - cfs_rq->load_stamp;

		/* leaving throttled state, advance shares averaging windows */
		cfs_rq->load_stamp += delta;
		cfs_rq->load_last += delta;

		/* update entity weight now that we are on_rq again */
		update_cfs_shares(cfs_rq);
	}
#endif

	return 0;
}

static int tg_throttle_down(struct task_group *tg, void *data)
{
	struct rq *rq = data;
	struct cfs_rq *cfs_rq = tg->cfs_rq[cpu_of(rq)];

	/* group is entering throttled state, record last load */
	if (!cfs_rq->throttle_count)
		update_cfs_load(cfs_rq, 0);
	cfs_rq->throttle_count++;

	return 0;
}

static void throttle_cfs_rq(struct cfs_rq *cfs_rq)
{
	struct rq *rq = rq_of(cfs_rq);
	struct cfs_bandwidth *cfs_b = tg_cfs_bandwidth(cfs_rq->tg);
	struct sched_entity *se;
	long task_delta, dequeue = 1;

	se = cfs_rq->tg->se[cpu_of(rq_of(cfs_rq))];

	/* account load preceding throttle */
	rcu_read_lock();
	walk_tg_tree_from(cfs_rq->tg, tg_throttle_down, tg_nop, (void *)rq);
	rcu_read_unlock();

	task_delta = cfs_rq->h_nr_running;
	for_each_sched_entity(se) {
		struct cfs_rq *qcfs_rq = cfs_rq_of(se);
		/* throttled entity or throttle-on-deactivate */
		if (!se->on_rq)
			break;

		if (dequeue)
			dequeue_entity(qcfs_rq, se, DEQUEUE_SLEEP);
		qcfs_rq->h_nr_running -= task_delta;

		if (qcfs_rq->load.weight)
			dequeue = 0;
	}

	if (!se)
		rq->nr_running -= task_delta;

	cfs_rq->throttled = 1;
	cfs_rq->throttled_timestamp = rq->clock;
	raw_spin_lock(&cfs_b->lock);
	list_add_tail_rcu(&cfs_rq->throttled_list, &cfs_b->throttled_cfs_rq);
	raw_spin_unlock(&cfs_b->lock);
}

void unthrottle_cfs_rq(struct cfs_rq *cfs_rq)
{
	struct rq *rq = rq_of(cfs_rq);
	struct cfs_bandwidth *cfs_b = tg_cfs_bandwidth(cfs_rq->tg);
	struct sched_entity *se;
	int enqueue = 1;
	long task_delta;

	se = cfs_rq->tg->se[cpu_of(rq_of(cfs_rq))];

	cfs_rq->throttled = 0;
	raw_spin_lock(&cfs_b->lock);
	cfs_b->throttled_time += rq->clock - cfs_rq->throttled_timestamp;
	list_del_rcu(&cfs_rq->throttled_list);
	raw_spin_unlock(&cfs_b->lock);
	cfs_rq->throttled_timestamp = 0;

	update_rq_clock(rq);
	/* update hierarchical throttle state */
	walk_tg_tree_from(cfs_rq->tg, tg_nop, tg_unthrottle_up, (void *)rq);

	if (!cfs_rq->load.weight)
		return;

	task_delta = cfs_rq->h_nr_running;
	for_each_sched_entity(se) {
		if (se->on_rq)
			enqueue = 0;

		cfs_rq = cfs_rq_of(se);
		if (enqueue)
			enqueue_entity(cfs_rq, se, ENQUEUE_WAKEUP);
		cfs_rq->h_nr_running += task_delta;

		if (cfs_rq_throttled(cfs_rq))
			break;
	}

	if (!se)
		rq->nr_running += task_delta;

	/* determine whether we need to wake up potentially idle cpu */
	if (rq->curr == rq->idle && rq->cfs.nr_running)
		resched_task(rq->curr);
}

static u64 distribute_cfs_runtime(struct cfs_bandwidth *cfs_b,
		u64 remaining, u64 expires)
{
	struct cfs_rq *cfs_rq;
	u64 runtime = remaining;

	rcu_read_lock();
	list_for_each_entry_rcu(cfs_rq, &cfs_b->throttled_cfs_rq,
				throttled_list) {
		struct rq *rq = rq_of(cfs_rq);

		raw_spin_lock(&rq->lock);
		if (!cfs_rq_throttled(cfs_rq))
			goto next;

		runtime = -cfs_rq->runtime_remaining + 1;
		if (runtime > remaining)
			runtime = remaining;
		remaining -= runtime;

		cfs_rq->runtime_remaining += runtime;
		cfs_rq->runtime_expires = expires;

		/* we check whether we're throttled above */
		if (cfs_rq->runtime_remaining > 0)
			unthrottle_cfs_rq(cfs_rq);

next:
		raw_spin_unlock(&rq->lock);

		if (!remaining)
			break;
	}
	rcu_read_unlock();

	return remaining;
}

/*
 * Responsible for refilling a task_group's bandwidth and unthrottling its
 * cfs_rqs as appropriate. If there has been no activity within the last
 * period the timer is deactivated until scheduling resumes; cfs_b->idle is
 * used to track this state.
 */
static int do_sched_cfs_period_timer(struct cfs_bandwidth *cfs_b, int overrun)
{
	u64 runtime, runtime_expires;
	int idle = 1, throttled;

	raw_spin_lock(&cfs_b->lock);
	/* no need to continue the timer with no bandwidth constraint */
	if (cfs_b->quota == RUNTIME_INF)
		goto out_unlock;

	throttled = !list_empty(&cfs_b->throttled_cfs_rq);
	/* idle depends on !throttled (for the case of a large deficit) */
	idle = cfs_b->idle && !throttled;
	cfs_b->nr_periods += overrun;

	/* if we're going inactive then everything else can be deferred */
	if (idle)
		goto out_unlock;

	__refill_cfs_bandwidth_runtime(cfs_b);

	if (!throttled) {
		/* mark as potentially idle for the upcoming period */
		cfs_b->idle = 1;
		goto out_unlock;
	}

	/* account preceding periods in which throttling occurred */
	cfs_b->nr_throttled += overrun;

	/*
	 * There are throttled entities so we must first use the new bandwidth
	 * to unthrottle them before making it generally available.  This
	 * ensures that all existing debts will be paid before a new cfs_rq is
	 * allowed to run.
	 */
	runtime = cfs_b->runtime;
	runtime_expires = cfs_b->runtime_expires;
	cfs_b->runtime = 0;

	/*
	 * This check is repeated as we are holding onto the new bandwidth
	 * while we unthrottle.  This can potentially race with an unthrottled
	 * group trying to acquire new bandwidth from the global pool.
	 */
	while (throttled && runtime > 0) {
		raw_spin_unlock(&cfs_b->lock);
		/* we can't nest cfs_b->lock while distributing bandwidth */
		runtime = distribute_cfs_runtime(cfs_b, runtime,
						 runtime_expires);
		raw_spin_lock(&cfs_b->lock);

		throttled = !list_empty(&cfs_b->throttled_cfs_rq);
	}

	/* return (any) remaining runtime */
	cfs_b->runtime = runtime;
	/*
	 * While we are ensured activity in the period following an
	 * unthrottle, this also covers the case in which the new bandwidth is
	 * insufficient to cover the existing bandwidth deficit.  (Forcing the
	 * timer to remain active while there are any throttled entities.)
	 */
	cfs_b->idle = 0;
out_unlock:
	if (idle)
		cfs_b->timer_active = 0;
	raw_spin_unlock(&cfs_b->lock);

	return idle;
}

/* a cfs_rq won't donate quota below this amount */
static const u64 min_cfs_rq_runtime = 1 * NSEC_PER_MSEC;
/* minimum remaining period time to redistribute slack quota */
static const u64 min_bandwidth_expiration = 2 * NSEC_PER_MSEC;
/* how long we wait to gather additional slack before distributing */
static const u64 cfs_bandwidth_slack_period = 5 * NSEC_PER_MSEC;

/* are we near the end of the current quota period? */
static int runtime_refresh_within(struct cfs_bandwidth *cfs_b, u64 min_expire)
{
	struct hrtimer *refresh_timer = &cfs_b->period_timer;
	u64 remaining;

	/* if the call-back is running a quota refresh is already occurring */
	if (hrtimer_callback_running(refresh_timer))
		return 1;

	/* is a quota refresh about to occur? */
	remaining = ktime_to_ns(hrtimer_expires_remaining(refresh_timer));
	if (remaining < min_expire)
		return 1;

	return 0;
}

static void start_cfs_slack_bandwidth(struct cfs_bandwidth *cfs_b)
{
	u64 min_left = cfs_bandwidth_slack_period + min_bandwidth_expiration;

	/* if there's a quota refresh soon don't bother with slack */
	if (runtime_refresh_within(cfs_b, min_left))
		return;

	start_bandwidth_timer(&cfs_b->slack_timer,
				ns_to_ktime(cfs_bandwidth_slack_period));
}

/* we know any runtime found here is valid as update_curr() precedes return */
static void __return_cfs_rq_runtime(struct cfs_rq *cfs_rq)
{
	struct cfs_bandwidth *cfs_b = tg_cfs_bandwidth(cfs_rq->tg);
	s64 slack_runtime = cfs_rq->runtime_remaining - min_cfs_rq_runtime;

	if (slack_runtime <= 0)
		return;

	raw_spin_lock(&cfs_b->lock);
	if (cfs_b->quota != RUNTIME_INF &&
	    cfs_rq->runtime_expires == cfs_b->runtime_expires) {
		cfs_b->runtime += slack_runtime;

		/* we are under rq->lock, defer unthrottling using a timer */
		if (cfs_b->runtime > sched_cfs_bandwidth_slice() &&
		    !list_empty(&cfs_b->throttled_cfs_rq))
			start_cfs_slack_bandwidth(cfs_b);
	}
	raw_spin_unlock(&cfs_b->lock);

	/* even if it's not valid for return we don't want to try again */
	cfs_rq->runtime_remaining -= slack_runtime;
}

static __always_inline void return_cfs_rq_runtime(struct cfs_rq *cfs_rq)
{
	if (!cfs_bandwidth_used())
		return;

	if (!cfs_rq->runtime_enabled || cfs_rq->nr_running)
		return;

	__return_cfs_rq_runtime(cfs_rq);
}

/*
 * This is done with a timer (instead of inline with bandwidth return) since
 * it's necessary to juggle rq->locks to unthrottle their respective cfs_rqs.
 */
static void do_sched_cfs_slack_timer(struct cfs_bandwidth *cfs_b)
{
	u64 runtime = 0, slice = sched_cfs_bandwidth_slice();
	u64 expires;

	/* confirm we're still not at a refresh boundary */
	if (runtime_refresh_within(cfs_b, min_bandwidth_expiration))
		return;

	raw_spin_lock(&cfs_b->lock);
	if (cfs_b->quota != RUNTIME_INF && cfs_b->runtime > slice) {
		runtime = cfs_b->runtime;
		cfs_b->runtime = 0;
	}
	expires = cfs_b->runtime_expires;
	raw_spin_unlock(&cfs_b->lock);

	if (!runtime)
		return;

	runtime = distribute_cfs_runtime(cfs_b, runtime, expires);

	raw_spin_lock(&cfs_b->lock);
	if (expires == cfs_b->runtime_expires)
		cfs_b->runtime = runtime;
	raw_spin_unlock(&cfs_b->lock);
}

/*
 * When a group wakes up we want to make sure that its quota is not already
 * expired/exceeded, otherwise it may be allowed to steal additional ticks of
 * runtime as update_curr() throttling can not not trigger until it's on-rq.
 */
static void check_enqueue_throttle(struct cfs_rq *cfs_rq)
{
	if (!cfs_bandwidth_used())
		return;

	/* an active group must be handled by the update_curr()->put() path */
	if (!cfs_rq->runtime_enabled || cfs_rq->curr)
		return;

	/* ensure the group is not already throttled */
	if (cfs_rq_throttled(cfs_rq))
		return;

	/* update runtime allocation */
	account_cfs_rq_runtime(cfs_rq, 0);
	if (cfs_rq->runtime_remaining <= 0)
		throttle_cfs_rq(cfs_rq);
}

/* conditionally throttle active cfs_rq's from put_prev_entity() */
static void check_cfs_rq_runtime(struct cfs_rq *cfs_rq)
{
	if (!cfs_bandwidth_used())
		return;

	if (likely(!cfs_rq->runtime_enabled || cfs_rq->runtime_remaining > 0))
		return;

	/*
	 * it's possible for a throttled entity to be forced into a running
	 * state (e.g. set_curr_task), in this case we're finished.
	 */
	if (cfs_rq_throttled(cfs_rq))
		return;

	throttle_cfs_rq(cfs_rq);
}

static inline u64 default_cfs_period(void);
static int do_sched_cfs_period_timer(struct cfs_bandwidth *cfs_b, int overrun);
static void do_sched_cfs_slack_timer(struct cfs_bandwidth *cfs_b);

static enum hrtimer_restart sched_cfs_slack_timer(struct hrtimer *timer)
{
	struct cfs_bandwidth *cfs_b =
		container_of(timer, struct cfs_bandwidth, slack_timer);
	do_sched_cfs_slack_timer(cfs_b);

	return HRTIMER_NORESTART;
}

static enum hrtimer_restart sched_cfs_period_timer(struct hrtimer *timer)
{
	struct cfs_bandwidth *cfs_b =
		container_of(timer, struct cfs_bandwidth, period_timer);
	ktime_t now;
	int overrun;
	int idle = 0;

	for (;;) {
		now = hrtimer_cb_get_time(timer);
		overrun = hrtimer_forward(timer, now, cfs_b->period);

		if (!overrun)
			break;

		idle = do_sched_cfs_period_timer(cfs_b, overrun);
	}

	return idle ? HRTIMER_NORESTART : HRTIMER_RESTART;
}

void init_cfs_bandwidth(struct cfs_bandwidth *cfs_b)
{
	raw_spin_lock_init(&cfs_b->lock);
	cfs_b->runtime = 0;
	cfs_b->quota = RUNTIME_INF;
	cfs_b->period = ns_to_ktime(default_cfs_period());

	INIT_LIST_HEAD(&cfs_b->throttled_cfs_rq);
	hrtimer_init(&cfs_b->period_timer, CLOCK_MONOTONIC, HRTIMER_MODE_REL);
	cfs_b->period_timer.function = sched_cfs_period_timer;
	hrtimer_init(&cfs_b->slack_timer, CLOCK_MONOTONIC, HRTIMER_MODE_REL);
	cfs_b->slack_timer.function = sched_cfs_slack_timer;
}

static void init_cfs_rq_runtime(struct cfs_rq *cfs_rq)
{
	cfs_rq->runtime_enabled = 0;
	INIT_LIST_HEAD(&cfs_rq->throttled_list);
}

/* requires cfs_b->lock, may release to reprogram timer */
void __start_cfs_bandwidth(struct cfs_bandwidth *cfs_b)
{
	/*
	 * The timer may be active because we're trying to set a new bandwidth
	 * period or because we're racing with the tear-down path
	 * (timer_active==0 becomes visible before the hrtimer call-back
	 * terminates).  In either case we ensure that it's re-programmed
	 */
	while (unlikely(hrtimer_active(&cfs_b->period_timer))) {
		raw_spin_unlock(&cfs_b->lock);
		/* ensure cfs_b->lock is available while we wait */
		hrtimer_cancel(&cfs_b->period_timer);

		raw_spin_lock(&cfs_b->lock);
		/* if someone else restarted the timer then we're done */
		if (cfs_b->timer_active)
			return;
	}

	cfs_b->timer_active = 1;
	start_bandwidth_timer(&cfs_b->period_timer, cfs_b->period);
}

static void destroy_cfs_bandwidth(struct cfs_bandwidth *cfs_b)
{
	hrtimer_cancel(&cfs_b->period_timer);
	hrtimer_cancel(&cfs_b->slack_timer);
}

void unthrottle_offline_cfs_rqs(struct rq *rq)
{
	struct cfs_rq *cfs_rq;

	for_each_leaf_cfs_rq(rq, cfs_rq) {
		struct cfs_bandwidth *cfs_b = tg_cfs_bandwidth(cfs_rq->tg);

		if (!cfs_rq->runtime_enabled)
			continue;

		/*
		 * clock_task is not advancing so we just need to make sure
		 * there's some valid quota amount
		 */
		cfs_rq->runtime_remaining = cfs_b->quota;
		if (cfs_rq_throttled(cfs_rq))
			unthrottle_cfs_rq(cfs_rq);
	}
}

#else /* CONFIG_CFS_BANDWIDTH */
static __always_inline
void account_cfs_rq_runtime(struct cfs_rq *cfs_rq, unsigned long delta_exec) {}
static void check_cfs_rq_runtime(struct cfs_rq *cfs_rq) {}
static void check_enqueue_throttle(struct cfs_rq *cfs_rq) {}
static __always_inline void return_cfs_rq_runtime(struct cfs_rq *cfs_rq) {}

static inline int cfs_rq_throttled(struct cfs_rq *cfs_rq)
{
	return 0;
}

static inline int throttled_hierarchy(struct cfs_rq *cfs_rq)
{
	return 0;
}

static inline int throttled_lb_pair(struct task_group *tg,
				    int src_cpu, int dest_cpu)
{
	return 0;
}

void init_cfs_bandwidth(struct cfs_bandwidth *cfs_b) {}

#ifdef CONFIG_FAIR_GROUP_SCHED
static void init_cfs_rq_runtime(struct cfs_rq *cfs_rq) {}
#endif

static inline struct cfs_bandwidth *tg_cfs_bandwidth(struct task_group *tg)
{
	return NULL;
}
static inline void destroy_cfs_bandwidth(struct cfs_bandwidth *cfs_b) {}
void unthrottle_offline_cfs_rqs(struct rq *rq) {}

#endif /* CONFIG_CFS_BANDWIDTH */

/**************************************************
 * CFS operations on tasks:
 */

#ifdef CONFIG_SCHED_HRTICK
static void hrtick_start_fair(struct rq *rq, struct task_struct *p)
{
	struct sched_entity *se = &p->se;
	struct cfs_rq *cfs_rq = cfs_rq_of(se);

	WARN_ON(task_rq(p) != rq);

	if (cfs_rq->nr_running > 1) {
		u64 slice = sched_slice(cfs_rq, se);
		u64 ran = se->sum_exec_runtime - se->prev_sum_exec_runtime;
		s64 delta = slice - ran;

		if (delta < 0) {
			if (rq->curr == p)
				resched_task(p);
			return;
		}

		/*
		 * Don't schedule slices shorter than 10000ns, that just
		 * doesn't make sense. Rely on vruntime for fairness.
		 */
		if (rq->curr != p)
			delta = max_t(s64, 10000LL, delta);

		hrtick_start(rq, delta);
	}
}

/*
 * called from enqueue/dequeue and updates the hrtick when the
 * current task is from our class and nr_running is low enough
 * to matter.
 */
static void hrtick_update(struct rq *rq)
{
	struct task_struct *curr = rq->curr;

	if (!hrtick_enabled(rq) || curr->sched_class != &fair_sched_class)
		return;

	if (cfs_rq_of(&curr->se)->nr_running < sched_nr_latency)
		hrtick_start_fair(rq, curr);
}
#else /* !CONFIG_SCHED_HRTICK */
static inline void
hrtick_start_fair(struct rq *rq, struct task_struct *p)
{
}

static inline void hrtick_update(struct rq *rq)
{
}
#endif

/*
 * The enqueue_task method is called before nr_running is
 * increased. Here we update the fair scheduling stats and
 * then put the task into the rbtree:
 */
static void
enqueue_task_fair(struct rq *rq, struct task_struct *p, int flags)
{
	struct cfs_rq *cfs_rq;
	struct sched_entity *se = &p->se;

	for_each_sched_entity(se) {
		if (se->on_rq)
			break;
		cfs_rq = cfs_rq_of(se);
		enqueue_entity(cfs_rq, se, flags);

		/*
		 * end evaluation on encountering a throttled cfs_rq
		 *
		 * note: in the case of encountering a throttled cfs_rq we will
		 * post the final h_nr_running increment below.
		*/
		if (cfs_rq_throttled(cfs_rq))
			break;
		cfs_rq->h_nr_running++;

		flags = ENQUEUE_WAKEUP;
	}

	for_each_sched_entity(se) {
		cfs_rq = cfs_rq_of(se);
		cfs_rq->h_nr_running++;

		if (cfs_rq_throttled(cfs_rq))
			break;

		update_cfs_load(cfs_rq, 0);
		update_cfs_shares(cfs_rq);
	}

	if (!se)
		inc_nr_running(rq);
	hrtick_update(rq);
}

static void set_next_buddy(struct sched_entity *se);

/*
 * The dequeue_task method is called before nr_running is
 * decreased. We remove the task from the rbtree and
 * update the fair scheduling stats:
 */
static void dequeue_task_fair(struct rq *rq, struct task_struct *p, int flags)
{
	struct cfs_rq *cfs_rq;
	struct sched_entity *se = &p->se;
	int task_sleep = flags & DEQUEUE_SLEEP;

	for_each_sched_entity(se) {
		cfs_rq = cfs_rq_of(se);
		dequeue_entity(cfs_rq, se, flags);

		/*
		 * end evaluation on encountering a throttled cfs_rq
		 *
		 * note: in the case of encountering a throttled cfs_rq we will
		 * post the final h_nr_running decrement below.
		*/
		if (cfs_rq_throttled(cfs_rq))
			break;
		cfs_rq->h_nr_running--;

		/* Don't dequeue parent if it has other entities besides us */
		if (cfs_rq->load.weight) {
			/*
			 * Bias pick_next to pick a task from this cfs_rq, as
			 * p is sleeping when it is within its sched_slice.
			 */
			if (task_sleep && parent_entity(se))
				set_next_buddy(parent_entity(se));

			/* avoid re-evaluating load for this entity */
			se = parent_entity(se);
			break;
		}
		flags |= DEQUEUE_SLEEP;
	}

	for_each_sched_entity(se) {
		cfs_rq = cfs_rq_of(se);
		cfs_rq->h_nr_running--;

		if (cfs_rq_throttled(cfs_rq))
			break;

		update_cfs_load(cfs_rq, 0);
		update_cfs_shares(cfs_rq);
	}

	if (!se)
		dec_nr_running(rq);
	hrtick_update(rq);
}

#ifdef CONFIG_SMP
/* Used instead of source_load when we know the type == 0 */
static unsigned long weighted_cpuload(const int cpu)
{
	return cpu_rq(cpu)->load.weight;
}

/*
 * Return a low guess at the load of a migration-source cpu weighted
 * according to the scheduling class and "nice" value.
 *
 * We want to under-estimate the load of migration sources, to
 * balance conservatively.
 */
static unsigned long source_load(int cpu, int type)
{
	struct rq *rq = cpu_rq(cpu);
	unsigned long total = weighted_cpuload(cpu);

	if (type == 0 || !sched_feat(LB_BIAS))
		return total;

	return min(rq->cpu_load[type-1], total);
}

/*
 * Return a high guess at the load of a migration-target cpu weighted
 * according to the scheduling class and "nice" value.
 */
static unsigned long target_load(int cpu, int type)
{
	struct rq *rq = cpu_rq(cpu);
	unsigned long total = weighted_cpuload(cpu);

	if (type == 0 || !sched_feat(LB_BIAS))
		return total;

	return max(rq->cpu_load[type-1], total);
}

static unsigned long power_of(int cpu)
{
	return cpu_rq(cpu)->cpu_power;
}

static unsigned long cpu_avg_load_per_task(int cpu)
{
	struct rq *rq = cpu_rq(cpu);
	unsigned long nr_running = ACCESS_ONCE(rq->nr_running);

	if (nr_running)
		return rq->load.weight / nr_running;

	return 0;
}


static void task_waking_fair(struct task_struct *p)
{
	struct sched_entity *se = &p->se;
	struct cfs_rq *cfs_rq = cfs_rq_of(se);
	u64 min_vruntime;

#ifndef CONFIG_64BIT
	u64 min_vruntime_copy;

	do {
		min_vruntime_copy = cfs_rq->min_vruntime_copy;
		smp_rmb();
		min_vruntime = cfs_rq->min_vruntime;
	} while (min_vruntime != min_vruntime_copy);
#else
	min_vruntime = cfs_rq->min_vruntime;
#endif

	se->vruntime -= min_vruntime;
}

#ifdef CONFIG_FAIR_GROUP_SCHED
/*
 * effective_load() calculates the load change as seen from the root_task_group
 *
 * Adding load to a group doesn't make a group heavier, but can cause movement
 * of group shares between cpus. Assuming the shares were perfectly aligned one
 * can calculate the shift in shares.
 *
 * Calculate the effective load difference if @wl is added (subtracted) to @tg
 * on this @cpu and results in a total addition (subtraction) of @wg to the
 * total group weight.
 *
 * Given a runqueue weight distribution (rw_i) we can compute a shares
 * distribution (s_i) using:
 *
 *   s_i = rw_i / \Sum rw_j						(1)
 *
 * Suppose we have 4 CPUs and our @tg is a direct child of the root group and
 * has 7 equal weight tasks, distributed as below (rw_i), with the resulting
 * shares distribution (s_i):
 *
 *   rw_i = {   2,   4,   1,   0 }
 *   s_i  = { 2/7, 4/7, 1/7,   0 }
 *
 * As per wake_affine() we're interested in the load of two CPUs (the CPU the
 * task used to run on and the CPU the waker is running on), we need to
 * compute the effect of waking a task on either CPU and, in case of a sync
 * wakeup, compute the effect of the current task going to sleep.
 *
 * So for a change of @wl to the local @cpu with an overall group weight change
 * of @wl we can compute the new shares distribution (s'_i) using:
 *
 *   s'_i = (rw_i + @wl) / (@wg + \Sum rw_j)				(2)
 *
 * Suppose we're interested in CPUs 0 and 1, and want to compute the load
 * differences in waking a task to CPU 0. The additional task changes the
 * weight and shares distributions like:
 *
 *   rw'_i = {   3,   4,   1,   0 }
 *   s'_i  = { 3/8, 4/8, 1/8,   0 }
 *
 * We can then compute the difference in effective weight by using:
 *
 *   dw_i = S * (s'_i - s_i)						(3)
 *
 * Where 'S' is the group weight as seen by its parent.
 *
 * Therefore the effective change in loads on CPU 0 would be 5/56 (3/8 - 2/7)
 * times the weight of the group. The effect on CPU 1 would be -4/56 (4/8 -
 * 4/7) times the weight of the group.
 */
static long effective_load(struct task_group *tg, int cpu, long wl, long wg)
{
	struct sched_entity *se = tg->se[cpu];

	if (!tg->parent)	/* the trivial, non-cgroup case */
		return wl;

	for_each_sched_entity(se) {
		long w, W;

		tg = se->my_q->tg;

		/*
		 * W = @wg + \Sum rw_j
		 */
		W = wg + calc_tg_weight(tg, se->my_q);

		/*
		 * w = rw_i + @wl
		 */
		w = se->my_q->load.weight + wl;

		/*
		 * wl = S * s'_i; see (2)
		 */
		if (W > 0 && w < W)
			wl = (w * tg->shares) / W;
		else
			wl = tg->shares;

		/*
		 * Per the above, wl is the new se->load.weight value; since
		 * those are clipped to [MIN_SHARES, ...) do so now. See
		 * calc_cfs_shares().
		 */
		if (wl < MIN_SHARES)
			wl = MIN_SHARES;

		/*
		 * wl = dw_i = S * (s'_i - s_i); see (3)
		 */
		wl -= se->load.weight;

		/*
		 * Recursively apply this logic to all parent groups to compute
		 * the final effective load change on the root group. Since
		 * only the @tg group gets extra weight, all parent groups can
		 * only redistribute existing shares. @wl is the shift in shares
		 * resulting from this level per the above.
		 */
		wg = 0;
	}

	return wl;
}
#else

static inline unsigned long effective_load(struct task_group *tg, int cpu,
		unsigned long wl, unsigned long wg)
{
	return wl;
}

#endif

static int wake_affine(struct sched_domain *sd, struct task_struct *p, int sync)
{
	s64 this_load, load;
	int idx, this_cpu, prev_cpu;
	unsigned long tl_per_task;
	struct task_group *tg;
	unsigned long weight;
	int balanced;

	idx	  = sd->wake_idx;
	this_cpu  = smp_processor_id();
	prev_cpu  = task_cpu(p);
	load	  = source_load(prev_cpu, idx);
	this_load = target_load(this_cpu, idx);

	/*
	 * If sync wakeup then subtract the (maximum possible)
	 * effect of the currently running task from the load
	 * of the current CPU:
	 */
	if (sync) {
		tg = task_group(current);
		weight = current->se.load.weight;

		this_load += effective_load(tg, this_cpu, -weight, -weight);
		load += effective_load(tg, prev_cpu, 0, -weight);
	}

	tg = task_group(p);
	weight = p->se.load.weight;

	/*
	 * In low-load situations, where prev_cpu is idle and this_cpu is idle
	 * due to the sync cause above having dropped this_load to 0, we'll
	 * always have an imbalance, but there's really nothing you can do
	 * about that, so that's good too.
	 *
	 * Otherwise check if either cpus are near enough in load to allow this
	 * task to be woken on this_cpu.
	 */
	if (this_load > 0) {
		s64 this_eff_load, prev_eff_load;

		this_eff_load = 100;
		this_eff_load *= power_of(prev_cpu);
		this_eff_load *= this_load +
			effective_load(tg, this_cpu, weight, weight);

		prev_eff_load = 100 + (sd->imbalance_pct - 100) / 2;
		prev_eff_load *= power_of(this_cpu);
		prev_eff_load *= load + effective_load(tg, prev_cpu, 0, weight);

		balanced = this_eff_load <= prev_eff_load;
	} else
		balanced = true;

	/*
	 * If the currently running task will sleep within
	 * a reasonable amount of time then attract this newly
	 * woken task:
	 */
	if (sync && balanced)
		return 1;

	schedstat_inc(p, se.statistics.nr_wakeups_affine_attempts);
	tl_per_task = cpu_avg_load_per_task(this_cpu);

	if (balanced ||
	    (this_load <= load &&
	     this_load + target_load(prev_cpu, idx) <= tl_per_task)) {
		/*
		 * This domain has SD_WAKE_AFFINE and
		 * p is cache cold in this domain, and
		 * there is no bad imbalance.
		 */
		schedstat_inc(sd, ttwu_move_affine);
		schedstat_inc(p, se.statistics.nr_wakeups_affine);

		return 1;
	}
	return 0;
}

/*
 * find_idlest_group finds and returns the least busy CPU group within the
 * domain.
 */
static struct sched_group *
find_idlest_group(struct sched_domain *sd, struct task_struct *p,
		  int this_cpu, int load_idx)
{
	struct sched_group *idlest = NULL, *group = sd->groups;
	unsigned long min_load = ULONG_MAX, this_load = 0;
	int imbalance = 100 + (sd->imbalance_pct-100)/2;

	do {
		unsigned long load, avg_load;
		int local_group;
		int i;

		/* Skip over this group if it has no CPUs allowed */
		if (!cpumask_intersects(sched_group_cpus(group),
					tsk_cpus_allowed(p)))
			continue;

		local_group = cpumask_test_cpu(this_cpu,
					       sched_group_cpus(group));

		/* Tally up the load of all CPUs in the group */
		avg_load = 0;

		for_each_cpu(i, sched_group_cpus(group)) {
			/* Bias balancing toward cpus of our domain */
			if (local_group)
				load = source_load(i, load_idx);
			else
				load = target_load(i, load_idx);

			avg_load += load;
		}

		/* Adjust by relative CPU power of the group */
		avg_load = (avg_load * SCHED_POWER_SCALE) / group->sgp->power;

		if (local_group) {
			this_load = avg_load;
		} else if (avg_load < min_load) {
			min_load = avg_load;
			idlest = group;
		}
	} while (group = group->next, group != sd->groups);

	if (!idlest || 100*this_load < imbalance*min_load)
		return NULL;
	return idlest;
}

/*
 * find_idlest_cpu - find the idlest cpu among the cpus in group.
 */
static int
find_idlest_cpu(struct sched_group *group, struct task_struct *p, int this_cpu)
{
	unsigned long load, min_load = ULONG_MAX;
	int idlest = -1;
	int i;

	/* Traverse only the allowed CPUs */
	for_each_cpu_and(i, sched_group_cpus(group), tsk_cpus_allowed(p)) {
		load = weighted_cpuload(i);

		if (load < min_load || (load == min_load && i == this_cpu)) {
			min_load = load;
			idlest = i;
		}
	}

	return idlest;
}

/*
 * Try and locate an idle CPU in the sched_domain.
 */
static int select_idle_sibling(struct task_struct *p, int target)
{
	int cpu = smp_processor_id();
	int prev_cpu = task_cpu(p);
	struct sched_domain *sd;
	struct sched_group *sg;
	int i;

	/*
	 * If the task is going to be woken-up on this cpu and if it is
	 * already idle, then it is the right target.
	 */
	if (target == cpu && idle_cpu(cpu))
		return cpu;

	/*
	 * If the task is going to be woken-up on the cpu where it previously
	 * ran and if it is currently idle, then it the right target.
	 */
	if (target == prev_cpu && idle_cpu(prev_cpu))
		return prev_cpu;

	/*
	 * Otherwise, iterate the domains and find an elegible idle cpu.
	 */
	sd = rcu_dereference(per_cpu(sd_llc, target));
	for_each_lower_domain(sd) {
		sg = sd->groups;
		do {
			if (!cpumask_intersects(sched_group_cpus(sg),
						tsk_cpus_allowed(p)))
				goto next;

			for_each_cpu(i, sched_group_cpus(sg)) {
				if (!idle_cpu(i))
					goto next;
			}

			target = cpumask_first_and(sched_group_cpus(sg),
					tsk_cpus_allowed(p));
			goto done;
next:
			sg = sg->next;
		} while (sg != sd->groups);
	}
done:
	return target;
}

/*
 * sched_balance_self: balance the current task (running on cpu) in domains
 * that have the 'flag' flag set. In practice, this is SD_BALANCE_FORK and
 * SD_BALANCE_EXEC.
 *
 * Balance, ie. select the least loaded group.
 *
 * Returns the target CPU number, or the same CPU if no balancing is needed.
 *
 * preempt must be disabled.
 */
static int
select_task_rq_fair(struct task_struct *p, int sd_flag, int wake_flags)
{
	struct sched_domain *tmp, *affine_sd = NULL, *sd = NULL;
	int cpu = smp_processor_id();
	int prev_cpu = task_cpu(p);
	int new_cpu = cpu;
	int want_affine = 0;
	int want_sd = 1;
	int sync = wake_flags & WF_SYNC;

	if (p->nr_cpus_allowed == 1)
		return prev_cpu;

	if (sd_flag & SD_BALANCE_WAKE) {
		if (cpumask_test_cpu(cpu, tsk_cpus_allowed(p)))
			want_affine = 1;
		new_cpu = prev_cpu;
	}

	rcu_read_lock();
	for_each_domain(cpu, tmp) {
		if (!(tmp->flags & SD_LOAD_BALANCE))
			continue;

		/*
		 * If power savings logic is enabled for a domain, see if we
		 * are not overloaded, if so, don't balance wider.
		 */
		if (tmp->flags & (SD_PREFER_LOCAL)) {
			unsigned long power = 0;
			unsigned long nr_running = 0;
			unsigned long capacity;
			int i;

			for_each_cpu(i, sched_domain_span(tmp)) {
				power += power_of(i);
				nr_running += cpu_rq(i)->cfs.nr_running;
			}

			capacity = DIV_ROUND_CLOSEST(power, SCHED_POWER_SCALE);

			if (nr_running < capacity)
				want_sd = 0;
		}

		/*
		 * If both cpu and prev_cpu are part of this domain,
		 * cpu is a valid SD_WAKE_AFFINE target.
		 */
		if (want_affine && (tmp->flags & SD_WAKE_AFFINE) &&
		    cpumask_test_cpu(prev_cpu, sched_domain_span(tmp))) {
			affine_sd = tmp;
			want_affine = 0;
		}

		if (!want_sd && !want_affine)
			break;

		if (!(tmp->flags & sd_flag))
			continue;

		if (want_sd)
			sd = tmp;
	}

	if (affine_sd) {
		if (cpu == prev_cpu || wake_affine(affine_sd, p, sync))
			prev_cpu = cpu;

		new_cpu = select_idle_sibling(p, prev_cpu);
		goto unlock;
	}

	while (sd) {
		int load_idx = sd->forkexec_idx;
		struct sched_group *group;
		int weight;

		if (!(sd->flags & sd_flag)) {
			sd = sd->child;
			continue;
		}

		if (sd_flag & SD_BALANCE_WAKE)
			load_idx = sd->wake_idx;

		group = find_idlest_group(sd, p, cpu, load_idx);
		if (!group) {
			sd = sd->child;
			continue;
		}

		new_cpu = find_idlest_cpu(group, p, cpu);
		if (new_cpu == -1 || new_cpu == cpu) {
			/* Now try balancing at a lower domain level of cpu */
			sd = sd->child;
			continue;
		}

		/* Now try balancing at a lower domain level of new_cpu */
		cpu = new_cpu;
		weight = sd->span_weight;
		sd = NULL;
		for_each_domain(cpu, tmp) {
			if (weight <= tmp->span_weight)
				break;
			if (tmp->flags & sd_flag)
				sd = tmp;
		}
		/* while loop will break here if sd == NULL */
	}
unlock:
	rcu_read_unlock();

	return new_cpu;
}
#endif /* CONFIG_SMP */

static unsigned long
wakeup_gran(struct sched_entity *curr, struct sched_entity *se)
{
	unsigned long gran = sysctl_sched_wakeup_granularity;

	/*
	 * Since its curr running now, convert the gran from real-time
	 * to virtual-time in his units.
	 *
	 * By using 'se' instead of 'curr' we penalize light tasks, so
	 * they get preempted easier. That is, if 'se' < 'curr' then
	 * the resulting gran will be larger, therefore penalizing the
	 * lighter, if otoh 'se' > 'curr' then the resulting gran will
	 * be smaller, again penalizing the lighter task.
	 *
	 * This is especially important for buddies when the leftmost
	 * task is higher priority than the buddy.
	 */
	return calc_delta_fair(gran, se);
}

/*
 * Should 'se' preempt 'curr'.
 *
 *             |s1
 *        |s2
 *   |s3
 *         g
 *      |<--->|c
 *
 *  w(c, s1) = -1
 *  w(c, s2) =  0
 *  w(c, s3) =  1
 *
 */
static int
wakeup_preempt_entity(struct sched_entity *curr, struct sched_entity *se)
{
	s64 gran, vdiff = curr->vruntime - se->vruntime;

	if (vdiff <= 0)
		return -1;

	gran = wakeup_gran(curr, se);
	if (vdiff > gran)
		return 1;

	return 0;
}

static void set_last_buddy(struct sched_entity *se)
{
	if (entity_is_task(se) && unlikely(task_of(se)->policy == SCHED_IDLE))
		return;

	for_each_sched_entity(se)
		cfs_rq_of(se)->last = se;
}

static void set_next_buddy(struct sched_entity *se)
{
	if (entity_is_task(se) && unlikely(task_of(se)->policy == SCHED_IDLE))
		return;

	for_each_sched_entity(se)
		cfs_rq_of(se)->next = se;
}

static void set_skip_buddy(struct sched_entity *se)
{
	for_each_sched_entity(se)
		cfs_rq_of(se)->skip = se;
}

/*
 * Preempt the current task with a newly woken task if needed:
 */
static void check_preempt_wakeup(struct rq *rq, struct task_struct *p, int wake_flags)
{
	struct task_struct *curr = rq->curr;
	struct sched_entity *se = &curr->se, *pse = &p->se;
	struct cfs_rq *cfs_rq = task_cfs_rq(curr);
	int scale = cfs_rq->nr_running >= sched_nr_latency;
	int next_buddy_marked = 0;

	if (unlikely(se == pse))
		return;

	/*
	 * This is possible from callers such as move_task(), in which we
	 * unconditionally check_prempt_curr() after an enqueue (which may have
	 * lead to a throttle).  This both saves work and prevents false
	 * next-buddy nomination below.
	 */
	if (unlikely(throttled_hierarchy(cfs_rq_of(pse))))
		return;

	if (sched_feat(NEXT_BUDDY) && scale && !(wake_flags & WF_FORK)) {
		set_next_buddy(pse);
		next_buddy_marked = 1;
	}

	/*
	 * We can come here with TIF_NEED_RESCHED already set from new task
	 * wake up path.
	 *
	 * Note: this also catches the edge-case of curr being in a throttled
	 * group (e.g. via set_curr_task), since update_curr() (in the
	 * enqueue of curr) will have resulted in resched being set.  This
	 * prevents us from potentially nominating it as a false LAST_BUDDY
	 * below.
	 */
	if (test_tsk_need_resched(curr))
		return;

	/* Idle tasks are by definition preempted by non-idle tasks. */
	if (unlikely(curr->policy == SCHED_IDLE) &&
	    likely(p->policy != SCHED_IDLE))
		goto preempt;

	/*
	 * Batch and idle tasks do not preempt non-idle tasks (their preemption
	 * is driven by the tick):
	 */
	if (unlikely(p->policy != SCHED_NORMAL))
		return;

	find_matching_se(&se, &pse);
	update_curr(cfs_rq_of(se));
	BUG_ON(!pse);
	if (wakeup_preempt_entity(se, pse) == 1) {
		/*
		 * Bias pick_next to pick the sched entity that is
		 * triggering this preemption.
		 */
		if (!next_buddy_marked)
			set_next_buddy(pse);
		goto preempt;
	}

	return;

preempt:
	resched_task(curr);
	/*
	 * Only set the backward buddy when the current task is still
	 * on the rq. This can happen when a wakeup gets interleaved
	 * with schedule on the ->pre_schedule() or idle_balance()
	 * point, either of which can * drop the rq lock.
	 *
	 * Also, during early boot the idle thread is in the fair class,
	 * for obvious reasons its a bad idea to schedule back to it.
	 */
	if (unlikely(!se->on_rq || curr == rq->idle))
		return;

	if (sched_feat(LAST_BUDDY) && scale && entity_is_task(se))
		set_last_buddy(se);
}

static struct task_struct *pick_next_task_fair(struct rq *rq)
{
	struct task_struct *p;
	struct cfs_rq *cfs_rq = &rq->cfs;
	struct sched_entity *se;

	if (!cfs_rq->nr_running)
		return NULL;

	do {
		se = pick_next_entity(cfs_rq);
		set_next_entity(cfs_rq, se);
		cfs_rq = group_cfs_rq(se);
	} while (cfs_rq);

	p = task_of(se);
	if (hrtick_enabled(rq))
		hrtick_start_fair(rq, p);

	return p;
}

/*
 * Account for a descheduled task:
 */
static void put_prev_task_fair(struct rq *rq, struct task_struct *prev)
{
	struct sched_entity *se = &prev->se;
	struct cfs_rq *cfs_rq;

	for_each_sched_entity(se) {
		cfs_rq = cfs_rq_of(se);
		put_prev_entity(cfs_rq, se);
	}
}

/*
 * sched_yield() is very simple
 *
 * The magic of dealing with the ->skip buddy is in pick_next_entity.
 */
static void yield_task_fair(struct rq *rq)
{
	struct task_struct *curr = rq->curr;
	struct cfs_rq *cfs_rq = task_cfs_rq(curr);
	struct sched_entity *se = &curr->se;

	/*
	 * Are we the only task in the tree?
	 */
	if (unlikely(rq->nr_running == 1))
		return;

	clear_buddies(cfs_rq, se);

	if (curr->policy != SCHED_BATCH) {
		update_rq_clock(rq);
		/*
		 * Update run-time statistics of the 'current'.
		 */
		update_curr(cfs_rq);
		/*
		 * Tell update_rq_clock() that we've just updated,
		 * so we don't do microscopic update in schedule()
		 * and double the fastpath cost.
		 */
		 rq->skip_clock_update = 1;
	}

	set_skip_buddy(se);
}

static bool yield_to_task_fair(struct rq *rq, struct task_struct *p, bool preempt)
{
	struct sched_entity *se = &p->se;

	/* throttled hierarchies are not runnable */
	if (!se->on_rq || throttled_hierarchy(cfs_rq_of(se)))
		return false;

	/* Tell the scheduler that we'd really like pse to run next. */
	set_next_buddy(se);

	yield_task_fair(rq);

	return true;
}

#ifdef CONFIG_SMP
/**************************************************
 * Fair scheduling class load-balancing methods:
 */

static unsigned long __read_mostly max_load_balance_interval = HZ/10;

#define LBF_ALL_PINNED	0x01
#define LBF_NEED_BREAK	0x02

struct lb_env {
	struct sched_domain	*sd;

	int			src_cpu;
	struct rq		*src_rq;

	int			dst_cpu;
	struct rq		*dst_rq;

	enum cpu_idle_type	idle;
	long			imbalance;
	unsigned int		flags;

	unsigned int		loop;
	unsigned int		loop_break;
	unsigned int		loop_max;
};

/*
 * move_task - move a task from one runqueue to another runqueue.
 * Both runqueues must be locked.
 */
static void move_task(struct task_struct *p, struct lb_env *env)
{
	deactivate_task(env->src_rq, p, 0);
	set_task_cpu(p, env->dst_cpu);
	activate_task(env->dst_rq, p, 0);
	check_preempt_curr(env->dst_rq, p, 0);
}

/*
 * Is this task likely cache-hot:
 */
static int
task_hot(struct task_struct *p, u64 now, struct sched_domain *sd)
{
	s64 delta;

	if (p->sched_class != &fair_sched_class)
		return 0;

	if (unlikely(p->policy == SCHED_IDLE))
		return 0;

	/*
	 * Buddy candidates are cache hot:
	 */
	if (sched_feat(CACHE_HOT_BUDDY) && this_rq()->nr_running &&
			(&p->se == cfs_rq_of(&p->se)->next ||
			 &p->se == cfs_rq_of(&p->se)->last))
		return 1;

	if (sysctl_sched_migration_cost == -1)
		return 1;
	if (sysctl_sched_migration_cost == 0)
		return 0;

	delta = now - p->se.exec_start;

	return delta < (s64)sysctl_sched_migration_cost;
}

/*
 * can_migrate_task - may task p from runqueue rq be migrated to this_cpu?
 */
static
int can_migrate_task(struct task_struct *p, struct lb_env *env)
{
	int tsk_cache_hot = 0;
	/*
	 * We do not migrate tasks that are:
	 * 1) running (obviously), or
	 * 2) cannot be migrated to this CPU due to cpus_allowed, or
	 * 3) are cache-hot on their current CPU.
	 */
	if (!cpumask_test_cpu(env->dst_cpu, tsk_cpus_allowed(p))) {
		schedstat_inc(p, se.statistics.nr_failed_migrations_affine);
		return 0;
	}
	env->flags &= ~LBF_ALL_PINNED;

	if (task_running(env->src_rq, p)) {
		schedstat_inc(p, se.statistics.nr_failed_migrations_running);
		return 0;
	}

	/*
	 * Aggressive migration if:
	 * 1) task is cache cold, or
	 * 2) too many balance attempts have failed.
	 */

	tsk_cache_hot = task_hot(p, env->src_rq->clock_task, env->sd);
	if (!tsk_cache_hot ||
		env->sd->nr_balance_failed > env->sd->cache_nice_tries) {
#ifdef CONFIG_SCHEDSTATS
		if (tsk_cache_hot) {
			schedstat_inc(env->sd, lb_hot_gained[env->idle]);
			schedstat_inc(p, se.statistics.nr_forced_migrations);
		}
#endif
		return 1;
	}

	if (tsk_cache_hot) {
		schedstat_inc(p, se.statistics.nr_failed_migrations_hot);
		return 0;
	}
	return 1;
}

/*
 * move_one_task tries to move exactly one task from busiest to this_rq, as
 * part of active balancing operations within "domain".
 * Returns 1 if successful and 0 otherwise.
 *
 * Called with both runqueues locked.
 */
static int move_one_task(struct lb_env *env)
{
	struct task_struct *p, *n;

	list_for_each_entry_safe(p, n, &env->src_rq->cfs_tasks, se.group_node) {
		if (throttled_lb_pair(task_group(p), env->src_rq->cpu, env->dst_cpu))
			continue;

		if (!can_migrate_task(p, env))
			continue;

		move_task(p, env);
		/*
		 * Right now, this is only the second place move_task()
		 * is called, so we can safely collect move_task()
		 * stats here rather than inside move_task().
		 */
		schedstat_inc(env->sd, lb_gained[env->idle]);
		return 1;
	}
	return 0;
}

static unsigned long task_h_load(struct task_struct *p);

static const unsigned int sched_nr_migrate_break = 32;

/*
 * move_tasks tries to move up to imbalance weighted load from busiest to
 * this_rq, as part of a balancing operation within domain "sd".
 * Returns 1 if successful and 0 otherwise.
 *
 * Called with both runqueues locked.
 */
static int move_tasks(struct lb_env *env)
{
	struct list_head *tasks = &env->src_rq->cfs_tasks;
	struct task_struct *p;
	unsigned long load;
	int pulled = 0;

	if (env->imbalance <= 0)
		return 0;

	while (!list_empty(tasks)) {
		p = list_first_entry(tasks, struct task_struct, se.group_node);

		env->loop++;
		/* We've more or less seen every task there is, call it quits */
		if (env->loop > env->loop_max)
			break;

		/* take a breather every nr_migrate tasks */
		if (env->loop > env->loop_break) {
			env->loop_break += sched_nr_migrate_break;
			env->flags |= LBF_NEED_BREAK;
			break;
		}

		if (throttled_lb_pair(task_group(p), env->src_cpu, env->dst_cpu))
			goto next;

		load = task_h_load(p);

		if (sched_feat(LB_MIN) && load < 16 && !env->sd->nr_balance_failed)
			goto next;

		if ((load / 2) > env->imbalance)
			goto next;

		if (!can_migrate_task(p, env))
			goto next;

		move_task(p, env);
		pulled++;
		env->imbalance -= load;

#ifdef CONFIG_PREEMPT
		/*
		 * NEWIDLE balancing is a source of latency, so preemptible
		 * kernels will stop after the first task is pulled to minimize
		 * the critical section.
		 */
		if (env->idle == CPU_NEWLY_IDLE)
			break;
#endif

		/*
		 * We only want to steal up to the prescribed amount of
		 * weighted load.
		 */
		if (env->imbalance <= 0)
			break;

		continue;
next:
		list_move_tail(&p->se.group_node, tasks);
	}

	/*
	 * Right now, this is one of only two places move_task() is called,
	 * so we can safely collect move_task() stats here rather than
	 * inside move_task().
	 */
	schedstat_add(env->sd, lb_gained[env->idle], pulled);

	return pulled;
}

#ifdef CONFIG_FAIR_GROUP_SCHED
/*
 * update tg->load_weight by folding this cpu's load_avg
 */
static int update_shares_cpu(struct task_group *tg, int cpu)
{
	struct cfs_rq *cfs_rq;
	unsigned long flags;
	struct rq *rq;

	if (!tg->se[cpu])
		return 0;

	rq = cpu_rq(cpu);
	cfs_rq = tg->cfs_rq[cpu];

	raw_spin_lock_irqsave(&rq->lock, flags);

	update_rq_clock(rq);
	update_cfs_load(cfs_rq, 1);

	/*
	 * We need to update shares after updating tg->load_weight in
	 * order to adjust the weight of groups with long running tasks.
	 */
	update_cfs_shares(cfs_rq);

	raw_spin_unlock_irqrestore(&rq->lock, flags);

	return 0;
}

static void update_shares(int cpu)
{
	struct cfs_rq *cfs_rq;
	struct rq *rq = cpu_rq(cpu);

	rcu_read_lock();
	/*
	 * Iterates the task_group tree in a bottom up fashion, see
	 * list_add_leaf_cfs_rq() for details.
	 */
	for_each_leaf_cfs_rq(rq, cfs_rq) {
		/* throttled entities do not contribute to load */
		if (throttled_hierarchy(cfs_rq))
			continue;

		update_shares_cpu(cfs_rq->tg, cpu);
	}
	rcu_read_unlock();
}

/*
 * Compute the cpu's hierarchical load factor for each task group.
 * This needs to be done in a top-down fashion because the load of a child
 * group is a fraction of its parents load.
 */
static int tg_load_down(struct task_group *tg, void *data)
{
	unsigned long load;
	long cpu = (long)data;

	if (!tg->parent) {
		load = cpu_rq(cpu)->load.weight;
	} else {
		load = tg->parent->cfs_rq[cpu]->h_load;
		load *= tg->se[cpu]->load.weight;
		load /= tg->parent->cfs_rq[cpu]->load.weight + 1;
	}

	tg->cfs_rq[cpu]->h_load = load;

	return 0;
}

static void update_h_load(long cpu)
{
	rcu_read_lock();
	walk_tg_tree(tg_load_down, tg_nop, (void *)cpu);
	rcu_read_unlock();
}

static unsigned long task_h_load(struct task_struct *p)
{
	struct cfs_rq *cfs_rq = task_cfs_rq(p);
	unsigned long load;

	load = p->se.load.weight;
	load = div_u64(load * cfs_rq->h_load, cfs_rq->load.weight + 1);

	return load;
}
#else
static inline void update_shares(int cpu)
{
}

static inline void update_h_load(long cpu)
{
}

static unsigned long task_h_load(struct task_struct *p)
{
	return p->se.load.weight;
}
#endif

/********** Helpers for find_busiest_group ************************/
/*
 * sd_lb_stats - Structure to store the statistics of a sched_domain
 * 		during load balancing.
 */
struct sd_lb_stats {
	struct sched_group *busiest; /* Busiest group in this sd */
	struct sched_group *this;  /* Local group in this sd */
	unsigned long total_load;  /* Total load of all groups in sd */
	unsigned long total_pwr;   /*	Total power of all groups in sd */
	unsigned long avg_load;	   /* Average load across all groups in sd */

	/** Statistics of this group */
	unsigned long this_load;
	unsigned long this_load_per_task;
	unsigned long this_nr_running;
	unsigned long this_has_capacity;
	unsigned int  this_idle_cpus;

	/* Statistics of the busiest group */
	unsigned int  busiest_idle_cpus;
	unsigned long max_load;
	unsigned long busiest_load_per_task;
	unsigned long busiest_nr_running;
	unsigned long busiest_group_capacity;
	unsigned long busiest_has_capacity;
	unsigned int  busiest_group_weight;

	int group_imb; /* Is there imbalance in this sd */
};

/*
 * sg_lb_stats - stats of a sched_group required for load_balancing
 */
struct sg_lb_stats {
	unsigned long avg_load; /*Avg load across the CPUs of the group */
	unsigned long group_load; /* Total load over the CPUs of the group */
	unsigned long sum_nr_running; /* Nr tasks running in the group */
	unsigned long sum_weighted_load; /* Weighted load of group's tasks */
	unsigned long group_capacity;
	unsigned long idle_cpus;
	unsigned long group_weight;
	int group_imb; /* Is there an imbalance in the group ? */
	int group_has_capacity; /* Is there extra capacity in the group? */
};

/**
 * get_sd_load_idx - Obtain the load index for a given sched domain.
 * @sd: The sched_domain whose load_idx is to be obtained.
 * @idle: The Idle status of the CPU for whose sd load_icx is obtained.
 */
static inline int get_sd_load_idx(struct sched_domain *sd,
					enum cpu_idle_type idle)
{
	int load_idx;

	switch (idle) {
	case CPU_NOT_IDLE:
		load_idx = sd->busy_idx;
		break;

	case CPU_NEWLY_IDLE:
		load_idx = sd->newidle_idx;
		break;
	default:
		load_idx = sd->idle_idx;
		break;
	}

	return load_idx;
}

unsigned long default_scale_freq_power(struct sched_domain *sd, int cpu)
{
	return SCHED_POWER_SCALE;
}

unsigned long __weak arch_scale_freq_power(struct sched_domain *sd, int cpu)
{
	return default_scale_freq_power(sd, cpu);
}

unsigned long default_scale_smt_power(struct sched_domain *sd, int cpu)
{
	unsigned long weight = sd->span_weight;
	unsigned long smt_gain = sd->smt_gain;

	smt_gain /= weight;

	return smt_gain;
}

unsigned long __weak arch_scale_smt_power(struct sched_domain *sd, int cpu)
{
	return default_scale_smt_power(sd, cpu);
}

unsigned long scale_rt_power(int cpu)
{
	struct rq *rq = cpu_rq(cpu);
	u64 total, available, age_stamp, avg;

	/*
	 * Since we're reading these variables without serialization make sure
	 * we read them once before doing sanity checks on them.
	 */
	age_stamp = ACCESS_ONCE(rq->age_stamp);
	avg = ACCESS_ONCE(rq->rt_avg);

	total = sched_avg_period() + (rq->clock - age_stamp);

	if (unlikely(total < avg)) {
		/* Ensures that power won't end up being negative */
		available = 0;
	} else {
		available = total - avg;
	}

	if (unlikely((s64)total < SCHED_POWER_SCALE))
		total = SCHED_POWER_SCALE;

	total >>= SCHED_POWER_SHIFT;

	return div_u64(available, total);
}

static void update_cpu_power(struct sched_domain *sd, int cpu)
{
	unsigned long weight = sd->span_weight;
	unsigned long power = SCHED_POWER_SCALE;
	struct sched_group *sdg = sd->groups;

	if ((sd->flags & SD_SHARE_CPUPOWER) && weight > 1) {
		if (sched_feat(ARCH_POWER))
			power *= arch_scale_smt_power(sd, cpu);
		else
			power *= default_scale_smt_power(sd, cpu);

		power >>= SCHED_POWER_SHIFT;
	}

	sdg->sgp->power_orig = power;

	if (sched_feat(ARCH_POWER))
		power *= arch_scale_freq_power(sd, cpu);
	else
		power *= default_scale_freq_power(sd, cpu);

	power >>= SCHED_POWER_SHIFT;

	power *= scale_rt_power(cpu);
	power >>= SCHED_POWER_SHIFT;

	if (!power)
		power = 1;

	cpu_rq(cpu)->cpu_power = power;
	sdg->sgp->power = power;
}

void update_group_power(struct sched_domain *sd, int cpu)
{
	struct sched_domain *child = sd->child;
	struct sched_group *group, *sdg = sd->groups;
	unsigned long power;
	unsigned long interval;

	interval = msecs_to_jiffies(sd->balance_interval);
	interval = clamp(interval, 1UL, max_load_balance_interval);
	sdg->sgp->next_update = jiffies + interval;

	if (!child) {
		update_cpu_power(sd, cpu);
		return;
	}

	power = 0;

	if (child->flags & SD_OVERLAP) {
		/*
		 * SD_OVERLAP domains cannot assume that child groups
		 * span the current group.
		 */

		for_each_cpu(cpu, sched_group_cpus(sdg))
			power += power_of(cpu);
	} else  {
		/*
		 * !SD_OVERLAP domains can assume that child groups
		 * span the current group.
		 */ 

		group = child->groups;
		do {
			power += group->sgp->power;
			group = group->next;
		} while (group != child->groups);
	}

	sdg->sgp->power_orig = sdg->sgp->power = power;
}

/*
 * Try and fix up capacity for tiny siblings, this is needed when
 * things like SD_ASYM_PACKING need f_b_g to select another sibling
 * which on its own isn't powerful enough.
 *
 * See update_sd_pick_busiest() and check_asym_packing().
 */
static inline int
fix_small_capacity(struct sched_domain *sd, struct sched_group *group)
{
	/*
	 * Only siblings can have significantly less than SCHED_POWER_SCALE
	 */
	if (!(sd->flags & SD_SHARE_CPUPOWER))
		return 0;

	/*
	 * If ~90% of the cpu_power is still there, we're good.
	 */
	if (group->sgp->power * 32 > group->sgp->power_orig * 29)
		return 1;

	return 0;
}

/**
 * update_sg_lb_stats - Update sched_group's statistics for load balancing.
 * @env: The load balancing environment.
 * @group: sched_group whose statistics are to be updated.
 * @load_idx: Load index of sched_domain of this_cpu for load calc.
 * @local_group: Does group contain this_cpu.
 * @cpus: Set of cpus considered for load balancing.
 * @balance: Should we balance.
 * @sgs: variable to hold the statistics for this group.
 */
static inline void update_sg_lb_stats(struct lb_env *env,
			struct sched_group *group, int load_idx,
			int local_group, const struct cpumask *cpus,
			int *balance, struct sg_lb_stats *sgs)
{
	unsigned long nr_running, max_nr_running, min_nr_running;
	unsigned long load, max_cpu_load, min_cpu_load;
	unsigned int balance_cpu = -1, first_idle_cpu = 0;
	unsigned long avg_load_per_task = 0;
	int i;

	if (local_group)
		balance_cpu = group_balance_cpu(group);

	/* Tally up the load of all CPUs in the group */
	max_cpu_load = 0;
	min_cpu_load = ~0UL;
	max_nr_running = 0;
	min_nr_running = ~0UL;

	for_each_cpu_and(i, sched_group_cpus(group), cpus) {
		struct rq *rq = cpu_rq(i);

		nr_running = rq->nr_running;

		/* Bias balancing toward cpus of our domain */
		if (local_group) {
			if (idle_cpu(i) && !first_idle_cpu &&
					cpumask_test_cpu(i, sched_group_mask(group))) {
				first_idle_cpu = 1;
				balance_cpu = i;
			}

			load = target_load(i, load_idx);
		} else {
			load = source_load(i, load_idx);
			if (load > max_cpu_load)
				max_cpu_load = load;
			if (min_cpu_load > load)
				min_cpu_load = load;

			if (nr_running > max_nr_running)
				max_nr_running = nr_running;
			if (min_nr_running > nr_running)
				min_nr_running = nr_running;
		}

		sgs->group_load += load;
		sgs->sum_nr_running += nr_running;
		sgs->sum_weighted_load += weighted_cpuload(i);
		if (idle_cpu(i))
			sgs->idle_cpus++;
	}

	/*
	 * First idle cpu or the first cpu(busiest) in this sched group
	 * is eligible for doing load balancing at this and above
	 * domains. In the newly idle case, we will allow all the cpu's
	 * to do the newly idle load balance.
	 */
	if (local_group) {
		if (env->idle != CPU_NEWLY_IDLE) {
			if (balance_cpu != env->dst_cpu) {
				*balance = 0;
				return;
			}
			update_group_power(env->sd, env->dst_cpu);
		} else if (time_after_eq(jiffies, group->sgp->next_update))
			update_group_power(env->sd, env->dst_cpu);
	}

	/* Adjust by relative CPU power of the group */
	sgs->avg_load = (sgs->group_load*SCHED_POWER_SCALE) / group->sgp->power;

	/*
	 * Consider the group unbalanced when the imbalance is larger
	 * than the average weight of a task.
	 *
	 * APZ: with cgroup the avg task weight can vary wildly and
	 *      might not be a suitable number - should we keep a
	 *      normalized nr_running number somewhere that negates
	 *      the hierarchy?
	 */
	if (sgs->sum_nr_running)
		avg_load_per_task = sgs->sum_weighted_load / sgs->sum_nr_running;

	if ((max_cpu_load - min_cpu_load) >= avg_load_per_task &&
	    (max_nr_running - min_nr_running) > 1)
		sgs->group_imb = 1;

	sgs->group_capacity = DIV_ROUND_CLOSEST(group->sgp->power,
						SCHED_POWER_SCALE);
	if (!sgs->group_capacity)
		sgs->group_capacity = fix_small_capacity(env->sd, group);
	sgs->group_weight = group->group_weight;

	if (sgs->group_capacity > sgs->sum_nr_running)
		sgs->group_has_capacity = 1;
}

/**
 * update_sd_pick_busiest - return 1 on busiest group
 * @env: The load balancing environment.
 * @sds: sched_domain statistics
 * @sg: sched_group candidate to be checked for being the busiest
 * @sgs: sched_group statistics
 *
 * Determine if @sg is a busier group than the previously selected
 * busiest group.
 */
static bool update_sd_pick_busiest(struct lb_env *env,
				   struct sd_lb_stats *sds,
				   struct sched_group *sg,
				   struct sg_lb_stats *sgs)
{
	if (sgs->avg_load <= sds->max_load)
		return false;

	if (sgs->sum_nr_running > sgs->group_capacity)
		return true;

	if (sgs->group_imb)
		return true;

	/*
	 * ASYM_PACKING needs to move all the work to the lowest
	 * numbered CPUs in the group, therefore mark all groups
	 * higher than ourself as busy.
	 */
	if ((env->sd->flags & SD_ASYM_PACKING) && sgs->sum_nr_running &&
	    env->dst_cpu < group_first_cpu(sg)) {
		if (!sds->busiest)
			return true;

		if (group_first_cpu(sds->busiest) > group_first_cpu(sg))
			return true;
	}

	return false;
}

/**
 * update_sd_lb_stats - Update sched_domain's statistics for load balancing.
 * @env: The load balancing environment.
 * @cpus: Set of cpus considered for load balancing.
 * @balance: Should we balance.
 * @sds: variable to hold the statistics for this sched_domain.
 */
static inline void update_sd_lb_stats(struct lb_env *env,
				      const struct cpumask *cpus,
				      int *balance, struct sd_lb_stats *sds)
{
	struct sched_domain *child = env->sd->child;
	struct sched_group *sg = env->sd->groups;
	struct sg_lb_stats sgs;
	int load_idx, prefer_sibling = 0;

	if (child && child->flags & SD_PREFER_SIBLING)
		prefer_sibling = 1;

	load_idx = get_sd_load_idx(env->sd, env->idle);

	do {
		int local_group;

		local_group = cpumask_test_cpu(env->dst_cpu, sched_group_cpus(sg));
		memset(&sgs, 0, sizeof(sgs));
		update_sg_lb_stats(env, sg, load_idx, local_group,
				   cpus, balance, &sgs);

		if (local_group && !(*balance))
			return;

		sds->total_load += sgs.group_load;
		sds->total_pwr += sg->sgp->power;

		/*
		 * In case the child domain prefers tasks go to siblings
		 * first, lower the sg capacity to one so that we'll try
		 * and move all the excess tasks away. We lower the capacity
		 * of a group only if the local group has the capacity to fit
		 * these excess tasks, i.e. nr_running < group_capacity. The
		 * extra check prevents the case where you always pull from the
		 * heaviest group when it is already under-utilized (possible
		 * with a large weight task outweighs the tasks on the system).
		 */
		if (prefer_sibling && !local_group && sds->this_has_capacity)
			sgs.group_capacity = min(sgs.group_capacity, 1UL);

		if (local_group) {
			sds->this_load = sgs.avg_load;
			sds->this = sg;
			sds->this_nr_running = sgs.sum_nr_running;
			sds->this_load_per_task = sgs.sum_weighted_load;
			sds->this_has_capacity = sgs.group_has_capacity;
			sds->this_idle_cpus = sgs.idle_cpus;
		} else if (update_sd_pick_busiest(env, sds, sg, &sgs)) {
			sds->max_load = sgs.avg_load;
			sds->busiest = sg;
			sds->busiest_nr_running = sgs.sum_nr_running;
			sds->busiest_idle_cpus = sgs.idle_cpus;
			sds->busiest_group_capacity = sgs.group_capacity;
			sds->busiest_load_per_task = sgs.sum_weighted_load;
			sds->busiest_has_capacity = sgs.group_has_capacity;
			sds->busiest_group_weight = sgs.group_weight;
			sds->group_imb = sgs.group_imb;
		}

		sg = sg->next;
	} while (sg != env->sd->groups);
}

/**
 * check_asym_packing - Check to see if the group is packed into the
 *			sched doman.
 *
 * This is primarily intended to used at the sibling level.  Some
 * cores like POWER7 prefer to use lower numbered SMT threads.  In the
 * case of POWER7, it can move to lower SMT modes only when higher
 * threads are idle.  When in lower SMT modes, the threads will
 * perform better since they share less core resources.  Hence when we
 * have idle threads, we want them to be the higher ones.
 *
 * This packing function is run on idle threads.  It checks to see if
 * the busiest CPU in this domain (core in the P7 case) has a higher
 * CPU number than the packing function is being run on.  Here we are
 * assuming lower CPU number will be equivalent to lower a SMT thread
 * number.
 *
 * Returns 1 when packing is required and a task should be moved to
 * this CPU.  The amount of the imbalance is returned in *imbalance.
 *
 * @env: The load balancing environment.
 * @sds: Statistics of the sched_domain which is to be packed
 */
static int check_asym_packing(struct lb_env *env, struct sd_lb_stats *sds)
{
	int busiest_cpu;

	if (!(env->sd->flags & SD_ASYM_PACKING))
		return 0;

	if (!sds->busiest)
		return 0;

	busiest_cpu = group_first_cpu(sds->busiest);
	if (env->dst_cpu > busiest_cpu)
		return 0;

	env->imbalance = DIV_ROUND_CLOSEST(
		sds->max_load * sds->busiest->sgp->power, SCHED_POWER_SCALE);

	return 1;
}

/**
 * fix_small_imbalance - Calculate the minor imbalance that exists
 *			amongst the groups of a sched_domain, during
 *			load balancing.
 * @env: The load balancing environment.
 * @sds: Statistics of the sched_domain whose imbalance is to be calculated.
 */
static inline
void fix_small_imbalance(struct lb_env *env, struct sd_lb_stats *sds)
{
	unsigned long tmp, pwr_now = 0, pwr_move = 0;
	unsigned int imbn = 2;
	unsigned long scaled_busy_load_per_task;

	if (sds->this_nr_running) {
		sds->this_load_per_task /= sds->this_nr_running;
		if (sds->busiest_load_per_task >
				sds->this_load_per_task)
			imbn = 1;
	} else {
		sds->this_load_per_task =
			cpu_avg_load_per_task(env->dst_cpu);
	}

	scaled_busy_load_per_task = sds->busiest_load_per_task
					 * SCHED_POWER_SCALE;
	scaled_busy_load_per_task /= sds->busiest->sgp->power;

	if (sds->max_load - sds->this_load + scaled_busy_load_per_task >=
			(scaled_busy_load_per_task * imbn)) {
		env->imbalance = sds->busiest_load_per_task;
		return;
	}

	/*
	 * OK, we don't have enough imbalance to justify moving tasks,
	 * however we may be able to increase total CPU power used by
	 * moving them.
	 */

	pwr_now += sds->busiest->sgp->power *
			min(sds->busiest_load_per_task, sds->max_load);
	pwr_now += sds->this->sgp->power *
			min(sds->this_load_per_task, sds->this_load);
	pwr_now /= SCHED_POWER_SCALE;

	/* Amount of load we'd subtract */
	tmp = (sds->busiest_load_per_task * SCHED_POWER_SCALE) /
		sds->busiest->sgp->power;
	if (sds->max_load > tmp)
		pwr_move += sds->busiest->sgp->power *
			min(sds->busiest_load_per_task, sds->max_load - tmp);

	/* Amount of load we'd add */
	if (sds->max_load * sds->busiest->sgp->power <
		sds->busiest_load_per_task * SCHED_POWER_SCALE)
		tmp = (sds->max_load * sds->busiest->sgp->power) /
			sds->this->sgp->power;
	else
		tmp = (sds->busiest_load_per_task * SCHED_POWER_SCALE) /
			sds->this->sgp->power;
	pwr_move += sds->this->sgp->power *
			min(sds->this_load_per_task, sds->this_load + tmp);
	pwr_move /= SCHED_POWER_SCALE;

	/* Move if we gain throughput */
	if (pwr_move > pwr_now)
		env->imbalance = sds->busiest_load_per_task;
}

/**
 * calculate_imbalance - Calculate the amount of imbalance present within the
 *			 groups of a given sched_domain during load balance.
 * @env: load balance environment
 * @sds: statistics of the sched_domain whose imbalance is to be calculated.
 */
static inline void calculate_imbalance(struct lb_env *env, struct sd_lb_stats *sds)
{
	unsigned long max_pull, load_above_capacity = ~0UL;

	sds->busiest_load_per_task /= sds->busiest_nr_running;
	if (sds->group_imb) {
		sds->busiest_load_per_task =
			min(sds->busiest_load_per_task, sds->avg_load);
	}

	/*
	 * In the presence of smp nice balancing, certain scenarios can have
	 * max load less than avg load(as we skip the groups at or below
	 * its cpu_power, while calculating max_load..)
	 */
	if (sds->max_load < sds->avg_load) {
		env->imbalance = 0;
		return fix_small_imbalance(env, sds);
	}

	if (!sds->group_imb) {
		/*
		 * Don't want to pull so many tasks that a group would go idle.
		 */
		load_above_capacity = (sds->busiest_nr_running -
						sds->busiest_group_capacity);

		load_above_capacity *= (SCHED_LOAD_SCALE * SCHED_POWER_SCALE);

		load_above_capacity /= sds->busiest->sgp->power;
	}

	/*
	 * We're trying to get all the cpus to the average_load, so we don't
	 * want to push ourselves above the average load, nor do we wish to
	 * reduce the max loaded cpu below the average load. At the same time,
	 * we also don't want to reduce the group load below the group capacity
	 * (so that we can implement power-savings policies etc). Thus we look
	 * for the minimum possible imbalance.
	 * Be careful of negative numbers as they'll appear as very large values
	 * with unsigned longs.
	 */
	max_pull = min(sds->max_load - sds->avg_load, load_above_capacity);

	/* How much load to actually move to equalise the imbalance */
	env->imbalance = min(max_pull * sds->busiest->sgp->power,
		(sds->avg_load - sds->this_load) * sds->this->sgp->power)
			/ SCHED_POWER_SCALE;

	/*
	 * if *imbalance is less than the average load per runnable task
	 * there is no guarantee that any tasks will be moved so we'll have
	 * a think about bumping its value to force at least one task to be
	 * moved
	 */
	if (env->imbalance < sds->busiest_load_per_task)
		return fix_small_imbalance(env, sds);

}

/******* find_busiest_group() helpers end here *********************/

/**
 * find_busiest_group - Returns the busiest group within the sched_domain
 * if there is an imbalance. If there isn't an imbalance, and
 * the user has opted for power-savings, it returns a group whose
 * CPUs can be put to idle by rebalancing those tasks elsewhere, if
 * such a group exists.
 *
 * Also calculates the amount of weighted load which should be moved
 * to restore balance.
 *
 * @env: The load balancing environment.
 * @cpus: The set of CPUs under consideration for load-balancing.
 * @balance: Pointer to a variable indicating if this_cpu
 *	is the appropriate cpu to perform load balancing at this_level.
 *
 * Returns:	- the busiest group if imbalance exists.
 *		- If no imbalance and user has opted for power-savings balance,
 *		   return the least loaded group whose CPUs can be
 *		   put to idle by rebalancing its tasks onto our group.
 */
static struct sched_group *
find_busiest_group(struct lb_env *env, const struct cpumask *cpus, int *balance)
{
	struct sd_lb_stats sds;

	memset(&sds, 0, sizeof(sds));

	/*
	 * Compute the various statistics relavent for load balancing at
	 * this level.
	 */
	update_sd_lb_stats(env, cpus, balance, &sds);

	/*
	 * this_cpu is not the appropriate cpu to perform load balancing at
	 * this level.
	 */
	if (!(*balance))
		goto ret;

	if ((env->idle == CPU_IDLE || env->idle == CPU_NEWLY_IDLE) &&
	    check_asym_packing(env, &sds))
		return sds.busiest;

	/* There is no busy sibling group to pull tasks from */
	if (!sds.busiest || sds.busiest_nr_running == 0)
		goto out_balanced;

	sds.avg_load = (SCHED_POWER_SCALE * sds.total_load) / sds.total_pwr;

	/*
	 * If the busiest group is imbalanced the below checks don't
	 * work because they assumes all things are equal, which typically
	 * isn't true due to cpus_allowed constraints and the like.
	 */
	if (sds.group_imb)
		goto force_balance;

	/* SD_BALANCE_NEWIDLE trumps SMP nice when underutilized */
	if (env->idle == CPU_NEWLY_IDLE && sds.this_has_capacity &&
			!sds.busiest_has_capacity)
		goto force_balance;

	/*
	 * If the local group is more busy than the selected busiest group
	 * don't try and pull any tasks.
	 */
	if (sds.this_load >= sds.max_load)
		goto out_balanced;

	/*
	 * Don't pull any tasks if this group is already above the domain
	 * average load.
	 */
	if (sds.this_load >= sds.avg_load)
		goto out_balanced;

	if (env->idle == CPU_IDLE) {
		/*
		 * This cpu is idle. If the busiest group load doesn't
		 * have more tasks than the number of available cpu's and
		 * there is no imbalance between this and busiest group
		 * wrt to idle cpu's, it is balanced.
		 */
		if ((sds.this_idle_cpus <= sds.busiest_idle_cpus + 1) &&
		    sds.busiest_nr_running <= sds.busiest_group_weight)
			goto out_balanced;
	} else {
		/*
		 * In the CPU_NEWLY_IDLE, CPU_NOT_IDLE cases, use
		 * imbalance_pct to be conservative.
		 */
		if (100 * sds.max_load <= env->sd->imbalance_pct * sds.this_load)
			goto out_balanced;
	}

force_balance:
	/* Looks like there is an imbalance. Compute it */
	calculate_imbalance(env, &sds);
	return sds.busiest;

out_balanced:
ret:
	env->imbalance = 0;
	return NULL;
}

/*
 * find_busiest_queue - find the busiest runqueue among the cpus in group.
 */
static struct rq *find_busiest_queue(struct lb_env *env,
				     struct sched_group *group,
				     const struct cpumask *cpus)
{
	struct rq *busiest = NULL, *rq;
	unsigned long max_load = 0;
	int i;

	for_each_cpu(i, sched_group_cpus(group)) {
		unsigned long power = power_of(i);
		unsigned long capacity = DIV_ROUND_CLOSEST(power,
							   SCHED_POWER_SCALE);
		unsigned long wl;

		if (!capacity)
			capacity = fix_small_capacity(env->sd, group);

		if (!cpumask_test_cpu(i, cpus))
			continue;

		rq = cpu_rq(i);
		wl = weighted_cpuload(i);

		/*
		 * When comparing with imbalance, use weighted_cpuload()
		 * which is not scaled with the cpu power.
		 */
		if (capacity && rq->nr_running == 1 && wl > env->imbalance)
			continue;

		/*
		 * For the load comparisons with the other cpu's, consider
		 * the weighted_cpuload() scaled with the cpu power, so that
		 * the load can be moved away from the cpu that is potentially
		 * running at a lower capacity.
		 */
		wl = (wl * SCHED_POWER_SCALE) / power;

		if (wl > max_load) {
			max_load = wl;
			busiest = rq;
		}
	}

	return busiest;
}

/*
 * Max backoff if we encounter pinned tasks. Pretty arbitrary value, but
 * so long as it is large enough.
 */
#define MAX_PINNED_INTERVAL	512

/* Working cpumask for load_balance and load_balance_newidle. */
DEFINE_PER_CPU(cpumask_var_t, load_balance_tmpmask);

static int need_active_balance(struct lb_env *env)
{
	struct sched_domain *sd = env->sd;

	if (env->idle == CPU_NEWLY_IDLE) {

		/*
		 * ASYM_PACKING needs to force migrate tasks from busy but
		 * higher numbered CPUs in order to pack all tasks in the
		 * lowest numbered CPUs.
		 */
		if ((sd->flags & SD_ASYM_PACKING) && env->src_cpu > env->dst_cpu)
			return 1;
	}

	return unlikely(sd->nr_balance_failed > sd->cache_nice_tries+2);
}

static int active_load_balance_cpu_stop(void *data);

/*
 * Check this_cpu to ensure it is balanced within domain. Attempt to move
 * tasks if there is an imbalance.
 */
static int load_balance(int this_cpu, struct rq *this_rq,
			struct sched_domain *sd, enum cpu_idle_type idle,
			int *balance)
{
	int ld_moved, active_balance = 0;
	struct sched_group *group;
	struct rq *busiest;
	unsigned long flags;
	struct cpumask *cpus = __get_cpu_var(load_balance_tmpmask);

	struct lb_env env = {
		.sd		= sd,
		.dst_cpu	= this_cpu,
		.dst_rq		= this_rq,
		.idle		= idle,
		.loop_break	= sched_nr_migrate_break,
	};

	cpumask_copy(cpus, cpu_active_mask);

	schedstat_inc(sd, lb_count[idle]);

redo:
	group = find_busiest_group(&env, cpus, balance);

	if (*balance == 0)
		goto out_balanced;

	if (!group) {
		schedstat_inc(sd, lb_nobusyg[idle]);
		goto out_balanced;
	}

	busiest = find_busiest_queue(&env, group, cpus);
	if (!busiest) {
		schedstat_inc(sd, lb_nobusyq[idle]);
		goto out_balanced;
	}

	BUG_ON(busiest == this_rq);

	schedstat_add(sd, lb_imbalance[idle], env.imbalance);

	ld_moved = 0;
	if (busiest->nr_running > 1) {
		/*
		 * Attempt to move tasks. If find_busiest_group has found
		 * an imbalance but busiest->nr_running <= 1, the group is
		 * still unbalanced. ld_moved simply stays zero, so it is
		 * correctly treated as an imbalance.
		 */
		env.flags |= LBF_ALL_PINNED;
<<<<<<< HEAD
		env.load_move	= imbalance;
		env.src_cpu	= busiest->cpu;
		env.src_rq	= busiest;
		env.loop_max	= min_t(unsigned long, sysctl_sched_nr_migrate, busiest->nr_running);
=======
		env.src_cpu   = busiest->cpu;
		env.src_rq    = busiest;
		env.loop_max  = min(sysctl_sched_nr_migrate, busiest->nr_running);
>>>>>>> cfaf0251

more_balance:
		local_irq_save(flags);
		double_rq_lock(this_rq, busiest);
		if (!env.loop)
			update_h_load(env.src_cpu);
		ld_moved += move_tasks(&env);
		double_rq_unlock(this_rq, busiest);
		local_irq_restore(flags);

		if (env.flags & LBF_NEED_BREAK) {
			env.flags &= ~LBF_NEED_BREAK;
			goto more_balance;
		}

		/*
		 * some other cpu did the load balance for us.
		 */
		if (ld_moved && this_cpu != smp_processor_id())
			resched_cpu(this_cpu);

		/* All tasks on this runqueue were pinned by CPU affinity */
		if (unlikely(env.flags & LBF_ALL_PINNED)) {
			cpumask_clear_cpu(cpu_of(busiest), cpus);
			if (!cpumask_empty(cpus))
				goto redo;
			goto out_balanced;
		}
	}

	if (!ld_moved) {
		schedstat_inc(sd, lb_failed[idle]);
		/*
		 * Increment the failure counter only on periodic balance.
		 * We do not want newidle balance, which can be very
		 * frequent, pollute the failure counter causing
		 * excessive cache_hot migrations and active balances.
		 */
		if (idle != CPU_NEWLY_IDLE)
			sd->nr_balance_failed++;

		if (need_active_balance(&env)) {
			raw_spin_lock_irqsave(&busiest->lock, flags);

			/* don't kick the active_load_balance_cpu_stop,
			 * if the curr task on busiest cpu can't be
			 * moved to this_cpu
			 */
			if (!cpumask_test_cpu(this_cpu,
					tsk_cpus_allowed(busiest->curr))) {
				raw_spin_unlock_irqrestore(&busiest->lock,
							    flags);
				env.flags |= LBF_ALL_PINNED;
				goto out_one_pinned;
			}

			/*
			 * ->active_balance synchronizes accesses to
			 * ->active_balance_work.  Once set, it's cleared
			 * only after active load balance is finished.
			 */
			if (!busiest->active_balance) {
				busiest->active_balance = 1;
				busiest->push_cpu = this_cpu;
				active_balance = 1;
			}
			raw_spin_unlock_irqrestore(&busiest->lock, flags);

			if (active_balance) {
				stop_one_cpu_nowait(cpu_of(busiest),
					active_load_balance_cpu_stop, busiest,
					&busiest->active_balance_work);
			}

			/*
			 * We've kicked active balancing, reset the failure
			 * counter.
			 */
			sd->nr_balance_failed = sd->cache_nice_tries+1;
		}
	} else
		sd->nr_balance_failed = 0;

	if (likely(!active_balance)) {
		/* We were unbalanced, so reset the balancing interval */
		sd->balance_interval = sd->min_interval;
	} else {
		/*
		 * If we've begun active balancing, start to back off. This
		 * case may not be covered by the all_pinned logic if there
		 * is only 1 task on the busy runqueue (because we don't call
		 * move_tasks).
		 */
		if (sd->balance_interval < sd->max_interval)
			sd->balance_interval *= 2;
	}

	goto out;

out_balanced:
	schedstat_inc(sd, lb_balanced[idle]);

	sd->nr_balance_failed = 0;

out_one_pinned:
	/* tune up the balancing interval */
	if (((env.flags & LBF_ALL_PINNED) &&
			sd->balance_interval < MAX_PINNED_INTERVAL) ||
			(sd->balance_interval < sd->max_interval))
		sd->balance_interval *= 2;

	ld_moved = 0;
out:
	return ld_moved;
}

/*
 * idle_balance is called by schedule() if this_cpu is about to become
 * idle. Attempts to pull tasks from other CPUs.
 */
void idle_balance(int this_cpu, struct rq *this_rq)
{
	struct sched_domain *sd;
	int pulled_task = 0;
	unsigned long next_balance = jiffies + HZ;

	this_rq->idle_stamp = this_rq->clock;

	if (this_rq->avg_idle < sysctl_sched_migration_cost)
		return;

	/*
	 * Drop the rq->lock, but keep IRQ/preempt disabled.
	 */
	raw_spin_unlock(&this_rq->lock);

	update_shares(this_cpu);
	rcu_read_lock();
	for_each_domain(this_cpu, sd) {
		unsigned long interval;
		int balance = 1;

		if (!(sd->flags & SD_LOAD_BALANCE))
			continue;

		if (sd->flags & SD_BALANCE_NEWIDLE) {
			/* If we've pulled tasks over stop searching: */
			pulled_task = load_balance(this_cpu, this_rq,
						   sd, CPU_NEWLY_IDLE, &balance);
		}

		interval = msecs_to_jiffies(sd->balance_interval);
		if (time_after(next_balance, sd->last_balance + interval))
			next_balance = sd->last_balance + interval;
		if (pulled_task) {
			this_rq->idle_stamp = 0;
			break;
		}
	}
	rcu_read_unlock();

	raw_spin_lock(&this_rq->lock);

	if (pulled_task || time_after(jiffies, this_rq->next_balance)) {
		/*
		 * We are going idle. next_balance may be set based on
		 * a busy processor. So reset next_balance.
		 */
		this_rq->next_balance = next_balance;
	}
}

/*
 * active_load_balance_cpu_stop is run by cpu stopper. It pushes
 * running tasks off the busiest CPU onto idle CPUs. It requires at
 * least 1 task to be running on each physical CPU where possible, and
 * avoids physical / logical imbalances.
 */
static int active_load_balance_cpu_stop(void *data)
{
	struct rq *busiest_rq = data;
	int busiest_cpu = cpu_of(busiest_rq);
	int target_cpu = busiest_rq->push_cpu;
	struct rq *target_rq = cpu_rq(target_cpu);
	struct sched_domain *sd;

	raw_spin_lock_irq(&busiest_rq->lock);

	/* make sure the requested cpu hasn't gone down in the meantime */
	if (unlikely(busiest_cpu != smp_processor_id() ||
		     !busiest_rq->active_balance))
		goto out_unlock;

	/* Is there any task to move? */
	if (busiest_rq->nr_running <= 1)
		goto out_unlock;

	/*
	 * This condition is "impossible", if it occurs
	 * we need to fix it. Originally reported by
	 * Bjorn Helgaas on a 128-cpu setup.
	 */
	BUG_ON(busiest_rq == target_rq);

	/* move a task from busiest_rq to target_rq */
	double_lock_balance(busiest_rq, target_rq);

	/* Search for an sd spanning us and the target CPU. */
	rcu_read_lock();
	for_each_domain(target_cpu, sd) {
		if ((sd->flags & SD_LOAD_BALANCE) &&
		    cpumask_test_cpu(busiest_cpu, sched_domain_span(sd)))
				break;
	}

	if (likely(sd)) {
		struct lb_env env = {
			.sd		= sd,
			.dst_cpu	= target_cpu,
			.dst_rq		= target_rq,
			.src_cpu	= busiest_rq->cpu,
			.src_rq		= busiest_rq,
			.idle		= CPU_IDLE,
		};

		schedstat_inc(sd, alb_count);

		if (move_one_task(&env))
			schedstat_inc(sd, alb_pushed);
		else
			schedstat_inc(sd, alb_failed);
	}
	rcu_read_unlock();
	double_unlock_balance(busiest_rq, target_rq);
out_unlock:
	busiest_rq->active_balance = 0;
	raw_spin_unlock_irq(&busiest_rq->lock);
	return 0;
}

#ifdef CONFIG_NO_HZ
/*
 * idle load balancing details
 * - When one of the busy CPUs notice that there may be an idle rebalancing
 *   needed, they will kick the idle load balancer, which then does idle
 *   load balancing for all the idle CPUs.
 */
static struct {
	cpumask_var_t idle_cpus_mask;
	atomic_t nr_cpus;
	unsigned long next_balance;     /* in jiffy units */
} nohz ____cacheline_aligned;

static inline int find_new_ilb(int call_cpu)
{
	int ilb = cpumask_first(nohz.idle_cpus_mask);

	if (ilb < nr_cpu_ids && idle_cpu(ilb))
		return ilb;

	return nr_cpu_ids;
}

/*
 * Kick a CPU to do the nohz balancing, if it is time for it. We pick the
 * nohz_load_balancer CPU (if there is one) otherwise fallback to any idle
 * CPU (if there is one).
 */
static void nohz_balancer_kick(int cpu)
{
	int ilb_cpu;

	nohz.next_balance++;

	ilb_cpu = find_new_ilb(cpu);

	if (ilb_cpu >= nr_cpu_ids)
		return;

	if (test_and_set_bit(NOHZ_BALANCE_KICK, nohz_flags(ilb_cpu)))
		return;
	/*
	 * Use smp_send_reschedule() instead of resched_cpu().
	 * This way we generate a sched IPI on the target cpu which
	 * is idle. And the softirq performing nohz idle load balance
	 * will be run before returning from the IPI.
	 */
	smp_send_reschedule(ilb_cpu);
	return;
}

static inline void clear_nohz_tick_stopped(int cpu)
{
	if (unlikely(test_bit(NOHZ_TICK_STOPPED, nohz_flags(cpu)))) {
		cpumask_clear_cpu(cpu, nohz.idle_cpus_mask);
		atomic_dec(&nohz.nr_cpus);
		clear_bit(NOHZ_TICK_STOPPED, nohz_flags(cpu));
	}
}

static inline void set_cpu_sd_state_busy(void)
{
	struct sched_domain *sd;
	int cpu = smp_processor_id();

	if (!test_bit(NOHZ_IDLE, nohz_flags(cpu)))
		return;
	clear_bit(NOHZ_IDLE, nohz_flags(cpu));

	rcu_read_lock();
	for_each_domain(cpu, sd)
		atomic_inc(&sd->groups->sgp->nr_busy_cpus);
	rcu_read_unlock();
}

void set_cpu_sd_state_idle(void)
{
	struct sched_domain *sd;
	int cpu = smp_processor_id();

	if (test_bit(NOHZ_IDLE, nohz_flags(cpu)))
		return;
	set_bit(NOHZ_IDLE, nohz_flags(cpu));

	rcu_read_lock();
	for_each_domain(cpu, sd)
		atomic_dec(&sd->groups->sgp->nr_busy_cpus);
	rcu_read_unlock();
}

/*
 * This routine will record that this cpu is going idle with tick stopped.
 * This info will be used in performing idle load balancing in the future.
 */
void select_nohz_load_balancer(int stop_tick)
{
	int cpu = smp_processor_id();

	/*
	 * If this cpu is going down, then nothing needs to be done.
	 */
	if (!cpu_active(cpu))
		return;

	if (stop_tick) {
		if (test_bit(NOHZ_TICK_STOPPED, nohz_flags(cpu)))
			return;

		cpumask_set_cpu(cpu, nohz.idle_cpus_mask);
		atomic_inc(&nohz.nr_cpus);
		set_bit(NOHZ_TICK_STOPPED, nohz_flags(cpu));
	}
	return;
}

static int __cpuinit sched_ilb_notifier(struct notifier_block *nfb,
					unsigned long action, void *hcpu)
{
	switch (action & ~CPU_TASKS_FROZEN) {
	case CPU_DYING:
		clear_nohz_tick_stopped(smp_processor_id());
		return NOTIFY_OK;
	default:
		return NOTIFY_DONE;
	}
}
#endif

static DEFINE_SPINLOCK(balancing);

/*
 * Scale the max load_balance interval with the number of CPUs in the system.
 * This trades load-balance latency on larger machines for less cross talk.
 */
void update_max_interval(void)
{
	max_load_balance_interval = HZ*num_online_cpus()/10;
}

/*
 * It checks each scheduling domain to see if it is due to be balanced,
 * and initiates a balancing operation if so.
 *
 * Balancing parameters are set up in arch_init_sched_domains.
 */
static void rebalance_domains(int cpu, enum cpu_idle_type idle)
{
	int balance = 1;
	struct rq *rq = cpu_rq(cpu);
	unsigned long interval;
	struct sched_domain *sd;
	/* Earliest time when we have to do rebalance again */
	unsigned long next_balance = jiffies + 60*HZ;
	int update_next_balance = 0;
	int need_serialize;

	update_shares(cpu);

	rcu_read_lock();
	for_each_domain(cpu, sd) {
		if (!(sd->flags & SD_LOAD_BALANCE))
			continue;

		interval = sd->balance_interval;
		if (idle != CPU_IDLE)
			interval *= sd->busy_factor;

		/* scale ms to jiffies */
		interval = msecs_to_jiffies(interval);
		interval = clamp(interval, 1UL, max_load_balance_interval);

		need_serialize = sd->flags & SD_SERIALIZE;

		if (need_serialize) {
			if (!spin_trylock(&balancing))
				goto out;
		}

		if (time_after_eq(jiffies, sd->last_balance + interval)) {
			if (load_balance(cpu, rq, sd, idle, &balance)) {
				/*
				 * We've pulled tasks over so either we're no
				 * longer idle.
				 */
				idle = CPU_NOT_IDLE;
			}
			sd->last_balance = jiffies;
		}
		if (need_serialize)
			spin_unlock(&balancing);
out:
		if (time_after(next_balance, sd->last_balance + interval)) {
			next_balance = sd->last_balance + interval;
			update_next_balance = 1;
		}

		/*
		 * Stop the load balance at this level. There is another
		 * CPU in our sched group which is doing load balancing more
		 * actively.
		 */
		if (!balance)
			break;
	}
	rcu_read_unlock();

	/*
	 * next_balance will be updated only when there is a need.
	 * When the cpu is attached to null domain for ex, it will not be
	 * updated.
	 */
	if (likely(update_next_balance))
		rq->next_balance = next_balance;
}

#ifdef CONFIG_NO_HZ
/*
 * In CONFIG_NO_HZ case, the idle balance kickee will do the
 * rebalancing for all the cpus for whom scheduler ticks are stopped.
 */
static void nohz_idle_balance(int this_cpu, enum cpu_idle_type idle)
{
	struct rq *this_rq = cpu_rq(this_cpu);
	struct rq *rq;
	int balance_cpu;

	if (idle != CPU_IDLE ||
	    !test_bit(NOHZ_BALANCE_KICK, nohz_flags(this_cpu)))
		goto end;

	for_each_cpu(balance_cpu, nohz.idle_cpus_mask) {
		if (balance_cpu == this_cpu || !idle_cpu(balance_cpu))
			continue;

		/*
		 * If this cpu gets work to do, stop the load balancing
		 * work being done for other cpus. Next load
		 * balancing owner will pick it up.
		 */
		if (need_resched())
			break;

		raw_spin_lock_irq(&this_rq->lock);
		update_rq_clock(this_rq);
		update_idle_cpu_load(this_rq);
		raw_spin_unlock_irq(&this_rq->lock);

		rebalance_domains(balance_cpu, CPU_IDLE);

		rq = cpu_rq(balance_cpu);
		if (time_after(this_rq->next_balance, rq->next_balance))
			this_rq->next_balance = rq->next_balance;
	}
	nohz.next_balance = this_rq->next_balance;
end:
	clear_bit(NOHZ_BALANCE_KICK, nohz_flags(this_cpu));
}

/*
 * Current heuristic for kicking the idle load balancer in the presence
 * of an idle cpu is the system.
 *   - This rq has more than one task.
 *   - At any scheduler domain level, this cpu's scheduler group has multiple
 *     busy cpu's exceeding the group's power.
 *   - For SD_ASYM_PACKING, if the lower numbered cpu's in the scheduler
 *     domain span are idle.
 */
static inline int nohz_kick_needed(struct rq *rq, int cpu)
{
	unsigned long now = jiffies;
	struct sched_domain *sd;

	if (unlikely(idle_cpu(cpu)))
		return 0;

       /*
	* We may be recently in ticked or tickless idle mode. At the first
	* busy tick after returning from idle, we will update the busy stats.
	*/
	set_cpu_sd_state_busy();
	clear_nohz_tick_stopped(cpu);

	/*
	 * None are in tickless mode and hence no need for NOHZ idle load
	 * balancing.
	 */
	if (likely(!atomic_read(&nohz.nr_cpus)))
		return 0;

	if (time_before(now, nohz.next_balance))
		return 0;

	if (rq->nr_running >= 2)
		goto need_kick;

	rcu_read_lock();
	for_each_domain(cpu, sd) {
		struct sched_group *sg = sd->groups;
		struct sched_group_power *sgp = sg->sgp;
		int nr_busy = atomic_read(&sgp->nr_busy_cpus);

		if (sd->flags & SD_SHARE_PKG_RESOURCES && nr_busy > 1)
			goto need_kick_unlock;

		if (sd->flags & SD_ASYM_PACKING && nr_busy != sg->group_weight
		    && (cpumask_first_and(nohz.idle_cpus_mask,
					  sched_domain_span(sd)) < cpu))
			goto need_kick_unlock;

		if (!(sd->flags & (SD_SHARE_PKG_RESOURCES | SD_ASYM_PACKING)))
			break;
	}
	rcu_read_unlock();
	return 0;

need_kick_unlock:
	rcu_read_unlock();
need_kick:
	return 1;
}
#else
static void nohz_idle_balance(int this_cpu, enum cpu_idle_type idle) { }
#endif

/*
 * run_rebalance_domains is triggered when needed from the scheduler tick.
 * Also triggered for nohz idle balancing (with nohz_balancing_kick set).
 */
static void run_rebalance_domains(struct softirq_action *h)
{
	int this_cpu = smp_processor_id();
	struct rq *this_rq = cpu_rq(this_cpu);
	enum cpu_idle_type idle = this_rq->idle_balance ?
						CPU_IDLE : CPU_NOT_IDLE;

	rebalance_domains(this_cpu, idle);

	/*
	 * If this cpu has a pending nohz_balance_kick, then do the
	 * balancing on behalf of the other idle cpus whose ticks are
	 * stopped.
	 */
	nohz_idle_balance(this_cpu, idle);
}

static inline int on_null_domain(int cpu)
{
	return !rcu_dereference_sched(cpu_rq(cpu)->sd);
}

/*
 * Trigger the SCHED_SOFTIRQ if it is time to do periodic load balancing.
 */
void trigger_load_balance(struct rq *rq, int cpu)
{
	/* Don't need to rebalance while attached to NULL domain */
	if (time_after_eq(jiffies, rq->next_balance) &&
	    likely(!on_null_domain(cpu)))
		raise_softirq(SCHED_SOFTIRQ);
#ifdef CONFIG_NO_HZ
	if (nohz_kick_needed(rq, cpu) && likely(!on_null_domain(cpu)))
		nohz_balancer_kick(cpu);
#endif
}

static void rq_online_fair(struct rq *rq)
{
	update_sysctl();
}

static void rq_offline_fair(struct rq *rq)
{
	update_sysctl();
}

#endif /* CONFIG_SMP */

/*
 * scheduler tick hitting a task of our scheduling class:
 */
static void task_tick_fair(struct rq *rq, struct task_struct *curr, int queued)
{
	struct cfs_rq *cfs_rq;
	struct sched_entity *se = &curr->se;

	for_each_sched_entity(se) {
		cfs_rq = cfs_rq_of(se);
		entity_tick(cfs_rq, se, queued);
	}
}

/*
 * called on fork with the child task as argument from the parent's context
 *  - child not yet on the tasklist
 *  - preemption disabled
 */
static void task_fork_fair(struct task_struct *p)
{
	struct cfs_rq *cfs_rq;
	struct sched_entity *se = &p->se, *curr;
	int this_cpu = smp_processor_id();
	struct rq *rq = this_rq();
	unsigned long flags;

	raw_spin_lock_irqsave(&rq->lock, flags);

	update_rq_clock(rq);

	cfs_rq = task_cfs_rq(current);
	curr = cfs_rq->curr;

	if (unlikely(task_cpu(p) != this_cpu)) {
		rcu_read_lock();
		__set_task_cpu(p, this_cpu);
		rcu_read_unlock();
	}

	update_curr(cfs_rq);

	if (curr)
		se->vruntime = curr->vruntime;
	place_entity(cfs_rq, se, 1);

	if (sysctl_sched_child_runs_first && curr && entity_before(curr, se)) {
		/*
		 * Upon rescheduling, sched_class::put_prev_task() will place
		 * 'current' within the tree based on its new key value.
		 */
		swap(curr->vruntime, se->vruntime);
		resched_task(rq->curr);
	}

	se->vruntime -= cfs_rq->min_vruntime;

	raw_spin_unlock_irqrestore(&rq->lock, flags);
}

/*
 * Priority of the task has changed. Check to see if we preempt
 * the current task.
 */
static void
prio_changed_fair(struct rq *rq, struct task_struct *p, int oldprio)
{
	if (!p->se.on_rq)
		return;

	/*
	 * Reschedule if we are currently running on this runqueue and
	 * our priority decreased, or if we are not currently running on
	 * this runqueue and our priority is higher than the current's
	 */
	if (rq->curr == p) {
		if (p->prio > oldprio)
			resched_task(rq->curr);
	} else
		check_preempt_curr(rq, p, 0);
}

static void switched_from_fair(struct rq *rq, struct task_struct *p)
{
	struct sched_entity *se = &p->se;
	struct cfs_rq *cfs_rq = cfs_rq_of(se);

	/*
	 * Ensure the task's vruntime is normalized, so that when its
	 * switched back to the fair class the enqueue_entity(.flags=0) will
	 * do the right thing.
	 *
	 * If it was on_rq, then the dequeue_entity(.flags=0) will already
	 * have normalized the vruntime, if it was !on_rq, then only when
	 * the task is sleeping will it still have non-normalized vruntime.
	 */
	if (!se->on_rq && p->state != TASK_RUNNING) {
		/*
		 * Fix up our vruntime so that the current sleep doesn't
		 * cause 'unlimited' sleep bonus.
		 */
		place_entity(cfs_rq, se, 0);
		se->vruntime -= cfs_rq->min_vruntime;
	}
}

/*
 * We switched to the sched_fair class.
 */
static void switched_to_fair(struct rq *rq, struct task_struct *p)
{
	if (!p->se.on_rq)
		return;

	/*
	 * We were most likely switched from sched_rt, so
	 * kick off the schedule if running, otherwise just see
	 * if we can still preempt the current task.
	 */
	if (rq->curr == p)
		resched_task(rq->curr);
	else
		check_preempt_curr(rq, p, 0);
}

/* Account for a task changing its policy or group.
 *
 * This routine is mostly called to set cfs_rq->curr field when a task
 * migrates between groups/classes.
 */
static void set_curr_task_fair(struct rq *rq)
{
	struct sched_entity *se = &rq->curr->se;

	for_each_sched_entity(se) {
		struct cfs_rq *cfs_rq = cfs_rq_of(se);

		set_next_entity(cfs_rq, se);
		/* ensure bandwidth has been allocated on our new cfs_rq */
		account_cfs_rq_runtime(cfs_rq, 0);
	}
}

void init_cfs_rq(struct cfs_rq *cfs_rq)
{
	cfs_rq->tasks_timeline = RB_ROOT;
	cfs_rq->min_vruntime = (u64)(-(1LL << 20));
#ifndef CONFIG_64BIT
	cfs_rq->min_vruntime_copy = cfs_rq->min_vruntime;
#endif
}

#ifdef CONFIG_FAIR_GROUP_SCHED
static void task_move_group_fair(struct task_struct *p, int on_rq)
{
	/*
	 * If the task was not on the rq at the time of this cgroup movement
	 * it must have been asleep, sleeping tasks keep their ->vruntime
	 * absolute on their old rq until wakeup (needed for the fair sleeper
	 * bonus in place_entity()).
	 *
	 * If it was on the rq, we've just 'preempted' it, which does convert
	 * ->vruntime to a relative base.
	 *
	 * Make sure both cases convert their relative position when migrating
	 * to another cgroup's rq. This does somewhat interfere with the
	 * fair sleeper stuff for the first placement, but who cares.
	 */
	/*
	 * When !on_rq, vruntime of the task has usually NOT been normalized.
	 * But there are some cases where it has already been normalized:
	 *
	 * - Moving a forked child which is waiting for being woken up by
	 *   wake_up_new_task().
	 * - Moving a task which has been woken up by try_to_wake_up() and
	 *   waiting for actually being woken up by sched_ttwu_pending().
	 *
	 * To prevent boost or penalty in the new cfs_rq caused by delta
	 * min_vruntime between the two cfs_rqs, we skip vruntime adjustment.
	 */
	if (!on_rq && (!p->se.sum_exec_runtime || p->state == TASK_WAKING))
		on_rq = 1;

	if (!on_rq)
		p->se.vruntime -= cfs_rq_of(&p->se)->min_vruntime;
	set_task_rq(p, task_cpu(p));
	if (!on_rq)
		p->se.vruntime += cfs_rq_of(&p->se)->min_vruntime;
}

void free_fair_sched_group(struct task_group *tg)
{
	int i;

	destroy_cfs_bandwidth(tg_cfs_bandwidth(tg));

	for_each_possible_cpu(i) {
		if (tg->cfs_rq)
			kfree(tg->cfs_rq[i]);
		if (tg->se)
			kfree(tg->se[i]);
	}

	kfree(tg->cfs_rq);
	kfree(tg->se);
}

int alloc_fair_sched_group(struct task_group *tg, struct task_group *parent)
{
	struct cfs_rq *cfs_rq;
	struct sched_entity *se;
	int i;

	tg->cfs_rq = kzalloc(sizeof(cfs_rq) * nr_cpu_ids, GFP_KERNEL);
	if (!tg->cfs_rq)
		goto err;
	tg->se = kzalloc(sizeof(se) * nr_cpu_ids, GFP_KERNEL);
	if (!tg->se)
		goto err;

	tg->shares = NICE_0_LOAD;

	init_cfs_bandwidth(tg_cfs_bandwidth(tg));

	for_each_possible_cpu(i) {
		cfs_rq = kzalloc_node(sizeof(struct cfs_rq),
				      GFP_KERNEL, cpu_to_node(i));
		if (!cfs_rq)
			goto err;

		se = kzalloc_node(sizeof(struct sched_entity),
				  GFP_KERNEL, cpu_to_node(i));
		if (!se)
			goto err_free_rq;

		init_cfs_rq(cfs_rq);
		init_tg_cfs_entry(tg, cfs_rq, se, i, parent->se[i]);
	}

	return 1;

err_free_rq:
	kfree(cfs_rq);
err:
	return 0;
}

void unregister_fair_sched_group(struct task_group *tg, int cpu)
{
	struct rq *rq = cpu_rq(cpu);
	unsigned long flags;

	/*
	* Only empty task groups can be destroyed; so we can speculatively
	* check on_list without danger of it being re-added.
	*/
	if (!tg->cfs_rq[cpu]->on_list)
		return;

	raw_spin_lock_irqsave(&rq->lock, flags);
	list_del_leaf_cfs_rq(tg->cfs_rq[cpu]);
	raw_spin_unlock_irqrestore(&rq->lock, flags);
}

void init_tg_cfs_entry(struct task_group *tg, struct cfs_rq *cfs_rq,
			struct sched_entity *se, int cpu,
			struct sched_entity *parent)
{
	struct rq *rq = cpu_rq(cpu);

	cfs_rq->tg = tg;
	cfs_rq->rq = rq;
#ifdef CONFIG_SMP
	/* allow initial update_cfs_load() to truncate */
	cfs_rq->load_stamp = 1;
#endif
	init_cfs_rq_runtime(cfs_rq);

	tg->cfs_rq[cpu] = cfs_rq;
	tg->se[cpu] = se;

	/* se could be NULL for root_task_group */
	if (!se)
		return;

	if (!parent)
		se->cfs_rq = &rq->cfs;
	else
		se->cfs_rq = parent->my_q;

	se->my_q = cfs_rq;
	update_load_set(&se->load, 0);
	se->parent = parent;
}

static DEFINE_MUTEX(shares_mutex);

int sched_group_set_shares(struct task_group *tg, unsigned long shares)
{
	int i;
	unsigned long flags;

	/*
	 * We can't change the weight of the root cgroup.
	 */
	if (!tg->se[0])
		return -EINVAL;

	shares = clamp(shares, scale_load(MIN_SHARES), scale_load(MAX_SHARES));

	mutex_lock(&shares_mutex);
	if (tg->shares == shares)
		goto done;

	tg->shares = shares;
	for_each_possible_cpu(i) {
		struct rq *rq = cpu_rq(i);
		struct sched_entity *se;

		se = tg->se[i];
		/* Propagate contribution to hierarchy */
		raw_spin_lock_irqsave(&rq->lock, flags);
		for_each_sched_entity(se)
			update_cfs_shares(group_cfs_rq(se));
		raw_spin_unlock_irqrestore(&rq->lock, flags);
	}

done:
	mutex_unlock(&shares_mutex);
	return 0;
}
#else /* CONFIG_FAIR_GROUP_SCHED */

void free_fair_sched_group(struct task_group *tg) { }

int alloc_fair_sched_group(struct task_group *tg, struct task_group *parent)
{
	return 1;
}

void unregister_fair_sched_group(struct task_group *tg, int cpu) { }

#endif /* CONFIG_FAIR_GROUP_SCHED */


static unsigned int get_rr_interval_fair(struct rq *rq, struct task_struct *task)
{
	struct sched_entity *se = &task->se;
	unsigned int rr_interval = 0;

	/*
	 * Time slice is 0 for SCHED_OTHER tasks that are on an otherwise
	 * idle runqueue:
	 */
	if (rq->cfs.load.weight)
		rr_interval = NS_TO_JIFFIES(sched_slice(&rq->cfs, se));

	return rr_interval;
}

/*
 * All the scheduling class methods:
 */
const struct sched_class fair_sched_class = {
	.next			= &idle_sched_class,
	.enqueue_task		= enqueue_task_fair,
	.dequeue_task		= dequeue_task_fair,
	.yield_task		= yield_task_fair,
	.yield_to_task		= yield_to_task_fair,

	.check_preempt_curr	= check_preempt_wakeup,

	.pick_next_task		= pick_next_task_fair,
	.put_prev_task		= put_prev_task_fair,

#ifdef CONFIG_SMP
	.select_task_rq		= select_task_rq_fair,

	.rq_online		= rq_online_fair,
	.rq_offline		= rq_offline_fair,

	.task_waking		= task_waking_fair,
#endif

	.set_curr_task          = set_curr_task_fair,
	.task_tick		= task_tick_fair,
	.task_fork		= task_fork_fair,

	.prio_changed		= prio_changed_fair,
	.switched_from		= switched_from_fair,
	.switched_to		= switched_to_fair,

	.get_rr_interval	= get_rr_interval_fair,

#ifdef CONFIG_FAIR_GROUP_SCHED
	.task_move_group	= task_move_group_fair,
#endif
};

#ifdef CONFIG_SCHED_DEBUG
void print_cfs_stats(struct seq_file *m, int cpu)
{
	struct cfs_rq *cfs_rq;

	rcu_read_lock();
	for_each_leaf_cfs_rq(cpu_rq(cpu), cfs_rq)
		print_cfs_rq(m, cpu, cfs_rq);
	rcu_read_unlock();
}
#endif

__init void init_sched_fair_class(void)
{
#ifdef CONFIG_SMP
	open_softirq(SCHED_SOFTIRQ, run_rebalance_domains);

#ifdef CONFIG_NO_HZ
	nohz.next_balance = jiffies;
	zalloc_cpumask_var(&nohz.idle_cpus_mask, GFP_NOWAIT);
	cpu_notifier(sched_ilb_notifier, 0);
#endif
#endif /* SMP */

}<|MERGE_RESOLUTION|>--- conflicted
+++ resolved
@@ -4275,16 +4275,9 @@
 		 * correctly treated as an imbalance.
 		 */
 		env.flags |= LBF_ALL_PINNED;
-<<<<<<< HEAD
-		env.load_move	= imbalance;
-		env.src_cpu	= busiest->cpu;
-		env.src_rq	= busiest;
-		env.loop_max	= min_t(unsigned long, sysctl_sched_nr_migrate, busiest->nr_running);
-=======
 		env.src_cpu   = busiest->cpu;
 		env.src_rq    = busiest;
 		env.loop_max  = min(sysctl_sched_nr_migrate, busiest->nr_running);
->>>>>>> cfaf0251
 
 more_balance:
 		local_irq_save(flags);
