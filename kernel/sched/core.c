--- conflicted
+++ resolved
@@ -968,11 +968,8 @@
 	trace_sched_migrate_task(p, new_cpu);
 
 	if (task_cpu(p) != new_cpu) {
-<<<<<<< HEAD
-=======
 		struct task_migration_notifier tmn;
 
->>>>>>> 9931faca
 		if (p->sched_class->migrate_task_rq)
 			p->sched_class->migrate_task_rq(p, new_cpu);
 		p->se.nr_migrations++;
