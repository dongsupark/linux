--- conflicted
+++ resolved
@@ -6292,7 +6292,6 @@
 
 #ifdef CONFIG_NUMA
 
-<<<<<<< HEAD
 /*
  * Requeues a task ensuring its on the right load-balance list so
  * that it might get migrated to its new home.
@@ -6325,8 +6324,6 @@
 	task_rq_unlock(rq, p, &flags);
 }
 
-=======
->>>>>>> f9369910
 static int sched_domains_numa_levels;
 static int sched_domains_numa_scale;
 static int *sched_domains_numa_distance;
@@ -6372,10 +6369,7 @@
 					| 0*SD_SHARE_PKG_RESOURCES
 					| 1*SD_SERIALIZE
 					| 0*SD_PREFER_SIBLING
-<<<<<<< HEAD
 					| 1*SD_NUMA
-=======
->>>>>>> f9369910
 					| sd_local_flags(level)
 					,
 		.last_balance		= jiffies,
