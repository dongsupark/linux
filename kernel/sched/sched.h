
#include <linux/sched.h>
#include <linux/sched/sysctl.h>
#include <linux/sched/rt.h>
#include <linux/mutex.h>
#include <linux/spinlock.h>
#include <linux/stop_machine.h>
#include <linux/tick.h>

#include "cpupri.h"
#include "cpuacct.h"
<<<<<<< HEAD
=======

struct rq;
>>>>>>> d0e0ac97

extern __read_mostly int scheduler_running;

extern unsigned long calc_load_update;
extern atomic_long_t calc_load_tasks;

extern long calc_load_fold_active(struct rq *this_rq);
extern void update_cpu_load_active(struct rq *this_rq);

/*
 * Convert user-nice values [ -20 ... 0 ... 19 ]
 * to static priority [ MAX_RT_PRIO..MAX_PRIO-1 ],
 * and back.
 */
#define NICE_TO_PRIO(nice)	(MAX_RT_PRIO + (nice) + 20)
#define PRIO_TO_NICE(prio)	((prio) - MAX_RT_PRIO - 20)
#define TASK_NICE(p)		PRIO_TO_NICE((p)->static_prio)

/*
 * 'User priority' is the nice value converted to something we
 * can work with better when scaling various scheduler parameters,
 * it's a [ 0 ... 39 ] range.
 */
#define USER_PRIO(p)		((p)-MAX_RT_PRIO)
#define TASK_USER_PRIO(p)	USER_PRIO((p)->static_prio)
#define MAX_USER_PRIO		(USER_PRIO(MAX_PRIO))

/*
 * Helpers for converting nanosecond timing to jiffy resolution
 */
#define NS_TO_JIFFIES(TIME)	((unsigned long)(TIME) / (NSEC_PER_SEC / HZ))

/*
 * Increase resolution of nice-level calculations for 64-bit architectures.
 * The extra resolution improves shares distribution and load balancing of
 * low-weight task groups (eg. nice +19 on an autogroup), deeper taskgroup
 * hierarchies, especially on larger systems. This is not a user-visible change
 * and does not change the user-interface for setting shares/weights.
 *
 * We increase resolution only if we have enough bits to allow this increased
 * resolution (i.e. BITS_PER_LONG > 32). The costs for increasing resolution
 * when BITS_PER_LONG <= 32 are pretty high and the returns do not justify the
 * increased costs.
 */
#if 0 /* BITS_PER_LONG > 32 -- currently broken: it increases power usage under light load  */
# define SCHED_LOAD_RESOLUTION	10
# define scale_load(w)		((w) << SCHED_LOAD_RESOLUTION)
# define scale_load_down(w)	((w) >> SCHED_LOAD_RESOLUTION)
#else
# define SCHED_LOAD_RESOLUTION	0
# define scale_load(w)		(w)
# define scale_load_down(w)	(w)
#endif

#define SCHED_LOAD_SHIFT	(10 + SCHED_LOAD_RESOLUTION)
#define SCHED_LOAD_SCALE	(1L << SCHED_LOAD_SHIFT)

#define NICE_0_LOAD		SCHED_LOAD_SCALE
#define NICE_0_SHIFT		SCHED_LOAD_SHIFT

/*
 * These are the 'tuning knobs' of the scheduler:
 */

/*
 * single value that denotes runtime == period, ie unlimited time.
 */
#define RUNTIME_INF	((u64)~0ULL)

static inline int rt_policy(int policy)
{
	if (policy == SCHED_FIFO || policy == SCHED_RR)
		return 1;
	return 0;
}

static inline int task_has_rt_policy(struct task_struct *p)
{
	return rt_policy(p->policy);
}

/*
 * This is the priority-queue data structure of the RT scheduling class:
 */
struct rt_prio_array {
	DECLARE_BITMAP(bitmap, MAX_RT_PRIO+1); /* include 1 bit for delimiter */
	struct list_head queue[MAX_RT_PRIO];
};

struct rt_bandwidth {
	/* nests inside the rq lock: */
	raw_spinlock_t		rt_runtime_lock;
	ktime_t			rt_period;
	u64			rt_runtime;
	struct hrtimer		rt_period_timer;
};

extern struct mutex sched_domains_mutex;

#ifdef CONFIG_CGROUP_SCHED

#include <linux/cgroup.h>

struct cfs_rq;
struct rt_rq;

extern struct list_head task_groups;

struct cfs_bandwidth {
#ifdef CONFIG_CFS_BANDWIDTH
	raw_spinlock_t lock;
	ktime_t period;
	u64 quota, runtime;
	s64 hierarchal_quota;
	u64 runtime_expires;

	int idle, timer_active;
	struct hrtimer period_timer, slack_timer;
	struct list_head throttled_cfs_rq;

	/* statistics */
	int nr_periods, nr_throttled;
	u64 throttled_time;
#endif
};

/* task group related information */
struct task_group {
	struct cgroup_subsys_state css;

#ifdef CONFIG_FAIR_GROUP_SCHED
	/* schedulable entities of this group on each cpu */
	struct sched_entity **se;
	/* runqueue "owned" by this group on each cpu */
	struct cfs_rq **cfs_rq;
	unsigned long shares;

#ifdef	CONFIG_SMP
	atomic_long_t load_avg;
	atomic_t runnable_avg;
#endif
#endif

#ifdef CONFIG_RT_GROUP_SCHED
	struct sched_rt_entity **rt_se;
	struct rt_rq **rt_rq;

	struct rt_bandwidth rt_bandwidth;
#endif

	struct rcu_head rcu;
	struct list_head list;

	struct task_group *parent;
	struct list_head siblings;
	struct list_head children;

#ifdef CONFIG_SCHED_AUTOGROUP
	struct autogroup *autogroup;
#endif

	struct cfs_bandwidth cfs_bandwidth;
};

#ifdef CONFIG_FAIR_GROUP_SCHED
#define ROOT_TASK_GROUP_LOAD	NICE_0_LOAD

/*
 * A weight of 0 or 1 can cause arithmetics problems.
 * A weight of a cfs_rq is the sum of weights of which entities
 * are queued on this cfs_rq, so a weight of a entity should not be
 * too large, so as the shares value of a task group.
 * (The default weight is 1024 - so there's no practical
 *  limitation from this.)
 */
#define MIN_SHARES	(1UL <<  1)
#define MAX_SHARES	(1UL << 18)
#endif

typedef int (*tg_visitor)(struct task_group *, void *);

extern int walk_tg_tree_from(struct task_group *from,
			     tg_visitor down, tg_visitor up, void *data);

/*
 * Iterate the full tree, calling @down when first entering a node and @up when
 * leaving it for the final time.
 *
 * Caller must hold rcu_lock or sufficient equivalent.
 */
static inline int walk_tg_tree(tg_visitor down, tg_visitor up, void *data)
{
	return walk_tg_tree_from(&root_task_group, down, up, data);
}

extern int tg_nop(struct task_group *tg, void *data);

extern void free_fair_sched_group(struct task_group *tg);
extern int alloc_fair_sched_group(struct task_group *tg, struct task_group *parent);
extern void unregister_fair_sched_group(struct task_group *tg, int cpu);
extern void init_tg_cfs_entry(struct task_group *tg, struct cfs_rq *cfs_rq,
			struct sched_entity *se, int cpu,
			struct sched_entity *parent);
extern void init_cfs_bandwidth(struct cfs_bandwidth *cfs_b);
extern int sched_group_set_shares(struct task_group *tg, unsigned long shares);

extern void __refill_cfs_bandwidth_runtime(struct cfs_bandwidth *cfs_b);
extern void __start_cfs_bandwidth(struct cfs_bandwidth *cfs_b);
extern void unthrottle_cfs_rq(struct cfs_rq *cfs_rq);

extern void free_rt_sched_group(struct task_group *tg);
extern int alloc_rt_sched_group(struct task_group *tg, struct task_group *parent);
extern void init_tg_rt_entry(struct task_group *tg, struct rt_rq *rt_rq,
		struct sched_rt_entity *rt_se, int cpu,
		struct sched_rt_entity *parent);

extern struct task_group *sched_create_group(struct task_group *parent);
extern void sched_online_group(struct task_group *tg,
			       struct task_group *parent);
extern void sched_destroy_group(struct task_group *tg);
extern void sched_offline_group(struct task_group *tg);

extern void sched_move_task(struct task_struct *tsk);

#ifdef CONFIG_FAIR_GROUP_SCHED
extern int sched_group_set_shares(struct task_group *tg, unsigned long shares);
#endif

#else /* CONFIG_CGROUP_SCHED */

struct cfs_bandwidth { };

#endif	/* CONFIG_CGROUP_SCHED */

/* CFS-related fields in a runqueue */
struct cfs_rq {
	struct load_weight load;
	unsigned int nr_running, h_nr_running;

	u64 exec_clock;
	u64 min_vruntime;
#ifndef CONFIG_64BIT
	u64 min_vruntime_copy;
#endif

	struct rb_root tasks_timeline;
	struct rb_node *rb_leftmost;

	/*
	 * 'curr' points to currently running entity on this cfs_rq.
	 * It is set to NULL otherwise (i.e when none are currently running).
	 */
	struct sched_entity *curr, *next, *last, *skip;

#ifdef	CONFIG_SCHED_DEBUG
	unsigned int nr_spread_over;
#endif

#ifdef CONFIG_SMP
	/*
	 * CFS Load tracking
	 * Under CFS, load is tracked on a per-entity basis and aggregated up.
	 * This allows for the description of both thread and group usage (in
	 * the FAIR_GROUP_SCHED case).
	 */
	unsigned long runnable_load_avg, blocked_load_avg;
	atomic64_t decay_counter;
	u64 last_decay;
	atomic_long_t removed_load;

#ifdef CONFIG_FAIR_GROUP_SCHED
	/* Required to track per-cpu representation of a task_group */
	u32 tg_runnable_contrib;
	unsigned long tg_load_contrib;
#endif /* CONFIG_FAIR_GROUP_SCHED */

	/*
	 *   h_load = weight * f(tg)
	 *
	 * Where f(tg) is the recursive weight fraction assigned to
	 * this group.
	 */
	unsigned long h_load;
#endif /* CONFIG_SMP */

#ifdef CONFIG_FAIR_GROUP_SCHED
	struct rq *rq;	/* cpu runqueue to which this cfs_rq is attached */

	/*
	 * leaf cfs_rqs are those that hold tasks (lowest schedulable entity in
	 * a hierarchy). Non-leaf lrqs hold other higher schedulable entities
	 * (like users, containers etc.)
	 *
	 * leaf_cfs_rq_list ties together list of leaf cfs_rq's in a cpu. This
	 * list is used during load balance.
	 */
	int on_list;
	struct list_head leaf_cfs_rq_list;
	struct task_group *tg;	/* group that "owns" this runqueue */

#ifdef CONFIG_CFS_BANDWIDTH
	int runtime_enabled;
	u64 runtime_expires;
	s64 runtime_remaining;

	u64 throttled_clock, throttled_clock_task;
	u64 throttled_clock_task_time;
	int throttled, throttle_count;
	struct list_head throttled_list;
#endif /* CONFIG_CFS_BANDWIDTH */
#endif /* CONFIG_FAIR_GROUP_SCHED */
};

static inline int rt_bandwidth_enabled(void)
{
	return sysctl_sched_rt_runtime >= 0;
}

/* Real-Time classes' related field in a runqueue: */
struct rt_rq {
	struct rt_prio_array active;
	unsigned int rt_nr_running;
#if defined CONFIG_SMP || defined CONFIG_RT_GROUP_SCHED
	struct {
		int curr; /* highest queued rt task prio */
#ifdef CONFIG_SMP
		int next; /* next highest */
#endif
	} highest_prio;
#endif
#ifdef CONFIG_SMP
	unsigned long rt_nr_migratory;
	unsigned long rt_nr_total;
	int overloaded;
	struct plist_head pushable_tasks;
#endif
	int rt_throttled;
	u64 rt_time;
	u64 rt_runtime;
	/* Nests inside the rq lock: */
	raw_spinlock_t rt_runtime_lock;

#ifdef CONFIG_RT_GROUP_SCHED
	unsigned long rt_nr_boosted;

	struct rq *rq;
	struct task_group *tg;
#endif
};

#ifdef CONFIG_SMP

/*
 * We add the notion of a root-domain which will be used to define per-domain
 * variables. Each exclusive cpuset essentially defines an island domain by
 * fully partitioning the member cpus from any other cpuset. Whenever a new
 * exclusive cpuset is created, we also create and attach a new root-domain
 * object.
 *
 */
struct root_domain {
	atomic_t refcount;
	atomic_t rto_count;
	struct rcu_head rcu;
	cpumask_var_t span;
	cpumask_var_t online;

	/*
	 * The "RT overload" flag: it gets set if a CPU has more than
	 * one runnable RT task.
	 */
	cpumask_var_t rto_mask;
	struct cpupri cpupri;
};

extern struct root_domain def_root_domain;

#endif /* CONFIG_SMP */

/*
 * This is the main, per-CPU runqueue data structure.
 *
 * Locking rule: those places that want to lock multiple runqueues
 * (such as the load balancing or the thread migration code), lock
 * acquire operations must be ordered by ascending &runqueue.
 */
struct rq {
	/* runqueue lock: */
	raw_spinlock_t lock;

	/*
	 * nr_running and cpu_load should be in the same cacheline because
	 * remote CPUs use both these fields when doing load calculation.
	 */
	unsigned int nr_running;
	#define CPU_LOAD_IDX_MAX 5
	unsigned long cpu_load[CPU_LOAD_IDX_MAX];
	unsigned long last_load_update_tick;
#ifdef CONFIG_NO_HZ_COMMON
	u64 nohz_stamp;
	unsigned long nohz_flags;
#endif
#ifdef CONFIG_NO_HZ_FULL
	unsigned long last_sched_tick;
#endif
	int skip_clock_update;

	/* capture load from *all* tasks on this cpu: */
	struct load_weight load;
	unsigned long nr_load_updates;
	u64 nr_switches;

	struct cfs_rq cfs;
	struct rt_rq rt;

#ifdef CONFIG_FAIR_GROUP_SCHED
	/* list of leaf cfs_rq on this cpu: */
	struct list_head leaf_cfs_rq_list;
#ifdef CONFIG_SMP
	unsigned long h_load_throttle;
#endif /* CONFIG_SMP */
#endif /* CONFIG_FAIR_GROUP_SCHED */

#ifdef CONFIG_RT_GROUP_SCHED
	struct list_head leaf_rt_rq_list;
#endif

	/*
	 * This is part of a global counter where only the total sum
	 * over all CPUs matters. A task can increase this counter on
	 * one CPU and if it got migrated afterwards it may decrease
	 * it on another CPU. Always updated under the runqueue lock:
	 */
	unsigned long nr_uninterruptible;

	struct task_struct *curr, *idle, *stop;
	unsigned long next_balance;
	struct mm_struct *prev_mm;

	u64 clock;
	u64 clock_task;

	atomic_t nr_iowait;

#ifdef CONFIG_SMP
	struct root_domain *rd;
	struct sched_domain *sd;

	unsigned long cpu_power;

	unsigned char idle_balance;
	/* For active balancing */
	int post_schedule;
	int active_balance;
	int push_cpu;
	struct cpu_stop_work active_balance_work;
	/* cpu of this runqueue: */
	int cpu;
	int online;

	struct list_head cfs_tasks;

	u64 rt_avg;
	u64 age_stamp;
	u64 idle_stamp;
	u64 avg_idle;
#endif

#ifdef CONFIG_IRQ_TIME_ACCOUNTING
	u64 prev_irq_time;
#endif
#ifdef CONFIG_PARAVIRT
	u64 prev_steal_time;
#endif
#ifdef CONFIG_PARAVIRT_TIME_ACCOUNTING
	u64 prev_steal_time_rq;
#endif

	/* calc_load related fields */
	unsigned long calc_load_update;
	long calc_load_active;

#ifdef CONFIG_SCHED_HRTICK
#ifdef CONFIG_SMP
	int hrtick_csd_pending;
	struct call_single_data hrtick_csd;
#endif
	struct hrtimer hrtick_timer;
#endif

#ifdef CONFIG_SCHEDSTATS
	/* latency stats */
	struct sched_info rq_sched_info;
	unsigned long long rq_cpu_time;
	/* could above be rq->cfs_rq.exec_clock + rq->rt_rq.rt_runtime ? */

	/* sys_sched_yield() stats */
	unsigned int yld_count;

	/* schedule() stats */
	unsigned int sched_count;
	unsigned int sched_goidle;

	/* try_to_wake_up() stats */
	unsigned int ttwu_count;
	unsigned int ttwu_local;
#endif

#ifdef CONFIG_SMP
	struct llist_head wake_list;
#endif

	struct sched_avg avg;
};

static inline int cpu_of(struct rq *rq)
{
#ifdef CONFIG_SMP
	return rq->cpu;
#else
	return 0;
#endif
}

DECLARE_PER_CPU(struct rq, runqueues);

#define cpu_rq(cpu)		(&per_cpu(runqueues, (cpu)))
#define this_rq()		(&__get_cpu_var(runqueues))
#define task_rq(p)		cpu_rq(task_cpu(p))
#define cpu_curr(cpu)		(cpu_rq(cpu)->curr)
#define raw_rq()		(&__raw_get_cpu_var(runqueues))

static inline u64 rq_clock(struct rq *rq)
{
	return rq->clock;
}

static inline u64 rq_clock_task(struct rq *rq)
{
	return rq->clock_task;
}

#ifdef CONFIG_SMP

#define rcu_dereference_check_sched_domain(p) \
	rcu_dereference_check((p), \
			      lockdep_is_held(&sched_domains_mutex))

/*
 * The domain tree (rq->sd) is protected by RCU's quiescent state transition.
 * See detach_destroy_domains: synchronize_sched for details.
 *
 * The domain tree of any CPU may only be accessed from within
 * preempt-disabled sections.
 */
#define for_each_domain(cpu, __sd) \
	for (__sd = rcu_dereference_check_sched_domain(cpu_rq(cpu)->sd); \
			__sd; __sd = __sd->parent)

#define for_each_lower_domain(sd) for (; sd; sd = sd->child)

/**
 * highest_flag_domain - Return highest sched_domain containing flag.
 * @cpu:	The cpu whose highest level of sched domain is to
 *		be returned.
 * @flag:	The flag to check for the highest sched_domain
 *		for the given cpu.
 *
 * Returns the highest sched_domain of a cpu which contains the given flag.
 */
static inline struct sched_domain *highest_flag_domain(int cpu, int flag)
{
	struct sched_domain *sd, *hsd = NULL;

	for_each_domain(cpu, sd) {
		if (!(sd->flags & flag))
			break;
		hsd = sd;
	}

	return hsd;
}

DECLARE_PER_CPU(struct sched_domain *, sd_llc);
DECLARE_PER_CPU(int, sd_llc_id);

struct sched_group_power {
	atomic_t ref;
	/*
	 * CPU power of this group, SCHED_LOAD_SCALE being max power for a
	 * single CPU.
	 */
	unsigned int power, power_orig;
	unsigned long next_update;
	/*
	 * Number of busy cpus in this group.
	 */
	atomic_t nr_busy_cpus;

	unsigned long cpumask[0]; /* iteration mask */
};

struct sched_group {
	struct sched_group *next;	/* Must be a circular list */
	atomic_t ref;

	unsigned int group_weight;
	struct sched_group_power *sgp;

	/*
	 * The CPUs this group covers.
	 *
	 * NOTE: this field is variable length. (Allocated dynamically
	 * by attaching extra space to the end of the structure,
	 * depending on how many CPUs the kernel has booted up with)
	 */
	unsigned long cpumask[0];
};

static inline struct cpumask *sched_group_cpus(struct sched_group *sg)
{
	return to_cpumask(sg->cpumask);
}

/*
 * cpumask masking which cpus in the group are allowed to iterate up the domain
 * tree.
 */
static inline struct cpumask *sched_group_mask(struct sched_group *sg)
{
	return to_cpumask(sg->sgp->cpumask);
}

/**
 * group_first_cpu - Returns the first cpu in the cpumask of a sched_group.
 * @group: The group whose first cpu is to be returned.
 */
static inline unsigned int group_first_cpu(struct sched_group *group)
{
	return cpumask_first(sched_group_cpus(group));
}

extern int group_balance_cpu(struct sched_group *sg);

#endif /* CONFIG_SMP */

#include "stats.h"
#include "auto_group.h"

#ifdef CONFIG_CGROUP_SCHED

/*
 * Return the group to which this tasks belongs.
 *
 * We cannot use task_subsys_state() and friends because the cgroup
 * subsystem changes that value before the cgroup_subsys::attach() method
 * is called, therefore we cannot pin it and might observe the wrong value.
 *
 * The same is true for autogroup's p->signal->autogroup->tg, the autogroup
 * core changes this before calling sched_move_task().
 *
 * Instead we use a 'copy' which is updated from sched_move_task() while
 * holding both task_struct::pi_lock and rq::lock.
 */
static inline struct task_group *task_group(struct task_struct *p)
{
	return p->sched_task_group;
}

/* Change a task's cfs_rq and parent entity if it moves across CPUs/groups */
static inline void set_task_rq(struct task_struct *p, unsigned int cpu)
{
#if defined(CONFIG_FAIR_GROUP_SCHED) || defined(CONFIG_RT_GROUP_SCHED)
	struct task_group *tg = task_group(p);
#endif

#ifdef CONFIG_FAIR_GROUP_SCHED
	p->se.cfs_rq = tg->cfs_rq[cpu];
	p->se.parent = tg->se[cpu];
#endif

#ifdef CONFIG_RT_GROUP_SCHED
	p->rt.rt_rq  = tg->rt_rq[cpu];
	p->rt.parent = tg->rt_se[cpu];
#endif
}

#else /* CONFIG_CGROUP_SCHED */

static inline void set_task_rq(struct task_struct *p, unsigned int cpu) { }
static inline struct task_group *task_group(struct task_struct *p)
{
	return NULL;
}

#endif /* CONFIG_CGROUP_SCHED */

static inline void __set_task_cpu(struct task_struct *p, unsigned int cpu)
{
	set_task_rq(p, cpu);
#ifdef CONFIG_SMP
	/*
	 * After ->cpu is set up to a new value, task_rq_lock(p, ...) can be
	 * successfuly executed on another CPU. We must ensure that updates of
	 * per-task data have been completed by this moment.
	 */
	smp_wmb();
	task_thread_info(p)->cpu = cpu;
#endif
}

/*
 * Tunables that become constants when CONFIG_SCHED_DEBUG is off:
 */
#ifdef CONFIG_SCHED_DEBUG
# include <linux/static_key.h>
# define const_debug __read_mostly
#else
# define const_debug const
#endif

extern const_debug unsigned int sysctl_sched_features;

#define SCHED_FEAT(name, enabled)	\
	__SCHED_FEAT_##name ,

enum {
#include "features.h"
	__SCHED_FEAT_NR,
};

#undef SCHED_FEAT

#if defined(CONFIG_SCHED_DEBUG) && defined(HAVE_JUMP_LABEL)
static __always_inline bool static_branch__true(struct static_key *key)
{
	return static_key_true(key); /* Not out of line branch. */
}

static __always_inline bool static_branch__false(struct static_key *key)
{
	return static_key_false(key); /* Out of line branch. */
}

#define SCHED_FEAT(name, enabled)					\
static __always_inline bool static_branch_##name(struct static_key *key) \
{									\
	return static_branch__##enabled(key);				\
}

#include "features.h"

#undef SCHED_FEAT

extern struct static_key sched_feat_keys[__SCHED_FEAT_NR];
#define sched_feat(x) (static_branch_##x(&sched_feat_keys[__SCHED_FEAT_##x]))
#else /* !(SCHED_DEBUG && HAVE_JUMP_LABEL) */
#define sched_feat(x) (sysctl_sched_features & (1UL << __SCHED_FEAT_##x))
#endif /* SCHED_DEBUG && HAVE_JUMP_LABEL */

#ifdef CONFIG_NUMA_BALANCING
#define sched_feat_numa(x) sched_feat(x)
#ifdef CONFIG_SCHED_DEBUG
#define numabalancing_enabled sched_feat_numa(NUMA)
#else
extern bool numabalancing_enabled;
#endif /* CONFIG_SCHED_DEBUG */
#else
#define sched_feat_numa(x) (0)
#define numabalancing_enabled (0)
#endif /* CONFIG_NUMA_BALANCING */

static inline u64 global_rt_period(void)
{
	return (u64)sysctl_sched_rt_period * NSEC_PER_USEC;
}

static inline u64 global_rt_runtime(void)
{
	if (sysctl_sched_rt_runtime < 0)
		return RUNTIME_INF;

	return (u64)sysctl_sched_rt_runtime * NSEC_PER_USEC;
}



static inline int task_current(struct rq *rq, struct task_struct *p)
{
	return rq->curr == p;
}

static inline int task_running(struct rq *rq, struct task_struct *p)
{
#ifdef CONFIG_SMP
	return p->on_cpu;
#else
	return task_current(rq, p);
#endif
}


#ifndef prepare_arch_switch
# define prepare_arch_switch(next)	do { } while (0)
#endif
#ifndef finish_arch_switch
# define finish_arch_switch(prev)	do { } while (0)
#endif
#ifndef finish_arch_post_lock_switch
# define finish_arch_post_lock_switch()	do { } while (0)
#endif

#ifndef __ARCH_WANT_UNLOCKED_CTXSW
static inline void prepare_lock_switch(struct rq *rq, struct task_struct *next)
{
#ifdef CONFIG_SMP
	/*
	 * We can optimise this out completely for !SMP, because the
	 * SMP rebalancing from interrupt is the only thing that cares
	 * here.
	 */
	next->on_cpu = 1;
#endif
}

static inline void finish_lock_switch(struct rq *rq, struct task_struct *prev)
{
#ifdef CONFIG_SMP
	/*
	 * After ->on_cpu is cleared, the task can be moved to a different CPU.
	 * We must ensure this doesn't happen until the switch is completely
	 * finished.
	 */
	smp_wmb();
	prev->on_cpu = 0;
#endif
#ifdef CONFIG_DEBUG_SPINLOCK
	/* this is a valid case when another task releases the spinlock */
	rq->lock.owner = current;
#endif
	/*
	 * If we are tracking spinlock dependencies then we have to
	 * fix up the runqueue lock - which gets 'carried over' from
	 * prev into current:
	 */
	spin_acquire(&rq->lock.dep_map, 0, 0, _THIS_IP_);

	raw_spin_unlock_irq(&rq->lock);
}

#else /* __ARCH_WANT_UNLOCKED_CTXSW */
static inline void prepare_lock_switch(struct rq *rq, struct task_struct *next)
{
#ifdef CONFIG_SMP
	/*
	 * We can optimise this out completely for !SMP, because the
	 * SMP rebalancing from interrupt is the only thing that cares
	 * here.
	 */
	next->on_cpu = 1;
#endif
	raw_spin_unlock(&rq->lock);
}

static inline void finish_lock_switch(struct rq *rq, struct task_struct *prev)
{
#ifdef CONFIG_SMP
	/*
	 * After ->on_cpu is cleared, the task can be moved to a different CPU.
	 * We must ensure this doesn't happen until the switch is completely
	 * finished.
	 */
	smp_wmb();
	prev->on_cpu = 0;
#endif
	local_irq_enable();
}
#endif /* __ARCH_WANT_UNLOCKED_CTXSW */

/*
 * wake flags
 */
#define WF_SYNC		0x01		/* waker goes to sleep after wakeup */
#define WF_FORK		0x02		/* child wakeup after fork */
#define WF_MIGRATED	0x4		/* internal use, task got migrated */
<<<<<<< HEAD

static inline void update_load_add(struct load_weight *lw, unsigned long inc)
{
	lw->weight += inc;
	lw->inv_weight = 0;
}

static inline void update_load_sub(struct load_weight *lw, unsigned long dec)
{
	lw->weight -= dec;
	lw->inv_weight = 0;
}

static inline void update_load_set(struct load_weight *lw, unsigned long w)
{
	lw->weight = w;
	lw->inv_weight = 0;
}
=======
>>>>>>> d0e0ac97

/*
 * To aid in avoiding the subversion of "niceness" due to uneven distribution
 * of tasks with abnormal "nice" values across CPUs the contribution that
 * each task makes to its run queue's load is weighted according to its
 * scheduling class and "nice" value. For SCHED_NORMAL tasks this is just a
 * scaled version of the new time slice allocation that they receive on time
 * slice expiry etc.
 */

#define WEIGHT_IDLEPRIO                3
#define WMULT_IDLEPRIO         1431655765

/*
 * Nice levels are multiplicative, with a gentle 10% change for every
 * nice level changed. I.e. when a CPU-bound task goes from nice 0 to
 * nice 1, it will get ~10% less CPU time than another CPU-bound task
 * that remained on nice 0.
 *
 * The "10% effect" is relative and cumulative: from _any_ nice level,
 * if you go up 1 level, it's -10% CPU usage, if you go down 1 level
 * it's +10% CPU usage. (to achieve that we use a multiplier of 1.25.
 * If a task goes up by ~10% and another task goes down by ~10% then
 * the relative distance between them is ~25%.)
 */
static const int prio_to_weight[40] = {
 /* -20 */     88761,     71755,     56483,     46273,     36291,
 /* -15 */     29154,     23254,     18705,     14949,     11916,
 /* -10 */      9548,      7620,      6100,      4904,      3906,
 /*  -5 */      3121,      2501,      1991,      1586,      1277,
 /*   0 */      1024,       820,       655,       526,       423,
 /*   5 */       335,       272,       215,       172,       137,
 /*  10 */       110,        87,        70,        56,        45,
 /*  15 */        36,        29,        23,        18,        15,
};

/*
 * Inverse (2^32/x) values of the prio_to_weight[] array, precalculated.
 *
 * In cases where the weight does not change often, we can use the
 * precalculated inverse to speed up arithmetics by turning divisions
 * into multiplications:
 */
static const u32 prio_to_wmult[40] = {
 /* -20 */     48388,     59856,     76040,     92818,    118348,
 /* -15 */    147320,    184698,    229616,    287308,    360437,
 /* -10 */    449829,    563644,    704093,    875809,   1099582,
 /*  -5 */   1376151,   1717300,   2157191,   2708050,   3363326,
 /*   0 */   4194304,   5237765,   6557202,   8165337,  10153587,
 /*   5 */  12820798,  15790321,  19976592,  24970740,  31350126,
 /*  10 */  39045157,  49367440,  61356676,  76695844,  95443717,
 /*  15 */ 119304647, 148102320, 186737708, 238609294, 286331153,
};

#define ENQUEUE_WAKEUP		1
#define ENQUEUE_HEAD		2
#ifdef CONFIG_SMP
#define ENQUEUE_WAKING		4	/* sched_class::task_waking was called */
#else
#define ENQUEUE_WAKING		0
#endif

#define DEQUEUE_SLEEP		1

struct sched_class {
	const struct sched_class *next;

	void (*enqueue_task) (struct rq *rq, struct task_struct *p, int flags);
	void (*dequeue_task) (struct rq *rq, struct task_struct *p, int flags);
	void (*yield_task) (struct rq *rq);
	bool (*yield_to_task) (struct rq *rq, struct task_struct *p, bool preempt);

	void (*check_preempt_curr) (struct rq *rq, struct task_struct *p, int flags);

	struct task_struct * (*pick_next_task) (struct rq *rq);
	void (*put_prev_task) (struct rq *rq, struct task_struct *p);

#ifdef CONFIG_SMP
	int  (*select_task_rq)(struct task_struct *p, int sd_flag, int flags);
	void (*migrate_task_rq)(struct task_struct *p, int next_cpu);

	void (*pre_schedule) (struct rq *this_rq, struct task_struct *task);
	void (*post_schedule) (struct rq *this_rq);
	void (*task_waking) (struct task_struct *task);
	void (*task_woken) (struct rq *this_rq, struct task_struct *task);

	void (*set_cpus_allowed)(struct task_struct *p,
				 const struct cpumask *newmask);

	void (*rq_online)(struct rq *rq);
	void (*rq_offline)(struct rq *rq);
#endif

	void (*set_curr_task) (struct rq *rq);
	void (*task_tick) (struct rq *rq, struct task_struct *p, int queued);
	void (*task_fork) (struct task_struct *p);

	void (*switched_from) (struct rq *this_rq, struct task_struct *task);
	void (*switched_to) (struct rq *this_rq, struct task_struct *task);
	void (*prio_changed) (struct rq *this_rq, struct task_struct *task,
			     int oldprio);

	unsigned int (*get_rr_interval) (struct rq *rq,
					 struct task_struct *task);

#ifdef CONFIG_FAIR_GROUP_SCHED
	void (*task_move_group) (struct task_struct *p, int on_rq);
#endif
};

#define sched_class_highest (&stop_sched_class)
#define for_each_class(class) \
   for (class = sched_class_highest; class; class = class->next)

extern const struct sched_class stop_sched_class;
extern const struct sched_class rt_sched_class;
extern const struct sched_class fair_sched_class;
extern const struct sched_class idle_sched_class;


#ifdef CONFIG_SMP

extern void update_group_power(struct sched_domain *sd, int cpu);

extern void trigger_load_balance(struct rq *rq, int cpu);
extern void idle_balance(int this_cpu, struct rq *this_rq);

<<<<<<< HEAD
/*
 * Only depends on SMP, FAIR_GROUP_SCHED may be removed when runnable_avg
 * becomes useful in lb
 */
#if defined(CONFIG_FAIR_GROUP_SCHED)
extern void idle_enter_fair(struct rq *this_rq);
extern void idle_exit_fair(struct rq *this_rq);
#else
static inline void idle_enter_fair(struct rq *this_rq) {}
static inline void idle_exit_fair(struct rq *this_rq) {}
#endif
=======
extern void idle_enter_fair(struct rq *this_rq);
extern void idle_exit_fair(struct rq *this_rq);
>>>>>>> d0e0ac97

#else	/* CONFIG_SMP */

static inline void idle_balance(int cpu, struct rq *rq)
{
}

#endif

extern void sysrq_sched_debug_show(void);
extern void sched_init_granularity(void);
extern void update_max_interval(void);
<<<<<<< HEAD
extern int update_runtime(struct notifier_block *nfb, unsigned long action, void *hcpu);
=======
>>>>>>> d0e0ac97
extern void init_sched_rt_class(void);
extern void init_sched_fair_class(void);

extern void resched_task(struct task_struct *p);
extern void resched_cpu(int cpu);

extern struct rt_bandwidth def_rt_bandwidth;
extern void init_rt_bandwidth(struct rt_bandwidth *rt_b, u64 period, u64 runtime);

extern void update_idle_cpu_load(struct rq *this_rq);

<<<<<<< HEAD
=======
extern void init_task_runnable_average(struct task_struct *p);

>>>>>>> d0e0ac97
#ifdef CONFIG_PARAVIRT
static inline u64 steal_ticks(u64 steal)
{
	if (unlikely(steal > NSEC_PER_SEC))
		return div_u64(steal, TICK_NSEC);

	return __iter_div_u64_rem(steal, TICK_NSEC, &steal);
}
#endif

static inline void inc_nr_running(struct rq *rq)
{
	rq->nr_running++;

#ifdef CONFIG_NO_HZ_FULL
	if (rq->nr_running == 2) {
		if (tick_nohz_full_cpu(rq->cpu)) {
			/* Order rq->nr_running write against the IPI */
			smp_wmb();
			smp_send_reschedule(rq->cpu);
		}
       }
#endif
}

static inline void dec_nr_running(struct rq *rq)
{
	rq->nr_running--;
}

static inline void rq_last_tick_reset(struct rq *rq)
{
#ifdef CONFIG_NO_HZ_FULL
	rq->last_sched_tick = jiffies;
#endif
}

extern void update_rq_clock(struct rq *rq);

extern void activate_task(struct rq *rq, struct task_struct *p, int flags);
extern void deactivate_task(struct rq *rq, struct task_struct *p, int flags);

extern void check_preempt_curr(struct rq *rq, struct task_struct *p, int flags);

extern const_debug unsigned int sysctl_sched_time_avg;
extern const_debug unsigned int sysctl_sched_nr_migrate;
extern const_debug unsigned int sysctl_sched_migration_cost;

static inline u64 sched_avg_period(void)
{
	return (u64)sysctl_sched_time_avg * NSEC_PER_MSEC / 2;
}

#ifdef CONFIG_SCHED_HRTICK

/*
 * Use hrtick when:
 *  - enabled by features
 *  - hrtimer is actually high res
 */
static inline int hrtick_enabled(struct rq *rq)
{
	if (!sched_feat(HRTICK))
		return 0;
	if (!cpu_active(cpu_of(rq)))
		return 0;
	return hrtimer_is_hres_active(&rq->hrtick_timer);
}

void hrtick_start(struct rq *rq, u64 delay);

#else

static inline int hrtick_enabled(struct rq *rq)
{
	return 0;
}

#endif /* CONFIG_SCHED_HRTICK */

#ifdef CONFIG_SMP
extern void sched_avg_update(struct rq *rq);
static inline void sched_rt_avg_update(struct rq *rq, u64 rt_delta)
{
	rq->rt_avg += rt_delta;
	sched_avg_update(rq);
}
#else
static inline void sched_rt_avg_update(struct rq *rq, u64 rt_delta) { }
static inline void sched_avg_update(struct rq *rq) { }
#endif

extern void start_bandwidth_timer(struct hrtimer *period_timer, ktime_t period);

#ifdef CONFIG_SMP
#ifdef CONFIG_PREEMPT

static inline void double_rq_lock(struct rq *rq1, struct rq *rq2);

/*
 * fair double_lock_balance: Safely acquires both rq->locks in a fair
 * way at the expense of forcing extra atomic operations in all
 * invocations.  This assures that the double_lock is acquired using the
 * same underlying policy as the spinlock_t on this architecture, which
 * reduces latency compared to the unfair variant below.  However, it
 * also adds more overhead and therefore may reduce throughput.
 */
static inline int _double_lock_balance(struct rq *this_rq, struct rq *busiest)
	__releases(this_rq->lock)
	__acquires(busiest->lock)
	__acquires(this_rq->lock)
{
	raw_spin_unlock(&this_rq->lock);
	double_rq_lock(this_rq, busiest);

	return 1;
}

#else
/*
 * Unfair double_lock_balance: Optimizes throughput at the expense of
 * latency by eliminating extra atomic operations when the locks are
 * already in proper order on entry.  This favors lower cpu-ids and will
 * grant the double lock to lower cpus over higher ids under contention,
 * regardless of entry order into the function.
 */
static inline int _double_lock_balance(struct rq *this_rq, struct rq *busiest)
	__releases(this_rq->lock)
	__acquires(busiest->lock)
	__acquires(this_rq->lock)
{
	int ret = 0;

	if (unlikely(!raw_spin_trylock(&busiest->lock))) {
		if (busiest < this_rq) {
			raw_spin_unlock(&this_rq->lock);
			raw_spin_lock(&busiest->lock);
			raw_spin_lock_nested(&this_rq->lock,
					      SINGLE_DEPTH_NESTING);
			ret = 1;
		} else
			raw_spin_lock_nested(&busiest->lock,
					      SINGLE_DEPTH_NESTING);
	}
	return ret;
}

#endif /* CONFIG_PREEMPT */

/*
 * double_lock_balance - lock the busiest runqueue, this_rq is locked already.
 */
static inline int double_lock_balance(struct rq *this_rq, struct rq *busiest)
{
	if (unlikely(!irqs_disabled())) {
		/* printk() doesn't work good under rq->lock */
		raw_spin_unlock(&this_rq->lock);
		BUG_ON(1);
	}

	return _double_lock_balance(this_rq, busiest);
}

static inline void double_unlock_balance(struct rq *this_rq, struct rq *busiest)
	__releases(busiest->lock)
{
	raw_spin_unlock(&busiest->lock);
	lock_set_subclass(&this_rq->lock.dep_map, 0, _RET_IP_);
}

/*
 * double_rq_lock - safely lock two runqueues
 *
 * Note this does not disable interrupts like task_rq_lock,
 * you need to do so manually before calling.
 */
static inline void double_rq_lock(struct rq *rq1, struct rq *rq2)
	__acquires(rq1->lock)
	__acquires(rq2->lock)
{
	BUG_ON(!irqs_disabled());
	if (rq1 == rq2) {
		raw_spin_lock(&rq1->lock);
		__acquire(rq2->lock);	/* Fake it out ;) */
	} else {
		if (rq1 < rq2) {
			raw_spin_lock(&rq1->lock);
			raw_spin_lock_nested(&rq2->lock, SINGLE_DEPTH_NESTING);
		} else {
			raw_spin_lock(&rq2->lock);
			raw_spin_lock_nested(&rq1->lock, SINGLE_DEPTH_NESTING);
		}
	}
}

/*
 * double_rq_unlock - safely unlock two runqueues
 *
 * Note this does not restore interrupts like task_rq_unlock,
 * you need to do so manually after calling.
 */
static inline void double_rq_unlock(struct rq *rq1, struct rq *rq2)
	__releases(rq1->lock)
	__releases(rq2->lock)
{
	raw_spin_unlock(&rq1->lock);
	if (rq1 != rq2)
		raw_spin_unlock(&rq2->lock);
	else
		__release(rq2->lock);
}

#else /* CONFIG_SMP */

/*
 * double_rq_lock - safely lock two runqueues
 *
 * Note this does not disable interrupts like task_rq_lock,
 * you need to do so manually before calling.
 */
static inline void double_rq_lock(struct rq *rq1, struct rq *rq2)
	__acquires(rq1->lock)
	__acquires(rq2->lock)
{
	BUG_ON(!irqs_disabled());
	BUG_ON(rq1 != rq2);
	raw_spin_lock(&rq1->lock);
	__acquire(rq2->lock);	/* Fake it out ;) */
}

/*
 * double_rq_unlock - safely unlock two runqueues
 *
 * Note this does not restore interrupts like task_rq_unlock,
 * you need to do so manually after calling.
 */
static inline void double_rq_unlock(struct rq *rq1, struct rq *rq2)
	__releases(rq1->lock)
	__releases(rq2->lock)
{
	BUG_ON(rq1 != rq2);
	raw_spin_unlock(&rq1->lock);
	__release(rq2->lock);
}

#endif

extern struct sched_entity *__pick_first_entity(struct cfs_rq *cfs_rq);
extern struct sched_entity *__pick_last_entity(struct cfs_rq *cfs_rq);
extern void print_cfs_stats(struct seq_file *m, int cpu);
extern void print_rt_stats(struct seq_file *m, int cpu);

extern void init_cfs_rq(struct cfs_rq *cfs_rq);
extern void init_rt_rq(struct rt_rq *rt_rq, struct rq *rq);

extern void account_cfs_bandwidth_used(int enabled, int was_enabled);

#ifdef CONFIG_NO_HZ_COMMON
enum rq_nohz_flag_bits {
	NOHZ_TICK_STOPPED,
	NOHZ_BALANCE_KICK,
};

#define nohz_flags(cpu)	(&cpu_rq(cpu)->nohz_flags)
#endif

#ifdef CONFIG_IRQ_TIME_ACCOUNTING

DECLARE_PER_CPU(u64, cpu_hardirq_time);
DECLARE_PER_CPU(u64, cpu_softirq_time);

#ifndef CONFIG_64BIT
DECLARE_PER_CPU(seqcount_t, irq_time_seq);

static inline void irq_time_write_begin(void)
{
	__this_cpu_inc(irq_time_seq.sequence);
	smp_wmb();
}

static inline void irq_time_write_end(void)
{
	smp_wmb();
	__this_cpu_inc(irq_time_seq.sequence);
}

static inline u64 irq_time_read(int cpu)
{
	u64 irq_time;
	unsigned seq;

	do {
		seq = read_seqcount_begin(&per_cpu(irq_time_seq, cpu));
		irq_time = per_cpu(cpu_softirq_time, cpu) +
			   per_cpu(cpu_hardirq_time, cpu);
	} while (read_seqcount_retry(&per_cpu(irq_time_seq, cpu), seq));

	return irq_time;
}
#else /* CONFIG_64BIT */
static inline void irq_time_write_begin(void)
{
}

static inline void irq_time_write_end(void)
{
}

static inline u64 irq_time_read(int cpu)
{
	return per_cpu(cpu_softirq_time, cpu) + per_cpu(cpu_hardirq_time, cpu);
}
#endif /* CONFIG_64BIT */
#endif /* CONFIG_IRQ_TIME_ACCOUNTING */<|MERGE_RESOLUTION|>--- conflicted
+++ resolved
@@ -9,11 +9,8 @@
 
 #include "cpupri.h"
 #include "cpuacct.h"
-<<<<<<< HEAD
-=======
 
 struct rq;
->>>>>>> d0e0ac97
 
 extern __read_mostly int scheduler_running;
 
@@ -899,27 +896,6 @@
 #define WF_SYNC		0x01		/* waker goes to sleep after wakeup */
 #define WF_FORK		0x02		/* child wakeup after fork */
 #define WF_MIGRATED	0x4		/* internal use, task got migrated */
-<<<<<<< HEAD
-
-static inline void update_load_add(struct load_weight *lw, unsigned long inc)
-{
-	lw->weight += inc;
-	lw->inv_weight = 0;
-}
-
-static inline void update_load_sub(struct load_weight *lw, unsigned long dec)
-{
-	lw->weight -= dec;
-	lw->inv_weight = 0;
-}
-
-static inline void update_load_set(struct load_weight *lw, unsigned long w)
-{
-	lw->weight = w;
-	lw->inv_weight = 0;
-}
-=======
->>>>>>> d0e0ac97
 
 /*
  * To aid in avoiding the subversion of "niceness" due to uneven distribution
@@ -1047,22 +1023,8 @@
 extern void trigger_load_balance(struct rq *rq, int cpu);
 extern void idle_balance(int this_cpu, struct rq *this_rq);
 
-<<<<<<< HEAD
-/*
- * Only depends on SMP, FAIR_GROUP_SCHED may be removed when runnable_avg
- * becomes useful in lb
- */
-#if defined(CONFIG_FAIR_GROUP_SCHED)
 extern void idle_enter_fair(struct rq *this_rq);
 extern void idle_exit_fair(struct rq *this_rq);
-#else
-static inline void idle_enter_fair(struct rq *this_rq) {}
-static inline void idle_exit_fair(struct rq *this_rq) {}
-#endif
-=======
-extern void idle_enter_fair(struct rq *this_rq);
-extern void idle_exit_fair(struct rq *this_rq);
->>>>>>> d0e0ac97
 
 #else	/* CONFIG_SMP */
 
@@ -1075,10 +1037,6 @@
 extern void sysrq_sched_debug_show(void);
 extern void sched_init_granularity(void);
 extern void update_max_interval(void);
-<<<<<<< HEAD
-extern int update_runtime(struct notifier_block *nfb, unsigned long action, void *hcpu);
-=======
->>>>>>> d0e0ac97
 extern void init_sched_rt_class(void);
 extern void init_sched_fair_class(void);
 
@@ -1090,11 +1048,8 @@
 
 extern void update_idle_cpu_load(struct rq *this_rq);
 
-<<<<<<< HEAD
-=======
 extern void init_task_runnable_average(struct task_struct *p);
 
->>>>>>> d0e0ac97
 #ifdef CONFIG_PARAVIRT
 static inline u64 steal_ticks(u64 steal)
 {
