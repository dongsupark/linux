/*
 * Read-Copy Update mechanism for mutual exclusion (tree-based version)
 * Internal non-public definitions.
 *
 * This program is free software; you can redistribute it and/or modify
 * it under the terms of the GNU General Public License as published by
 * the Free Software Foundation; either version 2 of the License, or
 * (at your option) any later version.
 *
 * This program is distributed in the hope that it will be useful,
 * but WITHOUT ANY WARRANTY; without even the implied warranty of
 * MERCHANTABILITY or FITNESS FOR A PARTICULAR PURPOSE.  See the
 * GNU General Public License for more details.
 *
 * You should have received a copy of the GNU General Public License
 * along with this program; if not, write to the Free Software
 * Foundation, Inc., 59 Temple Place - Suite 330, Boston, MA 02111-1307, USA.
 *
 * Copyright IBM Corporation, 2008
 *
 * Author: Ingo Molnar <mingo@elte.hu>
 *	   Paul E. McKenney <paulmck@linux.vnet.ibm.com>
 */

#include <linux/cache.h>
#include <linux/spinlock.h>
#include <linux/threads.h>
#include <linux/cpumask.h>
#include <linux/seqlock.h>

/*
 * Define shape of hierarchy based on NR_CPUS, CONFIG_RCU_FANOUT, and
 * CONFIG_RCU_FANOUT_LEAF.
 * In theory, it should be possible to add more levels straightforwardly.
 * In practice, this did work well going from three levels to four.
 * Of course, your mileage may vary.
 */
#define MAX_RCU_LVLS 4
#define RCU_FANOUT_1	      (CONFIG_RCU_FANOUT_LEAF)
#define RCU_FANOUT_2	      (RCU_FANOUT_1 * CONFIG_RCU_FANOUT)
#define RCU_FANOUT_3	      (RCU_FANOUT_2 * CONFIG_RCU_FANOUT)
#define RCU_FANOUT_4	      (RCU_FANOUT_3 * CONFIG_RCU_FANOUT)

#if NR_CPUS <= RCU_FANOUT_1
#  define RCU_NUM_LVLS	      1
#  define NUM_RCU_LVL_0	      1
#  define NUM_RCU_LVL_1	      (NR_CPUS)
#  define NUM_RCU_LVL_2	      0
#  define NUM_RCU_LVL_3	      0
#  define NUM_RCU_LVL_4	      0
#elif NR_CPUS <= RCU_FANOUT_2
#  define RCU_NUM_LVLS	      2
#  define NUM_RCU_LVL_0	      1
#  define NUM_RCU_LVL_1	      DIV_ROUND_UP(NR_CPUS, RCU_FANOUT_1)
#  define NUM_RCU_LVL_2	      (NR_CPUS)
#  define NUM_RCU_LVL_3	      0
#  define NUM_RCU_LVL_4	      0
#elif NR_CPUS <= RCU_FANOUT_3
#  define RCU_NUM_LVLS	      3
#  define NUM_RCU_LVL_0	      1
#  define NUM_RCU_LVL_1	      DIV_ROUND_UP(NR_CPUS, RCU_FANOUT_2)
#  define NUM_RCU_LVL_2	      DIV_ROUND_UP(NR_CPUS, RCU_FANOUT_1)
#  define NUM_RCU_LVL_3	      (NR_CPUS)
#  define NUM_RCU_LVL_4	      0
#elif NR_CPUS <= RCU_FANOUT_4
#  define RCU_NUM_LVLS	      4
#  define NUM_RCU_LVL_0	      1
#  define NUM_RCU_LVL_1	      DIV_ROUND_UP(NR_CPUS, RCU_FANOUT_3)
#  define NUM_RCU_LVL_2	      DIV_ROUND_UP(NR_CPUS, RCU_FANOUT_2)
#  define NUM_RCU_LVL_3	      DIV_ROUND_UP(NR_CPUS, RCU_FANOUT_1)
#  define NUM_RCU_LVL_4	      (NR_CPUS)
#else
# error "CONFIG_RCU_FANOUT insufficient for NR_CPUS"
#endif /* #if (NR_CPUS) <= RCU_FANOUT_1 */

#define RCU_SUM (NUM_RCU_LVL_0 + NUM_RCU_LVL_1 + NUM_RCU_LVL_2 + NUM_RCU_LVL_3 + NUM_RCU_LVL_4)
#define NUM_RCU_NODES (RCU_SUM - NR_CPUS)

extern int rcu_num_lvls;
extern int rcu_num_nodes;

/*
 * Dynticks per-CPU state.
 */
struct rcu_dynticks {
	long long dynticks_nesting; /* Track irq/process nesting level. */
				    /* Process level is worth LLONG_MAX/2. */
	int dynticks_nmi_nesting;   /* Track NMI nesting level. */
	atomic_t dynticks;	    /* Even value for idle, else odd. */
#ifdef CONFIG_RCU_FAST_NO_HZ
	int dyntick_drain;	    /* Prepare-for-idle state variable. */
	unsigned long dyntick_holdoff;
				    /* No retries for the jiffy of failure. */
	struct timer_list idle_gp_timer;
				    /* Wake up CPU sleeping with callbacks. */
	unsigned long idle_gp_timer_expires;
				    /* When to wake up CPU (for repost). */
	bool idle_first_pass;	    /* First pass of attempt to go idle? */
	unsigned long nonlazy_posted;
				    /* # times non-lazy CBs posted to CPU. */
	unsigned long nonlazy_posted_snap;
				    /* idle-period nonlazy_posted snapshot. */
	int tick_nohz_enabled_snap; /* Previously seen value from sysfs. */
#endif /* #ifdef CONFIG_RCU_FAST_NO_HZ */
#ifdef CONFIG_RCU_USER_QS
	bool ignore_user_qs;	    /* Treat userspace as extended QS or not */
	bool in_user;		    /* Is the CPU in userland from RCU POV? */
#endif
};

/* RCU's kthread states for tracing. */
#define RCU_KTHREAD_STOPPED  0
#define RCU_KTHREAD_RUNNING  1
#define RCU_KTHREAD_WAITING  2
#define RCU_KTHREAD_OFFCPU   3
#define RCU_KTHREAD_YIELDING 4
#define RCU_KTHREAD_MAX      4

/*
 * Definition for node within the RCU grace-period-detection hierarchy.
 */
struct rcu_node {
	raw_spinlock_t lock;	/* Root rcu_node's lock protects some */
				/*  rcu_state fields as well as following. */
	unsigned long gpnum;	/* Current grace period for this node. */
				/*  This will either be equal to or one */
				/*  behind the root rcu_node's gpnum. */
	unsigned long completed; /* Last GP completed for this node. */
				/*  This will either be equal to or one */
				/*  behind the root rcu_node's gpnum. */
	unsigned long qsmask;	/* CPUs or groups that need to switch in */
				/*  order for current grace period to proceed.*/
				/*  In leaf rcu_node, each bit corresponds to */
				/*  an rcu_data structure, otherwise, each */
				/*  bit corresponds to a child rcu_node */
				/*  structure. */
	unsigned long expmask;	/* Groups that have ->blkd_tasks */
				/*  elements that need to drain to allow the */
				/*  current expedited grace period to */
				/*  complete (only for TREE_PREEMPT_RCU). */
	atomic_t wakemask;	/* CPUs whose kthread needs to be awakened. */
				/*  Since this has meaning only for leaf */
				/*  rcu_node structures, 32 bits suffices. */
	unsigned long qsmaskinit;
				/* Per-GP initial value for qsmask & expmask. */
	unsigned long grpmask;	/* Mask to apply to parent qsmask. */
				/*  Only one bit will be set in this mask. */
	int	grplo;		/* lowest-numbered CPU or group here. */
	int	grphi;		/* highest-numbered CPU or group here. */
	u8	grpnum;		/* CPU/group number for next level up. */
	u8	level;		/* root is at level 0. */
	struct rcu_node *parent;
	struct list_head blkd_tasks;
				/* Tasks blocked in RCU read-side critical */
				/*  section.  Tasks are placed at the head */
				/*  of this list and age towards the tail. */
	struct list_head *gp_tasks;
				/* Pointer to the first task blocking the */
				/*  current grace period, or NULL if there */
				/*  is no such task. */
	struct list_head *exp_tasks;
				/* Pointer to the first task blocking the */
				/*  current expedited grace period, or NULL */
				/*  if there is no such task.  If there */
				/*  is no current expedited grace period, */
				/*  then there can cannot be any such task. */
#ifdef CONFIG_RCU_BOOST
	struct list_head *boost_tasks;
				/* Pointer to first task that needs to be */
				/*  priority boosted, or NULL if no priority */
				/*  boosting is needed for this rcu_node */
				/*  structure.  If there are no tasks */
				/*  queued on this rcu_node structure that */
				/*  are blocking the current grace period, */
				/*  there can be no such task. */
	unsigned long boost_time;
				/* When to start boosting (jiffies). */
	struct task_struct *boost_kthread_task;
				/* kthread that takes care of priority */
				/*  boosting for this rcu_node structure. */
	unsigned int boost_kthread_status;
				/* State of boost_kthread_task for tracing. */
	unsigned long n_tasks_boosted;
				/* Total number of tasks boosted. */
	unsigned long n_exp_boosts;
				/* Number of tasks boosted for expedited GP. */
	unsigned long n_normal_boosts;
				/* Number of tasks boosted for normal GP. */
	unsigned long n_balk_blkd_tasks;
				/* Refused to boost: no blocked tasks. */
	unsigned long n_balk_exp_gp_tasks;
				/* Refused to boost: nothing blocking GP. */
	unsigned long n_balk_boost_tasks;
				/* Refused to boost: already boosting. */
	unsigned long n_balk_notblocked;
				/* Refused to boost: RCU RS CS still running. */
	unsigned long n_balk_notyet;
				/* Refused to boost: not yet time. */
	unsigned long n_balk_nos;
				/* Refused to boost: not sure why, though. */
				/*  This can happen due to race conditions. */
#endif /* #ifdef CONFIG_RCU_BOOST */
	raw_spinlock_t fqslock ____cacheline_internodealigned_in_smp;
} ____cacheline_internodealigned_in_smp;

/*
 * Do a full breadth-first scan of the rcu_node structures for the
 * specified rcu_state structure.
 */
#define rcu_for_each_node_breadth_first(rsp, rnp) \
	for ((rnp) = &(rsp)->node[0]; \
	     (rnp) < &(rsp)->node[rcu_num_nodes]; (rnp)++)

/*
 * Do a breadth-first scan of the non-leaf rcu_node structures for the
 * specified rcu_state structure.  Note that if there is a singleton
 * rcu_node tree with but one rcu_node structure, this loop is a no-op.
 */
#define rcu_for_each_nonleaf_node_breadth_first(rsp, rnp) \
	for ((rnp) = &(rsp)->node[0]; \
	     (rnp) < (rsp)->level[rcu_num_lvls - 1]; (rnp)++)

/*
 * Scan the leaves of the rcu_node hierarchy for the specified rcu_state
 * structure.  Note that if there is a singleton rcu_node tree with but
 * one rcu_node structure, this loop -will- visit the rcu_node structure.
 * It is still a leaf node, even if it is also the root node.
 */
#define rcu_for_each_leaf_node(rsp, rnp) \
	for ((rnp) = (rsp)->level[rcu_num_lvls - 1]; \
	     (rnp) < &(rsp)->node[rcu_num_nodes]; (rnp)++)

/* Index values for nxttail array in struct rcu_data. */
#define RCU_DONE_TAIL		0	/* Also RCU_WAIT head. */
#define RCU_WAIT_TAIL		1	/* Also RCU_NEXT_READY head. */
#define RCU_NEXT_READY_TAIL	2	/* Also RCU_NEXT head. */
#define RCU_NEXT_TAIL		3
#define RCU_NEXT_SIZE		4

/* Per-CPU data for read-copy update. */
struct rcu_data {
	/* 1) quiescent-state and grace-period handling : */
	unsigned long	completed;	/* Track rsp->completed gp number */
					/*  in order to detect GP end. */
	unsigned long	gpnum;		/* Highest gp number that this CPU */
					/*  is aware of having started. */
	bool		passed_quiesce;	/* User-mode/idle loop etc. */
	bool		qs_pending;	/* Core waits for quiesc state. */
	bool		beenonline;	/* CPU online at least once. */
	bool		preemptible;	/* Preemptible RCU? */
	struct rcu_node *mynode;	/* This CPU's leaf of hierarchy */
	unsigned long grpmask;		/* Mask to apply to leaf qsmask. */
#ifdef CONFIG_RCU_CPU_STALL_INFO
	unsigned long	ticks_this_gp;	/* The number of scheduling-clock */
					/*  ticks this CPU has handled */
					/*  during and after the last grace */
					/* period it is aware of. */
#endif /* #ifdef CONFIG_RCU_CPU_STALL_INFO */

	/* 2) batch handling */
	/*
	 * If nxtlist is not NULL, it is partitioned as follows.
	 * Any of the partitions might be empty, in which case the
	 * pointer to that partition will be equal to the pointer for
	 * the following partition.  When the list is empty, all of
	 * the nxttail elements point to the ->nxtlist pointer itself,
	 * which in that case is NULL.
	 *
	 * [nxtlist, *nxttail[RCU_DONE_TAIL]):
	 *	Entries that batch # <= ->completed
	 *	The grace period for these entries has completed, and
	 *	the other grace-period-completed entries may be moved
	 *	here temporarily in rcu_process_callbacks().
	 * [*nxttail[RCU_DONE_TAIL], *nxttail[RCU_WAIT_TAIL]):
	 *	Entries that batch # <= ->completed - 1: waiting for current GP
	 * [*nxttail[RCU_WAIT_TAIL], *nxttail[RCU_NEXT_READY_TAIL]):
	 *	Entries known to have arrived before current GP ended
	 * [*nxttail[RCU_NEXT_READY_TAIL], *nxttail[RCU_NEXT_TAIL]):
	 *	Entries that might have arrived after current GP ended
	 *	Note that the value of *nxttail[RCU_NEXT_TAIL] will
	 *	always be NULL, as this is the end of the list.
	 */
	struct rcu_head *nxtlist;
	struct rcu_head **nxttail[RCU_NEXT_SIZE];
	long		qlen_lazy;	/* # of lazy queued callbacks */
	long		qlen;		/* # of queued callbacks, incl lazy */
	long		qlen_last_fqs_check;
					/* qlen at last check for QS forcing */
	unsigned long	n_cbs_invoked;	/* count of RCU cbs invoked. */
	unsigned long   n_cbs_orphaned; /* RCU cbs orphaned by dying CPU */
	unsigned long   n_cbs_adopted;  /* RCU cbs adopted from dying CPU */
	unsigned long	n_force_qs_snap;
					/* did other CPU force QS recently? */
	long		blimit;		/* Upper limit on a processed batch */

	/* 3) dynticks interface. */
	struct rcu_dynticks *dynticks;	/* Shared per-CPU dynticks state. */
	int dynticks_snap;		/* Per-GP tracking for dynticks. */

	/* 4) reasons this CPU needed to be kicked by force_quiescent_state */
	unsigned long dynticks_fqs;	/* Kicked due to dynticks idle. */
	unsigned long offline_fqs;	/* Kicked due to being offline. */

	/* 5) __rcu_pending() statistics. */
	unsigned long n_rcu_pending;	/* rcu_pending() calls since boot. */
	unsigned long n_rp_qs_pending;
	unsigned long n_rp_report_qs;
	unsigned long n_rp_cb_ready;
	unsigned long n_rp_cpu_needs_gp;
	unsigned long n_rp_gp_completed;
	unsigned long n_rp_gp_started;
	unsigned long n_rp_need_nothing;

	/* 6) _rcu_barrier() and OOM callbacks. */
	struct rcu_head barrier_head;
#ifdef CONFIG_RCU_FAST_NO_HZ
	struct rcu_head oom_head;
#endif /* #ifdef CONFIG_RCU_FAST_NO_HZ */

	int cpu;
	struct rcu_state *rsp;
};

/* Values for fqs_state field in struct rcu_state. */
#define RCU_GP_IDLE		0	/* No grace period in progress. */
#define RCU_GP_INIT		1	/* Grace period being initialized. */
#define RCU_SAVE_DYNTICK	2	/* Need to scan dyntick state. */
#define RCU_FORCE_QS		3	/* Need to force quiescent state. */
#define RCU_SIGNAL_INIT		RCU_SAVE_DYNTICK

#define RCU_JIFFIES_TILL_FORCE_QS	 3	/* for rsp->jiffies_force_qs */

#ifdef CONFIG_PROVE_RCU
#define RCU_STALL_DELAY_DELTA	       (5 * HZ)
#else
#define RCU_STALL_DELAY_DELTA	       0
#endif
#define RCU_STALL_RAT_DELAY		2	/* Allow other CPUs time */
						/*  to take at least one */
						/*  scheduling clock irq */
						/*  before ratting on them. */

#define rcu_wait(cond)							\
do {									\
	for (;;) {							\
		set_current_state(TASK_INTERRUPTIBLE);			\
		if (cond)						\
			break;						\
		schedule();						\
	}								\
	__set_current_state(TASK_RUNNING);				\
} while (0)

/*
 * RCU global state, including node hierarchy.  This hierarchy is
 * represented in "heap" form in a dense array.  The root (first level)
 * of the hierarchy is in ->node[0] (referenced by ->level[0]), the second
 * level in ->node[1] through ->node[m] (->node[1] referenced by ->level[1]),
 * and the third level in ->node[m+1] and following (->node[m+1] referenced
 * by ->level[2]).  The number of levels is determined by the number of
 * CPUs and by CONFIG_RCU_FANOUT.  Small systems will have a "hierarchy"
 * consisting of a single rcu_node.
 */
struct rcu_state {
	struct rcu_node node[NUM_RCU_NODES];	/* Hierarchy. */
	struct rcu_node *level[RCU_NUM_LVLS];	/* Hierarchy levels. */
	u32 levelcnt[MAX_RCU_LVLS + 1];		/* # nodes in each level. */
	u8 levelspread[RCU_NUM_LVLS];		/* kids/node in each level. */
	struct rcu_data __percpu *rda;		/* pointer of percu rcu_data. */
	void (*call)(struct rcu_head *head,	/* call_rcu() flavor. */
		     void (*func)(struct rcu_head *head));

	/* The following fields are guarded by the root rcu_node's lock. */

	u8	fqs_state ____cacheline_internodealigned_in_smp;
						/* Force QS state. */
	u8	boost;				/* Subject to priority boost. */
	unsigned long gpnum;			/* Current gp number. */
	unsigned long completed;		/* # of last completed gp. */
	struct task_struct *gp_kthread;		/* Task for grace periods. */
	wait_queue_head_t gp_wq;		/* Where GP task waits. */
	int gp_flags;				/* Commands for GP task. */

	/* End of fields guarded by root rcu_node's lock. */

	raw_spinlock_t onofflock ____cacheline_internodealigned_in_smp;
						/* exclude on/offline and */
						/*  starting new GP. */
	struct rcu_head *orphan_nxtlist;	/* Orphaned callbacks that */
						/*  need a grace period. */
	struct rcu_head **orphan_nxttail;	/* Tail of above. */
	struct rcu_head *orphan_donelist;	/* Orphaned callbacks that */
						/*  are ready to invoke. */
	struct rcu_head **orphan_donetail;	/* Tail of above. */
	long qlen_lazy;				/* Number of lazy callbacks. */
	long qlen;				/* Total number of callbacks. */
<<<<<<< HEAD
=======
	/* End of fields guarded by onofflock. */

	struct mutex onoff_mutex;		/* Coordinate hotplug & GPs. */

>>>>>>> ddffeb8c
	struct mutex barrier_mutex;		/* Guards barrier fields. */
	atomic_t barrier_cpu_count;		/* # CPUs waiting on. */
	struct completion barrier_completion;	/* Wake at barrier end. */
	unsigned long n_barrier_done;		/* ++ at start and end of */
						/*  _rcu_barrier(). */
<<<<<<< HEAD
=======
	/* End of fields guarded by barrier_mutex. */

>>>>>>> ddffeb8c
	unsigned long jiffies_force_qs;		/* Time at which to invoke */
						/*  force_quiescent_state(). */
	unsigned long n_force_qs;		/* Number of calls to */
						/*  force_quiescent_state(). */
	unsigned long n_force_qs_lh;		/* ~Number of calls leaving */
						/*  due to lock unavailable. */
	unsigned long n_force_qs_ngp;		/* Number of calls leaving */
						/*  due to no GP active. */
	unsigned long gp_start;			/* Time at which GP started, */
						/*  but in jiffies. */
	unsigned long jiffies_stall;		/* Time at which to check */
						/*  for CPU stalls. */
	unsigned long gp_max;			/* Maximum GP duration in */
						/*  jiffies. */
	char *name;				/* Name of structure. */
	struct list_head flavors;		/* List of RCU flavors. */
};

/* Values for rcu_state structure's gp_flags field. */
#define RCU_GP_FLAG_INIT 0x1	/* Need grace-period initialization. */
#define RCU_GP_FLAG_FQS  0x2	/* Need grace-period quiescent-state forcing. */

extern struct list_head rcu_struct_flavors;
#define for_each_rcu_flavor(rsp) \
	list_for_each_entry((rsp), &rcu_struct_flavors, flavors)

/* Return values for rcu_preempt_offline_tasks(). */

#define RCU_OFL_TASKS_NORM_GP	0x1		/* Tasks blocking normal */
						/*  GP were moved to root. */
#define RCU_OFL_TASKS_EXP_GP	0x2		/* Tasks blocking expedited */
						/*  GP were moved to root. */

/*
 * RCU implementation internal declarations:
 */
extern struct rcu_state rcu_sched_state;
DECLARE_PER_CPU(struct rcu_data, rcu_sched_data);

extern struct rcu_state rcu_bh_state;
DECLARE_PER_CPU(struct rcu_data, rcu_bh_data);

#ifdef CONFIG_TREE_PREEMPT_RCU
extern struct rcu_state rcu_preempt_state;
DECLARE_PER_CPU(struct rcu_data, rcu_preempt_data);
#endif /* #ifdef CONFIG_TREE_PREEMPT_RCU */

#ifdef CONFIG_RCU_BOOST
DECLARE_PER_CPU(unsigned int, rcu_cpu_kthread_status);
DECLARE_PER_CPU(int, rcu_cpu_kthread_cpu);
DECLARE_PER_CPU(unsigned int, rcu_cpu_kthread_loops);
DECLARE_PER_CPU(char, rcu_cpu_has_work);
#endif /* #ifdef CONFIG_RCU_BOOST */

#ifndef RCU_TREE_NONCORE

/* Forward declarations for rcutree_plugin.h */
static void rcu_bootup_announce(void);
long rcu_batches_completed(void);
static void rcu_preempt_note_context_switch(int cpu);
static int rcu_preempt_blocked_readers_cgp(struct rcu_node *rnp);
#ifdef CONFIG_HOTPLUG_CPU
static void rcu_report_unblock_qs_rnp(struct rcu_node *rnp,
				      unsigned long flags);
#endif /* #ifdef CONFIG_HOTPLUG_CPU */
static void rcu_print_detail_task_stall(struct rcu_state *rsp);
static int rcu_print_task_stall(struct rcu_node *rnp);
static void rcu_preempt_check_blocked_tasks(struct rcu_node *rnp);
#ifdef CONFIG_HOTPLUG_CPU
static int rcu_preempt_offline_tasks(struct rcu_state *rsp,
				     struct rcu_node *rnp,
				     struct rcu_data *rdp);
#endif /* #ifdef CONFIG_HOTPLUG_CPU */
static void rcu_preempt_check_callbacks(int cpu);
void call_rcu(struct rcu_head *head, void (*func)(struct rcu_head *rcu));
#if defined(CONFIG_HOTPLUG_CPU) || defined(CONFIG_TREE_PREEMPT_RCU)
static void rcu_report_exp_rnp(struct rcu_state *rsp, struct rcu_node *rnp,
			       bool wake);
#endif /* #if defined(CONFIG_HOTPLUG_CPU) || defined(CONFIG_TREE_PREEMPT_RCU) */
static void __init __rcu_init_preempt(void);
static void rcu_initiate_boost(struct rcu_node *rnp, unsigned long flags);
static void rcu_preempt_boost_start_gp(struct rcu_node *rnp);
static void invoke_rcu_callbacks_kthread(void);
static bool rcu_is_callbacks_kthread(void);
#ifdef CONFIG_RCU_BOOST
static void rcu_preempt_do_callbacks(void);
static int __cpuinit rcu_spawn_one_boost_kthread(struct rcu_state *rsp,
						 struct rcu_node *rnp);
#endif /* #ifdef CONFIG_RCU_BOOST */
static void __cpuinit rcu_prepare_kthreads(int cpu);
static void rcu_prepare_for_idle_init(int cpu);
static void rcu_cleanup_after_idle(int cpu);
static void rcu_prepare_for_idle(int cpu);
static void rcu_idle_count_callbacks_posted(void);
static void print_cpu_stall_info_begin(void);
static void print_cpu_stall_info(struct rcu_state *rsp, int cpu);
static void print_cpu_stall_info_end(void);
static void zero_cpu_stall_ticks(struct rcu_data *rdp);
static void increment_cpu_stall_ticks(void);

#endif /* #ifndef RCU_TREE_NONCORE */<|MERGE_RESOLUTION|>--- conflicted
+++ resolved
@@ -394,23 +394,17 @@
 	struct rcu_head **orphan_donetail;	/* Tail of above. */
 	long qlen_lazy;				/* Number of lazy callbacks. */
 	long qlen;				/* Total number of callbacks. */
-<<<<<<< HEAD
-=======
 	/* End of fields guarded by onofflock. */
 
 	struct mutex onoff_mutex;		/* Coordinate hotplug & GPs. */
 
->>>>>>> ddffeb8c
 	struct mutex barrier_mutex;		/* Guards barrier fields. */
 	atomic_t barrier_cpu_count;		/* # CPUs waiting on. */
 	struct completion barrier_completion;	/* Wake at barrier end. */
 	unsigned long n_barrier_done;		/* ++ at start and end of */
 						/*  _rcu_barrier(). */
-<<<<<<< HEAD
-=======
 	/* End of fields guarded by barrier_mutex. */
 
->>>>>>> ddffeb8c
 	unsigned long jiffies_force_qs;		/* Time at which to invoke */
 						/*  force_quiescent_state(). */
 	unsigned long n_force_qs;		/* Number of calls to */
