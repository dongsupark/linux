--- conflicted
+++ resolved
@@ -313,48 +313,6 @@
 	}
 }
 
-<<<<<<< HEAD
-/*
- * Let kernel threads use this to say that they allow a certain signal.
- * Must not be used if kthread was cloned with CLONE_SIGHAND.
- */
-int allow_signal(int sig)
-{
-	if (!valid_signal(sig) || sig < 1)
-		return -EINVAL;
-
-	spin_lock_irq(&current->sighand->siglock);
-	/* This is only needed for daemonize()'ed kthreads */
-	sigdelset(&current->blocked, sig);
-	/*
-	 * Kernel threads handle their own signals. Let the signal code
-	 * know it'll be handled, so that they don't get converted to
-	 * SIGKILL or just silently dropped.
-	 */
-	current->sighand->action[(sig)-1].sa.sa_handler = (void __user *)2;
-	recalc_sigpending();
-	spin_unlock_irq(&current->sighand->siglock);
-	return 0;
-}
-
-EXPORT_SYMBOL(allow_signal);
-
-int disallow_signal(int sig)
-{
-	if (!valid_signal(sig) || sig < 1)
-		return -EINVAL;
-
-	spin_lock_irq(&current->sighand->siglock);
-	current->sighand->action[(sig)-1].sa.sa_handler = SIG_IGN;
-	recalc_sigpending();
-	spin_unlock_irq(&current->sighand->siglock);
-	return 0;
-}
-
-EXPORT_SYMBOL(disallow_signal);
-
-=======
->>>>>>> 5e19bfb5
 #ifdef CONFIG_MEMCG
 /*
  * A task is exiting.   If it owned this mm, find a new owner for the mm.
