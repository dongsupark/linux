/*
 *  linux/kernel/exit.c
 *
 *  Copyright (C) 1991, 1992  Linus Torvalds
 */

#include <linux/mm.h>
#include <linux/slab.h>
#include <linux/interrupt.h>
#include <linux/module.h>
#include <linux/capability.h>
#include <linux/completion.h>
#include <linux/personality.h>
#include <linux/tty.h>
#include <linux/iocontext.h>
#include <linux/key.h>
#include <linux/security.h>
#include <linux/cpu.h>
#include <linux/acct.h>
#include <linux/tsacct_kern.h>
#include <linux/file.h>
#include <linux/fdtable.h>
#include <linux/freezer.h>
#include <linux/binfmts.h>
#include <linux/nsproxy.h>
#include <linux/pid_namespace.h>
#include <linux/ptrace.h>
#include <linux/profile.h>
#include <linux/mount.h>
#include <linux/proc_fs.h>
#include <linux/kthread.h>
#include <linux/mempolicy.h>
#include <linux/taskstats_kern.h>
#include <linux/delayacct.h>
#include <linux/cgroup.h>
#include <linux/syscalls.h>
#include <linux/signal.h>
#include <linux/posix-timers.h>
#include <linux/cn_proc.h>
#include <linux/mutex.h>
#include <linux/futex.h>
#include <linux/pipe_fs_i.h>
#include <linux/audit.h> /* for audit_free() */
#include <linux/resource.h>
#include <linux/blkdev.h>
#include <linux/task_io_accounting_ops.h>
#include <linux/tracehook.h>
#include <linux/fs_struct.h>
#include <linux/init_task.h>
#include <linux/perf_event.h>
#include <trace/events/sched.h>
#include <linux/hw_breakpoint.h>
#include <linux/oom.h>
#include <linux/writeback.h>
#include <linux/shm.h>

#include <asm/uaccess.h>
#include <asm/unistd.h>
#include <asm/pgtable.h>
#include <asm/mmu_context.h>

static void exit_mm(struct task_struct *tsk);

static void __unhash_process(struct task_struct *p, bool group_dead)
{
	nr_threads--;
	detach_pid(p, PIDTYPE_PID);
	if (group_dead) {
		detach_pid(p, PIDTYPE_PGID);
		detach_pid(p, PIDTYPE_SID);

		list_del_rcu(&p->tasks);
		list_del_init(&p->sibling);
		__this_cpu_dec(process_counts);
	}
	list_del_rcu(&p->thread_group);
	list_del_rcu(&p->thread_node);
}

/*
 * This function expects the tasklist_lock write-locked.
 */
static void __exit_signal(struct task_struct *tsk)
{
	struct signal_struct *sig = tsk->signal;
	bool group_dead = thread_group_leader(tsk);
	struct sighand_struct *sighand;
	struct tty_struct *uninitialized_var(tty);
	cputime_t utime, stime;

	sighand = rcu_dereference_check(tsk->sighand,
					lockdep_tasklist_lock_is_held());
	spin_lock(&sighand->siglock);

	posix_cpu_timers_exit(tsk);
	if (group_dead) {
		posix_cpu_timers_exit_group(tsk);
		tty = sig->tty;
		sig->tty = NULL;
	} else {
		/*
		 * This can only happen if the caller is de_thread().
		 * FIXME: this is the temporary hack, we should teach
		 * posix-cpu-timers to handle this case correctly.
		 */
		if (unlikely(has_group_leader_pid(tsk)))
			posix_cpu_timers_exit_group(tsk);

		/*
		 * If there is any task waiting for the group exit
		 * then notify it:
		 */
		if (sig->notify_count > 0 && !--sig->notify_count)
			wake_up_process(sig->group_exit_task);

		if (tsk == sig->curr_target)
			sig->curr_target = next_thread(tsk);
	}

	/*
	 * Accumulate here the counters for all threads as they die. We could
	 * skip the group leader because it is the last user of signal_struct,
	 * but we want to avoid the race with thread_group_cputime() which can
	 * see the empty ->thread_head list.
	 */
	task_cputime(tsk, &utime, &stime);
	write_seqlock(&sig->stats_lock);
	sig->utime += utime;
	sig->stime += stime;
	sig->gtime += task_gtime(tsk);
	sig->min_flt += tsk->min_flt;
	sig->maj_flt += tsk->maj_flt;
	sig->nvcsw += tsk->nvcsw;
	sig->nivcsw += tsk->nivcsw;
	sig->inblock += task_io_get_inblock(tsk);
	sig->oublock += task_io_get_oublock(tsk);
	task_io_accounting_add(&sig->ioac, &tsk->ioac);
	sig->sum_sched_runtime += tsk->se.sum_exec_runtime;
	sig->nr_threads--;
	__unhash_process(tsk, group_dead);
	write_sequnlock(&sig->stats_lock);

	/*
	 * Do this under ->siglock, we can race with another thread
	 * doing sigqueue_free() if we have SIGQUEUE_PREALLOC signals.
	 */
	flush_sigqueue(&tsk->pending);
	tsk->sighand = NULL;
	spin_unlock(&sighand->siglock);

	__cleanup_sighand(sighand);
	clear_tsk_thread_flag(tsk, TIF_SIGPENDING);
	if (group_dead) {
		flush_sigqueue(&sig->shared_pending);
		tty_kref_put(tty);
	}
}

static void delayed_put_task_struct(struct rcu_head *rhp)
{
	struct task_struct *tsk = container_of(rhp, struct task_struct, rcu);

	perf_event_delayed_put(tsk);
	trace_sched_process_free(tsk);
	put_task_struct(tsk);
}


void release_task(struct task_struct *p)
{
	struct task_struct *leader;
	int zap_leader;
repeat:
	/* don't need to get the RCU readlock here - the process is dead and
	 * can't be modifying its own credentials. But shut RCU-lockdep up */
	rcu_read_lock();
	atomic_dec(&__task_cred(p)->user->processes);
	rcu_read_unlock();

	proc_flush_task(p);

	write_lock_irq(&tasklist_lock);
	ptrace_release_task(p);
	__exit_signal(p);

	/*
	 * If we are the last non-leader member of the thread
	 * group, and the leader is zombie, then notify the
	 * group leader's parent process. (if it wants notification.)
	 */
	zap_leader = 0;
	leader = p->group_leader;
	if (leader != p && thread_group_empty(leader)
			&& leader->exit_state == EXIT_ZOMBIE) {
		/*
		 * If we were the last child thread and the leader has
		 * exited already, and the leader's parent ignores SIGCHLD,
		 * then we are the one who should release the leader.
		 */
		zap_leader = do_notify_parent(leader, leader->exit_signal);
		if (zap_leader)
			leader->exit_state = EXIT_DEAD;
	}

	write_unlock_irq(&tasklist_lock);
	release_thread(p);
	call_rcu(&p->rcu, delayed_put_task_struct);

	p = leader;
	if (unlikely(zap_leader))
		goto repeat;
}

/*
 * Determine if a process group is "orphaned", according to the POSIX
 * definition in 2.2.2.52.  Orphaned process groups are not to be affected
 * by terminal-generated stop signals.  Newly orphaned process groups are
 * to receive a SIGHUP and a SIGCONT.
 *
 * "I ask you, have you ever known what it is to be an orphan?"
 */
static int will_become_orphaned_pgrp(struct pid *pgrp,
					struct task_struct *ignored_task)
{
	struct task_struct *p;

	do_each_pid_task(pgrp, PIDTYPE_PGID, p) {
		if ((p == ignored_task) ||
		    (p->exit_state && thread_group_empty(p)) ||
		    is_global_init(p->real_parent))
			continue;

		if (task_pgrp(p->real_parent) != pgrp &&
		    task_session(p->real_parent) == task_session(p))
			return 0;
	} while_each_pid_task(pgrp, PIDTYPE_PGID, p);

	return 1;
}

int is_current_pgrp_orphaned(void)
{
	int retval;

	read_lock(&tasklist_lock);
	retval = will_become_orphaned_pgrp(task_pgrp(current), NULL);
	read_unlock(&tasklist_lock);

	return retval;
}

static bool has_stopped_jobs(struct pid *pgrp)
{
	struct task_struct *p;

	do_each_pid_task(pgrp, PIDTYPE_PGID, p) {
		if (p->signal->flags & SIGNAL_STOP_STOPPED)
			return true;
	} while_each_pid_task(pgrp, PIDTYPE_PGID, p);

	return false;
}

/*
 * Check to see if any process groups have become orphaned as
 * a result of our exiting, and if they have any stopped jobs,
 * send them a SIGHUP and then a SIGCONT. (POSIX 3.2.2.2)
 */
static void
kill_orphaned_pgrp(struct task_struct *tsk, struct task_struct *parent)
{
	struct pid *pgrp = task_pgrp(tsk);
	struct task_struct *ignored_task = tsk;

	if (!parent)
		/* exit: our father is in a different pgrp than
		 * we are and we were the only connection outside.
		 */
		parent = tsk->real_parent;
	else
		/* reparent: our child is in a different pgrp than
		 * we are, and it was the only connection outside.
		 */
		ignored_task = NULL;

	if (task_pgrp(parent) != pgrp &&
	    task_session(parent) == task_session(tsk) &&
	    will_become_orphaned_pgrp(pgrp, ignored_task) &&
	    has_stopped_jobs(pgrp)) {
		__kill_pgrp_info(SIGHUP, SEND_SIG_PRIV, pgrp);
		__kill_pgrp_info(SIGCONT, SEND_SIG_PRIV, pgrp);
	}
}

#ifdef CONFIG_MEMCG
/*
 * A task is exiting.   If it owned this mm, find a new owner for the mm.
 */
void mm_update_next_owner(struct mm_struct *mm)
{
	struct task_struct *c, *g, *p = current;

retry:
	/*
	 * If the exiting or execing task is not the owner, it's
	 * someone else's problem.
	 */
	if (mm->owner != p)
		return;
	/*
	 * The current owner is exiting/execing and there are no other
	 * candidates.  Do not leave the mm pointing to a possibly
	 * freed task structure.
	 */
	if (atomic_read(&mm->mm_users) <= 1) {
		mm->owner = NULL;
		return;
	}

	read_lock(&tasklist_lock);
	/*
	 * Search in the children
	 */
	list_for_each_entry(c, &p->children, sibling) {
		if (c->mm == mm)
			goto assign_new_owner;
	}

	/*
	 * Search in the siblings
	 */
	list_for_each_entry(c, &p->real_parent->children, sibling) {
		if (c->mm == mm)
			goto assign_new_owner;
	}

	/*
	 * Search through everything else, we should not get here often.
	 */
	for_each_process(g) {
		if (g->flags & PF_KTHREAD)
			continue;
		for_each_thread(g, c) {
			if (c->mm == mm)
				goto assign_new_owner;
			if (c->mm)
				break;
		}
	}
	read_unlock(&tasklist_lock);
	/*
	 * We found no owner yet mm_users > 1: this implies that we are
	 * most likely racing with swapoff (try_to_unuse()) or /proc or
	 * ptrace or page migration (get_task_mm()).  Mark owner as NULL.
	 */
	mm->owner = NULL;
	return;

assign_new_owner:
	BUG_ON(c == p);
	get_task_struct(c);
	/*
	 * The task_lock protects c->mm from changing.
	 * We always want mm->owner->mm == mm
	 */
	task_lock(c);
	/*
	 * Delay read_unlock() till we have the task_lock()
	 * to ensure that c does not slip away underneath us
	 */
	read_unlock(&tasklist_lock);
	if (c->mm != mm) {
		task_unlock(c);
		put_task_struct(c);
		goto retry;
	}
	mm->owner = c;
	task_unlock(c);
	put_task_struct(c);
}
#endif /* CONFIG_MEMCG */

/*
 * Turn us into a lazy TLB process if we
 * aren't already..
 */
static void exit_mm(struct task_struct *tsk)
{
	struct mm_struct *mm = tsk->mm;
	struct core_state *core_state;

	mm_release(tsk, mm);
	if (!mm)
		return;
	sync_mm_rss(mm);
	/*
	 * Serialize with any possible pending coredump.
	 * We must hold mmap_sem around checking core_state
	 * and clearing tsk->mm.  The core-inducing thread
	 * will increment ->nr_threads for each thread in the
	 * group with ->mm != NULL.
	 */
	down_read(&mm->mmap_sem);
	core_state = mm->core_state;
	if (core_state) {
		struct core_thread self;

		up_read(&mm->mmap_sem);

		self.task = tsk;
		self.next = xchg(&core_state->dumper.next, &self);
		/*
		 * Implies mb(), the result of xchg() must be visible
		 * to core_state->dumper.
		 */
		if (atomic_dec_and_test(&core_state->nr_threads))
			complete(&core_state->startup);

		for (;;) {
			set_task_state(tsk, TASK_UNINTERRUPTIBLE);
			if (!self.task) /* see coredump_finish() */
				break;
			freezable_schedule();
		}
		__set_task_state(tsk, TASK_RUNNING);
		down_read(&mm->mmap_sem);
	}
	atomic_inc(&mm->mm_count);
	BUG_ON(mm != tsk->active_mm);
	/* more a memory barrier than a real lock */
	task_lock(tsk);
	tsk->mm = NULL;
	up_read(&mm->mmap_sem);
	enter_lazy_tlb(mm, current);
	task_unlock(tsk);
	mm_update_next_owner(mm);
	mmput(mm);
	clear_thread_flag(TIF_MEMDIE);
}

static struct task_struct *find_alive_thread(struct task_struct *p)
{
	struct task_struct *t;

	for_each_thread(p, t) {
		if (!(t->flags & PF_EXITING))
			return t;
	}
	return NULL;
}

static struct task_struct *find_child_reaper(struct task_struct *father)
	__releases(&tasklist_lock)
	__acquires(&tasklist_lock)
{
	struct pid_namespace *pid_ns = task_active_pid_ns(father);
	struct task_struct *reaper = pid_ns->child_reaper;

	if (likely(reaper != father))
		return reaper;

	reaper = find_alive_thread(father);
	if (reaper) {
		pid_ns->child_reaper = reaper;
		return reaper;
	}

	write_unlock_irq(&tasklist_lock);
	if (unlikely(pid_ns == &init_pid_ns)) {
		panic("Attempted to kill init! exitcode=0x%08x\n",
			father->signal->group_exit_code ?: father->exit_code);
	}
	zap_pid_ns_processes(pid_ns);
	write_lock_irq(&tasklist_lock);

	return father;
}

/*
 * When we die, we re-parent all our children, and try to:
 * 1. give them to another thread in our thread group, if such a member exists
 * 2. give it to the first ancestor process which prctl'd itself as a
 *    child_subreaper for its children (like a service manager)
 * 3. give it to the init process (PID 1) in our pid namespace
 */
static struct task_struct *find_new_reaper(struct task_struct *father,
					   struct task_struct *child_reaper)
{
	struct task_struct *thread, *reaper;

	thread = find_alive_thread(father);
	if (thread)
		return thread;

	if (father->signal->has_child_subreaper) {
		/*
		 * Find the first ->is_child_subreaper ancestor in our pid_ns.
		 * We start from father to ensure we can not look into another
		 * namespace, this is safe because all its threads are dead.
		 */
		for (reaper = father;
		     !same_thread_group(reaper, child_reaper);
		     reaper = reaper->real_parent) {
			/* call_usermodehelper() descendants need this check */
			if (reaper == &init_task)
				break;
			if (!reaper->signal->is_child_subreaper)
				continue;
			thread = find_alive_thread(reaper);
			if (thread)
				return thread;
		}
	}

	return child_reaper;
}

/*
* Any that need to be release_task'd are put on the @dead list.
 */
static void reparent_leader(struct task_struct *father, struct task_struct *p,
				struct list_head *dead)
{
	if (unlikely(p->exit_state == EXIT_DEAD))
		return;

	/* We don't want people slaying init. */
	p->exit_signal = SIGCHLD;

	/* If it has exited notify the new parent about this child's death. */
	if (!p->ptrace &&
	    p->exit_state == EXIT_ZOMBIE && thread_group_empty(p)) {
		if (do_notify_parent(p, p->exit_signal)) {
			p->exit_state = EXIT_DEAD;
			list_add(&p->ptrace_entry, dead);
		}
	}

	kill_orphaned_pgrp(p, father);
}

/*
 * This does two things:
 *
 * A.  Make init inherit all the child processes
 * B.  Check to see if any process groups have become orphaned
 *	as a result of our exiting, and if they have any stopped
 *	jobs, send them a SIGHUP and then a SIGCONT.  (POSIX 3.2.2.2)
 */
static void forget_original_parent(struct task_struct *father,
					struct list_head *dead)
{
	struct task_struct *p, *t, *reaper;

	if (unlikely(!list_empty(&father->ptraced)))
		exit_ptrace(father, dead);

	/* Can drop and reacquire tasklist_lock */
	reaper = find_child_reaper(father);
	if (list_empty(&father->children))
		return;

	reaper = find_new_reaper(father, reaper);
	list_for_each_entry(p, &father->children, sibling) {
		for_each_thread(p, t) {
			t->real_parent = reaper;
			BUG_ON((!t->ptrace) != (t->parent == father));
			if (likely(!t->ptrace))
				t->parent = t->real_parent;
			if (t->pdeath_signal)
				group_send_sig_info(t->pdeath_signal,
						    SEND_SIG_NOINFO, t);
		}
		/*
		 * If this is a threaded reparent there is no need to
		 * notify anyone anything has happened.
		 */
		if (!same_thread_group(reaper, father))
			reparent_leader(father, p, dead);
	}
	list_splice_tail_init(&father->children, &reaper->children);
}

/*
 * Send signals to all our closest relatives so that they know
 * to properly mourn us..
 */
static void exit_notify(struct task_struct *tsk, int group_dead)
{
	bool autoreap;
	struct task_struct *p, *n;
	LIST_HEAD(dead);

	write_lock_irq(&tasklist_lock);
	forget_original_parent(tsk, &dead);

	if (group_dead)
		kill_orphaned_pgrp(tsk->group_leader, NULL);

	if (unlikely(tsk->ptrace)) {
		int sig = thread_group_leader(tsk) &&
				thread_group_empty(tsk) &&
				!ptrace_reparented(tsk) ?
			tsk->exit_signal : SIGCHLD;
		autoreap = do_notify_parent(tsk, sig);
	} else if (thread_group_leader(tsk)) {
		autoreap = thread_group_empty(tsk) &&
			do_notify_parent(tsk, tsk->exit_signal);
	} else {
		autoreap = true;
	}

	tsk->exit_state = autoreap ? EXIT_DEAD : EXIT_ZOMBIE;
	if (tsk->exit_state == EXIT_DEAD)
		list_add(&tsk->ptrace_entry, &dead);

	/* mt-exec, de_thread() is waiting for group leader */
	if (unlikely(tsk->signal->notify_count < 0))
		wake_up_process(tsk->signal->group_exit_task);
	write_unlock_irq(&tasklist_lock);

	list_for_each_entry_safe(p, n, &dead, ptrace_entry) {
		list_del_init(&p->ptrace_entry);
		release_task(p);
	}
}

#ifdef CONFIG_DEBUG_STACK_USAGE
static void check_stack_usage(void)
{
	static DEFINE_SPINLOCK(low_water_lock);
	static int lowest_to_date = THREAD_SIZE;
	unsigned long free;

	free = stack_not_used(current);

	if (free >= lowest_to_date)
		return;

	spin_lock(&low_water_lock);
	if (free < lowest_to_date) {
		pr_warn("%s (%d) used greatest stack depth: %lu bytes left\n",
			current->comm, task_pid_nr(current), free);
		lowest_to_date = free;
	}
	spin_unlock(&low_water_lock);
}
#else
static inline void check_stack_usage(void) {}
#endif

void do_exit(long code)
{
	struct task_struct *tsk = current;
	int group_dead;
	TASKS_RCU(int tasks_rcu_i);

	profile_task_exit(tsk);

	WARN_ON(blk_needs_flush_plug(tsk));

	if (unlikely(in_interrupt()))
		panic("Aiee, killing interrupt handler!");
	if (unlikely(!tsk->pid))
		panic("Attempted to kill the idle task!");

	/*
	 * If do_exit is called because this processes oopsed, it's possible
	 * that get_fs() was left as KERNEL_DS, so reset it to USER_DS before
	 * continuing. Amongst other possible reasons, this is to prevent
	 * mm_release()->clear_child_tid() from writing to a user-controlled
	 * kernel address.
	 */
	set_fs(USER_DS);

	ptrace_event(PTRACE_EVENT_EXIT, code);

	validate_creds_for_do_exit(tsk);

	/*
	 * We're taking recursive faults here in do_exit. Safest is to just
	 * leave this task alone and wait for reboot.
	 */
	if (unlikely(tsk->flags & PF_EXITING)) {
		pr_alert("Fixing recursive fault but reboot is needed!\n");
		/*
		 * We can do this unlocked here. The futex code uses
		 * this flag just to verify whether the pi state
		 * cleanup has been done or not. In the worst case it
		 * loops once more. We pretend that the cleanup was
		 * done as there is no way to return. Either the
		 * OWNER_DIED bit is set by now or we push the blocked
		 * task into the wait for ever nirwana as well.
		 */
		tsk->flags |= PF_EXITPIDONE;
		set_current_state(TASK_UNINTERRUPTIBLE);
		schedule();
	}

	exit_signals(tsk);  /* sets PF_EXITING */
	/*
	 * tsk->flags are checked in the futex code to protect against
	 * an exiting task cleaning up the robust pi futexes.
	 */
	smp_mb();
	raw_spin_unlock_wait(&tsk->pi_lock);

	if (unlikely(in_atomic()))
		pr_info("note: %s[%d] exited with preempt_count %d\n",
			current->comm, task_pid_nr(current),
			preempt_count());

	acct_update_integrals(tsk);
	/* sync mm's RSS info before statistics gathering */
	if (tsk->mm)
		sync_mm_rss(tsk->mm);
	group_dead = atomic_dec_and_test(&tsk->signal->live);
	if (group_dead) {
		hrtimer_cancel(&tsk->signal->real_timer);
		exit_itimers(tsk->signal);
		if (tsk->mm)
			setmax_mm_hiwater_rss(&tsk->signal->maxrss, tsk->mm);
	}
	acct_collect(code, group_dead);
	if (group_dead)
		tty_audit_exit();
	audit_free(tsk);

	tsk->exit_code = code;
	taskstats_exit(tsk, group_dead);

	exit_mm(tsk);

	if (group_dead)
		acct_process();
	trace_sched_process_exit(tsk);

	exit_sem(tsk);
	exit_shm(tsk);
	exit_files(tsk);
	exit_fs(tsk);
	if (group_dead)
		disassociate_ctty(1);
	exit_task_namespaces(tsk);
	exit_task_work(tsk);
	exit_thread();

	/*
	 * Flush inherited counters to the parent - before the parent
	 * gets woken up by child-exit notifications.
	 *
	 * because of cgroup mode, must be called before cgroup_exit()
	 */
	perf_event_exit_task(tsk);

	cgroup_exit(tsk);

	module_put(task_thread_info(tsk)->exec_domain->module);

	/*
	 * FIXME: do that only when needed, using sched_exit tracepoint
	 */
	flush_ptrace_hw_breakpoint(tsk);

	TASKS_RCU(tasks_rcu_i = __srcu_read_lock(&tasks_rcu_exit_srcu));
	exit_notify(tsk, group_dead);
	proc_exit_connector(tsk);
#ifdef CONFIG_NUMA
	task_lock(tsk);
	mpol_put(tsk->mempolicy);
	tsk->mempolicy = NULL;
	task_unlock(tsk);
#endif
#ifdef CONFIG_FUTEX
	if (unlikely(current->pi_state_cache))
		kfree(current->pi_state_cache);
#endif
	/*
	 * Make sure we are holding no locks:
	 */
	debug_check_no_locks_held();
	/*
	 * We can do this unlocked here. The futex code uses this flag
	 * just to verify whether the pi state cleanup has been done
	 * or not. In the worst case it loops once more.
	 */
	tsk->flags |= PF_EXITPIDONE;

	if (tsk->io_context)
		exit_io_context(tsk);

	if (tsk->splice_pipe)
		free_pipe_info(tsk->splice_pipe);

	if (tsk->task_frag.page)
		put_page(tsk->task_frag.page);

	validate_creds_for_do_exit(tsk);

	check_stack_usage();
	preempt_disable();
	if (tsk->nr_dirtied)
		__this_cpu_add(dirty_throttle_leaks, tsk->nr_dirtied);
	exit_rcu();
	TASKS_RCU(__srcu_read_unlock(&tasks_rcu_exit_srcu, tasks_rcu_i));

	/*
	 * The setting of TASK_RUNNING by try_to_wake_up() may be delayed
	 * when the following two conditions become true.
	 *   - There is race condition of mmap_sem (It is acquired by
	 *     exit_mm()), and
	 *   - SMI occurs before setting TASK_RUNINNG.
	 *     (or hypervisor of virtual machine switches to other guest)
	 *  As a result, we may become TASK_RUNNING after becoming TASK_DEAD
	 *
	 * To avoid it, we have to wait for releasing tsk->pi_lock which
	 * is held by try_to_wake_up()
	 */
	smp_mb();
	raw_spin_unlock_wait(&tsk->pi_lock);

	/* causes final put_task_struct in finish_task_switch(). */
	tsk->state = TASK_DEAD;
	tsk->flags |= PF_NOFREEZE;	/* tell freezer to ignore us */
	schedule();
	BUG();
	/* Avoid "noreturn function does return".  */
	for (;;)
		cpu_relax();	/* For when BUG is null */
}
EXPORT_SYMBOL_GPL(do_exit);

void complete_and_exit(struct completion *comp, long code)
{
	if (comp)
		complete(comp);

	do_exit(code);
}
EXPORT_SYMBOL(complete_and_exit);

SYSCALL_DEFINE1(exit, int, error_code)
{
	do_exit((error_code&0xff)<<8);
}

/*
 * Take down every thread in the group.  This is called by fatal signals
 * as well as by sys_exit_group (below).
 */
void
do_group_exit(int exit_code)
{
	struct signal_struct *sig = current->signal;

	BUG_ON(exit_code & 0x80); /* core dumps don't get here */

	if (signal_group_exit(sig))
		exit_code = sig->group_exit_code;
	else if (!thread_group_empty(current)) {
		struct sighand_struct *const sighand = current->sighand;

		spin_lock_irq(&sighand->siglock);
		if (signal_group_exit(sig))
			/* Another thread got here before we took the lock.  */
			exit_code = sig->group_exit_code;
		else {
			sig->group_exit_code = exit_code;
			sig->flags = SIGNAL_GROUP_EXIT;
			zap_other_threads(current);
		}
		spin_unlock_irq(&sighand->siglock);
	}

	do_exit(exit_code);
	/* NOTREACHED */
}

/*
 * this kills every thread in the thread group. Note that any externally
 * wait4()-ing process will get the correct exit code - even if this
 * thread is not the thread group leader.
 */
SYSCALL_DEFINE1(exit_group, int, error_code)
{
	do_group_exit((error_code & 0xff) << 8);
	/* NOTREACHED */
	return 0;
}

struct wait_opts {
	enum pid_type		wo_type;
	int			wo_flags;
	struct pid		*wo_pid;

	struct siginfo __user	*wo_info;
	int __user		*wo_stat;
	struct rusage __user	*wo_rusage;

	wait_queue_t		child_wait;
	int			notask_error;
};

static inline
struct pid *task_pid_type(struct task_struct *task, enum pid_type type)
{
	if (type != PIDTYPE_PID)
		task = task->group_leader;
	return task->pids[type].pid;
}

static int eligible_pid(struct wait_opts *wo, struct task_struct *p)
{
	return	wo->wo_type == PIDTYPE_MAX ||
		task_pid_type(p, wo->wo_type) == wo->wo_pid;
}

static int eligible_child(struct wait_opts *wo, struct task_struct *p)
{
	if (!eligible_pid(wo, p))
		return 0;
	/* Wait for all children (clone and not) if __WALL is set;
	 * otherwise, wait for clone children *only* if __WCLONE is
	 * set; otherwise, wait for non-clone children *only*.  (Note:
	 * A "clone" child here is one that reports to its parent
	 * using a signal other than SIGCHLD.) */
	if (((p->exit_signal != SIGCHLD) ^ !!(wo->wo_flags & __WCLONE))
	    && !(wo->wo_flags & __WALL))
		return 0;

	return 1;
}

static int wait_noreap_copyout(struct wait_opts *wo, struct task_struct *p,
				pid_t pid, uid_t uid, int why, int status)
{
	struct siginfo __user *infop;
	int retval = wo->wo_rusage
		? getrusage(p, RUSAGE_BOTH, wo->wo_rusage) : 0;

	put_task_struct(p);
	infop = wo->wo_info;
	if (infop) {
		if (!retval)
			retval = put_user(SIGCHLD, &infop->si_signo);
		if (!retval)
			retval = put_user(0, &infop->si_errno);
		if (!retval)
			retval = put_user((short)why, &infop->si_code);
		if (!retval)
			retval = put_user(pid, &infop->si_pid);
		if (!retval)
			retval = put_user(uid, &infop->si_uid);
		if (!retval)
			retval = put_user(status, &infop->si_status);
	}
	if (!retval)
		retval = pid;
	return retval;
}

/*
 * Handle sys_wait4 work for one task in state EXIT_ZOMBIE.  We hold
 * read_lock(&tasklist_lock) on entry.  If we return zero, we still hold
 * the lock and this task is uninteresting.  If we return nonzero, we have
 * released the lock and the system call should return.
 */
static int wait_task_zombie(struct wait_opts *wo, struct task_struct *p)
{
	int state, retval, status;
	pid_t pid = task_pid_vnr(p);
	uid_t uid = from_kuid_munged(current_user_ns(), task_uid(p));
	struct siginfo __user *infop;

	if (!likely(wo->wo_flags & WEXITED))
		return 0;

	if (unlikely(wo->wo_flags & WNOWAIT)) {
		int exit_code = p->exit_code;
		int why;

		get_task_struct(p);
		read_unlock(&tasklist_lock);
		sched_annotate_sleep();

		if ((exit_code & 0x7f) == 0) {
			why = CLD_EXITED;
			status = exit_code >> 8;
		} else {
			why = (exit_code & 0x80) ? CLD_DUMPED : CLD_KILLED;
			status = exit_code & 0x7f;
		}
		return wait_noreap_copyout(wo, p, pid, uid, why, status);
	}
	/*
	 * Move the task's state to DEAD/TRACE, only one thread can do this.
	 */
	state = (ptrace_reparented(p) && thread_group_leader(p)) ?
		EXIT_TRACE : EXIT_DEAD;
	if (cmpxchg(&p->exit_state, EXIT_ZOMBIE, state) != EXIT_ZOMBIE)
		return 0;
	/*
	 * We own this thread, nobody else can reap it.
	 */
	read_unlock(&tasklist_lock);

	/*
	 * Check thread_group_leader() to exclude the traced sub-threads.
	 */
	if (state == EXIT_DEAD && thread_group_leader(p)) {
		struct signal_struct *sig = p->signal;
		struct signal_struct *psig = current->signal;
		unsigned long maxrss;
		cputime_t tgutime, tgstime;

		/*
		 * The resource counters for the group leader are in its
		 * own task_struct.  Those for dead threads in the group
		 * are in its signal_struct, as are those for the child
		 * processes it has previously reaped.  All these
		 * accumulate in the parent's signal_struct c* fields.
		 *
		 * We don't bother to take a lock here to protect these
		 * p->signal fields because the whole thread group is dead
		 * and nobody can change them.
		 *
		 * psig->stats_lock also protects us from our sub-theads
		 * which can reap other children at the same time. Until
		 * we change k_getrusage()-like users to rely on this lock
		 * we have to take ->siglock as well.
		 *
		 * We use thread_group_cputime_adjusted() to get times for
		 * the thread group, which consolidates times for all threads
		 * in the group including the group leader.
		 */
		thread_group_cputime_adjusted(p, &tgutime, &tgstime);
		spin_lock_irq(&current->sighand->siglock);
		write_seqlock(&psig->stats_lock);
		psig->cutime += tgutime + sig->cutime;
		psig->cstime += tgstime + sig->cstime;
		psig->cgtime += task_gtime(p) + sig->gtime + sig->cgtime;
		psig->cmin_flt +=
			p->min_flt + sig->min_flt + sig->cmin_flt;
		psig->cmaj_flt +=
			p->maj_flt + sig->maj_flt + sig->cmaj_flt;
		psig->cnvcsw +=
			p->nvcsw + sig->nvcsw + sig->cnvcsw;
		psig->cnivcsw +=
			p->nivcsw + sig->nivcsw + sig->cnivcsw;
		psig->cinblock +=
			task_io_get_inblock(p) +
			sig->inblock + sig->cinblock;
		psig->coublock +=
			task_io_get_oublock(p) +
			sig->oublock + sig->coublock;
		maxrss = max(sig->maxrss, sig->cmaxrss);
		if (psig->cmaxrss < maxrss)
			psig->cmaxrss = maxrss;
		task_io_accounting_add(&psig->ioac, &p->ioac);
		task_io_accounting_add(&psig->ioac, &sig->ioac);
		write_sequnlock(&psig->stats_lock);
		spin_unlock_irq(&current->sighand->siglock);
	}

<<<<<<< HEAD
	/*
	 * Now we are sure this task is interesting, and no other
	 * thread can reap it because we its state == DEAD/TRACE.
	 */
	read_unlock(&tasklist_lock);
	sched_annotate_sleep();

=======
>>>>>>> 35ac317b
	retval = wo->wo_rusage
		? getrusage(p, RUSAGE_BOTH, wo->wo_rusage) : 0;
	status = (p->signal->flags & SIGNAL_GROUP_EXIT)
		? p->signal->group_exit_code : p->exit_code;
	if (!retval && wo->wo_stat)
		retval = put_user(status, wo->wo_stat);

	infop = wo->wo_info;
	if (!retval && infop)
		retval = put_user(SIGCHLD, &infop->si_signo);
	if (!retval && infop)
		retval = put_user(0, &infop->si_errno);
	if (!retval && infop) {
		int why;

		if ((status & 0x7f) == 0) {
			why = CLD_EXITED;
			status >>= 8;
		} else {
			why = (status & 0x80) ? CLD_DUMPED : CLD_KILLED;
			status &= 0x7f;
		}
		retval = put_user((short)why, &infop->si_code);
		if (!retval)
			retval = put_user(status, &infop->si_status);
	}
	if (!retval && infop)
		retval = put_user(pid, &infop->si_pid);
	if (!retval && infop)
		retval = put_user(uid, &infop->si_uid);
	if (!retval)
		retval = pid;

	if (state == EXIT_TRACE) {
		write_lock_irq(&tasklist_lock);
		/* We dropped tasklist, ptracer could die and untrace */
		ptrace_unlink(p);

		/* If parent wants a zombie, don't release it now */
		state = EXIT_ZOMBIE;
		if (do_notify_parent(p, p->exit_signal))
			state = EXIT_DEAD;
		p->exit_state = state;
		write_unlock_irq(&tasklist_lock);
	}
	if (state == EXIT_DEAD)
		release_task(p);

	return retval;
}

static int *task_stopped_code(struct task_struct *p, bool ptrace)
{
	if (ptrace) {
		if (task_is_stopped_or_traced(p) &&
		    !(p->jobctl & JOBCTL_LISTENING))
			return &p->exit_code;
	} else {
		if (p->signal->flags & SIGNAL_STOP_STOPPED)
			return &p->signal->group_exit_code;
	}
	return NULL;
}

/**
 * wait_task_stopped - Wait for %TASK_STOPPED or %TASK_TRACED
 * @wo: wait options
 * @ptrace: is the wait for ptrace
 * @p: task to wait for
 *
 * Handle sys_wait4() work for %p in state %TASK_STOPPED or %TASK_TRACED.
 *
 * CONTEXT:
 * read_lock(&tasklist_lock), which is released if return value is
 * non-zero.  Also, grabs and releases @p->sighand->siglock.
 *
 * RETURNS:
 * 0 if wait condition didn't exist and search for other wait conditions
 * should continue.  Non-zero return, -errno on failure and @p's pid on
 * success, implies that tasklist_lock is released and wait condition
 * search should terminate.
 */
static int wait_task_stopped(struct wait_opts *wo,
				int ptrace, struct task_struct *p)
{
	struct siginfo __user *infop;
	int retval, exit_code, *p_code, why;
	uid_t uid = 0; /* unneeded, required by compiler */
	pid_t pid;

	/*
	 * Traditionally we see ptrace'd stopped tasks regardless of options.
	 */
	if (!ptrace && !(wo->wo_flags & WUNTRACED))
		return 0;

	if (!task_stopped_code(p, ptrace))
		return 0;

	exit_code = 0;
	spin_lock_irq(&p->sighand->siglock);

	p_code = task_stopped_code(p, ptrace);
	if (unlikely(!p_code))
		goto unlock_sig;

	exit_code = *p_code;
	if (!exit_code)
		goto unlock_sig;

	if (!unlikely(wo->wo_flags & WNOWAIT))
		*p_code = 0;

	uid = from_kuid_munged(current_user_ns(), task_uid(p));
unlock_sig:
	spin_unlock_irq(&p->sighand->siglock);
	if (!exit_code)
		return 0;

	/*
	 * Now we are pretty sure this task is interesting.
	 * Make sure it doesn't get reaped out from under us while we
	 * give up the lock and then examine it below.  We don't want to
	 * keep holding onto the tasklist_lock while we call getrusage and
	 * possibly take page faults for user memory.
	 */
	get_task_struct(p);
	pid = task_pid_vnr(p);
	why = ptrace ? CLD_TRAPPED : CLD_STOPPED;
	read_unlock(&tasklist_lock);
	sched_annotate_sleep();

	if (unlikely(wo->wo_flags & WNOWAIT))
		return wait_noreap_copyout(wo, p, pid, uid, why, exit_code);

	retval = wo->wo_rusage
		? getrusage(p, RUSAGE_BOTH, wo->wo_rusage) : 0;
	if (!retval && wo->wo_stat)
		retval = put_user((exit_code << 8) | 0x7f, wo->wo_stat);

	infop = wo->wo_info;
	if (!retval && infop)
		retval = put_user(SIGCHLD, &infop->si_signo);
	if (!retval && infop)
		retval = put_user(0, &infop->si_errno);
	if (!retval && infop)
		retval = put_user((short)why, &infop->si_code);
	if (!retval && infop)
		retval = put_user(exit_code, &infop->si_status);
	if (!retval && infop)
		retval = put_user(pid, &infop->si_pid);
	if (!retval && infop)
		retval = put_user(uid, &infop->si_uid);
	if (!retval)
		retval = pid;
	put_task_struct(p);

	BUG_ON(!retval);
	return retval;
}

/*
 * Handle do_wait work for one task in a live, non-stopped state.
 * read_lock(&tasklist_lock) on entry.  If we return zero, we still hold
 * the lock and this task is uninteresting.  If we return nonzero, we have
 * released the lock and the system call should return.
 */
static int wait_task_continued(struct wait_opts *wo, struct task_struct *p)
{
	int retval;
	pid_t pid;
	uid_t uid;

	if (!unlikely(wo->wo_flags & WCONTINUED))
		return 0;

	if (!(p->signal->flags & SIGNAL_STOP_CONTINUED))
		return 0;

	spin_lock_irq(&p->sighand->siglock);
	/* Re-check with the lock held.  */
	if (!(p->signal->flags & SIGNAL_STOP_CONTINUED)) {
		spin_unlock_irq(&p->sighand->siglock);
		return 0;
	}
	if (!unlikely(wo->wo_flags & WNOWAIT))
		p->signal->flags &= ~SIGNAL_STOP_CONTINUED;
	uid = from_kuid_munged(current_user_ns(), task_uid(p));
	spin_unlock_irq(&p->sighand->siglock);

	pid = task_pid_vnr(p);
	get_task_struct(p);
	read_unlock(&tasklist_lock);
	sched_annotate_sleep();

	if (!wo->wo_info) {
		retval = wo->wo_rusage
			? getrusage(p, RUSAGE_BOTH, wo->wo_rusage) : 0;
		put_task_struct(p);
		if (!retval && wo->wo_stat)
			retval = put_user(0xffff, wo->wo_stat);
		if (!retval)
			retval = pid;
	} else {
		retval = wait_noreap_copyout(wo, p, pid, uid,
					     CLD_CONTINUED, SIGCONT);
		BUG_ON(retval == 0);
	}

	return retval;
}

/*
 * Consider @p for a wait by @parent.
 *
 * -ECHILD should be in ->notask_error before the first call.
 * Returns nonzero for a final return, when we have unlocked tasklist_lock.
 * Returns zero if the search for a child should continue;
 * then ->notask_error is 0 if @p is an eligible child,
 * or another error from security_task_wait(), or still -ECHILD.
 */
static int wait_consider_task(struct wait_opts *wo, int ptrace,
				struct task_struct *p)
{
	int ret;

	if (unlikely(p->exit_state == EXIT_DEAD))
		return 0;

	ret = eligible_child(wo, p);
	if (!ret)
		return ret;

	ret = security_task_wait(p);
	if (unlikely(ret < 0)) {
		/*
		 * If we have not yet seen any eligible child,
		 * then let this error code replace -ECHILD.
		 * A permission error will give the user a clue
		 * to look for security policy problems, rather
		 * than for mysterious wait bugs.
		 */
		if (wo->notask_error)
			wo->notask_error = ret;
		return 0;
	}

	if (unlikely(p->exit_state == EXIT_TRACE)) {
		/*
		 * ptrace == 0 means we are the natural parent. In this case
		 * we should clear notask_error, debugger will notify us.
		 */
		if (likely(!ptrace))
			wo->notask_error = 0;
		return 0;
	}

	if (likely(!ptrace) && unlikely(p->ptrace)) {
		/*
		 * If it is traced by its real parent's group, just pretend
		 * the caller is ptrace_do_wait() and reap this child if it
		 * is zombie.
		 *
		 * This also hides group stop state from real parent; otherwise
		 * a single stop can be reported twice as group and ptrace stop.
		 * If a ptracer wants to distinguish these two events for its
		 * own children it should create a separate process which takes
		 * the role of real parent.
		 */
		if (!ptrace_reparented(p))
			ptrace = 1;
	}

	/* slay zombie? */
	if (p->exit_state == EXIT_ZOMBIE) {
		/* we don't reap group leaders with subthreads */
		if (!delay_group_leader(p)) {
			/*
			 * A zombie ptracee is only visible to its ptracer.
			 * Notification and reaping will be cascaded to the
			 * real parent when the ptracer detaches.
			 */
			if (unlikely(ptrace) || likely(!p->ptrace))
				return wait_task_zombie(wo, p);
		}

		/*
		 * Allow access to stopped/continued state via zombie by
		 * falling through.  Clearing of notask_error is complex.
		 *
		 * When !@ptrace:
		 *
		 * If WEXITED is set, notask_error should naturally be
		 * cleared.  If not, subset of WSTOPPED|WCONTINUED is set,
		 * so, if there are live subthreads, there are events to
		 * wait for.  If all subthreads are dead, it's still safe
		 * to clear - this function will be called again in finite
		 * amount time once all the subthreads are released and
		 * will then return without clearing.
		 *
		 * When @ptrace:
		 *
		 * Stopped state is per-task and thus can't change once the
		 * target task dies.  Only continued and exited can happen.
		 * Clear notask_error if WCONTINUED | WEXITED.
		 */
		if (likely(!ptrace) || (wo->wo_flags & (WCONTINUED | WEXITED)))
			wo->notask_error = 0;
	} else {
		/*
		 * @p is alive and it's gonna stop, continue or exit, so
		 * there always is something to wait for.
		 */
		wo->notask_error = 0;
	}

	/*
	 * Wait for stopped.  Depending on @ptrace, different stopped state
	 * is used and the two don't interact with each other.
	 */
	ret = wait_task_stopped(wo, ptrace, p);
	if (ret)
		return ret;

	/*
	 * Wait for continued.  There's only one continued state and the
	 * ptracer can consume it which can confuse the real parent.  Don't
	 * use WCONTINUED from ptracer.  You don't need or want it.
	 */
	return wait_task_continued(wo, p);
}

/*
 * Do the work of do_wait() for one thread in the group, @tsk.
 *
 * -ECHILD should be in ->notask_error before the first call.
 * Returns nonzero for a final return, when we have unlocked tasklist_lock.
 * Returns zero if the search for a child should continue; then
 * ->notask_error is 0 if there were any eligible children,
 * or another error from security_task_wait(), or still -ECHILD.
 */
static int do_wait_thread(struct wait_opts *wo, struct task_struct *tsk)
{
	struct task_struct *p;

	list_for_each_entry(p, &tsk->children, sibling) {
		int ret = wait_consider_task(wo, 0, p);

		if (ret)
			return ret;
	}

	return 0;
}

static int ptrace_do_wait(struct wait_opts *wo, struct task_struct *tsk)
{
	struct task_struct *p;

	list_for_each_entry(p, &tsk->ptraced, ptrace_entry) {
		int ret = wait_consider_task(wo, 1, p);

		if (ret)
			return ret;
	}

	return 0;
}

static int child_wait_callback(wait_queue_t *wait, unsigned mode,
				int sync, void *key)
{
	struct wait_opts *wo = container_of(wait, struct wait_opts,
						child_wait);
	struct task_struct *p = key;

	if (!eligible_pid(wo, p))
		return 0;

	if ((wo->wo_flags & __WNOTHREAD) && wait->private != p->parent)
		return 0;

	return default_wake_function(wait, mode, sync, key);
}

void __wake_up_parent(struct task_struct *p, struct task_struct *parent)
{
	__wake_up_sync_key(&parent->signal->wait_chldexit,
				TASK_INTERRUPTIBLE, 1, p);
}

static long do_wait(struct wait_opts *wo)
{
	struct task_struct *tsk;
	int retval;

	trace_sched_process_wait(wo->wo_pid);

	init_waitqueue_func_entry(&wo->child_wait, child_wait_callback);
	wo->child_wait.private = current;
	add_wait_queue(&current->signal->wait_chldexit, &wo->child_wait);
repeat:
	/*
	 * If there is nothing that can match our critiera just get out.
	 * We will clear ->notask_error to zero if we see any child that
	 * might later match our criteria, even if we are not able to reap
	 * it yet.
	 */
	wo->notask_error = -ECHILD;
	if ((wo->wo_type < PIDTYPE_MAX) &&
	   (!wo->wo_pid || hlist_empty(&wo->wo_pid->tasks[wo->wo_type])))
		goto notask;

	set_current_state(TASK_INTERRUPTIBLE);
	read_lock(&tasklist_lock);
	tsk = current;
	do {
		retval = do_wait_thread(wo, tsk);
		if (retval)
			goto end;

		retval = ptrace_do_wait(wo, tsk);
		if (retval)
			goto end;

		if (wo->wo_flags & __WNOTHREAD)
			break;
	} while_each_thread(current, tsk);
	read_unlock(&tasklist_lock);

notask:
	retval = wo->notask_error;
	if (!retval && !(wo->wo_flags & WNOHANG)) {
		retval = -ERESTARTSYS;
		if (!signal_pending(current)) {
			schedule();
			goto repeat;
		}
	}
end:
	__set_current_state(TASK_RUNNING);
	remove_wait_queue(&current->signal->wait_chldexit, &wo->child_wait);
	return retval;
}

SYSCALL_DEFINE5(waitid, int, which, pid_t, upid, struct siginfo __user *,
		infop, int, options, struct rusage __user *, ru)
{
	struct wait_opts wo;
	struct pid *pid = NULL;
	enum pid_type type;
	long ret;

	if (options & ~(WNOHANG|WNOWAIT|WEXITED|WSTOPPED|WCONTINUED))
		return -EINVAL;
	if (!(options & (WEXITED|WSTOPPED|WCONTINUED)))
		return -EINVAL;

	switch (which) {
	case P_ALL:
		type = PIDTYPE_MAX;
		break;
	case P_PID:
		type = PIDTYPE_PID;
		if (upid <= 0)
			return -EINVAL;
		break;
	case P_PGID:
		type = PIDTYPE_PGID;
		if (upid <= 0)
			return -EINVAL;
		break;
	default:
		return -EINVAL;
	}

	if (type < PIDTYPE_MAX)
		pid = find_get_pid(upid);

	wo.wo_type	= type;
	wo.wo_pid	= pid;
	wo.wo_flags	= options;
	wo.wo_info	= infop;
	wo.wo_stat	= NULL;
	wo.wo_rusage	= ru;
	ret = do_wait(&wo);

	if (ret > 0) {
		ret = 0;
	} else if (infop) {
		/*
		 * For a WNOHANG return, clear out all the fields
		 * we would set so the user can easily tell the
		 * difference.
		 */
		if (!ret)
			ret = put_user(0, &infop->si_signo);
		if (!ret)
			ret = put_user(0, &infop->si_errno);
		if (!ret)
			ret = put_user(0, &infop->si_code);
		if (!ret)
			ret = put_user(0, &infop->si_pid);
		if (!ret)
			ret = put_user(0, &infop->si_uid);
		if (!ret)
			ret = put_user(0, &infop->si_status);
	}

	put_pid(pid);
	return ret;
}

SYSCALL_DEFINE4(wait4, pid_t, upid, int __user *, stat_addr,
		int, options, struct rusage __user *, ru)
{
	struct wait_opts wo;
	struct pid *pid = NULL;
	enum pid_type type;
	long ret;

	if (options & ~(WNOHANG|WUNTRACED|WCONTINUED|
			__WNOTHREAD|__WCLONE|__WALL))
		return -EINVAL;

	if (upid == -1)
		type = PIDTYPE_MAX;
	else if (upid < 0) {
		type = PIDTYPE_PGID;
		pid = find_get_pid(-upid);
	} else if (upid == 0) {
		type = PIDTYPE_PGID;
		pid = get_task_pid(current, PIDTYPE_PGID);
	} else /* upid > 0 */ {
		type = PIDTYPE_PID;
		pid = find_get_pid(upid);
	}

	wo.wo_type	= type;
	wo.wo_pid	= pid;
	wo.wo_flags	= options | WEXITED;
	wo.wo_info	= NULL;
	wo.wo_stat	= stat_addr;
	wo.wo_rusage	= ru;
	ret = do_wait(&wo);
	put_pid(pid);

	return ret;
}

#ifdef __ARCH_WANT_SYS_WAITPID

/*
 * sys_waitpid() remains for compatibility. waitpid() should be
 * implemented by calling sys_wait4() from libc.a.
 */
SYSCALL_DEFINE3(waitpid, pid_t, pid, int __user *, stat_addr, int, options)
{
	return sys_wait4(pid, stat_addr, options, NULL);
}

#endif<|MERGE_RESOLUTION|>--- conflicted
+++ resolved
@@ -1062,16 +1062,8 @@
 		spin_unlock_irq(&current->sighand->siglock);
 	}
 
-<<<<<<< HEAD
-	/*
-	 * Now we are sure this task is interesting, and no other
-	 * thread can reap it because we its state == DEAD/TRACE.
-	 */
-	read_unlock(&tasklist_lock);
 	sched_annotate_sleep();
 
-=======
->>>>>>> 35ac317b
 	retval = wo->wo_rusage
 		? getrusage(p, RUSAGE_BOTH, wo->wo_rusage) : 0;
 	status = (p->signal->flags & SIGNAL_GROUP_EXIT)
