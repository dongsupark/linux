/*
 *  Generic process-grouping system.
 *
 *  Based originally on the cpuset system, extracted by Paul Menage
 *  Copyright (C) 2006 Google, Inc
 *
 *  Notifications support
 *  Copyright (C) 2009 Nokia Corporation
 *  Author: Kirill A. Shutemov
 *
 *  Copyright notices from the original cpuset code:
 *  --------------------------------------------------
 *  Copyright (C) 2003 BULL SA.
 *  Copyright (C) 2004-2006 Silicon Graphics, Inc.
 *
 *  Portions derived from Patrick Mochel's sysfs code.
 *  sysfs is Copyright (c) 2001-3 Patrick Mochel
 *
 *  2003-10-10 Written by Simon Derr.
 *  2003-10-22 Updates by Stephen Hemminger.
 *  2004 May-July Rework by Paul Jackson.
 *  ---------------------------------------------------
 *
 *  This file is subject to the terms and conditions of the GNU General Public
 *  License.  See the file COPYING in the main directory of the Linux
 *  distribution for more details.
 */

#define pr_fmt(fmt) KBUILD_MODNAME ": " fmt

#include <linux/cgroup.h>
#include <linux/cred.h>
#include <linux/ctype.h>
#include <linux/errno.h>
#include <linux/init_task.h>
#include <linux/kernel.h>
#include <linux/list.h>
#include <linux/mm.h>
#include <linux/mutex.h>
#include <linux/mount.h>
#include <linux/pagemap.h>
#include <linux/proc_fs.h>
#include <linux/rcupdate.h>
#include <linux/sched.h>
#include <linux/slab.h>
#include <linux/spinlock.h>
#include <linux/rwsem.h>
#include <linux/string.h>
#include <linux/sort.h>
#include <linux/kmod.h>
#include <linux/delayacct.h>
#include <linux/cgroupstats.h>
#include <linux/hashtable.h>
#include <linux/pid_namespace.h>
#include <linux/idr.h>
#include <linux/vmalloc.h> /* TODO: replace with more sophisticated array */
#include <linux/kthread.h>
#include <linux/delay.h>

#include <linux/atomic.h>

/*
 * pidlists linger the following amount before being destroyed.  The goal
 * is avoiding frequent destruction in the middle of consecutive read calls
 * Expiring in the middle is a performance problem not a correctness one.
 * 1 sec should be enough.
 */
#define CGROUP_PIDLIST_DESTROY_DELAY	HZ

#define CGROUP_FILE_NAME_MAX		(MAX_CGROUP_TYPE_NAMELEN +	\
					 MAX_CFTYPE_NAME + 2)

/*
 * cgroup_mutex is the master lock.  Any modification to cgroup or its
 * hierarchy must be performed while holding it.
 *
 * css_set_rwsem protects task->cgroups pointer, the list of css_set
 * objects, and the chain of tasks off each css_set.
 *
 * These locks are exported if CONFIG_PROVE_RCU so that accessors in
 * cgroup.h can use them for lockdep annotations.
 */
#ifdef CONFIG_PROVE_RCU
DEFINE_MUTEX(cgroup_mutex);
DECLARE_RWSEM(css_set_rwsem);
EXPORT_SYMBOL_GPL(cgroup_mutex);
EXPORT_SYMBOL_GPL(css_set_rwsem);
#else
static DEFINE_MUTEX(cgroup_mutex);
static DECLARE_RWSEM(css_set_rwsem);
#endif

/*
 * Protects cgroup_idr and css_idr so that IDs can be released without
 * grabbing cgroup_mutex.
 */
static DEFINE_SPINLOCK(cgroup_idr_lock);

/*
 * Protects cgroup_subsys->release_agent_path.  Modifying it also requires
 * cgroup_mutex.  Reading requires either cgroup_mutex or this spinlock.
 */
static DEFINE_SPINLOCK(release_agent_path_lock);

#define cgroup_assert_mutex_or_rcu_locked()				\
	rcu_lockdep_assert(rcu_read_lock_held() ||			\
			   lockdep_is_held(&cgroup_mutex),		\
			   "cgroup_mutex or RCU read lock required");

/*
 * cgroup destruction makes heavy use of work items and there can be a lot
 * of concurrent destructions.  Use a separate workqueue so that cgroup
 * destruction work items don't end up filling up max_active of system_wq
 * which may lead to deadlock.
 */
static struct workqueue_struct *cgroup_destroy_wq;

/*
 * pidlist destructions need to be flushed on cgroup destruction.  Use a
 * separate workqueue as flush domain.
 */
static struct workqueue_struct *cgroup_pidlist_destroy_wq;

/* generate an array of cgroup subsystem pointers */
#define SUBSYS(_x) [_x ## _cgrp_id] = &_x ## _cgrp_subsys,
static struct cgroup_subsys *cgroup_subsys[] = {
#include <linux/cgroup_subsys.h>
};
#undef SUBSYS

/* array of cgroup subsystem names */
#define SUBSYS(_x) [_x ## _cgrp_id] = #_x,
static const char *cgroup_subsys_name[] = {
#include <linux/cgroup_subsys.h>
};
#undef SUBSYS

/*
 * The default hierarchy, reserved for the subsystems that are otherwise
 * unattached - it never has more than a single cgroup, and all tasks are
 * part of that cgroup.
 */
struct cgroup_root cgrp_dfl_root;

/*
 * The default hierarchy always exists but is hidden until mounted for the
 * first time.  This is for backward compatibility.
 */
static bool cgrp_dfl_root_visible;

/* The list of hierarchy roots */

static LIST_HEAD(cgroup_roots);
static int cgroup_root_count;

/* hierarchy ID allocation and mapping, protected by cgroup_mutex */
static DEFINE_IDR(cgroup_hierarchy_idr);

/*
 * Assign a monotonically increasing serial number to cgroups.  It
 * guarantees cgroups with bigger numbers are newer than those with smaller
 * numbers.  Also, as cgroups are always appended to the parent's
 * ->children list, it guarantees that sibling cgroups are always sorted in
 * the ascending serial number order on the list.  Protected by
 * cgroup_mutex.
 */
static u64 cgroup_serial_nr_next = 1;

/* This flag indicates whether tasks in the fork and exit paths should
 * check for fork/exit handlers to call. This avoids us having to do
 * extra work in the fork/exit path if none of the subsystems need to
 * be called.
 */
static int need_forkexit_callback __read_mostly;

static struct cftype cgroup_base_files[];

static void cgroup_put(struct cgroup *cgrp);
static bool cgroup_has_live_children(struct cgroup *cgrp);
static int rebind_subsystems(struct cgroup_root *dst_root,
			     unsigned int ss_mask);
static int cgroup_destroy_locked(struct cgroup *cgrp);
static int create_css(struct cgroup *cgrp, struct cgroup_subsys *ss);
static void css_release(struct percpu_ref *ref);
static void kill_css(struct cgroup_subsys_state *css);
static int cgroup_addrm_files(struct cgroup *cgrp, struct cftype cfts[],
			      bool is_add);
static void cgroup_pidlist_destroy_all(struct cgroup *cgrp);

/* IDR wrappers which synchronize using cgroup_idr_lock */
static int cgroup_idr_alloc(struct idr *idr, void *ptr, int start, int end,
			    gfp_t gfp_mask)
{
	int ret;

	idr_preload(gfp_mask);
	spin_lock_bh(&cgroup_idr_lock);
	ret = idr_alloc(idr, ptr, start, end, gfp_mask);
	spin_unlock_bh(&cgroup_idr_lock);
	idr_preload_end();
	return ret;
}

static void *cgroup_idr_replace(struct idr *idr, void *ptr, int id)
{
	void *ret;

	spin_lock_bh(&cgroup_idr_lock);
	ret = idr_replace(idr, ptr, id);
	spin_unlock_bh(&cgroup_idr_lock);
	return ret;
}

static void cgroup_idr_remove(struct idr *idr, int id)
{
	spin_lock_bh(&cgroup_idr_lock);
	idr_remove(idr, id);
	spin_unlock_bh(&cgroup_idr_lock);
}

/**
 * cgroup_css - obtain a cgroup's css for the specified subsystem
 * @cgrp: the cgroup of interest
 * @ss: the subsystem of interest (%NULL returns @cgrp->self)
 *
 * Return @cgrp's css (cgroup_subsys_state) associated with @ss.  This
 * function must be called either under cgroup_mutex or rcu_read_lock() and
 * the caller is responsible for pinning the returned css if it wants to
 * keep accessing it outside the said locks.  This function may return
 * %NULL if @cgrp doesn't have @subsys_id enabled.
 */
static struct cgroup_subsys_state *cgroup_css(struct cgroup *cgrp,
					      struct cgroup_subsys *ss)
{
	if (ss)
		return rcu_dereference_check(cgrp->subsys[ss->id],
					lockdep_is_held(&cgroup_mutex));
	else
		return &cgrp->self;
}

/**
 * cgroup_e_css - obtain a cgroup's effective css for the specified subsystem
 * @cgrp: the cgroup of interest
 * @ss: the subsystem of interest (%NULL returns @cgrp->self)
 *
 * Similar to cgroup_css() but returns the effctive css, which is defined
 * as the matching css of the nearest ancestor including self which has @ss
 * enabled.  If @ss is associated with the hierarchy @cgrp is on, this
 * function is guaranteed to return non-NULL css.
 */
static struct cgroup_subsys_state *cgroup_e_css(struct cgroup *cgrp,
						struct cgroup_subsys *ss)
{
	lockdep_assert_held(&cgroup_mutex);

	if (!ss)
		return &cgrp->self;

	if (!(cgrp->root->subsys_mask & (1 << ss->id)))
		return NULL;

	while (cgrp->parent &&
	       !(cgrp->parent->child_subsys_mask & (1 << ss->id)))
		cgrp = cgrp->parent;

	return cgroup_css(cgrp, ss);
}

/* convenient tests for these bits */
static inline bool cgroup_is_dead(const struct cgroup *cgrp)
{
	return test_bit(CGRP_DEAD, &cgrp->flags);
}

struct cgroup_subsys_state *of_css(struct kernfs_open_file *of)
{
	struct cgroup *cgrp = of->kn->parent->priv;
	struct cftype *cft = of_cft(of);

	/*
	 * This is open and unprotected implementation of cgroup_css().
	 * seq_css() is only called from a kernfs file operation which has
	 * an active reference on the file.  Because all the subsystem
	 * files are drained before a css is disassociated with a cgroup,
	 * the matching css from the cgroup's subsys table is guaranteed to
	 * be and stay valid until the enclosing operation is complete.
	 */
	if (cft->ss)
		return rcu_dereference_raw(cgrp->subsys[cft->ss->id]);
	else
		return &cgrp->self;
}
EXPORT_SYMBOL_GPL(of_css);

/**
 * cgroup_is_descendant - test ancestry
 * @cgrp: the cgroup to be tested
 * @ancestor: possible ancestor of @cgrp
 *
 * Test whether @cgrp is a descendant of @ancestor.  It also returns %true
 * if @cgrp == @ancestor.  This function is safe to call as long as @cgrp
 * and @ancestor are accessible.
 */
bool cgroup_is_descendant(struct cgroup *cgrp, struct cgroup *ancestor)
{
	while (cgrp) {
		if (cgrp == ancestor)
			return true;
		cgrp = cgrp->parent;
	}
	return false;
}

static int cgroup_is_releasable(const struct cgroup *cgrp)
{
	const int bits =
		(1 << CGRP_RELEASABLE) |
		(1 << CGRP_NOTIFY_ON_RELEASE);
	return (cgrp->flags & bits) == bits;
}

static int notify_on_release(const struct cgroup *cgrp)
{
	return test_bit(CGRP_NOTIFY_ON_RELEASE, &cgrp->flags);
}

/**
 * for_each_css - iterate all css's of a cgroup
 * @css: the iteration cursor
 * @ssid: the index of the subsystem, CGROUP_SUBSYS_COUNT after reaching the end
 * @cgrp: the target cgroup to iterate css's of
 *
 * Should be called under cgroup_[tree_]mutex.
 */
#define for_each_css(css, ssid, cgrp)					\
	for ((ssid) = 0; (ssid) < CGROUP_SUBSYS_COUNT; (ssid)++)	\
		if (!((css) = rcu_dereference_check(			\
				(cgrp)->subsys[(ssid)],			\
				lockdep_is_held(&cgroup_mutex)))) { }	\
		else

/**
 * for_each_e_css - iterate all effective css's of a cgroup
 * @css: the iteration cursor
 * @ssid: the index of the subsystem, CGROUP_SUBSYS_COUNT after reaching the end
 * @cgrp: the target cgroup to iterate css's of
 *
 * Should be called under cgroup_[tree_]mutex.
 */
#define for_each_e_css(css, ssid, cgrp)					\
	for ((ssid) = 0; (ssid) < CGROUP_SUBSYS_COUNT; (ssid)++)	\
		if (!((css) = cgroup_e_css(cgrp, cgroup_subsys[(ssid)]))) \
			;						\
		else

/**
 * for_each_subsys - iterate all enabled cgroup subsystems
 * @ss: the iteration cursor
 * @ssid: the index of @ss, CGROUP_SUBSYS_COUNT after reaching the end
 */
#define for_each_subsys(ss, ssid)					\
	for ((ssid) = 0; (ssid) < CGROUP_SUBSYS_COUNT &&		\
	     (((ss) = cgroup_subsys[ssid]) || true); (ssid)++)

/* iterate across the hierarchies */
#define for_each_root(root)						\
	list_for_each_entry((root), &cgroup_roots, root_list)

/* iterate over child cgrps, lock should be held throughout iteration */
#define cgroup_for_each_live_child(child, cgrp)				\
	list_for_each_entry((child), &(cgrp)->children, sibling)	\
		if (({ lockdep_assert_held(&cgroup_mutex);		\
		       cgroup_is_dead(child); }))			\
			;						\
		else

/* the list of cgroups eligible for automatic release. Protected by
 * release_list_lock */
static LIST_HEAD(release_list);
static DEFINE_RAW_SPINLOCK(release_list_lock);
static void cgroup_release_agent(struct work_struct *work);
static DECLARE_WORK(release_agent_work, cgroup_release_agent);
static void check_for_release(struct cgroup *cgrp);

/*
 * A cgroup can be associated with multiple css_sets as different tasks may
 * belong to different cgroups on different hierarchies.  In the other
 * direction, a css_set is naturally associated with multiple cgroups.
 * This M:N relationship is represented by the following link structure
 * which exists for each association and allows traversing the associations
 * from both sides.
 */
struct cgrp_cset_link {
	/* the cgroup and css_set this link associates */
	struct cgroup		*cgrp;
	struct css_set		*cset;

	/* list of cgrp_cset_links anchored at cgrp->cset_links */
	struct list_head	cset_link;

	/* list of cgrp_cset_links anchored at css_set->cgrp_links */
	struct list_head	cgrp_link;
};

/*
 * The default css_set - used by init and its children prior to any
 * hierarchies being mounted. It contains a pointer to the root state
 * for each subsystem. Also used to anchor the list of css_sets. Not
 * reference-counted, to improve performance when child cgroups
 * haven't been created.
 */
struct css_set init_css_set = {
	.refcount		= ATOMIC_INIT(1),
	.cgrp_links		= LIST_HEAD_INIT(init_css_set.cgrp_links),
	.tasks			= LIST_HEAD_INIT(init_css_set.tasks),
	.mg_tasks		= LIST_HEAD_INIT(init_css_set.mg_tasks),
	.mg_preload_node	= LIST_HEAD_INIT(init_css_set.mg_preload_node),
	.mg_node		= LIST_HEAD_INIT(init_css_set.mg_node),
};

static int css_set_count	= 1;	/* 1 for init_css_set */

/**
 * cgroup_update_populated - updated populated count of a cgroup
 * @cgrp: the target cgroup
 * @populated: inc or dec populated count
 *
 * @cgrp is either getting the first task (css_set) or losing the last.
 * Update @cgrp->populated_cnt accordingly.  The count is propagated
 * towards root so that a given cgroup's populated_cnt is zero iff the
 * cgroup and all its descendants are empty.
 *
 * @cgrp's interface file "cgroup.populated" is zero if
 * @cgrp->populated_cnt is zero and 1 otherwise.  When @cgrp->populated_cnt
 * changes from or to zero, userland is notified that the content of the
 * interface file has changed.  This can be used to detect when @cgrp and
 * its descendants become populated or empty.
 */
static void cgroup_update_populated(struct cgroup *cgrp, bool populated)
{
	lockdep_assert_held(&css_set_rwsem);

	do {
		bool trigger;

		if (populated)
			trigger = !cgrp->populated_cnt++;
		else
			trigger = !--cgrp->populated_cnt;

		if (!trigger)
			break;

		if (cgrp->populated_kn)
			kernfs_notify(cgrp->populated_kn);
		cgrp = cgrp->parent;
	} while (cgrp);
}

/*
 * hash table for cgroup groups. This improves the performance to find
 * an existing css_set. This hash doesn't (currently) take into
 * account cgroups in empty hierarchies.
 */
#define CSS_SET_HASH_BITS	7
static DEFINE_HASHTABLE(css_set_table, CSS_SET_HASH_BITS);

static unsigned long css_set_hash(struct cgroup_subsys_state *css[])
{
	unsigned long key = 0UL;
	struct cgroup_subsys *ss;
	int i;

	for_each_subsys(ss, i)
		key += (unsigned long)css[i];
	key = (key >> 16) ^ key;

	return key;
}

static void put_css_set_locked(struct css_set *cset, bool taskexit)
{
	struct cgrp_cset_link *link, *tmp_link;
	struct cgroup_subsys *ss;
	int ssid;

	lockdep_assert_held(&css_set_rwsem);

	if (!atomic_dec_and_test(&cset->refcount))
		return;

	/* This css_set is dead. unlink it and release cgroup refcounts */
	for_each_subsys(ss, ssid)
		list_del(&cset->e_cset_node[ssid]);
	hash_del(&cset->hlist);
	css_set_count--;

	list_for_each_entry_safe(link, tmp_link, &cset->cgrp_links, cgrp_link) {
		struct cgroup *cgrp = link->cgrp;

		list_del(&link->cset_link);
		list_del(&link->cgrp_link);

		/* @cgrp can't go away while we're holding css_set_rwsem */
		if (list_empty(&cgrp->cset_links)) {
			cgroup_update_populated(cgrp, false);
			if (notify_on_release(cgrp)) {
				if (taskexit)
					set_bit(CGRP_RELEASABLE, &cgrp->flags);
				check_for_release(cgrp);
			}
		}

		kfree(link);
	}

	kfree_rcu(cset, rcu_head);
}

static void put_css_set(struct css_set *cset, bool taskexit)
{
	/*
	 * Ensure that the refcount doesn't hit zero while any readers
	 * can see it. Similar to atomic_dec_and_lock(), but for an
	 * rwlock
	 */
	if (atomic_add_unless(&cset->refcount, -1, 1))
		return;

	down_write(&css_set_rwsem);
	put_css_set_locked(cset, taskexit);
	up_write(&css_set_rwsem);
}

/*
 * refcounted get/put for css_set objects
 */
static inline void get_css_set(struct css_set *cset)
{
	atomic_inc(&cset->refcount);
}

/**
 * compare_css_sets - helper function for find_existing_css_set().
 * @cset: candidate css_set being tested
 * @old_cset: existing css_set for a task
 * @new_cgrp: cgroup that's being entered by the task
 * @template: desired set of css pointers in css_set (pre-calculated)
 *
 * Returns true if "cset" matches "old_cset" except for the hierarchy
 * which "new_cgrp" belongs to, for which it should match "new_cgrp".
 */
static bool compare_css_sets(struct css_set *cset,
			     struct css_set *old_cset,
			     struct cgroup *new_cgrp,
			     struct cgroup_subsys_state *template[])
{
	struct list_head *l1, *l2;

	/*
	 * On the default hierarchy, there can be csets which are
	 * associated with the same set of cgroups but different csses.
	 * Let's first ensure that csses match.
	 */
	if (memcmp(template, cset->subsys, sizeof(cset->subsys)))
		return false;

	/*
	 * Compare cgroup pointers in order to distinguish between
	 * different cgroups in hierarchies.  As different cgroups may
	 * share the same effective css, this comparison is always
	 * necessary.
	 */
	l1 = &cset->cgrp_links;
	l2 = &old_cset->cgrp_links;
	while (1) {
		struct cgrp_cset_link *link1, *link2;
		struct cgroup *cgrp1, *cgrp2;

		l1 = l1->next;
		l2 = l2->next;
		/* See if we reached the end - both lists are equal length. */
		if (l1 == &cset->cgrp_links) {
			BUG_ON(l2 != &old_cset->cgrp_links);
			break;
		} else {
			BUG_ON(l2 == &old_cset->cgrp_links);
		}
		/* Locate the cgroups associated with these links. */
		link1 = list_entry(l1, struct cgrp_cset_link, cgrp_link);
		link2 = list_entry(l2, struct cgrp_cset_link, cgrp_link);
		cgrp1 = link1->cgrp;
		cgrp2 = link2->cgrp;
		/* Hierarchies should be linked in the same order. */
		BUG_ON(cgrp1->root != cgrp2->root);

		/*
		 * If this hierarchy is the hierarchy of the cgroup
		 * that's changing, then we need to check that this
		 * css_set points to the new cgroup; if it's any other
		 * hierarchy, then this css_set should point to the
		 * same cgroup as the old css_set.
		 */
		if (cgrp1->root == new_cgrp->root) {
			if (cgrp1 != new_cgrp)
				return false;
		} else {
			if (cgrp1 != cgrp2)
				return false;
		}
	}
	return true;
}

/**
 * find_existing_css_set - init css array and find the matching css_set
 * @old_cset: the css_set that we're using before the cgroup transition
 * @cgrp: the cgroup that we're moving into
 * @template: out param for the new set of csses, should be clear on entry
 */
static struct css_set *find_existing_css_set(struct css_set *old_cset,
					struct cgroup *cgrp,
					struct cgroup_subsys_state *template[])
{
	struct cgroup_root *root = cgrp->root;
	struct cgroup_subsys *ss;
	struct css_set *cset;
	unsigned long key;
	int i;

	/*
	 * Build the set of subsystem state objects that we want to see in the
	 * new css_set. while subsystems can change globally, the entries here
	 * won't change, so no need for locking.
	 */
	for_each_subsys(ss, i) {
		if (root->subsys_mask & (1UL << i)) {
			/*
			 * @ss is in this hierarchy, so we want the
			 * effective css from @cgrp.
			 */
			template[i] = cgroup_e_css(cgrp, ss);
		} else {
			/*
			 * @ss is not in this hierarchy, so we don't want
			 * to change the css.
			 */
			template[i] = old_cset->subsys[i];
		}
	}

	key = css_set_hash(template);
	hash_for_each_possible(css_set_table, cset, hlist, key) {
		if (!compare_css_sets(cset, old_cset, cgrp, template))
			continue;

		/* This css_set matches what we need */
		return cset;
	}

	/* No existing cgroup group matched */
	return NULL;
}

static void free_cgrp_cset_links(struct list_head *links_to_free)
{
	struct cgrp_cset_link *link, *tmp_link;

	list_for_each_entry_safe(link, tmp_link, links_to_free, cset_link) {
		list_del(&link->cset_link);
		kfree(link);
	}
}

/**
 * allocate_cgrp_cset_links - allocate cgrp_cset_links
 * @count: the number of links to allocate
 * @tmp_links: list_head the allocated links are put on
 *
 * Allocate @count cgrp_cset_link structures and chain them on @tmp_links
 * through ->cset_link.  Returns 0 on success or -errno.
 */
static int allocate_cgrp_cset_links(int count, struct list_head *tmp_links)
{
	struct cgrp_cset_link *link;
	int i;

	INIT_LIST_HEAD(tmp_links);

	for (i = 0; i < count; i++) {
		link = kzalloc(sizeof(*link), GFP_KERNEL);
		if (!link) {
			free_cgrp_cset_links(tmp_links);
			return -ENOMEM;
		}
		list_add(&link->cset_link, tmp_links);
	}
	return 0;
}

/**
 * link_css_set - a helper function to link a css_set to a cgroup
 * @tmp_links: cgrp_cset_link objects allocated by allocate_cgrp_cset_links()
 * @cset: the css_set to be linked
 * @cgrp: the destination cgroup
 */
static void link_css_set(struct list_head *tmp_links, struct css_set *cset,
			 struct cgroup *cgrp)
{
	struct cgrp_cset_link *link;

	BUG_ON(list_empty(tmp_links));

	if (cgroup_on_dfl(cgrp))
		cset->dfl_cgrp = cgrp;

	link = list_first_entry(tmp_links, struct cgrp_cset_link, cset_link);
	link->cset = cset;
	link->cgrp = cgrp;

	if (list_empty(&cgrp->cset_links))
		cgroup_update_populated(cgrp, true);
	list_move(&link->cset_link, &cgrp->cset_links);

	/*
	 * Always add links to the tail of the list so that the list
	 * is sorted by order of hierarchy creation
	 */
	list_add_tail(&link->cgrp_link, &cset->cgrp_links);
}

/**
 * find_css_set - return a new css_set with one cgroup updated
 * @old_cset: the baseline css_set
 * @cgrp: the cgroup to be updated
 *
 * Return a new css_set that's equivalent to @old_cset, but with @cgrp
 * substituted into the appropriate hierarchy.
 */
static struct css_set *find_css_set(struct css_set *old_cset,
				    struct cgroup *cgrp)
{
	struct cgroup_subsys_state *template[CGROUP_SUBSYS_COUNT] = { };
	struct css_set *cset;
	struct list_head tmp_links;
	struct cgrp_cset_link *link;
	struct cgroup_subsys *ss;
	unsigned long key;
	int ssid;

	lockdep_assert_held(&cgroup_mutex);

	/* First see if we already have a cgroup group that matches
	 * the desired set */
	down_read(&css_set_rwsem);
	cset = find_existing_css_set(old_cset, cgrp, template);
	if (cset)
		get_css_set(cset);
	up_read(&css_set_rwsem);

	if (cset)
		return cset;

	cset = kzalloc(sizeof(*cset), GFP_KERNEL);
	if (!cset)
		return NULL;

	/* Allocate all the cgrp_cset_link objects that we'll need */
	if (allocate_cgrp_cset_links(cgroup_root_count, &tmp_links) < 0) {
		kfree(cset);
		return NULL;
	}

	atomic_set(&cset->refcount, 1);
	INIT_LIST_HEAD(&cset->cgrp_links);
	INIT_LIST_HEAD(&cset->tasks);
	INIT_LIST_HEAD(&cset->mg_tasks);
	INIT_LIST_HEAD(&cset->mg_preload_node);
	INIT_LIST_HEAD(&cset->mg_node);
	INIT_HLIST_NODE(&cset->hlist);

	/* Copy the set of subsystem state objects generated in
	 * find_existing_css_set() */
	memcpy(cset->subsys, template, sizeof(cset->subsys));

	down_write(&css_set_rwsem);
	/* Add reference counts and links from the new css_set. */
	list_for_each_entry(link, &old_cset->cgrp_links, cgrp_link) {
		struct cgroup *c = link->cgrp;

		if (c->root == cgrp->root)
			c = cgrp;
		link_css_set(&tmp_links, cset, c);
	}

	BUG_ON(!list_empty(&tmp_links));

	css_set_count++;

	/* Add @cset to the hash table */
	key = css_set_hash(cset->subsys);
	hash_add(css_set_table, &cset->hlist, key);

	for_each_subsys(ss, ssid)
		list_add_tail(&cset->e_cset_node[ssid],
			      &cset->subsys[ssid]->cgroup->e_csets[ssid]);

	up_write(&css_set_rwsem);

	return cset;
}

static struct cgroup_root *cgroup_root_from_kf(struct kernfs_root *kf_root)
{
	struct cgroup *root_cgrp = kf_root->kn->priv;

	return root_cgrp->root;
}

static int cgroup_init_root_id(struct cgroup_root *root)
{
	int id;

	lockdep_assert_held(&cgroup_mutex);

	id = idr_alloc_cyclic(&cgroup_hierarchy_idr, root, 0, 0, GFP_KERNEL);
	if (id < 0)
		return id;

	root->hierarchy_id = id;
	return 0;
}

static void cgroup_exit_root_id(struct cgroup_root *root)
{
	lockdep_assert_held(&cgroup_mutex);

	if (root->hierarchy_id) {
		idr_remove(&cgroup_hierarchy_idr, root->hierarchy_id);
		root->hierarchy_id = 0;
	}
}

static void cgroup_free_root(struct cgroup_root *root)
{
	if (root) {
		/* hierarhcy ID shoulid already have been released */
		WARN_ON_ONCE(root->hierarchy_id);

		idr_destroy(&root->cgroup_idr);
		kfree(root);
	}
}

static void cgroup_destroy_root(struct cgroup_root *root)
{
	struct cgroup *cgrp = &root->cgrp;
	struct cgrp_cset_link *link, *tmp_link;

	mutex_lock(&cgroup_mutex);

	BUG_ON(atomic_read(&root->nr_cgrps));
	BUG_ON(!list_empty(&cgrp->children));

	/* Rebind all subsystems back to the default hierarchy */
	rebind_subsystems(&cgrp_dfl_root, root->subsys_mask);

	/*
	 * Release all the links from cset_links to this hierarchy's
	 * root cgroup
	 */
	down_write(&css_set_rwsem);

	list_for_each_entry_safe(link, tmp_link, &cgrp->cset_links, cset_link) {
		list_del(&link->cset_link);
		list_del(&link->cgrp_link);
		kfree(link);
	}
	up_write(&css_set_rwsem);

	if (!list_empty(&root->root_list)) {
		list_del(&root->root_list);
		cgroup_root_count--;
	}

	cgroup_exit_root_id(root);

	mutex_unlock(&cgroup_mutex);

	kernfs_destroy_root(root->kf_root);
	cgroup_free_root(root);
}

/* look up cgroup associated with given css_set on the specified hierarchy */
static struct cgroup *cset_cgroup_from_root(struct css_set *cset,
					    struct cgroup_root *root)
{
	struct cgroup *res = NULL;

	lockdep_assert_held(&cgroup_mutex);
	lockdep_assert_held(&css_set_rwsem);

	if (cset == &init_css_set) {
		res = &root->cgrp;
	} else {
		struct cgrp_cset_link *link;

		list_for_each_entry(link, &cset->cgrp_links, cgrp_link) {
			struct cgroup *c = link->cgrp;

			if (c->root == root) {
				res = c;
				break;
			}
		}
	}

	BUG_ON(!res);
	return res;
}

/*
 * Return the cgroup for "task" from the given hierarchy. Must be
 * called with cgroup_mutex and css_set_rwsem held.
 */
static struct cgroup *task_cgroup_from_root(struct task_struct *task,
					    struct cgroup_root *root)
{
	/*
	 * No need to lock the task - since we hold cgroup_mutex the
	 * task can't change groups, so the only thing that can happen
	 * is that it exits and its css is set back to init_css_set.
	 */
	return cset_cgroup_from_root(task_css_set(task), root);
}

/*
 * A task must hold cgroup_mutex to modify cgroups.
 *
 * Any task can increment and decrement the count field without lock.
 * So in general, code holding cgroup_mutex can't rely on the count
 * field not changing.  However, if the count goes to zero, then only
 * cgroup_attach_task() can increment it again.  Because a count of zero
 * means that no tasks are currently attached, therefore there is no
 * way a task attached to that cgroup can fork (the other way to
 * increment the count).  So code holding cgroup_mutex can safely
 * assume that if the count is zero, it will stay zero. Similarly, if
 * a task holds cgroup_mutex on a cgroup with zero count, it
 * knows that the cgroup won't be removed, as cgroup_rmdir()
 * needs that mutex.
 *
 * The fork and exit callbacks cgroup_fork() and cgroup_exit(), don't
 * (usually) take cgroup_mutex.  These are the two most performance
 * critical pieces of code here.  The exception occurs on cgroup_exit(),
 * when a task in a notify_on_release cgroup exits.  Then cgroup_mutex
 * is taken, and if the cgroup count is zero, a usermode call made
 * to the release agent with the name of the cgroup (path relative to
 * the root of cgroup file system) as the argument.
 *
 * A cgroup can only be deleted if both its 'count' of using tasks
 * is zero, and its list of 'children' cgroups is empty.  Since all
 * tasks in the system use _some_ cgroup, and since there is always at
 * least one task in the system (init, pid == 1), therefore, root cgroup
 * always has either children cgroups and/or using tasks.  So we don't
 * need a special hack to ensure that root cgroup cannot be deleted.
 *
 * P.S.  One more locking exception.  RCU is used to guard the
 * update of a tasks cgroup pointer by cgroup_attach_task()
 */

static int cgroup_populate_dir(struct cgroup *cgrp, unsigned int subsys_mask);
static struct kernfs_syscall_ops cgroup_kf_syscall_ops;
static const struct file_operations proc_cgroupstats_operations;

static char *cgroup_file_name(struct cgroup *cgrp, const struct cftype *cft,
			      char *buf)
{
	if (cft->ss && !(cft->flags & CFTYPE_NO_PREFIX) &&
	    !(cgrp->root->flags & CGRP_ROOT_NOPREFIX))
		snprintf(buf, CGROUP_FILE_NAME_MAX, "%s.%s",
			 cft->ss->name, cft->name);
	else
		strncpy(buf, cft->name, CGROUP_FILE_NAME_MAX);
	return buf;
}

/**
 * cgroup_file_mode - deduce file mode of a control file
 * @cft: the control file in question
 *
 * returns cft->mode if ->mode is not 0
 * returns S_IRUGO|S_IWUSR if it has both a read and a write handler
 * returns S_IRUGO if it has only a read handler
 * returns S_IWUSR if it has only a write hander
 */
static umode_t cgroup_file_mode(const struct cftype *cft)
{
	umode_t mode = 0;

	if (cft->mode)
		return cft->mode;

	if (cft->read_u64 || cft->read_s64 || cft->seq_show)
		mode |= S_IRUGO;

	if (cft->write_u64 || cft->write_s64 || cft->write)
		mode |= S_IWUSR;

	return mode;
}

static void cgroup_get(struct cgroup *cgrp)
{
	WARN_ON_ONCE(cgroup_is_dead(cgrp));
	css_get(&cgrp->self);
}

static void cgroup_put(struct cgroup *cgrp)
{
	css_put(&cgrp->self);
}

/**
 * cgroup_kn_unlock - unlocking helper for cgroup kernfs methods
 * @kn: the kernfs_node being serviced
 *
 * This helper undoes cgroup_kn_lock_live() and should be invoked before
 * the method finishes if locking succeeded.  Note that once this function
 * returns the cgroup returned by cgroup_kn_lock_live() may become
 * inaccessible any time.  If the caller intends to continue to access the
 * cgroup, it should pin it before invoking this function.
 */
static void cgroup_kn_unlock(struct kernfs_node *kn)
{
	struct cgroup *cgrp;

	if (kernfs_type(kn) == KERNFS_DIR)
		cgrp = kn->priv;
	else
		cgrp = kn->parent->priv;

	mutex_unlock(&cgroup_mutex);

	kernfs_unbreak_active_protection(kn);
	cgroup_put(cgrp);
}

/**
 * cgroup_kn_lock_live - locking helper for cgroup kernfs methods
 * @kn: the kernfs_node being serviced
 *
 * This helper is to be used by a cgroup kernfs method currently servicing
 * @kn.  It breaks the active protection, performs cgroup locking and
 * verifies that the associated cgroup is alive.  Returns the cgroup if
 * alive; otherwise, %NULL.  A successful return should be undone by a
 * matching cgroup_kn_unlock() invocation.
 *
 * Any cgroup kernfs method implementation which requires locking the
 * associated cgroup should use this helper.  It avoids nesting cgroup
 * locking under kernfs active protection and allows all kernfs operations
 * including self-removal.
 */
static struct cgroup *cgroup_kn_lock_live(struct kernfs_node *kn)
{
	struct cgroup *cgrp;

	if (kernfs_type(kn) == KERNFS_DIR)
		cgrp = kn->priv;
	else
		cgrp = kn->parent->priv;

	/*
	 * We're gonna grab cgroup_mutex which nests outside kernfs
	 * active_ref.  cgroup liveliness check alone provides enough
	 * protection against removal.  Ensure @cgrp stays accessible and
	 * break the active_ref protection.
	 */
	cgroup_get(cgrp);
	kernfs_break_active_protection(kn);

	mutex_lock(&cgroup_mutex);

	if (!cgroup_is_dead(cgrp))
		return cgrp;

	cgroup_kn_unlock(kn);
	return NULL;
}

static void cgroup_rm_file(struct cgroup *cgrp, const struct cftype *cft)
{
	char name[CGROUP_FILE_NAME_MAX];

	lockdep_assert_held(&cgroup_mutex);
	kernfs_remove_by_name(cgrp->kn, cgroup_file_name(cgrp, cft, name));
}

/**
 * cgroup_clear_dir - remove subsys files in a cgroup directory
 * @cgrp: target cgroup
 * @subsys_mask: mask of the subsystem ids whose files should be removed
 */
static void cgroup_clear_dir(struct cgroup *cgrp, unsigned int subsys_mask)
{
	struct cgroup_subsys *ss;
	int i;

	for_each_subsys(ss, i) {
		struct cftype *cfts;

		if (!(subsys_mask & (1 << i)))
			continue;
		list_for_each_entry(cfts, &ss->cfts, node)
			cgroup_addrm_files(cgrp, cfts, false);
	}
}

static int rebind_subsystems(struct cgroup_root *dst_root, unsigned int ss_mask)
{
	struct cgroup_subsys *ss;
	int ssid, i, ret;

	lockdep_assert_held(&cgroup_mutex);

	for_each_subsys(ss, ssid) {
		if (!(ss_mask & (1 << ssid)))
			continue;

		/* if @ss has non-root csses attached to it, can't move */
		if (css_next_child(NULL, cgroup_css(&ss->root->cgrp, ss)))
			return -EBUSY;

		/* can't move between two non-dummy roots either */
		if (ss->root != &cgrp_dfl_root && dst_root != &cgrp_dfl_root)
			return -EBUSY;
	}

	ret = cgroup_populate_dir(&dst_root->cgrp, ss_mask);
	if (ret) {
		if (dst_root != &cgrp_dfl_root)
			return ret;

		/*
		 * Rebinding back to the default root is not allowed to
		 * fail.  Using both default and non-default roots should
		 * be rare.  Moving subsystems back and forth even more so.
		 * Just warn about it and continue.
		 */
		if (cgrp_dfl_root_visible) {
			pr_warn("failed to create files (%d) while rebinding 0x%x to default root\n",
				ret, ss_mask);
			pr_warn("you may retry by moving them to a different hierarchy and unbinding\n");
		}
	}

	/*
	 * Nothing can fail from this point on.  Remove files for the
	 * removed subsystems and rebind each subsystem.
	 */
	for_each_subsys(ss, ssid)
		if (ss_mask & (1 << ssid))
			cgroup_clear_dir(&ss->root->cgrp, 1 << ssid);

	for_each_subsys(ss, ssid) {
		struct cgroup_root *src_root;
		struct cgroup_subsys_state *css;
		struct css_set *cset;

		if (!(ss_mask & (1 << ssid)))
			continue;

		src_root = ss->root;
		css = cgroup_css(&src_root->cgrp, ss);

		WARN_ON(!css || cgroup_css(&dst_root->cgrp, ss));

		RCU_INIT_POINTER(src_root->cgrp.subsys[ssid], NULL);
		rcu_assign_pointer(dst_root->cgrp.subsys[ssid], css);
		ss->root = dst_root;
		css->cgroup = &dst_root->cgrp;

		down_write(&css_set_rwsem);
		hash_for_each(css_set_table, i, cset, hlist)
			list_move_tail(&cset->e_cset_node[ss->id],
				       &dst_root->cgrp.e_csets[ss->id]);
		up_write(&css_set_rwsem);

		src_root->subsys_mask &= ~(1 << ssid);
		src_root->cgrp.child_subsys_mask &= ~(1 << ssid);

		/* default hierarchy doesn't enable controllers by default */
		dst_root->subsys_mask |= 1 << ssid;
		if (dst_root != &cgrp_dfl_root)
			dst_root->cgrp.child_subsys_mask |= 1 << ssid;

		if (ss->bind)
			ss->bind(css);
	}

	kernfs_activate(dst_root->cgrp.kn);
	return 0;
}

static int cgroup_show_options(struct seq_file *seq,
			       struct kernfs_root *kf_root)
{
	struct cgroup_root *root = cgroup_root_from_kf(kf_root);
	struct cgroup_subsys *ss;
	int ssid;

	for_each_subsys(ss, ssid)
		if (root->subsys_mask & (1 << ssid))
			seq_printf(seq, ",%s", ss->name);
	if (root->flags & CGRP_ROOT_SANE_BEHAVIOR)
		seq_puts(seq, ",sane_behavior");
	if (root->flags & CGRP_ROOT_NOPREFIX)
		seq_puts(seq, ",noprefix");
	if (root->flags & CGRP_ROOT_XATTR)
		seq_puts(seq, ",xattr");

	spin_lock(&release_agent_path_lock);
	if (strlen(root->release_agent_path))
		seq_printf(seq, ",release_agent=%s", root->release_agent_path);
	spin_unlock(&release_agent_path_lock);

	if (test_bit(CGRP_CPUSET_CLONE_CHILDREN, &root->cgrp.flags))
		seq_puts(seq, ",clone_children");
	if (strlen(root->name))
		seq_printf(seq, ",name=%s", root->name);
	return 0;
}

struct cgroup_sb_opts {
	unsigned int subsys_mask;
	unsigned int flags;
	char *release_agent;
	bool cpuset_clone_children;
	char *name;
	/* User explicitly requested empty subsystem */
	bool none;
};

static int parse_cgroupfs_options(char *data, struct cgroup_sb_opts *opts)
{
	char *token, *o = data;
	bool all_ss = false, one_ss = false;
	unsigned int mask = -1U;
	struct cgroup_subsys *ss;
	int i;

#ifdef CONFIG_CPUSETS
	mask = ~(1U << cpuset_cgrp_id);
#endif

	memset(opts, 0, sizeof(*opts));

	while ((token = strsep(&o, ",")) != NULL) {
		if (!*token)
			return -EINVAL;
		if (!strcmp(token, "none")) {
			/* Explicitly have no subsystems */
			opts->none = true;
			continue;
		}
		if (!strcmp(token, "all")) {
			/* Mutually exclusive option 'all' + subsystem name */
			if (one_ss)
				return -EINVAL;
			all_ss = true;
			continue;
		}
		if (!strcmp(token, "__DEVEL__sane_behavior")) {
			opts->flags |= CGRP_ROOT_SANE_BEHAVIOR;
			continue;
		}
		if (!strcmp(token, "noprefix")) {
			opts->flags |= CGRP_ROOT_NOPREFIX;
			continue;
		}
		if (!strcmp(token, "clone_children")) {
			opts->cpuset_clone_children = true;
			continue;
		}
		if (!strcmp(token, "xattr")) {
			opts->flags |= CGRP_ROOT_XATTR;
			continue;
		}
		if (!strncmp(token, "release_agent=", 14)) {
			/* Specifying two release agents is forbidden */
			if (opts->release_agent)
				return -EINVAL;
			opts->release_agent =
				kstrndup(token + 14, PATH_MAX - 1, GFP_KERNEL);
			if (!opts->release_agent)
				return -ENOMEM;
			continue;
		}
		if (!strncmp(token, "name=", 5)) {
			const char *name = token + 5;
			/* Can't specify an empty name */
			if (!strlen(name))
				return -EINVAL;
			/* Must match [\w.-]+ */
			for (i = 0; i < strlen(name); i++) {
				char c = name[i];
				if (isalnum(c))
					continue;
				if ((c == '.') || (c == '-') || (c == '_'))
					continue;
				return -EINVAL;
			}
			/* Specifying two names is forbidden */
			if (opts->name)
				return -EINVAL;
			opts->name = kstrndup(name,
					      MAX_CGROUP_ROOT_NAMELEN - 1,
					      GFP_KERNEL);
			if (!opts->name)
				return -ENOMEM;

			continue;
		}

		for_each_subsys(ss, i) {
			if (strcmp(token, ss->name))
				continue;
			if (ss->disabled)
				continue;

			/* Mutually exclusive option 'all' + subsystem name */
			if (all_ss)
				return -EINVAL;
			opts->subsys_mask |= (1 << i);
			one_ss = true;

			break;
		}
		if (i == CGROUP_SUBSYS_COUNT)
			return -ENOENT;
	}

	/* Consistency checks */

	if (opts->flags & CGRP_ROOT_SANE_BEHAVIOR) {
		pr_warn("sane_behavior: this is still under development and its behaviors will change, proceed at your own risk\n");

		if ((opts->flags & (CGRP_ROOT_NOPREFIX | CGRP_ROOT_XATTR)) ||
		    opts->cpuset_clone_children || opts->release_agent ||
		    opts->name) {
			pr_err("sane_behavior: noprefix, xattr, clone_children, release_agent and name are not allowed\n");
			return -EINVAL;
		}
	} else {
		/*
		 * If the 'all' option was specified select all the
		 * subsystems, otherwise if 'none', 'name=' and a subsystem
		 * name options were not specified, let's default to 'all'
		 */
		if (all_ss || (!one_ss && !opts->none && !opts->name))
			for_each_subsys(ss, i)
				if (!ss->disabled)
					opts->subsys_mask |= (1 << i);

		/*
		 * We either have to specify by name or by subsystems. (So
		 * all empty hierarchies must have a name).
		 */
		if (!opts->subsys_mask && !opts->name)
			return -EINVAL;
	}

	/*
	 * Option noprefix was introduced just for backward compatibility
	 * with the old cpuset, so we allow noprefix only if mounting just
	 * the cpuset subsystem.
	 */
	if ((opts->flags & CGRP_ROOT_NOPREFIX) && (opts->subsys_mask & mask))
		return -EINVAL;


	/* Can't specify "none" and some subsystems */
	if (opts->subsys_mask && opts->none)
		return -EINVAL;

	return 0;
}

static int cgroup_remount(struct kernfs_root *kf_root, int *flags, char *data)
{
	int ret = 0;
	struct cgroup_root *root = cgroup_root_from_kf(kf_root);
	struct cgroup_sb_opts opts;
	unsigned int added_mask, removed_mask;

	if (root->flags & CGRP_ROOT_SANE_BEHAVIOR) {
		pr_err("sane_behavior: remount is not allowed\n");
		return -EINVAL;
	}

	mutex_lock(&cgroup_mutex);

	/* See what subsystems are wanted */
	ret = parse_cgroupfs_options(data, &opts);
	if (ret)
		goto out_unlock;

	if (opts.subsys_mask != root->subsys_mask || opts.release_agent)
		pr_warn("option changes via remount are deprecated (pid=%d comm=%s)\n",
			task_tgid_nr(current), current->comm);

	added_mask = opts.subsys_mask & ~root->subsys_mask;
	removed_mask = root->subsys_mask & ~opts.subsys_mask;

	/* Don't allow flags or name to change at remount */
	if (((opts.flags ^ root->flags) & CGRP_ROOT_OPTION_MASK) ||
	    (opts.name && strcmp(opts.name, root->name))) {
		pr_err("option or name mismatch, new: 0x%x \"%s\", old: 0x%x \"%s\"\n",
		       opts.flags & CGRP_ROOT_OPTION_MASK, opts.name ?: "",
		       root->flags & CGRP_ROOT_OPTION_MASK, root->name);
		ret = -EINVAL;
		goto out_unlock;
	}

	/* remounting is not allowed for populated hierarchies */
	if (!list_empty(&root->cgrp.children)) {
		ret = -EBUSY;
		goto out_unlock;
	}

	ret = rebind_subsystems(root, added_mask);
	if (ret)
		goto out_unlock;

	rebind_subsystems(&cgrp_dfl_root, removed_mask);

	if (opts.release_agent) {
		spin_lock(&release_agent_path_lock);
		strcpy(root->release_agent_path, opts.release_agent);
		spin_unlock(&release_agent_path_lock);
	}
 out_unlock:
	kfree(opts.release_agent);
	kfree(opts.name);
	mutex_unlock(&cgroup_mutex);
	return ret;
}

/*
 * To reduce the fork() overhead for systems that are not actually using
 * their cgroups capability, we don't maintain the lists running through
 * each css_set to its tasks until we see the list actually used - in other
 * words after the first mount.
 */
static bool use_task_css_set_links __read_mostly;

static void cgroup_enable_task_cg_lists(void)
{
	struct task_struct *p, *g;

	down_write(&css_set_rwsem);

	if (use_task_css_set_links)
		goto out_unlock;

	use_task_css_set_links = true;

	/*
	 * We need tasklist_lock because RCU is not safe against
	 * while_each_thread(). Besides, a forking task that has passed
	 * cgroup_post_fork() without seeing use_task_css_set_links = 1
	 * is not guaranteed to have its child immediately visible in the
	 * tasklist if we walk through it with RCU.
	 */
	read_lock(&tasklist_lock);
	do_each_thread(g, p) {
		WARN_ON_ONCE(!list_empty(&p->cg_list) ||
			     task_css_set(p) != &init_css_set);

		/*
		 * We should check if the process is exiting, otherwise
		 * it will race with cgroup_exit() in that the list
		 * entry won't be deleted though the process has exited.
		 * Do it while holding siglock so that we don't end up
		 * racing against cgroup_exit().
		 */
		spin_lock_irq(&p->sighand->siglock);
		if (!(p->flags & PF_EXITING)) {
			struct css_set *cset = task_css_set(p);

			list_add(&p->cg_list, &cset->tasks);
			get_css_set(cset);
		}
		spin_unlock_irq(&p->sighand->siglock);
	} while_each_thread(g, p);
	read_unlock(&tasklist_lock);
out_unlock:
	up_write(&css_set_rwsem);
}

static void init_cgroup_housekeeping(struct cgroup *cgrp)
{
	struct cgroup_subsys *ss;
	int ssid;

	INIT_LIST_HEAD(&cgrp->sibling);
	INIT_LIST_HEAD(&cgrp->children);
	INIT_LIST_HEAD(&cgrp->cset_links);
	INIT_LIST_HEAD(&cgrp->release_list);
	INIT_LIST_HEAD(&cgrp->pidlists);
	mutex_init(&cgrp->pidlist_mutex);
	cgrp->self.cgroup = cgrp;

	for_each_subsys(ss, ssid)
		INIT_LIST_HEAD(&cgrp->e_csets[ssid]);

	init_waitqueue_head(&cgrp->offline_waitq);
}

static void init_cgroup_root(struct cgroup_root *root,
			     struct cgroup_sb_opts *opts)
{
	struct cgroup *cgrp = &root->cgrp;

	INIT_LIST_HEAD(&root->root_list);
	atomic_set(&root->nr_cgrps, 1);
	cgrp->root = root;
	init_cgroup_housekeeping(cgrp);
	idr_init(&root->cgroup_idr);

	root->flags = opts->flags;
	if (opts->release_agent)
		strcpy(root->release_agent_path, opts->release_agent);
	if (opts->name)
		strcpy(root->name, opts->name);
	if (opts->cpuset_clone_children)
		set_bit(CGRP_CPUSET_CLONE_CHILDREN, &root->cgrp.flags);
}

static int cgroup_setup_root(struct cgroup_root *root, unsigned int ss_mask)
{
	LIST_HEAD(tmp_links);
	struct cgroup *root_cgrp = &root->cgrp;
	struct css_set *cset;
	int i, ret;

	lockdep_assert_held(&cgroup_mutex);

	ret = cgroup_idr_alloc(&root->cgroup_idr, root_cgrp, 1, 2, GFP_NOWAIT);
	if (ret < 0)
		goto out;
	root_cgrp->id = ret;

	ret = percpu_ref_init(&root_cgrp->self.refcnt, css_release);
	if (ret)
		goto out;

	/*
	 * We're accessing css_set_count without locking css_set_rwsem here,
	 * but that's OK - it can only be increased by someone holding
	 * cgroup_lock, and that's us. The worst that can happen is that we
	 * have some link structures left over
	 */
	ret = allocate_cgrp_cset_links(css_set_count, &tmp_links);
	if (ret)
		goto cancel_ref;

	ret = cgroup_init_root_id(root);
	if (ret)
		goto cancel_ref;

	root->kf_root = kernfs_create_root(&cgroup_kf_syscall_ops,
					   KERNFS_ROOT_CREATE_DEACTIVATED,
					   root_cgrp);
	if (IS_ERR(root->kf_root)) {
		ret = PTR_ERR(root->kf_root);
		goto exit_root_id;
	}
	root_cgrp->kn = root->kf_root->kn;

	ret = cgroup_addrm_files(root_cgrp, cgroup_base_files, true);
	if (ret)
		goto destroy_root;

	ret = rebind_subsystems(root, ss_mask);
	if (ret)
		goto destroy_root;

	/*
	 * There must be no failure case after here, since rebinding takes
	 * care of subsystems' refcounts, which are explicitly dropped in
	 * the failure exit path.
	 */
	list_add(&root->root_list, &cgroup_roots);
	cgroup_root_count++;

	/*
	 * Link the root cgroup in this hierarchy into all the css_set
	 * objects.
	 */
	down_write(&css_set_rwsem);
	hash_for_each(css_set_table, i, cset, hlist)
		link_css_set(&tmp_links, cset, root_cgrp);
	up_write(&css_set_rwsem);

	BUG_ON(!list_empty(&root_cgrp->children));
	BUG_ON(atomic_read(&root->nr_cgrps) != 1);

	kernfs_activate(root_cgrp->kn);
	ret = 0;
	goto out;

destroy_root:
	kernfs_destroy_root(root->kf_root);
	root->kf_root = NULL;
exit_root_id:
	cgroup_exit_root_id(root);
cancel_ref:
	percpu_ref_cancel_init(&root_cgrp->self.refcnt);
out:
	free_cgrp_cset_links(&tmp_links);
	return ret;
}

static struct dentry *cgroup_mount(struct file_system_type *fs_type,
			 int flags, const char *unused_dev_name,
			 void *data)
{
	struct cgroup_root *root;
	struct cgroup_sb_opts opts;
	struct dentry *dentry;
	int ret;
	bool new_sb;

	/*
	 * The first time anyone tries to mount a cgroup, enable the list
	 * linking each css_set to its tasks and fix up all existing tasks.
	 */
	if (!use_task_css_set_links)
		cgroup_enable_task_cg_lists();

<<<<<<< HEAD
	mutex_lock(&cgroup_tree_mutex);
=======
>>>>>>> 9d755d33
	mutex_lock(&cgroup_mutex);

	/* First find the desired set of subsystems */
	ret = parse_cgroupfs_options(data, &opts);
	if (ret)
		goto out_unlock;
retry:
	/* look for a matching existing root */
	if (!opts.subsys_mask && !opts.none && !opts.name) {
		cgrp_dfl_root_visible = true;
		root = &cgrp_dfl_root;
		cgroup_get(&root->cgrp);
		ret = 0;
		goto out_unlock;
	}

	for_each_root(root) {
		bool name_match = false;

		if (root == &cgrp_dfl_root)
			continue;

		/*
		 * If we asked for a name then it must match.  Also, if
		 * name matches but sybsys_mask doesn't, we should fail.
		 * Remember whether name matched.
		 */
		if (opts.name) {
			if (strcmp(opts.name, root->name))
				continue;
			name_match = true;
		}

		/*
		 * If we asked for subsystems (or explicitly for no
		 * subsystems) then they must match.
		 */
		if ((opts.subsys_mask || opts.none) &&
		    (opts.subsys_mask != root->subsys_mask)) {
			if (!name_match)
				continue;
			ret = -EBUSY;
			goto out_unlock;
		}

		if ((root->flags ^ opts.flags) & CGRP_ROOT_OPTION_MASK) {
			if ((root->flags | opts.flags) & CGRP_ROOT_SANE_BEHAVIOR) {
				pr_err("sane_behavior: new mount options should match the existing superblock\n");
				ret = -EINVAL;
				goto out_unlock;
			} else {
				pr_warn("new mount options do not match the existing superblock, will be ignored\n");
			}
		}

		/*
		 * A root's lifetime is governed by its root cgroup.
		 * tryget_live failure indicate that the root is being
		 * destroyed.  Wait for destruction to complete so that the
		 * subsystems are free.  We can use wait_queue for the wait
		 * but this path is super cold.  Let's just sleep for a bit
		 * and retry.
		 */
		if (!percpu_ref_tryget_live(&root->cgrp.self.refcnt)) {
			mutex_unlock(&cgroup_mutex);
<<<<<<< HEAD
			mutex_unlock(&cgroup_tree_mutex);
			msleep(10);
			mutex_lock(&cgroup_tree_mutex);
			mutex_lock(&cgroup_mutex);
			goto retry;
=======
			msleep(10);
			ret = restart_syscall();
			goto out_free;
>>>>>>> 9d755d33
		}

		ret = 0;
		goto out_unlock;
	}

	/*
	 * No such thing, create a new one.  name= matching without subsys
	 * specification is allowed for already existing hierarchies but we
	 * can't create new one without subsys specification.
	 */
	if (!opts.subsys_mask && !opts.none) {
		ret = -EINVAL;
		goto out_unlock;
	}

	root = kzalloc(sizeof(*root), GFP_KERNEL);
	if (!root) {
		ret = -ENOMEM;
		goto out_unlock;
	}

	init_cgroup_root(root, &opts);

	ret = cgroup_setup_root(root, opts.subsys_mask);
	if (ret)
		cgroup_free_root(root);

out_unlock:
	mutex_unlock(&cgroup_mutex);
out_free:
	kfree(opts.release_agent);
	kfree(opts.name);

	if (ret)
		return ERR_PTR(ret);

	dentry = kernfs_mount(fs_type, flags, root->kf_root, &new_sb);
	if (IS_ERR(dentry) || !new_sb)
		cgroup_put(&root->cgrp);
	return dentry;
}

static void cgroup_kill_sb(struct super_block *sb)
{
	struct kernfs_root *kf_root = kernfs_root_from_sb(sb);
	struct cgroup_root *root = cgroup_root_from_kf(kf_root);

	/*
	 * If @root doesn't have any mounts or children, start killing it.
	 * This prevents new mounts by disabling percpu_ref_tryget_live().
	 * cgroup_mount() may wait for @root's release.
	 */
	if (cgroup_has_live_children(&root->cgrp))
		cgroup_put(&root->cgrp);
	else
		percpu_ref_kill(&root->cgrp.self.refcnt);

	kernfs_kill_sb(sb);
}

static struct file_system_type cgroup_fs_type = {
	.name = "cgroup",
	.mount = cgroup_mount,
	.kill_sb = cgroup_kill_sb,
};

static struct kobject *cgroup_kobj;

/**
 * task_cgroup_path - cgroup path of a task in the first cgroup hierarchy
 * @task: target task
 * @buf: the buffer to write the path into
 * @buflen: the length of the buffer
 *
 * Determine @task's cgroup on the first (the one with the lowest non-zero
 * hierarchy_id) cgroup hierarchy and copy its path into @buf.  This
 * function grabs cgroup_mutex and shouldn't be used inside locks used by
 * cgroup controller callbacks.
 *
 * Return value is the same as kernfs_path().
 */
char *task_cgroup_path(struct task_struct *task, char *buf, size_t buflen)
{
	struct cgroup_root *root;
	struct cgroup *cgrp;
	int hierarchy_id = 1;
	char *path = NULL;

	mutex_lock(&cgroup_mutex);
	down_read(&css_set_rwsem);

	root = idr_get_next(&cgroup_hierarchy_idr, &hierarchy_id);

	if (root) {
		cgrp = task_cgroup_from_root(task, root);
		path = cgroup_path(cgrp, buf, buflen);
	} else {
		/* if no hierarchy exists, everyone is in "/" */
		if (strlcpy(buf, "/", buflen) < buflen)
			path = buf;
	}

	up_read(&css_set_rwsem);
	mutex_unlock(&cgroup_mutex);
	return path;
}
EXPORT_SYMBOL_GPL(task_cgroup_path);

/* used to track tasks and other necessary states during migration */
struct cgroup_taskset {
	/* the src and dst cset list running through cset->mg_node */
	struct list_head	src_csets;
	struct list_head	dst_csets;

	/*
	 * Fields for cgroup_taskset_*() iteration.
	 *
	 * Before migration is committed, the target migration tasks are on
	 * ->mg_tasks of the csets on ->src_csets.  After, on ->mg_tasks of
	 * the csets on ->dst_csets.  ->csets point to either ->src_csets
	 * or ->dst_csets depending on whether migration is committed.
	 *
	 * ->cur_csets and ->cur_task point to the current task position
	 * during iteration.
	 */
	struct list_head	*csets;
	struct css_set		*cur_cset;
	struct task_struct	*cur_task;
};

/**
 * cgroup_taskset_first - reset taskset and return the first task
 * @tset: taskset of interest
 *
 * @tset iteration is initialized and the first task is returned.
 */
struct task_struct *cgroup_taskset_first(struct cgroup_taskset *tset)
{
	tset->cur_cset = list_first_entry(tset->csets, struct css_set, mg_node);
	tset->cur_task = NULL;

	return cgroup_taskset_next(tset);
}

/**
 * cgroup_taskset_next - iterate to the next task in taskset
 * @tset: taskset of interest
 *
 * Return the next task in @tset.  Iteration must have been initialized
 * with cgroup_taskset_first().
 */
struct task_struct *cgroup_taskset_next(struct cgroup_taskset *tset)
{
	struct css_set *cset = tset->cur_cset;
	struct task_struct *task = tset->cur_task;

	while (&cset->mg_node != tset->csets) {
		if (!task)
			task = list_first_entry(&cset->mg_tasks,
						struct task_struct, cg_list);
		else
			task = list_next_entry(task, cg_list);

		if (&task->cg_list != &cset->mg_tasks) {
			tset->cur_cset = cset;
			tset->cur_task = task;
			return task;
		}

		cset = list_next_entry(cset, mg_node);
		task = NULL;
	}

	return NULL;
}

/**
 * cgroup_task_migrate - move a task from one cgroup to another.
 * @old_cgrp: the cgroup @tsk is being migrated from
 * @tsk: the task being migrated
 * @new_cset: the new css_set @tsk is being attached to
 *
 * Must be called with cgroup_mutex, threadgroup and css_set_rwsem locked.
 */
static void cgroup_task_migrate(struct cgroup *old_cgrp,
				struct task_struct *tsk,
				struct css_set *new_cset)
{
	struct css_set *old_cset;

	lockdep_assert_held(&cgroup_mutex);
	lockdep_assert_held(&css_set_rwsem);

	/*
	 * We are synchronized through threadgroup_lock() against PF_EXITING
	 * setting such that we can't race against cgroup_exit() changing the
	 * css_set to init_css_set and dropping the old one.
	 */
	WARN_ON_ONCE(tsk->flags & PF_EXITING);
	old_cset = task_css_set(tsk);

	get_css_set(new_cset);
	rcu_assign_pointer(tsk->cgroups, new_cset);

	/*
	 * Use move_tail so that cgroup_taskset_first() still returns the
	 * leader after migration.  This works because cgroup_migrate()
	 * ensures that the dst_cset of the leader is the first on the
	 * tset's dst_csets list.
	 */
	list_move_tail(&tsk->cg_list, &new_cset->mg_tasks);

	/*
	 * We just gained a reference on old_cset by taking it from the
	 * task. As trading it for new_cset is protected by cgroup_mutex,
	 * we're safe to drop it here; it will be freed under RCU.
	 */
	set_bit(CGRP_RELEASABLE, &old_cgrp->flags);
	put_css_set_locked(old_cset, false);
}

/**
 * cgroup_migrate_finish - cleanup after attach
 * @preloaded_csets: list of preloaded css_sets
 *
 * Undo cgroup_migrate_add_src() and cgroup_migrate_prepare_dst().  See
 * those functions for details.
 */
static void cgroup_migrate_finish(struct list_head *preloaded_csets)
{
	struct css_set *cset, *tmp_cset;

	lockdep_assert_held(&cgroup_mutex);

	down_write(&css_set_rwsem);
	list_for_each_entry_safe(cset, tmp_cset, preloaded_csets, mg_preload_node) {
		cset->mg_src_cgrp = NULL;
		cset->mg_dst_cset = NULL;
		list_del_init(&cset->mg_preload_node);
		put_css_set_locked(cset, false);
	}
	up_write(&css_set_rwsem);
}

/**
 * cgroup_migrate_add_src - add a migration source css_set
 * @src_cset: the source css_set to add
 * @dst_cgrp: the destination cgroup
 * @preloaded_csets: list of preloaded css_sets
 *
 * Tasks belonging to @src_cset are about to be migrated to @dst_cgrp.  Pin
 * @src_cset and add it to @preloaded_csets, which should later be cleaned
 * up by cgroup_migrate_finish().
 *
 * This function may be called without holding threadgroup_lock even if the
 * target is a process.  Threads may be created and destroyed but as long
 * as cgroup_mutex is not dropped, no new css_set can be put into play and
 * the preloaded css_sets are guaranteed to cover all migrations.
 */
static void cgroup_migrate_add_src(struct css_set *src_cset,
				   struct cgroup *dst_cgrp,
				   struct list_head *preloaded_csets)
{
	struct cgroup *src_cgrp;

	lockdep_assert_held(&cgroup_mutex);
	lockdep_assert_held(&css_set_rwsem);

	src_cgrp = cset_cgroup_from_root(src_cset, dst_cgrp->root);

	if (!list_empty(&src_cset->mg_preload_node))
		return;

	WARN_ON(src_cset->mg_src_cgrp);
	WARN_ON(!list_empty(&src_cset->mg_tasks));
	WARN_ON(!list_empty(&src_cset->mg_node));

	src_cset->mg_src_cgrp = src_cgrp;
	get_css_set(src_cset);
	list_add(&src_cset->mg_preload_node, preloaded_csets);
}

/**
 * cgroup_migrate_prepare_dst - prepare destination css_sets for migration
 * @dst_cgrp: the destination cgroup (may be %NULL)
 * @preloaded_csets: list of preloaded source css_sets
 *
 * Tasks are about to be moved to @dst_cgrp and all the source css_sets
 * have been preloaded to @preloaded_csets.  This function looks up and
 * pins all destination css_sets, links each to its source, and append them
 * to @preloaded_csets.  If @dst_cgrp is %NULL, the destination of each
 * source css_set is assumed to be its cgroup on the default hierarchy.
 *
 * This function must be called after cgroup_migrate_add_src() has been
 * called on each migration source css_set.  After migration is performed
 * using cgroup_migrate(), cgroup_migrate_finish() must be called on
 * @preloaded_csets.
 */
static int cgroup_migrate_prepare_dst(struct cgroup *dst_cgrp,
				      struct list_head *preloaded_csets)
{
	LIST_HEAD(csets);
	struct css_set *src_cset, *tmp_cset;

	lockdep_assert_held(&cgroup_mutex);

	/*
	 * Except for the root, child_subsys_mask must be zero for a cgroup
	 * with tasks so that child cgroups don't compete against tasks.
	 */
	if (dst_cgrp && cgroup_on_dfl(dst_cgrp) && dst_cgrp->parent &&
	    dst_cgrp->child_subsys_mask)
		return -EBUSY;

	/* look up the dst cset for each src cset and link it to src */
	list_for_each_entry_safe(src_cset, tmp_cset, preloaded_csets, mg_preload_node) {
		struct css_set *dst_cset;

		dst_cset = find_css_set(src_cset,
					dst_cgrp ?: src_cset->dfl_cgrp);
		if (!dst_cset)
			goto err;

		WARN_ON_ONCE(src_cset->mg_dst_cset || dst_cset->mg_dst_cset);

		/*
		 * If src cset equals dst, it's noop.  Drop the src.
		 * cgroup_migrate() will skip the cset too.  Note that we
		 * can't handle src == dst as some nodes are used by both.
		 */
		if (src_cset == dst_cset) {
			src_cset->mg_src_cgrp = NULL;
			list_del_init(&src_cset->mg_preload_node);
			put_css_set(src_cset, false);
			put_css_set(dst_cset, false);
			continue;
		}

		src_cset->mg_dst_cset = dst_cset;

		if (list_empty(&dst_cset->mg_preload_node))
			list_add(&dst_cset->mg_preload_node, &csets);
		else
			put_css_set(dst_cset, false);
	}

	list_splice_tail(&csets, preloaded_csets);
	return 0;
err:
	cgroup_migrate_finish(&csets);
	return -ENOMEM;
}

/**
 * cgroup_migrate - migrate a process or task to a cgroup
 * @cgrp: the destination cgroup
 * @leader: the leader of the process or the task to migrate
 * @threadgroup: whether @leader points to the whole process or a single task
 *
 * Migrate a process or task denoted by @leader to @cgrp.  If migrating a
 * process, the caller must be holding threadgroup_lock of @leader.  The
 * caller is also responsible for invoking cgroup_migrate_add_src() and
 * cgroup_migrate_prepare_dst() on the targets before invoking this
 * function and following up with cgroup_migrate_finish().
 *
 * As long as a controller's ->can_attach() doesn't fail, this function is
 * guaranteed to succeed.  This means that, excluding ->can_attach()
 * failure, when migrating multiple targets, the success or failure can be
 * decided for all targets by invoking group_migrate_prepare_dst() before
 * actually starting migrating.
 */
static int cgroup_migrate(struct cgroup *cgrp, struct task_struct *leader,
			  bool threadgroup)
{
	struct cgroup_taskset tset = {
		.src_csets	= LIST_HEAD_INIT(tset.src_csets),
		.dst_csets	= LIST_HEAD_INIT(tset.dst_csets),
		.csets		= &tset.src_csets,
	};
	struct cgroup_subsys_state *css, *failed_css = NULL;
	struct css_set *cset, *tmp_cset;
	struct task_struct *task, *tmp_task;
	int i, ret;

	/*
	 * Prevent freeing of tasks while we take a snapshot. Tasks that are
	 * already PF_EXITING could be freed from underneath us unless we
	 * take an rcu_read_lock.
	 */
	down_write(&css_set_rwsem);
	rcu_read_lock();
	task = leader;
	do {
		/* @task either already exited or can't exit until the end */
		if (task->flags & PF_EXITING)
			goto next;

		/* leave @task alone if post_fork() hasn't linked it yet */
		if (list_empty(&task->cg_list))
			goto next;

		cset = task_css_set(task);
		if (!cset->mg_src_cgrp)
			goto next;

		/*
		 * cgroup_taskset_first() must always return the leader.
		 * Take care to avoid disturbing the ordering.
		 */
		list_move_tail(&task->cg_list, &cset->mg_tasks);
		if (list_empty(&cset->mg_node))
			list_add_tail(&cset->mg_node, &tset.src_csets);
		if (list_empty(&cset->mg_dst_cset->mg_node))
			list_move_tail(&cset->mg_dst_cset->mg_node,
				       &tset.dst_csets);
	next:
		if (!threadgroup)
			break;
	} while_each_thread(leader, task);
	rcu_read_unlock();
	up_write(&css_set_rwsem);

	/* methods shouldn't be called if no task is actually migrating */
	if (list_empty(&tset.src_csets))
		return 0;

	/* check that we can legitimately attach to the cgroup */
	for_each_e_css(css, i, cgrp) {
		if (css->ss->can_attach) {
			ret = css->ss->can_attach(css, &tset);
			if (ret) {
				failed_css = css;
				goto out_cancel_attach;
			}
		}
	}

	/*
	 * Now that we're guaranteed success, proceed to move all tasks to
	 * the new cgroup.  There are no failure cases after here, so this
	 * is the commit point.
	 */
	down_write(&css_set_rwsem);
	list_for_each_entry(cset, &tset.src_csets, mg_node) {
		list_for_each_entry_safe(task, tmp_task, &cset->mg_tasks, cg_list)
			cgroup_task_migrate(cset->mg_src_cgrp, task,
					    cset->mg_dst_cset);
	}
	up_write(&css_set_rwsem);

	/*
	 * Migration is committed, all target tasks are now on dst_csets.
	 * Nothing is sensitive to fork() after this point.  Notify
	 * controllers that migration is complete.
	 */
	tset.csets = &tset.dst_csets;

	for_each_e_css(css, i, cgrp)
		if (css->ss->attach)
			css->ss->attach(css, &tset);

	ret = 0;
	goto out_release_tset;

out_cancel_attach:
	for_each_e_css(css, i, cgrp) {
		if (css == failed_css)
			break;
		if (css->ss->cancel_attach)
			css->ss->cancel_attach(css, &tset);
	}
out_release_tset:
	down_write(&css_set_rwsem);
	list_splice_init(&tset.dst_csets, &tset.src_csets);
	list_for_each_entry_safe(cset, tmp_cset, &tset.src_csets, mg_node) {
		list_splice_tail_init(&cset->mg_tasks, &cset->tasks);
		list_del_init(&cset->mg_node);
	}
	up_write(&css_set_rwsem);
	return ret;
}

/**
 * cgroup_attach_task - attach a task or a whole threadgroup to a cgroup
 * @dst_cgrp: the cgroup to attach to
 * @leader: the task or the leader of the threadgroup to be attached
 * @threadgroup: attach the whole threadgroup?
 *
 * Call holding cgroup_mutex and threadgroup_lock of @leader.
 */
static int cgroup_attach_task(struct cgroup *dst_cgrp,
			      struct task_struct *leader, bool threadgroup)
{
	LIST_HEAD(preloaded_csets);
	struct task_struct *task;
	int ret;

	/* look up all src csets */
	down_read(&css_set_rwsem);
	rcu_read_lock();
	task = leader;
	do {
		cgroup_migrate_add_src(task_css_set(task), dst_cgrp,
				       &preloaded_csets);
		if (!threadgroup)
			break;
	} while_each_thread(leader, task);
	rcu_read_unlock();
	up_read(&css_set_rwsem);

	/* prepare dst csets and commit */
	ret = cgroup_migrate_prepare_dst(dst_cgrp, &preloaded_csets);
	if (!ret)
		ret = cgroup_migrate(dst_cgrp, leader, threadgroup);

	cgroup_migrate_finish(&preloaded_csets);
	return ret;
}

/*
 * Find the task_struct of the task to attach by vpid and pass it along to the
 * function to attach either it or all tasks in its threadgroup. Will lock
 * cgroup_mutex and threadgroup.
 */
static ssize_t __cgroup_procs_write(struct kernfs_open_file *of, char *buf,
				    size_t nbytes, loff_t off, bool threadgroup)
{
	struct task_struct *tsk;
	const struct cred *cred = current_cred(), *tcred;
	struct cgroup *cgrp;
	pid_t pid;
	int ret;

	if (kstrtoint(strstrip(buf), 0, &pid) || pid < 0)
		return -EINVAL;

	cgrp = cgroup_kn_lock_live(of->kn);
	if (!cgrp)
		return -ENODEV;

retry_find_task:
	rcu_read_lock();
	if (pid) {
		tsk = find_task_by_vpid(pid);
		if (!tsk) {
			rcu_read_unlock();
			ret = -ESRCH;
			goto out_unlock_cgroup;
		}
		/*
		 * even if we're attaching all tasks in the thread group, we
		 * only need to check permissions on one of them.
		 */
		tcred = __task_cred(tsk);
		if (!uid_eq(cred->euid, GLOBAL_ROOT_UID) &&
		    !uid_eq(cred->euid, tcred->uid) &&
		    !uid_eq(cred->euid, tcred->suid)) {
			rcu_read_unlock();
			ret = -EACCES;
			goto out_unlock_cgroup;
		}
	} else
		tsk = current;

	if (threadgroup)
		tsk = tsk->group_leader;

	/*
	 * Workqueue threads may acquire PF_NO_SETAFFINITY and become
	 * trapped in a cpuset, or RT worker may be born in a cgroup
	 * with no rt_runtime allocated.  Just say no.
	 */
	if (tsk == kthreadd_task || (tsk->flags & PF_NO_SETAFFINITY)) {
		ret = -EINVAL;
		rcu_read_unlock();
		goto out_unlock_cgroup;
	}

	get_task_struct(tsk);
	rcu_read_unlock();

	threadgroup_lock(tsk);
	if (threadgroup) {
		if (!thread_group_leader(tsk)) {
			/*
			 * a race with de_thread from another thread's exec()
			 * may strip us of our leadership, if this happens,
			 * there is no choice but to throw this task away and
			 * try again; this is
			 * "double-double-toil-and-trouble-check locking".
			 */
			threadgroup_unlock(tsk);
			put_task_struct(tsk);
			goto retry_find_task;
		}
	}

	ret = cgroup_attach_task(cgrp, tsk, threadgroup);

	threadgroup_unlock(tsk);

	put_task_struct(tsk);
out_unlock_cgroup:
	cgroup_kn_unlock(of->kn);
	return ret ?: nbytes;
}

/**
 * cgroup_attach_task_all - attach task 'tsk' to all cgroups of task 'from'
 * @from: attach to all cgroups of a given task
 * @tsk: the task to be attached
 */
int cgroup_attach_task_all(struct task_struct *from, struct task_struct *tsk)
{
	struct cgroup_root *root;
	int retval = 0;

	mutex_lock(&cgroup_mutex);
	for_each_root(root) {
		struct cgroup *from_cgrp;

		if (root == &cgrp_dfl_root)
			continue;

		down_read(&css_set_rwsem);
		from_cgrp = task_cgroup_from_root(from, root);
		up_read(&css_set_rwsem);

		retval = cgroup_attach_task(from_cgrp, tsk, false);
		if (retval)
			break;
	}
	mutex_unlock(&cgroup_mutex);

	return retval;
}
EXPORT_SYMBOL_GPL(cgroup_attach_task_all);

static ssize_t cgroup_tasks_write(struct kernfs_open_file *of,
				  char *buf, size_t nbytes, loff_t off)
{
	return __cgroup_procs_write(of, buf, nbytes, off, false);
}

static ssize_t cgroup_procs_write(struct kernfs_open_file *of,
				  char *buf, size_t nbytes, loff_t off)
{
	return __cgroup_procs_write(of, buf, nbytes, off, true);
}

static ssize_t cgroup_release_agent_write(struct kernfs_open_file *of,
					  char *buf, size_t nbytes, loff_t off)
{
	struct cgroup *cgrp;

	BUILD_BUG_ON(sizeof(cgrp->root->release_agent_path) < PATH_MAX);

	cgrp = cgroup_kn_lock_live(of->kn);
	if (!cgrp)
		return -ENODEV;
	spin_lock(&release_agent_path_lock);
	strlcpy(cgrp->root->release_agent_path, strstrip(buf),
		sizeof(cgrp->root->release_agent_path));
	spin_unlock(&release_agent_path_lock);
	cgroup_kn_unlock(of->kn);
	return nbytes;
}

static int cgroup_release_agent_show(struct seq_file *seq, void *v)
{
	struct cgroup *cgrp = seq_css(seq)->cgroup;

	spin_lock(&release_agent_path_lock);
	seq_puts(seq, cgrp->root->release_agent_path);
	spin_unlock(&release_agent_path_lock);
	seq_putc(seq, '\n');
	return 0;
}

static int cgroup_sane_behavior_show(struct seq_file *seq, void *v)
{
	struct cgroup *cgrp = seq_css(seq)->cgroup;

	seq_printf(seq, "%d\n", cgroup_sane_behavior(cgrp));
	return 0;
}

static void cgroup_print_ss_mask(struct seq_file *seq, unsigned int ss_mask)
{
	struct cgroup_subsys *ss;
	bool printed = false;
	int ssid;

	for_each_subsys(ss, ssid) {
		if (ss_mask & (1 << ssid)) {
			if (printed)
				seq_putc(seq, ' ');
			seq_printf(seq, "%s", ss->name);
			printed = true;
		}
	}
	if (printed)
		seq_putc(seq, '\n');
}

/* show controllers which are currently attached to the default hierarchy */
static int cgroup_root_controllers_show(struct seq_file *seq, void *v)
{
	struct cgroup *cgrp = seq_css(seq)->cgroup;

	cgroup_print_ss_mask(seq, cgrp->root->subsys_mask);
	return 0;
}

/* show controllers which are enabled from the parent */
static int cgroup_controllers_show(struct seq_file *seq, void *v)
{
	struct cgroup *cgrp = seq_css(seq)->cgroup;

	cgroup_print_ss_mask(seq, cgrp->parent->child_subsys_mask);
	return 0;
}

/* show controllers which are enabled for a given cgroup's children */
static int cgroup_subtree_control_show(struct seq_file *seq, void *v)
{
	struct cgroup *cgrp = seq_css(seq)->cgroup;

	cgroup_print_ss_mask(seq, cgrp->child_subsys_mask);
	return 0;
}

/**
 * cgroup_update_dfl_csses - update css assoc of a subtree in default hierarchy
 * @cgrp: root of the subtree to update csses for
 *
 * @cgrp's child_subsys_mask has changed and its subtree's (self excluded)
 * css associations need to be updated accordingly.  This function looks up
 * all css_sets which are attached to the subtree, creates the matching
 * updated css_sets and migrates the tasks to the new ones.
 */
static int cgroup_update_dfl_csses(struct cgroup *cgrp)
{
	LIST_HEAD(preloaded_csets);
	struct cgroup_subsys_state *css;
	struct css_set *src_cset;
	int ret;

	lockdep_assert_held(&cgroup_mutex);

	/* look up all csses currently attached to @cgrp's subtree */
	down_read(&css_set_rwsem);
	css_for_each_descendant_pre(css, cgroup_css(cgrp, NULL)) {
		struct cgrp_cset_link *link;

		/* self is not affected by child_subsys_mask change */
		if (css->cgroup == cgrp)
			continue;

		list_for_each_entry(link, &css->cgroup->cset_links, cset_link)
			cgroup_migrate_add_src(link->cset, cgrp,
					       &preloaded_csets);
	}
	up_read(&css_set_rwsem);

	/* NULL dst indicates self on default hierarchy */
	ret = cgroup_migrate_prepare_dst(NULL, &preloaded_csets);
	if (ret)
		goto out_finish;

	list_for_each_entry(src_cset, &preloaded_csets, mg_preload_node) {
		struct task_struct *last_task = NULL, *task;

		/* src_csets precede dst_csets, break on the first dst_cset */
		if (!src_cset->mg_src_cgrp)
			break;

		/*
		 * All tasks in src_cset need to be migrated to the
		 * matching dst_cset.  Empty it process by process.  We
		 * walk tasks but migrate processes.  The leader might even
		 * belong to a different cset but such src_cset would also
		 * be among the target src_csets because the default
		 * hierarchy enforces per-process membership.
		 */
		while (true) {
			down_read(&css_set_rwsem);
			task = list_first_entry_or_null(&src_cset->tasks,
						struct task_struct, cg_list);
			if (task) {
				task = task->group_leader;
				WARN_ON_ONCE(!task_css_set(task)->mg_src_cgrp);
				get_task_struct(task);
			}
			up_read(&css_set_rwsem);

			if (!task)
				break;

			/* guard against possible infinite loop */
			if (WARN(last_task == task,
				 "cgroup: update_dfl_csses failed to make progress, aborting in inconsistent state\n"))
				goto out_finish;
			last_task = task;

			threadgroup_lock(task);
			/* raced against de_thread() from another thread? */
			if (!thread_group_leader(task)) {
				threadgroup_unlock(task);
				put_task_struct(task);
				continue;
			}

			ret = cgroup_migrate(src_cset->dfl_cgrp, task, true);

			threadgroup_unlock(task);
			put_task_struct(task);

			if (WARN(ret, "cgroup: failed to update controllers for the default hierarchy (%d), further operations may crash or hang\n", ret))
				goto out_finish;
		}
	}

out_finish:
	cgroup_migrate_finish(&preloaded_csets);
	return ret;
}

/* change the enabled child controllers for a cgroup in the default hierarchy */
static ssize_t cgroup_subtree_control_write(struct kernfs_open_file *of,
					    char *buf, size_t nbytes,
					    loff_t off)
{
	unsigned int enable = 0, disable = 0;
	struct cgroup *cgrp, *child;
	struct cgroup_subsys *ss;
	char *tok;
	int ssid, ret;

	/*
	 * Parse input - space separated list of subsystem names prefixed
	 * with either + or -.
	 */
	buf = strstrip(buf);
	while ((tok = strsep(&buf, " "))) {
		if (tok[0] == '\0')
			continue;
		for_each_subsys(ss, ssid) {
			if (ss->disabled || strcmp(tok + 1, ss->name))
				continue;

			if (*tok == '+') {
				enable |= 1 << ssid;
				disable &= ~(1 << ssid);
			} else if (*tok == '-') {
				disable |= 1 << ssid;
				enable &= ~(1 << ssid);
			} else {
				return -EINVAL;
			}
			break;
		}
		if (ssid == CGROUP_SUBSYS_COUNT)
			return -EINVAL;
	}

	cgrp = cgroup_kn_lock_live(of->kn);
	if (!cgrp)
		return -ENODEV;

	for_each_subsys(ss, ssid) {
		if (enable & (1 << ssid)) {
			if (cgrp->child_subsys_mask & (1 << ssid)) {
				enable &= ~(1 << ssid);
				continue;
			}

			/*
			 * Because css offlining is asynchronous, userland
			 * might try to re-enable the same controller while
			 * the previous instance is still around.  In such
			 * cases, wait till it's gone using offline_waitq.
			 */
			cgroup_for_each_live_child(child, cgrp) {
				DEFINE_WAIT(wait);

				if (!cgroup_css(child, ss))
					continue;

				cgroup_get(child);
				prepare_to_wait(&child->offline_waitq, &wait,
						TASK_UNINTERRUPTIBLE);
				cgroup_kn_unlock(of->kn);
				schedule();
				finish_wait(&child->offline_waitq, &wait);
				cgroup_put(child);

				return restart_syscall();
			}

			/* unavailable or not enabled on the parent? */
			if (!(cgrp_dfl_root.subsys_mask & (1 << ssid)) ||
			    (cgrp->parent &&
			     !(cgrp->parent->child_subsys_mask & (1 << ssid)))) {
				ret = -ENOENT;
				goto out_unlock;
			}
		} else if (disable & (1 << ssid)) {
			if (!(cgrp->child_subsys_mask & (1 << ssid))) {
				disable &= ~(1 << ssid);
				continue;
			}

			/* a child has it enabled? */
			cgroup_for_each_live_child(child, cgrp) {
				if (child->child_subsys_mask & (1 << ssid)) {
					ret = -EBUSY;
					goto out_unlock;
				}
			}
		}
	}

	if (!enable && !disable) {
		ret = 0;
		goto out_unlock;
	}

	/*
	 * Except for the root, child_subsys_mask must be zero for a cgroup
	 * with tasks so that child cgroups don't compete against tasks.
	 */
	if (enable && cgrp->parent && !list_empty(&cgrp->cset_links)) {
		ret = -EBUSY;
		goto out_unlock;
	}

	/*
	 * Create csses for enables and update child_subsys_mask.  This
	 * changes cgroup_e_css() results which in turn makes the
	 * subsequent cgroup_update_dfl_csses() associate all tasks in the
	 * subtree to the updated csses.
	 */
	for_each_subsys(ss, ssid) {
		if (!(enable & (1 << ssid)))
			continue;

		cgroup_for_each_live_child(child, cgrp) {
			ret = create_css(child, ss);
			if (ret)
				goto err_undo_css;
		}
	}

	cgrp->child_subsys_mask |= enable;
	cgrp->child_subsys_mask &= ~disable;

	ret = cgroup_update_dfl_csses(cgrp);
	if (ret)
		goto err_undo_css;

	/* all tasks are now migrated away from the old csses, kill them */
	for_each_subsys(ss, ssid) {
		if (!(disable & (1 << ssid)))
			continue;

		cgroup_for_each_live_child(child, cgrp)
			kill_css(cgroup_css(child, ss));
	}

	kernfs_activate(cgrp->kn);
	ret = 0;
out_unlock:
	cgroup_kn_unlock(of->kn);
	return ret ?: nbytes;

err_undo_css:
	cgrp->child_subsys_mask &= ~enable;
	cgrp->child_subsys_mask |= disable;

	for_each_subsys(ss, ssid) {
		if (!(enable & (1 << ssid)))
			continue;

		cgroup_for_each_live_child(child, cgrp) {
			struct cgroup_subsys_state *css = cgroup_css(child, ss);
			if (css)
				kill_css(css);
		}
	}
	goto out_unlock;
}

static int cgroup_populated_show(struct seq_file *seq, void *v)
{
	seq_printf(seq, "%d\n", (bool)seq_css(seq)->cgroup->populated_cnt);
	return 0;
}

static ssize_t cgroup_file_write(struct kernfs_open_file *of, char *buf,
				 size_t nbytes, loff_t off)
{
	struct cgroup *cgrp = of->kn->parent->priv;
	struct cftype *cft = of->kn->priv;
	struct cgroup_subsys_state *css;
	int ret;

	if (cft->write)
		return cft->write(of, buf, nbytes, off);

	/*
	 * kernfs guarantees that a file isn't deleted with operations in
	 * flight, which means that the matching css is and stays alive and
	 * doesn't need to be pinned.  The RCU locking is not necessary
	 * either.  It's just for the convenience of using cgroup_css().
	 */
	rcu_read_lock();
	css = cgroup_css(cgrp, cft->ss);
	rcu_read_unlock();

	if (cft->write_u64) {
		unsigned long long v;
		ret = kstrtoull(buf, 0, &v);
		if (!ret)
			ret = cft->write_u64(css, cft, v);
	} else if (cft->write_s64) {
		long long v;
		ret = kstrtoll(buf, 0, &v);
		if (!ret)
			ret = cft->write_s64(css, cft, v);
	} else {
		ret = -EINVAL;
	}

	return ret ?: nbytes;
}

static void *cgroup_seqfile_start(struct seq_file *seq, loff_t *ppos)
{
	return seq_cft(seq)->seq_start(seq, ppos);
}

static void *cgroup_seqfile_next(struct seq_file *seq, void *v, loff_t *ppos)
{
	return seq_cft(seq)->seq_next(seq, v, ppos);
}

static void cgroup_seqfile_stop(struct seq_file *seq, void *v)
{
	seq_cft(seq)->seq_stop(seq, v);
}

static int cgroup_seqfile_show(struct seq_file *m, void *arg)
{
	struct cftype *cft = seq_cft(m);
	struct cgroup_subsys_state *css = seq_css(m);

	if (cft->seq_show)
		return cft->seq_show(m, arg);

	if (cft->read_u64)
		seq_printf(m, "%llu\n", cft->read_u64(css, cft));
	else if (cft->read_s64)
		seq_printf(m, "%lld\n", cft->read_s64(css, cft));
	else
		return -EINVAL;
	return 0;
}

static struct kernfs_ops cgroup_kf_single_ops = {
	.atomic_write_len	= PAGE_SIZE,
	.write			= cgroup_file_write,
	.seq_show		= cgroup_seqfile_show,
};

static struct kernfs_ops cgroup_kf_ops = {
	.atomic_write_len	= PAGE_SIZE,
	.write			= cgroup_file_write,
	.seq_start		= cgroup_seqfile_start,
	.seq_next		= cgroup_seqfile_next,
	.seq_stop		= cgroup_seqfile_stop,
	.seq_show		= cgroup_seqfile_show,
};

/*
 * cgroup_rename - Only allow simple rename of directories in place.
 */
static int cgroup_rename(struct kernfs_node *kn, struct kernfs_node *new_parent,
			 const char *new_name_str)
{
	struct cgroup *cgrp = kn->priv;
	int ret;

	if (kernfs_type(kn) != KERNFS_DIR)
		return -ENOTDIR;
	if (kn->parent != new_parent)
		return -EIO;

	/*
	 * This isn't a proper migration and its usefulness is very
	 * limited.  Disallow if sane_behavior.
	 */
	if (cgroup_sane_behavior(cgrp))
		return -EPERM;

	/*
	 * We're gonna grab cgroup_mutex which nests outside kernfs
	 * active_ref.  kernfs_rename() doesn't require active_ref
	 * protection.  Break them before grabbing cgroup_mutex.
	 */
	kernfs_break_active_protection(new_parent);
	kernfs_break_active_protection(kn);

	mutex_lock(&cgroup_mutex);

	ret = kernfs_rename(kn, new_parent, new_name_str);

	mutex_unlock(&cgroup_mutex);

	kernfs_unbreak_active_protection(kn);
	kernfs_unbreak_active_protection(new_parent);
	return ret;
}

/* set uid and gid of cgroup dirs and files to that of the creator */
static int cgroup_kn_set_ugid(struct kernfs_node *kn)
{
	struct iattr iattr = { .ia_valid = ATTR_UID | ATTR_GID,
			       .ia_uid = current_fsuid(),
			       .ia_gid = current_fsgid(), };

	if (uid_eq(iattr.ia_uid, GLOBAL_ROOT_UID) &&
	    gid_eq(iattr.ia_gid, GLOBAL_ROOT_GID))
		return 0;

	return kernfs_setattr(kn, &iattr);
}

static int cgroup_add_file(struct cgroup *cgrp, struct cftype *cft)
{
	char name[CGROUP_FILE_NAME_MAX];
	struct kernfs_node *kn;
	struct lock_class_key *key = NULL;
	int ret;

#ifdef CONFIG_DEBUG_LOCK_ALLOC
	key = &cft->lockdep_key;
#endif
	kn = __kernfs_create_file(cgrp->kn, cgroup_file_name(cgrp, cft, name),
				  cgroup_file_mode(cft), 0, cft->kf_ops, cft,
				  NULL, false, key);
	if (IS_ERR(kn))
		return PTR_ERR(kn);

	ret = cgroup_kn_set_ugid(kn);
	if (ret) {
		kernfs_remove(kn);
		return ret;
	}

	if (cft->seq_show == cgroup_populated_show)
		cgrp->populated_kn = kn;
	return 0;
}

/**
 * cgroup_addrm_files - add or remove files to a cgroup directory
 * @cgrp: the target cgroup
 * @cfts: array of cftypes to be added
 * @is_add: whether to add or remove
 *
 * Depending on @is_add, add or remove files defined by @cfts on @cgrp.
 * For removals, this function never fails.  If addition fails, this
 * function doesn't remove files already added.  The caller is responsible
 * for cleaning up.
 */
static int cgroup_addrm_files(struct cgroup *cgrp, struct cftype cfts[],
			      bool is_add)
{
	struct cftype *cft;
	int ret;

	lockdep_assert_held(&cgroup_mutex);

	for (cft = cfts; cft->name[0] != '\0'; cft++) {
		/* does cft->flags tell us to skip this file on @cgrp? */
		if ((cft->flags & CFTYPE_ONLY_ON_DFL) && !cgroup_on_dfl(cgrp))
			continue;
		if ((cft->flags & CFTYPE_INSANE) && cgroup_sane_behavior(cgrp))
			continue;
		if ((cft->flags & CFTYPE_NOT_ON_ROOT) && !cgrp->parent)
			continue;
		if ((cft->flags & CFTYPE_ONLY_ON_ROOT) && cgrp->parent)
			continue;

		if (is_add) {
			ret = cgroup_add_file(cgrp, cft);
			if (ret) {
				pr_warn("%s: failed to add %s, err=%d\n",
					__func__, cft->name, ret);
				return ret;
			}
		} else {
			cgroup_rm_file(cgrp, cft);
		}
	}
	return 0;
}

static int cgroup_apply_cftypes(struct cftype *cfts, bool is_add)
{
	LIST_HEAD(pending);
	struct cgroup_subsys *ss = cfts[0].ss;
	struct cgroup *root = &ss->root->cgrp;
	struct cgroup_subsys_state *css;
	int ret = 0;

	lockdep_assert_held(&cgroup_mutex);

	/* add/rm files for all cgroups created before */
	css_for_each_descendant_pre(css, cgroup_css(root, ss)) {
		struct cgroup *cgrp = css->cgroup;

		if (cgroup_is_dead(cgrp))
			continue;

		ret = cgroup_addrm_files(cgrp, cfts, is_add);
		if (ret)
			break;
	}

	if (is_add && !ret)
		kernfs_activate(root->kn);
	return ret;
}

static void cgroup_exit_cftypes(struct cftype *cfts)
{
	struct cftype *cft;

	for (cft = cfts; cft->name[0] != '\0'; cft++) {
		/* free copy for custom atomic_write_len, see init_cftypes() */
		if (cft->max_write_len && cft->max_write_len != PAGE_SIZE)
			kfree(cft->kf_ops);
		cft->kf_ops = NULL;
		cft->ss = NULL;
	}
}

static int cgroup_init_cftypes(struct cgroup_subsys *ss, struct cftype *cfts)
{
	struct cftype *cft;

	for (cft = cfts; cft->name[0] != '\0'; cft++) {
		struct kernfs_ops *kf_ops;

		WARN_ON(cft->ss || cft->kf_ops);

		if (cft->seq_start)
			kf_ops = &cgroup_kf_ops;
		else
			kf_ops = &cgroup_kf_single_ops;

		/*
		 * Ugh... if @cft wants a custom max_write_len, we need to
		 * make a copy of kf_ops to set its atomic_write_len.
		 */
		if (cft->max_write_len && cft->max_write_len != PAGE_SIZE) {
			kf_ops = kmemdup(kf_ops, sizeof(*kf_ops), GFP_KERNEL);
			if (!kf_ops) {
				cgroup_exit_cftypes(cfts);
				return -ENOMEM;
			}
			kf_ops->atomic_write_len = cft->max_write_len;
		}

		cft->kf_ops = kf_ops;
		cft->ss = ss;
	}

	return 0;
}

static int cgroup_rm_cftypes_locked(struct cftype *cfts)
{
	lockdep_assert_held(&cgroup_mutex);

	if (!cfts || !cfts[0].ss)
		return -ENOENT;

	list_del(&cfts->node);
	cgroup_apply_cftypes(cfts, false);
	cgroup_exit_cftypes(cfts);
	return 0;
}

/**
 * cgroup_rm_cftypes - remove an array of cftypes from a subsystem
 * @cfts: zero-length name terminated array of cftypes
 *
 * Unregister @cfts.  Files described by @cfts are removed from all
 * existing cgroups and all future cgroups won't have them either.  This
 * function can be called anytime whether @cfts' subsys is attached or not.
 *
 * Returns 0 on successful unregistration, -ENOENT if @cfts is not
 * registered.
 */
int cgroup_rm_cftypes(struct cftype *cfts)
{
	int ret;

	mutex_lock(&cgroup_mutex);
	ret = cgroup_rm_cftypes_locked(cfts);
	mutex_unlock(&cgroup_mutex);
	return ret;
}

/**
 * cgroup_add_cftypes - add an array of cftypes to a subsystem
 * @ss: target cgroup subsystem
 * @cfts: zero-length name terminated array of cftypes
 *
 * Register @cfts to @ss.  Files described by @cfts are created for all
 * existing cgroups to which @ss is attached and all future cgroups will
 * have them too.  This function can be called anytime whether @ss is
 * attached or not.
 *
 * Returns 0 on successful registration, -errno on failure.  Note that this
 * function currently returns 0 as long as @cfts registration is successful
 * even if some file creation attempts on existing cgroups fail.
 */
int cgroup_add_cftypes(struct cgroup_subsys *ss, struct cftype *cfts)
{
	int ret;

	if (!cfts || cfts[0].name[0] == '\0')
		return 0;

	ret = cgroup_init_cftypes(ss, cfts);
	if (ret)
		return ret;

	mutex_lock(&cgroup_mutex);

	list_add_tail(&cfts->node, &ss->cfts);
	ret = cgroup_apply_cftypes(cfts, true);
	if (ret)
		cgroup_rm_cftypes_locked(cfts);

	mutex_unlock(&cgroup_mutex);
	return ret;
}

/**
 * cgroup_task_count - count the number of tasks in a cgroup.
 * @cgrp: the cgroup in question
 *
 * Return the number of tasks in the cgroup.
 */
static int cgroup_task_count(const struct cgroup *cgrp)
{
	int count = 0;
	struct cgrp_cset_link *link;

	down_read(&css_set_rwsem);
	list_for_each_entry(link, &cgrp->cset_links, cset_link)
		count += atomic_read(&link->cset->refcount);
	up_read(&css_set_rwsem);
	return count;
}

/**
 * css_next_child - find the next child of a given css
 * @pos_css: the current position (%NULL to initiate traversal)
 * @parent_css: css whose children to walk
 *
 * This function returns the next child of @parent_css and should be called
 * under either cgroup_mutex or RCU read lock.  The only requirement is
 * that @parent_css and @pos_css are accessible.  The next sibling is
 * guaranteed to be returned regardless of their states.
 */
struct cgroup_subsys_state *
css_next_child(struct cgroup_subsys_state *pos_css,
	       struct cgroup_subsys_state *parent_css)
{
	struct cgroup *pos = pos_css ? pos_css->cgroup : NULL;
	struct cgroup *cgrp = parent_css->cgroup;
	struct cgroup *next;

	cgroup_assert_mutex_or_rcu_locked();

	/*
	 * @pos could already have been removed.  Once a cgroup is removed,
	 * its ->sibling.next is no longer updated when its next sibling
	 * changes.  As CGRP_DEAD assertion is serialized and happens
	 * before the cgroup is taken off the ->sibling list, if we see it
	 * unasserted, it's guaranteed that the next sibling hasn't
	 * finished its grace period even if it's already removed, and thus
	 * safe to dereference from this RCU critical section.  If
	 * ->sibling.next is inaccessible, cgroup_is_dead() is guaranteed
	 * to be visible as %true here.
	 *
	 * If @pos is dead, its next pointer can't be dereferenced;
	 * however, as each cgroup is given a monotonically increasing
	 * unique serial number and always appended to the sibling list,
	 * the next one can be found by walking the parent's children until
	 * we see a cgroup with higher serial number than @pos's.  While
	 * this path can be slower, it's taken only when either the current
	 * cgroup is removed or iteration and removal race.
	 */
	if (!pos) {
		next = list_entry_rcu(cgrp->children.next, struct cgroup, sibling);
	} else if (likely(!cgroup_is_dead(pos))) {
		next = list_entry_rcu(pos->sibling.next, struct cgroup, sibling);
	} else {
		list_for_each_entry_rcu(next, &cgrp->children, sibling)
			if (next->serial_nr > pos->serial_nr)
				break;
	}

	/*
	 * @next, if not pointing to the head, can be dereferenced and is
	 * the next sibling; however, it might have @ss disabled.  If so,
	 * fast-forward to the next enabled one.
	 */
	while (&next->sibling != &cgrp->children) {
		struct cgroup_subsys_state *next_css = cgroup_css(next, parent_css->ss);

		if (next_css)
			return next_css;
		next = list_entry_rcu(next->sibling.next, struct cgroup, sibling);
	}
	return NULL;
}

/**
 * css_next_descendant_pre - find the next descendant for pre-order walk
 * @pos: the current position (%NULL to initiate traversal)
 * @root: css whose descendants to walk
 *
 * To be used by css_for_each_descendant_pre().  Find the next descendant
 * to visit for pre-order traversal of @root's descendants.  @root is
 * included in the iteration and the first node to be visited.
 *
 * While this function requires cgroup_mutex or RCU read locking, it
 * doesn't require the whole traversal to be contained in a single critical
 * section.  This function will return the correct next descendant as long
 * as both @pos and @root are accessible and @pos is a descendant of @root.
 */
struct cgroup_subsys_state *
css_next_descendant_pre(struct cgroup_subsys_state *pos,
			struct cgroup_subsys_state *root)
{
	struct cgroup_subsys_state *next;

	cgroup_assert_mutex_or_rcu_locked();

	/* if first iteration, visit @root */
	if (!pos)
		return root;

	/* visit the first child if exists */
	next = css_next_child(NULL, pos);
	if (next)
		return next;

	/* no child, visit my or the closest ancestor's next sibling */
	while (pos != root) {
		next = css_next_child(pos, css_parent(pos));
		if (next)
			return next;
		pos = css_parent(pos);
	}

	return NULL;
}

/**
 * css_rightmost_descendant - return the rightmost descendant of a css
 * @pos: css of interest
 *
 * Return the rightmost descendant of @pos.  If there's no descendant, @pos
 * is returned.  This can be used during pre-order traversal to skip
 * subtree of @pos.
 *
 * While this function requires cgroup_mutex or RCU read locking, it
 * doesn't require the whole traversal to be contained in a single critical
 * section.  This function will return the correct rightmost descendant as
 * long as @pos is accessible.
 */
struct cgroup_subsys_state *
css_rightmost_descendant(struct cgroup_subsys_state *pos)
{
	struct cgroup_subsys_state *last, *tmp;

	cgroup_assert_mutex_or_rcu_locked();

	do {
		last = pos;
		/* ->prev isn't RCU safe, walk ->next till the end */
		pos = NULL;
		css_for_each_child(tmp, last)
			pos = tmp;
	} while (pos);

	return last;
}

static struct cgroup_subsys_state *
css_leftmost_descendant(struct cgroup_subsys_state *pos)
{
	struct cgroup_subsys_state *last;

	do {
		last = pos;
		pos = css_next_child(NULL, pos);
	} while (pos);

	return last;
}

/**
 * css_next_descendant_post - find the next descendant for post-order walk
 * @pos: the current position (%NULL to initiate traversal)
 * @root: css whose descendants to walk
 *
 * To be used by css_for_each_descendant_post().  Find the next descendant
 * to visit for post-order traversal of @root's descendants.  @root is
 * included in the iteration and the last node to be visited.
 *
 * While this function requires cgroup_mutex or RCU read locking, it
 * doesn't require the whole traversal to be contained in a single critical
 * section.  This function will return the correct next descendant as long
 * as both @pos and @cgroup are accessible and @pos is a descendant of
 * @cgroup.
 */
struct cgroup_subsys_state *
css_next_descendant_post(struct cgroup_subsys_state *pos,
			 struct cgroup_subsys_state *root)
{
	struct cgroup_subsys_state *next;

	cgroup_assert_mutex_or_rcu_locked();

	/* if first iteration, visit leftmost descendant which may be @root */
	if (!pos)
		return css_leftmost_descendant(root);

	/* if we visited @root, we're done */
	if (pos == root)
		return NULL;

	/* if there's an unvisited sibling, visit its leftmost descendant */
	next = css_next_child(pos, css_parent(pos));
	if (next)
		return css_leftmost_descendant(next);

	/* no sibling left, visit parent */
	return css_parent(pos);
}

static bool cgroup_has_live_children(struct cgroup *cgrp)
{
	struct cgroup *child;

	rcu_read_lock();
	list_for_each_entry_rcu(child, &cgrp->children, sibling) {
		if (!cgroup_is_dead(child)) {
			rcu_read_unlock();
			return true;
		}
	}
	rcu_read_unlock();
	return false;
}

/**
 * css_advance_task_iter - advance a task itererator to the next css_set
 * @it: the iterator to advance
 *
 * Advance @it to the next css_set to walk.
 */
static void css_advance_task_iter(struct css_task_iter *it)
{
	struct list_head *l = it->cset_pos;
	struct cgrp_cset_link *link;
	struct css_set *cset;

	/* Advance to the next non-empty css_set */
	do {
		l = l->next;
		if (l == it->cset_head) {
			it->cset_pos = NULL;
			return;
		}

		if (it->ss) {
			cset = container_of(l, struct css_set,
					    e_cset_node[it->ss->id]);
		} else {
			link = list_entry(l, struct cgrp_cset_link, cset_link);
			cset = link->cset;
		}
	} while (list_empty(&cset->tasks) && list_empty(&cset->mg_tasks));

	it->cset_pos = l;

	if (!list_empty(&cset->tasks))
		it->task_pos = cset->tasks.next;
	else
		it->task_pos = cset->mg_tasks.next;

	it->tasks_head = &cset->tasks;
	it->mg_tasks_head = &cset->mg_tasks;
}

/**
 * css_task_iter_start - initiate task iteration
 * @css: the css to walk tasks of
 * @it: the task iterator to use
 *
 * Initiate iteration through the tasks of @css.  The caller can call
 * css_task_iter_next() to walk through the tasks until the function
 * returns NULL.  On completion of iteration, css_task_iter_end() must be
 * called.
 *
 * Note that this function acquires a lock which is released when the
 * iteration finishes.  The caller can't sleep while iteration is in
 * progress.
 */
void css_task_iter_start(struct cgroup_subsys_state *css,
			 struct css_task_iter *it)
	__acquires(css_set_rwsem)
{
	/* no one should try to iterate before mounting cgroups */
	WARN_ON_ONCE(!use_task_css_set_links);

	down_read(&css_set_rwsem);

	it->ss = css->ss;

	if (it->ss)
		it->cset_pos = &css->cgroup->e_csets[css->ss->id];
	else
		it->cset_pos = &css->cgroup->cset_links;

	it->cset_head = it->cset_pos;

	css_advance_task_iter(it);
}

/**
 * css_task_iter_next - return the next task for the iterator
 * @it: the task iterator being iterated
 *
 * The "next" function for task iteration.  @it should have been
 * initialized via css_task_iter_start().  Returns NULL when the iteration
 * reaches the end.
 */
struct task_struct *css_task_iter_next(struct css_task_iter *it)
{
	struct task_struct *res;
	struct list_head *l = it->task_pos;

	/* If the iterator cg is NULL, we have no tasks */
	if (!it->cset_pos)
		return NULL;
	res = list_entry(l, struct task_struct, cg_list);

	/*
	 * Advance iterator to find next entry.  cset->tasks is consumed
	 * first and then ->mg_tasks.  After ->mg_tasks, we move onto the
	 * next cset.
	 */
	l = l->next;

	if (l == it->tasks_head)
		l = it->mg_tasks_head->next;

	if (l == it->mg_tasks_head)
		css_advance_task_iter(it);
	else
		it->task_pos = l;

	return res;
}

/**
 * css_task_iter_end - finish task iteration
 * @it: the task iterator to finish
 *
 * Finish task iteration started by css_task_iter_start().
 */
void css_task_iter_end(struct css_task_iter *it)
	__releases(css_set_rwsem)
{
	up_read(&css_set_rwsem);
}

/**
 * cgroup_trasnsfer_tasks - move tasks from one cgroup to another
 * @to: cgroup to which the tasks will be moved
 * @from: cgroup in which the tasks currently reside
 *
 * Locking rules between cgroup_post_fork() and the migration path
 * guarantee that, if a task is forking while being migrated, the new child
 * is guaranteed to be either visible in the source cgroup after the
 * parent's migration is complete or put into the target cgroup.  No task
 * can slip out of migration through forking.
 */
int cgroup_transfer_tasks(struct cgroup *to, struct cgroup *from)
{
	LIST_HEAD(preloaded_csets);
	struct cgrp_cset_link *link;
	struct css_task_iter it;
	struct task_struct *task;
	int ret;

	mutex_lock(&cgroup_mutex);

	/* all tasks in @from are being moved, all csets are source */
	down_read(&css_set_rwsem);
	list_for_each_entry(link, &from->cset_links, cset_link)
		cgroup_migrate_add_src(link->cset, to, &preloaded_csets);
	up_read(&css_set_rwsem);

	ret = cgroup_migrate_prepare_dst(to, &preloaded_csets);
	if (ret)
		goto out_err;

	/*
	 * Migrate tasks one-by-one until @form is empty.  This fails iff
	 * ->can_attach() fails.
	 */
	do {
		css_task_iter_start(&from->self, &it);
		task = css_task_iter_next(&it);
		if (task)
			get_task_struct(task);
		css_task_iter_end(&it);

		if (task) {
			ret = cgroup_migrate(to, task, false);
			put_task_struct(task);
		}
	} while (task && !ret);
out_err:
	cgroup_migrate_finish(&preloaded_csets);
	mutex_unlock(&cgroup_mutex);
	return ret;
}

/*
 * Stuff for reading the 'tasks'/'procs' files.
 *
 * Reading this file can return large amounts of data if a cgroup has
 * *lots* of attached tasks. So it may need several calls to read(),
 * but we cannot guarantee that the information we produce is correct
 * unless we produce it entirely atomically.
 *
 */

/* which pidlist file are we talking about? */
enum cgroup_filetype {
	CGROUP_FILE_PROCS,
	CGROUP_FILE_TASKS,
};

/*
 * A pidlist is a list of pids that virtually represents the contents of one
 * of the cgroup files ("procs" or "tasks"). We keep a list of such pidlists,
 * a pair (one each for procs, tasks) for each pid namespace that's relevant
 * to the cgroup.
 */
struct cgroup_pidlist {
	/*
	 * used to find which pidlist is wanted. doesn't change as long as
	 * this particular list stays in the list.
	*/
	struct { enum cgroup_filetype type; struct pid_namespace *ns; } key;
	/* array of xids */
	pid_t *list;
	/* how many elements the above list has */
	int length;
	/* each of these stored in a list by its cgroup */
	struct list_head links;
	/* pointer to the cgroup we belong to, for list removal purposes */
	struct cgroup *owner;
	/* for delayed destruction */
	struct delayed_work destroy_dwork;
};

/*
 * The following two functions "fix" the issue where there are more pids
 * than kmalloc will give memory for; in such cases, we use vmalloc/vfree.
 * TODO: replace with a kernel-wide solution to this problem
 */
#define PIDLIST_TOO_LARGE(c) ((c) * sizeof(pid_t) > (PAGE_SIZE * 2))
static void *pidlist_allocate(int count)
{
	if (PIDLIST_TOO_LARGE(count))
		return vmalloc(count * sizeof(pid_t));
	else
		return kmalloc(count * sizeof(pid_t), GFP_KERNEL);
}

static void pidlist_free(void *p)
{
	if (is_vmalloc_addr(p))
		vfree(p);
	else
		kfree(p);
}

/*
 * Used to destroy all pidlists lingering waiting for destroy timer.  None
 * should be left afterwards.
 */
static void cgroup_pidlist_destroy_all(struct cgroup *cgrp)
{
	struct cgroup_pidlist *l, *tmp_l;

	mutex_lock(&cgrp->pidlist_mutex);
	list_for_each_entry_safe(l, tmp_l, &cgrp->pidlists, links)
		mod_delayed_work(cgroup_pidlist_destroy_wq, &l->destroy_dwork, 0);
	mutex_unlock(&cgrp->pidlist_mutex);

	flush_workqueue(cgroup_pidlist_destroy_wq);
	BUG_ON(!list_empty(&cgrp->pidlists));
}

static void cgroup_pidlist_destroy_work_fn(struct work_struct *work)
{
	struct delayed_work *dwork = to_delayed_work(work);
	struct cgroup_pidlist *l = container_of(dwork, struct cgroup_pidlist,
						destroy_dwork);
	struct cgroup_pidlist *tofree = NULL;

	mutex_lock(&l->owner->pidlist_mutex);

	/*
	 * Destroy iff we didn't get queued again.  The state won't change
	 * as destroy_dwork can only be queued while locked.
	 */
	if (!delayed_work_pending(dwork)) {
		list_del(&l->links);
		pidlist_free(l->list);
		put_pid_ns(l->key.ns);
		tofree = l;
	}

	mutex_unlock(&l->owner->pidlist_mutex);
	kfree(tofree);
}

/*
 * pidlist_uniq - given a kmalloc()ed list, strip out all duplicate entries
 * Returns the number of unique elements.
 */
static int pidlist_uniq(pid_t *list, int length)
{
	int src, dest = 1;

	/*
	 * we presume the 0th element is unique, so i starts at 1. trivial
	 * edge cases first; no work needs to be done for either
	 */
	if (length == 0 || length == 1)
		return length;
	/* src and dest walk down the list; dest counts unique elements */
	for (src = 1; src < length; src++) {
		/* find next unique element */
		while (list[src] == list[src-1]) {
			src++;
			if (src == length)
				goto after;
		}
		/* dest always points to where the next unique element goes */
		list[dest] = list[src];
		dest++;
	}
after:
	return dest;
}

/*
 * The two pid files - task and cgroup.procs - guaranteed that the result
 * is sorted, which forced this whole pidlist fiasco.  As pid order is
 * different per namespace, each namespace needs differently sorted list,
 * making it impossible to use, for example, single rbtree of member tasks
 * sorted by task pointer.  As pidlists can be fairly large, allocating one
 * per open file is dangerous, so cgroup had to implement shared pool of
 * pidlists keyed by cgroup and namespace.
 *
 * All this extra complexity was caused by the original implementation
 * committing to an entirely unnecessary property.  In the long term, we
 * want to do away with it.  Explicitly scramble sort order if
 * sane_behavior so that no such expectation exists in the new interface.
 *
 * Scrambling is done by swapping every two consecutive bits, which is
 * non-identity one-to-one mapping which disturbs sort order sufficiently.
 */
static pid_t pid_fry(pid_t pid)
{
	unsigned a = pid & 0x55555555;
	unsigned b = pid & 0xAAAAAAAA;

	return (a << 1) | (b >> 1);
}

static pid_t cgroup_pid_fry(struct cgroup *cgrp, pid_t pid)
{
	if (cgroup_sane_behavior(cgrp))
		return pid_fry(pid);
	else
		return pid;
}

static int cmppid(const void *a, const void *b)
{
	return *(pid_t *)a - *(pid_t *)b;
}

static int fried_cmppid(const void *a, const void *b)
{
	return pid_fry(*(pid_t *)a) - pid_fry(*(pid_t *)b);
}

static struct cgroup_pidlist *cgroup_pidlist_find(struct cgroup *cgrp,
						  enum cgroup_filetype type)
{
	struct cgroup_pidlist *l;
	/* don't need task_nsproxy() if we're looking at ourself */
	struct pid_namespace *ns = task_active_pid_ns(current);

	lockdep_assert_held(&cgrp->pidlist_mutex);

	list_for_each_entry(l, &cgrp->pidlists, links)
		if (l->key.type == type && l->key.ns == ns)
			return l;
	return NULL;
}

/*
 * find the appropriate pidlist for our purpose (given procs vs tasks)
 * returns with the lock on that pidlist already held, and takes care
 * of the use count, or returns NULL with no locks held if we're out of
 * memory.
 */
static struct cgroup_pidlist *cgroup_pidlist_find_create(struct cgroup *cgrp,
						enum cgroup_filetype type)
{
	struct cgroup_pidlist *l;

	lockdep_assert_held(&cgrp->pidlist_mutex);

	l = cgroup_pidlist_find(cgrp, type);
	if (l)
		return l;

	/* entry not found; create a new one */
	l = kzalloc(sizeof(struct cgroup_pidlist), GFP_KERNEL);
	if (!l)
		return l;

	INIT_DELAYED_WORK(&l->destroy_dwork, cgroup_pidlist_destroy_work_fn);
	l->key.type = type;
	/* don't need task_nsproxy() if we're looking at ourself */
	l->key.ns = get_pid_ns(task_active_pid_ns(current));
	l->owner = cgrp;
	list_add(&l->links, &cgrp->pidlists);
	return l;
}

/*
 * Load a cgroup's pidarray with either procs' tgids or tasks' pids
 */
static int pidlist_array_load(struct cgroup *cgrp, enum cgroup_filetype type,
			      struct cgroup_pidlist **lp)
{
	pid_t *array;
	int length;
	int pid, n = 0; /* used for populating the array */
	struct css_task_iter it;
	struct task_struct *tsk;
	struct cgroup_pidlist *l;

	lockdep_assert_held(&cgrp->pidlist_mutex);

	/*
	 * If cgroup gets more users after we read count, we won't have
	 * enough space - tough.  This race is indistinguishable to the
	 * caller from the case that the additional cgroup users didn't
	 * show up until sometime later on.
	 */
	length = cgroup_task_count(cgrp);
	array = pidlist_allocate(length);
	if (!array)
		return -ENOMEM;
	/* now, populate the array */
	css_task_iter_start(&cgrp->self, &it);
	while ((tsk = css_task_iter_next(&it))) {
		if (unlikely(n == length))
			break;
		/* get tgid or pid for procs or tasks file respectively */
		if (type == CGROUP_FILE_PROCS)
			pid = task_tgid_vnr(tsk);
		else
			pid = task_pid_vnr(tsk);
		if (pid > 0) /* make sure to only use valid results */
			array[n++] = pid;
	}
	css_task_iter_end(&it);
	length = n;
	/* now sort & (if procs) strip out duplicates */
	if (cgroup_sane_behavior(cgrp))
		sort(array, length, sizeof(pid_t), fried_cmppid, NULL);
	else
		sort(array, length, sizeof(pid_t), cmppid, NULL);
	if (type == CGROUP_FILE_PROCS)
		length = pidlist_uniq(array, length);

	l = cgroup_pidlist_find_create(cgrp, type);
	if (!l) {
		mutex_unlock(&cgrp->pidlist_mutex);
		pidlist_free(array);
		return -ENOMEM;
	}

	/* store array, freeing old if necessary */
	pidlist_free(l->list);
	l->list = array;
	l->length = length;
	*lp = l;
	return 0;
}

/**
 * cgroupstats_build - build and fill cgroupstats
 * @stats: cgroupstats to fill information into
 * @dentry: A dentry entry belonging to the cgroup for which stats have
 * been requested.
 *
 * Build and fill cgroupstats so that taskstats can export it to user
 * space.
 */
int cgroupstats_build(struct cgroupstats *stats, struct dentry *dentry)
{
	struct kernfs_node *kn = kernfs_node_from_dentry(dentry);
	struct cgroup *cgrp;
	struct css_task_iter it;
	struct task_struct *tsk;

	/* it should be kernfs_node belonging to cgroupfs and is a directory */
	if (dentry->d_sb->s_type != &cgroup_fs_type || !kn ||
	    kernfs_type(kn) != KERNFS_DIR)
		return -EINVAL;

	mutex_lock(&cgroup_mutex);

	/*
	 * We aren't being called from kernfs and there's no guarantee on
	 * @kn->priv's validity.  For this and css_tryget_online_from_dir(),
	 * @kn->priv is RCU safe.  Let's do the RCU dancing.
	 */
	rcu_read_lock();
	cgrp = rcu_dereference(kn->priv);
	if (!cgrp || cgroup_is_dead(cgrp)) {
		rcu_read_unlock();
		mutex_unlock(&cgroup_mutex);
		return -ENOENT;
	}
	rcu_read_unlock();

	css_task_iter_start(&cgrp->self, &it);
	while ((tsk = css_task_iter_next(&it))) {
		switch (tsk->state) {
		case TASK_RUNNING:
			stats->nr_running++;
			break;
		case TASK_INTERRUPTIBLE:
			stats->nr_sleeping++;
			break;
		case TASK_UNINTERRUPTIBLE:
			stats->nr_uninterruptible++;
			break;
		case TASK_STOPPED:
			stats->nr_stopped++;
			break;
		default:
			if (delayacct_is_task_waiting_on_io(tsk))
				stats->nr_io_wait++;
			break;
		}
	}
	css_task_iter_end(&it);

	mutex_unlock(&cgroup_mutex);
	return 0;
}


/*
 * seq_file methods for the tasks/procs files. The seq_file position is the
 * next pid to display; the seq_file iterator is a pointer to the pid
 * in the cgroup->l->list array.
 */

static void *cgroup_pidlist_start(struct seq_file *s, loff_t *pos)
{
	/*
	 * Initially we receive a position value that corresponds to
	 * one more than the last pid shown (or 0 on the first call or
	 * after a seek to the start). Use a binary-search to find the
	 * next pid to display, if any
	 */
	struct kernfs_open_file *of = s->private;
	struct cgroup *cgrp = seq_css(s)->cgroup;
	struct cgroup_pidlist *l;
	enum cgroup_filetype type = seq_cft(s)->private;
	int index = 0, pid = *pos;
	int *iter, ret;

	mutex_lock(&cgrp->pidlist_mutex);

	/*
	 * !NULL @of->priv indicates that this isn't the first start()
	 * after open.  If the matching pidlist is around, we can use that.
	 * Look for it.  Note that @of->priv can't be used directly.  It
	 * could already have been destroyed.
	 */
	if (of->priv)
		of->priv = cgroup_pidlist_find(cgrp, type);

	/*
	 * Either this is the first start() after open or the matching
	 * pidlist has been destroyed inbetween.  Create a new one.
	 */
	if (!of->priv) {
		ret = pidlist_array_load(cgrp, type,
					 (struct cgroup_pidlist **)&of->priv);
		if (ret)
			return ERR_PTR(ret);
	}
	l = of->priv;

	if (pid) {
		int end = l->length;

		while (index < end) {
			int mid = (index + end) / 2;
			if (cgroup_pid_fry(cgrp, l->list[mid]) == pid) {
				index = mid;
				break;
			} else if (cgroup_pid_fry(cgrp, l->list[mid]) <= pid)
				index = mid + 1;
			else
				end = mid;
		}
	}
	/* If we're off the end of the array, we're done */
	if (index >= l->length)
		return NULL;
	/* Update the abstract position to be the actual pid that we found */
	iter = l->list + index;
	*pos = cgroup_pid_fry(cgrp, *iter);
	return iter;
}

static void cgroup_pidlist_stop(struct seq_file *s, void *v)
{
	struct kernfs_open_file *of = s->private;
	struct cgroup_pidlist *l = of->priv;

	if (l)
		mod_delayed_work(cgroup_pidlist_destroy_wq, &l->destroy_dwork,
				 CGROUP_PIDLIST_DESTROY_DELAY);
	mutex_unlock(&seq_css(s)->cgroup->pidlist_mutex);
}

static void *cgroup_pidlist_next(struct seq_file *s, void *v, loff_t *pos)
{
	struct kernfs_open_file *of = s->private;
	struct cgroup_pidlist *l = of->priv;
	pid_t *p = v;
	pid_t *end = l->list + l->length;
	/*
	 * Advance to the next pid in the array. If this goes off the
	 * end, we're done
	 */
	p++;
	if (p >= end) {
		return NULL;
	} else {
		*pos = cgroup_pid_fry(seq_css(s)->cgroup, *p);
		return p;
	}
}

static int cgroup_pidlist_show(struct seq_file *s, void *v)
{
	return seq_printf(s, "%d\n", *(int *)v);
}

static u64 cgroup_read_notify_on_release(struct cgroup_subsys_state *css,
					 struct cftype *cft)
{
	return notify_on_release(css->cgroup);
}

static int cgroup_write_notify_on_release(struct cgroup_subsys_state *css,
					  struct cftype *cft, u64 val)
{
	clear_bit(CGRP_RELEASABLE, &css->cgroup->flags);
	if (val)
		set_bit(CGRP_NOTIFY_ON_RELEASE, &css->cgroup->flags);
	else
		clear_bit(CGRP_NOTIFY_ON_RELEASE, &css->cgroup->flags);
	return 0;
}

static u64 cgroup_clone_children_read(struct cgroup_subsys_state *css,
				      struct cftype *cft)
{
	return test_bit(CGRP_CPUSET_CLONE_CHILDREN, &css->cgroup->flags);
}

static int cgroup_clone_children_write(struct cgroup_subsys_state *css,
				       struct cftype *cft, u64 val)
{
	if (val)
		set_bit(CGRP_CPUSET_CLONE_CHILDREN, &css->cgroup->flags);
	else
		clear_bit(CGRP_CPUSET_CLONE_CHILDREN, &css->cgroup->flags);
	return 0;
}

static struct cftype cgroup_base_files[] = {
	{
		.name = "cgroup.procs",
		.seq_start = cgroup_pidlist_start,
		.seq_next = cgroup_pidlist_next,
		.seq_stop = cgroup_pidlist_stop,
		.seq_show = cgroup_pidlist_show,
		.private = CGROUP_FILE_PROCS,
		.write = cgroup_procs_write,
		.mode = S_IRUGO | S_IWUSR,
	},
	{
		.name = "cgroup.clone_children",
		.flags = CFTYPE_INSANE,
		.read_u64 = cgroup_clone_children_read,
		.write_u64 = cgroup_clone_children_write,
	},
	{
		.name = "cgroup.sane_behavior",
		.flags = CFTYPE_ONLY_ON_ROOT,
		.seq_show = cgroup_sane_behavior_show,
	},
	{
		.name = "cgroup.controllers",
		.flags = CFTYPE_ONLY_ON_DFL | CFTYPE_ONLY_ON_ROOT,
		.seq_show = cgroup_root_controllers_show,
	},
	{
		.name = "cgroup.controllers",
		.flags = CFTYPE_ONLY_ON_DFL | CFTYPE_NOT_ON_ROOT,
		.seq_show = cgroup_controllers_show,
	},
	{
		.name = "cgroup.subtree_control",
		.flags = CFTYPE_ONLY_ON_DFL,
		.seq_show = cgroup_subtree_control_show,
		.write = cgroup_subtree_control_write,
	},
	{
		.name = "cgroup.populated",
		.flags = CFTYPE_ONLY_ON_DFL | CFTYPE_NOT_ON_ROOT,
		.seq_show = cgroup_populated_show,
	},

	/*
	 * Historical crazy stuff.  These don't have "cgroup."  prefix and
	 * don't exist if sane_behavior.  If you're depending on these, be
	 * prepared to be burned.
	 */
	{
		.name = "tasks",
		.flags = CFTYPE_INSANE,		/* use "procs" instead */
		.seq_start = cgroup_pidlist_start,
		.seq_next = cgroup_pidlist_next,
		.seq_stop = cgroup_pidlist_stop,
		.seq_show = cgroup_pidlist_show,
		.private = CGROUP_FILE_TASKS,
		.write = cgroup_tasks_write,
		.mode = S_IRUGO | S_IWUSR,
	},
	{
		.name = "notify_on_release",
		.flags = CFTYPE_INSANE,
		.read_u64 = cgroup_read_notify_on_release,
		.write_u64 = cgroup_write_notify_on_release,
	},
	{
		.name = "release_agent",
		.flags = CFTYPE_INSANE | CFTYPE_ONLY_ON_ROOT,
		.seq_show = cgroup_release_agent_show,
		.write = cgroup_release_agent_write,
		.max_write_len = PATH_MAX - 1,
	},
	{ }	/* terminate */
};

/**
 * cgroup_populate_dir - create subsys files in a cgroup directory
 * @cgrp: target cgroup
 * @subsys_mask: mask of the subsystem ids whose files should be added
 *
 * On failure, no file is added.
 */
static int cgroup_populate_dir(struct cgroup *cgrp, unsigned int subsys_mask)
{
	struct cgroup_subsys *ss;
	int i, ret = 0;

	/* process cftsets of each subsystem */
	for_each_subsys(ss, i) {
		struct cftype *cfts;

		if (!(subsys_mask & (1 << i)))
			continue;

		list_for_each_entry(cfts, &ss->cfts, node) {
			ret = cgroup_addrm_files(cgrp, cfts, true);
			if (ret < 0)
				goto err;
		}
	}
	return 0;
err:
	cgroup_clear_dir(cgrp, subsys_mask);
	return ret;
}

/*
 * css destruction is four-stage process.
 *
 * 1. Destruction starts.  Killing of the percpu_ref is initiated.
 *    Implemented in kill_css().
 *
 * 2. When the percpu_ref is confirmed to be visible as killed on all CPUs
 *    and thus css_tryget_online() is guaranteed to fail, the css can be
 *    offlined by invoking offline_css().  After offlining, the base ref is
 *    put.  Implemented in css_killed_work_fn().
 *
 * 3. When the percpu_ref reaches zero, the only possible remaining
 *    accessors are inside RCU read sections.  css_release() schedules the
 *    RCU callback.
 *
 * 4. After the grace period, the css can be freed.  Implemented in
 *    css_free_work_fn().
 *
 * It is actually hairier because both step 2 and 4 require process context
 * and thus involve punting to css->destroy_work adding two additional
 * steps to the already complex sequence.
 */
static void css_free_work_fn(struct work_struct *work)
{
	struct cgroup_subsys_state *css =
		container_of(work, struct cgroup_subsys_state, destroy_work);
	struct cgroup *cgrp = css->cgroup;

	if (css->ss) {
		/* css free path */
		if (css->parent)
			css_put(css->parent);

		css->ss->css_free(css);
		cgroup_put(cgrp);
	} else {
		/* cgroup free path */
		atomic_dec(&cgrp->root->nr_cgrps);
		cgroup_pidlist_destroy_all(cgrp);

		if (cgrp->parent) {
			/*
			 * We get a ref to the parent, and put the ref when
			 * this cgroup is being freed, so it's guaranteed
			 * that the parent won't be destroyed before its
			 * children.
			 */
			cgroup_put(cgrp->parent);
			kernfs_put(cgrp->kn);
			kfree(cgrp);
		} else {
			/*
			 * This is root cgroup's refcnt reaching zero,
			 * which indicates that the root should be
			 * released.
			 */
			cgroup_destroy_root(cgrp->root);
		}
	}
}

static void css_free_rcu_fn(struct rcu_head *rcu_head)
{
	struct cgroup_subsys_state *css =
		container_of(rcu_head, struct cgroup_subsys_state, rcu_head);

	INIT_WORK(&css->destroy_work, css_free_work_fn);
	queue_work(cgroup_destroy_wq, &css->destroy_work);
}

static void css_release_work_fn(struct work_struct *work)
{
	struct cgroup_subsys_state *css =
		container_of(work, struct cgroup_subsys_state, destroy_work);
	struct cgroup_subsys *ss = css->ss;
	struct cgroup *cgrp = css->cgroup;

	if (ss) {
		/* css release path */
		cgroup_idr_remove(&ss->css_idr, css->id);
	} else {
		/* cgroup release path */
		mutex_lock(&cgroup_mutex);
		list_del_rcu(&cgrp->sibling);
		mutex_unlock(&cgroup_mutex);

		cgroup_idr_remove(&cgrp->root->cgroup_idr, cgrp->id);
		cgrp->id = -1;
	}

	call_rcu(&css->rcu_head, css_free_rcu_fn);
}

static void css_release(struct percpu_ref *ref)
{
	struct cgroup_subsys_state *css =
		container_of(ref, struct cgroup_subsys_state, refcnt);

	INIT_WORK(&css->destroy_work, css_release_work_fn);
	queue_work(cgroup_destroy_wq, &css->destroy_work);
}

static void init_and_link_css(struct cgroup_subsys_state *css,
			      struct cgroup_subsys *ss, struct cgroup *cgrp)
{
	cgroup_get(cgrp);

	css->cgroup = cgrp;
	css->ss = ss;
	css->flags = 0;

	if (cgrp->parent) {
		css->parent = cgroup_css(cgrp->parent, ss);
		css_get(css->parent);
	}

	BUG_ON(cgroup_css(cgrp, ss));
}

/* invoke ->css_online() on a new CSS and mark it online if successful */
static int online_css(struct cgroup_subsys_state *css)
{
	struct cgroup_subsys *ss = css->ss;
	int ret = 0;

	lockdep_assert_held(&cgroup_mutex);

	if (ss->css_online)
		ret = ss->css_online(css);
	if (!ret) {
		css->flags |= CSS_ONLINE;
		rcu_assign_pointer(css->cgroup->subsys[ss->id], css);
	}
	return ret;
}

/* if the CSS is online, invoke ->css_offline() on it and mark it offline */
static void offline_css(struct cgroup_subsys_state *css)
{
	struct cgroup_subsys *ss = css->ss;

	lockdep_assert_held(&cgroup_mutex);

	if (!(css->flags & CSS_ONLINE))
		return;

	if (ss->css_offline)
		ss->css_offline(css);

	css->flags &= ~CSS_ONLINE;
	RCU_INIT_POINTER(css->cgroup->subsys[ss->id], NULL);

	wake_up_all(&css->cgroup->offline_waitq);
}

/**
 * create_css - create a cgroup_subsys_state
 * @cgrp: the cgroup new css will be associated with
 * @ss: the subsys of new css
 *
 * Create a new css associated with @cgrp - @ss pair.  On success, the new
 * css is online and installed in @cgrp with all interface files created.
 * Returns 0 on success, -errno on failure.
 */
static int create_css(struct cgroup *cgrp, struct cgroup_subsys *ss)
{
	struct cgroup *parent = cgrp->parent;
	struct cgroup_subsys_state *css;
	int err;

	lockdep_assert_held(&cgroup_mutex);

	css = ss->css_alloc(cgroup_css(parent, ss));
	if (IS_ERR(css))
		return PTR_ERR(css);

	init_and_link_css(css, ss, cgrp);

	err = percpu_ref_init(&css->refcnt, css_release);
	if (err)
		goto err_free_css;

	err = cgroup_idr_alloc(&ss->css_idr, NULL, 2, 0, GFP_NOWAIT);
	if (err < 0)
		goto err_free_percpu_ref;
	css->id = err;

	err = cgroup_populate_dir(cgrp, 1 << ss->id);
	if (err)
		goto err_free_id;

	/* @css is ready to be brought online now, make it visible */
	cgroup_idr_replace(&ss->css_idr, css, css->id);

	err = online_css(css);
	if (err)
		goto err_clear_dir;

	if (ss->broken_hierarchy && !ss->warned_broken_hierarchy &&
	    parent->parent) {
		pr_warn("%s (%d) created nested cgroup for controller \"%s\" which has incomplete hierarchy support. Nested cgroups may change behavior in the future.\n",
			current->comm, current->pid, ss->name);
		if (!strcmp(ss->name, "memory"))
			pr_warn("\"memory\" requires setting use_hierarchy to 1 on the root\n");
		ss->warned_broken_hierarchy = true;
	}

	return 0;

err_clear_dir:
	cgroup_clear_dir(css->cgroup, 1 << css->ss->id);
err_free_id:
	cgroup_idr_remove(&ss->css_idr, css->id);
err_free_percpu_ref:
	percpu_ref_cancel_init(&css->refcnt);
err_free_css:
	call_rcu(&css->rcu_head, css_free_rcu_fn);
	return err;
}

static int cgroup_mkdir(struct kernfs_node *parent_kn, const char *name,
			umode_t mode)
{
	struct cgroup *parent, *cgrp;
	struct cgroup_root *root;
	struct cgroup_subsys *ss;
	struct kernfs_node *kn;
	int ssid, ret;

	parent = cgroup_kn_lock_live(parent_kn);
	if (!parent)
		return -ENODEV;
	root = parent->root;

	/* allocate the cgroup and its ID, 0 is reserved for the root */
	cgrp = kzalloc(sizeof(*cgrp), GFP_KERNEL);
	if (!cgrp) {
		ret = -ENOMEM;
		goto out_unlock;
	}

	ret = percpu_ref_init(&cgrp->self.refcnt, css_release);
	if (ret)
		goto out_free_cgrp;

	/*
	 * Temporarily set the pointer to NULL, so idr_find() won't return
	 * a half-baked cgroup.
	 */
	cgrp->id = cgroup_idr_alloc(&root->cgroup_idr, NULL, 2, 0, GFP_NOWAIT);
	if (cgrp->id < 0) {
		ret = -ENOMEM;
		goto out_cancel_ref;
	}

	init_cgroup_housekeeping(cgrp);

	cgrp->parent = parent;
	cgrp->self.parent = &parent->self;
	cgrp->root = root;

	if (notify_on_release(parent))
		set_bit(CGRP_NOTIFY_ON_RELEASE, &cgrp->flags);

	if (test_bit(CGRP_CPUSET_CLONE_CHILDREN, &parent->flags))
		set_bit(CGRP_CPUSET_CLONE_CHILDREN, &cgrp->flags);

	/* create the directory */
	kn = kernfs_create_dir(parent->kn, name, mode, cgrp);
	if (IS_ERR(kn)) {
		ret = PTR_ERR(kn);
		goto out_free_id;
	}
	cgrp->kn = kn;

	/*
	 * This extra ref will be put in cgroup_free_fn() and guarantees
	 * that @cgrp->kn is always accessible.
	 */
	kernfs_get(kn);

	cgrp->serial_nr = cgroup_serial_nr_next++;

	/* allocation complete, commit to creation */
	list_add_tail_rcu(&cgrp->sibling, &cgrp->parent->children);
	atomic_inc(&root->nr_cgrps);
	cgroup_get(parent);

	/*
	 * @cgrp is now fully operational.  If something fails after this
	 * point, it'll be released via the normal destruction path.
	 */
	cgroup_idr_replace(&root->cgroup_idr, cgrp, cgrp->id);

	ret = cgroup_kn_set_ugid(kn);
	if (ret)
		goto out_destroy;

	ret = cgroup_addrm_files(cgrp, cgroup_base_files, true);
	if (ret)
		goto out_destroy;

	/* let's create and online css's */
	for_each_subsys(ss, ssid) {
		if (parent->child_subsys_mask & (1 << ssid)) {
			ret = create_css(cgrp, ss);
			if (ret)
				goto out_destroy;
		}
	}

	/*
	 * On the default hierarchy, a child doesn't automatically inherit
	 * child_subsys_mask from the parent.  Each is configured manually.
	 */
	if (!cgroup_on_dfl(cgrp))
		cgrp->child_subsys_mask = parent->child_subsys_mask;

	kernfs_activate(kn);

	ret = 0;
	goto out_unlock;

out_free_id:
	cgroup_idr_remove(&root->cgroup_idr, cgrp->id);
out_cancel_ref:
	percpu_ref_cancel_init(&cgrp->self.refcnt);
out_free_cgrp:
	kfree(cgrp);
out_unlock:
	cgroup_kn_unlock(parent_kn);
	return ret;

out_destroy:
	cgroup_destroy_locked(cgrp);
	goto out_unlock;
}

/*
 * This is called when the refcnt of a css is confirmed to be killed.
 * css_tryget_online() is now guaranteed to fail.  Tell the subsystem to
 * initate destruction and put the css ref from kill_css().
 */
static void css_killed_work_fn(struct work_struct *work)
{
	struct cgroup_subsys_state *css =
		container_of(work, struct cgroup_subsys_state, destroy_work);

	mutex_lock(&cgroup_mutex);
	offline_css(css);
	mutex_unlock(&cgroup_mutex);

	css_put(css);
}

/* css kill confirmation processing requires process context, bounce */
static void css_killed_ref_fn(struct percpu_ref *ref)
{
	struct cgroup_subsys_state *css =
		container_of(ref, struct cgroup_subsys_state, refcnt);

	INIT_WORK(&css->destroy_work, css_killed_work_fn);
	queue_work(cgroup_destroy_wq, &css->destroy_work);
}

/**
 * kill_css - destroy a css
 * @css: css to destroy
 *
 * This function initiates destruction of @css by removing cgroup interface
 * files and putting its base reference.  ->css_offline() will be invoked
 * asynchronously once css_tryget_online() is guaranteed to fail and when
 * the reference count reaches zero, @css will be released.
 */
static void kill_css(struct cgroup_subsys_state *css)
{
	lockdep_assert_held(&cgroup_mutex);

	/*
	 * This must happen before css is disassociated with its cgroup.
	 * See seq_css() for details.
	 */
	cgroup_clear_dir(css->cgroup, 1 << css->ss->id);

	/*
	 * Killing would put the base ref, but we need to keep it alive
	 * until after ->css_offline().
	 */
	css_get(css);

	/*
	 * cgroup core guarantees that, by the time ->css_offline() is
	 * invoked, no new css reference will be given out via
	 * css_tryget_online().  We can't simply call percpu_ref_kill() and
	 * proceed to offlining css's because percpu_ref_kill() doesn't
	 * guarantee that the ref is seen as killed on all CPUs on return.
	 *
	 * Use percpu_ref_kill_and_confirm() to get notifications as each
	 * css is confirmed to be seen as killed on all CPUs.
	 */
	percpu_ref_kill_and_confirm(&css->refcnt, css_killed_ref_fn);
}

/**
 * cgroup_destroy_locked - the first stage of cgroup destruction
 * @cgrp: cgroup to be destroyed
 *
 * css's make use of percpu refcnts whose killing latency shouldn't be
 * exposed to userland and are RCU protected.  Also, cgroup core needs to
 * guarantee that css_tryget_online() won't succeed by the time
 * ->css_offline() is invoked.  To satisfy all the requirements,
 * destruction is implemented in the following two steps.
 *
 * s1. Verify @cgrp can be destroyed and mark it dying.  Remove all
 *     userland visible parts and start killing the percpu refcnts of
 *     css's.  Set up so that the next stage will be kicked off once all
 *     the percpu refcnts are confirmed to be killed.
 *
 * s2. Invoke ->css_offline(), mark the cgroup dead and proceed with the
 *     rest of destruction.  Once all cgroup references are gone, the
 *     cgroup is RCU-freed.
 *
 * This function implements s1.  After this step, @cgrp is gone as far as
 * the userland is concerned and a new cgroup with the same name may be
 * created.  As cgroup doesn't care about the names internally, this
 * doesn't cause any problem.
 */
static int cgroup_destroy_locked(struct cgroup *cgrp)
	__releases(&cgroup_mutex) __acquires(&cgroup_mutex)
{
	struct cgroup_subsys_state *css;
	bool empty;
	int ssid;

	lockdep_assert_held(&cgroup_mutex);

	/*
	 * css_set_rwsem synchronizes access to ->cset_links and prevents
	 * @cgrp from being removed while put_css_set() is in progress.
	 */
	down_read(&css_set_rwsem);
	empty = list_empty(&cgrp->cset_links);
	up_read(&css_set_rwsem);
	if (!empty)
		return -EBUSY;

	/*
	 * Make sure there's no live children.  We can't test ->children
	 * emptiness as dead children linger on it while being destroyed;
	 * otherwise, "rmdir parent/child parent" may fail with -EBUSY.
	 */
	if (cgroup_has_live_children(cgrp))
		return -EBUSY;

	/*
	 * Mark @cgrp dead.  This prevents further task migration and child
	 * creation by disabling cgroup_lock_live_group().  Note that
	 * CGRP_DEAD assertion is depended upon by css_next_child() to
	 * resume iteration after dropping RCU read lock.  See
	 * css_next_child() for details.
	 */
	set_bit(CGRP_DEAD, &cgrp->flags);

	/* initiate massacre of all css's */
	for_each_css(css, ssid, cgrp)
		kill_css(css);

	/* CGRP_DEAD is set, remove from ->release_list for the last time */
	raw_spin_lock(&release_list_lock);
	if (!list_empty(&cgrp->release_list))
		list_del_init(&cgrp->release_list);
	raw_spin_unlock(&release_list_lock);

	/*
	 * Remove @cgrp directory along with the base files.  @cgrp has an
	 * extra ref on its kn.
	 */
	kernfs_remove(cgrp->kn);

	set_bit(CGRP_RELEASABLE, &cgrp->parent->flags);
	check_for_release(cgrp->parent);

	/* put the base reference */
	percpu_ref_kill(&cgrp->self.refcnt);

	return 0;
};

static int cgroup_rmdir(struct kernfs_node *kn)
{
	struct cgroup *cgrp;
	int ret = 0;

	cgrp = cgroup_kn_lock_live(kn);
	if (!cgrp)
		return 0;
	cgroup_get(cgrp);	/* for @kn->priv clearing */

	ret = cgroup_destroy_locked(cgrp);

	cgroup_kn_unlock(kn);

	/*
	 * There are two control paths which try to determine cgroup from
	 * dentry without going through kernfs - cgroupstats_build() and
	 * css_tryget_online_from_dir().  Those are supported by RCU
	 * protecting clearing of cgrp->kn->priv backpointer, which should
	 * happen after all files under it have been removed.
	 */
	if (!ret)
		RCU_INIT_POINTER(*(void __rcu __force **)&kn->priv, NULL);

	cgroup_put(cgrp);
	return ret;
}

static struct kernfs_syscall_ops cgroup_kf_syscall_ops = {
	.remount_fs		= cgroup_remount,
	.show_options		= cgroup_show_options,
	.mkdir			= cgroup_mkdir,
	.rmdir			= cgroup_rmdir,
	.rename			= cgroup_rename,
};

static void __init cgroup_init_subsys(struct cgroup_subsys *ss, bool early)
{
	struct cgroup_subsys_state *css;

	printk(KERN_INFO "Initializing cgroup subsys %s\n", ss->name);

	mutex_lock(&cgroup_mutex);

	idr_init(&ss->css_idr);
	INIT_LIST_HEAD(&ss->cfts);

	/* Create the root cgroup state for this subsystem */
	ss->root = &cgrp_dfl_root;
	css = ss->css_alloc(cgroup_css(&cgrp_dfl_root.cgrp, ss));
	/* We don't handle early failures gracefully */
	BUG_ON(IS_ERR(css));
	init_and_link_css(css, ss, &cgrp_dfl_root.cgrp);
	if (early) {
		/* allocation can't be done safely during early init */
		css->id = 1;
	} else {
		BUG_ON(percpu_ref_init(&css->refcnt, css_release));
		css->id = cgroup_idr_alloc(&ss->css_idr, css, 1, 2, GFP_KERNEL);
		BUG_ON(css->id < 0);
	}

	/* Update the init_css_set to contain a subsys
	 * pointer to this state - since the subsystem is
	 * newly registered, all tasks and hence the
	 * init_css_set is in the subsystem's root cgroup. */
	init_css_set.subsys[ss->id] = css;

	need_forkexit_callback |= ss->fork || ss->exit;

	/* At system boot, before all subsystems have been
	 * registered, no tasks have been forked, so we don't
	 * need to invoke fork callbacks here. */
	BUG_ON(!list_empty(&init_task.tasks));

	BUG_ON(online_css(css));

	cgrp_dfl_root.subsys_mask |= 1 << ss->id;

	mutex_unlock(&cgroup_mutex);
}

/**
 * cgroup_init_early - cgroup initialization at system boot
 *
 * Initialize cgroups at system boot, and initialize any
 * subsystems that request early init.
 */
int __init cgroup_init_early(void)
{
	static struct cgroup_sb_opts __initdata opts =
		{ .flags = CGRP_ROOT_SANE_BEHAVIOR };
	struct cgroup_subsys *ss;
	int i;

	init_cgroup_root(&cgrp_dfl_root, &opts);
	RCU_INIT_POINTER(init_task.cgroups, &init_css_set);

	for_each_subsys(ss, i) {
		WARN(!ss->css_alloc || !ss->css_free || ss->name || ss->id,
		     "invalid cgroup_subsys %d:%s css_alloc=%p css_free=%p name:id=%d:%s\n",
		     i, cgroup_subsys_name[i], ss->css_alloc, ss->css_free,
		     ss->id, ss->name);
		WARN(strlen(cgroup_subsys_name[i]) > MAX_CGROUP_TYPE_NAMELEN,
		     "cgroup_subsys_name %s too long\n", cgroup_subsys_name[i]);

		ss->id = i;
		ss->name = cgroup_subsys_name[i];

		if (ss->early_init)
			cgroup_init_subsys(ss, true);
	}
	return 0;
}

/**
 * cgroup_init - cgroup initialization
 *
 * Register cgroup filesystem and /proc file, and initialize
 * any subsystems that didn't request early init.
 */
int __init cgroup_init(void)
{
	struct cgroup_subsys *ss;
	unsigned long key;
	int ssid, err;

	BUG_ON(cgroup_init_cftypes(NULL, cgroup_base_files));

	mutex_lock(&cgroup_mutex);

	/* Add init_css_set to the hash table */
	key = css_set_hash(init_css_set.subsys);
	hash_add(css_set_table, &init_css_set.hlist, key);

	BUG_ON(cgroup_setup_root(&cgrp_dfl_root, 0));

	mutex_unlock(&cgroup_mutex);

	for_each_subsys(ss, ssid) {
		if (ss->early_init) {
			struct cgroup_subsys_state *css =
				init_css_set.subsys[ss->id];

			BUG_ON(percpu_ref_init(&css->refcnt, css_release));
			css->id = cgroup_idr_alloc(&ss->css_idr, css, 1, 2,
						   GFP_KERNEL);
			BUG_ON(css->id < 0);
		} else {
			cgroup_init_subsys(ss, false);
		}

		list_add_tail(&init_css_set.e_cset_node[ssid],
			      &cgrp_dfl_root.cgrp.e_csets[ssid]);

		/*
		 * cftype registration needs kmalloc and can't be done
		 * during early_init.  Register base cftypes separately.
		 */
		if (ss->base_cftypes)
			WARN_ON(cgroup_add_cftypes(ss, ss->base_cftypes));
	}

	cgroup_kobj = kobject_create_and_add("cgroup", fs_kobj);
	if (!cgroup_kobj)
		return -ENOMEM;

	err = register_filesystem(&cgroup_fs_type);
	if (err < 0) {
		kobject_put(cgroup_kobj);
		return err;
	}

	proc_create("cgroups", 0, NULL, &proc_cgroupstats_operations);
	return 0;
}

static int __init cgroup_wq_init(void)
{
	/*
	 * There isn't much point in executing destruction path in
	 * parallel.  Good chunk is serialized with cgroup_mutex anyway.
	 * Use 1 for @max_active.
	 *
	 * We would prefer to do this in cgroup_init() above, but that
	 * is called before init_workqueues(): so leave this until after.
	 */
	cgroup_destroy_wq = alloc_workqueue("cgroup_destroy", 0, 1);
	BUG_ON(!cgroup_destroy_wq);

	/*
	 * Used to destroy pidlists and separate to serve as flush domain.
	 * Cap @max_active to 1 too.
	 */
	cgroup_pidlist_destroy_wq = alloc_workqueue("cgroup_pidlist_destroy",
						    0, 1);
	BUG_ON(!cgroup_pidlist_destroy_wq);

	return 0;
}
core_initcall(cgroup_wq_init);

/*
 * proc_cgroup_show()
 *  - Print task's cgroup paths into seq_file, one line for each hierarchy
 *  - Used for /proc/<pid>/cgroup.
 */

/* TODO: Use a proper seq_file iterator */
int proc_cgroup_show(struct seq_file *m, void *v)
{
	struct pid *pid;
	struct task_struct *tsk;
	char *buf, *path;
	int retval;
	struct cgroup_root *root;

	retval = -ENOMEM;
	buf = kmalloc(PATH_MAX, GFP_KERNEL);
	if (!buf)
		goto out;

	retval = -ESRCH;
	pid = m->private;
	tsk = get_pid_task(pid, PIDTYPE_PID);
	if (!tsk)
		goto out_free;

	retval = 0;

	mutex_lock(&cgroup_mutex);
	down_read(&css_set_rwsem);

	for_each_root(root) {
		struct cgroup_subsys *ss;
		struct cgroup *cgrp;
		int ssid, count = 0;

		if (root == &cgrp_dfl_root && !cgrp_dfl_root_visible)
			continue;

		seq_printf(m, "%d:", root->hierarchy_id);
		for_each_subsys(ss, ssid)
			if (root->subsys_mask & (1 << ssid))
				seq_printf(m, "%s%s", count++ ? "," : "", ss->name);
		if (strlen(root->name))
			seq_printf(m, "%sname=%s", count ? "," : "",
				   root->name);
		seq_putc(m, ':');
		cgrp = task_cgroup_from_root(tsk, root);
		path = cgroup_path(cgrp, buf, PATH_MAX);
		if (!path) {
			retval = -ENAMETOOLONG;
			goto out_unlock;
		}
		seq_puts(m, path);
		seq_putc(m, '\n');
	}

out_unlock:
	up_read(&css_set_rwsem);
	mutex_unlock(&cgroup_mutex);
	put_task_struct(tsk);
out_free:
	kfree(buf);
out:
	return retval;
}

/* Display information about each subsystem and each hierarchy */
static int proc_cgroupstats_show(struct seq_file *m, void *v)
{
	struct cgroup_subsys *ss;
	int i;

	seq_puts(m, "#subsys_name\thierarchy\tnum_cgroups\tenabled\n");
	/*
	 * ideally we don't want subsystems moving around while we do this.
	 * cgroup_mutex is also necessary to guarantee an atomic snapshot of
	 * subsys/hierarchy state.
	 */
	mutex_lock(&cgroup_mutex);

	for_each_subsys(ss, i)
		seq_printf(m, "%s\t%d\t%d\t%d\n",
			   ss->name, ss->root->hierarchy_id,
			   atomic_read(&ss->root->nr_cgrps), !ss->disabled);

	mutex_unlock(&cgroup_mutex);
	return 0;
}

static int cgroupstats_open(struct inode *inode, struct file *file)
{
	return single_open(file, proc_cgroupstats_show, NULL);
}

static const struct file_operations proc_cgroupstats_operations = {
	.open = cgroupstats_open,
	.read = seq_read,
	.llseek = seq_lseek,
	.release = single_release,
};

/**
 * cgroup_fork - initialize cgroup related fields during copy_process()
 * @child: pointer to task_struct of forking parent process.
 *
 * A task is associated with the init_css_set until cgroup_post_fork()
 * attaches it to the parent's css_set.  Empty cg_list indicates that
 * @child isn't holding reference to its css_set.
 */
void cgroup_fork(struct task_struct *child)
{
	RCU_INIT_POINTER(child->cgroups, &init_css_set);
	INIT_LIST_HEAD(&child->cg_list);
}

/**
 * cgroup_post_fork - called on a new task after adding it to the task list
 * @child: the task in question
 *
 * Adds the task to the list running through its css_set if necessary and
 * call the subsystem fork() callbacks.  Has to be after the task is
 * visible on the task list in case we race with the first call to
 * cgroup_task_iter_start() - to guarantee that the new task ends up on its
 * list.
 */
void cgroup_post_fork(struct task_struct *child)
{
	struct cgroup_subsys *ss;
	int i;

	/*
	 * This may race against cgroup_enable_task_cg_links().  As that
	 * function sets use_task_css_set_links before grabbing
	 * tasklist_lock and we just went through tasklist_lock to add
	 * @child, it's guaranteed that either we see the set
	 * use_task_css_set_links or cgroup_enable_task_cg_lists() sees
	 * @child during its iteration.
	 *
	 * If we won the race, @child is associated with %current's
	 * css_set.  Grabbing css_set_rwsem guarantees both that the
	 * association is stable, and, on completion of the parent's
	 * migration, @child is visible in the source of migration or
	 * already in the destination cgroup.  This guarantee is necessary
	 * when implementing operations which need to migrate all tasks of
	 * a cgroup to another.
	 *
	 * Note that if we lose to cgroup_enable_task_cg_links(), @child
	 * will remain in init_css_set.  This is safe because all tasks are
	 * in the init_css_set before cg_links is enabled and there's no
	 * operation which transfers all tasks out of init_css_set.
	 */
	if (use_task_css_set_links) {
		struct css_set *cset;

		down_write(&css_set_rwsem);
		cset = task_css_set(current);
		if (list_empty(&child->cg_list)) {
			rcu_assign_pointer(child->cgroups, cset);
			list_add(&child->cg_list, &cset->tasks);
			get_css_set(cset);
		}
		up_write(&css_set_rwsem);
	}

	/*
	 * Call ss->fork().  This must happen after @child is linked on
	 * css_set; otherwise, @child might change state between ->fork()
	 * and addition to css_set.
	 */
	if (need_forkexit_callback) {
		for_each_subsys(ss, i)
			if (ss->fork)
				ss->fork(child);
	}
}

/**
 * cgroup_exit - detach cgroup from exiting task
 * @tsk: pointer to task_struct of exiting process
 *
 * Description: Detach cgroup from @tsk and release it.
 *
 * Note that cgroups marked notify_on_release force every task in
 * them to take the global cgroup_mutex mutex when exiting.
 * This could impact scaling on very large systems.  Be reluctant to
 * use notify_on_release cgroups where very high task exit scaling
 * is required on large systems.
 *
 * We set the exiting tasks cgroup to the root cgroup (top_cgroup).  We
 * call cgroup_exit() while the task is still competent to handle
 * notify_on_release(), then leave the task attached to the root cgroup in
 * each hierarchy for the remainder of its exit.  No need to bother with
 * init_css_set refcnting.  init_css_set never goes away and we can't race
 * with migration path - PF_EXITING is visible to migration path.
 */
void cgroup_exit(struct task_struct *tsk)
{
	struct cgroup_subsys *ss;
	struct css_set *cset;
	bool put_cset = false;
	int i;

	/*
	 * Unlink from @tsk from its css_set.  As migration path can't race
	 * with us, we can check cg_list without grabbing css_set_rwsem.
	 */
	if (!list_empty(&tsk->cg_list)) {
		down_write(&css_set_rwsem);
		list_del_init(&tsk->cg_list);
		up_write(&css_set_rwsem);
		put_cset = true;
	}

	/* Reassign the task to the init_css_set. */
	cset = task_css_set(tsk);
	RCU_INIT_POINTER(tsk->cgroups, &init_css_set);

	if (need_forkexit_callback) {
		/* see cgroup_post_fork() for details */
		for_each_subsys(ss, i) {
			if (ss->exit) {
				struct cgroup_subsys_state *old_css = cset->subsys[i];
				struct cgroup_subsys_state *css = task_css(tsk, i);

				ss->exit(css, old_css, tsk);
			}
		}
	}

	if (put_cset)
		put_css_set(cset, true);
}

static void check_for_release(struct cgroup *cgrp)
{
	if (cgroup_is_releasable(cgrp) &&
	    list_empty(&cgrp->cset_links) && !cgroup_has_live_children(cgrp)) {
		/*
		 * Control Group is currently removeable. If it's not
		 * already queued for a userspace notification, queue
		 * it now
		 */
		int need_schedule_work = 0;

		raw_spin_lock(&release_list_lock);
		if (!cgroup_is_dead(cgrp) &&
		    list_empty(&cgrp->release_list)) {
			list_add(&cgrp->release_list, &release_list);
			need_schedule_work = 1;
		}
		raw_spin_unlock(&release_list_lock);
		if (need_schedule_work)
			schedule_work(&release_agent_work);
	}
}

/*
 * Notify userspace when a cgroup is released, by running the
 * configured release agent with the name of the cgroup (path
 * relative to the root of cgroup file system) as the argument.
 *
 * Most likely, this user command will try to rmdir this cgroup.
 *
 * This races with the possibility that some other task will be
 * attached to this cgroup before it is removed, or that some other
 * user task will 'mkdir' a child cgroup of this cgroup.  That's ok.
 * The presumed 'rmdir' will fail quietly if this cgroup is no longer
 * unused, and this cgroup will be reprieved from its death sentence,
 * to continue to serve a useful existence.  Next time it's released,
 * we will get notified again, if it still has 'notify_on_release' set.
 *
 * The final arg to call_usermodehelper() is UMH_WAIT_EXEC, which
 * means only wait until the task is successfully execve()'d.  The
 * separate release agent task is forked by call_usermodehelper(),
 * then control in this thread returns here, without waiting for the
 * release agent task.  We don't bother to wait because the caller of
 * this routine has no use for the exit status of the release agent
 * task, so no sense holding our caller up for that.
 */
static void cgroup_release_agent(struct work_struct *work)
{
	BUG_ON(work != &release_agent_work);
	mutex_lock(&cgroup_mutex);
	raw_spin_lock(&release_list_lock);
	while (!list_empty(&release_list)) {
		char *argv[3], *envp[3];
		int i;
		char *pathbuf = NULL, *agentbuf = NULL, *path;
		struct cgroup *cgrp = list_entry(release_list.next,
						    struct cgroup,
						    release_list);
		list_del_init(&cgrp->release_list);
		raw_spin_unlock(&release_list_lock);
		pathbuf = kmalloc(PATH_MAX, GFP_KERNEL);
		if (!pathbuf)
			goto continue_free;
		path = cgroup_path(cgrp, pathbuf, PATH_MAX);
		if (!path)
			goto continue_free;
		agentbuf = kstrdup(cgrp->root->release_agent_path, GFP_KERNEL);
		if (!agentbuf)
			goto continue_free;

		i = 0;
		argv[i++] = agentbuf;
		argv[i++] = path;
		argv[i] = NULL;

		i = 0;
		/* minimal command environment */
		envp[i++] = "HOME=/";
		envp[i++] = "PATH=/sbin:/bin:/usr/sbin:/usr/bin";
		envp[i] = NULL;

		/* Drop the lock while we invoke the usermode helper,
		 * since the exec could involve hitting disk and hence
		 * be a slow process */
		mutex_unlock(&cgroup_mutex);
		call_usermodehelper(argv[0], argv, envp, UMH_WAIT_EXEC);
		mutex_lock(&cgroup_mutex);
 continue_free:
		kfree(pathbuf);
		kfree(agentbuf);
		raw_spin_lock(&release_list_lock);
	}
	raw_spin_unlock(&release_list_lock);
	mutex_unlock(&cgroup_mutex);
}

static int __init cgroup_disable(char *str)
{
	struct cgroup_subsys *ss;
	char *token;
	int i;

	while ((token = strsep(&str, ",")) != NULL) {
		if (!*token)
			continue;

		for_each_subsys(ss, i) {
			if (!strcmp(token, ss->name)) {
				ss->disabled = 1;
				printk(KERN_INFO "Disabling %s control group"
					" subsystem\n", ss->name);
				break;
			}
		}
	}
	return 1;
}
__setup("cgroup_disable=", cgroup_disable);

/**
 * css_tryget_online_from_dir - get corresponding css from a cgroup dentry
 * @dentry: directory dentry of interest
 * @ss: subsystem of interest
 *
 * If @dentry is a directory for a cgroup which has @ss enabled on it, try
 * to get the corresponding css and return it.  If such css doesn't exist
 * or can't be pinned, an ERR_PTR value is returned.
 */
struct cgroup_subsys_state *css_tryget_online_from_dir(struct dentry *dentry,
						       struct cgroup_subsys *ss)
{
	struct kernfs_node *kn = kernfs_node_from_dentry(dentry);
	struct cgroup_subsys_state *css = NULL;
	struct cgroup *cgrp;

	/* is @dentry a cgroup dir? */
	if (dentry->d_sb->s_type != &cgroup_fs_type || !kn ||
	    kernfs_type(kn) != KERNFS_DIR)
		return ERR_PTR(-EBADF);

	rcu_read_lock();

	/*
	 * This path doesn't originate from kernfs and @kn could already
	 * have been or be removed at any point.  @kn->priv is RCU
	 * protected for this access.  See cgroup_rmdir() for details.
	 */
	cgrp = rcu_dereference(kn->priv);
	if (cgrp)
		css = cgroup_css(cgrp, ss);

	if (!css || !css_tryget_online(css))
		css = ERR_PTR(-ENOENT);

	rcu_read_unlock();
	return css;
}

/**
 * css_from_id - lookup css by id
 * @id: the cgroup id
 * @ss: cgroup subsys to be looked into
 *
 * Returns the css if there's valid one with @id, otherwise returns NULL.
 * Should be called under rcu_read_lock().
 */
struct cgroup_subsys_state *css_from_id(int id, struct cgroup_subsys *ss)
{
	WARN_ON_ONCE(!rcu_read_lock_held());
	return idr_find(&ss->css_idr, id);
}

#ifdef CONFIG_CGROUP_DEBUG
static struct cgroup_subsys_state *
debug_css_alloc(struct cgroup_subsys_state *parent_css)
{
	struct cgroup_subsys_state *css = kzalloc(sizeof(*css), GFP_KERNEL);

	if (!css)
		return ERR_PTR(-ENOMEM);

	return css;
}

static void debug_css_free(struct cgroup_subsys_state *css)
{
	kfree(css);
}

static u64 debug_taskcount_read(struct cgroup_subsys_state *css,
				struct cftype *cft)
{
	return cgroup_task_count(css->cgroup);
}

static u64 current_css_set_read(struct cgroup_subsys_state *css,
				struct cftype *cft)
{
	return (u64)(unsigned long)current->cgroups;
}

static u64 current_css_set_refcount_read(struct cgroup_subsys_state *css,
					 struct cftype *cft)
{
	u64 count;

	rcu_read_lock();
	count = atomic_read(&task_css_set(current)->refcount);
	rcu_read_unlock();
	return count;
}

static int current_css_set_cg_links_read(struct seq_file *seq, void *v)
{
	struct cgrp_cset_link *link;
	struct css_set *cset;
	char *name_buf;

	name_buf = kmalloc(NAME_MAX + 1, GFP_KERNEL);
	if (!name_buf)
		return -ENOMEM;

	down_read(&css_set_rwsem);
	rcu_read_lock();
	cset = rcu_dereference(current->cgroups);
	list_for_each_entry(link, &cset->cgrp_links, cgrp_link) {
		struct cgroup *c = link->cgrp;

		cgroup_name(c, name_buf, NAME_MAX + 1);
		seq_printf(seq, "Root %d group %s\n",
			   c->root->hierarchy_id, name_buf);
	}
	rcu_read_unlock();
	up_read(&css_set_rwsem);
	kfree(name_buf);
	return 0;
}

#define MAX_TASKS_SHOWN_PER_CSS 25
static int cgroup_css_links_read(struct seq_file *seq, void *v)
{
	struct cgroup_subsys_state *css = seq_css(seq);
	struct cgrp_cset_link *link;

	down_read(&css_set_rwsem);
	list_for_each_entry(link, &css->cgroup->cset_links, cset_link) {
		struct css_set *cset = link->cset;
		struct task_struct *task;
		int count = 0;

		seq_printf(seq, "css_set %p\n", cset);

		list_for_each_entry(task, &cset->tasks, cg_list) {
			if (count++ > MAX_TASKS_SHOWN_PER_CSS)
				goto overflow;
			seq_printf(seq, "  task %d\n", task_pid_vnr(task));
		}

		list_for_each_entry(task, &cset->mg_tasks, cg_list) {
			if (count++ > MAX_TASKS_SHOWN_PER_CSS)
				goto overflow;
			seq_printf(seq, "  task %d\n", task_pid_vnr(task));
		}
		continue;
	overflow:
		seq_puts(seq, "  ...\n");
	}
	up_read(&css_set_rwsem);
	return 0;
}

static u64 releasable_read(struct cgroup_subsys_state *css, struct cftype *cft)
{
	return test_bit(CGRP_RELEASABLE, &css->cgroup->flags);
}

static struct cftype debug_files[] =  {
	{
		.name = "taskcount",
		.read_u64 = debug_taskcount_read,
	},

	{
		.name = "current_css_set",
		.read_u64 = current_css_set_read,
	},

	{
		.name = "current_css_set_refcount",
		.read_u64 = current_css_set_refcount_read,
	},

	{
		.name = "current_css_set_cg_links",
		.seq_show = current_css_set_cg_links_read,
	},

	{
		.name = "cgroup_css_links",
		.seq_show = cgroup_css_links_read,
	},

	{
		.name = "releasable",
		.read_u64 = releasable_read,
	},

	{ }	/* terminate */
};

struct cgroup_subsys debug_cgrp_subsys = {
	.css_alloc = debug_css_alloc,
	.css_free = debug_css_free,
	.base_cftypes = debug_files,
};
#endif /* CONFIG_CGROUP_DEBUG */<|MERGE_RESOLUTION|>--- conflicted
+++ resolved
@@ -1639,17 +1639,13 @@
 	if (!use_task_css_set_links)
 		cgroup_enable_task_cg_lists();
 
-<<<<<<< HEAD
-	mutex_lock(&cgroup_tree_mutex);
-=======
->>>>>>> 9d755d33
 	mutex_lock(&cgroup_mutex);
 
 	/* First find the desired set of subsystems */
 	ret = parse_cgroupfs_options(data, &opts);
 	if (ret)
 		goto out_unlock;
-retry:
+
 	/* look for a matching existing root */
 	if (!opts.subsys_mask && !opts.none && !opts.name) {
 		cgrp_dfl_root_visible = true;
@@ -1708,17 +1704,9 @@
 		 */
 		if (!percpu_ref_tryget_live(&root->cgrp.self.refcnt)) {
 			mutex_unlock(&cgroup_mutex);
-<<<<<<< HEAD
-			mutex_unlock(&cgroup_tree_mutex);
-			msleep(10);
-			mutex_lock(&cgroup_tree_mutex);
-			mutex_lock(&cgroup_mutex);
-			goto retry;
-=======
 			msleep(10);
 			ret = restart_syscall();
 			goto out_free;
->>>>>>> 9d755d33
 		}
 
 		ret = 0;
