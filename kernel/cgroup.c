--- conflicted
+++ resolved
@@ -101,13 +101,6 @@
 };
 
 /*
-<<<<<<< HEAD
- * The "rootnode" hierarchy is the "dummy hierarchy", reserved for the
- * subsystems that are otherwise unattached - it never has more than a
- * single cgroup, and all tasks are part of that cgroup.
- */
-static struct cgroupfs_root rootnode;
-=======
  * The dummy hierarchy, reserved for the subsystems that are otherwise
  * unattached - it never has more than a single cgroup, and all tasks are
  * part of that cgroup.
@@ -116,7 +109,6 @@
 
 /* dummy_top is a shorthand for the dummy hierarchy's top cgroup */
 static struct cgroup * const cgroup_dummy_top = &cgroup_dummy_root.top_cgroup;
->>>>>>> d0e0ac97
 
 /*
  * cgroupfs file entry, pointed to from leaf dentry->d_fsdata.
@@ -216,8 +208,6 @@
  */
 static u64 cgroup_serial_nr_next = 1;
 
-static struct cgroup_name root_cgroup_name = { .name = "/" };
-
 /* This flag indicates whether tasks in the fork and exit paths should
  * check for fork/exit handlers to call. This avoids us having to do
  * extra work in the fork/exit path if none of the subsystems need to
@@ -230,18 +220,8 @@
 static int cgroup_addrm_files(struct cgroup *cgrp, struct cgroup_subsys *subsys,
 			      struct cftype cfts[], bool is_add);
 
-<<<<<<< HEAD
-static int css_unbias_refcnt(int refcnt)
-{
-	return refcnt >= 0 ? refcnt : refcnt - CSS_DEACT_BIAS;
-}
-
-/* the current nr of refs, always >= 0 whether @css is deactivated or not */
-static int css_refcnt(struct cgroup_subsys_state *css)
-=======
 /* convenient tests for these bits */
 static inline bool cgroup_is_dead(const struct cgroup *cgrp)
->>>>>>> d0e0ac97
 {
 	return test_bit(CGRP_DEAD, &cgrp->flags);
 }
@@ -264,28 +244,6 @@
 	}
 	return false;
 }
-<<<<<<< HEAD
-
-/**
- * cgroup_is_descendant - test ancestry
- * @cgrp: the cgroup to be tested
- * @ancestor: possible ancestor of @cgrp
- *
- * Test whether @cgrp is a descendant of @ancestor.  It also returns %true
- * if @cgrp == @ancestor.  This function is safe to call as long as @cgrp
- * and @ancestor are accessible.
- */
-bool cgroup_is_descendant(struct cgroup *cgrp, struct cgroup *ancestor)
-{
-	while (cgrp) {
-		if (cgrp == ancestor)
-			return true;
-		cgrp = cgrp->parent;
-	}
-	return false;
-}
-=======
->>>>>>> d0e0ac97
 EXPORT_SYMBOL_GPL(cgroup_is_descendant);
 
 static int cgroup_is_releasable(const struct cgroup *cgrp)
@@ -359,11 +317,7 @@
 static bool cgroup_lock_live_group(struct cgroup *cgrp)
 {
 	mutex_lock(&cgroup_mutex);
-<<<<<<< HEAD
-	if (cgroup_is_removed(cgrp)) {
-=======
 	if (cgroup_is_dead(cgrp)) {
->>>>>>> d0e0ac97
 		mutex_unlock(&cgroup_mutex);
 		return false;
 	}
@@ -430,14 +384,8 @@
 	unsigned long key = 0UL;
 	struct cgroup_subsys *ss;
 	int i;
-<<<<<<< HEAD
-	unsigned long key = 0UL;
-
-	for (i = 0; i < CGROUP_SUBSYS_COUNT; i++)
-=======
 
 	for_each_subsys(ss, i)
->>>>>>> d0e0ac97
 		key += (unsigned long)css[i];
 	key = (key >> 16) ^ key;
 
@@ -468,40 +416,21 @@
 	}
 
 	/* This css_set is dead. unlink it and release cgroup refcounts */
-<<<<<<< HEAD
-	hash_del(&cg->hlist);
-=======
 	hash_del(&cset->hlist);
->>>>>>> d0e0ac97
 	css_set_count--;
 
 	list_for_each_entry_safe(link, tmp_link, &cset->cgrp_links, cgrp_link) {
 		struct cgroup *cgrp = link->cgrp;
-<<<<<<< HEAD
-		list_del(&link->cg_link_list);
-		list_del(&link->cgrp_link_list);
-
-		/*
-		 * We may not be holding cgroup_mutex, and if cgrp->count is
-		 * dropped to 0 the cgroup can be destroyed at any time, hence
-		 * rcu_read_lock is used to keep it alive.
-		 */
-		rcu_read_lock();
-		if (atomic_dec_and_test(&cgrp->count) &&
-		    notify_on_release(cgrp)) {
-=======
 
 		list_del(&link->cset_link);
 		list_del(&link->cgrp_link);
 
 		/* @cgrp can't go away while we're holding css_set_lock */
 		if (list_empty(&cgrp->cset_links) && notify_on_release(cgrp)) {
->>>>>>> d0e0ac97
 			if (taskexit)
 				set_bit(CGRP_RELEASABLE, &cgrp->flags);
 			check_for_release(cgrp);
 		}
-		rcu_read_unlock();
 
 		kfree(link);
 	}
@@ -611,15 +540,10 @@
 					struct cgroup_subsys_state *template[])
 {
 	struct cgroupfs_root *root = cgrp->root;
-<<<<<<< HEAD
-	struct css_set *cg;
-	unsigned long key;
-=======
 	struct cgroup_subsys *ss;
 	struct css_set *cset;
 	unsigned long key;
 	int i;
->>>>>>> d0e0ac97
 
 	/*
 	 * Build the set of subsystem state objects that we want to see in the
@@ -640,13 +564,8 @@
 	}
 
 	key = css_set_hash(template);
-<<<<<<< HEAD
-	hash_for_each_possible(css_set_table, cg, hlist, key) {
-		if (!compare_css_sets(cg, oldcg, cgrp, template))
-=======
 	hash_for_each_possible(css_set_table, cset, hlist, key) {
 		if (!compare_css_sets(cset, old_cset, cgrp, template))
->>>>>>> d0e0ac97
 			continue;
 
 		/* This css_set matches what we need */
@@ -733,12 +652,7 @@
 	struct cgrp_cset_link *link;
 	unsigned long key;
 
-<<<<<<< HEAD
-	struct cg_cgroup_link *link;
-	unsigned long key;
-=======
 	lockdep_assert_held(&cgroup_mutex);
->>>>>>> d0e0ac97
 
 	/* First see if we already have a cgroup group that matches
 	 * the desired set */
@@ -785,13 +699,8 @@
 	css_set_count++;
 
 	/* Add this cgroup group to the hash table */
-<<<<<<< HEAD
-	key = css_set_hash(res->subsys);
-	hash_add(css_set_table, &res->hlist, key);
-=======
 	key = css_set_hash(cset->subsys);
 	hash_add(css_set_table, &cset->hlist, key);
->>>>>>> d0e0ac97
 
 	write_unlock(&css_set_lock);
 
@@ -935,22 +844,14 @@
 
 static void cgroup_free_fn(struct work_struct *work)
 {
-<<<<<<< HEAD
-	struct cgroup *cgrp = container_of(work, struct cgroup, free_work);
-=======
 	struct cgroup *cgrp = container_of(work, struct cgroup, destroy_work);
->>>>>>> d0e0ac97
 	struct cgroup_subsys *ss;
 
 	mutex_lock(&cgroup_mutex);
 	/*
 	 * Release the subsystem state objects.
 	 */
-<<<<<<< HEAD
-	for_each_subsys(cgrp->root, ss)
-=======
 	for_each_root_subsys(cgrp->root, ss)
->>>>>>> d0e0ac97
 		ss->css_free(cgrp);
 
 	cgrp->root->number_of_cgroups--;
@@ -971,7 +872,6 @@
 	 * holding the last reference to @sb.
 	 */
 	deactivate_super(cgrp->root->sb);
-<<<<<<< HEAD
 
 	/*
 	 * if we're getting rid of the cgroup, refcount should ensure
@@ -989,7 +889,8 @@
 {
 	struct cgroup *cgrp = container_of(head, struct cgroup, rcu_head);
 
-	schedule_work(&cgrp->free_work);
+	INIT_WORK(&cgrp->destroy_work, cgroup_free_fn);
+	schedule_work(&cgrp->destroy_work);
 }
 
 static void cgroup_diput(struct dentry *dentry, struct inode *inode)
@@ -998,37 +899,7 @@
 	if (S_ISDIR(inode->i_mode)) {
 		struct cgroup *cgrp = dentry->d_fsdata;
 
-		BUG_ON(!(cgroup_is_removed(cgrp)));
-=======
-
-	/*
-	 * if we're getting rid of the cgroup, refcount should ensure
-	 * that there are no pidlists left.
-	 */
-	BUG_ON(!list_empty(&cgrp->pidlists));
-
-	simple_xattrs_free(&cgrp->xattrs);
-
-	kfree(rcu_dereference_raw(cgrp->name));
-	kfree(cgrp);
-}
-
-static void cgroup_free_rcu(struct rcu_head *head)
-{
-	struct cgroup *cgrp = container_of(head, struct cgroup, rcu_head);
-
-	INIT_WORK(&cgrp->destroy_work, cgroup_free_fn);
-	schedule_work(&cgrp->destroy_work);
-}
-
-static void cgroup_diput(struct dentry *dentry, struct inode *inode)
-{
-	/* is dentry a directory ? if so, kfree() associated cgroup */
-	if (S_ISDIR(inode->i_mode)) {
-		struct cgroup *cgrp = dentry->d_fsdata;
-
 		BUG_ON(!(cgroup_is_dead(cgrp)));
->>>>>>> d0e0ac97
 		call_rcu(&cgrp->rcu_head, cgroup_free_rcu);
 	} else {
 		struct cfent *cfe = __d_cfe(dentry);
@@ -1213,16 +1084,12 @@
 			BUG_ON(cgrp->subsys[i]);
 		}
 	}
-<<<<<<< HEAD
-	root->subsys_mask = root->actual_subsys_mask = final_subsys_mask;
-=======
 
 	/*
 	 * Mark @root has finished binding subsystems.  @root->subsys_mask
 	 * now matches the bound subsystems.
 	 */
 	root->flags |= CGRP_ROOT_SUBSYS_BOUND;
->>>>>>> d0e0ac97
 
 	return 0;
 }
@@ -1548,7 +1415,6 @@
 	INIT_LIST_HEAD(&cgrp->cset_links);
 	INIT_LIST_HEAD(&cgrp->release_list);
 	INIT_LIST_HEAD(&cgrp->pidlists);
-	INIT_WORK(&cgrp->free_work, cgroup_free_fn);
 	mutex_init(&cgrp->pidlist_mutex);
 	INIT_LIST_HEAD(&cgrp->event_list);
 	spin_lock_init(&cgrp->event_list_lock);
@@ -1563,11 +1429,7 @@
 	INIT_LIST_HEAD(&root->root_list);
 	root->number_of_cgroups = 1;
 	cgrp->root = root;
-<<<<<<< HEAD
-	cgrp->name = &root_cgroup_name;
-=======
 	RCU_INIT_POINTER(cgrp->name, &root_cgroup_name);
->>>>>>> d0e0ac97
 	init_cgroup_housekeeping(cgrp);
 }
 
@@ -1759,11 +1621,7 @@
 		struct cgroupfs_root *existing_root;
 		const struct cred *cred;
 		int i;
-<<<<<<< HEAD
-		struct css_set *cg;
-=======
 		struct css_set *cset;
->>>>>>> d0e0ac97
 
 		BUG_ON(sb->s_root != NULL);
 
@@ -1822,13 +1680,8 @@
 		/* Link the top cgroup in this hierarchy into all
 		 * the css_set objects */
 		write_lock(&css_set_lock);
-<<<<<<< HEAD
-		hash_for_each(css_set_table, i, cg, hlist)
-			link_css_set(&tmp_cg_links, cg, root_cgrp);
-=======
 		hash_for_each(css_set_table, i, cset, hlist)
 			link_css_set(&tmp_links, cset, root_cgrp);
->>>>>>> d0e0ac97
 		write_unlock(&css_set_lock);
 
 		free_cgrp_cset_links(&tmp_links);
@@ -1847,15 +1700,9 @@
 		 * We re-used an existing hierarchy - the new root (if
 		 * any) is not needed
 		 */
-<<<<<<< HEAD
-		cgroup_drop_root(opts.new_root);
-
-		if (root->flags != opts.flags) {
-=======
 		cgroup_free_root(opts.new_root);
 
 		if ((root->flags ^ opts.flags) & CGRP_ROOT_OPTION_MASK) {
->>>>>>> d0e0ac97
 			if ((root->flags | opts.flags) & CGRP_ROOT_SANE_BEHAVIOR) {
 				pr_err("cgroup: sane_behavior: new mount options should match the existing superblock\n");
 				ret = -EINVAL;
@@ -2114,14 +1961,9 @@
  *
  * Must be called with cgroup_mutex and threadgroup locked.
  */
-<<<<<<< HEAD
-static void cgroup_task_migrate(struct cgroup *oldcgrp,
-				struct task_struct *tsk, struct css_set *newcg)
-=======
 static void cgroup_task_migrate(struct cgroup *old_cgrp,
 				struct task_struct *tsk,
 				struct css_set *new_cset)
->>>>>>> d0e0ac97
 {
 	struct css_set *old_cset;
 
@@ -2148,13 +1990,8 @@
 	 * task. As trading it for new_cset is protected by cgroup_mutex,
 	 * we're safe to drop it here; it will be freed under RCU.
 	 */
-<<<<<<< HEAD
-	set_bit(CGRP_RELEASABLE, &oldcgrp->flags);
-	put_css_set(oldcg);
-=======
 	set_bit(CGRP_RELEASABLE, &old_cgrp->flags);
 	put_css_set(old_cset);
->>>>>>> d0e0ac97
 }
 
 /**
@@ -2706,8 +2543,6 @@
 
 	cgrp = __d_cgrp(old_dentry);
 
-<<<<<<< HEAD
-=======
 	/*
 	 * This isn't a proper migration and its usefulness is very
 	 * limited.  Disallow if sane_behavior.
@@ -2715,7 +2550,6 @@
 	if (cgroup_sane_behavior(cgrp))
 		return -EPERM;
 
->>>>>>> d0e0ac97
 	name = cgroup_alloc_name(new_dentry);
 	if (!name)
 		return -ENOMEM;
@@ -2726,11 +2560,7 @@
 		return ret;
 	}
 
-<<<<<<< HEAD
-	old_name = cgrp->name;
-=======
 	old_name = rcu_dereference_protected(cgrp->name, true);
->>>>>>> d0e0ac97
 	rcu_assign_pointer(cgrp->name, name);
 
 	kfree_rcu(old_name, rcu_head);
@@ -3267,14 +3097,8 @@
 
 	/* no child, visit my or the closest ancestor's next sibling */
 	while (pos != cgroup) {
-<<<<<<< HEAD
-		next = list_entry_rcu(pos->sibling.next, struct cgroup,
-				      sibling);
-		if (&next->sibling != &pos->parent->children)
-=======
 		next = cgroup_next_sibling(pos);
 		if (next)
->>>>>>> d0e0ac97
 			return next;
 		pos = pos->parent;
 	}
@@ -3290,14 +3114,11 @@
  * Return the rightmost descendant of @pos.  If there's no descendant,
  * @pos is returned.  This can be used during pre-order traversal to skip
  * subtree of @pos.
-<<<<<<< HEAD
-=======
  *
  * While this function requires RCU read locking, it doesn't require the
  * whole traversal to be contained in a single RCU critical section.  This
  * function will return the correct rightmost descendant as long as @pos is
  * accessible.
->>>>>>> d0e0ac97
  */
 struct cgroup *cgroup_rightmost_descendant(struct cgroup *pos)
 {
@@ -4310,25 +4131,6 @@
 		.write_u64 = cgroup_write_notify_on_release,
 	},
 	{
-<<<<<<< HEAD
-		.name = CGROUP_FILE_GENERIC_PREFIX "event_control",
-		.write_string = cgroup_write_event_control,
-		.mode = S_IWUGO,
-	},
-	{
-		.name = "cgroup.clone_children",
-		.flags = CFTYPE_INSANE,
-		.read_u64 = cgroup_clone_children_read,
-		.write_u64 = cgroup_clone_children_write,
-	},
-	{
-		.name = "cgroup.sane_behavior",
-		.flags = CFTYPE_ONLY_ON_ROOT,
-		.read_seq_string = cgroup_sane_behavior_show,
-	},
-	{
-=======
->>>>>>> d0e0ac97
 		.name = "release_agent",
 		.flags = CFTYPE_INSANE | CFTYPE_ONLY_ON_ROOT,
 		.read_seq_string = cgroup_release_agent_show,
@@ -4551,10 +4353,6 @@
 	cgrp->serial_nr = cgroup_serial_nr_next++;
 
 	/* allocation complete, commit to creation */
-<<<<<<< HEAD
-	list_add_tail(&cgrp->allcg_node, &root->allcg_list);
-=======
->>>>>>> d0e0ac97
 	list_add_tail_rcu(&cgrp->sibling, &cgrp->parent->children);
 	root->number_of_cgroups++;
 
@@ -4625,8 +4423,6 @@
 	return cgroup_create(c_parent, dentry, mode | S_IFDIR);
 }
 
-<<<<<<< HEAD
-=======
 static void cgroup_css_killed(struct cgroup *cgrp)
 {
 	if (!atomic_dec_and_test(&cgrp->css_kill_cnt))
@@ -4669,20 +4465,13 @@
  * created.  As cgroup doesn't care about the names internally, this
  * doesn't cause any problem.
  */
->>>>>>> d0e0ac97
 static int cgroup_destroy_locked(struct cgroup *cgrp)
 	__releases(&cgroup_mutex) __acquires(&cgroup_mutex)
 {
 	struct dentry *d = cgrp->dentry;
-<<<<<<< HEAD
-	struct cgroup *parent = cgrp->parent;
-	struct cgroup_event *event, *tmp;
-	struct cgroup_subsys *ss;
-=======
 	struct cgroup_event *event, *tmp;
 	struct cgroup_subsys *ss;
 	bool empty;
->>>>>>> d0e0ac97
 
 	lockdep_assert_held(&d->d_inode->i_mutex);
 	lockdep_assert_held(&cgroup_mutex);
@@ -4868,11 +4657,7 @@
 	 * need to invoke fork callbacks here. */
 	BUG_ON(!list_empty(&init_task.tasks));
 
-<<<<<<< HEAD
-	BUG_ON(online_css(ss, dummytop));
-=======
 	BUG_ON(online_css(ss, cgroup_dummy_top));
->>>>>>> d0e0ac97
 
 	mutex_unlock(&cgroup_mutex);
 
@@ -4895,11 +4680,7 @@
 	struct cgroup_subsys_state *css;
 	int i, ret;
 	struct hlist_node *tmp;
-<<<<<<< HEAD
-	struct css_set *cg;
-=======
 	struct css_set *cset;
->>>>>>> d0e0ac97
 	unsigned long key;
 
 	/* check name and function validity */
@@ -4966,23 +4747,6 @@
 	 * this is all done under the css_set_lock.
 	 */
 	write_lock(&css_set_lock);
-<<<<<<< HEAD
-	hash_for_each_safe(css_set_table, i, tmp, cg, hlist) {
-		/* skip entries that we already rehashed */
-		if (cg->subsys[ss->subsys_id])
-			continue;
-		/* remove existing entry */
-		hash_del(&cg->hlist);
-		/* set new value */
-		cg->subsys[ss->subsys_id] = css;
-		/* recompute hash and restore entry */
-		key = css_set_hash(cg->subsys);
-		hash_add(css_set_table, &cg->hlist, key);
-	}
-	write_unlock(&css_set_lock);
-
-	ret = online_css(ss, dummytop);
-=======
 	hash_for_each_safe(css_set_table, i, tmp, cset, hlist) {
 		/* skip entries that we already rehashed */
 		if (cset->subsys[ss->subsys_id])
@@ -4998,7 +4762,6 @@
 	write_unlock(&css_set_lock);
 
 	ret = online_css(ss, cgroup_dummy_top);
->>>>>>> d0e0ac97
 	if (ret)
 		goto err_unload;
 
@@ -5024,11 +4787,7 @@
  */
 void cgroup_unload_subsys(struct cgroup_subsys *ss)
 {
-<<<<<<< HEAD
-	struct cg_cgroup_link *link;
-=======
 	struct cgrp_cset_link *link;
->>>>>>> d0e0ac97
 
 	BUG_ON(ss->module == NULL);
 
@@ -5041,11 +4800,7 @@
 
 	mutex_lock(&cgroup_mutex);
 
-<<<<<<< HEAD
-	offline_css(ss, dummytop);
-=======
 	offline_css(ss, cgroup_dummy_top);
->>>>>>> d0e0ac97
 
 	if (ss->use_id)
 		idr_destroy(&ss->idr);
@@ -5062,16 +4817,6 @@
 	 * gods.
 	 */
 	write_lock(&css_set_lock);
-<<<<<<< HEAD
-	list_for_each_entry(link, &dummytop->css_sets, cgrp_link_list) {
-		struct css_set *cg = link->cg;
-		unsigned long key;
-
-		hash_del(&cg->hlist);
-		cg->subsys[ss->subsys_id] = NULL;
-		key = css_set_hash(cg->subsys);
-		hash_add(css_set_table, &cg->hlist, key);
-=======
 	list_for_each_entry(link, &cgroup_dummy_top->cset_links, cset_link) {
 		struct css_set *cset = link->cset;
 		unsigned long key;
@@ -5080,7 +4825,6 @@
 		cset->subsys[ss->subsys_id] = NULL;
 		key = css_set_hash(cset->subsys);
 		hash_add(css_set_table, &cset->hlist, key);
->>>>>>> d0e0ac97
 	}
 	write_unlock(&css_set_lock);
 
@@ -5117,26 +4861,10 @@
 	cgroup_root_count = 1;
 	RCU_INIT_POINTER(init_task.cgroups, &init_css_set);
 
-<<<<<<< HEAD
-	init_css_set_link.cg = &init_css_set;
-	init_css_set_link.cgrp = dummytop;
-	list_add(&init_css_set_link.cgrp_link_list,
-		 &rootnode.top_cgroup.css_sets);
-	list_add(&init_css_set_link.cg_link_list,
-		 &init_css_set.cg_links);
-
-	for (i = 0; i < CGROUP_SUBSYS_COUNT; i++) {
-		struct cgroup_subsys *ss = subsys[i];
-
-		/* at bootup time, we don't worry about modular subsystems */
-		if (!ss || ss->module)
-			continue;
-=======
 	init_cgrp_cset_link.cset = &init_css_set;
 	init_cgrp_cset_link.cgrp = cgroup_dummy_top;
 	list_add(&init_cgrp_cset_link.cset_link, &cgroup_dummy_top->cset_links);
 	list_add(&init_cgrp_cset_link.cgrp_link, &init_css_set.cgrp_links);
->>>>>>> d0e0ac97
 
 	/* at bootup time, we don't worry about modular subsystems */
 	for_each_builtin_subsys(ss, i) {
@@ -5164,15 +4892,9 @@
  */
 int __init cgroup_init(void)
 {
-<<<<<<< HEAD
-	int err;
-	int i;
-	unsigned long key;
-=======
 	struct cgroup_subsys *ss;
 	unsigned long key;
 	int i, err;
->>>>>>> d0e0ac97
 
 	err = bdi_init(&cgroup_backing_dev_info);
 	if (err)
@@ -5192,15 +4914,11 @@
 	/* Add init_css_set to the hash table */
 	key = css_set_hash(init_css_set.subsys);
 	hash_add(css_set_table, &init_css_set.hlist, key);
-<<<<<<< HEAD
-	BUG_ON(!init_root_id(&rootnode));
-=======
 
 	BUG_ON(cgroup_init_root_id(&cgroup_dummy_root, 0, 1));
 
 	mutex_unlock(&cgroup_root_mutex);
 	mutex_unlock(&cgroup_mutex);
->>>>>>> d0e0ac97
 
 	cgroup_kobj = kobject_create_and_add("cgroup", fs_kobj);
 	if (!cgroup_kobj) {
@@ -5397,13 +5115,7 @@
 		 * of the array can be freed at module unload, so we
 		 * can't touch that.
 		 */
-<<<<<<< HEAD
-		for (i = 0; i < CGROUP_BUILTIN_SUBSYS_COUNT; i++) {
-			struct cgroup_subsys *ss = subsys[i];
-
-=======
 		for_each_builtin_subsys(ss, i)
->>>>>>> d0e0ac97
 			if (ss->fork)
 				ss->fork(child);
 	}
@@ -5472,13 +5184,7 @@
 		 * fork/exit callbacks are supported only for builtin
 		 * subsystems, see cgroup_post_fork() for details.
 		 */
-<<<<<<< HEAD
-		for (i = 0; i < CGROUP_BUILTIN_SUBSYS_COUNT; i++) {
-			struct cgroup_subsys *ss = subsys[i];
-
-=======
 		for_each_builtin_subsys(ss, i) {
->>>>>>> d0e0ac97
 			if (ss->exit) {
 				struct cgroup *old_cgrp = cset->subsys[i]->cgroup;
 				struct cgroup *cgrp = task_cgroup(tsk, i);
@@ -5489,24 +5195,13 @@
 	}
 	task_unlock(tsk);
 
-<<<<<<< HEAD
-	put_css_set_taskexit(cg);
-=======
 	put_css_set_taskexit(cset);
->>>>>>> d0e0ac97
 }
 
 static void check_for_release(struct cgroup *cgrp)
 {
-<<<<<<< HEAD
-	/* All of these checks rely on RCU to keep the cgroup
-	 * structure alive */
-	if (cgroup_is_releasable(cgrp) &&
-	    !atomic_read(&cgrp->count) && list_empty(&cgrp->children)) {
-=======
 	if (cgroup_is_releasable(cgrp) &&
 	    list_empty(&cgrp->cset_links) && list_empty(&cgrp->children)) {
->>>>>>> d0e0ac97
 		/*
 		 * Control Group is currently removeable. If it's not
 		 * already queued for a userspace notification, queue
@@ -5526,37 +5221,6 @@
 	}
 }
 
-<<<<<<< HEAD
-/* Caller must verify that the css is not for root cgroup */
-bool __css_tryget(struct cgroup_subsys_state *css)
-{
-	while (true) {
-		int t, v;
-
-		v = css_refcnt(css);
-		t = atomic_cmpxchg(&css->refcnt, v, v + 1);
-		if (likely(t == v))
-			return true;
-		else if (t < 0)
-			return false;
-		cpu_relax();
-	}
-}
-EXPORT_SYMBOL_GPL(__css_tryget);
-
-/* Caller must verify that the css is not for root cgroup */
-void __css_put(struct cgroup_subsys_state *css)
-{
-	int v;
-
-	v = css_unbias_refcnt(atomic_dec_return(&css->refcnt));
-	if (v == 0)
-		schedule_work(&css->dput_work);
-}
-EXPORT_SYMBOL_GPL(__css_put);
-
-=======
->>>>>>> d0e0ac97
 /*
  * Notify userspace when a cgroup is released, by running the
  * configured release agent with the name of the cgroup (path
