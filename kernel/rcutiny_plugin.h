--- conflicted
+++ resolved
@@ -57,959 +57,6 @@
 
 int rcu_scheduler_active __read_mostly;
 EXPORT_SYMBOL_GPL(rcu_scheduler_active);
-<<<<<<< HEAD
-#endif /* #ifdef CONFIG_DEBUG_LOCK_ALLOC */
-
-#ifdef CONFIG_RCU_TRACE
-
-static void check_cpu_stall(struct rcu_ctrlblk *rcp)
-{
-	unsigned long j;
-	unsigned long js;
-
-	if (rcu_cpu_stall_suppress)
-		return;
-	rcp->ticks_this_gp++;
-	j = jiffies;
-	js = rcp->jiffies_stall;
-	if (*rcp->curtail && ULONG_CMP_GE(j, js)) {
-		pr_err("INFO: %s stall on CPU (%lu ticks this GP) idle=%llx (t=%lu jiffies q=%ld)\n",
-		       rcp->name, rcp->ticks_this_gp, rcu_dynticks_nesting,
-		       jiffies - rcp->gp_start, rcp->qlen);
-		dump_stack();
-	}
-	if (*rcp->curtail && ULONG_CMP_GE(j, js))
-		rcp->jiffies_stall = jiffies +
-			3 * rcu_jiffies_till_stall_check() + 3;
-	else if (ULONG_CMP_GE(j, js))
-		rcp->jiffies_stall = jiffies + rcu_jiffies_till_stall_check();
-}
-
-static void check_cpu_stall_preempt(void);
-
-#endif /* #ifdef CONFIG_RCU_TRACE */
-
-static void reset_cpu_stall_ticks(struct rcu_ctrlblk *rcp)
-{
-#ifdef CONFIG_RCU_TRACE
-	rcp->ticks_this_gp = 0;
-	rcp->gp_start = jiffies;
-	rcp->jiffies_stall = jiffies + rcu_jiffies_till_stall_check();
-#endif /* #ifdef CONFIG_RCU_TRACE */
-}
-
-static void check_cpu_stalls(void)
-{
-	RCU_TRACE(check_cpu_stall(&rcu_bh_ctrlblk));
-	RCU_TRACE(check_cpu_stall(&rcu_sched_ctrlblk));
-	RCU_TRACE(check_cpu_stall_preempt());
-}
-
-#ifdef CONFIG_TINY_PREEMPT_RCU
-
-#include <linux/delay.h>
-
-/* Global control variables for preemptible RCU. */
-struct rcu_preempt_ctrlblk {
-	struct rcu_ctrlblk rcb;	/* curtail: ->next ptr of last CB for GP. */
-	struct rcu_head **nexttail;
-				/* Tasks blocked in a preemptible RCU */
-				/*  read-side critical section while an */
-				/*  preemptible-RCU grace period is in */
-				/*  progress must wait for a later grace */
-				/*  period.  This pointer points to the */
-				/*  ->next pointer of the last task that */
-				/*  must wait for a later grace period, or */
-				/*  to &->rcb.rcucblist if there is no */
-				/*  such task. */
-	struct list_head blkd_tasks;
-				/* Tasks blocked in RCU read-side critical */
-				/*  section.  Tasks are placed at the head */
-				/*  of this list and age towards the tail. */
-	struct list_head *gp_tasks;
-				/* Pointer to the first task blocking the */
-				/*  current grace period, or NULL if there */
-				/*  is no such task. */
-	struct list_head *exp_tasks;
-				/* Pointer to first task blocking the */
-				/*  current expedited grace period, or NULL */
-				/*  if there is no such task.  If there */
-				/*  is no current expedited grace period, */
-				/*  then there cannot be any such task. */
-#ifdef CONFIG_RCU_BOOST
-	struct list_head *boost_tasks;
-				/* Pointer to first task that needs to be */
-				/*  priority-boosted, or NULL if no priority */
-				/*  boosting is needed.  If there is no */
-				/*  current or expedited grace period, there */
-				/*  can be no such task. */
-#endif /* #ifdef CONFIG_RCU_BOOST */
-	u8 gpnum;		/* Current grace period. */
-	u8 gpcpu;		/* Last grace period blocked by the CPU. */
-	u8 completed;		/* Last grace period completed. */
-				/*  If all three are equal, RCU is idle. */
-#ifdef CONFIG_RCU_BOOST
-	unsigned long boost_time; /* When to start boosting (jiffies) */
-#endif /* #ifdef CONFIG_RCU_BOOST */
-#ifdef CONFIG_RCU_TRACE
-	unsigned long n_grace_periods;
-#ifdef CONFIG_RCU_BOOST
-	unsigned long n_tasks_boosted;
-				/* Total number of tasks boosted. */
-	unsigned long n_exp_boosts;
-				/* Number of tasks boosted for expedited GP. */
-	unsigned long n_normal_boosts;
-				/* Number of tasks boosted for normal GP. */
-	unsigned long n_balk_blkd_tasks;
-				/* Refused to boost: no blocked tasks. */
-	unsigned long n_balk_exp_gp_tasks;
-				/* Refused to boost: nothing blocking GP. */
-	unsigned long n_balk_boost_tasks;
-				/* Refused to boost: already boosting. */
-	unsigned long n_balk_notyet;
-				/* Refused to boost: not yet time. */
-	unsigned long n_balk_nos;
-				/* Refused to boost: not sure why, though. */
-				/*  This can happen due to race conditions. */
-#endif /* #ifdef CONFIG_RCU_BOOST */
-#endif /* #ifdef CONFIG_RCU_TRACE */
-};
-
-static struct rcu_preempt_ctrlblk rcu_preempt_ctrlblk = {
-	.rcb.donetail = &rcu_preempt_ctrlblk.rcb.rcucblist,
-	.rcb.curtail = &rcu_preempt_ctrlblk.rcb.rcucblist,
-	.nexttail = &rcu_preempt_ctrlblk.rcb.rcucblist,
-	.blkd_tasks = LIST_HEAD_INIT(rcu_preempt_ctrlblk.blkd_tasks),
-	RCU_TRACE(.rcb.name = "rcu_preempt")
-};
-
-static int rcu_preempted_readers_exp(void);
-static void rcu_report_exp_done(void);
-
-/*
- * Return true if the CPU has not yet responded to the current grace period.
- */
-static int rcu_cpu_blocking_cur_gp(void)
-{
-	return rcu_preempt_ctrlblk.gpcpu != rcu_preempt_ctrlblk.gpnum;
-}
-
-/*
- * Check for a running RCU reader.  Because there is only one CPU,
- * there can be but one running RCU reader at a time.  ;-)
- *
- * Returns zero if there are no running readers.  Returns a positive
- * number if there is at least one reader within its RCU read-side
- * critical section.  Returns a negative number if an outermost reader
- * is in the midst of exiting from its RCU read-side critical section
- *
- * Returns zero if there are no running readers.  Returns a positive
- * number if there is at least one reader within its RCU read-side
- * critical section.  Returns a negative number if an outermost reader
- * is in the midst of exiting from its RCU read-side critical section.
- */
-static int rcu_preempt_running_reader(void)
-{
-	return current->rcu_read_lock_nesting;
-}
-
-/*
- * Check for preempted RCU readers blocking any grace period.
- * If the caller needs a reliable answer, it must disable hard irqs.
- */
-static int rcu_preempt_blocked_readers_any(void)
-{
-	return !list_empty(&rcu_preempt_ctrlblk.blkd_tasks);
-}
-
-/*
- * Check for preempted RCU readers blocking the current grace period.
- * If the caller needs a reliable answer, it must disable hard irqs.
- */
-static int rcu_preempt_blocked_readers_cgp(void)
-{
-	return rcu_preempt_ctrlblk.gp_tasks != NULL;
-}
-
-/*
- * Return true if another preemptible-RCU grace period is needed.
- */
-static int rcu_preempt_needs_another_gp(void)
-{
-	return *rcu_preempt_ctrlblk.rcb.curtail != NULL;
-}
-
-/*
- * Return true if a preemptible-RCU grace period is in progress.
- * The caller must disable hardirqs.
- */
-static int rcu_preempt_gp_in_progress(void)
-{
-	return rcu_preempt_ctrlblk.completed != rcu_preempt_ctrlblk.gpnum;
-}
-
-/*
- * Advance a ->blkd_tasks-list pointer to the next entry, instead
- * returning NULL if at the end of the list.
- */
-static struct list_head *rcu_next_node_entry(struct task_struct *t)
-{
-	struct list_head *np;
-
-	np = t->rcu_node_entry.next;
-	if (np == &rcu_preempt_ctrlblk.blkd_tasks)
-		np = NULL;
-	return np;
-}
-
-#ifdef CONFIG_RCU_TRACE
-
-#ifdef CONFIG_RCU_BOOST
-static void rcu_initiate_boost_trace(void);
-#endif /* #ifdef CONFIG_RCU_BOOST */
-
-/*
- * Dump additional statistice for TINY_PREEMPT_RCU.
- */
-static void show_tiny_preempt_stats(struct seq_file *m)
-{
-	seq_printf(m, "rcu_preempt: qlen=%ld gp=%lu g%u/p%u/c%u tasks=%c%c%c\n",
-		   rcu_preempt_ctrlblk.rcb.qlen,
-		   rcu_preempt_ctrlblk.n_grace_periods,
-		   rcu_preempt_ctrlblk.gpnum,
-		   rcu_preempt_ctrlblk.gpcpu,
-		   rcu_preempt_ctrlblk.completed,
-		   "T."[list_empty(&rcu_preempt_ctrlblk.blkd_tasks)],
-		   "N."[!rcu_preempt_ctrlblk.gp_tasks],
-		   "E."[!rcu_preempt_ctrlblk.exp_tasks]);
-#ifdef CONFIG_RCU_BOOST
-	seq_printf(m, "%sttb=%c ntb=%lu neb=%lu nnb=%lu j=%04x bt=%04x\n",
-		   "             ",
-		   "B."[!rcu_preempt_ctrlblk.boost_tasks],
-		   rcu_preempt_ctrlblk.n_tasks_boosted,
-		   rcu_preempt_ctrlblk.n_exp_boosts,
-		   rcu_preempt_ctrlblk.n_normal_boosts,
-		   (int)(jiffies & 0xffff),
-		   (int)(rcu_preempt_ctrlblk.boost_time & 0xffff));
-	seq_printf(m, "%s: nt=%lu egt=%lu bt=%lu ny=%lu nos=%lu\n",
-		   "             balk",
-		   rcu_preempt_ctrlblk.n_balk_blkd_tasks,
-		   rcu_preempt_ctrlblk.n_balk_exp_gp_tasks,
-		   rcu_preempt_ctrlblk.n_balk_boost_tasks,
-		   rcu_preempt_ctrlblk.n_balk_notyet,
-		   rcu_preempt_ctrlblk.n_balk_nos);
-#endif /* #ifdef CONFIG_RCU_BOOST */
-}
-
-#endif /* #ifdef CONFIG_RCU_TRACE */
-
-#ifdef CONFIG_RCU_BOOST
-
-#include "rtmutex_common.h"
-
-#define RCU_BOOST_PRIO CONFIG_RCU_BOOST_PRIO
-
-/* Controls for rcu_kthread() kthread. */
-static struct task_struct *rcu_kthread_task;
-static DECLARE_WAIT_QUEUE_HEAD(rcu_kthread_wq);
-static unsigned long have_rcu_kthread_work;
-
-/*
- * Carry out RCU priority boosting on the task indicated by ->boost_tasks,
- * and advance ->boost_tasks to the next task in the ->blkd_tasks list.
- */
-static int rcu_boost(void)
-{
-	unsigned long flags;
-	struct rt_mutex mtx;
-	struct task_struct *t;
-	struct list_head *tb;
-
-	if (rcu_preempt_ctrlblk.boost_tasks == NULL &&
-	    rcu_preempt_ctrlblk.exp_tasks == NULL)
-		return 0;  /* Nothing to boost. */
-
-	local_irq_save(flags);
-
-	/*
-	 * Recheck with irqs disabled: all tasks in need of boosting
-	 * might exit their RCU read-side critical sections on their own
-	 * if we are preempted just before disabling irqs.
-	 */
-	if (rcu_preempt_ctrlblk.boost_tasks == NULL &&
-	    rcu_preempt_ctrlblk.exp_tasks == NULL) {
-		local_irq_restore(flags);
-		return 0;
-	}
-
-	/*
-	 * Preferentially boost tasks blocking expedited grace periods.
-	 * This cannot starve the normal grace periods because a second
-	 * expedited grace period must boost all blocked tasks, including
-	 * those blocking the pre-existing normal grace period.
-	 */
-	if (rcu_preempt_ctrlblk.exp_tasks != NULL) {
-		tb = rcu_preempt_ctrlblk.exp_tasks;
-		RCU_TRACE(rcu_preempt_ctrlblk.n_exp_boosts++);
-	} else {
-		tb = rcu_preempt_ctrlblk.boost_tasks;
-		RCU_TRACE(rcu_preempt_ctrlblk.n_normal_boosts++);
-	}
-	RCU_TRACE(rcu_preempt_ctrlblk.n_tasks_boosted++);
-
-	/*
-	 * We boost task t by manufacturing an rt_mutex that appears to
-	 * be held by task t.  We leave a pointer to that rt_mutex where
-	 * task t can find it, and task t will release the mutex when it
-	 * exits its outermost RCU read-side critical section.  Then
-	 * simply acquiring this artificial rt_mutex will boost task
-	 * t's priority.  (Thanks to tglx for suggesting this approach!)
-	 */
-	t = container_of(tb, struct task_struct, rcu_node_entry);
-	rt_mutex_init_proxy_locked(&mtx, t);
-	t->rcu_boost_mutex = &mtx;
-	local_irq_restore(flags);
-	rt_mutex_lock(&mtx);
-	rt_mutex_unlock(&mtx);  /* Keep lockdep happy. */
-
-	return ACCESS_ONCE(rcu_preempt_ctrlblk.boost_tasks) != NULL ||
-	       ACCESS_ONCE(rcu_preempt_ctrlblk.exp_tasks) != NULL;
-}
-
-/*
- * Check to see if it is now time to start boosting RCU readers blocking
- * the current grace period, and, if so, tell the rcu_kthread_task to
- * start boosting them.  If there is an expedited boost in progress,
- * we wait for it to complete.
- *
- * If there are no blocked readers blocking the current grace period,
- * return 0 to let the caller know, otherwise return 1.  Note that this
- * return value is independent of whether or not boosting was done.
- */
-static int rcu_initiate_boost(void)
-{
-	if (!rcu_preempt_blocked_readers_cgp() &&
-	    rcu_preempt_ctrlblk.exp_tasks == NULL) {
-		RCU_TRACE(rcu_preempt_ctrlblk.n_balk_exp_gp_tasks++);
-		return 0;
-	}
-	if (rcu_preempt_ctrlblk.exp_tasks != NULL ||
-	    (rcu_preempt_ctrlblk.gp_tasks != NULL &&
-	     rcu_preempt_ctrlblk.boost_tasks == NULL &&
-	     ULONG_CMP_GE(jiffies, rcu_preempt_ctrlblk.boost_time))) {
-		if (rcu_preempt_ctrlblk.exp_tasks == NULL)
-			rcu_preempt_ctrlblk.boost_tasks =
-				rcu_preempt_ctrlblk.gp_tasks;
-		invoke_rcu_callbacks();
-	} else {
-		RCU_TRACE(rcu_initiate_boost_trace());
-	}
-	return 1;
-}
-
-#define RCU_BOOST_DELAY_JIFFIES DIV_ROUND_UP(CONFIG_RCU_BOOST_DELAY * HZ, 1000)
-
-/*
- * Do priority-boost accounting for the start of a new grace period.
- */
-static void rcu_preempt_boost_start_gp(void)
-{
-	rcu_preempt_ctrlblk.boost_time = jiffies + RCU_BOOST_DELAY_JIFFIES;
-}
-
-#else /* #ifdef CONFIG_RCU_BOOST */
-
-/*
- * If there is no RCU priority boosting, we don't initiate boosting,
- * but we do indicate whether there are blocked readers blocking the
- * current grace period.
- */
-static int rcu_initiate_boost(void)
-{
-	return rcu_preempt_blocked_readers_cgp();
-}
-
-/*
- * If there is no RCU priority boosting, nothing to do at grace-period start.
- */
-static void rcu_preempt_boost_start_gp(void)
-{
-}
-
-#endif /* else #ifdef CONFIG_RCU_BOOST */
-
-/*
- * Record a preemptible-RCU quiescent state for the specified CPU.  Note
- * that this just means that the task currently running on the CPU is
- * in a quiescent state.  There might be any number of tasks blocked
- * while in an RCU read-side critical section.
- *
- * Unlike the other rcu_*_qs() functions, callers to this function
- * must disable irqs in order to protect the assignment to
- * ->rcu_read_unlock_special.
- *
- * Because this is a single-CPU implementation, the only way a grace
- * period can end is if the CPU is in a quiescent state.  The reason is
- * that a blocked preemptible-RCU reader can exit its critical section
- * only if the CPU is running it at the time.  Therefore, when the
- * last task blocking the current grace period exits its RCU read-side
- * critical section, neither the CPU nor blocked tasks will be stopping
- * the current grace period.  (In contrast, SMP implementations
- * might have CPUs running in RCU read-side critical sections that
- * block later grace periods -- but this is not possible given only
- * one CPU.)
- */
-static void rcu_preempt_cpu_qs(void)
-{
-	/* Record both CPU and task as having responded to current GP. */
-	rcu_preempt_ctrlblk.gpcpu = rcu_preempt_ctrlblk.gpnum;
-	current->rcu_read_unlock_special &= ~RCU_READ_UNLOCK_NEED_QS;
-
-	/* If there is no GP then there is nothing more to do.  */
-	if (!rcu_preempt_gp_in_progress())
-		return;
-	/*
-	 * Check up on boosting.  If there are readers blocking the
-	 * current grace period, leave.
-	 */
-	if (rcu_initiate_boost())
-		return;
-
-	/* Advance callbacks. */
-	rcu_preempt_ctrlblk.completed = rcu_preempt_ctrlblk.gpnum;
-	rcu_preempt_ctrlblk.rcb.donetail = rcu_preempt_ctrlblk.rcb.curtail;
-	rcu_preempt_ctrlblk.rcb.curtail = rcu_preempt_ctrlblk.nexttail;
-
-	/* If there are no blocked readers, next GP is done instantly. */
-	if (!rcu_preempt_blocked_readers_any())
-		rcu_preempt_ctrlblk.rcb.donetail = rcu_preempt_ctrlblk.nexttail;
-
-	/* If there are done callbacks, cause them to be invoked. */
-	if (*rcu_preempt_ctrlblk.rcb.donetail != NULL)
-		invoke_rcu_callbacks();
-}
-
-/*
- * Start a new RCU grace period if warranted.  Hard irqs must be disabled.
- */
-static void rcu_preempt_start_gp(void)
-{
-	if (!rcu_preempt_gp_in_progress() && rcu_preempt_needs_another_gp()) {
-
-		/* Official start of GP. */
-		rcu_preempt_ctrlblk.gpnum++;
-		RCU_TRACE(rcu_preempt_ctrlblk.n_grace_periods++);
-		reset_cpu_stall_ticks(&rcu_preempt_ctrlblk.rcb);
-
-		/* Any blocked RCU readers block new GP. */
-		if (rcu_preempt_blocked_readers_any())
-			rcu_preempt_ctrlblk.gp_tasks =
-				rcu_preempt_ctrlblk.blkd_tasks.next;
-
-		/* Set up for RCU priority boosting. */
-		rcu_preempt_boost_start_gp();
-
-		/* If there is no running reader, CPU is done with GP. */
-		if (!rcu_preempt_running_reader())
-			rcu_preempt_cpu_qs();
-	}
-}
-
-/*
- * We have entered the scheduler, and the current task might soon be
- * context-switched away from.  If this task is in an RCU read-side
- * critical section, we will no longer be able to rely on the CPU to
- * record that fact, so we enqueue the task on the blkd_tasks list.
- * If the task started after the current grace period began, as recorded
- * by ->gpcpu, we enqueue at the beginning of the list.  Otherwise
- * before the element referenced by ->gp_tasks (or at the tail if
- * ->gp_tasks is NULL) and point ->gp_tasks at the newly added element.
- * The task will dequeue itself when it exits the outermost enclosing
- * RCU read-side critical section.  Therefore, the current grace period
- * cannot be permitted to complete until the ->gp_tasks pointer becomes
- * NULL.
- *
- * Caller must disable preemption.
- */
-void rcu_preempt_note_context_switch(void)
-{
-	struct task_struct *t = current;
-	unsigned long flags;
-
-	local_irq_save(flags); /* must exclude scheduler_tick(). */
-	if (rcu_preempt_running_reader() > 0 &&
-	    (t->rcu_read_unlock_special & RCU_READ_UNLOCK_BLOCKED) == 0) {
-
-		/* Possibly blocking in an RCU read-side critical section. */
-		t->rcu_read_unlock_special |= RCU_READ_UNLOCK_BLOCKED;
-
-		/*
-		 * If this CPU has already checked in, then this task
-		 * will hold up the next grace period rather than the
-		 * current grace period.  Queue the task accordingly.
-		 * If the task is queued for the current grace period
-		 * (i.e., this CPU has not yet passed through a quiescent
-		 * state for the current grace period), then as long
-		 * as that task remains queued, the current grace period
-		 * cannot end.
-		 */
-		list_add(&t->rcu_node_entry, &rcu_preempt_ctrlblk.blkd_tasks);
-		if (rcu_cpu_blocking_cur_gp())
-			rcu_preempt_ctrlblk.gp_tasks = &t->rcu_node_entry;
-	} else if (rcu_preempt_running_reader() < 0 &&
-		   t->rcu_read_unlock_special) {
-		/*
-		 * Complete exit from RCU read-side critical section on
-		 * behalf of preempted instance of __rcu_read_unlock().
-		 */
-		rcu_read_unlock_special(t);
-	}
-
-	/*
-	 * Either we were not in an RCU read-side critical section to
-	 * begin with, or we have now recorded that critical section
-	 * globally.  Either way, we can now note a quiescent state
-	 * for this CPU.  Again, if we were in an RCU read-side critical
-	 * section, and if that critical section was blocking the current
-	 * grace period, then the fact that the task has been enqueued
-	 * means that current grace period continues to be blocked.
-	 */
-	rcu_preempt_cpu_qs();
-	local_irq_restore(flags);
-}
-
-/*
- * Handle special cases during rcu_read_unlock(), such as needing to
- * notify RCU core processing or task having blocked during the RCU
- * read-side critical section.
- */
-void rcu_read_unlock_special(struct task_struct *t)
-{
-	int empty;
-	int empty_exp;
-	unsigned long flags;
-	struct list_head *np;
-#ifdef CONFIG_RCU_BOOST
-	struct rt_mutex *rbmp = NULL;
-#endif /* #ifdef CONFIG_RCU_BOOST */
-	int special;
-
-	/*
-	 * NMI handlers cannot block and cannot safely manipulate state.
-	 * They therefore cannot possibly be special, so just leave.
-	 */
-	if (in_nmi())
-		return;
-
-	local_irq_save(flags);
-
-	/*
-	 * If RCU core is waiting for this CPU to exit critical section,
-	 * let it know that we have done so.
-	 */
-	special = t->rcu_read_unlock_special;
-	if (special & RCU_READ_UNLOCK_NEED_QS)
-		rcu_preempt_cpu_qs();
-
-	/* Hardware IRQ handlers cannot block. */
-	if (in_irq() || in_serving_softirq()) {
-		local_irq_restore(flags);
-		return;
-	}
-
-	/* Clean up if blocked during RCU read-side critical section. */
-	if (special & RCU_READ_UNLOCK_BLOCKED) {
-		t->rcu_read_unlock_special &= ~RCU_READ_UNLOCK_BLOCKED;
-
-		/*
-		 * Remove this task from the ->blkd_tasks list and adjust
-		 * any pointers that might have been referencing it.
-		 */
-		empty = !rcu_preempt_blocked_readers_cgp();
-		empty_exp = rcu_preempt_ctrlblk.exp_tasks == NULL;
-		np = rcu_next_node_entry(t);
-		list_del_init(&t->rcu_node_entry);
-		if (&t->rcu_node_entry == rcu_preempt_ctrlblk.gp_tasks)
-			rcu_preempt_ctrlblk.gp_tasks = np;
-		if (&t->rcu_node_entry == rcu_preempt_ctrlblk.exp_tasks)
-			rcu_preempt_ctrlblk.exp_tasks = np;
-#ifdef CONFIG_RCU_BOOST
-		if (&t->rcu_node_entry == rcu_preempt_ctrlblk.boost_tasks)
-			rcu_preempt_ctrlblk.boost_tasks = np;
-#endif /* #ifdef CONFIG_RCU_BOOST */
-
-		/*
-		 * If this was the last task on the current list, and if
-		 * we aren't waiting on the CPU, report the quiescent state
-		 * and start a new grace period if needed.
-		 */
-		if (!empty && !rcu_preempt_blocked_readers_cgp()) {
-			rcu_preempt_cpu_qs();
-			rcu_preempt_start_gp();
-		}
-
-		/*
-		 * If this was the last task on the expedited lists,
-		 * then we need wake up the waiting task.
-		 */
-		if (!empty_exp && rcu_preempt_ctrlblk.exp_tasks == NULL)
-			rcu_report_exp_done();
-	}
-#ifdef CONFIG_RCU_BOOST
-	/* Unboost self if was boosted. */
-	if (t->rcu_boost_mutex != NULL) {
-		rbmp = t->rcu_boost_mutex;
-		t->rcu_boost_mutex = NULL;
-		rt_mutex_unlock(rbmp);
-	}
-#endif /* #ifdef CONFIG_RCU_BOOST */
-	local_irq_restore(flags);
-}
-
-/*
- * Check for a quiescent state from the current CPU.  When a task blocks,
- * the task is recorded in the rcu_preempt_ctrlblk structure, which is
- * checked elsewhere.  This is called from the scheduling-clock interrupt.
- *
- * Caller must disable hard irqs.
- */
-static void rcu_preempt_check_callbacks(void)
-{
-	struct task_struct *t = current;
-
-	if (rcu_preempt_gp_in_progress() &&
-	    (!rcu_preempt_running_reader() ||
-	     !rcu_cpu_blocking_cur_gp()))
-		rcu_preempt_cpu_qs();
-	if (&rcu_preempt_ctrlblk.rcb.rcucblist !=
-	    rcu_preempt_ctrlblk.rcb.donetail)
-		invoke_rcu_callbacks();
-	if (rcu_preempt_gp_in_progress() &&
-	    rcu_cpu_blocking_cur_gp() &&
-	    rcu_preempt_running_reader() > 0)
-		t->rcu_read_unlock_special |= RCU_READ_UNLOCK_NEED_QS;
-}
-
-/*
- * TINY_PREEMPT_RCU has an extra callback-list tail pointer to
- * update, so this is invoked from rcu_process_callbacks() to
- * handle that case.  Of course, it is invoked for all flavors of
- * RCU, but RCU callbacks can appear only on one of the lists, and
- * neither ->nexttail nor ->donetail can possibly be NULL, so there
- * is no need for an explicit check.
- */
-static void rcu_preempt_remove_callbacks(struct rcu_ctrlblk *rcp)
-{
-	if (rcu_preempt_ctrlblk.nexttail == rcp->donetail)
-		rcu_preempt_ctrlblk.nexttail = &rcp->rcucblist;
-}
-
-/*
- * Process callbacks for preemptible RCU.
- */
-static void rcu_preempt_process_callbacks(void)
-{
-	__rcu_process_callbacks(&rcu_preempt_ctrlblk.rcb);
-}
-
-/*
- * Queue a preemptible -RCU callback for invocation after a grace period.
- */
-void call_rcu(struct rcu_head *head, void (*func)(struct rcu_head *rcu))
-{
-	unsigned long flags;
-
-	debug_rcu_head_queue(head);
-	head->func = func;
-	head->next = NULL;
-
-	local_irq_save(flags);
-	*rcu_preempt_ctrlblk.nexttail = head;
-	rcu_preempt_ctrlblk.nexttail = &head->next;
-	RCU_TRACE(rcu_preempt_ctrlblk.rcb.qlen++);
-	rcu_preempt_start_gp();  /* checks to see if GP needed. */
-	local_irq_restore(flags);
-}
-EXPORT_SYMBOL_GPL(call_rcu);
-
-/*
- * synchronize_rcu - wait until a grace period has elapsed.
- *
- * Control will return to the caller some time after a full grace
- * period has elapsed, in other words after all currently executing RCU
- * read-side critical sections have completed.  RCU read-side critical
- * sections are delimited by rcu_read_lock() and rcu_read_unlock(),
- * and may be nested.
- */
-void synchronize_rcu(void)
-{
-	rcu_lockdep_assert(!lock_is_held(&rcu_bh_lock_map) &&
-			   !lock_is_held(&rcu_lock_map) &&
-			   !lock_is_held(&rcu_sched_lock_map),
-			   "Illegal synchronize_rcu() in RCU read-side critical section");
-
-#ifdef CONFIG_DEBUG_LOCK_ALLOC
-	if (!rcu_scheduler_active)
-		return;
-#endif /* #ifdef CONFIG_DEBUG_LOCK_ALLOC */
-
-	WARN_ON_ONCE(rcu_preempt_running_reader());
-	if (!rcu_preempt_blocked_readers_any())
-		return;
-
-	/* Once we get past the fastpath checks, same code as rcu_barrier(). */
-	if (rcu_expedited)
-		synchronize_rcu_expedited();
-	else
-		rcu_barrier();
-}
-EXPORT_SYMBOL_GPL(synchronize_rcu);
-
-static DECLARE_WAIT_QUEUE_HEAD(sync_rcu_preempt_exp_wq);
-static unsigned long sync_rcu_preempt_exp_count;
-static DEFINE_MUTEX(sync_rcu_preempt_exp_mutex);
-
-/*
- * Return non-zero if there are any tasks in RCU read-side critical
- * sections blocking the current preemptible-RCU expedited grace period.
- * If there is no preemptible-RCU expedited grace period currently in
- * progress, returns zero unconditionally.
- */
-static int rcu_preempted_readers_exp(void)
-{
-	return rcu_preempt_ctrlblk.exp_tasks != NULL;
-}
-
-/*
- * Report the exit from RCU read-side critical section for the last task
- * that queued itself during or before the current expedited preemptible-RCU
- * grace period.
- */
-static void rcu_report_exp_done(void)
-{
-	wake_up(&sync_rcu_preempt_exp_wq);
-}
-
-/*
- * Wait for an rcu-preempt grace period, but expedite it.  The basic idea
- * is to rely in the fact that there is but one CPU, and that it is
- * illegal for a task to invoke synchronize_rcu_expedited() while in a
- * preemptible-RCU read-side critical section.  Therefore, any such
- * critical sections must correspond to blocked tasks, which must therefore
- * be on the ->blkd_tasks list.  So just record the current head of the
- * list in the ->exp_tasks pointer, and wait for all tasks including and
- * after the task pointed to by ->exp_tasks to drain.
- */
-void synchronize_rcu_expedited(void)
-{
-	unsigned long flags;
-	struct rcu_preempt_ctrlblk *rpcp = &rcu_preempt_ctrlblk;
-	unsigned long snap;
-
-	barrier(); /* ensure prior action seen before grace period. */
-
-	WARN_ON_ONCE(rcu_preempt_running_reader());
-
-	/*
-	 * Acquire lock so that there is only one preemptible RCU grace
-	 * period in flight.  Of course, if someone does the expedited
-	 * grace period for us while we are acquiring the lock, just leave.
-	 */
-	snap = sync_rcu_preempt_exp_count + 1;
-	mutex_lock(&sync_rcu_preempt_exp_mutex);
-	if (ULONG_CMP_LT(snap, sync_rcu_preempt_exp_count))
-		goto unlock_mb_ret; /* Others did our work for us. */
-
-	local_irq_save(flags);
-
-	/*
-	 * All RCU readers have to already be on blkd_tasks because
-	 * we cannot legally be executing in an RCU read-side critical
-	 * section.
-	 */
-
-	/* Snapshot current head of ->blkd_tasks list. */
-	rpcp->exp_tasks = rpcp->blkd_tasks.next;
-	if (rpcp->exp_tasks == &rpcp->blkd_tasks)
-		rpcp->exp_tasks = NULL;
-
-	/* Wait for tail of ->blkd_tasks list to drain. */
-	if (!rcu_preempted_readers_exp()) {
-		local_irq_restore(flags);
-	} else {
-		rcu_initiate_boost();
-		local_irq_restore(flags);
-		wait_event(sync_rcu_preempt_exp_wq,
-			   !rcu_preempted_readers_exp());
-	}
-
-	/* Clean up and exit. */
-	barrier(); /* ensure expedited GP seen before counter increment. */
-	sync_rcu_preempt_exp_count++;
-unlock_mb_ret:
-	mutex_unlock(&sync_rcu_preempt_exp_mutex);
-	barrier(); /* ensure subsequent action seen after grace period. */
-}
-EXPORT_SYMBOL_GPL(synchronize_rcu_expedited);
-
-/*
- * Does preemptible RCU need the CPU to stay out of dynticks mode?
- */
-int rcu_preempt_needs_cpu(void)
-{
-	return rcu_preempt_ctrlblk.rcb.rcucblist != NULL;
-}
-
-#else /* #ifdef CONFIG_TINY_PREEMPT_RCU */
-
-#ifdef CONFIG_RCU_TRACE
-
-/*
- * Because preemptible RCU does not exist, it is not necessary to
- * dump out its statistics.
- */
-static void show_tiny_preempt_stats(struct seq_file *m)
-{
-}
-
-#endif /* #ifdef CONFIG_RCU_TRACE */
-
-/*
- * Because preemptible RCU does not exist, it never has any callbacks
- * to check.
- */
-static void rcu_preempt_check_callbacks(void)
-{
-}
-
-/*
- * Because preemptible RCU does not exist, it never has any callbacks
- * to remove.
- */
-static void rcu_preempt_remove_callbacks(struct rcu_ctrlblk *rcp)
-{
-}
-
-/*
- * Because preemptible RCU does not exist, it never has any callbacks
- * to process.
- */
-static void rcu_preempt_process_callbacks(void)
-{
-}
-
-#endif /* #else #ifdef CONFIG_TINY_PREEMPT_RCU */
-
-#ifdef CONFIG_RCU_BOOST
-
-/*
- * Wake up rcu_kthread() to process callbacks now eligible for invocation
- * or to boost readers.
- */
-static void invoke_rcu_callbacks(void)
-{
-	have_rcu_kthread_work = 1;
-	if (rcu_kthread_task != NULL)
-		wake_up(&rcu_kthread_wq);
-}
-
-#ifdef CONFIG_RCU_TRACE
-
-/*
- * Is the current CPU running the RCU-callbacks kthread?
- * Caller must have preemption disabled.
- */
-static bool rcu_is_callbacks_kthread(void)
-{
-	return rcu_kthread_task == current;
-}
-
-#endif /* #ifdef CONFIG_RCU_TRACE */
-
-/*
- * This kthread invokes RCU callbacks whose grace periods have
- * elapsed.  It is awakened as needed, and takes the place of the
- * RCU_SOFTIRQ that is used for this purpose when boosting is disabled.
- * This is a kthread, but it is never stopped, at least not until
- * the system goes down.
- */
-static int rcu_kthread(void *arg)
-{
-	unsigned long work;
-	unsigned long morework;
-	unsigned long flags;
-
-	for (;;) {
-		wait_event_interruptible(rcu_kthread_wq,
-					 have_rcu_kthread_work != 0);
-		morework = rcu_boost();
-		local_irq_save(flags);
-		work = have_rcu_kthread_work;
-		have_rcu_kthread_work = morework;
-		local_irq_restore(flags);
-		if (work)
-			rcu_process_callbacks(NULL);
-		schedule_timeout_interruptible(1); /* Leave CPU for others. */
-	}
-
-	return 0;  /* Not reached, but needed to shut gcc up. */
-}
-
-/*
- * Spawn the kthread that invokes RCU callbacks.
- */
-static int __init rcu_spawn_kthreads(void)
-{
-	struct sched_param sp;
-
-	rcu_kthread_task = kthread_run(rcu_kthread, NULL, "rcu_kthread");
-	sp.sched_priority = RCU_BOOST_PRIO;
-	sched_setscheduler_nocheck(rcu_kthread_task, SCHED_FIFO, &sp);
-	return 0;
-}
-early_initcall(rcu_spawn_kthreads);
-
-#else /* #ifdef CONFIG_RCU_BOOST */
-
-/* Hold off callback invocation until early_initcall() time. */
-static int rcu_scheduler_fully_active __read_mostly;
-
-/*
- * Start up softirq processing of callbacks.
- */
-void invoke_rcu_callbacks(void)
-{
-	if (rcu_scheduler_fully_active)
-		raise_softirq(RCU_SOFTIRQ);
-}
-
-#ifdef CONFIG_RCU_TRACE
-
-/*
- * There is no callback kthread, so this thread is never it.
- */
-static bool rcu_is_callbacks_kthread(void)
-{
-	return false;
-}
-
-#endif /* #ifdef CONFIG_RCU_TRACE */
-
-static int __init rcu_scheduler_really_started(void)
-{
-	rcu_scheduler_fully_active = 1;
-	open_softirq(RCU_SOFTIRQ, rcu_process_callbacks);
-	raise_softirq(RCU_SOFTIRQ);  /* Invoke any callbacks from early boot. */
-	return 0;
-}
-early_initcall(rcu_scheduler_really_started);
-
-#endif /* #else #ifdef CONFIG_RCU_BOOST */
-
-#ifdef CONFIG_DEBUG_LOCK_ALLOC
-#include <linux/kernel_stat.h>
-=======
->>>>>>> d0e0ac97
 
 /*
  * During boot, we forgive RCU lockdep issues.  After this function is
@@ -1088,13 +135,6 @@
 MODULE_DESCRIPTION("Read-Copy Update tracing for tiny implementation");
 MODULE_LICENSE("GPL");
 
-<<<<<<< HEAD
-static void check_cpu_stall_preempt(void)
-{
-#ifdef CONFIG_TINY_PREEMPT_RCU
-	check_cpu_stall(&rcu_preempt_ctrlblk.rcb);
-#endif /* #ifdef CONFIG_TINY_PREEMPT_RCU */
-=======
 static void check_cpu_stall(struct rcu_ctrlblk *rcp)
 {
 	unsigned long j;
@@ -1129,7 +169,6 @@
 {
 	RCU_TRACE(check_cpu_stall(&rcu_bh_ctrlblk));
 	RCU_TRACE(check_cpu_stall(&rcu_sched_ctrlblk));
->>>>>>> d0e0ac97
 }
 
 #endif /* #ifdef CONFIG_RCU_TRACE */