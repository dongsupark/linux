--- conflicted
+++ resolved
@@ -36,15 +36,9 @@
 	struct snapshot_handle handle;
 	int swap;
 	int mode;
-<<<<<<< HEAD
-	char frozen;
-	char ready;
-	char platform_support;
-=======
 	bool frozen;
 	bool ready;
 	bool platform_support;
->>>>>>> 9fee8240
 	bool free_bitmaps;
 } snapshot_state;
 
