--- conflicted
+++ resolved
@@ -1962,10 +1962,6 @@
 
 	lockdep_copy_map(&lockdep_map, &work->lockdep_map);
 #endif
-<<<<<<< HEAD
-	/* ensure we're on the correct CPU */
-=======
->>>>>>> e5e115c6
 	WARN_ON_ONCE(!(pool->flags & POOL_DISASSOCIATED) &&
 		     raw_smp_processor_id() != pool->cpu);
 
@@ -4578,14 +4574,11 @@
 		for_each_pool(pool, pi) {
 			mutex_lock(&pool->attach_mutex);
 
-<<<<<<< HEAD
-			if (pool->cpu == cpu)
-=======
 			if (pool->cpu == cpu) {
->>>>>>> e5e115c6
 				rebind_workers(pool);
-			else if (pool->cpu < 0)
+			} else if (pool->cpu < 0) {
 				restore_unbound_workers_cpumask(pool, cpu);
+			}
 
 			mutex_unlock(&pool->attach_mutex);
 		}
