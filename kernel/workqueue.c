--- conflicted
+++ resolved
@@ -2015,10 +2015,6 @@
 
 	lockdep_copy_map(&lockdep_map, &work->lockdep_map);
 #endif
-<<<<<<< HEAD
-	/* ensure we're on the correct CPU */
-=======
->>>>>>> 2b8da254
 	WARN_ON_ONCE(!(pool->flags & POOL_DISASSOCIATED) &&
 		     raw_smp_processor_id() != pool->cpu);
 
@@ -4636,14 +4632,11 @@
 		for_each_pool(pool, pi) {
 			mutex_lock(&pool->attach_mutex);
 
-<<<<<<< HEAD
-			if (pool->cpu == cpu)
-=======
 			if (pool->cpu == cpu) {
->>>>>>> 2b8da254
 				rebind_workers(pool);
-			else if (pool->cpu < 0)
+			} else if (pool->cpu < 0) {
 				restore_unbound_workers_cpumask(pool, cpu);
+			}
 
 			mutex_unlock(&pool->attach_mutex);
 		}
