/*
 * kernel/workqueue.c - generic async execution with shared worker pool
 *
 * Copyright (C) 2002		Ingo Molnar
 *
 *   Derived from the taskqueue/keventd code by:
 *     David Woodhouse <dwmw2@infradead.org>
 *     Andrew Morton
 *     Kai Petzke <wpp@marie.physik.tu-berlin.de>
 *     Theodore Ts'o <tytso@mit.edu>
 *
 * Made to use alloc_percpu by Christoph Lameter.
 *
 * Copyright (C) 2010		SUSE Linux Products GmbH
 * Copyright (C) 2010		Tejun Heo <tj@kernel.org>
 *
 * This is the generic async execution mechanism.  Work items as are
 * executed in process context.  The worker pool is shared and
 * automatically managed.  There is one worker pool for each CPU and
 * one extra for works which are better served by workers which are
 * not bound to any specific CPU.
 *
 * Please read Documentation/workqueue.txt for details.
 */

#include <linux/export.h>
#include <linux/kernel.h>
#include <linux/sched.h>
#include <linux/init.h>
#include <linux/signal.h>
#include <linux/completion.h>
#include <linux/workqueue.h>
#include <linux/slab.h>
#include <linux/cpu.h>
#include <linux/notifier.h>
#include <linux/kthread.h>
#include <linux/hardirq.h>
#include <linux/mempolicy.h>
#include <linux/freezer.h>
#include <linux/kallsyms.h>
#include <linux/debug_locks.h>
#include <linux/lockdep.h>
#include <linux/idr.h>
#include <linux/hashtable.h>

#include "workqueue_internal.h"

enum {
	/*
	 * worker_pool flags
	 *
	 * A bound pool is either associated or disassociated with its CPU.
	 * While associated (!DISASSOCIATED), all workers are bound to the
	 * CPU and none has %WORKER_UNBOUND set and concurrency management
	 * is in effect.
	 *
	 * While DISASSOCIATED, the cpu may be offline and all workers have
	 * %WORKER_UNBOUND set and concurrency management disabled, and may
	 * be executing on any CPU.  The pool behaves as an unbound one.
	 *
	 * Note that DISASSOCIATED can be flipped only while holding
	 * assoc_mutex to avoid changing binding state while
	 * create_worker() is in progress.
	 */
	POOL_MANAGE_WORKERS	= 1 << 0,	/* need to manage workers */
	POOL_MANAGING_WORKERS   = 1 << 1,       /* managing workers */
	POOL_DISASSOCIATED	= 1 << 2,	/* cpu can't serve workers */
	POOL_FREEZING		= 1 << 3,	/* freeze in progress */

	/* worker flags */
	WORKER_STARTED		= 1 << 0,	/* started */
	WORKER_DIE		= 1 << 1,	/* die die die */
	WORKER_IDLE		= 1 << 2,	/* is idle */
	WORKER_PREP		= 1 << 3,	/* preparing to run works */
	WORKER_CPU_INTENSIVE	= 1 << 6,	/* cpu intensive */
	WORKER_UNBOUND		= 1 << 7,	/* worker is unbound */

	WORKER_NOT_RUNNING	= WORKER_PREP | WORKER_UNBOUND |
				  WORKER_CPU_INTENSIVE,

	NR_STD_WORKER_POOLS	= 2,		/* # standard pools per cpu */

	BUSY_WORKER_HASH_ORDER	= 6,		/* 64 pointers */

	MAX_IDLE_WORKERS_RATIO	= 4,		/* 1/4 of busy can be idle */
	IDLE_WORKER_TIMEOUT	= 300 * HZ,	/* keep idle ones for 5 mins */

	MAYDAY_INITIAL_TIMEOUT  = HZ / 100 >= 2 ? HZ / 100 : 2,
						/* call for help after 10ms
						   (min two ticks) */
	MAYDAY_INTERVAL		= HZ / 10,	/* and then every 100ms */
	CREATE_COOLDOWN		= HZ,		/* time to breath after fail */

	/*
	 * Rescue workers are used only on emergencies and shared by
	 * all cpus.  Give -20.
	 */
	RESCUER_NICE_LEVEL	= -20,
	HIGHPRI_NICE_LEVEL	= -20,
};

/*
 * Structure fields follow one of the following exclusion rules.
 *
 * I: Modifiable by initialization/destruction paths and read-only for
 *    everyone else.
 *
 * P: Preemption protected.  Disabling preemption is enough and should
 *    only be modified and accessed from the local cpu.
 *
 * L: pool->lock protected.  Access with pool->lock held.
 *
 * X: During normal operation, modification requires pool->lock and should
 *    be done only from local cpu.  Either disabling preemption on local
 *    cpu or grabbing pool->lock is enough for read access.  If
 *    POOL_DISASSOCIATED is set, it's identical to L.
 *
 * F: wq->flush_mutex protected.
 *
 * W: workqueue_lock protected.
 */

/* struct worker is defined in workqueue_internal.h */

struct worker_pool {
	spinlock_t		lock;		/* the pool lock */
	unsigned int		cpu;		/* I: the associated cpu */
	int			id;		/* I: pool ID */
	unsigned int		flags;		/* X: flags */

	struct list_head	worklist;	/* L: list of pending works */
	int			nr_workers;	/* L: total number of workers */

	/* nr_idle includes the ones off idle_list for rebinding */
	int			nr_idle;	/* L: currently idle ones */

	struct list_head	idle_list;	/* X: list of idle workers */
	struct timer_list	idle_timer;	/* L: worker idle timeout */
	struct timer_list	mayday_timer;	/* L: SOS timer for workers */

	/* workers are chained either in busy_hash or idle_list */
	DECLARE_HASHTABLE(busy_hash, BUSY_WORKER_HASH_ORDER);
						/* L: hash of busy workers */

	struct mutex		assoc_mutex;	/* protect POOL_DISASSOCIATED */
	struct ida		worker_ida;	/* L: for worker IDs */

	/*
	 * The current concurrency level.  As it's likely to be accessed
	 * from other CPUs during try_to_wake_up(), put it in a separate
	 * cacheline.
	 */
	atomic_t		nr_running ____cacheline_aligned_in_smp;
} ____cacheline_aligned_in_smp;

/*
 * The per-pool workqueue.  While queued, the lower WORK_STRUCT_FLAG_BITS
 * of work_struct->data are used for flags and the remaining high bits
 * point to the pwq; thus, pwqs need to be aligned at two's power of the
 * number of flag bits.
 */
struct pool_workqueue {
	struct worker_pool	*pool;		/* I: the associated pool */
	struct workqueue_struct *wq;		/* I: the owning workqueue */
	int			work_color;	/* L: current color */
	int			flush_color;	/* L: flushing color */
	int			nr_in_flight[WORK_NR_COLORS];
						/* L: nr of in_flight works */
	int			nr_active;	/* L: nr of active works */
	int			max_active;	/* L: max active works */
	struct list_head	delayed_works;	/* L: delayed works */
};

/*
 * Structure used to wait for workqueue flush.
 */
struct wq_flusher {
	struct list_head	list;		/* F: list of flushers */
	int			flush_color;	/* F: flush color waiting for */
	struct completion	done;		/* flush completion */
};

/*
 * All cpumasks are assumed to be always set on UP and thus can't be
 * used to determine whether there's something to be done.
 */
#ifdef CONFIG_SMP
typedef cpumask_var_t mayday_mask_t;
#define mayday_test_and_set_cpu(cpu, mask)	\
	cpumask_test_and_set_cpu((cpu), (mask))
#define mayday_clear_cpu(cpu, mask)		cpumask_clear_cpu((cpu), (mask))
#define for_each_mayday_cpu(cpu, mask)		for_each_cpu((cpu), (mask))
#define alloc_mayday_mask(maskp, gfp)		zalloc_cpumask_var((maskp), (gfp))
#define free_mayday_mask(mask)			free_cpumask_var((mask))
#else
typedef unsigned long mayday_mask_t;
#define mayday_test_and_set_cpu(cpu, mask)	test_and_set_bit(0, &(mask))
#define mayday_clear_cpu(cpu, mask)		clear_bit(0, &(mask))
#define for_each_mayday_cpu(cpu, mask)		if ((cpu) = 0, (mask))
#define alloc_mayday_mask(maskp, gfp)		true
#define free_mayday_mask(mask)			do { } while (0)
#endif

/*
 * The externally visible workqueue abstraction is an array of
 * per-CPU workqueues:
 */
struct workqueue_struct {
	unsigned int		flags;		/* W: WQ_* flags */
	union {
		struct pool_workqueue __percpu		*pcpu;
		struct pool_workqueue			*single;
		unsigned long				v;
	} pool_wq;				/* I: pwq's */
	struct list_head	list;		/* W: list of all workqueues */

	struct mutex		flush_mutex;	/* protects wq flushing */
	int			work_color;	/* F: current work color */
	int			flush_color;	/* F: current flush color */
	atomic_t		nr_pwqs_to_flush; /* flush in progress */
	struct wq_flusher	*first_flusher;	/* F: first flusher */
	struct list_head	flusher_queue;	/* F: flush waiters */
	struct list_head	flusher_overflow; /* F: flush overflow list */

	mayday_mask_t		mayday_mask;	/* cpus requesting rescue */
	struct worker		*rescuer;	/* I: rescue worker */

	int			nr_drainers;	/* W: drain in progress */
	int			saved_max_active; /* W: saved pwq max_active */
#ifdef CONFIG_LOCKDEP
	struct lockdep_map	lockdep_map;
#endif
	char			name[];		/* I: workqueue name */
};

struct workqueue_struct *system_wq __read_mostly;
EXPORT_SYMBOL_GPL(system_wq);
struct workqueue_struct *system_highpri_wq __read_mostly;
EXPORT_SYMBOL_GPL(system_highpri_wq);
struct workqueue_struct *system_long_wq __read_mostly;
EXPORT_SYMBOL_GPL(system_long_wq);
struct workqueue_struct *system_unbound_wq __read_mostly;
EXPORT_SYMBOL_GPL(system_unbound_wq);
struct workqueue_struct *system_freezable_wq __read_mostly;
EXPORT_SYMBOL_GPL(system_freezable_wq);

#define CREATE_TRACE_POINTS
#include <trace/events/workqueue.h>

#define for_each_std_worker_pool(pool, cpu)				\
	for ((pool) = &std_worker_pools(cpu)[0];			\
	     (pool) < &std_worker_pools(cpu)[NR_STD_WORKER_POOLS]; (pool)++)

#define for_each_busy_worker(worker, i, pool)				\
	hash_for_each(pool->busy_hash, i, worker, hentry)

static inline int __next_wq_cpu(int cpu, const struct cpumask *mask,
				unsigned int sw)
{
	if (cpu < nr_cpu_ids) {
		if (sw & 1) {
			cpu = cpumask_next(cpu, mask);
			if (cpu < nr_cpu_ids)
				return cpu;
		}
		if (sw & 2)
			return WORK_CPU_UNBOUND;
	}
	return WORK_CPU_END;
}

static inline int __next_pwq_cpu(int cpu, const struct cpumask *mask,
				 struct workqueue_struct *wq)
{
	return __next_wq_cpu(cpu, mask, !(wq->flags & WQ_UNBOUND) ? 1 : 2);
}

/*
 * CPU iterators
 *
 * An extra cpu number is defined using an invalid cpu number
 * (WORK_CPU_UNBOUND) to host workqueues which are not bound to any
 * specific CPU.  The following iterators are similar to for_each_*_cpu()
 * iterators but also considers the unbound CPU.
 *
 * for_each_wq_cpu()		: possible CPUs + WORK_CPU_UNBOUND
 * for_each_online_wq_cpu()	: online CPUs + WORK_CPU_UNBOUND
 * for_each_pwq_cpu()		: possible CPUs for bound workqueues,
 *				  WORK_CPU_UNBOUND for unbound workqueues
 */
#define for_each_wq_cpu(cpu)						\
	for ((cpu) = __next_wq_cpu(-1, cpu_possible_mask, 3);		\
	     (cpu) < WORK_CPU_END;					\
	     (cpu) = __next_wq_cpu((cpu), cpu_possible_mask, 3))

#define for_each_online_wq_cpu(cpu)					\
	for ((cpu) = __next_wq_cpu(-1, cpu_online_mask, 3);		\
	     (cpu) < WORK_CPU_END;					\
	     (cpu) = __next_wq_cpu((cpu), cpu_online_mask, 3))

#define for_each_pwq_cpu(cpu, wq)					\
	for ((cpu) = __next_pwq_cpu(-1, cpu_possible_mask, (wq));	\
	     (cpu) < WORK_CPU_END;					\
	     (cpu) = __next_pwq_cpu((cpu), cpu_possible_mask, (wq)))

#ifdef CONFIG_DEBUG_OBJECTS_WORK

static struct debug_obj_descr work_debug_descr;

static void *work_debug_hint(void *addr)
{
	return ((struct work_struct *) addr)->func;
}

/*
 * fixup_init is called when:
 * - an active object is initialized
 */
static int work_fixup_init(void *addr, enum debug_obj_state state)
{
	struct work_struct *work = addr;

	switch (state) {
	case ODEBUG_STATE_ACTIVE:
		cancel_work_sync(work);
		debug_object_init(work, &work_debug_descr);
		return 1;
	default:
		return 0;
	}
}

/*
 * fixup_activate is called when:
 * - an active object is activated
 * - an unknown object is activated (might be a statically initialized object)
 */
static int work_fixup_activate(void *addr, enum debug_obj_state state)
{
	struct work_struct *work = addr;

	switch (state) {

	case ODEBUG_STATE_NOTAVAILABLE:
		/*
		 * This is not really a fixup. The work struct was
		 * statically initialized. We just make sure that it
		 * is tracked in the object tracker.
		 */
		if (test_bit(WORK_STRUCT_STATIC_BIT, work_data_bits(work))) {
			debug_object_init(work, &work_debug_descr);
			debug_object_activate(work, &work_debug_descr);
			return 0;
		}
		WARN_ON_ONCE(1);
		return 0;

	case ODEBUG_STATE_ACTIVE:
		WARN_ON(1);

	default:
		return 0;
	}
}

/*
 * fixup_free is called when:
 * - an active object is freed
 */
static int work_fixup_free(void *addr, enum debug_obj_state state)
{
	struct work_struct *work = addr;

	switch (state) {
	case ODEBUG_STATE_ACTIVE:
		cancel_work_sync(work);
		debug_object_free(work, &work_debug_descr);
		return 1;
	default:
		return 0;
	}
}

static struct debug_obj_descr work_debug_descr = {
	.name		= "work_struct",
	.debug_hint	= work_debug_hint,
	.fixup_init	= work_fixup_init,
	.fixup_activate	= work_fixup_activate,
	.fixup_free	= work_fixup_free,
};

static inline void debug_work_activate(struct work_struct *work)
{
	debug_object_activate(work, &work_debug_descr);
}

static inline void debug_work_deactivate(struct work_struct *work)
{
	debug_object_deactivate(work, &work_debug_descr);
}

void __init_work(struct work_struct *work, int onstack)
{
	if (onstack)
		debug_object_init_on_stack(work, &work_debug_descr);
	else
		debug_object_init(work, &work_debug_descr);
}
EXPORT_SYMBOL_GPL(__init_work);

void destroy_work_on_stack(struct work_struct *work)
{
	debug_object_free(work, &work_debug_descr);
}
EXPORT_SYMBOL_GPL(destroy_work_on_stack);

#else
static inline void debug_work_activate(struct work_struct *work) { }
static inline void debug_work_deactivate(struct work_struct *work) { }
#endif

/* Serializes the accesses to the list of workqueues. */
static DEFINE_SPINLOCK(workqueue_lock);
static LIST_HEAD(workqueues);
static bool workqueue_freezing;		/* W: have wqs started freezing? */

/*
 * The CPU and unbound standard worker pools.  The unbound ones have
 * POOL_DISASSOCIATED set, and their workers have WORKER_UNBOUND set.
 */
static DEFINE_PER_CPU_SHARED_ALIGNED(struct worker_pool [NR_STD_WORKER_POOLS],
				     cpu_std_worker_pools);
static struct worker_pool unbound_std_worker_pools[NR_STD_WORKER_POOLS];

/* idr of all pools */
static DEFINE_MUTEX(worker_pool_idr_mutex);
static DEFINE_IDR(worker_pool_idr);

static int worker_thread(void *__worker);

static struct worker_pool *std_worker_pools(int cpu)
{
	if (cpu != WORK_CPU_UNBOUND)
		return per_cpu(cpu_std_worker_pools, cpu);
	else
		return unbound_std_worker_pools;
}

static int std_worker_pool_pri(struct worker_pool *pool)
{
	return pool - std_worker_pools(pool->cpu);
}

/* allocate ID and assign it to @pool */
static int worker_pool_assign_id(struct worker_pool *pool)
{
	int ret;

	mutex_lock(&worker_pool_idr_mutex);
<<<<<<< HEAD
	idr_pre_get(&worker_pool_idr, GFP_KERNEL);
	ret = idr_get_new(&worker_pool_idr, pool, &pool->id);
	mutex_unlock(&worker_pool_idr_mutex);

	return ret;
}

/*
 * Lookup worker_pool by id.  The idr currently is built during boot and
 * never modified.  Don't worry about locking for now.
 */
static struct worker_pool *worker_pool_by_id(int pool_id)
{
	return idr_find(&worker_pool_idr, pool_id);
}

=======
	ret = idr_alloc(&worker_pool_idr, pool, 0, 0, GFP_KERNEL);
	if (ret >= 0)
		pool->id = ret;
	mutex_unlock(&worker_pool_idr_mutex);

	return ret < 0 ? ret : 0;
}

/*
 * Lookup worker_pool by id.  The idr currently is built during boot and
 * never modified.  Don't worry about locking for now.
 */
static struct worker_pool *worker_pool_by_id(int pool_id)
{
	return idr_find(&worker_pool_idr, pool_id);
}

>>>>>>> a937536b
static struct worker_pool *get_std_worker_pool(int cpu, bool highpri)
{
	struct worker_pool *pools = std_worker_pools(cpu);

	return &pools[highpri];
}

static struct pool_workqueue *get_pwq(unsigned int cpu,
				      struct workqueue_struct *wq)
{
	if (!(wq->flags & WQ_UNBOUND)) {
		if (likely(cpu < nr_cpu_ids))
			return per_cpu_ptr(wq->pool_wq.pcpu, cpu);
	} else if (likely(cpu == WORK_CPU_UNBOUND))
		return wq->pool_wq.single;
	return NULL;
}

static unsigned int work_color_to_flags(int color)
{
	return color << WORK_STRUCT_COLOR_SHIFT;
}

static int get_work_color(struct work_struct *work)
{
	return (*work_data_bits(work) >> WORK_STRUCT_COLOR_SHIFT) &
		((1 << WORK_STRUCT_COLOR_BITS) - 1);
}

static int work_next_color(int color)
{
	return (color + 1) % WORK_NR_COLORS;
}

/*
 * While queued, %WORK_STRUCT_PWQ is set and non flag bits of a work's data
 * contain the pointer to the queued pwq.  Once execution starts, the flag
 * is cleared and the high bits contain OFFQ flags and pool ID.
 *
 * set_work_pwq(), set_work_pool_and_clear_pending(), mark_work_canceling()
 * and clear_work_data() can be used to set the pwq, pool or clear
 * work->data.  These functions should only be called while the work is
 * owned - ie. while the PENDING bit is set.
 *
 * get_work_pool() and get_work_pwq() can be used to obtain the pool or pwq
 * corresponding to a work.  Pool is available once the work has been
 * queued anywhere after initialization until it is sync canceled.  pwq is
 * available only while the work item is queued.
 *
 * %WORK_OFFQ_CANCELING is used to mark a work item which is being
 * canceled.  While being canceled, a work item may have its PENDING set
 * but stay off timer and worklist for arbitrarily long and nobody should
 * try to steal the PENDING bit.
 */
static inline void set_work_data(struct work_struct *work, unsigned long data,
				 unsigned long flags)
{
	BUG_ON(!work_pending(work));
	atomic_long_set(&work->data, data | flags | work_static(work));
}

static void set_work_pwq(struct work_struct *work, struct pool_workqueue *pwq,
			 unsigned long extra_flags)
{
	set_work_data(work, (unsigned long)pwq,
		      WORK_STRUCT_PENDING | WORK_STRUCT_PWQ | extra_flags);
}

static void set_work_pool_and_keep_pending(struct work_struct *work,
					   int pool_id)
{
	set_work_data(work, (unsigned long)pool_id << WORK_OFFQ_POOL_SHIFT,
		      WORK_STRUCT_PENDING);
}

static void set_work_pool_and_clear_pending(struct work_struct *work,
					    int pool_id)
{
	/*
	 * The following wmb is paired with the implied mb in
	 * test_and_set_bit(PENDING) and ensures all updates to @work made
	 * here are visible to and precede any updates by the next PENDING
	 * owner.
	 */
	smp_wmb();
	set_work_data(work, (unsigned long)pool_id << WORK_OFFQ_POOL_SHIFT, 0);
}

static void clear_work_data(struct work_struct *work)
{
	smp_wmb();	/* see set_work_pool_and_clear_pending() */
	set_work_data(work, WORK_STRUCT_NO_POOL, 0);
}

static struct pool_workqueue *get_work_pwq(struct work_struct *work)
{
	unsigned long data = atomic_long_read(&work->data);

	if (data & WORK_STRUCT_PWQ)
		return (void *)(data & WORK_STRUCT_WQ_DATA_MASK);
	else
		return NULL;
}

/**
 * get_work_pool - return the worker_pool a given work was associated with
 * @work: the work item of interest
 *
 * Return the worker_pool @work was last associated with.  %NULL if none.
 */
static struct worker_pool *get_work_pool(struct work_struct *work)
{
	unsigned long data = atomic_long_read(&work->data);
	struct worker_pool *pool;
	int pool_id;

	if (data & WORK_STRUCT_PWQ)
		return ((struct pool_workqueue *)
			(data & WORK_STRUCT_WQ_DATA_MASK))->pool;

	pool_id = data >> WORK_OFFQ_POOL_SHIFT;
	if (pool_id == WORK_OFFQ_POOL_NONE)
		return NULL;

	pool = worker_pool_by_id(pool_id);
	WARN_ON_ONCE(!pool);
	return pool;
}

/**
 * get_work_pool_id - return the worker pool ID a given work is associated with
 * @work: the work item of interest
 *
 * Return the worker_pool ID @work was last associated with.
 * %WORK_OFFQ_POOL_NONE if none.
 */
static int get_work_pool_id(struct work_struct *work)
{
	unsigned long data = atomic_long_read(&work->data);

	if (data & WORK_STRUCT_PWQ)
		return ((struct pool_workqueue *)
			(data & WORK_STRUCT_WQ_DATA_MASK))->pool->id;

	return data >> WORK_OFFQ_POOL_SHIFT;
}

static void mark_work_canceling(struct work_struct *work)
{
	unsigned long pool_id = get_work_pool_id(work);

	pool_id <<= WORK_OFFQ_POOL_SHIFT;
	set_work_data(work, pool_id | WORK_OFFQ_CANCELING, WORK_STRUCT_PENDING);
}

static bool work_is_canceling(struct work_struct *work)
{
	unsigned long data = atomic_long_read(&work->data);

	return !(data & WORK_STRUCT_PWQ) && (data & WORK_OFFQ_CANCELING);
}

/*
 * Policy functions.  These define the policies on how the global worker
 * pools are managed.  Unless noted otherwise, these functions assume that
 * they're being called with pool->lock held.
 */

static bool __need_more_worker(struct worker_pool *pool)
{
	return !atomic_read(&pool->nr_running);
}

/*
 * Need to wake up a worker?  Called from anything but currently
 * running workers.
 *
 * Note that, because unbound workers never contribute to nr_running, this
 * function will always return %true for unbound pools as long as the
 * worklist isn't empty.
 */
static bool need_more_worker(struct worker_pool *pool)
{
	return !list_empty(&pool->worklist) && __need_more_worker(pool);
}

/* Can I start working?  Called from busy but !running workers. */
static bool may_start_working(struct worker_pool *pool)
{
	return pool->nr_idle;
}

/* Do I need to keep working?  Called from currently running workers. */
static bool keep_working(struct worker_pool *pool)
{
	return !list_empty(&pool->worklist) &&
		atomic_read(&pool->nr_running) <= 1;
}

/* Do we need a new worker?  Called from manager. */
static bool need_to_create_worker(struct worker_pool *pool)
{
	return need_more_worker(pool) && !may_start_working(pool);
}

/* Do I need to be the manager? */
static bool need_to_manage_workers(struct worker_pool *pool)
{
	return need_to_create_worker(pool) ||
		(pool->flags & POOL_MANAGE_WORKERS);
}

/* Do we have too many workers and should some go away? */
static bool too_many_workers(struct worker_pool *pool)
{
	bool managing = pool->flags & POOL_MANAGING_WORKERS;
	int nr_idle = pool->nr_idle + managing; /* manager is considered idle */
	int nr_busy = pool->nr_workers - nr_idle;

	/*
	 * nr_idle and idle_list may disagree if idle rebinding is in
	 * progress.  Never return %true if idle_list is empty.
	 */
	if (list_empty(&pool->idle_list))
		return false;

	return nr_idle > 2 && (nr_idle - 2) * MAX_IDLE_WORKERS_RATIO >= nr_busy;
}

/*
 * Wake up functions.
 */

/* Return the first worker.  Safe with preemption disabled */
static struct worker *first_worker(struct worker_pool *pool)
{
	if (unlikely(list_empty(&pool->idle_list)))
		return NULL;

	return list_first_entry(&pool->idle_list, struct worker, entry);
}

/**
 * wake_up_worker - wake up an idle worker
 * @pool: worker pool to wake worker from
 *
 * Wake up the first idle worker of @pool.
 *
 * CONTEXT:
 * spin_lock_irq(pool->lock).
 */
static void wake_up_worker(struct worker_pool *pool)
{
	struct worker *worker = first_worker(pool);

	if (likely(worker))
		wake_up_process(worker->task);
}

/**
 * wq_worker_waking_up - a worker is waking up
 * @task: task waking up
 * @cpu: CPU @task is waking up to
 *
 * This function is called during try_to_wake_up() when a worker is
 * being awoken.
 *
 * CONTEXT:
 * spin_lock_irq(rq->lock)
 */
void wq_worker_waking_up(struct task_struct *task, unsigned int cpu)
{
	struct worker *worker = kthread_data(task);

	if (!(worker->flags & WORKER_NOT_RUNNING)) {
		WARN_ON_ONCE(worker->pool->cpu != cpu);
		atomic_inc(&worker->pool->nr_running);
	}
}

/**
 * wq_worker_sleeping - a worker is going to sleep
 * @task: task going to sleep
 * @cpu: CPU in question, must be the current CPU number
 *
 * This function is called during schedule() when a busy worker is
 * going to sleep.  Worker on the same cpu can be woken up by
 * returning pointer to its task.
 *
 * CONTEXT:
 * spin_lock_irq(rq->lock)
 *
 * RETURNS:
 * Worker task on @cpu to wake up, %NULL if none.
 */
struct task_struct *wq_worker_sleeping(struct task_struct *task,
				       unsigned int cpu)
{
	struct worker *worker = kthread_data(task), *to_wakeup = NULL;
	struct worker_pool *pool;

	/*
	 * Rescuers, which may not have all the fields set up like normal
	 * workers, also reach here, let's not access anything before
	 * checking NOT_RUNNING.
	 */
	if (worker->flags & WORKER_NOT_RUNNING)
		return NULL;

	pool = worker->pool;

	/* this can only happen on the local cpu */
	BUG_ON(cpu != raw_smp_processor_id());

	/*
	 * The counterpart of the following dec_and_test, implied mb,
	 * worklist not empty test sequence is in insert_work().
	 * Please read comment there.
	 *
	 * NOT_RUNNING is clear.  This means that we're bound to and
	 * running on the local cpu w/ rq lock held and preemption
	 * disabled, which in turn means that none else could be
	 * manipulating idle_list, so dereferencing idle_list without pool
	 * lock is safe.
	 */
	if (atomic_dec_and_test(&pool->nr_running) &&
	    !list_empty(&pool->worklist))
		to_wakeup = first_worker(pool);
	return to_wakeup ? to_wakeup->task : NULL;
}

/**
 * worker_set_flags - set worker flags and adjust nr_running accordingly
 * @worker: self
 * @flags: flags to set
 * @wakeup: wakeup an idle worker if necessary
 *
 * Set @flags in @worker->flags and adjust nr_running accordingly.  If
 * nr_running becomes zero and @wakeup is %true, an idle worker is
 * woken up.
 *
 * CONTEXT:
 * spin_lock_irq(pool->lock)
 */
static inline void worker_set_flags(struct worker *worker, unsigned int flags,
				    bool wakeup)
{
	struct worker_pool *pool = worker->pool;

	WARN_ON_ONCE(worker->task != current);

	/*
	 * If transitioning into NOT_RUNNING, adjust nr_running and
	 * wake up an idle worker as necessary if requested by
	 * @wakeup.
	 */
	if ((flags & WORKER_NOT_RUNNING) &&
	    !(worker->flags & WORKER_NOT_RUNNING)) {
		if (wakeup) {
			if (atomic_dec_and_test(&pool->nr_running) &&
			    !list_empty(&pool->worklist))
				wake_up_worker(pool);
		} else
			atomic_dec(&pool->nr_running);
	}

	worker->flags |= flags;
}

/**
 * worker_clr_flags - clear worker flags and adjust nr_running accordingly
 * @worker: self
 * @flags: flags to clear
 *
 * Clear @flags in @worker->flags and adjust nr_running accordingly.
 *
 * CONTEXT:
 * spin_lock_irq(pool->lock)
 */
static inline void worker_clr_flags(struct worker *worker, unsigned int flags)
{
	struct worker_pool *pool = worker->pool;
	unsigned int oflags = worker->flags;

	WARN_ON_ONCE(worker->task != current);

	worker->flags &= ~flags;

	/*
	 * If transitioning out of NOT_RUNNING, increment nr_running.  Note
	 * that the nested NOT_RUNNING is not a noop.  NOT_RUNNING is mask
	 * of multiple flags, not a single flag.
	 */
	if ((flags & WORKER_NOT_RUNNING) && (oflags & WORKER_NOT_RUNNING))
		if (!(worker->flags & WORKER_NOT_RUNNING))
			atomic_inc(&pool->nr_running);
}

/**
 * find_worker_executing_work - find worker which is executing a work
 * @pool: pool of interest
 * @work: work to find worker for
 *
 * Find a worker which is executing @work on @pool by searching
 * @pool->busy_hash which is keyed by the address of @work.  For a worker
 * to match, its current execution should match the address of @work and
 * its work function.  This is to avoid unwanted dependency between
 * unrelated work executions through a work item being recycled while still
 * being executed.
 *
 * This is a bit tricky.  A work item may be freed once its execution
 * starts and nothing prevents the freed area from being recycled for
 * another work item.  If the same work item address ends up being reused
 * before the original execution finishes, workqueue will identify the
 * recycled work item as currently executing and make it wait until the
 * current execution finishes, introducing an unwanted dependency.
 *
 * This function checks the work item address, work function and workqueue
 * to avoid false positives.  Note that this isn't complete as one may
 * construct a work function which can introduce dependency onto itself
 * through a recycled work item.  Well, if somebody wants to shoot oneself
 * in the foot that badly, there's only so much we can do, and if such
 * deadlock actually occurs, it should be easy to locate the culprit work
 * function.
 *
 * CONTEXT:
 * spin_lock_irq(pool->lock).
 *
 * RETURNS:
 * Pointer to worker which is executing @work if found, NULL
 * otherwise.
 */
static struct worker *find_worker_executing_work(struct worker_pool *pool,
						 struct work_struct *work)
{
	struct worker *worker;

	hash_for_each_possible(pool->busy_hash, worker, hentry,
			       (unsigned long)work)
		if (worker->current_work == work &&
		    worker->current_func == work->func)
			return worker;

	return NULL;
}

/**
 * move_linked_works - move linked works to a list
 * @work: start of series of works to be scheduled
 * @head: target list to append @work to
 * @nextp: out paramter for nested worklist walking
 *
 * Schedule linked works starting from @work to @head.  Work series to
 * be scheduled starts at @work and includes any consecutive work with
 * WORK_STRUCT_LINKED set in its predecessor.
 *
 * If @nextp is not NULL, it's updated to point to the next work of
 * the last scheduled work.  This allows move_linked_works() to be
 * nested inside outer list_for_each_entry_safe().
 *
 * CONTEXT:
 * spin_lock_irq(pool->lock).
 */
static void move_linked_works(struct work_struct *work, struct list_head *head,
			      struct work_struct **nextp)
{
	struct work_struct *n;

	/*
	 * Linked worklist will always end before the end of the list,
	 * use NULL for list head.
	 */
	list_for_each_entry_safe_from(work, n, NULL, entry) {
		list_move_tail(&work->entry, head);
		if (!(*work_data_bits(work) & WORK_STRUCT_LINKED))
			break;
	}

	/*
	 * If we're already inside safe list traversal and have moved
	 * multiple works to the scheduled queue, the next position
	 * needs to be updated.
	 */
	if (nextp)
		*nextp = n;
}

static void pwq_activate_delayed_work(struct work_struct *work)
{
	struct pool_workqueue *pwq = get_work_pwq(work);

	trace_workqueue_activate_work(work);
	move_linked_works(work, &pwq->pool->worklist, NULL);
	__clear_bit(WORK_STRUCT_DELAYED_BIT, work_data_bits(work));
	pwq->nr_active++;
}

static void pwq_activate_first_delayed(struct pool_workqueue *pwq)
{
	struct work_struct *work = list_first_entry(&pwq->delayed_works,
						    struct work_struct, entry);

	pwq_activate_delayed_work(work);
}

/**
 * pwq_dec_nr_in_flight - decrement pwq's nr_in_flight
 * @pwq: pwq of interest
 * @color: color of work which left the queue
 *
 * A work either has completed or is removed from pending queue,
 * decrement nr_in_flight of its pwq and handle workqueue flushing.
 *
 * CONTEXT:
 * spin_lock_irq(pool->lock).
 */
static void pwq_dec_nr_in_flight(struct pool_workqueue *pwq, int color)
{
	/* ignore uncolored works */
	if (color == WORK_NO_COLOR)
		return;

	pwq->nr_in_flight[color]--;

	pwq->nr_active--;
	if (!list_empty(&pwq->delayed_works)) {
		/* one down, submit a delayed one */
		if (pwq->nr_active < pwq->max_active)
			pwq_activate_first_delayed(pwq);
	}

	/* is flush in progress and are we at the flushing tip? */
	if (likely(pwq->flush_color != color))
		return;

	/* are there still in-flight works? */
	if (pwq->nr_in_flight[color])
		return;

	/* this pwq is done, clear flush_color */
	pwq->flush_color = -1;

	/*
	 * If this was the last pwq, wake up the first flusher.  It
	 * will handle the rest.
	 */
	if (atomic_dec_and_test(&pwq->wq->nr_pwqs_to_flush))
		complete(&pwq->wq->first_flusher->done);
}

/**
 * try_to_grab_pending - steal work item from worklist and disable irq
 * @work: work item to steal
 * @is_dwork: @work is a delayed_work
 * @flags: place to store irq state
 *
 * Try to grab PENDING bit of @work.  This function can handle @work in any
 * stable state - idle, on timer or on worklist.  Return values are
 *
 *  1		if @work was pending and we successfully stole PENDING
 *  0		if @work was idle and we claimed PENDING
 *  -EAGAIN	if PENDING couldn't be grabbed at the moment, safe to busy-retry
 *  -ENOENT	if someone else is canceling @work, this state may persist
 *		for arbitrarily long
 *
 * On >= 0 return, the caller owns @work's PENDING bit.  To avoid getting
 * interrupted while holding PENDING and @work off queue, irq must be
 * disabled on entry.  This, combined with delayed_work->timer being
 * irqsafe, ensures that we return -EAGAIN for finite short period of time.
 *
 * On successful return, >= 0, irq is disabled and the caller is
 * responsible for releasing it using local_irq_restore(*@flags).
 *
 * This function is safe to call from any context including IRQ handler.
 */
static int try_to_grab_pending(struct work_struct *work, bool is_dwork,
			       unsigned long *flags)
{
	struct worker_pool *pool;
	struct pool_workqueue *pwq;

	local_irq_save(*flags);

	/* try to steal the timer if it exists */
	if (is_dwork) {
		struct delayed_work *dwork = to_delayed_work(work);

		/*
		 * dwork->timer is irqsafe.  If del_timer() fails, it's
		 * guaranteed that the timer is not queued anywhere and not
		 * running on the local CPU.
		 */
		if (likely(del_timer(&dwork->timer)))
			return 1;
	}

	/* try to claim PENDING the normal way */
	if (!test_and_set_bit(WORK_STRUCT_PENDING_BIT, work_data_bits(work)))
		return 0;

	/*
	 * The queueing is in progress, or it is already queued. Try to
	 * steal it from ->worklist without clearing WORK_STRUCT_PENDING.
	 */
	pool = get_work_pool(work);
	if (!pool)
		goto fail;

	spin_lock(&pool->lock);
	/*
	 * work->data is guaranteed to point to pwq only while the work
	 * item is queued on pwq->wq, and both updating work->data to point
	 * to pwq on queueing and to pool on dequeueing are done under
	 * pwq->pool->lock.  This in turn guarantees that, if work->data
	 * points to pwq which is associated with a locked pool, the work
	 * item is currently queued on that pool.
	 */
	pwq = get_work_pwq(work);
	if (pwq && pwq->pool == pool) {
		debug_work_deactivate(work);

		/*
		 * A delayed work item cannot be grabbed directly because
		 * it might have linked NO_COLOR work items which, if left
		 * on the delayed_list, will confuse pwq->nr_active
		 * management later on and cause stall.  Make sure the work
		 * item is activated before grabbing.
		 */
		if (*work_data_bits(work) & WORK_STRUCT_DELAYED)
			pwq_activate_delayed_work(work);

		list_del_init(&work->entry);
		pwq_dec_nr_in_flight(get_work_pwq(work), get_work_color(work));

		/* work->data points to pwq iff queued, point to pool */
		set_work_pool_and_keep_pending(work, pool->id);

		spin_unlock(&pool->lock);
		return 1;
	}
	spin_unlock(&pool->lock);
fail:
	local_irq_restore(*flags);
	if (work_is_canceling(work))
		return -ENOENT;
	cpu_relax();
	return -EAGAIN;
}

/**
 * insert_work - insert a work into a pool
 * @pwq: pwq @work belongs to
 * @work: work to insert
 * @head: insertion point
 * @extra_flags: extra WORK_STRUCT_* flags to set
 *
 * Insert @work which belongs to @pwq after @head.  @extra_flags is or'd to
 * work_struct flags.
 *
 * CONTEXT:
 * spin_lock_irq(pool->lock).
 */
static void insert_work(struct pool_workqueue *pwq, struct work_struct *work,
			struct list_head *head, unsigned int extra_flags)
{
	struct worker_pool *pool = pwq->pool;

	/* we own @work, set data and link */
	set_work_pwq(work, pwq, extra_flags);
	list_add_tail(&work->entry, head);

	/*
	 * Ensure either worker_sched_deactivated() sees the above
	 * list_add_tail() or we see zero nr_running to avoid workers
	 * lying around lazily while there are works to be processed.
	 */
	smp_mb();

	if (__need_more_worker(pool))
		wake_up_worker(pool);
}

/*
 * Test whether @work is being queued from another work executing on the
 * same workqueue.
 */
static bool is_chained_work(struct workqueue_struct *wq)
{
	struct worker *worker;

	worker = current_wq_worker();
	/*
	 * Return %true iff I'm a worker execuing a work item on @wq.  If
	 * I'm @worker, it's safe to dereference it without locking.
	 */
	return worker && worker->current_pwq->wq == wq;
}

static void __queue_work(unsigned int cpu, struct workqueue_struct *wq,
			 struct work_struct *work)
{
	struct pool_workqueue *pwq;
	struct list_head *worklist;
	unsigned int work_flags;
	unsigned int req_cpu = cpu;

	/*
	 * While a work item is PENDING && off queue, a task trying to
	 * steal the PENDING will busy-loop waiting for it to either get
	 * queued or lose PENDING.  Grabbing PENDING and queueing should
	 * happen with IRQ disabled.
	 */
	WARN_ON_ONCE(!irqs_disabled());

	debug_work_activate(work);

	/* if dying, only works from the same workqueue are allowed */
	if (unlikely(wq->flags & WQ_DRAINING) &&
	    WARN_ON_ONCE(!is_chained_work(wq)))
		return;

	/* determine the pwq to use */
	if (!(wq->flags & WQ_UNBOUND)) {
		struct worker_pool *last_pool;

		if (cpu == WORK_CPU_UNBOUND)
			cpu = raw_smp_processor_id();

		/*
		 * It's multi cpu.  If @work was previously on a different
		 * cpu, it might still be running there, in which case the
		 * work needs to be queued on that cpu to guarantee
		 * non-reentrancy.
		 */
		pwq = get_pwq(cpu, wq);
		last_pool = get_work_pool(work);

		if (last_pool && last_pool != pwq->pool) {
			struct worker *worker;

			spin_lock(&last_pool->lock);

			worker = find_worker_executing_work(last_pool, work);

			if (worker && worker->current_pwq->wq == wq) {
				pwq = get_pwq(last_pool->cpu, wq);
			} else {
				/* meh... not running there, queue here */
				spin_unlock(&last_pool->lock);
				spin_lock(&pwq->pool->lock);
			}
		} else {
			spin_lock(&pwq->pool->lock);
		}
	} else {
		pwq = get_pwq(WORK_CPU_UNBOUND, wq);
		spin_lock(&pwq->pool->lock);
	}

	/* pwq determined, queue */
	trace_workqueue_queue_work(req_cpu, pwq, work);

	if (WARN_ON(!list_empty(&work->entry))) {
		spin_unlock(&pwq->pool->lock);
		return;
	}

	pwq->nr_in_flight[pwq->work_color]++;
	work_flags = work_color_to_flags(pwq->work_color);

	if (likely(pwq->nr_active < pwq->max_active)) {
		trace_workqueue_activate_work(work);
		pwq->nr_active++;
		worklist = &pwq->pool->worklist;
	} else {
		work_flags |= WORK_STRUCT_DELAYED;
		worklist = &pwq->delayed_works;
	}

	insert_work(pwq, work, worklist, work_flags);

	spin_unlock(&pwq->pool->lock);
}

/**
 * queue_work_on - queue work on specific cpu
 * @cpu: CPU number to execute work on
 * @wq: workqueue to use
 * @work: work to queue
 *
 * Returns %false if @work was already on a queue, %true otherwise.
 *
 * We queue the work to a specific CPU, the caller must ensure it
 * can't go away.
 */
bool queue_work_on(int cpu, struct workqueue_struct *wq,
		   struct work_struct *work)
{
	bool ret = false;
	unsigned long flags;

	local_irq_save(flags);

	if (!test_and_set_bit(WORK_STRUCT_PENDING_BIT, work_data_bits(work))) {
		__queue_work(cpu, wq, work);
		ret = true;
	}

	local_irq_restore(flags);
	return ret;
}
EXPORT_SYMBOL_GPL(queue_work_on);

/**
 * queue_work - queue work on a workqueue
 * @wq: workqueue to use
 * @work: work to queue
 *
 * Returns %false if @work was already on a queue, %true otherwise.
 *
 * We queue the work to the CPU on which it was submitted, but if the CPU dies
 * it can be processed by another CPU.
 */
bool queue_work(struct workqueue_struct *wq, struct work_struct *work)
{
	return queue_work_on(WORK_CPU_UNBOUND, wq, work);
}
EXPORT_SYMBOL_GPL(queue_work);

void delayed_work_timer_fn(unsigned long __data)
{
	struct delayed_work *dwork = (struct delayed_work *)__data;

	/* should have been called from irqsafe timer with irq already off */
	__queue_work(dwork->cpu, dwork->wq, &dwork->work);
}
EXPORT_SYMBOL(delayed_work_timer_fn);

static void __queue_delayed_work(int cpu, struct workqueue_struct *wq,
				struct delayed_work *dwork, unsigned long delay)
{
	struct timer_list *timer = &dwork->timer;
	struct work_struct *work = &dwork->work;

	WARN_ON_ONCE(timer->function != delayed_work_timer_fn ||
		     timer->data != (unsigned long)dwork);
	WARN_ON_ONCE(timer_pending(timer));
	WARN_ON_ONCE(!list_empty(&work->entry));

	/*
	 * If @delay is 0, queue @dwork->work immediately.  This is for
	 * both optimization and correctness.  The earliest @timer can
	 * expire is on the closest next tick and delayed_work users depend
	 * on that there's no such delay when @delay is 0.
	 */
	if (!delay) {
		__queue_work(cpu, wq, &dwork->work);
		return;
	}

	timer_stats_timer_set_start_info(&dwork->timer);

	dwork->wq = wq;
	dwork->cpu = cpu;
	timer->expires = jiffies + delay;

	if (unlikely(cpu != WORK_CPU_UNBOUND))
		add_timer_on(timer, cpu);
	else
		add_timer(timer);
}

/**
 * queue_delayed_work_on - queue work on specific CPU after delay
 * @cpu: CPU number to execute work on
 * @wq: workqueue to use
 * @dwork: work to queue
 * @delay: number of jiffies to wait before queueing
 *
 * Returns %false if @work was already on a queue, %true otherwise.  If
 * @delay is zero and @dwork is idle, it will be scheduled for immediate
 * execution.
 */
bool queue_delayed_work_on(int cpu, struct workqueue_struct *wq,
			   struct delayed_work *dwork, unsigned long delay)
{
	struct work_struct *work = &dwork->work;
	bool ret = false;
	unsigned long flags;

	/* read the comment in __queue_work() */
	local_irq_save(flags);

	if (!test_and_set_bit(WORK_STRUCT_PENDING_BIT, work_data_bits(work))) {
		__queue_delayed_work(cpu, wq, dwork, delay);
		ret = true;
	}

	local_irq_restore(flags);
	return ret;
}
EXPORT_SYMBOL_GPL(queue_delayed_work_on);

/**
 * queue_delayed_work - queue work on a workqueue after delay
 * @wq: workqueue to use
 * @dwork: delayable work to queue
 * @delay: number of jiffies to wait before queueing
 *
 * Equivalent to queue_delayed_work_on() but tries to use the local CPU.
 */
bool queue_delayed_work(struct workqueue_struct *wq,
			struct delayed_work *dwork, unsigned long delay)
{
	return queue_delayed_work_on(WORK_CPU_UNBOUND, wq, dwork, delay);
}
EXPORT_SYMBOL_GPL(queue_delayed_work);

/**
 * mod_delayed_work_on - modify delay of or queue a delayed work on specific CPU
 * @cpu: CPU number to execute work on
 * @wq: workqueue to use
 * @dwork: work to queue
 * @delay: number of jiffies to wait before queueing
 *
 * If @dwork is idle, equivalent to queue_delayed_work_on(); otherwise,
 * modify @dwork's timer so that it expires after @delay.  If @delay is
 * zero, @work is guaranteed to be scheduled immediately regardless of its
 * current state.
 *
 * Returns %false if @dwork was idle and queued, %true if @dwork was
 * pending and its timer was modified.
 *
 * This function is safe to call from any context including IRQ handler.
 * See try_to_grab_pending() for details.
 */
bool mod_delayed_work_on(int cpu, struct workqueue_struct *wq,
			 struct delayed_work *dwork, unsigned long delay)
{
	unsigned long flags;
	int ret;

	do {
		ret = try_to_grab_pending(&dwork->work, true, &flags);
	} while (unlikely(ret == -EAGAIN));

	if (likely(ret >= 0)) {
		__queue_delayed_work(cpu, wq, dwork, delay);
		local_irq_restore(flags);
	}

	/* -ENOENT from try_to_grab_pending() becomes %true */
	return ret;
}
EXPORT_SYMBOL_GPL(mod_delayed_work_on);

/**
 * mod_delayed_work - modify delay of or queue a delayed work
 * @wq: workqueue to use
 * @dwork: work to queue
 * @delay: number of jiffies to wait before queueing
 *
 * mod_delayed_work_on() on local CPU.
 */
bool mod_delayed_work(struct workqueue_struct *wq, struct delayed_work *dwork,
		      unsigned long delay)
{
	return mod_delayed_work_on(WORK_CPU_UNBOUND, wq, dwork, delay);
}
EXPORT_SYMBOL_GPL(mod_delayed_work);

/**
 * worker_enter_idle - enter idle state
 * @worker: worker which is entering idle state
 *
 * @worker is entering idle state.  Update stats and idle timer if
 * necessary.
 *
 * LOCKING:
 * spin_lock_irq(pool->lock).
 */
static void worker_enter_idle(struct worker *worker)
{
	struct worker_pool *pool = worker->pool;

	BUG_ON(worker->flags & WORKER_IDLE);
	BUG_ON(!list_empty(&worker->entry) &&
	       (worker->hentry.next || worker->hentry.pprev));

	/* can't use worker_set_flags(), also called from start_worker() */
	worker->flags |= WORKER_IDLE;
	pool->nr_idle++;
	worker->last_active = jiffies;

	/* idle_list is LIFO */
	list_add(&worker->entry, &pool->idle_list);

	if (too_many_workers(pool) && !timer_pending(&pool->idle_timer))
		mod_timer(&pool->idle_timer, jiffies + IDLE_WORKER_TIMEOUT);

	/*
	 * Sanity check nr_running.  Because wq_unbind_fn() releases
	 * pool->lock between setting %WORKER_UNBOUND and zapping
	 * nr_running, the warning may trigger spuriously.  Check iff
	 * unbind is not in progress.
	 */
	WARN_ON_ONCE(!(pool->flags & POOL_DISASSOCIATED) &&
		     pool->nr_workers == pool->nr_idle &&
		     atomic_read(&pool->nr_running));
}

/**
 * worker_leave_idle - leave idle state
 * @worker: worker which is leaving idle state
 *
 * @worker is leaving idle state.  Update stats.
 *
 * LOCKING:
 * spin_lock_irq(pool->lock).
 */
static void worker_leave_idle(struct worker *worker)
{
	struct worker_pool *pool = worker->pool;

	BUG_ON(!(worker->flags & WORKER_IDLE));
	worker_clr_flags(worker, WORKER_IDLE);
	pool->nr_idle--;
	list_del_init(&worker->entry);
}

/**
 * worker_maybe_bind_and_lock - bind worker to its cpu if possible and lock pool
 * @worker: self
 *
 * Works which are scheduled while the cpu is online must at least be
 * scheduled to a worker which is bound to the cpu so that if they are
 * flushed from cpu callbacks while cpu is going down, they are
 * guaranteed to execute on the cpu.
 *
 * This function is to be used by rogue workers and rescuers to bind
 * themselves to the target cpu and may race with cpu going down or
 * coming online.  kthread_bind() can't be used because it may put the
 * worker to already dead cpu and set_cpus_allowed_ptr() can't be used
 * verbatim as it's best effort and blocking and pool may be
 * [dis]associated in the meantime.
 *
 * This function tries set_cpus_allowed() and locks pool and verifies the
 * binding against %POOL_DISASSOCIATED which is set during
 * %CPU_DOWN_PREPARE and cleared during %CPU_ONLINE, so if the worker
 * enters idle state or fetches works without dropping lock, it can
 * guarantee the scheduling requirement described in the first paragraph.
 *
 * CONTEXT:
 * Might sleep.  Called without any lock but returns with pool->lock
 * held.
 *
 * RETURNS:
 * %true if the associated pool is online (@worker is successfully
 * bound), %false if offline.
 */
static bool worker_maybe_bind_and_lock(struct worker *worker)
__acquires(&pool->lock)
{
	struct worker_pool *pool = worker->pool;
	struct task_struct *task = worker->task;

	while (true) {
		/*
		 * The following call may fail, succeed or succeed
		 * without actually migrating the task to the cpu if
		 * it races with cpu hotunplug operation.  Verify
		 * against POOL_DISASSOCIATED.
		 */
		if (!(pool->flags & POOL_DISASSOCIATED))
			set_cpus_allowed_ptr(task, get_cpu_mask(pool->cpu));

		spin_lock_irq(&pool->lock);
		if (pool->flags & POOL_DISASSOCIATED)
			return false;
		if (task_cpu(task) == pool->cpu &&
		    cpumask_equal(&current->cpus_allowed,
				  get_cpu_mask(pool->cpu)))
			return true;
		spin_unlock_irq(&pool->lock);

		/*
		 * We've raced with CPU hot[un]plug.  Give it a breather
		 * and retry migration.  cond_resched() is required here;
		 * otherwise, we might deadlock against cpu_stop trying to
		 * bring down the CPU on non-preemptive kernel.
		 */
		cpu_relax();
		cond_resched();
	}
}

/*
 * Rebind an idle @worker to its CPU.  worker_thread() will test
 * list_empty(@worker->entry) before leaving idle and call this function.
 */
static void idle_worker_rebind(struct worker *worker)
{
	/* CPU may go down again inbetween, clear UNBOUND only on success */
	if (worker_maybe_bind_and_lock(worker))
		worker_clr_flags(worker, WORKER_UNBOUND);

	/* rebind complete, become available again */
	list_add(&worker->entry, &worker->pool->idle_list);
	spin_unlock_irq(&worker->pool->lock);
}

/*
 * Function for @worker->rebind.work used to rebind unbound busy workers to
 * the associated cpu which is coming back online.  This is scheduled by
 * cpu up but can race with other cpu hotplug operations and may be
 * executed twice without intervening cpu down.
 */
static void busy_worker_rebind_fn(struct work_struct *work)
{
	struct worker *worker = container_of(work, struct worker, rebind_work);

	if (worker_maybe_bind_and_lock(worker))
		worker_clr_flags(worker, WORKER_UNBOUND);

	spin_unlock_irq(&worker->pool->lock);
}

/**
 * rebind_workers - rebind all workers of a pool to the associated CPU
 * @pool: pool of interest
 *
 * @pool->cpu is coming online.  Rebind all workers to the CPU.  Rebinding
 * is different for idle and busy ones.
 *
 * Idle ones will be removed from the idle_list and woken up.  They will
 * add themselves back after completing rebind.  This ensures that the
 * idle_list doesn't contain any unbound workers when re-bound busy workers
 * try to perform local wake-ups for concurrency management.
 *
 * Busy workers can rebind after they finish their current work items.
 * Queueing the rebind work item at the head of the scheduled list is
 * enough.  Note that nr_running will be properly bumped as busy workers
 * rebind.
 *
 * On return, all non-manager workers are scheduled for rebind - see
 * manage_workers() for the manager special case.  Any idle worker
 * including the manager will not appear on @idle_list until rebind is
 * complete, making local wake-ups safe.
 */
static void rebind_workers(struct worker_pool *pool)
{
	struct worker *worker, *n;
	int i;

	lockdep_assert_held(&pool->assoc_mutex);
	lockdep_assert_held(&pool->lock);

	/* dequeue and kick idle ones */
	list_for_each_entry_safe(worker, n, &pool->idle_list, entry) {
		/*
		 * idle workers should be off @pool->idle_list until rebind
		 * is complete to avoid receiving premature local wake-ups.
		 */
		list_del_init(&worker->entry);

		/*
		 * worker_thread() will see the above dequeuing and call
		 * idle_worker_rebind().
		 */
		wake_up_process(worker->task);
	}

	/* rebind busy workers */
	for_each_busy_worker(worker, i, pool) {
		struct work_struct *rebind_work = &worker->rebind_work;
		struct workqueue_struct *wq;

		if (test_and_set_bit(WORK_STRUCT_PENDING_BIT,
				     work_data_bits(rebind_work)))
			continue;

		debug_work_activate(rebind_work);

		/*
		 * wq doesn't really matter but let's keep @worker->pool
		 * and @pwq->pool consistent for sanity.
		 */
		if (std_worker_pool_pri(worker->pool))
			wq = system_highpri_wq;
		else
			wq = system_wq;

		insert_work(get_pwq(pool->cpu, wq), rebind_work,
			    worker->scheduled.next,
			    work_color_to_flags(WORK_NO_COLOR));
	}
}

static struct worker *alloc_worker(void)
{
	struct worker *worker;

	worker = kzalloc(sizeof(*worker), GFP_KERNEL);
	if (worker) {
		INIT_LIST_HEAD(&worker->entry);
		INIT_LIST_HEAD(&worker->scheduled);
		INIT_WORK(&worker->rebind_work, busy_worker_rebind_fn);
		/* on creation a worker is in !idle && prep state */
		worker->flags = WORKER_PREP;
	}
	return worker;
}

/**
 * create_worker - create a new workqueue worker
 * @pool: pool the new worker will belong to
 *
 * Create a new worker which is bound to @pool.  The returned worker
 * can be started by calling start_worker() or destroyed using
 * destroy_worker().
 *
 * CONTEXT:
 * Might sleep.  Does GFP_KERNEL allocations.
 *
 * RETURNS:
 * Pointer to the newly created worker.
 */
static struct worker *create_worker(struct worker_pool *pool)
{
	const char *pri = std_worker_pool_pri(pool) ? "H" : "";
	struct worker *worker = NULL;
	int id = -1;

	spin_lock_irq(&pool->lock);
	while (ida_get_new(&pool->worker_ida, &id)) {
		spin_unlock_irq(&pool->lock);
		if (!ida_pre_get(&pool->worker_ida, GFP_KERNEL))
			goto fail;
		spin_lock_irq(&pool->lock);
	}
	spin_unlock_irq(&pool->lock);

	worker = alloc_worker();
	if (!worker)
		goto fail;

	worker->pool = pool;
	worker->id = id;

	if (pool->cpu != WORK_CPU_UNBOUND)
		worker->task = kthread_create_on_node(worker_thread,
					worker, cpu_to_node(pool->cpu),
					"kworker/%u:%d%s", pool->cpu, id, pri);
	else
		worker->task = kthread_create(worker_thread, worker,
					      "kworker/u:%d%s", id, pri);
	if (IS_ERR(worker->task))
		goto fail;

	if (std_worker_pool_pri(pool))
		set_user_nice(worker->task, HIGHPRI_NICE_LEVEL);

	/*
	 * Determine CPU binding of the new worker depending on
	 * %POOL_DISASSOCIATED.  The caller is responsible for ensuring the
	 * flag remains stable across this function.  See the comments
	 * above the flag definition for details.
	 *
	 * As an unbound worker may later become a regular one if CPU comes
	 * online, make sure every worker has %PF_THREAD_BOUND set.
	 */
	if (!(pool->flags & POOL_DISASSOCIATED)) {
		kthread_bind(worker->task, pool->cpu);
	} else {
		worker->task->flags |= PF_THREAD_BOUND;
		worker->flags |= WORKER_UNBOUND;
	}

	return worker;
fail:
	if (id >= 0) {
		spin_lock_irq(&pool->lock);
		ida_remove(&pool->worker_ida, id);
		spin_unlock_irq(&pool->lock);
	}
	kfree(worker);
	return NULL;
}

/**
 * start_worker - start a newly created worker
 * @worker: worker to start
 *
 * Make the pool aware of @worker and start it.
 *
 * CONTEXT:
 * spin_lock_irq(pool->lock).
 */
static void start_worker(struct worker *worker)
{
	worker->flags |= WORKER_STARTED;
	worker->pool->nr_workers++;
	worker_enter_idle(worker);
	wake_up_process(worker->task);
}

/**
 * destroy_worker - destroy a workqueue worker
 * @worker: worker to be destroyed
 *
 * Destroy @worker and adjust @pool stats accordingly.
 *
 * CONTEXT:
 * spin_lock_irq(pool->lock) which is released and regrabbed.
 */
static void destroy_worker(struct worker *worker)
{
	struct worker_pool *pool = worker->pool;
	int id = worker->id;

	/* sanity check frenzy */
	BUG_ON(worker->current_work);
	BUG_ON(!list_empty(&worker->scheduled));

	if (worker->flags & WORKER_STARTED)
		pool->nr_workers--;
	if (worker->flags & WORKER_IDLE)
		pool->nr_idle--;

	list_del_init(&worker->entry);
	worker->flags |= WORKER_DIE;

	spin_unlock_irq(&pool->lock);

	kthread_stop(worker->task);
	kfree(worker);

	spin_lock_irq(&pool->lock);
	ida_remove(&pool->worker_ida, id);
}

static void idle_worker_timeout(unsigned long __pool)
{
	struct worker_pool *pool = (void *)__pool;

	spin_lock_irq(&pool->lock);

	if (too_many_workers(pool)) {
		struct worker *worker;
		unsigned long expires;

		/* idle_list is kept in LIFO order, check the last one */
		worker = list_entry(pool->idle_list.prev, struct worker, entry);
		expires = worker->last_active + IDLE_WORKER_TIMEOUT;

		if (time_before(jiffies, expires))
			mod_timer(&pool->idle_timer, expires);
		else {
			/* it's been idle for too long, wake up manager */
			pool->flags |= POOL_MANAGE_WORKERS;
			wake_up_worker(pool);
		}
	}

	spin_unlock_irq(&pool->lock);
}

static bool send_mayday(struct work_struct *work)
{
	struct pool_workqueue *pwq = get_work_pwq(work);
	struct workqueue_struct *wq = pwq->wq;
	unsigned int cpu;

	if (!(wq->flags & WQ_RESCUER))
		return false;

	/* mayday mayday mayday */
	cpu = pwq->pool->cpu;
	/* WORK_CPU_UNBOUND can't be set in cpumask, use cpu 0 instead */
	if (cpu == WORK_CPU_UNBOUND)
		cpu = 0;
	if (!mayday_test_and_set_cpu(cpu, wq->mayday_mask))
		wake_up_process(wq->rescuer->task);
	return true;
}

static void pool_mayday_timeout(unsigned long __pool)
{
	struct worker_pool *pool = (void *)__pool;
	struct work_struct *work;

	spin_lock_irq(&pool->lock);

	if (need_to_create_worker(pool)) {
		/*
		 * We've been trying to create a new worker but
		 * haven't been successful.  We might be hitting an
		 * allocation deadlock.  Send distress signals to
		 * rescuers.
		 */
		list_for_each_entry(work, &pool->worklist, entry)
			send_mayday(work);
	}

	spin_unlock_irq(&pool->lock);

	mod_timer(&pool->mayday_timer, jiffies + MAYDAY_INTERVAL);
}

/**
 * maybe_create_worker - create a new worker if necessary
 * @pool: pool to create a new worker for
 *
 * Create a new worker for @pool if necessary.  @pool is guaranteed to
 * have at least one idle worker on return from this function.  If
 * creating a new worker takes longer than MAYDAY_INTERVAL, mayday is
 * sent to all rescuers with works scheduled on @pool to resolve
 * possible allocation deadlock.
 *
 * On return, need_to_create_worker() is guaranteed to be false and
 * may_start_working() true.
 *
 * LOCKING:
 * spin_lock_irq(pool->lock) which may be released and regrabbed
 * multiple times.  Does GFP_KERNEL allocations.  Called only from
 * manager.
 *
 * RETURNS:
 * false if no action was taken and pool->lock stayed locked, true
 * otherwise.
 */
static bool maybe_create_worker(struct worker_pool *pool)
__releases(&pool->lock)
__acquires(&pool->lock)
{
	if (!need_to_create_worker(pool))
		return false;
restart:
	spin_unlock_irq(&pool->lock);

	/* if we don't make progress in MAYDAY_INITIAL_TIMEOUT, call for help */
	mod_timer(&pool->mayday_timer, jiffies + MAYDAY_INITIAL_TIMEOUT);

	while (true) {
		struct worker *worker;

		worker = create_worker(pool);
		if (worker) {
			del_timer_sync(&pool->mayday_timer);
			spin_lock_irq(&pool->lock);
			start_worker(worker);
			BUG_ON(need_to_create_worker(pool));
			return true;
		}

		if (!need_to_create_worker(pool))
			break;

		__set_current_state(TASK_INTERRUPTIBLE);
		schedule_timeout(CREATE_COOLDOWN);

		if (!need_to_create_worker(pool))
			break;
	}

	del_timer_sync(&pool->mayday_timer);
	spin_lock_irq(&pool->lock);
	if (need_to_create_worker(pool))
		goto restart;
	return true;
}

/**
 * maybe_destroy_worker - destroy workers which have been idle for a while
 * @pool: pool to destroy workers for
 *
 * Destroy @pool workers which have been idle for longer than
 * IDLE_WORKER_TIMEOUT.
 *
 * LOCKING:
 * spin_lock_irq(pool->lock) which may be released and regrabbed
 * multiple times.  Called only from manager.
 *
 * RETURNS:
 * false if no action was taken and pool->lock stayed locked, true
 * otherwise.
 */
static bool maybe_destroy_workers(struct worker_pool *pool)
{
	bool ret = false;

	while (too_many_workers(pool)) {
		struct worker *worker;
		unsigned long expires;

		worker = list_entry(pool->idle_list.prev, struct worker, entry);
		expires = worker->last_active + IDLE_WORKER_TIMEOUT;

		if (time_before(jiffies, expires)) {
			mod_timer(&pool->idle_timer, expires);
			break;
		}

		destroy_worker(worker);
		ret = true;
	}

	return ret;
}

/**
 * manage_workers - manage worker pool
 * @worker: self
 *
 * Assume the manager role and manage the worker pool @worker belongs
 * to.  At any given time, there can be only zero or one manager per
 * pool.  The exclusion is handled automatically by this function.
 *
 * The caller can safely start processing works on false return.  On
 * true return, it's guaranteed that need_to_create_worker() is false
 * and may_start_working() is true.
 *
 * CONTEXT:
 * spin_lock_irq(pool->lock) which may be released and regrabbed
 * multiple times.  Does GFP_KERNEL allocations.
 *
 * RETURNS:
 * spin_lock_irq(pool->lock) which may be released and regrabbed
 * multiple times.  Does GFP_KERNEL allocations.
 */
static bool manage_workers(struct worker *worker)
{
	struct worker_pool *pool = worker->pool;
	bool ret = false;

	if (pool->flags & POOL_MANAGING_WORKERS)
		return ret;

	pool->flags |= POOL_MANAGING_WORKERS;

	/*
	 * To simplify both worker management and CPU hotplug, hold off
	 * management while hotplug is in progress.  CPU hotplug path can't
	 * grab %POOL_MANAGING_WORKERS to achieve this because that can
	 * lead to idle worker depletion (all become busy thinking someone
	 * else is managing) which in turn can result in deadlock under
	 * extreme circumstances.  Use @pool->assoc_mutex to synchronize
	 * manager against CPU hotplug.
	 *
	 * assoc_mutex would always be free unless CPU hotplug is in
	 * progress.  trylock first without dropping @pool->lock.
	 */
	if (unlikely(!mutex_trylock(&pool->assoc_mutex))) {
		spin_unlock_irq(&pool->lock);
		mutex_lock(&pool->assoc_mutex);
		/*
		 * CPU hotplug could have happened while we were waiting
		 * for assoc_mutex.  Hotplug itself can't handle us
		 * because manager isn't either on idle or busy list, and
		 * @pool's state and ours could have deviated.
		 *
		 * As hotplug is now excluded via assoc_mutex, we can
		 * simply try to bind.  It will succeed or fail depending
		 * on @pool's current state.  Try it and adjust
		 * %WORKER_UNBOUND accordingly.
		 */
		if (worker_maybe_bind_and_lock(worker))
			worker->flags &= ~WORKER_UNBOUND;
		else
			worker->flags |= WORKER_UNBOUND;

		ret = true;
	}

	pool->flags &= ~POOL_MANAGE_WORKERS;

	/*
	 * Destroy and then create so that may_start_working() is true
	 * on return.
	 */
	ret |= maybe_destroy_workers(pool);
	ret |= maybe_create_worker(pool);

	pool->flags &= ~POOL_MANAGING_WORKERS;
	mutex_unlock(&pool->assoc_mutex);
	return ret;
}

/**
 * process_one_work - process single work
 * @worker: self
 * @work: work to process
 *
 * Process @work.  This function contains all the logics necessary to
 * process a single work including synchronization against and
 * interaction with other workers on the same cpu, queueing and
 * flushing.  As long as context requirement is met, any worker can
 * call this function to process a work.
 *
 * CONTEXT:
 * spin_lock_irq(pool->lock) which is released and regrabbed.
 */
static void process_one_work(struct worker *worker, struct work_struct *work)
__releases(&pool->lock)
__acquires(&pool->lock)
{
	struct pool_workqueue *pwq = get_work_pwq(work);
	struct worker_pool *pool = worker->pool;
	bool cpu_intensive = pwq->wq->flags & WQ_CPU_INTENSIVE;
	int work_color;
	struct worker *collision;
#ifdef CONFIG_LOCKDEP
	/*
	 * It is permissible to free the struct work_struct from
	 * inside the function that is called from it, this we need to
	 * take into account for lockdep too.  To avoid bogus "held
	 * lock freed" warnings as well as problems when looking into
	 * work->lockdep_map, make a copy and use that here.
	 */
	struct lockdep_map lockdep_map;

	lockdep_copy_map(&lockdep_map, &work->lockdep_map);
#endif
	/*
	 * Ensure we're on the correct CPU.  DISASSOCIATED test is
	 * necessary to avoid spurious warnings from rescuers servicing the
	 * unbound or a disassociated pool.
	 */
	WARN_ON_ONCE(!(worker->flags & WORKER_UNBOUND) &&
		     !(pool->flags & POOL_DISASSOCIATED) &&
		     raw_smp_processor_id() != pool->cpu);

	/*
	 * A single work shouldn't be executed concurrently by
	 * multiple workers on a single cpu.  Check whether anyone is
	 * already processing the work.  If so, defer the work to the
	 * currently executing one.
	 */
	collision = find_worker_executing_work(pool, work);
	if (unlikely(collision)) {
		move_linked_works(work, &collision->scheduled, NULL);
		return;
	}

	/* claim and dequeue */
	debug_work_deactivate(work);
	hash_add(pool->busy_hash, &worker->hentry, (unsigned long)work);
	worker->current_work = work;
	worker->current_func = work->func;
	worker->current_pwq = pwq;
	work_color = get_work_color(work);

	list_del_init(&work->entry);

	/*
	 * CPU intensive works don't participate in concurrency
	 * management.  They're the scheduler's responsibility.
	 */
	if (unlikely(cpu_intensive))
		worker_set_flags(worker, WORKER_CPU_INTENSIVE, true);

	/*
	 * Unbound pool isn't concurrency managed and work items should be
	 * executed ASAP.  Wake up another worker if necessary.
	 */
	if ((worker->flags & WORKER_UNBOUND) && need_more_worker(pool))
		wake_up_worker(pool);

	/*
	 * Record the last pool and clear PENDING which should be the last
	 * update to @work.  Also, do this inside @pool->lock so that
	 * PENDING and queued state changes happen together while IRQ is
	 * disabled.
	 */
	set_work_pool_and_clear_pending(work, pool->id);

	spin_unlock_irq(&pool->lock);

	lock_map_acquire_read(&pwq->wq->lockdep_map);
	lock_map_acquire(&lockdep_map);
	trace_workqueue_execute_start(work);
	worker->current_func(work);
	/*
	 * While we must be careful to not use "work" after this, the trace
	 * point will only record its address.
	 */
	trace_workqueue_execute_end(work);
	lock_map_release(&lockdep_map);
	lock_map_release(&pwq->wq->lockdep_map);

	if (unlikely(in_atomic() || lockdep_depth(current) > 0)) {
		pr_err("BUG: workqueue leaked lock or atomic: %s/0x%08x/%d\n"
		       "     last function: %pf\n",
		       current->comm, preempt_count(), task_pid_nr(current),
		       worker->current_func);
		debug_show_held_locks(current);
		dump_stack();
	}

	spin_lock_irq(&pool->lock);

	/* clear cpu intensive status */
	if (unlikely(cpu_intensive))
		worker_clr_flags(worker, WORKER_CPU_INTENSIVE);

	/* we're done with it, release */
	hash_del(&worker->hentry);
	worker->current_work = NULL;
	worker->current_func = NULL;
	worker->current_pwq = NULL;
	pwq_dec_nr_in_flight(pwq, work_color);
}

/**
 * process_scheduled_works - process scheduled works
 * @worker: self
 *
 * Process all scheduled works.  Please note that the scheduled list
 * may change while processing a work, so this function repeatedly
 * fetches a work from the top and executes it.
 *
 * CONTEXT:
 * spin_lock_irq(pool->lock) which may be released and regrabbed
 * multiple times.
 */
static void process_scheduled_works(struct worker *worker)
{
	while (!list_empty(&worker->scheduled)) {
		struct work_struct *work = list_first_entry(&worker->scheduled,
						struct work_struct, entry);
		process_one_work(worker, work);
	}
}

/**
 * worker_thread - the worker thread function
 * @__worker: self
 *
 * The worker thread function.  There are NR_CPU_WORKER_POOLS dynamic pools
 * of these per each cpu.  These workers process all works regardless of
 * their specific target workqueue.  The only exception is works which
 * belong to workqueues with a rescuer which will be explained in
 * rescuer_thread().
 */
static int worker_thread(void *__worker)
{
	struct worker *worker = __worker;
	struct worker_pool *pool = worker->pool;

	/* tell the scheduler that this is a workqueue worker */
	worker->task->flags |= PF_WQ_WORKER;
woke_up:
	spin_lock_irq(&pool->lock);

	/* we are off idle list if destruction or rebind is requested */
	if (unlikely(list_empty(&worker->entry))) {
		spin_unlock_irq(&pool->lock);

		/* if DIE is set, destruction is requested */
		if (worker->flags & WORKER_DIE) {
			worker->task->flags &= ~PF_WQ_WORKER;
			return 0;
		}

		/* otherwise, rebind */
		idle_worker_rebind(worker);
		goto woke_up;
	}

	worker_leave_idle(worker);
recheck:
	/* no more worker necessary? */
	if (!need_more_worker(pool))
		goto sleep;

	/* do we need to manage? */
	if (unlikely(!may_start_working(pool)) && manage_workers(worker))
		goto recheck;

	/*
	 * ->scheduled list can only be filled while a worker is
	 * preparing to process a work or actually processing it.
	 * Make sure nobody diddled with it while I was sleeping.
	 */
	BUG_ON(!list_empty(&worker->scheduled));

	/*
	 * When control reaches this point, we're guaranteed to have
	 * at least one idle worker or that someone else has already
	 * assumed the manager role.
	 */
	worker_clr_flags(worker, WORKER_PREP);

	do {
		struct work_struct *work =
			list_first_entry(&pool->worklist,
					 struct work_struct, entry);

		if (likely(!(*work_data_bits(work) & WORK_STRUCT_LINKED))) {
			/* optimization path, not strictly necessary */
			process_one_work(worker, work);
			if (unlikely(!list_empty(&worker->scheduled)))
				process_scheduled_works(worker);
		} else {
			move_linked_works(work, &worker->scheduled, NULL);
			process_scheduled_works(worker);
		}
	} while (keep_working(pool));

	worker_set_flags(worker, WORKER_PREP, false);
sleep:
	if (unlikely(need_to_manage_workers(pool)) && manage_workers(worker))
		goto recheck;

	/*
	 * pool->lock is held and there's no work to process and no need to
	 * manage, sleep.  Workers are woken up only while holding
	 * pool->lock or from local cpu, so setting the current state
	 * before releasing pool->lock is enough to prevent losing any
	 * event.
	 */
	worker_enter_idle(worker);
	__set_current_state(TASK_INTERRUPTIBLE);
	spin_unlock_irq(&pool->lock);
	schedule();
	goto woke_up;
}

/**
 * rescuer_thread - the rescuer thread function
 * @__rescuer: self
 *
 * Workqueue rescuer thread function.  There's one rescuer for each
 * workqueue which has WQ_RESCUER set.
 *
 * Regular work processing on a pool may block trying to create a new
 * worker which uses GFP_KERNEL allocation which has slight chance of
 * developing into deadlock if some works currently on the same queue
 * need to be processed to satisfy the GFP_KERNEL allocation.  This is
 * the problem rescuer solves.
 *
 * When such condition is possible, the pool summons rescuers of all
 * workqueues which have works queued on the pool and let them process
 * those works so that forward progress can be guaranteed.
 *
 * This should happen rarely.
 */
static int rescuer_thread(void *__rescuer)
{
	struct worker *rescuer = __rescuer;
	struct workqueue_struct *wq = rescuer->rescue_wq;
	struct list_head *scheduled = &rescuer->scheduled;
	bool is_unbound = wq->flags & WQ_UNBOUND;
	unsigned int cpu;

	set_user_nice(current, RESCUER_NICE_LEVEL);

	/*
	 * Mark rescuer as worker too.  As WORKER_PREP is never cleared, it
	 * doesn't participate in concurrency management.
	 */
	rescuer->task->flags |= PF_WQ_WORKER;
repeat:
	set_current_state(TASK_INTERRUPTIBLE);

	if (kthread_should_stop()) {
		__set_current_state(TASK_RUNNING);
		rescuer->task->flags &= ~PF_WQ_WORKER;
		return 0;
	}

	/*
	 * See whether any cpu is asking for help.  Unbounded
	 * workqueues use cpu 0 in mayday_mask for CPU_UNBOUND.
	 */
	for_each_mayday_cpu(cpu, wq->mayday_mask) {
		unsigned int tcpu = is_unbound ? WORK_CPU_UNBOUND : cpu;
		struct pool_workqueue *pwq = get_pwq(tcpu, wq);
		struct worker_pool *pool = pwq->pool;
		struct work_struct *work, *n;

		__set_current_state(TASK_RUNNING);
		mayday_clear_cpu(cpu, wq->mayday_mask);

		/* migrate to the target cpu if possible */
		rescuer->pool = pool;
		worker_maybe_bind_and_lock(rescuer);

		/*
		 * Slurp in all works issued via this workqueue and
		 * process'em.
		 */
		BUG_ON(!list_empty(&rescuer->scheduled));
		list_for_each_entry_safe(work, n, &pool->worklist, entry)
			if (get_work_pwq(work) == pwq)
				move_linked_works(work, scheduled, &n);

		process_scheduled_works(rescuer);

		/*
		 * Leave this pool.  If keep_working() is %true, notify a
		 * regular worker; otherwise, we end up with 0 concurrency
		 * and stalling the execution.
		 */
		if (keep_working(pool))
			wake_up_worker(pool);

		spin_unlock_irq(&pool->lock);
	}

	/* rescuers should never participate in concurrency management */
	WARN_ON_ONCE(!(rescuer->flags & WORKER_NOT_RUNNING));
	schedule();
	goto repeat;
}

struct wq_barrier {
	struct work_struct	work;
	struct completion	done;
};

static void wq_barrier_func(struct work_struct *work)
{
	struct wq_barrier *barr = container_of(work, struct wq_barrier, work);
	complete(&barr->done);
}

/**
 * insert_wq_barrier - insert a barrier work
 * @pwq: pwq to insert barrier into
 * @barr: wq_barrier to insert
 * @target: target work to attach @barr to
 * @worker: worker currently executing @target, NULL if @target is not executing
 *
 * @barr is linked to @target such that @barr is completed only after
 * @target finishes execution.  Please note that the ordering
 * guarantee is observed only with respect to @target and on the local
 * cpu.
 *
 * Currently, a queued barrier can't be canceled.  This is because
 * try_to_grab_pending() can't determine whether the work to be
 * grabbed is at the head of the queue and thus can't clear LINKED
 * flag of the previous work while there must be a valid next work
 * after a work with LINKED flag set.
 *
 * Note that when @worker is non-NULL, @target may be modified
 * underneath us, so we can't reliably determine pwq from @target.
 *
 * CONTEXT:
 * spin_lock_irq(pool->lock).
 */
static void insert_wq_barrier(struct pool_workqueue *pwq,
			      struct wq_barrier *barr,
			      struct work_struct *target, struct worker *worker)
{
	struct list_head *head;
	unsigned int linked = 0;

	/*
	 * debugobject calls are safe here even with pool->lock locked
	 * as we know for sure that this will not trigger any of the
	 * checks and call back into the fixup functions where we
	 * might deadlock.
	 */
	INIT_WORK_ONSTACK(&barr->work, wq_barrier_func);
	__set_bit(WORK_STRUCT_PENDING_BIT, work_data_bits(&barr->work));
	init_completion(&barr->done);

	/*
	 * If @target is currently being executed, schedule the
	 * barrier to the worker; otherwise, put it after @target.
	 */
	if (worker)
		head = worker->scheduled.next;
	else {
		unsigned long *bits = work_data_bits(target);

		head = target->entry.next;
		/* there can already be other linked works, inherit and set */
		linked = *bits & WORK_STRUCT_LINKED;
		__set_bit(WORK_STRUCT_LINKED_BIT, bits);
	}

	debug_work_activate(&barr->work);
	insert_work(pwq, &barr->work, head,
		    work_color_to_flags(WORK_NO_COLOR) | linked);
}

/**
 * flush_workqueue_prep_pwqs - prepare pwqs for workqueue flushing
 * @wq: workqueue being flushed
 * @flush_color: new flush color, < 0 for no-op
 * @work_color: new work color, < 0 for no-op
 *
 * Prepare pwqs for workqueue flushing.
 *
 * If @flush_color is non-negative, flush_color on all pwqs should be
 * -1.  If no pwq has in-flight commands at the specified color, all
 * pwq->flush_color's stay at -1 and %false is returned.  If any pwq
 * has in flight commands, its pwq->flush_color is set to
 * @flush_color, @wq->nr_pwqs_to_flush is updated accordingly, pwq
 * wakeup logic is armed and %true is returned.
 *
 * The caller should have initialized @wq->first_flusher prior to
 * calling this function with non-negative @flush_color.  If
 * @flush_color is negative, no flush color update is done and %false
 * is returned.
 *
 * If @work_color is non-negative, all pwqs should have the same
 * work_color which is previous to @work_color and all will be
 * advanced to @work_color.
 *
 * CONTEXT:
 * mutex_lock(wq->flush_mutex).
 *
 * RETURNS:
 * %true if @flush_color >= 0 and there's something to flush.  %false
 * otherwise.
 */
static bool flush_workqueue_prep_pwqs(struct workqueue_struct *wq,
				      int flush_color, int work_color)
{
	bool wait = false;
	unsigned int cpu;

	if (flush_color >= 0) {
		BUG_ON(atomic_read(&wq->nr_pwqs_to_flush));
		atomic_set(&wq->nr_pwqs_to_flush, 1);
	}

	for_each_pwq_cpu(cpu, wq) {
		struct pool_workqueue *pwq = get_pwq(cpu, wq);
		struct worker_pool *pool = pwq->pool;

		spin_lock_irq(&pool->lock);

		if (flush_color >= 0) {
			BUG_ON(pwq->flush_color != -1);

			if (pwq->nr_in_flight[flush_color]) {
				pwq->flush_color = flush_color;
				atomic_inc(&wq->nr_pwqs_to_flush);
				wait = true;
			}
		}

		if (work_color >= 0) {
			BUG_ON(work_color != work_next_color(pwq->work_color));
			pwq->work_color = work_color;
		}

		spin_unlock_irq(&pool->lock);
	}

	if (flush_color >= 0 && atomic_dec_and_test(&wq->nr_pwqs_to_flush))
		complete(&wq->first_flusher->done);

	return wait;
}

/**
 * flush_workqueue - ensure that any scheduled work has run to completion.
 * @wq: workqueue to flush
 *
 * Forces execution of the workqueue and blocks until its completion.
 * This is typically used in driver shutdown handlers.
 *
 * We sleep until all works which were queued on entry have been handled,
 * but we are not livelocked by new incoming ones.
 */
void flush_workqueue(struct workqueue_struct *wq)
{
	struct wq_flusher this_flusher = {
		.list = LIST_HEAD_INIT(this_flusher.list),
		.flush_color = -1,
		.done = COMPLETION_INITIALIZER_ONSTACK(this_flusher.done),
	};
	int next_color;

	lock_map_acquire(&wq->lockdep_map);
	lock_map_release(&wq->lockdep_map);

	mutex_lock(&wq->flush_mutex);

	/*
	 * Start-to-wait phase
	 */
	next_color = work_next_color(wq->work_color);

	if (next_color != wq->flush_color) {
		/*
		 * Color space is not full.  The current work_color
		 * becomes our flush_color and work_color is advanced
		 * by one.
		 */
		BUG_ON(!list_empty(&wq->flusher_overflow));
		this_flusher.flush_color = wq->work_color;
		wq->work_color = next_color;

		if (!wq->first_flusher) {
			/* no flush in progress, become the first flusher */
			BUG_ON(wq->flush_color != this_flusher.flush_color);

			wq->first_flusher = &this_flusher;

			if (!flush_workqueue_prep_pwqs(wq, wq->flush_color,
						       wq->work_color)) {
				/* nothing to flush, done */
				wq->flush_color = next_color;
				wq->first_flusher = NULL;
				goto out_unlock;
			}
		} else {
			/* wait in queue */
			BUG_ON(wq->flush_color == this_flusher.flush_color);
			list_add_tail(&this_flusher.list, &wq->flusher_queue);
			flush_workqueue_prep_pwqs(wq, -1, wq->work_color);
		}
	} else {
		/*
		 * Oops, color space is full, wait on overflow queue.
		 * The next flush completion will assign us
		 * flush_color and transfer to flusher_queue.
		 */
		list_add_tail(&this_flusher.list, &wq->flusher_overflow);
	}

	mutex_unlock(&wq->flush_mutex);

	wait_for_completion(&this_flusher.done);

	/*
	 * Wake-up-and-cascade phase
	 *
	 * First flushers are responsible for cascading flushes and
	 * handling overflow.  Non-first flushers can simply return.
	 */
	if (wq->first_flusher != &this_flusher)
		return;

	mutex_lock(&wq->flush_mutex);

	/* we might have raced, check again with mutex held */
	if (wq->first_flusher != &this_flusher)
		goto out_unlock;

	wq->first_flusher = NULL;

	BUG_ON(!list_empty(&this_flusher.list));
	BUG_ON(wq->flush_color != this_flusher.flush_color);

	while (true) {
		struct wq_flusher *next, *tmp;

		/* complete all the flushers sharing the current flush color */
		list_for_each_entry_safe(next, tmp, &wq->flusher_queue, list) {
			if (next->flush_color != wq->flush_color)
				break;
			list_del_init(&next->list);
			complete(&next->done);
		}

		BUG_ON(!list_empty(&wq->flusher_overflow) &&
		       wq->flush_color != work_next_color(wq->work_color));

		/* this flush_color is finished, advance by one */
		wq->flush_color = work_next_color(wq->flush_color);

		/* one color has been freed, handle overflow queue */
		if (!list_empty(&wq->flusher_overflow)) {
			/*
			 * Assign the same color to all overflowed
			 * flushers, advance work_color and append to
			 * flusher_queue.  This is the start-to-wait
			 * phase for these overflowed flushers.
			 */
			list_for_each_entry(tmp, &wq->flusher_overflow, list)
				tmp->flush_color = wq->work_color;

			wq->work_color = work_next_color(wq->work_color);

			list_splice_tail_init(&wq->flusher_overflow,
					      &wq->flusher_queue);
			flush_workqueue_prep_pwqs(wq, -1, wq->work_color);
		}

		if (list_empty(&wq->flusher_queue)) {
			BUG_ON(wq->flush_color != wq->work_color);
			break;
		}

		/*
		 * Need to flush more colors.  Make the next flusher
		 * the new first flusher and arm pwqs.
		 */
		BUG_ON(wq->flush_color == wq->work_color);
		BUG_ON(wq->flush_color != next->flush_color);

		list_del_init(&next->list);
		wq->first_flusher = next;

		if (flush_workqueue_prep_pwqs(wq, wq->flush_color, -1))
			break;

		/*
		 * Meh... this color is already done, clear first
		 * flusher and repeat cascading.
		 */
		wq->first_flusher = NULL;
	}

out_unlock:
	mutex_unlock(&wq->flush_mutex);
}
EXPORT_SYMBOL_GPL(flush_workqueue);

/**
 * drain_workqueue - drain a workqueue
 * @wq: workqueue to drain
 *
 * Wait until the workqueue becomes empty.  While draining is in progress,
 * only chain queueing is allowed.  IOW, only currently pending or running
 * work items on @wq can queue further work items on it.  @wq is flushed
 * repeatedly until it becomes empty.  The number of flushing is detemined
 * by the depth of chaining and should be relatively short.  Whine if it
 * takes too long.
 */
void drain_workqueue(struct workqueue_struct *wq)
{
	unsigned int flush_cnt = 0;
	unsigned int cpu;

	/*
	 * __queue_work() needs to test whether there are drainers, is much
	 * hotter than drain_workqueue() and already looks at @wq->flags.
	 * Use WQ_DRAINING so that queue doesn't have to check nr_drainers.
	 */
	spin_lock(&workqueue_lock);
	if (!wq->nr_drainers++)
		wq->flags |= WQ_DRAINING;
	spin_unlock(&workqueue_lock);
reflush:
	flush_workqueue(wq);

	for_each_pwq_cpu(cpu, wq) {
		struct pool_workqueue *pwq = get_pwq(cpu, wq);
		bool drained;

		spin_lock_irq(&pwq->pool->lock);
		drained = !pwq->nr_active && list_empty(&pwq->delayed_works);
		spin_unlock_irq(&pwq->pool->lock);

		if (drained)
			continue;

		if (++flush_cnt == 10 ||
		    (flush_cnt % 100 == 0 && flush_cnt <= 1000))
			pr_warn("workqueue %s: flush on destruction isn't complete after %u tries\n",
				wq->name, flush_cnt);
		goto reflush;
	}

	spin_lock(&workqueue_lock);
	if (!--wq->nr_drainers)
		wq->flags &= ~WQ_DRAINING;
	spin_unlock(&workqueue_lock);
}
EXPORT_SYMBOL_GPL(drain_workqueue);

static bool start_flush_work(struct work_struct *work, struct wq_barrier *barr)
{
	struct worker *worker = NULL;
	struct worker_pool *pool;
	struct pool_workqueue *pwq;

	might_sleep();
	pool = get_work_pool(work);
	if (!pool)
		return false;

	spin_lock_irq(&pool->lock);
	/* see the comment in try_to_grab_pending() with the same code */
	pwq = get_work_pwq(work);
	if (pwq) {
		if (unlikely(pwq->pool != pool))
			goto already_gone;
	} else {
		worker = find_worker_executing_work(pool, work);
		if (!worker)
			goto already_gone;
		pwq = worker->current_pwq;
	}

	insert_wq_barrier(pwq, barr, work, worker);
	spin_unlock_irq(&pool->lock);

	/*
	 * If @max_active is 1 or rescuer is in use, flushing another work
	 * item on the same workqueue may lead to deadlock.  Make sure the
	 * flusher is not running on the same workqueue by verifying write
	 * access.
	 */
	if (pwq->wq->saved_max_active == 1 || pwq->wq->flags & WQ_RESCUER)
		lock_map_acquire(&pwq->wq->lockdep_map);
	else
		lock_map_acquire_read(&pwq->wq->lockdep_map);
	lock_map_release(&pwq->wq->lockdep_map);

	return true;
already_gone:
	spin_unlock_irq(&pool->lock);
	return false;
}

/**
 * flush_work - wait for a work to finish executing the last queueing instance
 * @work: the work to flush
 *
 * Wait until @work has finished execution.  @work is guaranteed to be idle
 * on return if it hasn't been requeued since flush started.
 *
 * RETURNS:
 * %true if flush_work() waited for the work to finish execution,
 * %false if it was already idle.
 */
bool flush_work(struct work_struct *work)
{
	struct wq_barrier barr;

	lock_map_acquire(&work->lockdep_map);
	lock_map_release(&work->lockdep_map);

	if (start_flush_work(work, &barr)) {
		wait_for_completion(&barr.done);
		destroy_work_on_stack(&barr.work);
		return true;
	} else {
		return false;
	}
}
EXPORT_SYMBOL_GPL(flush_work);

static bool __cancel_work_timer(struct work_struct *work, bool is_dwork)
{
	unsigned long flags;
	int ret;

	do {
		ret = try_to_grab_pending(work, is_dwork, &flags);
		/*
		 * If someone else is canceling, wait for the same event it
		 * would be waiting for before retrying.
		 */
		if (unlikely(ret == -ENOENT))
			flush_work(work);
	} while (unlikely(ret < 0));

	/* tell other tasks trying to grab @work to back off */
	mark_work_canceling(work);
	local_irq_restore(flags);

	flush_work(work);
	clear_work_data(work);
	return ret;
}

/**
 * cancel_work_sync - cancel a work and wait for it to finish
 * @work: the work to cancel
 *
 * Cancel @work and wait for its execution to finish.  This function
 * can be used even if the work re-queues itself or migrates to
 * another workqueue.  On return from this function, @work is
 * guaranteed to be not pending or executing on any CPU.
 *
 * cancel_work_sync(&delayed_work->work) must not be used for
 * delayed_work's.  Use cancel_delayed_work_sync() instead.
 *
 * The caller must ensure that the workqueue on which @work was last
 * queued can't be destroyed before this function returns.
 *
 * RETURNS:
 * %true if @work was pending, %false otherwise.
 */
bool cancel_work_sync(struct work_struct *work)
{
	return __cancel_work_timer(work, false);
}
EXPORT_SYMBOL_GPL(cancel_work_sync);

/**
 * flush_delayed_work - wait for a dwork to finish executing the last queueing
 * @dwork: the delayed work to flush
 *
 * Delayed timer is cancelled and the pending work is queued for
 * immediate execution.  Like flush_work(), this function only
 * considers the last queueing instance of @dwork.
 *
 * RETURNS:
 * %true if flush_work() waited for the work to finish execution,
 * %false if it was already idle.
 */
bool flush_delayed_work(struct delayed_work *dwork)
{
	local_irq_disable();
	if (del_timer_sync(&dwork->timer))
		__queue_work(dwork->cpu, dwork->wq, &dwork->work);
	local_irq_enable();
	return flush_work(&dwork->work);
}
EXPORT_SYMBOL(flush_delayed_work);

/**
 * cancel_delayed_work - cancel a delayed work
 * @dwork: delayed_work to cancel
 *
 * Kill off a pending delayed_work.  Returns %true if @dwork was pending
 * and canceled; %false if wasn't pending.  Note that the work callback
 * function may still be running on return, unless it returns %true and the
 * work doesn't re-arm itself.  Explicitly flush or use
 * cancel_delayed_work_sync() to wait on it.
 *
 * This function is safe to call from any context including IRQ handler.
 */
bool cancel_delayed_work(struct delayed_work *dwork)
{
	unsigned long flags;
	int ret;

	do {
		ret = try_to_grab_pending(&dwork->work, true, &flags);
	} while (unlikely(ret == -EAGAIN));

	if (unlikely(ret < 0))
		return false;

	set_work_pool_and_clear_pending(&dwork->work,
					get_work_pool_id(&dwork->work));
	local_irq_restore(flags);
	return ret;
}
EXPORT_SYMBOL(cancel_delayed_work);

/**
 * cancel_delayed_work_sync - cancel a delayed work and wait for it to finish
 * @dwork: the delayed work cancel
 *
 * This is cancel_work_sync() for delayed works.
 *
 * RETURNS:
 * %true if @dwork was pending, %false otherwise.
 */
bool cancel_delayed_work_sync(struct delayed_work *dwork)
{
	return __cancel_work_timer(&dwork->work, true);
}
EXPORT_SYMBOL(cancel_delayed_work_sync);

/**
 * schedule_work_on - put work task on a specific cpu
 * @cpu: cpu to put the work task on
 * @work: job to be done
 *
 * This puts a job on a specific cpu
 */
bool schedule_work_on(int cpu, struct work_struct *work)
{
	return queue_work_on(cpu, system_wq, work);
}
EXPORT_SYMBOL(schedule_work_on);

/**
 * schedule_work - put work task in global workqueue
 * @work: job to be done
 *
 * Returns %false if @work was already on the kernel-global workqueue and
 * %true otherwise.
 *
 * This puts a job in the kernel-global workqueue if it was not already
 * queued and leaves it in the same position on the kernel-global
 * workqueue otherwise.
 */
bool schedule_work(struct work_struct *work)
{
	return queue_work(system_wq, work);
}
EXPORT_SYMBOL(schedule_work);

/**
 * schedule_delayed_work_on - queue work in global workqueue on CPU after delay
 * @cpu: cpu to use
 * @dwork: job to be done
 * @delay: number of jiffies to wait
 *
 * After waiting for a given time this puts a job in the kernel-global
 * workqueue on the specified CPU.
 */
bool schedule_delayed_work_on(int cpu, struct delayed_work *dwork,
			      unsigned long delay)
{
	return queue_delayed_work_on(cpu, system_wq, dwork, delay);
}
EXPORT_SYMBOL(schedule_delayed_work_on);

/**
 * schedule_delayed_work - put work task in global workqueue after delay
 * @dwork: job to be done
 * @delay: number of jiffies to wait or 0 for immediate execution
 *
 * After waiting for a given time this puts a job in the kernel-global
 * workqueue.
 */
bool schedule_delayed_work(struct delayed_work *dwork, unsigned long delay)
{
	return queue_delayed_work(system_wq, dwork, delay);
}
EXPORT_SYMBOL(schedule_delayed_work);

/**
 * schedule_on_each_cpu - execute a function synchronously on each online CPU
 * @func: the function to call
 *
 * schedule_on_each_cpu() executes @func on each online CPU using the
 * system workqueue and blocks until all CPUs have completed.
 * schedule_on_each_cpu() is very slow.
 *
 * RETURNS:
 * 0 on success, -errno on failure.
 */
int schedule_on_each_cpu(work_func_t func)
{
	int cpu;
	struct work_struct __percpu *works;

	works = alloc_percpu(struct work_struct);
	if (!works)
		return -ENOMEM;

	get_online_cpus();

	for_each_online_cpu(cpu) {
		struct work_struct *work = per_cpu_ptr(works, cpu);

		INIT_WORK(work, func);
		schedule_work_on(cpu, work);
	}

	for_each_online_cpu(cpu)
		flush_work(per_cpu_ptr(works, cpu));

	put_online_cpus();
	free_percpu(works);
	return 0;
}

/**
 * flush_scheduled_work - ensure that any scheduled work has run to completion.
 *
 * Forces execution of the kernel-global workqueue and blocks until its
 * completion.
 *
 * Think twice before calling this function!  It's very easy to get into
 * trouble if you don't take great care.  Either of the following situations
 * will lead to deadlock:
 *
 *	One of the work items currently on the workqueue needs to acquire
 *	a lock held by your code or its caller.
 *
 *	Your code is running in the context of a work routine.
 *
 * They will be detected by lockdep when they occur, but the first might not
 * occur very often.  It depends on what work items are on the workqueue and
 * what locks they need, which you have no control over.
 *
 * In most situations flushing the entire workqueue is overkill; you merely
 * need to know that a particular work item isn't queued and isn't running.
 * In such cases you should use cancel_delayed_work_sync() or
 * cancel_work_sync() instead.
 */
void flush_scheduled_work(void)
{
	flush_workqueue(system_wq);
}
EXPORT_SYMBOL(flush_scheduled_work);

/**
 * execute_in_process_context - reliably execute the routine with user context
 * @fn:		the function to execute
 * @ew:		guaranteed storage for the execute work structure (must
 *		be available when the work executes)
 *
 * Executes the function immediately if process context is available,
 * otherwise schedules the function for delayed execution.
 *
 * Returns:	0 - function was executed
 *		1 - function was scheduled for execution
 */
int execute_in_process_context(work_func_t fn, struct execute_work *ew)
{
	if (!in_interrupt()) {
		fn(&ew->work);
		return 0;
	}

	INIT_WORK(&ew->work, fn);
	schedule_work(&ew->work);

	return 1;
}
EXPORT_SYMBOL_GPL(execute_in_process_context);

int keventd_up(void)
{
	return system_wq != NULL;
}

static int alloc_pwqs(struct workqueue_struct *wq)
{
	/*
	 * pwqs are forced aligned according to WORK_STRUCT_FLAG_BITS.
	 * Make sure that the alignment isn't lower than that of
	 * unsigned long long.
	 */
	const size_t size = sizeof(struct pool_workqueue);
	const size_t align = max_t(size_t, 1 << WORK_STRUCT_FLAG_BITS,
				   __alignof__(unsigned long long));

	if (!(wq->flags & WQ_UNBOUND))
		wq->pool_wq.pcpu = __alloc_percpu(size, align);
	else {
		void *ptr;

		/*
		 * Allocate enough room to align pwq and put an extra
		 * pointer at the end pointing back to the originally
		 * allocated pointer which will be used for free.
		 */
		ptr = kzalloc(size + align + sizeof(void *), GFP_KERNEL);
		if (ptr) {
			wq->pool_wq.single = PTR_ALIGN(ptr, align);
			*(void **)(wq->pool_wq.single + 1) = ptr;
		}
	}

	/* just in case, make sure it's actually aligned */
	BUG_ON(!IS_ALIGNED(wq->pool_wq.v, align));
	return wq->pool_wq.v ? 0 : -ENOMEM;
}

static void free_pwqs(struct workqueue_struct *wq)
{
	if (!(wq->flags & WQ_UNBOUND))
		free_percpu(wq->pool_wq.pcpu);
	else if (wq->pool_wq.single) {
		/* the pointer to free is stored right after the pwq */
		kfree(*(void **)(wq->pool_wq.single + 1));
	}
}

static int wq_clamp_max_active(int max_active, unsigned int flags,
			       const char *name)
{
	int lim = flags & WQ_UNBOUND ? WQ_UNBOUND_MAX_ACTIVE : WQ_MAX_ACTIVE;

	if (max_active < 1 || max_active > lim)
		pr_warn("workqueue: max_active %d requested for %s is out of range, clamping between %d and %d\n",
			max_active, name, 1, lim);

	return clamp_val(max_active, 1, lim);
}

struct workqueue_struct *__alloc_workqueue_key(const char *fmt,
					       unsigned int flags,
					       int max_active,
					       struct lock_class_key *key,
					       const char *lock_name, ...)
{
	va_list args, args1;
	struct workqueue_struct *wq;
	unsigned int cpu;
	size_t namelen;

	/* determine namelen, allocate wq and format name */
	va_start(args, lock_name);
	va_copy(args1, args);
	namelen = vsnprintf(NULL, 0, fmt, args) + 1;

	wq = kzalloc(sizeof(*wq) + namelen, GFP_KERNEL);
	if (!wq)
		goto err;

	vsnprintf(wq->name, namelen, fmt, args1);
	va_end(args);
	va_end(args1);

	/*
	 * Workqueues which may be used during memory reclaim should
	 * have a rescuer to guarantee forward progress.
	 */
	if (flags & WQ_MEM_RECLAIM)
		flags |= WQ_RESCUER;

	max_active = max_active ?: WQ_DFL_ACTIVE;
	max_active = wq_clamp_max_active(max_active, flags, wq->name);

	/* init wq */
	wq->flags = flags;
	wq->saved_max_active = max_active;
	mutex_init(&wq->flush_mutex);
	atomic_set(&wq->nr_pwqs_to_flush, 0);
	INIT_LIST_HEAD(&wq->flusher_queue);
	INIT_LIST_HEAD(&wq->flusher_overflow);

	lockdep_init_map(&wq->lockdep_map, lock_name, key, 0);
	INIT_LIST_HEAD(&wq->list);

	if (alloc_pwqs(wq) < 0)
		goto err;

	for_each_pwq_cpu(cpu, wq) {
		struct pool_workqueue *pwq = get_pwq(cpu, wq);

		BUG_ON((unsigned long)pwq & WORK_STRUCT_FLAG_MASK);
		pwq->pool = get_std_worker_pool(cpu, flags & WQ_HIGHPRI);
		pwq->wq = wq;
		pwq->flush_color = -1;
		pwq->max_active = max_active;
		INIT_LIST_HEAD(&pwq->delayed_works);
	}

	if (flags & WQ_RESCUER) {
		struct worker *rescuer;

		if (!alloc_mayday_mask(&wq->mayday_mask, GFP_KERNEL))
			goto err;

		wq->rescuer = rescuer = alloc_worker();
		if (!rescuer)
			goto err;

		rescuer->rescue_wq = wq;
		rescuer->task = kthread_create(rescuer_thread, rescuer, "%s",
					       wq->name);
		if (IS_ERR(rescuer->task))
			goto err;

		rescuer->task->flags |= PF_THREAD_BOUND;
		wake_up_process(rescuer->task);
	}

	/*
	 * workqueue_lock protects global freeze state and workqueues
	 * list.  Grab it, set max_active accordingly and add the new
	 * workqueue to workqueues list.
	 */
	spin_lock(&workqueue_lock);

	if (workqueue_freezing && wq->flags & WQ_FREEZABLE)
		for_each_pwq_cpu(cpu, wq)
			get_pwq(cpu, wq)->max_active = 0;

	list_add(&wq->list, &workqueues);

	spin_unlock(&workqueue_lock);

	return wq;
err:
	if (wq) {
		free_pwqs(wq);
		free_mayday_mask(wq->mayday_mask);
		kfree(wq->rescuer);
		kfree(wq);
	}
	return NULL;
}
EXPORT_SYMBOL_GPL(__alloc_workqueue_key);

/**
 * destroy_workqueue - safely terminate a workqueue
 * @wq: target workqueue
 *
 * Safely destroy a workqueue. All work currently pending will be done first.
 */
void destroy_workqueue(struct workqueue_struct *wq)
{
	unsigned int cpu;

	/* drain it before proceeding with destruction */
	drain_workqueue(wq);

	/*
	 * wq list is used to freeze wq, remove from list after
	 * flushing is complete in case freeze races us.
	 */
	spin_lock(&workqueue_lock);
	list_del(&wq->list);
	spin_unlock(&workqueue_lock);

	/* sanity check */
	for_each_pwq_cpu(cpu, wq) {
		struct pool_workqueue *pwq = get_pwq(cpu, wq);
		int i;

		for (i = 0; i < WORK_NR_COLORS; i++)
			BUG_ON(pwq->nr_in_flight[i]);
		BUG_ON(pwq->nr_active);
		BUG_ON(!list_empty(&pwq->delayed_works));
	}

	if (wq->flags & WQ_RESCUER) {
		kthread_stop(wq->rescuer->task);
		free_mayday_mask(wq->mayday_mask);
		kfree(wq->rescuer);
	}

	free_pwqs(wq);
	kfree(wq);
}
EXPORT_SYMBOL_GPL(destroy_workqueue);

/**
 * pwq_set_max_active - adjust max_active of a pwq
 * @pwq: target pool_workqueue
 * @max_active: new max_active value.
 *
 * Set @pwq->max_active to @max_active and activate delayed works if
 * increased.
 *
 * CONTEXT:
 * spin_lock_irq(pool->lock).
 */
static void pwq_set_max_active(struct pool_workqueue *pwq, int max_active)
{
	pwq->max_active = max_active;

	while (!list_empty(&pwq->delayed_works) &&
	       pwq->nr_active < pwq->max_active)
		pwq_activate_first_delayed(pwq);
}

/**
 * workqueue_set_max_active - adjust max_active of a workqueue
 * @wq: target workqueue
 * @max_active: new max_active value.
 *
 * Set max_active of @wq to @max_active.
 *
 * CONTEXT:
 * Don't call from IRQ context.
 */
void workqueue_set_max_active(struct workqueue_struct *wq, int max_active)
{
	unsigned int cpu;

	max_active = wq_clamp_max_active(max_active, wq->flags, wq->name);

	spin_lock(&workqueue_lock);

	wq->saved_max_active = max_active;

	for_each_pwq_cpu(cpu, wq) {
		struct pool_workqueue *pwq = get_pwq(cpu, wq);
		struct worker_pool *pool = pwq->pool;

		spin_lock_irq(&pool->lock);

		if (!(wq->flags & WQ_FREEZABLE) ||
		    !(pool->flags & POOL_FREEZING))
			pwq_set_max_active(pwq, max_active);

		spin_unlock_irq(&pool->lock);
	}

	spin_unlock(&workqueue_lock);
}
EXPORT_SYMBOL_GPL(workqueue_set_max_active);

/**
 * workqueue_congested - test whether a workqueue is congested
 * @cpu: CPU in question
 * @wq: target workqueue
 *
 * Test whether @wq's cpu workqueue for @cpu is congested.  There is
 * no synchronization around this function and the test result is
 * unreliable and only useful as advisory hints or for debugging.
 *
 * RETURNS:
 * %true if congested, %false otherwise.
 */
bool workqueue_congested(unsigned int cpu, struct workqueue_struct *wq)
{
	struct pool_workqueue *pwq = get_pwq(cpu, wq);

	return !list_empty(&pwq->delayed_works);
}
EXPORT_SYMBOL_GPL(workqueue_congested);

/**
 * work_busy - test whether a work is currently pending or running
 * @work: the work to be tested
 *
 * Test whether @work is currently pending or running.  There is no
 * synchronization around this function and the test result is
 * unreliable and only useful as advisory hints or for debugging.
 *
 * RETURNS:
 * OR'd bitmask of WORK_BUSY_* bits.
 */
unsigned int work_busy(struct work_struct *work)
{
	struct worker_pool *pool = get_work_pool(work);
	unsigned long flags;
	unsigned int ret = 0;

	if (work_pending(work))
		ret |= WORK_BUSY_PENDING;

	if (pool) {
		spin_lock_irqsave(&pool->lock, flags);
		if (find_worker_executing_work(pool, work))
			ret |= WORK_BUSY_RUNNING;
		spin_unlock_irqrestore(&pool->lock, flags);
	}

	return ret;
}
EXPORT_SYMBOL_GPL(work_busy);

/*
 * CPU hotplug.
 *
 * There are two challenges in supporting CPU hotplug.  Firstly, there
 * are a lot of assumptions on strong associations among work, pwq and
 * pool which make migrating pending and scheduled works very
 * difficult to implement without impacting hot paths.  Secondly,
 * worker pools serve mix of short, long and very long running works making
 * blocked draining impractical.
 *
 * This is solved by allowing the pools to be disassociated from the CPU
 * running as an unbound one and allowing it to be reattached later if the
 * cpu comes back online.
 */

static void wq_unbind_fn(struct work_struct *work)
{
	int cpu = smp_processor_id();
	struct worker_pool *pool;
	struct worker *worker;
	int i;

	for_each_std_worker_pool(pool, cpu) {
		BUG_ON(cpu != smp_processor_id());

		mutex_lock(&pool->assoc_mutex);
		spin_lock_irq(&pool->lock);

		/*
		 * We've claimed all manager positions.  Make all workers
		 * unbound and set DISASSOCIATED.  Before this, all workers
		 * except for the ones which are still executing works from
		 * before the last CPU down must be on the cpu.  After
		 * this, they may become diasporas.
		 */
		list_for_each_entry(worker, &pool->idle_list, entry)
			worker->flags |= WORKER_UNBOUND;

		for_each_busy_worker(worker, i, pool)
			worker->flags |= WORKER_UNBOUND;

		pool->flags |= POOL_DISASSOCIATED;

		spin_unlock_irq(&pool->lock);
		mutex_unlock(&pool->assoc_mutex);
	}

	/*
	 * Call schedule() so that we cross rq->lock and thus can guarantee
	 * sched callbacks see the %WORKER_UNBOUND flag.  This is necessary
	 * as scheduler callbacks may be invoked from other cpus.
	 */
	schedule();

	/*
	 * Sched callbacks are disabled now.  Zap nr_running.  After this,
	 * nr_running stays zero and need_more_worker() and keep_working()
	 * are always true as long as the worklist is not empty.  Pools on
	 * @cpu now behave as unbound (in terms of concurrency management)
	 * pools which are served by workers tied to the CPU.
	 *
	 * On return from this function, the current worker would trigger
	 * unbound chain execution of pending work items if other workers
	 * didn't already.
	 */
	for_each_std_worker_pool(pool, cpu)
		atomic_set(&pool->nr_running, 0);
}

/*
 * Workqueues should be brought up before normal priority CPU notifiers.
 * This will be registered high priority CPU notifier.
 */
static int __cpuinit workqueue_cpu_up_callback(struct notifier_block *nfb,
					       unsigned long action,
					       void *hcpu)
{
	unsigned int cpu = (unsigned long)hcpu;
	struct worker_pool *pool;

	switch (action & ~CPU_TASKS_FROZEN) {
	case CPU_UP_PREPARE:
		for_each_std_worker_pool(pool, cpu) {
			struct worker *worker;

			if (pool->nr_workers)
				continue;

			worker = create_worker(pool);
			if (!worker)
				return NOTIFY_BAD;

			spin_lock_irq(&pool->lock);
			start_worker(worker);
			spin_unlock_irq(&pool->lock);
		}
		break;

	case CPU_DOWN_FAILED:
	case CPU_ONLINE:
		for_each_std_worker_pool(pool, cpu) {
			mutex_lock(&pool->assoc_mutex);
			spin_lock_irq(&pool->lock);

			pool->flags &= ~POOL_DISASSOCIATED;
			rebind_workers(pool);

			spin_unlock_irq(&pool->lock);
			mutex_unlock(&pool->assoc_mutex);
		}
		break;
	}
	return NOTIFY_OK;
}

/*
 * Workqueues should be brought down after normal priority CPU notifiers.
 * This will be registered as low priority CPU notifier.
 */
static int __cpuinit workqueue_cpu_down_callback(struct notifier_block *nfb,
						 unsigned long action,
						 void *hcpu)
{
	unsigned int cpu = (unsigned long)hcpu;
	struct work_struct unbind_work;

	switch (action & ~CPU_TASKS_FROZEN) {
	case CPU_DOWN_PREPARE:
		/* unbinding should happen on the local CPU */
		INIT_WORK_ONSTACK(&unbind_work, wq_unbind_fn);
		queue_work_on(cpu, system_highpri_wq, &unbind_work);
		flush_work(&unbind_work);
		break;
	}
	return NOTIFY_OK;
}

#ifdef CONFIG_SMP

struct work_for_cpu {
	struct work_struct work;
	long (*fn)(void *);
	void *arg;
	long ret;
};

static void work_for_cpu_fn(struct work_struct *work)
{
	struct work_for_cpu *wfc = container_of(work, struct work_for_cpu, work);

	wfc->ret = wfc->fn(wfc->arg);
}

/**
 * work_on_cpu - run a function in user context on a particular cpu
 * @cpu: the cpu to run on
 * @fn: the function to run
 * @arg: the function arg
 *
 * This will return the value @fn returns.
 * It is up to the caller to ensure that the cpu doesn't go offline.
 * The caller must not hold any locks which would prevent @fn from completing.
 */
long work_on_cpu(unsigned int cpu, long (*fn)(void *), void *arg)
{
	struct work_for_cpu wfc = { .fn = fn, .arg = arg };

	INIT_WORK_ONSTACK(&wfc.work, work_for_cpu_fn);
	schedule_work_on(cpu, &wfc.work);
	flush_work(&wfc.work);
	return wfc.ret;
}
EXPORT_SYMBOL_GPL(work_on_cpu);
#endif /* CONFIG_SMP */

#ifdef CONFIG_FREEZER

/**
 * freeze_workqueues_begin - begin freezing workqueues
 *
 * Start freezing workqueues.  After this function returns, all freezable
 * workqueues will queue new works to their frozen_works list instead of
 * pool->worklist.
 *
 * CONTEXT:
 * Grabs and releases workqueue_lock and pool->lock's.
 */
void freeze_workqueues_begin(void)
{
	unsigned int cpu;

	spin_lock(&workqueue_lock);

	BUG_ON(workqueue_freezing);
	workqueue_freezing = true;

	for_each_wq_cpu(cpu) {
		struct worker_pool *pool;
		struct workqueue_struct *wq;

		for_each_std_worker_pool(pool, cpu) {
			spin_lock_irq(&pool->lock);

			WARN_ON_ONCE(pool->flags & POOL_FREEZING);
			pool->flags |= POOL_FREEZING;

			list_for_each_entry(wq, &workqueues, list) {
				struct pool_workqueue *pwq = get_pwq(cpu, wq);

				if (pwq && pwq->pool == pool &&
				    (wq->flags & WQ_FREEZABLE))
					pwq->max_active = 0;
			}

			spin_unlock_irq(&pool->lock);
		}
	}

	spin_unlock(&workqueue_lock);
}

/**
 * freeze_workqueues_busy - are freezable workqueues still busy?
 *
 * Check whether freezing is complete.  This function must be called
 * between freeze_workqueues_begin() and thaw_workqueues().
 *
 * CONTEXT:
 * Grabs and releases workqueue_lock.
 *
 * RETURNS:
 * %true if some freezable workqueues are still busy.  %false if freezing
 * is complete.
 */
bool freeze_workqueues_busy(void)
{
	unsigned int cpu;
	bool busy = false;

	spin_lock(&workqueue_lock);

	BUG_ON(!workqueue_freezing);

	for_each_wq_cpu(cpu) {
		struct workqueue_struct *wq;
		/*
		 * nr_active is monotonically decreasing.  It's safe
		 * to peek without lock.
		 */
		list_for_each_entry(wq, &workqueues, list) {
			struct pool_workqueue *pwq = get_pwq(cpu, wq);

			if (!pwq || !(wq->flags & WQ_FREEZABLE))
				continue;

			BUG_ON(pwq->nr_active < 0);
			if (pwq->nr_active) {
				busy = true;
				goto out_unlock;
			}
		}
	}
out_unlock:
	spin_unlock(&workqueue_lock);
	return busy;
}

/**
 * thaw_workqueues - thaw workqueues
 *
 * Thaw workqueues.  Normal queueing is restored and all collected
 * frozen works are transferred to their respective pool worklists.
 *
 * CONTEXT:
 * Grabs and releases workqueue_lock and pool->lock's.
 */
void thaw_workqueues(void)
{
	unsigned int cpu;

	spin_lock(&workqueue_lock);

	if (!workqueue_freezing)
		goto out_unlock;

	for_each_wq_cpu(cpu) {
		struct worker_pool *pool;
		struct workqueue_struct *wq;

		for_each_std_worker_pool(pool, cpu) {
			spin_lock_irq(&pool->lock);

			WARN_ON_ONCE(!(pool->flags & POOL_FREEZING));
			pool->flags &= ~POOL_FREEZING;

			list_for_each_entry(wq, &workqueues, list) {
				struct pool_workqueue *pwq = get_pwq(cpu, wq);

				if (!pwq || pwq->pool != pool ||
				    !(wq->flags & WQ_FREEZABLE))
					continue;

				/* restore max_active and repopulate worklist */
				pwq_set_max_active(pwq, wq->saved_max_active);
			}

			wake_up_worker(pool);

			spin_unlock_irq(&pool->lock);
		}
	}

	workqueue_freezing = false;
out_unlock:
	spin_unlock(&workqueue_lock);
}
#endif /* CONFIG_FREEZER */

static int __init init_workqueues(void)
{
	unsigned int cpu;

	/* make sure we have enough bits for OFFQ pool ID */
	BUILD_BUG_ON((1LU << (BITS_PER_LONG - WORK_OFFQ_POOL_SHIFT)) <
		     WORK_CPU_END * NR_STD_WORKER_POOLS);

	cpu_notifier(workqueue_cpu_up_callback, CPU_PRI_WORKQUEUE_UP);
	hotcpu_notifier(workqueue_cpu_down_callback, CPU_PRI_WORKQUEUE_DOWN);

	/* initialize CPU pools */
	for_each_wq_cpu(cpu) {
		struct worker_pool *pool;

		for_each_std_worker_pool(pool, cpu) {
			spin_lock_init(&pool->lock);
			pool->cpu = cpu;
			pool->flags |= POOL_DISASSOCIATED;
			INIT_LIST_HEAD(&pool->worklist);
			INIT_LIST_HEAD(&pool->idle_list);
			hash_init(pool->busy_hash);

			init_timer_deferrable(&pool->idle_timer);
			pool->idle_timer.function = idle_worker_timeout;
			pool->idle_timer.data = (unsigned long)pool;

			setup_timer(&pool->mayday_timer, pool_mayday_timeout,
				    (unsigned long)pool);

			mutex_init(&pool->assoc_mutex);
			ida_init(&pool->worker_ida);

			/* alloc pool ID */
			BUG_ON(worker_pool_assign_id(pool));
		}
	}

	/* create the initial worker */
	for_each_online_wq_cpu(cpu) {
		struct worker_pool *pool;

		for_each_std_worker_pool(pool, cpu) {
			struct worker *worker;

			if (cpu != WORK_CPU_UNBOUND)
				pool->flags &= ~POOL_DISASSOCIATED;

			worker = create_worker(pool);
			BUG_ON(!worker);
			spin_lock_irq(&pool->lock);
			start_worker(worker);
			spin_unlock_irq(&pool->lock);
		}
	}

	system_wq = alloc_workqueue("events", 0, 0);
	system_highpri_wq = alloc_workqueue("events_highpri", WQ_HIGHPRI, 0);
	system_long_wq = alloc_workqueue("events_long", 0, 0);
	system_unbound_wq = alloc_workqueue("events_unbound", WQ_UNBOUND,
					    WQ_UNBOUND_MAX_ACTIVE);
	system_freezable_wq = alloc_workqueue("events_freezable",
					      WQ_FREEZABLE, 0);
	BUG_ON(!system_wq || !system_highpri_wq || !system_long_wq ||
	       !system_unbound_wq || !system_freezable_wq);
	return 0;
}
early_initcall(init_workqueues);<|MERGE_RESOLUTION|>--- conflicted
+++ resolved
@@ -457,24 +457,6 @@
 	int ret;
 
 	mutex_lock(&worker_pool_idr_mutex);
-<<<<<<< HEAD
-	idr_pre_get(&worker_pool_idr, GFP_KERNEL);
-	ret = idr_get_new(&worker_pool_idr, pool, &pool->id);
-	mutex_unlock(&worker_pool_idr_mutex);
-
-	return ret;
-}
-
-/*
- * Lookup worker_pool by id.  The idr currently is built during boot and
- * never modified.  Don't worry about locking for now.
- */
-static struct worker_pool *worker_pool_by_id(int pool_id)
-{
-	return idr_find(&worker_pool_idr, pool_id);
-}
-
-=======
 	ret = idr_alloc(&worker_pool_idr, pool, 0, 0, GFP_KERNEL);
 	if (ret >= 0)
 		pool->id = ret;
@@ -492,7 +474,6 @@
 	return idr_find(&worker_pool_idr, pool_id);
 }
 
->>>>>>> a937536b
 static struct worker_pool *get_std_worker_pool(int cpu, bool highpri)
 {
 	struct worker_pool *pools = std_worker_pools(cpu);
