/*
 * kernel/workqueue.c - generic async execution with shared worker pool
 *
 * Copyright (C) 2002		Ingo Molnar
 *
 *   Derived from the taskqueue/keventd code by:
 *     David Woodhouse <dwmw2@infradead.org>
 *     Andrew Morton
 *     Kai Petzke <wpp@marie.physik.tu-berlin.de>
 *     Theodore Ts'o <tytso@mit.edu>
 *
 * Made to use alloc_percpu by Christoph Lameter.
 *
 * Copyright (C) 2010		SUSE Linux Products GmbH
 * Copyright (C) 2010		Tejun Heo <tj@kernel.org>
 *
 * This is the generic async execution mechanism.  Work items as are
 * executed in process context.  The worker pool is shared and
 * automatically managed.  There is one worker pool for each CPU and
 * one extra for works which are better served by workers which are
 * not bound to any specific CPU.
 *
 * Please read Documentation/workqueue.txt for details.
 */

#include <linux/export.h>
#include <linux/kernel.h>
#include <linux/sched.h>
#include <linux/init.h>
#include <linux/signal.h>
#include <linux/completion.h>
#include <linux/workqueue.h>
#include <linux/slab.h>
#include <linux/cpu.h>
#include <linux/notifier.h>
#include <linux/kthread.h>
#include <linux/hardirq.h>
#include <linux/mempolicy.h>
#include <linux/freezer.h>
#include <linux/kallsyms.h>
#include <linux/debug_locks.h>
#include <linux/lockdep.h>
#include <linux/idr.h>
#include <linux/jhash.h>
#include <linux/hashtable.h>
#include <linux/rculist.h>

#include "workqueue_internal.h"

enum {
	/*
	 * worker_pool flags
	 *
	 * A bound pool is either associated or disassociated with its CPU.
	 * While associated (!DISASSOCIATED), all workers are bound to the
	 * CPU and none has %WORKER_UNBOUND set and concurrency management
	 * is in effect.
	 *
	 * While DISASSOCIATED, the cpu may be offline and all workers have
	 * %WORKER_UNBOUND set and concurrency management disabled, and may
	 * be executing on any CPU.  The pool behaves as an unbound one.
	 *
	 * Note that DISASSOCIATED should be flipped only while holding
	 * manager_mutex to avoid changing binding state while
	 * create_worker() is in progress.
	 */
	POOL_MANAGE_WORKERS	= 1 << 0,	/* need to manage workers */
	POOL_DISASSOCIATED	= 1 << 2,	/* cpu can't serve workers */
	POOL_FREEZING		= 1 << 3,	/* freeze in progress */

	/* worker flags */
	WORKER_STARTED		= 1 << 0,	/* started */
	WORKER_DIE		= 1 << 1,	/* die die die */
	WORKER_IDLE		= 1 << 2,	/* is idle */
	WORKER_PREP		= 1 << 3,	/* preparing to run works */
	WORKER_CPU_INTENSIVE	= 1 << 6,	/* cpu intensive */
	WORKER_UNBOUND		= 1 << 7,	/* worker is unbound */

	WORKER_NOT_RUNNING	= WORKER_PREP | WORKER_UNBOUND |
				  WORKER_CPU_INTENSIVE,

	NR_STD_WORKER_POOLS	= 2,		/* # standard pools per cpu */

	UNBOUND_POOL_HASH_ORDER	= 6,		/* hashed by pool->attrs */
	BUSY_WORKER_HASH_ORDER	= 6,		/* 64 pointers */

	MAX_IDLE_WORKERS_RATIO	= 4,		/* 1/4 of busy can be idle */
	IDLE_WORKER_TIMEOUT	= 300 * HZ,	/* keep idle ones for 5 mins */

	MAYDAY_INITIAL_TIMEOUT  = HZ / 100 >= 2 ? HZ / 100 : 2,
						/* call for help after 10ms
						   (min two ticks) */
	MAYDAY_INTERVAL		= HZ / 10,	/* and then every 100ms */
	CREATE_COOLDOWN		= HZ,		/* time to breath after fail */

	/*
	 * Rescue workers are used only on emergencies and shared by
	 * all cpus.  Give -20.
	 */
	RESCUER_NICE_LEVEL	= -20,
	HIGHPRI_NICE_LEVEL	= -20,
};

/*
 * Structure fields follow one of the following exclusion rules.
 *
 * I: Modifiable by initialization/destruction paths and read-only for
 *    everyone else.
 *
 * P: Preemption protected.  Disabling preemption is enough and should
 *    only be modified and accessed from the local cpu.
 *
 * L: pool->lock protected.  Access with pool->lock held.
 *
 * X: During normal operation, modification requires pool->lock and should
 *    be done only from local cpu.  Either disabling preemption on local
 *    cpu or grabbing pool->lock is enough for read access.  If
 *    POOL_DISASSOCIATED is set, it's identical to L.
 *
 * F: wq->flush_mutex protected.
 *
 * WQ: wq_mutex protected.
 *
 * WR: wq_mutex protected for writes.  Sched-RCU protected for reads.
 *
 * PW: pwq_lock protected.
 *
 * FR: wq->flush_mutex and pwq_lock protected for writes.  Sched-RCU
 *     protected for reads.
 *
 * MD: wq_mayday_lock protected.
 */

/* struct worker is defined in workqueue_internal.h */

struct worker_pool {
	spinlock_t		lock;		/* the pool lock */
	int			cpu;		/* I: the associated cpu */
	int			id;		/* I: pool ID */
	unsigned int		flags;		/* X: flags */

	struct list_head	worklist;	/* L: list of pending works */
	int			nr_workers;	/* L: total number of workers */

	/* nr_idle includes the ones off idle_list for rebinding */
	int			nr_idle;	/* L: currently idle ones */

	struct list_head	idle_list;	/* X: list of idle workers */
	struct timer_list	idle_timer;	/* L: worker idle timeout */
	struct timer_list	mayday_timer;	/* L: SOS timer for workers */

	/* a workers is either on busy_hash or idle_list, or the manager */
	DECLARE_HASHTABLE(busy_hash, BUSY_WORKER_HASH_ORDER);
						/* L: hash of busy workers */

	/* see manage_workers() for details on the two manager mutexes */
	struct mutex		manager_arb;	/* manager arbitration */
	struct mutex		manager_mutex;	/* manager exclusion */
	struct ida		worker_ida;	/* L: for worker IDs */

	struct workqueue_attrs	*attrs;		/* I: worker attributes */
	struct hlist_node	hash_node;	/* WQ: unbound_pool_hash node */
	int			refcnt;		/* WQ: refcnt for unbound pools */

	/*
	 * The current concurrency level.  As it's likely to be accessed
	 * from other CPUs during try_to_wake_up(), put it in a separate
	 * cacheline.
	 */
	atomic_t		nr_running ____cacheline_aligned_in_smp;

	/*
	 * Destruction of pool is sched-RCU protected to allow dereferences
	 * from get_work_pool().
	 */
	struct rcu_head		rcu;
} ____cacheline_aligned_in_smp;

/*
 * The per-pool workqueue.  While queued, the lower WORK_STRUCT_FLAG_BITS
 * of work_struct->data are used for flags and the remaining high bits
 * point to the pwq; thus, pwqs need to be aligned at two's power of the
 * number of flag bits.
 */
struct pool_workqueue {
	struct worker_pool	*pool;		/* I: the associated pool */
	struct workqueue_struct *wq;		/* I: the owning workqueue */
	int			work_color;	/* L: current color */
	int			flush_color;	/* L: flushing color */
	int			refcnt;		/* L: reference count */
	int			nr_in_flight[WORK_NR_COLORS];
						/* L: nr of in_flight works */
	int			nr_active;	/* L: nr of active works */
	int			max_active;	/* L: max active works */
	struct list_head	delayed_works;	/* L: delayed works */
	struct list_head	pwqs_node;	/* FR: node on wq->pwqs */
	struct list_head	mayday_node;	/* MD: node on wq->maydays */

	/*
	 * Release of unbound pwq is punted to system_wq.  See put_pwq()
	 * and pwq_unbound_release_workfn() for details.  pool_workqueue
	 * itself is also sched-RCU protected so that the first pwq can be
	 * determined without grabbing pwq_lock.
	 */
	struct work_struct	unbound_release_work;
	struct rcu_head		rcu;
} __aligned(1 << WORK_STRUCT_FLAG_BITS);

/*
 * Structure used to wait for workqueue flush.
 */
struct wq_flusher {
	struct list_head	list;		/* F: list of flushers */
	int			flush_color;	/* F: flush color waiting for */
	struct completion	done;		/* flush completion */
};

struct wq_device;

/*
 * The externally visible workqueue.  It relays the issued work items to
 * the appropriate worker_pool through its pool_workqueues.
 */
struct workqueue_struct {
	unsigned int		flags;		/* WQ: WQ_* flags */
	struct pool_workqueue __percpu *cpu_pwqs; /* I: per-cpu pwq's */
	struct list_head	pwqs;		/* FR: all pwqs of this wq */
	struct list_head	list;		/* WQ: list of all workqueues */

	struct mutex		flush_mutex;	/* protects wq flushing */
	int			work_color;	/* F: current work color */
	int			flush_color;	/* F: current flush color */
	atomic_t		nr_pwqs_to_flush; /* flush in progress */
	struct wq_flusher	*first_flusher;	/* F: first flusher */
	struct list_head	flusher_queue;	/* F: flush waiters */
	struct list_head	flusher_overflow; /* F: flush overflow list */

	struct list_head	maydays;	/* MD: pwqs requesting rescue */
	struct worker		*rescuer;	/* I: rescue worker */

	int			nr_drainers;	/* WQ: drain in progress */
	int			saved_max_active; /* PW: saved pwq max_active */

#ifdef CONFIG_SYSFS
	struct wq_device	*wq_dev;	/* I: for sysfs interface */
#endif
#ifdef CONFIG_LOCKDEP
	struct lockdep_map	lockdep_map;
#endif
	char			name[];		/* I: workqueue name */
};

static struct kmem_cache *pwq_cache;

static DEFINE_MUTEX(wq_mutex);		/* protects workqueues and pools */
static DEFINE_SPINLOCK(pwq_lock);	/* protects pool_workqueues */
static DEFINE_SPINLOCK(wq_mayday_lock);	/* protects wq->maydays list */

static LIST_HEAD(workqueues);		/* WQ: list of all workqueues */
static bool workqueue_freezing;		/* WQ: have wqs started freezing? */

/* the per-cpu worker pools */
static DEFINE_PER_CPU_SHARED_ALIGNED(struct worker_pool [NR_STD_WORKER_POOLS],
				     cpu_worker_pools);

static DEFINE_IDR(worker_pool_idr);	/* WR: idr of all pools */

/* WQ: hash of all unbound pools keyed by pool->attrs */
static DEFINE_HASHTABLE(unbound_pool_hash, UNBOUND_POOL_HASH_ORDER);

/* I: attributes used when instantiating standard unbound pools on demand */
static struct workqueue_attrs *unbound_std_wq_attrs[NR_STD_WORKER_POOLS];

struct workqueue_struct *system_wq __read_mostly;
EXPORT_SYMBOL_GPL(system_wq);
struct workqueue_struct *system_highpri_wq __read_mostly;
EXPORT_SYMBOL_GPL(system_highpri_wq);
struct workqueue_struct *system_long_wq __read_mostly;
EXPORT_SYMBOL_GPL(system_long_wq);
struct workqueue_struct *system_unbound_wq __read_mostly;
EXPORT_SYMBOL_GPL(system_unbound_wq);
struct workqueue_struct *system_freezable_wq __read_mostly;
EXPORT_SYMBOL_GPL(system_freezable_wq);

static int worker_thread(void *__worker);
static void copy_workqueue_attrs(struct workqueue_attrs *to,
				 const struct workqueue_attrs *from);

#define CREATE_TRACE_POINTS
#include <trace/events/workqueue.h>

#define assert_rcu_or_wq_mutex()					\
	rcu_lockdep_assert(rcu_read_lock_sched_held() ||		\
			   lockdep_is_held(&wq_mutex),			\
			   "sched RCU or wq_mutex should be held")

#define assert_rcu_or_pwq_lock()					\
	rcu_lockdep_assert(rcu_read_lock_sched_held() ||		\
			   lockdep_is_held(&pwq_lock),			\
			   "sched RCU or pwq_lock should be held")

#define for_each_cpu_worker_pool(pool, cpu)				\
	for ((pool) = &per_cpu(cpu_worker_pools, cpu)[0];		\
	     (pool) < &per_cpu(cpu_worker_pools, cpu)[NR_STD_WORKER_POOLS]; \
	     (pool)++)

#define for_each_busy_worker(worker, i, pool)				\
	hash_for_each(pool->busy_hash, i, worker, hentry)

/**
 * for_each_pool - iterate through all worker_pools in the system
 * @pool: iteration cursor
 * @pi: integer used for iteration
 *
 * This must be called either with wq_mutex held or sched RCU read locked.
 * If the pool needs to be used beyond the locking in effect, the caller is
 * responsible for guaranteeing that the pool stays online.
 *
 * The if/else clause exists only for the lockdep assertion and can be
 * ignored.
 */
#define for_each_pool(pool, pi)						\
	idr_for_each_entry(&worker_pool_idr, pool, pi)			\
		if (({ assert_rcu_or_wq_mutex(); false; })) { }		\
		else

/**
 * for_each_pwq - iterate through all pool_workqueues of the specified workqueue
 * @pwq: iteration cursor
 * @wq: the target workqueue
 *
 * This must be called either with pwq_lock held or sched RCU read locked.
 * If the pwq needs to be used beyond the locking in effect, the caller is
 * responsible for guaranteeing that the pwq stays online.
 *
 * The if/else clause exists only for the lockdep assertion and can be
 * ignored.
 */
#define for_each_pwq(pwq, wq)						\
	list_for_each_entry_rcu((pwq), &(wq)->pwqs, pwqs_node)		\
		if (({ assert_rcu_or_pwq_lock(); false; })) { }		\
		else

#ifdef CONFIG_DEBUG_OBJECTS_WORK

static struct debug_obj_descr work_debug_descr;

static void *work_debug_hint(void *addr)
{
	return ((struct work_struct *) addr)->func;
}

/*
 * fixup_init is called when:
 * - an active object is initialized
 */
static int work_fixup_init(void *addr, enum debug_obj_state state)
{
	struct work_struct *work = addr;

	switch (state) {
	case ODEBUG_STATE_ACTIVE:
		cancel_work_sync(work);
		debug_object_init(work, &work_debug_descr);
		return 1;
	default:
		return 0;
	}
}

/*
 * fixup_activate is called when:
 * - an active object is activated
 * - an unknown object is activated (might be a statically initialized object)
 */
static int work_fixup_activate(void *addr, enum debug_obj_state state)
{
	struct work_struct *work = addr;

	switch (state) {

	case ODEBUG_STATE_NOTAVAILABLE:
		/*
		 * This is not really a fixup. The work struct was
		 * statically initialized. We just make sure that it
		 * is tracked in the object tracker.
		 */
		if (test_bit(WORK_STRUCT_STATIC_BIT, work_data_bits(work))) {
			debug_object_init(work, &work_debug_descr);
			debug_object_activate(work, &work_debug_descr);
			return 0;
		}
		WARN_ON_ONCE(1);
		return 0;

	case ODEBUG_STATE_ACTIVE:
		WARN_ON(1);

	default:
		return 0;
	}
}

/*
 * fixup_free is called when:
 * - an active object is freed
 */
static int work_fixup_free(void *addr, enum debug_obj_state state)
{
	struct work_struct *work = addr;

	switch (state) {
	case ODEBUG_STATE_ACTIVE:
		cancel_work_sync(work);
		debug_object_free(work, &work_debug_descr);
		return 1;
	default:
		return 0;
	}
}

static struct debug_obj_descr work_debug_descr = {
	.name		= "work_struct",
	.debug_hint	= work_debug_hint,
	.fixup_init	= work_fixup_init,
	.fixup_activate	= work_fixup_activate,
	.fixup_free	= work_fixup_free,
};

static inline void debug_work_activate(struct work_struct *work)
{
	debug_object_activate(work, &work_debug_descr);
}

static inline void debug_work_deactivate(struct work_struct *work)
{
	debug_object_deactivate(work, &work_debug_descr);
}

void __init_work(struct work_struct *work, int onstack)
{
	if (onstack)
		debug_object_init_on_stack(work, &work_debug_descr);
	else
		debug_object_init(work, &work_debug_descr);
}
EXPORT_SYMBOL_GPL(__init_work);

void destroy_work_on_stack(struct work_struct *work)
{
	debug_object_free(work, &work_debug_descr);
}
EXPORT_SYMBOL_GPL(destroy_work_on_stack);

#else
static inline void debug_work_activate(struct work_struct *work) { }
static inline void debug_work_deactivate(struct work_struct *work) { }
#endif

/* allocate ID and assign it to @pool */
static int worker_pool_assign_id(struct worker_pool *pool)
{
	int ret;

<<<<<<< HEAD
	mutex_lock(&worker_pool_idr_mutex);
	ret = idr_alloc(&worker_pool_idr, pool, 0, 0, GFP_KERNEL);
	if (ret >= 0)
		pool->id = ret;
	mutex_unlock(&worker_pool_idr_mutex);
=======
	lockdep_assert_held(&wq_mutex);

	do {
		if (!idr_pre_get(&worker_pool_idr, GFP_KERNEL))
			return -ENOMEM;
		ret = idr_get_new(&worker_pool_idr, pool, &pool->id);
	} while (ret == -EAGAIN);
>>>>>>> 4b2e4358

	return ret < 0 ? ret : 0;
}

/**
 * first_pwq - return the first pool_workqueue of the specified workqueue
 * @wq: the target workqueue
 *
 * This must be called either with pwq_lock held or sched RCU read locked.
 * If the pwq needs to be used beyond the locking in effect, the caller is
 * responsible for guaranteeing that the pwq stays online.
 */
static struct pool_workqueue *first_pwq(struct workqueue_struct *wq)
{
	assert_rcu_or_pwq_lock();
	return list_first_or_null_rcu(&wq->pwqs, struct pool_workqueue,
				      pwqs_node);
}

static unsigned int work_color_to_flags(int color)
{
	return color << WORK_STRUCT_COLOR_SHIFT;
}

static int get_work_color(struct work_struct *work)
{
	return (*work_data_bits(work) >> WORK_STRUCT_COLOR_SHIFT) &
		((1 << WORK_STRUCT_COLOR_BITS) - 1);
}

static int work_next_color(int color)
{
	return (color + 1) % WORK_NR_COLORS;
}

/*
 * While queued, %WORK_STRUCT_PWQ is set and non flag bits of a work's data
 * contain the pointer to the queued pwq.  Once execution starts, the flag
 * is cleared and the high bits contain OFFQ flags and pool ID.
 *
 * set_work_pwq(), set_work_pool_and_clear_pending(), mark_work_canceling()
 * and clear_work_data() can be used to set the pwq, pool or clear
 * work->data.  These functions should only be called while the work is
 * owned - ie. while the PENDING bit is set.
 *
 * get_work_pool() and get_work_pwq() can be used to obtain the pool or pwq
 * corresponding to a work.  Pool is available once the work has been
 * queued anywhere after initialization until it is sync canceled.  pwq is
 * available only while the work item is queued.
 *
 * %WORK_OFFQ_CANCELING is used to mark a work item which is being
 * canceled.  While being canceled, a work item may have its PENDING set
 * but stay off timer and worklist for arbitrarily long and nobody should
 * try to steal the PENDING bit.
 */
static inline void set_work_data(struct work_struct *work, unsigned long data,
				 unsigned long flags)
{
	WARN_ON_ONCE(!work_pending(work));
	atomic_long_set(&work->data, data | flags | work_static(work));
}

static void set_work_pwq(struct work_struct *work, struct pool_workqueue *pwq,
			 unsigned long extra_flags)
{
	set_work_data(work, (unsigned long)pwq,
		      WORK_STRUCT_PENDING | WORK_STRUCT_PWQ | extra_flags);
}

static void set_work_pool_and_keep_pending(struct work_struct *work,
					   int pool_id)
{
	set_work_data(work, (unsigned long)pool_id << WORK_OFFQ_POOL_SHIFT,
		      WORK_STRUCT_PENDING);
}

static void set_work_pool_and_clear_pending(struct work_struct *work,
					    int pool_id)
{
	/*
	 * The following wmb is paired with the implied mb in
	 * test_and_set_bit(PENDING) and ensures all updates to @work made
	 * here are visible to and precede any updates by the next PENDING
	 * owner.
	 */
	smp_wmb();
	set_work_data(work, (unsigned long)pool_id << WORK_OFFQ_POOL_SHIFT, 0);
}

static void clear_work_data(struct work_struct *work)
{
	smp_wmb();	/* see set_work_pool_and_clear_pending() */
	set_work_data(work, WORK_STRUCT_NO_POOL, 0);
}

static struct pool_workqueue *get_work_pwq(struct work_struct *work)
{
	unsigned long data = atomic_long_read(&work->data);

	if (data & WORK_STRUCT_PWQ)
		return (void *)(data & WORK_STRUCT_WQ_DATA_MASK);
	else
		return NULL;
}

/**
 * get_work_pool - return the worker_pool a given work was associated with
 * @work: the work item of interest
 *
 * Return the worker_pool @work was last associated with.  %NULL if none.
 *
 * Pools are created and destroyed under wq_mutex, and allows read access
 * under sched-RCU read lock.  As such, this function should be called
 * under wq_mutex or with preemption disabled.
 *
 * All fields of the returned pool are accessible as long as the above
 * mentioned locking is in effect.  If the returned pool needs to be used
 * beyond the critical section, the caller is responsible for ensuring the
 * returned pool is and stays online.
 */
static struct worker_pool *get_work_pool(struct work_struct *work)
{
	unsigned long data = atomic_long_read(&work->data);
	int pool_id;

	assert_rcu_or_wq_mutex();

	if (data & WORK_STRUCT_PWQ)
		return ((struct pool_workqueue *)
			(data & WORK_STRUCT_WQ_DATA_MASK))->pool;

	pool_id = data >> WORK_OFFQ_POOL_SHIFT;
	if (pool_id == WORK_OFFQ_POOL_NONE)
		return NULL;

	return idr_find(&worker_pool_idr, pool_id);
}

/**
 * get_work_pool_id - return the worker pool ID a given work is associated with
 * @work: the work item of interest
 *
 * Return the worker_pool ID @work was last associated with.
 * %WORK_OFFQ_POOL_NONE if none.
 */
static int get_work_pool_id(struct work_struct *work)
{
	unsigned long data = atomic_long_read(&work->data);

	if (data & WORK_STRUCT_PWQ)
		return ((struct pool_workqueue *)
			(data & WORK_STRUCT_WQ_DATA_MASK))->pool->id;

	return data >> WORK_OFFQ_POOL_SHIFT;
}

static void mark_work_canceling(struct work_struct *work)
{
	unsigned long pool_id = get_work_pool_id(work);

	pool_id <<= WORK_OFFQ_POOL_SHIFT;
	set_work_data(work, pool_id | WORK_OFFQ_CANCELING, WORK_STRUCT_PENDING);
}

static bool work_is_canceling(struct work_struct *work)
{
	unsigned long data = atomic_long_read(&work->data);

	return !(data & WORK_STRUCT_PWQ) && (data & WORK_OFFQ_CANCELING);
}

/*
 * Policy functions.  These define the policies on how the global worker
 * pools are managed.  Unless noted otherwise, these functions assume that
 * they're being called with pool->lock held.
 */

static bool __need_more_worker(struct worker_pool *pool)
{
	return !atomic_read(&pool->nr_running);
}

/*
 * Need to wake up a worker?  Called from anything but currently
 * running workers.
 *
 * Note that, because unbound workers never contribute to nr_running, this
 * function will always return %true for unbound pools as long as the
 * worklist isn't empty.
 */
static bool need_more_worker(struct worker_pool *pool)
{
	return !list_empty(&pool->worklist) && __need_more_worker(pool);
}

/* Can I start working?  Called from busy but !running workers. */
static bool may_start_working(struct worker_pool *pool)
{
	return pool->nr_idle;
}

/* Do I need to keep working?  Called from currently running workers. */
static bool keep_working(struct worker_pool *pool)
{
	return !list_empty(&pool->worklist) &&
		atomic_read(&pool->nr_running) <= 1;
}

/* Do we need a new worker?  Called from manager. */
static bool need_to_create_worker(struct worker_pool *pool)
{
	return need_more_worker(pool) && !may_start_working(pool);
}

/* Do I need to be the manager? */
static bool need_to_manage_workers(struct worker_pool *pool)
{
	return need_to_create_worker(pool) ||
		(pool->flags & POOL_MANAGE_WORKERS);
}

/* Do we have too many workers and should some go away? */
static bool too_many_workers(struct worker_pool *pool)
{
	bool managing = mutex_is_locked(&pool->manager_arb);
	int nr_idle = pool->nr_idle + managing; /* manager is considered idle */
	int nr_busy = pool->nr_workers - nr_idle;

	/*
	 * nr_idle and idle_list may disagree if idle rebinding is in
	 * progress.  Never return %true if idle_list is empty.
	 */
	if (list_empty(&pool->idle_list))
		return false;

	return nr_idle > 2 && (nr_idle - 2) * MAX_IDLE_WORKERS_RATIO >= nr_busy;
}

/*
 * Wake up functions.
 */

/* Return the first worker.  Safe with preemption disabled */
static struct worker *first_worker(struct worker_pool *pool)
{
	if (unlikely(list_empty(&pool->idle_list)))
		return NULL;

	return list_first_entry(&pool->idle_list, struct worker, entry);
}

/**
 * wake_up_worker - wake up an idle worker
 * @pool: worker pool to wake worker from
 *
 * Wake up the first idle worker of @pool.
 *
 * CONTEXT:
 * spin_lock_irq(pool->lock).
 */
static void wake_up_worker(struct worker_pool *pool)
{
	struct worker *worker = first_worker(pool);

	if (likely(worker))
		wake_up_process(worker->task);
}

/**
 * wq_worker_waking_up - a worker is waking up
 * @task: task waking up
 * @cpu: CPU @task is waking up to
 *
 * This function is called during try_to_wake_up() when a worker is
 * being awoken.
 *
 * CONTEXT:
 * spin_lock_irq(rq->lock)
 */
void wq_worker_waking_up(struct task_struct *task, int cpu)
{
	struct worker *worker = kthread_data(task);

	if (!(worker->flags & WORKER_NOT_RUNNING)) {
		WARN_ON_ONCE(worker->pool->cpu != cpu);
		atomic_inc(&worker->pool->nr_running);
	}
}

/**
 * wq_worker_sleeping - a worker is going to sleep
 * @task: task going to sleep
 * @cpu: CPU in question, must be the current CPU number
 *
 * This function is called during schedule() when a busy worker is
 * going to sleep.  Worker on the same cpu can be woken up by
 * returning pointer to its task.
 *
 * CONTEXT:
 * spin_lock_irq(rq->lock)
 *
 * RETURNS:
 * Worker task on @cpu to wake up, %NULL if none.
 */
struct task_struct *wq_worker_sleeping(struct task_struct *task, int cpu)
{
	struct worker *worker = kthread_data(task), *to_wakeup = NULL;
	struct worker_pool *pool;

	/*
	 * Rescuers, which may not have all the fields set up like normal
	 * workers, also reach here, let's not access anything before
	 * checking NOT_RUNNING.
	 */
	if (worker->flags & WORKER_NOT_RUNNING)
		return NULL;

	pool = worker->pool;

	/* this can only happen on the local cpu */
	if (WARN_ON_ONCE(cpu != raw_smp_processor_id()))
		return NULL;

	/*
	 * The counterpart of the following dec_and_test, implied mb,
	 * worklist not empty test sequence is in insert_work().
	 * Please read comment there.
	 *
	 * NOT_RUNNING is clear.  This means that we're bound to and
	 * running on the local cpu w/ rq lock held and preemption
	 * disabled, which in turn means that none else could be
	 * manipulating idle_list, so dereferencing idle_list without pool
	 * lock is safe.
	 */
	if (atomic_dec_and_test(&pool->nr_running) &&
	    !list_empty(&pool->worklist))
		to_wakeup = first_worker(pool);
	return to_wakeup ? to_wakeup->task : NULL;
}

/**
 * worker_set_flags - set worker flags and adjust nr_running accordingly
 * @worker: self
 * @flags: flags to set
 * @wakeup: wakeup an idle worker if necessary
 *
 * Set @flags in @worker->flags and adjust nr_running accordingly.  If
 * nr_running becomes zero and @wakeup is %true, an idle worker is
 * woken up.
 *
 * CONTEXT:
 * spin_lock_irq(pool->lock)
 */
static inline void worker_set_flags(struct worker *worker, unsigned int flags,
				    bool wakeup)
{
	struct worker_pool *pool = worker->pool;

	WARN_ON_ONCE(worker->task != current);

	/*
	 * If transitioning into NOT_RUNNING, adjust nr_running and
	 * wake up an idle worker as necessary if requested by
	 * @wakeup.
	 */
	if ((flags & WORKER_NOT_RUNNING) &&
	    !(worker->flags & WORKER_NOT_RUNNING)) {
		if (wakeup) {
			if (atomic_dec_and_test(&pool->nr_running) &&
			    !list_empty(&pool->worklist))
				wake_up_worker(pool);
		} else
			atomic_dec(&pool->nr_running);
	}

	worker->flags |= flags;
}

/**
 * worker_clr_flags - clear worker flags and adjust nr_running accordingly
 * @worker: self
 * @flags: flags to clear
 *
 * Clear @flags in @worker->flags and adjust nr_running accordingly.
 *
 * CONTEXT:
 * spin_lock_irq(pool->lock)
 */
static inline void worker_clr_flags(struct worker *worker, unsigned int flags)
{
	struct worker_pool *pool = worker->pool;
	unsigned int oflags = worker->flags;

	WARN_ON_ONCE(worker->task != current);

	worker->flags &= ~flags;

	/*
	 * If transitioning out of NOT_RUNNING, increment nr_running.  Note
	 * that the nested NOT_RUNNING is not a noop.  NOT_RUNNING is mask
	 * of multiple flags, not a single flag.
	 */
	if ((flags & WORKER_NOT_RUNNING) && (oflags & WORKER_NOT_RUNNING))
		if (!(worker->flags & WORKER_NOT_RUNNING))
			atomic_inc(&pool->nr_running);
}

/**
 * find_worker_executing_work - find worker which is executing a work
 * @pool: pool of interest
 * @work: work to find worker for
 *
 * Find a worker which is executing @work on @pool by searching
 * @pool->busy_hash which is keyed by the address of @work.  For a worker
 * to match, its current execution should match the address of @work and
 * its work function.  This is to avoid unwanted dependency between
 * unrelated work executions through a work item being recycled while still
 * being executed.
 *
 * This is a bit tricky.  A work item may be freed once its execution
 * starts and nothing prevents the freed area from being recycled for
 * another work item.  If the same work item address ends up being reused
 * before the original execution finishes, workqueue will identify the
 * recycled work item as currently executing and make it wait until the
 * current execution finishes, introducing an unwanted dependency.
 *
 * This function checks the work item address and work function to avoid
 * false positives.  Note that this isn't complete as one may construct a
 * work function which can introduce dependency onto itself through a
 * recycled work item.  Well, if somebody wants to shoot oneself in the
 * foot that badly, there's only so much we can do, and if such deadlock
 * actually occurs, it should be easy to locate the culprit work function.
 *
 * CONTEXT:
 * spin_lock_irq(pool->lock).
 *
 * RETURNS:
 * Pointer to worker which is executing @work if found, NULL
 * otherwise.
 */
static struct worker *find_worker_executing_work(struct worker_pool *pool,
						 struct work_struct *work)
{
	struct worker *worker;

	hash_for_each_possible(pool->busy_hash, worker, hentry,
			       (unsigned long)work)
		if (worker->current_work == work &&
		    worker->current_func == work->func)
			return worker;

	return NULL;
}

/**
 * move_linked_works - move linked works to a list
 * @work: start of series of works to be scheduled
 * @head: target list to append @work to
 * @nextp: out paramter for nested worklist walking
 *
 * Schedule linked works starting from @work to @head.  Work series to
 * be scheduled starts at @work and includes any consecutive work with
 * WORK_STRUCT_LINKED set in its predecessor.
 *
 * If @nextp is not NULL, it's updated to point to the next work of
 * the last scheduled work.  This allows move_linked_works() to be
 * nested inside outer list_for_each_entry_safe().
 *
 * CONTEXT:
 * spin_lock_irq(pool->lock).
 */
static void move_linked_works(struct work_struct *work, struct list_head *head,
			      struct work_struct **nextp)
{
	struct work_struct *n;

	/*
	 * Linked worklist will always end before the end of the list,
	 * use NULL for list head.
	 */
	list_for_each_entry_safe_from(work, n, NULL, entry) {
		list_move_tail(&work->entry, head);
		if (!(*work_data_bits(work) & WORK_STRUCT_LINKED))
			break;
	}

	/*
	 * If we're already inside safe list traversal and have moved
	 * multiple works to the scheduled queue, the next position
	 * needs to be updated.
	 */
	if (nextp)
		*nextp = n;
}

/**
 * get_pwq - get an extra reference on the specified pool_workqueue
 * @pwq: pool_workqueue to get
 *
 * Obtain an extra reference on @pwq.  The caller should guarantee that
 * @pwq has positive refcnt and be holding the matching pool->lock.
 */
static void get_pwq(struct pool_workqueue *pwq)
{
	lockdep_assert_held(&pwq->pool->lock);
	WARN_ON_ONCE(pwq->refcnt <= 0);
	pwq->refcnt++;
}

/**
 * put_pwq - put a pool_workqueue reference
 * @pwq: pool_workqueue to put
 *
 * Drop a reference of @pwq.  If its refcnt reaches zero, schedule its
 * destruction.  The caller should be holding the matching pool->lock.
 */
static void put_pwq(struct pool_workqueue *pwq)
{
	lockdep_assert_held(&pwq->pool->lock);
	if (likely(--pwq->refcnt))
		return;
	if (WARN_ON_ONCE(!(pwq->wq->flags & WQ_UNBOUND)))
		return;
	/*
	 * @pwq can't be released under pool->lock, bounce to
	 * pwq_unbound_release_workfn().  This never recurses on the same
	 * pool->lock as this path is taken only for unbound workqueues and
	 * the release work item is scheduled on a per-cpu workqueue.  To
	 * avoid lockdep warning, unbound pool->locks are given lockdep
	 * subclass of 1 in get_unbound_pool().
	 */
	schedule_work(&pwq->unbound_release_work);
}

static void pwq_activate_delayed_work(struct work_struct *work)
{
	struct pool_workqueue *pwq = get_work_pwq(work);

	trace_workqueue_activate_work(work);
	move_linked_works(work, &pwq->pool->worklist, NULL);
	__clear_bit(WORK_STRUCT_DELAYED_BIT, work_data_bits(work));
	pwq->nr_active++;
}

static void pwq_activate_first_delayed(struct pool_workqueue *pwq)
{
	struct work_struct *work = list_first_entry(&pwq->delayed_works,
						    struct work_struct, entry);

	pwq_activate_delayed_work(work);
}

/**
 * pwq_dec_nr_in_flight - decrement pwq's nr_in_flight
 * @pwq: pwq of interest
 * @color: color of work which left the queue
 *
 * A work either has completed or is removed from pending queue,
 * decrement nr_in_flight of its pwq and handle workqueue flushing.
 *
 * CONTEXT:
 * spin_lock_irq(pool->lock).
 */
static void pwq_dec_nr_in_flight(struct pool_workqueue *pwq, int color)
{
	/* uncolored work items don't participate in flushing or nr_active */
	if (color == WORK_NO_COLOR)
		goto out_put;

	pwq->nr_in_flight[color]--;

	pwq->nr_active--;
	if (!list_empty(&pwq->delayed_works)) {
		/* one down, submit a delayed one */
		if (pwq->nr_active < pwq->max_active)
			pwq_activate_first_delayed(pwq);
	}

	/* is flush in progress and are we at the flushing tip? */
	if (likely(pwq->flush_color != color))
		goto out_put;

	/* are there still in-flight works? */
	if (pwq->nr_in_flight[color])
		goto out_put;

	/* this pwq is done, clear flush_color */
	pwq->flush_color = -1;

	/*
	 * If this was the last pwq, wake up the first flusher.  It
	 * will handle the rest.
	 */
	if (atomic_dec_and_test(&pwq->wq->nr_pwqs_to_flush))
		complete(&pwq->wq->first_flusher->done);
out_put:
	put_pwq(pwq);
}

/**
 * try_to_grab_pending - steal work item from worklist and disable irq
 * @work: work item to steal
 * @is_dwork: @work is a delayed_work
 * @flags: place to store irq state
 *
 * Try to grab PENDING bit of @work.  This function can handle @work in any
 * stable state - idle, on timer or on worklist.  Return values are
 *
 *  1		if @work was pending and we successfully stole PENDING
 *  0		if @work was idle and we claimed PENDING
 *  -EAGAIN	if PENDING couldn't be grabbed at the moment, safe to busy-retry
 *  -ENOENT	if someone else is canceling @work, this state may persist
 *		for arbitrarily long
 *
 * On >= 0 return, the caller owns @work's PENDING bit.  To avoid getting
 * interrupted while holding PENDING and @work off queue, irq must be
 * disabled on entry.  This, combined with delayed_work->timer being
 * irqsafe, ensures that we return -EAGAIN for finite short period of time.
 *
 * On successful return, >= 0, irq is disabled and the caller is
 * responsible for releasing it using local_irq_restore(*@flags).
 *
 * This function is safe to call from any context including IRQ handler.
 */
static int try_to_grab_pending(struct work_struct *work, bool is_dwork,
			       unsigned long *flags)
{
	struct worker_pool *pool;
	struct pool_workqueue *pwq;

	local_irq_save(*flags);

	/* try to steal the timer if it exists */
	if (is_dwork) {
		struct delayed_work *dwork = to_delayed_work(work);

		/*
		 * dwork->timer is irqsafe.  If del_timer() fails, it's
		 * guaranteed that the timer is not queued anywhere and not
		 * running on the local CPU.
		 */
		if (likely(del_timer(&dwork->timer)))
			return 1;
	}

	/* try to claim PENDING the normal way */
	if (!test_and_set_bit(WORK_STRUCT_PENDING_BIT, work_data_bits(work)))
		return 0;

	/*
	 * The queueing is in progress, or it is already queued. Try to
	 * steal it from ->worklist without clearing WORK_STRUCT_PENDING.
	 */
	pool = get_work_pool(work);
	if (!pool)
		goto fail;

	spin_lock(&pool->lock);
	/*
	 * work->data is guaranteed to point to pwq only while the work
	 * item is queued on pwq->wq, and both updating work->data to point
	 * to pwq on queueing and to pool on dequeueing are done under
	 * pwq->pool->lock.  This in turn guarantees that, if work->data
	 * points to pwq which is associated with a locked pool, the work
	 * item is currently queued on that pool.
	 */
	pwq = get_work_pwq(work);
	if (pwq && pwq->pool == pool) {
		debug_work_deactivate(work);

		/*
		 * A delayed work item cannot be grabbed directly because
		 * it might have linked NO_COLOR work items which, if left
		 * on the delayed_list, will confuse pwq->nr_active
		 * management later on and cause stall.  Make sure the work
		 * item is activated before grabbing.
		 */
		if (*work_data_bits(work) & WORK_STRUCT_DELAYED)
			pwq_activate_delayed_work(work);

		list_del_init(&work->entry);
		pwq_dec_nr_in_flight(get_work_pwq(work), get_work_color(work));

		/* work->data points to pwq iff queued, point to pool */
		set_work_pool_and_keep_pending(work, pool->id);

		spin_unlock(&pool->lock);
		return 1;
	}
	spin_unlock(&pool->lock);
fail:
	local_irq_restore(*flags);
	if (work_is_canceling(work))
		return -ENOENT;
	cpu_relax();
	return -EAGAIN;
}

/**
 * insert_work - insert a work into a pool
 * @pwq: pwq @work belongs to
 * @work: work to insert
 * @head: insertion point
 * @extra_flags: extra WORK_STRUCT_* flags to set
 *
 * Insert @work which belongs to @pwq after @head.  @extra_flags is or'd to
 * work_struct flags.
 *
 * CONTEXT:
 * spin_lock_irq(pool->lock).
 */
static void insert_work(struct pool_workqueue *pwq, struct work_struct *work,
			struct list_head *head, unsigned int extra_flags)
{
	struct worker_pool *pool = pwq->pool;

	/* we own @work, set data and link */
	set_work_pwq(work, pwq, extra_flags);
	list_add_tail(&work->entry, head);
	get_pwq(pwq);

	/*
	 * Ensure either wq_worker_sleeping() sees the above
	 * list_add_tail() or we see zero nr_running to avoid workers lying
	 * around lazily while there are works to be processed.
	 */
	smp_mb();

	if (__need_more_worker(pool))
		wake_up_worker(pool);
}

/*
 * Test whether @work is being queued from another work executing on the
 * same workqueue.
 */
static bool is_chained_work(struct workqueue_struct *wq)
{
	struct worker *worker;

	worker = current_wq_worker();
	/*
	 * Return %true iff I'm a worker execuing a work item on @wq.  If
	 * I'm @worker, it's safe to dereference it without locking.
	 */
	return worker && worker->current_pwq->wq == wq;
}

static void __queue_work(int cpu, struct workqueue_struct *wq,
			 struct work_struct *work)
{
	struct pool_workqueue *pwq;
	struct worker_pool *last_pool;
	struct list_head *worklist;
	unsigned int work_flags;
	unsigned int req_cpu = cpu;

	/*
	 * While a work item is PENDING && off queue, a task trying to
	 * steal the PENDING will busy-loop waiting for it to either get
	 * queued or lose PENDING.  Grabbing PENDING and queueing should
	 * happen with IRQ disabled.
	 */
	WARN_ON_ONCE(!irqs_disabled());

	debug_work_activate(work);

	/* if dying, only works from the same workqueue are allowed */
	if (unlikely(wq->flags & __WQ_DRAINING) &&
	    WARN_ON_ONCE(!is_chained_work(wq)))
		return;
retry:
	/* pwq which will be used unless @work is executing elsewhere */
	if (!(wq->flags & WQ_UNBOUND)) {
		if (cpu == WORK_CPU_UNBOUND)
			cpu = raw_smp_processor_id();
		pwq = per_cpu_ptr(wq->cpu_pwqs, cpu);
	} else {
		pwq = first_pwq(wq);
	}

	/*
	 * If @work was previously on a different pool, it might still be
	 * running there, in which case the work needs to be queued on that
	 * pool to guarantee non-reentrancy.
	 */
	last_pool = get_work_pool(work);
	if (last_pool && last_pool != pwq->pool) {
		struct worker *worker;

		spin_lock(&last_pool->lock);

		worker = find_worker_executing_work(last_pool, work);

		if (worker && worker->current_pwq->wq == wq) {
			pwq = worker->current_pwq;
		} else {
			/* meh... not running there, queue here */
			spin_unlock(&last_pool->lock);
			spin_lock(&pwq->pool->lock);
		}
	} else {
		spin_lock(&pwq->pool->lock);
	}

	/*
	 * pwq is determined and locked.  For unbound pools, we could have
	 * raced with pwq release and it could already be dead.  If its
	 * refcnt is zero, repeat pwq selection.  Note that pwqs never die
	 * without another pwq replacing it as the first pwq or while a
	 * work item is executing on it, so the retying is guaranteed to
	 * make forward-progress.
	 */
	if (unlikely(!pwq->refcnt)) {
		if (wq->flags & WQ_UNBOUND) {
			spin_unlock(&pwq->pool->lock);
			cpu_relax();
			goto retry;
		}
		/* oops */
		WARN_ONCE(true, "workqueue: per-cpu pwq for %s on cpu%d has 0 refcnt",
			  wq->name, cpu);
	}

	/* pwq determined, queue */
	trace_workqueue_queue_work(req_cpu, pwq, work);

	if (WARN_ON(!list_empty(&work->entry))) {
		spin_unlock(&pwq->pool->lock);
		return;
	}

	pwq->nr_in_flight[pwq->work_color]++;
	work_flags = work_color_to_flags(pwq->work_color);

	if (likely(pwq->nr_active < pwq->max_active)) {
		trace_workqueue_activate_work(work);
		pwq->nr_active++;
		worklist = &pwq->pool->worklist;
	} else {
		work_flags |= WORK_STRUCT_DELAYED;
		worklist = &pwq->delayed_works;
	}

	insert_work(pwq, work, worklist, work_flags);

	spin_unlock(&pwq->pool->lock);
}

/**
 * queue_work_on - queue work on specific cpu
 * @cpu: CPU number to execute work on
 * @wq: workqueue to use
 * @work: work to queue
 *
 * Returns %false if @work was already on a queue, %true otherwise.
 *
 * We queue the work to a specific CPU, the caller must ensure it
 * can't go away.
 */
bool queue_work_on(int cpu, struct workqueue_struct *wq,
		   struct work_struct *work)
{
	bool ret = false;
	unsigned long flags;

	local_irq_save(flags);

	if (!test_and_set_bit(WORK_STRUCT_PENDING_BIT, work_data_bits(work))) {
		__queue_work(cpu, wq, work);
		ret = true;
	}

	local_irq_restore(flags);
	return ret;
}
EXPORT_SYMBOL_GPL(queue_work_on);

void delayed_work_timer_fn(unsigned long __data)
{
	struct delayed_work *dwork = (struct delayed_work *)__data;

	/* should have been called from irqsafe timer with irq already off */
	__queue_work(dwork->cpu, dwork->wq, &dwork->work);
}
EXPORT_SYMBOL(delayed_work_timer_fn);

static void __queue_delayed_work(int cpu, struct workqueue_struct *wq,
				struct delayed_work *dwork, unsigned long delay)
{
	struct timer_list *timer = &dwork->timer;
	struct work_struct *work = &dwork->work;

	WARN_ON_ONCE(timer->function != delayed_work_timer_fn ||
		     timer->data != (unsigned long)dwork);
	WARN_ON_ONCE(timer_pending(timer));
	WARN_ON_ONCE(!list_empty(&work->entry));

	/*
	 * If @delay is 0, queue @dwork->work immediately.  This is for
	 * both optimization and correctness.  The earliest @timer can
	 * expire is on the closest next tick and delayed_work users depend
	 * on that there's no such delay when @delay is 0.
	 */
	if (!delay) {
		__queue_work(cpu, wq, &dwork->work);
		return;
	}

	timer_stats_timer_set_start_info(&dwork->timer);

	dwork->wq = wq;
	dwork->cpu = cpu;
	timer->expires = jiffies + delay;

	if (unlikely(cpu != WORK_CPU_UNBOUND))
		add_timer_on(timer, cpu);
	else
		add_timer(timer);
}

/**
 * queue_delayed_work_on - queue work on specific CPU after delay
 * @cpu: CPU number to execute work on
 * @wq: workqueue to use
 * @dwork: work to queue
 * @delay: number of jiffies to wait before queueing
 *
 * Returns %false if @work was already on a queue, %true otherwise.  If
 * @delay is zero and @dwork is idle, it will be scheduled for immediate
 * execution.
 */
bool queue_delayed_work_on(int cpu, struct workqueue_struct *wq,
			   struct delayed_work *dwork, unsigned long delay)
{
	struct work_struct *work = &dwork->work;
	bool ret = false;
	unsigned long flags;

	/* read the comment in __queue_work() */
	local_irq_save(flags);

	if (!test_and_set_bit(WORK_STRUCT_PENDING_BIT, work_data_bits(work))) {
		__queue_delayed_work(cpu, wq, dwork, delay);
		ret = true;
	}

	local_irq_restore(flags);
	return ret;
}
EXPORT_SYMBOL_GPL(queue_delayed_work_on);

/**
 * mod_delayed_work_on - modify delay of or queue a delayed work on specific CPU
 * @cpu: CPU number to execute work on
 * @wq: workqueue to use
 * @dwork: work to queue
 * @delay: number of jiffies to wait before queueing
 *
 * If @dwork is idle, equivalent to queue_delayed_work_on(); otherwise,
 * modify @dwork's timer so that it expires after @delay.  If @delay is
 * zero, @work is guaranteed to be scheduled immediately regardless of its
 * current state.
 *
 * Returns %false if @dwork was idle and queued, %true if @dwork was
 * pending and its timer was modified.
 *
 * This function is safe to call from any context including IRQ handler.
 * See try_to_grab_pending() for details.
 */
bool mod_delayed_work_on(int cpu, struct workqueue_struct *wq,
			 struct delayed_work *dwork, unsigned long delay)
{
	unsigned long flags;
	int ret;

	do {
		ret = try_to_grab_pending(&dwork->work, true, &flags);
	} while (unlikely(ret == -EAGAIN));

	if (likely(ret >= 0)) {
		__queue_delayed_work(cpu, wq, dwork, delay);
		local_irq_restore(flags);
	}

	/* -ENOENT from try_to_grab_pending() becomes %true */
	return ret;
}
EXPORT_SYMBOL_GPL(mod_delayed_work_on);

/**
 * worker_enter_idle - enter idle state
 * @worker: worker which is entering idle state
 *
 * @worker is entering idle state.  Update stats and idle timer if
 * necessary.
 *
 * LOCKING:
 * spin_lock_irq(pool->lock).
 */
static void worker_enter_idle(struct worker *worker)
{
	struct worker_pool *pool = worker->pool;

	if (WARN_ON_ONCE(worker->flags & WORKER_IDLE) ||
	    WARN_ON_ONCE(!list_empty(&worker->entry) &&
			 (worker->hentry.next || worker->hentry.pprev)))
		return;

	/* can't use worker_set_flags(), also called from start_worker() */
	worker->flags |= WORKER_IDLE;
	pool->nr_idle++;
	worker->last_active = jiffies;

	/* idle_list is LIFO */
	list_add(&worker->entry, &pool->idle_list);

	if (too_many_workers(pool) && !timer_pending(&pool->idle_timer))
		mod_timer(&pool->idle_timer, jiffies + IDLE_WORKER_TIMEOUT);

	/*
	 * Sanity check nr_running.  Because wq_unbind_fn() releases
	 * pool->lock between setting %WORKER_UNBOUND and zapping
	 * nr_running, the warning may trigger spuriously.  Check iff
	 * unbind is not in progress.
	 */
	WARN_ON_ONCE(!(pool->flags & POOL_DISASSOCIATED) &&
		     pool->nr_workers == pool->nr_idle &&
		     atomic_read(&pool->nr_running));
}

/**
 * worker_leave_idle - leave idle state
 * @worker: worker which is leaving idle state
 *
 * @worker is leaving idle state.  Update stats.
 *
 * LOCKING:
 * spin_lock_irq(pool->lock).
 */
static void worker_leave_idle(struct worker *worker)
{
	struct worker_pool *pool = worker->pool;

	if (WARN_ON_ONCE(!(worker->flags & WORKER_IDLE)))
		return;
	worker_clr_flags(worker, WORKER_IDLE);
	pool->nr_idle--;
	list_del_init(&worker->entry);
}

/**
 * worker_maybe_bind_and_lock - try to bind %current to worker_pool and lock it
 * @pool: target worker_pool
 *
 * Bind %current to the cpu of @pool if it is associated and lock @pool.
 *
 * Works which are scheduled while the cpu is online must at least be
 * scheduled to a worker which is bound to the cpu so that if they are
 * flushed from cpu callbacks while cpu is going down, they are
 * guaranteed to execute on the cpu.
 *
 * This function is to be used by unbound workers and rescuers to bind
 * themselves to the target cpu and may race with cpu going down or
 * coming online.  kthread_bind() can't be used because it may put the
 * worker to already dead cpu and set_cpus_allowed_ptr() can't be used
 * verbatim as it's best effort and blocking and pool may be
 * [dis]associated in the meantime.
 *
 * This function tries set_cpus_allowed() and locks pool and verifies the
 * binding against %POOL_DISASSOCIATED which is set during
 * %CPU_DOWN_PREPARE and cleared during %CPU_ONLINE, so if the worker
 * enters idle state or fetches works without dropping lock, it can
 * guarantee the scheduling requirement described in the first paragraph.
 *
 * CONTEXT:
 * Might sleep.  Called without any lock but returns with pool->lock
 * held.
 *
 * RETURNS:
 * %true if the associated pool is online (@worker is successfully
 * bound), %false if offline.
 */
static bool worker_maybe_bind_and_lock(struct worker_pool *pool)
__acquires(&pool->lock)
{
	while (true) {
		/*
		 * The following call may fail, succeed or succeed
		 * without actually migrating the task to the cpu if
		 * it races with cpu hotunplug operation.  Verify
		 * against POOL_DISASSOCIATED.
		 */
		if (!(pool->flags & POOL_DISASSOCIATED))
			set_cpus_allowed_ptr(current, pool->attrs->cpumask);

		spin_lock_irq(&pool->lock);
		if (pool->flags & POOL_DISASSOCIATED)
			return false;
		if (task_cpu(current) == pool->cpu &&
		    cpumask_equal(&current->cpus_allowed, pool->attrs->cpumask))
			return true;
		spin_unlock_irq(&pool->lock);

		/*
		 * We've raced with CPU hot[un]plug.  Give it a breather
		 * and retry migration.  cond_resched() is required here;
		 * otherwise, we might deadlock against cpu_stop trying to
		 * bring down the CPU on non-preemptive kernel.
		 */
		cpu_relax();
		cond_resched();
	}
}

/*
 * Rebind an idle @worker to its CPU.  worker_thread() will test
 * list_empty(@worker->entry) before leaving idle and call this function.
 */
static void idle_worker_rebind(struct worker *worker)
{
	/* CPU may go down again inbetween, clear UNBOUND only on success */
	if (worker_maybe_bind_and_lock(worker->pool))
		worker_clr_flags(worker, WORKER_UNBOUND);

	/* rebind complete, become available again */
	list_add(&worker->entry, &worker->pool->idle_list);
	spin_unlock_irq(&worker->pool->lock);
}

/*
 * Function for @worker->rebind.work used to rebind unbound busy workers to
 * the associated cpu which is coming back online.  This is scheduled by
 * cpu up but can race with other cpu hotplug operations and may be
 * executed twice without intervening cpu down.
 */
static void busy_worker_rebind_fn(struct work_struct *work)
{
	struct worker *worker = container_of(work, struct worker, rebind_work);

	if (worker_maybe_bind_and_lock(worker->pool))
		worker_clr_flags(worker, WORKER_UNBOUND);

	spin_unlock_irq(&worker->pool->lock);
}

/**
 * rebind_workers - rebind all workers of a pool to the associated CPU
 * @pool: pool of interest
 *
 * @pool->cpu is coming online.  Rebind all workers to the CPU.  Rebinding
 * is different for idle and busy ones.
 *
 * Idle ones will be removed from the idle_list and woken up.  They will
 * add themselves back after completing rebind.  This ensures that the
 * idle_list doesn't contain any unbound workers when re-bound busy workers
 * try to perform local wake-ups for concurrency management.
 *
 * Busy workers can rebind after they finish their current work items.
 * Queueing the rebind work item at the head of the scheduled list is
 * enough.  Note that nr_running will be properly bumped as busy workers
 * rebind.
 *
 * On return, all non-manager workers are scheduled for rebind - see
 * manage_workers() for the manager special case.  Any idle worker
 * including the manager will not appear on @idle_list until rebind is
 * complete, making local wake-ups safe.
 */
static void rebind_workers(struct worker_pool *pool)
{
	struct worker *worker, *n;
	int i;

	lockdep_assert_held(&pool->manager_mutex);
	lockdep_assert_held(&pool->lock);

	/* dequeue and kick idle ones */
	list_for_each_entry_safe(worker, n, &pool->idle_list, entry) {
		/*
		 * idle workers should be off @pool->idle_list until rebind
		 * is complete to avoid receiving premature local wake-ups.
		 */
		list_del_init(&worker->entry);

		/*
		 * worker_thread() will see the above dequeuing and call
		 * idle_worker_rebind().
		 */
		wake_up_process(worker->task);
	}

	/* rebind busy workers */
	for_each_busy_worker(worker, i, pool) {
		struct work_struct *rebind_work = &worker->rebind_work;
		struct workqueue_struct *wq;

		if (test_and_set_bit(WORK_STRUCT_PENDING_BIT,
				     work_data_bits(rebind_work)))
			continue;

		debug_work_activate(rebind_work);

		/*
		 * wq doesn't really matter but let's keep @worker->pool
		 * and @pwq->pool consistent for sanity.
		 */
		if (worker->pool->attrs->nice < 0)
			wq = system_highpri_wq;
		else
			wq = system_wq;

		insert_work(per_cpu_ptr(wq->cpu_pwqs, pool->cpu), rebind_work,
			    worker->scheduled.next,
			    work_color_to_flags(WORK_NO_COLOR));
	}
}

static struct worker *alloc_worker(void)
{
	struct worker *worker;

	worker = kzalloc(sizeof(*worker), GFP_KERNEL);
	if (worker) {
		INIT_LIST_HEAD(&worker->entry);
		INIT_LIST_HEAD(&worker->scheduled);
		INIT_WORK(&worker->rebind_work, busy_worker_rebind_fn);
		/* on creation a worker is in !idle && prep state */
		worker->flags = WORKER_PREP;
	}
	return worker;
}

/**
 * create_worker - create a new workqueue worker
 * @pool: pool the new worker will belong to
 *
 * Create a new worker which is bound to @pool.  The returned worker
 * can be started by calling start_worker() or destroyed using
 * destroy_worker().
 *
 * CONTEXT:
 * Might sleep.  Does GFP_KERNEL allocations.
 *
 * RETURNS:
 * Pointer to the newly created worker.
 */
static struct worker *create_worker(struct worker_pool *pool)
{
	const char *pri = pool->attrs->nice < 0  ? "H" : "";
	struct worker *worker = NULL;
	int id = -1;

	lockdep_assert_held(&pool->manager_mutex);

	spin_lock_irq(&pool->lock);
	while (ida_get_new(&pool->worker_ida, &id)) {
		spin_unlock_irq(&pool->lock);
		if (!ida_pre_get(&pool->worker_ida, GFP_KERNEL))
			goto fail;
		spin_lock_irq(&pool->lock);
	}
	spin_unlock_irq(&pool->lock);

	worker = alloc_worker();
	if (!worker)
		goto fail;

	worker->pool = pool;
	worker->id = id;

	if (pool->cpu >= 0)
		worker->task = kthread_create_on_node(worker_thread,
					worker, cpu_to_node(pool->cpu),
					"kworker/%d:%d%s", pool->cpu, id, pri);
	else
		worker->task = kthread_create(worker_thread, worker,
					      "kworker/u%d:%d%s",
					      pool->id, id, pri);
	if (IS_ERR(worker->task))
		goto fail;

	/*
	 * set_cpus_allowed_ptr() will fail if the cpumask doesn't have any
	 * online CPUs.  It'll be re-applied when any of the CPUs come up.
	 */
	set_user_nice(worker->task, pool->attrs->nice);
	set_cpus_allowed_ptr(worker->task, pool->attrs->cpumask);

	/*
	 * %PF_THREAD_BOUND is used to prevent userland from meddling with
	 * cpumask of workqueue workers.  This is an abuse.  We need
	 * %PF_NO_SETAFFINITY.
	 */
	worker->task->flags |= PF_THREAD_BOUND;

	/*
	 * The caller is responsible for ensuring %POOL_DISASSOCIATED
	 * remains stable across this function.  See the comments above the
	 * flag definition for details.
	 */
	if (pool->flags & POOL_DISASSOCIATED)
		worker->flags |= WORKER_UNBOUND;

	return worker;
fail:
	if (id >= 0) {
		spin_lock_irq(&pool->lock);
		ida_remove(&pool->worker_ida, id);
		spin_unlock_irq(&pool->lock);
	}
	kfree(worker);
	return NULL;
}

/**
 * start_worker - start a newly created worker
 * @worker: worker to start
 *
 * Make the pool aware of @worker and start it.
 *
 * CONTEXT:
 * spin_lock_irq(pool->lock).
 */
static void start_worker(struct worker *worker)
{
	worker->flags |= WORKER_STARTED;
	worker->pool->nr_workers++;
	worker_enter_idle(worker);
	wake_up_process(worker->task);
}

/**
 * create_and_start_worker - create and start a worker for a pool
 * @pool: the target pool
 *
 * Grab the managership of @pool and create and start a new worker for it.
 */
static int create_and_start_worker(struct worker_pool *pool)
{
	struct worker *worker;

	mutex_lock(&pool->manager_mutex);

	worker = create_worker(pool);
	if (worker) {
		spin_lock_irq(&pool->lock);
		start_worker(worker);
		spin_unlock_irq(&pool->lock);
	}

	mutex_unlock(&pool->manager_mutex);

	return worker ? 0 : -ENOMEM;
}

/**
 * destroy_worker - destroy a workqueue worker
 * @worker: worker to be destroyed
 *
 * Destroy @worker and adjust @pool stats accordingly.
 *
 * CONTEXT:
 * spin_lock_irq(pool->lock) which is released and regrabbed.
 */
static void destroy_worker(struct worker *worker)
{
	struct worker_pool *pool = worker->pool;
	int id = worker->id;

	lockdep_assert_held(&pool->manager_mutex);
	lockdep_assert_held(&pool->lock);

	/* sanity check frenzy */
	if (WARN_ON(worker->current_work) ||
	    WARN_ON(!list_empty(&worker->scheduled)))
		return;

	if (worker->flags & WORKER_STARTED)
		pool->nr_workers--;
	if (worker->flags & WORKER_IDLE)
		pool->nr_idle--;

	list_del_init(&worker->entry);
	worker->flags |= WORKER_DIE;

	spin_unlock_irq(&pool->lock);

	kthread_stop(worker->task);
	kfree(worker);

	spin_lock_irq(&pool->lock);
	ida_remove(&pool->worker_ida, id);
}

static void idle_worker_timeout(unsigned long __pool)
{
	struct worker_pool *pool = (void *)__pool;

	spin_lock_irq(&pool->lock);

	if (too_many_workers(pool)) {
		struct worker *worker;
		unsigned long expires;

		/* idle_list is kept in LIFO order, check the last one */
		worker = list_entry(pool->idle_list.prev, struct worker, entry);
		expires = worker->last_active + IDLE_WORKER_TIMEOUT;

		if (time_before(jiffies, expires))
			mod_timer(&pool->idle_timer, expires);
		else {
			/* it's been idle for too long, wake up manager */
			pool->flags |= POOL_MANAGE_WORKERS;
			wake_up_worker(pool);
		}
	}

	spin_unlock_irq(&pool->lock);
}

static void send_mayday(struct work_struct *work)
{
	struct pool_workqueue *pwq = get_work_pwq(work);
	struct workqueue_struct *wq = pwq->wq;

	lockdep_assert_held(&wq_mayday_lock);

	if (!wq->rescuer)
		return;

	/* mayday mayday mayday */
	if (list_empty(&pwq->mayday_node)) {
		list_add_tail(&pwq->mayday_node, &wq->maydays);
		wake_up_process(wq->rescuer->task);
	}
}

static void pool_mayday_timeout(unsigned long __pool)
{
	struct worker_pool *pool = (void *)__pool;
	struct work_struct *work;

	spin_lock_irq(&wq_mayday_lock);		/* for wq->maydays */
	spin_lock(&pool->lock);

	if (need_to_create_worker(pool)) {
		/*
		 * We've been trying to create a new worker but
		 * haven't been successful.  We might be hitting an
		 * allocation deadlock.  Send distress signals to
		 * rescuers.
		 */
		list_for_each_entry(work, &pool->worklist, entry)
			send_mayday(work);
	}

	spin_unlock(&pool->lock);
	spin_unlock_irq(&wq_mayday_lock);

	mod_timer(&pool->mayday_timer, jiffies + MAYDAY_INTERVAL);
}

/**
 * maybe_create_worker - create a new worker if necessary
 * @pool: pool to create a new worker for
 *
 * Create a new worker for @pool if necessary.  @pool is guaranteed to
 * have at least one idle worker on return from this function.  If
 * creating a new worker takes longer than MAYDAY_INTERVAL, mayday is
 * sent to all rescuers with works scheduled on @pool to resolve
 * possible allocation deadlock.
 *
 * On return, need_to_create_worker() is guaranteed to be %false and
 * may_start_working() %true.
 *
 * LOCKING:
 * spin_lock_irq(pool->lock) which may be released and regrabbed
 * multiple times.  Does GFP_KERNEL allocations.  Called only from
 * manager.
 *
 * RETURNS:
 * %false if no action was taken and pool->lock stayed locked, %true
 * otherwise.
 */
static bool maybe_create_worker(struct worker_pool *pool)
__releases(&pool->lock)
__acquires(&pool->lock)
{
	if (!need_to_create_worker(pool))
		return false;
restart:
	spin_unlock_irq(&pool->lock);

	/* if we don't make progress in MAYDAY_INITIAL_TIMEOUT, call for help */
	mod_timer(&pool->mayday_timer, jiffies + MAYDAY_INITIAL_TIMEOUT);

	while (true) {
		struct worker *worker;

		worker = create_worker(pool);
		if (worker) {
			del_timer_sync(&pool->mayday_timer);
			spin_lock_irq(&pool->lock);
			start_worker(worker);
			if (WARN_ON_ONCE(need_to_create_worker(pool)))
				goto restart;
			return true;
		}

		if (!need_to_create_worker(pool))
			break;

		__set_current_state(TASK_INTERRUPTIBLE);
		schedule_timeout(CREATE_COOLDOWN);

		if (!need_to_create_worker(pool))
			break;
	}

	del_timer_sync(&pool->mayday_timer);
	spin_lock_irq(&pool->lock);
	if (need_to_create_worker(pool))
		goto restart;
	return true;
}

/**
 * maybe_destroy_worker - destroy workers which have been idle for a while
 * @pool: pool to destroy workers for
 *
 * Destroy @pool workers which have been idle for longer than
 * IDLE_WORKER_TIMEOUT.
 *
 * LOCKING:
 * spin_lock_irq(pool->lock) which may be released and regrabbed
 * multiple times.  Called only from manager.
 *
 * RETURNS:
 * %false if no action was taken and pool->lock stayed locked, %true
 * otherwise.
 */
static bool maybe_destroy_workers(struct worker_pool *pool)
{
	bool ret = false;

	while (too_many_workers(pool)) {
		struct worker *worker;
		unsigned long expires;

		worker = list_entry(pool->idle_list.prev, struct worker, entry);
		expires = worker->last_active + IDLE_WORKER_TIMEOUT;

		if (time_before(jiffies, expires)) {
			mod_timer(&pool->idle_timer, expires);
			break;
		}

		destroy_worker(worker);
		ret = true;
	}

	return ret;
}

/**
 * manage_workers - manage worker pool
 * @worker: self
 *
 * Assume the manager role and manage the worker pool @worker belongs
 * to.  At any given time, there can be only zero or one manager per
 * pool.  The exclusion is handled automatically by this function.
 *
 * The caller can safely start processing works on false return.  On
 * true return, it's guaranteed that need_to_create_worker() is false
 * and may_start_working() is true.
 *
 * CONTEXT:
 * spin_lock_irq(pool->lock) which may be released and regrabbed
 * multiple times.  Does GFP_KERNEL allocations.
 *
 * RETURNS:
 * spin_lock_irq(pool->lock) which may be released and regrabbed
 * multiple times.  Does GFP_KERNEL allocations.
 */
static bool manage_workers(struct worker *worker)
{
	struct worker_pool *pool = worker->pool;
	bool ret = false;

	/*
	 * Managership is governed by two mutexes - manager_arb and
	 * manager_mutex.  manager_arb handles arbitration of manager role.
	 * Anyone who successfully grabs manager_arb wins the arbitration
	 * and becomes the manager.  mutex_trylock() on pool->manager_arb
	 * failure while holding pool->lock reliably indicates that someone
	 * else is managing the pool and the worker which failed trylock
	 * can proceed to executing work items.  This means that anyone
	 * grabbing manager_arb is responsible for actually performing
	 * manager duties.  If manager_arb is grabbed and released without
	 * actual management, the pool may stall indefinitely.
	 *
	 * manager_mutex is used for exclusion of actual management
	 * operations.  The holder of manager_mutex can be sure that none
	 * of management operations, including creation and destruction of
	 * workers, won't take place until the mutex is released.  Because
	 * manager_mutex doesn't interfere with manager role arbitration,
	 * it is guaranteed that the pool's management, while may be
	 * delayed, won't be disturbed by someone else grabbing
	 * manager_mutex.
	 */
	if (!mutex_trylock(&pool->manager_arb))
		return ret;

	/*
	 * With manager arbitration won, manager_mutex would be free in
	 * most cases.  trylock first without dropping @pool->lock.
	 */
	if (unlikely(!mutex_trylock(&pool->manager_mutex))) {
		spin_unlock_irq(&pool->lock);
		mutex_lock(&pool->manager_mutex);
		/*
		 * CPU hotplug could have happened while we were waiting
		 * for assoc_mutex.  Hotplug itself can't handle us
		 * because manager isn't either on idle or busy list, and
		 * @pool's state and ours could have deviated.
		 *
		 * As hotplug is now excluded via manager_mutex, we can
		 * simply try to bind.  It will succeed or fail depending
		 * on @pool's current state.  Try it and adjust
		 * %WORKER_UNBOUND accordingly.
		 */
		if (worker_maybe_bind_and_lock(pool))
			worker->flags &= ~WORKER_UNBOUND;
		else
			worker->flags |= WORKER_UNBOUND;

		ret = true;
	}

	pool->flags &= ~POOL_MANAGE_WORKERS;

	/*
	 * Destroy and then create so that may_start_working() is true
	 * on return.
	 */
	ret |= maybe_destroy_workers(pool);
	ret |= maybe_create_worker(pool);

	mutex_unlock(&pool->manager_mutex);
	mutex_unlock(&pool->manager_arb);
	return ret;
}

/**
 * process_one_work - process single work
 * @worker: self
 * @work: work to process
 *
 * Process @work.  This function contains all the logics necessary to
 * process a single work including synchronization against and
 * interaction with other workers on the same cpu, queueing and
 * flushing.  As long as context requirement is met, any worker can
 * call this function to process a work.
 *
 * CONTEXT:
 * spin_lock_irq(pool->lock) which is released and regrabbed.
 */
static void process_one_work(struct worker *worker, struct work_struct *work)
__releases(&pool->lock)
__acquires(&pool->lock)
{
	struct pool_workqueue *pwq = get_work_pwq(work);
	struct worker_pool *pool = worker->pool;
	bool cpu_intensive = pwq->wq->flags & WQ_CPU_INTENSIVE;
	int work_color;
	struct worker *collision;
#ifdef CONFIG_LOCKDEP
	/*
	 * It is permissible to free the struct work_struct from
	 * inside the function that is called from it, this we need to
	 * take into account for lockdep too.  To avoid bogus "held
	 * lock freed" warnings as well as problems when looking into
	 * work->lockdep_map, make a copy and use that here.
	 */
	struct lockdep_map lockdep_map;

	lockdep_copy_map(&lockdep_map, &work->lockdep_map);
#endif
	/*
	 * Ensure we're on the correct CPU.  DISASSOCIATED test is
	 * necessary to avoid spurious warnings from rescuers servicing the
	 * unbound or a disassociated pool.
	 */
	WARN_ON_ONCE(!(worker->flags & WORKER_UNBOUND) &&
		     !(pool->flags & POOL_DISASSOCIATED) &&
		     raw_smp_processor_id() != pool->cpu);

	/*
	 * A single work shouldn't be executed concurrently by
	 * multiple workers on a single cpu.  Check whether anyone is
	 * already processing the work.  If so, defer the work to the
	 * currently executing one.
	 */
	collision = find_worker_executing_work(pool, work);
	if (unlikely(collision)) {
		move_linked_works(work, &collision->scheduled, NULL);
		return;
	}

	/* claim and dequeue */
	debug_work_deactivate(work);
	hash_add(pool->busy_hash, &worker->hentry, (unsigned long)work);
	worker->current_work = work;
	worker->current_func = work->func;
	worker->current_pwq = pwq;
	work_color = get_work_color(work);

	list_del_init(&work->entry);

	/*
	 * CPU intensive works don't participate in concurrency
	 * management.  They're the scheduler's responsibility.
	 */
	if (unlikely(cpu_intensive))
		worker_set_flags(worker, WORKER_CPU_INTENSIVE, true);

	/*
	 * Unbound pool isn't concurrency managed and work items should be
	 * executed ASAP.  Wake up another worker if necessary.
	 */
	if ((worker->flags & WORKER_UNBOUND) && need_more_worker(pool))
		wake_up_worker(pool);

	/*
	 * Record the last pool and clear PENDING which should be the last
	 * update to @work.  Also, do this inside @pool->lock so that
	 * PENDING and queued state changes happen together while IRQ is
	 * disabled.
	 */
	set_work_pool_and_clear_pending(work, pool->id);

	spin_unlock_irq(&pool->lock);

	lock_map_acquire_read(&pwq->wq->lockdep_map);
	lock_map_acquire(&lockdep_map);
	trace_workqueue_execute_start(work);
	worker->current_func(work);
	/*
	 * While we must be careful to not use "work" after this, the trace
	 * point will only record its address.
	 */
	trace_workqueue_execute_end(work);
	lock_map_release(&lockdep_map);
	lock_map_release(&pwq->wq->lockdep_map);

	if (unlikely(in_atomic() || lockdep_depth(current) > 0)) {
		pr_err("BUG: workqueue leaked lock or atomic: %s/0x%08x/%d\n"
		       "     last function: %pf\n",
		       current->comm, preempt_count(), task_pid_nr(current),
		       worker->current_func);
		debug_show_held_locks(current);
		dump_stack();
	}

	spin_lock_irq(&pool->lock);

	/* clear cpu intensive status */
	if (unlikely(cpu_intensive))
		worker_clr_flags(worker, WORKER_CPU_INTENSIVE);

	/* we're done with it, release */
	hash_del(&worker->hentry);
	worker->current_work = NULL;
	worker->current_func = NULL;
	worker->current_pwq = NULL;
	pwq_dec_nr_in_flight(pwq, work_color);
}

/**
 * process_scheduled_works - process scheduled works
 * @worker: self
 *
 * Process all scheduled works.  Please note that the scheduled list
 * may change while processing a work, so this function repeatedly
 * fetches a work from the top and executes it.
 *
 * CONTEXT:
 * spin_lock_irq(pool->lock) which may be released and regrabbed
 * multiple times.
 */
static void process_scheduled_works(struct worker *worker)
{
	while (!list_empty(&worker->scheduled)) {
		struct work_struct *work = list_first_entry(&worker->scheduled,
						struct work_struct, entry);
		process_one_work(worker, work);
	}
}

/**
 * worker_thread - the worker thread function
 * @__worker: self
 *
 * The worker thread function.  All workers belong to a worker_pool -
 * either a per-cpu one or dynamic unbound one.  These workers process all
 * work items regardless of their specific target workqueue.  The only
 * exception is work items which belong to workqueues with a rescuer which
 * will be explained in rescuer_thread().
 */
static int worker_thread(void *__worker)
{
	struct worker *worker = __worker;
	struct worker_pool *pool = worker->pool;

	/* tell the scheduler that this is a workqueue worker */
	worker->task->flags |= PF_WQ_WORKER;
woke_up:
	spin_lock_irq(&pool->lock);

	/* we are off idle list if destruction or rebind is requested */
	if (unlikely(list_empty(&worker->entry))) {
		spin_unlock_irq(&pool->lock);

		/* if DIE is set, destruction is requested */
		if (worker->flags & WORKER_DIE) {
			worker->task->flags &= ~PF_WQ_WORKER;
			return 0;
		}

		/* otherwise, rebind */
		idle_worker_rebind(worker);
		goto woke_up;
	}

	worker_leave_idle(worker);
recheck:
	/* no more worker necessary? */
	if (!need_more_worker(pool))
		goto sleep;

	/* do we need to manage? */
	if (unlikely(!may_start_working(pool)) && manage_workers(worker))
		goto recheck;

	/*
	 * ->scheduled list can only be filled while a worker is
	 * preparing to process a work or actually processing it.
	 * Make sure nobody diddled with it while I was sleeping.
	 */
	WARN_ON_ONCE(!list_empty(&worker->scheduled));

	/*
	 * When control reaches this point, we're guaranteed to have
	 * at least one idle worker or that someone else has already
	 * assumed the manager role.
	 */
	worker_clr_flags(worker, WORKER_PREP);

	do {
		struct work_struct *work =
			list_first_entry(&pool->worklist,
					 struct work_struct, entry);

		if (likely(!(*work_data_bits(work) & WORK_STRUCT_LINKED))) {
			/* optimization path, not strictly necessary */
			process_one_work(worker, work);
			if (unlikely(!list_empty(&worker->scheduled)))
				process_scheduled_works(worker);
		} else {
			move_linked_works(work, &worker->scheduled, NULL);
			process_scheduled_works(worker);
		}
	} while (keep_working(pool));

	worker_set_flags(worker, WORKER_PREP, false);
sleep:
	if (unlikely(need_to_manage_workers(pool)) && manage_workers(worker))
		goto recheck;

	/*
	 * pool->lock is held and there's no work to process and no need to
	 * manage, sleep.  Workers are woken up only while holding
	 * pool->lock or from local cpu, so setting the current state
	 * before releasing pool->lock is enough to prevent losing any
	 * event.
	 */
	worker_enter_idle(worker);
	__set_current_state(TASK_INTERRUPTIBLE);
	spin_unlock_irq(&pool->lock);
	schedule();
	goto woke_up;
}

/**
 * rescuer_thread - the rescuer thread function
 * @__rescuer: self
 *
 * Workqueue rescuer thread function.  There's one rescuer for each
 * workqueue which has WQ_MEM_RECLAIM set.
 *
 * Regular work processing on a pool may block trying to create a new
 * worker which uses GFP_KERNEL allocation which has slight chance of
 * developing into deadlock if some works currently on the same queue
 * need to be processed to satisfy the GFP_KERNEL allocation.  This is
 * the problem rescuer solves.
 *
 * When such condition is possible, the pool summons rescuers of all
 * workqueues which have works queued on the pool and let them process
 * those works so that forward progress can be guaranteed.
 *
 * This should happen rarely.
 */
static int rescuer_thread(void *__rescuer)
{
	struct worker *rescuer = __rescuer;
	struct workqueue_struct *wq = rescuer->rescue_wq;
	struct list_head *scheduled = &rescuer->scheduled;

	set_user_nice(current, RESCUER_NICE_LEVEL);

	/*
	 * Mark rescuer as worker too.  As WORKER_PREP is never cleared, it
	 * doesn't participate in concurrency management.
	 */
	rescuer->task->flags |= PF_WQ_WORKER;
repeat:
	set_current_state(TASK_INTERRUPTIBLE);

	if (kthread_should_stop()) {
		__set_current_state(TASK_RUNNING);
		rescuer->task->flags &= ~PF_WQ_WORKER;
		return 0;
	}

	/* see whether any pwq is asking for help */
	spin_lock_irq(&wq_mayday_lock);

	while (!list_empty(&wq->maydays)) {
		struct pool_workqueue *pwq = list_first_entry(&wq->maydays,
					struct pool_workqueue, mayday_node);
		struct worker_pool *pool = pwq->pool;
		struct work_struct *work, *n;

		__set_current_state(TASK_RUNNING);
		list_del_init(&pwq->mayday_node);

		spin_unlock_irq(&wq_mayday_lock);

		/* migrate to the target cpu if possible */
		worker_maybe_bind_and_lock(pool);
		rescuer->pool = pool;

		/*
		 * Slurp in all works issued via this workqueue and
		 * process'em.
		 */
		WARN_ON_ONCE(!list_empty(&rescuer->scheduled));
		list_for_each_entry_safe(work, n, &pool->worklist, entry)
			if (get_work_pwq(work) == pwq)
				move_linked_works(work, scheduled, &n);

		process_scheduled_works(rescuer);

		/*
		 * Leave this pool.  If keep_working() is %true, notify a
		 * regular worker; otherwise, we end up with 0 concurrency
		 * and stalling the execution.
		 */
		if (keep_working(pool))
			wake_up_worker(pool);

		rescuer->pool = NULL;
		spin_unlock(&pool->lock);
		spin_lock(&wq_mayday_lock);
	}

	spin_unlock_irq(&wq_mayday_lock);

	/* rescuers should never participate in concurrency management */
	WARN_ON_ONCE(!(rescuer->flags & WORKER_NOT_RUNNING));
	schedule();
	goto repeat;
}

struct wq_barrier {
	struct work_struct	work;
	struct completion	done;
};

static void wq_barrier_func(struct work_struct *work)
{
	struct wq_barrier *barr = container_of(work, struct wq_barrier, work);
	complete(&barr->done);
}

/**
 * insert_wq_barrier - insert a barrier work
 * @pwq: pwq to insert barrier into
 * @barr: wq_barrier to insert
 * @target: target work to attach @barr to
 * @worker: worker currently executing @target, NULL if @target is not executing
 *
 * @barr is linked to @target such that @barr is completed only after
 * @target finishes execution.  Please note that the ordering
 * guarantee is observed only with respect to @target and on the local
 * cpu.
 *
 * Currently, a queued barrier can't be canceled.  This is because
 * try_to_grab_pending() can't determine whether the work to be
 * grabbed is at the head of the queue and thus can't clear LINKED
 * flag of the previous work while there must be a valid next work
 * after a work with LINKED flag set.
 *
 * Note that when @worker is non-NULL, @target may be modified
 * underneath us, so we can't reliably determine pwq from @target.
 *
 * CONTEXT:
 * spin_lock_irq(pool->lock).
 */
static void insert_wq_barrier(struct pool_workqueue *pwq,
			      struct wq_barrier *barr,
			      struct work_struct *target, struct worker *worker)
{
	struct list_head *head;
	unsigned int linked = 0;

	/*
	 * debugobject calls are safe here even with pool->lock locked
	 * as we know for sure that this will not trigger any of the
	 * checks and call back into the fixup functions where we
	 * might deadlock.
	 */
	INIT_WORK_ONSTACK(&barr->work, wq_barrier_func);
	__set_bit(WORK_STRUCT_PENDING_BIT, work_data_bits(&barr->work));
	init_completion(&barr->done);

	/*
	 * If @target is currently being executed, schedule the
	 * barrier to the worker; otherwise, put it after @target.
	 */
	if (worker)
		head = worker->scheduled.next;
	else {
		unsigned long *bits = work_data_bits(target);

		head = target->entry.next;
		/* there can already be other linked works, inherit and set */
		linked = *bits & WORK_STRUCT_LINKED;
		__set_bit(WORK_STRUCT_LINKED_BIT, bits);
	}

	debug_work_activate(&barr->work);
	insert_work(pwq, &barr->work, head,
		    work_color_to_flags(WORK_NO_COLOR) | linked);
}

/**
 * flush_workqueue_prep_pwqs - prepare pwqs for workqueue flushing
 * @wq: workqueue being flushed
 * @flush_color: new flush color, < 0 for no-op
 * @work_color: new work color, < 0 for no-op
 *
 * Prepare pwqs for workqueue flushing.
 *
 * If @flush_color is non-negative, flush_color on all pwqs should be
 * -1.  If no pwq has in-flight commands at the specified color, all
 * pwq->flush_color's stay at -1 and %false is returned.  If any pwq
 * has in flight commands, its pwq->flush_color is set to
 * @flush_color, @wq->nr_pwqs_to_flush is updated accordingly, pwq
 * wakeup logic is armed and %true is returned.
 *
 * The caller should have initialized @wq->first_flusher prior to
 * calling this function with non-negative @flush_color.  If
 * @flush_color is negative, no flush color update is done and %false
 * is returned.
 *
 * If @work_color is non-negative, all pwqs should have the same
 * work_color which is previous to @work_color and all will be
 * advanced to @work_color.
 *
 * CONTEXT:
 * mutex_lock(wq->flush_mutex).
 *
 * RETURNS:
 * %true if @flush_color >= 0 and there's something to flush.  %false
 * otherwise.
 */
static bool flush_workqueue_prep_pwqs(struct workqueue_struct *wq,
				      int flush_color, int work_color)
{
	bool wait = false;
	struct pool_workqueue *pwq;

	if (flush_color >= 0) {
		WARN_ON_ONCE(atomic_read(&wq->nr_pwqs_to_flush));
		atomic_set(&wq->nr_pwqs_to_flush, 1);
	}

	local_irq_disable();

	for_each_pwq(pwq, wq) {
		struct worker_pool *pool = pwq->pool;

		spin_lock(&pool->lock);

		if (flush_color >= 0) {
			WARN_ON_ONCE(pwq->flush_color != -1);

			if (pwq->nr_in_flight[flush_color]) {
				pwq->flush_color = flush_color;
				atomic_inc(&wq->nr_pwqs_to_flush);
				wait = true;
			}
		}

		if (work_color >= 0) {
			WARN_ON_ONCE(work_color != work_next_color(pwq->work_color));
			pwq->work_color = work_color;
		}

		spin_unlock(&pool->lock);
	}

	local_irq_enable();

	if (flush_color >= 0 && atomic_dec_and_test(&wq->nr_pwqs_to_flush))
		complete(&wq->first_flusher->done);

	return wait;
}

/**
 * flush_workqueue - ensure that any scheduled work has run to completion.
 * @wq: workqueue to flush
 *
 * This function sleeps until all work items which were queued on entry
 * have finished execution, but it is not livelocked by new incoming ones.
 */
void flush_workqueue(struct workqueue_struct *wq)
{
	struct wq_flusher this_flusher = {
		.list = LIST_HEAD_INIT(this_flusher.list),
		.flush_color = -1,
		.done = COMPLETION_INITIALIZER_ONSTACK(this_flusher.done),
	};
	int next_color;

	lock_map_acquire(&wq->lockdep_map);
	lock_map_release(&wq->lockdep_map);

	mutex_lock(&wq->flush_mutex);

	/*
	 * Start-to-wait phase
	 */
	next_color = work_next_color(wq->work_color);

	if (next_color != wq->flush_color) {
		/*
		 * Color space is not full.  The current work_color
		 * becomes our flush_color and work_color is advanced
		 * by one.
		 */
		WARN_ON_ONCE(!list_empty(&wq->flusher_overflow));
		this_flusher.flush_color = wq->work_color;
		wq->work_color = next_color;

		if (!wq->first_flusher) {
			/* no flush in progress, become the first flusher */
			WARN_ON_ONCE(wq->flush_color != this_flusher.flush_color);

			wq->first_flusher = &this_flusher;

			if (!flush_workqueue_prep_pwqs(wq, wq->flush_color,
						       wq->work_color)) {
				/* nothing to flush, done */
				wq->flush_color = next_color;
				wq->first_flusher = NULL;
				goto out_unlock;
			}
		} else {
			/* wait in queue */
			WARN_ON_ONCE(wq->flush_color == this_flusher.flush_color);
			list_add_tail(&this_flusher.list, &wq->flusher_queue);
			flush_workqueue_prep_pwqs(wq, -1, wq->work_color);
		}
	} else {
		/*
		 * Oops, color space is full, wait on overflow queue.
		 * The next flush completion will assign us
		 * flush_color and transfer to flusher_queue.
		 */
		list_add_tail(&this_flusher.list, &wq->flusher_overflow);
	}

	mutex_unlock(&wq->flush_mutex);

	wait_for_completion(&this_flusher.done);

	/*
	 * Wake-up-and-cascade phase
	 *
	 * First flushers are responsible for cascading flushes and
	 * handling overflow.  Non-first flushers can simply return.
	 */
	if (wq->first_flusher != &this_flusher)
		return;

	mutex_lock(&wq->flush_mutex);

	/* we might have raced, check again with mutex held */
	if (wq->first_flusher != &this_flusher)
		goto out_unlock;

	wq->first_flusher = NULL;

	WARN_ON_ONCE(!list_empty(&this_flusher.list));
	WARN_ON_ONCE(wq->flush_color != this_flusher.flush_color);

	while (true) {
		struct wq_flusher *next, *tmp;

		/* complete all the flushers sharing the current flush color */
		list_for_each_entry_safe(next, tmp, &wq->flusher_queue, list) {
			if (next->flush_color != wq->flush_color)
				break;
			list_del_init(&next->list);
			complete(&next->done);
		}

		WARN_ON_ONCE(!list_empty(&wq->flusher_overflow) &&
			     wq->flush_color != work_next_color(wq->work_color));

		/* this flush_color is finished, advance by one */
		wq->flush_color = work_next_color(wq->flush_color);

		/* one color has been freed, handle overflow queue */
		if (!list_empty(&wq->flusher_overflow)) {
			/*
			 * Assign the same color to all overflowed
			 * flushers, advance work_color and append to
			 * flusher_queue.  This is the start-to-wait
			 * phase for these overflowed flushers.
			 */
			list_for_each_entry(tmp, &wq->flusher_overflow, list)
				tmp->flush_color = wq->work_color;

			wq->work_color = work_next_color(wq->work_color);

			list_splice_tail_init(&wq->flusher_overflow,
					      &wq->flusher_queue);
			flush_workqueue_prep_pwqs(wq, -1, wq->work_color);
		}

		if (list_empty(&wq->flusher_queue)) {
			WARN_ON_ONCE(wq->flush_color != wq->work_color);
			break;
		}

		/*
		 * Need to flush more colors.  Make the next flusher
		 * the new first flusher and arm pwqs.
		 */
		WARN_ON_ONCE(wq->flush_color == wq->work_color);
		WARN_ON_ONCE(wq->flush_color != next->flush_color);

		list_del_init(&next->list);
		wq->first_flusher = next;

		if (flush_workqueue_prep_pwqs(wq, wq->flush_color, -1))
			break;

		/*
		 * Meh... this color is already done, clear first
		 * flusher and repeat cascading.
		 */
		wq->first_flusher = NULL;
	}

out_unlock:
	mutex_unlock(&wq->flush_mutex);
}
EXPORT_SYMBOL_GPL(flush_workqueue);

/**
 * drain_workqueue - drain a workqueue
 * @wq: workqueue to drain
 *
 * Wait until the workqueue becomes empty.  While draining is in progress,
 * only chain queueing is allowed.  IOW, only currently pending or running
 * work items on @wq can queue further work items on it.  @wq is flushed
 * repeatedly until it becomes empty.  The number of flushing is detemined
 * by the depth of chaining and should be relatively short.  Whine if it
 * takes too long.
 */
void drain_workqueue(struct workqueue_struct *wq)
{
	unsigned int flush_cnt = 0;
	struct pool_workqueue *pwq;

	/*
	 * __queue_work() needs to test whether there are drainers, is much
	 * hotter than drain_workqueue() and already looks at @wq->flags.
	 * Use __WQ_DRAINING so that queue doesn't have to check nr_drainers.
	 */
	mutex_lock(&wq_mutex);
	if (!wq->nr_drainers++)
		wq->flags |= __WQ_DRAINING;
	mutex_unlock(&wq_mutex);
reflush:
	flush_workqueue(wq);

	local_irq_disable();

	for_each_pwq(pwq, wq) {
		bool drained;

		spin_lock(&pwq->pool->lock);
		drained = !pwq->nr_active && list_empty(&pwq->delayed_works);
		spin_unlock(&pwq->pool->lock);

		if (drained)
			continue;

		if (++flush_cnt == 10 ||
		    (flush_cnt % 100 == 0 && flush_cnt <= 1000))
			pr_warn("workqueue %s: drain_workqueue() isn't complete after %u tries\n",
				wq->name, flush_cnt);

		local_irq_enable();
		goto reflush;
	}

	local_irq_enable();

	mutex_lock(&wq_mutex);
	if (!--wq->nr_drainers)
		wq->flags &= ~__WQ_DRAINING;
	mutex_unlock(&wq_mutex);
}
EXPORT_SYMBOL_GPL(drain_workqueue);

static bool start_flush_work(struct work_struct *work, struct wq_barrier *barr)
{
	struct worker *worker = NULL;
	struct worker_pool *pool;
	struct pool_workqueue *pwq;

	might_sleep();

	local_irq_disable();
	pool = get_work_pool(work);
	if (!pool) {
		local_irq_enable();
		return false;
	}

	spin_lock(&pool->lock);
	/* see the comment in try_to_grab_pending() with the same code */
	pwq = get_work_pwq(work);
	if (pwq) {
		if (unlikely(pwq->pool != pool))
			goto already_gone;
	} else {
		worker = find_worker_executing_work(pool, work);
		if (!worker)
			goto already_gone;
		pwq = worker->current_pwq;
	}

	insert_wq_barrier(pwq, barr, work, worker);
	spin_unlock_irq(&pool->lock);

	/*
	 * If @max_active is 1 or rescuer is in use, flushing another work
	 * item on the same workqueue may lead to deadlock.  Make sure the
	 * flusher is not running on the same workqueue by verifying write
	 * access.
	 */
	if (pwq->wq->saved_max_active == 1 || pwq->wq->rescuer)
		lock_map_acquire(&pwq->wq->lockdep_map);
	else
		lock_map_acquire_read(&pwq->wq->lockdep_map);
	lock_map_release(&pwq->wq->lockdep_map);

	return true;
already_gone:
	spin_unlock_irq(&pool->lock);
	return false;
}

/**
 * flush_work - wait for a work to finish executing the last queueing instance
 * @work: the work to flush
 *
 * Wait until @work has finished execution.  @work is guaranteed to be idle
 * on return if it hasn't been requeued since flush started.
 *
 * RETURNS:
 * %true if flush_work() waited for the work to finish execution,
 * %false if it was already idle.
 */
bool flush_work(struct work_struct *work)
{
	struct wq_barrier barr;

	lock_map_acquire(&work->lockdep_map);
	lock_map_release(&work->lockdep_map);

	if (start_flush_work(work, &barr)) {
		wait_for_completion(&barr.done);
		destroy_work_on_stack(&barr.work);
		return true;
	} else {
		return false;
	}
}
EXPORT_SYMBOL_GPL(flush_work);

static bool __cancel_work_timer(struct work_struct *work, bool is_dwork)
{
	unsigned long flags;
	int ret;

	do {
		ret = try_to_grab_pending(work, is_dwork, &flags);
		/*
		 * If someone else is canceling, wait for the same event it
		 * would be waiting for before retrying.
		 */
		if (unlikely(ret == -ENOENT))
			flush_work(work);
	} while (unlikely(ret < 0));

	/* tell other tasks trying to grab @work to back off */
	mark_work_canceling(work);
	local_irq_restore(flags);

	flush_work(work);
	clear_work_data(work);
	return ret;
}

/**
 * cancel_work_sync - cancel a work and wait for it to finish
 * @work: the work to cancel
 *
 * Cancel @work and wait for its execution to finish.  This function
 * can be used even if the work re-queues itself or migrates to
 * another workqueue.  On return from this function, @work is
 * guaranteed to be not pending or executing on any CPU.
 *
 * cancel_work_sync(&delayed_work->work) must not be used for
 * delayed_work's.  Use cancel_delayed_work_sync() instead.
 *
 * The caller must ensure that the workqueue on which @work was last
 * queued can't be destroyed before this function returns.
 *
 * RETURNS:
 * %true if @work was pending, %false otherwise.
 */
bool cancel_work_sync(struct work_struct *work)
{
	return __cancel_work_timer(work, false);
}
EXPORT_SYMBOL_GPL(cancel_work_sync);

/**
 * flush_delayed_work - wait for a dwork to finish executing the last queueing
 * @dwork: the delayed work to flush
 *
 * Delayed timer is cancelled and the pending work is queued for
 * immediate execution.  Like flush_work(), this function only
 * considers the last queueing instance of @dwork.
 *
 * RETURNS:
 * %true if flush_work() waited for the work to finish execution,
 * %false if it was already idle.
 */
bool flush_delayed_work(struct delayed_work *dwork)
{
	local_irq_disable();
	if (del_timer_sync(&dwork->timer))
		__queue_work(dwork->cpu, dwork->wq, &dwork->work);
	local_irq_enable();
	return flush_work(&dwork->work);
}
EXPORT_SYMBOL(flush_delayed_work);

/**
 * cancel_delayed_work - cancel a delayed work
 * @dwork: delayed_work to cancel
 *
 * Kill off a pending delayed_work.  Returns %true if @dwork was pending
 * and canceled; %false if wasn't pending.  Note that the work callback
 * function may still be running on return, unless it returns %true and the
 * work doesn't re-arm itself.  Explicitly flush or use
 * cancel_delayed_work_sync() to wait on it.
 *
 * This function is safe to call from any context including IRQ handler.
 */
bool cancel_delayed_work(struct delayed_work *dwork)
{
	unsigned long flags;
	int ret;

	do {
		ret = try_to_grab_pending(&dwork->work, true, &flags);
	} while (unlikely(ret == -EAGAIN));

	if (unlikely(ret < 0))
		return false;

	set_work_pool_and_clear_pending(&dwork->work,
					get_work_pool_id(&dwork->work));
	local_irq_restore(flags);
	return ret;
}
EXPORT_SYMBOL(cancel_delayed_work);

/**
 * cancel_delayed_work_sync - cancel a delayed work and wait for it to finish
 * @dwork: the delayed work cancel
 *
 * This is cancel_work_sync() for delayed works.
 *
 * RETURNS:
 * %true if @dwork was pending, %false otherwise.
 */
bool cancel_delayed_work_sync(struct delayed_work *dwork)
{
	return __cancel_work_timer(&dwork->work, true);
}
EXPORT_SYMBOL(cancel_delayed_work_sync);

/**
 * schedule_on_each_cpu - execute a function synchronously on each online CPU
 * @func: the function to call
 *
 * schedule_on_each_cpu() executes @func on each online CPU using the
 * system workqueue and blocks until all CPUs have completed.
 * schedule_on_each_cpu() is very slow.
 *
 * RETURNS:
 * 0 on success, -errno on failure.
 */
int schedule_on_each_cpu(work_func_t func)
{
	int cpu;
	struct work_struct __percpu *works;

	works = alloc_percpu(struct work_struct);
	if (!works)
		return -ENOMEM;

	get_online_cpus();

	for_each_online_cpu(cpu) {
		struct work_struct *work = per_cpu_ptr(works, cpu);

		INIT_WORK(work, func);
		schedule_work_on(cpu, work);
	}

	for_each_online_cpu(cpu)
		flush_work(per_cpu_ptr(works, cpu));

	put_online_cpus();
	free_percpu(works);
	return 0;
}

/**
 * flush_scheduled_work - ensure that any scheduled work has run to completion.
 *
 * Forces execution of the kernel-global workqueue and blocks until its
 * completion.
 *
 * Think twice before calling this function!  It's very easy to get into
 * trouble if you don't take great care.  Either of the following situations
 * will lead to deadlock:
 *
 *	One of the work items currently on the workqueue needs to acquire
 *	a lock held by your code or its caller.
 *
 *	Your code is running in the context of a work routine.
 *
 * They will be detected by lockdep when they occur, but the first might not
 * occur very often.  It depends on what work items are on the workqueue and
 * what locks they need, which you have no control over.
 *
 * In most situations flushing the entire workqueue is overkill; you merely
 * need to know that a particular work item isn't queued and isn't running.
 * In such cases you should use cancel_delayed_work_sync() or
 * cancel_work_sync() instead.
 */
void flush_scheduled_work(void)
{
	flush_workqueue(system_wq);
}
EXPORT_SYMBOL(flush_scheduled_work);

/**
 * execute_in_process_context - reliably execute the routine with user context
 * @fn:		the function to execute
 * @ew:		guaranteed storage for the execute work structure (must
 *		be available when the work executes)
 *
 * Executes the function immediately if process context is available,
 * otherwise schedules the function for delayed execution.
 *
 * Returns:	0 - function was executed
 *		1 - function was scheduled for execution
 */
int execute_in_process_context(work_func_t fn, struct execute_work *ew)
{
	if (!in_interrupt()) {
		fn(&ew->work);
		return 0;
	}

	INIT_WORK(&ew->work, fn);
	schedule_work(&ew->work);

	return 1;
}
EXPORT_SYMBOL_GPL(execute_in_process_context);

#ifdef CONFIG_SYSFS
/*
 * Workqueues with WQ_SYSFS flag set is visible to userland via
 * /sys/bus/workqueue/devices/WQ_NAME.  All visible workqueues have the
 * following attributes.
 *
 *  per_cpu	RO bool	: whether the workqueue is per-cpu or unbound
 *  max_active	RW int	: maximum number of in-flight work items
 *
 * Unbound workqueues have the following extra attributes.
 *
 *  id		RO int	: the associated pool ID
 *  nice	RW int	: nice value of the workers
 *  cpumask	RW mask	: bitmask of allowed CPUs for the workers
 */
struct wq_device {
	struct workqueue_struct		*wq;
	struct device			dev;
};

static struct workqueue_struct *dev_to_wq(struct device *dev)
{
	struct wq_device *wq_dev = container_of(dev, struct wq_device, dev);

	return wq_dev->wq;
}

static ssize_t wq_per_cpu_show(struct device *dev,
			       struct device_attribute *attr, char *buf)
{
	struct workqueue_struct *wq = dev_to_wq(dev);

	return scnprintf(buf, PAGE_SIZE, "%d\n", (bool)!(wq->flags & WQ_UNBOUND));
}

static ssize_t wq_max_active_show(struct device *dev,
				  struct device_attribute *attr, char *buf)
{
	struct workqueue_struct *wq = dev_to_wq(dev);

	return scnprintf(buf, PAGE_SIZE, "%d\n", wq->saved_max_active);
}

static ssize_t wq_max_active_store(struct device *dev,
				   struct device_attribute *attr,
				   const char *buf, size_t count)
{
	struct workqueue_struct *wq = dev_to_wq(dev);
	int val;

	if (sscanf(buf, "%d", &val) != 1 || val <= 0)
		return -EINVAL;

	workqueue_set_max_active(wq, val);
	return count;
}

static struct device_attribute wq_sysfs_attrs[] = {
	__ATTR(per_cpu, 0444, wq_per_cpu_show, NULL),
	__ATTR(max_active, 0644, wq_max_active_show, wq_max_active_store),
	__ATTR_NULL,
};

static ssize_t wq_pool_id_show(struct device *dev,
			       struct device_attribute *attr, char *buf)
{
	struct workqueue_struct *wq = dev_to_wq(dev);
	struct worker_pool *pool;
	int written;

	rcu_read_lock_sched();
	pool = first_pwq(wq)->pool;
	written = scnprintf(buf, PAGE_SIZE, "%d\n", pool->id);
	rcu_read_unlock_sched();

	return written;
}

static ssize_t wq_nice_show(struct device *dev, struct device_attribute *attr,
			    char *buf)
{
	struct workqueue_struct *wq = dev_to_wq(dev);
	int written;

	rcu_read_lock_sched();
	written = scnprintf(buf, PAGE_SIZE, "%d\n",
			    first_pwq(wq)->pool->attrs->nice);
	rcu_read_unlock_sched();

	return written;
}

/* prepare workqueue_attrs for sysfs store operations */
static struct workqueue_attrs *wq_sysfs_prep_attrs(struct workqueue_struct *wq)
{
	struct workqueue_attrs *attrs;

	attrs = alloc_workqueue_attrs(GFP_KERNEL);
	if (!attrs)
		return NULL;

	rcu_read_lock_sched();
	copy_workqueue_attrs(attrs, first_pwq(wq)->pool->attrs);
	rcu_read_unlock_sched();
	return attrs;
}

static ssize_t wq_nice_store(struct device *dev, struct device_attribute *attr,
			     const char *buf, size_t count)
{
	struct workqueue_struct *wq = dev_to_wq(dev);
	struct workqueue_attrs *attrs;
	int ret;

	attrs = wq_sysfs_prep_attrs(wq);
	if (!attrs)
		return -ENOMEM;

	if (sscanf(buf, "%d", &attrs->nice) == 1 &&
	    attrs->nice >= -20 && attrs->nice <= 19)
		ret = apply_workqueue_attrs(wq, attrs);
	else
		ret = -EINVAL;

	free_workqueue_attrs(attrs);
	return ret ?: count;
}

static ssize_t wq_cpumask_show(struct device *dev,
			       struct device_attribute *attr, char *buf)
{
	struct workqueue_struct *wq = dev_to_wq(dev);
	int written;

	rcu_read_lock_sched();
	written = cpumask_scnprintf(buf, PAGE_SIZE,
				    first_pwq(wq)->pool->attrs->cpumask);
	rcu_read_unlock_sched();

	written += scnprintf(buf + written, PAGE_SIZE - written, "\n");
	return written;
}

static ssize_t wq_cpumask_store(struct device *dev,
				struct device_attribute *attr,
				const char *buf, size_t count)
{
	struct workqueue_struct *wq = dev_to_wq(dev);
	struct workqueue_attrs *attrs;
	int ret;

	attrs = wq_sysfs_prep_attrs(wq);
	if (!attrs)
		return -ENOMEM;

	ret = cpumask_parse(buf, attrs->cpumask);
	if (!ret)
		ret = apply_workqueue_attrs(wq, attrs);

	free_workqueue_attrs(attrs);
	return ret ?: count;
}

static struct device_attribute wq_sysfs_unbound_attrs[] = {
	__ATTR(pool_id, 0444, wq_pool_id_show, NULL),
	__ATTR(nice, 0644, wq_nice_show, wq_nice_store),
	__ATTR(cpumask, 0644, wq_cpumask_show, wq_cpumask_store),
	__ATTR_NULL,
};

static struct bus_type wq_subsys = {
	.name				= "workqueue",
	.dev_attrs			= wq_sysfs_attrs,
};

static int __init wq_sysfs_init(void)
{
	return subsys_virtual_register(&wq_subsys, NULL);
}
core_initcall(wq_sysfs_init);

static void wq_device_release(struct device *dev)
{
	struct wq_device *wq_dev = container_of(dev, struct wq_device, dev);

	kfree(wq_dev);
}

/**
 * workqueue_sysfs_register - make a workqueue visible in sysfs
 * @wq: the workqueue to register
 *
 * Expose @wq in sysfs under /sys/bus/workqueue/devices.
 * alloc_workqueue*() automatically calls this function if WQ_SYSFS is set
 * which is the preferred method.
 *
 * Workqueue user should use this function directly iff it wants to apply
 * workqueue_attrs before making the workqueue visible in sysfs; otherwise,
 * apply_workqueue_attrs() may race against userland updating the
 * attributes.
 *
 * Returns 0 on success, -errno on failure.
 */
int workqueue_sysfs_register(struct workqueue_struct *wq)
{
	struct wq_device *wq_dev;
	int ret;

	/*
	 * Adjusting max_active or creating new pwqs by applyting
	 * attributes breaks ordering guarantee.  Disallow exposing ordered
	 * workqueues.
	 */
	if (WARN_ON(wq->flags & __WQ_ORDERED))
		return -EINVAL;

	wq->wq_dev = wq_dev = kzalloc(sizeof(*wq_dev), GFP_KERNEL);
	if (!wq_dev)
		return -ENOMEM;

	wq_dev->wq = wq;
	wq_dev->dev.bus = &wq_subsys;
	wq_dev->dev.init_name = wq->name;
	wq_dev->dev.release = wq_device_release;

	/*
	 * unbound_attrs are created separately.  Suppress uevent until
	 * everything is ready.
	 */
	dev_set_uevent_suppress(&wq_dev->dev, true);

	ret = device_register(&wq_dev->dev);
	if (ret) {
		kfree(wq_dev);
		wq->wq_dev = NULL;
		return ret;
	}

	if (wq->flags & WQ_UNBOUND) {
		struct device_attribute *attr;

		for (attr = wq_sysfs_unbound_attrs; attr->attr.name; attr++) {
			ret = device_create_file(&wq_dev->dev, attr);
			if (ret) {
				device_unregister(&wq_dev->dev);
				wq->wq_dev = NULL;
				return ret;
			}
		}
	}

	kobject_uevent(&wq_dev->dev.kobj, KOBJ_ADD);
	return 0;
}

/**
 * workqueue_sysfs_unregister - undo workqueue_sysfs_register()
 * @wq: the workqueue to unregister
 *
 * If @wq is registered to sysfs by workqueue_sysfs_register(), unregister.
 */
static void workqueue_sysfs_unregister(struct workqueue_struct *wq)
{
	struct wq_device *wq_dev = wq->wq_dev;

	if (!wq->wq_dev)
		return;

	wq->wq_dev = NULL;
	device_unregister(&wq_dev->dev);
}
#else	/* CONFIG_SYSFS */
static void workqueue_sysfs_unregister(struct workqueue_struct *wq)	{ }
#endif	/* CONFIG_SYSFS */

/**
 * free_workqueue_attrs - free a workqueue_attrs
 * @attrs: workqueue_attrs to free
 *
 * Undo alloc_workqueue_attrs().
 */
void free_workqueue_attrs(struct workqueue_attrs *attrs)
{
	if (attrs) {
		free_cpumask_var(attrs->cpumask);
		kfree(attrs);
	}
}

/**
 * alloc_workqueue_attrs - allocate a workqueue_attrs
 * @gfp_mask: allocation mask to use
 *
 * Allocate a new workqueue_attrs, initialize with default settings and
 * return it.  Returns NULL on failure.
 */
struct workqueue_attrs *alloc_workqueue_attrs(gfp_t gfp_mask)
{
	struct workqueue_attrs *attrs;

	attrs = kzalloc(sizeof(*attrs), gfp_mask);
	if (!attrs)
		goto fail;
	if (!alloc_cpumask_var(&attrs->cpumask, gfp_mask))
		goto fail;

	cpumask_setall(attrs->cpumask);
	return attrs;
fail:
	free_workqueue_attrs(attrs);
	return NULL;
}

static void copy_workqueue_attrs(struct workqueue_attrs *to,
				 const struct workqueue_attrs *from)
{
	to->nice = from->nice;
	cpumask_copy(to->cpumask, from->cpumask);
}

/*
 * Hacky implementation of jhash of bitmaps which only considers the
 * specified number of bits.  We probably want a proper implementation in
 * include/linux/jhash.h.
 */
static u32 jhash_bitmap(const unsigned long *bitmap, int bits, u32 hash)
{
	int nr_longs = bits / BITS_PER_LONG;
	int nr_leftover = bits % BITS_PER_LONG;
	unsigned long leftover = 0;

	if (nr_longs)
		hash = jhash(bitmap, nr_longs * sizeof(long), hash);
	if (nr_leftover) {
		bitmap_copy(&leftover, bitmap + nr_longs, nr_leftover);
		hash = jhash(&leftover, sizeof(long), hash);
	}
	return hash;
}

/* hash value of the content of @attr */
static u32 wqattrs_hash(const struct workqueue_attrs *attrs)
{
	u32 hash = 0;

	hash = jhash_1word(attrs->nice, hash);
	hash = jhash_bitmap(cpumask_bits(attrs->cpumask), nr_cpu_ids, hash);
	return hash;
}

/* content equality test */
static bool wqattrs_equal(const struct workqueue_attrs *a,
			  const struct workqueue_attrs *b)
{
	if (a->nice != b->nice)
		return false;
	if (!cpumask_equal(a->cpumask, b->cpumask))
		return false;
	return true;
}

/**
 * init_worker_pool - initialize a newly zalloc'd worker_pool
 * @pool: worker_pool to initialize
 *
 * Initiailize a newly zalloc'd @pool.  It also allocates @pool->attrs.
 * Returns 0 on success, -errno on failure.  Even on failure, all fields
 * inside @pool proper are initialized and put_unbound_pool() can be called
 * on @pool safely to release it.
 */
static int init_worker_pool(struct worker_pool *pool)
{
	spin_lock_init(&pool->lock);
	pool->id = -1;
	pool->cpu = -1;
	pool->flags |= POOL_DISASSOCIATED;
	INIT_LIST_HEAD(&pool->worklist);
	INIT_LIST_HEAD(&pool->idle_list);
	hash_init(pool->busy_hash);

	init_timer_deferrable(&pool->idle_timer);
	pool->idle_timer.function = idle_worker_timeout;
	pool->idle_timer.data = (unsigned long)pool;

	setup_timer(&pool->mayday_timer, pool_mayday_timeout,
		    (unsigned long)pool);

	mutex_init(&pool->manager_arb);
	mutex_init(&pool->manager_mutex);
	ida_init(&pool->worker_ida);

	INIT_HLIST_NODE(&pool->hash_node);
	pool->refcnt = 1;

	/* shouldn't fail above this point */
	pool->attrs = alloc_workqueue_attrs(GFP_KERNEL);
	if (!pool->attrs)
		return -ENOMEM;
	return 0;
}

static void rcu_free_pool(struct rcu_head *rcu)
{
	struct worker_pool *pool = container_of(rcu, struct worker_pool, rcu);

	ida_destroy(&pool->worker_ida);
	free_workqueue_attrs(pool->attrs);
	kfree(pool);
}

/**
 * put_unbound_pool - put a worker_pool
 * @pool: worker_pool to put
 *
 * Put @pool.  If its refcnt reaches zero, it gets destroyed in sched-RCU
 * safe manner.  get_unbound_pool() calls this function on its failure path
 * and this function should be able to release pools which went through,
 * successfully or not, init_worker_pool().
 */
static void put_unbound_pool(struct worker_pool *pool)
{
	struct worker *worker;

	mutex_lock(&wq_mutex);
	if (--pool->refcnt) {
		mutex_unlock(&wq_mutex);
		return;
	}

	/* sanity checks */
	if (WARN_ON(!(pool->flags & POOL_DISASSOCIATED)) ||
	    WARN_ON(!list_empty(&pool->worklist))) {
		mutex_unlock(&wq_mutex);
		return;
	}

	/* release id and unhash */
	if (pool->id >= 0)
		idr_remove(&worker_pool_idr, pool->id);
	hash_del(&pool->hash_node);

	mutex_unlock(&wq_mutex);

	/*
	 * Become the manager and destroy all workers.  Grabbing
	 * manager_arb prevents @pool's workers from blocking on
	 * manager_mutex.
	 */
	mutex_lock(&pool->manager_arb);
	mutex_lock(&pool->manager_mutex);
	spin_lock_irq(&pool->lock);

	while ((worker = first_worker(pool)))
		destroy_worker(worker);
	WARN_ON(pool->nr_workers || pool->nr_idle);

	spin_unlock_irq(&pool->lock);
	mutex_unlock(&pool->manager_mutex);
	mutex_unlock(&pool->manager_arb);

	/* shut down the timers */
	del_timer_sync(&pool->idle_timer);
	del_timer_sync(&pool->mayday_timer);

	/* sched-RCU protected to allow dereferences from get_work_pool() */
	call_rcu_sched(&pool->rcu, rcu_free_pool);
}

/**
 * get_unbound_pool - get a worker_pool with the specified attributes
 * @attrs: the attributes of the worker_pool to get
 *
 * Obtain a worker_pool which has the same attributes as @attrs, bump the
 * reference count and return it.  If there already is a matching
 * worker_pool, it will be used; otherwise, this function attempts to
 * create a new one.  On failure, returns NULL.
 */
static struct worker_pool *get_unbound_pool(const struct workqueue_attrs *attrs)
{
	u32 hash = wqattrs_hash(attrs);
	struct worker_pool *pool;

	mutex_lock(&wq_mutex);

	/* do we already have a matching pool? */
	hash_for_each_possible(unbound_pool_hash, pool, hash_node, hash) {
		if (wqattrs_equal(pool->attrs, attrs)) {
			pool->refcnt++;
			goto out_unlock;
		}
	}

	/* nope, create a new one */
	pool = kzalloc(sizeof(*pool), GFP_KERNEL);
	if (!pool || init_worker_pool(pool) < 0)
		goto fail;

	lockdep_set_subclass(&pool->lock, 1);	/* see put_pwq() */
	copy_workqueue_attrs(pool->attrs, attrs);

	if (worker_pool_assign_id(pool) < 0)
		goto fail;

	/* create and start the initial worker */
	if (create_and_start_worker(pool) < 0)
		goto fail;

	/* install */
	hash_add(unbound_pool_hash, &pool->hash_node, hash);
out_unlock:
	mutex_unlock(&wq_mutex);
	return pool;
fail:
	mutex_unlock(&wq_mutex);
	if (pool)
		put_unbound_pool(pool);
	return NULL;
}

static void rcu_free_pwq(struct rcu_head *rcu)
{
	kmem_cache_free(pwq_cache,
			container_of(rcu, struct pool_workqueue, rcu));
}

/*
 * Scheduled on system_wq by put_pwq() when an unbound pwq hits zero refcnt
 * and needs to be destroyed.
 */
static void pwq_unbound_release_workfn(struct work_struct *work)
{
	struct pool_workqueue *pwq = container_of(work, struct pool_workqueue,
						  unbound_release_work);
	struct workqueue_struct *wq = pwq->wq;
	struct worker_pool *pool = pwq->pool;

	if (WARN_ON_ONCE(!(wq->flags & WQ_UNBOUND)))
		return;

	/*
	 * Unlink @pwq.  Synchronization against flush_mutex isn't strictly
	 * necessary on release but do it anyway.  It's easier to verify
	 * and consistent with the linking path.
	 */
	mutex_lock(&wq->flush_mutex);
	spin_lock_irq(&pwq_lock);
	list_del_rcu(&pwq->pwqs_node);
	spin_unlock_irq(&pwq_lock);
	mutex_unlock(&wq->flush_mutex);

	put_unbound_pool(pool);
	call_rcu_sched(&pwq->rcu, rcu_free_pwq);

	/*
	 * If we're the last pwq going away, @wq is already dead and no one
	 * is gonna access it anymore.  Free it.
	 */
	if (list_empty(&wq->pwqs))
		kfree(wq);
}

/**
 * pwq_adjust_max_active - update a pwq's max_active to the current setting
 * @pwq: target pool_workqueue
 *
 * If @pwq isn't freezing, set @pwq->max_active to the associated
 * workqueue's saved_max_active and activate delayed work items
 * accordingly.  If @pwq is freezing, clear @pwq->max_active to zero.
 */
static void pwq_adjust_max_active(struct pool_workqueue *pwq)
{
	struct workqueue_struct *wq = pwq->wq;
	bool freezable = wq->flags & WQ_FREEZABLE;

	/* for @wq->saved_max_active */
	lockdep_assert_held(&pwq_lock);

	/* fast exit for non-freezable wqs */
	if (!freezable && pwq->max_active == wq->saved_max_active)
		return;

	spin_lock(&pwq->pool->lock);

	if (!freezable || !(pwq->pool->flags & POOL_FREEZING)) {
		pwq->max_active = wq->saved_max_active;

		while (!list_empty(&pwq->delayed_works) &&
		       pwq->nr_active < pwq->max_active)
			pwq_activate_first_delayed(pwq);
	} else {
		pwq->max_active = 0;
	}

	spin_unlock(&pwq->pool->lock);
}

static void init_and_link_pwq(struct pool_workqueue *pwq,
			      struct workqueue_struct *wq,
			      struct worker_pool *pool,
			      struct pool_workqueue **p_last_pwq)
{
	BUG_ON((unsigned long)pwq & WORK_STRUCT_FLAG_MASK);

	pwq->pool = pool;
	pwq->wq = wq;
	pwq->flush_color = -1;
	pwq->refcnt = 1;
	INIT_LIST_HEAD(&pwq->delayed_works);
	INIT_LIST_HEAD(&pwq->mayday_node);
	INIT_WORK(&pwq->unbound_release_work, pwq_unbound_release_workfn);

	mutex_lock(&wq->flush_mutex);
	spin_lock_irq(&pwq_lock);

	/*
	 * Set the matching work_color.  This is synchronized with
	 * flush_mutex to avoid confusing flush_workqueue().
	 */
	if (p_last_pwq)
		*p_last_pwq = first_pwq(wq);
	pwq->work_color = wq->work_color;

	/* sync max_active to the current setting */
	pwq_adjust_max_active(pwq);

	/* link in @pwq */
	list_add_rcu(&pwq->pwqs_node, &wq->pwqs);

	spin_unlock_irq(&pwq_lock);
	mutex_unlock(&wq->flush_mutex);
}

/**
 * apply_workqueue_attrs - apply new workqueue_attrs to an unbound workqueue
 * @wq: the target workqueue
 * @attrs: the workqueue_attrs to apply, allocated with alloc_workqueue_attrs()
 *
 * Apply @attrs to an unbound workqueue @wq.  If @attrs doesn't match the
 * current attributes, a new pwq is created and made the first pwq which
 * will serve all new work items.  Older pwqs are released as in-flight
 * work items finish.  Note that a work item which repeatedly requeues
 * itself back-to-back will stay on its current pwq.
 *
 * Performs GFP_KERNEL allocations.  Returns 0 on success and -errno on
 * failure.
 */
int apply_workqueue_attrs(struct workqueue_struct *wq,
			  const struct workqueue_attrs *attrs)
{
	struct pool_workqueue *pwq, *last_pwq;
	struct worker_pool *pool;

	/* only unbound workqueues can change attributes */
	if (WARN_ON(!(wq->flags & WQ_UNBOUND)))
		return -EINVAL;

	/* creating multiple pwqs breaks ordering guarantee */
	if (WARN_ON((wq->flags & __WQ_ORDERED) && !list_empty(&wq->pwqs)))
		return -EINVAL;

	pwq = kmem_cache_zalloc(pwq_cache, GFP_KERNEL);
	if (!pwq)
		return -ENOMEM;

	pool = get_unbound_pool(attrs);
	if (!pool) {
		kmem_cache_free(pwq_cache, pwq);
		return -ENOMEM;
	}

	init_and_link_pwq(pwq, wq, pool, &last_pwq);
	if (last_pwq) {
		spin_lock_irq(&last_pwq->pool->lock);
		put_pwq(last_pwq);
		spin_unlock_irq(&last_pwq->pool->lock);
	}

	return 0;
}

static int alloc_and_link_pwqs(struct workqueue_struct *wq)
{
	bool highpri = wq->flags & WQ_HIGHPRI;
	int cpu;

	if (!(wq->flags & WQ_UNBOUND)) {
		wq->cpu_pwqs = alloc_percpu(struct pool_workqueue);
		if (!wq->cpu_pwqs)
			return -ENOMEM;

		for_each_possible_cpu(cpu) {
			struct pool_workqueue *pwq =
				per_cpu_ptr(wq->cpu_pwqs, cpu);
			struct worker_pool *cpu_pools =
				per_cpu(cpu_worker_pools, cpu);

			init_and_link_pwq(pwq, wq, &cpu_pools[highpri], NULL);
		}
		return 0;
	} else {
		return apply_workqueue_attrs(wq, unbound_std_wq_attrs[highpri]);
	}
}

static int wq_clamp_max_active(int max_active, unsigned int flags,
			       const char *name)
{
	int lim = flags & WQ_UNBOUND ? WQ_UNBOUND_MAX_ACTIVE : WQ_MAX_ACTIVE;

	if (max_active < 1 || max_active > lim)
		pr_warn("workqueue: max_active %d requested for %s is out of range, clamping between %d and %d\n",
			max_active, name, 1, lim);

	return clamp_val(max_active, 1, lim);
}

struct workqueue_struct *__alloc_workqueue_key(const char *fmt,
					       unsigned int flags,
					       int max_active,
					       struct lock_class_key *key,
					       const char *lock_name, ...)
{
	va_list args, args1;
	struct workqueue_struct *wq;
	struct pool_workqueue *pwq;
	size_t namelen;

	/* determine namelen, allocate wq and format name */
	va_start(args, lock_name);
	va_copy(args1, args);
	namelen = vsnprintf(NULL, 0, fmt, args) + 1;

	wq = kzalloc(sizeof(*wq) + namelen, GFP_KERNEL);
	if (!wq)
		return NULL;

	vsnprintf(wq->name, namelen, fmt, args1);
	va_end(args);
	va_end(args1);

	max_active = max_active ?: WQ_DFL_ACTIVE;
	max_active = wq_clamp_max_active(max_active, flags, wq->name);

	/* init wq */
	wq->flags = flags;
	wq->saved_max_active = max_active;
	mutex_init(&wq->flush_mutex);
	atomic_set(&wq->nr_pwqs_to_flush, 0);
	INIT_LIST_HEAD(&wq->pwqs);
	INIT_LIST_HEAD(&wq->flusher_queue);
	INIT_LIST_HEAD(&wq->flusher_overflow);
	INIT_LIST_HEAD(&wq->maydays);

	lockdep_init_map(&wq->lockdep_map, lock_name, key, 0);
	INIT_LIST_HEAD(&wq->list);

	if (alloc_and_link_pwqs(wq) < 0)
		goto err_free_wq;

	/*
	 * Workqueues which may be used during memory reclaim should
	 * have a rescuer to guarantee forward progress.
	 */
	if (flags & WQ_MEM_RECLAIM) {
		struct worker *rescuer;

		rescuer = alloc_worker();
		if (!rescuer)
			goto err_destroy;

		rescuer->rescue_wq = wq;
		rescuer->task = kthread_create(rescuer_thread, rescuer, "%s",
					       wq->name);
		if (IS_ERR(rescuer->task)) {
			kfree(rescuer);
			goto err_destroy;
		}

		wq->rescuer = rescuer;
		rescuer->task->flags |= PF_THREAD_BOUND;
		wake_up_process(rescuer->task);
	}

	if ((wq->flags & WQ_SYSFS) && workqueue_sysfs_register(wq))
		goto err_destroy;

	/*
	 * wq_mutex protects global freeze state and workqueues list.  Grab
	 * it, adjust max_active and add the new @wq to workqueues list.
	 */
	mutex_lock(&wq_mutex);

	spin_lock_irq(&pwq_lock);
	for_each_pwq(pwq, wq)
		pwq_adjust_max_active(pwq);
	spin_unlock_irq(&pwq_lock);

	list_add(&wq->list, &workqueues);

	mutex_unlock(&wq_mutex);

	return wq;

err_free_wq:
	kfree(wq);
	return NULL;
err_destroy:
	destroy_workqueue(wq);
	return NULL;
}
EXPORT_SYMBOL_GPL(__alloc_workqueue_key);

/**
 * destroy_workqueue - safely terminate a workqueue
 * @wq: target workqueue
 *
 * Safely destroy a workqueue. All work currently pending will be done first.
 */
void destroy_workqueue(struct workqueue_struct *wq)
{
	struct pool_workqueue *pwq;

	/* drain it before proceeding with destruction */
	drain_workqueue(wq);

	/* sanity checks */
	spin_lock_irq(&pwq_lock);
	for_each_pwq(pwq, wq) {
		int i;

		for (i = 0; i < WORK_NR_COLORS; i++) {
			if (WARN_ON(pwq->nr_in_flight[i])) {
				spin_unlock_irq(&pwq_lock);
				return;
			}
		}

		if (WARN_ON(pwq->refcnt > 1) ||
		    WARN_ON(pwq->nr_active) ||
		    WARN_ON(!list_empty(&pwq->delayed_works))) {
			spin_unlock_irq(&pwq_lock);
			return;
		}
	}
	spin_unlock_irq(&pwq_lock);

	/*
	 * wq list is used to freeze wq, remove from list after
	 * flushing is complete in case freeze races us.
	 */
	mutex_lock(&wq_mutex);
	list_del_init(&wq->list);
	mutex_unlock(&wq_mutex);

	workqueue_sysfs_unregister(wq);

	if (wq->rescuer) {
		kthread_stop(wq->rescuer->task);
		kfree(wq->rescuer);
		wq->rescuer = NULL;
	}

	if (!(wq->flags & WQ_UNBOUND)) {
		/*
		 * The base ref is never dropped on per-cpu pwqs.  Directly
		 * free the pwqs and wq.
		 */
		free_percpu(wq->cpu_pwqs);
		kfree(wq);
	} else {
		/*
		 * We're the sole accessor of @wq at this point.  Directly
		 * access the first pwq and put the base ref.  As both pwqs
		 * and pools are sched-RCU protected, the lock operations
		 * are safe.  @wq will be freed when the last pwq is
		 * released.
		 */
		pwq = list_first_entry(&wq->pwqs, struct pool_workqueue,
				       pwqs_node);
		spin_lock_irq(&pwq->pool->lock);
		put_pwq(pwq);
		spin_unlock_irq(&pwq->pool->lock);
	}
}
EXPORT_SYMBOL_GPL(destroy_workqueue);

/**
 * workqueue_set_max_active - adjust max_active of a workqueue
 * @wq: target workqueue
 * @max_active: new max_active value.
 *
 * Set max_active of @wq to @max_active.
 *
 * CONTEXT:
 * Don't call from IRQ context.
 */
void workqueue_set_max_active(struct workqueue_struct *wq, int max_active)
{
	struct pool_workqueue *pwq;

	/* disallow meddling with max_active for ordered workqueues */
	if (WARN_ON(wq->flags & __WQ_ORDERED))
		return;

	max_active = wq_clamp_max_active(max_active, wq->flags, wq->name);

	spin_lock_irq(&pwq_lock);

	wq->saved_max_active = max_active;

	for_each_pwq(pwq, wq)
		pwq_adjust_max_active(pwq);

	spin_unlock_irq(&pwq_lock);
}
EXPORT_SYMBOL_GPL(workqueue_set_max_active);

/**
 * current_is_workqueue_rescuer - is %current workqueue rescuer?
 *
 * Determine whether %current is a workqueue rescuer.  Can be used from
 * work functions to determine whether it's being run off the rescuer task.
 */
bool current_is_workqueue_rescuer(void)
{
	struct worker *worker = current_wq_worker();

	return worker && worker == worker->current_pwq->wq->rescuer;
}

/**
 * workqueue_congested - test whether a workqueue is congested
 * @cpu: CPU in question
 * @wq: target workqueue
 *
 * Test whether @wq's cpu workqueue for @cpu is congested.  There is
 * no synchronization around this function and the test result is
 * unreliable and only useful as advisory hints or for debugging.
 *
 * RETURNS:
 * %true if congested, %false otherwise.
 */
bool workqueue_congested(int cpu, struct workqueue_struct *wq)
{
	struct pool_workqueue *pwq;
	bool ret;

	preempt_disable();

	if (!(wq->flags & WQ_UNBOUND))
		pwq = per_cpu_ptr(wq->cpu_pwqs, cpu);
	else
		pwq = first_pwq(wq);

	ret = !list_empty(&pwq->delayed_works);
	preempt_enable();

	return ret;
}
EXPORT_SYMBOL_GPL(workqueue_congested);

/**
 * work_busy - test whether a work is currently pending or running
 * @work: the work to be tested
 *
 * Test whether @work is currently pending or running.  There is no
 * synchronization around this function and the test result is
 * unreliable and only useful as advisory hints or for debugging.
 *
 * RETURNS:
 * OR'd bitmask of WORK_BUSY_* bits.
 */
unsigned int work_busy(struct work_struct *work)
{
	struct worker_pool *pool;
	unsigned long flags;
	unsigned int ret = 0;

	if (work_pending(work))
		ret |= WORK_BUSY_PENDING;

	local_irq_save(flags);
	pool = get_work_pool(work);
	if (pool) {
		spin_lock(&pool->lock);
		if (find_worker_executing_work(pool, work))
			ret |= WORK_BUSY_RUNNING;
		spin_unlock(&pool->lock);
	}
	local_irq_restore(flags);

	return ret;
}
EXPORT_SYMBOL_GPL(work_busy);

/*
 * CPU hotplug.
 *
 * There are two challenges in supporting CPU hotplug.  Firstly, there
 * are a lot of assumptions on strong associations among work, pwq and
 * pool which make migrating pending and scheduled works very
 * difficult to implement without impacting hot paths.  Secondly,
 * worker pools serve mix of short, long and very long running works making
 * blocked draining impractical.
 *
 * This is solved by allowing the pools to be disassociated from the CPU
 * running as an unbound one and allowing it to be reattached later if the
 * cpu comes back online.
 */

static void wq_unbind_fn(struct work_struct *work)
{
	int cpu = smp_processor_id();
	struct worker_pool *pool;
	struct worker *worker;
	int i;

	for_each_cpu_worker_pool(pool, cpu) {
		WARN_ON_ONCE(cpu != smp_processor_id());

		mutex_lock(&pool->manager_mutex);
		spin_lock_irq(&pool->lock);

		/*
		 * We've blocked all manager operations.  Make all workers
		 * unbound and set DISASSOCIATED.  Before this, all workers
		 * except for the ones which are still executing works from
		 * before the last CPU down must be on the cpu.  After
		 * this, they may become diasporas.
		 */
		list_for_each_entry(worker, &pool->idle_list, entry)
			worker->flags |= WORKER_UNBOUND;

		for_each_busy_worker(worker, i, pool)
			worker->flags |= WORKER_UNBOUND;

		pool->flags |= POOL_DISASSOCIATED;

		spin_unlock_irq(&pool->lock);
		mutex_unlock(&pool->manager_mutex);

		/*
		 * Call schedule() so that we cross rq->lock and thus can
		 * guarantee sched callbacks see the %WORKER_UNBOUND flag.
		 * This is necessary as scheduler callbacks may be invoked
		 * from other cpus.
		 */
		schedule();

		/*
		 * Sched callbacks are disabled now.  Zap nr_running.
		 * After this, nr_running stays zero and need_more_worker()
		 * and keep_working() are always true as long as the
		 * worklist is not empty.  This pool now behaves as an
		 * unbound (in terms of concurrency management) pool which
		 * are served by workers tied to the pool.
		 */
		atomic_set(&pool->nr_running, 0);

		/*
		 * With concurrency management just turned off, a busy
		 * worker blocking could lead to lengthy stalls.  Kick off
		 * unbound chain execution of currently pending work items.
		 */
		spin_lock_irq(&pool->lock);
		wake_up_worker(pool);
		spin_unlock_irq(&pool->lock);
	}
}

/*
 * Workqueues should be brought up before normal priority CPU notifiers.
 * This will be registered high priority CPU notifier.
 */
static int __cpuinit workqueue_cpu_up_callback(struct notifier_block *nfb,
					       unsigned long action,
					       void *hcpu)
{
	int cpu = (unsigned long)hcpu;
	struct worker_pool *pool;

	switch (action & ~CPU_TASKS_FROZEN) {
	case CPU_UP_PREPARE:
		for_each_cpu_worker_pool(pool, cpu) {
			if (pool->nr_workers)
				continue;
			if (create_and_start_worker(pool) < 0)
				return NOTIFY_BAD;
		}
		break;

	case CPU_DOWN_FAILED:
	case CPU_ONLINE:
		for_each_cpu_worker_pool(pool, cpu) {
			mutex_lock(&pool->manager_mutex);
			spin_lock_irq(&pool->lock);

			pool->flags &= ~POOL_DISASSOCIATED;
			rebind_workers(pool);

			spin_unlock_irq(&pool->lock);
			mutex_unlock(&pool->manager_mutex);
		}
		break;
	}
	return NOTIFY_OK;
}

/*
 * Workqueues should be brought down after normal priority CPU notifiers.
 * This will be registered as low priority CPU notifier.
 */
static int __cpuinit workqueue_cpu_down_callback(struct notifier_block *nfb,
						 unsigned long action,
						 void *hcpu)
{
	int cpu = (unsigned long)hcpu;
	struct work_struct unbind_work;

	switch (action & ~CPU_TASKS_FROZEN) {
	case CPU_DOWN_PREPARE:
		/* unbinding should happen on the local CPU */
		INIT_WORK_ONSTACK(&unbind_work, wq_unbind_fn);
		queue_work_on(cpu, system_highpri_wq, &unbind_work);
		flush_work(&unbind_work);
		break;
	}
	return NOTIFY_OK;
}

#ifdef CONFIG_SMP

struct work_for_cpu {
	struct work_struct work;
	long (*fn)(void *);
	void *arg;
	long ret;
};

static void work_for_cpu_fn(struct work_struct *work)
{
	struct work_for_cpu *wfc = container_of(work, struct work_for_cpu, work);

	wfc->ret = wfc->fn(wfc->arg);
}

/**
 * work_on_cpu - run a function in user context on a particular cpu
 * @cpu: the cpu to run on
 * @fn: the function to run
 * @arg: the function arg
 *
 * This will return the value @fn returns.
 * It is up to the caller to ensure that the cpu doesn't go offline.
 * The caller must not hold any locks which would prevent @fn from completing.
 */
long work_on_cpu(int cpu, long (*fn)(void *), void *arg)
{
	struct work_for_cpu wfc = { .fn = fn, .arg = arg };

	INIT_WORK_ONSTACK(&wfc.work, work_for_cpu_fn);
	schedule_work_on(cpu, &wfc.work);
	flush_work(&wfc.work);
	return wfc.ret;
}
EXPORT_SYMBOL_GPL(work_on_cpu);
#endif /* CONFIG_SMP */

#ifdef CONFIG_FREEZER

/**
 * freeze_workqueues_begin - begin freezing workqueues
 *
 * Start freezing workqueues.  After this function returns, all freezable
 * workqueues will queue new works to their delayed_works list instead of
 * pool->worklist.
 *
 * CONTEXT:
 * Grabs and releases wq_mutex, pwq_lock and pool->lock's.
 */
void freeze_workqueues_begin(void)
{
	struct worker_pool *pool;
	struct workqueue_struct *wq;
	struct pool_workqueue *pwq;
	int pi;

	mutex_lock(&wq_mutex);

	WARN_ON_ONCE(workqueue_freezing);
	workqueue_freezing = true;

	/* set FREEZING */
	for_each_pool(pool, pi) {
		spin_lock_irq(&pool->lock);
		WARN_ON_ONCE(pool->flags & POOL_FREEZING);
		pool->flags |= POOL_FREEZING;
		spin_unlock_irq(&pool->lock);
	}

	/* suppress further executions by setting max_active to zero */
	spin_lock_irq(&pwq_lock);
	list_for_each_entry(wq, &workqueues, list) {
		for_each_pwq(pwq, wq)
			pwq_adjust_max_active(pwq);
	}
	spin_unlock_irq(&pwq_lock);

	mutex_unlock(&wq_mutex);
}

/**
 * freeze_workqueues_busy - are freezable workqueues still busy?
 *
 * Check whether freezing is complete.  This function must be called
 * between freeze_workqueues_begin() and thaw_workqueues().
 *
 * CONTEXT:
 * Grabs and releases wq_mutex.
 *
 * RETURNS:
 * %true if some freezable workqueues are still busy.  %false if freezing
 * is complete.
 */
bool freeze_workqueues_busy(void)
{
	bool busy = false;
	struct workqueue_struct *wq;
	struct pool_workqueue *pwq;

	mutex_lock(&wq_mutex);

	WARN_ON_ONCE(!workqueue_freezing);

	list_for_each_entry(wq, &workqueues, list) {
		if (!(wq->flags & WQ_FREEZABLE))
			continue;
		/*
		 * nr_active is monotonically decreasing.  It's safe
		 * to peek without lock.
		 */
		preempt_disable();
		for_each_pwq(pwq, wq) {
			WARN_ON_ONCE(pwq->nr_active < 0);
			if (pwq->nr_active) {
				busy = true;
				preempt_enable();
				goto out_unlock;
			}
		}
		preempt_enable();
	}
out_unlock:
	mutex_unlock(&wq_mutex);
	return busy;
}

/**
 * thaw_workqueues - thaw workqueues
 *
 * Thaw workqueues.  Normal queueing is restored and all collected
 * frozen works are transferred to their respective pool worklists.
 *
 * CONTEXT:
 * Grabs and releases wq_mutex, pwq_lock and pool->lock's.
 */
void thaw_workqueues(void)
{
	struct workqueue_struct *wq;
	struct pool_workqueue *pwq;
	struct worker_pool *pool;
	int pi;

	mutex_lock(&wq_mutex);

	if (!workqueue_freezing)
		goto out_unlock;

	/* clear FREEZING */
	for_each_pool(pool, pi) {
		spin_lock_irq(&pool->lock);
		WARN_ON_ONCE(!(pool->flags & POOL_FREEZING));
		pool->flags &= ~POOL_FREEZING;
		spin_unlock_irq(&pool->lock);
	}

	/* restore max_active and repopulate worklist */
	spin_lock_irq(&pwq_lock);
	list_for_each_entry(wq, &workqueues, list) {
		for_each_pwq(pwq, wq)
			pwq_adjust_max_active(pwq);
	}
	spin_unlock_irq(&pwq_lock);

	/* kick workers */
	for_each_pool(pool, pi) {
		spin_lock_irq(&pool->lock);
		wake_up_worker(pool);
		spin_unlock_irq(&pool->lock);
	}

	workqueue_freezing = false;
out_unlock:
	mutex_unlock(&wq_mutex);
}
#endif /* CONFIG_FREEZER */

static int __init init_workqueues(void)
{
	int std_nice[NR_STD_WORKER_POOLS] = { 0, HIGHPRI_NICE_LEVEL };
	int i, cpu;

	/* make sure we have enough bits for OFFQ pool ID */
	BUILD_BUG_ON((1LU << (BITS_PER_LONG - WORK_OFFQ_POOL_SHIFT)) <
		     WORK_CPU_END * NR_STD_WORKER_POOLS);

	WARN_ON(__alignof__(struct pool_workqueue) < __alignof__(long long));

	pwq_cache = KMEM_CACHE(pool_workqueue, SLAB_PANIC);

	cpu_notifier(workqueue_cpu_up_callback, CPU_PRI_WORKQUEUE_UP);
	hotcpu_notifier(workqueue_cpu_down_callback, CPU_PRI_WORKQUEUE_DOWN);

	/* initialize CPU pools */
	for_each_possible_cpu(cpu) {
		struct worker_pool *pool;

		i = 0;
		for_each_cpu_worker_pool(pool, cpu) {
			BUG_ON(init_worker_pool(pool));
			pool->cpu = cpu;
			cpumask_copy(pool->attrs->cpumask, cpumask_of(cpu));
			pool->attrs->nice = std_nice[i++];

			/* alloc pool ID */
			mutex_lock(&wq_mutex);
			BUG_ON(worker_pool_assign_id(pool));
			mutex_unlock(&wq_mutex);
		}
	}

	/* create the initial worker */
	for_each_online_cpu(cpu) {
		struct worker_pool *pool;

		for_each_cpu_worker_pool(pool, cpu) {
			pool->flags &= ~POOL_DISASSOCIATED;
			BUG_ON(create_and_start_worker(pool) < 0);
		}
	}

	/* create default unbound wq attrs */
	for (i = 0; i < NR_STD_WORKER_POOLS; i++) {
		struct workqueue_attrs *attrs;

		BUG_ON(!(attrs = alloc_workqueue_attrs(GFP_KERNEL)));

		attrs->nice = std_nice[i];
		cpumask_setall(attrs->cpumask);

		unbound_std_wq_attrs[i] = attrs;
	}

	system_wq = alloc_workqueue("events", 0, 0);
	system_highpri_wq = alloc_workqueue("events_highpri", WQ_HIGHPRI, 0);
	system_long_wq = alloc_workqueue("events_long", 0, 0);
	system_unbound_wq = alloc_workqueue("events_unbound", WQ_UNBOUND,
					    WQ_UNBOUND_MAX_ACTIVE);
	system_freezable_wq = alloc_workqueue("events_freezable",
					      WQ_FREEZABLE, 0);
	BUG_ON(!system_wq || !system_highpri_wq || !system_long_wq ||
	       !system_unbound_wq || !system_freezable_wq);
	return 0;
}
early_initcall(init_workqueues);<|MERGE_RESOLUTION|>--- conflicted
+++ resolved
@@ -462,21 +462,13 @@
 {
 	int ret;
 
-<<<<<<< HEAD
-	mutex_lock(&worker_pool_idr_mutex);
-	ret = idr_alloc(&worker_pool_idr, pool, 0, 0, GFP_KERNEL);
-	if (ret >= 0)
-		pool->id = ret;
-	mutex_unlock(&worker_pool_idr_mutex);
-=======
 	lockdep_assert_held(&wq_mutex);
 
 	do {
-		if (!idr_pre_get(&worker_pool_idr, GFP_KERNEL))
-			return -ENOMEM;
-		ret = idr_get_new(&worker_pool_idr, pool, &pool->id);
+		ret = idr_alloc(&worker_pool_idr, pool, 0, 0, GFP_KERNEL);
+		if (ret >= 0)
+			pool->id = ret;
 	} while (ret == -EAGAIN);
->>>>>>> 4b2e4358
 
 	return ret < 0 ? ret : 0;
 }
