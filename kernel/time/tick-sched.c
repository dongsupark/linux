--- conflicted
+++ resolved
@@ -631,38 +631,7 @@
 		tick_nohz_account_idle_ticks(ts);
 	}
 
-<<<<<<< HEAD
-=======
-	/* Update jiffies first */
-	select_nohz_load_balancer(0);
-	tick_do_update_jiffies64(now);
-	update_cpu_load_nohz();
-
-#ifndef CONFIG_VIRT_CPU_ACCOUNTING
-	/*
-	 * We stopped the tick in idle. Update process times would miss the
-	 * time we slept as update_process_times does only a 1 tick
-	 * accounting. Enforce that this is accounted to idle !
-	 */
-	ticks = jiffies - ts->idle_jiffies;
-	/*
-	 * We might be one off. Do not randomly account a huge number of ticks!
-	 */
-	if (ticks && ticks < LONG_MAX)
-		account_idle_ticks(ticks);
-#endif
-
 	calc_load_exit_idle();
-	touch_softlockup_watchdog();
-	/*
-	 * Cancel the scheduled timer and restore the tick
-	 */
-	ts->tick_stopped  = 0;
-	ts->idle_exittime = now;
-
-	tick_nohz_restart(ts, now);
-
->>>>>>> 7fac251a
 	local_irq_enable();
 }
 
