--- conflicted
+++ resolved
@@ -271,12 +271,7 @@
 }
 EXPORT_SYMBOL_GPL(get_cpu_iowait_time_us);
 
-<<<<<<< HEAD
-static ktime_t tick_nohz_stop_sched_tick(struct tick_sched *ts,
-					 ktime_t now, int cpu)
-=======
 static ktime_t tick_nohz_stop_sched_tick(struct tick_sched *ts, ktime_t now, int cpu)
->>>>>>> c6953be8
 {
 	unsigned long seq, last_jiffies, next_jiffies, delta_jiffies;
 	ktime_t last_update, expires, ret = { .tv64 = 0 };
@@ -635,10 +630,7 @@
 		tick_nohz_account_idle_ticks(ts);
 	}
 
-<<<<<<< HEAD
-=======
 	calc_load_exit_idle();
->>>>>>> c6953be8
 	local_irq_enable();
 }
 
