--- conflicted
+++ resolved
@@ -585,11 +585,7 @@
 		last_jiffies = jiffies;
 	} while (read_seqretry(&jiffies_lock, seq));
 
-<<<<<<< HEAD
-	if (rcu_needs_cpu(cpu, &rcu_delta_jiffies) ||
-=======
 	if (rcu_needs_cpu(&rcu_delta_jiffies) ||
->>>>>>> e529fea9
 	    arch_needs_cpu() || irq_work_needs_cpu()) {
 		next_jiffies = last_jiffies + 1;
 		delta_jiffies = 1;
