--- conflicted
+++ resolved
@@ -13,12 +13,8 @@
 obj-$(CONFIG_TICK_ONESHOT)			+= tick-sched.o
 obj-$(CONFIG_TIMER_STATS)			+= timer_stats.o
 obj-$(CONFIG_DEBUG_FS)				+= timekeeping_debug.o
-<<<<<<< HEAD
 obj-$(CONFIG_TEST_UDELAY)			+= test_udelay.o
-=======
-obj-$(CONFIG_TEST_UDELAY)			+= udelay_test.o
 obj-$(CONFIG_NTP)				+= ntp.o
->>>>>>> 77d8b496
 
 $(obj)/time.o: $(obj)/timeconst.h
 
