--- conflicted
+++ resolved
@@ -651,11 +651,7 @@
  err_alloc:
 	for_each_possible_cpu(err_cpu) {
 		for (i = 0; i < TYPE_MAX; i++)
-<<<<<<< HEAD
-			kfree(per_cpu(nr_task_bp_pinned[i], err_cpu));
-=======
 			kfree(get_bp_info(err_cpu, i)->tsk_pinned);
->>>>>>> d0e0ac97
 		if (err_cpu == cpu)
 			break;
 	}
