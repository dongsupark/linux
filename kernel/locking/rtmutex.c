--- conflicted
+++ resolved
@@ -690,29 +690,20 @@
 	}
 
 	/*
-<<<<<<< HEAD
-=======
 	 * [12] check_exit_conditions_4() protected by task->pi_lock
 	 * and lock->wait_lock. The actual decisions are made after we
 	 * dropped the locks.
 	 *
->>>>>>> 72d5305d
 	 * Check whether the task which owns the current lock is pi
 	 * blocked itself. If yes we store a pointer to the lock for
 	 * the lock chain change detection above. After we dropped
 	 * task->pi_lock next_lock cannot be dereferenced anymore.
 	 */
 	next_lock = task_blocked_on_lock(task);
-<<<<<<< HEAD
-
-	raw_spin_unlock_irqrestore(&task->pi_lock, flags);
-
-=======
 	/*
 	 * Store the top waiter of @lock for the end of chain walk
 	 * decision below.
 	 */
->>>>>>> 72d5305d
 	top_waiter = rt_mutex_top_waiter(lock);
 
 	/* [13] Drop the locks */
@@ -720,26 +711,20 @@
 	raw_spin_unlock(&lock->wait_lock);
 
 	/*
-<<<<<<< HEAD
-=======
 	 * Make the actual exit decisions [12], based on the stored
 	 * values.
 	 *
->>>>>>> 72d5305d
 	 * We reached the end of the lock chain. Stop right here. No
 	 * point to go back just to figure that out.
 	 */
 	if (!next_lock)
 		goto out_put_task;
 
-<<<<<<< HEAD
-=======
 	/*
 	 * If the current waiter is not the top waiter on the lock,
 	 * then we can stop the chain walk here if we are not in full
 	 * deadlock detection mode.
 	 */
->>>>>>> 72d5305d
 	if (!detect_deadlock && waiter != top_waiter)
 		goto out_put_task;
 
@@ -934,23 +919,13 @@
 		__rt_mutex_adjust_prio(owner);
 		if (owner->pi_blocked_on)
 			chain_walk = 1;
-<<<<<<< HEAD
-	} else if (debug_rt_mutex_detect_deadlock(waiter, detect_deadlock)) {
+	} else if (rt_mutex_cond_detect_deadlock(waiter, chwalk)) {
 		chain_walk = 1;
 	}
 
 	/* Store the lock on which owner is blocked or NULL */
 	next_lock = task_blocked_on_lock(owner);
 
-=======
-	} else if (rt_mutex_cond_detect_deadlock(waiter, chwalk)) {
-		chain_walk = 1;
-	}
-
-	/* Store the lock on which owner is blocked or NULL */
-	next_lock = task_blocked_on_lock(owner);
-
->>>>>>> 72d5305d
 	raw_spin_unlock_irqrestore(&owner->pi_lock, flags);
 	/*
 	 * Even if full deadlock detection is on, if the owner is not
@@ -969,11 +944,7 @@
 
 	raw_spin_unlock(&lock->wait_lock);
 
-<<<<<<< HEAD
-	res = rt_mutex_adjust_prio_chain(owner, detect_deadlock, lock,
-=======
 	res = rt_mutex_adjust_prio_chain(owner, chwalk, lock,
->>>>>>> 72d5305d
 					 next_lock, waiter, task);
 
 	raw_spin_lock(&lock->wait_lock);
@@ -1037,11 +1008,7 @@
 {
 	bool is_top_waiter = (waiter == rt_mutex_top_waiter(lock));
 	struct task_struct *owner = rt_mutex_owner(lock);
-<<<<<<< HEAD
-	struct rt_mutex *next_lock = NULL;
-=======
 	struct rt_mutex *next_lock;
->>>>>>> 72d5305d
 	unsigned long flags;
 
 	raw_spin_lock_irqsave(&current->pi_lock, flags);
@@ -1065,23 +1032,15 @@
 
 	__rt_mutex_adjust_prio(owner);
 
-<<<<<<< HEAD
-		/* Store the lock on which owner is blocked or NULL */
-		next_lock = task_blocked_on_lock(owner);
-=======
 	/* Store the lock on which owner is blocked or NULL */
 	next_lock = task_blocked_on_lock(owner);
->>>>>>> 72d5305d
 
 	raw_spin_unlock_irqrestore(&owner->pi_lock, flags);
 
-<<<<<<< HEAD
-=======
 	/*
 	 * Don't walk the chain, if the owner task is not blocked
 	 * itself.
 	 */
->>>>>>> 72d5305d
 	if (!next_lock)
 		return;
 
@@ -1090,12 +1049,8 @@
 
 	raw_spin_unlock(&lock->wait_lock);
 
-<<<<<<< HEAD
-	rt_mutex_adjust_prio_chain(owner, 0, lock, next_lock, NULL, current);
-=======
 	rt_mutex_adjust_prio_chain(owner, RT_MUTEX_MIN_CHAINWALK, lock,
 				   next_lock, NULL, current);
->>>>>>> 72d5305d
 
 	raw_spin_lock(&lock->wait_lock);
 }
@@ -1125,12 +1080,8 @@
 	/* gets dropped in rt_mutex_adjust_prio_chain()! */
 	get_task_struct(task);
 
-<<<<<<< HEAD
-	rt_mutex_adjust_prio_chain(task, 0, NULL, next_lock, NULL, task);
-=======
 	rt_mutex_adjust_prio_chain(task, RT_MUTEX_MIN_CHAINWALK, NULL,
 				   next_lock, NULL, task);
->>>>>>> 72d5305d
 }
 
 /**
@@ -1243,11 +1194,7 @@
 
 	if (unlikely(ret)) {
 		remove_waiter(lock, &waiter);
-<<<<<<< HEAD
-		rt_mutex_handle_deadlock(ret, detect_deadlock, &waiter);
-=======
 		rt_mutex_handle_deadlock(ret, chwalk, &waiter);
->>>>>>> 72d5305d
 	}
 
 	/*
@@ -1611,12 +1558,8 @@
 	}
 
 	/* We enforce deadlock detection for futexes */
-<<<<<<< HEAD
-	ret = task_blocks_on_rt_mutex(lock, waiter, task, 1);
-=======
 	ret = task_blocks_on_rt_mutex(lock, waiter, task,
 				      RT_MUTEX_FULL_CHAINWALK);
->>>>>>> 72d5305d
 
 	if (ret && !rt_mutex_owner(lock)) {
 		/*
