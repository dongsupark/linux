--- conflicted
+++ resolved
@@ -602,11 +602,8 @@
 	might_sleep();
 
 	if (atomic_dec_and_test(&mm->mm_users)) {
-<<<<<<< HEAD
+		exit_numa(mm);
 		uprobe_clear_state(mm);
-=======
-		exit_numa(mm);
->>>>>>> 63f82f66
 		exit_aio(mm);
 		ksm_exit(mm);
 		khugepaged_exit(mm); /* must run before exit_mmap */
