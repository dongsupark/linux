--- conflicted
+++ resolved
@@ -1175,18 +1175,12 @@
 	 * do not allow it to share a thread group or signal handlers or
 	 * parent with the forking task.
 	 */
-<<<<<<< HEAD
-	if ((clone_flags & (CLONE_VM|CLONE_NEWPID)) &&
-	    (task_active_pid_ns(current) !=
-	     current->nsproxy->pid_ns_for_children))
-		return ERR_PTR(-EINVAL);
-=======
 	if (clone_flags & (CLONE_SIGHAND | CLONE_PARENT)) {
 		if ((clone_flags & (CLONE_NEWUSER | CLONE_NEWPID)) ||
-		    (task_active_pid_ns(current) != current->nsproxy->pid_ns))
+		    (task_active_pid_ns(current) !=
+		     current->nsproxy->pid_ns_for_children))
 			return ERR_PTR(-EINVAL);
 	}
->>>>>>> ea8adcaa
 
 	retval = security_task_create(clone_flags);
 	if (retval)
