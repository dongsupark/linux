/*
 *  linux/kernel/fork.c
 *
 *  Copyright (C) 1991, 1992  Linus Torvalds
 */

/*
 *  'fork.c' contains the help-routines for the 'fork' system call
 * (see also entry.S and others).
 * Fork is rather simple, once you get the hang of it, but the memory
 * management can be a bitch. See 'mm/memory.c': 'copy_page_range()'
 */

#include <linux/sched.h>
#include <linux/slab.h>
#include <linux/init.h>
#include <linux/unistd.h>
#include <linux/module.h>
#include <linux/vmalloc.h>
#include <linux/completion.h>
#include <linux/personality.h>
#include <linux/mempolicy.h>
#include <linux/sem.h>
#include <linux/file.h>
#include <linux/fdtable.h>
#include <linux/iocontext.h>
#include <linux/key.h>
#include <linux/binfmts.h>
#include <linux/mman.h>
#include <linux/mmu_notifier.h>
#include <linux/fs.h>
#include <linux/nsproxy.h>
#include <linux/capability.h>
#include <linux/cpu.h>
#include <linux/cgroup.h>
#include <linux/security.h>
#include <linux/hugetlb.h>
#include <linux/seccomp.h>
#include <linux/swap.h>
#include <linux/syscalls.h>
#include <linux/jiffies.h>
#include <linux/futex.h>
#include <linux/compat.h>
#include <linux/kthread.h>
#include <linux/task_io_accounting_ops.h>
#include <linux/rcupdate.h>
#include <linux/ptrace.h>
#include <linux/mount.h>
#include <linux/audit.h>
#include <linux/memcontrol.h>
#include <linux/ftrace.h>
#include <linux/proc_fs.h>
#include <linux/profile.h>
#include <linux/rmap.h>
#include <linux/ksm.h>
#include <linux/acct.h>
#include <linux/tsacct_kern.h>
#include <linux/cn_proc.h>
#include <linux/freezer.h>
#include <linux/delayacct.h>
#include <linux/taskstats_kern.h>
#include <linux/random.h>
#include <linux/tty.h>
#include <linux/blkdev.h>
#include <linux/fs_struct.h>
#include <linux/magic.h>
#include <linux/perf_event.h>
#include <linux/posix-timers.h>
#include <linux/user-return-notifier.h>
#include <linux/oom.h>
#include <linux/khugepaged.h>
#include <linux/signalfd.h>
#include <linux/uprobes.h>
#include <linux/aio.h>

#include <asm/pgtable.h>
#include <asm/pgalloc.h>
#include <asm/uaccess.h>
#include <asm/mmu_context.h>
#include <asm/cacheflush.h>
#include <asm/tlbflush.h>

#include <trace/events/sched.h>

#define CREATE_TRACE_POINTS
#include <trace/events/task.h>

/*
 * Protected counters by write_lock_irq(&tasklist_lock)
 */
unsigned long total_forks;	/* Handle normal Linux uptimes. */
int nr_threads;			/* The idle threads do not count.. */

int max_threads;		/* tunable limit on nr_threads */

DEFINE_PER_CPU(unsigned long, process_counts) = 0;

__cacheline_aligned DEFINE_RWLOCK(tasklist_lock);  /* outer */

#ifdef CONFIG_PROVE_RCU
int lockdep_tasklist_lock_is_held(void)
{
	return lockdep_is_held(&tasklist_lock);
}
EXPORT_SYMBOL_GPL(lockdep_tasklist_lock_is_held);
#endif /* #ifdef CONFIG_PROVE_RCU */

int nr_processes(void)
{
	int cpu;
	int total = 0;

	for_each_possible_cpu(cpu)
		total += per_cpu(process_counts, cpu);

	return total;
}

void __weak arch_release_task_struct(struct task_struct *tsk)
{
}

#ifndef CONFIG_ARCH_TASK_STRUCT_ALLOCATOR
static struct kmem_cache *task_struct_cachep;

static inline struct task_struct *alloc_task_struct_node(int node)
{
	return kmem_cache_alloc_node(task_struct_cachep, GFP_KERNEL, node);
}

static inline void free_task_struct(struct task_struct *tsk)
{
	kmem_cache_free(task_struct_cachep, tsk);
}
#endif

void __weak arch_release_thread_info(struct thread_info *ti)
{
}

#ifndef CONFIG_ARCH_THREAD_INFO_ALLOCATOR

/*
 * Allocate pages if THREAD_SIZE is >= PAGE_SIZE, otherwise use a
 * kmemcache based allocator.
 */
# if THREAD_SIZE >= PAGE_SIZE
static struct thread_info *alloc_thread_info_node(struct task_struct *tsk,
						  int node)
{
	struct page *page = alloc_pages_node(node, THREADINFO_GFP_ACCOUNTED,
					     THREAD_SIZE_ORDER);

	return page ? page_address(page) : NULL;
}

static inline void free_thread_info(struct thread_info *ti)
{
	free_memcg_kmem_pages((unsigned long)ti, THREAD_SIZE_ORDER);
}
# else
static struct kmem_cache *thread_info_cache;

static struct thread_info *alloc_thread_info_node(struct task_struct *tsk,
						  int node)
{
	return kmem_cache_alloc_node(thread_info_cache, THREADINFO_GFP, node);
}

static void free_thread_info(struct thread_info *ti)
{
	kmem_cache_free(thread_info_cache, ti);
}

void thread_info_cache_init(void)
{
	thread_info_cache = kmem_cache_create("thread_info", THREAD_SIZE,
					      THREAD_SIZE, 0, NULL);
	BUG_ON(thread_info_cache == NULL);
}
# endif
#endif

/* SLAB cache for signal_struct structures (tsk->signal) */
static struct kmem_cache *signal_cachep;

/* SLAB cache for sighand_struct structures (tsk->sighand) */
struct kmem_cache *sighand_cachep;

/* SLAB cache for files_struct structures (tsk->files) */
struct kmem_cache *files_cachep;

/* SLAB cache for fs_struct structures (tsk->fs) */
struct kmem_cache *fs_cachep;

/* SLAB cache for vm_area_struct structures */
struct kmem_cache *vm_area_cachep;

/* SLAB cache for mm_struct structures (tsk->mm) */
static struct kmem_cache *mm_cachep;

static void account_kernel_stack(struct thread_info *ti, int account)
{
	struct zone *zone = page_zone(virt_to_page(ti));

	mod_zone_page_state(zone, NR_KERNEL_STACK, account);
}

void free_task(struct task_struct *tsk)
{
	account_kernel_stack(tsk->stack, -1);
	arch_release_thread_info(tsk->stack);
	free_thread_info(tsk->stack);
	rt_mutex_debug_task_free(tsk);
	ftrace_graph_exit_task(tsk);
	put_seccomp_filter(tsk);
	arch_release_task_struct(tsk);
	free_task_struct(tsk);
}
EXPORT_SYMBOL(free_task);

static inline void free_signal_struct(struct signal_struct *sig)
{
	taskstats_tgid_free(sig);
	sched_autogroup_exit(sig);
	kmem_cache_free(signal_cachep, sig);
}

static inline void put_signal_struct(struct signal_struct *sig)
{
	if (atomic_dec_and_test(&sig->sigcnt))
		free_signal_struct(sig);
}

void __put_task_struct(struct task_struct *tsk)
{
	WARN_ON(!tsk->exit_state);
	WARN_ON(atomic_read(&tsk->usage));
	WARN_ON(tsk == current);

	security_task_free(tsk);
	exit_creds(tsk);
	delayacct_tsk_free(tsk);
	put_signal_struct(tsk->signal);

	if (!profile_handoff_task(tsk))
		free_task(tsk);
}
EXPORT_SYMBOL_GPL(__put_task_struct);

void __init __weak arch_task_cache_init(void) { }

void __init fork_init(unsigned long mempages)
{
#ifndef CONFIG_ARCH_TASK_STRUCT_ALLOCATOR
#ifndef ARCH_MIN_TASKALIGN
#define ARCH_MIN_TASKALIGN	L1_CACHE_BYTES
#endif
	/* create a slab on which task_structs can be allocated */
	task_struct_cachep =
		kmem_cache_create("task_struct", sizeof(struct task_struct),
			ARCH_MIN_TASKALIGN, SLAB_PANIC | SLAB_NOTRACK, NULL);
#endif

	/* do the arch specific task caches init */
	arch_task_cache_init();

	/*
	 * The default maximum number of threads is set to a safe
	 * value: the thread structures can take up at most half
	 * of memory.
	 */
	max_threads = mempages / (8 * THREAD_SIZE / PAGE_SIZE);

	/*
	 * we need to allow at least 20 threads to boot a system
	 */
	if (max_threads < 20)
		max_threads = 20;

	init_task.signal->rlim[RLIMIT_NPROC].rlim_cur = max_threads/2;
	init_task.signal->rlim[RLIMIT_NPROC].rlim_max = max_threads/2;
	init_task.signal->rlim[RLIMIT_SIGPENDING] =
		init_task.signal->rlim[RLIMIT_NPROC];
}

int __attribute__((weak)) arch_dup_task_struct(struct task_struct *dst,
					       struct task_struct *src)
{
	*dst = *src;
	return 0;
}

static struct task_struct *dup_task_struct(struct task_struct *orig)
{
	struct task_struct *tsk;
	struct thread_info *ti;
	unsigned long *stackend;
	int node = tsk_fork_get_node(orig);
	int err;

	tsk = alloc_task_struct_node(node);
	if (!tsk)
		return NULL;

	ti = alloc_thread_info_node(tsk, node);
	if (!ti)
		goto free_tsk;

	err = arch_dup_task_struct(tsk, orig);
	if (err)
		goto free_ti;

	tsk->stack = ti;

	setup_thread_stack(tsk, orig);
	clear_user_return_notifier(tsk);
	clear_tsk_need_resched(tsk);
	stackend = end_of_stack(tsk);
	*stackend = STACK_END_MAGIC;	/* for overflow detection */

#ifdef CONFIG_CC_STACKPROTECTOR
	tsk->stack_canary = get_random_int();
#endif

	/*
	 * One for us, one for whoever does the "release_task()" (usually
	 * parent)
	 */
	atomic_set(&tsk->usage, 2);
#ifdef CONFIG_BLK_DEV_IO_TRACE
	tsk->btrace_seq = 0;
#endif
	tsk->splice_pipe = NULL;
	tsk->task_frag.page = NULL;

	account_kernel_stack(ti, 1);

	return tsk;

free_ti:
	free_thread_info(ti);
free_tsk:
	free_task_struct(tsk);
	return NULL;
}

#ifdef CONFIG_MMU
static int dup_mmap(struct mm_struct *mm, struct mm_struct *oldmm)
{
	struct vm_area_struct *mpnt, *tmp, *prev, **pprev;
	struct rb_node **rb_link, *rb_parent;
	int retval;
	unsigned long charge;

	uprobe_start_dup_mmap();
	down_write(&oldmm->mmap_sem);
	flush_cache_dup_mm(oldmm);
	uprobe_dup_mmap(oldmm, mm);
	/*
	 * Not linked in yet - no deadlock potential:
	 */
	down_write_nested(&mm->mmap_sem, SINGLE_DEPTH_NESTING);

	mm->locked_vm = 0;
	mm->mmap = NULL;
	mm->mmap_cache = NULL;
	mm->map_count = 0;
	cpumask_clear(mm_cpumask(mm));
	mm->mm_rb = RB_ROOT;
	rb_link = &mm->mm_rb.rb_node;
	rb_parent = NULL;
	pprev = &mm->mmap;
	retval = ksm_fork(mm, oldmm);
	if (retval)
		goto out;
	retval = khugepaged_fork(mm, oldmm);
	if (retval)
		goto out;

	prev = NULL;
	for (mpnt = oldmm->mmap; mpnt; mpnt = mpnt->vm_next) {
		struct file *file;

		if (mpnt->vm_flags & VM_DONTCOPY) {
			vm_stat_account(mm, mpnt->vm_flags, mpnt->vm_file,
							-vma_pages(mpnt));
			continue;
		}
		charge = 0;
		if (mpnt->vm_flags & VM_ACCOUNT) {
			unsigned long len = vma_pages(mpnt);

			if (security_vm_enough_memory_mm(oldmm, len)) /* sic */
				goto fail_nomem;
			charge = len;
		}
		tmp = kmem_cache_alloc(vm_area_cachep, GFP_KERNEL);
		if (!tmp)
			goto fail_nomem;
		*tmp = *mpnt;
		INIT_LIST_HEAD(&tmp->anon_vma_chain);
		retval = vma_dup_policy(mpnt, tmp);
		if (retval)
			goto fail_nomem_policy;
		tmp->vm_mm = mm;
		if (anon_vma_fork(tmp, mpnt))
			goto fail_nomem_anon_vma_fork;
		tmp->vm_flags &= ~VM_LOCKED;
		tmp->vm_next = tmp->vm_prev = NULL;
		file = tmp->vm_file;
		if (file) {
			struct inode *inode = file_inode(file);
			struct address_space *mapping = file->f_mapping;

			get_file(file);
			if (tmp->vm_flags & VM_DENYWRITE)
				atomic_dec(&inode->i_writecount);
			mutex_lock(&mapping->i_mmap_mutex);
			if (tmp->vm_flags & VM_SHARED)
				mapping->i_mmap_writable++;
			flush_dcache_mmap_lock(mapping);
			/* insert tmp into the share list, just after mpnt */
			if (unlikely(tmp->vm_flags & VM_NONLINEAR))
				vma_nonlinear_insert(tmp,
						&mapping->i_mmap_nonlinear);
			else
				vma_interval_tree_insert_after(tmp, mpnt,
							&mapping->i_mmap);
			flush_dcache_mmap_unlock(mapping);
			mutex_unlock(&mapping->i_mmap_mutex);
		}

		/*
		 * Clear hugetlb-related page reserves for children. This only
		 * affects MAP_PRIVATE mappings. Faults generated by the child
		 * are not guaranteed to succeed, even if read-only
		 */
		if (is_vm_hugetlb_page(tmp))
			reset_vma_resv_huge_pages(tmp);

		/*
		 * Link in the new vma and copy the page table entries.
		 */
		*pprev = tmp;
		pprev = &tmp->vm_next;
		tmp->vm_prev = prev;
		prev = tmp;

		__vma_link_rb(mm, tmp, rb_link, rb_parent);
		rb_link = &tmp->vm_rb.rb_right;
		rb_parent = &tmp->vm_rb;

		mm->map_count++;
		retval = copy_page_range(mm, oldmm, mpnt);

		if (tmp->vm_ops && tmp->vm_ops->open)
			tmp->vm_ops->open(tmp);

		if (retval)
			goto out;
	}
	/* a new mm has just been created */
	arch_dup_mmap(oldmm, mm);
	retval = 0;
out:
	up_write(&mm->mmap_sem);
	flush_tlb_mm(oldmm);
	up_write(&oldmm->mmap_sem);
	uprobe_end_dup_mmap();
	return retval;
fail_nomem_anon_vma_fork:
	mpol_put(vma_policy(tmp));
fail_nomem_policy:
	kmem_cache_free(vm_area_cachep, tmp);
fail_nomem:
	retval = -ENOMEM;
	vm_unacct_memory(charge);
	goto out;
}

static inline int mm_alloc_pgd(struct mm_struct *mm)
{
	mm->pgd = pgd_alloc(mm);
	if (unlikely(!mm->pgd))
		return -ENOMEM;
	return 0;
}

static inline void mm_free_pgd(struct mm_struct *mm)
{
	pgd_free(mm, mm->pgd);
}
#else
#define dup_mmap(mm, oldmm)	(0)
#define mm_alloc_pgd(mm)	(0)
#define mm_free_pgd(mm)
#endif /* CONFIG_MMU */

__cacheline_aligned_in_smp DEFINE_SPINLOCK(mmlist_lock);

#define allocate_mm()	(kmem_cache_alloc(mm_cachep, GFP_KERNEL))
#define free_mm(mm)	(kmem_cache_free(mm_cachep, (mm)))

static unsigned long default_dump_filter = MMF_DUMP_FILTER_DEFAULT;

static int __init coredump_filter_setup(char *s)
{
	default_dump_filter =
		(simple_strtoul(s, NULL, 0) << MMF_DUMP_FILTER_SHIFT) &
		MMF_DUMP_FILTER_MASK;
	return 1;
}

__setup("coredump_filter=", coredump_filter_setup);

#include <linux/init_task.h>

static void mm_init_aio(struct mm_struct *mm)
{
#ifdef CONFIG_AIO
	spin_lock_init(&mm->ioctx_lock);
	mm->ioctx_table = NULL;
#endif
}

static struct mm_struct *mm_init(struct mm_struct *mm, struct task_struct *p)
{
	atomic_set(&mm->mm_users, 1);
	atomic_set(&mm->mm_count, 1);
	init_rwsem(&mm->mmap_sem);
	INIT_LIST_HEAD(&mm->mmlist);
	mm->flags = (current->mm) ?
		(current->mm->flags & MMF_INIT_MASK) : default_dump_filter;
	mm->core_state = NULL;
	mm->nr_ptes = 0;
	memset(&mm->rss_stat, 0, sizeof(mm->rss_stat));
	spin_lock_init(&mm->page_table_lock);
	mm_init_aio(mm);
	mm_init_owner(mm, p);

	if (likely(!mm_alloc_pgd(mm))) {
		mm->def_flags = 0;
		mmu_notifier_mm_init(mm);
		return mm;
	}

	free_mm(mm);
	return NULL;
}

static void check_mm(struct mm_struct *mm)
{
	int i;

	for (i = 0; i < NR_MM_COUNTERS; i++) {
		long x = atomic_long_read(&mm->rss_stat.count[i]);

		if (unlikely(x))
			printk(KERN_ALERT "BUG: Bad rss-counter state "
					  "mm:%p idx:%d val:%ld\n", mm, i, x);
	}

#ifdef CONFIG_TRANSPARENT_HUGEPAGE
	VM_BUG_ON(mm->pmd_huge_pte);
#endif
}

/*
 * Allocate and initialize an mm_struct.
 */
struct mm_struct *mm_alloc(void)
{
	struct mm_struct *mm;

	mm = allocate_mm();
	if (!mm)
		return NULL;

	memset(mm, 0, sizeof(*mm));
	mm_init_cpumask(mm);
	return mm_init(mm, current);
}

/*
 * Called when the last reference to the mm
 * is dropped: either by a lazy thread or by
 * mmput. Free the page directory and the mm.
 */
void __mmdrop(struct mm_struct *mm)
{
	BUG_ON(mm == &init_mm);
	mm_free_pgd(mm);
	destroy_context(mm);
	mmu_notifier_mm_destroy(mm);
	check_mm(mm);
	free_mm(mm);
}
EXPORT_SYMBOL_GPL(__mmdrop);

/*
 * Decrement the use count and release all resources for an mm.
 */
void mmput(struct mm_struct *mm)
{
	might_sleep();

	if (atomic_dec_and_test(&mm->mm_users)) {
		uprobe_clear_state(mm);
		exit_aio(mm);
		ksm_exit(mm);
		khugepaged_exit(mm); /* must run before exit_mmap */
		exit_mmap(mm);
		set_mm_exe_file(mm, NULL);
		if (!list_empty(&mm->mmlist)) {
			spin_lock(&mmlist_lock);
			list_del(&mm->mmlist);
			spin_unlock(&mmlist_lock);
		}
		if (mm->binfmt)
			module_put(mm->binfmt->module);
		mmdrop(mm);
	}
}
EXPORT_SYMBOL_GPL(mmput);

void set_mm_exe_file(struct mm_struct *mm, struct file *new_exe_file)
{
	if (new_exe_file)
		get_file(new_exe_file);
	if (mm->exe_file)
		fput(mm->exe_file);
	mm->exe_file = new_exe_file;
}

struct file *get_mm_exe_file(struct mm_struct *mm)
{
	struct file *exe_file;

	/* We need mmap_sem to protect against races with removal of exe_file */
	down_read(&mm->mmap_sem);
	exe_file = mm->exe_file;
	if (exe_file)
		get_file(exe_file);
	up_read(&mm->mmap_sem);
	return exe_file;
}

static void dup_mm_exe_file(struct mm_struct *oldmm, struct mm_struct *newmm)
{
	/* It's safe to write the exe_file pointer without exe_file_lock because
	 * this is called during fork when the task is not yet in /proc */
	newmm->exe_file = get_mm_exe_file(oldmm);
}

/**
 * get_task_mm - acquire a reference to the task's mm
 *
 * Returns %NULL if the task has no mm.  Checks PF_KTHREAD (meaning
 * this kernel workthread has transiently adopted a user mm with use_mm,
 * to do its AIO) is not set and if so returns a reference to it, after
 * bumping up the use count.  User must release the mm via mmput()
 * after use.  Typically used by /proc and ptrace.
 */
struct mm_struct *get_task_mm(struct task_struct *task)
{
	struct mm_struct *mm;

	task_lock(task);
	mm = task->mm;
	if (mm) {
		if (task->flags & PF_KTHREAD)
			mm = NULL;
		else
			atomic_inc(&mm->mm_users);
	}
	task_unlock(task);
	return mm;
}
EXPORT_SYMBOL_GPL(get_task_mm);

struct mm_struct *mm_access(struct task_struct *task, unsigned int mode)
{
	struct mm_struct *mm;
	int err;

	err =  mutex_lock_killable(&task->signal->cred_guard_mutex);
	if (err)
		return ERR_PTR(err);

	mm = get_task_mm(task);
	if (mm && mm != current->mm &&
			!ptrace_may_access(task, mode)) {
		mmput(mm);
		mm = ERR_PTR(-EACCES);
	}
	mutex_unlock(&task->signal->cred_guard_mutex);

	return mm;
}

static void complete_vfork_done(struct task_struct *tsk)
{
	struct completion *vfork;

	task_lock(tsk);
	vfork = tsk->vfork_done;
	if (likely(vfork)) {
		tsk->vfork_done = NULL;
		complete(vfork);
	}
	task_unlock(tsk);
}

static int wait_for_vfork_done(struct task_struct *child,
				struct completion *vfork)
{
	int killed;

	freezer_do_not_count();
	killed = wait_for_completion_killable(vfork);
	freezer_count();

	if (killed) {
		task_lock(child);
		child->vfork_done = NULL;
		task_unlock(child);
	}

	put_task_struct(child);
	return killed;
}

/* Please note the differences between mmput and mm_release.
 * mmput is called whenever we stop holding onto a mm_struct,
 * error success whatever.
 *
 * mm_release is called after a mm_struct has been removed
 * from the current process.
 *
 * This difference is important for error handling, when we
 * only half set up a mm_struct for a new process and need to restore
 * the old one.  Because we mmput the new mm_struct before
 * restoring the old one. . .
 * Eric Biederman 10 January 1998
 */
void mm_release(struct task_struct *tsk, struct mm_struct *mm)
{
	/* Get rid of any futexes when releasing the mm */
#ifdef CONFIG_FUTEX
	if (unlikely(tsk->robust_list)) {
		exit_robust_list(tsk);
		tsk->robust_list = NULL;
	}
#ifdef CONFIG_COMPAT
	if (unlikely(tsk->compat_robust_list)) {
		compat_exit_robust_list(tsk);
		tsk->compat_robust_list = NULL;
	}
#endif
	if (unlikely(!list_empty(&tsk->pi_state_list)))
		exit_pi_state_list(tsk);
#endif

	uprobe_free_utask(tsk);

	/* Get rid of any cached register state */
	deactivate_mm(tsk, mm);

	/*
	 * If we're exiting normally, clear a user-space tid field if
	 * requested.  We leave this alone when dying by signal, to leave
	 * the value intact in a core dump, and to save the unnecessary
	 * trouble, say, a killed vfork parent shouldn't touch this mm.
	 * Userland only wants this done for a sys_exit.
	 */
	if (tsk->clear_child_tid) {
		if (!(tsk->flags & PF_SIGNALED) &&
		    atomic_read(&mm->mm_users) > 1) {
			/*
			 * We don't check the error code - if userspace has
			 * not set up a proper pointer then tough luck.
			 */
			put_user(0, tsk->clear_child_tid);
			sys_futex(tsk->clear_child_tid, FUTEX_WAKE,
					1, NULL, NULL, 0);
		}
		tsk->clear_child_tid = NULL;
	}

	/*
	 * All done, finally we can wake up parent and return this mm to him.
	 * Also kthread_stop() uses this completion for synchronization.
	 */
	if (tsk->vfork_done)
		complete_vfork_done(tsk);
}

/*
 * Allocate a new mm structure and copy contents from the
 * mm structure of the passed in task structure.
 */
struct mm_struct *dup_mm(struct task_struct *tsk)
{
	struct mm_struct *mm, *oldmm = current->mm;
	int err;

	if (!oldmm)
		return NULL;

	mm = allocate_mm();
	if (!mm)
		goto fail_nomem;

	memcpy(mm, oldmm, sizeof(*mm));
	mm_init_cpumask(mm);

#ifdef CONFIG_TRANSPARENT_HUGEPAGE
	mm->pmd_huge_pte = NULL;
#endif
#ifdef CONFIG_NUMA_BALANCING
	mm->first_nid = NUMA_PTE_SCAN_INIT;
#endif
	if (!mm_init(mm, tsk))
		goto fail_nomem;

	if (init_new_context(tsk, mm))
		goto fail_nocontext;

	dup_mm_exe_file(oldmm, mm);

	err = dup_mmap(mm, oldmm);
	if (err)
		goto free_pt;

	mm->hiwater_rss = get_mm_rss(mm);
	mm->hiwater_vm = mm->total_vm;

	if (mm->binfmt && !try_module_get(mm->binfmt->module))
		goto free_pt;

	return mm;

free_pt:
	/* don't put binfmt in mmput, we haven't got module yet */
	mm->binfmt = NULL;
	mmput(mm);

fail_nomem:
	return NULL;

fail_nocontext:
	/*
	 * If init_new_context() failed, we cannot use mmput() to free the mm
	 * because it calls destroy_context()
	 */
	mm_free_pgd(mm);
	free_mm(mm);
	return NULL;
}

static int copy_mm(unsigned long clone_flags, struct task_struct *tsk)
{
	struct mm_struct *mm, *oldmm;
	int retval;

	tsk->min_flt = tsk->maj_flt = 0;
	tsk->nvcsw = tsk->nivcsw = 0;
#ifdef CONFIG_DETECT_HUNG_TASK
	tsk->last_switch_count = tsk->nvcsw + tsk->nivcsw;
#endif

	tsk->mm = NULL;
	tsk->active_mm = NULL;

	/*
	 * Are we cloning a kernel thread?
	 *
	 * We need to steal a active VM for that..
	 */
	oldmm = current->mm;
	if (!oldmm)
		return 0;

	if (clone_flags & CLONE_VM) {
		atomic_inc(&oldmm->mm_users);
		mm = oldmm;
		goto good_mm;
	}

	retval = -ENOMEM;
	mm = dup_mm(tsk);
	if (!mm)
		goto fail_nomem;

good_mm:
	tsk->mm = mm;
	tsk->active_mm = mm;
	return 0;

fail_nomem:
	return retval;
}

static int copy_fs(unsigned long clone_flags, struct task_struct *tsk)
{
	struct fs_struct *fs = current->fs;
	if (clone_flags & CLONE_FS) {
		/* tsk->fs is already what we want */
		spin_lock(&fs->lock);
		if (fs->in_exec) {
			spin_unlock(&fs->lock);
			return -EAGAIN;
		}
		fs->users++;
		spin_unlock(&fs->lock);
		return 0;
	}
	tsk->fs = copy_fs_struct(fs);
	if (!tsk->fs)
		return -ENOMEM;
	return 0;
}

static int copy_files(unsigned long clone_flags, struct task_struct *tsk)
{
	struct files_struct *oldf, *newf;
	int error = 0;

	/*
	 * A background process may not have any files ...
	 */
	oldf = current->files;
	if (!oldf)
		goto out;

	if (clone_flags & CLONE_FILES) {
		atomic_inc(&oldf->count);
		goto out;
	}

	newf = dup_fd(oldf, &error);
	if (!newf)
		goto out;

	tsk->files = newf;
	error = 0;
out:
	return error;
}

static int copy_io(unsigned long clone_flags, struct task_struct *tsk)
{
#ifdef CONFIG_BLOCK
	struct io_context *ioc = current->io_context;
	struct io_context *new_ioc;

	if (!ioc)
		return 0;
	/*
	 * Share io context with parent, if CLONE_IO is set
	 */
	if (clone_flags & CLONE_IO) {
		ioc_task_link(ioc);
		tsk->io_context = ioc;
	} else if (ioprio_valid(ioc->ioprio)) {
		new_ioc = get_task_io_context(tsk, GFP_KERNEL, NUMA_NO_NODE);
		if (unlikely(!new_ioc))
			return -ENOMEM;

		new_ioc->ioprio = ioc->ioprio;
		put_io_context(new_ioc);
	}
#endif
	return 0;
}

static int copy_sighand(unsigned long clone_flags, struct task_struct *tsk)
{
	struct sighand_struct *sig;

	if (clone_flags & CLONE_SIGHAND) {
		atomic_inc(&current->sighand->count);
		return 0;
	}
	sig = kmem_cache_alloc(sighand_cachep, GFP_KERNEL);
	rcu_assign_pointer(tsk->sighand, sig);
	if (!sig)
		return -ENOMEM;
	atomic_set(&sig->count, 1);
	memcpy(sig->action, current->sighand->action, sizeof(sig->action));
	return 0;
}

void __cleanup_sighand(struct sighand_struct *sighand)
{
	if (atomic_dec_and_test(&sighand->count)) {
		signalfd_cleanup(sighand);
		kmem_cache_free(sighand_cachep, sighand);
	}
}


/*
 * Initialize POSIX timer handling for a thread group.
 */
static void posix_cpu_timers_init_group(struct signal_struct *sig)
{
	unsigned long cpu_limit;

	/* Thread group counters. */
	thread_group_cputime_init(sig);

	cpu_limit = ACCESS_ONCE(sig->rlim[RLIMIT_CPU].rlim_cur);
	if (cpu_limit != RLIM_INFINITY) {
		sig->cputime_expires.prof_exp = secs_to_cputime(cpu_limit);
		sig->cputimer.running = 1;
	}

	/* The timer lists. */
	INIT_LIST_HEAD(&sig->cpu_timers[0]);
	INIT_LIST_HEAD(&sig->cpu_timers[1]);
	INIT_LIST_HEAD(&sig->cpu_timers[2]);
}

static int copy_signal(unsigned long clone_flags, struct task_struct *tsk)
{
	struct signal_struct *sig;

	if (clone_flags & CLONE_THREAD)
		return 0;

	sig = kmem_cache_zalloc(signal_cachep, GFP_KERNEL);
	tsk->signal = sig;
	if (!sig)
		return -ENOMEM;

	sig->nr_threads = 1;
	atomic_set(&sig->live, 1);
	atomic_set(&sig->sigcnt, 1);
	init_waitqueue_head(&sig->wait_chldexit);
	sig->curr_target = tsk;
	init_sigpending(&sig->shared_pending);
	INIT_LIST_HEAD(&sig->posix_timers);

	hrtimer_init(&sig->real_timer, CLOCK_MONOTONIC, HRTIMER_MODE_REL);
	sig->real_timer.function = it_real_fn;

	task_lock(current->group_leader);
	memcpy(sig->rlim, current->signal->rlim, sizeof sig->rlim);
	task_unlock(current->group_leader);

	posix_cpu_timers_init_group(sig);

	tty_audit_fork(sig);
	sched_autogroup_fork(sig);

#ifdef CONFIG_CGROUPS
	init_rwsem(&sig->group_rwsem);
#endif

	sig->oom_score_adj = current->signal->oom_score_adj;
	sig->oom_score_adj_min = current->signal->oom_score_adj_min;

	sig->has_child_subreaper = current->signal->has_child_subreaper ||
				   current->signal->is_child_subreaper;

	mutex_init(&sig->cred_guard_mutex);

	return 0;
}

static void copy_flags(unsigned long clone_flags, struct task_struct *p)
{
	unsigned long new_flags = p->flags;

	new_flags &= ~(PF_SUPERPRIV | PF_WQ_WORKER);
	new_flags |= PF_FORKNOEXEC;
	p->flags = new_flags;
}

SYSCALL_DEFINE1(set_tid_address, int __user *, tidptr)
{
	current->clear_child_tid = tidptr;

	return task_pid_vnr(current);
}

static void rt_mutex_init_task(struct task_struct *p)
{
	raw_spin_lock_init(&p->pi_lock);
#ifdef CONFIG_RT_MUTEXES
	plist_head_init(&p->pi_waiters);
	p->pi_blocked_on = NULL;
#endif
}

#ifdef CONFIG_MM_OWNER
void mm_init_owner(struct mm_struct *mm, struct task_struct *p)
{
	mm->owner = p;
}
#endif /* CONFIG_MM_OWNER */

/*
 * Initialize POSIX timer handling for a single task.
 */
static void posix_cpu_timers_init(struct task_struct *tsk)
{
	tsk->cputime_expires.prof_exp = 0;
	tsk->cputime_expires.virt_exp = 0;
	tsk->cputime_expires.sched_exp = 0;
	INIT_LIST_HEAD(&tsk->cpu_timers[0]);
	INIT_LIST_HEAD(&tsk->cpu_timers[1]);
	INIT_LIST_HEAD(&tsk->cpu_timers[2]);
}

static inline void
init_task_pid(struct task_struct *task, enum pid_type type, struct pid *pid)
{
	 task->pids[type].pid = pid;
}

/*
 * This creates a new process as a copy of the old one,
 * but does not actually start it yet.
 *
 * It copies the registers, and all the appropriate
 * parts of the process environment (as per the clone
 * flags). The actual kick-off is left to the caller.
 */
static struct task_struct *copy_process(unsigned long clone_flags,
					unsigned long stack_start,
					unsigned long stack_size,
					int __user *child_tidptr,
					struct pid *pid,
					int trace)
{
	int retval;
	struct task_struct *p;

	if ((clone_flags & (CLONE_NEWNS|CLONE_FS)) == (CLONE_NEWNS|CLONE_FS))
		return ERR_PTR(-EINVAL);

	if ((clone_flags & (CLONE_NEWUSER|CLONE_FS)) == (CLONE_NEWUSER|CLONE_FS))
		return ERR_PTR(-EINVAL);

	/*
	 * Thread groups must share signals as well, and detached threads
	 * can only be started up within the thread group.
	 */
	if ((clone_flags & CLONE_THREAD) && !(clone_flags & CLONE_SIGHAND))
		return ERR_PTR(-EINVAL);

	/*
	 * Shared signal handlers imply shared VM. By way of the above,
	 * thread groups also imply shared VM. Blocking this case allows
	 * for various simplifications in other code.
	 */
	if ((clone_flags & CLONE_SIGHAND) && !(clone_flags & CLONE_VM))
		return ERR_PTR(-EINVAL);

	/*
	 * Siblings of global init remain as zombies on exit since they are
	 * not reaped by their parent (swapper). To solve this and to avoid
	 * multi-rooted process trees, prevent global and container-inits
	 * from creating siblings.
	 */
	if ((clone_flags & CLONE_PARENT) &&
				current->signal->flags & SIGNAL_UNKILLABLE)
		return ERR_PTR(-EINVAL);

	/*
	 * If the new process will be in a different pid or user namespace
	 * do not allow it to share a thread group or signal handlers or
	 * parent with the forking task.
	 */
	if (clone_flags & (CLONE_SIGHAND | CLONE_PARENT)) {
		if ((clone_flags & (CLONE_NEWUSER | CLONE_NEWPID)) ||
<<<<<<< HEAD
		    (task_active_pid_ns(current) !=
				current->nsproxy->pid_ns_for_children))
=======
		    (task_active_pid_ns(current) != current->nsproxy->pid_ns))
>>>>>>> ea8adcaa
			return ERR_PTR(-EINVAL);
	}

	retval = security_task_create(clone_flags);
	if (retval)
		goto fork_out;

	retval = -ENOMEM;
	p = dup_task_struct(current);
	if (!p)
		goto fork_out;

	ftrace_graph_init_task(p);
	get_seccomp_filter(p);

	rt_mutex_init_task(p);

#ifdef CONFIG_PROVE_LOCKING
	DEBUG_LOCKS_WARN_ON(!p->hardirqs_enabled);
	DEBUG_LOCKS_WARN_ON(!p->softirqs_enabled);
#endif
	retval = -EAGAIN;
	if (atomic_read(&p->real_cred->user->processes) >=
			task_rlimit(p, RLIMIT_NPROC)) {
		if (p->real_cred->user != INIT_USER &&
		    !capable(CAP_SYS_RESOURCE) && !capable(CAP_SYS_ADMIN))
			goto bad_fork_free;
	}
	current->flags &= ~PF_NPROC_EXCEEDED;

	retval = copy_creds(p, clone_flags);
	if (retval < 0)
		goto bad_fork_free;

	/*
	 * If multiple threads are within copy_process(), then this check
	 * triggers too late. This doesn't hurt, the check is only there
	 * to stop root fork bombs.
	 */
	retval = -EAGAIN;
	if (nr_threads >= max_threads)
		goto bad_fork_cleanup_count;

	if (!try_module_get(task_thread_info(p)->exec_domain->module))
		goto bad_fork_cleanup_count;

	p->did_exec = 0;
	delayacct_tsk_init(p);	/* Must remain after dup_task_struct() */
	copy_flags(clone_flags, p);
	INIT_LIST_HEAD(&p->children);
	INIT_LIST_HEAD(&p->sibling);
	rcu_copy_process(p);
	p->vfork_done = NULL;
	spin_lock_init(&p->alloc_lock);

	init_sigpending(&p->pending);

	p->utime = p->stime = p->gtime = 0;
	p->utimescaled = p->stimescaled = 0;
#ifndef CONFIG_VIRT_CPU_ACCOUNTING_NATIVE
	p->prev_cputime.utime = p->prev_cputime.stime = 0;
#endif
#ifdef CONFIG_VIRT_CPU_ACCOUNTING_GEN
	seqlock_init(&p->vtime_seqlock);
	p->vtime_snap = 0;
	p->vtime_snap_whence = VTIME_SLEEPING;
#endif

#if defined(SPLIT_RSS_COUNTING)
	memset(&p->rss_stat, 0, sizeof(p->rss_stat));
#endif

	p->default_timer_slack_ns = current->timer_slack_ns;

	task_io_accounting_init(&p->ioac);
	acct_clear_integrals(p);

	posix_cpu_timers_init(p);

	do_posix_clock_monotonic_gettime(&p->start_time);
	p->real_start_time = p->start_time;
	monotonic_to_bootbased(&p->real_start_time);
	p->io_context = NULL;
	p->audit_context = NULL;
	if (clone_flags & CLONE_THREAD)
		threadgroup_change_begin(current);
	cgroup_fork(p);
#ifdef CONFIG_NUMA
	p->mempolicy = mpol_dup(p->mempolicy);
	if (IS_ERR(p->mempolicy)) {
		retval = PTR_ERR(p->mempolicy);
		p->mempolicy = NULL;
		goto bad_fork_cleanup_cgroup;
	}
	mpol_fix_fork_child_flag(p);
#endif
#ifdef CONFIG_CPUSETS
	p->cpuset_mem_spread_rotor = NUMA_NO_NODE;
	p->cpuset_slab_spread_rotor = NUMA_NO_NODE;
	seqcount_init(&p->mems_allowed_seq);
#endif
#ifdef CONFIG_TRACE_IRQFLAGS
	p->irq_events = 0;
	p->hardirqs_enabled = 0;
	p->hardirq_enable_ip = 0;
	p->hardirq_enable_event = 0;
	p->hardirq_disable_ip = _THIS_IP_;
	p->hardirq_disable_event = 0;
	p->softirqs_enabled = 1;
	p->softirq_enable_ip = _THIS_IP_;
	p->softirq_enable_event = 0;
	p->softirq_disable_ip = 0;
	p->softirq_disable_event = 0;
	p->hardirq_context = 0;
	p->softirq_context = 0;
#endif
#ifdef CONFIG_LOCKDEP
	p->lockdep_depth = 0; /* no locks held yet */
	p->curr_chain_key = 0;
	p->lockdep_recursion = 0;
#endif

#ifdef CONFIG_DEBUG_MUTEXES
	p->blocked_on = NULL; /* not blocked yet */
#endif
#ifdef CONFIG_MEMCG
	p->memcg_batch.do_batch = 0;
	p->memcg_batch.memcg = NULL;
#endif
#ifdef CONFIG_BCACHE
	p->sequential_io	= 0;
	p->sequential_io_avg	= 0;
#endif

	/* Perform scheduler related setup. Assign this task to a CPU. */
	sched_fork(p);

	retval = perf_event_init_task(p);
	if (retval)
		goto bad_fork_cleanup_policy;
	retval = audit_alloc(p);
	if (retval)
		goto bad_fork_cleanup_policy;
	/* copy all the process information */
	retval = copy_semundo(clone_flags, p);
	if (retval)
		goto bad_fork_cleanup_audit;
	retval = copy_files(clone_flags, p);
	if (retval)
		goto bad_fork_cleanup_semundo;
	retval = copy_fs(clone_flags, p);
	if (retval)
		goto bad_fork_cleanup_files;
	retval = copy_sighand(clone_flags, p);
	if (retval)
		goto bad_fork_cleanup_fs;
	retval = copy_signal(clone_flags, p);
	if (retval)
		goto bad_fork_cleanup_sighand;
	retval = copy_mm(clone_flags, p);
	if (retval)
		goto bad_fork_cleanup_signal;
	retval = copy_namespaces(clone_flags, p);
	if (retval)
		goto bad_fork_cleanup_mm;
	retval = copy_io(clone_flags, p);
	if (retval)
		goto bad_fork_cleanup_namespaces;
	retval = copy_thread(clone_flags, stack_start, stack_size, p);
	if (retval)
		goto bad_fork_cleanup_io;

	if (pid != &init_struct_pid) {
		retval = -ENOMEM;
		pid = alloc_pid(p->nsproxy->pid_ns_for_children);
		if (!pid)
			goto bad_fork_cleanup_io;
	}

	p->set_child_tid = (clone_flags & CLONE_CHILD_SETTID) ? child_tidptr : NULL;
	/*
	 * Clear TID on mm_release()?
	 */
	p->clear_child_tid = (clone_flags & CLONE_CHILD_CLEARTID) ? child_tidptr : NULL;
#ifdef CONFIG_BLOCK
	p->plug = NULL;
#endif
#ifdef CONFIG_FUTEX
	p->robust_list = NULL;
#ifdef CONFIG_COMPAT
	p->compat_robust_list = NULL;
#endif
	INIT_LIST_HEAD(&p->pi_state_list);
	p->pi_state_cache = NULL;
#endif
	uprobe_copy_process(p);
	/*
	 * sigaltstack should be cleared when sharing the same VM
	 */
	if ((clone_flags & (CLONE_VM|CLONE_VFORK)) == CLONE_VM)
		p->sas_ss_sp = p->sas_ss_size = 0;

	/*
	 * Syscall tracing and stepping should be turned off in the
	 * child regardless of CLONE_PTRACE.
	 */
	user_disable_single_step(p);
	clear_tsk_thread_flag(p, TIF_SYSCALL_TRACE);
#ifdef TIF_SYSCALL_EMU
	clear_tsk_thread_flag(p, TIF_SYSCALL_EMU);
#endif
	clear_all_latency_tracing(p);

	/* ok, now we should be set up.. */
	p->pid = pid_nr(pid);
	if (clone_flags & CLONE_THREAD) {
		p->exit_signal = -1;
		p->group_leader = current->group_leader;
		p->tgid = current->tgid;
	} else {
		if (clone_flags & CLONE_PARENT)
			p->exit_signal = current->group_leader->exit_signal;
		else
			p->exit_signal = (clone_flags & CSIGNAL);
		p->group_leader = p;
		p->tgid = p->pid;
	}

	p->pdeath_signal = 0;
	p->exit_state = 0;

	p->nr_dirtied = 0;
	p->nr_dirtied_pause = 128 >> (PAGE_SHIFT - 10);
	p->dirty_paused_when = 0;

	INIT_LIST_HEAD(&p->thread_group);
	p->task_works = NULL;

	/*
	 * Make it visible to the rest of the system, but dont wake it up yet.
	 * Need tasklist lock for parent etc handling!
	 */
	write_lock_irq(&tasklist_lock);

	/* CLONE_PARENT re-uses the old parent */
	if (clone_flags & (CLONE_PARENT|CLONE_THREAD)) {
		p->real_parent = current->real_parent;
		p->parent_exec_id = current->parent_exec_id;
	} else {
		p->real_parent = current;
		p->parent_exec_id = current->self_exec_id;
	}

	spin_lock(&current->sighand->siglock);

	/*
	 * Process group and session signals need to be delivered to just the
	 * parent before the fork or both the parent and the child after the
	 * fork. Restart if a signal comes in before we add the new process to
	 * it's process group.
	 * A fatal signal pending means that current will exit, so the new
	 * thread can't slip out of an OOM kill (or normal SIGKILL).
	*/
	recalc_sigpending();
	if (signal_pending(current)) {
		spin_unlock(&current->sighand->siglock);
		write_unlock_irq(&tasklist_lock);
		retval = -ERESTARTNOINTR;
		goto bad_fork_free_pid;
	}

	if (likely(p->pid)) {
		ptrace_init_task(p, (clone_flags & CLONE_PTRACE) || trace);

		init_task_pid(p, PIDTYPE_PID, pid);
		if (thread_group_leader(p)) {
			init_task_pid(p, PIDTYPE_PGID, task_pgrp(current));
			init_task_pid(p, PIDTYPE_SID, task_session(current));

			if (is_child_reaper(pid)) {
				ns_of_pid(pid)->child_reaper = p;
				p->signal->flags |= SIGNAL_UNKILLABLE;
			}

			p->signal->leader_pid = pid;
			p->signal->tty = tty_kref_get(current->signal->tty);
			list_add_tail(&p->sibling, &p->real_parent->children);
			list_add_tail_rcu(&p->tasks, &init_task.tasks);
			attach_pid(p, PIDTYPE_PGID);
			attach_pid(p, PIDTYPE_SID);
			__this_cpu_inc(process_counts);
		} else {
			current->signal->nr_threads++;
			atomic_inc(&current->signal->live);
			atomic_inc(&current->signal->sigcnt);
			list_add_tail_rcu(&p->thread_group,
					  &p->group_leader->thread_group);
		}
		attach_pid(p, PIDTYPE_PID);
		nr_threads++;
	}

	total_forks++;
	spin_unlock(&current->sighand->siglock);
	write_unlock_irq(&tasklist_lock);
	proc_fork_connector(p);
	cgroup_post_fork(p);
	if (clone_flags & CLONE_THREAD)
		threadgroup_change_end(current);
	perf_event_fork(p);

	trace_task_newtask(p, clone_flags);

	return p;

bad_fork_free_pid:
	if (pid != &init_struct_pid)
		free_pid(pid);
bad_fork_cleanup_io:
	if (p->io_context)
		exit_io_context(p);
bad_fork_cleanup_namespaces:
	exit_task_namespaces(p);
bad_fork_cleanup_mm:
	if (p->mm)
		mmput(p->mm);
bad_fork_cleanup_signal:
	if (!(clone_flags & CLONE_THREAD))
		free_signal_struct(p->signal);
bad_fork_cleanup_sighand:
	__cleanup_sighand(p->sighand);
bad_fork_cleanup_fs:
	exit_fs(p); /* blocking */
bad_fork_cleanup_files:
	exit_files(p); /* blocking */
bad_fork_cleanup_semundo:
	exit_sem(p);
bad_fork_cleanup_audit:
	audit_free(p);
bad_fork_cleanup_policy:
	perf_event_free_task(p);
#ifdef CONFIG_NUMA
	mpol_put(p->mempolicy);
bad_fork_cleanup_cgroup:
#endif
	if (clone_flags & CLONE_THREAD)
		threadgroup_change_end(current);
	cgroup_exit(p, 0);
	delayacct_tsk_free(p);
	module_put(task_thread_info(p)->exec_domain->module);
bad_fork_cleanup_count:
	atomic_dec(&p->cred->user->processes);
	exit_creds(p);
bad_fork_free:
	free_task(p);
fork_out:
	return ERR_PTR(retval);
}

static inline void init_idle_pids(struct pid_link *links)
{
	enum pid_type type;

	for (type = PIDTYPE_PID; type < PIDTYPE_MAX; ++type) {
		INIT_HLIST_NODE(&links[type].node); /* not really needed */
		links[type].pid = &init_struct_pid;
	}
}

struct task_struct *fork_idle(int cpu)
{
	struct task_struct *task;
	task = copy_process(CLONE_VM, 0, 0, NULL, &init_struct_pid, 0);
	if (!IS_ERR(task)) {
		init_idle_pids(task->pids);
		init_idle(task, cpu);
	}

	return task;
}

/*
 *  Ok, this is the main fork-routine.
 *
 * It copies the process, and if successful kick-starts
 * it and waits for it to finish using the VM if required.
 */
long do_fork(unsigned long clone_flags,
	      unsigned long stack_start,
	      unsigned long stack_size,
	      int __user *parent_tidptr,
	      int __user *child_tidptr)
{
	struct task_struct *p;
	int trace = 0;
	long nr;

	/*
	 * Determine whether and which event to report to ptracer.  When
	 * called from kernel_thread or CLONE_UNTRACED is explicitly
	 * requested, no event is reported; otherwise, report if the event
	 * for the type of forking is enabled.
	 */
	if (!(clone_flags & CLONE_UNTRACED)) {
		if (clone_flags & CLONE_VFORK)
			trace = PTRACE_EVENT_VFORK;
		else if ((clone_flags & CSIGNAL) != SIGCHLD)
			trace = PTRACE_EVENT_CLONE;
		else
			trace = PTRACE_EVENT_FORK;

		if (likely(!ptrace_event_enabled(current, trace)))
			trace = 0;
	}

	p = copy_process(clone_flags, stack_start, stack_size,
			 child_tidptr, NULL, trace);
	/*
	 * Do this prior waking up the new thread - the thread pointer
	 * might get invalid after that point, if the thread exits quickly.
	 */
	if (!IS_ERR(p)) {
		struct completion vfork;

		trace_sched_process_fork(current, p);

		nr = task_pid_vnr(p);

		if (clone_flags & CLONE_PARENT_SETTID)
			put_user(nr, parent_tidptr);

		if (clone_flags & CLONE_VFORK) {
			p->vfork_done = &vfork;
			init_completion(&vfork);
			get_task_struct(p);
		}

		wake_up_new_task(p);

		/* forking complete and child started to run, tell ptracer */
		if (unlikely(trace))
			ptrace_event(trace, nr);

		if (clone_flags & CLONE_VFORK) {
			if (!wait_for_vfork_done(p, &vfork))
				ptrace_event(PTRACE_EVENT_VFORK_DONE, nr);
		}
	} else {
		nr = PTR_ERR(p);
	}
	return nr;
}

/*
 * Create a kernel thread.
 */
pid_t kernel_thread(int (*fn)(void *), void *arg, unsigned long flags)
{
	return do_fork(flags|CLONE_VM|CLONE_UNTRACED, (unsigned long)fn,
		(unsigned long)arg, NULL, NULL);
}

#ifdef __ARCH_WANT_SYS_FORK
SYSCALL_DEFINE0(fork)
{
#ifdef CONFIG_MMU
	return do_fork(SIGCHLD, 0, 0, NULL, NULL);
#else
	/* can not support in nommu mode */
	return(-EINVAL);
#endif
}
#endif

#ifdef __ARCH_WANT_SYS_VFORK
SYSCALL_DEFINE0(vfork)
{
	return do_fork(CLONE_VFORK | CLONE_VM | SIGCHLD, 0, 
			0, NULL, NULL);
}
#endif

#ifdef __ARCH_WANT_SYS_CLONE
#ifdef CONFIG_CLONE_BACKWARDS
SYSCALL_DEFINE5(clone, unsigned long, clone_flags, unsigned long, newsp,
		 int __user *, parent_tidptr,
		 int, tls_val,
		 int __user *, child_tidptr)
#elif defined(CONFIG_CLONE_BACKWARDS2)
SYSCALL_DEFINE5(clone, unsigned long, newsp, unsigned long, clone_flags,
		 int __user *, parent_tidptr,
		 int __user *, child_tidptr,
		 int, tls_val)
#elif defined(CONFIG_CLONE_BACKWARDS3)
SYSCALL_DEFINE6(clone, unsigned long, clone_flags, unsigned long, newsp,
		int, stack_size,
		int __user *, parent_tidptr,
		int __user *, child_tidptr,
		int, tls_val)
#else
SYSCALL_DEFINE5(clone, unsigned long, clone_flags, unsigned long, newsp,
		 int __user *, parent_tidptr,
		 int __user *, child_tidptr,
		 int, tls_val)
#endif
{
	return do_fork(clone_flags, newsp, 0, parent_tidptr, child_tidptr);
}
#endif

#ifndef ARCH_MIN_MMSTRUCT_ALIGN
#define ARCH_MIN_MMSTRUCT_ALIGN 0
#endif

static void sighand_ctor(void *data)
{
	struct sighand_struct *sighand = data;

	spin_lock_init(&sighand->siglock);
	init_waitqueue_head(&sighand->signalfd_wqh);
}

void __init proc_caches_init(void)
{
	sighand_cachep = kmem_cache_create("sighand_cache",
			sizeof(struct sighand_struct), 0,
			SLAB_HWCACHE_ALIGN|SLAB_PANIC|SLAB_DESTROY_BY_RCU|
			SLAB_NOTRACK, sighand_ctor);
	signal_cachep = kmem_cache_create("signal_cache",
			sizeof(struct signal_struct), 0,
			SLAB_HWCACHE_ALIGN|SLAB_PANIC|SLAB_NOTRACK, NULL);
	files_cachep = kmem_cache_create("files_cache",
			sizeof(struct files_struct), 0,
			SLAB_HWCACHE_ALIGN|SLAB_PANIC|SLAB_NOTRACK, NULL);
	fs_cachep = kmem_cache_create("fs_cache",
			sizeof(struct fs_struct), 0,
			SLAB_HWCACHE_ALIGN|SLAB_PANIC|SLAB_NOTRACK, NULL);
	/*
	 * FIXME! The "sizeof(struct mm_struct)" currently includes the
	 * whole struct cpumask for the OFFSTACK case. We could change
	 * this to *only* allocate as much of it as required by the
	 * maximum number of CPU's we can ever have.  The cpumask_allocation
	 * is at the end of the structure, exactly for that reason.
	 */
	mm_cachep = kmem_cache_create("mm_struct",
			sizeof(struct mm_struct), ARCH_MIN_MMSTRUCT_ALIGN,
			SLAB_HWCACHE_ALIGN|SLAB_PANIC|SLAB_NOTRACK, NULL);
	vm_area_cachep = KMEM_CACHE(vm_area_struct, SLAB_PANIC);
	mmap_init();
	nsproxy_cache_init();
}

/*
 * Check constraints on flags passed to the unshare system call.
 */
static int check_unshare_flags(unsigned long unshare_flags)
{
	if (unshare_flags & ~(CLONE_THREAD|CLONE_FS|CLONE_NEWNS|CLONE_SIGHAND|
				CLONE_VM|CLONE_FILES|CLONE_SYSVSEM|
				CLONE_NEWUTS|CLONE_NEWIPC|CLONE_NEWNET|
				CLONE_NEWUSER|CLONE_NEWPID))
		return -EINVAL;
	/*
	 * Not implemented, but pretend it works if there is nothing to
	 * unshare. Note that unsharing CLONE_THREAD or CLONE_SIGHAND
	 * needs to unshare vm.
	 */
	if (unshare_flags & (CLONE_THREAD | CLONE_SIGHAND | CLONE_VM)) {
		/* FIXME: get_task_mm() increments ->mm_users */
		if (atomic_read(&current->mm->mm_users) > 1)
			return -EINVAL;
	}

	return 0;
}

/*
 * Unshare the filesystem structure if it is being shared
 */
static int unshare_fs(unsigned long unshare_flags, struct fs_struct **new_fsp)
{
	struct fs_struct *fs = current->fs;

	if (!(unshare_flags & CLONE_FS) || !fs)
		return 0;

	/* don't need lock here; in the worst case we'll do useless copy */
	if (fs->users == 1)
		return 0;

	*new_fsp = copy_fs_struct(fs);
	if (!*new_fsp)
		return -ENOMEM;

	return 0;
}

/*
 * Unshare file descriptor table if it is being shared
 */
static int unshare_fd(unsigned long unshare_flags, struct files_struct **new_fdp)
{
	struct files_struct *fd = current->files;
	int error = 0;

	if ((unshare_flags & CLONE_FILES) &&
	    (fd && atomic_read(&fd->count) > 1)) {
		*new_fdp = dup_fd(fd, &error);
		if (!*new_fdp)
			return error;
	}

	return 0;
}

/*
 * unshare allows a process to 'unshare' part of the process
 * context which was originally shared using clone.  copy_*
 * functions used by do_fork() cannot be used here directly
 * because they modify an inactive task_struct that is being
 * constructed. Here we are modifying the current, active,
 * task_struct.
 */
SYSCALL_DEFINE1(unshare, unsigned long, unshare_flags)
{
	struct fs_struct *fs, *new_fs = NULL;
	struct files_struct *fd, *new_fd = NULL;
	struct cred *new_cred = NULL;
	struct nsproxy *new_nsproxy = NULL;
	int do_sysvsem = 0;
	int err;

	/*
	 * If unsharing a user namespace must also unshare the thread.
	 */
	if (unshare_flags & CLONE_NEWUSER)
		unshare_flags |= CLONE_THREAD | CLONE_FS;
	/*
	 * If unsharing a thread from a thread group, must also unshare vm.
	 */
	if (unshare_flags & CLONE_THREAD)
		unshare_flags |= CLONE_VM;
	/*
	 * If unsharing vm, must also unshare signal handlers.
	 */
	if (unshare_flags & CLONE_VM)
		unshare_flags |= CLONE_SIGHAND;
	/*
	 * If unsharing namespace, must also unshare filesystem information.
	 */
	if (unshare_flags & CLONE_NEWNS)
		unshare_flags |= CLONE_FS;

	err = check_unshare_flags(unshare_flags);
	if (err)
		goto bad_unshare_out;
	/*
	 * CLONE_NEWIPC must also detach from the undolist: after switching
	 * to a new ipc namespace, the semaphore arrays from the old
	 * namespace are unreachable.
	 */
	if (unshare_flags & (CLONE_NEWIPC|CLONE_SYSVSEM))
		do_sysvsem = 1;
	err = unshare_fs(unshare_flags, &new_fs);
	if (err)
		goto bad_unshare_out;
	err = unshare_fd(unshare_flags, &new_fd);
	if (err)
		goto bad_unshare_cleanup_fs;
	err = unshare_userns(unshare_flags, &new_cred);
	if (err)
		goto bad_unshare_cleanup_fd;
	err = unshare_nsproxy_namespaces(unshare_flags, &new_nsproxy,
					 new_cred, new_fs);
	if (err)
		goto bad_unshare_cleanup_cred;

	if (new_fs || new_fd || do_sysvsem || new_cred || new_nsproxy) {
		if (do_sysvsem) {
			/*
			 * CLONE_SYSVSEM is equivalent to sys_exit().
			 */
			exit_sem(current);
		}

		if (new_nsproxy)
			switch_task_namespaces(current, new_nsproxy);

		task_lock(current);

		if (new_fs) {
			fs = current->fs;
			spin_lock(&fs->lock);
			current->fs = new_fs;
			if (--fs->users)
				new_fs = NULL;
			else
				new_fs = fs;
			spin_unlock(&fs->lock);
		}

		if (new_fd) {
			fd = current->files;
			current->files = new_fd;
			new_fd = fd;
		}

		task_unlock(current);

		if (new_cred) {
			/* Install the new user namespace */
			commit_creds(new_cred);
			new_cred = NULL;
		}
	}

bad_unshare_cleanup_cred:
	if (new_cred)
		put_cred(new_cred);
bad_unshare_cleanup_fd:
	if (new_fd)
		put_files_struct(new_fd);

bad_unshare_cleanup_fs:
	if (new_fs)
		free_fs_struct(new_fs);

bad_unshare_out:
	return err;
}

/*
 *	Helper to unshare the files of the current task.
 *	We don't want to expose copy_files internals to
 *	the exec layer of the kernel.
 */

int unshare_files(struct files_struct **displaced)
{
	struct task_struct *task = current;
	struct files_struct *copy = NULL;
	int error;

	error = unshare_fd(CLONE_FILES, &copy);
	if (error || !copy) {
		*displaced = NULL;
		return error;
	}
	*displaced = task->files;
	task_lock(task);
	task->files = copy;
	task_unlock(task);
	return 0;
}<|MERGE_RESOLUTION|>--- conflicted
+++ resolved
@@ -1177,12 +1177,8 @@
 	 */
 	if (clone_flags & (CLONE_SIGHAND | CLONE_PARENT)) {
 		if ((clone_flags & (CLONE_NEWUSER | CLONE_NEWPID)) ||
-<<<<<<< HEAD
 		    (task_active_pid_ns(current) !=
 				current->nsproxy->pid_ns_for_children))
-=======
-		    (task_active_pid_ns(current) != current->nsproxy->pid_ns))
->>>>>>> ea8adcaa
 			return ERR_PTR(-EINVAL);
 	}
 
