/*
 *  linux/kernel/reboot.c
 *
 *  Copyright (C) 2013  Linus Torvalds
 */

#define pr_fmt(fmt)	"reboot: " fmt

#include <linux/ctype.h>
#include <linux/export.h>
#include <linux/kexec.h>
#include <linux/kmod.h>
#include <linux/kmsg_dump.h>
#include <linux/reboot.h>
#include <linux/suspend.h>
#include <linux/syscalls.h>
#include <linux/syscore_ops.h>
#include <linux/uaccess.h>

/*
 * this indicates whether you can reboot with ctrl-alt-del: the default is yes
 */

int C_A_D = 1;
struct pid *cad_pid;
EXPORT_SYMBOL(cad_pid);

#if defined(CONFIG_ARM) || defined(CONFIG_UNICORE32)
#define DEFAULT_REBOOT_MODE		= REBOOT_HARD
#else
#define DEFAULT_REBOOT_MODE
#endif
enum reboot_mode reboot_mode DEFAULT_REBOOT_MODE;

/*
 * This variable is used privately to keep track of whether or not
 * reboot_type is still set to its default value (i.e., reboot= hasn't
 * been set on the command line).  This is needed so that we can
 * suppress DMI scanning for reboot quirks.  Without it, it's
 * impossible to override a faulty reboot quirk without recompiling.
<<<<<<< HEAD
*/
=======
 */
>>>>>>> 736b0d34
int reboot_default = 1;
int reboot_cpu;
enum reboot_type reboot_type = BOOT_ACPI;
int reboot_force;

/*
 * If set, this is used for preparing the system to power off.
 */

void (*pm_power_off_prepare)(void);

/**
 *	emergency_restart - reboot the system
 *
 *	Without shutting down any hardware or taking any locks
 *	reboot the system.  This is called when we know we are in
 *	trouble so this is our best effort to reboot.  This is
 *	safe to call in interrupt context.
 */
void emergency_restart(void)
{
	kmsg_dump(KMSG_DUMP_EMERG);
	machine_emergency_restart();
}
EXPORT_SYMBOL_GPL(emergency_restart);

void kernel_restart_prepare(char *cmd)
{
	blocking_notifier_call_chain(&reboot_notifier_list, SYS_RESTART, cmd);
	system_state = SYSTEM_RESTART;
	usermodehelper_disable();
	device_shutdown();
}

/**
 *	register_reboot_notifier - Register function to be called at reboot time
 *	@nb: Info about notifier function to be called
 *
 *	Registers a function with the list of functions
 *	to be called at reboot time.
 *
 *	Currently always returns zero, as blocking_notifier_chain_register()
 *	always returns zero.
 */
int register_reboot_notifier(struct notifier_block *nb)
{
	return blocking_notifier_chain_register(&reboot_notifier_list, nb);
}
EXPORT_SYMBOL(register_reboot_notifier);

/**
 *	unregister_reboot_notifier - Unregister previously registered reboot notifier
 *	@nb: Hook to be unregistered
 *
 *	Unregisters a previously registered reboot
 *	notifier function.
 *
 *	Returns zero on success, or %-ENOENT on failure.
 */
int unregister_reboot_notifier(struct notifier_block *nb)
{
	return blocking_notifier_chain_unregister(&reboot_notifier_list, nb);
}
EXPORT_SYMBOL(unregister_reboot_notifier);

static void migrate_to_reboot_cpu(void)
{
	/* The boot cpu is always logical cpu 0 */
	int cpu = reboot_cpu;

	cpu_hotplug_disable();

	/* Make certain the cpu I'm about to reboot on is online */
	if (!cpu_online(cpu))
		cpu = cpumask_first(cpu_online_mask);

	/* Prevent races with other tasks migrating this task */
	current->flags |= PF_NO_SETAFFINITY;

	/* Make certain I only run on the appropriate processor */
	set_cpus_allowed_ptr(current, cpumask_of(cpu));
}

/**
 *	kernel_restart - reboot the system
 *	@cmd: pointer to buffer containing command to execute for restart
 *		or %NULL
 *
 *	Shutdown everything and perform a clean reboot.
 *	This is not safe to call in interrupt context.
 */
void kernel_restart(char *cmd)
{
	kernel_restart_prepare(cmd);
	migrate_to_reboot_cpu();
	syscore_shutdown();
	if (!cmd)
		pr_emerg("Restarting system\n");
	else
		pr_emerg("Restarting system with command '%s'\n", cmd);
	kmsg_dump(KMSG_DUMP_RESTART);
	machine_restart(cmd);
}
EXPORT_SYMBOL_GPL(kernel_restart);

static void kernel_shutdown_prepare(enum system_states state)
{
	blocking_notifier_call_chain(&reboot_notifier_list,
		(state == SYSTEM_HALT) ? SYS_HALT : SYS_POWER_OFF, NULL);
	system_state = state;
	usermodehelper_disable();
	device_shutdown();
}
/**
 *	kernel_halt - halt the system
 *
 *	Shutdown everything and perform a clean system halt.
 */
void kernel_halt(void)
{
	kernel_shutdown_prepare(SYSTEM_HALT);
	migrate_to_reboot_cpu();
	syscore_shutdown();
	pr_emerg("System halted\n");
	kmsg_dump(KMSG_DUMP_HALT);
	machine_halt();
}
EXPORT_SYMBOL_GPL(kernel_halt);

/**
 *	kernel_power_off - power_off the system
 *
 *	Shutdown everything and perform a clean system power_off.
 */
void kernel_power_off(void)
{
	kernel_shutdown_prepare(SYSTEM_POWER_OFF);
	if (pm_power_off_prepare)
		pm_power_off_prepare();
	migrate_to_reboot_cpu();
	syscore_shutdown();
	pr_emerg("Power down\n");
	kmsg_dump(KMSG_DUMP_POWEROFF);
	machine_power_off();
}
EXPORT_SYMBOL_GPL(kernel_power_off);

static DEFINE_MUTEX(reboot_mutex);

/*
 * Reboot system call: for obvious reasons only root may call it,
 * and even root needs to set up some magic numbers in the registers
 * so that some mistake won't make this reboot the whole machine.
 * You can also set the meaning of the ctrl-alt-del-key here.
 *
 * reboot doesn't sync: do that yourself before calling this.
 */
SYSCALL_DEFINE4(reboot, int, magic1, int, magic2, unsigned int, cmd,
		void __user *, arg)
{
	struct pid_namespace *pid_ns = task_active_pid_ns(current);
	char buffer[256];
	int ret = 0;

	/* We only trust the superuser with rebooting the system. */
	if (!ns_capable(pid_ns->user_ns, CAP_SYS_BOOT))
		return -EPERM;

	/* For safety, we require "magic" arguments. */
	if (magic1 != LINUX_REBOOT_MAGIC1 ||
			(magic2 != LINUX_REBOOT_MAGIC2 &&
			magic2 != LINUX_REBOOT_MAGIC2A &&
			magic2 != LINUX_REBOOT_MAGIC2B &&
			magic2 != LINUX_REBOOT_MAGIC2C))
		return -EINVAL;

	/*
	 * If pid namespaces are enabled and the current task is in a child
	 * pid_namespace, the command is handled by reboot_pid_ns() which will
	 * call do_exit().
	 */
	ret = reboot_pid_ns(pid_ns, cmd);
	if (ret)
		return ret;

	/* Instead of trying to make the power_off code look like
	 * halt when pm_power_off is not set do it the easy way.
	 */
	if ((cmd == LINUX_REBOOT_CMD_POWER_OFF) && !pm_power_off)
		cmd = LINUX_REBOOT_CMD_HALT;

	mutex_lock(&reboot_mutex);
	switch (cmd) {
	case LINUX_REBOOT_CMD_RESTART:
		kernel_restart(NULL);
		break;

	case LINUX_REBOOT_CMD_CAD_ON:
		C_A_D = 1;
		break;

	case LINUX_REBOOT_CMD_CAD_OFF:
		C_A_D = 0;
		break;

	case LINUX_REBOOT_CMD_HALT:
		kernel_halt();
		do_exit(0);
		panic("cannot halt");

	case LINUX_REBOOT_CMD_POWER_OFF:
		kernel_power_off();
		do_exit(0);
		break;

	case LINUX_REBOOT_CMD_RESTART2:
		ret = strncpy_from_user(&buffer[0], arg, sizeof(buffer) - 1);
		if (ret < 0) {
			ret = -EFAULT;
			break;
		}
		buffer[sizeof(buffer) - 1] = '\0';

		kernel_restart(buffer);
		break;

#ifdef CONFIG_KEXEC
	case LINUX_REBOOT_CMD_KEXEC:
		ret = kernel_kexec();
		break;
#endif

#ifdef CONFIG_HIBERNATION
	case LINUX_REBOOT_CMD_SW_SUSPEND:
		ret = hibernate();
		break;
#endif

	default:
		ret = -EINVAL;
		break;
	}
	mutex_unlock(&reboot_mutex);
	return ret;
}

static void deferred_cad(struct work_struct *dummy)
{
	kernel_restart(NULL);
}

/*
 * This function gets called by ctrl-alt-del - ie the keyboard interrupt.
 * As it's called within an interrupt, it may NOT sync: the only choice
 * is whether to reboot at once, or just ignore the ctrl-alt-del.
 */
void ctrl_alt_del(void)
{
	static DECLARE_WORK(cad_work, deferred_cad);

	if (C_A_D)
		schedule_work(&cad_work);
	else
		kill_cad_pid(SIGINT, 1);
}

char poweroff_cmd[POWEROFF_CMD_PATH_LEN] = "/sbin/poweroff";

static int __orderly_poweroff(bool force)
{
	char **argv;
	static char *envp[] = {
		"HOME=/",
		"PATH=/sbin:/bin:/usr/sbin:/usr/bin",
		NULL
	};
	int ret;

	argv = argv_split(GFP_KERNEL, poweroff_cmd, NULL);
	if (argv) {
		ret = call_usermodehelper(argv[0], argv, envp, UMH_WAIT_EXEC);
		argv_free(argv);
	} else {
		ret = -ENOMEM;
	}

	if (ret && force) {
		pr_warn("Failed to start orderly shutdown: forcing the issue\n");
		/*
		 * I guess this should try to kick off some daemon to sync and
		 * poweroff asap.  Or not even bother syncing if we're doing an
		 * emergency shutdown?
		 */
		emergency_sync();
		kernel_power_off();
	}

	return ret;
}

static bool poweroff_force;

static void poweroff_work_func(struct work_struct *work)
{
	__orderly_poweroff(poweroff_force);
}

static DECLARE_WORK(poweroff_work, poweroff_work_func);

/**
 * orderly_poweroff - Trigger an orderly system poweroff
 * @force: force poweroff if command execution fails
 *
 * This may be called from any context to trigger a system shutdown.
 * If the orderly shutdown fails, it will force an immediate shutdown.
 */
int orderly_poweroff(bool force)
{
	if (force) /* do not override the pending "true" */
		poweroff_force = true;
	schedule_work(&poweroff_work);
	return 0;
}
EXPORT_SYMBOL_GPL(orderly_poweroff);

static int __init reboot_setup(char *str)
{
	for (;;) {
		/*
		 * Having anything passed on the command line via
		 * reboot= will cause us to disable DMI checking
		 * below.
		 */
		reboot_default = 0;

		switch (*str) {
		case 'w':
			reboot_mode = REBOOT_WARM;
			break;

		case 'c':
			reboot_mode = REBOOT_COLD;
			break;

		case 'h':
			reboot_mode = REBOOT_HARD;
			break;

		case 's':
			if (isdigit(*(str+1)))
				reboot_cpu = simple_strtoul(str+1, NULL, 0);
			else if (str[1] == 'm' && str[2] == 'p' &&
							isdigit(*(str+3)))
				reboot_cpu = simple_strtoul(str+3, NULL, 0);
			else
				reboot_mode = REBOOT_SOFT;
			break;

		case 'g':
			reboot_mode = REBOOT_GPIO;
			break;

		case 'b':
		case 'a':
		case 'k':
		case 't':
		case 'e':
		case 'p':
			reboot_type = *str;
			break;

		case 'f':
			reboot_force = 1;
			break;
		}

		str = strchr(str, ',');
		if (str)
			str++;
		else
			break;
	}
	return 1;
}
__setup("reboot=", reboot_setup);<|MERGE_RESOLUTION|>--- conflicted
+++ resolved
@@ -38,11 +38,7 @@
  * been set on the command line).  This is needed so that we can
  * suppress DMI scanning for reboot quirks.  Without it, it's
  * impossible to override a faulty reboot quirk without recompiling.
-<<<<<<< HEAD
-*/
-=======
- */
->>>>>>> 736b0d34
+ */
 int reboot_default = 1;
 int reboot_cpu;
 enum reboot_type reboot_type = BOOT_ACPI;
