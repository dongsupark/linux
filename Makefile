--- conflicted
+++ resolved
@@ -1,11 +1,7 @@
 VERSION = 2
 PATCHLEVEL = 6
 SUBLEVEL = 31
-<<<<<<< HEAD
-EXTRAVERSION =.6-rt19
-=======
-EXTRAVERSION = .8
->>>>>>> 047e5f38
+EXTRAVERSION =.8-rt19
 NAME = Man-Eating Seals of Antiquity
 
 # *DOCUMENTATION*
