VERSION = 3
PATCHLEVEL = 17
SUBLEVEL = 0
EXTRAVERSION = -rc7
NAME = Shuffling Zombie Juror

# *DOCUMENTATION*
# To see a list of typical targets execute "make help"
# More info can be located in ./README
# Comments in this file are targeted only to the developer, do not
# expect to learn how to build the kernel reading this file.

# Do not:
# o  use make's built-in rules and variables
#    (this increases performance and avoids hard-to-debug behaviour);
# o  print "Entering directory ...";
MAKEFLAGS += -rR --no-print-directory

# Avoid funny character set dependencies
unexport LC_ALL
LC_COLLATE=C
LC_NUMERIC=C
export LC_COLLATE LC_NUMERIC

# Avoid interference with shell env settings
unexport GREP_OPTIONS

# We are using a recursive build, so we need to do a little thinking
# to get the ordering right.
#
# Most importantly: sub-Makefiles should only ever modify files in
# their own directory. If in some directory we have a dependency on
# a file in another dir (which doesn't happen often, but it's often
# unavoidable when linking the built-in.o targets which finally
# turn into vmlinux), we will call a sub make in that other dir, and
# after that we are sure that everything which is in that other dir
# is now up to date.
#
# The only cases where we need to modify files which have global
# effects are thus separated out and done before the recursive
# descending is started. They are now explicitly listed as the
# prepare rule.

# Beautify output
# ---------------------------------------------------------------------------
#
# Normally, we echo the whole command before executing it. By making
# that echo $($(quiet)$(cmd)), we now have the possibility to set
# $(quiet) to choose other forms of output instead, e.g.
#
#         quiet_cmd_cc_o_c = Compiling $(RELDIR)/$@
#         cmd_cc_o_c       = $(CC) $(c_flags) -c -o $@ $<
#
# If $(quiet) is empty, the whole command will be printed.
# If it is set to "quiet_", only the short version will be printed.
# If it is set to "silent_", nothing will be printed at all, since
# the variable $(silent_cmd_cc_o_c) doesn't exist.
#
# A simple variant is to prefix commands with $(Q) - that's useful
# for commands that shall be hidden in non-verbose mode.
#
#	$(Q)ln $@ :<
#
# If KBUILD_VERBOSE equals 0 then the above command will be hidden.
# If KBUILD_VERBOSE equals 1 then the above command is displayed.
#
# To put more focus on warnings, be less verbose as default
# Use 'make V=1' to see the full commands

ifeq ("$(origin V)", "command line")
  KBUILD_VERBOSE = $(V)
endif
ifndef KBUILD_VERBOSE
  KBUILD_VERBOSE = 0
endif

ifeq ($(KBUILD_VERBOSE),1)
  quiet =
  Q =
else
  quiet=quiet_
  Q = @
endif

# If the user is running make -s (silent mode), suppress echoing of
# commands

ifneq ($(filter 4.%,$(MAKE_VERSION)),)	# make-4
ifneq ($(filter %s ,$(firstword x$(MAKEFLAGS))),)
  quiet=silent_
endif
else					# make-3.8x
ifneq ($(filter s% -s%,$(MAKEFLAGS)),)
  quiet=silent_
endif
endif

export quiet Q KBUILD_VERBOSE

# Call a source code checker (by default, "sparse") as part of the
# C compilation.
#
# Use 'make C=1' to enable checking of only re-compiled files.
# Use 'make C=2' to enable checking of *all* source files, regardless
# of whether they are re-compiled or not.
#
# See the file "Documentation/sparse.txt" for more details, including
# where to get the "sparse" utility.

ifeq ("$(origin C)", "command line")
  KBUILD_CHECKSRC = $(C)
endif
ifndef KBUILD_CHECKSRC
  KBUILD_CHECKSRC = 0
endif

# Use make M=dir to specify directory of external module to build
# Old syntax make ... SUBDIRS=$PWD is still supported
# Setting the environment variable KBUILD_EXTMOD take precedence
ifdef SUBDIRS
  KBUILD_EXTMOD ?= $(SUBDIRS)
endif

ifeq ("$(origin M)", "command line")
  KBUILD_EXTMOD := $(M)
endif

# kbuild supports saving output files in a separate directory.
# To locate output files in a separate directory two syntaxes are supported.
# In both cases the working directory must be the root of the kernel src.
# 1) O=
# Use "make O=dir/to/store/output/files/"
#
# 2) Set KBUILD_OUTPUT
# Set the environment variable KBUILD_OUTPUT to point to the directory
# where the output files shall be placed.
# export KBUILD_OUTPUT=dir/to/store/output/files/
# make
#
# The O= assignment takes precedence over the KBUILD_OUTPUT environment
# variable.


# KBUILD_SRC is set on invocation of make in OBJ directory
# KBUILD_SRC is not intended to be used by the regular user (for now)
ifeq ($(KBUILD_SRC),)

# OK, Make called in directory where kernel src resides
# Do we want to locate output files in a separate directory?
ifeq ("$(origin O)", "command line")
  KBUILD_OUTPUT := $(O)
endif

# That's our default target when none is given on the command line
PHONY := _all
_all:

# Cancel implicit rules on top Makefile
$(CURDIR)/Makefile Makefile: ;

ifneq ($(KBUILD_OUTPUT),)
# Invoke a second make in the output directory, passing relevant variables
# check that the output directory actually exists
saved-output := $(KBUILD_OUTPUT)
KBUILD_OUTPUT := $(shell mkdir -p $(KBUILD_OUTPUT) && cd $(KBUILD_OUTPUT) \
								&& /bin/pwd)
$(if $(KBUILD_OUTPUT),, \
     $(error failed to create output directory "$(saved-output)"))

PHONY += $(MAKECMDGOALS) sub-make

$(filter-out _all sub-make $(CURDIR)/Makefile, $(MAKECMDGOALS)) _all: sub-make
	@:

# Fake the "Entering directory" message once, so that IDEs/editors are
# able to understand relative filenames.
       echodir := @echo
 quiet_echodir := @echo
silent_echodir := @:
sub-make: FORCE
	$($(quiet)echodir) "make[1]: Entering directory \`$(KBUILD_OUTPUT)'"
	$(if $(KBUILD_VERBOSE:1=),@)$(MAKE) -C $(KBUILD_OUTPUT) \
	KBUILD_SRC=$(CURDIR) \
	KBUILD_EXTMOD="$(KBUILD_EXTMOD)" -f $(CURDIR)/Makefile \
	$(filter-out _all sub-make,$(MAKECMDGOALS))

# Leave processing to above invocation of make
skip-makefile := 1
endif # ifneq ($(KBUILD_OUTPUT),)
endif # ifeq ($(KBUILD_SRC),)

# We process the rest of the Makefile if this is the final invocation of make
ifeq ($(skip-makefile),)

# If building an external module we do not care about the all: rule
# but instead _all depend on modules
PHONY += all
ifeq ($(KBUILD_EXTMOD),)
_all: all
else
_all: modules
endif

ifeq ($(KBUILD_SRC),)
        # building in the source tree
        srctree := .
else
        ifeq ($(KBUILD_SRC)/,$(dir $(CURDIR)))
                # building in a subdirectory of the source tree
                srctree := ..
        else
                srctree := $(KBUILD_SRC)
        endif
endif
objtree		:= .
src		:= $(srctree)
obj		:= $(objtree)

VPATH		:= $(srctree)$(if $(KBUILD_EXTMOD),:$(KBUILD_EXTMOD))

export srctree objtree VPATH


# SUBARCH tells the usermode build what the underlying arch is.  That is set
# first, and if a usermode build is happening, the "ARCH=um" on the command
# line overrides the setting of ARCH below.  If a native build is happening,
# then ARCH is assigned, getting whatever value it gets normally, and
# SUBARCH is subsequently ignored.

SUBARCH := $(shell uname -m | sed -e s/i.86/x86/ -e s/x86_64/x86/ \
				  -e s/sun4u/sparc64/ \
				  -e s/arm.*/arm/ -e s/sa110/arm/ \
				  -e s/s390x/s390/ -e s/parisc64/parisc/ \
				  -e s/ppc.*/powerpc/ -e s/mips.*/mips/ \
				  -e s/sh[234].*/sh/ -e s/aarch64.*/arm64/ )

# Cross compiling and selecting different set of gcc/bin-utils
# ---------------------------------------------------------------------------
#
# When performing cross compilation for other architectures ARCH shall be set
# to the target architecture. (See arch/* for the possibilities).
# ARCH can be set during invocation of make:
# make ARCH=ia64
# Another way is to have ARCH set in the environment.
# The default ARCH is the host where make is executed.

# CROSS_COMPILE specify the prefix used for all executables used
# during compilation. Only gcc and related bin-utils executables
# are prefixed with $(CROSS_COMPILE).
# CROSS_COMPILE can be set on the command line
# make CROSS_COMPILE=ia64-linux-
# Alternatively CROSS_COMPILE can be set in the environment.
# A third alternative is to store a setting in .config so that plain
# "make" in the configured kernel build directory always uses that.
# Default value for CROSS_COMPILE is not to prefix executables
# Note: Some architectures assign CROSS_COMPILE in their arch/*/Makefile
ARCH		?= $(SUBARCH)
CROSS_COMPILE	?= $(CONFIG_CROSS_COMPILE:"%"=%)

# Architecture as present in compile.h
UTS_MACHINE 	:= $(ARCH)
SRCARCH 	:= $(ARCH)

# Additional ARCH settings for x86
ifeq ($(ARCH),i386)
        SRCARCH := x86
endif
ifeq ($(ARCH),x86_64)
        SRCARCH := x86
endif

# Additional ARCH settings for sparc
ifeq ($(ARCH),sparc32)
       SRCARCH := sparc
endif
ifeq ($(ARCH),sparc64)
       SRCARCH := sparc
endif

# Additional ARCH settings for sh
ifeq ($(ARCH),sh64)
       SRCARCH := sh
endif

# Additional ARCH settings for tile
ifeq ($(ARCH),tilepro)
       SRCARCH := tile
endif
ifeq ($(ARCH),tilegx)
       SRCARCH := tile
endif

# Where to locate arch specific headers
hdr-arch  := $(SRCARCH)

KCONFIG_CONFIG	?= .config
export KCONFIG_CONFIG

# SHELL used by kbuild
CONFIG_SHELL := $(shell if [ -x "$$BASH" ]; then echo $$BASH; \
	  else if [ -x /bin/bash ]; then echo /bin/bash; \
	  else echo sh; fi ; fi)

HOSTCC       = gcc
HOSTCXX      = g++
HOSTCFLAGS   = -Wall -Wmissing-prototypes -Wstrict-prototypes -O2 -fomit-frame-pointer
HOSTCXXFLAGS = -O2

ifeq ($(shell $(HOSTCC) -v 2>&1 | grep -c "clang version"), 1)
HOSTCFLAGS  += -Wno-unused-value -Wno-unused-parameter \
		-Wno-missing-field-initializers -fno-delete-null-pointer-checks
endif

# Decide whether to build built-in, modular, or both.
# Normally, just do built-in.

KBUILD_MODULES :=
KBUILD_BUILTIN := 1

# If we have only "make modules", don't compile built-in objects.
# When we're building modules with modversions, we need to consider
# the built-in objects during the descend as well, in order to
# make sure the checksums are up to date before we record them.

ifeq ($(MAKECMDGOALS),modules)
  KBUILD_BUILTIN := $(if $(CONFIG_MODVERSIONS),1)
endif

# If we have "make <whatever> modules", compile modules
# in addition to whatever we do anyway.
# Just "make" or "make all" shall build modules as well

ifneq ($(filter all _all modules,$(MAKECMDGOALS)),)
  KBUILD_MODULES := 1
endif

ifeq ($(MAKECMDGOALS),)
  KBUILD_MODULES := 1
endif

export KBUILD_MODULES KBUILD_BUILTIN
export KBUILD_CHECKSRC KBUILD_SRC KBUILD_EXTMOD

ifneq ($(CC),)
ifeq ($(shell $(CC) -v 2>&1 | grep -c "clang version"), 1)
COMPILER := clang
else
COMPILER := gcc
endif
export COMPILER
endif

# Look for make include files relative to root of kernel src
MAKEFLAGS += --include-dir=$(srctree)

# We need some generic definitions (do not try to remake the file).
$(srctree)/scripts/Kbuild.include: ;
include $(srctree)/scripts/Kbuild.include

# Make variables (CC, etc...)
AS		= $(CROSS_COMPILE)as
LD		= $(CROSS_COMPILE)ld
<<<<<<< HEAD
LDFINAL	= $(LD)
=======
ifeq ($(COMPILER),clang)
ifneq ($(CROSS_COMPILE),)
CC		+= -target $(CROSS_COMPILE:%-=%)
endif
ifneq ($(GCC_TOOLCHAIN),)
CC		+= -gcc-toolchain $(GCC_TOOLCHAIN)
endif
else
>>>>>>> 7d4cd0ef
CC		= $(CROSS_COMPILE)gcc
endif
CPP		= $(CC) -E
ifdef CONFIG_LTO
AR		= $(CROSS_COMPILE)gcc-ar
else
AR		= $(CROSS_COMPILE)ar
endif
NM		= $(CROSS_COMPILE)nm
STRIP		= $(CROSS_COMPILE)strip
OBJCOPY		= $(CROSS_COMPILE)objcopy
OBJDUMP		= $(CROSS_COMPILE)objdump
AWK		= awk
GENKSYMS	= scripts/genksyms/genksyms
INSTALLKERNEL  := installkernel
DEPMOD		= /sbin/depmod
PERL		= perl
PYTHON		= python
CHECK		= sparse

CHECKFLAGS     := -D__linux__ -Dlinux -D__STDC__ -Dunix -D__unix__ \
		  -Wbitwise -Wno-return-void $(CF)
CFLAGS_MODULE   =
AFLAGS_MODULE   =
LDFLAGS_MODULE  =
CFLAGS_KERNEL	=
AFLAGS_KERNEL	=
CFLAGS_GCOV	= -fprofile-arcs -ftest-coverage


# Use USERINCLUDE when you must reference the UAPI directories only.
USERINCLUDE    := \
		-I$(srctree)/arch/$(hdr-arch)/include/uapi \
		-Iarch/$(hdr-arch)/include/generated/uapi \
		-I$(srctree)/include/uapi \
		-Iinclude/generated/uapi \
                -include $(srctree)/include/linux/kconfig.h

# Use LINUXINCLUDE when you must reference the include/ directory.
# Needed to be compatible with the O= option
LINUXINCLUDE    := \
		-I$(srctree)/arch/$(hdr-arch)/include \
		-Iarch/$(hdr-arch)/include/generated \
		$(if $(KBUILD_SRC), -I$(srctree)/include) \
		-Iinclude \
		$(USERINCLUDE)

KBUILD_CPPFLAGS := -D__KERNEL__

KBUILD_CFLAGS   := -Wall -Wundef -Wstrict-prototypes -Wno-trigraphs \
		   -fno-strict-aliasing -fno-common \
		   -Werror-implicit-function-declaration \
		   -Wno-format-security

KBUILD_AFLAGS_KERNEL :=
KBUILD_CFLAGS_KERNEL :=
KBUILD_AFLAGS   := -D__ASSEMBLY__
KBUILD_AFLAGS_MODULE  := -DMODULE
KBUILD_CFLAGS_MODULE  := -DMODULE
KBUILD_LDFLAGS_MODULE := -T $(srctree)/scripts/module-common.lds

# Read KERNELRELEASE from include/config/kernel.release (if it exists)
KERNELRELEASE = $(shell cat include/config/kernel.release 2> /dev/null)
KERNELVERSION = $(VERSION)$(if $(PATCHLEVEL),.$(PATCHLEVEL)$(if $(SUBLEVEL),.$(SUBLEVEL)))$(EXTRAVERSION)

export VERSION PATCHLEVEL SUBLEVEL KERNELRELEASE KERNELVERSION
export ARCH SRCARCH CONFIG_SHELL HOSTCC HOSTCFLAGS CROSS_COMPILE AS LD CC
export CPP AR NM STRIP OBJCOPY OBJDUMP LDFINAL
export MAKE AWK GENKSYMS INSTALLKERNEL PERL PYTHON UTS_MACHINE
export HOSTCXX HOSTCXXFLAGS LDFLAGS_MODULE CHECK CHECKFLAGS

export KBUILD_CPPFLAGS NOSTDINC_FLAGS LINUXINCLUDE OBJCOPYFLAGS LDFLAGS
export KBUILD_CFLAGS CFLAGS_KERNEL CFLAGS_MODULE CFLAGS_GCOV
export KBUILD_AFLAGS AFLAGS_KERNEL AFLAGS_MODULE
export KBUILD_AFLAGS_MODULE KBUILD_CFLAGS_MODULE KBUILD_LDFLAGS_MODULE
export KBUILD_AFLAGS_KERNEL KBUILD_CFLAGS_KERNEL
export KBUILD_ARFLAGS

ifdef CONFIG_LTO
# LTO gcc creates a lot of files in TMPDIR, and with /tmp as tmpfs
# it's easy to drive the machine OOM. Use the object directory
# instead.
ifndef TMPDIR
TMPDIR ?= $(objtree)
export TMPDIR
$(info setting TMPDIR=$(objtree) for LTO build)
endif
endif

# When compiling out-of-tree modules, put MODVERDIR in the module
# tree rather than in the kernel tree. The kernel tree might
# even be read-only.
export MODVERDIR := $(if $(KBUILD_EXTMOD),$(firstword $(KBUILD_EXTMOD))/).tmp_versions

# Files to ignore in find ... statements

export RCS_FIND_IGNORE := \( -name SCCS -o -name BitKeeper -o -name .svn -o    \
			  -name CVS -o -name .pc -o -name .hg -o -name .git \) \
			  -prune -o
export RCS_TAR_IGNORE := --exclude SCCS --exclude BitKeeper --exclude .svn \
			 --exclude CVS --exclude .pc --exclude .hg --exclude .git

# ===========================================================================
# Rules shared between *config targets and build targets

# Basic helpers built in scripts/
PHONY += scripts_basic
scripts_basic:
	$(Q)$(MAKE) $(build)=scripts/basic
	$(Q)rm -f .tmp_quiet_recordmcount

# To avoid any implicit rule to kick in, define an empty command.
scripts/basic/%: scripts_basic ;

PHONY += outputmakefile
# outputmakefile generates a Makefile in the output directory, if using a
# separate output directory. This allows convenient use of make in the
# output directory.
outputmakefile:
ifneq ($(KBUILD_SRC),)
	$(Q)ln -fsn $(srctree) source
	$(Q)$(CONFIG_SHELL) $(srctree)/scripts/mkmakefile \
	    $(srctree) $(objtree) $(VERSION) $(PATCHLEVEL)
endif

# Support for using generic headers in asm-generic
PHONY += asm-generic
asm-generic:
	$(Q)$(MAKE) -f $(srctree)/scripts/Makefile.asm-generic \
	            src=asm obj=arch/$(SRCARCH)/include/generated/asm
	$(Q)$(MAKE) -f $(srctree)/scripts/Makefile.asm-generic \
	            src=uapi/asm obj=arch/$(SRCARCH)/include/generated/uapi/asm

# To make sure we do not include .config for any of the *config targets
# catch them early, and hand them over to scripts/kconfig/Makefile
# It is allowed to specify more targets when calling make, including
# mixing *config targets and build targets.
# For example 'make oldconfig all'.
# Detect when mixed targets is specified, and make a second invocation
# of make so .config is not included in this case either (for *config).

version_h := include/generated/uapi/linux/version.h

no-dot-config-targets := clean mrproper distclean \
			 cscope gtags TAGS tags help %docs check% coccicheck \
			 $(version_h) headers_% archheaders archscripts \
			 kernelversion %src-pkg

config-targets := 0
mixed-targets  := 0
dot-config     := 1

ifneq ($(filter $(no-dot-config-targets), $(MAKECMDGOALS)),)
	ifeq ($(filter-out $(no-dot-config-targets), $(MAKECMDGOALS)),)
		dot-config := 0
	endif
endif

ifeq ($(KBUILD_EXTMOD),)
        ifneq ($(filter config %config,$(MAKECMDGOALS)),)
                config-targets := 1
                ifneq ($(filter-out config %config,$(MAKECMDGOALS)),)
                        mixed-targets := 1
                endif
        endif
endif

ifeq ($(mixed-targets),1)
# ===========================================================================
# We're called with mixed targets (*config and build targets).
# Handle them one by one.

PHONY += $(MAKECMDGOALS) __build_one_by_one

$(filter-out __build_one_by_one, $(MAKECMDGOALS)): __build_one_by_one
	@:

__build_one_by_one:
	$(Q)set -e; \
	for i in $(MAKECMDGOALS); do \
		$(MAKE) -f $(srctree)/Makefile $$i; \
	done

else
ifeq ($(config-targets),1)
# ===========================================================================
# *config targets only - make sure prerequisites are updated, and descend
# in scripts/kconfig to make the *config target

# Read arch specific Makefile to set KBUILD_DEFCONFIG as needed.
# KBUILD_DEFCONFIG may point out an alternative default configuration
# used for 'make defconfig'
include $(srctree)/arch/$(SRCARCH)/Makefile
export KBUILD_DEFCONFIG KBUILD_KCONFIG

config: scripts_basic outputmakefile FORCE
	$(Q)$(MAKE) $(build)=scripts/kconfig $@

%config: scripts_basic outputmakefile FORCE
	$(Q)$(MAKE) $(build)=scripts/kconfig $@

else
# ===========================================================================
# Build targets only - this includes vmlinux, arch specific targets, clean
# targets and others. In general all targets except *config targets.

ifeq ($(KBUILD_EXTMOD),)
# Additional helpers built in scripts/
# Carefully list dependencies so we do not try to build scripts twice
# in parallel
PHONY += scripts
scripts: scripts_basic include/config/auto.conf include/config/tristate.conf \
	 asm-generic
	$(Q)$(MAKE) $(build)=$(@)

# Objects we will link into vmlinux / subdirs we need to visit
init-y		:= init/
drivers-y	:= drivers/ sound/ firmware/
net-y		:= net/
libs-y		:= lib/
core-y		:= usr/
endif # KBUILD_EXTMOD

ifeq ($(dot-config),1)
# Read in config
-include include/config/auto.conf

ifeq ($(KBUILD_EXTMOD),)
# Read in dependencies to all Kconfig* files, make sure to run
# oldconfig if changes are detected.
-include include/config/auto.conf.cmd

# To avoid any implicit rule to kick in, define an empty command
$(KCONFIG_CONFIG) include/config/auto.conf.cmd: ;

# If .config is newer than include/config/auto.conf, someone tinkered
# with it and forgot to run make oldconfig.
# if auto.conf.cmd is missing then we are probably in a cleaned tree so
# we execute the config step to be sure to catch updated Kconfig files
include/config/%.conf: $(KCONFIG_CONFIG) include/config/auto.conf.cmd
	$(Q)$(MAKE) -f $(srctree)/Makefile silentoldconfig
else
# external modules needs include/generated/autoconf.h and include/config/auto.conf
# but do not care if they are up-to-date. Use auto.conf to trigger the test
PHONY += include/config/auto.conf

include/config/auto.conf:
	$(Q)test -e include/generated/autoconf.h -a -e $@ || (		\
	echo >&2;							\
	echo >&2 "  ERROR: Kernel configuration is invalid.";		\
	echo >&2 "         include/generated/autoconf.h or $@ are missing.";\
	echo >&2 "         Run 'make oldconfig && make prepare' on kernel src to fix it.";	\
	echo >&2 ;							\
	/bin/false)

endif # KBUILD_EXTMOD

else
# Dummy target needed, because used as prerequisite
include/config/auto.conf: ;
endif # $(dot-config)

# The all: target is the default when no target is given on the
# command line.
# This allow a user to issue only 'make' to build a kernel including modules
# Defaults to vmlinux, but the arch makefile usually adds further targets
all: vmlinux

include $(srctree)/arch/$(SRCARCH)/Makefile

KBUILD_CFLAGS	+= $(call cc-option,-fno-delete-null-pointer-checks,)

ifdef CONFIG_CC_OPTIMIZE_FOR_SIZE
KBUILD_CFLAGS	+= -Os $(call cc-disable-warning,maybe-uninitialized,)
else
KBUILD_CFLAGS	+= -O2
endif

# Tell gcc to never replace conditional load with a non-conditional one
KBUILD_CFLAGS	+= $(call cc-option,--param=allow-store-data-races=0)

ifdef CONFIG_READABLE_ASM
# Disable optimizations that make assembler listings hard to read.
# reorder blocks reorders the control in the function
# ipa clone creates specialized cloned functions
# partial inlining inlines only parts of functions
KBUILD_CFLAGS += $(call cc-option,-fno-reorder-blocks,) \
                 $(call cc-option,-fno-ipa-cp-clone,) \
                 $(call cc-option,-fno-partial-inlining)
endif

ifneq ($(CONFIG_FRAME_WARN),0)
KBUILD_CFLAGS += $(call cc-option,-Wframe-larger-than=${CONFIG_FRAME_WARN})
endif

# Handle stack protector mode.
#
# Since kbuild can potentially perform two passes (first with the old
# .config values and then with updated .config values), we cannot error out
# if a desired compiler option is unsupported. If we were to error, kbuild
# could never get to the second pass and actually notice that we changed
# the option to something that was supported.
#
# Additionally, we don't want to fallback and/or silently change which compiler
# flags will be used, since that leads to producing kernels with different
# security feature characteristics depending on the compiler used. ("But I
# selected CC_STACKPROTECTOR_STRONG! Why did it build with _REGULAR?!")
#
# The middle ground is to warn here so that the failed option is obvious, but
# to let the build fail with bad compiler flags so that we can't produce a
# kernel when there is a CONFIG and compiler mismatch.
#
ifdef CONFIG_CC_STACKPROTECTOR_REGULAR
  stackp-flag := -fstack-protector
  ifeq ($(call cc-option, $(stackp-flag)),)
    $(warning Cannot use CONFIG_CC_STACKPROTECTOR_REGULAR: \
             -fstack-protector not supported by compiler)
  endif
else
ifdef CONFIG_CC_STACKPROTECTOR_STRONG
  stackp-flag := -fstack-protector-strong
  ifeq ($(call cc-option, $(stackp-flag)),)
    $(warning Cannot use CONFIG_CC_STACKPROTECTOR_STRONG: \
	      -fstack-protector-strong not supported by compiler)
  endif
else
  # Force off for distro compilers that enable stack protector by default.
  stackp-flag := $(call cc-option, -fno-stack-protector)
endif
endif
KBUILD_CFLAGS += $(stackp-flag)

ifeq ($(COMPILER),clang)
KBUILD_CPPFLAGS += $(call cc-option,-Qunused-arguments,)
KBUILD_CPPFLAGS += $(call cc-option,-Wno-unknown-warning-option,)
KBUILD_CFLAGS += $(call cc-disable-warning, unused-variable)
KBUILD_CFLAGS += $(call cc-disable-warning, format-invalid-specifier)
KBUILD_CFLAGS += $(call cc-disable-warning, gnu)
# Quiet clang warning: comparison of unsigned expression < 0 is always false
KBUILD_CFLAGS += $(call cc-disable-warning, tautological-compare)
# CLANG uses a _MergedGlobals as optimization, but this breaks modpost, as the
# source of a reference will be _MergedGlobals and not on of the whitelisted names.
# See modpost pattern 2
KBUILD_CFLAGS += $(call cc-option, -mno-global-merge,)
KBUILD_CFLAGS += $(call cc-option, -fcatch-undefined-behavior)
else

# This warning generated too much noise in a regular build.
# Use make W=1 to enable this warning (see scripts/Makefile.build)
KBUILD_CFLAGS += $(call cc-disable-warning, unused-but-set-variable)
endif

ifdef CONFIG_FRAME_POINTER
KBUILD_CFLAGS	+= -fno-omit-frame-pointer -fno-optimize-sibling-calls
else
# Some targets (ARM with Thumb2, for example), can't be built with frame
# pointers.  For those, we don't have FUNCTION_TRACER automatically
# select FRAME_POINTER.  However, FUNCTION_TRACER adds -pg, and this is
# incompatible with -fomit-frame-pointer with current GCC, so we don't use
# -fomit-frame-pointer with FUNCTION_TRACER.
ifndef CONFIG_FUNCTION_TRACER
KBUILD_CFLAGS	+= -fomit-frame-pointer
endif
endif

KBUILD_CFLAGS   += $(call cc-option, -fno-var-tracking-assignments)

ifdef CONFIG_DEBUG_INFO
ifdef CONFIG_DEBUG_INFO_SPLIT
KBUILD_CFLAGS   += $(call cc-option, -gsplit-dwarf, -g)
else
KBUILD_CFLAGS	+= -g
endif
KBUILD_AFLAGS	+= -Wa,-gdwarf-2
endif
ifdef CONFIG_DEBUG_INFO_DWARF4
KBUILD_CFLAGS	+= $(call cc-option, -gdwarf-4,)
endif

ifdef CONFIG_DEBUG_INFO_REDUCED
KBUILD_CFLAGS 	+= $(call cc-option, -femit-struct-debug-baseonly) \
		   $(call cc-option,-fno-var-tracking)
endif

ifdef CONFIG_FUNCTION_TRACER
ifdef CONFIG_HAVE_FENTRY
CC_USING_FENTRY	:= $(call cc-option, -mfentry -DCC_USING_FENTRY)
endif
KBUILD_CFLAGS	+= -pg $(CC_USING_FENTRY)
KBUILD_AFLAGS	+= $(CC_USING_FENTRY)
ifdef CONFIG_DYNAMIC_FTRACE
	ifdef CONFIG_HAVE_C_RECORDMCOUNT
		BUILD_C_RECORDMCOUNT := y
		export BUILD_C_RECORDMCOUNT
	endif
endif
endif

# We trigger additional mismatches with less inlining
ifdef CONFIG_DEBUG_SECTION_MISMATCH
KBUILD_CFLAGS += $(call cc-option, -fno-inline-functions-called-once)
endif

# arch Makefile may override CC so keep this after arch Makefile is included
NOSTDINC_FLAGS += -nostdinc -isystem $(shell $(CC) -print-file-name=include)
CHECKFLAGS     += $(NOSTDINC_FLAGS)

# warn about C99 declaration after statement
KBUILD_CFLAGS += $(call cc-option,-Wdeclaration-after-statement,)

# disable pointer signed / unsigned warnings in gcc 4.0
KBUILD_CFLAGS += $(call cc-disable-warning, pointer-sign)

# disable invalid "can't wrap" optimizations for signed / pointers
KBUILD_CFLAGS	+= $(call cc-option,-fno-strict-overflow)

# conserve stack if available
KBUILD_CFLAGS   += $(call cc-option,-fconserve-stack)

# disallow errors like 'EXPORT_GPL(foo);' with missing header
KBUILD_CFLAGS   += $(call cc-option,-Werror=implicit-int)

# require functions to have arguments in prototypes, not empty 'int foo()'
KBUILD_CFLAGS   += $(call cc-option,-Werror=strict-prototypes)

# Prohibit date/time macros, which would make the build non-deterministic
KBUILD_CFLAGS   += $(call cc-option,-Werror=date-time)

# use the deterministic mode of AR if available
KBUILD_ARFLAGS := $(call ar-option,D)

# check for 'asm goto'
ifeq ($(shell $(CONFIG_SHELL) $(srctree)/scripts/gcc-goto.sh $(CC)), y)
	KBUILD_CFLAGS += -DCC_HAVE_ASM_GOTO
endif

include $(srctree)/scripts/Makefile.extrawarn
include ${srctree}/scripts/Makefile.lto

# Add user supplied CPPFLAGS, AFLAGS and CFLAGS as the last assignments
KBUILD_CPPFLAGS += $(KCPPFLAGS)
KBUILD_AFLAGS += $(KAFLAGS)
KBUILD_CFLAGS += $(KCFLAGS)

# Use --build-id when available.
LDFLAGS_BUILD_ID = $(patsubst -Wl$(comma)%,%,\
			      $(call cc-ldoption, -Wl$(comma)--build-id,))
KBUILD_LDFLAGS_MODULE += $(LDFLAGS_BUILD_ID)
LDFLAGS_vmlinux += $(LDFLAGS_BUILD_ID)

ifeq ($(CONFIG_STRIP_ASM_SYMS),y)
LDFLAGS_vmlinux	+= $(call ld-option, -X,)
endif

# Default kernel image to build when no specific target is given.
# KBUILD_IMAGE may be overruled on the command line or
# set in the environment
# Also any assignments in arch/$(ARCH)/Makefile take precedence over
# this default value
export KBUILD_IMAGE ?= vmlinux

#
# INSTALL_PATH specifies where to place the updated kernel and system map
# images. Default is /boot, but you can set it to other values
export	INSTALL_PATH ?= /boot

#
# INSTALL_DTBS_PATH specifies a prefix for relocations required by build roots.
# Like INSTALL_MOD_PATH, it isn't defined in the Makefile, but can be passed as
# an argument if needed. Otherwise it defaults to the kernel install path
#
export INSTALL_DTBS_PATH ?= $(INSTALL_PATH)/dtbs/$(KERNELRELEASE)

#
# INSTALL_MOD_PATH specifies a prefix to MODLIB for module directory
# relocations required by build roots.  This is not defined in the
# makefile but the argument can be passed to make if needed.
#

MODLIB	= $(INSTALL_MOD_PATH)/lib/modules/$(KERNELRELEASE)
export MODLIB

#
# INSTALL_MOD_STRIP, if defined, will cause modules to be
# stripped after they are installed.  If INSTALL_MOD_STRIP is '1', then
# the default option --strip-debug will be used.  Otherwise,
# INSTALL_MOD_STRIP value will be used as the options to the strip command.

ifdef INSTALL_MOD_STRIP
ifeq ($(INSTALL_MOD_STRIP),1)
mod_strip_cmd = $(STRIP) --strip-debug
else
mod_strip_cmd = $(STRIP) $(INSTALL_MOD_STRIP)
endif # INSTALL_MOD_STRIP=1
else
mod_strip_cmd = true
endif # INSTALL_MOD_STRIP
export mod_strip_cmd

# CONFIG_MODULE_COMPRESS, if defined, will cause module to be compressed
# after they are installed in agreement with CONFIG_MODULE_COMPRESS_GZIP
# or CONFIG_MODULE_COMPRESS_XZ.

mod_compress_cmd = true
ifdef CONFIG_MODULE_COMPRESS
  ifdef CONFIG_MODULE_COMPRESS_GZIP
    mod_compress_cmd = gzip -n
  endif # CONFIG_MODULE_COMPRESS_GZIP
  ifdef CONFIG_MODULE_COMPRESS_XZ
    mod_compress_cmd = xz
  endif # CONFIG_MODULE_COMPRESS_XZ
endif # CONFIG_MODULE_COMPRESS
export mod_compress_cmd

# Select initial ramdisk compression format, default is gzip(1).
# This shall be used by the dracut(8) tool while creating an initramfs image.
#
INITRD_COMPRESS-y                  := gzip
INITRD_COMPRESS-$(CONFIG_RD_BZIP2) := bzip2
INITRD_COMPRESS-$(CONFIG_RD_LZMA)  := lzma
INITRD_COMPRESS-$(CONFIG_RD_XZ)    := xz
INITRD_COMPRESS-$(CONFIG_RD_LZO)   := lzo
INITRD_COMPRESS-$(CONFIG_RD_LZ4)   := lz4
# do not export INITRD_COMPRESS, since we didn't actually
# choose a sane default compression above.
# export INITRD_COMPRESS := $(INITRD_COMPRESS-y)

ifdef CONFIG_MODULE_SIG_ALL
MODSECKEY = ./signing_key.priv
MODPUBKEY = ./signing_key.x509
export MODPUBKEY
mod_sign_cmd = perl $(srctree)/scripts/sign-file $(CONFIG_MODULE_SIG_HASH) $(MODSECKEY) $(MODPUBKEY)
else
mod_sign_cmd = true
endif
export mod_sign_cmd


ifeq ($(KBUILD_EXTMOD),)
core-y		+= kernel/ mm/ fs/ ipc/ security/ crypto/ block/

vmlinux-dirs	:= $(patsubst %/,%,$(filter %/, $(init-y) $(init-m) \
		     $(core-y) $(core-m) $(drivers-y) $(drivers-m) \
		     $(net-y) $(net-m) $(libs-y) $(libs-m)))

vmlinux-alldirs	:= $(sort $(vmlinux-dirs) $(patsubst %/,%,$(filter %/, \
		     $(init-n) $(init-) \
		     $(core-n) $(core-) $(drivers-n) $(drivers-) \
		     $(net-n)  $(net-)  $(libs-n)    $(libs-))))

init-y		:= $(patsubst %/, %/built-in.o, $(init-y))
core-y		:= $(patsubst %/, %/built-in.o, $(core-y))
drivers-y	:= $(patsubst %/, %/built-in.o, $(drivers-y))
net-y		:= $(patsubst %/, %/built-in.o, $(net-y))
libs-y1		:= $(patsubst %/, %/lib.a, $(libs-y))
libs-y2		:= $(patsubst %/, %/built-in.o, $(libs-y))
libs-y		:= $(libs-y1) $(libs-y2)

# Externally visible symbols (used by link-vmlinux.sh)
export KBUILD_VMLINUX_INIT := $(head-y) $(init-y)
export KBUILD_VMLINUX_MAIN := $(core-y) $(libs-y) $(drivers-y) $(net-y)
export KBUILD_LDS          := arch/$(SRCARCH)/kernel/vmlinux.lds
export LDFLAGS_vmlinux
# used by scripts/pacmage/Makefile
export KBUILD_ALLDIRS := $(sort $(filter-out arch/%,$(vmlinux-alldirs)) arch Documentation include samples scripts tools virt)

vmlinux-deps := $(KBUILD_LDS) $(KBUILD_VMLINUX_INIT) $(KBUILD_VMLINUX_MAIN)

# Final link of vmlinux
      cmd_link-vmlinux = $(CONFIG_SHELL) $< $(LD) $(LDFLAGS) $(LDFLAGS_vmlinux)
quiet_cmd_link-vmlinux = LINK    $@

# Include targets which we want to
# execute if the rest of the kernel build went well.
vmlinux: scripts/link-vmlinux.sh $(vmlinux-deps) FORCE
ifdef CONFIG_HEADERS_CHECK
	$(Q)$(MAKE) -f $(srctree)/Makefile headers_check
endif
ifdef CONFIG_SAMPLES
	$(Q)$(MAKE) $(build)=samples
endif
ifdef CONFIG_BUILD_DOCSRC
	$(Q)$(MAKE) $(build)=Documentation
endif
	+$(call if_changed,link-vmlinux)

# The actual objects are generated when descending,
# make sure no implicit rule kicks in
$(sort $(vmlinux-deps)): $(vmlinux-dirs) ;

# Handle descending into subdirectories listed in $(vmlinux-dirs)
# Preset locale variables to speed up the build process. Limit locale
# tweaks to this spot to avoid wrong language settings when running
# make menuconfig etc.
# Error messages still appears in the original language

PHONY += $(vmlinux-dirs)
$(vmlinux-dirs): prepare scripts
	$(Q)$(MAKE) $(build)=$@

define filechk_kernel.release
	echo "$(KERNELVERSION)$$($(CONFIG_SHELL) $(srctree)/scripts/setlocalversion $(srctree))"
endef

# Store (new) KERNELRELEASE string in include/config/kernel.release
include/config/kernel.release: include/config/auto.conf FORCE
	$(call filechk,kernel.release)


# Things we need to do before we recursively start building the kernel
# or the modules are listed in "prepare".
# A multi level approach is used. prepareN is processed before prepareN-1.
# archprepare is used in arch Makefiles and when processed asm symlink,
# version.h and scripts_basic is processed / created.

# Listed in dependency order
PHONY += prepare archprepare prepare0 prepare1 prepare2 prepare3

# prepare3 is used to check if we are building in a separate output directory,
# and if so do:
# 1) Check that make has not been executed in the kernel src $(srctree)
prepare3: include/config/kernel.release
ifneq ($(KBUILD_SRC),)
	@$(kecho) '  Using $(srctree) as source for kernel'
	$(Q)if [ -f $(srctree)/.config -o -d $(srctree)/include/config ]; then \
		echo >&2 "  $(srctree) is not clean, please run 'make mrproper'"; \
		echo >&2 "  in the '$(srctree)' directory.";\
		/bin/false; \
	fi;
endif

# prepare2 creates a makefile if using a separate output directory
prepare2: prepare3 outputmakefile asm-generic

prepare1: prepare2 $(version_h) include/generated/utsrelease.h \
                   include/config/auto.conf
	$(cmd_crmodverdir)

archprepare: archheaders archscripts prepare1 scripts_basic

prepare0: archprepare FORCE
	$(Q)$(MAKE) $(build)=.

# All the preparing..
prepare: prepare0

# Generate some files
# ---------------------------------------------------------------------------

# KERNELRELEASE can change from a few different places, meaning version.h
# needs to be updated, so this check is forced on all builds

uts_len := 64
define filechk_utsrelease.h
	if [ `echo -n "$(KERNELRELEASE)" | wc -c ` -gt $(uts_len) ]; then \
	  echo '"$(KERNELRELEASE)" exceeds $(uts_len) characters' >&2;    \
	  exit 1;                                                         \
	fi;                                                               \
	(echo \#define UTS_RELEASE \"$(KERNELRELEASE)\";)
endef

define filechk_version.h
	(echo \#define LINUX_VERSION_CODE $(shell                         \
	expr $(VERSION) \* 65536 + 0$(PATCHLEVEL) \* 256 + 0$(SUBLEVEL)); \
	echo '#define KERNEL_VERSION(a,b,c) (((a) << 16) + ((b) << 8) + (c))';)
endef

$(version_h): $(srctree)/Makefile FORCE
	$(call filechk,version.h)

include/generated/utsrelease.h: include/config/kernel.release FORCE
	$(call filechk,utsrelease.h)

PHONY += headerdep
headerdep:
	$(Q)find $(srctree)/include/ -name '*.h' | xargs --max-args 1 \
	$(srctree)/scripts/headerdep.pl -I$(srctree)/include

# ---------------------------------------------------------------------------

PHONY += depend dep
depend dep:
	@echo '*** Warning: make $@ is unnecessary now.'

# ---------------------------------------------------------------------------
# Firmware install
INSTALL_FW_PATH=$(INSTALL_MOD_PATH)/lib/firmware
export INSTALL_FW_PATH

PHONY += firmware_install
firmware_install: FORCE
	@mkdir -p $(objtree)/firmware
	$(Q)$(MAKE) -f $(srctree)/scripts/Makefile.fwinst obj=firmware __fw_install

# ---------------------------------------------------------------------------
# Kernel headers

#Default location for installed headers
export INSTALL_HDR_PATH = $(objtree)/usr

hdr-inst := -rR -f $(srctree)/scripts/Makefile.headersinst obj

# If we do an all arch process set dst to asm-$(hdr-arch)
hdr-dst = $(if $(KBUILD_HEADERS), dst=include/asm-$(hdr-arch), dst=include/asm)

PHONY += archheaders
archheaders:

PHONY += archscripts
archscripts:

PHONY += __headers
__headers: $(version_h) scripts_basic asm-generic archheaders archscripts FORCE
	$(Q)$(MAKE) $(build)=scripts build_unifdef

PHONY += headers_install_all
headers_install_all:
	$(Q)$(CONFIG_SHELL) $(srctree)/scripts/headers.sh install

PHONY += headers_install
headers_install: __headers
	$(if $(wildcard $(srctree)/arch/$(hdr-arch)/include/uapi/asm/Kbuild),, \
	  $(error Headers not exportable for the $(SRCARCH) architecture))
	$(Q)$(MAKE) $(hdr-inst)=include/uapi
	$(Q)$(MAKE) $(hdr-inst)=arch/$(hdr-arch)/include/uapi/asm $(hdr-dst)

PHONY += headers_check_all
headers_check_all: headers_install_all
	$(Q)$(CONFIG_SHELL) $(srctree)/scripts/headers.sh check

PHONY += headers_check
headers_check: headers_install
	$(Q)$(MAKE) $(hdr-inst)=include/uapi HDRCHECK=1
	$(Q)$(MAKE) $(hdr-inst)=arch/$(hdr-arch)/include/uapi/asm $(hdr-dst) HDRCHECK=1

# ---------------------------------------------------------------------------
# Kernel selftest

PHONY += kselftest
kselftest:
	$(Q)$(MAKE) -C tools/testing/selftests run_tests

# ---------------------------------------------------------------------------
# Modules

ifdef CONFIG_MODULES

# By default, build modules as well

all: modules

# Build modules
#
# A module can be listed more than once in obj-m resulting in
# duplicate lines in modules.order files.  Those are removed
# using awk while concatenating to the final file.

PHONY += modules
modules: $(vmlinux-dirs) $(if $(KBUILD_BUILTIN),vmlinux) modules.builtin
	$(Q)$(AWK) '!x[$$0]++' $(vmlinux-dirs:%=$(objtree)/%/modules.order) > $(objtree)/modules.order
	@$(kecho) '  Building modules, stage 2.';
	$(Q)$(MAKE) -f $(srctree)/scripts/Makefile.modpost
	$(Q)$(MAKE) -f $(srctree)/scripts/Makefile.fwinst obj=firmware __fw_modbuild

modules.builtin: $(vmlinux-dirs:%=%/modules.builtin)
	$(Q)$(AWK) '!x[$$0]++' $^ > $(objtree)/modules.builtin

%/modules.builtin: include/config/auto.conf
	$(Q)$(MAKE) $(modbuiltin)=$*


# Target to prepare building external modules
PHONY += modules_prepare
modules_prepare: prepare scripts

# Target to install modules
PHONY += modules_install
modules_install: _modinst_ _modinst_post

PHONY += _modinst_
_modinst_:
	@rm -rf $(MODLIB)/kernel
	@rm -f $(MODLIB)/source
	@mkdir -p $(MODLIB)/kernel
	@ln -s `cd $(srctree) && /bin/pwd` $(MODLIB)/source
	@if [ ! $(objtree) -ef  $(MODLIB)/build ]; then \
		rm -f $(MODLIB)/build ; \
		ln -s $(CURDIR) $(MODLIB)/build ; \
	fi
	@cp -f $(objtree)/modules.order $(MODLIB)/
	@cp -f $(objtree)/modules.builtin $(MODLIB)/
	$(Q)$(MAKE) -f $(srctree)/scripts/Makefile.modinst

# This depmod is only for convenience to give the initial
# boot a modules.dep even before / is mounted read-write.  However the
# boot script depmod is the master version.
PHONY += _modinst_post
_modinst_post: _modinst_
	$(Q)$(MAKE) -f $(srctree)/scripts/Makefile.fwinst obj=firmware __fw_modinst
	$(call cmd,depmod)

ifeq ($(CONFIG_MODULE_SIG), y)
PHONY += modules_sign
modules_sign:
	$(Q)$(MAKE) -f $(srctree)/scripts/Makefile.modsign
endif

else # CONFIG_MODULES

# Modules not configured
# ---------------------------------------------------------------------------

modules modules_install: FORCE
	@echo >&2
	@echo >&2 "The present kernel configuration has modules disabled."
	@echo >&2 "Type 'make config' and enable loadable module support."
	@echo >&2 "Then build a kernel with module support enabled."
	@echo >&2
	@exit 1

endif # CONFIG_MODULES

###
# Cleaning is done on three levels.
# make clean     Delete most generated files
#                Leave enough to build external modules
# make mrproper  Delete the current configuration, and all generated files
# make distclean Remove editor backup files, patch leftover files and the like

# Directories & files removed with 'make clean'
CLEAN_DIRS  += $(MODVERDIR)

# Directories & files removed with 'make mrproper'
MRPROPER_DIRS  += include/config usr/include include/generated          \
		  arch/*/include/generated .tmp_objdiff
MRPROPER_FILES += .config .config.old .version .old_version $(version_h) \
		  Module.symvers tags TAGS cscope* GPATH GTAGS GRTAGS GSYMS \
		  signing_key.priv signing_key.x509 x509.genkey		\
		  extra_certificates signing_key.x509.keyid		\
		  signing_key.x509.signer include/linux/version.h

# clean - Delete most, but leave enough to build external modules
#
clean: rm-dirs  := $(CLEAN_DIRS)
clean: rm-files := $(CLEAN_FILES)
clean-dirs      := $(addprefix _clean_, . $(vmlinux-alldirs) Documentation samples)

PHONY += $(clean-dirs) clean archclean vmlinuxclean
$(clean-dirs):
	$(Q)$(MAKE) $(clean)=$(patsubst _clean_%,%,$@)

vmlinuxclean:
	$(Q)$(CONFIG_SHELL) $(srctree)/scripts/link-vmlinux.sh clean

clean: archclean vmlinuxclean

# mrproper - Delete all generated files, including .config
#
mrproper: rm-dirs  := $(wildcard $(MRPROPER_DIRS))
mrproper: rm-files := $(wildcard $(MRPROPER_FILES))
mrproper-dirs      := $(addprefix _mrproper_,Documentation/DocBook scripts)

PHONY += $(mrproper-dirs) mrproper archmrproper
$(mrproper-dirs):
	$(Q)$(MAKE) $(clean)=$(patsubst _mrproper_%,%,$@)

mrproper: clean archmrproper $(mrproper-dirs)
	$(call cmd,rmdirs)
	$(call cmd,rmfiles)

# distclean
#
PHONY += distclean

distclean: mrproper
	@find $(srctree) $(RCS_FIND_IGNORE) \
		\( -name '*.orig' -o -name '*.rej' -o -name '*~' \
		-o -name '*.bak' -o -name '#*#' -o -name '.*.orig' \
		-o -name '.*.rej' -o -name '*%'  -o -name 'core' \) \
		-type f -print | xargs rm -f


# Packaging of the kernel to various formats
# ---------------------------------------------------------------------------
# rpm target kept for backward compatibility
package-dir	:= scripts/package

%src-pkg: FORCE
	$(Q)$(MAKE) $(build)=$(package-dir) $@
%pkg: include/config/kernel.release FORCE
	$(Q)$(MAKE) $(build)=$(package-dir) $@
rpm: include/config/kernel.release FORCE
	$(Q)$(MAKE) $(build)=$(package-dir) $@


# Brief documentation of the typical targets used
# ---------------------------------------------------------------------------

boards := $(wildcard $(srctree)/arch/$(SRCARCH)/configs/*_defconfig)
boards := $(notdir $(boards))
board-dirs := $(dir $(wildcard $(srctree)/arch/$(SRCARCH)/configs/*/*_defconfig))
board-dirs := $(sort $(notdir $(board-dirs:/=)))

help:
	@echo  'Cleaning targets:'
	@echo  '  clean		  - Remove most generated files but keep the config and'
	@echo  '                    enough build support to build external modules'
	@echo  '  mrproper	  - Remove all generated files + config + various backup files'
	@echo  '  distclean	  - mrproper + remove editor backup and patch files'
	@echo  ''
	@echo  'Configuration targets:'
	@$(MAKE) -f $(srctree)/scripts/kconfig/Makefile help
	@echo  ''
	@echo  'Other generic targets:'
	@echo  '  all		  - Build all targets marked with [*]'
	@echo  '* vmlinux	  - Build the bare kernel'
	@echo  '* modules	  - Build all modules'
	@echo  '  modules_install - Install all modules to INSTALL_MOD_PATH (default: /)'
	@echo  '  firmware_install- Install all firmware to INSTALL_FW_PATH'
	@echo  '                    (default: $$(INSTALL_MOD_PATH)/lib/firmware)'
	@echo  '  dir/            - Build all files in dir and below'
	@echo  '  dir/file.[oisS] - Build specified target only'
	@echo  '  dir/file.ll     - Build the LLVM bitcode file'
	@echo  '                    (requires compiler support for LLVM bitcode generation)'
	@echo  '  dir/file.lst    - Build specified mixed source/assembly target only'
	@echo  '                    (requires a recent binutils and recent build (System.map))'
	@echo  '  dir/file.ko     - Build module including final link'
	@echo  '  modules_prepare - Set up for building external modules'
	@echo  '  tags/TAGS	  - Generate tags file for editors'
	@echo  '  cscope	  - Generate cscope index'
	@echo  '  gtags           - Generate GNU GLOBAL index'
	@echo  '  kernelrelease	  - Output the release version string (use with make -s)'
	@echo  '  kernelversion	  - Output the version stored in Makefile (use with make -s)'
	@echo  '  image_name	  - Output the image name (use with make -s)'
	@echo  '  headers_install - Install sanitised kernel headers to INSTALL_HDR_PATH'; \
	 echo  '                    (default: $(INSTALL_HDR_PATH))'; \
	 echo  ''
	@echo  'Static analysers'
	@echo  '  checkstack      - Generate a list of stack hogs'
	@echo  '  namespacecheck  - Name space analysis on compiled kernel'
	@echo  '  versioncheck    - Sanity check on version.h usage'
	@echo  '  includecheck    - Check for duplicate included header files'
	@echo  '  export_report   - List the usages of all exported symbols'
	@echo  '  headers_check   - Sanity check on exported headers'
	@echo  '  headerdep       - Detect inclusion cycles in headers'
	@$(MAKE) -f $(srctree)/scripts/Makefile.help checker-help
	@echo  ''
	@echo  'Kernel selftest'
	@echo  '  kselftest       - Build and run kernel selftest (run as root)'
	@echo  '                    Build, install, and boot kernel before'
	@echo  '                    running kselftest on it'
	@echo  ''
	@echo  'Kernel packaging:'
	@$(MAKE) $(build)=$(package-dir) help
	@echo  ''
	@echo  'Documentation targets:'
	@$(MAKE) -f $(srctree)/Documentation/DocBook/Makefile dochelp
	@echo  ''
	@echo  'Architecture specific targets ($(SRCARCH)):'
	@$(if $(archhelp),$(archhelp),\
		echo '  No architecture specific help defined for $(SRCARCH)')
	@echo  ''
	@$(if $(boards), \
		$(foreach b, $(boards), \
		printf "  %-24s - Build for %s\\n" $(b) $(subst _defconfig,,$(b));) \
		echo '')
	@$(if $(board-dirs), \
		$(foreach b, $(board-dirs), \
		printf "  %-16s - Show %s-specific targets\\n" help-$(b) $(b);) \
		printf "  %-16s - Show all of the above\\n" help-boards; \
		echo '')

	@echo  '  make V=0|1 [targets] 0 => quiet build (default), 1 => verbose build'
	@echo  '  make V=2   [targets] 2 => give reason for rebuild of target'
	@echo  '  make O=dir [targets] Locate all output files in "dir", including .config'
	@echo  '  make C=1   [targets] Check all c source with $$CHECK (sparse by default)'
	@echo  '  make C=2   [targets] Force check of all c source with $$CHECK'
	@echo  '  make RECORDMCOUNT_WARN=1 [targets] Warn about ignored mcount sections'
	@echo  '  make W=n   [targets] Enable extra gcc checks, n=1,2,3 where'
	@echo  '		1: warnings which may be relevant and do not occur too often'
	@echo  '		2: warnings which occur quite often but may still be relevant'
	@echo  '		3: more obscure warnings, can most likely be ignored'
	@echo  '		Multiple levels can be combined with W=12 or W=123'
	@echo  ''
	@echo  'Execute "make" or "make all" to build all targets marked with [*] '
	@echo  'For further info see the ./README file'


help-board-dirs := $(addprefix help-,$(board-dirs))

help-boards: $(help-board-dirs)

boards-per-dir = $(notdir $(wildcard $(srctree)/arch/$(SRCARCH)/configs/$*/*_defconfig))

$(help-board-dirs): help-%:
	@echo  'Architecture specific targets ($(SRCARCH) $*):'
	@$(if $(boards-per-dir), \
		$(foreach b, $(boards-per-dir), \
		printf "  %-24s - Build for %s\\n" $*/$(b) $(subst _defconfig,,$(b));) \
		echo '')


# Documentation targets
# ---------------------------------------------------------------------------
%docs: scripts_basic FORCE
	$(Q)$(MAKE) $(build)=scripts build_docproc
	$(Q)$(MAKE) $(build)=Documentation/DocBook $@

else # KBUILD_EXTMOD

###
# External module support.
# When building external modules the kernel used as basis is considered
# read-only, and no consistency checks are made and the make
# system is not used on the basis kernel. If updates are required
# in the basis kernel ordinary make commands (without M=...) must
# be used.
#
# The following are the only valid targets when building external
# modules.
# make M=dir clean     Delete all automatically generated files
# make M=dir modules   Make all modules in specified dir
# make M=dir	       Same as 'make M=dir modules'
# make M=dir modules_install
#                      Install the modules built in the module directory
#                      Assumes install directory is already created

# We are always building modules
KBUILD_MODULES := 1
PHONY += crmodverdir
crmodverdir:
	$(cmd_crmodverdir)

PHONY += $(objtree)/Module.symvers
$(objtree)/Module.symvers:
	@test -e $(objtree)/Module.symvers || ( \
	echo; \
	echo "  WARNING: Symbol version dump $(objtree)/Module.symvers"; \
	echo "           is missing; modules will have no dependencies and modversions."; \
	echo )

module-dirs := $(addprefix _module_,$(KBUILD_EXTMOD))
PHONY += $(module-dirs) modules
$(module-dirs): crmodverdir $(objtree)/Module.symvers
	$(Q)$(MAKE) $(build)=$(patsubst _module_%,%,$@)

modules: $(module-dirs)
	@$(kecho) '  Building modules, stage 2.';
	$(Q)$(MAKE) -f $(srctree)/scripts/Makefile.modpost

PHONY += modules_install
modules_install: _emodinst_ _emodinst_post

install-dir := $(if $(INSTALL_MOD_DIR),$(INSTALL_MOD_DIR),extra)
PHONY += _emodinst_
_emodinst_:
	$(Q)mkdir -p $(MODLIB)/$(install-dir)
	$(Q)$(MAKE) -f $(srctree)/scripts/Makefile.modinst

PHONY += _emodinst_post
_emodinst_post: _emodinst_
	$(call cmd,depmod)

clean-dirs := $(addprefix _clean_,$(KBUILD_EXTMOD))

PHONY += $(clean-dirs) clean
$(clean-dirs):
	$(Q)$(MAKE) $(clean)=$(patsubst _clean_%,%,$@)

clean:	rm-dirs := $(MODVERDIR)
clean: rm-files := $(KBUILD_EXTMOD)/Module.symvers

help:
	@echo  '  Building external modules.'
	@echo  '  Syntax: make -C path/to/kernel/src M=$$PWD target'
	@echo  ''
	@echo  '  modules         - default target, build the module(s)'
	@echo  '  modules_install - install the module'
	@echo  '  clean           - remove generated files in module directory only'
	@echo  ''

# Dummies...
PHONY += prepare scripts
prepare: ;
scripts: ;
endif # KBUILD_EXTMOD

clean: $(clean-dirs)
	$(call cmd,rmdirs)
	$(call cmd,rmfiles)
	@find $(if $(KBUILD_EXTMOD), $(KBUILD_EXTMOD), .) $(RCS_FIND_IGNORE) \
		\( -name '*.[oas]' -o -name '*.ko' -o -name '.*.cmd' \
		-o -name '*.ko.*' \
		-o -name '*.dwo'  \
		-o -name '.*.d' -o -name '.*.tmp' -o -name '*.mod.c' \
		-o -name '*.symtypes' -o -name 'modules.order' \
		-o -name modules.builtin -o -name '.tmp_*.o.*' \
		-o -name '*.gcno' \) -type f -print | xargs rm -f

# Generate tags for editors
# ---------------------------------------------------------------------------
quiet_cmd_tags = GEN     $@
      cmd_tags = $(CONFIG_SHELL) $(srctree)/scripts/tags.sh $@

tags TAGS cscope gtags: FORCE
	$(call cmd,tags)

# Scripts to check various things for consistency
# ---------------------------------------------------------------------------

PHONY += includecheck versioncheck coccicheck namespacecheck export_report

includecheck:
	find $(srctree)/* $(RCS_FIND_IGNORE) \
		-name '*.[hcS]' -type f -print | sort \
		| xargs $(PERL) -w $(srctree)/scripts/checkincludes.pl

versioncheck:
	find $(srctree)/* $(RCS_FIND_IGNORE) \
		-name '*.[hcS]' -type f -print | sort \
		| xargs $(PERL) -w $(srctree)/scripts/checkversion.pl

coccicheck:
	$(Q)$(CONFIG_SHELL) $(srctree)/scripts/$@

namespacecheck:
	$(PERL) $(srctree)/scripts/namespace.pl

export_report:
	$(PERL) $(srctree)/scripts/export_report.pl

endif #ifeq ($(config-targets),1)
endif #ifeq ($(mixed-targets),1)

PHONY += checkstack kernelrelease kernelversion image_name

# UML needs a little special treatment here.  It wants to use the host
# toolchain, so needs $(SUBARCH) passed to checkstack.pl.  Everyone
# else wants $(ARCH), including people doing cross-builds, which means
# that $(SUBARCH) doesn't work here.
ifeq ($(ARCH), um)
CHECKSTACK_ARCH := $(SUBARCH)
else
CHECKSTACK_ARCH := $(ARCH)
endif
checkstack:
	$(OBJDUMP) -d vmlinux $$(find . -name '*.ko') | \
	$(PERL) $(src)/scripts/checkstack.pl $(CHECKSTACK_ARCH)

kernelrelease:
	@echo "$(KERNELVERSION)$$($(CONFIG_SHELL) $(srctree)/scripts/setlocalversion $(srctree))"

kernelversion:
	@echo $(KERNELVERSION)

image_name:
	@echo $(KBUILD_IMAGE)

# Clear a bunch of variables before executing the submake
tools/: FORCE
	$(Q)mkdir -p $(objtree)/tools
	$(Q)$(MAKE) LDFLAGS= MAKEFLAGS="$(filter --j% -j,$(MAKEFLAGS))" O=$(objtree) subdir=tools -C $(src)/tools/

tools/%: FORCE
	$(Q)mkdir -p $(objtree)/tools
	$(Q)$(MAKE) LDFLAGS= MAKEFLAGS="$(filter --j% -j,$(MAKEFLAGS))" O=$(objtree) subdir=tools -C $(src)/tools/ $*

# Single targets
# ---------------------------------------------------------------------------
# Single targets are compatible with:
# - build with mixed source and output
# - build with separate output dir 'make O=...'
# - external modules
#
#  target-dir => where to store outputfile
#  build-dir  => directory in kernel source tree to use

ifeq ($(KBUILD_EXTMOD),)
        build-dir  = $(patsubst %/,%,$(dir $@))
        target-dir = $(dir $@)
else
        zap-slash=$(filter-out .,$(patsubst %/,%,$(dir $@)))
        build-dir  = $(KBUILD_EXTMOD)$(if $(zap-slash),/$(zap-slash))
        target-dir = $(if $(KBUILD_EXTMOD),$(dir $<),$(dir $@))
endif

%.s: %.c prepare scripts FORCE
	$(Q)$(MAKE) $(build)=$(build-dir) $(target-dir)$(notdir $@)
%.i: %.c prepare scripts FORCE
	$(Q)$(MAKE) $(build)=$(build-dir) $(target-dir)$(notdir $@)
%.o: %.c prepare scripts FORCE
	$(Q)$(MAKE) $(build)=$(build-dir) $(target-dir)$(notdir $@)
%.lst: %.c prepare scripts FORCE
	$(Q)$(MAKE) $(build)=$(build-dir) $(target-dir)$(notdir $@)
%.s: %.S prepare scripts FORCE
	$(Q)$(MAKE) $(build)=$(build-dir) $(target-dir)$(notdir $@)
%.o: %.S prepare scripts FORCE
	$(Q)$(MAKE) $(build)=$(build-dir) $(target-dir)$(notdir $@)
%.symtypes: %.c prepare scripts FORCE
	$(Q)$(MAKE) $(build)=$(build-dir) $(target-dir)$(notdir $@)
%.ll: %.c prepare scripts FORCE
	$(Q)$(MAKE) $(build)=$(build-dir) $(target-dir)$(notdir $@)
%.ll: %.S prepare scripts FORCE
	$(Q)$(MAKE) $(build)=$(build-dir) $(target-dir)$(notdir $@)

# Modules
/: prepare scripts FORCE
	$(cmd_crmodverdir)
	$(Q)$(MAKE) KBUILD_MODULES=$(if $(CONFIG_MODULES),1) \
	$(build)=$(build-dir)
%/: prepare scripts FORCE
	$(cmd_crmodverdir)
	$(Q)$(MAKE) KBUILD_MODULES=$(if $(CONFIG_MODULES),1) \
	$(build)=$(build-dir)
%.ko: prepare scripts FORCE
	$(cmd_crmodverdir)
	$(Q)$(MAKE) KBUILD_MODULES=$(if $(CONFIG_MODULES),1)   \
	$(build)=$(build-dir) $(@:.ko=.o)
	$(Q)$(MAKE) -f $(srctree)/scripts/Makefile.modpost

# FIXME Should go into a make.lib or something
# ===========================================================================

quiet_cmd_rmdirs = $(if $(wildcard $(rm-dirs)),CLEAN   $(wildcard $(rm-dirs)))
      cmd_rmdirs = rm -rf $(rm-dirs)

quiet_cmd_rmfiles = $(if $(wildcard $(rm-files)),CLEAN   $(wildcard $(rm-files)))
      cmd_rmfiles = rm -f $(rm-files)

# Run depmod only if we have System.map and depmod is executable
quiet_cmd_depmod = DEPMOD  $(KERNELRELEASE)
      cmd_depmod = $(CONFIG_SHELL) $(srctree)/scripts/depmod.sh $(DEPMOD) \
                   $(KERNELRELEASE) "$(patsubst y,_,$(CONFIG_HAVE_UNDERSCORE_SYMBOL_PREFIX))"

# Create temporary dir for module support files
# clean it up only when building all modules
cmd_crmodverdir = $(Q)mkdir -p $(MODVERDIR) \
                  $(if $(KBUILD_MODULES),; rm -f $(MODVERDIR)/*)

# read all saved command lines

targets := $(wildcard $(sort $(targets)))
cmd_files := $(wildcard .*.cmd $(foreach f,$(targets),$(dir $(f)).$(notdir $(f)).cmd))

ifneq ($(cmd_files),)
  $(cmd_files): ;	# Do not try to update included dependency files
  include $(cmd_files)
endif

# Shorthand for $(Q)$(MAKE) -f scripts/Makefile.clean obj=dir
# Usage:
# $(Q)$(MAKE) $(clean)=dir
clean := -f $(if $(KBUILD_SRC),$(srctree)/)scripts/Makefile.clean obj

endif	# skip-makefile

PHONY += FORCE
FORCE:

# Declare the contents of the .PHONY variable as phony.  We keep that
# information in a variable so we can use it in if_changed and friends.
.PHONY: $(PHONY)<|MERGE_RESOLUTION|>--- conflicted
+++ resolved
@@ -360,9 +360,7 @@
 # Make variables (CC, etc...)
 AS		= $(CROSS_COMPILE)as
 LD		= $(CROSS_COMPILE)ld
-<<<<<<< HEAD
 LDFINAL	= $(LD)
-=======
 ifeq ($(COMPILER),clang)
 ifneq ($(CROSS_COMPILE),)
 CC		+= -target $(CROSS_COMPILE:%-=%)
@@ -371,7 +369,6 @@
 CC		+= -gcc-toolchain $(GCC_TOOLCHAIN)
 endif
 else
->>>>>>> 7d4cd0ef
 CC		= $(CROSS_COMPILE)gcc
 endif
 CPP		= $(CC) -E
