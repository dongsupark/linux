--- conflicted
+++ resolved
@@ -631,14 +631,9 @@
 KBUILD_CFLAGS	+= -O2
 endif
 
-<<<<<<< HEAD
-=======
 # Tell gcc to never replace conditional load with a non-conditional one
 KBUILD_CFLAGS	+= $(call cc-option,--param allow-store-data-races=0)
 
-include $(srctree)/arch/$(SRCARCH)/Makefile
-
->>>>>>> 8e4b408a
 ifdef CONFIG_READABLE_ASM
 # Disable optimizations that make assembler listings hard to read.
 # reorder blocks reorders the control in the function
