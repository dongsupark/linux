#!/bin/bash
#
# Building kernels with osc made easy

die()
{
	echo "$@" >&2
	exit 1
}

usage()
{
	die \
"Usage: $0 [build] <specfile>
       $0 upload project [directory]"
}

osc()
{
	echo "osc" $API "$@"
	command osc $API "$@"
}

_osc()
{
	command osc $API "$@"
}

try_spec()
{
	local spec=$1

	if test -e "$spec"; then
		echo "$spec"
		return 0
	elif test -e "kernel-source$VARIANT/$spec"; then
		echo "$_"
		return 0
	else
		return 1
	fi
}

find_spec()
{
	local spec

	case $(uname -m) in
	i?86)
		if try_spec kernel-pae.spec; then
			return 0
		fi
	esac
	if try_spec kernel-default.spec; then
		return 0
	fi
	if test -n "$VARIANT" && try_spec "kernel$VARIANT.spec"; then
		return 0
	fi
	if test -n "$VANILLA_ONLY"; then
		if try_spec kernel-vanilla.spec; then
			return 0
		fi
	fi
	echo "Unable to find a specfile to build" >&2
	return 1
}

<<<<<<< HEAD
get_branch()
{
	local res version sp

	# First, try the local branch name
	res=$(sed -ne 's|^ref: refs/heads/||p' "$topdir/.git/HEAD" 2>/dev/null)
	if test -n "$res"; then
		if project_exists "$kotd_namespace:$res"; then
			echo "$res"
			return
		fi
		echo "Warning: $kotd_namespace:$res not found at $WEBCLIENT, trying harder" >&2
		res=
	else
		echo "Warning: Could not determine your git branch" >&2
	fi
	# For SLE branches, try IBS_PROJECT
	case "$IBS_PROJECT" in
	SUSE:SLE-*)
		# SUSE:SLE-10-SP4:Update -> 10-SP4:Update
		version=${IBS_PROJECT#SUSE:SLE-}
		# 10-SP4:Update -> 4:Update
		sp=${version#*-SP}
		if test "$sp" != "$version"; then
			# 4:Update -> 4
			sp=${sp%%:*}
		else
			sp=
		fi
		# 10-SP4:Update -> 10
		version=${version%%-*}
		if test "$version" -ge 11; then
			res="SLE$version"
		else
			res="SLES$version"
		fi
		if test -n "$sp"; then
			res="$res-SP$sp"
		fi
		if project_exists "$kotd_namespace:$res"; then
			echo "$res"
			return
		fi
		echo "Branch $kotd_namespace:$res not found at $WEBCLIENT" >&2
		exit 1
	esac
	case "$OBS_PROJECT" in
	openSUSE:Factory*)
		if $internal; then
			res=master
		else
			res=HEAD
		fi
		;;
	openSUSE:*)
		version=${OBS_PROJECT#openSUSE:}
		version=${version%%:*}
		res="openSUSE-$version"
		;;
	esac
	if test -n "$res"; then
		if project_exists "$kotd_namespace:$res"; then
			echo "$res"
			return
		fi
		echo "Branch $kotd_namespace:$res not found at $WEBCLIENT" >&2
	else
		echo "Could not determine the official name of this branch" >&2
=======
check_dir_commit()
{
	local dir=$1 git_commit dir_commit

	git_commit=$(git rev-parse HEAD)
	dir_commit=$(sed -n 's/GIT Revision: //p' "$dir"/*source-timestamp)
	if test "$git_commit" != "$dir_commit"; then
		echo "$dir (${dir_commit:0:7}) does not match your current HEAD (${git_commit:0:7})" >&2
		echo "Maybe you forgot to run scripts/tar-up.sh?" >&2
>>>>>>> 2d278d04
	fi
	exit 1
}

<<<<<<< HEAD

setup_api()
{
	local wanted=$1 internal=false kotd_namespace branch

=======
get_branch()
{
	local res version sp

	# First, try the local branch name
	res=$(sed -ne 's|^ref: refs/heads/||p' "$topdir/.git/HEAD" 2>/dev/null)
	if test -n "$res"; then
		if project_exists "$kotd_namespace:$res"; then
			echo "$res"
			return
		fi
		echo "Warning: $kotd_namespace:$res not found at $WEBCLIENT, trying harder" >&2
		res=
	else
		echo "Warning: Could not determine your git branch" >&2
	fi
	# For SLE branches, try IBS_PROJECT
	case "$IBS_PROJECT" in
	SUSE:SLE-*)
		# SUSE:SLE-10-SP4:Update -> 10-SP4:Update
		version=${IBS_PROJECT#SUSE:SLE-}
		# 10-SP4:Update -> 4:Update
		sp=${version#*-SP}
		if test "$sp" != "$version"; then
			# 4:Update -> 4
			sp=${sp%%:*}
		else
			sp=
		fi
		# 10-SP4:Update -> 10
		version=${version%%-*}
		if test "$version" -ge 11; then
			res="SLE$version"
		else
			res="SLES$version"
		fi
		if test -n "$sp"; then
			res="$res-SP$sp"
		fi
		if project_exists "$kotd_namespace:$res"; then
			echo "$res"
			return
		fi
		echo "Branch $kotd_namespace:$res not found at $WEBCLIENT" >&2
		exit 1
	esac
	case "$OBS_PROJECT" in
	openSUSE:Factory*)
		if $internal; then
			res=master
		else
			res=HEAD
		fi
		;;
	openSUSE:*)
		version=${OBS_PROJECT#openSUSE:}
		version=${version%%:*}
		res="openSUSE-$version"
		;;
	esac
	if test -n "$res"; then
		if project_exists "$kotd_namespace:$res"; then
			echo "$res"
			return
		fi
		echo "Branch $kotd_namespace:$res not found at $WEBCLIENT" >&2
	else
		echo "Could not determine the official name of this branch" >&2
	fi
	exit 1
}


setup_api()
{
	local wanted=$1 internal=false kotd_namespace branch

>>>>>>> 2d278d04
	if test "$wanted" = "--ibs"; then
		internal=true
	elif test -z "$wanted"; then
		if test -z "$OBS_PROJECT"; then
			echo "Using the IBS"
			internal=true
		fi
	fi
	if $internal; then
		API="-A https://api.suse.de"
		WEBCLIENT="https://build.suse.de"
		ARCHS="i586 x86_64 ia64 ppc ppc64 s390 s390x"
		kotd_namespace="Devel:Kernel"
	else
		API="-A https://api.opensuse.org"
		WEBCLIENT="https://build.opensuse.org"
		ARCHS="i586 x86_64"
		kotd_namespace="Kernel"
	fi
	branch=$(get_branch) || exit
	PROJECT="$kotd_namespace:$branch"
}

create_package()
{
	local project=$1 package=$2

	local meta="<package project=\"$project\" name=\"$package\"><title>$package</title><description/></package>"
	echo "Creating package $package in project $project"
	echo "$meta" | _osc meta pkg -F - "$project" "$package" || exit
}

create_project()
{
	local project=$1

	local archs=$(printf '<arch>%s</arch>' $ARCHS)
	local repository="<repository name=\"standard\"><path repository=\"standard\" project=\"$PROJECT\"/>$archs</repository>"
	local title="<title>Kernel Builds for $(sed -n 's/^GIT Branch: //p' *source-timestamp)</title>"
	local meta="<project name=\"$project\">$title<description/>$repository</project>"
	echo "Creating project $project"
	echo "$meta" | _osc meta prj -F - "$project" || exit
}

package_exists()
{
	local project=$1 package=$2

	_osc meta pkg "$project" "$package" &>/dev/null
}

project_exists()
{
	local project=$1

	_osc meta prj "$project" &>/dev/null
}


#### build ####

do_build()
{
	local osc_args=() debuginfo=false checks=false kabi=true api

	while test $# -gt 0; do
		case "$1" in
		--enable-debug* | --debug*)
			debuginfo=true
			shift
			;;
		--disable-debug*)
			debuginfo=false
			shift
			;;
		--do-checks)
			checks=true
			shift
			;;
		--no-checks | --nochecks)
			checks=false
			shift
			;;
		--ibs | --obs)
			api=$1
			shift
			;;
		--ignore-kabi)
			kabi=false
			shift
			;;
		-*)
			osc_args=("${osc_args[@]}" "$1")
			shift
			;;
		*)
			spec=$1
			shift
			break
		esac
	done
	if test -z "$spec"; then
		spec=$(find_spec) || usage
	fi
	check_dir_commit "$(dirname "$spec")"
	if $debuginfo; then
		osc_args=("${osc_args[@]}" --debuginfo)
	else
		osc_args=("${osc_args[@]}" --disable-debuginfo)
	fi
	if ! $checks; then
		osc_args=("${osc_args[@]}" --no-checks 
		--extra-pkgs=-brp-check-suse --extra-pkgs=-post-build-checks)
	fi
	if $kabi; then
		osc_args=("${osc_args[@]}" --define 'ignore_kabi_badness 0')
	fi

	arch=$(uname -m | sed 's/^i.86$/i586/')
	setup_api $api

	rm -rf "$(dirname "$spec")/.osc"
	osc build --local-package --alternative-project="$PROJECT" \
		"${osc_args[@]}" standard "$spec"
}

### upload ###

do_upload()
{
	case $1 in
	--ibs | --obs)
		setup_api $1
		shift
		;;
	*)
		setup_api
		;;
	esac
	case $# in
	1)
		home_project=$1
		spec=$(try_spec kernel-source$VARIANT.spec)
		if test -z "$spec"; then
			die "Can't find kernel-source$VARIANT directory"
		fi
		dir=$(dirname "$spec")
		;;
	2)
		home_project=$1
		dir=$2
		;;
	*)
		usage
	esac
	check_dir_commit "$dir"
	source_package="kernel-source$VARIANT"

	if test "$dir" != "."; then
		echo cd "$dir"
		cd "$dir"
	fi
	rm -rf .osc
	if ! project_exists "$home_project"; then
		create_project "$home_project"
	fi
	if ! package_exists "$home_project" "$source_package"; then
		create_package "$home_project" "$source_package"
	fi
	osc init "$home_project" "$source_package" || exit
	osc addremove || exit
	local skip_validation=
	if osc ci --skip-validation --help >/dev/null 2>&1; then
		skip_validation=--skip-validation
	fi
	osc ci $skip_validation -m "imported commit $(sed -n 's/^GIT Revision: //p' *source-timestamp)"
	for spec in *.spec; do
		pkg=${spec%.spec}
		if test "$pkg" = "$source_package"; then
			continue
		fi
		osc linkpac -f -C copy "$home_project" "$source_package" \
		                    "$home_project" "$pkg" || exit
	done

	echo "Done. You can watch the build progress at"
	echo "  $WEBCLIENT/project/monitor?project=${home_project//:/%3A}"
}

command=
spec=
if ! osc help >/dev/null; then
	echo "Cannot run osc" >&2
	exit 1
fi
topdir=$(dirname "$0")/..

case "$1" in
build | upload)
	command=$1
	shift
	;;
-* | "" | *.spec)
	# "build" is the default
	command=build
	;;
*)
	usage
esac

source "$topdir/rpm/config.sh"
do_$command "$@"<|MERGE_RESOLUTION|>--- conflicted
+++ resolved
@@ -66,7 +66,18 @@
 	return 1
 }
 
-<<<<<<< HEAD
+check_dir_commit()
+{
+	local dir=$1 git_commit dir_commit
+
+	git_commit=$(git rev-parse HEAD)
+	dir_commit=$(sed -n 's/GIT Revision: //p' "$dir"/*source-timestamp)
+	if test "$git_commit" != "$dir_commit"; then
+		echo "$dir (${dir_commit:0:7}) does not match your current HEAD (${git_commit:0:7})" >&2
+		echo "Maybe you forgot to run scripts/tar-up.sh?" >&2
+	fi
+}
+
 get_branch()
 {
 	local res version sp
@@ -135,106 +146,15 @@
 		echo "Branch $kotd_namespace:$res not found at $WEBCLIENT" >&2
 	else
 		echo "Could not determine the official name of this branch" >&2
-=======
-check_dir_commit()
-{
-	local dir=$1 git_commit dir_commit
-
-	git_commit=$(git rev-parse HEAD)
-	dir_commit=$(sed -n 's/GIT Revision: //p' "$dir"/*source-timestamp)
-	if test "$git_commit" != "$dir_commit"; then
-		echo "$dir (${dir_commit:0:7}) does not match your current HEAD (${git_commit:0:7})" >&2
-		echo "Maybe you forgot to run scripts/tar-up.sh?" >&2
->>>>>>> 2d278d04
 	fi
 	exit 1
 }
 
-<<<<<<< HEAD
 
 setup_api()
 {
 	local wanted=$1 internal=false kotd_namespace branch
 
-=======
-get_branch()
-{
-	local res version sp
-
-	# First, try the local branch name
-	res=$(sed -ne 's|^ref: refs/heads/||p' "$topdir/.git/HEAD" 2>/dev/null)
-	if test -n "$res"; then
-		if project_exists "$kotd_namespace:$res"; then
-			echo "$res"
-			return
-		fi
-		echo "Warning: $kotd_namespace:$res not found at $WEBCLIENT, trying harder" >&2
-		res=
-	else
-		echo "Warning: Could not determine your git branch" >&2
-	fi
-	# For SLE branches, try IBS_PROJECT
-	case "$IBS_PROJECT" in
-	SUSE:SLE-*)
-		# SUSE:SLE-10-SP4:Update -> 10-SP4:Update
-		version=${IBS_PROJECT#SUSE:SLE-}
-		# 10-SP4:Update -> 4:Update
-		sp=${version#*-SP}
-		if test "$sp" != "$version"; then
-			# 4:Update -> 4
-			sp=${sp%%:*}
-		else
-			sp=
-		fi
-		# 10-SP4:Update -> 10
-		version=${version%%-*}
-		if test "$version" -ge 11; then
-			res="SLE$version"
-		else
-			res="SLES$version"
-		fi
-		if test -n "$sp"; then
-			res="$res-SP$sp"
-		fi
-		if project_exists "$kotd_namespace:$res"; then
-			echo "$res"
-			return
-		fi
-		echo "Branch $kotd_namespace:$res not found at $WEBCLIENT" >&2
-		exit 1
-	esac
-	case "$OBS_PROJECT" in
-	openSUSE:Factory*)
-		if $internal; then
-			res=master
-		else
-			res=HEAD
-		fi
-		;;
-	openSUSE:*)
-		version=${OBS_PROJECT#openSUSE:}
-		version=${version%%:*}
-		res="openSUSE-$version"
-		;;
-	esac
-	if test -n "$res"; then
-		if project_exists "$kotd_namespace:$res"; then
-			echo "$res"
-			return
-		fi
-		echo "Branch $kotd_namespace:$res not found at $WEBCLIENT" >&2
-	else
-		echo "Could not determine the official name of this branch" >&2
-	fi
-	exit 1
-}
-
-
-setup_api()
-{
-	local wanted=$1 internal=false kotd_namespace branch
-
->>>>>>> 2d278d04
 	if test "$wanted" = "--ibs"; then
 		internal=true
 	elif test -z "$wanted"; then
