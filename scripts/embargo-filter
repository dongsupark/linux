--- conflicted
+++ resolved
@@ -1,14 +1,10 @@
 #! /bin/sh
 
 EMBARGO_FILE=embargoed-patches
-<<<<<<< HEAD
-test -e "$EMBARGO_FILE" || exit 0
-=======
 if ! test -e "$EMBARGO_FILE"; then
     cat
     exit 0
 fi
->>>>>>> e62771df
 
 tsdir=$(mktemp -td ${0##*/}.XXXXXX) || exit 1
 trap "rm -rf $tsdir" EXIT
