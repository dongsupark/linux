#!/usr/bin/perl -w
# (c) 2001, Dave Jones. (the file handling bit)
# (c) 2005, Joel Schopp <jschopp@austin.ibm.com> (the ugly bit)
# (c) 2007,2008, Andy Whitcroft <apw@uk.ibm.com> (new conditions, test suite)
# (c) 2008-2010 Andy Whitcroft <apw@canonical.com>
# Licensed under the terms of the GNU GPL License version 2

use strict;

my $P = $0;
$P =~ s@.*/@@g;

my $V = '0.32';

use Getopt::Long qw(:config no_auto_abbrev);

my $quiet = 0;
my $tree = 1;
my $chk_signoff = 1;
my $chk_patch = 1;
my $tst_only;
my $emacs = 0;
my $terse = 0;
my $file = 0;
my $check = 0;
my $summary = 1;
my $mailback = 0;
my $summary_file = 0;
my $show_types = 0;
my $fix = 0;
my $root;
my %debug;
my %ignore_type = ();
my %camelcase = ();
my @ignore = ();
my $help = 0;
my $configuration_file = ".checkpatch.conf";
my $max_line_length = 80;

sub help {
	my ($exitcode) = @_;

	print << "EOM";
Usage: $P [OPTION]... [FILE]...
Version: $V

Options:
  -q, --quiet                quiet
  --no-tree                  run without a kernel tree
  --no-signoff               do not check for 'Signed-off-by' line
  --patch                    treat FILE as patchfile (default)
  --emacs                    emacs compile window format
  --terse                    one line per report
  -f, --file                 treat FILE as regular source file
  --subjective, --strict     enable more subjective tests
  --ignore TYPE(,TYPE2...)   ignore various comma separated message types
  --max-line-length=n        set the maximum line length, if exceeded, warn
  --show-types               show the message "types" in the output
  --root=PATH                PATH to the kernel tree root
  --no-summary               suppress the per-file summary
  --mailback                 only produce a report in case of warnings/errors
  --summary-file             include the filename in summary
  --debug KEY=[0|1]          turn on/off debugging of KEY, where KEY is one of
                             'values', 'possible', 'type', and 'attr' (default
                             is all off)
  --test-only=WORD           report only warnings/errors containing WORD
                             literally
  --fix                      EXPERIMENTAL - may create horrible results
                             If correctable single-line errors exist, create
                             "<inputfile>.EXPERIMENTAL-checkpatch-fixes"
                             with potential errors corrected to the preferred
                             checkpatch style
  -h, --help, --version      display this help and exit

When FILE is - read standard input.
EOM

	exit($exitcode);
}

my $conf = which_conf($configuration_file);
if (-f $conf) {
	my @conf_args;
	open(my $conffile, '<', "$conf")
	    or warn "$P: Can't find a readable $configuration_file file $!\n";

	while (<$conffile>) {
		my $line = $_;

		$line =~ s/\s*\n?$//g;
		$line =~ s/^\s*//g;
		$line =~ s/\s+/ /g;

		next if ($line =~ m/^\s*#/);
		next if ($line =~ m/^\s*$/);

		my @words = split(" ", $line);
		foreach my $word (@words) {
			last if ($word =~ m/^#/);
			push (@conf_args, $word);
		}
	}
	close($conffile);
	unshift(@ARGV, @conf_args) if @conf_args;
}

GetOptions(
	'q|quiet+'	=> \$quiet,
	'tree!'		=> \$tree,
	'signoff!'	=> \$chk_signoff,
	'patch!'	=> \$chk_patch,
	'emacs!'	=> \$emacs,
	'terse!'	=> \$terse,
	'f|file!'	=> \$file,
	'subjective!'	=> \$check,
	'strict!'	=> \$check,
	'ignore=s'	=> \@ignore,
	'show-types!'	=> \$show_types,
	'max-line-length=i' => \$max_line_length,
	'root=s'	=> \$root,
	'summary!'	=> \$summary,
	'mailback!'	=> \$mailback,
	'summary-file!'	=> \$summary_file,
	'fix!'		=> \$fix,
	'debug=s'	=> \%debug,
	'test-only=s'	=> \$tst_only,
	'h|help'	=> \$help,
	'version'	=> \$help
) or help(1);

help(0) if ($help);

my $exit = 0;

if ($#ARGV < 0) {
	print "$P: no input files\n";
	exit(1);
}

@ignore = split(/,/, join(',',@ignore));
foreach my $word (@ignore) {
	$word =~ s/\s*\n?$//g;
	$word =~ s/^\s*//g;
	$word =~ s/\s+/ /g;
	$word =~ tr/[a-z]/[A-Z]/;

	next if ($word =~ m/^\s*#/);
	next if ($word =~ m/^\s*$/);

	$ignore_type{$word}++;
}

my $dbg_values = 0;
my $dbg_possible = 0;
my $dbg_type = 0;
my $dbg_attr = 0;
for my $key (keys %debug) {
	## no critic
	eval "\${dbg_$key} = '$debug{$key}';";
	die "$@" if ($@);
}

my $rpt_cleaners = 0;

if ($terse) {
	$emacs = 1;
	$quiet++;
}

if ($tree) {
	if (defined $root) {
		if (!top_of_kernel_tree($root)) {
			die "$P: $root: --root does not point at a valid tree\n";
		}
	} else {
		if (top_of_kernel_tree('.')) {
			$root = '.';
		} elsif ($0 =~ m@(.*)/scripts/[^/]*$@ &&
						top_of_kernel_tree($1)) {
			$root = $1;
		}
	}

	if (!defined $root) {
		print "Must be run from the top-level dir. of a kernel tree\n";
		exit(2);
	}
}

my $emitted_corrupt = 0;

our $Ident	= qr{
			[A-Za-z_][A-Za-z\d_]*
			(?:\s*\#\#\s*[A-Za-z_][A-Za-z\d_]*)*
		}x;
our $Storage	= qr{extern|static|asmlinkage};
our $Sparse	= qr{
			__user|
			__kernel|
			__force|
			__iomem|
			__must_check|
			__init_refok|
			__kprobes|
			__ref|
			__rcu
		}x;

# Notes to $Attribute:
# We need \b after 'init' otherwise 'initconst' will cause a false positive in a check
our $Attribute	= qr{
			const|
			__percpu|
			__nocast|
			__safe|
			__bitwise__|
			__packed__|
			__packed2__|
			__naked|
			__maybe_unused|
			__always_unused|
			__noreturn|
			__used|
			__cold|
			__noclone|
			__deprecated|
			__read_mostly|
			__kprobes|
			__(?:mem|cpu|dev|)(?:initdata|initconst|init\b)|
			____cacheline_aligned|
			____cacheline_aligned_in_smp|
			____cacheline_internodealigned_in_smp|
			__weak
		  }x;
our $Modifier;
our $Inline	= qr{inline|__always_inline|noinline};
our $Member	= qr{->$Ident|\.$Ident|\[[^]]*\]};
our $Lval	= qr{$Ident(?:$Member)*};

our $Int_type	= qr{(?i)llu|ull|ll|lu|ul|l|u};
our $Binary	= qr{(?i)0b[01]+$Int_type?};
our $Hex	= qr{(?i)0x[0-9a-f]+$Int_type?};
our $Int	= qr{[0-9]+$Int_type?};
our $Float_hex	= qr{(?i)0x[0-9a-f]+p-?[0-9]+[fl]?};
our $Float_dec	= qr{(?i)(?:[0-9]+\.[0-9]*|[0-9]*\.[0-9]+)(?:e-?[0-9]+)?[fl]?};
our $Float_int	= qr{(?i)[0-9]+e-?[0-9]+[fl]?};
our $Float	= qr{$Float_hex|$Float_dec|$Float_int};
our $Constant	= qr{$Float|$Binary|$Hex|$Int};
our $Assignment	= qr{\*\=|/=|%=|\+=|-=|<<=|>>=|&=|\^=|\|=|=};
our $Compare    = qr{<=|>=|==|!=|<|>};
our $Arithmetic = qr{\+|-|\*|\/|%};
our $Operators	= qr{
			<=|>=|==|!=|
			=>|->|<<|>>|<|>|!|~|
			&&|\|\||,|\^|\+\+|--|&|\||$Arithmetic
		  }x;

our $NonptrType;
our $Type;
our $Declare;

our $NON_ASCII_UTF8	= qr{
	[\xC2-\xDF][\x80-\xBF]               # non-overlong 2-byte
	|  \xE0[\xA0-\xBF][\x80-\xBF]        # excluding overlongs
	| [\xE1-\xEC\xEE\xEF][\x80-\xBF]{2}  # straight 3-byte
	|  \xED[\x80-\x9F][\x80-\xBF]        # excluding surrogates
	|  \xF0[\x90-\xBF][\x80-\xBF]{2}     # planes 1-3
	| [\xF1-\xF3][\x80-\xBF]{3}          # planes 4-15
	|  \xF4[\x80-\x8F][\x80-\xBF]{2}     # plane 16
}x;

our $UTF8	= qr{
	[\x09\x0A\x0D\x20-\x7E]              # ASCII
	| $NON_ASCII_UTF8
}x;

our $typeTypedefs = qr{(?x:
	(?:__)?(?:u|s|be|le)(?:8|16|32|64)|
	atomic_t
)};

our $logFunctions = qr{(?x:
	printk(?:_ratelimited|_once|)|
	(?:[a-z0-9]+_){1,2}(?:printk|emerg|alert|crit|err|warning|warn|notice|info|debug|dbg|vdbg|devel|cont|WARN)(?:_ratelimited|_once|)|
	WARN(?:_RATELIMIT|_ONCE|)|
	panic|
	MODULE_[A-Z_]+
)};

our $signature_tags = qr{(?xi:
	Signed-off-by:|
	Acked-by:|
	Tested-by:|
	Reviewed-by:|
	Reported-by:|
	Suggested-by:|
	To:|
	Cc:
)};

our @typeList = (
	qr{void},
	qr{(?:unsigned\s+)?char},
	qr{(?:unsigned\s+)?short},
	qr{(?:unsigned\s+)?int},
	qr{(?:unsigned\s+)?long},
	qr{(?:unsigned\s+)?long\s+int},
	qr{(?:unsigned\s+)?long\s+long},
	qr{(?:unsigned\s+)?long\s+long\s+int},
	qr{unsigned},
	qr{float},
	qr{double},
	qr{bool},
	qr{struct\s+$Ident},
	qr{union\s+$Ident},
	qr{enum\s+$Ident},
	qr{${Ident}_t},
	qr{${Ident}_handler},
	qr{${Ident}_handler_fn},
);
our @modifierList = (
	qr{fastcall},
);

our $allowed_asm_includes = qr{(?x:
	irq|
	memory
)};
# memory.h: ARM has a custom one

sub build_types {
	my $mods = "(?x:  \n" . join("|\n  ", @modifierList) . "\n)";
	my $all = "(?x:  \n" . join("|\n  ", @typeList) . "\n)";
	$Modifier	= qr{(?:$Attribute|$Sparse|$mods)};
	$NonptrType	= qr{
			(?:$Modifier\s+|const\s+)*
			(?:
				(?:typeof|__typeof__)\s*\([^\)]*\)|
				(?:$typeTypedefs\b)|
				(?:${all}\b)
			)
			(?:\s+$Modifier|\s+const)*
		  }x;
	$Type	= qr{
			$NonptrType
			(?:(?:\s|\*|\[\])+\s*const|(?:\s|\*|\[\])+|(?:\s*\[\s*\])+)?
			(?:\s+$Inline|\s+$Modifier)*
		  }x;
	$Declare	= qr{(?:$Storage\s+)?$Type};
}
build_types();

our $Typecast	= qr{\s*(\(\s*$NonptrType\s*\)){0,1}\s*};

# Using $balanced_parens, $LvalOrFunc, or $FuncArg
# requires at least perl version v5.10.0
# Any use must be runtime checked with $^V

our $balanced_parens = qr/(\((?:[^\(\)]++|(?-1))*\))/;
our $LvalOrFunc	= qr{($Lval)\s*($balanced_parens{0,1})\s*};
our $FuncArg = qr{$Typecast{0,1}($LvalOrFunc|$Constant)};

sub deparenthesize {
	my ($string) = @_;
	return "" if (!defined($string));
	$string =~ s@^\s*\(\s*@@g;
	$string =~ s@\s*\)\s*$@@g;
	$string =~ s@\s+@ @g;
	return $string;
}

sub seed_camelcase_file {
	my ($file) = @_;

	return if (!(-f $file));

	local $/;

	open(my $include_file, '<', "$file")
	    or warn "$P: Can't read '$file' $!\n";
	my $text = <$include_file>;
	close($include_file);

	my @lines = split('\n', $text);

	foreach my $line (@lines) {
		next if ($line !~ /(?:[A-Z][a-z]|[a-z][A-Z])/);
		if ($line =~ /^[ \t]*(?:#[ \t]*define|typedef\s+$Type)\s+(\w*(?:[A-Z][a-z]|[a-z][A-Z])\w*)/) {
			$camelcase{$1} = 1;
		}
	        elsif ($line =~ /^\s*$Declare\s+(\w*(?:[A-Z][a-z]|[a-z][A-Z])\w*)\s*\(/) {
			$camelcase{$1} = 1;
		}
	}
}

my $camelcase_seeded = 0;
sub seed_camelcase_includes {
	return if ($camelcase_seeded);

	my $files;
	my $camelcase_git_file = "";

	if (-d ".git") {
		my $git_last_include_commit = `git log --no-merges --pretty=format:"%h%n" -1 -- include`;
		chomp $git_last_include_commit;
		$camelcase_git_file = ".checkpatch-camelcase.$git_last_include_commit";
		if (-f $camelcase_git_file) {
			open(my $camelcase_file, '<', "$camelcase_git_file")
			    or warn "$P: Can't read '$camelcase_git_file' $!\n";
			while (<$camelcase_file>) {
				chomp;
				$camelcase{$_} = 1;
			}
			close($camelcase_file);

			return;
		}
		$files = `git ls-files include`;
	} else {
		$files = `find $root/include -name "*.h"`;
	}
	my @include_files = split('\n', $files);
	foreach my $file (@include_files) {
		seed_camelcase_file($file);
	}
	$camelcase_seeded = 1;

	if ($camelcase_git_file ne "") {
		unlink glob ".checkpatch-camelcase.*";
		open(my $camelcase_file, '>', "$camelcase_git_file")
		    or warn "$P: Can't write '$camelcase_git_file' $!\n";
		foreach (sort { lc($a) cmp lc($b) } keys(%camelcase)) {
			print $camelcase_file ("$_\n");
		}
		close($camelcase_file);
	}
}

$chk_signoff = 0 if ($file);

my @rawlines = ();
my @lines = ();
my @fixed = ();
my $vname;
for my $filename (@ARGV) {
	my $FILE;
	if ($file) {
		open($FILE, '-|', "diff -u /dev/null $filename") ||
			die "$P: $filename: diff failed - $!\n";
	} elsif ($filename eq '-') {
		open($FILE, '<&STDIN');
	} else {
		open($FILE, '<', "$filename") ||
			die "$P: $filename: open failed - $!\n";
	}
	if ($filename eq '-') {
		$vname = 'Your patch';
	} else {
		$vname = $filename;
	}
	while (<$FILE>) {
		chomp;
		push(@rawlines, $_);
	}
	close($FILE);
	if (!process($filename)) {
		$exit = 1;
	}
	@rawlines = ();
	@lines = ();
	@fixed = ();
}

exit($exit);

sub top_of_kernel_tree {
	my ($root) = @_;

	my @tree_check = (
		"COPYING", "CREDITS", "Kbuild", "MAINTAINERS", "Makefile",
		"README", "Documentation", "arch", "include", "drivers",
		"fs", "init", "ipc", "kernel", "lib", "scripts",
	);

	foreach my $check (@tree_check) {
		if (! -e $root . '/' . $check) {
			return 0;
		}
	}
	return 1;
}

sub parse_email {
	my ($formatted_email) = @_;

	my $name = "";
	my $address = "";
	my $comment = "";

	if ($formatted_email =~ /^(.*)<(\S+\@\S+)>(.*)$/) {
		$name = $1;
		$address = $2;
		$comment = $3 if defined $3;
	} elsif ($formatted_email =~ /^\s*<(\S+\@\S+)>(.*)$/) {
		$address = $1;
		$comment = $2 if defined $2;
	} elsif ($formatted_email =~ /(\S+\@\S+)(.*)$/) {
		$address = $1;
		$comment = $2 if defined $2;
		$formatted_email =~ s/$address.*$//;
		$name = $formatted_email;
		$name = trim($name);
		$name =~ s/^\"|\"$//g;
		# If there's a name left after stripping spaces and
		# leading quotes, and the address doesn't have both
		# leading and trailing angle brackets, the address
		# is invalid. ie:
		#   "joe smith joe@smith.com" bad
		#   "joe smith <joe@smith.com" bad
		if ($name ne "" && $address !~ /^<[^>]+>$/) {
			$name = "";
			$address = "";
			$comment = "";
		}
	}

	$name = trim($name);
	$name =~ s/^\"|\"$//g;
	$address = trim($address);
	$address =~ s/^\<|\>$//g;

	if ($name =~ /[^\w \-]/i) { ##has "must quote" chars
		$name =~ s/(?<!\\)"/\\"/g; ##escape quotes
		$name = "\"$name\"";
	}

	return ($name, $address, $comment);
}

sub format_email {
	my ($name, $address) = @_;

	my $formatted_email;

	$name = trim($name);
	$name =~ s/^\"|\"$//g;
	$address = trim($address);

	if ($name =~ /[^\w \-]/i) { ##has "must quote" chars
		$name =~ s/(?<!\\)"/\\"/g; ##escape quotes
		$name = "\"$name\"";
	}

	if ("$name" eq "") {
		$formatted_email = "$address";
	} else {
		$formatted_email = "$name <$address>";
	}

	return $formatted_email;
}

sub which_conf {
	my ($conf) = @_;

	foreach my $path (split(/:/, ".:$ENV{HOME}:.scripts")) {
		if (-e "$path/$conf") {
			return "$path/$conf";
		}
	}

	return "";
}

sub expand_tabs {
	my ($str) = @_;

	my $res = '';
	my $n = 0;
	for my $c (split(//, $str)) {
		if ($c eq "\t") {
			$res .= ' ';
			$n++;
			for (; ($n % 8) != 0; $n++) {
				$res .= ' ';
			}
			next;
		}
		$res .= $c;
		$n++;
	}

	return $res;
}
sub copy_spacing {
	(my $res = shift) =~ tr/\t/ /c;
	return $res;
}

sub line_stats {
	my ($line) = @_;

	# Drop the diff line leader and expand tabs
	$line =~ s/^.//;
	$line = expand_tabs($line);

	# Pick the indent from the front of the line.
	my ($white) = ($line =~ /^(\s*)/);

	return (length($line), length($white));
}

my $sanitise_quote = '';

sub sanitise_line_reset {
	my ($in_comment) = @_;

	if ($in_comment) {
		$sanitise_quote = '*/';
	} else {
		$sanitise_quote = '';
	}
}
sub sanitise_line {
	my ($line) = @_;

	my $res = '';
	my $l = '';

	my $qlen = 0;
	my $off = 0;
	my $c;

	# Always copy over the diff marker.
	$res = substr($line, 0, 1);

	for ($off = 1; $off < length($line); $off++) {
		$c = substr($line, $off, 1);

		# Comments we are wacking completly including the begin
		# and end, all to $;.
		if ($sanitise_quote eq '' && substr($line, $off, 2) eq '/*') {
			$sanitise_quote = '*/';

			substr($res, $off, 2, "$;$;");
			$off++;
			next;
		}
		if ($sanitise_quote eq '*/' && substr($line, $off, 2) eq '*/') {
			$sanitise_quote = '';
			substr($res, $off, 2, "$;$;");
			$off++;
			next;
		}
		if ($sanitise_quote eq '' && substr($line, $off, 2) eq '//') {
			$sanitise_quote = '//';

			substr($res, $off, 2, $sanitise_quote);
			$off++;
			next;
		}

		# A \ in a string means ignore the next character.
		if (($sanitise_quote eq "'" || $sanitise_quote eq '"') &&
		    $c eq "\\") {
			substr($res, $off, 2, 'XX');
			$off++;
			next;
		}
		# Regular quotes.
		if ($c eq "'" || $c eq '"') {
			if ($sanitise_quote eq '') {
				$sanitise_quote = $c;

				substr($res, $off, 1, $c);
				next;
			} elsif ($sanitise_quote eq $c) {
				$sanitise_quote = '';
			}
		}

		#print "c<$c> SQ<$sanitise_quote>\n";
		if ($off != 0 && $sanitise_quote eq '*/' && $c ne "\t") {
			substr($res, $off, 1, $;);
		} elsif ($off != 0 && $sanitise_quote eq '//' && $c ne "\t") {
			substr($res, $off, 1, $;);
		} elsif ($off != 0 && $sanitise_quote && $c ne "\t") {
			substr($res, $off, 1, 'X');
		} else {
			substr($res, $off, 1, $c);
		}
	}

	if ($sanitise_quote eq '//') {
		$sanitise_quote = '';
	}

	# The pathname on a #include may be surrounded by '<' and '>'.
	if ($res =~ /^.\s*\#\s*include\s+\<(.*)\>/) {
		my $clean = 'X' x length($1);
		$res =~ s@\<.*\>@<$clean>@;

	# The whole of a #error is a string.
	} elsif ($res =~ /^.\s*\#\s*(?:error|warning)\s+(.*)\b/) {
		my $clean = 'X' x length($1);
		$res =~ s@(\#\s*(?:error|warning)\s+).*@$1$clean@;
	}

	return $res;
}

sub get_quoted_string {
	my ($line, $rawline) = @_;

	return "" if ($line !~ m/(\"[X]+\")/g);
	return substr($rawline, $-[0], $+[0] - $-[0]);
}

sub ctx_statement_block {
	my ($linenr, $remain, $off) = @_;
	my $line = $linenr - 1;
	my $blk = '';
	my $soff = $off;
	my $coff = $off - 1;
	my $coff_set = 0;

	my $loff = 0;

	my $type = '';
	my $level = 0;
	my @stack = ();
	my $p;
	my $c;
	my $len = 0;

	my $remainder;
	while (1) {
		@stack = (['', 0]) if ($#stack == -1);

		#warn "CSB: blk<$blk> remain<$remain>\n";
		# If we are about to drop off the end, pull in more
		# context.
		if ($off >= $len) {
			for (; $remain > 0; $line++) {
				last if (!defined $lines[$line]);
				next if ($lines[$line] =~ /^-/);
				$remain--;
				$loff = $len;
				$blk .= $lines[$line] . "\n";
				$len = length($blk);
				$line++;
				last;
			}
			# Bail if there is no further context.
			#warn "CSB: blk<$blk> off<$off> len<$len>\n";
			if ($off >= $len) {
				last;
			}
			if ($level == 0 && substr($blk, $off) =~ /^.\s*#\s*define/) {
				$level++;
				$type = '#';
			}
		}
		$p = $c;
		$c = substr($blk, $off, 1);
		$remainder = substr($blk, $off);

		#warn "CSB: c<$c> type<$type> level<$level> remainder<$remainder> coff_set<$coff_set>\n";

		# Handle nested #if/#else.
		if ($remainder =~ /^#\s*(?:ifndef|ifdef|if)\s/) {
			push(@stack, [ $type, $level ]);
		} elsif ($remainder =~ /^#\s*(?:else|elif)\b/) {
			($type, $level) = @{$stack[$#stack - 1]};
		} elsif ($remainder =~ /^#\s*endif\b/) {
			($type, $level) = @{pop(@stack)};
		}

		# Statement ends at the ';' or a close '}' at the
		# outermost level.
		if ($level == 0 && $c eq ';') {
			last;
		}

		# An else is really a conditional as long as its not else if
		if ($level == 0 && $coff_set == 0 &&
				(!defined($p) || $p =~ /(?:\s|\}|\+)/) &&
				$remainder =~ /^(else)(?:\s|{)/ &&
				$remainder !~ /^else\s+if\b/) {
			$coff = $off + length($1) - 1;
			$coff_set = 1;
			#warn "CSB: mark coff<$coff> soff<$soff> 1<$1>\n";
			#warn "[" . substr($blk, $soff, $coff - $soff + 1) . "]\n";
		}

		if (($type eq '' || $type eq '(') && $c eq '(') {
			$level++;
			$type = '(';
		}
		if ($type eq '(' && $c eq ')') {
			$level--;
			$type = ($level != 0)? '(' : '';

			if ($level == 0 && $coff < $soff) {
				$coff = $off;
				$coff_set = 1;
				#warn "CSB: mark coff<$coff>\n";
			}
		}
		if (($type eq '' || $type eq '{') && $c eq '{') {
			$level++;
			$type = '{';
		}
		if ($type eq '{' && $c eq '}') {
			$level--;
			$type = ($level != 0)? '{' : '';

			if ($level == 0) {
				if (substr($blk, $off + 1, 1) eq ';') {
					$off++;
				}
				last;
			}
		}
		# Preprocessor commands end at the newline unless escaped.
		if ($type eq '#' && $c eq "\n" && $p ne "\\") {
			$level--;
			$type = '';
			$off++;
			last;
		}
		$off++;
	}
	# We are truly at the end, so shuffle to the next line.
	if ($off == $len) {
		$loff = $len + 1;
		$line++;
		$remain--;
	}

	my $statement = substr($blk, $soff, $off - $soff + 1);
	my $condition = substr($blk, $soff, $coff - $soff + 1);

	#warn "STATEMENT<$statement>\n";
	#warn "CONDITION<$condition>\n";

	#print "coff<$coff> soff<$off> loff<$loff>\n";

	return ($statement, $condition,
			$line, $remain + 1, $off - $loff + 1, $level);
}

sub statement_lines {
	my ($stmt) = @_;

	# Strip the diff line prefixes and rip blank lines at start and end.
	$stmt =~ s/(^|\n)./$1/g;
	$stmt =~ s/^\s*//;
	$stmt =~ s/\s*$//;

	my @stmt_lines = ($stmt =~ /\n/g);

	return $#stmt_lines + 2;
}

sub statement_rawlines {
	my ($stmt) = @_;

	my @stmt_lines = ($stmt =~ /\n/g);

	return $#stmt_lines + 2;
}

sub statement_block_size {
	my ($stmt) = @_;

	$stmt =~ s/(^|\n)./$1/g;
	$stmt =~ s/^\s*{//;
	$stmt =~ s/}\s*$//;
	$stmt =~ s/^\s*//;
	$stmt =~ s/\s*$//;

	my @stmt_lines = ($stmt =~ /\n/g);
	my @stmt_statements = ($stmt =~ /;/g);

	my $stmt_lines = $#stmt_lines + 2;
	my $stmt_statements = $#stmt_statements + 1;

	if ($stmt_lines > $stmt_statements) {
		return $stmt_lines;
	} else {
		return $stmt_statements;
	}
}

sub ctx_statement_full {
	my ($linenr, $remain, $off) = @_;
	my ($statement, $condition, $level);

	my (@chunks);

	# Grab the first conditional/block pair.
	($statement, $condition, $linenr, $remain, $off, $level) =
				ctx_statement_block($linenr, $remain, $off);
	#print "F: c<$condition> s<$statement> remain<$remain>\n";
	push(@chunks, [ $condition, $statement ]);
	if (!($remain > 0 && $condition =~ /^\s*(?:\n[+-])?\s*(?:if|else|do)\b/s)) {
		return ($level, $linenr, @chunks);
	}

	# Pull in the following conditional/block pairs and see if they
	# could continue the statement.
	for (;;) {
		($statement, $condition, $linenr, $remain, $off, $level) =
				ctx_statement_block($linenr, $remain, $off);
		#print "C: c<$condition> s<$statement> remain<$remain>\n";
		last if (!($remain > 0 && $condition =~ /^(?:\s*\n[+-])*\s*(?:else|do)\b/s));
		#print "C: push\n";
		push(@chunks, [ $condition, $statement ]);
	}

	return ($level, $linenr, @chunks);
}

sub ctx_block_get {
	my ($linenr, $remain, $outer, $open, $close, $off) = @_;
	my $line;
	my $start = $linenr - 1;
	my $blk = '';
	my @o;
	my @c;
	my @res = ();

	my $level = 0;
	my @stack = ($level);
	for ($line = $start; $remain > 0; $line++) {
		next if ($rawlines[$line] =~ /^-/);
		$remain--;

		$blk .= $rawlines[$line];

		# Handle nested #if/#else.
		if ($lines[$line] =~ /^.\s*#\s*(?:ifndef|ifdef|if)\s/) {
			push(@stack, $level);
		} elsif ($lines[$line] =~ /^.\s*#\s*(?:else|elif)\b/) {
			$level = $stack[$#stack - 1];
		} elsif ($lines[$line] =~ /^.\s*#\s*endif\b/) {
			$level = pop(@stack);
		}

		foreach my $c (split(//, $lines[$line])) {
			##print "C<$c>L<$level><$open$close>O<$off>\n";
			if ($off > 0) {
				$off--;
				next;
			}

			if ($c eq $close && $level > 0) {
				$level--;
				last if ($level == 0);
			} elsif ($c eq $open) {
				$level++;
			}
		}

		if (!$outer || $level <= 1) {
			push(@res, $rawlines[$line]);
		}

		last if ($level == 0);
	}

	return ($level, @res);
}
sub ctx_block_outer {
	my ($linenr, $remain) = @_;

	my ($level, @r) = ctx_block_get($linenr, $remain, 1, '{', '}', 0);
	return @r;
}
sub ctx_block {
	my ($linenr, $remain) = @_;

	my ($level, @r) = ctx_block_get($linenr, $remain, 0, '{', '}', 0);
	return @r;
}
sub ctx_statement {
	my ($linenr, $remain, $off) = @_;

	my ($level, @r) = ctx_block_get($linenr, $remain, 0, '(', ')', $off);
	return @r;
}
sub ctx_block_level {
	my ($linenr, $remain) = @_;

	return ctx_block_get($linenr, $remain, 0, '{', '}', 0);
}
sub ctx_statement_level {
	my ($linenr, $remain, $off) = @_;

	return ctx_block_get($linenr, $remain, 0, '(', ')', $off);
}

sub ctx_locate_comment {
	my ($first_line, $end_line) = @_;

	# Catch a comment on the end of the line itself.
	my ($current_comment) = ($rawlines[$end_line - 1] =~ m@.*(/\*.*\*/)\s*(?:\\\s*)?$@);
	return $current_comment if (defined $current_comment);

	# Look through the context and try and figure out if there is a
	# comment.
	my $in_comment = 0;
	$current_comment = '';
	for (my $linenr = $first_line; $linenr < $end_line; $linenr++) {
		my $line = $rawlines[$linenr - 1];
		#warn "           $line\n";
		if ($linenr == $first_line and $line =~ m@^.\s*\*@) {
			$in_comment = 1;
		}
		if ($line =~ m@/\*@) {
			$in_comment = 1;
		}
		if (!$in_comment && $current_comment ne '') {
			$current_comment = '';
		}
		$current_comment .= $line . "\n" if ($in_comment);
		if ($line =~ m@\*/@) {
			$in_comment = 0;
		}
	}

	chomp($current_comment);
	return($current_comment);
}
sub ctx_has_comment {
	my ($first_line, $end_line) = @_;
	my $cmt = ctx_locate_comment($first_line, $end_line);

	##print "LINE: $rawlines[$end_line - 1 ]\n";
	##print "CMMT: $cmt\n";

	return ($cmt ne '');
}

sub raw_line {
	my ($linenr, $cnt) = @_;

	my $offset = $linenr - 1;
	$cnt++;

	my $line;
	while ($cnt) {
		$line = $rawlines[$offset++];
		next if (defined($line) && $line =~ /^-/);
		$cnt--;
	}

	return $line;
}

sub cat_vet {
	my ($vet) = @_;
	my ($res, $coded);

	$res = '';
	while ($vet =~ /([^[:cntrl:]]*)([[:cntrl:]]|$)/g) {
		$res .= $1;
		if ($2 ne '') {
			$coded = sprintf("^%c", unpack('C', $2) + 64);
			$res .= $coded;
		}
	}
	$res =~ s/$/\$/;

	return $res;
}

my $av_preprocessor = 0;
my $av_pending;
my @av_paren_type;
my $av_pend_colon;

sub annotate_reset {
	$av_preprocessor = 0;
	$av_pending = '_';
	@av_paren_type = ('E');
	$av_pend_colon = 'O';
}

sub annotate_values {
	my ($stream, $type) = @_;

	my $res;
	my $var = '_' x length($stream);
	my $cur = $stream;

	print "$stream\n" if ($dbg_values > 1);

	while (length($cur)) {
		@av_paren_type = ('E') if ($#av_paren_type < 0);
		print " <" . join('', @av_paren_type) .
				"> <$type> <$av_pending>" if ($dbg_values > 1);
		if ($cur =~ /^(\s+)/o) {
			print "WS($1)\n" if ($dbg_values > 1);
			if ($1 =~ /\n/ && $av_preprocessor) {
				$type = pop(@av_paren_type);
				$av_preprocessor = 0;
			}

		} elsif ($cur =~ /^(\(\s*$Type\s*)\)/ && $av_pending eq '_') {
			print "CAST($1)\n" if ($dbg_values > 1);
			push(@av_paren_type, $type);
			$type = 'c';

		} elsif ($cur =~ /^($Type)\s*(?:$Ident|,|\)|\(|\s*$)/) {
			print "DECLARE($1)\n" if ($dbg_values > 1);
			$type = 'T';

		} elsif ($cur =~ /^($Modifier)\s*/) {
			print "MODIFIER($1)\n" if ($dbg_values > 1);
			$type = 'T';

		} elsif ($cur =~ /^(\#\s*define\s*$Ident)(\(?)/o) {
			print "DEFINE($1,$2)\n" if ($dbg_values > 1);
			$av_preprocessor = 1;
			push(@av_paren_type, $type);
			if ($2 ne '') {
				$av_pending = 'N';
			}
			$type = 'E';

		} elsif ($cur =~ /^(\#\s*(?:undef\s*$Ident|include\b))/o) {
			print "UNDEF($1)\n" if ($dbg_values > 1);
			$av_preprocessor = 1;
			push(@av_paren_type, $type);

		} elsif ($cur =~ /^(\#\s*(?:ifdef|ifndef|if))/o) {
			print "PRE_START($1)\n" if ($dbg_values > 1);
			$av_preprocessor = 1;

			push(@av_paren_type, $type);
			push(@av_paren_type, $type);
			$type = 'E';

		} elsif ($cur =~ /^(\#\s*(?:else|elif))/o) {
			print "PRE_RESTART($1)\n" if ($dbg_values > 1);
			$av_preprocessor = 1;

			push(@av_paren_type, $av_paren_type[$#av_paren_type]);

			$type = 'E';

		} elsif ($cur =~ /^(\#\s*(?:endif))/o) {
			print "PRE_END($1)\n" if ($dbg_values > 1);

			$av_preprocessor = 1;

			# Assume all arms of the conditional end as this
			# one does, and continue as if the #endif was not here.
			pop(@av_paren_type);
			push(@av_paren_type, $type);
			$type = 'E';

		} elsif ($cur =~ /^(\\\n)/o) {
			print "PRECONT($1)\n" if ($dbg_values > 1);

		} elsif ($cur =~ /^(__attribute__)\s*\(?/o) {
			print "ATTR($1)\n" if ($dbg_values > 1);
			$av_pending = $type;
			$type = 'N';

		} elsif ($cur =~ /^(sizeof)\s*(\()?/o) {
			print "SIZEOF($1)\n" if ($dbg_values > 1);
			if (defined $2) {
				$av_pending = 'V';
			}
			$type = 'N';

		} elsif ($cur =~ /^(if|while|for)\b/o) {
			print "COND($1)\n" if ($dbg_values > 1);
			$av_pending = 'E';
			$type = 'N';

		} elsif ($cur =~/^(case)/o) {
			print "CASE($1)\n" if ($dbg_values > 1);
			$av_pend_colon = 'C';
			$type = 'N';

		} elsif ($cur =~/^(return|else|goto|typeof|__typeof__)\b/o) {
			print "KEYWORD($1)\n" if ($dbg_values > 1);
			$type = 'N';

		} elsif ($cur =~ /^(\()/o) {
			print "PAREN('$1')\n" if ($dbg_values > 1);
			push(@av_paren_type, $av_pending);
			$av_pending = '_';
			$type = 'N';

		} elsif ($cur =~ /^(\))/o) {
			my $new_type = pop(@av_paren_type);
			if ($new_type ne '_') {
				$type = $new_type;
				print "PAREN('$1') -> $type\n"
							if ($dbg_values > 1);
			} else {
				print "PAREN('$1')\n" if ($dbg_values > 1);
			}

		} elsif ($cur =~ /^($Ident)\s*\(/o) {
			print "FUNC($1)\n" if ($dbg_values > 1);
			$type = 'V';
			$av_pending = 'V';

		} elsif ($cur =~ /^($Ident\s*):(?:\s*\d+\s*(,|=|;))?/) {
			if (defined $2 && $type eq 'C' || $type eq 'T') {
				$av_pend_colon = 'B';
			} elsif ($type eq 'E') {
				$av_pend_colon = 'L';
			}
			print "IDENT_COLON($1,$type>$av_pend_colon)\n" if ($dbg_values > 1);
			$type = 'V';

		} elsif ($cur =~ /^($Ident|$Constant)/o) {
			print "IDENT($1)\n" if ($dbg_values > 1);
			$type = 'V';

		} elsif ($cur =~ /^($Assignment)/o) {
			print "ASSIGN($1)\n" if ($dbg_values > 1);
			$type = 'N';

		} elsif ($cur =~/^(;|{|})/) {
			print "END($1)\n" if ($dbg_values > 1);
			$type = 'E';
			$av_pend_colon = 'O';

		} elsif ($cur =~/^(,)/) {
			print "COMMA($1)\n" if ($dbg_values > 1);
			$type = 'C';

		} elsif ($cur =~ /^(\?)/o) {
			print "QUESTION($1)\n" if ($dbg_values > 1);
			$type = 'N';

		} elsif ($cur =~ /^(:)/o) {
			print "COLON($1,$av_pend_colon)\n" if ($dbg_values > 1);

			substr($var, length($res), 1, $av_pend_colon);
			if ($av_pend_colon eq 'C' || $av_pend_colon eq 'L') {
				$type = 'E';
			} else {
				$type = 'N';
			}
			$av_pend_colon = 'O';

		} elsif ($cur =~ /^(\[)/o) {
			print "CLOSE($1)\n" if ($dbg_values > 1);
			$type = 'N';

		} elsif ($cur =~ /^(-(?![->])|\+(?!\+)|\*|\&\&|\&)/o) {
			my $variant;

			print "OPV($1)\n" if ($dbg_values > 1);
			if ($type eq 'V') {
				$variant = 'B';
			} else {
				$variant = 'U';
			}

			substr($var, length($res), 1, $variant);
			$type = 'N';

		} elsif ($cur =~ /^($Operators)/o) {
			print "OP($1)\n" if ($dbg_values > 1);
			if ($1 ne '++' && $1 ne '--') {
				$type = 'N';
			}

		} elsif ($cur =~ /(^.)/o) {
			print "C($1)\n" if ($dbg_values > 1);
		}
		if (defined $1) {
			$cur = substr($cur, length($1));
			$res .= $type x length($1);
		}
	}

	return ($res, $var);
}

sub possible {
	my ($possible, $line) = @_;
	my $notPermitted = qr{(?:
		^(?:
			$Modifier|
			$Storage|
			$Type|
			DEFINE_\S+
		)$|
		^(?:
			goto|
			return|
			case|
			else|
			asm|__asm__|
			do|
			\#|
			\#\#|
		)(?:\s|$)|
		^(?:typedef|struct|enum)\b
	    )}x;
	warn "CHECK<$possible> ($line)\n" if ($dbg_possible > 2);
	if ($possible !~ $notPermitted) {
		# Check for modifiers.
		$possible =~ s/\s*$Storage\s*//g;
		$possible =~ s/\s*$Sparse\s*//g;
		if ($possible =~ /^\s*$/) {

		} elsif ($possible =~ /\s/) {
			$possible =~ s/\s*$Type\s*//g;
			for my $modifier (split(' ', $possible)) {
				if ($modifier !~ $notPermitted) {
					warn "MODIFIER: $modifier ($possible) ($line)\n" if ($dbg_possible);
					push(@modifierList, $modifier);
				}
			}

		} else {
			warn "POSSIBLE: $possible ($line)\n" if ($dbg_possible);
			push(@typeList, $possible);
		}
		build_types();
	} else {
		warn "NOTPOSS: $possible ($line)\n" if ($dbg_possible > 1);
	}
}

my $prefix = '';

sub show_type {
       return !defined $ignore_type{$_[0]};
}

sub report {
	if (!show_type($_[1]) ||
	    (defined $tst_only && $_[2] !~ /\Q$tst_only\E/)) {
		return 0;
	}
	my $line;
	if ($show_types) {
		$line = "$prefix$_[0]:$_[1]: $_[2]\n";
	} else {
		$line = "$prefix$_[0]: $_[2]\n";
	}
	$line = (split('\n', $line))[0] . "\n" if ($terse);

	push(our @report, $line);

	return 1;
}
sub report_dump {
	our @report;
}

sub ERROR {
	if (report("ERROR", $_[0], $_[1])) {
		our $clean = 0;
		our $cnt_error++;
		return 1;
	}
	return 0;
}
sub WARN {
	if (report("WARNING", $_[0], $_[1])) {
		our $clean = 0;
		our $cnt_warn++;
		return 1;
	}
	return 0;
}
sub CHK {
	if ($check && report("CHECK", $_[0], $_[1])) {
		our $clean = 0;
		our $cnt_chk++;
		return 1;
	}
	return 0;
}

sub check_absolute_file {
	my ($absolute, $herecurr) = @_;
	my $file = $absolute;

	##print "absolute<$absolute>\n";

	# See if any suffix of this path is a path within the tree.
	while ($file =~ s@^[^/]*/@@) {
		if (-f "$root/$file") {
			##print "file<$file>\n";
			last;
		}
	}
	if (! -f _)  {
		return 0;
	}

	# It is, so see if the prefix is acceptable.
	my $prefix = $absolute;
	substr($prefix, -length($file)) = '';

	##print "prefix<$prefix>\n";
	if ($prefix ne ".../") {
		WARN("USE_RELATIVE_PATH",
		     "use relative pathname instead of absolute in changelog text\n" . $herecurr);
	}
}

sub trim {
	my ($string) = @_;

	$string =~ s/(^\s+|\s+$)//g;

	return $string;
}

sub tabify {
	my ($leading) = @_;

	my $source_indent = 8;
	my $max_spaces_before_tab = $source_indent - 1;
	my $spaces_to_tab = " " x $source_indent;

	#convert leading spaces to tabs
	1 while $leading =~ s@^([\t]*)$spaces_to_tab@$1\t@g;
	#Remove spaces before a tab
	1 while $leading =~ s@^([\t]*)( {1,$max_spaces_before_tab})\t@$1\t@g;

	return "$leading";
}

sub pos_last_openparen {
	my ($line) = @_;

	my $pos = 0;

	my $opens = $line =~ tr/\(/\(/;
	my $closes = $line =~ tr/\)/\)/;

	my $last_openparen = 0;

	if (($opens == 0) || ($closes >= $opens)) {
		return -1;
	}

	my $len = length($line);

	for ($pos = 0; $pos < $len; $pos++) {
		my $string = substr($line, $pos);
		if ($string =~ /^($FuncArg|$balanced_parens)/) {
			$pos += length($1) - 1;
		} elsif (substr($line, $pos, 1) eq '(') {
			$last_openparen = $pos;
		} elsif (index($string, '(') == -1) {
			last;
		}
	}

	return $last_openparen + 1;
}

sub process {
	my $filename = shift;

	my $linenr=0;
	my $prevline="";
	my $prevrawline="";
	my $stashline="";
	my $stashrawline="";

	my $length;
	my $indent;
	my $previndent=0;
	my $stashindent=0;

	our $clean = 1;
	my $signoff = 0;
	my $is_patch = 0;

	my $in_header_lines = 1;
	my $in_commit_log = 0;		#Scanning lines before patch

	my $non_utf8_charset = 0;

	our @report = ();
	our $cnt_lines = 0;
	our $cnt_error = 0;
	our $cnt_warn = 0;
	our $cnt_chk = 0;

	# Trace the real file/line as we go.
	my $realfile = '';
	my $realline = 0;
	my $realcnt = 0;
	my $here = '';
	my $in_comment = 0;
	my $comment_edge = 0;
	my $first_line = 0;
	my $p1_prefix = '';

	my $prev_values = 'E';

	# suppression flags
	my %suppress_ifbraces;
	my %suppress_whiletrailers;
	my %suppress_export;
	my $suppress_statement = 0;


	# Pre-scan the patch sanitizing the lines.
	# Pre-scan the patch looking for any __setup documentation.
	#
	my @setup_docs = ();
	my $setup_docs = 0;

	sanitise_line_reset();
	my $line;
	foreach my $rawline (@rawlines) {
		$linenr++;
		$line = $rawline;

		push(@fixed, $rawline) if ($fix);

		if ($rawline=~/^\+\+\+\s+(\S+)/) {
			$setup_docs = 0;
			if ($1 =~ m@Documentation/kernel-parameters.txt$@) {
				$setup_docs = 1;
			}
			#next;
		}
		if ($rawline=~/^\@\@ -\d+(?:,\d+)? \+(\d+)(,(\d+))? \@\@/) {
			$realline=$1-1;
			if (defined $2) {
				$realcnt=$3+1;
			} else {
				$realcnt=1+1;
			}
			$in_comment = 0;

			# Guestimate if this is a continuing comment.  Run
			# the context looking for a comment "edge".  If this
			# edge is a close comment then we must be in a comment
			# at context start.
			my $edge;
			my $cnt = $realcnt;
			for (my $ln = $linenr + 1; $cnt > 0; $ln++) {
				next if (defined $rawlines[$ln - 1] &&
					 $rawlines[$ln - 1] =~ /^-/);
				$cnt--;
				#print "RAW<$rawlines[$ln - 1]>\n";
				last if (!defined $rawlines[$ln - 1]);
				if ($rawlines[$ln - 1] =~ m@(/\*|\*/)@ &&
				    $rawlines[$ln - 1] !~ m@"[^"]*(?:/\*|\*/)[^"]*"@) {
					($edge) = $1;
					last;
				}
			}
			if (defined $edge && $edge eq '*/') {
				$in_comment = 1;
			}

			# Guestimate if this is a continuing comment.  If this
			# is the start of a diff block and this line starts
			# ' *' then it is very likely a comment.
			if (!defined $edge &&
			    $rawlines[$linenr] =~ m@^.\s*(?:\*\*+| \*)(?:\s|$)@)
			{
				$in_comment = 1;
			}

			##print "COMMENT:$in_comment edge<$edge> $rawline\n";
			sanitise_line_reset($in_comment);

		} elsif ($realcnt && $rawline =~ /^(?:\+| |$)/) {
			# Standardise the strings and chars within the input to
			# simplify matching -- only bother with positive lines.
			$line = sanitise_line($rawline);
		}
		push(@lines, $line);

		if ($realcnt > 1) {
			$realcnt-- if ($line =~ /^(?:\+| |$)/);
		} else {
			$realcnt = 0;
		}

		#print "==>$rawline\n";
		#print "-->$line\n";

		if ($setup_docs && $line =~ /^\+/) {
			push(@setup_docs, $line);
		}
	}

	$prefix = '';

	$realcnt = 0;
	$linenr = 0;
	foreach my $line (@lines) {
		$linenr++;

		my $rawline = $rawlines[$linenr - 1];

#extract the line range in the file after the patch is applied
		if ($line=~/^\@\@ -\d+(?:,\d+)? \+(\d+)(,(\d+))? \@\@/) {
			$is_patch = 1;
			$first_line = $linenr + 1;
			$realline=$1-1;
			if (defined $2) {
				$realcnt=$3+1;
			} else {
				$realcnt=1+1;
			}
			annotate_reset();
			$prev_values = 'E';

			%suppress_ifbraces = ();
			%suppress_whiletrailers = ();
			%suppress_export = ();
			$suppress_statement = 0;
			next;

# track the line number as we move through the hunk, note that
# new versions of GNU diff omit the leading space on completely
# blank context lines so we need to count that too.
		} elsif ($line =~ /^( |\+|$)/) {
			$realline++;
			$realcnt-- if ($realcnt != 0);

			# Measure the line length and indent.
			($length, $indent) = line_stats($rawline);

			# Track the previous line.
			($prevline, $stashline) = ($stashline, $line);
			($previndent, $stashindent) = ($stashindent, $indent);
			($prevrawline, $stashrawline) = ($stashrawline, $rawline);

			#warn "line<$line>\n";

		} elsif ($realcnt == 1) {
			$realcnt--;
		}

		my $hunk_line = ($realcnt != 0);

#make up the handle for any error we report on this line
		$prefix = "$filename:$realline: " if ($emacs && $file);
		$prefix = "$filename:$linenr: " if ($emacs && !$file);

		$here = "#$linenr: " if (!$file);
		$here = "#$realline: " if ($file);

		# extract the filename as it passes
		if ($line =~ /^diff --git.*?(\S+)$/) {
			$realfile = $1;
			$realfile =~ s@^([^/]*)/@@;
			$in_commit_log = 0;
		} elsif ($line =~ /^\+\+\+\s+(\S+)/) {
			$realfile = $1;
			$realfile =~ s@^([^/]*)/@@;
			$in_commit_log = 0;

			$p1_prefix = $1;
			if (!$file && $tree && $p1_prefix ne '' &&
			    -e "$root/$p1_prefix") {
				WARN("PATCH_PREFIX",
				     "patch prefix '$p1_prefix' exists, appears to be a -p0 patch\n");
			}

			if ($realfile =~ m@^include/asm/@) {
				ERROR("MODIFIED_INCLUDE_ASM",
				      "do not modify files in include/asm, change architecture specific files in include/asm-<architecture>\n" . "$here$rawline\n");
			}
			next;
		}

		$here .= "FILE: $realfile:$realline:" if ($realcnt != 0);

		my $hereline = "$here\n$rawline\n";
		my $herecurr = "$here\n$rawline\n";
		my $hereprev = "$here\n$prevrawline\n$rawline\n";

		$cnt_lines++ if ($realcnt != 0);

# Check for incorrect file permissions
		if ($line =~ /^new (file )?mode.*[7531]\d{0,2}$/) {
			my $permhere = $here . "FILE: $realfile\n";
			if ($realfile !~ m@scripts/@ &&
			    $realfile !~ /\.(py|pl|awk|sh)$/) {
				ERROR("EXECUTE_PERMISSIONS",
				      "do not set execute permissions for source files\n" . $permhere);
			}
		}

# Check the patch for a signoff:
		if ($line =~ /^\s*signed-off-by:/i) {
			$signoff++;
			$in_commit_log = 0;
		}

# Check signature styles
		if (!$in_header_lines &&
		    $line =~ /^(\s*)([a-z0-9_-]+by:|$signature_tags)(\s*)(.*)/i) {
			my $space_before = $1;
			my $sign_off = $2;
			my $space_after = $3;
			my $email = $4;
			my $ucfirst_sign_off = ucfirst(lc($sign_off));

			if ($sign_off !~ /$signature_tags/) {
				WARN("BAD_SIGN_OFF",
				     "Non-standard signature: $sign_off\n" . $herecurr);
			}
			if (defined $space_before && $space_before ne "") {
				if (WARN("BAD_SIGN_OFF",
					 "Do not use whitespace before $ucfirst_sign_off\n" . $herecurr) &&
				    $fix) {
					$fixed[$linenr - 1] =
					    "$ucfirst_sign_off $email";
				}
			}
			if ($sign_off =~ /-by:$/i && $sign_off ne $ucfirst_sign_off) {
				if (WARN("BAD_SIGN_OFF",
					 "'$ucfirst_sign_off' is the preferred signature form\n" . $herecurr) &&
				    $fix) {
					$fixed[$linenr - 1] =
					    "$ucfirst_sign_off $email";
				}

			}
			if (!defined $space_after || $space_after ne " ") {
				if (WARN("BAD_SIGN_OFF",
					 "Use a single space after $ucfirst_sign_off\n" . $herecurr) &&
				    $fix) {
					$fixed[$linenr - 1] =
					    "$ucfirst_sign_off $email";
				}
			}

			my ($email_name, $email_address, $comment) = parse_email($email);
			my $suggested_email = format_email(($email_name, $email_address));
			if ($suggested_email eq "") {
				ERROR("BAD_SIGN_OFF",
				      "Unrecognized email address: '$email'\n" . $herecurr);
			} else {
				my $dequoted = $suggested_email;
				$dequoted =~ s/^"//;
				$dequoted =~ s/" </ </;
				# Don't force email to have quotes
				# Allow just an angle bracketed address
				if ("$dequoted$comment" ne $email &&
				    "<$email_address>$comment" ne $email &&
				    "$suggested_email$comment" ne $email) {
					WARN("BAD_SIGN_OFF",
					     "email address '$email' might be better as '$suggested_email$comment'\n" . $herecurr);
				}
			}
		}

# Check for wrappage within a valid hunk of the file
		if ($realcnt != 0 && $line !~ m{^(?:\+|-| |\\ No newline|$)}) {
			ERROR("CORRUPTED_PATCH",
			      "patch seems to be corrupt (line wrapped?)\n" .
				$herecurr) if (!$emitted_corrupt++);
		}

# Check for absolute kernel paths.
		if ($tree) {
			while ($line =~ m{(?:^|\s)(/\S*)}g) {
				my $file = $1;

				if ($file =~ m{^(.*?)(?::\d+)+:?$} &&
				    check_absolute_file($1, $herecurr)) {
					#
				} else {
					check_absolute_file($file, $herecurr);
				}
			}
		}

# UTF-8 regex found at http://www.w3.org/International/questions/qa-forms-utf-8.en.php
		if (($realfile =~ /^$/ || $line =~ /^\+/) &&
		    $rawline !~ m/^$UTF8*$/) {
			my ($utf8_prefix) = ($rawline =~ /^($UTF8*)/);

			my $blank = copy_spacing($rawline);
			my $ptr = substr($blank, 0, length($utf8_prefix)) . "^";
			my $hereptr = "$hereline$ptr\n";

			CHK("INVALID_UTF8",
			    "Invalid UTF-8, patch and commit message should be encoded in UTF-8\n" . $hereptr);
		}

# Check if it's the start of a commit log
# (not a header line and we haven't seen the patch filename)
		if ($in_header_lines && $realfile =~ /^$/ &&
		    $rawline !~ /^(commit\b|from\b|[\w-]+:).+$/i) {
			$in_header_lines = 0;
			$in_commit_log = 1;
		}

# Check if there is UTF-8 in a commit log when a mail header has explicitly
# declined it, i.e defined some charset where it is missing.
		if ($in_header_lines &&
		    $rawline =~ /^Content-Type:.+charset="(.+)".*$/ &&
		    $1 !~ /utf-8/i) {
			$non_utf8_charset = 1;
		}

		if ($in_commit_log && $non_utf8_charset && $realfile =~ /^$/ &&
		    $rawline =~ /$NON_ASCII_UTF8/) {
			WARN("UTF8_BEFORE_PATCH",
			    "8-bit UTF-8 used in possible commit log\n" . $herecurr);
		}

# ignore non-hunk lines and lines being removed
		next if (!$hunk_line || $line =~ /^-/);

#trailing whitespace
		if ($line =~ /^\+.*\015/) {
			my $herevet = "$here\n" . cat_vet($rawline) . "\n";
			ERROR("DOS_LINE_ENDINGS",
			      "DOS line endings\n" . $herevet);

		} elsif ($rawline =~ /^\+.*\S\s+$/ || $rawline =~ /^\+\s+$/) {
			my $herevet = "$here\n" . cat_vet($rawline) . "\n";
			if (ERROR("TRAILING_WHITESPACE",
				  "trailing whitespace\n" . $herevet) &&
			    $fix) {
				$fixed[$linenr - 1] =~ s/^(\+.*?)\s+$/$1/;
			}

			$rpt_cleaners = 1;
		}

# check for Kconfig help text having a real description
# Only applies when adding the entry originally, after that we do not have
# sufficient context to determine whether it is indeed long enough.
		if ($realfile =~ /Kconfig/ &&
		    $line =~ /.\s*config\s+/) {
			my $length = 0;
			my $cnt = $realcnt;
			my $ln = $linenr + 1;
			my $f;
			my $is_start = 0;
			my $is_end = 0;
			for (; $cnt > 0 && defined $lines[$ln - 1]; $ln++) {
				$f = $lines[$ln - 1];
				$cnt-- if ($lines[$ln - 1] !~ /^-/);
				$is_end = $lines[$ln - 1] =~ /^\+/;

				next if ($f =~ /^-/);

				if ($lines[$ln - 1] =~ /.\s*(?:bool|tristate)\s*\"/) {
					$is_start = 1;
				} elsif ($lines[$ln - 1] =~ /.\s*(?:---)?help(?:---)?$/) {
					$length = -1;
				}

				$f =~ s/^.//;
				$f =~ s/#.*//;
				$f =~ s/^\s+//;
				next if ($f =~ /^$/);
				if ($f =~ /^\s*config\s/) {
					$is_end = 1;
					last;
				}
				$length++;
			}
			WARN("CONFIG_DESCRIPTION",
			     "please write a paragraph that describes the config symbol fully\n" . $herecurr) if ($is_start && $is_end && $length < 4);
			#print "is_start<$is_start> is_end<$is_end> length<$length>\n";
		}

# discourage the addition of CONFIG_EXPERIMENTAL in Kconfig.
		if ($realfile =~ /Kconfig/ &&
		    $line =~ /.\s*depends on\s+.*\bEXPERIMENTAL\b/) {
			WARN("CONFIG_EXPERIMENTAL",
			     "Use of CONFIG_EXPERIMENTAL is deprecated. For alternatives, see https://lkml.org/lkml/2012/10/23/580\n");
		}

		if (($realfile =~ /Makefile.*/ || $realfile =~ /Kbuild.*/) &&
		    ($line =~ /\+(EXTRA_[A-Z]+FLAGS).*/)) {
			my $flag = $1;
			my $replacement = {
				'EXTRA_AFLAGS' =>   'asflags-y',
				'EXTRA_CFLAGS' =>   'ccflags-y',
				'EXTRA_CPPFLAGS' => 'cppflags-y',
				'EXTRA_LDFLAGS' =>  'ldflags-y',
			};

			WARN("DEPRECATED_VARIABLE",
			     "Use of $flag is deprecated, please use \`$replacement->{$flag} instead.\n" . $herecurr) if ($replacement->{$flag});
		}

# check we are in a valid source file if not then ignore this hunk
		next if ($realfile !~ /\.(h|c|s|S|pl|sh)$/);

#line length limit
		if ($line =~ /^\+/ && $prevrawline !~ /\/\*\*/ &&
		    $rawline !~ /^.\s*\*\s*\@$Ident\s/ &&
		    !($line =~ /^\+\s*$logFunctions\s*\(\s*(?:(KERN_\S+\s*|[^"]*))?"[X\t]*"\s*(?:|,|\)\s*;)\s*$/ ||
		    $line =~ /^\+\s*"[^"]*"\s*(?:\s*|,|\)\s*;)\s*$/) &&
		    $length > $max_line_length)
		{
			WARN("LONG_LINE",
			     "line over $max_line_length characters\n" . $herecurr);
		}

# Check for user-visible strings broken across lines, which breaks the ability
# to grep for the string.  Limited to strings used as parameters (those
# following an open parenthesis), which almost completely eliminates false
# positives, as well as warning only once per parameter rather than once per
# line of the string.  Make an exception when the previous string ends in a
# newline (multiple lines in one string constant) or \n\t (common in inline
# assembly to indent the instruction on the following line).
		if ($line =~ /^\+\s*"/ &&
		    $prevline =~ /"\s*$/ &&
		    $prevline =~ /\(/ &&
		    $prevrawline !~ /\\n(?:\\t)*"\s*$/) {
			WARN("SPLIT_STRING",
			     "quoted string split across lines\n" . $hereprev);
		}

# check for spaces before a quoted newline
		if ($rawline =~ /^.*\".*\s\\n/) {
			if (WARN("QUOTED_WHITESPACE_BEFORE_NEWLINE",
				 "unnecessary whitespace before a quoted newline\n" . $herecurr) &&
			    $fix) {
				$fixed[$linenr - 1] =~ s/^(\+.*\".*)\s+\\n/$1\\n/;
			}

		}

# check for adding lines without a newline.
		if ($line =~ /^\+/ && defined $lines[$linenr] && $lines[$linenr] =~ /^\\ No newline at end of file/) {
			WARN("MISSING_EOF_NEWLINE",
			     "adding a line without newline at end of file\n" . $herecurr);
		}

# Blackfin: use hi/lo macros
		if ($realfile =~ m@arch/blackfin/.*\.S$@) {
			if ($line =~ /\.[lL][[:space:]]*=.*&[[:space:]]*0x[fF][fF][fF][fF]/) {
				my $herevet = "$here\n" . cat_vet($line) . "\n";
				ERROR("LO_MACRO",
				      "use the LO() macro, not (... & 0xFFFF)\n" . $herevet);
			}
			if ($line =~ /\.[hH][[:space:]]*=.*>>[[:space:]]*16/) {
				my $herevet = "$here\n" . cat_vet($line) . "\n";
				ERROR("HI_MACRO",
				      "use the HI() macro, not (... >> 16)\n" . $herevet);
			}
		}

# check we are in a valid source file C or perl if not then ignore this hunk
		next if ($realfile !~ /\.(h|c|pl)$/);

# at the beginning of a line any tabs must come first and anything
# more than 8 must use tabs.
		if ($rawline =~ /^\+\s* \t\s*\S/ ||
		    $rawline =~ /^\+\s*        \s*/) {
			my $herevet = "$here\n" . cat_vet($rawline) . "\n";
			$rpt_cleaners = 1;
			if (ERROR("CODE_INDENT",
				  "code indent should use tabs where possible\n" . $herevet) &&
			    $fix) {
				$fixed[$linenr - 1] =~ s/^\+([ \t]+)/"\+" . tabify($1)/e;
			}
		}

# check for space before tabs.
		if ($rawline =~ /^\+/ && $rawline =~ / \t/) {
			my $herevet = "$here\n" . cat_vet($rawline) . "\n";
			if (WARN("SPACE_BEFORE_TAB",
				"please, no space before tabs\n" . $herevet) &&
			    $fix) {
				$fixed[$linenr - 1] =~
				    s/(^\+.*) +\t/$1\t/;
			}
		}

# check for && or || at the start of a line
		if ($rawline =~ /^\+\s*(&&|\|\|)/) {
			CHK("LOGICAL_CONTINUATIONS",
			    "Logical continuations should be on the previous line\n" . $hereprev);
		}

# check multi-line statement indentation matches previous line
		if ($^V && $^V ge 5.10.0 &&
		    $prevline =~ /^\+(\t*)(if \(|$Ident\().*(\&\&|\|\||,)\s*$/) {
			$prevline =~ /^\+(\t*)(.*)$/;
			my $oldindent = $1;
			my $rest = $2;

			my $pos = pos_last_openparen($rest);
			if ($pos >= 0) {
				$line =~ /^(\+| )([ \t]*)/;
				my $newindent = $2;

				my $goodtabindent = $oldindent .
					"\t" x ($pos / 8) .
					" "  x ($pos % 8);
				my $goodspaceindent = $oldindent . " "  x $pos;

				if ($newindent ne $goodtabindent &&
				    $newindent ne $goodspaceindent) {

					if (CHK("PARENTHESIS_ALIGNMENT",
						"Alignment should match open parenthesis\n" . $hereprev) &&
					    $fix && $line =~ /^\+/) {
						$fixed[$linenr - 1] =~
						    s/^\+[ \t]*/\+$goodtabindent/;
					}
				}
			}
		}

		if ($line =~ /^\+.*\*[ \t]*\)[ \t]+(?!$Assignment|$Arithmetic)/) {
			if (CHK("SPACING",
				"No space is necessary after a cast\n" . $hereprev) &&
			    $fix) {
				$fixed[$linenr - 1] =~
				    s/^(\+.*\*[ \t]*\))[ \t]+/$1/;
			}
		}

		if ($realfile =~ m@^(drivers/net/|net/)@ &&
		    $prevrawline =~ /^\+[ \t]*\/\*[ \t]*$/ &&
		    $rawline =~ /^\+[ \t]*\*/) {
			WARN("NETWORKING_BLOCK_COMMENT_STYLE",
			     "networking block comments don't use an empty /* line, use /* Comment...\n" . $hereprev);
		}

		if ($realfile =~ m@^(drivers/net/|net/)@ &&
		    $prevrawline =~ /^\+[ \t]*\/\*/ &&		#starting /*
		    $prevrawline !~ /\*\/[ \t]*$/ &&		#no trailing */
		    $rawline !~ /^\+[ \t]*\*/) {		#no leading *
			WARN("NETWORKING_BLOCK_COMMENT_STYLE",
			     "networking block comments start with * on subsequent lines\n" . $hereprev);
		}

		if ($realfile =~ m@^(drivers/net/|net/)@ &&
		    $rawline !~ m@^\+[ \t]*\*/[ \t]*$@ &&	#trailing */
		    $rawline !~ m@^\+.*/\*.*\*/[ \t]*$@ &&	#inline /*...*/
		    $rawline !~ m@^\+.*\*{2,}/[ \t]*$@ &&	#trailing **/
		    $rawline =~ m@^\+[ \t]*.+\*\/[ \t]*$@) {	#non blank */
			WARN("NETWORKING_BLOCK_COMMENT_STYLE",
			     "networking block comments put the trailing */ on a separate line\n" . $herecurr);
		}

# check for spaces at the beginning of a line.
# Exceptions:
#  1) within comments
#  2) indented preprocessor commands
#  3) hanging labels
		if ($rawline =~ /^\+ / && $line !~ /^\+ *(?:$;|#|$Ident:)/)  {
			my $herevet = "$here\n" . cat_vet($rawline) . "\n";
			if (WARN("LEADING_SPACE",
				 "please, no spaces at the start of a line\n" . $herevet) &&
			    $fix) {
				$fixed[$linenr - 1] =~ s/^\+([ \t]+)/"\+" . tabify($1)/e;
			}
		}

# check we are in a valid C source file if not then ignore this hunk
		next if ($realfile !~ /\.(h|c)$/);

# discourage the addition of CONFIG_EXPERIMENTAL in #if(def).
		if ($line =~ /^\+\s*\#\s*if.*\bCONFIG_EXPERIMENTAL\b/) {
			WARN("CONFIG_EXPERIMENTAL",
			     "Use of CONFIG_EXPERIMENTAL is deprecated. For alternatives, see https://lkml.org/lkml/2012/10/23/580\n");
		}

# check for RCS/CVS revision markers
		if ($rawline =~ /^\+.*\$(Revision|Log|Id)(?:\$|)/) {
			WARN("CVS_KEYWORD",
			     "CVS style keyword markers, these will _not_ be updated\n". $herecurr);
		}

# Blackfin: don't use __builtin_bfin_[cs]sync
		if ($line =~ /__builtin_bfin_csync/) {
			my $herevet = "$here\n" . cat_vet($line) . "\n";
			ERROR("CSYNC",
			      "use the CSYNC() macro in asm/blackfin.h\n" . $herevet);
		}
		if ($line =~ /__builtin_bfin_ssync/) {
			my $herevet = "$here\n" . cat_vet($line) . "\n";
			ERROR("SSYNC",
			      "use the SSYNC() macro in asm/blackfin.h\n" . $herevet);
		}

# check for old HOTPLUG __dev<foo> section markings
		if ($line =~ /\b(__dev(init|exit)(data|const|))\b/) {
			WARN("HOTPLUG_SECTION",
			     "Using $1 is unnecessary\n" . $herecurr);
		}

# Check for potential 'bare' types
		my ($stat, $cond, $line_nr_next, $remain_next, $off_next,
		    $realline_next);
#print "LINE<$line>\n";
		if ($linenr >= $suppress_statement &&
		    $realcnt && $line =~ /.\s*\S/) {
			($stat, $cond, $line_nr_next, $remain_next, $off_next) =
				ctx_statement_block($linenr, $realcnt, 0);
			$stat =~ s/\n./\n /g;
			$cond =~ s/\n./\n /g;

#print "linenr<$linenr> <$stat>\n";
			# If this statement has no statement boundaries within
			# it there is no point in retrying a statement scan
			# until we hit end of it.
			my $frag = $stat; $frag =~ s/;+\s*$//;
			if ($frag !~ /(?:{|;)/) {
#print "skip<$line_nr_next>\n";
				$suppress_statement = $line_nr_next;
			}

			# Find the real next line.
			$realline_next = $line_nr_next;
			if (defined $realline_next &&
			    (!defined $lines[$realline_next - 1] ||
			     substr($lines[$realline_next - 1], $off_next) =~ /^\s*$/)) {
				$realline_next++;
			}

			my $s = $stat;
			$s =~ s/{.*$//s;

			# Ignore goto labels.
			if ($s =~ /$Ident:\*$/s) {

			# Ignore functions being called
			} elsif ($s =~ /^.\s*$Ident\s*\(/s) {

			} elsif ($s =~ /^.\s*else\b/s) {

			# declarations always start with types
			} elsif ($prev_values eq 'E' && $s =~ /^.\s*(?:$Storage\s+)?(?:$Inline\s+)?(?:const\s+)?((?:\s*$Ident)+?)\b(?:\s+$Sparse)?\s*\**\s*(?:$Ident|\(\*[^\)]*\))(?:\s*$Modifier)?\s*(?:;|=|,|\()/s) {
				my $type = $1;
				$type =~ s/\s+/ /g;
				possible($type, "A:" . $s);

			# definitions in global scope can only start with types
			} elsif ($s =~ /^.(?:$Storage\s+)?(?:$Inline\s+)?(?:const\s+)?($Ident)\b\s*(?!:)/s) {
				possible($1, "B:" . $s);
			}

			# any (foo ... *) is a pointer cast, and foo is a type
			while ($s =~ /\(($Ident)(?:\s+$Sparse)*[\s\*]+\s*\)/sg) {
				possible($1, "C:" . $s);
			}

			# Check for any sort of function declaration.
			# int foo(something bar, other baz);
			# void (*store_gdt)(x86_descr_ptr *);
			if ($prev_values eq 'E' && $s =~ /^(.(?:typedef\s*)?(?:(?:$Storage|$Inline)\s*)*\s*$Type\s*(?:\b$Ident|\(\*\s*$Ident\))\s*)\(/s) {
				my ($name_len) = length($1);

				my $ctx = $s;
				substr($ctx, 0, $name_len + 1, '');
				$ctx =~ s/\)[^\)]*$//;

				for my $arg (split(/\s*,\s*/, $ctx)) {
					if ($arg =~ /^(?:const\s+)?($Ident)(?:\s+$Sparse)*\s*\**\s*(:?\b$Ident)?$/s || $arg =~ /^($Ident)$/s) {

						possible($1, "D:" . $s);
					}
				}
			}

		}

#
# Checks which may be anchored in the context.
#

# Check for switch () and associated case and default
# statements should be at the same indent.
		if ($line=~/\bswitch\s*\(.*\)/) {
			my $err = '';
			my $sep = '';
			my @ctx = ctx_block_outer($linenr, $realcnt);
			shift(@ctx);
			for my $ctx (@ctx) {
				my ($clen, $cindent) = line_stats($ctx);
				if ($ctx =~ /^\+\s*(case\s+|default:)/ &&
							$indent != $cindent) {
					$err .= "$sep$ctx\n";
					$sep = '';
				} else {
					$sep = "[...]\n";
				}
			}
			if ($err ne '') {
				ERROR("SWITCH_CASE_INDENT_LEVEL",
				      "switch and case should be at the same indent\n$hereline$err");
			}
		}

# if/while/etc brace do not go on next line, unless defining a do while loop,
# or if that brace on the next line is for something else
		if ($line =~ /(.*)\b((?:if|while|for|switch)\s*\(|do\b|else\b)/ && $line !~ /^.\s*\#/) {
			my $pre_ctx = "$1$2";

			my ($level, @ctx) = ctx_statement_level($linenr, $realcnt, 0);

			if ($line =~ /^\+\t{6,}/) {
				WARN("DEEP_INDENTATION",
				     "Too many leading tabs - consider code refactoring\n" . $herecurr);
			}

			my $ctx_cnt = $realcnt - $#ctx - 1;
			my $ctx = join("\n", @ctx);

			my $ctx_ln = $linenr;
			my $ctx_skip = $realcnt;

			while ($ctx_skip > $ctx_cnt || ($ctx_skip == $ctx_cnt &&
					defined $lines[$ctx_ln - 1] &&
					$lines[$ctx_ln - 1] =~ /^-/)) {
				##print "SKIP<$ctx_skip> CNT<$ctx_cnt>\n";
				$ctx_skip-- if (!defined $lines[$ctx_ln - 1] || $lines[$ctx_ln - 1] !~ /^-/);
				$ctx_ln++;
			}

			#print "realcnt<$realcnt> ctx_cnt<$ctx_cnt>\n";
			#print "pre<$pre_ctx>\nline<$line>\nctx<$ctx>\nnext<$lines[$ctx_ln - 1]>\n";

			if ($ctx !~ /{\s*/ && defined($lines[$ctx_ln -1]) && $lines[$ctx_ln - 1] =~ /^\+\s*{/) {
				ERROR("OPEN_BRACE",
				      "that open brace { should be on the previous line\n" .
					"$here\n$ctx\n$rawlines[$ctx_ln - 1]\n");
			}
			if ($level == 0 && $pre_ctx !~ /}\s*while\s*\($/ &&
			    $ctx =~ /\)\s*\;\s*$/ &&
			    defined $lines[$ctx_ln - 1])
			{
				my ($nlength, $nindent) = line_stats($lines[$ctx_ln - 1]);
				if ($nindent > $indent) {
					WARN("TRAILING_SEMICOLON",
					     "trailing semicolon indicates no statements, indent implies otherwise\n" .
						"$here\n$ctx\n$rawlines[$ctx_ln - 1]\n");
				}
			}
		}

# Check relative indent for conditionals and blocks.
		if ($line =~ /\b(?:(?:if|while|for)\s*\(|do\b)/ && $line !~ /^.\s*#/ && $line !~ /\}\s*while\s*/) {
			($stat, $cond, $line_nr_next, $remain_next, $off_next) =
				ctx_statement_block($linenr, $realcnt, 0)
					if (!defined $stat);
			my ($s, $c) = ($stat, $cond);

			substr($s, 0, length($c), '');

			# Make sure we remove the line prefixes as we have
			# none on the first line, and are going to readd them
			# where necessary.
			$s =~ s/\n./\n/gs;

			# Find out how long the conditional actually is.
			my @newlines = ($c =~ /\n/gs);
			my $cond_lines = 1 + $#newlines;

			# We want to check the first line inside the block
			# starting at the end of the conditional, so remove:
			#  1) any blank line termination
			#  2) any opening brace { on end of the line
			#  3) any do (...) {
			my $continuation = 0;
			my $check = 0;
			$s =~ s/^.*\bdo\b//;
			$s =~ s/^\s*{//;
			if ($s =~ s/^\s*\\//) {
				$continuation = 1;
			}
			if ($s =~ s/^\s*?\n//) {
				$check = 1;
				$cond_lines++;
			}

			# Also ignore a loop construct at the end of a
			# preprocessor statement.
			if (($prevline =~ /^.\s*#\s*define\s/ ||
			    $prevline =~ /\\\s*$/) && $continuation == 0) {
				$check = 0;
			}

			my $cond_ptr = -1;
			$continuation = 0;
			while ($cond_ptr != $cond_lines) {
				$cond_ptr = $cond_lines;

				# If we see an #else/#elif then the code
				# is not linear.
				if ($s =~ /^\s*\#\s*(?:else|elif)/) {
					$check = 0;
				}

				# Ignore:
				#  1) blank lines, they should be at 0,
				#  2) preprocessor lines, and
				#  3) labels.
				if ($continuation ||
				    $s =~ /^\s*?\n/ ||
				    $s =~ /^\s*#\s*?/ ||
				    $s =~ /^\s*$Ident\s*:/) {
					$continuation = ($s =~ /^.*?\\\n/) ? 1 : 0;
					if ($s =~ s/^.*?\n//) {
						$cond_lines++;
					}
				}
			}

			my (undef, $sindent) = line_stats("+" . $s);
			my $stat_real = raw_line($linenr, $cond_lines);

			# Check if either of these lines are modified, else
			# this is not this patch's fault.
			if (!defined($stat_real) ||
			    $stat !~ /^\+/ && $stat_real !~ /^\+/) {
				$check = 0;
			}
			if (defined($stat_real) && $cond_lines > 1) {
				$stat_real = "[...]\n$stat_real";
			}

			#print "line<$line> prevline<$prevline> indent<$indent> sindent<$sindent> check<$check> continuation<$continuation> s<$s> cond_lines<$cond_lines> stat_real<$stat_real> stat<$stat>\n";

			if ($check && (($sindent % 8) != 0 ||
			    ($sindent <= $indent && $s ne ''))) {
				WARN("SUSPECT_CODE_INDENT",
				     "suspect code indent for conditional statements ($indent, $sindent)\n" . $herecurr . "$stat_real\n");
			}
		}

		# Track the 'values' across context and added lines.
		my $opline = $line; $opline =~ s/^./ /;
		my ($curr_values, $curr_vars) =
				annotate_values($opline . "\n", $prev_values);
		$curr_values = $prev_values . $curr_values;
		if ($dbg_values) {
			my $outline = $opline; $outline =~ s/\t/ /g;
			print "$linenr > .$outline\n";
			print "$linenr > $curr_values\n";
			print "$linenr >  $curr_vars\n";
		}
		$prev_values = substr($curr_values, -1);

#ignore lines not being added
		next if ($line =~ /^[^\+]/);

# TEST: allow direct testing of the type matcher.
		if ($dbg_type) {
			if ($line =~ /^.\s*$Declare\s*$/) {
				ERROR("TEST_TYPE",
				      "TEST: is type\n" . $herecurr);
			} elsif ($dbg_type > 1 && $line =~ /^.+($Declare)/) {
				ERROR("TEST_NOT_TYPE",
				      "TEST: is not type ($1 is)\n". $herecurr);
			}
			next;
		}
# TEST: allow direct testing of the attribute matcher.
		if ($dbg_attr) {
			if ($line =~ /^.\s*$Modifier\s*$/) {
				ERROR("TEST_ATTR",
				      "TEST: is attr\n" . $herecurr);
			} elsif ($dbg_attr > 1 && $line =~ /^.+($Modifier)/) {
				ERROR("TEST_NOT_ATTR",
				      "TEST: is not attr ($1 is)\n". $herecurr);
			}
			next;
		}

# check for initialisation to aggregates open brace on the next line
		if ($line =~ /^.\s*{/ &&
		    $prevline =~ /(?:^|[^=])=\s*$/) {
			ERROR("OPEN_BRACE",
			      "that open brace { should be on the previous line\n" . $hereprev);
		}

#
# Checks which are anchored on the added line.
#

# check for malformed paths in #include statements (uses RAW line)
		if ($rawline =~ m{^.\s*\#\s*include\s+[<"](.*)[">]}) {
			my $path = $1;
			if ($path =~ m{//}) {
				ERROR("MALFORMED_INCLUDE",
				      "malformed #include filename\n" . $herecurr);
			}
			if ($path =~ "^uapi/" && $realfile =~ m@\binclude/uapi/@) {
				ERROR("UAPI_INCLUDE",
				      "No #include in ...include/uapi/... should use a uapi/ path prefix\n" . $herecurr);
			}
		}

# no C99 // comments
		if ($line =~ m{//}) {
			if (ERROR("C99_COMMENTS",
				  "do not use C99 // comments\n" . $herecurr) &&
			    $fix) {
				my $line = $fixed[$linenr - 1];
				if ($line =~ /\/\/(.*)$/) {
					my $comment = trim($1);
					$fixed[$linenr - 1] =~ s@\/\/(.*)$@/\* $comment \*/@;
				}
			}
		}
		# Remove C99 comments.
		$line =~ s@//.*@@;
		$opline =~ s@//.*@@;

# EXPORT_SYMBOL should immediately follow the thing it is exporting, consider
# the whole statement.
#print "APW <$lines[$realline_next - 1]>\n";
		if (defined $realline_next &&
		    exists $lines[$realline_next - 1] &&
		    !defined $suppress_export{$realline_next} &&
		    ($lines[$realline_next - 1] =~ /EXPORT_SYMBOL.*\((.*)\)/ ||
		     $lines[$realline_next - 1] =~ /EXPORT_UNUSED_SYMBOL.*\((.*)\)/)) {
			# Handle definitions which produce identifiers with
			# a prefix:
			#   XXX(foo);
			#   EXPORT_SYMBOL(something_foo);
			my $name = $1;
			if ($stat =~ /^(?:.\s*}\s*\n)?.([A-Z_]+)\s*\(\s*($Ident)/ &&
			    $name =~ /^${Ident}_$2/) {
#print "FOO C name<$name>\n";
				$suppress_export{$realline_next} = 1;

			} elsif ($stat !~ /(?:
				\n.}\s*$|
				^.DEFINE_$Ident\(\Q$name\E\)|
				^.DECLARE_$Ident\(\Q$name\E\)|
				^.LIST_HEAD\(\Q$name\E\)|
				^.(?:$Storage\s+)?$Type\s*\(\s*\*\s*\Q$name\E\s*\)\s*\(|
				\b\Q$name\E(?:\s+$Attribute)*\s*(?:;|=|\[|\()
			    )/x) {
#print "FOO A<$lines[$realline_next - 1]> stat<$stat> name<$name>\n";
				$suppress_export{$realline_next} = 2;
			} else {
				$suppress_export{$realline_next} = 1;
			}
		}
		if (!defined $suppress_export{$linenr} &&
		    $prevline =~ /^.\s*$/ &&
		    ($line =~ /EXPORT_SYMBOL.*\((.*)\)/ ||
		     $line =~ /EXPORT_UNUSED_SYMBOL.*\((.*)\)/)) {
#print "FOO B <$lines[$linenr - 1]>\n";
			$suppress_export{$linenr} = 2;
		}
		if (defined $suppress_export{$linenr} &&
		    $suppress_export{$linenr} == 2) {
			WARN("EXPORT_SYMBOL",
			     "EXPORT_SYMBOL(foo); should immediately follow its function/variable\n" . $herecurr);
		}

# check for global initialisers.
		if ($line =~ /^.$Type\s*$Ident\s*(?:\s+$Modifier)*\s*=\s*(0|NULL|false)\s*;/) {
			ERROR("GLOBAL_INITIALISERS",
			      "do not initialise globals to 0 or NULL\n" .
				$herecurr);
		}
# check for static initialisers.
		if ($line =~ /\bstatic\s.*=\s*(0|NULL|false)\s*;/) {
			ERROR("INITIALISED_STATIC",
			      "do not initialise statics to 0 or NULL\n" .
				$herecurr);
		}

# check for static const char * arrays.
		if ($line =~ /\bstatic\s+const\s+char\s*\*\s*(\w+)\s*\[\s*\]\s*=\s*/) {
			WARN("STATIC_CONST_CHAR_ARRAY",
			     "static const char * array should probably be static const char * const\n" .
				$herecurr);
               }

# check for static char foo[] = "bar" declarations.
		if ($line =~ /\bstatic\s+char\s+(\w+)\s*\[\s*\]\s*=\s*"/) {
			WARN("STATIC_CONST_CHAR_ARRAY",
			     "static char array declaration should probably be static const char\n" .
				$herecurr);
               }

# check for declarations of struct pci_device_id
		if ($line =~ /\bstruct\s+pci_device_id\s+\w+\s*\[\s*\]\s*\=\s*\{/) {
			WARN("DEFINE_PCI_DEVICE_TABLE",
			     "Use DEFINE_PCI_DEVICE_TABLE for struct pci_device_id\n" . $herecurr);
		}

# check for new typedefs, only function parameters and sparse annotations
# make sense.
		if ($line =~ /\btypedef\s/ &&
		    $line !~ /\btypedef\s+$Type\s*\(\s*\*?$Ident\s*\)\s*\(/ &&
		    $line !~ /\btypedef\s+$Type\s+$Ident\s*\(/ &&
		    $line !~ /\b$typeTypedefs\b/ &&
		    $line !~ /\b__bitwise(?:__|)\b/) {
			WARN("NEW_TYPEDEFS",
			     "do not add new typedefs\n" . $herecurr);
		}

# * goes on variable not on type
		# (char*[ const])
		while ($line =~ m{(\($NonptrType(\s*(?:$Modifier\b\s*|\*\s*)+)\))}g) {
			#print "AA<$1>\n";
			my ($ident, $from, $to) = ($1, $2, $2);

			# Should start with a space.
			$to =~ s/^(\S)/ $1/;
			# Should not end with a space.
			$to =~ s/\s+$//;
			# '*'s should not have spaces between.
			while ($to =~ s/\*\s+\*/\*\*/) {
			}

##			print "1: from<$from> to<$to> ident<$ident>\n";
			if ($from ne $to) {
				if (ERROR("POINTER_LOCATION",
					  "\"(foo$from)\" should be \"(foo$to)\"\n" .  $herecurr) &&
				    $fix) {
					my $sub_from = $ident;
					my $sub_to = $ident;
					$sub_to =~ s/\Q$from\E/$to/;
					$fixed[$linenr - 1] =~
					    s@\Q$sub_from\E@$sub_to@;
				}
			}
		}
		while ($line =~ m{(\b$NonptrType(\s*(?:$Modifier\b\s*|\*\s*)+)($Ident))}g) {
			#print "BB<$1>\n";
			my ($match, $from, $to, $ident) = ($1, $2, $2, $3);

			# Should start with a space.
			$to =~ s/^(\S)/ $1/;
			# Should not end with a space.
			$to =~ s/\s+$//;
			# '*'s should not have spaces between.
			while ($to =~ s/\*\s+\*/\*\*/) {
			}
			# Modifiers should have spaces.
			$to =~ s/(\b$Modifier$)/$1 /;

##			print "2: from<$from> to<$to> ident<$ident>\n";
			if ($from ne $to && $ident !~ /^$Modifier$/) {
				if (ERROR("POINTER_LOCATION",
					  "\"foo${from}bar\" should be \"foo${to}bar\"\n" .  $herecurr) &&
				    $fix) {

					my $sub_from = $match;
					my $sub_to = $match;
					$sub_to =~ s/\Q$from\E/$to/;
					$fixed[$linenr - 1] =~
					    s@\Q$sub_from\E@$sub_to@;
				}
			}
		}

# # no BUG() or BUG_ON()
# 		if ($line =~ /\b(BUG|BUG_ON)\b/) {
# 			print "Try to use WARN_ON & Recovery code rather than BUG() or BUG_ON()\n";
# 			print "$herecurr";
# 			$clean = 0;
# 		}

		if ($line =~ /\bLINUX_VERSION_CODE\b/) {
			WARN("LINUX_VERSION_CODE",
			     "LINUX_VERSION_CODE should be avoided, code should be for the version to which it is merged\n" . $herecurr);
		}

# check for uses of printk_ratelimit
		if ($line =~ /\bprintk_ratelimit\s*\(/) {
			WARN("PRINTK_RATELIMITED",
"Prefer printk_ratelimited or pr_<level>_ratelimited to printk_ratelimit\n" . $herecurr);
		}

# printk should use KERN_* levels.  Note that follow on printk's on the
# same line do not need a level, so we use the current block context
# to try and find and validate the current printk.  In summary the current
# printk includes all preceding printk's which have no newline on the end.
# we assume the first bad printk is the one to report.
		if ($line =~ /\bprintk\((?!KERN_)\s*"/) {
			my $ok = 0;
			for (my $ln = $linenr - 1; $ln >= $first_line; $ln--) {
				#print "CHECK<$lines[$ln - 1]\n";
				# we have a preceding printk if it ends
				# with "\n" ignore it, else it is to blame
				if ($lines[$ln - 1] =~ m{\bprintk\(}) {
					if ($rawlines[$ln - 1] !~ m{\\n"}) {
						$ok = 1;
					}
					last;
				}
			}
			if ($ok == 0) {
				WARN("PRINTK_WITHOUT_KERN_LEVEL",
				     "printk() should include KERN_ facility level\n" . $herecurr);
			}
		}

		if ($line =~ /\bprintk\s*\(\s*KERN_([A-Z]+)/) {
			my $orig = $1;
			my $level = lc($orig);
			$level = "warn" if ($level eq "warning");
			my $level2 = $level;
			$level2 = "dbg" if ($level eq "debug");
			WARN("PREFER_PR_LEVEL",
			     "Prefer netdev_$level2(netdev, ... then dev_$level2(dev, ... then pr_$level(...  to printk(KERN_$orig ...\n" . $herecurr);
		}

		if ($line =~ /\bpr_warning\s*\(/) {
			WARN("PREFER_PR_LEVEL",
			     "Prefer pr_warn(... to pr_warning(...\n" . $herecurr);
		}

		if ($line =~ /\bdev_printk\s*\(\s*KERN_([A-Z]+)/) {
			my $orig = $1;
			my $level = lc($orig);
			$level = "warn" if ($level eq "warning");
			$level = "dbg" if ($level eq "debug");
			WARN("PREFER_DEV_LEVEL",
			     "Prefer dev_$level(... to dev_printk(KERN_$orig, ...\n" . $herecurr);
		}

# function brace can't be on same line, except for #defines of do while,
# or if closed on same line
		if (($line=~/$Type\s*$Ident\(.*\).*\s{/) and
		    !($line=~/\#\s*define.*do\s{/) and !($line=~/}/)) {
			ERROR("OPEN_BRACE",
			      "open brace '{' following function declarations go on the next line\n" . $herecurr);
		}

# open braces for enum, union and struct go on the same line.
		if ($line =~ /^.\s*{/ &&
		    $prevline =~ /^.\s*(?:typedef\s+)?(enum|union|struct)(?:\s+$Ident)?\s*$/) {
			ERROR("OPEN_BRACE",
			      "open brace '{' following $1 go on the same line\n" . $hereprev);
		}

# missing space after union, struct or enum definition
		if ($line =~ /^.\s*(?:typedef\s+)?(enum|union|struct)(?:\s+$Ident){1,2}[=\{]/) {
			if (WARN("SPACING",
				 "missing space after $1 definition\n" . $herecurr) &&
			    $fix) {
				$fixed[$linenr - 1] =~
				    s/^(.\s*(?:typedef\s+)?(?:enum|union|struct)(?:\s+$Ident){1,2})([=\{])/$1 $2/;
			}
		}

# check for spacing round square brackets; allowed:
#  1. with a type on the left -- int [] a;
#  2. at the beginning of a line for slice initialisers -- [0...10] = 5,
#  3. inside a curly brace -- = { [0...10] = 5 }
		while ($line =~ /(.*?\s)\[/g) {
			my ($where, $prefix) = ($-[1], $1);
			if ($prefix !~ /$Type\s+$/ &&
			    ($where != 0 || $prefix !~ /^.\s+$/) &&
			    $prefix !~ /[{,]\s+$/) {
				if (ERROR("BRACKET_SPACE",
					  "space prohibited before open square bracket '['\n" . $herecurr) &&
				    $fix) {
				    $fixed[$linenr - 1] =~
					s/^(\+.*?)\s+\[/$1\[/;
				}
			}
		}

# check for spaces between functions and their parentheses.
		while ($line =~ /($Ident)\s+\(/g) {
			my $name = $1;
			my $ctx_before = substr($line, 0, $-[1]);
			my $ctx = "$ctx_before$name";

			# Ignore those directives where spaces _are_ permitted.
			if ($name =~ /^(?:
				if|for|while|switch|return|case|
				volatile|__volatile__|
				__attribute__|format|__extension__|
				asm|__asm__)$/x)
			{
			# cpp #define statements have non-optional spaces, ie
			# if there is a space between the name and the open
			# parenthesis it is simply not a parameter group.
			} elsif ($ctx_before =~ /^.\s*\#\s*define\s*$/) {

			# cpp #elif statement condition may start with a (
			} elsif ($ctx =~ /^.\s*\#\s*elif\s*$/) {

			# If this whole things ends with a type its most
			# likely a typedef for a function.
			} elsif ($ctx =~ /$Type$/) {

			} else {
				if (WARN("SPACING",
					 "space prohibited between function name and open parenthesis '('\n" . $herecurr) &&
					     $fix) {
					$fixed[$linenr - 1] =~
					    s/\b$name\s+\(/$name\(/;
				}
			}
		}

<<<<<<< HEAD
=======
# check for whitespace before a non-naked semicolon
		if ($line =~ /^\+.*\S\s+;/) {
			WARN("SPACING",
			     "space prohibited before semicolon\n" . $herecurr);
		}

>>>>>>> 505891a1
# Check operator spacing.
		if (!($line=~/\#\s*include/)) {
			my $fixed_line = "";
			my $line_fixed = 0;

			my $ops = qr{
				<<=|>>=|<=|>=|==|!=|
				\+=|-=|\*=|\/=|%=|\^=|\|=|&=|
				=>|->|<<|>>|<|>|=|!|~|
				&&|\|\||,|\^|\+\+|--|&|\||\+|-|\*|\/|%|
				\?|:
			}x;
			my @elements = split(/($ops|;)/, $opline);

##			print("element count: <" . $#elements . ">\n");
##			foreach my $el (@elements) {
##				print("el: <$el>\n");
##			}

			my @fix_elements = ();
			my $off = 0;

			foreach my $el (@elements) {
				push(@fix_elements, substr($rawline, $off, length($el)));
				$off += length($el);
			}

			$off = 0;

			my $blank = copy_spacing($opline);

			for (my $n = 0; $n < $#elements; $n += 2) {

				my $good = $fix_elements[$n] . $fix_elements[$n + 1];

##				print("n: <$n> good: <$good>\n");

				$off += length($elements[$n]);

				# Pick up the preceding and succeeding characters.
				my $ca = substr($opline, 0, $off);
				my $cc = '';
				if (length($opline) >= ($off + length($elements[$n + 1]))) {
					$cc = substr($opline, $off + length($elements[$n + 1]));
				}
				my $cb = "$ca$;$cc";

				my $a = '';
				$a = 'V' if ($elements[$n] ne '');
				$a = 'W' if ($elements[$n] =~ /\s$/);
				$a = 'C' if ($elements[$n] =~ /$;$/);
				$a = 'B' if ($elements[$n] =~ /(\[|\()$/);
				$a = 'O' if ($elements[$n] eq '');
				$a = 'E' if ($ca =~ /^\s*$/);

				my $op = $elements[$n + 1];

				my $c = '';
				if (defined $elements[$n + 2]) {
					$c = 'V' if ($elements[$n + 2] ne '');
					$c = 'W' if ($elements[$n + 2] =~ /^\s/);
					$c = 'C' if ($elements[$n + 2] =~ /^$;/);
					$c = 'B' if ($elements[$n + 2] =~ /^(\)|\]|;)/);
					$c = 'O' if ($elements[$n + 2] eq '');
					$c = 'E' if ($elements[$n + 2] =~ /^\s*\\$/);
				} else {
					$c = 'E';
				}

				my $ctx = "${a}x${c}";

				my $at = "(ctx:$ctx)";

				my $ptr = substr($blank, 0, $off) . "^";
				my $hereptr = "$hereline$ptr\n";

				# Pull out the value of this operator.
				my $op_type = substr($curr_values, $off + 1, 1);

				# Get the full operator variant.
				my $opv = $op . substr($curr_vars, $off, 1);

				# Ignore operators passed as parameters.
				if ($op_type ne 'V' &&
				    $ca =~ /\s$/ && $cc =~ /^\s*,/) {

#				# Ignore comments
#				} elsif ($op =~ /^$;+$/) {

				# ; should have either the end of line or a space or \ after it
				} elsif ($op eq ';') {
					if ($ctx !~ /.x[WEBC]/ &&
					    $cc !~ /^\\/ && $cc !~ /^;/) {
						if (ERROR("SPACING",
							  "space required after that '$op' $at\n" . $hereptr)) {
							$good = trim($fix_elements[$n]) . " " . trim($fix_elements[$n + 1]) . " ";
							$line_fixed = 1;
						}
					}

				# // is a comment
				} elsif ($op eq '//') {

				# No spaces for:
				#   ->
				#   :   when part of a bitfield
				} elsif ($op eq '->' || $opv eq ':B') {
					if ($ctx =~ /Wx.|.xW/) {
						if (ERROR("SPACING",
							  "spaces prohibited around that '$op' $at\n" . $hereptr)) {
							$good = trim($fix_elements[$n]) . trim($fix_elements[$n + 1]);
							$line_fixed = 1;
							if (defined $fix_elements[$n + 2]) {
								$fix_elements[$n + 2] =~ s/^\s+//;
							}
						}
					}

				# , must have a space on the right.
				} elsif ($op eq ',') {
					if ($ctx !~ /.x[WEC]/ && $cc !~ /^}/) {
						if (ERROR("SPACING",
							  "space required after that '$op' $at\n" . $hereptr)) {
							$good = trim($fix_elements[$n]) . trim($fix_elements[$n + 1]) . " ";
							$line_fixed = 1;
						}
					}

				# '*' as part of a type definition -- reported already.
				} elsif ($opv eq '*_') {
					#warn "'*' is part of type\n";

				# unary operators should have a space before and
				# none after.  May be left adjacent to another
				# unary operator, or a cast
				} elsif ($op eq '!' || $op eq '~' ||
					 $opv eq '*U' || $opv eq '-U' ||
					 $opv eq '&U' || $opv eq '&&U') {
					if ($ctx !~ /[WEBC]x./ && $ca !~ /(?:\)|!|~|\*|-|\&|\||\+\+|\-\-|\{)$/) {
						if (ERROR("SPACING",
							  "space required before that '$op' $at\n" . $hereptr)) {
							$good = trim($fix_elements[$n]) . " " . trim($fix_elements[$n + 1]);
							$line_fixed = 1;
						}
					}
					if ($op eq '*' && $cc =~/\s*$Modifier\b/) {
						# A unary '*' may be const

					} elsif ($ctx =~ /.xW/) {
						if (ERROR("SPACING",
							  "space prohibited after that '$op' $at\n" . $hereptr)) {
							$fixed_line =~ s/\s+$//;
							$good = trim($fix_elements[$n]) . trim($fix_elements[$n + 1]);
							$line_fixed = 1;
							if (defined $fix_elements[$n + 2]) {
								$fix_elements[$n + 2] =~ s/^\s+//;
							}
						}
					}

				# unary ++ and unary -- are allowed no space on one side.
				} elsif ($op eq '++' or $op eq '--') {
					if ($ctx !~ /[WEOBC]x[^W]/ && $ctx !~ /[^W]x[WOBEC]/) {
						if (ERROR("SPACING",
							  "space required one side of that '$op' $at\n" . $hereptr)) {
							$fixed_line =~ s/\s+$//;
							$good = trim($fix_elements[$n]) . trim($fix_elements[$n + 1]) . " ";
							$line_fixed = 1;
						}
					}
					if ($ctx =~ /Wx[BE]/ ||
					    ($ctx =~ /Wx./ && $cc =~ /^;/)) {
						if (ERROR("SPACING",
							  "space prohibited before that '$op' $at\n" . $hereptr)) {
							$fixed_line =~ s/\s+$//;
							$good = trim($fix_elements[$n]) . trim($fix_elements[$n + 1]);
							$line_fixed = 1;
						}
					}
					if ($ctx =~ /ExW/) {
						if (ERROR("SPACING",
							  "space prohibited after that '$op' $at\n" . $hereptr)) {
							$fixed_line =~ s/\s+$//;
							$good = trim($fix_elements[$n]) . trim($fix_elements[$n + 1]);
							$line_fixed = 1;
							if (defined $fix_elements[$n + 2]) {
								$fix_elements[$n + 2] =~ s/^\s+//;
							}
						}
					}

				# << and >> may either have or not have spaces both sides
				} elsif ($op eq '<<' or $op eq '>>' or
					 $op eq '&' or $op eq '^' or $op eq '|' or
					 $op eq '+' or $op eq '-' or
					 $op eq '*' or $op eq '/' or
					 $op eq '%')
				{
					if ($ctx =~ /Wx[^WCE]|[^WCE]xW/) {
						if (ERROR("SPACING",
							  "need consistent spacing around '$op' $at\n" . $hereptr)) {
							$fixed_line =~ s/\s+$//;
							$good = trim($fix_elements[$n]) . " " . trim($fix_elements[$n + 1]) . " ";
							$line_fixed = 1;
						}
					}

				# A colon needs no spaces before when it is
				# terminating a case value or a label.
				} elsif ($opv eq ':C' || $opv eq ':L') {
					if ($ctx =~ /Wx./) {
						if (ERROR("SPACING",
							  "space prohibited before that '$op' $at\n" . $hereptr)) {
							$good = trim($fix_elements[$n]) . trim($fix_elements[$n + 1]);
							$line_fixed = 1;
						}
					}

				# All the others need spaces both sides.
				} elsif ($ctx !~ /[EWC]x[CWE]/) {
					my $ok = 0;

					# Ignore email addresses <foo@bar>
					if (($op eq '<' &&
					     $cc =~ /^\S+\@\S+>/) ||
					    ($op eq '>' &&
					     $ca =~ /<\S+\@\S+$/))
					{
					    	$ok = 1;
					}

					# Ignore ?:
					if (($opv eq ':O' && $ca =~ /\?$/) ||
					    ($op eq '?' && $cc =~ /^:/)) {
					    	$ok = 1;
					}

					if ($ok == 0) {
						if (ERROR("SPACING",
							  "spaces required around that '$op' $at\n" . $hereptr)) {
							$good = trim($fix_elements[$n]) . " " . trim($fix_elements[$n + 1]) . " ";
							$good = $fix_elements[$n] . " " . trim($fix_elements[$n + 1]) . " ";
							$line_fixed = 1;
						}
					}
				}
				$off += length($elements[$n + 1]);

##				print("n: <$n> GOOD: <$good>\n");

				$fixed_line = $fixed_line . $good;
			}

			if (($#elements % 2) == 0) {
				$fixed_line = $fixed_line . $fix_elements[$#elements];
			}

			if ($fix && $line_fixed && $fixed_line ne $fixed[$linenr - 1]) {
				$fixed[$linenr - 1] = $fixed_line;
			}


		}

# check for whitespace before a non-naked semicolon
		if ($line =~ /^\+.*\S\s+;/) {
			if (WARN("SPACING",
				 "space prohibited before semicolon\n" . $herecurr) &&
			    $fix) {
				1 while $fixed[$linenr - 1] =~
				    s/^(\+.*\S)\s+;/$1;/;
			}
		}

# check for multiple assignments
		if ($line =~ /^.\s*$Lval\s*=\s*$Lval\s*=(?!=)/) {
			CHK("MULTIPLE_ASSIGNMENTS",
			    "multiple assignments should be avoided\n" . $herecurr);
		}

## # check for multiple declarations, allowing for a function declaration
## # continuation.
## 		if ($line =~ /^.\s*$Type\s+$Ident(?:\s*=[^,{]*)?\s*,\s*$Ident.*/ &&
## 		    $line !~ /^.\s*$Type\s+$Ident(?:\s*=[^,{]*)?\s*,\s*$Type\s*$Ident.*/) {
##
## 			# Remove any bracketed sections to ensure we do not
## 			# falsly report the parameters of functions.
## 			my $ln = $line;
## 			while ($ln =~ s/\([^\(\)]*\)//g) {
## 			}
## 			if ($ln =~ /,/) {
## 				WARN("MULTIPLE_DECLARATION",
##				     "declaring multiple variables together should be avoided\n" . $herecurr);
## 			}
## 		}

#need space before brace following if, while, etc
		if (($line =~ /\(.*\){/ && $line !~ /\($Type\){/) ||
		    $line =~ /do{/) {
			if (ERROR("SPACING",
				  "space required before the open brace '{'\n" . $herecurr) &&
			    $fix) {
				$fixed[$linenr - 1] =~
				    s/^(\+.*(?:do|\))){/$1 {/;
			}
		}

## # check for blank lines before declarations
##		if ($line =~ /^.\t+$Type\s+$Ident(?:\s*=.*)?;/ &&
##		    $prevrawline =~ /^.\s*$/) {
##			WARN("SPACING",
##			     "No blank lines before declarations\n" . $hereprev);
##		}
##

# closing brace should have a space following it when it has anything
# on the line
		if ($line =~ /}(?!(?:,|;|\)))\S/) {
			ERROR("SPACING",
			      "space required after that close brace '}'\n" . $herecurr);
		}

# check spacing on square brackets
		if ($line =~ /\[\s/ && $line !~ /\[\s*$/) {
			if (ERROR("SPACING",
				  "space prohibited after that open square bracket '['\n" . $herecurr) &&
			    $fix) {
				$fixed[$linenr - 1] =~
				    s/\[\s+/\[/;
			}
		}
		if ($line =~ /\s\]/) {
			if (ERROR("SPACING",
				  "space prohibited before that close square bracket ']'\n" . $herecurr) &&
			    $fix) {
				$fixed[$linenr - 1] =~
				    s/\s+\]/\]/;
			}
		}

# check spacing on parentheses
		if ($line =~ /\(\s/ && $line !~ /\(\s*(?:\\)?$/ &&
		    $line !~ /for\s*\(\s+;/) {
			if (ERROR("SPACING",
				  "space prohibited after that open parenthesis '('\n" . $herecurr) &&
			    $fix) {
				$fixed[$linenr - 1] =~
				    s/\(\s+/\(/;
			}
		}
		if ($line =~ /(\s+)\)/ && $line !~ /^.\s*\)/ &&
		    $line !~ /for\s*\(.*;\s+\)/ &&
		    $line !~ /:\s+\)/) {
			if (ERROR("SPACING",
				  "space prohibited before that close parenthesis ')'\n" . $herecurr) &&
			    $fix) {
				$fixed[$linenr - 1] =~
				    s/\s+\)/\)/;
			}
		}

#goto labels aren't indented, allow a single space however
		if ($line=~/^.\s+[A-Za-z\d_]+:(?![0-9]+)/ and
		   !($line=~/^. [A-Za-z\d_]+:/) and !($line=~/^.\s+default:/)) {
			if (WARN("INDENTED_LABEL",
				 "labels should not be indented\n" . $herecurr) &&
			    $fix) {
				$fixed[$linenr - 1] =~
				    s/^(.)\s+/$1/;
			}
		}

# Return is not a function.
		if (defined($stat) && $stat =~ /^.\s*return(\s*)(\(.*);/s) {
			my $spacing = $1;
			my $value = $2;

			# Flatten any parentheses
			$value =~ s/\(/ \(/g;
			$value =~ s/\)/\) /g;
			while ($value =~ s/\[[^\[\]]*\]/1/ ||
			       $value !~ /(?:$Ident|-?$Constant)\s*
					     $Compare\s*
					     (?:$Ident|-?$Constant)/x &&
			       $value =~ s/\([^\(\)]*\)/1/) {
			}
#print "value<$value>\n";
			if ($value =~ /^\s*(?:$Ident|-?$Constant)\s*$/) {
				ERROR("RETURN_PARENTHESES",
				      "return is not a function, parentheses are not required\n" . $herecurr);

			} elsif ($spacing !~ /\s+/) {
				ERROR("SPACING",
				      "space required before the open parenthesis '('\n" . $herecurr);
			}
		}
# Return of what appears to be an errno should normally be -'ve
		if ($line =~ /^.\s*return\s*(E[A-Z]*)\s*;/) {
			my $name = $1;
			if ($name ne 'EOF' && $name ne 'ERROR') {
				WARN("USE_NEGATIVE_ERRNO",
				     "return of an errno should typically be -ve (return -$1)\n" . $herecurr);
			}
		}

# Need a space before open parenthesis after if, while etc
		if ($line =~ /\b(if|while|for|switch)\(/) {
			if (ERROR("SPACING",
				  "space required before the open parenthesis '('\n" . $herecurr) &&
			    $fix) {
				$fixed[$linenr - 1] =~
				    s/\b(if|while|for|switch)\(/$1 \(/;
			}
		}

# Check for illegal assignment in if conditional -- and check for trailing
# statements after the conditional.
		if ($line =~ /do\s*(?!{)/) {
			($stat, $cond, $line_nr_next, $remain_next, $off_next) =
				ctx_statement_block($linenr, $realcnt, 0)
					if (!defined $stat);
			my ($stat_next) = ctx_statement_block($line_nr_next,
						$remain_next, $off_next);
			$stat_next =~ s/\n./\n /g;
			##print "stat<$stat> stat_next<$stat_next>\n";

			if ($stat_next =~ /^\s*while\b/) {
				# If the statement carries leading newlines,
				# then count those as offsets.
				my ($whitespace) =
					($stat_next =~ /^((?:\s*\n[+-])*\s*)/s);
				my $offset =
					statement_rawlines($whitespace) - 1;

				$suppress_whiletrailers{$line_nr_next +
								$offset} = 1;
			}
		}
		if (!defined $suppress_whiletrailers{$linenr} &&
		    $line =~ /\b(?:if|while|for)\s*\(/ && $line !~ /^.\s*#/) {
			my ($s, $c) = ($stat, $cond);

			if ($c =~ /\bif\s*\(.*[^<>!=]=[^=].*/s) {
				ERROR("ASSIGN_IN_IF",
				      "do not use assignment in if condition\n" . $herecurr);
			}

			# Find out what is on the end of the line after the
			# conditional.
			substr($s, 0, length($c), '');
			$s =~ s/\n.*//g;
			$s =~ s/$;//g; 	# Remove any comments
			if (length($c) && $s !~ /^\s*{?\s*\\*\s*$/ &&
			    $c !~ /}\s*while\s*/)
			{
				# Find out how long the conditional actually is.
				my @newlines = ($c =~ /\n/gs);
				my $cond_lines = 1 + $#newlines;
				my $stat_real = '';

				$stat_real = raw_line($linenr, $cond_lines)
							. "\n" if ($cond_lines);
				if (defined($stat_real) && $cond_lines > 1) {
					$stat_real = "[...]\n$stat_real";
				}

				ERROR("TRAILING_STATEMENTS",
				      "trailing statements should be on next line\n" . $herecurr . $stat_real);
			}
		}

# Check for bitwise tests written as boolean
		if ($line =~ /
			(?:
				(?:\[|\(|\&\&|\|\|)
				\s*0[xX][0-9]+\s*
				(?:\&\&|\|\|)
			|
				(?:\&\&|\|\|)
				\s*0[xX][0-9]+\s*
				(?:\&\&|\|\||\)|\])
			)/x)
		{
			WARN("HEXADECIMAL_BOOLEAN_TEST",
			     "boolean test with hexadecimal, perhaps just 1 \& or \|?\n" . $herecurr);
		}

# if and else should not have general statements after it
		if ($line =~ /^.\s*(?:}\s*)?else\b(.*)/) {
			my $s = $1;
			$s =~ s/$;//g; 	# Remove any comments
			if ($s !~ /^\s*(?:\sif|(?:{|)\s*\\?\s*$)/) {
				ERROR("TRAILING_STATEMENTS",
				      "trailing statements should be on next line\n" . $herecurr);
			}
		}
# if should not continue a brace
		if ($line =~ /}\s*if\b/) {
			ERROR("TRAILING_STATEMENTS",
			      "trailing statements should be on next line\n" .
				$herecurr);
		}
# case and default should not have general statements after them
		if ($line =~ /^.\s*(?:case\s*.*|default\s*):/g &&
		    $line !~ /\G(?:
			(?:\s*$;*)(?:\s*{)?(?:\s*$;*)(?:\s*\\)?\s*$|
			\s*return\s+
		    )/xg)
		{
			ERROR("TRAILING_STATEMENTS",
			      "trailing statements should be on next line\n" . $herecurr);
		}

		# Check for }<nl>else {, these must be at the same
		# indent level to be relevant to each other.
		if ($prevline=~/}\s*$/ and $line=~/^.\s*else\s*/ and
						$previndent == $indent) {
			ERROR("ELSE_AFTER_BRACE",
			      "else should follow close brace '}'\n" . $hereprev);
		}

		if ($prevline=~/}\s*$/ and $line=~/^.\s*while\s*/ and
						$previndent == $indent) {
			my ($s, $c) = ctx_statement_block($linenr, $realcnt, 0);

			# Find out what is on the end of the line after the
			# conditional.
			substr($s, 0, length($c), '');
			$s =~ s/\n.*//g;

			if ($s =~ /^\s*;/) {
				ERROR("WHILE_AFTER_BRACE",
				      "while should follow close brace '}'\n" . $hereprev);
			}
		}

#Specific variable tests
		while ($line =~ m{($Constant|$Lval)}g) {
			my $var = $1;

#gcc binary extension
			if ($var =~ /^$Binary$/) {
				WARN("GCC_BINARY_CONSTANT",
				     "Avoid gcc v4.3+ binary constant extension: <$var>\n" . $herecurr);
			}

#CamelCase
			if ($var !~ /^$Constant$/ &&
			    $var =~ /[A-Z][a-z]|[a-z][A-Z]/ &&
#Ignore Page<foo> variants
			    $var !~ /^(?:Clear|Set|TestClear|TestSet|)Page[A-Z]/ &&
#Ignore SI style variants like nS, mV and dB (ie: max_uV, regulator_min_uA_show)
			    $var !~ /^(?:[a-z_]*?)_?[a-z][A-Z](?:_[a-z_]+)?$/) {
				seed_camelcase_includes() if ($check);
				if (!defined $camelcase{$var}) {
					$camelcase{$var} = 1;
					CHK("CAMELCASE",
					    "Avoid CamelCase: <$var>\n" . $herecurr);
				}
			}
		}

#no spaces allowed after \ in define
		if ($line=~/\#\s*define.*\\\s$/) {
			WARN("WHITESPACE_AFTER_LINE_CONTINUATION",
			     "Whitepspace after \\ makes next lines useless\n" . $herecurr);
		}

#warn if <asm/foo.h> is #included and <linux/foo.h> is available (uses RAW line)
		if ($tree && $rawline =~ m{^.\s*\#\s*include\s*\<asm\/(.*)\.h\>}) {
			my $file = "$1.h";
			my $checkfile = "include/linux/$file";
			if (-f "$root/$checkfile" &&
			    $realfile ne $checkfile &&
			    $1 !~ /$allowed_asm_includes/)
			{
				if ($realfile =~ m{^arch/}) {
					CHK("ARCH_INCLUDE_LINUX",
					    "Consider using #include <linux/$file> instead of <asm/$file>\n" . $herecurr);
				} else {
					WARN("INCLUDE_LINUX",
					     "Use #include <linux/$file> instead of <asm/$file>\n" . $herecurr);
				}
			}
		}

# multi-statement macros should be enclosed in a do while loop, grab the
# first statement and ensure its the whole macro if its not enclosed
# in a known good container
		if ($realfile !~ m@/vmlinux.lds.h$@ &&
		    $line =~ /^.\s*\#\s*define\s*$Ident(\()?/) {
			my $ln = $linenr;
			my $cnt = $realcnt;
			my ($off, $dstat, $dcond, $rest);
			my $ctx = '';
			($dstat, $dcond, $ln, $cnt, $off) =
				ctx_statement_block($linenr, $realcnt, 0);
			$ctx = $dstat;
			#print "dstat<$dstat> dcond<$dcond> cnt<$cnt> off<$off>\n";
			#print "LINE<$lines[$ln-1]> len<" . length($lines[$ln-1]) . "\n";

			$dstat =~ s/^.\s*\#\s*define\s+$Ident(?:\([^\)]*\))?\s*//;
			$dstat =~ s/$;//g;
			$dstat =~ s/\\\n.//g;
			$dstat =~ s/^\s*//s;
			$dstat =~ s/\s*$//s;

			# Flatten any parentheses and braces
			while ($dstat =~ s/\([^\(\)]*\)/1/ ||
			       $dstat =~ s/\{[^\{\}]*\}/1/ ||
			       $dstat =~ s/\[[^\[\]]*\]/1/)
			{
			}

			# Flatten any obvious string concatentation.
			while ($dstat =~ s/("X*")\s*$Ident/$1/ ||
			       $dstat =~ s/$Ident\s*("X*")/$1/)
			{
			}

			my $exceptions = qr{
				$Declare|
				module_param_named|
				MODULE_PARM_DESC|
				DECLARE_PER_CPU|
				DEFINE_PER_CPU|
				__typeof__\(|
				union|
				struct|
				\.$Ident\s*=\s*|
				^\"|\"$
			}x;
			#print "REST<$rest> dstat<$dstat> ctx<$ctx>\n";
			if ($dstat ne '' &&
			    $dstat !~ /^(?:$Ident|-?$Constant),$/ &&			# 10, // foo(),
			    $dstat !~ /^(?:$Ident|-?$Constant);$/ &&			# foo();
			    $dstat !~ /^[!~-]?(?:$Lval|$Constant)$/ &&		# 10 // foo() // !foo // ~foo // -foo // foo->bar // foo.bar->baz
			    $dstat !~ /^'X'$/ &&					# character constants
			    $dstat !~ /$exceptions/ &&
			    $dstat !~ /^\.$Ident\s*=/ &&				# .foo =
			    $dstat !~ /^(?:\#\s*$Ident|\#\s*$Constant)\s*$/ &&		# stringification #foo
			    $dstat !~ /^do\s*$Constant\s*while\s*$Constant;?$/ &&	# do {...} while (...); // do {...} while (...)
			    $dstat !~ /^for\s*$Constant$/ &&				# for (...)
			    $dstat !~ /^for\s*$Constant\s+(?:$Ident|-?$Constant)$/ &&	# for (...) bar()
			    $dstat !~ /^do\s*{/ &&					# do {...
			    $dstat !~ /^\({/)						# ({...
			{
				$ctx =~ s/\n*$//;
				my $herectx = $here . "\n";
				my $cnt = statement_rawlines($ctx);

				for (my $n = 0; $n < $cnt; $n++) {
					$herectx .= raw_line($linenr, $n) . "\n";
				}

				if ($dstat =~ /;/) {
					ERROR("MULTISTATEMENT_MACRO_USE_DO_WHILE",
					      "Macros with multiple statements should be enclosed in a do - while loop\n" . "$herectx");
				} else {
					ERROR("COMPLEX_MACRO",
					      "Macros with complex values should be enclosed in parenthesis\n" . "$herectx");
				}
			}

# check for line continuations outside of #defines, preprocessor #, and asm

		} else {
			if ($prevline !~ /^..*\\$/ &&
			    $line !~ /^\+\s*\#.*\\$/ &&		# preprocessor
			    $line !~ /^\+.*\b(__asm__|asm)\b.*\\$/ &&	# asm
			    $line =~ /^\+.*\\$/) {
				WARN("LINE_CONTINUATIONS",
				     "Avoid unnecessary line continuations\n" . $herecurr);
			}
		}

# do {} while (0) macro tests:
# single-statement macros do not need to be enclosed in do while (0) loop,
# macro should not end with a semicolon
		if ($^V && $^V ge 5.10.0 &&
		    $realfile !~ m@/vmlinux.lds.h$@ &&
		    $line =~ /^.\s*\#\s*define\s+$Ident(\()?/) {
			my $ln = $linenr;
			my $cnt = $realcnt;
			my ($off, $dstat, $dcond, $rest);
			my $ctx = '';
			($dstat, $dcond, $ln, $cnt, $off) =
				ctx_statement_block($linenr, $realcnt, 0);
			$ctx = $dstat;

			$dstat =~ s/\\\n.//g;

			if ($dstat =~ /^\+\s*#\s*define\s+$Ident\s*${balanced_parens}\s*do\s*{(.*)\s*}\s*while\s*\(\s*0\s*\)\s*([;\s]*)\s*$/) {
				my $stmts = $2;
				my $semis = $3;

				$ctx =~ s/\n*$//;
				my $cnt = statement_rawlines($ctx);
				my $herectx = $here . "\n";

				for (my $n = 0; $n < $cnt; $n++) {
					$herectx .= raw_line($linenr, $n) . "\n";
				}

				if (($stmts =~ tr/;/;/) == 1 &&
				    $stmts !~ /^\s*(if|while|for|switch)\b/) {
					WARN("SINGLE_STATEMENT_DO_WHILE_MACRO",
					     "Single statement macros should not use a do {} while (0) loop\n" . "$herectx");
				}
				if (defined $semis && $semis ne "") {
					WARN("DO_WHILE_MACRO_WITH_TRAILING_SEMICOLON",
					     "do {} while (0) macros should not be semicolon terminated\n" . "$herectx");
				}
			}
		}

# make sure symbols are always wrapped with VMLINUX_SYMBOL() ...
# all assignments may have only one of the following with an assignment:
#	.
#	ALIGN(...)
#	VMLINUX_SYMBOL(...)
		if ($realfile eq 'vmlinux.lds.h' && $line =~ /(?:(?:^|\s)$Ident\s*=|=\s*$Ident(?:\s|$))/) {
			WARN("MISSING_VMLINUX_SYMBOL",
			     "vmlinux.lds.h needs VMLINUX_SYMBOL() around C-visible symbols\n" . $herecurr);
		}

# check for redundant bracing round if etc
		if ($line =~ /(^.*)\bif\b/ && $1 !~ /else\s*$/) {
			my ($level, $endln, @chunks) =
				ctx_statement_full($linenr, $realcnt, 1);
			#print "chunks<$#chunks> linenr<$linenr> endln<$endln> level<$level>\n";
			#print "APW: <<$chunks[1][0]>><<$chunks[1][1]>>\n";
			if ($#chunks > 0 && $level == 0) {
				my @allowed = ();
				my $allow = 0;
				my $seen = 0;
				my $herectx = $here . "\n";
				my $ln = $linenr - 1;
				for my $chunk (@chunks) {
					my ($cond, $block) = @{$chunk};

					# If the condition carries leading newlines, then count those as offsets.
					my ($whitespace) = ($cond =~ /^((?:\s*\n[+-])*\s*)/s);
					my $offset = statement_rawlines($whitespace) - 1;

					$allowed[$allow] = 0;
					#print "COND<$cond> whitespace<$whitespace> offset<$offset>\n";

					# We have looked at and allowed this specific line.
					$suppress_ifbraces{$ln + $offset} = 1;

					$herectx .= "$rawlines[$ln + $offset]\n[...]\n";
					$ln += statement_rawlines($block) - 1;

					substr($block, 0, length($cond), '');

					$seen++ if ($block =~ /^\s*{/);

					#print "cond<$cond> block<$block> allowed<$allowed[$allow]>\n";
					if (statement_lines($cond) > 1) {
						#print "APW: ALLOWED: cond<$cond>\n";
						$allowed[$allow] = 1;
					}
					if ($block =~/\b(?:if|for|while)\b/) {
						#print "APW: ALLOWED: block<$block>\n";
						$allowed[$allow] = 1;
					}
					if (statement_block_size($block) > 1) {
						#print "APW: ALLOWED: lines block<$block>\n";
						$allowed[$allow] = 1;
					}
					$allow++;
				}
				if ($seen) {
					my $sum_allowed = 0;
					foreach (@allowed) {
						$sum_allowed += $_;
					}
					if ($sum_allowed == 0) {
						WARN("BRACES",
						     "braces {} are not necessary for any arm of this statement\n" . $herectx);
					} elsif ($sum_allowed != $allow &&
						 $seen != $allow) {
						CHK("BRACES",
						    "braces {} should be used on all arms of this statement\n" . $herectx);
					}
				}
			}
		}
		if (!defined $suppress_ifbraces{$linenr - 1} &&
					$line =~ /\b(if|while|for|else)\b/) {
			my $allowed = 0;

			# Check the pre-context.
			if (substr($line, 0, $-[0]) =~ /(\}\s*)$/) {
				#print "APW: ALLOWED: pre<$1>\n";
				$allowed = 1;
			}

			my ($level, $endln, @chunks) =
				ctx_statement_full($linenr, $realcnt, $-[0]);

			# Check the condition.
			my ($cond, $block) = @{$chunks[0]};
			#print "CHECKING<$linenr> cond<$cond> block<$block>\n";
			if (defined $cond) {
				substr($block, 0, length($cond), '');
			}
			if (statement_lines($cond) > 1) {
				#print "APW: ALLOWED: cond<$cond>\n";
				$allowed = 1;
			}
			if ($block =~/\b(?:if|for|while)\b/) {
				#print "APW: ALLOWED: block<$block>\n";
				$allowed = 1;
			}
			if (statement_block_size($block) > 1) {
				#print "APW: ALLOWED: lines block<$block>\n";
				$allowed = 1;
			}
			# Check the post-context.
			if (defined $chunks[1]) {
				my ($cond, $block) = @{$chunks[1]};
				if (defined $cond) {
					substr($block, 0, length($cond), '');
				}
				if ($block =~ /^\s*\{/) {
					#print "APW: ALLOWED: chunk-1 block<$block>\n";
					$allowed = 1;
				}
			}
			if ($level == 0 && $block =~ /^\s*\{/ && !$allowed) {
				my $herectx = $here . "\n";
				my $cnt = statement_rawlines($block);

				for (my $n = 0; $n < $cnt; $n++) {
					$herectx .= raw_line($linenr, $n) . "\n";
				}

				WARN("BRACES",
				     "braces {} are not necessary for single statement blocks\n" . $herectx);
			}
		}

# check for unnecessary blank lines around braces
<<<<<<< HEAD
		if (($line =~ /^.\s*}\s*$/ && $prevrawline =~ /^.\s*$/)) {
=======
		if (($line =~ /^.\s*}\s*$/ && $prevline =~ /^.\s*$/)) {
>>>>>>> 505891a1
			CHK("BRACES",
			    "Blank lines aren't necessary before a close brace '}'\n" . $hereprev);
		}
		if (($rawline =~ /^.\s*$/ && $prevline =~ /^..*{\s*$/)) {
			CHK("BRACES",
			    "Blank lines aren't necessary after an open brace '{'\n" . $hereprev);
		}

# no volatiles please
		my $asm_volatile = qr{\b(__asm__|asm)\s+(__volatile__|volatile)\b};
		if ($line =~ /\bvolatile\b/ && $line !~ /$asm_volatile/) {
			WARN("VOLATILE",
			     "Use of volatile is usually wrong: see Documentation/volatile-considered-harmful.txt\n" . $herecurr);
		}

# warn about #if 0
		if ($line =~ /^.\s*\#\s*if\s+0\b/) {
			CHK("REDUNDANT_CODE",
			    "if this code is redundant consider removing it\n" .
				$herecurr);
		}

# check for needless "if (<foo>) fn(<foo>)" uses
		if ($prevline =~ /\bif\s*\(\s*($Lval)\s*\)/) {
			my $expr = '\s*\(\s*' . quotemeta($1) . '\s*\)\s*;';
			if ($line =~ /\b(kfree|usb_free_urb|debugfs_remove(?:_recursive)?)$expr/) {
				WARN('NEEDLESS_IF',
				     "$1(NULL) is safe this check is probably not required\n" . $hereprev);
			}
		}

# prefer usleep_range over udelay
		if ($line =~ /\budelay\s*\(\s*(\d+)\s*\)/) {
			# ignore udelay's < 10, however
			if (! ($1 < 10) ) {
				CHK("USLEEP_RANGE",
				    "usleep_range is preferred over udelay; see Documentation/timers/timers-howto.txt\n" . $line);
			}
		}

# warn about unexpectedly long msleep's
		if ($line =~ /\bmsleep\s*\((\d+)\);/) {
			if ($1 < 20) {
				WARN("MSLEEP",
				     "msleep < 20ms can sleep for up to 20ms; see Documentation/timers/timers-howto.txt\n" . $line);
			}
		}

# check for comparisons of jiffies
		if ($line =~ /\bjiffies\s*$Compare|$Compare\s*jiffies\b/) {
			WARN("JIFFIES_COMPARISON",
			     "Comparing jiffies is almost always wrong; prefer time_after, time_before and friends\n" . $herecurr);
		}

# check for comparisons of get_jiffies_64()
		if ($line =~ /\bget_jiffies_64\s*\(\s*\)\s*$Compare|$Compare\s*get_jiffies_64\s*\(\s*\)/) {
			WARN("JIFFIES_COMPARISON",
			     "Comparing get_jiffies_64() is almost always wrong; prefer time_after64, time_before64 and friends\n" . $herecurr);
		}

# warn about #ifdefs in C files
#		if ($line =~ /^.\s*\#\s*if(|n)def/ && ($realfile =~ /\.c$/)) {
#			print "#ifdef in C files should be avoided\n";
#			print "$herecurr";
#			$clean = 0;
#		}

# warn about spacing in #ifdefs
		if ($line =~ /^.\s*\#\s*(ifdef|ifndef|elif)\s\s+/) {
			if (ERROR("SPACING",
				  "exactly one space required after that #$1\n" . $herecurr) &&
			    $fix) {
				$fixed[$linenr - 1] =~
				    s/^(.\s*\#\s*(ifdef|ifndef|elif))\s{2,}/$1 /;
			}

		}

# check for spinlock_t definitions without a comment.
		if ($line =~ /^.\s*(struct\s+mutex|spinlock_t)\s+\S+;/ ||
		    $line =~ /^.\s*(DEFINE_MUTEX)\s*\(/) {
			my $which = $1;
			if (!ctx_has_comment($first_line, $linenr)) {
				CHK("UNCOMMENTED_DEFINITION",
				    "$1 definition without comment\n" . $herecurr);
			}
		}
# check for memory barriers without a comment.
		if ($line =~ /\b(mb|rmb|wmb|read_barrier_depends|smp_mb|smp_rmb|smp_wmb|smp_read_barrier_depends)\(/) {
			if (!ctx_has_comment($first_line, $linenr)) {
				CHK("MEMORY_BARRIER",
				    "memory barrier without comment\n" . $herecurr);
			}
		}
# check of hardware specific defines
		if ($line =~ m@^.\s*\#\s*if.*\b(__i386__|__powerpc64__|__sun__|__s390x__)\b@ && $realfile !~ m@include/asm-@) {
			CHK("ARCH_DEFINES",
			    "architecture specific defines should be avoided\n" .  $herecurr);
		}

# Check that the storage class is at the beginning of a declaration
		if ($line =~ /\b$Storage\b/ && $line !~ /^.\s*$Storage\b/) {
			WARN("STORAGE_CLASS",
			     "storage class should be at the beginning of the declaration\n" . $herecurr)
		}

# check the location of the inline attribute, that it is between
# storage class and type.
		if ($line =~ /\b$Type\s+$Inline\b/ ||
		    $line =~ /\b$Inline\s+$Storage\b/) {
			ERROR("INLINE_LOCATION",
			      "inline keyword should sit between storage class and type\n" . $herecurr);
		}

# Check for __inline__ and __inline, prefer inline
		if ($line =~ /\b(__inline__|__inline)\b/) {
			WARN("INLINE",
			     "plain inline is preferred over $1\n" . $herecurr);
		}

# Check for __attribute__ packed, prefer __packed
		if ($line =~ /\b__attribute__\s*\(\s*\(.*\bpacked\b/) {
			WARN("PREFER_PACKED",
			     "__packed is preferred over __attribute__((packed))\n" . $herecurr);
		}

# Check for __attribute__ aligned, prefer __aligned
		if ($line =~ /\b__attribute__\s*\(\s*\(.*aligned/) {
			WARN("PREFER_ALIGNED",
			     "__aligned(size) is preferred over __attribute__((aligned(size)))\n" . $herecurr);
		}

# Check for __attribute__ format(printf, prefer __printf
		if ($line =~ /\b__attribute__\s*\(\s*\(\s*format\s*\(\s*printf/) {
			WARN("PREFER_PRINTF",
			     "__printf(string-index, first-to-check) is preferred over __attribute__((format(printf, string-index, first-to-check)))\n" . $herecurr);
		}

# Check for __attribute__ format(scanf, prefer __scanf
		if ($line =~ /\b__attribute__\s*\(\s*\(\s*format\s*\(\s*scanf\b/) {
			WARN("PREFER_SCANF",
			     "__scanf(string-index, first-to-check) is preferred over __attribute__((format(scanf, string-index, first-to-check)))\n" . $herecurr);
		}

# check for sizeof(&)
		if ($line =~ /\bsizeof\s*\(\s*\&/) {
			WARN("SIZEOF_ADDRESS",
			     "sizeof(& should be avoided\n" . $herecurr);
		}

# check for sizeof without parenthesis
		if ($line =~ /\bsizeof\s+((?:\*\s*|)$Lval|$Type(?:\s+$Lval|))/) {
			WARN("SIZEOF_PARENTHESIS",
			     "sizeof $1 should be sizeof($1)\n" . $herecurr);
		}

# check for line continuations in quoted strings with odd counts of "
		if ($rawline =~ /\\$/ && $rawline =~ tr/"/"/ % 2) {
			WARN("LINE_CONTINUATIONS",
			     "Avoid line continuations in quoted strings\n" . $herecurr);
		}

# check for struct spinlock declarations
		if ($line =~ /^.\s*\bstruct\s+spinlock\s+\w+\s*;/) {
			WARN("USE_SPINLOCK_T",
			     "struct spinlock should be spinlock_t\n" . $herecurr);
		}

# check for seq_printf uses that could be seq_puts
		if ($line =~ /\bseq_printf\s*\(/) {
			my $fmt = get_quoted_string($line, $rawline);
			if ($fmt !~ /[^\\]\%/) {
				WARN("PREFER_SEQ_PUTS",
				     "Prefer seq_puts to seq_printf\n" . $herecurr);
			}
		}

# Check for misused memsets
		if ($^V && $^V ge 5.10.0 &&
		    defined $stat &&
		    $stat =~ /^\+(?:.*?)\bmemset\s*\(\s*$FuncArg\s*,\s*$FuncArg\s*\,\s*$FuncArg\s*\)/s) {

			my $ms_addr = $2;
			my $ms_val = $7;
			my $ms_size = $12;

			if ($ms_size =~ /^(0x|)0$/i) {
				ERROR("MEMSET",
				      "memset to 0's uses 0 as the 2nd argument, not the 3rd\n" . "$here\n$stat\n");
			} elsif ($ms_size =~ /^(0x|)1$/i) {
				WARN("MEMSET",
				     "single byte memset is suspicious. Swapped 2nd/3rd argument?\n" . "$here\n$stat\n");
			}
		}

# typecasts on min/max could be min_t/max_t
		if ($^V && $^V ge 5.10.0 &&
		    defined $stat &&
		    $stat =~ /^\+(?:.*?)\b(min|max)\s*\(\s*$FuncArg\s*,\s*$FuncArg\s*\)/) {
			if (defined $2 || defined $7) {
				my $call = $1;
				my $cast1 = deparenthesize($2);
				my $arg1 = $3;
				my $cast2 = deparenthesize($7);
				my $arg2 = $8;
				my $cast;

				if ($cast1 ne "" && $cast2 ne "" && $cast1 ne $cast2) {
					$cast = "$cast1 or $cast2";
				} elsif ($cast1 ne "") {
					$cast = $cast1;
				} else {
					$cast = $cast2;
				}
				WARN("MINMAX",
				     "$call() should probably be ${call}_t($cast, $arg1, $arg2)\n" . "$here\n$stat\n");
			}
		}

# check usleep_range arguments
		if ($^V && $^V ge 5.10.0 &&
		    defined $stat &&
		    $stat =~ /^\+(?:.*?)\busleep_range\s*\(\s*($FuncArg)\s*,\s*($FuncArg)\s*\)/) {
			my $min = $1;
			my $max = $7;
			if ($min eq $max) {
				WARN("USLEEP_RANGE",
				     "usleep_range should not use min == max args; see Documentation/timers/timers-howto.txt\n" . "$here\n$stat\n");
			} elsif ($min =~ /^\d+$/ && $max =~ /^\d+$/ &&
				 $min > $max) {
				WARN("USLEEP_RANGE",
				     "usleep_range args reversed, use min then max; see Documentation/timers/timers-howto.txt\n" . "$here\n$stat\n");
			}
		}

# check for new externs in .c files.
		if ($realfile =~ /\.c$/ && defined $stat &&
		    $stat =~ /^.\s*(?:extern\s+)?$Type\s+($Ident)(\s*)\(/s)
		{
			my $function_name = $1;
			my $paren_space = $2;

			my $s = $stat;
			if (defined $cond) {
				substr($s, 0, length($cond), '');
			}
			if ($s =~ /^\s*;/ &&
			    $function_name ne 'uninitialized_var')
			{
				WARN("AVOID_EXTERNS",
				     "externs should be avoided in .c files\n" .  $herecurr);
			}

			if ($paren_space =~ /\n/) {
				WARN("FUNCTION_ARGUMENTS",
				     "arguments for function declarations should follow identifier\n" . $herecurr);
			}

		} elsif ($realfile =~ /\.c$/ && defined $stat &&
		    $stat =~ /^.\s*extern\s+/)
		{
			WARN("AVOID_EXTERNS",
			     "externs should be avoided in .c files\n" .  $herecurr);
		}

# checks for new __setup's
		if ($rawline =~ /\b__setup\("([^"]*)"/) {
			my $name = $1;

			if (!grep(/$name/, @setup_docs)) {
				CHK("UNDOCUMENTED_SETUP",
				    "__setup appears un-documented -- check Documentation/kernel-parameters.txt\n" . $herecurr);
			}
		}

# check for pointless casting of kmalloc return
		if ($line =~ /\*\s*\)\s*[kv][czm]alloc(_node){0,1}\b/) {
			WARN("UNNECESSARY_CASTS",
			     "unnecessary cast may hide bugs, see http://c-faq.com/malloc/mallocnocast.html\n" . $herecurr);
		}

<<<<<<< HEAD
# alloc style
# p = alloc(sizeof(struct foo), ...) should be p = alloc(sizeof(*p), ...)
		if ($^V && $^V ge 5.10.0 &&
		    $line =~ /\b($Lval)\s*\=\s*(?:$balanced_parens)?\s*([kv][mz]alloc(?:_node)?)\s*\(\s*(sizeof\s*\(\s*struct\s+$Lval\s*\))/) {
			CHK("ALLOC_SIZEOF_STRUCT",
			    "Prefer $3(sizeof(*$1)...) over $3($4...)\n" . $herecurr);
		}

=======
>>>>>>> 505891a1
# check for krealloc arg reuse
		if ($^V && $^V ge 5.10.0 &&
		    $line =~ /\b($Lval)\s*\=\s*(?:$balanced_parens)?\s*krealloc\s*\(\s*\1\s*,/) {
			WARN("KREALLOC_ARG_REUSE",
			     "Reusing the krealloc arg is almost always a bug\n" . $herecurr);
		}

# check for alloc argument mismatch
		if ($line =~ /\b(kcalloc|kmalloc_array)\s*\(\s*sizeof\b/) {
			WARN("ALLOC_ARRAY_ARGS",
			     "$1 uses number as first arg, sizeof is generally wrong\n" . $herecurr);
		}

# check for multiple semicolons
		if ($line =~ /;\s*;\s*$/) {
			WARN("ONE_SEMICOLON",
			     "Statements terminations use 1 semicolon\n" . $herecurr);
		}

# check for switch/default statements without a break;
		if ($^V && $^V ge 5.10.0 &&
		    defined $stat &&
		    $stat =~ /^\+[$;\s]*(?:case[$;\s]+\w+[$;\s]*:[$;\s]*|)*[$;\s]*\bdefault[$;\s]*:[$;\s]*;/g) {
			my $ctx = '';
			my $herectx = $here . "\n";
			my $cnt = statement_rawlines($stat);
			for (my $n = 0; $n < $cnt; $n++) {
				$herectx .= raw_line($linenr, $n) . "\n";
			}
			WARN("DEFAULT_NO_BREAK",
			     "switch default: should use break\n" . $herectx);
		}

# check for gcc specific __FUNCTION__
		if ($line =~ /__FUNCTION__/) {
			WARN("USE_FUNC",
			     "__func__ should be used instead of gcc specific __FUNCTION__\n"  . $herecurr);
		}

# check for use of yield()
		if ($line =~ /\byield\s*\(\s*\)/) {
			WARN("YIELD",
			     "Using yield() is generally wrong. See yield() kernel-doc (sched/core.c)\n"  . $herecurr);
		}

# check for comparisons against true and false
		if ($line =~ /\+\s*(.*?)\b(true|false|$Lval)\s*(==|\!=)\s*(true|false|$Lval)\b(.*)$/i) {
			my $lead = $1;
			my $arg = $2;
			my $test = $3;
			my $otype = $4;
			my $trail = $5;
			my $op = "!";

			($arg, $otype) = ($otype, $arg) if ($arg =~ /^(?:true|false)$/i);

			my $type = lc($otype);
			if ($type =~ /^(?:true|false)$/) {
				if (("$test" eq "==" && "$type" eq "true") ||
				    ("$test" eq "!=" && "$type" eq "false")) {
					$op = "";
				}

				CHK("BOOL_COMPARISON",
				    "Using comparison to $otype is error prone\n" . $herecurr);

## maybe suggesting a correct construct would better
##				    "Using comparison to $otype is error prone.  Perhaps use '${lead}${op}${arg}${trail}'\n" . $herecurr);

			}
		}

# check for semaphores initialized locked
		if ($line =~ /^.\s*sema_init.+,\W?0\W?\)/) {
			WARN("CONSIDER_COMPLETION",
			     "consider using a completion\n" . $herecurr);
		}

# recommend kstrto* over simple_strto* and strict_strto*
		if ($line =~ /\b((simple|strict)_(strto(l|ll|ul|ull)))\s*\(/) {
			WARN("CONSIDER_KSTRTO",
			     "$1 is obsolete, use k$3 instead\n" . $herecurr);
		}

# check for __initcall(), use device_initcall() explicitly please
		if ($line =~ /^.\s*__initcall\s*\(/) {
			WARN("USE_DEVICE_INITCALL",
			     "please use device_initcall() instead of __initcall()\n" . $herecurr);
		}

# check for various ops structs, ensure they are const.
		my $struct_ops = qr{acpi_dock_ops|
				address_space_operations|
				backlight_ops|
				block_device_operations|
				dentry_operations|
				dev_pm_ops|
				dma_map_ops|
				extent_io_ops|
				file_lock_operations|
				file_operations|
				hv_ops|
				ide_dma_ops|
				intel_dvo_dev_ops|
				item_operations|
				iwl_ops|
				kgdb_arch|
				kgdb_io|
				kset_uevent_ops|
				lock_manager_operations|
				microcode_ops|
				mtrr_ops|
				neigh_ops|
				nlmsvc_binding|
				pci_raw_ops|
				pipe_buf_operations|
				platform_hibernation_ops|
				platform_suspend_ops|
				proto_ops|
				rpc_pipe_ops|
				seq_operations|
				snd_ac97_build_ops|
				soc_pcmcia_socket_ops|
				stacktrace_ops|
				sysfs_ops|
				tty_operations|
				usb_mon_operations|
				wd_ops}x;
		if ($line !~ /\bconst\b/ &&
		    $line =~ /\bstruct\s+($struct_ops)\b/) {
			WARN("CONST_STRUCT",
			     "struct $1 should normally be const\n" .
				$herecurr);
		}

# use of NR_CPUS is usually wrong
# ignore definitions of NR_CPUS and usage to define arrays as likely right
		if ($line =~ /\bNR_CPUS\b/ &&
		    $line !~ /^.\s*\s*#\s*if\b.*\bNR_CPUS\b/ &&
		    $line !~ /^.\s*\s*#\s*define\b.*\bNR_CPUS\b/ &&
		    $line !~ /^.\s*$Declare\s.*\[[^\]]*NR_CPUS[^\]]*\]/ &&
		    $line !~ /\[[^\]]*\.\.\.[^\]]*NR_CPUS[^\]]*\]/ &&
		    $line !~ /\[[^\]]*NR_CPUS[^\]]*\.\.\.[^\]]*\]/)
		{
			WARN("NR_CPUS",
			     "usage of NR_CPUS is often wrong - consider using cpu_possible(), num_possible_cpus(), for_each_possible_cpu(), etc\n" . $herecurr);
		}

# check for %L{u,d,i} in strings
		my $string;
		while ($line =~ /(?:^|")([X\t]*)(?:"|$)/g) {
			$string = substr($rawline, $-[1], $+[1] - $-[1]);
			$string =~ s/%%/__/g;
			if ($string =~ /(?<!%)%L[udi]/) {
				WARN("PRINTF_L",
				     "\%Ld/%Lu are not-standard C, use %lld/%llu\n" . $herecurr);
				last;
			}
		}

# whine mightly about in_atomic
		if ($line =~ /\bin_atomic\s*\(/) {
			if ($realfile =~ m@^drivers/@) {
				ERROR("IN_ATOMIC",
				      "do not use in_atomic in drivers\n" . $herecurr);
			} elsif ($realfile !~ m@^kernel/@) {
				WARN("IN_ATOMIC",
				     "use of in_atomic() is incorrect outside core kernel code\n" . $herecurr);
			}
		}

# check for lockdep_set_novalidate_class
		if ($line =~ /^.\s*lockdep_set_novalidate_class\s*\(/ ||
		    $line =~ /__lockdep_no_validate__\s*\)/ ) {
			if ($realfile !~ m@^kernel/lockdep@ &&
			    $realfile !~ m@^include/linux/lockdep@ &&
			    $realfile !~ m@^drivers/base/core@) {
				ERROR("LOCKDEP",
				      "lockdep_no_validate class is reserved for device->mutex.\n" . $herecurr);
			}
		}

		if ($line =~ /debugfs_create_file.*S_IWUGO/ ||
		    $line =~ /DEVICE_ATTR.*S_IWUGO/ ) {
			WARN("EXPORTED_WORLD_WRITABLE",
			     "Exporting world writable files is usually an error. Consider more restrictive permissions.\n" . $herecurr);
		}
	}

	# If we have no input at all, then there is nothing to report on
	# so just keep quiet.
	if ($#rawlines == -1) {
		exit(0);
	}

	# In mailback mode only produce a report in the negative, for
	# things that appear to be patches.
	if ($mailback && ($clean == 1 || !$is_patch)) {
		exit(0);
	}

	# This is not a patch, and we are are in 'no-patch' mode so
	# just keep quiet.
	if (!$chk_patch && !$is_patch) {
		exit(0);
	}

	if (!$is_patch) {
		ERROR("NOT_UNIFIED_DIFF",
		      "Does not appear to be a unified-diff format patch\n");
	}
	if ($is_patch && $chk_signoff && $signoff == 0) {
		ERROR("MISSING_SIGN_OFF",
		      "Missing Signed-off-by: line(s)\n");
	}

	print report_dump();
	if ($summary && !($clean == 1 && $quiet == 1)) {
		print "$filename " if ($summary_file);
		print "total: $cnt_error errors, $cnt_warn warnings, " .
			(($check)? "$cnt_chk checks, " : "") .
			"$cnt_lines lines checked\n";
		print "\n" if ($quiet == 0);
	}

	if ($quiet == 0) {

		if ($^V lt 5.10.0) {
			print("NOTE: perl $^V is not modern enough to detect all possible issues.\n");
			print("An upgrade to at least perl v5.10.0 is suggested.\n\n");
		}

		# If there were whitespace errors which cleanpatch can fix
		# then suggest that.
		if ($rpt_cleaners) {
			print "NOTE: whitespace errors detected, you may wish to use scripts/cleanpatch or\n";
			print "      scripts/cleanfile\n\n";
			$rpt_cleaners = 0;
		}
	}

	if ($quiet == 0 && keys %ignore_type) {
	    print "NOTE: Ignored message types:";
	    foreach my $ignore (sort keys %ignore_type) {
		print " $ignore";
	    }
	    print "\n\n";
	}

	if ($clean == 0 && $fix && "@rawlines" ne "@fixed") {
		my $newfile = $filename . ".EXPERIMENTAL-checkpatch-fixes";
		my $linecount = 0;
		my $f;

		open($f, '>', $newfile)
		    or die "$P: Can't open $newfile for write\n";
		foreach my $fixed_line (@fixed) {
			$linecount++;
			if ($file) {
				if ($linecount > 3) {
					$fixed_line =~ s/^\+//;
					print $f $fixed_line. "\n";
				}
			} else {
				print $f $fixed_line . "\n";
			}
		}
		close($f);

		if (!$quiet) {
			print << "EOM";
Wrote EXPERIMENTAL --fix correction(s) to '$newfile'

Do _NOT_ trust the results written to this file.
Do _NOT_ submit these changes without inspecting them for correctness.

This EXPERIMENTAL file is simply a convenience to help rewrite patches.
No warranties, expressed or implied...

EOM
		}
	}

	if ($clean == 1 && $quiet == 0) {
		print "$vname has no obvious style problems and is ready for submission.\n"
	}
	if ($clean == 0 && $quiet == 0) {
		print << "EOM";
$vname has style problems, please review.

If any of these errors are false positives, please report
them to the maintainer, see CHECKPATCH in MAINTAINERS.
EOM
	}

	return $clean;
}<|MERGE_RESOLUTION|>--- conflicted
+++ resolved
@@ -2713,15 +2713,6 @@
 			}
 		}
 
-<<<<<<< HEAD
-=======
-# check for whitespace before a non-naked semicolon
-		if ($line =~ /^\+.*\S\s+;/) {
-			WARN("SPACING",
-			     "space prohibited before semicolon\n" . $herecurr);
-		}
-
->>>>>>> 505891a1
 # Check operator spacing.
 		if (!($line=~/\#\s*include/)) {
 			my $fixed_line = "";
@@ -3567,11 +3558,7 @@
 		}
 
 # check for unnecessary blank lines around braces
-<<<<<<< HEAD
 		if (($line =~ /^.\s*}\s*$/ && $prevrawline =~ /^.\s*$/)) {
-=======
-		if (($line =~ /^.\s*}\s*$/ && $prevline =~ /^.\s*$/)) {
->>>>>>> 505891a1
 			CHK("BRACES",
 			    "Blank lines aren't necessary before a close brace '}'\n" . $hereprev);
 		}
@@ -3853,7 +3840,6 @@
 			     "unnecessary cast may hide bugs, see http://c-faq.com/malloc/mallocnocast.html\n" . $herecurr);
 		}
 
-<<<<<<< HEAD
 # alloc style
 # p = alloc(sizeof(struct foo), ...) should be p = alloc(sizeof(*p), ...)
 		if ($^V && $^V ge 5.10.0 &&
@@ -3862,8 +3848,6 @@
 			    "Prefer $3(sizeof(*$1)...) over $3($4...)\n" . $herecurr);
 		}
 
-=======
->>>>>>> 505891a1
 # check for krealloc arg reuse
 		if ($^V && $^V ge 5.10.0 &&
 		    $line =~ /\b($Lval)\s*\=\s*(?:$balanced_parens)?\s*krealloc\s*\(\s*\1\s*,/) {
