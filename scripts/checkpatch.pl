#!/usr/bin/perl -w
# (c) 2001, Dave Jones. (the file handling bit)
# (c) 2005, Joel Schopp <jschopp@austin.ibm.com> (the ugly bit)
# (c) 2007,2008, Andy Whitcroft <apw@uk.ibm.com> (new conditions, test suite)
# (c) 2008-2010 Andy Whitcroft <apw@canonical.com>
# Licensed under the terms of the GNU GPL License version 2

use strict;
use POSIX;

my $P = $0;
$P =~ s@.*/@@g;

my $V = '0.32';

use Getopt::Long qw(:config no_auto_abbrev);

my $quiet = 0;
my $tree = 1;
my $chk_signoff = 1;
my $chk_patch = 1;
my $tst_only;
my $emacs = 0;
my $terse = 0;
my $file = 0;
my $check = 0;
my $check_orig = 0;
my $summary = 1;
my $mailback = 0;
my $summary_file = 0;
my $show_types = 0;
my $fix = 0;
my $fix_inplace = 0;
my $root;
my %debug;
my %camelcase = ();
my %use_type = ();
my @use = ();
my %ignore_type = ();
my @ignore = ();
my $help = 0;
my $configuration_file = ".checkpatch.conf";
my $max_line_length = 80;
my $ignore_perl_version = 0;
my $minimum_perl_version = 5.10.0;

sub help {
	my ($exitcode) = @_;

	print << "EOM";
Usage: $P [OPTION]... [FILE]...
Version: $V

Options:
  -q, --quiet                quiet
  --no-tree                  run without a kernel tree
  --no-signoff               do not check for 'Signed-off-by' line
  --patch                    treat FILE as patchfile (default)
  --emacs                    emacs compile window format
  --terse                    one line per report
  -f, --file                 treat FILE as regular source file
  --subjective, --strict     enable more subjective tests
  --types TYPE(,TYPE2...)    show only these comma separated message types
  --ignore TYPE(,TYPE2...)   ignore various comma separated message types
  --max-line-length=n        set the maximum line length, if exceeded, warn
  --show-types               show the message "types" in the output
  --root=PATH                PATH to the kernel tree root
  --no-summary               suppress the per-file summary
  --mailback                 only produce a report in case of warnings/errors
  --summary-file             include the filename in summary
  --debug KEY=[0|1]          turn on/off debugging of KEY, where KEY is one of
                             'values', 'possible', 'type', and 'attr' (default
                             is all off)
  --test-only=WORD           report only warnings/errors containing WORD
                             literally
  --fix                      EXPERIMENTAL - may create horrible results
                             If correctable single-line errors exist, create
                             "<inputfile>.EXPERIMENTAL-checkpatch-fixes"
                             with potential errors corrected to the preferred
                             checkpatch style
  --fix-inplace              EXPERIMENTAL - may create horrible results
                             Is the same as --fix, but overwrites the input
                             file.  It's your fault if there's no backup or git
  --ignore-perl-version      override checking of perl version.  expect
                             runtime errors.
  -h, --help, --version      display this help and exit

When FILE is - read standard input.
EOM

	exit($exitcode);
}

my $conf = which_conf($configuration_file);
if (-f $conf) {
	my @conf_args;
	open(my $conffile, '<', "$conf")
	    or warn "$P: Can't find a readable $configuration_file file $!\n";

	while (<$conffile>) {
		my $line = $_;

		$line =~ s/\s*\n?$//g;
		$line =~ s/^\s*//g;
		$line =~ s/\s+/ /g;

		next if ($line =~ m/^\s*#/);
		next if ($line =~ m/^\s*$/);

		my @words = split(" ", $line);
		foreach my $word (@words) {
			last if ($word =~ m/^#/);
			push (@conf_args, $word);
		}
	}
	close($conffile);
	unshift(@ARGV, @conf_args) if @conf_args;
}

GetOptions(
	'q|quiet+'	=> \$quiet,
	'tree!'		=> \$tree,
	'signoff!'	=> \$chk_signoff,
	'patch!'	=> \$chk_patch,
	'emacs!'	=> \$emacs,
	'terse!'	=> \$terse,
	'f|file!'	=> \$file,
	'subjective!'	=> \$check,
	'strict!'	=> \$check,
	'ignore=s'	=> \@ignore,
	'types=s'	=> \@use,
	'show-types!'	=> \$show_types,
	'max-line-length=i' => \$max_line_length,
	'root=s'	=> \$root,
	'summary!'	=> \$summary,
	'mailback!'	=> \$mailback,
	'summary-file!'	=> \$summary_file,
	'fix!'		=> \$fix,
	'fix-inplace!'	=> \$fix_inplace,
	'ignore-perl-version!' => \$ignore_perl_version,
	'debug=s'	=> \%debug,
	'test-only=s'	=> \$tst_only,
	'h|help'	=> \$help,
	'version'	=> \$help
) or help(1);

help(0) if ($help);

$fix = 1 if ($fix_inplace);
$check_orig = $check;

my $exit = 0;

if ($^V && $^V lt $minimum_perl_version) {
	printf "$P: requires at least perl version %vd\n", $minimum_perl_version;
	if (!$ignore_perl_version) {
		exit(1);
	}
}

if ($#ARGV < 0) {
	print "$P: no input files\n";
	exit(1);
}

sub hash_save_array_words {
	my ($hashRef, $arrayRef) = @_;

	my @array = split(/,/, join(',', @$arrayRef));
	foreach my $word (@array) {
		$word =~ s/\s*\n?$//g;
		$word =~ s/^\s*//g;
		$word =~ s/\s+/ /g;
		$word =~ tr/[a-z]/[A-Z]/;

		next if ($word =~ m/^\s*#/);
		next if ($word =~ m/^\s*$/);

		$hashRef->{$word}++;
	}
}

sub hash_show_words {
	my ($hashRef, $prefix) = @_;

	if ($quiet == 0 && keys %$hashRef) {
		print "NOTE: $prefix message types:";
		foreach my $word (sort keys %$hashRef) {
			print " $word";
		}
		print "\n\n";
	}
}

hash_save_array_words(\%ignore_type, \@ignore);
hash_save_array_words(\%use_type, \@use);

my $dbg_values = 0;
my $dbg_possible = 0;
my $dbg_type = 0;
my $dbg_attr = 0;
for my $key (keys %debug) {
	## no critic
	eval "\${dbg_$key} = '$debug{$key}';";
	die "$@" if ($@);
}

my $rpt_cleaners = 0;

if ($terse) {
	$emacs = 1;
	$quiet++;
}

if ($tree) {
	if (defined $root) {
		if (!top_of_kernel_tree($root)) {
			die "$P: $root: --root does not point at a valid tree\n";
		}
	} else {
		if (top_of_kernel_tree('.')) {
			$root = '.';
		} elsif ($0 =~ m@(.*)/scripts/[^/]*$@ &&
						top_of_kernel_tree($1)) {
			$root = $1;
		}
	}

	if (!defined $root) {
		print "Must be run from the top-level dir. of a kernel tree\n";
		exit(2);
	}
}

my $emitted_corrupt = 0;

our $Ident	= qr{
			[A-Za-z_][A-Za-z\d_]*
			(?:\s*\#\#\s*[A-Za-z_][A-Za-z\d_]*)*
		}x;
our $Storage	= qr{extern|static|asmlinkage};
our $Sparse	= qr{
			__user|
			__kernel|
			__force|
			__iomem|
			__must_check|
			__init_refok|
			__kprobes|
			__ref|
			__rcu
		}x;
our $InitAttributePrefix = qr{__(?:mem|cpu|dev|net_|)};
our $InitAttributeData = qr{$InitAttributePrefix(?:initdata\b)};
our $InitAttributeConst = qr{$InitAttributePrefix(?:initconst\b)};
our $InitAttributeInit = qr{$InitAttributePrefix(?:init\b)};
our $InitAttribute = qr{$InitAttributeData|$InitAttributeConst|$InitAttributeInit};

# Notes to $Attribute:
# We need \b after 'init' otherwise 'initconst' will cause a false positive in a check
our $Attribute	= qr{
			const|
			__percpu|
			__nocast|
			__safe|
			__bitwise__|
			__packed__|
			__packed2__|
			__naked|
			__maybe_unused|
			__always_unused|
			__noreturn|
			__used|
			__cold|
			__noclone|
			__deprecated|
			__read_mostly|
			__kprobes|
			$InitAttribute|
			____cacheline_aligned|
			____cacheline_aligned_in_smp|
			____cacheline_internodealigned_in_smp|
			__weak
		  }x;
our $Modifier;
our $Inline	= qr{inline|__always_inline|noinline|__inline|__inline__};
our $Member	= qr{->$Ident|\.$Ident|\[[^]]*\]};
our $Lval	= qr{$Ident(?:$Member)*};

our $Int_type	= qr{(?i)llu|ull|ll|lu|ul|l|u};
our $Binary	= qr{(?i)0b[01]+$Int_type?};
our $Hex	= qr{(?i)0x[0-9a-f]+$Int_type?};
our $Int	= qr{[0-9]+$Int_type?};
our $Octal	= qr{0[0-7]+$Int_type?};
our $Float_hex	= qr{(?i)0x[0-9a-f]+p-?[0-9]+[fl]?};
our $Float_dec	= qr{(?i)(?:[0-9]+\.[0-9]*|[0-9]*\.[0-9]+)(?:e-?[0-9]+)?[fl]?};
our $Float_int	= qr{(?i)[0-9]+e-?[0-9]+[fl]?};
our $Float	= qr{$Float_hex|$Float_dec|$Float_int};
our $Constant	= qr{$Float|$Binary|$Octal|$Hex|$Int};
our $Assignment	= qr{\*\=|/=|%=|\+=|-=|<<=|>>=|&=|\^=|\|=|=};
our $Compare    = qr{<=|>=|==|!=|<|(?<!-)>};
our $Arithmetic = qr{\+|-|\*|\/|%};
our $Operators	= qr{
			<=|>=|==|!=|
			=>|->|<<|>>|<|>|!|~|
			&&|\|\||,|\^|\+\+|--|&|\||$Arithmetic
		  }x;

our $c90_Keywords = qr{do|for|while|if|else|return|goto|continue|switch|default|case|break}x;

our $NonptrType;
our $NonptrTypeMisordered;
our $NonptrTypeWithAttr;
our $Type;
our $TypeMisordered;
our $Declare;
our $DeclareMisordered;

our $NON_ASCII_UTF8	= qr{
	[\xC2-\xDF][\x80-\xBF]               # non-overlong 2-byte
	|  \xE0[\xA0-\xBF][\x80-\xBF]        # excluding overlongs
	| [\xE1-\xEC\xEE\xEF][\x80-\xBF]{2}  # straight 3-byte
	|  \xED[\x80-\x9F][\x80-\xBF]        # excluding surrogates
	|  \xF0[\x90-\xBF][\x80-\xBF]{2}     # planes 1-3
	| [\xF1-\xF3][\x80-\xBF]{3}          # planes 4-15
	|  \xF4[\x80-\x8F][\x80-\xBF]{2}     # plane 16
}x;

our $UTF8	= qr{
	[\x09\x0A\x0D\x20-\x7E]              # ASCII
	| $NON_ASCII_UTF8
}x;

our $typeTypedefs = qr{(?x:
	(?:__)?(?:u|s|be|le)(?:8|16|32|64)|
	atomic_t
)};

our $logFunctions = qr{(?x:
	printk(?:_ratelimited|_once|)|
	(?:[a-z0-9]+_){1,2}(?:printk|emerg|alert|crit|err|warning|warn|notice|info|debug|dbg|vdbg|devel|cont|WARN)(?:_ratelimited|_once|)|
	WARN(?:_RATELIMIT|_ONCE|)|
	panic|
	MODULE_[A-Z_]+|
	seq_vprintf|seq_printf|seq_puts
)};

our $signature_tags = qr{(?xi:
	Signed-off-by:|
	Acked-by:|
	Tested-by:|
	Reviewed-by:|
	Reported-by:|
	Suggested-by:|
	To:|
	Cc:
)};

our @typeListMisordered = (
	qr{char\s+(?:un)?signed},
	qr{int\s+(?:(?:un)?signed\s+)?short\s},
	qr{int\s+short(?:\s+(?:un)?signed)},
	qr{short\s+int(?:\s+(?:un)?signed)},
	qr{(?:un)?signed\s+int\s+short},
	qr{short\s+(?:un)?signed},
	qr{long\s+int\s+(?:un)?signed},
	qr{int\s+long\s+(?:un)?signed},
	qr{long\s+(?:un)?signed\s+int},
	qr{int\s+(?:un)?signed\s+long},
	qr{int\s+(?:un)?signed},
	qr{int\s+long\s+long\s+(?:un)?signed},
	qr{long\s+long\s+int\s+(?:un)?signed},
	qr{long\s+long\s+(?:un)?signed\s+int},
	qr{long\s+long\s+(?:un)?signed},
	qr{long\s+(?:un)?signed},
);

our @typeList = (
	qr{void},
	qr{(?:(?:un)?signed\s+)?char},
	qr{(?:(?:un)?signed\s+)?short\s+int},
	qr{(?:(?:un)?signed\s+)?short},
	qr{(?:(?:un)?signed\s+)?int},
	qr{(?:(?:un)?signed\s+)?long\s+int},
	qr{(?:(?:un)?signed\s+)?long\s+long\s+int},
	qr{(?:(?:un)?signed\s+)?long\s+long},
	qr{(?:(?:un)?signed\s+)?long},
	qr{(?:un)?signed},
	qr{float},
	qr{double},
	qr{bool},
	qr{struct\s+$Ident},
	qr{union\s+$Ident},
	qr{enum\s+$Ident},
	qr{${Ident}_t},
	qr{${Ident}_handler},
	qr{${Ident}_handler_fn},
	@typeListMisordered,
);
our @typeListWithAttr = (
	@typeList,
	qr{struct\s+$InitAttribute\s+$Ident},
	qr{union\s+$InitAttribute\s+$Ident},
);

our @modifierList = (
	qr{fastcall},
);

our @mode_permission_funcs = (
	["module_param", 3],
	["module_param_(?:array|named|string)", 4],
	["module_param_array_named", 5],
	["debugfs_create_(?:file|u8|u16|u32|u64|x8|x16|x32|x64|size_t|atomic_t|bool|blob|regset32|u32_array)", 2],
	["proc_create(?:_data|)", 2],
	["(?:CLASS|DEVICE|SENSOR)_ATTR", 2],
);

#Create a search pattern for all these functions to speed up a loop below
our $mode_perms_search = "";
foreach my $entry (@mode_permission_funcs) {
	$mode_perms_search .= '|' if ($mode_perms_search ne "");
	$mode_perms_search .= $entry->[0];
}

our $allowed_asm_includes = qr{(?x:
	irq|
	memory|
	time|
	reboot
)};
# memory.h: ARM has a custom one

sub build_types {
	my $mods = "(?x:  \n" . join("|\n  ", @modifierList) . "\n)";
	my $all = "(?x:  \n" . join("|\n  ", @typeList) . "\n)";
	my $Misordered = "(?x:  \n" . join("|\n  ", @typeListMisordered) . "\n)";
	my $allWithAttr = "(?x:  \n" . join("|\n  ", @typeListWithAttr) . "\n)";
	$Modifier	= qr{(?:$Attribute|$Sparse|$mods)};
	$NonptrType	= qr{
			(?:$Modifier\s+|const\s+)*
			(?:
				(?:typeof|__typeof__)\s*\([^\)]*\)|
				(?:$typeTypedefs\b)|
				(?:${all}\b)
			)
			(?:\s+$Modifier|\s+const)*
		  }x;
	$NonptrTypeMisordered	= qr{
			(?:$Modifier\s+|const\s+)*
			(?:
				(?:${Misordered}\b)
			)
			(?:\s+$Modifier|\s+const)*
		  }x;
	$NonptrTypeWithAttr	= qr{
			(?:$Modifier\s+|const\s+)*
			(?:
				(?:typeof|__typeof__)\s*\([^\)]*\)|
				(?:$typeTypedefs\b)|
				(?:${allWithAttr}\b)
			)
			(?:\s+$Modifier|\s+const)*
		  }x;
	$Type	= qr{
			$NonptrType
			(?:(?:\s|\*|\[\])+\s*const|(?:\s|\*\s*(?:const\s*)?|\[\])+|(?:\s*\[\s*\])+)?
			(?:\s+$Inline|\s+$Modifier)*
		  }x;
	$TypeMisordered	= qr{
			$NonptrTypeMisordered
			(?:(?:\s|\*|\[\])+\s*const|(?:\s|\*\s*(?:const\s*)?|\[\])+|(?:\s*\[\s*\])+)?
			(?:\s+$Inline|\s+$Modifier)*
		  }x;
	$Declare	= qr{(?:$Storage\s+(?:$Inline\s+)?)?$Type};
	$DeclareMisordered	= qr{(?:$Storage\s+(?:$Inline\s+)?)?$TypeMisordered};
}
build_types();

our $Typecast	= qr{\s*(\(\s*$NonptrType\s*\)){0,1}\s*};

# Using $balanced_parens, $LvalOrFunc, or $FuncArg
# requires at least perl version v5.10.0
# Any use must be runtime checked with $^V

our $balanced_parens = qr/(\((?:[^\(\)]++|(?-1))*\))/;
our $LvalOrFunc	= qr{((?:[\&\*]\s*)?$Lval)\s*($balanced_parens{0,1})\s*};
our $FuncArg = qr{$Typecast{0,1}($LvalOrFunc|$Constant)};

our $declaration_macros = qr{(?x:
	(?:$Storage\s+)?(?:[A-Z_][A-Z0-9]*_){0,2}(?:DEFINE|DECLARE)(?:_[A-Z0-9]+){1,2}\s*\(|
	(?:$Storage\s+)?LIST_HEAD\s*\(|
	(?:$Storage\s+)?${Type}\s+uninitialized_var\s*\(
)};

sub deparenthesize {
	my ($string) = @_;
	return "" if (!defined($string));

	while ($string =~ /^\s*\(.*\)\s*$/) {
		$string =~ s@^\s*\(\s*@@;
		$string =~ s@\s*\)\s*$@@;
	}

	$string =~ s@\s+@ @g;

	return $string;
}

sub seed_camelcase_file {
	my ($file) = @_;

	return if (!(-f $file));

	local $/;

	open(my $include_file, '<', "$file")
	    or warn "$P: Can't read '$file' $!\n";
	my $text = <$include_file>;
	close($include_file);

	my @lines = split('\n', $text);

	foreach my $line (@lines) {
		next if ($line !~ /(?:[A-Z][a-z]|[a-z][A-Z])/);
		if ($line =~ /^[ \t]*(?:#[ \t]*define|typedef\s+$Type)\s+(\w*(?:[A-Z][a-z]|[a-z][A-Z])\w*)/) {
			$camelcase{$1} = 1;
		} elsif ($line =~ /^\s*$Declare\s+(\w*(?:[A-Z][a-z]|[a-z][A-Z])\w*)\s*[\(\[,;]/) {
			$camelcase{$1} = 1;
		} elsif ($line =~ /^\s*(?:union|struct|enum)\s+(\w*(?:[A-Z][a-z]|[a-z][A-Z])\w*)\s*[;\{]/) {
			$camelcase{$1} = 1;
		}
	}
}

my $camelcase_seeded = 0;
sub seed_camelcase_includes {
	return if ($camelcase_seeded);

	my $files;
	my $camelcase_cache = "";
	my @include_files = ();

	$camelcase_seeded = 1;

	if (-e ".git") {
		my $git_last_include_commit = `git log --no-merges --pretty=format:"%h%n" -1 -- include`;
		chomp $git_last_include_commit;
		$camelcase_cache = ".checkpatch-camelcase.git.$git_last_include_commit";
	} else {
		my $last_mod_date = 0;
		$files = `find $root/include -name "*.h"`;
		@include_files = split('\n', $files);
		foreach my $file (@include_files) {
			my $date = POSIX::strftime("%Y%m%d%H%M",
						   localtime((stat $file)[9]));
			$last_mod_date = $date if ($last_mod_date < $date);
		}
		$camelcase_cache = ".checkpatch-camelcase.date.$last_mod_date";
	}

	if ($camelcase_cache ne "" && -f $camelcase_cache) {
		open(my $camelcase_file, '<', "$camelcase_cache")
		    or warn "$P: Can't read '$camelcase_cache' $!\n";
		while (<$camelcase_file>) {
			chomp;
			$camelcase{$_} = 1;
		}
		close($camelcase_file);

		return;
	}

	if (-e ".git") {
		$files = `git ls-files "include/*.h"`;
		@include_files = split('\n', $files);
	}

	foreach my $file (@include_files) {
		seed_camelcase_file($file);
	}

	if ($camelcase_cache ne "") {
		unlink glob ".checkpatch-camelcase.*";
		open(my $camelcase_file, '>', "$camelcase_cache")
		    or warn "$P: Can't write '$camelcase_cache' $!\n";
		foreach (sort { lc($a) cmp lc($b) } keys(%camelcase)) {
			print $camelcase_file ("$_\n");
		}
		close($camelcase_file);
	}
}

sub git_commit_info {
	my ($commit, $id, $desc) = @_;

	return ($id, $desc) if ((which("git") eq "") || !(-e ".git"));

	my $output = `git log --no-color --format='%H %s' -1 $commit 2>&1`;
	$output =~ s/^\s*//gm;
	my @lines = split("\n", $output);

	if ($lines[0] =~ /^error: short SHA1 $commit is ambiguous\./) {
# Maybe one day convert this block of bash into something that returns
# all matching commit ids, but it's very slow...
#
#		echo "checking commits $1..."
#		git rev-list --remotes | grep -i "^$1" |
#		while read line ; do
#		    git log --format='%H %s' -1 $line |
#		    echo "commit $(cut -c 1-12,41-)"
#		done
	} elsif ($lines[0] =~ /^fatal: ambiguous argument '$commit': unknown revision or path not in the working tree\./) {
	} else {
		$id = substr($lines[0], 0, 12);
		$desc = substr($lines[0], 41);
	}

	return ($id, $desc);
}

$chk_signoff = 0 if ($file);

my @rawlines = ();
my @lines = ();
my @fixed = ();
my @fixed_inserted = ();
my @fixed_deleted = ();
my $fixlinenr = -1;

my $vname;
for my $filename (@ARGV) {
	my $FILE;
	if ($file) {
		open($FILE, '-|', "diff -u /dev/null $filename") ||
			die "$P: $filename: diff failed - $!\n";
	} elsif ($filename eq '-') {
		open($FILE, '<&STDIN');
	} else {
		open($FILE, '<', "$filename") ||
			die "$P: $filename: open failed - $!\n";
	}
	if ($filename eq '-') {
		$vname = 'Your patch';
	} else {
		$vname = $filename;
	}
	while (<$FILE>) {
		chomp;
		push(@rawlines, $_);
	}
	close($FILE);
	if (!process($filename)) {
		$exit = 1;
	}
	@rawlines = ();
	@lines = ();
	@fixed = ();
	@fixed_inserted = ();
	@fixed_deleted = ();
	$fixlinenr = -1;
}

exit($exit);

sub top_of_kernel_tree {
	my ($root) = @_;

	my @tree_check = (
		"COPYING", "CREDITS", "Kbuild", "MAINTAINERS", "Makefile",
		"README", "Documentation", "arch", "include", "drivers",
		"fs", "init", "ipc", "kernel", "lib", "scripts",
	);

	foreach my $check (@tree_check) {
		if (! -e $root . '/' . $check) {
			return 0;
		}
	}
	return 1;
}

sub parse_email {
	my ($formatted_email) = @_;

	my $name = "";
	my $address = "";
	my $comment = "";

	if ($formatted_email =~ /^(.*)<(\S+\@\S+)>(.*)$/) {
		$name = $1;
		$address = $2;
		$comment = $3 if defined $3;
	} elsif ($formatted_email =~ /^\s*<(\S+\@\S+)>(.*)$/) {
		$address = $1;
		$comment = $2 if defined $2;
	} elsif ($formatted_email =~ /(\S+\@\S+)(.*)$/) {
		$address = $1;
		$comment = $2 if defined $2;
		$formatted_email =~ s/$address.*$//;
		$name = $formatted_email;
		$name = trim($name);
		$name =~ s/^\"|\"$//g;
		# If there's a name left after stripping spaces and
		# leading quotes, and the address doesn't have both
		# leading and trailing angle brackets, the address
		# is invalid. ie:
		#   "joe smith joe@smith.com" bad
		#   "joe smith <joe@smith.com" bad
		if ($name ne "" && $address !~ /^<[^>]+>$/) {
			$name = "";
			$address = "";
			$comment = "";
		}
	}

	$name = trim($name);
	$name =~ s/^\"|\"$//g;
	$address = trim($address);
	$address =~ s/^\<|\>$//g;

	if ($name =~ /[^\w \-]/i) { ##has "must quote" chars
		$name =~ s/(?<!\\)"/\\"/g; ##escape quotes
		$name = "\"$name\"";
	}

	return ($name, $address, $comment);
}

sub format_email {
	my ($name, $address) = @_;

	my $formatted_email;

	$name = trim($name);
	$name =~ s/^\"|\"$//g;
	$address = trim($address);

	if ($name =~ /[^\w \-]/i) { ##has "must quote" chars
		$name =~ s/(?<!\\)"/\\"/g; ##escape quotes
		$name = "\"$name\"";
	}

	if ("$name" eq "") {
		$formatted_email = "$address";
	} else {
		$formatted_email = "$name <$address>";
	}

	return $formatted_email;
}

sub which {
	my ($bin) = @_;

	foreach my $path (split(/:/, $ENV{PATH})) {
		if (-e "$path/$bin") {
			return "$path/$bin";
		}
	}

	return "";
}

sub which_conf {
	my ($conf) = @_;

	foreach my $path (split(/:/, ".:$ENV{HOME}:.scripts")) {
		if (-e "$path/$conf") {
			return "$path/$conf";
		}
	}

	return "";
}

sub expand_tabs {
	my ($str) = @_;

	my $res = '';
	my $n = 0;
	for my $c (split(//, $str)) {
		if ($c eq "\t") {
			$res .= ' ';
			$n++;
			for (; ($n % 8) != 0; $n++) {
				$res .= ' ';
			}
			next;
		}
		$res .= $c;
		$n++;
	}

	return $res;
}
sub copy_spacing {
	(my $res = shift) =~ tr/\t/ /c;
	return $res;
}

sub line_stats {
	my ($line) = @_;

	# Drop the diff line leader and expand tabs
	$line =~ s/^.//;
	$line = expand_tabs($line);

	# Pick the indent from the front of the line.
	my ($white) = ($line =~ /^(\s*)/);

	return (length($line), length($white));
}

my $sanitise_quote = '';

sub sanitise_line_reset {
	my ($in_comment) = @_;

	if ($in_comment) {
		$sanitise_quote = '*/';
	} else {
		$sanitise_quote = '';
	}
}
sub sanitise_line {
	my ($line) = @_;

	my $res = '';
	my $l = '';

	my $qlen = 0;
	my $off = 0;
	my $c;

	# Always copy over the diff marker.
	$res = substr($line, 0, 1);

	for ($off = 1; $off < length($line); $off++) {
		$c = substr($line, $off, 1);

		# Comments we are wacking completly including the begin
		# and end, all to $;.
		if ($sanitise_quote eq '' && substr($line, $off, 2) eq '/*') {
			$sanitise_quote = '*/';

			substr($res, $off, 2, "$;$;");
			$off++;
			next;
		}
		if ($sanitise_quote eq '*/' && substr($line, $off, 2) eq '*/') {
			$sanitise_quote = '';
			substr($res, $off, 2, "$;$;");
			$off++;
			next;
		}
		if ($sanitise_quote eq '' && substr($line, $off, 2) eq '//') {
			$sanitise_quote = '//';

			substr($res, $off, 2, $sanitise_quote);
			$off++;
			next;
		}

		# A \ in a string means ignore the next character.
		if (($sanitise_quote eq "'" || $sanitise_quote eq '"') &&
		    $c eq "\\") {
			substr($res, $off, 2, 'XX');
			$off++;
			next;
		}
		# Regular quotes.
		if ($c eq "'" || $c eq '"') {
			if ($sanitise_quote eq '') {
				$sanitise_quote = $c;

				substr($res, $off, 1, $c);
				next;
			} elsif ($sanitise_quote eq $c) {
				$sanitise_quote = '';
			}
		}

		#print "c<$c> SQ<$sanitise_quote>\n";
		if ($off != 0 && $sanitise_quote eq '*/' && $c ne "\t") {
			substr($res, $off, 1, $;);
		} elsif ($off != 0 && $sanitise_quote eq '//' && $c ne "\t") {
			substr($res, $off, 1, $;);
		} elsif ($off != 0 && $sanitise_quote && $c ne "\t") {
			substr($res, $off, 1, 'X');
		} else {
			substr($res, $off, 1, $c);
		}
	}

	if ($sanitise_quote eq '//') {
		$sanitise_quote = '';
	}

	# The pathname on a #include may be surrounded by '<' and '>'.
	if ($res =~ /^.\s*\#\s*include\s+\<(.*)\>/) {
		my $clean = 'X' x length($1);
		$res =~ s@\<.*\>@<$clean>@;

	# The whole of a #error is a string.
	} elsif ($res =~ /^.\s*\#\s*(?:error|warning)\s+(.*)\b/) {
		my $clean = 'X' x length($1);
		$res =~ s@(\#\s*(?:error|warning)\s+).*@$1$clean@;
	}

	return $res;
}

sub get_quoted_string {
	my ($line, $rawline) = @_;

	return "" if ($line !~ m/(\"[X]+\")/g);
	return substr($rawline, $-[0], $+[0] - $-[0]);
}

sub ctx_statement_block {
	my ($linenr, $remain, $off) = @_;
	my $line = $linenr - 1;
	my $blk = '';
	my $soff = $off;
	my $coff = $off - 1;
	my $coff_set = 0;

	my $loff = 0;

	my $type = '';
	my $level = 0;
	my @stack = ();
	my $p;
	my $c;
	my $len = 0;

	my $remainder;
	while (1) {
		@stack = (['', 0]) if ($#stack == -1);

		#warn "CSB: blk<$blk> remain<$remain>\n";
		# If we are about to drop off the end, pull in more
		# context.
		if ($off >= $len) {
			for (; $remain > 0; $line++) {
				last if (!defined $lines[$line]);
				next if ($lines[$line] =~ /^-/);
				$remain--;
				$loff = $len;
				$blk .= $lines[$line] . "\n";
				$len = length($blk);
				$line++;
				last;
			}
			# Bail if there is no further context.
			#warn "CSB: blk<$blk> off<$off> len<$len>\n";
			if ($off >= $len) {
				last;
			}
			if ($level == 0 && substr($blk, $off) =~ /^.\s*#\s*define/) {
				$level++;
				$type = '#';
			}
		}
		$p = $c;
		$c = substr($blk, $off, 1);
		$remainder = substr($blk, $off);

		#warn "CSB: c<$c> type<$type> level<$level> remainder<$remainder> coff_set<$coff_set>\n";

		# Handle nested #if/#else.
		if ($remainder =~ /^#\s*(?:ifndef|ifdef|if)\s/) {
			push(@stack, [ $type, $level ]);
		} elsif ($remainder =~ /^#\s*(?:else|elif)\b/) {
			($type, $level) = @{$stack[$#stack - 1]};
		} elsif ($remainder =~ /^#\s*endif\b/) {
			($type, $level) = @{pop(@stack)};
		}

		# Statement ends at the ';' or a close '}' at the
		# outermost level.
		if ($level == 0 && $c eq ';') {
			last;
		}

		# An else is really a conditional as long as its not else if
		if ($level == 0 && $coff_set == 0 &&
				(!defined($p) || $p =~ /(?:\s|\}|\+)/) &&
				$remainder =~ /^(else)(?:\s|{)/ &&
				$remainder !~ /^else\s+if\b/) {
			$coff = $off + length($1) - 1;
			$coff_set = 1;
			#warn "CSB: mark coff<$coff> soff<$soff> 1<$1>\n";
			#warn "[" . substr($blk, $soff, $coff - $soff + 1) . "]\n";
		}

		if (($type eq '' || $type eq '(') && $c eq '(') {
			$level++;
			$type = '(';
		}
		if ($type eq '(' && $c eq ')') {
			$level--;
			$type = ($level != 0)? '(' : '';

			if ($level == 0 && $coff < $soff) {
				$coff = $off;
				$coff_set = 1;
				#warn "CSB: mark coff<$coff>\n";
			}
		}
		if (($type eq '' || $type eq '{') && $c eq '{') {
			$level++;
			$type = '{';
		}
		if ($type eq '{' && $c eq '}') {
			$level--;
			$type = ($level != 0)? '{' : '';

			if ($level == 0) {
				if (substr($blk, $off + 1, 1) eq ';') {
					$off++;
				}
				last;
			}
		}
		# Preprocessor commands end at the newline unless escaped.
		if ($type eq '#' && $c eq "\n" && $p ne "\\") {
			$level--;
			$type = '';
			$off++;
			last;
		}
		$off++;
	}
	# We are truly at the end, so shuffle to the next line.
	if ($off == $len) {
		$loff = $len + 1;
		$line++;
		$remain--;
	}

	my $statement = substr($blk, $soff, $off - $soff + 1);
	my $condition = substr($blk, $soff, $coff - $soff + 1);

	#warn "STATEMENT<$statement>\n";
	#warn "CONDITION<$condition>\n";

	#print "coff<$coff> soff<$off> loff<$loff>\n";

	return ($statement, $condition,
			$line, $remain + 1, $off - $loff + 1, $level);
}

sub statement_lines {
	my ($stmt) = @_;

	# Strip the diff line prefixes and rip blank lines at start and end.
	$stmt =~ s/(^|\n)./$1/g;
	$stmt =~ s/^\s*//;
	$stmt =~ s/\s*$//;

	my @stmt_lines = ($stmt =~ /\n/g);

	return $#stmt_lines + 2;
}

sub statement_rawlines {
	my ($stmt) = @_;

	my @stmt_lines = ($stmt =~ /\n/g);

	return $#stmt_lines + 2;
}

sub statement_block_size {
	my ($stmt) = @_;

	$stmt =~ s/(^|\n)./$1/g;
	$stmt =~ s/^\s*{//;
	$stmt =~ s/}\s*$//;
	$stmt =~ s/^\s*//;
	$stmt =~ s/\s*$//;

	my @stmt_lines = ($stmt =~ /\n/g);
	my @stmt_statements = ($stmt =~ /;/g);

	my $stmt_lines = $#stmt_lines + 2;
	my $stmt_statements = $#stmt_statements + 1;

	if ($stmt_lines > $stmt_statements) {
		return $stmt_lines;
	} else {
		return $stmt_statements;
	}
}

sub ctx_statement_full {
	my ($linenr, $remain, $off) = @_;
	my ($statement, $condition, $level);

	my (@chunks);

	# Grab the first conditional/block pair.
	($statement, $condition, $linenr, $remain, $off, $level) =
				ctx_statement_block($linenr, $remain, $off);
	#print "F: c<$condition> s<$statement> remain<$remain>\n";
	push(@chunks, [ $condition, $statement ]);
	if (!($remain > 0 && $condition =~ /^\s*(?:\n[+-])?\s*(?:if|else|do)\b/s)) {
		return ($level, $linenr, @chunks);
	}

	# Pull in the following conditional/block pairs and see if they
	# could continue the statement.
	for (;;) {
		($statement, $condition, $linenr, $remain, $off, $level) =
				ctx_statement_block($linenr, $remain, $off);
		#print "C: c<$condition> s<$statement> remain<$remain>\n";
		last if (!($remain > 0 && $condition =~ /^(?:\s*\n[+-])*\s*(?:else|do)\b/s));
		#print "C: push\n";
		push(@chunks, [ $condition, $statement ]);
	}

	return ($level, $linenr, @chunks);
}

sub ctx_block_get {
	my ($linenr, $remain, $outer, $open, $close, $off) = @_;
	my $line;
	my $start = $linenr - 1;
	my $blk = '';
	my @o;
	my @c;
	my @res = ();

	my $level = 0;
	my @stack = ($level);
	for ($line = $start; $remain > 0; $line++) {
		next if ($rawlines[$line] =~ /^-/);
		$remain--;

		$blk .= $rawlines[$line];

		# Handle nested #if/#else.
		if ($lines[$line] =~ /^.\s*#\s*(?:ifndef|ifdef|if)\s/) {
			push(@stack, $level);
		} elsif ($lines[$line] =~ /^.\s*#\s*(?:else|elif)\b/) {
			$level = $stack[$#stack - 1];
		} elsif ($lines[$line] =~ /^.\s*#\s*endif\b/) {
			$level = pop(@stack);
		}

		foreach my $c (split(//, $lines[$line])) {
			##print "C<$c>L<$level><$open$close>O<$off>\n";
			if ($off > 0) {
				$off--;
				next;
			}

			if ($c eq $close && $level > 0) {
				$level--;
				last if ($level == 0);
			} elsif ($c eq $open) {
				$level++;
			}
		}

		if (!$outer || $level <= 1) {
			push(@res, $rawlines[$line]);
		}

		last if ($level == 0);
	}

	return ($level, @res);
}
sub ctx_block_outer {
	my ($linenr, $remain) = @_;

	my ($level, @r) = ctx_block_get($linenr, $remain, 1, '{', '}', 0);
	return @r;
}
sub ctx_block {
	my ($linenr, $remain) = @_;

	my ($level, @r) = ctx_block_get($linenr, $remain, 0, '{', '}', 0);
	return @r;
}
sub ctx_statement {
	my ($linenr, $remain, $off) = @_;

	my ($level, @r) = ctx_block_get($linenr, $remain, 0, '(', ')', $off);
	return @r;
}
sub ctx_block_level {
	my ($linenr, $remain) = @_;

	return ctx_block_get($linenr, $remain, 0, '{', '}', 0);
}
sub ctx_statement_level {
	my ($linenr, $remain, $off) = @_;

	return ctx_block_get($linenr, $remain, 0, '(', ')', $off);
}

sub ctx_locate_comment {
	my ($first_line, $end_line) = @_;

	# Catch a comment on the end of the line itself.
	my ($current_comment) = ($rawlines[$end_line - 1] =~ m@.*(/\*.*\*/)\s*(?:\\\s*)?$@);
	return $current_comment if (defined $current_comment);

	# Look through the context and try and figure out if there is a
	# comment.
	my $in_comment = 0;
	$current_comment = '';
	for (my $linenr = $first_line; $linenr < $end_line; $linenr++) {
		my $line = $rawlines[$linenr - 1];
		#warn "           $line\n";
		if ($linenr == $first_line and $line =~ m@^.\s*\*@) {
			$in_comment = 1;
		}
		if ($line =~ m@/\*@) {
			$in_comment = 1;
		}
		if (!$in_comment && $current_comment ne '') {
			$current_comment = '';
		}
		$current_comment .= $line . "\n" if ($in_comment);
		if ($line =~ m@\*/@) {
			$in_comment = 0;
		}
	}

	chomp($current_comment);
	return($current_comment);
}
sub ctx_has_comment {
	my ($first_line, $end_line) = @_;
	my $cmt = ctx_locate_comment($first_line, $end_line);

	##print "LINE: $rawlines[$end_line - 1 ]\n";
	##print "CMMT: $cmt\n";

	return ($cmt ne '');
}

sub raw_line {
	my ($linenr, $cnt) = @_;

	my $offset = $linenr - 1;
	$cnt++;

	my $line;
	while ($cnt) {
		$line = $rawlines[$offset++];
		next if (defined($line) && $line =~ /^-/);
		$cnt--;
	}

	return $line;
}

sub cat_vet {
	my ($vet) = @_;
	my ($res, $coded);

	$res = '';
	while ($vet =~ /([^[:cntrl:]]*)([[:cntrl:]]|$)/g) {
		$res .= $1;
		if ($2 ne '') {
			$coded = sprintf("^%c", unpack('C', $2) + 64);
			$res .= $coded;
		}
	}
	$res =~ s/$/\$/;

	return $res;
}

my $av_preprocessor = 0;
my $av_pending;
my @av_paren_type;
my $av_pend_colon;

sub annotate_reset {
	$av_preprocessor = 0;
	$av_pending = '_';
	@av_paren_type = ('E');
	$av_pend_colon = 'O';
}

sub annotate_values {
	my ($stream, $type) = @_;

	my $res;
	my $var = '_' x length($stream);
	my $cur = $stream;

	print "$stream\n" if ($dbg_values > 1);

	while (length($cur)) {
		@av_paren_type = ('E') if ($#av_paren_type < 0);
		print " <" . join('', @av_paren_type) .
				"> <$type> <$av_pending>" if ($dbg_values > 1);
		if ($cur =~ /^(\s+)/o) {
			print "WS($1)\n" if ($dbg_values > 1);
			if ($1 =~ /\n/ && $av_preprocessor) {
				$type = pop(@av_paren_type);
				$av_preprocessor = 0;
			}

		} elsif ($cur =~ /^(\(\s*$Type\s*)\)/ && $av_pending eq '_') {
			print "CAST($1)\n" if ($dbg_values > 1);
			push(@av_paren_type, $type);
			$type = 'c';

		} elsif ($cur =~ /^($Type)\s*(?:$Ident|,|\)|\(|\s*$)/) {
			print "DECLARE($1)\n" if ($dbg_values > 1);
			$type = 'T';

		} elsif ($cur =~ /^($Modifier)\s*/) {
			print "MODIFIER($1)\n" if ($dbg_values > 1);
			$type = 'T';

		} elsif ($cur =~ /^(\#\s*define\s*$Ident)(\(?)/o) {
			print "DEFINE($1,$2)\n" if ($dbg_values > 1);
			$av_preprocessor = 1;
			push(@av_paren_type, $type);
			if ($2 ne '') {
				$av_pending = 'N';
			}
			$type = 'E';

		} elsif ($cur =~ /^(\#\s*(?:undef\s*$Ident|include\b))/o) {
			print "UNDEF($1)\n" if ($dbg_values > 1);
			$av_preprocessor = 1;
			push(@av_paren_type, $type);

		} elsif ($cur =~ /^(\#\s*(?:ifdef|ifndef|if))/o) {
			print "PRE_START($1)\n" if ($dbg_values > 1);
			$av_preprocessor = 1;

			push(@av_paren_type, $type);
			push(@av_paren_type, $type);
			$type = 'E';

		} elsif ($cur =~ /^(\#\s*(?:else|elif))/o) {
			print "PRE_RESTART($1)\n" if ($dbg_values > 1);
			$av_preprocessor = 1;

			push(@av_paren_type, $av_paren_type[$#av_paren_type]);

			$type = 'E';

		} elsif ($cur =~ /^(\#\s*(?:endif))/o) {
			print "PRE_END($1)\n" if ($dbg_values > 1);

			$av_preprocessor = 1;

			# Assume all arms of the conditional end as this
			# one does, and continue as if the #endif was not here.
			pop(@av_paren_type);
			push(@av_paren_type, $type);
			$type = 'E';

		} elsif ($cur =~ /^(\\\n)/o) {
			print "PRECONT($1)\n" if ($dbg_values > 1);

		} elsif ($cur =~ /^(__attribute__)\s*\(?/o) {
			print "ATTR($1)\n" if ($dbg_values > 1);
			$av_pending = $type;
			$type = 'N';

		} elsif ($cur =~ /^(sizeof)\s*(\()?/o) {
			print "SIZEOF($1)\n" if ($dbg_values > 1);
			if (defined $2) {
				$av_pending = 'V';
			}
			$type = 'N';

		} elsif ($cur =~ /^(if|while|for)\b/o) {
			print "COND($1)\n" if ($dbg_values > 1);
			$av_pending = 'E';
			$type = 'N';

		} elsif ($cur =~/^(case)/o) {
			print "CASE($1)\n" if ($dbg_values > 1);
			$av_pend_colon = 'C';
			$type = 'N';

		} elsif ($cur =~/^(return|else|goto|typeof|__typeof__)\b/o) {
			print "KEYWORD($1)\n" if ($dbg_values > 1);
			$type = 'N';

		} elsif ($cur =~ /^(\()/o) {
			print "PAREN('$1')\n" if ($dbg_values > 1);
			push(@av_paren_type, $av_pending);
			$av_pending = '_';
			$type = 'N';

		} elsif ($cur =~ /^(\))/o) {
			my $new_type = pop(@av_paren_type);
			if ($new_type ne '_') {
				$type = $new_type;
				print "PAREN('$1') -> $type\n"
							if ($dbg_values > 1);
			} else {
				print "PAREN('$1')\n" if ($dbg_values > 1);
			}

		} elsif ($cur =~ /^($Ident)\s*\(/o) {
			print "FUNC($1)\n" if ($dbg_values > 1);
			$type = 'V';
			$av_pending = 'V';

		} elsif ($cur =~ /^($Ident\s*):(?:\s*\d+\s*(,|=|;))?/) {
			if (defined $2 && $type eq 'C' || $type eq 'T') {
				$av_pend_colon = 'B';
			} elsif ($type eq 'E') {
				$av_pend_colon = 'L';
			}
			print "IDENT_COLON($1,$type>$av_pend_colon)\n" if ($dbg_values > 1);
			$type = 'V';

		} elsif ($cur =~ /^($Ident|$Constant)/o) {
			print "IDENT($1)\n" if ($dbg_values > 1);
			$type = 'V';

		} elsif ($cur =~ /^($Assignment)/o) {
			print "ASSIGN($1)\n" if ($dbg_values > 1);
			$type = 'N';

		} elsif ($cur =~/^(;|{|})/) {
			print "END($1)\n" if ($dbg_values > 1);
			$type = 'E';
			$av_pend_colon = 'O';

		} elsif ($cur =~/^(,)/) {
			print "COMMA($1)\n" if ($dbg_values > 1);
			$type = 'C';

		} elsif ($cur =~ /^(\?)/o) {
			print "QUESTION($1)\n" if ($dbg_values > 1);
			$type = 'N';

		} elsif ($cur =~ /^(:)/o) {
			print "COLON($1,$av_pend_colon)\n" if ($dbg_values > 1);

			substr($var, length($res), 1, $av_pend_colon);
			if ($av_pend_colon eq 'C' || $av_pend_colon eq 'L') {
				$type = 'E';
			} else {
				$type = 'N';
			}
			$av_pend_colon = 'O';

		} elsif ($cur =~ /^(\[)/o) {
			print "CLOSE($1)\n" if ($dbg_values > 1);
			$type = 'N';

		} elsif ($cur =~ /^(-(?![->])|\+(?!\+)|\*|\&\&|\&)/o) {
			my $variant;

			print "OPV($1)\n" if ($dbg_values > 1);
			if ($type eq 'V') {
				$variant = 'B';
			} else {
				$variant = 'U';
			}

			substr($var, length($res), 1, $variant);
			$type = 'N';

		} elsif ($cur =~ /^($Operators)/o) {
			print "OP($1)\n" if ($dbg_values > 1);
			if ($1 ne '++' && $1 ne '--') {
				$type = 'N';
			}

		} elsif ($cur =~ /(^.)/o) {
			print "C($1)\n" if ($dbg_values > 1);
		}
		if (defined $1) {
			$cur = substr($cur, length($1));
			$res .= $type x length($1);
		}
	}

	return ($res, $var);
}

sub possible {
	my ($possible, $line) = @_;
	my $notPermitted = qr{(?:
		^(?:
			$Modifier|
			$Storage|
			$Type|
			DEFINE_\S+
		)$|
		^(?:
			goto|
			return|
			case|
			else|
			asm|__asm__|
			do|
			\#|
			\#\#|
		)(?:\s|$)|
		^(?:typedef|struct|enum)\b
	    )}x;
	warn "CHECK<$possible> ($line)\n" if ($dbg_possible > 2);
	if ($possible !~ $notPermitted) {
		# Check for modifiers.
		$possible =~ s/\s*$Storage\s*//g;
		$possible =~ s/\s*$Sparse\s*//g;
		if ($possible =~ /^\s*$/) {

		} elsif ($possible =~ /\s/) {
			$possible =~ s/\s*$Type\s*//g;
			for my $modifier (split(' ', $possible)) {
				if ($modifier !~ $notPermitted) {
					warn "MODIFIER: $modifier ($possible) ($line)\n" if ($dbg_possible);
					push(@modifierList, $modifier);
				}
			}

		} else {
			warn "POSSIBLE: $possible ($line)\n" if ($dbg_possible);
			push(@typeList, $possible);
		}
		build_types();
	} else {
		warn "NOTPOSS: $possible ($line)\n" if ($dbg_possible > 1);
	}
}

my $prefix = '';

sub show_type {
	my ($type) = @_;

	return defined $use_type{$type} if (scalar keys %use_type > 0);

	return !defined $ignore_type{$type};
}

sub report {
	my ($level, $type, $msg) = @_;

	if (!show_type($type) ||
	    (defined $tst_only && $msg !~ /\Q$tst_only\E/)) {
		return 0;
	}
	my $line;
	if ($show_types) {
		$line = "$prefix$level:$type: $msg\n";
	} else {
		$line = "$prefix$level: $msg\n";
	}
	$line = (split('\n', $line))[0] . "\n" if ($terse);

	push(our @report, $line);

	return 1;
}

sub report_dump {
	our @report;
}

sub fixup_current_range {
	my ($lineRef, $offset, $length) = @_;

	if ($$lineRef =~ /^\@\@ -\d+,\d+ \+(\d+),(\d+) \@\@/) {
		my $o = $1;
		my $l = $2;
		my $no = $o + $offset;
		my $nl = $l + $length;
		$$lineRef =~ s/\+$o,$l \@\@/\+$no,$nl \@\@/;
	}
}

sub fix_inserted_deleted_lines {
	my ($linesRef, $insertedRef, $deletedRef) = @_;

	my $range_last_linenr = 0;
	my $delta_offset = 0;

	my $old_linenr = 0;
	my $new_linenr = 0;

	my $next_insert = 0;
	my $next_delete = 0;

	my @lines = ();

	my $inserted = @{$insertedRef}[$next_insert++];
	my $deleted = @{$deletedRef}[$next_delete++];

	foreach my $old_line (@{$linesRef}) {
		my $save_line = 1;
		my $line = $old_line;	#don't modify the array
		if ($line =~ /^(?:\+\+\+\|\-\-\-)\s+\S+/) {	#new filename
			$delta_offset = 0;
		} elsif ($line =~ /^\@\@ -\d+,\d+ \+\d+,\d+ \@\@/) {	#new hunk
			$range_last_linenr = $new_linenr;
			fixup_current_range(\$line, $delta_offset, 0);
		}

		while (defined($deleted) && ${$deleted}{'LINENR'} == $old_linenr) {
			$deleted = @{$deletedRef}[$next_delete++];
			$save_line = 0;
			fixup_current_range(\$lines[$range_last_linenr], $delta_offset--, -1);
		}

		while (defined($inserted) && ${$inserted}{'LINENR'} == $old_linenr) {
			push(@lines, ${$inserted}{'LINE'});
			$inserted = @{$insertedRef}[$next_insert++];
			$new_linenr++;
			fixup_current_range(\$lines[$range_last_linenr], $delta_offset++, 1);
		}

		if ($save_line) {
			push(@lines, $line);
			$new_linenr++;
		}

		$old_linenr++;
	}

	return @lines;
}

sub fix_insert_line {
	my ($linenr, $line) = @_;

	my $inserted = {
		LINENR => $linenr,
		LINE => $line,
	};
	push(@fixed_inserted, $inserted);
}

sub fix_delete_line {
	my ($linenr, $line) = @_;

	my $deleted = {
		LINENR => $linenr,
		LINE => $line,
	};

	push(@fixed_deleted, $deleted);
}

sub ERROR {
	my ($type, $msg) = @_;

	if (report("ERROR", $type, $msg)) {
		our $clean = 0;
		our $cnt_error++;
		return 1;
	}
	return 0;
}
sub WARN {
	my ($type, $msg) = @_;

	if (report("WARNING", $type, $msg)) {
		our $clean = 0;
		our $cnt_warn++;
		return 1;
	}
	return 0;
}
sub CHK {
	my ($type, $msg) = @_;

	if ($check && report("CHECK", $type, $msg)) {
		our $clean = 0;
		our $cnt_chk++;
		return 1;
	}
	return 0;
}

sub check_absolute_file {
	my ($absolute, $herecurr) = @_;
	my $file = $absolute;

	##print "absolute<$absolute>\n";

	# See if any suffix of this path is a path within the tree.
	while ($file =~ s@^[^/]*/@@) {
		if (-f "$root/$file") {
			##print "file<$file>\n";
			last;
		}
	}
	if (! -f _)  {
		return 0;
	}

	# It is, so see if the prefix is acceptable.
	my $prefix = $absolute;
	substr($prefix, -length($file)) = '';

	##print "prefix<$prefix>\n";
	if ($prefix ne ".../") {
		WARN("USE_RELATIVE_PATH",
		     "use relative pathname instead of absolute in changelog text\n" . $herecurr);
	}
}

sub trim {
	my ($string) = @_;

	$string =~ s/^\s+|\s+$//g;

	return $string;
}

sub ltrim {
	my ($string) = @_;

	$string =~ s/^\s+//;

	return $string;
}

sub rtrim {
	my ($string) = @_;

	$string =~ s/\s+$//;

	return $string;
}

sub string_find_replace {
	my ($string, $find, $replace) = @_;

	$string =~ s/$find/$replace/g;

	return $string;
}

sub tabify {
	my ($leading) = @_;

	my $source_indent = 8;
	my $max_spaces_before_tab = $source_indent - 1;
	my $spaces_to_tab = " " x $source_indent;

	#convert leading spaces to tabs
	1 while $leading =~ s@^([\t]*)$spaces_to_tab@$1\t@g;
	#Remove spaces before a tab
	1 while $leading =~ s@^([\t]*)( {1,$max_spaces_before_tab})\t@$1\t@g;

	return "$leading";
}

sub pos_last_openparen {
	my ($line) = @_;

	my $pos = 0;

	my $opens = $line =~ tr/\(/\(/;
	my $closes = $line =~ tr/\)/\)/;

	my $last_openparen = 0;

	if (($opens == 0) || ($closes >= $opens)) {
		return -1;
	}

	my $len = length($line);

	for ($pos = 0; $pos < $len; $pos++) {
		my $string = substr($line, $pos);
		if ($string =~ /^($FuncArg|$balanced_parens)/) {
			$pos += length($1) - 1;
		} elsif (substr($line, $pos, 1) eq '(') {
			$last_openparen = $pos;
		} elsif (index($string, '(') == -1) {
			last;
		}
	}

	return length(expand_tabs(substr($line, 0, $last_openparen))) + 1;
}

sub process {
	my $filename = shift;

	my $linenr=0;
	my $prevline="";
	my $prevrawline="";
	my $stashline="";
	my $stashrawline="";

	my $length;
	my $indent;
	my $previndent=0;
	my $stashindent=0;

	our $clean = 1;
	my $signoff = 0;
	my $is_patch = 0;

	my $in_header_lines = $file ? 0 : 1;
	my $in_commit_log = 0;		#Scanning lines before patch
	my $reported_maintainer_file = 0;
	my $non_utf8_charset = 0;

	my $last_blank_line = 0;

	our @report = ();
	our $cnt_lines = 0;
	our $cnt_error = 0;
	our $cnt_warn = 0;
	our $cnt_chk = 0;

	# Trace the real file/line as we go.
	my $realfile = '';
	my $realline = 0;
	my $realcnt = 0;
	my $here = '';
	my $in_comment = 0;
	my $comment_edge = 0;
	my $first_line = 0;
	my $p1_prefix = '';

	my $prev_values = 'E';

	# suppression flags
	my %suppress_ifbraces;
	my %suppress_whiletrailers;
	my %suppress_export;
	my $suppress_statement = 0;

	my %signatures = ();

	# Pre-scan the patch sanitizing the lines.
	# Pre-scan the patch looking for any __setup documentation.
	#
	my @setup_docs = ();
	my $setup_docs = 0;

	my $camelcase_file_seeded = 0;

	sanitise_line_reset();
	my $line;
	foreach my $rawline (@rawlines) {
		$linenr++;
		$line = $rawline;

		push(@fixed, $rawline) if ($fix);

		if ($rawline=~/^\+\+\+\s+(\S+)/) {
			$setup_docs = 0;
			if ($1 =~ m@Documentation/kernel-parameters.txt$@) {
				$setup_docs = 1;
			}
			#next;
		}
		if ($rawline=~/^\@\@ -\d+(?:,\d+)? \+(\d+)(,(\d+))? \@\@/) {
			$realline=$1-1;
			if (defined $2) {
				$realcnt=$3+1;
			} else {
				$realcnt=1+1;
			}
			$in_comment = 0;

			# Guestimate if this is a continuing comment.  Run
			# the context looking for a comment "edge".  If this
			# edge is a close comment then we must be in a comment
			# at context start.
			my $edge;
			my $cnt = $realcnt;
			for (my $ln = $linenr + 1; $cnt > 0; $ln++) {
				next if (defined $rawlines[$ln - 1] &&
					 $rawlines[$ln - 1] =~ /^-/);
				$cnt--;
				#print "RAW<$rawlines[$ln - 1]>\n";
				last if (!defined $rawlines[$ln - 1]);
				if ($rawlines[$ln - 1] =~ m@(/\*|\*/)@ &&
				    $rawlines[$ln - 1] !~ m@"[^"]*(?:/\*|\*/)[^"]*"@) {
					($edge) = $1;
					last;
				}
			}
			if (defined $edge && $edge eq '*/') {
				$in_comment = 1;
			}

			# Guestimate if this is a continuing comment.  If this
			# is the start of a diff block and this line starts
			# ' *' then it is very likely a comment.
			if (!defined $edge &&
			    $rawlines[$linenr] =~ m@^.\s*(?:\*\*+| \*)(?:\s|$)@)
			{
				$in_comment = 1;
			}

			##print "COMMENT:$in_comment edge<$edge> $rawline\n";
			sanitise_line_reset($in_comment);

		} elsif ($realcnt && $rawline =~ /^(?:\+| |$)/) {
			# Standardise the strings and chars within the input to
			# simplify matching -- only bother with positive lines.
			$line = sanitise_line($rawline);
		}
		push(@lines, $line);

		if ($realcnt > 1) {
			$realcnt-- if ($line =~ /^(?:\+| |$)/);
		} else {
			$realcnt = 0;
		}

		#print "==>$rawline\n";
		#print "-->$line\n";

		if ($setup_docs && $line =~ /^\+/) {
			push(@setup_docs, $line);
		}
	}

	$prefix = '';

	$realcnt = 0;
	$linenr = 0;
	$fixlinenr = -1;
	foreach my $line (@lines) {
		$linenr++;
		$fixlinenr++;
		my $sline = $line;	#copy of $line
		$sline =~ s/$;/ /g;	#with comments as spaces

		my $rawline = $rawlines[$linenr - 1];

#extract the line range in the file after the patch is applied
		if ($line=~/^\@\@ -\d+(?:,\d+)? \+(\d+)(,(\d+))? \@\@/) {
			$is_patch = 1;
			$first_line = $linenr + 1;
			$realline=$1-1;
			if (defined $2) {
				$realcnt=$3+1;
			} else {
				$realcnt=1+1;
			}
			annotate_reset();
			$prev_values = 'E';

			%suppress_ifbraces = ();
			%suppress_whiletrailers = ();
			%suppress_export = ();
			$suppress_statement = 0;
			next;

# track the line number as we move through the hunk, note that
# new versions of GNU diff omit the leading space on completely
# blank context lines so we need to count that too.
		} elsif ($line =~ /^( |\+|$)/) {
			$realline++;
			$realcnt-- if ($realcnt != 0);

			# Measure the line length and indent.
			($length, $indent) = line_stats($rawline);

			# Track the previous line.
			($prevline, $stashline) = ($stashline, $line);
			($previndent, $stashindent) = ($stashindent, $indent);
			($prevrawline, $stashrawline) = ($stashrawline, $rawline);

			#warn "line<$line>\n";

		} elsif ($realcnt == 1) {
			$realcnt--;
		}

		my $hunk_line = ($realcnt != 0);

#make up the handle for any error we report on this line
		$prefix = "$filename:$realline: " if ($emacs && $file);
		$prefix = "$filename:$linenr: " if ($emacs && !$file);

		$here = "#$linenr: " if (!$file);
		$here = "#$realline: " if ($file);

		my $found_file = 0;
		# extract the filename as it passes
		if ($line =~ /^diff --git.*?(\S+)$/) {
			$realfile = $1;
			$realfile =~ s@^([^/]*)/@@ if (!$file);
			$in_commit_log = 0;
			$found_file = 1;
		} elsif ($line =~ /^\+\+\+\s+(\S+)/) {
			$realfile = $1;
			$realfile =~ s@^([^/]*)/@@ if (!$file);
			$in_commit_log = 0;

			$p1_prefix = $1;
			if (!$file && $tree && $p1_prefix ne '' &&
			    -e "$root/$p1_prefix") {
				WARN("PATCH_PREFIX",
				     "patch prefix '$p1_prefix' exists, appears to be a -p0 patch\n");
			}

			if ($realfile =~ m@^include/asm/@) {
				ERROR("MODIFIED_INCLUDE_ASM",
				      "do not modify files in include/asm, change architecture specific files in include/asm-<architecture>\n" . "$here$rawline\n");
			}
			$found_file = 1;
		}

		if ($found_file) {
			if ($realfile =~ m@^(drivers/net/|net/)@) {
				$check = 1;
			} else {
				$check = $check_orig;
			}
			next;
		}

		$here .= "FILE: $realfile:$realline:" if ($realcnt != 0);

		my $hereline = "$here\n$rawline\n";
		my $herecurr = "$here\n$rawline\n";
		my $hereprev = "$here\n$prevrawline\n$rawline\n";

		$cnt_lines++ if ($realcnt != 0);

# Check for incorrect file permissions
		if ($line =~ /^new (file )?mode.*[7531]\d{0,2}$/) {
			my $permhere = $here . "FILE: $realfile\n";
			if ($realfile !~ m@scripts/@ &&
			    $realfile !~ /\.(py|pl|awk|sh)$/) {
				ERROR("EXECUTE_PERMISSIONS",
				      "do not set execute permissions for source files\n" . $permhere);
			}
		}

# Check the patch for a signoff:
		if ($line =~ /^\s*signed-off-by:/i) {
			$signoff++;
			$in_commit_log = 0;
		}

# Check signature styles
		if (!$in_header_lines &&
		    $line =~ /^(\s*)([a-z0-9_-]+by:|$signature_tags)(\s*)(.*)/i) {
			my $space_before = $1;
			my $sign_off = $2;
			my $space_after = $3;
			my $email = $4;
			my $ucfirst_sign_off = ucfirst(lc($sign_off));

			if ($sign_off !~ /$signature_tags/) {
				WARN("BAD_SIGN_OFF",
				     "Non-standard signature: $sign_off\n" . $herecurr);
			}
			if (defined $space_before && $space_before ne "") {
				if (WARN("BAD_SIGN_OFF",
					 "Do not use whitespace before $ucfirst_sign_off\n" . $herecurr) &&
				    $fix) {
					$fixed[$fixlinenr] =
					    "$ucfirst_sign_off $email";
				}
			}
			if ($sign_off =~ /-by:$/i && $sign_off ne $ucfirst_sign_off) {
				if (WARN("BAD_SIGN_OFF",
					 "'$ucfirst_sign_off' is the preferred signature form\n" . $herecurr) &&
				    $fix) {
					$fixed[$fixlinenr] =
					    "$ucfirst_sign_off $email";
				}

			}
			if (!defined $space_after || $space_after ne " ") {
				if (WARN("BAD_SIGN_OFF",
					 "Use a single space after $ucfirst_sign_off\n" . $herecurr) &&
				    $fix) {
					$fixed[$fixlinenr] =
					    "$ucfirst_sign_off $email";
				}
			}

			my ($email_name, $email_address, $comment) = parse_email($email);
			my $suggested_email = format_email(($email_name, $email_address));
			if ($suggested_email eq "") {
				ERROR("BAD_SIGN_OFF",
				      "Unrecognized email address: '$email'\n" . $herecurr);
			} else {
				my $dequoted = $suggested_email;
				$dequoted =~ s/^"//;
				$dequoted =~ s/" </ </;
				# Don't force email to have quotes
				# Allow just an angle bracketed address
				if ("$dequoted$comment" ne $email &&
				    "<$email_address>$comment" ne $email &&
				    "$suggested_email$comment" ne $email) {
					WARN("BAD_SIGN_OFF",
					     "email address '$email' might be better as '$suggested_email$comment'\n" . $herecurr);
				}
			}

# Check for duplicate signatures
			my $sig_nospace = $line;
			$sig_nospace =~ s/\s//g;
			$sig_nospace = lc($sig_nospace);
			if (defined $signatures{$sig_nospace}) {
				WARN("BAD_SIGN_OFF",
				     "Duplicate signature\n" . $herecurr);
			} else {
				$signatures{$sig_nospace} = 1;
			}
		}

# Check for old stable address
		if ($line =~ /^\s*cc:\s*.*<?\bstable\@kernel\.org\b>?.*$/i) {
			ERROR("STABLE_ADDRESS",
			      "The 'stable' address should be 'stable\@vger.kernel.org'\n" . $herecurr);
		}

# Check for unwanted Gerrit info
		if ($in_commit_log && $line =~ /^\s*change-id:/i) {
			ERROR("GERRIT_CHANGE_ID",
			      "Remove Gerrit Change-Id's before submitting upstream.\n" . $herecurr);
		}

# Check for improperly formed commit descriptions
		if ($in_commit_log &&
		    $line =~ /\bcommit\s+[0-9a-f]{5,}/i &&
<<<<<<< HEAD
		    $line !~ /\b[Cc]ommit [0-9a-f]{12,40} \("/) {
=======
		    !($line =~ /\b[Cc]ommit [0-9a-f]{12,40} \("/ ||
		      ($line =~ /\b[Cc]ommit [0-9a-f]{12,40}\s*$/ &&
		       defined $rawlines[$linenr] &&
		       $rawlines[$linenr] =~ /^\s*\("/))) {
>>>>>>> 48bf1d72
			$line =~ /\b(c)ommit\s+([0-9a-f]{5,})/i;
			my $init_char = $1;
			my $orig_commit = lc($2);
			my $id = '01234567890ab';
			my $desc = 'commit description';
		        ($id, $desc) = git_commit_info($orig_commit, $id, $desc);
			ERROR("GIT_COMMIT_ID",
			      "Please use 12 or more chars for the git commit ID like: '${init_char}ommit $id (\"$desc\")'\n" . $herecurr);
		}

# Check for added, moved or deleted files
		if (!$reported_maintainer_file && !$in_commit_log &&
		    ($line =~ /^(?:new|deleted) file mode\s*\d+\s*$/ ||
		     $line =~ /^rename (?:from|to) [\w\/\.\-]+\s*$/ ||
		     ($line =~ /\{\s*([\w\/\.\-]*)\s*\=\>\s*([\w\/\.\-]*)\s*\}/ &&
		      (defined($1) || defined($2))))) {
			$reported_maintainer_file = 1;
			WARN("FILE_PATH_CHANGES",
			     "added, moved or deleted file(s), does MAINTAINERS need updating?\n" . $herecurr);
		}

# Check for wrappage within a valid hunk of the file
		if ($realcnt != 0 && $line !~ m{^(?:\+|-| |\\ No newline|$)}) {
			ERROR("CORRUPTED_PATCH",
			      "patch seems to be corrupt (line wrapped?)\n" .
				$herecurr) if (!$emitted_corrupt++);
		}

# Check for absolute kernel paths.
		if ($tree) {
			while ($line =~ m{(?:^|\s)(/\S*)}g) {
				my $file = $1;

				if ($file =~ m{^(.*?)(?::\d+)+:?$} &&
				    check_absolute_file($1, $herecurr)) {
					#
				} else {
					check_absolute_file($file, $herecurr);
				}
			}
		}

# UTF-8 regex found at http://www.w3.org/International/questions/qa-forms-utf-8.en.php
		if (($realfile =~ /^$/ || $line =~ /^\+/) &&
		    $rawline !~ m/^$UTF8*$/) {
			my ($utf8_prefix) = ($rawline =~ /^($UTF8*)/);

			my $blank = copy_spacing($rawline);
			my $ptr = substr($blank, 0, length($utf8_prefix)) . "^";
			my $hereptr = "$hereline$ptr\n";

			CHK("INVALID_UTF8",
			    "Invalid UTF-8, patch and commit message should be encoded in UTF-8\n" . $hereptr);
		}

# Check if it's the start of a commit log
# (not a header line and we haven't seen the patch filename)
		if ($in_header_lines && $realfile =~ /^$/ &&
		    !($rawline =~ /^\s+\S/ ||
		      $rawline =~ /^(commit\b|from\b|[\w-]+:).*$/i)) {
			$in_header_lines = 0;
			$in_commit_log = 1;
		}

# Check if there is UTF-8 in a commit log when a mail header has explicitly
# declined it, i.e defined some charset where it is missing.
		if ($in_header_lines &&
		    $rawline =~ /^Content-Type:.+charset="(.+)".*$/ &&
		    $1 !~ /utf-8/i) {
			$non_utf8_charset = 1;
		}

		if ($in_commit_log && $non_utf8_charset && $realfile =~ /^$/ &&
		    $rawline =~ /$NON_ASCII_UTF8/) {
			WARN("UTF8_BEFORE_PATCH",
			    "8-bit UTF-8 used in possible commit log\n" . $herecurr);
		}

# ignore non-hunk lines and lines being removed
		next if (!$hunk_line || $line =~ /^-/);

#trailing whitespace
		if ($line =~ /^\+.*\015/) {
			my $herevet = "$here\n" . cat_vet($rawline) . "\n";
			if (ERROR("DOS_LINE_ENDINGS",
				  "DOS line endings\n" . $herevet) &&
			    $fix) {
				$fixed[$fixlinenr] =~ s/[\s\015]+$//;
			}
		} elsif ($rawline =~ /^\+.*\S\s+$/ || $rawline =~ /^\+\s+$/) {
			my $herevet = "$here\n" . cat_vet($rawline) . "\n";
			if (ERROR("TRAILING_WHITESPACE",
				  "trailing whitespace\n" . $herevet) &&
			    $fix) {
				$fixed[$fixlinenr] =~ s/\s+$//;
			}

			$rpt_cleaners = 1;
		}

# Check for FSF mailing addresses.
		if ($rawline =~ /\bwrite to the Free/i ||
		    $rawline =~ /\b59\s+Temple\s+Pl/i ||
		    $rawline =~ /\b51\s+Franklin\s+St/i) {
			my $herevet = "$here\n" . cat_vet($rawline) . "\n";
			my $msg_type = \&ERROR;
			$msg_type = \&CHK if ($file);
			&{$msg_type}("FSF_MAILING_ADDRESS",
				     "Do not include the paragraph about writing to the Free Software Foundation's mailing address from the sample GPL notice. The FSF has changed addresses in the past, and may do so again. Linux already includes a copy of the GPL.\n" . $herevet)
		}

# check for Kconfig help text having a real description
# Only applies when adding the entry originally, after that we do not have
# sufficient context to determine whether it is indeed long enough.
		if ($realfile =~ /Kconfig/ &&
		    $line =~ /^\+\s*config\s+/) {
			my $length = 0;
			my $cnt = $realcnt;
			my $ln = $linenr + 1;
			my $f;
			my $is_start = 0;
			my $is_end = 0;
			for (; $cnt > 0 && defined $lines[$ln - 1]; $ln++) {
				$f = $lines[$ln - 1];
				$cnt-- if ($lines[$ln - 1] !~ /^-/);
				$is_end = $lines[$ln - 1] =~ /^\+/;

				next if ($f =~ /^-/);
				last if (!$file && $f =~ /^\@\@/);

				if ($lines[$ln - 1] =~ /^\+\s*(?:bool|tristate)\s*\"/) {
					$is_start = 1;
				} elsif ($lines[$ln - 1] =~ /^\+\s*(?:---)?help(?:---)?$/) {
					$length = -1;
				}

				$f =~ s/^.//;
				$f =~ s/#.*//;
				$f =~ s/^\s+//;
				next if ($f =~ /^$/);
				if ($f =~ /^\s*config\s/) {
					$is_end = 1;
					last;
				}
				$length++;
			}
			WARN("CONFIG_DESCRIPTION",
			     "please write a paragraph that describes the config symbol fully\n" . $herecurr) if ($is_start && $is_end && $length < 4);
			#print "is_start<$is_start> is_end<$is_end> length<$length>\n";
		}

# discourage the addition of CONFIG_EXPERIMENTAL in Kconfig.
		if ($realfile =~ /Kconfig/ &&
		    $line =~ /.\s*depends on\s+.*\bEXPERIMENTAL\b/) {
			WARN("CONFIG_EXPERIMENTAL",
			     "Use of CONFIG_EXPERIMENTAL is deprecated. For alternatives, see https://lkml.org/lkml/2012/10/23/580\n");
		}

		if (($realfile =~ /Makefile.*/ || $realfile =~ /Kbuild.*/) &&
		    ($line =~ /\+(EXTRA_[A-Z]+FLAGS).*/)) {
			my $flag = $1;
			my $replacement = {
				'EXTRA_AFLAGS' =>   'asflags-y',
				'EXTRA_CFLAGS' =>   'ccflags-y',
				'EXTRA_CPPFLAGS' => 'cppflags-y',
				'EXTRA_LDFLAGS' =>  'ldflags-y',
			};

			WARN("DEPRECATED_VARIABLE",
			     "Use of $flag is deprecated, please use \`$replacement->{$flag} instead.\n" . $herecurr) if ($replacement->{$flag});
		}

# check for DT compatible documentation
		if (defined $root &&
			(($realfile =~ /\.dtsi?$/ && $line =~ /^\+\s*compatible\s*=\s*\"/) ||
			 ($realfile =~ /\.[ch]$/ && $line =~ /^\+.*\.compatible\s*=\s*\"/))) {

			my @compats = $rawline =~ /\"([a-zA-Z0-9\-\,\.\+_]+)\"/g;

			my $dt_path = $root . "/Documentation/devicetree/bindings/";
			my $vp_file = $dt_path . "vendor-prefixes.txt";

			foreach my $compat (@compats) {
				my $compat2 = $compat;
				$compat2 =~ s/\,[a-zA-Z0-9]*\-/\,<\.\*>\-/;
				my $compat3 = $compat;
				$compat3 =~ s/\,([a-z]*)[0-9]*\-/\,$1<\.\*>\-/;
				`grep -Erq "$compat|$compat2|$compat3" $dt_path`;
				if ( $? >> 8 ) {
					WARN("UNDOCUMENTED_DT_STRING",
					     "DT compatible string \"$compat\" appears un-documented -- check $dt_path\n" . $herecurr);
				}

				next if $compat !~ /^([a-zA-Z0-9\-]+)\,/;
				my $vendor = $1;
				`grep -Eq "^$vendor\\b" $vp_file`;
				if ( $? >> 8 ) {
					WARN("UNDOCUMENTED_DT_STRING",
					     "DT compatible string vendor \"$vendor\" appears un-documented -- check $vp_file\n" . $herecurr);
				}
			}
		}

# check we are in a valid source file if not then ignore this hunk
		next if ($realfile !~ /\.(h|c|s|S|pl|sh|dtsi|dts)$/);

#line length limit
		if ($line =~ /^\+/ && $prevrawline !~ /\/\*\*/ &&
		    $rawline !~ /^.\s*\*\s*\@$Ident\s/ &&
		    !($line =~ /^\+\s*$logFunctions\s*\(\s*(?:(KERN_\S+\s*|[^"]*))?"[X\t]*"\s*(?:|,|\)\s*;)\s*$/ ||
		    $line =~ /^\+\s*"[^"]*"\s*(?:\s*|,|\)\s*;)\s*$/) &&
		    $length > $max_line_length)
		{
			WARN("LONG_LINE",
			     "line over $max_line_length characters\n" . $herecurr);
		}

# Check for user-visible strings broken across lines, which breaks the ability
# to grep for the string.  Make exceptions when the previous string ends in a
# newline (multiple lines in one string constant) or '\t', '\r', ';', or '{'
# (common in inline assembly) or is a octal \123 or hexadecimal \xaf value
		if ($line =~ /^\+\s*"/ &&
		    $prevline =~ /"\s*$/ &&
		    $prevrawline !~ /(?:\\(?:[ntr]|[0-7]{1,3}|x[0-9a-fA-F]{1,2})|;\s*|\{\s*)"\s*$/) {
			WARN("SPLIT_STRING",
			     "quoted string split across lines\n" . $hereprev);
		}

# check for missing a space in a string concatination
		if ($prevrawline =~ /[^\\]\w"$/ && $rawline =~ /^\+[\t ]+"\w/) {
			WARN('MISSING_SPACE',
			     "break quoted strings at a space character\n" . $hereprev);
		}

# check for spaces before a quoted newline
		if ($rawline =~ /^.*\".*\s\\n/) {
			if (WARN("QUOTED_WHITESPACE_BEFORE_NEWLINE",
				 "unnecessary whitespace before a quoted newline\n" . $herecurr) &&
			    $fix) {
				$fixed[$fixlinenr] =~ s/^(\+.*\".*)\s+\\n/$1\\n/;
			}

		}

# check for adding lines without a newline.
		if ($line =~ /^\+/ && defined $lines[$linenr] && $lines[$linenr] =~ /^\\ No newline at end of file/) {
			WARN("MISSING_EOF_NEWLINE",
			     "adding a line without newline at end of file\n" . $herecurr);
		}

# Blackfin: use hi/lo macros
		if ($realfile =~ m@arch/blackfin/.*\.S$@) {
			if ($line =~ /\.[lL][[:space:]]*=.*&[[:space:]]*0x[fF][fF][fF][fF]/) {
				my $herevet = "$here\n" . cat_vet($line) . "\n";
				ERROR("LO_MACRO",
				      "use the LO() macro, not (... & 0xFFFF)\n" . $herevet);
			}
			if ($line =~ /\.[hH][[:space:]]*=.*>>[[:space:]]*16/) {
				my $herevet = "$here\n" . cat_vet($line) . "\n";
				ERROR("HI_MACRO",
				      "use the HI() macro, not (... >> 16)\n" . $herevet);
			}
		}

# check we are in a valid source file C or perl if not then ignore this hunk
		next if ($realfile !~ /\.(h|c|pl|dtsi|dts)$/);

# at the beginning of a line any tabs must come first and anything
# more than 8 must use tabs.
		if ($rawline =~ /^\+\s* \t\s*\S/ ||
		    $rawline =~ /^\+\s*        \s*/) {
			my $herevet = "$here\n" . cat_vet($rawline) . "\n";
			$rpt_cleaners = 1;
			if (ERROR("CODE_INDENT",
				  "code indent should use tabs where possible\n" . $herevet) &&
			    $fix) {
				$fixed[$fixlinenr] =~ s/^\+([ \t]+)/"\+" . tabify($1)/e;
			}
		}

# check for space before tabs.
		if ($rawline =~ /^\+/ && $rawline =~ / \t/) {
			my $herevet = "$here\n" . cat_vet($rawline) . "\n";
			if (WARN("SPACE_BEFORE_TAB",
				"please, no space before tabs\n" . $herevet) &&
			    $fix) {
				while ($fixed[$fixlinenr] =~
					   s/(^\+.*) {8,8}+\t/$1\t\t/) {}
				while ($fixed[$fixlinenr] =~
					   s/(^\+.*) +\t/$1\t/) {}
			}
		}

# check for && or || at the start of a line
		if ($rawline =~ /^\+\s*(&&|\|\|)/) {
			CHK("LOGICAL_CONTINUATIONS",
			    "Logical continuations should be on the previous line\n" . $hereprev);
		}

# check multi-line statement indentation matches previous line
		if ($^V && $^V ge 5.10.0 &&
		    $prevline =~ /^\+([ \t]*)((?:$c90_Keywords(?:\s+if)\s*)|(?:$Declare\s*)?(?:$Ident|\(\s*\*\s*$Ident\s*\))\s*|$Ident\s*=\s*$Ident\s*)\(.*(\&\&|\|\||,)\s*$/) {
			$prevline =~ /^\+(\t*)(.*)$/;
			my $oldindent = $1;
			my $rest = $2;

			my $pos = pos_last_openparen($rest);
			if ($pos >= 0) {
				$line =~ /^(\+| )([ \t]*)/;
				my $newindent = $2;

				my $goodtabindent = $oldindent .
					"\t" x ($pos / 8) .
					" "  x ($pos % 8);
				my $goodspaceindent = $oldindent . " "  x $pos;

				if ($newindent ne $goodtabindent &&
				    $newindent ne $goodspaceindent) {

					if (CHK("PARENTHESIS_ALIGNMENT",
						"Alignment should match open parenthesis\n" . $hereprev) &&
					    $fix && $line =~ /^\+/) {
						$fixed[$fixlinenr] =~
						    s/^\+[ \t]*/\+$goodtabindent/;
					}
				}
			}
		}

		if ($line =~ /^\+.*\(\s*$Type\s*\)[ \t]+(?!$Assignment|$Arithmetic|{)/) {
			if (CHK("SPACING",
				"No space is necessary after a cast\n" . $herecurr) &&
			    $fix) {
				$fixed[$fixlinenr] =~
				    s/(\(\s*$Type\s*\))[ \t]+/$1/;
			}
		}

		if ($realfile =~ m@^(drivers/net/|net/)@ &&
		    $prevrawline =~ /^\+[ \t]*\/\*[ \t]*$/ &&
		    $rawline =~ /^\+[ \t]*\*/ &&
		    $realline > 2) {
			WARN("NETWORKING_BLOCK_COMMENT_STYLE",
			     "networking block comments don't use an empty /* line, use /* Comment...\n" . $hereprev);
		}

		if ($realfile =~ m@^(drivers/net/|net/)@ &&
		    $prevrawline =~ /^\+[ \t]*\/\*/ &&		#starting /*
		    $prevrawline !~ /\*\/[ \t]*$/ &&		#no trailing */
		    $rawline =~ /^\+/ &&			#line is new
		    $rawline !~ /^\+[ \t]*\*/) {		#no leading *
			WARN("NETWORKING_BLOCK_COMMENT_STYLE",
			     "networking block comments start with * on subsequent lines\n" . $hereprev);
		}

		if ($realfile =~ m@^(drivers/net/|net/)@ &&
		    $rawline !~ m@^\+[ \t]*\*/[ \t]*$@ &&	#trailing */
		    $rawline !~ m@^\+.*/\*.*\*/[ \t]*$@ &&	#inline /*...*/
		    $rawline !~ m@^\+.*\*{2,}/[ \t]*$@ &&	#trailing **/
		    $rawline =~ m@^\+[ \t]*.+\*\/[ \t]*$@) {	#non blank */
			WARN("NETWORKING_BLOCK_COMMENT_STYLE",
			     "networking block comments put the trailing */ on a separate line\n" . $herecurr);
		}

# check for missing blank lines after struct/union declarations
# with exceptions for various attributes and macros
		if ($prevline =~ /^[\+ ]};?\s*$/ &&
		    $line =~ /^\+/ &&
		    !($line =~ /^\+\s*$/ ||
		      $line =~ /^\+\s*EXPORT_SYMBOL/ ||
		      $line =~ /^\+\s*MODULE_/i ||
		      $line =~ /^\+\s*\#\s*(?:end|elif|else)/ ||
		      $line =~ /^\+[a-z_]*init/ ||
		      $line =~ /^\+\s*(?:static\s+)?[A-Z_]*ATTR/ ||
		      $line =~ /^\+\s*DECLARE/ ||
		      $line =~ /^\+\s*__setup/)) {
			if (CHK("LINE_SPACING",
				"Please use a blank line after function/struct/union/enum declarations\n" . $hereprev) &&
			    $fix) {
				fix_insert_line($fixlinenr, "\+");
			}
		}

# check for multiple consecutive blank lines
		if ($prevline =~ /^[\+ ]\s*$/ &&
		    $line =~ /^\+\s*$/ &&
		    $last_blank_line != ($linenr - 1)) {
			if (CHK("LINE_SPACING",
				"Please don't use multiple blank lines\n" . $hereprev) &&
			    $fix) {
				fix_delete_line($fixlinenr, $rawline);
			}

			$last_blank_line = $linenr;
		}

# check for missing blank lines after declarations
		if ($sline =~ /^\+\s+\S/ &&			#Not at char 1
			# actual declarations
		    ($prevline =~ /^\+\s+$Declare\s*$Ident\s*[=,;:\[]/ ||
			# function pointer declarations
		     $prevline =~ /^\+\s+$Declare\s*\(\s*\*\s*$Ident\s*\)\s*[=,;:\[\(]/ ||
			# foo bar; where foo is some local typedef or #define
		     $prevline =~ /^\+\s+$Ident(?:\s+|\s*\*\s*)$Ident\s*[=,;\[]/ ||
			# known declaration macros
		     $prevline =~ /^\+\s+$declaration_macros/) &&
			# for "else if" which can look like "$Ident $Ident"
		    !($prevline =~ /^\+\s+$c90_Keywords\b/ ||
			# other possible extensions of declaration lines
		      $prevline =~ /(?:$Compare|$Assignment|$Operators)\s*$/ ||
			# not starting a section or a macro "\" extended line
		      $prevline =~ /(?:\{\s*|\\)$/) &&
			# looks like a declaration
		    !($sline =~ /^\+\s+$Declare\s*$Ident\s*[=,;:\[]/ ||
			# function pointer declarations
		      $sline =~ /^\+\s+$Declare\s*\(\s*\*\s*$Ident\s*\)\s*[=,;:\[\(]/ ||
			# foo bar; where foo is some local typedef or #define
		      $sline =~ /^\+\s+$Ident(?:\s+|\s*\*\s*)$Ident\s*[=,;\[]/ ||
			# known declaration macros
		      $sline =~ /^\+\s+$declaration_macros/ ||
			# start of struct or union or enum
		      $sline =~ /^\+\s+(?:union|struct|enum|typedef)\b/ ||
			# start or end of block or continuation of declaration
		      $sline =~ /^\+\s+(?:$|[\{\}\.\#\"\?\:\(\[])/ ||
			# bitfield continuation
		      $sline =~ /^\+\s+$Ident\s*:\s*\d+\s*[,;]/ ||
			# other possible extensions of declaration lines
		      $sline =~ /^\+\s+\(?\s*(?:$Compare|$Assignment|$Operators)/) &&
			# indentation of previous and current line are the same
		    (($prevline =~ /\+(\s+)\S/) && $sline =~ /^\+$1\S/)) {
			if (WARN("LINE_SPACING",
				 "Missing a blank line after declarations\n" . $hereprev) &&
			    $fix) {
				fix_insert_line($fixlinenr, "\+");
			}
		}

# check for spaces at the beginning of a line.
# Exceptions:
#  1) within comments
#  2) indented preprocessor commands
#  3) hanging labels
		if ($rawline =~ /^\+ / && $line !~ /^\+ *(?:$;|#|$Ident:)/)  {
			my $herevet = "$here\n" . cat_vet($rawline) . "\n";
			if (WARN("LEADING_SPACE",
				 "please, no spaces at the start of a line\n" . $herevet) &&
			    $fix) {
				$fixed[$fixlinenr] =~ s/^\+([ \t]+)/"\+" . tabify($1)/e;
			}
		}

# check we are in a valid C source file if not then ignore this hunk
		next if ($realfile !~ /\.(h|c)$/);

# check indentation of any line with a bare else
# if the previous line is a break or return and is indented 1 tab more...
		if ($sline =~ /^\+([\t]+)(?:}[ \t]*)?else(?:[ \t]*{)?\s*$/) {
			my $tabs = length($1) + 1;
			if ($prevline =~ /^\+\t{$tabs,$tabs}(?:break|return)\b/) {
				WARN("UNNECESSARY_ELSE",
				     "else is not generally useful after a break or return\n" . $hereprev);
			}
		}

# check indentation of a line with a break;
# if the previous line is a goto or return and is indented the same # of tabs
		if ($sline =~ /^\+([\t]+)break\s*;\s*$/) {
			my $tabs = $1;
			if ($prevline =~ /^\+$tabs(?:goto|return)\b/) {
				WARN("UNNECESSARY_BREAK",
				     "break is not useful after a goto or return\n" . $hereprev);
			}
		}

# discourage the addition of CONFIG_EXPERIMENTAL in #if(def).
		if ($line =~ /^\+\s*\#\s*if.*\bCONFIG_EXPERIMENTAL\b/) {
			WARN("CONFIG_EXPERIMENTAL",
			     "Use of CONFIG_EXPERIMENTAL is deprecated. For alternatives, see https://lkml.org/lkml/2012/10/23/580\n");
		}

# check for RCS/CVS revision markers
		if ($rawline =~ /^\+.*\$(Revision|Log|Id)(?:\$|)/) {
			WARN("CVS_KEYWORD",
			     "CVS style keyword markers, these will _not_ be updated\n". $herecurr);
		}

# Blackfin: don't use __builtin_bfin_[cs]sync
		if ($line =~ /__builtin_bfin_csync/) {
			my $herevet = "$here\n" . cat_vet($line) . "\n";
			ERROR("CSYNC",
			      "use the CSYNC() macro in asm/blackfin.h\n" . $herevet);
		}
		if ($line =~ /__builtin_bfin_ssync/) {
			my $herevet = "$here\n" . cat_vet($line) . "\n";
			ERROR("SSYNC",
			      "use the SSYNC() macro in asm/blackfin.h\n" . $herevet);
		}

# check for old HOTPLUG __dev<foo> section markings
		if ($line =~ /\b(__dev(init|exit)(data|const|))\b/) {
			WARN("HOTPLUG_SECTION",
			     "Using $1 is unnecessary\n" . $herecurr);
		}

# Check for potential 'bare' types
		my ($stat, $cond, $line_nr_next, $remain_next, $off_next,
		    $realline_next);
#print "LINE<$line>\n";
		if ($linenr >= $suppress_statement &&
		    $realcnt && $sline =~ /.\s*\S/) {
			($stat, $cond, $line_nr_next, $remain_next, $off_next) =
				ctx_statement_block($linenr, $realcnt, 0);
			$stat =~ s/\n./\n /g;
			$cond =~ s/\n./\n /g;

#print "linenr<$linenr> <$stat>\n";
			# If this statement has no statement boundaries within
			# it there is no point in retrying a statement scan
			# until we hit end of it.
			my $frag = $stat; $frag =~ s/;+\s*$//;
			if ($frag !~ /(?:{|;)/) {
#print "skip<$line_nr_next>\n";
				$suppress_statement = $line_nr_next;
			}

			# Find the real next line.
			$realline_next = $line_nr_next;
			if (defined $realline_next &&
			    (!defined $lines[$realline_next - 1] ||
			     substr($lines[$realline_next - 1], $off_next) =~ /^\s*$/)) {
				$realline_next++;
			}

			my $s = $stat;
			$s =~ s/{.*$//s;

			# Ignore goto labels.
			if ($s =~ /$Ident:\*$/s) {

			# Ignore functions being called
			} elsif ($s =~ /^.\s*$Ident\s*\(/s) {

			} elsif ($s =~ /^.\s*else\b/s) {

			# declarations always start with types
			} elsif ($prev_values eq 'E' && $s =~ /^.\s*(?:$Storage\s+)?(?:$Inline\s+)?(?:const\s+)?((?:\s*$Ident)+?)\b(?:\s+$Sparse)?\s*\**\s*(?:$Ident|\(\*[^\)]*\))(?:\s*$Modifier)?\s*(?:;|=|,|\()/s) {
				my $type = $1;
				$type =~ s/\s+/ /g;
				possible($type, "A:" . $s);

			# definitions in global scope can only start with types
			} elsif ($s =~ /^.(?:$Storage\s+)?(?:$Inline\s+)?(?:const\s+)?($Ident)\b\s*(?!:)/s) {
				possible($1, "B:" . $s);
			}

			# any (foo ... *) is a pointer cast, and foo is a type
			while ($s =~ /\(($Ident)(?:\s+$Sparse)*[\s\*]+\s*\)/sg) {
				possible($1, "C:" . $s);
			}

			# Check for any sort of function declaration.
			# int foo(something bar, other baz);
			# void (*store_gdt)(x86_descr_ptr *);
			if ($prev_values eq 'E' && $s =~ /^(.(?:typedef\s*)?(?:(?:$Storage|$Inline)\s*)*\s*$Type\s*(?:\b$Ident|\(\*\s*$Ident\))\s*)\(/s) {
				my ($name_len) = length($1);

				my $ctx = $s;
				substr($ctx, 0, $name_len + 1, '');
				$ctx =~ s/\)[^\)]*$//;

				for my $arg (split(/\s*,\s*/, $ctx)) {
					if ($arg =~ /^(?:const\s+)?($Ident)(?:\s+$Sparse)*\s*\**\s*(:?\b$Ident)?$/s || $arg =~ /^($Ident)$/s) {

						possible($1, "D:" . $s);
					}
				}
			}

		}

#
# Checks which may be anchored in the context.
#

# Check for switch () and associated case and default
# statements should be at the same indent.
		if ($line=~/\bswitch\s*\(.*\)/) {
			my $err = '';
			my $sep = '';
			my @ctx = ctx_block_outer($linenr, $realcnt);
			shift(@ctx);
			for my $ctx (@ctx) {
				my ($clen, $cindent) = line_stats($ctx);
				if ($ctx =~ /^\+\s*(case\s+|default:)/ &&
							$indent != $cindent) {
					$err .= "$sep$ctx\n";
					$sep = '';
				} else {
					$sep = "[...]\n";
				}
			}
			if ($err ne '') {
				ERROR("SWITCH_CASE_INDENT_LEVEL",
				      "switch and case should be at the same indent\n$hereline$err");
			}
		}

# if/while/etc brace do not go on next line, unless defining a do while loop,
# or if that brace on the next line is for something else
		if ($line =~ /(.*)\b((?:if|while|for|switch|(?:[a-z_]+|)for_each[a-z_]+)\s*\(|do\b|else\b)/ && $line !~ /^.\s*\#/) {
			my $pre_ctx = "$1$2";

			my ($level, @ctx) = ctx_statement_level($linenr, $realcnt, 0);

			if ($line =~ /^\+\t{6,}/) {
				WARN("DEEP_INDENTATION",
				     "Too many leading tabs - consider code refactoring\n" . $herecurr);
			}

			my $ctx_cnt = $realcnt - $#ctx - 1;
			my $ctx = join("\n", @ctx);

			my $ctx_ln = $linenr;
			my $ctx_skip = $realcnt;

			while ($ctx_skip > $ctx_cnt || ($ctx_skip == $ctx_cnt &&
					defined $lines[$ctx_ln - 1] &&
					$lines[$ctx_ln - 1] =~ /^-/)) {
				##print "SKIP<$ctx_skip> CNT<$ctx_cnt>\n";
				$ctx_skip-- if (!defined $lines[$ctx_ln - 1] || $lines[$ctx_ln - 1] !~ /^-/);
				$ctx_ln++;
			}

			#print "realcnt<$realcnt> ctx_cnt<$ctx_cnt>\n";
			#print "pre<$pre_ctx>\nline<$line>\nctx<$ctx>\nnext<$lines[$ctx_ln - 1]>\n";

			if ($ctx !~ /{\s*/ && defined($lines[$ctx_ln - 1]) && $lines[$ctx_ln - 1] =~ /^\+\s*{/) {
				ERROR("OPEN_BRACE",
				      "that open brace { should be on the previous line\n" .
					"$here\n$ctx\n$rawlines[$ctx_ln - 1]\n");
			}
			if ($level == 0 && $pre_ctx !~ /}\s*while\s*\($/ &&
			    $ctx =~ /\)\s*\;\s*$/ &&
			    defined $lines[$ctx_ln - 1])
			{
				my ($nlength, $nindent) = line_stats($lines[$ctx_ln - 1]);
				if ($nindent > $indent) {
					WARN("TRAILING_SEMICOLON",
					     "trailing semicolon indicates no statements, indent implies otherwise\n" .
						"$here\n$ctx\n$rawlines[$ctx_ln - 1]\n");
				}
			}
		}

# Check relative indent for conditionals and blocks.
		if ($line =~ /\b(?:(?:if|while|for|(?:[a-z_]+|)for_each[a-z_]+)\s*\(|do\b)/ && $line !~ /^.\s*#/ && $line !~ /\}\s*while\s*/) {
			($stat, $cond, $line_nr_next, $remain_next, $off_next) =
				ctx_statement_block($linenr, $realcnt, 0)
					if (!defined $stat);
			my ($s, $c) = ($stat, $cond);

			substr($s, 0, length($c), '');

			# Make sure we remove the line prefixes as we have
			# none on the first line, and are going to readd them
			# where necessary.
			$s =~ s/\n./\n/gs;

			# Find out how long the conditional actually is.
			my @newlines = ($c =~ /\n/gs);
			my $cond_lines = 1 + $#newlines;

			# We want to check the first line inside the block
			# starting at the end of the conditional, so remove:
			#  1) any blank line termination
			#  2) any opening brace { on end of the line
			#  3) any do (...) {
			my $continuation = 0;
			my $check = 0;
			$s =~ s/^.*\bdo\b//;
			$s =~ s/^\s*{//;
			if ($s =~ s/^\s*\\//) {
				$continuation = 1;
			}
			if ($s =~ s/^\s*?\n//) {
				$check = 1;
				$cond_lines++;
			}

			# Also ignore a loop construct at the end of a
			# preprocessor statement.
			if (($prevline =~ /^.\s*#\s*define\s/ ||
			    $prevline =~ /\\\s*$/) && $continuation == 0) {
				$check = 0;
			}

			my $cond_ptr = -1;
			$continuation = 0;
			while ($cond_ptr != $cond_lines) {
				$cond_ptr = $cond_lines;

				# If we see an #else/#elif then the code
				# is not linear.
				if ($s =~ /^\s*\#\s*(?:else|elif)/) {
					$check = 0;
				}

				# Ignore:
				#  1) blank lines, they should be at 0,
				#  2) preprocessor lines, and
				#  3) labels.
				if ($continuation ||
				    $s =~ /^\s*?\n/ ||
				    $s =~ /^\s*#\s*?/ ||
				    $s =~ /^\s*$Ident\s*:/) {
					$continuation = ($s =~ /^.*?\\\n/) ? 1 : 0;
					if ($s =~ s/^.*?\n//) {
						$cond_lines++;
					}
				}
			}

			my (undef, $sindent) = line_stats("+" . $s);
			my $stat_real = raw_line($linenr, $cond_lines);

			# Check if either of these lines are modified, else
			# this is not this patch's fault.
			if (!defined($stat_real) ||
			    $stat !~ /^\+/ && $stat_real !~ /^\+/) {
				$check = 0;
			}
			if (defined($stat_real) && $cond_lines > 1) {
				$stat_real = "[...]\n$stat_real";
			}

			#print "line<$line> prevline<$prevline> indent<$indent> sindent<$sindent> check<$check> continuation<$continuation> s<$s> cond_lines<$cond_lines> stat_real<$stat_real> stat<$stat>\n";

			if ($check && (($sindent % 8) != 0 ||
			    ($sindent <= $indent && $s ne ''))) {
				WARN("SUSPECT_CODE_INDENT",
				     "suspect code indent for conditional statements ($indent, $sindent)\n" . $herecurr . "$stat_real\n");
			}
		}

		# Track the 'values' across context and added lines.
		my $opline = $line; $opline =~ s/^./ /;
		my ($curr_values, $curr_vars) =
				annotate_values($opline . "\n", $prev_values);
		$curr_values = $prev_values . $curr_values;
		if ($dbg_values) {
			my $outline = $opline; $outline =~ s/\t/ /g;
			print "$linenr > .$outline\n";
			print "$linenr > $curr_values\n";
			print "$linenr >  $curr_vars\n";
		}
		$prev_values = substr($curr_values, -1);

#ignore lines not being added
		next if ($line =~ /^[^\+]/);

# TEST: allow direct testing of the type matcher.
		if ($dbg_type) {
			if ($line =~ /^.\s*$Declare\s*$/) {
				ERROR("TEST_TYPE",
				      "TEST: is type\n" . $herecurr);
			} elsif ($dbg_type > 1 && $line =~ /^.+($Declare)/) {
				ERROR("TEST_NOT_TYPE",
				      "TEST: is not type ($1 is)\n". $herecurr);
			}
			next;
		}
# TEST: allow direct testing of the attribute matcher.
		if ($dbg_attr) {
			if ($line =~ /^.\s*$Modifier\s*$/) {
				ERROR("TEST_ATTR",
				      "TEST: is attr\n" . $herecurr);
			} elsif ($dbg_attr > 1 && $line =~ /^.+($Modifier)/) {
				ERROR("TEST_NOT_ATTR",
				      "TEST: is not attr ($1 is)\n". $herecurr);
			}
			next;
		}

# check for initialisation to aggregates open brace on the next line
		if ($line =~ /^.\s*{/ &&
		    $prevline =~ /(?:^|[^=])=\s*$/) {
			if (ERROR("OPEN_BRACE",
				  "that open brace { should be on the previous line\n" . $hereprev) &&
			    $fix && $prevline =~ /^\+/ && $line =~ /^\+/) {
				fix_delete_line($fixlinenr - 1, $prevrawline);
				fix_delete_line($fixlinenr, $rawline);
				my $fixedline = $prevrawline;
				$fixedline =~ s/\s*=\s*$/ = {/;
				fix_insert_line($fixlinenr, $fixedline);
				$fixedline = $line;
				$fixedline =~ s/^(.\s*){\s*/$1/;
				fix_insert_line($fixlinenr, $fixedline);
			}
		}

#
# Checks which are anchored on the added line.
#

# check for malformed paths in #include statements (uses RAW line)
		if ($rawline =~ m{^.\s*\#\s*include\s+[<"](.*)[">]}) {
			my $path = $1;
			if ($path =~ m{//}) {
				ERROR("MALFORMED_INCLUDE",
				      "malformed #include filename\n" . $herecurr);
			}
			if ($path =~ "^uapi/" && $realfile =~ m@\binclude/uapi/@) {
				ERROR("UAPI_INCLUDE",
				      "No #include in ...include/uapi/... should use a uapi/ path prefix\n" . $herecurr);
			}
		}

# no C99 // comments
		if ($line =~ m{//}) {
			if (ERROR("C99_COMMENTS",
				  "do not use C99 // comments\n" . $herecurr) &&
			    $fix) {
				my $line = $fixed[$fixlinenr];
				if ($line =~ /\/\/(.*)$/) {
					my $comment = trim($1);
					$fixed[$fixlinenr] =~ s@\/\/(.*)$@/\* $comment \*/@;
				}
			}
		}
		# Remove C99 comments.
		$line =~ s@//.*@@;
		$opline =~ s@//.*@@;

# EXPORT_SYMBOL should immediately follow the thing it is exporting, consider
# the whole statement.
#print "APW <$lines[$realline_next - 1]>\n";
		if (defined $realline_next &&
		    exists $lines[$realline_next - 1] &&
		    !defined $suppress_export{$realline_next} &&
		    ($lines[$realline_next - 1] =~ /EXPORT_SYMBOL.*\((.*)\)/ ||
		     $lines[$realline_next - 1] =~ /EXPORT_UNUSED_SYMBOL.*\((.*)\)/)) {
			# Handle definitions which produce identifiers with
			# a prefix:
			#   XXX(foo);
			#   EXPORT_SYMBOL(something_foo);
			my $name = $1;
			if ($stat =~ /^(?:.\s*}\s*\n)?.([A-Z_]+)\s*\(\s*($Ident)/ &&
			    $name =~ /^${Ident}_$2/) {
#print "FOO C name<$name>\n";
				$suppress_export{$realline_next} = 1;

			} elsif ($stat !~ /(?:
				\n.}\s*$|
				^.DEFINE_$Ident\(\Q$name\E\)|
				^.DECLARE_$Ident\(\Q$name\E\)|
				^.LIST_HEAD\(\Q$name\E\)|
				^.(?:$Storage\s+)?$Type\s*\(\s*\*\s*\Q$name\E\s*\)\s*\(|
				\b\Q$name\E(?:\s+$Attribute)*\s*(?:;|=|\[|\()
			    )/x) {
#print "FOO A<$lines[$realline_next - 1]> stat<$stat> name<$name>\n";
				$suppress_export{$realline_next} = 2;
			} else {
				$suppress_export{$realline_next} = 1;
			}
		}
		if (!defined $suppress_export{$linenr} &&
		    $prevline =~ /^.\s*$/ &&
		    ($line =~ /EXPORT_SYMBOL.*\((.*)\)/ ||
		     $line =~ /EXPORT_UNUSED_SYMBOL.*\((.*)\)/)) {
#print "FOO B <$lines[$linenr - 1]>\n";
			$suppress_export{$linenr} = 2;
		}
		if (defined $suppress_export{$linenr} &&
		    $suppress_export{$linenr} == 2) {
			WARN("EXPORT_SYMBOL",
			     "EXPORT_SYMBOL(foo); should immediately follow its function/variable\n" . $herecurr);
		}

# check for global initialisers.
		if ($line =~ /^\+(\s*$Type\s*$Ident\s*(?:\s+$Modifier))*\s*=\s*(0|NULL|false)\s*;/) {
			if (ERROR("GLOBAL_INITIALISERS",
				  "do not initialise globals to 0 or NULL\n" .
				      $herecurr) &&
			    $fix) {
				$fixed[$fixlinenr] =~ s/($Type\s*$Ident\s*(?:\s+$Modifier))*\s*=\s*(0|NULL|false)\s*;/$1;/;
			}
		}
# check for static initialisers.
		if ($line =~ /^\+.*\bstatic\s.*=\s*(0|NULL|false)\s*;/) {
			if (ERROR("INITIALISED_STATIC",
				  "do not initialise statics to 0 or NULL\n" .
				      $herecurr) &&
			    $fix) {
				$fixed[$fixlinenr] =~ s/(\bstatic\s.*?)\s*=\s*(0|NULL|false)\s*;/$1;/;
			}
		}

# check for misordered declarations of char/short/int/long with signed/unsigned
		while ($sline =~ m{(\b$TypeMisordered\b)}g) {
			my $tmp = trim($1);
			WARN("MISORDERED_TYPE",
			     "type '$tmp' should be specified in [[un]signed] [short|int|long|long long] order\n" . $herecurr);
		}

# check for static const char * arrays.
		if ($line =~ /\bstatic\s+const\s+char\s*\*\s*(\w+)\s*\[\s*\]\s*=\s*/) {
			WARN("STATIC_CONST_CHAR_ARRAY",
			     "static const char * array should probably be static const char * const\n" .
				$herecurr);
               }

# check for static char foo[] = "bar" declarations.
		if ($line =~ /\bstatic\s+char\s+(\w+)\s*\[\s*\]\s*=\s*"/) {
			WARN("STATIC_CONST_CHAR_ARRAY",
			     "static char array declaration should probably be static const char\n" .
				$herecurr);
               }

# check for non-global char *foo[] = {"bar", ...} declarations.
		if ($line =~ /^.\s+(?:static\s+|const\s+)?char\s+\*\s*\w+\s*\[\s*\]\s*=\s*\{/) {
			WARN("STATIC_CONST_CHAR_ARRAY",
			     "char * array declaration might be better as static const\n" .
				$herecurr);
               }

# check for function declarations without arguments like "int foo()"
		if ($line =~ /(\b$Type\s+$Ident)\s*\(\s*\)/) {
			if (ERROR("FUNCTION_WITHOUT_ARGS",
				  "Bad function definition - $1() should probably be $1(void)\n" . $herecurr) &&
			    $fix) {
				$fixed[$fixlinenr] =~ s/(\b($Type)\s+($Ident))\s*\(\s*\)/$2 $3(void)/;
			}
		}

# check for uses of DEFINE_PCI_DEVICE_TABLE
		if ($line =~ /\bDEFINE_PCI_DEVICE_TABLE\s*\(\s*(\w+)\s*\)\s*=/) {
			if (WARN("DEFINE_PCI_DEVICE_TABLE",
				 "Prefer struct pci_device_id over deprecated DEFINE_PCI_DEVICE_TABLE\n" . $herecurr) &&
			    $fix) {
				$fixed[$fixlinenr] =~ s/\b(?:static\s+|)DEFINE_PCI_DEVICE_TABLE\s*\(\s*(\w+)\s*\)\s*=\s*/static const struct pci_device_id $1\[\] = /;
			}
		}

# check for new typedefs, only function parameters and sparse annotations
# make sense.
		if ($line =~ /\btypedef\s/ &&
		    $line !~ /\btypedef\s+$Type\s*\(\s*\*?$Ident\s*\)\s*\(/ &&
		    $line !~ /\btypedef\s+$Type\s+$Ident\s*\(/ &&
		    $line !~ /\b$typeTypedefs\b/ &&
		    $line !~ /\b__bitwise(?:__|)\b/) {
			WARN("NEW_TYPEDEFS",
			     "do not add new typedefs\n" . $herecurr);
		}

# * goes on variable not on type
		# (char*[ const])
		while ($line =~ m{(\($NonptrType(\s*(?:$Modifier\b\s*|\*\s*)+)\))}g) {
			#print "AA<$1>\n";
			my ($ident, $from, $to) = ($1, $2, $2);

			# Should start with a space.
			$to =~ s/^(\S)/ $1/;
			# Should not end with a space.
			$to =~ s/\s+$//;
			# '*'s should not have spaces between.
			while ($to =~ s/\*\s+\*/\*\*/) {
			}

##			print "1: from<$from> to<$to> ident<$ident>\n";
			if ($from ne $to) {
				if (ERROR("POINTER_LOCATION",
					  "\"(foo$from)\" should be \"(foo$to)\"\n" .  $herecurr) &&
				    $fix) {
					my $sub_from = $ident;
					my $sub_to = $ident;
					$sub_to =~ s/\Q$from\E/$to/;
					$fixed[$fixlinenr] =~
					    s@\Q$sub_from\E@$sub_to@;
				}
			}
		}
		while ($line =~ m{(\b$NonptrType(\s*(?:$Modifier\b\s*|\*\s*)+)($Ident))}g) {
			#print "BB<$1>\n";
			my ($match, $from, $to, $ident) = ($1, $2, $2, $3);

			# Should start with a space.
			$to =~ s/^(\S)/ $1/;
			# Should not end with a space.
			$to =~ s/\s+$//;
			# '*'s should not have spaces between.
			while ($to =~ s/\*\s+\*/\*\*/) {
			}
			# Modifiers should have spaces.
			$to =~ s/(\b$Modifier$)/$1 /;

##			print "2: from<$from> to<$to> ident<$ident>\n";
			if ($from ne $to && $ident !~ /^$Modifier$/) {
				if (ERROR("POINTER_LOCATION",
					  "\"foo${from}bar\" should be \"foo${to}bar\"\n" .  $herecurr) &&
				    $fix) {

					my $sub_from = $match;
					my $sub_to = $match;
					$sub_to =~ s/\Q$from\E/$to/;
					$fixed[$fixlinenr] =~
					    s@\Q$sub_from\E@$sub_to@;
				}
			}
		}

# # no BUG() or BUG_ON()
# 		if ($line =~ /\b(BUG|BUG_ON)\b/) {
# 			print "Try to use WARN_ON & Recovery code rather than BUG() or BUG_ON()\n";
# 			print "$herecurr";
# 			$clean = 0;
# 		}

		if ($line =~ /\bLINUX_VERSION_CODE\b/) {
			WARN("LINUX_VERSION_CODE",
			     "LINUX_VERSION_CODE should be avoided, code should be for the version to which it is merged\n" . $herecurr);
		}

# check for uses of printk_ratelimit
		if ($line =~ /\bprintk_ratelimit\s*\(/) {
			WARN("PRINTK_RATELIMITED",
"Prefer printk_ratelimited or pr_<level>_ratelimited to printk_ratelimit\n" . $herecurr);
		}

# printk should use KERN_* levels.  Note that follow on printk's on the
# same line do not need a level, so we use the current block context
# to try and find and validate the current printk.  In summary the current
# printk includes all preceding printk's which have no newline on the end.
# we assume the first bad printk is the one to report.
		if ($line =~ /\bprintk\((?!KERN_)\s*"/) {
			my $ok = 0;
			for (my $ln = $linenr - 1; $ln >= $first_line; $ln--) {
				#print "CHECK<$lines[$ln - 1]\n";
				# we have a preceding printk if it ends
				# with "\n" ignore it, else it is to blame
				if ($lines[$ln - 1] =~ m{\bprintk\(}) {
					if ($rawlines[$ln - 1] !~ m{\\n"}) {
						$ok = 1;
					}
					last;
				}
			}
			if ($ok == 0) {
				WARN("PRINTK_WITHOUT_KERN_LEVEL",
				     "printk() should include KERN_ facility level\n" . $herecurr);
			}
		}

		if ($line =~ /\bprintk\s*\(\s*KERN_([A-Z]+)/) {
			my $orig = $1;
			my $level = lc($orig);
			$level = "warn" if ($level eq "warning");
			my $level2 = $level;
			$level2 = "dbg" if ($level eq "debug");
			WARN("PREFER_PR_LEVEL",
			     "Prefer [subsystem eg: netdev]_$level2([subsystem]dev, ... then dev_$level2(dev, ... then pr_$level(...  to printk(KERN_$orig ...\n" . $herecurr);
		}

		if ($line =~ /\bpr_warning\s*\(/) {
			if (WARN("PREFER_PR_LEVEL",
				 "Prefer pr_warn(... to pr_warning(...\n" . $herecurr) &&
			    $fix) {
				$fixed[$fixlinenr] =~
				    s/\bpr_warning\b/pr_warn/;
			}
		}

		if ($line =~ /\bdev_printk\s*\(\s*KERN_([A-Z]+)/) {
			my $orig = $1;
			my $level = lc($orig);
			$level = "warn" if ($level eq "warning");
			$level = "dbg" if ($level eq "debug");
			WARN("PREFER_DEV_LEVEL",
			     "Prefer dev_$level(... to dev_printk(KERN_$orig, ...\n" . $herecurr);
		}

# function brace can't be on same line, except for #defines of do while,
# or if closed on same line
		if (($line=~/$Type\s*$Ident\(.*\).*\s*{/) and
		    !($line=~/\#\s*define.*do\s{/) and !($line=~/}/)) {
			if (ERROR("OPEN_BRACE",
				  "open brace '{' following function declarations go on the next line\n" . $herecurr) &&
			    $fix) {
				fix_delete_line($fixlinenr, $rawline);
				my $fixed_line = $rawline;
				$fixed_line =~ /(^..*$Type\s*$Ident\(.*\)\s*){(.*)$/;
				my $line1 = $1;
				my $line2 = $2;
				fix_insert_line($fixlinenr, ltrim($line1));
				fix_insert_line($fixlinenr, "\+{");
				if ($line2 !~ /^\s*$/) {
					fix_insert_line($fixlinenr, "\+\t" . trim($line2));
				}
			}
		}

# open braces for enum, union and struct go on the same line.
		if ($line =~ /^.\s*{/ &&
		    $prevline =~ /^.\s*(?:typedef\s+)?(enum|union|struct)(?:\s+$Ident)?\s*$/) {
			if (ERROR("OPEN_BRACE",
				  "open brace '{' following $1 go on the same line\n" . $hereprev) &&
			    $fix && $prevline =~ /^\+/ && $line =~ /^\+/) {
				fix_delete_line($fixlinenr - 1, $prevrawline);
				fix_delete_line($fixlinenr, $rawline);
				my $fixedline = rtrim($prevrawline) . " {";
				fix_insert_line($fixlinenr, $fixedline);
				$fixedline = $rawline;
				$fixedline =~ s/^(.\s*){\s*/$1\t/;
				if ($fixedline !~ /^\+\s*$/) {
					fix_insert_line($fixlinenr, $fixedline);
				}
			}
		}

# missing space after union, struct or enum definition
		if ($line =~ /^.\s*(?:typedef\s+)?(enum|union|struct)(?:\s+$Ident){1,2}[=\{]/) {
			if (WARN("SPACING",
				 "missing space after $1 definition\n" . $herecurr) &&
			    $fix) {
				$fixed[$fixlinenr] =~
				    s/^(.\s*(?:typedef\s+)?(?:enum|union|struct)(?:\s+$Ident){1,2})([=\{])/$1 $2/;
			}
		}

# Function pointer declarations
# check spacing between type, funcptr, and args
# canonical declaration is "type (*funcptr)(args...)"
		if ($line =~ /^.\s*($Declare)\((\s*)\*(\s*)($Ident)(\s*)\)(\s*)\(/) {
			my $declare = $1;
			my $pre_pointer_space = $2;
			my $post_pointer_space = $3;
			my $funcname = $4;
			my $post_funcname_space = $5;
			my $pre_args_space = $6;

# the $Declare variable will capture all spaces after the type
# so check it for a missing trailing missing space but pointer return types
# don't need a space so don't warn for those.
			my $post_declare_space = "";
			if ($declare =~ /(\s+)$/) {
				$post_declare_space = $1;
				$declare = rtrim($declare);
			}
			if ($declare !~ /\*$/ && $post_declare_space =~ /^$/) {
				WARN("SPACING",
				     "missing space after return type\n" . $herecurr);
				$post_declare_space = " ";
			}

# unnecessary space "type  (*funcptr)(args...)"
# This test is not currently implemented because these declarations are
# equivalent to
#	int  foo(int bar, ...)
# and this is form shouldn't/doesn't generate a checkpatch warning.
#
#			elsif ($declare =~ /\s{2,}$/) {
#				WARN("SPACING",
#				     "Multiple spaces after return type\n" . $herecurr);
#			}

# unnecessary space "type ( *funcptr)(args...)"
			if (defined $pre_pointer_space &&
			    $pre_pointer_space =~ /^\s/) {
				WARN("SPACING",
				     "Unnecessary space after function pointer open parenthesis\n" . $herecurr);
			}

# unnecessary space "type (* funcptr)(args...)"
			if (defined $post_pointer_space &&
			    $post_pointer_space =~ /^\s/) {
				WARN("SPACING",
				     "Unnecessary space before function pointer name\n" . $herecurr);
			}

# unnecessary space "type (*funcptr )(args...)"
			if (defined $post_funcname_space &&
			    $post_funcname_space =~ /^\s/) {
				WARN("SPACING",
				     "Unnecessary space after function pointer name\n" . $herecurr);
			}

# unnecessary space "type (*funcptr) (args...)"
			if (defined $pre_args_space &&
			    $pre_args_space =~ /^\s/) {
				WARN("SPACING",
				     "Unnecessary space before function pointer arguments\n" . $herecurr);
			}

			if (show_type("SPACING") && $fix) {
				$fixed[$fixlinenr] =~
				    s/^(.\s*)$Declare\s*\(\s*\*\s*$Ident\s*\)\s*\(/$1 . $declare . $post_declare_space . '(*' . $funcname . ')('/ex;
			}
		}

# check for spacing round square brackets; allowed:
#  1. with a type on the left -- int [] a;
#  2. at the beginning of a line for slice initialisers -- [0...10] = 5,
#  3. inside a curly brace -- = { [0...10] = 5 }
		while ($line =~ /(.*?\s)\[/g) {
			my ($where, $prefix) = ($-[1], $1);
			if ($prefix !~ /$Type\s+$/ &&
			    ($where != 0 || $prefix !~ /^.\s+$/) &&
			    $prefix !~ /[{,]\s+$/) {
				if (ERROR("BRACKET_SPACE",
					  "space prohibited before open square bracket '['\n" . $herecurr) &&
				    $fix) {
				    $fixed[$fixlinenr] =~
					s/^(\+.*?)\s+\[/$1\[/;
				}
			}
		}

# check for spaces between functions and their parentheses.
		while ($line =~ /($Ident)\s+\(/g) {
			my $name = $1;
			my $ctx_before = substr($line, 0, $-[1]);
			my $ctx = "$ctx_before$name";

			# Ignore those directives where spaces _are_ permitted.
			if ($name =~ /^(?:
				if|for|while|switch|return|case|
				volatile|__volatile__|
				__attribute__|format|__extension__|
				asm|__asm__)$/x)
			{
			# cpp #define statements have non-optional spaces, ie
			# if there is a space between the name and the open
			# parenthesis it is simply not a parameter group.
			} elsif ($ctx_before =~ /^.\s*\#\s*define\s*$/) {

			# cpp #elif statement condition may start with a (
			} elsif ($ctx =~ /^.\s*\#\s*elif\s*$/) {

			# If this whole things ends with a type its most
			# likely a typedef for a function.
			} elsif ($ctx =~ /$Type$/) {

			} else {
				if (WARN("SPACING",
					 "space prohibited between function name and open parenthesis '('\n" . $herecurr) &&
					     $fix) {
					$fixed[$fixlinenr] =~
					    s/\b$name\s+\(/$name\(/;
				}
			}
		}

# Check operator spacing.
		if (!($line=~/\#\s*include/)) {
			my $fixed_line = "";
			my $line_fixed = 0;

			my $ops = qr{
				<<=|>>=|<=|>=|==|!=|
				\+=|-=|\*=|\/=|%=|\^=|\|=|&=|
				=>|->|<<|>>|<|>|=|!|~|
				&&|\|\||,|\^|\+\+|--|&|\||\+|-|\*|\/|%|
				\?:|\?|:
			}x;
			my @elements = split(/($ops|;)/, $opline);

##			print("element count: <" . $#elements . ">\n");
##			foreach my $el (@elements) {
##				print("el: <$el>\n");
##			}

			my @fix_elements = ();
			my $off = 0;

			foreach my $el (@elements) {
				push(@fix_elements, substr($rawline, $off, length($el)));
				$off += length($el);
			}

			$off = 0;

			my $blank = copy_spacing($opline);
			my $last_after = -1;

			for (my $n = 0; $n < $#elements; $n += 2) {

				my $good = $fix_elements[$n] . $fix_elements[$n + 1];

##				print("n: <$n> good: <$good>\n");

				$off += length($elements[$n]);

				# Pick up the preceding and succeeding characters.
				my $ca = substr($opline, 0, $off);
				my $cc = '';
				if (length($opline) >= ($off + length($elements[$n + 1]))) {
					$cc = substr($opline, $off + length($elements[$n + 1]));
				}
				my $cb = "$ca$;$cc";

				my $a = '';
				$a = 'V' if ($elements[$n] ne '');
				$a = 'W' if ($elements[$n] =~ /\s$/);
				$a = 'C' if ($elements[$n] =~ /$;$/);
				$a = 'B' if ($elements[$n] =~ /(\[|\()$/);
				$a = 'O' if ($elements[$n] eq '');
				$a = 'E' if ($ca =~ /^\s*$/);

				my $op = $elements[$n + 1];

				my $c = '';
				if (defined $elements[$n + 2]) {
					$c = 'V' if ($elements[$n + 2] ne '');
					$c = 'W' if ($elements[$n + 2] =~ /^\s/);
					$c = 'C' if ($elements[$n + 2] =~ /^$;/);
					$c = 'B' if ($elements[$n + 2] =~ /^(\)|\]|;)/);
					$c = 'O' if ($elements[$n + 2] eq '');
					$c = 'E' if ($elements[$n + 2] =~ /^\s*\\$/);
				} else {
					$c = 'E';
				}

				my $ctx = "${a}x${c}";

				my $at = "(ctx:$ctx)";

				my $ptr = substr($blank, 0, $off) . "^";
				my $hereptr = "$hereline$ptr\n";

				# Pull out the value of this operator.
				my $op_type = substr($curr_values, $off + 1, 1);

				# Get the full operator variant.
				my $opv = $op . substr($curr_vars, $off, 1);

				# Ignore operators passed as parameters.
				if ($op_type ne 'V' &&
				    $ca =~ /\s$/ && $cc =~ /^\s*,/) {

#				# Ignore comments
#				} elsif ($op =~ /^$;+$/) {

				# ; should have either the end of line or a space or \ after it
				} elsif ($op eq ';') {
					if ($ctx !~ /.x[WEBC]/ &&
					    $cc !~ /^\\/ && $cc !~ /^;/) {
						if (ERROR("SPACING",
							  "space required after that '$op' $at\n" . $hereptr)) {
							$good = $fix_elements[$n] . trim($fix_elements[$n + 1]) . " ";
							$line_fixed = 1;
						}
					}

				# // is a comment
				} elsif ($op eq '//') {

				#   :   when part of a bitfield
				} elsif ($opv eq ':B') {
					# skip the bitfield test for now

				# No spaces for:
				#   ->
				} elsif ($op eq '->') {
					if ($ctx =~ /Wx.|.xW/) {
						if (ERROR("SPACING",
							  "spaces prohibited around that '$op' $at\n" . $hereptr)) {
							$good = rtrim($fix_elements[$n]) . trim($fix_elements[$n + 1]);
							if (defined $fix_elements[$n + 2]) {
								$fix_elements[$n + 2] =~ s/^\s+//;
							}
							$line_fixed = 1;
						}
					}

				# , must have a space on the right.
				} elsif ($op eq ',') {
					if ($ctx !~ /.x[WEC]/ && $cc !~ /^}/) {
						if (ERROR("SPACING",
							  "space required after that '$op' $at\n" . $hereptr)) {
							$good = $fix_elements[$n] . trim($fix_elements[$n + 1]) . " ";
							$line_fixed = 1;
							$last_after = $n;
						}
					}

				# '*' as part of a type definition -- reported already.
				} elsif ($opv eq '*_') {
					#warn "'*' is part of type\n";

				# unary operators should have a space before and
				# none after.  May be left adjacent to another
				# unary operator, or a cast
				} elsif ($op eq '!' || $op eq '~' ||
					 $opv eq '*U' || $opv eq '-U' ||
					 $opv eq '&U' || $opv eq '&&U') {
					if ($ctx !~ /[WEBC]x./ && $ca !~ /(?:\)|!|~|\*|-|\&|\||\+\+|\-\-|\{)$/) {
						if (ERROR("SPACING",
							  "space required before that '$op' $at\n" . $hereptr)) {
							if ($n != $last_after + 2) {
								$good = $fix_elements[$n] . " " . ltrim($fix_elements[$n + 1]);
								$line_fixed = 1;
							}
						}
					}
					if ($op eq '*' && $cc =~/\s*$Modifier\b/) {
						# A unary '*' may be const

					} elsif ($ctx =~ /.xW/) {
						if (ERROR("SPACING",
							  "space prohibited after that '$op' $at\n" . $hereptr)) {
							$good = $fix_elements[$n] . rtrim($fix_elements[$n + 1]);
							if (defined $fix_elements[$n + 2]) {
								$fix_elements[$n + 2] =~ s/^\s+//;
							}
							$line_fixed = 1;
						}
					}

				# unary ++ and unary -- are allowed no space on one side.
				} elsif ($op eq '++' or $op eq '--') {
					if ($ctx !~ /[WEOBC]x[^W]/ && $ctx !~ /[^W]x[WOBEC]/) {
						if (ERROR("SPACING",
							  "space required one side of that '$op' $at\n" . $hereptr)) {
							$good = $fix_elements[$n] . trim($fix_elements[$n + 1]) . " ";
							$line_fixed = 1;
						}
					}
					if ($ctx =~ /Wx[BE]/ ||
					    ($ctx =~ /Wx./ && $cc =~ /^;/)) {
						if (ERROR("SPACING",
							  "space prohibited before that '$op' $at\n" . $hereptr)) {
							$good = rtrim($fix_elements[$n]) . trim($fix_elements[$n + 1]);
							$line_fixed = 1;
						}
					}
					if ($ctx =~ /ExW/) {
						if (ERROR("SPACING",
							  "space prohibited after that '$op' $at\n" . $hereptr)) {
							$good = $fix_elements[$n] . trim($fix_elements[$n + 1]);
							if (defined $fix_elements[$n + 2]) {
								$fix_elements[$n + 2] =~ s/^\s+//;
							}
							$line_fixed = 1;
						}
					}

				# << and >> may either have or not have spaces both sides
				} elsif ($op eq '<<' or $op eq '>>' or
					 $op eq '&' or $op eq '^' or $op eq '|' or
					 $op eq '+' or $op eq '-' or
					 $op eq '*' or $op eq '/' or
					 $op eq '%')
				{
					if ($ctx =~ /Wx[^WCE]|[^WCE]xW/) {
						if (ERROR("SPACING",
							  "need consistent spacing around '$op' $at\n" . $hereptr)) {
							$good = rtrim($fix_elements[$n]) . " " . trim($fix_elements[$n + 1]) . " ";
							if (defined $fix_elements[$n + 2]) {
								$fix_elements[$n + 2] =~ s/^\s+//;
							}
							$line_fixed = 1;
						}
					}

				# A colon needs no spaces before when it is
				# terminating a case value or a label.
				} elsif ($opv eq ':C' || $opv eq ':L') {
					if ($ctx =~ /Wx./) {
						if (ERROR("SPACING",
							  "space prohibited before that '$op' $at\n" . $hereptr)) {
							$good = rtrim($fix_elements[$n]) . trim($fix_elements[$n + 1]);
							$line_fixed = 1;
						}
					}

				# All the others need spaces both sides.
				} elsif ($ctx !~ /[EWC]x[CWE]/) {
					my $ok = 0;

					# Ignore email addresses <foo@bar>
					if (($op eq '<' &&
					     $cc =~ /^\S+\@\S+>/) ||
					    ($op eq '>' &&
					     $ca =~ /<\S+\@\S+$/))
					{
					    	$ok = 1;
					}

					# messages are ERROR, but ?: are CHK
					if ($ok == 0) {
						my $msg_type = \&ERROR;
						$msg_type = \&CHK if (($op eq '?:' || $op eq '?' || $op eq ':') && $ctx =~ /VxV/);

						if (&{$msg_type}("SPACING",
								 "spaces required around that '$op' $at\n" . $hereptr)) {
							$good = rtrim($fix_elements[$n]) . " " . trim($fix_elements[$n + 1]) . " ";
							if (defined $fix_elements[$n + 2]) {
								$fix_elements[$n + 2] =~ s/^\s+//;
							}
							$line_fixed = 1;
						}
					}
				}
				$off += length($elements[$n + 1]);

##				print("n: <$n> GOOD: <$good>\n");

				$fixed_line = $fixed_line . $good;
			}

			if (($#elements % 2) == 0) {
				$fixed_line = $fixed_line . $fix_elements[$#elements];
			}

			if ($fix && $line_fixed && $fixed_line ne $fixed[$fixlinenr]) {
				$fixed[$fixlinenr] = $fixed_line;
			}


		}

# check for whitespace before a non-naked semicolon
		if ($line =~ /^\+.*\S\s+;\s*$/) {
			if (WARN("SPACING",
				 "space prohibited before semicolon\n" . $herecurr) &&
			    $fix) {
				1 while $fixed[$fixlinenr] =~
				    s/^(\+.*\S)\s+;/$1;/;
			}
		}

# check for multiple assignments
		if ($line =~ /^.\s*$Lval\s*=\s*$Lval\s*=(?!=)/) {
			CHK("MULTIPLE_ASSIGNMENTS",
			    "multiple assignments should be avoided\n" . $herecurr);
		}

## # check for multiple declarations, allowing for a function declaration
## # continuation.
## 		if ($line =~ /^.\s*$Type\s+$Ident(?:\s*=[^,{]*)?\s*,\s*$Ident.*/ &&
## 		    $line !~ /^.\s*$Type\s+$Ident(?:\s*=[^,{]*)?\s*,\s*$Type\s*$Ident.*/) {
##
## 			# Remove any bracketed sections to ensure we do not
## 			# falsly report the parameters of functions.
## 			my $ln = $line;
## 			while ($ln =~ s/\([^\(\)]*\)//g) {
## 			}
## 			if ($ln =~ /,/) {
## 				WARN("MULTIPLE_DECLARATION",
##				     "declaring multiple variables together should be avoided\n" . $herecurr);
## 			}
## 		}

#need space before brace following if, while, etc
		if (($line =~ /\(.*\){/ && $line !~ /\($Type\){/) ||
		    $line =~ /do{/) {
			if (ERROR("SPACING",
				  "space required before the open brace '{'\n" . $herecurr) &&
			    $fix) {
				$fixed[$fixlinenr] =~ s/^(\+.*(?:do|\))){/$1 {/;
			}
		}

## # check for blank lines before declarations
##		if ($line =~ /^.\t+$Type\s+$Ident(?:\s*=.*)?;/ &&
##		    $prevrawline =~ /^.\s*$/) {
##			WARN("SPACING",
##			     "No blank lines before declarations\n" . $hereprev);
##		}
##

# closing brace should have a space following it when it has anything
# on the line
		if ($line =~ /}(?!(?:,|;|\)))\S/) {
			if (ERROR("SPACING",
				  "space required after that close brace '}'\n" . $herecurr) &&
			    $fix) {
				$fixed[$fixlinenr] =~
				    s/}((?!(?:,|;|\)))\S)/} $1/;
			}
		}

# check spacing on square brackets
		if ($line =~ /\[\s/ && $line !~ /\[\s*$/) {
			if (ERROR("SPACING",
				  "space prohibited after that open square bracket '['\n" . $herecurr) &&
			    $fix) {
				$fixed[$fixlinenr] =~
				    s/\[\s+/\[/;
			}
		}
		if ($line =~ /\s\]/) {
			if (ERROR("SPACING",
				  "space prohibited before that close square bracket ']'\n" . $herecurr) &&
			    $fix) {
				$fixed[$fixlinenr] =~
				    s/\s+\]/\]/;
			}
		}

# check spacing on parentheses
		if ($line =~ /\(\s/ && $line !~ /\(\s*(?:\\)?$/ &&
		    $line !~ /for\s*\(\s+;/) {
			if (ERROR("SPACING",
				  "space prohibited after that open parenthesis '('\n" . $herecurr) &&
			    $fix) {
				$fixed[$fixlinenr] =~
				    s/\(\s+/\(/;
			}
		}
		if ($line =~ /(\s+)\)/ && $line !~ /^.\s*\)/ &&
		    $line !~ /for\s*\(.*;\s+\)/ &&
		    $line !~ /:\s+\)/) {
			if (ERROR("SPACING",
				  "space prohibited before that close parenthesis ')'\n" . $herecurr) &&
			    $fix) {
				$fixed[$fixlinenr] =~
				    s/\s+\)/\)/;
			}
		}

# check unnecessary parentheses around addressof/dereference single $Lvals
# ie: &(foo->bar) should be &foo->bar and *(foo->bar) should be *foo->bar

		while ($line =~ /(?:[^&]&\s*|\*)\(\s*($Ident\s*(?:$Member\s*)+)\s*\)/g) {
			CHK("UNNECESSARY_PARENTHESES",
			    "Unnecessary parentheses around $1\n" . $herecurr);
		    }

#goto labels aren't indented, allow a single space however
		if ($line=~/^.\s+[A-Za-z\d_]+:(?![0-9]+)/ and
		   !($line=~/^. [A-Za-z\d_]+:/) and !($line=~/^.\s+default:/)) {
			if (WARN("INDENTED_LABEL",
				 "labels should not be indented\n" . $herecurr) &&
			    $fix) {
				$fixed[$fixlinenr] =~
				    s/^(.)\s+/$1/;
			}
		}

# return is not a function
		if (defined($stat) && $stat =~ /^.\s*return(\s*)\(/s) {
			my $spacing = $1;
			if ($^V && $^V ge 5.10.0 &&
			    $stat =~ /^.\s*return\s*($balanced_parens)\s*;\s*$/) {
				my $value = $1;
				$value = deparenthesize($value);
				if ($value =~ m/^\s*$FuncArg\s*(?:\?|$)/) {
					ERROR("RETURN_PARENTHESES",
					      "return is not a function, parentheses are not required\n" . $herecurr);
				}
			} elsif ($spacing !~ /\s+/) {
				ERROR("SPACING",
				      "space required before the open parenthesis '('\n" . $herecurr);
			}
		}

# unnecessary return in a void function
# at end-of-function, with the previous line a single leading tab, then return;
# and the line before that not a goto label target like "out:"
		if ($sline =~ /^[ \+]}\s*$/ &&
		    $prevline =~ /^\+\treturn\s*;\s*$/ &&
		    $linenr >= 3 &&
		    $lines[$linenr - 3] =~ /^[ +]/ &&
		    $lines[$linenr - 3] !~ /^[ +]\s*$Ident\s*:/) {
			WARN("RETURN_VOID",
			     "void function return statements are not generally useful\n" . $hereprev);
               }

# if statements using unnecessary parentheses - ie: if ((foo == bar))
		if ($^V && $^V ge 5.10.0 &&
		    $line =~ /\bif\s*((?:\(\s*){2,})/) {
			my $openparens = $1;
			my $count = $openparens =~ tr@\(@\(@;
			my $msg = "";
			if ($line =~ /\bif\s*(?:\(\s*){$count,$count}$LvalOrFunc\s*($Compare)\s*$LvalOrFunc(?:\s*\)){$count,$count}/) {
				my $comp = $4;	#Not $1 because of $LvalOrFunc
				$msg = " - maybe == should be = ?" if ($comp eq "==");
				WARN("UNNECESSARY_PARENTHESES",
				     "Unnecessary parentheses$msg\n" . $herecurr);
			}
		}

# Return of what appears to be an errno should normally be -'ve
		if ($line =~ /^.\s*return\s*(E[A-Z]*)\s*;/) {
			my $name = $1;
			if ($name ne 'EOF' && $name ne 'ERROR') {
				WARN("USE_NEGATIVE_ERRNO",
				     "return of an errno should typically be -ve (return -$1)\n" . $herecurr);
			}
		}

# Need a space before open parenthesis after if, while etc
		if ($line =~ /\b(if|while|for|switch)\(/) {
			if (ERROR("SPACING",
				  "space required before the open parenthesis '('\n" . $herecurr) &&
			    $fix) {
				$fixed[$fixlinenr] =~
				    s/\b(if|while|for|switch)\(/$1 \(/;
			}
		}

# Check for illegal assignment in if conditional -- and check for trailing
# statements after the conditional.
		if ($line =~ /do\s*(?!{)/) {
			($stat, $cond, $line_nr_next, $remain_next, $off_next) =
				ctx_statement_block($linenr, $realcnt, 0)
					if (!defined $stat);
			my ($stat_next) = ctx_statement_block($line_nr_next,
						$remain_next, $off_next);
			$stat_next =~ s/\n./\n /g;
			##print "stat<$stat> stat_next<$stat_next>\n";

			if ($stat_next =~ /^\s*while\b/) {
				# If the statement carries leading newlines,
				# then count those as offsets.
				my ($whitespace) =
					($stat_next =~ /^((?:\s*\n[+-])*\s*)/s);
				my $offset =
					statement_rawlines($whitespace) - 1;

				$suppress_whiletrailers{$line_nr_next +
								$offset} = 1;
			}
		}
		if (!defined $suppress_whiletrailers{$linenr} &&
		    defined($stat) && defined($cond) &&
		    $line =~ /\b(?:if|while|for)\s*\(/ && $line !~ /^.\s*#/) {
			my ($s, $c) = ($stat, $cond);

			if ($c =~ /\bif\s*\(.*[^<>!=]=[^=].*/s) {
				ERROR("ASSIGN_IN_IF",
				      "do not use assignment in if condition\n" . $herecurr);
			}

			# Find out what is on the end of the line after the
			# conditional.
			substr($s, 0, length($c), '');
			$s =~ s/\n.*//g;
			$s =~ s/$;//g; 	# Remove any comments
			if (length($c) && $s !~ /^\s*{?\s*\\*\s*$/ &&
			    $c !~ /}\s*while\s*/)
			{
				# Find out how long the conditional actually is.
				my @newlines = ($c =~ /\n/gs);
				my $cond_lines = 1 + $#newlines;
				my $stat_real = '';

				$stat_real = raw_line($linenr, $cond_lines)
							. "\n" if ($cond_lines);
				if (defined($stat_real) && $cond_lines > 1) {
					$stat_real = "[...]\n$stat_real";
				}

				ERROR("TRAILING_STATEMENTS",
				      "trailing statements should be on next line\n" . $herecurr . $stat_real);
			}
		}

# Check for bitwise tests written as boolean
		if ($line =~ /
			(?:
				(?:\[|\(|\&\&|\|\|)
				\s*0[xX][0-9]+\s*
				(?:\&\&|\|\|)
			|
				(?:\&\&|\|\|)
				\s*0[xX][0-9]+\s*
				(?:\&\&|\|\||\)|\])
			)/x)
		{
			WARN("HEXADECIMAL_BOOLEAN_TEST",
			     "boolean test with hexadecimal, perhaps just 1 \& or \|?\n" . $herecurr);
		}

# if and else should not have general statements after it
		if ($line =~ /^.\s*(?:}\s*)?else\b(.*)/) {
			my $s = $1;
			$s =~ s/$;//g; 	# Remove any comments
			if ($s !~ /^\s*(?:\sif|(?:{|)\s*\\?\s*$)/) {
				ERROR("TRAILING_STATEMENTS",
				      "trailing statements should be on next line\n" . $herecurr);
			}
		}
# if should not continue a brace
		if ($line =~ /}\s*if\b/) {
			ERROR("TRAILING_STATEMENTS",
			      "trailing statements should be on next line (or did you mean 'else if'?)\n" .
				$herecurr);
		}
# case and default should not have general statements after them
		if ($line =~ /^.\s*(?:case\s*.*|default\s*):/g &&
		    $line !~ /\G(?:
			(?:\s*$;*)(?:\s*{)?(?:\s*$;*)(?:\s*\\)?\s*$|
			\s*return\s+
		    )/xg)
		{
			ERROR("TRAILING_STATEMENTS",
			      "trailing statements should be on next line\n" . $herecurr);
		}

		# Check for }<nl>else {, these must be at the same
		# indent level to be relevant to each other.
		if ($prevline=~/}\s*$/ and $line=~/^.\s*else\s*/ &&
		    $previndent == $indent) {
			if (ERROR("ELSE_AFTER_BRACE",
				  "else should follow close brace '}'\n" . $hereprev) &&
			    $fix && $prevline =~ /^\+/ && $line =~ /^\+/) {
				fix_delete_line($fixlinenr - 1, $prevrawline);
				fix_delete_line($fixlinenr, $rawline);
				my $fixedline = $prevrawline;
				$fixedline =~ s/}\s*$//;
				if ($fixedline !~ /^\+\s*$/) {
					fix_insert_line($fixlinenr, $fixedline);
				}
				$fixedline = $rawline;
				$fixedline =~ s/^(.\s*)else/$1} else/;
				fix_insert_line($fixlinenr, $fixedline);
			}
		}

		if ($prevline=~/}\s*$/ and $line=~/^.\s*while\s*/ &&
		    $previndent == $indent) {
			my ($s, $c) = ctx_statement_block($linenr, $realcnt, 0);

			# Find out what is on the end of the line after the
			# conditional.
			substr($s, 0, length($c), '');
			$s =~ s/\n.*//g;

			if ($s =~ /^\s*;/) {
				if (ERROR("WHILE_AFTER_BRACE",
					  "while should follow close brace '}'\n" . $hereprev) &&
				    $fix && $prevline =~ /^\+/ && $line =~ /^\+/) {
					fix_delete_line($fixlinenr - 1, $prevrawline);
					fix_delete_line($fixlinenr, $rawline);
					my $fixedline = $prevrawline;
					my $trailing = $rawline;
					$trailing =~ s/^\+//;
					$trailing = trim($trailing);
					$fixedline =~ s/}\s*$/} $trailing/;
					fix_insert_line($fixlinenr, $fixedline);
				}
			}
		}

#Specific variable tests
		while ($line =~ m{($Constant|$Lval)}g) {
			my $var = $1;

#gcc binary extension
			if ($var =~ /^$Binary$/) {
				if (WARN("GCC_BINARY_CONSTANT",
					 "Avoid gcc v4.3+ binary constant extension: <$var>\n" . $herecurr) &&
				    $fix) {
					my $hexval = sprintf("0x%x", oct($var));
					$fixed[$fixlinenr] =~
					    s/\b$var\b/$hexval/;
				}
			}

#CamelCase
			if ($var !~ /^$Constant$/ &&
			    $var =~ /[A-Z][a-z]|[a-z][A-Z]/ &&
#Ignore Page<foo> variants
			    $var !~ /^(?:Clear|Set|TestClear|TestSet|)Page[A-Z]/ &&
#Ignore SI style variants like nS, mV and dB (ie: max_uV, regulator_min_uA_show)
			    $var !~ /^(?:[a-z_]*?)_?[a-z][A-Z](?:_[a-z_]+)?$/) {
				while ($var =~ m{($Ident)}g) {
					my $word = $1;
					next if ($word !~ /[A-Z][a-z]|[a-z][A-Z]/);
					if ($check) {
						seed_camelcase_includes();
						if (!$file && !$camelcase_file_seeded) {
							seed_camelcase_file($realfile);
							$camelcase_file_seeded = 1;
						}
					}
					if (!defined $camelcase{$word}) {
						$camelcase{$word} = 1;
						CHK("CAMELCASE",
						    "Avoid CamelCase: <$word>\n" . $herecurr);
					}
				}
			}
		}

#no spaces allowed after \ in define
		if ($line =~ /\#\s*define.*\\\s+$/) {
			if (WARN("WHITESPACE_AFTER_LINE_CONTINUATION",
				 "Whitespace after \\ makes next lines useless\n" . $herecurr) &&
			    $fix) {
				$fixed[$fixlinenr] =~ s/\s+$//;
			}
		}

#warn if <asm/foo.h> is #included and <linux/foo.h> is available (uses RAW line)
		if ($tree && $rawline =~ m{^.\s*\#\s*include\s*\<asm\/(.*)\.h\>}) {
			my $file = "$1.h";
			my $checkfile = "include/linux/$file";
			if (-f "$root/$checkfile" &&
			    $realfile ne $checkfile &&
			    $1 !~ /$allowed_asm_includes/)
			{
				if ($realfile =~ m{^arch/}) {
					CHK("ARCH_INCLUDE_LINUX",
					    "Consider using #include <linux/$file> instead of <asm/$file>\n" . $herecurr);
				} else {
					WARN("INCLUDE_LINUX",
					     "Use #include <linux/$file> instead of <asm/$file>\n" . $herecurr);
				}
			}
		}

# multi-statement macros should be enclosed in a do while loop, grab the
# first statement and ensure its the whole macro if its not enclosed
# in a known good container
		if ($realfile !~ m@/vmlinux.lds.h$@ &&
		    $line =~ /^.\s*\#\s*define\s*$Ident(\()?/) {
			my $ln = $linenr;
			my $cnt = $realcnt;
			my ($off, $dstat, $dcond, $rest);
			my $ctx = '';
			($dstat, $dcond, $ln, $cnt, $off) =
				ctx_statement_block($linenr, $realcnt, 0);
			$ctx = $dstat;
			#print "dstat<$dstat> dcond<$dcond> cnt<$cnt> off<$off>\n";
			#print "LINE<$lines[$ln-1]> len<" . length($lines[$ln-1]) . "\n";

			$dstat =~ s/^.\s*\#\s*define\s+$Ident(?:\([^\)]*\))?\s*//;
			$dstat =~ s/$;//g;
			$dstat =~ s/\\\n.//g;
			$dstat =~ s/^\s*//s;
			$dstat =~ s/\s*$//s;

			# Flatten any parentheses and braces
			while ($dstat =~ s/\([^\(\)]*\)/1/ ||
			       $dstat =~ s/\{[^\{\}]*\}/1/ ||
			       $dstat =~ s/\[[^\[\]]*\]/1/)
			{
			}

			# Flatten any obvious string concatentation.
			while ($dstat =~ s/("X*")\s*$Ident/$1/ ||
			       $dstat =~ s/$Ident\s*("X*")/$1/)
			{
			}

			my $exceptions = qr{
				$Declare|
				module_param_named|
				MODULE_PARM_DESC|
				DECLARE_PER_CPU|
				DEFINE_PER_CPU|
				__typeof__\(|
				union|
				struct|
				\.$Ident\s*=\s*|
				^\"|\"$
			}x;
			#print "REST<$rest> dstat<$dstat> ctx<$ctx>\n";
			if ($dstat ne '' &&
			    $dstat !~ /^(?:$Ident|-?$Constant),$/ &&			# 10, // foo(),
			    $dstat !~ /^(?:$Ident|-?$Constant);$/ &&			# foo();
			    $dstat !~ /^[!~-]?(?:$Lval|$Constant)$/ &&		# 10 // foo() // !foo // ~foo // -foo // foo->bar // foo.bar->baz
			    $dstat !~ /^'X'$/ && $dstat !~ /^'XX'$/ &&			# character constants
			    $dstat !~ /$exceptions/ &&
			    $dstat !~ /^\.$Ident\s*=/ &&				# .foo =
			    $dstat !~ /^(?:\#\s*$Ident|\#\s*$Constant)\s*$/ &&		# stringification #foo
			    $dstat !~ /^do\s*$Constant\s*while\s*$Constant;?$/ &&	# do {...} while (...); // do {...} while (...)
			    $dstat !~ /^for\s*$Constant$/ &&				# for (...)
			    $dstat !~ /^for\s*$Constant\s+(?:$Ident|-?$Constant)$/ &&	# for (...) bar()
			    $dstat !~ /^do\s*{/ &&					# do {...
			    $dstat !~ /^\({/ &&						# ({...
			    $ctx !~ /^.\s*#\s*define\s+TRACE_(?:SYSTEM|INCLUDE_FILE|INCLUDE_PATH)\b/)
			{
				$ctx =~ s/\n*$//;
				my $herectx = $here . "\n";
				my $cnt = statement_rawlines($ctx);

				for (my $n = 0; $n < $cnt; $n++) {
					$herectx .= raw_line($linenr, $n) . "\n";
				}

				if ($dstat =~ /;/) {
					ERROR("MULTISTATEMENT_MACRO_USE_DO_WHILE",
					      "Macros with multiple statements should be enclosed in a do - while loop\n" . "$herectx");
				} else {
					ERROR("COMPLEX_MACRO",
					      "Macros with complex values should be enclosed in parentheses\n" . "$herectx");
				}
			}

# check for line continuations outside of #defines, preprocessor #, and asm

		} else {
			if ($prevline !~ /^..*\\$/ &&
			    $line !~ /^\+\s*\#.*\\$/ &&		# preprocessor
			    $line !~ /^\+.*\b(__asm__|asm)\b.*\\$/ &&	# asm
			    $line =~ /^\+.*\\$/) {
				WARN("LINE_CONTINUATIONS",
				     "Avoid unnecessary line continuations\n" . $herecurr);
			}
		}

# do {} while (0) macro tests:
# single-statement macros do not need to be enclosed in do while (0) loop,
# macro should not end with a semicolon
		if ($^V && $^V ge 5.10.0 &&
		    $realfile !~ m@/vmlinux.lds.h$@ &&
		    $line =~ /^.\s*\#\s*define\s+$Ident(\()?/) {
			my $ln = $linenr;
			my $cnt = $realcnt;
			my ($off, $dstat, $dcond, $rest);
			my $ctx = '';
			($dstat, $dcond, $ln, $cnt, $off) =
				ctx_statement_block($linenr, $realcnt, 0);
			$ctx = $dstat;

			$dstat =~ s/\\\n.//g;

			if ($dstat =~ /^\+\s*#\s*define\s+$Ident\s*${balanced_parens}\s*do\s*{(.*)\s*}\s*while\s*\(\s*0\s*\)\s*([;\s]*)\s*$/) {
				my $stmts = $2;
				my $semis = $3;

				$ctx =~ s/\n*$//;
				my $cnt = statement_rawlines($ctx);
				my $herectx = $here . "\n";

				for (my $n = 0; $n < $cnt; $n++) {
					$herectx .= raw_line($linenr, $n) . "\n";
				}

				if (($stmts =~ tr/;/;/) == 1 &&
				    $stmts !~ /^\s*(if|while|for|switch)\b/) {
					WARN("SINGLE_STATEMENT_DO_WHILE_MACRO",
					     "Single statement macros should not use a do {} while (0) loop\n" . "$herectx");
				}
				if (defined $semis && $semis ne "") {
					WARN("DO_WHILE_MACRO_WITH_TRAILING_SEMICOLON",
					     "do {} while (0) macros should not be semicolon terminated\n" . "$herectx");
				}
			} elsif ($dstat =~ /^\+\s*#\s*define\s+$Ident.*;\s*$/) {
				$ctx =~ s/\n*$//;
				my $cnt = statement_rawlines($ctx);
				my $herectx = $here . "\n";

				for (my $n = 0; $n < $cnt; $n++) {
					$herectx .= raw_line($linenr, $n) . "\n";
				}

				WARN("TRAILING_SEMICOLON",
				     "macros should not use a trailing semicolon\n" . "$herectx");
			}
		}

# make sure symbols are always wrapped with VMLINUX_SYMBOL() ...
# all assignments may have only one of the following with an assignment:
#	.
#	ALIGN(...)
#	VMLINUX_SYMBOL(...)
		if ($realfile eq 'vmlinux.lds.h' && $line =~ /(?:(?:^|\s)$Ident\s*=|=\s*$Ident(?:\s|$))/) {
			WARN("MISSING_VMLINUX_SYMBOL",
			     "vmlinux.lds.h needs VMLINUX_SYMBOL() around C-visible symbols\n" . $herecurr);
		}

# check for redundant bracing round if etc
		if ($line =~ /(^.*)\bif\b/ && $1 !~ /else\s*$/) {
			my ($level, $endln, @chunks) =
				ctx_statement_full($linenr, $realcnt, 1);
			#print "chunks<$#chunks> linenr<$linenr> endln<$endln> level<$level>\n";
			#print "APW: <<$chunks[1][0]>><<$chunks[1][1]>>\n";
			if ($#chunks > 0 && $level == 0) {
				my @allowed = ();
				my $allow = 0;
				my $seen = 0;
				my $herectx = $here . "\n";
				my $ln = $linenr - 1;
				for my $chunk (@chunks) {
					my ($cond, $block) = @{$chunk};

					# If the condition carries leading newlines, then count those as offsets.
					my ($whitespace) = ($cond =~ /^((?:\s*\n[+-])*\s*)/s);
					my $offset = statement_rawlines($whitespace) - 1;

					$allowed[$allow] = 0;
					#print "COND<$cond> whitespace<$whitespace> offset<$offset>\n";

					# We have looked at and allowed this specific line.
					$suppress_ifbraces{$ln + $offset} = 1;

					$herectx .= "$rawlines[$ln + $offset]\n[...]\n";
					$ln += statement_rawlines($block) - 1;

					substr($block, 0, length($cond), '');

					$seen++ if ($block =~ /^\s*{/);

					#print "cond<$cond> block<$block> allowed<$allowed[$allow]>\n";
					if (statement_lines($cond) > 1) {
						#print "APW: ALLOWED: cond<$cond>\n";
						$allowed[$allow] = 1;
					}
					if ($block =~/\b(?:if|for|while)\b/) {
						#print "APW: ALLOWED: block<$block>\n";
						$allowed[$allow] = 1;
					}
					if (statement_block_size($block) > 1) {
						#print "APW: ALLOWED: lines block<$block>\n";
						$allowed[$allow] = 1;
					}
					$allow++;
				}
				if ($seen) {
					my $sum_allowed = 0;
					foreach (@allowed) {
						$sum_allowed += $_;
					}
					if ($sum_allowed == 0) {
						WARN("BRACES",
						     "braces {} are not necessary for any arm of this statement\n" . $herectx);
					} elsif ($sum_allowed != $allow &&
						 $seen != $allow) {
						CHK("BRACES",
						    "braces {} should be used on all arms of this statement\n" . $herectx);
					}
				}
			}
		}
		if (!defined $suppress_ifbraces{$linenr - 1} &&
					$line =~ /\b(if|while|for|else)\b/) {
			my $allowed = 0;

			# Check the pre-context.
			if (substr($line, 0, $-[0]) =~ /(\}\s*)$/) {
				#print "APW: ALLOWED: pre<$1>\n";
				$allowed = 1;
			}

			my ($level, $endln, @chunks) =
				ctx_statement_full($linenr, $realcnt, $-[0]);

			# Check the condition.
			my ($cond, $block) = @{$chunks[0]};
			#print "CHECKING<$linenr> cond<$cond> block<$block>\n";
			if (defined $cond) {
				substr($block, 0, length($cond), '');
			}
			if (statement_lines($cond) > 1) {
				#print "APW: ALLOWED: cond<$cond>\n";
				$allowed = 1;
			}
			if ($block =~/\b(?:if|for|while)\b/) {
				#print "APW: ALLOWED: block<$block>\n";
				$allowed = 1;
			}
			if (statement_block_size($block) > 1) {
				#print "APW: ALLOWED: lines block<$block>\n";
				$allowed = 1;
			}
			# Check the post-context.
			if (defined $chunks[1]) {
				my ($cond, $block) = @{$chunks[1]};
				if (defined $cond) {
					substr($block, 0, length($cond), '');
				}
				if ($block =~ /^\s*\{/) {
					#print "APW: ALLOWED: chunk-1 block<$block>\n";
					$allowed = 1;
				}
			}
			if ($level == 0 && $block =~ /^\s*\{/ && !$allowed) {
				my $herectx = $here . "\n";
				my $cnt = statement_rawlines($block);

				for (my $n = 0; $n < $cnt; $n++) {
					$herectx .= raw_line($linenr, $n) . "\n";
				}

				WARN("BRACES",
				     "braces {} are not necessary for single statement blocks\n" . $herectx);
			}
		}

# check for unnecessary blank lines around braces
		if (($line =~ /^.\s*}\s*$/ && $prevrawline =~ /^.\s*$/)) {
			CHK("BRACES",
			    "Blank lines aren't necessary before a close brace '}'\n" . $hereprev);
		}
		if (($rawline =~ /^.\s*$/ && $prevline =~ /^..*{\s*$/)) {
			CHK("BRACES",
			    "Blank lines aren't necessary after an open brace '{'\n" . $hereprev);
		}

# no volatiles please
		my $asm_volatile = qr{\b(__asm__|asm)\s+(__volatile__|volatile)\b};
		if ($line =~ /\bvolatile\b/ && $line !~ /$asm_volatile/) {
			WARN("VOLATILE",
			     "Use of volatile is usually wrong: see Documentation/volatile-considered-harmful.txt\n" . $herecurr);
		}

# warn about #if 0
		if ($line =~ /^.\s*\#\s*if\s+0\b/) {
			CHK("REDUNDANT_CODE",
			    "if this code is redundant consider removing it\n" .
				$herecurr);
		}

# check for needless "if (<foo>) fn(<foo>)" uses
		if ($prevline =~ /\bif\s*\(\s*($Lval)\s*\)/) {
			my $expr = '\s*\(\s*' . quotemeta($1) . '\s*\)\s*;';
			if ($line =~ /\b(kfree|usb_free_urb|debugfs_remove(?:_recursive)?)$expr/) {
				WARN('NEEDLESS_IF',
				     "$1(NULL) is safe this check is probably not required\n" . $hereprev);
			}
		}

# check for unnecessary "Out of Memory" messages
		if ($line =~ /^\+.*\b$logFunctions\s*\(/ &&
		    $prevline =~ /^[ \+]\s*if\s*\(\s*(\!\s*|NULL\s*==\s*)?($Lval)(\s*==\s*NULL\s*)?\s*\)/ &&
		    (defined $1 || defined $3) &&
		    $linenr > 3) {
			my $testval = $2;
			my $testline = $lines[$linenr - 3];

			my ($s, $c) = ctx_statement_block($linenr - 3, $realcnt, 0);
#			print("line: <$line>\nprevline: <$prevline>\ns: <$s>\nc: <$c>\n\n\n");

			if ($c =~ /(?:^|\n)[ \+]\s*(?:$Type\s*)?\Q$testval\E\s*=\s*(?:\([^\)]*\)\s*)?\s*(?:devm_)?(?:[kv][czm]alloc(?:_node|_array)?\b|kstrdup|(?:dev_)?alloc_skb)/) {
				WARN("OOM_MESSAGE",
				     "Possible unnecessary 'out of memory' message\n" . $hereprev);
			}
		}

# check for bad placement of section $InitAttribute (e.g.: __initdata)
		if ($line =~ /(\b$InitAttribute\b)/) {
			my $attr = $1;
			if ($line =~ /^\+\s*static\s+(?:const\s+)?(?:$attr\s+)?($NonptrTypeWithAttr)\s+(?:$attr\s+)?($Ident(?:\[[^]]*\])?)\s*[=;]/) {
				my $ptr = $1;
				my $var = $2;
				if ((($ptr =~ /\b(union|struct)\s+$attr\b/ &&
				      ERROR("MISPLACED_INIT",
					    "$attr should be placed after $var\n" . $herecurr)) ||
				     ($ptr !~ /\b(union|struct)\s+$attr\b/ &&
				      WARN("MISPLACED_INIT",
					   "$attr should be placed after $var\n" . $herecurr))) &&
				    $fix) {
					$fixed[$fixlinenr] =~ s/(\bstatic\s+(?:const\s+)?)(?:$attr\s+)?($NonptrTypeWithAttr)\s+(?:$attr\s+)?($Ident(?:\[[^]]*\])?)\s*([=;])\s*/"$1" . trim(string_find_replace($2, "\\s*$attr\\s*", " ")) . " " . trim(string_find_replace($3, "\\s*$attr\\s*", "")) . " $attr" . ("$4" eq ";" ? ";" : " = ")/e;
				}
			}
		}

# check for $InitAttributeData (ie: __initdata) with const
		if ($line =~ /\bconst\b/ && $line =~ /($InitAttributeData)/) {
			my $attr = $1;
			$attr =~ /($InitAttributePrefix)(.*)/;
			my $attr_prefix = $1;
			my $attr_type = $2;
			if (ERROR("INIT_ATTRIBUTE",
				  "Use of const init definition must use ${attr_prefix}initconst\n" . $herecurr) &&
			    $fix) {
				$fixed[$fixlinenr] =~
				    s/$InitAttributeData/${attr_prefix}initconst/;
			}
		}

# check for $InitAttributeConst (ie: __initconst) without const
		if ($line !~ /\bconst\b/ && $line =~ /($InitAttributeConst)/) {
			my $attr = $1;
			if (ERROR("INIT_ATTRIBUTE",
				  "Use of $attr requires a separate use of const\n" . $herecurr) &&
			    $fix) {
				my $lead = $fixed[$fixlinenr] =~
				    /(^\+\s*(?:static\s+))/;
				$lead = rtrim($1);
				$lead = "$lead " if ($lead !~ /^\+$/);
				$lead = "${lead}const ";
				$fixed[$fixlinenr] =~ s/(^\+\s*(?:static\s+))/$lead/;
			}
		}

# don't use __constant_<foo> functions outside of include/uapi/
		if ($realfile !~ m@^include/uapi/@ &&
		    $line =~ /(__constant_(?:htons|ntohs|[bl]e(?:16|32|64)_to_cpu|cpu_to_[bl]e(?:16|32|64)))\s*\(/) {
			my $constant_func = $1;
			my $func = $constant_func;
			$func =~ s/^__constant_//;
			if (WARN("CONSTANT_CONVERSION",
				 "$constant_func should be $func\n" . $herecurr) &&
			    $fix) {
				$fixed[$fixlinenr] =~ s/\b$constant_func\b/$func/g;
			}
		}

# prefer usleep_range over udelay
		if ($line =~ /\budelay\s*\(\s*(\d+)\s*\)/) {
			my $delay = $1;
			# ignore udelay's < 10, however
			if (! ($delay < 10) ) {
				CHK("USLEEP_RANGE",
				    "usleep_range is preferred over udelay; see Documentation/timers/timers-howto.txt\n" . $herecurr);
			}
			if ($delay > 2000) {
				WARN("LONG_UDELAY",
				     "long udelay - prefer mdelay; see arch/arm/include/asm/delay.h\n" . $herecurr);
			}
		}

# warn about unexpectedly long msleep's
		if ($line =~ /\bmsleep\s*\((\d+)\);/) {
			if ($1 < 20) {
				WARN("MSLEEP",
				     "msleep < 20ms can sleep for up to 20ms; see Documentation/timers/timers-howto.txt\n" . $herecurr);
			}
		}

# check for comparisons of jiffies
		if ($line =~ /\bjiffies\s*$Compare|$Compare\s*jiffies\b/) {
			WARN("JIFFIES_COMPARISON",
			     "Comparing jiffies is almost always wrong; prefer time_after, time_before and friends\n" . $herecurr);
		}

# check for comparisons of get_jiffies_64()
		if ($line =~ /\bget_jiffies_64\s*\(\s*\)\s*$Compare|$Compare\s*get_jiffies_64\s*\(\s*\)/) {
			WARN("JIFFIES_COMPARISON",
			     "Comparing get_jiffies_64() is almost always wrong; prefer time_after64, time_before64 and friends\n" . $herecurr);
		}

# warn about #ifdefs in C files
#		if ($line =~ /^.\s*\#\s*if(|n)def/ && ($realfile =~ /\.c$/)) {
#			print "#ifdef in C files should be avoided\n";
#			print "$herecurr";
#			$clean = 0;
#		}

# warn about spacing in #ifdefs
		if ($line =~ /^.\s*\#\s*(ifdef|ifndef|elif)\s\s+/) {
			if (ERROR("SPACING",
				  "exactly one space required after that #$1\n" . $herecurr) &&
			    $fix) {
				$fixed[$fixlinenr] =~
				    s/^(.\s*\#\s*(ifdef|ifndef|elif))\s{2,}/$1 /;
			}

		}

# check for spinlock_t definitions without a comment.
		if ($line =~ /^.\s*(struct\s+mutex|spinlock_t)\s+\S+;/ ||
		    $line =~ /^.\s*(DEFINE_MUTEX)\s*\(/) {
			my $which = $1;
			if (!ctx_has_comment($first_line, $linenr)) {
				CHK("UNCOMMENTED_DEFINITION",
				    "$1 definition without comment\n" . $herecurr);
			}
		}
# check for memory barriers without a comment.
		if ($line =~ /\b(mb|rmb|wmb|read_barrier_depends|smp_mb|smp_rmb|smp_wmb|smp_read_barrier_depends)\(/) {
			if (!ctx_has_comment($first_line, $linenr)) {
				WARN("MEMORY_BARRIER",
				     "memory barrier without comment\n" . $herecurr);
			}
		}
# check of hardware specific defines
		if ($line =~ m@^.\s*\#\s*if.*\b(__i386__|__powerpc64__|__sun__|__s390x__)\b@ && $realfile !~ m@include/asm-@) {
			CHK("ARCH_DEFINES",
			    "architecture specific defines should be avoided\n" .  $herecurr);
		}

# Check that the storage class is at the beginning of a declaration
		if ($line =~ /\b$Storage\b/ && $line !~ /^.\s*$Storage\b/) {
			WARN("STORAGE_CLASS",
			     "storage class should be at the beginning of the declaration\n" . $herecurr)
		}

# check the location of the inline attribute, that it is between
# storage class and type.
		if ($line =~ /\b$Type\s+$Inline\b/ ||
		    $line =~ /\b$Inline\s+$Storage\b/) {
			ERROR("INLINE_LOCATION",
			      "inline keyword should sit between storage class and type\n" . $herecurr);
		}

# Check for __inline__ and __inline, prefer inline
		if ($realfile !~ m@\binclude/uapi/@ &&
		    $line =~ /\b(__inline__|__inline)\b/) {
			if (WARN("INLINE",
				 "plain inline is preferred over $1\n" . $herecurr) &&
			    $fix) {
				$fixed[$fixlinenr] =~ s/\b(__inline__|__inline)\b/inline/;

			}
		}

# Check for __attribute__ packed, prefer __packed
		if ($realfile !~ m@\binclude/uapi/@ &&
		    $line =~ /\b__attribute__\s*\(\s*\(.*\bpacked\b/) {
			WARN("PREFER_PACKED",
			     "__packed is preferred over __attribute__((packed))\n" . $herecurr);
		}

# Check for __attribute__ aligned, prefer __aligned
		if ($realfile !~ m@\binclude/uapi/@ &&
		    $line =~ /\b__attribute__\s*\(\s*\(.*aligned/) {
			WARN("PREFER_ALIGNED",
			     "__aligned(size) is preferred over __attribute__((aligned(size)))\n" . $herecurr);
		}

# Check for __attribute__ format(printf, prefer __printf
		if ($realfile !~ m@\binclude/uapi/@ &&
		    $line =~ /\b__attribute__\s*\(\s*\(\s*format\s*\(\s*printf/) {
			if (WARN("PREFER_PRINTF",
				 "__printf(string-index, first-to-check) is preferred over __attribute__((format(printf, string-index, first-to-check)))\n" . $herecurr) &&
			    $fix) {
				$fixed[$fixlinenr] =~ s/\b__attribute__\s*\(\s*\(\s*format\s*\(\s*printf\s*,\s*(.*)\)\s*\)\s*\)/"__printf(" . trim($1) . ")"/ex;

			}
		}

# Check for __attribute__ format(scanf, prefer __scanf
		if ($realfile !~ m@\binclude/uapi/@ &&
		    $line =~ /\b__attribute__\s*\(\s*\(\s*format\s*\(\s*scanf\b/) {
			if (WARN("PREFER_SCANF",
				 "__scanf(string-index, first-to-check) is preferred over __attribute__((format(scanf, string-index, first-to-check)))\n" . $herecurr) &&
			    $fix) {
				$fixed[$fixlinenr] =~ s/\b__attribute__\s*\(\s*\(\s*format\s*\(\s*scanf\s*,\s*(.*)\)\s*\)\s*\)/"__scanf(" . trim($1) . ")"/ex;
			}
		}

# check for sizeof(&)
		if ($line =~ /\bsizeof\s*\(\s*\&/) {
			WARN("SIZEOF_ADDRESS",
			     "sizeof(& should be avoided\n" . $herecurr);
		}

# check for sizeof without parenthesis
		if ($line =~ /\bsizeof\s+((?:\*\s*|)$Lval|$Type(?:\s+$Lval|))/) {
			if (WARN("SIZEOF_PARENTHESIS",
				 "sizeof $1 should be sizeof($1)\n" . $herecurr) &&
			    $fix) {
				$fixed[$fixlinenr] =~ s/\bsizeof\s+((?:\*\s*|)$Lval|$Type(?:\s+$Lval|))/"sizeof(" . trim($1) . ")"/ex;
			}
		}

# check for line continuations in quoted strings with odd counts of "
		if ($rawline =~ /\\$/ && $rawline =~ tr/"/"/ % 2) {
			WARN("LINE_CONTINUATIONS",
			     "Avoid line continuations in quoted strings\n" . $herecurr);
		}

# check for struct spinlock declarations
		if ($line =~ /^.\s*\bstruct\s+spinlock\s+\w+\s*;/) {
			WARN("USE_SPINLOCK_T",
			     "struct spinlock should be spinlock_t\n" . $herecurr);
		}

# check for seq_printf uses that could be seq_puts
		if ($sline =~ /\bseq_printf\s*\(.*"\s*\)\s*;\s*$/) {
			my $fmt = get_quoted_string($line, $rawline);
			if ($fmt ne "" && $fmt !~ /[^\\]\%/) {
				if (WARN("PREFER_SEQ_PUTS",
					 "Prefer seq_puts to seq_printf\n" . $herecurr) &&
				    $fix) {
					$fixed[$fixlinenr] =~ s/\bseq_printf\b/seq_puts/;
				}
			}
		}

# Check for misused memsets
		if ($^V && $^V ge 5.10.0 &&
		    defined $stat &&
		    $stat =~ /^\+(?:.*?)\bmemset\s*\(\s*$FuncArg\s*,\s*$FuncArg\s*\,\s*$FuncArg\s*\)/s) {

			my $ms_addr = $2;
			my $ms_val = $7;
			my $ms_size = $12;

			if ($ms_size =~ /^(0x|)0$/i) {
				ERROR("MEMSET",
				      "memset to 0's uses 0 as the 2nd argument, not the 3rd\n" . "$here\n$stat\n");
			} elsif ($ms_size =~ /^(0x|)1$/i) {
				WARN("MEMSET",
				     "single byte memset is suspicious. Swapped 2nd/3rd argument?\n" . "$here\n$stat\n");
			}
		}

# Check for memcpy(foo, bar, ETH_ALEN) that could be ether_addr_copy(foo, bar)
		if ($^V && $^V ge 5.10.0 &&
		    $line =~ /^\+(?:.*?)\bmemcpy\s*\(\s*$FuncArg\s*,\s*$FuncArg\s*\,\s*ETH_ALEN\s*\)/s) {
			if (WARN("PREFER_ETHER_ADDR_COPY",
				 "Prefer ether_addr_copy() over memcpy() if the Ethernet addresses are __aligned(2)\n" . $herecurr) &&
			    $fix) {
				$fixed[$fixlinenr] =~ s/\bmemcpy\s*\(\s*$FuncArg\s*,\s*$FuncArg\s*\,\s*ETH_ALEN\s*\)/ether_addr_copy($2, $7)/;
			}
		}

# typecasts on min/max could be min_t/max_t
		if ($^V && $^V ge 5.10.0 &&
		    defined $stat &&
		    $stat =~ /^\+(?:.*?)\b(min|max)\s*\(\s*$FuncArg\s*,\s*$FuncArg\s*\)/) {
			if (defined $2 || defined $7) {
				my $call = $1;
				my $cast1 = deparenthesize($2);
				my $arg1 = $3;
				my $cast2 = deparenthesize($7);
				my $arg2 = $8;
				my $cast;

				if ($cast1 ne "" && $cast2 ne "" && $cast1 ne $cast2) {
					$cast = "$cast1 or $cast2";
				} elsif ($cast1 ne "") {
					$cast = $cast1;
				} else {
					$cast = $cast2;
				}
				WARN("MINMAX",
				     "$call() should probably be ${call}_t($cast, $arg1, $arg2)\n" . "$here\n$stat\n");
			}
		}

# check usleep_range arguments
		if ($^V && $^V ge 5.10.0 &&
		    defined $stat &&
		    $stat =~ /^\+(?:.*?)\busleep_range\s*\(\s*($FuncArg)\s*,\s*($FuncArg)\s*\)/) {
			my $min = $1;
			my $max = $7;
			if ($min eq $max) {
				WARN("USLEEP_RANGE",
				     "usleep_range should not use min == max args; see Documentation/timers/timers-howto.txt\n" . "$here\n$stat\n");
			} elsif ($min =~ /^\d+$/ && $max =~ /^\d+$/ &&
				 $min > $max) {
				WARN("USLEEP_RANGE",
				     "usleep_range args reversed, use min then max; see Documentation/timers/timers-howto.txt\n" . "$here\n$stat\n");
			}
		}

# check for naked sscanf
		if ($^V && $^V ge 5.10.0 &&
		    defined $stat &&
		    $line =~ /\bsscanf\b/ &&
		    ($stat !~ /$Ident\s*=\s*sscanf\s*$balanced_parens/ &&
		     $stat !~ /\bsscanf\s*$balanced_parens\s*(?:$Compare)/ &&
		     $stat !~ /(?:$Compare)\s*\bsscanf\s*$balanced_parens/)) {
			my $lc = $stat =~ tr@\n@@;
			$lc = $lc + $linenr;
			my $stat_real = raw_line($linenr, 0);
		        for (my $count = $linenr + 1; $count <= $lc; $count++) {
				$stat_real = $stat_real . "\n" . raw_line($count, 0);
			}
			WARN("NAKED_SSCANF",
			     "unchecked sscanf return value\n" . "$here\n$stat_real\n");
		}

# check for simple sscanf that should be kstrto<foo>
		if ($^V && $^V ge 5.10.0 &&
		    defined $stat &&
		    $line =~ /\bsscanf\b/) {
			my $lc = $stat =~ tr@\n@@;
			$lc = $lc + $linenr;
			my $stat_real = raw_line($linenr, 0);
		        for (my $count = $linenr + 1; $count <= $lc; $count++) {
				$stat_real = $stat_real . "\n" . raw_line($count, 0);
			}
			if ($stat_real =~ /\bsscanf\b\s*\(\s*$FuncArg\s*,\s*("[^"]+")/) {
				my $format = $6;
				my $count = $format =~ tr@%@%@;
				if ($count == 1 &&
				    $format =~ /^"\%(?i:ll[udxi]|[udxi]ll|ll|[hl]h?[udxi]|[udxi][hl]h?|[hl]h?|[udxi])"$/) {
					WARN("SSCANF_TO_KSTRTO",
					     "Prefer kstrto<type> to single variable sscanf\n" . "$here\n$stat_real\n");
				}
			}
		}

# check for new externs in .h files.
		if ($realfile =~ /\.h$/ &&
		    $line =~ /^\+\s*(extern\s+)$Type\s*$Ident\s*\(/s) {
			if (CHK("AVOID_EXTERNS",
				"extern prototypes should be avoided in .h files\n" . $herecurr) &&
			    $fix) {
				$fixed[$fixlinenr] =~ s/(.*)\bextern\b\s*(.*)/$1$2/;
			}
		}

# check for new externs in .c files.
		if ($realfile =~ /\.c$/ && defined $stat &&
		    $stat =~ /^.\s*(?:extern\s+)?$Type\s+($Ident)(\s*)\(/s)
		{
			my $function_name = $1;
			my $paren_space = $2;

			my $s = $stat;
			if (defined $cond) {
				substr($s, 0, length($cond), '');
			}
			if ($s =~ /^\s*;/ &&
			    $function_name ne 'uninitialized_var')
			{
				WARN("AVOID_EXTERNS",
				     "externs should be avoided in .c files\n" .  $herecurr);
			}

			if ($paren_space =~ /\n/) {
				WARN("FUNCTION_ARGUMENTS",
				     "arguments for function declarations should follow identifier\n" . $herecurr);
			}

		} elsif ($realfile =~ /\.c$/ && defined $stat &&
		    $stat =~ /^.\s*extern\s+/)
		{
			WARN("AVOID_EXTERNS",
			     "externs should be avoided in .c files\n" .  $herecurr);
		}

# checks for new __setup's
		if ($rawline =~ /\b__setup\("([^"]*)"/) {
			my $name = $1;

			if (!grep(/$name/, @setup_docs)) {
				CHK("UNDOCUMENTED_SETUP",
				    "__setup appears un-documented -- check Documentation/kernel-parameters.txt\n" . $herecurr);
			}
		}

# check for pointless casting of kmalloc return
		if ($line =~ /\*\s*\)\s*[kv][czm]alloc(_node){0,1}\b/) {
			WARN("UNNECESSARY_CASTS",
			     "unnecessary cast may hide bugs, see http://c-faq.com/malloc/mallocnocast.html\n" . $herecurr);
		}

# alloc style
# p = alloc(sizeof(struct foo), ...) should be p = alloc(sizeof(*p), ...)
		if ($^V && $^V ge 5.10.0 &&
		    $line =~ /\b($Lval)\s*\=\s*(?:$balanced_parens)?\s*([kv][mz]alloc(?:_node)?)\s*\(\s*(sizeof\s*\(\s*struct\s+$Lval\s*\))/) {
			CHK("ALLOC_SIZEOF_STRUCT",
			    "Prefer $3(sizeof(*$1)...) over $3($4...)\n" . $herecurr);
		}

# check for k[mz]alloc with multiplies that could be kmalloc_array/kcalloc
		if ($^V && $^V ge 5.10.0 &&
		    $line =~ /\b($Lval)\s*\=\s*(?:$balanced_parens)?\s*(k[mz]alloc)\s*\(\s*($FuncArg)\s*\*\s*($FuncArg)\s*,/) {
			my $oldfunc = $3;
			my $a1 = $4;
			my $a2 = $10;
			my $newfunc = "kmalloc_array";
			$newfunc = "kcalloc" if ($oldfunc eq "kzalloc");
			my $r1 = $a1;
			my $r2 = $a2;
			if ($a1 =~ /^sizeof\s*\S/) {
				$r1 = $a2;
				$r2 = $a1;
			}
			if ($r1 !~ /^sizeof\b/ && $r2 =~ /^sizeof\s*\S/ &&
			    !($r1 =~ /^$Constant$/ || $r1 =~ /^[A-Z_][A-Z0-9_]*$/)) {
				if (WARN("ALLOC_WITH_MULTIPLY",
					 "Prefer $newfunc over $oldfunc with multiply\n" . $herecurr) &&
				    $fix) {
					$fixed[$fixlinenr] =~ s/\b($Lval)\s*\=\s*(?:$balanced_parens)?\s*(k[mz]alloc)\s*\(\s*($FuncArg)\s*\*\s*($FuncArg)/$1 . ' = ' . "$newfunc(" . trim($r1) . ', ' . trim($r2)/e;

				}
			}
		}

# check for krealloc arg reuse
		if ($^V && $^V ge 5.10.0 &&
		    $line =~ /\b($Lval)\s*\=\s*(?:$balanced_parens)?\s*krealloc\s*\(\s*\1\s*,/) {
			WARN("KREALLOC_ARG_REUSE",
			     "Reusing the krealloc arg is almost always a bug\n" . $herecurr);
		}

# check for alloc argument mismatch
		if ($line =~ /\b(kcalloc|kmalloc_array)\s*\(\s*sizeof\b/) {
			WARN("ALLOC_ARRAY_ARGS",
			     "$1 uses number as first arg, sizeof is generally wrong\n" . $herecurr);
		}

# check for multiple semicolons
		if ($line =~ /;\s*;\s*$/) {
			if (WARN("ONE_SEMICOLON",
				 "Statements terminations use 1 semicolon\n" . $herecurr) &&
			    $fix) {
				$fixed[$fixlinenr] =~ s/(\s*;\s*){2,}$/;/g;
			}
		}

# check for case / default statements not preceded by break/fallthrough/switch
		if ($line =~ /^.\s*(?:case\s+(?:$Ident|$Constant)\s*|default):/) {
			my $has_break = 0;
			my $has_statement = 0;
			my $count = 0;
			my $prevline = $linenr;
			while ($prevline > 1 && ($file || $count < 3) && !$has_break) {
				$prevline--;
				my $rline = $rawlines[$prevline - 1];
				my $fline = $lines[$prevline - 1];
				last if ($fline =~ /^\@\@/);
				next if ($fline =~ /^\-/);
				next if ($fline =~ /^.(?:\s*(?:case\s+(?:$Ident|$Constant)[\s$;]*|default):[\s$;]*)*$/);
				$has_break = 1 if ($rline =~ /fall[\s_-]*(through|thru)/i);
				next if ($fline =~ /^.[\s$;]*$/);
				$has_statement = 1;
				$count++;
				$has_break = 1 if ($fline =~ /\bswitch\b|\b(?:break\s*;[\s$;]*$|return\b|goto\b|continue\b)/);
			}
			if (!$has_break && $has_statement) {
				WARN("MISSING_BREAK",
				     "Possible switch case/default not preceeded by break or fallthrough comment\n" . $herecurr);
			}
		}

# check for switch/default statements without a break;
		if ($^V && $^V ge 5.10.0 &&
		    defined $stat &&
		    $stat =~ /^\+[$;\s]*(?:case[$;\s]+\w+[$;\s]*:[$;\s]*|)*[$;\s]*\bdefault[$;\s]*:[$;\s]*;/g) {
			my $ctx = '';
			my $herectx = $here . "\n";
			my $cnt = statement_rawlines($stat);
			for (my $n = 0; $n < $cnt; $n++) {
				$herectx .= raw_line($linenr, $n) . "\n";
			}
			WARN("DEFAULT_NO_BREAK",
			     "switch default: should use break\n" . $herectx);
		}

# check for gcc specific __FUNCTION__
		if ($line =~ /\b__FUNCTION__\b/) {
			if (WARN("USE_FUNC",
				 "__func__ should be used instead of gcc specific __FUNCTION__\n"  . $herecurr) &&
			    $fix) {
				$fixed[$fixlinenr] =~ s/\b__FUNCTION__\b/__func__/g;
			}
		}

# check for use of yield()
		if ($line =~ /\byield\s*\(\s*\)/) {
			WARN("YIELD",
			     "Using yield() is generally wrong. See yield() kernel-doc (sched/core.c)\n"  . $herecurr);
		}

# check for comparisons against true and false
		if ($line =~ /\+\s*(.*?)\b(true|false|$Lval)\s*(==|\!=)\s*(true|false|$Lval)\b(.*)$/i) {
			my $lead = $1;
			my $arg = $2;
			my $test = $3;
			my $otype = $4;
			my $trail = $5;
			my $op = "!";

			($arg, $otype) = ($otype, $arg) if ($arg =~ /^(?:true|false)$/i);

			my $type = lc($otype);
			if ($type =~ /^(?:true|false)$/) {
				if (("$test" eq "==" && "$type" eq "true") ||
				    ("$test" eq "!=" && "$type" eq "false")) {
					$op = "";
				}

				CHK("BOOL_COMPARISON",
				    "Using comparison to $otype is error prone\n" . $herecurr);

## maybe suggesting a correct construct would better
##				    "Using comparison to $otype is error prone.  Perhaps use '${lead}${op}${arg}${trail}'\n" . $herecurr);

			}
		}

# check for semaphores initialized locked
		if ($line =~ /^.\s*sema_init.+,\W?0\W?\)/) {
			WARN("CONSIDER_COMPLETION",
			     "consider using a completion\n" . $herecurr);
		}

# recommend kstrto* over simple_strto* and strict_strto*
		if ($line =~ /\b((simple|strict)_(strto(l|ll|ul|ull)))\s*\(/) {
			WARN("CONSIDER_KSTRTO",
			     "$1 is obsolete, use k$3 instead\n" . $herecurr);
		}

# check for __initcall(), use device_initcall() explicitly or more appropriate function please
		if ($line =~ /^.\s*__initcall\s*\(/) {
			WARN("USE_DEVICE_INITCALL",
			     "please use device_initcall() or more appropriate function instead of __initcall() (see include/linux/init.h)\n" . $herecurr);
		}

# check for various ops structs, ensure they are const.
		my $struct_ops = qr{acpi_dock_ops|
				address_space_operations|
				backlight_ops|
				block_device_operations|
				dentry_operations|
				dev_pm_ops|
				dma_map_ops|
				extent_io_ops|
				file_lock_operations|
				file_operations|
				hv_ops|
				ide_dma_ops|
				intel_dvo_dev_ops|
				item_operations|
				iwl_ops|
				kgdb_arch|
				kgdb_io|
				kset_uevent_ops|
				lock_manager_operations|
				microcode_ops|
				mtrr_ops|
				neigh_ops|
				nlmsvc_binding|
				pci_raw_ops|
				pipe_buf_operations|
				platform_hibernation_ops|
				platform_suspend_ops|
				proto_ops|
				rpc_pipe_ops|
				seq_operations|
				snd_ac97_build_ops|
				soc_pcmcia_socket_ops|
				stacktrace_ops|
				sysfs_ops|
				tty_operations|
				usb_mon_operations|
				wd_ops}x;
		if ($line !~ /\bconst\b/ &&
		    $line =~ /\bstruct\s+($struct_ops)\b/) {
			WARN("CONST_STRUCT",
			     "struct $1 should normally be const\n" .
				$herecurr);
		}

# use of NR_CPUS is usually wrong
# ignore definitions of NR_CPUS and usage to define arrays as likely right
		if ($line =~ /\bNR_CPUS\b/ &&
		    $line !~ /^.\s*\s*#\s*if\b.*\bNR_CPUS\b/ &&
		    $line !~ /^.\s*\s*#\s*define\b.*\bNR_CPUS\b/ &&
		    $line !~ /^.\s*$Declare\s.*\[[^\]]*NR_CPUS[^\]]*\]/ &&
		    $line !~ /\[[^\]]*\.\.\.[^\]]*NR_CPUS[^\]]*\]/ &&
		    $line !~ /\[[^\]]*NR_CPUS[^\]]*\.\.\.[^\]]*\]/)
		{
			WARN("NR_CPUS",
			     "usage of NR_CPUS is often wrong - consider using cpu_possible(), num_possible_cpus(), for_each_possible_cpu(), etc\n" . $herecurr);
		}

# Use of __ARCH_HAS_<FOO> or ARCH_HAVE_<BAR> is wrong.
		if ($line =~ /\+\s*#\s*define\s+((?:__)?ARCH_(?:HAS|HAVE)\w*)\b/) {
			ERROR("DEFINE_ARCH_HAS",
			      "#define of '$1' is wrong - use Kconfig variables or standard guards instead\n" . $herecurr);
		}

# check for %L{u,d,i} in strings
		my $string;
		while ($line =~ /(?:^|")([X\t]*)(?:"|$)/g) {
			$string = substr($rawline, $-[1], $+[1] - $-[1]);
			$string =~ s/%%/__/g;
			if ($string =~ /(?<!%)%L[udi]/) {
				WARN("PRINTF_L",
				     "\%Ld/%Lu are not-standard C, use %lld/%llu\n" . $herecurr);
				last;
			}
		}

# whine mightly about in_atomic
		if ($line =~ /\bin_atomic\s*\(/) {
			if ($realfile =~ m@^drivers/@) {
				ERROR("IN_ATOMIC",
				      "do not use in_atomic in drivers\n" . $herecurr);
			} elsif ($realfile !~ m@^kernel/@) {
				WARN("IN_ATOMIC",
				     "use of in_atomic() is incorrect outside core kernel code\n" . $herecurr);
			}
		}

# check for lockdep_set_novalidate_class
		if ($line =~ /^.\s*lockdep_set_novalidate_class\s*\(/ ||
		    $line =~ /__lockdep_no_validate__\s*\)/ ) {
			if ($realfile !~ m@^kernel/lockdep@ &&
			    $realfile !~ m@^include/linux/lockdep@ &&
			    $realfile !~ m@^drivers/base/core@) {
				ERROR("LOCKDEP",
				      "lockdep_no_validate class is reserved for device->mutex.\n" . $herecurr);
			}
		}

		if ($line =~ /debugfs_create_file.*S_IWUGO/ ||
		    $line =~ /DEVICE_ATTR.*S_IWUGO/ ) {
			WARN("EXPORTED_WORLD_WRITABLE",
			     "Exporting world writable files is usually an error. Consider more restrictive permissions.\n" . $herecurr);
		}

# Mode permission misuses where it seems decimal should be octal
# This uses a shortcut match to avoid unnecessary uses of a slow foreach loop
		if ($^V && $^V ge 5.10.0 &&
		    $line =~ /$mode_perms_search/) {
			foreach my $entry (@mode_permission_funcs) {
				my $func = $entry->[0];
				my $arg_pos = $entry->[1];

				my $skip_args = "";
				if ($arg_pos > 1) {
					$arg_pos--;
					$skip_args = "(?:\\s*$FuncArg\\s*,\\s*){$arg_pos,$arg_pos}";
				}
				my $test = "\\b$func\\s*\\(${skip_args}([\\d]+)\\s*[,\\)]";
				if ($line =~ /$test/) {
					my $val = $1;
					$val = $6 if ($skip_args ne "");

					if ($val !~ /^0$/ &&
					    (($val =~ /^$Int$/ && $val !~ /^$Octal$/) ||
					     length($val) ne 4)) {
						ERROR("NON_OCTAL_PERMISSIONS",
						      "Use 4 digit octal (0777) not decimal permissions\n" . $herecurr);
					}
				}
			}
		}
	}

	# If we have no input at all, then there is nothing to report on
	# so just keep quiet.
	if ($#rawlines == -1) {
		exit(0);
	}

	# In mailback mode only produce a report in the negative, for
	# things that appear to be patches.
	if ($mailback && ($clean == 1 || !$is_patch)) {
		exit(0);
	}

	# This is not a patch, and we are are in 'no-patch' mode so
	# just keep quiet.
	if (!$chk_patch && !$is_patch) {
		exit(0);
	}

	if (!$is_patch) {
		ERROR("NOT_UNIFIED_DIFF",
		      "Does not appear to be a unified-diff format patch\n");
	}
	if ($is_patch && $chk_signoff && $signoff == 0) {
		ERROR("MISSING_SIGN_OFF",
		      "Missing Signed-off-by: line(s)\n");
	}

	print report_dump();
	if ($summary && !($clean == 1 && $quiet == 1)) {
		print "$filename " if ($summary_file);
		print "total: $cnt_error errors, $cnt_warn warnings, " .
			(($check)? "$cnt_chk checks, " : "") .
			"$cnt_lines lines checked\n";
		print "\n" if ($quiet == 0);
	}

	if ($quiet == 0) {

		if ($^V lt 5.10.0) {
			print("NOTE: perl $^V is not modern enough to detect all possible issues.\n");
			print("An upgrade to at least perl v5.10.0 is suggested.\n\n");
		}

		# If there were whitespace errors which cleanpatch can fix
		# then suggest that.
		if ($rpt_cleaners) {
			print "NOTE: whitespace errors detected, you may wish to use scripts/cleanpatch or\n";
			print "      scripts/cleanfile\n\n";
			$rpt_cleaners = 0;
		}
	}

	hash_show_words(\%use_type, "Used");
	hash_show_words(\%ignore_type, "Ignored");

	if ($clean == 0 && $fix &&
	    ("@rawlines" ne "@fixed" ||
	     $#fixed_inserted >= 0 || $#fixed_deleted >= 0)) {
		my $newfile = $filename;
		$newfile .= ".EXPERIMENTAL-checkpatch-fixes" if (!$fix_inplace);
		my $linecount = 0;
		my $f;

		@fixed = fix_inserted_deleted_lines(\@fixed, \@fixed_inserted, \@fixed_deleted);

		open($f, '>', $newfile)
		    or die "$P: Can't open $newfile for write\n";
		foreach my $fixed_line (@fixed) {
			$linecount++;
			if ($file) {
				if ($linecount > 3) {
					$fixed_line =~ s/^\+//;
					print $f $fixed_line . "\n";
				}
			} else {
				print $f $fixed_line . "\n";
			}
		}
		close($f);

		if (!$quiet) {
			print << "EOM";
Wrote EXPERIMENTAL --fix correction(s) to '$newfile'

Do _NOT_ trust the results written to this file.
Do _NOT_ submit these changes without inspecting them for correctness.

This EXPERIMENTAL file is simply a convenience to help rewrite patches.
No warranties, expressed or implied...

EOM
		}
	}

	if ($clean == 1 && $quiet == 0) {
		print "$vname has no obvious style problems and is ready for submission.\n"
	}
	if ($clean == 0 && $quiet == 0) {
		print << "EOM";
$vname has style problems, please review.

If any of these errors are false positives, please report
them to the maintainer, see CHECKPATCH in MAINTAINERS.
EOM
	}

	return $clean;
}<|MERGE_RESOLUTION|>--- conflicted
+++ resolved
@@ -2135,14 +2135,7 @@
 # Check for improperly formed commit descriptions
 		if ($in_commit_log &&
 		    $line =~ /\bcommit\s+[0-9a-f]{5,}/i &&
-<<<<<<< HEAD
 		    $line !~ /\b[Cc]ommit [0-9a-f]{12,40} \("/) {
-=======
-		    !($line =~ /\b[Cc]ommit [0-9a-f]{12,40} \("/ ||
-		      ($line =~ /\b[Cc]ommit [0-9a-f]{12,40}\s*$/ &&
-		       defined $rawlines[$linenr] &&
-		       $rawlines[$linenr] =~ /^\s*\("/))) {
->>>>>>> 48bf1d72
 			$line =~ /\b(c)ommit\s+([0-9a-f]{5,})/i;
 			my $init_char = $1;
 			my $orig_commit = lc($2);
