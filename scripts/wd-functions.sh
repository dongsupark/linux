--- conflicted
+++ resolved
@@ -41,11 +41,7 @@
 
 _find_tarball()
 {
-<<<<<<< HEAD
-    local version=$1 xz_ok=$2 dir subdir major
-=======
     local version=$1 suffixes=$2 dir subdir major suffix
->>>>>>> 1b9a7b8c
 
     set -- ${version//[.-]/ }
     major=$1.$2
@@ -62,23 +58,12 @@
     fi
     for dir in . $MIRROR {/mounts,/labs,}/mirror/kernel; do
         for subdir in "" "/v$major" "/testing" "/v$major/testing"; do
-<<<<<<< HEAD
-            if test -n "$xz_ok" -a -r "$dir$subdir/linux-$version.tar.xz"; then
-                echo "$dir$subdir/linux-$version.tar.xz"
-                return
-            fi
-            if test -r "$dir$subdir/linux-$version.tar.bz2"; then
-                echo "$dir$subdir/linux-$version.tar.bz2"
-                return
-            fi
-=======
             for suffix in $suffixes; do
                 if test -r "$dir$subdir/linux-$version.$suffix"; then
                     echo "$_"
                     return
                 fi
             done
->>>>>>> 1b9a7b8c
         done
     done
 }
@@ -155,17 +140,13 @@
 {
     local version=$1 dest=$2 tarball
 
-    tarball=$(_find_tarball "$version" zx_ok)
+    tarball=$(_find_tarball "$version")
     mkdir -p "$dest"
     if test -n "$tarball"; then
         echo "Extracting $tarball"
         case "$tarball" in
         *.bz2) tar -xjf "$tarball" -C "$dest" --strip-components=1 ;;
-<<<<<<< HEAD
-        *.xz) tar -xJf "$tarball" -C "$dest" --strip-components=1 ;;
-=======
         *.xz) xz -d <"$tarball" | tar -xf - -C "$dest" --strip-components=1 ;;
->>>>>>> 1b9a7b8c
         *) tar -xf "$tarball" -C "$dest" --strip-components=1 ;;
         esac
         return
