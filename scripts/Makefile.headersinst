--- conflicted
+++ resolved
@@ -47,16 +47,6 @@
 all-files     := $(header-y) $(genhdr-y) $(wrapper-files)
 output-files  := $(addprefix $(installdir)/, $(all-files))
 
-<<<<<<< HEAD
-input-files   := $(foreach hdr, $(header-y), \
-		   $(if $(wildcard $(srcdir)/$(hdr)), \
-			$(wildcard $(srcdir)/$(hdr)), \
-			$(if $(wildcard $(oldsrcdir)/$(hdr)), \
-				$(wildcard $(oldsrcdir)/$(hdr)), \
-				$(error Missing UAPI file $(srcdir)/$(hdr))) \
-		   )) \
-		 $(foreach hdr, $(genhdr-y), \
-=======
 input-files1  := $(foreach hdr, $(header-y), \
 		   $(if $(wildcard $(srcdir)/$(hdr)), \
 			$(wildcard $(srcdir)/$(hdr))) \
@@ -70,7 +60,6 @@
 		   ))
 input-files2-name := $(notdir $(input-files2))
 input-files3  := $(foreach hdr, $(genhdr-y), \
->>>>>>> d0e0ac97
 		   $(if	$(wildcard $(gendir)/$(hdr)), \
 			$(wildcard $(gendir)/$(hdr)), \
 			$(error Missing generated UAPI file $(gendir)/$(hdr)) \
@@ -89,13 +78,9 @@
 quiet_cmd_install = INSTALL $(printdir) ($(words $(all-files))\
                             file$(if $(word 2, $(all-files)),s))
       cmd_install = \
-<<<<<<< HEAD
-        $(CONFIG_SHELL) $< $(installdir) $(input-files); \
-=======
         $(CONFIG_SHELL) $< $(installdir) $(srcdir) $(input-files1-name); \
         $(CONFIG_SHELL) $< $(installdir) $(oldsrcdir) $(input-files2-name); \
         $(CONFIG_SHELL) $< $(installdir) $(gendir) $(input-files3-name); \
->>>>>>> d0e0ac97
         for F in $(wrapper-files); do                                   \
                 echo "\#include <asm-generic/$$F>" > $(installdir)/$$F;    \
         done;                                                           \
@@ -121,11 +106,7 @@
 	@:
 
 targets += $(install-file)
-<<<<<<< HEAD
-$(install-file): scripts/headers_install.sh $(input-files) FORCE
-=======
 $(install-file): scripts/headers_install.sh $(input-files1) $(input-files2) $(input-files3) FORCE
->>>>>>> d0e0ac97
 	$(if $(unwanted),$(call cmd,remove),)
 	$(if $(wildcard $(dir $@)),,$(shell mkdir -p $(dir $@)))
 	$(call if_changed,install)
