# ===========================================================================
# Kernel configuration targets
# These targets are used from top-level makefile

PHONY += oldconfig xconfig gconfig menuconfig config silentoldconfig update-po-config \
	localmodconfig localyesconfig kvmconfig

ifdef KBUILD_KCONFIG
Kconfig := $(KBUILD_KCONFIG)
else
Kconfig := Kconfig
endif

xconfig: $(obj)/qconf
	$< $(Kconfig)

gconfig: $(obj)/gconf
	$< $(Kconfig)

menuconfig: $(obj)/mconf
	$< $(Kconfig)

config: $(obj)/conf
	$< --oldaskconfig $(Kconfig)

nconfig: $(obj)/nconf
	$< $(Kconfig)

oldconfig: $(obj)/conf
	$< --$@ $(Kconfig)

silentoldconfig: $(obj)/conf
	$(Q)mkdir -p include/generated
	$< --$@ $(Kconfig)

<<<<<<< HEAD
localyesconfig localmodconfig: $(obj)/streamline_config.pl $(obj)/conf
=======
kvmconfig:
	$(Q)$(CONFIG_SHELL) $(srctree)/scripts/config -e KVMTOOL_TEST_ENABLE
	@echo 'Kernel configuration modified to run as KVM guest.'

# if no path is given, then use src directory to find file
ifdef LSMOD
LSMOD_F := $(LSMOD)
ifeq ($(findstring /,$(LSMOD)),)
  LSMOD_F := $(objtree)/$(LSMOD)
endif
endif

localmodconfig: $(obj)/streamline_config.pl $(obj)/conf
>>>>>>> 3b08ed02
	$(Q)mkdir -p include/generated
	$(Q)perl $< --$@ $(srctree) $(Kconfig) > .tmp.config
	$(Q)if [ -f .config ]; then 					\
			cmp -s .tmp.config .config ||			\
			(mv -f .config .config.old.1;			\
			 mv -f .tmp.config .config;			\
			 $(obj)/conf --silentoldconfig $(Kconfig);	\
			 mv -f .config.old.1 .config.old)		\
	else								\
			mv -f .tmp.config .config;			\
			$(obj)/conf --silentoldconfig $(Kconfig);	\
	fi
	$(Q)rm -f .tmp.config

# Create new linux.pot file
# Adjust charset to UTF-8 in .po file to accept UTF-8 in Kconfig files
# The symlink is used to repair a deficiency in arch/um
update-po-config: $(obj)/kxgettext $(obj)/gconf.glade.h
	$(Q)echo "  GEN config"
	$(Q)xgettext --default-domain=linux                         \
	    --add-comments --keyword=_ --keyword=N_                 \
	    --from-code=UTF-8                                       \
	    --files-from=$(srctree)/scripts/kconfig/POTFILES.in     \
	    --directory=$(srctree) --directory=$(objtree)           \
	    --output $(obj)/config.pot
	$(Q)sed -i s/CHARSET/UTF-8/ $(obj)/config.pot
	$(Q)ln -fs Kconfig.x86 arch/um/Kconfig
	$(Q)(for i in `ls $(srctree)/arch/*/Kconfig`;    \
	    do                                           \
		echo "  GEN $$i";                        \
		$(obj)/kxgettext $$i                     \
		     >> $(obj)/config.pot;               \
	    done )
	$(Q)msguniq --sort-by-file --to-code=UTF-8 $(obj)/config.pot \
	    --output $(obj)/linux.pot
	$(Q)rm -f $(srctree)/arch/um/Kconfig
	$(Q)rm -f $(obj)/config.pot

PHONY += allnoconfig allyesconfig allmodconfig alldefconfig randconfig

allnoconfig allyesconfig allmodconfig alldefconfig randconfig: $(obj)/conf
	$< --$@ $(Kconfig)

PHONY += listnewconfig oldnoconfig savedefconfig defconfig

listnewconfig oldnoconfig: $(obj)/conf
	$< --$@ $(Kconfig)

savedefconfig: $(obj)/conf
	$< --$@=defconfig $(Kconfig)

defconfig: $(obj)/conf
ifeq ($(KBUILD_DEFCONFIG),)
	$< --defconfig $(Kconfig)
else
	@echo "*** Default configuration is based on '$(KBUILD_DEFCONFIG)'"
	$(Q)$< --defconfig=arch/$(SRCARCH)/configs/$(KBUILD_DEFCONFIG) $(Kconfig)
endif

%_defconfig: $(obj)/conf
	$(Q)$< --defconfig=arch/$(SRCARCH)/configs/$@ $(Kconfig)

# Help text used by make help
help:
	@echo  '  config	  - Update current config utilising a line-oriented program'
	@echo  '  nconfig         - Update current config utilising a ncurses menu based program'
	@echo  '  menuconfig	  - Update current config utilising a menu based program'
	@echo  '  xconfig	  - Update current config utilising a QT based front-end'
	@echo  '  gconfig	  - Update current config utilising a GTK based front-end'
	@echo  '  oldconfig	  - Update current config utilising a provided .config as base'
	@echo  '  localmodconfig  - Update current config disabling modules not loaded'
	@echo  '  localyesconfig  - Update current config converting local mods to core'
	@echo  '  silentoldconfig - Same as oldconfig, but quietly, additionally update deps'
	@echo  '  defconfig	  - New config with default from ARCH supplied defconfig'
	@echo  '  savedefconfig   - Save current config as ./defconfig (minimal config)'
	@echo  '  allnoconfig	  - New config where all options are answered with no'
	@echo  '  allyesconfig	  - New config where all options are accepted with yes'
	@echo  '  allmodconfig	  - New config selecting modules when possible'
	@echo  '  alldefconfig    - New config with all symbols set to default'
	@echo  '  randconfig	  - New config with random answer to all options'
	@echo  '  listnewconfig   - List new options'
	@echo  '  oldnoconfig     - Same as silentoldconfig but set new symbols to n (unset)'

# lxdialog stuff
check-lxdialog  := $(srctree)/$(src)/lxdialog/check-lxdialog.sh

# Use recursively expanded variables so we do not call gcc unless
# we really need to do so. (Do not call gcc as part of make mrproper)
HOST_EXTRACFLAGS += $(shell $(CONFIG_SHELL) $(check-lxdialog) -ccflags) \
                    -DLOCALE

# ===========================================================================
# Shared Makefile for the various kconfig executables:
# conf:	  Used for defconfig, oldconfig and related targets
# nconf:  Used for the nconfig target.
#         Utilizes ncurses
# mconf:  Used for the menuconfig target
#         Utilizes the lxdialog package
# qconf:  Used for the xconfig target
#         Based on QT which needs to be installed to compile it
# gconf:  Used for the gconfig target
#         Based on GTK which needs to be installed to compile it
# object files used by all kconfig flavours

lxdialog := lxdialog/checklist.o lxdialog/util.o lxdialog/inputbox.o
lxdialog += lxdialog/textbox.o lxdialog/yesno.o lxdialog/menubox.o

conf-objs	:= conf.o  zconf.tab.o
mconf-objs     := mconf.o zconf.tab.o $(lxdialog)
nconf-objs     := nconf.o zconf.tab.o nconf.gui.o
kxgettext-objs	:= kxgettext.o zconf.tab.o
qconf-cxxobjs	:= qconf.o
qconf-objs	:= zconf.tab.o
gconf-objs	:= gconf.o zconf.tab.o

hostprogs-y := conf

ifeq ($(MAKECMDGOALS),nconfig)
	hostprogs-y += nconf
endif

ifeq ($(MAKECMDGOALS),menuconfig)
	hostprogs-y += mconf
endif

ifeq ($(MAKECMDGOALS),update-po-config)
	hostprogs-y += kxgettext
endif

ifeq ($(MAKECMDGOALS),xconfig)
	qconf-target := 1
endif
ifeq ($(MAKECMDGOALS),gconfig)
	gconf-target := 1
endif


ifeq ($(qconf-target),1)
	hostprogs-y += qconf
endif

ifeq ($(gconf-target),1)
	hostprogs-y += gconf
endif

clean-files	:= qconf.moc .tmp_qtcheck .tmp_gtkcheck
clean-files	+= zconf.tab.c zconf.lex.c zconf.hash.c gconf.glade.h
clean-files     += mconf qconf gconf nconf
clean-files     += config.pot linux.pot

# Check that we have the required ncurses stuff installed for lxdialog (menuconfig)
PHONY += $(obj)/dochecklxdialog
$(addprefix $(obj)/,$(lxdialog)): $(obj)/dochecklxdialog
$(obj)/dochecklxdialog:
	$(Q)$(CONFIG_SHELL) $(check-lxdialog) -check $(HOSTCC) $(HOST_EXTRACFLAGS) $(HOSTLOADLIBES_mconf)

always := dochecklxdialog

# Add environment specific flags
HOST_EXTRACFLAGS += $(shell $(CONFIG_SHELL) $(srctree)/$(src)/check.sh $(HOSTCC) $(HOSTCFLAGS))

# generated files seem to need this to find local include files
HOSTCFLAGS_zconf.lex.o	:= -I$(src)
HOSTCFLAGS_zconf.tab.o	:= -I$(src)

LEX_PREFIX_zconf	:= zconf
YACC_PREFIX_zconf	:= zconf

HOSTLOADLIBES_qconf	= $(KC_QT_LIBS)
HOSTCXXFLAGS_qconf.o	= $(KC_QT_CFLAGS)

HOSTLOADLIBES_gconf	= `pkg-config --libs gtk+-2.0 gmodule-2.0 libglade-2.0`
HOSTCFLAGS_gconf.o	= `pkg-config --cflags gtk+-2.0 gmodule-2.0 libglade-2.0` \
                          -Wno-missing-prototypes

HOSTLOADLIBES_mconf   = $(shell $(CONFIG_SHELL) $(check-lxdialog) -ldflags $(HOSTCC))

HOSTLOADLIBES_nconf	= -lmenu -lpanel -lncurses
$(obj)/qconf.o: $(obj)/.tmp_qtcheck

ifeq ($(qconf-target),1)
$(obj)/.tmp_qtcheck: $(src)/Makefile
-include $(obj)/.tmp_qtcheck

# QT needs some extra effort...
$(obj)/.tmp_qtcheck:
	@set -e; echo "  CHECK   qt"; dir=""; pkg=""; \
	if ! pkg-config --exists QtCore 2> /dev/null; then \
	    echo "* Unable to find the QT4 tool qmake. Trying to use QT3"; \
	    pkg-config --exists qt 2> /dev/null && pkg=qt; \
	    pkg-config --exists qt-mt 2> /dev/null && pkg=qt-mt; \
	    if [ -n "$$pkg" ]; then \
	      cflags="\$$(shell pkg-config $$pkg --cflags)"; \
	      libs="\$$(shell pkg-config $$pkg --libs)"; \
	      moc="\$$(shell pkg-config $$pkg --variable=prefix)/bin/moc"; \
	      dir="$$(pkg-config $$pkg --variable=prefix)"; \
	    else \
	      for d in $$QTDIR /usr/share/qt* /usr/lib/qt*; do \
	        if [ -f $$d/include/qconfig.h ]; then dir=$$d; break; fi; \
	      done; \
	      if [ -z "$$dir" ]; then \
	        echo "*"; \
	        echo "* Unable to find any QT installation. Please make sure that"; \
	        echo "* the QT4 or QT3 development package is correctly installed and"; \
	        echo "* either qmake can be found or install pkg-config or set"; \
	        echo "* the QTDIR environment variable to the correct location."; \
	        echo "*"; \
	        false; \
	      fi; \
	      libpath=$$dir/lib; lib=qt; osdir=""; \
	      $(HOSTCXX) -print-multi-os-directory > /dev/null 2>&1 && \
	        osdir=x$$($(HOSTCXX) -print-multi-os-directory); \
	      test -d $$libpath/$$osdir && libpath=$$libpath/$$osdir; \
	      test -f $$libpath/libqt-mt.so && lib=qt-mt; \
	      cflags="-I$$dir/include"; \
	      libs="-L$$libpath -Wl,-rpath,$$libpath -l$$lib"; \
	      moc="$$dir/bin/moc"; \
	    fi; \
	    if [ ! -x $$dir/bin/moc -a -x /usr/bin/moc ]; then \
	      echo "*"; \
	      echo "* Unable to find $$dir/bin/moc, using /usr/bin/moc instead."; \
	      echo "*"; \
	      moc="/usr/bin/moc"; \
	    fi; \
	else \
	  cflags="\$$(shell pkg-config QtCore QtGui Qt3Support --cflags)"; \
	  libs="\$$(shell pkg-config QtCore QtGui Qt3Support --libs)"; \
	  binpath="\$$(shell pkg-config QtCore --variable=prefix)"; \
	  moc="$$binpath/bin/moc"; \
	fi; \
	echo "KC_QT_CFLAGS=$$cflags" > $@; \
	echo "KC_QT_LIBS=$$libs" >> $@; \
	echo "KC_QT_MOC=$$moc" >> $@
endif

$(obj)/gconf.o: $(obj)/.tmp_gtkcheck

ifeq ($(gconf-target),1)
-include $(obj)/.tmp_gtkcheck

# GTK needs some extra effort, too...
$(obj)/.tmp_gtkcheck:
	@if `pkg-config --exists gtk+-2.0 gmodule-2.0 libglade-2.0`; then		\
		if `pkg-config --atleast-version=2.0.0 gtk+-2.0`; then			\
			touch $@;								\
		else									\
			echo "*"; 							\
			echo "* GTK+ is present but version >= 2.0.0 is required.";	\
			echo "*";							\
			false;								\
		fi									\
	else										\
		echo "*"; 								\
		echo "* Unable to find the GTK+ installation. Please make sure that"; 	\
		echo "* the GTK+ 2.0 development package is correctly installed..."; 	\
		echo "* You need gtk+-2.0, glib-2.0 and libglade-2.0."; 		\
		echo "*"; 								\
		false;									\
	fi
endif

$(obj)/zconf.tab.o: $(obj)/zconf.lex.c $(obj)/zconf.hash.c

$(obj)/qconf.o: $(obj)/qconf.moc

$(obj)/%.moc: $(src)/%.h
	$(KC_QT_MOC) -i $< -o $@

# Extract gconf menu items for I18N support
$(obj)/gconf.glade.h: $(obj)/gconf.glade
	$(Q)intltool-extract --type=gettext/glade --srcdir=$(srctree) \
	$(obj)/gconf.glade
<|MERGE_RESOLUTION|>--- conflicted
+++ resolved
@@ -33,23 +33,11 @@
 	$(Q)mkdir -p include/generated
 	$< --$@ $(Kconfig)
 
-<<<<<<< HEAD
-localyesconfig localmodconfig: $(obj)/streamline_config.pl $(obj)/conf
-=======
 kvmconfig:
 	$(Q)$(CONFIG_SHELL) $(srctree)/scripts/config -e KVMTOOL_TEST_ENABLE
 	@echo 'Kernel configuration modified to run as KVM guest.'
 
-# if no path is given, then use src directory to find file
-ifdef LSMOD
-LSMOD_F := $(LSMOD)
-ifeq ($(findstring /,$(LSMOD)),)
-  LSMOD_F := $(objtree)/$(LSMOD)
-endif
-endif
-
-localmodconfig: $(obj)/streamline_config.pl $(obj)/conf
->>>>>>> 3b08ed02
+localyesconfig localmodconfig: $(obj)/streamline_config.pl $(obj)/conf
 	$(Q)mkdir -p include/generated
 	$(Q)perl $< --$@ $(srctree) $(Kconfig) > .tmp.config
 	$(Q)if [ -f .config ]; then 					\
