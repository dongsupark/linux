#! /bin/bash

#############################################################################
# Copyright (c) 2003-2005,2007-2009 Novell, Inc.
# All Rights Reserved.
#
# This program is free software; you can redistribute it and/or
# modify it under the terms of version 2 of the GNU General Public License as
# published by the Free Software Foundation.
#
# This program is distributed in the hope that it will be useful,
# but WITHOUT ANY WARRANTY; without even the implied warranty of
# MERCHANTABILITY or FITNESS FOR A PARTICULAR PURPOSE.   See the
# GNU General Public License for more details.
#
# You should have received a copy of the GNU General Public License
# along with this program; if not, contact Novell, Inc.
#
# To contact Novell about this file by physical or electronic mail,
# you may find current contact information at www.novell.com
#############################################################################

source $(dirname $0)/../rpm/config.sh
source $(dirname $0)/wd-functions.sh

set -o pipefail

have_arch_patches=false
fuzz="-F0"
case "$IBS_PROJECT" in
SUSE:SLE-9*)
	fuzz=
	have_arch_patches=true
esac

usage() {
    cat <<END
SYNOPSIS: $0 [-qv] [--symbol=...] [--dir=...]
          [--fast] [last-patch-name] [--vanilla] [--fuzz=NUM]
          [--patch-dir=PATH] [--build-dir=PATH] [--config=ARCH-FLAVOR [--kabi]]
          [--ctags] [--cscope] [--no-xen] [--skip-reverse]

  The --build-dir option supports internal shell aliases, like ~, and variable
  expansion when the variables are properly escaped.  Environment variables
  and the following list of internal variables are permitted:
  \$PATCH_DIR:		The expanded source tree
  \$SRCVERSION:		The current linux source tarball version
  \$TAG:			The current tag or branch of this repo
  \$EXT:			A string expanded from current \$EXTRA_SYMBOLS
  With --config=ARCH-FLAVOR, these have values. Otherwise they are empty.
  \$CONFIG:		The current ARCH-FLAVOR.
  \$CONFIG_ARCH:		The current ARCH.
  \$CONFIG_FLAVOR:	The current FLAVOR.

  The --no-quilt option will still create quilt-style backups for each
  file that is modified but the backups will be removed if the patch
  is successful. This can be fast because the new files may be created
  and removed before writeback occurs so they only exist in memory. A
  failed patch will be rolled back and the caller will be able to diagnose it.

  The --fast option will concatenate all the patches to be applied and
  call patch just once. This is even faster than --no-quilt but if any
  of the component patches fail to apply the tree will not be rolled
  back.

  When used with last-patch-name or --no-xen, both --fast and --no-quilt
  will set up a quilt environment for the remaining patches.
END
    exit 1
}

apply_fast_patches() {
    echo "[ Fast-applying ${#PATCHES_BEFORE[@]} patches. ${#PATCHES_AFTER[@]} remain. ]"
    LAST_LOG=$(cat "${PATCHES_BEFORE[@]}" | \
        patch -d $PATCH_DIR -p1 -E $fuzz --force --no-backup-if-mismatch \
		-s 2>&1)
    STATUS=$?

    if [ $STATUS -ne 0 ]; then
        echo "$LAST_LOG" >> $PATCH_LOG
        [ -n "$QUIET" ] && echo "$LAST_LOG"
        echo "All-in-one patch failed (not rolled back)."
        echo "Logfile: $PATCH_LOG"
        status=1
    fi

    PATCHES=( ${PATCHES_AFTER[@]} )
}
SKIPPED_PATCHES=

# Patch kernel normally
apply_patches() {
    set -- "${PATCHES[@]}"
    n=0
    while [ $# -gt 0 ]; do
        PATCH="$1"
        if ! $QUILT && test "$PATCH" = "$LIMIT"; then
            STEP_BY_STEP=1
            echo "Stopping before $PATCH"
        fi
        if [ -n "$STEP_BY_STEP" ]; then
            while true; do
                echo -n "Continue ([y]es/[n]o/yes to [a]ll)?"
                read YESNO
                case $YESNO in
                    ([yYjJsS])
                        break
                        ;;
                    ([nN])
                        break 2	# break out of outer loop
                        ;;
                    ([aA])
                        unset STEP_BY_STEP
                        break
                        ;;
                esac
            done
        fi

        if [ ! -r "$PATCH" ]; then
            echo "Patch $PATCH not found."
            status=1
            break
        fi
        echo "[ $PATCH ]"
        echo "[ $PATCH ]" >> $PATCH_LOG
        backup_dir=$PATCH_DIR/.pc/$PATCH

        LAST_LOG=$(patch -d $PATCH_DIR --backup --prefix=$backup_dir/ -p1 -E $fuzz \
                --no-backup-if-mismatch --force < $PATCH 2>&1)
        STATUS=$?

        if [ $STATUS -ne 0 ]; then
            restore_files $backup_dir $PATCH_DIR

	    if $SKIP_REVERSE; then
		patch -R -d $PATCH_DIR -p1 -E $fuzz --force --dry-run \
			< $PATCH > /dev/null 2>&1
		ST=$?
		if [ $ST -eq 0 ]; then
			LAST_LOG="[ skipped: can be reverse-applied ]"
			[ -n "$QUIET" ] && echo "$LAST_LOG"
			STATUS=0
			SKIPPED_PATCHES="$SKIPPED_PATCHES $PATCH"
			PATCH="# $PATCH"
			remove_rejects $backup_dir $PATCH_DIR
		fi
	    fi

	    # Backup directory is no longer needed
	    rm -rf $backup_dir
	else
	    if $QUILT; then
		echo "$PATCH" >> $PATCH_DIR/.pc/applied-patches
	    fi
        fi

        if ! $QUILT; then
            rm -rf $PATCH_DIR/.pc/
        fi
        echo "$LAST_LOG" >> $PATCH_LOG
        [ -z "$QUIET" ] && echo "$LAST_LOG"
        if [ $STATUS -ne 0 ]; then
            [ -n "$QUIET" ] && echo "$LAST_LOG"
            echo "Patch $PATCH failed (rolled back)."
            echo "Logfile: $PATCH_LOG"
            status=1
            break
        else
            echo "$SERIES_PFX$PATCH" >> $PATCH_DIR/series
        fi

        shift
	if $QUILT; then
		unset PATCHES[$n]
	fi
	let n++
        if $QUILT && test "$PATCH" = "$LIMIT"; then
            break
        fi
    done
}

show_skipped() {
    if [ -n "$SKIPPED_PATCHES" ]; then
	echo "The following patches were skipped and can be removed from series.conf:"
	for p in $SKIPPED_PATCHES; do
	    echo "$p"
	done
    fi
}

# Allow to pass in default arguments via SEQUENCE_PATCH_ARGS.
set -- $SEQUENCE_PATCH_ARGS "$@"

if $have_arch_patches; then
	arch_opt="arch:"
else
	arch_opt=""
fi
options=`getopt -o qvd:F: --long quilt,no-quilt,$arch_opt,symbol:,dir:,combine,fast,vanilla,fuzz,patch-dir:,build-dir:,config:,kabi,ctags,cscope,no-xen,skip-reverse -- "$@"`

if [ $? -ne 0 ]
then
    usage
fi

eval set -- "$options"

QUIET=1
EXTRA_SYMBOLS=
QUILT=true
FAST=
VANILLA=false
SP_BUILD_DIR=
CONFIG=
CONFIG_ARCH=
CONFIG_FLAVOR=
KABI=false
CTAGS=false
CSCOPE=false
SKIP_XEN=false
SKIP_REVERSE=false

while true; do
    case "$1" in
    	-q)
	    QUIET=1
	    ;;
    	-v)
	    QUIET=
	    ;;
	--quilt)
	    QUILT=true
	    ;;
	--no-quilt)
	    QUILT=false
	    ;;
	--combine)
	    # ignored
	    ;;
       	--fast)
	    FAST=1
	    ;;
	--arch)
	    export PATCH_ARCH=$2
	    shift
	    ;;
	--symbol)
	    EXTRA_SYMBOLS="$EXTRA_SYMBOLS $2"
	    shift
	    ;;
	-d|--dir)
	    SCRATCH_AREA=$2
	    shift
	    ;;
	--vanilla)
	    VANILLA=true
	    ;;
	-F|--fuzz)
	    fuzz="-F$2"
	    shift
	    ;;
        --patch-dir)
            PATCH_DIR=$2
            shift
            ;;
	--build-dir)
	    SP_BUILD_DIR="$2"
	    shift
	    ;;
	--config)
	    CONFIG="$2"
	    shift
	    ;;
	--kabi)
	    KABI=true
	    ;;
	--ctags)
	    CTAGS=true
	    ;;
	--cscope)
	    CSCOPE=true
	    ;;
	--no-xen)
	    SKIP_XEN=true
	    ;;
	--skip-reverse)
	    SKIP_REVERSE=true
	    ;;
	--)
	    shift
	    break ;;
	*)
	    usage ;;
    esac
    shift
done

unset LIMIT
if [ $# -ge 1 ]; then
    LIMIT=$1
    shift
fi

if test -z "$CONFIG"; then
	if test "$VANILLA_ONLY" = 1; then
		CONFIG=$(uname -m)-vanilla
	else
		CONFIG=$(uname -m)-default
		case "$CONFIG" in
		i?86-*)
			CONFIG=i386-pae
		esac
	fi
fi

CONFIG_ARCH=${CONFIG%%-*}
CONFIG_FLAVOR=${CONFIG##*-}
if [ "$CONFIG" = "$CONFIG_ARCH" -o "$CONFIG" = "$CONFIG_FLAVOR" -o \
		-z "$CONFIG_ARCH" -o -z "$CONFIG_FLAVOR" ]; then
	echo "Invalid config spec: --config=ARCH-FLAVOR is expected."
	usage
fi

if [ $# -ne 0 ]; then
    usage
fi

if ! scripts/guards --prefix=config --list < config.conf | \
     egrep -q '/(xen|ec2)$'; then
     echo "*** Xen configs are disabled; Skipping Xen patches." >&2

     SKIP_XEN=true
fi

# Some patches require patch 2.5.4. Abort with older versions.
PATCH_VERSION=$(patch -v | sed -e '/^patch/!d' -e 's/patch //')
case $PATCH_VERSION in
    ([01].*|2.[1-4].*|2.5.[1-3])  # (check if < 2.5.4)
	echo "patch version $PATCH_VERSION found; " \
	     "a version >= 2.5.4 required." >&2
	exit 1
    ;;
esac

# Check SCRATCH_AREA.
if [ -z "$SCRATCH_AREA" ]; then
    echo "SCRATCH_AREA not defined (defaulting to \"tmp\")"
    SCRATCH_AREA=tmp
fi
if [ ! -d "$SCRATCH_AREA" ]; then
    if ! mkdir -p $SCRATCH_AREA; then
	echo "creating scratch dir $SCRATCH_AREA failed"
	exit 1
    fi
fi

[ "${SCRATCH_AREA:0:1}" != "/" ] \
    && SCRATCH_AREA="$PWD/$SCRATCH_AREA"

TMPDIR=$SCRATCH_AREA
export TMPDIR
ORIG_DIR=$SCRATCH_AREA/linux-$SRCVERSION.orig
TAG=$(get_branch_name)
TAG=${TAG//\//_}
if $VANILLA; then
	TAG=${TAG}-vanilla
fi
PATCH_LOG=$SCRATCH_AREA/patch-$SRCVERSION${TAG:+-$TAG}.log

# Check series.conf.
if [ ! -r series.conf ]; then
    echo "Configuration file \`series.conf' not found"
    exit 1
fi
if [ -e scripts/check-patches ]; then
    scripts/check-patches || {
	echo "Inconsistencies found."
	echo "Please clean up series.conf and/or the patches directories!"
	read
    }
fi

if $have_arch_patches; then
    if [ -z "$ARCH_SYMBOLS" ]; then
        if [ -x ./arch-symbols ]; then
            ARCH_SYMBOLS=./arch-symbols
        elif [ -x scripts/arch-symbols ]; then
            ARCH_SYMBOLS=scripts/arch-symbols
        else
            echo "Cannot locate \`arch-symbols' script (export ARCH_SYMBOLS)"
            exit 1
        fi
    else
        if [ ! -x "$ARCH_SYMBOLS" ]; then
            echo "Cannot execute \`arch-symbols' script"
            exit 1
        fi
    fi
    SYMBOLS=$($ARCH_SYMBOLS)
    if [ -z "$SYMBOLS" ]; then
        echo "Unsupported architecture \`$ARCH'" >&2
        exit 1
    fi
echo "Architecture symbol(s): $SYMBOLS"
fi

if [ -s extra-symbols ]; then
	EXTRA_SYMBOLS="$EXTRA_SYMBOLS $(cat extra-symbols)"
fi
if [ -n "$EXTRA_SYMBOLS" ]; then
    EXTRA_SYMBOLS=${EXTRA_SYMBOLS# }
    echo "Extra symbols: $EXTRA_SYMBOLS"
    SYMBOLS="$SYMBOLS $EXTRA_SYMBOLS"
fi

EXT=${EXTRA_SYMBOLS// /-}
EXT=${EXT//\//}

if test -z "$PATCH_DIR"; then
    PATCH_DIR=$SCRATCH_AREA/linux-$SRCVERSION${TAG:+-$TAG}${EXT:+-}$EXT
fi

if [ -n "$SP_BUILD_DIR" ]; then
    # This allows alias (~) and variable expansion
    SP_BUILD_DIR=$(eval echo "$SP_BUILD_DIR")
else
    SP_BUILD_DIR="$PATCH_DIR"
fi

echo "Creating tree in $PATCH_DIR"

# Clean up from previous run
rm -f "$PATCH_LOG"
if [ -e $PATCH_DIR ]; then
    echo "Cleaning up from previous run"
    rm -rf $PATCH_DIR
fi

# Create fresh $SCRATCH_AREA/linux-$SRCVERSION.
if ! [ -d $ORIG_DIR ]; then
    unpack_tarball "$SRCVERSION" "$ORIG_DIR"
    find $ORIG_DIR -type f | xargs chmod a-w,a+r
fi

if $VANILLA; then
	PATCHES=( $(scripts/guards $SYMBOLS < series.conf | egrep '^patches\.(kernel\.org|rpmify)/') )
else
	PATCHES=( $(scripts/guards $SYMBOLS < series.conf) )
fi

# Check if patch $LIMIT exists
if [ -n "$LIMIT" ] || $SKIP_XEN; then
    for ((n=0; n<${#PATCHES[@]}; n++)); do
	if [ "$LIMIT" = - ]; then
	    LIMIT=${PATCHES[n]}
	    break
	fi
	case "${PATCHES[n]}" in
	$LIMIT|*/$LIMIT)
	    LIMIT=${PATCHES[n]}
	    break
	    ;;
	patches.xen/*)
            if $SKIP_XEN; then
                LIMIT=${PATCHES[n-1]}
                break
            fi
            ;;
	esac
    done
    if [ -n "$LIMIT" ] && ((n == ${#PATCHES[@]})); then
	echo "No patch \`$LIMIT' found."
	exit 1
    fi
    PATCHES_BEFORE=()
    for ((m=0; m<n; m++)); do
	PATCHES_BEFORE[m]=${PATCHES[m]}
    done
    PATCHES_AFTER=()
    for ((m=n; m<${#PATCHES[@]}; m++)); do
	PATCHES_AFTER[m-n]=${PATCHES[m]}
    done
else
    PATCHES_BEFORE=( "${PATCHES[@]}" )
    PATCHES_AFTER=()
fi

# Helper function to restore files backed up by patch. This is
# faster than doing a --dry-run first.
restore_files() {
    local backup_dir=$1 patch_dir=$2 file
    local -a remove restore
 
    if [ -d $backup_dir ]; then
	pushd $backup_dir > /dev/null
	for file in $(find . -type f) ; do
	    if [ -s "$file" ]; then
		restore[${#restore[@]}]="$file"
	    else
		remove[${#remove[@]}]="$file"
	    fi
	done
	#echo "Restore: ${restore[@]}"
	[ ${#restore[@]} -ne 0 ] \
	    && printf "%s\n" "${restore[@]}" \
		| xargs cp -f --parents --target $patch_dir
	cd $patch_dir
	#echo "Remove: ${remove[@]}"
	[ ${#remove[@]} -ne 0 ] \
	    && printf "%s\n" "${remove[@]}" | xargs rm -f
	popd > /dev/null
    fi
}

# Helper function to remove stray .rej files.
remove_rejects() {
    local backup_dir=$1 patch_dir=$2 file
    local -a remove

    if [ -d $backup_dir ]; then
	pushd $backup_dir > /dev/null
	for file in $(find . -type f) ; do
	    if [ -f "$patch_dir/$file.rej" ]; then
		remove[${#remove[@]}]="$file.rej"
	    fi
	done
	cd $patch_dir
	#echo "Remove rejects: ${remove[@]}"
	[ ${#remove[@]} -ne 0 ] \
	    && printf "%s\n" "${remove[@]}" | xargs rm -f
	popd > /dev/null
    fi
}

# Create hardlinked source tree
echo "Linking from $ORIG_DIR"
cp -rld $ORIG_DIR $PATCH_DIR
# create a relative symlink
ln -snf ${PATCH_DIR#$SCRATCH_AREA/} $SCRATCH_AREA/current

echo -e "# Symbols: $SYMBOLS\n#" > $PATCH_DIR/series
SERIES_PFX=
if ! $QUILT; then
    SERIES_PFX="# "
fi

mkdir $PATCH_DIR/.pc
echo 2 > $PATCH_DIR/.pc/.version

if [ -z "$FAST" ]; then
    apply_patches
else
    apply_fast_patches
fi

if [ -n "$EXTRA_SYMBOLS" ]; then
    echo "$EXTRA_SYMBOLS" > $PATCH_DIR/extra-symbols
fi

if ! $QUILT; then
    rm $PATCH_DIR/series
fi

ln -s $PWD $PATCH_DIR/patches
ln -s patches/scripts/{refresh_patch,run_oldconfig}.sh $PATCH_DIR/
if $VANILLA; then
	touch "$PATCH_DIR/.is_vanilla"
fi
if $QUILT; then
    [ -r $HOME/.quiltrc ] && . $HOME/.quiltrc
    [ ${QUILT_PATCHES-patches} != patches ] \
        && ln -s $PWD $PATCH_DIR/${QUILT_PATCHES-patches}
fi
echo "[ Tree: $PATCH_DIR ]"

if test "$SP_BUILD_DIR" != "$PATCH_DIR"; then
    mkdir -p "$SP_BUILD_DIR"
    echo "[ Build Dir: $SP_BUILD_DIR ]"
    rm -f "$SP_BUILD_DIR/source"
    rm -f "$SP_BUILD_DIR/patches"
    ln -sf "$PATCH_DIR" "$SP_BUILD_DIR/source"
    ln -sf "source/patches" "$SP_BUILD_DIR/patches"
fi

# If there are any remaining patches, add them to the series so
# they can be fixed up with quilt (or similar).
if [ -n "${PATCHES[*]}" ]; then
    ( IFS=$'\n' ; echo "${PATCHES[*]}" ) >> $PATCH_DIR/series
    show_skipped
<<<<<<< HEAD
    if test "0$status" -ne 0; then
	    exit $status
    fi
=======
fi
if test "0$status" -ne 0; then
    exit $status
>>>>>>> 1b9a7b8c
fi

if test -e supported.conf; then
    echo "[ Generating Module.supported ]"
    scripts/guards base external < supported.conf > "$SP_BUILD_DIR/Module.supported"
fi

if test -n "$CONFIG"; then
    if test -e "config/$CONFIG_ARCH/$CONFIG_FLAVOR"; then
	echo "[ Copying config/$CONFIG_ARCH/$CONFIG_FLAVOR ]"
	cp -a "config/$CONFIG_ARCH/$CONFIG_FLAVOR" "$SP_BUILD_DIR/.config"
    else
	echo "[ Config $CONFIG does not exist. ]"
    fi

    if $KABI; then
	if [ ! -x rpm/modversions ]; then
	    echo "[ This branch does not support the modversions kABI mechanism. Skipping. ]"
	elif [ -e "kabi/$CONFIG_ARCH/symtypes-$CONFIG_FLAVOR" ]; then
	    echo "[ Expanding kABI references for $CONFIG ]"
	    rpm/modversions --unpack "$SP_BUILD_DIR" < \
		"kabi/$CONFIG_ARCH/symtypes-$CONFIG_FLAVOR"
	else
	    echo "[ No kABI references for $CONFIG ]"
	fi
    fi
fi

if $CTAGS; then
    if ctags --version > /dev/null; then
	echo "[ Generating ctags (this may take a while)]"
	make -s --no-print-directory -C "$PATCH_DIR" O="$SP_BUILD_DIR" tags
    else
	echo "[ Could not generate ctags: ctags not found ]"
    fi
fi

if $CSCOPE; then
    if cscope -V 2> /dev/null; then
	echo "[ Generating cscope db (this may take a while)]"
	make -s --no-print-directory -C "$PATCH_DIR" O="$SP_BUILD_DIR" cscope
    else
	echo "[ Could not generate cscope db: cscope not found ]"
    fi
fi

show_skipped<|MERGE_RESOLUTION|>--- conflicted
+++ resolved
@@ -589,15 +589,9 @@
 if [ -n "${PATCHES[*]}" ]; then
     ( IFS=$'\n' ; echo "${PATCHES[*]}" ) >> $PATCH_DIR/series
     show_skipped
-<<<<<<< HEAD
-    if test "0$status" -ne 0; then
-	    exit $status
-    fi
-=======
 fi
 if test "0$status" -ne 0; then
     exit $status
->>>>>>> 1b9a7b8c
 fi
 
 if test -e supported.conf; then
