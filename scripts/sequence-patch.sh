--- conflicted
+++ resolved
@@ -588,13 +588,9 @@
 if [ -n "${PATCHES[*]}" ]; then
     ( IFS=$'\n' ; echo "${PATCHES[*]}" ) >> $PATCH_DIR/series
     show_skipped
-<<<<<<< HEAD
-    exit $status
-=======
     if test "0$status" -ne 0; then
 	    exit $status
     fi
->>>>>>> ec24572a
 fi
 
 if test -e supported.conf; then
