#!/bin/bash
# Copyright (C) Martin Schlemmer <azarah@nosferatu.za.org>
# Copyright (C) 2006 Sam Ravnborg <sam@ravnborg.org>
#
# Released under the terms of the GNU GPL
#
# Generate a cpio packed initramfs. It uses gen_init_cpio to generate
# the cpio archive, and then compresses it.
# The script may also be used to generate the inputfile used for gen_init_cpio
# This script assumes that gen_init_cpio is located in usr/ directory

# error out on errors
set -e

usage() {
cat << EOF
Usage:
$0 [-o <file>] [-u <uid>] [-g <gid>] {-d | <cpio_source>} ...
	-o <file>      Create compressed initramfs file named <file> using
		       gen_init_cpio and compressor depending on the extension
	-u <uid>       User ID to map to user ID 0 (root).
		       <uid> is only meaningful if <cpio_source> is a
		       directory.  "squash" forces all files to uid 0.
	-g <gid>       Group ID to map to group ID 0 (root).
		       <gid> is only meaningful if <cpio_source> is a
		       directory.  "squash" forces all files to gid 0.
	<cpio_source>  File list or directory for cpio archive.
		       If <cpio_source> is a .cpio file it will be used
		       as direct input to initramfs.
	-d             Output the default cpio list.

All options except -o and -l may be repeated and are interpreted
sequentially and immediately.  -u and -g states are preserved across
<cpio_source> options so an explicit "-u 0 -g 0" is required
to reset the root/group mapping.
EOF
}

# awk style field access
# $1 - field number; rest is argument string
field() {
	shift $1 ; echo $1
}

list_default_initramfs() {
	# echo usr/kinit/kinit
	:
}

default_initramfs() {
	cat <<-EOF >> ${output}
		# This is a very simple, default initramfs

		dir /dev 0755 0 0
		nod /dev/console 0600 0 0 c 5 1
		dir /root 0700 0 0
		# file /kinit usr/kinit/kinit 0755 0 0
		# slink /init kinit 0755 0 0
	EOF
}

filetype() {
	local argv1="$1"

	# symlink test must come before file test
	if [ -L "${argv1}" ]; then
		echo "slink"
	elif [ -f "${argv1}" ]; then
		echo "file"
	elif [ -d "${argv1}" ]; then
		echo "dir"
	elif [ -b "${argv1}" -o -c "${argv1}" ]; then
		echo "nod"
	elif [ -p "${argv1}" ]; then
		echo "pipe"
	elif [ -S "${argv1}" ]; then
		echo "sock"
	else
		echo "invalid"
	fi
	return 0
}

list_print_mtime() {
	:
}

print_mtime() {
	local my_mtime="0"

	if [ -e "$1" ]; then
		my_mtime=$(find "$1" -printf "%T@\n" | sort -r | head -n 1)
	fi

	echo "# Last modified: ${my_mtime}" >> ${output}
	echo "" >> ${output}
}

list_parse() {
	[ ! -L "$1" ] && echo "$1 \\" || :
}

# for each file print a line in following format
# <filetype> <name> <path to file> <octal mode> <uid> <gid>
# for links, devices etc the format differs. See gen_init_cpio for details
parse() {
	local location="$1"
	local name="${location/${srcdir}//}"
	# change '//' into '/'
	name="${name//\/\///}"
	local mode="$2"
	local uid="$3"
	local gid="$4"
	local ftype=$(filetype "${location}")
	# remap uid/gid to 0 if necessary
	[ "$root_uid" = "squash" ] && uid=0 || [ "$uid" -eq "$root_uid" ] && uid=0
	[ "$root_gid" = "squash" ] && gid=0 || [ "$gid" -eq "$root_gid" ] && gid=0
	local str="${mode} ${uid} ${gid}"

	[ "${ftype}" == "invalid" ] && return 0
	[ "${location}" == "${srcdir}" ] && return 0

	case "${ftype}" in
		"file")
			str="${ftype} ${name} ${location} ${str}"
			;;
		"nod")
			local dev=`LC_ALL=C ls -l "${location}"`
			local maj=`field 5 ${dev}`
			local min=`field 6 ${dev}`
			maj=${maj%,}

			[ -b "${location}" ] && dev="b" || dev="c"

			str="${ftype} ${name} ${str} ${dev} ${maj} ${min}"
			;;
		"slink")
			local target=`readlink "${location}"`
			str="${ftype} ${name} ${target} ${str}"
			;;
		*)
			str="${ftype} ${name} ${str}"
			;;
	esac

	echo "${str}" >> ${output}

	return 0
}

unknown_option() {
	printf "ERROR: unknown option \"$arg\"\n" >&2
	printf "If the filename validly begins with '-', " >&2
	printf "then it must be prefixed\n" >&2
	printf "by './' so that it won't be interpreted as an option." >&2
	printf "\n" >&2
	usage >&2
	exit 1
}

list_header() {
	:
}

header() {
	printf "\n#####################\n# $1\n" >> ${output}
}

# process one directory (incl sub-directories)
dir_filelist() {
	${dep_list}header "$1"

	srcdir=$(echo "$1" | sed -e 's://*:/:g')
	dirlist=$(find "${srcdir}" -printf "%p %m %U %G\n")

	# If $dirlist is only one line, then the directory is empty
	if [  "$(echo "${dirlist}" | wc -l)" -gt 1 ]; then
		${dep_list}print_mtime "$1"

		echo "${dirlist}" | \
		while read x; do
			${dep_list}parse ${x}
		done
	fi
}

# if only one file is specified and it is .cpio file then use it direct as fs
# if a directory is specified then add all files in given direcotry to fs
# if a regular file is specified assume it is in gen_initramfs format
input_file() {
	source="$1"
	if [ -f "$1" ]; then
		${dep_list}header "$1"
		is_cpio="$(echo "$1" | sed 's/^.*\.cpio\(\..*\)\?/cpio/')"
		if [ $2 -eq 0 -a ${is_cpio} == "cpio" ]; then
			cpio_file=$1
			echo "$1" | grep -q '^.*\.cpio\..*' && is_cpio_compressed="compressed"
			[ ! -z ${dep_list} ] && echo "$1"
			return 0
		fi
		if [ -z ${dep_list} ]; then
			print_mtime "$1" >> ${output}
			cat "$1"         >> ${output}
		else
		        echo "$1 \\"
			cat "$1" | while read type dir file perm ; do
				if [ "$type" == "file" ]; then
					echo "$file \\";
				fi
			done
		fi
	elif [ -d "$1" ]; then
		dir_filelist "$1"
	else
		echo "  ${prog}: Cannot open '$1'" >&2
		exit 1
	fi
}

prog=$0
root_uid=0
root_gid=0
dep_list=
cpio_file=
cpio_list=
output="/dev/stdout"
output_file=""
is_cpio_compressed=
compr="gzip -9 -f"

arg="$1"
case "$arg" in
	"-l")	# files included in initramfs - used by kbuild
		dep_list="list_"
		echo "deps_initramfs := $0 \\"
		shift
		;;
	"-o")	# generate compressed cpio image named $1
		shift
		output_file="$1"
		cpio_list="$(mktemp ${TMPDIR:-/tmp}/cpiolist.XXXXXX)"
		output=${cpio_list}
		echo "$output_file" | grep -q "\.gz$" && compr="gzip -9 -f"
		echo "$output_file" | grep -q "\.bz2$" && compr="bzip2 -9 -f"
		echo "$output_file" | grep -q "\.lzma$" && compr="lzma -9 -f"
<<<<<<< HEAD
=======
		echo "$output_file" | grep -q "\.xz$" && \
				compr="xz --check=crc32 --lzma2=dict=1MiB"
>>>>>>> 3cbea436
		echo "$output_file" | grep -q "\.lzo$" && compr="lzop -9 -f"
		echo "$output_file" | grep -q "\.cpio$" && compr="cat"
		shift
		;;
esac
while [ $# -gt 0 ]; do
	arg="$1"
	shift
	case "$arg" in
		"-u")	# map $1 to uid=0 (root)
			root_uid="$1"
			shift
			;;
		"-g")	# map $1 to gid=0 (root)
			root_gid="$1"
			shift
			;;
		"-d")	# display default initramfs list
			default_list="$arg"
			${dep_list}default_initramfs
			;;
		"-h")
			usage
			exit 0
			;;
		*)
			case "$arg" in
				"-"*)
					unknown_option
					;;
				*)	# input file/dir - process it
					input_file "$arg" "$#"
					;;
			esac
			;;
	esac
done

# If output_file is set we will generate cpio archive and compress it
# we are carefull to delete tmp files
if [ ! -z ${output_file} ]; then
	if [ -z ${cpio_file} ]; then
		cpio_tfile="$(mktemp ${TMPDIR:-/tmp}/cpiofile.XXXXXX)"
		usr/gen_init_cpio ${cpio_list} > ${cpio_tfile}
	else
		cpio_tfile=${cpio_file}
	fi
	rm ${cpio_list}
	if [ "${is_cpio_compressed}" = "compressed" ]; then
		cat ${cpio_tfile} > ${output_file}
	else
		(cat ${cpio_tfile} | ${compr}  - > ${output_file}) \
		|| (rm -f ${output_file} ; false)
	fi
	[ -z ${cpio_file} ] && rm ${cpio_tfile}
fi
exit 0<|MERGE_RESOLUTION|>--- conflicted
+++ resolved
@@ -243,11 +243,8 @@
 		echo "$output_file" | grep -q "\.gz$" && compr="gzip -9 -f"
 		echo "$output_file" | grep -q "\.bz2$" && compr="bzip2 -9 -f"
 		echo "$output_file" | grep -q "\.lzma$" && compr="lzma -9 -f"
-<<<<<<< HEAD
-=======
 		echo "$output_file" | grep -q "\.xz$" && \
 				compr="xz --check=crc32 --lzma2=dict=1MiB"
->>>>>>> 3cbea436
 		echo "$output_file" | grep -q "\.lzo$" && compr="lzop -9 -f"
 		echo "$output_file" | grep -q "\.cpio$" && compr="cat"
 		shift
