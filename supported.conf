# Configuration of base modules (which are supported), regularly and
# externally supported modules, and unsupported modules.
# See series.conf for a list of symbols defined.
#
# Use "-" for unsupported modules, "+base" for modules for
# kernel-$flavor-base, and "+external" for externally supported modules.
#
# Modules that a base module uses implicitly are also base modules,
# but at least they need to be marked as supported here.

		kernel/arch/ia64/kernel/err_inject
+external	kernel/arch/powerpc/platforms/cell/cbe-cpufreq
+external	kernel/arch/powerpc/platforms/cell/cbe_cpufreq_pmi
+external	kernel/arch/powerpc/platforms/cell/cbe_powerbutton
+external	kernel/arch/powerpc/platforms/cell/cbe_thermal
+external	kernel/arch/powerpc/platforms/cell/cpufreq_spudemand
+external	kernel/arch/powerpc/platforms/cell/spufs/spufs
+external	kernel/arch/powerpc/platforms/cell/spufs/sputrace
+external	kernel/arch/powerpc/platforms/pseries/hvcserver
+external	kernel/arch/powerpc/platforms/pseries/scanlog
+external	kernel/arch/powerpc/sysdev/axonram
		kernel/arch/powerpc/sysdev/bestcomm/bestcomm-ata	# for Efika mpc52xx
		kernel/arch/powerpc/sysdev/bestcomm/bestcomm-fec	# for Efika mpc52xx
		kernel/arch/powerpc/sysdev/bestcomm/bestcomm-gen-bd	# for Efika mpc52xx
+external	kernel/arch/powerpc/sysdev/pmi
		kernel/arch/s390/appldata/appldata_mem
		kernel/arch/s390/appldata/appldata_net_sum
		kernel/arch/s390/appldata/appldata_os
		kernel/arch/s390/crypto/aes_s390
		kernel/arch/s390/crypto/des_check_key
		kernel/arch/s390/crypto/des_s390
		kernel/arch/s390/crypto/prng
		kernel/arch/s390/crypto/sha1_s390
		kernel/arch/s390/crypto/sha256_s390
		kernel/arch/s390/crypto/sha512_s390
		kernel/arch/s390/crypto/sha_common
		kernel/arch/s390/mm/cmm
		kernel/arch/s390/kvm/kvm
		kernel/arch/x86/crypto/aes-i586			# Rijndael (AES) Cipher Algorithm (optimized for i586)
		kernel/arch/x86/crypto/aes-x86_64
		kernel/arch/x86/crypto/salsa20-i586
		kernel/arch/x86/crypto/salsa20-x86_64
		kernel/arch/x86/crypto/twofish-i586
		kernel/arch/x86/crypto/twofish-x86_64
		kernel/arch/x86/kernel/apm
		kernel/arch/x86/kernel/cpu/cpufreq/acpi-cpufreq
-		kernel/arch/x86/kernel/cpu/cpufreq/cpufreq-nforce2
-		kernel/arch/x86/kernel/cpu/cpufreq/e_powersaver
-		kernel/arch/x86/kernel/cpu/cpufreq/gx-suspmod
-		kernel/arch/x86/kernel/cpu/cpufreq/longhaul
-		kernel/arch/x86/kernel/cpu/cpufreq/longrun
-		kernel/arch/x86/kernel/cpu/cpufreq/p4-clockmod
-		kernel/arch/x86/kernel/cpu/cpufreq/powernow-k6
-		kernel/arch/x86/kernel/cpu/cpufreq/powernow-k7
		kernel/arch/x86/kernel/cpu/cpufreq/powernow-k8		# AMD Athlon 64 and Opteron processor frequency driver.
		kernel/arch/x86/kernel/cpu/cpufreq/speedstep-centrino
-		kernel/arch/x86/kernel/cpu/cpufreq/speedstep-ich
		kernel/arch/x86/kernel/cpu/cpufreq/speedstep-lib
-		kernel/arch/x86/kernel/cpu/cpufreq/speedstep-smi
		kernel/arch/x86/kernel/cpuid				# x86 generic CPUID driver
		kernel/arch/x86/kernel/microcode			# Intel CPU (IA-32) microcode update driver
		kernel/arch/x86/kernel/msr				# x86 generic MSR driver
		kernel/arch/x86/kernel/scx200
		kernel/arch/x86/kvm/kvm
		kernel/arch/x86/kvm/kvm-amd
		kernel/arch/x86/kvm/kvm-intel
		kernel/arch/x86/oprofile/oprofile
		kernel/arch/x86/oprofile/oprofile			# OProfile system profiler
		kernel/crypto/aead
		kernel/crypto/aes_generic
		kernel/crypto/anubis
		kernel/crypto/arc4					# ARC4 Cipher Algorithm
		kernel/crypto/async_tx/async_memcpy
		kernel/crypto/async_tx/async_pq
		kernel/crypto/async_tx/async_raid6_recov
		kernel/crypto/async_tx/async_tx
		kernel/crypto/async_tx/async_xor
		kernel/crypto/authenc
		kernel/crypto/blowfish					# Blowfish Cipher Algorithm
		kernel/crypto/camellia
		kernel/crypto/cast5					# Cast5 Cipher Algorithm
		kernel/crypto/cast6					# Cast6 Cipher Algorithm
		kernel/crypto/cbc
		kernel/crypto/ccm
		kernel/crypto/chainiv
		kernel/crypto/crc32c					# CRC32c (Castagnoli) calculations wrapper for lib/crc32c
		kernel/crypto/cryptd
		kernel/crypto/cryptomgr
		kernel/crypto/crypto_algapi
		kernel/crypto/crypto_blkcipher
		kernel/crypto/crypto_null				# Null Cryptographic Algorithms
		kernel/crypto/crypto_wq
		kernel/crypto/ctr
		kernel/crypto/cts
		kernel/crypto/deflate					# Deflate Compression Algorithm for IPCOMP
		kernel/crypto/des_generic
		kernel/crypto/ecb
		kernel/crypto/eseqiv
		kernel/crypto/fcrypt
		kernel/crypto/gcm
		kernel/crypto/gf128mul
		kernel/crypto/crypto_hash
		kernel/crypto/khazad					# Khazad Cryptographic Algorithm
		kernel/crypto/krng
		kernel/crypto/lrw
		kernel/crypto/lzo
		kernel/crypto/md4					# MD4 Message Digest Algorithm
		kernel/crypto/md5
		kernel/crypto/michael_mic				# Michael MIC
		kernel/crypto/pcbc
		kernel/crypto/pcompress
		kernel/crypto/rmd128
		kernel/crypto/rmd160
		kernel/crypto/rmd256
		kernel/crypto/rmd320
		kernel/crypto/rng
		kernel/crypto/salsa20_generic
		kernel/crypto/seed
		kernel/crypto/seqiv
		kernel/crypto/serpent					# Serpent Cipher Algorithm
		kernel/crypto/sha1_generic
		kernel/crypto/sha256_generic
		kernel/crypto/sha512_generic
		kernel/crypto/tcrypt					# Quick & dirty crypto testing module
		kernel/crypto/tea					# TEA & XTEA Cryptographic Algorithms
		kernel/crypto/tgr192					# Tiger hashing Algorithm
		kernel/crypto/twofish_common
		kernel/crypto/twofish					# Twofish Cipher Algorithm
		kernel/crypto/wp512
		kernel/crypto/xcbc
		kernel/crypto/xor
		kernel/crypto/xts
		kernel/drivers/acpi/ac					# ACPI AC Adapter Driver
		kernel/drivers/acpi/battery				# ACPI Battery Driver
		kernel/drivers/acpi/bay
		kernel/drivers/acpi/button				# ACPI Button Driver
		kernel/drivers/acpi/container
+base		kernel/drivers/acpi/dock                                # Be careful: libata depends on it
		kernel/drivers/acpi/fan					# ACPI Fan Driver
		kernel/drivers/acpi/pci_slot
		kernel/drivers/acpi/processor				# ACPI Processor Driver
		kernel/drivers/acpi/sbs
		kernel/drivers/acpi/sbshc
		kernel/drivers/acpi/thermal				# ACPI Thermal Zone Driver
		kernel/drivers/acpi/toshiba_acpi
		kernel/drivers/acpi/video
		kernel/drivers/acpi/wmi
+base		kernel/drivers/ata/ahci
		kernel/drivers/ata/ata_generic
+base		kernel/drivers/ata/ata_piix				# SCSI low-level driver for Intel PIIX/ICH ATA controllers
+base		kernel/drivers/ata/libata				# Library module for ATA devices
		kernel/drivers/ata/pata_acpi
		kernel/drivers/ata/pata_ali
		kernel/drivers/ata/pata_amd				# IBM pSeries JS20, AMD8111 board types
		kernel/drivers/ata/pata_artop
		kernel/drivers/ata/pata_atiixp
		kernel/drivers/ata/pata_cmd640
		kernel/drivers/ata/pata_cmd64x
		kernel/drivers/ata/pata_cs5520
		kernel/drivers/ata/pata_cs5530
		kernel/drivers/ata/pata_cs5535
		kernel/drivers/ata/pata_cs5536
		kernel/drivers/ata/pata_cypress
		kernel/drivers/ata/pata_efar
		kernel/drivers/ata/pata_hpt366
		kernel/drivers/ata/pata_hpt37x
		kernel/drivers/ata/pata_hpt3x2n
		kernel/drivers/ata/pata_hpt3x3
		kernel/drivers/ata/pata_isapnp
		kernel/drivers/ata/pata_it8213
		kernel/drivers/ata/pata_it821x
		kernel/drivers/ata/pata_jmicron
		kernel/drivers/ata/pata_legacy
		kernel/drivers/ata/pata_marvell
		kernel/drivers/ata/pata_mpc52xx
		kernel/drivers/ata/pata_mpiix
		kernel/drivers/ata/pata_netcell
		kernel/drivers/ata/pata_ninja32
		kernel/drivers/ata/pata_ns87410
		kernel/drivers/ata/pata_ns87415
		kernel/drivers/ata/pata_oldpiix
		kernel/drivers/ata/pata_opti
		kernel/drivers/ata/pata_optidma
		kernel/drivers/ata/pata_pcmcia
		kernel/drivers/ata/pata_pdc2027x			# IBM pSeries IDE hotplug
		kernel/drivers/ata/pata_pdc202xx_old
		kernel/drivers/ata/pata_qdi
		kernel/drivers/ata/pata_radisys
		kernel/drivers/ata/pata_rz1000
		kernel/drivers/ata/pata_sc1200
		kernel/drivers/ata/pata_sch
		kernel/drivers/ata/pata_serverworks
		kernel/drivers/ata/pata_sil680
		kernel/drivers/ata/pata_sis
		kernel/drivers/ata/pata_sl82c105			# IBM pSeries POWER4 CD drive
		kernel/drivers/ata/pata_triflex
		kernel/drivers/ata/pata_via
		kernel/drivers/ata/pata_winbond
		kernel/drivers/ata/pdc_adma				# Pacific Digital Corporation ADMA
		kernel/drivers/ata/sata_inic162x
		kernel/drivers/ata/sata_mv				# Marvell SATA support
		kernel/drivers/ata/sata_nv				# low-level driver for NVIDIA nForce SATA controller
		kernel/drivers/ata/sata_promise			# Promise SATA low-level driver
		kernel/drivers/ata/sata_qstor				# Pacific Digital Corporation QStor SATA
		kernel/drivers/ata/sata_sil24				# Silicon Image SATA
		kernel/drivers/ata/sata_sil				# low-level driver for Silicon Image SATA controller
		kernel/drivers/ata/sata_sis				# low-level driver for Silicon Integratad Systems SATA controller
		kernel/drivers/ata/sata_svw				# low-level driver for K2 SATA controller in G5 PowerMac
		kernel/drivers/ata/sata_sx4				# Promise SATA low-level driver
		kernel/drivers/ata/sata_uli				# low-level driver for ULi Electronics SATA controller
		kernel/drivers/ata/sata_via				# SCSI low-level driver for VIA SATA controllers
		kernel/drivers/ata/sata_vsc				# low-level driver for Vitesse VSC7174 SATA controller
-		kernel/drivers/atm/adummy
-		kernel/drivers/atm/ambassador
-		kernel/drivers/atm/atmtcp
-		kernel/drivers/atm/eni
-		kernel/drivers/atm/firestream
-		kernel/drivers/atm/fore_200e
-		kernel/drivers/atm/he
-		kernel/drivers/atm/horizon
-		kernel/drivers/atm/idt77105
-		kernel/drivers/atm/idt77252
-		kernel/drivers/atm/iphase
-		kernel/drivers/atm/lanai
-		kernel/drivers/atm/nicstar
-		kernel/drivers/atm/suni
-		kernel/drivers/atm/uPD98402
-		kernel/drivers/atm/zatm
		kernel/drivers/auxdisplay/cfag12864b
		kernel/drivers/auxdisplay/cfag12864bfb
		kernel/drivers/auxdisplay/ks0108
		kernel/drivers/block/DAC960
		kernel/drivers/block/aoe/aoe
		kernel/drivers/block/brd
		kernel/drivers/block/cciss				# Driver for HP Controller SA5xxx SA6xxx version 2.6.0
		kernel/drivers/block/cpqarray				# Driver for Compaq Smart2 Array Controllers version 2.6.0
		kernel/drivers/block/cryptoloop				# loop blockdevice transferfunction adaptor / CryptoAPI
		kernel/drivers/block/floppy
+base		kernel/drivers/block/loop
		kernel/drivers/block/loop_fish2
		kernel/drivers/block/nbd				# Network Block Device
-		kernel/drivers/block/paride/aten
-		kernel/drivers/block/paride/bpck
-		kernel/drivers/block/paride/bpck6
-		kernel/drivers/block/paride/comm
-		kernel/drivers/block/paride/dstr
-		kernel/drivers/block/paride/epat
-		kernel/drivers/block/paride/epia
-		kernel/drivers/block/paride/fit2
-		kernel/drivers/block/paride/fit3
-		kernel/drivers/block/paride/friq
-		kernel/drivers/block/paride/frpw
-		kernel/drivers/block/paride/kbic
-		kernel/drivers/block/paride/ktti
-		kernel/drivers/block/paride/on20
-		kernel/drivers/block/paride/on26
-		kernel/drivers/block/paride/paride
-		kernel/drivers/block/paride/pcd
-		kernel/drivers/block/paride/pd
-		kernel/drivers/block/paride/pf
-		kernel/drivers/block/paride/pg
-		kernel/drivers/block/paride/pt
		kernel/drivers/block/pktcdvd
		kernel/drivers/block/ps3disk				# Sony PS3 disk
-		kernel/drivers/block/swim3				# PowerMac SWIM3 floppy controller
		kernel/drivers/block/sx8				# Promise SATA SX8 block driver
		kernel/drivers/block/umem				# Micro Memory(tm) PCI memory board block driver
+external	kernel/drivers/block/viodasd				# IBM legacy iSeries virtual disk
		kernel/drivers/block/virtio_blk
+isa		kernel/drivers/block/xd
		kernel/drivers/bluetooth/bcm203x			# Broadcom Blutonium firmware driver
		kernel/drivers/bluetooth/bfusb				# BlueFRITZ! USB driver
		kernel/drivers/bluetooth/bluecard_cs			# Bluetooth driver for the Anycom BlueCard (LSE039/LSE041)
		kernel/drivers/bluetooth/bpa10x				# Digianswer Bluetooth USB driver
		kernel/drivers/bluetooth/bt3c_cs			# Bluetooth driver for the 3Com Bluetooth PCMCIA card
		kernel/drivers/bluetooth/btsdio
		kernel/drivers/bluetooth/btuart_cs			# Bluetooth driver for Bluetooth PCMCIA cards with HCI UART interface
		kernel/drivers/bluetooth/btusb
		kernel/drivers/bluetooth/dtl1_cs			# Bluetooth driver for Nokia Connectivity Card DTL-1
		kernel/drivers/bluetooth/hci_uart			# Bluetooth HCI UART driver
		kernel/drivers/bluetooth/hci_vhci			# Bluetooth VHCI driver
		kernel/drivers/cdrom/cdrom
+external	kernel/drivers/cdrom/viocd				# IBM legacy iSeries virtual CD
		kernel/drivers/char/agp/agpgart
		kernel/drivers/char/agp/ali-agp
		kernel/drivers/char/agp/amd64-agp
		kernel/drivers/char/agp/amd-k7-agp
		kernel/drivers/char/agp/ati-agp
		kernel/drivers/char/agp/efficeon-agp
		kernel/drivers/char/agp/hp-agp
		kernel/drivers/char/agp/i460-agp
		kernel/drivers/char/agp/intel-agp
		kernel/drivers/char/agp/nvidia-agp
		kernel/drivers/char/agp/sgi-agp
		kernel/drivers/char/agp/sis-agp
		kernel/drivers/char/agp/sworks-agp
		kernel/drivers/char/agp/uninorth-agp
		kernel/drivers/char/agp/via-agp
		kernel/drivers/char/applicom				# Driver for Applicom Profibus card
		kernel/drivers/char/briq_panel
		kernel/drivers/char/bsr
		kernel/drivers/char/crasher				# slab testing module from Chris Mason
		kernel/drivers/char/cs5535_gpio
		kernel/drivers/char/cyclades
		kernel/drivers/char/dtlk
		kernel/drivers/char/epca
		kernel/drivers/char/esp
		kernel/drivers/char/generic_serial
		kernel/drivers/char/hangcheck-timer			# Hangcheck-timer detects when the system has gone out to lunch past a certain margin.
+external	kernel/drivers/char/hvcs				# IBM pSeries virtual console server
		kernel/drivers/char/hw_random/amd-rng
		kernel/drivers/char/hw_random/geode-rng
		kernel/drivers/char/hw_random/intel-rng
		kernel/drivers/char/hw_random/rng-core
		kernel/drivers/char/hw_random/via-rng
		kernel/drivers/char/hw_random/virtio-rng
		kernel/drivers/char/i8k
-		kernel/drivers/char/ip2/ip2
		kernel/drivers/char/ipmi/ipmi_devintf
		kernel/drivers/char/ipmi/ipmi_msghandler
		kernel/drivers/char/ipmi/ipmi_poweroff
		kernel/drivers/char/ipmi/ipmi_si
		kernel/drivers/char/ipmi/ipmi_watchdog
-		kernel/drivers/char/isicom
		kernel/drivers/char/lp
		kernel/drivers/char/mbcs
		kernel/drivers/char/mmtimer
-		kernel/drivers/char/moxa
		kernel/drivers/char/mspec
		kernel/drivers/char/mwave/mwave				# 3780i Advanced Communications Processor (Mwave) driver
		kernel/drivers/char/mxser				# MOXA Smartio Family Multiport Board Device Driver
		kernel/drivers/char/n_hdlc
		kernel/drivers/char/n_r3964
		kernel/drivers/char/nozomi
		kernel/drivers/char/nsc_gpio
		kernel/drivers/char/nvram
		kernel/drivers/char/pc8736x_gpio
-		kernel/drivers/char/pcmcia/cm4000_cs			# A driver for the PCMCIA Smartcard Reader "Omnikey CardMan Mobile 4000"
-		kernel/drivers/char/pcmcia/cm4040_cs			# A driver for the Omnikey PCMCIA smartcard reader CardMan 4040
		kernel/drivers/char/pcmcia/ipwireless/ipwireless
		kernel/drivers/char/pcmcia/synclink_cs
		kernel/drivers/char/ppdev
		kernel/drivers/char/ps3flash				# Sony PS3 flash
		kernel/drivers/char/raw
		kernel/drivers/char/rio/rio
		kernel/drivers/char/riscom8
		kernel/drivers/char/rocket				# Comtrol RocketPort driver
		kernel/drivers/char/scx200_gpio
		kernel/drivers/char/sonypi
-		kernel/drivers/char/specialix
		kernel/drivers/char/sx
		kernel/drivers/char/synclink
+review		kernel/drivers/char/synclink_gt				# Device driver for Microgate SyncLink GT serial adapters
		kernel/drivers/char/synclinkmp
-		kernel/drivers/char/tlclk				# Telecom Clock Driver for MPCBL0010 ATCA computer blade
		kernel/drivers/char/toshiba
		kernel/drivers/char/tpm/tpm
		kernel/drivers/char/tpm/tpm_atmel
		kernel/drivers/char/tpm/tpm_bios
		kernel/drivers/char/tpm/tpm_infineon
		kernel/drivers/char/tpm/tpm_nsc
		kernel/drivers/char/tpm/tpm_tis
		kernel/drivers/char/tpm/tpm_xenu
+external	kernel/drivers/char/viotape				# IBM legacy iSeries virtual tape
		kernel/drivers/char/virtio_console
		kernel/drivers/clocksource/scx200_hrt
		kernel/drivers/cpufreq/cpufreq_conservative
		kernel/drivers/cpufreq/cpufreq_powersave		# CPUfreq policy governor 'powersave'
		kernel/drivers/cpufreq/cpufreq_stats
		kernel/drivers/cpufreq/cpufreq_userspace		# CPUfreq policy governor 'userspace'
		kernel/drivers/crypto/geode-aes
		kernel/drivers/crypto/hifn_795x
		kernel/drivers/crypto/padlock-aes
		kernel/drivers/crypto/padlock-sha
		kernel/drivers/dca/dca
		kernel/drivers/dma/dmatest
		kernel/drivers/dma/ioatdma				# IOAT DMA Driver from Intel
		kernel/drivers/edac/amd76x_edac
+external	kernel/drivers/edac/cell_edac
		kernel/drivers/edac/e752x_edac
		kernel/drivers/edac/e7xxx_edac
		kernel/drivers/edac/edac_core
		kernel/drivers/edac/i3000_edac
		kernel/drivers/edac/i5000_edac
		kernel/drivers/edac/i5100_edac
		kernel/drivers/edac/i82860_edac
		kernel/drivers/edac/i82875p_edac
		kernel/drivers/edac/i82975x_edac
		kernel/drivers/edac/r82600_edac
+external	kernel/drivers/firmware/dcdbas
+external	kernel/drivers/firmware/dell_rbu
+base		kernel/drivers/firmware/edd
		kernel/drivers/firmware/efivars				# efi sysfs information
		kernel/drivers/firmware/iscsi_ibft
		kernel/drivers/gpio/bt8xxgpio
		kernel/drivers/gpio/max7301
		kernel/drivers/gpio/max732x
		kernel/drivers/gpio/mcp23s08
		kernel/drivers/gpio/pca953x
		kernel/drivers/gpio/pcf857x
		kernel/drivers/gpu/drm/drm				# DRM core
		kernel/drivers/gpu/drm/drm_kms_helper
		kernel/drivers/gpu/drm/i810/i810				# Intel i810
-		kernel/drivers/gpu/drm/i830/i830				# obsoleted by i915
		kernel/drivers/gpu/drm/i915/i915				# Intel 830M/i915
		kernel/drivers/gpu/drm/mga/mga				# Matrox G200/G400
		kernel/drivers/gpu/drm/r128/r128				# ATI Rage 128
		kernel/drivers/gpu/drm/radeon/radeon				# ATI Radeon
-		kernel/drivers/gpu/drm/savage/savage
-		kernel/drivers/gpu/drm/sis/sis				# SIS 300/630/540
		kernel/drivers/gpu/drm/tdfx/tdfx				# 3dfx Banshee/Voodoo3+
		kernel/drivers/gpu/drm/ttm/ttm
-		kernel/drivers/gpu/drm/via/via
		kernel/drivers/hid/hid
		kernel/drivers/hid/usbhid/usbhid
-		kernel/drivers/hwmon/abituguru3				# Abit uGuru rev. 3
-		kernel/drivers/hwmon/abituguru				# Abit uGuru rev. 1 and 2
-		kernel/drivers/hwmon/ad7414				# AD7414
-		kernel/drivers/hwmon/ad7418				# AD7416, AD7417, AD7418
-		kernel/drivers/hwmon/adcxx				# Generic ADCxxxSxxx driver
-		kernel/drivers/hwmon/adm1021				# adm1021 driver
-		kernel/drivers/hwmon/adm1025				# ADM1025 driver
-		kernel/drivers/hwmon/adm1026
-		kernel/drivers/hwmon/adm1029				# ADM1029
-		kernel/drivers/hwmon/adm1031				# ADM1031/ADM1030 driver
-		kernel/drivers/hwmon/adm9240
-		kernel/drivers/hwmon/ads7828				# 12-bit 8-channel ADC
-		kernel/drivers/hwmon/adt7470				# Analog Devices ADT7470
-		kernel/drivers/hwmon/adt7473				# Analog Devices ADT7473
-		kernel/drivers/hwmon/applesmc
-		kernel/drivers/hwmon/asb100				# ASB100 Bach driver
-		kernel/drivers/hwmon/atxp1
-		kernel/drivers/hwmon/coretemp				# Intel Core/Core2 thermal sensors
-		kernel/drivers/hwmon/dme1737				# SMSC DME1737, SCH311x and compatible
-		kernel/drivers/hwmon/ds1621				# DS1621 driver
-		kernel/drivers/hwmon/f71805f				# Fintek Super-I/O
-		kernel/drivers/hwmon/f71882fg				# Fintek Super-I/O
-		kernel/drivers/hwmon/f75375s				# Fintek F75373, F75375
-		kernel/drivers/hwmon/fscher				# FSC Hermes driver
-		kernel/drivers/hwmon/fschmd				# Unified FSC driver
-		kernel/drivers/hwmon/fscpos
-		kernel/drivers/hwmon/gl518sm				# GL518SM driver
-		kernel/drivers/hwmon/gl520sm
-		kernel/drivers/hwmon/hdaps
		kernel/drivers/hwmon/hwmon
		kernel/drivers/hwmon/hwmon-vid
		kernel/drivers/hwmon/i5k_amb				# Intel 5000 series FB-DIMM AMB
+external	kernel/drivers/hwmon/ibmaem				# IBM System Director Active Energy Manager, supported by IBM
+external	kernel/drivers/hwmon/ibmpex				# IBM PowerExecutive power sensors, supported by IBM
-		kernel/drivers/hwmon/it87				# IT8705F, IT8712F, Sis950 driver
-		kernel/drivers/hwmon/k8temp				# AMD K8 thermal sensors
-		kernel/drivers/hwmon/lm63
-		kernel/drivers/hwmon/lm70				# LM70 (on SPI bus)
-		kernel/drivers/hwmon/lm75				# LM75 driver
-		kernel/drivers/hwmon/lm77				# LM77 driver
-		kernel/drivers/hwmon/lm78				# LM78, LM78-J and LM79 driver
-		kernel/drivers/hwmon/lm80				# LM80 driver
-		kernel/drivers/hwmon/lm83				# LM83 driver
-		kernel/drivers/hwmon/lm85				# LM85-B, LM85-C driver
-		kernel/drivers/hwmon/lm87
-		kernel/drivers/hwmon/lm90				# LM90/ADM1032 driver
-		kernel/drivers/hwmon/lm92
-		kernel/drivers/hwmon/lm93				# National Semi. LM93
-		kernel/drivers/hwmon/max1619				# MAX1619 sensor driver
-		kernel/drivers/hwmon/max6650				# MAX6650, MAX6651
-		kernel/drivers/hwmon/pc87360
-		kernel/drivers/hwmon/pc87427				# PC87427 fan sensors
-		kernel/drivers/hwmon/sis5595
-		kernel/drivers/hwmon/smsc47b397
-		kernel/drivers/hwmon/smsc47m192				# SMSC LPC47M1xx thermal sensors
-		kernel/drivers/hwmon/smsc47m1				# SMSC LPC47M1xx fan sensors driver
-		kernel/drivers/hwmon/thmc50				# TI THMC50, Analog Dev. ADM1022
-		kernel/drivers/hwmon/via686a				# VIA 686A Sensor device
-		kernel/drivers/hwmon/vt1211				# VIA VT1211 super-I/O sensors
-		kernel/drivers/hwmon/vt8231
-		kernel/drivers/hwmon/w83627ehf
-		kernel/drivers/hwmon/w83627hf				# W83627HF driver
-		kernel/drivers/hwmon/w83781d				# W83781D driver
-		kernel/drivers/hwmon/w83791d
-		kernel/drivers/hwmon/w83792d
-		kernel/drivers/hwmon/w83793
-		kernel/drivers/hwmon/w83l785ts				# W83L785TS-S driver
-		kernel/drivers/hwmon/w83l786ng				# Winbond W83L786
		kernel/drivers/i2c/algos/i2c-algo-bit			# I2C-Bus bit-banging algorithm
		kernel/drivers/i2c/algos/i2c-algo-pca			# I2C-Bus PCA9564 algorithm
		kernel/drivers/i2c/busses/i2c-ali1535			# ALI1535 SMBus driver
		kernel/drivers/i2c/busses/i2c-ali1563
		kernel/drivers/i2c/busses/i2c-ali15x3			# ALI15X3 SMBus driver
		kernel/drivers/i2c/busses/i2c-amd756			# AMD756/766/768/8111 and nVidia nForce SMBus driver
		kernel/drivers/i2c/busses/i2c-amd756-s4882		# SMBus multiplexing, Tyan S4882
		kernel/drivers/i2c/busses/i2c-amd8111			# AMD8111 SMBus 2.0 driver
		kernel/drivers/i2c/busses/i2c-gpio
		kernel/drivers/i2c/busses/i2c-hydra
		kernel/drivers/i2c/busses/i2c-i801			# Intel 82801 SMBus driver
		kernel/drivers/i2c/busses/i2c-isch			# Intel SCH SMBus driver 
		kernel/drivers/i2c/busses/i2c-nforce2			# nForce2 SMBus driver
		kernel/drivers/i2c/busses/i2c-nforce2-s4985		# SMBus multiplexing, Tyan S4985
		kernel/drivers/i2c/busses/i2c-ocores
		kernel/drivers/i2c/busses/i2c-parport			# I2C bus over parallel port
		kernel/drivers/i2c/busses/i2c-parport-light		# I2C bus over parallel port (light)
		kernel/drivers/i2c/busses/i2c-pca-isa			# ISA base PCA9564 driver
		kernel/drivers/i2c/busses/i2c-pca-platform
		kernel/drivers/i2c/busses/i2c-piix4
		kernel/drivers/i2c/busses/i2c-simtec
		kernel/drivers/i2c/busses/i2c-sis5595			# SIS5595 SMBus driver
		kernel/drivers/i2c/busses/i2c-sis630			# SIS630 SMBus driver
		kernel/drivers/i2c/busses/i2c-sis96x			# SiS96x SMBus driver
		kernel/drivers/i2c/busses/i2c-stub
		kernel/drivers/i2c/busses/i2c-taos-evm
		kernel/drivers/i2c/busses/i2c-tiny-usb
		kernel/drivers/i2c/busses/i2c-via			# i2c for Via vt82c586b southbridge
		kernel/drivers/i2c/busses/i2c-viapro			# vt82c596 SMBus driver
-		kernel/drivers/i2c/busses/i2c-voodoo3			# Voodoo3 I2C/DDC driver
		kernel/drivers/i2c/busses/scx200_acb			# NatSemi SCx200 ACCESS.bus Driver
		kernel/drivers/i2c/busses/scx200_i2c
		kernel/drivers/i2c/chips/at24
		kernel/drivers/i2c/chips/ds1682
		kernel/drivers/i2c/chips/eeprom				# I2C EEPROM driver
		kernel/drivers/i2c/chips/max6875			# MAX6874/MAX6875
-		kernel/drivers/i2c/chips/pca9539			# PCA9539 GPIO driver (deprecated)
-		kernel/drivers/i2c/chips/pcf8574			# PCF8574 GPIO driver (deprecated)
-		kernel/drivers/i2c/chips/pcf8575			# PCF8575 GPIO driver (deprecated)
		kernel/drivers/i2c/chips/pcf8591			# PCF8591 driver
		kernel/drivers/i2c/chips/tsl2550			# Light sensor
		kernel/drivers/i2c/i2c-core				# I2C-Bus main module
		kernel/drivers/i2c/i2c-dev				# I2C /dev entries driver
		kernel/drivers/ide/ide-cd_mod
		kernel/drivers/ide/ide-core
		kernel/drivers/ide/ide-disk
		kernel/drivers/ide/ide-floppy
		kernel/drivers/ide/ide-generic
		kernel/drivers/ide/ide-pnp
+check		kernel/drivers/ide/ide-tape				# ATAPI Streaming TAPE Driver
-		kernel/drivers/ide/legacy/ali14xx
		kernel/drivers/ide/legacy/dtc2278
		kernel/drivers/ide/legacy/ht6560b
		kernel/drivers/ide/legacy/ide-4drives
		kernel/drivers/ide/legacy/ide-cs			# PCMCIA ATA/IDE card driver
		kernel/drivers/ide/legacy/ide_platform
		kernel/drivers/ide/legacy/qd65xx
		kernel/drivers/ide/legacy/umc8672
		kernel/drivers/ide/pci/aec62xx
		kernel/drivers/ide/pci/alim15x3
		kernel/drivers/ide/pci/amd74xx
		kernel/drivers/ide/pci/atiixp				# PCI driver module for ATI IXP IDE
		kernel/drivers/ide/pci/cmd640
		kernel/drivers/ide/pci/cmd64x
		kernel/drivers/ide/pci/cs5520				# PCI driver module for Cyrix 5510/5520 IDE
		kernel/drivers/ide/pci/cs5530				# PCI driver module for Cyrix/NS 5530 IDE
		kernel/drivers/ide/pci/cs5535				# AMD CS5535 driver
		kernel/drivers/ide/pci/delkin_cb
		kernel/drivers/ide/pci/hpt366
		kernel/drivers/ide/pci/ide-pci-generic
		kernel/drivers/ide/pci/it8213
-		kernel/drivers/ide/pci/it821x				# ITE8212 driver
		kernel/drivers/ide/pci/jmicron
		kernel/drivers/ide/pci/ns87415
		kernel/drivers/ide/pci/opti621
		kernel/drivers/ide/pci/pdc202xx_new
		kernel/drivers/ide/pci/pdc202xx_old
		kernel/drivers/ide/pci/piix
		kernel/drivers/ide/pci/rz1000
-		kernel/drivers/ide/pci/sc1200
		kernel/drivers/ide/pci/serverworks
		kernel/drivers/ide/pci/sgiioc4
		kernel/drivers/ide/pci/siimage
		kernel/drivers/ide/pci/sis5513
-		kernel/drivers/ide/pci/slc90e66
-		kernel/drivers/ide/pci/triflex
		kernel/drivers/ide/pci/trm290
		kernel/drivers/ide/pci/via82cxxx
		kernel/drivers/ieee1394/dv1394				# driver for DV input/output on OHCI board
		kernel/drivers/ieee1394/eth1394				# IEEE 1394 IPv4 Driver (IPv4-over-1394 as per RFC 2734)
		kernel/drivers/ieee1394/ieee1394
		kernel/drivers/ieee1394/ohci1394			# Driver for PCI OHCI IEEE-1394 controllers
		kernel/drivers/ieee1394/pcilynx				# driver for Texas Instruments PCI Lynx IEEE-1394 controller
		kernel/drivers/ieee1394/raw1394
		kernel/drivers/ieee1394/sbp2				# IEEE-1394 SBP-2 protocol driver
		kernel/drivers/ieee1394/video1394			# driver for digital video on OHCI board
		kernel/drivers/infiniband/core/ib_addr
		kernel/drivers/infiniband/core/ib_cm
		kernel/drivers/infiniband/core/ib_core
		kernel/drivers/infiniband/core/ib_mad
		kernel/drivers/infiniband/core/ib_sa
		kernel/drivers/infiniband/core/ib_ucm
		kernel/drivers/infiniband/core/ib_umad
		kernel/drivers/infiniband/core/ib_uverbs
		kernel/drivers/infiniband/core/iw_cm
		kernel/drivers/infiniband/core/rdma_cm
		kernel/drivers/infiniband/core/rdma_ucm
		kernel/drivers/infiniband/hw/amso1100/iw_c2
		kernel/drivers/infiniband/hw/cxgb3/iw_cxgb3
		kernel/drivers/infiniband/hw/ehca/ib_ehca
		kernel/drivers/infiniband/hw/ipath/ib_ipath
		kernel/drivers/infiniband/hw/mlx4/mlx4_ib
		kernel/drivers/infiniband/hw/mthca/ib_mthca
		kernel/drivers/infiniband/hw/nes/iw_nes
		kernel/drivers/infiniband/ulp/ipoib/ib_ipoib
		kernel/drivers/infiniband/ulp/iser/ib_iser
		kernel/drivers/infiniband/ulp/srp/ib_srp
		kernel/drivers/input/evbug
		kernel/drivers/input/ff-memless
		kernel/drivers/input/gameport/emu10k1-gp		# EMU10k1 gameport driver
		kernel/drivers/input/gameport/fm801-gp
		kernel/drivers/input/gameport/gameport			# Generic gameport layer
		kernel/drivers/input/gameport/lightning			# PDPI Lightning 4 gamecard driver
		kernel/drivers/input/gameport/ns558			# Classic gameport (ISA/PnP) driver
		kernel/drivers/input/input-polldev
		kernel/drivers/input/joydev				# Joystick device interfaces
		kernel/drivers/input/joystick/a3d			# FP-Gaming Assasin 3D joystick driver
		kernel/drivers/input/joystick/adi			# Logitech ADI joystick family driver
		kernel/drivers/input/joystick/analog			# Analog joystick and gamepad driver
		kernel/drivers/input/joystick/cobra			# Creative Labs Blaster GamePad Cobra driver
		kernel/drivers/input/joystick/db9			# Atari, Amstrad, Commodore, Amiga, Sega, etc. joystick driver
		kernel/drivers/input/joystick/gamecon			# NES, SNES, N64, MultiSystem, PSX gamepad driver
		kernel/drivers/input/joystick/gf2k			# Genius Flight 2000 joystick driver
		kernel/drivers/input/joystick/grip			# Gravis GrIP protocol joystick driver
		kernel/drivers/input/joystick/grip_mp			# Gravis Grip Multiport driver
		kernel/drivers/input/joystick/guillemot			# Guillemot Digital joystick driver
		kernel/drivers/input/joystick/iforce/iforce		# USB/RS232 I-Force joysticks and wheels driver
		kernel/drivers/input/joystick/interact			# InterAct digital joystick driver
		kernel/drivers/input/joystick/joydump			# Gameport data dumper module
		kernel/drivers/input/joystick/magellan			# Magellan and SpaceMouse 6dof controller driver
		kernel/drivers/input/joystick/sidewinder		# Microsoft SideWinder joystick family driver
		kernel/drivers/input/joystick/spaceball			# SpaceTec SpaceBall 2003/3003/4000 FLX driver
		kernel/drivers/input/joystick/spaceorb			# SpaceTec SpaceOrb 360 and Avenger 6dof controller driver
		kernel/drivers/input/joystick/stinger			# Gravis Stinger gamepad driver
		kernel/drivers/input/joystick/tmdc			# ThrustMaster DirectConnect joystick driver
		kernel/drivers/input/joystick/turbografx		# TurboGraFX parallel port interface driver
		kernel/drivers/input/joystick/twidjoy			# Handykey Twiddler keyboard as a joystick driver
		kernel/drivers/input/joystick/warrior			# Logitech WingMan Warrior joystick driver
		kernel/drivers/input/joystick/xpad
		kernel/drivers/input/joystick/zhenhua
		kernel/drivers/input/keyboard/gpio_keys
		kernel/drivers/input/keyboard/newtonkbd			# Newton keyboard driver
		kernel/drivers/input/keyboard/sunkbd			# Sun keyboard driver
		kernel/drivers/input/keyboard/xtkbd			# XT keyboard driver
		kernel/drivers/input/misc/apanel
		kernel/drivers/input/misc/ati_remote
		kernel/drivers/input/misc/ati_remote2
		kernel/drivers/input/misc/atlas_btns
		kernel/drivers/input/misc/keyspan_remote
		kernel/drivers/input/misc/pcspkr
		kernel/drivers/input/misc/powermate
		kernel/drivers/input/misc/uinput			# User level driver support for input subsystem
-		kernel/drivers/input/misc/wistron_btns
		kernel/drivers/input/misc/yealink
		kernel/drivers/input/mouse/appletouch
		kernel/drivers/input/mouse/bcm5974
		kernel/drivers/input/mouse/gpio_mouse
+isa		kernel/drivers/input/mouse/inport
+isa		kernel/drivers/input/mouse/logibm
+isa		kernel/drivers/input/mouse/pc110pad
		kernel/drivers/input/mouse/sermouse			# Serial mouse driver
		kernel/drivers/input/serio/ct82c710			# 82C710 C&T mouse port chip driver
		kernel/drivers/input/serio/parkbd			# Parallel port to Keyboard port adapter driver
		kernel/drivers/input/serio/pcips2			# PCI PS/2 keyboard/mouse driver
		kernel/drivers/input/serio/serio_raw			# Raw serio driver
		kernel/drivers/input/serio/serport			# Input device TTY line discipline
		kernel/drivers/input/serio/xilinx_ps2
		kernel/drivers/input/tablet/acecad
		kernel/drivers/input/tablet/aiptek
		kernel/drivers/input/tablet/gtco
		kernel/drivers/input/tablet/kbtab
		kernel/drivers/input/tablet/wacom
		kernel/drivers/input/touchscreen/ads7846		# ADS7846 based touchscreen and sensor driver
		kernel/drivers/input/touchscreen/elo			# Elo serial touchscreen driver
		kernel/drivers/input/touchscreen/elousb
		kernel/drivers/input/touchscreen/fujitsu_ts
		kernel/drivers/input/touchscreen/gunze			# Gunze AHL-51S touchscreen driver
		kernel/drivers/input/touchscreen/htcpen
		kernel/drivers/input/touchscreen/inexio
		kernel/drivers/input/touchscreen/mk712			# ICS MicroClock MK712 TouchScreen driver
		kernel/drivers/input/touchscreen/mtouch			# MicroTouch (3M) serial touchscreen driver
		kernel/drivers/input/touchscreen/penmount
		kernel/drivers/input/touchscreen/touchit213
		kernel/drivers/input/touchscreen/touchright
		kernel/drivers/input/touchscreen/touchwin
		kernel/drivers/input/touchscreen/ucb1400_ts
		kernel/drivers/input/touchscreen/usbtouchscreen
		kernel/drivers/input/touchscreen/wm97xx-ts
+isa		kernel/drivers/isdn/act2000/act2000
		kernel/drivers/isdn/capi/capi				# CAPI4Linux: Userspace /dev/capi20 interface
		kernel/drivers/isdn/capi/capidrv			# CAPI4Linux: Interface to ISDN4Linux
		kernel/drivers/isdn/capi/capifs				# CAPI4Linux: /dev/capi/ filesystem
		kernel/drivers/isdn/capi/kernelcapi			# CAPI4Linux: kernel CAPI layer
-		kernel/drivers/isdn/divert/dss1_divert
		kernel/drivers/isdn/gigaset/bas_gigaset
		kernel/drivers/isdn/gigaset/gigaset
		kernel/drivers/isdn/gigaset/ser_gigaset
		kernel/drivers/isdn/gigaset/usb_gigaset
		kernel/drivers/isdn/hardware/avm/avm_cs			# CAPI4Linux: PCMCIA client driver for AVM B1/M1/M2
		kernel/drivers/isdn/hardware/avm/b1			# CAPI4Linux: Common support for active AVM cards
		kernel/drivers/isdn/hardware/avm/b1dma			# CAPI4Linux: DMA support for active AVM cards
+isa		kernel/drivers/isdn/hardware/avm/b1isa
		kernel/drivers/isdn/hardware/avm/b1pci			# CAPI4Linux: Driver for AVM B1 PCI card
		kernel/drivers/isdn/hardware/avm/b1pcmcia		# CAPI4Linux: Driver for AVM PCMCIA cards
		kernel/drivers/isdn/hardware/avm/c4			# CAPI4Linux: Driver for AVM C2/C4 cards
+isa		kernel/drivers/isdn/hardware/avm/t1isa
		kernel/drivers/isdn/hardware/avm/t1pci			# CAPI4Linux: Driver for AVM T1 PCI card
		kernel/drivers/isdn/hardware/eicon/divacapi
		kernel/drivers/isdn/hardware/eicon/divadidd
		kernel/drivers/isdn/hardware/eicon/diva_idi
		kernel/drivers/isdn/hardware/eicon/diva_mnt
		kernel/drivers/isdn/hardware/eicon/divas
		kernel/drivers/isdn/hardware/mISDN/hfcmulti		# mISDN HFC 4S/8S E1 
		kernel/drivers/isdn/hardware/mISDN/hfcpci		# mISDN HFC PCI
		kernel/drivers/isdn/hisax/avma1_cs			# ISDN4Linux: PCMCIA client driver for AVM A1/Fritz!PCMCIA cards
		kernel/drivers/isdn/hisax/elsa_cs			# ISDN4Linux: PCMCIA client driver for Elsa PCM cards
		kernel/drivers/isdn/hisax/hfc4s8s_l1			# FC-4S/8S low layer interface for Cologne Chip HFC-4S/8S isdn chips
		kernel/drivers/isdn/hisax/hfc_usb			# HFC I4L USB driver
		kernel/drivers/isdn/hisax/hisax_fcpcipnp		# AVM Fritz!PCI/PnP ISDN driver
		kernel/drivers/isdn/hisax/hisax_isac			# ISAC/ISAC-SX driver
		kernel/drivers/isdn/hisax/hisax				# ISDN4Linux: Driver for passive ISDN cards
		kernel/drivers/isdn/hisax/hisax_st5481			# ISDN4Linux: driver for ST5481 USB ISDN adapter
		kernel/drivers/isdn/hisax/isdnhdlc			# General purpose ISDN HDLC decoder
		kernel/drivers/isdn/hisax/sedlbauer_cs
		kernel/drivers/isdn/hisax/teles_cs			# ISDN4Linux: PCMCIA client driver for Teles PCMCIA cards
		kernel/drivers/isdn/hysdn/hysdn				# ISDN4Linux: Driver for HYSDN cards
		kernel/drivers/isdn/i4l/isdn_bsdcomp			# ISDN4Linux: BSD Compression for PPP over ISDN
		kernel/drivers/isdn/i4l/isdn				# ISDN4Linux: link layer
+isa		kernel/drivers/isdn/icn/icn
		kernel/drivers/isdn/mISDN/l1oip				# mISDN layer1 over IP
		kernel/drivers/isdn/mISDN/mISDN_core			# mISDN core
		kernel/drivers/isdn/mISDN/mISDN_dsp			# mISDN DSP core
+isa		kernel/drivers/isdn/pcbit/pcbit
+isa		kernel/drivers/isdn/sc/sc
		kernel/drivers/leds/led-class
		kernel/drivers/leds/leds-clevo-mail
		kernel/drivers/leds/leds-gpio
		kernel/drivers/leds/leds-net48xx
		kernel/drivers/leds/leds-pca9532
		kernel/drivers/leds/leds-pca955x
		kernel/drivers/leds/leds-wrap
		kernel/drivers/leds/ledtrig-default-on
		kernel/drivers/leds/ledtrig-heartbeat
		kernel/drivers/leds/ledtrig-timer
		kernel/drivers/lguest/lg
-		kernel/drivers/macintosh/mol/mol
-		kernel/drivers/macintosh/mol/sheep
		kernel/drivers/md/dm-crypt				# device-mapper target for transparent encryption / decryption
		kernel/drivers/md/dm-delay
		kernel/drivers/md/dm-log
		kernel/drivers/md/dm-memcache
		kernel/drivers/md/dm-message
		kernel/drivers/md/dm-mirror				# device-mapper mirror target
+base		kernel/drivers/md/dm-mod				# device-mapper driver
		kernel/drivers/md/dm-multipath				# device-mapper multipath target
		kernel/drivers/md/dm-raid45
		kernel/drivers/md/dm-regions
		kernel/drivers/md/dm-region_hash
		kernel/drivers/md/dm-round-robin			# Round-robin path selector
		kernel/drivers/md/dm-leastpending-path			# Least pending path selector
		kernel/drivers/md/dm-queue-length			# Queue-lenght oriented dynamic load balancer
		kernel/drivers/md/dm-service-time			# Service-time oriented dynamic load balancer
		kernel/drivers/md/dm-snapshot				# device-mapper snapshot target
		kernel/drivers/md/dm-zero				# device-mapper dummy target returning zeros
		kernel/drivers/md/faulty
		kernel/drivers/md/linear
-		kernel/drivers/md/multipath				# Replaced by dm-multipath
		kernel/drivers/md/md-mod
		kernel/drivers/md/raid0
		kernel/drivers/md/raid1
		kernel/drivers/md/raid10
		kernel/drivers/md/raid456
		kernel/drivers/md/raid6_pq
		kernel/drivers/media/common/ir-common
		kernel/drivers/media/common/saa7146			# driver for generic saa7146-based hardware
		kernel/drivers/media/common/saa7146_vv			# video4linux driver for saa7146-based hardware
		kernel/drivers/media/common/tuners/mt2060
		kernel/drivers/media/common/tuners/mt20xx
		kernel/drivers/media/common/tuners/mt2131
		kernel/drivers/media/common/tuners/mt2266
		kernel/drivers/media/common/tuners/mxl5005s
		kernel/drivers/media/common/tuners/mxl5007t
		kernel/drivers/media/common/tuners/qt1010
		kernel/drivers/media/common/tuners/tda18271
		kernel/drivers/media/common/tuners/tda827x
		kernel/drivers/media/common/tuners/tda8290
		kernel/drivers/media/common/tuners/tda9887
		kernel/drivers/media/common/tuners/tea5761
		kernel/drivers/media/common/tuners/tea5767
		kernel/drivers/media/common/tuners/tuner-simple
		kernel/drivers/media/common/tuners/tuner-types
		kernel/drivers/media/common/tuners/tuner-xc2028
		kernel/drivers/media/common/tuners/xc5000
-		kernel/drivers/media/dvb/b2c2/b2c2-flexcop
-		kernel/drivers/media/dvb/b2c2/b2c2-flexcop-pci
-		kernel/drivers/media/dvb/b2c2/b2c2-flexcop-usb
-		kernel/drivers/media/dvb/bt8xx/bt878
-		kernel/drivers/media/dvb/bt8xx/dst_ca
-		kernel/drivers/media/dvb/bt8xx/dst			# DST DVB-S Frontend
-		kernel/drivers/media/dvb/bt8xx/dvb-bt8xx		# Bt8xx based DVB adapter driver
-		kernel/drivers/media/dvb/cinergyT2/cinergyT2
-		kernel/drivers/media/dvb/dvb-core/dvb-core		# DVB Core Driver
-		kernel/drivers/media/dvb/dvb-usb/dvb-usb
-		kernel/drivers/media/dvb/dvb-usb/dvb-usb-a800
-		kernel/drivers/media/dvb/dvb-usb/dvb-usb-af9005
-		kernel/drivers/media/dvb/dvb-usb/dvb-usb-af9005-remote
-		kernel/drivers/media/dvb/dvb-usb/dvb-usb-anysee
-		kernel/drivers/media/dvb/dvb-usb/dvb-usb-au6610
-		kernel/drivers/media/dvb/dvb-usb/dvb-usb-cxusb
-		kernel/drivers/media/dvb/dvb-usb/dvb-usb-dib0700
-		kernel/drivers/media/dvb/dvb-usb/dvb-usb-dibusb-common
-		kernel/drivers/media/dvb/dvb-usb/dvb-usb-dibusb-mb
-		kernel/drivers/media/dvb/dvb-usb/dvb-usb-dibusb-mc
-		kernel/drivers/media/dvb/dvb-usb/dvb-usb-digitv
-		kernel/drivers/media/dvb/dvb-usb/dvb-usb-dtt200u
-		kernel/drivers/media/dvb/dvb-usb/dvb-usb-dw2102
-		kernel/drivers/media/dvb/dvb-usb/dvb-usb-gl861
-		kernel/drivers/media/dvb/dvb-usb/dvb-usb-gp8psk
-		kernel/drivers/media/dvb/dvb-usb/dvb-usb-m920x
-		kernel/drivers/media/dvb/dvb-usb/dvb-usb-nova-t-usb2
-		kernel/drivers/media/dvb/dvb-usb/dvb-usb-opera
-		kernel/drivers/media/dvb/dvb-usb/dvb-usb-ttusb2
-		kernel/drivers/media/dvb/dvb-usb/dvb-usb-umt-010
-		kernel/drivers/media/dvb/dvb-usb/dvb-usb-vp702x
-		kernel/drivers/media/dvb/dvb-usb/dvb-usb-vp7045
-		kernel/drivers/media/dvb/frontends/au8522
-		kernel/drivers/media/dvb/frontends/bcm3510		# Support for the Broadcom BCM3510 ATSC demodulator - 1st generation Air2PC
-		kernel/drivers/media/dvb/frontends/cx22700
-		kernel/drivers/media/dvb/frontends/cx22702		# CX22702 / Thomson DTT 759x / Thomson DTT 7579 PLL DVB Frontend driver
-		kernel/drivers/media/dvb/frontends/cx24110		# DVB Frontend driver module for the Conexant cx24108/cx24110 chipset
-		kernel/drivers/media/dvb/frontends/cx24123		# Conexant cx24123/cx24109 - DVB QPSK Satellite demod/tuner driver
-		kernel/drivers/media/dvb/frontends/dib0070
-		kernel/drivers/media/dvb/frontends/dib3000mb		# DiBcom 3000-MB DVB-T frontend
-		kernel/drivers/media/dvb/frontends/dib3000mc
-		kernel/drivers/media/dvb/frontends/dib7000m
-		kernel/drivers/media/dvb/frontends/dib7000p
-		kernel/drivers/media/dvb/frontends/dibx000_common
-		kernel/drivers/media/dvb/frontends/drx397xD
-		kernel/drivers/media/dvb/frontends/dvb-pll
-		kernel/drivers/media/dvb/frontends/isl6405
-		kernel/drivers/media/dvb/frontends/isl6421
-		kernel/drivers/media/dvb/frontends/itd1000
-		kernel/drivers/media/dvb/frontends/l64781
-		kernel/drivers/media/dvb/frontends/lgdt330x		# Support for LGDT3302 and LGDT3303 - VSB/QAM
-		kernel/drivers/media/dvb/frontends/lnbp21
-		kernel/drivers/media/dvb/frontends/mt312		# MT312 Satellite Channel Decoder Driver
-		kernel/drivers/media/dvb/frontends/mt352		# DVB-T MT352 Zarlink
-		kernel/drivers/media/dvb/frontends/nxt200x		# Support for NXT2002 and NXT2004 - VSB/QAM
-		kernel/drivers/media/dvb/frontends/nxt6000		# NxtWave NXT6000 DVB demodulator driver
-		kernel/drivers/media/dvb/frontends/or51132		# Support for OR51132 (pcHDTV HD-3000) - VSB/QAM
-		kernel/drivers/media/dvb/frontends/or51211		# Support for OR51211 (pcHDTV HD-2000) - VSB
-		kernel/drivers/media/dvb/frontends/s5h1409
-		kernel/drivers/media/dvb/frontends/s5h1411
-		kernel/drivers/media/dvb/frontends/s5h1420		# Driver for Samsung S5H1420 QPSK Demodulator
-		kernel/drivers/media/dvb/frontends/sp8870
-		kernel/drivers/media/dvb/frontends/sp887x		# sp887x DVB-T demodulator driver
-		kernel/drivers/media/dvb/frontends/stv0297
-		kernel/drivers/media/dvb/frontends/stv0299		# Universal STV0299/TSA5059/SL1935 DVB Frontend driver
-		kernel/drivers/media/dvb/frontends/tda10021
-		kernel/drivers/media/dvb/frontends/tda10023
-		kernel/drivers/media/dvb/frontends/tda10048
-		kernel/drivers/media/dvb/frontends/tda1004x		# Philips TDA10045H & TDA10046H DVB-T Frontend
-		kernel/drivers/media/dvb/frontends/tda10086
-		kernel/drivers/media/dvb/frontends/tda8083
-		kernel/drivers/media/dvb/frontends/tda826x
-		kernel/drivers/media/dvb/frontends/tua6100
-		kernel/drivers/media/dvb/frontends/ves1820		# VES1820 DVB-C frontend driver
-		kernel/drivers/media/dvb/frontends/ves1x93		# VES1x93 DVB-S Frontend
-		kernel/drivers/media/dvb/frontends/zl10353
-		kernel/drivers/media/dvb/pluto2/pluto2
-		kernel/drivers/media/dvb/siano/sms1xxx
-		kernel/drivers/media/dvb/ttpci/budget-av		# driver for the SAA7146 based so-called budget PCI DVB w/ analog input (e.g. the KNC cards)
-		kernel/drivers/media/dvb/ttpci/budget-ci		# driver for the SAA7146 based so-called budget PCI DVB cards w/ CI-module produced by Siemens, Technotrend, Hauppauge
-		kernel/drivers/media/dvb/ttpci/budget-core
-		kernel/drivers/media/dvb/ttpci/budget			# driver for the SAA7146 based so-called budget PCI DVB cards by Siemens, Technotrend, Hauppauge
-		kernel/drivers/media/dvb/ttpci/budget-patch		# Driver for full TS modified DVB-S SAA7146+AV7110 based so-called Budget Patch cards
-		kernel/drivers/media/dvb/ttpci/dvb-ttpci		# driver for the SAA7146 based AV110 PCI DVB cards by Siemens, Technotrend, Hauppauge
-		kernel/drivers/media/dvb/ttpci/ttpci-eeprom		# Decode dvb_net MAC address from EEPROM of PCI DVB cards made by Siemens, Technotrend, Hauppauge
-		kernel/drivers/media/dvb/ttusb-budget/dvb-ttusb-budget	# TTUSB DVB Driver
-		kernel/drivers/media/dvb/ttusb-dec/ttusbdecfe
-		kernel/drivers/media/dvb/ttusb-dec/ttusb_dec		# TechnoTrend/Hauppauge DEC USB
		kernel/drivers/media/radio/dsbr100
+isa		kernel/drivers/media/radio/radio-aimslab
+isa		kernel/drivers/media/radio/radio-aztech
+isa		kernel/drivers/media/radio/radio-cadet
+isa		kernel/drivers/media/radio/radio-gemtek
		kernel/drivers/media/radio/radio-gemtek-pci		# The video4linux driver for the Gemtek PCI Radio Card
		kernel/drivers/media/radio/radio-maestro		# Radio driver for the Maestro PCI sound card radio.
		kernel/drivers/media/radio/radio-maxiradio		# Radio driver for the Guillemot Maxi Radio FM2000 radio.
+isa		kernel/drivers/media/radio/radio-rtrack2
+isa		kernel/drivers/media/radio/radio-sf16fmi
+isa		kernel/drivers/media/radio/radio-sf16fmr2
		kernel/drivers/media/radio/radio-si470x
+isa		kernel/drivers/media/radio/radio-terratec
+isa		kernel/drivers/media/radio/radio-trust
+isa		kernel/drivers/media/radio/radio-typhoon
+isa		kernel/drivers/media/radio/radio-zoltrix
		kernel/drivers/media/video/adv7170			# Analog Devices ADV7170 video encoder driver
		kernel/drivers/media/video/adv7175			# Analog Devices ADV7175 video encoder driver
-		kernel/drivers/media/video/au0828/au0828		# depends on dvb-core
		kernel/drivers/media/video/bt819			# Brooktree-819 video decoder driver
		kernel/drivers/media/video/bt856			# Brooktree-856A video encoder driver
		kernel/drivers/media/video/bt8xx/bttv				# bttv - v4l/v4l2 driver module for bt848/878 based cards
		kernel/drivers/media/video/btcx-risc			# some code shared by bttv and cx88xx drivers
		kernel/drivers/media/video/bw-qcam
		kernel/drivers/media/video/cafe_ccic
		kernel/drivers/media/video/compat_ioctl32		# ioctl32.c: Conversion between 32bit and 64bit native ioctls
		kernel/drivers/media/video/cpia2/cpia2
		kernel/drivers/media/video/cpia				# V4L-driver for Vision CPiA based cameras
		kernel/drivers/media/video/cpia_pp			# Parallel port driver for Vision CPiA based cameras
		kernel/drivers/media/video/cpia_usb
		kernel/drivers/media/video/c-qcam			# Colour QuickCam
		kernel/drivers/media/video/cs5345
		kernel/drivers/media/video/cs53l32a			# cs53l32a (Adaptec AVC-2010 and AVC-2410) i2c ivtv driver
-		kernel/drivers/media/video/cx18/cx18			# depends on dvb-core
		kernel/drivers/media/video/cx2341x
-		kernel/drivers/media/video/cx23885/cx23885		# depends on dvb-core
		kernel/drivers/media/video/cx25840/cx25840		# Conexant CX25840 audio/video decoder driver
		kernel/drivers/media/video/cx88/cx8800			# v4l2 driver module for cx2388x based TV cards
		kernel/drivers/media/video/cx88/cx8802			# mpeg driver for cx2388x based TV cards
		kernel/drivers/media/video/cx88/cx88-alsa		# ALSA driver for cx2388x
		kernel/drivers/media/video/cx88/cx88-blackbird		# driver for cx2388x/cx23416 based mpeg encoder cards
-		kernel/drivers/media/video/cx88/cx88-dvb		# driver for cx2388x based DVB cards
-		kernel/drivers/media/video/cx88/cx88-vp3054-i2c		# support for the secondary I2C bus of the DNTV Live! DVB-T Pro (VP-3054)
		kernel/drivers/media/video/cx88/cx88xx			# v4l2 driver module for cx2388x based TV cards
		kernel/drivers/media/video/dabusb
		kernel/drivers/media/video/em28xx/em28xx		# driver for Empia EM2800/EM2820/2840 USB video capture device
		kernel/drivers/media/video/em28xx/em28xx-alsa
-		kernel/drivers/media/video/em28xx/em28xx-dvb		# depends on dvb-core
		kernel/drivers/media/video/et61x251/et61x251
		kernel/drivers/media/video/gspca/gspca_conex
		kernel/drivers/media/video/gspca/gspca_etoms
		kernel/drivers/media/video/gspca/gspca_main
		kernel/drivers/media/video/gspca/gspca_mars
		kernel/drivers/media/video/gspca/gspca_ov519
		kernel/drivers/media/video/gspca/gspca_pac207
		kernel/drivers/media/video/gspca/gspca_pac7311
		kernel/drivers/media/video/gspca/gspca_sonixb
		kernel/drivers/media/video/gspca/gspca_sonixj
		kernel/drivers/media/video/gspca/gspca_spca500
		kernel/drivers/media/video/gspca/gspca_spca501
		kernel/drivers/media/video/gspca/gspca_spca505
		kernel/drivers/media/video/gspca/gspca_spca506
		kernel/drivers/media/video/gspca/gspca_spca508
		kernel/drivers/media/video/gspca/gspca_spca561
		kernel/drivers/media/video/gspca/gspca_stk014
		kernel/drivers/media/video/gspca/gspca_sunplus
		kernel/drivers/media/video/gspca/gspca_t613
		kernel/drivers/media/video/gspca/gspca_tv8532
		kernel/drivers/media/video/gspca/gspca_vc032x
		kernel/drivers/media/video/gspca/gspca_zc3xx
		kernel/drivers/media/video/hexium_gemini		# video4linux-2 driver for Hexium Gemini frame grabber cards
		kernel/drivers/media/video/hexium_orion			# video4linux-2 driver for Hexium Orion frame grabber cards
		kernel/drivers/media/video/ir-kbd-i2c			# input driver for i2c IR remote controls
		kernel/drivers/media/video/ivtv/ivtvfb
		kernel/drivers/media/video/ivtv/ivtv
		kernel/drivers/media/video/ks0127
		kernel/drivers/media/video/m52790
		kernel/drivers/media/video/meye
		kernel/drivers/media/video/msp3400			# device driver for msp34xx TV sound processor
		kernel/drivers/media/video/mt9m001
		kernel/drivers/media/video/mt9v022
		kernel/drivers/media/video/mxb				# video4linux-2 driver for the Siemens-Nixdorf 'Multimedia eXtension board'
		kernel/drivers/media/video/ov511			# ov511 USB Camera Driver
		kernel/drivers/media/video/ov7670
		kernel/drivers/media/video/ovcamchip/ovcamchip		# OV camera chip I2C driver
		kernel/drivers/media/video/pms
-		kernel/drivers/media/video/pvrusb2/pvrusb2		# depends on dvb-core
		kernel/drivers/media/video/pwc/pwc			# Philips webcam driver
		kernel/drivers/media/video/s2255drv
		kernel/drivers/media/video/saa5246a
		kernel/drivers/media/video/saa5249
		kernel/drivers/media/video/saa6588			# Philips SAA6588 RDS decoder
		kernel/drivers/media/video/saa7110			# Philips SAA7110 video decoder driver
		kernel/drivers/media/video/saa7111			# Philips SAA7111 video decoder driver
		kernel/drivers/media/video/saa7114			# Philips SAA7114H video decoder driver
		kernel/drivers/media/video/saa7115			# Philips SAA7114/SAA7115 video decoder driver
		kernel/drivers/media/video/saa7127			# Philips SAA7127/SAA7129 video encoder driver
		kernel/drivers/media/video/saa7134/saa6752hs		# device driver for saa6752hs MPEG2 encoder
		kernel/drivers/media/video/saa7134/saa7134		# v4l2 driver module for saa7130/34 based TV cards
		kernel/drivers/media/video/saa7134/saa7134-alsa		# ALSA driver for saa7134
-		kernel/drivers/media/video/saa7134/saa7134-dvb
		kernel/drivers/media/video/saa7134/saa7134-empress
		kernel/drivers/media/video/saa717x
		kernel/drivers/media/video/saa7185			# Philips SAA7185 video encoder driver
		kernel/drivers/media/video/se401
		kernel/drivers/media/video/sh_mobile_ceu_camera
		kernel/drivers/media/video/sn9c102/sn9c102
		kernel/drivers/media/video/soc_camera
		kernel/drivers/media/video/soc_camera_platform
		kernel/drivers/media/video/stkwebcam
		kernel/drivers/media/video/stradis
		kernel/drivers/media/video/stv680			# STV0680 USB Camera Driver
		kernel/drivers/media/video/tda7432			# bttv driver for the tda7432 audio processor chip
		kernel/drivers/media/video/tda9840
		kernel/drivers/media/video/tda9875
		kernel/drivers/media/video/tea6415c
		kernel/drivers/media/video/tea6420
		kernel/drivers/media/video/tuner			# device driver for various TV and TV+FM radio tuners
		kernel/drivers/media/video/tvaudio			# device driver for various i2c TV sound decoder / audiomux chips
		kernel/drivers/media/video/tveeprom
		kernel/drivers/media/video/tvp5150			# Texas Instruments TVP5150A(M) video decoder driver
		kernel/drivers/media/video/upd64031a
		kernel/drivers/media/video/upd64083
		kernel/drivers/media/video/usbvideo/ibmcam		# IBM/Xirlink C-it USB Camera Driver
		kernel/drivers/media/video/usbvideo/konicawc		# Konica Webcam driver
		kernel/drivers/media/video/usbvideo/quickcam_messenger
		kernel/drivers/media/video/usbvideo/ultracam
		kernel/drivers/media/video/usbvideo/usbvideo
		kernel/drivers/media/video/usbvideo/vicam		# ViCam WebCam Driver
		kernel/drivers/media/video/usbvision/usbvision
		kernel/drivers/media/video/uvc/uvcvideo
		kernel/drivers/media/video/v4l1-compat			# v4l(1) compatibility layer for v4l2 drivers.
		kernel/drivers/media/video/v4l2-common			# misc helper functions for v4l2 device drivers
		kernel/drivers/media/video/v4l2-compat-ioctl32
		kernel/drivers/media/video/v4l2-int-device
		kernel/drivers/media/video/videobuf-core
		kernel/drivers/media/video/videobuf-dma-contig
		kernel/drivers/media/video/videobuf-dma-sg
-		kernel/drivers/media/video/videobuf-dvb			# depends on dvb-core
		kernel/drivers/media/video/videobuf-vmalloc
		kernel/drivers/media/video/videocodec			# Intermediate API module for video codecs
		kernel/drivers/media/video/videodev			# Device registrar for Video4Linux drivers
		kernel/drivers/media/video/vivi
		kernel/drivers/media/video/vp27smpx
		kernel/drivers/media/video/vpx3220			# vpx3220a/vpx3216b/vpx3214c video encoder driver
		kernel/drivers/media/video/w9966			# Winbond w9966cf WebCam driver
		kernel/drivers/media/video/w9968cf			# V4L driver for W996[87]CF JPEG USB Dual Mode Camera Chip
		kernel/drivers/media/video/wm8739
		kernel/drivers/media/video/wm8775
		kernel/drivers/media/video/zc0301/zc0301
		kernel/drivers/media/video/zr36016
		kernel/drivers/media/video/zr36050
		kernel/drivers/media/video/zr36060
		kernel/drivers/media/video/zr36067
		kernel/drivers/media/video/zr364xx
		kernel/drivers/memstick/core/memstick
		kernel/drivers/memstick/core/mspro_block
		kernel/drivers/memstick/host/jmb38x_ms
		kernel/drivers/memstick/host/tifm_ms
		kernel/drivers/message/fusion/mptbase			# Fusion MPT base driver
		kernel/drivers/message/fusion/mptctl			# Fusion MPT misc device (ioctl) driver
		kernel/drivers/message/fusion/mptfc
		kernel/drivers/message/fusion/mptlan			# Fusion MPT LAN driver
		kernel/drivers/message/fusion/mptsas
		kernel/drivers/message/fusion/mptscsih			# Fusion MPT SCSI Host driver
		kernel/drivers/message/fusion/mptspi
-		kernel/drivers/message/i2o/i2o_block			# Unsupported - bug #176735
		kernel/drivers/message/i2o/i2o_bus
		kernel/drivers/message/i2o/i2o_config
		kernel/drivers/message/i2o/i2o_core
		kernel/drivers/message/i2o/i2o_proc
-		kernel/drivers/message/i2o/i2o_scsi			# Unsupported - bug #176735
		kernel/drivers/mfd/mfd-core
		kernel/drivers/mfd/htc-pasic3
		kernel/drivers/mfd/sm501
		kernel/drivers/mfd/ucb1400_core
		kernel/drivers/misc/acer-wmi
		kernel/drivers/misc/asus-laptop
		kernel/drivers/misc/compal-laptop
		kernel/drivers/misc/eeepc-laptop
		kernel/drivers/misc/eeprom_93cx6
		kernel/drivers/misc/enclosure
		kernel/drivers/misc/fujitsu-laptop
		kernel/drivers/misc/hpilo
		kernel/drivers/misc/hp-wmi
		kernel/drivers/misc/ibmasm/ibmasm			# IBM ASM Service Processor Driver
		kernel/drivers/misc/intel_menlow
		kernel/drivers/misc/ioc4
		kernel/drivers/misc/lkdtm
		kernel/drivers/misc/msi-laptop
		kernel/drivers/misc/phantom
		kernel/drivers/misc/sgi-gru/gru
		kernel/drivers/misc/sgi-xp/xp
		kernel/drivers/misc/sgi-xp/xpc
		kernel/drivers/misc/sgi-xp/xpnet
		kernel/drivers/misc/sony-laptop
		kernel/drivers/misc/tc1100-wmi
		kernel/drivers/misc/thinkpad_acpi
		kernel/drivers/misc/tifm_7xx1
		kernel/drivers/misc/tifm_core
		kernel/drivers/mmc/card/mmc_block
		kernel/drivers/mmc/card/mmc_test
		kernel/drivers/mmc/card/sdio_uart
		kernel/drivers/mmc/core/mmc_core
		kernel/drivers/mmc/host/mmc_spi
		kernel/drivers/mmc/host/ricoh_mmc
		kernel/drivers/mmc/host/sdhci
		kernel/drivers/mmc/host/sdhci-pci
		kernel/drivers/mmc/host/sdricoh_cs
		kernel/drivers/mmc/host/tifm_sd
		kernel/drivers/mmc/host/wbsd
-		kernel/drivers/mtd/ar7part
-		kernel/drivers/mtd/chips/cfi_cmdset_0001		# MTD chip driver for Intel/Sharp flash chips
-		kernel/drivers/mtd/chips/cfi_cmdset_0002		# MTD chip driver for AMD/Fujitsu flash chips
-		kernel/drivers/mtd/chips/cfi_cmdset_0020
-		kernel/drivers/mtd/chips/cfi_probe			# Probe code for CFI-compliant flash chips
-		kernel/drivers/mtd/chips/cfi_util
-		kernel/drivers/mtd/chips/chipreg
-		kernel/drivers/mtd/chips/chipreg			# Core routines for registering and invoking MTD chip drivers
-		kernel/drivers/mtd/chips/gen_probe			# Helper routines for flash chip probe code
-		kernel/drivers/mtd/chips/jedec_probe			# Probe code for JEDEC-compliant flash chips
-		kernel/drivers/mtd/chips/map_absent			# Placeholder MTD chip driver for 'absent' chips
-		kernel/drivers/mtd/devices/block2mtd
-		kernel/drivers/mtd/devices/doc2000			# MTD driver for DiskOnChip 2000 and Millennium
-		kernel/drivers/mtd/devices/doc2001			# Alternative driver for DiskOnChip Millennium
-		kernel/drivers/mtd/devices/doc2001plus			# Driver for DiskOnChip Millennium Plus
-		kernel/drivers/mtd/devices/docecc			# ECC code for correcting errors detected by DiskOnChip 2000 and Millennium ECC hardware
-		kernel/drivers/mtd/devices/docprobe			# Probe code for DiskOnChip 2000 and Millennium devices
-		kernel/drivers/mtd/devices/mtdram			# Simulated MTD driver for testing
-		kernel/drivers/mtd/devices/phram			# MTD driver for physical RAM
-		kernel/drivers/mtd/devices/pmc551
		kernel/drivers/mtd/devices/ps3vram			# Sony PS3 use video card RAM ; supported to get it out of kernel-extra
-		kernel/drivers/mtd/devices/slram			# MTD driver for uncached system RAM
-		kernel/drivers/mtd/maps/amd76xrom			# MTD map driver for BIOS chips on the AMD76X southbridge
-		kernel/drivers/mtd/maps/ck804xrom
-		kernel/drivers/mtd/maps/dilnetpc			# MTD map driver for SSV DIL/NetPC DNP & ADNP
-		kernel/drivers/mtd/maps/esb2rom
-		kernel/drivers/mtd/maps/ichxrom				# MTD map driver for BIOS chips on the ICHX southbridge
-		kernel/drivers/mtd/maps/intel_vr_nor
-		kernel/drivers/mtd/maps/l440gx				# MTD map driver for BIOS chips on Intel L440GX motherboards
-		kernel/drivers/mtd/maps/map_funcs
-		kernel/drivers/mtd/maps/netsc520			# MTD map driver for AMD NetSc520 Demonstration Board
-		kernel/drivers/mtd/maps/nettel				# SnapGear/SecureEdge FLASH support
-		kernel/drivers/mtd/maps/pci				# Generic PCI map driver
-		kernel/drivers/mtd/maps/physmap				# Generic configurable MTD map driver
-		kernel/drivers/mtd/maps/sbc_gxx				# MTD map driver for SBC-GXm and SBC-GX1 series boards
-		kernel/drivers/mtd/maps/sc520cdp			# MTD map driver for AMD SC520 Customer Development Platform
-		kernel/drivers/mtd/maps/scb2_flash			# MTD map driver for Intel SCB2 BIOS Flash
-		kernel/drivers/mtd/maps/scx200_docflash			# NatSemi SCx200 DOCCS Flash Driver
-		kernel/drivers/mtd/maps/ts5500_flash
		# supported to get them out of kernel-extra, for ps3vram
		kernel/drivers/mtd/mtd
		kernel/drivers/mtd/mtd_blkdevs				# Common interface to block layer for MTD 'translation layers'
		kernel/drivers/mtd/mtdblock				# Caching read/erase/writeback block device emulation access to MTD devices
		#
-		kernel/drivers/mtd/mtdblock_ro
-		kernel/drivers/mtd/mtdchar				# Direct character-device access to MTD devices
-		kernel/drivers/mtd/mtdconcat				# Generic support for concatenating of MTD devices
-		kernel/drivers/mtd/mtdoops
-		kernel/drivers/mtd/nand/alauda
-		kernel/drivers/mtd/nand/cafe_nand
-		kernel/drivers/mtd/nand/cs553x_nand
-		kernel/drivers/mtd/nand/diskonchip			# M-Systems DiskOnChip 2000, Millennium and Millennium Plus device driver
-		kernel/drivers/mtd/nand/nand
-		kernel/drivers/mtd/nand/nand_ecc
-		kernel/drivers/mtd/nand/nand_ecc			# Generic NAND ECC support
-		kernel/drivers/mtd/nand/nand				# Generic NAND flash driver code
-		kernel/drivers/mtd/nand/nand_ids
-		kernel/drivers/mtd/nand/nand_ids			# Nand device & manufacturer ID's
-		kernel/drivers/mtd/nand/nandsim
-		kernel/drivers/mtd/nand/plat_nand
-		kernel/drivers/mtd/onenand/onenand
-		kernel/drivers/mtd/onenand/onenand_sim
-		kernel/drivers/mtd/redboot				# Parsing code for RedBoot Flash Image System (FIS) tables
-		kernel/drivers/mtd/rfd_ftl
-		kernel/drivers/mtd/ubi/ubi
+isa		kernel/drivers/net/3c501
+isa		kernel/drivers/net/3c503
+isa		kernel/drivers/net/3c505
+isa		kernel/drivers/net/3c507
+isa		kernel/drivers/net/3c509
+isa		kernel/drivers/net/3c515
		kernel/drivers/net/3c59x				# 3Com 3c59x/3c9xx ethernet driver LK1.1.19 10 Nov 2002
		kernel/drivers/net/8139cp				# RealTek RTL-8139C+ series 10/100 PCI Ethernet driver
		kernel/drivers/net/8139too				# RealTek RTL-8139 Fast Ethernet driver
+isa		kernel/drivers/net/82596
+base		kernel/drivers/net/8390
		kernel/drivers/net/8390p
+isa		kernel/drivers/net/ac3200
		kernel/drivers/net/acenic				# AceNIC/3C985/GA620 Gigabit Ethernet driver
		kernel/drivers/net/amd8111e				# AMD8111 based 10/100 Ethernet Controller. Driver Version 3.0.3
+isa		kernel/drivers/net/appletalk/cops
		kernel/drivers/net/appletalk/ipddp
+isa		kernel/drivers/net/appletalk/ltpc
		kernel/drivers/net/arcnet/arcnet
		kernel/drivers/net/arcnet/arc-rawmode
		kernel/drivers/net/arcnet/arc-rimi
		kernel/drivers/net/arcnet/capmode
		kernel/drivers/net/arcnet/com20020
		kernel/drivers/net/arcnet/com20020-isa
		kernel/drivers/net/arcnet/com20020-pci
		kernel/drivers/net/arcnet/com90io
		kernel/drivers/net/arcnet/com90xx
		kernel/drivers/net/arcnet/rfc1051
		kernel/drivers/net/arcnet/rfc1201
+isa		kernel/drivers/net/at1700
		kernel/drivers/net/atl1e/atl1e
		kernel/drivers/net/atlx/atl1
		kernel/drivers/net/atlx/atl2
+isa		kernel/drivers/net/atp
		kernel/drivers/net/b44					# Broadcom 4400 10/100 PCI ethernet driver
<<<<<<< HEAD
		kernel/drivers/net/benet/be2net # fate#307081
=======
		kernel/drivers/net/benet/be2net				# Emulex / ServerEngines 10Gb Ethernet Driver
>>>>>>> ecfa4763
		kernel/drivers/net/bmac					# PowerMac onboard ethernet, for older PCI macs
		kernel/drivers/net/bna/bna				# Broadcom 10Gb Ethernet Driver
		kernel/drivers/net/bnx2					# Broadcom NX2 network driver
		kernel/drivers/net/bnx2x
		kernel/drivers/net/bonding/bonding			# Ethernet Channel Bonding Driver, v2.6.0
		kernel/drivers/net/bsd_comp
		kernel/drivers/net/can/vcan
-		kernel/drivers/net/cassini
-		kernel/drivers/net/chelsio/cxgb				# Chelsio 10Gb Ethernet Driver
		kernel/drivers/net/cnic     # fate#307399
+isa		kernel/drivers/net/cs89x0
		kernel/drivers/net/cxgb3/cxgb3
+isa		kernel/drivers/net/de600
+isa		kernel/drivers/net/de620
+isa		kernel/drivers/net/depca
		kernel/drivers/net/dl2k					# D-Link DL2000-based Gigabit Ethernet Adapter
		kernel/drivers/net/dummy
		kernel/drivers/net/e1000/e1000				# Intel(R) PRO/1000 Network Driver
		kernel/drivers/net/e1000e/e1000e			# Intel(R) PRO/1000 PCIe Network Driver
		kernel/drivers/net/e100					# Intel(R) PRO/100 Network Driver
+isa		kernel/drivers/net/e2100
+isa		kernel/drivers/net/eepro
		kernel/drivers/net/eepro100				# Intel i82557/i82558/i82559 PCI EtherExpressPro driver
+isa		kernel/drivers/net/eexpress
+external	kernel/drivers/net/ehea/ehea				# IBM pSeries HostEthernetAdapter Driver
		kernel/drivers/net/enc28j60
		kernel/drivers/net/enic/enic
		kernel/drivers/net/epic100				# SMC 83c170 EPIC series Ethernet driver
		kernel/drivers/net/eql
+isa		kernel/drivers/net/eth16i
+isa		kernel/drivers/net/ewrk3
		kernel/drivers/net/fealnx				# Myson MTD-8xx 100/10M Ethernet PCI Adapter Driver
		kernel/drivers/net/fec_mpc52xx				# for Efika mpc52xx
		kernel/drivers/net/fec_mpc52xx_phy			# for Efika mpc52xx
		kernel/drivers/net/forcedeth				# Reverse Engineered nForce ethernet driver
		kernel/drivers/net/hamachi				# Packet Engines 'Hamachi' GNIC-II Gigabit Ethernet driver
-		kernel/drivers/net/hamradio/6pack			# 6pack driver for AX.25
-		kernel/drivers/net/hamradio/baycom_epp
-		kernel/drivers/net/hamradio/baycom_par			# Baycom par96 and picpar amateur radio modem driver
-		kernel/drivers/net/hamradio/baycom_ser_fdx		# Baycom ser12 full duplex amateur radio modem driver
-		kernel/drivers/net/hamradio/baycom_ser_hdx		# Baycom ser12 half duplex amateur radio modem driver
-		kernel/drivers/net/hamradio/bpqether			# Transmit and receive AX.25 packets over Ethernet
-		kernel/drivers/net/hamradio/hdlcdrv			# Packet Radio network interface HDLC encoder/decoder
-		kernel/drivers/net/hamradio/mkiss			# KISS driver for AX.25 over TTYs
+isa		kernel/drivers/net/hamradio/scc
-		kernel/drivers/net/hamradio/yam				# Yam amateur radio modem driver
+isa		kernel/drivers/net/hp
		kernel/drivers/net/hp100				# HP CASCADE Architecture Driver for 100VG-AnyLan Network Adapters
+isa		kernel/drivers/net/hp-plus
+external	kernel/drivers/net/ibmveth				# IBM eServer i/pSeries Virtual Ethernet Device Driver
		kernel/drivers/net/ifb					# IMQ replacement
		kernel/drivers/net/igb/igb				# Intel Gigabit Ethernet driver
		kernel/drivers/net/ipg
		kernel/drivers/net/irda/act200l-sir			# ACTiSYS ACT-IR200L dongle driver
		kernel/drivers/net/irda/actisys-sir			# ACTiSYS IR-220L and IR-220L+ dongle driver
+isa		kernel/drivers/net/irda/ali-ircc
		kernel/drivers/net/irda/donauboe
		kernel/drivers/net/irda/esi-sir				# Extended Systems JetEye PC dongle driver
		kernel/drivers/net/irda/girbil-sir			# Greenwich GIrBIL dongle driver
		kernel/drivers/net/irda/irda-usb			# IrDA-USB Dongle Driver
		kernel/drivers/net/irda/irtty-sir			# IrDA TTY device driver
		kernel/drivers/net/irda/kingsun-sir
		kernel/drivers/net/irda/ks959-sir
		kernel/drivers/net/irda/ksdazzle-sir
		kernel/drivers/net/irda/litelink-sir			# Parallax Litelink dongle driver
		kernel/drivers/net/irda/ma600-sir			# MA600 dongle driver version 0.1
		kernel/drivers/net/irda/mcp2120-sir			# Microchip MCP2120
		kernel/drivers/net/irda/mcs7780
+isa		kernel/drivers/net/irda/nsc-ircc
		kernel/drivers/net/irda/old_belkin-sir			# Belkin (old) SmartBeam dongle driver
		kernel/drivers/net/irda/sir-dev				# IrDA SIR core
+isa		kernel/drivers/net/irda/smsc-ircc2
		kernel/drivers/net/irda/stir4200			# IrDA-USB Dongle Driver for SigmaTel STIr4200
		kernel/drivers/net/irda/tekram-sir			# Tekram IrMate IR-210B dongle driver
		kernel/drivers/net/irda/toim3232-sir
+isa		kernel/drivers/net/irda/via-ircc
		kernel/drivers/net/irda/vlsi_ir				# IrDA SIR/MIR/FIR driver for VLSI 82C147
+isa		kernel/drivers/net/irda/w83977af_ir
+external	kernel/drivers/net/iseries_veth				# IBM legacy iSeries virtual ethernet
		kernel/drivers/net/ixgbe/ixgbe				# Intel(R) PRO/10GbE PCI Express Network Driver
		kernel/drivers/net/ixgb/ixgb				# Intel(R) PRO/10GbE Network Driver
+isa		kernel/drivers/net/lance
+isa		kernel/drivers/net/lp486e
		kernel/drivers/net/mace					# PowerMac onboard ethernet, first PCI Macs
		kernel/drivers/net/macvlan
		kernel/drivers/net/mii					# MII hardware support library
		kernel/drivers/net/mlx4/mlx4_core
		kernel/drivers/net/mv643xx_eth				# gigabit Pegasos2, all chips share the same MAC
		kernel/drivers/net/myri10ge/myri10ge
		kernel/drivers/net/natsemi				# National Semiconductor DP8381x series PCI Ethernet driver
+isa		kernel/drivers/net/ne
+base		kernel/drivers/net/ne2k-pci				# PCI NE2000 clone driver
		kernel/drivers/net/netconsole				# Console driver for network interfaces
		kernel/drivers/net/netxen/netxen_nic
+isa		kernel/drivers/net/ni52
+isa		kernel/drivers/net/ni65
		kernel/drivers/net/niu
		kernel/drivers/net/ns83820				# National Semiconductor DP83820 10/100/1000 driver
		kernel/drivers/net/pcmcia/3c574_cs			# 3Com 3c574 series PCMCIA ethernet driver
		kernel/drivers/net/pcmcia/3c589_cs			# 3Com 3c589 series PCMCIA ethernet driver
		kernel/drivers/net/pcmcia/axnet_cs			# Asix AX88190 PCMCIA ethernet driver
		kernel/drivers/net/pcmcia/com20020_cs
		kernel/drivers/net/pcmcia/fmvj18x_cs			# fmvj18x and compatible PCMCIA ethernet driver
		kernel/drivers/net/pcmcia/ibmtr_cs
		kernel/drivers/net/pcmcia/nmclan_cs			# New Media PCMCIA ethernet driver
		kernel/drivers/net/pcmcia/pcnet_cs			# NE2000 compatible PCMCIA ethernet driver
		kernel/drivers/net/pcmcia/smc91c92_cs			# SMC 91c92 series PCMCIA ethernet driver
		kernel/drivers/net/pcmcia/xirc2ps_cs			# Xircom PCMCIA ethernet driver
		kernel/drivers/net/pcnet32				# Driver for PCnet32 and PCnetPCI based ethercards
		kernel/drivers/net/phy/broadcom
		kernel/drivers/net/phy/cicada
		kernel/drivers/net/phy/davicom
		kernel/drivers/net/phy/icplus
		kernel/drivers/net/phy/libphy
		kernel/drivers/net/phy/lxt
		kernel/drivers/net/phy/marvell
		kernel/drivers/net/mdio
		kernel/drivers/net/phy/mdio-bitbang
		kernel/drivers/net/phy/mdio-ofgpio
		kernel/drivers/net/phy/qsemi
		kernel/drivers/net/phy/realtek
		kernel/drivers/net/phy/smsc
		kernel/drivers/net/phy/vitesse
		kernel/drivers/net/plip
		kernel/drivers/net/ppp_async
		kernel/drivers/net/ppp_deflate
		kernel/drivers/net/ppp_generic
		kernel/drivers/net/ppp_mppe
		kernel/drivers/net/ppp_synctty
		kernel/drivers/net/pppoe				# PPP over Ethernet driver
		kernel/drivers/net/pppol2tp
		kernel/drivers/net/pppox				# PPP over Ethernet driver (generic socket layer)
		kernel/drivers/net/ps3_gelic
		kernel/drivers/net/qla3xxx
<<<<<<< HEAD
		kernel/drivers/net/qlge/qlge   # fate#307400
=======
		kernel/drivers/net/qlge/qlge				# QLogic 10 Gb Ethernet driver
>>>>>>> ecfa4763
		kernel/drivers/net/r6040
		kernel/drivers/net/r8169				# RealTek RTL-8169 Gigabit Ethernet driver
		kernel/drivers/net/rrunner				# Essential RoadRunner HIPPI driver
		kernel/drivers/net/s2io
+isa		kernel/drivers/net/sb1000
		kernel/drivers/net/sc92031
+isa		kernel/drivers/net/seeq8005
		kernel/drivers/net/sfc/sfc
+external	kernel/drivers/net/sfc/sfc_resource/sfc_resource
		kernel/drivers/net/sis190				# SiS SiS190 Gigabit Ethernet driver
		kernel/drivers/net/sis900				# SiS 900 PCI Fast Ethernet driver
		kernel/drivers/net/skfp/skfp
		kernel/drivers/net/skge					# New driver for Marvell Yukon chipset and SysKonnect Gigabit
		kernel/drivers/net/sky2					# New driver for Marvell Yukon 2 chipset
		kernel/drivers/net/slhc
		kernel/drivers/net/slip
+isa		kernel/drivers/net/smc9194
+isa		kernel/drivers/net/smc-ultra
+external	kernel/drivers/net/spidernet				# IBM Cell spidernet
		kernel/drivers/net/starfire				# Adaptec Starfire Ethernet driver
		kernel/drivers/net/sundance				# Sundance Alta Ethernet driver
		kernel/drivers/net/sungem_phy
		kernel/drivers/net/sungem				# Sun GEM Gbit ethernet driver, used in PowerMacs
		kernel/drivers/net/sunhme
		kernel/drivers/net/tehuti
		kernel/drivers/net/tg3					# Broadcom Tigon3 ethernet driver
		kernel/drivers/net/tlan
		kernel/drivers/net/tokenring/3c359			# 3Com 3C359 Velocity XL Token Ring Adapter Driver
		kernel/drivers/net/tokenring/abyss
+isa		kernel/drivers/net/tokenring/ibmtr
		kernel/drivers/net/tokenring/lanstreamer
		kernel/drivers/net/tokenring/olympic			# Olympic PCI/Cardbus Chipset Driver
+isa		kernel/drivers/net/tokenring/proteon
+isa		kernel/drivers/net/tokenring/skisa
+isa		kernel/drivers/net/tokenring/smctr
		kernel/drivers/net/tokenring/tms380tr
		kernel/drivers/net/tokenring/tmspci
		kernel/drivers/net/tulip/de2104x			# Intel/Digital 21040/1 series PCI Ethernet driver
		kernel/drivers/net/tulip/de4x5
		kernel/drivers/net/tulip/dmfe				# Davicom DM910X fast ethernet driver
		kernel/drivers/net/tulip/tulip				# Digital 21*4* Tulip ethernet driver
		kernel/drivers/net/tulip/uli526x
		kernel/drivers/net/tulip/winbond-840			# Winbond W89c840 Ethernet driver
		kernel/drivers/net/tulip/xircom_cb			# Xircom Cardbus ethernet driver
		kernel/drivers/net/tun
		kernel/drivers/net/typhoon				# 3Com Typhoon Family (3C990, 3CR990, and variants)
		kernel/drivers/net/usb/asix				# ASIX AX8817X based USB 2.0 Ethernet Devices
		kernel/drivers/net/usb/catc				# CATC EL1210A NetMate USB Ethernet driver
		kernel/drivers/net/usb/cdc_ether			# CDC Ethernet based networking peripherals
		kernel/drivers/net/usb/cdc_subset			# Simple "CDC Subset" USB Networking Links
		kernel/drivers/net/usb/dm9601				# Davicom DM9601 usb network device
		kernel/drivers/net/usb/gl620a				# GeneSys GL620USB-A based links
		kernel/drivers/net/usb/hso				# Option High Speed Modem device
		kernel/drivers/net/usb/kaweth				# KL5USB101 USB Ethernet driver
		kernel/drivers/net/usb/mcs7830				# Moschips MCS7830 based USB 2.0 Ethernet Devices
		kernel/drivers/net/usb/net1080				# Net1080 based USB host-to-host cables
		kernel/drivers/net/usb/pegasus				# Pegasus/Pegasus II USB Ethernet driver
		kernel/drivers/net/usb/plusb				# PL-2301/2302 USB host-to-host link cables
		kernel/drivers/net/usb/rndis_host			# Host Side support for RNDIS Networking Links
		kernel/drivers/net/usb/rtl8150				# rtl8150 based usb-ethernet driver
		kernel/drivers/net/usb/usbnet				# USB Host-to-Host Link Drivers (numerous vendors)
		kernel/drivers/net/usb/zaurus				# Zaurus USB link
+external	kernel/drivers/net/veth					# IBM pSeries virtual ethernet
		kernel/drivers/net/via-rhine				# VIA Rhine PCI Fast Ethernet driver
		kernel/drivers/net/via-velocity				# VIA Networking Velocity Family Gigabit Ethernet Adapter Driver
		kernel/drivers/net/virtio_net
+isa		kernel/drivers/net/wan/c101
-		kernel/drivers/net/wan/dlci
-		kernel/drivers/net/wan/dscc4
-		kernel/drivers/net/wan/farsync
		kernel/drivers/net/wan/hdlc
		kernel/drivers/net/wan/hdlc_cisco
		kernel/drivers/net/wan/hdlc_fr
-		kernel/drivers/net/wan/hdlc_ppp
		kernel/drivers/net/wan/hdlc_raw
		kernel/drivers/net/wan/hdlc_raw_eth
-		kernel/drivers/net/wan/hdlc_x25
+isa		kernel/drivers/net/wan/hostess_sv11
-		kernel/drivers/net/wan/lapbether
-		kernel/drivers/net/wan/lmc/lmc
+isa		kernel/drivers/net/wan/n2
-		kernel/drivers/net/wan/pc300
-		kernel/drivers/net/wan/pc300too
-		kernel/drivers/net/wan/pci200syn
+isa		kernel/drivers/net/wan/sdla
+isa		kernel/drivers/net/wan/sealevel
-		kernel/drivers/net/wan/syncppp
-		kernel/drivers/net/wan/wanxl
-		kernel/drivers/net/wan/x25_asy
+isa		kernel/drivers/net/wan/z85230
+isa		kernel/drivers/net/wd
		kernel/drivers/net/wireless/adm8211
-		kernel/drivers/net/wireless/airo_cs			# Support for Cisco/Aironet 802.11 wireless ethernet cards. This is the module that links the PCMCIA card with the airo module.
-		kernel/drivers/net/wireless/airo			# Support for Cisco/Aironet 802.11 wireless ethernet cards. Direct support for ISA/PCI/MPI cards and support for PCMCIA when used with airo_cs.
		kernel/drivers/net/wireless/airport
		kernel/drivers/net/wireless/ath/ath
		kernel/drivers/net/wireless/ath5k/ath5k
		kernel/drivers/net/wireless/ath9k/ath9k
		kernel/drivers/net/wireless/atmel_cs			# Support for Atmel at76c50x 802.11 wireless ethernet cards.
		kernel/drivers/net/wireless/atmel_pci			# Support for Atmel at76c50x 802.11 wireless ethernet cards.
		kernel/drivers/net/wireless/atmel			# Support for Atmel at76c50x 802.11 wireless ethernet cards.
-		kernel/drivers/net/wireless/b43/b43
-		kernel/drivers/net/wireless/b43legacy/b43legacy
		kernel/drivers/net/wireless/hermes			# Low-level driver helper for Lucent Hermes chipset and Prism II HFA384x wireless MAC controller
-		kernel/drivers/net/wireless/hostap/hostap_cs
-		kernel/drivers/net/wireless/hostap/hostap			# Host AP common routines
-		kernel/drivers/net/wireless/hostap/hostap_pci					# Support for Intersil Prism2.5-based 802.11 wireless LAN PCI cards.
-		kernel/drivers/net/wireless/hostap/hostap_plx					# Support for Intersil Prism2-based 802.11 wireless LAN cards (PLX).
+external	kernel/drivers/net/wireless/ipw2x00/ipw2100
+external	kernel/drivers/net/wireless/ipw2x00/ipw2200
+external	kernel/drivers/net/wireless/ipw2x00/libipw
		kernel/drivers/net/wireless/iwlwifi/iwl3945
		kernel/drivers/net/wireless/iwlwifi/iwlagn
		kernel/drivers/net/wireless/iwlwifi/iwlcore
		kernel/drivers/net/wireless/libertas/libertas
		kernel/drivers/net/wireless/libertas/libertas_cs
		kernel/drivers/net/wireless/libertas/libertas_sdio
		kernel/drivers/net/wireless/libertas/usb8xxx
		kernel/drivers/net/wireless/mac80211_hwsim
		kernel/drivers/net/wireless/netwave_cs
		kernel/drivers/net/wireless/orinoco_cs			# Driver for PCMCIA Lucent Orinoco, Prism II based and similar wireless cards
		kernel/drivers/net/wireless/orinoco			# Driver for Lucent Orinoco, Prism II based and similar wireless cards
		kernel/drivers/net/wireless/orinoco_nortel		# Nortel specific Orinoco driver
		kernel/drivers/net/wireless/orinoco_pci			# Driver for wireless LAN cards using direct PCI interface
		kernel/drivers/net/wireless/orinoco_plx			# Driver for wireless LAN cards using the PLX9052 PCI bridge
		kernel/drivers/net/wireless/orinoco_tmd			# Driver for wireless LAN cards using the TMD7160 PCI bridge
		kernel/drivers/net/wireless/p54/p54common
		kernel/drivers/net/wireless/p54/p54pci
		kernel/drivers/net/wireless/p54/p54usb
		kernel/drivers/net/wireless/prism54/prism54		# The Prism54 802.11 Wireless LAN adapter
-		kernel/drivers/net/wireless/ray_cs			# Raylink/WebGear wireless LAN driver
		kernel/drivers/net/wireless/rndis_wlan
-		kernel/drivers/net/wireless/rt2x00/rt2400pci
-		kernel/drivers/net/wireless/rt2x00/rt2500pci
-		kernel/drivers/net/wireless/rt2x00/rt2500usb
-		kernel/drivers/net/wireless/rt2x00/rt2x00lib
-		kernel/drivers/net/wireless/rt2x00/rt2x00pci
-		kernel/drivers/net/wireless/rt2x00/rt2x00usb
-		kernel/drivers/net/wireless/rt2x00/rt61pci
-		kernel/drivers/net/wireless/rt2x00/rt73usb
		kernel/drivers/net/wireless/rtl8180
		kernel/drivers/net/wireless/rtl8187
+review		kernel/drivers/net/wireless/spectrum_cs			# Driver for 802.11b cards using RAM-loadable Symbol firmwar
		kernel/drivers/net/wireless/strip			# Starmode Radio IP (STRIP) Device Driver
+isa		kernel/drivers/net/wireless/wavelan
-		kernel/drivers/net/wireless/wavelan_cs
-		kernel/drivers/net/wireless/wl3501_cs			# Planet wl3501 wireless driver
		kernel/drivers/net/wireless/zd1201
		kernel/drivers/net/wireless/zd1211rw/zd1211rw
		kernel/drivers/net/yellowfin				# Packet Engines Yellowfin G-NIC Gigabit Ethernet driver
+isa		kernel/drivers/net/znet
		kernel/drivers/parport/parport
		kernel/drivers/parport/parport_ax88796
		kernel/drivers/parport/parport_cs			# PCMCIA parallel port card driver
		kernel/drivers/parport/parport_pc			# PC-style parallel port driver
		kernel/drivers/parport/parport_serial			# Driver for common parallel+serial multi-I/O PCI cards
		kernel/drivers/pci/hotplug/acpiphp			# ACPI Hot Plug PCI Controller Driver
		kernel/drivers/pci/hotplug/acpiphp_ibm			# ACPI Hot Plug PCI Controller Driver IBM extension
-		kernel/drivers/pci/hotplug/cpcihp_generic		# Generic port I/O CompactPCI Hot Plug Driver
-		kernel/drivers/pci/hotplug/cpcihp_zt5550		# ZT5550 CompactPCI Hot Plug Driver
		kernel/drivers/pci/hotplug/cpqphp			# Compaq PCI Hotplug driver
-		kernel/drivers/pci/hotplug/fakephp			# Fake PCI Hot Plug Controller Driver
		kernel/drivers/pci/hotplug/ibmphp			# IBM's PCI Hotplug Controller Driver
		kernel/drivers/pci/hotplug/pciehp			# PCI Express Hot Plug Controller Driver
		kernel/drivers/pci/hotplug/pci_hotplug			# PCI Hot Plug PCI Core
		kernel/drivers/pci/hotplug/sgi_hotplug			# SGI's PCI Hotplug controller Driver
		kernel/drivers/pci/hotplug/shpchp			# Standard Hot Plug PCI Controller Driver
		kernel/drivers/pcmcia/i82092
+isa		kernel/drivers/pcmcia/i82365
		kernel/drivers/pcmcia/pcmcia
		kernel/drivers/pcmcia/pcmcia_core			# Linux Kernel Card Services
		kernel/drivers/pcmcia/pd6729				# Driver for the Cirrus PD6729 PCI-PCMCIA bridge
		kernel/drivers/pcmcia/rsrc_nonstatic
		kernel/drivers/pcmcia/tcic				# Databook TCIC-2 PCMCIA socket driver
		kernel/drivers/pcmcia/yenta_socket
-		kernel/drivers/power/ds2760_battery			# depends on wire and w1_ds2760
		kernel/drivers/power/olpc_battery
		kernel/drivers/power/pda_power
		kernel/drivers/power/power_supply
		kernel/drivers/ps3/ps3-lpm				# Sony PS3
		kernel/drivers/ps3/ps3stor_lib				# Sony PS3
		kernel/drivers/rtc/rtc-cmos
		kernel/drivers/rtc/rtc-core
		kernel/drivers/rtc/rtc-ds1305
		kernel/drivers/rtc/rtc-ds1307
		kernel/drivers/rtc/rtc-ds1374
		kernel/drivers/rtc/rtc-ds1511
		kernel/drivers/rtc/rtc-ds1553
		kernel/drivers/rtc/rtc-ds1672
		kernel/drivers/rtc/rtc-ds1742
		kernel/drivers/rtc/rtc-fm3130
		kernel/drivers/rtc/rtc-isl1208
		kernel/drivers/rtc/rtc-lib
		kernel/drivers/rtc/rtc-m41t80
		kernel/drivers/rtc/rtc-m41t94
		kernel/drivers/rtc/rtc-m48t59
		kernel/drivers/rtc/rtc-m48t86
		kernel/drivers/rtc/rtc-max6900
		kernel/drivers/rtc/rtc-max6902
		kernel/drivers/rtc/rtc-pcf8563
		kernel/drivers/rtc/rtc-pcf8583
		kernel/drivers/rtc/rtc-ppc
		kernel/drivers/rtc/rtc-r9701
		kernel/drivers/rtc/rtc-rs5c348
		kernel/drivers/rtc/rtc-rs5c372
		kernel/drivers/rtc/rtc-s35390a
		kernel/drivers/rtc/rtc-stk17ta8
		kernel/drivers/rtc/rtc-test
		kernel/drivers/rtc/rtc-v3020
		kernel/drivers/rtc/rtc-x1205
		kernel/drivers/s390/block/dasd_diag_mod
		kernel/drivers/s390/block/dasd_eckd_mod
		kernel/drivers/s390/block/dasd_fba_mod
		kernel/drivers/s390/block/dasd_mod
		kernel/drivers/s390/block/dcssblk
		kernel/drivers/s390/block/xpram
		kernel/drivers/s390/char/fs3270
		kernel/drivers/s390/char/monreader
		kernel/drivers/s390/char/monwriter
		kernel/drivers/s390/char/raw3270
		kernel/drivers/s390/char/sclp_cpi
		kernel/drivers/s390/char/tape
		kernel/drivers/s390/char/tape_34xx
		kernel/drivers/s390/char/tape_3590
		kernel/drivers/s390/char/tape_class
		kernel/drivers/s390/char/tty3270
		kernel/drivers/s390/char/vmcp
		kernel/drivers/s390/char/vmlogrdr
		kernel/drivers/s390/char/vmur
		kernel/drivers/s390/char/vmwatchdog
		kernel/drivers/s390/char/zcore_mod
		kernel/drivers/s390/cio/ccwgroup
		kernel/drivers/s390/cio/chsc_sch
		kernel/drivers/s390/cio/qdio
		kernel/drivers/s390/crypto/z90crypt
-		kernel/drivers/s390/net/claw		# ESCON CLAW driver
		kernel/drivers/s390/net/ctcm
		kernel/drivers/s390/net/cu3088
		kernel/drivers/s390/net/fsm
		kernel/drivers/s390/net/lcs
		kernel/drivers/s390/net/netiucv
		kernel/drivers/s390/net/qeth
		kernel/drivers/s390/net/qeth_l2
		kernel/drivers/s390/net/qeth_l3
		kernel/drivers/s390/net/smsgiucv
		kernel/drivers/s390/scsi/zfcp
		kernel/drivers/scsi/3w-9xxx				# 3ware 9000 Storage Controller Linux Driver
		kernel/drivers/scsi/3w-xxxx				# 3ware Storage Controller Linux Driver
-		kernel/drivers/scsi/a100u2w				# Initio INI-A100U2W
		kernel/drivers/scsi/aacraid/aacraid			# Dell PERC2, 2/Si, 3/Si, 3/Di, Adaptec Advanced Raid Products, and HP NetRAID-4M SCSI driver
-		kernel/drivers/scsi/advansys				# Advansys driver, rewrite not yet finished
+isa		kernel/drivers/scsi/aha152x
+isa		kernel/drivers/scsi/aha1542
		kernel/drivers/scsi/aic7xxx/aic79xx			# Adaptec Aic790X U320 SCSI Host Bus Adapter driver
		kernel/drivers/scsi/aic7xxx/aic7xxx			# Adaptec Aic77XX/78XX SCSI Host Bus Adapter driver
-		kernel/drivers/scsi/aic7xxx_old
		kernel/drivers/scsi/aic94xx/aic94xx
		kernel/drivers/scsi/arcmsr/arcmsr			# Areca RAID HBA
		kernel/drivers/scsi/atp870u
		kernel/drivers/scsi/bfa/bfa      # fate#307397
		kernel/drivers/scsi/bnx2i/bnx2i  # fate#307399
+base		kernel/drivers/scsi/BusLogic
		kernel/drivers/scsi/be2iscsi/be2iscsi
		kernel/drivers/scsi/bfa/bfa
		kernel/drivers/scsi/bnx2i/bnx2i
		kernel/drivers/scsi/ch					# device driver for scsi media changer devices
		kernel/drivers/scsi/cxgb3i/cxgb3i			# Chelsio S3 iSCSI initiator driver
		kernel/drivers/scsi/dc395x				# SCSI host adapter driver for Tekram TRM-S1040 based adapters: Tekram DC395 and DC315 series
		kernel/drivers/scsi/device_handler/scsi_dh
		kernel/drivers/scsi/device_handler/scsi_dh_alua
		kernel/drivers/scsi/device_handler/scsi_dh_emc
		kernel/drivers/scsi/device_handler/scsi_dh_hp_sw
		kernel/drivers/scsi/device_handler/scsi_dh_rdac
		kernel/drivers/scsi/dmx3191d
		kernel/drivers/scsi/dpt_i2o
+isa		kernel/drivers/scsi/dtc
		kernel/drivers/scsi/eata				# EATA/DMA SCSI Driver
		kernel/drivers/scsi/fcoe/fcoe				# Open-FCoE software driver
		kernel/drivers/scsi/fcoe/libfcoe
		kernel/drivers/scsi/fdomain				# Future domain SCSI driver
		kernel/drivers/scsi/fnic/fnic
		kernel/drivers/scsi/gdth
+isa		kernel/drivers/scsi/g_NCR5380
+isa		kernel/drivers/scsi/g_NCR5380_mmio
		kernel/drivers/scsi/hptiop
+external	kernel/drivers/scsi/ibmvscsi/ibmvfc			# IBM pSeries virtual fibrechannel
+external	kernel/drivers/scsi/ibmvscsi/ibmvscsic			# IBM pSeries vscsi client
+external	kernel/drivers/scsi/ibmvscsi/ibmvstgt			# IBM pSeries vscsi server
		kernel/drivers/scsi/ide-scsi
		kernel/drivers/scsi/imm
+isa		kernel/drivers/scsi/in2000
-		kernel/drivers/scsi/initio				# INITIO 9100
+external	kernel/drivers/scsi/ipr					# IBM pSeries storage driver
		kernel/drivers/scsi/ips
		kernel/drivers/scsi/iscsi_tcp				# open-iscsi client
		kernel/drivers/scsi/libfc/libfc				# Library module for FC devices
		kernel/drivers/scsi/libiscsi				# open-iscsi library
		kernel/drivers/scsi/libiscsi_tcp
		kernel/drivers/scsi/libsas/libsas			# Library module for SAS devices
		kernel/drivers/scsi/libsrp				# Library module for SRP devices
		kernel/drivers/scsi/lpfc/lpfc
		kernel/drivers/scsi/mac53c94				# PowerMac onboard scsi, early PCI Macs
		kernel/drivers/scsi/megaraid				# LSI Logic MegaRAID driver
		kernel/drivers/scsi/megaraid/megaraid_mbox		# LSI Logic MegaRAID Mailbox Driver
		kernel/drivers/scsi/megaraid/megaraid_mm
		kernel/drivers/scsi/megaraid/megaraid_sas
		kernel/drivers/scsi/mesh				# PowerMac onboard scsi, early PCI Macs
<<<<<<< HEAD
		kernel/drivers/scsi/mpt2sas/mpt2sas   # fate#307398
=======
		kernel/drivers/scsi/mpt2sas/mpt2sas
>>>>>>> ecfa4763
		kernel/drivers/scsi/mvsas
+isa		kernel/drivers/scsi/NCR53c406a
		kernel/drivers/scsi/nsp32
		kernel/drivers/scsi/osst				# OnStream {DI-|FW-|SC-|USB}{30|50} Tape Driver
+isa		kernel/drivers/scsi/pas16
		kernel/drivers/scsi/pcmcia/aha152x_cs
		kernel/drivers/scsi/pcmcia/fdomain_cs			# Future Domain PCMCIA SCSI driver
		kernel/drivers/scsi/pcmcia/nsp_cs
		kernel/drivers/scsi/pcmcia/qlogic_cs			# Driver for the PCMCIA Qlogic FAS SCSI controllers
		kernel/drivers/scsi/pcmcia/sym53c500_cs			# SYM53C500 PCMCIA SCSI driver
		kernel/drivers/scsi/ppa
		kernel/drivers/scsi/ps3rom				# Sony PS3 ROM update
		kernel/drivers/scsi/qla1280				# Qlogic ISP SCSI (qla1x80/qla1x160) driver
		kernel/drivers/scsi/qla2xxx/qla2xxx			# QLogic Fibre Channel HBA Driver
		kernel/drivers/scsi/qla4xxx/qla4xxx
+isa		kernel/drivers/scsi/qlogicfas
		kernel/drivers/scsi/qlogicfas408			# Driver for the Qlogic FAS SCSI controllers
		kernel/drivers/scsi/raid_class				# implementation of a simple raid visualisation class
		kernel/drivers/scsi/scsi_debug				# SCSI debug adapter driver
+base		kernel/drivers/scsi/scsi_mod				# SCSI core
		kernel/drivers/scsi/scsi_tgt				# SCSI Target Mode framework
		kernel/drivers/scsi/scsi_transport_fc			# FC Transport Attributes
		kernel/drivers/scsi/scsi_transport_iscsi
		kernel/drivers/scsi/scsi_transport_sas			# Serial Attached SCSI (SAS) transport class
		kernel/drivers/scsi/scsi_transport_spi			# SPI Transport Attributes
		kernel/drivers/scsi/scsi_transport_srp			# SRP Transport Attributes
		kernel/drivers/scsi/scsi_wait_scan			# SCSI wait for scanning module
+base		kernel/drivers/scsi/sd_mod				# SCSI disk (sd) driver
		kernel/drivers/scsi/ses					# SCSI Enclosure Services Driver
+base		kernel/drivers/scsi/sg					# SCSI generic (sg) driver
+base		kernel/drivers/scsi/sr_mod
		kernel/drivers/scsi/stex				# SCSI Tape Driver
+base		kernel/drivers/scsi/st					# SCSI Tape Driver
+isa		kernel/drivers/scsi/sym53c416
		kernel/drivers/scsi/sym53c8xx_2/sym53c8xx
+isa		kernel/drivers/scsi/t128
		kernel/drivers/scsi/tmscsim				# SCSI host adapter driver for Tekram DC390 and other AMD53C974A based PCI SCSI adapters
+isa		kernel/drivers/scsi/u14-34f
+isa		kernel/drivers/scsi/ultrastor
+isa		kernel/drivers/scsi/wd7000
		kernel/drivers/serial/8250
		kernel/drivers/serial/8250_accent
		kernel/drivers/serial/8250_boca
		kernel/drivers/serial/8250_exar_st16c554
		kernel/drivers/serial/8250_fourport
		kernel/drivers/serial/8250_hub6
		kernel/drivers/serial/8250_pci
		kernel/drivers/serial/8250_pnp
		kernel/drivers/serial/icom
		kernel/drivers/serial/ioc3_serial
		kernel/drivers/serial/ioc4_serial
		kernel/drivers/serial/jsm/jsm
		kernel/drivers/serial/kgdboc
		kernel/drivers/serial/serial_core
		kernel/drivers/serial/serial_cs
		kernel/drivers/sn/ioc3
		kernel/drivers/spi/at25
-		kernel/drivers/spi/spi_bitbang
-		kernel/drivers/spi/spi_butterfly
-		kernel/drivers/spi/spi_lm70llp
-		kernel/drivers/spi/spidev
-		kernel/drivers/spi/tle62x0
		kernel/drivers/ssb/ssb
-		kernel/drivers/telephony/ixj_pcmcia
-		kernel/drivers/telephony/ixj				# Quicknet VoIP Telephony card module - www.quicknet.net
-		kernel/drivers/telephony/phonedev
		kernel/drivers/thermal/thermal_sys			# Generic thermal zone interface
		kernel/drivers/uio/uio
		kernel/drivers/uio/uio_cif
		kernel/drivers/uio/uio_pdrv
		kernel/drivers/uio/uio_pdrv_genirq
		kernel/drivers/uio/uio_smx
-		kernel/drivers/usb/atm/cxacru				# driver for USB ADSL modems based on Conexant AccessRunner chipset
		kernel/drivers/usb/atm/speedtch
-		kernel/drivers/usb/atm/ueagle-atm
		kernel/drivers/usb/atm/usbatm				# Generic USB xDSL driver core
-		kernel/drivers/usb/atm/xusbatm				# dumb usbatm-based driver for modems initialized in userspace
		kernel/drivers/usb/c67x00/c67x00
		kernel/drivers/usb/class/cdc-acm			# USB Abstract Control Model driver for USB modems and ISDN adapters
		kernel/drivers/usb/class/cdc-wdm
		kernel/drivers/usb/class/usblp				# USB Printer Device Class driver
+base		kernel/drivers/usb/core/usbcore
+base		kernel/drivers/usb/host/ehci-hcd			# 2003-Dec-29 USB 2.0 'Enhanced' Host Controller (EHCI) Driver
-		kernel/drivers/usb/host/isp116x-hcd			# ISP116x HCD (Host Controller Driver) for USB
-		kernel/drivers/usb/host/isp1760
+base		kernel/drivers/usb/host/ohci-hcd			# 2004 Feb 02 USB 1.1 'Open' Host Controller (OHCI) Driver
		kernel/drivers/usb/host/r8a66597-hcd
-		kernel/drivers/usb/host/sl811_cs			# PCMCIA driver for SL811HS (as found in REX-CFU1U)
-		kernel/drivers/usb/host/sl811-hcd
+base		kernel/drivers/usb/host/uhci-hcd			# USB Universal Host Controller Interface driver
		kernel/drivers/usb/image/mdc800				# USB Driver for Mustek MDC800 Digital Camera
		kernel/drivers/usb/image/microtek			# Microtek Scanmaker X6 USB scanner driver
		kernel/drivers/usb/misc/adutux
		kernel/drivers/usb/misc/appledisplay
		kernel/drivers/usb/misc/berry_charge
		kernel/drivers/usb/misc/cypress_cy7c63
		kernel/drivers/usb/misc/cytherm
		kernel/drivers/usb/misc/emi26				# Emagic EMI 2|6 firmware loader.
		kernel/drivers/usb/misc/emi62				# Emagic EMI 6|2m firmware loader.
		kernel/drivers/usb/misc/ftdi-elan
		kernel/drivers/usb/misc/idmouse
		kernel/drivers/usb/misc/iowarrior
		kernel/drivers/usb/misc/isight_firmware
		kernel/drivers/usb/misc/ldusb				# Generic USB driver for report based interrupt in/out devices
		kernel/drivers/usb/misc/legousbtower			# LEGO USB Tower Driver
		kernel/drivers/usb/misc/phidget
		kernel/drivers/usb/misc/phidgetkit
		kernel/drivers/usb/misc/phidgetmotorcontrol
		kernel/drivers/usb/misc/phidgetservo			# USB PhidgetServo Driver
		kernel/drivers/usb/misc/rio500				# USB Rio 500 driver
-		kernel/drivers/usb/misc/sisusbvga/sisusbvga		# driver for SiS315(E) based USB2VGA dongles
		kernel/drivers/usb/misc/trancevibrator
		kernel/drivers/usb/misc/usblcd				# USBLCD Driver Version 1.04
		kernel/drivers/usb/misc/usbled				# USB LED Driver
		kernel/drivers/usb/misc/uss720				# USB Parport Cable driver for Cables using the Lucent Technologies USS720 Chip
-		kernel/drivers/usb/mon/usbmon				# The USB Monitor
		kernel/drivers/usb/serial/aircable
		kernel/drivers/usb/serial/ark3116
		kernel/drivers/usb/serial/belkin_sa			# USB Belkin Serial converter driver
		kernel/drivers/usb/serial/ch341
		kernel/drivers/usb/serial/cp2101			# Silicon Laboratories CP2101/CP2102 USB to RS232 serial adaptor driver
		kernel/drivers/usb/serial/cyberjack			# REINER SCT cyberJack pinpad/e-com USB Chipcard Reader Driver
		kernel/drivers/usb/serial/cypress_m8
		kernel/drivers/usb/serial/digi_acceleport		# Digi AccelePort USB-2/USB-4 Serial Converter driver
		kernel/drivers/usb/serial/empeg				# USB Empeg Mark I/II Driver
		kernel/drivers/usb/serial/ftdi_sio			# USB FTDI Serial Converters Driver
		kernel/drivers/usb/serial/funsoft			# USB Fundamental Software Dongle Driver
		kernel/drivers/usb/serial/garmin_gps
		kernel/drivers/usb/serial/hp4x				# HP4x Calculators Serial USB driver
		kernel/drivers/usb/serial/io_edgeport			# Edgeport USB Serial Driver
		kernel/drivers/usb/serial/io_ti				# Edgeport USB Serial Driver
		kernel/drivers/usb/serial/ipaq				# USB PocketPC PDA driver
		kernel/drivers/usb/serial/ipw
		kernel/drivers/usb/serial/ir-usb			# USB IR Dongle driver
		kernel/drivers/usb/serial/iuu_phoenix
		kernel/drivers/usb/serial/keyspan			# Keyspan USB to Serial Converter Driver
		kernel/drivers/usb/serial/keyspan_pda			# USB Keyspan PDA Converter driver
		kernel/drivers/usb/serial/kl5kusb105			# KLSI KL5KUSB105 chipset USB->Serial Converter driver
		kernel/drivers/usb/serial/kobil_sct			# KOBIL USB Smart Card Terminal Driver (experimental)
		kernel/drivers/usb/serial/mct_u232			# Magic Control Technology USB-RS232 converter driver
		kernel/drivers/usb/serial/mos7720
		kernel/drivers/usb/serial/mos7840
		kernel/drivers/usb/serial/moto_modem
		kernel/drivers/usb/serial/navman			# USB Navman GPS device
		kernel/drivers/usb/serial/omninet			# USB ZyXEL omni.net LCD PLUS Driver
		kernel/drivers/usb/serial/option			# USB Wireless modems
		kernel/drivers/usb/serial/oti6858
		kernel/drivers/usb/serial/pl2303			# Prolific PL2303 USB to serial adaptor driver
		kernel/drivers/usb/serial/safe_serial			# USB Safe Encapsulated Serial
		kernel/drivers/usb/serial/sierra			# USB Sierra Wireless Modems
		kernel/drivers/usb/serial/spcp8x5
		kernel/drivers/usb/serial/ti_usb_3410_5052
		kernel/drivers/usb/serial/usb_debug
		kernel/drivers/usb/serial/usbserial			# USB Serial Driver core
		kernel/drivers/usb/serial/visor				# USB HandSpring Visor / Palm OS driver
		kernel/drivers/usb/serial/whiteheat			# USB ConnectTech WhiteHEAT driver
+base		kernel/drivers/usb/storage/usb-storage			# USB Mass Storage driver for Linux
-		kernel/drivers/video/arcfb				# FB driver for Arc monochrome LCD board
		kernel/drivers/video/arkfb
		kernel/drivers/video/aty/aty128fb			# FBDev driver for ATI Rage128 / Pro cards
		kernel/drivers/video/aty/atyfb
		kernel/drivers/video/aty/radeonfb			# framebuffer driver for ATI Radeon chipset
		kernel/drivers/video/backlight/backlight
		kernel/drivers/video/backlight/corgi_bl
		kernel/drivers/video/backlight/cr_bllcd
		kernel/drivers/video/backlight/ili9320
		kernel/drivers/video/backlight/lcd
		kernel/drivers/video/backlight/ltv350qv
		kernel/drivers/video/backlight/mbp_nvidia_bl
		kernel/drivers/video/backlight/platform_lcd
		kernel/drivers/video/backlight/progear_bl
		kernel/drivers/video/backlight/vgg2432a4
		kernel/drivers/video/carminefb
		kernel/drivers/video/cfbcopyarea
		kernel/drivers/video/cfbfillrect
		kernel/drivers/video/cirrusfb				# Accelerated FBDev driver for Cirrus Logic chips
		kernel/drivers/video/console/mdacon
		kernel/drivers/video/cyber2000fb			# CyberPro 2000, 2010 and 5000 framebuffer driver
		kernel/drivers/video/cyblafb				# Frame buffer driver for Trident Cyberblade/i1 graphics core
		kernel/drivers/video/display/display
		kernel/drivers/video/fb_ddc
		kernel/drivers/video/fb_sys_fops
		kernel/drivers/video/geode/gx1fb			# Geode framebuffer driver
		kernel/drivers/video/geode/gxfb
		kernel/drivers/video/geode/lxfb
		kernel/drivers/video/hecubafb
		kernel/drivers/video/hgafb				# FBDev driver for Hercules Graphics Adaptor
		kernel/drivers/video/i810/i810fb			# Framebuffer device for the Intel 810/815 and compatible cards
		kernel/drivers/video/intelfb/intelfb
		kernel/drivers/video/kyro/kyrofb
		kernel/drivers/video/macmodes				# Standard MacOS video modes
		kernel/drivers/video/matrox/g450_pll			# Matrox G450/G550 PLL driver
		kernel/drivers/video/matrox/i2c-matroxfb		# Support module providing I2C buses present on Matrox videocards
		kernel/drivers/video/matrox/matroxfb_accel
		kernel/drivers/video/matrox/matroxfb_base		# Accelerated FBDev driver for Matrox Millennium/Mystique/G100/G200/G400/G450/G550
		kernel/drivers/video/matrox/matroxfb_crtc2		# Matrox G400 CRTC2 driver
		kernel/drivers/video/matrox/matroxfb_DAC1064
		kernel/drivers/video/matrox/matroxfb_g450		# Matrox G450/G550 output driver
		kernel/drivers/video/matrox/matroxfb_maven		# Matrox G200/G400 Matrox MGA-TVO driver
		kernel/drivers/video/matrox/matroxfb_misc		# Miscellaneous support for Matrox video cards
		kernel/drivers/video/matrox/matroxfb_Ti3026
		kernel/drivers/video/neofb				# FBDev driver for NeoMagic PCI Chips
		kernel/drivers/video/nvidia/nvidiafb			# NVidia framebuffer
		kernel/drivers/video/output
		kernel/drivers/video/pm2fb
		kernel/drivers/video/pm3fb
		kernel/drivers/video/riva/rivafb			# Framebuffer driver for nVidia Riva 128, TNT, TNT2, and the GeForce series
-		kernel/drivers/video/s1d13xxxfb				# Epson S1D13xxx series framebuffer chips
		kernel/drivers/video/s3fb
		kernel/drivers/video/savage/savagefb
		kernel/drivers/video/sis/sisfb				# SiS 300/540/630/730/315/550/650/651/661/740/741/330/760 framebuffer driver
		kernel/drivers/video/sm501fb
		kernel/drivers/video/sstfb				# FBDev driver for 3dfx Voodoo Graphics and Voodoo2 based video boards
		kernel/drivers/video/svgalib
		kernel/drivers/video/syscopyarea
		kernel/drivers/video/sysfillrect
		kernel/drivers/video/sysimgblt
		kernel/drivers/video/tdfxfb				# 3Dfx framebuffer device driver
		kernel/drivers/video/tridentfb				# Framebuffer driver for Trident cards
		kernel/drivers/video/uvesafb
		kernel/drivers/video/vermilion/crvml
		kernel/drivers/video/vermilion/vmlfb
		kernel/drivers/video/vfb
		kernel/drivers/video/vga16fb
		kernel/drivers/video/vgastate				# VGA State Save/Restore
		kernel/drivers/video/vt8623fb
		kernel/drivers/virtio/virtio
		kernel/drivers/virtio/virtio_balloon
		kernel/drivers/virtio/virtio_pci
		kernel/drivers/virtio/virtio_ring
-		kernel/drivers/w1/masters/ds2482
-		kernel/drivers/w1/masters/ds2490
-		kernel/drivers/w1/masters/matrox_w1				# Driver for transport(Dallas 1-wire prtocol) over VGA DDC(matrox gpio).
-		kernel/drivers/w1/masters/w1-gpio
-		kernel/drivers/w1/slaves/w1_ds2433				# w1 family 23 (DS2433) driver
-		kernel/drivers/w1/slaves/w1_ds2760
-		kernel/drivers/w1/slaves/w1_smem				# Driver for 1-wire Dallas network protocol, 64bit memory family.
-		kernel/drivers/w1/slaves/w1_therm				# Driver for 1-wire Dallas network protocol, temperature family.
-		kernel/drivers/w1/wire					# Driver for 1-wire Dallas network protocol.
		kernel/drivers/watchdog/acquirewdt			# Acquire Inc. Single Board Computer Watchdog Timer driver
		kernel/drivers/watchdog/advantechwdt		# Advantech Single Board Computer WDT driver
		kernel/drivers/watchdog/alim1535_wdt		# ALi M1535 PMU Watchdog Timer driver
		kernel/drivers/watchdog/alim7101_wdt		# ALi M7101 PMU Computer Watchdog Timer driver
		kernel/drivers/watchdog/cpu5wdt			# sma cpu5 watchdog driver
		kernel/drivers/watchdog/eurotechwdt		# Driver for Eurotech CPU-1220/1410 on board watchdog
		kernel/drivers/watchdog/hpwdt
		kernel/drivers/watchdog/i6300esb			# Watchdog timer driver for Intel 6300ESB chipset
		kernel/drivers/watchdog/iTCO_vendor_support
		kernel/drivers/watchdog/iTCO_wdt
		kernel/drivers/watchdog/ib700wdt			# IB700 SBC watchdog driver
		kernel/drivers/watchdog/ibmasr			# IBM Automatic Server Restart driver
		kernel/drivers/watchdog/it8712f_wdt
		kernel/drivers/watchdog/machzwd			# MachZ ZF-Logic Watchdog driver
+isa		kernel/drivers/watchdog/mixcomwd
		kernel/drivers/watchdog/pc87413_wdt
+isa		kernel/drivers/watchdog/pcwd
		kernel/drivers/watchdog/pcwd_pci			# Berkshire PCI-PC Watchdog driver
		kernel/drivers/watchdog/pcwd_usb			# Berkshire USB-PC Watchdog driver
		kernel/drivers/watchdog/sbc60xxwdt			# 60xx Single Board Computer Watchdog Timer driver
		kernel/drivers/watchdog/sbc7240_wdt
+review		kernel/drivers/watchdog/sbc8360			# SBC8360 Watchdog driver
-		kernel/drivers/watchdog/sbc_epx_c3			# A Hardware Watchdog Device for the Winsystems EPX-C3 single board computer
		kernel/drivers/watchdog/sc1200wdt			# Driver for National Semiconductor PC87307/PC97307 watchdog component
		kernel/drivers/watchdog/sc520_wdt			# Driver for watchdog timer in AMD "Elan" SC520 uProcessor
		kernel/drivers/watchdog/scx200_wdt			# NatSemi SCx200 Watchdog Driver
		kernel/drivers/watchdog/smsc37b787_wdt
		kernel/drivers/watchdog/softdog			# Software Watchdog Device Driver
		kernel/drivers/watchdog/w83627hf_wdt		# w38627hf WDT driver
		kernel/drivers/watchdog/w83697hf_wdt
		kernel/drivers/watchdog/w83877f_wdt		# Driver for watchdog timer in w83877f chip
+review		kernel/drivers/watchdog/w83977f_wdt		# W83977F Watchdog Timer Driver for Winbond W83977F I/O Chip
		kernel/drivers/watchdog/wafer5823wdt		# ICP Wafer 5823 Single Board Computer WDT driver
-		kernel/drivers/watchdog/wdrtas			# watchdog for RTAS on pSeries JS20
+isa		kernel/drivers/watchdog/wdt
		kernel/drivers/watchdog/wdt_pci			# Driver for the ICS PCI-WDT500/501 watchdog cards
		kernel/drivers/xen/blkback/blkbk			# Xen block device backend
		kernel/drivers/xen/blkback/blkback_pagemap		# Xen block device backend
+base		kernel/drivers/xen/blkfront/xenblk			# Xen block device frontend
		kernel/drivers/xen/blktap/blktap
		kernel/drivers/xen/core/domctl
		kernel/drivers/xen/gntdev/gntdev
		kernel/drivers/xen/netback/netbk			# Xen network device backend
		kernel/drivers/xen/netback/netloop			# Xen network loopback device
+base		kernel/drivers/xen/netfront/xennet			# Xen network device frontend
		kernel/drivers/xen/pciback/pciback			# Xen PCI device backend
-		kernel/drivers/xen/scsiback/xen-scsibk
-		kernel/drivers/xen/scsifront/xenscsi
+external	kernel/drivers/xen/sfc_netback/sfc_netback
+external	kernel/drivers/xen/sfc_netback/sfc_netfront
+external	kernel/drivers/xen/sfc_netutil/sfc_netutil
		kernel/drivers/xen/tpmback/tpmbk			# Xen TPM device backend
		kernel/drivers/xen/xenbus/xenbus_be			# Xen XenBus backend driver support module
		kernel/fs/9p/9p
-		kernel/fs/adfs/adfs
-		kernel/fs/affs/affs					# Amiga filesystem support for Linux
-		kernel/fs/afs/kafs					# AFS Client File System
		kernel/fs/autofs4/autofs4
		kernel/fs/autofs/autofs
-		kernel/fs/befs/befs					# BeOS File System (BeFS) driver
-		kernel/fs/bfs/bfs					# SCO UnixWare BFS filesystem for Linux
		kernel/fs/binfmt_aout
		kernel/fs/binfmt_misc
+external	kernel/fs/cifs/cifs					# VFS to access servers complying with the SNIA CIFS Specification e.g. Samba and Windows; supported by IBM
-		kernel/fs/coda/coda
		kernel/fs/configfs/configfs
		kernel/fs/cramfs/cramfs
-		kernel/fs/dlm/dlm					# fs/dlm is provided separately in the ocfs2 KMP package
		kernel/fs/dmapi/dmapi
		kernel/fs/ecryptfs/ecryptfs
-		kernel/fs/efs/efs
		kernel/fs/exportfs/exportfs
		kernel/fs/ext2/ext2					# Second Extended Filesystem
+base		kernel/fs/ext3/ext3					# Second Extended Filesystem with journaling extensions
-		kernel/fs/ext4/ext4dev
		kernel/fs/fat/fat
-		kernel/fs/freevxfs/freevxfs				# Veritas Filesystem (VxFS) driver
		kernel/fs/fuse/fuse					# FUSE: Filesystem in Userspace
		kernel/fs/fscache
-		kernel/fs/gfs2/gfs2
-		kernel/fs/gfs2/locking/dlm/lock_dlm
		kernel/fs/hfs/hfs
		kernel/fs/hfsplus/hfsplus				# Extended Macintosh Filesystem
-		kernel/fs/hpfs/hpfs
		kernel/fs/jbd2/jbd2
+base		kernel/fs/jbd/jbd
-		kernel/fs/jffs2/jffs2					# The Journalling Flash File System, v2
+external	kernel/fs/jfs/jfs					# The Journaled Filesystem (JFS), supported by IBM
		kernel/fs/lockd/lockd
+base		kernel/fs/mbcache
		kernel/fs/minix
		kernel/fs/msdos/msdos
		kernel/fs/ncpfs/ncpfs
		kernel/fs/nfs_common/nfs_acl
		kernel/fs/nfsd/nfsd
		kernel/fs/nfs/nfs
		kernel/fs/nls/nls_ascii
		kernel/fs/nls/nls_base
		kernel/fs/nls/nls_cp1250
		kernel/fs/nls/nls_cp1251
		kernel/fs/nls/nls_cp1255
		kernel/fs/nls/nls_cp437
		kernel/fs/nls/nls_cp737
		kernel/fs/nls/nls_cp775
		kernel/fs/nls/nls_cp850
		kernel/fs/nls/nls_cp852
		kernel/fs/nls/nls_cp855
		kernel/fs/nls/nls_cp857
		kernel/fs/nls/nls_cp860
		kernel/fs/nls/nls_cp861
		kernel/fs/nls/nls_cp862
		kernel/fs/nls/nls_cp863
		kernel/fs/nls/nls_cp864
		kernel/fs/nls/nls_cp865
		kernel/fs/nls/nls_cp866
		kernel/fs/nls/nls_cp869
		kernel/fs/nls/nls_cp874
		kernel/fs/nls/nls_cp932
		kernel/fs/nls/nls_cp936
		kernel/fs/nls/nls_cp949
		kernel/fs/nls/nls_cp950
		kernel/fs/nls/nls_euc-jp
		kernel/fs/nls/nls_iso8859-1
		kernel/fs/nls/nls_iso8859-13
		kernel/fs/nls/nls_iso8859-14
		kernel/fs/nls/nls_iso8859-15
		kernel/fs/nls/nls_iso8859-2
		kernel/fs/nls/nls_iso8859-3
		kernel/fs/nls/nls_iso8859-4
		kernel/fs/nls/nls_iso8859-5
		kernel/fs/nls/nls_iso8859-6
		kernel/fs/nls/nls_iso8859-7
		kernel/fs/nls/nls_iso8859-9
		kernel/fs/nls/nls_koi8-r
		kernel/fs/nls/nls_koi8-ru
		kernel/fs/nls/nls_koi8-u
		kernel/fs/nls/nls_utf8
		kernel/fs/novfs/novfs
# ocfs2 is provided separately in the ocfs2 KMP package
-		kernel/fs/ocfs2/cluster/ocfs2_nodemanager
-		kernel/fs/ocfs2/dlm/ocfs2_dlm
-		kernel/fs/ocfs2/dlm/ocfs2_dlmfs
-		kernel/fs/ocfs2/ocfs2
-		kernel/fs/ocfs2/ocfs2_stack_o2cb
-		kernel/fs/ocfs2/ocfs2_stack_user
-		kernel/fs/ocfs2/ocfs2_stackglue
		kernel/fs/omfs/omfs
-		kernel/fs/qnx4/qnx4
		kernel/fs/quota_v1					# Old quota format support
		kernel/fs/quota_v2					# Quota format v2 support
		kernel/fs/quota_tree
		kernel/fs/reiserfs/reiserfs				# ReiserFS journaled filesystem
		kernel/fs/romfs/romfs
		kernel/fs/squashfs/squashfs
		kernel/fs/sysv/sysv
-		kernel/fs/ubifs/ubifs
		kernel/fs/udf/udf					# Universal Disk Format Filesystem
		kernel/fs/ufs/ufs
		kernel/fs/vfat/vfat
		kernel/fs/xfs/dmapi/xfs_dmapi
		kernel/fs/xfs/xfs
		kernel/kdb/modules/kdbm_debugtypes
		kernel/kdb/modules/kdbm_pg
		kernel/kdb/modules/kdbm_sched
		kernel/kdb/modules/kdbm_task
		kernel/kdb/modules/kdbm_vm
		kernel/kdb/modules/kdbm_x86
		kernel/kernel/backtracetest
-		kernel/kernel/rcutorture				# Read-Copy Update /proc-based torture test facility
		kernel/kernel/rwlock_torture
		kernel/lib/crc16
		kernel/lib/crc7
		kernel/lib/crc-ccitt
		kernel/lib/crc-itu-t
		kernel/lib/crc-t10dif					# sd_mod depends on this
		kernel/lib/libcrc32c
		kernel/lib/lzo/lzo_compress
		kernel/lib/lzo/lzo_decompress
		kernel/lib/reed_solomon/reed_solomon
		kernel/lib/ts_bm
		kernel/lib/ts_fsm
		kernel/lib/ts_kmp
		kernel/lib/zlib_deflate/zlib_deflate
		kernel/net/8021q/8021q
		kernel/net/9p/9pnet
		kernel/net/9p/9pnet_virtio
		kernel/net/802/fddi
		kernel/net/802/garp
		kernel/net/802/p8022
		kernel/net/802/p8023
		kernel/net/802/psnap
		kernel/net/802/stp
		kernel/net/802/tr
		kernel/net/appletalk/appletalk				# AppleTalk 0.20
-		kernel/net/atm/atm
		kernel/net/atm/atm
-		kernel/net/atm/br2684
-		kernel/net/atm/clip
-		kernel/net/atm/lec
-		kernel/net/atm/mpoa
-		kernel/net/atm/pppoatm
-		kernel/net/ax25/ax25					# The amateur radio AX.25 link layer protocol
		kernel/net/bluetooth/bluetooth				# Bluetooth Core
		kernel/net/bluetooth/bnep/bnep				# Bluetooth BNEP
		kernel/net/bluetooth/cmtp/cmtp				# Bluetooth CMTP
		kernel/net/bluetooth/hidp/hidp				# Bluetooth HIDP
		kernel/net/bluetooth/l2cap				# Bluetooth L2CAP
		kernel/net/bluetooth/rfcomm/rfcomm			# Bluetooth RFCOMM
		kernel/net/bluetooth/sco				# Bluetooth SCO
		kernel/net/bridge/bridge
		kernel/net/bridge/netfilter/ebt_802_3
		kernel/net/bridge/netfilter/ebtable_broute
		kernel/net/bridge/netfilter/ebtable_filter
		kernel/net/bridge/netfilter/ebtable_nat
		kernel/net/bridge/netfilter/ebtables
		kernel/net/bridge/netfilter/ebt_among
		kernel/net/bridge/netfilter/ebt_arp
		kernel/net/bridge/netfilter/ebt_arpreply
		kernel/net/bridge/netfilter/ebt_dnat
		kernel/net/bridge/netfilter/ebt_ip
		kernel/net/bridge/netfilter/ebt_ip6
		kernel/net/bridge/netfilter/ebt_limit
		kernel/net/bridge/netfilter/ebt_log
		kernel/net/bridge/netfilter/ebt_mark
		kernel/net/bridge/netfilter/ebt_mark_m
		kernel/net/bridge/netfilter/ebt_nflog
		kernel/net/bridge/netfilter/ebt_pkttype
		kernel/net/bridge/netfilter/ebt_redirect
		kernel/net/bridge/netfilter/ebt_snat
		kernel/net/bridge/netfilter/ebt_stp
		kernel/net/bridge/netfilter/ebt_ulog
		kernel/net/bridge/netfilter/ebt_vlan			# 802.1Q match module (ebtables extension), v0.6
		kernel/net/can/can
		kernel/net/can/can-bcm
		kernel/net/can/can-raw
		kernel/net/core/pktgen					# Packet Generator tool
		kernel/net/dcb/dcbnl
-		kernel/net/dccp/ccids/dccp_ccid2
-		kernel/net/dccp/ccids/dccp_ccid3
-		kernel/net/dccp/ccids/lib/dccp_tfrc_lib
-		kernel/net/dccp/dccp
-		kernel/net/dccp/dccp_diag
-		kernel/net/dccp/dccp_ipv4
-		kernel/net/dccp/dccp_ipv6
-		kernel/net/dccp/dccp_probe
-		kernel/net/decnet/decnet				# The Linux DECnet Network Protocol
-		kernel/net/decnet/netfilter/dn_rtmsg
-		kernel/net/econet/econet
		kernel/net/ieee80211/ieee80211				# 802.11 data/management/control stack
		kernel/net/ieee80211/ieee80211_crypt_ccmp		# Host AP crypt: CCMP
		kernel/net/ieee80211/ieee80211_crypt			# HostAP crypto
		kernel/net/ieee80211/ieee80211_crypt_tkip		# Host AP crypt: TKIP
		kernel/net/ieee80211/ieee80211_crypt_wep		# Host AP crypt: WEP
		kernel/net/ipv4/ah4
		kernel/net/ipv4/esp4
		kernel/net/ipv4/inet_diag				# Module for monitoring INET transport protocols sockets
		kernel/net/ipv4/ipcomp					# IP Payload Compression Protocol (IPComp) - RFC3173
		kernel/net/ipv4/ip_gre
		kernel/net/ipv4/ipip
# provided separately in the cluster-network KMP
-		kernel/net/ipv4/ipvs/ip_vs
-		kernel/net/ipv4/ipvs/ip_vs_dh
-		kernel/net/ipv4/ipvs/ip_vs_ftp
-		kernel/net/ipv4/ipvs/ip_vs_lblc
-		kernel/net/ipv4/ipvs/ip_vs_lblcr
-		kernel/net/ipv4/ipvs/ip_vs_lc
-		kernel/net/ipv4/ipvs/ip_vs_nq
-		kernel/net/ipv4/ipvs/ip_vs_rr
-		kernel/net/ipv4/ipvs/ip_vs_sed
-		kernel/net/ipv4/ipvs/ip_vs_sh
-		kernel/net/ipv4/ipvs/ip_vs_wlc
-		kernel/net/ipv4/ipvs/ip_vs_wrr
		kernel/net/ipv4/netfilter/arptable_filter		# arptables filter table
		kernel/net/ipv4/netfilter/arp_tables			# arptables core
		kernel/net/ipv4/netfilter/arpt_mangle			# arptables arp payload mangle target
		kernel/net/ipv4/netfilter/ip_queue			# IPv4 packet queue handler
		kernel/net/ipv4/netfilter/iptable_filter		# iptables filter table
		kernel/net/ipv4/netfilter/iptable_mangle		# iptables mangle table
		kernel/net/ipv4/netfilter/iptable_nat
		kernel/net/ipv4/netfilter/iptable_raw
		kernel/net/ipv4/netfilter/iptable_security
		kernel/net/ipv4/netfilter/ip_tables			# IPv4 packet filter
		kernel/net/ipv4/netfilter/ipt_addrtype			# iptables addrtype match
		kernel/net/ipv4/netfilter/ipt_ah			# iptables AH SPI match module
# provided separately in the cluster-network KMP
-		kernel/net/ipv4/netfilter/ipt_CLUSTERIP
		kernel/net/ipv4/netfilter/ipt_ecn			# iptables ECN matching module
		kernel/net/ipv4/netfilter/ipt_ECN			# iptables ECN modification module
		net/ipv4/netfilter/ipt_ipv4options			# iptables ipv4 options module
		kernel/net/ipv4/netfilter/ipt_LOG			# iptables syslog logging module
		kernel/net/ipv4/netfilter/ipt_MASQUERADE		# iptables MASQUERADE target module
		kernel/net/ipv4/netfilter/ipt_NETMAP			# iptables 1:1 NAT mapping of IP networks target
		kernel/net/ipv4/netfilter/ipt_recent			# IP tables recently seen matching module v0.3.1
		kernel/net/ipv4/netfilter/ipt_REDIRECT			# iptables REDIRECT target module
		kernel/net/ipv4/netfilter/ipt_REJECT			# iptables REJECT target module
		kernel/net/ipv4/netfilter/ipt_ttl			# IP tables TTL matching module
		kernel/net/ipv4/netfilter/ipt_TTL			# IP tables TTL modification module
		kernel/net/ipv4/netfilter/ipt_ULOG			# iptables userspace logging module
		kernel/net/ipv4/netfilter/nf_conntrack_ipv4
		kernel/net/ipv4/netfilter/nf_defrag_ipv4
		kernel/net/ipv4/netfilter/nf_nat_amanda			# Amanda NAT helper
		kernel/net/ipv4/netfilter/nf_nat_ftp			# ftp NAT helper
		kernel/net/ipv4/netfilter/nf_nat_h323
		kernel/net/ipv4/netfilter/nf_nat_irc			# IRC (DCC) NAT helper
		kernel/net/ipv4/netfilter/nf_nat			# NAT helper
		kernel/net/ipv4/netfilter/nf_nat_pptp			# PPtP (Point to Point Tunneling Protocol) NAT helper
		kernel/net/ipv4/netfilter/nf_nat_proto_dccp
		kernel/net/ipv4/netfilter/nf_nat_proto_gre
		kernel/net/ipv4/netfilter/nf_nat_proto_sctp
		kernel/net/ipv4/netfilter/nf_nat_proto_udplite
		kernel/net/ipv4/netfilter/nf_nat_sip
		kernel/net/ipv4/netfilter/nf_nat_snmp_basic		# Basic SNMP Application Layer Gateway
		kernel/net/ipv4/netfilter/nf_nat_tftp			# tftp NAT helper
-		kernel/net/ipv4/tcp_bic
		kernel/net/ipv4/tcp_diag
-		kernel/net/ipv4/tcp_highspeed
		kernel/net/ipv4/tcp_illinois
		kernel/net/ipv4/tcp_lp
		kernel/net/ipv4/tcp_probe
-		kernel/net/ipv4/tcp_htcp
-		kernel/net/ipv4/tcp_hybla
-		kernel/net/ipv4/tcp_scalable
-		kernel/net/ipv4/tcp_vegas
		kernel/net/ipv4/tcp_veno
-		kernel/net/ipv4/tcp_westwood
-		kernel/net/ipv4/tcp_yeah				# typ_yeah depends on tcp_vegas
		kernel/net/ipv4/tunnel4
		kernel/net/ipv4/xfrm4_mode_beet
		kernel/net/ipv4/xfrm4_mode_transport
		kernel/net/ipv4/xfrm4_mode_tunnel
		kernel/net/ipv4/xfrm4_tunnel
		kernel/net/ipv6/ah6
		kernel/net/ipv6/esp6
		kernel/net/ipv6/ip6_tunnel				# IPv6-in-IPv6 tunnel
		kernel/net/ipv6/ipcomp6					# IP Payload Compression Protocol (IPComp) for IPv6 - RFC3173
+base		kernel/net/ipv6/ipv6					# IPv6 protocol stack for Linux
		kernel/net/ipv6/mip6
		kernel/net/ipv6/netfilter/ip6_queue			# IPv6 packet queue handler
		kernel/net/ipv6/netfilter/ip6table_filter		# ip6tables filter table
		kernel/net/ipv6/netfilter/ip6table_mangle		# ip6tables mangle table
		kernel/net/ipv6/netfilter/ip6table_raw
		kernel/net/ipv6/netfilter/ip6table_security
		kernel/net/ipv6/netfilter/ip6_tables			# IPv6 packet filter
		kernel/net/ipv6/netfilter/ip6t_ah			# IPv6 AH match
		kernel/net/ipv6/netfilter/ip6t_eui64			# IPv6 EUI64 address checking match
		kernel/net/ipv6/netfilter/ip6t_frag			# IPv6 FRAG match
		kernel/net/ipv6/netfilter/ip6t_hbh			# IPv6 HbH match
		kernel/net/ipv6/netfilter/ip6t_hl			# IP tables Hop Limit matching module
		kernel/net/ipv6/netfilter/ip6t_HL			# IP tables Hop Limit target module
		kernel/net/ipv6/netfilter/ip6t_ipv6header		# IPv6 headers match
		kernel/net/ipv6/netfilter/ip6t_LOG			# IP6 tables LOG target module
		kernel/net/ipv6/netfilter/ip6t_REJECT			# IP6 tables REJECT target module
		kernel/net/ipv6/netfilter/ip6t_mh
		kernel/net/ipv6/netfilter/ip6t_rt			# IPv6 RT match
		kernel/net/ipv6/netfilter/nf_conntrack_ipv6
		kernel/net/ipv6/sit
		kernel/net/ipv6/tunnel6
		kernel/net/ipv6/xfrm6_mode_beet
		kernel/net/ipv6/xfrm6_mode_ro
		kernel/net/ipv6/xfrm6_mode_transport
		kernel/net/ipv6/xfrm6_mode_tunnel
		kernel/net/ipv6/xfrm6_tunnel
		kernel/net/ipx/ipx
		kernel/net/irda/ircomm/ircomm				# IrCOMM protocol
		kernel/net/irda/ircomm/ircomm-tty			# IrCOMM serial TTY driver
		kernel/net/irda/irda					# The Linux IrDA Protocol Stack
		kernel/net/irda/irlan/irlan				# The Linux IrDA LAN protocol
		kernel/net/irda/irnet/irnet				# IrNET : Synchronous PPP over IrDA
		kernel/net/iucv/af_iucv
		kernel/net/iucv/iucv
		kernel/net/key/af_key
-		kernel/net/lapb/lapb					# The X.25 Link Access Procedure B link layer protocol
		kernel/net/llc/llc
-		kernel/net/llc/llc2					# IEEE 802.2 PF_LLC support
		kernel/net/mac80211/mac80211
		kernel/net/netfilter/nf_conntrack
		kernel/net/netfilter/nf_conntrack_amanda		# Amanda connection tracking module
		kernel/net/netfilter/nf_conntrack_ftp		# ftp connection tracking helper
		kernel/net/netfilter/nf_conntrack_h323
		kernel/net/netfilter/nf_conntrack_irc		# IRC (DCC) connection tracking helper
		kernel/net/netfilter/nf_conntrack_netbios_ns	# NetBIOS name service broadcast connection tracking helper
		kernel/net/netfilter/nf_conntrack_netlink	# Connection tracking via netlink socket
		kernel/net/netfilter/nf_conntrack_pptp		# PPtP (Point to Point Tunneling Protocol) connection tracking helper
		kernel/net/netfilter/nf_conntrack_proto_dccp
		kernel/net/netfilter/nf_conntrack_proto_gre
		kernel/net/netfilter/nf_conntrack_proto_sctp		# Netfilter connection tracking protocol helper for SCTP
		kernel/net/netfilter/nf_conntrack_proto_udplite
		kernel/net/netfilter/nf_conntrack_sane
		kernel/net/netfilter/nf_conntrack_sip
		kernel/net/netfilter/nf_conntrack_slp
		kernel/net/netfilter/nf_conntrack_tftp			# tftp connection tracking helper
		kernel/net/netfilter/nfnetlink
		kernel/net/netfilter/nfnetlink_log
		kernel/net/netfilter/nfnetlink_queue
		kernel/net/netfilter/x_tables
		kernel/net/netfilter/xt_CLASSIFY
		kernel/net/netfilter/xt_comment
		kernel/net/netfilter/xt_connbytes
		kernel/net/netfilter/xt_connlimit
		kernel/net/netfilter/xt_connmark
		kernel/net/netfilter/xt_CONNMARK
		kernel/net/netfilter/xt_CONNSECMARK
		kernel/net/netfilter/xt_conntrack
		kernel/net/netfilter/xt_dccp
		kernel/net/netfilter/xt_dscp				# iptables DSCP matching module
		kernel/net/netfilter/xt_DSCP				# iptables DSCP modification module
		kernel/net/netfilter/xt_esp			# iptables ESP SPI match module
		kernel/net/netfilter/xt_hashlimit
		kernel/net/netfilter/xt_helper
		kernel/net/netfilter/xt_iprange
		kernel/net/netfilter/xt_length
		kernel/net/netfilter/xt_limit
		kernel/net/netfilter/xt_mac
		kernel/net/netfilter/xt_mark
		kernel/net/netfilter/xt_MARK
		kernel/net/netfilter/xt_multiport		# iptables match for multiple ports
		kernel/net/netfilter/xt_NFLOG
		kernel/net/netfilter/xt_NFQUEUE
		kernel/net/netfilter/xt_NOTRACK
		kernel/net/netfilter/xt_owner
		kernel/net/netfilter/xt_physdev
		kernel/net/netfilter/xt_pkttype
		kernel/net/netfilter/xt_policy
		kernel/net/netfilter/xt_quota
		kernel/net/netfilter/xt_rateest
		kernel/net/netfilter/xt_RATEEST
		kernel/net/netfilter/xt_realm
		kernel/net/netfilter/xt_sctp
		kernel/net/netfilter/xt_SECMARK
		kernel/net/netfilter/xt_state
		kernel/net/netfilter/xt_statistic
		kernel/net/netfilter/xt_string
		kernel/net/netfilter/xt_tcpmss
		kernel/net/netfilter/xt_TCPMSS
		kernel/net/netfilter/xt_TCPOPTSTRIP
		kernel/net/netfilter/xt_tcpudp
		kernel/net/netfilter/xt_time
		kernel/net/netfilter/xt_TRACE
		kernel/net/netfilter/xt_u32
-		kernel/net/netrom/netrom				# The amateur radio NET/ROM network and transport layer protocol
+base		kernel/net/packet/af_packet
		kernel/net/rfkill/rfkill
		kernel/net/rfkill/rfkill-input
-		kernel/net/rose/rose					# The amateur radio ROSE network layer protocol
		kernel/net/rxrpc/af-rxrpc
		kernel/net/rxrpc/rxkad
-		kernel/net/sched/act_gact
-		kernel/net/sched/act_ipt
-		kernel/net/sched/act_mirred
		kernel/net/sched/act_nat
-		kernel/net/sched/act_pedit
-		kernel/net/sched/act_police
-		kernel/net/sched/act_simple
		kernel/net/sched/act_skbedit
		kernel/net/sched/cls_basic
		kernel/net/sched/cls_flow
		kernel/net/sched/cls_fw
		kernel/net/sched/cls_route
		kernel/net/sched/cls_rsvp
		kernel/net/sched/cls_rsvp6
		kernel/net/sched/cls_tcindex
		kernel/net/sched/cls_u32
-		kernel/net/sched/em_cmp
-		kernel/net/sched/em_meta
-		kernel/net/sched/em_nbyte
-		kernel/net/sched/em_text
-		kernel/net/sched/em_u32
		kernel/net/sched/sch_atm
		kernel/net/sched/sch_cbq
		kernel/net/sched/sch_dsmark
		kernel/net/sched/sch_gred
		kernel/net/sched/sch_hfsc
		kernel/net/sched/sch_htb
		kernel/net/sched/sch_ingress
		kernel/net/sched/sch_multiq
		kernel/net/sched/sch_netem
		kernel/net/sched/sch_prio
		kernel/net/sched/sch_red
		kernel/net/sched/sch_sfq
		kernel/net/sched/sch_tbf
		kernel/net/sched/sch_teql
		kernel/net/sctp/sctp					# Support for the SCTP protocol (RFC2960)
		kernel/net/sunrpc/auth_gss/auth_rpcgss
		kernel/net/sunrpc/auth_gss/rpcsec_gss_krb5
		kernel/net/sunrpc/auth_gss/rpcsec_gss_spkm3
		kernel/net/sunrpc/sunrpc
		kernel/net/sunrpc/xprtrdma/svcrdma
		kernel/net/sunrpc/xprtrdma/xprtrdma
-		kernel/net/wanrouter/wanrouter
		kernel/net/wireless/cfg80211
		kernel/net/wireless/lib80211
-		kernel/net/x25/x25					# The X.25 Packet Layer network layer protocol
		kernel/net/xfrm/xfrm_ipcomp
		kernel/net/xfrm/xfrm_user
		kernel/sound/ac97_bus
		kernel/sound/aoa/codecs/snd-aoa-codec-onyx
		kernel/sound/aoa/codecs/snd-aoa-codec-tas
		kernel/sound/aoa/codecs/snd-aoa-codec-toonie
		kernel/sound/aoa/core/snd-aoa				# PowerMac, Apple Onboard Audio
		kernel/sound/aoa/fabrics/snd-aoa-fabric-layout
		kernel/sound/aoa/soundbus/i2sbus/snd-aoa-i2sbus
		kernel/sound/aoa/soundbus/snd-aoa-soundbus
		kernel/sound/core/oss/snd-mixer-oss			# Mixer OSS emulation for ALSA.
		kernel/sound/core/oss/snd-pcm-oss			# PCM OSS emulation for ALSA.
		kernel/sound/core/seq/oss/snd-seq-oss			# OSS-compatible sequencer module
		kernel/sound/core/seq/snd-seq				# Advanced Linux Sound Architecture sequencer.
		kernel/sound/core/seq/snd-seq-device			# ALSA sequencer device management
		kernel/sound/core/seq/snd-seq-dummy			# ALSA sequencer MIDI-through client
		kernel/sound/core/seq/snd-seq-midi			# Advanced Linux Sound Architecture sequencer MIDI synth.
		kernel/sound/core/seq/snd-seq-midi-emul			# Advanced Linux Sound Architecture sequencer MIDI emulation.
		kernel/sound/core/seq/snd-seq-midi-event		# MIDI byte <-> sequencer event coder
		kernel/sound/core/seq/snd-seq-virmidi			# Virtual Raw MIDI client on Sequencer
		kernel/sound/core/snd					# Advanced Linux Sound Architecture driver for soundcards.
		kernel/sound/core/snd-hwdep				# Hardware dependent layer
		kernel/sound/core/snd-page-alloc			# Memory allocator for ALSA system.
		kernel/sound/core/snd-pcm				# Midlevel PCM code for ALSA.
		kernel/sound/core/snd-rawmidi				# Midlevel RawMidi code for ALSA.
		kernel/sound/core/snd-timer				# ALSA timer interface
		kernel/sound/drivers/mpu401/snd-mpu401			# MPU-401 UART
		kernel/sound/drivers/mpu401/snd-mpu401-uart		# Routines for control of MPU-401 in UART mode
		kernel/sound/drivers/opl3/snd-opl3-lib			# Routines for control of AdLib FM cards (OPL2/OPL3/OPL4 chips)
		kernel/sound/drivers/opl3/snd-opl3-synth		# ALSA driver for OPL3 FM synth
+isa		kernel/sound/drivers/opl4/snd-opl4-lib
+isa		kernel/sound/drivers/opl4/snd-opl4-synth
		kernel/sound/drivers/snd-dummy				# Dummy soundcard (/dev/null)
		kernel/sound/drivers/snd-mtpav				# MOTU MidiTimePiece AV multiport MIDI
		kernel/sound/drivers/snd-mts64				# ESI Miditerminal 4140
		kernel/sound/drivers/snd-portman2x4			# Portman 2x4
		kernel/sound/drivers/snd-serial-u16550			# MIDI serial u16550
		kernel/sound/drivers/snd-virmidi			# Dummy soundcard for virtual rawmidi devices
		kernel/sound/drivers/vx/snd-vx-lib			# Common routines for Digigram VX drivers
		kernel/sound/i2c/other/snd-ak4114
+isa		kernel/sound/i2c/other/snd-ak4117
		kernel/sound/i2c/other/snd-ak4xxx-adda			# Routines for control of AK452x / AK43xx AD/DA converters
		kernel/sound/i2c/other/snd-pt2258
		kernel/sound/i2c/other/snd-tea575x-tuner		# Routines for control of TEA5757/5759 Philips AM/FM radio tuner chips
		kernel/sound/i2c/snd-cs8427				# IEC958 (S/PDIF) receiver & transmitter by Cirrus Logic
		kernel/sound/i2c/snd-i2c				# Generic i2c interface for ALSA
+isa		kernel/sound/i2c/snd-tea6330t
+isa		kernel/sound/isa/ad1816a/snd-ad1816a
+isa		kernel/sound/isa/ad1848/snd-ad1848
+isa		kernel/sound/isa/ad1848/snd-ad1848-lib
+isa		kernel/sound/isa/cs423x/snd-cs4231
+isa		kernel/sound/isa/cs423x/snd-cs4231-lib
+isa		kernel/sound/isa/cs423x/snd-cs4232
+isa		kernel/sound/isa/cs423x/snd-cs4236
+isa		kernel/sound/isa/cs423x/snd-cs4236-lib
+isa		kernel/sound/isa/es1688/snd-es1688
+isa		kernel/sound/isa/es1688/snd-es1688-lib
+isa		kernel/sound/isa/gus/snd-gus-lib
+isa		kernel/sound/isa/gus/snd-gusclassic
+isa		kernel/sound/isa/gus/snd-gusextreme
+isa		kernel/sound/isa/gus/snd-gusmax
+isa		kernel/sound/isa/gus/snd-interwave
+isa		kernel/sound/isa/gus/snd-interwave-stb
+isa		kernel/sound/isa/opti9xx/snd-miro
+isa		kernel/sound/isa/opti9xx/snd-opti92x-ad1848
+isa		kernel/sound/isa/opti9xx/snd-opti92x-cs4231
+isa		kernel/sound/isa/opti9xx/snd-opti93x
+isa		kernel/sound/isa/sb/snd-emu8000-synth
+isa		kernel/sound/isa/sb/snd-es968
+isa		kernel/sound/isa/sb/snd-sb16
+isa		kernel/sound/isa/sb/snd-sb16-csp
+isa		kernel/sound/isa/sb/snd-sb16-dsp
+isa		kernel/sound/isa/sb/snd-sb8
+isa		kernel/sound/isa/sb/snd-sb8-dsp
+isa		kernel/sound/isa/sb/snd-sbawe
+isa		kernel/sound/isa/sb/snd-sb-common			# ALSA lowlevel driver for Sound Blaster cards
+isa		kernel/sound/isa/snd-adlib
+isa		kernel/sound/isa/snd-als100
+isa		kernel/sound/isa/snd-azt2320
+isa		kernel/sound/isa/snd-cmi8330
+isa		kernel/sound/isa/snd-dt019x
+isa		kernel/sound/isa/snd-es18xx
+isa		kernel/sound/isa/snd-opl3sa2
+isa		kernel/sound/isa/snd-sc6000
+isa		kernel/sound/isa/snd-sgalaxy
+isa		kernel/sound/isa/snd-sscape
+isa		kernel/sound/isa/wavefront/snd-wavefront
		kernel/sound/oss/ad1848
		kernel/sound/oss/aedsp16				# Audio Excel DSP 16 Driver Version 1.3
		kernel/sound/oss/kahlua					# Kahlua VSA1 PCI Audio
		kernel/sound/oss/mpu401
		kernel/sound/oss/opl3
		kernel/sound/oss/pas2
		kernel/sound/oss/pss					# Module for PSS sound cards (based on AD1848, ADSP-2115 and ESC614). This module includes control of output amplifier and synth volume of the Beethoven ADSP-16 card (this may work with other PSS cards).
		kernel/sound/oss/sb_lib
		kernel/sound/oss/sb					# OSS Soundblaster ISA PnP and legacy sound driver
		kernel/sound/oss/sound					# OSS Sound subsystem
		kernel/sound/oss/sscape
		kernel/sound/oss/trix
		kernel/sound/oss/uart401
		kernel/sound/oss/uart6850
		kernel/sound/oss/v_midi
		kernel/sound/pci/ac97/snd-ac97-codec			# Universal interface for Audio Codec '97
		kernel/sound/pci/ali5451/snd-ali5451			# ALI M5451
		kernel/sound/pci/au88x0/snd-au8810			# Aureal vortex
		kernel/sound/pci/au88x0/snd-au8820			# Aureal vortex
		kernel/sound/pci/au88x0/snd-au8830			# Aureal vortex
		kernel/sound/pci/aw2/snd-aw2				# Emagic Audiowerk 2
		kernel/sound/pci/ca0106/snd-ca0106			# SBLive! 24bit
		kernel/sound/pci/cs46xx/snd-cs46xx			# Cirrus Logic Sound Fusion CS46XX
		kernel/sound/pci/cs5535audio/snd-cs5535audio		# Driver for audio on multifunction CS5535 companion device
		kernel/sound/pci/ctxfi/snd-ctxfi			# CreativeLabs SB X-Fi (emu20k1/emu20k2)
		kernel/sound/pci/echoaudio/snd-darla20			# Echoaudio Darla20
		kernel/sound/pci/echoaudio/snd-darla24			# Echoaudio Darla24
		kernel/sound/pci/echoaudio/snd-echo3g			# Echoaudio Echo 3G
		kernel/sound/pci/echoaudio/snd-gina20			# Echoaudio Gina20
		kernel/sound/pci/echoaudio/snd-gina24			# Echoaudio Gina24
		kernel/sound/pci/echoaudio/snd-indigodj			# Echoaudio Indigo DJ
		kernel/sound/pci/echoaudio/snd-indigo			# Echoaudio Indigo
		kernel/sound/pci/echoaudio/snd-indigoio			# Echoaudio Indigo IO
		kernel/sound/pci/echoaudio/snd-layla20			# Echoaudio Layla20
		kernel/sound/pci/echoaudio/snd-layla24			# Echoaudio Layla24
		kernel/sound/pci/echoaudio/snd-mia			# Echoaudio Mia
		kernel/sound/pci/echoaudio/snd-mona			# Echoaudio Mona
		kernel/sound/pci/emu10k1/snd-emu10k1			# EMU10K1
		kernel/sound/pci/emu10k1/snd-emu10k1-synth		# Routines for control of EMU10K1 WaveTable synth
		kernel/sound/pci/emu10k1/snd-emu10k1x			# EMU10K1X
		kernel/sound/pci/hda/snd-hda-codec			# HD-audio/modem codec core
		kernel/sound/pci/hda/snd-hda-codec-analog		# Analog Device HD-audio codecs
		kernel/sound/pci/hda/snd-hda-codec-atihdmi		# ATI/AMD HD-audio (HDMI) codecs
		kernel/sound/pci/hda/snd-hda-codec-ca0110		# CreativeLabs HD-audio codecs
		kernel/sound/pci/hda/snd-hda-codec-cmedia		# C-Media HD-audio codecs
		kernel/sound/pci/hda/snd-hda-codec-conexant		# Conexant HD-audio codecs
		kernel/sound/pci/hda/snd-hda-codec-idt			# IDT/Sigmatel HD-audio codecs
		kernel/sound/pci/hda/snd-hda-codec-intelhdmi		# Intel HD-audio (HDMI) codecs
		kernel/sound/pci/hda/snd-hda-codec-nvidia		# Nvidia HD-audio (HDMI) codecs
		kernel/sound/pci/hda/snd-hda-codec-realtek		# Realtek HD-audio codecs
		kernel/sound/pci/hda/snd-hda-codec-si3054		# SI-compatible HD-audio modem codecs
		kernel/sound/pci/hda/snd-hda-codec-via			# VIA HD-audio codecs
		kernel/sound/pci/hda/snd-hda-intel			# Intel HD-audio/modem controller
		kernel/sound/pci/ice1712/snd-ice1712			# ICEnsemble ICE1712 (Envy24)
		kernel/sound/pci/ice1712/snd-ice1724			# ICEnsemble ICE1724 (Envy24HT)
		kernel/sound/pci/ice1712/snd-ice17xx-ak4xxx		# ICEnsemble ICE17xx <-> AK4xxx AD/DA chip interface
		kernel/sound/pci/korg1212/snd-korg1212			# korg1212
		kernel/sound/pci/mixart/snd-mixart			# Digigram miXart
		kernel/sound/pci/nm256/snd-nm256			# NeoMagic NM256AV/ZX
		kernel/sound/pci/oxygen/snd-hifier			# TempoTec HiFier Fantasia
		kernel/sound/pci/oxygen/snd-oxygen			# C-Media 8788 (Oxygen)
		kernel/sound/pci/oxygen/snd-oxygen-lib			# Oxygen
		kernel/sound/pci/oxygen/snd-virtuoso			# ASUS Virtuoso 100/200 (Xonar)
		kernel/sound/pci/pcxhr/snd-pcxhr			# Digigram pcxhr
		kernel/sound/pci/riptide/snd-riptide
		kernel/sound/pci/rme9652/snd-hdspm			# RME Hammerfall DSP MADI
		kernel/sound/pci/rme9652/snd-hdsp			# RME Hammerfall DSP
		kernel/sound/pci/rme9652/snd-rme9652			# RME Digi9652/Digi9636
		kernel/sound/pci/snd-ad1889				# Analog Devices 1889
		kernel/sound/pci/snd-als300				# Avance Logic ALS300
-		kernel/sound/pci/snd-als4000				# Avance Logic ALS4000  
		kernel/sound/pci/snd-atiixp				# ATI IXP AC97 controller
		kernel/sound/pci/snd-atiixp-modem			# ATI IXP MC97 controller
		kernel/sound/pci/snd-azt3328				# Aztech AZF3328 (PCI168)
		kernel/sound/pci/snd-bt87x				# Brooktree Bt87x audio driver
		kernel/sound/pci/snd-cmipci				# C-Media CMI8x38 PCI
		kernel/sound/pci/snd-cs4281				# Cirrus Logic CS4281
-		kernel/sound/pci/snd-cs5530
		kernel/sound/pci/snd-ens1370				# Ensoniq AudioPCI ES1370
		kernel/sound/pci/snd-ens1371				# Ensoniq/Creative AudioPCI ES1371+
		kernel/sound/pci/snd-es1938				# ESS Solo-1
		kernel/sound/pci/snd-es1968				# ESS Maestro
		kernel/sound/pci/snd-fm801				# ForteMedia FM801
		kernel/sound/pci/snd-intel8x0				# Intel 82801AA,82901AB,i810,i820,i830,i840,i845,MX440; SiS 7012; Ali 5455
		kernel/sound/pci/snd-intel8x0m				# Intel 82801AA,82901AB,i810,i820,i830,i840,i845,MX440 modem
		kernel/sound/pci/snd-maestro3				# ESS Maestro3 PCI
		kernel/sound/pci/snd-rme32				# RME Digi32, Digi32/8, Digi32 PRO
		kernel/sound/pci/snd-rme96				# RME Digi96, Digi96/8, Digi96/8 PRO, Digi96/8 PST, Digi96/8 PAD
		kernel/sound/pci/snd-sis7019
		kernel/sound/pci/snd-sonicvibes				# S3 SonicVibes PCI
		kernel/sound/pci/snd-via82xx-modem			# VIA VT82xx modem
		kernel/sound/pci/snd-via82xx				# VIA VT82xx audio
		kernel/sound/pci/trident/snd-trident			# Trident 4D-WaveDX/NX & SiS SI7018
		kernel/sound/pci/vx222/snd-vx222			# Digigram VX222 V2/Mic
		kernel/sound/pci/ymfpci/snd-ymfpci			# Yamaha DS-XG PCI
+isa		kernel/sound/pcmcia/pdaudiocf/snd-pdaudiocf		# Sound Core PDAudioCF
+isa		kernel/sound/pcmcia/vx/snd-vxpocket			# Digigram VXpocket/440
-		kernel/sound/ppc/snd-mpc52xx-ac97			# for Efika mpc52xx
		kernel/sound/ppc/snd-powermac				# for all older PowerMacs
		kernel/sound/ppc/snd_ps3				# PS3 sound driver
		kernel/sound/soundcore					# Core sound module
		kernel/sound/sound_firmware
		kernel/sound/synth/emux/snd-emux-synth			# Routines for control of EMU WaveTable chip
		kernel/sound/synth/snd-util-mem				# Generic memory management routines for soundcard memory allocation
		kernel/sound/usb/caiaq/snd-usb-caiaq			# Native Instruments USB audio
		kernel/sound/usb/snd-usb-audio				# USB Audio
		kernel/sound/usb/snd-usb-lib				# USB Audio/MIDI helper module
		kernel/sound/usb/usx2y/snd-usb-usx2y			# TASCAM US-X2Y Version 0.7.2<|MERGE_RESOLUTION|>--- conflicted
+++ resolved
@@ -1183,11 +1183,7 @@
 		kernel/drivers/net/atlx/atl2
 +isa		kernel/drivers/net/atp
 		kernel/drivers/net/b44					# Broadcom 4400 10/100 PCI ethernet driver
-<<<<<<< HEAD
-		kernel/drivers/net/benet/be2net # fate#307081
-=======
 		kernel/drivers/net/benet/be2net				# Emulex / ServerEngines 10Gb Ethernet Driver
->>>>>>> ecfa4763
 		kernel/drivers/net/bmac					# PowerMac onboard ethernet, for older PCI macs
 		kernel/drivers/net/bna/bna				# Broadcom 10Gb Ethernet Driver
 		kernel/drivers/net/bnx2					# Broadcom NX2 network driver
@@ -1197,7 +1193,6 @@
 		kernel/drivers/net/can/vcan
 -		kernel/drivers/net/cassini
 -		kernel/drivers/net/chelsio/cxgb				# Chelsio 10Gb Ethernet Driver
-		kernel/drivers/net/cnic     # fate#307399
 +isa		kernel/drivers/net/cs89x0
 		kernel/drivers/net/cxgb3/cxgb3
 +isa		kernel/drivers/net/de600
@@ -1322,11 +1317,7 @@
 		kernel/drivers/net/pppox				# PPP over Ethernet driver (generic socket layer)
 		kernel/drivers/net/ps3_gelic
 		kernel/drivers/net/qla3xxx
-<<<<<<< HEAD
-		kernel/drivers/net/qlge/qlge   # fate#307400
-=======
 		kernel/drivers/net/qlge/qlge				# QLogic 10 Gb Ethernet driver
->>>>>>> ecfa4763
 		kernel/drivers/net/r6040
 		kernel/drivers/net/r8169				# RealTek RTL-8169 Gigabit Ethernet driver
 		kernel/drivers/net/rrunner				# Essential RoadRunner HIPPI driver
@@ -1586,8 +1577,6 @@
 		kernel/drivers/scsi/aic94xx/aic94xx
 		kernel/drivers/scsi/arcmsr/arcmsr			# Areca RAID HBA
 		kernel/drivers/scsi/atp870u
-		kernel/drivers/scsi/bfa/bfa      # fate#307397
-		kernel/drivers/scsi/bnx2i/bnx2i  # fate#307399
 +base		kernel/drivers/scsi/BusLogic
 		kernel/drivers/scsi/be2iscsi/be2iscsi
 		kernel/drivers/scsi/bfa/bfa
@@ -1634,11 +1623,7 @@
 		kernel/drivers/scsi/megaraid/megaraid_mm
 		kernel/drivers/scsi/megaraid/megaraid_sas
 		kernel/drivers/scsi/mesh				# PowerMac onboard scsi, early PCI Macs
-<<<<<<< HEAD
-		kernel/drivers/scsi/mpt2sas/mpt2sas   # fate#307398
-=======
 		kernel/drivers/scsi/mpt2sas/mpt2sas
->>>>>>> ecfa4763
 		kernel/drivers/scsi/mvsas
 +isa		kernel/drivers/scsi/NCR53c406a
 		kernel/drivers/scsi/nsp32
