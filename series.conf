--- conflicted
+++ resolved
@@ -5068,22 +5068,6 @@
 
 	patches.drivers/sg-remove-sg_mutex.patch
 
-<<<<<<< HEAD
-        ########################################################
-        # Lock down functions for UEFI secure boot , FATE#314486
-        ########################################################
-        patches.suse/0001_Secure_boot:_Add_new_capability_v2.patch
-        patches.suse/0002_PCI:_Lock_down_BAR_access_in_secure_boot_environments_v2.patch
-        patches.suse/0003_x86:_Lock_down_IO_port_access_in_secure_boot_environments_v2.patch
-        patches.suse/0004_ACPI:_Limit_access_to_custom_method_v2.patch
-        patches.suse/0005_asus-wmi:_Restrict_debugfs_interface_v2.patch
-        patches.suse/0006_Restrict__dev_mem_and__dev_kmem_in_secure_boot_setups_v2.patch
-        patches.suse/0007_Secure_boot:_Add_a_dummy_kernel_parameter_that_will_switch_on_Secure_Boot_mode_v2.patch
-        patches.suse/0008_efi:_Enable_secure_boot_lockdown_automatically_when_enabled_in_firmware_v2.patch
-        patches.suse/0009_acpi:_Ignore_acpi_rsdp_kernel_parameter_in_a_secure_boot_environment_v2.patch
-        patches.suse/0010_SELinux:_define_mapping_for_new_Secure_Boot_capability_v2.patch
-        patches.suse/0011-hibernate-Disable-in-a-Secure-Boot-environment.patch
-=======
         ##########################################################
         # MPILIB for Kernel module sign (MODSIGN) FATE#314508
         ##########################################################
@@ -5162,7 +5146,21 @@
         patches.fixes/0036-MODSIGN-Cleanup-.gitignore.patch
         patches.fixes/0037-MODSIGN-Move-the-magic-string-to-the-end-of-a-module.patch
         patches.fixes/0038-module_signing-fix-printk-format-warning.patch
->>>>>>> 25c1b076
+
+        ########################################################
+        # Lock down functions for UEFI secure boot , FATE#314486
+        ########################################################
+        patches.suse/0001_Secure_boot:_Add_new_capability_v2.patch
+        patches.suse/0002_PCI:_Lock_down_BAR_access_in_secure_boot_environments_v2.patch
+        patches.suse/0003_x86:_Lock_down_IO_port_access_in_secure_boot_environments_v2.patch
+        patches.suse/0004_ACPI:_Limit_access_to_custom_method_v2.patch
+        patches.suse/0005_asus-wmi:_Restrict_debugfs_interface_v2.patch
+        patches.suse/0006_Restrict__dev_mem_and__dev_kmem_in_secure_boot_setups_v2.patch
+        patches.suse/0007_Secure_boot:_Add_a_dummy_kernel_parameter_that_will_switch_on_Secure_Boot_mode_v2.patch
+        patches.suse/0008_efi:_Enable_secure_boot_lockdown_automatically_when_enabled_in_firmware_v2.patch
+        patches.suse/0009_acpi:_Ignore_acpi_rsdp_kernel_parameter_in_a_secure_boot_environment_v2.patch
+        patches.suse/0010_SELinux:_define_mapping_for_new_Secure_Boot_capability_v2.patch
+        patches.suse/0011-hibernate-Disable-in-a-Secure-Boot-environment.patch
 
 	########################################################
 	# You'd better have a good reason for adding a patch
