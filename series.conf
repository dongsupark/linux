# Kernel patches configuration file
# vim: set ts=8 sw=8 noet:
#
# There are three kinds of rules (see guards.1 for details):
# +symbol       include this patch if symbol is defined; otherwise exclude.
# -symbol       exclude this patch if symbol is defined; otherwise include.
# -             exclude this patch.
#
# Using symbols means that an entirely different source tree will be
# generated depending on which symbols are defined. This used to be
# a good thing when arch-specific patches contained conflicts with other
# patches, but we now have a policy that patches must build everywhere.
# The result is a unified source tree that allows us to do neat things
# like ship kernel module packages. Creating a divergent tree breaks
# these # so you'd better have an extraordinary reason for using them.
# For example, the openSUSE 10.3 kernel uses them for segregating the
# -rt patches until they can be integrated completely, and these are
# only applied at the very end of the series.
#
# The most common use in recent kernels is to disable a patch with a
# username as the symbol to indicate responsbility. Another use is
# to check in a patch for testing, but have it disabled in all but your
# own build environment.

	########################################################
	# latest standard kernel patches
	# DO NOT MODIFY THEM!
	# Send separate patches upstream if you find a problem...
	########################################################
<<<<<<< HEAD
	patches.kernel.org/patch-3.10.1
	patches.kernel.org/patch-3.10.1-2
	patches.kernel.org/patch-3.10.2-3
	patches.kernel.org/patch-3.10.3-4
	patches.kernel.org/patch-3.10.4-5
	patches.kernel.org/patch-3.10.5-6
	patches.kernel.org/patch-3.10.6-7
	patches.kernel.org/patch-3.10.7-8
	patches.kernel.org/patch-3.10.8-9
	patches.kernel.org/patch-3.10.9-10
=======
>>>>>>> 7561c6fc

        ########################################################
        # Build fixes that apply to the vanilla kernel too.
	# Patches in patches.rpmify are applied to both -vanilla
	# and patched flavors.
        ########################################################
	patches.rpmify/documentation-fix-bad-merge-with-tmpfile-documentation
	patches.rpmify/nouveau-make-vga_switcheroo-code-depend-on-vga_switcheroo
	patches.rpmify/chipidea-clean-up-dependencies
	patches.rpmify/powerpc-add-missing-include-to-book3s_xics-c

        ########################################################
        # kABI consistency patches
        ########################################################

	########################################################
	#
	# packaging-specific patches (tweaks for autobuild,
	# CONFIG_SUSE_KERNEL, config/version tracking and other
	# build stuff like that ...).
	#
	# Note that every patch in the patches.rpmify directory
	# will be included in the vanilla package.
	########################################################
	patches.rpmify/firmware-path

	patches.rpmify/rpm-kernel-config
	patches.rpmify/split-package
	patches.rpmify/cloneconfig.diff

        ########################################################
        # kbuild/module infrastructure fixes
        ########################################################
	patches.suse/supported-flag
	patches.suse/genksyms-add-override-flag.diff
	patches.suse/kconfig-automate-kernel-desktop

        ########################################################
        # Simple export additions/removals
        ########################################################

	########################################################
	# Bug workarounds for binutils
	########################################################

        ########################################################
        # Scheduler / Core
        ########################################################
	patches.suse/setuid-dumpable-wrongdir

        ########################################################
        # Architecture-specific patches. These used to be all
        # at the end of series.conf, but since we don't do
        # conditional builds anymore, there's no point.
        ########################################################


        ########################################################
	# ia64
        ########################################################

        ########################################################
	# i386
        ########################################################


	# amd64 | x86-64 | x86_64
	# 'Intel(r) Extended Memory 64 Technology' | 'Intel(r) EM64T'
	# x64
	# Intel 64
	# "the architecture with too many names"
	# TAWTMN

        ########################################################
	# x86_64/i386 biarch
        ########################################################
	patches.arch/x86_64-hpet-64bit-timer.patch

+needs_update	patches.arch/kvm-split-paravirt-ops-by-functionality
+needs_update	patches.arch/kvm-only-export-selected-pv-ops-feature-structs
+needs_update	patches.arch/kvm-split-the-KVM-pv-ops-support-by-feature
+needs_update	patches.arch/kvm-replace-kvm-io-delay-pv-ops-with-linux-magic

	########################################################
	# x86 MCE/MCA (Machine Check Error/Architecture) extensions
        ########################################################


	########################################################
	# x86_64/4096CPUS - from SGI
	########################################################
	patches.arch/x86-apic-force-bigsmp-apic-on-IBM-EXA3-4.patch

	########################################################
	# x86 UV patches from SGI
	########################################################

        ########################################################
	# x86_64/i386 depending on the UV patchset
        ########################################################

        ########################################################
	# powerpc/generic
        ########################################################
	patches.suse/8250-sysrq-ctrl_o.patch
+needs_update?	patches.suse/ppc-no-LDFLAGS_MODULE.patch
	patches.arch/ppc-pegasos-console-autodetection.patch
	patches.suse/ppc-powerbook-usb-fn-key-default.patch
	patches.drivers/ppc64-adb
	patches.suse/suse-ppc64-branding
+needs_update	patches.arch/ppc64-xmon-dmesg-printing.patch
	patches.arch/ppc-prom-nodisplay.patch
	patches.fixes/ptrace-getsiginfo

        ########################################################
        # PS3
        ########################################################

        ########################################################
        # ARM
        ########################################################
	patches.arch/cubox-configuration.patch
+needs_update	patches.arch/arm-exynos-nosparse.patch
	patches.arch/arm-OMAP-Fix-missing-cm3xxx.h-include.patch
	patches.arch/arm-OMAP-Fix-missing-usb.h-include.patch
	patches.arch/arm-imx-usb.patch
	patches.arch/arm-omap3isp.patch

	# Compile fix for Xen on ARM with our Xen patches applied
	patches.arch/arm-xen-fixup.patch
	patches.arch/arm-refresh-mach-types.diff
	patches.arch/arm-arndale-usb.patch
+needs_update	patches.arch/arm-arndale-dma.patch
	patches.arch/arm-arndale-usb-phy.patch
	patches.arch/arm-exynos-dwmmc-modalias.patch
+needs_update	patches.arch/arm-xen-0001-arm-introduce-psci_smp_ops.patch
+needs_update	patches.arch/arm-xen-0002-ARM-Enable-selection-of-SMP-operations-at-boot-time.patch
+needs_update	patches.arch/arm-xen-0006-xen-arm-disable-cpuidle-when-linux-is-running-as-dom.patch
+needs_update	patches.arch/arm-xen-0007-arm-choose-debug-uncompress.h-include-when-uncompres.patch
+needs_update	patches.arch/arm-xen-0008-xen-arm-enable-PV-control-for-ARM.patch

	########################################################
	# S/390
	########################################################
	patches.arch/s390-message-catalog.diff
	patches.arch/kmsg-fix-parameter-limitations

        ########################################################
        # VM/FS patches
        ########################################################
	patches.fixes/oom-warning
	patches.fixes/remount-no-shrink-dcache
	patches.suse/readahead-request-tunables.patch
	patches.fixes/mm-Fix-assertion-mapping-nrpages-0-in-end_writeback.patch

        ########################################################
        # IPC patches
        ########################################################

	########################################################
	# nfsacl protocol (agruen)
	########################################################

	########################################################
	# misc small fixes
	########################################################
	patches.suse/connector-read-mostly
	patches.suse/kbd-ignore-gfx.patch
	patches.suse/ida-remove-warning-dump-stack.patch

	########################################################
	#
	# ACPI patches
	#
	########################################################
	# Check resource conflicts between hwmon and ACPI OpRegs
	patches.arch/acpi_thinkpad_introduce_acpi_root_table_boot_param.patch

	patches.arch/acpi_thermal_passive_blacklist.patch

	patches.arch/010-acpi_initrd_override_tables.patch

	########################################################
	# CPUFREQ
	########################################################

+trenn	patches.fixes/cpufreq_ondemand_performance_optimise_default_settings.patch

## cpuidle perf events cleanups and related
	patches.arch/perf_timechart_fix_zero_timestamps.patch

	########################################################
	# AGP, graphics related stuff
	########################################################

	########################################################
	# Suse specific stuff
	########################################################
	patches.suse/suse-hv-Drivers-hv-util-Fix-a-bug-in-version-negotiation-cod.patch

        ########################################################
        # Networking, IPv6
        ########################################################
	patches.fixes/bridge-module-get-put.patch

	########################################################
	# NFS
	########################################################


	########################################################
	# lockd + statd
	########################################################

	########################################################
	# cifs patches
	########################################################

	########################################################
	# ext2/ext3
	########################################################
#	patches.suse/ext2-fsync-err

	########################################################
	# ext4
	########################################################

	########################################################
	# btrfs
	########################################################
	patches.suse/btrfs-use-correct-device-for-maps.patch
	patches.suse/btrfs-fall-back-to-global-reservation-when-removing-subvolumes
	patches.suse/btrfs-check-index-in-extent_buffer_page

	########################################################
	# Reiserfs Patches
	########################################################
	patches.fixes/reiserfs-locking-push-write-lock-out-of-xattr-code
	patches.fixes/reiserfs-locking-handle-nested-locks-properly
	patches.fixes/reiserfs-locking-release-lock-around-quota-operations

	########################################################
	# dlm
	########################################################

	########################################################
	# ocfs2
	########################################################

	########################################################
	# gfs2
	########################################################

	########################################################
	# xfs
	########################################################

	########################################################
	# other filesystem stuff: richacls
	########################################################
	patches.suse/0001-vfs-Hooks-for-more-fine-grained-directory-permission.patch
	patches.suse/0002-vfs-Add-generic-IS_ACL-test-for-acl-support.patch
	patches.suse/0003-vfs-Add-IS_RICHACL-test-for-richacl-support.patch
	patches.suse/0004-richacl-In-memory-representation-and-helper-function.patch
	patches.suse/0005-richacl-Permission-mapping-functions.patch
	patches.suse/0006-richacl-Compute-maximum-file-masks-from-an-acl.patch
	patches.suse/0007-richacl-Update-the-file-masks-in-chmod.patch
	patches.suse/0008-richacl-Permission-check-algorithm.patch
	patches.suse/0009-richacl-Helper-functions-for-implementing-richacl-in.patch
	patches.suse/0010-richacl-Create-time-inheritance.patch
	patches.suse/0011-richacl-Check-if-an-acl-is-equivalent-to-a-file-mode.patch
	patches.suse/0012-richacl-Automatic-Inheritance.patch
	patches.suse/0013-richacl-Restrict-access-check-algorithm.patch
	patches.suse/0014-richacl-xattr-mapping-functions.patch

	# The RICHACL name index was used for system xattrs. This needs
	# to be sorted out upstream.
	patches.suse/0016-ext4-Implement-richacl-support-in-ext4.patch

	########################################################
	# other filesystem stuff
	########################################################

	patches.drivers/pstore_disable_efi_backend_by_default.patch
	########################################################
	# Overlayfs
	########################################################

	patches.suse/ovl01-vfs-add-i_op-dentry_open.patch
	patches.suse/ovl02-vfs-export-do_splice_direct-to-modules.patch
	patches.suse/ovl03-vfs-export-inode_permission-to-modules.patch
	patches.suse/ovl04-vfs-introduce-clone_private_mount.patch
	patches.suse/ovl05-overlay-filesystem.patch
	patches.suse/ovl06-overlayfs-add-statfs-support.patch
	patches.suse/ovl07-overlayfs-implement-show_options.patch
	patches.suse/ovl08-overlay-overlay-filesystem-documentation.patch
	patches.suse/ovl09-fs-limit-filesystem-stacking-depth.patch

	########################################################
	# Swap-over-NFS
	########################################################

	########################################################
	# Netfilter
	########################################################

	patches.suse/netfilter-ip_conntrack_slp.patch

	########################################################
	#
	# Device drivers
	#
	########################################################

	########################################################
	# Storage
	########################################################

	# Block layer fixes
	patches.fixes/scsi-inquiry-too-short-ratelimit
	patches.suse/scsi-netlink-ml

	patches.fixes/scsi-retry-alua-transition-in-progress

	patches.fixes/scsi-dh-queuedata-accessors

	patches.drivers/megaraid-mbox-fix-SG_IO

	# Remaining SCSI patches (garloff)
+needs_update	patches.suse/scsi-error-test-unit-ready-timeout
	patches.fixes/scsi-scan-blist-update

	patches.fixes/scsi-ibmvscsi-show-config.patch
	# bnc#362850
	patches.fixes/sd_liberal_28_sense_invalid.diff

	patches.fixes/scsi-ibmvscsi-module_alias.patch
	patches.suse/sd_init.mark_majors_busy.patch

	########################################################
	# DRM/Video
	########################################################
	patches.drivers/drm-cirrus-Correct-register-values-for-16bpp
	patches.drivers/drm-cirrus-Use-16bpp-as-default

	########################################################
	# video4linux
	########################################################

	########################################################
	# Network
	########################################################
	patches.fixes/tulip-quad-NIC-ifdown
	patches.drivers/ehea-modinfo.patch

	########################################################
	# Wireless Networking
	########################################################
	patches.suse/b43-missing-firmware-info.patch

	########################################################
	# ISDN
	########################################################
	patches.fixes/misdn-add-support-for-group-membership-check

	########################################################
	# iSCSI
	########################################################

	########################################################
	# PCI and PCI hotplug
	########################################################

	########################################################
	# sysfs / driver core
	########################################################

	########################################################
	# USB
	########################################################

	########################################################
	# I2C
	########################################################

	########################################################
	# Input & Console
	########################################################
#	patches.suse/SUSE-bootsplash
#	patches.suse/SUSE-bootsplash-mgadrmfb-workaround
	patches.fixes/input-add-acer-aspire-5710-to-nomux.patch

	##########################################################
	# Sound
	##########################################################

	########################################################
	# Char / serial
	########################################################

	########################################################
	# Other driver fixes
	########################################################

	# Needs updating WRT d27769ec (block: add GENHD_FL_NO_PART_SCAN)
+hare	patches.suse/no-partition-scan

	########################################################
	# Other drivers we have added to the tree
	########################################################

	########################################################
	# Suspend/Resume stuff
	########################################################

	########################################################
	# device-mapper
	########################################################
	patches.suse/dm-emulate-blkrrpart-ioctl
	patches.suse/dm-raid45-26-Nov-2009.patch
	patches.suse/dmraid45-api-updates
	patches.suse/dm-raid45-split-dependencies
	patches.fixes/dm-mpath-reattach-dh
	patches.suse/dm-mpath-leastpending-path-update
+needs_update	patches.suse/dm-mpath-accept-failed-paths
+needs_update	patches.suse/dm-mpath-detach-existing-hardware-handler
	patches.fixes/dm-table-switch-to-readonly
+needs_update	patches.fixes/dm-release-map_lock-before-set_disk_ro
	patches.suse/dm-mpath-no-activate-for-offlined-paths
	patches.suse/dm-mpath-no-partitions-feature
	patches.suse/mpath-fix

	########################################################
	# md
	########################################################

	##########################################################
	#
	# Security stuff
	#
	##########################################################

	##########################################################
	# Audit
	##########################################################

	##########################################################
	# AppArmor
	##########################################################
	patches.apparmor/apparmor-compatibility-patch-for-v5-network-control
	patches.apparmor/apparmor-profiles-seq_file

	########################################################
	# Address space layout randomization
	########################################################

        ########################################################
        # KDB v4.4
        ########################################################

        ########################################################
        # Other patches for debugging
        ########################################################
	patches.suse/crasher-26.diff
	patches.suse/stack-unwind
	patches.suse/revert-x86-remove-warning-and-warning_symbol-from-struct-stacktrace_ops
	patches.suse/no-frame-pointer-select
	patches.arch/x86_64-unwind-annotations
	patches.arch/stack-unwind-cfi_ignore-takes-more-arguments

        ########################################################
        # Kdump
        ########################################################

        ########################################################
	# cgroups
        ########################################################

        ########################################################
	# audit subsystem
        ########################################################

        ########################################################
	# Performance Monitoring, Tracing etc
	########################################################

	########################################################
	# KVM patches
	########################################################
	patches.fixes/kvm-ioapic.patch
	patches.fixes/kvm-macos.patch

        ########################################################
	# Staging tree patches
	# new drivers that are going upstream
        ########################################################

        ########################################################
	# You'd better have a good reason for adding a patch
	# below here.
	########################################################

########################################################
# XEN architecture, version 3
########################################################

# xen patches, from xenbits mercurial repository.
# http://xenbits.xensource.com/ext/linux-2.6-merge.hg
#
# everything named "xen3-auto-*" is auto-generated.
# PLEASE DON'T EDIT THESE PATCHES.  Create fixup patches
# on top of them instead.  This reduces workload when
# re-basing to a newer xen tree.
#
	# split out patches
	patches.xen/kexec-move-segment-code-i386.patch
	patches.xen/kexec-move-segment-code-x86_64.patch
	patches.xen/ipv6-no-autoconf
	patches.xen/pci-guestdev
	patches.xen/pci-reserve

	# bulk stuff, new files for xen
	patches.xen/xen3-auto-xen-arch.diff
	patches.xen/xen3-auto-xen-drivers.diff
	patches.xen/xen3-auto-include-xen-interface.diff
	patches.xen/xen3-auto-blktap2-pvops.diff

	# kconfig bits for xen
	patches.xen/xen3-auto-xen-kconfig.diff

	# common code changes
	patches.xen/xen3-auto-common.diff
	patches.xen/xen3-auto-arch-x86.diff
	patches.xen/xen3-auto-arch-i386.diff
	patches.xen/xen3-auto-arch-x86_64.diff

	# fixups due to upstream Xen parts
	patches.xen/xen3-fixup-xen

	# newer changeset backports

	# changes outside arch/{i386,x86_64}/xen
	patches.xen/xen3-fixup-kconfig
	patches.xen/xen3-fixup-common
	patches.xen/xen3-fixup-arch-x86
	patches.xen/xen3-fixup-blktap2-pvops

	# ports of upstream patches
	patches.xen/xen3-patch-2.6.18
	patches.xen/xen3-patch-2.6.19
	patches.xen/xen3-patch-2.6.20
	patches.xen/xen3-patch-2.6.21
	patches.xen/xen3-patch-2.6.22
	patches.xen/xen3-patch-2.6.23
	patches.xen/xen3-patch-2.6.24
	patches.xen/xen3-patch-2.6.25
	patches.xen/xen3-patch-2.6.26
	patches.xen/xen3-patch-2.6.27
	patches.xen/xen3-patch-2.6.28
	patches.xen/xen3-patch-2.6.29
	patches.xen/xen3-patch-2.6.30
	patches.xen/xen3-patch-2.6.31
	patches.xen/xen3-patch-2.6.32
	patches.xen/xen3-patch-2.6.33
	patches.xen/xen3-patch-2.6.34
	patches.xen/xen3-patch-2.6.35
	patches.xen/xen3-patch-2.6.36
	patches.xen/xen3-patch-2.6.37
	patches.xen/xen3-patch-2.6.38
	patches.xen/xen3-patch-2.6.39
	patches.xen/xen3-patch-3.0
	patches.xen/xen3-patch-3.1
	patches.xen/xen3-patch-3.2
	patches.xen/xen3-patch-3.3
	patches.xen/xen3-patch-3.4
	patches.xen/xen3-patch-3.5
	patches.xen/xen3-patch-3.6
	patches.xen/xen3-patch-3.7
	patches.xen/xen3-patch-3.8
	patches.xen/xen3-patch-3.9
	patches.xen/xen3-patch-3.10
	patches.xen/xen3-patch-3.11-rc6

	# ports of other patches
	patches.xen/xen3-010-acpi_initrd_override_tables.patch
	patches.xen/xen3-stack-unwind
	patches.xen/xen3-x86_64-unwind-annotations

	# bugfixes and enhancements
	patches.xen/xen-hypercall-symbols
	patches.xen/xen-sys-suspend
	patches.xen/xen-ipi-per-cpu-irq
	patches.xen/xen-virq-per-cpu-irq
	patches.xen/xen-clockevents
	patches.xen/xen-spinlock-poll-early
	patches.xen/xen-pcpu-hotplug
	patches.xen/xen-pcpu-hotplug-kexec
	patches.xen/xen-mem-hotplug
	patches.xen/xen-configurable-guest-devices
	patches.xen/xen-setup-gsi
	patches.xen/xen-unpriv-build
	patches.xen/xen-cpufreq-report
	patches.xen/xen-multi-page-ring
	patches.xen/xen-balloon-max-target
	patches.xen/xen-blkback-multi-page-ring
	patches.xen/xen-blkback-cdrom
	patches.xen/xen-blkif-protocol-fallback-hack
	patches.xen/xen-blkfront-multi-page-ring
	patches.xen/xen-blkif-op-packet
	patches.xen/xen-blkfront-cdrom
	patches.xen/xen-blkfront-hvm-no-cdrom
	patches.xen/xen-blktap-modular
	patches.xen/xen-blktap-write-barriers
	patches.xen/xen-blktap2-configurable-nr-devs
	patches.xen/xen-netback-notify-multi
	patches.xen/xen-netback-generalize
	patches.xen/xen-netback-multiple-tasklets
	patches.xen/xen-netback-kernel-threads
	patches.xen/xen-cxgb3
	patches.xen/xen-dcdbas
	patches.xen/xen-x86-panic-no-reboot
	patches.xen/xen-x86-dcr-fallback
	patches.xen/xen-x86-no-lapic
	patches.xen/xen-x86-pmd-handling
	patches.xen/xen-x86-bigmem
	patches.xen/xen-x86-exit-mmap
	patches.xen/xen-x86-per-cpu-vcpu-info
	patches.xen/xen-x86-pcpu
	patches.xen/xen-x86-EFI
	patches.xen/xen-x86-bzImage
	patches.xen/xen-x86_64-pgd-pin
	patches.xen/xen-x86_64-pgd-alloc-order
	patches.xen/xen-x86_64-dump-user-pgt
	patches.xen/xen-x86_64-note-init-p2m
	patches.xen/xen-x86_64-unmapped-initrd
	patches.xen/xen-x86_64-vread-pvclock<|MERGE_RESOLUTION|>--- conflicted
+++ resolved
@@ -27,19 +27,6 @@
 	# DO NOT MODIFY THEM!
 	# Send separate patches upstream if you find a problem...
 	########################################################
-<<<<<<< HEAD
-	patches.kernel.org/patch-3.10.1
-	patches.kernel.org/patch-3.10.1-2
-	patches.kernel.org/patch-3.10.2-3
-	patches.kernel.org/patch-3.10.3-4
-	patches.kernel.org/patch-3.10.4-5
-	patches.kernel.org/patch-3.10.5-6
-	patches.kernel.org/patch-3.10.6-7
-	patches.kernel.org/patch-3.10.7-8
-	patches.kernel.org/patch-3.10.8-9
-	patches.kernel.org/patch-3.10.9-10
-=======
->>>>>>> 7561c6fc
 
         ########################################################
         # Build fixes that apply to the vanilla kernel too.
