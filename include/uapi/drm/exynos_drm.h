/* exynos_drm.h
 *
 * Copyright (c) 2011 Samsung Electronics Co., Ltd.
 * Authors:
 *	Inki Dae <inki.dae@samsung.com>
 *	Joonyoung Shim <jy0922.shim@samsung.com>
 *	Seung-Woo Kim <sw0312.kim@samsung.com>
 *
 * This program is free software; you can redistribute  it and/or modify it
 * under  the terms of  the GNU General  Public License as published by the
 * Free Software Foundation;  either version 2 of the  License, or (at your
 * option) any later version.
 */

#ifndef _UAPI_EXYNOS_DRM_H_
#define _UAPI_EXYNOS_DRM_H_

#include <drm/drm.h>

/**
 * User-desired buffer creation information structure.
 *
 * @size: user-desired memory allocation size.
 *	- this size value would be page-aligned internally.
 * @flags: user request for setting memory type or cache attributes.
 * @handle: returned a handle to created gem object.
 *	- this handle will be set by gem module of kernel side.
 */
struct drm_exynos_gem_create {
	uint64_t size;
	unsigned int flags;
	unsigned int handle;
};

/**
 * A structure for getting buffer offset.
 *
 * @handle: a pointer to gem object created.
 * @pad: just padding to be 64-bit aligned.
 * @offset: relatived offset value of the memory region allocated.
 *	- this value should be set by user.
 */
struct drm_exynos_gem_map_off {
	unsigned int handle;
	unsigned int pad;
	uint64_t offset;
};

/**
 * A structure for mapping buffer.
 *
 * @handle: a handle to gem object created.
 * @pad: just padding to be 64-bit aligned.
 * @size: memory size to be mapped.
 * @mapped: having user virtual address mmaped.
 *	- this variable would be filled by exynos gem module
 *	of kernel side with user virtual address which is allocated
 *	by do_mmap().
 */
struct drm_exynos_gem_mmap {
	unsigned int handle;
	unsigned int pad;
	uint64_t size;
	uint64_t mapped;
};

/**
 * A structure to gem information.
 *
 * @handle: a handle to gem object created.
 * @flags: flag value including memory type and cache attribute and
 *	this value would be set by driver.
 * @size: size to memory region allocated by gem and this size would
 *	be set by driver.
 */
struct drm_exynos_gem_info {
	unsigned int handle;
	unsigned int flags;
	uint64_t size;
};

/**
 * A structure for user connection request of virtual display.
 *
 * @connection: indicate whether doing connetion or not by user.
 * @extensions: if this value is 1 then the vidi driver would need additional
 *	128bytes edid data.
 * @edid: the edid data pointer from user side.
 */
struct drm_exynos_vidi_connection {
	unsigned int connection;
	unsigned int extensions;
	uint64_t edid;
};

/* memory type definitions. */
enum e_drm_exynos_gem_mem_type {
	/* Physically Continuous memory and used as default. */
	EXYNOS_BO_CONTIG	= 0 << 0,
	/* Physically Non-Continuous memory. */
	EXYNOS_BO_NONCONTIG	= 1 << 0,
	/* non-cachable mapping and used as default. */
	EXYNOS_BO_NONCACHABLE	= 0 << 1,
	/* cachable mapping. */
	EXYNOS_BO_CACHABLE	= 1 << 1,
	/* write-combine mapping. */
	EXYNOS_BO_WC		= 1 << 2,
	EXYNOS_BO_MASK		= EXYNOS_BO_NONCONTIG | EXYNOS_BO_CACHABLE |
					EXYNOS_BO_WC
};

struct drm_exynos_g2d_get_ver {
	__u32	major;
	__u32	minor;
};

struct drm_exynos_g2d_cmd {
	__u32	offset;
	__u32	data;
};

enum drm_exynos_g2d_buf_type {
	G2D_BUF_USERPTR = 1 << 31,
};

enum drm_exynos_g2d_event_type {
	G2D_EVENT_NOT,
	G2D_EVENT_NONSTOP,
	G2D_EVENT_STOP,		/* not yet */
};

struct drm_exynos_g2d_userptr {
	unsigned long userptr;
	unsigned long size;
};

struct drm_exynos_g2d_set_cmdlist {
	__u64					cmd;
	__u64					cmd_buf;
	__u32					cmd_nr;
	__u32					cmd_buf_nr;

	/* for g2d event */
	__u64					event_type;
	__u64					user_data;
};

struct drm_exynos_g2d_exec {
	__u64					async;
};

enum drm_exynos_ops_id {
	EXYNOS_DRM_OPS_SRC,
	EXYNOS_DRM_OPS_DST,
	EXYNOS_DRM_OPS_MAX,
};

struct drm_exynos_sz {
	__u32	hsize;
	__u32	vsize;
};

struct drm_exynos_pos {
	__u32	x;
	__u32	y;
	__u32	w;
	__u32	h;
};

enum drm_exynos_flip {
	EXYNOS_DRM_FLIP_NONE = (0 << 0),
	EXYNOS_DRM_FLIP_VERTICAL = (1 << 0),
	EXYNOS_DRM_FLIP_HORIZONTAL = (1 << 1),
<<<<<<< HEAD
=======
	EXYNOS_DRM_FLIP_BOTH = EXYNOS_DRM_FLIP_VERTICAL |
			EXYNOS_DRM_FLIP_HORIZONTAL,
>>>>>>> 68d6f84b
};

enum drm_exynos_degree {
	EXYNOS_DRM_DEGREE_0,
	EXYNOS_DRM_DEGREE_90,
	EXYNOS_DRM_DEGREE_180,
	EXYNOS_DRM_DEGREE_270,
};

enum drm_exynos_planer {
	EXYNOS_DRM_PLANAR_Y,
	EXYNOS_DRM_PLANAR_CB,
	EXYNOS_DRM_PLANAR_CR,
	EXYNOS_DRM_PLANAR_MAX,
};

/**
 * A structure for ipp supported property list.
 *
 * @version: version of this structure.
 * @ipp_id: id of ipp driver.
 * @count: count of ipp driver.
 * @writeback: flag of writeback supporting.
 * @flip: flag of flip supporting.
 * @degree: flag of degree information.
 * @csc: flag of csc supporting.
 * @crop: flag of crop supporting.
 * @scale: flag of scale supporting.
 * @refresh_min: min hz of refresh.
 * @refresh_max: max hz of refresh.
 * @crop_min: crop min resolution.
 * @crop_max: crop max resolution.
 * @scale_min: scale min resolution.
 * @scale_max: scale max resolution.
 */
struct drm_exynos_ipp_prop_list {
	__u32	version;
	__u32	ipp_id;
	__u32	count;
	__u32	writeback;
	__u32	flip;
	__u32	degree;
	__u32	csc;
	__u32	crop;
	__u32	scale;
	__u32	refresh_min;
	__u32	refresh_max;
	__u32	reserved;
	struct drm_exynos_sz	crop_min;
	struct drm_exynos_sz	crop_max;
	struct drm_exynos_sz	scale_min;
	struct drm_exynos_sz	scale_max;
};

/**
 * A structure for ipp config.
 *
 * @ops_id: property of operation directions.
 * @flip: property of mirror, flip.
 * @degree: property of rotation degree.
 * @fmt: property of image format.
 * @sz: property of image size.
 * @pos: property of image position(src-cropped,dst-scaler).
 */
struct drm_exynos_ipp_config {
	enum drm_exynos_ops_id ops_id;
	enum drm_exynos_flip	flip;
	enum drm_exynos_degree	degree;
	__u32	fmt;
	struct drm_exynos_sz	sz;
	struct drm_exynos_pos	pos;
};

enum drm_exynos_ipp_cmd {
	IPP_CMD_NONE,
	IPP_CMD_M2M,
	IPP_CMD_WB,
	IPP_CMD_OUTPUT,
	IPP_CMD_MAX,
};

/**
 * A structure for ipp property.
 *
 * @config: source, destination config.
 * @cmd: definition of command.
 * @ipp_id: id of ipp driver.
 * @prop_id: id of property.
 * @refresh_rate: refresh rate.
 */
struct drm_exynos_ipp_property {
	struct drm_exynos_ipp_config config[EXYNOS_DRM_OPS_MAX];
	enum drm_exynos_ipp_cmd	cmd;
	__u32	ipp_id;
	__u32	prop_id;
	__u32	refresh_rate;
};

enum drm_exynos_ipp_buf_type {
	IPP_BUF_ENQUEUE,
	IPP_BUF_DEQUEUE,
};

/**
 * A structure for ipp buffer operations.
 *
 * @ops_id: operation directions.
 * @buf_type: definition of buffer.
 * @prop_id: id of property.
 * @buf_id: id of buffer.
 * @handle: Y, Cb, Cr each planar handle.
 * @user_data: user data.
 */
struct drm_exynos_ipp_queue_buf {
	enum drm_exynos_ops_id	ops_id;
	enum drm_exynos_ipp_buf_type	buf_type;
	__u32	prop_id;
	__u32	buf_id;
	__u32	handle[EXYNOS_DRM_PLANAR_MAX];
	__u32	reserved;
	__u64	user_data;
};

enum drm_exynos_ipp_ctrl {
	IPP_CTRL_PLAY,
	IPP_CTRL_STOP,
	IPP_CTRL_PAUSE,
	IPP_CTRL_RESUME,
	IPP_CTRL_MAX,
};

/**
 * A structure for ipp start/stop operations.
 *
 * @prop_id: id of property.
 * @ctrl: definition of control.
 */
struct drm_exynos_ipp_cmd_ctrl {
	__u32	prop_id;
	enum drm_exynos_ipp_ctrl	ctrl;
};

#define DRM_EXYNOS_GEM_CREATE		0x00
#define DRM_EXYNOS_GEM_MAP_OFFSET	0x01
#define DRM_EXYNOS_GEM_MMAP		0x02
/* Reserved 0x03 ~ 0x05 for exynos specific gem ioctl */
#define DRM_EXYNOS_GEM_GET		0x04
#define DRM_EXYNOS_VIDI_CONNECTION	0x07

/* G2D */
#define DRM_EXYNOS_G2D_GET_VER		0x20
#define DRM_EXYNOS_G2D_SET_CMDLIST	0x21
#define DRM_EXYNOS_G2D_EXEC		0x22

/* IPP - Image Post Processing */
#define DRM_EXYNOS_IPP_GET_PROPERTY	0x30
#define DRM_EXYNOS_IPP_SET_PROPERTY	0x31
#define DRM_EXYNOS_IPP_QUEUE_BUF	0x32
#define DRM_EXYNOS_IPP_CMD_CTRL	0x33

#define DRM_IOCTL_EXYNOS_GEM_CREATE		DRM_IOWR(DRM_COMMAND_BASE + \
		DRM_EXYNOS_GEM_CREATE, struct drm_exynos_gem_create)

#define DRM_IOCTL_EXYNOS_GEM_MAP_OFFSET	DRM_IOWR(DRM_COMMAND_BASE + \
		DRM_EXYNOS_GEM_MAP_OFFSET, struct drm_exynos_gem_map_off)

#define DRM_IOCTL_EXYNOS_GEM_MMAP	DRM_IOWR(DRM_COMMAND_BASE + \
		DRM_EXYNOS_GEM_MMAP, struct drm_exynos_gem_mmap)

#define DRM_IOCTL_EXYNOS_GEM_GET	DRM_IOWR(DRM_COMMAND_BASE + \
		DRM_EXYNOS_GEM_GET,	struct drm_exynos_gem_info)

#define DRM_IOCTL_EXYNOS_VIDI_CONNECTION	DRM_IOWR(DRM_COMMAND_BASE + \
		DRM_EXYNOS_VIDI_CONNECTION, struct drm_exynos_vidi_connection)

#define DRM_IOCTL_EXYNOS_G2D_GET_VER		DRM_IOWR(DRM_COMMAND_BASE + \
		DRM_EXYNOS_G2D_GET_VER, struct drm_exynos_g2d_get_ver)
#define DRM_IOCTL_EXYNOS_G2D_SET_CMDLIST	DRM_IOWR(DRM_COMMAND_BASE + \
		DRM_EXYNOS_G2D_SET_CMDLIST, struct drm_exynos_g2d_set_cmdlist)
#define DRM_IOCTL_EXYNOS_G2D_EXEC		DRM_IOWR(DRM_COMMAND_BASE + \
		DRM_EXYNOS_G2D_EXEC, struct drm_exynos_g2d_exec)

#define DRM_IOCTL_EXYNOS_IPP_GET_PROPERTY	DRM_IOWR(DRM_COMMAND_BASE + \
		DRM_EXYNOS_IPP_GET_PROPERTY, struct drm_exynos_ipp_prop_list)
#define DRM_IOCTL_EXYNOS_IPP_SET_PROPERTY	DRM_IOWR(DRM_COMMAND_BASE + \
		DRM_EXYNOS_IPP_SET_PROPERTY, struct drm_exynos_ipp_property)
#define DRM_IOCTL_EXYNOS_IPP_QUEUE_BUF	DRM_IOWR(DRM_COMMAND_BASE + \
		DRM_EXYNOS_IPP_QUEUE_BUF, struct drm_exynos_ipp_queue_buf)
#define DRM_IOCTL_EXYNOS_IPP_CMD_CTRL		DRM_IOWR(DRM_COMMAND_BASE + \
		DRM_EXYNOS_IPP_CMD_CTRL, struct drm_exynos_ipp_cmd_ctrl)

/* EXYNOS specific events */
#define DRM_EXYNOS_G2D_EVENT		0x80000000
#define DRM_EXYNOS_IPP_EVENT		0x80000001

struct drm_exynos_g2d_event {
	struct drm_event	base;
	__u64			user_data;
	__u32			tv_sec;
	__u32			tv_usec;
	__u32			cmdlist_no;
	__u32			reserved;
};

struct drm_exynos_ipp_event {
	struct drm_event	base;
	__u64			user_data;
	__u32			tv_sec;
	__u32			tv_usec;
	__u32			prop_id;
	__u32			reserved;
	__u32			buf_id[EXYNOS_DRM_OPS_MAX];
};

#endif /* _UAPI_EXYNOS_DRM_H_ */<|MERGE_RESOLUTION|>--- conflicted
+++ resolved
@@ -171,11 +171,8 @@
 	EXYNOS_DRM_FLIP_NONE = (0 << 0),
 	EXYNOS_DRM_FLIP_VERTICAL = (1 << 0),
 	EXYNOS_DRM_FLIP_HORIZONTAL = (1 << 1),
-<<<<<<< HEAD
-=======
 	EXYNOS_DRM_FLIP_BOTH = EXYNOS_DRM_FLIP_VERTICAL |
 			EXYNOS_DRM_FLIP_HORIZONTAL,
->>>>>>> 68d6f84b
 };
 
 enum drm_exynos_degree {
