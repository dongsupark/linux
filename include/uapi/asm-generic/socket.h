--- conflicted
+++ resolved
@@ -76,10 +76,6 @@
 
 #define SO_SELECT_ERR_QUEUE	45
 
-<<<<<<< HEAD
-#define SO_LL			46
-=======
 #define SO_BUSY_POLL		46
->>>>>>> bb78a92f
 
 #endif /* __ASM_GENERIC_SOCKET_H */