--- conflicted
+++ resolved
@@ -32,15 +32,6 @@
 	__u8  bInterval;
 } __attribute__((packed));
 
-<<<<<<< HEAD
-/* Legacy format, deprecated as of 3.14. */
-struct usb_functionfs_descs_head {
-	__le32 magic;
-	__le32 length;
-	__le32 fs_count;
-	__le32 hs_count;
-} __attribute__((packed, deprecated));
-=======
 /* MS OS Descriptor header */
 struct usb_os_desc_header {
 	__u8	interface;
@@ -71,7 +62,14 @@
 } __attribute__((packed));
 
 #ifndef __KERNEL__
->>>>>>> 8346b33f
+
+/* Legacy format, deprecated as of 3.14. */
+struct usb_functionfs_descs_head {
+	__le32 magic;
+	__le32 length;
+	__le32 fs_count;
+	__le32 hs_count;
+} __attribute__((packed, deprecated));
 
 /*
  * Descriptors format:
