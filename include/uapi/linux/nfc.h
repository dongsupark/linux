/*
 * Copyright (C) 2011 Instituto Nokia de Tecnologia
 *
 * Authors:
 *    Lauro Ramos Venancio <lauro.venancio@openbossa.org>
 *    Aloisio Almeida Jr <aloisio.almeida@openbossa.org>
 *
 * Permission to use, copy, modify, and/or distribute this software for any
 * purpose with or without fee is hereby granted, provided that the above
 * copyright notice and this permission notice appear in all copies.
 *
 * THE SOFTWARE IS PROVIDED "AS IS" AND THE AUTHOR DISCLAIMS ALL WARRANTIES
 * WITH REGARD TO THIS SOFTWARE INCLUDING ALL IMPLIED WARRANTIES OF
 * MERCHANTABILITY AND FITNESS. IN NO EVENT SHALL THE AUTHOR BE LIABLE FOR
 * ANY SPECIAL, DIRECT, INDIRECT, OR CONSEQUENTIAL DAMAGES OR ANY DAMAGES
 * WHATSOEVER RESULTING FROM LOSS OF USE, DATA OR PROFITS, WHETHER IN AN
 * ACTION OF CONTRACT, NEGLIGENCE OR OTHER TORTIOUS ACTION, ARISING OUT OF
 * OR IN CONNECTION WITH THE USE OR PERFORMANCE OF THIS SOFTWARE.
 */

#ifndef __LINUX_NFC_H
#define __LINUX_NFC_H

#include <linux/types.h>
#include <linux/socket.h>

#define NFC_GENL_NAME "nfc"
#define NFC_GENL_VERSION 1

#define NFC_GENL_MCAST_EVENT_NAME "events"

/**
 * enum nfc_commands - supported nfc commands
 *
 * @NFC_CMD_UNSPEC: unspecified command
 *
 * @NFC_CMD_GET_DEVICE: request information about a device (requires
 *	%NFC_ATTR_DEVICE_INDEX) or dump request to get a list of all nfc devices
 * @NFC_CMD_DEV_UP: turn on the nfc device
 *	(requires %NFC_ATTR_DEVICE_INDEX)
 * @NFC_CMD_DEV_DOWN: turn off the nfc device
 *	(requires %NFC_ATTR_DEVICE_INDEX)
 * @NFC_CMD_START_POLL: start polling for targets using the given protocols
 *	(requires %NFC_ATTR_DEVICE_INDEX and %NFC_ATTR_PROTOCOLS)
 * @NFC_CMD_STOP_POLL: stop polling for targets (requires
 *	%NFC_ATTR_DEVICE_INDEX)
 * @NFC_CMD_GET_TARGET: dump all targets found by the previous poll (requires
 *	%NFC_ATTR_DEVICE_INDEX)
 * @NFC_EVENT_TARGETS_FOUND: event emitted when a new target is found
 *	(it sends %NFC_ATTR_DEVICE_INDEX)
 * @NFC_EVENT_DEVICE_ADDED: event emitted when a new device is registred
 *	(it sends %NFC_ATTR_DEVICE_NAME, %NFC_ATTR_DEVICE_INDEX and
 *	%NFC_ATTR_PROTOCOLS)
 * @NFC_EVENT_DEVICE_REMOVED: event emitted when a device is removed
 *	(it sends %NFC_ATTR_DEVICE_INDEX)
 * @NFC_EVENT_TM_ACTIVATED: event emitted when the adapter is activated in
 *      target mode.
 * @NFC_EVENT_DEVICE_DEACTIVATED: event emitted when the adapter is deactivated
 *      from target mode.
 * @NFC_CMD_LLC_GET_PARAMS: request LTO, RW, and MIUX parameters for a device
 * @NFC_CMD_LLC_SET_PARAMS: set one or more of LTO, RW, and MIUX parameters for
 *	a device. LTO must be set before the link is up otherwise -EINPROGRESS
 *	is returned. RW and MIUX can be set at anytime and will be passed in
 *	subsequent CONNECT and CC messages.
 *	If one of the passed parameters is wrong none is set and -EINVAL is
 *	returned.
 * @NFC_CMD_ENABLE_SE: Enable the physical link to a specific secure element.
 *	Once enabled a secure element will handle card emulation mode, i.e.
 *	starting a poll from a device which has a secure element enabled means
 *	we want to do SE based card emulation.
 * @NFC_CMD_DISABLE_SE: Disable the physical link to a specific secure element.
<<<<<<< HEAD
 * @NFC_CMD_FW_UPLOAD: Request to Load/flash firmware, or event to inform that
 *	some firmware was loaded
=======
 * @NFC_CMD_FW_DOWNLOAD: Request to Load/flash firmware, or event to inform
 *	that some firmware was loaded
>>>>>>> bb78a92f
 */
enum nfc_commands {
	NFC_CMD_UNSPEC,
	NFC_CMD_GET_DEVICE,
	NFC_CMD_DEV_UP,
	NFC_CMD_DEV_DOWN,
	NFC_CMD_DEP_LINK_UP,
	NFC_CMD_DEP_LINK_DOWN,
	NFC_CMD_START_POLL,
	NFC_CMD_STOP_POLL,
	NFC_CMD_GET_TARGET,
	NFC_EVENT_TARGETS_FOUND,
	NFC_EVENT_DEVICE_ADDED,
	NFC_EVENT_DEVICE_REMOVED,
	NFC_EVENT_TARGET_LOST,
	NFC_EVENT_TM_ACTIVATED,
	NFC_EVENT_TM_DEACTIVATED,
	NFC_CMD_LLC_GET_PARAMS,
	NFC_CMD_LLC_SET_PARAMS,
	NFC_CMD_ENABLE_SE,
	NFC_CMD_DISABLE_SE,
	NFC_CMD_LLC_SDREQ,
	NFC_EVENT_LLC_SDRES,
<<<<<<< HEAD
	NFC_CMD_FW_UPLOAD,
=======
	NFC_CMD_FW_DOWNLOAD,
>>>>>>> bb78a92f
	NFC_EVENT_SE_ADDED,
	NFC_EVENT_SE_REMOVED,
/* private: internal use only */
	__NFC_CMD_AFTER_LAST
};
#define NFC_CMD_MAX (__NFC_CMD_AFTER_LAST - 1)

/**
 * enum nfc_attrs - supported nfc attributes
 *
 * @NFC_ATTR_UNSPEC: unspecified attribute
 *
 * @NFC_ATTR_DEVICE_INDEX: index of nfc device
 * @NFC_ATTR_DEVICE_NAME: device name, max 8 chars
 * @NFC_ATTR_PROTOCOLS: nfc protocols - bitwise or-ed combination from
 *	NFC_PROTO_*_MASK constants
 * @NFC_ATTR_TARGET_INDEX: index of the nfc target
 * @NFC_ATTR_TARGET_SENS_RES: NFC-A targets extra information such as NFCID
 * @NFC_ATTR_TARGET_SEL_RES: NFC-A targets extra information (useful if the
 *	target is not NFC-Forum compliant)
 * @NFC_ATTR_TARGET_NFCID1: NFC-A targets identifier, max 10 bytes
 * @NFC_ATTR_TARGET_SENSB_RES: NFC-B targets extra information, max 12 bytes
 * @NFC_ATTR_TARGET_SENSF_RES: NFC-F targets extra information, max 18 bytes
 * @NFC_ATTR_COMM_MODE: Passive or active mode
 * @NFC_ATTR_RF_MODE: Initiator or target
 * @NFC_ATTR_IM_PROTOCOLS: Initiator mode protocols to poll for
 * @NFC_ATTR_TM_PROTOCOLS: Target mode protocols to listen for
 * @NFC_ATTR_LLC_PARAM_LTO: Link TimeOut parameter
 * @NFC_ATTR_LLC_PARAM_RW: Receive Window size parameter
 * @NFC_ATTR_LLC_PARAM_MIUX: MIU eXtension parameter
 * @NFC_ATTR_SE: Available Secure Elements
 * @NFC_ATTR_FIRMWARE_NAME: Free format firmware version
 * @NFC_ATTR_SE_INDEX: Secure element index
 * @NFC_ATTR_SE_TYPE: Secure element type (UICC or EMBEDDED)
 */
enum nfc_attrs {
	NFC_ATTR_UNSPEC,
	NFC_ATTR_DEVICE_INDEX,
	NFC_ATTR_DEVICE_NAME,
	NFC_ATTR_PROTOCOLS,
	NFC_ATTR_TARGET_INDEX,
	NFC_ATTR_TARGET_SENS_RES,
	NFC_ATTR_TARGET_SEL_RES,
	NFC_ATTR_TARGET_NFCID1,
	NFC_ATTR_TARGET_SENSB_RES,
	NFC_ATTR_TARGET_SENSF_RES,
	NFC_ATTR_COMM_MODE,
	NFC_ATTR_RF_MODE,
	NFC_ATTR_DEVICE_POWERED,
	NFC_ATTR_IM_PROTOCOLS,
	NFC_ATTR_TM_PROTOCOLS,
	NFC_ATTR_LLC_PARAM_LTO,
	NFC_ATTR_LLC_PARAM_RW,
	NFC_ATTR_LLC_PARAM_MIUX,
	NFC_ATTR_SE,
	NFC_ATTR_LLC_SDP,
	NFC_ATTR_FIRMWARE_NAME,
	NFC_ATTR_SE_INDEX,
	NFC_ATTR_SE_TYPE,
/* private: internal use only */
	__NFC_ATTR_AFTER_LAST
};
#define NFC_ATTR_MAX (__NFC_ATTR_AFTER_LAST - 1)

enum nfc_sdp_attr {
	NFC_SDP_ATTR_UNSPEC,
	NFC_SDP_ATTR_URI,
	NFC_SDP_ATTR_SAP,
/* private: internal use only */
	__NFC_SDP_ATTR_AFTER_LAST
};
#define NFC_SDP_ATTR_MAX (__NFC_SDP_ATTR_AFTER_LAST - 1)

#define NFC_DEVICE_NAME_MAXSIZE 8
#define NFC_NFCID1_MAXSIZE 10
#define NFC_NFCID2_MAXSIZE 8
#define NFC_NFCID3_MAXSIZE 10
#define NFC_SENSB_RES_MAXSIZE 12
#define NFC_SENSF_RES_MAXSIZE 18
#define NFC_GB_MAXSIZE        48
#define NFC_FIRMWARE_NAME_MAXSIZE 32

/* NFC protocols */
#define NFC_PROTO_JEWEL		1
#define NFC_PROTO_MIFARE	2
#define NFC_PROTO_FELICA	3
#define NFC_PROTO_ISO14443	4
#define NFC_PROTO_NFC_DEP	5
#define NFC_PROTO_ISO14443_B	6

#define NFC_PROTO_MAX		7

/* NFC communication modes */
#define NFC_COMM_ACTIVE  0
#define NFC_COMM_PASSIVE 1

/* NFC RF modes */
#define NFC_RF_INITIATOR 0
#define NFC_RF_TARGET    1
#define NFC_RF_NONE      2

/* NFC protocols masks used in bitsets */
#define NFC_PROTO_JEWEL_MASK      (1 << NFC_PROTO_JEWEL)
#define NFC_PROTO_MIFARE_MASK     (1 << NFC_PROTO_MIFARE)
#define NFC_PROTO_FELICA_MASK	  (1 << NFC_PROTO_FELICA)
#define NFC_PROTO_ISO14443_MASK	  (1 << NFC_PROTO_ISO14443)
#define NFC_PROTO_NFC_DEP_MASK	  (1 << NFC_PROTO_NFC_DEP)
#define NFC_PROTO_ISO14443_B_MASK (1 << NFC_PROTO_ISO14443_B)

/* NFC Secure Elements */
#define NFC_SE_UICC     0x1
#define NFC_SE_EMBEDDED 0x2

#define NFC_SE_DISABLED 0x0
#define NFC_SE_ENABLED  0x1

struct sockaddr_nfc {
	sa_family_t sa_family;
	__u32 dev_idx;
	__u32 target_idx;
	__u32 nfc_protocol;
};

#define NFC_LLCP_MAX_SERVICE_NAME 63
struct sockaddr_nfc_llcp {
	sa_family_t sa_family;
	__u32 dev_idx;
	__u32 target_idx;
	__u32 nfc_protocol;
	__u8 dsap; /* Destination SAP, if known */
	__u8 ssap; /* Source SAP to be bound to */
	char service_name[NFC_LLCP_MAX_SERVICE_NAME]; /* Service name URI */;
	size_t service_name_len;
};

/* NFC socket protocols */
#define NFC_SOCKPROTO_RAW	0
#define NFC_SOCKPROTO_LLCP	1
#define NFC_SOCKPROTO_MAX	2

#define NFC_HEADER_SIZE 1

/**
 * Pseudo-header info for raw socket packets
 * First byte is the adapter index
 * Second byte contains flags
 *  - 0x01 - Direction (0=RX, 1=TX)
 *  - 0x02-0x80 - Reserved
 **/
#define NFC_LLCP_RAW_HEADER_SIZE	2
#define NFC_LLCP_DIRECTION_RX		0x00
#define NFC_LLCP_DIRECTION_TX		0x01

/* socket option names */
#define NFC_LLCP_RW		0
#define NFC_LLCP_MIUX		1
#define NFC_LLCP_REMOTE_MIU	2
#define NFC_LLCP_REMOTE_LTO	3
#define NFC_LLCP_REMOTE_RW	4

#endif /*__LINUX_NFC_H */<|MERGE_RESOLUTION|>--- conflicted
+++ resolved
@@ -69,13 +69,8 @@
  *	starting a poll from a device which has a secure element enabled means
  *	we want to do SE based card emulation.
  * @NFC_CMD_DISABLE_SE: Disable the physical link to a specific secure element.
-<<<<<<< HEAD
- * @NFC_CMD_FW_UPLOAD: Request to Load/flash firmware, or event to inform that
- *	some firmware was loaded
-=======
  * @NFC_CMD_FW_DOWNLOAD: Request to Load/flash firmware, or event to inform
  *	that some firmware was loaded
->>>>>>> bb78a92f
  */
 enum nfc_commands {
 	NFC_CMD_UNSPEC,
@@ -99,11 +94,7 @@
 	NFC_CMD_DISABLE_SE,
 	NFC_CMD_LLC_SDREQ,
 	NFC_EVENT_LLC_SDRES,
-<<<<<<< HEAD
-	NFC_CMD_FW_UPLOAD,
-=======
 	NFC_CMD_FW_DOWNLOAD,
->>>>>>> bb78a92f
 	NFC_EVENT_SE_ADDED,
 	NFC_EVENT_SE_REMOVED,
 /* private: internal use only */
