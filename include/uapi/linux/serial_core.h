--- conflicted
+++ resolved
@@ -51,14 +51,10 @@
 #define PORT_8250_CIR	23	/* CIR infrared port, has its own driver */
 #define PORT_XR17V35X	24	/* Exar XR17V35x UARTs */
 #define PORT_BRCM_TRUMANAGE	25
-<<<<<<< HEAD
-#define PORT_MAX_8250	25	/* max port ID */
-=======
 #define PORT_ALTR_16550_F32 26	/* Altera 16550 UART with 32 FIFOs */
 #define PORT_ALTR_16550_F64 27	/* Altera 16550 UART with 64 FIFOs */
 #define PORT_ALTR_16550_F128 28 /* Altera 16550 UART with 128 FIFOs */
 #define PORT_MAX_8250	28	/* max port ID */
->>>>>>> a937536b
 
 /*
  * ARM specific type numbers.  These are not currently guaranteed
