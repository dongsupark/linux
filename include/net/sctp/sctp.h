--- conflicted
+++ resolved
@@ -495,30 +495,6 @@
 /* Round an int up to the next multiple of 4.  */
 #define WORD_ROUND(s) (((s)+3)&~3)
 
-<<<<<<< HEAD
-/* Make a new instance of type.  */
-#define t_new(type, flags)	kzalloc(sizeof(type), flags)
-
-/* Compare two timevals.  */
-#define tv_lt(s, t) \
-   (s.tv_sec < t.tv_sec || (s.tv_sec == t.tv_sec && s.tv_usec < t.tv_usec))
-
-/* Add tv1 to tv2. */
-#define TIMEVAL_ADD(tv1, tv2) \
-({ \
-        suseconds_t usecs = (tv2).tv_usec + (tv1).tv_usec; \
-        time_t secs = (tv2).tv_sec + (tv1).tv_sec; \
-\
-        if (usecs >= 1000000) { \
-                usecs -= 1000000; \
-                secs++; \
-        } \
-        (tv2).tv_sec = secs; \
-        (tv2).tv_usec = usecs; \
-})
-
-=======
->>>>>>> d0e0ac97
 /* External references. */
 
 extern struct proto sctp_prot;
