#ifndef __NET_CFG80211_H
#define __NET_CFG80211_H
/*
 * 802.11 device and configuration interface
 *
 * Copyright 2006-2010	Johannes Berg <johannes@sipsolutions.net>
 *
 * This program is free software; you can redistribute it and/or modify
 * it under the terms of the GNU General Public License version 2 as
 * published by the Free Software Foundation.
 */

#include <linux/netdevice.h>
#include <linux/debugfs.h>
#include <linux/list.h>
#include <linux/bug.h>
#include <linux/netlink.h>
#include <linux/skbuff.h>
#include <linux/nl80211.h>
#include <linux/if_ether.h>
#include <linux/ieee80211.h>
#include <net/regulatory.h>

/**
 * DOC: Introduction
 *
 * cfg80211 is the configuration API for 802.11 devices in Linux. It bridges
 * userspace and drivers, and offers some utility functionality associated
 * with 802.11. cfg80211 must, directly or indirectly via mac80211, be used
 * by all modern wireless drivers in Linux, so that they offer a consistent
 * API through nl80211. For backward compatibility, cfg80211 also offers
 * wireless extensions to userspace, but hides them from drivers completely.
 *
 * Additionally, cfg80211 contains code to help enforce regulatory spectrum
 * use restrictions.
 */


/**
 * DOC: Device registration
 *
 * In order for a driver to use cfg80211, it must register the hardware device
 * with cfg80211. This happens through a number of hardware capability structs
 * described below.
 *
 * The fundamental structure for each device is the 'wiphy', of which each
 * instance describes a physical wireless device connected to the system. Each
 * such wiphy can have zero, one, or many virtual interfaces associated with
 * it, which need to be identified as such by pointing the network interface's
 * @ieee80211_ptr pointer to a &struct wireless_dev which further describes
 * the wireless part of the interface, normally this struct is embedded in the
 * network interface's private data area. Drivers can optionally allow creating
 * or destroying virtual interfaces on the fly, but without at least one or the
 * ability to create some the wireless device isn't useful.
 *
 * Each wiphy structure contains device capability information, and also has
 * a pointer to the various operations the driver offers. The definitions and
 * structures here describe these capabilities in detail.
 */

/*
 * wireless hardware capability structures
 */

/**
 * enum ieee80211_band - supported frequency bands
 *
 * The bands are assigned this way because the supported
 * bitrates differ in these bands.
 *
 * @IEEE80211_BAND_2GHZ: 2.4GHz ISM band
 * @IEEE80211_BAND_5GHZ: around 5GHz band (4.9-5.7)
 * @IEEE80211_BAND_60GHZ: around 60 GHz band (58.32 - 64.80 GHz)
 * @IEEE80211_NUM_BANDS: number of defined bands
 */
enum ieee80211_band {
	IEEE80211_BAND_2GHZ = NL80211_BAND_2GHZ,
	IEEE80211_BAND_5GHZ = NL80211_BAND_5GHZ,
	IEEE80211_BAND_60GHZ = NL80211_BAND_60GHZ,

	/* keep last */
	IEEE80211_NUM_BANDS
};

/**
 * enum ieee80211_channel_flags - channel flags
 *
 * Channel flags set by the regulatory control code.
 *
 * @IEEE80211_CHAN_DISABLED: This channel is disabled.
 * @IEEE80211_CHAN_PASSIVE_SCAN: Only passive scanning is permitted
 *	on this channel.
 * @IEEE80211_CHAN_NO_IBSS: IBSS is not allowed on this channel.
 * @IEEE80211_CHAN_RADAR: Radar detection is required on this channel.
 * @IEEE80211_CHAN_NO_HT40PLUS: extension channel above this channel
 * 	is not permitted.
 * @IEEE80211_CHAN_NO_HT40MINUS: extension channel below this channel
 * 	is not permitted.
 */
enum ieee80211_channel_flags {
	IEEE80211_CHAN_DISABLED		= 1<<0,
	IEEE80211_CHAN_PASSIVE_SCAN	= 1<<1,
	IEEE80211_CHAN_NO_IBSS		= 1<<2,
	IEEE80211_CHAN_RADAR		= 1<<3,
	IEEE80211_CHAN_NO_HT40PLUS	= 1<<4,
	IEEE80211_CHAN_NO_HT40MINUS	= 1<<5,
};

#define IEEE80211_CHAN_NO_HT40 \
	(IEEE80211_CHAN_NO_HT40PLUS | IEEE80211_CHAN_NO_HT40MINUS)

/**
 * struct ieee80211_channel - channel definition
 *
 * This structure describes a single channel for use
 * with cfg80211.
 *
 * @center_freq: center frequency in MHz
 * @hw_value: hardware-specific value for the channel
 * @flags: channel flags from &enum ieee80211_channel_flags.
 * @orig_flags: channel flags at registration time, used by regulatory
 *	code to support devices with additional restrictions
 * @band: band this channel belongs to.
 * @max_antenna_gain: maximum antenna gain in dBi
 * @max_power: maximum transmission power (in dBm)
 * @max_reg_power: maximum regulatory transmission power (in dBm)
 * @beacon_found: helper to regulatory code to indicate when a beacon
 *	has been found on this channel. Use regulatory_hint_found_beacon()
 *	to enable this, this is useful only on 5 GHz band.
 * @orig_mag: internal use
 * @orig_mpwr: internal use
 */
struct ieee80211_channel {
	enum ieee80211_band band;
	u16 center_freq;
	u16 hw_value;
	u32 flags;
	int max_antenna_gain;
	int max_power;
	int max_reg_power;
	bool beacon_found;
	u32 orig_flags;
	int orig_mag, orig_mpwr;
};

/**
 * enum ieee80211_rate_flags - rate flags
 *
 * Hardware/specification flags for rates. These are structured
 * in a way that allows using the same bitrate structure for
 * different bands/PHY modes.
 *
 * @IEEE80211_RATE_SHORT_PREAMBLE: Hardware can send with short
 *	preamble on this bitrate; only relevant in 2.4GHz band and
 *	with CCK rates.
 * @IEEE80211_RATE_MANDATORY_A: This bitrate is a mandatory rate
 *	when used with 802.11a (on the 5 GHz band); filled by the
 *	core code when registering the wiphy.
 * @IEEE80211_RATE_MANDATORY_B: This bitrate is a mandatory rate
 *	when used with 802.11b (on the 2.4 GHz band); filled by the
 *	core code when registering the wiphy.
 * @IEEE80211_RATE_MANDATORY_G: This bitrate is a mandatory rate
 *	when used with 802.11g (on the 2.4 GHz band); filled by the
 *	core code when registering the wiphy.
 * @IEEE80211_RATE_ERP_G: This is an ERP rate in 802.11g mode.
 */
enum ieee80211_rate_flags {
	IEEE80211_RATE_SHORT_PREAMBLE	= 1<<0,
	IEEE80211_RATE_MANDATORY_A	= 1<<1,
	IEEE80211_RATE_MANDATORY_B	= 1<<2,
	IEEE80211_RATE_MANDATORY_G	= 1<<3,
	IEEE80211_RATE_ERP_G		= 1<<4,
};

/**
 * struct ieee80211_rate - bitrate definition
 *
 * This structure describes a bitrate that an 802.11 PHY can
 * operate with. The two values @hw_value and @hw_value_short
 * are only for driver use when pointers to this structure are
 * passed around.
 *
 * @flags: rate-specific flags
 * @bitrate: bitrate in units of 100 Kbps
 * @hw_value: driver/hardware value for this rate
 * @hw_value_short: driver/hardware value for this rate when
 *	short preamble is used
 */
struct ieee80211_rate {
	u32 flags;
	u16 bitrate;
	u16 hw_value, hw_value_short;
};

/**
 * struct ieee80211_sta_ht_cap - STA's HT capabilities
 *
 * This structure describes most essential parameters needed
 * to describe 802.11n HT capabilities for an STA.
 *
 * @ht_supported: is HT supported by the STA
 * @cap: HT capabilities map as described in 802.11n spec
 * @ampdu_factor: Maximum A-MPDU length factor
 * @ampdu_density: Minimum A-MPDU spacing
 * @mcs: Supported MCS rates
 */
struct ieee80211_sta_ht_cap {
	u16 cap; /* use IEEE80211_HT_CAP_ */
	bool ht_supported;
	u8 ampdu_factor;
	u8 ampdu_density;
	struct ieee80211_mcs_info mcs;
};

/**
 * struct ieee80211_sta_vht_cap - STA's VHT capabilities
 *
 * This structure describes most essential parameters needed
 * to describe 802.11ac VHT capabilities for an STA.
 *
 * @vht_supported: is VHT supported by the STA
 * @cap: VHT capabilities map as described in 802.11ac spec
 * @vht_mcs: Supported VHT MCS rates
 */
struct ieee80211_sta_vht_cap {
	bool vht_supported;
	u32 cap; /* use IEEE80211_VHT_CAP_ */
	struct ieee80211_vht_mcs_info vht_mcs;
};

/**
 * struct ieee80211_supported_band - frequency band definition
 *
 * This structure describes a frequency band a wiphy
 * is able to operate in.
 *
 * @channels: Array of channels the hardware can operate in
 *	in this band.
 * @band: the band this structure represents
 * @n_channels: Number of channels in @channels
 * @bitrates: Array of bitrates the hardware can operate with
 *	in this band. Must be sorted to give a valid "supported
 *	rates" IE, i.e. CCK rates first, then OFDM.
 * @n_bitrates: Number of bitrates in @bitrates
 * @ht_cap: HT capabilities in this band
 */
struct ieee80211_supported_band {
	struct ieee80211_channel *channels;
	struct ieee80211_rate *bitrates;
	enum ieee80211_band band;
	int n_channels;
	int n_bitrates;
	struct ieee80211_sta_ht_cap ht_cap;
	struct ieee80211_sta_vht_cap vht_cap;
};

/*
 * Wireless hardware/device configuration structures and methods
 */

/**
 * DOC: Actions and configuration
 *
 * Each wireless device and each virtual interface offer a set of configuration
 * operations and other actions that are invoked by userspace. Each of these
 * actions is described in the operations structure, and the parameters these
 * operations use are described separately.
 *
 * Additionally, some operations are asynchronous and expect to get status
 * information via some functions that drivers need to call.
 *
 * Scanning and BSS list handling with its associated functionality is described
 * in a separate chapter.
 */

/**
 * struct vif_params - describes virtual interface parameters
 * @use_4addr: use 4-address frames
 */
struct vif_params {
       int use_4addr;
};

/**
 * struct key_params - key information
 *
 * Information about a key
 *
 * @key: key material
 * @key_len: length of key material
 * @cipher: cipher suite selector
 * @seq: sequence counter (IV/PN) for TKIP and CCMP keys, only used
 *	with the get_key() callback, must be in little endian,
 *	length given by @seq_len.
 * @seq_len: length of @seq.
 */
struct key_params {
	u8 *key;
	u8 *seq;
	int key_len;
	int seq_len;
	u32 cipher;
};

/**
 * enum survey_info_flags - survey information flags
 *
 * @SURVEY_INFO_NOISE_DBM: noise (in dBm) was filled in
 * @SURVEY_INFO_IN_USE: channel is currently being used
 * @SURVEY_INFO_CHANNEL_TIME: channel active time (in ms) was filled in
 * @SURVEY_INFO_CHANNEL_TIME_BUSY: channel busy time was filled in
 * @SURVEY_INFO_CHANNEL_TIME_EXT_BUSY: extension channel busy time was filled in
 * @SURVEY_INFO_CHANNEL_TIME_RX: channel receive time was filled in
 * @SURVEY_INFO_CHANNEL_TIME_TX: channel transmit time was filled in
 *
 * Used by the driver to indicate which info in &struct survey_info
 * it has filled in during the get_survey().
 */
enum survey_info_flags {
	SURVEY_INFO_NOISE_DBM = 1<<0,
	SURVEY_INFO_IN_USE = 1<<1,
	SURVEY_INFO_CHANNEL_TIME = 1<<2,
	SURVEY_INFO_CHANNEL_TIME_BUSY = 1<<3,
	SURVEY_INFO_CHANNEL_TIME_EXT_BUSY = 1<<4,
	SURVEY_INFO_CHANNEL_TIME_RX = 1<<5,
	SURVEY_INFO_CHANNEL_TIME_TX = 1<<6,
};

/**
 * struct survey_info - channel survey response
 *
 * @channel: the channel this survey record reports, mandatory
 * @filled: bitflag of flags from &enum survey_info_flags
 * @noise: channel noise in dBm. This and all following fields are
 *     optional
 * @channel_time: amount of time in ms the radio spent on the channel
 * @channel_time_busy: amount of time the primary channel was sensed busy
 * @channel_time_ext_busy: amount of time the extension channel was sensed busy
 * @channel_time_rx: amount of time the radio spent receiving data
 * @channel_time_tx: amount of time the radio spent transmitting data
 *
 * Used by dump_survey() to report back per-channel survey information.
 *
 * This structure can later be expanded with things like
 * channel duty cycle etc.
 */
struct survey_info {
	struct ieee80211_channel *channel;
	u64 channel_time;
	u64 channel_time_busy;
	u64 channel_time_ext_busy;
	u64 channel_time_rx;
	u64 channel_time_tx;
	u32 filled;
	s8 noise;
};

/**
 * struct cfg80211_crypto_settings - Crypto settings
 * @wpa_versions: indicates which, if any, WPA versions are enabled
 *	(from enum nl80211_wpa_versions)
 * @cipher_group: group key cipher suite (or 0 if unset)
 * @n_ciphers_pairwise: number of AP supported unicast ciphers
 * @ciphers_pairwise: unicast key cipher suites
 * @n_akm_suites: number of AKM suites
 * @akm_suites: AKM suites
 * @control_port: Whether user space controls IEEE 802.1X port, i.e.,
 *	sets/clears %NL80211_STA_FLAG_AUTHORIZED. If true, the driver is
 *	required to assume that the port is unauthorized until authorized by
 *	user space. Otherwise, port is marked authorized by default.
 * @control_port_ethertype: the control port protocol that should be
 *	allowed through even on unauthorized ports
 * @control_port_no_encrypt: TRUE to prevent encryption of control port
 *	protocol frames.
 */
struct cfg80211_crypto_settings {
	u32 wpa_versions;
	u32 cipher_group;
	int n_ciphers_pairwise;
	u32 ciphers_pairwise[NL80211_MAX_NR_CIPHER_SUITES];
	int n_akm_suites;
	u32 akm_suites[NL80211_MAX_NR_AKM_SUITES];
	bool control_port;
	__be16 control_port_ethertype;
	bool control_port_no_encrypt;
};

/**
 * struct cfg80211_beacon_data - beacon data
 * @head: head portion of beacon (before TIM IE)
 *     or %NULL if not changed
 * @tail: tail portion of beacon (after TIM IE)
 *     or %NULL if not changed
 * @head_len: length of @head
 * @tail_len: length of @tail
 * @beacon_ies: extra information element(s) to add into Beacon frames or %NULL
 * @beacon_ies_len: length of beacon_ies in octets
 * @proberesp_ies: extra information element(s) to add into Probe Response
 *	frames or %NULL
 * @proberesp_ies_len: length of proberesp_ies in octets
 * @assocresp_ies: extra information element(s) to add into (Re)Association
 *	Response frames or %NULL
 * @assocresp_ies_len: length of assocresp_ies in octets
 * @probe_resp_len: length of probe response template (@probe_resp)
 * @probe_resp: probe response template (AP mode only)
 */
struct cfg80211_beacon_data {
	const u8 *head, *tail;
	const u8 *beacon_ies;
	const u8 *proberesp_ies;
	const u8 *assocresp_ies;
	const u8 *probe_resp;

	size_t head_len, tail_len;
	size_t beacon_ies_len;
	size_t proberesp_ies_len;
	size_t assocresp_ies_len;
	size_t probe_resp_len;
};

/**
 * struct cfg80211_ap_settings - AP configuration
 *
 * Used to configure an AP interface.
 *
 * @channel: the channel to start the AP on
 * @channel_type: the channel type to use
 * @beacon: beacon data
 * @beacon_interval: beacon interval
 * @dtim_period: DTIM period
 * @ssid: SSID to be used in the BSS (note: may be %NULL if not provided from
 *	user space)
 * @ssid_len: length of @ssid
 * @hidden_ssid: whether to hide the SSID in Beacon/Probe Response frames
 * @crypto: crypto settings
 * @privacy: the BSS uses privacy
 * @auth_type: Authentication type (algorithm)
 * @inactivity_timeout: time in seconds to determine station's inactivity.
 */
struct cfg80211_ap_settings {
	struct ieee80211_channel *channel;
	enum nl80211_channel_type channel_type;

	struct cfg80211_beacon_data beacon;

	int beacon_interval, dtim_period;
	const u8 *ssid;
	size_t ssid_len;
	enum nl80211_hidden_ssid hidden_ssid;
	struct cfg80211_crypto_settings crypto;
	bool privacy;
	enum nl80211_auth_type auth_type;
	int inactivity_timeout;
};

/**
 * enum plink_action - actions to perform in mesh peers
 *
 * @PLINK_ACTION_INVALID: action 0 is reserved
 * @PLINK_ACTION_OPEN: start mesh peer link establishment
 * @PLINK_ACTION_BLOCK: block traffic from this mesh peer
 */
enum plink_actions {
	PLINK_ACTION_INVALID,
	PLINK_ACTION_OPEN,
	PLINK_ACTION_BLOCK,
};

/**
 * enum station_parameters_apply_mask - station parameter values to apply
 * @STATION_PARAM_APPLY_UAPSD: apply new uAPSD parameters (uapsd_queues, max_sp)
 *
 * Not all station parameters have in-band "no change" signalling,
 * for those that don't these flags will are used.
 */
enum station_parameters_apply_mask {
	STATION_PARAM_APPLY_UAPSD = BIT(0),
};

/**
 * struct station_parameters - station parameters
 *
 * Used to change and create a new station.
 *
 * @vlan: vlan interface station should belong to
 * @supported_rates: supported rates in IEEE 802.11 format
 *	(or NULL for no change)
 * @supported_rates_len: number of supported rates
 * @sta_flags_mask: station flags that changed
 *	(bitmask of BIT(NL80211_STA_FLAG_...))
 * @sta_flags_set: station flags values
 *	(bitmask of BIT(NL80211_STA_FLAG_...))
 * @listen_interval: listen interval or -1 for no change
 * @aid: AID or zero for no change
 * @plink_action: plink action to take
 * @plink_state: set the peer link state for a station
 * @ht_capa: HT capabilities of station
 * @uapsd_queues: bitmap of queues configured for uapsd. same format
 *	as the AC bitmap in the QoS info field
 * @max_sp: max Service Period. same format as the MAX_SP in the
 *	QoS info field (but already shifted down)
 * @sta_modify_mask: bitmap indicating which parameters changed
 *	(for those that don't have a natural "no change" value),
 *	see &enum station_parameters_apply_mask
 */
struct station_parameters {
	u8 *supported_rates;
	struct net_device *vlan;
	u32 sta_flags_mask, sta_flags_set;
	u32 sta_modify_mask;
	int listen_interval;
	u16 aid;
	u8 supported_rates_len;
	u8 plink_action;
	u8 plink_state;
	struct ieee80211_ht_cap *ht_capa;
	u8 uapsd_queues;
	u8 max_sp;
};

/**
 * enum station_info_flags - station information flags
 *
 * Used by the driver to indicate which info in &struct station_info
 * it has filled in during get_station() or dump_station().
 *
 * @STATION_INFO_INACTIVE_TIME: @inactive_time filled
 * @STATION_INFO_RX_BYTES: @rx_bytes filled
 * @STATION_INFO_TX_BYTES: @tx_bytes filled
 * @STATION_INFO_LLID: @llid filled
 * @STATION_INFO_PLID: @plid filled
 * @STATION_INFO_PLINK_STATE: @plink_state filled
 * @STATION_INFO_SIGNAL: @signal filled
 * @STATION_INFO_TX_BITRATE: @txrate fields are filled
 *  (tx_bitrate, tx_bitrate_flags and tx_bitrate_mcs)
 * @STATION_INFO_RX_PACKETS: @rx_packets filled
 * @STATION_INFO_TX_PACKETS: @tx_packets filled
 * @STATION_INFO_TX_RETRIES: @tx_retries filled
 * @STATION_INFO_TX_FAILED: @tx_failed filled
 * @STATION_INFO_RX_DROP_MISC: @rx_dropped_misc filled
 * @STATION_INFO_SIGNAL_AVG: @signal_avg filled
 * @STATION_INFO_RX_BITRATE: @rxrate fields are filled
 * @STATION_INFO_BSS_PARAM: @bss_param filled
 * @STATION_INFO_CONNECTED_TIME: @connected_time filled
 * @STATION_INFO_ASSOC_REQ_IES: @assoc_req_ies filled
 * @STATION_INFO_STA_FLAGS: @sta_flags filled
 * @STATION_INFO_BEACON_LOSS_COUNT: @beacon_loss_count filled
 * @STATION_INFO_T_OFFSET: @t_offset filled
 */
enum station_info_flags {
	STATION_INFO_INACTIVE_TIME	= 1<<0,
	STATION_INFO_RX_BYTES		= 1<<1,
	STATION_INFO_TX_BYTES		= 1<<2,
	STATION_INFO_LLID		= 1<<3,
	STATION_INFO_PLID		= 1<<4,
	STATION_INFO_PLINK_STATE	= 1<<5,
	STATION_INFO_SIGNAL		= 1<<6,
	STATION_INFO_TX_BITRATE		= 1<<7,
	STATION_INFO_RX_PACKETS		= 1<<8,
	STATION_INFO_TX_PACKETS		= 1<<9,
	STATION_INFO_TX_RETRIES		= 1<<10,
	STATION_INFO_TX_FAILED		= 1<<11,
	STATION_INFO_RX_DROP_MISC	= 1<<12,
	STATION_INFO_SIGNAL_AVG		= 1<<13,
	STATION_INFO_RX_BITRATE		= 1<<14,
	STATION_INFO_BSS_PARAM          = 1<<15,
	STATION_INFO_CONNECTED_TIME	= 1<<16,
	STATION_INFO_ASSOC_REQ_IES	= 1<<17,
	STATION_INFO_STA_FLAGS		= 1<<18,
	STATION_INFO_BEACON_LOSS_COUNT	= 1<<19,
	STATION_INFO_T_OFFSET		= 1<<20,
};

/**
 * enum station_info_rate_flags - bitrate info flags
 *
 * Used by the driver to indicate the specific rate transmission
 * type for 802.11n transmissions.
 *
 * @RATE_INFO_FLAGS_MCS: @tx_bitrate_mcs filled
 * @RATE_INFO_FLAGS_40_MHZ_WIDTH: 40 Mhz width transmission
 * @RATE_INFO_FLAGS_SHORT_GI: 400ns guard interval
 * @RATE_INFO_FLAGS_60G: 60gHz MCS
 */
enum rate_info_flags {
	RATE_INFO_FLAGS_MCS		= 1<<0,
	RATE_INFO_FLAGS_40_MHZ_WIDTH	= 1<<1,
	RATE_INFO_FLAGS_SHORT_GI	= 1<<2,
	RATE_INFO_FLAGS_60G		= 1<<3,
};

/**
 * struct rate_info - bitrate information
 *
 * Information about a receiving or transmitting bitrate
 *
 * @flags: bitflag of flags from &enum rate_info_flags
 * @mcs: mcs index if struct describes a 802.11n bitrate
 * @legacy: bitrate in 100kbit/s for 802.11abg
 */
struct rate_info {
	u8 flags;
	u8 mcs;
	u16 legacy;
};

/**
 * enum station_info_rate_flags - bitrate info flags
 *
 * Used by the driver to indicate the specific rate transmission
 * type for 802.11n transmissions.
 *
 * @BSS_PARAM_FLAGS_CTS_PROT: whether CTS protection is enabled
 * @BSS_PARAM_FLAGS_SHORT_PREAMBLE: whether short preamble is enabled
 * @BSS_PARAM_FLAGS_SHORT_SLOT_TIME: whether short slot time is enabled
 */
enum bss_param_flags {
	BSS_PARAM_FLAGS_CTS_PROT	= 1<<0,
	BSS_PARAM_FLAGS_SHORT_PREAMBLE	= 1<<1,
	BSS_PARAM_FLAGS_SHORT_SLOT_TIME	= 1<<2,
};

/**
 * struct sta_bss_parameters - BSS parameters for the attached station
 *
 * Information about the currently associated BSS
 *
 * @flags: bitflag of flags from &enum bss_param_flags
 * @dtim_period: DTIM period for the BSS
 * @beacon_interval: beacon interval
 */
struct sta_bss_parameters {
	u8 flags;
	u8 dtim_period;
	u16 beacon_interval;
};

/**
 * struct station_info - station information
 *
 * Station information filled by driver for get_station() and dump_station.
 *
 * @filled: bitflag of flags from &enum station_info_flags
 * @connected_time: time(in secs) since a station is last connected
 * @inactive_time: time since last station activity (tx/rx) in milliseconds
 * @rx_bytes: bytes received from this station
 * @tx_bytes: bytes transmitted to this station
 * @llid: mesh local link id
 * @plid: mesh peer link id
 * @plink_state: mesh peer link state
 * @signal: The signal strength, type depends on the wiphy's signal_type.
 *	For CFG80211_SIGNAL_TYPE_MBM, value is expressed in _dBm_.
 * @signal_avg: Average signal strength, type depends on the wiphy's signal_type.
 *	For CFG80211_SIGNAL_TYPE_MBM, value is expressed in _dBm_.
 * @txrate: current unicast bitrate from this station
 * @rxrate: current unicast bitrate to this station
 * @rx_packets: packets received from this station
 * @tx_packets: packets transmitted to this station
 * @tx_retries: cumulative retry counts
 * @tx_failed: number of failed transmissions (retries exceeded, no ACK)
 * @rx_dropped_misc:  Dropped for un-specified reason.
 * @bss_param: current BSS parameters
 * @generation: generation number for nl80211 dumps.
 *	This number should increase every time the list of stations
 *	changes, i.e. when a station is added or removed, so that
 *	userspace can tell whether it got a consistent snapshot.
 * @assoc_req_ies: IEs from (Re)Association Request.
 *	This is used only when in AP mode with drivers that do not use
 *	user space MLME/SME implementation. The information is provided for
 *	the cfg80211_new_sta() calls to notify user space of the IEs.
 * @assoc_req_ies_len: Length of assoc_req_ies buffer in octets.
 * @sta_flags: station flags mask & values
 * @beacon_loss_count: Number of times beacon loss event has triggered.
 * @t_offset: Time offset of the station relative to this host.
 */
struct station_info {
	u32 filled;
	u32 connected_time;
	u32 inactive_time;
	u32 rx_bytes;
	u32 tx_bytes;
	u16 llid;
	u16 plid;
	u8 plink_state;
	s8 signal;
	s8 signal_avg;
	struct rate_info txrate;
	struct rate_info rxrate;
	u32 rx_packets;
	u32 tx_packets;
	u32 tx_retries;
	u32 tx_failed;
	u32 rx_dropped_misc;
	struct sta_bss_parameters bss_param;
	struct nl80211_sta_flag_update sta_flags;

	int generation;

	const u8 *assoc_req_ies;
	size_t assoc_req_ies_len;

	u32 beacon_loss_count;
	s64 t_offset;

	/*
	 * Note: Add a new enum station_info_flags value for each new field and
	 * use it to check which fields are initialized.
	 */
};

/**
 * enum monitor_flags - monitor flags
 *
 * Monitor interface configuration flags. Note that these must be the bits
 * according to the nl80211 flags.
 *
 * @MONITOR_FLAG_FCSFAIL: pass frames with bad FCS
 * @MONITOR_FLAG_PLCPFAIL: pass frames with bad PLCP
 * @MONITOR_FLAG_CONTROL: pass control frames
 * @MONITOR_FLAG_OTHER_BSS: disable BSSID filtering
 * @MONITOR_FLAG_COOK_FRAMES: report frames after processing
 */
enum monitor_flags {
	MONITOR_FLAG_FCSFAIL		= 1<<NL80211_MNTR_FLAG_FCSFAIL,
	MONITOR_FLAG_PLCPFAIL		= 1<<NL80211_MNTR_FLAG_PLCPFAIL,
	MONITOR_FLAG_CONTROL		= 1<<NL80211_MNTR_FLAG_CONTROL,
	MONITOR_FLAG_OTHER_BSS		= 1<<NL80211_MNTR_FLAG_OTHER_BSS,
	MONITOR_FLAG_COOK_FRAMES	= 1<<NL80211_MNTR_FLAG_COOK_FRAMES,
};

/**
 * enum mpath_info_flags -  mesh path information flags
 *
 * Used by the driver to indicate which info in &struct mpath_info it has filled
 * in during get_station() or dump_station().
 *
 * @MPATH_INFO_FRAME_QLEN: @frame_qlen filled
 * @MPATH_INFO_SN: @sn filled
 * @MPATH_INFO_METRIC: @metric filled
 * @MPATH_INFO_EXPTIME: @exptime filled
 * @MPATH_INFO_DISCOVERY_TIMEOUT: @discovery_timeout filled
 * @MPATH_INFO_DISCOVERY_RETRIES: @discovery_retries filled
 * @MPATH_INFO_FLAGS: @flags filled
 */
enum mpath_info_flags {
	MPATH_INFO_FRAME_QLEN		= BIT(0),
	MPATH_INFO_SN			= BIT(1),
	MPATH_INFO_METRIC		= BIT(2),
	MPATH_INFO_EXPTIME		= BIT(3),
	MPATH_INFO_DISCOVERY_TIMEOUT	= BIT(4),
	MPATH_INFO_DISCOVERY_RETRIES	= BIT(5),
	MPATH_INFO_FLAGS		= BIT(6),
};

/**
 * struct mpath_info - mesh path information
 *
 * Mesh path information filled by driver for get_mpath() and dump_mpath().
 *
 * @filled: bitfield of flags from &enum mpath_info_flags
 * @frame_qlen: number of queued frames for this destination
 * @sn: target sequence number
 * @metric: metric (cost) of this mesh path
 * @exptime: expiration time for the mesh path from now, in msecs
 * @flags: mesh path flags
 * @discovery_timeout: total mesh path discovery timeout, in msecs
 * @discovery_retries: mesh path discovery retries
 * @generation: generation number for nl80211 dumps.
 *	This number should increase every time the list of mesh paths
 *	changes, i.e. when a station is added or removed, so that
 *	userspace can tell whether it got a consistent snapshot.
 */
struct mpath_info {
	u32 filled;
	u32 frame_qlen;
	u32 sn;
	u32 metric;
	u32 exptime;
	u32 discovery_timeout;
	u8 discovery_retries;
	u8 flags;

	int generation;
};

/**
 * struct bss_parameters - BSS parameters
 *
 * Used to change BSS parameters (mainly for AP mode).
 *
 * @use_cts_prot: Whether to use CTS protection
 *	(0 = no, 1 = yes, -1 = do not change)
 * @use_short_preamble: Whether the use of short preambles is allowed
 *	(0 = no, 1 = yes, -1 = do not change)
 * @use_short_slot_time: Whether the use of short slot time is allowed
 *	(0 = no, 1 = yes, -1 = do not change)
 * @basic_rates: basic rates in IEEE 802.11 format
 *	(or NULL for no change)
 * @basic_rates_len: number of basic rates
 * @ap_isolate: do not forward packets between connected stations
 * @ht_opmode: HT Operation mode
 * 	(u16 = opmode, -1 = do not change)
 */
struct bss_parameters {
	int use_cts_prot;
	int use_short_preamble;
	int use_short_slot_time;
	u8 *basic_rates;
	u8 basic_rates_len;
	int ap_isolate;
	int ht_opmode;
};

/**
 * struct mesh_config - 802.11s mesh configuration
 *
 * These parameters can be changed while the mesh is active.
 *
 * @dot11MeshRetryTimeout: the initial retry timeout in millisecond units used
 *	by the Mesh Peering Open message
 * @dot11MeshConfirmTimeout: the initial retry timeout in millisecond units
 *	used by the Mesh Peering Open message
 * @dot11MeshHoldingTimeout: the confirm timeout in millisecond units used by
 *	the mesh peering management to close a mesh peering
 * @dot11MeshMaxPeerLinks: the maximum number of peer links allowed on this
 *	mesh interface
 * @dot11MeshMaxRetries: the maximum number of peer link open retries that can
 *	be sent to establish a new peer link instance in a mesh
 * @dot11MeshTTL: the value of TTL field set at a source mesh STA
 * @element_ttl: the value of TTL field set at a mesh STA for path selection
 *	elements
 * @auto_open_plinks: whether we should automatically open peer links when we
 *	detect compatible mesh peers
 * @dot11MeshNbrOffsetMaxNeighbor: the maximum number of neighbors to
 *	synchronize to for 11s default synchronization method
 * @dot11MeshHWMPmaxPREQretries: the number of action frames containing a PREQ
 *	that an originator mesh STA can send to a particular path target
 * @path_refresh_time: how frequently to refresh mesh paths in milliseconds
 * @min_discovery_timeout: the minimum length of time to wait until giving up on
 *	a path discovery in milliseconds
 * @dot11MeshHWMPactivePathTimeout: the time (in TUs) for which mesh STAs
 *	receiving a PREQ shall consider the forwarding information from the
 *	root to be valid. (TU = time unit)
 * @dot11MeshHWMPpreqMinInterval: the minimum interval of time (in TUs) during
 *	which a mesh STA can send only one action frame containing a PREQ
 *	element
 * @dot11MeshHWMPperrMinInterval: the minimum interval of time (in TUs) during
 *	which a mesh STA can send only one Action frame containing a PERR
 *	element
 * @dot11MeshHWMPnetDiameterTraversalTime: the interval of time (in TUs) that
 *	it takes for an HWMP information element to propagate across the mesh
 * @dot11MeshHWMPRootMode: the configuration of a mesh STA as root mesh STA
 * @dot11MeshHWMPRannInterval: the interval of time (in TUs) between root
 *	announcements are transmitted
 * @dot11MeshGateAnnouncementProtocol: whether to advertise that this mesh
 *	station has access to a broader network beyond the MBSS. (This is
 *	missnamed in draft 12.0: dot11MeshGateAnnouncementProtocol set to true
 *	only means that the station will announce others it's a mesh gate, but
 *	not necessarily using the gate announcement protocol. Still keeping the
 *	same nomenclature to be in sync with the spec)
 * @dot11MeshForwarding: whether the Mesh STA is forwarding or non-forwarding
 *	entity (default is TRUE - forwarding entity)
 * @rssi_threshold: the threshold for average signal strength of candidate
 *	station to establish a peer link
 * @ht_opmode: mesh HT protection mode
 *
 * @dot11MeshHWMPactivePathToRootTimeout: The time (in TUs) for which mesh STAs
 *	receiving a proactive PREQ shall consider the forwarding information to
 *	the root mesh STA to be valid.
 *
 * @dot11MeshHWMProotInterval: The interval of time (in TUs) between proactive
 *	PREQs are transmitted.
 * @dot11MeshHWMPconfirmationInterval: The minimum interval of time (in TUs)
 *	during which a mesh STA can send only one Action frame containing
 *	a PREQ element for root path confirmation.
 */
struct mesh_config {
	u16 dot11MeshRetryTimeout;
	u16 dot11MeshConfirmTimeout;
	u16 dot11MeshHoldingTimeout;
	u16 dot11MeshMaxPeerLinks;
	u8 dot11MeshMaxRetries;
	u8 dot11MeshTTL;
	u8 element_ttl;
	bool auto_open_plinks;
	u32 dot11MeshNbrOffsetMaxNeighbor;
	u8 dot11MeshHWMPmaxPREQretries;
	u32 path_refresh_time;
	u16 min_discovery_timeout;
	u32 dot11MeshHWMPactivePathTimeout;
	u16 dot11MeshHWMPpreqMinInterval;
	u16 dot11MeshHWMPperrMinInterval;
	u16 dot11MeshHWMPnetDiameterTraversalTime;
	u8 dot11MeshHWMPRootMode;
	u16 dot11MeshHWMPRannInterval;
	bool dot11MeshGateAnnouncementProtocol;
	bool dot11MeshForwarding;
	s32 rssi_threshold;
	u16 ht_opmode;
	u32 dot11MeshHWMPactivePathToRootTimeout;
	u16 dot11MeshHWMProotInterval;
	u16 dot11MeshHWMPconfirmationInterval;
};

/**
 * struct mesh_setup - 802.11s mesh setup configuration
 * @channel: the channel to start the mesh network on
 * @channel_type: the channel type to use
 * @mesh_id: the mesh ID
 * @mesh_id_len: length of the mesh ID, at least 1 and at most 32 bytes
 * @sync_method: which synchronization method to use
 * @path_sel_proto: which path selection protocol to use
 * @path_metric: which metric to use
 * @ie: vendor information elements (optional)
 * @ie_len: length of vendor information elements
 * @is_authenticated: this mesh requires authentication
 * @is_secure: this mesh uses security
 * @mcast_rate: multicat rate for Mesh Node [6Mbps is the default for 802.11a]
 *
 * These parameters are fixed when the mesh is created.
 */
struct mesh_setup {
	struct ieee80211_channel *channel;
	enum nl80211_channel_type channel_type;
	const u8 *mesh_id;
	u8 mesh_id_len;
	u8 sync_method;
	u8 path_sel_proto;
	u8 path_metric;
	const u8 *ie;
	u8 ie_len;
	bool is_authenticated;
	bool is_secure;
	int mcast_rate[IEEE80211_NUM_BANDS];
};

/**
 * struct ieee80211_txq_params - TX queue parameters
 * @ac: AC identifier
 * @txop: Maximum burst time in units of 32 usecs, 0 meaning disabled
 * @cwmin: Minimum contention window [a value of the form 2^n-1 in the range
 *	1..32767]
 * @cwmax: Maximum contention window [a value of the form 2^n-1 in the range
 *	1..32767]
 * @aifs: Arbitration interframe space [0..255]
 */
struct ieee80211_txq_params {
	enum nl80211_ac ac;
	u16 txop;
	u16 cwmin;
	u16 cwmax;
	u8 aifs;
};

/* from net/wireless.h */
struct wiphy;

/**
 * DOC: Scanning and BSS list handling
 *
 * The scanning process itself is fairly simple, but cfg80211 offers quite
 * a bit of helper functionality. To start a scan, the scan operation will
 * be invoked with a scan definition. This scan definition contains the
 * channels to scan, and the SSIDs to send probe requests for (including the
 * wildcard, if desired). A passive scan is indicated by having no SSIDs to
 * probe. Additionally, a scan request may contain extra information elements
 * that should be added to the probe request. The IEs are guaranteed to be
 * well-formed, and will not exceed the maximum length the driver advertised
 * in the wiphy structure.
 *
 * When scanning finds a BSS, cfg80211 needs to be notified of that, because
 * it is responsible for maintaining the BSS list; the driver should not
 * maintain a list itself. For this notification, various functions exist.
 *
 * Since drivers do not maintain a BSS list, there are also a number of
 * functions to search for a BSS and obtain information about it from the
 * BSS structure cfg80211 maintains. The BSS list is also made available
 * to userspace.
 */

/**
 * struct cfg80211_ssid - SSID description
 * @ssid: the SSID
 * @ssid_len: length of the ssid
 */
struct cfg80211_ssid {
	u8 ssid[IEEE80211_MAX_SSID_LEN];
	u8 ssid_len;
};

/**
 * struct cfg80211_scan_request - scan request description
 *
 * @ssids: SSIDs to scan for (active scan only)
 * @n_ssids: number of SSIDs
 * @channels: channels to scan on.
 * @n_channels: total number of channels to scan
 * @ie: optional information element(s) to add into Probe Request or %NULL
 * @ie_len: length of ie in octets
 * @rates: bitmap of rates to advertise for each band
 * @wiphy: the wiphy this was for
 * @wdev: the wireless device to scan for
 * @aborted: (internal) scan request was notified as aborted
 * @no_cck: used to send probe requests at non CCK rate in 2GHz band
 */
struct cfg80211_scan_request {
	struct cfg80211_ssid *ssids;
	int n_ssids;
	u32 n_channels;
	const u8 *ie;
	size_t ie_len;

	u32 rates[IEEE80211_NUM_BANDS];

	struct wireless_dev *wdev;

	/* internal */
	struct wiphy *wiphy;
	bool aborted;
	bool no_cck;

	/* keep last */
	struct ieee80211_channel *channels[0];
};

/**
 * struct cfg80211_match_set - sets of attributes to match
 *
 * @ssid: SSID to be matched
 */
struct cfg80211_match_set {
	struct cfg80211_ssid ssid;
};

/**
 * struct cfg80211_sched_scan_request - scheduled scan request description
 *
 * @ssids: SSIDs to scan for (passed in the probe_reqs in active scans)
 * @n_ssids: number of SSIDs
 * @n_channels: total number of channels to scan
 * @interval: interval between each scheduled scan cycle
 * @ie: optional information element(s) to add into Probe Request or %NULL
 * @ie_len: length of ie in octets
 * @match_sets: sets of parameters to be matched for a scan result
 * 	entry to be considered valid and to be passed to the host
 * 	(others are filtered out).
 *	If ommited, all results are passed.
 * @n_match_sets: number of match sets
 * @wiphy: the wiphy this was for
 * @dev: the interface
 * @channels: channels to scan
 * @rssi_thold: don't report scan results below this threshold (in s32 dBm)
 */
struct cfg80211_sched_scan_request {
	struct cfg80211_ssid *ssids;
	int n_ssids;
	u32 n_channels;
	u32 interval;
	const u8 *ie;
	size_t ie_len;
	struct cfg80211_match_set *match_sets;
	int n_match_sets;
	s32 rssi_thold;

	/* internal */
	struct wiphy *wiphy;
	struct net_device *dev;

	/* keep last */
	struct ieee80211_channel *channels[0];
};

/**
 * enum cfg80211_signal_type - signal type
 *
 * @CFG80211_SIGNAL_TYPE_NONE: no signal strength information available
 * @CFG80211_SIGNAL_TYPE_MBM: signal strength in mBm (100*dBm)
 * @CFG80211_SIGNAL_TYPE_UNSPEC: signal strength, increasing from 0 through 100
 */
enum cfg80211_signal_type {
	CFG80211_SIGNAL_TYPE_NONE,
	CFG80211_SIGNAL_TYPE_MBM,
	CFG80211_SIGNAL_TYPE_UNSPEC,
};

/**
 * struct cfg80211_bss - BSS description
 *
 * This structure describes a BSS (which may also be a mesh network)
 * for use in scan results and similar.
 *
 * @channel: channel this BSS is on
 * @bssid: BSSID of the BSS
 * @tsf: timestamp of last received update
 * @beacon_interval: the beacon interval as from the frame
 * @capability: the capability field in host byte order
 * @information_elements: the information elements (Note that there
 *	is no guarantee that these are well-formed!); this is a pointer to
 *	either the beacon_ies or proberesp_ies depending on whether Probe
 *	Response frame has been received
 * @len_information_elements: total length of the information elements
 * @beacon_ies: the information elements from the last Beacon frame
 * @len_beacon_ies: total length of the beacon_ies
 * @proberesp_ies: the information elements from the last Probe Response frame
 * @len_proberesp_ies: total length of the proberesp_ies
 * @signal: signal strength value (type depends on the wiphy's signal_type)
 * @free_priv: function pointer to free private data
 * @priv: private area for driver use, has at least wiphy->bss_priv_size bytes
 */
struct cfg80211_bss {
	struct ieee80211_channel *channel;

	u8 bssid[ETH_ALEN];
	u64 tsf;
	u16 beacon_interval;
	u16 capability;
	u8 *information_elements;
	size_t len_information_elements;
	u8 *beacon_ies;
	size_t len_beacon_ies;
	u8 *proberesp_ies;
	size_t len_proberesp_ies;

	s32 signal;

	void (*free_priv)(struct cfg80211_bss *bss);
	u8 priv[0] __attribute__((__aligned__(sizeof(void *))));
};

/**
 * ieee80211_bss_get_ie - find IE with given ID
 * @bss: the bss to search
 * @ie: the IE ID
 * Returns %NULL if not found.
 */
const u8 *ieee80211_bss_get_ie(struct cfg80211_bss *bss, u8 ie);


/**
 * struct cfg80211_auth_request - Authentication request data
 *
 * This structure provides information needed to complete IEEE 802.11
 * authentication.
 *
 * @bss: The BSS to authenticate with.
 * @auth_type: Authentication type (algorithm)
 * @ie: Extra IEs to add to Authentication frame or %NULL
 * @ie_len: Length of ie buffer in octets
 * @key_len: length of WEP key for shared key authentication
 * @key_idx: index of WEP key for shared key authentication
 * @key: WEP key for shared key authentication
 */
struct cfg80211_auth_request {
	struct cfg80211_bss *bss;
	const u8 *ie;
	size_t ie_len;
	enum nl80211_auth_type auth_type;
	const u8 *key;
	u8 key_len, key_idx;
};

/**
 * enum cfg80211_assoc_req_flags - Over-ride default behaviour in association.
 *
 * @ASSOC_REQ_DISABLE_HT:  Disable HT (802.11n)
 */
enum cfg80211_assoc_req_flags {
	ASSOC_REQ_DISABLE_HT		= BIT(0),
};

/**
 * struct cfg80211_assoc_request - (Re)Association request data
 *
 * This structure provides information needed to complete IEEE 802.11
 * (re)association.
 * @bss: The BSS to associate with. If the call is successful the driver
 *	is given a reference that it must release, normally via a call to
 *	cfg80211_send_rx_assoc(), or, if association timed out, with a
 *	call to cfg80211_put_bss() (in addition to calling
 *	cfg80211_send_assoc_timeout())
 * @ie: Extra IEs to add to (Re)Association Request frame or %NULL
 * @ie_len: Length of ie buffer in octets
 * @use_mfp: Use management frame protection (IEEE 802.11w) in this association
 * @crypto: crypto settings
 * @prev_bssid: previous BSSID, if not %NULL use reassociate frame
 * @flags:  See &enum cfg80211_assoc_req_flags
 * @ht_capa:  HT Capabilities over-rides.  Values set in ht_capa_mask
 *   will be used in ht_capa.  Un-supported values will be ignored.
 * @ht_capa_mask:  The bits of ht_capa which are to be used.
 */
struct cfg80211_assoc_request {
	struct cfg80211_bss *bss;
	const u8 *ie, *prev_bssid;
	size_t ie_len;
	struct cfg80211_crypto_settings crypto;
	bool use_mfp;
	u32 flags;
	struct ieee80211_ht_cap ht_capa;
	struct ieee80211_ht_cap ht_capa_mask;
};

/**
 * struct cfg80211_deauth_request - Deauthentication request data
 *
 * This structure provides information needed to complete IEEE 802.11
 * deauthentication.
 *
 * @bssid: the BSSID of the BSS to deauthenticate from
 * @ie: Extra IEs to add to Deauthentication frame or %NULL
 * @ie_len: Length of ie buffer in octets
 * @reason_code: The reason code for the deauthentication
 */
struct cfg80211_deauth_request {
	const u8 *bssid;
	const u8 *ie;
	size_t ie_len;
	u16 reason_code;
};

/**
 * struct cfg80211_disassoc_request - Disassociation request data
 *
 * This structure provides information needed to complete IEEE 802.11
 * disassocation.
 *
 * @bss: the BSS to disassociate from
 * @ie: Extra IEs to add to Disassociation frame or %NULL
 * @ie_len: Length of ie buffer in octets
 * @reason_code: The reason code for the disassociation
 * @local_state_change: This is a request for a local state only, i.e., no
 *	Disassociation frame is to be transmitted.
 */
struct cfg80211_disassoc_request {
	struct cfg80211_bss *bss;
	const u8 *ie;
	size_t ie_len;
	u16 reason_code;
	bool local_state_change;
};

/**
 * struct cfg80211_ibss_params - IBSS parameters
 *
 * This structure defines the IBSS parameters for the join_ibss()
 * method.
 *
 * @ssid: The SSID, will always be non-null.
 * @ssid_len: The length of the SSID, will always be non-zero.
 * @bssid: Fixed BSSID requested, maybe be %NULL, if set do not
 *	search for IBSSs with a different BSSID.
 * @channel: The channel to use if no IBSS can be found to join.
 * @channel_type: channel type (HT mode)
 * @channel_fixed: The channel should be fixed -- do not search for
 *	IBSSs to join on other channels.
 * @ie: information element(s) to include in the beacon
 * @ie_len: length of that
 * @beacon_interval: beacon interval to use
 * @privacy: this is a protected network, keys will be configured
 *	after joining
 * @control_port: whether user space controls IEEE 802.1X port, i.e.,
 *	sets/clears %NL80211_STA_FLAG_AUTHORIZED. If true, the driver is
 *	required to assume that the port is unauthorized until authorized by
 *	user space. Otherwise, port is marked authorized by default.
 * @basic_rates: bitmap of basic rates to use when creating the IBSS
 * @mcast_rate: per-band multicast rate index + 1 (0: disabled)
 */
struct cfg80211_ibss_params {
	u8 *ssid;
	u8 *bssid;
	struct ieee80211_channel *channel;
	enum nl80211_channel_type channel_type;
	u8 *ie;
	u8 ssid_len, ie_len;
	u16 beacon_interval;
	u32 basic_rates;
	bool channel_fixed;
	bool privacy;
	bool control_port;
	int mcast_rate[IEEE80211_NUM_BANDS];
};

/**
 * struct cfg80211_connect_params - Connection parameters
 *
 * This structure provides information needed to complete IEEE 802.11
 * authentication and association.
 *
 * @channel: The channel to use or %NULL if not specified (auto-select based
 *	on scan results)
 * @bssid: The AP BSSID or %NULL if not specified (auto-select based on scan
 *	results)
 * @ssid: SSID
 * @ssid_len: Length of ssid in octets
 * @auth_type: Authentication type (algorithm)
 * @ie: IEs for association request
 * @ie_len: Length of assoc_ie in octets
 * @privacy: indicates whether privacy-enabled APs should be used
 * @crypto: crypto settings
 * @key_len: length of WEP key for shared key authentication
 * @key_idx: index of WEP key for shared key authentication
 * @key: WEP key for shared key authentication
 * @flags:  See &enum cfg80211_assoc_req_flags
 * @bg_scan_period:  Background scan period in seconds
 *   or -1 to indicate that default value is to be used.
 * @ht_capa:  HT Capabilities over-rides.  Values set in ht_capa_mask
 *   will be used in ht_capa.  Un-supported values will be ignored.
 * @ht_capa_mask:  The bits of ht_capa which are to be used.
 */
struct cfg80211_connect_params {
	struct ieee80211_channel *channel;
	u8 *bssid;
	u8 *ssid;
	size_t ssid_len;
	enum nl80211_auth_type auth_type;
	u8 *ie;
	size_t ie_len;
	bool privacy;
	struct cfg80211_crypto_settings crypto;
	const u8 *key;
	u8 key_len, key_idx;
	u32 flags;
	int bg_scan_period;
	struct ieee80211_ht_cap ht_capa;
	struct ieee80211_ht_cap ht_capa_mask;
};

/**
 * enum wiphy_params_flags - set_wiphy_params bitfield values
 * @WIPHY_PARAM_RETRY_SHORT: wiphy->retry_short has changed
 * @WIPHY_PARAM_RETRY_LONG: wiphy->retry_long has changed
 * @WIPHY_PARAM_FRAG_THRESHOLD: wiphy->frag_threshold has changed
 * @WIPHY_PARAM_RTS_THRESHOLD: wiphy->rts_threshold has changed
 * @WIPHY_PARAM_COVERAGE_CLASS: coverage class changed
 */
enum wiphy_params_flags {
	WIPHY_PARAM_RETRY_SHORT		= 1 << 0,
	WIPHY_PARAM_RETRY_LONG		= 1 << 1,
	WIPHY_PARAM_FRAG_THRESHOLD	= 1 << 2,
	WIPHY_PARAM_RTS_THRESHOLD	= 1 << 3,
	WIPHY_PARAM_COVERAGE_CLASS	= 1 << 4,
};

/*
 * cfg80211_bitrate_mask - masks for bitrate control
 */
struct cfg80211_bitrate_mask {
	struct {
		u32 legacy;
		u8 mcs[IEEE80211_HT_MCS_MASK_LEN];
	} control[IEEE80211_NUM_BANDS];
};
/**
 * struct cfg80211_pmksa - PMK Security Association
 *
 * This structure is passed to the set/del_pmksa() method for PMKSA
 * caching.
 *
 * @bssid: The AP's BSSID.
 * @pmkid: The PMK material itself.
 */
struct cfg80211_pmksa {
	u8 *bssid;
	u8 *pmkid;
};

/**
 * struct cfg80211_wowlan_trig_pkt_pattern - packet pattern
 * @mask: bitmask where to match pattern and where to ignore bytes,
 *	one bit per byte, in same format as nl80211
 * @pattern: bytes to match where bitmask is 1
 * @pattern_len: length of pattern (in bytes)
 *
 * Internal note: @mask and @pattern are allocated in one chunk of
 * memory, free @mask only!
 */
struct cfg80211_wowlan_trig_pkt_pattern {
	u8 *mask, *pattern;
	int pattern_len;
};

/**
 * struct cfg80211_wowlan - Wake on Wireless-LAN support info
 *
 * This structure defines the enabled WoWLAN triggers for the device.
 * @any: wake up on any activity -- special trigger if device continues
 *	operating as normal during suspend
 * @disconnect: wake up if getting disconnected
 * @magic_pkt: wake up on receiving magic packet
 * @patterns: wake up on receiving packet matching a pattern
 * @n_patterns: number of patterns
 * @gtk_rekey_failure: wake up on GTK rekey failure
 * @eap_identity_req: wake up on EAP identity request packet
 * @four_way_handshake: wake up on 4-way handshake
 * @rfkill_release: wake up when rfkill is released
 */
struct cfg80211_wowlan {
	bool any, disconnect, magic_pkt, gtk_rekey_failure,
	     eap_identity_req, four_way_handshake,
	     rfkill_release;
	struct cfg80211_wowlan_trig_pkt_pattern *patterns;
	int n_patterns;
};

/**
 * struct cfg80211_gtk_rekey_data - rekey data
 * @kek: key encryption key
 * @kck: key confirmation key
 * @replay_ctr: replay counter
 */
struct cfg80211_gtk_rekey_data {
	u8 kek[NL80211_KEK_LEN];
	u8 kck[NL80211_KCK_LEN];
	u8 replay_ctr[NL80211_REPLAY_CTR_LEN];
};

/**
 * struct cfg80211_ops - backend description for wireless configuration
 *
 * This struct is registered by fullmac card drivers and/or wireless stacks
 * in order to handle configuration requests on their interfaces.
 *
 * All callbacks except where otherwise noted should return 0
 * on success or a negative error code.
 *
 * All operations are currently invoked under rtnl for consistency with the
 * wireless extensions but this is subject to reevaluation as soon as this
 * code is used more widely and we have a first user without wext.
 *
 * @suspend: wiphy device needs to be suspended. The variable @wow will
 *	be %NULL or contain the enabled Wake-on-Wireless triggers that are
 *	configured for the device.
 * @resume: wiphy device needs to be resumed
 * @set_wakeup: Called when WoWLAN is enabled/disabled, use this callback
 *	to call device_set_wakeup_enable() to enable/disable wakeup from
 *	the device.
 *
 * @add_virtual_intf: create a new virtual interface with the given name,
 *	must set the struct wireless_dev's iftype. Beware: You must create
 *	the new netdev in the wiphy's network namespace! Returns the struct
 *	wireless_dev, or an ERR_PTR.
 *
 * @del_virtual_intf: remove the virtual interface
 *
 * @change_virtual_intf: change type/configuration of virtual interface,
 *	keep the struct wireless_dev's iftype updated.
 *
 * @add_key: add a key with the given parameters. @mac_addr will be %NULL
 *	when adding a group key.
 *
 * @get_key: get information about the key with the given parameters.
 *	@mac_addr will be %NULL when requesting information for a group
 *	key. All pointers given to the @callback function need not be valid
 *	after it returns. This function should return an error if it is
 *	not possible to retrieve the key, -ENOENT if it doesn't exist.
 *
 * @del_key: remove a key given the @mac_addr (%NULL for a group key)
 *	and @key_index, return -ENOENT if the key doesn't exist.
 *
 * @set_default_key: set the default key on an interface
 *
 * @set_default_mgmt_key: set the default management frame key on an interface
 *
 * @set_rekey_data: give the data necessary for GTK rekeying to the driver
 *
 * @start_ap: Start acting in AP mode defined by the parameters.
 * @change_beacon: Change the beacon parameters for an access point mode
 *	interface. This should reject the call when AP mode wasn't started.
 * @stop_ap: Stop being an AP, including stopping beaconing.
 *
 * @add_station: Add a new station.
 * @del_station: Remove a station; @mac may be NULL to remove all stations.
 * @change_station: Modify a given station. Note that flags changes are not much
 *	validated in cfg80211, in particular the auth/assoc/authorized flags
 *	might come to the driver in invalid combinations -- make sure to check
 *	them, also against the existing state! Also, supported_rates changes are
 *	not checked in station mode -- drivers need to reject (or ignore) them
 *	for anything but TDLS peers.
 * @get_station: get station information for the station identified by @mac
 * @dump_station: dump station callback -- resume dump at index @idx
 *
 * @add_mpath: add a fixed mesh path
 * @del_mpath: delete a given mesh path
 * @change_mpath: change a given mesh path
 * @get_mpath: get a mesh path for the given parameters
 * @dump_mpath: dump mesh path callback -- resume dump at index @idx
 * @join_mesh: join the mesh network with the specified parameters
 * @leave_mesh: leave the current mesh network
 *
 * @get_mesh_config: Get the current mesh configuration
 *
 * @update_mesh_config: Update mesh parameters on a running mesh.
 *	The mask is a bitfield which tells us which parameters to
 *	set, and which to leave alone.
 *
 * @change_bss: Modify parameters for a given BSS.
 *
 * @set_txq_params: Set TX queue parameters
 *
 * @libertas_set_mesh_channel: Only for backward compatibility for libertas,
 *	as it doesn't implement join_mesh and needs to set the channel to
 *	join the mesh instead.
 *
 * @set_monitor_channel: Set the monitor mode channel for the device. If other
 *	interfaces are active this callback should reject the configuration.
 *	If no interfaces are active or the device is down, the channel should
 *	be stored for when a monitor interface becomes active.
<<<<<<< HEAD
 * @set_monitor_enabled: Notify driver that there are only monitor
 *	interfaces running.
=======
>>>>>>> 36eb22e9
 *
 * @scan: Request to do a scan. If returning zero, the scan request is given
 *	the driver, and will be valid until passed to cfg80211_scan_done().
 *	For scan results, call cfg80211_inform_bss(); you can call this outside
 *	the scan/scan_done bracket too.
 *
 * @auth: Request to authenticate with the specified peer
 * @assoc: Request to (re)associate with the specified peer
 * @deauth: Request to deauthenticate from the specified peer
 * @disassoc: Request to disassociate from the specified peer
 *
 * @connect: Connect to the ESS with the specified parameters. When connected,
 *	call cfg80211_connect_result() with status code %WLAN_STATUS_SUCCESS.
 *	If the connection fails for some reason, call cfg80211_connect_result()
 *	with the status from the AP.
 * @disconnect: Disconnect from the BSS/ESS.
 *
 * @join_ibss: Join the specified IBSS (or create if necessary). Once done, call
 *	cfg80211_ibss_joined(), also call that function when changing BSSID due
 *	to a merge.
 * @leave_ibss: Leave the IBSS.
 *
 * @set_wiphy_params: Notify that wiphy parameters have changed;
 *	@changed bitfield (see &enum wiphy_params_flags) describes which values
 *	have changed. The actual parameter values are available in
 *	struct wiphy. If returning an error, no value should be changed.
 *
 * @set_tx_power: set the transmit power according to the parameters,
 *	the power passed is in mBm, to get dBm use MBM_TO_DBM().
 * @get_tx_power: store the current TX power into the dbm variable;
 *	return 0 if successful
 *
 * @set_wds_peer: set the WDS peer for a WDS interface
 *
 * @rfkill_poll: polls the hw rfkill line, use cfg80211 reporting
 *	functions to adjust rfkill hw state
 *
 * @dump_survey: get site survey information.
 *
 * @remain_on_channel: Request the driver to remain awake on the specified
 *	channel for the specified duration to complete an off-channel
 *	operation (e.g., public action frame exchange). When the driver is
 *	ready on the requested channel, it must indicate this with an event
 *	notification by calling cfg80211_ready_on_channel().
 * @cancel_remain_on_channel: Cancel an on-going remain-on-channel operation.
 *	This allows the operation to be terminated prior to timeout based on
 *	the duration value.
 * @mgmt_tx: Transmit a management frame.
 * @mgmt_tx_cancel_wait: Cancel the wait time from transmitting a management
 *	frame on another channel
 *
 * @testmode_cmd: run a test mode command
 * @testmode_dump: Implement a test mode dump. The cb->args[2] and up may be
 *	used by the function, but 0 and 1 must not be touched. Additionally,
 *	return error codes other than -ENOBUFS and -ENOENT will terminate the
 *	dump and return to userspace with an error, so be careful. If any data
 *	was passed in from userspace then the data/len arguments will be present
 *	and point to the data contained in %NL80211_ATTR_TESTDATA.
 *
 * @set_bitrate_mask: set the bitrate mask configuration
 *
 * @set_pmksa: Cache a PMKID for a BSSID. This is mostly useful for fullmac
 *	devices running firmwares capable of generating the (re) association
 *	RSN IE. It allows for faster roaming between WPA2 BSSIDs.
 * @del_pmksa: Delete a cached PMKID.
 * @flush_pmksa: Flush all cached PMKIDs.
 * @set_power_mgmt: Configure WLAN power management. A timeout value of -1
 *	allows the driver to adjust the dynamic ps timeout value.
 * @set_cqm_rssi_config: Configure connection quality monitor RSSI threshold.
 * @set_cqm_txe_config: Configure connection quality monitor TX error
 *	thresholds.
 * @sched_scan_start: Tell the driver to start a scheduled scan.
 * @sched_scan_stop: Tell the driver to stop an ongoing scheduled
 *	scan.  The driver_initiated flag specifies whether the driver
 *	itself has informed that the scan has stopped.
 *
 * @mgmt_frame_register: Notify driver that a management frame type was
 *	registered. Note that this callback may not sleep, and cannot run
 *	concurrently with itself.
 *
 * @set_antenna: Set antenna configuration (tx_ant, rx_ant) on the device.
 *	Parameters are bitmaps of allowed antennas to use for TX/RX. Drivers may
 *	reject TX/RX mask combinations they cannot support by returning -EINVAL
 *	(also see nl80211.h @NL80211_ATTR_WIPHY_ANTENNA_TX).
 *
 * @get_antenna: Get current antenna configuration from device (tx_ant, rx_ant).
 *
 * @set_ringparam: Set tx and rx ring sizes.
 *
 * @get_ringparam: Get tx and rx ring current and maximum sizes.
 *
 * @tdls_mgmt: Transmit a TDLS management frame.
 * @tdls_oper: Perform a high-level TDLS operation (e.g. TDLS link setup).
 *
 * @probe_client: probe an associated client, must return a cookie that it
 *	later passes to cfg80211_probe_status().
 *
 * @set_noack_map: Set the NoAck Map for the TIDs.
 *
 * @get_et_sset_count:  Ethtool API to get string-set count.
 *	See @ethtool_ops.get_sset_count
 *
 * @get_et_stats:  Ethtool API to get a set of u64 stats.
 *	See @ethtool_ops.get_ethtool_stats
 *
 * @get_et_strings:  Ethtool API to get a set of strings to describe stats
 *	and perhaps other supported types of ethtool data-sets.
 *	See @ethtool_ops.get_strings
 *
 * @get_channel: Get the current operating channel for the virtual interface.
 *	For monitor interfaces, it should return %NULL unless there's a single
 *	current monitoring channel.
 */
struct cfg80211_ops {
	int	(*suspend)(struct wiphy *wiphy, struct cfg80211_wowlan *wow);
	int	(*resume)(struct wiphy *wiphy);
	void	(*set_wakeup)(struct wiphy *wiphy, bool enabled);

	struct wireless_dev * (*add_virtual_intf)(struct wiphy *wiphy,
						  char *name,
						  enum nl80211_iftype type,
						  u32 *flags,
						  struct vif_params *params);
	int	(*del_virtual_intf)(struct wiphy *wiphy,
				    struct wireless_dev *wdev);
	int	(*change_virtual_intf)(struct wiphy *wiphy,
				       struct net_device *dev,
				       enum nl80211_iftype type, u32 *flags,
				       struct vif_params *params);

	int	(*add_key)(struct wiphy *wiphy, struct net_device *netdev,
			   u8 key_index, bool pairwise, const u8 *mac_addr,
			   struct key_params *params);
	int	(*get_key)(struct wiphy *wiphy, struct net_device *netdev,
			   u8 key_index, bool pairwise, const u8 *mac_addr,
			   void *cookie,
			   void (*callback)(void *cookie, struct key_params*));
	int	(*del_key)(struct wiphy *wiphy, struct net_device *netdev,
			   u8 key_index, bool pairwise, const u8 *mac_addr);
	int	(*set_default_key)(struct wiphy *wiphy,
				   struct net_device *netdev,
				   u8 key_index, bool unicast, bool multicast);
	int	(*set_default_mgmt_key)(struct wiphy *wiphy,
					struct net_device *netdev,
					u8 key_index);

	int	(*start_ap)(struct wiphy *wiphy, struct net_device *dev,
			    struct cfg80211_ap_settings *settings);
	int	(*change_beacon)(struct wiphy *wiphy, struct net_device *dev,
				 struct cfg80211_beacon_data *info);
	int	(*stop_ap)(struct wiphy *wiphy, struct net_device *dev);


	int	(*add_station)(struct wiphy *wiphy, struct net_device *dev,
			       u8 *mac, struct station_parameters *params);
	int	(*del_station)(struct wiphy *wiphy, struct net_device *dev,
			       u8 *mac);
	int	(*change_station)(struct wiphy *wiphy, struct net_device *dev,
				  u8 *mac, struct station_parameters *params);
	int	(*get_station)(struct wiphy *wiphy, struct net_device *dev,
			       u8 *mac, struct station_info *sinfo);
	int	(*dump_station)(struct wiphy *wiphy, struct net_device *dev,
			       int idx, u8 *mac, struct station_info *sinfo);

	int	(*add_mpath)(struct wiphy *wiphy, struct net_device *dev,
			       u8 *dst, u8 *next_hop);
	int	(*del_mpath)(struct wiphy *wiphy, struct net_device *dev,
			       u8 *dst);
	int	(*change_mpath)(struct wiphy *wiphy, struct net_device *dev,
				  u8 *dst, u8 *next_hop);
	int	(*get_mpath)(struct wiphy *wiphy, struct net_device *dev,
			       u8 *dst, u8 *next_hop,
			       struct mpath_info *pinfo);
	int	(*dump_mpath)(struct wiphy *wiphy, struct net_device *dev,
			       int idx, u8 *dst, u8 *next_hop,
			       struct mpath_info *pinfo);
	int	(*get_mesh_config)(struct wiphy *wiphy,
				struct net_device *dev,
				struct mesh_config *conf);
	int	(*update_mesh_config)(struct wiphy *wiphy,
				      struct net_device *dev, u32 mask,
				      const struct mesh_config *nconf);
	int	(*join_mesh)(struct wiphy *wiphy, struct net_device *dev,
			     const struct mesh_config *conf,
			     const struct mesh_setup *setup);
	int	(*leave_mesh)(struct wiphy *wiphy, struct net_device *dev);

	int	(*change_bss)(struct wiphy *wiphy, struct net_device *dev,
			      struct bss_parameters *params);

	int	(*set_txq_params)(struct wiphy *wiphy, struct net_device *dev,
				  struct ieee80211_txq_params *params);

	int	(*libertas_set_mesh_channel)(struct wiphy *wiphy,
					     struct net_device *dev,
					     struct ieee80211_channel *chan);

	int	(*set_monitor_channel)(struct wiphy *wiphy,
				       struct ieee80211_channel *chan,
				       enum nl80211_channel_type channel_type);

	int	(*scan)(struct wiphy *wiphy,
			struct cfg80211_scan_request *request);

	int	(*auth)(struct wiphy *wiphy, struct net_device *dev,
			struct cfg80211_auth_request *req);
	int	(*assoc)(struct wiphy *wiphy, struct net_device *dev,
			 struct cfg80211_assoc_request *req);
	int	(*deauth)(struct wiphy *wiphy, struct net_device *dev,
			  struct cfg80211_deauth_request *req);
	int	(*disassoc)(struct wiphy *wiphy, struct net_device *dev,
			    struct cfg80211_disassoc_request *req);

	int	(*connect)(struct wiphy *wiphy, struct net_device *dev,
			   struct cfg80211_connect_params *sme);
	int	(*disconnect)(struct wiphy *wiphy, struct net_device *dev,
			      u16 reason_code);

	int	(*join_ibss)(struct wiphy *wiphy, struct net_device *dev,
			     struct cfg80211_ibss_params *params);
	int	(*leave_ibss)(struct wiphy *wiphy, struct net_device *dev);

	int	(*set_wiphy_params)(struct wiphy *wiphy, u32 changed);

	int	(*set_tx_power)(struct wiphy *wiphy,
				enum nl80211_tx_power_setting type, int mbm);
	int	(*get_tx_power)(struct wiphy *wiphy, int *dbm);

	int	(*set_wds_peer)(struct wiphy *wiphy, struct net_device *dev,
				const u8 *addr);

	void	(*rfkill_poll)(struct wiphy *wiphy);

#ifdef CONFIG_NL80211_TESTMODE
	int	(*testmode_cmd)(struct wiphy *wiphy, void *data, int len);
	int	(*testmode_dump)(struct wiphy *wiphy, struct sk_buff *skb,
				 struct netlink_callback *cb,
				 void *data, int len);
#endif

	int	(*set_bitrate_mask)(struct wiphy *wiphy,
				    struct net_device *dev,
				    const u8 *peer,
				    const struct cfg80211_bitrate_mask *mask);

	int	(*dump_survey)(struct wiphy *wiphy, struct net_device *netdev,
			int idx, struct survey_info *info);

	int	(*set_pmksa)(struct wiphy *wiphy, struct net_device *netdev,
			     struct cfg80211_pmksa *pmksa);
	int	(*del_pmksa)(struct wiphy *wiphy, struct net_device *netdev,
			     struct cfg80211_pmksa *pmksa);
	int	(*flush_pmksa)(struct wiphy *wiphy, struct net_device *netdev);

	int	(*remain_on_channel)(struct wiphy *wiphy,
				     struct wireless_dev *wdev,
				     struct ieee80211_channel *chan,
				     enum nl80211_channel_type channel_type,
				     unsigned int duration,
				     u64 *cookie);
	int	(*cancel_remain_on_channel)(struct wiphy *wiphy,
					    struct wireless_dev *wdev,
					    u64 cookie);

	int	(*mgmt_tx)(struct wiphy *wiphy, struct wireless_dev *wdev,
			  struct ieee80211_channel *chan, bool offchan,
			  enum nl80211_channel_type channel_type,
			  bool channel_type_valid, unsigned int wait,
			  const u8 *buf, size_t len, bool no_cck,
			  bool dont_wait_for_ack, u64 *cookie);
	int	(*mgmt_tx_cancel_wait)(struct wiphy *wiphy,
				       struct wireless_dev *wdev,
				       u64 cookie);

	int	(*set_power_mgmt)(struct wiphy *wiphy, struct net_device *dev,
				  bool enabled, int timeout);

	int	(*set_cqm_rssi_config)(struct wiphy *wiphy,
				       struct net_device *dev,
				       s32 rssi_thold, u32 rssi_hyst);

	int	(*set_cqm_txe_config)(struct wiphy *wiphy,
				      struct net_device *dev,
				      u32 rate, u32 pkts, u32 intvl);

	void	(*mgmt_frame_register)(struct wiphy *wiphy,
				       struct wireless_dev *wdev,
				       u16 frame_type, bool reg);

	int	(*set_antenna)(struct wiphy *wiphy, u32 tx_ant, u32 rx_ant);
	int	(*get_antenna)(struct wiphy *wiphy, u32 *tx_ant, u32 *rx_ant);

	int	(*set_ringparam)(struct wiphy *wiphy, u32 tx, u32 rx);
	void	(*get_ringparam)(struct wiphy *wiphy,
				 u32 *tx, u32 *tx_max, u32 *rx, u32 *rx_max);

	int	(*sched_scan_start)(struct wiphy *wiphy,
				struct net_device *dev,
				struct cfg80211_sched_scan_request *request);
	int	(*sched_scan_stop)(struct wiphy *wiphy, struct net_device *dev);

	int	(*set_rekey_data)(struct wiphy *wiphy, struct net_device *dev,
				  struct cfg80211_gtk_rekey_data *data);

	int	(*tdls_mgmt)(struct wiphy *wiphy, struct net_device *dev,
			     u8 *peer, u8 action_code,  u8 dialog_token,
			     u16 status_code, const u8 *buf, size_t len);
	int	(*tdls_oper)(struct wiphy *wiphy, struct net_device *dev,
			     u8 *peer, enum nl80211_tdls_operation oper);

	int	(*probe_client)(struct wiphy *wiphy, struct net_device *dev,
				const u8 *peer, u64 *cookie);

	int	(*set_noack_map)(struct wiphy *wiphy,
				  struct net_device *dev,
				  u16 noack_map);

	int	(*get_et_sset_count)(struct wiphy *wiphy,
				     struct net_device *dev, int sset);
	void	(*get_et_stats)(struct wiphy *wiphy, struct net_device *dev,
				struct ethtool_stats *stats, u64 *data);
	void	(*get_et_strings)(struct wiphy *wiphy, struct net_device *dev,
				  u32 sset, u8 *data);

<<<<<<< HEAD
	void (*set_monitor_enabled)(struct wiphy *wiphy, bool enabled);
=======
	struct ieee80211_channel *
		(*get_channel)(struct wiphy *wiphy,
			       struct wireless_dev *wdev,
			       enum nl80211_channel_type *type);
>>>>>>> 36eb22e9
};

/*
 * wireless hardware and networking interfaces structures
 * and registration/helper functions
 */

/**
 * enum wiphy_flags - wiphy capability flags
 *
 * @WIPHY_FLAG_CUSTOM_REGULATORY:  tells us the driver for this device
 * 	has its own custom regulatory domain and cannot identify the
 * 	ISO / IEC 3166 alpha2 it belongs to. When this is enabled
 * 	we will disregard the first regulatory hint (when the
 * 	initiator is %REGDOM_SET_BY_CORE).
 * @WIPHY_FLAG_STRICT_REGULATORY: tells us the driver for this device will
 *	ignore regulatory domain settings until it gets its own regulatory
 *	domain via its regulatory_hint() unless the regulatory hint is
 *	from a country IE. After its gets its own regulatory domain it will
 *	only allow further regulatory domain settings to further enhance
 *	compliance. For example if channel 13 and 14 are disabled by this
 *	regulatory domain no user regulatory domain can enable these channels
 *	at a later time. This can be used for devices which do not have
 *	calibration information guaranteed for frequencies or settings
 *	outside of its regulatory domain. If used in combination with
 *	WIPHY_FLAG_CUSTOM_REGULATORY the inspected country IE power settings
 *	will be followed.
 * @WIPHY_FLAG_DISABLE_BEACON_HINTS: enable this if your driver needs to ensure
 *	that passive scan flags and beaconing flags may not be lifted by
 *	cfg80211 due to regulatory beacon hints. For more information on beacon
 *	hints read the documenation for regulatory_hint_found_beacon()
 * @WIPHY_FLAG_NETNS_OK: if not set, do not allow changing the netns of this
 *	wiphy at all
 * @WIPHY_FLAG_PS_ON_BY_DEFAULT: if set to true, powersave will be enabled
 *	by default -- this flag will be set depending on the kernel's default
 *	on wiphy_new(), but can be changed by the driver if it has a good
 *	reason to override the default
 * @WIPHY_FLAG_4ADDR_AP: supports 4addr mode even on AP (with a single station
 *	on a VLAN interface)
 * @WIPHY_FLAG_4ADDR_STATION: supports 4addr mode even as a station
 * @WIPHY_FLAG_CONTROL_PORT_PROTOCOL: This device supports setting the
 *	control port protocol ethertype. The device also honours the
 *	control_port_no_encrypt flag.
 * @WIPHY_FLAG_IBSS_RSN: The device supports IBSS RSN.
 * @WIPHY_FLAG_MESH_AUTH: The device supports mesh authentication by routing
 *	auth frames to userspace. See @NL80211_MESH_SETUP_USERSPACE_AUTH.
 * @WIPHY_FLAG_SUPPORTS_SCHED_SCAN: The device supports scheduled scans.
 * @WIPHY_FLAG_SUPPORTS_FW_ROAM: The device supports roaming feature in the
 *	firmware.
 * @WIPHY_FLAG_AP_UAPSD: The device supports uapsd on AP.
 * @WIPHY_FLAG_SUPPORTS_TDLS: The device supports TDLS (802.11z) operation.
 * @WIPHY_FLAG_TDLS_EXTERNAL_SETUP: The device does not handle TDLS (802.11z)
 *	link setup/discovery operations internally. Setup, discovery and
 *	teardown packets should be sent through the @NL80211_CMD_TDLS_MGMT
 *	command. When this flag is not set, @NL80211_CMD_TDLS_OPER should be
 *	used for asking the driver/firmware to perform a TDLS operation.
 * @WIPHY_FLAG_HAVE_AP_SME: device integrates AP SME
 * @WIPHY_FLAG_REPORTS_OBSS: the device will report beacons from other BSSes
 *	when there are virtual interfaces in AP mode by calling
 *	cfg80211_report_obss_beacon().
 * @WIPHY_FLAG_AP_PROBE_RESP_OFFLOAD: When operating as an AP, the device
 *	responds to probe-requests in hardware.
 * @WIPHY_FLAG_OFFCHAN_TX: Device supports direct off-channel TX.
 * @WIPHY_FLAG_HAS_REMAIN_ON_CHANNEL: Device supports remain-on-channel call.
 */
enum wiphy_flags {
	WIPHY_FLAG_CUSTOM_REGULATORY		= BIT(0),
	WIPHY_FLAG_STRICT_REGULATORY		= BIT(1),
	WIPHY_FLAG_DISABLE_BEACON_HINTS		= BIT(2),
	WIPHY_FLAG_NETNS_OK			= BIT(3),
	WIPHY_FLAG_PS_ON_BY_DEFAULT		= BIT(4),
	WIPHY_FLAG_4ADDR_AP			= BIT(5),
	WIPHY_FLAG_4ADDR_STATION		= BIT(6),
	WIPHY_FLAG_CONTROL_PORT_PROTOCOL	= BIT(7),
	WIPHY_FLAG_IBSS_RSN			= BIT(8),
	WIPHY_FLAG_MESH_AUTH			= BIT(10),
	WIPHY_FLAG_SUPPORTS_SCHED_SCAN		= BIT(11),
	/* use hole at 12 */
	WIPHY_FLAG_SUPPORTS_FW_ROAM		= BIT(13),
	WIPHY_FLAG_AP_UAPSD			= BIT(14),
	WIPHY_FLAG_SUPPORTS_TDLS		= BIT(15),
	WIPHY_FLAG_TDLS_EXTERNAL_SETUP		= BIT(16),
	WIPHY_FLAG_HAVE_AP_SME			= BIT(17),
	WIPHY_FLAG_REPORTS_OBSS			= BIT(18),
	WIPHY_FLAG_AP_PROBE_RESP_OFFLOAD	= BIT(19),
	WIPHY_FLAG_OFFCHAN_TX			= BIT(20),
	WIPHY_FLAG_HAS_REMAIN_ON_CHANNEL	= BIT(21),
};

/**
 * struct ieee80211_iface_limit - limit on certain interface types
 * @max: maximum number of interfaces of these types
 * @types: interface types (bits)
 */
struct ieee80211_iface_limit {
	u16 max;
	u16 types;
};

/**
 * struct ieee80211_iface_combination - possible interface combination
 * @limits: limits for the given interface types
 * @n_limits: number of limitations
 * @num_different_channels: can use up to this many different channels
 * @max_interfaces: maximum number of interfaces in total allowed in this
 *	group
 * @beacon_int_infra_match: In this combination, the beacon intervals
 *	between infrastructure and AP types must match. This is required
 *	only in special cases.
 *
 * These examples can be expressed as follows:
 *
 * Allow #STA <= 1, #AP <= 1, matching BI, channels = 1, 2 total:
 *
 *  struct ieee80211_iface_limit limits1[] = {
 *	{ .max = 1, .types = BIT(NL80211_IFTYPE_STATION), },
 *	{ .max = 1, .types = BIT(NL80211_IFTYPE_AP}, },
 *  };
 *  struct ieee80211_iface_combination combination1 = {
 *	.limits = limits1,
 *	.n_limits = ARRAY_SIZE(limits1),
 *	.max_interfaces = 2,
 *	.beacon_int_infra_match = true,
 *  };
 *
 *
 * Allow #{AP, P2P-GO} <= 8, channels = 1, 8 total:
 *
 *  struct ieee80211_iface_limit limits2[] = {
 *	{ .max = 8, .types = BIT(NL80211_IFTYPE_AP) |
 *			     BIT(NL80211_IFTYPE_P2P_GO), },
 *  };
 *  struct ieee80211_iface_combination combination2 = {
 *	.limits = limits2,
 *	.n_limits = ARRAY_SIZE(limits2),
 *	.max_interfaces = 8,
 *	.num_different_channels = 1,
 *  };
 *
 *
 * Allow #STA <= 1, #{P2P-client,P2P-GO} <= 3 on two channels, 4 total.
 * This allows for an infrastructure connection and three P2P connections.
 *
 *  struct ieee80211_iface_limit limits3[] = {
 *	{ .max = 1, .types = BIT(NL80211_IFTYPE_STATION), },
 *	{ .max = 3, .types = BIT(NL80211_IFTYPE_P2P_GO) |
 *			     BIT(NL80211_IFTYPE_P2P_CLIENT), },
 *  };
 *  struct ieee80211_iface_combination combination3 = {
 *	.limits = limits3,
 *	.n_limits = ARRAY_SIZE(limits3),
 *	.max_interfaces = 4,
 *	.num_different_channels = 2,
 *  };
 */
struct ieee80211_iface_combination {
	const struct ieee80211_iface_limit *limits;
	u32 num_different_channels;
	u16 max_interfaces;
	u8 n_limits;
	bool beacon_int_infra_match;
};

struct mac_address {
	u8 addr[ETH_ALEN];
};

struct ieee80211_txrx_stypes {
	u16 tx, rx;
};

/**
 * enum wiphy_wowlan_support_flags - WoWLAN support flags
 * @WIPHY_WOWLAN_ANY: supports wakeup for the special "any"
 *	trigger that keeps the device operating as-is and
 *	wakes up the host on any activity, for example a
 *	received packet that passed filtering; note that the
 *	packet should be preserved in that case
 * @WIPHY_WOWLAN_MAGIC_PKT: supports wakeup on magic packet
 *	(see nl80211.h)
 * @WIPHY_WOWLAN_DISCONNECT: supports wakeup on disconnect
 * @WIPHY_WOWLAN_SUPPORTS_GTK_REKEY: supports GTK rekeying while asleep
 * @WIPHY_WOWLAN_GTK_REKEY_FAILURE: supports wakeup on GTK rekey failure
 * @WIPHY_WOWLAN_EAP_IDENTITY_REQ: supports wakeup on EAP identity request
 * @WIPHY_WOWLAN_4WAY_HANDSHAKE: supports wakeup on 4-way handshake failure
 * @WIPHY_WOWLAN_RFKILL_RELEASE: supports wakeup on RF-kill release
 */
enum wiphy_wowlan_support_flags {
	WIPHY_WOWLAN_ANY		= BIT(0),
	WIPHY_WOWLAN_MAGIC_PKT		= BIT(1),
	WIPHY_WOWLAN_DISCONNECT		= BIT(2),
	WIPHY_WOWLAN_SUPPORTS_GTK_REKEY	= BIT(3),
	WIPHY_WOWLAN_GTK_REKEY_FAILURE	= BIT(4),
	WIPHY_WOWLAN_EAP_IDENTITY_REQ	= BIT(5),
	WIPHY_WOWLAN_4WAY_HANDSHAKE	= BIT(6),
	WIPHY_WOWLAN_RFKILL_RELEASE	= BIT(7),
};

/**
 * struct wiphy_wowlan_support - WoWLAN support data
 * @flags: see &enum wiphy_wowlan_support_flags
 * @n_patterns: number of supported wakeup patterns
 *	(see nl80211.h for the pattern definition)
 * @pattern_max_len: maximum length of each pattern
 * @pattern_min_len: minimum length of each pattern
 */
struct wiphy_wowlan_support {
	u32 flags;
	int n_patterns;
	int pattern_max_len;
	int pattern_min_len;
};

/**
 * struct wiphy - wireless hardware description
 * @reg_notifier: the driver's regulatory notification callback,
 *	note that if your driver uses wiphy_apply_custom_regulatory()
 *	the reg_notifier's request can be passed as NULL
 * @regd: the driver's regulatory domain, if one was requested via
 * 	the regulatory_hint() API. This can be used by the driver
 *	on the reg_notifier() if it chooses to ignore future
 *	regulatory domain changes caused by other drivers.
 * @signal_type: signal type reported in &struct cfg80211_bss.
 * @cipher_suites: supported cipher suites
 * @n_cipher_suites: number of supported cipher suites
 * @retry_short: Retry limit for short frames (dot11ShortRetryLimit)
 * @retry_long: Retry limit for long frames (dot11LongRetryLimit)
 * @frag_threshold: Fragmentation threshold (dot11FragmentationThreshold);
 *	-1 = fragmentation disabled, only odd values >= 256 used
 * @rts_threshold: RTS threshold (dot11RTSThreshold); -1 = RTS/CTS disabled
 * @_net: the network namespace this wiphy currently lives in
 * @perm_addr: permanent MAC address of this device
 * @addr_mask: If the device supports multiple MAC addresses by masking,
 *	set this to a mask with variable bits set to 1, e.g. if the last
 *	four bits are variable then set it to 00:...:00:0f. The actual
 *	variable bits shall be determined by the interfaces added, with
 *	interfaces not matching the mask being rejected to be brought up.
 * @n_addresses: number of addresses in @addresses.
 * @addresses: If the device has more than one address, set this pointer
 *	to a list of addresses (6 bytes each). The first one will be used
 *	by default for perm_addr. In this case, the mask should be set to
 *	all-zeroes. In this case it is assumed that the device can handle
 *	the same number of arbitrary MAC addresses.
 * @registered: protects ->resume and ->suspend sysfs callbacks against
 *	unregister hardware
 * @debugfsdir: debugfs directory used for this wiphy, will be renamed
 *	automatically on wiphy renames
 * @dev: (virtual) struct device for this wiphy
 * @registered: helps synchronize suspend/resume with wiphy unregister
 * @wext: wireless extension handlers
 * @priv: driver private data (sized according to wiphy_new() parameter)
 * @interface_modes: bitmask of interfaces types valid for this wiphy,
 *	must be set by driver
 * @iface_combinations: Valid interface combinations array, should not
 *	list single interface types.
 * @n_iface_combinations: number of entries in @iface_combinations array.
 * @software_iftypes: bitmask of software interface types, these are not
 *	subject to any restrictions since they are purely managed in SW.
 * @flags: wiphy flags, see &enum wiphy_flags
 * @features: features advertised to nl80211, see &enum nl80211_feature_flags.
 * @bss_priv_size: each BSS struct has private data allocated with it,
 *	this variable determines its size
 * @max_scan_ssids: maximum number of SSIDs the device can scan for in
 *	any given scan
 * @max_sched_scan_ssids: maximum number of SSIDs the device can scan
 *	for in any given scheduled scan
 * @max_match_sets: maximum number of match sets the device can handle
 *	when performing a scheduled scan, 0 if filtering is not
 *	supported.
 * @max_scan_ie_len: maximum length of user-controlled IEs device can
 *	add to probe request frames transmitted during a scan, must not
 *	include fixed IEs like supported rates
 * @max_sched_scan_ie_len: same as max_scan_ie_len, but for scheduled
 *	scans
 * @coverage_class: current coverage class
 * @fw_version: firmware version for ethtool reporting
 * @hw_version: hardware version for ethtool reporting
 * @max_num_pmkids: maximum number of PMKIDs supported by device
 * @privid: a pointer that drivers can use to identify if an arbitrary
 *	wiphy is theirs, e.g. in global notifiers
 * @bands: information about bands/channels supported by this device
 *
 * @mgmt_stypes: bitmasks of frame subtypes that can be subscribed to or
 *	transmitted through nl80211, points to an array indexed by interface
 *	type
 *
 * @available_antennas_tx: bitmap of antennas which are available to be
 *	configured as TX antennas. Antenna configuration commands will be
 *	rejected unless this or @available_antennas_rx is set.
 *
 * @available_antennas_rx: bitmap of antennas which are available to be
 *	configured as RX antennas. Antenna configuration commands will be
 *	rejected unless this or @available_antennas_tx is set.
 *
 * @probe_resp_offload:
 *	 Bitmap of supported protocols for probe response offloading.
 *	 See &enum nl80211_probe_resp_offload_support_attr. Only valid
 *	 when the wiphy flag @WIPHY_FLAG_AP_PROBE_RESP_OFFLOAD is set.
 *
 * @max_remain_on_channel_duration: Maximum time a remain-on-channel operation
 *	may request, if implemented.
 *
 * @wowlan: WoWLAN support information
 *
 * @ap_sme_capa: AP SME capabilities, flags from &enum nl80211_ap_sme_features.
 * @ht_capa_mod_mask:  Specify what ht_cap values can be over-ridden.
 *	If null, then none can be over-ridden.
 */
struct wiphy {
	/* assign these fields before you register the wiphy */

	/* permanent MAC address(es) */
	u8 perm_addr[ETH_ALEN];
	u8 addr_mask[ETH_ALEN];

	struct mac_address *addresses;

	const struct ieee80211_txrx_stypes *mgmt_stypes;

	const struct ieee80211_iface_combination *iface_combinations;
	int n_iface_combinations;
	u16 software_iftypes;

	u16 n_addresses;

	/* Supported interface modes, OR together BIT(NL80211_IFTYPE_...) */
	u16 interface_modes;

	u32 flags, features;

	u32 ap_sme_capa;

	enum cfg80211_signal_type signal_type;

	int bss_priv_size;
	u8 max_scan_ssids;
	u8 max_sched_scan_ssids;
	u8 max_match_sets;
	u16 max_scan_ie_len;
	u16 max_sched_scan_ie_len;

	int n_cipher_suites;
	const u32 *cipher_suites;

	u8 retry_short;
	u8 retry_long;
	u32 frag_threshold;
	u32 rts_threshold;
	u8 coverage_class;

	char fw_version[ETHTOOL_BUSINFO_LEN];
	u32 hw_version;

#ifdef CONFIG_PM
	struct wiphy_wowlan_support wowlan;
#endif

	u16 max_remain_on_channel_duration;

	u8 max_num_pmkids;

	u32 available_antennas_tx;
	u32 available_antennas_rx;

	/*
	 * Bitmap of supported protocols for probe response offloading
	 * see &enum nl80211_probe_resp_offload_support_attr. Only valid
	 * when the wiphy flag @WIPHY_FLAG_AP_PROBE_RESP_OFFLOAD is set.
	 */
	u32 probe_resp_offload;

	/* If multiple wiphys are registered and you're handed e.g.
	 * a regular netdev with assigned ieee80211_ptr, you won't
	 * know whether it points to a wiphy your driver has registered
	 * or not. Assign this to something global to your driver to
	 * help determine whether you own this wiphy or not. */
	const void *privid;

	struct ieee80211_supported_band *bands[IEEE80211_NUM_BANDS];

	/* Lets us get back the wiphy on the callback */
	int (*reg_notifier)(struct wiphy *wiphy,
			    struct regulatory_request *request);

	/* fields below are read-only, assigned by cfg80211 */

	const struct ieee80211_regdomain *regd;

	/* the item in /sys/class/ieee80211/ points to this,
	 * you need use set_wiphy_dev() (see below) */
	struct device dev;

	/* protects ->resume, ->suspend sysfs callbacks against unregister hw */
	bool registered;

	/* dir in debugfs: ieee80211/<wiphyname> */
	struct dentry *debugfsdir;

	const struct ieee80211_ht_cap *ht_capa_mod_mask;

#ifdef CONFIG_NET_NS
	/* the network namespace this phy lives in currently */
	struct net *_net;
#endif

#ifdef CONFIG_CFG80211_WEXT
	const struct iw_handler_def *wext;
#endif

	char priv[0] __attribute__((__aligned__(NETDEV_ALIGN)));
};

static inline struct net *wiphy_net(struct wiphy *wiphy)
{
	return read_pnet(&wiphy->_net);
}

static inline void wiphy_net_set(struct wiphy *wiphy, struct net *net)
{
	write_pnet(&wiphy->_net, net);
}

/**
 * wiphy_priv - return priv from wiphy
 *
 * @wiphy: the wiphy whose priv pointer to return
 */
static inline void *wiphy_priv(struct wiphy *wiphy)
{
	BUG_ON(!wiphy);
	return &wiphy->priv;
}

/**
 * priv_to_wiphy - return the wiphy containing the priv
 *
 * @priv: a pointer previously returned by wiphy_priv
 */
static inline struct wiphy *priv_to_wiphy(void *priv)
{
	BUG_ON(!priv);
	return container_of(priv, struct wiphy, priv);
}

/**
 * set_wiphy_dev - set device pointer for wiphy
 *
 * @wiphy: The wiphy whose device to bind
 * @dev: The device to parent it to
 */
static inline void set_wiphy_dev(struct wiphy *wiphy, struct device *dev)
{
	wiphy->dev.parent = dev;
}

/**
 * wiphy_dev - get wiphy dev pointer
 *
 * @wiphy: The wiphy whose device struct to look up
 */
static inline struct device *wiphy_dev(struct wiphy *wiphy)
{
	return wiphy->dev.parent;
}

/**
 * wiphy_name - get wiphy name
 *
 * @wiphy: The wiphy whose name to return
 */
static inline const char *wiphy_name(const struct wiphy *wiphy)
{
	return dev_name(&wiphy->dev);
}

/**
 * wiphy_new - create a new wiphy for use with cfg80211
 *
 * @ops: The configuration operations for this device
 * @sizeof_priv: The size of the private area to allocate
 *
 * Create a new wiphy and associate the given operations with it.
 * @sizeof_priv bytes are allocated for private use.
 *
 * The returned pointer must be assigned to each netdev's
 * ieee80211_ptr for proper operation.
 */
struct wiphy *wiphy_new(const struct cfg80211_ops *ops, int sizeof_priv);

/**
 * wiphy_register - register a wiphy with cfg80211
 *
 * @wiphy: The wiphy to register.
 *
 * Returns a non-negative wiphy index or a negative error code.
 */
extern int wiphy_register(struct wiphy *wiphy);

/**
 * wiphy_unregister - deregister a wiphy from cfg80211
 *
 * @wiphy: The wiphy to unregister.
 *
 * After this call, no more requests can be made with this priv
 * pointer, but the call may sleep to wait for an outstanding
 * request that is being handled.
 */
extern void wiphy_unregister(struct wiphy *wiphy);

/**
 * wiphy_free - free wiphy
 *
 * @wiphy: The wiphy to free
 */
extern void wiphy_free(struct wiphy *wiphy);

/* internal structs */
struct cfg80211_conn;
struct cfg80211_internal_bss;
struct cfg80211_cached_keys;

/**
 * struct wireless_dev - wireless device state
 *
 * For netdevs, this structure must be allocated by the driver
 * that uses the ieee80211_ptr field in struct net_device (this
 * is intentional so it can be allocated along with the netdev.)
 * It need not be registered then as netdev registration will
 * be intercepted by cfg80211 to see the new wireless device.
 *
 * For non-netdev uses, it must also be allocated by the driver
 * in response to the cfg80211 callbacks that require it, as
 * there's no netdev registration in that case it may not be
 * allocated outside of callback operations that return it.
 *
 * @wiphy: pointer to hardware description
 * @iftype: interface type
 * @list: (private) Used to collect the interfaces
 * @netdev: (private) Used to reference back to the netdev, may be %NULL
 * @identifier: (private) Identifier used in nl80211 to identify this
 *	wireless device if it has no netdev
 * @current_bss: (private) Used by the internal configuration code
 * @channel: (private) Used by the internal configuration code to track
 *	the user-set AP, monitor and WDS channel
 * @preset_chan: (private) Used by the internal configuration code to
 *	track the channel to be used for AP later
 * @preset_chantype: (private) the corresponding channel type
 * @bssid: (private) Used by the internal configuration code
 * @ssid: (private) Used by the internal configuration code
 * @ssid_len: (private) Used by the internal configuration code
 * @mesh_id_len: (private) Used by the internal configuration code
 * @mesh_id_up_len: (private) Used by the internal configuration code
 * @wext: (private) Used by the internal wireless extensions compat code
 * @use_4addr: indicates 4addr mode is used on this interface, must be
 *	set by driver (if supported) on add_interface BEFORE registering the
 *	netdev and may otherwise be used by driver read-only, will be update
 *	by cfg80211 on change_interface
 * @mgmt_registrations: list of registrations for management frames
 * @mgmt_registrations_lock: lock for the list
 * @mtx: mutex used to lock data in this struct
 * @cleanup_work: work struct used for cleanup that can't be done directly
 * @beacon_interval: beacon interval used on this device for transmitting
 *	beacons, 0 when not valid
 */
struct wireless_dev {
	struct wiphy *wiphy;
	enum nl80211_iftype iftype;

	/* the remainder of this struct should be private to cfg80211 */
	struct list_head list;
	struct net_device *netdev;

	u32 identifier;

	struct list_head mgmt_registrations;
	spinlock_t mgmt_registrations_lock;

	struct mutex mtx;

	struct work_struct cleanup_work;

	bool use_4addr;

	/* currently used for IBSS and SME - might be rearranged later */
	u8 ssid[IEEE80211_MAX_SSID_LEN];
	u8 ssid_len, mesh_id_len, mesh_id_up_len;
	enum {
		CFG80211_SME_IDLE,
		CFG80211_SME_CONNECTING,
		CFG80211_SME_CONNECTED,
	} sme_state;
	struct cfg80211_conn *conn;
	struct cfg80211_cached_keys *connect_keys;

	struct list_head event_list;
	spinlock_t event_lock;

	struct cfg80211_internal_bss *current_bss; /* associated / joined */
	struct ieee80211_channel *preset_chan;
	enum nl80211_channel_type preset_chantype;

	/* for AP and mesh channel tracking */
	struct ieee80211_channel *channel;

	bool ibss_fixed;

	bool ps;
	int ps_timeout;

	int beacon_interval;

	u32 ap_unexpected_nlpid;

#ifdef CONFIG_CFG80211_WEXT
	/* wext data */
	struct {
		struct cfg80211_ibss_params ibss;
		struct cfg80211_connect_params connect;
		struct cfg80211_cached_keys *keys;
		u8 *ie;
		size_t ie_len;
		u8 bssid[ETH_ALEN], prev_bssid[ETH_ALEN];
		u8 ssid[IEEE80211_MAX_SSID_LEN];
		s8 default_key, default_mgmt_key;
		bool prev_bssid_valid;
	} wext;
#endif
};

/**
 * wdev_priv - return wiphy priv from wireless_dev
 *
 * @wdev: The wireless device whose wiphy's priv pointer to return
 */
static inline void *wdev_priv(struct wireless_dev *wdev)
{
	BUG_ON(!wdev);
	return wiphy_priv(wdev->wiphy);
}

/**
 * DOC: Utility functions
 *
 * cfg80211 offers a number of utility functions that can be useful.
 */

/**
 * ieee80211_channel_to_frequency - convert channel number to frequency
 * @chan: channel number
 * @band: band, necessary due to channel number overlap
 */
extern int ieee80211_channel_to_frequency(int chan, enum ieee80211_band band);

/**
 * ieee80211_frequency_to_channel - convert frequency to channel number
 * @freq: center frequency
 */
extern int ieee80211_frequency_to_channel(int freq);

/*
 * Name indirection necessary because the ieee80211 code also has
 * a function named "ieee80211_get_channel", so if you include
 * cfg80211's header file you get cfg80211's version, if you try
 * to include both header files you'll (rightfully!) get a symbol
 * clash.
 */
extern struct ieee80211_channel *__ieee80211_get_channel(struct wiphy *wiphy,
							 int freq);
/**
 * ieee80211_get_channel - get channel struct from wiphy for specified frequency
 * @wiphy: the struct wiphy to get the channel for
 * @freq: the center frequency of the channel
 */
static inline struct ieee80211_channel *
ieee80211_get_channel(struct wiphy *wiphy, int freq)
{
	return __ieee80211_get_channel(wiphy, freq);
}

/**
 * ieee80211_get_response_rate - get basic rate for a given rate
 *
 * @sband: the band to look for rates in
 * @basic_rates: bitmap of basic rates
 * @bitrate: the bitrate for which to find the basic rate
 *
 * This function returns the basic rate corresponding to a given
 * bitrate, that is the next lower bitrate contained in the basic
 * rate map, which is, for this function, given as a bitmap of
 * indices of rates in the band's bitrate table.
 */
struct ieee80211_rate *
ieee80211_get_response_rate(struct ieee80211_supported_band *sband,
			    u32 basic_rates, int bitrate);

/*
 * Radiotap parsing functions -- for controlled injection support
 *
 * Implemented in net/wireless/radiotap.c
 * Documentation in Documentation/networking/radiotap-headers.txt
 */

struct radiotap_align_size {
	uint8_t align:4, size:4;
};

struct ieee80211_radiotap_namespace {
	const struct radiotap_align_size *align_size;
	int n_bits;
	uint32_t oui;
	uint8_t subns;
};

struct ieee80211_radiotap_vendor_namespaces {
	const struct ieee80211_radiotap_namespace *ns;
	int n_ns;
};

/**
 * struct ieee80211_radiotap_iterator - tracks walk thru present radiotap args
 * @this_arg_index: index of current arg, valid after each successful call
 *	to ieee80211_radiotap_iterator_next()
 * @this_arg: pointer to current radiotap arg; it is valid after each
 *	call to ieee80211_radiotap_iterator_next() but also after
 *	ieee80211_radiotap_iterator_init() where it will point to
 *	the beginning of the actual data portion
 * @this_arg_size: length of the current arg, for convenience
 * @current_namespace: pointer to the current namespace definition
 *	(or internally %NULL if the current namespace is unknown)
 * @is_radiotap_ns: indicates whether the current namespace is the default
 *	radiotap namespace or not
 *
 * @_rtheader: pointer to the radiotap header we are walking through
 * @_max_length: length of radiotap header in cpu byte ordering
 * @_arg_index: next argument index
 * @_arg: next argument pointer
 * @_next_bitmap: internal pointer to next present u32
 * @_bitmap_shifter: internal shifter for curr u32 bitmap, b0 set == arg present
 * @_vns: vendor namespace definitions
 * @_next_ns_data: beginning of the next namespace's data
 * @_reset_on_ext: internal; reset the arg index to 0 when going to the
 *	next bitmap word
 *
 * Describes the radiotap parser state. Fields prefixed with an underscore
 * must not be used by users of the parser, only by the parser internally.
 */

struct ieee80211_radiotap_iterator {
	struct ieee80211_radiotap_header *_rtheader;
	const struct ieee80211_radiotap_vendor_namespaces *_vns;
	const struct ieee80211_radiotap_namespace *current_namespace;

	unsigned char *_arg, *_next_ns_data;
	__le32 *_next_bitmap;

	unsigned char *this_arg;
	int this_arg_index;
	int this_arg_size;

	int is_radiotap_ns;

	int _max_length;
	int _arg_index;
	uint32_t _bitmap_shifter;
	int _reset_on_ext;
};

extern int ieee80211_radiotap_iterator_init(
	struct ieee80211_radiotap_iterator *iterator,
	struct ieee80211_radiotap_header *radiotap_header,
	int max_length, const struct ieee80211_radiotap_vendor_namespaces *vns);

extern int ieee80211_radiotap_iterator_next(
	struct ieee80211_radiotap_iterator *iterator);


extern const unsigned char rfc1042_header[6];
extern const unsigned char bridge_tunnel_header[6];

/**
 * ieee80211_get_hdrlen_from_skb - get header length from data
 *
 * Given an skb with a raw 802.11 header at the data pointer this function
 * returns the 802.11 header length in bytes (not including encryption
 * headers). If the data in the sk_buff is too short to contain a valid 802.11
 * header the function returns 0.
 *
 * @skb: the frame
 */
unsigned int ieee80211_get_hdrlen_from_skb(const struct sk_buff *skb);

/**
 * ieee80211_hdrlen - get header length in bytes from frame control
 * @fc: frame control field in little-endian format
 */
unsigned int __attribute_const__ ieee80211_hdrlen(__le16 fc);

/**
 * DOC: Data path helpers
 *
 * In addition to generic utilities, cfg80211 also offers
 * functions that help implement the data path for devices
 * that do not do the 802.11/802.3 conversion on the device.
 */

/**
 * ieee80211_data_to_8023 - convert an 802.11 data frame to 802.3
 * @skb: the 802.11 data frame
 * @addr: the device MAC address
 * @iftype: the virtual interface type
 */
int ieee80211_data_to_8023(struct sk_buff *skb, const u8 *addr,
			   enum nl80211_iftype iftype);

/**
 * ieee80211_data_from_8023 - convert an 802.3 frame to 802.11
 * @skb: the 802.3 frame
 * @addr: the device MAC address
 * @iftype: the virtual interface type
 * @bssid: the network bssid (used only for iftype STATION and ADHOC)
 * @qos: build 802.11 QoS data frame
 */
int ieee80211_data_from_8023(struct sk_buff *skb, const u8 *addr,
			     enum nl80211_iftype iftype, u8 *bssid, bool qos);

/**
 * ieee80211_amsdu_to_8023s - decode an IEEE 802.11n A-MSDU frame
 *
 * Decode an IEEE 802.11n A-MSDU frame and convert it to a list of
 * 802.3 frames. The @list will be empty if the decode fails. The
 * @skb is consumed after the function returns.
 *
 * @skb: The input IEEE 802.11n A-MSDU frame.
 * @list: The output list of 802.3 frames. It must be allocated and
 *	initialized by by the caller.
 * @addr: The device MAC address.
 * @iftype: The device interface type.
 * @extra_headroom: The hardware extra headroom for SKBs in the @list.
 * @has_80211_header: Set it true if SKB is with IEEE 802.11 header.
 */
void ieee80211_amsdu_to_8023s(struct sk_buff *skb, struct sk_buff_head *list,
			      const u8 *addr, enum nl80211_iftype iftype,
			      const unsigned int extra_headroom,
			      bool has_80211_header);

/**
 * cfg80211_classify8021d - determine the 802.1p/1d tag for a data frame
 * @skb: the data frame
 */
unsigned int cfg80211_classify8021d(struct sk_buff *skb);

/**
 * cfg80211_find_ie - find information element in data
 *
 * @eid: element ID
 * @ies: data consisting of IEs
 * @len: length of data
 *
 * This function will return %NULL if the element ID could
 * not be found or if the element is invalid (claims to be
 * longer than the given data), or a pointer to the first byte
 * of the requested element, that is the byte containing the
 * element ID. There are no checks on the element length
 * other than having to fit into the given data.
 */
const u8 *cfg80211_find_ie(u8 eid, const u8 *ies, int len);

/**
 * cfg80211_find_vendor_ie - find vendor specific information element in data
 *
 * @oui: vendor OUI
 * @oui_type: vendor-specific OUI type
 * @ies: data consisting of IEs
 * @len: length of data
 *
 * This function will return %NULL if the vendor specific element ID
 * could not be found or if the element is invalid (claims to be
 * longer than the given data), or a pointer to the first byte
 * of the requested element, that is the byte containing the
 * element ID. There are no checks on the element length
 * other than having to fit into the given data.
 */
const u8 *cfg80211_find_vendor_ie(unsigned int oui, u8 oui_type,
				  const u8 *ies, int len);

/**
 * DOC: Regulatory enforcement infrastructure
 *
 * TODO
 */

/**
 * regulatory_hint - driver hint to the wireless core a regulatory domain
 * @wiphy: the wireless device giving the hint (used only for reporting
 *	conflicts)
 * @alpha2: the ISO/IEC 3166 alpha2 the driver claims its regulatory domain
 * 	should be in. If @rd is set this should be NULL. Note that if you
 * 	set this to NULL you should still set rd->alpha2 to some accepted
 * 	alpha2.
 *
 * Wireless drivers can use this function to hint to the wireless core
 * what it believes should be the current regulatory domain by
 * giving it an ISO/IEC 3166 alpha2 country code it knows its regulatory
 * domain should be in or by providing a completely build regulatory domain.
 * If the driver provides an ISO/IEC 3166 alpha2 userspace will be queried
 * for a regulatory domain structure for the respective country.
 *
 * The wiphy must have been registered to cfg80211 prior to this call.
 * For cfg80211 drivers this means you must first use wiphy_register(),
 * for mac80211 drivers you must first use ieee80211_register_hw().
 *
 * Drivers should check the return value, its possible you can get
 * an -ENOMEM.
 */
extern int regulatory_hint(struct wiphy *wiphy, const char *alpha2);

/**
 * wiphy_apply_custom_regulatory - apply a custom driver regulatory domain
 * @wiphy: the wireless device we want to process the regulatory domain on
 * @regd: the custom regulatory domain to use for this wiphy
 *
 * Drivers can sometimes have custom regulatory domains which do not apply
 * to a specific country. Drivers can use this to apply such custom regulatory
 * domains. This routine must be called prior to wiphy registration. The
 * custom regulatory domain will be trusted completely and as such previous
 * default channel settings will be disregarded. If no rule is found for a
 * channel on the regulatory domain the channel will be disabled.
 */
extern void wiphy_apply_custom_regulatory(
	struct wiphy *wiphy,
	const struct ieee80211_regdomain *regd);

/**
 * freq_reg_info - get regulatory information for the given frequency
 * @wiphy: the wiphy for which we want to process this rule for
 * @center_freq: Frequency in KHz for which we want regulatory information for
 * @desired_bw_khz: the desired max bandwidth you want to use per
 *	channel. Note that this is still 20 MHz if you want to use HT40
 *	as HT40 makes use of two channels for its 40 MHz width bandwidth.
 *	If set to 0 we'll assume you want the standard 20 MHz.
 * @reg_rule: the regulatory rule which we have for this frequency
 *
 * Use this function to get the regulatory rule for a specific frequency on
 * a given wireless device. If the device has a specific regulatory domain
 * it wants to follow we respect that unless a country IE has been received
 * and processed already.
 *
 * Returns 0 if it was able to find a valid regulatory rule which does
 * apply to the given center_freq otherwise it returns non-zero. It will
 * also return -ERANGE if we determine the given center_freq does not even have
 * a regulatory rule for a frequency range in the center_freq's band. See
 * freq_in_rule_band() for our current definition of a band -- this is purely
 * subjective and right now its 802.11 specific.
 */
extern int freq_reg_info(struct wiphy *wiphy,
			 u32 center_freq,
			 u32 desired_bw_khz,
			 const struct ieee80211_reg_rule **reg_rule);

/*
 * callbacks for asynchronous cfg80211 methods, notification
 * functions and BSS handling helpers
 */

/**
 * cfg80211_scan_done - notify that scan finished
 *
 * @request: the corresponding scan request
 * @aborted: set to true if the scan was aborted for any reason,
 *	userspace will be notified of that
 */
void cfg80211_scan_done(struct cfg80211_scan_request *request, bool aborted);

/**
 * cfg80211_sched_scan_results - notify that new scan results are available
 *
 * @wiphy: the wiphy which got scheduled scan results
 */
void cfg80211_sched_scan_results(struct wiphy *wiphy);

/**
 * cfg80211_sched_scan_stopped - notify that the scheduled scan has stopped
 *
 * @wiphy: the wiphy on which the scheduled scan stopped
 *
 * The driver can call this function to inform cfg80211 that the
 * scheduled scan had to be stopped, for whatever reason.  The driver
 * is then called back via the sched_scan_stop operation when done.
 */
void cfg80211_sched_scan_stopped(struct wiphy *wiphy);

/**
 * cfg80211_inform_bss_frame - inform cfg80211 of a received BSS frame
 *
 * @wiphy: the wiphy reporting the BSS
 * @channel: The channel the frame was received on
 * @mgmt: the management frame (probe response or beacon)
 * @len: length of the management frame
 * @signal: the signal strength, type depends on the wiphy's signal_type
 * @gfp: context flags
 *
 * This informs cfg80211 that BSS information was found and
 * the BSS should be updated/added.
 *
 * NOTE: Returns a referenced struct, must be released with cfg80211_put_bss()!
 */
struct cfg80211_bss * __must_check
cfg80211_inform_bss_frame(struct wiphy *wiphy,
			  struct ieee80211_channel *channel,
			  struct ieee80211_mgmt *mgmt, size_t len,
			  s32 signal, gfp_t gfp);

/**
 * cfg80211_inform_bss - inform cfg80211 of a new BSS
 *
 * @wiphy: the wiphy reporting the BSS
 * @channel: The channel the frame was received on
 * @bssid: the BSSID of the BSS
 * @tsf: the TSF sent by the peer in the beacon/probe response (or 0)
 * @capability: the capability field sent by the peer
 * @beacon_interval: the beacon interval announced by the peer
 * @ie: additional IEs sent by the peer
 * @ielen: length of the additional IEs
 * @signal: the signal strength, type depends on the wiphy's signal_type
 * @gfp: context flags
 *
 * This informs cfg80211 that BSS information was found and
 * the BSS should be updated/added.
 *
 * NOTE: Returns a referenced struct, must be released with cfg80211_put_bss()!
 */
struct cfg80211_bss * __must_check
cfg80211_inform_bss(struct wiphy *wiphy,
		    struct ieee80211_channel *channel,
		    const u8 *bssid, u64 tsf, u16 capability,
		    u16 beacon_interval, const u8 *ie, size_t ielen,
		    s32 signal, gfp_t gfp);

struct cfg80211_bss *cfg80211_get_bss(struct wiphy *wiphy,
				      struct ieee80211_channel *channel,
				      const u8 *bssid,
				      const u8 *ssid, size_t ssid_len,
				      u16 capa_mask, u16 capa_val);
static inline struct cfg80211_bss *
cfg80211_get_ibss(struct wiphy *wiphy,
		  struct ieee80211_channel *channel,
		  const u8 *ssid, size_t ssid_len)
{
	return cfg80211_get_bss(wiphy, channel, NULL, ssid, ssid_len,
				WLAN_CAPABILITY_IBSS, WLAN_CAPABILITY_IBSS);
}

struct cfg80211_bss *cfg80211_get_mesh(struct wiphy *wiphy,
				       struct ieee80211_channel *channel,
				       const u8 *meshid, size_t meshidlen,
				       const u8 *meshcfg);
/**
 * cfg80211_ref_bss - reference BSS struct
 * @bss: the BSS struct to reference
 *
 * Increments the refcount of the given BSS struct.
 */
void cfg80211_ref_bss(struct cfg80211_bss *bss);

/**
 * cfg80211_put_bss - unref BSS struct
 * @bss: the BSS struct
 *
 * Decrements the refcount of the given BSS struct.
 */
void cfg80211_put_bss(struct cfg80211_bss *bss);

/**
 * cfg80211_unlink_bss - unlink BSS from internal data structures
 * @wiphy: the wiphy
 * @bss: the bss to remove
 *
 * This function removes the given BSS from the internal data structures
 * thereby making it no longer show up in scan results etc. Use this
 * function when you detect a BSS is gone. Normally BSSes will also time
 * out, so it is not necessary to use this function at all.
 */
void cfg80211_unlink_bss(struct wiphy *wiphy, struct cfg80211_bss *bss);

/**
 * cfg80211_send_rx_auth - notification of processed authentication
 * @dev: network device
 * @buf: authentication frame (header + body)
 * @len: length of the frame data
 *
 * This function is called whenever an authentication has been processed in
 * station mode. The driver is required to call either this function or
 * cfg80211_send_auth_timeout() to indicate the result of cfg80211_ops::auth()
 * call. This function may sleep.
 */
void cfg80211_send_rx_auth(struct net_device *dev, const u8 *buf, size_t len);

/**
 * cfg80211_send_auth_timeout - notification of timed out authentication
 * @dev: network device
 * @addr: The MAC address of the device with which the authentication timed out
 *
 * This function may sleep.
 */
void cfg80211_send_auth_timeout(struct net_device *dev, const u8 *addr);

/**
 * cfg80211_send_rx_assoc - notification of processed association
 * @dev: network device
 * @bss: the BSS struct association was requested for, the struct reference
 *	is owned by cfg80211 after this call
 * @buf: (re)association response frame (header + body)
 * @len: length of the frame data
 *
 * This function is called whenever a (re)association response has been
 * processed in station mode. The driver is required to call either this
 * function or cfg80211_send_assoc_timeout() to indicate the result of
 * cfg80211_ops::assoc() call. This function may sleep.
 */
void cfg80211_send_rx_assoc(struct net_device *dev, struct cfg80211_bss *bss,
			    const u8 *buf, size_t len);

/**
 * cfg80211_send_assoc_timeout - notification of timed out association
 * @dev: network device
 * @addr: The MAC address of the device with which the association timed out
 *
 * This function may sleep.
 */
void cfg80211_send_assoc_timeout(struct net_device *dev, const u8 *addr);

/**
 * cfg80211_send_deauth - notification of processed deauthentication
 * @dev: network device
 * @buf: deauthentication frame (header + body)
 * @len: length of the frame data
 *
 * This function is called whenever deauthentication has been processed in
 * station mode. This includes both received deauthentication frames and
 * locally generated ones. This function may sleep.
 */
void cfg80211_send_deauth(struct net_device *dev, const u8 *buf, size_t len);

/**
 * __cfg80211_send_deauth - notification of processed deauthentication
 * @dev: network device
 * @buf: deauthentication frame (header + body)
 * @len: length of the frame data
 *
 * Like cfg80211_send_deauth(), but doesn't take the wdev lock.
 */
void __cfg80211_send_deauth(struct net_device *dev, const u8 *buf, size_t len);

/**
 * cfg80211_send_disassoc - notification of processed disassociation
 * @dev: network device
 * @buf: disassociation response frame (header + body)
 * @len: length of the frame data
 *
 * This function is called whenever disassociation has been processed in
 * station mode. This includes both received disassociation frames and locally
 * generated ones. This function may sleep.
 */
void cfg80211_send_disassoc(struct net_device *dev, const u8 *buf, size_t len);

/**
 * __cfg80211_send_disassoc - notification of processed disassociation
 * @dev: network device
 * @buf: disassociation response frame (header + body)
 * @len: length of the frame data
 *
 * Like cfg80211_send_disassoc(), but doesn't take the wdev lock.
 */
void __cfg80211_send_disassoc(struct net_device *dev, const u8 *buf,
	size_t len);

/**
 * cfg80211_send_unprot_deauth - notification of unprotected deauthentication
 * @dev: network device
 * @buf: deauthentication frame (header + body)
 * @len: length of the frame data
 *
 * This function is called whenever a received Deauthentication frame has been
 * dropped in station mode because of MFP being used but the Deauthentication
 * frame was not protected. This function may sleep.
 */
void cfg80211_send_unprot_deauth(struct net_device *dev, const u8 *buf,
				 size_t len);

/**
 * cfg80211_send_unprot_disassoc - notification of unprotected disassociation
 * @dev: network device
 * @buf: disassociation frame (header + body)
 * @len: length of the frame data
 *
 * This function is called whenever a received Disassociation frame has been
 * dropped in station mode because of MFP being used but the Disassociation
 * frame was not protected. This function may sleep.
 */
void cfg80211_send_unprot_disassoc(struct net_device *dev, const u8 *buf,
				   size_t len);

/**
 * cfg80211_michael_mic_failure - notification of Michael MIC failure (TKIP)
 * @dev: network device
 * @addr: The source MAC address of the frame
 * @key_type: The key type that the received frame used
 * @key_id: Key identifier (0..3). Can be -1 if missing.
 * @tsc: The TSC value of the frame that generated the MIC failure (6 octets)
 * @gfp: allocation flags
 *
 * This function is called whenever the local MAC detects a MIC failure in a
 * received frame. This matches with MLME-MICHAELMICFAILURE.indication()
 * primitive.
 */
void cfg80211_michael_mic_failure(struct net_device *dev, const u8 *addr,
				  enum nl80211_key_type key_type, int key_id,
				  const u8 *tsc, gfp_t gfp);

/**
 * cfg80211_ibss_joined - notify cfg80211 that device joined an IBSS
 *
 * @dev: network device
 * @bssid: the BSSID of the IBSS joined
 * @gfp: allocation flags
 *
 * This function notifies cfg80211 that the device joined an IBSS or
 * switched to a different BSSID. Before this function can be called,
 * either a beacon has to have been received from the IBSS, or one of
 * the cfg80211_inform_bss{,_frame} functions must have been called
 * with the locally generated beacon -- this guarantees that there is
 * always a scan result for this IBSS. cfg80211 will handle the rest.
 */
void cfg80211_ibss_joined(struct net_device *dev, const u8 *bssid, gfp_t gfp);

/**
 * cfg80211_notify_new_candidate - notify cfg80211 of a new mesh peer candidate
 *
 * @dev: network device
 * @macaddr: the MAC address of the new candidate
 * @ie: information elements advertised by the peer candidate
 * @ie_len: lenght of the information elements buffer
 * @gfp: allocation flags
 *
 * This function notifies cfg80211 that the mesh peer candidate has been
 * detected, most likely via a beacon or, less likely, via a probe response.
 * cfg80211 then sends a notification to userspace.
 */
void cfg80211_notify_new_peer_candidate(struct net_device *dev,
		const u8 *macaddr, const u8 *ie, u8 ie_len, gfp_t gfp);

/**
 * DOC: RFkill integration
 *
 * RFkill integration in cfg80211 is almost invisible to drivers,
 * as cfg80211 automatically registers an rfkill instance for each
 * wireless device it knows about. Soft kill is also translated
 * into disconnecting and turning all interfaces off, drivers are
 * expected to turn off the device when all interfaces are down.
 *
 * However, devices may have a hard RFkill line, in which case they
 * also need to interact with the rfkill subsystem, via cfg80211.
 * They can do this with a few helper functions documented here.
 */

/**
 * wiphy_rfkill_set_hw_state - notify cfg80211 about hw block state
 * @wiphy: the wiphy
 * @blocked: block status
 */
void wiphy_rfkill_set_hw_state(struct wiphy *wiphy, bool blocked);

/**
 * wiphy_rfkill_start_polling - start polling rfkill
 * @wiphy: the wiphy
 */
void wiphy_rfkill_start_polling(struct wiphy *wiphy);

/**
 * wiphy_rfkill_stop_polling - stop polling rfkill
 * @wiphy: the wiphy
 */
void wiphy_rfkill_stop_polling(struct wiphy *wiphy);

#ifdef CONFIG_NL80211_TESTMODE
/**
 * DOC: Test mode
 *
 * Test mode is a set of utility functions to allow drivers to
 * interact with driver-specific tools to aid, for instance,
 * factory programming.
 *
 * This chapter describes how drivers interact with it, for more
 * information see the nl80211 book's chapter on it.
 */

/**
 * cfg80211_testmode_alloc_reply_skb - allocate testmode reply
 * @wiphy: the wiphy
 * @approxlen: an upper bound of the length of the data that will
 *	be put into the skb
 *
 * This function allocates and pre-fills an skb for a reply to
 * the testmode command. Since it is intended for a reply, calling
 * it outside of the @testmode_cmd operation is invalid.
 *
 * The returned skb (or %NULL if any errors happen) is pre-filled
 * with the wiphy index and set up in a way that any data that is
 * put into the skb (with skb_put(), nla_put() or similar) will end
 * up being within the %NL80211_ATTR_TESTDATA attribute, so all that
 * needs to be done with the skb is adding data for the corresponding
 * userspace tool which can then read that data out of the testdata
 * attribute. You must not modify the skb in any other way.
 *
 * When done, call cfg80211_testmode_reply() with the skb and return
 * its error code as the result of the @testmode_cmd operation.
 */
struct sk_buff *cfg80211_testmode_alloc_reply_skb(struct wiphy *wiphy,
						  int approxlen);

/**
 * cfg80211_testmode_reply - send the reply skb
 * @skb: The skb, must have been allocated with
 *	cfg80211_testmode_alloc_reply_skb()
 *
 * Returns an error code or 0 on success, since calling this
 * function will usually be the last thing before returning
 * from the @testmode_cmd you should return the error code.
 * Note that this function consumes the skb regardless of the
 * return value.
 */
int cfg80211_testmode_reply(struct sk_buff *skb);

/**
 * cfg80211_testmode_alloc_event_skb - allocate testmode event
 * @wiphy: the wiphy
 * @approxlen: an upper bound of the length of the data that will
 *	be put into the skb
 * @gfp: allocation flags
 *
 * This function allocates and pre-fills an skb for an event on the
 * testmode multicast group.
 *
 * The returned skb (or %NULL if any errors happen) is set up in the
 * same way as with cfg80211_testmode_alloc_reply_skb() but prepared
 * for an event. As there, you should simply add data to it that will
 * then end up in the %NL80211_ATTR_TESTDATA attribute. Again, you must
 * not modify the skb in any other way.
 *
 * When done filling the skb, call cfg80211_testmode_event() with the
 * skb to send the event.
 */
struct sk_buff *cfg80211_testmode_alloc_event_skb(struct wiphy *wiphy,
						  int approxlen, gfp_t gfp);

/**
 * cfg80211_testmode_event - send the event
 * @skb: The skb, must have been allocated with
 *	cfg80211_testmode_alloc_event_skb()
 * @gfp: allocation flags
 *
 * This function sends the given @skb, which must have been allocated
 * by cfg80211_testmode_alloc_event_skb(), as an event. It always
 * consumes it.
 */
void cfg80211_testmode_event(struct sk_buff *skb, gfp_t gfp);

#define CFG80211_TESTMODE_CMD(cmd)	.testmode_cmd = (cmd),
#define CFG80211_TESTMODE_DUMP(cmd)	.testmode_dump = (cmd),
#else
#define CFG80211_TESTMODE_CMD(cmd)
#define CFG80211_TESTMODE_DUMP(cmd)
#endif

/**
 * cfg80211_connect_result - notify cfg80211 of connection result
 *
 * @dev: network device
 * @bssid: the BSSID of the AP
 * @req_ie: association request IEs (maybe be %NULL)
 * @req_ie_len: association request IEs length
 * @resp_ie: association response IEs (may be %NULL)
 * @resp_ie_len: assoc response IEs length
 * @status: status code, 0 for successful connection, use
 *	%WLAN_STATUS_UNSPECIFIED_FAILURE if your device cannot give you
 *	the real status code for failures.
 * @gfp: allocation flags
 *
 * It should be called by the underlying driver whenever connect() has
 * succeeded.
 */
void cfg80211_connect_result(struct net_device *dev, const u8 *bssid,
			     const u8 *req_ie, size_t req_ie_len,
			     const u8 *resp_ie, size_t resp_ie_len,
			     u16 status, gfp_t gfp);

/**
 * cfg80211_roamed - notify cfg80211 of roaming
 *
 * @dev: network device
 * @channel: the channel of the new AP
 * @bssid: the BSSID of the new AP
 * @req_ie: association request IEs (maybe be %NULL)
 * @req_ie_len: association request IEs length
 * @resp_ie: association response IEs (may be %NULL)
 * @resp_ie_len: assoc response IEs length
 * @gfp: allocation flags
 *
 * It should be called by the underlying driver whenever it roamed
 * from one AP to another while connected.
 */
void cfg80211_roamed(struct net_device *dev,
		     struct ieee80211_channel *channel,
		     const u8 *bssid,
		     const u8 *req_ie, size_t req_ie_len,
		     const u8 *resp_ie, size_t resp_ie_len, gfp_t gfp);

/**
 * cfg80211_roamed_bss - notify cfg80211 of roaming
 *
 * @dev: network device
 * @bss: entry of bss to which STA got roamed
 * @req_ie: association request IEs (maybe be %NULL)
 * @req_ie_len: association request IEs length
 * @resp_ie: association response IEs (may be %NULL)
 * @resp_ie_len: assoc response IEs length
 * @gfp: allocation flags
 *
 * This is just a wrapper to notify cfg80211 of roaming event with driver
 * passing bss to avoid a race in timeout of the bss entry. It should be
 * called by the underlying driver whenever it roamed from one AP to another
 * while connected. Drivers which have roaming implemented in firmware
 * may use this function to avoid a race in bss entry timeout where the bss
 * entry of the new AP is seen in the driver, but gets timed out by the time
 * it is accessed in __cfg80211_roamed() due to delay in scheduling
 * rdev->event_work. In case of any failures, the reference is released
 * either in cfg80211_roamed_bss() or in __cfg80211_romed(), Otherwise,
 * it will be released while diconneting from the current bss.
 */
void cfg80211_roamed_bss(struct net_device *dev, struct cfg80211_bss *bss,
			 const u8 *req_ie, size_t req_ie_len,
			 const u8 *resp_ie, size_t resp_ie_len, gfp_t gfp);

/**
 * cfg80211_disconnected - notify cfg80211 that connection was dropped
 *
 * @dev: network device
 * @ie: information elements of the deauth/disassoc frame (may be %NULL)
 * @ie_len: length of IEs
 * @reason: reason code for the disconnection, set it to 0 if unknown
 * @gfp: allocation flags
 *
 * After it calls this function, the driver should enter an idle state
 * and not try to connect to any AP any more.
 */
void cfg80211_disconnected(struct net_device *dev, u16 reason,
			   u8 *ie, size_t ie_len, gfp_t gfp);

/**
 * cfg80211_ready_on_channel - notification of remain_on_channel start
 * @wdev: wireless device
 * @cookie: the request cookie
 * @chan: The current channel (from remain_on_channel request)
 * @channel_type: Channel type
 * @duration: Duration in milliseconds that the driver intents to remain on the
 *	channel
 * @gfp: allocation flags
 */
void cfg80211_ready_on_channel(struct wireless_dev *wdev, u64 cookie,
			       struct ieee80211_channel *chan,
			       enum nl80211_channel_type channel_type,
			       unsigned int duration, gfp_t gfp);

/**
 * cfg80211_remain_on_channel_expired - remain_on_channel duration expired
 * @wdev: wireless device
 * @cookie: the request cookie
 * @chan: The current channel (from remain_on_channel request)
 * @channel_type: Channel type
 * @gfp: allocation flags
 */
void cfg80211_remain_on_channel_expired(struct wireless_dev *wdev, u64 cookie,
					struct ieee80211_channel *chan,
					enum nl80211_channel_type channel_type,
					gfp_t gfp);


/**
 * cfg80211_new_sta - notify userspace about station
 *
 * @dev: the netdev
 * @mac_addr: the station's address
 * @sinfo: the station information
 * @gfp: allocation flags
 */
void cfg80211_new_sta(struct net_device *dev, const u8 *mac_addr,
		      struct station_info *sinfo, gfp_t gfp);

/**
 * cfg80211_del_sta - notify userspace about deletion of a station
 *
 * @dev: the netdev
 * @mac_addr: the station's address
 * @gfp: allocation flags
 */
void cfg80211_del_sta(struct net_device *dev, const u8 *mac_addr, gfp_t gfp);

/**
 * cfg80211_rx_mgmt - notification of received, unprocessed management frame
 * @wdev: wireless device receiving the frame
 * @freq: Frequency on which the frame was received in MHz
 * @sig_dbm: signal strength in mBm, or 0 if unknown
 * @buf: Management frame (header + body)
 * @len: length of the frame data
 * @gfp: context flags
 *
 * Returns %true if a user space application has registered for this frame.
 * For action frames, that makes it responsible for rejecting unrecognized
 * action frames; %false otherwise, in which case for action frames the
 * driver is responsible for rejecting the frame.
 *
 * This function is called whenever an Action frame is received for a station
 * mode interface, but is not processed in kernel.
 */
bool cfg80211_rx_mgmt(struct wireless_dev *wdev, int freq, int sig_dbm,
		      const u8 *buf, size_t len, gfp_t gfp);

/**
 * cfg80211_mgmt_tx_status - notification of TX status for management frame
 * @wdev: wireless device receiving the frame
 * @cookie: Cookie returned by cfg80211_ops::mgmt_tx()
 * @buf: Management frame (header + body)
 * @len: length of the frame data
 * @ack: Whether frame was acknowledged
 * @gfp: context flags
 *
 * This function is called whenever a management frame was requested to be
 * transmitted with cfg80211_ops::mgmt_tx() to report the TX status of the
 * transmission attempt.
 */
void cfg80211_mgmt_tx_status(struct wireless_dev *wdev, u64 cookie,
			     const u8 *buf, size_t len, bool ack, gfp_t gfp);


/**
 * cfg80211_cqm_rssi_notify - connection quality monitoring rssi event
 * @dev: network device
 * @rssi_event: the triggered RSSI event
 * @gfp: context flags
 *
 * This function is called when a configured connection quality monitoring
 * rssi threshold reached event occurs.
 */
void cfg80211_cqm_rssi_notify(struct net_device *dev,
			      enum nl80211_cqm_rssi_threshold_event rssi_event,
			      gfp_t gfp);

/**
 * cfg80211_cqm_pktloss_notify - notify userspace about packetloss to peer
 * @dev: network device
 * @peer: peer's MAC address
 * @num_packets: how many packets were lost -- should be a fixed threshold
 *	but probably no less than maybe 50, or maybe a throughput dependent
 *	threshold (to account for temporary interference)
 * @gfp: context flags
 */
void cfg80211_cqm_pktloss_notify(struct net_device *dev,
				 const u8 *peer, u32 num_packets, gfp_t gfp);

/**
 * cfg80211_cqm_txe_notify - TX error rate event
 * @dev: network device
 * @peer: peer's MAC address
 * @num_packets: how many packets were lost
 * @rate: % of packets which failed transmission
 * @intvl: interval (in s) over which the TX failure threshold was breached.
 * @gfp: context flags
 *
 * Notify userspace when configured % TX failures over number of packets in a
 * given interval is exceeded.
 */
void cfg80211_cqm_txe_notify(struct net_device *dev, const u8 *peer,
			     u32 num_packets, u32 rate, u32 intvl, gfp_t gfp);

/**
 * cfg80211_gtk_rekey_notify - notify userspace about driver rekeying
 * @dev: network device
 * @bssid: BSSID of AP (to avoid races)
 * @replay_ctr: new replay counter
 * @gfp: allocation flags
 */
void cfg80211_gtk_rekey_notify(struct net_device *dev, const u8 *bssid,
			       const u8 *replay_ctr, gfp_t gfp);

/**
 * cfg80211_pmksa_candidate_notify - notify about PMKSA caching candidate
 * @dev: network device
 * @index: candidate index (the smaller the index, the higher the priority)
 * @bssid: BSSID of AP
 * @preauth: Whether AP advertises support for RSN pre-authentication
 * @gfp: allocation flags
 */
void cfg80211_pmksa_candidate_notify(struct net_device *dev, int index,
				     const u8 *bssid, bool preauth, gfp_t gfp);

/**
 * cfg80211_rx_spurious_frame - inform userspace about a spurious frame
 * @dev: The device the frame matched to
 * @addr: the transmitter address
 * @gfp: context flags
 *
 * This function is used in AP mode (only!) to inform userspace that
 * a spurious class 3 frame was received, to be able to deauth the
 * sender.
 * Returns %true if the frame was passed to userspace (or this failed
 * for a reason other than not having a subscription.)
 */
bool cfg80211_rx_spurious_frame(struct net_device *dev,
				const u8 *addr, gfp_t gfp);

/**
 * cfg80211_rx_unexpected_4addr_frame - inform about unexpected WDS frame
 * @dev: The device the frame matched to
 * @addr: the transmitter address
 * @gfp: context flags
 *
 * This function is used in AP mode (only!) to inform userspace that
 * an associated station sent a 4addr frame but that wasn't expected.
 * It is allowed and desirable to send this event only once for each
 * station to avoid event flooding.
 * Returns %true if the frame was passed to userspace (or this failed
 * for a reason other than not having a subscription.)
 */
bool cfg80211_rx_unexpected_4addr_frame(struct net_device *dev,
					const u8 *addr, gfp_t gfp);

/**
 * cfg80211_probe_status - notify userspace about probe status
 * @dev: the device the probe was sent on
 * @addr: the address of the peer
 * @cookie: the cookie filled in @probe_client previously
 * @acked: indicates whether probe was acked or not
 * @gfp: allocation flags
 */
void cfg80211_probe_status(struct net_device *dev, const u8 *addr,
			   u64 cookie, bool acked, gfp_t gfp);

/**
 * cfg80211_report_obss_beacon - report beacon from other APs
 * @wiphy: The wiphy that received the beacon
 * @frame: the frame
 * @len: length of the frame
 * @freq: frequency the frame was received on
 * @sig_dbm: signal strength in mBm, or 0 if unknown
 * @gfp: allocation flags
 *
 * Use this function to report to userspace when a beacon was
 * received. It is not useful to call this when there is no
 * netdev that is in AP/GO mode.
 */
void cfg80211_report_obss_beacon(struct wiphy *wiphy,
				 const u8 *frame, size_t len,
				 int freq, int sig_dbm, gfp_t gfp);

/**
 * cfg80211_can_beacon_sec_chan - test if ht40 on extension channel can be used
 * @wiphy: the wiphy
 * @chan: main channel
 * @channel_type: HT mode
 *
 * This function returns true if there is no secondary channel or the secondary
 * channel can be used for beaconing (i.e. is not a radar channel etc.)
 */
bool cfg80211_can_beacon_sec_chan(struct wiphy *wiphy,
				  struct ieee80211_channel *chan,
				  enum nl80211_channel_type channel_type);

/*
 * cfg80211_ch_switch_notify - update wdev channel and notify userspace
 * @dev: the device which switched channels
 * @freq: new channel frequency (in MHz)
 * @type: channel type
 *
 * Acquires wdev_lock, so must only be called from sleepable driver context!
 */
void cfg80211_ch_switch_notify(struct net_device *dev, int freq,
			       enum nl80211_channel_type type);

/*
 * cfg80211_calculate_bitrate - calculate actual bitrate (in 100Kbps units)
 * @rate: given rate_info to calculate bitrate from
 *
 * return 0 if MCS index >= 32
 */
u32 cfg80211_calculate_bitrate(struct rate_info *rate);

/* Logging, debugging and troubleshooting/diagnostic helpers. */

/* wiphy_printk helpers, similar to dev_printk */

#define wiphy_printk(level, wiphy, format, args...)		\
	dev_printk(level, &(wiphy)->dev, format, ##args)
#define wiphy_emerg(wiphy, format, args...)			\
	dev_emerg(&(wiphy)->dev, format, ##args)
#define wiphy_alert(wiphy, format, args...)			\
	dev_alert(&(wiphy)->dev, format, ##args)
#define wiphy_crit(wiphy, format, args...)			\
	dev_crit(&(wiphy)->dev, format, ##args)
#define wiphy_err(wiphy, format, args...)			\
	dev_err(&(wiphy)->dev, format, ##args)
#define wiphy_warn(wiphy, format, args...)			\
	dev_warn(&(wiphy)->dev, format, ##args)
#define wiphy_notice(wiphy, format, args...)			\
	dev_notice(&(wiphy)->dev, format, ##args)
#define wiphy_info(wiphy, format, args...)			\
	dev_info(&(wiphy)->dev, format, ##args)

#define wiphy_debug(wiphy, format, args...)			\
	wiphy_printk(KERN_DEBUG, wiphy, format, ##args)

#define wiphy_dbg(wiphy, format, args...)			\
	dev_dbg(&(wiphy)->dev, format, ##args)

#if defined(VERBOSE_DEBUG)
#define wiphy_vdbg	wiphy_dbg
#else
#define wiphy_vdbg(wiphy, format, args...)				\
({									\
	if (0)								\
		wiphy_printk(KERN_DEBUG, wiphy, format, ##args);	\
	0;								\
})
#endif

/*
 * wiphy_WARN() acts like wiphy_printk(), but with the key difference
 * of using a WARN/WARN_ON to get the message out, including the
 * file/line information and a backtrace.
 */
#define wiphy_WARN(wiphy, format, args...)			\
	WARN(1, "wiphy: %s\n" format, wiphy_name(wiphy), ##args);

#endif /* __NET_CFG80211_H */<|MERGE_RESOLUTION|>--- conflicted
+++ resolved
@@ -1504,11 +1504,6 @@
  *	interfaces are active this callback should reject the configuration.
  *	If no interfaces are active or the device is down, the channel should
  *	be stored for when a monitor interface becomes active.
-<<<<<<< HEAD
- * @set_monitor_enabled: Notify driver that there are only monitor
- *	interfaces running.
-=======
->>>>>>> 36eb22e9
  *
  * @scan: Request to do a scan. If returning zero, the scan request is given
  *	the driver, and will be valid until passed to cfg80211_scan_done().
@@ -1833,14 +1828,10 @@
 	void	(*get_et_strings)(struct wiphy *wiphy, struct net_device *dev,
 				  u32 sset, u8 *data);
 
-<<<<<<< HEAD
-	void (*set_monitor_enabled)(struct wiphy *wiphy, bool enabled);
-=======
 	struct ieee80211_channel *
 		(*get_channel)(struct wiphy *wiphy,
 			       struct wireless_dev *wdev,
 			       enum nl80211_channel_type *type);
->>>>>>> 36eb22e9
 };
 
 /*
