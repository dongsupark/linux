#ifndef __NET_CFG80211_H
#define __NET_CFG80211_H
/*
 * 802.11 device and configuration interface
 *
 * Copyright 2006-2010	Johannes Berg <johannes@sipsolutions.net>
 *
 * This program is free software; you can redistribute it and/or modify
 * it under the terms of the GNU General Public License version 2 as
 * published by the Free Software Foundation.
 */

#include <linux/netdevice.h>
#include <linux/debugfs.h>
#include <linux/list.h>
#include <linux/bug.h>
#include <linux/netlink.h>
#include <linux/skbuff.h>
#include <linux/nl80211.h>
#include <linux/if_ether.h>
#include <linux/ieee80211.h>
#include <net/regulatory.h>

/**
 * DOC: Introduction
 *
 * cfg80211 is the configuration API for 802.11 devices in Linux. It bridges
 * userspace and drivers, and offers some utility functionality associated
 * with 802.11. cfg80211 must, directly or indirectly via mac80211, be used
 * by all modern wireless drivers in Linux, so that they offer a consistent
 * API through nl80211. For backward compatibility, cfg80211 also offers
 * wireless extensions to userspace, but hides them from drivers completely.
 *
 * Additionally, cfg80211 contains code to help enforce regulatory spectrum
 * use restrictions.
 */


/**
 * DOC: Device registration
 *
 * In order for a driver to use cfg80211, it must register the hardware device
 * with cfg80211. This happens through a number of hardware capability structs
 * described below.
 *
 * The fundamental structure for each device is the 'wiphy', of which each
 * instance describes a physical wireless device connected to the system. Each
 * such wiphy can have zero, one, or many virtual interfaces associated with
 * it, which need to be identified as such by pointing the network interface's
 * @ieee80211_ptr pointer to a &struct wireless_dev which further describes
 * the wireless part of the interface, normally this struct is embedded in the
 * network interface's private data area. Drivers can optionally allow creating
 * or destroying virtual interfaces on the fly, but without at least one or the
 * ability to create some the wireless device isn't useful.
 *
 * Each wiphy structure contains device capability information, and also has
 * a pointer to the various operations the driver offers. The definitions and
 * structures here describe these capabilities in detail.
 */

struct wiphy;

/*
 * wireless hardware capability structures
 */

/**
 * enum ieee80211_band - supported frequency bands
 *
 * The bands are assigned this way because the supported
 * bitrates differ in these bands.
 *
 * @IEEE80211_BAND_2GHZ: 2.4GHz ISM band
 * @IEEE80211_BAND_5GHZ: around 5GHz band (4.9-5.7)
 * @IEEE80211_BAND_60GHZ: around 60 GHz band (58.32 - 64.80 GHz)
 * @IEEE80211_NUM_BANDS: number of defined bands
 */
enum ieee80211_band {
	IEEE80211_BAND_2GHZ = NL80211_BAND_2GHZ,
	IEEE80211_BAND_5GHZ = NL80211_BAND_5GHZ,
	IEEE80211_BAND_60GHZ = NL80211_BAND_60GHZ,

	/* keep last */
	IEEE80211_NUM_BANDS
};

/**
 * enum ieee80211_channel_flags - channel flags
 *
 * Channel flags set by the regulatory control code.
 *
 * @IEEE80211_CHAN_DISABLED: This channel is disabled.
 * @IEEE80211_CHAN_PASSIVE_SCAN: Only passive scanning is permitted
 *	on this channel.
 * @IEEE80211_CHAN_NO_IBSS: IBSS is not allowed on this channel.
 * @IEEE80211_CHAN_RADAR: Radar detection is required on this channel.
 * @IEEE80211_CHAN_NO_HT40PLUS: extension channel above this channel
 * 	is not permitted.
 * @IEEE80211_CHAN_NO_HT40MINUS: extension channel below this channel
 * 	is not permitted.
 * @IEEE80211_CHAN_NO_OFDM: OFDM is not allowed on this channel.
 */
enum ieee80211_channel_flags {
	IEEE80211_CHAN_DISABLED		= 1<<0,
	IEEE80211_CHAN_PASSIVE_SCAN	= 1<<1,
	IEEE80211_CHAN_NO_IBSS		= 1<<2,
	IEEE80211_CHAN_RADAR		= 1<<3,
	IEEE80211_CHAN_NO_HT40PLUS	= 1<<4,
	IEEE80211_CHAN_NO_HT40MINUS	= 1<<5,
	IEEE80211_CHAN_NO_OFDM		= 1<<6,
};

#define IEEE80211_CHAN_NO_HT40 \
	(IEEE80211_CHAN_NO_HT40PLUS | IEEE80211_CHAN_NO_HT40MINUS)

/**
 * struct ieee80211_channel - channel definition
 *
 * This structure describes a single channel for use
 * with cfg80211.
 *
 * @center_freq: center frequency in MHz
 * @hw_value: hardware-specific value for the channel
 * @flags: channel flags from &enum ieee80211_channel_flags.
 * @orig_flags: channel flags at registration time, used by regulatory
 *	code to support devices with additional restrictions
 * @band: band this channel belongs to.
 * @max_antenna_gain: maximum antenna gain in dBi
 * @max_power: maximum transmission power (in dBm)
 * @max_reg_power: maximum regulatory transmission power (in dBm)
 * @beacon_found: helper to regulatory code to indicate when a beacon
 *	has been found on this channel. Use regulatory_hint_found_beacon()
 *	to enable this, this is useful only on 5 GHz band.
 * @orig_mag: internal use
 * @orig_mpwr: internal use
 */
struct ieee80211_channel {
	enum ieee80211_band band;
	u16 center_freq;
	u16 hw_value;
	u32 flags;
	int max_antenna_gain;
	int max_power;
	int max_reg_power;
	bool beacon_found;
	u32 orig_flags;
	int orig_mag, orig_mpwr;
};

/**
 * enum ieee80211_rate_flags - rate flags
 *
 * Hardware/specification flags for rates. These are structured
 * in a way that allows using the same bitrate structure for
 * different bands/PHY modes.
 *
 * @IEEE80211_RATE_SHORT_PREAMBLE: Hardware can send with short
 *	preamble on this bitrate; only relevant in 2.4GHz band and
 *	with CCK rates.
 * @IEEE80211_RATE_MANDATORY_A: This bitrate is a mandatory rate
 *	when used with 802.11a (on the 5 GHz band); filled by the
 *	core code when registering the wiphy.
 * @IEEE80211_RATE_MANDATORY_B: This bitrate is a mandatory rate
 *	when used with 802.11b (on the 2.4 GHz band); filled by the
 *	core code when registering the wiphy.
 * @IEEE80211_RATE_MANDATORY_G: This bitrate is a mandatory rate
 *	when used with 802.11g (on the 2.4 GHz band); filled by the
 *	core code when registering the wiphy.
 * @IEEE80211_RATE_ERP_G: This is an ERP rate in 802.11g mode.
 */
enum ieee80211_rate_flags {
	IEEE80211_RATE_SHORT_PREAMBLE	= 1<<0,
	IEEE80211_RATE_MANDATORY_A	= 1<<1,
	IEEE80211_RATE_MANDATORY_B	= 1<<2,
	IEEE80211_RATE_MANDATORY_G	= 1<<3,
	IEEE80211_RATE_ERP_G		= 1<<4,
};

/**
 * struct ieee80211_rate - bitrate definition
 *
 * This structure describes a bitrate that an 802.11 PHY can
 * operate with. The two values @hw_value and @hw_value_short
 * are only for driver use when pointers to this structure are
 * passed around.
 *
 * @flags: rate-specific flags
 * @bitrate: bitrate in units of 100 Kbps
 * @hw_value: driver/hardware value for this rate
 * @hw_value_short: driver/hardware value for this rate when
 *	short preamble is used
 */
struct ieee80211_rate {
	u32 flags;
	u16 bitrate;
	u16 hw_value, hw_value_short;
};

/**
 * struct ieee80211_sta_ht_cap - STA's HT capabilities
 *
 * This structure describes most essential parameters needed
 * to describe 802.11n HT capabilities for an STA.
 *
 * @ht_supported: is HT supported by the STA
 * @cap: HT capabilities map as described in 802.11n spec
 * @ampdu_factor: Maximum A-MPDU length factor
 * @ampdu_density: Minimum A-MPDU spacing
 * @mcs: Supported MCS rates
 */
struct ieee80211_sta_ht_cap {
	u16 cap; /* use IEEE80211_HT_CAP_ */
	bool ht_supported;
	u8 ampdu_factor;
	u8 ampdu_density;
	struct ieee80211_mcs_info mcs;
};

/**
 * struct ieee80211_sta_vht_cap - STA's VHT capabilities
 *
 * This structure describes most essential parameters needed
 * to describe 802.11ac VHT capabilities for an STA.
 *
 * @vht_supported: is VHT supported by the STA
 * @cap: VHT capabilities map as described in 802.11ac spec
 * @vht_mcs: Supported VHT MCS rates
 */
struct ieee80211_sta_vht_cap {
	bool vht_supported;
	u32 cap; /* use IEEE80211_VHT_CAP_ */
	struct ieee80211_vht_mcs_info vht_mcs;
};

/**
 * struct ieee80211_supported_band - frequency band definition
 *
 * This structure describes a frequency band a wiphy
 * is able to operate in.
 *
 * @channels: Array of channels the hardware can operate in
 *	in this band.
 * @band: the band this structure represents
 * @n_channels: Number of channels in @channels
 * @bitrates: Array of bitrates the hardware can operate with
 *	in this band. Must be sorted to give a valid "supported
 *	rates" IE, i.e. CCK rates first, then OFDM.
 * @n_bitrates: Number of bitrates in @bitrates
 * @ht_cap: HT capabilities in this band
 * @vht_cap: VHT capabilities in this band
 */
struct ieee80211_supported_band {
	struct ieee80211_channel *channels;
	struct ieee80211_rate *bitrates;
	enum ieee80211_band band;
	int n_channels;
	int n_bitrates;
	struct ieee80211_sta_ht_cap ht_cap;
	struct ieee80211_sta_vht_cap vht_cap;
};

/*
 * Wireless hardware/device configuration structures and methods
 */

/**
 * DOC: Actions and configuration
 *
 * Each wireless device and each virtual interface offer a set of configuration
 * operations and other actions that are invoked by userspace. Each of these
 * actions is described in the operations structure, and the parameters these
 * operations use are described separately.
 *
 * Additionally, some operations are asynchronous and expect to get status
 * information via some functions that drivers need to call.
 *
 * Scanning and BSS list handling with its associated functionality is described
 * in a separate chapter.
 */

/**
 * struct vif_params - describes virtual interface parameters
 * @use_4addr: use 4-address frames
 * @macaddr: address to use for this virtual interface. This will only
 * 	be used for non-netdevice interfaces. If this parameter is set
 * 	to zero address the driver may determine the address as needed.
 */
struct vif_params {
       int use_4addr;
       u8 macaddr[ETH_ALEN];
};

/**
 * struct key_params - key information
 *
 * Information about a key
 *
 * @key: key material
 * @key_len: length of key material
 * @cipher: cipher suite selector
 * @seq: sequence counter (IV/PN) for TKIP and CCMP keys, only used
 *	with the get_key() callback, must be in little endian,
 *	length given by @seq_len.
 * @seq_len: length of @seq.
 */
struct key_params {
	u8 *key;
	u8 *seq;
	int key_len;
	int seq_len;
	u32 cipher;
};

/**
 * struct cfg80211_chan_def - channel definition
 * @chan: the (control) channel
 * @width: channel width
 * @center_freq1: center frequency of first segment
 * @center_freq2: center frequency of second segment
 *	(only with 80+80 MHz)
 */
struct cfg80211_chan_def {
	struct ieee80211_channel *chan;
	enum nl80211_chan_width width;
	u32 center_freq1;
	u32 center_freq2;
};

/**
 * cfg80211_get_chandef_type - return old channel type from chandef
 * @chandef: the channel definition
 *
 * Return: The old channel type (NOHT, HT20, HT40+/-) from a given
 * chandef, which must have a bandwidth allowing this conversion.
 */
static inline enum nl80211_channel_type
cfg80211_get_chandef_type(const struct cfg80211_chan_def *chandef)
{
	switch (chandef->width) {
	case NL80211_CHAN_WIDTH_20_NOHT:
		return NL80211_CHAN_NO_HT;
	case NL80211_CHAN_WIDTH_20:
		return NL80211_CHAN_HT20;
	case NL80211_CHAN_WIDTH_40:
		if (chandef->center_freq1 > chandef->chan->center_freq)
			return NL80211_CHAN_HT40PLUS;
		return NL80211_CHAN_HT40MINUS;
	default:
		WARN_ON(1);
		return NL80211_CHAN_NO_HT;
	}
}

/**
 * cfg80211_chandef_create - create channel definition using channel type
 * @chandef: the channel definition struct to fill
 * @channel: the control channel
 * @chantype: the channel type
 *
 * Given a channel type, create a channel definition.
 */
void cfg80211_chandef_create(struct cfg80211_chan_def *chandef,
			     struct ieee80211_channel *channel,
			     enum nl80211_channel_type chantype);

/**
 * cfg80211_chandef_identical - check if two channel definitions are identical
 * @chandef1: first channel definition
 * @chandef2: second channel definition
 *
 * Return: %true if the channels defined by the channel definitions are
 * identical, %false otherwise.
 */
static inline bool
cfg80211_chandef_identical(const struct cfg80211_chan_def *chandef1,
			   const struct cfg80211_chan_def *chandef2)
{
	return (chandef1->chan == chandef2->chan &&
		chandef1->width == chandef2->width &&
		chandef1->center_freq1 == chandef2->center_freq1 &&
		chandef1->center_freq2 == chandef2->center_freq2);
}

/**
 * cfg80211_chandef_compatible - check if two channel definitions are compatible
 * @chandef1: first channel definition
 * @chandef2: second channel definition
 *
 * Return: %NULL if the given channel definitions are incompatible,
 * chandef1 or chandef2 otherwise.
 */
const struct cfg80211_chan_def *
cfg80211_chandef_compatible(const struct cfg80211_chan_def *chandef1,
			    const struct cfg80211_chan_def *chandef2);

/**
 * cfg80211_chandef_valid - check if a channel definition is valid
 * @chandef: the channel definition to check
 * Return: %true if the channel definition is valid. %false otherwise.
 */
bool cfg80211_chandef_valid(const struct cfg80211_chan_def *chandef);

/**
 * cfg80211_chandef_usable - check if secondary channels can be used
 * @wiphy: the wiphy to validate against
 * @chandef: the channel definition to check
 * @prohibited_flags: the regulatory channel flags that must not be set
 * Return: %true if secondary channels are usable. %false otherwise.
 */
bool cfg80211_chandef_usable(struct wiphy *wiphy,
			     const struct cfg80211_chan_def *chandef,
			     u32 prohibited_flags);

/**
 * enum survey_info_flags - survey information flags
 *
 * @SURVEY_INFO_NOISE_DBM: noise (in dBm) was filled in
 * @SURVEY_INFO_IN_USE: channel is currently being used
 * @SURVEY_INFO_CHANNEL_TIME: channel active time (in ms) was filled in
 * @SURVEY_INFO_CHANNEL_TIME_BUSY: channel busy time was filled in
 * @SURVEY_INFO_CHANNEL_TIME_EXT_BUSY: extension channel busy time was filled in
 * @SURVEY_INFO_CHANNEL_TIME_RX: channel receive time was filled in
 * @SURVEY_INFO_CHANNEL_TIME_TX: channel transmit time was filled in
 *
 * Used by the driver to indicate which info in &struct survey_info
 * it has filled in during the get_survey().
 */
enum survey_info_flags {
	SURVEY_INFO_NOISE_DBM = 1<<0,
	SURVEY_INFO_IN_USE = 1<<1,
	SURVEY_INFO_CHANNEL_TIME = 1<<2,
	SURVEY_INFO_CHANNEL_TIME_BUSY = 1<<3,
	SURVEY_INFO_CHANNEL_TIME_EXT_BUSY = 1<<4,
	SURVEY_INFO_CHANNEL_TIME_RX = 1<<5,
	SURVEY_INFO_CHANNEL_TIME_TX = 1<<6,
};

/**
 * struct survey_info - channel survey response
 *
 * @channel: the channel this survey record reports, mandatory
 * @filled: bitflag of flags from &enum survey_info_flags
 * @noise: channel noise in dBm. This and all following fields are
 *     optional
 * @channel_time: amount of time in ms the radio spent on the channel
 * @channel_time_busy: amount of time the primary channel was sensed busy
 * @channel_time_ext_busy: amount of time the extension channel was sensed busy
 * @channel_time_rx: amount of time the radio spent receiving data
 * @channel_time_tx: amount of time the radio spent transmitting data
 *
 * Used by dump_survey() to report back per-channel survey information.
 *
 * This structure can later be expanded with things like
 * channel duty cycle etc.
 */
struct survey_info {
	struct ieee80211_channel *channel;
	u64 channel_time;
	u64 channel_time_busy;
	u64 channel_time_ext_busy;
	u64 channel_time_rx;
	u64 channel_time_tx;
	u32 filled;
	s8 noise;
};

/**
 * struct cfg80211_crypto_settings - Crypto settings
 * @wpa_versions: indicates which, if any, WPA versions are enabled
 *	(from enum nl80211_wpa_versions)
 * @cipher_group: group key cipher suite (or 0 if unset)
 * @n_ciphers_pairwise: number of AP supported unicast ciphers
 * @ciphers_pairwise: unicast key cipher suites
 * @n_akm_suites: number of AKM suites
 * @akm_suites: AKM suites
 * @control_port: Whether user space controls IEEE 802.1X port, i.e.,
 *	sets/clears %NL80211_STA_FLAG_AUTHORIZED. If true, the driver is
 *	required to assume that the port is unauthorized until authorized by
 *	user space. Otherwise, port is marked authorized by default.
 * @control_port_ethertype: the control port protocol that should be
 *	allowed through even on unauthorized ports
 * @control_port_no_encrypt: TRUE to prevent encryption of control port
 *	protocol frames.
 */
struct cfg80211_crypto_settings {
	u32 wpa_versions;
	u32 cipher_group;
	int n_ciphers_pairwise;
	u32 ciphers_pairwise[NL80211_MAX_NR_CIPHER_SUITES];
	int n_akm_suites;
	u32 akm_suites[NL80211_MAX_NR_AKM_SUITES];
	bool control_port;
	__be16 control_port_ethertype;
	bool control_port_no_encrypt;
};

/**
 * struct cfg80211_beacon_data - beacon data
 * @head: head portion of beacon (before TIM IE)
 *     or %NULL if not changed
 * @tail: tail portion of beacon (after TIM IE)
 *     or %NULL if not changed
 * @head_len: length of @head
 * @tail_len: length of @tail
 * @beacon_ies: extra information element(s) to add into Beacon frames or %NULL
 * @beacon_ies_len: length of beacon_ies in octets
 * @proberesp_ies: extra information element(s) to add into Probe Response
 *	frames or %NULL
 * @proberesp_ies_len: length of proberesp_ies in octets
 * @assocresp_ies: extra information element(s) to add into (Re)Association
 *	Response frames or %NULL
 * @assocresp_ies_len: length of assocresp_ies in octets
 * @probe_resp_len: length of probe response template (@probe_resp)
 * @probe_resp: probe response template (AP mode only)
 */
struct cfg80211_beacon_data {
	const u8 *head, *tail;
	const u8 *beacon_ies;
	const u8 *proberesp_ies;
	const u8 *assocresp_ies;
	const u8 *probe_resp;

	size_t head_len, tail_len;
	size_t beacon_ies_len;
	size_t proberesp_ies_len;
	size_t assocresp_ies_len;
	size_t probe_resp_len;
};

struct mac_address {
	u8 addr[ETH_ALEN];
};

/**
 * struct cfg80211_acl_data - Access control list data
 *
 * @acl_policy: ACL policy to be applied on the station's
<<<<<<< HEAD
	entry specified by mac_addr
=======
 *	entry specified by mac_addr
>>>>>>> b56e681b
 * @n_acl_entries: Number of MAC address entries passed
 * @mac_addrs: List of MAC addresses of stations to be used for ACL
 */
struct cfg80211_acl_data {
	enum nl80211_acl_policy acl_policy;
	int n_acl_entries;

	/* Keep it last */
	struct mac_address mac_addrs[];
};

/**
 * struct cfg80211_ap_settings - AP configuration
 *
 * Used to configure an AP interface.
 *
 * @chandef: defines the channel to use
 * @beacon: beacon data
 * @beacon_interval: beacon interval
 * @dtim_period: DTIM period
 * @ssid: SSID to be used in the BSS (note: may be %NULL if not provided from
 *	user space)
 * @ssid_len: length of @ssid
 * @hidden_ssid: whether to hide the SSID in Beacon/Probe Response frames
 * @crypto: crypto settings
 * @privacy: the BSS uses privacy
 * @auth_type: Authentication type (algorithm)
 * @inactivity_timeout: time in seconds to determine station's inactivity.
 * @p2p_ctwindow: P2P CT Window
 * @p2p_opp_ps: P2P opportunistic PS
 * @acl: ACL configuration used by the drivers which has support for
 *	MAC address based access control
 */
struct cfg80211_ap_settings {
	struct cfg80211_chan_def chandef;

	struct cfg80211_beacon_data beacon;

	int beacon_interval, dtim_period;
	const u8 *ssid;
	size_t ssid_len;
	enum nl80211_hidden_ssid hidden_ssid;
	struct cfg80211_crypto_settings crypto;
	bool privacy;
	enum nl80211_auth_type auth_type;
	int inactivity_timeout;
	u8 p2p_ctwindow;
	bool p2p_opp_ps;
	const struct cfg80211_acl_data *acl;
};

/**
 * enum plink_action - actions to perform in mesh peers
 *
 * @PLINK_ACTION_INVALID: action 0 is reserved
 * @PLINK_ACTION_OPEN: start mesh peer link establishment
 * @PLINK_ACTION_BLOCK: block traffic from this mesh peer
 */
enum plink_actions {
	PLINK_ACTION_INVALID,
	PLINK_ACTION_OPEN,
	PLINK_ACTION_BLOCK,
};

/**
 * enum station_parameters_apply_mask - station parameter values to apply
 * @STATION_PARAM_APPLY_UAPSD: apply new uAPSD parameters (uapsd_queues, max_sp)
 *
 * Not all station parameters have in-band "no change" signalling,
 * for those that don't these flags will are used.
 */
enum station_parameters_apply_mask {
	STATION_PARAM_APPLY_UAPSD = BIT(0),
};

/**
 * struct station_parameters - station parameters
 *
 * Used to change and create a new station.
 *
 * @vlan: vlan interface station should belong to
 * @supported_rates: supported rates in IEEE 802.11 format
 *	(or NULL for no change)
 * @supported_rates_len: number of supported rates
 * @sta_flags_mask: station flags that changed
 *	(bitmask of BIT(NL80211_STA_FLAG_...))
 * @sta_flags_set: station flags values
 *	(bitmask of BIT(NL80211_STA_FLAG_...))
 * @listen_interval: listen interval or -1 for no change
 * @aid: AID or zero for no change
 * @plink_action: plink action to take
 * @plink_state: set the peer link state for a station
 * @ht_capa: HT capabilities of station
 * @vht_capa: VHT capabilities of station
 * @uapsd_queues: bitmap of queues configured for uapsd. same format
 *	as the AC bitmap in the QoS info field
 * @max_sp: max Service Period. same format as the MAX_SP in the
 *	QoS info field (but already shifted down)
 * @sta_modify_mask: bitmap indicating which parameters changed
 *	(for those that don't have a natural "no change" value),
 *	see &enum station_parameters_apply_mask
 * @local_pm: local link-specific mesh power save mode (no change when set
 *	to unknown)
 */
struct station_parameters {
	u8 *supported_rates;
	struct net_device *vlan;
	u32 sta_flags_mask, sta_flags_set;
	u32 sta_modify_mask;
	int listen_interval;
	u16 aid;
	u8 supported_rates_len;
	u8 plink_action;
	u8 plink_state;
	struct ieee80211_ht_cap *ht_capa;
	struct ieee80211_vht_cap *vht_capa;
	u8 uapsd_queues;
	u8 max_sp;
	enum nl80211_mesh_power_mode local_pm;
};

/**
 * enum station_info_flags - station information flags
 *
 * Used by the driver to indicate which info in &struct station_info
 * it has filled in during get_station() or dump_station().
 *
 * @STATION_INFO_INACTIVE_TIME: @inactive_time filled
 * @STATION_INFO_RX_BYTES: @rx_bytes filled
 * @STATION_INFO_TX_BYTES: @tx_bytes filled
 * @STATION_INFO_RX_BYTES64: @rx_bytes filled with 64-bit value
 * @STATION_INFO_TX_BYTES64: @tx_bytes filled with 64-bit value
 * @STATION_INFO_LLID: @llid filled
 * @STATION_INFO_PLID: @plid filled
 * @STATION_INFO_PLINK_STATE: @plink_state filled
 * @STATION_INFO_SIGNAL: @signal filled
 * @STATION_INFO_TX_BITRATE: @txrate fields are filled
 *  (tx_bitrate, tx_bitrate_flags and tx_bitrate_mcs)
 * @STATION_INFO_RX_PACKETS: @rx_packets filled with 32-bit value
 * @STATION_INFO_TX_PACKETS: @tx_packets filled with 32-bit value
 * @STATION_INFO_TX_RETRIES: @tx_retries filled
 * @STATION_INFO_TX_FAILED: @tx_failed filled
 * @STATION_INFO_RX_DROP_MISC: @rx_dropped_misc filled
 * @STATION_INFO_SIGNAL_AVG: @signal_avg filled
 * @STATION_INFO_RX_BITRATE: @rxrate fields are filled
 * @STATION_INFO_BSS_PARAM: @bss_param filled
 * @STATION_INFO_CONNECTED_TIME: @connected_time filled
 * @STATION_INFO_ASSOC_REQ_IES: @assoc_req_ies filled
 * @STATION_INFO_STA_FLAGS: @sta_flags filled
 * @STATION_INFO_BEACON_LOSS_COUNT: @beacon_loss_count filled
 * @STATION_INFO_T_OFFSET: @t_offset filled
 * @STATION_INFO_LOCAL_PM: @local_pm filled
 * @STATION_INFO_PEER_PM: @peer_pm filled
 * @STATION_INFO_NONPEER_PM: @nonpeer_pm filled
 */
enum station_info_flags {
	STATION_INFO_INACTIVE_TIME	= 1<<0,
	STATION_INFO_RX_BYTES		= 1<<1,
	STATION_INFO_TX_BYTES		= 1<<2,
	STATION_INFO_LLID		= 1<<3,
	STATION_INFO_PLID		= 1<<4,
	STATION_INFO_PLINK_STATE	= 1<<5,
	STATION_INFO_SIGNAL		= 1<<6,
	STATION_INFO_TX_BITRATE		= 1<<7,
	STATION_INFO_RX_PACKETS		= 1<<8,
	STATION_INFO_TX_PACKETS		= 1<<9,
	STATION_INFO_TX_RETRIES		= 1<<10,
	STATION_INFO_TX_FAILED		= 1<<11,
	STATION_INFO_RX_DROP_MISC	= 1<<12,
	STATION_INFO_SIGNAL_AVG		= 1<<13,
	STATION_INFO_RX_BITRATE		= 1<<14,
	STATION_INFO_BSS_PARAM          = 1<<15,
	STATION_INFO_CONNECTED_TIME	= 1<<16,
	STATION_INFO_ASSOC_REQ_IES	= 1<<17,
	STATION_INFO_STA_FLAGS		= 1<<18,
	STATION_INFO_BEACON_LOSS_COUNT	= 1<<19,
	STATION_INFO_T_OFFSET		= 1<<20,
	STATION_INFO_LOCAL_PM		= 1<<21,
	STATION_INFO_PEER_PM		= 1<<22,
	STATION_INFO_NONPEER_PM		= 1<<23,
<<<<<<< HEAD
=======
	STATION_INFO_RX_BYTES64		= 1<<24,
	STATION_INFO_TX_BYTES64		= 1<<25,
>>>>>>> b56e681b
};

/**
 * enum station_info_rate_flags - bitrate info flags
 *
 * Used by the driver to indicate the specific rate transmission
 * type for 802.11n transmissions.
 *
 * @RATE_INFO_FLAGS_MCS: mcs field filled with HT MCS
 * @RATE_INFO_FLAGS_VHT_MCS: mcs field filled with VHT MCS
 * @RATE_INFO_FLAGS_40_MHZ_WIDTH: 40 MHz width transmission
 * @RATE_INFO_FLAGS_80_MHZ_WIDTH: 80 MHz width transmission
 * @RATE_INFO_FLAGS_80P80_MHZ_WIDTH: 80+80 MHz width transmission
 * @RATE_INFO_FLAGS_160_MHZ_WIDTH: 160 MHz width transmission
 * @RATE_INFO_FLAGS_SHORT_GI: 400ns guard interval
 * @RATE_INFO_FLAGS_60G: 60GHz MCS
 */
enum rate_info_flags {
	RATE_INFO_FLAGS_MCS			= BIT(0),
	RATE_INFO_FLAGS_VHT_MCS			= BIT(1),
	RATE_INFO_FLAGS_40_MHZ_WIDTH		= BIT(2),
	RATE_INFO_FLAGS_80_MHZ_WIDTH		= BIT(3),
	RATE_INFO_FLAGS_80P80_MHZ_WIDTH		= BIT(4),
	RATE_INFO_FLAGS_160_MHZ_WIDTH		= BIT(5),
	RATE_INFO_FLAGS_SHORT_GI		= BIT(6),
	RATE_INFO_FLAGS_60G			= BIT(7),
};

/**
 * struct rate_info - bitrate information
 *
 * Information about a receiving or transmitting bitrate
 *
 * @flags: bitflag of flags from &enum rate_info_flags
 * @mcs: mcs index if struct describes a 802.11n bitrate
 * @legacy: bitrate in 100kbit/s for 802.11abg
 * @nss: number of streams (VHT only)
 */
struct rate_info {
	u8 flags;
	u8 mcs;
	u16 legacy;
	u8 nss;
};

/**
 * enum station_info_rate_flags - bitrate info flags
 *
 * Used by the driver to indicate the specific rate transmission
 * type for 802.11n transmissions.
 *
 * @BSS_PARAM_FLAGS_CTS_PROT: whether CTS protection is enabled
 * @BSS_PARAM_FLAGS_SHORT_PREAMBLE: whether short preamble is enabled
 * @BSS_PARAM_FLAGS_SHORT_SLOT_TIME: whether short slot time is enabled
 */
enum bss_param_flags {
	BSS_PARAM_FLAGS_CTS_PROT	= 1<<0,
	BSS_PARAM_FLAGS_SHORT_PREAMBLE	= 1<<1,
	BSS_PARAM_FLAGS_SHORT_SLOT_TIME	= 1<<2,
};

/**
 * struct sta_bss_parameters - BSS parameters for the attached station
 *
 * Information about the currently associated BSS
 *
 * @flags: bitflag of flags from &enum bss_param_flags
 * @dtim_period: DTIM period for the BSS
 * @beacon_interval: beacon interval
 */
struct sta_bss_parameters {
	u8 flags;
	u8 dtim_period;
	u16 beacon_interval;
};

/**
 * struct station_info - station information
 *
 * Station information filled by driver for get_station() and dump_station.
 *
 * @filled: bitflag of flags from &enum station_info_flags
 * @connected_time: time(in secs) since a station is last connected
 * @inactive_time: time since last station activity (tx/rx) in milliseconds
 * @rx_bytes: bytes received from this station
 * @tx_bytes: bytes transmitted to this station
 * @llid: mesh local link id
 * @plid: mesh peer link id
 * @plink_state: mesh peer link state
 * @signal: The signal strength, type depends on the wiphy's signal_type.
 *	For CFG80211_SIGNAL_TYPE_MBM, value is expressed in _dBm_.
 * @signal_avg: Average signal strength, type depends on the wiphy's signal_type.
 *	For CFG80211_SIGNAL_TYPE_MBM, value is expressed in _dBm_.
 * @txrate: current unicast bitrate from this station
 * @rxrate: current unicast bitrate to this station
 * @rx_packets: packets received from this station
 * @tx_packets: packets transmitted to this station
 * @tx_retries: cumulative retry counts
 * @tx_failed: number of failed transmissions (retries exceeded, no ACK)
 * @rx_dropped_misc:  Dropped for un-specified reason.
 * @bss_param: current BSS parameters
 * @generation: generation number for nl80211 dumps.
 *	This number should increase every time the list of stations
 *	changes, i.e. when a station is added or removed, so that
 *	userspace can tell whether it got a consistent snapshot.
 * @assoc_req_ies: IEs from (Re)Association Request.
 *	This is used only when in AP mode with drivers that do not use
 *	user space MLME/SME implementation. The information is provided for
 *	the cfg80211_new_sta() calls to notify user space of the IEs.
 * @assoc_req_ies_len: Length of assoc_req_ies buffer in octets.
 * @sta_flags: station flags mask & values
 * @beacon_loss_count: Number of times beacon loss event has triggered.
 * @t_offset: Time offset of the station relative to this host.
 * @local_pm: local mesh STA power save mode
 * @peer_pm: peer mesh STA power save mode
 * @nonpeer_pm: non-peer mesh STA power save mode
 */
struct station_info {
	u32 filled;
	u32 connected_time;
	u32 inactive_time;
	u64 rx_bytes;
	u64 tx_bytes;
	u16 llid;
	u16 plid;
	u8 plink_state;
	s8 signal;
	s8 signal_avg;
	struct rate_info txrate;
	struct rate_info rxrate;
	u32 rx_packets;
	u32 tx_packets;
	u32 tx_retries;
	u32 tx_failed;
	u32 rx_dropped_misc;
	struct sta_bss_parameters bss_param;
	struct nl80211_sta_flag_update sta_flags;

	int generation;

	const u8 *assoc_req_ies;
	size_t assoc_req_ies_len;

	u32 beacon_loss_count;
	s64 t_offset;
	enum nl80211_mesh_power_mode local_pm;
	enum nl80211_mesh_power_mode peer_pm;
	enum nl80211_mesh_power_mode nonpeer_pm;

	/*
	 * Note: Add a new enum station_info_flags value for each new field and
	 * use it to check which fields are initialized.
	 */
};

/**
 * enum monitor_flags - monitor flags
 *
 * Monitor interface configuration flags. Note that these must be the bits
 * according to the nl80211 flags.
 *
 * @MONITOR_FLAG_FCSFAIL: pass frames with bad FCS
 * @MONITOR_FLAG_PLCPFAIL: pass frames with bad PLCP
 * @MONITOR_FLAG_CONTROL: pass control frames
 * @MONITOR_FLAG_OTHER_BSS: disable BSSID filtering
 * @MONITOR_FLAG_COOK_FRAMES: report frames after processing
 */
enum monitor_flags {
	MONITOR_FLAG_FCSFAIL		= 1<<NL80211_MNTR_FLAG_FCSFAIL,
	MONITOR_FLAG_PLCPFAIL		= 1<<NL80211_MNTR_FLAG_PLCPFAIL,
	MONITOR_FLAG_CONTROL		= 1<<NL80211_MNTR_FLAG_CONTROL,
	MONITOR_FLAG_OTHER_BSS		= 1<<NL80211_MNTR_FLAG_OTHER_BSS,
	MONITOR_FLAG_COOK_FRAMES	= 1<<NL80211_MNTR_FLAG_COOK_FRAMES,
};

/**
 * enum mpath_info_flags -  mesh path information flags
 *
 * Used by the driver to indicate which info in &struct mpath_info it has filled
 * in during get_station() or dump_station().
 *
 * @MPATH_INFO_FRAME_QLEN: @frame_qlen filled
 * @MPATH_INFO_SN: @sn filled
 * @MPATH_INFO_METRIC: @metric filled
 * @MPATH_INFO_EXPTIME: @exptime filled
 * @MPATH_INFO_DISCOVERY_TIMEOUT: @discovery_timeout filled
 * @MPATH_INFO_DISCOVERY_RETRIES: @discovery_retries filled
 * @MPATH_INFO_FLAGS: @flags filled
 */
enum mpath_info_flags {
	MPATH_INFO_FRAME_QLEN		= BIT(0),
	MPATH_INFO_SN			= BIT(1),
	MPATH_INFO_METRIC		= BIT(2),
	MPATH_INFO_EXPTIME		= BIT(3),
	MPATH_INFO_DISCOVERY_TIMEOUT	= BIT(4),
	MPATH_INFO_DISCOVERY_RETRIES	= BIT(5),
	MPATH_INFO_FLAGS		= BIT(6),
};

/**
 * struct mpath_info - mesh path information
 *
 * Mesh path information filled by driver for get_mpath() and dump_mpath().
 *
 * @filled: bitfield of flags from &enum mpath_info_flags
 * @frame_qlen: number of queued frames for this destination
 * @sn: target sequence number
 * @metric: metric (cost) of this mesh path
 * @exptime: expiration time for the mesh path from now, in msecs
 * @flags: mesh path flags
 * @discovery_timeout: total mesh path discovery timeout, in msecs
 * @discovery_retries: mesh path discovery retries
 * @generation: generation number for nl80211 dumps.
 *	This number should increase every time the list of mesh paths
 *	changes, i.e. when a station is added or removed, so that
 *	userspace can tell whether it got a consistent snapshot.
 */
struct mpath_info {
	u32 filled;
	u32 frame_qlen;
	u32 sn;
	u32 metric;
	u32 exptime;
	u32 discovery_timeout;
	u8 discovery_retries;
	u8 flags;

	int generation;
};

/**
 * struct bss_parameters - BSS parameters
 *
 * Used to change BSS parameters (mainly for AP mode).
 *
 * @use_cts_prot: Whether to use CTS protection
 *	(0 = no, 1 = yes, -1 = do not change)
 * @use_short_preamble: Whether the use of short preambles is allowed
 *	(0 = no, 1 = yes, -1 = do not change)
 * @use_short_slot_time: Whether the use of short slot time is allowed
 *	(0 = no, 1 = yes, -1 = do not change)
 * @basic_rates: basic rates in IEEE 802.11 format
 *	(or NULL for no change)
 * @basic_rates_len: number of basic rates
 * @ap_isolate: do not forward packets between connected stations
 * @ht_opmode: HT Operation mode
 * 	(u16 = opmode, -1 = do not change)
 * @p2p_ctwindow: P2P CT Window (-1 = no change)
 * @p2p_opp_ps: P2P opportunistic PS (-1 = no change)
 */
struct bss_parameters {
	int use_cts_prot;
	int use_short_preamble;
	int use_short_slot_time;
	u8 *basic_rates;
	u8 basic_rates_len;
	int ap_isolate;
	int ht_opmode;
	s8 p2p_ctwindow, p2p_opp_ps;
};

/**
 * struct mesh_config - 802.11s mesh configuration
 *
 * These parameters can be changed while the mesh is active.
 *
 * @dot11MeshRetryTimeout: the initial retry timeout in millisecond units used
 *	by the Mesh Peering Open message
 * @dot11MeshConfirmTimeout: the initial retry timeout in millisecond units
 *	used by the Mesh Peering Open message
 * @dot11MeshHoldingTimeout: the confirm timeout in millisecond units used by
 *	the mesh peering management to close a mesh peering
 * @dot11MeshMaxPeerLinks: the maximum number of peer links allowed on this
 *	mesh interface
 * @dot11MeshMaxRetries: the maximum number of peer link open retries that can
 *	be sent to establish a new peer link instance in a mesh
 * @dot11MeshTTL: the value of TTL field set at a source mesh STA
 * @element_ttl: the value of TTL field set at a mesh STA for path selection
 *	elements
 * @auto_open_plinks: whether we should automatically open peer links when we
 *	detect compatible mesh peers
 * @dot11MeshNbrOffsetMaxNeighbor: the maximum number of neighbors to
 *	synchronize to for 11s default synchronization method
 * @dot11MeshHWMPmaxPREQretries: the number of action frames containing a PREQ
 *	that an originator mesh STA can send to a particular path target
 * @path_refresh_time: how frequently to refresh mesh paths in milliseconds
 * @min_discovery_timeout: the minimum length of time to wait until giving up on
 *	a path discovery in milliseconds
 * @dot11MeshHWMPactivePathTimeout: the time (in TUs) for which mesh STAs
 *	receiving a PREQ shall consider the forwarding information from the
 *	root to be valid. (TU = time unit)
 * @dot11MeshHWMPpreqMinInterval: the minimum interval of time (in TUs) during
 *	which a mesh STA can send only one action frame containing a PREQ
 *	element
 * @dot11MeshHWMPperrMinInterval: the minimum interval of time (in TUs) during
 *	which a mesh STA can send only one Action frame containing a PERR
 *	element
 * @dot11MeshHWMPnetDiameterTraversalTime: the interval of time (in TUs) that
 *	it takes for an HWMP information element to propagate across the mesh
 * @dot11MeshHWMPRootMode: the configuration of a mesh STA as root mesh STA
 * @dot11MeshHWMPRannInterval: the interval of time (in TUs) between root
 *	announcements are transmitted
 * @dot11MeshGateAnnouncementProtocol: whether to advertise that this mesh
 *	station has access to a broader network beyond the MBSS. (This is
 *	missnamed in draft 12.0: dot11MeshGateAnnouncementProtocol set to true
 *	only means that the station will announce others it's a mesh gate, but
 *	not necessarily using the gate announcement protocol. Still keeping the
 *	same nomenclature to be in sync with the spec)
 * @dot11MeshForwarding: whether the Mesh STA is forwarding or non-forwarding
 *	entity (default is TRUE - forwarding entity)
 * @rssi_threshold: the threshold for average signal strength of candidate
 *	station to establish a peer link
 * @ht_opmode: mesh HT protection mode
 *
 * @dot11MeshHWMPactivePathToRootTimeout: The time (in TUs) for which mesh STAs
 *	receiving a proactive PREQ shall consider the forwarding information to
 *	the root mesh STA to be valid.
 *
 * @dot11MeshHWMProotInterval: The interval of time (in TUs) between proactive
 *	PREQs are transmitted.
 * @dot11MeshHWMPconfirmationInterval: The minimum interval of time (in TUs)
 *	during which a mesh STA can send only one Action frame containing
 *	a PREQ element for root path confirmation.
 * @power_mode: The default mesh power save mode which will be the initial
 *	setting for new peer links.
 * @dot11MeshAwakeWindowDuration: The duration in TUs the STA will remain awake
 *	after transmitting its beacon.
 */
struct mesh_config {
	u16 dot11MeshRetryTimeout;
	u16 dot11MeshConfirmTimeout;
	u16 dot11MeshHoldingTimeout;
	u16 dot11MeshMaxPeerLinks;
	u8 dot11MeshMaxRetries;
	u8 dot11MeshTTL;
	u8 element_ttl;
	bool auto_open_plinks;
	u32 dot11MeshNbrOffsetMaxNeighbor;
	u8 dot11MeshHWMPmaxPREQretries;
	u32 path_refresh_time;
	u16 min_discovery_timeout;
	u32 dot11MeshHWMPactivePathTimeout;
	u16 dot11MeshHWMPpreqMinInterval;
	u16 dot11MeshHWMPperrMinInterval;
	u16 dot11MeshHWMPnetDiameterTraversalTime;
	u8 dot11MeshHWMPRootMode;
	u16 dot11MeshHWMPRannInterval;
	bool dot11MeshGateAnnouncementProtocol;
	bool dot11MeshForwarding;
	s32 rssi_threshold;
	u16 ht_opmode;
	u32 dot11MeshHWMPactivePathToRootTimeout;
	u16 dot11MeshHWMProotInterval;
	u16 dot11MeshHWMPconfirmationInterval;
	enum nl80211_mesh_power_mode power_mode;
	u16 dot11MeshAwakeWindowDuration;
};

/**
 * struct mesh_setup - 802.11s mesh setup configuration
 * @chandef: defines the channel to use
 * @mesh_id: the mesh ID
 * @mesh_id_len: length of the mesh ID, at least 1 and at most 32 bytes
 * @sync_method: which synchronization method to use
 * @path_sel_proto: which path selection protocol to use
 * @path_metric: which metric to use
 * @ie: vendor information elements (optional)
 * @ie_len: length of vendor information elements
 * @is_authenticated: this mesh requires authentication
 * @is_secure: this mesh uses security
 * @dtim_period: DTIM period to use
 * @beacon_interval: beacon interval to use
 * @mcast_rate: multicat rate for Mesh Node [6Mbps is the default for 802.11a]
 *
 * These parameters are fixed when the mesh is created.
 */
struct mesh_setup {
	struct cfg80211_chan_def chandef;
	const u8 *mesh_id;
	u8 mesh_id_len;
	u8 sync_method;
	u8 path_sel_proto;
	u8 path_metric;
	const u8 *ie;
	u8 ie_len;
	bool is_authenticated;
	bool is_secure;
	u8 dtim_period;
	u16 beacon_interval;
	int mcast_rate[IEEE80211_NUM_BANDS];
};

/**
 * struct ieee80211_txq_params - TX queue parameters
 * @ac: AC identifier
 * @txop: Maximum burst time in units of 32 usecs, 0 meaning disabled
 * @cwmin: Minimum contention window [a value of the form 2^n-1 in the range
 *	1..32767]
 * @cwmax: Maximum contention window [a value of the form 2^n-1 in the range
 *	1..32767]
 * @aifs: Arbitration interframe space [0..255]
 */
struct ieee80211_txq_params {
	enum nl80211_ac ac;
	u16 txop;
	u16 cwmin;
	u16 cwmax;
	u8 aifs;
};

/**
 * DOC: Scanning and BSS list handling
 *
 * The scanning process itself is fairly simple, but cfg80211 offers quite
 * a bit of helper functionality. To start a scan, the scan operation will
 * be invoked with a scan definition. This scan definition contains the
 * channels to scan, and the SSIDs to send probe requests for (including the
 * wildcard, if desired). A passive scan is indicated by having no SSIDs to
 * probe. Additionally, a scan request may contain extra information elements
 * that should be added to the probe request. The IEs are guaranteed to be
 * well-formed, and will not exceed the maximum length the driver advertised
 * in the wiphy structure.
 *
 * When scanning finds a BSS, cfg80211 needs to be notified of that, because
 * it is responsible for maintaining the BSS list; the driver should not
 * maintain a list itself. For this notification, various functions exist.
 *
 * Since drivers do not maintain a BSS list, there are also a number of
 * functions to search for a BSS and obtain information about it from the
 * BSS structure cfg80211 maintains. The BSS list is also made available
 * to userspace.
 */

/**
 * struct cfg80211_ssid - SSID description
 * @ssid: the SSID
 * @ssid_len: length of the ssid
 */
struct cfg80211_ssid {
	u8 ssid[IEEE80211_MAX_SSID_LEN];
	u8 ssid_len;
};

/**
 * struct cfg80211_scan_request - scan request description
 *
 * @ssids: SSIDs to scan for (active scan only)
 * @n_ssids: number of SSIDs
 * @channels: channels to scan on.
 * @n_channels: total number of channels to scan
 * @ie: optional information element(s) to add into Probe Request or %NULL
 * @ie_len: length of ie in octets
 * @flags: bit field of flags controlling operation
 * @rates: bitmap of rates to advertise for each band
 * @wiphy: the wiphy this was for
 * @scan_start: time (in jiffies) when the scan started
 * @wdev: the wireless device to scan for
 * @aborted: (internal) scan request was notified as aborted
 * @no_cck: used to send probe requests at non CCK rate in 2GHz band
 */
struct cfg80211_scan_request {
	struct cfg80211_ssid *ssids;
	int n_ssids;
	u32 n_channels;
	const u8 *ie;
	size_t ie_len;
	u32 flags;

	u32 rates[IEEE80211_NUM_BANDS];

	struct wireless_dev *wdev;

	/* internal */
	struct wiphy *wiphy;
	unsigned long scan_start;
	bool aborted;
	bool no_cck;

	/* keep last */
	struct ieee80211_channel *channels[0];
};

/**
 * struct cfg80211_match_set - sets of attributes to match
 *
 * @ssid: SSID to be matched
 */
struct cfg80211_match_set {
	struct cfg80211_ssid ssid;
};

/**
 * struct cfg80211_sched_scan_request - scheduled scan request description
 *
 * @ssids: SSIDs to scan for (passed in the probe_reqs in active scans)
 * @n_ssids: number of SSIDs
 * @n_channels: total number of channels to scan
 * @interval: interval between each scheduled scan cycle
 * @ie: optional information element(s) to add into Probe Request or %NULL
 * @ie_len: length of ie in octets
 * @flags: bit field of flags controlling operation
 * @match_sets: sets of parameters to be matched for a scan result
 * 	entry to be considered valid and to be passed to the host
 * 	(others are filtered out).
 *	If ommited, all results are passed.
 * @n_match_sets: number of match sets
 * @wiphy: the wiphy this was for
 * @dev: the interface
 * @scan_start: start time of the scheduled scan
 * @channels: channels to scan
 * @rssi_thold: don't report scan results below this threshold (in s32 dBm)
 */
struct cfg80211_sched_scan_request {
	struct cfg80211_ssid *ssids;
	int n_ssids;
	u32 n_channels;
	u32 interval;
	const u8 *ie;
	size_t ie_len;
	u32 flags;
	struct cfg80211_match_set *match_sets;
	int n_match_sets;
	s32 rssi_thold;

	/* internal */
	struct wiphy *wiphy;
	struct net_device *dev;
	unsigned long scan_start;

	/* keep last */
	struct ieee80211_channel *channels[0];
};

/**
 * enum cfg80211_signal_type - signal type
 *
 * @CFG80211_SIGNAL_TYPE_NONE: no signal strength information available
 * @CFG80211_SIGNAL_TYPE_MBM: signal strength in mBm (100*dBm)
 * @CFG80211_SIGNAL_TYPE_UNSPEC: signal strength, increasing from 0 through 100
 */
enum cfg80211_signal_type {
	CFG80211_SIGNAL_TYPE_NONE,
	CFG80211_SIGNAL_TYPE_MBM,
	CFG80211_SIGNAL_TYPE_UNSPEC,
};

/**
 * struct cfg80211_bss_ie_data - BSS entry IE data
 * @tsf: TSF contained in the frame that carried these IEs
 * @rcu_head: internal use, for freeing
 * @len: length of the IEs
 * @data: IE data
 */
struct cfg80211_bss_ies {
	u64 tsf;
	struct rcu_head rcu_head;
	int len;
	u8 data[];
};

/**
 * struct cfg80211_bss - BSS description
 *
 * This structure describes a BSS (which may also be a mesh network)
 * for use in scan results and similar.
 *
 * @channel: channel this BSS is on
 * @bssid: BSSID of the BSS
 * @beacon_interval: the beacon interval as from the frame
 * @capability: the capability field in host byte order
 * @ies: the information elements (Note that there is no guarantee that these
 *	are well-formed!); this is a pointer to either the beacon_ies or
 *	proberesp_ies depending on whether Probe Response frame has been
 *	received. It is always non-%NULL.
 * @beacon_ies: the information elements from the last Beacon frame
 *	(implementation note: if @hidden_beacon_bss is set this struct doesn't
 *	own the beacon_ies, but they're just pointers to the ones from the
 *	@hidden_beacon_bss struct)
 * @proberesp_ies: the information elements from the last Probe Response frame
 * @hidden_beacon_bss: in case this BSS struct represents a probe response from
 *	a BSS that hides the SSID in its beacon, this points to the BSS struct
 *	that holds the beacon data. @beacon_ies is still valid, of course, and
 *	points to the same data as hidden_beacon_bss->beacon_ies in that case.
 * @signal: signal strength value (type depends on the wiphy's signal_type)
 * @priv: private area for driver use, has at least wiphy->bss_priv_size bytes
 */
struct cfg80211_bss {
	struct ieee80211_channel *channel;

	const struct cfg80211_bss_ies __rcu *ies;
	const struct cfg80211_bss_ies __rcu *beacon_ies;
	const struct cfg80211_bss_ies __rcu *proberesp_ies;

	struct cfg80211_bss *hidden_beacon_bss;

	s32 signal;

	u16 beacon_interval;
	u16 capability;

	u8 bssid[ETH_ALEN];

	u8 priv[0] __aligned(sizeof(void *));
};

/**
 * ieee80211_bss_get_ie - find IE with given ID
 * @bss: the bss to search
 * @ie: the IE ID
 *
 * Note that the return value is an RCU-protected pointer, so
 * rcu_read_lock() must be held when calling this function.
 * Return: %NULL if not found.
 */
const u8 *ieee80211_bss_get_ie(struct cfg80211_bss *bss, u8 ie);


/**
 * struct cfg80211_auth_request - Authentication request data
 *
 * This structure provides information needed to complete IEEE 802.11
 * authentication.
 *
 * @bss: The BSS to authenticate with.
 * @auth_type: Authentication type (algorithm)
 * @ie: Extra IEs to add to Authentication frame or %NULL
 * @ie_len: Length of ie buffer in octets
 * @key_len: length of WEP key for shared key authentication
 * @key_idx: index of WEP key for shared key authentication
 * @key: WEP key for shared key authentication
 * @sae_data: Non-IE data to use with SAE or %NULL. This starts with
 *	Authentication transaction sequence number field.
 * @sae_data_len: Length of sae_data buffer in octets
 */
struct cfg80211_auth_request {
	struct cfg80211_bss *bss;
	const u8 *ie;
	size_t ie_len;
	enum nl80211_auth_type auth_type;
	const u8 *key;
	u8 key_len, key_idx;
	const u8 *sae_data;
	size_t sae_data_len;
};

/**
 * enum cfg80211_assoc_req_flags - Over-ride default behaviour in association.
 *
 * @ASSOC_REQ_DISABLE_HT:  Disable HT (802.11n)
 */
enum cfg80211_assoc_req_flags {
	ASSOC_REQ_DISABLE_HT		= BIT(0),
};

/**
 * struct cfg80211_assoc_request - (Re)Association request data
 *
 * This structure provides information needed to complete IEEE 802.11
 * (re)association.
 * @bss: The BSS to associate with. If the call is successful the driver
 *	is given a reference that it must release, normally via a call to
 *	cfg80211_send_rx_assoc(), or, if association timed out, with a
 *	call to cfg80211_put_bss() (in addition to calling
 *	cfg80211_send_assoc_timeout())
 * @ie: Extra IEs to add to (Re)Association Request frame or %NULL
 * @ie_len: Length of ie buffer in octets
 * @use_mfp: Use management frame protection (IEEE 802.11w) in this association
 * @crypto: crypto settings
 * @prev_bssid: previous BSSID, if not %NULL use reassociate frame
 * @flags:  See &enum cfg80211_assoc_req_flags
 * @ht_capa:  HT Capabilities over-rides.  Values set in ht_capa_mask
 *   will be used in ht_capa.  Un-supported values will be ignored.
 * @ht_capa_mask:  The bits of ht_capa which are to be used.
 */
struct cfg80211_assoc_request {
	struct cfg80211_bss *bss;
	const u8 *ie, *prev_bssid;
	size_t ie_len;
	struct cfg80211_crypto_settings crypto;
	bool use_mfp;
	u32 flags;
	struct ieee80211_ht_cap ht_capa;
	struct ieee80211_ht_cap ht_capa_mask;
};

/**
 * struct cfg80211_deauth_request - Deauthentication request data
 *
 * This structure provides information needed to complete IEEE 802.11
 * deauthentication.
 *
 * @bssid: the BSSID of the BSS to deauthenticate from
 * @ie: Extra IEs to add to Deauthentication frame or %NULL
 * @ie_len: Length of ie buffer in octets
 * @reason_code: The reason code for the deauthentication
 * @local_state_change: if set, change local state only and
 *	do not set a deauth frame
 */
struct cfg80211_deauth_request {
	const u8 *bssid;
	const u8 *ie;
	size_t ie_len;
	u16 reason_code;
	bool local_state_change;
};

/**
 * struct cfg80211_disassoc_request - Disassociation request data
 *
 * This structure provides information needed to complete IEEE 802.11
 * disassocation.
 *
 * @bss: the BSS to disassociate from
 * @ie: Extra IEs to add to Disassociation frame or %NULL
 * @ie_len: Length of ie buffer in octets
 * @reason_code: The reason code for the disassociation
 * @local_state_change: This is a request for a local state only, i.e., no
 *	Disassociation frame is to be transmitted.
 */
struct cfg80211_disassoc_request {
	struct cfg80211_bss *bss;
	const u8 *ie;
	size_t ie_len;
	u16 reason_code;
	bool local_state_change;
};

/**
 * struct cfg80211_ibss_params - IBSS parameters
 *
 * This structure defines the IBSS parameters for the join_ibss()
 * method.
 *
 * @ssid: The SSID, will always be non-null.
 * @ssid_len: The length of the SSID, will always be non-zero.
 * @bssid: Fixed BSSID requested, maybe be %NULL, if set do not
 *	search for IBSSs with a different BSSID.
 * @chandef: defines the channel to use if no other IBSS to join can be found
 * @channel_fixed: The channel should be fixed -- do not search for
 *	IBSSs to join on other channels.
 * @ie: information element(s) to include in the beacon
 * @ie_len: length of that
 * @beacon_interval: beacon interval to use
 * @privacy: this is a protected network, keys will be configured
 *	after joining
 * @control_port: whether user space controls IEEE 802.1X port, i.e.,
 *	sets/clears %NL80211_STA_FLAG_AUTHORIZED. If true, the driver is
 *	required to assume that the port is unauthorized until authorized by
 *	user space. Otherwise, port is marked authorized by default.
 * @basic_rates: bitmap of basic rates to use when creating the IBSS
 * @mcast_rate: per-band multicast rate index + 1 (0: disabled)
 */
struct cfg80211_ibss_params {
	u8 *ssid;
	u8 *bssid;
	struct cfg80211_chan_def chandef;
	u8 *ie;
	u8 ssid_len, ie_len;
	u16 beacon_interval;
	u32 basic_rates;
	bool channel_fixed;
	bool privacy;
	bool control_port;
	int mcast_rate[IEEE80211_NUM_BANDS];
};

/**
 * struct cfg80211_connect_params - Connection parameters
 *
 * This structure provides information needed to complete IEEE 802.11
 * authentication and association.
 *
 * @channel: The channel to use or %NULL if not specified (auto-select based
 *	on scan results)
 * @bssid: The AP BSSID or %NULL if not specified (auto-select based on scan
 *	results)
 * @ssid: SSID
 * @ssid_len: Length of ssid in octets
 * @auth_type: Authentication type (algorithm)
 * @ie: IEs for association request
 * @ie_len: Length of assoc_ie in octets
 * @privacy: indicates whether privacy-enabled APs should be used
 * @mfp: indicate whether management frame protection is used
 * @crypto: crypto settings
 * @key_len: length of WEP key for shared key authentication
 * @key_idx: index of WEP key for shared key authentication
 * @key: WEP key for shared key authentication
 * @flags:  See &enum cfg80211_assoc_req_flags
 * @bg_scan_period:  Background scan period in seconds
 *   or -1 to indicate that default value is to be used.
 * @ht_capa:  HT Capabilities over-rides.  Values set in ht_capa_mask
 *   will be used in ht_capa.  Un-supported values will be ignored.
 * @ht_capa_mask:  The bits of ht_capa which are to be used.
 */
struct cfg80211_connect_params {
	struct ieee80211_channel *channel;
	u8 *bssid;
	u8 *ssid;
	size_t ssid_len;
	enum nl80211_auth_type auth_type;
	u8 *ie;
	size_t ie_len;
	bool privacy;
	enum nl80211_mfp mfp;
	struct cfg80211_crypto_settings crypto;
	const u8 *key;
	u8 key_len, key_idx;
	u32 flags;
	int bg_scan_period;
	struct ieee80211_ht_cap ht_capa;
	struct ieee80211_ht_cap ht_capa_mask;
};

/**
 * enum wiphy_params_flags - set_wiphy_params bitfield values
 * @WIPHY_PARAM_RETRY_SHORT: wiphy->retry_short has changed
 * @WIPHY_PARAM_RETRY_LONG: wiphy->retry_long has changed
 * @WIPHY_PARAM_FRAG_THRESHOLD: wiphy->frag_threshold has changed
 * @WIPHY_PARAM_RTS_THRESHOLD: wiphy->rts_threshold has changed
 * @WIPHY_PARAM_COVERAGE_CLASS: coverage class changed
 */
enum wiphy_params_flags {
	WIPHY_PARAM_RETRY_SHORT		= 1 << 0,
	WIPHY_PARAM_RETRY_LONG		= 1 << 1,
	WIPHY_PARAM_FRAG_THRESHOLD	= 1 << 2,
	WIPHY_PARAM_RTS_THRESHOLD	= 1 << 3,
	WIPHY_PARAM_COVERAGE_CLASS	= 1 << 4,
};

/*
 * cfg80211_bitrate_mask - masks for bitrate control
 */
struct cfg80211_bitrate_mask {
	struct {
		u32 legacy;
		u8 mcs[IEEE80211_HT_MCS_MASK_LEN];
	} control[IEEE80211_NUM_BANDS];
};
/**
 * struct cfg80211_pmksa - PMK Security Association
 *
 * This structure is passed to the set/del_pmksa() method for PMKSA
 * caching.
 *
 * @bssid: The AP's BSSID.
 * @pmkid: The PMK material itself.
 */
struct cfg80211_pmksa {
	u8 *bssid;
	u8 *pmkid;
};

/**
 * struct cfg80211_wowlan_trig_pkt_pattern - packet pattern
 * @mask: bitmask where to match pattern and where to ignore bytes,
 *	one bit per byte, in same format as nl80211
 * @pattern: bytes to match where bitmask is 1
 * @pattern_len: length of pattern (in bytes)
 *
 * Internal note: @mask and @pattern are allocated in one chunk of
 * memory, free @mask only!
 */
struct cfg80211_wowlan_trig_pkt_pattern {
	u8 *mask, *pattern;
	int pattern_len;
};

/**
 * struct cfg80211_wowlan - Wake on Wireless-LAN support info
 *
 * This structure defines the enabled WoWLAN triggers for the device.
 * @any: wake up on any activity -- special trigger if device continues
 *	operating as normal during suspend
 * @disconnect: wake up if getting disconnected
 * @magic_pkt: wake up on receiving magic packet
 * @patterns: wake up on receiving packet matching a pattern
 * @n_patterns: number of patterns
 * @gtk_rekey_failure: wake up on GTK rekey failure
 * @eap_identity_req: wake up on EAP identity request packet
 * @four_way_handshake: wake up on 4-way handshake
 * @rfkill_release: wake up when rfkill is released
 */
struct cfg80211_wowlan {
	bool any, disconnect, magic_pkt, gtk_rekey_failure,
	     eap_identity_req, four_way_handshake,
	     rfkill_release;
	struct cfg80211_wowlan_trig_pkt_pattern *patterns;
	int n_patterns;
};

/**
 * struct cfg80211_wowlan_wakeup - wakeup report
 * @disconnect: woke up by getting disconnected
 * @magic_pkt: woke up by receiving magic packet
 * @gtk_rekey_failure: woke up by GTK rekey failure
 * @eap_identity_req: woke up by EAP identity request packet
 * @four_way_handshake: woke up by 4-way handshake
 * @rfkill_release: woke up by rfkill being released
 * @pattern_idx: pattern that caused wakeup, -1 if not due to pattern
 * @packet_present_len: copied wakeup packet data
 * @packet_len: original wakeup packet length
 * @packet: The packet causing the wakeup, if any.
 * @packet_80211:  For pattern match, magic packet and other data
 *	frame triggers an 802.3 frame should be reported, for
 *	disconnect due to deauth 802.11 frame. This indicates which
 *	it is.
 */
struct cfg80211_wowlan_wakeup {
	bool disconnect, magic_pkt, gtk_rekey_failure,
	     eap_identity_req, four_way_handshake,
	     rfkill_release, packet_80211;
	s32 pattern_idx;
	u32 packet_present_len, packet_len;
	const void *packet;
};

/**
 * struct cfg80211_gtk_rekey_data - rekey data
 * @kek: key encryption key
 * @kck: key confirmation key
 * @replay_ctr: replay counter
 */
struct cfg80211_gtk_rekey_data {
	u8 kek[NL80211_KEK_LEN];
	u8 kck[NL80211_KCK_LEN];
	u8 replay_ctr[NL80211_REPLAY_CTR_LEN];
};

/**
 * struct cfg80211_ops - backend description for wireless configuration
 *
 * This struct is registered by fullmac card drivers and/or wireless stacks
 * in order to handle configuration requests on their interfaces.
 *
 * All callbacks except where otherwise noted should return 0
 * on success or a negative error code.
 *
 * All operations are currently invoked under rtnl for consistency with the
 * wireless extensions but this is subject to reevaluation as soon as this
 * code is used more widely and we have a first user without wext.
 *
 * @suspend: wiphy device needs to be suspended. The variable @wow will
 *	be %NULL or contain the enabled Wake-on-Wireless triggers that are
 *	configured for the device.
 * @resume: wiphy device needs to be resumed
 * @set_wakeup: Called when WoWLAN is enabled/disabled, use this callback
 *	to call device_set_wakeup_enable() to enable/disable wakeup from
 *	the device.
 *
 * @add_virtual_intf: create a new virtual interface with the given name,
 *	must set the struct wireless_dev's iftype. Beware: You must create
 *	the new netdev in the wiphy's network namespace! Returns the struct
 *	wireless_dev, or an ERR_PTR. For P2P device wdevs, the driver must
 *	also set the address member in the wdev.
 *
 * @del_virtual_intf: remove the virtual interface
 *
 * @change_virtual_intf: change type/configuration of virtual interface,
 *	keep the struct wireless_dev's iftype updated.
 *
 * @add_key: add a key with the given parameters. @mac_addr will be %NULL
 *	when adding a group key.
 *
 * @get_key: get information about the key with the given parameters.
 *	@mac_addr will be %NULL when requesting information for a group
 *	key. All pointers given to the @callback function need not be valid
 *	after it returns. This function should return an error if it is
 *	not possible to retrieve the key, -ENOENT if it doesn't exist.
 *
 * @del_key: remove a key given the @mac_addr (%NULL for a group key)
 *	and @key_index, return -ENOENT if the key doesn't exist.
 *
 * @set_default_key: set the default key on an interface
 *
 * @set_default_mgmt_key: set the default management frame key on an interface
 *
 * @set_rekey_data: give the data necessary for GTK rekeying to the driver
 *
 * @start_ap: Start acting in AP mode defined by the parameters.
 * @change_beacon: Change the beacon parameters for an access point mode
 *	interface. This should reject the call when AP mode wasn't started.
 * @stop_ap: Stop being an AP, including stopping beaconing.
 *
 * @add_station: Add a new station.
 * @del_station: Remove a station; @mac may be NULL to remove all stations.
 * @change_station: Modify a given station. Note that flags changes are not much
 *	validated in cfg80211, in particular the auth/assoc/authorized flags
 *	might come to the driver in invalid combinations -- make sure to check
 *	them, also against the existing state! Also, supported_rates changes are
 *	not checked in station mode -- drivers need to reject (or ignore) them
 *	for anything but TDLS peers.
 * @get_station: get station information for the station identified by @mac
 * @dump_station: dump station callback -- resume dump at index @idx
 *
 * @add_mpath: add a fixed mesh path
 * @del_mpath: delete a given mesh path
 * @change_mpath: change a given mesh path
 * @get_mpath: get a mesh path for the given parameters
 * @dump_mpath: dump mesh path callback -- resume dump at index @idx
 * @join_mesh: join the mesh network with the specified parameters
 * @leave_mesh: leave the current mesh network
 *
 * @get_mesh_config: Get the current mesh configuration
 *
 * @update_mesh_config: Update mesh parameters on a running mesh.
 *	The mask is a bitfield which tells us which parameters to
 *	set, and which to leave alone.
 *
 * @change_bss: Modify parameters for a given BSS.
 *
 * @set_txq_params: Set TX queue parameters
 *
 * @libertas_set_mesh_channel: Only for backward compatibility for libertas,
 *	as it doesn't implement join_mesh and needs to set the channel to
 *	join the mesh instead.
 *
 * @set_monitor_channel: Set the monitor mode channel for the device. If other
 *	interfaces are active this callback should reject the configuration.
 *	If no interfaces are active or the device is down, the channel should
 *	be stored for when a monitor interface becomes active.
 *
 * @scan: Request to do a scan. If returning zero, the scan request is given
 *	the driver, and will be valid until passed to cfg80211_scan_done().
 *	For scan results, call cfg80211_inform_bss(); you can call this outside
 *	the scan/scan_done bracket too.
 *
 * @auth: Request to authenticate with the specified peer
 * @assoc: Request to (re)associate with the specified peer
 * @deauth: Request to deauthenticate from the specified peer
 * @disassoc: Request to disassociate from the specified peer
 *
 * @connect: Connect to the ESS with the specified parameters. When connected,
 *	call cfg80211_connect_result() with status code %WLAN_STATUS_SUCCESS.
 *	If the connection fails for some reason, call cfg80211_connect_result()
 *	with the status from the AP.
 * @disconnect: Disconnect from the BSS/ESS.
 *
 * @join_ibss: Join the specified IBSS (or create if necessary). Once done, call
 *	cfg80211_ibss_joined(), also call that function when changing BSSID due
 *	to a merge.
 * @leave_ibss: Leave the IBSS.
 *
 * @set_mcast_rate: Set the specified multicast rate (only if vif is in ADHOC or
 *	MESH mode)
 *
 * @set_wiphy_params: Notify that wiphy parameters have changed;
 *	@changed bitfield (see &enum wiphy_params_flags) describes which values
 *	have changed. The actual parameter values are available in
 *	struct wiphy. If returning an error, no value should be changed.
 *
 * @set_tx_power: set the transmit power according to the parameters,
 *	the power passed is in mBm, to get dBm use MBM_TO_DBM(). The
 *	wdev may be %NULL if power was set for the wiphy, and will
 *	always be %NULL unless the driver supports per-vif TX power
 *	(as advertised by the nl80211 feature flag.)
 * @get_tx_power: store the current TX power into the dbm variable;
 *	return 0 if successful
 *
 * @set_wds_peer: set the WDS peer for a WDS interface
 *
 * @rfkill_poll: polls the hw rfkill line, use cfg80211 reporting
 *	functions to adjust rfkill hw state
 *
 * @dump_survey: get site survey information.
 *
 * @remain_on_channel: Request the driver to remain awake on the specified
 *	channel for the specified duration to complete an off-channel
 *	operation (e.g., public action frame exchange). When the driver is
 *	ready on the requested channel, it must indicate this with an event
 *	notification by calling cfg80211_ready_on_channel().
 * @cancel_remain_on_channel: Cancel an on-going remain-on-channel operation.
 *	This allows the operation to be terminated prior to timeout based on
 *	the duration value.
 * @mgmt_tx: Transmit a management frame.
 * @mgmt_tx_cancel_wait: Cancel the wait time from transmitting a management
 *	frame on another channel
 *
 * @testmode_cmd: run a test mode command
 * @testmode_dump: Implement a test mode dump. The cb->args[2] and up may be
 *	used by the function, but 0 and 1 must not be touched. Additionally,
 *	return error codes other than -ENOBUFS and -ENOENT will terminate the
 *	dump and return to userspace with an error, so be careful. If any data
 *	was passed in from userspace then the data/len arguments will be present
 *	and point to the data contained in %NL80211_ATTR_TESTDATA.
 *
 * @set_bitrate_mask: set the bitrate mask configuration
 *
 * @set_pmksa: Cache a PMKID for a BSSID. This is mostly useful for fullmac
 *	devices running firmwares capable of generating the (re) association
 *	RSN IE. It allows for faster roaming between WPA2 BSSIDs.
 * @del_pmksa: Delete a cached PMKID.
 * @flush_pmksa: Flush all cached PMKIDs.
 * @set_power_mgmt: Configure WLAN power management. A timeout value of -1
 *	allows the driver to adjust the dynamic ps timeout value.
 * @set_cqm_rssi_config: Configure connection quality monitor RSSI threshold.
 * @set_cqm_txe_config: Configure connection quality monitor TX error
 *	thresholds.
 * @sched_scan_start: Tell the driver to start a scheduled scan.
 * @sched_scan_stop: Tell the driver to stop an ongoing scheduled scan.
 *
 * @mgmt_frame_register: Notify driver that a management frame type was
 *	registered. Note that this callback may not sleep, and cannot run
 *	concurrently with itself.
 *
 * @set_antenna: Set antenna configuration (tx_ant, rx_ant) on the device.
 *	Parameters are bitmaps of allowed antennas to use for TX/RX. Drivers may
 *	reject TX/RX mask combinations they cannot support by returning -EINVAL
 *	(also see nl80211.h @NL80211_ATTR_WIPHY_ANTENNA_TX).
 *
 * @get_antenna: Get current antenna configuration from device (tx_ant, rx_ant).
 *
 * @set_ringparam: Set tx and rx ring sizes.
 *
 * @get_ringparam: Get tx and rx ring current and maximum sizes.
 *
 * @tdls_mgmt: Transmit a TDLS management frame.
 * @tdls_oper: Perform a high-level TDLS operation (e.g. TDLS link setup).
 *
 * @probe_client: probe an associated client, must return a cookie that it
 *	later passes to cfg80211_probe_status().
 *
 * @set_noack_map: Set the NoAck Map for the TIDs.
 *
 * @get_et_sset_count:  Ethtool API to get string-set count.
 *	See @ethtool_ops.get_sset_count
 *
 * @get_et_stats:  Ethtool API to get a set of u64 stats.
 *	See @ethtool_ops.get_ethtool_stats
 *
 * @get_et_strings:  Ethtool API to get a set of strings to describe stats
 *	and perhaps other supported types of ethtool data-sets.
 *	See @ethtool_ops.get_strings
 *
 * @get_channel: Get the current operating channel for the virtual interface.
 *	For monitor interfaces, it should return %NULL unless there's a single
 *	current monitoring channel.
 *
 * @start_p2p_device: Start the given P2P device.
 * @stop_p2p_device: Stop the given P2P device.
 *
 * @set_mac_acl: Sets MAC address control list in AP and P2P GO mode.
 *	Parameters include ACL policy, an array of MAC address of stations
 *	and the number of MAC addresses. If there is already a list in driver
 *	this new list replaces the existing one. Driver has to clear its ACL
 *	when number of MAC addresses entries is passed as 0. Drivers which
 *	advertise the support for MAC based ACL have to implement this callback.
 */
struct cfg80211_ops {
	int	(*suspend)(struct wiphy *wiphy, struct cfg80211_wowlan *wow);
	int	(*resume)(struct wiphy *wiphy);
	void	(*set_wakeup)(struct wiphy *wiphy, bool enabled);

	struct wireless_dev * (*add_virtual_intf)(struct wiphy *wiphy,
						  const char *name,
						  enum nl80211_iftype type,
						  u32 *flags,
						  struct vif_params *params);
	int	(*del_virtual_intf)(struct wiphy *wiphy,
				    struct wireless_dev *wdev);
	int	(*change_virtual_intf)(struct wiphy *wiphy,
				       struct net_device *dev,
				       enum nl80211_iftype type, u32 *flags,
				       struct vif_params *params);

	int	(*add_key)(struct wiphy *wiphy, struct net_device *netdev,
			   u8 key_index, bool pairwise, const u8 *mac_addr,
			   struct key_params *params);
	int	(*get_key)(struct wiphy *wiphy, struct net_device *netdev,
			   u8 key_index, bool pairwise, const u8 *mac_addr,
			   void *cookie,
			   void (*callback)(void *cookie, struct key_params*));
	int	(*del_key)(struct wiphy *wiphy, struct net_device *netdev,
			   u8 key_index, bool pairwise, const u8 *mac_addr);
	int	(*set_default_key)(struct wiphy *wiphy,
				   struct net_device *netdev,
				   u8 key_index, bool unicast, bool multicast);
	int	(*set_default_mgmt_key)(struct wiphy *wiphy,
					struct net_device *netdev,
					u8 key_index);

	int	(*start_ap)(struct wiphy *wiphy, struct net_device *dev,
			    struct cfg80211_ap_settings *settings);
	int	(*change_beacon)(struct wiphy *wiphy, struct net_device *dev,
				 struct cfg80211_beacon_data *info);
	int	(*stop_ap)(struct wiphy *wiphy, struct net_device *dev);


	int	(*add_station)(struct wiphy *wiphy, struct net_device *dev,
			       u8 *mac, struct station_parameters *params);
	int	(*del_station)(struct wiphy *wiphy, struct net_device *dev,
			       u8 *mac);
	int	(*change_station)(struct wiphy *wiphy, struct net_device *dev,
				  u8 *mac, struct station_parameters *params);
	int	(*get_station)(struct wiphy *wiphy, struct net_device *dev,
			       u8 *mac, struct station_info *sinfo);
	int	(*dump_station)(struct wiphy *wiphy, struct net_device *dev,
			       int idx, u8 *mac, struct station_info *sinfo);

	int	(*add_mpath)(struct wiphy *wiphy, struct net_device *dev,
			       u8 *dst, u8 *next_hop);
	int	(*del_mpath)(struct wiphy *wiphy, struct net_device *dev,
			       u8 *dst);
	int	(*change_mpath)(struct wiphy *wiphy, struct net_device *dev,
				  u8 *dst, u8 *next_hop);
	int	(*get_mpath)(struct wiphy *wiphy, struct net_device *dev,
			       u8 *dst, u8 *next_hop,
			       struct mpath_info *pinfo);
	int	(*dump_mpath)(struct wiphy *wiphy, struct net_device *dev,
			       int idx, u8 *dst, u8 *next_hop,
			       struct mpath_info *pinfo);
	int	(*get_mesh_config)(struct wiphy *wiphy,
				struct net_device *dev,
				struct mesh_config *conf);
	int	(*update_mesh_config)(struct wiphy *wiphy,
				      struct net_device *dev, u32 mask,
				      const struct mesh_config *nconf);
	int	(*join_mesh)(struct wiphy *wiphy, struct net_device *dev,
			     const struct mesh_config *conf,
			     const struct mesh_setup *setup);
	int	(*leave_mesh)(struct wiphy *wiphy, struct net_device *dev);

	int	(*change_bss)(struct wiphy *wiphy, struct net_device *dev,
			      struct bss_parameters *params);

	int	(*set_txq_params)(struct wiphy *wiphy, struct net_device *dev,
				  struct ieee80211_txq_params *params);

	int	(*libertas_set_mesh_channel)(struct wiphy *wiphy,
					     struct net_device *dev,
					     struct ieee80211_channel *chan);

	int	(*set_monitor_channel)(struct wiphy *wiphy,
				       struct cfg80211_chan_def *chandef);

	int	(*scan)(struct wiphy *wiphy,
			struct cfg80211_scan_request *request);

	int	(*auth)(struct wiphy *wiphy, struct net_device *dev,
			struct cfg80211_auth_request *req);
	int	(*assoc)(struct wiphy *wiphy, struct net_device *dev,
			 struct cfg80211_assoc_request *req);
	int	(*deauth)(struct wiphy *wiphy, struct net_device *dev,
			  struct cfg80211_deauth_request *req);
	int	(*disassoc)(struct wiphy *wiphy, struct net_device *dev,
			    struct cfg80211_disassoc_request *req);

	int	(*connect)(struct wiphy *wiphy, struct net_device *dev,
			   struct cfg80211_connect_params *sme);
	int	(*disconnect)(struct wiphy *wiphy, struct net_device *dev,
			      u16 reason_code);

	int	(*join_ibss)(struct wiphy *wiphy, struct net_device *dev,
			     struct cfg80211_ibss_params *params);
	int	(*leave_ibss)(struct wiphy *wiphy, struct net_device *dev);

	int	(*set_mcast_rate)(struct wiphy *wiphy, struct net_device *dev,
				  int rate[IEEE80211_NUM_BANDS]);

	int	(*set_wiphy_params)(struct wiphy *wiphy, u32 changed);

	int	(*set_tx_power)(struct wiphy *wiphy, struct wireless_dev *wdev,
				enum nl80211_tx_power_setting type, int mbm);
	int	(*get_tx_power)(struct wiphy *wiphy, struct wireless_dev *wdev,
				int *dbm);

	int	(*set_wds_peer)(struct wiphy *wiphy, struct net_device *dev,
				const u8 *addr);

	void	(*rfkill_poll)(struct wiphy *wiphy);

#ifdef CONFIG_NL80211_TESTMODE
	int	(*testmode_cmd)(struct wiphy *wiphy, void *data, int len);
	int	(*testmode_dump)(struct wiphy *wiphy, struct sk_buff *skb,
				 struct netlink_callback *cb,
				 void *data, int len);
#endif

	int	(*set_bitrate_mask)(struct wiphy *wiphy,
				    struct net_device *dev,
				    const u8 *peer,
				    const struct cfg80211_bitrate_mask *mask);

	int	(*dump_survey)(struct wiphy *wiphy, struct net_device *netdev,
			int idx, struct survey_info *info);

	int	(*set_pmksa)(struct wiphy *wiphy, struct net_device *netdev,
			     struct cfg80211_pmksa *pmksa);
	int	(*del_pmksa)(struct wiphy *wiphy, struct net_device *netdev,
			     struct cfg80211_pmksa *pmksa);
	int	(*flush_pmksa)(struct wiphy *wiphy, struct net_device *netdev);

	int	(*remain_on_channel)(struct wiphy *wiphy,
				     struct wireless_dev *wdev,
				     struct ieee80211_channel *chan,
				     unsigned int duration,
				     u64 *cookie);
	int	(*cancel_remain_on_channel)(struct wiphy *wiphy,
					    struct wireless_dev *wdev,
					    u64 cookie);

	int	(*mgmt_tx)(struct wiphy *wiphy, struct wireless_dev *wdev,
			  struct ieee80211_channel *chan, bool offchan,
			  unsigned int wait, const u8 *buf, size_t len,
			  bool no_cck, bool dont_wait_for_ack, u64 *cookie);
	int	(*mgmt_tx_cancel_wait)(struct wiphy *wiphy,
				       struct wireless_dev *wdev,
				       u64 cookie);

	int	(*set_power_mgmt)(struct wiphy *wiphy, struct net_device *dev,
				  bool enabled, int timeout);

	int	(*set_cqm_rssi_config)(struct wiphy *wiphy,
				       struct net_device *dev,
				       s32 rssi_thold, u32 rssi_hyst);

	int	(*set_cqm_txe_config)(struct wiphy *wiphy,
				      struct net_device *dev,
				      u32 rate, u32 pkts, u32 intvl);

	void	(*mgmt_frame_register)(struct wiphy *wiphy,
				       struct wireless_dev *wdev,
				       u16 frame_type, bool reg);

	int	(*set_antenna)(struct wiphy *wiphy, u32 tx_ant, u32 rx_ant);
	int	(*get_antenna)(struct wiphy *wiphy, u32 *tx_ant, u32 *rx_ant);

	int	(*set_ringparam)(struct wiphy *wiphy, u32 tx, u32 rx);
	void	(*get_ringparam)(struct wiphy *wiphy,
				 u32 *tx, u32 *tx_max, u32 *rx, u32 *rx_max);

	int	(*sched_scan_start)(struct wiphy *wiphy,
				struct net_device *dev,
				struct cfg80211_sched_scan_request *request);
	int	(*sched_scan_stop)(struct wiphy *wiphy, struct net_device *dev);

	int	(*set_rekey_data)(struct wiphy *wiphy, struct net_device *dev,
				  struct cfg80211_gtk_rekey_data *data);

	int	(*tdls_mgmt)(struct wiphy *wiphy, struct net_device *dev,
			     u8 *peer, u8 action_code,  u8 dialog_token,
			     u16 status_code, const u8 *buf, size_t len);
	int	(*tdls_oper)(struct wiphy *wiphy, struct net_device *dev,
			     u8 *peer, enum nl80211_tdls_operation oper);

	int	(*probe_client)(struct wiphy *wiphy, struct net_device *dev,
				const u8 *peer, u64 *cookie);

	int	(*set_noack_map)(struct wiphy *wiphy,
				  struct net_device *dev,
				  u16 noack_map);

	int	(*get_et_sset_count)(struct wiphy *wiphy,
				     struct net_device *dev, int sset);
	void	(*get_et_stats)(struct wiphy *wiphy, struct net_device *dev,
				struct ethtool_stats *stats, u64 *data);
	void	(*get_et_strings)(struct wiphy *wiphy, struct net_device *dev,
				  u32 sset, u8 *data);

	int	(*get_channel)(struct wiphy *wiphy,
			       struct wireless_dev *wdev,
			       struct cfg80211_chan_def *chandef);

	int	(*start_p2p_device)(struct wiphy *wiphy,
				    struct wireless_dev *wdev);
	void	(*stop_p2p_device)(struct wiphy *wiphy,
				   struct wireless_dev *wdev);

	int	(*set_mac_acl)(struct wiphy *wiphy, struct net_device *dev,
			       const struct cfg80211_acl_data *params);
};

/*
 * wireless hardware and networking interfaces structures
 * and registration/helper functions
 */

/**
 * enum wiphy_flags - wiphy capability flags
 *
 * @WIPHY_FLAG_CUSTOM_REGULATORY:  tells us the driver for this device
 * 	has its own custom regulatory domain and cannot identify the
 * 	ISO / IEC 3166 alpha2 it belongs to. When this is enabled
 * 	we will disregard the first regulatory hint (when the
 * 	initiator is %REGDOM_SET_BY_CORE).
 * @WIPHY_FLAG_STRICT_REGULATORY: tells us the driver for this device will
 *	ignore regulatory domain settings until it gets its own regulatory
 *	domain via its regulatory_hint() unless the regulatory hint is
 *	from a country IE. After its gets its own regulatory domain it will
 *	only allow further regulatory domain settings to further enhance
 *	compliance. For example if channel 13 and 14 are disabled by this
 *	regulatory domain no user regulatory domain can enable these channels
 *	at a later time. This can be used for devices which do not have
 *	calibration information guaranteed for frequencies or settings
 *	outside of its regulatory domain. If used in combination with
 *	WIPHY_FLAG_CUSTOM_REGULATORY the inspected country IE power settings
 *	will be followed.
 * @WIPHY_FLAG_DISABLE_BEACON_HINTS: enable this if your driver needs to ensure
 *	that passive scan flags and beaconing flags may not be lifted by
 *	cfg80211 due to regulatory beacon hints. For more information on beacon
 *	hints read the documenation for regulatory_hint_found_beacon()
 * @WIPHY_FLAG_NETNS_OK: if not set, do not allow changing the netns of this
 *	wiphy at all
 * @WIPHY_FLAG_PS_ON_BY_DEFAULT: if set to true, powersave will be enabled
 *	by default -- this flag will be set depending on the kernel's default
 *	on wiphy_new(), but can be changed by the driver if it has a good
 *	reason to override the default
 * @WIPHY_FLAG_4ADDR_AP: supports 4addr mode even on AP (with a single station
 *	on a VLAN interface)
 * @WIPHY_FLAG_4ADDR_STATION: supports 4addr mode even as a station
 * @WIPHY_FLAG_CONTROL_PORT_PROTOCOL: This device supports setting the
 *	control port protocol ethertype. The device also honours the
 *	control_port_no_encrypt flag.
 * @WIPHY_FLAG_IBSS_RSN: The device supports IBSS RSN.
 * @WIPHY_FLAG_MESH_AUTH: The device supports mesh authentication by routing
 *	auth frames to userspace. See @NL80211_MESH_SETUP_USERSPACE_AUTH.
 * @WIPHY_FLAG_SUPPORTS_SCHED_SCAN: The device supports scheduled scans.
 * @WIPHY_FLAG_SUPPORTS_FW_ROAM: The device supports roaming feature in the
 *	firmware.
 * @WIPHY_FLAG_AP_UAPSD: The device supports uapsd on AP.
 * @WIPHY_FLAG_SUPPORTS_TDLS: The device supports TDLS (802.11z) operation.
 * @WIPHY_FLAG_TDLS_EXTERNAL_SETUP: The device does not handle TDLS (802.11z)
 *	link setup/discovery operations internally. Setup, discovery and
 *	teardown packets should be sent through the @NL80211_CMD_TDLS_MGMT
 *	command. When this flag is not set, @NL80211_CMD_TDLS_OPER should be
 *	used for asking the driver/firmware to perform a TDLS operation.
 * @WIPHY_FLAG_HAVE_AP_SME: device integrates AP SME
 * @WIPHY_FLAG_REPORTS_OBSS: the device will report beacons from other BSSes
 *	when there are virtual interfaces in AP mode by calling
 *	cfg80211_report_obss_beacon().
 * @WIPHY_FLAG_AP_PROBE_RESP_OFFLOAD: When operating as an AP, the device
 *	responds to probe-requests in hardware.
 * @WIPHY_FLAG_OFFCHAN_TX: Device supports direct off-channel TX.
 * @WIPHY_FLAG_HAS_REMAIN_ON_CHANNEL: Device supports remain-on-channel call.
 */
enum wiphy_flags {
	WIPHY_FLAG_CUSTOM_REGULATORY		= BIT(0),
	WIPHY_FLAG_STRICT_REGULATORY		= BIT(1),
	WIPHY_FLAG_DISABLE_BEACON_HINTS		= BIT(2),
	WIPHY_FLAG_NETNS_OK			= BIT(3),
	WIPHY_FLAG_PS_ON_BY_DEFAULT		= BIT(4),
	WIPHY_FLAG_4ADDR_AP			= BIT(5),
	WIPHY_FLAG_4ADDR_STATION		= BIT(6),
	WIPHY_FLAG_CONTROL_PORT_PROTOCOL	= BIT(7),
	WIPHY_FLAG_IBSS_RSN			= BIT(8),
	WIPHY_FLAG_MESH_AUTH			= BIT(10),
	WIPHY_FLAG_SUPPORTS_SCHED_SCAN		= BIT(11),
	/* use hole at 12 */
	WIPHY_FLAG_SUPPORTS_FW_ROAM		= BIT(13),
	WIPHY_FLAG_AP_UAPSD			= BIT(14),
	WIPHY_FLAG_SUPPORTS_TDLS		= BIT(15),
	WIPHY_FLAG_TDLS_EXTERNAL_SETUP		= BIT(16),
	WIPHY_FLAG_HAVE_AP_SME			= BIT(17),
	WIPHY_FLAG_REPORTS_OBSS			= BIT(18),
	WIPHY_FLAG_AP_PROBE_RESP_OFFLOAD	= BIT(19),
	WIPHY_FLAG_OFFCHAN_TX			= BIT(20),
	WIPHY_FLAG_HAS_REMAIN_ON_CHANNEL	= BIT(21),
};

/**
 * struct ieee80211_iface_limit - limit on certain interface types
 * @max: maximum number of interfaces of these types
 * @types: interface types (bits)
 */
struct ieee80211_iface_limit {
	u16 max;
	u16 types;
};

/**
 * struct ieee80211_iface_combination - possible interface combination
 * @limits: limits for the given interface types
 * @n_limits: number of limitations
 * @num_different_channels: can use up to this many different channels
 * @max_interfaces: maximum number of interfaces in total allowed in this
 *	group
 * @beacon_int_infra_match: In this combination, the beacon intervals
 *	between infrastructure and AP types must match. This is required
 *	only in special cases.
 * @radar_detect_widths: bitmap of channel widths supported for radar detection
 *
 * These examples can be expressed as follows:
 *
 * Allow #STA <= 1, #AP <= 1, matching BI, channels = 1, 2 total:
 *
 *  struct ieee80211_iface_limit limits1[] = {
 *	{ .max = 1, .types = BIT(NL80211_IFTYPE_STATION), },
 *	{ .max = 1, .types = BIT(NL80211_IFTYPE_AP}, },
 *  };
 *  struct ieee80211_iface_combination combination1 = {
 *	.limits = limits1,
 *	.n_limits = ARRAY_SIZE(limits1),
 *	.max_interfaces = 2,
 *	.beacon_int_infra_match = true,
 *  };
 *
 *
 * Allow #{AP, P2P-GO} <= 8, channels = 1, 8 total:
 *
 *  struct ieee80211_iface_limit limits2[] = {
 *	{ .max = 8, .types = BIT(NL80211_IFTYPE_AP) |
 *			     BIT(NL80211_IFTYPE_P2P_GO), },
 *  };
 *  struct ieee80211_iface_combination combination2 = {
 *	.limits = limits2,
 *	.n_limits = ARRAY_SIZE(limits2),
 *	.max_interfaces = 8,
 *	.num_different_channels = 1,
 *  };
 *
 *
 * Allow #STA <= 1, #{P2P-client,P2P-GO} <= 3 on two channels, 4 total.
 * This allows for an infrastructure connection and three P2P connections.
 *
 *  struct ieee80211_iface_limit limits3[] = {
 *	{ .max = 1, .types = BIT(NL80211_IFTYPE_STATION), },
 *	{ .max = 3, .types = BIT(NL80211_IFTYPE_P2P_GO) |
 *			     BIT(NL80211_IFTYPE_P2P_CLIENT), },
 *  };
 *  struct ieee80211_iface_combination combination3 = {
 *	.limits = limits3,
 *	.n_limits = ARRAY_SIZE(limits3),
 *	.max_interfaces = 4,
 *	.num_different_channels = 2,
 *  };
 */
struct ieee80211_iface_combination {
	const struct ieee80211_iface_limit *limits;
	u32 num_different_channels;
	u16 max_interfaces;
	u8 n_limits;
	bool beacon_int_infra_match;
	u8 radar_detect_widths;
};

struct ieee80211_txrx_stypes {
	u16 tx, rx;
};

/**
 * enum wiphy_wowlan_support_flags - WoWLAN support flags
 * @WIPHY_WOWLAN_ANY: supports wakeup for the special "any"
 *	trigger that keeps the device operating as-is and
 *	wakes up the host on any activity, for example a
 *	received packet that passed filtering; note that the
 *	packet should be preserved in that case
 * @WIPHY_WOWLAN_MAGIC_PKT: supports wakeup on magic packet
 *	(see nl80211.h)
 * @WIPHY_WOWLAN_DISCONNECT: supports wakeup on disconnect
 * @WIPHY_WOWLAN_SUPPORTS_GTK_REKEY: supports GTK rekeying while asleep
 * @WIPHY_WOWLAN_GTK_REKEY_FAILURE: supports wakeup on GTK rekey failure
 * @WIPHY_WOWLAN_EAP_IDENTITY_REQ: supports wakeup on EAP identity request
 * @WIPHY_WOWLAN_4WAY_HANDSHAKE: supports wakeup on 4-way handshake failure
 * @WIPHY_WOWLAN_RFKILL_RELEASE: supports wakeup on RF-kill release
 */
enum wiphy_wowlan_support_flags {
	WIPHY_WOWLAN_ANY		= BIT(0),
	WIPHY_WOWLAN_MAGIC_PKT		= BIT(1),
	WIPHY_WOWLAN_DISCONNECT		= BIT(2),
	WIPHY_WOWLAN_SUPPORTS_GTK_REKEY	= BIT(3),
	WIPHY_WOWLAN_GTK_REKEY_FAILURE	= BIT(4),
	WIPHY_WOWLAN_EAP_IDENTITY_REQ	= BIT(5),
	WIPHY_WOWLAN_4WAY_HANDSHAKE	= BIT(6),
	WIPHY_WOWLAN_RFKILL_RELEASE	= BIT(7),
};

/**
 * struct wiphy_wowlan_support - WoWLAN support data
 * @flags: see &enum wiphy_wowlan_support_flags
 * @n_patterns: number of supported wakeup patterns
 *	(see nl80211.h for the pattern definition)
 * @pattern_max_len: maximum length of each pattern
 * @pattern_min_len: minimum length of each pattern
 */
struct wiphy_wowlan_support {
	u32 flags;
	int n_patterns;
	int pattern_max_len;
	int pattern_min_len;
};

/**
 * struct wiphy - wireless hardware description
 * @reg_notifier: the driver's regulatory notification callback,
 *	note that if your driver uses wiphy_apply_custom_regulatory()
 *	the reg_notifier's request can be passed as NULL
 * @regd: the driver's regulatory domain, if one was requested via
 * 	the regulatory_hint() API. This can be used by the driver
 *	on the reg_notifier() if it chooses to ignore future
 *	regulatory domain changes caused by other drivers.
 * @signal_type: signal type reported in &struct cfg80211_bss.
 * @cipher_suites: supported cipher suites
 * @n_cipher_suites: number of supported cipher suites
 * @retry_short: Retry limit for short frames (dot11ShortRetryLimit)
 * @retry_long: Retry limit for long frames (dot11LongRetryLimit)
 * @frag_threshold: Fragmentation threshold (dot11FragmentationThreshold);
 *	-1 = fragmentation disabled, only odd values >= 256 used
 * @rts_threshold: RTS threshold (dot11RTSThreshold); -1 = RTS/CTS disabled
 * @_net: the network namespace this wiphy currently lives in
 * @perm_addr: permanent MAC address of this device
 * @addr_mask: If the device supports multiple MAC addresses by masking,
 *	set this to a mask with variable bits set to 1, e.g. if the last
 *	four bits are variable then set it to 00:...:00:0f. The actual
 *	variable bits shall be determined by the interfaces added, with
 *	interfaces not matching the mask being rejected to be brought up.
 * @n_addresses: number of addresses in @addresses.
 * @addresses: If the device has more than one address, set this pointer
 *	to a list of addresses (6 bytes each). The first one will be used
 *	by default for perm_addr. In this case, the mask should be set to
 *	all-zeroes. In this case it is assumed that the device can handle
 *	the same number of arbitrary MAC addresses.
 * @registered: protects ->resume and ->suspend sysfs callbacks against
 *	unregister hardware
 * @debugfsdir: debugfs directory used for this wiphy, will be renamed
 *	automatically on wiphy renames
 * @dev: (virtual) struct device for this wiphy
 * @registered: helps synchronize suspend/resume with wiphy unregister
 * @wext: wireless extension handlers
 * @priv: driver private data (sized according to wiphy_new() parameter)
 * @interface_modes: bitmask of interfaces types valid for this wiphy,
 *	must be set by driver
 * @iface_combinations: Valid interface combinations array, should not
 *	list single interface types.
 * @n_iface_combinations: number of entries in @iface_combinations array.
 * @software_iftypes: bitmask of software interface types, these are not
 *	subject to any restrictions since they are purely managed in SW.
 * @flags: wiphy flags, see &enum wiphy_flags
 * @features: features advertised to nl80211, see &enum nl80211_feature_flags.
 * @bss_priv_size: each BSS struct has private data allocated with it,
 *	this variable determines its size
 * @max_scan_ssids: maximum number of SSIDs the device can scan for in
 *	any given scan
 * @max_sched_scan_ssids: maximum number of SSIDs the device can scan
 *	for in any given scheduled scan
 * @max_match_sets: maximum number of match sets the device can handle
 *	when performing a scheduled scan, 0 if filtering is not
 *	supported.
 * @max_scan_ie_len: maximum length of user-controlled IEs device can
 *	add to probe request frames transmitted during a scan, must not
 *	include fixed IEs like supported rates
 * @max_sched_scan_ie_len: same as max_scan_ie_len, but for scheduled
 *	scans
 * @coverage_class: current coverage class
 * @fw_version: firmware version for ethtool reporting
 * @hw_version: hardware version for ethtool reporting
 * @max_num_pmkids: maximum number of PMKIDs supported by device
 * @privid: a pointer that drivers can use to identify if an arbitrary
 *	wiphy is theirs, e.g. in global notifiers
 * @bands: information about bands/channels supported by this device
 *
 * @mgmt_stypes: bitmasks of frame subtypes that can be subscribed to or
 *	transmitted through nl80211, points to an array indexed by interface
 *	type
 *
 * @available_antennas_tx: bitmap of antennas which are available to be
 *	configured as TX antennas. Antenna configuration commands will be
 *	rejected unless this or @available_antennas_rx is set.
 *
 * @available_antennas_rx: bitmap of antennas which are available to be
 *	configured as RX antennas. Antenna configuration commands will be
 *	rejected unless this or @available_antennas_tx is set.
 *
 * @probe_resp_offload:
 *	 Bitmap of supported protocols for probe response offloading.
 *	 See &enum nl80211_probe_resp_offload_support_attr. Only valid
 *	 when the wiphy flag @WIPHY_FLAG_AP_PROBE_RESP_OFFLOAD is set.
 *
 * @max_remain_on_channel_duration: Maximum time a remain-on-channel operation
 *	may request, if implemented.
 *
 * @wowlan: WoWLAN support information
 *
 * @ap_sme_capa: AP SME capabilities, flags from &enum nl80211_ap_sme_features.
 * @ht_capa_mod_mask:  Specify what ht_cap values can be over-ridden.
 *	If null, then none can be over-ridden.
 *
 * @max_acl_mac_addrs: Maximum number of MAC addresses that the device
 *	supports for ACL.
 */
struct wiphy {
	/* assign these fields before you register the wiphy */

	/* permanent MAC address(es) */
	u8 perm_addr[ETH_ALEN];
	u8 addr_mask[ETH_ALEN];

	struct mac_address *addresses;

	const struct ieee80211_txrx_stypes *mgmt_stypes;

	const struct ieee80211_iface_combination *iface_combinations;
	int n_iface_combinations;
	u16 software_iftypes;

	u16 n_addresses;

	/* Supported interface modes, OR together BIT(NL80211_IFTYPE_...) */
	u16 interface_modes;

	u16 max_acl_mac_addrs;

	u32 flags, features;

	u32 ap_sme_capa;

	enum cfg80211_signal_type signal_type;

	int bss_priv_size;
	u8 max_scan_ssids;
	u8 max_sched_scan_ssids;
	u8 max_match_sets;
	u16 max_scan_ie_len;
	u16 max_sched_scan_ie_len;

	int n_cipher_suites;
	const u32 *cipher_suites;

	u8 retry_short;
	u8 retry_long;
	u32 frag_threshold;
	u32 rts_threshold;
	u8 coverage_class;

	char fw_version[ETHTOOL_FWVERS_LEN];
	u32 hw_version;

#ifdef CONFIG_PM
	struct wiphy_wowlan_support wowlan;
#endif

	u16 max_remain_on_channel_duration;

	u8 max_num_pmkids;

	u32 available_antennas_tx;
	u32 available_antennas_rx;

	/*
	 * Bitmap of supported protocols for probe response offloading
	 * see &enum nl80211_probe_resp_offload_support_attr. Only valid
	 * when the wiphy flag @WIPHY_FLAG_AP_PROBE_RESP_OFFLOAD is set.
	 */
	u32 probe_resp_offload;

	/* If multiple wiphys are registered and you're handed e.g.
	 * a regular netdev with assigned ieee80211_ptr, you won't
	 * know whether it points to a wiphy your driver has registered
	 * or not. Assign this to something global to your driver to
	 * help determine whether you own this wiphy or not. */
	const void *privid;

	struct ieee80211_supported_band *bands[IEEE80211_NUM_BANDS];

	/* Lets us get back the wiphy on the callback */
	void (*reg_notifier)(struct wiphy *wiphy,
			     struct regulatory_request *request);

	/* fields below are read-only, assigned by cfg80211 */

	const struct ieee80211_regdomain __rcu *regd;

	/* the item in /sys/class/ieee80211/ points to this,
	 * you need use set_wiphy_dev() (see below) */
	struct device dev;

	/* protects ->resume, ->suspend sysfs callbacks against unregister hw */
	bool registered;

	/* dir in debugfs: ieee80211/<wiphyname> */
	struct dentry *debugfsdir;

	const struct ieee80211_ht_cap *ht_capa_mod_mask;

#ifdef CONFIG_NET_NS
	/* the network namespace this phy lives in currently */
	struct net *_net;
#endif

#ifdef CONFIG_CFG80211_WEXT
	const struct iw_handler_def *wext;
#endif

	char priv[0] __aligned(NETDEV_ALIGN);
};

static inline struct net *wiphy_net(struct wiphy *wiphy)
{
	return read_pnet(&wiphy->_net);
}

static inline void wiphy_net_set(struct wiphy *wiphy, struct net *net)
{
	write_pnet(&wiphy->_net, net);
}

/**
 * wiphy_priv - return priv from wiphy
 *
 * @wiphy: the wiphy whose priv pointer to return
 * Return: The priv of @wiphy.
 */
static inline void *wiphy_priv(struct wiphy *wiphy)
{
	BUG_ON(!wiphy);
	return &wiphy->priv;
}

/**
 * priv_to_wiphy - return the wiphy containing the priv
 *
 * @priv: a pointer previously returned by wiphy_priv
 * Return: The wiphy of @priv.
 */
static inline struct wiphy *priv_to_wiphy(void *priv)
{
	BUG_ON(!priv);
	return container_of(priv, struct wiphy, priv);
}

/**
 * set_wiphy_dev - set device pointer for wiphy
 *
 * @wiphy: The wiphy whose device to bind
 * @dev: The device to parent it to
 */
static inline void set_wiphy_dev(struct wiphy *wiphy, struct device *dev)
{
	wiphy->dev.parent = dev;
}

/**
 * wiphy_dev - get wiphy dev pointer
 *
 * @wiphy: The wiphy whose device struct to look up
 * Return: The dev of @wiphy.
 */
static inline struct device *wiphy_dev(struct wiphy *wiphy)
{
	return wiphy->dev.parent;
}

/**
 * wiphy_name - get wiphy name
 *
 * @wiphy: The wiphy whose name to return
 * Return: The name of @wiphy.
 */
static inline const char *wiphy_name(const struct wiphy *wiphy)
{
	return dev_name(&wiphy->dev);
}

/**
 * wiphy_new - create a new wiphy for use with cfg80211
 *
 * @ops: The configuration operations for this device
 * @sizeof_priv: The size of the private area to allocate
 *
 * Create a new wiphy and associate the given operations with it.
 * @sizeof_priv bytes are allocated for private use.
 *
 * Return: A pointer to the new wiphy. This pointer must be
 * assigned to each netdev's ieee80211_ptr for proper operation.
 */
struct wiphy *wiphy_new(const struct cfg80211_ops *ops, int sizeof_priv);

/**
 * wiphy_register - register a wiphy with cfg80211
 *
 * @wiphy: The wiphy to register.
 *
 * Return: A non-negative wiphy index or a negative error code.
 */
extern int wiphy_register(struct wiphy *wiphy);

/**
 * wiphy_unregister - deregister a wiphy from cfg80211
 *
 * @wiphy: The wiphy to unregister.
 *
 * After this call, no more requests can be made with this priv
 * pointer, but the call may sleep to wait for an outstanding
 * request that is being handled.
 */
extern void wiphy_unregister(struct wiphy *wiphy);

/**
 * wiphy_free - free wiphy
 *
 * @wiphy: The wiphy to free
 */
extern void wiphy_free(struct wiphy *wiphy);

/* internal structs */
struct cfg80211_conn;
struct cfg80211_internal_bss;
struct cfg80211_cached_keys;

/**
 * struct wireless_dev - wireless device state
 *
 * For netdevs, this structure must be allocated by the driver
 * that uses the ieee80211_ptr field in struct net_device (this
 * is intentional so it can be allocated along with the netdev.)
 * It need not be registered then as netdev registration will
 * be intercepted by cfg80211 to see the new wireless device.
 *
 * For non-netdev uses, it must also be allocated by the driver
 * in response to the cfg80211 callbacks that require it, as
 * there's no netdev registration in that case it may not be
 * allocated outside of callback operations that return it.
 *
 * @wiphy: pointer to hardware description
 * @iftype: interface type
 * @list: (private) Used to collect the interfaces
 * @netdev: (private) Used to reference back to the netdev, may be %NULL
 * @identifier: (private) Identifier used in nl80211 to identify this
 *	wireless device if it has no netdev
 * @current_bss: (private) Used by the internal configuration code
 * @channel: (private) Used by the internal configuration code to track
 *	the user-set AP, monitor and WDS channel
 * @preset_chan: (private) Used by the internal configuration code to
 *	track the channel to be used for AP later
 * @bssid: (private) Used by the internal configuration code
 * @ssid: (private) Used by the internal configuration code
 * @ssid_len: (private) Used by the internal configuration code
 * @mesh_id_len: (private) Used by the internal configuration code
 * @mesh_id_up_len: (private) Used by the internal configuration code
 * @wext: (private) Used by the internal wireless extensions compat code
 * @use_4addr: indicates 4addr mode is used on this interface, must be
 *	set by driver (if supported) on add_interface BEFORE registering the
 *	netdev and may otherwise be used by driver read-only, will be update
 *	by cfg80211 on change_interface
 * @mgmt_registrations: list of registrations for management frames
 * @mgmt_registrations_lock: lock for the list
 * @mtx: mutex used to lock data in this struct
 * @cleanup_work: work struct used for cleanup that can't be done directly
 * @beacon_interval: beacon interval used on this device for transmitting
 *	beacons, 0 when not valid
 * @address: The address for this device, valid only if @netdev is %NULL
 * @p2p_started: true if this is a P2P Device that has been started
 */
struct wireless_dev {
	struct wiphy *wiphy;
	enum nl80211_iftype iftype;

	/* the remainder of this struct should be private to cfg80211 */
	struct list_head list;
	struct net_device *netdev;

	u32 identifier;

	struct list_head mgmt_registrations;
	spinlock_t mgmt_registrations_lock;

	struct mutex mtx;

	struct work_struct cleanup_work;

	bool use_4addr, p2p_started;

	u8 address[ETH_ALEN] __aligned(sizeof(u16));

	/* currently used for IBSS and SME - might be rearranged later */
	u8 ssid[IEEE80211_MAX_SSID_LEN];
	u8 ssid_len, mesh_id_len, mesh_id_up_len;
	enum {
		CFG80211_SME_IDLE,
		CFG80211_SME_CONNECTING,
		CFG80211_SME_CONNECTED,
	} sme_state;
	struct cfg80211_conn *conn;
	struct cfg80211_cached_keys *connect_keys;

	struct list_head event_list;
	spinlock_t event_lock;

	struct cfg80211_internal_bss *current_bss; /* associated / joined */
	struct cfg80211_chan_def preset_chandef;

	/* for AP and mesh channel tracking */
	struct ieee80211_channel *channel;

	bool ibss_fixed;

	bool ps;
	int ps_timeout;

	int beacon_interval;

	u32 ap_unexpected_nlportid;

#ifdef CONFIG_CFG80211_WEXT
	/* wext data */
	struct {
		struct cfg80211_ibss_params ibss;
		struct cfg80211_connect_params connect;
		struct cfg80211_cached_keys *keys;
		u8 *ie;
		size_t ie_len;
		u8 bssid[ETH_ALEN], prev_bssid[ETH_ALEN];
		u8 ssid[IEEE80211_MAX_SSID_LEN];
		s8 default_key, default_mgmt_key;
		bool prev_bssid_valid;
	} wext;
#endif
};

static inline u8 *wdev_address(struct wireless_dev *wdev)
{
	if (wdev->netdev)
		return wdev->netdev->dev_addr;
	return wdev->address;
}

/**
 * wdev_priv - return wiphy priv from wireless_dev
 *
 * @wdev: The wireless device whose wiphy's priv pointer to return
 * Return: The wiphy priv of @wdev.
 */
static inline void *wdev_priv(struct wireless_dev *wdev)
{
	BUG_ON(!wdev);
	return wiphy_priv(wdev->wiphy);
}

/**
 * DOC: Utility functions
 *
 * cfg80211 offers a number of utility functions that can be useful.
 */

/**
 * ieee80211_channel_to_frequency - convert channel number to frequency
 * @chan: channel number
 * @band: band, necessary due to channel number overlap
 * Return: The corresponding frequency (in MHz), or 0 if the conversion failed.
 */
extern int ieee80211_channel_to_frequency(int chan, enum ieee80211_band band);

/**
 * ieee80211_frequency_to_channel - convert frequency to channel number
 * @freq: center frequency
 * Return: The corresponding channel, or 0 if the conversion failed.
 */
extern int ieee80211_frequency_to_channel(int freq);

/*
 * Name indirection necessary because the ieee80211 code also has
 * a function named "ieee80211_get_channel", so if you include
 * cfg80211's header file you get cfg80211's version, if you try
 * to include both header files you'll (rightfully!) get a symbol
 * clash.
 */
extern struct ieee80211_channel *__ieee80211_get_channel(struct wiphy *wiphy,
							 int freq);
/**
 * ieee80211_get_channel - get channel struct from wiphy for specified frequency
 * @wiphy: the struct wiphy to get the channel for
 * @freq: the center frequency of the channel
 * Return: The channel struct from @wiphy at @freq.
 */
static inline struct ieee80211_channel *
ieee80211_get_channel(struct wiphy *wiphy, int freq)
{
	return __ieee80211_get_channel(wiphy, freq);
}

/**
 * ieee80211_get_response_rate - get basic rate for a given rate
 *
 * @sband: the band to look for rates in
 * @basic_rates: bitmap of basic rates
 * @bitrate: the bitrate for which to find the basic rate
 *
 * Return: The basic rate corresponding to a given bitrate, that
 * is the next lower bitrate contained in the basic rate map,
 * which is, for this function, given as a bitmap of indices of
 * rates in the band's bitrate table.
 */
struct ieee80211_rate *
ieee80211_get_response_rate(struct ieee80211_supported_band *sband,
			    u32 basic_rates, int bitrate);

/*
 * Radiotap parsing functions -- for controlled injection support
 *
 * Implemented in net/wireless/radiotap.c
 * Documentation in Documentation/networking/radiotap-headers.txt
 */

struct radiotap_align_size {
	uint8_t align:4, size:4;
};

struct ieee80211_radiotap_namespace {
	const struct radiotap_align_size *align_size;
	int n_bits;
	uint32_t oui;
	uint8_t subns;
};

struct ieee80211_radiotap_vendor_namespaces {
	const struct ieee80211_radiotap_namespace *ns;
	int n_ns;
};

/**
 * struct ieee80211_radiotap_iterator - tracks walk thru present radiotap args
 * @this_arg_index: index of current arg, valid after each successful call
 *	to ieee80211_radiotap_iterator_next()
 * @this_arg: pointer to current radiotap arg; it is valid after each
 *	call to ieee80211_radiotap_iterator_next() but also after
 *	ieee80211_radiotap_iterator_init() where it will point to
 *	the beginning of the actual data portion
 * @this_arg_size: length of the current arg, for convenience
 * @current_namespace: pointer to the current namespace definition
 *	(or internally %NULL if the current namespace is unknown)
 * @is_radiotap_ns: indicates whether the current namespace is the default
 *	radiotap namespace or not
 *
 * @_rtheader: pointer to the radiotap header we are walking through
 * @_max_length: length of radiotap header in cpu byte ordering
 * @_arg_index: next argument index
 * @_arg: next argument pointer
 * @_next_bitmap: internal pointer to next present u32
 * @_bitmap_shifter: internal shifter for curr u32 bitmap, b0 set == arg present
 * @_vns: vendor namespace definitions
 * @_next_ns_data: beginning of the next namespace's data
 * @_reset_on_ext: internal; reset the arg index to 0 when going to the
 *	next bitmap word
 *
 * Describes the radiotap parser state. Fields prefixed with an underscore
 * must not be used by users of the parser, only by the parser internally.
 */

struct ieee80211_radiotap_iterator {
	struct ieee80211_radiotap_header *_rtheader;
	const struct ieee80211_radiotap_vendor_namespaces *_vns;
	const struct ieee80211_radiotap_namespace *current_namespace;

	unsigned char *_arg, *_next_ns_data;
	__le32 *_next_bitmap;

	unsigned char *this_arg;
	int this_arg_index;
	int this_arg_size;

	int is_radiotap_ns;

	int _max_length;
	int _arg_index;
	uint32_t _bitmap_shifter;
	int _reset_on_ext;
};

extern int ieee80211_radiotap_iterator_init(
	struct ieee80211_radiotap_iterator *iterator,
	struct ieee80211_radiotap_header *radiotap_header,
	int max_length, const struct ieee80211_radiotap_vendor_namespaces *vns);

extern int ieee80211_radiotap_iterator_next(
	struct ieee80211_radiotap_iterator *iterator);


extern const unsigned char rfc1042_header[6];
extern const unsigned char bridge_tunnel_header[6];

/**
 * ieee80211_get_hdrlen_from_skb - get header length from data
 *
 * @skb: the frame
 *
 * Given an skb with a raw 802.11 header at the data pointer this function
 * returns the 802.11 header length.
 *
 * Return: The 802.11 header length in bytes (not including encryption
 * headers). Or 0 if the data in the sk_buff is too short to contain a valid
 * 802.11 header.
 */
unsigned int ieee80211_get_hdrlen_from_skb(const struct sk_buff *skb);

/**
 * ieee80211_hdrlen - get header length in bytes from frame control
 * @fc: frame control field in little-endian format
 * Return: The header length in bytes.
 */
unsigned int __attribute_const__ ieee80211_hdrlen(__le16 fc);

/**
 * ieee80211_get_mesh_hdrlen - get mesh extension header length
 * @meshhdr: the mesh extension header, only the flags field
 *	(first byte) will be accessed
 * Return: The length of the extension header, which is always at
 * least 6 bytes and at most 18 if address 5 and 6 are present.
 */
unsigned int ieee80211_get_mesh_hdrlen(struct ieee80211s_hdr *meshhdr);

/**
 * DOC: Data path helpers
 *
 * In addition to generic utilities, cfg80211 also offers
 * functions that help implement the data path for devices
 * that do not do the 802.11/802.3 conversion on the device.
 */

/**
 * ieee80211_data_to_8023 - convert an 802.11 data frame to 802.3
 * @skb: the 802.11 data frame
 * @addr: the device MAC address
 * @iftype: the virtual interface type
 * Return: 0 on success. Non-zero on error.
 */
int ieee80211_data_to_8023(struct sk_buff *skb, const u8 *addr,
			   enum nl80211_iftype iftype);

/**
 * ieee80211_data_from_8023 - convert an 802.3 frame to 802.11
 * @skb: the 802.3 frame
 * @addr: the device MAC address
 * @iftype: the virtual interface type
 * @bssid: the network bssid (used only for iftype STATION and ADHOC)
 * @qos: build 802.11 QoS data frame
 * Return: 0 on success, or a negative error code.
 */
int ieee80211_data_from_8023(struct sk_buff *skb, const u8 *addr,
			     enum nl80211_iftype iftype, u8 *bssid, bool qos);

/**
 * ieee80211_amsdu_to_8023s - decode an IEEE 802.11n A-MSDU frame
 *
 * Decode an IEEE 802.11n A-MSDU frame and convert it to a list of
 * 802.3 frames. The @list will be empty if the decode fails. The
 * @skb is consumed after the function returns.
 *
 * @skb: The input IEEE 802.11n A-MSDU frame.
 * @list: The output list of 802.3 frames. It must be allocated and
 *	initialized by by the caller.
 * @addr: The device MAC address.
 * @iftype: The device interface type.
 * @extra_headroom: The hardware extra headroom for SKBs in the @list.
 * @has_80211_header: Set it true if SKB is with IEEE 802.11 header.
 */
void ieee80211_amsdu_to_8023s(struct sk_buff *skb, struct sk_buff_head *list,
			      const u8 *addr, enum nl80211_iftype iftype,
			      const unsigned int extra_headroom,
			      bool has_80211_header);

/**
 * cfg80211_classify8021d - determine the 802.1p/1d tag for a data frame
 * @skb: the data frame
 * Return: The 802.1p/1d tag.
 */
unsigned int cfg80211_classify8021d(struct sk_buff *skb);

/**
 * cfg80211_find_ie - find information element in data
 *
 * @eid: element ID
 * @ies: data consisting of IEs
 * @len: length of data
 *
 * Return: %NULL if the element ID could not be found or if
 * the element is invalid (claims to be longer than the given
 * data), or a pointer to the first byte of the requested
 * element, that is the byte containing the element ID.
 *
 * Note: There are no checks on the element length other than
 * having to fit into the given data.
 */
const u8 *cfg80211_find_ie(u8 eid, const u8 *ies, int len);

/**
 * cfg80211_find_vendor_ie - find vendor specific information element in data
 *
 * @oui: vendor OUI
 * @oui_type: vendor-specific OUI type
 * @ies: data consisting of IEs
 * @len: length of data
 *
 * Return: %NULL if the vendor specific element ID could not be found or if the
 * element is invalid (claims to be longer than the given data), or a pointer to
 * the first byte of the requested element, that is the byte containing the
 * element ID.
 *
 * Note: There are no checks on the element length other than having to fit into
 * the given data.
 */
const u8 *cfg80211_find_vendor_ie(unsigned int oui, u8 oui_type,
				  const u8 *ies, int len);

/**
 * DOC: Regulatory enforcement infrastructure
 *
 * TODO
 */

/**
 * regulatory_hint - driver hint to the wireless core a regulatory domain
 * @wiphy: the wireless device giving the hint (used only for reporting
 *	conflicts)
 * @alpha2: the ISO/IEC 3166 alpha2 the driver claims its regulatory domain
 * 	should be in. If @rd is set this should be NULL. Note that if you
 * 	set this to NULL you should still set rd->alpha2 to some accepted
 * 	alpha2.
 *
 * Wireless drivers can use this function to hint to the wireless core
 * what it believes should be the current regulatory domain by
 * giving it an ISO/IEC 3166 alpha2 country code it knows its regulatory
 * domain should be in or by providing a completely build regulatory domain.
 * If the driver provides an ISO/IEC 3166 alpha2 userspace will be queried
 * for a regulatory domain structure for the respective country.
 *
 * The wiphy must have been registered to cfg80211 prior to this call.
 * For cfg80211 drivers this means you must first use wiphy_register(),
 * for mac80211 drivers you must first use ieee80211_register_hw().
 *
 * Drivers should check the return value, its possible you can get
 * an -ENOMEM.
 *
 * Return: 0 on success. -ENOMEM.
 */
extern int regulatory_hint(struct wiphy *wiphy, const char *alpha2);

/**
 * wiphy_apply_custom_regulatory - apply a custom driver regulatory domain
 * @wiphy: the wireless device we want to process the regulatory domain on
 * @regd: the custom regulatory domain to use for this wiphy
 *
 * Drivers can sometimes have custom regulatory domains which do not apply
 * to a specific country. Drivers can use this to apply such custom regulatory
 * domains. This routine must be called prior to wiphy registration. The
 * custom regulatory domain will be trusted completely and as such previous
 * default channel settings will be disregarded. If no rule is found for a
 * channel on the regulatory domain the channel will be disabled.
 */
extern void wiphy_apply_custom_regulatory(
	struct wiphy *wiphy,
	const struct ieee80211_regdomain *regd);

/**
 * freq_reg_info - get regulatory information for the given frequency
 * @wiphy: the wiphy for which we want to process this rule for
 * @center_freq: Frequency in KHz for which we want regulatory information for
 *
 * Use this function to get the regulatory rule for a specific frequency on
 * a given wireless device. If the device has a specific regulatory domain
 * it wants to follow we respect that unless a country IE has been received
 * and processed already.
 *
 * Return: A valid pointer, or, when an error occurs, for example if no rule
 * can be found, the return value is encoded using ERR_PTR(). Use IS_ERR() to
 * check and PTR_ERR() to obtain the numeric return value. The numeric return
 * value will be -ERANGE if we determine the given center_freq does not even
 * have a regulatory rule for a frequency range in the center_freq's band.
 * See freq_in_rule_band() for our current definition of a band -- this is
 * purely subjective and right now it's 802.11 specific.
 */
const struct ieee80211_reg_rule *freq_reg_info(struct wiphy *wiphy,
					       u32 center_freq);

/*
 * callbacks for asynchronous cfg80211 methods, notification
 * functions and BSS handling helpers
 */

/**
 * cfg80211_scan_done - notify that scan finished
 *
 * @request: the corresponding scan request
 * @aborted: set to true if the scan was aborted for any reason,
 *	userspace will be notified of that
 */
void cfg80211_scan_done(struct cfg80211_scan_request *request, bool aborted);

/**
 * cfg80211_sched_scan_results - notify that new scan results are available
 *
 * @wiphy: the wiphy which got scheduled scan results
 */
void cfg80211_sched_scan_results(struct wiphy *wiphy);

/**
 * cfg80211_sched_scan_stopped - notify that the scheduled scan has stopped
 *
 * @wiphy: the wiphy on which the scheduled scan stopped
 *
 * The driver can call this function to inform cfg80211 that the
 * scheduled scan had to be stopped, for whatever reason.  The driver
 * is then called back via the sched_scan_stop operation when done.
 */
void cfg80211_sched_scan_stopped(struct wiphy *wiphy);

/**
 * cfg80211_inform_bss_frame - inform cfg80211 of a received BSS frame
 *
 * @wiphy: the wiphy reporting the BSS
 * @channel: The channel the frame was received on
 * @mgmt: the management frame (probe response or beacon)
 * @len: length of the management frame
 * @signal: the signal strength, type depends on the wiphy's signal_type
 * @gfp: context flags
 *
 * This informs cfg80211 that BSS information was found and
 * the BSS should be updated/added.
 *
 * Return: A referenced struct, must be released with cfg80211_put_bss()!
 * Or %NULL on error.
 */
struct cfg80211_bss * __must_check
cfg80211_inform_bss_frame(struct wiphy *wiphy,
			  struct ieee80211_channel *channel,
			  struct ieee80211_mgmt *mgmt, size_t len,
			  s32 signal, gfp_t gfp);

/**
 * cfg80211_inform_bss - inform cfg80211 of a new BSS
 *
 * @wiphy: the wiphy reporting the BSS
 * @channel: The channel the frame was received on
 * @bssid: the BSSID of the BSS
 * @tsf: the TSF sent by the peer in the beacon/probe response (or 0)
 * @capability: the capability field sent by the peer
 * @beacon_interval: the beacon interval announced by the peer
 * @ie: additional IEs sent by the peer
 * @ielen: length of the additional IEs
 * @signal: the signal strength, type depends on the wiphy's signal_type
 * @gfp: context flags
 *
 * This informs cfg80211 that BSS information was found and
 * the BSS should be updated/added.
 *
 * Return: A referenced struct, must be released with cfg80211_put_bss()!
 * Or %NULL on error.
 */
struct cfg80211_bss * __must_check
cfg80211_inform_bss(struct wiphy *wiphy,
		    struct ieee80211_channel *channel,
		    const u8 *bssid, u64 tsf, u16 capability,
		    u16 beacon_interval, const u8 *ie, size_t ielen,
		    s32 signal, gfp_t gfp);

struct cfg80211_bss *cfg80211_get_bss(struct wiphy *wiphy,
				      struct ieee80211_channel *channel,
				      const u8 *bssid,
				      const u8 *ssid, size_t ssid_len,
				      u16 capa_mask, u16 capa_val);
static inline struct cfg80211_bss *
cfg80211_get_ibss(struct wiphy *wiphy,
		  struct ieee80211_channel *channel,
		  const u8 *ssid, size_t ssid_len)
{
	return cfg80211_get_bss(wiphy, channel, NULL, ssid, ssid_len,
				WLAN_CAPABILITY_IBSS, WLAN_CAPABILITY_IBSS);
}

/**
 * cfg80211_ref_bss - reference BSS struct
 * @wiphy: the wiphy this BSS struct belongs to
 * @bss: the BSS struct to reference
 *
 * Increments the refcount of the given BSS struct.
 */
void cfg80211_ref_bss(struct wiphy *wiphy, struct cfg80211_bss *bss);

/**
 * cfg80211_put_bss - unref BSS struct
 * @wiphy: the wiphy this BSS struct belongs to
 * @bss: the BSS struct
 *
 * Decrements the refcount of the given BSS struct.
 */
void cfg80211_put_bss(struct wiphy *wiphy, struct cfg80211_bss *bss);

/**
 * cfg80211_unlink_bss - unlink BSS from internal data structures
 * @wiphy: the wiphy
 * @bss: the bss to remove
 *
 * This function removes the given BSS from the internal data structures
 * thereby making it no longer show up in scan results etc. Use this
 * function when you detect a BSS is gone. Normally BSSes will also time
 * out, so it is not necessary to use this function at all.
 */
void cfg80211_unlink_bss(struct wiphy *wiphy, struct cfg80211_bss *bss);

/**
 * cfg80211_send_rx_auth - notification of processed authentication
 * @dev: network device
 * @buf: authentication frame (header + body)
 * @len: length of the frame data
 *
 * This function is called whenever an authentication has been processed in
 * station mode. The driver is required to call either this function or
 * cfg80211_send_auth_timeout() to indicate the result of cfg80211_ops::auth()
 * call. This function may sleep.
 */
void cfg80211_send_rx_auth(struct net_device *dev, const u8 *buf, size_t len);

/**
 * cfg80211_send_auth_timeout - notification of timed out authentication
 * @dev: network device
 * @addr: The MAC address of the device with which the authentication timed out
 *
 * This function may sleep.
 */
void cfg80211_send_auth_timeout(struct net_device *dev, const u8 *addr);

/**
 * cfg80211_send_rx_assoc - notification of processed association
 * @dev: network device
 * @bss: the BSS struct association was requested for, the struct reference
 *	is owned by cfg80211 after this call
 * @buf: (re)association response frame (header + body)
 * @len: length of the frame data
 *
 * This function is called whenever a (re)association response has been
 * processed in station mode. The driver is required to call either this
 * function or cfg80211_send_assoc_timeout() to indicate the result of
 * cfg80211_ops::assoc() call. This function may sleep.
 */
void cfg80211_send_rx_assoc(struct net_device *dev, struct cfg80211_bss *bss,
			    const u8 *buf, size_t len);

/**
 * cfg80211_send_assoc_timeout - notification of timed out association
 * @dev: network device
 * @addr: The MAC address of the device with which the association timed out
 *
 * This function may sleep.
 */
void cfg80211_send_assoc_timeout(struct net_device *dev, const u8 *addr);

/**
 * cfg80211_send_deauth - notification of processed deauthentication
 * @dev: network device
 * @buf: deauthentication frame (header + body)
 * @len: length of the frame data
 *
 * This function is called whenever deauthentication has been processed in
 * station mode. This includes both received deauthentication frames and
 * locally generated ones. This function may sleep.
 */
void cfg80211_send_deauth(struct net_device *dev, const u8 *buf, size_t len);

/**
 * __cfg80211_send_deauth - notification of processed deauthentication
 * @dev: network device
 * @buf: deauthentication frame (header + body)
 * @len: length of the frame data
 *
 * Like cfg80211_send_deauth(), but doesn't take the wdev lock.
 */
void __cfg80211_send_deauth(struct net_device *dev, const u8 *buf, size_t len);

/**
 * cfg80211_send_disassoc - notification of processed disassociation
 * @dev: network device
 * @buf: disassociation response frame (header + body)
 * @len: length of the frame data
 *
 * This function is called whenever disassociation has been processed in
 * station mode. This includes both received disassociation frames and locally
 * generated ones. This function may sleep.
 */
void cfg80211_send_disassoc(struct net_device *dev, const u8 *buf, size_t len);

/**
 * __cfg80211_send_disassoc - notification of processed disassociation
 * @dev: network device
 * @buf: disassociation response frame (header + body)
 * @len: length of the frame data
 *
 * Like cfg80211_send_disassoc(), but doesn't take the wdev lock.
 */
void __cfg80211_send_disassoc(struct net_device *dev, const u8 *buf,
	size_t len);

/**
 * cfg80211_send_unprot_deauth - notification of unprotected deauthentication
 * @dev: network device
 * @buf: deauthentication frame (header + body)
 * @len: length of the frame data
 *
 * This function is called whenever a received Deauthentication frame has been
 * dropped in station mode because of MFP being used but the Deauthentication
 * frame was not protected. This function may sleep.
 */
void cfg80211_send_unprot_deauth(struct net_device *dev, const u8 *buf,
				 size_t len);

/**
 * cfg80211_send_unprot_disassoc - notification of unprotected disassociation
 * @dev: network device
 * @buf: disassociation frame (header + body)
 * @len: length of the frame data
 *
 * This function is called whenever a received Disassociation frame has been
 * dropped in station mode because of MFP being used but the Disassociation
 * frame was not protected. This function may sleep.
 */
void cfg80211_send_unprot_disassoc(struct net_device *dev, const u8 *buf,
				   size_t len);

/**
 * cfg80211_michael_mic_failure - notification of Michael MIC failure (TKIP)
 * @dev: network device
 * @addr: The source MAC address of the frame
 * @key_type: The key type that the received frame used
 * @key_id: Key identifier (0..3). Can be -1 if missing.
 * @tsc: The TSC value of the frame that generated the MIC failure (6 octets)
 * @gfp: allocation flags
 *
 * This function is called whenever the local MAC detects a MIC failure in a
 * received frame. This matches with MLME-MICHAELMICFAILURE.indication()
 * primitive.
 */
void cfg80211_michael_mic_failure(struct net_device *dev, const u8 *addr,
				  enum nl80211_key_type key_type, int key_id,
				  const u8 *tsc, gfp_t gfp);

/**
 * cfg80211_ibss_joined - notify cfg80211 that device joined an IBSS
 *
 * @dev: network device
 * @bssid: the BSSID of the IBSS joined
 * @gfp: allocation flags
 *
 * This function notifies cfg80211 that the device joined an IBSS or
 * switched to a different BSSID. Before this function can be called,
 * either a beacon has to have been received from the IBSS, or one of
 * the cfg80211_inform_bss{,_frame} functions must have been called
 * with the locally generated beacon -- this guarantees that there is
 * always a scan result for this IBSS. cfg80211 will handle the rest.
 */
void cfg80211_ibss_joined(struct net_device *dev, const u8 *bssid, gfp_t gfp);

/**
 * cfg80211_notify_new_candidate - notify cfg80211 of a new mesh peer candidate
 *
 * @dev: network device
 * @macaddr: the MAC address of the new candidate
 * @ie: information elements advertised by the peer candidate
 * @ie_len: lenght of the information elements buffer
 * @gfp: allocation flags
 *
 * This function notifies cfg80211 that the mesh peer candidate has been
 * detected, most likely via a beacon or, less likely, via a probe response.
 * cfg80211 then sends a notification to userspace.
 */
void cfg80211_notify_new_peer_candidate(struct net_device *dev,
		const u8 *macaddr, const u8 *ie, u8 ie_len, gfp_t gfp);

/**
 * DOC: RFkill integration
 *
 * RFkill integration in cfg80211 is almost invisible to drivers,
 * as cfg80211 automatically registers an rfkill instance for each
 * wireless device it knows about. Soft kill is also translated
 * into disconnecting and turning all interfaces off, drivers are
 * expected to turn off the device when all interfaces are down.
 *
 * However, devices may have a hard RFkill line, in which case they
 * also need to interact with the rfkill subsystem, via cfg80211.
 * They can do this with a few helper functions documented here.
 */

/**
 * wiphy_rfkill_set_hw_state - notify cfg80211 about hw block state
 * @wiphy: the wiphy
 * @blocked: block status
 */
void wiphy_rfkill_set_hw_state(struct wiphy *wiphy, bool blocked);

/**
 * wiphy_rfkill_start_polling - start polling rfkill
 * @wiphy: the wiphy
 */
void wiphy_rfkill_start_polling(struct wiphy *wiphy);

/**
 * wiphy_rfkill_stop_polling - stop polling rfkill
 * @wiphy: the wiphy
 */
void wiphy_rfkill_stop_polling(struct wiphy *wiphy);

#ifdef CONFIG_NL80211_TESTMODE
/**
 * DOC: Test mode
 *
 * Test mode is a set of utility functions to allow drivers to
 * interact with driver-specific tools to aid, for instance,
 * factory programming.
 *
 * This chapter describes how drivers interact with it, for more
 * information see the nl80211 book's chapter on it.
 */

/**
 * cfg80211_testmode_alloc_reply_skb - allocate testmode reply
 * @wiphy: the wiphy
 * @approxlen: an upper bound of the length of the data that will
 *	be put into the skb
 *
 * This function allocates and pre-fills an skb for a reply to
 * the testmode command. Since it is intended for a reply, calling
 * it outside of the @testmode_cmd operation is invalid.
 *
 * The returned skb is pre-filled with the wiphy index and set up in
 * a way that any data that is put into the skb (with skb_put(),
 * nla_put() or similar) will end up being within the
 * %NL80211_ATTR_TESTDATA attribute, so all that needs to be done
 * with the skb is adding data for the corresponding userspace tool
 * which can then read that data out of the testdata attribute. You
 * must not modify the skb in any other way.
 *
 * When done, call cfg80211_testmode_reply() with the skb and return
 * its error code as the result of the @testmode_cmd operation.
 *
 * Return: An allocated and pre-filled skb. %NULL if any errors happen.
 */
struct sk_buff *cfg80211_testmode_alloc_reply_skb(struct wiphy *wiphy,
						  int approxlen);

/**
 * cfg80211_testmode_reply - send the reply skb
 * @skb: The skb, must have been allocated with
 *	cfg80211_testmode_alloc_reply_skb()
 *
 * Since calling this function will usually be the last thing
 * before returning from the @testmode_cmd you should return
 * the error code.  Note that this function consumes the skb
 * regardless of the return value.
 *
 * Return: An error code or 0 on success.
 */
int cfg80211_testmode_reply(struct sk_buff *skb);

/**
 * cfg80211_testmode_alloc_event_skb - allocate testmode event
 * @wiphy: the wiphy
 * @approxlen: an upper bound of the length of the data that will
 *	be put into the skb
 * @gfp: allocation flags
 *
 * This function allocates and pre-fills an skb for an event on the
 * testmode multicast group.
 *
 * The returned skb is set up in the same way as with
 * cfg80211_testmode_alloc_reply_skb() but prepared for an event. As
 * there, you should simply add data to it that will then end up in the
 * %NL80211_ATTR_TESTDATA attribute. Again, you must not modify the skb
 * in any other way.
 *
 * When done filling the skb, call cfg80211_testmode_event() with the
 * skb to send the event.
 *
 * Return: An allocated and pre-filled skb. %NULL if any errors happen.
 */
struct sk_buff *cfg80211_testmode_alloc_event_skb(struct wiphy *wiphy,
						  int approxlen, gfp_t gfp);

/**
 * cfg80211_testmode_event - send the event
 * @skb: The skb, must have been allocated with
 *	cfg80211_testmode_alloc_event_skb()
 * @gfp: allocation flags
 *
 * This function sends the given @skb, which must have been allocated
 * by cfg80211_testmode_alloc_event_skb(), as an event. It always
 * consumes it.
 */
void cfg80211_testmode_event(struct sk_buff *skb, gfp_t gfp);

#define CFG80211_TESTMODE_CMD(cmd)	.testmode_cmd = (cmd),
#define CFG80211_TESTMODE_DUMP(cmd)	.testmode_dump = (cmd),
#else
#define CFG80211_TESTMODE_CMD(cmd)
#define CFG80211_TESTMODE_DUMP(cmd)
#endif

/**
 * cfg80211_connect_result - notify cfg80211 of connection result
 *
 * @dev: network device
 * @bssid: the BSSID of the AP
 * @req_ie: association request IEs (maybe be %NULL)
 * @req_ie_len: association request IEs length
 * @resp_ie: association response IEs (may be %NULL)
 * @resp_ie_len: assoc response IEs length
 * @status: status code, 0 for successful connection, use
 *	%WLAN_STATUS_UNSPECIFIED_FAILURE if your device cannot give you
 *	the real status code for failures.
 * @gfp: allocation flags
 *
 * It should be called by the underlying driver whenever connect() has
 * succeeded.
 */
void cfg80211_connect_result(struct net_device *dev, const u8 *bssid,
			     const u8 *req_ie, size_t req_ie_len,
			     const u8 *resp_ie, size_t resp_ie_len,
			     u16 status, gfp_t gfp);

/**
 * cfg80211_roamed - notify cfg80211 of roaming
 *
 * @dev: network device
 * @channel: the channel of the new AP
 * @bssid: the BSSID of the new AP
 * @req_ie: association request IEs (maybe be %NULL)
 * @req_ie_len: association request IEs length
 * @resp_ie: association response IEs (may be %NULL)
 * @resp_ie_len: assoc response IEs length
 * @gfp: allocation flags
 *
 * It should be called by the underlying driver whenever it roamed
 * from one AP to another while connected.
 */
void cfg80211_roamed(struct net_device *dev,
		     struct ieee80211_channel *channel,
		     const u8 *bssid,
		     const u8 *req_ie, size_t req_ie_len,
		     const u8 *resp_ie, size_t resp_ie_len, gfp_t gfp);

/**
 * cfg80211_roamed_bss - notify cfg80211 of roaming
 *
 * @dev: network device
 * @bss: entry of bss to which STA got roamed
 * @req_ie: association request IEs (maybe be %NULL)
 * @req_ie_len: association request IEs length
 * @resp_ie: association response IEs (may be %NULL)
 * @resp_ie_len: assoc response IEs length
 * @gfp: allocation flags
 *
 * This is just a wrapper to notify cfg80211 of roaming event with driver
 * passing bss to avoid a race in timeout of the bss entry. It should be
 * called by the underlying driver whenever it roamed from one AP to another
 * while connected. Drivers which have roaming implemented in firmware
 * may use this function to avoid a race in bss entry timeout where the bss
 * entry of the new AP is seen in the driver, but gets timed out by the time
 * it is accessed in __cfg80211_roamed() due to delay in scheduling
 * rdev->event_work. In case of any failures, the reference is released
 * either in cfg80211_roamed_bss() or in __cfg80211_romed(), Otherwise,
 * it will be released while diconneting from the current bss.
 */
void cfg80211_roamed_bss(struct net_device *dev, struct cfg80211_bss *bss,
			 const u8 *req_ie, size_t req_ie_len,
			 const u8 *resp_ie, size_t resp_ie_len, gfp_t gfp);

/**
 * cfg80211_disconnected - notify cfg80211 that connection was dropped
 *
 * @dev: network device
 * @ie: information elements of the deauth/disassoc frame (may be %NULL)
 * @ie_len: length of IEs
 * @reason: reason code for the disconnection, set it to 0 if unknown
 * @gfp: allocation flags
 *
 * After it calls this function, the driver should enter an idle state
 * and not try to connect to any AP any more.
 */
void cfg80211_disconnected(struct net_device *dev, u16 reason,
			   u8 *ie, size_t ie_len, gfp_t gfp);

/**
 * cfg80211_ready_on_channel - notification of remain_on_channel start
 * @wdev: wireless device
 * @cookie: the request cookie
 * @chan: The current channel (from remain_on_channel request)
 * @duration: Duration in milliseconds that the driver intents to remain on the
 *	channel
 * @gfp: allocation flags
 */
void cfg80211_ready_on_channel(struct wireless_dev *wdev, u64 cookie,
			       struct ieee80211_channel *chan,
			       unsigned int duration, gfp_t gfp);

/**
 * cfg80211_remain_on_channel_expired - remain_on_channel duration expired
 * @wdev: wireless device
 * @cookie: the request cookie
 * @chan: The current channel (from remain_on_channel request)
 * @gfp: allocation flags
 */
void cfg80211_remain_on_channel_expired(struct wireless_dev *wdev, u64 cookie,
					struct ieee80211_channel *chan,
					gfp_t gfp);


/**
 * cfg80211_new_sta - notify userspace about station
 *
 * @dev: the netdev
 * @mac_addr: the station's address
 * @sinfo: the station information
 * @gfp: allocation flags
 */
void cfg80211_new_sta(struct net_device *dev, const u8 *mac_addr,
		      struct station_info *sinfo, gfp_t gfp);

/**
 * cfg80211_del_sta - notify userspace about deletion of a station
 *
 * @dev: the netdev
 * @mac_addr: the station's address
 * @gfp: allocation flags
 */
void cfg80211_del_sta(struct net_device *dev, const u8 *mac_addr, gfp_t gfp);

/**
 * cfg80211_conn_failed - connection request failed notification
 *
 * @dev: the netdev
 * @mac_addr: the station's address
 * @reason: the reason for connection failure
 * @gfp: allocation flags
 *
 * Whenever a station tries to connect to an AP and if the station
 * could not connect to the AP as the AP has rejected the connection
 * for some reasons, this function is called.
 *
 * The reason for connection failure can be any of the value from
 * nl80211_connect_failed_reason enum
 */
void cfg80211_conn_failed(struct net_device *dev, const u8 *mac_addr,
			  enum nl80211_connect_failed_reason reason,
			  gfp_t gfp);

/**
 * cfg80211_rx_mgmt - notification of received, unprocessed management frame
 * @wdev: wireless device receiving the frame
 * @freq: Frequency on which the frame was received in MHz
 * @sig_dbm: signal strength in mBm, or 0 if unknown
 * @buf: Management frame (header + body)
 * @len: length of the frame data
 * @gfp: context flags
 *
 * This function is called whenever an Action frame is received for a station
 * mode interface, but is not processed in kernel.
 *
 * Return: %true if a user space application has registered for this frame.
 * For action frames, that makes it responsible for rejecting unrecognized
 * action frames; %false otherwise, in which case for action frames the
 * driver is responsible for rejecting the frame.
 */
bool cfg80211_rx_mgmt(struct wireless_dev *wdev, int freq, int sig_dbm,
		      const u8 *buf, size_t len, gfp_t gfp);

/**
 * cfg80211_mgmt_tx_status - notification of TX status for management frame
 * @wdev: wireless device receiving the frame
 * @cookie: Cookie returned by cfg80211_ops::mgmt_tx()
 * @buf: Management frame (header + body)
 * @len: length of the frame data
 * @ack: Whether frame was acknowledged
 * @gfp: context flags
 *
 * This function is called whenever a management frame was requested to be
 * transmitted with cfg80211_ops::mgmt_tx() to report the TX status of the
 * transmission attempt.
 */
void cfg80211_mgmt_tx_status(struct wireless_dev *wdev, u64 cookie,
			     const u8 *buf, size_t len, bool ack, gfp_t gfp);


/**
 * cfg80211_cqm_rssi_notify - connection quality monitoring rssi event
 * @dev: network device
 * @rssi_event: the triggered RSSI event
 * @gfp: context flags
 *
 * This function is called when a configured connection quality monitoring
 * rssi threshold reached event occurs.
 */
void cfg80211_cqm_rssi_notify(struct net_device *dev,
			      enum nl80211_cqm_rssi_threshold_event rssi_event,
			      gfp_t gfp);

/**
 * cfg80211_cqm_pktloss_notify - notify userspace about packetloss to peer
 * @dev: network device
 * @peer: peer's MAC address
 * @num_packets: how many packets were lost -- should be a fixed threshold
 *	but probably no less than maybe 50, or maybe a throughput dependent
 *	threshold (to account for temporary interference)
 * @gfp: context flags
 */
void cfg80211_cqm_pktloss_notify(struct net_device *dev,
				 const u8 *peer, u32 num_packets, gfp_t gfp);

/**
 * cfg80211_cqm_txe_notify - TX error rate event
 * @dev: network device
 * @peer: peer's MAC address
 * @num_packets: how many packets were lost
 * @rate: % of packets which failed transmission
 * @intvl: interval (in s) over which the TX failure threshold was breached.
 * @gfp: context flags
 *
 * Notify userspace when configured % TX failures over number of packets in a
 * given interval is exceeded.
 */
void cfg80211_cqm_txe_notify(struct net_device *dev, const u8 *peer,
			     u32 num_packets, u32 rate, u32 intvl, gfp_t gfp);

/**
 * cfg80211_gtk_rekey_notify - notify userspace about driver rekeying
 * @dev: network device
 * @bssid: BSSID of AP (to avoid races)
 * @replay_ctr: new replay counter
 * @gfp: allocation flags
 */
void cfg80211_gtk_rekey_notify(struct net_device *dev, const u8 *bssid,
			       const u8 *replay_ctr, gfp_t gfp);

/**
 * cfg80211_pmksa_candidate_notify - notify about PMKSA caching candidate
 * @dev: network device
 * @index: candidate index (the smaller the index, the higher the priority)
 * @bssid: BSSID of AP
 * @preauth: Whether AP advertises support for RSN pre-authentication
 * @gfp: allocation flags
 */
void cfg80211_pmksa_candidate_notify(struct net_device *dev, int index,
				     const u8 *bssid, bool preauth, gfp_t gfp);

/**
 * cfg80211_rx_spurious_frame - inform userspace about a spurious frame
 * @dev: The device the frame matched to
 * @addr: the transmitter address
 * @gfp: context flags
 *
 * This function is used in AP mode (only!) to inform userspace that
 * a spurious class 3 frame was received, to be able to deauth the
 * sender.
 * Return: %true if the frame was passed to userspace (or this failed
 * for a reason other than not having a subscription.)
 */
bool cfg80211_rx_spurious_frame(struct net_device *dev,
				const u8 *addr, gfp_t gfp);

/**
 * cfg80211_rx_unexpected_4addr_frame - inform about unexpected WDS frame
 * @dev: The device the frame matched to
 * @addr: the transmitter address
 * @gfp: context flags
 *
 * This function is used in AP mode (only!) to inform userspace that
 * an associated station sent a 4addr frame but that wasn't expected.
 * It is allowed and desirable to send this event only once for each
 * station to avoid event flooding.
 * Return: %true if the frame was passed to userspace (or this failed
 * for a reason other than not having a subscription.)
 */
bool cfg80211_rx_unexpected_4addr_frame(struct net_device *dev,
					const u8 *addr, gfp_t gfp);

/**
 * cfg80211_probe_status - notify userspace about probe status
 * @dev: the device the probe was sent on
 * @addr: the address of the peer
 * @cookie: the cookie filled in @probe_client previously
 * @acked: indicates whether probe was acked or not
 * @gfp: allocation flags
 */
void cfg80211_probe_status(struct net_device *dev, const u8 *addr,
			   u64 cookie, bool acked, gfp_t gfp);

/**
 * cfg80211_report_obss_beacon - report beacon from other APs
 * @wiphy: The wiphy that received the beacon
 * @frame: the frame
 * @len: length of the frame
 * @freq: frequency the frame was received on
 * @sig_dbm: signal strength in mBm, or 0 if unknown
 *
 * Use this function to report to userspace when a beacon was
 * received. It is not useful to call this when there is no
 * netdev that is in AP/GO mode.
 */
void cfg80211_report_obss_beacon(struct wiphy *wiphy,
				 const u8 *frame, size_t len,
				 int freq, int sig_dbm);

/**
 * cfg80211_reg_can_beacon - check if beaconing is allowed
 * @wiphy: the wiphy
 * @chandef: the channel definition
 *
 * Return: %true if there is no secondary channel or the secondary channel(s)
 * can be used for beaconing (i.e. is not a radar channel etc.)
 */
bool cfg80211_reg_can_beacon(struct wiphy *wiphy,
			     struct cfg80211_chan_def *chandef);

/*
 * cfg80211_ch_switch_notify - update wdev channel and notify userspace
 * @dev: the device which switched channels
 * @chandef: the new channel definition
 *
 * Acquires wdev_lock, so must only be called from sleepable driver context!
 */
void cfg80211_ch_switch_notify(struct net_device *dev,
			       struct cfg80211_chan_def *chandef);

/*
 * cfg80211_tdls_oper_request - request userspace to perform TDLS operation
 * @dev: the device on which the operation is requested
 * @peer: the MAC address of the peer device
 * @oper: the requested TDLS operation (NL80211_TDLS_SETUP or
 *	NL80211_TDLS_TEARDOWN)
 * @reason_code: the reason code for teardown request
 * @gfp: allocation flags
 *
 * This function is used to request userspace to perform TDLS operation that
 * requires knowledge of keys, i.e., link setup or teardown when the AP
 * connection uses encryption. This is optional mechanism for the driver to use
 * if it can automatically determine when a TDLS link could be useful (e.g.,
 * based on traffic and signal strength for a peer).
 */
void cfg80211_tdls_oper_request(struct net_device *dev, const u8 *peer,
				enum nl80211_tdls_operation oper,
				u16 reason_code, gfp_t gfp);

/*
 * cfg80211_calculate_bitrate - calculate actual bitrate (in 100Kbps units)
 * @rate: given rate_info to calculate bitrate from
 *
 * return 0 if MCS index >= 32
 */
u32 cfg80211_calculate_bitrate(struct rate_info *rate);

/**
 * cfg80211_unregister_wdev - remove the given wdev
 * @wdev: struct wireless_dev to remove
 *
 * Call this function only for wdevs that have no netdev assigned,
 * e.g. P2P Devices. It removes the device from the list so that
 * it can no longer be used. It is necessary to call this function
 * even when cfg80211 requests the removal of the interface by
 * calling the del_virtual_intf() callback. The function must also
 * be called when the driver wishes to unregister the wdev, e.g.
 * when the device is unbound from the driver.
 *
 * Requires the RTNL to be held.
 */
void cfg80211_unregister_wdev(struct wireless_dev *wdev);

/**
 * cfg80211_get_p2p_attr - find and copy a P2P attribute from IE buffer
 * @ies: the input IE buffer
 * @len: the input length
 * @attr: the attribute ID to find
 * @buf: output buffer, can be %NULL if the data isn't needed, e.g.
 *	if the function is only called to get the needed buffer size
 * @bufsize: size of the output buffer
 *
 * The function finds a given P2P attribute in the (vendor) IEs and
 * copies its contents to the given buffer.
 *
 * Return: A negative error code (-%EILSEQ or -%ENOENT) if the data is
 * malformed or the attribute can't be found (respectively), or the
 * length of the found attribute (which can be zero).
 */
int cfg80211_get_p2p_attr(const u8 *ies, unsigned int len,
			  enum ieee80211_p2p_attr_id attr,
			  u8 *buf, unsigned int bufsize);

/**
 * cfg80211_report_wowlan_wakeup - report wakeup from WoWLAN
 * @wdev: the wireless device reporting the wakeup
 * @wakeup: the wakeup report
 * @gfp: allocation flags
 *
 * This function reports that the given device woke up. If it
 * caused the wakeup, report the reason(s), otherwise you may
 * pass %NULL as the @wakeup parameter to advertise that something
 * else caused the wakeup.
 */
void cfg80211_report_wowlan_wakeup(struct wireless_dev *wdev,
				   struct cfg80211_wowlan_wakeup *wakeup,
				   gfp_t gfp);

/* Logging, debugging and troubleshooting/diagnostic helpers. */

/* wiphy_printk helpers, similar to dev_printk */

#define wiphy_printk(level, wiphy, format, args...)		\
	dev_printk(level, &(wiphy)->dev, format, ##args)
#define wiphy_emerg(wiphy, format, args...)			\
	dev_emerg(&(wiphy)->dev, format, ##args)
#define wiphy_alert(wiphy, format, args...)			\
	dev_alert(&(wiphy)->dev, format, ##args)
#define wiphy_crit(wiphy, format, args...)			\
	dev_crit(&(wiphy)->dev, format, ##args)
#define wiphy_err(wiphy, format, args...)			\
	dev_err(&(wiphy)->dev, format, ##args)
#define wiphy_warn(wiphy, format, args...)			\
	dev_warn(&(wiphy)->dev, format, ##args)
#define wiphy_notice(wiphy, format, args...)			\
	dev_notice(&(wiphy)->dev, format, ##args)
#define wiphy_info(wiphy, format, args...)			\
	dev_info(&(wiphy)->dev, format, ##args)

#define wiphy_debug(wiphy, format, args...)			\
	wiphy_printk(KERN_DEBUG, wiphy, format, ##args)

#define wiphy_dbg(wiphy, format, args...)			\
	dev_dbg(&(wiphy)->dev, format, ##args)

#if defined(VERBOSE_DEBUG)
#define wiphy_vdbg	wiphy_dbg
#else
#define wiphy_vdbg(wiphy, format, args...)				\
({									\
	if (0)								\
		wiphy_printk(KERN_DEBUG, wiphy, format, ##args);	\
	0;								\
})
#endif

/*
 * wiphy_WARN() acts like wiphy_printk(), but with the key difference
 * of using a WARN/WARN_ON to get the message out, including the
 * file/line information and a backtrace.
 */
#define wiphy_WARN(wiphy, format, args...)			\
	WARN(1, "wiphy: %s\n" format, wiphy_name(wiphy), ##args);

#endif /* __NET_CFG80211_H */<|MERGE_RESOLUTION|>--- conflicted
+++ resolved
@@ -535,11 +535,7 @@
  * struct cfg80211_acl_data - Access control list data
  *
  * @acl_policy: ACL policy to be applied on the station's
-<<<<<<< HEAD
-	entry specified by mac_addr
-=======
  *	entry specified by mac_addr
->>>>>>> b56e681b
  * @n_acl_entries: Number of MAC address entries passed
  * @mac_addrs: List of MAC addresses of stations to be used for ACL
  */
@@ -720,11 +716,8 @@
 	STATION_INFO_LOCAL_PM		= 1<<21,
 	STATION_INFO_PEER_PM		= 1<<22,
 	STATION_INFO_NONPEER_PM		= 1<<23,
-<<<<<<< HEAD
-=======
 	STATION_INFO_RX_BYTES64		= 1<<24,
 	STATION_INFO_TX_BYTES64		= 1<<25,
->>>>>>> b56e681b
 };
 
 /**
