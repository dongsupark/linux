#ifndef __NET_CFG80211_H
#define __NET_CFG80211_H
/*
 * 802.11 device and configuration interface
 *
 * Copyright 2006-2010	Johannes Berg <johannes@sipsolutions.net>
 *
 * This program is free software; you can redistribute it and/or modify
 * it under the terms of the GNU General Public License version 2 as
 * published by the Free Software Foundation.
 */

#include <linux/netdevice.h>
#include <linux/debugfs.h>
#include <linux/list.h>
#include <linux/bug.h>
#include <linux/netlink.h>
#include <linux/skbuff.h>
#include <linux/nl80211.h>
#include <linux/if_ether.h>
#include <linux/ieee80211.h>
#include <linux/net.h>
#include <net/regulatory.h>

/**
 * DOC: Introduction
 *
 * cfg80211 is the configuration API for 802.11 devices in Linux. It bridges
 * userspace and drivers, and offers some utility functionality associated
 * with 802.11. cfg80211 must, directly or indirectly via mac80211, be used
 * by all modern wireless drivers in Linux, so that they offer a consistent
 * API through nl80211. For backward compatibility, cfg80211 also offers
 * wireless extensions to userspace, but hides them from drivers completely.
 *
 * Additionally, cfg80211 contains code to help enforce regulatory spectrum
 * use restrictions.
 */


/**
 * DOC: Device registration
 *
 * In order for a driver to use cfg80211, it must register the hardware device
 * with cfg80211. This happens through a number of hardware capability structs
 * described below.
 *
 * The fundamental structure for each device is the 'wiphy', of which each
 * instance describes a physical wireless device connected to the system. Each
 * such wiphy can have zero, one, or many virtual interfaces associated with
 * it, which need to be identified as such by pointing the network interface's
 * @ieee80211_ptr pointer to a &struct wireless_dev which further describes
 * the wireless part of the interface, normally this struct is embedded in the
 * network interface's private data area. Drivers can optionally allow creating
 * or destroying virtual interfaces on the fly, but without at least one or the
 * ability to create some the wireless device isn't useful.
 *
 * Each wiphy structure contains device capability information, and also has
 * a pointer to the various operations the driver offers. The definitions and
 * structures here describe these capabilities in detail.
 */

struct wiphy;

/*
 * wireless hardware capability structures
 */

/**
 * enum ieee80211_band - supported frequency bands
 *
 * The bands are assigned this way because the supported
 * bitrates differ in these bands.
 *
 * @IEEE80211_BAND_2GHZ: 2.4GHz ISM band
 * @IEEE80211_BAND_5GHZ: around 5GHz band (4.9-5.7)
 * @IEEE80211_BAND_60GHZ: around 60 GHz band (58.32 - 64.80 GHz)
 * @IEEE80211_NUM_BANDS: number of defined bands
 */
enum ieee80211_band {
	IEEE80211_BAND_2GHZ = NL80211_BAND_2GHZ,
	IEEE80211_BAND_5GHZ = NL80211_BAND_5GHZ,
	IEEE80211_BAND_60GHZ = NL80211_BAND_60GHZ,

	/* keep last */
	IEEE80211_NUM_BANDS
};

/**
 * enum ieee80211_channel_flags - channel flags
 *
 * Channel flags set by the regulatory control code.
 *
 * @IEEE80211_CHAN_DISABLED: This channel is disabled.
 * @IEEE80211_CHAN_PASSIVE_SCAN: Only passive scanning is permitted
 *	on this channel.
 * @IEEE80211_CHAN_NO_IBSS: IBSS is not allowed on this channel.
 * @IEEE80211_CHAN_RADAR: Radar detection is required on this channel.
 * @IEEE80211_CHAN_NO_HT40PLUS: extension channel above this channel
 * 	is not permitted.
 * @IEEE80211_CHAN_NO_HT40MINUS: extension channel below this channel
 * 	is not permitted.
 * @IEEE80211_CHAN_NO_OFDM: OFDM is not allowed on this channel.
 * @IEEE80211_CHAN_NO_80MHZ: If the driver supports 80 MHz on the band,
 *	this flag indicates that an 80 MHz channel cannot use this
 *	channel as the control or any of the secondary channels.
 *	This may be due to the driver or due to regulatory bandwidth
 *	restrictions.
 * @IEEE80211_CHAN_NO_160MHZ: If the driver supports 160 MHz on the band,
 *	this flag indicates that an 160 MHz channel cannot use this
 *	channel as the control or any of the secondary channels.
 *	This may be due to the driver or due to regulatory bandwidth
 *	restrictions.
 */
enum ieee80211_channel_flags {
	IEEE80211_CHAN_DISABLED		= 1<<0,
	IEEE80211_CHAN_PASSIVE_SCAN	= 1<<1,
	IEEE80211_CHAN_NO_IBSS		= 1<<2,
	IEEE80211_CHAN_RADAR		= 1<<3,
	IEEE80211_CHAN_NO_HT40PLUS	= 1<<4,
	IEEE80211_CHAN_NO_HT40MINUS	= 1<<5,
	IEEE80211_CHAN_NO_OFDM		= 1<<6,
	IEEE80211_CHAN_NO_80MHZ		= 1<<7,
	IEEE80211_CHAN_NO_160MHZ	= 1<<8,
};

#define IEEE80211_CHAN_NO_HT40 \
	(IEEE80211_CHAN_NO_HT40PLUS | IEEE80211_CHAN_NO_HT40MINUS)

#define IEEE80211_DFS_MIN_CAC_TIME_MS		60000
#define IEEE80211_DFS_MIN_NOP_TIME_MS		(30 * 60 * 1000)

/**
 * struct ieee80211_channel - channel definition
 *
 * This structure describes a single channel for use
 * with cfg80211.
 *
 * @center_freq: center frequency in MHz
 * @hw_value: hardware-specific value for the channel
 * @flags: channel flags from &enum ieee80211_channel_flags.
 * @orig_flags: channel flags at registration time, used by regulatory
 *	code to support devices with additional restrictions
 * @band: band this channel belongs to.
 * @max_antenna_gain: maximum antenna gain in dBi
 * @max_power: maximum transmission power (in dBm)
 * @max_reg_power: maximum regulatory transmission power (in dBm)
 * @beacon_found: helper to regulatory code to indicate when a beacon
 *	has been found on this channel. Use regulatory_hint_found_beacon()
 *	to enable this, this is useful only on 5 GHz band.
 * @orig_mag: internal use
 * @orig_mpwr: internal use
 * @dfs_state: current state of this channel. Only relevant if radar is required
 *	on this channel.
 * @dfs_state_entered: timestamp (jiffies) when the dfs state was entered.
 */
struct ieee80211_channel {
	enum ieee80211_band band;
	u16 center_freq;
	u16 hw_value;
	u32 flags;
	int max_antenna_gain;
	int max_power;
	int max_reg_power;
	bool beacon_found;
	u32 orig_flags;
	int orig_mag, orig_mpwr;
	enum nl80211_dfs_state dfs_state;
	unsigned long dfs_state_entered;
};

/**
 * enum ieee80211_rate_flags - rate flags
 *
 * Hardware/specification flags for rates. These are structured
 * in a way that allows using the same bitrate structure for
 * different bands/PHY modes.
 *
 * @IEEE80211_RATE_SHORT_PREAMBLE: Hardware can send with short
 *	preamble on this bitrate; only relevant in 2.4GHz band and
 *	with CCK rates.
 * @IEEE80211_RATE_MANDATORY_A: This bitrate is a mandatory rate
 *	when used with 802.11a (on the 5 GHz band); filled by the
 *	core code when registering the wiphy.
 * @IEEE80211_RATE_MANDATORY_B: This bitrate is a mandatory rate
 *	when used with 802.11b (on the 2.4 GHz band); filled by the
 *	core code when registering the wiphy.
 * @IEEE80211_RATE_MANDATORY_G: This bitrate is a mandatory rate
 *	when used with 802.11g (on the 2.4 GHz band); filled by the
 *	core code when registering the wiphy.
 * @IEEE80211_RATE_ERP_G: This is an ERP rate in 802.11g mode.
 */
enum ieee80211_rate_flags {
	IEEE80211_RATE_SHORT_PREAMBLE	= 1<<0,
	IEEE80211_RATE_MANDATORY_A	= 1<<1,
	IEEE80211_RATE_MANDATORY_B	= 1<<2,
	IEEE80211_RATE_MANDATORY_G	= 1<<3,
	IEEE80211_RATE_ERP_G		= 1<<4,
};

/**
 * struct ieee80211_rate - bitrate definition
 *
 * This structure describes a bitrate that an 802.11 PHY can
 * operate with. The two values @hw_value and @hw_value_short
 * are only for driver use when pointers to this structure are
 * passed around.
 *
 * @flags: rate-specific flags
 * @bitrate: bitrate in units of 100 Kbps
 * @hw_value: driver/hardware value for this rate
 * @hw_value_short: driver/hardware value for this rate when
 *	short preamble is used
 */
struct ieee80211_rate {
	u32 flags;
	u16 bitrate;
	u16 hw_value, hw_value_short;
};

/**
 * struct ieee80211_sta_ht_cap - STA's HT capabilities
 *
 * This structure describes most essential parameters needed
 * to describe 802.11n HT capabilities for an STA.
 *
 * @ht_supported: is HT supported by the STA
 * @cap: HT capabilities map as described in 802.11n spec
 * @ampdu_factor: Maximum A-MPDU length factor
 * @ampdu_density: Minimum A-MPDU spacing
 * @mcs: Supported MCS rates
 */
struct ieee80211_sta_ht_cap {
	u16 cap; /* use IEEE80211_HT_CAP_ */
	bool ht_supported;
	u8 ampdu_factor;
	u8 ampdu_density;
	struct ieee80211_mcs_info mcs;
};

/**
 * struct ieee80211_sta_vht_cap - STA's VHT capabilities
 *
 * This structure describes most essential parameters needed
 * to describe 802.11ac VHT capabilities for an STA.
 *
 * @vht_supported: is VHT supported by the STA
 * @cap: VHT capabilities map as described in 802.11ac spec
 * @vht_mcs: Supported VHT MCS rates
 */
struct ieee80211_sta_vht_cap {
	bool vht_supported;
	u32 cap; /* use IEEE80211_VHT_CAP_ */
	struct ieee80211_vht_mcs_info vht_mcs;
};

/**
 * struct ieee80211_supported_band - frequency band definition
 *
 * This structure describes a frequency band a wiphy
 * is able to operate in.
 *
 * @channels: Array of channels the hardware can operate in
 *	in this band.
 * @band: the band this structure represents
 * @n_channels: Number of channels in @channels
 * @bitrates: Array of bitrates the hardware can operate with
 *	in this band. Must be sorted to give a valid "supported
 *	rates" IE, i.e. CCK rates first, then OFDM.
 * @n_bitrates: Number of bitrates in @bitrates
 * @ht_cap: HT capabilities in this band
 * @vht_cap: VHT capabilities in this band
 */
struct ieee80211_supported_band {
	struct ieee80211_channel *channels;
	struct ieee80211_rate *bitrates;
	enum ieee80211_band band;
	int n_channels;
	int n_bitrates;
	struct ieee80211_sta_ht_cap ht_cap;
	struct ieee80211_sta_vht_cap vht_cap;
};

/*
 * Wireless hardware/device configuration structures and methods
 */

/**
 * DOC: Actions and configuration
 *
 * Each wireless device and each virtual interface offer a set of configuration
 * operations and other actions that are invoked by userspace. Each of these
 * actions is described in the operations structure, and the parameters these
 * operations use are described separately.
 *
 * Additionally, some operations are asynchronous and expect to get status
 * information via some functions that drivers need to call.
 *
 * Scanning and BSS list handling with its associated functionality is described
 * in a separate chapter.
 */

/**
 * struct vif_params - describes virtual interface parameters
 * @use_4addr: use 4-address frames
 * @macaddr: address to use for this virtual interface. This will only
 * 	be used for non-netdevice interfaces. If this parameter is set
 * 	to zero address the driver may determine the address as needed.
 */
struct vif_params {
       int use_4addr;
       u8 macaddr[ETH_ALEN];
};

/**
 * struct key_params - key information
 *
 * Information about a key
 *
 * @key: key material
 * @key_len: length of key material
 * @cipher: cipher suite selector
 * @seq: sequence counter (IV/PN) for TKIP and CCMP keys, only used
 *	with the get_key() callback, must be in little endian,
 *	length given by @seq_len.
 * @seq_len: length of @seq.
 */
struct key_params {
	u8 *key;
	u8 *seq;
	int key_len;
	int seq_len;
	u32 cipher;
};

/**
 * struct cfg80211_chan_def - channel definition
 * @chan: the (control) channel
 * @width: channel width
 * @center_freq1: center frequency of first segment
 * @center_freq2: center frequency of second segment
 *	(only with 80+80 MHz)
 */
struct cfg80211_chan_def {
	struct ieee80211_channel *chan;
	enum nl80211_chan_width width;
	u32 center_freq1;
	u32 center_freq2;
};

/**
 * cfg80211_get_chandef_type - return old channel type from chandef
 * @chandef: the channel definition
 *
 * Return: The old channel type (NOHT, HT20, HT40+/-) from a given
 * chandef, which must have a bandwidth allowing this conversion.
 */
static inline enum nl80211_channel_type
cfg80211_get_chandef_type(const struct cfg80211_chan_def *chandef)
{
	switch (chandef->width) {
	case NL80211_CHAN_WIDTH_20_NOHT:
		return NL80211_CHAN_NO_HT;
	case NL80211_CHAN_WIDTH_20:
		return NL80211_CHAN_HT20;
	case NL80211_CHAN_WIDTH_40:
		if (chandef->center_freq1 > chandef->chan->center_freq)
			return NL80211_CHAN_HT40PLUS;
		return NL80211_CHAN_HT40MINUS;
	default:
		WARN_ON(1);
		return NL80211_CHAN_NO_HT;
	}
}

/**
 * cfg80211_chandef_create - create channel definition using channel type
 * @chandef: the channel definition struct to fill
 * @channel: the control channel
 * @chantype: the channel type
 *
 * Given a channel type, create a channel definition.
 */
void cfg80211_chandef_create(struct cfg80211_chan_def *chandef,
			     struct ieee80211_channel *channel,
			     enum nl80211_channel_type chantype);

/**
 * cfg80211_chandef_identical - check if two channel definitions are identical
 * @chandef1: first channel definition
 * @chandef2: second channel definition
 *
 * Return: %true if the channels defined by the channel definitions are
 * identical, %false otherwise.
 */
static inline bool
cfg80211_chandef_identical(const struct cfg80211_chan_def *chandef1,
			   const struct cfg80211_chan_def *chandef2)
{
	return (chandef1->chan == chandef2->chan &&
		chandef1->width == chandef2->width &&
		chandef1->center_freq1 == chandef2->center_freq1 &&
		chandef1->center_freq2 == chandef2->center_freq2);
}

/**
 * cfg80211_chandef_compatible - check if two channel definitions are compatible
 * @chandef1: first channel definition
 * @chandef2: second channel definition
 *
 * Return: %NULL if the given channel definitions are incompatible,
 * chandef1 or chandef2 otherwise.
 */
const struct cfg80211_chan_def *
cfg80211_chandef_compatible(const struct cfg80211_chan_def *chandef1,
			    const struct cfg80211_chan_def *chandef2);

/**
 * cfg80211_chandef_valid - check if a channel definition is valid
 * @chandef: the channel definition to check
 * Return: %true if the channel definition is valid. %false otherwise.
 */
bool cfg80211_chandef_valid(const struct cfg80211_chan_def *chandef);

/**
 * cfg80211_chandef_usable - check if secondary channels can be used
 * @wiphy: the wiphy to validate against
 * @chandef: the channel definition to check
 * @prohibited_flags: the regulatory channel flags that must not be set
 * Return: %true if secondary channels are usable. %false otherwise.
 */
bool cfg80211_chandef_usable(struct wiphy *wiphy,
			     const struct cfg80211_chan_def *chandef,
			     u32 prohibited_flags);

/**
 * enum survey_info_flags - survey information flags
 *
 * @SURVEY_INFO_NOISE_DBM: noise (in dBm) was filled in
 * @SURVEY_INFO_IN_USE: channel is currently being used
 * @SURVEY_INFO_CHANNEL_TIME: channel active time (in ms) was filled in
 * @SURVEY_INFO_CHANNEL_TIME_BUSY: channel busy time was filled in
 * @SURVEY_INFO_CHANNEL_TIME_EXT_BUSY: extension channel busy time was filled in
 * @SURVEY_INFO_CHANNEL_TIME_RX: channel receive time was filled in
 * @SURVEY_INFO_CHANNEL_TIME_TX: channel transmit time was filled in
 *
 * Used by the driver to indicate which info in &struct survey_info
 * it has filled in during the get_survey().
 */
enum survey_info_flags {
	SURVEY_INFO_NOISE_DBM = 1<<0,
	SURVEY_INFO_IN_USE = 1<<1,
	SURVEY_INFO_CHANNEL_TIME = 1<<2,
	SURVEY_INFO_CHANNEL_TIME_BUSY = 1<<3,
	SURVEY_INFO_CHANNEL_TIME_EXT_BUSY = 1<<4,
	SURVEY_INFO_CHANNEL_TIME_RX = 1<<5,
	SURVEY_INFO_CHANNEL_TIME_TX = 1<<6,
};

/**
 * struct survey_info - channel survey response
 *
 * @channel: the channel this survey record reports, mandatory
 * @filled: bitflag of flags from &enum survey_info_flags
 * @noise: channel noise in dBm. This and all following fields are
 *     optional
 * @channel_time: amount of time in ms the radio spent on the channel
 * @channel_time_busy: amount of time the primary channel was sensed busy
 * @channel_time_ext_busy: amount of time the extension channel was sensed busy
 * @channel_time_rx: amount of time the radio spent receiving data
 * @channel_time_tx: amount of time the radio spent transmitting data
 *
 * Used by dump_survey() to report back per-channel survey information.
 *
 * This structure can later be expanded with things like
 * channel duty cycle etc.
 */
struct survey_info {
	struct ieee80211_channel *channel;
	u64 channel_time;
	u64 channel_time_busy;
	u64 channel_time_ext_busy;
	u64 channel_time_rx;
	u64 channel_time_tx;
	u32 filled;
	s8 noise;
};

/**
 * struct cfg80211_crypto_settings - Crypto settings
 * @wpa_versions: indicates which, if any, WPA versions are enabled
 *	(from enum nl80211_wpa_versions)
 * @cipher_group: group key cipher suite (or 0 if unset)
 * @n_ciphers_pairwise: number of AP supported unicast ciphers
 * @ciphers_pairwise: unicast key cipher suites
 * @n_akm_suites: number of AKM suites
 * @akm_suites: AKM suites
 * @control_port: Whether user space controls IEEE 802.1X port, i.e.,
 *	sets/clears %NL80211_STA_FLAG_AUTHORIZED. If true, the driver is
 *	required to assume that the port is unauthorized until authorized by
 *	user space. Otherwise, port is marked authorized by default.
 * @control_port_ethertype: the control port protocol that should be
 *	allowed through even on unauthorized ports
 * @control_port_no_encrypt: TRUE to prevent encryption of control port
 *	protocol frames.
 */
struct cfg80211_crypto_settings {
	u32 wpa_versions;
	u32 cipher_group;
	int n_ciphers_pairwise;
	u32 ciphers_pairwise[NL80211_MAX_NR_CIPHER_SUITES];
	int n_akm_suites;
	u32 akm_suites[NL80211_MAX_NR_AKM_SUITES];
	bool control_port;
	__be16 control_port_ethertype;
	bool control_port_no_encrypt;
};

/**
 * struct cfg80211_beacon_data - beacon data
 * @head: head portion of beacon (before TIM IE)
 *     or %NULL if not changed
 * @tail: tail portion of beacon (after TIM IE)
 *     or %NULL if not changed
 * @head_len: length of @head
 * @tail_len: length of @tail
 * @beacon_ies: extra information element(s) to add into Beacon frames or %NULL
 * @beacon_ies_len: length of beacon_ies in octets
 * @proberesp_ies: extra information element(s) to add into Probe Response
 *	frames or %NULL
 * @proberesp_ies_len: length of proberesp_ies in octets
 * @assocresp_ies: extra information element(s) to add into (Re)Association
 *	Response frames or %NULL
 * @assocresp_ies_len: length of assocresp_ies in octets
 * @probe_resp_len: length of probe response template (@probe_resp)
 * @probe_resp: probe response template (AP mode only)
 */
struct cfg80211_beacon_data {
	const u8 *head, *tail;
	const u8 *beacon_ies;
	const u8 *proberesp_ies;
	const u8 *assocresp_ies;
	const u8 *probe_resp;

	size_t head_len, tail_len;
	size_t beacon_ies_len;
	size_t proberesp_ies_len;
	size_t assocresp_ies_len;
	size_t probe_resp_len;
};

struct mac_address {
	u8 addr[ETH_ALEN];
};

/**
 * struct cfg80211_acl_data - Access control list data
 *
 * @acl_policy: ACL policy to be applied on the station's
 *	entry specified by mac_addr
 * @n_acl_entries: Number of MAC address entries passed
 * @mac_addrs: List of MAC addresses of stations to be used for ACL
 */
struct cfg80211_acl_data {
	enum nl80211_acl_policy acl_policy;
	int n_acl_entries;

	/* Keep it last */
	struct mac_address mac_addrs[];
};

/**
 * struct cfg80211_ap_settings - AP configuration
 *
 * Used to configure an AP interface.
 *
 * @chandef: defines the channel to use
 * @beacon: beacon data
 * @beacon_interval: beacon interval
 * @dtim_period: DTIM period
 * @ssid: SSID to be used in the BSS (note: may be %NULL if not provided from
 *	user space)
 * @ssid_len: length of @ssid
 * @hidden_ssid: whether to hide the SSID in Beacon/Probe Response frames
 * @crypto: crypto settings
 * @privacy: the BSS uses privacy
 * @auth_type: Authentication type (algorithm)
 * @inactivity_timeout: time in seconds to determine station's inactivity.
 * @p2p_ctwindow: P2P CT Window
 * @p2p_opp_ps: P2P opportunistic PS
 * @acl: ACL configuration used by the drivers which has support for
 *	MAC address based access control
 * @radar_required: set if radar detection is required
 */
struct cfg80211_ap_settings {
	struct cfg80211_chan_def chandef;

	struct cfg80211_beacon_data beacon;

	int beacon_interval, dtim_period;
	const u8 *ssid;
	size_t ssid_len;
	enum nl80211_hidden_ssid hidden_ssid;
	struct cfg80211_crypto_settings crypto;
	bool privacy;
	enum nl80211_auth_type auth_type;
	int inactivity_timeout;
	u8 p2p_ctwindow;
	bool p2p_opp_ps;
	const struct cfg80211_acl_data *acl;
	bool radar_required;
};

/**
 * enum station_parameters_apply_mask - station parameter values to apply
 * @STATION_PARAM_APPLY_UAPSD: apply new uAPSD parameters (uapsd_queues, max_sp)
 * @STATION_PARAM_APPLY_CAPABILITY: apply new capability
 * @STATION_PARAM_APPLY_PLINK_STATE: apply new plink state
 *
 * Not all station parameters have in-band "no change" signalling,
 * for those that don't these flags will are used.
 */
enum station_parameters_apply_mask {
	STATION_PARAM_APPLY_UAPSD = BIT(0),
	STATION_PARAM_APPLY_CAPABILITY = BIT(1),
	STATION_PARAM_APPLY_PLINK_STATE = BIT(2),
};

/**
 * struct station_parameters - station parameters
 *
 * Used to change and create a new station.
 *
 * @vlan: vlan interface station should belong to
 * @supported_rates: supported rates in IEEE 802.11 format
 *	(or NULL for no change)
 * @supported_rates_len: number of supported rates
 * @sta_flags_mask: station flags that changed
 *	(bitmask of BIT(NL80211_STA_FLAG_...))
 * @sta_flags_set: station flags values
 *	(bitmask of BIT(NL80211_STA_FLAG_...))
 * @listen_interval: listen interval or -1 for no change
 * @aid: AID or zero for no change
 * @plink_action: plink action to take
 * @plink_state: set the peer link state for a station
 * @ht_capa: HT capabilities of station
 * @vht_capa: VHT capabilities of station
 * @uapsd_queues: bitmap of queues configured for uapsd. same format
 *	as the AC bitmap in the QoS info field
 * @max_sp: max Service Period. same format as the MAX_SP in the
 *	QoS info field (but already shifted down)
 * @sta_modify_mask: bitmap indicating which parameters changed
 *	(for those that don't have a natural "no change" value),
 *	see &enum station_parameters_apply_mask
 * @local_pm: local link-specific mesh power save mode (no change when set
 *	to unknown)
 * @capability: station capability
 * @ext_capab: extended capabilities of the station
 * @ext_capab_len: number of extended capabilities
 */
struct station_parameters {
	const u8 *supported_rates;
	struct net_device *vlan;
	u32 sta_flags_mask, sta_flags_set;
	u32 sta_modify_mask;
	int listen_interval;
	u16 aid;
	u8 supported_rates_len;
	u8 plink_action;
	u8 plink_state;
	const struct ieee80211_ht_cap *ht_capa;
	const struct ieee80211_vht_cap *vht_capa;
	u8 uapsd_queues;
	u8 max_sp;
	enum nl80211_mesh_power_mode local_pm;
	u16 capability;
	const u8 *ext_capab;
	u8 ext_capab_len;
};

/**
 * enum cfg80211_station_type - the type of station being modified
 * @CFG80211_STA_AP_CLIENT: client of an AP interface
 * @CFG80211_STA_AP_MLME_CLIENT: client of an AP interface that has
 *	the AP MLME in the device
 * @CFG80211_STA_AP_STA: AP station on managed interface
 * @CFG80211_STA_IBSS: IBSS station
 * @CFG80211_STA_TDLS_PEER_SETUP: TDLS peer on managed interface (dummy entry
 *	while TDLS setup is in progress, it moves out of this state when
 *	being marked authorized; use this only if TDLS with external setup is
 *	supported/used)
 * @CFG80211_STA_TDLS_PEER_ACTIVE: TDLS peer on managed interface (active
 *	entry that is operating, has been marked authorized by userspace)
 * @CFG80211_STA_MESH_PEER_KERNEL: peer on mesh interface (kernel managed)
 * @CFG80211_STA_MESH_PEER_USER: peer on mesh interface (user managed)
 */
enum cfg80211_station_type {
	CFG80211_STA_AP_CLIENT,
	CFG80211_STA_AP_MLME_CLIENT,
	CFG80211_STA_AP_STA,
	CFG80211_STA_IBSS,
	CFG80211_STA_TDLS_PEER_SETUP,
	CFG80211_STA_TDLS_PEER_ACTIVE,
	CFG80211_STA_MESH_PEER_KERNEL,
	CFG80211_STA_MESH_PEER_USER,
};

/**
 * cfg80211_check_station_change - validate parameter changes
 * @wiphy: the wiphy this operates on
 * @params: the new parameters for a station
 * @statype: the type of station being modified
 *
 * Utility function for the @change_station driver method. Call this function
 * with the appropriate station type looking up the station (and checking that
 * it exists). It will verify whether the station change is acceptable, and if
 * not will return an error code. Note that it may modify the parameters for
 * backward compatibility reasons, so don't use them before calling this.
 */
int cfg80211_check_station_change(struct wiphy *wiphy,
				  struct station_parameters *params,
				  enum cfg80211_station_type statype);

/**
 * enum station_info_flags - station information flags
 *
 * Used by the driver to indicate which info in &struct station_info
 * it has filled in during get_station() or dump_station().
 *
 * @STATION_INFO_INACTIVE_TIME: @inactive_time filled
 * @STATION_INFO_RX_BYTES: @rx_bytes filled
 * @STATION_INFO_TX_BYTES: @tx_bytes filled
 * @STATION_INFO_RX_BYTES64: @rx_bytes filled with 64-bit value
 * @STATION_INFO_TX_BYTES64: @tx_bytes filled with 64-bit value
 * @STATION_INFO_LLID: @llid filled
 * @STATION_INFO_PLID: @plid filled
 * @STATION_INFO_PLINK_STATE: @plink_state filled
 * @STATION_INFO_SIGNAL: @signal filled
 * @STATION_INFO_TX_BITRATE: @txrate fields are filled
 *  (tx_bitrate, tx_bitrate_flags and tx_bitrate_mcs)
 * @STATION_INFO_RX_PACKETS: @rx_packets filled with 32-bit value
 * @STATION_INFO_TX_PACKETS: @tx_packets filled with 32-bit value
 * @STATION_INFO_TX_RETRIES: @tx_retries filled
 * @STATION_INFO_TX_FAILED: @tx_failed filled
 * @STATION_INFO_RX_DROP_MISC: @rx_dropped_misc filled
 * @STATION_INFO_SIGNAL_AVG: @signal_avg filled
 * @STATION_INFO_RX_BITRATE: @rxrate fields are filled
 * @STATION_INFO_BSS_PARAM: @bss_param filled
 * @STATION_INFO_CONNECTED_TIME: @connected_time filled
 * @STATION_INFO_ASSOC_REQ_IES: @assoc_req_ies filled
 * @STATION_INFO_STA_FLAGS: @sta_flags filled
 * @STATION_INFO_BEACON_LOSS_COUNT: @beacon_loss_count filled
 * @STATION_INFO_T_OFFSET: @t_offset filled
 * @STATION_INFO_LOCAL_PM: @local_pm filled
 * @STATION_INFO_PEER_PM: @peer_pm filled
 * @STATION_INFO_NONPEER_PM: @nonpeer_pm filled
 * @STATION_INFO_CHAIN_SIGNAL: @chain_signal filled
 * @STATION_INFO_CHAIN_SIGNAL_AVG: @chain_signal_avg filled
 */
enum station_info_flags {
	STATION_INFO_INACTIVE_TIME	= 1<<0,
	STATION_INFO_RX_BYTES		= 1<<1,
	STATION_INFO_TX_BYTES		= 1<<2,
	STATION_INFO_LLID		= 1<<3,
	STATION_INFO_PLID		= 1<<4,
	STATION_INFO_PLINK_STATE	= 1<<5,
	STATION_INFO_SIGNAL		= 1<<6,
	STATION_INFO_TX_BITRATE		= 1<<7,
	STATION_INFO_RX_PACKETS		= 1<<8,
	STATION_INFO_TX_PACKETS		= 1<<9,
	STATION_INFO_TX_RETRIES		= 1<<10,
	STATION_INFO_TX_FAILED		= 1<<11,
	STATION_INFO_RX_DROP_MISC	= 1<<12,
	STATION_INFO_SIGNAL_AVG		= 1<<13,
	STATION_INFO_RX_BITRATE		= 1<<14,
	STATION_INFO_BSS_PARAM          = 1<<15,
	STATION_INFO_CONNECTED_TIME	= 1<<16,
	STATION_INFO_ASSOC_REQ_IES	= 1<<17,
	STATION_INFO_STA_FLAGS		= 1<<18,
	STATION_INFO_BEACON_LOSS_COUNT	= 1<<19,
	STATION_INFO_T_OFFSET		= 1<<20,
	STATION_INFO_LOCAL_PM		= 1<<21,
	STATION_INFO_PEER_PM		= 1<<22,
	STATION_INFO_NONPEER_PM		= 1<<23,
	STATION_INFO_RX_BYTES64		= 1<<24,
	STATION_INFO_TX_BYTES64		= 1<<25,
	STATION_INFO_CHAIN_SIGNAL	= 1<<26,
	STATION_INFO_CHAIN_SIGNAL_AVG	= 1<<27,
};

/**
 * enum station_info_rate_flags - bitrate info flags
 *
 * Used by the driver to indicate the specific rate transmission
 * type for 802.11n transmissions.
 *
 * @RATE_INFO_FLAGS_MCS: mcs field filled with HT MCS
 * @RATE_INFO_FLAGS_VHT_MCS: mcs field filled with VHT MCS
 * @RATE_INFO_FLAGS_40_MHZ_WIDTH: 40 MHz width transmission
 * @RATE_INFO_FLAGS_80_MHZ_WIDTH: 80 MHz width transmission
 * @RATE_INFO_FLAGS_80P80_MHZ_WIDTH: 80+80 MHz width transmission
 * @RATE_INFO_FLAGS_160_MHZ_WIDTH: 160 MHz width transmission
 * @RATE_INFO_FLAGS_SHORT_GI: 400ns guard interval
 * @RATE_INFO_FLAGS_60G: 60GHz MCS
 */
enum rate_info_flags {
	RATE_INFO_FLAGS_MCS			= BIT(0),
	RATE_INFO_FLAGS_VHT_MCS			= BIT(1),
	RATE_INFO_FLAGS_40_MHZ_WIDTH		= BIT(2),
	RATE_INFO_FLAGS_80_MHZ_WIDTH		= BIT(3),
	RATE_INFO_FLAGS_80P80_MHZ_WIDTH		= BIT(4),
	RATE_INFO_FLAGS_160_MHZ_WIDTH		= BIT(5),
	RATE_INFO_FLAGS_SHORT_GI		= BIT(6),
	RATE_INFO_FLAGS_60G			= BIT(7),
};

/**
 * struct rate_info - bitrate information
 *
 * Information about a receiving or transmitting bitrate
 *
 * @flags: bitflag of flags from &enum rate_info_flags
 * @mcs: mcs index if struct describes a 802.11n bitrate
 * @legacy: bitrate in 100kbit/s for 802.11abg
 * @nss: number of streams (VHT only)
 */
struct rate_info {
	u8 flags;
	u8 mcs;
	u16 legacy;
	u8 nss;
};

/**
 * enum station_info_rate_flags - bitrate info flags
 *
 * Used by the driver to indicate the specific rate transmission
 * type for 802.11n transmissions.
 *
 * @BSS_PARAM_FLAGS_CTS_PROT: whether CTS protection is enabled
 * @BSS_PARAM_FLAGS_SHORT_PREAMBLE: whether short preamble is enabled
 * @BSS_PARAM_FLAGS_SHORT_SLOT_TIME: whether short slot time is enabled
 */
enum bss_param_flags {
	BSS_PARAM_FLAGS_CTS_PROT	= 1<<0,
	BSS_PARAM_FLAGS_SHORT_PREAMBLE	= 1<<1,
	BSS_PARAM_FLAGS_SHORT_SLOT_TIME	= 1<<2,
};

/**
 * struct sta_bss_parameters - BSS parameters for the attached station
 *
 * Information about the currently associated BSS
 *
 * @flags: bitflag of flags from &enum bss_param_flags
 * @dtim_period: DTIM period for the BSS
 * @beacon_interval: beacon interval
 */
struct sta_bss_parameters {
	u8 flags;
	u8 dtim_period;
	u16 beacon_interval;
};

#define IEEE80211_MAX_CHAINS	4

/**
 * struct station_info - station information
 *
 * Station information filled by driver for get_station() and dump_station.
 *
 * @filled: bitflag of flags from &enum station_info_flags
 * @connected_time: time(in secs) since a station is last connected
 * @inactive_time: time since last station activity (tx/rx) in milliseconds
 * @rx_bytes: bytes received from this station
 * @tx_bytes: bytes transmitted to this station
 * @llid: mesh local link id
 * @plid: mesh peer link id
 * @plink_state: mesh peer link state
 * @signal: The signal strength, type depends on the wiphy's signal_type.
 *	For CFG80211_SIGNAL_TYPE_MBM, value is expressed in _dBm_.
 * @signal_avg: Average signal strength, type depends on the wiphy's signal_type.
 *	For CFG80211_SIGNAL_TYPE_MBM, value is expressed in _dBm_.
 * @chains: bitmask for filled values in @chain_signal, @chain_signal_avg
 * @chain_signal: per-chain signal strength of last received packet in dBm
 * @chain_signal_avg: per-chain signal strength average in dBm
 * @txrate: current unicast bitrate from this station
 * @rxrate: current unicast bitrate to this station
 * @rx_packets: packets received from this station
 * @tx_packets: packets transmitted to this station
 * @tx_retries: cumulative retry counts
 * @tx_failed: number of failed transmissions (retries exceeded, no ACK)
 * @rx_dropped_misc:  Dropped for un-specified reason.
 * @bss_param: current BSS parameters
 * @generation: generation number for nl80211 dumps.
 *	This number should increase every time the list of stations
 *	changes, i.e. when a station is added or removed, so that
 *	userspace can tell whether it got a consistent snapshot.
 * @assoc_req_ies: IEs from (Re)Association Request.
 *	This is used only when in AP mode with drivers that do not use
 *	user space MLME/SME implementation. The information is provided for
 *	the cfg80211_new_sta() calls to notify user space of the IEs.
 * @assoc_req_ies_len: Length of assoc_req_ies buffer in octets.
 * @sta_flags: station flags mask & values
 * @beacon_loss_count: Number of times beacon loss event has triggered.
 * @t_offset: Time offset of the station relative to this host.
 * @local_pm: local mesh STA power save mode
 * @peer_pm: peer mesh STA power save mode
 * @nonpeer_pm: non-peer mesh STA power save mode
 */
struct station_info {
	u32 filled;
	u32 connected_time;
	u32 inactive_time;
	u64 rx_bytes;
	u64 tx_bytes;
	u16 llid;
	u16 plid;
	u8 plink_state;
	s8 signal;
	s8 signal_avg;

	u8 chains;
	s8 chain_signal[IEEE80211_MAX_CHAINS];
	s8 chain_signal_avg[IEEE80211_MAX_CHAINS];

	struct rate_info txrate;
	struct rate_info rxrate;
	u32 rx_packets;
	u32 tx_packets;
	u32 tx_retries;
	u32 tx_failed;
	u32 rx_dropped_misc;
	struct sta_bss_parameters bss_param;
	struct nl80211_sta_flag_update sta_flags;

	int generation;

	const u8 *assoc_req_ies;
	size_t assoc_req_ies_len;

	u32 beacon_loss_count;
	s64 t_offset;
	enum nl80211_mesh_power_mode local_pm;
	enum nl80211_mesh_power_mode peer_pm;
	enum nl80211_mesh_power_mode nonpeer_pm;

	/*
	 * Note: Add a new enum station_info_flags value for each new field and
	 * use it to check which fields are initialized.
	 */
};

/**
 * enum monitor_flags - monitor flags
 *
 * Monitor interface configuration flags. Note that these must be the bits
 * according to the nl80211 flags.
 *
 * @MONITOR_FLAG_FCSFAIL: pass frames with bad FCS
 * @MONITOR_FLAG_PLCPFAIL: pass frames with bad PLCP
 * @MONITOR_FLAG_CONTROL: pass control frames
 * @MONITOR_FLAG_OTHER_BSS: disable BSSID filtering
 * @MONITOR_FLAG_COOK_FRAMES: report frames after processing
 * @MONITOR_FLAG_ACTIVE: active monitor, ACKs frames on its MAC address
 */
enum monitor_flags {
	MONITOR_FLAG_FCSFAIL		= 1<<NL80211_MNTR_FLAG_FCSFAIL,
	MONITOR_FLAG_PLCPFAIL		= 1<<NL80211_MNTR_FLAG_PLCPFAIL,
	MONITOR_FLAG_CONTROL		= 1<<NL80211_MNTR_FLAG_CONTROL,
	MONITOR_FLAG_OTHER_BSS		= 1<<NL80211_MNTR_FLAG_OTHER_BSS,
	MONITOR_FLAG_COOK_FRAMES	= 1<<NL80211_MNTR_FLAG_COOK_FRAMES,
	MONITOR_FLAG_ACTIVE		= 1<<NL80211_MNTR_FLAG_ACTIVE,
};

/**
 * enum mpath_info_flags -  mesh path information flags
 *
 * Used by the driver to indicate which info in &struct mpath_info it has filled
 * in during get_station() or dump_station().
 *
 * @MPATH_INFO_FRAME_QLEN: @frame_qlen filled
 * @MPATH_INFO_SN: @sn filled
 * @MPATH_INFO_METRIC: @metric filled
 * @MPATH_INFO_EXPTIME: @exptime filled
 * @MPATH_INFO_DISCOVERY_TIMEOUT: @discovery_timeout filled
 * @MPATH_INFO_DISCOVERY_RETRIES: @discovery_retries filled
 * @MPATH_INFO_FLAGS: @flags filled
 */
enum mpath_info_flags {
	MPATH_INFO_FRAME_QLEN		= BIT(0),
	MPATH_INFO_SN			= BIT(1),
	MPATH_INFO_METRIC		= BIT(2),
	MPATH_INFO_EXPTIME		= BIT(3),
	MPATH_INFO_DISCOVERY_TIMEOUT	= BIT(4),
	MPATH_INFO_DISCOVERY_RETRIES	= BIT(5),
	MPATH_INFO_FLAGS		= BIT(6),
};

/**
 * struct mpath_info - mesh path information
 *
 * Mesh path information filled by driver for get_mpath() and dump_mpath().
 *
 * @filled: bitfield of flags from &enum mpath_info_flags
 * @frame_qlen: number of queued frames for this destination
 * @sn: target sequence number
 * @metric: metric (cost) of this mesh path
 * @exptime: expiration time for the mesh path from now, in msecs
 * @flags: mesh path flags
 * @discovery_timeout: total mesh path discovery timeout, in msecs
 * @discovery_retries: mesh path discovery retries
 * @generation: generation number for nl80211 dumps.
 *	This number should increase every time the list of mesh paths
 *	changes, i.e. when a station is added or removed, so that
 *	userspace can tell whether it got a consistent snapshot.
 */
struct mpath_info {
	u32 filled;
	u32 frame_qlen;
	u32 sn;
	u32 metric;
	u32 exptime;
	u32 discovery_timeout;
	u8 discovery_retries;
	u8 flags;

	int generation;
};

/**
 * struct bss_parameters - BSS parameters
 *
 * Used to change BSS parameters (mainly for AP mode).
 *
 * @use_cts_prot: Whether to use CTS protection
 *	(0 = no, 1 = yes, -1 = do not change)
 * @use_short_preamble: Whether the use of short preambles is allowed
 *	(0 = no, 1 = yes, -1 = do not change)
 * @use_short_slot_time: Whether the use of short slot time is allowed
 *	(0 = no, 1 = yes, -1 = do not change)
 * @basic_rates: basic rates in IEEE 802.11 format
 *	(or NULL for no change)
 * @basic_rates_len: number of basic rates
 * @ap_isolate: do not forward packets between connected stations
 * @ht_opmode: HT Operation mode
 * 	(u16 = opmode, -1 = do not change)
 * @p2p_ctwindow: P2P CT Window (-1 = no change)
 * @p2p_opp_ps: P2P opportunistic PS (-1 = no change)
 */
struct bss_parameters {
	int use_cts_prot;
	int use_short_preamble;
	int use_short_slot_time;
	u8 *basic_rates;
	u8 basic_rates_len;
	int ap_isolate;
	int ht_opmode;
	s8 p2p_ctwindow, p2p_opp_ps;
};

/**
 * struct mesh_config - 802.11s mesh configuration
 *
 * These parameters can be changed while the mesh is active.
 *
 * @dot11MeshRetryTimeout: the initial retry timeout in millisecond units used
 *	by the Mesh Peering Open message
 * @dot11MeshConfirmTimeout: the initial retry timeout in millisecond units
 *	used by the Mesh Peering Open message
 * @dot11MeshHoldingTimeout: the confirm timeout in millisecond units used by
 *	the mesh peering management to close a mesh peering
 * @dot11MeshMaxPeerLinks: the maximum number of peer links allowed on this
 *	mesh interface
 * @dot11MeshMaxRetries: the maximum number of peer link open retries that can
 *	be sent to establish a new peer link instance in a mesh
 * @dot11MeshTTL: the value of TTL field set at a source mesh STA
 * @element_ttl: the value of TTL field set at a mesh STA for path selection
 *	elements
 * @auto_open_plinks: whether we should automatically open peer links when we
 *	detect compatible mesh peers
 * @dot11MeshNbrOffsetMaxNeighbor: the maximum number of neighbors to
 *	synchronize to for 11s default synchronization method
 * @dot11MeshHWMPmaxPREQretries: the number of action frames containing a PREQ
 *	that an originator mesh STA can send to a particular path target
 * @path_refresh_time: how frequently to refresh mesh paths in milliseconds
 * @min_discovery_timeout: the minimum length of time to wait until giving up on
 *	a path discovery in milliseconds
 * @dot11MeshHWMPactivePathTimeout: the time (in TUs) for which mesh STAs
 *	receiving a PREQ shall consider the forwarding information from the
 *	root to be valid. (TU = time unit)
 * @dot11MeshHWMPpreqMinInterval: the minimum interval of time (in TUs) during
 *	which a mesh STA can send only one action frame containing a PREQ
 *	element
 * @dot11MeshHWMPperrMinInterval: the minimum interval of time (in TUs) during
 *	which a mesh STA can send only one Action frame containing a PERR
 *	element
 * @dot11MeshHWMPnetDiameterTraversalTime: the interval of time (in TUs) that
 *	it takes for an HWMP information element to propagate across the mesh
 * @dot11MeshHWMPRootMode: the configuration of a mesh STA as root mesh STA
 * @dot11MeshHWMPRannInterval: the interval of time (in TUs) between root
 *	announcements are transmitted
 * @dot11MeshGateAnnouncementProtocol: whether to advertise that this mesh
 *	station has access to a broader network beyond the MBSS. (This is
 *	missnamed in draft 12.0: dot11MeshGateAnnouncementProtocol set to true
 *	only means that the station will announce others it's a mesh gate, but
 *	not necessarily using the gate announcement protocol. Still keeping the
 *	same nomenclature to be in sync with the spec)
 * @dot11MeshForwarding: whether the Mesh STA is forwarding or non-forwarding
 *	entity (default is TRUE - forwarding entity)
 * @rssi_threshold: the threshold for average signal strength of candidate
 *	station to establish a peer link
 * @ht_opmode: mesh HT protection mode
 *
 * @dot11MeshHWMPactivePathToRootTimeout: The time (in TUs) for which mesh STAs
 *	receiving a proactive PREQ shall consider the forwarding information to
 *	the root mesh STA to be valid.
 *
 * @dot11MeshHWMProotInterval: The interval of time (in TUs) between proactive
 *	PREQs are transmitted.
 * @dot11MeshHWMPconfirmationInterval: The minimum interval of time (in TUs)
 *	during which a mesh STA can send only one Action frame containing
 *	a PREQ element for root path confirmation.
 * @power_mode: The default mesh power save mode which will be the initial
 *	setting for new peer links.
 * @dot11MeshAwakeWindowDuration: The duration in TUs the STA will remain awake
 *	after transmitting its beacon.
 * @plink_timeout: If no tx activity is seen from a STA we've established
 *	peering with for longer than this time (in seconds), then remove it
 *	from the STA's list of peers.  Default is 30 minutes.
 */
struct mesh_config {
	u16 dot11MeshRetryTimeout;
	u16 dot11MeshConfirmTimeout;
	u16 dot11MeshHoldingTimeout;
	u16 dot11MeshMaxPeerLinks;
	u8 dot11MeshMaxRetries;
	u8 dot11MeshTTL;
	u8 element_ttl;
	bool auto_open_plinks;
	u32 dot11MeshNbrOffsetMaxNeighbor;
	u8 dot11MeshHWMPmaxPREQretries;
	u32 path_refresh_time;
	u16 min_discovery_timeout;
	u32 dot11MeshHWMPactivePathTimeout;
	u16 dot11MeshHWMPpreqMinInterval;
	u16 dot11MeshHWMPperrMinInterval;
	u16 dot11MeshHWMPnetDiameterTraversalTime;
	u8 dot11MeshHWMPRootMode;
	u16 dot11MeshHWMPRannInterval;
	bool dot11MeshGateAnnouncementProtocol;
	bool dot11MeshForwarding;
	s32 rssi_threshold;
	u16 ht_opmode;
	u32 dot11MeshHWMPactivePathToRootTimeout;
	u16 dot11MeshHWMProotInterval;
	u16 dot11MeshHWMPconfirmationInterval;
	enum nl80211_mesh_power_mode power_mode;
	u16 dot11MeshAwakeWindowDuration;
	u32 plink_timeout;
};

/**
 * struct mesh_setup - 802.11s mesh setup configuration
 * @chandef: defines the channel to use
 * @mesh_id: the mesh ID
 * @mesh_id_len: length of the mesh ID, at least 1 and at most 32 bytes
 * @sync_method: which synchronization method to use
 * @path_sel_proto: which path selection protocol to use
 * @path_metric: which metric to use
 * @auth_id: which authentication method this mesh is using
 * @ie: vendor information elements (optional)
 * @ie_len: length of vendor information elements
 * @is_authenticated: this mesh requires authentication
 * @is_secure: this mesh uses security
 * @user_mpm: userspace handles all MPM functions
 * @dtim_period: DTIM period to use
 * @beacon_interval: beacon interval to use
 * @mcast_rate: multicat rate for Mesh Node [6Mbps is the default for 802.11a]
 * @basic_rates: basic rates to use when creating the mesh
 *
 * These parameters are fixed when the mesh is created.
 */
struct mesh_setup {
	struct cfg80211_chan_def chandef;
	const u8 *mesh_id;
	u8 mesh_id_len;
	u8 sync_method;
	u8 path_sel_proto;
	u8 path_metric;
	u8 auth_id;
	const u8 *ie;
	u8 ie_len;
	bool is_authenticated;
	bool is_secure;
	bool user_mpm;
	u8 dtim_period;
	u16 beacon_interval;
	int mcast_rate[IEEE80211_NUM_BANDS];
	u32 basic_rates;
};

/**
 * struct ieee80211_txq_params - TX queue parameters
 * @ac: AC identifier
 * @txop: Maximum burst time in units of 32 usecs, 0 meaning disabled
 * @cwmin: Minimum contention window [a value of the form 2^n-1 in the range
 *	1..32767]
 * @cwmax: Maximum contention window [a value of the form 2^n-1 in the range
 *	1..32767]
 * @aifs: Arbitration interframe space [0..255]
 */
struct ieee80211_txq_params {
	enum nl80211_ac ac;
	u16 txop;
	u16 cwmin;
	u16 cwmax;
	u8 aifs;
};

/**
 * DOC: Scanning and BSS list handling
 *
 * The scanning process itself is fairly simple, but cfg80211 offers quite
 * a bit of helper functionality. To start a scan, the scan operation will
 * be invoked with a scan definition. This scan definition contains the
 * channels to scan, and the SSIDs to send probe requests for (including the
 * wildcard, if desired). A passive scan is indicated by having no SSIDs to
 * probe. Additionally, a scan request may contain extra information elements
 * that should be added to the probe request. The IEs are guaranteed to be
 * well-formed, and will not exceed the maximum length the driver advertised
 * in the wiphy structure.
 *
 * When scanning finds a BSS, cfg80211 needs to be notified of that, because
 * it is responsible for maintaining the BSS list; the driver should not
 * maintain a list itself. For this notification, various functions exist.
 *
 * Since drivers do not maintain a BSS list, there are also a number of
 * functions to search for a BSS and obtain information about it from the
 * BSS structure cfg80211 maintains. The BSS list is also made available
 * to userspace.
 */

/**
 * struct cfg80211_ssid - SSID description
 * @ssid: the SSID
 * @ssid_len: length of the ssid
 */
struct cfg80211_ssid {
	u8 ssid[IEEE80211_MAX_SSID_LEN];
	u8 ssid_len;
};

/**
 * struct cfg80211_scan_request - scan request description
 *
 * @ssids: SSIDs to scan for (active scan only)
 * @n_ssids: number of SSIDs
 * @channels: channels to scan on.
 * @n_channels: total number of channels to scan
 * @ie: optional information element(s) to add into Probe Request or %NULL
 * @ie_len: length of ie in octets
 * @flags: bit field of flags controlling operation
 * @rates: bitmap of rates to advertise for each band
 * @wiphy: the wiphy this was for
 * @scan_start: time (in jiffies) when the scan started
 * @wdev: the wireless device to scan for
 * @aborted: (internal) scan request was notified as aborted
 * @notified: (internal) scan request was notified as done or aborted
 * @no_cck: used to send probe requests at non CCK rate in 2GHz band
 */
struct cfg80211_scan_request {
	struct cfg80211_ssid *ssids;
	int n_ssids;
	u32 n_channels;
	const u8 *ie;
	size_t ie_len;
	u32 flags;

	u32 rates[IEEE80211_NUM_BANDS];

	struct wireless_dev *wdev;

	/* internal */
	struct wiphy *wiphy;
	unsigned long scan_start;
	bool aborted, notified;
	bool no_cck;

	/* keep last */
	struct ieee80211_channel *channels[0];
};

/**
 * struct cfg80211_match_set - sets of attributes to match
 *
 * @ssid: SSID to be matched
 */
struct cfg80211_match_set {
	struct cfg80211_ssid ssid;
};

/**
 * struct cfg80211_sched_scan_request - scheduled scan request description
 *
 * @ssids: SSIDs to scan for (passed in the probe_reqs in active scans)
 * @n_ssids: number of SSIDs
 * @n_channels: total number of channels to scan
 * @interval: interval between each scheduled scan cycle
 * @ie: optional information element(s) to add into Probe Request or %NULL
 * @ie_len: length of ie in octets
 * @flags: bit field of flags controlling operation
 * @match_sets: sets of parameters to be matched for a scan result
 * 	entry to be considered valid and to be passed to the host
 * 	(others are filtered out).
 *	If ommited, all results are passed.
 * @n_match_sets: number of match sets
 * @wiphy: the wiphy this was for
 * @dev: the interface
 * @scan_start: start time of the scheduled scan
 * @channels: channels to scan
 * @rssi_thold: don't report scan results below this threshold (in s32 dBm)
 */
struct cfg80211_sched_scan_request {
	struct cfg80211_ssid *ssids;
	int n_ssids;
	u32 n_channels;
	u32 interval;
	const u8 *ie;
	size_t ie_len;
	u32 flags;
	struct cfg80211_match_set *match_sets;
	int n_match_sets;
	s32 rssi_thold;

	/* internal */
	struct wiphy *wiphy;
	struct net_device *dev;
	unsigned long scan_start;

	/* keep last */
	struct ieee80211_channel *channels[0];
};

/**
 * enum cfg80211_signal_type - signal type
 *
 * @CFG80211_SIGNAL_TYPE_NONE: no signal strength information available
 * @CFG80211_SIGNAL_TYPE_MBM: signal strength in mBm (100*dBm)
 * @CFG80211_SIGNAL_TYPE_UNSPEC: signal strength, increasing from 0 through 100
 */
enum cfg80211_signal_type {
	CFG80211_SIGNAL_TYPE_NONE,
	CFG80211_SIGNAL_TYPE_MBM,
	CFG80211_SIGNAL_TYPE_UNSPEC,
};

/**
 * struct cfg80211_bss_ie_data - BSS entry IE data
 * @tsf: TSF contained in the frame that carried these IEs
 * @rcu_head: internal use, for freeing
 * @len: length of the IEs
 * @data: IE data
 */
struct cfg80211_bss_ies {
	u64 tsf;
	struct rcu_head rcu_head;
	int len;
	u8 data[];
};

/**
 * struct cfg80211_bss - BSS description
 *
 * This structure describes a BSS (which may also be a mesh network)
 * for use in scan results and similar.
 *
 * @channel: channel this BSS is on
 * @bssid: BSSID of the BSS
 * @beacon_interval: the beacon interval as from the frame
 * @capability: the capability field in host byte order
 * @ies: the information elements (Note that there is no guarantee that these
 *	are well-formed!); this is a pointer to either the beacon_ies or
 *	proberesp_ies depending on whether Probe Response frame has been
 *	received. It is always non-%NULL.
 * @beacon_ies: the information elements from the last Beacon frame
 *	(implementation note: if @hidden_beacon_bss is set this struct doesn't
 *	own the beacon_ies, but they're just pointers to the ones from the
 *	@hidden_beacon_bss struct)
 * @proberesp_ies: the information elements from the last Probe Response frame
 * @hidden_beacon_bss: in case this BSS struct represents a probe response from
 *	a BSS that hides the SSID in its beacon, this points to the BSS struct
 *	that holds the beacon data. @beacon_ies is still valid, of course, and
 *	points to the same data as hidden_beacon_bss->beacon_ies in that case.
 * @signal: signal strength value (type depends on the wiphy's signal_type)
 * @priv: private area for driver use, has at least wiphy->bss_priv_size bytes
 */
struct cfg80211_bss {
	struct ieee80211_channel *channel;

	const struct cfg80211_bss_ies __rcu *ies;
	const struct cfg80211_bss_ies __rcu *beacon_ies;
	const struct cfg80211_bss_ies __rcu *proberesp_ies;

	struct cfg80211_bss *hidden_beacon_bss;

	s32 signal;

	u16 beacon_interval;
	u16 capability;

	u8 bssid[ETH_ALEN];

	u8 priv[0] __aligned(sizeof(void *));
};

/**
 * ieee80211_bss_get_ie - find IE with given ID
 * @bss: the bss to search
 * @ie: the IE ID
 *
 * Note that the return value is an RCU-protected pointer, so
 * rcu_read_lock() must be held when calling this function.
 * Return: %NULL if not found.
 */
const u8 *ieee80211_bss_get_ie(struct cfg80211_bss *bss, u8 ie);


/**
 * struct cfg80211_auth_request - Authentication request data
 *
 * This structure provides information needed to complete IEEE 802.11
 * authentication.
 *
 * @bss: The BSS to authenticate with.
 * @auth_type: Authentication type (algorithm)
 * @ie: Extra IEs to add to Authentication frame or %NULL
 * @ie_len: Length of ie buffer in octets
 * @key_len: length of WEP key for shared key authentication
 * @key_idx: index of WEP key for shared key authentication
 * @key: WEP key for shared key authentication
 * @sae_data: Non-IE data to use with SAE or %NULL. This starts with
 *	Authentication transaction sequence number field.
 * @sae_data_len: Length of sae_data buffer in octets
 */
struct cfg80211_auth_request {
	struct cfg80211_bss *bss;
	const u8 *ie;
	size_t ie_len;
	enum nl80211_auth_type auth_type;
	const u8 *key;
	u8 key_len, key_idx;
	const u8 *sae_data;
	size_t sae_data_len;
};

/**
 * enum cfg80211_assoc_req_flags - Over-ride default behaviour in association.
 *
 * @ASSOC_REQ_DISABLE_HT:  Disable HT (802.11n)
 * @ASSOC_REQ_DISABLE_VHT:  Disable VHT
 */
enum cfg80211_assoc_req_flags {
	ASSOC_REQ_DISABLE_HT		= BIT(0),
	ASSOC_REQ_DISABLE_VHT		= BIT(1),
};

/**
 * struct cfg80211_assoc_request - (Re)Association request data
 *
 * This structure provides information needed to complete IEEE 802.11
 * (re)association.
 * @bss: The BSS to associate with. If the call is successful the driver
 *	is given a reference that it must release, normally via a call to
 *	cfg80211_send_rx_assoc(), or, if association timed out, with a
 *	call to cfg80211_put_bss() (in addition to calling
 *	cfg80211_send_assoc_timeout())
 * @ie: Extra IEs to add to (Re)Association Request frame or %NULL
 * @ie_len: Length of ie buffer in octets
 * @use_mfp: Use management frame protection (IEEE 802.11w) in this association
 * @crypto: crypto settings
 * @prev_bssid: previous BSSID, if not %NULL use reassociate frame
 * @flags:  See &enum cfg80211_assoc_req_flags
 * @ht_capa:  HT Capabilities over-rides.  Values set in ht_capa_mask
 *   will be used in ht_capa.  Un-supported values will be ignored.
 * @ht_capa_mask:  The bits of ht_capa which are to be used.
 * @vht_capa: VHT capability override
 * @vht_capa_mask: VHT capability mask indicating which fields to use
 */
struct cfg80211_assoc_request {
	struct cfg80211_bss *bss;
	const u8 *ie, *prev_bssid;
	size_t ie_len;
	struct cfg80211_crypto_settings crypto;
	bool use_mfp;
	u32 flags;
	struct ieee80211_ht_cap ht_capa;
	struct ieee80211_ht_cap ht_capa_mask;
	struct ieee80211_vht_cap vht_capa, vht_capa_mask;
};

/**
 * struct cfg80211_deauth_request - Deauthentication request data
 *
 * This structure provides information needed to complete IEEE 802.11
 * deauthentication.
 *
 * @bssid: the BSSID of the BSS to deauthenticate from
 * @ie: Extra IEs to add to Deauthentication frame or %NULL
 * @ie_len: Length of ie buffer in octets
 * @reason_code: The reason code for the deauthentication
 * @local_state_change: if set, change local state only and
 *	do not set a deauth frame
 */
struct cfg80211_deauth_request {
	const u8 *bssid;
	const u8 *ie;
	size_t ie_len;
	u16 reason_code;
	bool local_state_change;
};

/**
 * struct cfg80211_disassoc_request - Disassociation request data
 *
 * This structure provides information needed to complete IEEE 802.11
 * disassocation.
 *
 * @bss: the BSS to disassociate from
 * @ie: Extra IEs to add to Disassociation frame or %NULL
 * @ie_len: Length of ie buffer in octets
 * @reason_code: The reason code for the disassociation
 * @local_state_change: This is a request for a local state only, i.e., no
 *	Disassociation frame is to be transmitted.
 */
struct cfg80211_disassoc_request {
	struct cfg80211_bss *bss;
	const u8 *ie;
	size_t ie_len;
	u16 reason_code;
	bool local_state_change;
};

/**
 * struct cfg80211_ibss_params - IBSS parameters
 *
 * This structure defines the IBSS parameters for the join_ibss()
 * method.
 *
 * @ssid: The SSID, will always be non-null.
 * @ssid_len: The length of the SSID, will always be non-zero.
 * @bssid: Fixed BSSID requested, maybe be %NULL, if set do not
 *	search for IBSSs with a different BSSID.
 * @chandef: defines the channel to use if no other IBSS to join can be found
 * @channel_fixed: The channel should be fixed -- do not search for
 *	IBSSs to join on other channels.
 * @ie: information element(s) to include in the beacon
 * @ie_len: length of that
 * @beacon_interval: beacon interval to use
 * @privacy: this is a protected network, keys will be configured
 *	after joining
 * @control_port: whether user space controls IEEE 802.1X port, i.e.,
 *	sets/clears %NL80211_STA_FLAG_AUTHORIZED. If true, the driver is
 *	required to assume that the port is unauthorized until authorized by
 *	user space. Otherwise, port is marked authorized by default.
 * @basic_rates: bitmap of basic rates to use when creating the IBSS
 * @mcast_rate: per-band multicast rate index + 1 (0: disabled)
 */
struct cfg80211_ibss_params {
	u8 *ssid;
	u8 *bssid;
	struct cfg80211_chan_def chandef;
	u8 *ie;
	u8 ssid_len, ie_len;
	u16 beacon_interval;
	u32 basic_rates;
	bool channel_fixed;
	bool privacy;
	bool control_port;
	int mcast_rate[IEEE80211_NUM_BANDS];
};

/**
 * struct cfg80211_connect_params - Connection parameters
 *
 * This structure provides information needed to complete IEEE 802.11
 * authentication and association.
 *
 * @channel: The channel to use or %NULL if not specified (auto-select based
 *	on scan results)
 * @bssid: The AP BSSID or %NULL if not specified (auto-select based on scan
 *	results)
 * @ssid: SSID
 * @ssid_len: Length of ssid in octets
 * @auth_type: Authentication type (algorithm)
 * @ie: IEs for association request
 * @ie_len: Length of assoc_ie in octets
 * @privacy: indicates whether privacy-enabled APs should be used
 * @mfp: indicate whether management frame protection is used
 * @crypto: crypto settings
 * @key_len: length of WEP key for shared key authentication
 * @key_idx: index of WEP key for shared key authentication
 * @key: WEP key for shared key authentication
 * @flags:  See &enum cfg80211_assoc_req_flags
 * @bg_scan_period:  Background scan period in seconds
 *   or -1 to indicate that default value is to be used.
 * @ht_capa:  HT Capabilities over-rides.  Values set in ht_capa_mask
 *   will be used in ht_capa.  Un-supported values will be ignored.
 * @ht_capa_mask:  The bits of ht_capa which are to be used.
 * @vht_capa:  VHT Capability overrides
 * @vht_capa_mask: The bits of vht_capa which are to be used.
 */
struct cfg80211_connect_params {
	struct ieee80211_channel *channel;
	u8 *bssid;
	u8 *ssid;
	size_t ssid_len;
	enum nl80211_auth_type auth_type;
	u8 *ie;
	size_t ie_len;
	bool privacy;
	enum nl80211_mfp mfp;
	struct cfg80211_crypto_settings crypto;
	const u8 *key;
	u8 key_len, key_idx;
	u32 flags;
	int bg_scan_period;
	struct ieee80211_ht_cap ht_capa;
	struct ieee80211_ht_cap ht_capa_mask;
	struct ieee80211_vht_cap vht_capa;
	struct ieee80211_vht_cap vht_capa_mask;
};

/**
 * enum wiphy_params_flags - set_wiphy_params bitfield values
 * @WIPHY_PARAM_RETRY_SHORT: wiphy->retry_short has changed
 * @WIPHY_PARAM_RETRY_LONG: wiphy->retry_long has changed
 * @WIPHY_PARAM_FRAG_THRESHOLD: wiphy->frag_threshold has changed
 * @WIPHY_PARAM_RTS_THRESHOLD: wiphy->rts_threshold has changed
 * @WIPHY_PARAM_COVERAGE_CLASS: coverage class changed
 */
enum wiphy_params_flags {
	WIPHY_PARAM_RETRY_SHORT		= 1 << 0,
	WIPHY_PARAM_RETRY_LONG		= 1 << 1,
	WIPHY_PARAM_FRAG_THRESHOLD	= 1 << 2,
	WIPHY_PARAM_RTS_THRESHOLD	= 1 << 3,
	WIPHY_PARAM_COVERAGE_CLASS	= 1 << 4,
};

/*
 * cfg80211_bitrate_mask - masks for bitrate control
 */
struct cfg80211_bitrate_mask {
	struct {
		u32 legacy;
		u8 mcs[IEEE80211_HT_MCS_MASK_LEN];
	} control[IEEE80211_NUM_BANDS];
};
/**
 * struct cfg80211_pmksa - PMK Security Association
 *
 * This structure is passed to the set/del_pmksa() method for PMKSA
 * caching.
 *
 * @bssid: The AP's BSSID.
 * @pmkid: The PMK material itself.
 */
struct cfg80211_pmksa {
	u8 *bssid;
	u8 *pmkid;
};

/**
 * struct cfg80211_wowlan_trig_pkt_pattern - packet pattern
 * @mask: bitmask where to match pattern and where to ignore bytes,
 *	one bit per byte, in same format as nl80211
 * @pattern: bytes to match where bitmask is 1
 * @pattern_len: length of pattern (in bytes)
 * @pkt_offset: packet offset (in bytes)
 *
 * Internal note: @mask and @pattern are allocated in one chunk of
 * memory, free @mask only!
 */
struct cfg80211_wowlan_trig_pkt_pattern {
	u8 *mask, *pattern;
	int pattern_len;
	int pkt_offset;
};

/**
 * struct cfg80211_wowlan_tcp - TCP connection parameters
 *
 * @sock: (internal) socket for source port allocation
 * @src: source IP address
 * @dst: destination IP address
 * @dst_mac: destination MAC address
 * @src_port: source port
 * @dst_port: destination port
 * @payload_len: data payload length
 * @payload: data payload buffer
 * @payload_seq: payload sequence stamping configuration
 * @data_interval: interval at which to send data packets
 * @wake_len: wakeup payload match length
 * @wake_data: wakeup payload match data
 * @wake_mask: wakeup payload match mask
 * @tokens_size: length of the tokens buffer
 * @payload_tok: payload token usage configuration
 */
struct cfg80211_wowlan_tcp {
	struct socket *sock;
	__be32 src, dst;
	u16 src_port, dst_port;
	u8 dst_mac[ETH_ALEN];
	int payload_len;
	const u8 *payload;
	struct nl80211_wowlan_tcp_data_seq payload_seq;
	u32 data_interval;
	u32 wake_len;
	const u8 *wake_data, *wake_mask;
	u32 tokens_size;
	/* must be last, variable member */
	struct nl80211_wowlan_tcp_data_token payload_tok;
};

/**
 * struct cfg80211_wowlan - Wake on Wireless-LAN support info
 *
 * This structure defines the enabled WoWLAN triggers for the device.
 * @any: wake up on any activity -- special trigger if device continues
 *	operating as normal during suspend
 * @disconnect: wake up if getting disconnected
 * @magic_pkt: wake up on receiving magic packet
 * @patterns: wake up on receiving packet matching a pattern
 * @n_patterns: number of patterns
 * @gtk_rekey_failure: wake up on GTK rekey failure
 * @eap_identity_req: wake up on EAP identity request packet
 * @four_way_handshake: wake up on 4-way handshake
 * @rfkill_release: wake up when rfkill is released
 * @tcp: TCP connection establishment/wakeup parameters, see nl80211.h.
 *	NULL if not configured.
 */
struct cfg80211_wowlan {
	bool any, disconnect, magic_pkt, gtk_rekey_failure,
	     eap_identity_req, four_way_handshake,
	     rfkill_release;
	struct cfg80211_wowlan_trig_pkt_pattern *patterns;
	struct cfg80211_wowlan_tcp *tcp;
	int n_patterns;
};

/**
 * struct cfg80211_wowlan_wakeup - wakeup report
 * @disconnect: woke up by getting disconnected
 * @magic_pkt: woke up by receiving magic packet
 * @gtk_rekey_failure: woke up by GTK rekey failure
 * @eap_identity_req: woke up by EAP identity request packet
 * @four_way_handshake: woke up by 4-way handshake
 * @rfkill_release: woke up by rfkill being released
 * @pattern_idx: pattern that caused wakeup, -1 if not due to pattern
 * @packet_present_len: copied wakeup packet data
 * @packet_len: original wakeup packet length
 * @packet: The packet causing the wakeup, if any.
 * @packet_80211:  For pattern match, magic packet and other data
 *	frame triggers an 802.3 frame should be reported, for
 *	disconnect due to deauth 802.11 frame. This indicates which
 *	it is.
 * @tcp_match: TCP wakeup packet received
 * @tcp_connlost: TCP connection lost or failed to establish
 * @tcp_nomoretokens: TCP data ran out of tokens
 */
struct cfg80211_wowlan_wakeup {
	bool disconnect, magic_pkt, gtk_rekey_failure,
	     eap_identity_req, four_way_handshake,
	     rfkill_release, packet_80211,
	     tcp_match, tcp_connlost, tcp_nomoretokens;
	s32 pattern_idx;
	u32 packet_present_len, packet_len;
	const void *packet;
};

/**
 * struct cfg80211_gtk_rekey_data - rekey data
 * @kek: key encryption key
 * @kck: key confirmation key
 * @replay_ctr: replay counter
 */
struct cfg80211_gtk_rekey_data {
	u8 kek[NL80211_KEK_LEN];
	u8 kck[NL80211_KCK_LEN];
	u8 replay_ctr[NL80211_REPLAY_CTR_LEN];
};

/**
 * struct cfg80211_update_ft_ies_params - FT IE Information
 *
 * This structure provides information needed to update the fast transition IE
 *
 * @md: The Mobility Domain ID, 2 Octet value
 * @ie: Fast Transition IEs
 * @ie_len: Length of ft_ie in octets
 */
struct cfg80211_update_ft_ies_params {
	u16 md;
	const u8 *ie;
	size_t ie_len;
};

/**
 * struct cfg80211_ops - backend description for wireless configuration
 *
 * This struct is registered by fullmac card drivers and/or wireless stacks
 * in order to handle configuration requests on their interfaces.
 *
 * All callbacks except where otherwise noted should return 0
 * on success or a negative error code.
 *
 * All operations are currently invoked under rtnl for consistency with the
 * wireless extensions but this is subject to reevaluation as soon as this
 * code is used more widely and we have a first user without wext.
 *
 * @suspend: wiphy device needs to be suspended. The variable @wow will
 *	be %NULL or contain the enabled Wake-on-Wireless triggers that are
 *	configured for the device.
 * @resume: wiphy device needs to be resumed
 * @set_wakeup: Called when WoWLAN is enabled/disabled, use this callback
 *	to call device_set_wakeup_enable() to enable/disable wakeup from
 *	the device.
 *
 * @add_virtual_intf: create a new virtual interface with the given name,
 *	must set the struct wireless_dev's iftype. Beware: You must create
 *	the new netdev in the wiphy's network namespace! Returns the struct
 *	wireless_dev, or an ERR_PTR. For P2P device wdevs, the driver must
 *	also set the address member in the wdev.
 *
 * @del_virtual_intf: remove the virtual interface
 *
 * @change_virtual_intf: change type/configuration of virtual interface,
 *	keep the struct wireless_dev's iftype updated.
 *
 * @add_key: add a key with the given parameters. @mac_addr will be %NULL
 *	when adding a group key.
 *
 * @get_key: get information about the key with the given parameters.
 *	@mac_addr will be %NULL when requesting information for a group
 *	key. All pointers given to the @callback function need not be valid
 *	after it returns. This function should return an error if it is
 *	not possible to retrieve the key, -ENOENT if it doesn't exist.
 *
 * @del_key: remove a key given the @mac_addr (%NULL for a group key)
 *	and @key_index, return -ENOENT if the key doesn't exist.
 *
 * @set_default_key: set the default key on an interface
 *
 * @set_default_mgmt_key: set the default management frame key on an interface
 *
 * @set_rekey_data: give the data necessary for GTK rekeying to the driver
 *
 * @start_ap: Start acting in AP mode defined by the parameters.
 * @change_beacon: Change the beacon parameters for an access point mode
 *	interface. This should reject the call when AP mode wasn't started.
 * @stop_ap: Stop being an AP, including stopping beaconing.
 *
 * @add_station: Add a new station.
 * @del_station: Remove a station; @mac may be NULL to remove all stations.
 * @change_station: Modify a given station. Note that flags changes are not much
 *	validated in cfg80211, in particular the auth/assoc/authorized flags
 *	might come to the driver in invalid combinations -- make sure to check
 *	them, also against the existing state! Drivers must call
 *	cfg80211_check_station_change() to validate the information.
 * @get_station: get station information for the station identified by @mac
 * @dump_station: dump station callback -- resume dump at index @idx
 *
 * @add_mpath: add a fixed mesh path
 * @del_mpath: delete a given mesh path
 * @change_mpath: change a given mesh path
 * @get_mpath: get a mesh path for the given parameters
 * @dump_mpath: dump mesh path callback -- resume dump at index @idx
 * @join_mesh: join the mesh network with the specified parameters
 *	(invoked with the wireless_dev mutex held)
 * @leave_mesh: leave the current mesh network
 *	(invoked with the wireless_dev mutex held)
 *
 * @get_mesh_config: Get the current mesh configuration
 *
 * @update_mesh_config: Update mesh parameters on a running mesh.
 *	The mask is a bitfield which tells us which parameters to
 *	set, and which to leave alone.
 *
 * @change_bss: Modify parameters for a given BSS.
 *
 * @set_txq_params: Set TX queue parameters
 *
 * @libertas_set_mesh_channel: Only for backward compatibility for libertas,
 *	as it doesn't implement join_mesh and needs to set the channel to
 *	join the mesh instead.
 *
 * @set_monitor_channel: Set the monitor mode channel for the device. If other
 *	interfaces are active this callback should reject the configuration.
 *	If no interfaces are active or the device is down, the channel should
 *	be stored for when a monitor interface becomes active.
 *
 * @scan: Request to do a scan. If returning zero, the scan request is given
 *	the driver, and will be valid until passed to cfg80211_scan_done().
 *	For scan results, call cfg80211_inform_bss(); you can call this outside
 *	the scan/scan_done bracket too.
 *
 * @auth: Request to authenticate with the specified peer
 *	(invoked with the wireless_dev mutex held)
 * @assoc: Request to (re)associate with the specified peer
 *	(invoked with the wireless_dev mutex held)
 * @deauth: Request to deauthenticate from the specified peer
 *	(invoked with the wireless_dev mutex held)
 * @disassoc: Request to disassociate from the specified peer
 *	(invoked with the wireless_dev mutex held)
 *
 * @connect: Connect to the ESS with the specified parameters. When connected,
 *	call cfg80211_connect_result() with status code %WLAN_STATUS_SUCCESS.
 *	If the connection fails for some reason, call cfg80211_connect_result()
 *	with the status from the AP.
 *	(invoked with the wireless_dev mutex held)
 * @disconnect: Disconnect from the BSS/ESS.
 *	(invoked with the wireless_dev mutex held)
 *
 * @join_ibss: Join the specified IBSS (or create if necessary). Once done, call
 *	cfg80211_ibss_joined(), also call that function when changing BSSID due
 *	to a merge.
 *	(invoked with the wireless_dev mutex held)
 * @leave_ibss: Leave the IBSS.
 *	(invoked with the wireless_dev mutex held)
 *
 * @set_mcast_rate: Set the specified multicast rate (only if vif is in ADHOC or
 *	MESH mode)
 *
 * @set_wiphy_params: Notify that wiphy parameters have changed;
 *	@changed bitfield (see &enum wiphy_params_flags) describes which values
 *	have changed. The actual parameter values are available in
 *	struct wiphy. If returning an error, no value should be changed.
 *
 * @set_tx_power: set the transmit power according to the parameters,
 *	the power passed is in mBm, to get dBm use MBM_TO_DBM(). The
 *	wdev may be %NULL if power was set for the wiphy, and will
 *	always be %NULL unless the driver supports per-vif TX power
 *	(as advertised by the nl80211 feature flag.)
 * @get_tx_power: store the current TX power into the dbm variable;
 *	return 0 if successful
 *
 * @set_wds_peer: set the WDS peer for a WDS interface
 *
 * @rfkill_poll: polls the hw rfkill line, use cfg80211 reporting
 *	functions to adjust rfkill hw state
 *
 * @dump_survey: get site survey information.
 *
 * @remain_on_channel: Request the driver to remain awake on the specified
 *	channel for the specified duration to complete an off-channel
 *	operation (e.g., public action frame exchange). When the driver is
 *	ready on the requested channel, it must indicate this with an event
 *	notification by calling cfg80211_ready_on_channel().
 * @cancel_remain_on_channel: Cancel an on-going remain-on-channel operation.
 *	This allows the operation to be terminated prior to timeout based on
 *	the duration value.
 * @mgmt_tx: Transmit a management frame.
 * @mgmt_tx_cancel_wait: Cancel the wait time from transmitting a management
 *	frame on another channel
 *
 * @testmode_cmd: run a test mode command
 * @testmode_dump: Implement a test mode dump. The cb->args[2] and up may be
 *	used by the function, but 0 and 1 must not be touched. Additionally,
 *	return error codes other than -ENOBUFS and -ENOENT will terminate the
 *	dump and return to userspace with an error, so be careful. If any data
 *	was passed in from userspace then the data/len arguments will be present
 *	and point to the data contained in %NL80211_ATTR_TESTDATA.
 *
 * @set_bitrate_mask: set the bitrate mask configuration
 *
 * @set_pmksa: Cache a PMKID for a BSSID. This is mostly useful for fullmac
 *	devices running firmwares capable of generating the (re) association
 *	RSN IE. It allows for faster roaming between WPA2 BSSIDs.
 * @del_pmksa: Delete a cached PMKID.
 * @flush_pmksa: Flush all cached PMKIDs.
 * @set_power_mgmt: Configure WLAN power management. A timeout value of -1
 *	allows the driver to adjust the dynamic ps timeout value.
 * @set_cqm_rssi_config: Configure connection quality monitor RSSI threshold.
 * @set_cqm_txe_config: Configure connection quality monitor TX error
 *	thresholds.
 * @sched_scan_start: Tell the driver to start a scheduled scan.
 * @sched_scan_stop: Tell the driver to stop an ongoing scheduled scan.
 *
 * @mgmt_frame_register: Notify driver that a management frame type was
 *	registered. Note that this callback may not sleep, and cannot run
 *	concurrently with itself.
 *
 * @set_antenna: Set antenna configuration (tx_ant, rx_ant) on the device.
 *	Parameters are bitmaps of allowed antennas to use for TX/RX. Drivers may
 *	reject TX/RX mask combinations they cannot support by returning -EINVAL
 *	(also see nl80211.h @NL80211_ATTR_WIPHY_ANTENNA_TX).
 *
 * @get_antenna: Get current antenna configuration from device (tx_ant, rx_ant).
 *
 * @set_ringparam: Set tx and rx ring sizes.
 *
 * @get_ringparam: Get tx and rx ring current and maximum sizes.
 *
 * @tdls_mgmt: Transmit a TDLS management frame.
 * @tdls_oper: Perform a high-level TDLS operation (e.g. TDLS link setup).
 *
 * @probe_client: probe an associated client, must return a cookie that it
 *	later passes to cfg80211_probe_status().
 *
 * @set_noack_map: Set the NoAck Map for the TIDs.
 *
 * @get_et_sset_count:  Ethtool API to get string-set count.
 *	See @ethtool_ops.get_sset_count
 *
 * @get_et_stats:  Ethtool API to get a set of u64 stats.
 *	See @ethtool_ops.get_ethtool_stats
 *
 * @get_et_strings:  Ethtool API to get a set of strings to describe stats
 *	and perhaps other supported types of ethtool data-sets.
 *	See @ethtool_ops.get_strings
 *
 * @get_channel: Get the current operating channel for the virtual interface.
 *	For monitor interfaces, it should return %NULL unless there's a single
 *	current monitoring channel.
 *
 * @start_p2p_device: Start the given P2P device.
 * @stop_p2p_device: Stop the given P2P device.
 *
 * @set_mac_acl: Sets MAC address control list in AP and P2P GO mode.
 *	Parameters include ACL policy, an array of MAC address of stations
 *	and the number of MAC addresses. If there is already a list in driver
 *	this new list replaces the existing one. Driver has to clear its ACL
 *	when number of MAC addresses entries is passed as 0. Drivers which
 *	advertise the support for MAC based ACL have to implement this callback.
 *
 * @start_radar_detection: Start radar detection in the driver.
 *
 * @update_ft_ies: Provide updated Fast BSS Transition information to the
 *	driver. If the SME is in the driver/firmware, this information can be
 *	used in building Authentication and Reassociation Request frames.
 *
 * @crit_proto_start: Indicates a critical protocol needs more link reliability
 *	for a given duration (milliseconds). The protocol is provided so the
 *	driver can take the most appropriate actions.
 * @crit_proto_stop: Indicates critical protocol no longer needs increased link
 *	reliability. This operation can not fail.
 */
struct cfg80211_ops {
	int	(*suspend)(struct wiphy *wiphy, struct cfg80211_wowlan *wow);
	int	(*resume)(struct wiphy *wiphy);
	void	(*set_wakeup)(struct wiphy *wiphy, bool enabled);

	struct wireless_dev * (*add_virtual_intf)(struct wiphy *wiphy,
						  const char *name,
						  enum nl80211_iftype type,
						  u32 *flags,
						  struct vif_params *params);
	int	(*del_virtual_intf)(struct wiphy *wiphy,
				    struct wireless_dev *wdev);
	int	(*change_virtual_intf)(struct wiphy *wiphy,
				       struct net_device *dev,
				       enum nl80211_iftype type, u32 *flags,
				       struct vif_params *params);

	int	(*add_key)(struct wiphy *wiphy, struct net_device *netdev,
			   u8 key_index, bool pairwise, const u8 *mac_addr,
			   struct key_params *params);
	int	(*get_key)(struct wiphy *wiphy, struct net_device *netdev,
			   u8 key_index, bool pairwise, const u8 *mac_addr,
			   void *cookie,
			   void (*callback)(void *cookie, struct key_params*));
	int	(*del_key)(struct wiphy *wiphy, struct net_device *netdev,
			   u8 key_index, bool pairwise, const u8 *mac_addr);
	int	(*set_default_key)(struct wiphy *wiphy,
				   struct net_device *netdev,
				   u8 key_index, bool unicast, bool multicast);
	int	(*set_default_mgmt_key)(struct wiphy *wiphy,
					struct net_device *netdev,
					u8 key_index);

	int	(*start_ap)(struct wiphy *wiphy, struct net_device *dev,
			    struct cfg80211_ap_settings *settings);
	int	(*change_beacon)(struct wiphy *wiphy, struct net_device *dev,
				 struct cfg80211_beacon_data *info);
	int	(*stop_ap)(struct wiphy *wiphy, struct net_device *dev);


	int	(*add_station)(struct wiphy *wiphy, struct net_device *dev,
			       u8 *mac, struct station_parameters *params);
	int	(*del_station)(struct wiphy *wiphy, struct net_device *dev,
			       u8 *mac);
	int	(*change_station)(struct wiphy *wiphy, struct net_device *dev,
				  u8 *mac, struct station_parameters *params);
	int	(*get_station)(struct wiphy *wiphy, struct net_device *dev,
			       u8 *mac, struct station_info *sinfo);
	int	(*dump_station)(struct wiphy *wiphy, struct net_device *dev,
			       int idx, u8 *mac, struct station_info *sinfo);

	int	(*add_mpath)(struct wiphy *wiphy, struct net_device *dev,
			       u8 *dst, u8 *next_hop);
	int	(*del_mpath)(struct wiphy *wiphy, struct net_device *dev,
			       u8 *dst);
	int	(*change_mpath)(struct wiphy *wiphy, struct net_device *dev,
				  u8 *dst, u8 *next_hop);
	int	(*get_mpath)(struct wiphy *wiphy, struct net_device *dev,
			       u8 *dst, u8 *next_hop,
			       struct mpath_info *pinfo);
	int	(*dump_mpath)(struct wiphy *wiphy, struct net_device *dev,
			       int idx, u8 *dst, u8 *next_hop,
			       struct mpath_info *pinfo);
	int	(*get_mesh_config)(struct wiphy *wiphy,
				struct net_device *dev,
				struct mesh_config *conf);
	int	(*update_mesh_config)(struct wiphy *wiphy,
				      struct net_device *dev, u32 mask,
				      const struct mesh_config *nconf);
	int	(*join_mesh)(struct wiphy *wiphy, struct net_device *dev,
			     const struct mesh_config *conf,
			     const struct mesh_setup *setup);
	int	(*leave_mesh)(struct wiphy *wiphy, struct net_device *dev);

	int	(*change_bss)(struct wiphy *wiphy, struct net_device *dev,
			      struct bss_parameters *params);

	int	(*set_txq_params)(struct wiphy *wiphy, struct net_device *dev,
				  struct ieee80211_txq_params *params);

	int	(*libertas_set_mesh_channel)(struct wiphy *wiphy,
					     struct net_device *dev,
					     struct ieee80211_channel *chan);

	int	(*set_monitor_channel)(struct wiphy *wiphy,
				       struct cfg80211_chan_def *chandef);

	int	(*scan)(struct wiphy *wiphy,
			struct cfg80211_scan_request *request);

	int	(*auth)(struct wiphy *wiphy, struct net_device *dev,
			struct cfg80211_auth_request *req);
	int	(*assoc)(struct wiphy *wiphy, struct net_device *dev,
			 struct cfg80211_assoc_request *req);
	int	(*deauth)(struct wiphy *wiphy, struct net_device *dev,
			  struct cfg80211_deauth_request *req);
	int	(*disassoc)(struct wiphy *wiphy, struct net_device *dev,
			    struct cfg80211_disassoc_request *req);

	int	(*connect)(struct wiphy *wiphy, struct net_device *dev,
			   struct cfg80211_connect_params *sme);
	int	(*disconnect)(struct wiphy *wiphy, struct net_device *dev,
			      u16 reason_code);

	int	(*join_ibss)(struct wiphy *wiphy, struct net_device *dev,
			     struct cfg80211_ibss_params *params);
	int	(*leave_ibss)(struct wiphy *wiphy, struct net_device *dev);

	int	(*set_mcast_rate)(struct wiphy *wiphy, struct net_device *dev,
				  int rate[IEEE80211_NUM_BANDS]);

	int	(*set_wiphy_params)(struct wiphy *wiphy, u32 changed);

	int	(*set_tx_power)(struct wiphy *wiphy, struct wireless_dev *wdev,
				enum nl80211_tx_power_setting type, int mbm);
	int	(*get_tx_power)(struct wiphy *wiphy, struct wireless_dev *wdev,
				int *dbm);

	int	(*set_wds_peer)(struct wiphy *wiphy, struct net_device *dev,
				const u8 *addr);

	void	(*rfkill_poll)(struct wiphy *wiphy);

#ifdef CONFIG_NL80211_TESTMODE
	int	(*testmode_cmd)(struct wiphy *wiphy, void *data, int len);
	int	(*testmode_dump)(struct wiphy *wiphy, struct sk_buff *skb,
				 struct netlink_callback *cb,
				 void *data, int len);
#endif

	int	(*set_bitrate_mask)(struct wiphy *wiphy,
				    struct net_device *dev,
				    const u8 *peer,
				    const struct cfg80211_bitrate_mask *mask);

	int	(*dump_survey)(struct wiphy *wiphy, struct net_device *netdev,
			int idx, struct survey_info *info);

	int	(*set_pmksa)(struct wiphy *wiphy, struct net_device *netdev,
			     struct cfg80211_pmksa *pmksa);
	int	(*del_pmksa)(struct wiphy *wiphy, struct net_device *netdev,
			     struct cfg80211_pmksa *pmksa);
	int	(*flush_pmksa)(struct wiphy *wiphy, struct net_device *netdev);

	int	(*remain_on_channel)(struct wiphy *wiphy,
				     struct wireless_dev *wdev,
				     struct ieee80211_channel *chan,
				     unsigned int duration,
				     u64 *cookie);
	int	(*cancel_remain_on_channel)(struct wiphy *wiphy,
					    struct wireless_dev *wdev,
					    u64 cookie);

	int	(*mgmt_tx)(struct wiphy *wiphy, struct wireless_dev *wdev,
			  struct ieee80211_channel *chan, bool offchan,
			  unsigned int wait, const u8 *buf, size_t len,
			  bool no_cck, bool dont_wait_for_ack, u64 *cookie);
	int	(*mgmt_tx_cancel_wait)(struct wiphy *wiphy,
				       struct wireless_dev *wdev,
				       u64 cookie);

	int	(*set_power_mgmt)(struct wiphy *wiphy, struct net_device *dev,
				  bool enabled, int timeout);

	int	(*set_cqm_rssi_config)(struct wiphy *wiphy,
				       struct net_device *dev,
				       s32 rssi_thold, u32 rssi_hyst);

	int	(*set_cqm_txe_config)(struct wiphy *wiphy,
				      struct net_device *dev,
				      u32 rate, u32 pkts, u32 intvl);

	void	(*mgmt_frame_register)(struct wiphy *wiphy,
				       struct wireless_dev *wdev,
				       u16 frame_type, bool reg);

	int	(*set_antenna)(struct wiphy *wiphy, u32 tx_ant, u32 rx_ant);
	int	(*get_antenna)(struct wiphy *wiphy, u32 *tx_ant, u32 *rx_ant);

	int	(*set_ringparam)(struct wiphy *wiphy, u32 tx, u32 rx);
	void	(*get_ringparam)(struct wiphy *wiphy,
				 u32 *tx, u32 *tx_max, u32 *rx, u32 *rx_max);

	int	(*sched_scan_start)(struct wiphy *wiphy,
				struct net_device *dev,
				struct cfg80211_sched_scan_request *request);
	int	(*sched_scan_stop)(struct wiphy *wiphy, struct net_device *dev);

	int	(*set_rekey_data)(struct wiphy *wiphy, struct net_device *dev,
				  struct cfg80211_gtk_rekey_data *data);

	int	(*tdls_mgmt)(struct wiphy *wiphy, struct net_device *dev,
			     u8 *peer, u8 action_code,  u8 dialog_token,
			     u16 status_code, const u8 *buf, size_t len);
	int	(*tdls_oper)(struct wiphy *wiphy, struct net_device *dev,
			     u8 *peer, enum nl80211_tdls_operation oper);

	int	(*probe_client)(struct wiphy *wiphy, struct net_device *dev,
				const u8 *peer, u64 *cookie);

	int	(*set_noack_map)(struct wiphy *wiphy,
				  struct net_device *dev,
				  u16 noack_map);

	int	(*get_et_sset_count)(struct wiphy *wiphy,
				     struct net_device *dev, int sset);
	void	(*get_et_stats)(struct wiphy *wiphy, struct net_device *dev,
				struct ethtool_stats *stats, u64 *data);
	void	(*get_et_strings)(struct wiphy *wiphy, struct net_device *dev,
				  u32 sset, u8 *data);

	int	(*get_channel)(struct wiphy *wiphy,
			       struct wireless_dev *wdev,
			       struct cfg80211_chan_def *chandef);

	int	(*start_p2p_device)(struct wiphy *wiphy,
				    struct wireless_dev *wdev);
	void	(*stop_p2p_device)(struct wiphy *wiphy,
				   struct wireless_dev *wdev);

	int	(*set_mac_acl)(struct wiphy *wiphy, struct net_device *dev,
			       const struct cfg80211_acl_data *params);

	int	(*start_radar_detection)(struct wiphy *wiphy,
					 struct net_device *dev,
					 struct cfg80211_chan_def *chandef);
	int	(*update_ft_ies)(struct wiphy *wiphy, struct net_device *dev,
				 struct cfg80211_update_ft_ies_params *ftie);
	int	(*crit_proto_start)(struct wiphy *wiphy,
				    struct wireless_dev *wdev,
				    enum nl80211_crit_proto_id protocol,
				    u16 duration);
	void	(*crit_proto_stop)(struct wiphy *wiphy,
				   struct wireless_dev *wdev);
};

/*
 * wireless hardware and networking interfaces structures
 * and registration/helper functions
 */

/**
 * enum wiphy_flags - wiphy capability flags
 *
 * @WIPHY_FLAG_CUSTOM_REGULATORY:  tells us the driver for this device
 * 	has its own custom regulatory domain and cannot identify the
 * 	ISO / IEC 3166 alpha2 it belongs to. When this is enabled
 * 	we will disregard the first regulatory hint (when the
 * 	initiator is %REGDOM_SET_BY_CORE).
 * @WIPHY_FLAG_STRICT_REGULATORY: tells us the driver for this device will
 *	ignore regulatory domain settings until it gets its own regulatory
 *	domain via its regulatory_hint() unless the regulatory hint is
 *	from a country IE. After its gets its own regulatory domain it will
 *	only allow further regulatory domain settings to further enhance
 *	compliance. For example if channel 13 and 14 are disabled by this
 *	regulatory domain no user regulatory domain can enable these channels
 *	at a later time. This can be used for devices which do not have
 *	calibration information guaranteed for frequencies or settings
 *	outside of its regulatory domain. If used in combination with
 *	WIPHY_FLAG_CUSTOM_REGULATORY the inspected country IE power settings
 *	will be followed.
 * @WIPHY_FLAG_DISABLE_BEACON_HINTS: enable this if your driver needs to ensure
 *	that passive scan flags and beaconing flags may not be lifted by
 *	cfg80211 due to regulatory beacon hints. For more information on beacon
 *	hints read the documenation for regulatory_hint_found_beacon()
 * @WIPHY_FLAG_NETNS_OK: if not set, do not allow changing the netns of this
 *	wiphy at all
 * @WIPHY_FLAG_PS_ON_BY_DEFAULT: if set to true, powersave will be enabled
 *	by default -- this flag will be set depending on the kernel's default
 *	on wiphy_new(), but can be changed by the driver if it has a good
 *	reason to override the default
 * @WIPHY_FLAG_4ADDR_AP: supports 4addr mode even on AP (with a single station
 *	on a VLAN interface)
 * @WIPHY_FLAG_4ADDR_STATION: supports 4addr mode even as a station
 * @WIPHY_FLAG_CONTROL_PORT_PROTOCOL: This device supports setting the
 *	control port protocol ethertype. The device also honours the
 *	control_port_no_encrypt flag.
 * @WIPHY_FLAG_IBSS_RSN: The device supports IBSS RSN.
 * @WIPHY_FLAG_MESH_AUTH: The device supports mesh authentication by routing
 *	auth frames to userspace. See @NL80211_MESH_SETUP_USERSPACE_AUTH.
 * @WIPHY_FLAG_SUPPORTS_SCHED_SCAN: The device supports scheduled scans.
 * @WIPHY_FLAG_SUPPORTS_FW_ROAM: The device supports roaming feature in the
 *	firmware.
 * @WIPHY_FLAG_AP_UAPSD: The device supports uapsd on AP.
 * @WIPHY_FLAG_SUPPORTS_TDLS: The device supports TDLS (802.11z) operation.
 * @WIPHY_FLAG_TDLS_EXTERNAL_SETUP: The device does not handle TDLS (802.11z)
 *	link setup/discovery operations internally. Setup, discovery and
 *	teardown packets should be sent through the @NL80211_CMD_TDLS_MGMT
 *	command. When this flag is not set, @NL80211_CMD_TDLS_OPER should be
 *	used for asking the driver/firmware to perform a TDLS operation.
 * @WIPHY_FLAG_HAVE_AP_SME: device integrates AP SME
 * @WIPHY_FLAG_REPORTS_OBSS: the device will report beacons from other BSSes
 *	when there are virtual interfaces in AP mode by calling
 *	cfg80211_report_obss_beacon().
 * @WIPHY_FLAG_AP_PROBE_RESP_OFFLOAD: When operating as an AP, the device
 *	responds to probe-requests in hardware.
 * @WIPHY_FLAG_OFFCHAN_TX: Device supports direct off-channel TX.
 * @WIPHY_FLAG_HAS_REMAIN_ON_CHANNEL: Device supports remain-on-channel call.
 */
enum wiphy_flags {
	WIPHY_FLAG_CUSTOM_REGULATORY		= BIT(0),
	WIPHY_FLAG_STRICT_REGULATORY		= BIT(1),
	WIPHY_FLAG_DISABLE_BEACON_HINTS		= BIT(2),
	WIPHY_FLAG_NETNS_OK			= BIT(3),
	WIPHY_FLAG_PS_ON_BY_DEFAULT		= BIT(4),
	WIPHY_FLAG_4ADDR_AP			= BIT(5),
	WIPHY_FLAG_4ADDR_STATION		= BIT(6),
	WIPHY_FLAG_CONTROL_PORT_PROTOCOL	= BIT(7),
	WIPHY_FLAG_IBSS_RSN			= BIT(8),
	WIPHY_FLAG_MESH_AUTH			= BIT(10),
	WIPHY_FLAG_SUPPORTS_SCHED_SCAN		= BIT(11),
	/* use hole at 12 */
	WIPHY_FLAG_SUPPORTS_FW_ROAM		= BIT(13),
	WIPHY_FLAG_AP_UAPSD			= BIT(14),
	WIPHY_FLAG_SUPPORTS_TDLS		= BIT(15),
	WIPHY_FLAG_TDLS_EXTERNAL_SETUP		= BIT(16),
	WIPHY_FLAG_HAVE_AP_SME			= BIT(17),
	WIPHY_FLAG_REPORTS_OBSS			= BIT(18),
	WIPHY_FLAG_AP_PROBE_RESP_OFFLOAD	= BIT(19),
	WIPHY_FLAG_OFFCHAN_TX			= BIT(20),
	WIPHY_FLAG_HAS_REMAIN_ON_CHANNEL	= BIT(21),
};

/**
 * struct ieee80211_iface_limit - limit on certain interface types
 * @max: maximum number of interfaces of these types
 * @types: interface types (bits)
 */
struct ieee80211_iface_limit {
	u16 max;
	u16 types;
};

/**
 * struct ieee80211_iface_combination - possible interface combination
 * @limits: limits for the given interface types
 * @n_limits: number of limitations
 * @num_different_channels: can use up to this many different channels
 * @max_interfaces: maximum number of interfaces in total allowed in this
 *	group
 * @beacon_int_infra_match: In this combination, the beacon intervals
 *	between infrastructure and AP types must match. This is required
 *	only in special cases.
 * @radar_detect_widths: bitmap of channel widths supported for radar detection
 *
 * These examples can be expressed as follows:
 *
 * Allow #STA <= 1, #AP <= 1, matching BI, channels = 1, 2 total:
 *
 *  struct ieee80211_iface_limit limits1[] = {
 *	{ .max = 1, .types = BIT(NL80211_IFTYPE_STATION), },
 *	{ .max = 1, .types = BIT(NL80211_IFTYPE_AP}, },
 *  };
 *  struct ieee80211_iface_combination combination1 = {
 *	.limits = limits1,
 *	.n_limits = ARRAY_SIZE(limits1),
 *	.max_interfaces = 2,
 *	.beacon_int_infra_match = true,
 *  };
 *
 *
 * Allow #{AP, P2P-GO} <= 8, channels = 1, 8 total:
 *
 *  struct ieee80211_iface_limit limits2[] = {
 *	{ .max = 8, .types = BIT(NL80211_IFTYPE_AP) |
 *			     BIT(NL80211_IFTYPE_P2P_GO), },
 *  };
 *  struct ieee80211_iface_combination combination2 = {
 *	.limits = limits2,
 *	.n_limits = ARRAY_SIZE(limits2),
 *	.max_interfaces = 8,
 *	.num_different_channels = 1,
 *  };
 *
 *
 * Allow #STA <= 1, #{P2P-client,P2P-GO} <= 3 on two channels, 4 total.
 * This allows for an infrastructure connection and three P2P connections.
 *
 *  struct ieee80211_iface_limit limits3[] = {
 *	{ .max = 1, .types = BIT(NL80211_IFTYPE_STATION), },
 *	{ .max = 3, .types = BIT(NL80211_IFTYPE_P2P_GO) |
 *			     BIT(NL80211_IFTYPE_P2P_CLIENT), },
 *  };
 *  struct ieee80211_iface_combination combination3 = {
 *	.limits = limits3,
 *	.n_limits = ARRAY_SIZE(limits3),
 *	.max_interfaces = 4,
 *	.num_different_channels = 2,
 *  };
 */
struct ieee80211_iface_combination {
	const struct ieee80211_iface_limit *limits;
	u32 num_different_channels;
	u16 max_interfaces;
	u8 n_limits;
	bool beacon_int_infra_match;
	u8 radar_detect_widths;
};

struct ieee80211_txrx_stypes {
	u16 tx, rx;
};

/**
 * enum wiphy_wowlan_support_flags - WoWLAN support flags
 * @WIPHY_WOWLAN_ANY: supports wakeup for the special "any"
 *	trigger that keeps the device operating as-is and
 *	wakes up the host on any activity, for example a
 *	received packet that passed filtering; note that the
 *	packet should be preserved in that case
 * @WIPHY_WOWLAN_MAGIC_PKT: supports wakeup on magic packet
 *	(see nl80211.h)
 * @WIPHY_WOWLAN_DISCONNECT: supports wakeup on disconnect
 * @WIPHY_WOWLAN_SUPPORTS_GTK_REKEY: supports GTK rekeying while asleep
 * @WIPHY_WOWLAN_GTK_REKEY_FAILURE: supports wakeup on GTK rekey failure
 * @WIPHY_WOWLAN_EAP_IDENTITY_REQ: supports wakeup on EAP identity request
 * @WIPHY_WOWLAN_4WAY_HANDSHAKE: supports wakeup on 4-way handshake failure
 * @WIPHY_WOWLAN_RFKILL_RELEASE: supports wakeup on RF-kill release
 */
enum wiphy_wowlan_support_flags {
	WIPHY_WOWLAN_ANY		= BIT(0),
	WIPHY_WOWLAN_MAGIC_PKT		= BIT(1),
	WIPHY_WOWLAN_DISCONNECT		= BIT(2),
	WIPHY_WOWLAN_SUPPORTS_GTK_REKEY	= BIT(3),
	WIPHY_WOWLAN_GTK_REKEY_FAILURE	= BIT(4),
	WIPHY_WOWLAN_EAP_IDENTITY_REQ	= BIT(5),
	WIPHY_WOWLAN_4WAY_HANDSHAKE	= BIT(6),
	WIPHY_WOWLAN_RFKILL_RELEASE	= BIT(7),
};

struct wiphy_wowlan_tcp_support {
	const struct nl80211_wowlan_tcp_data_token_feature *tok;
	u32 data_payload_max;
	u32 data_interval_max;
	u32 wake_payload_max;
	bool seq;
};

/**
 * struct wiphy_wowlan_support - WoWLAN support data
 * @flags: see &enum wiphy_wowlan_support_flags
 * @n_patterns: number of supported wakeup patterns
 *	(see nl80211.h for the pattern definition)
 * @pattern_max_len: maximum length of each pattern
 * @pattern_min_len: minimum length of each pattern
 * @max_pkt_offset: maximum Rx packet offset
 * @tcp: TCP wakeup support information
 */
struct wiphy_wowlan_support {
	u32 flags;
	int n_patterns;
	int pattern_max_len;
	int pattern_min_len;
	int max_pkt_offset;
	const struct wiphy_wowlan_tcp_support *tcp;
};

/**
 * struct wiphy - wireless hardware description
 * @reg_notifier: the driver's regulatory notification callback,
 *	note that if your driver uses wiphy_apply_custom_regulatory()
 *	the reg_notifier's request can be passed as NULL
 * @regd: the driver's regulatory domain, if one was requested via
 * 	the regulatory_hint() API. This can be used by the driver
 *	on the reg_notifier() if it chooses to ignore future
 *	regulatory domain changes caused by other drivers.
 * @signal_type: signal type reported in &struct cfg80211_bss.
 * @cipher_suites: supported cipher suites
 * @n_cipher_suites: number of supported cipher suites
 * @retry_short: Retry limit for short frames (dot11ShortRetryLimit)
 * @retry_long: Retry limit for long frames (dot11LongRetryLimit)
 * @frag_threshold: Fragmentation threshold (dot11FragmentationThreshold);
 *	-1 = fragmentation disabled, only odd values >= 256 used
 * @rts_threshold: RTS threshold (dot11RTSThreshold); -1 = RTS/CTS disabled
 * @_net: the network namespace this wiphy currently lives in
 * @perm_addr: permanent MAC address of this device
 * @addr_mask: If the device supports multiple MAC addresses by masking,
 *	set this to a mask with variable bits set to 1, e.g. if the last
 *	four bits are variable then set it to 00:...:00:0f. The actual
 *	variable bits shall be determined by the interfaces added, with
 *	interfaces not matching the mask being rejected to be brought up.
 * @n_addresses: number of addresses in @addresses.
 * @addresses: If the device has more than one address, set this pointer
 *	to a list of addresses (6 bytes each). The first one will be used
 *	by default for perm_addr. In this case, the mask should be set to
 *	all-zeroes. In this case it is assumed that the device can handle
 *	the same number of arbitrary MAC addresses.
 * @registered: protects ->resume and ->suspend sysfs callbacks against
 *	unregister hardware
 * @debugfsdir: debugfs directory used for this wiphy, will be renamed
 *	automatically on wiphy renames
 * @dev: (virtual) struct device for this wiphy
 * @registered: helps synchronize suspend/resume with wiphy unregister
 * @wext: wireless extension handlers
 * @priv: driver private data (sized according to wiphy_new() parameter)
 * @interface_modes: bitmask of interfaces types valid for this wiphy,
 *	must be set by driver
 * @iface_combinations: Valid interface combinations array, should not
 *	list single interface types.
 * @n_iface_combinations: number of entries in @iface_combinations array.
 * @software_iftypes: bitmask of software interface types, these are not
 *	subject to any restrictions since they are purely managed in SW.
 * @flags: wiphy flags, see &enum wiphy_flags
 * @features: features advertised to nl80211, see &enum nl80211_feature_flags.
 * @bss_priv_size: each BSS struct has private data allocated with it,
 *	this variable determines its size
 * @max_scan_ssids: maximum number of SSIDs the device can scan for in
 *	any given scan
 * @max_sched_scan_ssids: maximum number of SSIDs the device can scan
 *	for in any given scheduled scan
 * @max_match_sets: maximum number of match sets the device can handle
 *	when performing a scheduled scan, 0 if filtering is not
 *	supported.
 * @max_scan_ie_len: maximum length of user-controlled IEs device can
 *	add to probe request frames transmitted during a scan, must not
 *	include fixed IEs like supported rates
 * @max_sched_scan_ie_len: same as max_scan_ie_len, but for scheduled
 *	scans
 * @coverage_class: current coverage class
 * @fw_version: firmware version for ethtool reporting
 * @hw_version: hardware version for ethtool reporting
 * @max_num_pmkids: maximum number of PMKIDs supported by device
 * @privid: a pointer that drivers can use to identify if an arbitrary
 *	wiphy is theirs, e.g. in global notifiers
 * @bands: information about bands/channels supported by this device
 *
 * @mgmt_stypes: bitmasks of frame subtypes that can be subscribed to or
 *	transmitted through nl80211, points to an array indexed by interface
 *	type
 *
 * @available_antennas_tx: bitmap of antennas which are available to be
 *	configured as TX antennas. Antenna configuration commands will be
 *	rejected unless this or @available_antennas_rx is set.
 *
 * @available_antennas_rx: bitmap of antennas which are available to be
 *	configured as RX antennas. Antenna configuration commands will be
 *	rejected unless this or @available_antennas_tx is set.
 *
 * @probe_resp_offload:
 *	 Bitmap of supported protocols for probe response offloading.
 *	 See &enum nl80211_probe_resp_offload_support_attr. Only valid
 *	 when the wiphy flag @WIPHY_FLAG_AP_PROBE_RESP_OFFLOAD is set.
 *
 * @max_remain_on_channel_duration: Maximum time a remain-on-channel operation
 *	may request, if implemented.
 *
 * @wowlan: WoWLAN support information
 * @wowlan_config: current WoWLAN configuration; this should usually not be
 *	used since access to it is necessarily racy, use the parameter passed
 *	to the suspend() operation instead.
 *
 * @ap_sme_capa: AP SME capabilities, flags from &enum nl80211_ap_sme_features.
 * @ht_capa_mod_mask:  Specify what ht_cap values can be over-ridden.
 *	If null, then none can be over-ridden.
 * @vht_capa_mod_mask:  Specify what VHT capabilities can be over-ridden.
 *	If null, then none can be over-ridden.
 *
 * @max_acl_mac_addrs: Maximum number of MAC addresses that the device
 *	supports for ACL.
 *
 * @extended_capabilities: extended capabilities supported by the driver,
 *	additional capabilities might be supported by userspace; these are
 *	the 802.11 extended capabilities ("Extended Capabilities element")
 *	and are in the same format as in the information element. See
 *	802.11-2012 8.4.2.29 for the defined fields.
 * @extended_capabilities_mask: mask of the valid values
 * @extended_capabilities_len: length of the extended capabilities
 */
struct wiphy {
	/* assign these fields before you register the wiphy */

	/* permanent MAC address(es) */
	u8 perm_addr[ETH_ALEN];
	u8 addr_mask[ETH_ALEN];

	struct mac_address *addresses;

	const struct ieee80211_txrx_stypes *mgmt_stypes;

	const struct ieee80211_iface_combination *iface_combinations;
	int n_iface_combinations;
	u16 software_iftypes;

	u16 n_addresses;

	/* Supported interface modes, OR together BIT(NL80211_IFTYPE_...) */
	u16 interface_modes;

	u16 max_acl_mac_addrs;

	u32 flags, features;

	u32 ap_sme_capa;

	enum cfg80211_signal_type signal_type;

	int bss_priv_size;
	u8 max_scan_ssids;
	u8 max_sched_scan_ssids;
	u8 max_match_sets;
	u16 max_scan_ie_len;
	u16 max_sched_scan_ie_len;

	int n_cipher_suites;
	const u32 *cipher_suites;

	u8 retry_short;
	u8 retry_long;
	u32 frag_threshold;
	u32 rts_threshold;
	u8 coverage_class;

	char fw_version[ETHTOOL_FWVERS_LEN];
	u32 hw_version;

#ifdef CONFIG_PM
<<<<<<< HEAD
	struct wiphy_wowlan_support wowlan;
=======
	const struct wiphy_wowlan_support *wowlan;
>>>>>>> b887664d
	struct cfg80211_wowlan *wowlan_config;
#endif

	u16 max_remain_on_channel_duration;

	u8 max_num_pmkids;

	u32 available_antennas_tx;
	u32 available_antennas_rx;

	/*
	 * Bitmap of supported protocols for probe response offloading
	 * see &enum nl80211_probe_resp_offload_support_attr. Only valid
	 * when the wiphy flag @WIPHY_FLAG_AP_PROBE_RESP_OFFLOAD is set.
	 */
	u32 probe_resp_offload;

	const u8 *extended_capabilities, *extended_capabilities_mask;
	u8 extended_capabilities_len;

	/* If multiple wiphys are registered and you're handed e.g.
	 * a regular netdev with assigned ieee80211_ptr, you won't
	 * know whether it points to a wiphy your driver has registered
	 * or not. Assign this to something global to your driver to
	 * help determine whether you own this wiphy or not. */
	const void *privid;

	struct ieee80211_supported_band *bands[IEEE80211_NUM_BANDS];

	/* Lets us get back the wiphy on the callback */
	void (*reg_notifier)(struct wiphy *wiphy,
			     struct regulatory_request *request);

	/* fields below are read-only, assigned by cfg80211 */

	const struct ieee80211_regdomain __rcu *regd;

	/* the item in /sys/class/ieee80211/ points to this,
	 * you need use set_wiphy_dev() (see below) */
	struct device dev;

	/* protects ->resume, ->suspend sysfs callbacks against unregister hw */
	bool registered;

	/* dir in debugfs: ieee80211/<wiphyname> */
	struct dentry *debugfsdir;

	const struct ieee80211_ht_cap *ht_capa_mod_mask;
	const struct ieee80211_vht_cap *vht_capa_mod_mask;

#ifdef CONFIG_NET_NS
	/* the network namespace this phy lives in currently */
	struct net *_net;
#endif

#ifdef CONFIG_CFG80211_WEXT
	const struct iw_handler_def *wext;
#endif

	char priv[0] __aligned(NETDEV_ALIGN);
};

static inline struct net *wiphy_net(struct wiphy *wiphy)
{
	return read_pnet(&wiphy->_net);
}

static inline void wiphy_net_set(struct wiphy *wiphy, struct net *net)
{
	write_pnet(&wiphy->_net, net);
}

/**
 * wiphy_priv - return priv from wiphy
 *
 * @wiphy: the wiphy whose priv pointer to return
 * Return: The priv of @wiphy.
 */
static inline void *wiphy_priv(struct wiphy *wiphy)
{
	BUG_ON(!wiphy);
	return &wiphy->priv;
}

/**
 * priv_to_wiphy - return the wiphy containing the priv
 *
 * @priv: a pointer previously returned by wiphy_priv
 * Return: The wiphy of @priv.
 */
static inline struct wiphy *priv_to_wiphy(void *priv)
{
	BUG_ON(!priv);
	return container_of(priv, struct wiphy, priv);
}

/**
 * set_wiphy_dev - set device pointer for wiphy
 *
 * @wiphy: The wiphy whose device to bind
 * @dev: The device to parent it to
 */
static inline void set_wiphy_dev(struct wiphy *wiphy, struct device *dev)
{
	wiphy->dev.parent = dev;
}

/**
 * wiphy_dev - get wiphy dev pointer
 *
 * @wiphy: The wiphy whose device struct to look up
 * Return: The dev of @wiphy.
 */
static inline struct device *wiphy_dev(struct wiphy *wiphy)
{
	return wiphy->dev.parent;
}

/**
 * wiphy_name - get wiphy name
 *
 * @wiphy: The wiphy whose name to return
 * Return: The name of @wiphy.
 */
static inline const char *wiphy_name(const struct wiphy *wiphy)
{
	return dev_name(&wiphy->dev);
}

/**
 * wiphy_new - create a new wiphy for use with cfg80211
 *
 * @ops: The configuration operations for this device
 * @sizeof_priv: The size of the private area to allocate
 *
 * Create a new wiphy and associate the given operations with it.
 * @sizeof_priv bytes are allocated for private use.
 *
 * Return: A pointer to the new wiphy. This pointer must be
 * assigned to each netdev's ieee80211_ptr for proper operation.
 */
struct wiphy *wiphy_new(const struct cfg80211_ops *ops, int sizeof_priv);

/**
 * wiphy_register - register a wiphy with cfg80211
 *
 * @wiphy: The wiphy to register.
 *
 * Return: A non-negative wiphy index or a negative error code.
 */
extern int wiphy_register(struct wiphy *wiphy);

/**
 * wiphy_unregister - deregister a wiphy from cfg80211
 *
 * @wiphy: The wiphy to unregister.
 *
 * After this call, no more requests can be made with this priv
 * pointer, but the call may sleep to wait for an outstanding
 * request that is being handled.
 */
extern void wiphy_unregister(struct wiphy *wiphy);

/**
 * wiphy_free - free wiphy
 *
 * @wiphy: The wiphy to free
 */
extern void wiphy_free(struct wiphy *wiphy);

/* internal structs */
struct cfg80211_conn;
struct cfg80211_internal_bss;
struct cfg80211_cached_keys;

/**
 * struct wireless_dev - wireless device state
 *
 * For netdevs, this structure must be allocated by the driver
 * that uses the ieee80211_ptr field in struct net_device (this
 * is intentional so it can be allocated along with the netdev.)
 * It need not be registered then as netdev registration will
 * be intercepted by cfg80211 to see the new wireless device.
 *
 * For non-netdev uses, it must also be allocated by the driver
 * in response to the cfg80211 callbacks that require it, as
 * there's no netdev registration in that case it may not be
 * allocated outside of callback operations that return it.
 *
 * @wiphy: pointer to hardware description
 * @iftype: interface type
 * @list: (private) Used to collect the interfaces
 * @netdev: (private) Used to reference back to the netdev, may be %NULL
 * @identifier: (private) Identifier used in nl80211 to identify this
 *	wireless device if it has no netdev
 * @current_bss: (private) Used by the internal configuration code
 * @channel: (private) Used by the internal configuration code to track
 *	the user-set AP, monitor and WDS channel
 * @preset_chandef: (private) Used by the internal configuration code to
 *	track the channel to be used for AP later
 * @bssid: (private) Used by the internal configuration code
 * @ssid: (private) Used by the internal configuration code
 * @ssid_len: (private) Used by the internal configuration code
 * @mesh_id_len: (private) Used by the internal configuration code
 * @mesh_id_up_len: (private) Used by the internal configuration code
 * @wext: (private) Used by the internal wireless extensions compat code
 * @use_4addr: indicates 4addr mode is used on this interface, must be
 *	set by driver (if supported) on add_interface BEFORE registering the
 *	netdev and may otherwise be used by driver read-only, will be update
 *	by cfg80211 on change_interface
 * @mgmt_registrations: list of registrations for management frames
 * @mgmt_registrations_lock: lock for the list
 * @mtx: mutex used to lock data in this struct, may be used by drivers
 *	and some API functions require it held
 * @beacon_interval: beacon interval used on this device for transmitting
 *	beacons, 0 when not valid
 * @address: The address for this device, valid only if @netdev is %NULL
 * @p2p_started: true if this is a P2P Device that has been started
 * @cac_started: true if DFS channel availability check has been started
 * @cac_start_time: timestamp (jiffies) when the dfs state was entered.
 * @ps: powersave mode is enabled
 * @ps_timeout: dynamic powersave timeout
 * @ap_unexpected_nlportid: (private) netlink port ID of application
 *	registered for unexpected class 3 frames (AP mode)
 * @conn: (private) cfg80211 software SME connection state machine data
 * @connect_keys: (private) keys to set after connection is established
 * @ibss_fixed: (private) IBSS is using fixed BSSID
 * @event_list: (private) list for internal event processing
 * @event_lock: (private) lock for event list
 */
struct wireless_dev {
	struct wiphy *wiphy;
	enum nl80211_iftype iftype;

	/* the remainder of this struct should be private to cfg80211 */
	struct list_head list;
	struct net_device *netdev;

	u32 identifier;

	struct list_head mgmt_registrations;
	spinlock_t mgmt_registrations_lock;

	struct mutex mtx;

	bool use_4addr, p2p_started;

	u8 address[ETH_ALEN] __aligned(sizeof(u16));

	/* currently used for IBSS and SME - might be rearranged later */
	u8 ssid[IEEE80211_MAX_SSID_LEN];
	u8 ssid_len, mesh_id_len, mesh_id_up_len;
	struct cfg80211_conn *conn;
	struct cfg80211_cached_keys *connect_keys;

	struct list_head event_list;
	spinlock_t event_lock;

	struct cfg80211_internal_bss *current_bss; /* associated / joined */
	struct cfg80211_chan_def preset_chandef;

	/* for AP and mesh channel tracking */
	struct ieee80211_channel *channel;

	bool ibss_fixed;

	bool ps;
	int ps_timeout;

	int beacon_interval;

	u32 ap_unexpected_nlportid;

	bool cac_started;
	unsigned long cac_start_time;

#ifdef CONFIG_CFG80211_WEXT
	/* wext data */
	struct {
		struct cfg80211_ibss_params ibss;
		struct cfg80211_connect_params connect;
		struct cfg80211_cached_keys *keys;
		u8 *ie;
		size_t ie_len;
		u8 bssid[ETH_ALEN], prev_bssid[ETH_ALEN];
		u8 ssid[IEEE80211_MAX_SSID_LEN];
		s8 default_key, default_mgmt_key;
		bool prev_bssid_valid;
	} wext;
#endif
};

static inline u8 *wdev_address(struct wireless_dev *wdev)
{
	if (wdev->netdev)
		return wdev->netdev->dev_addr;
	return wdev->address;
}

/**
 * wdev_priv - return wiphy priv from wireless_dev
 *
 * @wdev: The wireless device whose wiphy's priv pointer to return
 * Return: The wiphy priv of @wdev.
 */
static inline void *wdev_priv(struct wireless_dev *wdev)
{
	BUG_ON(!wdev);
	return wiphy_priv(wdev->wiphy);
}

/**
 * DOC: Utility functions
 *
 * cfg80211 offers a number of utility functions that can be useful.
 */

/**
 * ieee80211_channel_to_frequency - convert channel number to frequency
 * @chan: channel number
 * @band: band, necessary due to channel number overlap
 * Return: The corresponding frequency (in MHz), or 0 if the conversion failed.
 */
extern int ieee80211_channel_to_frequency(int chan, enum ieee80211_band band);

/**
 * ieee80211_frequency_to_channel - convert frequency to channel number
 * @freq: center frequency
 * Return: The corresponding channel, or 0 if the conversion failed.
 */
extern int ieee80211_frequency_to_channel(int freq);

/*
 * Name indirection necessary because the ieee80211 code also has
 * a function named "ieee80211_get_channel", so if you include
 * cfg80211's header file you get cfg80211's version, if you try
 * to include both header files you'll (rightfully!) get a symbol
 * clash.
 */
extern struct ieee80211_channel *__ieee80211_get_channel(struct wiphy *wiphy,
							 int freq);
/**
 * ieee80211_get_channel - get channel struct from wiphy for specified frequency
 * @wiphy: the struct wiphy to get the channel for
 * @freq: the center frequency of the channel
 * Return: The channel struct from @wiphy at @freq.
 */
static inline struct ieee80211_channel *
ieee80211_get_channel(struct wiphy *wiphy, int freq)
{
	return __ieee80211_get_channel(wiphy, freq);
}

/**
 * ieee80211_get_response_rate - get basic rate for a given rate
 *
 * @sband: the band to look for rates in
 * @basic_rates: bitmap of basic rates
 * @bitrate: the bitrate for which to find the basic rate
 *
 * Return: The basic rate corresponding to a given bitrate, that
 * is the next lower bitrate contained in the basic rate map,
 * which is, for this function, given as a bitmap of indices of
 * rates in the band's bitrate table.
 */
struct ieee80211_rate *
ieee80211_get_response_rate(struct ieee80211_supported_band *sband,
			    u32 basic_rates, int bitrate);

/**
 * ieee80211_mandatory_rates - get mandatory rates for a given band
 * @sband: the band to look for rates in
 *
 * This function returns a bitmap of the mandatory rates for the given
 * band, bits are set according to the rate position in the bitrates array.
 */
u32 ieee80211_mandatory_rates(struct ieee80211_supported_band *sband);

/*
 * Radiotap parsing functions -- for controlled injection support
 *
 * Implemented in net/wireless/radiotap.c
 * Documentation in Documentation/networking/radiotap-headers.txt
 */

struct radiotap_align_size {
	uint8_t align:4, size:4;
};

struct ieee80211_radiotap_namespace {
	const struct radiotap_align_size *align_size;
	int n_bits;
	uint32_t oui;
	uint8_t subns;
};

struct ieee80211_radiotap_vendor_namespaces {
	const struct ieee80211_radiotap_namespace *ns;
	int n_ns;
};

/**
 * struct ieee80211_radiotap_iterator - tracks walk thru present radiotap args
 * @this_arg_index: index of current arg, valid after each successful call
 *	to ieee80211_radiotap_iterator_next()
 * @this_arg: pointer to current radiotap arg; it is valid after each
 *	call to ieee80211_radiotap_iterator_next() but also after
 *	ieee80211_radiotap_iterator_init() where it will point to
 *	the beginning of the actual data portion
 * @this_arg_size: length of the current arg, for convenience
 * @current_namespace: pointer to the current namespace definition
 *	(or internally %NULL if the current namespace is unknown)
 * @is_radiotap_ns: indicates whether the current namespace is the default
 *	radiotap namespace or not
 *
 * @_rtheader: pointer to the radiotap header we are walking through
 * @_max_length: length of radiotap header in cpu byte ordering
 * @_arg_index: next argument index
 * @_arg: next argument pointer
 * @_next_bitmap: internal pointer to next present u32
 * @_bitmap_shifter: internal shifter for curr u32 bitmap, b0 set == arg present
 * @_vns: vendor namespace definitions
 * @_next_ns_data: beginning of the next namespace's data
 * @_reset_on_ext: internal; reset the arg index to 0 when going to the
 *	next bitmap word
 *
 * Describes the radiotap parser state. Fields prefixed with an underscore
 * must not be used by users of the parser, only by the parser internally.
 */

struct ieee80211_radiotap_iterator {
	struct ieee80211_radiotap_header *_rtheader;
	const struct ieee80211_radiotap_vendor_namespaces *_vns;
	const struct ieee80211_radiotap_namespace *current_namespace;

	unsigned char *_arg, *_next_ns_data;
	__le32 *_next_bitmap;

	unsigned char *this_arg;
	int this_arg_index;
	int this_arg_size;

	int is_radiotap_ns;

	int _max_length;
	int _arg_index;
	uint32_t _bitmap_shifter;
	int _reset_on_ext;
};

extern int ieee80211_radiotap_iterator_init(
	struct ieee80211_radiotap_iterator *iterator,
	struct ieee80211_radiotap_header *radiotap_header,
	int max_length, const struct ieee80211_radiotap_vendor_namespaces *vns);

extern int ieee80211_radiotap_iterator_next(
	struct ieee80211_radiotap_iterator *iterator);


extern const unsigned char rfc1042_header[6];
extern const unsigned char bridge_tunnel_header[6];

/**
 * ieee80211_get_hdrlen_from_skb - get header length from data
 *
 * @skb: the frame
 *
 * Given an skb with a raw 802.11 header at the data pointer this function
 * returns the 802.11 header length.
 *
 * Return: The 802.11 header length in bytes (not including encryption
 * headers). Or 0 if the data in the sk_buff is too short to contain a valid
 * 802.11 header.
 */
unsigned int ieee80211_get_hdrlen_from_skb(const struct sk_buff *skb);

/**
 * ieee80211_hdrlen - get header length in bytes from frame control
 * @fc: frame control field in little-endian format
 * Return: The header length in bytes.
 */
unsigned int __attribute_const__ ieee80211_hdrlen(__le16 fc);

/**
 * ieee80211_get_mesh_hdrlen - get mesh extension header length
 * @meshhdr: the mesh extension header, only the flags field
 *	(first byte) will be accessed
 * Return: The length of the extension header, which is always at
 * least 6 bytes and at most 18 if address 5 and 6 are present.
 */
unsigned int ieee80211_get_mesh_hdrlen(struct ieee80211s_hdr *meshhdr);

/**
 * DOC: Data path helpers
 *
 * In addition to generic utilities, cfg80211 also offers
 * functions that help implement the data path for devices
 * that do not do the 802.11/802.3 conversion on the device.
 */

/**
 * ieee80211_data_to_8023 - convert an 802.11 data frame to 802.3
 * @skb: the 802.11 data frame
 * @addr: the device MAC address
 * @iftype: the virtual interface type
 * Return: 0 on success. Non-zero on error.
 */
int ieee80211_data_to_8023(struct sk_buff *skb, const u8 *addr,
			   enum nl80211_iftype iftype);

/**
 * ieee80211_data_from_8023 - convert an 802.3 frame to 802.11
 * @skb: the 802.3 frame
 * @addr: the device MAC address
 * @iftype: the virtual interface type
 * @bssid: the network bssid (used only for iftype STATION and ADHOC)
 * @qos: build 802.11 QoS data frame
 * Return: 0 on success, or a negative error code.
 */
int ieee80211_data_from_8023(struct sk_buff *skb, const u8 *addr,
			     enum nl80211_iftype iftype, u8 *bssid, bool qos);

/**
 * ieee80211_amsdu_to_8023s - decode an IEEE 802.11n A-MSDU frame
 *
 * Decode an IEEE 802.11n A-MSDU frame and convert it to a list of
 * 802.3 frames. The @list will be empty if the decode fails. The
 * @skb is consumed after the function returns.
 *
 * @skb: The input IEEE 802.11n A-MSDU frame.
 * @list: The output list of 802.3 frames. It must be allocated and
 *	initialized by by the caller.
 * @addr: The device MAC address.
 * @iftype: The device interface type.
 * @extra_headroom: The hardware extra headroom for SKBs in the @list.
 * @has_80211_header: Set it true if SKB is with IEEE 802.11 header.
 */
void ieee80211_amsdu_to_8023s(struct sk_buff *skb, struct sk_buff_head *list,
			      const u8 *addr, enum nl80211_iftype iftype,
			      const unsigned int extra_headroom,
			      bool has_80211_header);

/**
 * cfg80211_classify8021d - determine the 802.1p/1d tag for a data frame
 * @skb: the data frame
 * Return: The 802.1p/1d tag.
 */
unsigned int cfg80211_classify8021d(struct sk_buff *skb);

/**
 * cfg80211_find_ie - find information element in data
 *
 * @eid: element ID
 * @ies: data consisting of IEs
 * @len: length of data
 *
 * Return: %NULL if the element ID could not be found or if
 * the element is invalid (claims to be longer than the given
 * data), or a pointer to the first byte of the requested
 * element, that is the byte containing the element ID.
 *
 * Note: There are no checks on the element length other than
 * having to fit into the given data.
 */
const u8 *cfg80211_find_ie(u8 eid, const u8 *ies, int len);

/**
 * cfg80211_find_vendor_ie - find vendor specific information element in data
 *
 * @oui: vendor OUI
 * @oui_type: vendor-specific OUI type
 * @ies: data consisting of IEs
 * @len: length of data
 *
 * Return: %NULL if the vendor specific element ID could not be found or if the
 * element is invalid (claims to be longer than the given data), or a pointer to
 * the first byte of the requested element, that is the byte containing the
 * element ID.
 *
 * Note: There are no checks on the element length other than having to fit into
 * the given data.
 */
const u8 *cfg80211_find_vendor_ie(unsigned int oui, u8 oui_type,
				  const u8 *ies, int len);

/**
 * DOC: Regulatory enforcement infrastructure
 *
 * TODO
 */

/**
 * regulatory_hint - driver hint to the wireless core a regulatory domain
 * @wiphy: the wireless device giving the hint (used only for reporting
 *	conflicts)
 * @alpha2: the ISO/IEC 3166 alpha2 the driver claims its regulatory domain
 * 	should be in. If @rd is set this should be NULL. Note that if you
 * 	set this to NULL you should still set rd->alpha2 to some accepted
 * 	alpha2.
 *
 * Wireless drivers can use this function to hint to the wireless core
 * what it believes should be the current regulatory domain by
 * giving it an ISO/IEC 3166 alpha2 country code it knows its regulatory
 * domain should be in or by providing a completely build regulatory domain.
 * If the driver provides an ISO/IEC 3166 alpha2 userspace will be queried
 * for a regulatory domain structure for the respective country.
 *
 * The wiphy must have been registered to cfg80211 prior to this call.
 * For cfg80211 drivers this means you must first use wiphy_register(),
 * for mac80211 drivers you must first use ieee80211_register_hw().
 *
 * Drivers should check the return value, its possible you can get
 * an -ENOMEM.
 *
 * Return: 0 on success. -ENOMEM.
 */
extern int regulatory_hint(struct wiphy *wiphy, const char *alpha2);

/**
 * wiphy_apply_custom_regulatory - apply a custom driver regulatory domain
 * @wiphy: the wireless device we want to process the regulatory domain on
 * @regd: the custom regulatory domain to use for this wiphy
 *
 * Drivers can sometimes have custom regulatory domains which do not apply
 * to a specific country. Drivers can use this to apply such custom regulatory
 * domains. This routine must be called prior to wiphy registration. The
 * custom regulatory domain will be trusted completely and as such previous
 * default channel settings will be disregarded. If no rule is found for a
 * channel on the regulatory domain the channel will be disabled.
 */
extern void wiphy_apply_custom_regulatory(
	struct wiphy *wiphy,
	const struct ieee80211_regdomain *regd);

/**
 * freq_reg_info - get regulatory information for the given frequency
 * @wiphy: the wiphy for which we want to process this rule for
 * @center_freq: Frequency in KHz for which we want regulatory information for
 *
 * Use this function to get the regulatory rule for a specific frequency on
 * a given wireless device. If the device has a specific regulatory domain
 * it wants to follow we respect that unless a country IE has been received
 * and processed already.
 *
 * Return: A valid pointer, or, when an error occurs, for example if no rule
 * can be found, the return value is encoded using ERR_PTR(). Use IS_ERR() to
 * check and PTR_ERR() to obtain the numeric return value. The numeric return
 * value will be -ERANGE if we determine the given center_freq does not even
 * have a regulatory rule for a frequency range in the center_freq's band.
 * See freq_in_rule_band() for our current definition of a band -- this is
 * purely subjective and right now it's 802.11 specific.
 */
const struct ieee80211_reg_rule *freq_reg_info(struct wiphy *wiphy,
					       u32 center_freq);

/*
 * callbacks for asynchronous cfg80211 methods, notification
 * functions and BSS handling helpers
 */

/**
 * cfg80211_scan_done - notify that scan finished
 *
 * @request: the corresponding scan request
 * @aborted: set to true if the scan was aborted for any reason,
 *	userspace will be notified of that
 */
void cfg80211_scan_done(struct cfg80211_scan_request *request, bool aborted);

/**
 * cfg80211_sched_scan_results - notify that new scan results are available
 *
 * @wiphy: the wiphy which got scheduled scan results
 */
void cfg80211_sched_scan_results(struct wiphy *wiphy);

/**
 * cfg80211_sched_scan_stopped - notify that the scheduled scan has stopped
 *
 * @wiphy: the wiphy on which the scheduled scan stopped
 *
 * The driver can call this function to inform cfg80211 that the
 * scheduled scan had to be stopped, for whatever reason.  The driver
 * is then called back via the sched_scan_stop operation when done.
 */
void cfg80211_sched_scan_stopped(struct wiphy *wiphy);

/**
 * cfg80211_inform_bss_frame - inform cfg80211 of a received BSS frame
 *
 * @wiphy: the wiphy reporting the BSS
 * @channel: The channel the frame was received on
 * @mgmt: the management frame (probe response or beacon)
 * @len: length of the management frame
 * @signal: the signal strength, type depends on the wiphy's signal_type
 * @gfp: context flags
 *
 * This informs cfg80211 that BSS information was found and
 * the BSS should be updated/added.
 *
 * Return: A referenced struct, must be released with cfg80211_put_bss()!
 * Or %NULL on error.
 */
struct cfg80211_bss * __must_check
cfg80211_inform_bss_frame(struct wiphy *wiphy,
			  struct ieee80211_channel *channel,
			  struct ieee80211_mgmt *mgmt, size_t len,
			  s32 signal, gfp_t gfp);

/**
 * cfg80211_inform_bss - inform cfg80211 of a new BSS
 *
 * @wiphy: the wiphy reporting the BSS
 * @channel: The channel the frame was received on
 * @bssid: the BSSID of the BSS
 * @tsf: the TSF sent by the peer in the beacon/probe response (or 0)
 * @capability: the capability field sent by the peer
 * @beacon_interval: the beacon interval announced by the peer
 * @ie: additional IEs sent by the peer
 * @ielen: length of the additional IEs
 * @signal: the signal strength, type depends on the wiphy's signal_type
 * @gfp: context flags
 *
 * This informs cfg80211 that BSS information was found and
 * the BSS should be updated/added.
 *
 * Return: A referenced struct, must be released with cfg80211_put_bss()!
 * Or %NULL on error.
 */
struct cfg80211_bss * __must_check
cfg80211_inform_bss(struct wiphy *wiphy,
		    struct ieee80211_channel *channel,
		    const u8 *bssid, u64 tsf, u16 capability,
		    u16 beacon_interval, const u8 *ie, size_t ielen,
		    s32 signal, gfp_t gfp);

struct cfg80211_bss *cfg80211_get_bss(struct wiphy *wiphy,
				      struct ieee80211_channel *channel,
				      const u8 *bssid,
				      const u8 *ssid, size_t ssid_len,
				      u16 capa_mask, u16 capa_val);
static inline struct cfg80211_bss *
cfg80211_get_ibss(struct wiphy *wiphy,
		  struct ieee80211_channel *channel,
		  const u8 *ssid, size_t ssid_len)
{
	return cfg80211_get_bss(wiphy, channel, NULL, ssid, ssid_len,
				WLAN_CAPABILITY_IBSS, WLAN_CAPABILITY_IBSS);
}

/**
 * cfg80211_ref_bss - reference BSS struct
 * @wiphy: the wiphy this BSS struct belongs to
 * @bss: the BSS struct to reference
 *
 * Increments the refcount of the given BSS struct.
 */
void cfg80211_ref_bss(struct wiphy *wiphy, struct cfg80211_bss *bss);

/**
 * cfg80211_put_bss - unref BSS struct
 * @wiphy: the wiphy this BSS struct belongs to
 * @bss: the BSS struct
 *
 * Decrements the refcount of the given BSS struct.
 */
void cfg80211_put_bss(struct wiphy *wiphy, struct cfg80211_bss *bss);

/**
 * cfg80211_unlink_bss - unlink BSS from internal data structures
 * @wiphy: the wiphy
 * @bss: the bss to remove
 *
 * This function removes the given BSS from the internal data structures
 * thereby making it no longer show up in scan results etc. Use this
 * function when you detect a BSS is gone. Normally BSSes will also time
 * out, so it is not necessary to use this function at all.
 */
void cfg80211_unlink_bss(struct wiphy *wiphy, struct cfg80211_bss *bss);

/**
 * cfg80211_rx_mlme_mgmt - notification of processed MLME management frame
 * @dev: network device
 * @buf: authentication frame (header + body)
 * @len: length of the frame data
 *
<<<<<<< HEAD
 * This function is called whenever an authentication has been processed in
 * station mode. The driver is required to call either this function or
 * cfg80211_send_auth_timeout() to indicate the result of cfg80211_ops::auth()
 * call. This function may sleep. The caller must hold the corresponding wdev's
 * mutex.
=======
 * This function is called whenever an authentication, disassociation or
 * deauthentication frame has been received and processed in station mode.
 * After being asked to authenticate via cfg80211_ops::auth() the driver must
 * call either this function or cfg80211_auth_timeout().
 * After being asked to associate via cfg80211_ops::assoc() the driver must
 * call either this function or cfg80211_auth_timeout().
 * While connected, the driver must calls this for received and processed
 * disassociation and deauthentication frames. If the frame couldn't be used
 * because it was unprotected, the driver must call the function
 * cfg80211_rx_unprot_mlme_mgmt() instead.
 *
 * This function may sleep. The caller must hold the corresponding wdev's mutex.
>>>>>>> b887664d
 */
void cfg80211_rx_mlme_mgmt(struct net_device *dev, const u8 *buf, size_t len);

/**
 * cfg80211_auth_timeout - notification of timed out authentication
 * @dev: network device
 * @addr: The MAC address of the device with which the authentication timed out
 *
 * This function may sleep. The caller must hold the corresponding wdev's
 * mutex.
 */
void cfg80211_auth_timeout(struct net_device *dev, const u8 *addr);

/**
 * cfg80211_rx_assoc_resp - notification of processed association response
 * @dev: network device
 * @bss: the BSS that association was requested with, ownership of the pointer
 *	moves to cfg80211 in this call
 * @buf: authentication frame (header + body)
 * @len: length of the frame data
 *
<<<<<<< HEAD
 * This function is called whenever a (re)association response has been
 * processed in station mode. The driver is required to call either this
 * function or cfg80211_send_assoc_timeout() to indicate the result of
 * cfg80211_ops::assoc() call. This function may sleep. The caller must hold
 * the corresponding wdev's mutex.
=======
 * After being asked to associate via cfg80211_ops::assoc() the driver must
 * call either this function or cfg80211_auth_timeout().
 *
 * This function may sleep. The caller must hold the corresponding wdev's mutex.
>>>>>>> b887664d
 */
void cfg80211_rx_assoc_resp(struct net_device *dev,
			    struct cfg80211_bss *bss,
			    const u8 *buf, size_t len);

/**
 * cfg80211_assoc_timeout - notification of timed out association
 * @dev: network device
 * @addr: The MAC address of the device with which the association timed out
 *
 * This function may sleep. The caller must hold the corresponding wdev's mutex.
 */
void cfg80211_assoc_timeout(struct net_device *dev, const u8 *addr);

/**
 * cfg80211_tx_mlme_mgmt - notification of transmitted deauth/disassoc frame
 * @dev: network device
 * @buf: 802.11 frame (header + body)
 * @len: length of the frame data
 *
 * This function is called whenever deauthentication has been processed in
 * station mode. This includes both received deauthentication frames and
 * locally generated ones. This function may sleep. The caller must hold the
 * corresponding wdev's mutex.
 */
void cfg80211_tx_mlme_mgmt(struct net_device *dev, const u8 *buf, size_t len);

/**
<<<<<<< HEAD
 * cfg80211_send_disassoc - notification of processed disassociation
 * @dev: network device
 * @buf: disassociation response frame (header + body)
 * @len: length of the frame data
 *
 * This function is called whenever disassociation has been processed in
 * station mode. This includes both received disassociation frames and locally
 * generated ones. This function may sleep. The caller must hold the
 * corresponding wdev's mutex.
 */
void cfg80211_send_disassoc(struct net_device *dev, const u8 *buf, size_t len);

/**
 * cfg80211_send_unprot_deauth - notification of unprotected deauthentication
=======
 * cfg80211_rx_unprot_mlme_mgmt - notification of unprotected mlme mgmt frame
>>>>>>> b887664d
 * @dev: network device
 * @buf: deauthentication frame (header + body)
 * @len: length of the frame data
 *
<<<<<<< HEAD
 * This function is called whenever a received Deauthentication frame has been
 * dropped in station mode because of MFP being used but the Deauthentication
 * frame was not protected. This function may sleep.
 */
void cfg80211_send_unprot_deauth(struct net_device *dev, const u8 *buf,
				 size_t len);

/**
 * cfg80211_send_unprot_disassoc - notification of unprotected disassociation
 * @dev: network device
 * @buf: disassociation frame (header + body)
 * @len: length of the frame data
 *
 * This function is called whenever a received Disassociation frame has been
 * dropped in station mode because of MFP being used but the Disassociation
=======
 * This function is called whenever a received deauthentication or dissassoc
 * frame has been dropped in station mode because of MFP being used but the
>>>>>>> b887664d
 * frame was not protected. This function may sleep.
 */
void cfg80211_rx_unprot_mlme_mgmt(struct net_device *dev,
				  const u8 *buf, size_t len);

/**
 * cfg80211_michael_mic_failure - notification of Michael MIC failure (TKIP)
 * @dev: network device
 * @addr: The source MAC address of the frame
 * @key_type: The key type that the received frame used
 * @key_id: Key identifier (0..3). Can be -1 if missing.
 * @tsc: The TSC value of the frame that generated the MIC failure (6 octets)
 * @gfp: allocation flags
 *
 * This function is called whenever the local MAC detects a MIC failure in a
 * received frame. This matches with MLME-MICHAELMICFAILURE.indication()
 * primitive.
 */
void cfg80211_michael_mic_failure(struct net_device *dev, const u8 *addr,
				  enum nl80211_key_type key_type, int key_id,
				  const u8 *tsc, gfp_t gfp);

/**
 * cfg80211_ibss_joined - notify cfg80211 that device joined an IBSS
 *
 * @dev: network device
 * @bssid: the BSSID of the IBSS joined
 * @gfp: allocation flags
 *
 * This function notifies cfg80211 that the device joined an IBSS or
 * switched to a different BSSID. Before this function can be called,
 * either a beacon has to have been received from the IBSS, or one of
 * the cfg80211_inform_bss{,_frame} functions must have been called
 * with the locally generated beacon -- this guarantees that there is
 * always a scan result for this IBSS. cfg80211 will handle the rest.
 */
void cfg80211_ibss_joined(struct net_device *dev, const u8 *bssid, gfp_t gfp);

/**
 * cfg80211_notify_new_candidate - notify cfg80211 of a new mesh peer candidate
 *
 * @dev: network device
 * @macaddr: the MAC address of the new candidate
 * @ie: information elements advertised by the peer candidate
 * @ie_len: lenght of the information elements buffer
 * @gfp: allocation flags
 *
 * This function notifies cfg80211 that the mesh peer candidate has been
 * detected, most likely via a beacon or, less likely, via a probe response.
 * cfg80211 then sends a notification to userspace.
 */
void cfg80211_notify_new_peer_candidate(struct net_device *dev,
		const u8 *macaddr, const u8 *ie, u8 ie_len, gfp_t gfp);

/**
 * DOC: RFkill integration
 *
 * RFkill integration in cfg80211 is almost invisible to drivers,
 * as cfg80211 automatically registers an rfkill instance for each
 * wireless device it knows about. Soft kill is also translated
 * into disconnecting and turning all interfaces off, drivers are
 * expected to turn off the device when all interfaces are down.
 *
 * However, devices may have a hard RFkill line, in which case they
 * also need to interact with the rfkill subsystem, via cfg80211.
 * They can do this with a few helper functions documented here.
 */

/**
 * wiphy_rfkill_set_hw_state - notify cfg80211 about hw block state
 * @wiphy: the wiphy
 * @blocked: block status
 */
void wiphy_rfkill_set_hw_state(struct wiphy *wiphy, bool blocked);

/**
 * wiphy_rfkill_start_polling - start polling rfkill
 * @wiphy: the wiphy
 */
void wiphy_rfkill_start_polling(struct wiphy *wiphy);

/**
 * wiphy_rfkill_stop_polling - stop polling rfkill
 * @wiphy: the wiphy
 */
void wiphy_rfkill_stop_polling(struct wiphy *wiphy);

#ifdef CONFIG_NL80211_TESTMODE
/**
 * DOC: Test mode
 *
 * Test mode is a set of utility functions to allow drivers to
 * interact with driver-specific tools to aid, for instance,
 * factory programming.
 *
 * This chapter describes how drivers interact with it, for more
 * information see the nl80211 book's chapter on it.
 */

/**
 * cfg80211_testmode_alloc_reply_skb - allocate testmode reply
 * @wiphy: the wiphy
 * @approxlen: an upper bound of the length of the data that will
 *	be put into the skb
 *
 * This function allocates and pre-fills an skb for a reply to
 * the testmode command. Since it is intended for a reply, calling
 * it outside of the @testmode_cmd operation is invalid.
 *
 * The returned skb is pre-filled with the wiphy index and set up in
 * a way that any data that is put into the skb (with skb_put(),
 * nla_put() or similar) will end up being within the
 * %NL80211_ATTR_TESTDATA attribute, so all that needs to be done
 * with the skb is adding data for the corresponding userspace tool
 * which can then read that data out of the testdata attribute. You
 * must not modify the skb in any other way.
 *
 * When done, call cfg80211_testmode_reply() with the skb and return
 * its error code as the result of the @testmode_cmd operation.
 *
 * Return: An allocated and pre-filled skb. %NULL if any errors happen.
 */
struct sk_buff *cfg80211_testmode_alloc_reply_skb(struct wiphy *wiphy,
						  int approxlen);

/**
 * cfg80211_testmode_reply - send the reply skb
 * @skb: The skb, must have been allocated with
 *	cfg80211_testmode_alloc_reply_skb()
 *
 * Since calling this function will usually be the last thing
 * before returning from the @testmode_cmd you should return
 * the error code.  Note that this function consumes the skb
 * regardless of the return value.
 *
 * Return: An error code or 0 on success.
 */
int cfg80211_testmode_reply(struct sk_buff *skb);

/**
 * cfg80211_testmode_alloc_event_skb - allocate testmode event
 * @wiphy: the wiphy
 * @approxlen: an upper bound of the length of the data that will
 *	be put into the skb
 * @gfp: allocation flags
 *
 * This function allocates and pre-fills an skb for an event on the
 * testmode multicast group.
 *
 * The returned skb is set up in the same way as with
 * cfg80211_testmode_alloc_reply_skb() but prepared for an event. As
 * there, you should simply add data to it that will then end up in the
 * %NL80211_ATTR_TESTDATA attribute. Again, you must not modify the skb
 * in any other way.
 *
 * When done filling the skb, call cfg80211_testmode_event() with the
 * skb to send the event.
 *
 * Return: An allocated and pre-filled skb. %NULL if any errors happen.
 */
struct sk_buff *cfg80211_testmode_alloc_event_skb(struct wiphy *wiphy,
						  int approxlen, gfp_t gfp);

/**
 * cfg80211_testmode_event - send the event
 * @skb: The skb, must have been allocated with
 *	cfg80211_testmode_alloc_event_skb()
 * @gfp: allocation flags
 *
 * This function sends the given @skb, which must have been allocated
 * by cfg80211_testmode_alloc_event_skb(), as an event. It always
 * consumes it.
 */
void cfg80211_testmode_event(struct sk_buff *skb, gfp_t gfp);

#define CFG80211_TESTMODE_CMD(cmd)	.testmode_cmd = (cmd),
#define CFG80211_TESTMODE_DUMP(cmd)	.testmode_dump = (cmd),
#else
#define CFG80211_TESTMODE_CMD(cmd)
#define CFG80211_TESTMODE_DUMP(cmd)
#endif

/**
 * cfg80211_connect_result - notify cfg80211 of connection result
 *
 * @dev: network device
 * @bssid: the BSSID of the AP
 * @req_ie: association request IEs (maybe be %NULL)
 * @req_ie_len: association request IEs length
 * @resp_ie: association response IEs (may be %NULL)
 * @resp_ie_len: assoc response IEs length
 * @status: status code, 0 for successful connection, use
 *	%WLAN_STATUS_UNSPECIFIED_FAILURE if your device cannot give you
 *	the real status code for failures.
 * @gfp: allocation flags
 *
 * It should be called by the underlying driver whenever connect() has
 * succeeded.
 */
void cfg80211_connect_result(struct net_device *dev, const u8 *bssid,
			     const u8 *req_ie, size_t req_ie_len,
			     const u8 *resp_ie, size_t resp_ie_len,
			     u16 status, gfp_t gfp);

/**
 * cfg80211_roamed - notify cfg80211 of roaming
 *
 * @dev: network device
 * @channel: the channel of the new AP
 * @bssid: the BSSID of the new AP
 * @req_ie: association request IEs (maybe be %NULL)
 * @req_ie_len: association request IEs length
 * @resp_ie: association response IEs (may be %NULL)
 * @resp_ie_len: assoc response IEs length
 * @gfp: allocation flags
 *
 * It should be called by the underlying driver whenever it roamed
 * from one AP to another while connected.
 */
void cfg80211_roamed(struct net_device *dev,
		     struct ieee80211_channel *channel,
		     const u8 *bssid,
		     const u8 *req_ie, size_t req_ie_len,
		     const u8 *resp_ie, size_t resp_ie_len, gfp_t gfp);

/**
 * cfg80211_roamed_bss - notify cfg80211 of roaming
 *
 * @dev: network device
 * @bss: entry of bss to which STA got roamed
 * @req_ie: association request IEs (maybe be %NULL)
 * @req_ie_len: association request IEs length
 * @resp_ie: association response IEs (may be %NULL)
 * @resp_ie_len: assoc response IEs length
 * @gfp: allocation flags
 *
 * This is just a wrapper to notify cfg80211 of roaming event with driver
 * passing bss to avoid a race in timeout of the bss entry. It should be
 * called by the underlying driver whenever it roamed from one AP to another
 * while connected. Drivers which have roaming implemented in firmware
 * may use this function to avoid a race in bss entry timeout where the bss
 * entry of the new AP is seen in the driver, but gets timed out by the time
 * it is accessed in __cfg80211_roamed() due to delay in scheduling
 * rdev->event_work. In case of any failures, the reference is released
 * either in cfg80211_roamed_bss() or in __cfg80211_romed(), Otherwise,
 * it will be released while diconneting from the current bss.
 */
void cfg80211_roamed_bss(struct net_device *dev, struct cfg80211_bss *bss,
			 const u8 *req_ie, size_t req_ie_len,
			 const u8 *resp_ie, size_t resp_ie_len, gfp_t gfp);

/**
 * cfg80211_disconnected - notify cfg80211 that connection was dropped
 *
 * @dev: network device
 * @ie: information elements of the deauth/disassoc frame (may be %NULL)
 * @ie_len: length of IEs
 * @reason: reason code for the disconnection, set it to 0 if unknown
 * @gfp: allocation flags
 *
 * After it calls this function, the driver should enter an idle state
 * and not try to connect to any AP any more.
 */
void cfg80211_disconnected(struct net_device *dev, u16 reason,
			   u8 *ie, size_t ie_len, gfp_t gfp);

/**
 * cfg80211_ready_on_channel - notification of remain_on_channel start
 * @wdev: wireless device
 * @cookie: the request cookie
 * @chan: The current channel (from remain_on_channel request)
 * @duration: Duration in milliseconds that the driver intents to remain on the
 *	channel
 * @gfp: allocation flags
 */
void cfg80211_ready_on_channel(struct wireless_dev *wdev, u64 cookie,
			       struct ieee80211_channel *chan,
			       unsigned int duration, gfp_t gfp);

/**
 * cfg80211_remain_on_channel_expired - remain_on_channel duration expired
 * @wdev: wireless device
 * @cookie: the request cookie
 * @chan: The current channel (from remain_on_channel request)
 * @gfp: allocation flags
 */
void cfg80211_remain_on_channel_expired(struct wireless_dev *wdev, u64 cookie,
					struct ieee80211_channel *chan,
					gfp_t gfp);


/**
 * cfg80211_new_sta - notify userspace about station
 *
 * @dev: the netdev
 * @mac_addr: the station's address
 * @sinfo: the station information
 * @gfp: allocation flags
 */
void cfg80211_new_sta(struct net_device *dev, const u8 *mac_addr,
		      struct station_info *sinfo, gfp_t gfp);

/**
 * cfg80211_del_sta - notify userspace about deletion of a station
 *
 * @dev: the netdev
 * @mac_addr: the station's address
 * @gfp: allocation flags
 */
void cfg80211_del_sta(struct net_device *dev, const u8 *mac_addr, gfp_t gfp);

/**
 * cfg80211_conn_failed - connection request failed notification
 *
 * @dev: the netdev
 * @mac_addr: the station's address
 * @reason: the reason for connection failure
 * @gfp: allocation flags
 *
 * Whenever a station tries to connect to an AP and if the station
 * could not connect to the AP as the AP has rejected the connection
 * for some reasons, this function is called.
 *
 * The reason for connection failure can be any of the value from
 * nl80211_connect_failed_reason enum
 */
void cfg80211_conn_failed(struct net_device *dev, const u8 *mac_addr,
			  enum nl80211_connect_failed_reason reason,
			  gfp_t gfp);

/**
 * cfg80211_rx_mgmt - notification of received, unprocessed management frame
 * @wdev: wireless device receiving the frame
 * @freq: Frequency on which the frame was received in MHz
 * @sig_dbm: signal strength in mBm, or 0 if unknown
 * @buf: Management frame (header + body)
 * @len: length of the frame data
 * @gfp: context flags
 *
 * This function is called whenever an Action frame is received for a station
 * mode interface, but is not processed in kernel.
 *
 * Return: %true if a user space application has registered for this frame.
 * For action frames, that makes it responsible for rejecting unrecognized
 * action frames; %false otherwise, in which case for action frames the
 * driver is responsible for rejecting the frame.
 */
bool cfg80211_rx_mgmt(struct wireless_dev *wdev, int freq, int sig_dbm,
		      const u8 *buf, size_t len, gfp_t gfp);

/**
 * cfg80211_mgmt_tx_status - notification of TX status for management frame
 * @wdev: wireless device receiving the frame
 * @cookie: Cookie returned by cfg80211_ops::mgmt_tx()
 * @buf: Management frame (header + body)
 * @len: length of the frame data
 * @ack: Whether frame was acknowledged
 * @gfp: context flags
 *
 * This function is called whenever a management frame was requested to be
 * transmitted with cfg80211_ops::mgmt_tx() to report the TX status of the
 * transmission attempt.
 */
void cfg80211_mgmt_tx_status(struct wireless_dev *wdev, u64 cookie,
			     const u8 *buf, size_t len, bool ack, gfp_t gfp);


/**
 * cfg80211_cqm_rssi_notify - connection quality monitoring rssi event
 * @dev: network device
 * @rssi_event: the triggered RSSI event
 * @gfp: context flags
 *
 * This function is called when a configured connection quality monitoring
 * rssi threshold reached event occurs.
 */
void cfg80211_cqm_rssi_notify(struct net_device *dev,
			      enum nl80211_cqm_rssi_threshold_event rssi_event,
			      gfp_t gfp);

/**
 * cfg80211_radar_event - radar detection event
 * @wiphy: the wiphy
 * @chandef: chandef for the current channel
 * @gfp: context flags
 *
 * This function is called when a radar is detected on the current chanenl.
 */
void cfg80211_radar_event(struct wiphy *wiphy,
			  struct cfg80211_chan_def *chandef, gfp_t gfp);

/**
 * cfg80211_cac_event - Channel availability check (CAC) event
 * @netdev: network device
 * @event: type of event
 * @gfp: context flags
 *
 * This function is called when a Channel availability check (CAC) is finished
 * or aborted. This must be called to notify the completion of a CAC process,
 * also by full-MAC drivers.
 */
void cfg80211_cac_event(struct net_device *netdev,
			enum nl80211_radar_event event, gfp_t gfp);


/**
 * cfg80211_cqm_pktloss_notify - notify userspace about packetloss to peer
 * @dev: network device
 * @peer: peer's MAC address
 * @num_packets: how many packets were lost -- should be a fixed threshold
 *	but probably no less than maybe 50, or maybe a throughput dependent
 *	threshold (to account for temporary interference)
 * @gfp: context flags
 */
void cfg80211_cqm_pktloss_notify(struct net_device *dev,
				 const u8 *peer, u32 num_packets, gfp_t gfp);

/**
 * cfg80211_cqm_txe_notify - TX error rate event
 * @dev: network device
 * @peer: peer's MAC address
 * @num_packets: how many packets were lost
 * @rate: % of packets which failed transmission
 * @intvl: interval (in s) over which the TX failure threshold was breached.
 * @gfp: context flags
 *
 * Notify userspace when configured % TX failures over number of packets in a
 * given interval is exceeded.
 */
void cfg80211_cqm_txe_notify(struct net_device *dev, const u8 *peer,
			     u32 num_packets, u32 rate, u32 intvl, gfp_t gfp);

/**
 * cfg80211_gtk_rekey_notify - notify userspace about driver rekeying
 * @dev: network device
 * @bssid: BSSID of AP (to avoid races)
 * @replay_ctr: new replay counter
 * @gfp: allocation flags
 */
void cfg80211_gtk_rekey_notify(struct net_device *dev, const u8 *bssid,
			       const u8 *replay_ctr, gfp_t gfp);

/**
 * cfg80211_pmksa_candidate_notify - notify about PMKSA caching candidate
 * @dev: network device
 * @index: candidate index (the smaller the index, the higher the priority)
 * @bssid: BSSID of AP
 * @preauth: Whether AP advertises support for RSN pre-authentication
 * @gfp: allocation flags
 */
void cfg80211_pmksa_candidate_notify(struct net_device *dev, int index,
				     const u8 *bssid, bool preauth, gfp_t gfp);

/**
 * cfg80211_rx_spurious_frame - inform userspace about a spurious frame
 * @dev: The device the frame matched to
 * @addr: the transmitter address
 * @gfp: context flags
 *
 * This function is used in AP mode (only!) to inform userspace that
 * a spurious class 3 frame was received, to be able to deauth the
 * sender.
 * Return: %true if the frame was passed to userspace (or this failed
 * for a reason other than not having a subscription.)
 */
bool cfg80211_rx_spurious_frame(struct net_device *dev,
				const u8 *addr, gfp_t gfp);

/**
 * cfg80211_rx_unexpected_4addr_frame - inform about unexpected WDS frame
 * @dev: The device the frame matched to
 * @addr: the transmitter address
 * @gfp: context flags
 *
 * This function is used in AP mode (only!) to inform userspace that
 * an associated station sent a 4addr frame but that wasn't expected.
 * It is allowed and desirable to send this event only once for each
 * station to avoid event flooding.
 * Return: %true if the frame was passed to userspace (or this failed
 * for a reason other than not having a subscription.)
 */
bool cfg80211_rx_unexpected_4addr_frame(struct net_device *dev,
					const u8 *addr, gfp_t gfp);

/**
 * cfg80211_probe_status - notify userspace about probe status
 * @dev: the device the probe was sent on
 * @addr: the address of the peer
 * @cookie: the cookie filled in @probe_client previously
 * @acked: indicates whether probe was acked or not
 * @gfp: allocation flags
 */
void cfg80211_probe_status(struct net_device *dev, const u8 *addr,
			   u64 cookie, bool acked, gfp_t gfp);

/**
 * cfg80211_report_obss_beacon - report beacon from other APs
 * @wiphy: The wiphy that received the beacon
 * @frame: the frame
 * @len: length of the frame
 * @freq: frequency the frame was received on
 * @sig_dbm: signal strength in mBm, or 0 if unknown
 *
 * Use this function to report to userspace when a beacon was
 * received. It is not useful to call this when there is no
 * netdev that is in AP/GO mode.
 */
void cfg80211_report_obss_beacon(struct wiphy *wiphy,
				 const u8 *frame, size_t len,
				 int freq, int sig_dbm);

/**
 * cfg80211_reg_can_beacon - check if beaconing is allowed
 * @wiphy: the wiphy
 * @chandef: the channel definition
 *
 * Return: %true if there is no secondary channel or the secondary channel(s)
 * can be used for beaconing (i.e. is not a radar channel etc.)
 */
bool cfg80211_reg_can_beacon(struct wiphy *wiphy,
			     struct cfg80211_chan_def *chandef);

/*
 * cfg80211_ch_switch_notify - update wdev channel and notify userspace
 * @dev: the device which switched channels
 * @chandef: the new channel definition
 *
 * Acquires wdev_lock, so must only be called from sleepable driver context!
 */
void cfg80211_ch_switch_notify(struct net_device *dev,
			       struct cfg80211_chan_def *chandef);

/**
 * ieee80211_operating_class_to_band - convert operating class to band
 *
 * @operating_class: the operating class to convert
 * @band: band pointer to fill
 *
 * Returns %true if the conversion was successful, %false otherwise.
 */
bool ieee80211_operating_class_to_band(u8 operating_class,
				       enum ieee80211_band *band);

/*
 * cfg80211_tdls_oper_request - request userspace to perform TDLS operation
 * @dev: the device on which the operation is requested
 * @peer: the MAC address of the peer device
 * @oper: the requested TDLS operation (NL80211_TDLS_SETUP or
 *	NL80211_TDLS_TEARDOWN)
 * @reason_code: the reason code for teardown request
 * @gfp: allocation flags
 *
 * This function is used to request userspace to perform TDLS operation that
 * requires knowledge of keys, i.e., link setup or teardown when the AP
 * connection uses encryption. This is optional mechanism for the driver to use
 * if it can automatically determine when a TDLS link could be useful (e.g.,
 * based on traffic and signal strength for a peer).
 */
void cfg80211_tdls_oper_request(struct net_device *dev, const u8 *peer,
				enum nl80211_tdls_operation oper,
				u16 reason_code, gfp_t gfp);

/*
 * cfg80211_calculate_bitrate - calculate actual bitrate (in 100Kbps units)
 * @rate: given rate_info to calculate bitrate from
 *
 * return 0 if MCS index >= 32
 */
u32 cfg80211_calculate_bitrate(struct rate_info *rate);

/**
 * cfg80211_unregister_wdev - remove the given wdev
 * @wdev: struct wireless_dev to remove
 *
 * Call this function only for wdevs that have no netdev assigned,
 * e.g. P2P Devices. It removes the device from the list so that
 * it can no longer be used. It is necessary to call this function
 * even when cfg80211 requests the removal of the interface by
 * calling the del_virtual_intf() callback. The function must also
 * be called when the driver wishes to unregister the wdev, e.g.
 * when the device is unbound from the driver.
 *
 * Requires the RTNL to be held.
 */
void cfg80211_unregister_wdev(struct wireless_dev *wdev);

/**
 * struct cfg80211_ft_event - FT Information Elements
 * @ies: FT IEs
 * @ies_len: length of the FT IE in bytes
 * @target_ap: target AP's MAC address
 * @ric_ies: RIC IE
 * @ric_ies_len: length of the RIC IE in bytes
 */
struct cfg80211_ft_event_params {
	const u8 *ies;
	size_t ies_len;
	const u8 *target_ap;
	const u8 *ric_ies;
	size_t ric_ies_len;
};

/**
 * cfg80211_ft_event - notify userspace about FT IE and RIC IE
 * @netdev: network device
 * @ft_event: IE information
 */
void cfg80211_ft_event(struct net_device *netdev,
		       struct cfg80211_ft_event_params *ft_event);

/**
 * cfg80211_get_p2p_attr - find and copy a P2P attribute from IE buffer
 * @ies: the input IE buffer
 * @len: the input length
 * @attr: the attribute ID to find
 * @buf: output buffer, can be %NULL if the data isn't needed, e.g.
 *	if the function is only called to get the needed buffer size
 * @bufsize: size of the output buffer
 *
 * The function finds a given P2P attribute in the (vendor) IEs and
 * copies its contents to the given buffer.
 *
 * Return: A negative error code (-%EILSEQ or -%ENOENT) if the data is
 * malformed or the attribute can't be found (respectively), or the
 * length of the found attribute (which can be zero).
 */
int cfg80211_get_p2p_attr(const u8 *ies, unsigned int len,
			  enum ieee80211_p2p_attr_id attr,
			  u8 *buf, unsigned int bufsize);

/**
 * cfg80211_report_wowlan_wakeup - report wakeup from WoWLAN
 * @wdev: the wireless device reporting the wakeup
 * @wakeup: the wakeup report
 * @gfp: allocation flags
 *
 * This function reports that the given device woke up. If it
 * caused the wakeup, report the reason(s), otherwise you may
 * pass %NULL as the @wakeup parameter to advertise that something
 * else caused the wakeup.
 */
void cfg80211_report_wowlan_wakeup(struct wireless_dev *wdev,
				   struct cfg80211_wowlan_wakeup *wakeup,
				   gfp_t gfp);

/**
 * cfg80211_crit_proto_stopped() - indicate critical protocol stopped by driver.
 *
 * @wdev: the wireless device for which critical protocol is stopped.
 * @gfp: allocation flags
 *
 * This function can be called by the driver to indicate it has reverted
 * operation back to normal. One reason could be that the duration given
 * by .crit_proto_start() has expired.
 */
void cfg80211_crit_proto_stopped(struct wireless_dev *wdev, gfp_t gfp);

/* Logging, debugging and troubleshooting/diagnostic helpers. */

/* wiphy_printk helpers, similar to dev_printk */

#define wiphy_printk(level, wiphy, format, args...)		\
	dev_printk(level, &(wiphy)->dev, format, ##args)
#define wiphy_emerg(wiphy, format, args...)			\
	dev_emerg(&(wiphy)->dev, format, ##args)
#define wiphy_alert(wiphy, format, args...)			\
	dev_alert(&(wiphy)->dev, format, ##args)
#define wiphy_crit(wiphy, format, args...)			\
	dev_crit(&(wiphy)->dev, format, ##args)
#define wiphy_err(wiphy, format, args...)			\
	dev_err(&(wiphy)->dev, format, ##args)
#define wiphy_warn(wiphy, format, args...)			\
	dev_warn(&(wiphy)->dev, format, ##args)
#define wiphy_notice(wiphy, format, args...)			\
	dev_notice(&(wiphy)->dev, format, ##args)
#define wiphy_info(wiphy, format, args...)			\
	dev_info(&(wiphy)->dev, format, ##args)

#define wiphy_debug(wiphy, format, args...)			\
	wiphy_printk(KERN_DEBUG, wiphy, format, ##args)

#define wiphy_dbg(wiphy, format, args...)			\
	dev_dbg(&(wiphy)->dev, format, ##args)

#if defined(VERBOSE_DEBUG)
#define wiphy_vdbg	wiphy_dbg
#else
#define wiphy_vdbg(wiphy, format, args...)				\
({									\
	if (0)								\
		wiphy_printk(KERN_DEBUG, wiphy, format, ##args);	\
	0;								\
})
#endif

/*
 * wiphy_WARN() acts like wiphy_printk(), but with the key difference
 * of using a WARN/WARN_ON to get the message out, including the
 * file/line information and a backtrace.
 */
#define wiphy_WARN(wiphy, format, args...)			\
	WARN(1, "wiphy: %s\n" format, wiphy_name(wiphy), ##args);

#endif /* __NET_CFG80211_H */<|MERGE_RESOLUTION|>--- conflicted
+++ resolved
@@ -2660,11 +2660,7 @@
 	u32 hw_version;
 
 #ifdef CONFIG_PM
-<<<<<<< HEAD
-	struct wiphy_wowlan_support wowlan;
-=======
 	const struct wiphy_wowlan_support *wowlan;
->>>>>>> b887664d
 	struct cfg80211_wowlan *wowlan_config;
 #endif
 
@@ -3451,13 +3447,6 @@
  * @buf: authentication frame (header + body)
  * @len: length of the frame data
  *
-<<<<<<< HEAD
- * This function is called whenever an authentication has been processed in
- * station mode. The driver is required to call either this function or
- * cfg80211_send_auth_timeout() to indicate the result of cfg80211_ops::auth()
- * call. This function may sleep. The caller must hold the corresponding wdev's
- * mutex.
-=======
  * This function is called whenever an authentication, disassociation or
  * deauthentication frame has been received and processed in station mode.
  * After being asked to authenticate via cfg80211_ops::auth() the driver must
@@ -3470,7 +3459,6 @@
  * cfg80211_rx_unprot_mlme_mgmt() instead.
  *
  * This function may sleep. The caller must hold the corresponding wdev's mutex.
->>>>>>> b887664d
  */
 void cfg80211_rx_mlme_mgmt(struct net_device *dev, const u8 *buf, size_t len);
 
@@ -3492,18 +3480,10 @@
  * @buf: authentication frame (header + body)
  * @len: length of the frame data
  *
-<<<<<<< HEAD
- * This function is called whenever a (re)association response has been
- * processed in station mode. The driver is required to call either this
- * function or cfg80211_send_assoc_timeout() to indicate the result of
- * cfg80211_ops::assoc() call. This function may sleep. The caller must hold
- * the corresponding wdev's mutex.
-=======
  * After being asked to associate via cfg80211_ops::assoc() the driver must
  * call either this function or cfg80211_auth_timeout().
  *
  * This function may sleep. The caller must hold the corresponding wdev's mutex.
->>>>>>> b887664d
  */
 void cfg80211_rx_assoc_resp(struct net_device *dev,
 			    struct cfg80211_bss *bss,
@@ -3532,48 +3512,13 @@
 void cfg80211_tx_mlme_mgmt(struct net_device *dev, const u8 *buf, size_t len);
 
 /**
-<<<<<<< HEAD
- * cfg80211_send_disassoc - notification of processed disassociation
- * @dev: network device
- * @buf: disassociation response frame (header + body)
- * @len: length of the frame data
- *
- * This function is called whenever disassociation has been processed in
- * station mode. This includes both received disassociation frames and locally
- * generated ones. This function may sleep. The caller must hold the
- * corresponding wdev's mutex.
- */
-void cfg80211_send_disassoc(struct net_device *dev, const u8 *buf, size_t len);
-
-/**
- * cfg80211_send_unprot_deauth - notification of unprotected deauthentication
-=======
  * cfg80211_rx_unprot_mlme_mgmt - notification of unprotected mlme mgmt frame
->>>>>>> b887664d
  * @dev: network device
  * @buf: deauthentication frame (header + body)
  * @len: length of the frame data
  *
-<<<<<<< HEAD
- * This function is called whenever a received Deauthentication frame has been
- * dropped in station mode because of MFP being used but the Deauthentication
- * frame was not protected. This function may sleep.
- */
-void cfg80211_send_unprot_deauth(struct net_device *dev, const u8 *buf,
-				 size_t len);
-
-/**
- * cfg80211_send_unprot_disassoc - notification of unprotected disassociation
- * @dev: network device
- * @buf: disassociation frame (header + body)
- * @len: length of the frame data
- *
- * This function is called whenever a received Disassociation frame has been
- * dropped in station mode because of MFP being used but the Disassociation
-=======
  * This function is called whenever a received deauthentication or dissassoc
  * frame has been dropped in station mode because of MFP being used but the
->>>>>>> b887664d
  * frame was not protected. This function may sleep.
  */
 void cfg80211_rx_unprot_mlme_mgmt(struct net_device *dev,
