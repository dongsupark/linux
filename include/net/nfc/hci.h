--- conflicted
+++ resolved
@@ -59,15 +59,10 @@
 			      struct nfc_target *target);
 	int (*event_received)(struct nfc_hci_dev *hdev, u8 gate, u8 event,
 			      struct sk_buff *skb);
-<<<<<<< HEAD
-	int (*enable_se)(struct nfc_dev *dev, u32 secure_element);
-	int (*disable_se)(struct nfc_dev *dev, u32 secure_element);
-=======
 	int (*fw_upload)(struct nfc_hci_dev *hdev, const char *firmware_name);
 	int (*discover_se)(struct nfc_hci_dev *dev);
 	int (*enable_se)(struct nfc_hci_dev *dev, u32 se_idx);
 	int (*disable_se)(struct nfc_hci_dev *dev, u32 se_idx);
->>>>>>> d0e0ac97
 };
 
 /* Pipes */
@@ -159,7 +154,6 @@
 					    struct nfc_hci_init_data *init_data,
 					    unsigned long quirks,
 					    u32 protocols,
-					    u32 supported_se,
 					    const char *llc_name,
 					    int tx_headroom,
 					    int tx_tailroom,
