--- conflicted
+++ resolved
@@ -59,11 +59,7 @@
 			      struct nfc_target *target);
 	int (*event_received)(struct nfc_hci_dev *hdev, u8 gate, u8 event,
 			      struct sk_buff *skb);
-<<<<<<< HEAD
-	int (*fw_upload)(struct nfc_hci_dev *hdev, const char *firmware_name);
-=======
 	int (*fw_download)(struct nfc_hci_dev *hdev, const char *firmware_name);
->>>>>>> bb78a92f
 	int (*discover_se)(struct nfc_hci_dev *dev);
 	int (*enable_se)(struct nfc_hci_dev *dev, u32 se_idx);
 	int (*disable_se)(struct nfc_hci_dev *dev, u32 se_idx);
