/*
 * Copyright (C) 2011 Instituto Nokia de Tecnologia
 *
 * Authors:
 *    Lauro Ramos Venancio <lauro.venancio@openbossa.org>
 *    Aloisio Almeida Jr <aloisio.almeida@openbossa.org>
 *
 * This program is free software; you can redistribute it and/or modify
 * it under the terms of the GNU General Public License as published by
 * the Free Software Foundation; either version 2 of the License, or
 * (at your option) any later version.
 *
 * This program is distributed in the hope that it will be useful,
 * but WITHOUT ANY WARRANTY; without even the implied warranty of
 * MERCHANTABILITY or FITNESS FOR A PARTICULAR PURPOSE. See the
 * GNU General Public License for more details.
 *
 * You should have received a copy of the GNU General Public License
 * along with this program; if not, write to the
 * Free Software Foundation, Inc.,
 * 59 Temple Place - Suite 330, Boston, MA 02111-1307, USA.
 */

#ifndef __NET_NFC_H
#define __NET_NFC_H

#include <linux/nfc.h>
#include <linux/device.h>
#include <linux/skbuff.h>

#define nfc_dev_info(dev, fmt, arg...) dev_info((dev), "NFC: " fmt "\n", ## arg)
#define nfc_dev_err(dev, fmt, arg...) dev_err((dev), "NFC: " fmt "\n", ## arg)
#define nfc_dev_dbg(dev, fmt, arg...) dev_dbg((dev), fmt "\n", ## arg)

struct nfc_dev;

/**
 * data_exchange_cb_t - Definition of nfc_data_exchange callback
 *
 * @context: nfc_data_exchange cb_context parameter
 * @skb: response data
 * @err: If an error has occurred during data exchange, it is the
 *	error number. Zero means no error.
 *
 * When a rx or tx package is lost or corrupted or the target gets out
 * of the operating field, err is -EIO.
 */
typedef void (*data_exchange_cb_t)(void *context, struct sk_buff *skb,
								int err);

struct nfc_target;

struct nfc_ops {
	int (*dev_up)(struct nfc_dev *dev);
	int (*dev_down)(struct nfc_dev *dev);
	int (*start_poll)(struct nfc_dev *dev,
			  u32 im_protocols, u32 tm_protocols);
	void (*stop_poll)(struct nfc_dev *dev);
	int (*dep_link_up)(struct nfc_dev *dev, struct nfc_target *target,
			   u8 comm_mode, u8 *gb, size_t gb_len);
	int (*dep_link_down)(struct nfc_dev *dev);
	int (*activate_target)(struct nfc_dev *dev, struct nfc_target *target,
			       u32 protocol);
	void (*deactivate_target)(struct nfc_dev *dev,
				  struct nfc_target *target);
	int (*im_transceive)(struct nfc_dev *dev, struct nfc_target *target,
			     struct sk_buff *skb, data_exchange_cb_t cb,
			     void *cb_context);
	int (*tm_send)(struct nfc_dev *dev, struct sk_buff *skb);
	int (*check_presence)(struct nfc_dev *dev, struct nfc_target *target);
<<<<<<< HEAD
	int (*fw_upload)(struct nfc_dev *dev, const char *firmware_name);
=======
	int (*fw_download)(struct nfc_dev *dev, const char *firmware_name);
>>>>>>> bb78a92f

	/* Secure Element API */
	int (*discover_se)(struct nfc_dev *dev);
	int (*enable_se)(struct nfc_dev *dev, u32 se_idx);
	int (*disable_se)(struct nfc_dev *dev, u32 se_idx);
};

#define NFC_TARGET_IDX_ANY -1
#define NFC_MAX_GT_LEN 48
#define NFC_ATR_RES_GT_OFFSET 15

struct nfc_target {
	u32 idx;
	u32 supported_protocols;
	u16 sens_res;
	u8 sel_res;
	u8 nfcid1_len;
	u8 nfcid1[NFC_NFCID1_MAXSIZE];
	u8 nfcid2_len;
	u8 nfcid2[NFC_NFCID2_MAXSIZE];
	u8 sensb_res_len;
	u8 sensb_res[NFC_SENSB_RES_MAXSIZE];
	u8 sensf_res_len;
	u8 sensf_res[NFC_SENSF_RES_MAXSIZE];
	u8 hci_reader_gate;
	u8 logical_idx;
};

/**
 * nfc_se - A structure for NFC accessible secure elements.
 *
 * @idx: The secure element index. User space will enable or
 *       disable a secure element by its index.
 * @type: The secure element type. It can be SE_UICC or
 *        SE_EMBEDDED.
 * @state: The secure element state, either enabled or disabled.
 *
 */
struct nfc_se {
	struct list_head list;
	u32 idx;
	u16 type;
	u16 state;
};

struct nfc_genl_data {
	u32 poll_req_portid;
	struct mutex genl_data_mutex;
};

struct nfc_dev {
	int idx;
	u32 target_next_idx;
	struct nfc_target *targets;
	int n_targets;
	int targets_generation;
	struct device dev;
	bool dev_up;
<<<<<<< HEAD
	bool fw_upload_in_progress;
=======
	bool fw_download_in_progress;
>>>>>>> bb78a92f
	u8 rf_mode;
	bool polling;
	struct nfc_target *active_target;
	bool dep_link_up;
	struct nfc_genl_data genl_data;
	u32 supported_protocols;

	struct list_head secure_elements;

	int tx_headroom;
	int tx_tailroom;

	struct timer_list check_pres_timer;
	struct work_struct check_pres_work;

	bool shutting_down;

	struct rfkill *rfkill;

	struct nfc_ops *ops;
};
#define to_nfc_dev(_dev) container_of(_dev, struct nfc_dev, dev)

extern struct class nfc_class;

struct nfc_dev *nfc_allocate_device(struct nfc_ops *ops,
				    u32 supported_protocols,
				    int tx_headroom,
				    int tx_tailroom);

/**
 * nfc_free_device - free nfc device
 *
 * @dev: The nfc device to free
 */
static inline void nfc_free_device(struct nfc_dev *dev)
{
	put_device(&dev->dev);
}

int nfc_register_device(struct nfc_dev *dev);

void nfc_unregister_device(struct nfc_dev *dev);

/**
 * nfc_set_parent_dev - set the parent device
 *
 * @nfc_dev: The nfc device whose parent is being set
 * @dev: The parent device
 */
static inline void nfc_set_parent_dev(struct nfc_dev *nfc_dev,
				      struct device *dev)
{
	nfc_dev->dev.parent = dev;
}

/**
 * nfc_set_drvdata - set driver specifc data
 *
 * @dev: The nfc device
 * @data: Pointer to driver specifc data
 */
static inline void nfc_set_drvdata(struct nfc_dev *dev, void *data)
{
	dev_set_drvdata(&dev->dev, data);
}

/**
 * nfc_get_drvdata - get driver specifc data
 *
 * @dev: The nfc device
 */
static inline void *nfc_get_drvdata(struct nfc_dev *dev)
{
	return dev_get_drvdata(&dev->dev);
}

/**
 * nfc_device_name - get the nfc device name
 *
 * @dev: The nfc device whose name to return
 */
static inline const char *nfc_device_name(struct nfc_dev *dev)
{
	return dev_name(&dev->dev);
}

struct sk_buff *nfc_alloc_send_skb(struct nfc_dev *dev, struct sock *sk,
				   unsigned int flags, unsigned int size,
				   unsigned int *err);
struct sk_buff *nfc_alloc_recv_skb(unsigned int size, gfp_t gfp);

int nfc_set_remote_general_bytes(struct nfc_dev *dev,
				 u8 *gt, u8 gt_len);
u8 *nfc_get_local_general_bytes(struct nfc_dev *dev, size_t *gb_len);

int nfc_targets_found(struct nfc_dev *dev,
		      struct nfc_target *targets, int ntargets);
int nfc_target_lost(struct nfc_dev *dev, u32 target_idx);

int nfc_dep_link_is_up(struct nfc_dev *dev, u32 target_idx,
		       u8 comm_mode, u8 rf_mode);

int nfc_tm_activated(struct nfc_dev *dev, u32 protocol, u8 comm_mode,
		     u8 *gb, size_t gb_len);
int nfc_tm_deactivated(struct nfc_dev *dev);
int nfc_tm_data_received(struct nfc_dev *dev, struct sk_buff *skb);

void nfc_driver_failure(struct nfc_dev *dev, int err);

int nfc_add_se(struct nfc_dev *dev, u32 se_idx, u16 type);
int nfc_remove_se(struct nfc_dev *dev, u32 se_idx);

#endif /* __NET_NFC_H */<|MERGE_RESOLUTION|>--- conflicted
+++ resolved
@@ -68,11 +68,7 @@
 			     void *cb_context);
 	int (*tm_send)(struct nfc_dev *dev, struct sk_buff *skb);
 	int (*check_presence)(struct nfc_dev *dev, struct nfc_target *target);
-<<<<<<< HEAD
-	int (*fw_upload)(struct nfc_dev *dev, const char *firmware_name);
-=======
 	int (*fw_download)(struct nfc_dev *dev, const char *firmware_name);
->>>>>>> bb78a92f
 
 	/* Secure Element API */
 	int (*discover_se)(struct nfc_dev *dev);
@@ -131,11 +127,7 @@
 	int targets_generation;
 	struct device dev;
 	bool dev_up;
-<<<<<<< HEAD
-	bool fw_upload_in_progress;
-=======
 	bool fw_download_in_progress;
->>>>>>> bb78a92f
 	u8 rf_mode;
 	bool polling;
 	struct nfc_target *active_target;
