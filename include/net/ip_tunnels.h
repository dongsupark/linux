#ifndef __NET_IP_TUNNELS_H
#define __NET_IP_TUNNELS_H 1

#include <linux/if_tunnel.h>
#include <linux/netdevice.h>
#include <linux/skbuff.h>
#include <linux/types.h>
#include <linux/u64_stats_sync.h>
#include <net/dsfield.h>
#include <net/gro_cells.h>
#include <net/inet_ecn.h>
#include <net/ip.h>
#include <net/rtnetlink.h>

#if IS_ENABLED(CONFIG_IPV6)
#include <net/ipv6.h>
#include <net/ip6_fib.h>
#include <net/ip6_route.h>
#endif

/* Keep error state on tunnel for 30 sec */
#define IPTUNNEL_ERR_TIMEO	(30*HZ)

/* 6rd prefix/relay information */
#ifdef CONFIG_IPV6_SIT_6RD
struct ip_tunnel_6rd_parm {
	struct in6_addr		prefix;
	__be32			relay_prefix;
	u16			prefixlen;
	u16			relay_prefixlen;
};
#endif

struct ip_tunnel_prl_entry {
	struct ip_tunnel_prl_entry __rcu *next;
	__be32				addr;
	u16				flags;
	struct rcu_head			rcu_head;
};

struct ip_tunnel {
	struct ip_tunnel __rcu	*next;
	struct hlist_node hash_node;
	struct net_device	*dev;
	struct net		*net;	/* netns for packet i/o */

	int		err_count;	/* Number of arrived ICMP errors */
	unsigned long	err_time;	/* Time when the last ICMP error
					 * arrived */

	/* These four fields used only by GRE */
	__u32		i_seqno;	/* The last seen seqno	*/
	__u32		o_seqno;	/* The last output seqno */
	int		hlen;		/* Precalculated header length */
	int		mlink;

	struct ip_tunnel_parm parms;

	/* for SIT */
#ifdef CONFIG_IPV6_SIT_6RD
	struct ip_tunnel_6rd_parm ip6rd;
#endif
	struct ip_tunnel_prl_entry __rcu *prl;	/* potential router list */
	unsigned int		prl_count;	/* # of entries in PRL */
	int			ip_tnl_net_id;
	struct gro_cells	gro_cells;
};

#define TUNNEL_CSUM	__cpu_to_be16(0x01)
#define TUNNEL_ROUTING	__cpu_to_be16(0x02)
#define TUNNEL_KEY	__cpu_to_be16(0x04)
#define TUNNEL_SEQ	__cpu_to_be16(0x08)
#define TUNNEL_STRICT	__cpu_to_be16(0x10)
#define TUNNEL_REC	__cpu_to_be16(0x20)
#define TUNNEL_VERSION	__cpu_to_be16(0x40)
#define TUNNEL_NO_KEY	__cpu_to_be16(0x80)
#define TUNNEL_DONT_FRAGMENT    __cpu_to_be16(0x0100)

struct tnl_ptk_info {
	__be16 flags;
	__be16 proto;
	__be32 key;
	__be32 seq;
};

#define PACKET_RCVD	0
#define PACKET_REJECT	1

#define IP_TNL_HASH_BITS   10
#define IP_TNL_HASH_SIZE   (1 << IP_TNL_HASH_BITS)

struct ip_tunnel_net {
	struct hlist_head *tunnels;
	struct net_device *fb_tunnel_dev;
};

#ifdef CONFIG_INET

int ip_tunnel_init(struct net_device *dev);
void ip_tunnel_uninit(struct net_device *dev);
void  ip_tunnel_dellink(struct net_device *dev, struct list_head *head);
int ip_tunnel_init_net(struct net *net, int ip_tnl_net_id,
		       struct rtnl_link_ops *ops, char *devname);

void ip_tunnel_delete_net(struct ip_tunnel_net *itn);

void ip_tunnel_xmit(struct sk_buff *skb, struct net_device *dev,
		    const struct iphdr *tnl_params, const u8 protocol);
int ip_tunnel_ioctl(struct net_device *dev, struct ip_tunnel_parm *p, int cmd);
int ip_tunnel_change_mtu(struct net_device *dev, int new_mtu);

struct rtnl_link_stats64 *ip_tunnel_get_stats64(struct net_device *dev,
						struct rtnl_link_stats64 *tot);
struct ip_tunnel *ip_tunnel_lookup(struct ip_tunnel_net *itn,
				   int link, __be16 flags,
				   __be32 remote, __be32 local,
				   __be32 key);

int ip_tunnel_rcv(struct ip_tunnel *tunnel, struct sk_buff *skb,
		  const struct tnl_ptk_info *tpi, bool log_ecn_error);
int ip_tunnel_changelink(struct net_device *dev, struct nlattr *tb[],
			 struct ip_tunnel_parm *p);
int ip_tunnel_newlink(struct net_device *dev, struct nlattr *tb[],
		      struct ip_tunnel_parm *p);
void ip_tunnel_setup(struct net_device *dev, int net_id);

/* Extract dsfield from inner protocol */
static inline u8 ip_tunnel_get_dsfield(const struct iphdr *iph,
				       const struct sk_buff *skb)
{
	if (skb->protocol == htons(ETH_P_IP))
		return iph->tos;
	else if (skb->protocol == htons(ETH_P_IPV6))
		return ipv6_get_dsfield((const struct ipv6hdr *)iph);
	else
		return 0;
}

/* Propogate ECN bits out */
static inline u8 ip_tunnel_ecn_encap(u8 tos, const struct iphdr *iph,
				     const struct sk_buff *skb)
{
	u8 inner = ip_tunnel_get_dsfield(iph, skb);

	return INET_ECN_encapsulate(tos, inner);
}

int iptunnel_pull_header(struct sk_buff *skb, int hdr_len, __be16 inner_proto);
int iptunnel_xmit(struct net *net, struct rtable *rt,
		  struct sk_buff *skb,
		  __be32 src, __be32 dst, __u8 proto,
		  __u8 tos, __u8 ttl, __be16 df);

<<<<<<< HEAD
int iptunnel_pull_header(struct sk_buff *skb, int hdr_len, __be16 inner_proto);
int iptunnel_xmit(struct net *net, struct rtable *rt,
		  struct sk_buff *skb,
		  __be32 src, __be32 dst, __u8 proto,
		  __u8 tos, __u8 ttl, __be16 df);

=======
>>>>>>> bb78a92f
static inline void iptunnel_xmit_stats(int err,
				       struct net_device_stats *err_stats,
				       struct pcpu_tstats __percpu *stats)
{
	if (err > 0) {
		struct pcpu_tstats *tstats = this_cpu_ptr(stats);

		u64_stats_update_begin(&tstats->syncp);
		tstats->tx_bytes += err;
		tstats->tx_packets++;
		u64_stats_update_end(&tstats->syncp);
	} else if (err < 0) {
		err_stats->tx_errors++;
		err_stats->tx_aborted_errors++;
	} else {
		err_stats->tx_dropped++;
	}
}

#endif /* CONFIG_INET */

#endif /* __NET_IP_TUNNELS_H */<|MERGE_RESOLUTION|>--- conflicted
+++ resolved
@@ -151,15 +151,6 @@
 		  __be32 src, __be32 dst, __u8 proto,
 		  __u8 tos, __u8 ttl, __be16 df);
 
-<<<<<<< HEAD
-int iptunnel_pull_header(struct sk_buff *skb, int hdr_len, __be16 inner_proto);
-int iptunnel_xmit(struct net *net, struct rtable *rt,
-		  struct sk_buff *skb,
-		  __be32 src, __be32 dst, __u8 proto,
-		  __u8 tos, __u8 ttl, __be16 df);
-
-=======
->>>>>>> bb78a92f
 static inline void iptunnel_xmit_stats(int err,
 				       struct net_device_stats *err_stats,
 				       struct pcpu_tstats __percpu *stats)
