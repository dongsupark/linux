/*
   BlueZ - Bluetooth protocol stack for Linux
   Copyright (c) 2000-2001, 2010, Code Aurora Forum. All rights reserved.

   Written 2000,2001 by Maxim Krasnyansky <maxk@qualcomm.com>

   This program is free software; you can redistribute it and/or modify
   it under the terms of the GNU General Public License version 2 as
   published by the Free Software Foundation;

   THE SOFTWARE IS PROVIDED "AS IS", WITHOUT WARRANTY OF ANY KIND, EXPRESS
   OR IMPLIED, INCLUDING BUT NOT LIMITED TO THE WARRANTIES OF MERCHANTABILITY,
   FITNESS FOR A PARTICULAR PURPOSE AND NONINFRINGEMENT OF THIRD PARTY RIGHTS.
   IN NO EVENT SHALL THE COPYRIGHT HOLDER(S) AND AUTHOR(S) BE LIABLE FOR ANY
   CLAIM, OR ANY SPECIAL INDIRECT OR CONSEQUENTIAL DAMAGES, OR ANY DAMAGES
   WHATSOEVER RESULTING FROM LOSS OF USE, DATA OR PROFITS, WHETHER IN AN
   ACTION OF CONTRACT, NEGLIGENCE OR OTHER TORTIOUS ACTION, ARISING OUT OF
   OR IN CONNECTION WITH THE USE OR PERFORMANCE OF THIS SOFTWARE.

   ALL LIABILITY, INCLUDING LIABILITY FOR INFRINGEMENT OF ANY PATENTS,
   COPYRIGHTS, TRADEMARKS OR OTHER RIGHTS, RELATING TO USE OF THIS
   SOFTWARE IS DISCLAIMED.
*/

#ifndef __HCI_CORE_H
#define __HCI_CORE_H

#include <linux/interrupt.h>
#include <net/bluetooth/hci.h>

/* HCI upper protocols */
#define HCI_PROTO_L2CAP	0
#define HCI_PROTO_SCO	1

/* HCI priority */
#define HCI_PRIO_MAX	7

/* HCI Core structures */
struct inquiry_data {
	bdaddr_t	bdaddr;
	__u8		pscan_rep_mode;
	__u8		pscan_period_mode;
	__u8		pscan_mode;
	__u8		dev_class[3];
	__le16		clock_offset;
	__s8		rssi;
	__u8		ssp_mode;
};

struct inquiry_entry {
	struct inquiry_entry	*next;
	__u32			timestamp;
	struct inquiry_data	data;
};

struct inquiry_cache {
	spinlock_t		lock;
	__u32			timestamp;
	struct inquiry_entry	*list;
};

struct hci_conn_hash {
	struct list_head list;
	unsigned int     acl_num;
	unsigned int     sco_num;
	unsigned int     le_num;
};

struct hci_chan_hash {
	struct list_head list;
	spinlock_t       lock;
	unsigned int     num;
};

struct bdaddr_list {
	struct list_head list;
	bdaddr_t bdaddr;
};

struct bt_uuid {
	struct list_head list;
	u8 uuid[16];
	u8 svc_hint;
};

struct key_master_id {
	__le16 ediv;
	u8 rand[8];
} __packed;

struct link_key_data {
	bdaddr_t bdaddr;
	u8 type;
	u8 val[16];
	u8 pin_len;
	u8 dlen;
	u8 data[0];
} __packed;

struct link_key {
	struct list_head list;
	bdaddr_t bdaddr;
	u8 type;
	u8 val[16];
	u8 pin_len;
	u8 dlen;
	u8 data[0];
};

struct oob_data {
	struct list_head list;
	bdaddr_t bdaddr;
	u8 hash[16];
	u8 randomizer[16];
};

struct adv_entry {
	struct list_head list;
	bdaddr_t bdaddr;
	u8 bdaddr_type;
};

#define NUM_REASSEMBLY 4
struct hci_dev {
	struct list_head list;
	struct mutex	lock;
	atomic_t	refcnt;

	char		name[8];
	unsigned long	flags;
	__u16		id;
	__u8		bus;
	__u8		dev_type;
	bdaddr_t	bdaddr;
	__u8		dev_name[HCI_MAX_NAME_LENGTH];
	__u8		eir[HCI_MAX_EIR_LENGTH];
	__u8		dev_class[3];
	__u8		major_class;
	__u8		minor_class;
	__u8		features[8];
	__u8		extfeatures[8];
	__u8		commands[64];
	__u8		ssp_mode;
	__u8		hci_ver;
	__u16		hci_rev;
	__u8		lmp_ver;
	__u16		manufacturer;
	__le16		lmp_subver;
	__u16		voice_setting;
	__u8		io_capability;

	__u16		pkt_type;
	__u16		esco_type;
	__u16		link_policy;
	__u16		link_mode;

	__u32		idle_timeout;
	__u16		sniff_min_interval;
	__u16		sniff_max_interval;

	__u8		amp_status;
	__u32		amp_total_bw;
	__u32		amp_max_bw;
	__u32		amp_min_latency;
	__u32		amp_max_pdu;
	__u8		amp_type;
	__u16		amp_pal_cap;
	__u16		amp_assoc_size;
	__u32		amp_max_flush_to;
	__u32		amp_be_flush_to;

	__u8		flow_ctl_mode;

	unsigned int	auto_accept_delay;

	unsigned long	quirks;

	atomic_t	cmd_cnt;
	unsigned int	acl_cnt;
	unsigned int	sco_cnt;
	unsigned int	le_cnt;

	unsigned int	acl_mtu;
	unsigned int	sco_mtu;
	unsigned int	le_mtu;
	unsigned int	acl_pkts;
	unsigned int	sco_pkts;
	unsigned int	le_pkts;

	__u16		block_len;
	__u16		block_mtu;
	__u16		num_blocks;
	__u16		block_cnt;

	unsigned long	acl_last_tx;
	unsigned long	sco_last_tx;
	unsigned long	le_last_tx;

	struct workqueue_struct	*workqueue;

	struct work_struct	power_on;
	struct delayed_work	power_off;

	__u16			discov_timeout;
	struct delayed_work	discov_off;
<<<<<<< HEAD
=======

	struct delayed_work	service_cache;
>>>>>>> aef6c928

	struct timer_list	cmd_timer;

	struct work_struct	rx_work;
	struct work_struct	cmd_work;
	struct work_struct	tx_work;

	struct sk_buff_head	rx_q;
	struct sk_buff_head	raw_q;
	struct sk_buff_head	cmd_q;

	struct sk_buff		*sent_cmd;
	struct sk_buff		*reassembly[NUM_REASSEMBLY];

	struct mutex		req_lock;
	wait_queue_head_t	req_wait_q;
	__u32			req_status;
	__u32			req_result;

	__u16			init_last_cmd;

	struct list_head	mgmt_pending;

	struct inquiry_cache	inq_cache;
	struct hci_conn_hash	conn_hash;
	struct list_head	blacklist;

	struct list_head	uuids;

	struct list_head	link_keys;

	struct list_head	remote_oob_data;

	struct list_head	adv_entries;
	struct delayed_work	adv_work;

	struct hci_dev_stats	stat;

	struct sk_buff_head	driver_init;

	void			*driver_data;
	void			*core_data;

	atomic_t		promisc;

	struct dentry		*debugfs;

	struct device		*parent;
	struct device		dev;

	struct rfkill		*rfkill;

	struct module		*owner;

	unsigned long		dev_flags;

	int (*open)(struct hci_dev *hdev);
	int (*close)(struct hci_dev *hdev);
	int (*flush)(struct hci_dev *hdev);
	int (*send)(struct sk_buff *skb);
	void (*destruct)(struct hci_dev *hdev);
	void (*notify)(struct hci_dev *hdev, unsigned int evt);
	int (*ioctl)(struct hci_dev *hdev, unsigned int cmd, unsigned long arg);
};

struct hci_conn {
	struct list_head list;

	atomic_t	refcnt;

	bdaddr_t	dst;
	__u8		dst_type;
	__u16		handle;
	__u16		state;
	__u8		mode;
	__u8		type;
	__u8		out;
	__u8		attempt;
	__u8		dev_class[3];
	__u8		features[8];
	__u8		ssp_mode;
	__u16		interval;
	__u16		pkt_type;
	__u16		link_policy;
	__u32		link_mode;
	__u8		key_type;
	__u8		auth_type;
	__u8		sec_level;
	__u8		pending_sec_level;
	__u8		pin_length;
	__u8		enc_key_size;
	__u8		io_capability;
	__u8		power_save;
	__u16		disc_timeout;
	unsigned long	pend;

	__u8		remote_cap;
	__u8		remote_oob;
	__u8		remote_auth;

	unsigned int	sent;

	struct sk_buff_head data_q;
<<<<<<< HEAD
	struct hci_chan_hash chan_hash;
=======
	struct list_head chan_list;
>>>>>>> aef6c928

	struct delayed_work disc_work;
	struct timer_list idle_timer;
	struct timer_list auto_accept_timer;

	struct device	dev;
	atomic_t	devref;

	struct hci_dev	*hdev;
	void		*l2cap_data;
	void		*sco_data;

	struct hci_conn	*link;

	void (*connect_cfm_cb)	(struct hci_conn *conn, u8 status);
	void (*security_cfm_cb)	(struct hci_conn *conn, u8 status);
	void (*disconn_cfm_cb)	(struct hci_conn *conn, u8 reason);
};

struct hci_chan {
	struct list_head list;

	struct hci_conn *conn;
	struct sk_buff_head data_q;
	unsigned int	sent;
};

extern struct hci_proto *hci_proto[];
extern struct list_head hci_dev_list;
extern struct list_head hci_cb_list;
extern rwlock_t hci_dev_list_lock;
extern rwlock_t hci_cb_list_lock;

/* ----- Inquiry cache ----- */
#define INQUIRY_CACHE_AGE_MAX   (HZ*30)   /* 30 seconds */
#define INQUIRY_ENTRY_AGE_MAX   (HZ*60)   /* 60 seconds */

#define inquiry_cache_lock(c)		spin_lock(&c->lock)
#define inquiry_cache_unlock(c)		spin_unlock(&c->lock)
#define inquiry_cache_lock_bh(c)	spin_lock_bh(&c->lock)
#define inquiry_cache_unlock_bh(c)	spin_unlock_bh(&c->lock)

static inline void inquiry_cache_init(struct hci_dev *hdev)
{
	struct inquiry_cache *c = &hdev->inq_cache;
	spin_lock_init(&c->lock);
	c->list = NULL;
}

static inline int inquiry_cache_empty(struct hci_dev *hdev)
{
	struct inquiry_cache *c = &hdev->inq_cache;
	return c->list == NULL;
}

static inline long inquiry_cache_age(struct hci_dev *hdev)
{
	struct inquiry_cache *c = &hdev->inq_cache;
	return jiffies - c->timestamp;
}

static inline long inquiry_entry_age(struct inquiry_entry *e)
{
	return jiffies - e->timestamp;
}

struct inquiry_entry *hci_inquiry_cache_lookup(struct hci_dev *hdev,
							bdaddr_t *bdaddr);
void hci_inquiry_cache_update(struct hci_dev *hdev, struct inquiry_data *data);

/* ----- HCI Connections ----- */
enum {
	HCI_CONN_AUTH_PEND,
	HCI_CONN_REAUTH_PEND,
	HCI_CONN_ENCRYPT_PEND,
	HCI_CONN_RSWITCH_PEND,
	HCI_CONN_MODE_CHANGE_PEND,
	HCI_CONN_SCO_SETUP_PEND,
	HCI_CONN_LE_SMP_PEND,
};

static inline void hci_conn_hash_init(struct hci_dev *hdev)
{
	struct hci_conn_hash *h = &hdev->conn_hash;
	INIT_LIST_HEAD(&h->list);
	h->acl_num = 0;
	h->sco_num = 0;
	h->le_num = 0;
}

static inline void hci_conn_hash_add(struct hci_dev *hdev, struct hci_conn *c)
{
	struct hci_conn_hash *h = &hdev->conn_hash;
	list_add_rcu(&c->list, &h->list);
	switch (c->type) {
	case ACL_LINK:
		h->acl_num++;
		break;
	case LE_LINK:
		h->le_num++;
		break;
	case SCO_LINK:
	case ESCO_LINK:
		h->sco_num++;
		break;
	}
}

static inline void hci_conn_hash_del(struct hci_dev *hdev, struct hci_conn *c)
{
	struct hci_conn_hash *h = &hdev->conn_hash;

	list_del_rcu(&c->list);
	synchronize_rcu();

	switch (c->type) {
	case ACL_LINK:
		h->acl_num--;
		break;
	case LE_LINK:
		h->le_num--;
		break;
	case SCO_LINK:
	case ESCO_LINK:
		h->sco_num--;
		break;
	}
}

static inline unsigned int hci_conn_num(struct hci_dev *hdev, __u8 type)
{
	struct hci_conn_hash *h = &hdev->conn_hash;
	switch (type) {
	case ACL_LINK:
		return h->acl_num;
	case LE_LINK:
		return h->le_num;
	case SCO_LINK:
	case ESCO_LINK:
		return h->sco_num;
	default:
		return 0;
	}
}

static inline struct hci_conn *hci_conn_hash_lookup_handle(struct hci_dev *hdev,
								__u16 handle)
{
	struct hci_conn_hash *h = &hdev->conn_hash;
	struct hci_conn  *c;

	rcu_read_lock();

	list_for_each_entry_rcu(c, &h->list, list) {
		if (c->handle == handle) {
			rcu_read_unlock();
			return c;
		}
	}
	rcu_read_unlock();

	return NULL;
}

static inline struct hci_conn *hci_conn_hash_lookup_ba(struct hci_dev *hdev,
							__u8 type, bdaddr_t *ba)
{
	struct hci_conn_hash *h = &hdev->conn_hash;
	struct hci_conn  *c;

	rcu_read_lock();

	list_for_each_entry_rcu(c, &h->list, list) {
		if (c->type == type && !bacmp(&c->dst, ba)) {
			rcu_read_unlock();
			return c;
		}
	}

	rcu_read_unlock();

	return NULL;
}

static inline struct hci_conn *hci_conn_hash_lookup_state(struct hci_dev *hdev,
							__u8 type, __u16 state)
{
	struct hci_conn_hash *h = &hdev->conn_hash;
	struct hci_conn  *c;

	rcu_read_lock();

	list_for_each_entry_rcu(c, &h->list, list) {
		if (c->type == type && c->state == state) {
			rcu_read_unlock();
			return c;
		}
	}

	rcu_read_unlock();

	return NULL;
}

static inline void hci_chan_hash_init(struct hci_conn *c)
{
	struct hci_chan_hash *h = &c->chan_hash;
	INIT_LIST_HEAD(&h->list);
	spin_lock_init(&h->lock);
	h->num = 0;
}

static inline void hci_chan_hash_add(struct hci_conn *c, struct hci_chan *chan)
{
	struct hci_chan_hash *h = &c->chan_hash;
	list_add(&chan->list, &h->list);
	h->num++;
}

static inline void hci_chan_hash_del(struct hci_conn *c, struct hci_chan *chan)
{
	struct hci_chan_hash *h = &c->chan_hash;
	list_del(&chan->list);
	h->num--;
}

void hci_acl_connect(struct hci_conn *conn);
void hci_acl_disconn(struct hci_conn *conn, __u8 reason);
void hci_add_sco(struct hci_conn *conn, __u16 handle);
void hci_setup_sync(struct hci_conn *conn, __u16 handle);
void hci_sco_setup(struct hci_conn *conn, __u8 status);

struct hci_conn *hci_conn_add(struct hci_dev *hdev, int type, bdaddr_t *dst);
int hci_conn_del(struct hci_conn *conn);
void hci_conn_hash_flush(struct hci_dev *hdev);
void hci_conn_check_pending(struct hci_dev *hdev);

struct hci_chan *hci_chan_create(struct hci_conn *conn);
int hci_chan_del(struct hci_chan *chan);
<<<<<<< HEAD
void hci_chan_hash_flush(struct hci_conn *conn);
=======
void hci_chan_list_flush(struct hci_conn *conn);
>>>>>>> aef6c928

struct hci_conn *hci_connect(struct hci_dev *hdev, int type, bdaddr_t *dst,
						__u8 sec_level, __u8 auth_type);
int hci_conn_check_link_mode(struct hci_conn *conn);
int hci_conn_check_secure(struct hci_conn *conn, __u8 sec_level);
int hci_conn_security(struct hci_conn *conn, __u8 sec_level, __u8 auth_type);
int hci_conn_change_link_key(struct hci_conn *conn);
int hci_conn_switch_role(struct hci_conn *conn, __u8 role);

void hci_conn_enter_active_mode(struct hci_conn *conn, __u8 force_active);

void hci_conn_hold_device(struct hci_conn *conn);
void hci_conn_put_device(struct hci_conn *conn);

static inline void hci_conn_hold(struct hci_conn *conn)
{
	atomic_inc(&conn->refcnt);
	cancel_delayed_work_sync(&conn->disc_work);
}

static inline void hci_conn_put(struct hci_conn *conn)
{
	if (atomic_dec_and_test(&conn->refcnt)) {
		unsigned long timeo;
		if (conn->type == ACL_LINK || conn->type == LE_LINK) {
			del_timer(&conn->idle_timer);
			if (conn->state == BT_CONNECTED) {
				timeo = msecs_to_jiffies(conn->disc_timeout);
				if (!conn->out)
					timeo *= 2;
			} else {
				timeo = msecs_to_jiffies(10);
			}
		} else {
			timeo = msecs_to_jiffies(10);
		}
		cancel_delayed_work_sync(&conn->disc_work);
		queue_delayed_work(conn->hdev->workqueue,
					&conn->disc_work, jiffies + timeo);
	}
}

/* ----- HCI Devices ----- */
static inline void __hci_dev_put(struct hci_dev *d)
{
	if (atomic_dec_and_test(&d->refcnt))
		d->destruct(d);
}

/*
 * hci_dev_put and hci_dev_hold are macros to avoid dragging all the
 * overhead of all the modular infrastructure into this header.
 */
#define hci_dev_put(d)		\
do {				\
	__hci_dev_put(d);	\
	module_put(d->owner);	\
} while (0)

static inline struct hci_dev *__hci_dev_hold(struct hci_dev *d)
{
	atomic_inc(&d->refcnt);
	return d;
}

#define hci_dev_hold(d)						\
({								\
	try_module_get(d->owner) ? __hci_dev_hold(d) : NULL;	\
})

#define hci_dev_lock(d)		mutex_lock(&d->lock)
#define hci_dev_unlock(d)	mutex_unlock(&d->lock)

struct hci_dev *hci_dev_get(int index);
struct hci_dev *hci_get_route(bdaddr_t *src, bdaddr_t *dst);

struct hci_dev *hci_alloc_dev(void);
void hci_free_dev(struct hci_dev *hdev);
int hci_register_dev(struct hci_dev *hdev);
void hci_unregister_dev(struct hci_dev *hdev);
int hci_suspend_dev(struct hci_dev *hdev);
int hci_resume_dev(struct hci_dev *hdev);
int hci_dev_open(__u16 dev);
int hci_dev_close(__u16 dev);
int hci_dev_reset(__u16 dev);
int hci_dev_reset_stat(__u16 dev);
int hci_dev_cmd(unsigned int cmd, void __user *arg);
int hci_get_dev_list(void __user *arg);
int hci_get_dev_info(void __user *arg);
int hci_get_conn_list(void __user *arg);
int hci_get_conn_info(struct hci_dev *hdev, void __user *arg);
int hci_get_auth_info(struct hci_dev *hdev, void __user *arg);
int hci_inquiry(void __user *arg);

struct bdaddr_list *hci_blacklist_lookup(struct hci_dev *hdev, bdaddr_t *bdaddr);
int hci_blacklist_clear(struct hci_dev *hdev);
int hci_blacklist_add(struct hci_dev *hdev, bdaddr_t *bdaddr);
int hci_blacklist_del(struct hci_dev *hdev, bdaddr_t *bdaddr);

int hci_uuids_clear(struct hci_dev *hdev);

int hci_link_keys_clear(struct hci_dev *hdev);
struct link_key *hci_find_link_key(struct hci_dev *hdev, bdaddr_t *bdaddr);
int hci_add_link_key(struct hci_dev *hdev, struct hci_conn *conn, int new_key,
			bdaddr_t *bdaddr, u8 *val, u8 type, u8 pin_len);
struct link_key *hci_find_ltk(struct hci_dev *hdev, __le16 ediv, u8 rand[8]);
struct link_key *hci_find_link_key_type(struct hci_dev *hdev,
					bdaddr_t *bdaddr, u8 type);
int hci_add_ltk(struct hci_dev *hdev, int new_key, bdaddr_t *bdaddr,
			u8 key_size, __le16 ediv, u8 rand[8], u8 ltk[16]);
int hci_remove_link_key(struct hci_dev *hdev, bdaddr_t *bdaddr);

int hci_remote_oob_data_clear(struct hci_dev *hdev);
struct oob_data *hci_find_remote_oob_data(struct hci_dev *hdev,
							bdaddr_t *bdaddr);
int hci_add_remote_oob_data(struct hci_dev *hdev, bdaddr_t *bdaddr, u8 *hash,
								u8 *randomizer);
int hci_remove_remote_oob_data(struct hci_dev *hdev, bdaddr_t *bdaddr);

#define ADV_CLEAR_TIMEOUT (3*60*HZ) /* Three minutes */
int hci_adv_entries_clear(struct hci_dev *hdev);
struct adv_entry *hci_find_adv_entry(struct hci_dev *hdev, bdaddr_t *bdaddr);
int hci_add_adv_entry(struct hci_dev *hdev,
					struct hci_ev_le_advertising_info *ev);

void hci_del_off_timer(struct hci_dev *hdev);

void hci_event_packet(struct hci_dev *hdev, struct sk_buff *skb);

int hci_recv_frame(struct sk_buff *skb);
int hci_recv_fragment(struct hci_dev *hdev, int type, void *data, int count);
int hci_recv_stream_fragment(struct hci_dev *hdev, void *data, int count);

void hci_init_sysfs(struct hci_dev *hdev);
int hci_add_sysfs(struct hci_dev *hdev);
void hci_del_sysfs(struct hci_dev *hdev);
void hci_conn_init_sysfs(struct hci_conn *conn);
void hci_conn_add_sysfs(struct hci_conn *conn);
void hci_conn_del_sysfs(struct hci_conn *conn);

#define SET_HCIDEV_DEV(hdev, pdev) ((hdev)->parent = (pdev))

/* ----- LMP capabilities ----- */
#define lmp_rswitch_capable(dev)   ((dev)->features[0] & LMP_RSWITCH)
#define lmp_encrypt_capable(dev)   ((dev)->features[0] & LMP_ENCRYPT)
#define lmp_sniff_capable(dev)     ((dev)->features[0] & LMP_SNIFF)
#define lmp_sniffsubr_capable(dev) ((dev)->features[5] & LMP_SNIFF_SUBR)
#define lmp_esco_capable(dev)      ((dev)->features[3] & LMP_ESCO)
#define lmp_ssp_capable(dev)       ((dev)->features[6] & LMP_SIMPLE_PAIR)
#define lmp_no_flush_capable(dev)  ((dev)->features[6] & LMP_NO_FLUSH)
#define lmp_le_capable(dev)        ((dev)->features[4] & LMP_LE)

/* ----- Extended LMP capabilities ----- */
#define lmp_host_le_capable(dev)   ((dev)->extfeatures[0] & LMP_HOST_LE)

/* ----- HCI protocols ----- */
struct hci_proto {
	char		*name;
	unsigned int	id;
	unsigned long	flags;

	void		*priv;

	int (*connect_ind)	(struct hci_dev *hdev, bdaddr_t *bdaddr,
								__u8 type);
	int (*connect_cfm)	(struct hci_conn *conn, __u8 status);
	int (*disconn_ind)	(struct hci_conn *conn);
	int (*disconn_cfm)	(struct hci_conn *conn, __u8 reason);
	int (*recv_acldata)	(struct hci_conn *conn, struct sk_buff *skb,
								__u16 flags);
	int (*recv_scodata)	(struct hci_conn *conn, struct sk_buff *skb);
	int (*security_cfm)	(struct hci_conn *conn, __u8 status,
								__u8 encrypt);
};

static inline int hci_proto_connect_ind(struct hci_dev *hdev, bdaddr_t *bdaddr,
								__u8 type)
{
	register struct hci_proto *hp;
	int mask = 0;

	hp = hci_proto[HCI_PROTO_L2CAP];
	if (hp && hp->connect_ind)
		mask |= hp->connect_ind(hdev, bdaddr, type);

	hp = hci_proto[HCI_PROTO_SCO];
	if (hp && hp->connect_ind)
		mask |= hp->connect_ind(hdev, bdaddr, type);

	return mask;
}

static inline void hci_proto_connect_cfm(struct hci_conn *conn, __u8 status)
{
	register struct hci_proto *hp;

	hp = hci_proto[HCI_PROTO_L2CAP];
	if (hp && hp->connect_cfm)
		hp->connect_cfm(conn, status);

	hp = hci_proto[HCI_PROTO_SCO];
	if (hp && hp->connect_cfm)
		hp->connect_cfm(conn, status);

	if (conn->connect_cfm_cb)
		conn->connect_cfm_cb(conn, status);
}

static inline int hci_proto_disconn_ind(struct hci_conn *conn)
{
	register struct hci_proto *hp;
	int reason = HCI_ERROR_REMOTE_USER_TERM;

	hp = hci_proto[HCI_PROTO_L2CAP];
	if (hp && hp->disconn_ind)
		reason = hp->disconn_ind(conn);

	hp = hci_proto[HCI_PROTO_SCO];
	if (hp && hp->disconn_ind)
		reason = hp->disconn_ind(conn);

	return reason;
}

static inline void hci_proto_disconn_cfm(struct hci_conn *conn, __u8 reason)
{
	register struct hci_proto *hp;

	hp = hci_proto[HCI_PROTO_L2CAP];
	if (hp && hp->disconn_cfm)
		hp->disconn_cfm(conn, reason);

	hp = hci_proto[HCI_PROTO_SCO];
	if (hp && hp->disconn_cfm)
		hp->disconn_cfm(conn, reason);

	if (conn->disconn_cfm_cb)
		conn->disconn_cfm_cb(conn, reason);
}

static inline void hci_proto_auth_cfm(struct hci_conn *conn, __u8 status)
{
	register struct hci_proto *hp;
	__u8 encrypt;

	if (test_bit(HCI_CONN_ENCRYPT_PEND, &conn->pend))
		return;

	encrypt = (conn->link_mode & HCI_LM_ENCRYPT) ? 0x01 : 0x00;

	hp = hci_proto[HCI_PROTO_L2CAP];
	if (hp && hp->security_cfm)
		hp->security_cfm(conn, status, encrypt);

	hp = hci_proto[HCI_PROTO_SCO];
	if (hp && hp->security_cfm)
		hp->security_cfm(conn, status, encrypt);

	if (conn->security_cfm_cb)
		conn->security_cfm_cb(conn, status);
}

static inline void hci_proto_encrypt_cfm(struct hci_conn *conn, __u8 status,
								__u8 encrypt)
{
	register struct hci_proto *hp;

	hp = hci_proto[HCI_PROTO_L2CAP];
	if (hp && hp->security_cfm)
		hp->security_cfm(conn, status, encrypt);

	hp = hci_proto[HCI_PROTO_SCO];
	if (hp && hp->security_cfm)
		hp->security_cfm(conn, status, encrypt);

	if (conn->security_cfm_cb)
		conn->security_cfm_cb(conn, status);
}

int hci_register_proto(struct hci_proto *hproto);
int hci_unregister_proto(struct hci_proto *hproto);

/* ----- HCI callbacks ----- */
struct hci_cb {
	struct list_head list;

	char *name;

	void (*security_cfm)	(struct hci_conn *conn, __u8 status,
								__u8 encrypt);
	void (*key_change_cfm)	(struct hci_conn *conn, __u8 status);
	void (*role_switch_cfm)	(struct hci_conn *conn, __u8 status, __u8 role);
};

static inline void hci_auth_cfm(struct hci_conn *conn, __u8 status)
{
	struct list_head *p;
	__u8 encrypt;

	hci_proto_auth_cfm(conn, status);

	if (test_bit(HCI_CONN_ENCRYPT_PEND, &conn->pend))
		return;

	encrypt = (conn->link_mode & HCI_LM_ENCRYPT) ? 0x01 : 0x00;

	read_lock_bh(&hci_cb_list_lock);
	list_for_each(p, &hci_cb_list) {
		struct hci_cb *cb = list_entry(p, struct hci_cb, list);
		if (cb->security_cfm)
			cb->security_cfm(conn, status, encrypt);
	}
	read_unlock_bh(&hci_cb_list_lock);
}

static inline void hci_encrypt_cfm(struct hci_conn *conn, __u8 status,
								__u8 encrypt)
{
	struct list_head *p;

	if (conn->sec_level == BT_SECURITY_SDP)
		conn->sec_level = BT_SECURITY_LOW;

	if (conn->pending_sec_level > conn->sec_level)
		conn->sec_level = conn->pending_sec_level;

	hci_proto_encrypt_cfm(conn, status, encrypt);

	read_lock_bh(&hci_cb_list_lock);
	list_for_each(p, &hci_cb_list) {
		struct hci_cb *cb = list_entry(p, struct hci_cb, list);
		if (cb->security_cfm)
			cb->security_cfm(conn, status, encrypt);
	}
	read_unlock_bh(&hci_cb_list_lock);
}

static inline void hci_key_change_cfm(struct hci_conn *conn, __u8 status)
{
	struct list_head *p;

	read_lock_bh(&hci_cb_list_lock);
	list_for_each(p, &hci_cb_list) {
		struct hci_cb *cb = list_entry(p, struct hci_cb, list);
		if (cb->key_change_cfm)
			cb->key_change_cfm(conn, status);
	}
	read_unlock_bh(&hci_cb_list_lock);
}

static inline void hci_role_switch_cfm(struct hci_conn *conn, __u8 status,
								__u8 role)
{
	struct list_head *p;

	read_lock_bh(&hci_cb_list_lock);
	list_for_each(p, &hci_cb_list) {
		struct hci_cb *cb = list_entry(p, struct hci_cb, list);
		if (cb->role_switch_cfm)
			cb->role_switch_cfm(conn, status, role);
	}
	read_unlock_bh(&hci_cb_list_lock);
}

int hci_register_cb(struct hci_cb *hcb);
int hci_unregister_cb(struct hci_cb *hcb);

int hci_register_notifier(struct notifier_block *nb);
int hci_unregister_notifier(struct notifier_block *nb);

int hci_send_cmd(struct hci_dev *hdev, __u16 opcode, __u32 plen, void *param);
void hci_send_acl(struct hci_chan *chan, struct sk_buff *skb, __u16 flags);
void hci_send_sco(struct hci_conn *conn, struct sk_buff *skb);

void *hci_sent_cmd_data(struct hci_dev *hdev, __u16 opcode);

void hci_si_event(struct hci_dev *hdev, int type, int dlen, void *data);

/* ----- HCI Sockets ----- */
void hci_send_to_sock(struct hci_dev *hdev, struct sk_buff *skb,
							struct sock *skip_sk);

/* Management interface */
int mgmt_control(struct sock *sk, struct msghdr *msg, size_t len);
int mgmt_index_added(struct hci_dev *hdev);
int mgmt_index_removed(struct hci_dev *hdev);
int mgmt_powered(struct hci_dev *hdev, u8 powered);
int mgmt_discoverable(struct hci_dev *hdev, u8 discoverable);
int mgmt_connectable(struct hci_dev *hdev, u8 connectable);
int mgmt_write_scan_failed(struct hci_dev *hdev, u8 scan, u8 status);
int mgmt_new_link_key(struct hci_dev *hdev, struct link_key *key,
								u8 persistent);
int mgmt_connected(struct hci_dev *hdev, bdaddr_t *bdaddr, u8 link_type,
								u8 addr_type);
int mgmt_disconnected(struct hci_dev *hdev, bdaddr_t *bdaddr, u8 link_type,
								u8 addr_type);
int mgmt_disconnect_failed(struct hci_dev *hdev, bdaddr_t *bdaddr, u8 status);
int mgmt_connect_failed(struct hci_dev *hdev, bdaddr_t *bdaddr, u8 link_type,
						u8 addr_type, u8 status);
int mgmt_pin_code_request(struct hci_dev *hdev, bdaddr_t *bdaddr, u8 secure);
int mgmt_pin_code_reply_complete(struct hci_dev *hdev, bdaddr_t *bdaddr,
								u8 status);
int mgmt_pin_code_neg_reply_complete(struct hci_dev *hdev, bdaddr_t *bdaddr,
<<<<<<< HEAD
								u8 status);
int mgmt_user_confirm_request(struct hci_dev *hdev, bdaddr_t *bdaddr,
						__le32 value, u8 confirm_hint);
int mgmt_user_confirm_reply_complete(struct hci_dev *hdev, bdaddr_t *bdaddr,
								u8 status);
int mgmt_user_confirm_neg_reply_complete(struct hci_dev *hdev,
						bdaddr_t *bdaddr, u8 status);
int mgmt_user_passkey_request(struct hci_dev *hdev, bdaddr_t *bdaddr);
int mgmt_user_passkey_reply_complete(struct hci_dev *hdev, bdaddr_t *bdaddr,
								u8 status);
=======
								u8 status);
int mgmt_user_confirm_request(struct hci_dev *hdev, bdaddr_t *bdaddr,
						__le32 value, u8 confirm_hint);
int mgmt_user_confirm_reply_complete(struct hci_dev *hdev, bdaddr_t *bdaddr,
								u8 status);
int mgmt_user_confirm_neg_reply_complete(struct hci_dev *hdev,
						bdaddr_t *bdaddr, u8 status);
int mgmt_user_passkey_request(struct hci_dev *hdev, bdaddr_t *bdaddr);
int mgmt_user_passkey_reply_complete(struct hci_dev *hdev, bdaddr_t *bdaddr,
								u8 status);
>>>>>>> aef6c928
int mgmt_user_passkey_neg_reply_complete(struct hci_dev *hdev,
						bdaddr_t *bdaddr, u8 status);
int mgmt_auth_failed(struct hci_dev *hdev, bdaddr_t *bdaddr, u8 status);
int mgmt_set_local_name_complete(struct hci_dev *hdev, u8 *name, u8 status);
int mgmt_read_local_oob_data_reply_complete(struct hci_dev *hdev, u8 *hash,
						u8 *randomizer, u8 status);
int mgmt_device_found(struct hci_dev *hdev, bdaddr_t *bdaddr, u8 link_type,
				u8 addr_type, u8 *dev_class, s8 rssi, u8 *eir);
int mgmt_remote_name(struct hci_dev *hdev, bdaddr_t *bdaddr, u8 *name);
int mgmt_start_discovery_failed(struct hci_dev *hdev, u8 status);
int mgmt_stop_discovery_failed(struct hci_dev *hdev, u8 status);
int mgmt_discovering(struct hci_dev *hdev, u8 discovering);
int mgmt_device_blocked(struct hci_dev *hdev, bdaddr_t *bdaddr);
int mgmt_device_unblocked(struct hci_dev *hdev, bdaddr_t *bdaddr);

/* HCI info for socket */
#define hci_pi(sk) ((struct hci_pinfo *) sk)

/* HCI socket flags */
#define HCI_PI_MGMT_INIT	0

struct hci_pinfo {
	struct bt_sock    bt;
	struct hci_dev    *hdev;
	struct hci_filter filter;
	__u32             cmsg_mask;
	unsigned short   channel;
	unsigned long     flags;
};

/* HCI security filter */
#define HCI_SFLT_MAX_OGF  5

struct hci_sec_filter {
	__u32 type_mask;
	__u32 event_mask[2];
	__u32 ocf_mask[HCI_SFLT_MAX_OGF + 1][4];
};

/* ----- HCI requests ----- */
#define HCI_REQ_DONE	  0
#define HCI_REQ_PEND	  1
#define HCI_REQ_CANCELED  2

#define hci_req_lock(d)		mutex_lock(&d->req_lock)
#define hci_req_unlock(d)	mutex_unlock(&d->req_lock)

void hci_req_complete(struct hci_dev *hdev, __u16 cmd, int result);

void hci_le_conn_update(struct hci_conn *conn, u16 min, u16 max,
					u16 latency, u16 to_multiplier);
void hci_le_start_enc(struct hci_conn *conn, __le16 ediv, __u8 rand[8],
							__u8 ltk[16]);
void hci_le_ltk_reply(struct hci_conn *conn, u8 ltk[16]);
void hci_le_ltk_neg_reply(struct hci_conn *conn);

int hci_do_inquiry(struct hci_dev *hdev, u8 length);
int hci_cancel_inquiry(struct hci_dev *hdev);

#endif /* __HCI_CORE_H */<|MERGE_RESOLUTION|>--- conflicted
+++ resolved
@@ -64,12 +64,6 @@
 	unsigned int     acl_num;
 	unsigned int     sco_num;
 	unsigned int     le_num;
-};
-
-struct hci_chan_hash {
-	struct list_head list;
-	spinlock_t       lock;
-	unsigned int     num;
 };
 
 struct bdaddr_list {
@@ -203,11 +197,8 @@
 
 	__u16			discov_timeout;
 	struct delayed_work	discov_off;
-<<<<<<< HEAD
-=======
 
 	struct delayed_work	service_cache;
->>>>>>> aef6c928
 
 	struct timer_list	cmd_timer;
 
@@ -311,11 +302,7 @@
 	unsigned int	sent;
 
 	struct sk_buff_head data_q;
-<<<<<<< HEAD
-	struct hci_chan_hash chan_hash;
-=======
 	struct list_head chan_list;
->>>>>>> aef6c928
 
 	struct delayed_work disc_work;
 	struct timer_list idle_timer;
@@ -520,28 +507,6 @@
 	return NULL;
 }
 
-static inline void hci_chan_hash_init(struct hci_conn *c)
-{
-	struct hci_chan_hash *h = &c->chan_hash;
-	INIT_LIST_HEAD(&h->list);
-	spin_lock_init(&h->lock);
-	h->num = 0;
-}
-
-static inline void hci_chan_hash_add(struct hci_conn *c, struct hci_chan *chan)
-{
-	struct hci_chan_hash *h = &c->chan_hash;
-	list_add(&chan->list, &h->list);
-	h->num++;
-}
-
-static inline void hci_chan_hash_del(struct hci_conn *c, struct hci_chan *chan)
-{
-	struct hci_chan_hash *h = &c->chan_hash;
-	list_del(&chan->list);
-	h->num--;
-}
-
 void hci_acl_connect(struct hci_conn *conn);
 void hci_acl_disconn(struct hci_conn *conn, __u8 reason);
 void hci_add_sco(struct hci_conn *conn, __u16 handle);
@@ -555,11 +520,7 @@
 
 struct hci_chan *hci_chan_create(struct hci_conn *conn);
 int hci_chan_del(struct hci_chan *chan);
-<<<<<<< HEAD
-void hci_chan_hash_flush(struct hci_conn *conn);
-=======
 void hci_chan_list_flush(struct hci_conn *conn);
->>>>>>> aef6c928
 
 struct hci_conn *hci_connect(struct hci_dev *hdev, int type, bdaddr_t *dst,
 						__u8 sec_level, __u8 auth_type);
@@ -963,7 +924,6 @@
 int mgmt_pin_code_reply_complete(struct hci_dev *hdev, bdaddr_t *bdaddr,
 								u8 status);
 int mgmt_pin_code_neg_reply_complete(struct hci_dev *hdev, bdaddr_t *bdaddr,
-<<<<<<< HEAD
 								u8 status);
 int mgmt_user_confirm_request(struct hci_dev *hdev, bdaddr_t *bdaddr,
 						__le32 value, u8 confirm_hint);
@@ -974,18 +934,6 @@
 int mgmt_user_passkey_request(struct hci_dev *hdev, bdaddr_t *bdaddr);
 int mgmt_user_passkey_reply_complete(struct hci_dev *hdev, bdaddr_t *bdaddr,
 								u8 status);
-=======
-								u8 status);
-int mgmt_user_confirm_request(struct hci_dev *hdev, bdaddr_t *bdaddr,
-						__le32 value, u8 confirm_hint);
-int mgmt_user_confirm_reply_complete(struct hci_dev *hdev, bdaddr_t *bdaddr,
-								u8 status);
-int mgmt_user_confirm_neg_reply_complete(struct hci_dev *hdev,
-						bdaddr_t *bdaddr, u8 status);
-int mgmt_user_passkey_request(struct hci_dev *hdev, bdaddr_t *bdaddr);
-int mgmt_user_passkey_reply_complete(struct hci_dev *hdev, bdaddr_t *bdaddr,
-								u8 status);
->>>>>>> aef6c928
 int mgmt_user_passkey_neg_reply_complete(struct hci_dev *hdev,
 						bdaddr_t *bdaddr, u8 status);
 int mgmt_auth_failed(struct hci_dev *hdev, bdaddr_t *bdaddr, u8 status);
