--- conflicted
+++ resolved
@@ -726,8 +726,6 @@
 	#define PAGE_SCAN_TYPE_STANDARD		0x00
 	#define PAGE_SCAN_TYPE_INTERLACED	0x01
 
-<<<<<<< HEAD
-=======
 #define HCI_OP_READ_LOCAL_AMP_INFO	0x1409
 struct hci_rp_read_local_amp_info {
 	__u8     status;
@@ -743,7 +741,6 @@
 	__le32   be_flush_to;
 } __packed;
 
->>>>>>> 693ff2d5
 #define HCI_OP_LE_SET_EVENT_MASK	0x2001
 struct hci_cp_le_set_event_mask {
 	__u8     mask[8];
