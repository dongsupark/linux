--- conflicted
+++ resolved
@@ -424,7 +424,6 @@
 static inline bool __ipv6_prefix_equal64_half(const __be64 *a1,
 					      const __be64 *a2,
 					      unsigned int len)
-<<<<<<< HEAD
 {
 	if (len && ((*a1 ^ *a2) & cpu_to_be64((~0UL) << (64 - len))))
 		return false;
@@ -450,33 +449,6 @@
 				     const struct in6_addr *addr2,
 				     unsigned int prefixlen)
 {
-=======
-{
-	if (len && ((*a1 ^ *a2) & cpu_to_be64((~0UL) << (64 - len))))
-		return false;
-	return true;
-}
-
-static inline bool ipv6_prefix_equal(const struct in6_addr *addr1,
-				     const struct in6_addr *addr2,
-				     unsigned int prefixlen)
-{
-	const __be64 *a1 = (const __be64 *)addr1;
-	const __be64 *a2 = (const __be64 *)addr2;
-
-	if (prefixlen >= 64) {
-		if (a1[0] ^ a2[0])
-			return false;
-		return __ipv6_prefix_equal64_half(a1 + 1, a2 + 1, prefixlen - 64);
-	}
-	return __ipv6_prefix_equal64_half(a1, a2, prefixlen);
-}
-#else
-static inline bool ipv6_prefix_equal(const struct in6_addr *addr1,
-				     const struct in6_addr *addr2,
-				     unsigned int prefixlen)
-{
->>>>>>> d0e0ac97
 	const __be32 *a1 = addr1->s6_addr32;
 	const __be32 *a2 = addr2->s6_addr32;
 	unsigned int pdw, pbi;
