#ifndef __LINUX_GRE_H
#define __LINUX_GRE_H

#include <linux/skbuff.h>
#include <net/ip_tunnels.h>

#define GREPROTO_CISCO		0
#define GREPROTO_PPTP		1
#define GREPROTO_MAX		2
#define GRE_IP_PROTO_MAX	2

struct gre_protocol {
	int  (*handler)(struct sk_buff *skb);
	void (*err_handler)(struct sk_buff *skb, u32 info);
};

struct gre_base_hdr {
	__be16 flags;
	__be16 protocol;
};
#define GRE_HEADER_SECTION 4

int gre_add_protocol(const struct gre_protocol *proto, u8 version);
int gre_del_protocol(const struct gre_protocol *proto, u8 version);

<<<<<<< HEAD
=======
struct gre_cisco_protocol {
	int (*handler)(struct sk_buff *skb, const struct tnl_ptk_info *tpi);
	int (*err_handler)(struct sk_buff *skb, u32 info,
			   const struct tnl_ptk_info *tpi);
	u8 priority;
};

int gre_cisco_register(struct gre_cisco_protocol *proto);
int gre_cisco_unregister(struct gre_cisco_protocol *proto);

int gre_offload_init(void);
void gre_offload_exit(void);

void gre_build_header(struct sk_buff *skb, const struct tnl_ptk_info *tpi,
		      int hdr_len);
struct sk_buff *gre_handle_offloads(struct sk_buff *skb, bool gre_csum);

static inline int ip_gre_calc_hlen(__be16 o_flags)
{
	int addend = 4;

	if (o_flags&TUNNEL_CSUM)
		addend += 4;
	if (o_flags&TUNNEL_KEY)
		addend += 4;
	if (o_flags&TUNNEL_SEQ)
		addend += 4;
	return addend;
}

>>>>>>> d0e0ac97
static inline __be16 gre_flags_to_tnl_flags(__be16 flags)
{
	__be16 tflags = 0;

	if (flags & GRE_CSUM)
		tflags |= TUNNEL_CSUM;
	if (flags & GRE_ROUTING)
		tflags |= TUNNEL_ROUTING;
	if (flags & GRE_KEY)
		tflags |= TUNNEL_KEY;
	if (flags & GRE_SEQ)
		tflags |= TUNNEL_SEQ;
	if (flags & GRE_STRICT)
		tflags |= TUNNEL_STRICT;
	if (flags & GRE_REC)
		tflags |= TUNNEL_REC;
	if (flags & GRE_VERSION)
		tflags |= TUNNEL_VERSION;

	return tflags;
}

static inline __be16 tnl_flags_to_gre_flags(__be16 tflags)
{
	__be16 flags = 0;

	if (tflags & TUNNEL_CSUM)
		flags |= GRE_CSUM;
	if (tflags & TUNNEL_ROUTING)
		flags |= GRE_ROUTING;
	if (tflags & TUNNEL_KEY)
		flags |= GRE_KEY;
	if (tflags & TUNNEL_SEQ)
		flags |= GRE_SEQ;
	if (tflags & TUNNEL_STRICT)
		flags |= GRE_STRICT;
	if (tflags & TUNNEL_REC)
		flags |= GRE_REC;
	if (tflags & TUNNEL_VERSION)
		flags |= GRE_VERSION;

	return flags;
}

#endif<|MERGE_RESOLUTION|>--- conflicted
+++ resolved
@@ -23,8 +23,6 @@
 int gre_add_protocol(const struct gre_protocol *proto, u8 version);
 int gre_del_protocol(const struct gre_protocol *proto, u8 version);
 
-<<<<<<< HEAD
-=======
 struct gre_cisco_protocol {
 	int (*handler)(struct sk_buff *skb, const struct tnl_ptk_info *tpi);
 	int (*err_handler)(struct sk_buff *skb, u32 info,
@@ -55,7 +53,6 @@
 	return addend;
 }
 
->>>>>>> d0e0ac97
 static inline __be16 gre_flags_to_tnl_flags(__be16 flags)
 {
 	__be16 tflags = 0;
