--- conflicted
+++ resolved
@@ -2945,8 +2945,6 @@
  *
  * @get_txpower: get current maximum tx power (in dBm) based on configuration
  *	and hardware limits.
-<<<<<<< HEAD
-=======
  *
  * @tdls_channel_switch: Start channel-switching with a TDLS peer. The driver
  *	is responsible for continually initiating channel-switching operations
@@ -2964,7 +2962,6 @@
  *	response template is provided, together with the location of the
  *	switch-timing IE within the template. The skb can only be used within
  *	the function call.
->>>>>>> 9e6f3f47
  */
 struct ieee80211_ops {
 	void (*tx)(struct ieee80211_hw *hw,
@@ -3182,8 +3179,6 @@
 	u32 (*get_expected_throughput)(struct ieee80211_sta *sta);
 	int (*get_txpower)(struct ieee80211_hw *hw, struct ieee80211_vif *vif,
 			   int *dbm);
-<<<<<<< HEAD
-=======
 
 	int (*tdls_channel_switch)(struct ieee80211_hw *hw,
 				   struct ieee80211_vif *vif,
@@ -3196,7 +3191,6 @@
 	void (*tdls_recv_channel_switch)(struct ieee80211_hw *hw,
 					 struct ieee80211_vif *vif,
 					 struct ieee80211_tdls_ch_sw_params *params);
->>>>>>> 9e6f3f47
 };
 
 /**
@@ -5088,8 +5082,6 @@
 				 u16 reason_code, gfp_t gfp);
 
 /**
-<<<<<<< HEAD
-=======
  * ieee80211_reserve_tid - request to reserve a specific TID
  *
  * There is sometimes a need (such as in TDLS) for blocking the driver from
@@ -5127,7 +5119,6 @@
 void ieee80211_unreserve_tid(struct ieee80211_sta *sta, u8 tid);
 
 /**
->>>>>>> 9e6f3f47
  * ieee80211_ie_split - split an IE buffer according to ordering
  *
  * @ies: the IE buffer
