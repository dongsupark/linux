/*
 * Copyright (c) 2004 Mellanox Technologies Ltd.  All rights reserved.
 * Copyright (c) 2004 Infinicon Corporation.  All rights reserved.
 * Copyright (c) 2004 Intel Corporation.  All rights reserved.
 * Copyright (c) 2004 Topspin Corporation.  All rights reserved.
 * Copyright (c) 2004 Voltaire Corporation.  All rights reserved.
 * Copyright (c) 2005 Sun Microsystems, Inc. All rights reserved.
 * Copyright (c) 2005, 2006, 2007 Cisco Systems.  All rights reserved.
 *
 * This software is available to you under a choice of one of two
 * licenses.  You may choose to be licensed under the terms of the GNU
 * General Public License (GPL) Version 2, available from the file
 * COPYING in the main directory of this source tree, or the
 * OpenIB.org BSD license below:
 *
 *     Redistribution and use in source and binary forms, with or
 *     without modification, are permitted provided that the following
 *     conditions are met:
 *
 *      - Redistributions of source code must retain the above
 *        copyright notice, this list of conditions and the following
 *        disclaimer.
 *
 *      - Redistributions in binary form must reproduce the above
 *        copyright notice, this list of conditions and the following
 *        disclaimer in the documentation and/or other materials
 *        provided with the distribution.
 *
 * THE SOFTWARE IS PROVIDED "AS IS", WITHOUT WARRANTY OF ANY KIND,
 * EXPRESS OR IMPLIED, INCLUDING BUT NOT LIMITED TO THE WARRANTIES OF
 * MERCHANTABILITY, FITNESS FOR A PARTICULAR PURPOSE AND
 * NONINFRINGEMENT. IN NO EVENT SHALL THE AUTHORS OR COPYRIGHT HOLDERS
 * BE LIABLE FOR ANY CLAIM, DAMAGES OR OTHER LIABILITY, WHETHER IN AN
 * ACTION OF CONTRACT, TORT OR OTHERWISE, ARISING FROM, OUT OF OR IN
 * CONNECTION WITH THE SOFTWARE OR THE USE OR OTHER DEALINGS IN THE
 * SOFTWARE.
 */

#if !defined(IB_VERBS_H)
#define IB_VERBS_H

#include <linux/types.h>
#include <linux/device.h>
#include <linux/mm.h>
#include <linux/dma-mapping.h>
#include <linux/kref.h>
#include <linux/list.h>
#include <linux/rwsem.h>
#include <linux/scatterlist.h>
#include <linux/workqueue.h>

#include <linux/atomic.h>
#include <asm/uaccess.h>

extern struct workqueue_struct *ib_wq;

union ib_gid {
	u8	raw[16];
	struct {
		__be64	subnet_prefix;
		__be64	interface_id;
	} global;
};

enum rdma_node_type {
	/* IB values map to NodeInfo:NodeType. */
	RDMA_NODE_IB_CA 	= 1,
	RDMA_NODE_IB_SWITCH,
	RDMA_NODE_IB_ROUTER,
	RDMA_NODE_RNIC
};

enum rdma_transport_type {
	RDMA_TRANSPORT_IB,
	RDMA_TRANSPORT_IWARP
};

enum rdma_transport_type
rdma_node_get_transport(enum rdma_node_type node_type) __attribute_const__;

enum rdma_link_layer {
	IB_LINK_LAYER_UNSPECIFIED,
	IB_LINK_LAYER_INFINIBAND,
	IB_LINK_LAYER_ETHERNET,
};

enum ib_device_cap_flags {
	IB_DEVICE_RESIZE_MAX_WR		= 1,
	IB_DEVICE_BAD_PKEY_CNTR		= (1<<1),
	IB_DEVICE_BAD_QKEY_CNTR		= (1<<2),
	IB_DEVICE_RAW_MULTI		= (1<<3),
	IB_DEVICE_AUTO_PATH_MIG		= (1<<4),
	IB_DEVICE_CHANGE_PHY_PORT	= (1<<5),
	IB_DEVICE_UD_AV_PORT_ENFORCE	= (1<<6),
	IB_DEVICE_CURR_QP_STATE_MOD	= (1<<7),
	IB_DEVICE_SHUTDOWN_PORT		= (1<<8),
	IB_DEVICE_INIT_TYPE		= (1<<9),
	IB_DEVICE_PORT_ACTIVE_EVENT	= (1<<10),
	IB_DEVICE_SYS_IMAGE_GUID	= (1<<11),
	IB_DEVICE_RC_RNR_NAK_GEN	= (1<<12),
	IB_DEVICE_SRQ_RESIZE		= (1<<13),
	IB_DEVICE_N_NOTIFY_CQ		= (1<<14),
	IB_DEVICE_LOCAL_DMA_LKEY	= (1<<15),
	IB_DEVICE_RESERVED		= (1<<16), /* old SEND_W_INV */
	IB_DEVICE_MEM_WINDOW		= (1<<17),
	/*
	 * Devices should set IB_DEVICE_UD_IP_SUM if they support
	 * insertion of UDP and TCP checksum on outgoing UD IPoIB
	 * messages and can verify the validity of checksum for
	 * incoming messages.  Setting this flag implies that the
	 * IPoIB driver may set NETIF_F_IP_CSUM for datagram mode.
	 */
	IB_DEVICE_UD_IP_CSUM		= (1<<18),
	IB_DEVICE_UD_TSO		= (1<<19),
	IB_DEVICE_XRC			= (1<<20),
	IB_DEVICE_MEM_MGT_EXTENSIONS	= (1<<21),
	IB_DEVICE_BLOCK_MULTICAST_LOOPBACK = (1<<22),
	IB_DEVICE_MEM_WINDOW_TYPE_2A	= (1<<23),
	IB_DEVICE_MEM_WINDOW_TYPE_2B	= (1<<24)
};

enum ib_atomic_cap {
	IB_ATOMIC_NONE,
	IB_ATOMIC_HCA,
	IB_ATOMIC_GLOB
};

struct ib_device_attr {
	u64			fw_ver;
	__be64			sys_image_guid;
	u64			max_mr_size;
	u64			page_size_cap;
	u32			vendor_id;
	u32			vendor_part_id;
	u32			hw_ver;
	int			max_qp;
	int			max_qp_wr;
	int			device_cap_flags;
	int			max_sge;
	int			max_sge_rd;
	int			max_cq;
	int			max_cqe;
	int			max_mr;
	int			max_pd;
	int			max_qp_rd_atom;
	int			max_ee_rd_atom;
	int			max_res_rd_atom;
	int			max_qp_init_rd_atom;
	int			max_ee_init_rd_atom;
	enum ib_atomic_cap	atomic_cap;
	enum ib_atomic_cap	masked_atomic_cap;
	int			max_ee;
	int			max_rdd;
	int			max_mw;
	int			max_raw_ipv6_qp;
	int			max_raw_ethy_qp;
	int			max_mcast_grp;
	int			max_mcast_qp_attach;
	int			max_total_mcast_qp_attach;
	int			max_ah;
	int			max_fmr;
	int			max_map_per_fmr;
	int			max_srq;
	int			max_srq_wr;
	int			max_srq_sge;
	unsigned int		max_fast_reg_page_list_len;
	u16			max_pkeys;
	u8			local_ca_ack_delay;
};

enum ib_mtu {
	IB_MTU_256  = 1,
	IB_MTU_512  = 2,
	IB_MTU_1024 = 3,
	IB_MTU_2048 = 4,
	IB_MTU_4096 = 5
};

static inline int ib_mtu_enum_to_int(enum ib_mtu mtu)
{
	switch (mtu) {
	case IB_MTU_256:  return  256;
	case IB_MTU_512:  return  512;
	case IB_MTU_1024: return 1024;
	case IB_MTU_2048: return 2048;
	case IB_MTU_4096: return 4096;
	default: 	  return -1;
	}
}

enum ib_port_state {
	IB_PORT_NOP		= 0,
	IB_PORT_DOWN		= 1,
	IB_PORT_INIT		= 2,
	IB_PORT_ARMED		= 3,
	IB_PORT_ACTIVE		= 4,
	IB_PORT_ACTIVE_DEFER	= 5
};

enum ib_port_cap_flags {
	IB_PORT_SM				= 1 <<  1,
	IB_PORT_NOTICE_SUP			= 1 <<  2,
	IB_PORT_TRAP_SUP			= 1 <<  3,
	IB_PORT_OPT_IPD_SUP                     = 1 <<  4,
	IB_PORT_AUTO_MIGR_SUP			= 1 <<  5,
	IB_PORT_SL_MAP_SUP			= 1 <<  6,
	IB_PORT_MKEY_NVRAM			= 1 <<  7,
	IB_PORT_PKEY_NVRAM			= 1 <<  8,
	IB_PORT_LED_INFO_SUP			= 1 <<  9,
	IB_PORT_SM_DISABLED			= 1 << 10,
	IB_PORT_SYS_IMAGE_GUID_SUP		= 1 << 11,
	IB_PORT_PKEY_SW_EXT_PORT_TRAP_SUP	= 1 << 12,
	IB_PORT_EXTENDED_SPEEDS_SUP             = 1 << 14,
	IB_PORT_CM_SUP				= 1 << 16,
	IB_PORT_SNMP_TUNNEL_SUP			= 1 << 17,
	IB_PORT_REINIT_SUP			= 1 << 18,
	IB_PORT_DEVICE_MGMT_SUP			= 1 << 19,
	IB_PORT_VENDOR_CLASS_SUP		= 1 << 20,
	IB_PORT_DR_NOTICE_SUP			= 1 << 21,
	IB_PORT_CAP_MASK_NOTICE_SUP		= 1 << 22,
	IB_PORT_BOOT_MGMT_SUP			= 1 << 23,
	IB_PORT_LINK_LATENCY_SUP		= 1 << 24,
	IB_PORT_CLIENT_REG_SUP			= 1 << 25
};

enum ib_port_width {
	IB_WIDTH_1X	= 1,
	IB_WIDTH_4X	= 2,
	IB_WIDTH_8X	= 4,
	IB_WIDTH_12X	= 8
};

static inline int ib_width_enum_to_int(enum ib_port_width width)
{
	switch (width) {
	case IB_WIDTH_1X:  return  1;
	case IB_WIDTH_4X:  return  4;
	case IB_WIDTH_8X:  return  8;
	case IB_WIDTH_12X: return 12;
	default: 	  return -1;
	}
}

enum ib_port_speed {
	IB_SPEED_SDR	= 1,
	IB_SPEED_DDR	= 2,
	IB_SPEED_QDR	= 4,
	IB_SPEED_FDR10	= 8,
	IB_SPEED_FDR	= 16,
	IB_SPEED_EDR	= 32
};

struct ib_protocol_stats {
	/* TBD... */
};

struct iw_protocol_stats {
	u64	ipInReceives;
	u64	ipInHdrErrors;
	u64	ipInTooBigErrors;
	u64	ipInNoRoutes;
	u64	ipInAddrErrors;
	u64	ipInUnknownProtos;
	u64	ipInTruncatedPkts;
	u64	ipInDiscards;
	u64	ipInDelivers;
	u64	ipOutForwDatagrams;
	u64	ipOutRequests;
	u64	ipOutDiscards;
	u64	ipOutNoRoutes;
	u64	ipReasmTimeout;
	u64	ipReasmReqds;
	u64	ipReasmOKs;
	u64	ipReasmFails;
	u64	ipFragOKs;
	u64	ipFragFails;
	u64	ipFragCreates;
	u64	ipInMcastPkts;
	u64	ipOutMcastPkts;
	u64	ipInBcastPkts;
	u64	ipOutBcastPkts;

	u64	tcpRtoAlgorithm;
	u64	tcpRtoMin;
	u64	tcpRtoMax;
	u64	tcpMaxConn;
	u64	tcpActiveOpens;
	u64	tcpPassiveOpens;
	u64	tcpAttemptFails;
	u64	tcpEstabResets;
	u64	tcpCurrEstab;
	u64	tcpInSegs;
	u64	tcpOutSegs;
	u64	tcpRetransSegs;
	u64	tcpInErrs;
	u64	tcpOutRsts;
};

union rdma_protocol_stats {
	struct ib_protocol_stats	ib;
	struct iw_protocol_stats	iw;
};

struct ib_port_attr {
	enum ib_port_state	state;
	enum ib_mtu		max_mtu;
	enum ib_mtu		active_mtu;
	int			gid_tbl_len;
	u32			port_cap_flags;
	u32			max_msg_sz;
	u32			bad_pkey_cntr;
	u32			qkey_viol_cntr;
	u16			pkey_tbl_len;
	u16			lid;
	u16			sm_lid;
	u8			lmc;
	u8			max_vl_num;
	u8			sm_sl;
	u8			subnet_timeout;
	u8			init_type_reply;
	u8			active_width;
	u8			active_speed;
	u8                      phys_state;
};

enum ib_device_modify_flags {
	IB_DEVICE_MODIFY_SYS_IMAGE_GUID	= 1 << 0,
	IB_DEVICE_MODIFY_NODE_DESC	= 1 << 1
};

struct ib_device_modify {
	u64	sys_image_guid;
	char	node_desc[64];
};

enum ib_port_modify_flags {
	IB_PORT_SHUTDOWN		= 1,
	IB_PORT_INIT_TYPE		= (1<<2),
	IB_PORT_RESET_QKEY_CNTR		= (1<<3)
};

struct ib_port_modify {
	u32	set_port_cap_mask;
	u32	clr_port_cap_mask;
	u8	init_type;
};

enum ib_event_type {
	IB_EVENT_CQ_ERR,
	IB_EVENT_QP_FATAL,
	IB_EVENT_QP_REQ_ERR,
	IB_EVENT_QP_ACCESS_ERR,
	IB_EVENT_COMM_EST,
	IB_EVENT_SQ_DRAINED,
	IB_EVENT_PATH_MIG,
	IB_EVENT_PATH_MIG_ERR,
	IB_EVENT_DEVICE_FATAL,
	IB_EVENT_PORT_ACTIVE,
	IB_EVENT_PORT_ERR,
	IB_EVENT_LID_CHANGE,
	IB_EVENT_PKEY_CHANGE,
	IB_EVENT_SM_CHANGE,
	IB_EVENT_SRQ_ERR,
	IB_EVENT_SRQ_LIMIT_REACHED,
	IB_EVENT_QP_LAST_WQE_REACHED,
	IB_EVENT_CLIENT_REREGISTER,
	IB_EVENT_GID_CHANGE,
};

struct ib_event {
	struct ib_device	*device;
	union {
		struct ib_cq	*cq;
		struct ib_qp	*qp;
		struct ib_srq	*srq;
		u8		port_num;
	} element;
	enum ib_event_type	event;
};

struct ib_event_handler {
	struct ib_device *device;
	void            (*handler)(struct ib_event_handler *, struct ib_event *);
	struct list_head  list;
};

#define INIT_IB_EVENT_HANDLER(_ptr, _device, _handler)		\
	do {							\
		(_ptr)->device  = _device;			\
		(_ptr)->handler = _handler;			\
		INIT_LIST_HEAD(&(_ptr)->list);			\
	} while (0)

struct ib_global_route {
	union ib_gid	dgid;
	u32		flow_label;
	u8		sgid_index;
	u8		hop_limit;
	u8		traffic_class;
};

struct ib_grh {
	__be32		version_tclass_flow;
	__be16		paylen;
	u8		next_hdr;
	u8		hop_limit;
	union ib_gid	sgid;
	union ib_gid	dgid;
};

enum {
	IB_MULTICAST_QPN = 0xffffff
};

#define IB_LID_PERMISSIVE	cpu_to_be16(0xFFFF)

enum ib_ah_flags {
	IB_AH_GRH	= 1
};

enum ib_rate {
	IB_RATE_PORT_CURRENT = 0,
	IB_RATE_2_5_GBPS = 2,
	IB_RATE_5_GBPS   = 5,
	IB_RATE_10_GBPS  = 3,
	IB_RATE_20_GBPS  = 6,
	IB_RATE_30_GBPS  = 4,
	IB_RATE_40_GBPS  = 7,
	IB_RATE_60_GBPS  = 8,
	IB_RATE_80_GBPS  = 9,
	IB_RATE_120_GBPS = 10,
	IB_RATE_14_GBPS  = 11,
	IB_RATE_56_GBPS  = 12,
	IB_RATE_112_GBPS = 13,
	IB_RATE_168_GBPS = 14,
	IB_RATE_25_GBPS  = 15,
	IB_RATE_100_GBPS = 16,
	IB_RATE_200_GBPS = 17,
	IB_RATE_300_GBPS = 18
};

/**
 * ib_rate_to_mult - Convert the IB rate enum to a multiple of the
 * base rate of 2.5 Gbit/sec.  For example, IB_RATE_5_GBPS will be
 * converted to 2, since 5 Gbit/sec is 2 * 2.5 Gbit/sec.
 * @rate: rate to convert.
 */
int ib_rate_to_mult(enum ib_rate rate) __attribute_const__;

/**
 * ib_rate_to_mbps - Convert the IB rate enum to Mbps.
 * For example, IB_RATE_2_5_GBPS will be converted to 2500.
 * @rate: rate to convert.
 */
int ib_rate_to_mbps(enum ib_rate rate) __attribute_const__;

/**
 * mult_to_ib_rate - Convert a multiple of 2.5 Gbit/sec to an IB rate
 * enum.
 * @mult: multiple to convert.
 */
enum ib_rate mult_to_ib_rate(int mult) __attribute_const__;

struct ib_ah_attr {
	struct ib_global_route	grh;
	u16			dlid;
	u8			sl;
	u8			src_path_bits;
	u8			static_rate;
	u8			ah_flags;
	u8			port_num;
};

enum ib_wc_status {
	IB_WC_SUCCESS,
	IB_WC_LOC_LEN_ERR,
	IB_WC_LOC_QP_OP_ERR,
	IB_WC_LOC_EEC_OP_ERR,
	IB_WC_LOC_PROT_ERR,
	IB_WC_WR_FLUSH_ERR,
	IB_WC_MW_BIND_ERR,
	IB_WC_BAD_RESP_ERR,
	IB_WC_LOC_ACCESS_ERR,
	IB_WC_REM_INV_REQ_ERR,
	IB_WC_REM_ACCESS_ERR,
	IB_WC_REM_OP_ERR,
	IB_WC_RETRY_EXC_ERR,
	IB_WC_RNR_RETRY_EXC_ERR,
	IB_WC_LOC_RDD_VIOL_ERR,
	IB_WC_REM_INV_RD_REQ_ERR,
	IB_WC_REM_ABORT_ERR,
	IB_WC_INV_EECN_ERR,
	IB_WC_INV_EEC_STATE_ERR,
	IB_WC_FATAL_ERR,
	IB_WC_RESP_TIMEOUT_ERR,
	IB_WC_GENERAL_ERR
};

enum ib_wc_opcode {
	IB_WC_SEND,
	IB_WC_RDMA_WRITE,
	IB_WC_RDMA_READ,
	IB_WC_COMP_SWAP,
	IB_WC_FETCH_ADD,
	IB_WC_BIND_MW,
	IB_WC_LSO,
	IB_WC_LOCAL_INV,
	IB_WC_FAST_REG_MR,
	IB_WC_MASKED_COMP_SWAP,
	IB_WC_MASKED_FETCH_ADD,
/*
 * Set value of IB_WC_RECV so consumers can test if a completion is a
 * receive by testing (opcode & IB_WC_RECV).
 */
	IB_WC_RECV			= 1 << 7,
	IB_WC_RECV_RDMA_WITH_IMM
};

enum ib_wc_flags {
	IB_WC_GRH		= 1,
	IB_WC_WITH_IMM		= (1<<1),
	IB_WC_WITH_INVALIDATE	= (1<<2),
	IB_WC_IP_CSUM_OK	= (1<<3),
};

struct ib_wc {
	u64			wr_id;
	enum ib_wc_status	status;
	enum ib_wc_opcode	opcode;
	u32			vendor_err;
	u32			byte_len;
	struct ib_qp	       *qp;
	union {
		__be32		imm_data;
		u32		invalidate_rkey;
	} ex;
	u32			src_qp;
	int			wc_flags;
	u16			pkey_index;
	u16			slid;
	u8			sl;
	u8			dlid_path_bits;
	u8			port_num;	/* valid only for DR SMPs on switches */
};

enum ib_cq_notify_flags {
	IB_CQ_SOLICITED			= 1 << 0,
	IB_CQ_NEXT_COMP			= 1 << 1,
	IB_CQ_SOLICITED_MASK		= IB_CQ_SOLICITED | IB_CQ_NEXT_COMP,
	IB_CQ_REPORT_MISSED_EVENTS	= 1 << 2,
};

enum ib_srq_type {
	IB_SRQT_BASIC,
	IB_SRQT_XRC
};

enum ib_srq_attr_mask {
	IB_SRQ_MAX_WR	= 1 << 0,
	IB_SRQ_LIMIT	= 1 << 1,
};

struct ib_srq_attr {
	u32	max_wr;
	u32	max_sge;
	u32	srq_limit;
};

struct ib_srq_init_attr {
	void		      (*event_handler)(struct ib_event *, void *);
	void		       *srq_context;
	struct ib_srq_attr	attr;
	enum ib_srq_type	srq_type;

	union {
		struct {
			struct ib_xrcd *xrcd;
			struct ib_cq   *cq;
		} xrc;
	} ext;
};

struct ib_qp_cap {
	u32	max_send_wr;
	u32	max_recv_wr;
	u32	max_send_sge;
	u32	max_recv_sge;
	u32	max_inline_data;
};

enum ib_sig_type {
	IB_SIGNAL_ALL_WR,
	IB_SIGNAL_REQ_WR
};

enum ib_qp_type {
	/*
	 * IB_QPT_SMI and IB_QPT_GSI have to be the first two entries
	 * here (and in that order) since the MAD layer uses them as
	 * indices into a 2-entry table.
	 */
	IB_QPT_SMI,
	IB_QPT_GSI,

	IB_QPT_RC,
	IB_QPT_UC,
	IB_QPT_UD,
	IB_QPT_RAW_IPV6,
	IB_QPT_RAW_ETHERTYPE,
	IB_QPT_RAW_PACKET = 8,
	IB_QPT_XRC_INI = 9,
	IB_QPT_XRC_TGT,
	IB_QPT_MAX,
	/* Reserve a range for qp types internal to the low level driver.
	 * These qp types will not be visible at the IB core layer, so the
	 * IB_QPT_MAX usages should not be affected in the core layer
	 */
	IB_QPT_RESERVED1 = 0x1000,
	IB_QPT_RESERVED2,
	IB_QPT_RESERVED3,
	IB_QPT_RESERVED4,
	IB_QPT_RESERVED5,
	IB_QPT_RESERVED6,
	IB_QPT_RESERVED7,
	IB_QPT_RESERVED8,
	IB_QPT_RESERVED9,
	IB_QPT_RESERVED10,
};

enum ib_qp_create_flags {
	IB_QP_CREATE_IPOIB_UD_LSO		= 1 << 0,
	IB_QP_CREATE_BLOCK_MULTICAST_LOOPBACK	= 1 << 1,
	/* reserve bits 26-31 for low level drivers' internal use */
	IB_QP_CREATE_RESERVED_START		= 1 << 26,
	IB_QP_CREATE_RESERVED_END		= 1 << 31,
};

struct ib_qp_init_attr {
	void                  (*event_handler)(struct ib_event *, void *);
	void		       *qp_context;
	struct ib_cq	       *send_cq;
	struct ib_cq	       *recv_cq;
	struct ib_srq	       *srq;
	struct ib_xrcd	       *xrcd;     /* XRC TGT QPs only */
	struct ib_qp_cap	cap;
	enum ib_sig_type	sq_sig_type;
	enum ib_qp_type		qp_type;
	enum ib_qp_create_flags	create_flags;
	u8			port_num; /* special QP types only */
};

struct ib_qp_open_attr {
	void                  (*event_handler)(struct ib_event *, void *);
	void		       *qp_context;
	u32			qp_num;
	enum ib_qp_type		qp_type;
};

enum ib_rnr_timeout {
	IB_RNR_TIMER_655_36 =  0,
	IB_RNR_TIMER_000_01 =  1,
	IB_RNR_TIMER_000_02 =  2,
	IB_RNR_TIMER_000_03 =  3,
	IB_RNR_TIMER_000_04 =  4,
	IB_RNR_TIMER_000_06 =  5,
	IB_RNR_TIMER_000_08 =  6,
	IB_RNR_TIMER_000_12 =  7,
	IB_RNR_TIMER_000_16 =  8,
	IB_RNR_TIMER_000_24 =  9,
	IB_RNR_TIMER_000_32 = 10,
	IB_RNR_TIMER_000_48 = 11,
	IB_RNR_TIMER_000_64 = 12,
	IB_RNR_TIMER_000_96 = 13,
	IB_RNR_TIMER_001_28 = 14,
	IB_RNR_TIMER_001_92 = 15,
	IB_RNR_TIMER_002_56 = 16,
	IB_RNR_TIMER_003_84 = 17,
	IB_RNR_TIMER_005_12 = 18,
	IB_RNR_TIMER_007_68 = 19,
	IB_RNR_TIMER_010_24 = 20,
	IB_RNR_TIMER_015_36 = 21,
	IB_RNR_TIMER_020_48 = 22,
	IB_RNR_TIMER_030_72 = 23,
	IB_RNR_TIMER_040_96 = 24,
	IB_RNR_TIMER_061_44 = 25,
	IB_RNR_TIMER_081_92 = 26,
	IB_RNR_TIMER_122_88 = 27,
	IB_RNR_TIMER_163_84 = 28,
	IB_RNR_TIMER_245_76 = 29,
	IB_RNR_TIMER_327_68 = 30,
	IB_RNR_TIMER_491_52 = 31
};

enum ib_qp_attr_mask {
	IB_QP_STATE			= 1,
	IB_QP_CUR_STATE			= (1<<1),
	IB_QP_EN_SQD_ASYNC_NOTIFY	= (1<<2),
	IB_QP_ACCESS_FLAGS		= (1<<3),
	IB_QP_PKEY_INDEX		= (1<<4),
	IB_QP_PORT			= (1<<5),
	IB_QP_QKEY			= (1<<6),
	IB_QP_AV			= (1<<7),
	IB_QP_PATH_MTU			= (1<<8),
	IB_QP_TIMEOUT			= (1<<9),
	IB_QP_RETRY_CNT			= (1<<10),
	IB_QP_RNR_RETRY			= (1<<11),
	IB_QP_RQ_PSN			= (1<<12),
	IB_QP_MAX_QP_RD_ATOMIC		= (1<<13),
	IB_QP_ALT_PATH			= (1<<14),
	IB_QP_MIN_RNR_TIMER		= (1<<15),
	IB_QP_SQ_PSN			= (1<<16),
	IB_QP_MAX_DEST_RD_ATOMIC	= (1<<17),
	IB_QP_PATH_MIG_STATE		= (1<<18),
	IB_QP_CAP			= (1<<19),
	IB_QP_DEST_QPN			= (1<<20)
};

enum ib_qp_state {
	IB_QPS_RESET,
	IB_QPS_INIT,
	IB_QPS_RTR,
	IB_QPS_RTS,
	IB_QPS_SQD,
	IB_QPS_SQE,
	IB_QPS_ERR
};

enum ib_mig_state {
	IB_MIG_MIGRATED,
	IB_MIG_REARM,
	IB_MIG_ARMED
};

enum ib_mw_type {
	IB_MW_TYPE_1 = 1,
	IB_MW_TYPE_2 = 2
};

struct ib_qp_attr {
	enum ib_qp_state	qp_state;
	enum ib_qp_state	cur_qp_state;
	enum ib_mtu		path_mtu;
	enum ib_mig_state	path_mig_state;
	u32			qkey;
	u32			rq_psn;
	u32			sq_psn;
	u32			dest_qp_num;
	int			qp_access_flags;
	struct ib_qp_cap	cap;
	struct ib_ah_attr	ah_attr;
	struct ib_ah_attr	alt_ah_attr;
	u16			pkey_index;
	u16			alt_pkey_index;
	u8			en_sqd_async_notify;
	u8			sq_draining;
	u8			max_rd_atomic;
	u8			max_dest_rd_atomic;
	u8			min_rnr_timer;
	u8			port_num;
	u8			timeout;
	u8			retry_cnt;
	u8			rnr_retry;
	u8			alt_port_num;
	u8			alt_timeout;
};

enum ib_wr_opcode {
	IB_WR_RDMA_WRITE,
	IB_WR_RDMA_WRITE_WITH_IMM,
	IB_WR_SEND,
	IB_WR_SEND_WITH_IMM,
	IB_WR_RDMA_READ,
	IB_WR_ATOMIC_CMP_AND_SWP,
	IB_WR_ATOMIC_FETCH_AND_ADD,
	IB_WR_LSO,
	IB_WR_SEND_WITH_INV,
	IB_WR_RDMA_READ_WITH_INV,
	IB_WR_LOCAL_INV,
	IB_WR_FAST_REG_MR,
	IB_WR_MASKED_ATOMIC_CMP_AND_SWP,
	IB_WR_MASKED_ATOMIC_FETCH_AND_ADD,
	IB_WR_BIND_MW,
<<<<<<< HEAD
=======
	/* reserve values for low level drivers' internal use.
	 * These values will not be used at all in the ib core layer.
	 */
	IB_WR_RESERVED1 = 0xf0,
	IB_WR_RESERVED2,
	IB_WR_RESERVED3,
	IB_WR_RESERVED4,
	IB_WR_RESERVED5,
	IB_WR_RESERVED6,
	IB_WR_RESERVED7,
	IB_WR_RESERVED8,
	IB_WR_RESERVED9,
	IB_WR_RESERVED10,
>>>>>>> d0e0ac97
};

enum ib_send_flags {
	IB_SEND_FENCE		= 1,
	IB_SEND_SIGNALED	= (1<<1),
	IB_SEND_SOLICITED	= (1<<2),
	IB_SEND_INLINE		= (1<<3),
	IB_SEND_IP_CSUM		= (1<<4),

	/* reserve bits 26-31 for low level drivers' internal use */
	IB_SEND_RESERVED_START	= (1 << 26),
	IB_SEND_RESERVED_END	= (1 << 31),
};

struct ib_sge {
	u64	addr;
	u32	length;
	u32	lkey;
};

struct ib_fast_reg_page_list {
	struct ib_device       *device;
	u64		       *page_list;
	unsigned int		max_page_list_len;
};

/**
 * struct ib_mw_bind_info - Parameters for a memory window bind operation.
 * @mr: A memory region to bind the memory window to.
 * @addr: The address where the memory window should begin.
 * @length: The length of the memory window, in bytes.
 * @mw_access_flags: Access flags from enum ib_access_flags for the window.
 *
 * This struct contains the shared parameters for type 1 and type 2
 * memory window bind operations.
 */
struct ib_mw_bind_info {
	struct ib_mr   *mr;
	u64		addr;
	u64		length;
	int		mw_access_flags;
};

struct ib_send_wr {
	struct ib_send_wr      *next;
	u64			wr_id;
	struct ib_sge	       *sg_list;
	int			num_sge;
	enum ib_wr_opcode	opcode;
	int			send_flags;
	union {
		__be32		imm_data;
		u32		invalidate_rkey;
	} ex;
	union {
		struct {
			u64	remote_addr;
			u32	rkey;
		} rdma;
		struct {
			u64	remote_addr;
			u64	compare_add;
			u64	swap;
			u64	compare_add_mask;
			u64	swap_mask;
			u32	rkey;
		} atomic;
		struct {
			struct ib_ah *ah;
			void   *header;
			int     hlen;
			int     mss;
			u32	remote_qpn;
			u32	remote_qkey;
			u16	pkey_index; /* valid for GSI only */
			u8	port_num;   /* valid for DR SMPs on switch only */
		} ud;
		struct {
			u64				iova_start;
			struct ib_fast_reg_page_list   *page_list;
			unsigned int			page_shift;
			unsigned int			page_list_len;
			u32				length;
			int				access_flags;
			u32				rkey;
		} fast_reg;
		struct {
			struct ib_mw            *mw;
			/* The new rkey for the memory window. */
			u32                      rkey;
			struct ib_mw_bind_info   bind_info;
		} bind_mw;
	} wr;
	u32			xrc_remote_srq_num;	/* XRC TGT QPs only */
};

struct ib_recv_wr {
	struct ib_recv_wr      *next;
	u64			wr_id;
	struct ib_sge	       *sg_list;
	int			num_sge;
};

enum ib_access_flags {
	IB_ACCESS_LOCAL_WRITE	= 1,
	IB_ACCESS_REMOTE_WRITE	= (1<<1),
	IB_ACCESS_REMOTE_READ	= (1<<2),
	IB_ACCESS_REMOTE_ATOMIC	= (1<<3),
	IB_ACCESS_MW_BIND	= (1<<4),
	IB_ZERO_BASED		= (1<<5)
};

struct ib_phys_buf {
	u64      addr;
	u64      size;
};

struct ib_mr_attr {
	struct ib_pd	*pd;
	u64		device_virt_addr;
	u64		size;
	int		mr_access_flags;
	u32		lkey;
	u32		rkey;
};

enum ib_mr_rereg_flags {
	IB_MR_REREG_TRANS	= 1,
	IB_MR_REREG_PD		= (1<<1),
	IB_MR_REREG_ACCESS	= (1<<2)
};

/**
 * struct ib_mw_bind - Parameters for a type 1 memory window bind operation.
 * @wr_id:      Work request id.
 * @send_flags: Flags from ib_send_flags enum.
 * @bind_info:  More parameters of the bind operation.
 */
struct ib_mw_bind {
	u64                    wr_id;
	int                    send_flags;
	struct ib_mw_bind_info bind_info;
};

struct ib_fmr_attr {
	int	max_pages;
	int	max_maps;
	u8	page_shift;
};

struct ib_ucontext {
	struct ib_device       *device;
	struct list_head	pd_list;
	struct list_head	mr_list;
	struct list_head	mw_list;
	struct list_head	cq_list;
	struct list_head	qp_list;
	struct list_head	srq_list;
	struct list_head	ah_list;
	struct list_head	xrcd_list;
	int			closing;
};

struct ib_uobject {
	u64			user_handle;	/* handle given to us by userspace */
	struct ib_ucontext     *context;	/* associated user context */
	void		       *object;		/* containing object */
	struct list_head	list;		/* link to context's list */
	int			id;		/* index into kernel idr */
	struct kref		ref;
	struct rw_semaphore	mutex;		/* protects .live */
	int			live;
};

struct ib_udata {
	void __user *inbuf;
	void __user *outbuf;
	size_t       inlen;
	size_t       outlen;
};

struct ib_pd {
	struct ib_device       *device;
	struct ib_uobject      *uobject;
	atomic_t          	usecnt; /* count all resources */
};

struct ib_xrcd {
	struct ib_device       *device;
	atomic_t		usecnt; /* count all exposed resources */
	struct inode	       *inode;

	struct mutex		tgt_qp_mutex;
	struct list_head	tgt_qp_list;
};

struct ib_ah {
	struct ib_device	*device;
	struct ib_pd		*pd;
	struct ib_uobject	*uobject;
};

typedef void (*ib_comp_handler)(struct ib_cq *cq, void *cq_context);

struct ib_cq {
	struct ib_device       *device;
	struct ib_uobject      *uobject;
	ib_comp_handler   	comp_handler;
	void                  (*event_handler)(struct ib_event *, void *);
	void                   *cq_context;
	int               	cqe;
	atomic_t          	usecnt; /* count number of work queues */
};

struct ib_srq {
	struct ib_device       *device;
	struct ib_pd	       *pd;
	struct ib_uobject      *uobject;
	void		      (*event_handler)(struct ib_event *, void *);
	void		       *srq_context;
	enum ib_srq_type	srq_type;
	atomic_t		usecnt;

	union {
		struct {
			struct ib_xrcd *xrcd;
			struct ib_cq   *cq;
			u32		srq_num;
		} xrc;
	} ext;
};

struct ib_qp {
	struct ib_device       *device;
	struct ib_pd	       *pd;
	struct ib_cq	       *send_cq;
	struct ib_cq	       *recv_cq;
	struct ib_srq	       *srq;
	struct ib_xrcd	       *xrcd; /* XRC TGT QPs only */
	struct list_head	xrcd_list;
	atomic_t		usecnt; /* count times opened, mcast attaches */
	struct list_head	open_list;
	struct ib_qp           *real_qp;
	struct ib_uobject      *uobject;
	void                  (*event_handler)(struct ib_event *, void *);
	void		       *qp_context;
	u32			qp_num;
	enum ib_qp_type		qp_type;
};

struct ib_mr {
	struct ib_device  *device;
	struct ib_pd	  *pd;
	struct ib_uobject *uobject;
	u32		   lkey;
	u32		   rkey;
	atomic_t	   usecnt; /* count number of MWs */
};

struct ib_mw {
	struct ib_device	*device;
	struct ib_pd		*pd;
	struct ib_uobject	*uobject;
	u32			rkey;
	enum ib_mw_type         type;
};

struct ib_fmr {
	struct ib_device	*device;
	struct ib_pd		*pd;
	struct list_head	list;
	u32			lkey;
	u32			rkey;
};

struct ib_mad;
struct ib_grh;

enum ib_process_mad_flags {
	IB_MAD_IGNORE_MKEY	= 1,
	IB_MAD_IGNORE_BKEY	= 2,
	IB_MAD_IGNORE_ALL	= IB_MAD_IGNORE_MKEY | IB_MAD_IGNORE_BKEY
};

enum ib_mad_result {
	IB_MAD_RESULT_FAILURE  = 0,      /* (!SUCCESS is the important flag) */
	IB_MAD_RESULT_SUCCESS  = 1 << 0, /* MAD was successfully processed   */
	IB_MAD_RESULT_REPLY    = 1 << 1, /* Reply packet needs to be sent    */
	IB_MAD_RESULT_CONSUMED = 1 << 2  /* Packet consumed: stop processing */
};

#define IB_DEVICE_NAME_MAX 64

struct ib_cache {
	rwlock_t                lock;
	struct ib_event_handler event_handler;
	struct ib_pkey_cache  **pkey_cache;
	struct ib_gid_cache   **gid_cache;
	u8                     *lmc_cache;
};

struct ib_dma_mapping_ops {
	int		(*mapping_error)(struct ib_device *dev,
					 u64 dma_addr);
	u64		(*map_single)(struct ib_device *dev,
				      void *ptr, size_t size,
				      enum dma_data_direction direction);
	void		(*unmap_single)(struct ib_device *dev,
					u64 addr, size_t size,
					enum dma_data_direction direction);
	u64		(*map_page)(struct ib_device *dev,
				    struct page *page, unsigned long offset,
				    size_t size,
				    enum dma_data_direction direction);
	void		(*unmap_page)(struct ib_device *dev,
				      u64 addr, size_t size,
				      enum dma_data_direction direction);
	int		(*map_sg)(struct ib_device *dev,
				  struct scatterlist *sg, int nents,
				  enum dma_data_direction direction);
	void		(*unmap_sg)(struct ib_device *dev,
				    struct scatterlist *sg, int nents,
				    enum dma_data_direction direction);
	u64		(*dma_address)(struct ib_device *dev,
				       struct scatterlist *sg);
	unsigned int	(*dma_len)(struct ib_device *dev,
				   struct scatterlist *sg);
	void		(*sync_single_for_cpu)(struct ib_device *dev,
					       u64 dma_handle,
					       size_t size,
					       enum dma_data_direction dir);
	void		(*sync_single_for_device)(struct ib_device *dev,
						  u64 dma_handle,
						  size_t size,
						  enum dma_data_direction dir);
	void		*(*alloc_coherent)(struct ib_device *dev,
					   size_t size,
					   u64 *dma_handle,
					   gfp_t flag);
	void		(*free_coherent)(struct ib_device *dev,
					 size_t size, void *cpu_addr,
					 u64 dma_handle);
};

struct iw_cm_verbs;

struct ib_device {
	struct device                *dma_device;

	char                          name[IB_DEVICE_NAME_MAX];

	struct list_head              event_handler_list;
	spinlock_t                    event_handler_lock;

	spinlock_t                    client_data_lock;
	struct list_head              core_list;
	struct list_head              client_data_list;

	struct ib_cache               cache;
	int                          *pkey_tbl_len;
	int                          *gid_tbl_len;

	int			      num_comp_vectors;

	struct iw_cm_verbs	     *iwcm;

	int		           (*get_protocol_stats)(struct ib_device *device,
							 union rdma_protocol_stats *stats);
	int		           (*query_device)(struct ib_device *device,
						   struct ib_device_attr *device_attr);
	int		           (*query_port)(struct ib_device *device,
						 u8 port_num,
						 struct ib_port_attr *port_attr);
	enum rdma_link_layer	   (*get_link_layer)(struct ib_device *device,
						     u8 port_num);
	int		           (*query_gid)(struct ib_device *device,
						u8 port_num, int index,
						union ib_gid *gid);
	int		           (*query_pkey)(struct ib_device *device,
						 u8 port_num, u16 index, u16 *pkey);
	int		           (*modify_device)(struct ib_device *device,
						    int device_modify_mask,
						    struct ib_device_modify *device_modify);
	int		           (*modify_port)(struct ib_device *device,
						  u8 port_num, int port_modify_mask,
						  struct ib_port_modify *port_modify);
	struct ib_ucontext *       (*alloc_ucontext)(struct ib_device *device,
						     struct ib_udata *udata);
	int                        (*dealloc_ucontext)(struct ib_ucontext *context);
	int                        (*mmap)(struct ib_ucontext *context,
					   struct vm_area_struct *vma);
	struct ib_pd *             (*alloc_pd)(struct ib_device *device,
					       struct ib_ucontext *context,
					       struct ib_udata *udata);
	int                        (*dealloc_pd)(struct ib_pd *pd);
	struct ib_ah *             (*create_ah)(struct ib_pd *pd,
						struct ib_ah_attr *ah_attr);
	int                        (*modify_ah)(struct ib_ah *ah,
						struct ib_ah_attr *ah_attr);
	int                        (*query_ah)(struct ib_ah *ah,
					       struct ib_ah_attr *ah_attr);
	int                        (*destroy_ah)(struct ib_ah *ah);
	struct ib_srq *            (*create_srq)(struct ib_pd *pd,
						 struct ib_srq_init_attr *srq_init_attr,
						 struct ib_udata *udata);
	int                        (*modify_srq)(struct ib_srq *srq,
						 struct ib_srq_attr *srq_attr,
						 enum ib_srq_attr_mask srq_attr_mask,
						 struct ib_udata *udata);
	int                        (*query_srq)(struct ib_srq *srq,
						struct ib_srq_attr *srq_attr);
	int                        (*destroy_srq)(struct ib_srq *srq);
	int                        (*post_srq_recv)(struct ib_srq *srq,
						    struct ib_recv_wr *recv_wr,
						    struct ib_recv_wr **bad_recv_wr);
	struct ib_qp *             (*create_qp)(struct ib_pd *pd,
						struct ib_qp_init_attr *qp_init_attr,
						struct ib_udata *udata);
	int                        (*modify_qp)(struct ib_qp *qp,
						struct ib_qp_attr *qp_attr,
						int qp_attr_mask,
						struct ib_udata *udata);
	int                        (*query_qp)(struct ib_qp *qp,
					       struct ib_qp_attr *qp_attr,
					       int qp_attr_mask,
					       struct ib_qp_init_attr *qp_init_attr);
	int                        (*destroy_qp)(struct ib_qp *qp);
	int                        (*post_send)(struct ib_qp *qp,
						struct ib_send_wr *send_wr,
						struct ib_send_wr **bad_send_wr);
	int                        (*post_recv)(struct ib_qp *qp,
						struct ib_recv_wr *recv_wr,
						struct ib_recv_wr **bad_recv_wr);
	struct ib_cq *             (*create_cq)(struct ib_device *device, int cqe,
						int comp_vector,
						struct ib_ucontext *context,
						struct ib_udata *udata);
	int                        (*modify_cq)(struct ib_cq *cq, u16 cq_count,
						u16 cq_period);
	int                        (*destroy_cq)(struct ib_cq *cq);
	int                        (*resize_cq)(struct ib_cq *cq, int cqe,
						struct ib_udata *udata);
	int                        (*poll_cq)(struct ib_cq *cq, int num_entries,
					      struct ib_wc *wc);
	int                        (*peek_cq)(struct ib_cq *cq, int wc_cnt);
	int                        (*req_notify_cq)(struct ib_cq *cq,
						    enum ib_cq_notify_flags flags);
	int                        (*req_ncomp_notif)(struct ib_cq *cq,
						      int wc_cnt);
	struct ib_mr *             (*get_dma_mr)(struct ib_pd *pd,
						 int mr_access_flags);
	struct ib_mr *             (*reg_phys_mr)(struct ib_pd *pd,
						  struct ib_phys_buf *phys_buf_array,
						  int num_phys_buf,
						  int mr_access_flags,
						  u64 *iova_start);
	struct ib_mr *             (*reg_user_mr)(struct ib_pd *pd,
						  u64 start, u64 length,
						  u64 virt_addr,
						  int mr_access_flags,
						  struct ib_udata *udata);
	int                        (*query_mr)(struct ib_mr *mr,
					       struct ib_mr_attr *mr_attr);
	int                        (*dereg_mr)(struct ib_mr *mr);
	struct ib_mr *		   (*alloc_fast_reg_mr)(struct ib_pd *pd,
					       int max_page_list_len);
	struct ib_fast_reg_page_list * (*alloc_fast_reg_page_list)(struct ib_device *device,
								   int page_list_len);
	void			   (*free_fast_reg_page_list)(struct ib_fast_reg_page_list *page_list);
	int                        (*rereg_phys_mr)(struct ib_mr *mr,
						    int mr_rereg_mask,
						    struct ib_pd *pd,
						    struct ib_phys_buf *phys_buf_array,
						    int num_phys_buf,
						    int mr_access_flags,
						    u64 *iova_start);
	struct ib_mw *             (*alloc_mw)(struct ib_pd *pd,
					       enum ib_mw_type type);
	int                        (*bind_mw)(struct ib_qp *qp,
					      struct ib_mw *mw,
					      struct ib_mw_bind *mw_bind);
	int                        (*dealloc_mw)(struct ib_mw *mw);
	struct ib_fmr *	           (*alloc_fmr)(struct ib_pd *pd,
						int mr_access_flags,
						struct ib_fmr_attr *fmr_attr);
	int		           (*map_phys_fmr)(struct ib_fmr *fmr,
						   u64 *page_list, int list_len,
						   u64 iova);
	int		           (*unmap_fmr)(struct list_head *fmr_list);
	int		           (*dealloc_fmr)(struct ib_fmr *fmr);
	int                        (*attach_mcast)(struct ib_qp *qp,
						   union ib_gid *gid,
						   u16 lid);
	int                        (*detach_mcast)(struct ib_qp *qp,
						   union ib_gid *gid,
						   u16 lid);
	int                        (*process_mad)(struct ib_device *device,
						  int process_mad_flags,
						  u8 port_num,
						  struct ib_wc *in_wc,
						  struct ib_grh *in_grh,
						  struct ib_mad *in_mad,
						  struct ib_mad *out_mad);
	struct ib_xrcd *	   (*alloc_xrcd)(struct ib_device *device,
						 struct ib_ucontext *ucontext,
						 struct ib_udata *udata);
	int			   (*dealloc_xrcd)(struct ib_xrcd *xrcd);

	struct ib_dma_mapping_ops   *dma_ops;

	struct module               *owner;
	struct device                dev;
	struct kobject               *ports_parent;
	struct list_head             port_list;

	enum {
		IB_DEV_UNINITIALIZED,
		IB_DEV_REGISTERED,
		IB_DEV_UNREGISTERED
	}                            reg_state;

	int			     uverbs_abi_ver;
	u64			     uverbs_cmd_mask;

	char			     node_desc[64];
	__be64			     node_guid;
	u32			     local_dma_lkey;
	u8                           node_type;
	u8                           phys_port_cnt;
};

struct ib_client {
	char  *name;
	void (*add)   (struct ib_device *);
	void (*remove)(struct ib_device *);

	struct list_head list;
};

struct ib_device *ib_alloc_device(size_t size);
void ib_dealloc_device(struct ib_device *device);

int ib_register_device(struct ib_device *device,
		       int (*port_callback)(struct ib_device *,
					    u8, struct kobject *));
void ib_unregister_device(struct ib_device *device);

int ib_register_client   (struct ib_client *client);
void ib_unregister_client(struct ib_client *client);

void *ib_get_client_data(struct ib_device *device, struct ib_client *client);
void  ib_set_client_data(struct ib_device *device, struct ib_client *client,
			 void *data);

static inline int ib_copy_from_udata(void *dest, struct ib_udata *udata, size_t len)
{
	return copy_from_user(dest, udata->inbuf, len) ? -EFAULT : 0;
}

static inline int ib_copy_to_udata(struct ib_udata *udata, void *src, size_t len)
{
	return copy_to_user(udata->outbuf, src, len) ? -EFAULT : 0;
}

/**
 * ib_modify_qp_is_ok - Check that the supplied attribute mask
 * contains all required attributes and no attributes not allowed for
 * the given QP state transition.
 * @cur_state: Current QP state
 * @next_state: Next QP state
 * @type: QP type
 * @mask: Mask of supplied QP attributes
 *
 * This function is a helper function that a low-level driver's
 * modify_qp method can use to validate the consumer's input.  It
 * checks that cur_state and next_state are valid QP states, that a
 * transition from cur_state to next_state is allowed by the IB spec,
 * and that the attribute mask supplied is allowed for the transition.
 */
int ib_modify_qp_is_ok(enum ib_qp_state cur_state, enum ib_qp_state next_state,
		       enum ib_qp_type type, enum ib_qp_attr_mask mask);

int ib_register_event_handler  (struct ib_event_handler *event_handler);
int ib_unregister_event_handler(struct ib_event_handler *event_handler);
void ib_dispatch_event(struct ib_event *event);

int ib_query_device(struct ib_device *device,
		    struct ib_device_attr *device_attr);

int ib_query_port(struct ib_device *device,
		  u8 port_num, struct ib_port_attr *port_attr);

enum rdma_link_layer rdma_port_get_link_layer(struct ib_device *device,
					       u8 port_num);

int ib_query_gid(struct ib_device *device,
		 u8 port_num, int index, union ib_gid *gid);

int ib_query_pkey(struct ib_device *device,
		  u8 port_num, u16 index, u16 *pkey);

int ib_modify_device(struct ib_device *device,
		     int device_modify_mask,
		     struct ib_device_modify *device_modify);

int ib_modify_port(struct ib_device *device,
		   u8 port_num, int port_modify_mask,
		   struct ib_port_modify *port_modify);

int ib_find_gid(struct ib_device *device, union ib_gid *gid,
		u8 *port_num, u16 *index);

int ib_find_pkey(struct ib_device *device,
		 u8 port_num, u16 pkey, u16 *index);

/**
 * ib_alloc_pd - Allocates an unused protection domain.
 * @device: The device on which to allocate the protection domain.
 *
 * A protection domain object provides an association between QPs, shared
 * receive queues, address handles, memory regions, and memory windows.
 */
struct ib_pd *ib_alloc_pd(struct ib_device *device);

/**
 * ib_dealloc_pd - Deallocates a protection domain.
 * @pd: The protection domain to deallocate.
 */
int ib_dealloc_pd(struct ib_pd *pd);

/**
 * ib_create_ah - Creates an address handle for the given address vector.
 * @pd: The protection domain associated with the address handle.
 * @ah_attr: The attributes of the address vector.
 *
 * The address handle is used to reference a local or global destination
 * in all UD QP post sends.
 */
struct ib_ah *ib_create_ah(struct ib_pd *pd, struct ib_ah_attr *ah_attr);

/**
 * ib_init_ah_from_wc - Initializes address handle attributes from a
 *   work completion.
 * @device: Device on which the received message arrived.
 * @port_num: Port on which the received message arrived.
 * @wc: Work completion associated with the received message.
 * @grh: References the received global route header.  This parameter is
 *   ignored unless the work completion indicates that the GRH is valid.
 * @ah_attr: Returned attributes that can be used when creating an address
 *   handle for replying to the message.
 */
int ib_init_ah_from_wc(struct ib_device *device, u8 port_num, struct ib_wc *wc,
		       struct ib_grh *grh, struct ib_ah_attr *ah_attr);

/**
 * ib_create_ah_from_wc - Creates an address handle associated with the
 *   sender of the specified work completion.
 * @pd: The protection domain associated with the address handle.
 * @wc: Work completion information associated with a received message.
 * @grh: References the received global route header.  This parameter is
 *   ignored unless the work completion indicates that the GRH is valid.
 * @port_num: The outbound port number to associate with the address.
 *
 * The address handle is used to reference a local or global destination
 * in all UD QP post sends.
 */
struct ib_ah *ib_create_ah_from_wc(struct ib_pd *pd, struct ib_wc *wc,
				   struct ib_grh *grh, u8 port_num);

/**
 * ib_modify_ah - Modifies the address vector associated with an address
 *   handle.
 * @ah: The address handle to modify.
 * @ah_attr: The new address vector attributes to associate with the
 *   address handle.
 */
int ib_modify_ah(struct ib_ah *ah, struct ib_ah_attr *ah_attr);

/**
 * ib_query_ah - Queries the address vector associated with an address
 *   handle.
 * @ah: The address handle to query.
 * @ah_attr: The address vector attributes associated with the address
 *   handle.
 */
int ib_query_ah(struct ib_ah *ah, struct ib_ah_attr *ah_attr);

/**
 * ib_destroy_ah - Destroys an address handle.
 * @ah: The address handle to destroy.
 */
int ib_destroy_ah(struct ib_ah *ah);

/**
 * ib_create_srq - Creates a SRQ associated with the specified protection
 *   domain.
 * @pd: The protection domain associated with the SRQ.
 * @srq_init_attr: A list of initial attributes required to create the
 *   SRQ.  If SRQ creation succeeds, then the attributes are updated to
 *   the actual capabilities of the created SRQ.
 *
 * srq_attr->max_wr and srq_attr->max_sge are read the determine the
 * requested size of the SRQ, and set to the actual values allocated
 * on return.  If ib_create_srq() succeeds, then max_wr and max_sge
 * will always be at least as large as the requested values.
 */
struct ib_srq *ib_create_srq(struct ib_pd *pd,
			     struct ib_srq_init_attr *srq_init_attr);

/**
 * ib_modify_srq - Modifies the attributes for the specified SRQ.
 * @srq: The SRQ to modify.
 * @srq_attr: On input, specifies the SRQ attributes to modify.  On output,
 *   the current values of selected SRQ attributes are returned.
 * @srq_attr_mask: A bit-mask used to specify which attributes of the SRQ
 *   are being modified.
 *
 * The mask may contain IB_SRQ_MAX_WR to resize the SRQ and/or
 * IB_SRQ_LIMIT to set the SRQ's limit and request notification when
 * the number of receives queued drops below the limit.
 */
int ib_modify_srq(struct ib_srq *srq,
		  struct ib_srq_attr *srq_attr,
		  enum ib_srq_attr_mask srq_attr_mask);

/**
 * ib_query_srq - Returns the attribute list and current values for the
 *   specified SRQ.
 * @srq: The SRQ to query.
 * @srq_attr: The attributes of the specified SRQ.
 */
int ib_query_srq(struct ib_srq *srq,
		 struct ib_srq_attr *srq_attr);

/**
 * ib_destroy_srq - Destroys the specified SRQ.
 * @srq: The SRQ to destroy.
 */
int ib_destroy_srq(struct ib_srq *srq);

/**
 * ib_post_srq_recv - Posts a list of work requests to the specified SRQ.
 * @srq: The SRQ to post the work request on.
 * @recv_wr: A list of work requests to post on the receive queue.
 * @bad_recv_wr: On an immediate failure, this parameter will reference
 *   the work request that failed to be posted on the QP.
 */
static inline int ib_post_srq_recv(struct ib_srq *srq,
				   struct ib_recv_wr *recv_wr,
				   struct ib_recv_wr **bad_recv_wr)
{
	return srq->device->post_srq_recv(srq, recv_wr, bad_recv_wr);
}

/**
 * ib_create_qp - Creates a QP associated with the specified protection
 *   domain.
 * @pd: The protection domain associated with the QP.
 * @qp_init_attr: A list of initial attributes required to create the
 *   QP.  If QP creation succeeds, then the attributes are updated to
 *   the actual capabilities of the created QP.
 */
struct ib_qp *ib_create_qp(struct ib_pd *pd,
			   struct ib_qp_init_attr *qp_init_attr);

/**
 * ib_modify_qp - Modifies the attributes for the specified QP and then
 *   transitions the QP to the given state.
 * @qp: The QP to modify.
 * @qp_attr: On input, specifies the QP attributes to modify.  On output,
 *   the current values of selected QP attributes are returned.
 * @qp_attr_mask: A bit-mask used to specify which attributes of the QP
 *   are being modified.
 */
int ib_modify_qp(struct ib_qp *qp,
		 struct ib_qp_attr *qp_attr,
		 int qp_attr_mask);

/**
 * ib_query_qp - Returns the attribute list and current values for the
 *   specified QP.
 * @qp: The QP to query.
 * @qp_attr: The attributes of the specified QP.
 * @qp_attr_mask: A bit-mask used to select specific attributes to query.
 * @qp_init_attr: Additional attributes of the selected QP.
 *
 * The qp_attr_mask may be used to limit the query to gathering only the
 * selected attributes.
 */
int ib_query_qp(struct ib_qp *qp,
		struct ib_qp_attr *qp_attr,
		int qp_attr_mask,
		struct ib_qp_init_attr *qp_init_attr);

/**
 * ib_destroy_qp - Destroys the specified QP.
 * @qp: The QP to destroy.
 */
int ib_destroy_qp(struct ib_qp *qp);

/**
 * ib_open_qp - Obtain a reference to an existing sharable QP.
 * @xrcd - XRC domain
 * @qp_open_attr: Attributes identifying the QP to open.
 *
 * Returns a reference to a sharable QP.
 */
struct ib_qp *ib_open_qp(struct ib_xrcd *xrcd,
			 struct ib_qp_open_attr *qp_open_attr);

/**
 * ib_close_qp - Release an external reference to a QP.
 * @qp: The QP handle to release
 *
 * The opened QP handle is released by the caller.  The underlying
 * shared QP is not destroyed until all internal references are released.
 */
int ib_close_qp(struct ib_qp *qp);

/**
 * ib_post_send - Posts a list of work requests to the send queue of
 *   the specified QP.
 * @qp: The QP to post the work request on.
 * @send_wr: A list of work requests to post on the send queue.
 * @bad_send_wr: On an immediate failure, this parameter will reference
 *   the work request that failed to be posted on the QP.
 *
 * While IBA Vol. 1 section 11.4.1.1 specifies that if an immediate
 * error is returned, the QP state shall not be affected,
 * ib_post_send() will return an immediate error after queueing any
 * earlier work requests in the list.
 */
static inline int ib_post_send(struct ib_qp *qp,
			       struct ib_send_wr *send_wr,
			       struct ib_send_wr **bad_send_wr)
{
	return qp->device->post_send(qp, send_wr, bad_send_wr);
}

/**
 * ib_post_recv - Posts a list of work requests to the receive queue of
 *   the specified QP.
 * @qp: The QP to post the work request on.
 * @recv_wr: A list of work requests to post on the receive queue.
 * @bad_recv_wr: On an immediate failure, this parameter will reference
 *   the work request that failed to be posted on the QP.
 */
static inline int ib_post_recv(struct ib_qp *qp,
			       struct ib_recv_wr *recv_wr,
			       struct ib_recv_wr **bad_recv_wr)
{
	return qp->device->post_recv(qp, recv_wr, bad_recv_wr);
}

/**
 * ib_create_cq - Creates a CQ on the specified device.
 * @device: The device on which to create the CQ.
 * @comp_handler: A user-specified callback that is invoked when a
 *   completion event occurs on the CQ.
 * @event_handler: A user-specified callback that is invoked when an
 *   asynchronous event not associated with a completion occurs on the CQ.
 * @cq_context: Context associated with the CQ returned to the user via
 *   the associated completion and event handlers.
 * @cqe: The minimum size of the CQ.
 * @comp_vector - Completion vector used to signal completion events.
 *     Must be >= 0 and < context->num_comp_vectors.
 *
 * Users can examine the cq structure to determine the actual CQ size.
 */
struct ib_cq *ib_create_cq(struct ib_device *device,
			   ib_comp_handler comp_handler,
			   void (*event_handler)(struct ib_event *, void *),
			   void *cq_context, int cqe, int comp_vector);

/**
 * ib_resize_cq - Modifies the capacity of the CQ.
 * @cq: The CQ to resize.
 * @cqe: The minimum size of the CQ.
 *
 * Users can examine the cq structure to determine the actual CQ size.
 */
int ib_resize_cq(struct ib_cq *cq, int cqe);

/**
 * ib_modify_cq - Modifies moderation params of the CQ
 * @cq: The CQ to modify.
 * @cq_count: number of CQEs that will trigger an event
 * @cq_period: max period of time in usec before triggering an event
 *
 */
int ib_modify_cq(struct ib_cq *cq, u16 cq_count, u16 cq_period);

/**
 * ib_destroy_cq - Destroys the specified CQ.
 * @cq: The CQ to destroy.
 */
int ib_destroy_cq(struct ib_cq *cq);

/**
 * ib_poll_cq - poll a CQ for completion(s)
 * @cq:the CQ being polled
 * @num_entries:maximum number of completions to return
 * @wc:array of at least @num_entries &struct ib_wc where completions
 *   will be returned
 *
 * Poll a CQ for (possibly multiple) completions.  If the return value
 * is < 0, an error occurred.  If the return value is >= 0, it is the
 * number of completions returned.  If the return value is
 * non-negative and < num_entries, then the CQ was emptied.
 */
static inline int ib_poll_cq(struct ib_cq *cq, int num_entries,
			     struct ib_wc *wc)
{
	return cq->device->poll_cq(cq, num_entries, wc);
}

/**
 * ib_peek_cq - Returns the number of unreaped completions currently
 *   on the specified CQ.
 * @cq: The CQ to peek.
 * @wc_cnt: A minimum number of unreaped completions to check for.
 *
 * If the number of unreaped completions is greater than or equal to wc_cnt,
 * this function returns wc_cnt, otherwise, it returns the actual number of
 * unreaped completions.
 */
int ib_peek_cq(struct ib_cq *cq, int wc_cnt);

/**
 * ib_req_notify_cq - Request completion notification on a CQ.
 * @cq: The CQ to generate an event for.
 * @flags:
 *   Must contain exactly one of %IB_CQ_SOLICITED or %IB_CQ_NEXT_COMP
 *   to request an event on the next solicited event or next work
 *   completion at any type, respectively. %IB_CQ_REPORT_MISSED_EVENTS
 *   may also be |ed in to request a hint about missed events, as
 *   described below.
 *
 * Return Value:
 *    < 0 means an error occurred while requesting notification
 *   == 0 means notification was requested successfully, and if
 *        IB_CQ_REPORT_MISSED_EVENTS was passed in, then no events
 *        were missed and it is safe to wait for another event.  In
 *        this case is it guaranteed that any work completions added
 *        to the CQ since the last CQ poll will trigger a completion
 *        notification event.
 *    > 0 is only returned if IB_CQ_REPORT_MISSED_EVENTS was passed
 *        in.  It means that the consumer must poll the CQ again to
 *        make sure it is empty to avoid missing an event because of a
 *        race between requesting notification and an entry being
 *        added to the CQ.  This return value means it is possible
 *        (but not guaranteed) that a work completion has been added
 *        to the CQ since the last poll without triggering a
 *        completion notification event.
 */
static inline int ib_req_notify_cq(struct ib_cq *cq,
				   enum ib_cq_notify_flags flags)
{
	return cq->device->req_notify_cq(cq, flags);
}

/**
 * ib_req_ncomp_notif - Request completion notification when there are
 *   at least the specified number of unreaped completions on the CQ.
 * @cq: The CQ to generate an event for.
 * @wc_cnt: The number of unreaped completions that should be on the
 *   CQ before an event is generated.
 */
static inline int ib_req_ncomp_notif(struct ib_cq *cq, int wc_cnt)
{
	return cq->device->req_ncomp_notif ?
		cq->device->req_ncomp_notif(cq, wc_cnt) :
		-ENOSYS;
}

/**
 * ib_get_dma_mr - Returns a memory region for system memory that is
 *   usable for DMA.
 * @pd: The protection domain associated with the memory region.
 * @mr_access_flags: Specifies the memory access rights.
 *
 * Note that the ib_dma_*() functions defined below must be used
 * to create/destroy addresses used with the Lkey or Rkey returned
 * by ib_get_dma_mr().
 */
struct ib_mr *ib_get_dma_mr(struct ib_pd *pd, int mr_access_flags);

/**
 * ib_dma_mapping_error - check a DMA addr for error
 * @dev: The device for which the dma_addr was created
 * @dma_addr: The DMA address to check
 */
static inline int ib_dma_mapping_error(struct ib_device *dev, u64 dma_addr)
{
	if (dev->dma_ops)
		return dev->dma_ops->mapping_error(dev, dma_addr);
	return dma_mapping_error(dev->dma_device, dma_addr);
}

/**
 * ib_dma_map_single - Map a kernel virtual address to DMA address
 * @dev: The device for which the dma_addr is to be created
 * @cpu_addr: The kernel virtual address
 * @size: The size of the region in bytes
 * @direction: The direction of the DMA
 */
static inline u64 ib_dma_map_single(struct ib_device *dev,
				    void *cpu_addr, size_t size,
				    enum dma_data_direction direction)
{
	if (dev->dma_ops)
		return dev->dma_ops->map_single(dev, cpu_addr, size, direction);
	return dma_map_single(dev->dma_device, cpu_addr, size, direction);
}

/**
 * ib_dma_unmap_single - Destroy a mapping created by ib_dma_map_single()
 * @dev: The device for which the DMA address was created
 * @addr: The DMA address
 * @size: The size of the region in bytes
 * @direction: The direction of the DMA
 */
static inline void ib_dma_unmap_single(struct ib_device *dev,
				       u64 addr, size_t size,
				       enum dma_data_direction direction)
{
	if (dev->dma_ops)
		dev->dma_ops->unmap_single(dev, addr, size, direction);
	else
		dma_unmap_single(dev->dma_device, addr, size, direction);
}

static inline u64 ib_dma_map_single_attrs(struct ib_device *dev,
					  void *cpu_addr, size_t size,
					  enum dma_data_direction direction,
					  struct dma_attrs *attrs)
{
	return dma_map_single_attrs(dev->dma_device, cpu_addr, size,
				    direction, attrs);
}

static inline void ib_dma_unmap_single_attrs(struct ib_device *dev,
					     u64 addr, size_t size,
					     enum dma_data_direction direction,
					     struct dma_attrs *attrs)
{
	return dma_unmap_single_attrs(dev->dma_device, addr, size,
				      direction, attrs);
}

/**
 * ib_dma_map_page - Map a physical page to DMA address
 * @dev: The device for which the dma_addr is to be created
 * @page: The page to be mapped
 * @offset: The offset within the page
 * @size: The size of the region in bytes
 * @direction: The direction of the DMA
 */
static inline u64 ib_dma_map_page(struct ib_device *dev,
				  struct page *page,
				  unsigned long offset,
				  size_t size,
					 enum dma_data_direction direction)
{
	if (dev->dma_ops)
		return dev->dma_ops->map_page(dev, page, offset, size, direction);
	return dma_map_page(dev->dma_device, page, offset, size, direction);
}

/**
 * ib_dma_unmap_page - Destroy a mapping created by ib_dma_map_page()
 * @dev: The device for which the DMA address was created
 * @addr: The DMA address
 * @size: The size of the region in bytes
 * @direction: The direction of the DMA
 */
static inline void ib_dma_unmap_page(struct ib_device *dev,
				     u64 addr, size_t size,
				     enum dma_data_direction direction)
{
	if (dev->dma_ops)
		dev->dma_ops->unmap_page(dev, addr, size, direction);
	else
		dma_unmap_page(dev->dma_device, addr, size, direction);
}

/**
 * ib_dma_map_sg - Map a scatter/gather list to DMA addresses
 * @dev: The device for which the DMA addresses are to be created
 * @sg: The array of scatter/gather entries
 * @nents: The number of scatter/gather entries
 * @direction: The direction of the DMA
 */
static inline int ib_dma_map_sg(struct ib_device *dev,
				struct scatterlist *sg, int nents,
				enum dma_data_direction direction)
{
	if (dev->dma_ops)
		return dev->dma_ops->map_sg(dev, sg, nents, direction);
	return dma_map_sg(dev->dma_device, sg, nents, direction);
}

/**
 * ib_dma_unmap_sg - Unmap a scatter/gather list of DMA addresses
 * @dev: The device for which the DMA addresses were created
 * @sg: The array of scatter/gather entries
 * @nents: The number of scatter/gather entries
 * @direction: The direction of the DMA
 */
static inline void ib_dma_unmap_sg(struct ib_device *dev,
				   struct scatterlist *sg, int nents,
				   enum dma_data_direction direction)
{
	if (dev->dma_ops)
		dev->dma_ops->unmap_sg(dev, sg, nents, direction);
	else
		dma_unmap_sg(dev->dma_device, sg, nents, direction);
}

static inline int ib_dma_map_sg_attrs(struct ib_device *dev,
				      struct scatterlist *sg, int nents,
				      enum dma_data_direction direction,
				      struct dma_attrs *attrs)
{
	return dma_map_sg_attrs(dev->dma_device, sg, nents, direction, attrs);
}

static inline void ib_dma_unmap_sg_attrs(struct ib_device *dev,
					 struct scatterlist *sg, int nents,
					 enum dma_data_direction direction,
					 struct dma_attrs *attrs)
{
	dma_unmap_sg_attrs(dev->dma_device, sg, nents, direction, attrs);
}
/**
 * ib_sg_dma_address - Return the DMA address from a scatter/gather entry
 * @dev: The device for which the DMA addresses were created
 * @sg: The scatter/gather entry
 */
static inline u64 ib_sg_dma_address(struct ib_device *dev,
				    struct scatterlist *sg)
{
	if (dev->dma_ops)
		return dev->dma_ops->dma_address(dev, sg);
	return sg_dma_address(sg);
}

/**
 * ib_sg_dma_len - Return the DMA length from a scatter/gather entry
 * @dev: The device for which the DMA addresses were created
 * @sg: The scatter/gather entry
 */
static inline unsigned int ib_sg_dma_len(struct ib_device *dev,
					 struct scatterlist *sg)
{
	if (dev->dma_ops)
		return dev->dma_ops->dma_len(dev, sg);
	return sg_dma_len(sg);
}

/**
 * ib_dma_sync_single_for_cpu - Prepare DMA region to be accessed by CPU
 * @dev: The device for which the DMA address was created
 * @addr: The DMA address
 * @size: The size of the region in bytes
 * @dir: The direction of the DMA
 */
static inline void ib_dma_sync_single_for_cpu(struct ib_device *dev,
					      u64 addr,
					      size_t size,
					      enum dma_data_direction dir)
{
	if (dev->dma_ops)
		dev->dma_ops->sync_single_for_cpu(dev, addr, size, dir);
	else
		dma_sync_single_for_cpu(dev->dma_device, addr, size, dir);
}

/**
 * ib_dma_sync_single_for_device - Prepare DMA region to be accessed by device
 * @dev: The device for which the DMA address was created
 * @addr: The DMA address
 * @size: The size of the region in bytes
 * @dir: The direction of the DMA
 */
static inline void ib_dma_sync_single_for_device(struct ib_device *dev,
						 u64 addr,
						 size_t size,
						 enum dma_data_direction dir)
{
	if (dev->dma_ops)
		dev->dma_ops->sync_single_for_device(dev, addr, size, dir);
	else
		dma_sync_single_for_device(dev->dma_device, addr, size, dir);
}

/**
 * ib_dma_alloc_coherent - Allocate memory and map it for DMA
 * @dev: The device for which the DMA address is requested
 * @size: The size of the region to allocate in bytes
 * @dma_handle: A pointer for returning the DMA address of the region
 * @flag: memory allocator flags
 */
static inline void *ib_dma_alloc_coherent(struct ib_device *dev,
					   size_t size,
					   u64 *dma_handle,
					   gfp_t flag)
{
	if (dev->dma_ops)
		return dev->dma_ops->alloc_coherent(dev, size, dma_handle, flag);
	else {
		dma_addr_t handle;
		void *ret;

		ret = dma_alloc_coherent(dev->dma_device, size, &handle, flag);
		*dma_handle = handle;
		return ret;
	}
}

/**
 * ib_dma_free_coherent - Free memory allocated by ib_dma_alloc_coherent()
 * @dev: The device for which the DMA addresses were allocated
 * @size: The size of the region
 * @cpu_addr: the address returned by ib_dma_alloc_coherent()
 * @dma_handle: the DMA address returned by ib_dma_alloc_coherent()
 */
static inline void ib_dma_free_coherent(struct ib_device *dev,
					size_t size, void *cpu_addr,
					u64 dma_handle)
{
	if (dev->dma_ops)
		dev->dma_ops->free_coherent(dev, size, cpu_addr, dma_handle);
	else
		dma_free_coherent(dev->dma_device, size, cpu_addr, dma_handle);
}

/**
 * ib_reg_phys_mr - Prepares a virtually addressed memory region for use
 *   by an HCA.
 * @pd: The protection domain associated assigned to the registered region.
 * @phys_buf_array: Specifies a list of physical buffers to use in the
 *   memory region.
 * @num_phys_buf: Specifies the size of the phys_buf_array.
 * @mr_access_flags: Specifies the memory access rights.
 * @iova_start: The offset of the region's starting I/O virtual address.
 */
struct ib_mr *ib_reg_phys_mr(struct ib_pd *pd,
			     struct ib_phys_buf *phys_buf_array,
			     int num_phys_buf,
			     int mr_access_flags,
			     u64 *iova_start);

/**
 * ib_rereg_phys_mr - Modifies the attributes of an existing memory region.
 *   Conceptually, this call performs the functions deregister memory region
 *   followed by register physical memory region.  Where possible,
 *   resources are reused instead of deallocated and reallocated.
 * @mr: The memory region to modify.
 * @mr_rereg_mask: A bit-mask used to indicate which of the following
 *   properties of the memory region are being modified.
 * @pd: If %IB_MR_REREG_PD is set in mr_rereg_mask, this field specifies
 *   the new protection domain to associated with the memory region,
 *   otherwise, this parameter is ignored.
 * @phys_buf_array: If %IB_MR_REREG_TRANS is set in mr_rereg_mask, this
 *   field specifies a list of physical buffers to use in the new
 *   translation, otherwise, this parameter is ignored.
 * @num_phys_buf: If %IB_MR_REREG_TRANS is set in mr_rereg_mask, this
 *   field specifies the size of the phys_buf_array, otherwise, this
 *   parameter is ignored.
 * @mr_access_flags: If %IB_MR_REREG_ACCESS is set in mr_rereg_mask, this
 *   field specifies the new memory access rights, otherwise, this
 *   parameter is ignored.
 * @iova_start: The offset of the region's starting I/O virtual address.
 */
int ib_rereg_phys_mr(struct ib_mr *mr,
		     int mr_rereg_mask,
		     struct ib_pd *pd,
		     struct ib_phys_buf *phys_buf_array,
		     int num_phys_buf,
		     int mr_access_flags,
		     u64 *iova_start);

/**
 * ib_query_mr - Retrieves information about a specific memory region.
 * @mr: The memory region to retrieve information about.
 * @mr_attr: The attributes of the specified memory region.
 */
int ib_query_mr(struct ib_mr *mr, struct ib_mr_attr *mr_attr);

/**
 * ib_dereg_mr - Deregisters a memory region and removes it from the
 *   HCA translation table.
 * @mr: The memory region to deregister.
 *
 * This function can fail, if the memory region has memory windows bound to it.
 */
int ib_dereg_mr(struct ib_mr *mr);

/**
 * ib_alloc_fast_reg_mr - Allocates memory region usable with the
 *   IB_WR_FAST_REG_MR send work request.
 * @pd: The protection domain associated with the region.
 * @max_page_list_len: requested max physical buffer list length to be
 *   used with fast register work requests for this MR.
 */
struct ib_mr *ib_alloc_fast_reg_mr(struct ib_pd *pd, int max_page_list_len);

/**
 * ib_alloc_fast_reg_page_list - Allocates a page list array
 * @device - ib device pointer.
 * @page_list_len - size of the page list array to be allocated.
 *
 * This allocates and returns a struct ib_fast_reg_page_list * and a
 * page_list array that is at least page_list_len in size.  The actual
 * size is returned in max_page_list_len.  The caller is responsible
 * for initializing the contents of the page_list array before posting
 * a send work request with the IB_WC_FAST_REG_MR opcode.
 *
 * The page_list array entries must be translated using one of the
 * ib_dma_*() functions just like the addresses passed to
 * ib_map_phys_fmr().  Once the ib_post_send() is issued, the struct
 * ib_fast_reg_page_list must not be modified by the caller until the
 * IB_WC_FAST_REG_MR work request completes.
 */
struct ib_fast_reg_page_list *ib_alloc_fast_reg_page_list(
				struct ib_device *device, int page_list_len);

/**
 * ib_free_fast_reg_page_list - Deallocates a previously allocated
 *   page list array.
 * @page_list - struct ib_fast_reg_page_list pointer to be deallocated.
 */
void ib_free_fast_reg_page_list(struct ib_fast_reg_page_list *page_list);

/**
 * ib_update_fast_reg_key - updates the key portion of the fast_reg MR
 *   R_Key and L_Key.
 * @mr - struct ib_mr pointer to be updated.
 * @newkey - new key to be used.
 */
static inline void ib_update_fast_reg_key(struct ib_mr *mr, u8 newkey)
{
	mr->lkey = (mr->lkey & 0xffffff00) | newkey;
	mr->rkey = (mr->rkey & 0xffffff00) | newkey;
}

/**
 * ib_inc_rkey - increments the key portion of the given rkey. Can be used
 * for calculating a new rkey for type 2 memory windows.
 * @rkey - the rkey to increment.
 */
static inline u32 ib_inc_rkey(u32 rkey)
{
	const u32 mask = 0x000000ff;
	return ((rkey + 1) & mask) | (rkey & ~mask);
}

/**
 * ib_alloc_mw - Allocates a memory window.
 * @pd: The protection domain associated with the memory window.
 * @type: The type of the memory window (1 or 2).
 */
struct ib_mw *ib_alloc_mw(struct ib_pd *pd, enum ib_mw_type type);

/**
 * ib_bind_mw - Posts a work request to the send queue of the specified
 *   QP, which binds the memory window to the given address range and
 *   remote access attributes.
 * @qp: QP to post the bind work request on.
 * @mw: The memory window to bind.
 * @mw_bind: Specifies information about the memory window, including
 *   its address range, remote access rights, and associated memory region.
 *
 * If there is no immediate error, the function will update the rkey member
 * of the mw parameter to its new value. The bind operation can still fail
 * asynchronously.
 */
static inline int ib_bind_mw(struct ib_qp *qp,
			     struct ib_mw *mw,
			     struct ib_mw_bind *mw_bind)
{
	/* XXX reference counting in corresponding MR? */
	return mw->device->bind_mw ?
		mw->device->bind_mw(qp, mw, mw_bind) :
		-ENOSYS;
}

/**
 * ib_dealloc_mw - Deallocates a memory window.
 * @mw: The memory window to deallocate.
 */
int ib_dealloc_mw(struct ib_mw *mw);

/**
 * ib_alloc_fmr - Allocates a unmapped fast memory region.
 * @pd: The protection domain associated with the unmapped region.
 * @mr_access_flags: Specifies the memory access rights.
 * @fmr_attr: Attributes of the unmapped region.
 *
 * A fast memory region must be mapped before it can be used as part of
 * a work request.
 */
struct ib_fmr *ib_alloc_fmr(struct ib_pd *pd,
			    int mr_access_flags,
			    struct ib_fmr_attr *fmr_attr);

/**
 * ib_map_phys_fmr - Maps a list of physical pages to a fast memory region.
 * @fmr: The fast memory region to associate with the pages.
 * @page_list: An array of physical pages to map to the fast memory region.
 * @list_len: The number of pages in page_list.
 * @iova: The I/O virtual address to use with the mapped region.
 */
static inline int ib_map_phys_fmr(struct ib_fmr *fmr,
				  u64 *page_list, int list_len,
				  u64 iova)
{
	return fmr->device->map_phys_fmr(fmr, page_list, list_len, iova);
}

/**
 * ib_unmap_fmr - Removes the mapping from a list of fast memory regions.
 * @fmr_list: A linked list of fast memory regions to unmap.
 */
int ib_unmap_fmr(struct list_head *fmr_list);

/**
 * ib_dealloc_fmr - Deallocates a fast memory region.
 * @fmr: The fast memory region to deallocate.
 */
int ib_dealloc_fmr(struct ib_fmr *fmr);

/**
 * ib_attach_mcast - Attaches the specified QP to a multicast group.
 * @qp: QP to attach to the multicast group.  The QP must be type
 *   IB_QPT_UD.
 * @gid: Multicast group GID.
 * @lid: Multicast group LID in host byte order.
 *
 * In order to send and receive multicast packets, subnet
 * administration must have created the multicast group and configured
 * the fabric appropriately.  The port associated with the specified
 * QP must also be a member of the multicast group.
 */
int ib_attach_mcast(struct ib_qp *qp, union ib_gid *gid, u16 lid);

/**
 * ib_detach_mcast - Detaches the specified QP from a multicast group.
 * @qp: QP to detach from the multicast group.
 * @gid: Multicast group GID.
 * @lid: Multicast group LID in host byte order.
 */
int ib_detach_mcast(struct ib_qp *qp, union ib_gid *gid, u16 lid);

/**
 * ib_alloc_xrcd - Allocates an XRC domain.
 * @device: The device on which to allocate the XRC domain.
 */
struct ib_xrcd *ib_alloc_xrcd(struct ib_device *device);

/**
 * ib_dealloc_xrcd - Deallocates an XRC domain.
 * @xrcd: The XRC domain to deallocate.
 */
int ib_dealloc_xrcd(struct ib_xrcd *xrcd);

#endif /* IB_VERBS_H */<|MERGE_RESOLUTION|>--- conflicted
+++ resolved
@@ -780,8 +780,6 @@
 	IB_WR_MASKED_ATOMIC_CMP_AND_SWP,
 	IB_WR_MASKED_ATOMIC_FETCH_AND_ADD,
 	IB_WR_BIND_MW,
-<<<<<<< HEAD
-=======
 	/* reserve values for low level drivers' internal use.
 	 * These values will not be used at all in the ib core layer.
 	 */
@@ -795,7 +793,6 @@
 	IB_WR_RESERVED8,
 	IB_WR_RESERVED9,
 	IB_WR_RESERVED10,
->>>>>>> d0e0ac97
 };
 
 enum ib_send_flags {
