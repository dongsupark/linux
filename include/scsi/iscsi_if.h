--- conflicted
+++ resolved
@@ -261,12 +261,8 @@
 		} host_event;
 		struct msg_ping_comp {
 			uint32_t        host_no;
-<<<<<<< HEAD
-			uint32_t        status;
-=======
 			uint32_t        status; /* enum
 						 * iscsi_ping_status_code */
->>>>>>> dd775ae2
 			uint32_t	pid;	/* unique ping id associated
 						   with each ping request */
 			uint32_t        data_size;
@@ -488,8 +484,6 @@
 	ISCSI_PORT_STATE_UP		= 0x2,
 };
 
-<<<<<<< HEAD
-=======
 /* iSCSI PING status/error code */
 enum iscsi_ping_status_code {
 	ISCSI_PING_SUCCESS			= 0,
@@ -504,7 +498,6 @@
 	ISCSI_PING_NO_ARP_RECEIVED		= 0x9,
 };
 
->>>>>>> dd775ae2
 #define iscsi_ptr(_handle) ((void*)(unsigned long)_handle)
 #define iscsi_handle(_ptr) ((uint64_t)(unsigned long)_ptr)
 
@@ -600,10 +593,6 @@
 	char username[ISCSI_CHAP_AUTH_NAME_MAX_LEN];
 	uint8_t password[ISCSI_CHAP_AUTH_SECRET_MAX_LEN];
 	uint8_t password_length;
-<<<<<<< HEAD
-} __packed;
-=======
-};
->>>>>>> dd775ae2
+};
 
 #endif