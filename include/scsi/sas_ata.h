/*
 * Support for SATA devices on Serial Attached SCSI (SAS) controllers
 *
 * Copyright (C) 2006 IBM Corporation
 *
 * Written by: Darrick J. Wong <djwong@us.ibm.com>, IBM Corporation
 *
 * This program is free software; you can redistribute it and/or
 * modify it under the terms of the GNU General Public License as
 * published by the Free Software Foundation; either version 2 of the
 * License, or (at your option) any later version.
 *
 * This program is distributed in the hope that it will be useful, but
 * WITHOUT ANY WARRANTY; without even the implied warranty of
 * MERCHANTABILITY or FITNESS FOR A PARTICULAR PURPOSE.  See the GNU
 * General Public License for more details.
 *
 * You should have received a copy of the GNU General Public License
 * along with this program; if not, write to the Free Software
 * Foundation, Inc., 59 Temple Place, Suite 330, Boston, MA 02111-1307
 * USA
 *
 */

#ifndef _SAS_ATA_H_
#define _SAS_ATA_H_

#include <linux/libata.h>
#include <scsi/libsas.h>

#ifdef CONFIG_SCSI_SAS_ATA

static inline int dev_is_sata(struct domain_device *dev)
{
	return dev->dev_type == SATA_DEV || dev->dev_type == SATA_PM ||
	       dev->dev_type == SATA_PM_PORT || dev->dev_type == SATA_PENDING;
}

int sas_get_ata_info(struct domain_device *dev, struct ex_phy *phy);
int sas_ata_init_host_and_port(struct domain_device *found_dev);
<<<<<<< HEAD
void sas_ata_task_abort(struct sas_task *task);
=======
>>>>>>> 4af617a5
void sas_ata_strategy_handler(struct Scsi_Host *shost);
void sas_ata_eh(struct Scsi_Host *shost, struct list_head *work_q,
		struct list_head *done_q);
void sas_ata_schedule_reset(struct domain_device *dev);
void sas_ata_wait_eh(struct domain_device *dev);
void sas_probe_sata(struct asd_sas_port *port);
<<<<<<< HEAD
=======
void sas_suspend_sata(struct asd_sas_port *port);
void sas_resume_sata(struct asd_sas_port *port);
void sas_ata_end_eh(struct ata_port *ap);
>>>>>>> 4af617a5
#else


static inline int dev_is_sata(struct domain_device *dev)
{
	return 0;
}
static inline int sas_ata_init_host_and_port(struct domain_device *found_dev)
{
	return 0;
}

static inline void sas_ata_strategy_handler(struct Scsi_Host *shost)
{
}

static inline void sas_ata_eh(struct Scsi_Host *shost, struct list_head *work_q,
			      struct list_head *done_q)
{
}

<<<<<<< HEAD
static inline void sas_ata_eh(struct Scsi_Host *shost, struct list_head *work_q,
			      struct list_head *done_q)
{
}

static inline void sas_ata_schedule_reset(struct domain_device *dev)
{
}

static inline void sas_ata_wait_eh(struct domain_device *dev)
{
}

static inline void sas_probe_sata(struct asd_sas_port *port)
=======
static inline void sas_ata_schedule_reset(struct domain_device *dev)
{
}

static inline void sas_ata_wait_eh(struct domain_device *dev)
{
}

static inline void sas_probe_sata(struct asd_sas_port *port)
{
}

static inline void sas_suspend_sata(struct asd_sas_port *port)
{
}

static inline void sas_resume_sata(struct asd_sas_port *port)
{
}

static inline int sas_get_ata_info(struct domain_device *dev, struct ex_phy *phy)
>>>>>>> 4af617a5
{
}

<<<<<<< HEAD
static inline int sas_get_ata_info(struct domain_device *dev, struct ex_phy *phy)
{
	return 0;
=======
static inline void sas_ata_end_eh(struct ata_port *ap)
{
>>>>>>> 4af617a5
}
#endif

#endif /* _SAS_ATA_H_ */<|MERGE_RESOLUTION|>--- conflicted
+++ resolved
@@ -38,22 +38,15 @@
 
 int sas_get_ata_info(struct domain_device *dev, struct ex_phy *phy);
 int sas_ata_init_host_and_port(struct domain_device *found_dev);
-<<<<<<< HEAD
-void sas_ata_task_abort(struct sas_task *task);
-=======
->>>>>>> 4af617a5
 void sas_ata_strategy_handler(struct Scsi_Host *shost);
 void sas_ata_eh(struct Scsi_Host *shost, struct list_head *work_q,
 		struct list_head *done_q);
 void sas_ata_schedule_reset(struct domain_device *dev);
 void sas_ata_wait_eh(struct domain_device *dev);
 void sas_probe_sata(struct asd_sas_port *port);
-<<<<<<< HEAD
-=======
 void sas_suspend_sata(struct asd_sas_port *port);
 void sas_resume_sata(struct asd_sas_port *port);
 void sas_ata_end_eh(struct ata_port *ap);
->>>>>>> 4af617a5
 #else
 
 
@@ -75,22 +68,6 @@
 {
 }
 
-<<<<<<< HEAD
-static inline void sas_ata_eh(struct Scsi_Host *shost, struct list_head *work_q,
-			      struct list_head *done_q)
-{
-}
-
-static inline void sas_ata_schedule_reset(struct domain_device *dev)
-{
-}
-
-static inline void sas_ata_wait_eh(struct domain_device *dev)
-{
-}
-
-static inline void sas_probe_sata(struct asd_sas_port *port)
-=======
 static inline void sas_ata_schedule_reset(struct domain_device *dev)
 {
 }
@@ -112,18 +89,12 @@
 }
 
 static inline int sas_get_ata_info(struct domain_device *dev, struct ex_phy *phy)
->>>>>>> 4af617a5
 {
+	return 0;
 }
 
-<<<<<<< HEAD
-static inline int sas_get_ata_info(struct domain_device *dev, struct ex_phy *phy)
-{
-	return 0;
-=======
 static inline void sas_ata_end_eh(struct ata_port *ap)
 {
->>>>>>> 4af617a5
 }
 #endif
 
