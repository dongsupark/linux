--- conflicted
+++ resolved
@@ -181,11 +181,8 @@
  * @rp_mutex:       The mutex that protects the remote port
  * @retry_work:     Handle for retries
  * @event_callback: Callback when READY, FAILED or LOGO states complete
-<<<<<<< HEAD
  * @prli_count:     Count of open PRLI sessions in providers
-=======
  * @rcu:	    Structure used for freeing in an RCU-safe manner
->>>>>>> 2bfc96a1
  */
 struct fc_rport_priv {
 	struct fc_lport		    *local_port;
@@ -208,11 +205,8 @@
 	struct list_head            peers;
 	struct work_struct          event_work;
 	u32			    supported_classes;
-<<<<<<< HEAD
 	u16			    prli_count;
-=======
 	struct rcu_head		    rcu;
->>>>>>> 2bfc96a1
 };
 
 /**
@@ -563,7 +557,6 @@
 	struct fc_seq *(*seq_start_next)(struct fc_seq *);
 
 	/*
-<<<<<<< HEAD
 	 * Set a response handler for the exchange of the sequence.
 	 *
 	 * STATUS: OPTIONAL
@@ -572,13 +565,12 @@
 			     void (*resp)(struct fc_seq *, struct fc_frame *,
 					  void *),
 			     void *arg);
-=======
+    /*
 	 * Assign a sequence for an incoming request frame.
 	 *
 	 * STATUS: OPTIONAL
 	 */
 	struct fc_seq *(*seq_assign)(struct fc_lport *, struct fc_frame *);
->>>>>>> 2bfc96a1
 
 	/*
 	 * Reset an exchange manager, completing all sequences and exchanges.
@@ -896,7 +888,7 @@
 		    const struct fc_els_spp *spp_in,
 		    struct fc_els_spp *spp_out);
 	void (*prlo)(struct fc_rport_priv *);
-	void (*recv)(struct fc_lport *, struct fc_seq *, struct fc_frame *);
+	void (*recv)(struct fc_lport *, struct fc_frame *);
 	struct module *module;
 };
 
@@ -1035,11 +1027,8 @@
 struct fc_lport *libfc_vport_create(struct fc_vport *, int privsize);
 struct fc_lport *fc_vport_id_lookup(struct fc_lport *, u32 port_id);
 int fc_lport_bsg_request(struct fc_bsg_job *);
-<<<<<<< HEAD
 void fc_lport_iterate(void (*func)(struct fc_lport *, void *), void *);
-=======
 void fc_lport_set_local_id(struct fc_lport *, u32 port_id);
->>>>>>> 2bfc96a1
 
 /*
  * REMOTE PORT LAYER
