/*
 * SAS host prototypes and structures header file
 *
 * Copyright (C) 2005 Adaptec, Inc.  All rights reserved.
 * Copyright (C) 2005 Luben Tuikov <luben_tuikov@adaptec.com>
 *
 * This file is licensed under GPLv2.
 *
 * This program is free software; you can redistribute it and/or
 * modify it under the terms of the GNU General Public License as
 * published by the Free Software Foundation; either version 2 of the
 * License, or (at your option) any later version.
 *
 * This program is distributed in the hope that it will be useful, but
 * WITHOUT ANY WARRANTY; without even the implied warranty of
 * MERCHANTABILITY or FITNESS FOR A PARTICULAR PURPOSE.  See the GNU
 * General Public License for more details.
 *
 * You should have received a copy of the GNU General Public License
 * along with this program; if not, write to the Free Software
 * Foundation, Inc., 59 Temple Place, Suite 330, Boston, MA 02111-1307
 * USA
 *
 */

#ifndef _LIBSAS_H_
#define _LIBSAS_H_


#include <linux/timer.h>
#include <linux/pci.h>
#include <scsi/sas.h>
#include <linux/libata.h>
#include <linux/list.h>
#include <scsi/scsi_device.h>
#include <scsi/scsi_cmnd.h>
#include <scsi/scsi_transport_sas.h>
#include <linux/scatterlist.h>
#include <linux/slab.h>

struct block_device;

enum sas_class {
	SAS,
	EXPANDER
};

enum sas_phy_role {
	PHY_ROLE_NONE = 0,
	PHY_ROLE_TARGET = 0x40,
	PHY_ROLE_INITIATOR = 0x80,
};

enum sas_phy_type {
        PHY_TYPE_PHYSICAL,
        PHY_TYPE_VIRTUAL
};

/* The events are mnemonically described in sas_dump.c
 * so when updating/adding events here, please also
 * update the other file too.
 */
enum ha_event {
	HAE_RESET             = 0U,
	HA_NUM_EVENTS         = 1,
};

enum port_event {
	PORTE_BYTES_DMAED     = 0U,
	PORTE_BROADCAST_RCVD  = 1,
	PORTE_LINK_RESET_ERR  = 2,
	PORTE_TIMER_EVENT     = 3,
	PORTE_HARD_RESET      = 4,
	PORT_NUM_EVENTS       = 5,
};

enum phy_event {
	PHYE_LOSS_OF_SIGNAL   = 0U,
	PHYE_OOB_DONE         = 1,
	PHYE_OOB_ERROR        = 2,
	PHYE_SPINUP_HOLD      = 3, /* hot plug SATA, no COMWAKE sent */
	PHY_NUM_EVENTS        = 4,
};

enum discover_event {
	DISCE_DISCOVER_DOMAIN   = 0U,
	DISCE_REVALIDATE_DOMAIN = 1,
	DISCE_PORT_GONE         = 2,
	DISCE_PROBE		= 3,
	DISCE_DESTRUCT		= 4,
	DISC_NUM_EVENTS		= 5,
};

/* ---------- Expander Devices ---------- */

#define to_dom_device(_obj) container_of(_obj, struct domain_device, dev_obj)
#define to_dev_attr(_attr)  container_of(_attr, struct domain_dev_attribute,\
                                         attr)

enum routing_attribute {
	DIRECT_ROUTING,
	SUBTRACTIVE_ROUTING,
	TABLE_ROUTING,
};

enum ex_phy_state {
	PHY_EMPTY,
	PHY_VACANT,
	PHY_NOT_PRESENT,
	PHY_DEVICE_DISCOVERED
};

struct ex_phy {
	int    phy_id;

	enum ex_phy_state phy_state;

	enum sas_dev_type attached_dev_type;
	enum sas_linkrate linkrate;

	u8   attached_sata_host:1;
	u8   attached_sata_dev:1;
	u8   attached_sata_ps:1;

	enum sas_protocol attached_tproto;
	enum sas_protocol attached_iproto;

	u8   attached_sas_addr[SAS_ADDR_SIZE];
	u8   attached_phy_id;

	u8   phy_change_count;
	enum routing_attribute routing_attr;
	u8   virtual:1;

	int  last_da_index;

	struct sas_phy *phy;
	struct sas_port *port;
};

struct expander_device {
	struct list_head children;

	u16    ex_change_count;
	u16    max_route_indexes;
	u8     num_phys;

	u8     t2t_supp:1;
	u8     configuring:1;
	u8     conf_route_table:1;

	u8     enclosure_logical_id[8];

	struct ex_phy *ex_phy;
	struct sas_port *parent_port;

	struct mutex cmd_mutex;
};

/* ---------- SATA device ---------- */
enum ata_command_set {
        ATA_COMMAND_SET   = 0,
        ATAPI_COMMAND_SET = 1,
};

struct sata_device {
        enum   ata_command_set command_set;
        struct smp_resp        rps_resp; /* report_phy_sata_resp */
        u8     port_no;        /* port number, if this is a PM (Port) */
        struct list_head children; /* PM Ports if this is a PM */

	struct ata_port *ap;
	struct ata_host ata_host;
	struct ata_taskfile tf;
};

enum {
	SAS_DEV_GONE,
	SAS_DEV_DESTROY,
};

struct domain_device {
	spinlock_t done_lock;
        enum sas_dev_type dev_type;

        enum sas_linkrate linkrate;
        enum sas_linkrate min_linkrate;
        enum sas_linkrate max_linkrate;

        int  pathways;

        struct domain_device *parent;
        struct list_head siblings; /* devices on the same level */
        struct asd_sas_port *port;        /* shortcut to root of the tree */
	struct sas_phy *phy;

        struct list_head dev_list_node;
	struct list_head disco_list_node; /* awaiting probe or destruct */

        enum sas_protocol    iproto;
        enum sas_protocol    tproto;

        struct sas_rphy *rphy;

        u8  sas_addr[SAS_ADDR_SIZE];
        u8  hashed_sas_addr[HASHED_SAS_ADDR_SIZE];

        u8  frame_rcvd[32];

        union {
                struct expander_device ex_dev;
                struct sata_device     sata_dev; /* STP & directly attached */
        };

        void *lldd_dev;
	unsigned long state;
	struct kref kref;
};

struct sas_discovery_event {
	struct work_struct work;
	struct asd_sas_port *port;
};

struct sas_discovery {
	struct sas_discovery_event disc_work[DISC_NUM_EVENTS];
	unsigned long    pending;
	u8     fanout_sas_addr[8];
	u8     eeds_a[8];
	u8     eeds_b[8];
	int    max_level;
};

/* The port struct is Class:RW, driver:RO */
struct asd_sas_port {
/* private: */
	struct completion port_gone_completion;

	struct sas_discovery disc;
	struct domain_device *port_dev;
	spinlock_t dev_list_lock;
	struct list_head dev_list;
	struct list_head disco_list;
	struct list_head destroy_list;
	enum   sas_linkrate linkrate;

	struct work_struct work;

/* public: */
	int id;

	enum sas_class   class;
	u8               sas_addr[SAS_ADDR_SIZE];
	u8               attached_sas_addr[SAS_ADDR_SIZE];
	enum sas_protocol   iproto;
	enum sas_protocol   tproto;

	enum sas_oob_mode oob_mode;

	spinlock_t       phy_list_lock;
	struct list_head phy_list;
	int              num_phys;
	u32              phy_mask;

	struct sas_ha_struct *ha;

	struct sas_port	*port;

	void *lldd_port;	  /* not touched by the sas class code */
};

struct asd_sas_event {
	struct work_struct work;
	struct asd_sas_phy *phy;
};

/* The phy pretty much is controlled by the LLDD.
 * The class only reads those fields.
 */
struct asd_sas_phy {
/* private: */
	struct asd_sas_event   port_events[PORT_NUM_EVENTS];
	struct asd_sas_event   phy_events[PHY_NUM_EVENTS];

	unsigned long port_events_pending;
	unsigned long phy_events_pending;

	int error;

	struct sas_phy *phy;

/* public: */
	/* The following are class:RO, driver:R/W */
	int            enabled;	  /* must be set */

	int            id;	  /* must be set */
	enum sas_class class;
	enum sas_protocol iproto;
	enum sas_protocol tproto;

	enum sas_phy_type  type;
	enum sas_phy_role  role;
	enum sas_oob_mode  oob_mode;
	enum sas_linkrate linkrate;

	u8   *sas_addr;		  /* must be set */
	u8   attached_sas_addr[SAS_ADDR_SIZE]; /* class:RO, driver: R/W */

	spinlock_t     frame_rcvd_lock;
	u8             *frame_rcvd; /* must be set */
	int            frame_rcvd_size;

	spinlock_t     sas_prim_lock;
	u32            sas_prim;

	struct list_head port_phy_el; /* driver:RO */
	struct asd_sas_port      *port; /* Class:RW, driver: RO */

	struct sas_ha_struct *ha; /* may be set; the class sets it anyway */

	void *lldd_phy;		  /* not touched by the sas_class_code */
};

struct scsi_core {
	struct Scsi_Host *shost;

	struct mutex	  task_queue_flush;
	spinlock_t        task_queue_lock;
	struct list_head  task_queue;
	int               task_queue_size;

	struct task_struct *queue_thread;
};

struct sas_ha_event {
	struct work_struct work;
	struct sas_ha_struct *ha;
};

enum sas_ha_state {
	SAS_HA_REGISTERED,
	SAS_HA_DRAINING,
	SAS_HA_ATA_EH_ACTIVE,
	SAS_HA_FROZEN,
};

struct sas_ha_struct {
/* private: */
	struct sas_ha_event ha_events[HA_NUM_EVENTS];
	unsigned long	 pending;

	struct list_head  defer_q; /* work queued while draining */
	struct mutex	  drain_mutex;
	unsigned long	  state;
	spinlock_t 	  state_lock;

	struct mutex disco_mutex;

	struct scsi_core core;

/* public: */
	char *sas_ha_name;
	struct device *dev;	  /* should be set */
	struct module *lldd_module; /* should be set */

	u8 *sas_addr;		  /* must be set */
	u8 hashed_sas_addr[HASHED_SAS_ADDR_SIZE];

	spinlock_t      phy_port_lock;
	struct asd_sas_phy  **sas_phy; /* array of valid pointers, must be set */
	struct asd_sas_port **sas_port; /* array of valid pointers, must be set */
	int             num_phys; /* must be set, gt 0, static */

	/* The class calls this to send a task for execution. */
	int lldd_max_execute_num;
	int lldd_queue_size;
	int strict_wide_ports; /* both sas_addr and attached_sas_addr must match
				* their siblings when forming wide ports */

	/* LLDD calls these to notify the class of an event. */
	void (*notify_ha_event)(struct sas_ha_struct *, enum ha_event);
	void (*notify_port_event)(struct asd_sas_phy *, enum port_event);
	void (*notify_phy_event)(struct asd_sas_phy *, enum phy_event);

	void *lldd_ha;		  /* not touched by sas class code */

	struct list_head eh_done_q;  /* complete via scsi_eh_flush_done_q */
	struct list_head eh_ata_q; /* scmds to promote from sas to ata eh */
};

#define SHOST_TO_SAS_HA(_shost) (*(struct sas_ha_struct **)(_shost)->hostdata)

static inline struct domain_device *
starget_to_domain_dev(struct scsi_target *starget) {
	return starget->hostdata;
}

static inline struct domain_device *
sdev_to_domain_dev(struct scsi_device *sdev) {
	return starget_to_domain_dev(sdev->sdev_target);
}

static inline struct ata_device *sas_to_ata_dev(struct domain_device *dev)
{
	return &dev->sata_dev.ap->link.device[0];
}

static inline struct domain_device *
cmd_to_domain_dev(struct scsi_cmnd *cmd)
{
	return sdev_to_domain_dev(cmd->device);
}

void sas_hash_addr(u8 *hashed, const u8 *sas_addr);

/* Before calling a notify event, LLDD should use this function
 * when the link is severed (possibly from its tasklet).
 * The idea is that the Class only reads those, while the LLDD,
 * can R/W these (thus avoiding a race).
 */
static inline void sas_phy_disconnected(struct asd_sas_phy *phy)
{
	phy->oob_mode = OOB_NOT_CONNECTED;
	phy->linkrate = SAS_LINK_RATE_UNKNOWN;
}

static inline unsigned int to_sas_gpio_od(int device, int bit)
{
	return 3 * device + bit;
}

static inline void sas_put_local_phy(struct sas_phy *phy)
{
	put_device(&phy->dev);
}

#ifdef CONFIG_SCSI_SAS_HOST_SMP
int try_test_sas_gpio_gp_bit(unsigned int od, u8 *data, u8 index, u8 count);
#else
static inline int try_test_sas_gpio_gp_bit(unsigned int od, u8 *data, u8 index, u8 count)
{
	return -1;
}
#endif

/* ---------- Tasks ---------- */
/*
      service_response |  SAS_TASK_COMPLETE  |  SAS_TASK_UNDELIVERED |
  exec_status          |                     |                       |
  ---------------------+---------------------+-----------------------+
       SAM_...         |         X           |                       |
       DEV_NO_RESPONSE |         X           |           X           |
       INTERRUPTED     |         X           |                       |
       QUEUE_FULL      |                     |           X           |
       DEVICE_UNKNOWN  |                     |           X           |
       SG_ERR          |                     |           X           |
  ---------------------+---------------------+-----------------------+
 */

enum service_response {
	SAS_TASK_COMPLETE,
	SAS_TASK_UNDELIVERED = -1,
};

enum exec_status {
	/* The SAM_STAT_.. codes fit in the lower 6 bits, alias some of
	 * them here to silence 'case value not in enumerated type' warnings
	 */
	__SAM_STAT_CHECK_CONDITION = SAM_STAT_CHECK_CONDITION,

	SAS_DEV_NO_RESPONSE = 0x80,
	SAS_DATA_UNDERRUN,
	SAS_DATA_OVERRUN,
	SAS_INTERRUPTED,
	SAS_QUEUE_FULL,
	SAS_DEVICE_UNKNOWN,
	SAS_SG_ERR,
	SAS_OPEN_REJECT,
	SAS_OPEN_TO,
	SAS_PROTO_RESPONSE,
	SAS_PHY_DOWN,
	SAS_NAK_R_ERR,
	SAS_PENDING,
	SAS_ABORTED_TASK,
};

/* When a task finishes with a response, the LLDD examines the
 * response:
 * 	- For an ATA task task_status_struct::stat is set to
 * SAS_PROTO_RESPONSE, and the task_status_struct::buf is set to the
 * contents of struct ata_task_resp.
 * 	- For SSP tasks, if no data is present or status/TMF response
 * is valid, task_status_struct::stat is set.  If data is present
 * (SENSE data), the LLDD copies up to SAS_STATUS_BUF_SIZE, sets
 * task_status_struct::buf_valid_size, and task_status_struct::stat is
 * set to SAM_CHECK_COND.
 *
 * "buf" has format SCSI Sense for SSP task, or struct ata_task_resp
 * for ATA task.
 *
 * "frame_len" is the total frame length, which could be more or less
 * than actually copied.
 *
 * Tasks ending with response, always set the residual field.
 */
struct ata_task_resp {
	u16  frame_len;
	u8   ending_fis[24];	  /* dev to host or data-in */
};

#define SAS_STATUS_BUF_SIZE 96

struct task_status_struct {
	enum service_response resp;
	enum exec_status      stat;
	int  buf_valid_size;

	u8   buf[SAS_STATUS_BUF_SIZE];

	u32  residual;
	enum sas_open_rej_reason open_rej_reason;
};

/* ATA and ATAPI task queuable to a SAS LLDD.
 */
struct sas_ata_task {
	struct host_to_dev_fis fis;
	u8     atapi_packet[16];  /* 0 if not ATAPI task */

	u8     retry_count;	  /* hardware retry, should be > 0 */

	u8     dma_xfer:1;	  /* PIO:0 or DMA:1 */
	u8     use_ncq:1;
	u8     set_affil_pol:1;
	u8     stp_affil_pol:1;

	u8     device_control_reg_update:1;
};

struct sas_smp_task {
	struct scatterlist smp_req;
	struct scatterlist smp_resp;
};

enum task_attribute {
	TASK_ATTR_SIMPLE = 0,
	TASK_ATTR_HOQ    = 1,
	TASK_ATTR_ORDERED= 2,
	TASK_ATTR_ACA    = 4,
};

struct sas_ssp_task {
	u8     retry_count;	  /* hardware retry, should be > 0 */

	u8     LUN[8];
	u8     enable_first_burst:1;
	enum   task_attribute task_attr;
	u8     task_prio;
	u8     cdb[16];
};

struct sas_task {
	struct domain_device *dev;
	struct list_head      list;

	spinlock_t   task_state_lock;
	unsigned     task_state_flags;

	enum   sas_protocol      task_proto;

	union {
		struct sas_ata_task ata_task;
		struct sas_smp_task smp_task;
		struct sas_ssp_task ssp_task;
	};

	struct scatterlist *scatter;
	int    num_scatter;
	u32    total_xfer_len;
	u8     data_dir:2;	  /* Use PCI_DMA_... */

	struct task_status_struct task_status;
	void   (*task_done)(struct sas_task *);

	void   *lldd_task;	  /* for use by LLDDs */
	void   *uldd_task;
	struct sas_task_slow *slow_task;
};

struct sas_task_slow {
	/* standard/extra infrastructure for slow path commands (SMP and
	 * internal lldd commands
	 */
	struct timer_list     timer;
	struct completion     completion;
};

#define SAS_TASK_STATE_PENDING      1
#define SAS_TASK_STATE_DONE         2
#define SAS_TASK_STATE_ABORTED      4
#define SAS_TASK_NEED_DEV_RESET     8
#define SAS_TASK_AT_INITIATOR       16

extern struct sas_task *sas_alloc_task(gfp_t flags);
extern struct sas_task *sas_alloc_slow_task(gfp_t flags);
extern void sas_free_task(struct sas_task *task);

struct sas_domain_function_template {
	/* The class calls these to notify the LLDD of an event. */
	void (*lldd_port_formed)(struct asd_sas_phy *);
	void (*lldd_port_deformed)(struct asd_sas_phy *);

	/* The class calls these when a device is found or gone. */
	int  (*lldd_dev_found)(struct domain_device *);
	void (*lldd_dev_gone)(struct domain_device *);

	int (*lldd_execute_task)(struct sas_task *, int num,
				 gfp_t gfp_flags);

	/* Task Management Functions. Must be called from process context. */
	int (*lldd_abort_task)(struct sas_task *);
	int (*lldd_abort_task_set)(struct domain_device *, u8 *lun);
	int (*lldd_clear_aca)(struct domain_device *, u8 *lun);
	int (*lldd_clear_task_set)(struct domain_device *, u8 *lun);
	int (*lldd_I_T_nexus_reset)(struct domain_device *);
<<<<<<< HEAD
	int (*lldd_ata_soft_reset)(struct domain_device *);
=======
	int (*lldd_ata_check_ready)(struct domain_device *);
>>>>>>> 57872c25
	void (*lldd_ata_set_dmamode)(struct domain_device *);
	int (*lldd_lu_reset)(struct domain_device *, u8 *lun);
	int (*lldd_query_task)(struct sas_task *);

	/* Port and Adapter management */
	int (*lldd_clear_nexus_port)(struct asd_sas_port *);
	int (*lldd_clear_nexus_ha)(struct sas_ha_struct *);

	/* Phy management */
	int (*lldd_control_phy)(struct asd_sas_phy *, enum phy_func, void *);

	/* GPIO support */
	int (*lldd_write_gpio)(struct sas_ha_struct *, u8 reg_type,
			       u8 reg_index, u8 reg_count, u8 *write_data);
};

extern int sas_register_ha(struct sas_ha_struct *);
extern int sas_unregister_ha(struct sas_ha_struct *);

int sas_set_phy_speed(struct sas_phy *phy,
		      struct sas_phy_linkrates *rates);
int sas_phy_reset(struct sas_phy *phy, int hard_reset);
int sas_queue_up(struct sas_task *task);
extern int sas_queuecommand(struct Scsi_Host * ,struct scsi_cmnd *);
extern int sas_target_alloc(struct scsi_target *);
extern int sas_slave_configure(struct scsi_device *);
extern int sas_change_queue_depth(struct scsi_device *, int new_depth,
				  int reason);
extern int sas_change_queue_type(struct scsi_device *, int qt);
extern int sas_bios_param(struct scsi_device *,
			  struct block_device *,
			  sector_t capacity, int *hsc);
extern struct scsi_transport_template *
sas_domain_attach_transport(struct sas_domain_function_template *);
extern void sas_domain_release_transport(struct scsi_transport_template *);

int  sas_discover_root_expander(struct domain_device *);

void sas_init_ex_attr(void);

int  sas_ex_revalidate_domain(struct domain_device *);

void sas_unregister_domain_devices(struct asd_sas_port *port, int gone);
void sas_init_disc(struct sas_discovery *disc, struct asd_sas_port *);
int  sas_discover_event(struct asd_sas_port *, enum discover_event ev);

int  sas_discover_sata(struct domain_device *);
int  sas_discover_end_dev(struct domain_device *);

void sas_unregister_dev(struct asd_sas_port *port, struct domain_device *);

void sas_init_dev(struct domain_device *);

void sas_task_abort(struct sas_task *);
<<<<<<< HEAD
=======
int sas_eh_abort_handler(struct scsi_cmnd *cmd);
>>>>>>> 57872c25
int sas_eh_device_reset_handler(struct scsi_cmnd *cmd);
int sas_eh_bus_reset_handler(struct scsi_cmnd *cmd);

extern void sas_target_destroy(struct scsi_target *);
extern int sas_slave_alloc(struct scsi_device *);
extern int sas_ioctl(struct scsi_device *sdev, int cmd, void __user *arg);
extern int sas_drain_work(struct sas_ha_struct *ha);

extern int sas_smp_handler(struct Scsi_Host *shost, struct sas_rphy *rphy,
			   struct request *req);

extern void sas_ssp_task_response(struct device *dev, struct sas_task *task,
				  struct ssp_response_iu *iu);
struct sas_phy *sas_get_local_phy(struct domain_device *dev);

int sas_request_addr(struct Scsi_Host *shost, u8 *addr);

#endif /* _SASLIB_H_ */<|MERGE_RESOLUTION|>--- conflicted
+++ resolved
@@ -623,11 +623,7 @@
 	int (*lldd_clear_aca)(struct domain_device *, u8 *lun);
 	int (*lldd_clear_task_set)(struct domain_device *, u8 *lun);
 	int (*lldd_I_T_nexus_reset)(struct domain_device *);
-<<<<<<< HEAD
-	int (*lldd_ata_soft_reset)(struct domain_device *);
-=======
 	int (*lldd_ata_check_ready)(struct domain_device *);
->>>>>>> 57872c25
 	void (*lldd_ata_set_dmamode)(struct domain_device *);
 	int (*lldd_lu_reset)(struct domain_device *, u8 *lun);
 	int (*lldd_query_task)(struct sas_task *);
@@ -682,10 +678,7 @@
 void sas_init_dev(struct domain_device *);
 
 void sas_task_abort(struct sas_task *);
-<<<<<<< HEAD
-=======
 int sas_eh_abort_handler(struct scsi_cmnd *cmd);
->>>>>>> 57872c25
 int sas_eh_device_reset_handler(struct scsi_cmnd *cmd);
 int sas_eh_bus_reset_handler(struct scsi_cmnd *cmd);
 
