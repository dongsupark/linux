--- conflicted
+++ resolved
@@ -137,10 +137,7 @@
 	unsigned use_10_for_ms:1; /* first try 10-byte mode sense/select */
 	unsigned no_report_opcodes:1;	/* no REPORT SUPPORTED OPERATION CODES */
 	unsigned no_write_same:1;	/* no WRITE SAME command */
-<<<<<<< HEAD
-=======
 	unsigned use_16_for_rw:1; /* Use read/write(16) over read/write(10) */
->>>>>>> 9931faca
 	unsigned skip_ms_page_8:1;	/* do not use MODE SENSE page 0x08 */
 	unsigned skip_ms_page_3f:1;	/* do not use MODE SENSE page 0x3f */
 	unsigned skip_vpd_pages:1;	/* do not read VPD pages */
