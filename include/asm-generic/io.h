--- conflicted
+++ resolved
@@ -760,11 +760,7 @@
 #define ioport_map ioport_map
 static inline void __iomem *ioport_map(unsigned long port, unsigned int nr)
 {
-<<<<<<< HEAD
-	return PCI_IOBASE + (port & IO_SPACE_LIMIT);
-=======
 	return (void __iomem *)(PCI_IOBASE + (port & IO_SPACE_LIMIT));
->>>>>>> 2256b421
 }
 #endif
 
