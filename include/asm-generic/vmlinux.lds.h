--- conflicted
+++ resolved
@@ -167,7 +167,15 @@
 #define CLK_OF_TABLES()
 #endif
 
-<<<<<<< HEAD
+#ifdef CONFIG_SMP
+#define CPU_METHOD_OF_TABLES() . = ALIGN(8);				    \
+			   VMLINUX_SYMBOL(__cpu_method_of_table_begin) = .; \
+			   *(__cpu_method_of_table)			    \
+			   VMLINUX_SYMBOL(__cpu_method_of_table_end) = .;
+#else
+#define CPU_METHOD_OF_TABLES()
+#endif
+
 #ifdef CONFIG_OF_RESERVED_MEM
 #define RESERVEDMEM_OF_TABLES()				\
 	. = ALIGN(8);					\
@@ -176,15 +184,6 @@
 	*(__reservedmem_of_table_end)
 #else
 #define RESERVEDMEM_OF_TABLES()
-=======
-#ifdef CONFIG_SMP
-#define CPU_METHOD_OF_TABLES() . = ALIGN(8);				    \
-			   VMLINUX_SYMBOL(__cpu_method_of_table_begin) = .; \
-			   *(__cpu_method_of_table)			    \
-			   VMLINUX_SYMBOL(__cpu_method_of_table_end) = .;
-#else
-#define CPU_METHOD_OF_TABLES()
->>>>>>> e98cd722
 #endif
 
 #define KERNEL_DTB()							\
