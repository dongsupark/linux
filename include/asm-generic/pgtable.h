#ifndef _ASM_GENERIC_PGTABLE_H
#define _ASM_GENERIC_PGTABLE_H

#ifndef __ASSEMBLY__
#ifdef CONFIG_MMU

#include <linux/mm_types.h>
#include <linux/bug.h>

/*
 * On almost all architectures and configurations, 0 can be used as the
 * upper ceiling to free_pgtables(): on many architectures it has the same
 * effect as using TASK_SIZE.  However, there is one configuration which
 * must impose a more careful limit, to avoid freeing kernel pgtables.
 */
#ifndef USER_PGTABLES_CEILING
#define USER_PGTABLES_CEILING	0UL
#endif

#ifndef __HAVE_ARCH_PTEP_SET_ACCESS_FLAGS
extern int ptep_set_access_flags(struct vm_area_struct *vma,
				 unsigned long address, pte_t *ptep,
				 pte_t entry, int dirty);
#endif

#ifndef __HAVE_ARCH_PMDP_SET_ACCESS_FLAGS
extern int pmdp_set_access_flags(struct vm_area_struct *vma,
				 unsigned long address, pmd_t *pmdp,
				 pmd_t entry, int dirty);
#endif

#ifndef __HAVE_ARCH_PTEP_TEST_AND_CLEAR_YOUNG
static inline int ptep_test_and_clear_young(struct vm_area_struct *vma,
					    unsigned long address,
					    pte_t *ptep)
{
	pte_t pte = *ptep;
	int r = 1;
	if (!pte_young(pte))
		r = 0;
	else
		set_pte_at(vma->vm_mm, address, ptep, pte_mkold(pte));
	return r;
}
#endif

#ifndef __HAVE_ARCH_PMDP_TEST_AND_CLEAR_YOUNG
#ifdef CONFIG_TRANSPARENT_HUGEPAGE
static inline int pmdp_test_and_clear_young(struct vm_area_struct *vma,
					    unsigned long address,
					    pmd_t *pmdp)
{
	pmd_t pmd = *pmdp;
	int r = 1;
	if (!pmd_young(pmd))
		r = 0;
	else
		set_pmd_at(vma->vm_mm, address, pmdp, pmd_mkold(pmd));
	return r;
}
#else /* CONFIG_TRANSPARENT_HUGEPAGE */
static inline int pmdp_test_and_clear_young(struct vm_area_struct *vma,
					    unsigned long address,
					    pmd_t *pmdp)
{
	BUG();
	return 0;
}
#endif /* CONFIG_TRANSPARENT_HUGEPAGE */
#endif

#ifndef __HAVE_ARCH_PTEP_CLEAR_YOUNG_FLUSH
int ptep_clear_flush_young(struct vm_area_struct *vma,
			   unsigned long address, pte_t *ptep);
#endif

#ifndef __HAVE_ARCH_PMDP_CLEAR_YOUNG_FLUSH
int pmdp_clear_flush_young(struct vm_area_struct *vma,
			   unsigned long address, pmd_t *pmdp);
#endif

#ifndef __HAVE_ARCH_PTEP_GET_AND_CLEAR
static inline pte_t ptep_get_and_clear(struct mm_struct *mm,
				       unsigned long address,
				       pte_t *ptep)
{
	pte_t pte = *ptep;
	pte_clear(mm, address, ptep);
	return pte;
}
#endif

#ifndef __HAVE_ARCH_PMDP_GET_AND_CLEAR
#ifdef CONFIG_TRANSPARENT_HUGEPAGE
static inline pmd_t pmdp_get_and_clear(struct mm_struct *mm,
				       unsigned long address,
				       pmd_t *pmdp)
{
	pmd_t pmd = *pmdp;
	pmd_clear(pmdp);
	return pmd;
}
#endif /* CONFIG_TRANSPARENT_HUGEPAGE */
#endif

#ifndef __HAVE_ARCH_PTEP_GET_AND_CLEAR_FULL
static inline pte_t ptep_get_and_clear_full(struct mm_struct *mm,
					    unsigned long address, pte_t *ptep,
					    int full)
{
	pte_t pte;
	pte = ptep_get_and_clear(mm, address, ptep);
	return pte;
}
#endif

/*
 * Some architectures may be able to avoid expensive synchronization
 * primitives when modifications are made to PTE's which are already
 * not present, or in the process of an address space destruction.
 */
#ifndef __HAVE_ARCH_PTE_CLEAR_NOT_PRESENT_FULL
static inline void pte_clear_not_present_full(struct mm_struct *mm,
					      unsigned long address,
					      pte_t *ptep,
					      int full)
{
	pte_clear(mm, address, ptep);
}
#endif

#ifndef __HAVE_ARCH_PTEP_CLEAR_FLUSH
extern pte_t ptep_clear_flush(struct vm_area_struct *vma,
			      unsigned long address,
			      pte_t *ptep);
#endif

#ifndef __HAVE_ARCH_PMDP_CLEAR_FLUSH
extern pmd_t pmdp_clear_flush(struct vm_area_struct *vma,
			      unsigned long address,
			      pmd_t *pmdp);
#endif

#ifndef __HAVE_ARCH_PTEP_SET_WRPROTECT
struct mm_struct;
static inline void ptep_set_wrprotect(struct mm_struct *mm, unsigned long address, pte_t *ptep)
{
	pte_t old_pte = *ptep;
	set_pte_at(mm, address, ptep, pte_wrprotect(old_pte));
}
#endif

#ifndef __HAVE_ARCH_PMDP_SET_WRPROTECT
#ifdef CONFIG_TRANSPARENT_HUGEPAGE
static inline void pmdp_set_wrprotect(struct mm_struct *mm,
				      unsigned long address, pmd_t *pmdp)
{
	pmd_t old_pmd = *pmdp;
	set_pmd_at(mm, address, pmdp, pmd_wrprotect(old_pmd));
}
#else /* CONFIG_TRANSPARENT_HUGEPAGE */
static inline void pmdp_set_wrprotect(struct mm_struct *mm,
				      unsigned long address, pmd_t *pmdp)
{
	BUG();
}
#endif /* CONFIG_TRANSPARENT_HUGEPAGE */
#endif

#ifndef __HAVE_ARCH_PMDP_SPLITTING_FLUSH
extern void pmdp_splitting_flush(struct vm_area_struct *vma,
				 unsigned long address, pmd_t *pmdp);
#endif

#ifndef __HAVE_ARCH_PGTABLE_DEPOSIT
extern void pgtable_trans_huge_deposit(struct mm_struct *mm, pmd_t *pmdp,
				       pgtable_t pgtable);
#endif

#ifndef __HAVE_ARCH_PGTABLE_WITHDRAW
extern pgtable_t pgtable_trans_huge_withdraw(struct mm_struct *mm, pmd_t *pmdp);
#endif

#ifndef __HAVE_ARCH_PMDP_INVALIDATE
extern void pmdp_invalidate(struct vm_area_struct *vma, unsigned long address,
			    pmd_t *pmdp);
#endif

#ifndef __HAVE_ARCH_PTE_SAME
static inline int pte_same(pte_t pte_a, pte_t pte_b)
{
	return pte_val(pte_a) == pte_val(pte_b);
}
#endif

#ifndef __HAVE_ARCH_PTE_UNUSED
/*
 * Some architectures provide facilities to virtualization guests
 * so that they can flag allocated pages as unused. This allows the
 * host to transparently reclaim unused pages. This function returns
 * whether the pte's page is unused.
 */
static inline int pte_unused(pte_t pte)
{
	return 0;
}
#endif

#ifndef __HAVE_ARCH_PMD_SAME
#ifdef CONFIG_TRANSPARENT_HUGEPAGE
static inline int pmd_same(pmd_t pmd_a, pmd_t pmd_b)
{
	return pmd_val(pmd_a) == pmd_val(pmd_b);
}
#else /* CONFIG_TRANSPARENT_HUGEPAGE */
static inline int pmd_same(pmd_t pmd_a, pmd_t pmd_b)
{
	BUG();
	return 0;
}
#endif /* CONFIG_TRANSPARENT_HUGEPAGE */
#endif

#ifndef __HAVE_ARCH_PGD_OFFSET_GATE
#define pgd_offset_gate(mm, addr)	pgd_offset(mm, addr)
#endif

#ifndef __HAVE_ARCH_MOVE_PTE
#define move_pte(pte, prot, old_addr, new_addr)	(pte)
#endif

#ifndef pte_accessible
# define pte_accessible(mm, pte)	((void)(pte), 1)
#endif

#ifndef pte_present_nonuma
#define pte_present_nonuma(pte) pte_present(pte)
#endif

#ifndef flush_tlb_fix_spurious_fault
#define flush_tlb_fix_spurious_fault(vma, address) flush_tlb_page(vma, address)
#endif

#ifndef pgprot_noncached
#define pgprot_noncached(prot)	(prot)
#endif

#ifndef pgprot_writecombine
#define pgprot_writecombine pgprot_noncached
#endif

<<<<<<< HEAD
#ifndef pgprot_device
#define pgprot_device pgprot_noncached
=======
#ifndef pgprot_modify
#define pgprot_modify pgprot_modify
static inline pgprot_t pgprot_modify(pgprot_t oldprot, pgprot_t newprot)
{
	if (pgprot_val(oldprot) == pgprot_val(pgprot_noncached(oldprot)))
		newprot = pgprot_noncached(newprot);
	if (pgprot_val(oldprot) == pgprot_val(pgprot_writecombine(oldprot)))
		newprot = pgprot_writecombine(newprot);
	return newprot;
}
>>>>>>> ff22a6f9
#endif

/*
 * When walking page tables, get the address of the next boundary,
 * or the end address of the range if that comes earlier.  Although no
 * vma end wraps to 0, rounded up __boundary may wrap to 0 throughout.
 */

#define pgd_addr_end(addr, end)						\
({	unsigned long __boundary = ((addr) + PGDIR_SIZE) & PGDIR_MASK;	\
	(__boundary - 1 < (end) - 1)? __boundary: (end);		\
})

#ifndef pud_addr_end
#define pud_addr_end(addr, end)						\
({	unsigned long __boundary = ((addr) + PUD_SIZE) & PUD_MASK;	\
	(__boundary - 1 < (end) - 1)? __boundary: (end);		\
})
#endif

#ifndef pmd_addr_end
#define pmd_addr_end(addr, end)						\
({	unsigned long __boundary = ((addr) + PMD_SIZE) & PMD_MASK;	\
	(__boundary - 1 < (end) - 1)? __boundary: (end);		\
})
#endif

/*
 * When walking page tables, we usually want to skip any p?d_none entries;
 * and any p?d_bad entries - reporting the error before resetting to none.
 * Do the tests inline, but report and clear the bad entry in mm/memory.c.
 */
void pgd_clear_bad(pgd_t *);
void pud_clear_bad(pud_t *);
void pmd_clear_bad(pmd_t *);

static inline int pgd_none_or_clear_bad(pgd_t *pgd)
{
	if (pgd_none(*pgd))
		return 1;
	if (unlikely(pgd_bad(*pgd))) {
		pgd_clear_bad(pgd);
		return 1;
	}
	return 0;
}

static inline int pud_none_or_clear_bad(pud_t *pud)
{
	if (pud_none(*pud))
		return 1;
	if (unlikely(pud_bad(*pud))) {
		pud_clear_bad(pud);
		return 1;
	}
	return 0;
}

static inline int pmd_none_or_clear_bad(pmd_t *pmd)
{
	if (pmd_none(*pmd))
		return 1;
	if (unlikely(pmd_bad(*pmd))) {
		pmd_clear_bad(pmd);
		return 1;
	}
	return 0;
}

static inline pte_t __ptep_modify_prot_start(struct mm_struct *mm,
					     unsigned long addr,
					     pte_t *ptep)
{
	/*
	 * Get the current pte state, but zero it out to make it
	 * non-present, preventing the hardware from asynchronously
	 * updating it.
	 */
	return ptep_get_and_clear(mm, addr, ptep);
}

static inline void __ptep_modify_prot_commit(struct mm_struct *mm,
					     unsigned long addr,
					     pte_t *ptep, pte_t pte)
{
	/*
	 * The pte is non-present, so there's no hardware state to
	 * preserve.
	 */
	set_pte_at(mm, addr, ptep, pte);
}

#ifndef __HAVE_ARCH_PTEP_MODIFY_PROT_TRANSACTION
/*
 * Start a pte protection read-modify-write transaction, which
 * protects against asynchronous hardware modifications to the pte.
 * The intention is not to prevent the hardware from making pte
 * updates, but to prevent any updates it may make from being lost.
 *
 * This does not protect against other software modifications of the
 * pte; the appropriate pte lock must be held over the transation.
 *
 * Note that this interface is intended to be batchable, meaning that
 * ptep_modify_prot_commit may not actually update the pte, but merely
 * queue the update to be done at some later time.  The update must be
 * actually committed before the pte lock is released, however.
 */
static inline pte_t ptep_modify_prot_start(struct mm_struct *mm,
					   unsigned long addr,
					   pte_t *ptep)
{
	return __ptep_modify_prot_start(mm, addr, ptep);
}

/*
 * Commit an update to a pte, leaving any hardware-controlled bits in
 * the PTE unmodified.
 */
static inline void ptep_modify_prot_commit(struct mm_struct *mm,
					   unsigned long addr,
					   pte_t *ptep, pte_t pte)
{
	__ptep_modify_prot_commit(mm, addr, ptep, pte);
}
#endif /* __HAVE_ARCH_PTEP_MODIFY_PROT_TRANSACTION */
#endif /* CONFIG_MMU */

/*
 * A facility to provide lazy MMU batching.  This allows PTE updates and
 * page invalidations to be delayed until a call to leave lazy MMU mode
 * is issued.  Some architectures may benefit from doing this, and it is
 * beneficial for both shadow and direct mode hypervisors, which may batch
 * the PTE updates which happen during this window.  Note that using this
 * interface requires that read hazards be removed from the code.  A read
 * hazard could result in the direct mode hypervisor case, since the actual
 * write to the page tables may not yet have taken place, so reads though
 * a raw PTE pointer after it has been modified are not guaranteed to be
 * up to date.  This mode can only be entered and left under the protection of
 * the page table locks for all page tables which may be modified.  In the UP
 * case, this is required so that preemption is disabled, and in the SMP case,
 * it must synchronize the delayed page table writes properly on other CPUs.
 */
#ifndef __HAVE_ARCH_ENTER_LAZY_MMU_MODE
#define arch_enter_lazy_mmu_mode()	do {} while (0)
#define arch_leave_lazy_mmu_mode()	do {} while (0)
#define arch_flush_lazy_mmu_mode()	do {} while (0)
#endif

/*
 * A facility to provide batching of the reload of page tables and
 * other process state with the actual context switch code for
 * paravirtualized guests.  By convention, only one of the batched
 * update (lazy) modes (CPU, MMU) should be active at any given time,
 * entry should never be nested, and entry and exits should always be
 * paired.  This is for sanity of maintaining and reasoning about the
 * kernel code.  In this case, the exit (end of the context switch) is
 * in architecture-specific code, and so doesn't need a generic
 * definition.
 */
#ifndef __HAVE_ARCH_START_CONTEXT_SWITCH
#define arch_start_context_switch(prev)	do {} while (0)
#endif

#ifndef CONFIG_HAVE_ARCH_SOFT_DIRTY
static inline int pte_soft_dirty(pte_t pte)
{
	return 0;
}

static inline int pmd_soft_dirty(pmd_t pmd)
{
	return 0;
}

static inline pte_t pte_mksoft_dirty(pte_t pte)
{
	return pte;
}

static inline pmd_t pmd_mksoft_dirty(pmd_t pmd)
{
	return pmd;
}

static inline pte_t pte_swp_mksoft_dirty(pte_t pte)
{
	return pte;
}

static inline int pte_swp_soft_dirty(pte_t pte)
{
	return 0;
}

static inline pte_t pte_swp_clear_soft_dirty(pte_t pte)
{
	return pte;
}

static inline pte_t pte_file_clear_soft_dirty(pte_t pte)
{
       return pte;
}

static inline pte_t pte_file_mksoft_dirty(pte_t pte)
{
       return pte;
}

static inline int pte_file_soft_dirty(pte_t pte)
{
       return 0;
}
#endif

#ifndef __HAVE_PFNMAP_TRACKING
/*
 * Interfaces that can be used by architecture code to keep track of
 * memory type of pfn mappings specified by the remap_pfn_range,
 * vm_insert_pfn.
 */

/*
 * track_pfn_remap is called when a _new_ pfn mapping is being established
 * by remap_pfn_range() for physical range indicated by pfn and size.
 */
static inline int track_pfn_remap(struct vm_area_struct *vma, pgprot_t *prot,
				  unsigned long pfn, unsigned long addr,
				  unsigned long size)
{
	return 0;
}

/*
 * track_pfn_insert is called when a _new_ single pfn is established
 * by vm_insert_pfn().
 */
static inline int track_pfn_insert(struct vm_area_struct *vma, pgprot_t *prot,
				   unsigned long pfn)
{
	return 0;
}

/*
 * track_pfn_copy is called when vma that is covering the pfnmap gets
 * copied through copy_page_range().
 */
static inline int track_pfn_copy(struct vm_area_struct *vma)
{
	return 0;
}

/*
 * untrack_pfn_vma is called while unmapping a pfnmap for a region.
 * untrack can be called for a specific region indicated by pfn and size or
 * can be for the entire vma (in which case pfn, size are zero).
 */
static inline void untrack_pfn(struct vm_area_struct *vma,
			       unsigned long pfn, unsigned long size)
{
}
#else
extern int track_pfn_remap(struct vm_area_struct *vma, pgprot_t *prot,
			   unsigned long pfn, unsigned long addr,
			   unsigned long size);
extern int track_pfn_insert(struct vm_area_struct *vma, pgprot_t *prot,
			    unsigned long pfn);
extern int track_pfn_copy(struct vm_area_struct *vma);
extern void untrack_pfn(struct vm_area_struct *vma, unsigned long pfn,
			unsigned long size);
#endif

#ifdef __HAVE_COLOR_ZERO_PAGE
static inline int is_zero_pfn(unsigned long pfn)
{
	extern unsigned long zero_pfn;
	unsigned long offset_from_zero_pfn = pfn - zero_pfn;
	return offset_from_zero_pfn <= (zero_page_mask >> PAGE_SHIFT);
}

#define my_zero_pfn(addr)	page_to_pfn(ZERO_PAGE(addr))

#else
static inline int is_zero_pfn(unsigned long pfn)
{
	extern unsigned long zero_pfn;
	return pfn == zero_pfn;
}

static inline unsigned long my_zero_pfn(unsigned long addr)
{
	extern unsigned long zero_pfn;
	return zero_pfn;
}
#endif

#ifdef CONFIG_MMU

#ifndef CONFIG_TRANSPARENT_HUGEPAGE
static inline int pmd_trans_huge(pmd_t pmd)
{
	return 0;
}
static inline int pmd_trans_splitting(pmd_t pmd)
{
	return 0;
}
#ifndef __HAVE_ARCH_PMD_WRITE
static inline int pmd_write(pmd_t pmd)
{
	BUG();
	return 0;
}
#endif /* __HAVE_ARCH_PMD_WRITE */
#endif /* CONFIG_TRANSPARENT_HUGEPAGE */

#ifndef pmd_read_atomic
static inline pmd_t pmd_read_atomic(pmd_t *pmdp)
{
	/*
	 * Depend on compiler for an atomic pmd read. NOTE: this is
	 * only going to work, if the pmdval_t isn't larger than
	 * an unsigned long.
	 */
	return *pmdp;
}
#endif

#ifndef pmd_move_must_withdraw
static inline int pmd_move_must_withdraw(spinlock_t *new_pmd_ptl,
					 spinlock_t *old_pmd_ptl)
{
	/*
	 * With split pmd lock we also need to move preallocated
	 * PTE page table if new_pmd is on different PMD page table.
	 */
	return new_pmd_ptl != old_pmd_ptl;
}
#endif

/*
 * This function is meant to be used by sites walking pagetables with
 * the mmap_sem hold in read mode to protect against MADV_DONTNEED and
 * transhuge page faults. MADV_DONTNEED can convert a transhuge pmd
 * into a null pmd and the transhuge page fault can convert a null pmd
 * into an hugepmd or into a regular pmd (if the hugepage allocation
 * fails). While holding the mmap_sem in read mode the pmd becomes
 * stable and stops changing under us only if it's not null and not a
 * transhuge pmd. When those races occurs and this function makes a
 * difference vs the standard pmd_none_or_clear_bad, the result is
 * undefined so behaving like if the pmd was none is safe (because it
 * can return none anyway). The compiler level barrier() is critically
 * important to compute the two checks atomically on the same pmdval.
 *
 * For 32bit kernels with a 64bit large pmd_t this automatically takes
 * care of reading the pmd atomically to avoid SMP race conditions
 * against pmd_populate() when the mmap_sem is hold for reading by the
 * caller (a special atomic read not done by "gcc" as in the generic
 * version above, is also needed when THP is disabled because the page
 * fault can populate the pmd from under us).
 */
static inline int pmd_none_or_trans_huge_or_clear_bad(pmd_t *pmd)
{
	pmd_t pmdval = pmd_read_atomic(pmd);
	/*
	 * The barrier will stabilize the pmdval in a register or on
	 * the stack so that it will stop changing under the code.
	 *
	 * When CONFIG_TRANSPARENT_HUGEPAGE=y on x86 32bit PAE,
	 * pmd_read_atomic is allowed to return a not atomic pmdval
	 * (for example pointing to an hugepage that has never been
	 * mapped in the pmd). The below checks will only care about
	 * the low part of the pmd with 32bit PAE x86 anyway, with the
	 * exception of pmd_none(). So the important thing is that if
	 * the low part of the pmd is found null, the high part will
	 * be also null or the pmd_none() check below would be
	 * confused.
	 */
#ifdef CONFIG_TRANSPARENT_HUGEPAGE
	barrier();
#endif
	if (pmd_none(pmdval) || pmd_trans_huge(pmdval))
		return 1;
	if (unlikely(pmd_bad(pmdval))) {
		pmd_clear_bad(pmd);
		return 1;
	}
	return 0;
}

/*
 * This is a noop if Transparent Hugepage Support is not built into
 * the kernel. Otherwise it is equivalent to
 * pmd_none_or_trans_huge_or_clear_bad(), and shall only be called in
 * places that already verified the pmd is not none and they want to
 * walk ptes while holding the mmap sem in read mode (write mode don't
 * need this). If THP is not enabled, the pmd can't go away under the
 * code even if MADV_DONTNEED runs, but if THP is enabled we need to
 * run a pmd_trans_unstable before walking the ptes after
 * split_huge_page_pmd returns (because it may have run when the pmd
 * become null, but then a page fault can map in a THP and not a
 * regular page).
 */
static inline int pmd_trans_unstable(pmd_t *pmd)
{
#ifdef CONFIG_TRANSPARENT_HUGEPAGE
	return pmd_none_or_trans_huge_or_clear_bad(pmd);
#else
	return 0;
#endif
}

#ifdef CONFIG_NUMA_BALANCING
/*
 * _PAGE_NUMA distinguishes between an unmapped page table entry, an entry that
 * is protected for PROT_NONE and a NUMA hinting fault entry. If the
 * architecture defines __PAGE_PROTNONE then it should take that into account
 * but those that do not can rely on the fact that the NUMA hinting scanner
 * skips inaccessible VMAs.
 *
 * pte/pmd_present() returns true if pte/pmd_numa returns true. Page
 * fault triggers on those regions if pte/pmd_numa returns true
 * (because _PAGE_PRESENT is not set).
 */
#ifndef pte_numa
static inline int pte_numa(pte_t pte)
{
	return ptenuma_flags(pte) == _PAGE_NUMA;
}
#endif

#ifndef pmd_numa
static inline int pmd_numa(pmd_t pmd)
{
	return pmdnuma_flags(pmd) == _PAGE_NUMA;
}
#endif

/*
 * pte/pmd_mknuma sets the _PAGE_ACCESSED bitflag automatically
 * because they're called by the NUMA hinting minor page fault. If we
 * wouldn't set the _PAGE_ACCESSED bitflag here, the TLB miss handler
 * would be forced to set it later while filling the TLB after we
 * return to userland. That would trigger a second write to memory
 * that we optimize away by setting _PAGE_ACCESSED here.
 */
#ifndef pte_mknonnuma
static inline pte_t pte_mknonnuma(pte_t pte)
{
	pteval_t val = pte_val(pte);

	val &= ~_PAGE_NUMA;
	val |= (_PAGE_PRESENT|_PAGE_ACCESSED);
	return __pte(val);
}
#endif

#ifndef pmd_mknonnuma
static inline pmd_t pmd_mknonnuma(pmd_t pmd)
{
	pmdval_t val = pmd_val(pmd);

	val &= ~_PAGE_NUMA;
	val |= (_PAGE_PRESENT|_PAGE_ACCESSED);

	return __pmd(val);
}
#endif

#ifndef pte_mknuma
static inline pte_t pte_mknuma(pte_t pte)
{
	pteval_t val = pte_val(pte);

	VM_BUG_ON(!(val & _PAGE_PRESENT));

	val &= ~_PAGE_PRESENT;
	val |= _PAGE_NUMA;

	return __pte(val);
}
#endif

#ifndef ptep_set_numa
static inline void ptep_set_numa(struct mm_struct *mm, unsigned long addr,
				 pte_t *ptep)
{
	pte_t ptent = *ptep;

	ptent = pte_mknuma(ptent);
	set_pte_at(mm, addr, ptep, ptent);
	return;
}
#endif

#ifndef pmd_mknuma
static inline pmd_t pmd_mknuma(pmd_t pmd)
{
	pmdval_t val = pmd_val(pmd);

	val &= ~_PAGE_PRESENT;
	val |= _PAGE_NUMA;

	return __pmd(val);
}
#endif

#ifndef pmdp_set_numa
static inline void pmdp_set_numa(struct mm_struct *mm, unsigned long addr,
				 pmd_t *pmdp)
{
	pmd_t pmd = *pmdp;

	pmd = pmd_mknuma(pmd);
	set_pmd_at(mm, addr, pmdp, pmd);
	return;
}
#endif
#else
static inline int pmd_numa(pmd_t pmd)
{
	return 0;
}

static inline int pte_numa(pte_t pte)
{
	return 0;
}

static inline pte_t pte_mknonnuma(pte_t pte)
{
	return pte;
}

static inline pmd_t pmd_mknonnuma(pmd_t pmd)
{
	return pmd;
}

static inline pte_t pte_mknuma(pte_t pte)
{
	return pte;
}

static inline void ptep_set_numa(struct mm_struct *mm, unsigned long addr,
				 pte_t *ptep)
{
	return;
}


static inline pmd_t pmd_mknuma(pmd_t pmd)
{
	return pmd;
}

static inline void pmdp_set_numa(struct mm_struct *mm, unsigned long addr,
				 pmd_t *pmdp)
{
	return ;
}
#endif /* CONFIG_NUMA_BALANCING */

#endif /* CONFIG_MMU */

#endif /* !__ASSEMBLY__ */

#ifndef io_remap_pfn_range
#define io_remap_pfn_range remap_pfn_range
#endif

#endif /* _ASM_GENERIC_PGTABLE_H */<|MERGE_RESOLUTION|>--- conflicted
+++ resolved
@@ -249,10 +249,10 @@
 #define pgprot_writecombine pgprot_noncached
 #endif
 
-<<<<<<< HEAD
 #ifndef pgprot_device
 #define pgprot_device pgprot_noncached
-=======
+#endif
+
 #ifndef pgprot_modify
 #define pgprot_modify pgprot_modify
 static inline pgprot_t pgprot_modify(pgprot_t oldprot, pgprot_t newprot)
@@ -263,7 +263,6 @@
 		newprot = pgprot_writecombine(newprot);
 	return newprot;
 }
->>>>>>> ff22a6f9
 #endif
 
 /*
