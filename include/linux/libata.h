/*
 *  Copyright 2003-2005 Red Hat, Inc.  All rights reserved.
 *  Copyright 2003-2005 Jeff Garzik
 *
 *
 *  This program is free software; you can redistribute it and/or modify
 *  it under the terms of the GNU General Public License as published by
 *  the Free Software Foundation; either version 2, or (at your option)
 *  any later version.
 *
 *  This program is distributed in the hope that it will be useful,
 *  but WITHOUT ANY WARRANTY; without even the implied warranty of
 *  MERCHANTABILITY or FITNESS FOR A PARTICULAR PURPOSE.  See the
 *  GNU General Public License for more details.
 *
 *  You should have received a copy of the GNU General Public License
 *  along with this program; see the file COPYING.  If not, write to
 *  the Free Software Foundation, 675 Mass Ave, Cambridge, MA 02139, USA.
 *
 *
 *  libata documentation is available via 'make {ps|pdf}docs',
 *  as Documentation/DocBook/libata.*
 *
 */

#ifndef __LINUX_LIBATA_H__
#define __LINUX_LIBATA_H__

#include <linux/delay.h>
#include <linux/jiffies.h>
#include <linux/interrupt.h>
#include <linux/dma-mapping.h>
#include <linux/scatterlist.h>
#include <linux/io.h>
#include <linux/ata.h>
#include <linux/workqueue.h>
#include <scsi/scsi_host.h>
#include <linux/acpi.h>
#include <linux/cdrom.h>
#include <linux/sched.h>

/*
 * Define if arch has non-standard setup.  This is a _PCI_ standard
 * not a legacy or ISA standard.
 */
#ifdef CONFIG_ATA_NONSTANDARD
#include <asm/libata-portmap.h>
#else
#include <asm-generic/libata-portmap.h>
#endif

/*
 * compile-time options: to be removed as soon as all the drivers are
 * converted to the new debugging mechanism
 */
#undef ATA_DEBUG		/* debugging output */
#undef ATA_VERBOSE_DEBUG	/* yet more debugging output */
#undef ATA_IRQ_TRAP		/* define to ack screaming irqs */
#undef ATA_NDEBUG		/* define to disable quick runtime checks */


/* note: prints function name for you */
#ifdef ATA_DEBUG
#define DPRINTK(fmt, args...) printk(KERN_ERR "%s: " fmt, __func__, ## args)
#ifdef ATA_VERBOSE_DEBUG
#define VPRINTK(fmt, args...) printk(KERN_ERR "%s: " fmt, __func__, ## args)
#else
#define VPRINTK(fmt, args...)
#endif	/* ATA_VERBOSE_DEBUG */
#else
#define DPRINTK(fmt, args...)
#define VPRINTK(fmt, args...)
#endif	/* ATA_DEBUG */

#define BPRINTK(fmt, args...) if (ap->flags & ATA_FLAG_DEBUGMSG) printk(KERN_ERR "%s: " fmt, __func__, ## args)

#define ata_print_version_once(dev, version)			\
({								\
	static bool __print_once;				\
								\
	if (!__print_once) {					\
		__print_once = true;				\
		ata_print_version(dev, version);		\
	}							\
})

/* NEW: debug levels */
#define HAVE_LIBATA_MSG 1

enum {
	ATA_MSG_DRV	= 0x0001,
	ATA_MSG_INFO	= 0x0002,
	ATA_MSG_PROBE	= 0x0004,
	ATA_MSG_WARN	= 0x0008,
	ATA_MSG_MALLOC	= 0x0010,
	ATA_MSG_CTL	= 0x0020,
	ATA_MSG_INTR	= 0x0040,
	ATA_MSG_ERR	= 0x0080,
};

#define ata_msg_drv(p)    ((p)->msg_enable & ATA_MSG_DRV)
#define ata_msg_info(p)   ((p)->msg_enable & ATA_MSG_INFO)
#define ata_msg_probe(p)  ((p)->msg_enable & ATA_MSG_PROBE)
#define ata_msg_warn(p)   ((p)->msg_enable & ATA_MSG_WARN)
#define ata_msg_malloc(p) ((p)->msg_enable & ATA_MSG_MALLOC)
#define ata_msg_ctl(p)    ((p)->msg_enable & ATA_MSG_CTL)
#define ata_msg_intr(p)   ((p)->msg_enable & ATA_MSG_INTR)
#define ata_msg_err(p)    ((p)->msg_enable & ATA_MSG_ERR)

static inline u32 ata_msg_init(int dval, int default_msg_enable_bits)
{
	if (dval < 0 || dval >= (sizeof(u32) * 8))
		return default_msg_enable_bits; /* should be 0x1 - only driver info msgs */
	if (!dval)
		return 0;
	return (1 << dval) - 1;
}

/* defines only for the constants which don't work well as enums */
#define ATA_TAG_POISON		0xfafbfcfdU

enum {
	/* various global constants */
	LIBATA_MAX_PRD		= ATA_MAX_PRD / 2,
	LIBATA_DUMB_MAX_PRD	= ATA_MAX_PRD / 4,	/* Worst case */
	ATA_DEF_QUEUE		= 1,
	/* tag ATA_MAX_QUEUE - 1 is reserved for internal commands */
	ATA_MAX_QUEUE		= 32,
	ATA_TAG_INTERNAL	= ATA_MAX_QUEUE - 1,
	ATA_SHORT_PAUSE		= 16,

	ATAPI_MAX_DRAIN		= 16 << 10,

	ATA_ALL_DEVICES		= (1 << ATA_MAX_DEVICES) - 1,

	ATA_SHT_EMULATED	= 1,
	ATA_SHT_CMD_PER_LUN	= 1,
	ATA_SHT_THIS_ID		= -1,
	ATA_SHT_USE_CLUSTERING	= 1,

	/* struct ata_device stuff */
	ATA_DFLAG_LBA		= (1 << 0), /* device supports LBA */
	ATA_DFLAG_LBA48		= (1 << 1), /* device supports LBA48 */
	ATA_DFLAG_CDB_INTR	= (1 << 2), /* device asserts INTRQ when ready for CDB */
	ATA_DFLAG_NCQ		= (1 << 3), /* device supports NCQ */
	ATA_DFLAG_FLUSH_EXT	= (1 << 4), /* do FLUSH_EXT instead of FLUSH */
	ATA_DFLAG_ACPI_PENDING	= (1 << 5), /* ACPI resume action pending */
	ATA_DFLAG_ACPI_FAILED	= (1 << 6), /* ACPI on devcfg has failed */
	ATA_DFLAG_AN		= (1 << 7), /* AN configured */
	ATA_DFLAG_DMADIR	= (1 << 10), /* device requires DMADIR */
	ATA_DFLAG_CFG_MASK	= (1 << 12) - 1,

	ATA_DFLAG_PIO		= (1 << 12), /* device limited to PIO mode */
	ATA_DFLAG_NCQ_OFF	= (1 << 13), /* device limited to non-NCQ mode */
	ATA_DFLAG_SLEEPING	= (1 << 15), /* device is sleeping */
	ATA_DFLAG_DUBIOUS_XFER	= (1 << 16), /* data transfer not verified */
	ATA_DFLAG_NO_UNLOAD	= (1 << 17), /* device doesn't support unload */
	ATA_DFLAG_UNLOCK_HPA	= (1 << 18), /* unlock HPA */
	ATA_DFLAG_INIT_MASK	= (1 << 24) - 1,

	ATA_DFLAG_DETACH	= (1 << 24),
	ATA_DFLAG_DETACHED	= (1 << 25),

	ATA_DEV_UNKNOWN		= 0,	/* unknown device */
	ATA_DEV_ATA		= 1,	/* ATA device */
	ATA_DEV_ATA_UNSUP	= 2,	/* ATA device (unsupported) */
	ATA_DEV_ATAPI		= 3,	/* ATAPI device */
	ATA_DEV_ATAPI_UNSUP	= 4,	/* ATAPI device (unsupported) */
	ATA_DEV_PMP		= 5,	/* SATA port multiplier */
	ATA_DEV_PMP_UNSUP	= 6,	/* SATA port multiplier (unsupported) */
	ATA_DEV_SEMB		= 7,	/* SEMB */
	ATA_DEV_SEMB_UNSUP	= 8,	/* SEMB (unsupported) */
	ATA_DEV_NONE		= 9,	/* no device */

	/* struct ata_link flags */
	ATA_LFLAG_NO_HRST	= (1 << 1), /* avoid hardreset */
	ATA_LFLAG_NO_SRST	= (1 << 2), /* avoid softreset */
	ATA_LFLAG_ASSUME_ATA	= (1 << 3), /* assume ATA class */
	ATA_LFLAG_ASSUME_SEMB	= (1 << 4), /* assume SEMB class */
	ATA_LFLAG_ASSUME_CLASS	= ATA_LFLAG_ASSUME_ATA | ATA_LFLAG_ASSUME_SEMB,
	ATA_LFLAG_NO_RETRY	= (1 << 5), /* don't retry this link */
	ATA_LFLAG_DISABLED	= (1 << 6), /* link is disabled */
	ATA_LFLAG_SW_ACTIVITY	= (1 << 7), /* keep activity stats */
	ATA_LFLAG_NO_LPM	= (1 << 8), /* disable LPM on this link */

	/* struct ata_port flags */
	ATA_FLAG_SLAVE_POSS	= (1 << 0), /* host supports slave dev */
					    /* (doesn't imply presence) */
	ATA_FLAG_SATA		= (1 << 1),
	ATA_FLAG_NO_ATAPI	= (1 << 6), /* No ATAPI support */
	ATA_FLAG_PIO_DMA	= (1 << 7), /* PIO cmds via DMA */
	ATA_FLAG_PIO_LBA48	= (1 << 8), /* Host DMA engine is LBA28 only */
	ATA_FLAG_PIO_POLLING	= (1 << 9), /* use polling PIO if LLD
					     * doesn't handle PIO interrupts */
	ATA_FLAG_NCQ		= (1 << 10), /* host supports NCQ */
	ATA_FLAG_NO_POWEROFF_SPINDOWN = (1 << 11), /* don't spindown before poweroff */
	ATA_FLAG_NO_HIBERNATE_SPINDOWN = (1 << 12), /* don't spindown before hibernation */
	ATA_FLAG_DEBUGMSG	= (1 << 13),
	ATA_FLAG_FPDMA_AA		= (1 << 14), /* driver supports Auto-Activate */
	ATA_FLAG_IGN_SIMPLEX	= (1 << 15), /* ignore SIMPLEX */
	ATA_FLAG_NO_IORDY	= (1 << 16), /* controller lacks iordy */
	ATA_FLAG_ACPI_SATA	= (1 << 17), /* need native SATA ACPI layout */
	ATA_FLAG_AN		= (1 << 18), /* controller supports AN */
	ATA_FLAG_PMP		= (1 << 19), /* controller supports PMP */
	ATA_FLAG_EM		= (1 << 21), /* driver supports enclosure
					      * management */
	ATA_FLAG_SW_ACTIVITY	= (1 << 22), /* driver supports sw activity
					      * led */
	ATA_FLAG_NO_DIPM	= (1 << 23), /* host not happy with DIPM */

	/* bits 24:31 of ap->flags are reserved for LLD specific flags */


	/* struct ata_port pflags */
	ATA_PFLAG_EH_PENDING	= (1 << 0), /* EH pending */
	ATA_PFLAG_EH_IN_PROGRESS = (1 << 1), /* EH in progress */
	ATA_PFLAG_FROZEN	= (1 << 2), /* port is frozen */
	ATA_PFLAG_RECOVERED	= (1 << 3), /* recovery action performed */
	ATA_PFLAG_LOADING	= (1 << 4), /* boot/loading probe */
	ATA_PFLAG_SCSI_HOTPLUG	= (1 << 6), /* SCSI hotplug scheduled */
	ATA_PFLAG_INITIALIZING	= (1 << 7), /* being initialized, don't touch */
	ATA_PFLAG_RESETTING	= (1 << 8), /* reset in progress */
	ATA_PFLAG_UNLOADING	= (1 << 9), /* driver is being unloaded */
	ATA_PFLAG_UNLOADED	= (1 << 10), /* driver is unloaded */

	ATA_PFLAG_SUSPENDED	= (1 << 17), /* port is suspended (power) */
	ATA_PFLAG_PM_PENDING	= (1 << 18), /* PM operation pending */
	ATA_PFLAG_INIT_GTM_VALID = (1 << 19), /* initial gtm data valid */

	ATA_PFLAG_PIO32		= (1 << 20),  /* 32bit PIO */
	ATA_PFLAG_PIO32CHANGE	= (1 << 21),  /* 32bit PIO can be turned on/off */

	/* struct ata_queued_cmd flags */
	ATA_QCFLAG_ACTIVE	= (1 << 0), /* cmd not yet ack'd to scsi lyer */
	ATA_QCFLAG_DMAMAP	= (1 << 1), /* SG table is DMA mapped */
	ATA_QCFLAG_IO		= (1 << 3), /* standard IO command */
	ATA_QCFLAG_RESULT_TF	= (1 << 4), /* result TF requested */
	ATA_QCFLAG_CLEAR_EXCL	= (1 << 5), /* clear excl_link on completion */
	ATA_QCFLAG_QUIET	= (1 << 6), /* don't report device error */
	ATA_QCFLAG_RETRY	= (1 << 7), /* retry after failure */

	ATA_QCFLAG_FAILED	= (1 << 16), /* cmd failed and is owned by EH */
	ATA_QCFLAG_SENSE_VALID	= (1 << 17), /* sense data valid */
	ATA_QCFLAG_EH_SCHEDULED = (1 << 18), /* EH scheduled (obsolete) */

	/* host set flags */
	ATA_HOST_SIMPLEX	= (1 << 0),	/* Host is simplex, one DMA channel per host only */
	ATA_HOST_STARTED	= (1 << 1),	/* Host started */
	ATA_HOST_PARALLEL_SCAN	= (1 << 2),	/* Ports on this host can be scanned in parallel */

	/* bits 24:31 of host->flags are reserved for LLD specific flags */

	/* various lengths of time */
	ATA_TMOUT_BOOT		= 30000,	/* heuristic */
	ATA_TMOUT_BOOT_QUICK	=  7000,	/* heuristic */
	ATA_TMOUT_INTERNAL_QUICK = 5000,
	ATA_TMOUT_MAX_PARK	= 30000,

	/*
	 * GoVault needs 2s and iVDR disk HHD424020F7SV00 800ms.  2s
	 * is too much without parallel probing.  Use 2s if parallel
	 * probing is available, 800ms otherwise.
	 */
	ATA_TMOUT_FF_WAIT_LONG	=  2000,
	ATA_TMOUT_FF_WAIT	=   800,

	/* Spec mandates to wait for ">= 2ms" before checking status
	 * after reset.  We wait 150ms, because that was the magic
	 * delay used for ATAPI devices in Hale Landis's ATADRVR, for
	 * the period of time between when the ATA command register is
	 * written, and then status is checked.  Because waiting for
	 * "a while" before checking status is fine, post SRST, we
	 * perform this magic delay here as well.
	 *
	 * Old drivers/ide uses the 2mS rule and then waits for ready.
	 */
	ATA_WAIT_AFTER_RESET	=  150,

	/* If PMP is supported, we have to do follow-up SRST.  As some
	 * PMPs don't send D2H Reg FIS after hardreset, LLDs are
	 * advised to wait only for the following duration before
	 * doing SRST.
	 */
	ATA_TMOUT_PMP_SRST_WAIT	= 5000,

	/* ATA bus states */
	BUS_UNKNOWN		= 0,
	BUS_DMA			= 1,
	BUS_IDLE		= 2,
	BUS_NOINTR		= 3,
	BUS_NODATA		= 4,
	BUS_TIMER		= 5,
	BUS_PIO			= 6,
	BUS_EDD			= 7,
	BUS_IDENTIFY		= 8,
	BUS_PACKET		= 9,

	/* SATA port states */
	PORT_UNKNOWN		= 0,
	PORT_ENABLED		= 1,
	PORT_DISABLED		= 2,

	/* encoding various smaller bitmaps into a single
	 * unsigned long bitmap
	 */
	ATA_NR_PIO_MODES	= 7,
	ATA_NR_MWDMA_MODES	= 5,
	ATA_NR_UDMA_MODES	= 8,

	ATA_SHIFT_PIO		= 0,
	ATA_SHIFT_MWDMA		= ATA_SHIFT_PIO + ATA_NR_PIO_MODES,
	ATA_SHIFT_UDMA		= ATA_SHIFT_MWDMA + ATA_NR_MWDMA_MODES,

	/* size of buffer to pad xfers ending on unaligned boundaries */
	ATA_DMA_PAD_SZ		= 4,

	/* ering size */
	ATA_ERING_SIZE		= 32,

	/* return values for ->qc_defer */
	ATA_DEFER_LINK		= 1,
	ATA_DEFER_PORT		= 2,

	/* desc_len for ata_eh_info and context */
	ATA_EH_DESC_LEN		= 80,

	/* reset / recovery action types */
	ATA_EH_REVALIDATE	= (1 << 0),
	ATA_EH_SOFTRESET	= (1 << 1), /* meaningful only in ->prereset */
	ATA_EH_HARDRESET	= (1 << 2), /* meaningful only in ->prereset */
	ATA_EH_RESET		= ATA_EH_SOFTRESET | ATA_EH_HARDRESET,
	ATA_EH_ENABLE_LINK	= (1 << 3),
	ATA_EH_PARK		= (1 << 5), /* unload heads and stop I/O */

	ATA_EH_PERDEV_MASK	= ATA_EH_REVALIDATE | ATA_EH_PARK,
	ATA_EH_ALL_ACTIONS	= ATA_EH_REVALIDATE | ATA_EH_RESET |
				  ATA_EH_ENABLE_LINK,

	/* ata_eh_info->flags */
	ATA_EHI_HOTPLUGGED	= (1 << 0),  /* could have been hotplugged */
	ATA_EHI_NO_AUTOPSY	= (1 << 2),  /* no autopsy */
	ATA_EHI_QUIET		= (1 << 3),  /* be quiet */
	ATA_EHI_NO_RECOVERY	= (1 << 4),  /* no recovery */

	ATA_EHI_DID_SOFTRESET	= (1 << 16), /* already soft-reset this port */
	ATA_EHI_DID_HARDRESET	= (1 << 17), /* already soft-reset this port */
	ATA_EHI_PRINTINFO	= (1 << 18), /* print configuration info */
	ATA_EHI_SETMODE		= (1 << 19), /* configure transfer mode */
	ATA_EHI_POST_SETMODE	= (1 << 20), /* revalidating after setmode */

	ATA_EHI_DID_RESET	= ATA_EHI_DID_SOFTRESET | ATA_EHI_DID_HARDRESET,

	/* mask of flags to transfer *to* the slave link */
	ATA_EHI_TO_SLAVE_MASK	= ATA_EHI_NO_AUTOPSY | ATA_EHI_QUIET,

	/* max tries if error condition is still set after ->error_handler */
	ATA_EH_MAX_TRIES	= 5,

	/* sometimes resuming a link requires several retries */
	ATA_LINK_RESUME_TRIES	= 5,

	/* how hard are we gonna try to probe/recover devices */
	ATA_PROBE_MAX_TRIES	= 3,
	ATA_EH_DEV_TRIES	= 3,
	ATA_EH_PMP_TRIES	= 5,
	ATA_EH_PMP_LINK_TRIES	= 3,

	SATA_PMP_RW_TIMEOUT	= 3000,		/* PMP read/write timeout */

	/* This should match the actual table size of
	 * ata_eh_cmd_timeout_table in libata-eh.c.
	 */
	ATA_EH_CMD_TIMEOUT_TABLE_SIZE = 6,

	/* Horkage types. May be set by libata or controller on drives
	   (some horkage may be drive/controller pair dependent */

	ATA_HORKAGE_DIAGNOSTIC	= (1 << 0),	/* Failed boot diag */
	ATA_HORKAGE_NODMA	= (1 << 1),	/* DMA problems */
	ATA_HORKAGE_NONCQ	= (1 << 2),	/* Don't use NCQ */
	ATA_HORKAGE_MAX_SEC_128	= (1 << 3),	/* Limit max sects to 128 */
	ATA_HORKAGE_BROKEN_HPA	= (1 << 4),	/* Broken HPA */
	ATA_HORKAGE_DISABLE	= (1 << 5),	/* Disable it */
	ATA_HORKAGE_HPA_SIZE	= (1 << 6),	/* native size off by one */
	ATA_HORKAGE_IVB		= (1 << 8),	/* cbl det validity bit bugs */
	ATA_HORKAGE_STUCK_ERR	= (1 << 9),	/* stuck ERR on next PACKET */
	ATA_HORKAGE_BRIDGE_OK	= (1 << 10),	/* no bridge limits */
	ATA_HORKAGE_ATAPI_MOD16_DMA = (1 << 11), /* use ATAPI DMA for commands
						    not multiple of 16 bytes */
	ATA_HORKAGE_FIRMWARE_WARN = (1 << 12),	/* firmware update warning */
	ATA_HORKAGE_1_5_GBPS	= (1 << 13),	/* force 1.5 Gbps */
	ATA_HORKAGE_NOSETXFER	= (1 << 14),	/* skip SETXFER, SATA only */
	ATA_HORKAGE_BROKEN_FPDMA_AA	= (1 << 15),	/* skip AA */
	ATA_HORKAGE_DUMP_ID	= (1 << 16),	/* dump IDENTIFY data */

	 /* DMA mask for user DMA control: User visible values; DO NOT
	    renumber */
	ATA_DMA_MASK_ATA	= (1 << 0),	/* DMA on ATA Disk */
	ATA_DMA_MASK_ATAPI	= (1 << 1),	/* DMA on ATAPI */
	ATA_DMA_MASK_CFA	= (1 << 2),	/* DMA on CF Card */

	/* ATAPI command types */
	ATAPI_READ		= 0,		/* READs */
	ATAPI_WRITE		= 1,		/* WRITEs */
	ATAPI_READ_CD		= 2,		/* READ CD [MSF] */
	ATAPI_PASS_THRU		= 3,		/* SAT pass-thru */
	ATAPI_MISC		= 4,		/* the rest */

	/* Timing constants */
	ATA_TIMING_SETUP	= (1 << 0),
	ATA_TIMING_ACT8B	= (1 << 1),
	ATA_TIMING_REC8B	= (1 << 2),
	ATA_TIMING_CYC8B	= (1 << 3),
	ATA_TIMING_8BIT		= ATA_TIMING_ACT8B | ATA_TIMING_REC8B |
				  ATA_TIMING_CYC8B,
	ATA_TIMING_ACTIVE	= (1 << 4),
	ATA_TIMING_RECOVER	= (1 << 5),
	ATA_TIMING_DMACK_HOLD	= (1 << 6),
	ATA_TIMING_CYCLE	= (1 << 7),
	ATA_TIMING_UDMA		= (1 << 8),
	ATA_TIMING_ALL		= ATA_TIMING_SETUP | ATA_TIMING_ACT8B |
				  ATA_TIMING_REC8B | ATA_TIMING_CYC8B |
				  ATA_TIMING_ACTIVE | ATA_TIMING_RECOVER |
				  ATA_TIMING_DMACK_HOLD | ATA_TIMING_CYCLE |
				  ATA_TIMING_UDMA,

	/* ACPI constants */
	ATA_ACPI_FILTER_SETXFER	= 1 << 0,
	ATA_ACPI_FILTER_LOCK	= 1 << 1,
	ATA_ACPI_FILTER_DIPM	= 1 << 2,
	ATA_ACPI_FILTER_FPDMA_OFFSET = 1 << 3,	/* FPDMA non-zero offset */
	ATA_ACPI_FILTER_FPDMA_AA = 1 << 4,	/* FPDMA auto activate */

	ATA_ACPI_FILTER_DEFAULT	= ATA_ACPI_FILTER_SETXFER |
				  ATA_ACPI_FILTER_LOCK |
				  ATA_ACPI_FILTER_DIPM,
};

enum ata_xfer_mask {
	ATA_MASK_PIO		= ((1LU << ATA_NR_PIO_MODES) - 1)
					<< ATA_SHIFT_PIO,
	ATA_MASK_MWDMA		= ((1LU << ATA_NR_MWDMA_MODES) - 1)
					<< ATA_SHIFT_MWDMA,
	ATA_MASK_UDMA		= ((1LU << ATA_NR_UDMA_MODES) - 1)
					<< ATA_SHIFT_UDMA,
};

enum hsm_task_states {
	HSM_ST_IDLE,		/* no command on going */
	HSM_ST_FIRST,		/* (waiting the device to)
				   write CDB or first data block */
	HSM_ST,			/* (waiting the device to) transfer data */
	HSM_ST_LAST,		/* (waiting the device to) complete command */
	HSM_ST_ERR,		/* error */
};

enum ata_completion_errors {
	AC_ERR_DEV		= (1 << 0), /* device reported error */
	AC_ERR_HSM		= (1 << 1), /* host state machine violation */
	AC_ERR_TIMEOUT		= (1 << 2), /* timeout */
	AC_ERR_MEDIA		= (1 << 3), /* media error */
	AC_ERR_ATA_BUS		= (1 << 4), /* ATA bus error */
	AC_ERR_HOST_BUS		= (1 << 5), /* host bus error */
	AC_ERR_SYSTEM		= (1 << 6), /* system error */
	AC_ERR_INVALID		= (1 << 7), /* invalid argument */
	AC_ERR_OTHER		= (1 << 8), /* unknown */
	AC_ERR_NODEV_HINT	= (1 << 9), /* polling device detection hint */
	AC_ERR_NCQ		= (1 << 10), /* marker for offending NCQ qc */
};

/*
 * Link power management policy: If you alter this, you also need to
 * alter libata-scsi.c (for the ascii descriptions)
 */
enum ata_lpm_policy {
	ATA_LPM_UNKNOWN,
	ATA_LPM_MAX_POWER,
	ATA_LPM_MED_POWER,
	ATA_LPM_MIN_POWER,
};

enum ata_lpm_hints {
	ATA_LPM_EMPTY		= (1 << 0), /* port empty/probing */
	ATA_LPM_HIPM		= (1 << 1), /* may use HIPM */
};

/* forward declarations */
struct scsi_device;
struct ata_port_operations;
struct ata_port;
struct ata_link;
struct ata_queued_cmd;

/* typedefs */
typedef void (*ata_qc_cb_t) (struct ata_queued_cmd *qc);
typedef int (*ata_prereset_fn_t)(struct ata_link *link, unsigned long deadline);
typedef int (*ata_reset_fn_t)(struct ata_link *link, unsigned int *classes,
			      unsigned long deadline);
typedef void (*ata_postreset_fn_t)(struct ata_link *link, unsigned int *classes);

extern struct device_attribute dev_attr_link_power_management_policy;
extern struct device_attribute dev_attr_unload_heads;
extern struct device_attribute dev_attr_em_message_type;
extern struct device_attribute dev_attr_em_message;
extern struct device_attribute dev_attr_sw_activity;

enum sw_activity {
	OFF,
	BLINK_ON,
	BLINK_OFF,
};

#ifdef CONFIG_ATA_SFF
struct ata_ioports {
	void __iomem		*cmd_addr;
	void __iomem		*data_addr;
	void __iomem		*error_addr;
	void __iomem		*feature_addr;
	void __iomem		*nsect_addr;
	void __iomem		*lbal_addr;
	void __iomem		*lbam_addr;
	void __iomem		*lbah_addr;
	void __iomem		*device_addr;
	void __iomem		*status_addr;
	void __iomem		*command_addr;
	void __iomem		*altstatus_addr;
	void __iomem		*ctl_addr;
#ifdef CONFIG_ATA_BMDMA
	void __iomem		*bmdma_addr;
#endif /* CONFIG_ATA_BMDMA */
	void __iomem		*scr_addr;
};
#endif /* CONFIG_ATA_SFF */

struct ata_host {
	spinlock_t		lock;
	struct device 		*dev;
	void __iomem * const	*iomap;
	unsigned int		n_ports;
	void			*private_data;
	struct ata_port_operations *ops;
	unsigned long		flags;

	struct mutex		eh_mutex;
	struct task_struct	*eh_owner;

#ifdef CONFIG_ATA_ACPI
	acpi_handle		acpi_handle;
#endif
	struct ata_port		*simplex_claimed;	/* channel owning the DMA */
	struct ata_port		*ports[0];
};

struct ata_queued_cmd {
	struct ata_port		*ap;
	struct ata_device	*dev;

	struct scsi_cmnd	*scsicmd;
	void			(*scsidone)(struct scsi_cmnd *);

	struct ata_taskfile	tf;
	u8			cdb[ATAPI_CDB_LEN];

	unsigned long		flags;		/* ATA_QCFLAG_xxx */
	unsigned int		tag;
	unsigned int		n_elem;
	unsigned int		orig_n_elem;

	int			dma_dir;

	unsigned int		sect_size;

	unsigned int		nbytes;
	unsigned int		extrabytes;
	unsigned int		curbytes;

	struct scatterlist	sgent;

	struct scatterlist	*sg;

	struct scatterlist	*cursg;
	unsigned int		cursg_ofs;

	unsigned int		err_mask;
	struct ata_taskfile	result_tf;
	ata_qc_cb_t		complete_fn;

	void			*private_data;
	void			*lldd_task;
};

struct ata_port_stats {
	unsigned long		unhandled_irq;
	unsigned long		idle_irq;
	unsigned long		rw_reqbuf;
};

struct ata_ering_entry {
	unsigned int		eflags;
	unsigned int		err_mask;
	u64			timestamp;
};

struct ata_ering {
	int			cursor;
	struct ata_ering_entry	ring[ATA_ERING_SIZE];
};

struct ata_device {
	struct ata_link		*link;
	unsigned int		devno;		/* 0 or 1 */
	unsigned int		horkage;	/* List of broken features */
	unsigned long		flags;		/* ATA_DFLAG_xxx */
	struct scsi_device	*sdev;		/* attached SCSI device */
	void			*private_data;
#ifdef CONFIG_ATA_ACPI
	acpi_handle		acpi_handle;
	union acpi_object	*gtf_cache;
	unsigned int		gtf_filter;
#endif
	struct device		tdev;
	/* n_sector is CLEAR_BEGIN, read comment above CLEAR_BEGIN */
	u64			n_sectors;	/* size of device, if ATA */
	u64			n_native_sectors; /* native size, if ATA */
	unsigned int		class;		/* ATA_DEV_xxx */
	unsigned long		unpark_deadline;

	u8			pio_mode;
	u8			dma_mode;
	u8			xfer_mode;
	unsigned int		xfer_shift;	/* ATA_SHIFT_xxx */

	unsigned int		multi_count;	/* sectors count for
						   READ/WRITE MULTIPLE */
	unsigned int		max_sectors;	/* per-device max sectors */
	unsigned int		cdb_len;

	/* per-dev xfer mask */
	unsigned long		pio_mask;
	unsigned long		mwdma_mask;
	unsigned long		udma_mask;

	/* for CHS addressing */
	u16			cylinders;	/* Number of cylinders */
	u16			heads;		/* Number of heads */
	u16			sectors;	/* Number of sectors per track */

	union {
		u16		id[ATA_ID_WORDS]; /* IDENTIFY xxx DEVICE data */
		u32		gscr[SATA_PMP_GSCR_DWORDS]; /* PMP GSCR block */
	};

	/* error history */
	int			spdn_cnt;
	/* ering is CLEAR_END, read comment above CLEAR_END */
	struct ata_ering	ering;
};

/* Fields between ATA_DEVICE_CLEAR_BEGIN and ATA_DEVICE_CLEAR_END are
 * cleared to zero on ata_dev_init().
 */
#define ATA_DEVICE_CLEAR_BEGIN		offsetof(struct ata_device, n_sectors)
#define ATA_DEVICE_CLEAR_END		offsetof(struct ata_device, ering)

struct ata_eh_info {
	struct ata_device	*dev;		/* offending device */
	u32			serror;		/* SError from LLDD */
	unsigned int		err_mask;	/* port-wide err_mask */
	unsigned int		action;		/* ATA_EH_* action mask */
	unsigned int		dev_action[ATA_MAX_DEVICES]; /* dev EH action */
	unsigned int		flags;		/* ATA_EHI_* flags */

	unsigned int		probe_mask;

	char			desc[ATA_EH_DESC_LEN];
	int			desc_len;
};

struct ata_eh_context {
	struct ata_eh_info	i;
	int			tries[ATA_MAX_DEVICES];
	int			cmd_timeout_idx[ATA_MAX_DEVICES]
					       [ATA_EH_CMD_TIMEOUT_TABLE_SIZE];
	unsigned int		classes[ATA_MAX_DEVICES];
	unsigned int		did_probe_mask;
	unsigned int		unloaded_mask;
	unsigned int		saved_ncq_enabled;
	u8			saved_xfer_mode[ATA_MAX_DEVICES];
	/* timestamp for the last reset attempt or success */
	unsigned long		last_reset;
};

struct ata_acpi_drive
{
	u32 pio;
	u32 dma;
} __packed;

struct ata_acpi_gtm {
	struct ata_acpi_drive drive[2];
	u32 flags;
} __packed;

struct ata_link {
	struct ata_port		*ap;
	int			pmp;		/* port multiplier port # */

	struct device		tdev;
	unsigned int		active_tag;	/* active tag on this link */
	u32			sactive;	/* active NCQ commands */

	unsigned int		flags;		/* ATA_LFLAG_xxx */

	u32			saved_scontrol;	/* SControl on probe */
	unsigned int		hw_sata_spd_limit;
	unsigned int		sata_spd_limit;
	unsigned int		sata_spd;	/* current SATA PHY speed */
	enum ata_lpm_policy	lpm_policy;

	/* record runtime error info, protected by host_set lock */
	struct ata_eh_info	eh_info;
	/* EH context */
	struct ata_eh_context	eh_context;

	struct ata_device	device[ATA_MAX_DEVICES];
};
#define ATA_LINK_CLEAR_BEGIN		offsetof(struct ata_link, active_tag)
#define ATA_LINK_CLEAR_END		offsetof(struct ata_link, device[0])

struct ata_port {
	struct Scsi_Host	*scsi_host; /* our co-allocated scsi host */
	struct ata_port_operations *ops;
	spinlock_t		*lock;
	/* Flags owned by the EH context. Only EH should touch these once the
	   port is active */
	unsigned long		flags;	/* ATA_FLAG_xxx */
	/* Flags that change dynamically, protected by ap->lock */
	unsigned int		pflags; /* ATA_PFLAG_xxx */
	unsigned int		print_id; /* user visible unique port ID */
	unsigned int		port_no; /* 0 based port no. inside the host */

#ifdef CONFIG_ATA_SFF
	struct ata_ioports	ioaddr;	/* ATA cmd/ctl/dma register blocks */
	u8			ctl;	/* cache of ATA control register */
	u8			last_ctl;	/* Cache last written value */
	struct ata_link*	sff_pio_task_link; /* link currently used */
	struct delayed_work	sff_pio_task;
#ifdef CONFIG_ATA_BMDMA
	struct ata_bmdma_prd	*bmdma_prd;	/* BMDMA SG list */
	dma_addr_t		bmdma_prd_dma;	/* and its DMA mapping */
#endif /* CONFIG_ATA_BMDMA */
#endif /* CONFIG_ATA_SFF */

	unsigned int		pio_mask;
	unsigned int		mwdma_mask;
	unsigned int		udma_mask;
	unsigned int		cbl;	/* cable type; ATA_CBL_xxx */

	struct ata_queued_cmd	qcmd[ATA_MAX_QUEUE];
	unsigned long		qc_allocated;
	unsigned int		qc_active;
	int			nr_active_links; /* #links with active qcs */

	struct ata_link		link;		/* host default link */
	struct ata_link		*slave_link;	/* see ata_slave_link_init() */

	int			nr_pmp_links;	/* nr of available PMP links */
	struct ata_link		*pmp_link;	/* array of PMP links */
	struct ata_link		*excl_link;	/* for PMP qc exclusion */

	struct ata_port_stats	stats;
	struct ata_host		*host;
	struct device 		*dev;
	struct device		tdev;

	struct mutex		scsi_scan_mutex;
	struct delayed_work	hotplug_task;
	struct work_struct	scsi_rescan_task;

	unsigned int		hsm_task_state;

	u32			msg_enable;
	struct list_head	eh_done_q;
	wait_queue_head_t	eh_wait_q;
	int			eh_tries;
	struct completion	park_req_pending;

	pm_message_t		pm_mesg;
	int			*pm_result;
	enum ata_lpm_policy	target_lpm_policy;

	struct timer_list	fastdrain_timer;
	unsigned long		fastdrain_cnt;

	int			em_message_type;
	void			*private_data;

#ifdef CONFIG_ATA_ACPI
	acpi_handle		acpi_handle;
	struct ata_acpi_gtm	__acpi_init_gtm; /* use ata_acpi_init_gtm() */
#endif
	/* owned by EH */
	u8			sector_buf[ATA_SECT_SIZE] ____cacheline_aligned;
};

/* The following initializer overrides a method to NULL whether one of
 * its parent has the method defined or not.  This is equivalent to
 * ERR_PTR(-ENOENT).  Unfortunately, ERR_PTR doesn't render a constant
 * expression and thus can't be used as an initializer.
 */
#define ATA_OP_NULL		(void *)(unsigned long)(-ENOENT)

struct ata_port_operations {
	/*
	 * Command execution
	 */
	int  (*qc_defer)(struct ata_queued_cmd *qc);
	int  (*check_atapi_dma)(struct ata_queued_cmd *qc);
	void (*qc_prep)(struct ata_queued_cmd *qc);
	unsigned int (*qc_issue)(struct ata_queued_cmd *qc);
	bool (*qc_fill_rtf)(struct ata_queued_cmd *qc);

	/*
	 * Configuration and exception handling
	 */
	int  (*cable_detect)(struct ata_port *ap);
	unsigned long (*mode_filter)(struct ata_device *dev, unsigned long xfer_mask);
	void (*set_piomode)(struct ata_port *ap, struct ata_device *dev);
	void (*set_dmamode)(struct ata_port *ap, struct ata_device *dev);
	int  (*set_mode)(struct ata_link *link, struct ata_device **r_failed_dev);
	unsigned int (*read_id)(struct ata_device *dev, struct ata_taskfile *tf, u16 *id);

	void (*dev_config)(struct ata_device *dev);

	void (*freeze)(struct ata_port *ap);
	void (*thaw)(struct ata_port *ap);
	ata_prereset_fn_t	prereset;
	ata_reset_fn_t		softreset;
	ata_reset_fn_t		hardreset;
	ata_postreset_fn_t	postreset;
	ata_prereset_fn_t	pmp_prereset;
	ata_reset_fn_t		pmp_softreset;
	ata_reset_fn_t		pmp_hardreset;
	ata_postreset_fn_t	pmp_postreset;
	void (*error_handler)(struct ata_port *ap);
	void (*lost_interrupt)(struct ata_port *ap);
	void (*post_internal_cmd)(struct ata_queued_cmd *qc);
	void (*sched_eh)(struct ata_port *ap);
	void (*end_eh)(struct ata_port *ap);

	/*
	 * Optional features
	 */
	int  (*scr_read)(struct ata_link *link, unsigned int sc_reg, u32 *val);
	int  (*scr_write)(struct ata_link *link, unsigned int sc_reg, u32 val);
	void (*pmp_attach)(struct ata_port *ap);
	void (*pmp_detach)(struct ata_port *ap);
	int  (*set_lpm)(struct ata_link *link, enum ata_lpm_policy policy,
			unsigned hints);

	/*
	 * Start, stop, suspend and resume
	 */
	int  (*port_suspend)(struct ata_port *ap, pm_message_t mesg);
	int  (*port_resume)(struct ata_port *ap);
	int  (*port_start)(struct ata_port *ap);
	void (*port_stop)(struct ata_port *ap);
	void (*host_stop)(struct ata_host *host);

#ifdef CONFIG_ATA_SFF
	/*
	 * SFF / taskfile oriented ops
	 */
	void (*sff_dev_select)(struct ata_port *ap, unsigned int device);
	void (*sff_set_devctl)(struct ata_port *ap, u8 ctl);
	u8   (*sff_check_status)(struct ata_port *ap);
	u8   (*sff_check_altstatus)(struct ata_port *ap);
	void (*sff_tf_load)(struct ata_port *ap, const struct ata_taskfile *tf);
	void (*sff_tf_read)(struct ata_port *ap, struct ata_taskfile *tf);
	void (*sff_exec_command)(struct ata_port *ap,
				 const struct ata_taskfile *tf);
	unsigned int (*sff_data_xfer)(struct ata_device *dev,
			unsigned char *buf, unsigned int buflen, int rw);
	void (*sff_irq_on)(struct ata_port *);
	bool (*sff_irq_check)(struct ata_port *);
	void (*sff_irq_clear)(struct ata_port *);
	void (*sff_drain_fifo)(struct ata_queued_cmd *qc);

#ifdef CONFIG_ATA_BMDMA
	void (*bmdma_setup)(struct ata_queued_cmd *qc);
	void (*bmdma_start)(struct ata_queued_cmd *qc);
	void (*bmdma_stop)(struct ata_queued_cmd *qc);
	u8   (*bmdma_status)(struct ata_port *ap);
#endif /* CONFIG_ATA_BMDMA */
#endif /* CONFIG_ATA_SFF */

	ssize_t (*em_show)(struct ata_port *ap, char *buf);
	ssize_t (*em_store)(struct ata_port *ap, const char *message,
			    size_t size);
	ssize_t (*sw_activity_show)(struct ata_device *dev, char *buf);
	ssize_t (*sw_activity_store)(struct ata_device *dev,
				     enum sw_activity val);
	/*
	 * Obsolete
	 */
	void (*phy_reset)(struct ata_port *ap);
	void (*eng_timeout)(struct ata_port *ap);

	/*
	 * ->inherits must be the last field and all the preceding
	 * fields must be pointers.
	 */
	const struct ata_port_operations	*inherits;
};

struct ata_port_info {
	unsigned long		flags;
	unsigned long		link_flags;
	unsigned long		pio_mask;
	unsigned long		mwdma_mask;
	unsigned long		udma_mask;
	struct ata_port_operations *port_ops;
	void 			*private_data;
};

struct ata_timing {
	unsigned short mode;		/* ATA mode */
	unsigned short setup;		/* t1 */
	unsigned short act8b;		/* t2 for 8-bit I/O */
	unsigned short rec8b;		/* t2i for 8-bit I/O */
	unsigned short cyc8b;		/* t0 for 8-bit I/O */
	unsigned short active;		/* t2 or tD */
	unsigned short recover;		/* t2i or tK */
	unsigned short dmack_hold;	/* tj */
	unsigned short cycle;		/* t0 */
	unsigned short udma;		/* t2CYCTYP/2 */
};

/*
 * Core layer - drivers/ata/libata-core.c
 */
extern const unsigned long sata_deb_timing_normal[];
extern const unsigned long sata_deb_timing_hotplug[];
extern const unsigned long sata_deb_timing_long[];

extern struct ata_port_operations ata_dummy_port_ops;
extern const struct ata_port_info ata_dummy_port_info;

static inline const unsigned long *
sata_ehc_deb_timing(struct ata_eh_context *ehc)
{
	if (ehc->i.flags & ATA_EHI_HOTPLUGGED)
		return sata_deb_timing_hotplug;
	else
		return sata_deb_timing_normal;
}

static inline int ata_port_is_dummy(struct ata_port *ap)
{
	return ap->ops == &ata_dummy_port_ops;
}

extern int sata_set_spd(struct ata_link *link);
extern int ata_std_prereset(struct ata_link *link, unsigned long deadline);
extern int ata_wait_after_reset(struct ata_link *link, unsigned long deadline,
				int (*check_ready)(struct ata_link *link));
extern int sata_link_debounce(struct ata_link *link,
			const unsigned long *params, unsigned long deadline);
extern int sata_link_resume(struct ata_link *link, const unsigned long *params,
			    unsigned long deadline);
extern int sata_link_scr_lpm(struct ata_link *link, enum ata_lpm_policy policy,
			     bool spm_wakeup);
extern int sata_link_hardreset(struct ata_link *link,
			const unsigned long *timing, unsigned long deadline,
			bool *online, int (*check_ready)(struct ata_link *));
extern int sata_std_hardreset(struct ata_link *link, unsigned int *class,
			      unsigned long deadline);
extern void ata_std_postreset(struct ata_link *link, unsigned int *classes);

extern struct ata_host *ata_host_alloc(struct device *dev, int max_ports);
extern struct ata_host *ata_host_alloc_pinfo(struct device *dev,
			const struct ata_port_info * const * ppi, int n_ports);
extern int ata_slave_link_init(struct ata_port *ap);
extern int ata_host_start(struct ata_host *host);
extern int ata_host_register(struct ata_host *host,
			     struct scsi_host_template *sht);
extern int ata_host_activate(struct ata_host *host, int irq,
			     irq_handler_t irq_handler, unsigned long irq_flags,
			     struct scsi_host_template *sht);
extern void ata_host_detach(struct ata_host *host);
extern void ata_host_init(struct ata_host *, struct device *,
			  unsigned long, struct ata_port_operations *);
extern int ata_scsi_detect(struct scsi_host_template *sht);
extern int ata_scsi_ioctl(struct scsi_device *dev, int cmd, void __user *arg);
extern int ata_scsi_queuecmd(struct Scsi_Host *h, struct scsi_cmnd *cmd);
extern int ata_sas_scsi_ioctl(struct ata_port *ap, struct scsi_device *dev,
			    int cmd, void __user *arg);
extern void ata_sas_port_destroy(struct ata_port *);
extern struct ata_port *ata_sas_port_alloc(struct ata_host *,
					   struct ata_port_info *, struct Scsi_Host *);
<<<<<<< HEAD
=======
extern int ata_sas_port_async_suspend(struct ata_port *ap, int *async);
extern int ata_sas_port_async_resume(struct ata_port *ap, int *async);
>>>>>>> 4af617a5
extern int ata_sas_async_port_init(struct ata_port *);
extern int ata_sas_port_init(struct ata_port *);
extern int ata_sas_port_start(struct ata_port *ap);
extern void ata_sas_port_stop(struct ata_port *ap);
extern int ata_sas_slave_configure(struct scsi_device *, struct ata_port *);
extern int ata_sas_queuecmd(struct scsi_cmnd *cmd, struct ata_port *ap);
extern int sata_scr_valid(struct ata_link *link);
extern int sata_scr_read(struct ata_link *link, int reg, u32 *val);
extern int sata_scr_write(struct ata_link *link, int reg, u32 val);
extern int sata_scr_write_flush(struct ata_link *link, int reg, u32 val);
extern bool ata_link_online(struct ata_link *link);
extern bool ata_link_offline(struct ata_link *link);
#ifdef CONFIG_PM
extern int ata_host_suspend(struct ata_host *host, pm_message_t mesg);
extern void ata_host_resume(struct ata_host *host);
#endif
extern int ata_ratelimit(void);
extern void ata_msleep(struct ata_port *ap, unsigned int msecs);
extern u32 ata_wait_register(struct ata_port *ap, void __iomem *reg, u32 mask,
			u32 val, unsigned long interval, unsigned long timeout);
extern int atapi_cmd_type(u8 opcode);
extern void ata_tf_to_fis(const struct ata_taskfile *tf,
			  u8 pmp, int is_cmd, u8 *fis);
extern void ata_tf_from_fis(const u8 *fis, struct ata_taskfile *tf);
extern unsigned long ata_pack_xfermask(unsigned long pio_mask,
			unsigned long mwdma_mask, unsigned long udma_mask);
extern void ata_unpack_xfermask(unsigned long xfer_mask,
			unsigned long *pio_mask, unsigned long *mwdma_mask,
			unsigned long *udma_mask);
extern u8 ata_xfer_mask2mode(unsigned long xfer_mask);
extern unsigned long ata_xfer_mode2mask(u8 xfer_mode);
extern int ata_xfer_mode2shift(unsigned long xfer_mode);
extern const char *ata_mode_string(unsigned long xfer_mask);
extern unsigned long ata_id_xfermask(const u16 *id);
extern int ata_std_qc_defer(struct ata_queued_cmd *qc);
extern void ata_noop_qc_prep(struct ata_queued_cmd *qc);
extern void ata_sg_init(struct ata_queued_cmd *qc, struct scatterlist *sg,
		 unsigned int n_elem);
extern unsigned int ata_dev_classify(const struct ata_taskfile *tf);
extern void ata_dev_disable(struct ata_device *adev);
extern void ata_id_string(const u16 *id, unsigned char *s,
			  unsigned int ofs, unsigned int len);
extern void ata_id_c_string(const u16 *id, unsigned char *s,
			    unsigned int ofs, unsigned int len);
extern unsigned int ata_do_dev_read_id(struct ata_device *dev,
					struct ata_taskfile *tf, u16 *id);
extern void ata_qc_complete(struct ata_queued_cmd *qc);
extern int ata_qc_complete_multiple(struct ata_port *ap, u32 qc_active);
extern void ata_scsi_simulate(struct ata_device *dev, struct scsi_cmnd *cmd);
extern int ata_std_bios_param(struct scsi_device *sdev,
			      struct block_device *bdev,
			      sector_t capacity, int geom[]);
extern void ata_scsi_unlock_native_capacity(struct scsi_device *sdev);
extern int ata_scsi_slave_config(struct scsi_device *sdev);
extern void ata_scsi_slave_destroy(struct scsi_device *sdev);
extern int ata_scsi_change_queue_depth(struct scsi_device *sdev,
				       int queue_depth, int reason);
extern int __ata_change_queue_depth(struct ata_port *ap, struct scsi_device *sdev,
				    int queue_depth, int reason);
extern struct ata_device *ata_dev_pair(struct ata_device *adev);
extern int ata_do_set_mode(struct ata_link *link, struct ata_device **r_failed_dev);
extern void ata_scsi_port_error_handler(struct Scsi_Host *host, struct ata_port *ap);
extern void ata_scsi_cmd_error_handler(struct Scsi_Host *host, struct ata_port *ap, struct list_head *eh_q);

extern int ata_cable_40wire(struct ata_port *ap);
extern int ata_cable_80wire(struct ata_port *ap);
extern int ata_cable_sata(struct ata_port *ap);
extern int ata_cable_ignore(struct ata_port *ap);
extern int ata_cable_unknown(struct ata_port *ap);

/* Timing helpers */
extern unsigned int ata_pio_need_iordy(const struct ata_device *);
extern const struct ata_timing *ata_timing_find_mode(u8 xfer_mode);
extern int ata_timing_compute(struct ata_device *, unsigned short,
			      struct ata_timing *, int, int);
extern void ata_timing_merge(const struct ata_timing *,
			     const struct ata_timing *, struct ata_timing *,
			     unsigned int);
extern u8 ata_timing_cycle2mode(unsigned int xfer_shift, int cycle);

/* PCI */
#ifdef CONFIG_PCI
struct pci_dev;

struct pci_bits {
	unsigned int		reg;	/* PCI config register to read */
	unsigned int		width;	/* 1 (8 bit), 2 (16 bit), 4 (32 bit) */
	unsigned long		mask;
	unsigned long		val;
};

extern int pci_test_config_bits(struct pci_dev *pdev, const struct pci_bits *bits);
extern void ata_pci_remove_one(struct pci_dev *pdev);

#ifdef CONFIG_PM
extern void ata_pci_device_do_suspend(struct pci_dev *pdev, pm_message_t mesg);
extern int __must_check ata_pci_device_do_resume(struct pci_dev *pdev);
extern int ata_pci_device_suspend(struct pci_dev *pdev, pm_message_t mesg);
extern int ata_pci_device_resume(struct pci_dev *pdev);
#endif /* CONFIG_PM */
#endif /* CONFIG_PCI */

/*
 * ACPI - drivers/ata/libata-acpi.c
 */
#ifdef CONFIG_ATA_ACPI
static inline const struct ata_acpi_gtm *ata_acpi_init_gtm(struct ata_port *ap)
{
	if (ap->pflags & ATA_PFLAG_INIT_GTM_VALID)
		return &ap->__acpi_init_gtm;
	return NULL;
}
int ata_acpi_stm(struct ata_port *ap, const struct ata_acpi_gtm *stm);
int ata_acpi_gtm(struct ata_port *ap, struct ata_acpi_gtm *stm);
unsigned long ata_acpi_gtm_xfermask(struct ata_device *dev,
				    const struct ata_acpi_gtm *gtm);
int ata_acpi_cbl_80wire(struct ata_port *ap, const struct ata_acpi_gtm *gtm);
#else
static inline const struct ata_acpi_gtm *ata_acpi_init_gtm(struct ata_port *ap)
{
	return NULL;
}

static inline int ata_acpi_stm(const struct ata_port *ap,
			       struct ata_acpi_gtm *stm)
{
	return -ENOSYS;
}

static inline int ata_acpi_gtm(const struct ata_port *ap,
			       struct ata_acpi_gtm *stm)
{
	return -ENOSYS;
}

static inline unsigned int ata_acpi_gtm_xfermask(struct ata_device *dev,
					const struct ata_acpi_gtm *gtm)
{
	return 0;
}

static inline int ata_acpi_cbl_80wire(struct ata_port *ap,
				      const struct ata_acpi_gtm *gtm)
{
	return 0;
}
#endif

/*
 * EH - drivers/ata/libata-eh.c
 */
extern void ata_port_schedule_eh(struct ata_port *ap);
extern void ata_port_wait_eh(struct ata_port *ap);
extern int ata_link_abort(struct ata_link *link);
extern int ata_port_abort(struct ata_port *ap);
extern int ata_port_freeze(struct ata_port *ap);
extern int sata_async_notification(struct ata_port *ap);

extern void ata_eh_freeze_port(struct ata_port *ap);
extern void ata_eh_thaw_port(struct ata_port *ap);

extern void ata_eh_qc_complete(struct ata_queued_cmd *qc);
extern void ata_eh_qc_retry(struct ata_queued_cmd *qc);
extern void ata_eh_analyze_ncq_error(struct ata_link *link);

extern void ata_do_eh(struct ata_port *ap, ata_prereset_fn_t prereset,
		      ata_reset_fn_t softreset, ata_reset_fn_t hardreset,
		      ata_postreset_fn_t postreset);
extern void ata_std_error_handler(struct ata_port *ap);
extern void ata_std_sched_eh(struct ata_port *ap);
extern void ata_std_end_eh(struct ata_port *ap);
extern int ata_link_nr_enabled(struct ata_link *link);

/*
 * Base operations to inherit from and initializers for sht
 *
 * Operations
 *
 * base  : Common to all libata drivers.
 * sata  : SATA controllers w/ native interface.
 * pmp   : SATA controllers w/ PMP support.
 * sff   : SFF ATA controllers w/o BMDMA support.
 * bmdma : SFF ATA controllers w/ BMDMA support.
 *
 * sht initializers
 *
 * BASE  : Common to all libata drivers.  The user must set
 *	   sg_tablesize and dma_boundary.
 * PIO   : SFF ATA controllers w/ only PIO support.
 * BMDMA : SFF ATA controllers w/ BMDMA support.  sg_tablesize and
 *	   dma_boundary are set to BMDMA limits.
 * NCQ   : SATA controllers supporting NCQ.  The user must set
 *	   sg_tablesize, dma_boundary and can_queue.
 */
extern const struct ata_port_operations ata_base_port_ops;
extern const struct ata_port_operations sata_port_ops;
extern struct device_attribute *ata_common_sdev_attrs[];

#define ATA_BASE_SHT(drv_name)					\
	.module			= THIS_MODULE,			\
	.name			= drv_name,			\
	.ioctl			= ata_scsi_ioctl,		\
	.queuecommand		= ata_scsi_queuecmd,		\
	.can_queue		= ATA_DEF_QUEUE,		\
	.this_id		= ATA_SHT_THIS_ID,		\
	.cmd_per_lun		= ATA_SHT_CMD_PER_LUN,		\
	.emulated		= ATA_SHT_EMULATED,		\
	.use_clustering		= ATA_SHT_USE_CLUSTERING,	\
	.proc_name		= drv_name,			\
	.slave_configure	= ata_scsi_slave_config,	\
	.slave_destroy		= ata_scsi_slave_destroy,	\
	.bios_param		= ata_std_bios_param,		\
	.unlock_native_capacity	= ata_scsi_unlock_native_capacity, \
	.sdev_attrs		= ata_common_sdev_attrs

#define ATA_NCQ_SHT(drv_name)					\
	ATA_BASE_SHT(drv_name),					\
	.change_queue_depth	= ata_scsi_change_queue_depth

/*
 * PMP helpers
 */
#ifdef CONFIG_SATA_PMP
static inline bool sata_pmp_supported(struct ata_port *ap)
{
	return ap->flags & ATA_FLAG_PMP;
}

static inline bool sata_pmp_attached(struct ata_port *ap)
{
	return ap->nr_pmp_links != 0;
}

static inline int ata_is_host_link(const struct ata_link *link)
{
	return link == &link->ap->link || link == link->ap->slave_link;
}
#else /* CONFIG_SATA_PMP */
static inline bool sata_pmp_supported(struct ata_port *ap)
{
	return false;
}

static inline bool sata_pmp_attached(struct ata_port *ap)
{
	return false;
}

static inline int ata_is_host_link(const struct ata_link *link)
{
	return 1;
}
#endif /* CONFIG_SATA_PMP */

static inline int sata_srst_pmp(struct ata_link *link)
{
	if (sata_pmp_supported(link->ap) && ata_is_host_link(link))
		return SATA_PMP_CTRL_PORT;
	return link->pmp;
}

/*
 * printk helpers
 */
__printf(3, 4)
int ata_port_printk(const struct ata_port *ap, const char *level,
		    const char *fmt, ...);
__printf(3, 4)
int ata_link_printk(const struct ata_link *link, const char *level,
		    const char *fmt, ...);
__printf(3, 4)
int ata_dev_printk(const struct ata_device *dev, const char *level,
		   const char *fmt, ...);

#define ata_port_err(ap, fmt, ...)				\
	ata_port_printk(ap, KERN_ERR, fmt, ##__VA_ARGS__)
#define ata_port_warn(ap, fmt, ...)				\
	ata_port_printk(ap, KERN_WARNING, fmt, ##__VA_ARGS__)
#define ata_port_notice(ap, fmt, ...)				\
	ata_port_printk(ap, KERN_NOTICE, fmt, ##__VA_ARGS__)
#define ata_port_info(ap, fmt, ...)				\
	ata_port_printk(ap, KERN_INFO, fmt, ##__VA_ARGS__)
#define ata_port_dbg(ap, fmt, ...)				\
	ata_port_printk(ap, KERN_DEBUG, fmt, ##__VA_ARGS__)

#define ata_link_err(link, fmt, ...)				\
	ata_link_printk(link, KERN_ERR, fmt, ##__VA_ARGS__)
#define ata_link_warn(link, fmt, ...)				\
	ata_link_printk(link, KERN_WARNING, fmt, ##__VA_ARGS__)
#define ata_link_notice(link, fmt, ...)				\
	ata_link_printk(link, KERN_NOTICE, fmt, ##__VA_ARGS__)
#define ata_link_info(link, fmt, ...)				\
	ata_link_printk(link, KERN_INFO, fmt, ##__VA_ARGS__)
#define ata_link_dbg(link, fmt, ...)				\
	ata_link_printk(link, KERN_DEBUG, fmt, ##__VA_ARGS__)

#define ata_dev_err(dev, fmt, ...)				\
	ata_dev_printk(dev, KERN_ERR, fmt, ##__VA_ARGS__)
#define ata_dev_warn(dev, fmt, ...)				\
	ata_dev_printk(dev, KERN_WARNING, fmt, ##__VA_ARGS__)
#define ata_dev_notice(dev, fmt, ...)				\
	ata_dev_printk(dev, KERN_NOTICE, fmt, ##__VA_ARGS__)
#define ata_dev_info(dev, fmt, ...)				\
	ata_dev_printk(dev, KERN_INFO, fmt, ##__VA_ARGS__)
#define ata_dev_dbg(dev, fmt, ...)				\
	ata_dev_printk(dev, KERN_DEBUG, fmt, ##__VA_ARGS__)

void ata_print_version(const struct device *dev, const char *version);

/*
 * ata_eh_info helpers
 */
extern __printf(2, 3)
void __ata_ehi_push_desc(struct ata_eh_info *ehi, const char *fmt, ...);
extern __printf(2, 3)
void ata_ehi_push_desc(struct ata_eh_info *ehi, const char *fmt, ...);
extern void ata_ehi_clear_desc(struct ata_eh_info *ehi);

static inline void ata_ehi_hotplugged(struct ata_eh_info *ehi)
{
	ehi->probe_mask |= (1 << ATA_MAX_DEVICES) - 1;
	ehi->flags |= ATA_EHI_HOTPLUGGED;
	ehi->action |= ATA_EH_RESET | ATA_EH_ENABLE_LINK;
	ehi->err_mask |= AC_ERR_ATA_BUS;
}

/*
 * port description helpers
 */
extern __printf(2, 3)
void ata_port_desc(struct ata_port *ap, const char *fmt, ...);
#ifdef CONFIG_PCI
extern void ata_port_pbar_desc(struct ata_port *ap, int bar, ssize_t offset,
			       const char *name);
#endif

static inline unsigned int ata_tag_valid(unsigned int tag)
{
	return (tag < ATA_MAX_QUEUE) ? 1 : 0;
}

static inline unsigned int ata_tag_internal(unsigned int tag)
{
	return tag == ATA_TAG_INTERNAL;
}

/*
 * device helpers
 */
static inline unsigned int ata_class_enabled(unsigned int class)
{
	return class == ATA_DEV_ATA || class == ATA_DEV_ATAPI ||
		class == ATA_DEV_PMP || class == ATA_DEV_SEMB;
}

static inline unsigned int ata_class_disabled(unsigned int class)
{
	return class == ATA_DEV_ATA_UNSUP || class == ATA_DEV_ATAPI_UNSUP ||
		class == ATA_DEV_PMP_UNSUP || class == ATA_DEV_SEMB_UNSUP;
}

static inline unsigned int ata_class_absent(unsigned int class)
{
	return !ata_class_enabled(class) && !ata_class_disabled(class);
}

static inline unsigned int ata_dev_enabled(const struct ata_device *dev)
{
	return ata_class_enabled(dev->class);
}

static inline unsigned int ata_dev_disabled(const struct ata_device *dev)
{
	return ata_class_disabled(dev->class);
}

static inline unsigned int ata_dev_absent(const struct ata_device *dev)
{
	return ata_class_absent(dev->class);
}

/*
 * link helpers
 */
static inline int ata_link_max_devices(const struct ata_link *link)
{
	if (ata_is_host_link(link) && link->ap->flags & ATA_FLAG_SLAVE_POSS)
		return 2;
	return 1;
}

static inline int ata_link_active(struct ata_link *link)
{
	return ata_tag_valid(link->active_tag) || link->sactive;
}

/*
 * Iterators
 *
 * ATA_LITER_* constants are used to select link iteration mode and
 * ATA_DITER_* device iteration mode.
 *
 * For a custom iteration directly using ata_{link|dev}_next(), if
 * @link or @dev, respectively, is NULL, the first element is
 * returned.  @dev and @link can be any valid device or link and the
 * next element according to the iteration mode will be returned.
 * After the last element, NULL is returned.
 */
enum ata_link_iter_mode {
	ATA_LITER_EDGE,		/* if present, PMP links only; otherwise,
				 * host link.  no slave link */
	ATA_LITER_HOST_FIRST,	/* host link followed by PMP or slave links */
	ATA_LITER_PMP_FIRST,	/* PMP links followed by host link,
				 * slave link still comes after host link */
};

enum ata_dev_iter_mode {
	ATA_DITER_ENABLED,
	ATA_DITER_ENABLED_REVERSE,
	ATA_DITER_ALL,
	ATA_DITER_ALL_REVERSE,
};

extern struct ata_link *ata_link_next(struct ata_link *link,
				      struct ata_port *ap,
				      enum ata_link_iter_mode mode);

extern struct ata_device *ata_dev_next(struct ata_device *dev,
				       struct ata_link *link,
				       enum ata_dev_iter_mode mode);

/*
 * Shortcut notation for iterations
 *
 * ata_for_each_link() iterates over each link of @ap according to
 * @mode.  @link points to the current link in the loop.  @link is
 * NULL after loop termination.  ata_for_each_dev() works the same way
 * except that it iterates over each device of @link.
 *
 * Note that the mode prefixes ATA_{L|D}ITER_ shouldn't need to be
 * specified when using the following shorthand notations.  Only the
 * mode itself (EDGE, HOST_FIRST, ENABLED, etc...) should be
 * specified.  This not only increases brevity but also makes it
 * impossible to use ATA_LITER_* for device iteration or vice-versa.
 */
#define ata_for_each_link(link, ap, mode) \
	for ((link) = ata_link_next(NULL, (ap), ATA_LITER_##mode); (link); \
	     (link) = ata_link_next((link), (ap), ATA_LITER_##mode))

#define ata_for_each_dev(dev, link, mode) \
	for ((dev) = ata_dev_next(NULL, (link), ATA_DITER_##mode); (dev); \
	     (dev) = ata_dev_next((dev), (link), ATA_DITER_##mode))

/**
 *	ata_ncq_enabled - Test whether NCQ is enabled
 *	@dev: ATA device to test for
 *
 *	LOCKING:
 *	spin_lock_irqsave(host lock)
 *
 *	RETURNS:
 *	1 if NCQ is enabled for @dev, 0 otherwise.
 */
static inline int ata_ncq_enabled(struct ata_device *dev)
{
	return (dev->flags & (ATA_DFLAG_PIO | ATA_DFLAG_NCQ_OFF |
			      ATA_DFLAG_NCQ)) == ATA_DFLAG_NCQ;
}

static inline void ata_qc_set_polling(struct ata_queued_cmd *qc)
{
	qc->tf.ctl |= ATA_NIEN;
}

static inline struct ata_queued_cmd *__ata_qc_from_tag(struct ata_port *ap,
						       unsigned int tag)
{
	if (likely(ata_tag_valid(tag)))
		return &ap->qcmd[tag];
	return NULL;
}

static inline struct ata_queued_cmd *ata_qc_from_tag(struct ata_port *ap,
						     unsigned int tag)
{
	struct ata_queued_cmd *qc = __ata_qc_from_tag(ap, tag);

	if (unlikely(!qc) || !ap->ops->error_handler)
		return qc;

	if ((qc->flags & (ATA_QCFLAG_ACTIVE |
			  ATA_QCFLAG_FAILED)) == ATA_QCFLAG_ACTIVE)
		return qc;

	return NULL;
}

static inline unsigned int ata_qc_raw_nbytes(struct ata_queued_cmd *qc)
{
	return qc->nbytes - min(qc->extrabytes, qc->nbytes);
}

static inline void ata_tf_init(struct ata_device *dev, struct ata_taskfile *tf)
{
	memset(tf, 0, sizeof(*tf));

#ifdef CONFIG_ATA_SFF
	tf->ctl = dev->link->ap->ctl;
#else
	tf->ctl = ATA_DEVCTL_OBS;
#endif
	if (dev->devno == 0)
		tf->device = ATA_DEVICE_OBS;
	else
		tf->device = ATA_DEVICE_OBS | ATA_DEV1;
}

static inline void ata_qc_reinit(struct ata_queued_cmd *qc)
{
	qc->dma_dir = DMA_NONE;
	qc->sg = NULL;
	qc->flags = 0;
	qc->cursg = NULL;
	qc->cursg_ofs = 0;
	qc->nbytes = qc->extrabytes = qc->curbytes = 0;
	qc->n_elem = 0;
	qc->err_mask = 0;
	qc->sect_size = ATA_SECT_SIZE;

	ata_tf_init(qc->dev, &qc->tf);

	/* init result_tf such that it indicates normal completion */
	qc->result_tf.command = ATA_DRDY;
	qc->result_tf.feature = 0;
}

static inline int ata_try_flush_cache(const struct ata_device *dev)
{
	return ata_id_wcache_enabled(dev->id) ||
	       ata_id_has_flush(dev->id) ||
	       ata_id_has_flush_ext(dev->id);
}

static inline unsigned int ac_err_mask(u8 status)
{
	if (status & (ATA_BUSY | ATA_DRQ))
		return AC_ERR_HSM;
	if (status & (ATA_ERR | ATA_DF))
		return AC_ERR_DEV;
	return 0;
}

static inline unsigned int __ac_err_mask(u8 status)
{
	unsigned int mask = ac_err_mask(status);
	if (mask == 0)
		return AC_ERR_OTHER;
	return mask;
}

static inline struct ata_port *ata_shost_to_port(struct Scsi_Host *host)
{
	return *(struct ata_port **)&host->hostdata[0];
}

static inline int ata_check_ready(u8 status)
{
	if (!(status & ATA_BUSY))
		return 1;

	/* 0xff indicates either no device or device not ready */
	if (status == 0xff)
		return -ENODEV;

	return 0;
}

static inline unsigned long ata_deadline(unsigned long from_jiffies,
					 unsigned long timeout_msecs)
{
	return from_jiffies + msecs_to_jiffies(timeout_msecs);
}

/* Don't open code these in drivers as there are traps. Firstly the range may
   change in future hardware and specs, secondly 0xFF means 'no DMA' but is
   > UDMA_0. Dyma ddreigiau */

static inline int ata_using_mwdma(struct ata_device *adev)
{
	if (adev->dma_mode >= XFER_MW_DMA_0 && adev->dma_mode <= XFER_MW_DMA_4)
		return 1;
	return 0;
}

static inline int ata_using_udma(struct ata_device *adev)
{
	if (adev->dma_mode >= XFER_UDMA_0 && adev->dma_mode <= XFER_UDMA_7)
		return 1;
	return 0;
}

static inline int ata_dma_enabled(struct ata_device *adev)
{
	return (adev->dma_mode == 0xFF ? 0 : 1);
}

/**************************************************************************
 * PMP - drivers/ata/libata-pmp.c
 */
#ifdef CONFIG_SATA_PMP

extern const struct ata_port_operations sata_pmp_port_ops;

extern int sata_pmp_qc_defer_cmd_switch(struct ata_queued_cmd *qc);
extern void sata_pmp_error_handler(struct ata_port *ap);

#else /* CONFIG_SATA_PMP */

#define sata_pmp_port_ops		sata_port_ops
#define sata_pmp_qc_defer_cmd_switch	ata_std_qc_defer
#define sata_pmp_error_handler		ata_std_error_handler

#endif /* CONFIG_SATA_PMP */


/**************************************************************************
 * SFF - drivers/ata/libata-sff.c
 */
#ifdef CONFIG_ATA_SFF

extern const struct ata_port_operations ata_sff_port_ops;
extern const struct ata_port_operations ata_bmdma32_port_ops;

/* PIO only, sg_tablesize and dma_boundary limits can be removed */
#define ATA_PIO_SHT(drv_name)					\
	ATA_BASE_SHT(drv_name),					\
	.sg_tablesize		= LIBATA_MAX_PRD,		\
	.dma_boundary		= ATA_DMA_BOUNDARY

extern void ata_sff_dev_select(struct ata_port *ap, unsigned int device);
extern u8 ata_sff_check_status(struct ata_port *ap);
extern void ata_sff_pause(struct ata_port *ap);
extern void ata_sff_dma_pause(struct ata_port *ap);
extern int ata_sff_busy_sleep(struct ata_port *ap,
			      unsigned long timeout_pat, unsigned long timeout);
extern int ata_sff_wait_ready(struct ata_link *link, unsigned long deadline);
extern void ata_sff_tf_load(struct ata_port *ap, const struct ata_taskfile *tf);
extern void ata_sff_tf_read(struct ata_port *ap, struct ata_taskfile *tf);
extern void ata_sff_exec_command(struct ata_port *ap,
				 const struct ata_taskfile *tf);
extern unsigned int ata_sff_data_xfer(struct ata_device *dev,
			unsigned char *buf, unsigned int buflen, int rw);
extern unsigned int ata_sff_data_xfer32(struct ata_device *dev,
			unsigned char *buf, unsigned int buflen, int rw);
extern unsigned int ata_sff_data_xfer_noirq(struct ata_device *dev,
			unsigned char *buf, unsigned int buflen, int rw);
extern void ata_sff_irq_on(struct ata_port *ap);
extern void ata_sff_irq_clear(struct ata_port *ap);
extern int ata_sff_hsm_move(struct ata_port *ap, struct ata_queued_cmd *qc,
			    u8 status, int in_wq);
extern void ata_sff_queue_work(struct work_struct *work);
extern void ata_sff_queue_delayed_work(struct delayed_work *dwork,
		unsigned long delay);
extern void ata_sff_queue_pio_task(struct ata_link *link, unsigned long delay);
extern unsigned int ata_sff_qc_issue(struct ata_queued_cmd *qc);
extern bool ata_sff_qc_fill_rtf(struct ata_queued_cmd *qc);
extern unsigned int ata_sff_port_intr(struct ata_port *ap,
				      struct ata_queued_cmd *qc);
extern irqreturn_t ata_sff_interrupt(int irq, void *dev_instance);
extern void ata_sff_lost_interrupt(struct ata_port *ap);
extern void ata_sff_freeze(struct ata_port *ap);
extern void ata_sff_thaw(struct ata_port *ap);
extern int ata_sff_prereset(struct ata_link *link, unsigned long deadline);
extern unsigned int ata_sff_dev_classify(struct ata_device *dev, int present,
					  u8 *r_err);
extern int ata_sff_wait_after_reset(struct ata_link *link, unsigned int devmask,
				    unsigned long deadline);
extern int ata_sff_softreset(struct ata_link *link, unsigned int *classes,
			     unsigned long deadline);
extern int sata_sff_hardreset(struct ata_link *link, unsigned int *class,
			       unsigned long deadline);
extern void ata_sff_postreset(struct ata_link *link, unsigned int *classes);
extern void ata_sff_drain_fifo(struct ata_queued_cmd *qc);
extern void ata_sff_error_handler(struct ata_port *ap);
extern void ata_sff_std_ports(struct ata_ioports *ioaddr);
#ifdef CONFIG_PCI
extern int ata_pci_sff_init_host(struct ata_host *host);
extern int ata_pci_sff_prepare_host(struct pci_dev *pdev,
				    const struct ata_port_info * const * ppi,
				    struct ata_host **r_host);
extern int ata_pci_sff_activate_host(struct ata_host *host,
				     irq_handler_t irq_handler,
				     struct scsi_host_template *sht);
extern int ata_pci_sff_init_one(struct pci_dev *pdev,
		const struct ata_port_info * const * ppi,
		struct scsi_host_template *sht, void *host_priv, int hflags);
#endif /* CONFIG_PCI */

#ifdef CONFIG_ATA_BMDMA

extern const struct ata_port_operations ata_bmdma_port_ops;

#define ATA_BMDMA_SHT(drv_name)					\
	ATA_BASE_SHT(drv_name),					\
	.sg_tablesize		= LIBATA_MAX_PRD,		\
	.dma_boundary		= ATA_DMA_BOUNDARY

extern void ata_bmdma_qc_prep(struct ata_queued_cmd *qc);
extern unsigned int ata_bmdma_qc_issue(struct ata_queued_cmd *qc);
extern void ata_bmdma_dumb_qc_prep(struct ata_queued_cmd *qc);
extern unsigned int ata_bmdma_port_intr(struct ata_port *ap,
				      struct ata_queued_cmd *qc);
extern irqreturn_t ata_bmdma_interrupt(int irq, void *dev_instance);
extern void ata_bmdma_error_handler(struct ata_port *ap);
extern void ata_bmdma_post_internal_cmd(struct ata_queued_cmd *qc);
extern void ata_bmdma_irq_clear(struct ata_port *ap);
extern void ata_bmdma_setup(struct ata_queued_cmd *qc);
extern void ata_bmdma_start(struct ata_queued_cmd *qc);
extern void ata_bmdma_stop(struct ata_queued_cmd *qc);
extern u8 ata_bmdma_status(struct ata_port *ap);
extern int ata_bmdma_port_start(struct ata_port *ap);
extern int ata_bmdma_port_start32(struct ata_port *ap);

#ifdef CONFIG_PCI
extern int ata_pci_bmdma_clear_simplex(struct pci_dev *pdev);
extern void ata_pci_bmdma_init(struct ata_host *host);
extern int ata_pci_bmdma_prepare_host(struct pci_dev *pdev,
				      const struct ata_port_info * const * ppi,
				      struct ata_host **r_host);
extern int ata_pci_bmdma_init_one(struct pci_dev *pdev,
				  const struct ata_port_info * const * ppi,
				  struct scsi_host_template *sht,
				  void *host_priv, int hflags);
#endif /* CONFIG_PCI */
#endif /* CONFIG_ATA_BMDMA */

/**
 *	ata_sff_busy_wait - Wait for a port status register
 *	@ap: Port to wait for.
 *	@bits: bits that must be clear
 *	@max: number of 10uS waits to perform
 *
 *	Waits up to max*10 microseconds for the selected bits in the port's
 *	status register to be cleared.
 *	Returns final value of status register.
 *
 *	LOCKING:
 *	Inherited from caller.
 */
static inline u8 ata_sff_busy_wait(struct ata_port *ap, unsigned int bits,
				   unsigned int max)
{
	u8 status;

	do {
		udelay(10);
		status = ap->ops->sff_check_status(ap);
		max--;
	} while (status != 0xff && (status & bits) && (max > 0));

	return status;
}

/**
 *	ata_wait_idle - Wait for a port to be idle.
 *	@ap: Port to wait for.
 *
 *	Waits up to 10ms for port's BUSY and DRQ signals to clear.
 *	Returns final value of status register.
 *
 *	LOCKING:
 *	Inherited from caller.
 */
static inline u8 ata_wait_idle(struct ata_port *ap)
{
	u8 status = ata_sff_busy_wait(ap, ATA_BUSY | ATA_DRQ, 1000);

#ifdef ATA_DEBUG
	if (status != 0xff && (status & (ATA_BUSY | ATA_DRQ)))
		ata_port_printk(ap, KERN_DEBUG, "abnormal Status 0x%X\n",
				status);
#endif

	return status;
}
#endif /* CONFIG_ATA_SFF */

#endif /* __LINUX_LIBATA_H__ */<|MERGE_RESOLUTION|>--- conflicted
+++ resolved
@@ -998,11 +998,8 @@
 extern void ata_sas_port_destroy(struct ata_port *);
 extern struct ata_port *ata_sas_port_alloc(struct ata_host *,
 					   struct ata_port_info *, struct Scsi_Host *);
-<<<<<<< HEAD
-=======
 extern int ata_sas_port_async_suspend(struct ata_port *ap, int *async);
 extern int ata_sas_port_async_resume(struct ata_port *ap, int *async);
->>>>>>> 4af617a5
 extern int ata_sas_async_port_init(struct ata_port *);
 extern int ata_sas_port_init(struct ata_port *);
 extern int ata_sas_port_start(struct ata_port *ap);
