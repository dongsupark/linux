--- conflicted
+++ resolved
@@ -996,12 +996,8 @@
 extern void ata_sas_port_destroy(struct ata_port *);
 extern struct ata_port *ata_sas_port_alloc(struct ata_host *,
 					   struct ata_port_info *, struct Scsi_Host *);
-<<<<<<< HEAD
-extern int ata_sas_async_port_init(struct ata_port *);
-=======
 extern void ata_sas_async_probe(struct ata_port *ap);
 extern int ata_sas_sync_probe(struct ata_port *ap);
->>>>>>> 711e1bfb
 extern int ata_sas_port_init(struct ata_port *);
 extern int ata_sas_port_start(struct ata_port *ap);
 extern void ata_sas_port_stop(struct ata_port *ap);
