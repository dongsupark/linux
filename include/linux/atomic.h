--- conflicted
+++ resolved
@@ -34,8 +34,6 @@
 }
 #endif
 
-<<<<<<< HEAD
-=======
 #ifndef atomic_inc_unless_negative
 static inline int atomic_inc_unless_negative(atomic_t *p)
 {
@@ -62,7 +60,6 @@
 }
 #endif
 
->>>>>>> b55ebc27
 #ifndef CONFIG_ARCH_HAS_ATOMIC_OR
 static inline void atomic_or(int i, atomic_t *v)
 {
