/* USB OTG (On The Go) defines */
/*
 *
 * These APIs may be used between USB controllers.  USB device drivers
 * (for either host or peripheral roles) don't use these calls; they
 * continue to use just usb_device and usb_gadget.
 */

#ifndef __LINUX_USB_OTG_H
#define __LINUX_USB_OTG_H

#include <linux/notifier.h>

/* OTG defines lots of enumeration states before device reset */
enum usb_otg_state {
	OTG_STATE_UNDEFINED = 0,

	/* single-role peripheral, and dual-role default-b */
	OTG_STATE_B_IDLE,
	OTG_STATE_B_SRP_INIT,
	OTG_STATE_B_PERIPHERAL,

	/* extra dual-role default-b states */
	OTG_STATE_B_WAIT_ACON,
	OTG_STATE_B_HOST,

	/* dual-role default-a */
	OTG_STATE_A_IDLE,
	OTG_STATE_A_WAIT_VRISE,
	OTG_STATE_A_WAIT_BCON,
	OTG_STATE_A_HOST,
	OTG_STATE_A_SUSPEND,
	OTG_STATE_A_PERIPHERAL,
	OTG_STATE_A_WAIT_VFALL,
	OTG_STATE_A_VBUS_ERR,
};

enum usb_phy_events {
	USB_EVENT_NONE,         /* no events or cable disconnected */
	USB_EVENT_VBUS,         /* vbus valid event */
	USB_EVENT_ID,           /* id was grounded */
	USB_EVENT_CHARGER,      /* usb dedicated charger */
	USB_EVENT_ENUMERATED,   /* gadget driver enumerated */
};

struct usb_phy;

/* for transceivers connected thru an ULPI interface, the user must
 * provide access ops
 */
struct usb_phy_io_ops {
	int (*read)(struct usb_phy *x, u32 reg);
	int (*write)(struct usb_phy *x, u32 val, u32 reg);
};

struct usb_otg {
	u8			default_a;

	struct usb_phy		*phy;
	struct usb_bus		*host;
	struct usb_gadget	*gadget;

	/* bind/unbind the host controller */
	int	(*set_host)(struct usb_otg *otg, struct usb_bus *host);

	/* bind/unbind the peripheral controller */
	int	(*set_peripheral)(struct usb_otg *otg,
					struct usb_gadget *gadget);

	/* effective for A-peripheral, ignored for B devices */
	int	(*set_vbus)(struct usb_otg *otg, bool enabled);

	/* for B devices only:  start session with A-Host */
	int	(*start_srp)(struct usb_otg *otg);

	/* start or continue HNP role switch */
	int	(*start_hnp)(struct usb_otg *otg);

};

/*
 * the otg driver needs to interact with both device side and host side
 * usb controllers.  it decides which controller is active at a given
 * moment, using the transceiver, ID signal, HNP and sometimes static
 * configuration information (including "board isn't wired for otg").
 */
struct usb_phy {
	struct device		*dev;
	const char		*label;
	unsigned int		 flags;

	enum usb_otg_state	state;
	enum usb_phy_events	last_event;

	struct usb_otg		*otg;

<<<<<<< HEAD
=======
	struct device		*io_dev;
>>>>>>> 711e1bfb
	struct usb_phy_io_ops	*io_ops;
	void __iomem		*io_priv;

	/* for notification of usb_phy_events */
	struct atomic_notifier_head	notifier;

	/* to pass extra port status to the root hub */
	u16			port_status;
	u16			port_change;

	/* initialize/shutdown the OTG controller */
	int	(*init)(struct usb_phy *x);
	void	(*shutdown)(struct usb_phy *x);

	/* effective for B devices, ignored for A-peripheral */
	int	(*set_power)(struct usb_phy *x,
				unsigned mA);

	/* for non-OTG B devices: set transceiver into suspend mode */
	int	(*set_suspend)(struct usb_phy *x,
				int suspend);

};


/* for board-specific init logic */
extern int usb_set_transceiver(struct usb_phy *);

#if defined(CONFIG_NOP_USB_XCEIV) || (defined(CONFIG_NOP_USB_XCEIV_MODULE) && defined(MODULE))
/* sometimes transceivers are accessed only through e.g. ULPI */
extern void usb_nop_xceiv_register(void);
extern void usb_nop_xceiv_unregister(void);
#else
static inline void usb_nop_xceiv_register(void)
{
}

static inline void usb_nop_xceiv_unregister(void)
{
}
#endif

/* helpers for direct access thru low-level io interface */
static inline int usb_phy_io_read(struct usb_phy *x, u32 reg)
{
	if (x->io_ops && x->io_ops->read)
		return x->io_ops->read(x, reg);

	return -EINVAL;
}

static inline int usb_phy_io_write(struct usb_phy *x, u32 val, u32 reg)
{
	if (x->io_ops && x->io_ops->write)
		return x->io_ops->write(x, val, reg);

	return -EINVAL;
}

static inline int
usb_phy_init(struct usb_phy *x)
{
	if (x->init)
		return x->init(x);

	return 0;
}

static inline void
usb_phy_shutdown(struct usb_phy *x)
{
	if (x->shutdown)
		x->shutdown(x);
}

/* for usb host and peripheral controller drivers */
#ifdef CONFIG_USB_OTG_UTILS
extern struct usb_phy *usb_get_transceiver(void);
extern void usb_put_transceiver(struct usb_phy *);
extern const char *otg_state_string(enum usb_otg_state state);
#else
static inline struct usb_phy *usb_get_transceiver(void)
{
	return NULL;
}

static inline void usb_put_transceiver(struct usb_phy *x)
{
}

static inline const char *otg_state_string(enum usb_otg_state state)
{
	return NULL;
}
#endif

/* Context: can sleep */
static inline int
otg_start_hnp(struct usb_otg *otg)
{
	if (otg && otg->start_hnp)
		return otg->start_hnp(otg);

	return -ENOTSUPP;
}

/* Context: can sleep */
static inline int
otg_set_vbus(struct usb_otg *otg, bool enabled)
{
	if (otg && otg->set_vbus)
		return otg->set_vbus(otg, enabled);

	return -ENOTSUPP;
}

/* for HCDs */
static inline int
otg_set_host(struct usb_otg *otg, struct usb_bus *host)
{
	if (otg && otg->set_host)
		return otg->set_host(otg, host);

	return -ENOTSUPP;
}

/* for usb peripheral controller drivers */

/* Context: can sleep */
static inline int
otg_set_peripheral(struct usb_otg *otg, struct usb_gadget *periph)
{
	if (otg && otg->set_peripheral)
		return otg->set_peripheral(otg, periph);

	return -ENOTSUPP;
}

static inline int
usb_phy_set_power(struct usb_phy *x, unsigned mA)
{
	if (x && x->set_power)
		return x->set_power(x, mA);
	return 0;
}

/* Context: can sleep */
static inline int
usb_phy_set_suspend(struct usb_phy *x, int suspend)
{
	if (x->set_suspend != NULL)
		return x->set_suspend(x, suspend);
	else
		return 0;
}

static inline int
otg_start_srp(struct usb_otg *otg)
{
	if (otg && otg->start_srp)
		return otg->start_srp(otg);

	return -ENOTSUPP;
}

/* notifiers */
static inline int
usb_register_notifier(struct usb_phy *x, struct notifier_block *nb)
{
	return atomic_notifier_chain_register(&x->notifier, nb);
}

static inline void
usb_unregister_notifier(struct usb_phy *x, struct notifier_block *nb)
{
	atomic_notifier_chain_unregister(&x->notifier, nb);
}

/* for OTG controller drivers (and maybe other stuff) */
extern int usb_bus_start_enum(struct usb_bus *bus, unsigned port_num);

#endif /* __LINUX_USB_OTG_H */<|MERGE_RESOLUTION|>--- conflicted
+++ resolved
@@ -94,10 +94,7 @@
 
 	struct usb_otg		*otg;
 
-<<<<<<< HEAD
-=======
 	struct device		*io_dev;
->>>>>>> 711e1bfb
 	struct usb_phy_io_ops	*io_ops;
 	void __iomem		*io_priv;
 
