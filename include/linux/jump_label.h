#ifndef _LINUX_JUMP_LABEL_H
#define _LINUX_JUMP_LABEL_H

/*
 * Jump label support
 *
 * Copyright (C) 2009-2012 Jason Baron <jbaron@redhat.com>
 * Copyright (C) 2011-2012 Peter Zijlstra <pzijlstr@redhat.com>
 *
 * Jump labels provide an interface to generate dynamic branches using
 * self-modifying code. Assuming toolchain and architecture support the result
 * of a "if (static_key_false(&key))" statement is a unconditional branch (which
 * defaults to false - and the true block is placed out of line).
 *
 * However at runtime we can change the branch target using
 * static_key_slow_{inc,dec}(). These function as a 'reference' count on the key
 * object and for as long as there are references all branches referring to
 * that particular key will point to the (out of line) true block.
 *
 * Since this relies on modifying code the static_key_slow_{inc,dec}() functions
 * must be considered absolute slow paths (machine wide synchronization etc.).
 * OTOH, since the affected branches are unconditional their runtime overhead
 * will be absolutely minimal, esp. in the default (off) case where the total
 * effect is a single NOP of appropriate size. The on case will patch in a jump
 * to the out-of-line block.
 *
 * When the control is directly exposed to userspace it is prudent to delay the
 * decrement to avoid high frequency code modifications which can (and do)
 * cause significant performance degradation. Struct static_key_deferred and
 * static_key_slow_dec_deferred() provide for this.
 *
 * Lacking toolchain and or architecture support, it falls back to a simple
 * conditional branch.
 *
 * struct static_key my_key = STATIC_KEY_INIT_TRUE;
 *
 *   if (static_key_true(&my_key)) {
 *   }
 *
 * will result in the true case being in-line and starts the key with a single
 * reference. Mixing static_key_true() and static_key_false() on the same key is not
 * allowed.
 *
 * Not initializing the key (static data is initialized to 0s anyway) is the
 * same as using STATIC_KEY_INIT_FALSE and static_key_false() is
 * equivalent with static_branch().
 *
*/

#include <linux/types.h>
#include <linux/compiler.h>
#include <linux/workqueue.h>

#if defined(CC_HAVE_ASM_GOTO) && defined(CONFIG_JUMP_LABEL)

struct static_key {
	atomic_t enabled;
/* Set lsb bit to 1 if branch is default true, 0 ot */
	struct jump_entry *entries;
#ifdef CONFIG_MODULES
	struct static_key_mod *next;
#endif
};

struct static_key_deferred {
	struct static_key key;
	unsigned long timeout;
	struct delayed_work work;
};

# include <asm/jump_label.h>
# define HAVE_JUMP_LABEL
#endif	/* CC_HAVE_ASM_GOTO && CONFIG_JUMP_LABEL */

enum jump_label_type {
	JUMP_LABEL_DISABLE = 0,
	JUMP_LABEL_ENABLE,
};

struct module;

#ifdef HAVE_JUMP_LABEL

#define JUMP_LABEL_TRUE_BRANCH 1UL

static
inline struct jump_entry *jump_label_get_entries(struct static_key *key)
{
	return (struct jump_entry *)((unsigned long)key->entries
						& ~JUMP_LABEL_TRUE_BRANCH);
}

static inline bool jump_label_get_branch_default(struct static_key *key)
{
	if ((unsigned long)key->entries & JUMP_LABEL_TRUE_BRANCH)
		return true;
	return false;
}

static __always_inline bool static_key_false(struct static_key *key)
{
	return arch_static_branch(key);
}
<<<<<<< HEAD

static __always_inline bool static_key_true(struct static_key *key)
{
	return !static_key_false(key);
}

=======

static __always_inline bool static_key_true(struct static_key *key)
{
	return !static_key_false(key);
}

>>>>>>> 8eedce99
/* Deprecated. Please use 'static_key_false() instead. */
static __always_inline bool static_branch(struct static_key *key)
{
	return arch_static_branch(key);
}

extern struct jump_entry __start___jump_table[];
extern struct jump_entry __stop___jump_table[];

extern void jump_label_init(void);
extern void jump_label_lock(void);
extern void jump_label_unlock(void);
extern void arch_jump_label_transform(struct jump_entry *entry,
				      enum jump_label_type type);
extern void arch_jump_label_transform_static(struct jump_entry *entry,
					     enum jump_label_type type);
extern int jump_label_text_reserved(void *start, void *end);
extern void static_key_slow_inc(struct static_key *key);
extern void static_key_slow_dec(struct static_key *key);
extern void static_key_slow_dec_deferred(struct static_key_deferred *key);
<<<<<<< HEAD
extern bool static_key_enabled(struct static_key *key);
=======
>>>>>>> 8eedce99
extern void jump_label_apply_nops(struct module *mod);
extern void
jump_label_rate_limit(struct static_key_deferred *key, unsigned long rl);

#define STATIC_KEY_INIT_TRUE ((struct static_key) \
	{ .enabled = ATOMIC_INIT(1), .entries = (void *)1 })
#define STATIC_KEY_INIT_FALSE ((struct static_key) \
	{ .enabled = ATOMIC_INIT(0), .entries = (void *)0 })

#else  /* !HAVE_JUMP_LABEL */

#include <linux/atomic.h>

struct static_key {
	atomic_t enabled;
};

static __always_inline void jump_label_init(void)
{
}

struct static_key_deferred {
	struct static_key  key;
};

static __always_inline bool static_key_false(struct static_key *key)
<<<<<<< HEAD
{
	if (unlikely(atomic_read(&key->enabled)) > 0)
		return true;
	return false;
}

static __always_inline bool static_key_true(struct static_key *key)
{
	if (likely(atomic_read(&key->enabled)) > 0)
=======
{
	if (unlikely(atomic_read(&key->enabled)) > 0)
>>>>>>> 8eedce99
		return true;
	return false;
}

<<<<<<< HEAD
=======
static __always_inline bool static_key_true(struct static_key *key)
{
	if (likely(atomic_read(&key->enabled)) > 0)
		return true;
	return false;
}

>>>>>>> 8eedce99
/* Deprecated. Please use 'static_key_false() instead. */
static __always_inline bool static_branch(struct static_key *key)
{
	if (unlikely(atomic_read(&key->enabled)) > 0)
		return true;
	return false;
}

static inline void static_key_slow_inc(struct static_key *key)
{
	atomic_inc(&key->enabled);
}

static inline void static_key_slow_dec(struct static_key *key)
{
	atomic_dec(&key->enabled);
}

static inline void static_key_slow_dec_deferred(struct static_key_deferred *key)
{
	static_key_slow_dec(&key->key);
}

static inline int jump_label_text_reserved(void *start, void *end)
{
	return 0;
}

static inline void jump_label_lock(void) {}
static inline void jump_label_unlock(void) {}

<<<<<<< HEAD
static inline bool static_key_enabled(struct static_key *key)
{
	return (atomic_read(&key->enabled) > 0);
}

=======
>>>>>>> 8eedce99
static inline int jump_label_apply_nops(struct module *mod)
{
	return 0;
}

static inline void
jump_label_rate_limit(struct static_key_deferred *key,
		unsigned long rl)
{
}

#define STATIC_KEY_INIT_TRUE ((struct static_key) \
		{ .enabled = ATOMIC_INIT(1) })
#define STATIC_KEY_INIT_FALSE ((struct static_key) \
		{ .enabled = ATOMIC_INIT(0) })

#endif	/* HAVE_JUMP_LABEL */

#define STATIC_KEY_INIT STATIC_KEY_INIT_FALSE
#define jump_label_enabled static_key_enabled
<<<<<<< HEAD
=======

static inline bool static_key_enabled(struct static_key *key)
{
	return (atomic_read(&key->enabled) > 0);
}
>>>>>>> 8eedce99

#endif	/* _LINUX_JUMP_LABEL_H */<|MERGE_RESOLUTION|>--- conflicted
+++ resolved
@@ -101,21 +101,12 @@
 {
 	return arch_static_branch(key);
 }
-<<<<<<< HEAD
 
 static __always_inline bool static_key_true(struct static_key *key)
 {
 	return !static_key_false(key);
 }
 
-=======
-
-static __always_inline bool static_key_true(struct static_key *key)
-{
-	return !static_key_false(key);
-}
-
->>>>>>> 8eedce99
 /* Deprecated. Please use 'static_key_false() instead. */
 static __always_inline bool static_branch(struct static_key *key)
 {
@@ -136,10 +127,6 @@
 extern void static_key_slow_inc(struct static_key *key);
 extern void static_key_slow_dec(struct static_key *key);
 extern void static_key_slow_dec_deferred(struct static_key_deferred *key);
-<<<<<<< HEAD
-extern bool static_key_enabled(struct static_key *key);
-=======
->>>>>>> 8eedce99
 extern void jump_label_apply_nops(struct module *mod);
 extern void
 jump_label_rate_limit(struct static_key_deferred *key, unsigned long rl);
@@ -166,7 +153,6 @@
 };
 
 static __always_inline bool static_key_false(struct static_key *key)
-<<<<<<< HEAD
 {
 	if (unlikely(atomic_read(&key->enabled)) > 0)
 		return true;
@@ -176,24 +162,10 @@
 static __always_inline bool static_key_true(struct static_key *key)
 {
 	if (likely(atomic_read(&key->enabled)) > 0)
-=======
-{
-	if (unlikely(atomic_read(&key->enabled)) > 0)
->>>>>>> 8eedce99
-		return true;
-	return false;
-}
-
-<<<<<<< HEAD
-=======
-static __always_inline bool static_key_true(struct static_key *key)
-{
-	if (likely(atomic_read(&key->enabled)) > 0)
-		return true;
-	return false;
-}
-
->>>>>>> 8eedce99
+		return true;
+	return false;
+}
+
 /* Deprecated. Please use 'static_key_false() instead. */
 static __always_inline bool static_branch(struct static_key *key)
 {
@@ -225,14 +197,6 @@
 static inline void jump_label_lock(void) {}
 static inline void jump_label_unlock(void) {}
 
-<<<<<<< HEAD
-static inline bool static_key_enabled(struct static_key *key)
-{
-	return (atomic_read(&key->enabled) > 0);
-}
-
-=======
->>>>>>> 8eedce99
 static inline int jump_label_apply_nops(struct module *mod)
 {
 	return 0;
@@ -253,13 +217,10 @@
 
 #define STATIC_KEY_INIT STATIC_KEY_INIT_FALSE
 #define jump_label_enabled static_key_enabled
-<<<<<<< HEAD
-=======
 
 static inline bool static_key_enabled(struct static_key *key)
 {
 	return (atomic_read(&key->enabled) > 0);
 }
->>>>>>> 8eedce99
 
 #endif	/* _LINUX_JUMP_LABEL_H */