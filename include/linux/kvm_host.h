#ifndef __KVM_HOST_H
#define __KVM_HOST_H

/*
 * This work is licensed under the terms of the GNU GPL, version 2.  See
 * the COPYING file in the top-level directory.
 */

#include <linux/types.h>
#include <linux/hardirq.h>
#include <linux/list.h>
#include <linux/mutex.h>
#include <linux/spinlock.h>
#include <linux/signal.h>
#include <linux/sched.h>
#include <linux/mm.h>
#include <linux/mmu_notifier.h>
#include <linux/preempt.h>
#include <linux/msi.h>
#include <linux/slab.h>
#include <linux/rcupdate.h>
#include <linux/ratelimit.h>
#include <asm/signal.h>

#include <linux/kvm.h>
#include <linux/kvm_para.h>

#include <linux/kvm_types.h>

#include <asm/kvm_host.h>

#ifndef KVM_MMIO_SIZE
#define KVM_MMIO_SIZE 8
#endif

/*
 * vcpu->requests bit members
 */
#define KVM_REQ_TLB_FLUSH          0
#define KVM_REQ_MIGRATE_TIMER      1
#define KVM_REQ_REPORT_TPR_ACCESS  2
#define KVM_REQ_MMU_RELOAD         3
#define KVM_REQ_TRIPLE_FAULT       4
#define KVM_REQ_PENDING_TIMER      5
#define KVM_REQ_UNHALT             6
#define KVM_REQ_MMU_SYNC           7
#define KVM_REQ_CLOCK_UPDATE       8
#define KVM_REQ_KICK               9
#define KVM_REQ_DEACTIVATE_FPU    10
#define KVM_REQ_EVENT             11
#define KVM_REQ_APF_HALT          12
#define KVM_REQ_STEAL_UPDATE      13
#define KVM_REQ_NMI               14
<<<<<<< HEAD
=======
#define KVM_REQ_IMMEDIATE_EXIT    15
#define KVM_REQ_PMU               16
#define KVM_REQ_PMI               17
>>>>>>> dcd6c922

#define KVM_USERSPACE_IRQ_SOURCE_ID	0

struct kvm;
struct kvm_vcpu;
extern struct kmem_cache *kvm_vcpu_cache;

struct kvm_io_range {
	gpa_t addr;
	int len;
	struct kvm_io_device *dev;
};

struct kvm_io_bus {
	int                   dev_count;
#define NR_IOBUS_DEVS 300
	struct kvm_io_range range[NR_IOBUS_DEVS];
};

enum kvm_bus {
	KVM_MMIO_BUS,
	KVM_PIO_BUS,
	KVM_NR_BUSES
};

int kvm_io_bus_write(struct kvm *kvm, enum kvm_bus bus_idx, gpa_t addr,
		     int len, const void *val);
int kvm_io_bus_read(struct kvm *kvm, enum kvm_bus bus_idx, gpa_t addr, int len,
		    void *val);
int kvm_io_bus_register_dev(struct kvm *kvm, enum kvm_bus bus_idx, gpa_t addr,
			    int len, struct kvm_io_device *dev);
int kvm_io_bus_unregister_dev(struct kvm *kvm, enum kvm_bus bus_idx,
			      struct kvm_io_device *dev);

#ifdef CONFIG_KVM_ASYNC_PF
struct kvm_async_pf {
	struct work_struct work;
	struct list_head link;
	struct list_head queue;
	struct kvm_vcpu *vcpu;
	struct mm_struct *mm;
	gva_t gva;
	unsigned long addr;
	struct kvm_arch_async_pf arch;
	struct page *page;
	bool done;
};

void kvm_clear_async_pf_completion_queue(struct kvm_vcpu *vcpu);
void kvm_check_async_pf_completion(struct kvm_vcpu *vcpu);
int kvm_setup_async_pf(struct kvm_vcpu *vcpu, gva_t gva, gfn_t gfn,
		       struct kvm_arch_async_pf *arch);
int kvm_async_pf_wakeup_all(struct kvm_vcpu *vcpu);
#endif

enum {
	OUTSIDE_GUEST_MODE,
	IN_GUEST_MODE,
	EXITING_GUEST_MODE
};

struct kvm_vcpu {
	struct kvm *kvm;
#ifdef CONFIG_PREEMPT_NOTIFIERS
	struct preempt_notifier preempt_notifier;
#endif
	int cpu;
	int vcpu_id;
	int srcu_idx;
	int mode;
	unsigned long requests;
	unsigned long guest_debug;

	struct mutex mutex;
	struct kvm_run *run;

	int fpu_active;
	int guest_fpu_loaded, guest_xcr0_loaded;
	wait_queue_head_t wq;
	struct pid *pid;
	int sigset_active;
	sigset_t sigset;
	struct kvm_vcpu_stat stat;

#ifdef CONFIG_HAS_IOMEM
	int mmio_needed;
	int mmio_read_completed;
	int mmio_is_write;
	int mmio_size;
	int mmio_index;
	unsigned char mmio_data[KVM_MMIO_SIZE];
	gpa_t mmio_phys_addr;
#endif

#ifdef CONFIG_KVM_ASYNC_PF
	struct {
		u32 queued;
		struct list_head queue;
		struct list_head done;
		spinlock_t lock;
	} async_pf;
#endif

	struct kvm_vcpu_arch arch;
};

static inline int kvm_vcpu_exiting_guest_mode(struct kvm_vcpu *vcpu)
{
	return cmpxchg(&vcpu->mode, IN_GUEST_MODE, EXITING_GUEST_MODE);
}

/*
 * Some of the bitops functions do not support too long bitmaps.
 * This number must be determined not to exceed such limits.
 */
#define KVM_MEM_MAX_NR_PAGES ((1UL << 31) - 1)

struct kvm_lpage_info {
	unsigned long rmap_pde;
	int write_count;
};

struct kvm_memory_slot {
	gfn_t base_gfn;
	unsigned long npages;
	unsigned long flags;
	unsigned long *rmap;
	unsigned long *dirty_bitmap;
	unsigned long *dirty_bitmap_head;
	unsigned long nr_dirty_pages;
	struct kvm_lpage_info *lpage_info[KVM_NR_PAGE_SIZES - 1];
	unsigned long userspace_addr;
	int user_alloc;
	int id;
};

static inline unsigned long kvm_dirty_bitmap_bytes(struct kvm_memory_slot *memslot)
{
	return ALIGN(memslot->npages, BITS_PER_LONG) / 8;
}

struct kvm_kernel_irq_routing_entry {
	u32 gsi;
	u32 type;
	int (*set)(struct kvm_kernel_irq_routing_entry *e,
		   struct kvm *kvm, int irq_source_id, int level);
	union {
		struct {
			unsigned irqchip;
			unsigned pin;
		} irqchip;
		struct msi_msg msi;
	};
	struct hlist_node link;
};

#ifdef __KVM_HAVE_IOAPIC

struct kvm_irq_routing_table {
	int chip[KVM_NR_IRQCHIPS][KVM_IOAPIC_NUM_PINS];
	struct kvm_kernel_irq_routing_entry *rt_entries;
	u32 nr_rt_entries;
	/*
	 * Array indexed by gsi. Each entry contains list of irq chips
	 * the gsi is connected to.
	 */
	struct hlist_head map[0];
};

#else

struct kvm_irq_routing_table {};

#endif

#ifndef KVM_MEM_SLOTS_NUM
#define KVM_MEM_SLOTS_NUM (KVM_MEMORY_SLOTS + KVM_PRIVATE_MEM_SLOTS)
#endif

/*
 * Note:
 * memslots are not sorted by id anymore, please use id_to_memslot()
 * to get the memslot by its id.
 */
struct kvm_memslots {
	u64 generation;
	struct kvm_memory_slot memslots[KVM_MEM_SLOTS_NUM];
	/* The mapping table from slot id to the index in memslots[]. */
	int id_to_index[KVM_MEM_SLOTS_NUM];
};

struct kvm {
	spinlock_t mmu_lock;
	struct mutex slots_lock;
	struct mm_struct *mm; /* userspace tied to this vm */
	struct kvm_memslots *memslots;
	struct srcu_struct srcu;
#ifdef CONFIG_KVM_APIC_ARCHITECTURE
	u32 bsp_vcpu_id;
#endif
	struct kvm_vcpu *vcpus[KVM_MAX_VCPUS];
	atomic_t online_vcpus;
	int last_boosted_vcpu;
	struct list_head vm_list;
	struct mutex lock;
	struct kvm_io_bus *buses[KVM_NR_BUSES];
#ifdef CONFIG_HAVE_KVM_EVENTFD
	struct {
		spinlock_t        lock;
		struct list_head  items;
	} irqfds;
	struct list_head ioeventfds;
#endif
	struct kvm_vm_stat stat;
	struct kvm_arch arch;
	atomic_t users_count;
#ifdef KVM_COALESCED_MMIO_PAGE_OFFSET
	struct kvm_coalesced_mmio_ring *coalesced_mmio_ring;
	spinlock_t ring_lock;
	struct list_head coalesced_zones;
#endif

	struct mutex irq_lock;
#ifdef CONFIG_HAVE_KVM_IRQCHIP
	/*
	 * Update side is protected by irq_lock and,
	 * if configured, irqfds.lock.
	 */
	struct kvm_irq_routing_table __rcu *irq_routing;
	struct hlist_head mask_notifier_list;
	struct hlist_head irq_ack_notifier_list;
#endif

#ifdef KVM_ARCH_WANT_MMU_NOTIFIER
	struct mmu_notifier mmu_notifier;
	unsigned long mmu_notifier_seq;
	long mmu_notifier_count;
#endif
	long tlbs_dirty;
};

/* The guest did something we don't support. */
#define pr_unimpl(vcpu, fmt, ...)					\
	pr_err_ratelimited("kvm: %i: cpu%i " fmt,			\
			   current->tgid, (vcpu)->vcpu_id , ## __VA_ARGS__)

#define kvm_printf(kvm, fmt ...) printk(KERN_DEBUG fmt)
#define vcpu_printf(vcpu, fmt...) kvm_printf(vcpu->kvm, fmt)

static inline struct kvm_vcpu *kvm_get_vcpu(struct kvm *kvm, int i)
{
	smp_rmb();
	return kvm->vcpus[i];
}

#define kvm_for_each_vcpu(idx, vcpup, kvm) \
	for (idx = 0; \
	     idx < atomic_read(&kvm->online_vcpus) && \
	     (vcpup = kvm_get_vcpu(kvm, idx)) != NULL; \
	     idx++)

#define kvm_for_each_memslot(memslot, slots)	\
	for (memslot = &slots->memslots[0];	\
	      memslot < slots->memslots + KVM_MEM_SLOTS_NUM && memslot->npages;\
		memslot++)

int kvm_vcpu_init(struct kvm_vcpu *vcpu, struct kvm *kvm, unsigned id);
void kvm_vcpu_uninit(struct kvm_vcpu *vcpu);

void vcpu_load(struct kvm_vcpu *vcpu);
void vcpu_put(struct kvm_vcpu *vcpu);

int kvm_init(void *opaque, unsigned vcpu_size, unsigned vcpu_align,
		  struct module *module);
void kvm_exit(void);

void kvm_get_kvm(struct kvm *kvm);
void kvm_put_kvm(struct kvm *kvm);
void update_memslots(struct kvm_memslots *slots, struct kvm_memory_slot *new);

static inline struct kvm_memslots *kvm_memslots(struct kvm *kvm)
{
	return rcu_dereference_check(kvm->memslots,
			srcu_read_lock_held(&kvm->srcu)
			|| lockdep_is_held(&kvm->slots_lock));
}

static inline struct kvm_memory_slot *
id_to_memslot(struct kvm_memslots *slots, int id)
{
	int index = slots->id_to_index[id];
	struct kvm_memory_slot *slot;

	slot = &slots->memslots[index];

	WARN_ON(slot->id != id);
	return slot;
}

#define HPA_MSB ((sizeof(hpa_t) * 8) - 1)
#define HPA_ERR_MASK ((hpa_t)1 << HPA_MSB)
static inline int is_error_hpa(hpa_t hpa) { return hpa >> HPA_MSB; }

extern struct page *bad_page;
extern struct page *fault_page;

extern pfn_t bad_pfn;
extern pfn_t fault_pfn;

int is_error_page(struct page *page);
int is_error_pfn(pfn_t pfn);
int is_hwpoison_pfn(pfn_t pfn);
int is_fault_pfn(pfn_t pfn);
int is_noslot_pfn(pfn_t pfn);
int is_invalid_pfn(pfn_t pfn);
int kvm_is_error_hva(unsigned long addr);
int kvm_set_memory_region(struct kvm *kvm,
			  struct kvm_userspace_memory_region *mem,
			  int user_alloc);
int __kvm_set_memory_region(struct kvm *kvm,
			    struct kvm_userspace_memory_region *mem,
			    int user_alloc);
int kvm_arch_prepare_memory_region(struct kvm *kvm,
				struct kvm_memory_slot *memslot,
				struct kvm_memory_slot old,
				struct kvm_userspace_memory_region *mem,
				int user_alloc);
void kvm_arch_commit_memory_region(struct kvm *kvm,
				struct kvm_userspace_memory_region *mem,
				struct kvm_memory_slot old,
				int user_alloc);
void kvm_disable_largepages(void);
void kvm_arch_flush_shadow(struct kvm *kvm);

int gfn_to_page_many_atomic(struct kvm *kvm, gfn_t gfn, struct page **pages,
			    int nr_pages);

struct page *gfn_to_page(struct kvm *kvm, gfn_t gfn);
unsigned long gfn_to_hva(struct kvm *kvm, gfn_t gfn);
void kvm_release_page_clean(struct page *page);
void kvm_release_page_dirty(struct page *page);
void kvm_set_page_dirty(struct page *page);
void kvm_set_page_accessed(struct page *page);

pfn_t hva_to_pfn_atomic(struct kvm *kvm, unsigned long addr);
pfn_t gfn_to_pfn_atomic(struct kvm *kvm, gfn_t gfn);
pfn_t gfn_to_pfn_async(struct kvm *kvm, gfn_t gfn, bool *async,
		       bool write_fault, bool *writable);
pfn_t gfn_to_pfn(struct kvm *kvm, gfn_t gfn);
pfn_t gfn_to_pfn_prot(struct kvm *kvm, gfn_t gfn, bool write_fault,
		      bool *writable);
pfn_t gfn_to_pfn_memslot(struct kvm *kvm,
			 struct kvm_memory_slot *slot, gfn_t gfn);
void kvm_release_pfn_dirty(pfn_t);
void kvm_release_pfn_clean(pfn_t pfn);
void kvm_set_pfn_dirty(pfn_t pfn);
void kvm_set_pfn_accessed(pfn_t pfn);
void kvm_get_pfn(pfn_t pfn);

int kvm_read_guest_page(struct kvm *kvm, gfn_t gfn, void *data, int offset,
			int len);
int kvm_read_guest_atomic(struct kvm *kvm, gpa_t gpa, void *data,
			  unsigned long len);
int kvm_read_guest(struct kvm *kvm, gpa_t gpa, void *data, unsigned long len);
int kvm_read_guest_cached(struct kvm *kvm, struct gfn_to_hva_cache *ghc,
			   void *data, unsigned long len);
int kvm_write_guest_page(struct kvm *kvm, gfn_t gfn, const void *data,
			 int offset, int len);
int kvm_write_guest(struct kvm *kvm, gpa_t gpa, const void *data,
		    unsigned long len);
int kvm_write_guest_cached(struct kvm *kvm, struct gfn_to_hva_cache *ghc,
			   void *data, unsigned long len);
int kvm_gfn_to_hva_cache_init(struct kvm *kvm, struct gfn_to_hva_cache *ghc,
			      gpa_t gpa);
int kvm_clear_guest_page(struct kvm *kvm, gfn_t gfn, int offset, int len);
int kvm_clear_guest(struct kvm *kvm, gpa_t gpa, unsigned long len);
struct kvm_memory_slot *gfn_to_memslot(struct kvm *kvm, gfn_t gfn);
int kvm_is_visible_gfn(struct kvm *kvm, gfn_t gfn);
unsigned long kvm_host_page_size(struct kvm *kvm, gfn_t gfn);
void mark_page_dirty(struct kvm *kvm, gfn_t gfn);
void mark_page_dirty_in_slot(struct kvm *kvm, struct kvm_memory_slot *memslot,
			     gfn_t gfn);

void kvm_vcpu_block(struct kvm_vcpu *vcpu);
void kvm_vcpu_on_spin(struct kvm_vcpu *vcpu);
void kvm_resched(struct kvm_vcpu *vcpu);
void kvm_load_guest_fpu(struct kvm_vcpu *vcpu);
void kvm_put_guest_fpu(struct kvm_vcpu *vcpu);

void kvm_flush_remote_tlbs(struct kvm *kvm);
void kvm_reload_remote_mmus(struct kvm *kvm);

long kvm_arch_dev_ioctl(struct file *filp,
			unsigned int ioctl, unsigned long arg);
long kvm_arch_vcpu_ioctl(struct file *filp,
			 unsigned int ioctl, unsigned long arg);

int kvm_dev_ioctl_check_extension(long ext);

int kvm_get_dirty_log(struct kvm *kvm,
			struct kvm_dirty_log *log, int *is_dirty);
int kvm_vm_ioctl_get_dirty_log(struct kvm *kvm,
				struct kvm_dirty_log *log);

int kvm_vm_ioctl_set_memory_region(struct kvm *kvm,
				   struct
				   kvm_userspace_memory_region *mem,
				   int user_alloc);
long kvm_arch_vm_ioctl(struct file *filp,
		       unsigned int ioctl, unsigned long arg);

int kvm_arch_vcpu_ioctl_get_fpu(struct kvm_vcpu *vcpu, struct kvm_fpu *fpu);
int kvm_arch_vcpu_ioctl_set_fpu(struct kvm_vcpu *vcpu, struct kvm_fpu *fpu);

int kvm_arch_vcpu_ioctl_translate(struct kvm_vcpu *vcpu,
				    struct kvm_translation *tr);

int kvm_arch_vcpu_ioctl_get_regs(struct kvm_vcpu *vcpu, struct kvm_regs *regs);
int kvm_arch_vcpu_ioctl_set_regs(struct kvm_vcpu *vcpu, struct kvm_regs *regs);
int kvm_arch_vcpu_ioctl_get_sregs(struct kvm_vcpu *vcpu,
				  struct kvm_sregs *sregs);
int kvm_arch_vcpu_ioctl_set_sregs(struct kvm_vcpu *vcpu,
				  struct kvm_sregs *sregs);
int kvm_arch_vcpu_ioctl_get_mpstate(struct kvm_vcpu *vcpu,
				    struct kvm_mp_state *mp_state);
int kvm_arch_vcpu_ioctl_set_mpstate(struct kvm_vcpu *vcpu,
				    struct kvm_mp_state *mp_state);
int kvm_arch_vcpu_ioctl_set_guest_debug(struct kvm_vcpu *vcpu,
					struct kvm_guest_debug *dbg);
int kvm_arch_vcpu_ioctl_run(struct kvm_vcpu *vcpu, struct kvm_run *kvm_run);

int kvm_arch_init(void *opaque);
void kvm_arch_exit(void);

int kvm_arch_vcpu_init(struct kvm_vcpu *vcpu);
void kvm_arch_vcpu_uninit(struct kvm_vcpu *vcpu);

void kvm_arch_vcpu_free(struct kvm_vcpu *vcpu);
void kvm_arch_vcpu_load(struct kvm_vcpu *vcpu, int cpu);
void kvm_arch_vcpu_put(struct kvm_vcpu *vcpu);
struct kvm_vcpu *kvm_arch_vcpu_create(struct kvm *kvm, unsigned int id);
int kvm_arch_vcpu_setup(struct kvm_vcpu *vcpu);
void kvm_arch_vcpu_destroy(struct kvm_vcpu *vcpu);

int kvm_arch_vcpu_reset(struct kvm_vcpu *vcpu);
int kvm_arch_hardware_enable(void *garbage);
void kvm_arch_hardware_disable(void *garbage);
int kvm_arch_hardware_setup(void);
void kvm_arch_hardware_unsetup(void);
void kvm_arch_check_processor_compat(void *rtn);
int kvm_arch_vcpu_runnable(struct kvm_vcpu *vcpu);

void kvm_free_physmem(struct kvm *kvm);

#ifndef __KVM_HAVE_ARCH_VM_ALLOC
static inline struct kvm *kvm_arch_alloc_vm(void)
{
	return kzalloc(sizeof(struct kvm), GFP_KERNEL);
}

static inline void kvm_arch_free_vm(struct kvm *kvm)
{
	kfree(kvm);
}
#endif

int kvm_arch_init_vm(struct kvm *kvm);
void kvm_arch_destroy_vm(struct kvm *kvm);
void kvm_free_all_assigned_devices(struct kvm *kvm);
void kvm_arch_sync_events(struct kvm *kvm);

int kvm_cpu_has_pending_timer(struct kvm_vcpu *vcpu);
void kvm_vcpu_kick(struct kvm_vcpu *vcpu);

int kvm_is_mmio_pfn(pfn_t pfn);

struct kvm_irq_ack_notifier {
	struct hlist_node link;
	unsigned gsi;
	void (*irq_acked)(struct kvm_irq_ack_notifier *kian);
};

struct kvm_assigned_dev_kernel {
	struct kvm_irq_ack_notifier ack_notifier;
	struct list_head list;
	int assigned_dev_id;
	int host_segnr;
	int host_busnr;
	int host_devfn;
	unsigned int entries_nr;
	int host_irq;
	bool host_irq_disabled;
	struct msix_entry *host_msix_entries;
	int guest_irq;
	struct msix_entry *guest_msix_entries;
	unsigned long irq_requested_type;
	int irq_source_id;
	int flags;
	struct pci_dev *dev;
	struct kvm *kvm;
	spinlock_t intx_lock;
	char irq_name[32];
	struct pci_saved_state *pci_saved_state;
};

struct kvm_irq_mask_notifier {
	void (*func)(struct kvm_irq_mask_notifier *kimn, bool masked);
	int irq;
	struct hlist_node link;
};

void kvm_register_irq_mask_notifier(struct kvm *kvm, int irq,
				    struct kvm_irq_mask_notifier *kimn);
void kvm_unregister_irq_mask_notifier(struct kvm *kvm, int irq,
				      struct kvm_irq_mask_notifier *kimn);
void kvm_fire_mask_notifiers(struct kvm *kvm, unsigned irqchip, unsigned pin,
			     bool mask);

#ifdef __KVM_HAVE_IOAPIC
void kvm_get_intr_delivery_bitmask(struct kvm_ioapic *ioapic,
				   union kvm_ioapic_redirect_entry *entry,
				   unsigned long *deliver_bitmask);
#endif
int kvm_set_irq(struct kvm *kvm, int irq_source_id, u32 irq, int level);
int kvm_set_msi(struct kvm_kernel_irq_routing_entry *irq_entry, struct kvm *kvm,
		int irq_source_id, int level);
void kvm_notify_acked_irq(struct kvm *kvm, unsigned irqchip, unsigned pin);
void kvm_register_irq_ack_notifier(struct kvm *kvm,
				   struct kvm_irq_ack_notifier *kian);
void kvm_unregister_irq_ack_notifier(struct kvm *kvm,
				   struct kvm_irq_ack_notifier *kian);
int kvm_request_irq_source_id(struct kvm *kvm);
void kvm_free_irq_source_id(struct kvm *kvm, int irq_source_id);

/* For vcpu->arch.iommu_flags */
#define KVM_IOMMU_CACHE_COHERENCY	0x1

#ifdef CONFIG_IOMMU_API
int kvm_iommu_map_pages(struct kvm *kvm, struct kvm_memory_slot *slot);
int kvm_iommu_map_guest(struct kvm *kvm);
int kvm_iommu_unmap_guest(struct kvm *kvm);
int kvm_assign_device(struct kvm *kvm,
		      struct kvm_assigned_dev_kernel *assigned_dev);
int kvm_deassign_device(struct kvm *kvm,
			struct kvm_assigned_dev_kernel *assigned_dev);
#else /* CONFIG_IOMMU_API */
static inline int kvm_iommu_map_pages(struct kvm *kvm,
				      struct kvm_memory_slot *slot)
{
	return 0;
}

static inline int kvm_iommu_map_guest(struct kvm *kvm)
{
	return -ENODEV;
}

static inline int kvm_iommu_unmap_guest(struct kvm *kvm)
{
	return 0;
}

static inline int kvm_assign_device(struct kvm *kvm,
		struct kvm_assigned_dev_kernel *assigned_dev)
{
	return 0;
}

static inline int kvm_deassign_device(struct kvm *kvm,
		struct kvm_assigned_dev_kernel *assigned_dev)
{
	return 0;
}
#endif /* CONFIG_IOMMU_API */

static inline void kvm_guest_enter(void)
{
	BUG_ON(preemptible());
	account_system_vtime(current);
	current->flags |= PF_VCPU;
	/* KVM does not hold any references to rcu protected data when it
	 * switches CPU into a guest mode. In fact switching to a guest mode
	 * is very similar to exiting to userspase from rcu point of view. In
	 * addition CPU may stay in a guest mode for quite a long time (up to
	 * one time slice). Lets treat guest mode as quiescent state, just like
	 * we do with user-mode execution.
	 */
	rcu_virt_note_context_switch(smp_processor_id());
}

static inline void kvm_guest_exit(void)
{
	account_system_vtime(current);
	current->flags &= ~PF_VCPU;
}

static inline int memslot_id(struct kvm *kvm, gfn_t gfn)
{
	return gfn_to_memslot(kvm, gfn)->id;
}

static inline unsigned long gfn_to_hva_memslot(struct kvm_memory_slot *slot,
					       gfn_t gfn)
{
	return slot->userspace_addr + (gfn - slot->base_gfn) * PAGE_SIZE;
}

static inline gpa_t gfn_to_gpa(gfn_t gfn)
{
	return (gpa_t)gfn << PAGE_SHIFT;
}

static inline gfn_t gpa_to_gfn(gpa_t gpa)
{
	return (gfn_t)(gpa >> PAGE_SHIFT);
}

static inline hpa_t pfn_to_hpa(pfn_t pfn)
{
	return (hpa_t)pfn << PAGE_SHIFT;
}

static inline void kvm_migrate_timers(struct kvm_vcpu *vcpu)
{
	set_bit(KVM_REQ_MIGRATE_TIMER, &vcpu->requests);
}

enum kvm_stat_kind {
	KVM_STAT_VM,
	KVM_STAT_VCPU,
};

struct kvm_stats_debugfs_item {
	const char *name;
	int offset;
	enum kvm_stat_kind kind;
	struct dentry *dentry;
};
extern struct kvm_stats_debugfs_item debugfs_entries[];
extern struct dentry *kvm_debugfs_dir;

#ifdef KVM_ARCH_WANT_MMU_NOTIFIER
static inline int mmu_notifier_retry(struct kvm_vcpu *vcpu, unsigned long mmu_seq)
{
	if (unlikely(vcpu->kvm->mmu_notifier_count))
		return 1;
	/*
	 * Both reads happen under the mmu_lock and both values are
	 * modified under mmu_lock, so there's no need of smb_rmb()
	 * here in between, otherwise mmu_notifier_count should be
	 * read before mmu_notifier_seq, see
	 * mmu_notifier_invalidate_range_end write side.
	 */
	if (vcpu->kvm->mmu_notifier_seq != mmu_seq)
		return 1;
	return 0;
}
#endif

#ifdef CONFIG_HAVE_KVM_IRQCHIP

#define KVM_MAX_IRQ_ROUTES 1024

int kvm_setup_default_irq_routing(struct kvm *kvm);
int kvm_set_irq_routing(struct kvm *kvm,
			const struct kvm_irq_routing_entry *entries,
			unsigned nr,
			unsigned flags);
void kvm_free_irq_routing(struct kvm *kvm);

#else

static inline void kvm_free_irq_routing(struct kvm *kvm) {}

#endif

#ifdef CONFIG_HAVE_KVM_EVENTFD

void kvm_eventfd_init(struct kvm *kvm);
int kvm_irqfd(struct kvm *kvm, int fd, int gsi, int flags);
void kvm_irqfd_release(struct kvm *kvm);
void kvm_irq_routing_update(struct kvm *, struct kvm_irq_routing_table *);
int kvm_ioeventfd(struct kvm *kvm, struct kvm_ioeventfd *args);

#else

static inline void kvm_eventfd_init(struct kvm *kvm) {}

static inline int kvm_irqfd(struct kvm *kvm, int fd, int gsi, int flags)
{
	return -EINVAL;
}

static inline void kvm_irqfd_release(struct kvm *kvm) {}

#ifdef CONFIG_HAVE_KVM_IRQCHIP
static inline void kvm_irq_routing_update(struct kvm *kvm,
					  struct kvm_irq_routing_table *irq_rt)
{
	rcu_assign_pointer(kvm->irq_routing, irq_rt);
}
#endif

static inline int kvm_ioeventfd(struct kvm *kvm, struct kvm_ioeventfd *args)
{
	return -ENOSYS;
}

#endif /* CONFIG_HAVE_KVM_EVENTFD */

#ifdef CONFIG_KVM_APIC_ARCHITECTURE
static inline bool kvm_vcpu_is_bsp(struct kvm_vcpu *vcpu)
{
	return vcpu->kvm->bsp_vcpu_id == vcpu->vcpu_id;
}
#endif

#ifdef __KVM_HAVE_DEVICE_ASSIGNMENT

long kvm_vm_ioctl_assigned_device(struct kvm *kvm, unsigned ioctl,
				  unsigned long arg);

#else

static inline long kvm_vm_ioctl_assigned_device(struct kvm *kvm, unsigned ioctl,
						unsigned long arg)
{
	return -ENOTTY;
}

#endif

static inline void kvm_make_request(int req, struct kvm_vcpu *vcpu)
{
	set_bit(req, &vcpu->requests);
}

static inline bool kvm_check_request(int req, struct kvm_vcpu *vcpu)
{
	if (test_bit(req, &vcpu->requests)) {
		clear_bit(req, &vcpu->requests);
		return true;
	} else {
		return false;
	}
}

#endif
<|MERGE_RESOLUTION|>--- conflicted
+++ resolved
@@ -51,12 +51,9 @@
 #define KVM_REQ_APF_HALT          12
 #define KVM_REQ_STEAL_UPDATE      13
 #define KVM_REQ_NMI               14
-<<<<<<< HEAD
-=======
 #define KVM_REQ_IMMEDIATE_EXIT    15
 #define KVM_REQ_PMU               16
 #define KVM_REQ_PMI               17
->>>>>>> dcd6c922
 
 #define KVM_USERSPACE_IRQ_SOURCE_ID	0
 
