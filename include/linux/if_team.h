--- conflicted
+++ resolved
@@ -260,20 +260,12 @@
 		return port;
 	cur = port;
 	list_for_each_entry_continue_rcu(cur, &team->port_list, list)
-<<<<<<< HEAD
-		if (team_port_txable(port))
-=======
 		if (team_port_txable(cur))
->>>>>>> d0e0ac97
 			return cur;
 	list_for_each_entry_rcu(cur, &team->port_list, list) {
 		if (cur == port)
 			break;
-<<<<<<< HEAD
-		if (team_port_txable(port))
-=======
 		if (team_port_txable(cur))
->>>>>>> d0e0ac97
 			return cur;
 	}
 	return NULL;
