--- conflicted
+++ resolved
@@ -48,20 +48,11 @@
 	.posix_timers	 = LIST_HEAD_INIT(sig.posix_timers),		\
 	.cpu_timers	= INIT_CPU_TIMERS(sig.cpu_timers),		\
 	.rlim		= INIT_RLIMITS,					\
-<<<<<<< HEAD
-	.cputime	= { .totals = {					\
-		.utime = cputime_zero,					\
-		.stime = cputime_zero,					\
-		.sum_exec_runtime = 0,					\
-		.lock = __SPIN_LOCK_UNLOCKED(sig.cputime.totals.lock),	\
-	}, },								\
-=======
 	.cputimer	= { 						\
 		.cputime = INIT_CPUTIME,				\
 		.running = 0,						\
 		.lock = __SPIN_LOCK_UNLOCKED(sig.cputimer.lock),	\
 	},								\
->>>>>>> 389c2335
 }
 
 extern struct nsproxy init_nsproxy;
