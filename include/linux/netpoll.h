/*
 * Common code for low-level network console, dump, and debugger code
 *
 * Derived from netconsole, kgdb-over-ethernet, and netdump patches
 */

#ifndef _LINUX_NETPOLL_H
#define _LINUX_NETPOLL_H

#include <linux/netdevice.h>
#include <linux/interrupt.h>
#include <linux/rcupdate.h>
#include <linux/list.h>

union inet_addr {
	__u32		all[4];
	__be32		ip;
	__be32		ip6[4];
	struct in_addr	in;
	struct in6_addr	in6;
};

struct netpoll {
	struct net_device *dev;
	char dev_name[IFNAMSIZ];
	const char *name;
	void (*rx_hook)(struct netpoll *, int, char *, int);

	union inet_addr local_ip, remote_ip;
	bool ipv6;
	u16 local_port, remote_port;
	u8 remote_mac[ETH_ALEN];

	struct list_head rx; /* rx_np list element */
	struct work_struct cleanup_work;
};

struct netpoll_info {
	atomic_t refcnt;

	unsigned long rx_flags;
	spinlock_t rx_lock;
	struct semaphore dev_lock;
	struct list_head rx_np; /* netpolls that registered an rx_hook */

	struct sk_buff_head neigh_tx; /* list of neigh requests to reply to */
	struct sk_buff_head txq;

	struct delayed_work tx_work;

	struct netpoll *netpoll;
	struct rcu_head rcu;
};

#ifdef CONFIG_NETPOLL
<<<<<<< HEAD
extern int netpoll_rx_disable(struct net_device *dev);
extern void netpoll_rx_enable(struct net_device *dev);
#else
static inline int netpoll_rx_disable(struct net_device *dev) { return 0; }
=======
extern void netpoll_rx_disable(struct net_device *dev);
extern void netpoll_rx_enable(struct net_device *dev);
#else
static inline void netpoll_rx_disable(struct net_device *dev) { return; }
>>>>>>> d0e0ac97
static inline void netpoll_rx_enable(struct net_device *dev) { return; }
#endif

void netpoll_send_udp(struct netpoll *np, const char *msg, int len);
void netpoll_print_options(struct netpoll *np);
int netpoll_parse_options(struct netpoll *np, char *opt);
int __netpoll_setup(struct netpoll *np, struct net_device *ndev, gfp_t gfp);
int netpoll_setup(struct netpoll *np);
int netpoll_trap(void);
void netpoll_set_trap(int trap);
void __netpoll_cleanup(struct netpoll *np);
void __netpoll_free_async(struct netpoll *np);
void netpoll_cleanup(struct netpoll *np);
int __netpoll_rx(struct sk_buff *skb, struct netpoll_info *npinfo);
void netpoll_send_skb_on_dev(struct netpoll *np, struct sk_buff *skb,
			     struct net_device *dev);
static inline void netpoll_send_skb(struct netpoll *np, struct sk_buff *skb)
{
	unsigned long flags;
	local_irq_save(flags);
	netpoll_send_skb_on_dev(np, skb, np->dev);
	local_irq_restore(flags);
}



#ifdef CONFIG_NETPOLL
static inline bool netpoll_rx_on(struct sk_buff *skb)
{
	struct netpoll_info *npinfo = rcu_dereference_bh(skb->dev->npinfo);

	return npinfo && (!list_empty(&npinfo->rx_np) || npinfo->rx_flags);
}

static inline bool netpoll_rx(struct sk_buff *skb)
{
	struct netpoll_info *npinfo;
	unsigned long flags;
	bool ret = false;

	local_irq_save(flags);

	if (!netpoll_rx_on(skb))
		goto out;

	npinfo = rcu_dereference_bh(skb->dev->npinfo);
	spin_lock(&npinfo->rx_lock);
	/* check rx_flags again with the lock held */
	if (npinfo->rx_flags && __netpoll_rx(skb, npinfo))
		ret = true;
	spin_unlock(&npinfo->rx_lock);

out:
	local_irq_restore(flags);
	return ret;
}

static inline int netpoll_receive_skb(struct sk_buff *skb)
{
	if (!list_empty(&skb->dev->napi_list))
		return netpoll_rx(skb);
	return 0;
}

static inline void *netpoll_poll_lock(struct napi_struct *napi)
{
	struct net_device *dev = napi->dev;

	if (dev && dev->npinfo) {
		spin_lock(&napi->poll_lock);
		napi->poll_owner = smp_processor_id();
		return napi;
	}
	return NULL;
}

static inline void netpoll_poll_unlock(void *have)
{
	struct napi_struct *napi = have;

	if (napi) {
		napi->poll_owner = -1;
		spin_unlock(&napi->poll_lock);
	}
}

static inline bool netpoll_tx_running(struct net_device *dev)
{
	return irqs_disabled();
}

#else
static inline bool netpoll_rx(struct sk_buff *skb)
{
	return false;
}
static inline bool netpoll_rx_on(struct sk_buff *skb)
{
	return false;
}
static inline int netpoll_receive_skb(struct sk_buff *skb)
{
	return 0;
}
static inline void *netpoll_poll_lock(struct napi_struct *napi)
{
	return NULL;
}
static inline void netpoll_poll_unlock(void *have)
{
}
static inline void netpoll_netdev_init(struct net_device *dev)
{
}
static inline bool netpoll_tx_running(struct net_device *dev)
{
	return false;
}
#endif

#endif<|MERGE_RESOLUTION|>--- conflicted
+++ resolved
@@ -53,17 +53,10 @@
 };
 
 #ifdef CONFIG_NETPOLL
-<<<<<<< HEAD
-extern int netpoll_rx_disable(struct net_device *dev);
-extern void netpoll_rx_enable(struct net_device *dev);
-#else
-static inline int netpoll_rx_disable(struct net_device *dev) { return 0; }
-=======
 extern void netpoll_rx_disable(struct net_device *dev);
 extern void netpoll_rx_enable(struct net_device *dev);
 #else
 static inline void netpoll_rx_disable(struct net_device *dev) { return; }
->>>>>>> d0e0ac97
 static inline void netpoll_rx_enable(struct net_device *dev) { return; }
 #endif
 
