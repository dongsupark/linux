--- conflicted
+++ resolved
@@ -15,21 +15,12 @@
 	unsigned int irq_flags;
 };
 
-<<<<<<< HEAD
-extern int __devinit __pata_platform_probe(struct device *dev,
-					   struct resource *io_res,
-					   struct resource *ctl_res,
-					   struct resource *irq_res,
-					   unsigned int ioport_shift,
-					   int __pio_mask);
-=======
 extern int __pata_platform_probe(struct device *dev,
 				 struct resource *io_res,
 				 struct resource *ctl_res,
 				 struct resource *irq_res,
 				 unsigned int ioport_shift,
 				 int __pio_mask);
->>>>>>> 68d6f84b
 
 /*
  * Marvell SATA private data
