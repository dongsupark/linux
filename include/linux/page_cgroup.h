--- conflicted
+++ resolved
@@ -6,12 +6,6 @@
 	PCG_LOCK,  /* Lock for pc->mem_cgroup and following bits. */
 	PCG_USED, /* this object is in use. */
 	PCG_MIGRATION, /* under page migration */
-<<<<<<< HEAD
-	/* flags for mem_cgroup and file and I/O status */
-	PCG_MOVE_LOCK, /* For race between move_account v.s. following bits */
-	PCG_FILE_MAPPED, /* page is accounted as "mapped" */
-=======
->>>>>>> e816b57a
 	__NR_PCG_FLAGS,
 };
 
@@ -70,13 +64,6 @@
 CLEARPCGFLAG(Used, USED)
 SETPCGFLAG(Used, USED)
 
-<<<<<<< HEAD
-SETPCGFLAG(FileMapped, FILE_MAPPED)
-CLEARPCGFLAG(FileMapped, FILE_MAPPED)
-TESTPCGFLAG(FileMapped, FILE_MAPPED)
-
-=======
->>>>>>> e816b57a
 SETPCGFLAG(Migration, MIGRATION)
 CLEARPCGFLAG(Migration, MIGRATION)
 TESTPCGFLAG(Migration, MIGRATION)
@@ -95,27 +82,6 @@
 	bit_spin_unlock(PCG_LOCK, &pc->flags);
 }
 
-<<<<<<< HEAD
-static inline void move_lock_page_cgroup(struct page_cgroup *pc,
-	unsigned long *flags)
-{
-	/*
-	 * We know updates to pc->flags of page cache's stats are from both of
-	 * usual context or IRQ context. Disable IRQ to avoid deadlock.
-	 */
-	local_irq_save(*flags);
-	bit_spin_lock(PCG_MOVE_LOCK, &pc->flags);
-}
-
-static inline void move_unlock_page_cgroup(struct page_cgroup *pc,
-	unsigned long *flags)
-{
-	bit_spin_unlock(PCG_MOVE_LOCK, &pc->flags);
-	local_irq_restore(*flags);
-}
-
-=======
->>>>>>> e816b57a
 #else /* CONFIG_CGROUP_MEM_RES_CTLR */
 struct page_cgroup;
 
