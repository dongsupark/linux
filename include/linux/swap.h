--- conflicted
+++ resolved
@@ -446,17 +446,13 @@
 {
 }
 
-<<<<<<< HEAD
 static inline int page_swapcount(struct page *page)
 {
 	return 0;
 }
 
-#define reuse_swap_page(page)	(page_mapcount(page) == 1)
-=======
 #define reuse_swap_page(page)		(page_mapcount(page) == 1)
 #define can_reuse_swap_page(page)	(page_mapcount(page) == 1)
->>>>>>> 63f82f66
 
 static inline int try_to_free_swap(struct page *page)
 {
