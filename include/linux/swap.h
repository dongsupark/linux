--- conflicted
+++ resolved
@@ -291,9 +291,6 @@
 
 extern int kswapd_run(int nid);
 extern void kswapd_stop(int nid);
-<<<<<<< HEAD
-
-=======
 #ifdef CONFIG_CGROUP_MEM_RES_CTLR
 extern int mem_cgroup_swappiness(struct mem_cgroup *mem);
 #else
@@ -302,7 +299,6 @@
 	return vm_swappiness;
 }
 #endif
->>>>>>> acfe7d74
 #ifdef CONFIG_SWAP
 /* linux/mm/page_io.c */
 extern int swap_readpage(struct page *);
