--- conflicted
+++ resolved
@@ -460,19 +460,11 @@
  */
 static inline int fault_in_multipages_writeable(char __user *uaddr, int size)
 {
-<<<<<<< HEAD
-	int ret;
-	char __user *end = uaddr + size - 1;
-
-	if (unlikely(size == 0))
-		return 0;
-=======
 	int ret = 0;
 	char __user *end = uaddr + size - 1;
 
 	if (unlikely(size == 0))
 		return ret;
->>>>>>> f8f5701b
 
 	/*
 	 * Writing zeroes into userspace here is OK, because we know that if
@@ -497,19 +489,11 @@
 					       int size)
 {
 	volatile char c;
-<<<<<<< HEAD
-	int ret;
-	const char __user *end = uaddr + size - 1;
-
-	if (unlikely(size == 0))
-		return 0;
-=======
 	int ret = 0;
 	const char __user *end = uaddr + size - 1;
 
 	if (unlikely(size == 0))
 		return ret;
->>>>>>> f8f5701b
 
 	while (uaddr <= end) {
 		ret = __get_user(c, uaddr);
