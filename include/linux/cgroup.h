--- conflicted
+++ resolved
@@ -264,25 +264,20 @@
 	 *
 	 * - Remount is disallowed.
 	 *
-<<<<<<< HEAD
+	 * - "tasks" is removed.  Everything should be at process
+	 *   granularity.  Use "cgroup.procs" instead.
+	 *
+	 * - "release_agent" and "notify_on_release" are removed.
+	 *   Replacement notification mechanism will be implemented.
+	 *
+	 * - rename(2) is disallowed.
+	 *
 	 * - cpuset: tasks will be kept in empty cpusets when hotplug happens
 	 *   and take masks of ancestors with non-empty cpus/mems, instead of
 	 *   being moved to an ancestor.
 	 *
 	 * - cpuset: a task can be moved into an empty cpuset, and again it
 	 *   takes masks of ancestors.
-	 *
-	 * - memcg: use_hierarchy is on by default and the cgroup file for
-	 *   the flag is not created.
-=======
-	 * - "tasks" is removed.  Everything should be at process
-	 *   granularity.  Use "cgroup.procs" instead.
-	 *
-	 * - "release_agent" and "notify_on_release" are removed.
-	 *   Replacement notification mechanism will be implemented.
->>>>>>> 6db8e85c
-	 *
-	 * - rename(2) is disallowed.
 	 *
 	 * - memcg: use_hierarchy is on by default and the cgroup file for
 	 *   the flag is not created.
