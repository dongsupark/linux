#ifndef _LINUX_CGROUP_H
#define _LINUX_CGROUP_H
/*
 *  cgroup interface
 *
 *  Copyright (C) 2003 BULL SA
 *  Copyright (C) 2004-2006 Silicon Graphics, Inc.
 *
 */

#include <linux/sched.h>
#include <linux/cpumask.h>
#include <linux/nodemask.h>
#include <linux/rcupdate.h>
#include <linux/rculist.h>
#include <linux/cgroupstats.h>
#include <linux/prio_heap.h>
#include <linux/rwsem.h>
#include <linux/idr.h>
#include <linux/workqueue.h>
#include <linux/xattr.h>
#include <linux/fs.h>
<<<<<<< HEAD
=======
#include <linux/percpu-refcount.h>
>>>>>>> d0e0ac97

#ifdef CONFIG_CGROUPS

struct cgroupfs_root;
struct cgroup_subsys;
struct inode;
struct cgroup;
struct css_id;
struct eventfd_ctx;

extern int cgroup_init_early(void);
extern int cgroup_init(void);
extern void cgroup_fork(struct task_struct *p);
extern void cgroup_post_fork(struct task_struct *p);
extern void cgroup_exit(struct task_struct *p, int run_callbacks);
extern int cgroupstats_build(struct cgroupstats *stats,
				struct dentry *dentry);
extern int cgroup_load_subsys(struct cgroup_subsys *ss);
extern void cgroup_unload_subsys(struct cgroup_subsys *ss);

extern int proc_cgroup_show(struct seq_file *, void *);

/*
 * Define the enumeration of all cgroup subsystems.
 *
 * We define ids for builtin subsystems and then modular ones.
 */
#define SUBSYS(_x) _x ## _subsys_id,
enum cgroup_subsys_id {
#define IS_SUBSYS_ENABLED(option) IS_BUILTIN(option)
<<<<<<< HEAD
#include <linux/cgroup_subsys.h>
#undef IS_SUBSYS_ENABLED
	CGROUP_BUILTIN_SUBSYS_COUNT,

	__CGROUP_SUBSYS_TEMP_PLACEHOLDER = CGROUP_BUILTIN_SUBSYS_COUNT - 1,

#define IS_SUBSYS_ENABLED(option) IS_MODULE(option)
#include <linux/cgroup_subsys.h>
#undef IS_SUBSYS_ENABLED
=======
#include <linux/cgroup_subsys.h>
#undef IS_SUBSYS_ENABLED
	CGROUP_BUILTIN_SUBSYS_COUNT,

	__CGROUP_SUBSYS_TEMP_PLACEHOLDER = CGROUP_BUILTIN_SUBSYS_COUNT - 1,

#define IS_SUBSYS_ENABLED(option) IS_MODULE(option)
#include <linux/cgroup_subsys.h>
#undef IS_SUBSYS_ENABLED
>>>>>>> d0e0ac97
	CGROUP_SUBSYS_COUNT,
};
#undef SUBSYS

/* Per-subsystem/per-cgroup state maintained by the system. */
struct cgroup_subsys_state {
	/*
	 * The cgroup that this subsystem is attached to. Useful
	 * for subsystems that want to know about the cgroup
	 * hierarchy structure
	 */
	struct cgroup *cgroup;

	/* reference count - access via css_[try]get() and css_put() */
	struct percpu_ref refcnt;

	unsigned long flags;
	/* ID for this css, if possible */
	struct css_id __rcu *id;

	/* Used to put @cgroup->dentry on the last css_put() */
	struct work_struct dput_work;
};

/* bits in struct cgroup_subsys_state flags field */
enum {
	CSS_ROOT	= (1 << 0), /* this CSS is the root of the subsystem */
	CSS_ONLINE	= (1 << 1), /* between ->css_online() and ->css_offline() */
};

/**
 * css_get - obtain a reference on the specified css
 * @css: target css
 *
 * The caller must already have a reference.
 */
static inline void css_get(struct cgroup_subsys_state *css)
{
	/* We don't need to reference count the root state */
	if (!(css->flags & CSS_ROOT))
		percpu_ref_get(&css->refcnt);
}

/**
 * css_tryget - try to obtain a reference on the specified css
 * @css: target css
 *
 * Obtain a reference on @css if it's alive.  The caller naturally needs to
 * ensure that @css is accessible but doesn't have to be holding a
 * reference on it - IOW, RCU protected access is good enough for this
 * function.  Returns %true if a reference count was successfully obtained;
 * %false otherwise.
 */
static inline bool css_tryget(struct cgroup_subsys_state *css)
{
	if (css->flags & CSS_ROOT)
		return true;
	return percpu_ref_tryget(&css->refcnt);
}

/**
 * css_put - put a css reference
 * @css: target css
 *
 * Put a reference obtained via css_get() and css_tryget().
 */
static inline void css_put(struct cgroup_subsys_state *css)
{
	if (!(css->flags & CSS_ROOT))
		percpu_ref_put(&css->refcnt);
}

/* bits in struct cgroup flags field */
enum {
	/* Control Group is dead */
	CGRP_DEAD,
	/*
	 * Control Group has previously had a child cgroup or a task,
	 * but no longer (only if CGRP_NOTIFY_ON_RELEASE is set)
	 */
	CGRP_RELEASABLE,
	/* Control Group requires release notifications to userspace */
	CGRP_NOTIFY_ON_RELEASE,
	/*
	 * Clone the parent's configuration when creating a new child
	 * cpuset cgroup.  For historical reasons, this option can be
	 * specified at mount time and thus is implemented here.
	 */
	CGRP_CPUSET_CLONE_CHILDREN,
	/* see the comment above CGRP_ROOT_SANE_BEHAVIOR for details */
	CGRP_SANE_BEHAVIOR,
};

struct cgroup_name {
	struct rcu_head rcu_head;
	char name[];
};

struct cgroup {
	unsigned long flags;		/* "unsigned long" so bitops work */

	int id;				/* ida allocated in-hierarchy ID */

	/*
	 * We link our 'sibling' struct into our parent's 'children'.
	 * Our children link their 'sibling' into our 'children'.
	 */
	struct list_head sibling;	/* my parent's children */
	struct list_head children;	/* my children */
	struct list_head files;		/* my files */

	struct cgroup *parent;		/* my parent */
	struct dentry *dentry;		/* cgroup fs entry, RCU protected */

	/*
<<<<<<< HEAD
=======
	 * Monotonically increasing unique serial number which defines a
	 * uniform order among all cgroups.  It's guaranteed that all
	 * ->children lists are in the ascending order of ->serial_nr.
	 * It's used to allow interrupting and resuming iterations.
	 */
	u64 serial_nr;

	/*
>>>>>>> d0e0ac97
	 * This is a copy of dentry->d_name, and it's needed because
	 * we can't use dentry->d_name in cgroup_path().
	 *
	 * You must acquire rcu_read_lock() to access cgrp->name, and
	 * the only place that can change it is rename(), which is
	 * protected by parent dir's i_mutex.
	 *
	 * Normally you should use cgroup_name() wrapper rather than
	 * access it directly.
	 */
	struct cgroup_name __rcu *name;

	/* Private pointers for each registered subsystem */
	struct cgroup_subsys_state *subsys[CGROUP_SUBSYS_COUNT];

	struct cgroupfs_root *root;

	/*
	 * List of cgrp_cset_links pointing at css_sets with tasks in this
	 * cgroup.  Protected by css_set_lock.
	 */
	struct list_head cset_links;

	/*
	 * Linked list running through all cgroups that can
	 * potentially be reaped by the release agent. Protected by
	 * release_list_lock
	 */
	struct list_head release_list;

	/*
	 * list of pidlists, up to two for each namespace (one for procs, one
	 * for tasks); created on demand.
	 */
	struct list_head pidlists;
	struct mutex pidlist_mutex;

	/* For css percpu_ref killing and RCU-protected deletion */
	struct rcu_head rcu_head;
<<<<<<< HEAD
	struct work_struct free_work;
=======
	struct work_struct destroy_work;
	atomic_t css_kill_cnt;
>>>>>>> d0e0ac97

	/* List of events which userspace want to receive */
	struct list_head event_list;
	spinlock_t event_list_lock;

	/* directory xattrs */
	struct simple_xattrs xattrs;
};

#define MAX_CGROUP_ROOT_NAMELEN 64

/* cgroupfs_root->flags */
enum {
	/*
	 * Unfortunately, cgroup core and various controllers are riddled
	 * with idiosyncrasies and pointless options.  The following flag,
	 * when set, will force sane behavior - some options are forced on,
	 * others are disallowed, and some controllers will change their
	 * hierarchical or other behaviors.
	 *
	 * The set of behaviors affected by this flag are still being
	 * determined and developed and the mount option for this flag is
	 * prefixed with __DEVEL__.  The prefix will be dropped once we
	 * reach the point where all behaviors are compatible with the
	 * planned unified hierarchy, which will automatically turn on this
	 * flag.
	 *
	 * The followings are the behaviors currently affected this flag.
	 *
	 * - Mount options "noprefix" and "clone_children" are disallowed.
	 *   Also, cgroupfs file cgroup.clone_children is not created.
	 *
	 * - When mounting an existing superblock, mount options should
	 *   match.
	 *
	 * - Remount is disallowed.
	 *
<<<<<<< HEAD
	 * - memcg: use_hierarchy is on by default and the cgroup file for
	 *   the flag is not created.
	 *
	 * The followings are planned changes.
	 *
	 * - release_agent will be disallowed once replacement notification
	 *   mechanism is implemented.
=======
	 * - rename(2) is disallowed.
	 *
	 * - "tasks" is removed.  Everything should be at process
	 *   granularity.  Use "cgroup.procs" instead.
	 *
	 * - "release_agent" and "notify_on_release" are removed.
	 *   Replacement notification mechanism will be implemented.
	 *
	 * - cpuset: tasks will be kept in empty cpusets when hotplug happens
	 *   and take masks of ancestors with non-empty cpus/mems, instead of
	 *   being moved to an ancestor.
	 *
	 * - cpuset: a task can be moved into an empty cpuset, and again it
	 *   takes masks of ancestors.
	 *
	 * - memcg: use_hierarchy is on by default and the cgroup file for
	 *   the flag is not created.
	 *
	 * - blkcg: blk-throttle becomes properly hierarchical.
>>>>>>> d0e0ac97
	 */
	CGRP_ROOT_SANE_BEHAVIOR	= (1 << 0),

	CGRP_ROOT_NOPREFIX	= (1 << 1), /* mounted subsystems have no named prefix */
	CGRP_ROOT_XATTR		= (1 << 2), /* supports extended attributes */
<<<<<<< HEAD
=======

	/* mount options live below bit 16 */
	CGRP_ROOT_OPTION_MASK	= (1 << 16) - 1,

	CGRP_ROOT_SUBSYS_BOUND	= (1 << 16), /* subsystems finished binding */
>>>>>>> d0e0ac97
};

/*
 * A cgroupfs_root represents the root of a cgroup hierarchy, and may be
 * associated with a superblock to form an active hierarchy.  This is
 * internal to cgroup core.  Don't access directly from controllers.
 */
struct cgroupfs_root {
	struct super_block *sb;

<<<<<<< HEAD
	/*
	 * The bitmask of subsystems intended to be attached to this
	 * hierarchy
	 */
=======
	/* The bitmask of subsystems attached to this hierarchy */
>>>>>>> d0e0ac97
	unsigned long subsys_mask;

	/* Unique id for this hierarchy. */
	int hierarchy_id;

<<<<<<< HEAD
	/* The bitmask of subsystems currently attached to this hierarchy */
	unsigned long actual_subsys_mask;

=======
>>>>>>> d0e0ac97
	/* A list running through the attached subsystems */
	struct list_head subsys_list;

	/* The root cgroup for this hierarchy */
	struct cgroup top_cgroup;

	/* Tracks how many cgroups are currently defined in hierarchy.*/
	int number_of_cgroups;

	/* A list running through the active hierarchies */
	struct list_head root_list;

<<<<<<< HEAD
	/* All cgroups on this root, cgroup_mutex protected */
	struct list_head allcg_list;

=======
>>>>>>> d0e0ac97
	/* Hierarchy-specific flags */
	unsigned long flags;

	/* IDs for cgroups in this hierarchy */
	struct ida cgroup_ida;

	/* The path to use for release notifications. */
	char release_agent_path[PATH_MAX];

	/* The name for this hierarchy - may be empty */
	char name[MAX_CGROUP_ROOT_NAMELEN];
};

/*
 * A css_set is a structure holding pointers to a set of
 * cgroup_subsys_state objects. This saves space in the task struct
 * object and speeds up fork()/exit(), since a single inc/dec and a
 * list_add()/del() can bump the reference count on the entire cgroup
 * set for a task.
 */

struct css_set {

	/* Reference count */
	atomic_t refcount;

	/*
	 * List running through all cgroup groups in the same hash
	 * slot. Protected by css_set_lock
	 */
	struct hlist_node hlist;

	/*
	 * List running through all tasks using this cgroup
	 * group. Protected by css_set_lock
	 */
	struct list_head tasks;

	/*
	 * List of cgrp_cset_links pointing at cgroups referenced from this
	 * css_set.  Protected by css_set_lock.
	 */
	struct list_head cgrp_links;

	/*
	 * Set of subsystem states, one for each subsystem. This array
	 * is immutable after creation apart from the init_css_set
	 * during subsystem registration (at boot time) and modular subsystem
	 * loading/unloading.
	 */
	struct cgroup_subsys_state *subsys[CGROUP_SUBSYS_COUNT];

	/* For RCU-protected deletion */
	struct rcu_head rcu_head;
};

/*
 * cgroup_map_cb is an abstract callback API for reporting map-valued
 * control files
 */

struct cgroup_map_cb {
	int (*fill)(struct cgroup_map_cb *cb, const char *key, u64 value);
	void *state;
};

/*
 * struct cftype: handler definitions for cgroup control files
 *
 * When reading/writing to a file:
 *	- the cgroup to use is file->f_dentry->d_parent->d_fsdata
 *	- the 'cftype' of the file is file->f_dentry->d_fsdata
 */

/* cftype->flags */
<<<<<<< HEAD
#define CFTYPE_ONLY_ON_ROOT	(1U << 0)	/* only create on root cg */
#define CFTYPE_NOT_ON_ROOT	(1U << 1)	/* don't create on root cg */
#define CFTYPE_INSANE		(1U << 2)	/* don't create if sane_behavior */
=======
enum {
	CFTYPE_ONLY_ON_ROOT	= (1 << 0),	/* only create on root cg */
	CFTYPE_NOT_ON_ROOT	= (1 << 1),	/* don't create on root cg */
	CFTYPE_INSANE		= (1 << 2),	/* don't create if sane_behavior */
};
>>>>>>> d0e0ac97

#define MAX_CFTYPE_NAME		64

struct cftype {
	/*
	 * By convention, the name should begin with the name of the
	 * subsystem, followed by a period.  Zero length string indicates
	 * end of cftype array.
	 */
	char name[MAX_CFTYPE_NAME];
	int private;
	/*
	 * If not 0, file mode is set to this value, otherwise it will
	 * be figured out automatically
	 */
	umode_t mode;

	/*
	 * If non-zero, defines the maximum length of string that can
	 * be passed to write_string; defaults to 64
	 */
	size_t max_write_len;

	/* CFTYPE_* flags */
	unsigned int flags;

	int (*open)(struct inode *inode, struct file *file);
	ssize_t (*read)(struct cgroup *cgrp, struct cftype *cft,
			struct file *file,
			char __user *buf, size_t nbytes, loff_t *ppos);
	/*
	 * read_u64() is a shortcut for the common case of returning a
	 * single integer. Use it in place of read()
	 */
	u64 (*read_u64)(struct cgroup *cgrp, struct cftype *cft);
	/*
	 * read_s64() is a signed version of read_u64()
	 */
	s64 (*read_s64)(struct cgroup *cgrp, struct cftype *cft);
	/*
	 * read_map() is used for defining a map of key/value
	 * pairs. It should call cb->fill(cb, key, value) for each
	 * entry. The key/value pairs (and their ordering) should not
	 * change between reboots.
	 */
	int (*read_map)(struct cgroup *cgrp, struct cftype *cft,
			struct cgroup_map_cb *cb);
	/*
	 * read_seq_string() is used for outputting a simple sequence
	 * using seqfile.
	 */
	int (*read_seq_string)(struct cgroup *cgrp, struct cftype *cft,
			       struct seq_file *m);

	ssize_t (*write)(struct cgroup *cgrp, struct cftype *cft,
			 struct file *file,
			 const char __user *buf, size_t nbytes, loff_t *ppos);

	/*
	 * write_u64() is a shortcut for the common case of accepting
	 * a single integer (as parsed by simple_strtoull) from
	 * userspace. Use in place of write(); return 0 or error.
	 */
	int (*write_u64)(struct cgroup *cgrp, struct cftype *cft, u64 val);
	/*
	 * write_s64() is a signed version of write_u64()
	 */
	int (*write_s64)(struct cgroup *cgrp, struct cftype *cft, s64 val);

	/*
	 * write_string() is passed a nul-terminated kernelspace
	 * buffer of maximum length determined by max_write_len.
	 * Returns 0 or -ve error code.
	 */
	int (*write_string)(struct cgroup *cgrp, struct cftype *cft,
			    const char *buffer);
	/*
	 * trigger() callback can be used to get some kick from the
	 * userspace, when the actual string written is not important
	 * at all. The private field can be used to determine the
	 * kick type for multiplexing.
	 */
	int (*trigger)(struct cgroup *cgrp, unsigned int event);

	int (*release)(struct inode *inode, struct file *file);

	/*
	 * register_event() callback will be used to add new userspace
	 * waiter for changes related to the cftype. Implement it if
	 * you want to provide this functionality. Use eventfd_signal()
	 * on eventfd to send notification to userspace.
	 */
	int (*register_event)(struct cgroup *cgrp, struct cftype *cft,
			struct eventfd_ctx *eventfd, const char *args);
	/*
	 * unregister_event() callback will be called when userspace
	 * closes the eventfd or on cgroup removing.
	 * This callback must be implemented, if you want provide
	 * notification functionality.
	 */
	void (*unregister_event)(struct cgroup *cgrp, struct cftype *cft,
			struct eventfd_ctx *eventfd);
};

/*
 * cftype_sets describe cftypes belonging to a subsystem and are chained at
 * cgroup_subsys->cftsets.  Each cftset points to an array of cftypes
 * terminated by zero length name.
 */
struct cftype_set {
	struct list_head		node;	/* chained at subsys->cftsets */
	struct cftype			*cfts;
};

struct cgroup_scanner {
	struct cgroup *cg;
	int (*test_task)(struct task_struct *p, struct cgroup_scanner *scan);
	void (*process_task)(struct task_struct *p,
			struct cgroup_scanner *scan);
	struct ptr_heap *heap;
	void *data;
};

/*
 * See the comment above CGRP_ROOT_SANE_BEHAVIOR for details.  This
 * function can be called as long as @cgrp is accessible.
 */
static inline bool cgroup_sane_behavior(const struct cgroup *cgrp)
{
	return cgrp->root->flags & CGRP_ROOT_SANE_BEHAVIOR;
}

/* Caller should hold rcu_read_lock() */
static inline const char *cgroup_name(const struct cgroup *cgrp)
{
	return rcu_dereference(cgrp->name)->name;
}

int cgroup_add_cftypes(struct cgroup_subsys *ss, struct cftype *cfts);
int cgroup_rm_cftypes(struct cgroup_subsys *ss, struct cftype *cfts);

<<<<<<< HEAD
int cgroup_is_removed(const struct cgroup *cgrp);
=======
>>>>>>> d0e0ac97
bool cgroup_is_descendant(struct cgroup *cgrp, struct cgroup *ancestor);

int cgroup_path(const struct cgroup *cgrp, char *buf, int buflen);
int task_cgroup_path_from_hierarchy(struct task_struct *task, int hierarchy_id,
				    char *buf, size_t buflen);

int cgroup_task_count(const struct cgroup *cgrp);

/*
 * Control Group taskset, used to pass around set of tasks to cgroup_subsys
 * methods.
 */
struct cgroup_taskset;
struct task_struct *cgroup_taskset_first(struct cgroup_taskset *tset);
struct task_struct *cgroup_taskset_next(struct cgroup_taskset *tset);
struct cgroup *cgroup_taskset_cur_cgroup(struct cgroup_taskset *tset);
int cgroup_taskset_size(struct cgroup_taskset *tset);

/**
 * cgroup_taskset_for_each - iterate cgroup_taskset
 * @task: the loop cursor
 * @skip_cgrp: skip if task's cgroup matches this, %NULL to iterate through all
 * @tset: taskset to iterate
 */
#define cgroup_taskset_for_each(task, skip_cgrp, tset)			\
	for ((task) = cgroup_taskset_first((tset)); (task);		\
	     (task) = cgroup_taskset_next((tset)))			\
		if (!(skip_cgrp) ||					\
		    cgroup_taskset_cur_cgroup((tset)) != (skip_cgrp))

/*
 * Control Group subsystem type.
 * See Documentation/cgroups/cgroups.txt for details
 */

struct cgroup_subsys {
	struct cgroup_subsys_state *(*css_alloc)(struct cgroup *cgrp);
	int (*css_online)(struct cgroup *cgrp);
	void (*css_offline)(struct cgroup *cgrp);
	void (*css_free)(struct cgroup *cgrp);

	int (*can_attach)(struct cgroup *cgrp, struct cgroup_taskset *tset);
	void (*cancel_attach)(struct cgroup *cgrp, struct cgroup_taskset *tset);
	void (*attach)(struct cgroup *cgrp, struct cgroup_taskset *tset);
	void (*fork)(struct task_struct *task);
	void (*exit)(struct cgroup *cgrp, struct cgroup *old_cgrp,
		     struct task_struct *task);
	void (*bind)(struct cgroup *root);

	int subsys_id;
	int disabled;
	int early_init;
	/*
	 * True if this subsys uses ID. ID is not available before cgroup_init()
	 * (not available in early_init time.)
	 */
	bool use_id;

	/*
	 * If %false, this subsystem is properly hierarchical -
	 * configuration, resource accounting and restriction on a parent
	 * cgroup cover those of its children.  If %true, hierarchy support
	 * is broken in some ways - some subsystems ignore hierarchy
	 * completely while others are only implemented half-way.
	 *
	 * It's now disallowed to create nested cgroups if the subsystem is
	 * broken and cgroup core will emit a warning message on such
	 * cases.  Eventually, all subsystems will be made properly
	 * hierarchical and this will go away.
	 */
	bool broken_hierarchy;
	bool warned_broken_hierarchy;

#define MAX_CGROUP_TYPE_NAMELEN 32
	const char *name;

	/*
	 * Link to parent, and list entry in parent's children.
	 * Protected by cgroup_lock()
	 */
	struct cgroupfs_root *root;
	struct list_head sibling;
	/* used when use_id == true */
	struct idr idr;
	spinlock_t id_lock;

	/* list of cftype_sets */
	struct list_head cftsets;

	/* base cftypes, automatically [de]registered with subsys itself */
	struct cftype *base_cftypes;
	struct cftype_set base_cftset;

	/* should be defined only by modular subsystems */
	struct module *module;
};

#define SUBSYS(_x) extern struct cgroup_subsys _x ## _subsys;
#define IS_SUBSYS_ENABLED(option) IS_BUILTIN(option)
#include <linux/cgroup_subsys.h>
#undef IS_SUBSYS_ENABLED
#undef SUBSYS

static inline struct cgroup_subsys_state *cgroup_subsys_state(
	struct cgroup *cgrp, int subsys_id)
{
	return cgrp->subsys[subsys_id];
}

/**
 * task_css_set_check - obtain a task's css_set with extra access conditions
 * @task: the task to obtain css_set for
 * @__c: extra condition expression to be passed to rcu_dereference_check()
 *
 * A task's css_set is RCU protected, initialized and exited while holding
 * task_lock(), and can only be modified while holding both cgroup_mutex
 * and task_lock() while the task is alive.  This macro verifies that the
 * caller is inside proper critical section and returns @task's css_set.
 *
 * The caller can also specify additional allowed conditions via @__c, such
 * as locks used during the cgroup_subsys::attach() methods.
 */
#ifdef CONFIG_PROVE_RCU
extern struct mutex cgroup_mutex;
#define task_css_set_check(task, __c)					\
	rcu_dereference_check((task)->cgroups,				\
		lockdep_is_held(&(task)->alloc_lock) ||			\
		lockdep_is_held(&cgroup_mutex) || (__c))
#else
#define task_css_set_check(task, __c)					\
	rcu_dereference((task)->cgroups)
#endif

/**
 * task_subsys_state_check - obtain css for (task, subsys) w/ extra access conds
 * @task: the target task
 * @subsys_id: the target subsystem ID
 * @__c: extra condition expression to be passed to rcu_dereference_check()
 *
 * Return the cgroup_subsys_state for the (@task, @subsys_id) pair.  The
 * synchronization rules are the same as task_css_set_check().
 */
#ifdef CONFIG_PROVE_RCU
extern struct mutex cgroup_mutex;
#define task_subsys_state_check(task, subsys_id, __c)			\
<<<<<<< HEAD
	rcu_dereference_check((task)->cgroups->subsys[(subsys_id)],	\
			      lockdep_is_held(&(task)->alloc_lock) ||	\
			      lockdep_is_held(&cgroup_mutex) || (__c))
#else
#define task_subsys_state_check(task, subsys_id, __c)			\
	rcu_dereference((task)->cgroups->subsys[(subsys_id)])
#endif
=======
	task_css_set_check((task), (__c))->subsys[(subsys_id)]
>>>>>>> d0e0ac97

/**
 * task_css_set - obtain a task's css_set
 * @task: the task to obtain css_set for
 *
 * See task_css_set_check().
 */
static inline struct css_set *task_css_set(struct task_struct *task)
{
	return task_css_set_check(task, false);
}

/**
 * task_subsys_state - obtain css for (task, subsys)
 * @task: the target task
 * @subsys_id: the target subsystem ID
 *
 * See task_subsys_state_check().
 */
static inline struct cgroup_subsys_state *
task_subsys_state(struct task_struct *task, int subsys_id)
{
	return task_subsys_state_check(task, subsys_id, false);
}

static inline struct cgroup* task_cgroup(struct task_struct *task,
					       int subsys_id)
{
	return task_subsys_state(task, subsys_id)->cgroup;
}

struct cgroup *cgroup_next_sibling(struct cgroup *pos);

/**
 * cgroup_for_each_child - iterate through children of a cgroup
 * @pos: the cgroup * to use as the loop cursor
 * @cgrp: cgroup whose children to walk
 *
 * Walk @cgrp's children.  Must be called under rcu_read_lock().  A child
 * cgroup which hasn't finished ->css_online() or already has finished
 * ->css_offline() may show up during traversal and it's each subsystem's
 * responsibility to verify that each @pos is alive.
 *
 * If a subsystem synchronizes against the parent in its ->css_online() and
 * before starting iterating, a cgroup which finished ->css_online() is
 * guaranteed to be visible in the future iterations.
 *
 * It is allowed to temporarily drop RCU read lock during iteration.  The
 * caller is responsible for ensuring that @pos remains accessible until
 * the start of the next iteration by, for example, bumping the css refcnt.
 */
#define cgroup_for_each_child(pos, cgrp)				\
	for ((pos) = list_first_or_null_rcu(&(cgrp)->children,		\
					    struct cgroup, sibling);	\
	     (pos); (pos) = cgroup_next_sibling((pos)))

struct cgroup *cgroup_next_descendant_pre(struct cgroup *pos,
					  struct cgroup *cgroup);
struct cgroup *cgroup_rightmost_descendant(struct cgroup *pos);

/**
 * cgroup_for_each_descendant_pre - pre-order walk of a cgroup's descendants
 * @pos: the cgroup * to use as the loop cursor
 * @cgroup: cgroup whose descendants to walk
 *
 * Walk @cgroup's descendants.  Must be called under rcu_read_lock().  A
 * descendant cgroup which hasn't finished ->css_online() or already has
 * finished ->css_offline() may show up during traversal and it's each
 * subsystem's responsibility to verify that each @pos is alive.
 *
 * If a subsystem synchronizes against the parent in its ->css_online() and
 * before starting iterating, and synchronizes against @pos on each
 * iteration, any descendant cgroup which finished ->css_online() is
 * guaranteed to be visible in the future iterations.
 *
 * In other words, the following guarantees that a descendant can't escape
 * state updates of its ancestors.
 *
 * my_online(@cgrp)
 * {
 *	Lock @cgrp->parent and @cgrp;
 *	Inherit state from @cgrp->parent;
 *	Unlock both.
 * }
 *
 * my_update_state(@cgrp)
 * {
 *	Lock @cgrp;
 *	Update @cgrp's state;
 *	Unlock @cgrp;
 *
 *	cgroup_for_each_descendant_pre(@pos, @cgrp) {
 *		Lock @pos;
 *		Verify @pos is alive and inherit state from @pos->parent;
 *		Unlock @pos;
 *	}
 * }
 *
 * As long as the inheriting step, including checking the parent state, is
 * enclosed inside @pos locking, double-locking the parent isn't necessary
 * while inheriting.  The state update to the parent is guaranteed to be
 * visible by walking order and, as long as inheriting operations to the
 * same @pos are atomic to each other, multiple updates racing each other
 * still result in the correct state.  It's guaranateed that at least one
 * inheritance happens for any cgroup after the latest update to its
 * parent.
 *
 * If checking parent's state requires locking the parent, each inheriting
 * iteration should lock and unlock both @pos->parent and @pos.
 *
 * Alternatively, a subsystem may choose to use a single global lock to
 * synchronize ->css_online() and ->css_offline() against tree-walking
 * operations.
 *
 * It is allowed to temporarily drop RCU read lock during iteration.  The
 * caller is responsible for ensuring that @pos remains accessible until
 * the start of the next iteration by, for example, bumping the css refcnt.
 */
#define cgroup_for_each_descendant_pre(pos, cgroup)			\
	for (pos = cgroup_next_descendant_pre(NULL, (cgroup)); (pos);	\
	     pos = cgroup_next_descendant_pre((pos), (cgroup)))

struct cgroup *cgroup_next_descendant_post(struct cgroup *pos,
					   struct cgroup *cgroup);

/**
 * cgroup_for_each_descendant_post - post-order walk of a cgroup's descendants
 * @pos: the cgroup * to use as the loop cursor
 * @cgroup: cgroup whose descendants to walk
 *
 * Similar to cgroup_for_each_descendant_pre() but performs post-order
 * traversal instead.  Note that the walk visibility guarantee described in
 * pre-order walk doesn't apply the same to post-order walks.
 */
#define cgroup_for_each_descendant_post(pos, cgroup)			\
	for (pos = cgroup_next_descendant_post(NULL, (cgroup)); (pos);	\
	     pos = cgroup_next_descendant_post((pos), (cgroup)))

/* A cgroup_iter should be treated as an opaque object */
struct cgroup_iter {
	struct list_head *cset_link;
	struct list_head *task;
};

/*
 * To iterate across the tasks in a cgroup:
 *
 * 1) call cgroup_iter_start to initialize an iterator
 *
 * 2) call cgroup_iter_next() to retrieve member tasks until it
 *    returns NULL or until you want to end the iteration
 *
 * 3) call cgroup_iter_end() to destroy the iterator.
 *
 * Or, call cgroup_scan_tasks() to iterate through every task in a
 * cgroup - cgroup_scan_tasks() holds the css_set_lock when calling
 * the test_task() callback, but not while calling the process_task()
 * callback.
 */
void cgroup_iter_start(struct cgroup *cgrp, struct cgroup_iter *it);
struct task_struct *cgroup_iter_next(struct cgroup *cgrp,
					struct cgroup_iter *it);
void cgroup_iter_end(struct cgroup *cgrp, struct cgroup_iter *it);
int cgroup_scan_tasks(struct cgroup_scanner *scan);
int cgroup_attach_task_all(struct task_struct *from, struct task_struct *);
int cgroup_transfer_tasks(struct cgroup *to, struct cgroup *from);

/*
 * CSS ID is ID for cgroup_subsys_state structs under subsys. This only works
 * if cgroup_subsys.use_id == true. It can be used for looking up and scanning.
 * CSS ID is assigned at cgroup allocation (create) automatically
 * and removed when subsys calls free_css_id() function. This is because
 * the lifetime of cgroup_subsys_state is subsys's matter.
 *
 * Looking up and scanning function should be called under rcu_read_lock().
 * Taking cgroup_mutex is not necessary for following calls.
 * But the css returned by this routine can be "not populated yet" or "being
 * destroyed". The caller should check css and cgroup's status.
 */

/*
 * Typically Called at ->destroy(), or somewhere the subsys frees
 * cgroup_subsys_state.
 */
void free_css_id(struct cgroup_subsys *ss, struct cgroup_subsys_state *css);

/* Find a cgroup_subsys_state which has given ID */

struct cgroup_subsys_state *css_lookup(struct cgroup_subsys *ss, int id);

/* Returns true if root is ancestor of cg */
bool css_is_ancestor(struct cgroup_subsys_state *cg,
		     const struct cgroup_subsys_state *root);

/* Get id and depth of css */
unsigned short css_id(struct cgroup_subsys_state *css);
struct cgroup_subsys_state *cgroup_css_from_dir(struct file *f, int id);

#else /* !CONFIG_CGROUPS */

static inline int cgroup_init_early(void) { return 0; }
static inline int cgroup_init(void) { return 0; }
static inline void cgroup_fork(struct task_struct *p) {}
static inline void cgroup_post_fork(struct task_struct *p) {}
static inline void cgroup_exit(struct task_struct *p, int callbacks) {}

static inline int cgroupstats_build(struct cgroupstats *stats,
					struct dentry *dentry)
{
	return -EINVAL;
}

/* No cgroups - nothing to do */
static inline int cgroup_attach_task_all(struct task_struct *from,
					 struct task_struct *t)
{
	return 0;
}

#endif /* !CONFIG_CGROUPS */

#endif /* _LINUX_CGROUP_H */<|MERGE_RESOLUTION|>--- conflicted
+++ resolved
@@ -20,10 +20,7 @@
 #include <linux/workqueue.h>
 #include <linux/xattr.h>
 #include <linux/fs.h>
-<<<<<<< HEAD
-=======
 #include <linux/percpu-refcount.h>
->>>>>>> d0e0ac97
 
 #ifdef CONFIG_CGROUPS
 
@@ -54,7 +51,6 @@
 #define SUBSYS(_x) _x ## _subsys_id,
 enum cgroup_subsys_id {
 #define IS_SUBSYS_ENABLED(option) IS_BUILTIN(option)
-<<<<<<< HEAD
 #include <linux/cgroup_subsys.h>
 #undef IS_SUBSYS_ENABLED
 	CGROUP_BUILTIN_SUBSYS_COUNT,
@@ -64,17 +60,6 @@
 #define IS_SUBSYS_ENABLED(option) IS_MODULE(option)
 #include <linux/cgroup_subsys.h>
 #undef IS_SUBSYS_ENABLED
-=======
-#include <linux/cgroup_subsys.h>
-#undef IS_SUBSYS_ENABLED
-	CGROUP_BUILTIN_SUBSYS_COUNT,
-
-	__CGROUP_SUBSYS_TEMP_PLACEHOLDER = CGROUP_BUILTIN_SUBSYS_COUNT - 1,
-
-#define IS_SUBSYS_ENABLED(option) IS_MODULE(option)
-#include <linux/cgroup_subsys.h>
-#undef IS_SUBSYS_ENABLED
->>>>>>> d0e0ac97
 	CGROUP_SUBSYS_COUNT,
 };
 #undef SUBSYS
@@ -190,8 +175,6 @@
 	struct dentry *dentry;		/* cgroup fs entry, RCU protected */
 
 	/*
-<<<<<<< HEAD
-=======
 	 * Monotonically increasing unique serial number which defines a
 	 * uniform order among all cgroups.  It's guaranteed that all
 	 * ->children lists are in the ascending order of ->serial_nr.
@@ -200,7 +183,6 @@
 	u64 serial_nr;
 
 	/*
->>>>>>> d0e0ac97
 	 * This is a copy of dentry->d_name, and it's needed because
 	 * we can't use dentry->d_name in cgroup_path().
 	 *
@@ -240,12 +222,8 @@
 
 	/* For css percpu_ref killing and RCU-protected deletion */
 	struct rcu_head rcu_head;
-<<<<<<< HEAD
-	struct work_struct free_work;
-=======
 	struct work_struct destroy_work;
 	atomic_t css_kill_cnt;
->>>>>>> d0e0ac97
 
 	/* List of events which userspace want to receive */
 	struct list_head event_list;
@@ -283,15 +261,6 @@
 	 *
 	 * - Remount is disallowed.
 	 *
-<<<<<<< HEAD
-	 * - memcg: use_hierarchy is on by default and the cgroup file for
-	 *   the flag is not created.
-	 *
-	 * The followings are planned changes.
-	 *
-	 * - release_agent will be disallowed once replacement notification
-	 *   mechanism is implemented.
-=======
 	 * - rename(2) is disallowed.
 	 *
 	 * - "tasks" is removed.  Everything should be at process
@@ -311,20 +280,16 @@
 	 *   the flag is not created.
 	 *
 	 * - blkcg: blk-throttle becomes properly hierarchical.
->>>>>>> d0e0ac97
 	 */
 	CGRP_ROOT_SANE_BEHAVIOR	= (1 << 0),
 
 	CGRP_ROOT_NOPREFIX	= (1 << 1), /* mounted subsystems have no named prefix */
 	CGRP_ROOT_XATTR		= (1 << 2), /* supports extended attributes */
-<<<<<<< HEAD
-=======
 
 	/* mount options live below bit 16 */
 	CGRP_ROOT_OPTION_MASK	= (1 << 16) - 1,
 
 	CGRP_ROOT_SUBSYS_BOUND	= (1 << 16), /* subsystems finished binding */
->>>>>>> d0e0ac97
 };
 
 /*
@@ -335,25 +300,12 @@
 struct cgroupfs_root {
 	struct super_block *sb;
 
-<<<<<<< HEAD
-	/*
-	 * The bitmask of subsystems intended to be attached to this
-	 * hierarchy
-	 */
-=======
 	/* The bitmask of subsystems attached to this hierarchy */
->>>>>>> d0e0ac97
 	unsigned long subsys_mask;
 
 	/* Unique id for this hierarchy. */
 	int hierarchy_id;
 
-<<<<<<< HEAD
-	/* The bitmask of subsystems currently attached to this hierarchy */
-	unsigned long actual_subsys_mask;
-
-=======
->>>>>>> d0e0ac97
 	/* A list running through the attached subsystems */
 	struct list_head subsys_list;
 
@@ -366,12 +318,6 @@
 	/* A list running through the active hierarchies */
 	struct list_head root_list;
 
-<<<<<<< HEAD
-	/* All cgroups on this root, cgroup_mutex protected */
-	struct list_head allcg_list;
-
-=======
->>>>>>> d0e0ac97
 	/* Hierarchy-specific flags */
 	unsigned long flags;
 
@@ -447,17 +393,11 @@
  */
 
 /* cftype->flags */
-<<<<<<< HEAD
-#define CFTYPE_ONLY_ON_ROOT	(1U << 0)	/* only create on root cg */
-#define CFTYPE_NOT_ON_ROOT	(1U << 1)	/* don't create on root cg */
-#define CFTYPE_INSANE		(1U << 2)	/* don't create if sane_behavior */
-=======
 enum {
 	CFTYPE_ONLY_ON_ROOT	= (1 << 0),	/* only create on root cg */
 	CFTYPE_NOT_ON_ROOT	= (1 << 1),	/* don't create on root cg */
 	CFTYPE_INSANE		= (1 << 2),	/* don't create if sane_behavior */
 };
->>>>>>> d0e0ac97
 
 #define MAX_CFTYPE_NAME		64
 
@@ -599,10 +539,6 @@
 int cgroup_add_cftypes(struct cgroup_subsys *ss, struct cftype *cfts);
 int cgroup_rm_cftypes(struct cgroup_subsys *ss, struct cftype *cfts);
 
-<<<<<<< HEAD
-int cgroup_is_removed(const struct cgroup *cgrp);
-=======
->>>>>>> d0e0ac97
 bool cgroup_is_descendant(struct cgroup *cgrp, struct cgroup *ancestor);
 
 int cgroup_path(const struct cgroup *cgrp, char *buf, int buflen);
@@ -745,20 +681,8 @@
  * Return the cgroup_subsys_state for the (@task, @subsys_id) pair.  The
  * synchronization rules are the same as task_css_set_check().
  */
-#ifdef CONFIG_PROVE_RCU
-extern struct mutex cgroup_mutex;
 #define task_subsys_state_check(task, subsys_id, __c)			\
-<<<<<<< HEAD
-	rcu_dereference_check((task)->cgroups->subsys[(subsys_id)],	\
-			      lockdep_is_held(&(task)->alloc_lock) ||	\
-			      lockdep_is_held(&cgroup_mutex) || (__c))
-#else
-#define task_subsys_state_check(task, subsys_id, __c)			\
-	rcu_dereference((task)->cgroups->subsys[(subsys_id)])
-#endif
-=======
 	task_css_set_check((task), (__c))->subsys[(subsys_id)]
->>>>>>> d0e0ac97
 
 /**
  * task_css_set - obtain a task's css_set
