--- conflicted
+++ resolved
@@ -264,14 +264,8 @@
 	 * - "tasks" is removed.  Everything should be at process
 	 *   granularity.  Use "cgroup.procs" instead.
 	 *
-<<<<<<< HEAD
 	 * - "release_agent" and "notify_on_release" are removed.
 	 *   Replacement notification mechanism will be implemented.
-=======
-	 * - blkcg: blk-throttle becomes properly hierarchical.
-	 *
-	 * The followings are planned changes.
->>>>>>> c40a7a12
 	 *
 	 * - rename(2) is disallowed.
 	 *
@@ -284,6 +278,8 @@
 	 *
 	 * - memcg: use_hierarchy is on by default and the cgroup file for
 	 *   the flag is not created.
+	 *
+	 * - blkcg: blk-throttle becomes properly hierarchical.
 	 */
 	CGRP_ROOT_SANE_BEHAVIOR	= (1 << 0),
 
