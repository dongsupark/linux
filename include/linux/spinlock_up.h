#ifndef __LINUX_SPINLOCK_UP_H
#define __LINUX_SPINLOCK_UP_H

#ifndef __LINUX_SPINLOCK_H
# error "please don't include this file directly"
#endif

#include <asm/processor.h>	/* for cpu_relax() */

/*
 * include/linux/spinlock_up.h - UP-debug version of spinlocks.
 *
 * portions Copyright 2005, Red Hat, Inc., Ingo Molnar
 * Released under the General Public License (GPL).
 *
 * In the debug case, 1 means unlocked, 0 means locked. (the values
 * are inverted, to catch initialization bugs)
 *
 * No atomicity anywhere, we are on UP. However, we still need
 * the compiler barriers, because we do not want the compiler to
 * move potentially faulting instructions (notably user accesses)
 * into the locked sequence, resulting in non-atomic execution.
 */

#ifdef CONFIG_DEBUG_SPINLOCK
#define arch_spin_is_locked(x)		((x)->slock == 0)

static inline void arch_spin_lock(arch_spinlock_t *lock)
{
	lock->slock = 0;
	barrier();
}

static inline void
arch_spin_lock_flags(arch_spinlock_t *lock, unsigned long flags)
{
	local_irq_save(flags);
	lock->slock = 0;
	barrier();
}

static inline int arch_spin_trylock(arch_spinlock_t *lock)
{
	char oldval = lock->slock;

	lock->slock = 0;
	barrier();

	return oldval > 0;
}

static inline void arch_spin_unlock(arch_spinlock_t *lock)
{
	barrier();
	lock->slock = 1;
}

/*
 * Read-write spinlocks. No debug version.
 */
#define arch_read_lock(lock)		do { barrier(); (void)(lock); } while (0)
#define arch_write_lock(lock)		do { barrier(); (void)(lock); } while (0)
#define arch_read_trylock(lock)	({ barrier(); (void)(lock); 1; })
#define arch_write_trylock(lock)	({ barrier(); (void)(lock); 1; })
#define arch_read_unlock(lock)		do { barrier(); (void)(lock); } while (0)
#define arch_write_unlock(lock)	do { barrier(); (void)(lock); } while (0)

#else /* DEBUG_SPINLOCK */
#define arch_spin_is_locked(lock)	((void)(lock), 0)
<<<<<<< HEAD
/* for sched.c and kernel_lock.c: */
=======
/* for sched/core.c and kernel_lock.c: */
>>>>>>> d0e0ac97
# define arch_spin_lock(lock)		do { barrier(); (void)(lock); } while (0)
# define arch_spin_lock_flags(lock, flags)	do { barrier(); (void)(lock); } while (0)
# define arch_spin_unlock(lock)	do { barrier(); (void)(lock); } while (0)
# define arch_spin_trylock(lock)	({ barrier(); (void)(lock); 1; })
#endif /* DEBUG_SPINLOCK */

#define arch_spin_is_contended(lock)	(((void)(lock), 0))

#define arch_read_can_lock(lock)	(((void)(lock), 1))
#define arch_write_can_lock(lock)	(((void)(lock), 1))

#define arch_spin_unlock_wait(lock) \
		do { cpu_relax(); } while (arch_spin_is_locked(lock))

#endif /* __LINUX_SPINLOCK_UP_H */<|MERGE_RESOLUTION|>--- conflicted
+++ resolved
@@ -67,11 +67,7 @@
 
 #else /* DEBUG_SPINLOCK */
 #define arch_spin_is_locked(lock)	((void)(lock), 0)
-<<<<<<< HEAD
-/* for sched.c and kernel_lock.c: */
-=======
 /* for sched/core.c and kernel_lock.c: */
->>>>>>> d0e0ac97
 # define arch_spin_lock(lock)		do { barrier(); (void)(lock); } while (0)
 # define arch_spin_lock_flags(lock, flags)	do { barrier(); (void)(lock); } while (0)
 # define arch_spin_unlock(lock)	do { barrier(); (void)(lock); } while (0)
