/*
 * cpuidle.h - a generic framework for CPU idle power management
 *
 * (C) 2007 Venkatesh Pallipadi <venkatesh.pallipadi@intel.com>
 *          Shaohua Li <shaohua.li@intel.com>
 *          Adam Belay <abelay@novell.com>
 *
 * This code is licenced under the GPL.
 */

#ifndef _LINUX_CPUIDLE_H
#define _LINUX_CPUIDLE_H

#include <linux/percpu.h>
#include <linux/list.h>
#include <linux/hrtimer.h>

#define CPUIDLE_STATE_MAX	10
#define CPUIDLE_NAME_LEN	16
#define CPUIDLE_DESC_LEN	32

struct module;

struct cpuidle_device;
struct cpuidle_driver;


/****************************
 * CPUIDLE DEVICE INTERFACE *
 ****************************/

struct cpuidle_state_usage {
	unsigned long long	disable;
	unsigned long long	usage;
	unsigned long long	time; /* in US */
};

struct cpuidle_state {
	char		name[CPUIDLE_NAME_LEN];
	char		desc[CPUIDLE_DESC_LEN];

	unsigned int	flags;
	unsigned int	exit_latency; /* in US */
	int		power_usage; /* in mW */
	unsigned int	target_residency; /* in US */
	bool		disabled; /* disabled on all CPUs */

	int (*enter)	(struct cpuidle_device *dev,
			struct cpuidle_driver *drv,
			int index);

	int (*enter_dead) (struct cpuidle_device *dev, int index);
};

/* Idle State Flags */
<<<<<<< HEAD
#define CPUIDLE_FLAG_TIME_INVALID	(0x01) /* is residency time measurable? */
=======
>>>>>>> f7c0e22f
#define CPUIDLE_FLAG_COUPLED	(0x02) /* state applies to multiple cpus */
#define CPUIDLE_FLAG_TIMER_STOP (0x04)  /* timer is stopped on this state */

#define CPUIDLE_DRIVER_FLAGS_MASK (0xFFFF0000)

struct cpuidle_device_kobj;
struct cpuidle_state_kobj;
struct cpuidle_driver_kobj;

struct cpuidle_device {
	unsigned int		registered:1;
	unsigned int		enabled:1;
	unsigned int		cpu;

	int			last_residency;
	int			state_count;
	struct cpuidle_state_usage	states_usage[CPUIDLE_STATE_MAX];
	struct cpuidle_state_kobj *kobjs[CPUIDLE_STATE_MAX];
	struct cpuidle_driver_kobj *kobj_driver;
	struct cpuidle_device_kobj *kobj_dev;
	struct list_head 	device_list;

#ifdef CONFIG_ARCH_NEEDS_CPU_IDLE_COUPLED
	int			safe_state_index;
	cpumask_t		coupled_cpus;
	struct cpuidle_coupled	*coupled;
#endif
};

DECLARE_PER_CPU(struct cpuidle_device *, cpuidle_devices);
DECLARE_PER_CPU(struct cpuidle_device, cpuidle_dev);

/**
 * cpuidle_get_last_residency - retrieves the last state's residency time
 * @dev: the target CPU
<<<<<<< HEAD
 *
 * NOTE: this value is invalid if CPUIDLE_FLAG_TIME_INVALID is set
=======
>>>>>>> f7c0e22f
 */
static inline int cpuidle_get_last_residency(struct cpuidle_device *dev)
{
	return dev->last_residency;
}


/****************************
 * CPUIDLE DRIVER INTERFACE *
 ****************************/

struct cpuidle_driver {
	const char		*name;
	struct module 		*owner;
	int                     refcnt;

        /* used by the cpuidle framework to setup the broadcast timer */
	unsigned int            bctimer:1;
	/* states array must be ordered in decreasing power consumption */
	struct cpuidle_state	states[CPUIDLE_STATE_MAX];
	int			state_count;
	int			safe_state_index;

	/* the driver handles the cpus in cpumask */
	struct cpumask		*cpumask;
};

#ifdef CONFIG_CPU_IDLE
extern void disable_cpuidle(void);

extern int cpuidle_select(struct cpuidle_driver *drv,
			  struct cpuidle_device *dev);
extern int cpuidle_enter(struct cpuidle_driver *drv,
			 struct cpuidle_device *dev, int index);
extern void cpuidle_reflect(struct cpuidle_device *dev, int index);

extern int cpuidle_register_driver(struct cpuidle_driver *drv);
extern struct cpuidle_driver *cpuidle_get_driver(void);
extern struct cpuidle_driver *cpuidle_driver_ref(void);
extern void cpuidle_driver_unref(void);
extern void cpuidle_unregister_driver(struct cpuidle_driver *drv);
extern int cpuidle_register_device(struct cpuidle_device *dev);
extern void cpuidle_unregister_device(struct cpuidle_device *dev);
extern int cpuidle_register(struct cpuidle_driver *drv,
			    const struct cpumask *const coupled_cpus);
extern void cpuidle_unregister(struct cpuidle_driver *drv);
extern void cpuidle_pause_and_lock(void);
extern void cpuidle_resume_and_unlock(void);
extern void cpuidle_pause(void);
extern void cpuidle_resume(void);
extern int cpuidle_enable_device(struct cpuidle_device *dev);
extern void cpuidle_disable_device(struct cpuidle_device *dev);
extern int cpuidle_play_dead(void);
extern void cpuidle_use_deepest_state(bool enable);

extern struct cpuidle_driver *cpuidle_get_cpu_driver(struct cpuidle_device *dev);
#else
static inline void disable_cpuidle(void) { }
static inline int cpuidle_select(struct cpuidle_driver *drv,
				 struct cpuidle_device *dev)
{return -ENODEV; }
static inline int cpuidle_enter(struct cpuidle_driver *drv,
				struct cpuidle_device *dev, int index)
{return -ENODEV; }
static inline void cpuidle_reflect(struct cpuidle_device *dev, int index) { }
static inline int cpuidle_register_driver(struct cpuidle_driver *drv)
{return -ENODEV; }
static inline struct cpuidle_driver *cpuidle_get_driver(void) {return NULL; }
static inline struct cpuidle_driver *cpuidle_driver_ref(void) {return NULL; }
static inline void cpuidle_driver_unref(void) {}
static inline void cpuidle_unregister_driver(struct cpuidle_driver *drv) { }
static inline int cpuidle_register_device(struct cpuidle_device *dev)
{return -ENODEV; }
static inline void cpuidle_unregister_device(struct cpuidle_device *dev) { }
static inline int cpuidle_register(struct cpuidle_driver *drv,
				   const struct cpumask *const coupled_cpus)
{return -ENODEV; }
static inline void cpuidle_unregister(struct cpuidle_driver *drv) { }
static inline void cpuidle_pause_and_lock(void) { }
static inline void cpuidle_resume_and_unlock(void) { }
static inline void cpuidle_pause(void) { }
static inline void cpuidle_resume(void) { }
static inline int cpuidle_enable_device(struct cpuidle_device *dev)
{return -ENODEV; }
static inline void cpuidle_disable_device(struct cpuidle_device *dev) { }
static inline int cpuidle_play_dead(void) {return -ENODEV; }
static inline void cpuidle_use_deepest_state(bool enable) {}
static inline struct cpuidle_driver *cpuidle_get_cpu_driver(
	struct cpuidle_device *dev) {return NULL; }
#endif

#ifdef CONFIG_ARCH_NEEDS_CPU_IDLE_COUPLED
void cpuidle_coupled_parallel_barrier(struct cpuidle_device *dev, atomic_t *a);
#else
static inline void cpuidle_coupled_parallel_barrier(struct cpuidle_device *dev, atomic_t *a)
{
}
#endif

/******************************
 * CPUIDLE GOVERNOR INTERFACE *
 ******************************/

struct cpuidle_governor {
	char			name[CPUIDLE_NAME_LEN];
	struct list_head 	governor_list;
	unsigned int		rating;

	int  (*enable)		(struct cpuidle_driver *drv,
					struct cpuidle_device *dev);
	void (*disable)		(struct cpuidle_driver *drv,
					struct cpuidle_device *dev);

	int  (*select)		(struct cpuidle_driver *drv,
					struct cpuidle_device *dev);
	void (*reflect)		(struct cpuidle_device *dev, int index);

	struct module 		*owner;
};

#ifdef CONFIG_CPU_IDLE
extern int cpuidle_register_governor(struct cpuidle_governor *gov);
#else
static inline int cpuidle_register_governor(struct cpuidle_governor *gov)
{return 0;}
#endif

#ifdef CONFIG_ARCH_HAS_CPU_RELAX
#define CPUIDLE_DRIVER_STATE_START	1
#else
#define CPUIDLE_DRIVER_STATE_START	0
#endif

#endif /* _LINUX_CPUIDLE_H */<|MERGE_RESOLUTION|>--- conflicted
+++ resolved
@@ -53,10 +53,6 @@
 };
 
 /* Idle State Flags */
-<<<<<<< HEAD
-#define CPUIDLE_FLAG_TIME_INVALID	(0x01) /* is residency time measurable? */
-=======
->>>>>>> f7c0e22f
 #define CPUIDLE_FLAG_COUPLED	(0x02) /* state applies to multiple cpus */
 #define CPUIDLE_FLAG_TIMER_STOP (0x04)  /* timer is stopped on this state */
 
@@ -92,11 +88,6 @@
 /**
  * cpuidle_get_last_residency - retrieves the last state's residency time
  * @dev: the target CPU
-<<<<<<< HEAD
- *
- * NOTE: this value is invalid if CPUIDLE_FLAG_TIME_INVALID is set
-=======
->>>>>>> f7c0e22f
  */
 static inline int cpuidle_get_last_residency(struct cpuidle_device *dev)
 {
