--- conflicted
+++ resolved
@@ -89,23 +89,13 @@
 	MLX4_DEV_CAP_FLAG_IBOE		= 1LL << 30,
 	MLX4_DEV_CAP_FLAG_UC_LOOPBACK	= 1LL << 32,
 	MLX4_DEV_CAP_FLAG_FCS_KEEP	= 1LL << 34,
-<<<<<<< HEAD
-	MLX4_DEV_CAP_FLAG_WOL		= 1LL << 38,
-=======
 	MLX4_DEV_CAP_FLAG_WOL_PORT1	= 1LL << 37,
 	MLX4_DEV_CAP_FLAG_WOL_PORT2	= 1LL << 38,
->>>>>>> dcd6c922
 	MLX4_DEV_CAP_FLAG_UDP_RSS	= 1LL << 40,
 	MLX4_DEV_CAP_FLAG_VEP_UC_STEER	= 1LL << 41,
 	MLX4_DEV_CAP_FLAG_VEP_MC_STEER	= 1LL << 42,
 	MLX4_DEV_CAP_FLAG_COUNTERS	= 1LL << 48,
 	MLX4_DEV_CAP_FLAG_SENSE_SUPPORT	= 1LL << 55
-};
-
-#define MLX4_ATTR_EXTENDED_PORT_INFO	cpu_to_be16(0xff90)
-
-enum {
-	MLX_EXT_PORT_CAP_FLAG_EXTENDED_PORT_INFO	= 1 <<  0
 };
 
 #define MLX4_ATTR_EXTENDED_PORT_INFO	cpu_to_be16(0xff90)
