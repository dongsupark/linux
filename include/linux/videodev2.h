--- conflicted
+++ resolved
@@ -2640,15 +2640,9 @@
 
 /* Experimental, these three ioctls may change over the next couple of kernel
    versions. */
-<<<<<<< HEAD
-#define VIDIOC_ENUM_DV_TIMINGS  _IOWR('V', 96, struct v4l2_enum_dv_timings)
-#define VIDIOC_QUERY_DV_TIMINGS  _IOR('V', 97, struct v4l2_dv_timings)
-#define VIDIOC_DV_TIMINGS_CAP   _IOWR('V', 98, struct v4l2_dv_timings_cap)
-=======
 #define VIDIOC_ENUM_DV_TIMINGS  _IOWR('V', 98, struct v4l2_enum_dv_timings)
 #define VIDIOC_QUERY_DV_TIMINGS  _IOR('V', 99, struct v4l2_dv_timings)
 #define VIDIOC_DV_TIMINGS_CAP   _IOWR('V', 100, struct v4l2_dv_timings_cap)
->>>>>>> bd0a521e
 
 /* Reminder: when adding new ioctls please add support for them to
    drivers/media/video/v4l2-compat-ioctl32.c as well! */
