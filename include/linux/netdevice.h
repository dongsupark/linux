--- conflicted
+++ resolved
@@ -973,13 +973,8 @@
 						     gfp_t gfp);
 	void			(*ndo_netpoll_cleanup)(struct net_device *dev);
 #endif
-<<<<<<< HEAD
-#ifdef CONFIG_NET_LL_RX_POLL
-	int			(*ndo_ll_poll)(struct napi_struct *dev);
-=======
 #ifdef CONFIG_NET_RX_BUSY_POLL
 	int			(*ndo_busy_poll)(struct napi_struct *dev);
->>>>>>> bb78a92f
 #endif
 	int			(*ndo_set_vf_mac)(struct net_device *dev,
 						  int queue, u8 *mac);
