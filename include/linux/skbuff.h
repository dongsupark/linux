--- conflicted
+++ resolved
@@ -501,11 +501,7 @@
 	/* 7/9 bit hole (depending on ndisc_nodetype presence) */
 	kmemcheck_bitfield_end(flags2);
 
-<<<<<<< HEAD
-#if defined CONFIG_NET_DMA || defined CONFIG_NET_LL_RX_POLL
-=======
 #if defined CONFIG_NET_DMA || defined CONFIG_NET_RX_BUSY_POLL
->>>>>>> bb78a92f
 	union {
 		unsigned int	napi_id;
 		dma_cookie_t	dma_cookie;
