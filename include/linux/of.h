--- conflicted
+++ resolved
@@ -65,28 +65,26 @@
 #endif
 };
 
-<<<<<<< HEAD
-#if defined(CONFIG_SPARC) || !defined(CONFIG_OF)
-/* Dummy ref counting routines - to be implemented later */
-static inline struct device_node *of_node_get(struct device_node *node)
-{
-	return node;
-}
-static inline void of_node_put(struct device_node *node)
-{
-}
-#else
-extern struct device_node *of_node_get(struct device_node *node);
-extern void of_node_put(struct device_node *node);
-#endif
-=======
 #define MAX_PHANDLE_ARGS 8
 struct of_phandle_args {
 	struct device_node *np;
 	int args_count;
 	uint32_t args[MAX_PHANDLE_ARGS];
 };
->>>>>>> d0ad5e89
+
+#if defined(CONFIG_SPARC) || !defined(CONFIG_OF)
+/* Dummy ref counting routines - to be implemented later */
+static inline struct device_node *of_node_get(struct device_node *node)
+{
+	return node;
+}
+static inline void of_node_put(struct device_node *node)
+{
+}
+#else
+extern struct device_node *of_node_get(struct device_node *node);
+extern void of_node_put(struct device_node *node);
+#endif
 
 #ifdef CONFIG_OF
 
