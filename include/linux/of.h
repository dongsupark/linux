--- conflicted
+++ resolved
@@ -75,7 +75,6 @@
 	uint32_t args[MAX_PHANDLE_ARGS];
 };
 
-<<<<<<< HEAD
 #if defined(CONFIG_EEH)
 static inline struct eeh_dev *of_node_to_eeh_dev(struct device_node *dn)
 {
@@ -83,13 +82,10 @@
 }
 #endif
 
-#if defined(CONFIG_SPARC) || !defined(CONFIG_OF)
-=======
 #ifdef CONFIG_OF_DYNAMIC
 extern struct device_node *of_node_get(struct device_node *node);
 extern void of_node_put(struct device_node *node);
 #else /* CONFIG_OF_DYNAMIC */
->>>>>>> 0f22dd39
 /* Dummy ref counting routines - to be implemented later */
 static inline struct device_node *of_node_get(struct device_node *node)
 {
