--- conflicted
+++ resolved
@@ -956,8 +956,6 @@
 /* CONFIG_OF_RESOLVE api */
 extern int of_resolve_phandles(struct device_node *tree);
 
-<<<<<<< HEAD
-=======
 /**
  * of_system_has_poweroff_source - Tells if poweroff-source is found for device_node
  * @np: Pointer to the given device_node
@@ -969,5 +967,4 @@
 	return of_property_read_bool(np, "poweroff-source");
 }
 
->>>>>>> 292aabb1
 #endif /* _LINUX_OF_H */