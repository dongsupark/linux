#ifndef _LINUX_OF_H
#define _LINUX_OF_H
/*
 * Definitions for talking to the Open Firmware PROM on
 * Power Macintosh and other computers.
 *
 * Copyright (C) 1996-2005 Paul Mackerras.
 *
 * Updates for PPC64 by Peter Bergner & David Engebretsen, IBM Corp.
 * Updates for SPARC64 by David S. Miller
 * Derived from PowerPC and Sparc prom.h files by Stephen Rothwell, IBM Corp.
 *
 * This program is free software; you can redistribute it and/or
 * modify it under the terms of the GNU General Public License
 * as published by the Free Software Foundation; either version
 * 2 of the License, or (at your option) any later version.
 */
#include <linux/types.h>
#include <linux/bitops.h>
#include <linux/errno.h>
#include <linux/kobject.h>
#include <linux/mod_devicetable.h>
#include <linux/spinlock.h>
#include <linux/topology.h>
#include <linux/notifier.h>
#include <linux/property.h>

#include <asm/byteorder.h>
#include <asm/errno.h>

typedef u32 phandle;
typedef u32 ihandle;

struct property {
	char	*name;
	int	length;
	void	*value;
	struct property *next;
	unsigned long _flags;
	unsigned int unique_id;
	struct bin_attribute attr;
};

#if defined(CONFIG_SPARC)
struct of_irq_controller;
#endif

struct device_node {
	const char *name;
	const char *type;
	phandle phandle;
	const char *full_name;
	struct fwnode_handle fwnode;

	struct	property *properties;
	struct	property *deadprops;	/* removed properties */
	struct	device_node *parent;
	struct	device_node *child;
	struct	device_node *sibling;
	struct	device_node *next;	/* next device of same type */
	struct	device_node *allnext;	/* next in list of all nodes */
	struct	kobject kobj;
	unsigned long _flags;
	void	*data;
#if defined(CONFIG_SPARC)
	const char *path_component_name;
	unsigned int unique_id;
	struct of_irq_controller *irq_trans;
#endif
};

#define MAX_PHANDLE_ARGS 16
struct of_phandle_args {
	struct device_node *np;
	int args_count;
	uint32_t args[MAX_PHANDLE_ARGS];
};

/* initialize a node */
extern struct kobj_type of_node_ktype;
static inline void of_node_init(struct device_node *node)
{
	kobject_init(&node->kobj, &of_node_ktype);
	node->fwnode.type = FWNODE_OF;
}

/* true when node is initialized */
static inline int of_node_is_initialized(struct device_node *node)
{
	return node && node->kobj.state_initialized;
}

/* true when node is attached (i.e. present on sysfs) */
static inline int of_node_is_attached(struct device_node *node)
{
	return node && node->kobj.state_in_sysfs;
}

#ifdef CONFIG_OF_DYNAMIC
extern struct device_node *of_node_get(struct device_node *node);
extern void of_node_put(struct device_node *node);
#else /* CONFIG_OF_DYNAMIC */
/* Dummy ref counting routines - to be implemented later */
static inline struct device_node *of_node_get(struct device_node *node)
{
	return node;
}
static inline void of_node_put(struct device_node *node) { }
#endif /* !CONFIG_OF_DYNAMIC */

#ifdef CONFIG_OF

/* Pointer for first entry in chain of all nodes. */
extern struct device_node *of_allnodes;
extern struct device_node *of_chosen;
extern struct device_node *of_aliases;
extern struct device_node *of_stdout;
extern raw_spinlock_t devtree_lock;

static inline bool is_of_node(struct fwnode_handle *fwnode)
{
	return fwnode && fwnode->type == FWNODE_OF;
}

static inline struct device_node *of_node(struct fwnode_handle *fwnode)
{
	return fwnode ? container_of(fwnode, struct device_node, fwnode) : NULL;
}

static inline bool of_have_populated_dt(void)
{
	return of_allnodes != NULL;
}

static inline bool of_node_is_root(const struct device_node *node)
{
	return node && (node->parent == NULL);
}

static inline int of_node_check_flag(struct device_node *n, unsigned long flag)
{
	return test_bit(flag, &n->_flags);
}

static inline int of_node_test_and_set_flag(struct device_node *n,
					    unsigned long flag)
{
	return test_and_set_bit(flag, &n->_flags);
}

static inline void of_node_set_flag(struct device_node *n, unsigned long flag)
{
	set_bit(flag, &n->_flags);
}

static inline void of_node_clear_flag(struct device_node *n, unsigned long flag)
{
	clear_bit(flag, &n->_flags);
}

static inline int of_property_check_flag(struct property *p, unsigned long flag)
{
	return test_bit(flag, &p->_flags);
}

static inline void of_property_set_flag(struct property *p, unsigned long flag)
{
	set_bit(flag, &p->_flags);
}

static inline void of_property_clear_flag(struct property *p, unsigned long flag)
{
	clear_bit(flag, &p->_flags);
}

extern struct device_node *of_find_all_nodes(struct device_node *prev);

/*
 * OF address retrieval & translation
 */

/* Helper to read a big number; size is in cells (not bytes) */
static inline u64 of_read_number(const __be32 *cell, int size)
{
	u64 r = 0;
	while (size--)
		r = (r << 32) | be32_to_cpu(*(cell++));
	return r;
}

/* Like of_read_number, but we want an unsigned long result */
static inline unsigned long of_read_ulong(const __be32 *cell, int size)
{
	/* toss away upper bits if unsigned long is smaller than u64 */
	return of_read_number(cell, size);
}

#if defined(CONFIG_SPARC)
#include <asm/prom.h>
#endif

/* Default #address and #size cells.  Allow arch asm/prom.h to override */
#if !defined(OF_ROOT_NODE_ADDR_CELLS_DEFAULT)
#define OF_ROOT_NODE_ADDR_CELLS_DEFAULT 1
#define OF_ROOT_NODE_SIZE_CELLS_DEFAULT 1
#endif

/* Default string compare functions, Allow arch asm/prom.h to override */
#if !defined(of_compat_cmp)
#define of_compat_cmp(s1, s2, l)	strcasecmp((s1), (s2))
#define of_prop_cmp(s1, s2)		strcmp((s1), (s2))
#define of_node_cmp(s1, s2)		strcasecmp((s1), (s2))
#endif

/* flag descriptions */
#define OF_DYNAMIC	1 /* node and properties were allocated via kmalloc */
#define OF_DETACHED	2 /* node has been detached from the device tree */
#define OF_POPULATED	3 /* device already created for the node */
#define OF_POPULATED_BUS	4 /* of_platform_populate recursed to children of this node */

#define OF_IS_DYNAMIC(x) test_bit(OF_DYNAMIC, &x->_flags)
#define OF_MARK_DYNAMIC(x) set_bit(OF_DYNAMIC, &x->_flags)

#define OF_BAD_ADDR	((u64)-1)

static inline const char *of_node_full_name(const struct device_node *np)
{
	return np ? np->full_name : "<no-node>";
}

#define for_each_of_allnodes(dn) \
	for (dn = of_allnodes; dn; dn = dn->allnext)
extern struct device_node *of_find_node_by_name(struct device_node *from,
	const char *name);
extern struct device_node *of_find_node_by_type(struct device_node *from,
	const char *type);
extern struct device_node *of_find_compatible_node(struct device_node *from,
	const char *type, const char *compat);
extern struct device_node *of_find_matching_node_and_match(
	struct device_node *from,
	const struct of_device_id *matches,
	const struct of_device_id **match);

extern struct device_node *of_find_node_by_path(const char *path);
extern struct device_node *of_find_node_by_phandle(phandle handle);
extern struct device_node *of_get_parent(const struct device_node *node);
extern struct device_node *of_get_next_parent(struct device_node *node);
extern struct device_node *of_get_next_child(const struct device_node *node,
					     struct device_node *prev);
extern struct device_node *of_get_next_available_child(
	const struct device_node *node, struct device_node *prev);

extern struct device_node *of_get_child_by_name(const struct device_node *node,
					const char *name);

/* cache lookup */
extern struct device_node *of_find_next_cache_node(const struct device_node *);
extern struct device_node *of_find_node_with_property(
	struct device_node *from, const char *prop_name);

extern struct property *of_find_property(const struct device_node *np,
					 const char *name,
					 int *lenp);
extern int of_property_count_elems_of_size(const struct device_node *np,
				const char *propname, int elem_size);
extern int of_property_read_u32_index(const struct device_node *np,
				       const char *propname,
				       u32 index, u32 *out_value);
extern int of_property_read_u8_array(const struct device_node *np,
			const char *propname, u8 *out_values, size_t sz);
extern int of_property_read_u16_array(const struct device_node *np,
			const char *propname, u16 *out_values, size_t sz);
extern int of_property_read_u32_array(const struct device_node *np,
				      const char *propname,
				      u32 *out_values,
				      size_t sz);
extern int of_property_read_u64(const struct device_node *np,
				const char *propname, u64 *out_value);
extern int of_property_read_u64_array(const struct device_node *np,
				      const char *propname,
				      u64 *out_values,
				      size_t sz);

extern int of_property_read_string(struct device_node *np,
				   const char *propname,
				   const char **out_string);
extern int of_property_match_string(struct device_node *np,
				    const char *propname,
				    const char *string);
extern int of_property_read_string_helper(struct device_node *np,
					      const char *propname,
					      const char **out_strs, size_t sz, int index);
extern int of_device_is_compatible(const struct device_node *device,
				   const char *);
extern int of_device_is_available(const struct device_node *device);
extern const void *of_get_property(const struct device_node *node,
				const char *name,
				int *lenp);
extern struct device_node *of_get_cpu_node(int cpu, unsigned int *thread);
#define for_each_property_of_node(dn, pp) \
	for (pp = dn->properties; pp != NULL; pp = pp->next)

extern int of_n_addr_cells(struct device_node *np);
extern int of_n_size_cells(struct device_node *np);
extern const struct of_device_id *of_match_node(
	const struct of_device_id *matches, const struct device_node *node);
extern int of_modalias_node(struct device_node *node, char *modalias, int len);
extern void of_print_phandle_args(const char *msg, const struct of_phandle_args *args);
extern struct device_node *of_parse_phandle(const struct device_node *np,
					    const char *phandle_name,
					    int index);
extern int of_parse_phandle_with_args(const struct device_node *np,
	const char *list_name, const char *cells_name, int index,
	struct of_phandle_args *out_args);
extern int of_parse_phandle_with_fixed_args(const struct device_node *np,
	const char *list_name, int cells_count, int index,
	struct of_phandle_args *out_args);
extern int of_count_phandle_with_args(const struct device_node *np,
	const char *list_name, const char *cells_name);

extern void of_alias_scan(void * (*dt_alloc)(u64 size, u64 align));
extern int of_alias_get_id(struct device_node *np, const char *stem);

extern int of_machine_is_compatible(const char *compat);

extern int of_add_property(struct device_node *np, struct property *prop);
extern int of_remove_property(struct device_node *np, struct property *prop);
extern int of_update_property(struct device_node *np, struct property *newprop);

/* For updating the device tree at runtime */
#define OF_RECONFIG_ATTACH_NODE		0x0001
#define OF_RECONFIG_DETACH_NODE		0x0002
#define OF_RECONFIG_ADD_PROPERTY	0x0003
#define OF_RECONFIG_REMOVE_PROPERTY	0x0004
#define OF_RECONFIG_UPDATE_PROPERTY	0x0005

struct of_prop_reconfig {
	struct device_node	*dn;
	struct property		*prop;
	struct property		*old_prop;
};

extern int of_reconfig_notifier_register(struct notifier_block *);
extern int of_reconfig_notifier_unregister(struct notifier_block *);
extern int of_reconfig_notify(unsigned long, void *);

extern int of_attach_node(struct device_node *);
extern int of_detach_node(struct device_node *);

#define of_match_ptr(_ptr)	(_ptr)

/*
 * struct property *prop;
 * const __be32 *p;
 * u32 u;
 *
 * of_property_for_each_u32(np, "propname", prop, p, u)
 *         printk("U32 value: %x\n", u);
 */
const __be32 *of_prop_next_u32(struct property *prop, const __be32 *cur,
			       u32 *pu);
/*
 * struct property *prop;
 * const char *s;
 *
 * of_property_for_each_string(np, "propname", prop, s)
 *         printk("String value: %s\n", s);
 */
const char *of_prop_next_string(struct property *prop, const char *cur);

bool of_console_check(struct device_node *dn, char *name, int index);

#else /* CONFIG_OF */

static inline bool is_of_node(struct fwnode_handle *fwnode)
{
	return false;
}

static inline struct device_node *of_node(struct fwnode_handle *fwnode)
{
	return NULL;
}

static inline const char* of_node_full_name(const struct device_node *np)
{
	return "<no-node>";
}

static inline struct device_node *of_find_node_by_name(struct device_node *from,
	const char *name)
{
	return NULL;
}

static inline struct device_node *of_find_node_by_type(struct device_node *from,
	const char *type)
{
	return NULL;
}

static inline struct device_node *of_find_matching_node_and_match(
	struct device_node *from,
	const struct of_device_id *matches,
	const struct of_device_id **match)
{
	return NULL;
}

static inline struct device_node *of_find_node_by_path(const char *path)
{
	return NULL;
}

static inline struct device_node *of_get_parent(const struct device_node *node)
{
	return NULL;
}

static inline struct device_node *of_get_next_child(
	const struct device_node *node, struct device_node *prev)
{
	return NULL;
}

static inline struct device_node *of_get_next_available_child(
	const struct device_node *node, struct device_node *prev)
{
	return NULL;
}

static inline struct device_node *of_find_node_with_property(
	struct device_node *from, const char *prop_name)
{
	return NULL;
}

static inline bool of_have_populated_dt(void)
{
	return false;
}

static inline struct device_node *of_get_child_by_name(
					const struct device_node *node,
					const char *name)
{
	return NULL;
}

static inline int of_device_is_compatible(const struct device_node *device,
					  const char *name)
{
	return 0;
}

static inline int of_device_is_available(const struct device_node *device)
{
	return 0;
}

static inline struct property *of_find_property(const struct device_node *np,
						const char *name,
						int *lenp)
{
	return NULL;
}

static inline struct device_node *of_find_compatible_node(
						struct device_node *from,
						const char *type,
						const char *compat)
{
	return NULL;
}

static inline int of_property_count_elems_of_size(const struct device_node *np,
			const char *propname, int elem_size)
{
	return -ENOSYS;
}

static inline int of_property_read_u32_index(const struct device_node *np,
			const char *propname, u32 index, u32 *out_value)
{
	return -ENOSYS;
}

static inline int of_property_read_u8_array(const struct device_node *np,
			const char *propname, u8 *out_values, size_t sz)
{
	return -ENOSYS;
}

static inline int of_property_read_u16_array(const struct device_node *np,
			const char *propname, u16 *out_values, size_t sz)
{
	return -ENOSYS;
}

static inline int of_property_read_u32_array(const struct device_node *np,
					     const char *propname,
					     u32 *out_values, size_t sz)
{
	return -ENOSYS;
}

static inline int of_property_read_u64_array(const struct device_node *np,
					     const char *propname,
					     u64 *out_values, size_t sz)
{
	return -ENOSYS;
}

<<<<<<< HEAD
=======
static inline int of_property_read_string(struct device_node *np,
					  const char *propname,
					  const char **out_string)
{
	return -ENOSYS;
}

>>>>>>> c16af18e
static inline int of_property_read_string_helper(struct device_node *np,
						 const char *propname,
						 const char **out_strs, size_t sz, int index)
{
	return -ENOSYS;
}

static inline const void *of_get_property(const struct device_node *node,
				const char *name,
				int *lenp)
{
	return NULL;
}

static inline struct device_node *of_get_cpu_node(int cpu,
					unsigned int *thread)
{
	return NULL;
}

static inline int of_property_read_u64(const struct device_node *np,
				       const char *propname, u64 *out_value)
{
	return -ENOSYS;
}

static inline int of_property_match_string(struct device_node *np,
					   const char *propname,
					   const char *string)
{
	return -ENOSYS;
}

static inline struct device_node *of_parse_phandle(const struct device_node *np,
						   const char *phandle_name,
						   int index)
{
	return NULL;
}

static inline int of_parse_phandle_with_args(struct device_node *np,
					     const char *list_name,
					     const char *cells_name,
					     int index,
					     struct of_phandle_args *out_args)
{
	return -ENOSYS;
}

static inline int of_parse_phandle_with_fixed_args(const struct device_node *np,
	const char *list_name, int cells_count, int index,
	struct of_phandle_args *out_args)
{
	return -ENOSYS;
}

static inline int of_count_phandle_with_args(struct device_node *np,
					     const char *list_name,
					     const char *cells_name)
{
	return -ENOSYS;
}

static inline int of_alias_get_id(struct device_node *np, const char *stem)
{
	return -ENOSYS;
}

static inline int of_machine_is_compatible(const char *compat)
{
	return 0;
}

static inline bool of_console_check(const struct device_node *dn, const char *name, int index)
{
	return false;
}

static inline const __be32 *of_prop_next_u32(struct property *prop,
		const __be32 *cur, u32 *pu)
{
	return NULL;
}

static inline const char *of_prop_next_string(struct property *prop,
		const char *cur)
{
	return NULL;
}

#define of_match_ptr(_ptr)	NULL
#define of_match_node(_matches, _node)	NULL
#endif /* CONFIG_OF */

#if defined(CONFIG_OF) && defined(CONFIG_NUMA)
extern int of_node_to_nid(struct device_node *np);
#else
static inline int of_node_to_nid(struct device_node *device) { return 0; }
#endif

static inline struct device_node *of_find_matching_node(
	struct device_node *from,
	const struct of_device_id *matches)
{
	return of_find_matching_node_and_match(from, matches, NULL);
}

/**
 * of_property_count_u8_elems - Count the number of u8 elements in a property
 *
 * @np:		device node from which the property value is to be read.
 * @propname:	name of the property to be searched.
 *
 * Search for a property in a device node and count the number of u8 elements
 * in it. Returns number of elements on sucess, -EINVAL if the property does
 * not exist or its length does not match a multiple of u8 and -ENODATA if the
 * property does not have a value.
 */
static inline int of_property_count_u8_elems(const struct device_node *np,
				const char *propname)
{
	return of_property_count_elems_of_size(np, propname, sizeof(u8));
}

/**
 * of_property_count_u16_elems - Count the number of u16 elements in a property
 *
 * @np:		device node from which the property value is to be read.
 * @propname:	name of the property to be searched.
 *
 * Search for a property in a device node and count the number of u16 elements
 * in it. Returns number of elements on sucess, -EINVAL if the property does
 * not exist or its length does not match a multiple of u16 and -ENODATA if the
 * property does not have a value.
 */
static inline int of_property_count_u16_elems(const struct device_node *np,
				const char *propname)
{
	return of_property_count_elems_of_size(np, propname, sizeof(u16));
}

/**
 * of_property_count_u32_elems - Count the number of u32 elements in a property
 *
 * @np:		device node from which the property value is to be read.
 * @propname:	name of the property to be searched.
 *
 * Search for a property in a device node and count the number of u32 elements
 * in it. Returns number of elements on sucess, -EINVAL if the property does
 * not exist or its length does not match a multiple of u32 and -ENODATA if the
 * property does not have a value.
 */
static inline int of_property_count_u32_elems(const struct device_node *np,
				const char *propname)
{
	return of_property_count_elems_of_size(np, propname, sizeof(u32));
}

/**
 * of_property_count_u64_elems - Count the number of u64 elements in a property
 *
 * @np:		device node from which the property value is to be read.
 * @propname:	name of the property to be searched.
 *
 * Search for a property in a device node and count the number of u64 elements
 * in it. Returns number of elements on sucess, -EINVAL if the property does
 * not exist or its length does not match a multiple of u64 and -ENODATA if the
 * property does not have a value.
 */
static inline int of_property_count_u64_elems(const struct device_node *np,
				const char *propname)
{
	return of_property_count_elems_of_size(np, propname, sizeof(u64));
}

/**
 * of_property_read_string_array() - Read an array of strings from a multiple
 * strings property.
 * @np:		device node from which the property value is to be read.
 * @propname:	name of the property to be searched.
 * @out_strs:	output array of string pointers.
 * @sz:		number of array elements to read.
 *
 * Search for a property in a device tree node and retrieve a list of
 * terminated string values (pointer to data, not a copy) in that property.
 *
 * If @out_strs is NULL, the number of strings in the property is returned.
 */
static inline int of_property_read_string_array(struct device_node *np,
						const char *propname, const char **out_strs,
						size_t sz)
{
	return of_property_read_string_helper(np, propname, out_strs, sz, 0);
}

/**
 * of_property_count_strings() - Find and return the number of strings from a
 * multiple strings property.
 * @np:		device node from which the property value is to be read.
 * @propname:	name of the property to be searched.
 *
 * Search for a property in a device tree node and retrieve the number of null
 * terminated string contain in it. Returns the number of strings on
 * success, -EINVAL if the property does not exist, -ENODATA if property
 * does not have a value, and -EILSEQ if the string is not null-terminated
 * within the length of the property data.
 */
static inline int of_property_count_strings(struct device_node *np,
					    const char *propname)
{
	return of_property_read_string_helper(np, propname, NULL, 0, 0);
}

/**
 * of_property_read_string_index() - Find and read a string from a multiple
 * strings property.
 * @np:		device node from which the property value is to be read.
 * @propname:	name of the property to be searched.
 * @index:	index of the string in the list of strings
 * @out_string:	pointer to null terminated return string, modified only if
 *		return value is 0.
 *
 * Search for a property in a device tree node and retrieve a null
 * terminated string value (pointer to data, not a copy) in the list of strings
 * contained in that property.
 * Returns 0 on success, -EINVAL if the property does not exist, -ENODATA if
 * property does not have a value, and -EILSEQ if the string is not
 * null-terminated within the length of the property data.
 *
 * The out_string pointer is modified only if a valid string can be decoded.
 */
static inline int of_property_read_string_index(struct device_node *np,
						const char *propname,
						int index, const char **output)
{
	int rc = of_property_read_string_helper(np, propname, output, 1, index);
	return rc < 0 ? rc : 0;
}

/**
 * of_property_read_bool - Findfrom a property
 * @np:		device node from which the property value is to be read.
 * @propname:	name of the property to be searched.
 *
 * Search for a property in a device node.
 * Returns true if the property exist false otherwise.
 */
static inline bool of_property_read_bool(const struct device_node *np,
					 const char *propname)
{
	struct property *prop = of_find_property(np, propname, NULL);

	return prop ? true : false;
}

static inline int of_property_read_u8(const struct device_node *np,
				       const char *propname,
				       u8 *out_value)
{
	return of_property_read_u8_array(np, propname, out_value, 1);
}

static inline int of_property_read_u16(const struct device_node *np,
				       const char *propname,
				       u16 *out_value)
{
	return of_property_read_u16_array(np, propname, out_value, 1);
}

static inline int of_property_read_u32(const struct device_node *np,
				       const char *propname,
				       u32 *out_value)
{
	return of_property_read_u32_array(np, propname, out_value, 1);
}

#define of_property_for_each_u32(np, propname, prop, p, u)	\
	for (prop = of_find_property(np, propname, NULL),	\
		p = of_prop_next_u32(prop, NULL, &u);		\
		p;						\
		p = of_prop_next_u32(prop, p, &u))

#define of_property_for_each_string(np, propname, prop, s)	\
	for (prop = of_find_property(np, propname, NULL),	\
		s = of_prop_next_string(prop, NULL);		\
		s;						\
		s = of_prop_next_string(prop, s))

#define for_each_node_by_name(dn, name) \
	for (dn = of_find_node_by_name(NULL, name); dn; \
	     dn = of_find_node_by_name(dn, name))
#define for_each_node_by_type(dn, type) \
	for (dn = of_find_node_by_type(NULL, type); dn; \
	     dn = of_find_node_by_type(dn, type))
#define for_each_compatible_node(dn, type, compatible) \
	for (dn = of_find_compatible_node(NULL, type, compatible); dn; \
	     dn = of_find_compatible_node(dn, type, compatible))
#define for_each_matching_node(dn, matches) \
	for (dn = of_find_matching_node(NULL, matches); dn; \
	     dn = of_find_matching_node(dn, matches))
#define for_each_matching_node_and_match(dn, matches, match) \
	for (dn = of_find_matching_node_and_match(NULL, matches, match); \
	     dn; dn = of_find_matching_node_and_match(dn, matches, match))

#define for_each_child_of_node(parent, child) \
	for (child = of_get_next_child(parent, NULL); child != NULL; \
	     child = of_get_next_child(parent, child))
#define for_each_available_child_of_node(parent, child) \
	for (child = of_get_next_available_child(parent, NULL); child != NULL; \
	     child = of_get_next_available_child(parent, child))

#define for_each_node_with_property(dn, prop_name) \
	for (dn = of_find_node_with_property(NULL, prop_name); dn; \
	     dn = of_find_node_with_property(dn, prop_name))

static inline int of_get_child_count(const struct device_node *np)
{
	struct device_node *child;
	int num = 0;

	for_each_child_of_node(np, child)
		num++;

	return num;
}

static inline int of_get_available_child_count(const struct device_node *np)
{
	struct device_node *child;
	int num = 0;

	for_each_available_child_of_node(np, child)
		num++;

	return num;
}

#ifdef CONFIG_OF
#define _OF_DECLARE(table, name, compat, fn, fn_type)			\
	static const struct of_device_id __of_table_##name		\
		__used __section(__##table##_of_table)			\
		 = { .compatible = compat,				\
		     .data = (fn == (fn_type)NULL) ? fn : fn  }
#else
#define _OF_DECLARE(table, name, compat, fn, fn_type)					\
	static const struct of_device_id __of_table_##name		\
		__attribute__((unused))					\
		 = { .compatible = compat,				\
		     .data = (fn == (fn_type)NULL) ? fn : fn }
#endif

typedef int (*of_init_fn_2)(struct device_node *, struct device_node *);
typedef void (*of_init_fn_1)(struct device_node *);

#define OF_DECLARE_1(table, name, compat, fn) \
		_OF_DECLARE(table, name, compat, fn, of_init_fn_1)
#define OF_DECLARE_2(table, name, compat, fn) \
		_OF_DECLARE(table, name, compat, fn, of_init_fn_2)

/**
 * struct of_changeset_entry	- Holds a changeset entry
 *
 * @node:	list_head for the log list
 * @action:	notifier action
 * @np:		pointer to the device node affected
 * @prop:	pointer to the property affected
 * @old_prop:	hold a pointer to the original property
 *
 * Every modification of the device tree during a changeset
 * is held in a list of of_changeset_entry structures.
 * That way we can recover from a partial application, or we can
 * revert the changeset
 */
struct of_changeset_entry {
	struct list_head node;
	unsigned long action;
	struct device_node *np;
	struct property *prop;
	struct property *old_prop;
};

/**
 * struct of_changeset - changeset tracker structure
 *
 * @entries:	list_head for the changeset entries
 *
 * changesets are a convenient way to apply bulk changes to the
 * live tree. In case of an error, changes are rolled-back.
 * changesets live on after initial application, and if not
 * destroyed after use, they can be reverted in one single call.
 */
struct of_changeset {
	struct list_head entries;
};

#ifdef CONFIG_OF_DYNAMIC
extern void of_changeset_init(struct of_changeset *ocs);
extern void of_changeset_destroy(struct of_changeset *ocs);
extern int of_changeset_apply(struct of_changeset *ocs);
extern int of_changeset_revert(struct of_changeset *ocs);
extern int of_changeset_action(struct of_changeset *ocs,
		unsigned long action, struct device_node *np,
		struct property *prop);

static inline int of_changeset_attach_node(struct of_changeset *ocs,
		struct device_node *np)
{
	return of_changeset_action(ocs, OF_RECONFIG_ATTACH_NODE, np, NULL);
}

static inline int of_changeset_detach_node(struct of_changeset *ocs,
		struct device_node *np)
{
	return of_changeset_action(ocs, OF_RECONFIG_DETACH_NODE, np, NULL);
}

static inline int of_changeset_add_property(struct of_changeset *ocs,
		struct device_node *np, struct property *prop)
{
	return of_changeset_action(ocs, OF_RECONFIG_ADD_PROPERTY, np, prop);
}

static inline int of_changeset_remove_property(struct of_changeset *ocs,
		struct device_node *np, struct property *prop)
{
	return of_changeset_action(ocs, OF_RECONFIG_REMOVE_PROPERTY, np, prop);
}

static inline int of_changeset_update_property(struct of_changeset *ocs,
		struct device_node *np, struct property *prop)
{
	return of_changeset_action(ocs, OF_RECONFIG_UPDATE_PROPERTY, np, prop);
}
#endif

/* CONFIG_OF_RESOLVE api */
extern int of_resolve_phandles(struct device_node *tree);

#endif /* _LINUX_OF_H */<|MERGE_RESOLUTION|>--- conflicted
+++ resolved
@@ -511,8 +511,6 @@
 	return -ENOSYS;
 }
 
-<<<<<<< HEAD
-=======
 static inline int of_property_read_string(struct device_node *np,
 					  const char *propname,
 					  const char **out_string)
@@ -520,7 +518,6 @@
 	return -ENOSYS;
 }
 
->>>>>>> c16af18e
 static inline int of_property_read_string_helper(struct device_node *np,
 						 const char *propname,
 						 const char **out_strs, size_t sz, int index)
