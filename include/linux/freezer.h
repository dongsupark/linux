--- conflicted
+++ resolved
@@ -113,19 +113,9 @@
 #define wait_event_freezekillable(wq, condition)			\
 ({									\
 	int __retval;							\
-<<<<<<< HEAD
 	freezer_do_not_count();						\
 	__retval = wait_event_killable(wq, (condition));		\
 	freezer_count();						\
-=======
-	for (;;) {							\
-		__retval = wait_event_killable(wq,			\
-				(condition) || freezing(current));	\
-		if (__retval || (condition))				\
-			break;						\
-		try_to_freeze();					\
-	}								\
->>>>>>> e1a74d08
 	__retval;							\
 })
 
