--- conflicted
+++ resolved
@@ -643,10 +643,7 @@
 	struct prio_tree_root	i_mmap;		/* tree of private and shared mappings */
 	struct list_head	i_mmap_nonlinear;/*list VM_NONLINEAR mappings */
 	struct mutex		i_mmap_mutex;	/* protect tree, count, list */
-<<<<<<< HEAD
-=======
 	/* Protected by tree_lock together with the radix tree */
->>>>>>> b55ebc27
 	unsigned long		nrpages;	/* number of total pages */
 	pgoff_t			writeback_index;/* writeback starts here */
 	const struct address_space_operations *a_ops;	/* methods */
@@ -1450,11 +1447,8 @@
 	 * Saved pool identifier for cleancache (-1 means none)
 	 */
 	int cleancache_poolid;
-<<<<<<< HEAD
-=======
 
 	struct shrinker s_shrink;	/* per-sb shrinker handle */
->>>>>>> b55ebc27
 };
 
 /* superblock cache pruning functions */
