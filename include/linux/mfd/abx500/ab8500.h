/*
 * Copyright (C) ST-Ericsson SA 2010
 *
 * License Terms: GNU General Public License v2
 * Author: Srinidhi Kasagar <srinidhi.kasagar@stericsson.com>
 */
#ifndef MFD_AB8500_H
#define MFD_AB8500_H

<<<<<<< HEAD
#include <linux/device.h>
/*
 * AB IC versions
 *
 * AB8500_VERSION_AB8500 should be 0xFF but will never be read as need a
 * non-supported multi-byte I2C access via PRCMU. Set to 0x00 to ease the
 * print of version string.
 */
enum ab8500_version {
	AB8500_VERSION_AB8500 = 0x0,
	AB8500_VERSION_AB8505 = 0x1,
	AB8500_VERSION_AB9540 = 0x2,
	AB8500_VERSION_AB8540 = 0x3,
	AB8500_VERSION_UNDEFINED,
};

/* AB8500 CIDs*/
#define AB8500_CUTEARLY	0x00
#define AB8500_CUT1P0	0x10
#define AB8500_CUT1P1	0x11
#define AB8500_CUT2P0	0x20
#define AB8500_CUT3P0	0x30
#define AB8500_CUT3P3	0x33
=======
#include <linux/mutex.h>

struct device;
>>>>>>> de2272cd

/*
 * AB8500 bank addresses
 */
#define AB8500_SYS_CTRL1_BLOCK	0x1
#define AB8500_SYS_CTRL2_BLOCK	0x2
#define AB8500_REGU_CTRL1	0x3
#define AB8500_REGU_CTRL2	0x4
#define AB8500_USB		0x5
#define AB8500_TVOUT		0x6
#define AB8500_DBI		0x7
#define AB8500_ECI_AV_ACC	0x8
#define AB8500_RESERVED		0x9
#define AB8500_GPADC		0xA
#define AB8500_CHARGER		0xB
#define AB8500_GAS_GAUGE	0xC
#define AB8500_AUDIO		0xD
#define AB8500_INTERRUPT	0xE
#define AB8500_RTC		0xF
#define AB8500_MISC		0x10
#define AB8500_DEVELOPMENT	0x11
#define AB8500_DEBUG		0x12
#define AB8500_PROD_TEST	0x13
#define AB8500_OTP_EMUL		0x15

/*
 * Interrupts
 * Values used to index into array ab8500_irq_regoffset[] defined in
 * drivers/mdf/ab8500-core.c
 */
/* Definitions for AB8500 and AB9540 */
/* ab8500_irq_regoffset[0] -> IT[Source|Latch|Mask]1 */
#define AB8500_INT_MAIN_EXT_CH_NOT_OK	0 /* not 8505/9540 */
#define AB8500_INT_UN_PLUG_TV_DET	1 /* not 8505/9540 */
#define AB8500_INT_PLUG_TV_DET		2 /* not 8505/9540 */
#define AB8500_INT_TEMP_WARM		3
#define AB8500_INT_PON_KEY2DB_F		4
#define AB8500_INT_PON_KEY2DB_R		5
#define AB8500_INT_PON_KEY1DB_F		6
#define AB8500_INT_PON_KEY1DB_R		7
/* ab8500_irq_regoffset[1] -> IT[Source|Latch|Mask]2 */
#define AB8500_INT_BATT_OVV		8
#define AB8500_INT_MAIN_CH_UNPLUG_DET	10 /* not 8505 */
#define AB8500_INT_MAIN_CH_PLUG_DET	11 /* not 8505 */
#define AB8500_INT_VBUS_DET_F		14
#define AB8500_INT_VBUS_DET_R		15
/* ab8500_irq_regoffset[2] -> IT[Source|Latch|Mask]3 */
#define AB8500_INT_VBUS_CH_DROP_END	16
#define AB8500_INT_RTC_60S		17
#define AB8500_INT_RTC_ALARM		18
#define AB8500_INT_BAT_CTRL_INDB	20
#define AB8500_INT_CH_WD_EXP		21
#define AB8500_INT_VBUS_OVV		22
#define AB8500_INT_MAIN_CH_DROP_END	23 /* not 8505/9540 */
/* ab8500_irq_regoffset[3] -> IT[Source|Latch|Mask]4 */
#define AB8500_INT_CCN_CONV_ACC		24
#define AB8500_INT_INT_AUD		25
#define AB8500_INT_CCEOC		26
#define AB8500_INT_CC_INT_CALIB		27
#define AB8500_INT_LOW_BAT_F		28
#define AB8500_INT_LOW_BAT_R		29
#define AB8500_INT_BUP_CHG_NOT_OK	30
#define AB8500_INT_BUP_CHG_OK		31
/* ab8500_irq_regoffset[4] -> IT[Source|Latch|Mask]5 */
#define AB8500_INT_GP_HW_ADC_CONV_END	32 /* not 8505 */
#define AB8500_INT_ACC_DETECT_1DB_F	33
#define AB8500_INT_ACC_DETECT_1DB_R	34
#define AB8500_INT_ACC_DETECT_22DB_F	35
#define AB8500_INT_ACC_DETECT_22DB_R	36
#define AB8500_INT_ACC_DETECT_21DB_F	37
#define AB8500_INT_ACC_DETECT_21DB_R	38
#define AB8500_INT_GP_SW_ADC_CONV_END	39
/* ab8500_irq_regoffset[5] -> IT[Source|Latch|Mask]7 */
#define AB8500_INT_GPIO6R		40 /* not 8505/9540 */
#define AB8500_INT_GPIO7R		41 /* not 8505/9540 */
#define AB8500_INT_GPIO8R		42 /* not 8505/9540 */
#define AB8500_INT_GPIO9R		43 /* not 8505/9540 */
#define AB8500_INT_GPIO10R		44
#define AB8500_INT_GPIO11R		45
#define AB8500_INT_GPIO12R		46 /* not 8505 */
#define AB8500_INT_GPIO13R		47
/* ab8500_irq_regoffset[6] -> IT[Source|Latch|Mask]8 */
#define AB8500_INT_GPIO24R		48 /* not 8505 */
#define AB8500_INT_GPIO25R		49 /* not 8505 */
#define AB8500_INT_GPIO36R		50 /* not 8505/9540 */
#define AB8500_INT_GPIO37R		51 /* not 8505/9540 */
#define AB8500_INT_GPIO38R		52 /* not 8505/9540 */
#define AB8500_INT_GPIO39R		53 /* not 8505/9540 */
#define AB8500_INT_GPIO40R		54
#define AB8500_INT_GPIO41R		55
/* ab8500_irq_regoffset[7] -> IT[Source|Latch|Mask]9 */
#define AB8500_INT_GPIO6F		56 /* not 8505/9540 */
#define AB8500_INT_GPIO7F		57 /* not 8505/9540 */
#define AB8500_INT_GPIO8F		58 /* not 8505/9540 */
#define AB8500_INT_GPIO9F		59 /* not 8505/9540 */
#define AB8500_INT_GPIO10F		60
#define AB8500_INT_GPIO11F		61
#define AB8500_INT_GPIO12F		62 /* not 8505 */
#define AB8500_INT_GPIO13F		63
/* ab8500_irq_regoffset[8] -> IT[Source|Latch|Mask]10 */
#define AB8500_INT_GPIO24F		64 /* not 8505 */
#define AB8500_INT_GPIO25F		65 /* not 8505 */
#define AB8500_INT_GPIO36F		66 /* not 8505/9540 */
#define AB8500_INT_GPIO37F		67 /* not 8505/9540 */
#define AB8500_INT_GPIO38F		68 /* not 8505/9540 */
#define AB8500_INT_GPIO39F		69 /* not 8505/9540 */
#define AB8500_INT_GPIO40F		70
#define AB8500_INT_GPIO41F		71
/* ab8500_irq_regoffset[9] -> IT[Source|Latch|Mask]12 */
#define AB8500_INT_ADP_SOURCE_ERROR	72
#define AB8500_INT_ADP_SINK_ERROR	73
#define AB8500_INT_ADP_PROBE_PLUG	74
#define AB8500_INT_ADP_PROBE_UNPLUG	75
#define AB8500_INT_ADP_SENSE_OFF	76
#define AB8500_INT_USB_PHY_POWER_ERR	78
#define AB8500_INT_USB_LINK_STATUS	79
/* ab8500_irq_regoffset[10] -> IT[Source|Latch|Mask]19 */
#define AB8500_INT_BTEMP_LOW		80
#define AB8500_INT_BTEMP_LOW_MEDIUM	81
#define AB8500_INT_BTEMP_MEDIUM_HIGH	82
#define AB8500_INT_BTEMP_HIGH		83
/* ab8500_irq_regoffset[11] -> IT[Source|Latch|Mask]20 */
#define AB8500_INT_SRP_DETECT		88
#define AB8500_INT_USB_CHARGER_NOT_OKR	89
#define AB8500_INT_ID_WAKEUP_R		90
#define AB8500_INT_ID_DET_R1R		92
#define AB8500_INT_ID_DET_R2R		93
#define AB8500_INT_ID_DET_R3R		94
#define AB8500_INT_ID_DET_R4R		95
/* ab8500_irq_regoffset[12] -> IT[Source|Latch|Mask]21 */
#define AB8500_INT_ID_WAKEUP_F		96
#define AB8500_INT_ID_DET_R1F		98
#define AB8500_INT_ID_DET_R2F		99
#define AB8500_INT_ID_DET_R3F		100
#define AB8500_INT_ID_DET_R4F		101
#define AB8500_INT_CHAUTORESTARTAFTSEC  102
#define AB8500_INT_CHSTOPBYSEC		103
/* ab8500_irq_regoffset[13] -> IT[Source|Latch|Mask]22 */
#define AB8500_INT_USB_CH_TH_PROT_F	104
#define AB8500_INT_USB_CH_TH_PROT_R    105
#define AB8500_INT_MAIN_CH_TH_PROT_F	106 /* not 8505/9540 */
#define AB8500_INT_MAIN_CH_TH_PROT_R	107 /* not 8505/9540 */
#define AB8500_INT_CHCURLIMNOHSCHIRP	109
#define AB8500_INT_CHCURLIMHSCHIRP	110
#define AB8500_INT_XTAL32K_KO		111

/* Definitions for AB9540 */
/* ab8500_irq_regoffset[14] -> IT[Source|Latch|Mask]13 */
#define AB9540_INT_GPIO50R		113
#define AB9540_INT_GPIO51R		114 /* not 8505 */
#define AB9540_INT_GPIO52R		115
#define AB9540_INT_GPIO53R		116
#define AB9540_INT_GPIO54R		117 /* not 8505 */
#define AB9540_INT_IEXT_CH_RF_BFN_R	118
#define AB9540_INT_IEXT_CH_RF_BFN_F	119
/* ab8500_irq_regoffset[15] -> IT[Source|Latch|Mask]14 */
#define AB9540_INT_GPIO50F		121
#define AB9540_INT_GPIO51F		122 /* not 8505 */
#define AB9540_INT_GPIO52F		123
#define AB9540_INT_GPIO53F		124
#define AB9540_INT_GPIO54F		125 /* not 8505 */

/*
 * AB8500_AB9540_NR_IRQS is used when configuring the IRQ numbers for the
 * entire platform. This is a "compile time" constant so this must be set to
 * the largest possible value that may be encountered with different AB SOCs.
 * Of the currently supported AB devices, AB8500 and AB9540, it is the AB9540
 * which is larger.
 */
#define AB8500_NR_IRQS			112
#define AB8505_NR_IRQS			128
#define AB9540_NR_IRQS			128
/* This is set to the roof of any AB8500 chip variant IRQ counts */
#define AB8500_MAX_NR_IRQS		AB9540_NR_IRQS

#define AB8500_NUM_IRQ_REGS		14
#define AB9540_NUM_IRQ_REGS		17

/**
 * struct ab8500 - ab8500 internal structure
 * @dev: parent device
 * @lock: read/write operations lock
 * @irq_lock: genirq bus lock
 * @irq: irq line
 * @version: chip version id (e.g. ab8500 or ab9540)
 * @chip_id: chip revision id
 * @write: register write
 * @write_masked: masked register write
 * @read: register read
 * @rx_buf: rx buf for SPI
 * @tx_buf: tx buf for SPI
 * @mask: cache of IRQ regs for bus lock
 * @oldmask: cache of previous IRQ regs for bus lock
 * @mask_size: Actual number of valid entries in mask[], oldmask[] and
 * irq_reg_offset
 * @irq_reg_offset: Array of offsets into IRQ registers
 */
struct ab8500 {
	struct device	*dev;
	struct mutex	lock;
	struct mutex	irq_lock;

	int		irq_base;
	int		irq;
	enum ab8500_version version;
	u8		chip_id;

	int (*write)(struct ab8500 *ab8500, u16 addr, u8 data);
	int (*write_masked)(struct ab8500 *ab8500, u16 addr, u8 mask, u8 data);
	int (*read)(struct ab8500 *ab8500, u16 addr);

	unsigned long	tx_buf[4];
	unsigned long	rx_buf[4];

	u8 *mask;
	u8 *oldmask;
	int mask_size;
	const int *irq_reg_offset;
};

struct regulator_reg_init;
struct regulator_init_data;
struct ab8500_gpio_platform_data;

/**
 * struct ab8500_platform_data - AB8500 platform data
 * @irq_base: start of AB8500 IRQs, AB8500_NR_IRQS will be used
 * @init: board-specific initialization after detection of ab8500
 * @num_regulator_reg_init: number of regulator init registers
 * @regulator_reg_init: regulator init registers
 * @num_regulator: number of regulators
 * @regulator: machine-specific constraints for regulators
 */
struct ab8500_platform_data {
	int irq_base;
	void (*init) (struct ab8500 *);
	int num_regulator_reg_init;
	struct ab8500_regulator_reg_init *regulator_reg_init;
	int num_regulator;
	struct regulator_init_data *regulator;
	struct ab8500_gpio_platform_data *gpio;
};

extern int __devinit ab8500_init(struct ab8500 *ab8500,
				 enum ab8500_version version);
extern int __devexit ab8500_exit(struct ab8500 *ab8500);

static inline int is_ab8500(struct ab8500 *ab)
{
	return ab->version == AB8500_VERSION_AB8500;
}

static inline int is_ab8505(struct ab8500 *ab)
{
	return ab->version == AB8500_VERSION_AB8505;
}

static inline int is_ab9540(struct ab8500 *ab)
{
	return ab->version == AB8500_VERSION_AB9540;
}

static inline int is_ab8540(struct ab8500 *ab)
{
	return ab->version == AB8500_VERSION_AB8540;
}

/* exclude also ab8505, ab9540... */
static inline int is_ab8500_1p0_or_earlier(struct ab8500 *ab)
{
	return (is_ab8500(ab) && (ab->chip_id <= AB8500_CUT1P0));
}

/* exclude also ab8505, ab9540... */
static inline int is_ab8500_1p1_or_earlier(struct ab8500 *ab)
{
	return (is_ab8500(ab) && (ab->chip_id <= AB8500_CUT1P1));
}

/* exclude also ab8505, ab9540... */
static inline int is_ab8500_2p0_or_earlier(struct ab8500 *ab)
{
	return (is_ab8500(ab) && (ab->chip_id <= AB8500_CUT2P0));
}

/* exclude also ab8505, ab9540... */
static inline int is_ab8500_2p0(struct ab8500 *ab)
{
	return (is_ab8500(ab) && (ab->chip_id == AB8500_CUT2P0));
}

#endif /* MFD_AB8500_H */<|MERGE_RESOLUTION|>--- conflicted
+++ resolved
@@ -7,8 +7,10 @@
 #ifndef MFD_AB8500_H
 #define MFD_AB8500_H
 
-<<<<<<< HEAD
-#include <linux/device.h>
+#include <linux/mutex.h>
+
+struct device;
+
 /*
  * AB IC versions
  *
@@ -31,11 +33,6 @@
 #define AB8500_CUT2P0	0x20
 #define AB8500_CUT3P0	0x30
 #define AB8500_CUT3P3	0x33
-=======
-#include <linux/mutex.h>
-
-struct device;
->>>>>>> de2272cd
 
 /*
  * AB8500 bank addresses
