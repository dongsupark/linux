--- conflicted
+++ resolved
@@ -350,7 +350,26 @@
 	return (is_ab8500(ab) && (ab->chip_id == AB8500_CUT2P0));
 }
 
-<<<<<<< HEAD
+static inline int is_ab8505_1p0_or_earlier(struct ab8500 *ab)
+{
+	return (is_ab8505(ab) && (ab->chip_id <= AB8500_CUT1P0));
+}
+
+static inline int is_ab8505_2p0(struct ab8500 *ab)
+{
+	return (is_ab8505(ab) && (ab->chip_id == AB8500_CUT2P0));
+}
+
+static inline int is_ab9540_1p0_or_earlier(struct ab8500 *ab)
+{
+	return (is_ab9540(ab) && (ab->chip_id <= AB8500_CUT1P0));
+}
+
+static inline int is_ab9540_2p0(struct ab8500 *ab)
+{
+	return (is_ab9540(ab) && (ab->chip_id == AB8500_CUT2P0));
+}
+
 #ifdef CONFIG_AB8500_DEBUG
 void ab8500_dump_all_banks(struct device *dev);
 void ab8500_debug_register_interrupt(int line);
@@ -359,25 +378,4 @@
 static inline void ab8500_debug_register_interrupt(int line) {}
 #endif
 
-=======
-static inline int is_ab8505_1p0_or_earlier(struct ab8500 *ab)
-{
-	return (is_ab8505(ab) && (ab->chip_id <= AB8500_CUT1P0));
-}
-
-static inline int is_ab8505_2p0(struct ab8500 *ab)
-{
-	return (is_ab8505(ab) && (ab->chip_id == AB8500_CUT2P0));
-}
-
-static inline int is_ab9540_1p0_or_earlier(struct ab8500 *ab)
-{
-	return (is_ab9540(ab) && (ab->chip_id <= AB8500_CUT1P0));
-}
-
-static inline int is_ab9540_2p0(struct ab8500 *ab)
-{
-	return (is_ab9540(ab) && (ab->chip_id == AB8500_CUT2P0));
-}
->>>>>>> 7e6c647e
 #endif /* MFD_AB8500_H */