--- conflicted
+++ resolved
@@ -87,11 +87,7 @@
 
 #ifdef CONFIG_TINY_RCU
 
-<<<<<<< HEAD
-static inline int rcu_needs_cpu(int cpu)
-=======
 static inline int rcu_needs_cpu(int cpu, unsigned long *delta_jiffies)
->>>>>>> 8dea4563
 {
 	*delta_jiffies = ULONG_MAX;
 	return 0;
