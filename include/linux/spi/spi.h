/*
 * Copyright (C) 2005 David Brownell
 *
 * This program is free software; you can redistribute it and/or modify
 * it under the terms of the GNU General Public License as published by
 * the Free Software Foundation; either version 2 of the License, or
 * (at your option) any later version.
 *
 * This program is distributed in the hope that it will be useful,
 * but WITHOUT ANY WARRANTY; without even the implied warranty of
 * MERCHANTABILITY or FITNESS FOR A PARTICULAR PURPOSE.  See the
 * GNU General Public License for more details.
 *
 * You should have received a copy of the GNU General Public License
 * along with this program; if not, write to the Free Software
 * Foundation, Inc., 675 Mass Ave, Cambridge, MA 02139, USA.
 */

#ifndef __LINUX_SPI_H
#define __LINUX_SPI_H

#include <linux/device.h>
#include <linux/mod_devicetable.h>
#include <linux/slab.h>
#include <linux/kthread.h>

/*
 * INTERFACES between SPI master-side drivers and SPI infrastructure.
 * (There's no SPI slave support for Linux yet...)
 */
extern struct bus_type spi_bus_type;

/**
 * struct spi_device - Master side proxy for an SPI slave device
 * @dev: Driver model representation of the device.
 * @master: SPI controller used with the device.
 * @max_speed_hz: Maximum clock rate to be used with this chip
 *	(on this board); may be changed by the device's driver.
 *	The spi_transfer.speed_hz can override this for each transfer.
 * @chip_select: Chipselect, distinguishing chips handled by @master.
 * @mode: The spi mode defines how data is clocked out and in.
 *	This may be changed by the device's driver.
 *	The "active low" default for chipselect mode can be overridden
 *	(by specifying SPI_CS_HIGH) as can the "MSB first" default for
 *	each word in a transfer (by specifying SPI_LSB_FIRST).
 * @bits_per_word: Data transfers involve one or more words; word sizes
 *	like eight or 12 bits are common.  In-memory wordsizes are
 *	powers of two bytes (e.g. 20 bit samples use 32 bits).
 *	This may be changed by the device's driver, or left at the
 *	default (0) indicating protocol words are eight bit bytes.
 *	The spi_transfer.bits_per_word can override this for each transfer.
 * @irq: Negative, or the number passed to request_irq() to receive
 *	interrupts from this device.
 * @controller_state: Controller's runtime state
 * @controller_data: Board-specific definitions for controller, such as
 *	FIFO initialization parameters; from board_info.controller_data
 * @modalias: Name of the driver to use with this device, or an alias
 *	for that name.  This appears in the sysfs "modalias" attribute
 *	for driver coldplugging, and in uevents used for hotplugging
 * @cs_gpio: gpio number of the chipselect line (optional, -ENOENT when
 *	when not using a GPIO line)
 *
 * A @spi_device is used to interchange data between an SPI slave
 * (usually a discrete chip) and CPU memory.
 *
 * In @dev, the platform_data is used to hold information about this
 * device that's meaningful to the device's protocol driver, but not
 * to its controller.  One example might be an identifier for a chip
 * variant with slightly different functionality; another might be
 * information about how this particular board wires the chip's pins.
 */
struct spi_device {
	struct device		dev;
	struct spi_master	*master;
	u32			max_speed_hz;
	u8			chip_select;
	u8			mode;
#define	SPI_CPHA	0x01			/* clock phase */
#define	SPI_CPOL	0x02			/* clock polarity */
#define	SPI_MODE_0	(0|0)			/* (original MicroWire) */
#define	SPI_MODE_1	(0|SPI_CPHA)
#define	SPI_MODE_2	(SPI_CPOL|0)
#define	SPI_MODE_3	(SPI_CPOL|SPI_CPHA)
#define	SPI_CS_HIGH	0x04			/* chipselect active high? */
#define	SPI_LSB_FIRST	0x08			/* per-word bits-on-wire */
#define	SPI_3WIRE	0x10			/* SI/SO signals shared */
#define	SPI_LOOP	0x20			/* loopback mode */
#define	SPI_NO_CS	0x40			/* 1 dev/bus, no chipselect */
#define	SPI_READY	0x80			/* slave pulls low to pause */
	u8			bits_per_word;
	int			irq;
	void			*controller_state;
	void			*controller_data;
	char			modalias[SPI_NAME_SIZE];
	int			cs_gpio;	/* chip select gpio */

	/*
	 * likely need more hooks for more protocol options affecting how
	 * the controller talks to each chip, like:
	 *  - memory packing (12 bit samples into low bits, others zeroed)
	 *  - priority
	 *  - drop chipselect after each word
	 *  - chipselect delays
	 *  - ...
	 */
};

static inline struct spi_device *to_spi_device(struct device *dev)
{
	return dev ? container_of(dev, struct spi_device, dev) : NULL;
}

/* most drivers won't need to care about device refcounting */
static inline struct spi_device *spi_dev_get(struct spi_device *spi)
{
	return (spi && get_device(&spi->dev)) ? spi : NULL;
}

static inline void spi_dev_put(struct spi_device *spi)
{
	if (spi)
		put_device(&spi->dev);
}

/* ctldata is for the bus_master driver's runtime state */
static inline void *spi_get_ctldata(struct spi_device *spi)
{
	return spi->controller_state;
}

static inline void spi_set_ctldata(struct spi_device *spi, void *state)
{
	spi->controller_state = state;
}

/* device driver data */

static inline void spi_set_drvdata(struct spi_device *spi, void *data)
{
	dev_set_drvdata(&spi->dev, data);
}

static inline void *spi_get_drvdata(struct spi_device *spi)
{
	return dev_get_drvdata(&spi->dev);
}

struct spi_message;



/**
 * struct spi_driver - Host side "protocol" driver
 * @id_table: List of SPI devices supported by this driver
 * @probe: Binds this driver to the spi device.  Drivers can verify
 *	that the device is actually present, and may need to configure
 *	characteristics (such as bits_per_word) which weren't needed for
 *	the initial configuration done during system setup.
 * @remove: Unbinds this driver from the spi device
 * @shutdown: Standard shutdown callback used during system state
 *	transitions such as powerdown/halt and kexec
 * @suspend: Standard suspend callback used during system state transitions
 * @resume: Standard resume callback used during system state transitions
 * @driver: SPI device drivers should initialize the name and owner
 *	field of this structure.
 *
 * This represents the kind of device driver that uses SPI messages to
 * interact with the hardware at the other end of a SPI link.  It's called
 * a "protocol" driver because it works through messages rather than talking
 * directly to SPI hardware (which is what the underlying SPI controller
 * driver does to pass those messages).  These protocols are defined in the
 * specification for the device(s) supported by the driver.
 *
 * As a rule, those device protocols represent the lowest level interface
 * supported by a driver, and it will support upper level interfaces too.
 * Examples of such upper levels include frameworks like MTD, networking,
 * MMC, RTC, filesystem character device nodes, and hardware monitoring.
 */
struct spi_driver {
	const struct spi_device_id *id_table;
	int			(*probe)(struct spi_device *spi);
	int			(*remove)(struct spi_device *spi);
	void			(*shutdown)(struct spi_device *spi);
	int			(*suspend)(struct spi_device *spi, pm_message_t mesg);
	int			(*resume)(struct spi_device *spi);
	struct device_driver	driver;
};

static inline struct spi_driver *to_spi_driver(struct device_driver *drv)
{
	return drv ? container_of(drv, struct spi_driver, driver) : NULL;
}

extern int spi_register_driver(struct spi_driver *sdrv);

/**
 * spi_unregister_driver - reverse effect of spi_register_driver
 * @sdrv: the driver to unregister
 * Context: can sleep
 */
static inline void spi_unregister_driver(struct spi_driver *sdrv)
{
	if (sdrv)
		driver_unregister(&sdrv->driver);
}

/**
 * module_spi_driver() - Helper macro for registering a SPI driver
 * @__spi_driver: spi_driver struct
 *
 * Helper macro for SPI drivers which do not do anything special in module
 * init/exit. This eliminates a lot of boilerplate. Each module may only
 * use this macro once, and calling it replaces module_init() and module_exit()
 */
#define module_spi_driver(__spi_driver) \
	module_driver(__spi_driver, spi_register_driver, \
			spi_unregister_driver)

/**
 * struct spi_master - interface to SPI master controller
 * @dev: device interface to this driver
 * @list: link with the global spi_master list
 * @bus_num: board-specific (and often SOC-specific) identifier for a
 *	given SPI controller.
 * @num_chipselect: chipselects are used to distinguish individual
 *	SPI slaves, and are numbered from zero to num_chipselects.
 *	each slave has a chipselect signal, but it's common that not
 *	every chipselect is connected to a slave.
 * @dma_alignment: SPI controller constraint on DMA buffers alignment.
 * @mode_bits: flags understood by this controller driver
 * @bits_per_word_mask: A mask indicating which values of bits_per_word are
 *	supported by the driver. Bit n indicates that a bits_per_word n+1 is
 *	suported. If set, the SPI core will reject any transfer with an
 *	unsupported bits_per_word. If not set, this value is simply ignored,
 *	and it's up to the individual driver to perform any validation.
 * @flags: other constraints relevant to this driver
 * @bus_lock_spinlock: spinlock for SPI bus locking
 * @bus_lock_mutex: mutex for SPI bus locking
 * @bus_lock_flag: indicates that the SPI bus is locked for exclusive use
 * @setup: updates the device mode and clocking records used by a
 *	device's SPI controller; protocol code may call this.  This
 *	must fail if an unrecognized or unsupported mode is requested.
 *	It's always safe to call this unless transfers are pending on
 *	the device whose settings are being modified.
 * @transfer: adds a message to the controller's transfer queue.
 * @cleanup: frees controller-specific state
 * @queued: whether this master is providing an internal message queue
 * @kworker: thread struct for message pump
 * @kworker_task: pointer to task for message pump kworker thread
 * @pump_messages: work struct for scheduling work to the message pump
 * @queue_lock: spinlock to syncronise access to message queue
 * @queue: message queue
 * @cur_msg: the currently in-flight message
 * @busy: message pump is busy
 * @running: message pump is running
 * @rt: whether this queue is set to run as a realtime task
 * @prepare_transfer_hardware: a message will soon arrive from the queue
 *	so the subsystem requests the driver to prepare the transfer hardware
 *	by issuing this call
 * @transfer_one_message: the subsystem calls the driver to transfer a single
 *	message while queuing transfers that arrive in the meantime. When the
 *	driver is finished with this message, it must call
 *	spi_finalize_current_message() so the subsystem can issue the next
 *	transfer
 * @unprepare_transfer_hardware: there are currently no more messages on the
 *	queue so the subsystem notifies the driver that it may relax the
 *	hardware by issuing this call
 * @cs_gpios: Array of GPIOs to use as chip select lines; one per CS
 *	number. Any individual value may be -ENOENT for CS lines that
 *	are not GPIOs (driven by the SPI controller itself).
 *
 * Each SPI master controller can communicate with one or more @spi_device
 * children.  These make a small bus, sharing MOSI, MISO and SCK signals
 * but not chip select signals.  Each device may be configured to use a
 * different clock rate, since those shared signals are ignored unless
 * the chip is selected.
 *
 * The driver for an SPI controller manages access to those devices through
 * a queue of spi_message transactions, copying data between CPU memory and
 * an SPI slave device.  For each such message it queues, it calls the
 * message's completion function when the transaction completes.
 */
struct spi_master {
	struct device	dev;

	struct list_head list;

	/* other than negative (== assign one dynamically), bus_num is fully
	 * board-specific.  usually that simplifies to being SOC-specific.
	 * example:  one SOC has three SPI controllers, numbered 0..2,
	 * and one board's schematics might show it using SPI-2.  software
	 * would normally use bus_num=2 for that controller.
	 */
	s16			bus_num;

	/* chipselects will be integral to many controllers; some others
	 * might use board-specific GPIOs.
	 */
	u16			num_chipselect;

	/* some SPI controllers pose alignment requirements on DMAable
	 * buffers; let protocol drivers know about these requirements.
	 */
	u16			dma_alignment;

	/* spi_device.mode flags understood by this controller driver */
	u16			mode_bits;

	/* bitmask of supported bits_per_word for transfers */
	u32			bits_per_word_mask;
<<<<<<< HEAD
=======
#define SPI_BPW_MASK(bits) BIT((bits) - 1)
#define SPI_BIT_MASK(bits) (((bits) == 32) ? ~0UL : (BIT(bits) - 1))
#define SPI_BPW_RANGE_MASK(min, max) (SPI_BIT_MASK(max) - SPI_BIT_MASK(min - 1))
>>>>>>> d0e0ac97

	/* other constraints relevant to this driver */
	u16			flags;
#define SPI_MASTER_HALF_DUPLEX	BIT(0)		/* can't do full duplex */
#define SPI_MASTER_NO_RX	BIT(1)		/* can't do buffer read */
#define SPI_MASTER_NO_TX	BIT(2)		/* can't do buffer write */

	/* lock and mutex for SPI bus locking */
	spinlock_t		bus_lock_spinlock;
	struct mutex		bus_lock_mutex;

	/* flag indicating that the SPI bus is locked for exclusive use */
	bool			bus_lock_flag;

	/* Setup mode and clock, etc (spi driver may call many times).
	 *
	 * IMPORTANT:  this may be called when transfers to another
	 * device are active.  DO NOT UPDATE SHARED REGISTERS in ways
	 * which could break those transfers.
	 */
	int			(*setup)(struct spi_device *spi);

	/* bidirectional bulk transfers
	 *
	 * + The transfer() method may not sleep; its main role is
	 *   just to add the message to the queue.
	 * + For now there's no remove-from-queue operation, or
	 *   any other request management
	 * + To a given spi_device, message queueing is pure fifo
	 *
	 * + The master's main job is to process its message queue,
	 *   selecting a chip then transferring data
	 * + If there are multiple spi_device children, the i/o queue
	 *   arbitration algorithm is unspecified (round robin, fifo,
	 *   priority, reservations, preemption, etc)
	 *
	 * + Chipselect stays active during the entire message
	 *   (unless modified by spi_transfer.cs_change != 0).
	 * + The message transfers use clock and SPI mode parameters
	 *   previously established by setup() for this device
	 */
	int			(*transfer)(struct spi_device *spi,
						struct spi_message *mesg);

	/* called on release() to free memory provided by spi_master */
	void			(*cleanup)(struct spi_device *spi);

	/*
	 * These hooks are for drivers that want to use the generic
	 * master transfer queueing mechanism. If these are used, the
	 * transfer() function above must NOT be specified by the driver.
	 * Over time we expect SPI drivers to be phased over to this API.
	 */
	bool				queued;
	struct kthread_worker		kworker;
	struct task_struct		*kworker_task;
	struct kthread_work		pump_messages;
	spinlock_t			queue_lock;
	struct list_head		queue;
	struct spi_message		*cur_msg;
	bool				busy;
	bool				running;
	bool				rt;

	int (*prepare_transfer_hardware)(struct spi_master *master);
	int (*transfer_one_message)(struct spi_master *master,
				    struct spi_message *mesg);
	int (*unprepare_transfer_hardware)(struct spi_master *master);
	/* gpio chip select */
	int			*cs_gpios;
};

static inline void *spi_master_get_devdata(struct spi_master *master)
{
	return dev_get_drvdata(&master->dev);
}

static inline void spi_master_set_devdata(struct spi_master *master, void *data)
{
	dev_set_drvdata(&master->dev, data);
}

static inline struct spi_master *spi_master_get(struct spi_master *master)
{
	if (!master || !get_device(&master->dev))
		return NULL;
	return master;
}

static inline void spi_master_put(struct spi_master *master)
{
	if (master)
		put_device(&master->dev);
}

/* PM calls that need to be issued by the driver */
extern int spi_master_suspend(struct spi_master *master);
extern int spi_master_resume(struct spi_master *master);

/* Calls the driver make to interact with the message queue */
extern struct spi_message *spi_get_next_queued_message(struct spi_master *master);
extern void spi_finalize_current_message(struct spi_master *master);

/* the spi driver core manages memory for the spi_master classdev */
extern struct spi_master *
spi_alloc_master(struct device *host, unsigned size);

extern int spi_register_master(struct spi_master *master);
extern void spi_unregister_master(struct spi_master *master);

extern struct spi_master *spi_busnum_to_master(u16 busnum);

/*---------------------------------------------------------------------------*/

/*
 * I/O INTERFACE between SPI controller and protocol drivers
 *
 * Protocol drivers use a queue of spi_messages, each transferring data
 * between the controller and memory buffers.
 *
 * The spi_messages themselves consist of a series of read+write transfer
 * segments.  Those segments always read the same number of bits as they
 * write; but one or the other is easily ignored by passing a null buffer
 * pointer.  (This is unlike most types of I/O API, because SPI hardware
 * is full duplex.)
 *
 * NOTE:  Allocation of spi_transfer and spi_message memory is entirely
 * up to the protocol driver, which guarantees the integrity of both (as
 * well as the data buffers) for as long as the message is queued.
 */

/**
 * struct spi_transfer - a read/write buffer pair
 * @tx_buf: data to be written (dma-safe memory), or NULL
 * @rx_buf: data to be read (dma-safe memory), or NULL
 * @tx_dma: DMA address of tx_buf, if @spi_message.is_dma_mapped
 * @rx_dma: DMA address of rx_buf, if @spi_message.is_dma_mapped
 * @len: size of rx and tx buffers (in bytes)
 * @speed_hz: Select a speed other than the device default for this
 *      transfer. If 0 the default (from @spi_device) is used.
 * @bits_per_word: select a bits_per_word other than the device default
 *      for this transfer. If 0 the default (from @spi_device) is used.
 * @cs_change: affects chipselect after this transfer completes
 * @delay_usecs: microseconds to delay after this transfer before
 *	(optionally) changing the chipselect status, then starting
 *	the next transfer or completing this @spi_message.
 * @transfer_list: transfers are sequenced through @spi_message.transfers
 *
 * SPI transfers always write the same number of bytes as they read.
 * Protocol drivers should always provide @rx_buf and/or @tx_buf.
 * In some cases, they may also want to provide DMA addresses for
 * the data being transferred; that may reduce overhead, when the
 * underlying driver uses dma.
 *
 * If the transmit buffer is null, zeroes will be shifted out
 * while filling @rx_buf.  If the receive buffer is null, the data
 * shifted in will be discarded.  Only "len" bytes shift out (or in).
 * It's an error to try to shift out a partial word.  (For example, by
 * shifting out three bytes with word size of sixteen or twenty bits;
 * the former uses two bytes per word, the latter uses four bytes.)
 *
 * In-memory data values are always in native CPU byte order, translated
 * from the wire byte order (big-endian except with SPI_LSB_FIRST).  So
 * for example when bits_per_word is sixteen, buffers are 2N bytes long
 * (@len = 2N) and hold N sixteen bit words in CPU byte order.
 *
 * When the word size of the SPI transfer is not a power-of-two multiple
 * of eight bits, those in-memory words include extra bits.  In-memory
 * words are always seen by protocol drivers as right-justified, so the
 * undefined (rx) or unused (tx) bits are always the most significant bits.
 *
 * All SPI transfers start with the relevant chipselect active.  Normally
 * it stays selected until after the last transfer in a message.  Drivers
 * can affect the chipselect signal using cs_change.
 *
 * (i) If the transfer isn't the last one in the message, this flag is
 * used to make the chipselect briefly go inactive in the middle of the
 * message.  Toggling chipselect in this way may be needed to terminate
 * a chip command, letting a single spi_message perform all of group of
 * chip transactions together.
 *
 * (ii) When the transfer is the last one in the message, the chip may
 * stay selected until the next transfer.  On multi-device SPI busses
 * with nothing blocking messages going to other devices, this is just
 * a performance hint; starting a message to another device deselects
 * this one.  But in other cases, this can be used to ensure correctness.
 * Some devices need protocol transactions to be built from a series of
 * spi_message submissions, where the content of one message is determined
 * by the results of previous messages and where the whole transaction
 * ends when the chipselect goes intactive.
 *
 * The code that submits an spi_message (and its spi_transfers)
 * to the lower layers is responsible for managing its memory.
 * Zero-initialize every field you don't set up explicitly, to
 * insulate against future API updates.  After you submit a message
 * and its transfers, ignore them until its completion callback.
 */
struct spi_transfer {
	/* it's ok if tx_buf == rx_buf (right?)
	 * for MicroWire, one buffer must be null
	 * buffers must work with dma_*map_single() calls, unless
	 *   spi_message.is_dma_mapped reports a pre-existing mapping
	 */
	const void	*tx_buf;
	void		*rx_buf;
	unsigned	len;

	dma_addr_t	tx_dma;
	dma_addr_t	rx_dma;

	unsigned	cs_change:1;
	u8		bits_per_word;
	u16		delay_usecs;
	u32		speed_hz;

	struct list_head transfer_list;
};

/**
 * struct spi_message - one multi-segment SPI transaction
 * @transfers: list of transfer segments in this transaction
 * @spi: SPI device to which the transaction is queued
 * @is_dma_mapped: if true, the caller provided both dma and cpu virtual
 *	addresses for each transfer buffer
 * @complete: called to report transaction completions
 * @context: the argument to complete() when it's called
 * @actual_length: the total number of bytes that were transferred in all
 *	successful segments
 * @status: zero for success, else negative errno
 * @queue: for use by whichever driver currently owns the message
 * @state: for use by whichever driver currently owns the message
 *
 * A @spi_message is used to execute an atomic sequence of data transfers,
 * each represented by a struct spi_transfer.  The sequence is "atomic"
 * in the sense that no other spi_message may use that SPI bus until that
 * sequence completes.  On some systems, many such sequences can execute as
 * as single programmed DMA transfer.  On all systems, these messages are
 * queued, and might complete after transactions to other devices.  Messages
 * sent to a given spi_device are alway executed in FIFO order.
 *
 * The code that submits an spi_message (and its spi_transfers)
 * to the lower layers is responsible for managing its memory.
 * Zero-initialize every field you don't set up explicitly, to
 * insulate against future API updates.  After you submit a message
 * and its transfers, ignore them until its completion callback.
 */
struct spi_message {
	struct list_head	transfers;

	struct spi_device	*spi;

	unsigned		is_dma_mapped:1;

	/* REVISIT:  we might want a flag affecting the behavior of the
	 * last transfer ... allowing things like "read 16 bit length L"
	 * immediately followed by "read L bytes".  Basically imposing
	 * a specific message scheduling algorithm.
	 *
	 * Some controller drivers (message-at-a-time queue processing)
	 * could provide that as their default scheduling algorithm.  But
	 * others (with multi-message pipelines) could need a flag to
	 * tell them about such special cases.
	 */

	/* completion is reported through a callback */
	void			(*complete)(void *context);
	void			*context;
	unsigned		actual_length;
	int			status;

	/* for optional use by whatever driver currently owns the
	 * spi_message ...  between calls to spi_async and then later
	 * complete(), that's the spi_master controller driver.
	 */
	struct list_head	queue;
	void			*state;
};

static inline void spi_message_init(struct spi_message *m)
{
	memset(m, 0, sizeof *m);
	INIT_LIST_HEAD(&m->transfers);
}

static inline void
spi_message_add_tail(struct spi_transfer *t, struct spi_message *m)
{
	list_add_tail(&t->transfer_list, &m->transfers);
}

static inline void
spi_transfer_del(struct spi_transfer *t)
{
	list_del(&t->transfer_list);
}

/**
 * spi_message_init_with_transfers - Initialize spi_message and append transfers
 * @m: spi_message to be initialized
 * @xfers: An array of spi transfers
 * @num_xfers: Number of items in the xfer array
 *
 * This function initializes the given spi_message and adds each spi_transfer in
 * the given array to the message.
 */
static inline void
spi_message_init_with_transfers(struct spi_message *m,
struct spi_transfer *xfers, unsigned int num_xfers)
{
	unsigned int i;

	spi_message_init(m);
	for (i = 0; i < num_xfers; ++i)
		spi_message_add_tail(&xfers[i], m);
}

/* It's fine to embed message and transaction structures in other data
 * structures so long as you don't free them while they're in use.
 */

static inline struct spi_message *spi_message_alloc(unsigned ntrans, gfp_t flags)
{
	struct spi_message *m;

	m = kzalloc(sizeof(struct spi_message)
			+ ntrans * sizeof(struct spi_transfer),
			flags);
	if (m) {
		unsigned i;
		struct spi_transfer *t = (struct spi_transfer *)(m + 1);

		INIT_LIST_HEAD(&m->transfers);
		for (i = 0; i < ntrans; i++, t++)
			spi_message_add_tail(t, m);
	}
	return m;
}

static inline void spi_message_free(struct spi_message *m)
{
	kfree(m);
}

extern int spi_setup(struct spi_device *spi);
extern int spi_async(struct spi_device *spi, struct spi_message *message);
extern int spi_async_locked(struct spi_device *spi,
			    struct spi_message *message);

/*---------------------------------------------------------------------------*/

/* All these synchronous SPI transfer routines are utilities layered
 * over the core async transfer primitive.  Here, "synchronous" means
 * they will sleep uninterruptibly until the async transfer completes.
 */

extern int spi_sync(struct spi_device *spi, struct spi_message *message);
extern int spi_sync_locked(struct spi_device *spi, struct spi_message *message);
extern int spi_bus_lock(struct spi_master *master);
extern int spi_bus_unlock(struct spi_master *master);

/**
 * spi_write - SPI synchronous write
 * @spi: device to which data will be written
 * @buf: data buffer
 * @len: data buffer size
 * Context: can sleep
 *
 * This writes the buffer and returns zero or a negative error code.
 * Callable only from contexts that can sleep.
 */
static inline int
spi_write(struct spi_device *spi, const void *buf, size_t len)
{
	struct spi_transfer	t = {
			.tx_buf		= buf,
			.len		= len,
		};
	struct spi_message	m;

	spi_message_init(&m);
	spi_message_add_tail(&t, &m);
	return spi_sync(spi, &m);
}

/**
 * spi_read - SPI synchronous read
 * @spi: device from which data will be read
 * @buf: data buffer
 * @len: data buffer size
 * Context: can sleep
 *
 * This reads the buffer and returns zero or a negative error code.
 * Callable only from contexts that can sleep.
 */
static inline int
spi_read(struct spi_device *spi, void *buf, size_t len)
{
	struct spi_transfer	t = {
			.rx_buf		= buf,
			.len		= len,
		};
	struct spi_message	m;

	spi_message_init(&m);
	spi_message_add_tail(&t, &m);
	return spi_sync(spi, &m);
}

/**
 * spi_sync_transfer - synchronous SPI data transfer
 * @spi: device with which data will be exchanged
 * @xfers: An array of spi_transfers
 * @num_xfers: Number of items in the xfer array
 * Context: can sleep
 *
 * Does a synchronous SPI data transfer of the given spi_transfer array.
 *
 * For more specific semantics see spi_sync().
 *
 * It returns zero on success, else a negative error code.
 */
static inline int
spi_sync_transfer(struct spi_device *spi, struct spi_transfer *xfers,
	unsigned int num_xfers)
{
	struct spi_message msg;

	spi_message_init_with_transfers(&msg, xfers, num_xfers);

	return spi_sync(spi, &msg);
}

/* this copies txbuf and rxbuf data; for small transfers only! */
extern int spi_write_then_read(struct spi_device *spi,
		const void *txbuf, unsigned n_tx,
		void *rxbuf, unsigned n_rx);

/**
 * spi_w8r8 - SPI synchronous 8 bit write followed by 8 bit read
 * @spi: device with which data will be exchanged
 * @cmd: command to be written before data is read back
 * Context: can sleep
 *
 * This returns the (unsigned) eight bit number returned by the
 * device, or else a negative error code.  Callable only from
 * contexts that can sleep.
 */
static inline ssize_t spi_w8r8(struct spi_device *spi, u8 cmd)
{
	ssize_t			status;
	u8			result;

	status = spi_write_then_read(spi, &cmd, 1, &result, 1);

	/* return negative errno or unsigned value */
	return (status < 0) ? status : result;
}

/**
 * spi_w8r16 - SPI synchronous 8 bit write followed by 16 bit read
 * @spi: device with which data will be exchanged
 * @cmd: command to be written before data is read back
 * Context: can sleep
 *
 * This returns the (unsigned) sixteen bit number returned by the
 * device, or else a negative error code.  Callable only from
 * contexts that can sleep.
 *
 * The number is returned in wire-order, which is at least sometimes
 * big-endian.
 */
static inline ssize_t spi_w8r16(struct spi_device *spi, u8 cmd)
{
	ssize_t			status;
	u16			result;

	status = spi_write_then_read(spi, &cmd, 1, (u8 *) &result, 2);

	/* return negative errno or unsigned value */
	return (status < 0) ? status : result;
}

/*---------------------------------------------------------------------------*/

/*
 * INTERFACE between board init code and SPI infrastructure.
 *
 * No SPI driver ever sees these SPI device table segments, but
 * it's how the SPI core (or adapters that get hotplugged) grows
 * the driver model tree.
 *
 * As a rule, SPI devices can't be probed.  Instead, board init code
 * provides a table listing the devices which are present, with enough
 * information to bind and set up the device's driver.  There's basic
 * support for nonstatic configurations too; enough to handle adding
 * parport adapters, or microcontrollers acting as USB-to-SPI bridges.
 */

/**
 * struct spi_board_info - board-specific template for a SPI device
 * @modalias: Initializes spi_device.modalias; identifies the driver.
 * @platform_data: Initializes spi_device.platform_data; the particular
 *	data stored there is driver-specific.
 * @controller_data: Initializes spi_device.controller_data; some
 *	controllers need hints about hardware setup, e.g. for DMA.
 * @irq: Initializes spi_device.irq; depends on how the board is wired.
 * @max_speed_hz: Initializes spi_device.max_speed_hz; based on limits
 *	from the chip datasheet and board-specific signal quality issues.
 * @bus_num: Identifies which spi_master parents the spi_device; unused
 *	by spi_new_device(), and otherwise depends on board wiring.
 * @chip_select: Initializes spi_device.chip_select; depends on how
 *	the board is wired.
 * @mode: Initializes spi_device.mode; based on the chip datasheet, board
 *	wiring (some devices support both 3WIRE and standard modes), and
 *	possibly presence of an inverter in the chipselect path.
 *
 * When adding new SPI devices to the device tree, these structures serve
 * as a partial device template.  They hold information which can't always
 * be determined by drivers.  Information that probe() can establish (such
 * as the default transfer wordsize) is not included here.
 *
 * These structures are used in two places.  Their primary role is to
 * be stored in tables of board-specific device descriptors, which are
 * declared early in board initialization and then used (much later) to
 * populate a controller's device tree after the that controller's driver
 * initializes.  A secondary (and atypical) role is as a parameter to
 * spi_new_device() call, which happens after those controller drivers
 * are active in some dynamic board configuration models.
 */
struct spi_board_info {
	/* the device name and module name are coupled, like platform_bus;
	 * "modalias" is normally the driver name.
	 *
	 * platform_data goes to spi_device.dev.platform_data,
	 * controller_data goes to spi_device.controller_data,
	 * irq is copied too
	 */
	char		modalias[SPI_NAME_SIZE];
	const void	*platform_data;
	void		*controller_data;
	int		irq;

	/* slower signaling on noisy or low voltage boards */
	u32		max_speed_hz;


	/* bus_num is board specific and matches the bus_num of some
	 * spi_master that will probably be registered later.
	 *
	 * chip_select reflects how this chip is wired to that master;
	 * it's less than num_chipselect.
	 */
	u16		bus_num;
	u16		chip_select;

	/* mode becomes spi_device.mode, and is essential for chips
	 * where the default of SPI_CS_HIGH = 0 is wrong.
	 */
	u8		mode;

	/* ... may need additional spi_device chip config data here.
	 * avoid stuff protocol drivers can set; but include stuff
	 * needed to behave without being bound to a driver:
	 *  - quirks like clock rate mattering when not selected
	 */
};

#ifdef	CONFIG_SPI
extern int
spi_register_board_info(struct spi_board_info const *info, unsigned n);
#else
/* board init code may ignore whether SPI is configured or not */
static inline int
spi_register_board_info(struct spi_board_info const *info, unsigned n)
	{ return 0; }
#endif


/* If you're hotplugging an adapter with devices (parport, usb, etc)
 * use spi_new_device() to describe each device.  You can also call
 * spi_unregister_device() to start making that device vanish, but
 * normally that would be handled by spi_unregister_master().
 *
 * You can also use spi_alloc_device() and spi_add_device() to use a two
 * stage registration sequence for each spi_device.  This gives the caller
 * some more control over the spi_device structure before it is registered,
 * but requires that caller to initialize fields that would otherwise
 * be defined using the board info.
 */
extern struct spi_device *
spi_alloc_device(struct spi_master *master);

extern int
spi_add_device(struct spi_device *spi);

extern struct spi_device *
spi_new_device(struct spi_master *, struct spi_board_info *);

static inline void
spi_unregister_device(struct spi_device *spi)
{
	if (spi)
		device_unregister(&spi->dev);
}

extern const struct spi_device_id *
spi_get_device_id(const struct spi_device *sdev);

#endif /* __LINUX_SPI_H */<|MERGE_RESOLUTION|>--- conflicted
+++ resolved
@@ -308,12 +308,9 @@
 
 	/* bitmask of supported bits_per_word for transfers */
 	u32			bits_per_word_mask;
-<<<<<<< HEAD
-=======
 #define SPI_BPW_MASK(bits) BIT((bits) - 1)
 #define SPI_BIT_MASK(bits) (((bits) == 32) ? ~0UL : (BIT(bits) - 1))
 #define SPI_BPW_RANGE_MASK(min, max) (SPI_BIT_MASK(max) - SPI_BIT_MASK(min - 1))
->>>>>>> d0e0ac97
 
 	/* other constraints relevant to this driver */
 	u16			flags;
