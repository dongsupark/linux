#ifndef _LINUX_SCHED_H
#define _LINUX_SCHED_H

/*
 * cloning flags:
 */
#define CSIGNAL		0x000000ff	/* signal mask to be sent at exit */
#define CLONE_VM	0x00000100	/* set if VM shared between processes */
#define CLONE_FS	0x00000200	/* set if fs info shared between processes */
#define CLONE_FILES	0x00000400	/* set if open files shared between processes */
#define CLONE_SIGHAND	0x00000800	/* set if signal handlers and blocked signals shared */
#define CLONE_PTRACE	0x00002000	/* set if we want to let tracing continue on the child too */
#define CLONE_VFORK	0x00004000	/* set if the parent wants the child to wake it up on mm_release */
#define CLONE_PARENT	0x00008000	/* set if we want to have the same parent as the cloner */
#define CLONE_THREAD	0x00010000	/* Same thread group? */
#define CLONE_NEWNS	0x00020000	/* New namespace group? */
#define CLONE_SYSVSEM	0x00040000	/* share system V SEM_UNDO semantics */
#define CLONE_SETTLS	0x00080000	/* create a new TLS for the child */
#define CLONE_PARENT_SETTID	0x00100000	/* set the TID in the parent */
#define CLONE_CHILD_CLEARTID	0x00200000	/* clear the TID in the child */
#define CLONE_DETACHED		0x00400000	/* Unused, ignored */
#define CLONE_UNTRACED		0x00800000	/* set if the tracing process can't force CLONE_PTRACE on this clone */
#define CLONE_CHILD_SETTID	0x01000000	/* set the TID in the child */
/* 0x02000000 was previously the unused CLONE_STOPPED (Start in stopped state)
   and is now available for re-use. */
#define CLONE_NEWUTS		0x04000000	/* New utsname group? */
#define CLONE_NEWIPC		0x08000000	/* New ipcs */
#define CLONE_NEWUSER		0x10000000	/* New user namespace */
#define CLONE_NEWPID		0x20000000	/* New pid namespace */
#define CLONE_NEWNET		0x40000000	/* New network namespace */
#define CLONE_IO		0x80000000	/* Clone io context */

/*
 * Scheduling policies
 */
#define SCHED_NORMAL		0
#define SCHED_FIFO		1
#define SCHED_RR		2
#define SCHED_BATCH		3
/* SCHED_ISO: reserved but not implemented yet */
#define SCHED_IDLE		5
/* Can be ORed in to make sure the process is reverted back to SCHED_NORMAL on fork */
#define SCHED_RESET_ON_FORK     0x40000000

#ifdef __KERNEL__

struct sched_param {
	int sched_priority;
};

#include <asm/param.h>	/* for HZ */

#include <linux/capability.h>
#include <linux/threads.h>
#include <linux/kernel.h>
#include <linux/types.h>
#include <linux/timex.h>
#include <linux/jiffies.h>
#include <linux/rbtree.h>
#include <linux/thread_info.h>
#include <linux/cpumask.h>
#include <linux/errno.h>
#include <linux/nodemask.h>
#include <linux/mm_types.h>

#include <asm/page.h>
#include <asm/ptrace.h>
#include <asm/cputime.h>

#include <linux/smp.h>
#include <linux/sem.h>
#include <linux/signal.h>
#include <linux/compiler.h>
#include <linux/completion.h>
#include <linux/pid.h>
#include <linux/percpu.h>
#include <linux/topology.h>
#include <linux/proportions.h>
#include <linux/seccomp.h>
#include <linux/rcupdate.h>
#include <linux/rculist.h>
#include <linux/rtmutex.h>

#include <linux/time.h>
#include <linux/param.h>
#include <linux/resource.h>
#include <linux/timer.h>
#include <linux/hrtimer.h>
#include <linux/task_io_accounting.h>
#include <linux/latencytop.h>
#include <linux/cred.h>
#include <linux/llist.h>
#include <linux/jump_label.h>

#include <asm/processor.h>

struct exec_domain;
struct futex_pi_state;
struct robust_list_head;
struct bio_list;
struct fs_struct;
struct perf_event_context;
struct blk_plug;

/*
 * List of flags we want to share for kernel threads,
 * if only because they are not used by them anyway.
 */
#define CLONE_KERNEL	(CLONE_FS | CLONE_FILES | CLONE_SIGHAND)

/*
 * These are the constant used to fake the fixed-point load-average
 * counting. Some notes:
 *  - 11 bit fractions expand to 22 bits by the multiplies: this gives
 *    a load-average precision of 10 bits integer + 11 bits fractional
 *  - if you want to count load-averages more often, you need more
 *    precision, or rounding will get you. With 2-second counting freq,
 *    the EXP_n values would be 1981, 2034 and 2043 if still using only
 *    11 bit fractions.
 */
extern unsigned long avenrun[];		/* Load averages */
extern void get_avenrun(unsigned long *loads, unsigned long offset, int shift);

#define FSHIFT		11		/* nr of bits of precision */
#define FIXED_1		(1<<FSHIFT)	/* 1.0 as fixed-point */
#define LOAD_FREQ	(5*HZ+1)	/* 5 sec intervals */
#define EXP_1		1884		/* 1/exp(5sec/1min) as fixed-point */
#define EXP_5		2014		/* 1/exp(5sec/5min) */
#define EXP_15		2037		/* 1/exp(5sec/15min) */

#define CALC_LOAD(load,exp,n) \
	load *= exp; \
	load += n*(FIXED_1-exp); \
	load >>= FSHIFT;

extern unsigned long total_forks;
extern int nr_threads;
DECLARE_PER_CPU(unsigned long, process_counts);
extern int nr_processes(void);
extern unsigned long nr_running(void);
extern unsigned long nr_uninterruptible(void);
extern unsigned long nr_iowait(void);
extern unsigned long nr_iowait_cpu(int cpu);
extern unsigned long this_cpu_load(void);


extern void calc_global_load(unsigned long ticks);

extern unsigned long get_parent_ip(unsigned long addr);

struct seq_file;
struct cfs_rq;
struct task_group;
#ifdef CONFIG_SCHED_DEBUG
extern void proc_sched_show_task(struct task_struct *p, struct seq_file *m);
extern void proc_sched_set_task(struct task_struct *p);
extern void
print_cfs_rq(struct seq_file *m, int cpu, struct cfs_rq *cfs_rq);
#else
static inline void
proc_sched_show_task(struct task_struct *p, struct seq_file *m)
{
}
static inline void proc_sched_set_task(struct task_struct *p)
{
}
static inline void
print_cfs_rq(struct seq_file *m, int cpu, struct cfs_rq *cfs_rq)
{
}
#endif

/*
 * Task state bitmask. NOTE! These bits are also
 * encoded in fs/proc/array.c: get_task_state().
 *
 * We have two separate sets of flags: task->state
 * is about runnability, while task->exit_state are
 * about the task exiting. Confusing, but this way
 * modifying one set can't modify the other one by
 * mistake.
 */
#define TASK_RUNNING		0
#define TASK_INTERRUPTIBLE	1
#define TASK_UNINTERRUPTIBLE	2
#define __TASK_STOPPED		4
#define __TASK_TRACED		8
/* in tsk->exit_state */
#define EXIT_ZOMBIE		16
#define EXIT_DEAD		32
/* in tsk->state again */
#define TASK_DEAD		64
#define TASK_WAKEKILL		128
#define TASK_WAKING		256
#define TASK_STATE_MAX		512

#define TASK_STATE_TO_CHAR_STR "RSDTtZXxKW"

extern char ___assert_task_state[1 - 2*!!(
		sizeof(TASK_STATE_TO_CHAR_STR)-1 != ilog2(TASK_STATE_MAX)+1)];

/* Convenience macros for the sake of set_task_state */
#define TASK_KILLABLE		(TASK_WAKEKILL | TASK_UNINTERRUPTIBLE)
#define TASK_STOPPED		(TASK_WAKEKILL | __TASK_STOPPED)
#define TASK_TRACED		(TASK_WAKEKILL | __TASK_TRACED)

/* Convenience macros for the sake of wake_up */
#define TASK_NORMAL		(TASK_INTERRUPTIBLE | TASK_UNINTERRUPTIBLE)
#define TASK_ALL		(TASK_NORMAL | __TASK_STOPPED | __TASK_TRACED)

/* get_task_state() */
#define TASK_REPORT		(TASK_RUNNING | TASK_INTERRUPTIBLE | \
				 TASK_UNINTERRUPTIBLE | __TASK_STOPPED | \
				 __TASK_TRACED)

#define task_is_traced(task)	((task->state & __TASK_TRACED) != 0)
#define task_is_stopped(task)	((task->state & __TASK_STOPPED) != 0)
#define task_is_dead(task)	((task)->exit_state != 0)
#define task_is_stopped_or_traced(task)	\
			((task->state & (__TASK_STOPPED | __TASK_TRACED)) != 0)
#define task_contributes_to_load(task)	\
				((task->state & TASK_UNINTERRUPTIBLE) != 0 && \
				 (task->flags & PF_FROZEN) == 0)

#define __set_task_state(tsk, state_value)		\
	do { (tsk)->state = (state_value); } while (0)
#define set_task_state(tsk, state_value)		\
	set_mb((tsk)->state, (state_value))

/*
 * set_current_state() includes a barrier so that the write of current->state
 * is correctly serialised wrt the caller's subsequent test of whether to
 * actually sleep:
 *
 *	set_current_state(TASK_UNINTERRUPTIBLE);
 *	if (do_i_need_to_sleep())
 *		schedule();
 *
 * If the caller does not need such serialisation then use __set_current_state()
 */
#define __set_current_state(state_value)			\
	do { current->state = (state_value); } while (0)
#define set_current_state(state_value)		\
	set_mb(current->state, (state_value))

/* Task command name length */
#define TASK_COMM_LEN 16

#include <linux/spinlock.h>

/*
 * This serializes "schedule()" and also protects
 * the run-queue from deletions/modifications (but
 * _adding_ to the beginning of the run-queue has
 * a separate lock).
 */
extern rwlock_t tasklist_lock;
extern spinlock_t mmlist_lock;

struct task_struct;

#ifdef CONFIG_PROVE_RCU
extern int lockdep_tasklist_lock_is_held(void);
#endif /* #ifdef CONFIG_PROVE_RCU */

extern void sched_init(void);
extern void sched_init_smp(void);
extern asmlinkage void schedule_tail(struct task_struct *prev);
extern void init_idle(struct task_struct *idle, int cpu);
extern void init_idle_bootup_task(struct task_struct *idle);

extern int runqueue_is_locked(int cpu);

#if defined(CONFIG_SMP) && defined(CONFIG_NO_HZ)
extern void select_nohz_load_balancer(int stop_tick);
extern void set_cpu_sd_state_idle(void);
extern int get_nohz_timer_target(void);
#else
static inline void select_nohz_load_balancer(int stop_tick) { }
static inline void set_cpu_sd_state_idle(void) { }
#endif

/*
 * Only dump TASK_* tasks. (0 for all tasks)
 */
extern void show_state_filter(unsigned long state_filter);

static inline void show_state(void)
{
	show_state_filter(0);
}

extern void show_regs(struct pt_regs *);

/*
 * TASK is a pointer to the task whose backtrace we want to see (or NULL for current
 * task), SP is the stack pointer of the first frame that should be shown in the back
 * trace (or NULL if the entire call-chain of the task should be shown).
 */
extern void show_stack(struct task_struct *task, unsigned long *sp);

void io_schedule(void);
long io_schedule_timeout(long timeout);

extern void cpu_init (void);
extern void trap_init(void);
extern void update_process_times(int user);
extern void scheduler_tick(void);

extern void sched_show_task(struct task_struct *p);

#ifdef CONFIG_LOCKUP_DETECTOR
extern void touch_softlockup_watchdog(void);
extern void touch_softlockup_watchdog_sync(void);
extern void touch_all_softlockup_watchdogs(void);
extern int proc_dowatchdog_thresh(struct ctl_table *table, int write,
				  void __user *buffer,
				  size_t *lenp, loff_t *ppos);
extern unsigned int  softlockup_panic;
void lockup_detector_init(void);
#else
static inline void touch_softlockup_watchdog(void)
{
}
static inline void touch_softlockup_watchdog_sync(void)
{
}
static inline void touch_all_softlockup_watchdogs(void)
{
}
static inline void lockup_detector_init(void)
{
}
#endif

#ifdef CONFIG_DETECT_HUNG_TASK
extern unsigned int  sysctl_hung_task_panic;
extern unsigned long sysctl_hung_task_check_count;
extern unsigned long sysctl_hung_task_timeout_secs;
extern unsigned long sysctl_hung_task_warnings;
extern int proc_dohung_task_timeout_secs(struct ctl_table *table, int write,
					 void __user *buffer,
					 size_t *lenp, loff_t *ppos);
#else
/* Avoid need for ifdefs elsewhere in the code */
enum { sysctl_hung_task_timeout_secs = 0 };
#endif

/* Attach to any functions which should be ignored in wchan output. */
#define __sched		__attribute__((__section__(".sched.text")))

/* Linker adds these: start and end of __sched functions */
extern char __sched_text_start[], __sched_text_end[];

/* Is this address in the __sched functions? */
extern int in_sched_functions(unsigned long addr);

#define	MAX_SCHEDULE_TIMEOUT	LONG_MAX
extern signed long schedule_timeout(signed long timeout);
extern signed long schedule_timeout_interruptible(signed long timeout);
extern signed long schedule_timeout_killable(signed long timeout);
extern signed long schedule_timeout_uninterruptible(signed long timeout);
asmlinkage void schedule(void);
extern void schedule_preempt_disabled(void);
extern int mutex_spin_on_owner(struct mutex *lock, struct task_struct *owner);

struct nsproxy;
struct user_namespace;

/*
 * Default maximum number of active map areas, this limits the number of vmas
 * per mm struct. Users can overwrite this number by sysctl but there is a
 * problem.
 *
 * When a program's coredump is generated as ELF format, a section is created
 * per a vma. In ELF, the number of sections is represented in unsigned short.
 * This means the number of sections should be smaller than 65535 at coredump.
 * Because the kernel adds some informative sections to a image of program at
 * generating coredump, we need some margin. The number of extra sections is
 * 1-3 now and depends on arch. We use "5" as safe margin, here.
 */
#define MAPCOUNT_ELF_CORE_MARGIN	(5)
#define DEFAULT_MAX_MAP_COUNT	(USHRT_MAX - MAPCOUNT_ELF_CORE_MARGIN)

extern int sysctl_max_map_count;

#include <linux/aio.h>

#ifdef CONFIG_MMU
extern void arch_pick_mmap_layout(struct mm_struct *mm);
extern unsigned long
arch_get_unmapped_area(struct file *, unsigned long, unsigned long,
		       unsigned long, unsigned long);
extern unsigned long
arch_get_unmapped_area_topdown(struct file *filp, unsigned long addr,
			  unsigned long len, unsigned long pgoff,
			  unsigned long flags);
extern void arch_unmap_area(struct mm_struct *, unsigned long);
extern void arch_unmap_area_topdown(struct mm_struct *, unsigned long);
#else
static inline void arch_pick_mmap_layout(struct mm_struct *mm) {}
#endif


extern void set_dumpable(struct mm_struct *mm, int value);
extern int get_dumpable(struct mm_struct *mm);

/* mm flags */
/* dumpable bits */
#define MMF_DUMPABLE      0  /* core dump is permitted */
#define MMF_DUMP_SECURELY 1  /* core file is readable only by root */

#define MMF_DUMPABLE_BITS 2
#define MMF_DUMPABLE_MASK ((1 << MMF_DUMPABLE_BITS) - 1)

/* coredump filter bits */
#define MMF_DUMP_ANON_PRIVATE	2
#define MMF_DUMP_ANON_SHARED	3
#define MMF_DUMP_MAPPED_PRIVATE	4
#define MMF_DUMP_MAPPED_SHARED	5
#define MMF_DUMP_ELF_HEADERS	6
#define MMF_DUMP_HUGETLB_PRIVATE 7
#define MMF_DUMP_HUGETLB_SHARED  8

#define MMF_DUMP_FILTER_SHIFT	MMF_DUMPABLE_BITS
#define MMF_DUMP_FILTER_BITS	7
#define MMF_DUMP_FILTER_MASK \
	(((1 << MMF_DUMP_FILTER_BITS) - 1) << MMF_DUMP_FILTER_SHIFT)
#define MMF_DUMP_FILTER_DEFAULT \
	((1 << MMF_DUMP_ANON_PRIVATE) |	(1 << MMF_DUMP_ANON_SHARED) |\
	 (1 << MMF_DUMP_HUGETLB_PRIVATE) | MMF_DUMP_MASK_DEFAULT_ELF)

#ifdef CONFIG_CORE_DUMP_DEFAULT_ELF_HEADERS
# define MMF_DUMP_MASK_DEFAULT_ELF	(1 << MMF_DUMP_ELF_HEADERS)
#else
# define MMF_DUMP_MASK_DEFAULT_ELF	0
#endif
					/* leave room for more dump flags */
#define MMF_VM_MERGEABLE	16	/* KSM may merge identical pages */
#define MMF_VM_HUGEPAGE		17	/* set when VM_HUGEPAGE is set on vma */

#define MMF_INIT_MASK		(MMF_DUMPABLE_MASK | MMF_DUMP_FILTER_MASK)

struct sighand_struct {
	atomic_t		count;
	struct k_sigaction	action[_NSIG];
	spinlock_t		siglock;
	wait_queue_head_t	signalfd_wqh;
};

struct pacct_struct {
	int			ac_flag;
	long			ac_exitcode;
	unsigned long		ac_mem;
	cputime_t		ac_utime, ac_stime;
	unsigned long		ac_minflt, ac_majflt;
};

struct cpu_itimer {
	cputime_t expires;
	cputime_t incr;
	u32 error;
	u32 incr_error;
};

/**
 * struct task_cputime - collected CPU time counts
 * @utime:		time spent in user mode, in &cputime_t units
 * @stime:		time spent in kernel mode, in &cputime_t units
 * @sum_exec_runtime:	total time spent on the CPU, in nanoseconds
 *
 * This structure groups together three kinds of CPU time that are
 * tracked for threads and thread groups.  Most things considering
 * CPU time want to group these counts together and treat all three
 * of them in parallel.
 */
struct task_cputime {
	cputime_t utime;
	cputime_t stime;
	unsigned long long sum_exec_runtime;
};
/* Alternate field names when used to cache expirations. */
#define prof_exp	stime
#define virt_exp	utime
#define sched_exp	sum_exec_runtime

#define INIT_CPUTIME	\
	(struct task_cputime) {					\
		.utime = 0,					\
		.stime = 0,					\
		.sum_exec_runtime = 0,				\
	}

/*
 * Disable preemption until the scheduler is running.
 * Reset by start_kernel()->sched_init()->init_idle().
 *
 * We include PREEMPT_ACTIVE to avoid cond_resched() from working
 * before the scheduler is active -- see should_resched().
 */
#define INIT_PREEMPT_COUNT	(1 + PREEMPT_ACTIVE)

/**
 * struct thread_group_cputimer - thread group interval timer counts
 * @cputime:		thread group interval timers.
 * @running:		non-zero when there are timers running and
 * 			@cputime receives updates.
 * @lock:		lock for fields in this struct.
 *
 * This structure contains the version of task_cputime, above, that is
 * used for thread group CPU timer calculations.
 */
struct thread_group_cputimer {
	struct task_cputime cputime;
	int running;
	raw_spinlock_t lock;
};

#include <linux/rwsem.h>
struct autogroup;

/*
 * NOTE! "signal_struct" does not have its own
 * locking, because a shared signal_struct always
 * implies a shared sighand_struct, so locking
 * sighand_struct is always a proper superset of
 * the locking of signal_struct.
 */
struct signal_struct {
	atomic_t		sigcnt;
	atomic_t		live;
	int			nr_threads;

	wait_queue_head_t	wait_chldexit;	/* for wait4() */

	/* current thread group signal load-balancing target: */
	struct task_struct	*curr_target;

	/* shared signal handling: */
	struct sigpending	shared_pending;

	/* thread group exit support */
	int			group_exit_code;
	/* overloaded:
	 * - notify group_exit_task when ->count is equal to notify_count
	 * - everyone except group_exit_task is stopped during signal delivery
	 *   of fatal signals, group_exit_task processes the signal.
	 */
	int			notify_count;
	struct task_struct	*group_exit_task;

	/* thread group stop support, overloads group_exit_code too */
	int			group_stop_count;
	unsigned int		flags; /* see SIGNAL_* flags below */

	/*
	 * PR_SET_CHILD_SUBREAPER marks a process, like a service
	 * manager, to re-parent orphan (double-forking) child processes
	 * to this process instead of 'init'. The service manager is
	 * able to receive SIGCHLD signals and is able to investigate
	 * the process until it calls wait(). All children of this
	 * process will inherit a flag if they should look for a
	 * child_subreaper process at exit.
	 */
	unsigned int		is_child_subreaper:1;
	unsigned int		has_child_subreaper:1;

	/* POSIX.1b Interval Timers */
	struct list_head posix_timers;

	/* ITIMER_REAL timer for the process */
	struct hrtimer real_timer;
	struct pid *leader_pid;
	ktime_t it_real_incr;

	/*
	 * ITIMER_PROF and ITIMER_VIRTUAL timers for the process, we use
	 * CPUCLOCK_PROF and CPUCLOCK_VIRT for indexing array as these
	 * values are defined to 0 and 1 respectively
	 */
	struct cpu_itimer it[2];

	/*
	 * Thread group totals for process CPU timers.
	 * See thread_group_cputimer(), et al, for details.
	 */
	struct thread_group_cputimer cputimer;

	/* Earliest-expiration cache. */
	struct task_cputime cputime_expires;

	struct list_head cpu_timers[3];

	struct pid *tty_old_pgrp;

	/* boolean value for session group leader */
	int leader;

	struct tty_struct *tty; /* NULL if no tty */

#ifdef CONFIG_SCHED_AUTOGROUP
	struct autogroup *autogroup;
#endif
	/*
	 * Cumulative resource counters for dead threads in the group,
	 * and for reaped dead child processes forked by this group.
	 * Live threads maintain their own counters and add to these
	 * in __exit_signal, except for the group leader.
	 */
	cputime_t utime, stime, cutime, cstime;
	cputime_t gtime;
	cputime_t cgtime;
#ifndef CONFIG_VIRT_CPU_ACCOUNTING
	cputime_t prev_utime, prev_stime;
#endif
	unsigned long nvcsw, nivcsw, cnvcsw, cnivcsw;
	unsigned long min_flt, maj_flt, cmin_flt, cmaj_flt;
	unsigned long inblock, oublock, cinblock, coublock;
	unsigned long maxrss, cmaxrss;
	struct task_io_accounting ioac;

	/*
	 * Cumulative ns of schedule CPU time fo dead threads in the
	 * group, not including a zombie group leader, (This only differs
	 * from jiffies_to_ns(utime + stime) if sched_clock uses something
	 * other than jiffies.)
	 */
	unsigned long long sum_sched_runtime;

	/*
	 * We don't bother to synchronize most readers of this at all,
	 * because there is no reader checking a limit that actually needs
	 * to get both rlim_cur and rlim_max atomically, and either one
	 * alone is a single word that can safely be read normally.
	 * getrlimit/setrlimit use task_lock(current->group_leader) to
	 * protect this instead of the siglock, because they really
	 * have no need to disable irqs.
	 */
	struct rlimit rlim[RLIM_NLIMITS];

#ifdef CONFIG_BSD_PROCESS_ACCT
	struct pacct_struct pacct;	/* per-process accounting information */
#endif
#ifdef CONFIG_TASKSTATS
	struct taskstats *stats;
#endif
#ifdef CONFIG_AUDIT
	unsigned audit_tty;
	struct tty_audit_buf *tty_audit_buf;
#endif
#ifdef CONFIG_CGROUPS
	/*
	 * group_rwsem prevents new tasks from entering the threadgroup and
	 * member tasks from exiting,a more specifically, setting of
	 * PF_EXITING.  fork and exit paths are protected with this rwsem
	 * using threadgroup_change_begin/end().  Users which require
	 * threadgroup to remain stable should use threadgroup_[un]lock()
	 * which also takes care of exec path.  Currently, cgroup is the
	 * only user.
	 */
	struct rw_semaphore group_rwsem;
#endif

	int oom_adj;		/* OOM kill score adjustment (bit shift) */
	int oom_score_adj;	/* OOM kill score adjustment */
	int oom_score_adj_min;	/* OOM kill score adjustment minimum value.
				 * Only settable by CAP_SYS_RESOURCE. */

	struct mutex cred_guard_mutex;	/* guard against foreign influences on
					 * credential calculations
					 * (notably. ptrace) */
};

/* Context switch must be unlocked if interrupts are to be enabled */
#ifdef __ARCH_WANT_INTERRUPTS_ON_CTXSW
# define __ARCH_WANT_UNLOCKED_CTXSW
#endif

/*
 * Bits in flags field of signal_struct.
 */
#define SIGNAL_STOP_STOPPED	0x00000001 /* job control stop in effect */
#define SIGNAL_STOP_CONTINUED	0x00000002 /* SIGCONT since WCONTINUED reap */
#define SIGNAL_GROUP_EXIT	0x00000004 /* group exit in progress */
/*
 * Pending notifications to parent.
 */
#define SIGNAL_CLD_STOPPED	0x00000010
#define SIGNAL_CLD_CONTINUED	0x00000020
#define SIGNAL_CLD_MASK		(SIGNAL_CLD_STOPPED|SIGNAL_CLD_CONTINUED)

#define SIGNAL_UNKILLABLE	0x00000040 /* for init: ignore fatal signals */

/* If true, all threads except ->group_exit_task have pending SIGKILL */
static inline int signal_group_exit(const struct signal_struct *sig)
{
	return	(sig->flags & SIGNAL_GROUP_EXIT) ||
		(sig->group_exit_task != NULL);
}

/*
 * Some day this will be a full-fledged user tracking system..
 */
struct user_struct {
	atomic_t __count;	/* reference count */
	atomic_t processes;	/* How many processes does this user have? */
	atomic_t files;		/* How many open files does this user have? */
	atomic_t sigpending;	/* How many pending signals does this user have? */
#ifdef CONFIG_INOTIFY_USER
	atomic_t inotify_watches; /* How many inotify watches does this user have? */
	atomic_t inotify_devs;	/* How many inotify devs does this user have opened? */
#endif
#ifdef CONFIG_FANOTIFY
	atomic_t fanotify_listeners;
#endif
#ifdef CONFIG_EPOLL
	atomic_long_t epoll_watches; /* The number of file descriptors currently watched */
#endif
#ifdef CONFIG_POSIX_MQUEUE
	/* protected by mq_lock	*/
	unsigned long mq_bytes;	/* How many bytes can be allocated to mqueue? */
#endif
	unsigned long locked_shm; /* How many pages of mlocked shm ? */

#ifdef CONFIG_KEYS
	struct key *uid_keyring;	/* UID specific keyring */
	struct key *session_keyring;	/* UID's default session keyring */
#endif

	/* Hash table maintenance information */
	struct hlist_node uidhash_node;
	uid_t uid;
	struct user_namespace *user_ns;

#ifdef CONFIG_PERF_EVENTS
	atomic_long_t locked_vm;
#endif
};

extern int uids_sysfs_init(void);

extern struct user_struct *find_user(uid_t);

extern struct user_struct root_user;
#define INIT_USER (&root_user)


struct backing_dev_info;
struct reclaim_state;

#if defined(CONFIG_SCHEDSTATS) || defined(CONFIG_TASK_DELAY_ACCT)
struct sched_info {
	/* cumulative counters */
	unsigned long pcount;	      /* # of times run on this cpu */
	unsigned long long run_delay; /* time spent waiting on a runqueue */

	/* timestamps */
	unsigned long long last_arrival,/* when we last ran on a cpu */
			   last_queued;	/* when we were last queued to run */
};
#endif /* defined(CONFIG_SCHEDSTATS) || defined(CONFIG_TASK_DELAY_ACCT) */

#ifdef CONFIG_TASK_DELAY_ACCT
struct task_delay_info {
	spinlock_t	lock;
	unsigned int	flags;	/* Private per-task flags */

	/* For each stat XXX, add following, aligned appropriately
	 *
	 * struct timespec XXX_start, XXX_end;
	 * u64 XXX_delay;
	 * u32 XXX_count;
	 *
	 * Atomicity of updates to XXX_delay, XXX_count protected by
	 * single lock above (split into XXX_lock if contention is an issue).
	 */

	/*
	 * XXX_count is incremented on every XXX operation, the delay
	 * associated with the operation is added to XXX_delay.
	 * XXX_delay contains the accumulated delay time in nanoseconds.
	 */
	struct timespec blkio_start, blkio_end;	/* Shared by blkio, swapin */
	u64 blkio_delay;	/* wait for sync block io completion */
	u64 swapin_delay;	/* wait for swapin block io completion */
	u32 blkio_count;	/* total count of the number of sync block */
				/* io operations performed */
	u32 swapin_count;	/* total count of the number of swapin block */
				/* io operations performed */

	struct timespec freepages_start, freepages_end;
	u64 freepages_delay;	/* wait for memory reclaim */
	u32 freepages_count;	/* total count of memory reclaim */
};
#endif	/* CONFIG_TASK_DELAY_ACCT */

static inline int sched_info_on(void)
{
#ifdef CONFIG_SCHEDSTATS
	return 1;
#elif defined(CONFIG_TASK_DELAY_ACCT)
	extern int delayacct_on;
	return delayacct_on;
#else
	return 0;
#endif
}

enum cpu_idle_type {
	CPU_IDLE,
	CPU_NOT_IDLE,
	CPU_NEWLY_IDLE,
	CPU_MAX_IDLE_TYPES
};

/*
 * Increase resolution of nice-level calculations for 64-bit architectures.
 * The extra resolution improves shares distribution and load balancing of
 * low-weight task groups (eg. nice +19 on an autogroup), deeper taskgroup
 * hierarchies, especially on larger systems. This is not a user-visible change
 * and does not change the user-interface for setting shares/weights.
 *
 * We increase resolution only if we have enough bits to allow this increased
 * resolution (i.e. BITS_PER_LONG > 32). The costs for increasing resolution
 * when BITS_PER_LONG <= 32 are pretty high and the returns do not justify the
 * increased costs.
 */
#if 0 /* BITS_PER_LONG > 32 -- currently broken: it increases power usage under light load  */
# define SCHED_LOAD_RESOLUTION	10
# define scale_load(w)		((w) << SCHED_LOAD_RESOLUTION)
# define scale_load_down(w)	((w) >> SCHED_LOAD_RESOLUTION)
#else
# define SCHED_LOAD_RESOLUTION	0
# define scale_load(w)		(w)
# define scale_load_down(w)	(w)
#endif

#define SCHED_LOAD_SHIFT	(10 + SCHED_LOAD_RESOLUTION)
#define SCHED_LOAD_SCALE	(1L << SCHED_LOAD_SHIFT)

/*
 * Increase resolution of cpu_power calculations
 */
#define SCHED_POWER_SHIFT	10
#define SCHED_POWER_SCALE	(1L << SCHED_POWER_SHIFT)

/*
 * sched-domains (multiprocessor balancing) declarations:
 */
#ifdef CONFIG_SMP
#define SD_LOAD_BALANCE		0x0001	/* Do load balancing on this domain. */
#define SD_BALANCE_NEWIDLE	0x0002	/* Balance when about to become idle */
#define SD_BALANCE_EXEC		0x0004	/* Balance on exec */
#define SD_BALANCE_FORK		0x0008	/* Balance on fork, clone */
#define SD_BALANCE_WAKE		0x0010  /* Balance on wakeup */
#define SD_WAKE_AFFINE		0x0020	/* Wake task to waking CPU */
#define SD_PREFER_LOCAL		0x0040  /* Prefer to keep tasks local to this domain */
#define SD_SHARE_CPUPOWER	0x0080	/* Domain members share cpu power */
#define SD_SHARE_PKG_RESOURCES	0x0200	/* Domain members share cpu pkg resources */
#define SD_SERIALIZE		0x0400	/* Only a single load balancing instance */
#define SD_ASYM_PACKING		0x0800  /* Place busy groups earlier in the domain */
#define SD_PREFER_SIBLING	0x1000	/* Prefer to place tasks in a sibling domain */
#define SD_OVERLAP		0x2000	/* sched_domains of this level overlap */
<<<<<<< HEAD
#define SD_NUMA			0x4000	/* cross-node balancing */
=======
>>>>>>> 61011677

extern int __weak arch_sd_sibiling_asym_packing(void);

struct sched_group_power {
	atomic_t ref;
	/*
	 * CPU power of this group, SCHED_LOAD_SCALE being max power for a
	 * single CPU.
	 */
	unsigned int power, power_orig;
	unsigned long next_update;
	/*
	 * Number of busy cpus in this group.
	 */
	atomic_t nr_busy_cpus;
};

struct sched_group {
	struct sched_group *next;	/* Must be a circular list */
	atomic_t ref;

	unsigned int group_weight;
	struct sched_group_power *sgp;

	/*
	 * The CPUs this group covers.
	 *
	 * NOTE: this field is variable length. (Allocated dynamically
	 * by attaching extra space to the end of the structure,
	 * depending on how many CPUs the kernel has booted up with)
	 */
	unsigned long cpumask[0];
};

static inline struct cpumask *sched_group_cpus(struct sched_group *sg)
{
	return to_cpumask(sg->cpumask);
}

/**
 * group_first_cpu - Returns the first cpu in the cpumask of a sched_group.
 * @group: The group whose first cpu is to be returned.
 */
static inline unsigned int group_first_cpu(struct sched_group *group)
{
	return cpumask_first(sched_group_cpus(group));
}

struct sched_domain_attr {
	int relax_domain_level;
};

#define SD_ATTR_INIT	(struct sched_domain_attr) {	\
	.relax_domain_level = -1,			\
}

extern int sched_domain_level_max;

struct sched_domain {
	/* These fields must be setup */
	struct sched_domain *parent;	/* top domain must be null terminated */
	struct sched_domain *child;	/* bottom domain must be null terminated */
	struct sched_group *groups;	/* the balancing groups of the domain */
	unsigned long min_interval;	/* Minimum balance interval ms */
	unsigned long max_interval;	/* Maximum balance interval ms */
	unsigned int busy_factor;	/* less balancing by factor if busy */
	unsigned int imbalance_pct;	/* No balance until over watermark */
	unsigned int cache_nice_tries;	/* Leave cache hot tasks for # tries */
	unsigned int busy_idx;
	unsigned int idle_idx;
	unsigned int newidle_idx;
	unsigned int wake_idx;
	unsigned int forkexec_idx;
	unsigned int smt_gain;
	int flags;			/* See SD_* */
	int level;

	/* Runtime fields. */
	unsigned long last_balance;	/* init to jiffies. units in jiffies */
	unsigned int balance_interval;	/* initialise to 1. units in ms. */
	unsigned int nr_balance_failed; /* initialise to 0 */

	u64 last_update;

#ifdef CONFIG_SCHEDSTATS
	/* load_balance() stats */
	unsigned int lb_count[CPU_MAX_IDLE_TYPES];
	unsigned int lb_failed[CPU_MAX_IDLE_TYPES];
	unsigned int lb_balanced[CPU_MAX_IDLE_TYPES];
	unsigned int lb_imbalance[CPU_MAX_IDLE_TYPES];
	unsigned int lb_gained[CPU_MAX_IDLE_TYPES];
	unsigned int lb_hot_gained[CPU_MAX_IDLE_TYPES];
	unsigned int lb_nobusyg[CPU_MAX_IDLE_TYPES];
	unsigned int lb_nobusyq[CPU_MAX_IDLE_TYPES];

	/* Active load balancing */
	unsigned int alb_count;
	unsigned int alb_failed;
	unsigned int alb_pushed;

	/* SD_BALANCE_EXEC stats */
	unsigned int sbe_count;
	unsigned int sbe_balanced;
	unsigned int sbe_pushed;

	/* SD_BALANCE_FORK stats */
	unsigned int sbf_count;
	unsigned int sbf_balanced;
	unsigned int sbf_pushed;

	/* try_to_wake_up() stats */
	unsigned int ttwu_wake_remote;
	unsigned int ttwu_move_affine;
	unsigned int ttwu_move_balance;
#endif
#ifdef CONFIG_SCHED_DEBUG
	char *name;
#endif
	union {
		void *private;		/* used during construction */
		struct rcu_head rcu;	/* used during destruction */
	};

	unsigned int span_weight;
	/*
	 * Span of all CPUs in this domain.
	 *
	 * NOTE: this field is variable length. (Allocated dynamically
	 * by attaching extra space to the end of the structure,
	 * depending on how many CPUs the kernel has booted up with)
	 */
	unsigned long span[0];
};

static inline struct cpumask *sched_domain_span(struct sched_domain *sd)
{
	return to_cpumask(sd->span);
}

extern void partition_sched_domains(int ndoms_new, cpumask_var_t doms_new[],
				    struct sched_domain_attr *dattr_new);

/* Allocate an array of sched domains, for partition_sched_domains(). */
cpumask_var_t *alloc_sched_domains(unsigned int ndoms);
void free_sched_domains(cpumask_var_t doms[], unsigned int ndoms);

/* Test a flag in parent sched domain */
static inline int test_sd_parent(struct sched_domain *sd, int flag)
{
	if (sd->parent && (sd->parent->flags & flag))
		return 1;

	return 0;
}

unsigned long default_scale_freq_power(struct sched_domain *sd, int cpu);
unsigned long default_scale_smt_power(struct sched_domain *sd, int cpu);

bool cpus_share_cache(int this_cpu, int that_cpu);

#else /* CONFIG_SMP */

struct sched_domain_attr;

static inline void
partition_sched_domains(int ndoms_new, cpumask_var_t doms_new[],
			struct sched_domain_attr *dattr_new)
{
}

static inline bool cpus_share_cache(int this_cpu, int that_cpu)
{
	return true;
}

#endif	/* !CONFIG_SMP */


struct io_context;			/* See blkdev.h */


#ifdef ARCH_HAS_PREFETCH_SWITCH_STACK
extern void prefetch_stack(struct task_struct *t);
#else
static inline void prefetch_stack(struct task_struct *t) { }
#endif

struct audit_context;		/* See audit.c */
struct mempolicy;
struct pipe_inode_info;
struct uts_namespace;

struct rq;
struct sched_domain;

/*
 * wake flags
 */
#define WF_SYNC		0x01		/* waker goes to sleep after wakup */
#define WF_FORK		0x02		/* child wakeup after fork */
#define WF_MIGRATED	0x04		/* internal use, task got migrated */

#define ENQUEUE_WAKEUP		1
#define ENQUEUE_HEAD		2
#ifdef CONFIG_SMP
#define ENQUEUE_WAKING		4	/* sched_class::task_waking was called */
#else
#define ENQUEUE_WAKING		0
#endif

#define DEQUEUE_SLEEP		1

struct sched_class {
	const struct sched_class *next;

	void (*enqueue_task) (struct rq *rq, struct task_struct *p, int flags);
	void (*dequeue_task) (struct rq *rq, struct task_struct *p, int flags);
	void (*yield_task) (struct rq *rq);
	bool (*yield_to_task) (struct rq *rq, struct task_struct *p, bool preempt);

	void (*check_preempt_curr) (struct rq *rq, struct task_struct *p, int flags);

	struct task_struct * (*pick_next_task) (struct rq *rq);
	void (*put_prev_task) (struct rq *rq, struct task_struct *p);

#ifdef CONFIG_SMP
	int  (*select_task_rq)(struct task_struct *p, int sd_flag, int flags);

	void (*pre_schedule) (struct rq *this_rq, struct task_struct *task);
	void (*post_schedule) (struct rq *this_rq);
	void (*task_waking) (struct task_struct *task);
	void (*task_woken) (struct rq *this_rq, struct task_struct *task);

	void (*set_cpus_allowed)(struct task_struct *p,
				 const struct cpumask *newmask);

	void (*rq_online)(struct rq *rq);
	void (*rq_offline)(struct rq *rq);
#endif

	void (*set_curr_task) (struct rq *rq);
	void (*task_tick) (struct rq *rq, struct task_struct *p, int queued);
	void (*task_fork) (struct task_struct *p);

	void (*switched_from) (struct rq *this_rq, struct task_struct *task);
	void (*switched_to) (struct rq *this_rq, struct task_struct *task);
	void (*prio_changed) (struct rq *this_rq, struct task_struct *task,
			     int oldprio);

	unsigned int (*get_rr_interval) (struct rq *rq,
					 struct task_struct *task);

#ifdef CONFIG_FAIR_GROUP_SCHED
	void (*task_move_group) (struct task_struct *p, int on_rq);
#endif
};

struct load_weight {
	unsigned long weight, inv_weight;
};

#ifdef CONFIG_SCHEDSTATS
struct sched_statistics {
	u64			wait_start;
	u64			wait_max;
	u64			wait_count;
	u64			wait_sum;
	u64			iowait_count;
	u64			iowait_sum;

	u64			sleep_start;
	u64			sleep_max;
	s64			sum_sleep_runtime;

	u64			block_start;
	u64			block_max;
	u64			exec_max;
	u64			slice_max;

	u64			nr_migrations_cold;
	u64			nr_failed_migrations_affine;
	u64			nr_failed_migrations_running;
	u64			nr_failed_migrations_hot;
	u64			nr_forced_migrations;

	u64			nr_wakeups;
	u64			nr_wakeups_sync;
	u64			nr_wakeups_migrate;
	u64			nr_wakeups_local;
	u64			nr_wakeups_remote;
	u64			nr_wakeups_affine;
	u64			nr_wakeups_affine_attempts;
	u64			nr_wakeups_passive;
	u64			nr_wakeups_idle;
};
#endif

struct sched_entity {
	struct load_weight	load;		/* for load-balancing */
	struct rb_node		run_node;
	struct list_head	group_node;
	unsigned int		on_rq;

	u64			exec_start;
	u64			sum_exec_runtime;
	u64			vruntime;
	u64			prev_sum_exec_runtime;

	u64			nr_migrations;

#ifdef CONFIG_SCHEDSTATS
	struct sched_statistics statistics;
#endif

#ifdef CONFIG_FAIR_GROUP_SCHED
	struct sched_entity	*parent;
	/* rq on which this entity is (to be) queued: */
	struct cfs_rq		*cfs_rq;
	/* rq "owned" by this entity/group: */
	struct cfs_rq		*my_q;
#endif
};

struct sched_rt_entity {
	struct list_head run_list;
	unsigned long timeout;
	unsigned int time_slice;
	int nr_cpus_allowed;

	struct sched_rt_entity *back;
#ifdef CONFIG_RT_GROUP_SCHED
	struct sched_rt_entity	*parent;
	/* rq on which this entity is (to be) queued: */
	struct rt_rq		*rt_rq;
	/* rq "owned" by this entity/group: */
	struct rt_rq		*my_q;
#endif
};

/*
 * default timeslice is 100 msecs (used only for SCHED_RR tasks).
 * Timeslices get refilled after they expire.
 */
#define RR_TIMESLICE		(100 * HZ / 1000)

struct rcu_node;

enum perf_event_task_context {
	perf_invalid_context = -1,
	perf_hw_context = 0,
	perf_sw_context,
	perf_nr_task_contexts,
};

struct task_struct {
	volatile long state;	/* -1 unrunnable, 0 runnable, >0 stopped */
	void *stack;
	atomic_t usage;
	unsigned int flags;	/* per process flags, defined below */
	unsigned int ptrace;

#ifdef CONFIG_SMP
	struct llist_node wake_entry;
	int on_cpu;
#endif
	int on_rq;

	int prio, static_prio, normal_prio;
	unsigned int rt_priority;
	const struct sched_class *sched_class;
	struct sched_entity se;
	struct sched_rt_entity rt;

#ifdef CONFIG_NUMA
	unsigned long	 numa_contrib;
	int		 numa_remote;
#endif

#ifdef CONFIG_PREEMPT_NOTIFIERS
	/* list of struct preempt_notifier: */
	struct hlist_head preempt_notifiers;
#endif

	/*
	 * fpu_counter contains the number of consecutive context switches
	 * that the FPU is used. If this is over a threshold, the lazy fpu
	 * saving becomes unlazy to save the trap. This is an unsigned char
	 * so that after 256 times the counter wraps and the behavior turns
	 * lazy again; this to deal with bursty apps that only use FPU for
	 * a short time
	 */
	unsigned char fpu_counter;
#ifdef CONFIG_BLK_DEV_IO_TRACE
	unsigned int btrace_seq;
#endif

	unsigned int policy;
	cpumask_t cpus_allowed;

#ifdef CONFIG_PREEMPT_RCU
	int rcu_read_lock_nesting;
	char rcu_read_unlock_special;
	struct list_head rcu_node_entry;
#endif /* #ifdef CONFIG_PREEMPT_RCU */
#ifdef CONFIG_TREE_PREEMPT_RCU
	struct rcu_node *rcu_blocked_node;
#endif /* #ifdef CONFIG_TREE_PREEMPT_RCU */
#ifdef CONFIG_RCU_BOOST
	struct rt_mutex *rcu_boost_mutex;
#endif /* #ifdef CONFIG_RCU_BOOST */

#if defined(CONFIG_SCHEDSTATS) || defined(CONFIG_TASK_DELAY_ACCT)
	struct sched_info sched_info;
#endif

	struct list_head tasks;
#ifdef CONFIG_SMP
	struct plist_node pushable_tasks;
#endif

	struct mm_struct *mm, *active_mm;
#ifdef CONFIG_COMPAT_BRK
	unsigned brk_randomized:1;
#endif
#if defined(SPLIT_RSS_COUNTING)
	struct task_rss_stat	rss_stat;
#endif
/* task state */
	int exit_state;
	int exit_code, exit_signal;
	int pdeath_signal;  /*  The signal sent when the parent dies  */
	unsigned int jobctl;	/* JOBCTL_*, siglock protected */
	/* ??? */
	unsigned int personality;
	unsigned did_exec:1;
	unsigned in_execve:1;	/* Tell the LSMs that the process is doing an
				 * execve */
	unsigned in_iowait:1;

	/* task may not gain privileges */
	unsigned no_new_privs:1;

	/* Revert to default priority/policy when forking */
	unsigned sched_reset_on_fork:1;
	unsigned sched_contributes_to_load:1;

#ifdef CONFIG_GENERIC_HARDIRQS
	/* IRQ handler threads */
	unsigned irq_thread:1;
#endif

	pid_t pid;
	pid_t tgid;

#ifdef CONFIG_CC_STACKPROTECTOR
	/* Canary value for the -fstack-protector gcc feature */
	unsigned long stack_canary;
#endif

	/* 
	 * pointers to (original) parent process, youngest child, younger sibling,
	 * older sibling, respectively.  (p->father can be replaced with 
	 * p->real_parent->pid)
	 */
	struct task_struct __rcu *real_parent; /* real parent process */
	struct task_struct __rcu *parent; /* recipient of SIGCHLD, wait4() reports */
	/*
	 * children/sibling forms the list of my natural children
	 */
	struct list_head children;	/* list of my children */
	struct list_head sibling;	/* linkage in my parent's children list */
	struct task_struct *group_leader;	/* threadgroup leader */

	/*
	 * ptraced is the list of tasks this task is using ptrace on.
	 * This includes both natural children and PTRACE_ATTACH targets.
	 * p->ptrace_entry is p's link on the p->parent->ptraced list.
	 */
	struct list_head ptraced;
	struct list_head ptrace_entry;

	/* PID/PID hash table linkage. */
	struct pid_link pids[PIDTYPE_MAX];
	struct list_head thread_group;

	struct completion *vfork_done;		/* for vfork() */
	int __user *set_child_tid;		/* CLONE_CHILD_SETTID */
	int __user *clear_child_tid;		/* CLONE_CHILD_CLEARTID */

	cputime_t utime, stime, utimescaled, stimescaled;
	cputime_t gtime;
#ifndef CONFIG_VIRT_CPU_ACCOUNTING
	cputime_t prev_utime, prev_stime;
#endif
	unsigned long nvcsw, nivcsw; /* context switch counts */
	struct timespec start_time; 		/* monotonic time */
	struct timespec real_start_time;	/* boot based time */
/* mm fault and swap info: this can arguably be seen as either mm-specific or thread-specific */
	unsigned long min_flt, maj_flt;

	struct task_cputime cputime_expires;
	struct list_head cpu_timers[3];

/* process credentials */
	const struct cred __rcu *real_cred; /* objective and real subjective task
					 * credentials (COW) */
	const struct cred __rcu *cred;	/* effective (overridable) subjective task
					 * credentials (COW) */
	struct cred *replacement_session_keyring; /* for KEYCTL_SESSION_TO_PARENT */

	char comm[TASK_COMM_LEN]; /* executable name excluding path
				     - access with [gs]et_task_comm (which lock
				       it with task_lock())
				     - initialized normally by setup_new_exec */
/* file system info */
	int link_count, total_link_count;
#ifdef CONFIG_SYSVIPC
/* ipc stuff */
	struct sysv_sem sysvsem;
#endif
#ifdef CONFIG_DETECT_HUNG_TASK
/* hung task detection */
	unsigned long last_switch_count;
#endif
/* CPU-specific state of this task */
	struct thread_struct thread;
/* filesystem information */
	struct fs_struct *fs;
/* open file information */
	struct files_struct *files;
/* namespaces */
	struct nsproxy *nsproxy;
/* signal handlers */
	struct signal_struct *signal;
	struct sighand_struct *sighand;

	sigset_t blocked, real_blocked;
	sigset_t saved_sigmask;	/* restored if set_restore_sigmask() was used */
	struct sigpending pending;

	unsigned long sas_ss_sp;
	size_t sas_ss_size;
	int (*notifier)(void *priv);
	void *notifier_data;
	sigset_t *notifier_mask;
	struct audit_context *audit_context;
#ifdef CONFIG_AUDITSYSCALL
	uid_t loginuid;
	unsigned int sessionid;
#endif
	struct seccomp seccomp;

/* Thread group tracking */
   	u32 parent_exec_id;
   	u32 self_exec_id;
/* Protection of (de-)allocation: mm, files, fs, tty, keyrings, mems_allowed,
 * mempolicy */
	spinlock_t alloc_lock;

	/* Protection of the PI data structures: */
	raw_spinlock_t pi_lock;

#ifdef CONFIG_RT_MUTEXES
	/* PI waiters blocked on a rt_mutex held by this task */
	struct plist_head pi_waiters;
	/* Deadlock detection and priority inheritance handling */
	struct rt_mutex_waiter *pi_blocked_on;
#endif

#ifdef CONFIG_DEBUG_MUTEXES
	/* mutex deadlock detection */
	struct mutex_waiter *blocked_on;
#endif
#ifdef CONFIG_TRACE_IRQFLAGS
	unsigned int irq_events;
	unsigned long hardirq_enable_ip;
	unsigned long hardirq_disable_ip;
	unsigned int hardirq_enable_event;
	unsigned int hardirq_disable_event;
	int hardirqs_enabled;
	int hardirq_context;
	unsigned long softirq_disable_ip;
	unsigned long softirq_enable_ip;
	unsigned int softirq_disable_event;
	unsigned int softirq_enable_event;
	int softirqs_enabled;
	int softirq_context;
#endif
#ifdef CONFIG_LOCKDEP
# define MAX_LOCK_DEPTH 48UL
	u64 curr_chain_key;
	int lockdep_depth;
	unsigned int lockdep_recursion;
	struct held_lock held_locks[MAX_LOCK_DEPTH];
	gfp_t lockdep_reclaim_gfp;
#endif

/* journalling filesystem info */
	void *journal_info;

/* stacked block device info */
	struct bio_list *bio_list;

#ifdef CONFIG_BLOCK
/* stack plugging */
	struct blk_plug *plug;
#endif

/* VM state */
	struct reclaim_state *reclaim_state;

	struct backing_dev_info *backing_dev_info;

	struct io_context *io_context;

	unsigned long ptrace_message;
	siginfo_t *last_siginfo; /* For ptrace use.  */
	struct task_io_accounting ioac;
#if defined(CONFIG_TASK_XACCT)
	u64 acct_rss_mem1;	/* accumulated rss usage */
	u64 acct_vm_mem1;	/* accumulated virtual memory usage */
	cputime_t acct_timexpd;	/* stime + utime since last update */
#endif
#ifdef CONFIG_CPUSETS
	nodemask_t mems_allowed;	/* Protected by alloc_lock */
	seqcount_t mems_allowed_seq;	/* Seqence no to catch updates */
	int cpuset_mem_spread_rotor;
	int cpuset_slab_spread_rotor;
#endif
#ifdef CONFIG_CGROUPS
	/* Control Group info protected by css_set_lock */
	struct css_set __rcu *cgroups;
	/* cg_list protected by css_set_lock and tsk->alloc_lock */
	struct list_head cg_list;
#endif
#ifdef CONFIG_FUTEX
	struct robust_list_head __user *robust_list;
#ifdef CONFIG_COMPAT
	struct compat_robust_list_head __user *compat_robust_list;
#endif
	struct list_head pi_state_list;
	struct futex_pi_state *pi_state_cache;
#endif
#ifdef CONFIG_PERF_EVENTS
	struct perf_event_context *perf_event_ctxp[perf_nr_task_contexts];
	struct mutex perf_event_mutex;
	struct list_head perf_event_list;
#endif
#ifdef CONFIG_NUMA
	struct mempolicy *mempolicy;	/* Protected by alloc_lock */
	short il_next;
	short pref_node_fork;
	int node;
	struct numa_group *numa_group;
	struct list_head ng_entry;
#endif
	struct rcu_head rcu;

	/*
	 * cache last used pipe for splice
	 */
	struct pipe_inode_info *splice_pipe;
#ifdef	CONFIG_TASK_DELAY_ACCT
	struct task_delay_info *delays;
#endif
#ifdef CONFIG_FAULT_INJECTION
	int make_it_fail;
#endif
	/*
	 * when (nr_dirtied >= nr_dirtied_pause), it's time to call
	 * balance_dirty_pages() for some dirty throttling pause
	 */
	int nr_dirtied;
	int nr_dirtied_pause;
	unsigned long dirty_paused_when; /* start of a write-and-pause period */

#ifdef CONFIG_LATENCYTOP
	int latency_record_count;
	struct latency_record latency_record[LT_SAVECOUNT];
#endif
	/*
	 * time slack values; these are used to round up poll() and
	 * select() etc timeout values. These are in nanoseconds.
	 */
	unsigned long timer_slack_ns;
	unsigned long default_timer_slack_ns;

	struct list_head	*scm_work_list;
#ifdef CONFIG_FUNCTION_GRAPH_TRACER
	/* Index of current stored address in ret_stack */
	int curr_ret_stack;
	/* Stack of return addresses for return function tracing */
	struct ftrace_ret_stack	*ret_stack;
	/* time stamp for last schedule */
	unsigned long long ftrace_timestamp;
	/*
	 * Number of functions that haven't been traced
	 * because of depth overrun.
	 */
	atomic_t trace_overrun;
	/* Pause for the tracing */
	atomic_t tracing_graph_pause;
#endif
#ifdef CONFIG_TRACING
	/* state flags for use by tracers */
	unsigned long trace;
	/* bitmask and counter of trace recursion */
	unsigned long trace_recursion;
#endif /* CONFIG_TRACING */
#ifdef CONFIG_CGROUP_MEM_RES_CTLR /* memcg uses this to do batch job */
	struct memcg_batch_info {
		int do_batch;	/* incremented when batch uncharge started */
		struct mem_cgroup *memcg; /* target memcg of uncharge */
		unsigned long nr_pages;	/* uncharged usage */
		unsigned long memsw_nr_pages; /* uncharged mem+swap usage */
	} memcg_batch;
#endif
#ifdef CONFIG_HAVE_HW_BREAKPOINT
	atomic_t ptrace_bp_refcnt;
#endif
#ifdef CONFIG_UPROBES
	struct uprobe_task *utask;
	int uprobe_srcu_id;
#endif
};

/* Future-safe accessor for struct task_struct's cpus_allowed. */
#define tsk_cpus_allowed(tsk) (&(tsk)->cpus_allowed)

extern struct static_key sched_numa_disabled;

static inline int tsk_home_node(struct task_struct *p)
{
#ifdef CONFIG_NUMA
	if (static_key_false(&sched_numa_disabled))
		return -1;

	return p->node;
#else
	return -1;
#endif
}

/*
 * Priority of a process goes from 0..MAX_PRIO-1, valid RT
 * priority is 0..MAX_RT_PRIO-1, and SCHED_NORMAL/SCHED_BATCH
 * tasks are in the range MAX_RT_PRIO..MAX_PRIO-1. Priority
 * values are inverted: lower p->prio value means higher priority.
 *
 * The MAX_USER_RT_PRIO value allows the actual maximum
 * RT priority to be separate from the value exported to
 * user-space.  This allows kernel threads to set their
 * priority to a value higher than any user task. Note:
 * MAX_RT_PRIO must not be smaller than MAX_USER_RT_PRIO.
 */

#define MAX_USER_RT_PRIO	100
#define MAX_RT_PRIO		MAX_USER_RT_PRIO

#define MAX_PRIO		(MAX_RT_PRIO + 40)
#define DEFAULT_PRIO		(MAX_RT_PRIO + 20)

static inline int rt_prio(int prio)
{
	if (unlikely(prio < MAX_RT_PRIO))
		return 1;
	return 0;
}

static inline int rt_task(struct task_struct *p)
{
	return rt_prio(p->prio);
}

static inline struct pid *task_pid(struct task_struct *task)
{
	return task->pids[PIDTYPE_PID].pid;
}

static inline struct pid *task_tgid(struct task_struct *task)
{
	return task->group_leader->pids[PIDTYPE_PID].pid;
}

/*
 * Without tasklist or rcu lock it is not safe to dereference
 * the result of task_pgrp/task_session even if task == current,
 * we can race with another thread doing sys_setsid/sys_setpgid.
 */
static inline struct pid *task_pgrp(struct task_struct *task)
{
	return task->group_leader->pids[PIDTYPE_PGID].pid;
}

static inline struct pid *task_session(struct task_struct *task)
{
	return task->group_leader->pids[PIDTYPE_SID].pid;
}

struct pid_namespace;

/*
 * the helpers to get the task's different pids as they are seen
 * from various namespaces
 *
 * task_xid_nr()     : global id, i.e. the id seen from the init namespace;
 * task_xid_vnr()    : virtual id, i.e. the id seen from the pid namespace of
 *                     current.
 * task_xid_nr_ns()  : id seen from the ns specified;
 *
 * set_task_vxid()   : assigns a virtual id to a task;
 *
 * see also pid_nr() etc in include/linux/pid.h
 */
pid_t __task_pid_nr_ns(struct task_struct *task, enum pid_type type,
			struct pid_namespace *ns);

static inline pid_t task_pid_nr(struct task_struct *tsk)
{
	return tsk->pid;
}

static inline pid_t task_pid_nr_ns(struct task_struct *tsk,
					struct pid_namespace *ns)
{
	return __task_pid_nr_ns(tsk, PIDTYPE_PID, ns);
}

static inline pid_t task_pid_vnr(struct task_struct *tsk)
{
	return __task_pid_nr_ns(tsk, PIDTYPE_PID, NULL);
}


static inline pid_t task_tgid_nr(struct task_struct *tsk)
{
	return tsk->tgid;
}

pid_t task_tgid_nr_ns(struct task_struct *tsk, struct pid_namespace *ns);

static inline pid_t task_tgid_vnr(struct task_struct *tsk)
{
	return pid_vnr(task_tgid(tsk));
}


static inline pid_t task_pgrp_nr_ns(struct task_struct *tsk,
					struct pid_namespace *ns)
{
	return __task_pid_nr_ns(tsk, PIDTYPE_PGID, ns);
}

static inline pid_t task_pgrp_vnr(struct task_struct *tsk)
{
	return __task_pid_nr_ns(tsk, PIDTYPE_PGID, NULL);
}


static inline pid_t task_session_nr_ns(struct task_struct *tsk,
					struct pid_namespace *ns)
{
	return __task_pid_nr_ns(tsk, PIDTYPE_SID, ns);
}

static inline pid_t task_session_vnr(struct task_struct *tsk)
{
	return __task_pid_nr_ns(tsk, PIDTYPE_SID, NULL);
}

/* obsolete, do not use */
static inline pid_t task_pgrp_nr(struct task_struct *tsk)
{
	return task_pgrp_nr_ns(tsk, &init_pid_ns);
}

/**
 * pid_alive - check that a task structure is not stale
 * @p: Task structure to be checked.
 *
 * Test if a process is not yet dead (at most zombie state)
 * If pid_alive fails, then pointers within the task structure
 * can be stale and must not be dereferenced.
 */
static inline int pid_alive(struct task_struct *p)
{
	return p->pids[PIDTYPE_PID].pid != NULL;
}

/**
 * is_global_init - check if a task structure is init
 * @tsk: Task structure to be checked.
 *
 * Check if a task structure is the first user space task the kernel created.
 */
static inline int is_global_init(struct task_struct *tsk)
{
	return tsk->pid == 1;
}

/*
 * is_container_init:
 * check whether in the task is init in its own pid namespace.
 */
extern int is_container_init(struct task_struct *tsk);

extern struct pid *cad_pid;

extern void free_task(struct task_struct *tsk);
#define get_task_struct(tsk) do { atomic_inc(&(tsk)->usage); } while(0)

extern void __put_task_struct(struct task_struct *t);

static inline void put_task_struct(struct task_struct *t)
{
	if (atomic_dec_and_test(&t->usage))
		__put_task_struct(t);
}

extern void task_times(struct task_struct *p, cputime_t *ut, cputime_t *st);
extern void thread_group_times(struct task_struct *p, cputime_t *ut, cputime_t *st);

/*
 * Per process flags
 */
#define PF_EXITING	0x00000004	/* getting shut down */
#define PF_EXITPIDONE	0x00000008	/* pi exit done on shut down */
#define PF_VCPU		0x00000010	/* I'm a virtual CPU */
#define PF_WQ_WORKER	0x00000020	/* I'm a workqueue worker */
#define PF_FORKNOEXEC	0x00000040	/* forked but didn't exec */
#define PF_MCE_PROCESS  0x00000080      /* process policy on mce errors */
#define PF_SUPERPRIV	0x00000100	/* used super-user privileges */
#define PF_DUMPCORE	0x00000200	/* dumped core */
#define PF_SIGNALED	0x00000400	/* killed by a signal */
#define PF_MEMALLOC	0x00000800	/* Allocating memory */
#define PF_NPROC_EXCEEDED 0x00001000	/* set_user noticed that RLIMIT_NPROC was exceeded */
#define PF_USED_MATH	0x00002000	/* if unset the fpu must be initialized before use */
#define PF_NOFREEZE	0x00008000	/* this thread should not be frozen */
#define PF_FROZEN	0x00010000	/* frozen for system suspend */
#define PF_FSTRANS	0x00020000	/* inside a filesystem transaction */
#define PF_KSWAPD	0x00040000	/* I am kswapd */
#define PF_LESS_THROTTLE 0x00100000	/* Throttle me less: I clean memory */
#define PF_KTHREAD	0x00200000	/* I am a kernel thread */
#define PF_RANDOMIZE	0x00400000	/* randomize virtual address space */
#define PF_SWAPWRITE	0x00800000	/* Allowed to write to swap */
#define PF_SPREAD_PAGE	0x01000000	/* Spread page cache over cpuset */
#define PF_SPREAD_SLAB	0x02000000	/* Spread some slab caches over cpuset */
#define PF_THREAD_BOUND	0x04000000	/* Thread bound to specific cpu */
#define PF_MCE_EARLY    0x08000000      /* Early kill for mce process policy */
#define PF_MEMPOLICY	0x10000000	/* Non-default NUMA mempolicy */
#define PF_MUTEX_TESTER	0x20000000	/* Thread belongs to the rt mutex tester */
#define PF_FREEZER_SKIP	0x40000000	/* Freezer should not count it as freezable */

/*
 * Only the _current_ task can read/write to tsk->flags, but other
 * tasks can access tsk->flags in readonly mode for example
 * with tsk_used_math (like during threaded core dumping).
 * There is however an exception to this rule during ptrace
 * or during fork: the ptracer task is allowed to write to the
 * child->flags of its traced child (same goes for fork, the parent
 * can write to the child->flags), because we're guaranteed the
 * child is not running and in turn not changing child->flags
 * at the same time the parent does it.
 */
#define clear_stopped_child_used_math(child) do { (child)->flags &= ~PF_USED_MATH; } while (0)
#define set_stopped_child_used_math(child) do { (child)->flags |= PF_USED_MATH; } while (0)
#define clear_used_math() clear_stopped_child_used_math(current)
#define set_used_math() set_stopped_child_used_math(current)
#define conditional_stopped_child_used_math(condition, child) \
	do { (child)->flags &= ~PF_USED_MATH, (child)->flags |= (condition) ? PF_USED_MATH : 0; } while (0)
#define conditional_used_math(condition) \
	conditional_stopped_child_used_math(condition, current)
#define copy_to_stopped_child_used_math(child) \
	do { (child)->flags &= ~PF_USED_MATH, (child)->flags |= current->flags & PF_USED_MATH; } while (0)
/* NOTE: this will return 0 or PF_USED_MATH, it will never return 1 */
#define tsk_used_math(p) ((p)->flags & PF_USED_MATH)
#define used_math() tsk_used_math(current)

/*
 * task->jobctl flags
 */
#define JOBCTL_STOP_SIGMASK	0xffff	/* signr of the last group stop */

#define JOBCTL_STOP_DEQUEUED_BIT 16	/* stop signal dequeued */
#define JOBCTL_STOP_PENDING_BIT	17	/* task should stop for group stop */
#define JOBCTL_STOP_CONSUME_BIT	18	/* consume group stop count */
#define JOBCTL_TRAP_STOP_BIT	19	/* trap for STOP */
#define JOBCTL_TRAP_NOTIFY_BIT	20	/* trap for NOTIFY */
#define JOBCTL_TRAPPING_BIT	21	/* switching to TRACED */
#define JOBCTL_LISTENING_BIT	22	/* ptracer is listening for events */

#define JOBCTL_STOP_DEQUEUED	(1 << JOBCTL_STOP_DEQUEUED_BIT)
#define JOBCTL_STOP_PENDING	(1 << JOBCTL_STOP_PENDING_BIT)
#define JOBCTL_STOP_CONSUME	(1 << JOBCTL_STOP_CONSUME_BIT)
#define JOBCTL_TRAP_STOP	(1 << JOBCTL_TRAP_STOP_BIT)
#define JOBCTL_TRAP_NOTIFY	(1 << JOBCTL_TRAP_NOTIFY_BIT)
#define JOBCTL_TRAPPING		(1 << JOBCTL_TRAPPING_BIT)
#define JOBCTL_LISTENING	(1 << JOBCTL_LISTENING_BIT)

#define JOBCTL_TRAP_MASK	(JOBCTL_TRAP_STOP | JOBCTL_TRAP_NOTIFY)
#define JOBCTL_PENDING_MASK	(JOBCTL_STOP_PENDING | JOBCTL_TRAP_MASK)

extern bool task_set_jobctl_pending(struct task_struct *task,
				    unsigned int mask);
extern void task_clear_jobctl_trapping(struct task_struct *task);
extern void task_clear_jobctl_pending(struct task_struct *task,
				      unsigned int mask);

#ifdef CONFIG_PREEMPT_RCU

#define RCU_READ_UNLOCK_BLOCKED (1 << 0) /* blocked while in RCU read-side. */
#define RCU_READ_UNLOCK_NEED_QS (1 << 1) /* RCU core needs CPU response. */

static inline void rcu_copy_process(struct task_struct *p)
{
	p->rcu_read_lock_nesting = 0;
	p->rcu_read_unlock_special = 0;
#ifdef CONFIG_TREE_PREEMPT_RCU
	p->rcu_blocked_node = NULL;
#endif /* #ifdef CONFIG_TREE_PREEMPT_RCU */
#ifdef CONFIG_RCU_BOOST
	p->rcu_boost_mutex = NULL;
#endif /* #ifdef CONFIG_RCU_BOOST */
	INIT_LIST_HEAD(&p->rcu_node_entry);
}

static inline void rcu_switch_from(struct task_struct *prev)
{
	if (prev->rcu_read_lock_nesting != 0)
		rcu_preempt_note_context_switch();
}

#else

static inline void rcu_copy_process(struct task_struct *p)
{
}

static inline void rcu_switch_from(struct task_struct *prev)
{
}

#endif

#ifdef CONFIG_SMP
extern void do_set_cpus_allowed(struct task_struct *p,
			       const struct cpumask *new_mask);

extern int set_cpus_allowed_ptr(struct task_struct *p,
				const struct cpumask *new_mask);
#else
static inline void do_set_cpus_allowed(struct task_struct *p,
				      const struct cpumask *new_mask)
{
}
static inline int set_cpus_allowed_ptr(struct task_struct *p,
				       const struct cpumask *new_mask)
{
	if (!cpumask_test_cpu(0, new_mask))
		return -EINVAL;
	return 0;
}
#endif

#ifndef CONFIG_CPUMASK_OFFSTACK
static inline int set_cpus_allowed(struct task_struct *p, cpumask_t new_mask)
{
	return set_cpus_allowed_ptr(p, &new_mask);
}
#endif

/*
 * Do not use outside of architecture code which knows its limitations.
 *
 * sched_clock() has no promise of monotonicity or bounded drift between
 * CPUs, use (which you should not) requires disabling IRQs.
 *
 * Please use one of the three interfaces below.
 */
extern unsigned long long notrace sched_clock(void);
/*
 * See the comment in kernel/sched/clock.c
 */
extern u64 cpu_clock(int cpu);
extern u64 local_clock(void);
extern u64 sched_clock_cpu(int cpu);


extern void sched_clock_init(void);

#ifndef CONFIG_HAVE_UNSTABLE_SCHED_CLOCK
static inline void sched_clock_tick(void)
{
}

static inline void sched_clock_idle_sleep_event(void)
{
}

static inline void sched_clock_idle_wakeup_event(u64 delta_ns)
{
}
#else
/*
 * Architectures can set this to 1 if they have specified
 * CONFIG_HAVE_UNSTABLE_SCHED_CLOCK in their arch Kconfig,
 * but then during bootup it turns out that sched_clock()
 * is reliable after all:
 */
extern int sched_clock_stable;

extern void sched_clock_tick(void);
extern void sched_clock_idle_sleep_event(void);
extern void sched_clock_idle_wakeup_event(u64 delta_ns);
#endif

#ifdef CONFIG_IRQ_TIME_ACCOUNTING
/*
 * An i/f to runtime opt-in for irq time accounting based off of sched_clock.
 * The reason for this explicit opt-in is not to have perf penalty with
 * slow sched_clocks.
 */
extern void enable_sched_clock_irqtime(void);
extern void disable_sched_clock_irqtime(void);
#else
static inline void enable_sched_clock_irqtime(void) {}
static inline void disable_sched_clock_irqtime(void) {}
#endif

extern unsigned long long
task_sched_runtime(struct task_struct *task);

/* sched_exec is called by processes performing an exec */
#ifdef CONFIG_SMP
extern void sched_exec(struct mm_struct *mm);
#else
#define sched_exec(mm)   {}
#endif

extern void sched_clock_idle_sleep_event(void);
extern void sched_clock_idle_wakeup_event(u64 delta_ns);

#ifdef CONFIG_HOTPLUG_CPU
extern void idle_task_exit(void);
#else
static inline void idle_task_exit(void) {}
#endif

#if defined(CONFIG_NO_HZ) && defined(CONFIG_SMP)
extern void wake_up_idle_cpu(int cpu);
#else
static inline void wake_up_idle_cpu(int cpu) { }
#endif

extern unsigned int sysctl_sched_latency;
extern unsigned int sysctl_sched_min_granularity;
extern unsigned int sysctl_sched_wakeup_granularity;
extern unsigned int sysctl_sched_child_runs_first;

enum sched_tunable_scaling {
	SCHED_TUNABLESCALING_NONE,
	SCHED_TUNABLESCALING_LOG,
	SCHED_TUNABLESCALING_LINEAR,
	SCHED_TUNABLESCALING_END,
};
extern enum sched_tunable_scaling sysctl_sched_tunable_scaling;

#ifdef CONFIG_SCHED_DEBUG
extern unsigned int sysctl_sched_migration_cost;
extern unsigned int sysctl_sched_nr_migrate;
extern unsigned int sysctl_sched_time_avg;
extern unsigned int sysctl_timer_migration;
extern unsigned int sysctl_sched_shares_window;

int sched_proc_update_handler(struct ctl_table *table, int write,
		void __user *buffer, size_t *length,
		loff_t *ppos);
#endif
#ifdef CONFIG_SCHED_DEBUG
static inline unsigned int get_sysctl_timer_migration(void)
{
	return sysctl_timer_migration;
}
#else
static inline unsigned int get_sysctl_timer_migration(void)
{
	return 1;
}
#endif
extern unsigned int sysctl_sched_rt_period;
extern int sysctl_sched_rt_runtime;

int sched_rt_handler(struct ctl_table *table, int write,
		void __user *buffer, size_t *lenp,
		loff_t *ppos);

#ifdef CONFIG_SCHED_AUTOGROUP
extern unsigned int sysctl_sched_autogroup_enabled;

extern void sched_autogroup_create_attach(struct task_struct *p);
extern void sched_autogroup_detach(struct task_struct *p);
extern void sched_autogroup_fork(struct signal_struct *sig);
extern void sched_autogroup_exit(struct signal_struct *sig);
#ifdef CONFIG_PROC_FS
extern void proc_sched_autogroup_show_task(struct task_struct *p, struct seq_file *m);
extern int proc_sched_autogroup_set_nice(struct task_struct *p, int nice);
#endif
#else
static inline void sched_autogroup_create_attach(struct task_struct *p) { }
static inline void sched_autogroup_detach(struct task_struct *p) { }
static inline void sched_autogroup_fork(struct signal_struct *sig) { }
static inline void sched_autogroup_exit(struct signal_struct *sig) { }
#endif

#ifdef CONFIG_CFS_BANDWIDTH
extern unsigned int sysctl_sched_cfs_bandwidth_slice;
#endif

#ifdef CONFIG_NUMA
extern int sysctl_sched_numa;
int sched_numa_handler(struct ctl_table *table, int write,
		void __user *buffer, size_t *lenp,
		loff_t *ppos);
#endif

#ifdef CONFIG_RT_MUTEXES
extern int rt_mutex_getprio(struct task_struct *p);
extern void rt_mutex_setprio(struct task_struct *p, int prio);
extern void rt_mutex_adjust_pi(struct task_struct *p);
static inline bool tsk_is_pi_blocked(struct task_struct *tsk)
{
	return tsk->pi_blocked_on != NULL;
}
#else
static inline int rt_mutex_getprio(struct task_struct *p)
{
	return p->normal_prio;
}
# define rt_mutex_adjust_pi(p)		do { } while (0)
static inline bool tsk_is_pi_blocked(struct task_struct *tsk)
{
	return false;
}
#endif

extern bool yield_to(struct task_struct *p, bool preempt);
extern void set_user_nice(struct task_struct *p, long nice);
extern int task_prio(const struct task_struct *p);
extern int task_nice(const struct task_struct *p);
extern int can_nice(const struct task_struct *p, const int nice);
extern int task_curr(const struct task_struct *p);
extern int idle_cpu(int cpu);
extern int sched_setscheduler(struct task_struct *, int,
			      const struct sched_param *);
extern int sched_setscheduler_nocheck(struct task_struct *, int,
				      const struct sched_param *);
extern struct task_struct *idle_task(int cpu);
/**
 * is_idle_task - is the specified task an idle task?
 * @p: the task in question.
 */
static inline bool is_idle_task(const struct task_struct *p)
{
	return p->pid == 0;
}
extern struct task_struct *curr_task(int cpu);
extern void set_curr_task(int cpu, struct task_struct *p);

void yield(void);

/*
 * The default (Linux) execution domain.
 */
extern struct exec_domain	default_exec_domain;

union thread_union {
	struct thread_info thread_info;
	unsigned long stack[THREAD_SIZE/sizeof(long)];
};

#ifndef __HAVE_ARCH_KSTACK_END
static inline int kstack_end(void *addr)
{
	/* Reliable end of stack detection:
	 * Some APM bios versions misalign the stack
	 */
	return !(((unsigned long)addr+sizeof(void*)-1) & (THREAD_SIZE-sizeof(void*)));
}
#endif

extern union thread_union init_thread_union;
extern struct task_struct init_task;

extern struct   mm_struct init_mm;

extern struct pid_namespace init_pid_ns;

/*
 * find a task by one of its numerical ids
 *
 * find_task_by_pid_ns():
 *      finds a task by its pid in the specified namespace
 * find_task_by_vpid():
 *      finds a task by its virtual pid
 *
 * see also find_vpid() etc in include/linux/pid.h
 */

extern struct task_struct *find_task_by_vpid(pid_t nr);
extern struct task_struct *find_task_by_pid_ns(pid_t nr,
		struct pid_namespace *ns);

extern void __set_special_pids(struct pid *pid);

/* per-UID process charging. */
extern struct user_struct * alloc_uid(struct user_namespace *, uid_t);
static inline struct user_struct *get_uid(struct user_struct *u)
{
	atomic_inc(&u->__count);
	return u;
}
extern void free_uid(struct user_struct *);
extern void release_uids(struct user_namespace *ns);

#include <asm/current.h>

extern void xtime_update(unsigned long ticks);

extern int wake_up_state(struct task_struct *tsk, unsigned int state);
extern int wake_up_process(struct task_struct *tsk);
extern void wake_up_new_task(struct task_struct *tsk);
#ifdef CONFIG_SMP
 extern void kick_process(struct task_struct *tsk);
#else
 static inline void kick_process(struct task_struct *tsk) { }
#endif
extern void sched_fork(struct task_struct *p);
extern void sched_dead(struct task_struct *p);

extern void proc_caches_init(void);
extern void flush_signals(struct task_struct *);
extern void __flush_signals(struct task_struct *);
extern void ignore_signals(struct task_struct *);
extern void flush_signal_handlers(struct task_struct *, int force_default);
extern int dequeue_signal(struct task_struct *tsk, sigset_t *mask, siginfo_t *info);

static inline int dequeue_signal_lock(struct task_struct *tsk, sigset_t *mask, siginfo_t *info)
{
	unsigned long flags;
	int ret;

	spin_lock_irqsave(&tsk->sighand->siglock, flags);
	ret = dequeue_signal(tsk, mask, info);
	spin_unlock_irqrestore(&tsk->sighand->siglock, flags);

	return ret;
}

extern void block_all_signals(int (*notifier)(void *priv), void *priv,
			      sigset_t *mask);
extern void unblock_all_signals(void);
extern void release_task(struct task_struct * p);
extern int send_sig_info(int, struct siginfo *, struct task_struct *);
extern int force_sigsegv(int, struct task_struct *);
extern int force_sig_info(int, struct siginfo *, struct task_struct *);
extern int __kill_pgrp_info(int sig, struct siginfo *info, struct pid *pgrp);
extern int kill_pid_info(int sig, struct siginfo *info, struct pid *pid);
extern int kill_pid_info_as_cred(int, struct siginfo *, struct pid *,
				const struct cred *, u32);
extern int kill_pgrp(struct pid *pid, int sig, int priv);
extern int kill_pid(struct pid *pid, int sig, int priv);
extern int kill_proc_info(int, struct siginfo *, pid_t);
extern __must_check bool do_notify_parent(struct task_struct *, int);
extern void __wake_up_parent(struct task_struct *p, struct task_struct *parent);
extern void force_sig(int, struct task_struct *);
extern int send_sig(int, struct task_struct *, int);
extern int zap_other_threads(struct task_struct *p);
extern struct sigqueue *sigqueue_alloc(void);
extern void sigqueue_free(struct sigqueue *);
extern int send_sigqueue(struct sigqueue *,  struct task_struct *, int group);
extern int do_sigaction(int, struct k_sigaction *, struct k_sigaction *);
extern int do_sigaltstack(const stack_t __user *, stack_t __user *, unsigned long);

static inline int kill_cad_pid(int sig, int priv)
{
	return kill_pid(cad_pid, sig, priv);
}

/* These can be the second arg to send_sig_info/send_group_sig_info.  */
#define SEND_SIG_NOINFO ((struct siginfo *) 0)
#define SEND_SIG_PRIV	((struct siginfo *) 1)
#define SEND_SIG_FORCED	((struct siginfo *) 2)

/*
 * True if we are on the alternate signal stack.
 */
static inline int on_sig_stack(unsigned long sp)
{
#ifdef CONFIG_STACK_GROWSUP
	return sp >= current->sas_ss_sp &&
		sp - current->sas_ss_sp < current->sas_ss_size;
#else
	return sp > current->sas_ss_sp &&
		sp - current->sas_ss_sp <= current->sas_ss_size;
#endif
}

static inline int sas_ss_flags(unsigned long sp)
{
	return (current->sas_ss_size == 0 ? SS_DISABLE
		: on_sig_stack(sp) ? SS_ONSTACK : 0);
}

/*
 * Routines for handling mm_structs
 */
extern struct mm_struct * mm_alloc(void);

/* mmdrop drops the mm and the page tables */
extern void __mmdrop(struct mm_struct *);
static inline void mmdrop(struct mm_struct * mm)
{
	if (unlikely(atomic_dec_and_test(&mm->mm_count)))
		__mmdrop(mm);
}

/* mmput gets rid of the mappings and all user-space */
extern void mmput(struct mm_struct *);
/* Grab a reference to a task's mm, if it is not already going away */
extern struct mm_struct *get_task_mm(struct task_struct *task);
/*
 * Grab a reference to a task's mm, if it is not already going away
 * and ptrace_may_access with the mode parameter passed to it
 * succeeds.
 */
extern struct mm_struct *mm_access(struct task_struct *task, unsigned int mode);
/* Remove the current tasks stale references to the old mm_struct */
extern void mm_release(struct task_struct *, struct mm_struct *);
/* Allocate a new mm structure and copy contents from tsk->mm */
extern struct mm_struct *dup_mm(struct task_struct *tsk);

extern int copy_thread(unsigned long, unsigned long, unsigned long,
			struct task_struct *, struct pt_regs *);
extern void flush_thread(void);
extern void exit_thread(void);

extern void exit_files(struct task_struct *);
extern void __cleanup_sighand(struct sighand_struct *);

extern void exit_itimers(struct signal_struct *);
extern void flush_itimer_signals(void);

extern void do_group_exit(int);

extern void daemonize(const char *, ...);
extern int allow_signal(int);
extern int disallow_signal(int);

extern int do_execve(const char *,
		     const char __user * const __user *,
		     const char __user * const __user *, struct pt_regs *);
extern long do_fork(unsigned long, unsigned long, struct pt_regs *, unsigned long, int __user *, int __user *);
struct task_struct *fork_idle(int);

extern void set_task_comm(struct task_struct *tsk, char *from);
extern char *get_task_comm(char *to, struct task_struct *tsk);

#ifdef CONFIG_SMP
void scheduler_ipi(void);
extern unsigned long wait_task_inactive(struct task_struct *, long match_state);
#else
static inline void scheduler_ipi(void) { }
static inline unsigned long wait_task_inactive(struct task_struct *p,
					       long match_state)
{
	return 1;
}
#endif

#define next_task(p) \
	list_entry_rcu((p)->tasks.next, struct task_struct, tasks)

#define for_each_process(p) \
	for (p = &init_task ; (p = next_task(p)) != &init_task ; )

extern bool current_is_single_threaded(void);

/*
 * Careful: do_each_thread/while_each_thread is a double loop so
 *          'break' will not work as expected - use goto instead.
 */
#define do_each_thread(g, t) \
	for (g = t = &init_task ; (g = t = next_task(g)) != &init_task ; ) do

#define while_each_thread(g, t) \
	while ((t = next_thread(t)) != g)

static inline int get_nr_threads(struct task_struct *tsk)
{
	return tsk->signal->nr_threads;
}

static inline bool thread_group_leader(struct task_struct *p)
{
	return p->exit_signal >= 0;
}

/* Do to the insanities of de_thread it is possible for a process
 * to have the pid of the thread group leader without actually being
 * the thread group leader.  For iteration through the pids in proc
 * all we care about is that we have a task with the appropriate
 * pid, we don't actually care if we have the right task.
 */
static inline int has_group_leader_pid(struct task_struct *p)
{
	return p->pid == p->tgid;
}

static inline
int same_thread_group(struct task_struct *p1, struct task_struct *p2)
{
	return p1->tgid == p2->tgid;
}

static inline struct task_struct *next_thread(const struct task_struct *p)
{
	return list_entry_rcu(p->thread_group.next,
			      struct task_struct, thread_group);
}

static inline int thread_group_empty(struct task_struct *p)
{
	return list_empty(&p->thread_group);
}

#define delay_group_leader(p) \
		(thread_group_leader(p) && !thread_group_empty(p))

/*
 * Protects ->fs, ->files, ->mm, ->group_info, ->comm, keyring
 * subscriptions and synchronises with wait4().  Also used in procfs.  Also
 * pins the final release of task.io_context.  Also protects ->cpuset and
 * ->cgroup.subsys[]. And ->vfork_done.
 *
 * Nests both inside and outside of read_lock(&tasklist_lock).
 * It must not be nested with write_lock_irq(&tasklist_lock),
 * neither inside nor outside.
 */
static inline void task_lock(struct task_struct *p)
{
	spin_lock(&p->alloc_lock);
}

static inline void task_unlock(struct task_struct *p)
{
	spin_unlock(&p->alloc_lock);
}

extern struct sighand_struct *__lock_task_sighand(struct task_struct *tsk,
							unsigned long *flags);

static inline struct sighand_struct *lock_task_sighand(struct task_struct *tsk,
						       unsigned long *flags)
{
	struct sighand_struct *ret;

	ret = __lock_task_sighand(tsk, flags);
	(void)__cond_lock(&tsk->sighand->siglock, ret);
	return ret;
}

static inline void unlock_task_sighand(struct task_struct *tsk,
						unsigned long *flags)
{
	spin_unlock_irqrestore(&tsk->sighand->siglock, *flags);
}

#ifdef CONFIG_CGROUPS
static inline void threadgroup_change_begin(struct task_struct *tsk)
{
	down_read(&tsk->signal->group_rwsem);
}
static inline void threadgroup_change_end(struct task_struct *tsk)
{
	up_read(&tsk->signal->group_rwsem);
}

/**
 * threadgroup_lock - lock threadgroup
 * @tsk: member task of the threadgroup to lock
 *
 * Lock the threadgroup @tsk belongs to.  No new task is allowed to enter
 * and member tasks aren't allowed to exit (as indicated by PF_EXITING) or
 * perform exec.  This is useful for cases where the threadgroup needs to
 * stay stable across blockable operations.
 *
 * fork and exit paths explicitly call threadgroup_change_{begin|end}() for
 * synchronization.  While held, no new task will be added to threadgroup
 * and no existing live task will have its PF_EXITING set.
 *
 * During exec, a task goes and puts its thread group through unusual
 * changes.  After de-threading, exclusive access is assumed to resources
 * which are usually shared by tasks in the same group - e.g. sighand may
 * be replaced with a new one.  Also, the exec'ing task takes over group
 * leader role including its pid.  Exclude these changes while locked by
 * grabbing cred_guard_mutex which is used to synchronize exec path.
 */
static inline void threadgroup_lock(struct task_struct *tsk)
{
	/*
	 * exec uses exit for de-threading nesting group_rwsem inside
	 * cred_guard_mutex. Grab cred_guard_mutex first.
	 */
	mutex_lock(&tsk->signal->cred_guard_mutex);
	down_write(&tsk->signal->group_rwsem);
}

/**
 * threadgroup_unlock - unlock threadgroup
 * @tsk: member task of the threadgroup to unlock
 *
 * Reverse threadgroup_lock().
 */
static inline void threadgroup_unlock(struct task_struct *tsk)
{
	up_write(&tsk->signal->group_rwsem);
	mutex_unlock(&tsk->signal->cred_guard_mutex);
}
#else
static inline void threadgroup_change_begin(struct task_struct *tsk) {}
static inline void threadgroup_change_end(struct task_struct *tsk) {}
static inline void threadgroup_lock(struct task_struct *tsk) {}
static inline void threadgroup_unlock(struct task_struct *tsk) {}
#endif

#ifndef __HAVE_THREAD_FUNCTIONS

#define task_thread_info(task)	((struct thread_info *)(task)->stack)
#define task_stack_page(task)	((task)->stack)

static inline void setup_thread_stack(struct task_struct *p, struct task_struct *org)
{
	*task_thread_info(p) = *task_thread_info(org);
	task_thread_info(p)->task = p;
}

static inline unsigned long *end_of_stack(struct task_struct *p)
{
	return (unsigned long *)(task_thread_info(p) + 1);
}

#endif

static inline int object_is_on_stack(void *obj)
{
	void *stack = task_stack_page(current);

	return (obj >= stack) && (obj < (stack + THREAD_SIZE));
}

extern void thread_info_cache_init(void);

#ifdef CONFIG_DEBUG_STACK_USAGE
static inline unsigned long stack_not_used(struct task_struct *p)
{
	unsigned long *n = end_of_stack(p);

	do { 	/* Skip over canary */
		n++;
	} while (!*n);

	return (unsigned long)n - (unsigned long)end_of_stack(p);
}
#endif

/* set thread flags in other task's structures
 * - see asm/thread_info.h for TIF_xxxx flags available
 */
static inline void set_tsk_thread_flag(struct task_struct *tsk, int flag)
{
	set_ti_thread_flag(task_thread_info(tsk), flag);
}

static inline void clear_tsk_thread_flag(struct task_struct *tsk, int flag)
{
	clear_ti_thread_flag(task_thread_info(tsk), flag);
}

static inline int test_and_set_tsk_thread_flag(struct task_struct *tsk, int flag)
{
	return test_and_set_ti_thread_flag(task_thread_info(tsk), flag);
}

static inline int test_and_clear_tsk_thread_flag(struct task_struct *tsk, int flag)
{
	return test_and_clear_ti_thread_flag(task_thread_info(tsk), flag);
}

static inline int test_tsk_thread_flag(struct task_struct *tsk, int flag)
{
	return test_ti_thread_flag(task_thread_info(tsk), flag);
}

static inline void set_tsk_need_resched(struct task_struct *tsk)
{
	set_tsk_thread_flag(tsk,TIF_NEED_RESCHED);
}

static inline void clear_tsk_need_resched(struct task_struct *tsk)
{
	clear_tsk_thread_flag(tsk,TIF_NEED_RESCHED);
}

static inline int test_tsk_need_resched(struct task_struct *tsk)
{
	return unlikely(test_tsk_thread_flag(tsk,TIF_NEED_RESCHED));
}

static inline int restart_syscall(void)
{
	set_tsk_thread_flag(current, TIF_SIGPENDING);
	return -ERESTARTNOINTR;
}

static inline int signal_pending(struct task_struct *p)
{
	return unlikely(test_tsk_thread_flag(p,TIF_SIGPENDING));
}

static inline int __fatal_signal_pending(struct task_struct *p)
{
	return unlikely(sigismember(&p->pending.signal, SIGKILL));
}

static inline int fatal_signal_pending(struct task_struct *p)
{
	return signal_pending(p) && __fatal_signal_pending(p);
}

static inline int signal_pending_state(long state, struct task_struct *p)
{
	if (!(state & (TASK_INTERRUPTIBLE | TASK_WAKEKILL)))
		return 0;
	if (!signal_pending(p))
		return 0;

	return (state & TASK_INTERRUPTIBLE) || __fatal_signal_pending(p);
}

static inline int need_resched(void)
{
	return unlikely(test_thread_flag(TIF_NEED_RESCHED));
}

/*
 * cond_resched() and cond_resched_lock(): latency reduction via
 * explicit rescheduling in places that are safe. The return
 * value indicates whether a reschedule was done in fact.
 * cond_resched_lock() will drop the spinlock before scheduling,
 * cond_resched_softirq() will enable bhs before scheduling.
 */
extern int _cond_resched(void);

#define cond_resched() ({			\
	__might_sleep(__FILE__, __LINE__, 0);	\
	_cond_resched();			\
})

extern int __cond_resched_lock(spinlock_t *lock);

#ifdef CONFIG_PREEMPT_COUNT
#define PREEMPT_LOCK_OFFSET	PREEMPT_OFFSET
#else
#define PREEMPT_LOCK_OFFSET	0
#endif

#define cond_resched_lock(lock) ({				\
	__might_sleep(__FILE__, __LINE__, PREEMPT_LOCK_OFFSET);	\
	__cond_resched_lock(lock);				\
})

extern int __cond_resched_softirq(void);

#define cond_resched_softirq() ({					\
	__might_sleep(__FILE__, __LINE__, SOFTIRQ_DISABLE_OFFSET);	\
	__cond_resched_softirq();					\
})

/*
 * Does a critical section need to be broken due to another
 * task waiting?: (technically does not depend on CONFIG_PREEMPT,
 * but a general need for low latency)
 */
static inline int spin_needbreak(spinlock_t *lock)
{
#ifdef CONFIG_PREEMPT
	return spin_is_contended(lock);
#else
	return 0;
#endif
}

/*
 * Thread group CPU time accounting.
 */
void thread_group_cputime(struct task_struct *tsk, struct task_cputime *times);
void thread_group_cputimer(struct task_struct *tsk, struct task_cputime *times);

static inline void thread_group_cputime_init(struct signal_struct *sig)
{
	raw_spin_lock_init(&sig->cputimer.lock);
}

/*
 * Reevaluate whether the task has signals pending delivery.
 * Wake the task if so.
 * This is required every time the blocked sigset_t changes.
 * callers must hold sighand->siglock.
 */
extern void recalc_sigpending_and_wake(struct task_struct *t);
extern void recalc_sigpending(void);

extern void signal_wake_up(struct task_struct *t, int resume_stopped);

/*
 * Wrappers for p->thread_info->cpu access. No-op on UP.
 */
#ifdef CONFIG_SMP

static inline unsigned int task_cpu(const struct task_struct *p)
{
	return task_thread_info(p)->cpu;
}

extern void set_task_cpu(struct task_struct *p, unsigned int cpu);

#else

static inline unsigned int task_cpu(const struct task_struct *p)
{
	return 0;
}

static inline void set_task_cpu(struct task_struct *p, unsigned int cpu)
{
}

#endif /* CONFIG_SMP */

extern long sched_setaffinity(pid_t pid, const struct cpumask *new_mask);
extern long sched_getaffinity(pid_t pid, struct cpumask *mask);

extern void normalize_rt_tasks(void);

#ifdef CONFIG_CGROUP_SCHED

extern struct task_group root_task_group;

extern struct task_group *sched_create_group(struct task_group *parent);
extern void sched_destroy_group(struct task_group *tg);
extern void sched_move_task(struct task_struct *tsk);
#ifdef CONFIG_FAIR_GROUP_SCHED
extern int sched_group_set_shares(struct task_group *tg, unsigned long shares);
extern unsigned long sched_group_shares(struct task_group *tg);
#endif
#ifdef CONFIG_RT_GROUP_SCHED
extern int sched_group_set_rt_runtime(struct task_group *tg,
				      long rt_runtime_us);
extern long sched_group_rt_runtime(struct task_group *tg);
extern int sched_group_set_rt_period(struct task_group *tg,
				      long rt_period_us);
extern long sched_group_rt_period(struct task_group *tg);
extern int sched_rt_can_attach(struct task_group *tg, struct task_struct *tsk);
#endif
#endif

extern int task_can_switch_user(struct user_struct *up,
					struct task_struct *tsk);

#ifdef CONFIG_TASK_XACCT
static inline void add_rchar(struct task_struct *tsk, ssize_t amt)
{
	tsk->ioac.rchar += amt;
}

static inline void add_wchar(struct task_struct *tsk, ssize_t amt)
{
	tsk->ioac.wchar += amt;
}

static inline void inc_syscr(struct task_struct *tsk)
{
	tsk->ioac.syscr++;
}

static inline void inc_syscw(struct task_struct *tsk)
{
	tsk->ioac.syscw++;
}
#else
static inline void add_rchar(struct task_struct *tsk, ssize_t amt)
{
}

static inline void add_wchar(struct task_struct *tsk, ssize_t amt)
{
}

static inline void inc_syscr(struct task_struct *tsk)
{
}

static inline void inc_syscw(struct task_struct *tsk)
{
}
#endif

#ifndef TASK_SIZE_OF
#define TASK_SIZE_OF(tsk)	TASK_SIZE
#endif

#ifdef CONFIG_MM_OWNER
extern void mm_update_next_owner(struct mm_struct *mm);
extern void mm_init_owner(struct mm_struct *mm, struct task_struct *p);
#else
static inline void mm_update_next_owner(struct mm_struct *mm)
{
}

static inline void mm_init_owner(struct mm_struct *mm, struct task_struct *p)
{
}
#endif /* CONFIG_MM_OWNER */

static inline unsigned long task_rlimit(const struct task_struct *tsk,
		unsigned int limit)
{
	return ACCESS_ONCE(tsk->signal->rlim[limit].rlim_cur);
}

static inline unsigned long task_rlimit_max(const struct task_struct *tsk,
		unsigned int limit)
{
	return ACCESS_ONCE(tsk->signal->rlim[limit].rlim_max);
}

static inline unsigned long rlimit(unsigned int limit)
{
	return task_rlimit(current, limit);
}

static inline unsigned long rlimit_max(unsigned int limit)
{
	return task_rlimit_max(current, limit);
}

#ifdef CONFIG_NUMA
void mm_init_numa(struct mm_struct *mm);
void exit_numa(struct mm_struct *mm);
#else
static inline void mm_init_numa(struct mm_struct *mm) { }
static inline void exit_numa(struct mm_struct *mm) { }
#endif

#endif /* __KERNEL__ */

#endif<|MERGE_RESOLUTION|>--- conflicted
+++ resolved
@@ -861,10 +861,7 @@
 #define SD_ASYM_PACKING		0x0800  /* Place busy groups earlier in the domain */
 #define SD_PREFER_SIBLING	0x1000	/* Prefer to place tasks in a sibling domain */
 #define SD_OVERLAP		0x2000	/* sched_domains of this level overlap */
-<<<<<<< HEAD
 #define SD_NUMA			0x4000	/* cross-node balancing */
-=======
->>>>>>> 61011677
 
 extern int __weak arch_sd_sibiling_asym_packing(void);
 
