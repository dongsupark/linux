--- conflicted
+++ resolved
@@ -91,11 +91,7 @@
 {							\
 	typeof(x) __x = x;				\
 	typeof(divisor) __d = divisor;			\
-<<<<<<< HEAD
-	(((typeof(x))-1) >= 0 || (__x) >= 0) ?		\
-=======
 	(((typeof(x))-1) > 0 || (__x) > 0) ?		\
->>>>>>> abef3bd7
 		(((__x) + ((__d) / 2)) / (__d)) :	\
 		(((__x) - ((__d) / 2)) / (__d));	\
 }							\
