--- conflicted
+++ resolved
@@ -561,12 +561,6 @@
 extern __printf(2, 3)
 int __trace_printk(unsigned long ip, const char *fmt, ...);
 
-<<<<<<< HEAD
-extern int __trace_bputs(unsigned long ip, const char *str);
-extern int __trace_puts(unsigned long ip, const char *str, int size);
-
-=======
->>>>>>> d0e0ac97
 /**
  * trace_puts - write a string into the ftrace buffer
  * @str: the string to record
@@ -602,11 +596,8 @@
 	else								\
 		__trace_puts(_THIS_IP_, str, strlen(str));		\
 })
-<<<<<<< HEAD
-=======
 extern int __trace_bputs(unsigned long ip, const char *str);
 extern int __trace_puts(unsigned long ip, const char *str, int size);
->>>>>>> d0e0ac97
 
 extern void trace_dump_stack(int skip);
 
