#ifndef _LINUX_IRQ_H
#define _LINUX_IRQ_H

/*
 * Please do not include this file in generic code.  There is currently
 * no requirement for any architecture to implement anything held
 * within this file.
 *
 * Thanks. --rmk
 */

#include <linux/smp.h>

#ifndef CONFIG_S390

#include <linux/linkage.h>
#include <linux/cache.h>
#include <linux/spinlock.h>
#include <linux/cpumask.h>
#include <linux/gfp.h>
#include <linux/irqreturn.h>
#include <linux/irqnr.h>
#include <linux/errno.h>
#include <linux/topology.h>
#include <linux/wait.h>

#include <asm/irq.h>
#include <asm/ptrace.h>
#include <asm/irq_regs.h>

struct irq_desc;
typedef	void (*irq_flow_handler_t)(unsigned int irq,
					    struct irq_desc *desc);


/*
 * IRQ line status.
 *
 * Bits 0-7 are reserved for the IRQF_* bits in linux/interrupt.h
 *
 * IRQ types
 */
#define IRQ_TYPE_NONE		0x00000000	/* Default, unspecified type */
#define IRQ_TYPE_EDGE_RISING	0x00000001	/* Edge rising type */
#define IRQ_TYPE_EDGE_FALLING	0x00000002	/* Edge falling type */
#define IRQ_TYPE_EDGE_BOTH (IRQ_TYPE_EDGE_FALLING | IRQ_TYPE_EDGE_RISING)
#define IRQ_TYPE_LEVEL_HIGH	0x00000004	/* Level high type */
#define IRQ_TYPE_LEVEL_LOW	0x00000008	/* Level low type */
#define IRQ_TYPE_SENSE_MASK	0x0000000f	/* Mask of the above */
#define IRQ_TYPE_PROBE		0x00000010	/* Probing in progress */

/* Internal flags */
#define IRQ_INPROGRESS		0x00000100	/* IRQ handler active - do not enter! */
#define IRQ_DISABLED		0x00000200	/* IRQ disabled - do not enter! */
#define IRQ_PENDING		0x00000400	/* IRQ pending - replay on enable */
#define IRQ_REPLAY		0x00000800	/* IRQ has been replayed but not acked yet */
#define IRQ_AUTODETECT		0x00001000	/* IRQ is being autodetected */
#define IRQ_WAITING		0x00002000	/* IRQ not yet seen - for autodetection */
#define IRQ_LEVEL		0x00004000	/* IRQ level triggered */
#define IRQ_MASKED		0x00008000	/* IRQ masked - shouldn't be seen again */
#define IRQ_PER_CPU		0x00010000	/* IRQ is per CPU */
#define IRQ_NOPROBE		0x00020000	/* IRQ is not valid for probing */
#define IRQ_NOREQUEST		0x00040000	/* IRQ cannot be requested */
#define IRQ_NOAUTOEN		0x00080000	/* IRQ will not be enabled on request irq */
#define IRQ_WAKEUP		0x00100000	/* IRQ triggers system wakeup */
#define IRQ_MOVE_PENDING	0x00200000	/* need to re-target IRQ destination */
#define IRQ_NO_BALANCING	0x00400000	/* IRQ is excluded from balancing */
#define IRQ_SPURIOUS_DISABLED	0x00800000	/* IRQ was disabled by the spurious trap */
#define IRQ_MOVE_PCNTXT		0x01000000	/* IRQ migration from process context */
#define IRQ_AFFINITY_SET	0x02000000	/* IRQ affinity was set from userspace*/
#define IRQ_SUSPENDED		0x04000000	/* IRQ has gone through suspend sequence */
#define IRQ_ONESHOT		0x08000000	/* IRQ is not unmasked after hardirq */
#define IRQ_NESTED_THREAD	0x10000000	/* IRQ is nested into another, no own handler thread */

#ifdef CONFIG_IRQ_PER_CPU
# define CHECK_IRQ_PER_CPU(var) ((var) & IRQ_PER_CPU)
# define IRQ_NO_BALANCING_MASK	(IRQ_PER_CPU | IRQ_NO_BALANCING)
#else
# define CHECK_IRQ_PER_CPU(var) 0
# define IRQ_NO_BALANCING_MASK	IRQ_NO_BALANCING
#endif

struct proc_dir_entry;
struct msi_desc;

/**
 * struct irq_chip - hardware interrupt chip descriptor
 *
 * @name:		name for /proc/interrupts
 * @startup:		start up the interrupt (defaults to ->enable if NULL)
 * @shutdown:		shut down the interrupt (defaults to ->disable if NULL)
 * @enable:		enable the interrupt (defaults to chip->unmask if NULL)
 * @disable:		disable the interrupt (defaults to chip->mask if NULL)
 * @ack:		start of a new interrupt
 * @mask:		mask an interrupt source
 * @mask_ack:		ack and mask an interrupt source
 * @unmask:		unmask an interrupt source
 * @eoi:		end of interrupt - chip level
 * @end:		end of interrupt - flow level
 * @set_affinity:	set the CPU affinity on SMP machines
 * @retrigger:		resend an IRQ to the CPU
 * @set_type:		set the flow type (IRQ_TYPE_LEVEL/etc.) of an IRQ
 * @set_wake:		enable/disable power-management wake-on of an IRQ
 *
 * @bus_lock:		function to lock access to slow bus (i2c) chips
 * @bus_sync_unlock:	function to sync and unlock slow bus (i2c) chips
 *
 * @release:		release function solely used by UML
 * @typename:		obsoleted by name, kept as migration helper
 */
struct irq_chip {
	const char	*name;
	unsigned int	(*startup)(unsigned int irq);
	void		(*shutdown)(unsigned int irq);
	void		(*enable)(unsigned int irq);
	void		(*disable)(unsigned int irq);

	void		(*ack)(unsigned int irq);
	void		(*mask)(unsigned int irq);
	void		(*mask_ack)(unsigned int irq);
	void		(*unmask)(unsigned int irq);
	void		(*eoi)(unsigned int irq);

	void		(*end)(unsigned int irq);
	int		(*set_affinity)(unsigned int irq,
					const struct cpumask *dest);
	int		(*retrigger)(unsigned int irq);
	int		(*set_type)(unsigned int irq, unsigned int flow_type);
	int		(*set_wake)(unsigned int irq, unsigned int on);

	void		(*bus_lock)(unsigned int irq);
	void		(*bus_sync_unlock)(unsigned int irq);

	/* Currently used only by UML, might disappear one day.*/
#ifdef CONFIG_IRQ_RELEASE_METHOD
	void		(*release)(unsigned int irq, void *dev_id);
#endif
	/*
	 * For compatibility, ->typename is copied into ->name.
	 * Will disappear.
	 */
	const char	*typename;
};

struct timer_rand_state;
struct irq_2_iommu;
/**
 * struct irq_desc - interrupt descriptor
 * @irq:		interrupt number for this descriptor
 * @timer_rand_state:	pointer to timer rand state struct
 * @kstat_irqs:		irq stats per cpu
 * @irq_2_iommu:	iommu with this irq
 * @handle_irq:		highlevel irq-events handler [if NULL, __do_IRQ()]
 * @chip:		low level interrupt hardware access
 * @msi_desc:		MSI descriptor
 * @handler_data:	per-IRQ data for the irq_chip methods
 * @chip_data:		platform-specific per-chip private data for the chip
 *			methods, to allow shared chip implementations
 * @action:		the irq action chain
 * @status:		status information
 * @depth:		disable-depth, for nested irq_disable() calls
 * @wake_depth:		enable depth, for multiple set_irq_wake() callers
 * @irq_count:		stats field to detect stalled irqs
 * @last_unhandled:	aging timer for unhandled count
 * @irqs_unhandled:	stats field for spurious unhandled interrupts
 * @lock:		locking for SMP
 * @affinity:		IRQ affinity on SMP
 * @node:		node index useful for balancing
 * @pending_mask:	pending rebalanced interrupts
 * @threads_active:	number of irqaction threads currently running
 * @wait_for_threads:	wait queue for sync_irq to wait for threaded handlers
 * @dir:		/proc/irq/ procfs entry
 * @name:		flow handler name for /proc/interrupts output
 */
struct irq_desc {
	unsigned int		irq;
	struct timer_rand_state *timer_rand_state;
	unsigned int            *kstat_irqs;
#ifdef CONFIG_INTR_REMAP
	struct irq_2_iommu      *irq_2_iommu;
#endif
	irq_flow_handler_t	handle_irq;
	struct irq_chip		*chip;
	struct msi_desc		*msi_desc;
	void			*handler_data;
	void			*chip_data;
	struct irqaction	*action;	/* IRQ action list */
	unsigned int		status;		/* IRQ status */

	unsigned int		depth;		/* nested irq disables */
	unsigned int		wake_depth;	/* nested wake enables */
	unsigned int		irq_count;	/* For detecting broken IRQs */
	unsigned long		last_unhandled;	/* Aging timer for unhandled count */
	unsigned int		irqs_unhandled;
<<<<<<< HEAD
	atomic_spinlock_t	lock;
=======
	raw_spinlock_t		lock;
>>>>>>> 4ec62b2b
#ifdef CONFIG_SMP
	cpumask_var_t		affinity;
	unsigned int		node;
#ifdef CONFIG_GENERIC_PENDING_IRQ
	cpumask_var_t		pending_mask;
#endif
#endif
	atomic_t		threads_active;
	unsigned long		forced_threads_active;
	wait_queue_head_t       wait_for_threads;
#ifdef CONFIG_PROC_FS
	struct proc_dir_entry	*dir;
#endif
	const char		*name;
} ____cacheline_internodealigned_in_smp;

extern void arch_init_copy_chip_data(struct irq_desc *old_desc,
					struct irq_desc *desc, int node);
extern void arch_free_chip_data(struct irq_desc *old_desc, struct irq_desc *desc);

#ifndef CONFIG_SPARSE_IRQ
extern struct irq_desc irq_desc[NR_IRQS];
#endif

#ifdef CONFIG_NUMA_IRQ_DESC
extern struct irq_desc *move_irq_desc(struct irq_desc *old_desc, int node);
#else
static inline struct irq_desc *move_irq_desc(struct irq_desc *desc, int node)
{
	return desc;
}
#endif

extern struct irq_desc *irq_to_desc_alloc_node(unsigned int irq, int node);

/*
 * Pick up the arch-dependent methods:
 */
#include <asm/hw_irq.h>

extern int setup_irq(unsigned int irq, struct irqaction *new);
extern void remove_irq(unsigned int irq, struct irqaction *act);

#ifdef CONFIG_GENERIC_HARDIRQS

#ifdef CONFIG_SMP

#ifdef CONFIG_GENERIC_PENDING_IRQ

void move_native_irq(int irq);
void move_masked_irq(int irq);

#else /* CONFIG_GENERIC_PENDING_IRQ */

static inline void move_irq(int irq)
{
}

static inline void move_native_irq(int irq)
{
}

static inline void move_masked_irq(int irq)
{
}

#endif /* CONFIG_GENERIC_PENDING_IRQ */

#else /* CONFIG_SMP */

#define move_native_irq(x)
#define move_masked_irq(x)

#endif /* CONFIG_SMP */

extern int no_irq_affinity;

static inline int irq_balancing_disabled(unsigned int irq)
{
	struct irq_desc *desc;

	desc = irq_to_desc(irq);
	return desc->status & IRQ_NO_BALANCING_MASK;
}

/* Handle irq action chains: */
extern irqreturn_t handle_IRQ_event(unsigned int irq, struct irqaction *action);

/*
 * Built-in IRQ handlers for various IRQ types,
 * callable via desc->handle_irq()
 */
extern void handle_level_irq(unsigned int irq, struct irq_desc *desc);
extern void handle_fasteoi_irq(unsigned int irq, struct irq_desc *desc);
extern void handle_edge_irq(unsigned int irq, struct irq_desc *desc);
extern void handle_simple_irq(unsigned int irq, struct irq_desc *desc);
extern void handle_percpu_irq(unsigned int irq, struct irq_desc *desc);
extern void handle_bad_irq(unsigned int irq, struct irq_desc *desc);
extern void handle_nested_irq(unsigned int irq);

/*
 * Monolithic do_IRQ implementation.
 */
#ifndef CONFIG_GENERIC_HARDIRQS_NO__DO_IRQ
extern unsigned int __do_IRQ(unsigned int irq);
#endif

/*
 * Architectures call this to let the generic IRQ layer
 * handle an interrupt. If the descriptor is attached to an
 * irqchip-style controller then we call the ->handle_irq() handler,
 * and it calls __do_IRQ() if it's attached to an irqtype-style controller.
 */
static inline void generic_handle_irq_desc(unsigned int irq, struct irq_desc *desc)
{
#ifdef CONFIG_GENERIC_HARDIRQS_NO__DO_IRQ
	desc->handle_irq(irq, desc);
#else
	if (likely(desc->handle_irq))
		desc->handle_irq(irq, desc);
	else
		__do_IRQ(irq);
#endif
}

static inline void generic_handle_irq(unsigned int irq)
{
	generic_handle_irq_desc(irq, irq_to_desc(irq));
}

/* Handling of unhandled and spurious interrupts: */
extern void note_interrupt(unsigned int irq, struct irq_desc *desc,
			   irqreturn_t action_ret);

/* Resending of interrupts :*/
void check_irq_resend(struct irq_desc *desc, unsigned int irq);

/* Enable/disable irq debugging output: */
extern int noirqdebug_setup(char *str);

/* Checks whether the interrupt can be requested by request_irq(): */
extern int can_request_irq(unsigned int irq, unsigned long irqflags);

/* Dummy irq-chip implementations: */
extern struct irq_chip no_irq_chip;
extern struct irq_chip dummy_irq_chip;

extern void
set_irq_chip_and_handler(unsigned int irq, struct irq_chip *chip,
			 irq_flow_handler_t handle);
extern void
set_irq_chip_and_handler_name(unsigned int irq, struct irq_chip *chip,
			      irq_flow_handler_t handle, const char *name);

extern void
__set_irq_handler(unsigned int irq, irq_flow_handler_t handle, int is_chained,
		  const char *name);

/* caller has locked the irq_desc and both params are valid */
static inline void __set_irq_handler_unlocked(int irq,
					      irq_flow_handler_t handler)
{
	struct irq_desc *desc;

	desc = irq_to_desc(irq);
	desc->handle_irq = handler;
}

/*
 * Set a highlevel flow handler for a given IRQ:
 */
static inline void
set_irq_handler(unsigned int irq, irq_flow_handler_t handle)
{
	__set_irq_handler(irq, handle, 0, NULL);
}

/*
 * Set a highlevel chained flow handler for a given IRQ.
 * (a chained handler is automatically enabled and set to
 *  IRQ_NOREQUEST and IRQ_NOPROBE)
 */
static inline void
set_irq_chained_handler(unsigned int irq,
			irq_flow_handler_t handle)
{
	__set_irq_handler(irq, handle, 1, NULL);
}

extern void set_irq_nested_thread(unsigned int irq, int nest);

extern void set_irq_noprobe(unsigned int irq);
extern void set_irq_probe(unsigned int irq);

/* Handle dynamic irq creation and destruction */
extern unsigned int create_irq_nr(unsigned int irq_want, int node);
extern int create_irq(void);
extern void destroy_irq(unsigned int irq);

/* Test to see if a driver has successfully requested an irq */
static inline int irq_has_action(unsigned int irq)
{
	struct irq_desc *desc = irq_to_desc(irq);
	return desc->action != NULL;
}

/* Dynamic irq helper functions */
extern void dynamic_irq_init(unsigned int irq);
extern void dynamic_irq_cleanup(unsigned int irq);

/* Set/get chip/data for an IRQ: */
extern int set_irq_chip(unsigned int irq, struct irq_chip *chip);
extern int set_irq_data(unsigned int irq, void *data);
extern int set_irq_chip_data(unsigned int irq, void *data);
extern int set_irq_type(unsigned int irq, unsigned int type);
extern int set_irq_msi(unsigned int irq, struct msi_desc *entry);

#define get_irq_chip(irq)	(irq_to_desc(irq)->chip)
#define get_irq_chip_data(irq)	(irq_to_desc(irq)->chip_data)
#define get_irq_data(irq)	(irq_to_desc(irq)->handler_data)
#define get_irq_msi(irq)	(irq_to_desc(irq)->msi_desc)

#define get_irq_desc_chip(desc)		((desc)->chip)
#define get_irq_desc_chip_data(desc)	((desc)->chip_data)
#define get_irq_desc_data(desc)		((desc)->handler_data)
#define get_irq_desc_msi(desc)		((desc)->msi_desc)

#endif /* CONFIG_GENERIC_HARDIRQS */

#endif /* !CONFIG_S390 */

#ifdef CONFIG_SMP
/**
 * alloc_desc_masks - allocate cpumasks for irq_desc
 * @desc:	pointer to irq_desc struct
 * @node:	node which will be handling the cpumasks
 * @boot:	true if need bootmem
 *
 * Allocates affinity and pending_mask cpumask if required.
 * Returns true if successful (or not required).
 */
static inline bool alloc_desc_masks(struct irq_desc *desc, int node,
							bool boot)
{
	gfp_t gfp = GFP_ATOMIC;

	if (boot)
		gfp = GFP_NOWAIT;

#ifdef CONFIG_CPUMASK_OFFSTACK
	if (!alloc_cpumask_var_node(&desc->affinity, gfp, node))
		return false;

#ifdef CONFIG_GENERIC_PENDING_IRQ
	if (!alloc_cpumask_var_node(&desc->pending_mask, gfp, node)) {
		free_cpumask_var(desc->affinity);
		return false;
	}
#endif
#endif
	return true;
}

static inline void init_desc_masks(struct irq_desc *desc)
{
	cpumask_setall(desc->affinity);
#ifdef CONFIG_GENERIC_PENDING_IRQ
	cpumask_clear(desc->pending_mask);
#endif
}

/**
 * init_copy_desc_masks - copy cpumasks for irq_desc
 * @old_desc:	pointer to old irq_desc struct
 * @new_desc:	pointer to new irq_desc struct
 *
 * Insures affinity and pending_masks are copied to new irq_desc.
 * If !CONFIG_CPUMASKS_OFFSTACK the cpumasks are embedded in the
 * irq_desc struct so the copy is redundant.
 */

static inline void init_copy_desc_masks(struct irq_desc *old_desc,
					struct irq_desc *new_desc)
{
#ifdef CONFIG_CPUMASK_OFFSTACK
	cpumask_copy(new_desc->affinity, old_desc->affinity);

#ifdef CONFIG_GENERIC_PENDING_IRQ
	cpumask_copy(new_desc->pending_mask, old_desc->pending_mask);
#endif
#endif
}

static inline void free_desc_masks(struct irq_desc *old_desc,
				   struct irq_desc *new_desc)
{
	free_cpumask_var(old_desc->affinity);

#ifdef CONFIG_GENERIC_PENDING_IRQ
	free_cpumask_var(old_desc->pending_mask);
#endif
}

#else /* !CONFIG_SMP */

static inline bool alloc_desc_masks(struct irq_desc *desc, int node,
								bool boot)
{
	return true;
}

static inline void init_desc_masks(struct irq_desc *desc)
{
}

static inline void init_copy_desc_masks(struct irq_desc *old_desc,
					struct irq_desc *new_desc)
{
}

static inline void free_desc_masks(struct irq_desc *old_desc,
				   struct irq_desc *new_desc)
{
}
#endif	/* CONFIG_SMP */

#endif /* _LINUX_IRQ_H */<|MERGE_RESOLUTION|>--- conflicted
+++ resolved
@@ -192,11 +192,7 @@
 	unsigned int		irq_count;	/* For detecting broken IRQs */
 	unsigned long		last_unhandled;	/* Aging timer for unhandled count */
 	unsigned int		irqs_unhandled;
-<<<<<<< HEAD
-	atomic_spinlock_t	lock;
-=======
 	raw_spinlock_t		lock;
->>>>>>> 4ec62b2b
 #ifdef CONFIG_SMP
 	cpumask_var_t		affinity;
 	unsigned int		node;
