#ifndef _LINUX_IF_MACVLAN_H
#define _LINUX_IF_MACVLAN_H

#include <linux/if_link.h>
#include <linux/list.h>
#include <linux/netdevice.h>
#include <linux/netlink.h>
#include <net/netlink.h>
#include <linux/u64_stats_sync.h>

#if defined(CONFIG_MACVTAP) || defined(CONFIG_MACVTAP_MODULE)
struct socket *macvtap_get_socket(struct file *);
#else
#include <linux/err.h>
#include <linux/errno.h>
struct file;
struct socket;
static inline struct socket *macvtap_get_socket(struct file *f)
{
	return ERR_PTR(-EINVAL);
}
#endif /* CONFIG_MACVTAP */

struct macvlan_port;
struct macvtap_queue;

/**
<<<<<<< HEAD
 *	struct macvlan_rx_stats - MACVLAN percpu rx stats
 *	@rx_packets: number of received packets
 *	@rx_bytes: number of received bytes
 *	@rx_multicast: number of received multicast packets
 *	@syncp: synchronization point for 64bit counters
 *	@rx_errors: number of errors
 */
struct macvlan_rx_stats {
	u64			rx_packets;
	u64			rx_bytes;
	u64			rx_multicast;
	struct u64_stats_sync	syncp;
	unsigned long		rx_errors;
=======
 *	struct macvlan_pcpu_stats - MACVLAN percpu stats
 *	@rx_packets: number of received packets
 *	@rx_bytes: number of received bytes
 *	@rx_multicast: number of received multicast packets
 *	@tx_packets: number of transmitted packets
 *	@tx_bytes: number of transmitted bytes
 *	@syncp: synchronization point for 64bit counters
 *	@rx_errors: number of rx errors
 *	@tx_dropped: number of tx dropped packets
 */
struct macvlan_pcpu_stats {
	u64			rx_packets;
	u64			rx_bytes;
	u64			rx_multicast;
	u64			tx_packets;
	u64			tx_bytes;
	struct u64_stats_sync	syncp;
	u32			rx_errors;
	u32			tx_dropped;
>>>>>>> 3cbea436
};

/*
 * Maximum times a macvtap device can be opened. This can be used to
 * configure the number of receive queue, e.g. for multiqueue virtio.
 */
#define MAX_MACVTAP_QUEUES	(NR_CPUS < 16 ? NR_CPUS : 16)

struct macvlan_dev {
	struct net_device	*dev;
	struct list_head	list;
	struct hlist_node	hlist;
	struct macvlan_port	*port;
	struct net_device	*lowerdev;
<<<<<<< HEAD
	struct macvlan_rx_stats __percpu *rx_stats;
=======
	struct macvlan_pcpu_stats __percpu *pcpu_stats;
>>>>>>> 3cbea436
	enum macvlan_mode	mode;
	int (*receive)(struct sk_buff *skb);
	int (*forward)(struct net_device *dev, struct sk_buff *skb);
	struct macvtap_queue	*taps[MAX_MACVTAP_QUEUES];
	int			numvtaps;
};

static inline void macvlan_count_rx(const struct macvlan_dev *vlan,
				    unsigned int len, bool success,
				    bool multicast)
{
<<<<<<< HEAD
	struct macvlan_rx_stats *rx_stats;

	rx_stats = this_cpu_ptr(vlan->rx_stats);
	if (likely(success)) {
		u64_stats_update_begin(&rx_stats->syncp);
		rx_stats->rx_packets++;;
		rx_stats->rx_bytes += len;
		if (multicast)
			rx_stats->rx_multicast++;
		u64_stats_update_end(&rx_stats->syncp);
	} else {
		rx_stats->rx_errors++;
=======
	if (likely(success)) {
		struct macvlan_pcpu_stats *pcpu_stats;

		pcpu_stats = this_cpu_ptr(vlan->pcpu_stats);
		u64_stats_update_begin(&pcpu_stats->syncp);
		pcpu_stats->rx_packets++;
		pcpu_stats->rx_bytes += len;
		if (multicast)
			pcpu_stats->rx_multicast++;
		u64_stats_update_end(&pcpu_stats->syncp);
	} else {
		this_cpu_inc(vlan->pcpu_stats->rx_errors);
>>>>>>> 3cbea436
	}
}

extern void macvlan_common_setup(struct net_device *dev);

extern int macvlan_common_newlink(struct net *src_net, struct net_device *dev,
				  struct nlattr *tb[], struct nlattr *data[],
				  int (*receive)(struct sk_buff *skb),
				  int (*forward)(struct net_device *dev,
						 struct sk_buff *skb));

extern void macvlan_count_rx(const struct macvlan_dev *vlan,
			     unsigned int len, bool success,
			     bool multicast);

extern void macvlan_dellink(struct net_device *dev, struct list_head *head);

extern int macvlan_link_register(struct rtnl_link_ops *ops);

extern netdev_tx_t macvlan_start_xmit(struct sk_buff *skb,
				      struct net_device *dev);

#endif /* _LINUX_IF_MACVLAN_H */<|MERGE_RESOLUTION|>--- conflicted
+++ resolved
@@ -25,21 +25,6 @@
 struct macvtap_queue;
 
 /**
-<<<<<<< HEAD
- *	struct macvlan_rx_stats - MACVLAN percpu rx stats
- *	@rx_packets: number of received packets
- *	@rx_bytes: number of received bytes
- *	@rx_multicast: number of received multicast packets
- *	@syncp: synchronization point for 64bit counters
- *	@rx_errors: number of errors
- */
-struct macvlan_rx_stats {
-	u64			rx_packets;
-	u64			rx_bytes;
-	u64			rx_multicast;
-	struct u64_stats_sync	syncp;
-	unsigned long		rx_errors;
-=======
  *	struct macvlan_pcpu_stats - MACVLAN percpu stats
  *	@rx_packets: number of received packets
  *	@rx_bytes: number of received bytes
@@ -59,7 +44,6 @@
 	struct u64_stats_sync	syncp;
 	u32			rx_errors;
 	u32			tx_dropped;
->>>>>>> 3cbea436
 };
 
 /*
@@ -74,11 +58,7 @@
 	struct hlist_node	hlist;
 	struct macvlan_port	*port;
 	struct net_device	*lowerdev;
-<<<<<<< HEAD
-	struct macvlan_rx_stats __percpu *rx_stats;
-=======
 	struct macvlan_pcpu_stats __percpu *pcpu_stats;
->>>>>>> 3cbea436
 	enum macvlan_mode	mode;
 	int (*receive)(struct sk_buff *skb);
 	int (*forward)(struct net_device *dev, struct sk_buff *skb);
@@ -90,20 +70,6 @@
 				    unsigned int len, bool success,
 				    bool multicast)
 {
-<<<<<<< HEAD
-	struct macvlan_rx_stats *rx_stats;
-
-	rx_stats = this_cpu_ptr(vlan->rx_stats);
-	if (likely(success)) {
-		u64_stats_update_begin(&rx_stats->syncp);
-		rx_stats->rx_packets++;;
-		rx_stats->rx_bytes += len;
-		if (multicast)
-			rx_stats->rx_multicast++;
-		u64_stats_update_end(&rx_stats->syncp);
-	} else {
-		rx_stats->rx_errors++;
-=======
 	if (likely(success)) {
 		struct macvlan_pcpu_stats *pcpu_stats;
 
@@ -116,7 +82,6 @@
 		u64_stats_update_end(&pcpu_stats->syncp);
 	} else {
 		this_cpu_inc(vlan->pcpu_stats->rx_errors);
->>>>>>> 3cbea436
 	}
 }
 
