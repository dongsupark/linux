/*
 * Copyright (c) 2010 Google, Inc
 *
 * Author:
 *	Colin Cross <ccross@google.com>
 *
 * This software is licensed under the terms of the GNU General Public
 * License version 2, as published by the Free Software Foundation, and
 * may be copied, distributed, and modified under those terms.
 *
 * This program is distributed in the hope that it will be useful,
 * but WITHOUT ANY WARRANTY; without even the implied warranty of
 * MERCHANTABILITY or FITNESS FOR A PARTICULAR PURPOSE.  See the
 * GNU General Public License for more details.
 *
 */

#ifndef _MACH_TEGRA_POWERGATE_H_
#define _MACH_TEGRA_POWERGATE_H_

struct clk;
struct reset_control;

#define TEGRA_POWERGATE_CPU	0
#define TEGRA_POWERGATE_3D	1
#define TEGRA_POWERGATE_VENC	2
#define TEGRA_POWERGATE_PCIE	3
#define TEGRA_POWERGATE_VDEC	4
#define TEGRA_POWERGATE_L2	5
#define TEGRA_POWERGATE_MPE	6
#define TEGRA_POWERGATE_HEG	7
#define TEGRA_POWERGATE_SATA	8
#define TEGRA_POWERGATE_CPU1	9
#define TEGRA_POWERGATE_CPU2	10
#define TEGRA_POWERGATE_CPU3	11
#define TEGRA_POWERGATE_CELP	12
#define TEGRA_POWERGATE_3D1	13
#define TEGRA_POWERGATE_CPU0	14
#define TEGRA_POWERGATE_C0NC	15
#define TEGRA_POWERGATE_C1NC	16
#define TEGRA_POWERGATE_SOR	17
#define TEGRA_POWERGATE_DIS	18
#define TEGRA_POWERGATE_DISB	19
#define TEGRA_POWERGATE_XUSBA	20
#define TEGRA_POWERGATE_XUSBB	21
#define TEGRA_POWERGATE_XUSBC	22
#define TEGRA_POWERGATE_VIC	23
#define TEGRA_POWERGATE_IRAM	24

#define TEGRA_POWERGATE_3D0	TEGRA_POWERGATE_3D

#ifdef CONFIG_ARCH_TEGRA
int tegra_powergate_is_powered(int id);
int tegra_powergate_power_on(int id);
int tegra_powergate_power_off(int id);
int tegra_powergate_remove_clamping(int id);

/* Must be called with clk disabled, and returns with clk enabled */
<<<<<<< HEAD
int tegra_powergate_sequence_power_up(int id, struct clk *clk);
=======
int tegra_powergate_sequence_power_up(int id, struct clk *clk,
				      struct reset_control *rst);
>>>>>>> 60c8868a
#else
static inline int tegra_powergate_is_powered(int id)
{
	return -ENOSYS;
}

static inline int tegra_powergate_power_on(int id)
{
	return -ENOSYS;
}

static inline int tegra_powergate_power_off(int id)
{
	return -ENOSYS;
}

static inline int tegra_powergate_remove_clamping(int id)
{
	return -ENOSYS;
}

<<<<<<< HEAD
static inline int tegra_powergate_sequence_power_up(int id, struct clk *clk)
=======
static inline int tegra_powergate_sequence_power_up(int id, struct clk *clk,
						    struct reset_control *rst);
>>>>>>> 60c8868a
{
	return -ENOSYS;
}
#endif

#endif /* _MACH_TEGRA_POWERGATE_H_ */<|MERGE_RESOLUTION|>--- conflicted
+++ resolved
@@ -56,12 +56,8 @@
 int tegra_powergate_remove_clamping(int id);
 
 /* Must be called with clk disabled, and returns with clk enabled */
-<<<<<<< HEAD
-int tegra_powergate_sequence_power_up(int id, struct clk *clk);
-=======
 int tegra_powergate_sequence_power_up(int id, struct clk *clk,
 				      struct reset_control *rst);
->>>>>>> 60c8868a
 #else
 static inline int tegra_powergate_is_powered(int id)
 {
@@ -83,12 +79,8 @@
 	return -ENOSYS;
 }
 
-<<<<<<< HEAD
-static inline int tegra_powergate_sequence_power_up(int id, struct clk *clk)
-=======
 static inline int tegra_powergate_sequence_power_up(int id, struct clk *clk,
 						    struct reset_control *rst);
->>>>>>> 60c8868a
 {
 	return -ENOSYS;
 }
