--- conflicted
+++ resolved
@@ -4,74 +4,6 @@
  */
 #ifndef _LINUX_MEMPOLICY_H
 #define _LINUX_MEMPOLICY_H 1
-
-<<<<<<< HEAD
-=======
-/*
- * Both the MPOL_* mempolicy mode and the MPOL_F_* optional mode flags are
- * passed by the user to either set_mempolicy() or mbind() in an 'int' actual.
- * The MPOL_MODE_FLAGS macro determines the legal set of optional mode flags.
- */
-
-/* Policies */
-enum {
-	MPOL_DEFAULT,
-	MPOL_PREFERRED,
-	MPOL_BIND,
-	MPOL_INTERLEAVE,
-	MPOL_LOCAL,
-	MPOL_NOOP,		/* retain existing policy for range */
-	MPOL_MAX,	/* always last member of enum */
-};
-
-enum mpol_rebind_step {
-	MPOL_REBIND_ONCE,	/* do rebind work at once(not by two step) */
-	MPOL_REBIND_STEP1,	/* first step(set all the newly nodes) */
-	MPOL_REBIND_STEP2,	/* second step(clean all the disallowed nodes)*/
-	MPOL_REBIND_NSTEP,
-};
-
-/* Flags for set_mempolicy */
-#define MPOL_F_STATIC_NODES	(1 << 15)
-#define MPOL_F_RELATIVE_NODES	(1 << 14)
-
-/*
- * MPOL_MODE_FLAGS is the union of all possible optional mode flags passed to
- * either set_mempolicy() or mbind().
- */
-#define MPOL_MODE_FLAGS	(MPOL_F_STATIC_NODES | MPOL_F_RELATIVE_NODES)
-
-/* Flags for get_mempolicy */
-#define MPOL_F_NODE	(1<<0)	/* return next IL mode instead of node mask */
-#define MPOL_F_ADDR	(1<<1)	/* look up vma using address */
-#define MPOL_F_MEMS_ALLOWED (1<<2) /* return allowed memories */
-
-/* Flags for mbind */
-#define MPOL_MF_STRICT	(1<<0)	/* Verify existing pages in the mapping */
-#define MPOL_MF_MOVE	 (1<<1)	/* Move pages owned by this process to conform
-				   to policy */
-#define MPOL_MF_MOVE_ALL (1<<2)	/* Move every page to conform to policy */
-#define MPOL_MF_LAZY	 (1<<3)	/* Modifies '_MOVE:  lazy migrate on fault */
-#define MPOL_MF_INTERNAL (1<<4)	/* Internal flags start here */
-
-#define MPOL_MF_VALID	(MPOL_MF_STRICT   | 	\
-			 MPOL_MF_MOVE     | 	\
-			 MPOL_MF_MOVE_ALL |	\
-			 MPOL_MF_LAZY)
-
-/*
- * Internal flags that share the struct mempolicy flags word with
- * "mode flags".  These flags are allocated from bit 0 up, as they
- * are never OR'ed into the mode in mempolicy API arguments.
- */
-#define MPOL_F_SHARED  (1 << 0)	/* identify shared policies */
-#define MPOL_F_LOCAL   (1 << 1)	/* preferred local allocation */
-#define MPOL_F_REBINDING (1 << 2)	/* identify policies in rebinding */
-#define MPOL_F_MOF	(1 << 3) /* this policy wants migrate on fault */
-#define MPOL_F_HOME	(1 << 4) /* this is the home-node policy */
-
-#ifdef __KERNEL__
->>>>>>> b57d0941
 
 #include <linux/mmzone.h>
 #include <linux/slab.h>
