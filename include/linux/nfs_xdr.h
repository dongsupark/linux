--- conflicted
+++ resolved
@@ -348,10 +348,7 @@
 	const struct qstr *	name;
 	const struct nfs_server *server;	 /* Needed for ID mapping */
 	const u32 *		bitmask;
-<<<<<<< HEAD
-=======
 	const u32 *		open_bitmap;
->>>>>>> bd0a521e
 	__u32			claim;
 	struct nfs4_sequence_args	seq_args;
 };
@@ -1240,10 +1237,7 @@
 	struct list_head	rpc_list;
 	atomic_t		refcnt;
 	struct nfs_page		*req;
-<<<<<<< HEAD
-=======
 	struct nfs_writeverf	*verf;
->>>>>>> bd0a521e
 	struct pnfs_layout_segment *lseg;
 	loff_t			io_start;
 	const struct rpc_call_ops *mds_ops;
@@ -1281,10 +1275,7 @@
 struct nfs_write_header {
 	struct nfs_pgio_header	header;
 	struct nfs_write_data	rpc_data;
-<<<<<<< HEAD
-=======
 	struct nfs_writeverf	verf;
->>>>>>> bd0a521e
 };
 
 struct nfs_mds_commit_info {
