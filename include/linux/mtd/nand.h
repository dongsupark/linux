/*
 *  linux/include/linux/mtd/nand.h
 *
 *  Copyright © 2000-2010 David Woodhouse <dwmw2@infradead.org>
 *                        Steven J. Hill <sjhill@realitydiluted.com>
 *		          Thomas Gleixner <tglx@linutronix.de>
 *
 * This program is free software; you can redistribute it and/or modify
 * it under the terms of the GNU General Public License version 2 as
 * published by the Free Software Foundation.
 *
 * Info:
 *	Contains standard defines and IDs for NAND flash devices
 *
 * Changelog:
 *	See git changelog.
 */
#ifndef __LINUX_MTD_NAND_H
#define __LINUX_MTD_NAND_H

#include <linux/wait.h>
#include <linux/spinlock.h>
#include <linux/mtd/mtd.h>
#include <linux/mtd/flashchip.h>
#include <linux/mtd/bbm.h>

struct mtd_info;
struct nand_flash_dev;
/* Scan and identify a NAND device */
extern int nand_scan(struct mtd_info *mtd, int max_chips);
/*
 * Separate phases of nand_scan(), allowing board driver to intervene
 * and override command or ECC setup according to flash type.
 */
extern int nand_scan_ident(struct mtd_info *mtd, int max_chips,
			   struct nand_flash_dev *table);
extern int nand_scan_tail(struct mtd_info *mtd);

/* Free resources held by the NAND device */
extern void nand_release(struct mtd_info *mtd);

/* Internal helper for board drivers which need to override command function */
extern void nand_wait_ready(struct mtd_info *mtd);

/* locks all blocks present in the device */
extern int nand_lock(struct mtd_info *mtd, loff_t ofs, uint64_t len);

/* unlocks specified locked blocks */
extern int nand_unlock(struct mtd_info *mtd, loff_t ofs, uint64_t len);

/* The maximum number of NAND chips in an array */
#define NAND_MAX_CHIPS		8

/*
 * This constant declares the max. oobsize / page, which
 * is supported now. If you add a chip with bigger oobsize/page
 * adjust this accordingly.
 */
#define NAND_MAX_OOBSIZE	640
#define NAND_MAX_PAGESIZE	8192

/*
 * Constants for hardware specific CLE/ALE/NCE function
 *
 * These are bits which can be or'ed to set/clear multiple
 * bits in one go.
 */
/* Select the chip by setting nCE to low */
#define NAND_NCE		0x01
/* Select the command latch by setting CLE to high */
#define NAND_CLE		0x02
/* Select the address latch by setting ALE to high */
#define NAND_ALE		0x04

#define NAND_CTRL_CLE		(NAND_NCE | NAND_CLE)
#define NAND_CTRL_ALE		(NAND_NCE | NAND_ALE)
#define NAND_CTRL_CHANGE	0x80

/*
 * Standard NAND flash commands
 */
#define NAND_CMD_READ0		0
#define NAND_CMD_READ1		1
#define NAND_CMD_RNDOUT		5
#define NAND_CMD_PAGEPROG	0x10
#define NAND_CMD_READOOB	0x50
#define NAND_CMD_ERASE1		0x60
#define NAND_CMD_STATUS		0x70
#define NAND_CMD_SEQIN		0x80
#define NAND_CMD_RNDIN		0x85
#define NAND_CMD_READID		0x90
#define NAND_CMD_ERASE2		0xd0
#define NAND_CMD_PARAM		0xec
#define NAND_CMD_GET_FEATURES	0xee
#define NAND_CMD_SET_FEATURES	0xef
#define NAND_CMD_RESET		0xff

#define NAND_CMD_LOCK		0x2a
#define NAND_CMD_UNLOCK1	0x23
#define NAND_CMD_UNLOCK2	0x24

/* Extended commands for large page devices */
#define NAND_CMD_READSTART	0x30
#define NAND_CMD_RNDOUTSTART	0xE0
#define NAND_CMD_CACHEDPROG	0x15

#define NAND_CMD_NONE		-1

/* Status bits */
#define NAND_STATUS_FAIL	0x01
#define NAND_STATUS_FAIL_N1	0x02
#define NAND_STATUS_TRUE_READY	0x20
#define NAND_STATUS_READY	0x40
#define NAND_STATUS_WP		0x80

/*
 * Constants for ECC_MODES
 */
typedef enum {
	NAND_ECC_NONE,
	NAND_ECC_SOFT,
	NAND_ECC_HW,
	NAND_ECC_HW_SYNDROME,
	NAND_ECC_HW_OOB_FIRST,
	NAND_ECC_SOFT_BCH,
} nand_ecc_modes_t;

/*
 * Constants for Hardware ECC
 */
/* Reset Hardware ECC for read */
#define NAND_ECC_READ		0
/* Reset Hardware ECC for write */
#define NAND_ECC_WRITE		1
/* Enable Hardware ECC before syndrome is read back from flash */
#define NAND_ECC_READSYN	2

/* Bit mask for flags passed to do_nand_read_ecc */
#define NAND_GET_DEVICE		0x80


/*
 * Option constants for bizarre disfunctionality and real
 * features.
 */
/* Buswidth is 16 bit */
#define NAND_BUSWIDTH_16	0x00000002
/* Chip has cache program function */
#define NAND_CACHEPRG		0x00000008
<<<<<<< HEAD
/* Chip has copy back function */
#define NAND_COPYBACK		0x00000010
/*
 * AND Chip which has 4 banks and a confusing page / block
 * assignment. See Renesas datasheet for further information.
 */
#define NAND_IS_AND		0x00000020
/*
 * Chip has a array of 4 pages which can be read without
 * additional ready /busy waits.
 */
#define NAND_4PAGE_ARRAY	0x00000040
/*
 * Chip requires that BBT is periodically rewritten to prevent
 * bits from adjacent blocks from 'leaking' in altering data.
 * This happens with the Renesas AG-AND chips, possibly others.
 */
#define BBT_AUTO_REFRESH	0x00000080
/*
 * Chip requires ready check on read (for auto-incremented sequential read).
 * True only for small page devices; large page devices do not support
 * autoincrement.
 */
#define NAND_NEED_READRDY	0x00000100

=======
>>>>>>> dc656666
/* Chip does not allow subpage writes */
#define NAND_NO_SUBPAGE_WRITE	0x00000200

/* Device is one of 'new' xD cards that expose fake nand command set */
#define NAND_BROKEN_XD		0x00000400

/* Device behaves just like nand, but is readonly */
#define NAND_ROM		0x00000800

/* Device supports subpage reads */
#define NAND_SUBPAGE_READ	0x00001000

/* Options valid for Samsung large page devices */
#define NAND_SAMSUNG_LP_OPTIONS NAND_CACHEPRG

/* Macros to identify the above */
#define NAND_HAS_CACHEPROG(chip) ((chip->options & NAND_CACHEPRG))
#define NAND_HAS_SUBPAGE_READ(chip) ((chip->options & NAND_SUBPAGE_READ))

/* Non chip related options */
/* This option skips the bbt scan during initialization. */
#define NAND_SKIP_BBTSCAN	0x00010000
/*
 * This option is defined if the board driver allocates its own buffers
 * (e.g. because it needs them DMA-coherent).
 */
#define NAND_OWN_BUFFERS	0x00020000
/* Chip may not exist, so silence any errors in scan */
#define NAND_SCAN_SILENT_NODEV	0x00040000
/*
 * Autodetect nand buswidth with readid/onfi.
 * This suppose the driver will configure the hardware in 8 bits mode
 * when calling nand_scan_ident, and update its configuration
 * before calling nand_scan_tail.
 */
#define NAND_BUSWIDTH_AUTO      0x00080000

/* Options set by nand scan */
/* Nand scan has allocated controller struct */
#define NAND_CONTROLLER_ALLOC	0x80000000

/* Cell info constants */
#define NAND_CI_CHIPNR_MSK	0x03
#define NAND_CI_CELLTYPE_MSK	0x0C

/* Keep gcc happy */
struct nand_chip;

/* ONFI timing mode, used in both asynchronous and synchronous mode */
#define ONFI_TIMING_MODE_0		(1 << 0)
#define ONFI_TIMING_MODE_1		(1 << 1)
#define ONFI_TIMING_MODE_2		(1 << 2)
#define ONFI_TIMING_MODE_3		(1 << 3)
#define ONFI_TIMING_MODE_4		(1 << 4)
#define ONFI_TIMING_MODE_5		(1 << 5)
#define ONFI_TIMING_MODE_UNKNOWN	(1 << 6)

/* ONFI feature address */
#define ONFI_FEATURE_ADDR_TIMING_MODE	0x1

/* ONFI subfeature parameters length */
#define ONFI_SUBFEATURE_PARAM_LEN	4

struct nand_onfi_params {
	/* rev info and features block */
	/* 'O' 'N' 'F' 'I'  */
	u8 sig[4];
	__le16 revision;
	__le16 features;
	__le16 opt_cmd;
	u8 reserved[22];

	/* manufacturer information block */
	char manufacturer[12];
	char model[20];
	u8 jedec_id;
	__le16 date_code;
	u8 reserved2[13];

	/* memory organization block */
	__le32 byte_per_page;
	__le16 spare_bytes_per_page;
	__le32 data_bytes_per_ppage;
	__le16 spare_bytes_per_ppage;
	__le32 pages_per_block;
	__le32 blocks_per_lun;
	u8 lun_count;
	u8 addr_cycles;
	u8 bits_per_cell;
	__le16 bb_per_lun;
	__le16 block_endurance;
	u8 guaranteed_good_blocks;
	__le16 guaranteed_block_endurance;
	u8 programs_per_page;
	u8 ppage_attr;
	u8 ecc_bits;
	u8 interleaved_bits;
	u8 interleaved_ops;
	u8 reserved3[13];

	/* electrical parameter block */
	u8 io_pin_capacitance_max;
	__le16 async_timing_mode;
	__le16 program_cache_timing_mode;
	__le16 t_prog;
	__le16 t_bers;
	__le16 t_r;
	__le16 t_ccs;
	__le16 src_sync_timing_mode;
	__le16 src_ssync_features;
	__le16 clk_pin_capacitance_typ;
	__le16 io_pin_capacitance_typ;
	__le16 input_pin_capacitance_typ;
	u8 input_pin_capacitance_max;
	u8 driver_strenght_support;
	__le16 t_int_r;
	__le16 t_ald;
	u8 reserved4[7];

	/* vendor */
	u8 reserved5[90];

	__le16 crc;
} __attribute__((packed));

#define ONFI_CRC_BASE	0x4F4E

/**
 * struct nand_hw_control - Control structure for hardware controller (e.g ECC generator) shared among independent devices
 * @lock:               protection lock
 * @active:		the mtd device which holds the controller currently
 * @wq:			wait queue to sleep on if a NAND operation is in
 *			progress used instead of the per chip wait queue
 *			when a hw controller is available.
 */
struct nand_hw_control {
	spinlock_t lock;
	struct nand_chip *active;
	wait_queue_head_t wq;
};

/**
 * struct nand_ecc_ctrl - Control structure for ECC
 * @mode:	ECC mode
 * @steps:	number of ECC steps per page
 * @size:	data bytes per ECC step
 * @bytes:	ECC bytes per step
 * @strength:	max number of correctible bits per ECC step
 * @total:	total number of ECC bytes per page
 * @prepad:	padding information for syndrome based ECC generators
 * @postpad:	padding information for syndrome based ECC generators
 * @layout:	ECC layout control struct pointer
 * @priv:	pointer to private ECC control data
 * @hwctl:	function to control hardware ECC generator. Must only
 *		be provided if an hardware ECC is available
 * @calculate:	function for ECC calculation or readback from ECC hardware
 * @correct:	function for ECC correction, matching to ECC generator (sw/hw)
 * @read_page_raw:	function to read a raw page without ECC
 * @write_page_raw:	function to write a raw page without ECC
 * @read_page:	function to read a page according to the ECC generator
 *		requirements; returns maximum number of bitflips corrected in
 *		any single ECC step, 0 if bitflips uncorrectable, -EIO hw error
 * @read_subpage:	function to read parts of the page covered by ECC;
 *			returns same as read_page()
 * @write_page:	function to write a page according to the ECC generator
 *		requirements.
 * @write_oob_raw:	function to write chip OOB data without ECC
 * @read_oob_raw:	function to read chip OOB data without ECC
 * @read_oob:	function to read chip OOB data
 * @write_oob:	function to write chip OOB data
 */
struct nand_ecc_ctrl {
	nand_ecc_modes_t mode;
	int steps;
	int size;
	int bytes;
	int total;
	int strength;
	int prepad;
	int postpad;
	struct nand_ecclayout	*layout;
	void *priv;
	void (*hwctl)(struct mtd_info *mtd, int mode);
	int (*calculate)(struct mtd_info *mtd, const uint8_t *dat,
			uint8_t *ecc_code);
	int (*correct)(struct mtd_info *mtd, uint8_t *dat, uint8_t *read_ecc,
			uint8_t *calc_ecc);
	int (*read_page_raw)(struct mtd_info *mtd, struct nand_chip *chip,
			uint8_t *buf, int oob_required, int page);
	int (*write_page_raw)(struct mtd_info *mtd, struct nand_chip *chip,
			const uint8_t *buf, int oob_required);
	int (*read_page)(struct mtd_info *mtd, struct nand_chip *chip,
			uint8_t *buf, int oob_required, int page);
	int (*read_subpage)(struct mtd_info *mtd, struct nand_chip *chip,
			uint32_t offs, uint32_t len, uint8_t *buf);
	int (*write_page)(struct mtd_info *mtd, struct nand_chip *chip,
			const uint8_t *buf, int oob_required);
	int (*write_oob_raw)(struct mtd_info *mtd, struct nand_chip *chip,
			int page);
	int (*read_oob_raw)(struct mtd_info *mtd, struct nand_chip *chip,
			int page);
	int (*read_oob)(struct mtd_info *mtd, struct nand_chip *chip, int page);
	int (*write_oob)(struct mtd_info *mtd, struct nand_chip *chip,
			int page);
};

/**
 * struct nand_buffers - buffer structure for read/write
 * @ecccalc:	buffer for calculated ECC
 * @ecccode:	buffer for ECC read from flash
 * @databuf:	buffer for data - dynamically sized
 *
 * Do not change the order of buffers. databuf and oobrbuf must be in
 * consecutive order.
 */
struct nand_buffers {
	uint8_t	ecccalc[NAND_MAX_OOBSIZE];
	uint8_t	ecccode[NAND_MAX_OOBSIZE];
	uint8_t databuf[NAND_MAX_PAGESIZE + NAND_MAX_OOBSIZE];
};

/**
 * struct nand_chip - NAND Private Flash Chip Data
 * @IO_ADDR_R:		[BOARDSPECIFIC] address to read the 8 I/O lines of the
 *			flash device
 * @IO_ADDR_W:		[BOARDSPECIFIC] address to write the 8 I/O lines of the
 *			flash device.
 * @read_byte:		[REPLACEABLE] read one byte from the chip
 * @read_word:		[REPLACEABLE] read one word from the chip
 * @write_byte		[REPLACEABLE] write a single byte to the chip on the
 *			low 8 I/O lines
 * @write_buf:		[REPLACEABLE] write data from the buffer to the chip
 * @read_buf:		[REPLACEABLE] read data from the chip into the buffer
 * @select_chip:	[REPLACEABLE] select chip nr
 * @block_bad:		[REPLACEABLE] check, if the block is bad
 * @block_markbad:	[REPLACEABLE] mark the block bad
 * @cmd_ctrl:		[BOARDSPECIFIC] hardwarespecific function for controlling
 *			ALE/CLE/nCE. Also used to write command and address
 * @init_size:		[BOARDSPECIFIC] hardwarespecific function for setting
 *			mtd->oobsize, mtd->writesize and so on.
 *			@id_data contains the 8 bytes values of NAND_CMD_READID.
 *			Return with the bus width.
 * @dev_ready:		[BOARDSPECIFIC] hardwarespecific function for accessing
 *			device ready/busy line. If set to NULL no access to
 *			ready/busy is available and the ready/busy information
 *			is read from the chip status register.
 * @cmdfunc:		[REPLACEABLE] hardwarespecific function for writing
 *			commands to the chip.
 * @waitfunc:		[REPLACEABLE] hardwarespecific function for wait on
 *			ready.
 * @ecc:		[BOARDSPECIFIC] ECC control structure
 * @buffers:		buffer structure for read/write
 * @hwcontrol:		platform-specific hardware control structure
 * @erase_cmd:		[INTERN] erase command write function, selectable due
 *			to AND support.
 * @scan_bbt:		[REPLACEABLE] function to scan bad block table
 * @chip_delay:		[BOARDSPECIFIC] chip dependent delay for transferring
 *			data from array to read regs (tR).
 * @state:		[INTERN] the current state of the NAND device
 * @oob_poi:		"poison value buffer," used for laying out OOB data
 *			before writing
 * @page_shift:		[INTERN] number of address bits in a page (column
 *			address bits).
 * @phys_erase_shift:	[INTERN] number of address bits in a physical eraseblock
 * @bbt_erase_shift:	[INTERN] number of address bits in a bbt entry
 * @chip_shift:		[INTERN] number of address bits in one chip
 * @options:		[BOARDSPECIFIC] various chip options. They can partly
 *			be set to inform nand_scan about special functionality.
 *			See the defines for further explanation.
 * @bbt_options:	[INTERN] bad block specific options. All options used
 *			here must come from bbm.h. By default, these options
 *			will be copied to the appropriate nand_bbt_descr's.
 * @badblockpos:	[INTERN] position of the bad block marker in the oob
 *			area.
 * @badblockbits:	[INTERN] minimum number of set bits in a good block's
 *			bad block marker position; i.e., BBM == 11110111b is
 *			not bad when badblockbits == 7
 * @cellinfo:		[INTERN] MLC/multichip data from chip ident
 * @numchips:		[INTERN] number of physical chips
 * @chipsize:		[INTERN] the size of one chip for multichip arrays
 * @pagemask:		[INTERN] page number mask = number of (pages / chip) - 1
 * @pagebuf:		[INTERN] holds the pagenumber which is currently in
 *			data_buf.
 * @pagebuf_bitflips:	[INTERN] holds the bitflip count for the page which is
 *			currently in data_buf.
 * @subpagesize:	[INTERN] holds the subpagesize
 * @onfi_version:	[INTERN] holds the chip ONFI version (BCD encoded),
 *			non 0 if ONFI supported.
 * @onfi_params:	[INTERN] holds the ONFI page parameter when ONFI is
 *			supported, 0 otherwise.
 * @onfi_set_features:	[REPLACEABLE] set the features for ONFI nand
 * @onfi_get_features:	[REPLACEABLE] get the features for ONFI nand
 * @ecclayout:		[REPLACEABLE] the default ECC placement scheme
 * @bbt:		[INTERN] bad block table pointer
 * @bbt_td:		[REPLACEABLE] bad block table descriptor for flash
 *			lookup.
 * @bbt_md:		[REPLACEABLE] bad block table mirror descriptor
 * @badblock_pattern:	[REPLACEABLE] bad block scan pattern used for initial
 *			bad block scan.
 * @controller:		[REPLACEABLE] a pointer to a hardware controller
 *			structure which is shared among multiple independent
 *			devices.
 * @priv:		[OPTIONAL] pointer to private chip data
 * @errstat:		[OPTIONAL] hardware specific function to perform
 *			additional error status checks (determine if errors are
 *			correctable).
 * @write_page:		[REPLACEABLE] High-level page write function
 */

struct nand_chip {
	void __iomem *IO_ADDR_R;
	void __iomem *IO_ADDR_W;

	uint8_t (*read_byte)(struct mtd_info *mtd);
	u16 (*read_word)(struct mtd_info *mtd);
	void (*write_byte)(struct mtd_info *mtd, uint8_t byte);
	void (*write_buf)(struct mtd_info *mtd, const uint8_t *buf, int len);
	void (*read_buf)(struct mtd_info *mtd, uint8_t *buf, int len);
	void (*select_chip)(struct mtd_info *mtd, int chip);
	int (*block_bad)(struct mtd_info *mtd, loff_t ofs, int getchip);
	int (*block_markbad)(struct mtd_info *mtd, loff_t ofs);
	void (*cmd_ctrl)(struct mtd_info *mtd, int dat, unsigned int ctrl);
	int (*init_size)(struct mtd_info *mtd, struct nand_chip *this,
			u8 *id_data);
	int (*dev_ready)(struct mtd_info *mtd);
	void (*cmdfunc)(struct mtd_info *mtd, unsigned command, int column,
			int page_addr);
	int(*waitfunc)(struct mtd_info *mtd, struct nand_chip *this);
	void (*erase_cmd)(struct mtd_info *mtd, int page);
	int (*scan_bbt)(struct mtd_info *mtd);
	int (*errstat)(struct mtd_info *mtd, struct nand_chip *this, int state,
			int status, int page);
	int (*write_page)(struct mtd_info *mtd, struct nand_chip *chip,
			const uint8_t *buf, int oob_required, int page,
			int cached, int raw);
	int (*onfi_set_features)(struct mtd_info *mtd, struct nand_chip *chip,
			int feature_addr, uint8_t *subfeature_para);
	int (*onfi_get_features)(struct mtd_info *mtd, struct nand_chip *chip,
			int feature_addr, uint8_t *subfeature_para);

	int chip_delay;
	unsigned int options;
	unsigned int bbt_options;

	int page_shift;
	int phys_erase_shift;
	int bbt_erase_shift;
	int chip_shift;
	int numchips;
	uint64_t chipsize;
	int pagemask;
	int pagebuf;
	unsigned int pagebuf_bitflips;
	int subpagesize;
	uint8_t cellinfo;
	int badblockpos;
	int badblockbits;

	int onfi_version;
	struct nand_onfi_params	onfi_params;

	flstate_t state;

	uint8_t *oob_poi;
	struct nand_hw_control *controller;
	struct nand_ecclayout *ecclayout;

	struct nand_ecc_ctrl ecc;
	struct nand_buffers *buffers;
	struct nand_hw_control hwcontrol;

	uint8_t *bbt;
	struct nand_bbt_descr *bbt_td;
	struct nand_bbt_descr *bbt_md;

	struct nand_bbt_descr *badblock_pattern;

	void *priv;
};

/*
 * NAND Flash Manufacturer ID Codes
 */
#define NAND_MFR_TOSHIBA	0x98
#define NAND_MFR_SAMSUNG	0xec
#define NAND_MFR_FUJITSU	0x04
#define NAND_MFR_NATIONAL	0x8f
#define NAND_MFR_RENESAS	0x07
#define NAND_MFR_STMICRO	0x20
#define NAND_MFR_HYNIX		0xad
#define NAND_MFR_MICRON		0x2c
#define NAND_MFR_AMD		0x01
#define NAND_MFR_MACRONIX	0xc2
#define NAND_MFR_EON		0x92

/* The maximum expected count of bytes in the NAND ID sequence */
#define NAND_MAX_ID_LEN 8

/*
 * A helper for defining older NAND chips where the second ID byte fully
 * defined the chip, including the geometry (chip size, eraseblock size, page
 * size).
 */
#define LEGACY_ID_NAND(nm, devid, pagesz, chipsz, erasesz, opts)       \
	{ .name = (nm), {{ .dev_id = (devid) }}, .pagesize = (pagesz), \
	  .chipsize = (chipsz), .erasesize = (erasesz),                \
	  .options = (opts) }

/*
 * A helper for defining newer chips which report their page size and
 * eraseblock size via the extended ID bytes.
 *
 * The real difference between LEGACY_ID_NAND and EXTENDED_ID_NAND is that with
 * EXTENDED_ID_NAND, manufacturers overloaded the same device ID so that the
 * device ID now only represented a particular total chip size (and voltage,
 * buswidth), and the page size, eraseblock size, and OOB size could vary while
 * using the same device ID.
 */
#define EXTENDED_ID_NAND(nm, devid, chipsz, opts)                      \
	{ .name = (nm), {{ .dev_id = (devid) }}, .chipsize = (chipsz), \
	  .options = (opts) }

/**
 * struct nand_flash_dev - NAND Flash Device ID Structure
 * @name: a human-readable name of the NAND chip
 * @dev_id: the device ID (the second byte of the full chip ID array)
 * @mfr_id: manufecturer ID part of the full chip ID array (refers the same
 *          memory address as @id[0])
 * @dev_id: device ID part of the full chip ID array (refers the same memory
 *          address as @id[1])
 * @id: full device ID array
 * @pagesize: size of the NAND page in bytes; if 0, then the real page size (as
 *            well as the eraseblock size) is determined from the extended NAND
 *            chip ID array)
 * @chipsize: total chip size in MiB
 * @erasesize: eraseblock size in bytes (determined from the extended ID if 0)
 * @options: stores various chip bit options
 * @id_len: The valid length of the @id.
 * @oobsize: OOB size
 */
struct nand_flash_dev {
	char *name;
	union {
		struct {
			uint8_t mfr_id;
			uint8_t dev_id;
		};
		uint8_t id[NAND_MAX_ID_LEN];
	};
	unsigned int pagesize;
	unsigned int chipsize;
	unsigned int erasesize;
	unsigned int options;
	uint16_t id_len;
	uint16_t oobsize;
};

/**
 * struct nand_manufacturers - NAND Flash Manufacturer ID Structure
 * @name:	Manufacturer name
 * @id:		manufacturer ID code of device.
*/
struct nand_manufacturers {
	int id;
	char *name;
};

extern struct nand_flash_dev nand_flash_ids[];
extern struct nand_manufacturers nand_manuf_ids[];

extern int nand_scan_bbt(struct mtd_info *mtd, struct nand_bbt_descr *bd);
extern int nand_update_bbt(struct mtd_info *mtd, loff_t offs);
extern int nand_default_bbt(struct mtd_info *mtd);
extern int nand_isbad_bbt(struct mtd_info *mtd, loff_t offs, int allowbbt);
extern int nand_erase_nand(struct mtd_info *mtd, struct erase_info *instr,
			   int allowbbt);
extern int nand_do_read(struct mtd_info *mtd, loff_t from, size_t len,
			size_t *retlen, uint8_t *buf);

/**
 * struct platform_nand_chip - chip level device structure
 * @nr_chips:		max. number of chips to scan for
 * @chip_offset:	chip number offset
 * @nr_partitions:	number of partitions pointed to by partitions (or zero)
 * @partitions:		mtd partition list
 * @chip_delay:		R/B delay value in us
 * @options:		Option flags, e.g. 16bit buswidth
 * @bbt_options:	BBT option flags, e.g. NAND_BBT_USE_FLASH
 * @ecclayout:		ECC layout info structure
 * @part_probe_types:	NULL-terminated array of probe types
 */
struct platform_nand_chip {
	int nr_chips;
	int chip_offset;
	int nr_partitions;
	struct mtd_partition *partitions;
	struct nand_ecclayout *ecclayout;
	int chip_delay;
	unsigned int options;
	unsigned int bbt_options;
	const char **part_probe_types;
};

/* Keep gcc happy */
struct platform_device;

/**
 * struct platform_nand_ctrl - controller level device structure
 * @probe:		platform specific function to probe/setup hardware
 * @remove:		platform specific function to remove/teardown hardware
 * @hwcontrol:		platform specific hardware control structure
 * @dev_ready:		platform specific function to read ready/busy pin
 * @select_chip:	platform specific chip select function
 * @cmd_ctrl:		platform specific function for controlling
 *			ALE/CLE/nCE. Also used to write command and address
 * @write_buf:		platform specific function for write buffer
 * @read_buf:		platform specific function for read buffer
 * @read_byte:		platform specific function to read one byte from chip
 * @priv:		private data to transport driver specific settings
 *
 * All fields are optional and depend on the hardware driver requirements
 */
struct platform_nand_ctrl {
	int (*probe)(struct platform_device *pdev);
	void (*remove)(struct platform_device *pdev);
	void (*hwcontrol)(struct mtd_info *mtd, int cmd);
	int (*dev_ready)(struct mtd_info *mtd);
	void (*select_chip)(struct mtd_info *mtd, int chip);
	void (*cmd_ctrl)(struct mtd_info *mtd, int dat, unsigned int ctrl);
	void (*write_buf)(struct mtd_info *mtd, const uint8_t *buf, int len);
	void (*read_buf)(struct mtd_info *mtd, uint8_t *buf, int len);
	unsigned char (*read_byte)(struct mtd_info *mtd);
	void *priv;
};

/**
 * struct platform_nand_data - container structure for platform-specific data
 * @chip:		chip level chip structure
 * @ctrl:		controller level device structure
 */
struct platform_nand_data {
	struct platform_nand_chip chip;
	struct platform_nand_ctrl ctrl;
};

/* Some helpers to access the data structures */
static inline
struct platform_nand_chip *get_platform_nandchip(struct mtd_info *mtd)
{
	struct nand_chip *chip = mtd->priv;

	return chip->priv;
}

/* return the supported asynchronous timing mode. */
static inline int onfi_get_async_timing_mode(struct nand_chip *chip)
{
	if (!chip->onfi_version)
		return ONFI_TIMING_MODE_UNKNOWN;
	return le16_to_cpu(chip->onfi_params.async_timing_mode);
}

/* return the supported synchronous timing mode. */
static inline int onfi_get_sync_timing_mode(struct nand_chip *chip)
{
	if (!chip->onfi_version)
		return ONFI_TIMING_MODE_UNKNOWN;
	return le16_to_cpu(chip->onfi_params.src_sync_timing_mode);
}

#endif /* __LINUX_MTD_NAND_H */<|MERGE_RESOLUTION|>--- conflicted
+++ resolved
@@ -147,25 +147,6 @@
 #define NAND_BUSWIDTH_16	0x00000002
 /* Chip has cache program function */
 #define NAND_CACHEPRG		0x00000008
-<<<<<<< HEAD
-/* Chip has copy back function */
-#define NAND_COPYBACK		0x00000010
-/*
- * AND Chip which has 4 banks and a confusing page / block
- * assignment. See Renesas datasheet for further information.
- */
-#define NAND_IS_AND		0x00000020
-/*
- * Chip has a array of 4 pages which can be read without
- * additional ready /busy waits.
- */
-#define NAND_4PAGE_ARRAY	0x00000040
-/*
- * Chip requires that BBT is periodically rewritten to prevent
- * bits from adjacent blocks from 'leaking' in altering data.
- * This happens with the Renesas AG-AND chips, possibly others.
- */
-#define BBT_AUTO_REFRESH	0x00000080
 /*
  * Chip requires ready check on read (for auto-incremented sequential read).
  * True only for small page devices; large page devices do not support
@@ -173,8 +154,6 @@
  */
 #define NAND_NEED_READRDY	0x00000100
 
-=======
->>>>>>> dc656666
 /* Chip does not allow subpage writes */
 #define NAND_NO_SUBPAGE_WRITE	0x00000200
 
