--- conflicted
+++ resolved
@@ -438,15 +438,9 @@
 
 static inline int mtd_block_isbad(struct mtd_info *mtd, loff_t ofs)
 {
-<<<<<<< HEAD
-	if (!mtd->block_isbad)
+	if (!mtd->_block_isbad)
 		return 0;
-	return mtd->block_isbad(mtd, ofs);
-=======
-	if (!mtd->_block_isbad)
-		return -EOPNOTSUPP;
 	return mtd->_block_isbad(mtd, ofs);
->>>>>>> a088d818
 }
 
 static inline int mtd_block_markbad(struct mtd_info *mtd, loff_t ofs)
@@ -493,11 +487,7 @@
 
 static inline int mtd_can_have_bb(const struct mtd_info *mtd)
 {
-<<<<<<< HEAD
 	return 0;
-=======
-	return !!mtd->_block_isbad;
->>>>>>> a088d818
 }
 
 	/* Kernel-side ioctl definitions */
