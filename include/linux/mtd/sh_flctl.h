--- conflicted
+++ resolved
@@ -129,18 +129,7 @@
 #define	_4ECCEND	(0x1 << 1)	/* 4 symbols end */
 #define	_4ECCEXST	(0x1 << 0)	/* 4 symbols exist */
 
-<<<<<<< HEAD
-#define LOOP_TIMEOUT_MAX	0x00010000
-=======
 #define LOOP_TIMEOUT_MS	100
-
-enum flctl_ecc_res_t {
-	FL_SUCCESS,
-	FL_REPAIRABLE,
-	FL_ERROR,
-	FL_TIMEOUT
-};
->>>>>>> 61a5d439
 
 enum flctl_ecc_res_t {
 	FL_SUCCESS,
