--- conflicted
+++ resolved
@@ -16,12 +16,6 @@
 struct msi_desc;
 void __get_cached_msi_msg(struct msi_desc *entry, struct msi_msg *msg);
 void get_cached_msi_msg(unsigned int irq, struct msi_msg *msg);
-<<<<<<< HEAD
-void write_msi_msg(unsigned int irq, struct msi_msg *msg);
-u32 __msix_mask_irq(struct msi_desc *desc, u32 flag);
-u32 __msi_mask_irq(struct msi_desc *desc, u32 mask, u32 flag);
-=======
->>>>>>> 1fdf2540
 
 struct msi_desc {
 	struct {
