--- conflicted
+++ resolved
@@ -18,11 +18,7 @@
 void unmask_msi_irq(struct irq_data *data);
 void __get_cached_msi_msg(struct msi_desc *entry, struct msi_msg *msg);
 void get_cached_msi_msg(unsigned int irq, struct msi_msg *msg);
-<<<<<<< HEAD
-void write_msi_msg(unsigned int irq, struct msi_msg *msg);
-=======
-
->>>>>>> 5498ed3f
+
 u32 __msix_mask_irq(struct msi_desc *desc, u32 flag);
 u32 __msi_mask_irq(struct msi_desc *desc, u32 mask, u32 flag);
 
