--- conflicted
+++ resolved
@@ -13,8 +13,6 @@
 
 #include <linux/device.h>
 #include <linux/mod_devicetable.h>
-
-#ifdef CONFIG_OF_DEVICE
 #include <linux/pm.h>
 #include <linux/of_device.h>
 #include <linux/platform_device.h>
@@ -74,17 +72,7 @@
 				const struct of_device_id *matches,
 				const struct of_dev_auxdata *lookup,
 				struct device *parent);
-<<<<<<< HEAD
-#endif /* CONFIG_OF_ADDRESS */
-
-#endif /* CONFIG_OF_DEVICE */
-
-#if !defined(CONFIG_OF_ADDRESS)
-struct of_dev_auxdata;
-struct device_node;
-=======
 #else
->>>>>>> d0e0ac97
 static inline int of_platform_populate(struct device_node *root,
 					const struct of_device_id *matches,
 					const struct of_dev_auxdata *lookup,
