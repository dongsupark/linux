--- conflicted
+++ resolved
@@ -81,12 +81,7 @@
 /* Atomic map/unmap */
 static inline void __iomem *
 io_mapping_map_atomic_wc(struct io_mapping *mapping,
-<<<<<<< HEAD
-			 unsigned long offset,
-			 int slot)
-=======
 			 unsigned long offset)
->>>>>>> 45f53cc9
 {
 	resource_size_t phys_addr;
 	unsigned long pfn;
@@ -94,15 +89,6 @@
 	BUG_ON(offset >= mapping->size);
 	phys_addr = mapping->base + offset;
 	pfn = (unsigned long) (phys_addr >> PAGE_SHIFT);
-<<<<<<< HEAD
-	return iomap_atomic_prot_pfn(pfn, slot, mapping->prot);
-}
-
-static inline void
-io_mapping_unmap_atomic(void __iomem *vaddr, int slot)
-{
-	iounmap_atomic(vaddr, slot);
-=======
 	return iomap_atomic_prot_pfn(pfn, mapping->prot);
 }
 
@@ -110,7 +96,6 @@
 io_mapping_unmap_atomic(void __iomem *vaddr)
 {
 	iounmap_atomic(vaddr);
->>>>>>> 45f53cc9
 }
 
 static inline void __iomem *
@@ -151,22 +136,13 @@
 /* Atomic map/unmap */
 static inline void __iomem *
 io_mapping_map_atomic_wc(struct io_mapping *mapping,
-<<<<<<< HEAD
-			 unsigned long offset,
-			 int slot)
-=======
 			 unsigned long offset)
->>>>>>> 45f53cc9
 {
 	return ((char __force __iomem *) mapping) + offset;
 }
 
 static inline void
-<<<<<<< HEAD
-io_mapping_unmap_atomic(void __iomem *vaddr, int slot)
-=======
 io_mapping_unmap_atomic(void __iomem *vaddr)
->>>>>>> 45f53cc9
 {
 }
 
