/*
 * Linux Socket Filter Data Structures
 */

#ifndef __LINUX_FILTER_H__
#define __LINUX_FILTER_H__

#include <linux/compiler.h>
#include <linux/types.h>

#ifdef __KERNEL__
#include <linux/atomic.h>
#include <linux/compat.h>
#endif

/*
 * Current version of the filter code architecture.
 */
#define BPF_MAJOR_VERSION 1
#define BPF_MINOR_VERSION 1

/*
 *	Try and keep these values and structures similar to BSD, especially
 *	the BPF code definitions which need to match so you can share filters
 */
 
struct sock_filter {	/* Filter block */
	__u16	code;   /* Actual filter code */
	__u8	jt;	/* Jump true */
	__u8	jf;	/* Jump false */
	__u32	k;      /* Generic multiuse field */
};

struct sock_fprog {	/* Required for SO_ATTACH_FILTER. */
	unsigned short		len;	/* Number of filter blocks */
	struct sock_filter __user *filter;
};

/*
 * Instruction classes
 */

#define BPF_CLASS(code) ((code) & 0x07)
#define         BPF_LD          0x00
#define         BPF_LDX         0x01
#define         BPF_ST          0x02
#define         BPF_STX         0x03
#define         BPF_ALU         0x04
#define         BPF_JMP         0x05
#define         BPF_RET         0x06
#define         BPF_MISC        0x07

/* ld/ldx fields */
#define BPF_SIZE(code)  ((code) & 0x18)
#define         BPF_W           0x00
#define         BPF_H           0x08
#define         BPF_B           0x10
#define BPF_MODE(code)  ((code) & 0xe0)
#define         BPF_IMM         0x00
#define         BPF_ABS         0x20
#define         BPF_IND         0x40
#define         BPF_MEM         0x60
#define         BPF_LEN         0x80
#define         BPF_MSH         0xa0

/* alu/jmp fields */
#define BPF_OP(code)    ((code) & 0xf0)
#define         BPF_ADD         0x00
#define         BPF_SUB         0x10
#define         BPF_MUL         0x20
#define         BPF_DIV         0x30
#define         BPF_OR          0x40
#define         BPF_AND         0x50
#define         BPF_LSH         0x60
#define         BPF_RSH         0x70
#define         BPF_NEG         0x80
#define         BPF_JA          0x00
#define         BPF_JEQ         0x10
#define         BPF_JGT         0x20
#define         BPF_JGE         0x30
#define         BPF_JSET        0x40
#define BPF_SRC(code)   ((code) & 0x08)
#define         BPF_K           0x00
#define         BPF_X           0x08

/* ret - BPF_K and BPF_X also apply */
#define BPF_RVAL(code)  ((code) & 0x18)
#define         BPF_A           0x10

/* misc */
#define BPF_MISCOP(code) ((code) & 0xf8)
#define         BPF_TAX         0x00
#define         BPF_TXA         0x80

#ifndef BPF_MAXINSNS
#define BPF_MAXINSNS 4096
#endif

/*
 * Macros for filter block array initializers.
 */
#ifndef BPF_STMT
#define BPF_STMT(code, k) { (unsigned short)(code), 0, 0, k }
#endif
#ifndef BPF_JUMP
#define BPF_JUMP(code, k, jt, jf) { (unsigned short)(code), jt, jf, k }
#endif

/*
 * Number of scratch memory words for: BPF_ST and BPF_STX
 */
#define BPF_MEMWORDS 16

/* RATIONALE. Negative offsets are invalid in BPF.
   We use them to reference ancillary data.
   Unlike introduction new instructions, it does not break
   existing compilers/optimizers.
 */
#define SKF_AD_OFF    (-0x1000)
#define SKF_AD_PROTOCOL 0
#define SKF_AD_PKTTYPE 	4
#define SKF_AD_IFINDEX 	8
#define SKF_AD_NLATTR	12
#define SKF_AD_NLATTR_NEST	16
#define SKF_AD_MARK 	20
#define SKF_AD_QUEUE	24
#define SKF_AD_HATYPE	28
#define SKF_AD_RXHASH	32
#define SKF_AD_CPU	36
#define SKF_AD_ALU_XOR_X	40
#define SKF_AD_MAX	44
#define SKF_NET_OFF   (-0x100000)
#define SKF_LL_OFF    (-0x200000)

#ifdef __KERNEL__

#ifdef CONFIG_COMPAT
/*
 * A struct sock_filter is architecture independent.
 */
struct compat_sock_fprog {
	u16		len;
	compat_uptr_t	filter;		/* struct sock_filter * */
};
#endif

struct sk_buff;
struct sock;

struct sk_filter
{
	atomic_t		refcnt;
	unsigned int         	len;	/* Number of filter blocks */
	unsigned int		(*bpf_func)(const struct sk_buff *skb,
					    const struct sock_filter *filter);
	struct rcu_head		rcu;
	struct sock_filter     	insns[0];
};

static inline unsigned int sk_filter_len(const struct sk_filter *fp)
{
	return fp->len * sizeof(struct sock_filter) + sizeof(*fp);
}

extern int sk_filter(struct sock *sk, struct sk_buff *skb);
extern unsigned int sk_run_filter(const struct sk_buff *skb,
				  const struct sock_filter *filter);
extern int sk_unattached_filter_create(struct sk_filter **pfp,
				       struct sock_fprog *fprog);
extern void sk_unattached_filter_destroy(struct sk_filter *fp);
extern int sk_attach_filter(struct sock_fprog *fprog, struct sock *sk);
extern int sk_detach_filter(struct sock *sk);
extern int sk_chk_filter(struct sock_filter *filter, unsigned int flen);

#ifdef CONFIG_BPF_JIT
extern void bpf_jit_compile(struct sk_filter *fp);
extern void bpf_jit_free(struct sk_filter *fp);
#define SK_RUN_FILTER(FILTER, SKB) (*FILTER->bpf_func)(SKB, FILTER->insns)
#else
static inline void bpf_jit_compile(struct sk_filter *fp)
{
}
static inline void bpf_jit_free(struct sk_filter *fp)
{
}
#define SK_RUN_FILTER(FILTER, SKB) sk_run_filter(SKB, FILTER->insns)
#endif

enum {
	BPF_S_RET_K = 1,
	BPF_S_RET_A,
	BPF_S_ALU_ADD_K,
	BPF_S_ALU_ADD_X,
	BPF_S_ALU_SUB_K,
	BPF_S_ALU_SUB_X,
	BPF_S_ALU_MUL_K,
	BPF_S_ALU_MUL_X,
	BPF_S_ALU_DIV_X,
	BPF_S_ALU_AND_K,
	BPF_S_ALU_AND_X,
	BPF_S_ALU_OR_K,
	BPF_S_ALU_OR_X,
	BPF_S_ALU_LSH_K,
	BPF_S_ALU_LSH_X,
	BPF_S_ALU_RSH_K,
	BPF_S_ALU_RSH_X,
	BPF_S_ALU_NEG,
	BPF_S_LD_W_ABS,
	BPF_S_LD_H_ABS,
	BPF_S_LD_B_ABS,
	BPF_S_LD_W_LEN,
	BPF_S_LD_W_IND,
	BPF_S_LD_H_IND,
	BPF_S_LD_B_IND,
	BPF_S_LD_IMM,
	BPF_S_LDX_W_LEN,
	BPF_S_LDX_B_MSH,
	BPF_S_LDX_IMM,
	BPF_S_MISC_TAX,
	BPF_S_MISC_TXA,
	BPF_S_ALU_DIV_K,
	BPF_S_LD_MEM,
	BPF_S_LDX_MEM,
	BPF_S_ST,
	BPF_S_STX,
	BPF_S_JMP_JA,
	BPF_S_JMP_JEQ_K,
	BPF_S_JMP_JEQ_X,
	BPF_S_JMP_JGE_K,
	BPF_S_JMP_JGE_X,
	BPF_S_JMP_JGT_K,
	BPF_S_JMP_JGT_X,
	BPF_S_JMP_JSET_K,
	BPF_S_JMP_JSET_X,
	/* Ancillary data */
	BPF_S_ANC_PROTOCOL,
	BPF_S_ANC_PKTTYPE,
	BPF_S_ANC_IFINDEX,
	BPF_S_ANC_NLATTR,
	BPF_S_ANC_NLATTR_NEST,
	BPF_S_ANC_MARK,
	BPF_S_ANC_QUEUE,
	BPF_S_ANC_HATYPE,
	BPF_S_ANC_RXHASH,
	BPF_S_ANC_CPU,
<<<<<<< HEAD
	BPF_S_ANC_ALU_XOR_X,
=======
	BPF_S_ANC_SECCOMP_LD_W,
>>>>>>> 08162e6a
};

#endif /* __KERNEL__ */

#endif /* __LINUX_FILTER_H__ */<|MERGE_RESOLUTION|>--- conflicted
+++ resolved
@@ -243,11 +243,8 @@
 	BPF_S_ANC_HATYPE,
 	BPF_S_ANC_RXHASH,
 	BPF_S_ANC_CPU,
-<<<<<<< HEAD
 	BPF_S_ANC_ALU_XOR_X,
-=======
 	BPF_S_ANC_SECCOMP_LD_W,
->>>>>>> 08162e6a
 };
 
 #endif /* __KERNEL__ */
