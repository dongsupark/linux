--- conflicted
+++ resolved
@@ -30,11 +30,7 @@
  * @pin_config_set: configure an individual pin
  * @pin_config_group_get: get configurations for an entire pin group
  * @pin_config_group_set: configure all pins in a group
-<<<<<<< HEAD
- * @pin_config_group_dbg_set: optional debugfs to modify a pin configuration
-=======
  * @pin_config_dbg_parse_modify: optional debugfs to modify a pin configuration
->>>>>>> d0e0ac97
  * @pin_config_dbg_show: optional debugfs display hook that will provide
  *	per-device info for a certain pin in debugfs
  * @pin_config_group_dbg_show: optional debugfs display hook that will provide
