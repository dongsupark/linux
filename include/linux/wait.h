#ifndef _LINUX_WAIT_H
#define _LINUX_WAIT_H
/*
 * Linux wait queue related types and methods
 */
#include <linux/list.h>
#include <linux/stddef.h>
#include <linux/spinlock.h>
#include <asm/current.h>
#include <uapi/linux/wait.h>

typedef struct __wait_queue wait_queue_t;
typedef int (*wait_queue_func_t)(wait_queue_t *wait, unsigned mode, int flags, void *key);
int default_wake_function(wait_queue_t *wait, unsigned mode, int flags, void *key);

struct __wait_queue {
	unsigned int		flags;
#define WQ_FLAG_EXCLUSIVE	0x01
	void			*private;
	wait_queue_func_t	func;
	struct list_head	task_list;
};

struct wait_bit_key {
	void			*flags;
	int			bit_nr;
#define WAIT_ATOMIC_T_BIT_NR	-1
};

struct wait_bit_queue {
	struct wait_bit_key	key;
	wait_queue_t		wait;
};

struct __wait_queue_head {
	spinlock_t		lock;
	struct list_head	task_list;
};
typedef struct __wait_queue_head wait_queue_head_t;

struct task_struct;

/*
 * Macros for declaration and initialisaton of the datatypes
 */

#define __WAITQUEUE_INITIALIZER(name, tsk) {				\
	.private	= tsk,						\
	.func		= default_wake_function,			\
	.task_list	= { NULL, NULL } }

#define DECLARE_WAITQUEUE(name, tsk)					\
	wait_queue_t name = __WAITQUEUE_INITIALIZER(name, tsk)

#define __WAIT_QUEUE_HEAD_INITIALIZER(name) {				\
	.lock		= __SPIN_LOCK_UNLOCKED(name.lock),		\
	.task_list	= { &(name).task_list, &(name).task_list } }

#define DECLARE_WAIT_QUEUE_HEAD(name) \
	wait_queue_head_t name = __WAIT_QUEUE_HEAD_INITIALIZER(name)

#define __WAIT_BIT_KEY_INITIALIZER(word, bit)				\
	{ .flags = word, .bit_nr = bit, }

#define __WAIT_ATOMIC_T_KEY_INITIALIZER(p)				\
	{ .flags = p, .bit_nr = WAIT_ATOMIC_T_BIT_NR, }

extern void __init_waitqueue_head(wait_queue_head_t *q, const char *name, struct lock_class_key *);

#define init_waitqueue_head(q)				\
	do {						\
		static struct lock_class_key __key;	\
							\
		__init_waitqueue_head((q), #q, &__key);	\
	} while (0)

#ifdef CONFIG_LOCKDEP
# define __WAIT_QUEUE_HEAD_INIT_ONSTACK(name) \
	({ init_waitqueue_head(&name); name; })
# define DECLARE_WAIT_QUEUE_HEAD_ONSTACK(name) \
	wait_queue_head_t name = __WAIT_QUEUE_HEAD_INIT_ONSTACK(name)
#else
# define DECLARE_WAIT_QUEUE_HEAD_ONSTACK(name) DECLARE_WAIT_QUEUE_HEAD(name)
#endif

static inline void init_waitqueue_entry(wait_queue_t *q, struct task_struct *p)
{
	q->flags	= 0;
	q->private	= p;
	q->func		= default_wake_function;
}

static inline void
init_waitqueue_func_entry(wait_queue_t *q, wait_queue_func_t func)
{
	q->flags	= 0;
	q->private	= NULL;
	q->func		= func;
}

static inline int waitqueue_active(wait_queue_head_t *q)
{
	return !list_empty(&q->task_list);
}

extern void add_wait_queue(wait_queue_head_t *q, wait_queue_t *wait);
extern void add_wait_queue_exclusive(wait_queue_head_t *q, wait_queue_t *wait);
extern void remove_wait_queue(wait_queue_head_t *q, wait_queue_t *wait);

static inline void __add_wait_queue(wait_queue_head_t *head, wait_queue_t *new)
{
	list_add(&new->task_list, &head->task_list);
}

/*
 * Used for wake-one threads:
 */
static inline void
__add_wait_queue_exclusive(wait_queue_head_t *q, wait_queue_t *wait)
{
	wait->flags |= WQ_FLAG_EXCLUSIVE;
	__add_wait_queue(q, wait);
}

static inline void __add_wait_queue_tail(wait_queue_head_t *head,
					 wait_queue_t *new)
{
	list_add_tail(&new->task_list, &head->task_list);
}

static inline void
__add_wait_queue_tail_exclusive(wait_queue_head_t *q, wait_queue_t *wait)
{
	wait->flags |= WQ_FLAG_EXCLUSIVE;
	__add_wait_queue_tail(q, wait);
}

static inline void
__remove_wait_queue(wait_queue_head_t *head, wait_queue_t *old)
{
	list_del(&old->task_list);
}

void __wake_up(wait_queue_head_t *q, unsigned int mode, int nr, void *key);
void __wake_up_locked_key(wait_queue_head_t *q, unsigned int mode, void *key);
void __wake_up_sync_key(wait_queue_head_t *q, unsigned int mode, int nr, void *key);
void __wake_up_locked(wait_queue_head_t *q, unsigned int mode, int nr);
void __wake_up_sync(wait_queue_head_t *q, unsigned int mode, int nr);
void __wake_up_bit(wait_queue_head_t *, void *, int);
int __wait_on_bit(wait_queue_head_t *, struct wait_bit_queue *, int (*)(void *), unsigned);
int __wait_on_bit_lock(wait_queue_head_t *, struct wait_bit_queue *, int (*)(void *), unsigned);
void wake_up_bit(void *, int);
void wake_up_atomic_t(atomic_t *);
int out_of_line_wait_on_bit(void *, int, int (*)(void *), unsigned);
int out_of_line_wait_on_bit_lock(void *, int, int (*)(void *), unsigned);
int out_of_line_wait_on_atomic_t(atomic_t *, int (*)(atomic_t *), unsigned);
wait_queue_head_t *bit_waitqueue(void *, int);

#define wake_up(x)			__wake_up(x, TASK_NORMAL, 1, NULL)
#define wake_up_nr(x, nr)		__wake_up(x, TASK_NORMAL, nr, NULL)
#define wake_up_all(x)			__wake_up(x, TASK_NORMAL, 0, NULL)
#define wake_up_locked(x)		__wake_up_locked((x), TASK_NORMAL, 1)
#define wake_up_all_locked(x)		__wake_up_locked((x), TASK_NORMAL, 0)

#define wake_up_interruptible(x)	__wake_up(x, TASK_INTERRUPTIBLE, 1, NULL)
#define wake_up_interruptible_nr(x, nr)	__wake_up(x, TASK_INTERRUPTIBLE, nr, NULL)
#define wake_up_interruptible_all(x)	__wake_up(x, TASK_INTERRUPTIBLE, 0, NULL)
#define wake_up_interruptible_sync(x)	__wake_up_sync((x), TASK_INTERRUPTIBLE, 1)

/*
 * Wakeup macros to be used to report events to the targets.
 */
#define wake_up_poll(x, m)						\
	__wake_up(x, TASK_NORMAL, 1, (void *) (m))
#define wake_up_locked_poll(x, m)					\
	__wake_up_locked_key((x), TASK_NORMAL, (void *) (m))
#define wake_up_interruptible_poll(x, m)				\
	__wake_up(x, TASK_INTERRUPTIBLE, 1, (void *) (m))
#define wake_up_interruptible_sync_poll(x, m)				\
	__wake_up_sync_key((x), TASK_INTERRUPTIBLE, 1, (void *) (m))

#define ___wait_cond_timeout(condition)					\
({									\
	bool __cond = (condition);					\
	if (__cond && !__ret)						\
		__ret = 1;						\
	__cond || !__ret;						\
})

#define ___wait_is_interruptible(state)					\
	(!__builtin_constant_p(state) ||				\
		state == TASK_INTERRUPTIBLE || state == TASK_KILLABLE)	\

#define ___wait_event(wq, condition, state, exclusive, ret, cmd)	\
({									\
	__label__ __out;						\
	wait_queue_t __wait;						\
	long __ret = ret;						\
									\
	INIT_LIST_HEAD(&__wait.task_list);				\
	if (exclusive)							\
		__wait.flags = WQ_FLAG_EXCLUSIVE;			\
	else								\
		__wait.flags = 0;					\
									\
	for (;;) {							\
		long __int = prepare_to_wait_event(&wq, &__wait, state);\
									\
		if (condition)						\
			break;						\
									\
		if (___wait_is_interruptible(state) && __int) {		\
			__ret = __int;					\
			if (exclusive) {				\
				abort_exclusive_wait(&wq, &__wait,	\
						     state, NULL);	\
				goto __out;				\
			}						\
			break;						\
		}							\
									\
		cmd;							\
	}								\
	finish_wait(&wq, &__wait);					\
__out:	__ret;								\
})

#define __wait_event(wq, condition)					\
	(void)___wait_event(wq, condition, TASK_UNINTERRUPTIBLE, 0, 0,	\
			    schedule())

/**
 * wait_event - sleep until a condition gets true
 * @wq: the waitqueue to wait on
 * @condition: a C expression for the event to wait for
 *
 * The process is put to sleep (TASK_UNINTERRUPTIBLE) until the
 * @condition evaluates to true. The @condition is checked each time
 * the waitqueue @wq is woken up.
 *
 * wake_up() has to be called after changing any variable that could
 * change the result of the wait condition.
 */
#define wait_event(wq, condition)					\
do {									\
	if (condition)							\
		break;							\
	__wait_event(wq, condition);					\
} while (0)

#define __wait_event_timeout(wq, condition, timeout)			\
	___wait_event(wq, ___wait_cond_timeout(condition),		\
		      TASK_UNINTERRUPTIBLE, 0, timeout,			\
		      __ret = schedule_timeout(__ret))

/**
 * wait_event_timeout - sleep until a condition gets true or a timeout elapses
 * @wq: the waitqueue to wait on
 * @condition: a C expression for the event to wait for
 * @timeout: timeout, in jiffies
 *
 * The process is put to sleep (TASK_UNINTERRUPTIBLE) until the
 * @condition evaluates to true. The @condition is checked each time
 * the waitqueue @wq is woken up.
 *
 * wake_up() has to be called after changing any variable that could
 * change the result of the wait condition.
 *
 * The function returns 0 if the @timeout elapsed, or the remaining
 * jiffies (at least 1) if the @condition evaluated to %true before
 * the @timeout elapsed.
 */
#define wait_event_timeout(wq, condition, timeout)			\
({									\
	long __ret = timeout;						\
	if (!___wait_cond_timeout(condition))				\
		__ret = __wait_event_timeout(wq, condition, timeout);	\
	__ret;								\
})

<<<<<<< HEAD
#define __wait_event_cmd(wq, condition, cmd1, cmd2)			\
do {									\
	DEFINE_WAIT(__wait);						\
									\
	for (;;) {							\
		prepare_to_wait(&wq, &__wait, TASK_UNINTERRUPTIBLE);	\
		if (condition)						\
			break;						\
		cmd1;							\
		schedule();						\
		cmd2;							\
	}								\
	finish_wait(&wq, &__wait);					\
} while (0)

/**
 * wait_event_cmd - sleep until a condition gets true
 * @wq: the waitqueue to wait on
 * @condition: a C expression for the event to wait for
 * cmd1: the command will be executed before sleep
 * cmd2: the command will be executed after sleep
 *
 * The process is put to sleep (TASK_UNINTERRUPTIBLE) until the
 * @condition evaluates to true. The @condition is checked each time
 * the waitqueue @wq is woken up.
 *
 * wake_up() has to be called after changing any variable that could
 * change the result of the wait condition.
 */
#define wait_event_cmd(wq, condition, cmd1, cmd2)			\
do {									\
	if (condition)							\
		break;							\
	__wait_event_cmd(wq, condition, cmd1, cmd2);			\
} while (0)

#define __wait_event_interruptible(wq, condition, ret)			\
do {									\
	DEFINE_WAIT(__wait);						\
									\
	for (;;) {							\
		prepare_to_wait(&wq, &__wait, TASK_INTERRUPTIBLE);	\
		if (condition)						\
			break;						\
		if (!signal_pending(current)) {				\
			schedule();					\
			continue;					\
		}							\
		ret = -ERESTARTSYS;					\
		break;							\
	}								\
	finish_wait(&wq, &__wait);					\
} while (0)
=======
#define __wait_event_interruptible(wq, condition)			\
	___wait_event(wq, condition, TASK_INTERRUPTIBLE, 0, 0,		\
		      schedule())
>>>>>>> fb5abcd2

/**
 * wait_event_interruptible - sleep until a condition gets true
 * @wq: the waitqueue to wait on
 * @condition: a C expression for the event to wait for
 *
 * The process is put to sleep (TASK_INTERRUPTIBLE) until the
 * @condition evaluates to true or a signal is received.
 * The @condition is checked each time the waitqueue @wq is woken up.
 *
 * wake_up() has to be called after changing any variable that could
 * change the result of the wait condition.
 *
 * The function will return -ERESTARTSYS if it was interrupted by a
 * signal and 0 if @condition evaluated to true.
 */
#define wait_event_interruptible(wq, condition)				\
({									\
	int __ret = 0;							\
	if (!(condition))						\
		__ret = __wait_event_interruptible(wq, condition);	\
	__ret;								\
})

#define __wait_event_interruptible_timeout(wq, condition, timeout)	\
	___wait_event(wq, ___wait_cond_timeout(condition),		\
		      TASK_INTERRUPTIBLE, 0, timeout,			\
		      __ret = schedule_timeout(__ret))

/**
 * wait_event_interruptible_timeout - sleep until a condition gets true or a timeout elapses
 * @wq: the waitqueue to wait on
 * @condition: a C expression for the event to wait for
 * @timeout: timeout, in jiffies
 *
 * The process is put to sleep (TASK_INTERRUPTIBLE) until the
 * @condition evaluates to true or a signal is received.
 * The @condition is checked each time the waitqueue @wq is woken up.
 *
 * wake_up() has to be called after changing any variable that could
 * change the result of the wait condition.
 *
 * Returns:
 * 0 if the @timeout elapsed, -%ERESTARTSYS if it was interrupted by
 * a signal, or the remaining jiffies (at least 1) if the @condition
 * evaluated to %true before the @timeout elapsed.
 */
#define wait_event_interruptible_timeout(wq, condition, timeout)	\
({									\
	long __ret = timeout;						\
	if (!___wait_cond_timeout(condition))				\
		__ret = __wait_event_interruptible_timeout(wq,		\
						condition, timeout);	\
	__ret;								\
})

#define __wait_event_hrtimeout(wq, condition, timeout, state)		\
({									\
	int __ret = 0;							\
	struct hrtimer_sleeper __t;					\
									\
	hrtimer_init_on_stack(&__t.timer, CLOCK_MONOTONIC,		\
			      HRTIMER_MODE_REL);			\
	hrtimer_init_sleeper(&__t, current);				\
	if ((timeout).tv64 != KTIME_MAX)				\
		hrtimer_start_range_ns(&__t.timer, timeout,		\
				       current->timer_slack_ns,		\
				       HRTIMER_MODE_REL);		\
									\
	__ret = ___wait_event(wq, condition, state, 0, 0,		\
		if (!__t.task) {					\
			__ret = -ETIME;					\
			break;						\
		}							\
		schedule());						\
									\
	hrtimer_cancel(&__t.timer);					\
	destroy_hrtimer_on_stack(&__t.timer);				\
	__ret;								\
})

/**
 * wait_event_hrtimeout - sleep until a condition gets true or a timeout elapses
 * @wq: the waitqueue to wait on
 * @condition: a C expression for the event to wait for
 * @timeout: timeout, as a ktime_t
 *
 * The process is put to sleep (TASK_UNINTERRUPTIBLE) until the
 * @condition evaluates to true or a signal is received.
 * The @condition is checked each time the waitqueue @wq is woken up.
 *
 * wake_up() has to be called after changing any variable that could
 * change the result of the wait condition.
 *
 * The function returns 0 if @condition became true, or -ETIME if the timeout
 * elapsed.
 */
#define wait_event_hrtimeout(wq, condition, timeout)			\
({									\
	int __ret = 0;							\
	if (!(condition))						\
		__ret = __wait_event_hrtimeout(wq, condition, timeout,	\
					       TASK_UNINTERRUPTIBLE);	\
	__ret;								\
})

/**
 * wait_event_interruptible_hrtimeout - sleep until a condition gets true or a timeout elapses
 * @wq: the waitqueue to wait on
 * @condition: a C expression for the event to wait for
 * @timeout: timeout, as a ktime_t
 *
 * The process is put to sleep (TASK_INTERRUPTIBLE) until the
 * @condition evaluates to true or a signal is received.
 * The @condition is checked each time the waitqueue @wq is woken up.
 *
 * wake_up() has to be called after changing any variable that could
 * change the result of the wait condition.
 *
 * The function returns 0 if @condition became true, -ERESTARTSYS if it was
 * interrupted by a signal, or -ETIME if the timeout elapsed.
 */
#define wait_event_interruptible_hrtimeout(wq, condition, timeout)	\
({									\
	long __ret = 0;							\
	if (!(condition))						\
		__ret = __wait_event_hrtimeout(wq, condition, timeout,	\
					       TASK_INTERRUPTIBLE);	\
	__ret;								\
})

#define __wait_event_interruptible_exclusive(wq, condition)		\
	___wait_event(wq, condition, TASK_INTERRUPTIBLE, 1, 0,		\
		      schedule())

#define wait_event_interruptible_exclusive(wq, condition)		\
({									\
	int __ret = 0;							\
	if (!(condition))						\
		__ret = __wait_event_interruptible_exclusive(wq, condition);\
	__ret;								\
})


#define __wait_event_interruptible_locked(wq, condition, exclusive, irq) \
({									\
	int __ret = 0;							\
	DEFINE_WAIT(__wait);						\
	if (exclusive)							\
		__wait.flags |= WQ_FLAG_EXCLUSIVE;			\
	do {								\
		if (likely(list_empty(&__wait.task_list)))		\
			__add_wait_queue_tail(&(wq), &__wait);		\
		set_current_state(TASK_INTERRUPTIBLE);			\
		if (signal_pending(current)) {				\
			__ret = -ERESTARTSYS;				\
			break;						\
		}							\
		if (irq)						\
			spin_unlock_irq(&(wq).lock);			\
		else							\
			spin_unlock(&(wq).lock);			\
		schedule();						\
		if (irq)						\
			spin_lock_irq(&(wq).lock);			\
		else							\
			spin_lock(&(wq).lock);				\
	} while (!(condition));						\
	__remove_wait_queue(&(wq), &__wait);				\
	__set_current_state(TASK_RUNNING);				\
	__ret;								\
})


/**
 * wait_event_interruptible_locked - sleep until a condition gets true
 * @wq: the waitqueue to wait on
 * @condition: a C expression for the event to wait for
 *
 * The process is put to sleep (TASK_INTERRUPTIBLE) until the
 * @condition evaluates to true or a signal is received.
 * The @condition is checked each time the waitqueue @wq is woken up.
 *
 * It must be called with wq.lock being held.  This spinlock is
 * unlocked while sleeping but @condition testing is done while lock
 * is held and when this macro exits the lock is held.
 *
 * The lock is locked/unlocked using spin_lock()/spin_unlock()
 * functions which must match the way they are locked/unlocked outside
 * of this macro.
 *
 * wake_up_locked() has to be called after changing any variable that could
 * change the result of the wait condition.
 *
 * The function will return -ERESTARTSYS if it was interrupted by a
 * signal and 0 if @condition evaluated to true.
 */
#define wait_event_interruptible_locked(wq, condition)			\
	((condition)							\
	 ? 0 : __wait_event_interruptible_locked(wq, condition, 0, 0))

/**
 * wait_event_interruptible_locked_irq - sleep until a condition gets true
 * @wq: the waitqueue to wait on
 * @condition: a C expression for the event to wait for
 *
 * The process is put to sleep (TASK_INTERRUPTIBLE) until the
 * @condition evaluates to true or a signal is received.
 * The @condition is checked each time the waitqueue @wq is woken up.
 *
 * It must be called with wq.lock being held.  This spinlock is
 * unlocked while sleeping but @condition testing is done while lock
 * is held and when this macro exits the lock is held.
 *
 * The lock is locked/unlocked using spin_lock_irq()/spin_unlock_irq()
 * functions which must match the way they are locked/unlocked outside
 * of this macro.
 *
 * wake_up_locked() has to be called after changing any variable that could
 * change the result of the wait condition.
 *
 * The function will return -ERESTARTSYS if it was interrupted by a
 * signal and 0 if @condition evaluated to true.
 */
#define wait_event_interruptible_locked_irq(wq, condition)		\
	((condition)							\
	 ? 0 : __wait_event_interruptible_locked(wq, condition, 0, 1))

/**
 * wait_event_interruptible_exclusive_locked - sleep exclusively until a condition gets true
 * @wq: the waitqueue to wait on
 * @condition: a C expression for the event to wait for
 *
 * The process is put to sleep (TASK_INTERRUPTIBLE) until the
 * @condition evaluates to true or a signal is received.
 * The @condition is checked each time the waitqueue @wq is woken up.
 *
 * It must be called with wq.lock being held.  This spinlock is
 * unlocked while sleeping but @condition testing is done while lock
 * is held and when this macro exits the lock is held.
 *
 * The lock is locked/unlocked using spin_lock()/spin_unlock()
 * functions which must match the way they are locked/unlocked outside
 * of this macro.
 *
 * The process is put on the wait queue with an WQ_FLAG_EXCLUSIVE flag
 * set thus when other process waits process on the list if this
 * process is awaken further processes are not considered.
 *
 * wake_up_locked() has to be called after changing any variable that could
 * change the result of the wait condition.
 *
 * The function will return -ERESTARTSYS if it was interrupted by a
 * signal and 0 if @condition evaluated to true.
 */
#define wait_event_interruptible_exclusive_locked(wq, condition)	\
	((condition)							\
	 ? 0 : __wait_event_interruptible_locked(wq, condition, 1, 0))

/**
 * wait_event_interruptible_exclusive_locked_irq - sleep until a condition gets true
 * @wq: the waitqueue to wait on
 * @condition: a C expression for the event to wait for
 *
 * The process is put to sleep (TASK_INTERRUPTIBLE) until the
 * @condition evaluates to true or a signal is received.
 * The @condition is checked each time the waitqueue @wq is woken up.
 *
 * It must be called with wq.lock being held.  This spinlock is
 * unlocked while sleeping but @condition testing is done while lock
 * is held and when this macro exits the lock is held.
 *
 * The lock is locked/unlocked using spin_lock_irq()/spin_unlock_irq()
 * functions which must match the way they are locked/unlocked outside
 * of this macro.
 *
 * The process is put on the wait queue with an WQ_FLAG_EXCLUSIVE flag
 * set thus when other process waits process on the list if this
 * process is awaken further processes are not considered.
 *
 * wake_up_locked() has to be called after changing any variable that could
 * change the result of the wait condition.
 *
 * The function will return -ERESTARTSYS if it was interrupted by a
 * signal and 0 if @condition evaluated to true.
 */
#define wait_event_interruptible_exclusive_locked_irq(wq, condition)	\
	((condition)							\
	 ? 0 : __wait_event_interruptible_locked(wq, condition, 1, 1))


#define __wait_event_killable(wq, condition)				\
	___wait_event(wq, condition, TASK_KILLABLE, 0, 0, schedule())

/**
 * wait_event_killable - sleep until a condition gets true
 * @wq: the waitqueue to wait on
 * @condition: a C expression for the event to wait for
 *
 * The process is put to sleep (TASK_KILLABLE) until the
 * @condition evaluates to true or a signal is received.
 * The @condition is checked each time the waitqueue @wq is woken up.
 *
 * wake_up() has to be called after changing any variable that could
 * change the result of the wait condition.
 *
 * The function will return -ERESTARTSYS if it was interrupted by a
 * signal and 0 if @condition evaluated to true.
 */
#define wait_event_killable(wq, condition)				\
({									\
	int __ret = 0;							\
	if (!(condition))						\
		__ret = __wait_event_killable(wq, condition);		\
	__ret;								\
})


#define __wait_event_lock_irq(wq, condition, lock, cmd)			\
	(void)___wait_event(wq, condition, TASK_UNINTERRUPTIBLE, 0, 0,	\
			    spin_unlock_irq(&lock);			\
			    cmd;					\
			    schedule();					\
			    spin_lock_irq(&lock))

/**
 * wait_event_lock_irq_cmd - sleep until a condition gets true. The
 *			     condition is checked under the lock. This
 *			     is expected to be called with the lock
 *			     taken.
 * @wq: the waitqueue to wait on
 * @condition: a C expression for the event to wait for
 * @lock: a locked spinlock_t, which will be released before cmd
 *	  and schedule() and reacquired afterwards.
 * @cmd: a command which is invoked outside the critical section before
 *	 sleep
 *
 * The process is put to sleep (TASK_UNINTERRUPTIBLE) until the
 * @condition evaluates to true. The @condition is checked each time
 * the waitqueue @wq is woken up.
 *
 * wake_up() has to be called after changing any variable that could
 * change the result of the wait condition.
 *
 * This is supposed to be called while holding the lock. The lock is
 * dropped before invoking the cmd and going to sleep and is reacquired
 * afterwards.
 */
#define wait_event_lock_irq_cmd(wq, condition, lock, cmd)		\
do {									\
	if (condition)							\
		break;							\
	__wait_event_lock_irq(wq, condition, lock, cmd);		\
} while (0)

/**
 * wait_event_lock_irq - sleep until a condition gets true. The
 *			 condition is checked under the lock. This
 *			 is expected to be called with the lock
 *			 taken.
 * @wq: the waitqueue to wait on
 * @condition: a C expression for the event to wait for
 * @lock: a locked spinlock_t, which will be released before schedule()
 *	  and reacquired afterwards.
 *
 * The process is put to sleep (TASK_UNINTERRUPTIBLE) until the
 * @condition evaluates to true. The @condition is checked each time
 * the waitqueue @wq is woken up.
 *
 * wake_up() has to be called after changing any variable that could
 * change the result of the wait condition.
 *
 * This is supposed to be called while holding the lock. The lock is
 * dropped before going to sleep and is reacquired afterwards.
 */
#define wait_event_lock_irq(wq, condition, lock)			\
do {									\
	if (condition)							\
		break;							\
	__wait_event_lock_irq(wq, condition, lock, );			\
} while (0)


#define __wait_event_interruptible_lock_irq(wq, condition, lock, cmd)	\
	___wait_event(wq, condition, TASK_INTERRUPTIBLE, 0, 0,		\
		      spin_unlock_irq(&lock);				\
		      cmd;						\
		      schedule();					\
		      spin_lock_irq(&lock))

/**
 * wait_event_interruptible_lock_irq_cmd - sleep until a condition gets true.
 *		The condition is checked under the lock. This is expected to
 *		be called with the lock taken.
 * @wq: the waitqueue to wait on
 * @condition: a C expression for the event to wait for
 * @lock: a locked spinlock_t, which will be released before cmd and
 *	  schedule() and reacquired afterwards.
 * @cmd: a command which is invoked outside the critical section before
 *	 sleep
 *
 * The process is put to sleep (TASK_INTERRUPTIBLE) until the
 * @condition evaluates to true or a signal is received. The @condition is
 * checked each time the waitqueue @wq is woken up.
 *
 * wake_up() has to be called after changing any variable that could
 * change the result of the wait condition.
 *
 * This is supposed to be called while holding the lock. The lock is
 * dropped before invoking the cmd and going to sleep and is reacquired
 * afterwards.
 *
 * The macro will return -ERESTARTSYS if it was interrupted by a signal
 * and 0 if @condition evaluated to true.
 */
#define wait_event_interruptible_lock_irq_cmd(wq, condition, lock, cmd)	\
({									\
	int __ret = 0;							\
	if (!(condition))						\
		__ret = __wait_event_interruptible_lock_irq(wq,		\
						condition, lock, cmd);	\
	__ret;								\
})

/**
 * wait_event_interruptible_lock_irq - sleep until a condition gets true.
 *		The condition is checked under the lock. This is expected
 *		to be called with the lock taken.
 * @wq: the waitqueue to wait on
 * @condition: a C expression for the event to wait for
 * @lock: a locked spinlock_t, which will be released before schedule()
 *	  and reacquired afterwards.
 *
 * The process is put to sleep (TASK_INTERRUPTIBLE) until the
 * @condition evaluates to true or signal is received. The @condition is
 * checked each time the waitqueue @wq is woken up.
 *
 * wake_up() has to be called after changing any variable that could
 * change the result of the wait condition.
 *
 * This is supposed to be called while holding the lock. The lock is
 * dropped before going to sleep and is reacquired afterwards.
 *
 * The macro will return -ERESTARTSYS if it was interrupted by a signal
 * and 0 if @condition evaluated to true.
 */
#define wait_event_interruptible_lock_irq(wq, condition, lock)		\
({									\
	int __ret = 0;							\
	if (!(condition))						\
		__ret = __wait_event_interruptible_lock_irq(wq,		\
						condition, lock,);	\
	__ret;								\
})

#define __wait_event_interruptible_lock_irq_timeout(wq, condition,	\
						    lock, timeout)	\
	___wait_event(wq, ___wait_cond_timeout(condition),		\
		      TASK_INTERRUPTIBLE, 0, ret,			\
		      spin_unlock_irq(&lock);				\
		      __ret = schedule_timeout(__ret);			\
		      spin_lock_irq(&lock));

/**
 * wait_event_interruptible_lock_irq_timeout - sleep until a condition gets
 *		true or a timeout elapses. The condition is checked under
 *		the lock. This is expected to be called with the lock taken.
 * @wq: the waitqueue to wait on
 * @condition: a C expression for the event to wait for
 * @lock: a locked spinlock_t, which will be released before schedule()
 *	  and reacquired afterwards.
 * @timeout: timeout, in jiffies
 *
 * The process is put to sleep (TASK_INTERRUPTIBLE) until the
 * @condition evaluates to true or signal is received. The @condition is
 * checked each time the waitqueue @wq is woken up.
 *
 * wake_up() has to be called after changing any variable that could
 * change the result of the wait condition.
 *
 * This is supposed to be called while holding the lock. The lock is
 * dropped before going to sleep and is reacquired afterwards.
 *
 * The function returns 0 if the @timeout elapsed, -ERESTARTSYS if it
 * was interrupted by a signal, and the remaining jiffies otherwise
 * if the condition evaluated to true before the timeout elapsed.
 */
#define wait_event_interruptible_lock_irq_timeout(wq, condition, lock,	\
						  timeout)		\
({									\
	long __ret = timeout;						\
	if (!___wait_cond_timeout(condition))				\
		__ret = __wait_event_interruptible_lock_irq_timeout(	\
					wq, condition, lock, timeout);	\
	__ret;								\
})


/*
 * These are the old interfaces to sleep waiting for an event.
 * They are racy.  DO NOT use them, use the wait_event* interfaces above.
 * We plan to remove these interfaces.
 */
extern void sleep_on(wait_queue_head_t *q);
extern long sleep_on_timeout(wait_queue_head_t *q, signed long timeout);
extern void interruptible_sleep_on(wait_queue_head_t *q);
extern long interruptible_sleep_on_timeout(wait_queue_head_t *q, signed long timeout);

/*
 * Waitqueues which are removed from the waitqueue_head at wakeup time
 */
void prepare_to_wait(wait_queue_head_t *q, wait_queue_t *wait, int state);
void prepare_to_wait_exclusive(wait_queue_head_t *q, wait_queue_t *wait, int state);
long prepare_to_wait_event(wait_queue_head_t *q, wait_queue_t *wait, int state);
void finish_wait(wait_queue_head_t *q, wait_queue_t *wait);
void abort_exclusive_wait(wait_queue_head_t *q, wait_queue_t *wait, unsigned int mode, void *key);
int autoremove_wake_function(wait_queue_t *wait, unsigned mode, int sync, void *key);
int wake_bit_function(wait_queue_t *wait, unsigned mode, int sync, void *key);

#define DEFINE_WAIT_FUNC(name, function)				\
	wait_queue_t name = {						\
		.private	= current,				\
		.func		= function,				\
		.task_list	= LIST_HEAD_INIT((name).task_list),	\
	}

#define DEFINE_WAIT(name) DEFINE_WAIT_FUNC(name, autoremove_wake_function)

#define DEFINE_WAIT_BIT(name, word, bit)				\
	struct wait_bit_queue name = {					\
		.key = __WAIT_BIT_KEY_INITIALIZER(word, bit),		\
		.wait	= {						\
			.private	= current,			\
			.func		= wake_bit_function,		\
			.task_list	=				\
				LIST_HEAD_INIT((name).wait.task_list),	\
		},							\
	}

#define init_wait(wait)							\
	do {								\
		(wait)->private = current;				\
		(wait)->func = autoremove_wake_function;		\
		INIT_LIST_HEAD(&(wait)->task_list);			\
		(wait)->flags = 0;					\
	} while (0)

/**
 * wait_on_bit - wait for a bit to be cleared
 * @word: the word being waited on, a kernel virtual address
 * @bit: the bit of the word being waited on
 * @action: the function used to sleep, which may take special actions
 * @mode: the task state to sleep in
 *
 * There is a standard hashed waitqueue table for generic use. This
 * is the part of the hashtable's accessor API that waits on a bit.
 * For instance, if one were to have waiters on a bitflag, one would
 * call wait_on_bit() in threads waiting for the bit to clear.
 * One uses wait_on_bit() where one is waiting for the bit to clear,
 * but has no intention of setting it.
 */
static inline int
wait_on_bit(void *word, int bit, int (*action)(void *), unsigned mode)
{
	if (!test_bit(bit, word))
		return 0;
	return out_of_line_wait_on_bit(word, bit, action, mode);
}

/**
 * wait_on_bit_lock - wait for a bit to be cleared, when wanting to set it
 * @word: the word being waited on, a kernel virtual address
 * @bit: the bit of the word being waited on
 * @action: the function used to sleep, which may take special actions
 * @mode: the task state to sleep in
 *
 * There is a standard hashed waitqueue table for generic use. This
 * is the part of the hashtable's accessor API that waits on a bit
 * when one intends to set it, for instance, trying to lock bitflags.
 * For instance, if one were to have waiters trying to set bitflag
 * and waiting for it to clear before setting it, one would call
 * wait_on_bit() in threads waiting to be able to set the bit.
 * One uses wait_on_bit_lock() where one is waiting for the bit to
 * clear with the intention of setting it, and when done, clearing it.
 */
static inline int
wait_on_bit_lock(void *word, int bit, int (*action)(void *), unsigned mode)
{
	if (!test_and_set_bit(bit, word))
		return 0;
	return out_of_line_wait_on_bit_lock(word, bit, action, mode);
}

/**
 * wait_on_atomic_t - Wait for an atomic_t to become 0
 * @val: The atomic value being waited on, a kernel virtual address
 * @action: the function used to sleep, which may take special actions
 * @mode: the task state to sleep in
 *
 * Wait for an atomic_t to become 0.  We abuse the bit-wait waitqueue table for
 * the purpose of getting a waitqueue, but we set the key to a bit number
 * outside of the target 'word'.
 */
static inline
int wait_on_atomic_t(atomic_t *val, int (*action)(atomic_t *), unsigned mode)
{
	if (atomic_read(val) == 0)
		return 0;
	return out_of_line_wait_on_atomic_t(val, action, mode);
}

#endif /* _LINUX_WAIT_H */<|MERGE_RESOLUTION|>--- conflicted
+++ resolved
@@ -278,7 +278,6 @@
 	__ret;								\
 })
 
-<<<<<<< HEAD
 #define __wait_event_cmd(wq, condition, cmd1, cmd2)			\
 do {									\
 	DEFINE_WAIT(__wait);						\
@@ -315,28 +314,9 @@
 	__wait_event_cmd(wq, condition, cmd1, cmd2);			\
 } while (0)
 
-#define __wait_event_interruptible(wq, condition, ret)			\
-do {									\
-	DEFINE_WAIT(__wait);						\
-									\
-	for (;;) {							\
-		prepare_to_wait(&wq, &__wait, TASK_INTERRUPTIBLE);	\
-		if (condition)						\
-			break;						\
-		if (!signal_pending(current)) {				\
-			schedule();					\
-			continue;					\
-		}							\
-		ret = -ERESTARTSYS;					\
-		break;							\
-	}								\
-	finish_wait(&wq, &__wait);					\
-} while (0)
-=======
 #define __wait_event_interruptible(wq, condition)			\
 	___wait_event(wq, condition, TASK_INTERRUPTIBLE, 0, 0,		\
 		      schedule())
->>>>>>> fb5abcd2
 
 /**
  * wait_event_interruptible - sleep until a condition gets true
