#ifndef _LINUX_MM_H
#define _LINUX_MM_H

#include <linux/errno.h>

#ifdef __KERNEL__

#include <linux/gfp.h>
#include <linux/bug.h>
#include <linux/list.h>
#include <linux/mmzone.h>
#include <linux/rbtree.h>
#include <linux/atomic.h>
#include <linux/debug_locks.h>
#include <linux/mm_types.h>
#include <linux/range.h>
#include <linux/pfn.h>
#include <linux/bit_spinlock.h>
#include <linux/shrinker.h>

struct mempolicy;
struct anon_vma;
struct anon_vma_chain;
struct file_ra_state;
struct user_struct;
struct writeback_control;

#ifndef CONFIG_NEED_MULTIPLE_NODES	/* Don't use mapnrs, do it properly */
extern unsigned long max_mapnr;

static inline void set_max_mapnr(unsigned long limit)
{
	max_mapnr = limit;
}
#else
static inline void set_max_mapnr(unsigned long limit) { }
#endif

extern unsigned long totalram_pages;
extern void * high_memory;
extern int page_cluster;

#ifdef CONFIG_SYSCTL
extern int sysctl_legacy_va_layout;
#else
#define sysctl_legacy_va_layout 0
#endif

#include <asm/page.h>
#include <asm/pgtable.h>
#include <asm/processor.h>

#ifndef __pa_symbol
#define __pa_symbol(x)  __pa(RELOC_HIDE((unsigned long)(x), 0))
#endif

extern unsigned long sysctl_user_reserve_kbytes;
extern unsigned long sysctl_admin_reserve_kbytes;

extern int sysctl_overcommit_memory;
extern int sysctl_overcommit_ratio;
extern unsigned long sysctl_overcommit_kbytes;

extern int overcommit_ratio_handler(struct ctl_table *, int, void __user *,
				    size_t *, loff_t *);
extern int overcommit_kbytes_handler(struct ctl_table *, int, void __user *,
				    size_t *, loff_t *);

#define nth_page(page,n) pfn_to_page(page_to_pfn((page)) + (n))

/* to align the pointer to the (next) page boundary */
#define PAGE_ALIGN(addr) ALIGN(addr, PAGE_SIZE)

/* test whether an address (unsigned long or pointer) is aligned to PAGE_SIZE */
#define PAGE_ALIGNED(addr)	IS_ALIGNED((unsigned long)addr, PAGE_SIZE)

/*
 * Linux kernel virtual memory manager primitives.
 * The idea being to have a "virtual" mm in the same way
 * we have a virtual fs - giving a cleaner interface to the
 * mm details, and allowing different kinds of memory mappings
 * (from shared memory to executable loading to arbitrary
 * mmap() functions).
 */

extern struct kmem_cache *vm_area_cachep;

#ifndef CONFIG_MMU
extern struct rb_root nommu_region_tree;
extern struct rw_semaphore nommu_region_sem;

extern unsigned int kobjsize(const void *objp);
#endif

/*
 * vm_flags in vm_area_struct, see mm_types.h.
 */
#define VM_NONE		0x00000000

#define VM_READ		0x00000001	/* currently active flags */
#define VM_WRITE	0x00000002
#define VM_EXEC		0x00000004
#define VM_SHARED	0x00000008

/* mprotect() hardcodes VM_MAYREAD >> 4 == VM_READ, and so for r/w/x bits. */
#define VM_MAYREAD	0x00000010	/* limits for mprotect() etc */
#define VM_MAYWRITE	0x00000020
#define VM_MAYEXEC	0x00000040
#define VM_MAYSHARE	0x00000080

#define VM_GROWSDOWN	0x00000100	/* general info on the segment */
#define VM_PFNMAP	0x00000400	/* Page-ranges managed without "struct page", just pure PFN */
#define VM_DENYWRITE	0x00000800	/* ETXTBSY on write attempts.. */

#define VM_LOCKED	0x00002000
#define VM_IO           0x00004000	/* Memory mapped I/O or similar */

					/* Used by sys_madvise() */
#define VM_SEQ_READ	0x00008000	/* App will access data sequentially */
#define VM_RAND_READ	0x00010000	/* App will not benefit from clustered reads */

#define VM_DONTCOPY	0x00020000      /* Do not copy this vma on fork */
#define VM_DONTEXPAND	0x00040000	/* Cannot expand with mremap() */
#define VM_ACCOUNT	0x00100000	/* Is a VM accounted object */
#define VM_NORESERVE	0x00200000	/* should the VM suppress accounting */
#define VM_HUGETLB	0x00400000	/* Huge TLB Page VM */
#define VM_NONLINEAR	0x00800000	/* Is non-linear (remap_file_pages) */
#define VM_ARCH_1	0x01000000	/* Architecture-specific flag */
#define VM_DONTDUMP	0x04000000	/* Do not include in the core dump */

#ifdef CONFIG_MEM_SOFT_DIRTY
# define VM_SOFTDIRTY	0x08000000	/* Not soft dirty clean area */
#else
# define VM_SOFTDIRTY	0
#endif

#define VM_MIXEDMAP	0x10000000	/* Can contain "struct page" and pure PFN pages */
#define VM_HUGEPAGE	0x20000000	/* MADV_HUGEPAGE marked this vma */
#define VM_NOHUGEPAGE	0x40000000	/* MADV_NOHUGEPAGE marked this vma */
#define VM_MERGEABLE	0x80000000	/* KSM may merge identical pages */

#if defined(CONFIG_X86)
# define VM_PAT		VM_ARCH_1	/* PAT reserves whole VMA at once (x86) */
#elif defined(CONFIG_PPC)
# define VM_SAO		VM_ARCH_1	/* Strong Access Ordering (powerpc) */
#elif defined(CONFIG_PARISC)
# define VM_GROWSUP	VM_ARCH_1
#elif defined(CONFIG_METAG)
# define VM_GROWSUP	VM_ARCH_1
#elif defined(CONFIG_IA64)
# define VM_GROWSUP	VM_ARCH_1
#elif !defined(CONFIG_MMU)
# define VM_MAPPED_COPY	VM_ARCH_1	/* T if mapped copy of data (nommu mmap) */
#endif

#ifndef VM_GROWSUP
# define VM_GROWSUP	VM_NONE
#endif

/* Bits set in the VMA until the stack is in its final location */
#define VM_STACK_INCOMPLETE_SETUP	(VM_RAND_READ | VM_SEQ_READ)

#ifndef VM_STACK_DEFAULT_FLAGS		/* arch can override this */
#define VM_STACK_DEFAULT_FLAGS VM_DATA_DEFAULT_FLAGS
#endif

#ifdef CONFIG_STACK_GROWSUP
#define VM_STACK_FLAGS	(VM_GROWSUP | VM_STACK_DEFAULT_FLAGS | VM_ACCOUNT)
#else
#define VM_STACK_FLAGS	(VM_GROWSDOWN | VM_STACK_DEFAULT_FLAGS | VM_ACCOUNT)
#endif

/*
 * Special vmas that are non-mergable, non-mlock()able.
 * Note: mm/huge_memory.c VM_NO_THP depends on this definition.
 */
#define VM_SPECIAL (VM_IO | VM_DONTEXPAND | VM_PFNMAP)

/*
 * mapping from the currently active vm_flags protection bits (the
 * low four bits) to a page protection mask..
 */
extern pgprot_t protection_map[16];

#define FAULT_FLAG_WRITE	0x01	/* Fault was a write access */
#define FAULT_FLAG_NONLINEAR	0x02	/* Fault was via a nonlinear mapping */
#define FAULT_FLAG_MKWRITE	0x04	/* Fault was mkwrite of existing pte */
#define FAULT_FLAG_ALLOW_RETRY	0x08	/* Retry fault if blocking */
#define FAULT_FLAG_RETRY_NOWAIT	0x10	/* Don't drop mmap_sem and wait when retrying */
#define FAULT_FLAG_KILLABLE	0x20	/* The fault task is in SIGKILL killable region */
#define FAULT_FLAG_TRIED	0x40	/* second try */
#define FAULT_FLAG_USER		0x80	/* The fault originated in userspace */

/*
 * vm_fault is filled by the the pagefault handler and passed to the vma's
 * ->fault function. The vma's ->fault is responsible for returning a bitmask
 * of VM_FAULT_xxx flags that give details about how the fault was handled.
 *
 * pgoff should be used in favour of virtual_address, if possible. If pgoff
 * is used, one may implement ->remap_pages to get nonlinear mapping support.
 */
struct vm_fault {
	unsigned int flags;		/* FAULT_FLAG_xxx flags */
	pgoff_t pgoff;			/* Logical page offset based on vma */
	void __user *virtual_address;	/* Faulting virtual address */

	struct page *page;		/* ->fault handlers should return a
					 * page here, unless VM_FAULT_NOPAGE
					 * is set (which is also implied by
					 * VM_FAULT_ERROR).
					 */
};

/*
 * These are the virtual MM functions - opening of an area, closing and
 * unmapping it (needed to keep files on disk up-to-date etc), pointer
 * to the functions called when a no-page or a wp-page exception occurs. 
 */
struct vm_operations_struct {
	void (*open)(struct vm_area_struct * area);
	void (*close)(struct vm_area_struct * area);
	int (*fault)(struct vm_area_struct *vma, struct vm_fault *vmf);

	/* notification that a previously read-only page is about to become
	 * writable, if an error is returned it will cause a SIGBUS */
	int (*page_mkwrite)(struct vm_area_struct *vma, struct vm_fault *vmf);

	/* called by access_process_vm when get_user_pages() fails, typically
	 * for use by special VMAs that can switch between memory and hardware
	 */
	int (*access)(struct vm_area_struct *vma, unsigned long addr,
		      void *buf, int len, int write);
#ifdef CONFIG_NUMA
	/*
	 * set_policy() op must add a reference to any non-NULL @new mempolicy
	 * to hold the policy upon return.  Caller should pass NULL @new to
	 * remove a policy and fall back to surrounding context--i.e. do not
	 * install a MPOL_DEFAULT policy, nor the task or system default
	 * mempolicy.
	 */
	int (*set_policy)(struct vm_area_struct *vma, struct mempolicy *new);

	/*
	 * get_policy() op must add reference [mpol_get()] to any policy at
	 * (vma,addr) marked as MPOL_SHARED.  The shared policy infrastructure
	 * in mm/mempolicy.c will do this automatically.
	 * get_policy() must NOT add a ref if the policy at (vma,addr) is not
	 * marked as MPOL_SHARED. vma policies are protected by the mmap_sem.
	 * If no [shared/vma] mempolicy exists at the addr, get_policy() op
	 * must return NULL--i.e., do not "fallback" to task or system default
	 * policy.
	 */
	struct mempolicy *(*get_policy)(struct vm_area_struct *vma,
					unsigned long addr);
	int (*migrate)(struct vm_area_struct *vma, const nodemask_t *from,
		const nodemask_t *to, unsigned long flags);
#endif
	/* called by sys_remap_file_pages() to populate non-linear mapping */
	int (*remap_pages)(struct vm_area_struct *vma, unsigned long addr,
			   unsigned long size, pgoff_t pgoff);
};

struct mmu_gather;
struct inode;

#define page_private(page)		((page)->private)
#define set_page_private(page, v)	((page)->private = (v))

/* It's valid only if the page is free path or free_list */
static inline void set_freepage_migratetype(struct page *page, int migratetype)
{
	page->index = migratetype;
}

/* It's valid only if the page is free path or free_list */
static inline int get_freepage_migratetype(struct page *page)
{
	return page->index;
}

/*
 * FIXME: take this include out, include page-flags.h in
 * files which need it (119 of them)
 */
#include <linux/page-flags.h>
#include <linux/huge_mm.h>

/*
 * Methods to modify the page usage count.
 *
 * What counts for a page usage:
 * - cache mapping   (page->mapping)
 * - private data    (page->private)
 * - page mapped in a task's page tables, each mapping
 *   is counted separately
 *
 * Also, many kernel routines increase the page count before a critical
 * routine so they can be sure the page doesn't go away from under them.
 */

/*
 * Drop a ref, return true if the refcount fell to zero (the page has no users)
 */
static inline int put_page_testzero(struct page *page)
{
	VM_BUG_ON(atomic_read(&page->_count) == 0);
	return atomic_dec_and_test(&page->_count);
}

/*
 * Try to grab a ref unless the page has a refcount of zero, return false if
 * that is the case.
 * This can be called when MMU is off so it must not access
 * any of the virtual mappings.
 */
static inline int get_page_unless_zero(struct page *page)
{
	return atomic_inc_not_zero(&page->_count);
}

/*
 * Try to drop a ref unless the page has a refcount of one, return false if
 * that is the case.
 * This is to make sure that the refcount won't become zero after this drop.
 * This can be called when MMU is off so it must not access
 * any of the virtual mappings.
 */
static inline int put_page_unless_one(struct page *page)
{
	return atomic_add_unless(&page->_count, -1, 1);
}

extern int page_is_ram(unsigned long pfn);

/* Support for virtually mapped pages */
struct page *vmalloc_to_page(const void *addr);
unsigned long vmalloc_to_pfn(const void *addr);

/*
 * Determine if an address is within the vmalloc range
 *
 * On nommu, vmalloc/vfree wrap through kmalloc/kfree directly, so there
 * is no special casing required.
 */
static inline int is_vmalloc_addr(const void *x)
{
#ifdef CONFIG_MMU
	unsigned long addr = (unsigned long)x;

	return addr >= VMALLOC_START && addr < VMALLOC_END;
#else
	return 0;
#endif
}
#ifdef CONFIG_MMU
extern int is_vmalloc_or_module_addr(const void *x);
#else
static inline int is_vmalloc_or_module_addr(const void *x)
{
	return 0;
}
#endif

static inline void compound_lock(struct page *page)
{
#ifdef CONFIG_TRANSPARENT_HUGEPAGE
	VM_BUG_ON(PageSlab(page));
	bit_spin_lock(PG_compound_lock, &page->flags);
#endif
}

static inline void compound_unlock(struct page *page)
{
#ifdef CONFIG_TRANSPARENT_HUGEPAGE
	VM_BUG_ON(PageSlab(page));
	bit_spin_unlock(PG_compound_lock, &page->flags);
#endif
}

static inline unsigned long compound_lock_irqsave(struct page *page)
{
	unsigned long uninitialized_var(flags);
#ifdef CONFIG_TRANSPARENT_HUGEPAGE
	local_irq_save(flags);
	compound_lock(page);
#endif
	return flags;
}

static inline void compound_unlock_irqrestore(struct page *page,
					      unsigned long flags)
{
#ifdef CONFIG_TRANSPARENT_HUGEPAGE
	compound_unlock(page);
	local_irq_restore(flags);
#endif
}

static inline struct page *compound_head(struct page *page)
{
	if (unlikely(PageTail(page)))
		return page->first_page;
	return page;
}

/*
 * The atomic page->_mapcount, starts from -1: so that transitions
 * both from it and to it can be tracked, using atomic_inc_and_test
 * and atomic_add_negative(-1).
 */
static inline void page_mapcount_reset(struct page *page)
{
	atomic_set(&(page)->_mapcount, -1);
}

static inline int page_mapcount(struct page *page)
{
	return atomic_read(&(page)->_mapcount) + 1;
}

static inline int page_count(struct page *page)
{
	return atomic_read(&compound_head(page)->_count);
}

#ifdef CONFIG_HUGETLB_PAGE
extern int PageHeadHuge(struct page *page_head);
#else /* CONFIG_HUGETLB_PAGE */
static inline int PageHeadHuge(struct page *page_head)
{
	return 0;
}
#endif /* CONFIG_HUGETLB_PAGE */

static inline bool __compound_tail_refcounted(struct page *page)
{
	return !PageSlab(page) && !PageHeadHuge(page);
}

/*
 * This takes a head page as parameter and tells if the
 * tail page reference counting can be skipped.
 *
 * For this to be safe, PageSlab and PageHeadHuge must remain true on
 * any given page where they return true here, until all tail pins
 * have been released.
 */
static inline bool compound_tail_refcounted(struct page *page)
{
	VM_BUG_ON(!PageHead(page));
	return __compound_tail_refcounted(page);
}

static inline void get_huge_page_tail(struct page *page)
{
	/*
	 * __split_huge_page_refcount() cannot run
	 * from under us.
	 * In turn no need of compound_trans_head here.
	 */
	VM_BUG_ON(page_mapcount(page) < 0);
	VM_BUG_ON(atomic_read(&page->_count) != 0);
	if (compound_tail_refcounted(compound_head(page)))
		atomic_inc(&page->_mapcount);
}

extern bool __get_page_tail(struct page *page);

static inline void get_page(struct page *page)
{
	if (unlikely(PageTail(page)))
		if (likely(__get_page_tail(page)))
			return;
	/*
	 * Getting a normal page or the head of a compound page
	 * requires to already have an elevated page->_count.
	 */
	VM_BUG_ON(atomic_read(&page->_count) <= 0);
	atomic_inc(&page->_count);
}

static inline struct page *virt_to_head_page(const void *x)
{
	struct page *page = virt_to_page(x);
	return compound_head(page);
}

/*
 * Setup the page count before being freed into the page allocator for
 * the first time (boot or memory hotplug)
 */
static inline void init_page_count(struct page *page)
{
	atomic_set(&page->_count, 1);
}

/*
 * PageBuddy() indicate that the page is free and in the buddy system
 * (see mm/page_alloc.c).
 *
 * PAGE_BUDDY_MAPCOUNT_VALUE must be <= -2 but better not too close to
 * -2 so that an underflow of the page_mapcount() won't be mistaken
 * for a genuine PAGE_BUDDY_MAPCOUNT_VALUE. -128 can be created very
 * efficiently by most CPU architectures.
 */
#define PAGE_BUDDY_MAPCOUNT_VALUE (-128)

static inline int PageBuddy(struct page *page)
{
	return atomic_read(&page->_mapcount) == PAGE_BUDDY_MAPCOUNT_VALUE;
}

static inline void __SetPageBuddy(struct page *page)
{
	VM_BUG_ON(atomic_read(&page->_mapcount) != -1);
	atomic_set(&page->_mapcount, PAGE_BUDDY_MAPCOUNT_VALUE);
}

static inline void __ClearPageBuddy(struct page *page)
{
	VM_BUG_ON(!PageBuddy(page));
	atomic_set(&page->_mapcount, -1);
}

void put_page(struct page *page);
void put_pages_list(struct list_head *pages);

void split_page(struct page *page, unsigned int order);
int split_free_page(struct page *page);

/*
 * Compound pages have a destructor function.  Provide a
 * prototype for that function and accessor functions.
 * These are _only_ valid on the head of a PG_compound page.
 */
typedef void compound_page_dtor(struct page *);

static inline void set_compound_page_dtor(struct page *page,
						compound_page_dtor *dtor)
{
	page[1].lru.next = (void *)dtor;
}

static inline compound_page_dtor *get_compound_page_dtor(struct page *page)
{
	return (compound_page_dtor *)page[1].lru.next;
}

static inline int compound_order(struct page *page)
{
	if (!PageHead(page))
		return 0;
	return (unsigned long)page[1].lru.prev;
}

static inline void set_compound_order(struct page *page, unsigned long order)
{
	page[1].lru.prev = (void *)order;
}

#ifdef CONFIG_MMU
/*
 * Do pte_mkwrite, but only if the vma says VM_WRITE.  We do this when
 * servicing faults for write access.  In the normal case, do always want
 * pte_mkwrite.  But get_user_pages can cause write faults for mappings
 * that do not have writing enabled, when used by access_process_vm.
 */
static inline pte_t maybe_mkwrite(pte_t pte, struct vm_area_struct *vma)
{
	if (likely(vma->vm_flags & VM_WRITE))
		pte = pte_mkwrite(pte);
	return pte;
}
#endif

/*
 * Multiple processes may "see" the same page. E.g. for untouched
 * mappings of /dev/null, all processes see the same page full of
 * zeroes, and text pages of executables and shared libraries have
 * only one copy in memory, at most, normally.
 *
 * For the non-reserved pages, page_count(page) denotes a reference count.
 *   page_count() == 0 means the page is free. page->lru is then used for
 *   freelist management in the buddy allocator.
 *   page_count() > 0  means the page has been allocated.
 *
 * Pages are allocated by the slab allocator in order to provide memory
 * to kmalloc and kmem_cache_alloc. In this case, the management of the
 * page, and the fields in 'struct page' are the responsibility of mm/slab.c
 * unless a particular usage is carefully commented. (the responsibility of
 * freeing the kmalloc memory is the caller's, of course).
 *
 * A page may be used by anyone else who does a __get_free_page().
 * In this case, page_count still tracks the references, and should only
 * be used through the normal accessor functions. The top bits of page->flags
 * and page->virtual store page management information, but all other fields
 * are unused and could be used privately, carefully. The management of this
 * page is the responsibility of the one who allocated it, and those who have
 * subsequently been given references to it.
 *
 * The other pages (we may call them "pagecache pages") are completely
 * managed by the Linux memory manager: I/O, buffers, swapping etc.
 * The following discussion applies only to them.
 *
 * A pagecache page contains an opaque `private' member, which belongs to the
 * page's address_space. Usually, this is the address of a circular list of
 * the page's disk buffers. PG_private must be set to tell the VM to call
 * into the filesystem to release these pages.
 *
 * A page may belong to an inode's memory mapping. In this case, page->mapping
 * is the pointer to the inode, and page->index is the file offset of the page,
 * in units of PAGE_CACHE_SIZE.
 *
 * If pagecache pages are not associated with an inode, they are said to be
 * anonymous pages. These may become associated with the swapcache, and in that
 * case PG_swapcache is set, and page->private is an offset into the swapcache.
 *
 * In either case (swapcache or inode backed), the pagecache itself holds one
 * reference to the page. Setting PG_private should also increment the
 * refcount. The each user mapping also has a reference to the page.
 *
 * The pagecache pages are stored in a per-mapping radix tree, which is
 * rooted at mapping->page_tree, and indexed by offset.
 * Where 2.4 and early 2.6 kernels kept dirty/clean pages in per-address_space
 * lists, we instead now tag pages as dirty/writeback in the radix tree.
 *
 * All pagecache pages may be subject to I/O:
 * - inode pages may need to be read from disk,
 * - inode pages which have been modified and are MAP_SHARED may need
 *   to be written back to the inode on disk,
 * - anonymous pages (including MAP_PRIVATE file mappings) which have been
 *   modified may need to be swapped out to swap space and (later) to be read
 *   back into memory.
 */

/*
 * The zone field is never updated after free_area_init_core()
 * sets it, so none of the operations on it need to be atomic.
 */

/* Page flags: | [SECTION] | [NODE] | ZONE | [LAST_CPUPID] | ... | FLAGS | */
#define SECTIONS_PGOFF		((sizeof(unsigned long)*8) - SECTIONS_WIDTH)
#define NODES_PGOFF		(SECTIONS_PGOFF - NODES_WIDTH)
#define ZONES_PGOFF		(NODES_PGOFF - ZONES_WIDTH)
#define LAST_CPUPID_PGOFF	(ZONES_PGOFF - LAST_CPUPID_WIDTH)

/*
 * Define the bit shifts to access each section.  For non-existent
 * sections we define the shift as 0; that plus a 0 mask ensures
 * the compiler will optimise away reference to them.
 */
#define SECTIONS_PGSHIFT	(SECTIONS_PGOFF * (SECTIONS_WIDTH != 0))
#define NODES_PGSHIFT		(NODES_PGOFF * (NODES_WIDTH != 0))
#define ZONES_PGSHIFT		(ZONES_PGOFF * (ZONES_WIDTH != 0))
#define LAST_CPUPID_PGSHIFT	(LAST_CPUPID_PGOFF * (LAST_CPUPID_WIDTH != 0))

/* NODE:ZONE or SECTION:ZONE is used to ID a zone for the buddy allocator */
#ifdef NODE_NOT_IN_PAGE_FLAGS
#define ZONEID_SHIFT		(SECTIONS_SHIFT + ZONES_SHIFT)
#define ZONEID_PGOFF		((SECTIONS_PGOFF < ZONES_PGOFF)? \
						SECTIONS_PGOFF : ZONES_PGOFF)
#else
#define ZONEID_SHIFT		(NODES_SHIFT + ZONES_SHIFT)
#define ZONEID_PGOFF		((NODES_PGOFF < ZONES_PGOFF)? \
						NODES_PGOFF : ZONES_PGOFF)
#endif

#define ZONEID_PGSHIFT		(ZONEID_PGOFF * (ZONEID_SHIFT != 0))

#if SECTIONS_WIDTH+NODES_WIDTH+ZONES_WIDTH > BITS_PER_LONG - NR_PAGEFLAGS
#error SECTIONS_WIDTH+NODES_WIDTH+ZONES_WIDTH > BITS_PER_LONG - NR_PAGEFLAGS
#endif

#define ZONES_MASK		((1UL << ZONES_WIDTH) - 1)
#define NODES_MASK		((1UL << NODES_WIDTH) - 1)
#define SECTIONS_MASK		((1UL << SECTIONS_WIDTH) - 1)
#define LAST_CPUPID_MASK	((1UL << LAST_CPUPID_WIDTH) - 1)
#define ZONEID_MASK		((1UL << ZONEID_SHIFT) - 1)

static inline enum zone_type page_zonenum(const struct page *page)
{
	return (page->flags >> ZONES_PGSHIFT) & ZONES_MASK;
}

#if defined(CONFIG_SPARSEMEM) && !defined(CONFIG_SPARSEMEM_VMEMMAP)
#define SECTION_IN_PAGE_FLAGS
#endif

/*
 * The identification function is mainly used by the buddy allocator for
 * determining if two pages could be buddies. We are not really identifying
 * the zone since we could be using the section number id if we do not have
 * node id available in page flags.
 * We only guarantee that it will return the same value for two combinable
 * pages in a zone.
 */
static inline int page_zone_id(struct page *page)
{
	return (page->flags >> ZONEID_PGSHIFT) & ZONEID_MASK;
}

static inline int zone_to_nid(struct zone *zone)
{
#ifdef CONFIG_NUMA
	return zone->node;
#else
	return 0;
#endif
}

#ifdef NODE_NOT_IN_PAGE_FLAGS
extern int page_to_nid(const struct page *page);
#else
static inline int page_to_nid(const struct page *page)
{
	return (page->flags >> NODES_PGSHIFT) & NODES_MASK;
}
#endif

#ifdef CONFIG_NUMA_BALANCING
static inline int cpu_pid_to_cpupid(int cpu, int pid)
{
	return ((cpu & LAST__CPU_MASK) << LAST__PID_SHIFT) | (pid & LAST__PID_MASK);
}

static inline int cpupid_to_pid(int cpupid)
{
	return cpupid & LAST__PID_MASK;
}

static inline int cpupid_to_cpu(int cpupid)
{
	return (cpupid >> LAST__PID_SHIFT) & LAST__CPU_MASK;
}

static inline int cpupid_to_nid(int cpupid)
{
	return cpu_to_node(cpupid_to_cpu(cpupid));
}

static inline bool cpupid_pid_unset(int cpupid)
{
	return cpupid_to_pid(cpupid) == (-1 & LAST__PID_MASK);
}

static inline bool cpupid_cpu_unset(int cpupid)
{
	return cpupid_to_cpu(cpupid) == (-1 & LAST__CPU_MASK);
}

static inline bool __cpupid_match_pid(pid_t task_pid, int cpupid)
{
	return (task_pid & LAST__PID_MASK) == cpupid_to_pid(cpupid);
}

#define cpupid_match_pid(task, cpupid) __cpupid_match_pid(task->pid, cpupid)
#ifdef LAST_CPUPID_NOT_IN_PAGE_FLAGS
static inline int page_cpupid_xchg_last(struct page *page, int cpupid)
{
	return xchg(&page->_last_cpupid, cpupid);
}

static inline int page_cpupid_last(struct page *page)
{
	return page->_last_cpupid;
}
static inline void page_cpupid_reset_last(struct page *page)
{
	page->_last_cpupid = -1;
}
#else
static inline int page_cpupid_last(struct page *page)
{
	return (page->flags >> LAST_CPUPID_PGSHIFT) & LAST_CPUPID_MASK;
}

extern int page_cpupid_xchg_last(struct page *page, int cpupid);

static inline void page_cpupid_reset_last(struct page *page)
{
	int cpupid = (1 << LAST_CPUPID_SHIFT) - 1;

	page->flags &= ~(LAST_CPUPID_MASK << LAST_CPUPID_PGSHIFT);
	page->flags |= (cpupid & LAST_CPUPID_MASK) << LAST_CPUPID_PGSHIFT;
}
#endif /* LAST_CPUPID_NOT_IN_PAGE_FLAGS */
#else /* !CONFIG_NUMA_BALANCING */
static inline int page_cpupid_xchg_last(struct page *page, int cpupid)
{
	return page_to_nid(page); /* XXX */
}

static inline int page_cpupid_last(struct page *page)
{
	return page_to_nid(page); /* XXX */
}

static inline int cpupid_to_nid(int cpupid)
{
	return -1;
}

static inline int cpupid_to_pid(int cpupid)
{
	return -1;
}

static inline int cpupid_to_cpu(int cpupid)
{
	return -1;
}

static inline int cpu_pid_to_cpupid(int nid, int pid)
{
	return -1;
}

static inline bool cpupid_pid_unset(int cpupid)
{
	return 1;
}

static inline void page_cpupid_reset_last(struct page *page)
{
}

static inline bool cpupid_match_pid(struct task_struct *task, int cpupid)
{
	return false;
}
#endif /* CONFIG_NUMA_BALANCING */

static inline struct zone *page_zone(const struct page *page)
{
	return &NODE_DATA(page_to_nid(page))->node_zones[page_zonenum(page)];
}

#ifdef SECTION_IN_PAGE_FLAGS
static inline void set_page_section(struct page *page, unsigned long section)
{
	page->flags &= ~(SECTIONS_MASK << SECTIONS_PGSHIFT);
	page->flags |= (section & SECTIONS_MASK) << SECTIONS_PGSHIFT;
}

static inline unsigned long page_to_section(const struct page *page)
{
	return (page->flags >> SECTIONS_PGSHIFT) & SECTIONS_MASK;
}
#endif

static inline void set_page_zone(struct page *page, enum zone_type zone)
{
	page->flags &= ~(ZONES_MASK << ZONES_PGSHIFT);
	page->flags |= (zone & ZONES_MASK) << ZONES_PGSHIFT;
}

static inline void set_page_node(struct page *page, unsigned long node)
{
	page->flags &= ~(NODES_MASK << NODES_PGSHIFT);
	page->flags |= (node & NODES_MASK) << NODES_PGSHIFT;
}

static inline void set_page_links(struct page *page, enum zone_type zone,
	unsigned long node, unsigned long pfn)
{
	set_page_zone(page, zone);
	set_page_node(page, node);
#ifdef SECTION_IN_PAGE_FLAGS
	set_page_section(page, pfn_to_section_nr(pfn));
#endif
}

/*
 * Some inline functions in vmstat.h depend on page_zone()
 */
#include <linux/vmstat.h>

static __always_inline void *lowmem_page_address(const struct page *page)
{
	return __va(PFN_PHYS(page_to_pfn(page)));
}

#if defined(CONFIG_HIGHMEM) && !defined(WANT_PAGE_VIRTUAL)
#define HASHED_PAGE_VIRTUAL
#endif

#if defined(WANT_PAGE_VIRTUAL)
#define page_address(page) ((page)->virtual)
#define set_page_address(page, address)			\
	do {						\
		(page)->virtual = (address);		\
	} while(0)
#define page_address_init()  do { } while(0)
#endif

#if defined(HASHED_PAGE_VIRTUAL)
void *page_address(const struct page *page);
void set_page_address(struct page *page, void *virtual);
void page_address_init(void);
#endif

#if !defined(HASHED_PAGE_VIRTUAL) && !defined(WANT_PAGE_VIRTUAL)
#define page_address(page) lowmem_page_address(page)
#define set_page_address(page, address)  do { } while(0)
#define page_address_init()  do { } while(0)
#endif

/*
 * On an anonymous page mapped into a user virtual memory area,
 * page->mapping points to its anon_vma, not to a struct address_space;
 * with the PAGE_MAPPING_ANON bit set to distinguish it.  See rmap.h.
 *
 * On an anonymous page in a VM_MERGEABLE area, if CONFIG_KSM is enabled,
 * the PAGE_MAPPING_KSM bit may be set along with the PAGE_MAPPING_ANON bit;
 * and then page->mapping points, not to an anon_vma, but to a private
 * structure which KSM associates with that merged page.  See ksm.h.
 *
 * PAGE_MAPPING_KSM without PAGE_MAPPING_ANON is currently never used.
 *
 * Please note that, confusingly, "page_mapping" refers to the inode
 * address_space which maps the page from disk; whereas "page_mapped"
 * refers to user virtual address space into which the page is mapped.
 */
#define PAGE_MAPPING_ANON	1
#define PAGE_MAPPING_KSM	2
#define PAGE_MAPPING_FLAGS	(PAGE_MAPPING_ANON | PAGE_MAPPING_KSM)

extern struct address_space *page_mapping(struct page *page);

/* Neutral page->mapping pointer to address_space or anon_vma or other */
static inline void *page_rmapping(struct page *page)
{
	return (void *)((unsigned long)page->mapping & ~PAGE_MAPPING_FLAGS);
}

extern struct address_space *__page_file_mapping(struct page *);

static inline
struct address_space *page_file_mapping(struct page *page)
{
	if (unlikely(PageSwapCache(page)))
		return __page_file_mapping(page);

	return page->mapping;
}

static inline int PageAnon(struct page *page)
{
	return ((unsigned long)page->mapping & PAGE_MAPPING_ANON) != 0;
}

/*
 * Return the pagecache index of the passed page.  Regular pagecache pages
 * use ->index whereas swapcache pages use ->private
 */
static inline pgoff_t page_index(struct page *page)
{
	if (unlikely(PageSwapCache(page)))
		return page_private(page);
	return page->index;
}

extern pgoff_t __page_file_index(struct page *page);

/*
 * Return the file index of the page. Regular pagecache pages use ->index
 * whereas swapcache pages use swp_offset(->private)
 */
static inline pgoff_t page_file_index(struct page *page)
{
	if (unlikely(PageSwapCache(page)))
		return __page_file_index(page);

	return page->index;
}

/*
 * Return true if this page is mapped into pagetables.
 */
static inline int page_mapped(struct page *page)
{
	return atomic_read(&(page)->_mapcount) >= 0;
}

/*
 * Different kinds of faults, as returned by handle_mm_fault().
 * Used to decide whether a process gets delivered SIGBUS or
 * just gets major/minor fault counters bumped up.
 */

#define VM_FAULT_MINOR	0 /* For backwards compat. Remove me quickly. */

#define VM_FAULT_OOM	0x0001
#define VM_FAULT_SIGBUS	0x0002
#define VM_FAULT_MAJOR	0x0004
#define VM_FAULT_WRITE	0x0008	/* Special case for get_user_pages */
#define VM_FAULT_HWPOISON 0x0010	/* Hit poisoned small page */
#define VM_FAULT_HWPOISON_LARGE 0x0020  /* Hit poisoned large page. Index encoded in upper bits */

#define VM_FAULT_NOPAGE	0x0100	/* ->fault installed the pte, not return page */
#define VM_FAULT_LOCKED	0x0200	/* ->fault locked the returned page */
#define VM_FAULT_RETRY	0x0400	/* ->fault blocked, must retry */
#define VM_FAULT_FALLBACK 0x0800	/* huge page fault failed, fall back to small */

#define VM_FAULT_HWPOISON_LARGE_MASK 0xf000 /* encodes hpage index for large hwpoison */

#define VM_FAULT_ERROR	(VM_FAULT_OOM | VM_FAULT_SIGBUS | VM_FAULT_HWPOISON | \
			 VM_FAULT_FALLBACK | VM_FAULT_HWPOISON_LARGE)

/* Encode hstate index for a hwpoisoned large page */
#define VM_FAULT_SET_HINDEX(x) ((x) << 12)
#define VM_FAULT_GET_HINDEX(x) (((x) >> 12) & 0xf)

/*
 * Can be called by the pagefault handler when it gets a VM_FAULT_OOM.
 */
extern void pagefault_out_of_memory(void);

#define offset_in_page(p)	((unsigned long)(p) & ~PAGE_MASK)

/*
 * Flags passed to show_mem() and show_free_areas() to suppress output in
 * various contexts.
 */
#define SHOW_MEM_FILTER_NODES		(0x0001u)	/* disallowed nodes */

extern void show_free_areas(unsigned int flags);
extern bool skip_free_areas_node(unsigned int flags, int nid);

int shmem_zero_setup(struct vm_area_struct *);

extern int can_do_mlock(void);
extern int user_shm_lock(size_t, struct user_struct *);
extern void user_shm_unlock(size_t, struct user_struct *);

/*
 * Parameter block passed down to zap_pte_range in exceptional cases.
 */
struct zap_details {
	struct vm_area_struct *nonlinear_vma;	/* Check page->index if set */
	struct address_space *check_mapping;	/* Check page->mapping if set */
	pgoff_t	first_index;			/* Lowest page->index to unmap */
	pgoff_t last_index;			/* Highest page->index to unmap */
};

struct page *vm_normal_page(struct vm_area_struct *vma, unsigned long addr,
		pte_t pte);

int zap_vma_ptes(struct vm_area_struct *vma, unsigned long address,
		unsigned long size);
void zap_page_range(struct vm_area_struct *vma, unsigned long address,
		unsigned long size, struct zap_details *);
void unmap_vmas(struct mmu_gather *tlb, struct vm_area_struct *start_vma,
		unsigned long start, unsigned long end);

/**
 * mm_walk - callbacks for walk_page_range
 * @pgd_entry: if set, called for each non-empty PGD (top-level) entry
 * @pud_entry: if set, called for each non-empty PUD (2nd-level) entry
 * @pmd_entry: if set, called for each non-empty PMD (3rd-level) entry
 *	       this handler is required to be able to handle
 *	       pmd_trans_huge() pmds.  They may simply choose to
 *	       split_huge_page() instead of handling it explicitly.
 * @pte_entry: if set, called for each non-empty PTE (4th-level) entry
 * @pte_hole: if set, called for each hole at all levels
 * @hugetlb_entry: if set, called for each hugetlb entry
 *		   *Caution*: The caller must hold mmap_sem() if @hugetlb_entry
 * 			      is used.
 *
 * (see walk_page_range for more details)
 */
struct mm_walk {
	int (*pgd_entry)(pgd_t *pgd, unsigned long addr,
			 unsigned long next, struct mm_walk *walk);
	int (*pud_entry)(pud_t *pud, unsigned long addr,
	                 unsigned long next, struct mm_walk *walk);
	int (*pmd_entry)(pmd_t *pmd, unsigned long addr,
			 unsigned long next, struct mm_walk *walk);
	int (*pte_entry)(pte_t *pte, unsigned long addr,
			 unsigned long next, struct mm_walk *walk);
	int (*pte_hole)(unsigned long addr, unsigned long next,
			struct mm_walk *walk);
	int (*hugetlb_entry)(pte_t *pte, unsigned long hmask,
			     unsigned long addr, unsigned long next,
			     struct mm_walk *walk);
	struct mm_struct *mm;
	void *private;
};

int walk_page_range(unsigned long addr, unsigned long end,
		struct mm_walk *walk);
void free_pgd_range(struct mmu_gather *tlb, unsigned long addr,
		unsigned long end, unsigned long floor, unsigned long ceiling);
int copy_page_range(struct mm_struct *dst, struct mm_struct *src,
			struct vm_area_struct *vma);
void unmap_mapping_range(struct address_space *mapping,
		loff_t const holebegin, loff_t const holelen, int even_cows);
int follow_pfn(struct vm_area_struct *vma, unsigned long address,
	unsigned long *pfn);
int follow_phys(struct vm_area_struct *vma, unsigned long address,
		unsigned int flags, unsigned long *prot, resource_size_t *phys);
int generic_access_phys(struct vm_area_struct *vma, unsigned long addr,
			void *buf, int len, int write);

static inline void unmap_shared_mapping_range(struct address_space *mapping,
		loff_t const holebegin, loff_t const holelen)
{
	unmap_mapping_range(mapping, holebegin, holelen, 0);
}

extern void truncate_pagecache(struct inode *inode, loff_t new);
extern void truncate_setsize(struct inode *inode, loff_t newsize);
void truncate_pagecache_range(struct inode *inode, loff_t offset, loff_t end);
int truncate_inode_page(struct address_space *mapping, struct page *page);
int generic_error_remove_page(struct address_space *mapping, struct page *page);
int invalidate_inode_page(struct page *page);

#ifdef CONFIG_MMU
extern int handle_mm_fault(struct mm_struct *mm, struct vm_area_struct *vma,
			unsigned long address, unsigned int flags);
extern int fixup_user_fault(struct task_struct *tsk, struct mm_struct *mm,
			    unsigned long address, unsigned int fault_flags);
#else
static inline int handle_mm_fault(struct mm_struct *mm,
			struct vm_area_struct *vma, unsigned long address,
			unsigned int flags)
{
	/* should never happen if there's no MMU */
	BUG();
	return VM_FAULT_SIGBUS;
}
static inline int fixup_user_fault(struct task_struct *tsk,
		struct mm_struct *mm, unsigned long address,
		unsigned int fault_flags)
{
	/* should never happen if there's no MMU */
	BUG();
	return -EFAULT;
}
#endif

extern int access_process_vm(struct task_struct *tsk, unsigned long addr, void *buf, int len, int write);
extern int access_remote_vm(struct mm_struct *mm, unsigned long addr,
		void *buf, int len, int write);

long __get_user_pages(struct task_struct *tsk, struct mm_struct *mm,
		      unsigned long start, unsigned long nr_pages,
		      unsigned int foll_flags, struct page **pages,
		      struct vm_area_struct **vmas, int *nonblocking);
long get_user_pages(struct task_struct *tsk, struct mm_struct *mm,
		    unsigned long start, unsigned long nr_pages,
		    int write, int force, struct page **pages,
		    struct vm_area_struct **vmas);
int get_user_pages_fast(unsigned long start, int nr_pages, int write,
			struct page **pages);
struct kvec;
int get_kernel_pages(const struct kvec *iov, int nr_pages, int write,
			struct page **pages);
int get_kernel_page(unsigned long start, int write, struct page **pages);
struct page *get_dump_page(unsigned long addr);

extern int try_to_release_page(struct page * page, gfp_t gfp_mask);
extern void do_invalidatepage(struct page *page, unsigned int offset,
			      unsigned int length);

int __set_page_dirty_nobuffers(struct page *page);
int __set_page_dirty_no_writeback(struct page *page);
int redirty_page_for_writepage(struct writeback_control *wbc,
				struct page *page);
void account_page_dirtied(struct page *page, struct address_space *mapping);
void account_page_writeback(struct page *page);
int set_page_dirty(struct page *page);
int set_page_dirty_lock(struct page *page);
int clear_page_dirty_for_io(struct page *page);

/* Is the vma a continuation of the stack vma above it? */
static inline int vma_growsdown(struct vm_area_struct *vma, unsigned long addr)
{
	return vma && (vma->vm_end == addr) && (vma->vm_flags & VM_GROWSDOWN);
}

static inline int stack_guard_page_start(struct vm_area_struct *vma,
					     unsigned long addr)
{
	return (vma->vm_flags & VM_GROWSDOWN) &&
		(vma->vm_start == addr) &&
		!vma_growsdown(vma->vm_prev, addr);
}

/* Is the vma a continuation of the stack vma below it? */
static inline int vma_growsup(struct vm_area_struct *vma, unsigned long addr)
{
	return vma && (vma->vm_start == addr) && (vma->vm_flags & VM_GROWSUP);
}

static inline int stack_guard_page_end(struct vm_area_struct *vma,
					   unsigned long addr)
{
	return (vma->vm_flags & VM_GROWSUP) &&
		(vma->vm_end == addr) &&
		!vma_growsup(vma->vm_next, addr);
}

extern pid_t
vm_is_stack(struct task_struct *task, struct vm_area_struct *vma, int in_group);

extern unsigned long move_page_tables(struct vm_area_struct *vma,
		unsigned long old_addr, struct vm_area_struct *new_vma,
		unsigned long new_addr, unsigned long len,
		bool need_rmap_locks);
extern unsigned long change_protection(struct vm_area_struct *vma, unsigned long start,
			      unsigned long end, pgprot_t newprot,
			      int dirty_accountable, int prot_numa);
extern int mprotect_fixup(struct vm_area_struct *vma,
			  struct vm_area_struct **pprev, unsigned long start,
			  unsigned long end, unsigned long newflags);

/*
 * doesn't attempt to fault and will return short.
 */
int __get_user_pages_fast(unsigned long start, int nr_pages, int write,
			  struct page **pages);
/*
 * per-process(per-mm_struct) statistics.
 */
static inline unsigned long get_mm_counter(struct mm_struct *mm, int member)
{
	long val = atomic_long_read(&mm->rss_stat.count[member]);

#ifdef SPLIT_RSS_COUNTING
	/*
	 * counter is updated in asynchronous manner and may go to minus.
	 * But it's never be expected number for users.
	 */
	if (val < 0)
		val = 0;
#endif
	return (unsigned long)val;
}

static inline void add_mm_counter(struct mm_struct *mm, int member, long value)
{
	atomic_long_add(value, &mm->rss_stat.count[member]);
}

static inline void inc_mm_counter(struct mm_struct *mm, int member)
{
	atomic_long_inc(&mm->rss_stat.count[member]);
}

static inline void dec_mm_counter(struct mm_struct *mm, int member)
{
	atomic_long_dec(&mm->rss_stat.count[member]);
}

static inline unsigned long get_mm_rss(struct mm_struct *mm)
{
	return get_mm_counter(mm, MM_FILEPAGES) +
		get_mm_counter(mm, MM_ANONPAGES);
}

static inline unsigned long get_mm_hiwater_rss(struct mm_struct *mm)
{
	return max(mm->hiwater_rss, get_mm_rss(mm));
}

static inline unsigned long get_mm_hiwater_vm(struct mm_struct *mm)
{
	return max(mm->hiwater_vm, mm->total_vm);
}

static inline void update_hiwater_rss(struct mm_struct *mm)
{
	unsigned long _rss = get_mm_rss(mm);

	if ((mm)->hiwater_rss < _rss)
		(mm)->hiwater_rss = _rss;
}

static inline void update_hiwater_vm(struct mm_struct *mm)
{
	if (mm->hiwater_vm < mm->total_vm)
		mm->hiwater_vm = mm->total_vm;
}

static inline void setmax_mm_hiwater_rss(unsigned long *maxrss,
					 struct mm_struct *mm)
{
	unsigned long hiwater_rss = get_mm_hiwater_rss(mm);

	if (*maxrss < hiwater_rss)
		*maxrss = hiwater_rss;
}

#if defined(SPLIT_RSS_COUNTING)
void sync_mm_rss(struct mm_struct *mm);
#else
static inline void sync_mm_rss(struct mm_struct *mm)
{
}
#endif

int vma_wants_writenotify(struct vm_area_struct *vma);

extern pte_t *__get_locked_pte(struct mm_struct *mm, unsigned long addr,
			       spinlock_t **ptl);
static inline pte_t *get_locked_pte(struct mm_struct *mm, unsigned long addr,
				    spinlock_t **ptl)
{
	pte_t *ptep;
	__cond_lock(*ptl, ptep = __get_locked_pte(mm, addr, ptl));
	return ptep;
}

#ifdef __PAGETABLE_PUD_FOLDED
static inline int __pud_alloc(struct mm_struct *mm, pgd_t *pgd,
						unsigned long address)
{
	return 0;
}
#else
int __pud_alloc(struct mm_struct *mm, pgd_t *pgd, unsigned long address);
#endif

#ifdef __PAGETABLE_PMD_FOLDED
static inline int __pmd_alloc(struct mm_struct *mm, pud_t *pud,
						unsigned long address)
{
	return 0;
}
#else
int __pmd_alloc(struct mm_struct *mm, pud_t *pud, unsigned long address);
#endif

int __pte_alloc(struct mm_struct *mm, struct vm_area_struct *vma,
		pmd_t *pmd, unsigned long address);
int __pte_alloc_kernel(pmd_t *pmd, unsigned long address);

/*
 * The following ifdef needed to get the 4level-fixup.h header to work.
 * Remove it when 4level-fixup.h has been removed.
 */
#if defined(CONFIG_MMU) && !defined(__ARCH_HAS_4LEVEL_HACK)
static inline pud_t *pud_alloc(struct mm_struct *mm, pgd_t *pgd, unsigned long address)
{
	return (unlikely(pgd_none(*pgd)) && __pud_alloc(mm, pgd, address))?
		NULL: pud_offset(pgd, address);
}

static inline pmd_t *pmd_alloc(struct mm_struct *mm, pud_t *pud, unsigned long address)
{
	return (unlikely(pud_none(*pud)) && __pmd_alloc(mm, pud, address))?
		NULL: pmd_offset(pud, address);
}
#endif /* CONFIG_MMU && !__ARCH_HAS_4LEVEL_HACK */

#if USE_SPLIT_PTE_PTLOCKS
<<<<<<< HEAD
#if ALLOC_SPLIT_PTLOCKS
=======
#if BLOATED_SPINLOCKS
void __init ptlock_cache_init(void);
>>>>>>> 3d655d44
extern bool ptlock_alloc(struct page *page);
extern void ptlock_free(struct page *page);

static inline spinlock_t *ptlock_ptr(struct page *page)
{
	return page->ptl;
}
<<<<<<< HEAD
#else /* ALLOC_SPLIT_PTLOCKS */
=======
#else /* BLOATED_SPINLOCKS */
static inline void ptlock_cache_init(void) {}
>>>>>>> 3d655d44
static inline bool ptlock_alloc(struct page *page)
{
	return true;
}

static inline void ptlock_free(struct page *page)
{
}

static inline spinlock_t *ptlock_ptr(struct page *page)
{
	return &page->ptl;
}
#endif /* ALLOC_SPLIT_PTLOCKS */

static inline spinlock_t *pte_lockptr(struct mm_struct *mm, pmd_t *pmd)
{
	return ptlock_ptr(pmd_page(*pmd));
}

static inline bool ptlock_init(struct page *page)
{
	/*
	 * prep_new_page() initialize page->private (and therefore page->ptl)
	 * with 0. Make sure nobody took it in use in between.
	 *
	 * It can happen if arch try to use slab for page table allocation:
	 * slab code uses page->slab_cache and page->first_page (for tail
	 * pages), which share storage with page->ptl.
	 */
	VM_BUG_ON(*(unsigned long *)&page->ptl);
	if (!ptlock_alloc(page))
		return false;
	spin_lock_init(ptlock_ptr(page));
	return true;
}

/* Reset page->mapping so free_pages_check won't complain. */
static inline void pte_lock_deinit(struct page *page)
{
	page->mapping = NULL;
	ptlock_free(page);
}

#else	/* !USE_SPLIT_PTE_PTLOCKS */
/*
 * We use mm->page_table_lock to guard all pagetable pages of the mm.
 */
static inline spinlock_t *pte_lockptr(struct mm_struct *mm, pmd_t *pmd)
{
	return &mm->page_table_lock;
}
static inline void ptlock_cache_init(void) {}
static inline bool ptlock_init(struct page *page) { return true; }
static inline void pte_lock_deinit(struct page *page) {}
#endif /* USE_SPLIT_PTE_PTLOCKS */

static inline void pgtable_init(void)
{
	ptlock_cache_init();
	pgtable_cache_init();
}

static inline bool pgtable_page_ctor(struct page *page)
{
	inc_zone_page_state(page, NR_PAGETABLE);
	return ptlock_init(page);
}

static inline void pgtable_page_dtor(struct page *page)
{
	pte_lock_deinit(page);
	dec_zone_page_state(page, NR_PAGETABLE);
}

#define pte_offset_map_lock(mm, pmd, address, ptlp)	\
({							\
	spinlock_t *__ptl = pte_lockptr(mm, pmd);	\
	pte_t *__pte = pte_offset_map(pmd, address);	\
	*(ptlp) = __ptl;				\
	spin_lock(__ptl);				\
	__pte;						\
})

#define pte_unmap_unlock(pte, ptl)	do {		\
	spin_unlock(ptl);				\
	pte_unmap(pte);					\
} while (0)

#define pte_alloc_map(mm, vma, pmd, address)				\
	((unlikely(pmd_none(*(pmd))) && __pte_alloc(mm, vma,	\
							pmd, address))?	\
	 NULL: pte_offset_map(pmd, address))

#define pte_alloc_map_lock(mm, pmd, address, ptlp)	\
	((unlikely(pmd_none(*(pmd))) && __pte_alloc(mm, NULL,	\
							pmd, address))?	\
		NULL: pte_offset_map_lock(mm, pmd, address, ptlp))

#define pte_alloc_kernel(pmd, address)			\
	((unlikely(pmd_none(*(pmd))) && __pte_alloc_kernel(pmd, address))? \
		NULL: pte_offset_kernel(pmd, address))

#if USE_SPLIT_PMD_PTLOCKS

static inline spinlock_t *pmd_lockptr(struct mm_struct *mm, pmd_t *pmd)
{
	return ptlock_ptr(virt_to_page(pmd));
}

static inline bool pgtable_pmd_page_ctor(struct page *page)
{
#ifdef CONFIG_TRANSPARENT_HUGEPAGE
	page->pmd_huge_pte = NULL;
#endif
	return ptlock_init(page);
}

static inline void pgtable_pmd_page_dtor(struct page *page)
{
#ifdef CONFIG_TRANSPARENT_HUGEPAGE
	VM_BUG_ON(page->pmd_huge_pte);
#endif
	ptlock_free(page);
}

#define pmd_huge_pte(mm, pmd) (virt_to_page(pmd)->pmd_huge_pte)

#else

static inline spinlock_t *pmd_lockptr(struct mm_struct *mm, pmd_t *pmd)
{
	return &mm->page_table_lock;
}

static inline bool pgtable_pmd_page_ctor(struct page *page) { return true; }
static inline void pgtable_pmd_page_dtor(struct page *page) {}

#define pmd_huge_pte(mm, pmd) ((mm)->pmd_huge_pte)

#endif

static inline spinlock_t *pmd_lock(struct mm_struct *mm, pmd_t *pmd)
{
	spinlock_t *ptl = pmd_lockptr(mm, pmd);
	spin_lock(ptl);
	return ptl;
}

extern void free_area_init(unsigned long * zones_size);
extern void free_area_init_node(int nid, unsigned long * zones_size,
		unsigned long zone_start_pfn, unsigned long *zholes_size);
extern void free_initmem(void);

/*
 * Free reserved pages within range [PAGE_ALIGN(start), end & PAGE_MASK)
 * into the buddy system. The freed pages will be poisoned with pattern
 * "poison" if it's within range [0, UCHAR_MAX].
 * Return pages freed into the buddy system.
 */
extern unsigned long free_reserved_area(void *start, void *end,
					int poison, char *s);

#ifdef	CONFIG_HIGHMEM
/*
 * Free a highmem page into the buddy system, adjusting totalhigh_pages
 * and totalram_pages.
 */
extern void free_highmem_page(struct page *page);
#endif

extern void adjust_managed_page_count(struct page *page, long count);
extern void mem_init_print_info(const char *str);

/* Free the reserved page into the buddy system, so it gets managed. */
static inline void __free_reserved_page(struct page *page)
{
	ClearPageReserved(page);
	init_page_count(page);
	__free_page(page);
}

static inline void free_reserved_page(struct page *page)
{
	__free_reserved_page(page);
	adjust_managed_page_count(page, 1);
}

static inline void mark_page_reserved(struct page *page)
{
	SetPageReserved(page);
	adjust_managed_page_count(page, -1);
}

/*
 * Default method to free all the __init memory into the buddy system.
 * The freed pages will be poisoned with pattern "poison" if it's within
 * range [0, UCHAR_MAX].
 * Return pages freed into the buddy system.
 */
static inline unsigned long free_initmem_default(int poison)
{
	extern char __init_begin[], __init_end[];

	return free_reserved_area(&__init_begin, &__init_end,
				  poison, "unused kernel");
}

static inline unsigned long get_num_physpages(void)
{
	int nid;
	unsigned long phys_pages = 0;

	for_each_online_node(nid)
		phys_pages += node_present_pages(nid);

	return phys_pages;
}

#ifdef CONFIG_HAVE_MEMBLOCK_NODE_MAP
/*
 * With CONFIG_HAVE_MEMBLOCK_NODE_MAP set, an architecture may initialise its
 * zones, allocate the backing mem_map and account for memory holes in a more
 * architecture independent manner. This is a substitute for creating the
 * zone_sizes[] and zholes_size[] arrays and passing them to
 * free_area_init_node()
 *
 * An architecture is expected to register range of page frames backed by
 * physical memory with memblock_add[_node]() before calling
 * free_area_init_nodes() passing in the PFN each zone ends at. At a basic
 * usage, an architecture is expected to do something like
 *
 * unsigned long max_zone_pfns[MAX_NR_ZONES] = {max_dma, max_normal_pfn,
 * 							 max_highmem_pfn};
 * for_each_valid_physical_page_range()
 * 	memblock_add_node(base, size, nid)
 * free_area_init_nodes(max_zone_pfns);
 *
 * free_bootmem_with_active_regions() calls free_bootmem_node() for each
 * registered physical page range.  Similarly
 * sparse_memory_present_with_active_regions() calls memory_present() for
 * each range when SPARSEMEM is enabled.
 *
 * See mm/page_alloc.c for more information on each function exposed by
 * CONFIG_HAVE_MEMBLOCK_NODE_MAP.
 */
extern void free_area_init_nodes(unsigned long *max_zone_pfn);
unsigned long node_map_pfn_alignment(void);
unsigned long __absent_pages_in_range(int nid, unsigned long start_pfn,
						unsigned long end_pfn);
extern unsigned long absent_pages_in_range(unsigned long start_pfn,
						unsigned long end_pfn);
extern void get_pfn_range_for_nid(unsigned int nid,
			unsigned long *start_pfn, unsigned long *end_pfn);
extern unsigned long find_min_pfn_with_active_regions(void);
extern void free_bootmem_with_active_regions(int nid,
						unsigned long max_low_pfn);
extern void sparse_memory_present_with_active_regions(int nid);

#endif /* CONFIG_HAVE_MEMBLOCK_NODE_MAP */

#if !defined(CONFIG_HAVE_MEMBLOCK_NODE_MAP) && \
    !defined(CONFIG_HAVE_ARCH_EARLY_PFN_TO_NID)
static inline int __early_pfn_to_nid(unsigned long pfn)
{
	return 0;
}
#else
/* please see mm/page_alloc.c */
extern int __meminit early_pfn_to_nid(unsigned long pfn);
#ifdef CONFIG_HAVE_ARCH_EARLY_PFN_TO_NID
/* there is a per-arch backend function. */
extern int __meminit __early_pfn_to_nid(unsigned long pfn);
#endif /* CONFIG_HAVE_ARCH_EARLY_PFN_TO_NID */
#endif

extern void set_dma_reserve(unsigned long new_dma_reserve);
extern void memmap_init_zone(unsigned long, int, unsigned long,
				unsigned long, enum memmap_context);
extern void setup_per_zone_wmarks(void);
extern int __meminit init_per_zone_wmark_min(void);
extern void mem_init(void);
extern void __init mmap_init(void);
extern void show_mem(unsigned int flags);
extern void si_meminfo(struct sysinfo * val);
extern void si_meminfo_node(struct sysinfo *val, int nid);

extern __printf(3, 4)
void warn_alloc_failed(gfp_t gfp_mask, int order, const char *fmt, ...);

extern void setup_per_cpu_pageset(void);

extern void zone_pcp_update(struct zone *zone);
extern void zone_pcp_reset(struct zone *zone);

/* page_alloc.c */
extern int min_free_kbytes;

/* nommu.c */
extern atomic_long_t mmap_pages_allocated;
extern int nommu_shrink_inode_mappings(struct inode *, size_t, size_t);

/* interval_tree.c */
void vma_interval_tree_insert(struct vm_area_struct *node,
			      struct rb_root *root);
void vma_interval_tree_insert_after(struct vm_area_struct *node,
				    struct vm_area_struct *prev,
				    struct rb_root *root);
void vma_interval_tree_remove(struct vm_area_struct *node,
			      struct rb_root *root);
struct vm_area_struct *vma_interval_tree_iter_first(struct rb_root *root,
				unsigned long start, unsigned long last);
struct vm_area_struct *vma_interval_tree_iter_next(struct vm_area_struct *node,
				unsigned long start, unsigned long last);

#define vma_interval_tree_foreach(vma, root, start, last)		\
	for (vma = vma_interval_tree_iter_first(root, start, last);	\
	     vma; vma = vma_interval_tree_iter_next(vma, start, last))

static inline void vma_nonlinear_insert(struct vm_area_struct *vma,
					struct list_head *list)
{
	list_add_tail(&vma->shared.nonlinear, list);
}

void anon_vma_interval_tree_insert(struct anon_vma_chain *node,
				   struct rb_root *root);
void anon_vma_interval_tree_remove(struct anon_vma_chain *node,
				   struct rb_root *root);
struct anon_vma_chain *anon_vma_interval_tree_iter_first(
	struct rb_root *root, unsigned long start, unsigned long last);
struct anon_vma_chain *anon_vma_interval_tree_iter_next(
	struct anon_vma_chain *node, unsigned long start, unsigned long last);
#ifdef CONFIG_DEBUG_VM_RB
void anon_vma_interval_tree_verify(struct anon_vma_chain *node);
#endif

#define anon_vma_interval_tree_foreach(avc, root, start, last)		 \
	for (avc = anon_vma_interval_tree_iter_first(root, start, last); \
	     avc; avc = anon_vma_interval_tree_iter_next(avc, start, last))

/* mmap.c */
extern int __vm_enough_memory(struct mm_struct *mm, long pages, int cap_sys_admin);
extern int vma_adjust(struct vm_area_struct *vma, unsigned long start,
	unsigned long end, pgoff_t pgoff, struct vm_area_struct *insert);
extern struct vm_area_struct *vma_merge(struct mm_struct *,
	struct vm_area_struct *prev, unsigned long addr, unsigned long end,
	unsigned long vm_flags, struct anon_vma *, struct file *, pgoff_t,
	struct mempolicy *);
extern struct anon_vma *find_mergeable_anon_vma(struct vm_area_struct *);
extern int split_vma(struct mm_struct *,
	struct vm_area_struct *, unsigned long addr, int new_below);
extern int insert_vm_struct(struct mm_struct *, struct vm_area_struct *);
extern void __vma_link_rb(struct mm_struct *, struct vm_area_struct *,
	struct rb_node **, struct rb_node *);
extern void unlink_file_vma(struct vm_area_struct *);
extern struct vm_area_struct *copy_vma(struct vm_area_struct **,
	unsigned long addr, unsigned long len, pgoff_t pgoff,
	bool *need_rmap_locks);
extern void exit_mmap(struct mm_struct *);

extern int mm_take_all_locks(struct mm_struct *mm);
extern void mm_drop_all_locks(struct mm_struct *mm);

extern void set_mm_exe_file(struct mm_struct *mm, struct file *new_exe_file);
extern struct file *get_mm_exe_file(struct mm_struct *mm);

extern int may_expand_vm(struct mm_struct *mm, unsigned long npages);
extern int install_special_mapping(struct mm_struct *mm,
				   unsigned long addr, unsigned long len,
				   unsigned long flags, struct page **pages);

extern unsigned long get_unmapped_area(struct file *, unsigned long, unsigned long, unsigned long, unsigned long);

extern unsigned long mmap_region(struct file *file, unsigned long addr,
	unsigned long len, vm_flags_t vm_flags, unsigned long pgoff);
extern unsigned long do_mmap_pgoff(struct file *file, unsigned long addr,
	unsigned long len, unsigned long prot, unsigned long flags,
	unsigned long pgoff, unsigned long *populate);
extern int do_munmap(struct mm_struct *, unsigned long, size_t);

#ifdef CONFIG_MMU
extern int __mm_populate(unsigned long addr, unsigned long len,
			 int ignore_errors);
static inline void mm_populate(unsigned long addr, unsigned long len)
{
	/* Ignore errors */
	(void) __mm_populate(addr, len, 1);
}
#else
static inline void mm_populate(unsigned long addr, unsigned long len) {}
#endif

/* These take the mm semaphore themselves */
extern unsigned long vm_brk(unsigned long, unsigned long);
extern int vm_munmap(unsigned long, size_t);
extern unsigned long vm_mmap(struct file *, unsigned long,
        unsigned long, unsigned long,
        unsigned long, unsigned long);

struct vm_unmapped_area_info {
#define VM_UNMAPPED_AREA_TOPDOWN 1
	unsigned long flags;
	unsigned long length;
	unsigned long low_limit;
	unsigned long high_limit;
	unsigned long align_mask;
	unsigned long align_offset;
};

extern unsigned long unmapped_area(struct vm_unmapped_area_info *info);
extern unsigned long unmapped_area_topdown(struct vm_unmapped_area_info *info);

/*
 * Search for an unmapped address range.
 *
 * We are looking for a range that:
 * - does not intersect with any VMA;
 * - is contained within the [low_limit, high_limit) interval;
 * - is at least the desired size.
 * - satisfies (begin_addr & align_mask) == (align_offset & align_mask)
 */
static inline unsigned long
vm_unmapped_area(struct vm_unmapped_area_info *info)
{
	if (!(info->flags & VM_UNMAPPED_AREA_TOPDOWN))
		return unmapped_area(info);
	else
		return unmapped_area_topdown(info);
}

/* truncate.c */
extern void truncate_inode_pages(struct address_space *, loff_t);
extern void truncate_inode_pages_range(struct address_space *,
				       loff_t lstart, loff_t lend);

/* generic vm_area_ops exported for stackable file systems */
extern int filemap_fault(struct vm_area_struct *, struct vm_fault *);
extern int filemap_page_mkwrite(struct vm_area_struct *vma, struct vm_fault *vmf);

/* mm/page-writeback.c */
int write_one_page(struct page *page, int wait);
void task_dirty_inc(struct task_struct *tsk);

/* readahead.c */
#define VM_MAX_READAHEAD	128	/* kbytes */
#define VM_MIN_READAHEAD	16	/* kbytes (includes current page) */

int force_page_cache_readahead(struct address_space *mapping, struct file *filp,
			pgoff_t offset, unsigned long nr_to_read);

void page_cache_sync_readahead(struct address_space *mapping,
			       struct file_ra_state *ra,
			       struct file *filp,
			       pgoff_t offset,
			       unsigned long size);

void page_cache_async_readahead(struct address_space *mapping,
				struct file_ra_state *ra,
				struct file *filp,
				struct page *pg,
				pgoff_t offset,
				unsigned long size);

unsigned long max_sane_readahead(unsigned long nr);
unsigned long ra_submit(struct file_ra_state *ra,
			struct address_space *mapping,
			struct file *filp);

/* Generic expand stack which grows the stack according to GROWS{UP,DOWN} */
extern int expand_stack(struct vm_area_struct *vma, unsigned long address);

/* CONFIG_STACK_GROWSUP still needs to to grow downwards at some places */
extern int expand_downwards(struct vm_area_struct *vma,
		unsigned long address);
#if VM_GROWSUP
extern int expand_upwards(struct vm_area_struct *vma, unsigned long address);
#else
  #define expand_upwards(vma, address) do { } while (0)
#endif

/* Look up the first VMA which satisfies  addr < vm_end,  NULL if none. */
extern struct vm_area_struct * find_vma(struct mm_struct * mm, unsigned long addr);
extern struct vm_area_struct * find_vma_prev(struct mm_struct * mm, unsigned long addr,
					     struct vm_area_struct **pprev);

/* Look up the first VMA which intersects the interval start_addr..end_addr-1,
   NULL if none.  Assume start_addr < end_addr. */
static inline struct vm_area_struct * find_vma_intersection(struct mm_struct * mm, unsigned long start_addr, unsigned long end_addr)
{
	struct vm_area_struct * vma = find_vma(mm,start_addr);

	if (vma && end_addr <= vma->vm_start)
		vma = NULL;
	return vma;
}

static inline unsigned long vma_pages(struct vm_area_struct *vma)
{
	return (vma->vm_end - vma->vm_start) >> PAGE_SHIFT;
}

/* Look up the first VMA which exactly match the interval vm_start ... vm_end */
static inline struct vm_area_struct *find_exact_vma(struct mm_struct *mm,
				unsigned long vm_start, unsigned long vm_end)
{
	struct vm_area_struct *vma = find_vma(mm, vm_start);

	if (vma && (vma->vm_start != vm_start || vma->vm_end != vm_end))
		vma = NULL;

	return vma;
}

#ifdef CONFIG_MMU
pgprot_t vm_get_page_prot(unsigned long vm_flags);
#else
static inline pgprot_t vm_get_page_prot(unsigned long vm_flags)
{
	return __pgprot(0);
}
#endif

#ifdef CONFIG_NUMA_BALANCING
unsigned long change_prot_numa(struct vm_area_struct *vma,
			unsigned long start, unsigned long end);
#endif

struct vm_area_struct *find_extend_vma(struct mm_struct *, unsigned long addr);
int remap_pfn_range(struct vm_area_struct *, unsigned long addr,
			unsigned long pfn, unsigned long size, pgprot_t);
int vm_insert_page(struct vm_area_struct *, unsigned long addr, struct page *);
int vm_insert_pfn(struct vm_area_struct *vma, unsigned long addr,
			unsigned long pfn);
int vm_insert_mixed(struct vm_area_struct *vma, unsigned long addr,
			unsigned long pfn);
int vm_iomap_memory(struct vm_area_struct *vma, phys_addr_t start, unsigned long len);


struct page *follow_page_mask(struct vm_area_struct *vma,
			      unsigned long address, unsigned int foll_flags,
			      unsigned int *page_mask);

static inline struct page *follow_page(struct vm_area_struct *vma,
		unsigned long address, unsigned int foll_flags)
{
	unsigned int unused_page_mask;
	return follow_page_mask(vma, address, foll_flags, &unused_page_mask);
}

#define FOLL_WRITE	0x01	/* check pte is writable */
#define FOLL_TOUCH	0x02	/* mark page accessed */
#define FOLL_GET	0x04	/* do get_page on page */
#define FOLL_DUMP	0x08	/* give error on hole if it would be zero */
#define FOLL_FORCE	0x10	/* get_user_pages read/write w/o permission */
#define FOLL_NOWAIT	0x20	/* if a disk transfer is needed, start the IO
				 * and return without waiting upon it */
#define FOLL_MLOCK	0x40	/* mark page as mlocked */
#define FOLL_SPLIT	0x80	/* don't return transhuge pages, split them */
#define FOLL_HWPOISON	0x100	/* check page is hwpoisoned */
#define FOLL_NUMA	0x200	/* force NUMA hinting page fault */
#define FOLL_MIGRATION	0x400	/* wait for page to replace migration entry */

typedef int (*pte_fn_t)(pte_t *pte, pgtable_t token, unsigned long addr,
			void *data);
extern int apply_to_page_range(struct mm_struct *mm, unsigned long address,
			       unsigned long size, pte_fn_t fn, void *data);

#ifdef CONFIG_PROC_FS
void vm_stat_account(struct mm_struct *, unsigned long, struct file *, long);
#else
static inline void vm_stat_account(struct mm_struct *mm,
			unsigned long flags, struct file *file, long pages)
{
	mm->total_vm += pages;
}
#endif /* CONFIG_PROC_FS */

#ifdef CONFIG_DEBUG_PAGEALLOC
extern void kernel_map_pages(struct page *page, int numpages, int enable);
#ifdef CONFIG_HIBERNATION
extern bool kernel_page_present(struct page *page);
#endif /* CONFIG_HIBERNATION */
#else
static inline void
kernel_map_pages(struct page *page, int numpages, int enable) {}
#ifdef CONFIG_HIBERNATION
static inline bool kernel_page_present(struct page *page) { return true; }
#endif /* CONFIG_HIBERNATION */
#endif

extern struct vm_area_struct *get_gate_vma(struct mm_struct *mm);
#ifdef	__HAVE_ARCH_GATE_AREA
int in_gate_area_no_mm(unsigned long addr);
int in_gate_area(struct mm_struct *mm, unsigned long addr);
#else
int in_gate_area_no_mm(unsigned long addr);
#define in_gate_area(mm, addr) ({(void)mm; in_gate_area_no_mm(addr);})
#endif	/* __HAVE_ARCH_GATE_AREA */

#ifdef CONFIG_SYSCTL
extern int sysctl_drop_caches;
int drop_caches_sysctl_handler(struct ctl_table *, int,
					void __user *, size_t *, loff_t *);
#endif

unsigned long shrink_slab(struct shrink_control *shrink,
			  unsigned long nr_pages_scanned,
			  unsigned long lru_pages);

#ifndef CONFIG_MMU
#define randomize_va_space 0
#else
extern int randomize_va_space;
#endif

const char * arch_vma_name(struct vm_area_struct *vma);
void print_vma_addr(char *prefix, unsigned long rip);

void sparse_mem_maps_populate_node(struct page **map_map,
				   unsigned long pnum_begin,
				   unsigned long pnum_end,
				   unsigned long map_count,
				   int nodeid);

struct page *sparse_mem_map_populate(unsigned long pnum, int nid);
pgd_t *vmemmap_pgd_populate(unsigned long addr, int node);
pud_t *vmemmap_pud_populate(pgd_t *pgd, unsigned long addr, int node);
pmd_t *vmemmap_pmd_populate(pud_t *pud, unsigned long addr, int node);
pte_t *vmemmap_pte_populate(pmd_t *pmd, unsigned long addr, int node);
void *vmemmap_alloc_block(unsigned long size, int node);
void *vmemmap_alloc_block_buf(unsigned long size, int node);
void vmemmap_verify(pte_t *, int, unsigned long, unsigned long);
int vmemmap_populate_basepages(unsigned long start, unsigned long end,
			       int node);
int vmemmap_populate(unsigned long start, unsigned long end, int node);
void vmemmap_populate_print_last(void);
#ifdef CONFIG_MEMORY_HOTPLUG
void vmemmap_free(unsigned long start, unsigned long end);
#endif
void register_page_bootmem_memmap(unsigned long section_nr, struct page *map,
				  unsigned long size);

enum mf_flags {
	MF_COUNT_INCREASED = 1 << 0,
	MF_ACTION_REQUIRED = 1 << 1,
	MF_MUST_KILL = 1 << 2,
	MF_SOFT_OFFLINE = 1 << 3,
};
extern int memory_failure(unsigned long pfn, int trapno, int flags);
extern void memory_failure_queue(unsigned long pfn, int trapno, int flags);
extern int unpoison_memory(unsigned long pfn);
extern int sysctl_memory_failure_early_kill;
extern int sysctl_memory_failure_recovery;
extern void shake_page(struct page *p, int access);
extern atomic_long_t num_poisoned_pages;
extern int soft_offline_page(struct page *page, int flags);

extern void dump_page(struct page *page);

#if defined(CONFIG_TRANSPARENT_HUGEPAGE) || defined(CONFIG_HUGETLBFS)
extern void clear_huge_page(struct page *page,
			    unsigned long addr,
			    unsigned int pages_per_huge_page);
extern void copy_user_huge_page(struct page *dst, struct page *src,
				unsigned long addr, struct vm_area_struct *vma,
				unsigned int pages_per_huge_page);
#endif /* CONFIG_TRANSPARENT_HUGEPAGE || CONFIG_HUGETLBFS */

#ifdef CONFIG_DEBUG_PAGEALLOC
extern unsigned int _debug_guardpage_minorder;

static inline unsigned int debug_guardpage_minorder(void)
{
	return _debug_guardpage_minorder;
}

static inline bool page_is_guard(struct page *page)
{
	return test_bit(PAGE_DEBUG_FLAG_GUARD, &page->debug_flags);
}
#else
static inline unsigned int debug_guardpage_minorder(void) { return 0; }
static inline bool page_is_guard(struct page *page) { return false; }
#endif /* CONFIG_DEBUG_PAGEALLOC */

#if MAX_NUMNODES > 1
void __init setup_nr_node_ids(void);
#else
static inline void setup_nr_node_ids(void) {}
#endif

#endif /* __KERNEL__ */
#endif /* _LINUX_MM_H */<|MERGE_RESOLUTION|>--- conflicted
+++ resolved
@@ -1355,12 +1355,8 @@
 #endif /* CONFIG_MMU && !__ARCH_HAS_4LEVEL_HACK */
 
 #if USE_SPLIT_PTE_PTLOCKS
-<<<<<<< HEAD
 #if ALLOC_SPLIT_PTLOCKS
-=======
-#if BLOATED_SPINLOCKS
 void __init ptlock_cache_init(void);
->>>>>>> 3d655d44
 extern bool ptlock_alloc(struct page *page);
 extern void ptlock_free(struct page *page);
 
@@ -1368,12 +1364,8 @@
 {
 	return page->ptl;
 }
-<<<<<<< HEAD
 #else /* ALLOC_SPLIT_PTLOCKS */
-=======
-#else /* BLOATED_SPINLOCKS */
 static inline void ptlock_cache_init(void) {}
->>>>>>> 3d655d44
 static inline bool ptlock_alloc(struct page *page)
 {
 	return true;
