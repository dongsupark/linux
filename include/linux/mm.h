#ifndef _LINUX_MM_H
#define _LINUX_MM_H

#include <linux/errno.h>

#ifdef __KERNEL__

#include <linux/gfp.h>
#include <linux/list.h>
#include <linux/mmzone.h>
#include <linux/rbtree.h>
#include <linux/prio_tree.h>
#include <linux/debug_locks.h>
#include <linux/mm_types.h>
#include <linux/range.h>
#include <linux/pfn.h>
#include <linux/bit_spinlock.h>
#include <linux/shrinker.h>

struct mempolicy;
struct anon_vma;
struct file_ra_state;
struct user_struct;
struct writeback_control;

#ifndef CONFIG_DISCONTIGMEM          /* Don't use mapnrs, do it properly */
extern unsigned long max_mapnr;
#endif

extern unsigned long num_physpages;
extern unsigned long totalram_pages;
extern void * high_memory;
extern int page_cluster;

#ifdef CONFIG_SYSCTL
extern int sysctl_legacy_va_layout;
#else
#define sysctl_legacy_va_layout 0
#endif

#include <asm/page.h>
#include <asm/pgtable.h>
#include <asm/processor.h>

#define nth_page(page,n) pfn_to_page(page_to_pfn((page)) + (n))

/* to align the pointer to the (next) page boundary */
#define PAGE_ALIGN(addr) ALIGN(addr, PAGE_SIZE)

/*
 * Linux kernel virtual memory manager primitives.
 * The idea being to have a "virtual" mm in the same way
 * we have a virtual fs - giving a cleaner interface to the
 * mm details, and allowing different kinds of memory mappings
 * (from shared memory to executable loading to arbitrary
 * mmap() functions).
 */

extern struct kmem_cache *vm_area_cachep;

#ifndef CONFIG_MMU
extern struct rb_root nommu_region_tree;
extern struct rw_semaphore nommu_region_sem;

extern unsigned int kobjsize(const void *objp);
#endif

/*
 * vm_flags in vm_area_struct, see mm_types.h.
 */
#define VM_READ		0x00000001	/* currently active flags */
#define VM_WRITE	0x00000002
#define VM_EXEC		0x00000004
#define VM_SHARED	0x00000008

/* mprotect() hardcodes VM_MAYREAD >> 4 == VM_READ, and so for r/w/x bits. */
#define VM_MAYREAD	0x00000010	/* limits for mprotect() etc */
#define VM_MAYWRITE	0x00000020
#define VM_MAYEXEC	0x00000040
#define VM_MAYSHARE	0x00000080

#define VM_GROWSDOWN	0x00000100	/* general info on the segment */
#if defined(CONFIG_STACK_GROWSUP) || defined(CONFIG_IA64)
#define VM_GROWSUP	0x00000200
#else
#define VM_GROWSUP	0x00000000
#define VM_NOHUGEPAGE	0x00000200	/* MADV_NOHUGEPAGE marked this vma */
#endif
#define VM_PFNMAP	0x00000400	/* Page-ranges managed without "struct page", just pure PFN */
#define VM_DENYWRITE	0x00000800	/* ETXTBSY on write attempts.. */

#define VM_EXECUTABLE	0x00001000
#define VM_LOCKED	0x00002000
#define VM_IO           0x00004000	/* Memory mapped I/O or similar */

					/* Used by sys_madvise() */
#define VM_SEQ_READ	0x00008000	/* App will access data sequentially */
#define VM_RAND_READ	0x00010000	/* App will not benefit from clustered reads */

#define VM_DONTCOPY	0x00020000      /* Do not copy this vma on fork */
#define VM_DONTEXPAND	0x00040000	/* Cannot expand with mremap() */
#define VM_RESERVED	0x00080000	/* Count as reserved_vm like IO */
#define VM_ACCOUNT	0x00100000	/* Is a VM accounted object */
#define VM_NORESERVE	0x00200000	/* should the VM suppress accounting */
#define VM_HUGETLB	0x00400000	/* Huge TLB Page VM */
#define VM_NONLINEAR	0x00800000	/* Is non-linear (remap_file_pages) */
#ifndef CONFIG_TRANSPARENT_HUGEPAGE
#define VM_MAPPED_COPY	0x01000000	/* T if mapped copy of data (nommu mmap) */
#else
#define VM_HUGEPAGE	0x01000000	/* MADV_HUGEPAGE marked this vma */
#endif
#define VM_INSERTPAGE	0x02000000	/* The vma has had "vm_insert_page()" done on it */
#define VM_ALWAYSDUMP	0x04000000	/* Always include in core dumps */

#define VM_CAN_NONLINEAR 0x08000000	/* Has ->fault & does nonlinear pages */
#define VM_MIXEDMAP	0x10000000	/* Can contain "struct page" and pure PFN pages */
#define VM_SAO		0x20000000	/* Strong Access Ordering (powerpc) */
#define VM_PFN_AT_MMAP	0x40000000	/* PFNMAP vma that is fully mapped at mmap time */
#define VM_MERGEABLE	0x80000000	/* KSM may merge identical pages */

/* Bits set in the VMA until the stack is in its final location */
#define VM_STACK_INCOMPLETE_SETUP	(VM_RAND_READ | VM_SEQ_READ)

#ifndef VM_STACK_DEFAULT_FLAGS		/* arch can override this */
#define VM_STACK_DEFAULT_FLAGS VM_DATA_DEFAULT_FLAGS
#endif

#ifdef CONFIG_STACK_GROWSUP
#define VM_STACK_FLAGS	(VM_GROWSUP | VM_STACK_DEFAULT_FLAGS | VM_ACCOUNT)
#else
#define VM_STACK_FLAGS	(VM_GROWSDOWN | VM_STACK_DEFAULT_FLAGS | VM_ACCOUNT)
#endif

#define VM_READHINTMASK			(VM_SEQ_READ | VM_RAND_READ)
#define VM_ClearReadHint(v)		(v)->vm_flags &= ~VM_READHINTMASK
#define VM_NormalReadHint(v)		(!((v)->vm_flags & VM_READHINTMASK))
#define VM_SequentialReadHint(v)	((v)->vm_flags & VM_SEQ_READ)
#define VM_RandomReadHint(v)		((v)->vm_flags & VM_RAND_READ)

/*
 * Special vmas that are non-mergable, non-mlock()able.
 * Note: mm/huge_memory.c VM_NO_THP depends on this definition.
 */
#define VM_SPECIAL (VM_IO | VM_DONTEXPAND | VM_RESERVED | VM_PFNMAP)

/*
 * mapping from the currently active vm_flags protection bits (the
 * low four bits) to a page protection mask..
 */
extern pgprot_t protection_map[16];

#define FAULT_FLAG_WRITE	0x01	/* Fault was a write access */
#define FAULT_FLAG_NONLINEAR	0x02	/* Fault was via a nonlinear mapping */
#define FAULT_FLAG_MKWRITE	0x04	/* Fault was mkwrite of existing pte */
#define FAULT_FLAG_ALLOW_RETRY	0x08	/* Retry fault if blocking */
#define FAULT_FLAG_RETRY_NOWAIT	0x10	/* Don't drop mmap_sem and wait when retrying */
#define FAULT_FLAG_KILLABLE	0x20	/* The fault task is in SIGKILL killable region */

/*
 * This interface is used by x86 PAT code to identify a pfn mapping that is
 * linear over entire vma. This is to optimize PAT code that deals with
 * marking the physical region with a particular prot. This is not for generic
 * mm use. Note also that this check will not work if the pfn mapping is
 * linear for a vma starting at physical address 0. In which case PAT code
 * falls back to slow path of reserving physical range page by page.
 */
static inline int is_linear_pfn_mapping(struct vm_area_struct *vma)
{
	return !!(vma->vm_flags & VM_PFN_AT_MMAP);
}

static inline int is_pfn_mapping(struct vm_area_struct *vma)
{
	return !!(vma->vm_flags & VM_PFNMAP);
}

/*
 * vm_fault is filled by the the pagefault handler and passed to the vma's
 * ->fault function. The vma's ->fault is responsible for returning a bitmask
 * of VM_FAULT_xxx flags that give details about how the fault was handled.
 *
 * pgoff should be used in favour of virtual_address, if possible. If pgoff
 * is used, one may set VM_CAN_NONLINEAR in the vma->vm_flags to get nonlinear
 * mapping support.
 */
struct vm_fault {
	unsigned int flags;		/* FAULT_FLAG_xxx flags */
	pgoff_t pgoff;			/* Logical page offset based on vma */
	void __user *virtual_address;	/* Faulting virtual address */

	struct page *page;		/* ->fault handlers should return a
					 * page here, unless VM_FAULT_NOPAGE
					 * is set (which is also implied by
					 * VM_FAULT_ERROR).
					 */
};

/*
 * These are the virtual MM functions - opening of an area, closing and
 * unmapping it (needed to keep files on disk up-to-date etc), pointer
 * to the functions called when a no-page or a wp-page exception occurs. 
 */
struct vm_operations_struct {
	void (*open)(struct vm_area_struct * area);
	void (*close)(struct vm_area_struct * area);
	int (*fault)(struct vm_area_struct *vma, struct vm_fault *vmf);

	/* notification that a previously read-only page is about to become
	 * writable, if an error is returned it will cause a SIGBUS */
	int (*page_mkwrite)(struct vm_area_struct *vma, struct vm_fault *vmf);

	/* called by access_process_vm when get_user_pages() fails, typically
	 * for use by special VMAs that can switch between memory and hardware
	 */
	int (*access)(struct vm_area_struct *vma, unsigned long addr,
		      void *buf, int len, int write);
#ifdef CONFIG_NUMA
	/*
	 * set_policy() op must add a reference to any non-NULL @new mempolicy
	 * to hold the policy upon return.  Caller should pass NULL @new to
	 * remove a policy and fall back to surrounding context--i.e. do not
	 * install a MPOL_DEFAULT policy, nor the task or system default
	 * mempolicy.
	 */
	int (*set_policy)(struct vm_area_struct *vma, struct mempolicy *new);

	/*
	 * get_policy() op must add reference [mpol_get()] to any policy at
	 * (vma,addr) marked as MPOL_SHARED.  The shared policy infrastructure
	 * in mm/mempolicy.c will do this automatically.
	 * get_policy() must NOT add a ref if the policy at (vma,addr) is not
	 * marked as MPOL_SHARED. vma policies are protected by the mmap_sem.
	 * If no [shared/vma] mempolicy exists at the addr, get_policy() op
	 * must return NULL--i.e., do not "fallback" to task or system default
	 * policy.
	 */
	struct mempolicy *(*get_policy)(struct vm_area_struct *vma,
					unsigned long addr);
	int (*migrate)(struct vm_area_struct *vma, const nodemask_t *from,
		const nodemask_t *to, unsigned long flags);
#endif
};

struct mmu_gather;
struct inode;

#define page_private(page)		((page)->private)
#define set_page_private(page, v)	((page)->private = (v))

/*
 * FIXME: take this include out, include page-flags.h in
 * files which need it (119 of them)
 */
#include <linux/page-flags.h>
#include <linux/huge_mm.h>

/*
 * Methods to modify the page usage count.
 *
 * What counts for a page usage:
 * - cache mapping   (page->mapping)
 * - private data    (page->private)
 * - page mapped in a task's page tables, each mapping
 *   is counted separately
 *
 * Also, many kernel routines increase the page count before a critical
 * routine so they can be sure the page doesn't go away from under them.
 */

/*
 * Drop a ref, return true if the refcount fell to zero (the page has no users)
 */
static inline int put_page_testzero(struct page *page)
{
	VM_BUG_ON(atomic_read(&page->_count) == 0);
	return atomic_dec_and_test(&page->_count);
}

/*
 * Try to grab a ref unless the page has a refcount of zero, return false if
 * that is the case.
 */
static inline int get_page_unless_zero(struct page *page)
{
	return atomic_inc_not_zero(&page->_count);
}

extern int page_is_ram(unsigned long pfn);

/* Support for virtually mapped pages */
struct page *vmalloc_to_page(const void *addr);
unsigned long vmalloc_to_pfn(const void *addr);

/*
 * Determine if an address is within the vmalloc range
 *
 * On nommu, vmalloc/vfree wrap through kmalloc/kfree directly, so there
 * is no special casing required.
 */
static inline int is_vmalloc_addr(const void *x)
{
#ifdef CONFIG_MMU
	unsigned long addr = (unsigned long)x;

	return addr >= VMALLOC_START && addr < VMALLOC_END;
#else
	return 0;
#endif
}
#ifdef CONFIG_MMU
extern int is_vmalloc_or_module_addr(const void *x);
#else
static inline int is_vmalloc_or_module_addr(const void *x)
{
	return 0;
}
#endif

static inline void compound_lock(struct page *page)
{
#ifdef CONFIG_TRANSPARENT_HUGEPAGE
	bit_spin_lock(PG_compound_lock, &page->flags);
#endif
}

static inline void compound_unlock(struct page *page)
{
#ifdef CONFIG_TRANSPARENT_HUGEPAGE
	bit_spin_unlock(PG_compound_lock, &page->flags);
#endif
}

static inline unsigned long compound_lock_irqsave(struct page *page)
{
	unsigned long uninitialized_var(flags);
#ifdef CONFIG_TRANSPARENT_HUGEPAGE
	local_irq_save(flags);
	compound_lock(page);
#endif
	return flags;
}

static inline void compound_unlock_irqrestore(struct page *page,
					      unsigned long flags)
{
#ifdef CONFIG_TRANSPARENT_HUGEPAGE
	compound_unlock(page);
	local_irq_restore(flags);
#endif
}

static inline struct page *compound_head(struct page *page)
{
	if (unlikely(PageTail(page)))
		return page->first_page;
	return page;
}

static inline int page_count(struct page *page)
{
	return atomic_read(&compound_head(page)->_count);
}

static inline void get_page(struct page *page)
{
	/*
	 * Getting a normal page or the head of a compound page
	 * requires to already have an elevated page->_count. Only if
	 * we're getting a tail page, the elevated page->_count is
	 * required only in the head page, so for tail pages the
	 * bugcheck only verifies that the page->_count isn't
	 * negative.
	 */
	VM_BUG_ON(atomic_read(&page->_count) < !PageTail(page));
	atomic_inc(&page->_count);
	/*
	 * Getting a tail page will elevate both the head and tail
	 * page->_count(s).
	 */
	if (unlikely(PageTail(page))) {
		/*
		 * This is safe only because
		 * __split_huge_page_refcount can't run under
		 * get_page().
		 */
		VM_BUG_ON(atomic_read(&page->first_page->_count) <= 0);
		atomic_inc(&page->first_page->_count);
	}
}

static inline struct page *virt_to_head_page(const void *x)
{
	struct page *page = virt_to_page(x);
	return compound_head(page);
}

/*
 * Setup the page count before being freed into the page allocator for
 * the first time (boot or memory hotplug)
 */
static inline void init_page_count(struct page *page)
{
	atomic_set(&page->_count, 1);
}

/*
 * PageBuddy() indicate that the page is free and in the buddy system
 * (see mm/page_alloc.c).
 *
 * PAGE_BUDDY_MAPCOUNT_VALUE must be <= -2 but better not too close to
 * -2 so that an underflow of the page_mapcount() won't be mistaken
 * for a genuine PAGE_BUDDY_MAPCOUNT_VALUE. -128 can be created very
 * efficiently by most CPU architectures.
 */
#define PAGE_BUDDY_MAPCOUNT_VALUE (-128)

static inline int PageBuddy(struct page *page)
{
	return atomic_read(&page->_mapcount) == PAGE_BUDDY_MAPCOUNT_VALUE;
}

static inline void __SetPageBuddy(struct page *page)
{
	VM_BUG_ON(atomic_read(&page->_mapcount) != -1);
	atomic_set(&page->_mapcount, PAGE_BUDDY_MAPCOUNT_VALUE);
}

static inline void __ClearPageBuddy(struct page *page)
{
	VM_BUG_ON(!PageBuddy(page));
	atomic_set(&page->_mapcount, -1);
}

void put_page(struct page *page);
void put_pages_list(struct list_head *pages);

void split_page(struct page *page, unsigned int order);
int split_free_page(struct page *page);

/*
 * Compound pages have a destructor function.  Provide a
 * prototype for that function and accessor functions.
 * These are _only_ valid on the head of a PG_compound page.
 */
typedef void compound_page_dtor(struct page *);

static inline void set_compound_page_dtor(struct page *page,
						compound_page_dtor *dtor)
{
	page[1].lru.next = (void *)dtor;
}

static inline compound_page_dtor *get_compound_page_dtor(struct page *page)
{
	return (compound_page_dtor *)page[1].lru.next;
}

static inline int compound_order(struct page *page)
{
	if (!PageHead(page))
		return 0;
	return (unsigned long)page[1].lru.prev;
}

static inline int compound_trans_order(struct page *page)
{
	int order;
	unsigned long flags;

	if (!PageHead(page))
		return 0;

	flags = compound_lock_irqsave(page);
	order = compound_order(page);
	compound_unlock_irqrestore(page, flags);
	return order;
}

static inline void set_compound_order(struct page *page, unsigned long order)
{
	page[1].lru.prev = (void *)order;
}

#ifdef CONFIG_MMU
/*
 * Do pte_mkwrite, but only if the vma says VM_WRITE.  We do this when
 * servicing faults for write access.  In the normal case, do always want
 * pte_mkwrite.  But get_user_pages can cause write faults for mappings
 * that do not have writing enabled, when used by access_process_vm.
 */
static inline pte_t maybe_mkwrite(pte_t pte, struct vm_area_struct *vma)
{
	if (likely(vma->vm_flags & VM_WRITE))
		pte = pte_mkwrite(pte);
	return pte;
}
#endif

/*
 * Multiple processes may "see" the same page. E.g. for untouched
 * mappings of /dev/null, all processes see the same page full of
 * zeroes, and text pages of executables and shared libraries have
 * only one copy in memory, at most, normally.
 *
 * For the non-reserved pages, page_count(page) denotes a reference count.
 *   page_count() == 0 means the page is free. page->lru is then used for
 *   freelist management in the buddy allocator.
 *   page_count() > 0  means the page has been allocated.
 *
 * Pages are allocated by the slab allocator in order to provide memory
 * to kmalloc and kmem_cache_alloc. In this case, the management of the
 * page, and the fields in 'struct page' are the responsibility of mm/slab.c
 * unless a particular usage is carefully commented. (the responsibility of
 * freeing the kmalloc memory is the caller's, of course).
 *
 * A page may be used by anyone else who does a __get_free_page().
 * In this case, page_count still tracks the references, and should only
 * be used through the normal accessor functions. The top bits of page->flags
 * and page->virtual store page management information, but all other fields
 * are unused and could be used privately, carefully. The management of this
 * page is the responsibility of the one who allocated it, and those who have
 * subsequently been given references to it.
 *
 * The other pages (we may call them "pagecache pages") are completely
 * managed by the Linux memory manager: I/O, buffers, swapping etc.
 * The following discussion applies only to them.
 *
 * A pagecache page contains an opaque `private' member, which belongs to the
 * page's address_space. Usually, this is the address of a circular list of
 * the page's disk buffers. PG_private must be set to tell the VM to call
 * into the filesystem to release these pages.
 *
 * A page may belong to an inode's memory mapping. In this case, page->mapping
 * is the pointer to the inode, and page->index is the file offset of the page,
 * in units of PAGE_CACHE_SIZE.
 *
 * If pagecache pages are not associated with an inode, they are said to be
 * anonymous pages. These may become associated with the swapcache, and in that
 * case PG_swapcache is set, and page->private is an offset into the swapcache.
 *
 * In either case (swapcache or inode backed), the pagecache itself holds one
 * reference to the page. Setting PG_private should also increment the
 * refcount. The each user mapping also has a reference to the page.
 *
 * The pagecache pages are stored in a per-mapping radix tree, which is
 * rooted at mapping->page_tree, and indexed by offset.
 * Where 2.4 and early 2.6 kernels kept dirty/clean pages in per-address_space
 * lists, we instead now tag pages as dirty/writeback in the radix tree.
 *
 * All pagecache pages may be subject to I/O:
 * - inode pages may need to be read from disk,
 * - inode pages which have been modified and are MAP_SHARED may need
 *   to be written back to the inode on disk,
 * - anonymous pages (including MAP_PRIVATE file mappings) which have been
 *   modified may need to be swapped out to swap space and (later) to be read
 *   back into memory.
 */

/*
 * The zone field is never updated after free_area_init_core()
 * sets it, so none of the operations on it need to be atomic.
 */


/*
 * page->flags layout:
 *
 * There are three possibilities for how page->flags get
 * laid out.  The first is for the normal case, without
 * sparsemem.  The second is for sparsemem when there is
 * plenty of space for node and section.  The last is when
 * we have run out of space and have to fall back to an
 * alternate (slower) way of determining the node.
 *
 * No sparsemem or sparsemem vmemmap: |       NODE     | ZONE | ... | FLAGS |
 * classic sparse with space for node:| SECTION | NODE | ZONE | ... | FLAGS |
 * classic sparse no space for node:  | SECTION |     ZONE    | ... | FLAGS |
 */
#if defined(CONFIG_SPARSEMEM) && !defined(CONFIG_SPARSEMEM_VMEMMAP)
#define SECTIONS_WIDTH		SECTIONS_SHIFT
#else
#define SECTIONS_WIDTH		0
#endif

#define ZONES_WIDTH		ZONES_SHIFT

#if SECTIONS_WIDTH+ZONES_WIDTH+NODES_SHIFT <= BITS_PER_LONG - NR_PAGEFLAGS
#define NODES_WIDTH		NODES_SHIFT
#else
#ifdef CONFIG_SPARSEMEM_VMEMMAP
#error "Vmemmap: No space for nodes field in page flags"
#endif
#define NODES_WIDTH		0
#endif

/* Page flags: | [SECTION] | [NODE] | ZONE | ... | FLAGS | */
#define SECTIONS_PGOFF		((sizeof(unsigned long)*8) - SECTIONS_WIDTH)
#define NODES_PGOFF		(SECTIONS_PGOFF - NODES_WIDTH)
#define ZONES_PGOFF		(NODES_PGOFF - ZONES_WIDTH)

/*
 * We are going to use the flags for the page to node mapping if its in
 * there.  This includes the case where there is no node, so it is implicit.
 */
#if !(NODES_WIDTH > 0 || NODES_SHIFT == 0)
#define NODE_NOT_IN_PAGE_FLAGS
#endif

/*
 * Define the bit shifts to access each section.  For non-existent
 * sections we define the shift as 0; that plus a 0 mask ensures
 * the compiler will optimise away reference to them.
 */
#define SECTIONS_PGSHIFT	(SECTIONS_PGOFF * (SECTIONS_WIDTH != 0))
#define NODES_PGSHIFT		(NODES_PGOFF * (NODES_WIDTH != 0))
#define ZONES_PGSHIFT		(ZONES_PGOFF * (ZONES_WIDTH != 0))

/* NODE:ZONE or SECTION:ZONE is used to ID a zone for the buddy allocator */
#ifdef NODE_NOT_IN_PAGE_FLAGS
#define ZONEID_SHIFT		(SECTIONS_SHIFT + ZONES_SHIFT)
#define ZONEID_PGOFF		((SECTIONS_PGOFF < ZONES_PGOFF)? \
						SECTIONS_PGOFF : ZONES_PGOFF)
#else
#define ZONEID_SHIFT		(NODES_SHIFT + ZONES_SHIFT)
#define ZONEID_PGOFF		((NODES_PGOFF < ZONES_PGOFF)? \
						NODES_PGOFF : ZONES_PGOFF)
#endif

#define ZONEID_PGSHIFT		(ZONEID_PGOFF * (ZONEID_SHIFT != 0))

#if SECTIONS_WIDTH+NODES_WIDTH+ZONES_WIDTH > BITS_PER_LONG - NR_PAGEFLAGS
#error SECTIONS_WIDTH+NODES_WIDTH+ZONES_WIDTH > BITS_PER_LONG - NR_PAGEFLAGS
#endif

#define ZONES_MASK		((1UL << ZONES_WIDTH) - 1)
#define NODES_MASK		((1UL << NODES_WIDTH) - 1)
#define SECTIONS_MASK		((1UL << SECTIONS_WIDTH) - 1)
#define ZONEID_MASK		((1UL << ZONEID_SHIFT) - 1)

static inline enum zone_type page_zonenum(struct page *page)
{
	return (page->flags >> ZONES_PGSHIFT) & ZONES_MASK;
}

/*
 * The identification function is only used by the buddy allocator for
 * determining if two pages could be buddies. We are not really
 * identifying a zone since we could be using a the section number
 * id if we have not node id available in page flags.
 * We guarantee only that it will return the same value for two
 * combinable pages in a zone.
 */
static inline int page_zone_id(struct page *page)
{
	return (page->flags >> ZONEID_PGSHIFT) & ZONEID_MASK;
}

static inline int zone_to_nid(struct zone *zone)
{
#ifdef CONFIG_NUMA
	return zone->node;
#else
	return 0;
#endif
}

#ifdef NODE_NOT_IN_PAGE_FLAGS
extern int page_to_nid(struct page *page);
#else
static inline int page_to_nid(struct page *page)
{
	return (page->flags >> NODES_PGSHIFT) & NODES_MASK;
}
#endif

static inline struct zone *page_zone(struct page *page)
{
	return &NODE_DATA(page_to_nid(page))->node_zones[page_zonenum(page)];
}

#if defined(CONFIG_SPARSEMEM) && !defined(CONFIG_SPARSEMEM_VMEMMAP)
static inline void set_page_section(struct page *page, unsigned long section)
{
	page->flags &= ~(SECTIONS_MASK << SECTIONS_PGSHIFT);
	page->flags |= (section & SECTIONS_MASK) << SECTIONS_PGSHIFT;
}

static inline unsigned long page_to_section(struct page *page)
{
	return (page->flags >> SECTIONS_PGSHIFT) & SECTIONS_MASK;
}
#endif

static inline void set_page_zone(struct page *page, enum zone_type zone)
{
	page->flags &= ~(ZONES_MASK << ZONES_PGSHIFT);
	page->flags |= (zone & ZONES_MASK) << ZONES_PGSHIFT;
}

static inline void set_page_node(struct page *page, unsigned long node)
{
	page->flags &= ~(NODES_MASK << NODES_PGSHIFT);
	page->flags |= (node & NODES_MASK) << NODES_PGSHIFT;
}

static inline void set_page_links(struct page *page, enum zone_type zone,
	unsigned long node, unsigned long pfn)
{
	set_page_zone(page, zone);
	set_page_node(page, node);
#if defined(CONFIG_SPARSEMEM) && !defined(CONFIG_SPARSEMEM_VMEMMAP)
	set_page_section(page, pfn_to_section_nr(pfn));
#endif
}

/*
 * Some inline functions in vmstat.h depend on page_zone()
 */
#include <linux/vmstat.h>

static __always_inline void *lowmem_page_address(struct page *page)
{
	return __va(PFN_PHYS(page_to_pfn(page)));
}

#if defined(CONFIG_HIGHMEM) && !defined(WANT_PAGE_VIRTUAL)
#define HASHED_PAGE_VIRTUAL
#endif

#if defined(WANT_PAGE_VIRTUAL)
#define page_address(page) ((page)->virtual)
#define set_page_address(page, address)			\
	do {						\
		(page)->virtual = (address);		\
	} while(0)
#define page_address_init()  do { } while(0)
#endif

#if defined(HASHED_PAGE_VIRTUAL)
void *page_address(struct page *page);
void set_page_address(struct page *page, void *virtual);
void page_address_init(void);
#endif

#if !defined(HASHED_PAGE_VIRTUAL) && !defined(WANT_PAGE_VIRTUAL)
#define page_address(page) lowmem_page_address(page)
#define set_page_address(page, address)  do { } while(0)
#define page_address_init()  do { } while(0)
#endif

/*
 * On an anonymous page mapped into a user virtual memory area,
 * page->mapping points to its anon_vma, not to a struct address_space;
 * with the PAGE_MAPPING_ANON bit set to distinguish it.  See rmap.h.
 *
 * On an anonymous page in a VM_MERGEABLE area, if CONFIG_KSM is enabled,
 * the PAGE_MAPPING_KSM bit may be set along with the PAGE_MAPPING_ANON bit;
 * and then page->mapping points, not to an anon_vma, but to a private
 * structure which KSM associates with that merged page.  See ksm.h.
 *
 * PAGE_MAPPING_KSM without PAGE_MAPPING_ANON is currently never used.
 *
 * Please note that, confusingly, "page_mapping" refers to the inode
 * address_space which maps the page from disk; whereas "page_mapped"
 * refers to user virtual address space into which the page is mapped.
 */
#define PAGE_MAPPING_ANON	1
#define PAGE_MAPPING_KSM	2
#define PAGE_MAPPING_FLAGS	(PAGE_MAPPING_ANON | PAGE_MAPPING_KSM)

extern struct address_space swapper_space;
static inline struct address_space *page_mapping(struct page *page)
{
	struct address_space *mapping = page->mapping;

	VM_BUG_ON(PageSlab(page));
	if (unlikely(PageSwapCache(page)))
		mapping = &swapper_space;
	else if ((unsigned long)mapping & PAGE_MAPPING_ANON)
		mapping = NULL;
	return mapping;
}

/* Neutral page->mapping pointer to address_space or anon_vma or other */
static inline void *page_rmapping(struct page *page)
{
	return (void *)((unsigned long)page->mapping & ~PAGE_MAPPING_FLAGS);
}

static inline int PageAnon(struct page *page)
{
	return ((unsigned long)page->mapping & PAGE_MAPPING_ANON) != 0;
}

/*
 * Return the pagecache index of the passed page.  Regular pagecache pages
 * use ->index whereas swapcache pages use ->private
 */
static inline pgoff_t page_index(struct page *page)
{
	if (unlikely(PageSwapCache(page)))
		return page_private(page);
	return page->index;
}

/*
 * The atomic page->_mapcount, like _count, starts from -1:
 * so that transitions both from it and to it can be tracked,
 * using atomic_inc_and_test and atomic_add_negative(-1).
 */
static inline void reset_page_mapcount(struct page *page)
{
	atomic_set(&(page)->_mapcount, -1);
}

static inline int page_mapcount(struct page *page)
{
	return atomic_read(&(page)->_mapcount) + 1;
}

/*
 * Return true if this page is mapped into pagetables.
 */
static inline int page_mapped(struct page *page)
{
	return atomic_read(&(page)->_mapcount) >= 0;
}

/*
 * Different kinds of faults, as returned by handle_mm_fault().
 * Used to decide whether a process gets delivered SIGBUS or
 * just gets major/minor fault counters bumped up.
 */

#define VM_FAULT_MINOR	0 /* For backwards compat. Remove me quickly. */

#define VM_FAULT_OOM	0x0001
#define VM_FAULT_SIGBUS	0x0002
#define VM_FAULT_MAJOR	0x0004
#define VM_FAULT_WRITE	0x0008	/* Special case for get_user_pages */
#define VM_FAULT_HWPOISON 0x0010	/* Hit poisoned small page */
#define VM_FAULT_HWPOISON_LARGE 0x0020  /* Hit poisoned large page. Index encoded in upper bits */

#define VM_FAULT_NOPAGE	0x0100	/* ->fault installed the pte, not return page */
#define VM_FAULT_LOCKED	0x0200	/* ->fault locked the returned page */
#define VM_FAULT_RETRY	0x0400	/* ->fault blocked, must retry */

#define VM_FAULT_HWPOISON_LARGE_MASK 0xf000 /* encodes hpage index for large hwpoison */

#define VM_FAULT_ERROR	(VM_FAULT_OOM | VM_FAULT_SIGBUS | VM_FAULT_HWPOISON | \
			 VM_FAULT_HWPOISON_LARGE)

/* Encode hstate index for a hwpoisoned large page */
#define VM_FAULT_SET_HINDEX(x) ((x) << 12)
#define VM_FAULT_GET_HINDEX(x) (((x) >> 12) & 0xf)

/*
 * Can be called by the pagefault handler when it gets a VM_FAULT_OOM.
 */
extern void pagefault_out_of_memory(void);

#define offset_in_page(p)	((unsigned long)(p) & ~PAGE_MASK)

/*
 * Flags passed to show_mem() and show_free_areas() to suppress output in
 * various contexts.
 */
#define SHOW_MEM_FILTER_NODES	(0x0001u)	/* filter disallowed nodes */

extern void show_free_areas(unsigned int flags);
extern bool skip_free_areas_node(unsigned int flags, int nid);

int shmem_lock(struct file *file, int lock, struct user_struct *user);
struct file *shmem_file_setup(const char *name, loff_t size, unsigned long flags);
int shmem_zero_setup(struct vm_area_struct *);

extern int can_do_mlock(void);
extern int user_shm_lock(size_t, struct user_struct *);
extern void user_shm_unlock(size_t, struct user_struct *);

/*
 * Parameter block passed down to zap_pte_range in exceptional cases.
 */
struct zap_details {
	struct vm_area_struct *nonlinear_vma;	/* Check page->index if set */
	struct address_space *check_mapping;	/* Check page->mapping if set */
	pgoff_t	first_index;			/* Lowest page->index to unmap */
	pgoff_t last_index;			/* Highest page->index to unmap */
};

struct page *vm_normal_page(struct vm_area_struct *vma, unsigned long addr,
		pte_t pte);

int zap_vma_ptes(struct vm_area_struct *vma, unsigned long address,
		unsigned long size);
unsigned long zap_page_range(struct vm_area_struct *vma, unsigned long address,
		unsigned long size, struct zap_details *);
unsigned long unmap_vmas(struct mmu_gather *tlb,
		struct vm_area_struct *start_vma, unsigned long start_addr,
		unsigned long end_addr, unsigned long *nr_accounted,
		struct zap_details *);

/**
 * mm_walk - callbacks for walk_page_range
 * @pgd_entry: if set, called for each non-empty PGD (top-level) entry
 * @pud_entry: if set, called for each non-empty PUD (2nd-level) entry
 * @pmd_entry: if set, called for each non-empty PMD (3rd-level) entry
 *	       this handler is required to be able to handle
 *	       pmd_trans_huge() pmds.  They may simply choose to
 *	       split_huge_page() instead of handling it explicitly.
 * @pte_entry: if set, called for each non-empty PTE (4th-level) entry
 * @pte_hole: if set, called for each hole at all levels
 * @hugetlb_entry: if set, called for each hugetlb entry
 *
 * (see walk_page_range for more details)
 */
struct mm_walk {
	int (*pgd_entry)(pgd_t *, unsigned long, unsigned long, struct mm_walk *);
	int (*pud_entry)(pud_t *, unsigned long, unsigned long, struct mm_walk *);
	int (*pmd_entry)(pmd_t *, unsigned long, unsigned long, struct mm_walk *);
	int (*pte_entry)(pte_t *, unsigned long, unsigned long, struct mm_walk *);
	int (*pte_hole)(unsigned long, unsigned long, struct mm_walk *);
	int (*hugetlb_entry)(pte_t *, unsigned long,
			     unsigned long, unsigned long, struct mm_walk *);
	struct mm_struct *mm;
	void *private;
};

int walk_page_range(unsigned long addr, unsigned long end,
		struct mm_walk *walk);
void free_pgd_range(struct mmu_gather *tlb, unsigned long addr,
		unsigned long end, unsigned long floor, unsigned long ceiling);
int copy_page_range(struct mm_struct *dst, struct mm_struct *src,
			struct vm_area_struct *vma);
void unmap_mapping_range(struct address_space *mapping,
		loff_t const holebegin, loff_t const holelen, int even_cows);
int follow_pfn(struct vm_area_struct *vma, unsigned long address,
	unsigned long *pfn);
int follow_phys(struct vm_area_struct *vma, unsigned long address,
		unsigned int flags, unsigned long *prot, resource_size_t *phys);
int generic_access_phys(struct vm_area_struct *vma, unsigned long addr,
			void *buf, int len, int write);

static inline void unmap_shared_mapping_range(struct address_space *mapping,
		loff_t const holebegin, loff_t const holelen)
{
	unmap_mapping_range(mapping, holebegin, holelen, 0);
}

extern void truncate_pagecache(struct inode *inode, loff_t old, loff_t new);
extern void truncate_setsize(struct inode *inode, loff_t newsize);
extern int vmtruncate(struct inode *inode, loff_t offset);
extern int vmtruncate_range(struct inode *inode, loff_t offset, loff_t end);

int truncate_inode_page(struct address_space *mapping, struct page *page);
int generic_error_remove_page(struct address_space *mapping, struct page *page);

int invalidate_inode_page(struct page *page);

#ifdef CONFIG_MMU
extern int handle_mm_fault(struct mm_struct *mm, struct vm_area_struct *vma,
			unsigned long address, unsigned int flags);
#else
static inline int handle_mm_fault(struct mm_struct *mm,
			struct vm_area_struct *vma, unsigned long address,
			unsigned int flags)
{
	/* should never happen if there's no MMU */
	BUG();
	return VM_FAULT_SIGBUS;
}
#endif

extern int make_pages_present(unsigned long addr, unsigned long end);
extern int access_process_vm(struct task_struct *tsk, unsigned long addr, void *buf, int len, int write);
extern int access_remote_vm(struct mm_struct *mm, unsigned long addr,
		void *buf, int len, int write);

int __get_user_pages(struct task_struct *tsk, struct mm_struct *mm,
		     unsigned long start, int len, unsigned int foll_flags,
		     struct page **pages, struct vm_area_struct **vmas,
		     int *nonblocking);
int get_user_pages(struct task_struct *tsk, struct mm_struct *mm,
			unsigned long start, int nr_pages, int write, int force,
			struct page **pages, struct vm_area_struct **vmas);
int get_user_pages_fast(unsigned long start, int nr_pages, int write,
			struct page **pages);
struct page *get_dump_page(unsigned long addr);

extern int try_to_release_page(struct page * page, gfp_t gfp_mask);
extern void do_invalidatepage(struct page *page, unsigned long offset);

int __set_page_dirty_nobuffers(struct page *page);
int __set_page_dirty_no_writeback(struct page *page);
int redirty_page_for_writepage(struct writeback_control *wbc,
				struct page *page);
void account_page_dirtied(struct page *page, struct address_space *mapping);
void account_page_writeback(struct page *page);
int set_page_dirty(struct page *page);
int set_page_dirty_lock(struct page *page);
int clear_page_dirty_for_io(struct page *page);

/* Is the vma a continuation of the stack vma above it? */
static inline int vma_growsdown(struct vm_area_struct *vma, unsigned long addr)
{
	return vma && (vma->vm_end == addr) && (vma->vm_flags & VM_GROWSDOWN);
}

static inline int stack_guard_page_start(struct vm_area_struct *vma,
					     unsigned long addr)
{
	return (vma->vm_flags & VM_GROWSDOWN) &&
		(vma->vm_start == addr) &&
		!vma_growsdown(vma->vm_prev, addr);
}

/* Is the vma a continuation of the stack vma below it? */
static inline int vma_growsup(struct vm_area_struct *vma, unsigned long addr)
{
	return vma && (vma->vm_start == addr) && (vma->vm_flags & VM_GROWSUP);
}

static inline int stack_guard_page_end(struct vm_area_struct *vma,
					   unsigned long addr)
{
	return (vma->vm_flags & VM_GROWSUP) &&
		(vma->vm_end == addr) &&
		!vma_growsup(vma->vm_next, addr);
}

extern unsigned long move_page_tables(struct vm_area_struct *vma,
		unsigned long old_addr, struct vm_area_struct *new_vma,
		unsigned long new_addr, unsigned long len);
extern unsigned long do_mremap(unsigned long addr,
			       unsigned long old_len, unsigned long new_len,
			       unsigned long flags, unsigned long new_addr);
extern int mprotect_fixup(struct vm_area_struct *vma,
			  struct vm_area_struct **pprev, unsigned long start,
			  unsigned long end, unsigned long newflags);

/*
 * doesn't attempt to fault and will return short.
 */
int __get_user_pages_fast(unsigned long start, int nr_pages, int write,
			  struct page **pages);
/*
 * per-process(per-mm_struct) statistics.
 */
static inline void set_mm_counter(struct mm_struct *mm, int member, long value)
{
	atomic_long_set(&mm->rss_stat.count[member], value);
}

#if defined(SPLIT_RSS_COUNTING)
unsigned long get_mm_counter(struct mm_struct *mm, int member);
#else
static inline unsigned long get_mm_counter(struct mm_struct *mm, int member)
{
	return atomic_long_read(&mm->rss_stat.count[member]);
}
#endif

static inline void add_mm_counter(struct mm_struct *mm, int member, long value)
{
	atomic_long_add(value, &mm->rss_stat.count[member]);
}

static inline void inc_mm_counter(struct mm_struct *mm, int member)
{
	atomic_long_inc(&mm->rss_stat.count[member]);
}

static inline void dec_mm_counter(struct mm_struct *mm, int member)
{
	atomic_long_dec(&mm->rss_stat.count[member]);
}

static inline unsigned long get_mm_rss(struct mm_struct *mm)
{
	return get_mm_counter(mm, MM_FILEPAGES) +
		get_mm_counter(mm, MM_ANONPAGES);
}

static inline unsigned long get_mm_hiwater_rss(struct mm_struct *mm)
{
	return max(mm->hiwater_rss, get_mm_rss(mm));
}

static inline unsigned long get_mm_hiwater_vm(struct mm_struct *mm)
{
	return max(mm->hiwater_vm, mm->total_vm);
}

static inline void update_hiwater_rss(struct mm_struct *mm)
{
	unsigned long _rss = get_mm_rss(mm);

	if ((mm)->hiwater_rss < _rss)
		(mm)->hiwater_rss = _rss;
}

static inline void update_hiwater_vm(struct mm_struct *mm)
{
	if (mm->hiwater_vm < mm->total_vm)
		mm->hiwater_vm = mm->total_vm;
}

static inline void setmax_mm_hiwater_rss(unsigned long *maxrss,
					 struct mm_struct *mm)
{
	unsigned long hiwater_rss = get_mm_hiwater_rss(mm);

	if (*maxrss < hiwater_rss)
		*maxrss = hiwater_rss;
}

#if defined(SPLIT_RSS_COUNTING)
void sync_mm_rss(struct task_struct *task, struct mm_struct *mm);
#else
static inline void sync_mm_rss(struct task_struct *task, struct mm_struct *mm)
{
}
#endif

<<<<<<< HEAD
/*
 * This struct is used to pass information from page reclaim to the shrinkers.
 * We consolidate the values for easier extention later.
 */
struct shrink_control {
	gfp_t gfp_mask;

	/* How many slab objects shrinker() should scan and try to reclaim */
	unsigned long nr_to_scan;
};

/*
 * A callback you can register to apply pressure to ageable caches.
 *
 * 'sc' is passed shrink_control which includes a count 'nr_to_scan'
 * and a 'gfpmask'.  It should look through the least-recently-used
 * 'nr_to_scan' entries and attempt to free them up.  It should return
 * the number of objects which remain in the cache.  If it returns -1, it means
 * it cannot do any scanning at this time (eg. there is a risk of deadlock).
 *
 * The 'gfpmask' refers to the allocation we are currently trying to
 * fulfil.
 *
 * Note that 'shrink' will be passed nr_to_scan == 0 when the VM is
 * querying the cache size, so a fastpath for that case is appropriate.
 */
struct shrinker {
	int (*shrink)(struct shrinker *, struct shrink_control *sc);
	int seeks;	/* seeks to recreate an obj */

	/* These are for internal use */
	struct list_head list;
	long nr;	/* objs pending delete */
};
#define DEFAULT_SEEKS 2 /* A good number if you don't know better. */
extern void register_shrinker(struct shrinker *);
extern void unregister_shrinker(struct shrinker *);

=======
>>>>>>> b55ebc27
int vma_wants_writenotify(struct vm_area_struct *vma);

extern pte_t *__get_locked_pte(struct mm_struct *mm, unsigned long addr,
			       spinlock_t **ptl);
static inline pte_t *get_locked_pte(struct mm_struct *mm, unsigned long addr,
				    spinlock_t **ptl)
{
	pte_t *ptep;
	__cond_lock(*ptl, ptep = __get_locked_pte(mm, addr, ptl));
	return ptep;
}

#ifdef __PAGETABLE_PUD_FOLDED
static inline int __pud_alloc(struct mm_struct *mm, pgd_t *pgd,
						unsigned long address)
{
	return 0;
}
#else
int __pud_alloc(struct mm_struct *mm, pgd_t *pgd, unsigned long address);
#endif

#ifdef __PAGETABLE_PMD_FOLDED
static inline int __pmd_alloc(struct mm_struct *mm, pud_t *pud,
						unsigned long address)
{
	return 0;
}
#else
int __pmd_alloc(struct mm_struct *mm, pud_t *pud, unsigned long address);
#endif

int __pte_alloc(struct mm_struct *mm, struct vm_area_struct *vma,
		pmd_t *pmd, unsigned long address);
int __pte_alloc_kernel(pmd_t *pmd, unsigned long address);

/*
 * The following ifdef needed to get the 4level-fixup.h header to work.
 * Remove it when 4level-fixup.h has been removed.
 */
#if defined(CONFIG_MMU) && !defined(__ARCH_HAS_4LEVEL_HACK)
static inline pud_t *pud_alloc(struct mm_struct *mm, pgd_t *pgd, unsigned long address)
{
	return (unlikely(pgd_none(*pgd)) && __pud_alloc(mm, pgd, address))?
		NULL: pud_offset(pgd, address);
}

static inline pmd_t *pmd_alloc(struct mm_struct *mm, pud_t *pud, unsigned long address)
{
	return (unlikely(pud_none(*pud)) && __pmd_alloc(mm, pud, address))?
		NULL: pmd_offset(pud, address);
}
#endif /* CONFIG_MMU && !__ARCH_HAS_4LEVEL_HACK */

#if USE_SPLIT_PTLOCKS
/*
 * We tuck a spinlock to guard each pagetable page into its struct page,
 * at page->private, with BUILD_BUG_ON to make sure that this will not
 * overflow into the next struct page (as it might with DEBUG_SPINLOCK).
 * When freeing, reset page->mapping so free_pages_check won't complain.
 */
#define __pte_lockptr(page)	&((page)->ptl)
#define pte_lock_init(_page)	do {					\
	spin_lock_init(__pte_lockptr(_page));				\
} while (0)
#define pte_lock_deinit(page)	((page)->mapping = NULL)
#define pte_lockptr(mm, pmd)	({(void)(mm); __pte_lockptr(pmd_page(*(pmd)));})
#else	/* !USE_SPLIT_PTLOCKS */
/*
 * We use mm->page_table_lock to guard all pagetable pages of the mm.
 */
#define pte_lock_init(page)	do {} while (0)
#define pte_lock_deinit(page)	do {} while (0)
#define pte_lockptr(mm, pmd)	({(void)(pmd); &(mm)->page_table_lock;})
#endif /* USE_SPLIT_PTLOCKS */

static inline void pgtable_page_ctor(struct page *page)
{
	pte_lock_init(page);
	inc_zone_page_state(page, NR_PAGETABLE);
}

static inline void pgtable_page_dtor(struct page *page)
{
	pte_lock_deinit(page);
	dec_zone_page_state(page, NR_PAGETABLE);
}

#define pte_offset_map_lock(mm, pmd, address, ptlp)	\
({							\
	spinlock_t *__ptl = pte_lockptr(mm, pmd);	\
	pte_t *__pte = pte_offset_map(pmd, address);	\
	*(ptlp) = __ptl;				\
	spin_lock(__ptl);				\
	__pte;						\
})

#define pte_unmap_unlock(pte, ptl)	do {		\
	spin_unlock(ptl);				\
	pte_unmap(pte);					\
} while (0)

#define pte_alloc_map(mm, vma, pmd, address)				\
	((unlikely(pmd_none(*(pmd))) && __pte_alloc(mm, vma,	\
							pmd, address))?	\
	 NULL: pte_offset_map(pmd, address))

#define pte_alloc_map_lock(mm, pmd, address, ptlp)	\
	((unlikely(pmd_none(*(pmd))) && __pte_alloc(mm, NULL,	\
							pmd, address))?	\
		NULL: pte_offset_map_lock(mm, pmd, address, ptlp))

#define pte_alloc_kernel(pmd, address)			\
	((unlikely(pmd_none(*(pmd))) && __pte_alloc_kernel(pmd, address))? \
		NULL: pte_offset_kernel(pmd, address))

extern void free_area_init(unsigned long * zones_size);
extern void free_area_init_node(int nid, unsigned long * zones_size,
		unsigned long zone_start_pfn, unsigned long *zholes_size);
#ifdef CONFIG_ARCH_POPULATES_NODE_MAP
/*
 * With CONFIG_ARCH_POPULATES_NODE_MAP set, an architecture may initialise its
 * zones, allocate the backing mem_map and account for memory holes in a more
 * architecture independent manner. This is a substitute for creating the
 * zone_sizes[] and zholes_size[] arrays and passing them to
 * free_area_init_node()
 *
 * An architecture is expected to register range of page frames backed by
 * physical memory with add_active_range() before calling
 * free_area_init_nodes() passing in the PFN each zone ends at. At a basic
 * usage, an architecture is expected to do something like
 *
 * unsigned long max_zone_pfns[MAX_NR_ZONES] = {max_dma, max_normal_pfn,
 * 							 max_highmem_pfn};
 * for_each_valid_physical_page_range()
 * 	add_active_range(node_id, start_pfn, end_pfn)
 * free_area_init_nodes(max_zone_pfns);
 *
 * If the architecture guarantees that there are no holes in the ranges
 * registered with add_active_range(), free_bootmem_active_regions()
 * will call free_bootmem_node() for each registered physical page range.
 * Similarly sparse_memory_present_with_active_regions() calls
 * memory_present() for each range when SPARSEMEM is enabled.
 *
 * See mm/page_alloc.c for more information on each function exposed by
 * CONFIG_ARCH_POPULATES_NODE_MAP
 */
extern void free_area_init_nodes(unsigned long *max_zone_pfn);
extern void add_active_range(unsigned int nid, unsigned long start_pfn,
					unsigned long end_pfn);
extern void remove_active_range(unsigned int nid, unsigned long start_pfn,
					unsigned long end_pfn);
extern void remove_all_active_ranges(void);
void sort_node_map(void);
unsigned long node_map_pfn_alignment(void);
unsigned long __absent_pages_in_range(int nid, unsigned long start_pfn,
						unsigned long end_pfn);
extern unsigned long absent_pages_in_range(unsigned long start_pfn,
						unsigned long end_pfn);
extern void get_pfn_range_for_nid(unsigned int nid,
			unsigned long *start_pfn, unsigned long *end_pfn);
extern unsigned long find_min_pfn_with_active_regions(void);
extern void free_bootmem_with_active_regions(int nid,
						unsigned long max_low_pfn);
int add_from_early_node_map(struct range *range, int az,
				   int nr_range, int nid);
u64 __init find_memory_core_early(int nid, u64 size, u64 align,
					u64 goal, u64 limit);
typedef int (*work_fn_t)(unsigned long, unsigned long, void *);
extern void work_with_active_regions(int nid, work_fn_t work_fn, void *data);
extern void sparse_memory_present_with_active_regions(int nid);
#endif /* CONFIG_ARCH_POPULATES_NODE_MAP */

#if !defined(CONFIG_ARCH_POPULATES_NODE_MAP) && \
    !defined(CONFIG_HAVE_ARCH_EARLY_PFN_TO_NID)
static inline int __early_pfn_to_nid(unsigned long pfn)
{
	return 0;
}
#else
/* please see mm/page_alloc.c */
extern int __meminit early_pfn_to_nid(unsigned long pfn);
#ifdef CONFIG_HAVE_ARCH_EARLY_PFN_TO_NID
/* there is a per-arch backend function. */
extern int __meminit __early_pfn_to_nid(unsigned long pfn);
#endif /* CONFIG_HAVE_ARCH_EARLY_PFN_TO_NID */
#endif

extern void set_dma_reserve(unsigned long new_dma_reserve);
extern void memmap_init_zone(unsigned long, int, unsigned long,
				unsigned long, enum memmap_context);
extern void setup_per_zone_wmarks(void);
extern int __meminit init_per_zone_wmark_min(void);
extern void mem_init(void);
extern void __init mmap_init(void);
extern void show_mem(unsigned int flags);
extern void si_meminfo(struct sysinfo * val);
extern void si_meminfo_node(struct sysinfo *val, int nid);
extern int after_bootmem;

extern void warn_alloc_failed(gfp_t gfp_mask, int order, const char *fmt, ...);

extern void setup_per_cpu_pageset(void);

extern void zone_pcp_update(struct zone *zone);

/* nommu.c */
extern atomic_long_t mmap_pages_allocated;
extern int nommu_shrink_inode_mappings(struct inode *, size_t, size_t);

/* prio_tree.c */
void vma_prio_tree_add(struct vm_area_struct *, struct vm_area_struct *old);
void vma_prio_tree_insert(struct vm_area_struct *, struct prio_tree_root *);
void vma_prio_tree_remove(struct vm_area_struct *, struct prio_tree_root *);
struct vm_area_struct *vma_prio_tree_next(struct vm_area_struct *vma,
	struct prio_tree_iter *iter);

#define vma_prio_tree_foreach(vma, iter, root, begin, end)	\
	for (prio_tree_iter_init(iter, root, begin, end), vma = NULL;	\
		(vma = vma_prio_tree_next(vma, iter)); )

static inline void vma_nonlinear_insert(struct vm_area_struct *vma,
					struct list_head *list)
{
	vma->shared.vm_set.parent = NULL;
	list_add_tail(&vma->shared.vm_set.list, list);
}

/* mmap.c */
extern int __vm_enough_memory(struct mm_struct *mm, long pages, int cap_sys_admin);
extern int vma_adjust(struct vm_area_struct *vma, unsigned long start,
	unsigned long end, pgoff_t pgoff, struct vm_area_struct *insert);
extern struct vm_area_struct *vma_merge(struct mm_struct *,
	struct vm_area_struct *prev, unsigned long addr, unsigned long end,
	unsigned long vm_flags, struct anon_vma *, struct file *, pgoff_t,
	struct mempolicy *);
extern struct anon_vma *find_mergeable_anon_vma(struct vm_area_struct *);
extern int split_vma(struct mm_struct *,
	struct vm_area_struct *, unsigned long addr, int new_below);
extern int insert_vm_struct(struct mm_struct *, struct vm_area_struct *);
extern void __vma_link_rb(struct mm_struct *, struct vm_area_struct *,
	struct rb_node **, struct rb_node *);
extern void unlink_file_vma(struct vm_area_struct *);
extern struct vm_area_struct *copy_vma(struct vm_area_struct **,
	unsigned long addr, unsigned long len, pgoff_t pgoff);
extern void exit_mmap(struct mm_struct *);

extern int mm_take_all_locks(struct mm_struct *mm);
extern void mm_drop_all_locks(struct mm_struct *mm);

/* From fs/proc/base.c. callers must _not_ hold the mm's exe_file_lock */
extern void added_exe_file_vma(struct mm_struct *mm);
extern void removed_exe_file_vma(struct mm_struct *mm);
extern void set_mm_exe_file(struct mm_struct *mm, struct file *new_exe_file);
extern struct file *get_mm_exe_file(struct mm_struct *mm);

extern int may_expand_vm(struct mm_struct *mm, unsigned long npages);
extern int install_special_mapping(struct mm_struct *mm,
				   unsigned long addr, unsigned long len,
				   unsigned long flags, struct page **pages);

extern unsigned long get_unmapped_area(struct file *, unsigned long, unsigned long, unsigned long, unsigned long);

extern unsigned long do_mmap_pgoff(struct file *file, unsigned long addr,
	unsigned long len, unsigned long prot,
	unsigned long flag, unsigned long pgoff);
extern unsigned long mmap_region(struct file *file, unsigned long addr,
	unsigned long len, unsigned long flags,
	vm_flags_t vm_flags, unsigned long pgoff);

static inline unsigned long do_mmap(struct file *file, unsigned long addr,
	unsigned long len, unsigned long prot,
	unsigned long flag, unsigned long offset)
{
	unsigned long ret = -EINVAL;
	if ((offset + PAGE_ALIGN(len)) < offset)
		goto out;
	if (!(offset & ~PAGE_MASK))
		ret = do_mmap_pgoff(file, addr, len, prot, flag, offset >> PAGE_SHIFT);
out:
	return ret;
}

extern int do_munmap(struct mm_struct *, unsigned long, size_t);

extern unsigned long do_brk(unsigned long, unsigned long);

/* filemap.c */
extern unsigned long page_unuse(struct page *);
extern void truncate_inode_pages(struct address_space *, loff_t);
extern void truncate_inode_pages_range(struct address_space *,
				       loff_t lstart, loff_t lend);

/* generic vm_area_ops exported for stackable file systems */
extern int filemap_fault(struct vm_area_struct *, struct vm_fault *);

/* mm/page-writeback.c */
int write_one_page(struct page *page, int wait);
void task_dirty_inc(struct task_struct *tsk);

/* readahead.c */
#define VM_MAX_READAHEAD	128	/* kbytes */
#define VM_MIN_READAHEAD	16	/* kbytes (includes current page) */

int force_page_cache_readahead(struct address_space *mapping, struct file *filp,
			pgoff_t offset, unsigned long nr_to_read);

void page_cache_sync_readahead(struct address_space *mapping,
			       struct file_ra_state *ra,
			       struct file *filp,
			       pgoff_t offset,
			       unsigned long size);

void page_cache_async_readahead(struct address_space *mapping,
				struct file_ra_state *ra,
				struct file *filp,
				struct page *pg,
				pgoff_t offset,
				unsigned long size);

unsigned long max_sane_readahead(unsigned long nr);
unsigned long ra_submit(struct file_ra_state *ra,
			struct address_space *mapping,
			struct file *filp);

/* Generic expand stack which grows the stack according to GROWS{UP,DOWN} */
extern int expand_stack(struct vm_area_struct *vma, unsigned long address);

/* CONFIG_STACK_GROWSUP still needs to to grow downwards at some places */
extern int expand_downwards(struct vm_area_struct *vma,
		unsigned long address);
#if VM_GROWSUP
extern int expand_upwards(struct vm_area_struct *vma, unsigned long address);
#else
  #define expand_upwards(vma, address) do { } while (0)
#endif

/* Look up the first VMA which satisfies  addr < vm_end,  NULL if none. */
extern struct vm_area_struct * find_vma(struct mm_struct * mm, unsigned long addr);
extern struct vm_area_struct * find_vma_prev(struct mm_struct * mm, unsigned long addr,
					     struct vm_area_struct **pprev);

/* Look up the first VMA which intersects the interval start_addr..end_addr-1,
   NULL if none.  Assume start_addr < end_addr. */
static inline struct vm_area_struct * find_vma_intersection(struct mm_struct * mm, unsigned long start_addr, unsigned long end_addr)
{
	struct vm_area_struct * vma = find_vma(mm,start_addr);

	if (vma && end_addr <= vma->vm_start)
		vma = NULL;
	return vma;
}

static inline unsigned long vma_pages(struct vm_area_struct *vma)
{
	return (vma->vm_end - vma->vm_start) >> PAGE_SHIFT;
}

#ifdef CONFIG_MMU
pgprot_t vm_get_page_prot(unsigned long vm_flags);
#else
static inline pgprot_t vm_get_page_prot(unsigned long vm_flags)
{
	return __pgprot(0);
}
#endif

struct vm_area_struct *find_extend_vma(struct mm_struct *, unsigned long addr);
int remap_pfn_range(struct vm_area_struct *, unsigned long addr,
			unsigned long pfn, unsigned long size, pgprot_t);
int vm_insert_page(struct vm_area_struct *, unsigned long addr, struct page *);
int vm_insert_pfn(struct vm_area_struct *vma, unsigned long addr,
			unsigned long pfn);
int vm_insert_mixed(struct vm_area_struct *vma, unsigned long addr,
			unsigned long pfn);

struct page *follow_page(struct vm_area_struct *, unsigned long address,
			unsigned int foll_flags);
#define FOLL_WRITE	0x01	/* check pte is writable */
#define FOLL_TOUCH	0x02	/* mark page accessed */
#define FOLL_GET	0x04	/* do get_page on page */
#define FOLL_DUMP	0x08	/* give error on hole if it would be zero */
#define FOLL_FORCE	0x10	/* get_user_pages read/write w/o permission */
#define FOLL_NOWAIT	0x20	/* if a disk transfer is needed, start the IO
				 * and return without waiting upon it */
#define FOLL_MLOCK	0x40	/* mark page as mlocked */
#define FOLL_SPLIT	0x80	/* don't return transhuge pages, split them */
#define FOLL_HWPOISON	0x100	/* check page is hwpoisoned */

typedef int (*pte_fn_t)(pte_t *pte, pgtable_t token, unsigned long addr,
			void *data);
extern int apply_to_page_range(struct mm_struct *mm, unsigned long address,
			       unsigned long size, pte_fn_t fn, void *data);

#ifdef CONFIG_PROC_FS
void vm_stat_account(struct mm_struct *, unsigned long, struct file *, long);
#else
static inline void vm_stat_account(struct mm_struct *mm,
			unsigned long flags, struct file *file, long pages)
{
}
#endif /* CONFIG_PROC_FS */

#ifdef CONFIG_DEBUG_PAGEALLOC
extern int debug_pagealloc_enabled;

extern void kernel_map_pages(struct page *page, int numpages, int enable);

static inline void enable_debug_pagealloc(void)
{
	debug_pagealloc_enabled = 1;
}
#ifdef CONFIG_HIBERNATION
extern bool kernel_page_present(struct page *page);
#endif /* CONFIG_HIBERNATION */
#else
static inline void
kernel_map_pages(struct page *page, int numpages, int enable) {}
static inline void enable_debug_pagealloc(void)
{
}
#ifdef CONFIG_HIBERNATION
static inline bool kernel_page_present(struct page *page) { return true; }
#endif /* CONFIG_HIBERNATION */
#endif

extern struct vm_area_struct *get_gate_vma(struct mm_struct *mm);
#ifdef	__HAVE_ARCH_GATE_AREA
int in_gate_area_no_mm(unsigned long addr);
int in_gate_area(struct mm_struct *mm, unsigned long addr);
#else
int in_gate_area_no_mm(unsigned long addr);
#define in_gate_area(mm, addr) ({(void)mm; in_gate_area_no_mm(addr);})
#endif	/* __HAVE_ARCH_GATE_AREA */

int drop_caches_sysctl_handler(struct ctl_table *, int,
					void __user *, size_t *, loff_t *);
unsigned long shrink_slab(struct shrink_control *shrink,
			  unsigned long nr_pages_scanned,
			  unsigned long lru_pages);

#ifndef CONFIG_MMU
#define randomize_va_space 0
#else
extern int randomize_va_space;
#endif

const char * arch_vma_name(struct vm_area_struct *vma);
void print_vma_addr(char *prefix, unsigned long rip);

void sparse_mem_maps_populate_node(struct page **map_map,
				   unsigned long pnum_begin,
				   unsigned long pnum_end,
				   unsigned long map_count,
				   int nodeid);

struct page *sparse_mem_map_populate(unsigned long pnum, int nid);
pgd_t *vmemmap_pgd_populate(unsigned long addr, int node);
pud_t *vmemmap_pud_populate(pgd_t *pgd, unsigned long addr, int node);
pmd_t *vmemmap_pmd_populate(pud_t *pud, unsigned long addr, int node);
pte_t *vmemmap_pte_populate(pmd_t *pmd, unsigned long addr, int node);
void *vmemmap_alloc_block(unsigned long size, int node);
void *vmemmap_alloc_block_buf(unsigned long size, int node);
void vmemmap_verify(pte_t *, int, unsigned long, unsigned long);
int vmemmap_populate_basepages(struct page *start_page,
						unsigned long pages, int node);
int vmemmap_populate(struct page *start_page, unsigned long pages, int node);
void vmemmap_populate_print_last(void);


enum mf_flags {
	MF_COUNT_INCREASED = 1 << 0,
};
extern void memory_failure(unsigned long pfn, int trapno);
extern int __memory_failure(unsigned long pfn, int trapno, int flags);
extern int unpoison_memory(unsigned long pfn);
extern int sysctl_memory_failure_early_kill;
extern int sysctl_memory_failure_recovery;
extern void shake_page(struct page *p, int access);
extern atomic_long_t mce_bad_pages;
extern int soft_offline_page(struct page *page, int flags);

extern void dump_page(struct page *page);

#if defined(CONFIG_TRANSPARENT_HUGEPAGE) || defined(CONFIG_HUGETLBFS)
extern void clear_huge_page(struct page *page,
			    unsigned long addr,
			    unsigned int pages_per_huge_page);
extern void copy_user_huge_page(struct page *dst, struct page *src,
				unsigned long addr, struct vm_area_struct *vma,
				unsigned int pages_per_huge_page);
#endif /* CONFIG_TRANSPARENT_HUGEPAGE || CONFIG_HUGETLBFS */

#endif /* __KERNEL__ */
#endif /* _LINUX_MM_H */<|MERGE_RESOLUTION|>--- conflicted
+++ resolved
@@ -1122,47 +1122,6 @@
 }
 #endif
 
-<<<<<<< HEAD
-/*
- * This struct is used to pass information from page reclaim to the shrinkers.
- * We consolidate the values for easier extention later.
- */
-struct shrink_control {
-	gfp_t gfp_mask;
-
-	/* How many slab objects shrinker() should scan and try to reclaim */
-	unsigned long nr_to_scan;
-};
-
-/*
- * A callback you can register to apply pressure to ageable caches.
- *
- * 'sc' is passed shrink_control which includes a count 'nr_to_scan'
- * and a 'gfpmask'.  It should look through the least-recently-used
- * 'nr_to_scan' entries and attempt to free them up.  It should return
- * the number of objects which remain in the cache.  If it returns -1, it means
- * it cannot do any scanning at this time (eg. there is a risk of deadlock).
- *
- * The 'gfpmask' refers to the allocation we are currently trying to
- * fulfil.
- *
- * Note that 'shrink' will be passed nr_to_scan == 0 when the VM is
- * querying the cache size, so a fastpath for that case is appropriate.
- */
-struct shrinker {
-	int (*shrink)(struct shrinker *, struct shrink_control *sc);
-	int seeks;	/* seeks to recreate an obj */
-
-	/* These are for internal use */
-	struct list_head list;
-	long nr;	/* objs pending delete */
-};
-#define DEFAULT_SEEKS 2 /* A good number if you don't know better. */
-extern void register_shrinker(struct shrinker *);
-extern void unregister_shrinker(struct shrinker *);
-
-=======
->>>>>>> b55ebc27
 int vma_wants_writenotify(struct vm_area_struct *vma);
 
 extern pte_t *__get_locked_pte(struct mm_struct *mm, unsigned long addr,
