--- conflicted
+++ resolved
@@ -89,21 +89,12 @@
  */
 
 typedef int (*acpi_op_add) (struct acpi_device * device);
-<<<<<<< HEAD
-typedef int (*acpi_op_remove) (struct acpi_device * device, int type);
-typedef int (*acpi_op_start) (struct acpi_device * device);
-=======
 typedef int (*acpi_op_remove) (struct acpi_device * device);
->>>>>>> 09212fdd
 typedef void (*acpi_op_notify) (struct acpi_device * device, u32 event);
 
 struct acpi_device_ops {
 	acpi_op_add add;
 	acpi_op_remove remove;
-<<<<<<< HEAD
-	acpi_op_start start;
-=======
->>>>>>> 09212fdd
 	acpi_op_notify notify;
 };
 
