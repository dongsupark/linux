#ifndef __ACPI_VIDEO_H
#define __ACPI_VIDEO_H

<<<<<<< HEAD
=======
#include <linux/errno.h> /* for ENODEV */

struct acpi_device;

>>>>>>> 3cbea436
#define ACPI_VIDEO_DISPLAY_CRT  1
#define ACPI_VIDEO_DISPLAY_TV   2
#define ACPI_VIDEO_DISPLAY_DVI  3
#define ACPI_VIDEO_DISPLAY_LCD  4

#define ACPI_VIDEO_DISPLAY_LEGACY_MONITOR 0x0100
#define ACPI_VIDEO_DISPLAY_LEGACY_PANEL   0x0110
#define ACPI_VIDEO_DISPLAY_LEGACY_TV      0x0200

#if (defined CONFIG_ACPI_VIDEO || defined CONFIG_ACPI_VIDEO_MODULE)
extern int acpi_video_register(void);
extern void acpi_video_unregister(void);
extern int acpi_video_get_edid(struct acpi_device *device, int type,
			       int device_id, void **edid);
#else
static inline int acpi_video_register(void) { return 0; }
static inline void acpi_video_unregister(void) { return; }
static inline int acpi_video_get_edid(struct acpi_device *device, int type,
				      int device_id, void **edid)
{
	return -ENODEV;
}
#endif

#endif<|MERGE_RESOLUTION|>--- conflicted
+++ resolved
@@ -1,13 +1,10 @@
 #ifndef __ACPI_VIDEO_H
 #define __ACPI_VIDEO_H
 
-<<<<<<< HEAD
-=======
 #include <linux/errno.h> /* for ENODEV */
 
 struct acpi_device;
 
->>>>>>> 3cbea436
 #define ACPI_VIDEO_DISPLAY_CRT  1
 #define ACPI_VIDEO_DISPLAY_TV   2
 #define ACPI_VIDEO_DISPLAY_DVI  3
