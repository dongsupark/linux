/*
 * Copyright © 2006 Keith Packard
 * Copyright © 2007-2008 Dave Airlie
 * Copyright © 2007-2008 Intel Corporation
 *   Jesse Barnes <jesse.barnes@intel.com>
 *
 * Permission is hereby granted, free of charge, to any person obtaining a
 * copy of this software and associated documentation files (the "Software"),
 * to deal in the Software without restriction, including without limitation
 * the rights to use, copy, modify, merge, publish, distribute, sublicense,
 * and/or sell copies of the Software, and to permit persons to whom the
 * Software is furnished to do so, subject to the following conditions:
 *
 * The above copyright notice and this permission notice shall be included in
 * all copies or substantial portions of the Software.
 *
 * THE SOFTWARE IS PROVIDED "AS IS", WITHOUT WARRANTY OF ANY KIND, EXPRESS OR
 * IMPLIED, INCLUDING BUT NOT LIMITED TO THE WARRANTIES OF MERCHANTABILITY,
 * FITNESS FOR A PARTICULAR PURPOSE AND NONINFRINGEMENT.  IN NO EVENT SHALL
 * THE COPYRIGHT HOLDER(S) OR AUTHOR(S) BE LIABLE FOR ANY CLAIM, DAMAGES OR
 * OTHER LIABILITY, WHETHER IN AN ACTION OF CONTRACT, TORT OR OTHERWISE,
 * ARISING FROM, OUT OF OR IN CONNECTION WITH THE SOFTWARE OR THE USE OR
 * OTHER DEALINGS IN THE SOFTWARE.
 */
#ifndef __DRM_CRTC_H__
#define __DRM_CRTC_H__

#include <linux/i2c.h>
#include <linux/spinlock.h>
#include <linux/types.h>
#include <linux/idr.h>
#include <linux/fb.h>

#include <drm/drm_fourcc.h>

struct drm_device;
struct drm_mode_set;
struct drm_framebuffer;
struct drm_object_properties;


#define DRM_MODE_OBJECT_CRTC 0xcccccccc
#define DRM_MODE_OBJECT_CONNECTOR 0xc0c0c0c0
#define DRM_MODE_OBJECT_ENCODER 0xe0e0e0e0
#define DRM_MODE_OBJECT_MODE 0xdededede
#define DRM_MODE_OBJECT_PROPERTY 0xb0b0b0b0
#define DRM_MODE_OBJECT_FB 0xfbfbfbfb
#define DRM_MODE_OBJECT_BLOB 0xbbbbbbbb
#define DRM_MODE_OBJECT_PLANE 0xeeeeeeee

struct drm_mode_object {
	uint32_t id;
	uint32_t type;
	struct drm_object_properties *properties;
};

<<<<<<< HEAD
#define DRM_OBJECT_MAX_PROPERTY 16
=======
#define DRM_OBJECT_MAX_PROPERTY 24
>>>>>>> bd0a521e
struct drm_object_properties {
	int count;
	uint32_t ids[DRM_OBJECT_MAX_PROPERTY];
	uint64_t values[DRM_OBJECT_MAX_PROPERTY];
};

/*
 * Note on terminology:  here, for brevity and convenience, we refer to connector
 * control chips as 'CRTCs'.  They can control any type of connector, VGA, LVDS,
 * DVI, etc.  And 'screen' refers to the whole of the visible display, which
 * may span multiple monitors (and therefore multiple CRTC and connector
 * structures).
 */

enum drm_mode_status {
    MODE_OK	= 0,	/* Mode OK */
    MODE_HSYNC,		/* hsync out of range */
    MODE_VSYNC,		/* vsync out of range */
    MODE_H_ILLEGAL,	/* mode has illegal horizontal timings */
    MODE_V_ILLEGAL,	/* mode has illegal horizontal timings */
    MODE_BAD_WIDTH,	/* requires an unsupported linepitch */
    MODE_NOMODE,	/* no mode with a matching name */
    MODE_NO_INTERLACE,	/* interlaced mode not supported */
    MODE_NO_DBLESCAN,	/* doublescan mode not supported */
    MODE_NO_VSCAN,	/* multiscan mode not supported */
    MODE_MEM,		/* insufficient video memory */
    MODE_VIRTUAL_X,	/* mode width too large for specified virtual size */
    MODE_VIRTUAL_Y,	/* mode height too large for specified virtual size */
    MODE_MEM_VIRT,	/* insufficient video memory given virtual size */
    MODE_NOCLOCK,	/* no fixed clock available */
    MODE_CLOCK_HIGH,	/* clock required is too high */
    MODE_CLOCK_LOW,	/* clock required is too low */
    MODE_CLOCK_RANGE,	/* clock/mode isn't in a ClockRange */
    MODE_BAD_HVALUE,	/* horizontal timing was out of range */
    MODE_BAD_VVALUE,	/* vertical timing was out of range */
    MODE_BAD_VSCAN,	/* VScan value out of range */
    MODE_HSYNC_NARROW,	/* horizontal sync too narrow */
    MODE_HSYNC_WIDE,	/* horizontal sync too wide */
    MODE_HBLANK_NARROW,	/* horizontal blanking too narrow */
    MODE_HBLANK_WIDE,	/* horizontal blanking too wide */
    MODE_VSYNC_NARROW,	/* vertical sync too narrow */
    MODE_VSYNC_WIDE,	/* vertical sync too wide */
    MODE_VBLANK_NARROW,	/* vertical blanking too narrow */
    MODE_VBLANK_WIDE,	/* vertical blanking too wide */
    MODE_PANEL,         /* exceeds panel dimensions */
    MODE_INTERLACE_WIDTH, /* width too large for interlaced mode */
    MODE_ONE_WIDTH,     /* only one width is supported */
    MODE_ONE_HEIGHT,    /* only one height is supported */
    MODE_ONE_SIZE,      /* only one resolution is supported */
    MODE_NO_REDUCED,    /* monitor doesn't accept reduced blanking */
    MODE_UNVERIFIED = -3, /* mode needs to reverified */
    MODE_BAD = -2,	/* unspecified reason */
    MODE_ERROR	= -1	/* error condition */
};

#define DRM_MODE_TYPE_CLOCK_CRTC_C (DRM_MODE_TYPE_CLOCK_C | \
				    DRM_MODE_TYPE_CRTC_C)

#define DRM_MODE(nm, t, c, hd, hss, hse, ht, hsk, vd, vss, vse, vt, vs, f) \
	.name = nm, .status = 0, .type = (t), .clock = (c), \
	.hdisplay = (hd), .hsync_start = (hss), .hsync_end = (hse), \
	.htotal = (ht), .hskew = (hsk), .vdisplay = (vd), \
	.vsync_start = (vss), .vsync_end = (vse), .vtotal = (vt), \
	.vscan = (vs), .flags = (f), .vrefresh = 0

#define CRTC_INTERLACE_HALVE_V 0x1 /* halve V values for interlacing */

struct drm_display_mode {
	/* Header */
	struct list_head head;
	struct drm_mode_object base;

	char name[DRM_DISPLAY_MODE_LEN];

	enum drm_mode_status status;
	unsigned int type;

	/* Proposed mode values */
	int clock;		/* in kHz */
	int hdisplay;
	int hsync_start;
	int hsync_end;
	int htotal;
	int hskew;
	int vdisplay;
	int vsync_start;
	int vsync_end;
	int vtotal;
	int vscan;
	unsigned int flags;

	/* Addressable image size (may be 0 for projectors, etc.) */
	int width_mm;
	int height_mm;

	/* Actual mode we give to hw */
	int clock_index;
	int synth_clock;
	int crtc_hdisplay;
	int crtc_hblank_start;
	int crtc_hblank_end;
	int crtc_hsync_start;
	int crtc_hsync_end;
	int crtc_htotal;
	int crtc_hskew;
	int crtc_vdisplay;
	int crtc_vblank_start;
	int crtc_vblank_end;
	int crtc_vsync_start;
	int crtc_vsync_end;
	int crtc_vtotal;
	int crtc_hadjusted;
	int crtc_vadjusted;

	/* Driver private mode info */
	int private_size;
	int *private;
	int private_flags;

	int vrefresh;		/* in Hz */
	int hsync;		/* in kHz */
};

enum drm_connector_status {
	connector_status_connected = 1,
	connector_status_disconnected = 2,
	connector_status_unknown = 3,
};

enum subpixel_order {
	SubPixelUnknown = 0,
	SubPixelHorizontalRGB,
	SubPixelHorizontalBGR,
	SubPixelVerticalRGB,
	SubPixelVerticalBGR,
	SubPixelNone,
};

#define DRM_COLOR_FORMAT_RGB444		(1<<0)
#define DRM_COLOR_FORMAT_YCRCB444	(1<<1)
#define DRM_COLOR_FORMAT_YCRCB422	(1<<2)
/*
 * Describes a given display (e.g. CRT or flat panel) and its limitations.
 */
struct drm_display_info {
	char name[DRM_DISPLAY_INFO_LEN];

	/* Physical size */
        unsigned int width_mm;
	unsigned int height_mm;

	/* Clock limits FIXME: storage format */
	unsigned int min_vfreq, max_vfreq;
	unsigned int min_hfreq, max_hfreq;
	unsigned int pixel_clock;
	unsigned int bpc;

	enum subpixel_order subpixel_order;
	u32 color_formats;

	u8 cea_rev;

	char *raw_edid; /* if any */
};

struct drm_framebuffer_funcs {
	void (*destroy)(struct drm_framebuffer *framebuffer);
	int (*create_handle)(struct drm_framebuffer *fb,
			     struct drm_file *file_priv,
			     unsigned int *handle);
	/**
	 * Optinal callback for the dirty fb ioctl.
	 *
	 * Userspace can notify the driver via this callback
	 * that a area of the framebuffer has changed and should
	 * be flushed to the display hardware.
	 *
	 * See documentation in drm_mode.h for the struct
	 * drm_mode_fb_dirty_cmd for more information as all
	 * the semantics and arguments have a one to one mapping
	 * on this function.
	 */
	int (*dirty)(struct drm_framebuffer *framebuffer,
		     struct drm_file *file_priv, unsigned flags,
		     unsigned color, struct drm_clip_rect *clips,
		     unsigned num_clips);
};

struct drm_framebuffer {
	struct drm_device *dev;
	struct list_head head;
	struct drm_mode_object base;
	const struct drm_framebuffer_funcs *funcs;
	unsigned int pitches[4];
	unsigned int offsets[4];
	unsigned int width;
	unsigned int height;
	/* depth can be 15 or 16 */
	unsigned int depth;
	int bits_per_pixel;
	int flags;
	uint32_t pixel_format; /* fourcc format */
	struct list_head filp_head;
	/* if you are using the helper */
	void *helper_private;
};

struct drm_property_blob {
	struct drm_mode_object base;
	struct list_head head;
	unsigned int length;
	unsigned char data[];
};

struct drm_property_enum {
	uint64_t value;
	struct list_head head;
	char name[DRM_PROP_NAME_LEN];
};

struct drm_property {
	struct list_head head;
	struct drm_mode_object base;
	uint32_t flags;
	char name[DRM_PROP_NAME_LEN];
	uint32_t num_values;
	uint64_t *values;

	struct list_head enum_blob_list;
};

struct drm_crtc;
struct drm_connector;
struct drm_encoder;
struct drm_pending_vblank_event;
struct drm_plane;

/**
 * drm_crtc_funcs - control CRTCs for a given device
 * @save: save CRTC state
 * @restore: restore CRTC state
 * @reset: reset CRTC after state has been invalidate (e.g. resume)
 * @cursor_set: setup the cursor
 * @cursor_move: move the cursor
 * @gamma_set: specify color ramp for CRTC
 * @destroy: deinit and free object
 * @set_property: called when a property is changed
 * @set_config: apply a new CRTC configuration
 * @page_flip: initiate a page flip
 *
 * The drm_crtc_funcs structure is the central CRTC management structure
 * in the DRM.  Each CRTC controls one or more connectors (note that the name
 * CRTC is simply historical, a CRTC may control LVDS, VGA, DVI, TV out, etc.
 * connectors, not just CRTs).
 *
 * Each driver is responsible for filling out this structure at startup time,
 * in addition to providing other modesetting features, like i2c and DDC
 * bus accessors.
 */
struct drm_crtc_funcs {
	/* Save CRTC state */
	void (*save)(struct drm_crtc *crtc); /* suspend? */
	/* Restore CRTC state */
	void (*restore)(struct drm_crtc *crtc); /* resume? */
	/* Reset CRTC state */
	void (*reset)(struct drm_crtc *crtc);

	/* cursor controls */
	int (*cursor_set)(struct drm_crtc *crtc, struct drm_file *file_priv,
			  uint32_t handle, uint32_t width, uint32_t height);
	int (*cursor_move)(struct drm_crtc *crtc, int x, int y);

	/* Set gamma on the CRTC */
	void (*gamma_set)(struct drm_crtc *crtc, u16 *r, u16 *g, u16 *b,
			  uint32_t start, uint32_t size);
	/* Object destroy routine */
	void (*destroy)(struct drm_crtc *crtc);

	int (*set_config)(struct drm_mode_set *set);

	/*
	 * Flip to the given framebuffer.  This implements the page
	 * flip ioctl described in drm_mode.h, specifically, the
	 * implementation must return immediately and block all
	 * rendering to the current fb until the flip has completed.
	 * If userspace set the event flag in the ioctl, the event
	 * argument will point to an event to send back when the flip
	 * completes, otherwise it will be NULL.
	 */
	int (*page_flip)(struct drm_crtc *crtc,
			 struct drm_framebuffer *fb,
			 struct drm_pending_vblank_event *event);

	int (*set_property)(struct drm_crtc *crtc,
			    struct drm_property *property, uint64_t val);
};

/**
 * drm_crtc - central CRTC control structure
 * @dev: parent DRM device
 * @head: list management
 * @base: base KMS object for ID tracking etc.
 * @enabled: is this CRTC enabled?
 * @mode: current mode timings
 * @hwmode: mode timings as programmed to hw regs
 * @x: x position on screen
 * @y: y position on screen
 * @funcs: CRTC control functions
 * @gamma_size: size of gamma ramp
 * @gamma_store: gamma ramp values
 * @framedur_ns: precise frame timing
 * @framedur_ns: precise line timing
 * @pixeldur_ns: precise pixel timing
 * @helper_private: mid-layer private data
 * @properties: property tracking for this CRTC
 *
 * Each CRTC may have one or more connectors associated with it.  This structure
 * allows the CRTC to be controlled.
 */
struct drm_crtc {
	struct drm_device *dev;
	struct list_head head;

	struct drm_mode_object base;

	/* framebuffer the connector is currently bound to */
	struct drm_framebuffer *fb;

	bool enabled;

	/* Requested mode from modesetting. */
	struct drm_display_mode mode;

	/* Programmed mode in hw, after adjustments for encoders,
	 * crtc, panel scaling etc. Needed for timestamping etc.
	 */
	struct drm_display_mode hwmode;

	int x, y;
	const struct drm_crtc_funcs *funcs;

	/* CRTC gamma size for reporting to userspace */
	uint32_t gamma_size;
	uint16_t *gamma_store;

	/* Constants needed for precise vblank and swap timestamping. */
	s64 framedur_ns, linedur_ns, pixeldur_ns;

	/* if you are using the helper */
	void *helper_private;

	struct drm_object_properties properties;
};


/**
 * drm_connector_funcs - control connectors on a given device
 * @dpms: set power state (see drm_crtc_funcs above)
 * @save: save connector state
 * @restore: restore connector state
 * @reset: reset connector after state has been invalidate (e.g. resume)
 * @detect: is this connector active?
 * @fill_modes: fill mode list for this connector
 * @set_property: property for this connector may need update
 * @destroy: make object go away
 * @force: notify the driver the connector is forced on
 *
 * Each CRTC may have one or more connectors attached to it.  The functions
 * below allow the core DRM code to control connectors, enumerate available modes,
 * etc.
 */
struct drm_connector_funcs {
	void (*dpms)(struct drm_connector *connector, int mode);
	void (*save)(struct drm_connector *connector);
	void (*restore)(struct drm_connector *connector);
	void (*reset)(struct drm_connector *connector);

	/* Check to see if anything is attached to the connector.
	 * @force is set to false whilst polling, true when checking the
	 * connector due to user request. @force can be used by the driver
	 * to avoid expensive, destructive operations during automated
	 * probing.
	 */
	enum drm_connector_status (*detect)(struct drm_connector *connector,
					    bool force);
	int (*fill_modes)(struct drm_connector *connector, uint32_t max_width, uint32_t max_height);
	int (*set_property)(struct drm_connector *connector, struct drm_property *property,
			     uint64_t val);
	void (*destroy)(struct drm_connector *connector);
	void (*force)(struct drm_connector *connector);
};

/**
 * drm_encoder_funcs - encoder controls
 * @reset: reset state (e.g. at init or resume time)
 * @destroy: cleanup and free associated data
 *
 * Encoders sit between CRTCs and connectors.
 */
struct drm_encoder_funcs {
	void (*reset)(struct drm_encoder *encoder);
	void (*destroy)(struct drm_encoder *encoder);
};

#define DRM_CONNECTOR_MAX_UMODES 16
#define DRM_CONNECTOR_LEN 32
#define DRM_CONNECTOR_MAX_ENCODER 3

/**
 * drm_encoder - central DRM encoder structure
 * @dev: parent DRM device
 * @head: list management
 * @base: base KMS object
 * @encoder_type: one of the %DRM_MODE_ENCODER_<foo> types in drm_mode.h
 * @possible_crtcs: bitmask of potential CRTC bindings
 * @possible_clones: bitmask of potential sibling encoders for cloning
 * @crtc: currently bound CRTC
 * @funcs: control functions
 * @helper_private: mid-layer private data
 *
 * CRTCs drive pixels to encoders, which convert them into signals
 * appropriate for a given connector or set of connectors.
 */
struct drm_encoder {
	struct drm_device *dev;
	struct list_head head;

	struct drm_mode_object base;
	int encoder_type;
	uint32_t possible_crtcs;
	uint32_t possible_clones;

	struct drm_crtc *crtc;
	const struct drm_encoder_funcs *funcs;
	void *helper_private;
};

enum drm_connector_force {
	DRM_FORCE_UNSPECIFIED,
	DRM_FORCE_OFF,
	DRM_FORCE_ON,         /* force on analog part normally */
	DRM_FORCE_ON_DIGITAL, /* for DVI-I use digital connector */
};

/* should we poll this connector for connects and disconnects */
/* hot plug detectable */
#define DRM_CONNECTOR_POLL_HPD (1 << 0)
/* poll for connections */
#define DRM_CONNECTOR_POLL_CONNECT (1 << 1)
/* can cleanly poll for disconnections without flickering the screen */
/* DACs should rarely do this without a lot of testing */
#define DRM_CONNECTOR_POLL_DISCONNECT (1 << 2)

#define MAX_ELD_BYTES	128

/**
 * drm_connector - central DRM connector control structure
 * @dev: parent DRM device
 * @kdev: kernel device for sysfs attributes
 * @attr: sysfs attributes
 * @head: list management
 * @base: base KMS object
 * @connector_type: one of the %DRM_MODE_CONNECTOR_<foo> types from drm_mode.h
 * @connector_type_id: index into connector type enum
 * @interlace_allowed: can this connector handle interlaced modes?
 * @doublescan_allowed: can this connector handle doublescan?
 * @modes: modes available on this connector (from fill_modes() + user)
 * @status: one of the drm_connector_status enums (connected, not, or unknown)
 * @probed_modes: list of modes derived directly from the display
 * @display_info: information about attached display (e.g. from EDID)
 * @funcs: connector control functions
 * @user_modes: user added mode list
 * @edid_blob_ptr: DRM property containing EDID if present
 * @properties: property tracking for this connector
 * @polled: a %DRM_CONNECTOR_POLL_<foo> value for core driven polling
 * @dpms: current dpms state
 * @helper_private: mid-layer private data
 * @force: a %DRM_FORCE_<foo> state for forced mode sets
 * @encoder_ids: valid encoders for this connector
 * @encoder: encoder driving this connector, if any
 * @eld: EDID-like data, if present
 * @dvi_dual: dual link DVI, if found
 * @max_tmds_clock: max clock rate, if found
 * @latency_present: AV delay info from ELD, if found
 * @video_latency: video latency info from ELD, if found
 * @audio_latency: audio latency info from ELD, if found
 * @null_edid_counter: track sinks that give us all zeros for the EDID
 *
 * Each connector may be connected to one or more CRTCs, or may be clonable by
 * another connector if they can share a CRTC.  Each connector also has a specific
 * position in the broader display (referred to as a 'screen' though it could
 * span multiple monitors).
 */
struct drm_connector {
	struct drm_device *dev;
	struct device kdev;
	struct device_attribute *attr;
	struct list_head head;

	struct drm_mode_object base;

	int connector_type;
	int connector_type_id;
	bool interlace_allowed;
	bool doublescan_allowed;
	struct list_head modes; /* list of modes on this connector */

	enum drm_connector_status status;

	/* these are modes added by probing with DDC or the BIOS */
	struct list_head probed_modes;

	struct drm_display_info display_info;
	const struct drm_connector_funcs *funcs;

	struct list_head user_modes;
	struct drm_property_blob *edid_blob_ptr;
	struct drm_object_properties properties;

	uint8_t polled; /* DRM_CONNECTOR_POLL_* */

	/* requested DPMS state */
	int dpms;

	void *helper_private;

	/* forced on connector */
	enum drm_connector_force force;
	uint32_t encoder_ids[DRM_CONNECTOR_MAX_ENCODER];
	struct drm_encoder *encoder; /* currently active encoder */

	/* EDID bits */
	uint8_t eld[MAX_ELD_BYTES];
	bool dvi_dual;
	int max_tmds_clock;	/* in MHz */
	bool latency_present[2];
	int video_latency[2];	/* [0]: progressive, [1]: interlaced */
	int audio_latency[2];
	int null_edid_counter; /* needed to workaround some HW bugs where we get all 0s */
};

/**
 * drm_plane_funcs - driver plane control functions
 * @update_plane: update the plane configuration
 * @disable_plane: shut down the plane
 * @destroy: clean up plane resources
 * @set_property: called when a property is changed
 */
struct drm_plane_funcs {
	int (*update_plane)(struct drm_plane *plane,
			    struct drm_crtc *crtc, struct drm_framebuffer *fb,
			    int crtc_x, int crtc_y,
			    unsigned int crtc_w, unsigned int crtc_h,
			    uint32_t src_x, uint32_t src_y,
			    uint32_t src_w, uint32_t src_h);
	int (*disable_plane)(struct drm_plane *plane);
	void (*destroy)(struct drm_plane *plane);

	int (*set_property)(struct drm_plane *plane,
			    struct drm_property *property, uint64_t val);
};

/**
 * drm_plane - central DRM plane control structure
 * @dev: DRM device this plane belongs to
 * @head: for list management
 * @base: base mode object
 * @possible_crtcs: pipes this plane can be bound to
 * @format_types: array of formats supported by this plane
 * @format_count: number of formats supported
 * @crtc: currently bound CRTC
 * @fb: currently bound fb
 * @gamma_size: size of gamma table
 * @gamma_store: gamma correction table
 * @enabled: enabled flag
 * @funcs: helper functions
 * @helper_private: storage for drver layer
 * @properties: property tracking for this plane
 */
struct drm_plane {
	struct drm_device *dev;
	struct list_head head;

	struct drm_mode_object base;

	uint32_t possible_crtcs;
	uint32_t *format_types;
	uint32_t format_count;

	struct drm_crtc *crtc;
	struct drm_framebuffer *fb;

	/* CRTC gamma size for reporting to userspace */
	uint32_t gamma_size;
	uint16_t *gamma_store;

	bool enabled;

	const struct drm_plane_funcs *funcs;
	void *helper_private;

	struct drm_object_properties properties;
};

/**
 * drm_mode_set - new values for a CRTC config change
 * @head: list management
 * @fb: framebuffer to use for new config
 * @crtc: CRTC whose configuration we're about to change
 * @mode: mode timings to use
 * @x: position of this CRTC relative to @fb
 * @y: position of this CRTC relative to @fb
 * @connectors: array of connectors to drive with this CRTC if possible
 * @num_connectors: size of @connectors array
 *
 * Represents a single crtc the connectors that it drives with what mode
 * and from which framebuffer it scans out from.
 *
 * This is used to set modes.
 */
struct drm_mode_set {
	struct list_head head;

	struct drm_framebuffer *fb;
	struct drm_crtc *crtc;
	struct drm_display_mode *mode;

	uint32_t x;
	uint32_t y;

	struct drm_connector **connectors;
	size_t num_connectors;
};

/**
 * struct drm_mode_config_funcs - basic driver provided mode setting functions
 * @fb_create: create a new framebuffer object
 * @output_poll_changed: function to handle output configuration changes
 *
 * Some global (i.e. not per-CRTC, connector, etc) mode setting functions that
 * involve drivers.
 */
struct drm_mode_config_funcs {
	struct drm_framebuffer *(*fb_create)(struct drm_device *dev,
					     struct drm_file *file_priv,
					     struct drm_mode_fb_cmd2 *mode_cmd);
	void (*output_poll_changed)(struct drm_device *dev);
};

/**
 * drm_mode_group - group of mode setting resources for potential sub-grouping
 * @num_crtcs: CRTC count
 * @num_encoders: encoder count
 * @num_connectors: connector count
 * @id_list: list of KMS object IDs in this group
 *
 * Currently this simply tracks the global mode setting state.  But in the
 * future it could allow groups of objects to be set aside into independent
 * control groups for use by different user level processes (e.g. two X servers
 * running simultaneously on different heads, each with their own mode
 * configuration and freedom of mode setting).
 */
struct drm_mode_group {
	uint32_t num_crtcs;
	uint32_t num_encoders;
	uint32_t num_connectors;

	/* list of object IDs for this group */
	uint32_t *id_list;
};

/**
 * drm_mode_config - Mode configuration control structure
 * @mutex: mutex protecting KMS related lists and structures
 * @idr_mutex: mutex for KMS ID allocation and management
 * @crtc_idr: main KMS ID tracking object
 * @num_fb: number of fbs available
 * @fb_list: list of framebuffers available
 * @num_connector: number of connectors on this device
 * @connector_list: list of connector objects
 * @num_encoder: number of encoders on this device
 * @encoder_list: list of encoder objects
 * @num_crtc: number of CRTCs on this device
 * @crtc_list: list of CRTC objects
 * @min_width: minimum pixel width on this device
 * @min_height: minimum pixel height on this device
 * @max_width: maximum pixel width on this device
 * @max_height: maximum pixel height on this device
 * @funcs: core driver provided mode setting functions
 * @fb_base: base address of the framebuffer
 * @poll_enabled: track polling status for this device
 * @output_poll_work: delayed work for polling in process context
 * @*_property: core property tracking
 *
 * Core mode resource tracking structure.  All CRTC, encoders, and connectors
 * enumerated by the driver are added here, as are global properties.  Some
 * global restrictions are also here, e.g. dimension restrictions.
 */
struct drm_mode_config {
	struct mutex mutex; /* protects configuration (mode lists etc.) */
	struct mutex idr_mutex; /* for IDR management */
	struct idr crtc_idr; /* use this idr for all IDs, fb, crtc, connector, modes - just makes life easier */
	/* this is limited to one for now */
	int num_fb;
	struct list_head fb_list;
	int num_connector;
	struct list_head connector_list;
	int num_encoder;
	struct list_head encoder_list;
	int num_plane;
	struct list_head plane_list;

	int num_crtc;
	struct list_head crtc_list;

	struct list_head property_list;

	int min_width, min_height;
	int max_width, max_height;
	const struct drm_mode_config_funcs *funcs;
	resource_size_t fb_base;

	/* output poll support */
	bool poll_enabled;
	struct delayed_work output_poll_work;

	/* pointers to standard properties */
	struct list_head property_blob_list;
	struct drm_property *edid_property;
	struct drm_property *dpms_property;

	/* DVI-I properties */
	struct drm_property *dvi_i_subconnector_property;
	struct drm_property *dvi_i_select_subconnector_property;

	/* TV properties */
	struct drm_property *tv_subconnector_property;
	struct drm_property *tv_select_subconnector_property;
	struct drm_property *tv_mode_property;
	struct drm_property *tv_left_margin_property;
	struct drm_property *tv_right_margin_property;
	struct drm_property *tv_top_margin_property;
	struct drm_property *tv_bottom_margin_property;
	struct drm_property *tv_brightness_property;
	struct drm_property *tv_contrast_property;
	struct drm_property *tv_flicker_reduction_property;
	struct drm_property *tv_overscan_property;
	struct drm_property *tv_saturation_property;
	struct drm_property *tv_hue_property;

	/* Optional properties */
	struct drm_property *scaling_mode_property;
	struct drm_property *dithering_mode_property;
	struct drm_property *dirty_info_property;

	/* dumb ioctl parameters */
	uint32_t preferred_depth, prefer_shadow;
};

#define obj_to_crtc(x) container_of(x, struct drm_crtc, base)
#define obj_to_connector(x) container_of(x, struct drm_connector, base)
#define obj_to_encoder(x) container_of(x, struct drm_encoder, base)
#define obj_to_mode(x) container_of(x, struct drm_display_mode, base)
#define obj_to_fb(x) container_of(x, struct drm_framebuffer, base)
#define obj_to_property(x) container_of(x, struct drm_property, base)
#define obj_to_blob(x) container_of(x, struct drm_property_blob, base)
#define obj_to_plane(x) container_of(x, struct drm_plane, base)

struct drm_prop_enum_list {
	int type;
	char *name;
};

extern int drm_crtc_init(struct drm_device *dev,
			 struct drm_crtc *crtc,
			 const struct drm_crtc_funcs *funcs);
extern void drm_crtc_cleanup(struct drm_crtc *crtc);

extern int drm_connector_init(struct drm_device *dev,
			      struct drm_connector *connector,
			      const struct drm_connector_funcs *funcs,
			      int connector_type);

extern void drm_connector_cleanup(struct drm_connector *connector);
/* helper to unplug all connectors from sysfs for device */
extern void drm_connector_unplug_all(struct drm_device *dev);

extern int drm_encoder_init(struct drm_device *dev,
			    struct drm_encoder *encoder,
			    const struct drm_encoder_funcs *funcs,
			    int encoder_type);

extern int drm_plane_init(struct drm_device *dev,
			  struct drm_plane *plane,
			  unsigned long possible_crtcs,
			  const struct drm_plane_funcs *funcs,
			  const uint32_t *formats, uint32_t format_count,
			  bool priv);
extern void drm_plane_cleanup(struct drm_plane *plane);

extern void drm_encoder_cleanup(struct drm_encoder *encoder);

extern char *drm_get_connector_name(struct drm_connector *connector);
extern char *drm_get_dpms_name(int val);
extern char *drm_get_dvi_i_subconnector_name(int val);
extern char *drm_get_dvi_i_select_name(int val);
extern char *drm_get_tv_subconnector_name(int val);
extern char *drm_get_tv_select_name(int val);
extern void drm_fb_release(struct drm_file *file_priv);
extern int drm_mode_group_init_legacy_group(struct drm_device *dev, struct drm_mode_group *group);
extern struct edid *drm_get_edid(struct drm_connector *connector,
				 struct i2c_adapter *adapter);
extern int drm_add_edid_modes(struct drm_connector *connector, struct edid *edid);
extern void drm_mode_probed_add(struct drm_connector *connector, struct drm_display_mode *mode);
extern void drm_mode_remove(struct drm_connector *connector, struct drm_display_mode *mode);
extern void drm_mode_copy(struct drm_display_mode *dst, const struct drm_display_mode *src);
extern struct drm_display_mode *drm_mode_duplicate(struct drm_device *dev,
						   const struct drm_display_mode *mode);
extern void drm_mode_debug_printmodeline(struct drm_display_mode *mode);
extern void drm_mode_config_init(struct drm_device *dev);
extern void drm_mode_config_reset(struct drm_device *dev);
extern void drm_mode_config_cleanup(struct drm_device *dev);
extern void drm_mode_set_name(struct drm_display_mode *mode);
extern bool drm_mode_equal(struct drm_display_mode *mode1, struct drm_display_mode *mode2);
extern int drm_mode_width(struct drm_display_mode *mode);
extern int drm_mode_height(struct drm_display_mode *mode);

/* for us by fb module */
extern int drm_mode_attachmode_crtc(struct drm_device *dev,
				    struct drm_crtc *crtc,
				    const struct drm_display_mode *mode);
extern int drm_mode_detachmode_crtc(struct drm_device *dev, struct drm_display_mode *mode);

extern struct drm_display_mode *drm_mode_create(struct drm_device *dev);
extern void drm_mode_destroy(struct drm_device *dev, struct drm_display_mode *mode);
extern void drm_mode_list_concat(struct list_head *head,
				 struct list_head *new);
extern void drm_mode_validate_size(struct drm_device *dev,
				   struct list_head *mode_list,
				   int maxX, int maxY, int maxPitch);
extern void drm_mode_prune_invalid(struct drm_device *dev,
				   struct list_head *mode_list, bool verbose);
extern void drm_mode_sort(struct list_head *mode_list);
extern int drm_mode_hsync(const struct drm_display_mode *mode);
extern int drm_mode_vrefresh(const struct drm_display_mode *mode);
extern void drm_mode_set_crtcinfo(struct drm_display_mode *p,
				  int adjust_flags);
extern void drm_mode_connector_list_update(struct drm_connector *connector);
extern int drm_mode_connector_update_edid_property(struct drm_connector *connector,
						struct edid *edid);
extern int drm_connector_property_set_value(struct drm_connector *connector,
					 struct drm_property *property,
					 uint64_t value);
extern int drm_connector_property_get_value(struct drm_connector *connector,
					 struct drm_property *property,
					 uint64_t *value);
extern int drm_object_property_set_value(struct drm_mode_object *obj,
					 struct drm_property *property,
					 uint64_t val);
extern int drm_object_property_get_value(struct drm_mode_object *obj,
					 struct drm_property *property,
					 uint64_t *value);
extern struct drm_display_mode *drm_crtc_mode_create(struct drm_device *dev);
extern void drm_framebuffer_set_object(struct drm_device *dev,
				       unsigned long handle);
extern int drm_framebuffer_init(struct drm_device *dev,
				struct drm_framebuffer *fb,
				const struct drm_framebuffer_funcs *funcs);
extern void drm_framebuffer_cleanup(struct drm_framebuffer *fb);
extern int drmfb_probe(struct drm_device *dev, struct drm_crtc *crtc);
extern int drmfb_remove(struct drm_device *dev, struct drm_framebuffer *fb);
extern void drm_crtc_probe_connector_modes(struct drm_device *dev, int maxX, int maxY);
extern bool drm_crtc_in_use(struct drm_crtc *crtc);

extern void drm_connector_attach_property(struct drm_connector *connector,
					  struct drm_property *property, uint64_t init_val);
extern void drm_object_attach_property(struct drm_mode_object *obj,
				       struct drm_property *property,
				       uint64_t init_val);
extern struct drm_property *drm_property_create(struct drm_device *dev, int flags,
						const char *name, int num_values);
extern struct drm_property *drm_property_create_enum(struct drm_device *dev, int flags,
					 const char *name,
					 const struct drm_prop_enum_list *props,
					 int num_values);
struct drm_property *drm_property_create_bitmask(struct drm_device *dev,
					 int flags, const char *name,
					 const struct drm_prop_enum_list *props,
					 int num_values);
struct drm_property *drm_property_create_range(struct drm_device *dev, int flags,
					 const char *name,
					 uint64_t min, uint64_t max);
extern void drm_property_destroy(struct drm_device *dev, struct drm_property *property);
extern int drm_property_add_enum(struct drm_property *property, int index,
				 uint64_t value, const char *name);
extern int drm_mode_create_dvi_i_properties(struct drm_device *dev);
extern int drm_mode_create_tv_properties(struct drm_device *dev, int num_formats,
				     char *formats[]);
extern int drm_mode_create_scaling_mode_property(struct drm_device *dev);
extern int drm_mode_create_dithering_property(struct drm_device *dev);
extern int drm_mode_create_dirty_info_property(struct drm_device *dev);
extern char *drm_get_encoder_name(struct drm_encoder *encoder);

extern int drm_mode_connector_attach_encoder(struct drm_connector *connector,
					     struct drm_encoder *encoder);
extern void drm_mode_connector_detach_encoder(struct drm_connector *connector,
					   struct drm_encoder *encoder);
extern int drm_mode_crtc_set_gamma_size(struct drm_crtc *crtc,
					 int gamma_size);
extern struct drm_mode_object *drm_mode_object_find(struct drm_device *dev,
		uint32_t id, uint32_t type);
/* IOCTLs */
extern int drm_mode_getresources(struct drm_device *dev,
				 void *data, struct drm_file *file_priv);
extern int drm_mode_getplane_res(struct drm_device *dev, void *data,
				   struct drm_file *file_priv);
extern int drm_mode_getcrtc(struct drm_device *dev,
			    void *data, struct drm_file *file_priv);
extern int drm_mode_getconnector(struct drm_device *dev,
			      void *data, struct drm_file *file_priv);
extern int drm_mode_setcrtc(struct drm_device *dev,
			    void *data, struct drm_file *file_priv);
extern int drm_mode_getplane(struct drm_device *dev,
			       void *data, struct drm_file *file_priv);
extern int drm_mode_setplane(struct drm_device *dev,
			       void *data, struct drm_file *file_priv);
extern int drm_mode_cursor_ioctl(struct drm_device *dev,
				void *data, struct drm_file *file_priv);
extern int drm_mode_addfb(struct drm_device *dev,
			  void *data, struct drm_file *file_priv);
extern int drm_mode_addfb2(struct drm_device *dev,
			   void *data, struct drm_file *file_priv);
extern uint32_t drm_mode_legacy_fb_format(uint32_t bpp, uint32_t depth);
extern int drm_mode_rmfb(struct drm_device *dev,
			 void *data, struct drm_file *file_priv);
extern int drm_mode_getfb(struct drm_device *dev,
			  void *data, struct drm_file *file_priv);
extern int drm_mode_dirtyfb_ioctl(struct drm_device *dev,
				  void *data, struct drm_file *file_priv);
extern int drm_mode_addmode_ioctl(struct drm_device *dev,
				  void *data, struct drm_file *file_priv);
extern int drm_mode_rmmode_ioctl(struct drm_device *dev,
				 void *data, struct drm_file *file_priv);
extern int drm_mode_attachmode_ioctl(struct drm_device *dev,
				     void *data, struct drm_file *file_priv);
extern int drm_mode_detachmode_ioctl(struct drm_device *dev,
				     void *data, struct drm_file *file_priv);

extern int drm_mode_getproperty_ioctl(struct drm_device *dev,
				      void *data, struct drm_file *file_priv);
extern int drm_mode_getblob_ioctl(struct drm_device *dev,
				  void *data, struct drm_file *file_priv);
extern int drm_mode_connector_property_set_ioctl(struct drm_device *dev,
					      void *data, struct drm_file *file_priv);
extern int drm_mode_hotplug_ioctl(struct drm_device *dev,
				  void *data, struct drm_file *file_priv);
extern int drm_mode_replacefb(struct drm_device *dev,
			      void *data, struct drm_file *file_priv);
extern int drm_mode_getencoder(struct drm_device *dev,
			       void *data, struct drm_file *file_priv);
extern int drm_mode_gamma_get_ioctl(struct drm_device *dev,
				    void *data, struct drm_file *file_priv);
extern int drm_mode_gamma_set_ioctl(struct drm_device *dev,
				    void *data, struct drm_file *file_priv);
extern u8 *drm_find_cea_extension(struct edid *edid);
extern bool drm_detect_hdmi_monitor(struct edid *edid);
extern bool drm_detect_monitor_audio(struct edid *edid);
extern int drm_mode_page_flip_ioctl(struct drm_device *dev,
				    void *data, struct drm_file *file_priv);
extern struct drm_display_mode *drm_cvt_mode(struct drm_device *dev,
				int hdisplay, int vdisplay, int vrefresh,
				bool reduced, bool interlaced, bool margins);
extern struct drm_display_mode *drm_gtf_mode(struct drm_device *dev,
				int hdisplay, int vdisplay, int vrefresh,
				bool interlaced, int margins);
extern struct drm_display_mode *drm_gtf_mode_complex(struct drm_device *dev,
				int hdisplay, int vdisplay, int vrefresh,
				bool interlaced, int margins, int GTF_M,
				int GTF_2C, int GTF_K, int GTF_2J);
extern int drm_add_modes_noedid(struct drm_connector *connector,
				int hdisplay, int vdisplay);

extern int drm_edid_header_is_valid(const u8 *raw_edid);
extern bool drm_edid_block_valid(u8 *raw_edid, int block);
extern bool drm_edid_is_valid(struct edid *edid);
struct drm_display_mode *drm_mode_find_dmt(struct drm_device *dev,
					   int hsize, int vsize, int fresh,
					   bool rb);

extern int drm_mode_create_dumb_ioctl(struct drm_device *dev,
				      void *data, struct drm_file *file_priv);
extern int drm_mode_mmap_dumb_ioctl(struct drm_device *dev,
				    void *data, struct drm_file *file_priv);
extern int drm_mode_destroy_dumb_ioctl(struct drm_device *dev,
				      void *data, struct drm_file *file_priv);
extern int drm_mode_obj_get_properties_ioctl(struct drm_device *dev, void *data,
					     struct drm_file *file_priv);
extern int drm_mode_obj_set_property_ioctl(struct drm_device *dev, void *data,
					   struct drm_file *file_priv);

extern void drm_fb_get_bpp_depth(uint32_t format, unsigned int *depth,
				 int *bpp);
extern int drm_format_num_planes(uint32_t format);
extern int drm_format_plane_cpp(uint32_t format, int plane);
extern int drm_format_horz_chroma_subsampling(uint32_t format);
extern int drm_format_vert_chroma_subsampling(uint32_t format);

#endif /* __DRM_CRTC_H__ */<|MERGE_RESOLUTION|>--- conflicted
+++ resolved
@@ -54,11 +54,7 @@
 	struct drm_object_properties *properties;
 };
 
-<<<<<<< HEAD
-#define DRM_OBJECT_MAX_PROPERTY 16
-=======
 #define DRM_OBJECT_MAX_PROPERTY 24
->>>>>>> bd0a521e
 struct drm_object_properties {
 	int count;
 	uint32_t ids[DRM_OBJECT_MAX_PROPERTY];
