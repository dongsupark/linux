/*
 * linux/ipc/shm.c
 * Copyright (C) 1992, 1993 Krishna Balasubramanian
 *	 Many improvements/fixes by Bruno Haible.
 * Replaced `struct shm_desc' by `struct vm_area_struct', July 1994.
 * Fixed the shm swap deallocation (shm_unuse()), August 1998 Andrea Arcangeli.
 *
 * /proc/sysvipc/shm support (c) 1999 Dragos Acostachioaie <dragos@iname.com>
 * BIGMEM support, Andrea Arcangeli <andrea@suse.de>
 * SMP thread shm, Jean-Luc Boyard <jean-luc.boyard@siemens.fr>
 * HIGHMEM support, Ingo Molnar <mingo@redhat.com>
 * Make shmmax, shmall, shmmni sysctl'able, Christoph Rohland <cr@sap.com>
 * Shared /dev/zero support, Kanoj Sarcar <kanoj@sgi.com>
 * Move the mm functionality over to mm/shmem.c, Christoph Rohland <cr@sap.com>
 *
 * support for audit of ipc object properties and permission changes
 * Dustin Kirkland <dustin.kirkland@us.ibm.com>
 *
 * namespaces support
 * OpenVZ, SWsoft Inc.
 * Pavel Emelianov <xemul@openvz.org>
 */

#include <linux/slab.h>
#include <linux/mm.h>
#include <linux/hugetlb.h>
#include <linux/shm.h>
#include <linux/init.h>
#include <linux/file.h>
#include <linux/mman.h>
#include <linux/shmem_fs.h>
#include <linux/security.h>
#include <linux/syscalls.h>
#include <linux/audit.h>
#include <linux/capability.h>
#include <linux/ptrace.h>
#include <linux/seq_file.h>
#include <linux/rwsem.h>
#include <linux/nsproxy.h>
#include <linux/mount.h>
#include <linux/ipc_namespace.h>

#include <asm/uaccess.h>

#include "util.h"

struct shm_file_data {
	int id;
	struct ipc_namespace *ns;
	struct file *file;
	const struct vm_operations_struct *vm_ops;
};

#define shm_file_data(file) (*((struct shm_file_data **)&(file)->private_data))

static const struct file_operations shm_file_operations;
static struct vm_operations_struct shm_vm_ops;

#define shm_ids(ns)	((ns)->ids[IPC_SHM_IDS])

#define shm_unlock(shp)			\
	ipc_unlock(&(shp)->shm_perm)

static int newseg(struct ipc_namespace *, struct ipc_params *);
static void shm_open(struct vm_area_struct *vma);
static void shm_close(struct vm_area_struct *vma);
static void shm_destroy (struct ipc_namespace *ns, struct shmid_kernel *shp);
#ifdef CONFIG_PROC_FS
static int sysvipc_shm_proc_show(struct seq_file *s, void *it);
#endif

void shm_init_ns(struct ipc_namespace *ns)
{
	ns->shm_ctlmax = SHMMAX;
	ns->shm_ctlall = SHMALL;
	ns->shm_ctlmni = SHMMNI;
	ns->shm_tot = 0;
	ipc_init_ids(&shm_ids(ns));
}

/*
 * Called with shm_ids.rw_mutex (writer) and the shp structure locked.
 * Only shm_ids.rw_mutex remains locked on exit.
 */
static void do_shm_rmid(struct ipc_namespace *ns, struct kern_ipc_perm *ipcp)
{
	struct shmid_kernel *shp;
	shp = container_of(ipcp, struct shmid_kernel, shm_perm);

	if (shp->shm_nattch){
		shp->shm_perm.mode |= SHM_DEST;
		/* Do not find it any more */
		shp->shm_perm.key = IPC_PRIVATE;
		shm_unlock(shp);
	} else
		shm_destroy(ns, shp);
}

#ifdef CONFIG_IPC_NS
void shm_exit_ns(struct ipc_namespace *ns)
{
	free_ipcs(ns, &shm_ids(ns), do_shm_rmid);
}
#endif

void __init shm_init (void)
{
	shm_init_ns(&init_ipc_ns);
	ipc_init_proc_interface("sysvipc/shm",
				"       key      shmid perms       size  cpid  lpid nattch   uid   gid  cuid  cgid      atime      dtime      ctime\n",
				IPC_SHM_IDS, sysvipc_shm_proc_show);
}

/*
 * shm_lock_(check_) routines are called in the paths where the rw_mutex
 * is not necessarily held.
 */
static inline struct shmid_kernel *shm_lock(struct ipc_namespace *ns, int id)
{
	struct kern_ipc_perm *ipcp = ipc_lock(&shm_ids(ns), id);

	if (IS_ERR(ipcp))
		return (struct shmid_kernel *)ipcp;

	return container_of(ipcp, struct shmid_kernel, shm_perm);
}

static inline struct shmid_kernel *shm_lock_check(struct ipc_namespace *ns,
						int id)
{
	struct kern_ipc_perm *ipcp = ipc_lock_check(&shm_ids(ns), id);

	if (IS_ERR(ipcp))
		return (struct shmid_kernel *)ipcp;

	return container_of(ipcp, struct shmid_kernel, shm_perm);
}

static inline void shm_rmid(struct ipc_namespace *ns, struct shmid_kernel *s)
{
	ipc_rmid(&shm_ids(ns), &s->shm_perm);
}


/* This is called by fork, once for every shm attach. */
static void shm_open(struct vm_area_struct *vma)
{
	struct file *file = vma->vm_file;
	struct shm_file_data *sfd = shm_file_data(file);
	struct shmid_kernel *shp;

	shp = shm_lock(sfd->ns, sfd->id);
	BUG_ON(IS_ERR(shp));
	shp->shm_atim = get_seconds();
	shp->shm_lprid = task_tgid_vnr(current);
	shp->shm_nattch++;
	shm_unlock(shp);
}

/*
 * shm_destroy - free the struct shmid_kernel
 *
 * @ns: namespace
 * @shp: struct to free
 *
 * It has to be called with shp and shm_ids.rw_mutex (writer) locked,
 * but returns with shp unlocked and freed.
 */
static void shm_destroy(struct ipc_namespace *ns, struct shmid_kernel *shp)
{
	ns->shm_tot -= (shp->shm_segsz + PAGE_SIZE - 1) >> PAGE_SHIFT;
	shm_rmid(ns, shp);
	shm_unlock(shp);
	if (!is_file_hugepages(shp->shm_file))
		shmem_lock(shp->shm_file, 0, shp->mlock_user);
	else
		user_shm_unlock(shp->shm_file->f_path.dentry->d_inode->i_size,
						shp->mlock_user);
	fput (shp->shm_file);
	security_shm_free(shp);
	ipc_rcu_putref(shp);
}

/*
 * remove the attach descriptor vma.
 * free memory for segment if it is marked destroyed.
 * The descriptor has already been removed from the current->mm->mmap list
 * and will later be kfree()d.
 */
static void shm_close(struct vm_area_struct *vma)
{
	struct file * file = vma->vm_file;
	struct shm_file_data *sfd = shm_file_data(file);
	struct shmid_kernel *shp;
	struct ipc_namespace *ns = sfd->ns;

	down_write(&shm_ids(ns).rw_mutex);
	/* remove from the list of attaches of the shm segment */
	shp = shm_lock(ns, sfd->id);
	BUG_ON(IS_ERR(shp));
	shp->shm_lprid = task_tgid_vnr(current);
	shp->shm_dtim = get_seconds();
	shp->shm_nattch--;
	if(shp->shm_nattch == 0 &&
	   shp->shm_perm.mode & SHM_DEST)
		shm_destroy(ns, shp);
	else
		shm_unlock(shp);
	up_write(&shm_ids(ns).rw_mutex);
}

static int shm_fault(struct vm_area_struct *vma, struct vm_fault *vmf)
{
	struct file *file = vma->vm_file;
	struct shm_file_data *sfd = shm_file_data(file);

	return sfd->vm_ops->fault(vma, vmf);
}

#ifdef CONFIG_NUMA
static int shm_set_policy(struct vm_area_struct *vma, struct mempolicy *new)
{
	struct file *file = vma->vm_file;
	struct shm_file_data *sfd = shm_file_data(file);
	int err = 0;
	if (sfd->vm_ops->set_policy)
		err = sfd->vm_ops->set_policy(vma, new);
	return err;
}

static struct mempolicy *shm_get_policy(struct vm_area_struct *vma,
					unsigned long addr)
{
	struct file *file = vma->vm_file;
	struct shm_file_data *sfd = shm_file_data(file);
	struct mempolicy *pol = NULL;

	if (sfd->vm_ops->get_policy)
		pol = sfd->vm_ops->get_policy(vma, addr);
	else if (vma->vm_policy)
		pol = vma->vm_policy;

	return pol;
}
#endif

static int shm_mmap(struct file * file, struct vm_area_struct * vma)
{
	struct shm_file_data *sfd = shm_file_data(file);
	int ret;

	ret = sfd->file->f_op->mmap(sfd->file, vma);
	if (ret != 0)
		return ret;
	sfd->vm_ops = vma->vm_ops;
#ifdef CONFIG_MMU
	BUG_ON(!sfd->vm_ops->fault);
#endif
	vma->vm_ops = &shm_vm_ops;
	shm_open(vma);

	return ret;
}

static int shm_release(struct inode *ino, struct file *file)
{
	struct shm_file_data *sfd = shm_file_data(file);

	put_ipc_ns(sfd->ns);
	shm_file_data(file) = NULL;
	kfree(sfd);
	return 0;
}

static int shm_fsync(struct file *file, struct dentry *dentry, int datasync)
{
	int (*fsync) (struct file *, struct dentry *, int datasync);
	struct shm_file_data *sfd = shm_file_data(file);
	int ret = -EINVAL;

	fsync = sfd->file->f_op->fsync;
	if (fsync)
		ret = fsync(sfd->file, sfd->file->f_path.dentry, datasync);
	return ret;
}

static unsigned long shm_get_unmapped_area(struct file *file,
	unsigned long addr, unsigned long len, unsigned long pgoff,
	unsigned long flags)
{
	struct shm_file_data *sfd = shm_file_data(file);
	return get_unmapped_area(sfd->file, addr, len, pgoff, flags);
}

int is_file_shm_hugepages(struct file *file)
{
	int ret = 0;

	if (file->f_op == &shm_file_operations) {
		struct shm_file_data *sfd;
		sfd = shm_file_data(file);
		ret = is_file_hugepages(sfd->file);
	}
	return ret;
}

static const struct file_operations shm_file_operations = {
	.mmap		= shm_mmap,
	.fsync		= shm_fsync,
	.release	= shm_release,
	.get_unmapped_area	= shm_get_unmapped_area,
};

static struct vm_operations_struct shm_vm_ops = {
	.open	= shm_open,	/* callback for a new vm-area open */
	.close	= shm_close,	/* callback for when the vm-area is released */
	.fault	= shm_fault,
#if defined(CONFIG_NUMA)
	.set_policy = shm_set_policy,
	.get_policy = shm_get_policy,
#endif
};

/**
 * newseg - Create a new shared memory segment
 * @ns: namespace
 * @params: ptr to the structure that contains key, size and shmflg
 *
 * Called with shm_ids.rw_mutex held as a writer.
 */

static int newseg(struct ipc_namespace *ns, struct ipc_params *params)
{
	key_t key = params->key;
	int shmflg = params->flg;
	size_t size = params->u.size;
	int error;
	struct shmid_kernel *shp;
	int numpages = (size + PAGE_SIZE -1) >> PAGE_SHIFT;
	struct file * file;
	char name[13];
	int id;
	int acctflag = 0;

	if (size < SHMMIN || size > ns->shm_ctlmax)
		return -EINVAL;

	if (ns->shm_tot + numpages > ns->shm_ctlall)
		return -ENOSPC;

	shp = ipc_rcu_alloc(sizeof(*shp));
	if (!shp)
		return -ENOMEM;

	shp->shm_perm.key = key;
	shp->shm_perm.mode = (shmflg & S_IRWXUGO);
	shp->mlock_user = NULL;

	shp->shm_perm.security = NULL;
	error = security_shm_alloc(shp);
	if (error) {
		ipc_rcu_putref(shp);
		return error;
	}

	sprintf (name, "SYSV%08x", key);
	if (shmflg & SHM_HUGETLB) {
		/* hugetlb_file_setup applies strict accounting */
		if (shmflg & SHM_NORESERVE)
			acctflag = VM_NORESERVE;
		file = hugetlb_file_setup(name, size, acctflag);
		shp->mlock_user = current_user();
	} else {
<<<<<<< HEAD
		int acctflag = 0;
=======
>>>>>>> 389c2335
		/*
		 * Do not allow no accounting for OVERCOMMIT_NEVER, even
	 	 * if it's asked for.
		 */
		if  ((shmflg & SHM_NORESERVE) &&
				sysctl_overcommit_memory != OVERCOMMIT_NEVER)
			acctflag = VM_NORESERVE;
		file = shmem_file_setup(name, size, acctflag);
	}
	error = PTR_ERR(file);
	if (IS_ERR(file))
		goto no_file;

	id = ipc_addid(&shm_ids(ns), &shp->shm_perm, ns->shm_ctlmni);
	if (id < 0) {
		error = id;
		goto no_id;
	}

	shp->shm_cprid = task_tgid_vnr(current);
	shp->shm_lprid = 0;
	shp->shm_atim = shp->shm_dtim = 0;
	shp->shm_ctim = get_seconds();
	shp->shm_segsz = size;
	shp->shm_nattch = 0;
	shp->shm_file = file;
	/*
	 * shmid gets reported as "inode#" in /proc/pid/maps.
	 * proc-ps tools use this. Changing this will break them.
	 */
	file->f_dentry->d_inode->i_ino = shp->shm_perm.id;

	ns->shm_tot += numpages;
	error = shp->shm_perm.id;
	shm_unlock(shp);
	return error;

no_id:
	fput(file);
no_file:
	security_shm_free(shp);
	ipc_rcu_putref(shp);
	return error;
}

/*
 * Called with shm_ids.rw_mutex and ipcp locked.
 */
static inline int shm_security(struct kern_ipc_perm *ipcp, int shmflg)
{
	struct shmid_kernel *shp;

	shp = container_of(ipcp, struct shmid_kernel, shm_perm);
	return security_shm_associate(shp, shmflg);
}

/*
 * Called with shm_ids.rw_mutex and ipcp locked.
 */
static inline int shm_more_checks(struct kern_ipc_perm *ipcp,
				struct ipc_params *params)
{
	struct shmid_kernel *shp;

	shp = container_of(ipcp, struct shmid_kernel, shm_perm);
	if (shp->shm_segsz < params->u.size)
		return -EINVAL;

	return 0;
}

SYSCALL_DEFINE3(shmget, key_t, key, size_t, size, int, shmflg)
{
	struct ipc_namespace *ns;
	struct ipc_ops shm_ops;
	struct ipc_params shm_params;

	ns = current->nsproxy->ipc_ns;

	shm_ops.getnew = newseg;
	shm_ops.associate = shm_security;
	shm_ops.more_checks = shm_more_checks;

	shm_params.key = key;
	shm_params.flg = shmflg;
	shm_params.u.size = size;

	return ipcget(ns, &shm_ids(ns), &shm_ops, &shm_params);
}

static inline unsigned long copy_shmid_to_user(void __user *buf, struct shmid64_ds *in, int version)
{
	switch(version) {
	case IPC_64:
		return copy_to_user(buf, in, sizeof(*in));
	case IPC_OLD:
	    {
		struct shmid_ds out;

		ipc64_perm_to_ipc_perm(&in->shm_perm, &out.shm_perm);
		out.shm_segsz	= in->shm_segsz;
		out.shm_atime	= in->shm_atime;
		out.shm_dtime	= in->shm_dtime;
		out.shm_ctime	= in->shm_ctime;
		out.shm_cpid	= in->shm_cpid;
		out.shm_lpid	= in->shm_lpid;
		out.shm_nattch	= in->shm_nattch;

		return copy_to_user(buf, &out, sizeof(out));
	    }
	default:
		return -EINVAL;
	}
}

static inline unsigned long
copy_shmid_from_user(struct shmid64_ds *out, void __user *buf, int version)
{
	switch(version) {
	case IPC_64:
		if (copy_from_user(out, buf, sizeof(*out)))
			return -EFAULT;
		return 0;
	case IPC_OLD:
	    {
		struct shmid_ds tbuf_old;

		if (copy_from_user(&tbuf_old, buf, sizeof(tbuf_old)))
			return -EFAULT;

		out->shm_perm.uid	= tbuf_old.shm_perm.uid;
		out->shm_perm.gid	= tbuf_old.shm_perm.gid;
		out->shm_perm.mode	= tbuf_old.shm_perm.mode;

		return 0;
	    }
	default:
		return -EINVAL;
	}
}

static inline unsigned long copy_shminfo_to_user(void __user *buf, struct shminfo64 *in, int version)
{
	switch(version) {
	case IPC_64:
		return copy_to_user(buf, in, sizeof(*in));
	case IPC_OLD:
	    {
		struct shminfo out;

		if(in->shmmax > INT_MAX)
			out.shmmax = INT_MAX;
		else
			out.shmmax = (int)in->shmmax;

		out.shmmin	= in->shmmin;
		out.shmmni	= in->shmmni;
		out.shmseg	= in->shmseg;
		out.shmall	= in->shmall; 

		return copy_to_user(buf, &out, sizeof(out));
	    }
	default:
		return -EINVAL;
	}
}

/*
 * Called with shm_ids.rw_mutex held as a reader
 */
static void shm_get_stat(struct ipc_namespace *ns, unsigned long *rss,
		unsigned long *swp)
{
	int next_id;
	int total, in_use;

	*rss = 0;
	*swp = 0;

	in_use = shm_ids(ns).in_use;

	for (total = 0, next_id = 0; total < in_use; next_id++) {
		struct shmid_kernel *shp;
		struct inode *inode;

		shp = idr_find(&shm_ids(ns).ipcs_idr, next_id);
		if (shp == NULL)
			continue;

		inode = shp->shm_file->f_path.dentry->d_inode;

		if (is_file_hugepages(shp->shm_file)) {
			struct address_space *mapping = inode->i_mapping;
			struct hstate *h = hstate_file(shp->shm_file);
			*rss += pages_per_huge_page(h) * mapping->nrpages;
		} else {
#ifdef CONFIG_SHMEM
			struct shmem_inode_info *info = SHMEM_I(inode);
			spin_lock(&info->lock);
			*rss += inode->i_mapping->nrpages;
			*swp += info->swapped;
			spin_unlock(&info->lock);
#else
			*rss += inode->i_mapping->nrpages;
#endif
		}

		total++;
	}
}

/*
 * This function handles some shmctl commands which require the rw_mutex
 * to be held in write mode.
 * NOTE: no locks must be held, the rw_mutex is taken inside this function.
 */
static int shmctl_down(struct ipc_namespace *ns, int shmid, int cmd,
		       struct shmid_ds __user *buf, int version)
{
	struct kern_ipc_perm *ipcp;
	struct shmid64_ds shmid64;
	struct shmid_kernel *shp;
	int err;

	if (cmd == IPC_SET) {
		if (copy_shmid_from_user(&shmid64, buf, version))
			return -EFAULT;
	}

	ipcp = ipcctl_pre_down(&shm_ids(ns), shmid, cmd, &shmid64.shm_perm, 0);
	if (IS_ERR(ipcp))
		return PTR_ERR(ipcp);

	shp = container_of(ipcp, struct shmid_kernel, shm_perm);

	err = security_shm_shmctl(shp, cmd);
	if (err)
		goto out_unlock;
	switch (cmd) {
	case IPC_RMID:
		do_shm_rmid(ns, ipcp);
		goto out_up;
	case IPC_SET:
		ipc_update_perm(&shmid64.shm_perm, ipcp);
		shp->shm_ctim = get_seconds();
		break;
	default:
		err = -EINVAL;
	}
out_unlock:
	shm_unlock(shp);
out_up:
	up_write(&shm_ids(ns).rw_mutex);
	return err;
}

SYSCALL_DEFINE3(shmctl, int, shmid, int, cmd, struct shmid_ds __user *, buf)
{
	struct shmid_kernel *shp;
	int err, version;
	struct ipc_namespace *ns;

	if (cmd < 0 || shmid < 0) {
		err = -EINVAL;
		goto out;
	}

	version = ipc_parse_version(&cmd);
	ns = current->nsproxy->ipc_ns;

	switch (cmd) { /* replace with proc interface ? */
	case IPC_INFO:
	{
		struct shminfo64 shminfo;

		err = security_shm_shmctl(NULL, cmd);
		if (err)
			return err;

		memset(&shminfo, 0, sizeof(shminfo));
		shminfo.shmmni = shminfo.shmseg = ns->shm_ctlmni;
		shminfo.shmmax = ns->shm_ctlmax;
		shminfo.shmall = ns->shm_ctlall;

		shminfo.shmmin = SHMMIN;
		if(copy_shminfo_to_user (buf, &shminfo, version))
			return -EFAULT;

		down_read(&shm_ids(ns).rw_mutex);
		err = ipc_get_maxid(&shm_ids(ns));
		up_read(&shm_ids(ns).rw_mutex);

		if(err<0)
			err = 0;
		goto out;
	}
	case SHM_INFO:
	{
		struct shm_info shm_info;

		err = security_shm_shmctl(NULL, cmd);
		if (err)
			return err;

		memset(&shm_info, 0, sizeof(shm_info));
		down_read(&shm_ids(ns).rw_mutex);
		shm_info.used_ids = shm_ids(ns).in_use;
		shm_get_stat (ns, &shm_info.shm_rss, &shm_info.shm_swp);
		shm_info.shm_tot = ns->shm_tot;
		shm_info.swap_attempts = 0;
		shm_info.swap_successes = 0;
		err = ipc_get_maxid(&shm_ids(ns));
		up_read(&shm_ids(ns).rw_mutex);
		if (copy_to_user(buf, &shm_info, sizeof(shm_info))) {
			err = -EFAULT;
			goto out;
		}

		err = err < 0 ? 0 : err;
		goto out;
	}
	case SHM_STAT:
	case IPC_STAT:
	{
		struct shmid64_ds tbuf;
		int result;

		if (cmd == SHM_STAT) {
			shp = shm_lock(ns, shmid);
			if (IS_ERR(shp)) {
				err = PTR_ERR(shp);
				goto out;
			}
			result = shp->shm_perm.id;
		} else {
			shp = shm_lock_check(ns, shmid);
			if (IS_ERR(shp)) {
				err = PTR_ERR(shp);
				goto out;
			}
			result = 0;
		}
		err = -EACCES;
		if (ipcperms (&shp->shm_perm, S_IRUGO))
			goto out_unlock;
		err = security_shm_shmctl(shp, cmd);
		if (err)
			goto out_unlock;
		memset(&tbuf, 0, sizeof(tbuf));
		kernel_to_ipc64_perm(&shp->shm_perm, &tbuf.shm_perm);
		tbuf.shm_segsz	= shp->shm_segsz;
		tbuf.shm_atime	= shp->shm_atim;
		tbuf.shm_dtime	= shp->shm_dtim;
		tbuf.shm_ctime	= shp->shm_ctim;
		tbuf.shm_cpid	= shp->shm_cprid;
		tbuf.shm_lpid	= shp->shm_lprid;
		tbuf.shm_nattch	= shp->shm_nattch;
		shm_unlock(shp);
		if(copy_shmid_to_user (buf, &tbuf, version))
			err = -EFAULT;
		else
			err = result;
		goto out;
	}
	case SHM_LOCK:
	case SHM_UNLOCK:
	{
		struct file *uninitialized_var(shm_file);

		lru_add_drain_all();  /* drain pagevecs to lru lists */

		shp = shm_lock_check(ns, shmid);
		if (IS_ERR(shp)) {
			err = PTR_ERR(shp);
			goto out;
		}

		audit_ipc_obj(&(shp->shm_perm));

		if (!capable(CAP_IPC_LOCK)) {
			uid_t euid = current_euid();
			err = -EPERM;
			if (euid != shp->shm_perm.uid &&
			    euid != shp->shm_perm.cuid)
				goto out_unlock;
			if (cmd == SHM_LOCK &&
			    !current->signal->rlim[RLIMIT_MEMLOCK].rlim_cur)
				goto out_unlock;
		}

		err = security_shm_shmctl(shp, cmd);
		if (err)
			goto out_unlock;
		
		if(cmd==SHM_LOCK) {
			struct user_struct *user = current_user();
			if (!is_file_hugepages(shp->shm_file)) {
				err = shmem_lock(shp->shm_file, 1, user);
				if (!err && !(shp->shm_perm.mode & SHM_LOCKED)){
					shp->shm_perm.mode |= SHM_LOCKED;
					shp->mlock_user = user;
				}
			}
		} else if (!is_file_hugepages(shp->shm_file)) {
			shmem_lock(shp->shm_file, 0, shp->mlock_user);
			shp->shm_perm.mode &= ~SHM_LOCKED;
			shp->mlock_user = NULL;
		}
		shm_unlock(shp);
		goto out;
	}
	case IPC_RMID:
	case IPC_SET:
		err = shmctl_down(ns, shmid, cmd, buf, version);
		return err;
	default:
		return -EINVAL;
	}

out_unlock:
	shm_unlock(shp);
out:
	return err;
}

/*
 * Fix shmaddr, allocate descriptor, map shm, add attach descriptor to lists.
 *
 * NOTE! Despite the name, this is NOT a direct system call entrypoint. The
 * "raddr" thing points to kernel space, and there has to be a wrapper around
 * this.
 */
long do_shmat(int shmid, char __user *shmaddr, int shmflg, ulong *raddr)
{
	struct shmid_kernel *shp;
	unsigned long addr;
	unsigned long size;
	struct file * file;
	int    err;
	unsigned long flags;
	unsigned long prot;
	int acc_mode;
	unsigned long user_addr;
	struct ipc_namespace *ns;
	struct shm_file_data *sfd;
	struct path path;
	fmode_t f_mode;

	err = -EINVAL;
	if (shmid < 0)
		goto out;
	else if ((addr = (ulong)shmaddr)) {
		if (addr & (SHMLBA-1)) {
			if (shmflg & SHM_RND)
				addr &= ~(SHMLBA-1);	   /* round down */
			else
#ifndef __ARCH_FORCE_SHMLBA
				if (addr & ~PAGE_MASK)
#endif
					goto out;
		}
		flags = MAP_SHARED | MAP_FIXED;
	} else {
		if ((shmflg & SHM_REMAP))
			goto out;

		flags = MAP_SHARED;
	}

	if (shmflg & SHM_RDONLY) {
		prot = PROT_READ;
		acc_mode = S_IRUGO;
		f_mode = FMODE_READ;
	} else {
		prot = PROT_READ | PROT_WRITE;
		acc_mode = S_IRUGO | S_IWUGO;
		f_mode = FMODE_READ | FMODE_WRITE;
	}
	if (shmflg & SHM_EXEC) {
		prot |= PROT_EXEC;
		acc_mode |= S_IXUGO;
	}

	/*
	 * We cannot rely on the fs check since SYSV IPC does have an
	 * additional creator id...
	 */
	ns = current->nsproxy->ipc_ns;
	shp = shm_lock_check(ns, shmid);
	if (IS_ERR(shp)) {
		err = PTR_ERR(shp);
		goto out;
	}

	err = -EACCES;
	if (ipcperms(&shp->shm_perm, acc_mode))
		goto out_unlock;

	err = security_shm_shmat(shp, shmaddr, shmflg);
	if (err)
		goto out_unlock;

	path.dentry = dget(shp->shm_file->f_path.dentry);
	path.mnt    = shp->shm_file->f_path.mnt;
	shp->shm_nattch++;
	size = i_size_read(path.dentry->d_inode);
	shm_unlock(shp);

	err = -ENOMEM;
	sfd = kzalloc(sizeof(*sfd), GFP_KERNEL);
	if (!sfd)
		goto out_put_dentry;

	file = alloc_file(path.mnt, path.dentry, f_mode, &shm_file_operations);
	if (!file)
		goto out_free;

	file->private_data = sfd;
	file->f_mapping = shp->shm_file->f_mapping;
	sfd->id = shp->shm_perm.id;
	sfd->ns = get_ipc_ns(ns);
	sfd->file = shp->shm_file;
	sfd->vm_ops = NULL;

	down_write(&current->mm->mmap_sem);
	if (addr && !(shmflg & SHM_REMAP)) {
		err = -EINVAL;
		if (find_vma_intersection(current->mm, addr, addr + size))
			goto invalid;
		/*
		 * If shm segment goes below stack, make sure there is some
		 * space left for the stack to grow (at least 4 pages).
		 */
		if (addr < current->mm->start_stack &&
		    addr > current->mm->start_stack - size - PAGE_SIZE * 5)
			goto invalid;
	}
		
	user_addr = do_mmap (file, addr, size, prot, flags, 0);
	*raddr = user_addr;
	err = 0;
	if (IS_ERR_VALUE(user_addr))
		err = (long)user_addr;
invalid:
	up_write(&current->mm->mmap_sem);

	fput(file);

out_nattch:
	down_write(&shm_ids(ns).rw_mutex);
	shp = shm_lock(ns, shmid);
	BUG_ON(IS_ERR(shp));
	shp->shm_nattch--;
	if(shp->shm_nattch == 0 &&
	   shp->shm_perm.mode & SHM_DEST)
		shm_destroy(ns, shp);
	else
		shm_unlock(shp);
	up_write(&shm_ids(ns).rw_mutex);

out:
	return err;

out_unlock:
	shm_unlock(shp);
	goto out;

out_free:
	kfree(sfd);
out_put_dentry:
	dput(path.dentry);
	goto out_nattch;
}

SYSCALL_DEFINE3(shmat, int, shmid, char __user *, shmaddr, int, shmflg)
{
	unsigned long ret;
	long err;

	err = do_shmat(shmid, shmaddr, shmflg, &ret);
	if (err)
		return err;
	force_successful_syscall_return();
	return (long)ret;
}

/*
 * detach and kill segment if marked destroyed.
 * The work is done in shm_close.
 */
SYSCALL_DEFINE1(shmdt, char __user *, shmaddr)
{
	struct mm_struct *mm = current->mm;
	struct vm_area_struct *vma, *next;
	unsigned long addr = (unsigned long)shmaddr;
	loff_t size = 0;
	int retval = -EINVAL;

	if (addr & ~PAGE_MASK)
		return retval;

	down_write(&mm->mmap_sem);

	/*
	 * This function tries to be smart and unmap shm segments that
	 * were modified by partial mlock or munmap calls:
	 * - It first determines the size of the shm segment that should be
	 *   unmapped: It searches for a vma that is backed by shm and that
	 *   started at address shmaddr. It records it's size and then unmaps
	 *   it.
	 * - Then it unmaps all shm vmas that started at shmaddr and that
	 *   are within the initially determined size.
	 * Errors from do_munmap are ignored: the function only fails if
	 * it's called with invalid parameters or if it's called to unmap
	 * a part of a vma. Both calls in this function are for full vmas,
	 * the parameters are directly copied from the vma itself and always
	 * valid - therefore do_munmap cannot fail. (famous last words?)
	 */
	/*
	 * If it had been mremap()'d, the starting address would not
	 * match the usual checks anyway. So assume all vma's are
	 * above the starting address given.
	 */
	vma = find_vma(mm, addr);

#ifdef CONFIG_MMU
	while (vma) {
		next = vma->vm_next;

		/*
		 * Check if the starting address would match, i.e. it's
		 * a fragment created by mprotect() and/or munmap(), or it
		 * otherwise it starts at this address with no hassles.
		 */
		if ((vma->vm_ops == &shm_vm_ops) &&
			(vma->vm_start - addr)/PAGE_SIZE == vma->vm_pgoff) {


			size = vma->vm_file->f_path.dentry->d_inode->i_size;
			do_munmap(mm, vma->vm_start, vma->vm_end - vma->vm_start);
			/*
			 * We discovered the size of the shm segment, so
			 * break out of here and fall through to the next
			 * loop that uses the size information to stop
			 * searching for matching vma's.
			 */
			retval = 0;
			vma = next;
			break;
		}
		vma = next;
	}

	/*
	 * We need look no further than the maximum address a fragment
	 * could possibly have landed at. Also cast things to loff_t to
	 * prevent overflows and make comparisions vs. equal-width types.
	 */
	size = PAGE_ALIGN(size);
	while (vma && (loff_t)(vma->vm_end - addr) <= size) {
		next = vma->vm_next;

		/* finding a matching vma now does not alter retval */
		if ((vma->vm_ops == &shm_vm_ops) &&
			(vma->vm_start - addr)/PAGE_SIZE == vma->vm_pgoff)

			do_munmap(mm, vma->vm_start, vma->vm_end - vma->vm_start);
		vma = next;
	}

#else /* CONFIG_MMU */
	/* under NOMMU conditions, the exact address to be destroyed must be
	 * given */
	retval = -EINVAL;
	if (vma->vm_start == addr && vma->vm_ops == &shm_vm_ops) {
		do_munmap(mm, vma->vm_start, vma->vm_end - vma->vm_start);
		retval = 0;
	}

#endif

	up_write(&mm->mmap_sem);
	return retval;
}

#ifdef CONFIG_PROC_FS
static int sysvipc_shm_proc_show(struct seq_file *s, void *it)
{
	struct shmid_kernel *shp = it;

#if BITS_PER_LONG <= 32
#define SIZE_SPEC "%10lu"
#else
#define SIZE_SPEC "%21lu"
#endif

	return seq_printf(s,
			  "%10d %10d  %4o " SIZE_SPEC " %5u %5u  "
			  "%5lu %5u %5u %5u %5u %10lu %10lu %10lu\n",
			  shp->shm_perm.key,
			  shp->shm_perm.id,
			  shp->shm_perm.mode,
			  shp->shm_segsz,
			  shp->shm_cprid,
			  shp->shm_lprid,
			  shp->shm_nattch,
			  shp->shm_perm.uid,
			  shp->shm_perm.gid,
			  shp->shm_perm.cuid,
			  shp->shm_perm.cgid,
			  shp->shm_atim,
			  shp->shm_dtim,
			  shp->shm_ctim);
}
#endif<|MERGE_RESOLUTION|>--- conflicted
+++ resolved
@@ -371,10 +371,6 @@
 		file = hugetlb_file_setup(name, size, acctflag);
 		shp->mlock_user = current_user();
 	} else {
-<<<<<<< HEAD
-		int acctflag = 0;
-=======
->>>>>>> 389c2335
 		/*
 		 * Do not allow no accounting for OVERCOMMIT_NEVER, even
 	 	 * if it's asked for.
