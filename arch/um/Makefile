--- conflicted
+++ resolved
@@ -100,11 +100,7 @@
 
 archheaders:
 	$(Q)$(MAKE) -C '$(srctree)' KBUILD_SRC= \
-<<<<<<< HEAD
-		ARCH=$(SUBARCH) O='$(objtree)' archheaders
-=======
 		ARCH=$(HEADER_ARCH) O='$(objtree)' archheaders
->>>>>>> e816b57a
 
 archprepare: include/generated/user_constants.h
 
