
generic-y += clkdev.h
generic-y += exec.h
<<<<<<< HEAD
generic-y += trace_clock.h
=======
generic-y += trace_clock.h
generic-y += syscalls.h
>>>>>>> 9931faca
<|MERGE_RESOLUTION|>--- conflicted
+++ resolved
@@ -1,9 +1,5 @@
 
 generic-y += clkdev.h
 generic-y += exec.h
-<<<<<<< HEAD
 generic-y += trace_clock.h
-=======
-generic-y += trace_clock.h
-generic-y += syscalls.h
->>>>>>> 9931faca
+generic-y += syscalls.h