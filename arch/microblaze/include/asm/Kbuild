
<<<<<<< HEAD
header-y  += elf.h
generic-y += clkdev.h
generic-y += exec.h
=======
generic-y += clkdev.h
>>>>>>> 1883baaa
<|MERGE_RESOLUTION|>--- conflicted
+++ resolved
@@ -1,8 +1,3 @@
 
-<<<<<<< HEAD
-header-y  += elf.h
 generic-y += clkdev.h
-generic-y += exec.h
-=======
-generic-y += clkdev.h
->>>>>>> 1883baaa
+generic-y += exec.h