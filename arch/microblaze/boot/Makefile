--- conflicted
+++ resolved
@@ -52,10 +52,7 @@
 # Rule to build device tree blobs
 DTC_FLAGS := -p 1024
 
-<<<<<<< HEAD
-=======
 $(obj)/%.dtb: $(src)/dts/%.dts FORCE
 	$(call cmd,dtc)
 
->>>>>>> 3cbea436
 clean-files += *.dtb simpleImage.*.unstrip linux.bin.ub