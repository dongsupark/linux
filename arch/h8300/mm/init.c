/*
 *  linux/arch/h8300/mm/init.c
 *
 *  Copyright (C) 1998  D. Jeff Dionne <jeff@lineo.ca>,
 *                      Kenneth Albanowski <kjahds@kjahds.com>,
 *  Copyright (C) 2000  Lineo, Inc.  (www.lineo.com) 
 *
 *  Based on:
 *
 *  linux/arch/m68knommu/mm/init.c
 *  linux/arch/m68k/mm/init.c
 *
 *  Copyright (C) 1995  Hamish Macdonald
 *
 *  JAN/1999 -- hacked to support ColdFire (gerg@snapgear.com)
 *  DEC/2000 -- linux 2.4 support <davidm@snapgear.com>
 */

#include <linux/signal.h>
#include <linux/sched.h>
#include <linux/kernel.h>
#include <linux/errno.h>
#include <linux/string.h>
#include <linux/types.h>
#include <linux/ptrace.h>
#include <linux/mman.h>
#include <linux/mm.h>
#include <linux/swap.h>
#include <linux/init.h>
#include <linux/highmem.h>
#include <linux/pagemap.h>
#include <linux/bootmem.h>
#include <linux/gfp.h>

#include <asm/setup.h>
#include <asm/segment.h>
#include <asm/page.h>
#include <asm/pgtable.h>
#include <asm/sections.h>

#undef DEBUG

/*
 * BAD_PAGE is the page that is used for page faults when linux
 * is out-of-memory. Older versions of linux just did a
 * do_exit(), but using this instead means there is less risk
 * for a process dying in kernel mode, possibly leaving a inode
 * unused etc..
 *
 * BAD_PAGETABLE is the accompanying page-table: it is initialized
 * to point to BAD_PAGE entries.
 *
 * ZERO_PAGE is a special page that is used for zero-initialized
 * data and COW.
 */
static unsigned long empty_bad_page_table;

static unsigned long empty_bad_page;

unsigned long empty_zero_page;

extern unsigned long rom_length;

extern unsigned long memory_start;
extern unsigned long memory_end;

/*
 * paging_init() continues the virtual memory environment setup which
 * was begun by the code in arch/head.S.
 * The parameters are pointers to where to stick the starting and ending
 * addresses of available kernel virtual memory.
 */
void __init paging_init(void)
{
	/*
	 * Make sure start_mem is page aligned,  otherwise bootmem and
	 * page_alloc get different views og the world.
	 */
#ifdef DEBUG
	unsigned long start_mem = PAGE_ALIGN(memory_start);
#endif
	unsigned long end_mem   = memory_end & PAGE_MASK;

#ifdef DEBUG
	printk ("start_mem is %#lx\nvirtual_end is %#lx\n",
		start_mem, end_mem);
#endif

	/*
	 * Initialize the bad page table and bad page to point
	 * to a couple of allocated pages.
	 */
	empty_bad_page_table = (unsigned long)alloc_bootmem_pages(PAGE_SIZE);
	empty_bad_page = (unsigned long)alloc_bootmem_pages(PAGE_SIZE);
	empty_zero_page = (unsigned long)alloc_bootmem_pages(PAGE_SIZE);
	memset((void *)empty_zero_page, 0, PAGE_SIZE);

	/*
	 * Set up SFC/DFC registers (user data space).
	 */
	set_fs (USER_DS);

#ifdef DEBUG
	printk ("before free_area_init\n");

	printk ("free_area_init -> start_mem is %#lx\nvirtual_end is %#lx\n",
		start_mem, end_mem);
#endif

	{
		unsigned long zones_size[MAX_NR_ZONES] = {0, };

		zones_size[ZONE_DMA]     = 0 >> PAGE_SHIFT;
		zones_size[ZONE_NORMAL]  = (end_mem - PAGE_OFFSET) >> PAGE_SHIFT;
#ifdef CONFIG_HIGHMEM
		zones_size[ZONE_HIGHMEM] = 0;
#endif
		free_area_init(zones_size);
	}
}

void __init mem_init(void)
{
	unsigned long codesize = _etext - _stext;

	pr_devel("Mem_init: start=%lx, end=%lx\n", memory_start, memory_end);

<<<<<<< HEAD
	/* this will put all low memory onto the freelists */
	totalram_pages = free_all_bootmem();
=======
	high_memory = (void *) (memory_end & PAGE_MASK);
	max_mapnr = MAP_NR(high_memory);
>>>>>>> d0e0ac97

	/* this will put all low memory onto the freelists */
	free_all_bootmem();

	mem_init_print_info(NULL);
	if (rom_length > 0 && rom_length > codesize)
		pr_info("Memory available: %luK/%luK ROM\n",
			(rom_length - codesize) >> 10, rom_length >> 10);
}


#ifdef CONFIG_BLK_DEV_INITRD
void free_initrd_mem(unsigned long start, unsigned long end)
{
<<<<<<< HEAD
	free_reserved_area(start, end, 0, "initrd");
=======
	free_reserved_area((void *)start, (void *)end, -1, "initrd");
>>>>>>> d0e0ac97
}
#endif

void
free_initmem(void)
{
#ifdef CONFIG_RAMKERNEL
<<<<<<< HEAD
	free_initmem_default(0);
=======
	free_initmem_default(-1);
>>>>>>> d0e0ac97
#endif
}
<|MERGE_RESOLUTION|>--- conflicted
+++ resolved
@@ -125,13 +125,8 @@
 
 	pr_devel("Mem_init: start=%lx, end=%lx\n", memory_start, memory_end);
 
-<<<<<<< HEAD
-	/* this will put all low memory onto the freelists */
-	totalram_pages = free_all_bootmem();
-=======
 	high_memory = (void *) (memory_end & PAGE_MASK);
 	max_mapnr = MAP_NR(high_memory);
->>>>>>> d0e0ac97
 
 	/* this will put all low memory onto the freelists */
 	free_all_bootmem();
@@ -146,11 +141,7 @@
 #ifdef CONFIG_BLK_DEV_INITRD
 void free_initrd_mem(unsigned long start, unsigned long end)
 {
-<<<<<<< HEAD
-	free_reserved_area(start, end, 0, "initrd");
-=======
 	free_reserved_area((void *)start, (void *)end, -1, "initrd");
->>>>>>> d0e0ac97
 }
 #endif
 
@@ -158,10 +149,6 @@
 free_initmem(void)
 {
 #ifdef CONFIG_RAMKERNEL
-<<<<<<< HEAD
-	free_initmem_default(0);
-=======
 	free_initmem_default(-1);
->>>>>>> d0e0ac97
 #endif
 }
