--- conflicted
+++ resolved
@@ -17,11 +17,8 @@
 	select OF
 	select OF_EARLY_FLATTREE
 	select GENERIC_CLOCKEVENTS
-<<<<<<< HEAD
 	select MODULES_USE_ELF_RELA
-=======
 	select GENERIC_KERNEL_THREAD
->>>>>>> 3af7caed
 
 config MMU
 	def_bool n
