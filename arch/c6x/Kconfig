--- conflicted
+++ resolved
@@ -11,12 +11,8 @@
 	select HAVE_DMA_API_DEBUG
 	select HAVE_GENERIC_HARDIRQS
 	select HAVE_MEMBLOCK
-<<<<<<< HEAD
 	select SPARSE_IRQ
-=======
-	select HAVE_SPARSE_IRQ
 	select IRQ_DOMAIN
->>>>>>> 280ad7fd
 	select OF
 	select OF_EARLY_FLATTREE
 
