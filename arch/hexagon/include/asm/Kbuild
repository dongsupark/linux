--- conflicted
+++ resolved
@@ -57,8 +57,5 @@
 generic-y += types.h
 generic-y += ucontext.h
 generic-y += unaligned.h
-<<<<<<< HEAD
 generic-y += vga.h
-=======
->>>>>>> 63027486
 generic-y += xor.h