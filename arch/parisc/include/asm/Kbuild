
<<<<<<< HEAD
header-y += pdc.h
=======
>>>>>>> 70c1674f
generic-y += word-at-a-time.h auxvec.h user.h cputime.h emergency-restart.h \
	  segment.h topology.h vga.h device.h percpu.h hw_irq.h mutex.h \
	  div64.h irq_regs.h kdebug.h kvm_para.h local64.h local.h param.h \
	  poll.h xor.h clkdev.h exec.h<|MERGE_RESOLUTION|>--- conflicted
+++ resolved
@@ -1,8 +1,4 @@
 
-<<<<<<< HEAD
-header-y += pdc.h
-=======
->>>>>>> 70c1674f
 generic-y += word-at-a-time.h auxvec.h user.h cputime.h emergency-restart.h \
 	  segment.h topology.h vga.h device.h percpu.h hw_irq.h mutex.h \
 	  div64.h irq_regs.h kdebug.h kvm_para.h local64.h local.h param.h \
