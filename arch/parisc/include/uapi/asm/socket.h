--- conflicted
+++ resolved
@@ -72,11 +72,8 @@
 #define SO_LOCK_FILTER		0x4025
 
 #define SO_SELECT_ERR_QUEUE	0x4026
-<<<<<<< HEAD
-=======
 
 #define SO_BUSY_POLL		0x4027
->>>>>>> d0e0ac97
 
 /* O_NONBLOCK clashes with the bits used for socket types.  Therefore we
  * have to define SOCK_NONBLOCK to a different value here.
