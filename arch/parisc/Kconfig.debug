menu "Kernel hacking"

source "lib/Kconfig.debug"

config DEBUG_RODATA
       bool "Write protect kernel read-only data structures"
       depends on DEBUG_KERNEL
       help
         Mark the kernel read-only data as write-protected in the pagetables,
         in order to catch accidental (and incorrect) writes to such const
         data. This option may have a slight performance impact because a
         portion of the kernel code won't be covered by a TLB anymore.
         If in doubt, say "N".

<<<<<<< HEAD
endmenu

config DEBUG_STACKOVERFLOW
	bool "Check for stack overflows"
	default y
	depends on DEBUG_KERNEL
	---help---
	  Say Y here if you want to check the overflows of kernel, IRQ
	  and exception stacks. This option will cause messages of the
	  stacks in detail when free stack space drops below a certain
	  limit.
	  If in doubt, say "N".
=======
endmenu
>>>>>>> d0e0ac97
<|MERGE_RESOLUTION|>--- conflicted
+++ resolved
@@ -12,19 +12,4 @@
          portion of the kernel code won't be covered by a TLB anymore.
          If in doubt, say "N".
 
-<<<<<<< HEAD
-endmenu
-
-config DEBUG_STACKOVERFLOW
-	bool "Check for stack overflows"
-	default y
-	depends on DEBUG_KERNEL
-	---help---
-	  Say Y here if you want to check the overflows of kernel, IRQ
-	  and exception stacks. This option will cause messages of the
-	  stacks in detail when free stack space drops below a certain
-	  limit.
-	  If in doubt, say "N".
-=======
-endmenu
->>>>>>> d0e0ac97
+endmenu