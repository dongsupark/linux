--- conflicted
+++ resolved
@@ -9,11 +9,7 @@
 	select HAVE_PERF_EVENTS
 	select HAVE_DMA_ATTRS
 	select HAVE_GENERIC_HARDIRQS
-<<<<<<< HEAD
-	select HAVE_VIRT_TO_BUS
-=======
 	select VIRT_TO_BUS
->>>>>>> a937536b
 	select GENERIC_IRQ_PROBE
 	select AUTO_IRQ_AFFINITY if SMP
 	select GENERIC_IRQ_SHOW
