--- conflicted
+++ resolved
@@ -18,13 +18,10 @@
 	select ARCH_HAVE_NMI_SAFE_CMPXCHG
 	select GENERIC_SMP_IDLE_THREAD
 	select GENERIC_CMOS_UPDATE
-<<<<<<< HEAD
 	select GENERIC_STRNCPY_FROM_USER
 	select GENERIC_STRNLEN_USER
-=======
 	select HAVE_MOD_ARCH_SPECIFIC
 	select MODULES_USE_ELF_RELA
->>>>>>> 067be247
 	help
 	  The Alpha is a 64-bit general-purpose processor designed and
 	  marketed by the Digital Equipment Corporation of blessed memory,
