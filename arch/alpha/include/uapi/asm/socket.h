--- conflicted
+++ resolved
@@ -81,10 +81,6 @@
 
 #define SO_SELECT_ERR_QUEUE	45
 
-<<<<<<< HEAD
-#define SO_LL			46
-=======
 #define SO_BUSY_POLL			46
->>>>>>> bb78a92f
 
 #endif /* _UAPI_ASM_SOCKET_H */