# Makefile for kernel virtual machines on s390
#
# Copyright IBM Corp. 2008
#
# This program is free software; you can redistribute it and/or modify
# it under the terms of the GNU General Public License (version 2 only)
# as published by the Free Software Foundation.

<<<<<<< HEAD
common-objs = $(addprefix ../../../virt/kvm/, kvm_main.o eventfd.o)
=======
KVM := ../../../virt/kvm
common-objs = $(KVM)/kvm_main.o $(KVM)/eventfd.o
>>>>>>> d0e0ac97

ccflags-y := -Ivirt/kvm -Iarch/s390/kvm

kvm-objs := $(common-objs) kvm-s390.o intercept.o interrupt.o priv.o sigp.o diag.o
obj-$(CONFIG_KVM) += kvm.o<|MERGE_RESOLUTION|>--- conflicted
+++ resolved
@@ -6,12 +6,8 @@
 # it under the terms of the GNU General Public License (version 2 only)
 # as published by the Free Software Foundation.
 
-<<<<<<< HEAD
-common-objs = $(addprefix ../../../virt/kvm/, kvm_main.o eventfd.o)
-=======
 KVM := ../../../virt/kvm
 common-objs = $(KVM)/kvm_main.o $(KVM)/eventfd.o
->>>>>>> d0e0ac97
 
 ccflags-y := -Ivirt/kvm -Iarch/s390/kvm
 
