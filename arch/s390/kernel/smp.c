/*
 *  SMP related functions
 *
 *    Copyright IBM Corp. 1999, 2012
 *    Author(s): Denis Joseph Barrow,
 *		 Martin Schwidefsky <schwidefsky@de.ibm.com>,
 *		 Heiko Carstens <heiko.carstens@de.ibm.com>,
 *
 *  based on other smp stuff by
 *    (c) 1995 Alan Cox, CymruNET Ltd  <alan@cymru.net>
 *    (c) 1998 Ingo Molnar
 *
 * The code outside of smp.c uses logical cpu numbers, only smp.c does
 * the translation of logical to physical cpu ids. All new code that
 * operates on physical cpu numbers needs to go into smp.c.
 */

#define KMSG_COMPONENT "cpu"
#define pr_fmt(fmt) KMSG_COMPONENT ": " fmt

#include <linux/workqueue.h>
#include <linux/module.h>
#include <linux/init.h>
#include <linux/mm.h>
#include <linux/err.h>
#include <linux/spinlock.h>
#include <linux/kernel_stat.h>
#include <linux/delay.h>
#include <linux/interrupt.h>
#include <linux/irqflags.h>
#include <linux/cpu.h>
#include <linux/slab.h>
#include <linux/crash_dump.h>
#include <asm/asm-offsets.h>
#include <asm/switch_to.h>
#include <asm/facility.h>
#include <asm/ipl.h>
#include <asm/setup.h>
#include <asm/irq.h>
#include <asm/tlbflush.h>
#include <asm/vtimer.h>
#include <asm/lowcore.h>
#include <asm/sclp.h>
#include <asm/vdso.h>
#include <asm/debug.h>
#include <asm/os_info.h>
#include <asm/sigp.h>
#include "entry.h"

enum {
	ec_schedule = 0,
	ec_call_function_single,
	ec_stop_cpu,
};

enum {
	CPU_STATE_STANDBY,
	CPU_STATE_CONFIGURED,
};

struct pcpu {
	struct cpu cpu;
	struct _lowcore *lowcore;	/* lowcore page(s) for the cpu */
	unsigned long async_stack;	/* async stack for the cpu */
	unsigned long panic_stack;	/* panic stack for the cpu */
	unsigned long ec_mask;		/* bit mask for ec_xxx functions */
	int state;			/* physical cpu state */
	int polarization;		/* physical polarization */
	u16 address;			/* physical cpu address */
};

static u8 boot_cpu_type;
static u16 boot_cpu_address;
static struct pcpu pcpu_devices[NR_CPUS];

/*
 * The smp_cpu_state_mutex must be held when changing the state or polarization
 * member of a pcpu data structure within the pcpu_devices arreay.
 */
DEFINE_MUTEX(smp_cpu_state_mutex);

/*
 * Signal processor helper functions.
 */
static inline int __pcpu_sigp(u16 addr, u8 order, u32 parm, u32 *status)
{
	register unsigned int reg1 asm ("1") = parm;
	int cc;

	asm volatile(
		"	sigp	%1,%2,0(%3)\n"
		"	ipm	%0\n"
		"	srl	%0,28\n"
		: "=d" (cc), "+d" (reg1) : "d" (addr), "a" (order) : "cc");
	if (status && cc == 1)
		*status = reg1;
	return cc;
}

static inline int __pcpu_sigp_relax(u16 addr, u8 order, u32 parm, u32 *status)
{
	int cc;

	while (1) {
		cc = __pcpu_sigp(addr, order, parm, NULL);
		if (cc != SIGP_CC_BUSY)
			return cc;
		cpu_relax();
	}
}

static int pcpu_sigp_retry(struct pcpu *pcpu, u8 order, u32 parm)
{
	int cc, retry;

	for (retry = 0; ; retry++) {
		cc = __pcpu_sigp(pcpu->address, order, parm, NULL);
		if (cc != SIGP_CC_BUSY)
			break;
		if (retry >= 3)
			udelay(10);
	}
	return cc;
}

static inline int pcpu_stopped(struct pcpu *pcpu)
{
	u32 uninitialized_var(status);

	if (__pcpu_sigp(pcpu->address, SIGP_SENSE,
			0, &status) != SIGP_CC_STATUS_STORED)
		return 0;
	return !!(status & (SIGP_STATUS_CHECK_STOP|SIGP_STATUS_STOPPED));
}

static inline int pcpu_running(struct pcpu *pcpu)
{
	if (__pcpu_sigp(pcpu->address, SIGP_SENSE_RUNNING,
			0, NULL) != SIGP_CC_STATUS_STORED)
		return 1;
	/* Status stored condition code is equivalent to cpu not running. */
	return 0;
}

/*
 * Find struct pcpu by cpu address.
 */
static struct pcpu *pcpu_find_address(const struct cpumask *mask, int address)
{
	int cpu;

	for_each_cpu(cpu, mask)
		if (pcpu_devices[cpu].address == address)
			return pcpu_devices + cpu;
	return NULL;
}

static void pcpu_ec_call(struct pcpu *pcpu, int ec_bit)
{
	int order;

	set_bit(ec_bit, &pcpu->ec_mask);
	order = pcpu_running(pcpu) ?
		SIGP_EXTERNAL_CALL : SIGP_EMERGENCY_SIGNAL;
	pcpu_sigp_retry(pcpu, order, 0);
}

static int __cpuinit pcpu_alloc_lowcore(struct pcpu *pcpu, int cpu)
{
	struct _lowcore *lc;

	if (pcpu != &pcpu_devices[0]) {
		pcpu->lowcore =	(struct _lowcore *)
			__get_free_pages(GFP_KERNEL | GFP_DMA, LC_ORDER);
		pcpu->async_stack = __get_free_pages(GFP_KERNEL, ASYNC_ORDER);
		pcpu->panic_stack = __get_free_page(GFP_KERNEL);
		if (!pcpu->lowcore || !pcpu->panic_stack || !pcpu->async_stack)
			goto out;
	}
	lc = pcpu->lowcore;
	memcpy(lc, &S390_lowcore, 512);
	memset((char *) lc + 512, 0, sizeof(*lc) - 512);
	lc->async_stack = pcpu->async_stack + ASYNC_SIZE
		- STACK_FRAME_OVERHEAD - sizeof(struct pt_regs);
	lc->panic_stack = pcpu->panic_stack + PAGE_SIZE
		- STACK_FRAME_OVERHEAD - sizeof(struct pt_regs);
	lc->cpu_nr = cpu;
#ifndef CONFIG_64BIT
	if (MACHINE_HAS_IEEE) {
		lc->extended_save_area_addr = get_zeroed_page(GFP_KERNEL);
		if (!lc->extended_save_area_addr)
			goto out;
	}
#else
	if (vdso_alloc_per_cpu(lc))
		goto out;
#endif
	lowcore_ptr[cpu] = lc;
	pcpu_sigp_retry(pcpu, SIGP_SET_PREFIX, (u32)(unsigned long) lc);
	return 0;
out:
	if (pcpu != &pcpu_devices[0]) {
		free_page(pcpu->panic_stack);
		free_pages(pcpu->async_stack, ASYNC_ORDER);
		free_pages((unsigned long) pcpu->lowcore, LC_ORDER);
	}
	return -ENOMEM;
}

#ifdef CONFIG_HOTPLUG_CPU

static void pcpu_free_lowcore(struct pcpu *pcpu)
{
	pcpu_sigp_retry(pcpu, SIGP_SET_PREFIX, 0);
	lowcore_ptr[pcpu - pcpu_devices] = NULL;
#ifndef CONFIG_64BIT
	if (MACHINE_HAS_IEEE) {
		struct _lowcore *lc = pcpu->lowcore;

		free_page((unsigned long) lc->extended_save_area_addr);
		lc->extended_save_area_addr = 0;
	}
#else
	vdso_free_per_cpu(pcpu->lowcore);
#endif
	if (pcpu != &pcpu_devices[0]) {
		free_page(pcpu->panic_stack);
		free_pages(pcpu->async_stack, ASYNC_ORDER);
		free_pages((unsigned long) pcpu->lowcore, LC_ORDER);
	}
}

#endif /* CONFIG_HOTPLUG_CPU */

static void pcpu_prepare_secondary(struct pcpu *pcpu, int cpu)
{
	struct _lowcore *lc = pcpu->lowcore;

	atomic_inc(&init_mm.context.attach_count);
	lc->cpu_nr = cpu;
	lc->percpu_offset = __per_cpu_offset[cpu];
	lc->kernel_asce = S390_lowcore.kernel_asce;
	lc->machine_flags = S390_lowcore.machine_flags;
	lc->ftrace_func = S390_lowcore.ftrace_func;
	lc->user_timer = lc->system_timer = lc->steal_timer = 0;
	__ctl_store(lc->cregs_save_area, 0, 15);
	save_access_regs((unsigned int *) lc->access_regs_save_area);
	memcpy(lc->stfle_fac_list, S390_lowcore.stfle_fac_list,
	       MAX_FACILITY_BIT/8);
}

static void pcpu_attach_task(struct pcpu *pcpu, struct task_struct *tsk)
{
	struct _lowcore *lc = pcpu->lowcore;
	struct thread_info *ti = task_thread_info(tsk);

	lc->kernel_stack = (unsigned long) task_stack_page(tsk)
		+ THREAD_SIZE - STACK_FRAME_OVERHEAD - sizeof(struct pt_regs);
	lc->thread_info = (unsigned long) task_thread_info(tsk);
	lc->current_task = (unsigned long) tsk;
	lc->user_timer = ti->user_timer;
	lc->system_timer = ti->system_timer;
	lc->steal_timer = 0;
}

static void pcpu_start_fn(struct pcpu *pcpu, void (*func)(void *), void *data)
{
	struct _lowcore *lc = pcpu->lowcore;

	lc->restart_stack = lc->kernel_stack;
	lc->restart_fn = (unsigned long) func;
	lc->restart_data = (unsigned long) data;
	lc->restart_source = -1UL;
	pcpu_sigp_retry(pcpu, SIGP_RESTART, 0);
}

/*
 * Call function via PSW restart on pcpu and stop the current cpu.
 */
static void pcpu_delegate(struct pcpu *pcpu, void (*func)(void *),
			  void *data, unsigned long stack)
{
	struct _lowcore *lc = lowcore_ptr[pcpu - pcpu_devices];
	unsigned long source_cpu = stap();

	__load_psw_mask(psw_kernel_bits);
	if (pcpu->address == source_cpu)
		func(data);	/* should not return */
	/* Stop target cpu (if func returns this stops the current cpu). */
	pcpu_sigp_retry(pcpu, SIGP_STOP, 0);
	/* Restart func on the target cpu and stop the current cpu. */
	mem_assign_absolute(lc->restart_stack, stack);
	mem_assign_absolute(lc->restart_fn, (unsigned long) func);
	mem_assign_absolute(lc->restart_data, (unsigned long) data);
	mem_assign_absolute(lc->restart_source, source_cpu);
	asm volatile(
		"0:	sigp	0,%0,%2	# sigp restart to target cpu\n"
		"	brc	2,0b	# busy, try again\n"
		"1:	sigp	0,%1,%3	# sigp stop to current cpu\n"
		"	brc	2,1b	# busy, try again\n"
		: : "d" (pcpu->address), "d" (source_cpu),
		    "K" (SIGP_RESTART), "K" (SIGP_STOP)
		: "0", "1", "cc");
	for (;;) ;
}

/*
 * Call function on an online CPU.
 */
void smp_call_online_cpu(void (*func)(void *), void *data)
{
	struct pcpu *pcpu;

	/* Use the current cpu if it is online. */
	pcpu = pcpu_find_address(cpu_online_mask, stap());
	if (!pcpu)
		/* Use the first online cpu. */
		pcpu = pcpu_devices + cpumask_first(cpu_online_mask);
	pcpu_delegate(pcpu, func, data, (unsigned long) restart_stack);
}

/*
 * Call function on the ipl CPU.
 */
void smp_call_ipl_cpu(void (*func)(void *), void *data)
{
	pcpu_delegate(&pcpu_devices[0], func, data,
		      pcpu_devices->panic_stack + PAGE_SIZE);
}

int smp_find_processor_id(u16 address)
{
	int cpu;

	for_each_present_cpu(cpu)
		if (pcpu_devices[cpu].address == address)
			return cpu;
	return -1;
}

int smp_vcpu_scheduled(int cpu)
{
	return pcpu_running(pcpu_devices + cpu);
}

void smp_yield(void)
{
	if (MACHINE_HAS_DIAG44)
		asm volatile("diag 0,0,0x44");
}

void smp_yield_cpu(int cpu)
{
	if (MACHINE_HAS_DIAG9C)
		asm volatile("diag %0,0,0x9c"
			     : : "d" (pcpu_devices[cpu].address));
	else if (MACHINE_HAS_DIAG44)
		asm volatile("diag 0,0,0x44");
}

/*
 * Send cpus emergency shutdown signal. This gives the cpus the
 * opportunity to complete outstanding interrupts.
 */
void smp_emergency_stop(cpumask_t *cpumask)
{
	u64 end;
	int cpu;

	end = get_tod_clock() + (1000000UL << 12);
	for_each_cpu(cpu, cpumask) {
		struct pcpu *pcpu = pcpu_devices + cpu;
		set_bit(ec_stop_cpu, &pcpu->ec_mask);
		while (__pcpu_sigp(pcpu->address, SIGP_EMERGENCY_SIGNAL,
				   0, NULL) == SIGP_CC_BUSY &&
		       get_tod_clock() < end)
			cpu_relax();
	}
	while (get_tod_clock() < end) {
		for_each_cpu(cpu, cpumask)
			if (pcpu_stopped(pcpu_devices + cpu))
				cpumask_clear_cpu(cpu, cpumask);
		if (cpumask_empty(cpumask))
			break;
		cpu_relax();
	}
}

/*
 * Stop all cpus but the current one.
 */
void smp_send_stop(void)
{
	cpumask_t cpumask;
	int cpu;

	/* Disable all interrupts/machine checks */
	__load_psw_mask(psw_kernel_bits | PSW_MASK_DAT);
	trace_hardirqs_off();

	debug_set_critical();
	cpumask_copy(&cpumask, cpu_online_mask);
	cpumask_clear_cpu(smp_processor_id(), &cpumask);

	if (oops_in_progress)
		smp_emergency_stop(&cpumask);

	/* stop all processors */
	for_each_cpu(cpu, &cpumask) {
		struct pcpu *pcpu = pcpu_devices + cpu;
		pcpu_sigp_retry(pcpu, SIGP_STOP, 0);
		while (!pcpu_stopped(pcpu))
			cpu_relax();
	}
}

/*
 * Stop the current cpu.
 */
void smp_stop_cpu(void)
{
	pcpu_sigp_retry(pcpu_devices + smp_processor_id(), SIGP_STOP, 0);
	for (;;) ;
}

/*
 * This is the main routine where commands issued by other
 * cpus are handled.
 */
static void smp_handle_ext_call(void)
{
	unsigned long bits;

	/* handle bit signal external calls */
	bits = xchg(&pcpu_devices[smp_processor_id()].ec_mask, 0);
	if (test_bit(ec_stop_cpu, &bits))
		smp_stop_cpu();
	if (test_bit(ec_schedule, &bits))
		scheduler_ipi();
<<<<<<< HEAD
	if (test_bit(ec_call_function, &bits))
		generic_smp_call_function_interrupt();
=======
>>>>>>> d0e0ac97
	if (test_bit(ec_call_function_single, &bits))
		generic_smp_call_function_single_interrupt();
}

static void do_ext_call_interrupt(struct ext_code ext_code,
				  unsigned int param32, unsigned long param64)
{
	inc_irq_stat(ext_code.code == 0x1202 ? IRQEXT_EXC : IRQEXT_EMS);
	smp_handle_ext_call();
}

void arch_send_call_function_ipi_mask(const struct cpumask *mask)
{
	int cpu;

	for_each_cpu(cpu, mask)
		pcpu_ec_call(pcpu_devices + cpu, ec_call_function_single);
}

void arch_send_call_function_single_ipi(int cpu)
{
	pcpu_ec_call(pcpu_devices + cpu, ec_call_function_single);
}

#ifndef CONFIG_64BIT
/*
 * this function sends a 'purge tlb' signal to another CPU.
 */
static void smp_ptlb_callback(void *info)
{
	__tlb_flush_local();
}

void smp_ptlb_all(void)
{
	on_each_cpu(smp_ptlb_callback, NULL, 1);
}
EXPORT_SYMBOL(smp_ptlb_all);
#endif /* ! CONFIG_64BIT */

/*
 * this function sends a 'reschedule' IPI to another CPU.
 * it goes straight through and wastes no time serializing
 * anything. Worst case is that we lose a reschedule ...
 */
void smp_send_reschedule(int cpu)
{
	pcpu_ec_call(pcpu_devices + cpu, ec_schedule);
}

/*
 * parameter area for the set/clear control bit callbacks
 */
struct ec_creg_mask_parms {
	unsigned long orval;
	unsigned long andval;
	int cr;
};

/*
 * callback for setting/clearing control bits
 */
static void smp_ctl_bit_callback(void *info)
{
	struct ec_creg_mask_parms *pp = info;
	unsigned long cregs[16];

	__ctl_store(cregs, 0, 15);
	cregs[pp->cr] = (cregs[pp->cr] & pp->andval) | pp->orval;
	__ctl_load(cregs, 0, 15);
}

/*
 * Set a bit in a control register of all cpus
 */
void smp_ctl_set_bit(int cr, int bit)
{
	struct ec_creg_mask_parms parms = { 1UL << bit, -1UL, cr };

	on_each_cpu(smp_ctl_bit_callback, &parms, 1);
}
EXPORT_SYMBOL(smp_ctl_set_bit);

/*
 * Clear a bit in a control register of all cpus
 */
void smp_ctl_clear_bit(int cr, int bit)
{
	struct ec_creg_mask_parms parms = { 0, ~(1UL << bit), cr };

	on_each_cpu(smp_ctl_bit_callback, &parms, 1);
}
EXPORT_SYMBOL(smp_ctl_clear_bit);

#if defined(CONFIG_ZFCPDUMP) || defined(CONFIG_CRASH_DUMP)

struct save_area *zfcpdump_save_areas[NR_CPUS + 1];
EXPORT_SYMBOL_GPL(zfcpdump_save_areas);

static void __init smp_get_save_area(int cpu, u16 address)
{
	void *lc = pcpu_devices[0].lowcore;
	struct save_area *save_area;

	if (is_kdump_kernel())
		return;
	if (!OLDMEM_BASE && (address == boot_cpu_address ||
			     ipl_info.type != IPL_TYPE_FCP_DUMP))
		return;
	if (cpu >= NR_CPUS) {
		pr_warning("CPU %i exceeds the maximum %i and is excluded "
			   "from the dump\n", cpu, NR_CPUS - 1);
		return;
	}
	save_area = kmalloc(sizeof(struct save_area), GFP_KERNEL);
	if (!save_area)
		panic("could not allocate memory for save area\n");
	zfcpdump_save_areas[cpu] = save_area;
#ifdef CONFIG_CRASH_DUMP
	if (address == boot_cpu_address) {
		/* Copy the registers of the boot cpu. */
		copy_oldmem_page(1, (void *) save_area, sizeof(*save_area),
				 SAVE_AREA_BASE - PAGE_SIZE, 0);
		return;
	}
#endif
	/* Get the registers of a non-boot cpu. */
	__pcpu_sigp_relax(address, SIGP_STOP_AND_STORE_STATUS, 0, NULL);
	memcpy_real(save_area, lc + SAVE_AREA_BASE, sizeof(*save_area));
}

int smp_store_status(int cpu)
{
	struct pcpu *pcpu;

	pcpu = pcpu_devices + cpu;
	if (__pcpu_sigp_relax(pcpu->address, SIGP_STOP_AND_STORE_STATUS,
			      0, NULL) != SIGP_CC_ORDER_CODE_ACCEPTED)
		return -EIO;
	return 0;
}

#else /* CONFIG_ZFCPDUMP || CONFIG_CRASH_DUMP */

static inline void smp_get_save_area(int cpu, u16 address) { }

#endif /* CONFIG_ZFCPDUMP || CONFIG_CRASH_DUMP */

void smp_cpu_set_polarization(int cpu, int val)
{
	pcpu_devices[cpu].polarization = val;
}

int smp_cpu_get_polarization(int cpu)
{
	return pcpu_devices[cpu].polarization;
}

static struct sclp_cpu_info *smp_get_cpu_info(void)
{
	static int use_sigp_detection;
	struct sclp_cpu_info *info;
	int address;

	info = kzalloc(sizeof(*info), GFP_KERNEL);
	if (info && (use_sigp_detection || sclp_get_cpu_info(info))) {
		use_sigp_detection = 1;
		for (address = 0; address <= MAX_CPU_ADDRESS; address++) {
			if (__pcpu_sigp_relax(address, SIGP_SENSE, 0, NULL) ==
			    SIGP_CC_NOT_OPERATIONAL)
				continue;
			info->cpu[info->configured].address = address;
			info->configured++;
		}
		info->combined = info->configured;
	}
	return info;
}

static int __cpuinit smp_add_present_cpu(int cpu);

static int __cpuinit __smp_rescan_cpus(struct sclp_cpu_info *info,
				       int sysfs_add)
{
	struct pcpu *pcpu;
	cpumask_t avail;
	int cpu, nr, i;

	nr = 0;
	cpumask_xor(&avail, cpu_possible_mask, cpu_present_mask);
	cpu = cpumask_first(&avail);
	for (i = 0; (i < info->combined) && (cpu < nr_cpu_ids); i++) {
		if (info->has_cpu_type && info->cpu[i].type != boot_cpu_type)
			continue;
		if (pcpu_find_address(cpu_present_mask, info->cpu[i].address))
			continue;
		pcpu = pcpu_devices + cpu;
		pcpu->address = info->cpu[i].address;
		pcpu->state = (i >= info->configured) ?
			CPU_STATE_STANDBY : CPU_STATE_CONFIGURED;
		smp_cpu_set_polarization(cpu, POLARIZATION_UNKNOWN);
		set_cpu_present(cpu, true);
		if (sysfs_add && smp_add_present_cpu(cpu) != 0)
			set_cpu_present(cpu, false);
		else
			nr++;
		cpu = cpumask_next(cpu, &avail);
	}
	return nr;
}

static void __init smp_detect_cpus(void)
{
	unsigned int cpu, c_cpus, s_cpus;
	struct sclp_cpu_info *info;

	info = smp_get_cpu_info();
	if (!info)
		panic("smp_detect_cpus failed to allocate memory\n");
	if (info->has_cpu_type) {
		for (cpu = 0; cpu < info->combined; cpu++) {
			if (info->cpu[cpu].address != boot_cpu_address)
				continue;
			/* The boot cpu dictates the cpu type. */
			boot_cpu_type = info->cpu[cpu].type;
			break;
		}
	}
	c_cpus = s_cpus = 0;
	for (cpu = 0; cpu < info->combined; cpu++) {
		if (info->has_cpu_type && info->cpu[cpu].type != boot_cpu_type)
			continue;
		if (cpu < info->configured) {
			smp_get_save_area(c_cpus, info->cpu[cpu].address);
			c_cpus++;
		} else
			s_cpus++;
	}
	pr_info("%d configured CPUs, %d standby CPUs\n", c_cpus, s_cpus);
	get_online_cpus();
	__smp_rescan_cpus(info, 0);
	put_online_cpus();
	kfree(info);
}

/*
 *	Activate a secondary processor.
 */
static void __cpuinit smp_start_secondary(void *cpuvoid)
{
	S390_lowcore.last_update_clock = get_tod_clock();
	S390_lowcore.restart_stack = (unsigned long) restart_stack;
	S390_lowcore.restart_fn = (unsigned long) do_restart;
	S390_lowcore.restart_data = 0;
	S390_lowcore.restart_source = -1UL;
	restore_access_regs(S390_lowcore.access_regs_save_area);
	__ctl_load(S390_lowcore.cregs_save_area, 0, 15);
	__load_psw_mask(psw_kernel_bits | PSW_MASK_DAT);
	cpu_init();
	preempt_disable();
	init_cpu_timer();
	init_cpu_vtimer();
	pfault_init();
	notify_cpu_starting(smp_processor_id());
	set_cpu_online(smp_processor_id(), true);
	inc_irq_stat(CPU_RST);
	local_irq_enable();
	cpu_startup_entry(CPUHP_ONLINE);
}

/* Upping and downing of CPUs */
int __cpuinit __cpu_up(unsigned int cpu, struct task_struct *tidle)
{
	struct pcpu *pcpu;
	int rc;

	pcpu = pcpu_devices + cpu;
	if (pcpu->state != CPU_STATE_CONFIGURED)
		return -EIO;
	if (pcpu_sigp_retry(pcpu, SIGP_INITIAL_CPU_RESET, 0) !=
	    SIGP_CC_ORDER_CODE_ACCEPTED)
		return -EIO;

	rc = pcpu_alloc_lowcore(pcpu, cpu);
	if (rc)
		return rc;
	pcpu_prepare_secondary(pcpu, cpu);
	pcpu_attach_task(pcpu, tidle);
	pcpu_start_fn(pcpu, smp_start_secondary, NULL);
	while (!cpu_online(cpu))
		cpu_relax();
	return 0;
}

static int __init setup_possible_cpus(char *s)
{
	int max, cpu;

	if (kstrtoint(s, 0, &max) < 0)
		return 0;
	init_cpu_possible(cpumask_of(0));
	for (cpu = 1; cpu < max && cpu < nr_cpu_ids; cpu++)
		set_cpu_possible(cpu, true);
	return 0;
}
early_param("possible_cpus", setup_possible_cpus);

#ifdef CONFIG_HOTPLUG_CPU

int __cpu_disable(void)
{
	unsigned long cregs[16];

	/* Handle possible pending IPIs */
	smp_handle_ext_call();
	set_cpu_online(smp_processor_id(), false);
	/* Disable pseudo page faults on this cpu. */
	pfault_fini();
	/* Disable interrupt sources via control register. */
	__ctl_store(cregs, 0, 15);
	cregs[0]  &= ~0x0000ee70UL;	/* disable all external interrupts */
	cregs[6]  &= ~0xff000000UL;	/* disable all I/O interrupts */
	cregs[14] &= ~0x1f000000UL;	/* disable most machine checks */
	__ctl_load(cregs, 0, 15);
	return 0;
}

void __cpu_die(unsigned int cpu)
{
	struct pcpu *pcpu;

	/* Wait until target cpu is down */
	pcpu = pcpu_devices + cpu;
	while (!pcpu_stopped(pcpu))
		cpu_relax();
	pcpu_free_lowcore(pcpu);
	atomic_dec(&init_mm.context.attach_count);
}

void __noreturn cpu_die(void)
{
	idle_task_exit();
	pcpu_sigp_retry(pcpu_devices + smp_processor_id(), SIGP_STOP, 0);
	for (;;) ;
}

#endif /* CONFIG_HOTPLUG_CPU */

void __init smp_prepare_cpus(unsigned int max_cpus)
{
	/* request the 0x1201 emergency signal external interrupt */
	if (register_external_interrupt(0x1201, do_ext_call_interrupt) != 0)
		panic("Couldn't request external interrupt 0x1201");
	/* request the 0x1202 external call external interrupt */
	if (register_external_interrupt(0x1202, do_ext_call_interrupt) != 0)
		panic("Couldn't request external interrupt 0x1202");
	smp_detect_cpus();
}

void __init smp_prepare_boot_cpu(void)
{
	struct pcpu *pcpu = pcpu_devices;

	boot_cpu_address = stap();
	pcpu->state = CPU_STATE_CONFIGURED;
	pcpu->address = boot_cpu_address;
	pcpu->lowcore = (struct _lowcore *)(unsigned long) store_prefix();
	pcpu->async_stack = S390_lowcore.async_stack - ASYNC_SIZE
		+ STACK_FRAME_OVERHEAD + sizeof(struct pt_regs);
	pcpu->panic_stack = S390_lowcore.panic_stack - PAGE_SIZE
		+ STACK_FRAME_OVERHEAD + sizeof(struct pt_regs);
	S390_lowcore.percpu_offset = __per_cpu_offset[0];
	smp_cpu_set_polarization(0, POLARIZATION_UNKNOWN);
	set_cpu_present(0, true);
	set_cpu_online(0, true);
}

void __init smp_cpus_done(unsigned int max_cpus)
{
}

void __init smp_setup_processor_id(void)
{
	S390_lowcore.cpu_nr = 0;
}

/*
 * the frequency of the profiling timer can be changed
 * by writing a multiplier value into /proc/profile.
 *
 * usually you want to run this on all CPUs ;)
 */
int setup_profiling_timer(unsigned int multiplier)
{
	return 0;
}

#ifdef CONFIG_HOTPLUG_CPU
static ssize_t cpu_configure_show(struct device *dev,
				  struct device_attribute *attr, char *buf)
{
	ssize_t count;

	mutex_lock(&smp_cpu_state_mutex);
	count = sprintf(buf, "%d\n", pcpu_devices[dev->id].state);
	mutex_unlock(&smp_cpu_state_mutex);
	return count;
}

static ssize_t cpu_configure_store(struct device *dev,
				   struct device_attribute *attr,
				   const char *buf, size_t count)
{
	struct pcpu *pcpu;
	int cpu, val, rc;
	char delim;

	if (sscanf(buf, "%d %c", &val, &delim) != 1)
		return -EINVAL;
	if (val != 0 && val != 1)
		return -EINVAL;
	get_online_cpus();
	mutex_lock(&smp_cpu_state_mutex);
	rc = -EBUSY;
	/* disallow configuration changes of online cpus and cpu 0 */
	cpu = dev->id;
	if (cpu_online(cpu) || cpu == 0)
		goto out;
	pcpu = pcpu_devices + cpu;
	rc = 0;
	switch (val) {
	case 0:
		if (pcpu->state != CPU_STATE_CONFIGURED)
			break;
		rc = sclp_cpu_deconfigure(pcpu->address);
		if (rc)
			break;
		pcpu->state = CPU_STATE_STANDBY;
		smp_cpu_set_polarization(cpu, POLARIZATION_UNKNOWN);
		topology_expect_change();
		break;
	case 1:
		if (pcpu->state != CPU_STATE_STANDBY)
			break;
		rc = sclp_cpu_configure(pcpu->address);
		if (rc)
			break;
		pcpu->state = CPU_STATE_CONFIGURED;
		smp_cpu_set_polarization(cpu, POLARIZATION_UNKNOWN);
		topology_expect_change();
		break;
	default:
		break;
	}
out:
	mutex_unlock(&smp_cpu_state_mutex);
	put_online_cpus();
	return rc ? rc : count;
}
static DEVICE_ATTR(configure, 0644, cpu_configure_show, cpu_configure_store);
#endif /* CONFIG_HOTPLUG_CPU */

static ssize_t show_cpu_address(struct device *dev,
				struct device_attribute *attr, char *buf)
{
	return sprintf(buf, "%d\n", pcpu_devices[dev->id].address);
}
static DEVICE_ATTR(address, 0444, show_cpu_address, NULL);

static struct attribute *cpu_common_attrs[] = {
#ifdef CONFIG_HOTPLUG_CPU
	&dev_attr_configure.attr,
#endif
	&dev_attr_address.attr,
	NULL,
};

static struct attribute_group cpu_common_attr_group = {
	.attrs = cpu_common_attrs,
};

static ssize_t show_idle_count(struct device *dev,
				struct device_attribute *attr, char *buf)
{
	struct s390_idle_data *idle = &per_cpu(s390_idle, dev->id);
	unsigned long long idle_count;
	unsigned int sequence;

	do {
		sequence = ACCESS_ONCE(idle->sequence);
		idle_count = ACCESS_ONCE(idle->idle_count);
		if (ACCESS_ONCE(idle->clock_idle_enter))
			idle_count++;
	} while ((sequence & 1) || (idle->sequence != sequence));
	return sprintf(buf, "%llu\n", idle_count);
}
static DEVICE_ATTR(idle_count, 0444, show_idle_count, NULL);

static ssize_t show_idle_time(struct device *dev,
				struct device_attribute *attr, char *buf)
{
	struct s390_idle_data *idle = &per_cpu(s390_idle, dev->id);
	unsigned long long now, idle_time, idle_enter, idle_exit;
	unsigned int sequence;

	do {
		now = get_tod_clock();
		sequence = ACCESS_ONCE(idle->sequence);
		idle_time = ACCESS_ONCE(idle->idle_time);
		idle_enter = ACCESS_ONCE(idle->clock_idle_enter);
		idle_exit = ACCESS_ONCE(idle->clock_idle_exit);
	} while ((sequence & 1) || (idle->sequence != sequence));
	idle_time += idle_enter ? ((idle_exit ? : now) - idle_enter) : 0;
	return sprintf(buf, "%llu\n", idle_time >> 12);
}
static DEVICE_ATTR(idle_time_us, 0444, show_idle_time, NULL);

static struct attribute *cpu_online_attrs[] = {
	&dev_attr_idle_count.attr,
	&dev_attr_idle_time_us.attr,
	NULL,
};

static struct attribute_group cpu_online_attr_group = {
	.attrs = cpu_online_attrs,
};

static int __cpuinit smp_cpu_notify(struct notifier_block *self,
				    unsigned long action, void *hcpu)
{
	unsigned int cpu = (unsigned int)(long)hcpu;
	struct cpu *c = &pcpu_devices[cpu].cpu;
	struct device *s = &c->dev;
	int err = 0;

	switch (action & ~CPU_TASKS_FROZEN) {
	case CPU_ONLINE:
		err = sysfs_create_group(&s->kobj, &cpu_online_attr_group);
		break;
	case CPU_DEAD:
		sysfs_remove_group(&s->kobj, &cpu_online_attr_group);
		break;
	}
	return notifier_from_errno(err);
}

static int __cpuinit smp_add_present_cpu(int cpu)
{
	struct cpu *c = &pcpu_devices[cpu].cpu;
	struct device *s = &c->dev;
	int rc;

	c->hotpluggable = 1;
	rc = register_cpu(c, cpu);
	if (rc)
		goto out;
	rc = sysfs_create_group(&s->kobj, &cpu_common_attr_group);
	if (rc)
		goto out_cpu;
	if (cpu_online(cpu)) {
		rc = sysfs_create_group(&s->kobj, &cpu_online_attr_group);
		if (rc)
			goto out_online;
	}
	rc = topology_cpu_init(c);
	if (rc)
		goto out_topology;
	return 0;

out_topology:
	if (cpu_online(cpu))
		sysfs_remove_group(&s->kobj, &cpu_online_attr_group);
out_online:
	sysfs_remove_group(&s->kobj, &cpu_common_attr_group);
out_cpu:
#ifdef CONFIG_HOTPLUG_CPU
	unregister_cpu(c);
#endif
out:
	return rc;
}

#ifdef CONFIG_HOTPLUG_CPU

int __ref smp_rescan_cpus(void)
{
	struct sclp_cpu_info *info;
	int nr;

	info = smp_get_cpu_info();
	if (!info)
		return -ENOMEM;
	get_online_cpus();
	mutex_lock(&smp_cpu_state_mutex);
	nr = __smp_rescan_cpus(info, 1);
	mutex_unlock(&smp_cpu_state_mutex);
	put_online_cpus();
	kfree(info);
	if (nr)
		topology_schedule_update();
	return 0;
}

static ssize_t __ref rescan_store(struct device *dev,
				  struct device_attribute *attr,
				  const char *buf,
				  size_t count)
{
	int rc;

	rc = smp_rescan_cpus();
	return rc ? rc : count;
}
static DEVICE_ATTR(rescan, 0200, NULL, rescan_store);
#endif /* CONFIG_HOTPLUG_CPU */

static int __init s390_smp_init(void)
{
	int cpu, rc;

	hotcpu_notifier(smp_cpu_notify, 0);
#ifdef CONFIG_HOTPLUG_CPU
	rc = device_create_file(cpu_subsys.dev_root, &dev_attr_rescan);
	if (rc)
		return rc;
#endif
	for_each_present_cpu(cpu) {
		rc = smp_add_present_cpu(cpu);
		if (rc)
			return rc;
	}
	return 0;
}
subsys_initcall(s390_smp_init);<|MERGE_RESOLUTION|>--- conflicted
+++ resolved
@@ -437,11 +437,6 @@
 		smp_stop_cpu();
 	if (test_bit(ec_schedule, &bits))
 		scheduler_ipi();
-<<<<<<< HEAD
-	if (test_bit(ec_call_function, &bits))
-		generic_smp_call_function_interrupt();
-=======
->>>>>>> d0e0ac97
 	if (test_bit(ec_call_function_single, &bits))
 		generic_smp_call_function_single_interrupt();
 }
