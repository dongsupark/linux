--- conflicted
+++ resolved
@@ -54,11 +54,7 @@
 #include "entry.h"
 
 /* logical cpu to cpu address */
-<<<<<<< HEAD
-int __cpu_logical_map[NR_CPUS];
-=======
 unsigned short __cpu_logical_map[NR_CPUS];
->>>>>>> 55c63bd2
 
 static struct task_struct *current_set[NR_CPUS];
 
