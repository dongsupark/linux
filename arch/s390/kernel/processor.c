--- conflicted
+++ resolved
@@ -23,12 +23,7 @@
  */
 void cpu_init(void)
 {
-<<<<<<< HEAD
-	struct cpuid *id = &__get_cpu_var(cpu_id);
-=======
-	struct s390_idle_data *idle = this_cpu_ptr(&s390_idle);
 	struct cpuid *id = this_cpu_ptr(&cpu_id);
->>>>>>> 0a15cbda
 
 	get_cpu_id(id);
 	atomic_inc(&init_mm.mm_count);
