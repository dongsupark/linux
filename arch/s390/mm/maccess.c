--- conflicted
+++ resolved
@@ -80,26 +80,6 @@
 		  "+d" (_len2), "=m" (*((long *) dest))
 		: "m" (*((long *) src))
 		: "cc", "memory");
-<<<<<<< HEAD
-	return rc;
-}
-
-/*
- * Copy memory in real mode (kernel to kernel)
- */
-int memcpy_real(void *dest, void *src, size_t count)
-{
-	unsigned long flags;
-	int rc;
-
-	if (!count)
-		return 0;
-	local_irq_save(flags);
-	__arch_local_irq_stnsm(0xfbUL);
-	rc = __memcpy_real(dest, src, count);
-	local_irq_restore(flags);
-=======
->>>>>>> cfaf0251
 	return rc;
 }
 
