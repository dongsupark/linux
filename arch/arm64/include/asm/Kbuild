--- conflicted
+++ resolved
@@ -51,10 +51,4 @@
 generic-y += unaligned.h
 generic-y += user.h
 generic-y += vga.h
-<<<<<<< HEAD
-generic-y += xor.h
-generic-y += preempt.h
-generic-y += hash.h
-=======
-generic-y += xor.h
->>>>>>> 2d286bdb
+generic-y += xor.h