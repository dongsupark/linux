config ARM64
	def_bool y
	select ARCH_HAS_ATOMIC64_DEC_IF_POSITIVE
	select ARCH_WANT_COMPAT_IPC_PARSE_VERSION
<<<<<<< HEAD
=======
	select ARM_AMBA
	select CLONE_BACKWARDS
>>>>>>> 68d6f84b
	select COMMON_CLK
	select GENERIC_CLOCKEVENTS
	select GENERIC_HARDIRQS_NO_DEPRECATED
	select GENERIC_IOMAP
	select GENERIC_IRQ_PROBE
	select GENERIC_IRQ_SHOW
	select GENERIC_SMP_IDLE_THREAD
	select GENERIC_TIME_VSYSCALL
	select HARDIRQS_SW_RESEND
	select HAVE_ARCH_TRACEHOOK
	select HAVE_DEBUG_BUGVERBOSE
	select HAVE_DEBUG_KMEMLEAK
	select HAVE_DMA_API_DEBUG
	select HAVE_DMA_ATTRS
	select HAVE_GENERIC_DMA_COHERENT
	select HAVE_GENERIC_HARDIRQS
	select HAVE_HW_BREAKPOINT if PERF_EVENTS
	select HAVE_IRQ_WORK
	select HAVE_MEMBLOCK
	select HAVE_PERF_EVENTS
	select IRQ_DOMAIN
	select MODULES_USE_ELF_RELA
	select NO_BOOTMEM
	select OF
	select OF_EARLY_FLATTREE
	select PERF_USE_VMALLOC
	select RTC_LIB
	select SPARSE_IRQ
	select SYSCTL_EXCEPTION_TRACE
	select CLONE_BACKWARDS
	help
	  ARM 64-bit (AArch64) Linux support.

config 64BIT
	def_bool y

config ARCH_PHYS_ADDR_T_64BIT
	def_bool y

config MMU
	def_bool y

config NO_IOPORT
	def_bool y

config STACKTRACE_SUPPORT
	def_bool y

config LOCKDEP_SUPPORT
	def_bool y

config TRACE_IRQFLAGS_SUPPORT
	def_bool y

config GENERIC_LOCKBREAK
	def_bool y
	depends on SMP && PREEMPT

config RWSEM_GENERIC_SPINLOCK
	def_bool y

config GENERIC_HWEIGHT
	def_bool y

config GENERIC_CSUM
        def_bool y

config GENERIC_CALIBRATE_DELAY
	def_bool y

config ZONE_DMA32
	def_bool y

config ARCH_DMA_ADDR_T_64BIT
	def_bool y

config NEED_DMA_MAP_STATE
	def_bool y

config NEED_SG_DMA_LENGTH
	def_bool y

config SWIOTLB
	def_bool y

config IOMMU_HELPER
	def_bool SWIOTLB

config GENERIC_GPIO
	def_bool y

source "init/Kconfig"

source "kernel/Kconfig.freezer"

menu "System Type"

endmenu

menu "Bus support"

config ARM_AMBA
	bool

endmenu

menu "Kernel Features"

source "kernel/time/Kconfig"

config ARM64_64K_PAGES
	bool "Enable 64KB pages support"
	help
	  This feature enables 64KB pages support (4KB by default)
	  allowing only two levels of page tables and faster TLB
	  look-up. AArch32 emulation is not available when this feature
	  is enabled.

config SMP
	bool "Symmetric Multi-Processing"
	select USE_GENERIC_SMP_HELPERS
	help
	  This enables support for systems with more than one CPU.  If
	  you say N here, the kernel will run on single and
	  multiprocessor machines, but will use only one CPU of a
	  multiprocessor machine. If you say Y here, the kernel will run
	  on many, but not all, single processor machines. On a single
	  processor machine, the kernel will run faster if you say N
	  here.

	  If you don't know what to do here, say N.

config NR_CPUS
	int "Maximum number of CPUs (2-32)"
	range 2 32
	depends on SMP
	default "4"

source kernel/Kconfig.preempt

config HZ
	int
	default 100

config ARCH_HAS_HOLES_MEMORYMODEL
	def_bool y if SPARSEMEM

config ARCH_SPARSEMEM_ENABLE
	def_bool y
	select SPARSEMEM_VMEMMAP_ENABLE

config ARCH_SPARSEMEM_DEFAULT
	def_bool ARCH_SPARSEMEM_ENABLE

config ARCH_SELECT_MEMORY_MODEL
	def_bool ARCH_SPARSEMEM_ENABLE

config HAVE_ARCH_PFN_VALID
	def_bool ARCH_HAS_HOLES_MEMORYMODEL || !SPARSEMEM

config HW_PERF_EVENTS
	bool "Enable hardware performance counter support for perf events"
	depends on PERF_EVENTS
	default y
	help
	  Enable hardware performance counter support for perf events. If
	  disabled, perf events will use software events only.

source "mm/Kconfig"

endmenu

menu "Boot options"

config CMDLINE
	string "Default kernel command string"
	default ""
	help
	  Provide a set of default command-line options at build time by
	  entering them here. As a minimum, you should specify the the
	  root device (e.g. root=/dev/nfs).

config CMDLINE_FORCE
	bool "Always use the default kernel command string"
	help
	  Always use the default kernel command string, even if the boot
	  loader passes other arguments to the kernel.
	  This is useful if you cannot or don't want to change the
	  command-line options your boot loader passes to the kernel.

endmenu

menu "Userspace binary formats"

source "fs/Kconfig.binfmt"

config COMPAT
	bool "Kernel support for 32-bit EL0"
	depends on !ARM64_64K_PAGES
	select COMPAT_BINFMT_ELF
	select HAVE_UID16
	help
	  This option enables support for a 32-bit EL0 running under a 64-bit
	  kernel at EL1. AArch32-specific components such as system calls,
	  the user helper functions, VFP support and the ptrace interface are
	  handled appropriately by the kernel.

	  If you want to execute 32-bit userspace applications, say Y.

config SYSVIPC_COMPAT
	def_bool y
	depends on COMPAT && SYSVIPC

endmenu

source "net/Kconfig"

source "drivers/Kconfig"

source "fs/Kconfig"

source "arch/arm64/Kconfig.debug"

source "security/Kconfig"

source "crypto/Kconfig"

source "lib/Kconfig"<|MERGE_RESOLUTION|>--- conflicted
+++ resolved
@@ -2,11 +2,8 @@
 	def_bool y
 	select ARCH_HAS_ATOMIC64_DEC_IF_POSITIVE
 	select ARCH_WANT_COMPAT_IPC_PARSE_VERSION
-<<<<<<< HEAD
-=======
 	select ARM_AMBA
 	select CLONE_BACKWARDS
->>>>>>> 68d6f84b
 	select COMMON_CLK
 	select GENERIC_CLOCKEVENTS
 	select GENERIC_HARDIRQS_NO_DEPRECATED
@@ -36,7 +33,6 @@
 	select RTC_LIB
 	select SPARSE_IRQ
 	select SYSCTL_EXCEPTION_TRACE
-	select CLONE_BACKWARDS
 	help
 	  ARM 64-bit (AArch64) Linux support.
 
