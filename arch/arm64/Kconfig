--- conflicted
+++ resolved
@@ -10,12 +10,9 @@
 	select ARM_AMBA
 	select ARM_ARCH_TIMER
 	select ARM_GIC
-<<<<<<< HEAD
+	select ARM_GIC_V2M if (PCI && PCI_MSI)
+	select ARM_GIC_V3
 	select AUDIT_ARCH_COMPAT_GENERIC
-=======
-	select ARM_GIC_V2M if (PCI && PCI_MSI)
->>>>>>> c115d155
-	select ARM_GIC_V3
 	select BUILDTIME_EXTABLE_SORT
 	select CLONE_BACKWARDS
 	select COMMON_CLK
