dts-dirs += apm
dts-dirs += arm
dts-dirs += cavium
<<<<<<< HEAD
=======
dts-dirs += exynos
>>>>>>> 9db7d78a

always		:= $(dtb-y)
subdir-y	:= $(dts-dirs)
clean-files	:= *.dtb<|MERGE_RESOLUTION|>--- conflicted
+++ resolved
@@ -1,10 +1,7 @@
 dts-dirs += apm
 dts-dirs += arm
 dts-dirs += cavium
-<<<<<<< HEAD
-=======
 dts-dirs += exynos
->>>>>>> 9db7d78a
 
 always		:= $(dtb-y)
 subdir-y	:= $(dts-dirs)
