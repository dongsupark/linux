--- conflicted
+++ resolved
@@ -959,8 +959,6 @@
 	insn = aarch64_insn_encode_register(AARCH64_INSN_REGTYPE_RM, insn, reg);
 
 	return aarch64_insn_encode_immediate(AARCH64_INSN_IMM_6, insn, shift);
-<<<<<<< HEAD
-=======
 }
 
 bool aarch32_insn_is_wide(u32 insn)
@@ -987,5 +985,4 @@
 u32 aarch32_insn_mcr_extract_crm(u32 insn)
 {
 	return insn & CRM_MASK;
->>>>>>> e529fea9
 }