--- conflicted
+++ resolved
@@ -1120,13 +1120,8 @@
 	if (test_thread_flag(TIF_SYSCALL_TRACEPOINT))
 		trace_sys_enter(regs, regs->syscallno);
 
-<<<<<<< HEAD
-	audit_syscall_entry(syscall_get_arch(), regs->syscallno,
-		regs->orig_x0, regs->regs[1], regs->regs[2], regs->regs[3]);
-=======
 	audit_syscall_entry(regs->syscallno, regs->orig_x0, regs->regs[1],
 			    regs->regs[2], regs->regs[3]);
->>>>>>> 2991dd2b
 
 	return regs->syscallno;
 }
