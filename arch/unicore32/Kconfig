--- conflicted
+++ resolved
@@ -9,11 +9,7 @@
 	select GENERIC_ATOMIC64
 	select HAVE_KERNEL_LZO
 	select HAVE_KERNEL_LZMA
-<<<<<<< HEAD
-	select HAVE_VIRT_TO_BUS
-=======
 	select VIRT_TO_BUS
->>>>>>> a937536b
 	select ARCH_HAVE_CUSTOM_GPIO_H
 	select GENERIC_FIND_FIRST_BIT
 	select GENERIC_IRQ_PROBE
