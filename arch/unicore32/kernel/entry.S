/*
 * linux/arch/unicore32/kernel/entry.S
 *
 * Code specific to PKUnity SoC and UniCore ISA
 *
 * Copyright (C) 2001-2010 GUAN Xue-tao
 *
 * This program is free software; you can redistribute it and/or modify
 * it under the terms of the GNU General Public License version 2 as
 * published by the Free Software Foundation.
 *
 *  Low-level vector interface routines
 */
#include <linux/init.h>
#include <linux/linkage.h>
#include <asm/assembler.h>
#include <asm/errno.h>
#include <asm/thread_info.h>
#include <asm/memory.h>
#include <asm/unistd.h>
#include <generated/asm-offsets.h>
#include "debug-macro.S"

@
@ Most of the stack format comes from struct pt_regs, but with
@ the addition of 8 bytes for storing syscall args 5 and 6.
@
#define S_OFF		8

/*
 * The SWI code relies on the fact that R0 is at the bottom of the stack
 * (due to slow/fast restore user regs).
 */
#if S_R0 != 0
#error "Please fix"
#endif

	.macro	zero_fp
#ifdef CONFIG_FRAME_POINTER
	mov	fp, #0
#endif
	.endm

	.macro	alignment_trap, rtemp
#ifdef CONFIG_ALIGNMENT_TRAP
	ldw	\rtemp, .LCcralign
	ldw	\rtemp, [\rtemp]
	movc	p0.c1, \rtemp, #0
#endif
	.endm

	.macro	load_user_sp_lr, rd, rtemp, offset = 0
	mov	\rtemp, asr
	xor	\rtemp, \rtemp, #(PRIV_MODE ^ SUSR_MODE)
	mov.a	asr, \rtemp			@ switch to the SUSR mode

	ldw	sp, [\rd+], #\offset		@ load sp_user
	ldw	lr, [\rd+], #\offset + 4	@ load lr_user

	xor	\rtemp, \rtemp, #(PRIV_MODE ^ SUSR_MODE)
	mov.a	asr, \rtemp			@ switch back to the PRIV mode
	.endm

	.macro	priv_exit, rpsr
	mov.a	bsr, \rpsr
	ldm.w	(r0 - r15), [sp]+
	ldm.b	(r16 - pc), [sp]+		@ load r0 - pc, asr
	.endm

	.macro	restore_user_regs, fast = 0, offset = 0
	ldw	r1, [sp+], #\offset + S_PSR	@ get calling asr
	ldw	lr, [sp+], #\offset + S_PC	@ get pc
	mov.a	bsr, r1				@ save in bsr_priv
	.if	\fast
	add	sp, sp, #\offset + S_R1		@ r0 is syscall return value
	ldm.w	(r1 - r15), [sp]+		@ get calling r1 - r15
	ldur	(r16 - lr), [sp]+		@ get calling r16 - lr
	.else
	ldm.w	(r0 - r15), [sp]+		@ get calling r0 - r15
	ldur	(r16 - lr), [sp]+		@ get calling r16 - lr
	.endif
	nop
	add	sp, sp, #S_FRAME_SIZE - S_R16
	mov.a	pc, lr				@ return
						@ and move bsr_priv into asr
	.endm

	.macro	get_thread_info, rd
	mov	\rd, sp >> #13
	mov	\rd, \rd << #13
	.endm

	.macro	get_irqnr_and_base, irqnr, irqstat, base, tmp
	ldw	\base, =(PKUNITY_INTC_BASE)
	ldw	\irqstat, [\base+], #0xC	@ INTC_ICIP
	ldw	\tmp,	  [\base+], #0x4	@ INTC_ICMR
	and.a	\irqstat, \irqstat, \tmp
	beq	1001f
	cntlz	\irqnr, \irqstat
	rsub	\irqnr, \irqnr, #31
1001:	/* EQ will be set if no irqs pending */
	.endm

#ifdef CONFIG_DEBUG_LL
	.macro	printreg, reg, temp
		adr	\temp, 901f
		stm	(r0-r3), [\temp]+
		stw	lr, [\temp+], #0x10
		mov	r0, \reg
		b.l	printhex8
		mov	r0, #':'
		b.l	printch
		mov	r0, pc
		b.l	printhex8
		adr	r0, 902f
		b.l	printascii
		adr	\temp, 901f
		ldm	(r0-r3), [\temp]+
		ldw	lr, [\temp+], #0x10
		b	903f
901:	.word	0, 0, 0, 0, 0	@ r0-r3, lr
902:	.asciz	": epip4d\n"
	.align
903:
	.endm
#endif

/*
 * These are the registers used in the syscall handler, and allow us to
 * have in theory up to 7 arguments to a function - r0 to r6.
 *
 * Note that tbl == why is intentional.
 *
 * We must set at least "tsk" and "why" when calling ret_with_reschedule.
 */
scno	.req	r21		@ syscall number
tbl	.req	r22		@ syscall table pointer
why	.req	r22		@ Linux syscall (!= 0)
tsk	.req	r23		@ current thread_info

/*
 * Interrupt handling.  Preserves r17, r18, r19
 */
	.macro	intr_handler
1:	get_irqnr_and_base r0, r6, r5, lr
	beq	2f
	mov	r1, sp
	@
	@ routine called with r0 = irq number, r1 = struct pt_regs *
	@
	adr	lr, 1b
	b	asm_do_IRQ
2:
	.endm

/*
 * PRIV mode handlers
 */
	.macro	priv_entry
	sub	sp, sp, #(S_FRAME_SIZE - 4)
	stm	(r1 - r15), [sp]+
	add	r5, sp, #S_R15
	stm	(r16 - r28), [r5]+

	ldm	(r1 - r3), [r0]+
	add	r5, sp, #S_SP - 4	@ here for interlock avoidance
	mov	r4, #-1			@  ""  ""      ""       ""
	add	r0, sp, #(S_FRAME_SIZE - 4)
	stw.w	r1, [sp+], #-4		@ save the "real" r0 copied
					@ from the exception stack

	mov	r1, lr

	@
	@ We are now ready to fill in the remaining blanks on the stack:
	@
	@  r0 - sp_priv
	@  r1 - lr_priv
	@  r2 - lr_<exception>, already fixed up for correct return/restart
	@  r3 - bsr_<exception>
	@  r4 - orig_r0 (see pt_regs definition in ptrace.h)
	@
	stm	(r0 - r4), [r5]+
	.endm

/*
 * User mode handlers
 *
 */
	.macro	user_entry
	sub	sp, sp, #S_FRAME_SIZE
	stm	(r1 - r15), [sp+]
	add	r4, sp, #S_R16
	stm	(r16 - r28), [r4]+

	ldm	(r1 - r3), [r0]+
	add	r0, sp, #S_PC		@ here for interlock avoidance
	mov	r4, #-1			@  ""  ""     ""        ""

	stw	r1, [sp]		@ save the "real" r0 copied
					@ from the exception stack

	@
	@ We are now ready to fill in the remaining blanks on the stack:
	@
	@  r2 - lr_<exception>, already fixed up for correct return/restart
	@  r3 - bsr_<exception>
	@  r4 - orig_r0 (see pt_regs definition in ptrace.h)
	@
	@ Also, separately save sp_user and lr_user
	@
	stm	(r2 - r4), [r0]+
	stur	(sp, lr), [r0-]

	@
	@ Enable the alignment trap while in kernel mode
	@
	alignment_trap r0

	@
	@ Clear FP to mark the first stack frame
	@
	zero_fp
	.endm

	.text

@
@ __invalid - generic code for failed exception
@			(re-entrant version of handlers)
@
__invalid:
	sub	sp, sp, #S_FRAME_SIZE
	stm	(r1 - r15), [sp+]
	add	r1, sp, #S_R16
	stm	(r16 - r28, sp, lr), [r1]+

	zero_fp

	ldm	(r4 - r6), [r0]+
	add	r0, sp, #S_PC		@ here for interlock avoidance
	mov	r7, #-1			@  ""   ""    ""        ""
	stw	r4, [sp]		@ save preserved r0
	stm	(r5 - r7), [r0]+	@ lr_<exception>,
					@ asr_<exception>, "old_r0"

	mov	r0, sp
	mov	r1, asr
	b	bad_mode
ENDPROC(__invalid)

	.align	5
__dabt_priv:
	priv_entry

	@
	@ get ready to re-enable interrupts if appropriate
	@
	mov	r17, asr
	cand.a	r3, #PSR_I_BIT
	bne	1f
	andn	r17, r17, #PSR_I_BIT
1:

	@
	@ Call the processor-specific abort handler:
	@
	@  r2 - aborted context pc
	@  r3 - aborted context asr
	@
	@ The abort handler must return the aborted address in r0, and
	@ the fault status register in r1.
	@
	movc	r1, p0.c3, #0		@ get FSR
	movc	r0, p0.c4, #0		@ get FAR

	@
	@ set desired INTR state, then call main handler
	@
	mov.a	asr, r17
	mov	r2, sp
	b.l	do_DataAbort

	@
	@ INTRs off again before pulling preserved data off the stack
	@
	disable_irq r0

	@
	@ restore BSR and restart the instruction
	@
	ldw	r2, [sp+], #S_PSR
	priv_exit r2				@ return from exception
ENDPROC(__dabt_priv)

	.align	5
__intr_priv:
	priv_entry

	intr_handler

	mov	r0, #0				@ epip4d
	movc	p0.c5, r0, #14
	nop; nop; nop; nop; nop; nop; nop; nop

	ldw	r4, [sp+], #S_PSR		@ irqs are already disabled

	priv_exit r4				@ return from exception
ENDPROC(__intr_priv)

	.ltorg

	.align	5
__extn_priv:
	priv_entry

	mov	r0, sp				@ struct pt_regs *regs
	mov	r1, asr
	b	bad_mode			@ not supported
ENDPROC(__extn_priv)

	.align	5
__pabt_priv:
	priv_entry

	@
	@ re-enable interrupts if appropriate
	@
	mov	r17, asr
	cand.a	r3, #PSR_I_BIT
	bne	1f
	andn	r17, r17, #PSR_I_BIT
1:

	@
	@ set args, then call main handler
	@
	@  r0 - address of faulting instruction
	@  r1 - pointer to registers on stack
	@
	mov	r0, r2			@ pass address of aborted instruction
	mov	r1, #5
	mov.a	asr, r17
	mov	r2, sp			@ regs
	b.l	do_PrefetchAbort	@ call abort handler

	@
	@ INTRs off again before pulling preserved data off the stack
	@
	disable_irq r0

	@
	@ restore BSR and restart the instruction
	@
	ldw	r2, [sp+], #S_PSR
	priv_exit r2			@ return from exception
ENDPROC(__pabt_priv)

	.align	5
.LCcralign:
	.word	cr_alignment

	.align	5
__dabt_user:
	user_entry

#ifdef CONFIG_UNICORE_FPU_F64
	cff	ip, s31
	cand.a	ip, #0x08000000		@ FPU execption traps?
	beq	209f

	ldw	ip, [sp+], #S_PC
	add	ip, ip, #4
	stw	ip, [sp+], #S_PC
	@
	@ fall through to the emulation code, which returns using r19 if
	@ it has emulated the instruction, or the more conventional lr
	@ if we are to treat this as a real extended instruction
	@
	@  r0 - instruction
	@
1:	ldw.u	r0, [r2]
	adr	r19, ret_from_exception
	adr	lr, 209f
	@
	@ fallthrough to call do_uc_f64
	@
/*
 * Check whether the instruction is a co-processor instruction.
 * If yes, we need to call the relevant co-processor handler.
 *
 * Note that we don't do a full check here for the co-processor
 * instructions; all instructions with bit 27 set are well
 * defined.  The only instructions that should fault are the
 * co-processor instructions.
 *
 * Emulators may wish to make use of the following registers:
 *  r0  = instruction opcode.
 *  r2  = PC
 *  r19 = normal "successful" return address
 *  r20 = this threads thread_info structure.
 *  lr  = unrecognised instruction return address
 */
	get_thread_info r20			@ get current thread
	and	r8, r0, #0x00003c00		@ mask out CP number
	mov	r7, #1
	stb	r7, [r20+], #TI_USED_CP + 2	@ set appropriate used_cp[]

	@ F64 hardware support entry point.
	@  r0  = faulted instruction
	@  r19 = return address
	@  r20 = fp_state
	enable_irq r4
	add	r20, r20, #TI_FPSTATE	@ r20 = workspace
	cff	r1, s31			@ get fpu FPSCR
	andn    r2, r1, #0x08000000
	ctf     r2, s31			@ clear 27 bit
	mov	r2, sp			@ nothing stacked - regdump is at TOS
	mov	lr, r19			@ setup for a return to the user code

	@ Now call the C code to package up the bounce to the support code
	@   r0 holds the trigger instruction
	@   r1 holds the FPSCR value
	@   r2 pointer to register dump
	b	ucf64_exchandler
209:
#endif
	@
	@ Call the processor-specific abort handler:
	@
	@  r2 - aborted context pc
	@  r3 - aborted context asr
	@
	@ The abort handler must return the aborted address in r0, and
	@ the fault status register in r1.
	@
	movc	r1, p0.c3, #0		@ get FSR
	movc	r0, p0.c4, #0		@ get FAR

	@
	@ INTRs on, then call the main handler
	@
	enable_irq r2
	mov	r2, sp
	adr	lr, ret_from_exception
	b	do_DataAbort
ENDPROC(__dabt_user)

	.align	5
__intr_user:
	user_entry

	get_thread_info tsk

	intr_handler

	mov	why, #0
	b	ret_to_user
ENDPROC(__intr_user)

	.ltorg

	.align	5
__extn_user:
	user_entry

	mov	r0, sp
	mov	r1, asr
	b	bad_mode
ENDPROC(__extn_user)

	.align	5
__pabt_user:
	user_entry

	mov	r0, r2			@ pass address of aborted instruction.
	mov	r1, #5
	enable_irq r1			@ Enable interrupts
	mov	r2, sp			@ regs
	b.l	do_PrefetchAbort	@ call abort handler
	/* fall through */
/*
 * This is the return code to user mode for abort handlers
 */
ENTRY(ret_from_exception)
	get_thread_info tsk
	mov	why, #0
	b	ret_to_user
ENDPROC(__pabt_user)
ENDPROC(ret_from_exception)

/*
 * Register switch for UniCore V2 processors
 * r0 = previous task_struct, r1 = previous thread_info, r2 = next thread_info
 * previous and next are guaranteed not to be the same.
 */
ENTRY(__switch_to)
	add	ip, r1, #TI_CPU_SAVE
	stm.w	(r4 - r15), [ip]+
	stm.w	(r16 - r27, sp, lr), [ip]+

#ifdef	CONFIG_UNICORE_FPU_F64
	add	ip, r1, #TI_FPSTATE
	sfm.w	(f0  - f7 ), [ip]+
	sfm.w	(f8  - f15), [ip]+
	sfm.w	(f16 - f23), [ip]+
	sfm.w	(f24 - f31), [ip]+
	cff	r4, s31
	stw	r4, [ip]

	add	ip, r2, #TI_FPSTATE
	lfm.w	(f0  - f7 ), [ip]+
	lfm.w	(f8  - f15), [ip]+
	lfm.w	(f16 - f23), [ip]+
	lfm.w	(f24 - f31), [ip]+
	ldw	r4, [ip]
	ctf	r4, s31
#endif
	add	ip, r2, #TI_CPU_SAVE
	ldm.w	(r4 - r15), [ip]+
	ldm	(r16 - r27, sp, pc), [ip]+	@ Load all regs saved previously
ENDPROC(__switch_to)

	.align	5
/*
 * This is the fast syscall return path.  We do as little as
 * possible here, and this includes saving r0 back into the PRIV
 * stack.
 */
ret_fast_syscall:
	disable_irq r1				@ disable interrupts
	ldw	r1, [tsk+], #TI_FLAGS
	cand.a	r1, #_TIF_WORK_MASK
	bne	fast_work_pending

	@ fast_restore_user_regs
	restore_user_regs fast = 1, offset = S_OFF

/*
 * Ok, we need to do extra processing, enter the slow path.
 */
fast_work_pending:
	stw.w	r0, [sp+], #S_R0+S_OFF		@ returned r0
work_pending:
	cand.a	r1, #_TIF_NEED_RESCHED
	bne	work_resched
	mov	r0, sp				@ 'regs'
	mov	r2, why				@ 'syscall'
	cand.a	r1, #_TIF_SIGPENDING		@ delivering a signal?
	cmovne	why, #0				@ prevent further restarts
	b.l	do_notify_resume
	b	ret_slow_syscall		@ Check work again

work_resched:
	b.l	schedule
/*
 * "slow" syscall return path.  "why" tells us if this was a real syscall.
 */
ENTRY(ret_to_user)
ret_slow_syscall:
	disable_irq r1				@ disable interrupts
	get_thread_info tsk			@ epip4d, one path error?!
	ldw	r1, [tsk+], #TI_FLAGS
	cand.a	r1, #_TIF_WORK_MASK
	bne	work_pending
no_work_pending:
	@ slow_restore_user_regs
	restore_user_regs fast = 0, offset = 0
ENDPROC(ret_to_user)

/*
 * This is how we return from a fork.
 */
ENTRY(ret_from_fork)
	b.l	schedule_tail
	b	ret_slow_syscall
ENDPROC(ret_from_fork)

ENTRY(ret_from_kernel_thread)
	b.l	schedule_tail
	mov	r0, r5
	adr	lr, ret_slow_syscall
	mov	pc, r4
ENDPROC(ret_from_kernel_thread)

/*=============================================================================
 * SWI handler
 *-----------------------------------------------------------------------------
 */
	.align	5
ENTRY(vector_swi)
	sub	sp, sp, #S_FRAME_SIZE
	stm	(r0 - r15), [sp]+		@ Calling r0 - r15
	add	r8, sp, #S_R16
	stm	(r16 - r28), [r8]+		@ Calling r16 - r28
	add	r8, sp, #S_PC
	stur	(sp, lr), [r8-]			@ Calling sp, lr
	mov	r8, bsr				@ called from non-REAL mode
	stw	lr, [sp+], #S_PC		@ Save calling PC
	stw	r8, [sp+], #S_PSR		@ Save ASR
	stw	r0, [sp+], #S_OLD_R0		@ Save OLD_R0
	zero_fp

	/*
	 * Get the system call number.
	 */
	sub	ip, lr, #4
	ldw.u	scno, [ip]			@ get SWI instruction

#ifdef CONFIG_ALIGNMENT_TRAP
	ldw	ip, __cr_alignment
	ldw	ip, [ip]
	movc	p0.c1, ip, #0                   @ update control register
#endif
	enable_irq ip

	get_thread_info tsk
	ldw	tbl, =sys_call_table		@ load syscall table pointer

	andn	scno, scno, #0xff000000		@ mask off SWI op-code
	andn	scno, scno, #0x00ff0000		@ mask off SWI op-code

	stm.w	(r4, r5), [sp-]			@ push fifth and sixth args
	ldw	ip, [tsk+], #TI_FLAGS		@ check for syscall tracing
	cand.a	ip, #_TIF_SYSCALL_TRACE		@ are we tracing syscalls?
	bne	__sys_trace

	csub.a	scno, #__NR_syscalls		@ check upper syscall limit
	adr	lr, ret_fast_syscall		@ return address
	bea	1f
	ldw	pc, [tbl+], scno << #2		@ call sys_* routine
1:
	add	r1, sp, #S_OFF
2:	mov	why, #0				@ no longer a real syscall
	b	sys_ni_syscall			@ not private func

	/*
	 * This is the really slow path.  We're going to be doing
	 * context switches, and waiting for our parent to respond.
	 */
__sys_trace:
	mov	r2, scno
	add	r1, sp, #S_OFF
	mov	r0, #0				@ trace entry [IP = 0]
	b.l	syscall_trace

	adr	lr, __sys_trace_return		@ return address
	mov	scno, r0			@ syscall number (possibly new)
	add	r1, sp, #S_R0 + S_OFF		@ pointer to regs
	csub.a	scno, #__NR_syscalls		@ check upper syscall limit
	bea	2b
	ldm	(r0 - r3), [r1]+		@ have to reload r0 - r3
	ldw	pc, [tbl+], scno << #2		@ call sys_* routine

__sys_trace_return:
	stw.w	r0, [sp+], #S_R0 + S_OFF	@ save returned r0
	mov	r2, scno
	mov	r1, sp
	mov	r0, #1				@ trace exit [IP = 1]
	b.l	syscall_trace
	b	ret_slow_syscall

	.align	5
#ifdef CONFIG_ALIGNMENT_TRAP
	.type	__cr_alignment, #object
__cr_alignment:
	.word	cr_alignment
#endif
	.ltorg

<<<<<<< HEAD
ENTRY(sys_clone)
		add	ip, sp, #S_OFF
		stw	ip, [sp+], #4
		b	__sys_clone
ENDPROC(sys_clone)

=======
>>>>>>> 9931faca
ENTRY(sys_rt_sigreturn)
		add	r0, sp, #S_OFF
		mov	why, #0		@ prevent syscall restart handling
		b	__sys_rt_sigreturn
ENDPROC(sys_rt_sigreturn)

ENTRY(sys_sigaltstack)
		ldw	r2, [sp+], #S_OFF + S_SP
		b	do_sigaltstack
ENDPROC(sys_sigaltstack)

	__INIT

/*
 * Vector stubs.
 *
 * This code is copied to 0xffff0200 so we can use branches in the
 * vectors, rather than ldr's.  Note that this code must not
 * exceed 0x300 bytes.
 *
 * Common stub entry macro:
 *   Enter in INTR mode, bsr = PRIV/USER ASR, lr = PRIV/USER PC
 *
 * SP points to a minimal amount of processor-private memory, the address
 * of which is copied into r0 for the mode specific abort handler.
 */
	.macro	vector_stub, name, mode
	.align	5

vector_\name:
	@
	@ Save r0, lr_<exception> (parent PC) and bsr_<exception>
	@ (parent ASR)
	@
	stw	r0, [sp]
	stw	lr, [sp+], #4		@ save r0, lr
	mov	lr, bsr
	stw	lr, [sp+], #8		@ save bsr

	@
	@ Prepare for PRIV mode.  INTRs remain disabled.
	@
	mov	r0, asr
	xor	r0, r0, #(\mode ^ PRIV_MODE)
	mov.a	bsr, r0

	@
	@ the branch table must immediately follow this code
	@
	and	lr, lr, #0x03
	add	lr, lr, #1
	mov	r0, sp
	ldw	lr, [pc+], lr << #2
	mov.a	pc, lr			@ branch to handler in PRIV mode
ENDPROC(vector_\name)
	.align	2
	@ handler addresses follow this label
	.endm

	.globl	__stubs_start
__stubs_start:
/*
 * Interrupt dispatcher
 */
	vector_stub	intr, INTR_MODE

	.long	__intr_user			@  0  (USER)
	.long	__invalid			@  1
	.long	__invalid			@  2
	.long	__intr_priv			@  3  (PRIV)

/*
 * Data abort dispatcher
 * Enter in ABT mode, bsr = USER ASR, lr = USER PC
 */
	vector_stub	dabt, ABRT_MODE

	.long	__dabt_user			@  0  (USER)
	.long	__invalid			@  1
	.long	__invalid			@  2  (INTR)
	.long	__dabt_priv			@  3  (PRIV)

/*
 * Prefetch abort dispatcher
 * Enter in ABT mode, bsr = USER ASR, lr = USER PC
 */
	vector_stub	pabt, ABRT_MODE

	.long	__pabt_user			@  0 (USER)
	.long	__invalid			@  1
	.long	__invalid			@  2 (INTR)
	.long	__pabt_priv			@  3 (PRIV)

/*
 * Undef instr entry dispatcher
 * Enter in EXTN mode, bsr = PRIV/USER ASR, lr = PRIV/USER PC
 */
	vector_stub	extn, EXTN_MODE

	.long	__extn_user			@  0 (USER)
	.long	__invalid			@  1
	.long	__invalid			@  2 (INTR)
	.long	__extn_priv			@  3 (PRIV)

/*
 * We group all the following data together to optimise
 * for CPUs with separate I & D caches.
 */
	.align	5

.LCvswi:
	.word	vector_swi

	.globl	__stubs_end
__stubs_end:

	.equ	stubs_offset, __vectors_start + 0x200 - __stubs_start

	.globl	__vectors_start
__vectors_start:
	jepriv	SYS_ERROR0
	b	vector_extn + stubs_offset
	ldw	pc, .LCvswi + stubs_offset
	b	vector_pabt + stubs_offset
	b	vector_dabt + stubs_offset
	jepriv	SYS_ERROR0
	b	vector_intr + stubs_offset
	jepriv	SYS_ERROR0

	.globl	__vectors_end
__vectors_end:

	.data

	.globl	cr_alignment
	.globl	cr_no_alignment
cr_alignment:
	.space	4
cr_no_alignment:
	.space	4<|MERGE_RESOLUTION|>--- conflicted
+++ resolved
@@ -668,15 +668,6 @@
 #endif
 	.ltorg
 
-<<<<<<< HEAD
-ENTRY(sys_clone)
-		add	ip, sp, #S_OFF
-		stw	ip, [sp+], #4
-		b	__sys_clone
-ENDPROC(sys_clone)
-
-=======
->>>>>>> 9931faca
 ENTRY(sys_rt_sigreturn)
 		add	r0, sp, #S_OFF
 		mov	why, #0		@ prevent syscall restart handling
