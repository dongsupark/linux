source "init/Kconfig"

source "kernel/Kconfig.freezer"

menu "Processor type and features"

config IA64
	bool
	select PCI if (!IA64_HP_SIM)
	select ACPI if (!IA64_HP_SIM)
	select PM if (!IA64_HP_SIM)
	select ARCH_SUPPORTS_MSI
	select HAVE_UNSTABLE_SCHED_CLOCK
	select HAVE_IDE
	select HAVE_OPROFILE
	select HAVE_KPROBES
	select HAVE_KRETPROBES
	select HAVE_FTRACE_MCOUNT_RECORD
	select HAVE_DYNAMIC_FTRACE if (!ITANIUM)
	select HAVE_FUNCTION_TRACER
	select HAVE_DMA_ATTRS
	select HAVE_KVM
	select HAVE_ARCH_TRACEHOOK
	select HAVE_DMA_API_DEBUG
	select HAVE_GENERIC_HARDIRQS
	select HAVE_MEMBLOCK
	select HAVE_MEMBLOCK_NODE_MAP
	select HAVE_VIRT_CPU_ACCOUNTING
	select ARCH_DISCARD_MEMBLOCK
	select GENERIC_IRQ_PROBE
	select GENERIC_PENDING_IRQ if SMP
	select IRQ_PER_CPU
	select GENERIC_IRQ_SHOW
	select ARCH_WANT_OPTIONAL_GPIOLIB
	select ARCH_HAVE_NMI_SAFE_CMPXCHG
	select GENERIC_IOMAP
	select GENERIC_SMP_IDLE_THREAD
	select ARCH_INIT_TASK
	select ARCH_TASK_STRUCT_ALLOCATOR
	select ARCH_THREAD_INFO_ALLOCATOR
	select ARCH_CLOCKSOURCE_DATA
	select GENERIC_TIME_VSYSCALL_OLD
<<<<<<< HEAD
=======
	select HAVE_MOD_ARCH_SPECIFIC
	select MODULES_USE_ELF_RELA
>>>>>>> 89dbb665
	default y
	help
	  The Itanium Processor Family is Intel's 64-bit successor to
	  the 32-bit X86 line.  The IA-64 Linux project has a home
	  page at <http://www.linuxia64.org/> and a mailing list at
	  <linux-ia64@vger.kernel.org>.

config 64BIT
	bool
	select ATA_NONSTANDARD if ATA
	default y

config ZONE_DMA
	def_bool y
	depends on !IA64_SGI_SN2

config QUICKLIST
	bool
	default y

config MMU
	bool
	default y

config ARCH_DMA_ADDR_T_64BIT
	def_bool y

config NEED_DMA_MAP_STATE
	def_bool y

config NEED_SG_DMA_LENGTH
	def_bool y

config SWIOTLB
       bool

config STACKTRACE_SUPPORT
	def_bool y

config GENERIC_LOCKBREAK
	def_bool n

config RWSEM_XCHGADD_ALGORITHM
	bool
	default y

config HUGETLB_PAGE_SIZE_VARIABLE
	bool
	depends on HUGETLB_PAGE
	default y

config GENERIC_CALIBRATE_DELAY
	bool
	default y

config HAVE_SETUP_PER_CPU_AREA
	def_bool y

config GENERIC_GPIO
	bool

config DMI
	bool
	default y

config EFI
	bool
	default y

config SCHED_OMIT_FRAME_POINTER
	bool
	default y

config IA64_UNCACHED_ALLOCATOR
	bool
	select GENERIC_ALLOCATOR

config ARCH_USES_PG_UNCACHED
	def_bool y
	depends on IA64_UNCACHED_ALLOCATOR

config AUDIT_ARCH
	bool
	default y

menuconfig PARAVIRT_GUEST
	bool "Paravirtualized guest support"
	depends on BROKEN
	help
	  Say Y here to get to see options related to running Linux under
	  various hypervisors.  This option alone does not add any kernel code.

	  If you say N, all options in this submenu will be skipped and disabled.

if PARAVIRT_GUEST

config PARAVIRT
	bool "Enable paravirtualization code"
	depends on PARAVIRT_GUEST
	default y
	help
	  This changes the kernel so it can modify itself when it is run
	  under a hypervisor, potentially improving performance significantly
	  over full virtualization.  However, when run without a hypervisor
	  the kernel is theoretically slower and slightly larger.


source "arch/ia64/xen/Kconfig"

endif

choice
	prompt "System type"
	default IA64_GENERIC

config IA64_GENERIC
	bool "generic"
	select NUMA
	select ACPI_NUMA
	select SWIOTLB
	select PCI_MSI
	help
	  This selects the system type of your hardware.  A "generic" kernel
	  will run on any supported IA-64 system.  However, if you configure
	  a kernel for your specific system, it will be faster and smaller.

	  generic		For any supported IA-64 system
	  DIG-compliant		For DIG ("Developer's Interface Guide") compliant systems
	  DIG+Intel+IOMMU	For DIG systems with Intel IOMMU
	  HP-zx1/sx1000		For HP systems
	  HP-zx1/sx1000+swiotlb	For HP systems with (broken) DMA-constrained devices.
	  SGI-SN2		For SGI Altix systems
	  SGI-UV		For SGI UV systems
	  Ski-simulator		For the HP simulator <http://www.hpl.hp.com/research/linux/ski/>
	  Xen-domU		For xen domU system

	  If you don't know what to do, choose "generic".

config IA64_DIG
	bool "DIG-compliant"
	select SWIOTLB

config IA64_DIG_VTD
	bool "DIG+Intel+IOMMU"
	select DMAR
	select PCI_MSI

config IA64_HP_ZX1
	bool "HP-zx1/sx1000"
	help
	  Build a kernel that runs on HP zx1 and sx1000 systems.  This adds
	  support for the HP I/O MMU.

config IA64_HP_ZX1_SWIOTLB
	bool "HP-zx1/sx1000 with software I/O TLB"
	select SWIOTLB
	help
	  Build a kernel that runs on HP zx1 and sx1000 systems even when they
	  have broken PCI devices which cannot DMA to full 32 bits.  Apart
	  from support for the HP I/O MMU, this includes support for the software
	  I/O TLB, which allows supporting the broken devices at the expense of
	  wasting some kernel memory (about 2MB by default).

config IA64_SGI_SN2
	bool "SGI-SN2"
	select NUMA
	select ACPI_NUMA
	help
	  Selecting this option will optimize the kernel for use on sn2 based
	  systems, but the resulting kernel binary will not run on other
	  types of ia64 systems.  If you have an SGI Altix system, it's safe
	  to select this option.  If in doubt, select ia64 generic support
	  instead.

config IA64_SGI_UV
	bool "SGI-UV"
	select NUMA
	select ACPI_NUMA
	select SWIOTLB
	help
	  Selecting this option will optimize the kernel for use on UV based
	  systems, but the resulting kernel binary will not run on other
	  types of ia64 systems.  If you have an SGI UV system, it's safe
	  to select this option.  If in doubt, select ia64 generic support
	  instead.

config IA64_HP_SIM
	bool "Ski-simulator"
	select SWIOTLB

config IA64_XEN_GUEST
	bool "Xen guest"
	select SWIOTLB
	depends on XEN
	help
	  Build a kernel that runs on Xen guest domain. At this moment only
	  16KB page size in supported.

endchoice

choice
	prompt "Processor type"
	default ITANIUM

config ITANIUM
	bool "Itanium"
	help
	  Select your IA-64 processor type.  The default is Itanium.
	  This choice is safe for all IA-64 systems, but may not perform
	  optimally on systems with, say, Itanium 2 or newer processors.

config MCKINLEY
	bool "Itanium 2"
	help
	  Select this to configure for an Itanium 2 (McKinley) processor.

endchoice

choice
	prompt "Kernel page size"
	default IA64_PAGE_SIZE_16KB

config IA64_PAGE_SIZE_4KB
	bool "4KB"
	help
	  This lets you select the page size of the kernel.  For best IA-64
	  performance, a page size of 8KB or 16KB is recommended.  For best
	  IA-32 compatibility, a page size of 4KB should be selected (the vast
	  majority of IA-32 binaries work perfectly fine with a larger page
	  size).  For Itanium 2 or newer systems, a page size of 64KB can also
	  be selected.

	  4KB                For best IA-32 compatibility
	  8KB                For best IA-64 performance
	  16KB               For best IA-64 performance
	  64KB               Requires Itanium 2 or newer processor.

	  If you don't know what to do, choose 16KB.

config IA64_PAGE_SIZE_8KB
	bool "8KB"

config IA64_PAGE_SIZE_16KB
	bool "16KB"

config IA64_PAGE_SIZE_64KB
	depends on !ITANIUM
	bool "64KB"

endchoice

choice
	prompt "Page Table Levels"
	default PGTABLE_3

config PGTABLE_3
	bool "3 Levels"

config PGTABLE_4
	depends on !IA64_PAGE_SIZE_64KB
	bool "4 Levels"

endchoice

if IA64_HP_SIM
config HZ
	default 32
endif

if !IA64_HP_SIM
source kernel/Kconfig.hz
endif

config IA64_BRL_EMU
	bool
	depends on ITANIUM
	default y

# align cache-sensitive data to 128 bytes
config IA64_L1_CACHE_SHIFT
	int
	default "7" if MCKINLEY
	default "6" if ITANIUM

config IA64_CYCLONE
	bool "Cyclone (EXA) Time Source support"
	help
	  Say Y here to enable support for IBM EXA Cyclone time source.
	  If you're unsure, answer N.

config IOSAPIC
	bool
	depends on !IA64_HP_SIM
	default y

config FORCE_MAX_ZONEORDER
	int "MAX_ORDER (11 - 17)"  if !HUGETLB_PAGE
	range 11 17  if !HUGETLB_PAGE
	default "17" if HUGETLB_PAGE
	default "11"

config SMP
	bool "Symmetric multi-processing support"
	select USE_GENERIC_SMP_HELPERS
	help
	  This enables support for systems with more than one CPU. If you have
	  a system with only one CPU, say N.  If you have a system with more
	  than one CPU, say Y.

	  If you say N here, the kernel will run on single and multiprocessor
	  systems, but will use only one CPU of a multiprocessor system.  If
	  you say Y here, the kernel will run on many, but not all,
	  single processor systems.  On a single processor system, the kernel
	  will run faster if you say N here.

	  See also the SMP-HOWTO available at
	  <http://www.tldp.org/docs.html#howto>.

	  If you don't know what to do here, say N.

config NR_CPUS
	int "Maximum number of CPUs (2-4096)"
	range 2 4096
	depends on SMP
	default "4096"
	help
	  You should set this to the number of CPUs in your system, but
	  keep in mind that a kernel compiled for, e.g., 2 CPUs will boot but
	  only use 2 CPUs on a >2 CPU system.  Setting this to a value larger
	  than 64 will cause the use of a CPU mask array, causing a small
	  performance hit.

config HOTPLUG_CPU
	bool "Support for hot-pluggable CPUs (EXPERIMENTAL)"
	depends on SMP && EXPERIMENTAL
	select HOTPLUG
	default n
	---help---
	  Say Y here to experiment with turning CPUs off and on.  CPUs
	  can be controlled through /sys/devices/system/cpu/cpu#.
	  Say N if you want to disable CPU hotplug.

config ARCH_ENABLE_MEMORY_HOTPLUG
	def_bool y

config ARCH_ENABLE_MEMORY_HOTREMOVE
	def_bool y

config SCHED_SMT
	bool "SMT scheduler support"
	depends on SMP
	help
	  Improves the CPU scheduler's decision making when dealing with
	  Intel IA64 chips with MultiThreading at a cost of slightly increased
	  overhead in some places. If unsure say N here.

config PERMIT_BSP_REMOVE
	bool "Support removal of Bootstrap Processor"
	depends on HOTPLUG_CPU
	default n
	---help---
	Say Y here if your platform SAL will support removal of BSP with HOTPLUG_CPU
	support. 

config FORCE_CPEI_RETARGET
	bool "Force assumption that CPEI can be re-targeted"
	depends on PERMIT_BSP_REMOVE
	default n
	---help---
	Say Y if you need to force the assumption that CPEI can be re-targeted to
	any cpu in the system. This hint is available via ACPI 3.0 specifications.
	Tiger4 systems are capable of re-directing CPEI to any CPU other than BSP.
	This option it useful to enable this feature on older BIOS's as well.
	You can also enable this by using boot command line option force_cpei=1.

source "kernel/Kconfig.preempt"

source "mm/Kconfig"

config ARCH_SELECT_MEMORY_MODEL
	def_bool y

config ARCH_DISCONTIGMEM_ENABLE
	def_bool y
	help
	  Say Y to support efficient handling of discontiguous physical memory,
	  for architectures which are either NUMA (Non-Uniform Memory Access)
	  or have huge holes in the physical address space for other reasons.
 	  See <file:Documentation/vm/numa> for more.

config ARCH_FLATMEM_ENABLE
	def_bool y

config ARCH_SPARSEMEM_ENABLE
	def_bool y
	depends on ARCH_DISCONTIGMEM_ENABLE
	select SPARSEMEM_VMEMMAP_ENABLE

config ARCH_DISCONTIGMEM_DEFAULT
	def_bool y if (IA64_SGI_SN2 || IA64_GENERIC || IA64_HP_ZX1 || IA64_HP_ZX1_SWIOTLB)
	depends on ARCH_DISCONTIGMEM_ENABLE

config NUMA
	bool "NUMA support"
	depends on !IA64_HP_SIM && !FLATMEM
	default y if IA64_SGI_SN2
	select ACPI_NUMA if ACPI
	help
	  Say Y to compile the kernel to support NUMA (Non-Uniform Memory
	  Access).  This option is for configuring high-end multiprocessor
	  server systems.  If in doubt, say N.

config NODES_SHIFT
	int "Max num nodes shift(3-10)"
	range 3 10
	default "10"
	depends on NEED_MULTIPLE_NODES
	help
	  This option specifies the maximum number of nodes in your SSI system.
	  MAX_NUMNODES will be 2^(This value).
	  If in doubt, use the default.

# VIRTUAL_MEM_MAP and FLAT_NODE_MEM_MAP are functionally equivalent.
# VIRTUAL_MEM_MAP has been retained for historical reasons.
config VIRTUAL_MEM_MAP
	bool "Virtual mem map"
	depends on !SPARSEMEM
	default y if !IA64_HP_SIM
	help
	  Say Y to compile the kernel with support for a virtual mem map.
	  This code also only takes effect if a memory hole of greater than
	  1 Gb is found during boot.  You must turn this option on if you
	  require the DISCONTIGMEM option for your machine. If you are
	  unsure, say Y.

config HOLES_IN_ZONE
	bool
	default y if VIRTUAL_MEM_MAP

config HAVE_ARCH_EARLY_PFN_TO_NID
	def_bool NUMA && SPARSEMEM

config HAVE_ARCH_NODEDATA_EXTENSION
	def_bool y
	depends on NUMA

config USE_PERCPU_NUMA_NODE_ID
	def_bool y
	depends on NUMA

config HAVE_MEMORYLESS_NODES
	def_bool NUMA

config ARCH_PROC_KCORE_TEXT
	def_bool y
	depends on PROC_KCORE

config IA64_MCA_RECOVERY
	tristate "MCA recovery from errors other than TLB."

config PERFMON
	bool "Performance monitor support"
	help
	  Selects whether support for the IA-64 performance monitor hardware
	  is included in the kernel.  This makes some kernel data-structures a
	  little bigger and slows down execution a bit, but it is generally
	  a good idea to turn this on.  If you're unsure, say Y.

config IA64_PALINFO
	tristate "/proc/pal support"
	help
	  If you say Y here, you are able to get PAL (Processor Abstraction
	  Layer) information in /proc/pal.  This contains useful information
	  about the processors in your systems, such as cache and TLB sizes
	  and the PAL firmware version in use.

	  To use this option, you have to ensure that the "/proc file system
	  support" (CONFIG_PROC_FS) is enabled, too.

config IA64_MC_ERR_INJECT
	tristate "MC error injection support"
	help
	  Adds support for MC error injection. If enabled, the kernel 
	  will provide a sysfs interface for user applications to
	  call MC error injection PAL procedures to inject various errors.
	  This is a useful tool for MCA testing.

	  If you're unsure, do not select this option.

config SGI_SN
	def_bool y if (IA64_SGI_SN2 || IA64_GENERIC)

config IA64_ESI
	bool "ESI (Extensible SAL Interface) support"
	help
	  If you say Y here, support is built into the kernel to
	  make ESI calls.  ESI calls are used to support vendor-specific
	  firmware extensions, such as the ability to inject memory-errors
	  for test-purposes.  If you're unsure, say N.

config IA64_HP_AML_NFW
	bool "Support ACPI AML calls to native firmware"
	help
	  This driver installs a global ACPI Operation Region handler for
	  region 0xA1.  AML methods can use this OpRegion to call arbitrary
	  native firmware functions.  The driver installs the OpRegion
	  handler if there is an HPQ5001 device or if the user supplies
	  the "force" module parameter, e.g., with the "aml_nfw.force"
	  kernel command line option.

source "drivers/sn/Kconfig"

config KEXEC
	bool "kexec system call (EXPERIMENTAL)"
	depends on EXPERIMENTAL && !IA64_HP_SIM && (!SMP || HOTPLUG_CPU)
	help
	  kexec is a system call that implements the ability to shutdown your
	  current kernel, and to start another kernel.  It is like a reboot
	  but it is independent of the system firmware.   And like a reboot
	  you can start any kernel with it, not just Linux.

	  The name comes from the similarity to the exec system call.

	  It is an ongoing process to be certain the hardware in a machine
	  is properly shutdown, so do not be surprised if this code does not
	  initially work for you.  It may help to enable device hotplugging
	  support.  As of this writing the exact hardware interface is
	  strongly in flux, so no good recommendation can be made.

config CRASH_DUMP
	  bool "kernel crash dumps"
	  depends on IA64_MCA_RECOVERY && !IA64_HP_SIM && (!SMP || HOTPLUG_CPU)
	  help
	    Generate crash dump after being started by kexec.

source "drivers/firmware/Kconfig"

source "fs/Kconfig.binfmt"

endmenu

menu "Power management and ACPI options"

source "kernel/power/Kconfig"

source "drivers/acpi/Kconfig"

if PM

source "arch/ia64/kernel/cpufreq/Kconfig"

endif

endmenu

if !IA64_HP_SIM

menu "Bus options (PCI, PCMCIA)"

config PCI
	bool "PCI support"
	help
	  Real IA-64 machines all have PCI/PCI-X/PCI Express busses.  Say Y
	  here unless you are using a simulator without PCI support.

config PCI_DOMAINS
	def_bool PCI

config PCI_SYSCALL
	def_bool PCI

source "drivers/pci/pcie/Kconfig"

source "drivers/pci/Kconfig"

source "drivers/pci/hotplug/Kconfig"

source "drivers/pcmcia/Kconfig"

endmenu

endif

source "net/Kconfig"

source "drivers/Kconfig"

source "arch/ia64/hp/sim/Kconfig"

config MSPEC
	tristate "Memory special operations driver"
	depends on IA64
	select IA64_UNCACHED_ALLOCATOR
	help
	  If you have an ia64 and you want to enable memory special
	  operations support (formerly known as fetchop), say Y here,
	  otherwise say N.

source "fs/Kconfig"

source "arch/ia64/Kconfig.debug"

source "security/Kconfig"

source "crypto/Kconfig"

source "arch/ia64/kvm/Kconfig"

source "lib/Kconfig"

config IOMMU_HELPER
	def_bool (IA64_HP_ZX1 || IA64_HP_ZX1_SWIOTLB || IA64_GENERIC || SWIOTLB)<|MERGE_RESOLUTION|>--- conflicted
+++ resolved
@@ -40,11 +40,8 @@
 	select ARCH_THREAD_INFO_ALLOCATOR
 	select ARCH_CLOCKSOURCE_DATA
 	select GENERIC_TIME_VSYSCALL_OLD
-<<<<<<< HEAD
-=======
 	select HAVE_MOD_ARCH_SPECIFIC
 	select MODULES_USE_ELF_RELA
->>>>>>> 89dbb665
 	default y
 	help
 	  The Itanium Processor Family is Intel's 64-bit successor to
