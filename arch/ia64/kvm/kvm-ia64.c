--- conflicted
+++ resolved
@@ -1415,7 +1415,6 @@
 
 	vcpu_put(vcpu);
 	return 0;
-<<<<<<< HEAD
 }
 
 int kvm_arch_vcpu_ioctl_get_stack(struct kvm_vcpu *vcpu,
@@ -1433,8 +1432,6 @@
 
 	vcpu->arch.exit_data = ((struct kvm_vcpu *)stack)->arch.exit_data;
 	return 0;
-=======
->>>>>>> 7d3b56ba
 }
 
 void kvm_arch_vcpu_uninit(struct kvm_vcpu *vcpu)
