--- conflicted
+++ resolved
@@ -269,10 +269,7 @@
 	bus = pci_scan_root_bus(NULL, busnum, &pci_root_ops, controller,
 				&resources);
  	if (bus == NULL)
-<<<<<<< HEAD
  		goto error_return; /* error, or bus already scanned */
-
-	bus->sysdata = controller;
 
 	return;
 
@@ -280,9 +277,6 @@
 	kfree(res);
 	kfree(controller);
 	return;
-=======
-		kfree(controller);
->>>>>>> a0f75f9d
 }
 
 /*
