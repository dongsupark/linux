--- conflicted
+++ resolved
@@ -22,13 +22,10 @@
 	select ARCH_HAVE_NMI_SAFE_CMPXCHG
 	select GENERIC_CLOCKEVENTS
 	select MODULES_USE_ELF_RELA
-<<<<<<< HEAD
 	select HAVE_ARCH_TRACEHOOK
 	select HAVE_SYSCALL_TRACEPOINTS
 	select ARCH_HAS_ATOMIC64_DEC_IF_POSITIVE
-=======
 	select GENERIC_IDLE_LOOP
->>>>>>> 8657b2d0
 
 # FIXME: investigate whether we need/want these options.
 #	select HAVE_IOREMAP_PROT
