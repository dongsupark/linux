--- conflicted
+++ resolved
@@ -48,8 +48,6 @@
 config SYS_SUPPORTS_HUGETLBFS
 	def_bool y
 
-<<<<<<< HEAD
-=======
 # Support for additional huge page sizes besides HPAGE_SIZE.
 # The software support is currently only present in the TILE-Gx
 # hypervisor. TILEPro in any case does not support page sizes
@@ -58,7 +56,6 @@
 	depends on HUGETLB_PAGE && TILEGX
 	def_bool y
 
->>>>>>> f8f5701b
 # FIXME: tilegx can implement a more efficient rwsem.
 config RWSEM_GENERIC_SPINLOCK
 	def_bool y
@@ -146,8 +143,6 @@
 	  smaller kernel memory footprint results from using a smaller
 	  value on chips with fewer tiles.
 
-<<<<<<< HEAD
-=======
 if TILEGX
 
 choice
@@ -173,7 +168,6 @@
 
 endif
 
->>>>>>> f8f5701b
 source "kernel/Kconfig.hz"
 
 config KEXEC
