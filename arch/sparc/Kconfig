config 64BIT
	bool "64-bit kernel" if ARCH = "sparc"
	default ARCH = "sparc64"
	help
	  SPARC is a family of RISC microprocessors designed and marketed by
	  Sun Microsystems, incorporated.  They are very widely found in Sun
	  workstations and clones.

	  Say yes to build a 64-bit kernel - formerly known as sparc64
	  Say no to build a 32-bit kernel - formerly known as sparc

config SPARC
	bool
	default y
	select OF
	select OF_PROMTREE
	select HAVE_IDE
	select HAVE_OPROFILE
	select HAVE_ARCH_KGDB if !SMP || SPARC64
	select HAVE_ARCH_TRACEHOOK
	select ARCH_WANT_OPTIONAL_GPIOLIB
	select RTC_CLASS
	select RTC_DRV_M48T59
	select HAVE_IRQ_WORK
	select HAVE_DMA_ATTRS
	select HAVE_DMA_API_DEBUG
	select HAVE_ARCH_JUMP_LABEL
	select HAVE_GENERIC_HARDIRQS
	select GENERIC_IRQ_SHOW
	select USE_GENERIC_SMP_HELPERS if SMP
	select GENERIC_PCI_IOMAP
	select HAVE_NMI_WATCHDOG if SPARC64
<<<<<<< HEAD
	select GENERIC_CMOS_UPDATE
	select HAVE_BPF_JIT
	select GENERIC_SMP_IDLE_THREAD
=======
	select HAVE_BPF_JIT
	select GENERIC_SMP_IDLE_THREAD
	select GENERIC_CMOS_UPDATE
	select GENERIC_CLOCKEVENTS
	select GENERIC_STRNCPY_FROM_USER
>>>>>>> 07acfc2a

config SPARC32
	def_bool !64BIT
	select GENERIC_ATOMIC64
	select CLZ_TAB
	select ARCH_USES_GETTIMEOFFSET
<<<<<<< HEAD
	select ARCH_THREAD_INFO_ALLOCATOR
=======
>>>>>>> 07acfc2a

config SPARC64
	def_bool 64BIT
	select ARCH_SUPPORTS_MSI
	select HAVE_FUNCTION_TRACER
	select HAVE_FUNCTION_GRAPH_TRACER
	select HAVE_FUNCTION_GRAPH_FP_TEST
	select HAVE_FUNCTION_TRACE_MCOUNT_TEST
	select HAVE_KRETPROBES
	select HAVE_KPROBES
	select HAVE_RCU_TABLE_FREE if SMP
	select HAVE_MEMBLOCK
	select HAVE_MEMBLOCK_NODE_MAP
	select HAVE_SYSCALL_WRAPPERS
	select HAVE_DYNAMIC_FTRACE
	select HAVE_FTRACE_MCOUNT_RECORD
	select HAVE_SYSCALL_TRACEPOINTS
	select RTC_DRV_CMOS
	select RTC_DRV_BQ4802
	select RTC_DRV_SUN4V
	select RTC_DRV_STARFIRE
	select HAVE_PERF_EVENTS
	select PERF_USE_VMALLOC
	select IRQ_PREFLOW_FASTEOI
	select ARCH_HAVE_NMI_SAFE_CMPXCHG
	select HAVE_C_RECORDMCOUNT
<<<<<<< HEAD
	select GENERIC_CLOCKEVENTS
=======
>>>>>>> 07acfc2a
	select NO_BOOTMEM

config ARCH_DEFCONFIG
	string
	default "arch/sparc/configs/sparc32_defconfig" if SPARC32
	default "arch/sparc/configs/sparc64_defconfig" if SPARC64

# CONFIG_BITS can be used at source level to get 32/64 bits
config BITS
	int
	default 32 if SPARC32
	default 64 if SPARC64

config IOMMU_HELPER
	bool
	default y if SPARC64

config STACKTRACE_SUPPORT
	bool
	default y if SPARC64

config LOCKDEP_SUPPORT
	bool
	default y if SPARC64

config HAVE_LATENCYTOP_SUPPORT
	bool
	default y if SPARC64

config AUDIT_ARCH
	bool
	default y

config HAVE_SETUP_PER_CPU_AREA
	def_bool y if SPARC64

config NEED_PER_CPU_EMBED_FIRST_CHUNK
	def_bool y if SPARC64

config NEED_PER_CPU_PAGE_FIRST_CHUNK
	def_bool y if SPARC64

config MMU
	bool
	default y

config HIGHMEM
	bool
	default y if SPARC32

config ZONE_DMA
	bool
	default y if SPARC32

config NEED_DMA_MAP_STATE
	def_bool y

config NEED_SG_DMA_LENGTH
	def_bool y

config GENERIC_ISA_DMA
	bool
	default y if SPARC32

config GENERIC_GPIO
	bool
	help
	  Generic GPIO API support

config ARCH_NO_VIRT_TO_BUS
	def_bool y

config ARCH_SUPPORTS_DEBUG_PAGEALLOC
	def_bool y if SPARC64

source "init/Kconfig"

source "kernel/Kconfig.freezer"

menu "Processor type and features"

config SMP
	bool "Symmetric multi-processing support"
	---help---
	  This enables support for systems with more than one CPU. If you have
	  a system with only one CPU, say N. If you have a system with more
	  than one CPU, say Y.

	  If you say N here, the kernel will run on single and multiprocessor
	  machines, but will use only one CPU of a multiprocessor machine. If
	  you say Y here, the kernel will run on many, but not all,
	  singleprocessor machines. On a singleprocessor machine, the kernel
	  will run faster if you say N here.

	  People using multiprocessor machines who say Y here should also say
	  Y to "Enhanced Real Time Clock Support", below. The "Advanced Power
	  Management" code will be disabled if you say Y here.

	  See also <file:Documentation/nmi_watchdog.txt> and the SMP-HOWTO
	  available at <http://www.tldp.org/docs.html#howto>.

	  If you don't know what to do here, say N.

config NR_CPUS
	int "Maximum number of CPUs"
	depends on SMP
	range 2 32 if SPARC32
	range 2 1024 if SPARC64
	default 32 if SPARC32
	default 64 if SPARC64

source kernel/Kconfig.hz

config RWSEM_GENERIC_SPINLOCK
	bool
	default y if SPARC32

config RWSEM_XCHGADD_ALGORITHM
	bool
	default y if SPARC64

config GENERIC_HWEIGHT
	bool
	default y if !ULTRA_HAS_POPULATION_COUNT

config GENERIC_CALIBRATE_DELAY
	bool
	default y

config ARCH_MAY_HAVE_PC_FDC
	bool
	default y

config EMULATED_CMPXCHG
	bool
	default y if SPARC32
	help
	  Sparc32 does not have a CAS instruction like sparc64. cmpxchg()
	  is emulated, and therefore it is not completely atomic.

# Makefile helpers
config SPARC32_SMP
	bool
	default y
	depends on SPARC32 && SMP

config SPARC64_SMP
	bool
	default y
	depends on SPARC64 && SMP

config EARLYFB
	bool "Support for early boot text console"
	default y
	depends on SPARC64
	help
	  Say Y here to enable a faster early framebuffer boot console.

choice
	prompt "Kernel page size" if SPARC64
	default SPARC64_PAGE_SIZE_8KB

config SPARC64_PAGE_SIZE_8KB
	bool "8KB"
	help
	  This lets you select the page size of the kernel.

	  8KB and 64KB work quite well, since SPARC ELF sections
	  provide for up to 64KB alignment.

	  If you don't know what to do, choose 8KB.

config SPARC64_PAGE_SIZE_64KB
	bool "64KB"

endchoice

config SECCOMP
	bool "Enable seccomp to safely compute untrusted bytecode"
	depends on SPARC64 && PROC_FS
	default y
	help
	  This kernel feature is useful for number crunching applications
	  that may need to compute untrusted bytecode during their
	  execution. By using pipes or other transports made available to
	  the process as file descriptors supporting the read/write
	  syscalls, it's possible to isolate those applications in
	  their own address space using seccomp. Once seccomp is
	  enabled via /proc/<pid>/seccomp, it cannot be disabled
	  and the task is only allowed to execute a few safe syscalls
	  defined by each seccomp mode.

	  If unsure, say Y. Only embedded should say N here.

config HOTPLUG_CPU
	bool "Support for hot-pluggable CPUs"
	depends on SPARC64 && SMP
	select HOTPLUG
	help
	  Say Y here to experiment with turning CPUs off and on.  CPUs
	  can be controlled through /sys/devices/system/cpu/cpu#.
	  Say N if you want to disable CPU hotplug.

if SPARC64
source "drivers/cpufreq/Kconfig"

config US3_FREQ
	tristate "UltraSPARC-III CPU Frequency driver"
	depends on CPU_FREQ
	select CPU_FREQ_TABLE
	help
	  This adds the CPUFreq driver for UltraSPARC-III processors.

	  For details, take a look at <file:Documentation/cpu-freq>.

	  If in doubt, say N.

config US2E_FREQ
	tristate "UltraSPARC-IIe CPU Frequency driver"
	depends on CPU_FREQ
	select CPU_FREQ_TABLE
	help
	  This adds the CPUFreq driver for UltraSPARC-IIe processors.

	  For details, take a look at <file:Documentation/cpu-freq>.

	  If in doubt, say N.

endif

config US3_MC
	tristate "UltraSPARC-III Memory Controller driver"
	depends on SPARC64
	default y
	help
	  This adds a driver for the UltraSPARC-III memory controller.
	  Loading this driver allows exact mnemonic strings to be
	  printed in the event of a memory error, so that the faulty DIMM
	  on the motherboard can be matched to the error.

	  If in doubt, say Y, as this information can be very useful.

# Global things across all Sun machines.
config GENERIC_LOCKBREAK
	bool
	default y
	depends on SPARC64 && SMP && PREEMPT

choice
	prompt "SPARC64 Huge TLB Page Size"
	depends on SPARC64 && HUGETLB_PAGE
	default HUGETLB_PAGE_SIZE_4MB

config HUGETLB_PAGE_SIZE_4MB
	bool "4MB"

config HUGETLB_PAGE_SIZE_512K
	bool "512K"

config HUGETLB_PAGE_SIZE_64K
	depends on !SPARC64_PAGE_SIZE_64KB
	bool "64K"

endchoice

config NUMA
	bool "NUMA support"
	depends on SPARC64 && SMP

config NODES_SHIFT
	int
	default "4"
	depends on NEED_MULTIPLE_NODES

# Some NUMA nodes have memory ranges that span
# other nodes.  Even though a pfn is valid and
# between a node's start and end pfns, it may not
# reside on that node.  See memmap_init_zone()
# for details.
config NODES_SPAN_OTHER_NODES
	def_bool y
	depends on NEED_MULTIPLE_NODES

config ARCH_SELECT_MEMORY_MODEL
	def_bool y if SPARC64

config ARCH_SPARSEMEM_ENABLE
	def_bool y if SPARC64
	select SPARSEMEM_VMEMMAP_ENABLE

config ARCH_SPARSEMEM_DEFAULT
	def_bool y if SPARC64

source "mm/Kconfig"

config SCHED_SMT
	bool "SMT (Hyperthreading) scheduler support"
	depends on SPARC64 && SMP
	default y
	help
	  SMT scheduler support improves the CPU scheduler's decision making
	  when dealing with SPARC cpus at a cost of slightly increased overhead
	  in some places. If unsure say N here.

config SCHED_MC
	bool "Multi-core scheduler support"
	depends on SPARC64 && SMP
	default y
	help
	  Multi-core scheduler support improves the CPU scheduler's decision
	  making when dealing with multi-core CPU chips at a cost of slightly
	  increased overhead in some places. If unsure say N here.

source "kernel/Kconfig.preempt"

config CMDLINE_BOOL
	bool "Default bootloader kernel arguments"
	depends on SPARC64

config CMDLINE
	string "Initial kernel command string"
	depends on CMDLINE_BOOL
	default "console=ttyS0,9600 root=/dev/sda1"
	help
	  Say Y here if you want to be able to pass default arguments to
	  the kernel. This will be overridden by the bootloader, if you
	  use one (such as SILO). This is most useful if you want to boot
	  a kernel from TFTP, and want default options to be available
	  with having them passed on the command line.

	  NOTE: This option WILL override the PROM bootargs setting!

config SUN_PM
	bool
	default y if SPARC32
	help
	  Enable power management and CPU standby features on supported
	  SPARC platforms.

config SPARC_LED
	tristate "Sun4m LED driver"
	depends on SPARC32
	help
	  This driver toggles the front-panel LED on sun4m systems
	  in a user-specifiable manner.  Its state can be probed
	  by reading /proc/led and its blinking mode can be changed
	  via writes to /proc/led

config SERIAL_CONSOLE
	bool
	depends on SPARC32
	default y
	---help---
	  If you say Y here, it will be possible to use a serial port as the
	  system console (the system console is the device which receives all
	  kernel messages and warnings and which allows logins in single user
	  mode). This could be useful if some terminal or printer is connected
	  to that serial port.

	  Even if you say Y here, the currently visible virtual console
	  (/dev/tty0) will still be used as the system console by default, but
	  you can alter that using a kernel command line option such as
	  "console=ttyS1". (Try "man bootparam" or see the documentation of
	  your boot loader (silo) about how to pass options to the kernel at
	  boot time.)

	  If you don't have a graphics card installed and you say Y here, the
	  kernel will automatically use the first serial line, /dev/ttyS0, as
	  system console.

	  If unsure, say N.

config SPARC_LEON
	bool "Sparc Leon processor family"
	depends on SPARC32
	---help---
	  If you say Y here if you are running on a SPARC-LEON processor.
	  The LEON processor is a synthesizable VHDL model of the
	  SPARC-v8 standard. LEON is  part of the GRLIB collection of
	  IP cores that are distributed under GPL. GRLIB can be downloaded
	  from www.gaisler.com. You can download a sparc-linux cross-compilation
	  toolchain at www.gaisler.com.

if SPARC_LEON
menu "U-Boot options"

config UBOOT_LOAD_ADDR
	hex "uImage Load Address"
	default 0x40004000
	---help---
	 U-Boot kernel load address, the address in physical address space
	 where u-boot will place the Linux kernel before booting it.
	 This address is normally the base address of main memory + 0x4000.

config UBOOT_FLASH_ADDR
	hex "uImage.o Load Address"
	default 0x00080000
	---help---
	 Optional setting only affecting the uImage.o ELF-image used to
	 download the uImage file to the target using a ELF-loader other than
	 U-Boot. It may for example be used to download an uImage to FLASH with
	 the GRMON utility before even starting u-boot.

config UBOOT_ENTRY_ADDR
	hex "uImage Entry Address"
	default 0xf0004000
	---help---
	 Do not change this unless you know what you're doing. This is
	 hardcoded by the SPARC32 and LEON port.

	 This is the virtual address u-boot jumps to when booting the Linux
	 Kernel.

endmenu
endif

endmenu

menu "Bus options (PCI etc.)"
config SBUS
	bool
	default y

config SBUSCHAR
	bool
	default y

config SUN_LDOMS
	bool "Sun Logical Domains support"
	depends on SPARC64
	help
	  Say Y here is you want to support virtual devices via
	  Logical Domains.

config PCI
	bool "Support for PCI and PS/2 keyboard/mouse"
	help
	  Find out whether your system includes a PCI bus. PCI is the name of
	  a bus system, i.e. the way the CPU talks to the other stuff inside
	  your box.  If you say Y here, the kernel will include drivers and
	  infrastructure code to support PCI bus devices.

	  CONFIG_PCI is needed for all JavaStation's (including MrCoffee),
	  CP-1200, JavaEngine-1, Corona, Red October, and Serengeti SGSC.
	  All of these platforms are extremely obscure, so say N if unsure.

config PCI_DOMAINS
	def_bool PCI if SPARC64

config PCI_SYSCALL
	def_bool PCI

config PCIC_PCI
	bool
	depends on PCI && SPARC32 && !SPARC_LEON
	default y

config LEON_PCI
	bool
	depends on PCI && SPARC_LEON
	default y

config GRPCI2
	bool "GRPCI2 Host Bridge Support"
	depends on LEON_PCI
	default y
	help
	  Say Y here to include the GRPCI2 Host Bridge Driver.

source "drivers/pci/Kconfig"

source "drivers/pcmcia/Kconfig"

config SUN_OPENPROMFS
	tristate "Openprom tree appears in /proc/openprom"
	help
	  If you say Y, the OpenPROM device tree will be available as a
	  virtual file system, which you can mount to /proc/openprom by "mount
	  -t openpromfs none /proc/openprom".

	  To compile the /proc/openprom support as a module, choose M here: the
	  module will be called openpromfs.

	  Only choose N if you know in advance that you will not need to modify
	  OpenPROM settings on the running system.

# Makefile helper
config SPARC64_PCI
	bool
	default y
	depends on SPARC64 && PCI

endmenu

menu "Executable file formats"

source "fs/Kconfig.binfmt"

config COMPAT
	bool
	depends on SPARC64
	default y
	select COMPAT_BINFMT_ELF
	select ARCH_WANT_OLD_COMPAT_IPC

config SYSVIPC_COMPAT
	bool
	depends on COMPAT && SYSVIPC
	default y

config KEYS_COMPAT
	def_bool y if COMPAT && KEYS

endmenu

source "net/Kconfig"

source "drivers/Kconfig"

source "drivers/sbus/char/Kconfig"

source "fs/Kconfig"

source "arch/sparc/Kconfig.debug"

source "security/Kconfig"

source "crypto/Kconfig"

source "lib/Kconfig"<|MERGE_RESOLUTION|>--- conflicted
+++ resolved
@@ -30,27 +30,17 @@
 	select USE_GENERIC_SMP_HELPERS if SMP
 	select GENERIC_PCI_IOMAP
 	select HAVE_NMI_WATCHDOG if SPARC64
-<<<<<<< HEAD
-	select GENERIC_CMOS_UPDATE
-	select HAVE_BPF_JIT
-	select GENERIC_SMP_IDLE_THREAD
-=======
 	select HAVE_BPF_JIT
 	select GENERIC_SMP_IDLE_THREAD
 	select GENERIC_CMOS_UPDATE
 	select GENERIC_CLOCKEVENTS
 	select GENERIC_STRNCPY_FROM_USER
->>>>>>> 07acfc2a
 
 config SPARC32
 	def_bool !64BIT
 	select GENERIC_ATOMIC64
 	select CLZ_TAB
 	select ARCH_USES_GETTIMEOFFSET
-<<<<<<< HEAD
-	select ARCH_THREAD_INFO_ALLOCATOR
-=======
->>>>>>> 07acfc2a
 
 config SPARC64
 	def_bool 64BIT
@@ -77,10 +67,6 @@
 	select IRQ_PREFLOW_FASTEOI
 	select ARCH_HAVE_NMI_SAFE_CMPXCHG
 	select HAVE_C_RECORDMCOUNT
-<<<<<<< HEAD
-	select GENERIC_CLOCKEVENTS
-=======
->>>>>>> 07acfc2a
 	select NO_BOOTMEM
 
 config ARCH_DEFCONFIG
