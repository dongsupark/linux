--- conflicted
+++ resolved
@@ -35,10 +35,7 @@
 	select GENERIC_CMOS_UPDATE
 	select GENERIC_CLOCKEVENTS
 	select GENERIC_STRNCPY_FROM_USER
-<<<<<<< HEAD
-=======
 	select GENERIC_STRNLEN_USER
->>>>>>> 47e1993d
 
 config SPARC32
 	def_bool !64BIT
