# User exported sparc header files


generic-y += clkdev.h
generic-y += cputime.h
generic-y += div64.h
generic-y += emergency-restart.h
generic-y += exec.h
generic-y += hash.h
generic-y += irq_regs.h
generic-y += linkage.h
generic-y += local.h
generic-y += local64.h
generic-y += mcs_spinlock.h
generic-y += module.h
generic-y += mutex.h
generic-y += preempt.h
generic-y += serial.h
generic-y += trace_clock.h
generic-y += types.h
<<<<<<< HEAD
generic-y += word-at-a-time.h
generic-y += preempt.h
generic-y += hash.h
=======
generic-y += word-at-a-time.h
>>>>>>> 2d286bdb
<|MERGE_RESOLUTION|>--- conflicted
+++ resolved
@@ -18,10 +18,4 @@
 generic-y += serial.h
 generic-y += trace_clock.h
 generic-y += types.h
-<<<<<<< HEAD
-generic-y += word-at-a-time.h
-generic-y += preempt.h
-generic-y += hash.h
-=======
-generic-y += word-at-a-time.h
->>>>>>> 2d286bdb
+generic-y += word-at-a-time.h