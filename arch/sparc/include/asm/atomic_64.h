/* atomic.h: Thankfully the V9 is at least reasonable for this
 *           stuff.
 *
 * Copyright (C) 1996, 1997, 2000, 2012 David S. Miller (davem@redhat.com)
 */

#ifndef __ARCH_SPARC64_ATOMIC__
#define __ARCH_SPARC64_ATOMIC__

#include <linux/types.h>
#include <asm/cmpxchg.h>
#include <asm/barrier.h>

#define ATOMIC_INIT(i)		{ (i) }
#define ATOMIC64_INIT(i)	{ (i) }

#define atomic_read(v)		(*(volatile int *)&(v)->counter)
#define atomic64_read(v)	(*(volatile long *)&(v)->counter)

#define atomic_set(v, i)	(((v)->counter) = i)
#define atomic64_set(v, i)	(((v)->counter) = i)

<<<<<<< HEAD
void atomic_add(int, atomic_t *);
void atomic64_add(long, atomic64_t *);
void atomic_sub(int, atomic_t *);
void atomic64_sub(long, atomic64_t *);

int atomic_add_ret(int, atomic_t *);
long atomic64_add_ret(long, atomic64_t *);
int atomic_sub_ret(int, atomic_t *);
long atomic64_sub_ret(long, atomic64_t *);
=======
#define ATOMIC_OP(op)							\
void atomic_##op(int, atomic_t *);					\
void atomic64_##op(long, atomic64_t *);

#define ATOMIC_OP_RETURN(op)						\
int atomic_##op##_return(int, atomic_t *);				\
long atomic64_##op##_return(long, atomic64_t *);
>>>>>>> bcf5fb46

#define ATOMIC_OPS(op) ATOMIC_OP(op) ATOMIC_OP_RETURN(op)

ATOMIC_OPS(add)
ATOMIC_OPS(sub)

#undef ATOMIC_OPS
#undef ATOMIC_OP_RETURN
#undef ATOMIC_OP

#define atomic_dec_return(v)   atomic_sub_return(1, v)
#define atomic64_dec_return(v) atomic64_sub_return(1, v)

#define atomic_inc_return(v)   atomic_add_return(1, v)
#define atomic64_inc_return(v) atomic64_add_return(1, v)

/*
 * atomic_inc_and_test - increment and test
 * @v: pointer of type atomic_t
 *
 * Atomically increments @v by 1
 * and returns true if the result is zero, or false for all
 * other cases.
 */
#define atomic_inc_and_test(v) (atomic_inc_return(v) == 0)
#define atomic64_inc_and_test(v) (atomic64_inc_return(v) == 0)

#define atomic_sub_and_test(i, v) (atomic_sub_return(i, v) == 0)
#define atomic64_sub_and_test(i, v) (atomic64_sub_return(i, v) == 0)

#define atomic_dec_and_test(v) (atomic_sub_return(1, v) == 0)
#define atomic64_dec_and_test(v) (atomic64_sub_return(1, v) == 0)

#define atomic_inc(v) atomic_add(1, v)
#define atomic64_inc(v) atomic64_add(1, v)

#define atomic_dec(v) atomic_sub(1, v)
#define atomic64_dec(v) atomic64_sub(1, v)

#define atomic_add_negative(i, v) (atomic_add_return(i, v) < 0)
#define atomic64_add_negative(i, v) (atomic64_add_return(i, v) < 0)

#define atomic_cmpxchg(v, o, n) (cmpxchg(&((v)->counter), (o), (n)))
#define atomic_xchg(v, new) (xchg(&((v)->counter), new))

static inline int __atomic_add_unless(atomic_t *v, int a, int u)
{
	int c, old;
	c = atomic_read(v);
	for (;;) {
		if (unlikely(c == (u)))
			break;
		old = atomic_cmpxchg((v), c, c + (a));
		if (likely(old == c))
			break;
		c = old;
	}
	return c;
}

#define atomic64_cmpxchg(v, o, n) \
	((__typeof__((v)->counter))cmpxchg(&((v)->counter), (o), (n)))
#define atomic64_xchg(v, new) (xchg(&((v)->counter), new))

static inline long atomic64_add_unless(atomic64_t *v, long a, long u)
{
	long c, old;
	c = atomic64_read(v);
	for (;;) {
		if (unlikely(c == (u)))
			break;
		old = atomic64_cmpxchg((v), c, c + (a));
		if (likely(old == c))
			break;
		c = old;
	}
	return c != (u);
}

#define atomic64_inc_not_zero(v) atomic64_add_unless((v), 1, 0)

long atomic64_dec_if_positive(atomic64_t *v);

#endif /* !(__ARCH_SPARC64_ATOMIC__) */<|MERGE_RESOLUTION|>--- conflicted
+++ resolved
@@ -20,17 +20,6 @@
 #define atomic_set(v, i)	(((v)->counter) = i)
 #define atomic64_set(v, i)	(((v)->counter) = i)
 
-<<<<<<< HEAD
-void atomic_add(int, atomic_t *);
-void atomic64_add(long, atomic64_t *);
-void atomic_sub(int, atomic_t *);
-void atomic64_sub(long, atomic64_t *);
-
-int atomic_add_ret(int, atomic_t *);
-long atomic64_add_ret(long, atomic64_t *);
-int atomic_sub_ret(int, atomic_t *);
-long atomic64_sub_ret(long, atomic64_t *);
-=======
 #define ATOMIC_OP(op)							\
 void atomic_##op(int, atomic_t *);					\
 void atomic64_##op(long, atomic64_t *);
@@ -38,7 +27,6 @@
 #define ATOMIC_OP_RETURN(op)						\
 int atomic_##op##_return(int, atomic_t *);				\
 long atomic64_##op##_return(long, atomic64_t *);
->>>>>>> bcf5fb46
 
 #define ATOMIC_OPS(op) ATOMIC_OP(op) ATOMIC_OP_RETURN(op)
 
