/*
 * atomic32.c: 32-bit atomic_t implementation
 *
 * Copyright (C) 2004 Keith M Wesolowski
 * Copyright (C) 2007 Kyle McMartin
 * 
 * Based on asm-parisc/atomic.h Copyright (C) 2000 Philipp Rumpf
 */

#include <linux/atomic.h>
#include <linux/spinlock.h>
#include <linux/module.h>

#ifdef CONFIG_SMP
#define ATOMIC_HASH_SIZE	4
#define ATOMIC_HASH(a)	(&__atomic_hash[(((unsigned long)a)>>8) & (ATOMIC_HASH_SIZE-1)])

spinlock_t __atomic_hash[ATOMIC_HASH_SIZE] = {
	[0 ... (ATOMIC_HASH_SIZE-1)] = __SPIN_LOCK_UNLOCKED(__atomic_hash)
};

#else /* SMP */

static DEFINE_SPINLOCK(dummy);
#define ATOMIC_HASH_SIZE	1
#define ATOMIC_HASH(a)		(&dummy)

#endif /* SMP */

#define ATOMIC_OP(op, cop)						\
int atomic_##op##_return(int i, atomic_t *v)				\
{									\
	int ret;							\
	unsigned long flags;						\
	spin_lock_irqsave(ATOMIC_HASH(v), flags);			\
									\
	ret = (v->counter cop i);					\
									\
	spin_unlock_irqrestore(ATOMIC_HASH(v), flags);			\
	return ret;							\
}									\
EXPORT_SYMBOL(atomic_##op##_return);

ATOMIC_OP(add, +=)

#undef ATOMIC_OP
<<<<<<< HEAD
=======

int atomic_xchg(atomic_t *v, int new)
{
	int ret;
	unsigned long flags;

	spin_lock_irqsave(ATOMIC_HASH(v), flags);
	ret = v->counter;
	v->counter = new;
	spin_unlock_irqrestore(ATOMIC_HASH(v), flags);
	return ret;
}
EXPORT_SYMBOL(atomic_xchg);
>>>>>>> e529fea9

int atomic_cmpxchg(atomic_t *v, int old, int new)
{
	int ret;
	unsigned long flags;

	spin_lock_irqsave(ATOMIC_HASH(v), flags);
	ret = v->counter;
	if (likely(ret == old))
		v->counter = new;

	spin_unlock_irqrestore(ATOMIC_HASH(v), flags);
	return ret;
}
EXPORT_SYMBOL(atomic_cmpxchg);

int __atomic_add_unless(atomic_t *v, int a, int u)
{
	int ret;
	unsigned long flags;

	spin_lock_irqsave(ATOMIC_HASH(v), flags);
	ret = v->counter;
	if (ret != u)
		v->counter += a;
	spin_unlock_irqrestore(ATOMIC_HASH(v), flags);
	return ret;
}
EXPORT_SYMBOL(__atomic_add_unless);

/* Atomic operations are already serializing */
void atomic_set(atomic_t *v, int i)
{
	unsigned long flags;

	spin_lock_irqsave(ATOMIC_HASH(v), flags);
	v->counter = i;
	spin_unlock_irqrestore(ATOMIC_HASH(v), flags);
}
EXPORT_SYMBOL(atomic_set);

unsigned long ___set_bit(unsigned long *addr, unsigned long mask)
{
	unsigned long old, flags;

	spin_lock_irqsave(ATOMIC_HASH(addr), flags);
	old = *addr;
	*addr = old | mask;
	spin_unlock_irqrestore(ATOMIC_HASH(addr), flags);

	return old & mask;
}
EXPORT_SYMBOL(___set_bit);

unsigned long ___clear_bit(unsigned long *addr, unsigned long mask)
{
	unsigned long old, flags;

	spin_lock_irqsave(ATOMIC_HASH(addr), flags);
	old = *addr;
	*addr = old & ~mask;
	spin_unlock_irqrestore(ATOMIC_HASH(addr), flags);

	return old & mask;
}
EXPORT_SYMBOL(___clear_bit);

unsigned long ___change_bit(unsigned long *addr, unsigned long mask)
{
	unsigned long old, flags;

	spin_lock_irqsave(ATOMIC_HASH(addr), flags);
	old = *addr;
	*addr = old ^ mask;
	spin_unlock_irqrestore(ATOMIC_HASH(addr), flags);

	return old & mask;
}
EXPORT_SYMBOL(___change_bit);

unsigned long __cmpxchg_u32(volatile u32 *ptr, u32 old, u32 new)
{
	unsigned long flags;
	u32 prev;

	spin_lock_irqsave(ATOMIC_HASH(ptr), flags);
	if ((prev = *ptr) == old)
		*ptr = new;
	spin_unlock_irqrestore(ATOMIC_HASH(ptr), flags);

	return (unsigned long)prev;
}
EXPORT_SYMBOL(__cmpxchg_u32);

unsigned long __xchg_u32(volatile u32 *ptr, u32 new)
{
	unsigned long flags;
	u32 prev;

	spin_lock_irqsave(ATOMIC_HASH(ptr), flags);
	prev = *ptr;
	*ptr = new;
	spin_unlock_irqrestore(ATOMIC_HASH(ptr), flags);

	return (unsigned long)prev;
}
EXPORT_SYMBOL(__xchg_u32);<|MERGE_RESOLUTION|>--- conflicted
+++ resolved
@@ -44,8 +44,6 @@
 ATOMIC_OP(add, +=)
 
 #undef ATOMIC_OP
-<<<<<<< HEAD
-=======
 
 int atomic_xchg(atomic_t *v, int new)
 {
@@ -59,7 +57,6 @@
 	return ret;
 }
 EXPORT_SYMBOL(atomic_xchg);
->>>>>>> e529fea9
 
 int atomic_cmpxchg(atomic_t *v, int old, int new)
 {
