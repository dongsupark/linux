/*
 *  arch/sparc64/mm/init.c
 *
 *  Copyright (C) 1996-1999 David S. Miller (davem@caip.rutgers.edu)
 *  Copyright (C) 1997-1999 Jakub Jelinek (jj@sunsite.mff.cuni.cz)
 */
 
#include <linux/module.h>
#include <linux/kernel.h>
#include <linux/sched.h>
#include <linux/string.h>
#include <linux/init.h>
#include <linux/bootmem.h>
#include <linux/mm.h>
#include <linux/hugetlb.h>
#include <linux/initrd.h>
#include <linux/swap.h>
#include <linux/pagemap.h>
#include <linux/poison.h>
#include <linux/fs.h>
#include <linux/seq_file.h>
#include <linux/kprobes.h>
#include <linux/cache.h>
#include <linux/sort.h>
#include <linux/percpu.h>
#include <linux/memblock.h>
#include <linux/mmzone.h>
#include <linux/gfp.h>

#include <asm/head.h>
#include <asm/page.h>
#include <asm/pgalloc.h>
#include <asm/pgtable.h>
#include <asm/oplib.h>
#include <asm/iommu.h>
#include <asm/io.h>
#include <asm/uaccess.h>
#include <asm/mmu_context.h>
#include <asm/tlbflush.h>
#include <asm/dma.h>
#include <asm/starfire.h>
#include <asm/tlb.h>
#include <asm/spitfire.h>
#include <asm/sections.h>
#include <asm/tsb.h>
#include <asm/hypervisor.h>
#include <asm/prom.h>
#include <asm/mdesc.h>
#include <asm/cpudata.h>
#include <asm/irq.h>

#include "init_64.h"

unsigned long kern_linear_pte_xor[4] __read_mostly;

/* A bitmap, two bits for every 256MB of physical memory.  These two
 * bits determine what page size we use for kernel linear
 * translations.  They form an index into kern_linear_pte_xor[].  The
 * value in the indexed slot is XOR'd with the TLB miss virtual
 * address to form the resulting TTE.  The mapping is:
 *
 *	0	==>	4MB
 *	1	==>	256MB
 *	2	==>	2GB
 *	3	==>	16GB
 *
 * All sun4v chips support 256MB pages.  Only SPARC-T4 and later
 * support 2GB pages, and hopefully future cpus will support the 16GB
 * pages as well.  For slots 2 and 3, we encode a 256MB TTE xor there
 * if these larger page sizes are not supported by the cpu.
 *
 * It would be nice to determine this from the machine description
 * 'cpu' properties, but we need to have this table setup before the
 * MDESC is initialized.
 */
unsigned long kpte_linear_bitmap[KPTE_BITMAP_BYTES / sizeof(unsigned long)];

#ifndef CONFIG_DEBUG_PAGEALLOC
/* A special kernel TSB for 4MB, 256MB, 2GB and 16GB linear mappings.
 * Space is allocated for this right after the trap table in
 * arch/sparc64/kernel/head.S
 */
extern struct tsb swapper_4m_tsb[KERNEL_TSB4M_NENTRIES];
#endif

static unsigned long cpu_pgsz_mask;

#define MAX_BANKS	32

static struct linux_prom64_registers pavail[MAX_BANKS];
static int pavail_ents;

static int cmp_p64(const void *a, const void *b)
{
	const struct linux_prom64_registers *x = a, *y = b;

	if (x->phys_addr > y->phys_addr)
		return 1;
	if (x->phys_addr < y->phys_addr)
		return -1;
	return 0;
}

static void __init read_obp_memory(const char *property,
				   struct linux_prom64_registers *regs,
				   int *num_ents)
{
	phandle node = prom_finddevice("/memory");
	int prop_size = prom_getproplen(node, property);
	int ents, ret, i;

	ents = prop_size / sizeof(struct linux_prom64_registers);
	if (ents > MAX_BANKS) {
		prom_printf("The machine has more %s property entries than "
			    "this kernel can support (%d).\n",
			    property, MAX_BANKS);
		prom_halt();
	}

	ret = prom_getproperty(node, property, (char *) regs, prop_size);
	if (ret == -1) {
		prom_printf("Couldn't get %s property from /memory.\n",
				property);
		prom_halt();
	}

	/* Sanitize what we got from the firmware, by page aligning
	 * everything.
	 */
	for (i = 0; i < ents; i++) {
		unsigned long base, size;

		base = regs[i].phys_addr;
		size = regs[i].reg_size;

		size &= PAGE_MASK;
		if (base & ~PAGE_MASK) {
			unsigned long new_base = PAGE_ALIGN(base);

			size -= new_base - base;
			if ((long) size < 0L)
				size = 0UL;
			base = new_base;
		}
		if (size == 0UL) {
			/* If it is empty, simply get rid of it.
			 * This simplifies the logic of the other
			 * functions that process these arrays.
			 */
			memmove(&regs[i], &regs[i + 1],
				(ents - i - 1) * sizeof(regs[0]));
			i--;
			ents--;
			continue;
		}
		regs[i].phys_addr = base;
		regs[i].reg_size = size;
	}

	*num_ents = ents;

	sort(regs, ents, sizeof(struct linux_prom64_registers),
	     cmp_p64, NULL);
}

unsigned long sparc64_valid_addr_bitmap[VALID_ADDR_BITMAP_BYTES /
					sizeof(unsigned long)];
EXPORT_SYMBOL(sparc64_valid_addr_bitmap);

/* Kernel physical address base and size in bytes.  */
unsigned long kern_base __read_mostly;
unsigned long kern_size __read_mostly;

/* Initial ramdisk setup */
extern unsigned long sparc_ramdisk_image64;
extern unsigned int sparc_ramdisk_image;
extern unsigned int sparc_ramdisk_size;

struct page *mem_map_zero __read_mostly;
EXPORT_SYMBOL(mem_map_zero);

unsigned int sparc64_highest_unlocked_tlb_ent __read_mostly;

unsigned long sparc64_kern_pri_context __read_mostly;
unsigned long sparc64_kern_pri_nuc_bits __read_mostly;
unsigned long sparc64_kern_sec_context __read_mostly;

int num_kernel_image_mappings;

#ifdef CONFIG_DEBUG_DCFLUSH
atomic_t dcpage_flushes = ATOMIC_INIT(0);
#ifdef CONFIG_SMP
atomic_t dcpage_flushes_xcall = ATOMIC_INIT(0);
#endif
#endif

inline void flush_dcache_page_impl(struct page *page)
{
	BUG_ON(tlb_type == hypervisor);
#ifdef CONFIG_DEBUG_DCFLUSH
	atomic_inc(&dcpage_flushes);
#endif

#ifdef DCACHE_ALIASING_POSSIBLE
	__flush_dcache_page(page_address(page),
			    ((tlb_type == spitfire) &&
			     page_mapping(page) != NULL));
#else
	if (page_mapping(page) != NULL &&
	    tlb_type == spitfire)
		__flush_icache_page(__pa(page_address(page)));
#endif
}

#define PG_dcache_dirty		PG_arch_1
#define PG_dcache_cpu_shift	32UL
#define PG_dcache_cpu_mask	\
	((1UL<<ilog2(roundup_pow_of_two(NR_CPUS)))-1UL)

#define dcache_dirty_cpu(page) \
	(((page)->flags >> PG_dcache_cpu_shift) & PG_dcache_cpu_mask)

static inline void set_dcache_dirty(struct page *page, int this_cpu)
{
	unsigned long mask = this_cpu;
	unsigned long non_cpu_bits;

	non_cpu_bits = ~(PG_dcache_cpu_mask << PG_dcache_cpu_shift);
	mask = (mask << PG_dcache_cpu_shift) | (1UL << PG_dcache_dirty);

	__asm__ __volatile__("1:\n\t"
			     "ldx	[%2], %%g7\n\t"
			     "and	%%g7, %1, %%g1\n\t"
			     "or	%%g1, %0, %%g1\n\t"
			     "casx	[%2], %%g7, %%g1\n\t"
			     "cmp	%%g7, %%g1\n\t"
			     "bne,pn	%%xcc, 1b\n\t"
			     " nop"
			     : /* no outputs */
			     : "r" (mask), "r" (non_cpu_bits), "r" (&page->flags)
			     : "g1", "g7");
}

static inline void clear_dcache_dirty_cpu(struct page *page, unsigned long cpu)
{
	unsigned long mask = (1UL << PG_dcache_dirty);

	__asm__ __volatile__("! test_and_clear_dcache_dirty\n"
			     "1:\n\t"
			     "ldx	[%2], %%g7\n\t"
			     "srlx	%%g7, %4, %%g1\n\t"
			     "and	%%g1, %3, %%g1\n\t"
			     "cmp	%%g1, %0\n\t"
			     "bne,pn	%%icc, 2f\n\t"
			     " andn	%%g7, %1, %%g1\n\t"
			     "casx	[%2], %%g7, %%g1\n\t"
			     "cmp	%%g7, %%g1\n\t"
			     "bne,pn	%%xcc, 1b\n\t"
			     " nop\n"
			     "2:"
			     : /* no outputs */
			     : "r" (cpu), "r" (mask), "r" (&page->flags),
			       "i" (PG_dcache_cpu_mask),
			       "i" (PG_dcache_cpu_shift)
			     : "g1", "g7");
}

static inline void tsb_insert(struct tsb *ent, unsigned long tag, unsigned long pte)
{
	unsigned long tsb_addr = (unsigned long) ent;

	if (tlb_type == cheetah_plus || tlb_type == hypervisor)
		tsb_addr = __pa(tsb_addr);

	__tsb_insert(tsb_addr, tag, pte);
}

unsigned long _PAGE_ALL_SZ_BITS __read_mostly;

static void flush_dcache(unsigned long pfn)
{
	struct page *page;

	page = pfn_to_page(pfn);
	if (page) {
		unsigned long pg_flags;

		pg_flags = page->flags;
		if (pg_flags & (1UL << PG_dcache_dirty)) {
			int cpu = ((pg_flags >> PG_dcache_cpu_shift) &
				   PG_dcache_cpu_mask);
			int this_cpu = get_cpu();

			/* This is just to optimize away some function calls
			 * in the SMP case.
			 */
			if (cpu == this_cpu)
				flush_dcache_page_impl(page);
			else
				smp_flush_dcache_page_impl(page, cpu);

			clear_dcache_dirty_cpu(page, cpu);

			put_cpu();
		}
	}
}

/* mm->context.lock must be held */
static void __update_mmu_tsb_insert(struct mm_struct *mm, unsigned long tsb_index,
				    unsigned long tsb_hash_shift, unsigned long address,
				    unsigned long tte)
{
	struct tsb *tsb = mm->context.tsb_block[tsb_index].tsb;
	unsigned long tag;

	if (unlikely(!tsb))
		return;

	tsb += ((address >> tsb_hash_shift) &
		(mm->context.tsb_block[tsb_index].tsb_nentries - 1UL));
	tag = (address >> 22UL);
	tsb_insert(tsb, tag, tte);
}

#if defined(CONFIG_HUGETLB_PAGE) || defined(CONFIG_TRANSPARENT_HUGEPAGE)
static inline bool is_hugetlb_pte(pte_t pte)
{
	if ((tlb_type == hypervisor &&
	     (pte_val(pte) & _PAGE_SZALL_4V) == _PAGE_SZHUGE_4V) ||
	    (tlb_type != hypervisor &&
	     (pte_val(pte) & _PAGE_SZALL_4U) == _PAGE_SZHUGE_4U))
		return true;
	return false;
}
#endif

void update_mmu_cache(struct vm_area_struct *vma, unsigned long address, pte_t *ptep)
{
	struct mm_struct *mm;
	unsigned long flags;
	pte_t pte = *ptep;

	if (tlb_type != hypervisor) {
		unsigned long pfn = pte_pfn(pte);

		if (pfn_valid(pfn))
			flush_dcache(pfn);
	}

	mm = vma->vm_mm;

	spin_lock_irqsave(&mm->context.lock, flags);

#if defined(CONFIG_HUGETLB_PAGE) || defined(CONFIG_TRANSPARENT_HUGEPAGE)
	if (mm->context.huge_pte_count && is_hugetlb_pte(pte))
		__update_mmu_tsb_insert(mm, MM_TSB_HUGE, HPAGE_SHIFT,
					address, pte_val(pte));
	else
#endif
		__update_mmu_tsb_insert(mm, MM_TSB_BASE, PAGE_SHIFT,
					address, pte_val(pte));

	spin_unlock_irqrestore(&mm->context.lock, flags);
}

void flush_dcache_page(struct page *page)
{
	struct address_space *mapping;
	int this_cpu;

	if (tlb_type == hypervisor)
		return;

	/* Do not bother with the expensive D-cache flush if it
	 * is merely the zero page.  The 'bigcore' testcase in GDB
	 * causes this case to run millions of times.
	 */
	if (page == ZERO_PAGE(0))
		return;

	this_cpu = get_cpu();

	mapping = page_mapping(page);
	if (mapping && !mapping_mapped(mapping)) {
		int dirty = test_bit(PG_dcache_dirty, &page->flags);
		if (dirty) {
			int dirty_cpu = dcache_dirty_cpu(page);

			if (dirty_cpu == this_cpu)
				goto out;
			smp_flush_dcache_page_impl(page, dirty_cpu);
		}
		set_dcache_dirty(page, this_cpu);
	} else {
		/* We could delay the flush for the !page_mapping
		 * case too.  But that case is for exec env/arg
		 * pages and those are %99 certainly going to get
		 * faulted into the tlb (and thus flushed) anyways.
		 */
		flush_dcache_page_impl(page);
	}

out:
	put_cpu();
}
EXPORT_SYMBOL(flush_dcache_page);

void __kprobes flush_icache_range(unsigned long start, unsigned long end)
{
	/* Cheetah and Hypervisor platform cpus have coherent I-cache. */
	if (tlb_type == spitfire) {
		unsigned long kaddr;

		/* This code only runs on Spitfire cpus so this is
		 * why we can assume _PAGE_PADDR_4U.
		 */
		for (kaddr = start; kaddr < end; kaddr += PAGE_SIZE) {
			unsigned long paddr, mask = _PAGE_PADDR_4U;

			if (kaddr >= PAGE_OFFSET)
				paddr = kaddr & mask;
			else {
				pgd_t *pgdp = pgd_offset_k(kaddr);
				pud_t *pudp = pud_offset(pgdp, kaddr);
				pmd_t *pmdp = pmd_offset(pudp, kaddr);
				pte_t *ptep = pte_offset_kernel(pmdp, kaddr);

				paddr = pte_val(*ptep) & mask;
			}
			__flush_icache_page(paddr);
		}
	}
}
EXPORT_SYMBOL(flush_icache_range);

void mmu_info(struct seq_file *m)
{
	static const char *pgsz_strings[] = {
		"8K", "64K", "512K", "4MB", "32MB",
		"256MB", "2GB", "16GB",
	};
	int i, printed;

	if (tlb_type == cheetah)
		seq_printf(m, "MMU Type\t: Cheetah\n");
	else if (tlb_type == cheetah_plus)
		seq_printf(m, "MMU Type\t: Cheetah+\n");
	else if (tlb_type == spitfire)
		seq_printf(m, "MMU Type\t: Spitfire\n");
	else if (tlb_type == hypervisor)
		seq_printf(m, "MMU Type\t: Hypervisor (sun4v)\n");
	else
		seq_printf(m, "MMU Type\t: ???\n");

	seq_printf(m, "MMU PGSZs\t: ");
	printed = 0;
	for (i = 0; i < ARRAY_SIZE(pgsz_strings); i++) {
		if (cpu_pgsz_mask & (1UL << i)) {
			seq_printf(m, "%s%s",
				   printed ? "," : "", pgsz_strings[i]);
			printed++;
		}
	}
	seq_putc(m, '\n');

#ifdef CONFIG_DEBUG_DCFLUSH
	seq_printf(m, "DCPageFlushes\t: %d\n",
		   atomic_read(&dcpage_flushes));
#ifdef CONFIG_SMP
	seq_printf(m, "DCPageFlushesXC\t: %d\n",
		   atomic_read(&dcpage_flushes_xcall));
#endif /* CONFIG_SMP */
#endif /* CONFIG_DEBUG_DCFLUSH */
}

struct linux_prom_translation prom_trans[512] __read_mostly;
unsigned int prom_trans_ents __read_mostly;

unsigned long kern_locked_tte_data;

/* The obp translations are saved based on 8k pagesize, since obp can
 * use a mixture of pagesizes. Misses to the LOW_OBP_ADDRESS ->
 * HI_OBP_ADDRESS range are handled in ktlb.S.
 */
static inline int in_obp_range(unsigned long vaddr)
{
	return (vaddr >= LOW_OBP_ADDRESS &&
		vaddr < HI_OBP_ADDRESS);
}

static int cmp_ptrans(const void *a, const void *b)
{
	const struct linux_prom_translation *x = a, *y = b;

	if (x->virt > y->virt)
		return 1;
	if (x->virt < y->virt)
		return -1;
	return 0;
}

/* Read OBP translations property into 'prom_trans[]'.  */
static void __init read_obp_translations(void)
{
	int n, node, ents, first, last, i;

	node = prom_finddevice("/virtual-memory");
	n = prom_getproplen(node, "translations");
	if (unlikely(n == 0 || n == -1)) {
		prom_printf("prom_mappings: Couldn't get size.\n");
		prom_halt();
	}
	if (unlikely(n > sizeof(prom_trans))) {
		prom_printf("prom_mappings: Size %d is too big.\n", n);
		prom_halt();
	}

	if ((n = prom_getproperty(node, "translations",
				  (char *)&prom_trans[0],
				  sizeof(prom_trans))) == -1) {
		prom_printf("prom_mappings: Couldn't get property.\n");
		prom_halt();
	}

	n = n / sizeof(struct linux_prom_translation);

	ents = n;

	sort(prom_trans, ents, sizeof(struct linux_prom_translation),
	     cmp_ptrans, NULL);

	/* Now kick out all the non-OBP entries.  */
	for (i = 0; i < ents; i++) {
		if (in_obp_range(prom_trans[i].virt))
			break;
	}
	first = i;
	for (; i < ents; i++) {
		if (!in_obp_range(prom_trans[i].virt))
			break;
	}
	last = i;

	for (i = 0; i < (last - first); i++) {
		struct linux_prom_translation *src = &prom_trans[i + first];
		struct linux_prom_translation *dest = &prom_trans[i];

		*dest = *src;
	}
	for (; i < ents; i++) {
		struct linux_prom_translation *dest = &prom_trans[i];
		dest->virt = dest->size = dest->data = 0x0UL;
	}

	prom_trans_ents = last - first;

	if (tlb_type == spitfire) {
		/* Clear diag TTE bits. */
		for (i = 0; i < prom_trans_ents; i++)
			prom_trans[i].data &= ~0x0003fe0000000000UL;
	}

	/* Force execute bit on.  */
	for (i = 0; i < prom_trans_ents; i++)
		prom_trans[i].data |= (tlb_type == hypervisor ?
				       _PAGE_EXEC_4V : _PAGE_EXEC_4U);
}

static void __init hypervisor_tlb_lock(unsigned long vaddr,
				       unsigned long pte,
				       unsigned long mmu)
{
	unsigned long ret = sun4v_mmu_map_perm_addr(vaddr, 0, pte, mmu);

	if (ret != 0) {
		prom_printf("hypervisor_tlb_lock[%lx:%x:%lx:%lx]: "
			    "errors with %lx\n", vaddr, 0, pte, mmu, ret);
		prom_halt();
	}
}

static unsigned long kern_large_tte(unsigned long paddr);

static void __init remap_kernel(void)
{
	unsigned long phys_page, tte_vaddr, tte_data;
	int i, tlb_ent = sparc64_highest_locked_tlbent();

	tte_vaddr = (unsigned long) KERNBASE;
	phys_page = (prom_boot_mapping_phys_low >> 22UL) << 22UL;
	tte_data = kern_large_tte(phys_page);

	kern_locked_tte_data = tte_data;

	/* Now lock us into the TLBs via Hypervisor or OBP. */
	if (tlb_type == hypervisor) {
		for (i = 0; i < num_kernel_image_mappings; i++) {
			hypervisor_tlb_lock(tte_vaddr, tte_data, HV_MMU_DMMU);
			hypervisor_tlb_lock(tte_vaddr, tte_data, HV_MMU_IMMU);
			tte_vaddr += 0x400000;
			tte_data += 0x400000;
		}
	} else {
		for (i = 0; i < num_kernel_image_mappings; i++) {
			prom_dtlb_load(tlb_ent - i, tte_data, tte_vaddr);
			prom_itlb_load(tlb_ent - i, tte_data, tte_vaddr);
			tte_vaddr += 0x400000;
			tte_data += 0x400000;
		}
		sparc64_highest_unlocked_tlb_ent = tlb_ent - i;
	}
	if (tlb_type == cheetah_plus) {
		sparc64_kern_pri_context = (CTX_CHEETAH_PLUS_CTX0 |
					    CTX_CHEETAH_PLUS_NUC);
		sparc64_kern_pri_nuc_bits = CTX_CHEETAH_PLUS_NUC;
		sparc64_kern_sec_context = CTX_CHEETAH_PLUS_CTX0;
	}
}


static void __init inherit_prom_mappings(void)
{
	/* Now fixup OBP's idea about where we really are mapped. */
	printk("Remapping the kernel... ");
	remap_kernel();
	printk("done.\n");
}

void prom_world(int enter)
{
	if (!enter)
		set_fs(get_fs());

	__asm__ __volatile__("flushw");
}

void __flush_dcache_range(unsigned long start, unsigned long end)
{
	unsigned long va;

	if (tlb_type == spitfire) {
		int n = 0;

		for (va = start; va < end; va += 32) {
			spitfire_put_dcache_tag(va & 0x3fe0, 0x0);
			if (++n >= 512)
				break;
		}
	} else if (tlb_type == cheetah || tlb_type == cheetah_plus) {
		start = __pa(start);
		end = __pa(end);
		for (va = start; va < end; va += 32)
			__asm__ __volatile__("stxa %%g0, [%0] %1\n\t"
					     "membar #Sync"
					     : /* no outputs */
					     : "r" (va),
					       "i" (ASI_DCACHE_INVALIDATE));
	}
}
EXPORT_SYMBOL(__flush_dcache_range);

/* get_new_mmu_context() uses "cache + 1".  */
DEFINE_SPINLOCK(ctx_alloc_lock);
unsigned long tlb_context_cache = CTX_FIRST_VERSION - 1;
#define MAX_CTX_NR	(1UL << CTX_NR_BITS)
#define CTX_BMAP_SLOTS	BITS_TO_LONGS(MAX_CTX_NR)
DECLARE_BITMAP(mmu_context_bmap, MAX_CTX_NR);

/* Caller does TLB context flushing on local CPU if necessary.
 * The caller also ensures that CTX_VALID(mm->context) is false.
 *
 * We must be careful about boundary cases so that we never
 * let the user have CTX 0 (nucleus) or we ever use a CTX
 * version of zero (and thus NO_CONTEXT would not be caught
 * by version mis-match tests in mmu_context.h).
 *
 * Always invoked with interrupts disabled.
 */
void get_new_mmu_context(struct mm_struct *mm)
{
	unsigned long ctx, new_ctx;
	unsigned long orig_pgsz_bits;
	int new_version;

	spin_lock(&ctx_alloc_lock);
	orig_pgsz_bits = (mm->context.sparc64_ctx_val & CTX_PGSZ_MASK);
	ctx = (tlb_context_cache + 1) & CTX_NR_MASK;
	new_ctx = find_next_zero_bit(mmu_context_bmap, 1 << CTX_NR_BITS, ctx);
	new_version = 0;
	if (new_ctx >= (1 << CTX_NR_BITS)) {
		new_ctx = find_next_zero_bit(mmu_context_bmap, ctx, 1);
		if (new_ctx >= ctx) {
			int i;
			new_ctx = (tlb_context_cache & CTX_VERSION_MASK) +
				CTX_FIRST_VERSION;
			if (new_ctx == 1)
				new_ctx = CTX_FIRST_VERSION;

			/* Don't call memset, for 16 entries that's just
			 * plain silly...
			 */
			mmu_context_bmap[0] = 3;
			mmu_context_bmap[1] = 0;
			mmu_context_bmap[2] = 0;
			mmu_context_bmap[3] = 0;
			for (i = 4; i < CTX_BMAP_SLOTS; i += 4) {
				mmu_context_bmap[i + 0] = 0;
				mmu_context_bmap[i + 1] = 0;
				mmu_context_bmap[i + 2] = 0;
				mmu_context_bmap[i + 3] = 0;
			}
			new_version = 1;
			goto out;
		}
	}
	mmu_context_bmap[new_ctx>>6] |= (1UL << (new_ctx & 63));
	new_ctx |= (tlb_context_cache & CTX_VERSION_MASK);
out:
	tlb_context_cache = new_ctx;
	mm->context.sparc64_ctx_val = new_ctx | orig_pgsz_bits;
	spin_unlock(&ctx_alloc_lock);

	if (unlikely(new_version))
		smp_new_mmu_context_version();
}

static int numa_enabled = 1;
static int numa_debug;

static int __init early_numa(char *p)
{
	if (!p)
		return 0;

	if (strstr(p, "off"))
		numa_enabled = 0;

	if (strstr(p, "debug"))
		numa_debug = 1;

	return 0;
}
early_param("numa", early_numa);

#define numadbg(f, a...) \
do {	if (numa_debug) \
		printk(KERN_INFO f, ## a); \
} while (0)

static void __init find_ramdisk(unsigned long phys_base)
{
#ifdef CONFIG_BLK_DEV_INITRD
	if (sparc_ramdisk_image || sparc_ramdisk_image64) {
		unsigned long ramdisk_image;

		/* Older versions of the bootloader only supported a
		 * 32-bit physical address for the ramdisk image
		 * location, stored at sparc_ramdisk_image.  Newer
		 * SILO versions set sparc_ramdisk_image to zero and
		 * provide a full 64-bit physical address at
		 * sparc_ramdisk_image64.
		 */
		ramdisk_image = sparc_ramdisk_image;
		if (!ramdisk_image)
			ramdisk_image = sparc_ramdisk_image64;

		/* Another bootloader quirk.  The bootloader normalizes
		 * the physical address to KERNBASE, so we have to
		 * factor that back out and add in the lowest valid
		 * physical page address to get the true physical address.
		 */
		ramdisk_image -= KERNBASE;
		ramdisk_image += phys_base;

		numadbg("Found ramdisk at physical address 0x%lx, size %u\n",
			ramdisk_image, sparc_ramdisk_size);

		initrd_start = ramdisk_image;
		initrd_end = ramdisk_image + sparc_ramdisk_size;

		memblock_reserve(initrd_start, sparc_ramdisk_size);

		initrd_start += PAGE_OFFSET;
		initrd_end += PAGE_OFFSET;
	}
#endif
}

struct node_mem_mask {
	unsigned long mask;
	unsigned long val;
};
static struct node_mem_mask node_masks[MAX_NUMNODES];
static int num_node_masks;

int numa_cpu_lookup_table[NR_CPUS];
cpumask_t numa_cpumask_lookup_table[MAX_NUMNODES];

#ifdef CONFIG_NEED_MULTIPLE_NODES

struct mdesc_mblock {
	u64	base;
	u64	size;
	u64	offset; /* RA-to-PA */
};
static struct mdesc_mblock *mblocks;
static int num_mblocks;

static unsigned long ra_to_pa(unsigned long addr)
{
	int i;

	for (i = 0; i < num_mblocks; i++) {
		struct mdesc_mblock *m = &mblocks[i];

		if (addr >= m->base &&
		    addr < (m->base + m->size)) {
			addr += m->offset;
			break;
		}
	}
	return addr;
}

static int find_node(unsigned long addr)
{
	int i;

	addr = ra_to_pa(addr);
	for (i = 0; i < num_node_masks; i++) {
		struct node_mem_mask *p = &node_masks[i];

		if ((addr & p->mask) == p->val)
			return i;
	}
	return -1;
}

static u64 memblock_nid_range(u64 start, u64 end, int *nid)
{
	*nid = find_node(start);
	start += PAGE_SIZE;
	while (start < end) {
		int n = find_node(start);

		if (n != *nid)
			break;
		start += PAGE_SIZE;
	}

	if (start > end)
		start = end;

	return start;
}
#endif

/* This must be invoked after performing all of the necessary
 * memblock_set_node() calls for 'nid'.  We need to be able to get
 * correct data from get_pfn_range_for_nid().
 */
static void __init allocate_node_data(int nid)
{
	struct pglist_data *p;
	unsigned long start_pfn, end_pfn;
#ifdef CONFIG_NEED_MULTIPLE_NODES
	unsigned long paddr;

	paddr = memblock_alloc_try_nid(sizeof(struct pglist_data), SMP_CACHE_BYTES, nid);
	if (!paddr) {
		prom_printf("Cannot allocate pglist_data for nid[%d]\n", nid);
		prom_halt();
	}
	NODE_DATA(nid) = __va(paddr);
	memset(NODE_DATA(nid), 0, sizeof(struct pglist_data));

	NODE_DATA(nid)->node_id = nid;
#endif

	p = NODE_DATA(nid);

	get_pfn_range_for_nid(nid, &start_pfn, &end_pfn);
	p->node_start_pfn = start_pfn;
	p->node_spanned_pages = end_pfn - start_pfn;
}

static void init_node_masks_nonnuma(void)
{
	int i;

	numadbg("Initializing tables for non-numa.\n");

	node_masks[0].mask = node_masks[0].val = 0;
	num_node_masks = 1;

	for (i = 0; i < NR_CPUS; i++)
		numa_cpu_lookup_table[i] = 0;

	cpumask_setall(&numa_cpumask_lookup_table[0]);
}

#ifdef CONFIG_NEED_MULTIPLE_NODES
struct pglist_data *node_data[MAX_NUMNODES];

EXPORT_SYMBOL(numa_cpu_lookup_table);
EXPORT_SYMBOL(numa_cpumask_lookup_table);
EXPORT_SYMBOL(node_data);

struct mdesc_mlgroup {
	u64	node;
	u64	latency;
	u64	match;
	u64	mask;
};
static struct mdesc_mlgroup *mlgroups;
static int num_mlgroups;

static int scan_pio_for_cfg_handle(struct mdesc_handle *md, u64 pio,
				   u32 cfg_handle)
{
	u64 arc;

	mdesc_for_each_arc(arc, md, pio, MDESC_ARC_TYPE_FWD) {
		u64 target = mdesc_arc_target(md, arc);
		const u64 *val;

		val = mdesc_get_property(md, target,
					 "cfg-handle", NULL);
		if (val && *val == cfg_handle)
			return 0;
	}
	return -ENODEV;
}

static int scan_arcs_for_cfg_handle(struct mdesc_handle *md, u64 grp,
				    u32 cfg_handle)
{
	u64 arc, candidate, best_latency = ~(u64)0;

	candidate = MDESC_NODE_NULL;
	mdesc_for_each_arc(arc, md, grp, MDESC_ARC_TYPE_FWD) {
		u64 target = mdesc_arc_target(md, arc);
		const char *name = mdesc_node_name(md, target);
		const u64 *val;

		if (strcmp(name, "pio-latency-group"))
			continue;

		val = mdesc_get_property(md, target, "latency", NULL);
		if (!val)
			continue;

		if (*val < best_latency) {
			candidate = target;
			best_latency = *val;
		}
	}

	if (candidate == MDESC_NODE_NULL)
		return -ENODEV;

	return scan_pio_for_cfg_handle(md, candidate, cfg_handle);
}

int of_node_to_nid(struct device_node *dp)
{
	const struct linux_prom64_registers *regs;
	struct mdesc_handle *md;
	u32 cfg_handle;
	int count, nid;
	u64 grp;

	/* This is the right thing to do on currently supported
	 * SUN4U NUMA platforms as well, as the PCI controller does
	 * not sit behind any particular memory controller.
	 */
	if (!mlgroups)
		return -1;

	regs = of_get_property(dp, "reg", NULL);
	if (!regs)
		return -1;

	cfg_handle = (regs->phys_addr >> 32UL) & 0x0fffffff;

	md = mdesc_grab();

	count = 0;
	nid = -1;
	mdesc_for_each_node_by_name(md, grp, "group") {
		if (!scan_arcs_for_cfg_handle(md, grp, cfg_handle)) {
			nid = count;
			break;
		}
		count++;
	}

	mdesc_release(md);

	return nid;
}

static void __init add_node_ranges(void)
{
	struct memblock_region *reg;

	for_each_memblock(memory, reg) {
		unsigned long size = reg->size;
		unsigned long start, end;

		start = reg->base;
		end = start + size;
		while (start < end) {
			unsigned long this_end;
			int nid;

			this_end = memblock_nid_range(start, end, &nid);

			numadbg("Setting memblock NUMA node nid[%d] "
				"start[%lx] end[%lx]\n",
				nid, start, this_end);

			memblock_set_node(start, this_end - start, nid);
			start = this_end;
		}
	}
}

static int __init grab_mlgroups(struct mdesc_handle *md)
{
	unsigned long paddr;
	int count = 0;
	u64 node;

	mdesc_for_each_node_by_name(md, node, "memory-latency-group")
		count++;
	if (!count)
		return -ENOENT;

	paddr = memblock_alloc(count * sizeof(struct mdesc_mlgroup),
			  SMP_CACHE_BYTES);
	if (!paddr)
		return -ENOMEM;

	mlgroups = __va(paddr);
	num_mlgroups = count;

	count = 0;
	mdesc_for_each_node_by_name(md, node, "memory-latency-group") {
		struct mdesc_mlgroup *m = &mlgroups[count++];
		const u64 *val;

		m->node = node;

		val = mdesc_get_property(md, node, "latency", NULL);
		m->latency = *val;
		val = mdesc_get_property(md, node, "address-match", NULL);
		m->match = *val;
		val = mdesc_get_property(md, node, "address-mask", NULL);
		m->mask = *val;

		numadbg("MLGROUP[%d]: node[%llx] latency[%llx] "
			"match[%llx] mask[%llx]\n",
			count - 1, m->node, m->latency, m->match, m->mask);
	}

	return 0;
}

static int __init grab_mblocks(struct mdesc_handle *md)
{
	unsigned long paddr;
	int count = 0;
	u64 node;

	mdesc_for_each_node_by_name(md, node, "mblock")
		count++;
	if (!count)
		return -ENOENT;

	paddr = memblock_alloc(count * sizeof(struct mdesc_mblock),
			  SMP_CACHE_BYTES);
	if (!paddr)
		return -ENOMEM;

	mblocks = __va(paddr);
	num_mblocks = count;

	count = 0;
	mdesc_for_each_node_by_name(md, node, "mblock") {
		struct mdesc_mblock *m = &mblocks[count++];
		const u64 *val;

		val = mdesc_get_property(md, node, "base", NULL);
		m->base = *val;
		val = mdesc_get_property(md, node, "size", NULL);
		m->size = *val;
		val = mdesc_get_property(md, node,
					 "address-congruence-offset", NULL);

		/* The address-congruence-offset property is optional.
		 * Explicity zero it be identifty this.
		 */
		if (val)
			m->offset = *val;
		else
			m->offset = 0UL;

		numadbg("MBLOCK[%d]: base[%llx] size[%llx] offset[%llx]\n",
			count - 1, m->base, m->size, m->offset);
	}

	return 0;
}

static void __init numa_parse_mdesc_group_cpus(struct mdesc_handle *md,
					       u64 grp, cpumask_t *mask)
{
	u64 arc;

	cpumask_clear(mask);

	mdesc_for_each_arc(arc, md, grp, MDESC_ARC_TYPE_BACK) {
		u64 target = mdesc_arc_target(md, arc);
		const char *name = mdesc_node_name(md, target);
		const u64 *id;

		if (strcmp(name, "cpu"))
			continue;
		id = mdesc_get_property(md, target, "id", NULL);
		if (*id < nr_cpu_ids)
			cpumask_set_cpu(*id, mask);
	}
}

static struct mdesc_mlgroup * __init find_mlgroup(u64 node)
{
	int i;

	for (i = 0; i < num_mlgroups; i++) {
		struct mdesc_mlgroup *m = &mlgroups[i];
		if (m->node == node)
			return m;
	}
	return NULL;
}

static int __init numa_attach_mlgroup(struct mdesc_handle *md, u64 grp,
				      int index)
{
	struct mdesc_mlgroup *candidate = NULL;
	u64 arc, best_latency = ~(u64)0;
	struct node_mem_mask *n;

	mdesc_for_each_arc(arc, md, grp, MDESC_ARC_TYPE_FWD) {
		u64 target = mdesc_arc_target(md, arc);
		struct mdesc_mlgroup *m = find_mlgroup(target);
		if (!m)
			continue;
		if (m->latency < best_latency) {
			candidate = m;
			best_latency = m->latency;
		}
	}
	if (!candidate)
		return -ENOENT;

	if (num_node_masks != index) {
		printk(KERN_ERR "Inconsistent NUMA state, "
		       "index[%d] != num_node_masks[%d]\n",
		       index, num_node_masks);
		return -EINVAL;
	}

	n = &node_masks[num_node_masks++];

	n->mask = candidate->mask;
	n->val = candidate->match;

	numadbg("NUMA NODE[%d]: mask[%lx] val[%lx] (latency[%llx])\n",
		index, n->mask, n->val, candidate->latency);

	return 0;
}

static int __init numa_parse_mdesc_group(struct mdesc_handle *md, u64 grp,
					 int index)
{
	cpumask_t mask;
	int cpu;

	numa_parse_mdesc_group_cpus(md, grp, &mask);

	for_each_cpu(cpu, &mask)
		numa_cpu_lookup_table[cpu] = index;
	cpumask_copy(&numa_cpumask_lookup_table[index], &mask);

	if (numa_debug) {
		printk(KERN_INFO "NUMA GROUP[%d]: cpus [ ", index);
		for_each_cpu(cpu, &mask)
			printk("%d ", cpu);
		printk("]\n");
	}

	return numa_attach_mlgroup(md, grp, index);
}

static int __init numa_parse_mdesc(void)
{
	struct mdesc_handle *md = mdesc_grab();
	int i, err, count;
	u64 node;

	node = mdesc_node_by_name(md, MDESC_NODE_NULL, "latency-groups");
	if (node == MDESC_NODE_NULL) {
		mdesc_release(md);
		return -ENOENT;
	}

	err = grab_mblocks(md);
	if (err < 0)
		goto out;

	err = grab_mlgroups(md);
	if (err < 0)
		goto out;

	count = 0;
	mdesc_for_each_node_by_name(md, node, "group") {
		err = numa_parse_mdesc_group(md, node, count);
		if (err < 0)
			break;
		count++;
	}

	add_node_ranges();

	for (i = 0; i < num_node_masks; i++) {
		allocate_node_data(i);
		node_set_online(i);
	}

	err = 0;
out:
	mdesc_release(md);
	return err;
}

static int __init numa_parse_jbus(void)
{
	unsigned long cpu, index;

	/* NUMA node id is encoded in bits 36 and higher, and there is
	 * a 1-to-1 mapping from CPU ID to NUMA node ID.
	 */
	index = 0;
	for_each_present_cpu(cpu) {
		numa_cpu_lookup_table[cpu] = index;
		cpumask_copy(&numa_cpumask_lookup_table[index], cpumask_of(cpu));
		node_masks[index].mask = ~((1UL << 36UL) - 1UL);
		node_masks[index].val = cpu << 36UL;

		index++;
	}
	num_node_masks = index;

	add_node_ranges();

	for (index = 0; index < num_node_masks; index++) {
		allocate_node_data(index);
		node_set_online(index);
	}

	return 0;
}

static int __init numa_parse_sun4u(void)
{
	if (tlb_type == cheetah || tlb_type == cheetah_plus) {
		unsigned long ver;

		__asm__ ("rdpr %%ver, %0" : "=r" (ver));
		if ((ver >> 32UL) == __JALAPENO_ID ||
		    (ver >> 32UL) == __SERRANO_ID)
			return numa_parse_jbus();
	}
	return -1;
}

static int __init bootmem_init_numa(void)
{
	int err = -1;

	numadbg("bootmem_init_numa()\n");

	if (numa_enabled) {
		if (tlb_type == hypervisor)
			err = numa_parse_mdesc();
		else
			err = numa_parse_sun4u();
	}
	return err;
}

#else

static int bootmem_init_numa(void)
{
	return -1;
}

#endif

static void __init bootmem_init_nonnuma(void)
{
	unsigned long top_of_ram = memblock_end_of_DRAM();
	unsigned long total_ram = memblock_phys_mem_size();

	numadbg("bootmem_init_nonnuma()\n");

	printk(KERN_INFO "Top of RAM: 0x%lx, Total RAM: 0x%lx\n",
	       top_of_ram, total_ram);
	printk(KERN_INFO "Memory hole size: %ldMB\n",
	       (top_of_ram - total_ram) >> 20);

	init_node_masks_nonnuma();
	memblock_set_node(0, (phys_addr_t)ULLONG_MAX, 0);
	allocate_node_data(0);
	node_set_online(0);
}

static unsigned long __init bootmem_init(unsigned long phys_base)
{
	unsigned long end_pfn;

	end_pfn = memblock_end_of_DRAM() >> PAGE_SHIFT;
	max_pfn = max_low_pfn = end_pfn;
	min_low_pfn = (phys_base >> PAGE_SHIFT);

	if (bootmem_init_numa() < 0)
		bootmem_init_nonnuma();

	/* Dump memblock with node info. */
	memblock_dump_all();

	/* XXX cpu notifier XXX */

	sparse_memory_present_with_active_regions(MAX_NUMNODES);
	sparse_init();

	return end_pfn;
}

static struct linux_prom64_registers pall[MAX_BANKS] __initdata;
static int pall_ents __initdata;

#ifdef CONFIG_DEBUG_PAGEALLOC
static unsigned long __ref kernel_map_range(unsigned long pstart,
					    unsigned long pend, pgprot_t prot)
{
	unsigned long vstart = PAGE_OFFSET + pstart;
	unsigned long vend = PAGE_OFFSET + pend;
	unsigned long alloc_bytes = 0UL;

	if ((vstart & ~PAGE_MASK) || (vend & ~PAGE_MASK)) {
		prom_printf("kernel_map: Unaligned physmem[%lx:%lx]\n",
			    vstart, vend);
		prom_halt();
	}

	while (vstart < vend) {
		unsigned long this_end, paddr = __pa(vstart);
		pgd_t *pgd = pgd_offset_k(vstart);
		pud_t *pud;
		pmd_t *pmd;
		pte_t *pte;

		pud = pud_offset(pgd, vstart);
		if (pud_none(*pud)) {
			pmd_t *new;

			new = __alloc_bootmem(PAGE_SIZE, PAGE_SIZE, PAGE_SIZE);
			alloc_bytes += PAGE_SIZE;
			pud_populate(&init_mm, pud, new);
		}

		pmd = pmd_offset(pud, vstart);
		if (!pmd_present(*pmd)) {
			pte_t *new;

			new = __alloc_bootmem(PAGE_SIZE, PAGE_SIZE, PAGE_SIZE);
			alloc_bytes += PAGE_SIZE;
			pmd_populate_kernel(&init_mm, pmd, new);
		}

		pte = pte_offset_kernel(pmd, vstart);
		this_end = (vstart + PMD_SIZE) & PMD_MASK;
		if (this_end > vend)
			this_end = vend;

		while (vstart < this_end) {
			pte_val(*pte) = (paddr | pgprot_val(prot));

			vstart += PAGE_SIZE;
			paddr += PAGE_SIZE;
			pte++;
		}
	}

	return alloc_bytes;
}

extern unsigned int kvmap_linear_patch[1];
#endif /* CONFIG_DEBUG_PAGEALLOC */

static void __init kpte_set_val(unsigned long index, unsigned long val)
{
	unsigned long *ptr = kpte_linear_bitmap;

	val <<= ((index % (BITS_PER_LONG / 2)) * 2);
	ptr += (index / (BITS_PER_LONG / 2));

	*ptr |= val;
}

static const unsigned long kpte_shift_min = 28; /* 256MB */
static const unsigned long kpte_shift_max = 34; /* 16GB */
static const unsigned long kpte_shift_incr = 3;

static unsigned long kpte_mark_using_shift(unsigned long start, unsigned long end,
					   unsigned long shift)
{
	unsigned long size = (1UL << shift);
	unsigned long mask = (size - 1UL);
	unsigned long remains = end - start;
	unsigned long val;

	if (remains < size || (start & mask))
		return start;

	/* VAL maps:
	 *
	 *	shift 28 --> kern_linear_pte_xor index 1
	 *	shift 31 --> kern_linear_pte_xor index 2
	 *	shift 34 --> kern_linear_pte_xor index 3
	 */
	val = ((shift - kpte_shift_min) / kpte_shift_incr) + 1;

	remains &= ~mask;
	if (shift != kpte_shift_max)
		remains = size;

	while (remains) {
		unsigned long index = start >> kpte_shift_min;

		kpte_set_val(index, val);

		start += 1UL << kpte_shift_min;
		remains -= 1UL << kpte_shift_min;
	}

	return start;
}

static void __init mark_kpte_bitmap(unsigned long start, unsigned long end)
{
	unsigned long smallest_size, smallest_mask;
	unsigned long s;

	smallest_size = (1UL << kpte_shift_min);
	smallest_mask = (smallest_size - 1UL);

	while (start < end) {
		unsigned long orig_start = start;

		for (s = kpte_shift_max; s >= kpte_shift_min; s -= kpte_shift_incr) {
			start = kpte_mark_using_shift(start, end, s);

			if (start != orig_start)
				break;
		}

		if (start == orig_start)
			start = (start + smallest_size) & ~smallest_mask;
	}
}

static void __init init_kpte_bitmap(void)
{
	unsigned long i;

	for (i = 0; i < pall_ents; i++) {
		unsigned long phys_start, phys_end;

		phys_start = pall[i].phys_addr;
		phys_end = phys_start + pall[i].reg_size;

		mark_kpte_bitmap(phys_start, phys_end);
	}
}

static void __init kernel_physical_mapping_init(void)
{
#ifdef CONFIG_DEBUG_PAGEALLOC
	unsigned long i, mem_alloced = 0UL;

	for (i = 0; i < pall_ents; i++) {
		unsigned long phys_start, phys_end;

		phys_start = pall[i].phys_addr;
		phys_end = phys_start + pall[i].reg_size;

		mem_alloced += kernel_map_range(phys_start, phys_end,
						PAGE_KERNEL);
	}

	printk("Allocated %ld bytes for kernel page tables.\n",
	       mem_alloced);

	kvmap_linear_patch[0] = 0x01000000; /* nop */
	flushi(&kvmap_linear_patch[0]);

	__flush_tlb_all();
#endif
}

#ifdef CONFIG_DEBUG_PAGEALLOC
void kernel_map_pages(struct page *page, int numpages, int enable)
{
	unsigned long phys_start = page_to_pfn(page) << PAGE_SHIFT;
	unsigned long phys_end = phys_start + (numpages * PAGE_SIZE);

	kernel_map_range(phys_start, phys_end,
			 (enable ? PAGE_KERNEL : __pgprot(0)));

	flush_tsb_kernel_range(PAGE_OFFSET + phys_start,
			       PAGE_OFFSET + phys_end);

	/* we should perform an IPI and flush all tlbs,
	 * but that can deadlock->flush only current cpu.
	 */
	__flush_tlb_kernel_range(PAGE_OFFSET + phys_start,
				 PAGE_OFFSET + phys_end);
}
#endif

unsigned long __init find_ecache_flush_span(unsigned long size)
{
	int i;

	for (i = 0; i < pavail_ents; i++) {
		if (pavail[i].reg_size >= size)
			return pavail[i].phys_addr;
	}

	return ~0UL;
}

static void __init tsb_phys_patch(void)
{
	struct tsb_ldquad_phys_patch_entry *pquad;
	struct tsb_phys_patch_entry *p;

	pquad = &__tsb_ldquad_phys_patch;
	while (pquad < &__tsb_ldquad_phys_patch_end) {
		unsigned long addr = pquad->addr;

		if (tlb_type == hypervisor)
			*(unsigned int *) addr = pquad->sun4v_insn;
		else
			*(unsigned int *) addr = pquad->sun4u_insn;
		wmb();
		__asm__ __volatile__("flush	%0"
				     : /* no outputs */
				     : "r" (addr));

		pquad++;
	}

	p = &__tsb_phys_patch;
	while (p < &__tsb_phys_patch_end) {
		unsigned long addr = p->addr;

		*(unsigned int *) addr = p->insn;
		wmb();
		__asm__ __volatile__("flush	%0"
				     : /* no outputs */
				     : "r" (addr));

		p++;
	}
}

/* Don't mark as init, we give this to the Hypervisor.  */
#ifndef CONFIG_DEBUG_PAGEALLOC
#define NUM_KTSB_DESCR	2
#else
#define NUM_KTSB_DESCR	1
#endif
static struct hv_tsb_descr ktsb_descr[NUM_KTSB_DESCR];
extern struct tsb swapper_tsb[KERNEL_TSB_NENTRIES];

static void patch_one_ktsb_phys(unsigned int *start, unsigned int *end, unsigned long pa)
{
	pa >>= KTSB_PHYS_SHIFT;

	while (start < end) {
		unsigned int *ia = (unsigned int *)(unsigned long)*start;

		ia[0] = (ia[0] & ~0x3fffff) | (pa >> 10);
		__asm__ __volatile__("flush	%0" : : "r" (ia));

		ia[1] = (ia[1] & ~0x3ff) | (pa & 0x3ff);
		__asm__ __volatile__("flush	%0" : : "r" (ia + 1));

		start++;
	}
}

static void ktsb_phys_patch(void)
{
	extern unsigned int __swapper_tsb_phys_patch;
	extern unsigned int __swapper_tsb_phys_patch_end;
	unsigned long ktsb_pa;

	ktsb_pa = kern_base + ((unsigned long)&swapper_tsb[0] - KERNBASE);
	patch_one_ktsb_phys(&__swapper_tsb_phys_patch,
			    &__swapper_tsb_phys_patch_end, ktsb_pa);
#ifndef CONFIG_DEBUG_PAGEALLOC
	{
	extern unsigned int __swapper_4m_tsb_phys_patch;
	extern unsigned int __swapper_4m_tsb_phys_patch_end;
	ktsb_pa = (kern_base +
		   ((unsigned long)&swapper_4m_tsb[0] - KERNBASE));
	patch_one_ktsb_phys(&__swapper_4m_tsb_phys_patch,
			    &__swapper_4m_tsb_phys_patch_end, ktsb_pa);
	}
#endif
}

static void __init sun4v_ktsb_init(void)
{
	unsigned long ktsb_pa;

	/* First KTSB for PAGE_SIZE mappings.  */
	ktsb_pa = kern_base + ((unsigned long)&swapper_tsb[0] - KERNBASE);

	switch (PAGE_SIZE) {
	case 8 * 1024:
	default:
		ktsb_descr[0].pgsz_idx = HV_PGSZ_IDX_8K;
		ktsb_descr[0].pgsz_mask = HV_PGSZ_MASK_8K;
		break;

	case 64 * 1024:
		ktsb_descr[0].pgsz_idx = HV_PGSZ_IDX_64K;
		ktsb_descr[0].pgsz_mask = HV_PGSZ_MASK_64K;
		break;

	case 512 * 1024:
		ktsb_descr[0].pgsz_idx = HV_PGSZ_IDX_512K;
		ktsb_descr[0].pgsz_mask = HV_PGSZ_MASK_512K;
		break;

	case 4 * 1024 * 1024:
		ktsb_descr[0].pgsz_idx = HV_PGSZ_IDX_4MB;
		ktsb_descr[0].pgsz_mask = HV_PGSZ_MASK_4MB;
		break;
	}

	ktsb_descr[0].assoc = 1;
	ktsb_descr[0].num_ttes = KERNEL_TSB_NENTRIES;
	ktsb_descr[0].ctx_idx = 0;
	ktsb_descr[0].tsb_base = ktsb_pa;
	ktsb_descr[0].resv = 0;

#ifndef CONFIG_DEBUG_PAGEALLOC
	/* Second KTSB for 4MB/256MB/2GB/16GB mappings.  */
	ktsb_pa = (kern_base +
		   ((unsigned long)&swapper_4m_tsb[0] - KERNBASE));

	ktsb_descr[1].pgsz_idx = HV_PGSZ_IDX_4MB;
	ktsb_descr[1].pgsz_mask = ((HV_PGSZ_MASK_4MB |
				    HV_PGSZ_MASK_256MB |
				    HV_PGSZ_MASK_2GB |
				    HV_PGSZ_MASK_16GB) &
				   cpu_pgsz_mask);
	ktsb_descr[1].assoc = 1;
	ktsb_descr[1].num_ttes = KERNEL_TSB4M_NENTRIES;
	ktsb_descr[1].ctx_idx = 0;
	ktsb_descr[1].tsb_base = ktsb_pa;
	ktsb_descr[1].resv = 0;
#endif
}

void __cpuinit sun4v_ktsb_register(void)
{
	unsigned long pa, ret;

	pa = kern_base + ((unsigned long)&ktsb_descr[0] - KERNBASE);

	ret = sun4v_mmu_tsb_ctx0(NUM_KTSB_DESCR, pa);
	if (ret != 0) {
		prom_printf("hypervisor_mmu_tsb_ctx0[%lx]: "
			    "errors with %lx\n", pa, ret);
		prom_halt();
	}
}

static void __init sun4u_linear_pte_xor_finalize(void)
{
#ifndef CONFIG_DEBUG_PAGEALLOC
	/* This is where we would add Panther support for
	 * 32MB and 256MB pages.
	 */
#endif
}

static void __init sun4v_linear_pte_xor_finalize(void)
{
#ifndef CONFIG_DEBUG_PAGEALLOC
	if (cpu_pgsz_mask & HV_PGSZ_MASK_256MB) {
		kern_linear_pte_xor[1] = (_PAGE_VALID | _PAGE_SZ256MB_4V) ^
			0xfffff80000000000UL;
		kern_linear_pte_xor[1] |= (_PAGE_CP_4V | _PAGE_CV_4V |
					   _PAGE_P_4V | _PAGE_W_4V);
	} else {
		kern_linear_pte_xor[1] = kern_linear_pte_xor[0];
	}

	if (cpu_pgsz_mask & HV_PGSZ_MASK_2GB) {
		kern_linear_pte_xor[2] = (_PAGE_VALID | _PAGE_SZ2GB_4V) ^
			0xfffff80000000000UL;
		kern_linear_pte_xor[2] |= (_PAGE_CP_4V | _PAGE_CV_4V |
					   _PAGE_P_4V | _PAGE_W_4V);
	} else {
		kern_linear_pte_xor[2] = kern_linear_pte_xor[1];
	}

	if (cpu_pgsz_mask & HV_PGSZ_MASK_16GB) {
		kern_linear_pte_xor[3] = (_PAGE_VALID | _PAGE_SZ16GB_4V) ^
			0xfffff80000000000UL;
		kern_linear_pte_xor[3] |= (_PAGE_CP_4V | _PAGE_CV_4V |
					   _PAGE_P_4V | _PAGE_W_4V);
	} else {
		kern_linear_pte_xor[3] = kern_linear_pte_xor[2];
	}
#endif
}

/* paging_init() sets up the page tables */

static unsigned long last_valid_pfn;
pgd_t swapper_pg_dir[2048];

static void sun4u_pgprot_init(void);
static void sun4v_pgprot_init(void);

void __init paging_init(void)
{
	unsigned long end_pfn, shift, phys_base;
	unsigned long real_end, i;
	int node;

	/* These build time checkes make sure that the dcache_dirty_cpu()
	 * page->flags usage will work.
	 *
	 * When a page gets marked as dcache-dirty, we store the
	 * cpu number starting at bit 32 in the page->flags.  Also,
	 * functions like clear_dcache_dirty_cpu use the cpu mask
	 * in 13-bit signed-immediate instruction fields.
	 */

	/*
	 * Page flags must not reach into upper 32 bits that are used
	 * for the cpu number
	 */
	BUILD_BUG_ON(NR_PAGEFLAGS > 32);

	/*
	 * The bit fields placed in the high range must not reach below
	 * the 32 bit boundary. Otherwise we cannot place the cpu field
	 * at the 32 bit boundary.
	 */
	BUILD_BUG_ON(SECTIONS_WIDTH + NODES_WIDTH + ZONES_WIDTH +
		ilog2(roundup_pow_of_two(NR_CPUS)) > 32);

	BUILD_BUG_ON(NR_CPUS > 4096);

	kern_base = (prom_boot_mapping_phys_low >> 22UL) << 22UL;
	kern_size = (unsigned long)&_end - (unsigned long)KERNBASE;

	/* Invalidate both kernel TSBs.  */
	memset(swapper_tsb, 0x40, sizeof(swapper_tsb));
#ifndef CONFIG_DEBUG_PAGEALLOC
	memset(swapper_4m_tsb, 0x40, sizeof(swapper_4m_tsb));
#endif

	if (tlb_type == hypervisor)
		sun4v_pgprot_init();
	else
		sun4u_pgprot_init();

	if (tlb_type == cheetah_plus ||
	    tlb_type == hypervisor) {
		tsb_phys_patch();
		ktsb_phys_patch();
	}

	if (tlb_type == hypervisor)
		sun4v_patch_tlb_handlers();

	/* Find available physical memory...
	 *
	 * Read it twice in order to work around a bug in openfirmware.
	 * The call to grab this table itself can cause openfirmware to
	 * allocate memory, which in turn can take away some space from
	 * the list of available memory.  Reading it twice makes sure
	 * we really do get the final value.
	 */
	read_obp_translations();
	read_obp_memory("reg", &pall[0], &pall_ents);
	read_obp_memory("available", &pavail[0], &pavail_ents);
	read_obp_memory("available", &pavail[0], &pavail_ents);

	phys_base = 0xffffffffffffffffUL;
	for (i = 0; i < pavail_ents; i++) {
		phys_base = min(phys_base, pavail[i].phys_addr);
		memblock_add(pavail[i].phys_addr, pavail[i].reg_size);
	}

	memblock_reserve(kern_base, kern_size);

	find_ramdisk(phys_base);

	memblock_enforce_memory_limit(cmdline_memory_size);

	memblock_allow_resize();
	memblock_dump_all();

	set_bit(0, mmu_context_bmap);

	shift = kern_base + PAGE_OFFSET - ((unsigned long)KERNBASE);

	real_end = (unsigned long)_end;
	num_kernel_image_mappings = DIV_ROUND_UP(real_end - KERNBASE, 1 << 22);
	printk("Kernel: Using %d locked TLB entries for main kernel image.\n",
	       num_kernel_image_mappings);

	/* Set kernel pgd to upper alias so physical page computations
	 * work.
	 */
	init_mm.pgd += ((shift) / (sizeof(pgd_t)));
	
	memset(swapper_low_pmd_dir, 0, sizeof(swapper_low_pmd_dir));

	/* Now can init the kernel/bad page tables. */
	pud_set(pud_offset(&swapper_pg_dir[0], 0),
		swapper_low_pmd_dir + (shift / sizeof(pgd_t)));
	
	inherit_prom_mappings();
	
	init_kpte_bitmap();

	/* Ok, we can use our TLB miss and window trap handlers safely.  */
	setup_tba();

	__flush_tlb_all();

	prom_build_devicetree();
	of_populate_present_mask();
#ifndef CONFIG_SMP
	of_fill_in_cpu_data();
#endif

	if (tlb_type == hypervisor) {
		sun4v_mdesc_init();
		mdesc_populate_present_mask(cpu_all_mask);
#ifndef CONFIG_SMP
		mdesc_fill_in_cpu_data(cpu_all_mask);
#endif
		mdesc_get_page_sizes(cpu_all_mask, &cpu_pgsz_mask);

		sun4v_linear_pte_xor_finalize();

		sun4v_ktsb_init();
		sun4v_ktsb_register();
	} else {
		unsigned long impl, ver;

		cpu_pgsz_mask = (HV_PGSZ_MASK_8K | HV_PGSZ_MASK_64K |
				 HV_PGSZ_MASK_512K | HV_PGSZ_MASK_4MB);

		__asm__ __volatile__("rdpr %%ver, %0" : "=r" (ver));
		impl = ((ver >> 32) & 0xffff);
		if (impl == PANTHER_IMPL)
			cpu_pgsz_mask |= (HV_PGSZ_MASK_32MB |
					  HV_PGSZ_MASK_256MB);

		sun4u_linear_pte_xor_finalize();
	}

	/* Flush the TLBs and the 4M TSB so that the updated linear
	 * pte XOR settings are realized for all mappings.
	 */
	__flush_tlb_all();
#ifndef CONFIG_DEBUG_PAGEALLOC
	memset(swapper_4m_tsb, 0x40, sizeof(swapper_4m_tsb));
#endif
	__flush_tlb_all();

	/* Setup bootmem... */
	last_valid_pfn = end_pfn = bootmem_init(phys_base);

	/* Once the OF device tree and MDESC have been setup, we know
	 * the list of possible cpus.  Therefore we can allocate the
	 * IRQ stacks.
	 */
	for_each_possible_cpu(i) {
		node = cpu_to_node(i);

		softirq_stack[i] = __alloc_bootmem_node(NODE_DATA(node),
							THREAD_SIZE,
							THREAD_SIZE, 0);
		hardirq_stack[i] = __alloc_bootmem_node(NODE_DATA(node),
							THREAD_SIZE,
							THREAD_SIZE, 0);
	}

	kernel_physical_mapping_init();

	{
		unsigned long max_zone_pfns[MAX_NR_ZONES];

		memset(max_zone_pfns, 0, sizeof(max_zone_pfns));

		max_zone_pfns[ZONE_NORMAL] = end_pfn;

		free_area_init_nodes(max_zone_pfns);
	}

	printk("Booting Linux...\n");
}

int page_in_phys_avail(unsigned long paddr)
{
	int i;

	paddr &= PAGE_MASK;

	for (i = 0; i < pavail_ents; i++) {
		unsigned long start, end;

		start = pavail[i].phys_addr;
		end = start + pavail[i].reg_size;

		if (paddr >= start && paddr < end)
			return 1;
	}
	if (paddr >= kern_base && paddr < (kern_base + kern_size))
		return 1;
#ifdef CONFIG_BLK_DEV_INITRD
	if (paddr >= __pa(initrd_start) &&
	    paddr < __pa(PAGE_ALIGN(initrd_end)))
		return 1;
#endif

	return 0;
}

static struct linux_prom64_registers pavail_rescan[MAX_BANKS] __initdata;
static int pavail_rescan_ents __initdata;

/* Certain OBP calls, such as fetching "available" properties, can
 * claim physical memory.  So, along with initializing the valid
 * address bitmap, what we do here is refetch the physical available
 * memory list again, and make sure it provides at least as much
 * memory as 'pavail' does.
 */
static void __init setup_valid_addr_bitmap_from_pavail(unsigned long *bitmap)
{
	int i;

	read_obp_memory("available", &pavail_rescan[0], &pavail_rescan_ents);

	for (i = 0; i < pavail_ents; i++) {
		unsigned long old_start, old_end;

		old_start = pavail[i].phys_addr;
		old_end = old_start + pavail[i].reg_size;
		while (old_start < old_end) {
			int n;

			for (n = 0; n < pavail_rescan_ents; n++) {
				unsigned long new_start, new_end;

				new_start = pavail_rescan[n].phys_addr;
				new_end = new_start +
					pavail_rescan[n].reg_size;

				if (new_start <= old_start &&
				    new_end >= (old_start + PAGE_SIZE)) {
					set_bit(old_start >> 22, bitmap);
					goto do_next_page;
				}
			}

			prom_printf("mem_init: Lost memory in pavail\n");
			prom_printf("mem_init: OLD start[%lx] size[%lx]\n",
				    pavail[i].phys_addr,
				    pavail[i].reg_size);
			prom_printf("mem_init: NEW start[%lx] size[%lx]\n",
				    pavail_rescan[i].phys_addr,
				    pavail_rescan[i].reg_size);
			prom_printf("mem_init: Cannot continue, aborting.\n");
			prom_halt();

		do_next_page:
			old_start += PAGE_SIZE;
		}
	}
}

static void __init patch_tlb_miss_handler_bitmap(void)
{
	extern unsigned int valid_addr_bitmap_insn[];
	extern unsigned int valid_addr_bitmap_patch[];

	valid_addr_bitmap_insn[1] = valid_addr_bitmap_patch[1];
	mb();
	valid_addr_bitmap_insn[0] = valid_addr_bitmap_patch[0];
	flushi(&valid_addr_bitmap_insn[0]);
}

static void __init register_page_bootmem_info(void)
{
#ifdef CONFIG_NEED_MULTIPLE_NODES
	int i;

	for_each_online_node(i)
		if (NODE_DATA(i)->node_spanned_pages)
			register_page_bootmem_info_node(NODE_DATA(i));
#endif
}
void __init mem_init(void)
{
	unsigned long addr, last;

	addr = PAGE_OFFSET + kern_base;
	last = PAGE_ALIGN(kern_size) + addr;
	while (addr < last) {
		set_bit(__pa(addr) >> 22, sparc64_valid_addr_bitmap);
		addr += PAGE_SIZE;
	}

	setup_valid_addr_bitmap_from_pavail(sparc64_valid_addr_bitmap);
	patch_tlb_miss_handler_bitmap();

	high_memory = __va(last_valid_pfn << PAGE_SHIFT);

	register_page_bootmem_info();
<<<<<<< HEAD
	totalram_pages = free_all_bootmem();

	/* We subtract one to account for the mem_map_zero page
	 * allocated below.
	 */
	num_physpages = totalram_pages - 1;
=======
	free_all_bootmem();
>>>>>>> d0e0ac97

	/*
	 * Set up the zero page, mark it reserved, so that page count
	 * is not manipulated when freeing the page from user ptes.
	 */
	mem_map_zero = alloc_pages(GFP_KERNEL|__GFP_ZERO, 0);
	if (mem_map_zero == NULL) {
		prom_printf("paging_init: Cannot alloc zero page.\n");
		prom_halt();
	}
	mark_page_reserved(mem_map_zero);

	mem_init_print_info(NULL);

	if (tlb_type == cheetah || tlb_type == cheetah_plus)
		cheetah_ecache_flush_init();
}

void free_initmem(void)
{
	unsigned long addr, initend;
	int do_free = 1;

	/* If the physical memory maps were trimmed by kernel command
	 * line options, don't even try freeing this initmem stuff up.
	 * The kernel image could have been in the trimmed out region
	 * and if so the freeing below will free invalid page structs.
	 */
	if (cmdline_memory_size)
		do_free = 0;

	/*
	 * The init section is aligned to 8k in vmlinux.lds. Page align for >8k pagesizes.
	 */
	addr = PAGE_ALIGN((unsigned long)(__init_begin));
	initend = (unsigned long)(__init_end) & PAGE_MASK;
	for (; addr < initend; addr += PAGE_SIZE) {
		unsigned long page;

		page = (addr +
			((unsigned long) __va(kern_base)) -
			((unsigned long) KERNBASE));
		memset((void *)addr, POISON_FREE_INITMEM, PAGE_SIZE);

		if (do_free)
			free_reserved_page(virt_to_page(page));
	}
}

#ifdef CONFIG_BLK_DEV_INITRD
void free_initrd_mem(unsigned long start, unsigned long end)
{
<<<<<<< HEAD
	num_physpages += free_reserved_area(start, end, POISON_FREE_INITMEM,
					    "initrd");
=======
	free_reserved_area((void *)start, (void *)end, POISON_FREE_INITMEM,
			   "initrd");
>>>>>>> d0e0ac97
}
#endif

#define _PAGE_CACHE_4U	(_PAGE_CP_4U | _PAGE_CV_4U)
#define _PAGE_CACHE_4V	(_PAGE_CP_4V | _PAGE_CV_4V)
#define __DIRTY_BITS_4U	 (_PAGE_MODIFIED_4U | _PAGE_WRITE_4U | _PAGE_W_4U)
#define __DIRTY_BITS_4V	 (_PAGE_MODIFIED_4V | _PAGE_WRITE_4V | _PAGE_W_4V)
#define __ACCESS_BITS_4U (_PAGE_ACCESSED_4U | _PAGE_READ_4U | _PAGE_R)
#define __ACCESS_BITS_4V (_PAGE_ACCESSED_4V | _PAGE_READ_4V | _PAGE_R)

pgprot_t PAGE_KERNEL __read_mostly;
EXPORT_SYMBOL(PAGE_KERNEL);

pgprot_t PAGE_KERNEL_LOCKED __read_mostly;
pgprot_t PAGE_COPY __read_mostly;

pgprot_t PAGE_SHARED __read_mostly;
EXPORT_SYMBOL(PAGE_SHARED);

unsigned long pg_iobits __read_mostly;

unsigned long _PAGE_IE __read_mostly;
EXPORT_SYMBOL(_PAGE_IE);

unsigned long _PAGE_E __read_mostly;
EXPORT_SYMBOL(_PAGE_E);

unsigned long _PAGE_CACHE __read_mostly;
EXPORT_SYMBOL(_PAGE_CACHE);

#ifdef CONFIG_SPARSEMEM_VMEMMAP
unsigned long vmemmap_table[VMEMMAP_SIZE];

static long __meminitdata addr_start, addr_end;
static int __meminitdata node_start;

int __meminit vmemmap_populate(unsigned long vstart, unsigned long vend,
			       int node)
{
	unsigned long phys_start = (vstart - VMEMMAP_BASE);
	unsigned long phys_end = (vend - VMEMMAP_BASE);
	unsigned long addr = phys_start & VMEMMAP_CHUNK_MASK;
	unsigned long end = VMEMMAP_ALIGN(phys_end);
	unsigned long pte_base;

	pte_base = (_PAGE_VALID | _PAGE_SZ4MB_4U |
		    _PAGE_CP_4U | _PAGE_CV_4U |
		    _PAGE_P_4U | _PAGE_W_4U);
	if (tlb_type == hypervisor)
		pte_base = (_PAGE_VALID | _PAGE_SZ4MB_4V |
			    _PAGE_CP_4V | _PAGE_CV_4V |
			    _PAGE_P_4V | _PAGE_W_4V);

	for (; addr < end; addr += VMEMMAP_CHUNK) {
		unsigned long *vmem_pp =
			vmemmap_table + (addr >> VMEMMAP_CHUNK_SHIFT);
		void *block;

		if (!(*vmem_pp & _PAGE_VALID)) {
			block = vmemmap_alloc_block(1UL << 22, node);
			if (!block)
				return -ENOMEM;

			*vmem_pp = pte_base | __pa(block);

			/* check to see if we have contiguous blocks */
			if (addr_end != addr || node_start != node) {
				if (addr_start)
					printk(KERN_DEBUG " [%lx-%lx] on node %d\n",
					       addr_start, addr_end-1, node_start);
				addr_start = addr;
				node_start = node;
			}
			addr_end = addr + VMEMMAP_CHUNK;
		}
	}
	return 0;
}

void __meminit vmemmap_populate_print_last(void)
{
	if (addr_start) {
		printk(KERN_DEBUG " [%lx-%lx] on node %d\n",
		       addr_start, addr_end-1, node_start);
		addr_start = 0;
		addr_end = 0;
		node_start = 0;
	}
}

void vmemmap_free(unsigned long start, unsigned long end)
{
}

#endif /* CONFIG_SPARSEMEM_VMEMMAP */

static void prot_init_common(unsigned long page_none,
			     unsigned long page_shared,
			     unsigned long page_copy,
			     unsigned long page_readonly,
			     unsigned long page_exec_bit)
{
	PAGE_COPY = __pgprot(page_copy);
	PAGE_SHARED = __pgprot(page_shared);

	protection_map[0x0] = __pgprot(page_none);
	protection_map[0x1] = __pgprot(page_readonly & ~page_exec_bit);
	protection_map[0x2] = __pgprot(page_copy & ~page_exec_bit);
	protection_map[0x3] = __pgprot(page_copy & ~page_exec_bit);
	protection_map[0x4] = __pgprot(page_readonly);
	protection_map[0x5] = __pgprot(page_readonly);
	protection_map[0x6] = __pgprot(page_copy);
	protection_map[0x7] = __pgprot(page_copy);
	protection_map[0x8] = __pgprot(page_none);
	protection_map[0x9] = __pgprot(page_readonly & ~page_exec_bit);
	protection_map[0xa] = __pgprot(page_shared & ~page_exec_bit);
	protection_map[0xb] = __pgprot(page_shared & ~page_exec_bit);
	protection_map[0xc] = __pgprot(page_readonly);
	protection_map[0xd] = __pgprot(page_readonly);
	protection_map[0xe] = __pgprot(page_shared);
	protection_map[0xf] = __pgprot(page_shared);
}

static void __init sun4u_pgprot_init(void)
{
	unsigned long page_none, page_shared, page_copy, page_readonly;
	unsigned long page_exec_bit;
	int i;

	PAGE_KERNEL = __pgprot (_PAGE_PRESENT_4U | _PAGE_VALID |
				_PAGE_CACHE_4U | _PAGE_P_4U |
				__ACCESS_BITS_4U | __DIRTY_BITS_4U |
				_PAGE_EXEC_4U);
	PAGE_KERNEL_LOCKED = __pgprot (_PAGE_PRESENT_4U | _PAGE_VALID |
				       _PAGE_CACHE_4U | _PAGE_P_4U |
				       __ACCESS_BITS_4U | __DIRTY_BITS_4U |
				       _PAGE_EXEC_4U | _PAGE_L_4U);

	_PAGE_IE = _PAGE_IE_4U;
	_PAGE_E = _PAGE_E_4U;
	_PAGE_CACHE = _PAGE_CACHE_4U;

	pg_iobits = (_PAGE_VALID | _PAGE_PRESENT_4U | __DIRTY_BITS_4U |
		     __ACCESS_BITS_4U | _PAGE_E_4U);

#ifdef CONFIG_DEBUG_PAGEALLOC
	kern_linear_pte_xor[0] = _PAGE_VALID ^ 0xfffff80000000000UL;
#else
	kern_linear_pte_xor[0] = (_PAGE_VALID | _PAGE_SZ4MB_4U) ^
		0xfffff80000000000UL;
#endif
	kern_linear_pte_xor[0] |= (_PAGE_CP_4U | _PAGE_CV_4U |
				   _PAGE_P_4U | _PAGE_W_4U);

	for (i = 1; i < 4; i++)
		kern_linear_pte_xor[i] = kern_linear_pte_xor[0];

	_PAGE_ALL_SZ_BITS =  (_PAGE_SZ4MB_4U | _PAGE_SZ512K_4U |
			      _PAGE_SZ64K_4U | _PAGE_SZ8K_4U |
			      _PAGE_SZ32MB_4U | _PAGE_SZ256MB_4U);


	page_none = _PAGE_PRESENT_4U | _PAGE_ACCESSED_4U | _PAGE_CACHE_4U;
	page_shared = (_PAGE_VALID | _PAGE_PRESENT_4U | _PAGE_CACHE_4U |
		       __ACCESS_BITS_4U | _PAGE_WRITE_4U | _PAGE_EXEC_4U);
	page_copy   = (_PAGE_VALID | _PAGE_PRESENT_4U | _PAGE_CACHE_4U |
		       __ACCESS_BITS_4U | _PAGE_EXEC_4U);
	page_readonly   = (_PAGE_VALID | _PAGE_PRESENT_4U | _PAGE_CACHE_4U |
			   __ACCESS_BITS_4U | _PAGE_EXEC_4U);

	page_exec_bit = _PAGE_EXEC_4U;

	prot_init_common(page_none, page_shared, page_copy, page_readonly,
			 page_exec_bit);
}

static void __init sun4v_pgprot_init(void)
{
	unsigned long page_none, page_shared, page_copy, page_readonly;
	unsigned long page_exec_bit;
	int i;

	PAGE_KERNEL = __pgprot (_PAGE_PRESENT_4V | _PAGE_VALID |
				_PAGE_CACHE_4V | _PAGE_P_4V |
				__ACCESS_BITS_4V | __DIRTY_BITS_4V |
				_PAGE_EXEC_4V);
	PAGE_KERNEL_LOCKED = PAGE_KERNEL;

	_PAGE_IE = _PAGE_IE_4V;
	_PAGE_E = _PAGE_E_4V;
	_PAGE_CACHE = _PAGE_CACHE_4V;

#ifdef CONFIG_DEBUG_PAGEALLOC
	kern_linear_pte_xor[0] = _PAGE_VALID ^ 0xfffff80000000000UL;
#else
	kern_linear_pte_xor[0] = (_PAGE_VALID | _PAGE_SZ4MB_4V) ^
		0xfffff80000000000UL;
#endif
	kern_linear_pte_xor[0] |= (_PAGE_CP_4V | _PAGE_CV_4V |
				   _PAGE_P_4V | _PAGE_W_4V);

	for (i = 1; i < 4; i++)
		kern_linear_pte_xor[i] = kern_linear_pte_xor[0];

	pg_iobits = (_PAGE_VALID | _PAGE_PRESENT_4V | __DIRTY_BITS_4V |
		     __ACCESS_BITS_4V | _PAGE_E_4V);

	_PAGE_ALL_SZ_BITS = (_PAGE_SZ16GB_4V | _PAGE_SZ2GB_4V |
			     _PAGE_SZ256MB_4V | _PAGE_SZ32MB_4V |
			     _PAGE_SZ4MB_4V | _PAGE_SZ512K_4V |
			     _PAGE_SZ64K_4V | _PAGE_SZ8K_4V);

	page_none = _PAGE_PRESENT_4V | _PAGE_ACCESSED_4V | _PAGE_CACHE_4V;
	page_shared = (_PAGE_VALID | _PAGE_PRESENT_4V | _PAGE_CACHE_4V |
		       __ACCESS_BITS_4V | _PAGE_WRITE_4V | _PAGE_EXEC_4V);
	page_copy   = (_PAGE_VALID | _PAGE_PRESENT_4V | _PAGE_CACHE_4V |
		       __ACCESS_BITS_4V | _PAGE_EXEC_4V);
	page_readonly = (_PAGE_VALID | _PAGE_PRESENT_4V | _PAGE_CACHE_4V |
			 __ACCESS_BITS_4V | _PAGE_EXEC_4V);

	page_exec_bit = _PAGE_EXEC_4V;

	prot_init_common(page_none, page_shared, page_copy, page_readonly,
			 page_exec_bit);
}

unsigned long pte_sz_bits(unsigned long sz)
{
	if (tlb_type == hypervisor) {
		switch (sz) {
		case 8 * 1024:
		default:
			return _PAGE_SZ8K_4V;
		case 64 * 1024:
			return _PAGE_SZ64K_4V;
		case 512 * 1024:
			return _PAGE_SZ512K_4V;
		case 4 * 1024 * 1024:
			return _PAGE_SZ4MB_4V;
		}
	} else {
		switch (sz) {
		case 8 * 1024:
		default:
			return _PAGE_SZ8K_4U;
		case 64 * 1024:
			return _PAGE_SZ64K_4U;
		case 512 * 1024:
			return _PAGE_SZ512K_4U;
		case 4 * 1024 * 1024:
			return _PAGE_SZ4MB_4U;
		}
	}
}

pte_t mk_pte_io(unsigned long page, pgprot_t prot, int space, unsigned long page_size)
{
	pte_t pte;

	pte_val(pte)  = page | pgprot_val(pgprot_noncached(prot));
	pte_val(pte) |= (((unsigned long)space) << 32);
	pte_val(pte) |= pte_sz_bits(page_size);

	return pte;
}

static unsigned long kern_large_tte(unsigned long paddr)
{
	unsigned long val;

	val = (_PAGE_VALID | _PAGE_SZ4MB_4U |
	       _PAGE_CP_4U | _PAGE_CV_4U | _PAGE_P_4U |
	       _PAGE_EXEC_4U | _PAGE_L_4U | _PAGE_W_4U);
	if (tlb_type == hypervisor)
		val = (_PAGE_VALID | _PAGE_SZ4MB_4V |
		       _PAGE_CP_4V | _PAGE_CV_4V | _PAGE_P_4V |
		       _PAGE_EXEC_4V | _PAGE_W_4V);

	return val | paddr;
}

/* If not locked, zap it. */
void __flush_tlb_all(void)
{
	unsigned long pstate;
	int i;

	__asm__ __volatile__("flushw\n\t"
			     "rdpr	%%pstate, %0\n\t"
			     "wrpr	%0, %1, %%pstate"
			     : "=r" (pstate)
			     : "i" (PSTATE_IE));
	if (tlb_type == hypervisor) {
		sun4v_mmu_demap_all();
	} else if (tlb_type == spitfire) {
		for (i = 0; i < 64; i++) {
			/* Spitfire Errata #32 workaround */
			/* NOTE: Always runs on spitfire, so no
			 *       cheetah+ page size encodings.
			 */
			__asm__ __volatile__("stxa	%0, [%1] %2\n\t"
					     "flush	%%g6"
					     : /* No outputs */
					     : "r" (0),
					     "r" (PRIMARY_CONTEXT), "i" (ASI_DMMU));

			if (!(spitfire_get_dtlb_data(i) & _PAGE_L_4U)) {
				__asm__ __volatile__("stxa %%g0, [%0] %1\n\t"
						     "membar #Sync"
						     : /* no outputs */
						     : "r" (TLB_TAG_ACCESS), "i" (ASI_DMMU));
				spitfire_put_dtlb_data(i, 0x0UL);
			}

			/* Spitfire Errata #32 workaround */
			/* NOTE: Always runs on spitfire, so no
			 *       cheetah+ page size encodings.
			 */
			__asm__ __volatile__("stxa	%0, [%1] %2\n\t"
					     "flush	%%g6"
					     : /* No outputs */
					     : "r" (0),
					     "r" (PRIMARY_CONTEXT), "i" (ASI_DMMU));

			if (!(spitfire_get_itlb_data(i) & _PAGE_L_4U)) {
				__asm__ __volatile__("stxa %%g0, [%0] %1\n\t"
						     "membar #Sync"
						     : /* no outputs */
						     : "r" (TLB_TAG_ACCESS), "i" (ASI_IMMU));
				spitfire_put_itlb_data(i, 0x0UL);
			}
		}
	} else if (tlb_type == cheetah || tlb_type == cheetah_plus) {
		cheetah_flush_dtlb_all();
		cheetah_flush_itlb_all();
	}
	__asm__ __volatile__("wrpr	%0, 0, %%pstate"
			     : : "r" (pstate));
}

static pte_t *get_from_cache(struct mm_struct *mm)
{
	struct page *page;
	pte_t *ret;

	spin_lock(&mm->page_table_lock);
	page = mm->context.pgtable_page;
	ret = NULL;
	if (page) {
		void *p = page_address(page);

		mm->context.pgtable_page = NULL;

		ret = (pte_t *) (p + (PAGE_SIZE / 2));
	}
	spin_unlock(&mm->page_table_lock);

	return ret;
}

static struct page *__alloc_for_cache(struct mm_struct *mm)
{
	struct page *page = alloc_page(GFP_KERNEL | __GFP_NOTRACK |
				       __GFP_REPEAT | __GFP_ZERO);

	if (page) {
		spin_lock(&mm->page_table_lock);
		if (!mm->context.pgtable_page) {
			atomic_set(&page->_count, 2);
			mm->context.pgtable_page = page;
		}
		spin_unlock(&mm->page_table_lock);
	}
	return page;
}

pte_t *pte_alloc_one_kernel(struct mm_struct *mm,
			    unsigned long address)
{
	struct page *page;
	pte_t *pte;

	pte = get_from_cache(mm);
	if (pte)
		return pte;

	page = __alloc_for_cache(mm);
	if (page)
		pte = (pte_t *) page_address(page);

	return pte;
}

pgtable_t pte_alloc_one(struct mm_struct *mm,
			unsigned long address)
{
	struct page *page;
	pte_t *pte;

	pte = get_from_cache(mm);
	if (pte)
		return pte;

	page = __alloc_for_cache(mm);
	if (page) {
		pgtable_page_ctor(page);
		pte = (pte_t *) page_address(page);
	}

	return pte;
}

void pte_free_kernel(struct mm_struct *mm, pte_t *pte)
{
	struct page *page = virt_to_page(pte);
	if (put_page_testzero(page))
		free_hot_cold_page(page, 0);
}

static void __pte_free(pgtable_t pte)
{
	struct page *page = virt_to_page(pte);
	if (put_page_testzero(page)) {
		pgtable_page_dtor(page);
		free_hot_cold_page(page, 0);
	}
}

void pte_free(struct mm_struct *mm, pgtable_t pte)
{
	__pte_free(pte);
}

void pgtable_free(void *table, bool is_page)
{
	if (is_page)
		__pte_free(table);
	else
		kmem_cache_free(pgtable_cache, table);
}

#ifdef CONFIG_TRANSPARENT_HUGEPAGE
static pmd_t pmd_set_protbits(pmd_t pmd, pgprot_t pgprot, bool for_modify)
{
	if (pgprot_val(pgprot) & _PAGE_VALID)
		pmd_val(pmd) |= PMD_HUGE_PRESENT;
	if (tlb_type == hypervisor) {
		if (pgprot_val(pgprot) & _PAGE_WRITE_4V)
			pmd_val(pmd) |= PMD_HUGE_WRITE;
		if (pgprot_val(pgprot) & _PAGE_EXEC_4V)
			pmd_val(pmd) |= PMD_HUGE_EXEC;

		if (!for_modify) {
			if (pgprot_val(pgprot) & _PAGE_ACCESSED_4V)
				pmd_val(pmd) |= PMD_HUGE_ACCESSED;
			if (pgprot_val(pgprot) & _PAGE_MODIFIED_4V)
				pmd_val(pmd) |= PMD_HUGE_DIRTY;
		}
	} else {
		if (pgprot_val(pgprot) & _PAGE_WRITE_4U)
			pmd_val(pmd) |= PMD_HUGE_WRITE;
		if (pgprot_val(pgprot) & _PAGE_EXEC_4U)
			pmd_val(pmd) |= PMD_HUGE_EXEC;

		if (!for_modify) {
			if (pgprot_val(pgprot) & _PAGE_ACCESSED_4U)
				pmd_val(pmd) |= PMD_HUGE_ACCESSED;
			if (pgprot_val(pgprot) & _PAGE_MODIFIED_4U)
				pmd_val(pmd) |= PMD_HUGE_DIRTY;
		}
	}

	return pmd;
}

pmd_t pfn_pmd(unsigned long page_nr, pgprot_t pgprot)
{
	pmd_t pmd;

	pmd_val(pmd) = (page_nr << ((PAGE_SHIFT - PMD_PADDR_SHIFT)));
	pmd_val(pmd) |= PMD_ISHUGE;
	pmd = pmd_set_protbits(pmd, pgprot, false);
	return pmd;
}

pmd_t pmd_modify(pmd_t pmd, pgprot_t newprot)
{
	pmd_val(pmd) &= ~(PMD_HUGE_PRESENT |
			  PMD_HUGE_WRITE |
			  PMD_HUGE_EXEC);
	pmd = pmd_set_protbits(pmd, newprot, true);
	return pmd;
}

pgprot_t pmd_pgprot(pmd_t entry)
{
	unsigned long pte = 0;

	if (pmd_val(entry) & PMD_HUGE_PRESENT)
		pte |= _PAGE_VALID;

	if (tlb_type == hypervisor) {
		if (pmd_val(entry) & PMD_HUGE_PRESENT)
			pte |= _PAGE_PRESENT_4V;
		if (pmd_val(entry) & PMD_HUGE_EXEC)
			pte |= _PAGE_EXEC_4V;
		if (pmd_val(entry) & PMD_HUGE_WRITE)
			pte |= _PAGE_W_4V;
		if (pmd_val(entry) & PMD_HUGE_ACCESSED)
			pte |= _PAGE_ACCESSED_4V;
		if (pmd_val(entry) & PMD_HUGE_DIRTY)
			pte |= _PAGE_MODIFIED_4V;
		pte |= _PAGE_CP_4V|_PAGE_CV_4V;
	} else {
		if (pmd_val(entry) & PMD_HUGE_PRESENT)
			pte |= _PAGE_PRESENT_4U;
		if (pmd_val(entry) & PMD_HUGE_EXEC)
			pte |= _PAGE_EXEC_4U;
		if (pmd_val(entry) & PMD_HUGE_WRITE)
			pte |= _PAGE_W_4U;
		if (pmd_val(entry) & PMD_HUGE_ACCESSED)
			pte |= _PAGE_ACCESSED_4U;
		if (pmd_val(entry) & PMD_HUGE_DIRTY)
			pte |= _PAGE_MODIFIED_4U;
		pte |= _PAGE_CP_4U|_PAGE_CV_4U;
	}

	return __pgprot(pte);
}

void update_mmu_cache_pmd(struct vm_area_struct *vma, unsigned long addr,
			  pmd_t *pmd)
{
	unsigned long pte, flags;
	struct mm_struct *mm;
	pmd_t entry = *pmd;
	pgprot_t prot;

	if (!pmd_large(entry) || !pmd_young(entry))
		return;

	pte = (pmd_val(entry) & ~PMD_HUGE_PROTBITS);
	pte <<= PMD_PADDR_SHIFT;
	pte |= _PAGE_VALID;

	prot = pmd_pgprot(entry);

	if (tlb_type == hypervisor)
		pgprot_val(prot) |= _PAGE_SZHUGE_4V;
	else
		pgprot_val(prot) |= _PAGE_SZHUGE_4U;

	pte |= pgprot_val(prot);

	mm = vma->vm_mm;

	spin_lock_irqsave(&mm->context.lock, flags);

	if (mm->context.tsb_block[MM_TSB_HUGE].tsb != NULL)
		__update_mmu_tsb_insert(mm, MM_TSB_HUGE, HPAGE_SHIFT,
					addr, pte);

	spin_unlock_irqrestore(&mm->context.lock, flags);
}
#endif /* CONFIG_TRANSPARENT_HUGEPAGE */

#if defined(CONFIG_HUGETLB_PAGE) || defined(CONFIG_TRANSPARENT_HUGEPAGE)
static void context_reload(void *__data)
{
	struct mm_struct *mm = __data;

	if (mm == current->mm)
		load_secondary_context(mm);
}

void hugetlb_setup(struct pt_regs *regs)
{
	struct mm_struct *mm = current->mm;
	struct tsb_config *tp;

	if (in_atomic() || !mm) {
		const struct exception_table_entry *entry;

		entry = search_exception_tables(regs->tpc);
		if (entry) {
			regs->tpc = entry->fixup;
			regs->tnpc = regs->tpc + 4;
			return;
		}
		pr_alert("Unexpected HugeTLB setup in atomic context.\n");
		die_if_kernel("HugeTSB in atomic", regs);
	}

	tp = &mm->context.tsb_block[MM_TSB_HUGE];
	if (likely(tp->tsb == NULL))
		tsb_grow(mm, MM_TSB_HUGE, 0);

	tsb_context_switch(mm);
	smp_tsb_sync(mm);

	/* On UltraSPARC-III+ and later, configure the second half of
	 * the Data-TLB for huge pages.
	 */
	if (tlb_type == cheetah_plus) {
		unsigned long ctx;

		spin_lock(&ctx_alloc_lock);
		ctx = mm->context.sparc64_ctx_val;
		ctx &= ~CTX_PGSZ_MASK;
		ctx |= CTX_PGSZ_BASE << CTX_PGSZ0_SHIFT;
		ctx |= CTX_PGSZ_HUGE << CTX_PGSZ1_SHIFT;

		if (ctx != mm->context.sparc64_ctx_val) {
			/* When changing the page size fields, we
			 * must perform a context flush so that no
			 * stale entries match.  This flush must
			 * occur with the original context register
			 * settings.
			 */
			do_flush_tlb_mm(mm);

			/* Reload the context register of all processors
			 * also executing in this address space.
			 */
			mm->context.sparc64_ctx_val = ctx;
			on_each_cpu(context_reload, mm, 0);
		}
		spin_unlock(&ctx_alloc_lock);
	}
}
#endif<|MERGE_RESOLUTION|>--- conflicted
+++ resolved
@@ -2060,16 +2060,7 @@
 	high_memory = __va(last_valid_pfn << PAGE_SHIFT);
 
 	register_page_bootmem_info();
-<<<<<<< HEAD
-	totalram_pages = free_all_bootmem();
-
-	/* We subtract one to account for the mem_map_zero page
-	 * allocated below.
-	 */
-	num_physpages = totalram_pages - 1;
-=======
 	free_all_bootmem();
->>>>>>> d0e0ac97
 
 	/*
 	 * Set up the zero page, mark it reserved, so that page count
@@ -2122,13 +2113,8 @@
 #ifdef CONFIG_BLK_DEV_INITRD
 void free_initrd_mem(unsigned long start, unsigned long end)
 {
-<<<<<<< HEAD
-	num_physpages += free_reserved_area(start, end, POISON_FREE_INITMEM,
-					    "initrd");
-=======
 	free_reserved_area((void *)start, (void *)end, POISON_FREE_INITMEM,
 			   "initrd");
->>>>>>> d0e0ac97
 }
 #endif
 
