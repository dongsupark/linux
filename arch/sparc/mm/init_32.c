--- conflicted
+++ resolved
@@ -334,52 +334,19 @@
 		map_high_region(start_pfn, end_pfn);
 	}
 	
-<<<<<<< HEAD
-	codepages = (((unsigned long) &_etext) - ((unsigned long)&_start));
-	codepages = PAGE_ALIGN(codepages) >> PAGE_SHIFT;
-	datapages = (((unsigned long) &_edata) - ((unsigned long)&_etext));
-	datapages = PAGE_ALIGN(datapages) >> PAGE_SHIFT;
-	initpages = (((unsigned long) &__init_end) - ((unsigned long) &__init_begin));
-	initpages = PAGE_ALIGN(initpages) >> PAGE_SHIFT;
-
-	/* Ignore memory holes for the purpose of counting reserved pages */
-	for (i=0; i < max_low_pfn; i++)
-		if (test_bit(i >> (20 - PAGE_SHIFT), sparc_valid_addr_bitmap)
-		    && PageReserved(pfn_to_page(i)))
-			reservedpages++;
-
-	printk(KERN_INFO "Memory: %luk/%luk available (%dk kernel code, %dk reserved, %dk data, %dk init, %ldk highmem)\n",
-	       nr_free_pages() << (PAGE_SHIFT-10),
-	       num_physpages << (PAGE_SHIFT - 10),
-	       codepages << (PAGE_SHIFT-10),
-	       reservedpages << (PAGE_SHIFT - 10),
-	       datapages << (PAGE_SHIFT-10), 
-	       initpages << (PAGE_SHIFT-10),
-	       totalhigh_pages << (PAGE_SHIFT-10));
-=======
 	mem_init_print_info(NULL);
->>>>>>> d0e0ac97
 }
 
 void free_initmem (void)
 {
-<<<<<<< HEAD
-	num_physpages += free_initmem_default(POISON_FREE_INITMEM);
-=======
 	free_initmem_default(POISON_FREE_INITMEM);
->>>>>>> d0e0ac97
 }
 
 #ifdef CONFIG_BLK_DEV_INITRD
 void free_initrd_mem(unsigned long start, unsigned long end)
 {
-<<<<<<< HEAD
-	num_physpages += free_reserved_area(start, end, POISON_FREE_INITMEM,
-					    "initrd");
-=======
 	free_reserved_area((void *)start, (void *)end, POISON_FREE_INITMEM,
 			   "initrd");
->>>>>>> d0e0ac97
 }
 #endif
 
