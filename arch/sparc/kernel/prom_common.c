--- conflicted
+++ resolved
@@ -65,11 +65,7 @@
 	err = -ENODEV;
 
 	mutex_lock(&of_set_property_mutex);
-<<<<<<< HEAD
-	raw_spin_lock(&devtree_lock);
-=======
 	raw_spin_lock_irqsave(&devtree_lock, flags);
->>>>>>> d0e0ac97
 	prevp = &dp->properties;
 	while (*prevp) {
 		struct property *prop = *prevp;
@@ -96,11 +92,7 @@
 		}
 		prevp = &(*prevp)->next;
 	}
-<<<<<<< HEAD
-	raw_spin_unlock(&devtree_lock);
-=======
 	raw_spin_unlock_irqrestore(&devtree_lock, flags);
->>>>>>> d0e0ac97
 	mutex_unlock(&of_set_property_mutex);
 
 	/* XXX Upate procfs if necessary... */
