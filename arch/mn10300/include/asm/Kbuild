
generic-y += barrier.h
generic-y += clkdev.h
generic-y += exec.h
generic-y += hash.h
<<<<<<< HEAD
generic-y += trace_clock.h
generic-y += preempt.h
=======
generic-y += mcs_spinlock.h
generic-y += preempt.h
generic-y += trace_clock.h
>>>>>>> 2d286bdb
<|MERGE_RESOLUTION|>--- conflicted
+++ resolved
@@ -3,11 +3,6 @@
 generic-y += clkdev.h
 generic-y += exec.h
 generic-y += hash.h
-<<<<<<< HEAD
-generic-y += trace_clock.h
-generic-y += preempt.h
-=======
 generic-y += mcs_spinlock.h
 generic-y += preempt.h
-generic-y += trace_clock.h
->>>>>>> 2d286bdb
+generic-y += trace_clock.h