--- conflicted
+++ resolved
@@ -113,12 +113,9 @@
 	/* this will put all low memory onto the freelists */
 	free_all_bootmem();
 
-<<<<<<< HEAD
-=======
 	mem_init_print_info(NULL);
 }
 
->>>>>>> d0e0ac97
 /*
  * recycle memory containing stuff only required for initialisation
  */
@@ -133,11 +130,7 @@
 #ifdef CONFIG_BLK_DEV_INITRD
 void free_initrd_mem(unsigned long start, unsigned long end)
 {
-<<<<<<< HEAD
-	free_reserved_area(start, end, POISON_FREE_INITMEM, "initrd");
-=======
 	free_reserved_area((void *)start, (void *)end, POISON_FREE_INITMEM,
 			   "initrd");
->>>>>>> d0e0ac97
 }
 #endif