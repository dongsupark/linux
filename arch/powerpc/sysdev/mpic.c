--- conflicted
+++ resolved
@@ -1331,11 +1331,6 @@
 	/*
 	 * By default, the last source number comes from the MPIC, but the
 	 * device-tree and board support code can override it on buggy hw.
-<<<<<<< HEAD
-	 */
-	last_irq = (greg_feature & MPIC_GREG_FEATURE_LAST_SRC_MASK)
-				>> MPIC_GREG_FEATURE_LAST_SRC_SHIFT;
-=======
 	 * If we get passed an isu_size (multi-isu MPIC) then we use that
 	 * as a default instead of the value read from the HW.
 	 */
@@ -1343,7 +1338,6 @@
 				>> MPIC_GREG_FEATURE_LAST_SRC_SHIFT;	
 	if (isu_size)
 		last_irq = isu_size  * MPIC_MAX_ISU - 1;
->>>>>>> 01e8ec44
 	of_property_read_u32(mpic->node, "last-interrupt-source", &last_irq);
 	if (irq_count)
 		last_irq = irq_count - 1;
@@ -1362,11 +1356,7 @@
 	mpic->isu_mask = (1 << mpic->isu_shift) - 1;
 
 	mpic->irqhost = irq_alloc_host(mpic->node, IRQ_HOST_MAP_LINEAR,
-<<<<<<< HEAD
-				       mpic->isu_size, &mpic_host_ops,
-=======
 				       last_irq + 1, &mpic_host_ops,
->>>>>>> 01e8ec44
 				       intvec_top + 1);
 
 	/*
