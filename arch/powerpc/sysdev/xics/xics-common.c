/*
 * Copyright 2011 IBM Corporation.
 *
 *  This program is free software; you can redistribute it and/or
 *  modify it under the terms of the GNU General Public License
 *  as published by the Free Software Foundation; either version
 *  2 of the License, or (at your option) any later version.
 *
 */
#include <linux/types.h>
#include <linux/threads.h>
#include <linux/kernel.h>
#include <linux/irq.h>
#include <linux/debugfs.h>
#include <linux/smp.h>
#include <linux/interrupt.h>
#include <linux/seq_file.h>
#include <linux/init.h>
#include <linux/cpu.h>
#include <linux/of.h>
#include <linux/slab.h>
#include <linux/spinlock.h>

#include <asm/prom.h>
#include <asm/io.h>
#include <asm/smp.h>
#include <asm/machdep.h>
#include <asm/irq.h>
#include <asm/errno.h>
#include <asm/rtas.h>
#include <asm/xics.h>
#include <asm/firmware.h>

/* Globals common to all ICP/ICS implementations */
const struct icp_ops	*icp_ops;

unsigned int xics_default_server		= 0xff;
unsigned int xics_default_distrib_server	= 0;
unsigned int xics_interrupt_server_size		= 8;

DEFINE_PER_CPU(struct xics_cppr, xics_cppr);

struct irq_domain *xics_host;

static LIST_HEAD(ics_list);

void xics_update_irq_servers(void)
{
	int i, j;
	struct device_node *np;
	u32 ilen;
	const u32 *ireg;
	u32 hcpuid;

	/* Find the server numbers for the boot cpu. */
	np = of_get_cpu_node(boot_cpuid, NULL);
	BUG_ON(!np);

	hcpuid = get_hard_smp_processor_id(boot_cpuid);
	xics_default_server = xics_default_distrib_server = hcpuid;

	pr_devel("xics: xics_default_server = 0x%x\n", xics_default_server);

	ireg = of_get_property(np, "ibm,ppc-interrupt-gserver#s", &ilen);
	if (!ireg) {
		of_node_put(np);
		return;
	}

	i = ilen / sizeof(int);

	/* Global interrupt distribution server is specified in the last
	 * entry of "ibm,ppc-interrupt-gserver#s" property. Get the last
	 * entry fom this property for current boot cpu id and use it as
	 * default distribution server
	 */
	for (j = 0; j < i; j += 2) {
		if (ireg[j] == hcpuid) {
			xics_default_distrib_server = ireg[j+1];
			break;
		}
	}
	pr_devel("xics: xics_default_distrib_server = 0x%x\n",
		 xics_default_distrib_server);
	of_node_put(np);
}

/* GIQ stuff, currently only supported on RTAS setups, will have
 * to be sorted properly for bare metal
 */
void xics_set_cpu_giq(unsigned int gserver, unsigned int join)
{
#ifdef CONFIG_PPC_RTAS
	int index;
	int status;

	if (!rtas_indicator_present(GLOBAL_INTERRUPT_QUEUE, NULL))
		return;

	index = (1UL << xics_interrupt_server_size) - 1 - gserver;

	status = rtas_set_indicator_fast(GLOBAL_INTERRUPT_QUEUE, index, join);

	WARN(status < 0, "set-indicator(%d, %d, %u) returned %d\n",
	     GLOBAL_INTERRUPT_QUEUE, index, join, status);
#endif
}

void xics_setup_cpu(void)
{
	icp_ops->set_priority(LOWEST_PRIORITY);

	xics_set_cpu_giq(xics_default_distrib_server, 1);
}

void xics_mask_unknown_vec(unsigned int vec)
{
	struct ics *ics;

	pr_err("Interrupt 0x%x (real) is invalid, disabling it.\n", vec);

	list_for_each_entry(ics, &ics_list, link)
		ics->mask_unknown(ics, vec);
}


#ifdef CONFIG_SMP

static void xics_request_ipi(void)
{
	unsigned int ipi;

	ipi = irq_create_mapping(xics_host, XICS_IPI);
	BUG_ON(ipi == NO_IRQ);

	/*
	 * IPIs are marked IRQF_PERCPU. The handler was set in map.
	 */
	BUG_ON(request_irq(ipi, icp_ops->ipi_action,
			   IRQF_PERCPU | IRQF_NO_THREAD, "IPI", NULL));
}

int __init xics_smp_probe(void)
{
	/* Setup cause_ipi callback  based on which ICP is used */
	smp_ops->cause_ipi = icp_ops->cause_ipi;

	/* Register all the IPIs */
	xics_request_ipi();

	return cpumask_weight(cpu_possible_mask);
}

#endif /* CONFIG_SMP */

void xics_teardown_cpu(void)
{
	struct xics_cppr *os_cppr = &__get_cpu_var(xics_cppr);

	/*
	 * we have to reset the cppr index to 0 because we're
	 * not going to return from the IPI
	 */
	os_cppr->index = 0;
	icp_ops->set_priority(0);
	icp_ops->teardown_cpu();
}

void xics_kexec_teardown_cpu(int secondary)
{
	xics_teardown_cpu();

	icp_ops->flush_ipi();

	/*
	 * Some machines need to have at least one cpu in the GIQ,
	 * so leave the master cpu in the group.
	 */
	if (secondary)
		xics_set_cpu_giq(xics_default_distrib_server, 0);
}


#ifdef CONFIG_HOTPLUG_CPU

/* Interrupts are disabled. */
void xics_migrate_irqs_away(void)
{
	int cpu = smp_processor_id(), hw_cpu = hard_smp_processor_id();
	unsigned int irq, virq;
	struct irq_desc *desc;

	/* If we used to be the default server, move to the new "boot_cpuid" */
	if (hw_cpu == xics_default_server)
		xics_update_irq_servers();

	/* Reject any interrupt that was queued to us... */
	icp_ops->set_priority(0);

	/* Remove ourselves from the global interrupt queue */
	xics_set_cpu_giq(xics_default_distrib_server, 0);

	/* Allow IPIs again... */
	icp_ops->set_priority(DEFAULT_PRIORITY);

	for_each_irq_desc(virq, desc) {
		struct irq_chip *chip;
		long server;
		unsigned long flags;
		struct ics *ics;

		/* We can't set affinity on ISA interrupts */
		if (virq < NUM_ISA_INTERRUPTS)
			continue;
<<<<<<< HEAD
		desc = irq_to_desc(virq);
		/* We only need to migrate enabled IRQS */
		if (!desc || !desc->action)
=======
		/* We only need to migrate enabled IRQS */
		if (!desc->action)
>>>>>>> 711e1bfb
			continue;
		if (desc->irq_data.domain != xics_host)
			continue;
		irq = desc->irq_data.hwirq;
		/* We need to get IPIs still. */
		if (irq == XICS_IPI || irq == XICS_IRQ_SPURIOUS)
			continue;
		chip = irq_desc_get_chip(desc);
		if (!chip || !chip->irq_set_affinity)
			continue;

		raw_spin_lock_irqsave(&desc->lock, flags);

		/* Locate interrupt server */
		server = -1;
		ics = irq_get_chip_data(virq);
		if (ics)
			server = ics->get_server(ics, irq);
		if (server < 0) {
			printk(KERN_ERR "%s: Can't find server for irq %d\n",
			       __func__, irq);
			goto unlock;
		}

		/* We only support delivery to all cpus or to one cpu.
		 * The irq has to be migrated only in the single cpu
		 * case.
		 */
		if (server != hw_cpu)
			goto unlock;

		/* This is expected during cpu offline. */
		if (cpu_online(cpu))
			pr_warning("IRQ %u affinity broken off cpu %u\n",
			       virq, cpu);

		/* Reset affinity to all cpus */
		raw_spin_unlock_irqrestore(&desc->lock, flags);
		irq_set_affinity(virq, cpu_all_mask);
		continue;
unlock:
		raw_spin_unlock_irqrestore(&desc->lock, flags);
	}
}
#endif /* CONFIG_HOTPLUG_CPU */

#ifdef CONFIG_SMP
/*
 * For the moment we only implement delivery to all cpus or one cpu.
 *
 * If the requested affinity is cpu_all_mask, we set global affinity.
 * If not we set it to the first cpu in the mask, even if multiple cpus
 * are set. This is so things like irqbalance (which set core and package
 * wide affinities) do the right thing.
 *
 * We need to fix this to implement support for the links
 */
int xics_get_irq_server(unsigned int virq, const struct cpumask *cpumask,
			unsigned int strict_check)
{

	if (!distribute_irqs)
		return xics_default_server;

	if (!cpumask_subset(cpu_possible_mask, cpumask)) {
		int server = cpumask_first_and(cpu_online_mask, cpumask);

		if (server < nr_cpu_ids)
			return get_hard_smp_processor_id(server);

		if (strict_check)
			return -1;
	}

	/*
	 * Workaround issue with some versions of JS20 firmware that
	 * deliver interrupts to cpus which haven't been started. This
	 * happens when using the maxcpus= boot option.
	 */
	if (cpumask_equal(cpu_online_mask, cpu_present_mask))
		return xics_default_distrib_server;

	return xics_default_server;
}
#endif /* CONFIG_SMP */

static int xics_host_match(struct irq_domain *h, struct device_node *node)
{
	struct ics *ics;

	list_for_each_entry(ics, &ics_list, link)
		if (ics->host_match(ics, node))
			return 1;

	return 0;
}

/* Dummies */
static void xics_ipi_unmask(struct irq_data *d) { }
static void xics_ipi_mask(struct irq_data *d) { }

static struct irq_chip xics_ipi_chip = {
	.name = "XICS",
	.irq_eoi = NULL, /* Patched at init time */
	.irq_mask = xics_ipi_mask,
	.irq_unmask = xics_ipi_unmask,
};

static int xics_host_map(struct irq_domain *h, unsigned int virq,
			 irq_hw_number_t hw)
{
	struct ics *ics;

	pr_devel("xics: map virq %d, hwirq 0x%lx\n", virq, hw);

	/* Insert the interrupt mapping into the radix tree for fast lookup */
	irq_radix_revmap_insert(xics_host, virq, hw);

	/* They aren't all level sensitive but we just don't really know */
	irq_set_status_flags(virq, IRQ_LEVEL);

	/* Don't call into ICS for IPIs */
	if (hw == XICS_IPI) {
		irq_set_chip_and_handler(virq, &xics_ipi_chip,
					 handle_percpu_irq);
		return 0;
	}

	/* Let the ICS setup the chip data */
	list_for_each_entry(ics, &ics_list, link)
		if (ics->map(ics, virq) == 0)
			return 0;

	return -EINVAL;
}

static int xics_host_xlate(struct irq_domain *h, struct device_node *ct,
			   const u32 *intspec, unsigned int intsize,
			   irq_hw_number_t *out_hwirq, unsigned int *out_flags)

{
	/* Current xics implementation translates everything
	 * to level. It is not technically right for MSIs but this
	 * is irrelevant at this point. We might get smarter in the future
	 */
	*out_hwirq = intspec[0];
	*out_flags = IRQ_TYPE_LEVEL_LOW;

	return 0;
}

static struct irq_domain_ops xics_host_ops = {
	.match = xics_host_match,
	.map = xics_host_map,
	.xlate = xics_host_xlate,
};

static void __init xics_init_host(void)
{
	xics_host = irq_domain_add_tree(NULL, &xics_host_ops, NULL);
	BUG_ON(xics_host == NULL);
	irq_set_default_host(xics_host);
}

void __init xics_register_ics(struct ics *ics)
{
	list_add(&ics->link, &ics_list);
}

static void __init xics_get_server_size(void)
{
	struct device_node *np;
	const u32 *isize;

	/* We fetch the interrupt server size from the first ICS node
	 * we find if any
	 */
	np = of_find_compatible_node(NULL, NULL, "ibm,ppc-xics");
	if (!np)
		return;
	isize = of_get_property(np, "ibm,interrupt-server#-size", NULL);
	if (!isize)
		return;
	xics_interrupt_server_size = *isize;
	of_node_put(np);
}

void __init xics_init(void)
{
	int rc = -1;

	/* Fist locate ICP */
	if (firmware_has_feature(FW_FEATURE_LPAR))
		rc = icp_hv_init();
	if (rc < 0)
		rc = icp_native_init();
	if (rc < 0) {
		pr_warning("XICS: Cannot find a Presentation Controller !\n");
		return;
	}

	/* Copy get_irq callback over to ppc_md */
	ppc_md.get_irq = icp_ops->get_irq;

	/* Patch up IPI chip EOI */
	xics_ipi_chip.irq_eoi = icp_ops->eoi;

	/* Now locate ICS */
	rc = ics_rtas_init();
	if (rc < 0)
		rc = ics_opal_init();
	if (rc < 0)
		pr_warning("XICS: Cannot find a Source Controller !\n");

	/* Initialize common bits */
	xics_get_server_size();
	xics_update_irq_servers();
	xics_init_host();
	xics_setup_cpu();
}<|MERGE_RESOLUTION|>--- conflicted
+++ resolved
@@ -212,14 +212,8 @@
 		/* We can't set affinity on ISA interrupts */
 		if (virq < NUM_ISA_INTERRUPTS)
 			continue;
-<<<<<<< HEAD
-		desc = irq_to_desc(virq);
-		/* We only need to migrate enabled IRQS */
-		if (!desc || !desc->action)
-=======
 		/* We only need to migrate enabled IRQS */
 		if (!desc->action)
->>>>>>> 711e1bfb
 			continue;
 		if (desc->irq_data.domain != xics_host)
 			continue;
