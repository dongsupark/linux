/*
 * Performance counter support for POWER7 processors.
 *
 * Copyright 2009 Paul Mackerras, IBM Corporation.
 *
 * This program is free software; you can redistribute it and/or
 * modify it under the terms of the GNU General Public License
 * as published by the Free Software Foundation; either version
 * 2 of the License, or (at your option) any later version.
 */
#include <linux/kernel.h>
#include <linux/perf_event.h>
#include <linux/string.h>
#include <asm/reg.h>
#include <asm/cputable.h>

/*
 * Bits in event code for POWER7
 */
#define PM_PMC_SH	16	/* PMC number (1-based) for direct events */
#define PM_PMC_MSK	0xf
#define PM_PMC_MSKS	(PM_PMC_MSK << PM_PMC_SH)
#define PM_UNIT_SH	12	/* TTMMUX number and setting - unit select */
#define PM_UNIT_MSK	0xf
#define PM_COMBINE_SH	11	/* Combined event bit */
#define PM_COMBINE_MSK	1
#define PM_COMBINE_MSKS	0x800
#define PM_L2SEL_SH	8	/* L2 event select */
#define PM_L2SEL_MSK	7
#define PM_PMCSEL_MSK	0xff

/*
 * Bits in MMCR1 for POWER7
 */
#define MMCR1_TTM0SEL_SH	60
#define MMCR1_TTM1SEL_SH	56
#define MMCR1_TTM2SEL_SH	52
#define MMCR1_TTM3SEL_SH	48
#define MMCR1_TTMSEL_MSK	0xf
#define MMCR1_L2SEL_SH		45
#define MMCR1_L2SEL_MSK		7
#define MMCR1_PMC1_COMBINE_SH	35
#define MMCR1_PMC2_COMBINE_SH	34
#define MMCR1_PMC3_COMBINE_SH	33
#define MMCR1_PMC4_COMBINE_SH	32
#define MMCR1_PMC1SEL_SH	24
#define MMCR1_PMC2SEL_SH	16
#define MMCR1_PMC3SEL_SH	8
#define MMCR1_PMC4SEL_SH	0
#define MMCR1_PMCSEL_SH(n)	(MMCR1_PMC1SEL_SH - (n) * 8)
#define MMCR1_PMCSEL_MSK	0xff

/*
 * Power7 event codes.
 */
#define	PME_PM_CYC			0x1e
#define	PME_PM_GCT_NOSLOT_CYC		0x100f8
#define	PME_PM_CMPLU_STALL		0x4000a
#define	PME_PM_INST_CMPL		0x2
#define	PME_PM_LD_REF_L1		0xc880
#define	PME_PM_LD_MISS_L1		0x400f0
#define	PME_PM_BRU_FIN			0x10068
<<<<<<< HEAD
#define	PME_PM_BRU_MPRED		0x400f6
=======
#define	PME_PM_BR_MPRED			0x400f6

#define PME_PM_CMPLU_STALL_FXU			0x20014
#define PME_PM_CMPLU_STALL_DIV			0x40014
#define PME_PM_CMPLU_STALL_SCALAR		0x40012
#define PME_PM_CMPLU_STALL_SCALAR_LONG		0x20018
#define PME_PM_CMPLU_STALL_VECTOR		0x2001c
#define PME_PM_CMPLU_STALL_VECTOR_LONG		0x4004a
#define PME_PM_CMPLU_STALL_LSU			0x20012
#define PME_PM_CMPLU_STALL_REJECT		0x40016
#define PME_PM_CMPLU_STALL_ERAT_MISS		0x40018
#define PME_PM_CMPLU_STALL_DCACHE_MISS		0x20016
#define PME_PM_CMPLU_STALL_STORE		0x2004a
#define PME_PM_CMPLU_STALL_THRD			0x1001c
#define PME_PM_CMPLU_STALL_IFU			0x4004c
#define PME_PM_CMPLU_STALL_BRU			0x4004e
#define PME_PM_GCT_NOSLOT_IC_MISS		0x2001a
#define PME_PM_GCT_NOSLOT_BR_MPRED		0x4001a
#define PME_PM_GCT_NOSLOT_BR_MPRED_IC_MISS	0x4001c
#define PME_PM_GRP_CMPL				0x30004
#define PME_PM_1PLUS_PPC_CMPL			0x100f2
#define PME_PM_CMPLU_STALL_DFU			0x2003c
#define PME_PM_RUN_CYC				0x200f4
#define PME_PM_RUN_INST_CMPL			0x400fa
>>>>>>> d0e0ac97

/*
 * Layout of constraint bits:
 * 6666555555555544444444443333333333222222222211111111110000000000
 * 3210987654321098765432109876543210987654321098765432109876543210
 *                                              < ><  ><><><><><><>
 *                                              L2  NC P6P5P4P3P2P1
 *
 * L2 - 16-18 - Required L2SEL value (select field)
 *
 * NC - number of counters
 *     15: NC error 0x8000
 *     12-14: number of events needing PMC1-4 0x7000
 *
 * P6
 *     11: P6 error 0x800
 *     10-11: Count of events needing PMC6
 *
 * P1..P5
 *     0-9: Count of events needing PMC1..PMC5
 */

static int power7_get_constraint(u64 event, unsigned long *maskp,
				 unsigned long *valp)
{
	int pmc, sh, unit;
	unsigned long mask = 0, value = 0;

	pmc = (event >> PM_PMC_SH) & PM_PMC_MSK;
	if (pmc) {
		if (pmc > 6)
			return -1;
		sh = (pmc - 1) * 2;
		mask |= 2 << sh;
		value |= 1 << sh;
		if (pmc >= 5 && !(event == 0x500fa || event == 0x600f4))
			return -1;
	}
	if (pmc < 5) {
		/* need a counter from PMC1-4 set */
		mask  |= 0x8000;
		value |= 0x1000;
	}

	unit = (event >> PM_UNIT_SH) & PM_UNIT_MSK;
	if (unit == 6) {
		/* L2SEL must be identical across events */
		int l2sel = (event >> PM_L2SEL_SH) & PM_L2SEL_MSK;
		mask  |= 0x7 << 16;
		value |= l2sel << 16;
	}

	*maskp = mask;
	*valp = value;
	return 0;
}

#define MAX_ALT	2	/* at most 2 alternatives for any event */

static const unsigned int event_alternatives[][MAX_ALT] = {
	{ 0x200f2, 0x300f2 },		/* PM_INST_DISP */
	{ 0x200f4, 0x600f4 },		/* PM_RUN_CYC */
	{ 0x400fa, 0x500fa },		/* PM_RUN_INST_CMPL */
};

/*
 * Scan the alternatives table for a match and return the
 * index into the alternatives table if found, else -1.
 */
static int find_alternative(u64 event)
{
	int i, j;

	for (i = 0; i < ARRAY_SIZE(event_alternatives); ++i) {
		if (event < event_alternatives[i][0])
			break;
		for (j = 0; j < MAX_ALT && event_alternatives[i][j]; ++j)
			if (event == event_alternatives[i][j])
				return i;
	}
	return -1;
}

static s64 find_alternative_decode(u64 event)
{
	int pmc, psel;

	/* this only handles the 4x decode events */
	pmc = (event >> PM_PMC_SH) & PM_PMC_MSK;
	psel = event & PM_PMCSEL_MSK;
	if ((pmc == 2 || pmc == 4) && (psel & ~7) == 0x40)
		return event - (1 << PM_PMC_SH) + 8;
	if ((pmc == 1 || pmc == 3) && (psel & ~7) == 0x48)
		return event + (1 << PM_PMC_SH) - 8;
	return -1;
}

static int power7_get_alternatives(u64 event, unsigned int flags, u64 alt[])
{
	int i, j, nalt = 1;
	s64 ae;

	alt[0] = event;
	nalt = 1;
	i = find_alternative(event);
	if (i >= 0) {
		for (j = 0; j < MAX_ALT; ++j) {
			ae = event_alternatives[i][j];
			if (ae && ae != event)
				alt[nalt++] = ae;
		}
	} else {
		ae = find_alternative_decode(event);
		if (ae > 0)
			alt[nalt++] = ae;
	}

	if (flags & PPMU_ONLY_COUNT_RUN) {
		/*
		 * We're only counting in RUN state,
		 * so PM_CYC is equivalent to PM_RUN_CYC
		 * and PM_INST_CMPL === PM_RUN_INST_CMPL.
		 * This doesn't include alternatives that don't provide
		 * any extra flexibility in assigning PMCs.
		 */
		j = nalt;
		for (i = 0; i < nalt; ++i) {
			switch (alt[i]) {
			case 0x1e:	/* PM_CYC */
				alt[j++] = 0x600f4;	/* PM_RUN_CYC */
				break;
			case 0x600f4:	/* PM_RUN_CYC */
				alt[j++] = 0x1e;
				break;
			case 0x2:	/* PM_PPC_CMPL */
				alt[j++] = 0x500fa;	/* PM_RUN_INST_CMPL */
				break;
			case 0x500fa:	/* PM_RUN_INST_CMPL */
				alt[j++] = 0x2;	/* PM_PPC_CMPL */
				break;
			}
		}
		nalt = j;
	}

	return nalt;
}

/*
 * Returns 1 if event counts things relating to marked instructions
 * and thus needs the MMCRA_SAMPLE_ENABLE bit set, or 0 if not.
 */
static int power7_marked_instr_event(u64 event)
{
	int pmc, psel;
	int unit;

	pmc = (event >> PM_PMC_SH) & PM_PMC_MSK;
	unit = (event >> PM_UNIT_SH) & PM_UNIT_MSK;
	psel = event & PM_PMCSEL_MSK & ~1;	/* trim off edge/level bit */
	if (pmc >= 5)
		return 0;

	switch (psel >> 4) {
	case 2:
		return pmc == 2 || pmc == 4;
	case 3:
		if (psel == 0x3c)
			return pmc == 1;
		if (psel == 0x3e)
			return pmc != 2;
		return 1;
	case 4:
	case 5:
		return unit == 0xd;
	case 6:
		if (psel == 0x64)
			return pmc >= 3;
	case 8:
		return unit == 0xd;
	}
	return 0;
}

static int power7_compute_mmcr(u64 event[], int n_ev,
			       unsigned int hwc[], unsigned long mmcr[])
{
	unsigned long mmcr1 = 0;
	unsigned long mmcra = MMCRA_SDAR_DCACHE_MISS | MMCRA_SDAR_ERAT_MISS;
	unsigned int pmc, unit, combine, l2sel, psel;
	unsigned int pmc_inuse = 0;
	int i;

	/* First pass to count resource use */
	for (i = 0; i < n_ev; ++i) {
		pmc = (event[i] >> PM_PMC_SH) & PM_PMC_MSK;
		if (pmc) {
			if (pmc > 6)
				return -1;
			if (pmc_inuse & (1 << (pmc - 1)))
				return -1;
			pmc_inuse |= 1 << (pmc - 1);
		}
	}

	/* Second pass: assign PMCs, set all MMCR1 fields */
	for (i = 0; i < n_ev; ++i) {
		pmc = (event[i] >> PM_PMC_SH) & PM_PMC_MSK;
		unit = (event[i] >> PM_UNIT_SH) & PM_UNIT_MSK;
		combine = (event[i] >> PM_COMBINE_SH) & PM_COMBINE_MSK;
		l2sel = (event[i] >> PM_L2SEL_SH) & PM_L2SEL_MSK;
		psel = event[i] & PM_PMCSEL_MSK;
		if (!pmc) {
			/* Bus event or any-PMC direct event */
			for (pmc = 0; pmc < 4; ++pmc) {
				if (!(pmc_inuse & (1 << pmc)))
					break;
			}
			if (pmc >= 4)
				return -1;
			pmc_inuse |= 1 << pmc;
		} else {
			/* Direct or decoded event */
			--pmc;
		}
		if (pmc <= 3) {
			mmcr1 |= (unsigned long) unit
				<< (MMCR1_TTM0SEL_SH - 4 * pmc);
			mmcr1 |= (unsigned long) combine
				<< (MMCR1_PMC1_COMBINE_SH - pmc);
			mmcr1 |= psel << MMCR1_PMCSEL_SH(pmc);
			if (unit == 6)	/* L2 events */
				mmcr1 |= (unsigned long) l2sel
					<< MMCR1_L2SEL_SH;
		}
		if (power7_marked_instr_event(event[i]))
			mmcra |= MMCRA_SAMPLE_ENABLE;
		hwc[i] = pmc;
	}

	/* Return MMCRx values */
	mmcr[0] = 0;
	if (pmc_inuse & 1)
		mmcr[0] = MMCR0_PMC1CE;
	if (pmc_inuse & 0x3e)
		mmcr[0] |= MMCR0_PMCjCE;
	mmcr[1] = mmcr1;
	mmcr[2] = mmcra;
	return 0;
}

static void power7_disable_pmc(unsigned int pmc, unsigned long mmcr[])
{
	if (pmc <= 3)
		mmcr[1] &= ~(0xffUL << MMCR1_PMCSEL_SH(pmc));
}

static int power7_generic_events[] = {
	[PERF_COUNT_HW_CPU_CYCLES] =			PME_PM_CYC,
	[PERF_COUNT_HW_STALLED_CYCLES_FRONTEND] =	PME_PM_GCT_NOSLOT_CYC,
	[PERF_COUNT_HW_STALLED_CYCLES_BACKEND] =	PME_PM_CMPLU_STALL,
	[PERF_COUNT_HW_INSTRUCTIONS] =			PME_PM_INST_CMPL,
	[PERF_COUNT_HW_CACHE_REFERENCES] =		PME_PM_LD_REF_L1,
	[PERF_COUNT_HW_CACHE_MISSES] =			PME_PM_LD_MISS_L1,
	[PERF_COUNT_HW_BRANCH_INSTRUCTIONS] =		PME_PM_BRU_FIN,
<<<<<<< HEAD
	[PERF_COUNT_HW_BRANCH_MISSES] =			PME_PM_BRU_MPRED,
=======
	[PERF_COUNT_HW_BRANCH_MISSES] =			PME_PM_BR_MPRED,
>>>>>>> d0e0ac97
};

#define C(x)	PERF_COUNT_HW_CACHE_##x

/*
 * Table of generalized cache-related events.
 * 0 means not supported, -1 means nonsensical, other values
 * are event codes.
 */
static int power7_cache_events[C(MAX)][C(OP_MAX)][C(RESULT_MAX)] = {
	[C(L1D)] = {		/* 	RESULT_ACCESS	RESULT_MISS */
		[C(OP_READ)] = {	0xc880,		0x400f0	},
		[C(OP_WRITE)] = {	0,		0x300f0	},
		[C(OP_PREFETCH)] = {	0xd8b8,		0	},
	},
	[C(L1I)] = {		/* 	RESULT_ACCESS	RESULT_MISS */
		[C(OP_READ)] = {	0,		0x200fc	},
		[C(OP_WRITE)] = {	-1,		-1	},
		[C(OP_PREFETCH)] = {	0x408a,		0	},
	},
	[C(LL)] = {		/* 	RESULT_ACCESS	RESULT_MISS */
		[C(OP_READ)] = {	0x16080,	0x26080	},
		[C(OP_WRITE)] = {	0x16082,	0x26082	},
		[C(OP_PREFETCH)] = {	0,		0	},
	},
	[C(DTLB)] = {		/* 	RESULT_ACCESS	RESULT_MISS */
		[C(OP_READ)] = {	0,		0x300fc	},
		[C(OP_WRITE)] = {	-1,		-1	},
		[C(OP_PREFETCH)] = {	-1,		-1	},
	},
	[C(ITLB)] = {		/* 	RESULT_ACCESS	RESULT_MISS */
		[C(OP_READ)] = {	0,		0x400fc	},
		[C(OP_WRITE)] = {	-1,		-1	},
		[C(OP_PREFETCH)] = {	-1,		-1	},
	},
	[C(BPU)] = {		/* 	RESULT_ACCESS	RESULT_MISS */
		[C(OP_READ)] = {	0x10068,	0x400f6	},
		[C(OP_WRITE)] = {	-1,		-1	},
		[C(OP_PREFETCH)] = {	-1,		-1	},
	},
	[C(NODE)] = {		/* 	RESULT_ACCESS	RESULT_MISS */
		[C(OP_READ)] = {	-1,		-1	},
		[C(OP_WRITE)] = {	-1,		-1	},
		[C(OP_PREFETCH)] = {	-1,		-1	},
	},
};


GENERIC_EVENT_ATTR(cpu-cycles,			CYC);
GENERIC_EVENT_ATTR(stalled-cycles-frontend,	GCT_NOSLOT_CYC);
GENERIC_EVENT_ATTR(stalled-cycles-backend,	CMPLU_STALL);
GENERIC_EVENT_ATTR(instructions,		INST_CMPL);
GENERIC_EVENT_ATTR(cache-references,		LD_REF_L1);
GENERIC_EVENT_ATTR(cache-misses,		LD_MISS_L1);
GENERIC_EVENT_ATTR(branch-instructions,		BRU_FIN);
<<<<<<< HEAD
GENERIC_EVENT_ATTR(branch-misses,		BRU_MPRED);
=======
GENERIC_EVENT_ATTR(branch-misses,		BR_MPRED);
>>>>>>> d0e0ac97

POWER_EVENT_ATTR(CYC,				CYC);
POWER_EVENT_ATTR(GCT_NOSLOT_CYC,		GCT_NOSLOT_CYC);
POWER_EVENT_ATTR(CMPLU_STALL,			CMPLU_STALL);
POWER_EVENT_ATTR(INST_CMPL,			INST_CMPL);
POWER_EVENT_ATTR(LD_REF_L1,			LD_REF_L1);
POWER_EVENT_ATTR(LD_MISS_L1,			LD_MISS_L1);
POWER_EVENT_ATTR(BRU_FIN,			BRU_FIN)
<<<<<<< HEAD
POWER_EVENT_ATTR(BRU_MPRED,			BRU_MPRED);
=======
POWER_EVENT_ATTR(BR_MPRED,			BR_MPRED);

POWER_EVENT_ATTR(CMPLU_STALL_FXU,		CMPLU_STALL_FXU);
POWER_EVENT_ATTR(CMPLU_STALL_DIV,		CMPLU_STALL_DIV);
POWER_EVENT_ATTR(CMPLU_STALL_SCALAR,		CMPLU_STALL_SCALAR);
POWER_EVENT_ATTR(CMPLU_STALL_SCALAR_LONG,	CMPLU_STALL_SCALAR_LONG);
POWER_EVENT_ATTR(CMPLU_STALL_VECTOR,		CMPLU_STALL_VECTOR);
POWER_EVENT_ATTR(CMPLU_STALL_VECTOR_LONG,	CMPLU_STALL_VECTOR_LONG);
POWER_EVENT_ATTR(CMPLU_STALL_LSU,		CMPLU_STALL_LSU);
POWER_EVENT_ATTR(CMPLU_STALL_REJECT,		CMPLU_STALL_REJECT);

POWER_EVENT_ATTR(CMPLU_STALL_ERAT_MISS,		CMPLU_STALL_ERAT_MISS);
POWER_EVENT_ATTR(CMPLU_STALL_DCACHE_MISS,	CMPLU_STALL_DCACHE_MISS);
POWER_EVENT_ATTR(CMPLU_STALL_STORE,		CMPLU_STALL_STORE);
POWER_EVENT_ATTR(CMPLU_STALL_THRD,		CMPLU_STALL_THRD);
POWER_EVENT_ATTR(CMPLU_STALL_IFU,		CMPLU_STALL_IFU);
POWER_EVENT_ATTR(CMPLU_STALL_BRU,		CMPLU_STALL_BRU);
POWER_EVENT_ATTR(GCT_NOSLOT_IC_MISS,		GCT_NOSLOT_IC_MISS);

POWER_EVENT_ATTR(GCT_NOSLOT_BR_MPRED,		GCT_NOSLOT_BR_MPRED);
POWER_EVENT_ATTR(GCT_NOSLOT_BR_MPRED_IC_MISS,	GCT_NOSLOT_BR_MPRED_IC_MISS);
POWER_EVENT_ATTR(GRP_CMPL,			GRP_CMPL);
POWER_EVENT_ATTR(1PLUS_PPC_CMPL,		1PLUS_PPC_CMPL);
POWER_EVENT_ATTR(CMPLU_STALL_DFU,		CMPLU_STALL_DFU);
POWER_EVENT_ATTR(RUN_CYC,			RUN_CYC);
POWER_EVENT_ATTR(RUN_INST_CMPL,			RUN_INST_CMPL);
>>>>>>> d0e0ac97

static struct attribute *power7_events_attr[] = {
	GENERIC_EVENT_PTR(CYC),
	GENERIC_EVENT_PTR(GCT_NOSLOT_CYC),
	GENERIC_EVENT_PTR(CMPLU_STALL),
	GENERIC_EVENT_PTR(INST_CMPL),
	GENERIC_EVENT_PTR(LD_REF_L1),
	GENERIC_EVENT_PTR(LD_MISS_L1),
	GENERIC_EVENT_PTR(BRU_FIN),
<<<<<<< HEAD
	GENERIC_EVENT_PTR(BRU_MPRED),
=======
	GENERIC_EVENT_PTR(BR_MPRED),
>>>>>>> d0e0ac97

	POWER_EVENT_PTR(CYC),
	POWER_EVENT_PTR(GCT_NOSLOT_CYC),
	POWER_EVENT_PTR(CMPLU_STALL),
	POWER_EVENT_PTR(INST_CMPL),
	POWER_EVENT_PTR(LD_REF_L1),
	POWER_EVENT_PTR(LD_MISS_L1),
	POWER_EVENT_PTR(BRU_FIN),
<<<<<<< HEAD
	POWER_EVENT_PTR(BRU_MPRED),
=======
	POWER_EVENT_PTR(BR_MPRED),

	POWER_EVENT_PTR(CMPLU_STALL_FXU),
	POWER_EVENT_PTR(CMPLU_STALL_DIV),
	POWER_EVENT_PTR(CMPLU_STALL_SCALAR),
	POWER_EVENT_PTR(CMPLU_STALL_SCALAR_LONG),
	POWER_EVENT_PTR(CMPLU_STALL_VECTOR),
	POWER_EVENT_PTR(CMPLU_STALL_VECTOR_LONG),
	POWER_EVENT_PTR(CMPLU_STALL_LSU),
	POWER_EVENT_PTR(CMPLU_STALL_REJECT),

	POWER_EVENT_PTR(CMPLU_STALL_ERAT_MISS),
	POWER_EVENT_PTR(CMPLU_STALL_DCACHE_MISS),
	POWER_EVENT_PTR(CMPLU_STALL_STORE),
	POWER_EVENT_PTR(CMPLU_STALL_THRD),
	POWER_EVENT_PTR(CMPLU_STALL_IFU),
	POWER_EVENT_PTR(CMPLU_STALL_BRU),
	POWER_EVENT_PTR(GCT_NOSLOT_IC_MISS),
	POWER_EVENT_PTR(GCT_NOSLOT_BR_MPRED),

	POWER_EVENT_PTR(GCT_NOSLOT_BR_MPRED_IC_MISS),
	POWER_EVENT_PTR(GRP_CMPL),
	POWER_EVENT_PTR(1PLUS_PPC_CMPL),
	POWER_EVENT_PTR(CMPLU_STALL_DFU),
	POWER_EVENT_PTR(RUN_CYC),
	POWER_EVENT_PTR(RUN_INST_CMPL),
>>>>>>> d0e0ac97
	NULL
};


static struct attribute_group power7_pmu_events_group = {
	.name = "events",
	.attrs = power7_events_attr,
};

PMU_FORMAT_ATTR(event, "config:0-19");

static struct attribute *power7_pmu_format_attr[] = {
	&format_attr_event.attr,
	NULL,
};

struct attribute_group power7_pmu_format_group = {
	.name = "format",
	.attrs = power7_pmu_format_attr,
};

static const struct attribute_group *power7_pmu_attr_groups[] = {
	&power7_pmu_format_group,
	&power7_pmu_events_group,
	NULL,
};

static struct power_pmu power7_pmu = {
	.name			= "POWER7",
	.n_counter		= 6,
	.max_alternatives	= MAX_ALT + 1,
	.add_fields		= 0x1555ul,
	.test_adder		= 0x3000ul,
	.compute_mmcr		= power7_compute_mmcr,
	.get_constraint		= power7_get_constraint,
	.get_alternatives	= power7_get_alternatives,
	.disable_pmc		= power7_disable_pmc,
	.flags			= PPMU_ALT_SIPR,
	.attr_groups		= power7_pmu_attr_groups,
	.n_generic		= ARRAY_SIZE(power7_generic_events),
	.generic_events		= power7_generic_events,
	.cache_events		= &power7_cache_events,
};

static int __init init_power7_pmu(void)
{
	if (!cur_cpu_spec->oprofile_cpu_type ||
	    strcmp(cur_cpu_spec->oprofile_cpu_type, "ppc64/power7"))
		return -ENODEV;

	if (pvr_version_is(PVR_POWER7p))
		power7_pmu.flags |= PPMU_SIAR_VALID;

	return register_power_pmu(&power7_pmu);
}

early_initcall(init_power7_pmu);<|MERGE_RESOLUTION|>--- conflicted
+++ resolved
@@ -60,9 +60,6 @@
 #define	PME_PM_LD_REF_L1		0xc880
 #define	PME_PM_LD_MISS_L1		0x400f0
 #define	PME_PM_BRU_FIN			0x10068
-<<<<<<< HEAD
-#define	PME_PM_BRU_MPRED		0x400f6
-=======
 #define	PME_PM_BR_MPRED			0x400f6
 
 #define PME_PM_CMPLU_STALL_FXU			0x20014
@@ -87,7 +84,6 @@
 #define PME_PM_CMPLU_STALL_DFU			0x2003c
 #define PME_PM_RUN_CYC				0x200f4
 #define PME_PM_RUN_INST_CMPL			0x400fa
->>>>>>> d0e0ac97
 
 /*
  * Layout of constraint bits:
@@ -353,11 +349,7 @@
 	[PERF_COUNT_HW_CACHE_REFERENCES] =		PME_PM_LD_REF_L1,
 	[PERF_COUNT_HW_CACHE_MISSES] =			PME_PM_LD_MISS_L1,
 	[PERF_COUNT_HW_BRANCH_INSTRUCTIONS] =		PME_PM_BRU_FIN,
-<<<<<<< HEAD
-	[PERF_COUNT_HW_BRANCH_MISSES] =			PME_PM_BRU_MPRED,
-=======
 	[PERF_COUNT_HW_BRANCH_MISSES] =			PME_PM_BR_MPRED,
->>>>>>> d0e0ac97
 };
 
 #define C(x)	PERF_COUNT_HW_CACHE_##x
@@ -413,11 +405,7 @@
 GENERIC_EVENT_ATTR(cache-references,		LD_REF_L1);
 GENERIC_EVENT_ATTR(cache-misses,		LD_MISS_L1);
 GENERIC_EVENT_ATTR(branch-instructions,		BRU_FIN);
-<<<<<<< HEAD
-GENERIC_EVENT_ATTR(branch-misses,		BRU_MPRED);
-=======
 GENERIC_EVENT_ATTR(branch-misses,		BR_MPRED);
->>>>>>> d0e0ac97
 
 POWER_EVENT_ATTR(CYC,				CYC);
 POWER_EVENT_ATTR(GCT_NOSLOT_CYC,		GCT_NOSLOT_CYC);
@@ -426,9 +414,6 @@
 POWER_EVENT_ATTR(LD_REF_L1,			LD_REF_L1);
 POWER_EVENT_ATTR(LD_MISS_L1,			LD_MISS_L1);
 POWER_EVENT_ATTR(BRU_FIN,			BRU_FIN)
-<<<<<<< HEAD
-POWER_EVENT_ATTR(BRU_MPRED,			BRU_MPRED);
-=======
 POWER_EVENT_ATTR(BR_MPRED,			BR_MPRED);
 
 POWER_EVENT_ATTR(CMPLU_STALL_FXU,		CMPLU_STALL_FXU);
@@ -455,7 +440,6 @@
 POWER_EVENT_ATTR(CMPLU_STALL_DFU,		CMPLU_STALL_DFU);
 POWER_EVENT_ATTR(RUN_CYC,			RUN_CYC);
 POWER_EVENT_ATTR(RUN_INST_CMPL,			RUN_INST_CMPL);
->>>>>>> d0e0ac97
 
 static struct attribute *power7_events_attr[] = {
 	GENERIC_EVENT_PTR(CYC),
@@ -465,11 +449,7 @@
 	GENERIC_EVENT_PTR(LD_REF_L1),
 	GENERIC_EVENT_PTR(LD_MISS_L1),
 	GENERIC_EVENT_PTR(BRU_FIN),
-<<<<<<< HEAD
-	GENERIC_EVENT_PTR(BRU_MPRED),
-=======
 	GENERIC_EVENT_PTR(BR_MPRED),
->>>>>>> d0e0ac97
 
 	POWER_EVENT_PTR(CYC),
 	POWER_EVENT_PTR(GCT_NOSLOT_CYC),
@@ -478,9 +458,6 @@
 	POWER_EVENT_PTR(LD_REF_L1),
 	POWER_EVENT_PTR(LD_MISS_L1),
 	POWER_EVENT_PTR(BRU_FIN),
-<<<<<<< HEAD
-	POWER_EVENT_PTR(BRU_MPRED),
-=======
 	POWER_EVENT_PTR(BR_MPRED),
 
 	POWER_EVENT_PTR(CMPLU_STALL_FXU),
@@ -507,7 +484,6 @@
 	POWER_EVENT_PTR(CMPLU_STALL_DFU),
 	POWER_EVENT_PTR(RUN_CYC),
 	POWER_EVENT_PTR(RUN_INST_CMPL),
->>>>>>> d0e0ac97
 	NULL
 };
 
