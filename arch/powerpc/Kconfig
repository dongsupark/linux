source "arch/powerpc/platforms/Kconfig.cputype"

config PPC32
	bool
	default y if !PPC64

config 32BIT
	bool
	default y if PPC32

config 64BIT
	bool
	default y if PPC64

config WORD_SIZE
	int
	default 64 if PPC64
	default 32 if !PPC64

config ARCH_PHYS_ADDR_T_64BIT
       def_bool PPC64 || PHYS_64BIT

config ARCH_DMA_ADDR_T_64BIT
	def_bool ARCH_PHYS_ADDR_T_64BIT

config MMU
	bool
	default y

config HAVE_SETUP_PER_CPU_AREA
	def_bool PPC64

config NEED_PER_CPU_EMBED_FIRST_CHUNK
	def_bool PPC64

config NR_IRQS
	int "Number of virtual interrupt numbers"
	range 32 32768
	default "512"
	help
	  This defines the number of virtual interrupt numbers the kernel
	  can manage. Virtual interrupt numbers are what you see in
	  /proc/interrupts. If you configure your system to have too few,
	  drivers will fail to load or worse - handle with care.

config STACKTRACE_SUPPORT
	bool
	default y

config HAVE_LATENCYTOP_SUPPORT
	def_bool y

config TRACE_IRQFLAGS_SUPPORT
	bool
	default y

config LOCKDEP_SUPPORT
	bool
	default y

config RWSEM_GENERIC_SPINLOCK
	bool

config RWSEM_XCHGADD_ALGORITHM
	bool
	default y

config GENERIC_LOCKBREAK
	bool
	default y
	depends on SMP && PREEMPT

config ARCH_HAS_ILOG2_U32
	bool
	default y

config ARCH_HAS_ILOG2_U64
	bool
	default y if 64BIT

config GENERIC_HWEIGHT
	bool
	default y

config GENERIC_GPIO
	bool
	help
	  Generic GPIO API support

config ARCH_NO_VIRT_TO_BUS
	def_bool PPC64

config PPC
	bool
	default y
	select OF
	select OF_EARLY_FLATTREE
	select HAVE_FTRACE_MCOUNT_RECORD
	select HAVE_DYNAMIC_FTRACE
	select HAVE_FUNCTION_TRACER
	select HAVE_FUNCTION_GRAPH_TRACER
	select SYSCTL_EXCEPTION_TRACE
	select ARCH_WANT_OPTIONAL_GPIOLIB
	select HAVE_IDE
	select HAVE_IOREMAP_PROT
	select HAVE_EFFICIENT_UNALIGNED_ACCESS
	select HAVE_KPROBES
	select HAVE_ARCH_KGDB
	select HAVE_KRETPROBES
	select HAVE_ARCH_TRACEHOOK
	select HAVE_MEMBLOCK
	select HAVE_MEMBLOCK_NODE_MAP
	select HAVE_DMA_ATTRS
	select HAVE_DMA_API_DEBUG
	select USE_GENERIC_SMP_HELPERS if SMP
	select HAVE_OPROFILE
	select HAVE_DEBUG_KMEMLEAK
	select HAVE_SYSCALL_WRAPPERS if PPC64
	select GENERIC_ATOMIC64 if PPC32
	select ARCH_HAS_ATOMIC64_DEC_IF_POSITIVE
	select HAVE_IRQ_WORK
	select HAVE_PERF_EVENTS
	select HAVE_REGS_AND_STACK_ACCESS_API
	select HAVE_HW_BREAKPOINT if PERF_EVENTS && PPC_BOOK3S_64
	select HAVE_GENERIC_HARDIRQS
	select ARCH_WANT_IPC_PARSE_VERSION
	select SPARSE_IRQ
	select IRQ_PER_CPU
	select IRQ_DOMAIN
	select GENERIC_IRQ_SHOW
	select GENERIC_IRQ_SHOW_LEVEL
	select IRQ_FORCED_THREADING
	select HAVE_RCU_TABLE_FREE if SMP
	select HAVE_SYSCALL_TRACEPOINTS
	select HAVE_BPF_JIT if PPC64
	select HAVE_ARCH_JUMP_LABEL
	select ARCH_HAVE_NMI_SAFE_CMPXCHG
	select GENERIC_SMP_IDLE_THREAD
	select GENERIC_CMOS_UPDATE
	select GENERIC_TIME_VSYSCALL_OLD
	select GENERIC_CLOCKEVENTS
	select GENERIC_STRNCPY_FROM_USER
	select GENERIC_STRNLEN_USER
	select GENERIC_KERNEL_THREAD
	select HAVE_MOD_ARCH_SPECIFIC
	select MODULES_USE_ELF_RELA
<<<<<<< HEAD
	select GENERIC_KERNEL_EXECVE
	select CLONE_BACKWARDS
=======
	select ARCH_USE_BUILTIN_BSWAP
>>>>>>> 03a0b4ca

config EARLY_PRINTK
	bool
	default y

config COMPAT
	bool
	default y if PPC64
	select COMPAT_BINFMT_ELF
	select ARCH_WANT_OLD_COMPAT_IPC

config SYSVIPC_COMPAT
	bool
	depends on COMPAT && SYSVIPC
	default y

# All PPC32s use generic nvram driver through ppc_md
config GENERIC_NVRAM
	bool
	default y if PPC32

config SCHED_OMIT_FRAME_POINTER
	bool
	default y

config ARCH_MAY_HAVE_PC_FDC
	bool
	default !PPC_PSERIES || PCI

config PPC_OF
	def_bool y

config PPC_UDBG_16550
	bool
	default n

config GENERIC_TBSYNC
	bool
	default y if PPC32 && SMP
	default n

config AUDIT_ARCH
	bool
	default y

config GENERIC_BUG
	bool
	default y
	depends on BUG

config SYS_SUPPORTS_APM_EMULATION
	default y if PMAC_APM_EMU
	bool

config EPAPR_BOOT
	bool
	help
	  Used to allow a board to specify it wants an ePAPR compliant wrapper.
	default n

config DEFAULT_UIMAGE
	bool
	help
	  Used to allow a board to specify it wants a uImage built by default
	default n

config REDBOOT
	bool

config ARCH_HIBERNATION_POSSIBLE
	bool
	default y

config ARCH_SUSPEND_POSSIBLE
	def_bool y
	depends on ADB_PMU || PPC_EFIKA || PPC_LITE5200 || PPC_83xx || \
		   (PPC_85xx && !PPC_E500MC) || PPC_86xx || PPC_PSERIES \
		   || 44x || 40x

config PPC_DCR_NATIVE
	bool
	default n

config PPC_DCR_MMIO
	bool
	default n

config PPC_DCR
	bool
	depends on PPC_DCR_NATIVE || PPC_DCR_MMIO
	default y

config PPC_OF_PLATFORM_PCI
	bool
	depends on PCI
	depends on PPC64 # not supported on 32 bits yet
	default n

config ARCH_SUPPORTS_DEBUG_PAGEALLOC
	def_bool y

config ARCH_SUPPORTS_UPROBES
	def_bool y

config PPC_ADV_DEBUG_REGS
	bool
	depends on 40x || BOOKE
	default y

config PPC_ADV_DEBUG_IACS
	int
	depends on PPC_ADV_DEBUG_REGS
	default 4 if 44x
	default 2

config PPC_ADV_DEBUG_DACS
	int
	depends on PPC_ADV_DEBUG_REGS
	default 2

config PPC_ADV_DEBUG_DVCS
	int
	depends on PPC_ADV_DEBUG_REGS
	default 2 if 44x
	default 0

config PPC_ADV_DEBUG_DAC_RANGE
	bool
	depends on PPC_ADV_DEBUG_REGS && 44x
	default y

source "init/Kconfig"

source "kernel/Kconfig.freezer"

source "arch/powerpc/sysdev/Kconfig"
source "arch/powerpc/platforms/Kconfig"

menu "Kernel options"

config HIGHMEM
	bool "High memory support"
	depends on PPC32

source kernel/Kconfig.hz
source kernel/Kconfig.preempt
source "fs/Kconfig.binfmt"

config HUGETLB_PAGE_SIZE_VARIABLE
	bool
	depends on HUGETLB_PAGE
	default y

config MATH_EMULATION
	bool "Math emulation"
	depends on 4xx || 8xx || E200 || PPC_MPC832x || E500
	---help---
	  Some PowerPC chips designed for embedded applications do not have
	  a floating-point unit and therefore do not implement the
	  floating-point instructions in the PowerPC instruction set.  If you
	  say Y here, the kernel will include code to emulate a floating-point
	  unit, which will allow programs that use floating-point
	  instructions to run.

config 8XX_MINIMAL_FPEMU
	bool "Minimal math emulation for 8xx"
	depends on 8xx && !MATH_EMULATION
	help
	  Older arch/ppc kernels still emulated a few floating point
	  instructions such as load and store, even when full math
	  emulation is disabled.  Say "Y" here if you want to preserve
	  this behavior.

	  It is recommended that you build a soft-float userspace instead.

config IOMMU_HELPER
	def_bool PPC64

config SWIOTLB
	bool "SWIOTLB support"
	default n
	select IOMMU_HELPER
	---help---
	  Support for IO bounce buffering for systems without an IOMMU.
	  This allows us to DMA to the full physical address space on
	  platforms where the size of a physical address is larger
	  than the bus address.  Not all platforms support this.

config HOTPLUG_CPU
	bool "Support for enabling/disabling CPUs"
	depends on SMP && HOTPLUG && EXPERIMENTAL && (PPC_PSERIES || \
	PPC_PMAC || PPC_POWERNV || (PPC_85xx && !PPC_E500MC))
	---help---
	  Say Y here to be able to disable and re-enable individual
	  CPUs at runtime on SMP machines.

	  Say N if you are unsure.

config ARCH_CPU_PROBE_RELEASE
	def_bool y
	depends on HOTPLUG_CPU

config ARCH_ENABLE_MEMORY_HOTPLUG
	def_bool y

config ARCH_HAS_WALK_MEMORY
	def_bool y

config ARCH_ENABLE_MEMORY_HOTREMOVE
	def_bool y

config KEXEC
	bool "kexec system call (EXPERIMENTAL)"
	depends on (PPC_BOOK3S || FSL_BOOKE || (44x && !SMP)) && EXPERIMENTAL
	help
	  kexec is a system call that implements the ability to shutdown your
	  current kernel, and to start another kernel.  It is like a reboot
	  but it is independent of the system firmware.   And like a reboot
	  you can start any kernel with it, not just Linux.

	  The name comes from the similarity to the exec system call.

	  It is an ongoing process to be certain the hardware in a machine
	  is properly shutdown, so do not be surprised if this code does not
	  initially work for you.  It may help to enable device hotplugging
	  support.  As of this writing the exact hardware interface is
	  strongly in flux, so no good recommendation can be made.

config CRASH_DUMP
	bool "Build a kdump crash kernel"
	depends on PPC64 || 6xx || FSL_BOOKE || (44x && !SMP)
	select RELOCATABLE if PPC64 || 44x
	select DYNAMIC_MEMSTART if FSL_BOOKE
	help
	  Build a kernel suitable for use as a kdump capture kernel.
	  The same kernel binary can be used as production kernel and dump
	  capture kernel.

config FA_DUMP
	bool "Firmware-assisted dump"
	depends on PPC64 && PPC_RTAS && CRASH_DUMP
	help
	  A robust mechanism to get reliable kernel crash dump with
	  assistance from firmware. This approach does not use kexec,
	  instead firmware assists in booting the kdump kernel
	  while preserving memory contents. Firmware-assisted dump
	  is meant to be a kdump replacement offering robustness and
	  speed not possible without system firmware assistance.

	  If unsure, say "N"

config IRQ_ALL_CPUS
	bool "Distribute interrupts on all CPUs by default"
	depends on SMP && !MV64360
	help
	  This option gives the kernel permission to distribute IRQs across
	  multiple CPUs.  Saying N here will route all IRQs to the first
	  CPU.  Generally saying Y is safe, although some problems have been
	  reported with SMP Power Macintoshes with this option enabled.

config NUMA
	bool "NUMA support"
	depends on PPC64
	default y if SMP && PPC_PSERIES

config NODES_SHIFT
	int
	default "8" if PPC64
	default "4"
	depends on NEED_MULTIPLE_NODES

config MAX_ACTIVE_REGIONS
	int
	default "256" if PPC64
	default "32"

config ARCH_SELECT_MEMORY_MODEL
	def_bool y
	depends on PPC64

config ARCH_FLATMEM_ENABLE
	def_bool y
	depends on (PPC64 && !NUMA) || PPC32

config ARCH_SPARSEMEM_ENABLE
	def_bool y
	depends on PPC64
	select SPARSEMEM_VMEMMAP_ENABLE

config ARCH_SPARSEMEM_DEFAULT
	def_bool y
	depends on (SMP && PPC_PSERIES) || PPC_PS3

config SYS_SUPPORTS_HUGETLBFS
	bool

source "mm/Kconfig"

config ARCH_MEMORY_PROBE
	def_bool y
	depends on MEMORY_HOTPLUG

# Some NUMA nodes have memory ranges that span
# other nodes.  Even though a pfn is valid and
# between a node's start and end pfns, it may not
# reside on that node.  See memmap_init_zone()
# for details.
config NODES_SPAN_OTHER_NODES
	def_bool y
	depends on NEED_MULTIPLE_NODES

config PPC_HAS_HASH_64K
	bool
	depends on PPC64
	default n

config STDBINUTILS
	bool "Using standard binutils settings"
	depends on 44x
	default y
	help
	  Turning this option off allows you to select 256KB PAGE_SIZE on 44x.
	  Note, that kernel will be able to run only those applications,
	  which had been compiled using binutils later than 2.17.50.0.3 with
	  '-zmax-page-size' set to 256K (the default is 64K). Or, if using
	  the older binutils, you can patch them with a trivial patch, which
	  changes the ELF_MAXPAGESIZE definition from 0x10000 to 0x40000.

choice
	prompt "Page size"
	default PPC_4K_PAGES
	help
	  Select the kernel logical page size. Increasing the page size
	  will reduce software overhead at each page boundary, allow
	  hardware prefetch mechanisms to be more effective, and allow
	  larger dma transfers increasing IO efficiency and reducing
	  overhead. However the utilization of memory will increase.
	  For example, each cached file will using a multiple of the
	  page size to hold its contents and the difference between the
	  end of file and the end of page is wasted.

	  Some dedicated systems, such as software raid serving with
	  accelerated calculations, have shown significant increases.

	  If you configure a 64 bit kernel for 64k pages but the
	  processor does not support them, then the kernel will simulate
	  them with 4k pages, loading them on demand, but with the
	  reduced software overhead and larger internal fragmentation.
	  For the 32 bit kernel, a large page option will not be offered
	  unless it is supported by the configured processor.

	  If unsure, choose 4K_PAGES.

config PPC_4K_PAGES
	bool "4k page size"

config PPC_16K_PAGES
	bool "16k page size" if 44x

config PPC_64K_PAGES
	bool "64k page size" if 44x || PPC_STD_MMU_64 || PPC_BOOK3E_64
	select PPC_HAS_HASH_64K if PPC_STD_MMU_64

config PPC_256K_PAGES
	bool "256k page size" if 44x
	depends on !STDBINUTILS
	help
	  Make the page size 256k.

	  As the ELF standard only requires alignment to support page
	  sizes up to 64k, you will need to compile all of your user
	  space applications with a non-standard binutils settings
	  (see the STDBINUTILS description for details).

	  Say N unless you know what you are doing.

endchoice

config FORCE_MAX_ZONEORDER
	int "Maximum zone order"
	range 9 64 if PPC64 && PPC_64K_PAGES
	default "9" if PPC64 && PPC_64K_PAGES
	range 13 64 if PPC64 && !PPC_64K_PAGES
	default "13" if PPC64 && !PPC_64K_PAGES
	range 9 64 if PPC32 && PPC_16K_PAGES
	default "9" if PPC32 && PPC_16K_PAGES
	range 7 64 if PPC32 && PPC_64K_PAGES
	default "7" if PPC32 && PPC_64K_PAGES
	range 5 64 if PPC32 && PPC_256K_PAGES
	default "5" if PPC32 && PPC_256K_PAGES
	range 11 64
	default "11"
	help
	  The kernel memory allocator divides physically contiguous memory
	  blocks into "zones", where each zone is a power of two number of
	  pages.  This option selects the largest power of two that the kernel
	  keeps in the memory allocator.  If you need to allocate very large
	  blocks of physically contiguous memory, then you may need to
	  increase this value.

	  This config option is actually maximum order plus one. For example,
	  a value of 11 means that the largest free memory block is 2^10 pages.

	  The page size is not necessarily 4KB.  For example, on 64-bit
	  systems, 64KB pages can be enabled via CONFIG_PPC_64K_PAGES.  Keep
	  this in mind when choosing a value for this option.

config PPC_SUBPAGE_PROT
	bool "Support setting protections for 4k subpages"
	depends on PPC_STD_MMU_64 && PPC_64K_PAGES
	help
	  This option adds support for a system call to allow user programs
	  to set access permissions (read/write, readonly, or no access)
	  on the 4k subpages of each 64k page.

config SCHED_SMT
	bool "SMT (Hyperthreading) scheduler support"
	depends on PPC64 && SMP
	help
	  SMT scheduler support improves the CPU scheduler's decision making
	  when dealing with POWER5 cpus at a cost of slightly increased
	  overhead in some places. If unsure say N here.

config PPC_DENORMALISATION
	bool "PowerPC denormalisation exception handling"
	depends on PPC_BOOK3S_64
	default "n"
	---help---
	  Add support for handling denormalisation of single precision
	  values.  Useful for bare metal only.  If unsure say Y here.

config CMDLINE_BOOL
	bool "Default bootloader kernel arguments"

config CMDLINE
	string "Initial kernel command string"
	depends on CMDLINE_BOOL
	default "console=ttyS0,9600 console=tty0 root=/dev/sda2"
	help
	  On some platforms, there is currently no way for the boot loader to
	  pass arguments to the kernel. For these platforms, you can supply
	  some command-line options at build time by entering them here.  In
	  most cases you will need to specify the root device here.

config EXTRA_TARGETS
	string "Additional default image types"
	help
	  List additional targets to be built by the bootwrapper here (separated
	  by spaces).  This is useful for targets that depend of device tree
	  files in the .dts directory.

	  Targets in this list will be build as part of the default build
	  target, or when the user does a 'make zImage' or a
	  'make zImage.initrd'.

	  If unsure, leave blank

config ARCH_WANTS_FREEZER_CONTROL
	def_bool y
	depends on ADB_PMU

source kernel/power/Kconfig

config SECCOMP
	bool "Enable seccomp to safely compute untrusted bytecode"
	depends on PROC_FS
	default y
	help
	  This kernel feature is useful for number crunching applications
	  that may need to compute untrusted bytecode during their
	  execution. By using pipes or other transports made available to
	  the process as file descriptors supporting the read/write
	  syscalls, it's possible to isolate those applications in
	  their own address space using seccomp. Once seccomp is
	  enabled via /proc/<pid>/seccomp, it cannot be disabled
	  and the task is only allowed to execute a few safe syscalls
	  defined by each seccomp mode.

	  If unsure, say Y. Only embedded should say N here.

endmenu

config ISA_DMA_API
	bool
	default PCI

menu "Bus options"

config ISA
	bool "Support for ISA-bus hardware"
	depends on PPC_PREP || PPC_CHRP
	select PPC_I8259
	help
	  Find out whether you have ISA slots on your motherboard.  ISA is the
	  name of a bus system, i.e. the way the CPU talks to the other stuff
	  inside your box.  If you have an Apple machine, say N here; if you
	  have an IBM RS/6000 or pSeries machine or a PReP machine, say Y.  If
	  you have an embedded board, consult your board documentation.

config ZONE_DMA
	bool
	default y

config NEED_DMA_MAP_STATE
	def_bool (PPC64 || NOT_COHERENT_CACHE)

config NEED_SG_DMA_LENGTH
	def_bool y

config GENERIC_ISA_DMA
	bool
	depends on ISA_DMA_API
	default y

config PPC_INDIRECT_PCI
	bool
	depends on PCI
	default y if 40x || 44x
	default n

config EISA
	bool

config SBUS
	bool

config FSL_SOC
	bool
	select HAVE_CAN_FLEXCAN if NET && CAN
	select PPC_CLOCK

config FSL_PCI
 	bool
	select PPC_INDIRECT_PCI
	select PCI_QUIRKS

config FSL_PMC
	bool
	default y
	depends on SUSPEND && (PPC_85xx || PPC_86xx)
	help
	  Freescale MPC85xx/MPC86xx power management controller support
	  (suspend/resume). For MPC83xx see platforms/83xx/suspend.c

config PPC4xx_CPM
	bool
	default y
	depends on SUSPEND && (44x || 40x)
	help
	  PPC4xx Clock Power Management (CPM) support (suspend/resume).
	  It also enables support for two different idle states (idle-wait
	  and idle-doze).

config 4xx_SOC
	bool

config FSL_LBC
	bool "Freescale Local Bus support"
	depends on FSL_SOC
	help
	  Enables reporting of errors from the Freescale local bus
	  controller.  Also contains some common code used by
	  drivers for specific local bus peripherals.

config FSL_IFC
	bool
        depends on FSL_SOC

config FSL_GTM
	bool
	depends on PPC_83xx || QUICC_ENGINE || CPM2
	help
	  Freescale General-purpose Timers support

# Yes MCA RS/6000s exist but Linux-PPC does not currently support any
config MCA
	bool

# Platforms that what PCI turned unconditionally just do select PCI
# in their config node.  Platforms that want to choose at config
# time should select PPC_PCI_CHOICE
config PPC_PCI_CHOICE
	bool

config PCI
	bool "PCI support" if PPC_PCI_CHOICE
	default y if !40x && !CPM2 && !8xx && !PPC_83xx \
		&& !PPC_85xx && !PPC_86xx && !GAMECUBE_COMMON
	default PCI_PERMEDIA if !4xx && !CPM2 && !8xx
	default PCI_QSPAN if !4xx && !CPM2 && 8xx
	select ARCH_SUPPORTS_MSI
	select GENERIC_PCI_IOMAP
	help
	  Find out whether your system includes a PCI bus. PCI is the name of
	  a bus system, i.e. the way the CPU talks to the other stuff inside
	  your box.  If you say Y here, the kernel will include drivers and
	  infrastructure code to support PCI bus devices.

config PCI_DOMAINS
	def_bool PCI

config PCI_SYSCALL
	def_bool PCI

config PCI_QSPAN
	bool "QSpan PCI"
	depends on !4xx && !CPM2 && 8xx
	select PPC_I8259
	help
	  Say Y here if you have a system based on a Motorola 8xx-series
	  embedded processor with a QSPAN PCI interface, otherwise say N.

config PCI_8260
	bool
	depends on PCI && 8260
	select PPC_INDIRECT_PCI
	default y

config 8260_PCI9
	bool "Enable workaround for MPC826x erratum PCI 9"
	depends on PCI_8260 && !8272
	default y

source "drivers/pci/pcie/Kconfig"

source "drivers/pci/Kconfig"

source "drivers/pcmcia/Kconfig"

source "drivers/pci/hotplug/Kconfig"

config HAS_RAPIDIO
	bool
	default n

config RAPIDIO
	bool "RapidIO support"
	depends on HAS_RAPIDIO || PCI
	help
	  If you say Y here, the kernel will include drivers and
	  infrastructure code to support RapidIO interconnect devices.

config FSL_RIO
	bool "Freescale Embedded SRIO Controller support"
	depends on RAPIDIO && HAS_RAPIDIO
	default "n"
	---help---
	  Include support for RapidIO controller on Freescale embedded
	  processors (MPC8548, MPC8641, etc).

source "drivers/rapidio/Kconfig"

endmenu

config NONSTATIC_KERNEL
	bool
	default n

menu "Advanced setup"
	depends on PPC32

config ADVANCED_OPTIONS
	bool "Prompt for advanced kernel configuration options"
	help
	  This option will enable prompting for a variety of advanced kernel
	  configuration options.  These options can cause the kernel to not
	  work if they are set incorrectly, but can be used to optimize certain
	  aspects of kernel memory management.

	  Unless you know what you are doing, say N here.

comment "Default settings for advanced configuration options are used"
	depends on !ADVANCED_OPTIONS

config LOWMEM_SIZE_BOOL
	bool "Set maximum low memory"
	depends on ADVANCED_OPTIONS
	help
	  This option allows you to set the maximum amount of memory which
	  will be used as "low memory", that is, memory which the kernel can
	  access directly, without having to set up a kernel virtual mapping.
	  This can be useful in optimizing the layout of kernel virtual
	  memory.

	  Say N here unless you know what you are doing.

config LOWMEM_SIZE
	hex "Maximum low memory size (in bytes)" if LOWMEM_SIZE_BOOL
	default "0x30000000"

config LOWMEM_CAM_NUM_BOOL
	bool "Set number of CAMs to use to map low memory"
	depends on ADVANCED_OPTIONS && FSL_BOOKE
	help
	  This option allows you to set the maximum number of CAM slots that
	  will be used to map low memory.  There are a limited number of slots
	  available and even more limited number that will fit in the L1 MMU.
	  However, using more entries will allow mapping more low memory.  This
	  can be useful in optimizing the layout of kernel virtual memory.

	  Say N here unless you know what you are doing.

config LOWMEM_CAM_NUM
	depends on FSL_BOOKE
	int "Number of CAMs to use to map low memory" if LOWMEM_CAM_NUM_BOOL
	default 3

config DYNAMIC_MEMSTART
	bool "Enable page aligned dynamic load address for kernel (EXPERIMENTAL)"
	depends on EXPERIMENTAL && ADVANCED_OPTIONS && FLATMEM && (FSL_BOOKE || 44x)
	select NONSTATIC_KERNEL
	help
	  This option enables the kernel to be loaded at any page aligned
	  physical address. The kernel creates a mapping from KERNELBASE to 
	  the address where the kernel is loaded. The page size here implies
	  the TLB page size of the mapping for kernel on the particular platform.
	  Please refer to the init code for finding the TLB page size.

	  DYNAMIC_MEMSTART is an easy way of implementing pseudo-RELOCATABLE
	  kernel image, where the only restriction is the page aligned kernel
	  load address. When this option is enabled, the compile time physical 
	  address CONFIG_PHYSICAL_START is ignored.

	  This option is overridden by CONFIG_RELOCATABLE

config RELOCATABLE
	bool "Build a relocatable kernel (EXPERIMENTAL)"
	depends on EXPERIMENTAL && ADVANCED_OPTIONS && FLATMEM && 44x
	select NONSTATIC_KERNEL
	help
	  This builds a kernel image that is capable of running at the
	  location the kernel is loaded at, without any alignment restrictions.
	  This feature is a superset of DYNAMIC_MEMSTART and hence overrides it.

	  One use is for the kexec on panic case where the recovery kernel
	  must live at a different physical address than the primary
	  kernel.

	  Note: If CONFIG_RELOCATABLE=y, then the kernel runs from the address
	  it has been loaded at and the compile time physical addresses
	  CONFIG_PHYSICAL_START is ignored.  However CONFIG_PHYSICAL_START
	  setting can still be useful to bootwrappers that need to know the
	  load address of the kernel (eg. u-boot/mkimage).

config RELOCATABLE_PPC32
	def_bool y
	depends on PPC32 && RELOCATABLE

config PAGE_OFFSET_BOOL
	bool "Set custom page offset address"
	depends on ADVANCED_OPTIONS
	help
	  This option allows you to set the kernel virtual address at which
	  the kernel will map low memory.  This can be useful in optimizing
	  the virtual memory layout of the system.

	  Say N here unless you know what you are doing.

config PAGE_OFFSET
	hex "Virtual address of memory base" if PAGE_OFFSET_BOOL
	default "0xc0000000"

config KERNEL_START_BOOL
	bool "Set custom kernel base address"
	depends on ADVANCED_OPTIONS
	help
	  This option allows you to set the kernel virtual address at which
	  the kernel will be loaded.  Normally this should match PAGE_OFFSET
	  however there are times (like kdump) that one might not want them
	  to be the same.

	  Say N here unless you know what you are doing.

config KERNEL_START
	hex "Virtual address of kernel base" if KERNEL_START_BOOL
	default PAGE_OFFSET if PAGE_OFFSET_BOOL
	default "0xc2000000" if CRASH_DUMP && !NONSTATIC_KERNEL
	default "0xc0000000"

config PHYSICAL_START_BOOL
	bool "Set physical address where the kernel is loaded"
	depends on ADVANCED_OPTIONS && FLATMEM && FSL_BOOKE
	help
	  This gives the physical address where the kernel is loaded.

	  Say N here unless you know what you are doing.

config PHYSICAL_START
	hex "Physical address where the kernel is loaded" if PHYSICAL_START_BOOL
	default "0x02000000" if PPC_STD_MMU && CRASH_DUMP && !NONSTATIC_KERNEL
	default "0x00000000"

config PHYSICAL_ALIGN
	hex
	default "0x04000000" if FSL_BOOKE
	help
	  This value puts the alignment restrictions on physical address
	  where kernel is loaded and run from. Kernel is compiled for an
	  address which meets above alignment restriction.

config TASK_SIZE_BOOL
	bool "Set custom user task size"
	depends on ADVANCED_OPTIONS
	help
	  This option allows you to set the amount of virtual address space
	  allocated to user tasks.  This can be useful in optimizing the
	  virtual memory layout of the system.

	  Say N here unless you know what you are doing.

config TASK_SIZE
	hex "Size of user task space" if TASK_SIZE_BOOL
	default "0x80000000" if PPC_PREP || PPC_8xx
	default "0xc0000000"

config CONSISTENT_SIZE_BOOL
	bool "Set custom consistent memory pool size"
	depends on ADVANCED_OPTIONS && NOT_COHERENT_CACHE
	help
	  This option allows you to set the size of the
	  consistent memory pool.  This pool of virtual memory
	  is used to make consistent memory allocations.

config CONSISTENT_SIZE
	hex "Size of consistent memory pool" if CONSISTENT_SIZE_BOOL
	default "0x00200000" if NOT_COHERENT_CACHE

config PIN_TLB
	bool "Pinned Kernel TLBs (860 ONLY)"
	depends on ADVANCED_OPTIONS && 8xx
endmenu

if PPC64
config RELOCATABLE
	bool "Build a relocatable kernel"
	select NONSTATIC_KERNEL
	help
	  This builds a kernel image that is capable of running anywhere
	  in the RMA (real memory area) at any 16k-aligned base address.
	  The kernel is linked as a position-independent executable (PIE)
	  and contains dynamic relocations which are processed early
	  in the bootup process.

	  One use is for the kexec on panic case where the recovery kernel
	  must live at a different physical address than the primary
	  kernel.

config PAGE_OFFSET
	hex
	default "0xc000000000000000"
config KERNEL_START
	hex
	default "0xc000000000000000"
config PHYSICAL_START
	hex
	default "0x00000000"
endif

source "net/Kconfig"

source "drivers/Kconfig"

source "fs/Kconfig"

source "arch/powerpc/sysdev/qe_lib/Kconfig"

source "lib/Kconfig"

source "arch/powerpc/Kconfig.debug"

source "security/Kconfig"

config KEYS_COMPAT
	bool
	depends on COMPAT && KEYS
	default y

source "crypto/Kconfig"

config PPC_CLOCK
	bool
	default n
	select HAVE_CLK

config PPC_LIB_RHEAP
	bool

source "arch/powerpc/kvm/Kconfig"<|MERGE_RESOLUTION|>--- conflicted
+++ resolved
@@ -144,12 +144,9 @@
 	select GENERIC_KERNEL_THREAD
 	select HAVE_MOD_ARCH_SPECIFIC
 	select MODULES_USE_ELF_RELA
-<<<<<<< HEAD
 	select GENERIC_KERNEL_EXECVE
 	select CLONE_BACKWARDS
-=======
 	select ARCH_USE_BUILTIN_BSWAP
->>>>>>> 03a0b4ca
 
 config EARLY_PRINTK
 	bool
