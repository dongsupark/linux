source "arch/powerpc/platforms/Kconfig.cputype"

config PPC32
	bool
	default y if !PPC64

config 32BIT
	bool
	default y if PPC32

config 64BIT
	bool
	default y if PPC64

config WORD_SIZE
	int
	default 64 if PPC64
	default 32 if !PPC64

config ARCH_PHYS_ADDR_T_64BIT
       def_bool PPC64 || PHYS_64BIT

config ARCH_DMA_ADDR_T_64BIT
	def_bool ARCH_PHYS_ADDR_T_64BIT

config MMU
	bool
	default y

config GENERIC_CMOS_UPDATE
	def_bool y

config GENERIC_TIME_VSYSCALL
	def_bool y

config GENERIC_CLOCKEVENTS
	def_bool y

config HAVE_SETUP_PER_CPU_AREA
	def_bool PPC64

config NEED_PER_CPU_EMBED_FIRST_CHUNK
	def_bool PPC64

config NR_IRQS
	int "Number of virtual interrupt numbers"
	range 32 32768
	default "512"
	help
	  This defines the number of virtual interrupt numbers the kernel
	  can manage. Virtual interrupt numbers are what you see in
	  /proc/interrupts. If you configure your system to have too few,
	  drivers will fail to load or worse - handle with care.

config STACKTRACE_SUPPORT
	bool
	default y

config HAVE_LATENCYTOP_SUPPORT
	def_bool y

config TRACE_IRQFLAGS_SUPPORT
	bool
	default y

config LOCKDEP_SUPPORT
	bool
	default y

config RWSEM_GENERIC_SPINLOCK
	bool

config RWSEM_XCHGADD_ALGORITHM
	bool
	default y

config GENERIC_LOCKBREAK
	bool
	default y
	depends on SMP && PREEMPT

config ARCH_HAS_ILOG2_U32
	bool
	default y

config ARCH_HAS_ILOG2_U64
	bool
	default y if 64BIT

config ARCH_HAS_CPU_IDLE_WAIT
	bool
	default y

config GENERIC_HWEIGHT
	bool
	default y

config GENERIC_GPIO
	bool
	help
	  Generic GPIO API support

config ARCH_NO_VIRT_TO_BUS
	def_bool PPC64

config PPC
	bool
	default y
	select OF
	select OF_EARLY_FLATTREE
	select HAVE_FTRACE_MCOUNT_RECORD
	select HAVE_DYNAMIC_FTRACE
	select HAVE_FUNCTION_TRACER
	select HAVE_FUNCTION_GRAPH_TRACER
	select ARCH_WANT_OPTIONAL_GPIOLIB
	select HAVE_IDE
	select HAVE_IOREMAP_PROT
	select HAVE_EFFICIENT_UNALIGNED_ACCESS
	select HAVE_KPROBES
	select HAVE_ARCH_KGDB
	select HAVE_KRETPROBES
	select HAVE_ARCH_TRACEHOOK
	select HAVE_MEMBLOCK
	select HAVE_MEMBLOCK_NODE_MAP
	select HAVE_DMA_ATTRS
	select HAVE_DMA_API_DEBUG
	select USE_GENERIC_SMP_HELPERS if SMP
	select HAVE_OPROFILE
	select HAVE_SYSCALL_WRAPPERS if PPC64
	select GENERIC_ATOMIC64 if PPC32
	select HAVE_IRQ_WORK
	select HAVE_PERF_EVENTS
	select HAVE_REGS_AND_STACK_ACCESS_API
	select HAVE_HW_BREAKPOINT if PERF_EVENTS && PPC_BOOK3S_64
	select HAVE_GENERIC_HARDIRQS
<<<<<<< HEAD
	select MAY_HAVE_SPARSE_IRQ
=======
	select HAVE_SPARSE_IRQ
	select SPARSE_IRQ
>>>>>>> 01e8ec44
	select IRQ_PER_CPU
	select GENERIC_IRQ_SHOW
	select GENERIC_IRQ_SHOW_LEVEL
	select IRQ_FORCED_THREADING
	select HAVE_RCU_TABLE_FREE if SMP
	select HAVE_SYSCALL_TRACEPOINTS
	select HAVE_BPF_JIT if (PPC64 && NET)
	select HAVE_ARCH_JUMP_LABEL
	select ARCH_HAVE_NMI_SAFE_CMPXCHG

config EARLY_PRINTK
	bool
	default y

config COMPAT
	bool
	default y if PPC64
	select COMPAT_BINFMT_ELF

config SYSVIPC_COMPAT
	bool
	depends on COMPAT && SYSVIPC
	default y

# All PPC32s use generic nvram driver through ppc_md
config GENERIC_NVRAM
	bool
	default y if PPC32

config SCHED_OMIT_FRAME_POINTER
	bool
	default y

config ARCH_MAY_HAVE_PC_FDC
	bool
	default !PPC_PSERIES || PCI

config PPC_OF
	def_bool y

config PPC_UDBG_16550
	bool
	default n

config GENERIC_TBSYNC
	bool
	default y if PPC32 && SMP
	default n

config AUDIT_ARCH
	bool
	default y

config GENERIC_BUG
	bool
	default y
	depends on BUG

config SYS_SUPPORTS_APM_EMULATION
	default y if PMAC_APM_EMU
	bool

config EPAPR_BOOT
	bool
	help
	  Used to allow a board to specify it wants an ePAPR compliant wrapper.
	default n

config DEFAULT_UIMAGE
	bool
	help
	  Used to allow a board to specify it wants a uImage built by default
	default n

config REDBOOT
	bool

config ARCH_HIBERNATION_POSSIBLE
	bool
	default y

config ARCH_SUSPEND_POSSIBLE
	def_bool y
	depends on ADB_PMU || PPC_EFIKA || PPC_LITE5200 || PPC_83xx || \
		   (PPC_85xx && !SMP) || PPC_86xx || PPC_PSERIES || 44x || 40x

config PPC_DCR_NATIVE
	bool
	default n

config PPC_DCR_MMIO
	bool
	default n

config PPC_DCR
	bool
	depends on PPC_DCR_NATIVE || PPC_DCR_MMIO
	default y

config PPC_OF_PLATFORM_PCI
	bool
	depends on PCI
	depends on PPC64 # not supported on 32 bits yet
	default n

config ARCH_SUPPORTS_DEBUG_PAGEALLOC
	def_bool y

config PPC_ADV_DEBUG_REGS
	bool
	depends on 40x || BOOKE
	default y

config PPC_ADV_DEBUG_IACS
	int
	depends on PPC_ADV_DEBUG_REGS
	default 4 if 44x
	default 2

config PPC_ADV_DEBUG_DACS
	int
	depends on PPC_ADV_DEBUG_REGS
	default 2

config PPC_ADV_DEBUG_DVCS
	int
	depends on PPC_ADV_DEBUG_REGS
	default 2 if 44x
	default 0

config PPC_ADV_DEBUG_DAC_RANGE
	bool
	depends on PPC_ADV_DEBUG_REGS && 44x
	default y

source "init/Kconfig"

source "kernel/Kconfig.freezer"

source "arch/powerpc/sysdev/Kconfig"
source "arch/powerpc/platforms/Kconfig"

menu "Kernel options"

config HIGHMEM
	bool "High memory support"
	depends on PPC32

source kernel/time/Kconfig
source kernel/Kconfig.hz
source kernel/Kconfig.preempt
source "fs/Kconfig.binfmt"

config HUGETLB_PAGE_SIZE_VARIABLE
	bool
	depends on HUGETLB_PAGE
	default y

config MATH_EMULATION
	bool "Math emulation"
	depends on 4xx || 8xx || E200 || PPC_MPC832x || E500
	---help---
	  Some PowerPC chips designed for embedded applications do not have
	  a floating-point unit and therefore do not implement the
	  floating-point instructions in the PowerPC instruction set.  If you
	  say Y here, the kernel will include code to emulate a floating-point
	  unit, which will allow programs that use floating-point
	  instructions to run.

config 8XX_MINIMAL_FPEMU
	bool "Minimal math emulation for 8xx"
	depends on 8xx && !MATH_EMULATION
	help
	  Older arch/ppc kernels still emulated a few floating point
	  instructions such as load and store, even when full math
	  emulation is disabled.  Say "Y" here if you want to preserve
	  this behavior.

	  It is recommended that you build a soft-float userspace instead.

config IOMMU_HELPER
	def_bool PPC64

config SWIOTLB
	bool "SWIOTLB support"
	default n
	select IOMMU_HELPER
	---help---
	  Support for IO bounce buffering for systems without an IOMMU.
	  This allows us to DMA to the full physical address space on
	  platforms where the size of a physical address is larger
	  than the bus address.  Not all platforms support this.

config HOTPLUG_CPU
	bool "Support for enabling/disabling CPUs"
	depends on SMP && HOTPLUG && EXPERIMENTAL && (PPC_PSERIES || PPC_PMAC || PPC_POWERNV)
	---help---
	  Say Y here to be able to disable and re-enable individual
	  CPUs at runtime on SMP machines.

	  Say N if you are unsure.

config ARCH_CPU_PROBE_RELEASE
	def_bool y
	depends on HOTPLUG_CPU

config ARCH_ENABLE_MEMORY_HOTPLUG
	def_bool y

config ARCH_HAS_WALK_MEMORY
	def_bool y

config ARCH_ENABLE_MEMORY_HOTREMOVE
	def_bool y

config KEXEC
	bool "kexec system call (EXPERIMENTAL)"
	depends on (PPC_BOOK3S || FSL_BOOKE || (44x && !SMP && !PPC_47x)) && EXPERIMENTAL
	help
	  kexec is a system call that implements the ability to shutdown your
	  current kernel, and to start another kernel.  It is like a reboot
	  but it is independent of the system firmware.   And like a reboot
	  you can start any kernel with it, not just Linux.

	  The name comes from the similarity to the exec system call.

	  It is an ongoing process to be certain the hardware in a machine
	  is properly shutdown, so do not be surprised if this code does not
	  initially work for you.  It may help to enable device hotplugging
	  support.  As of this writing the exact hardware interface is
	  strongly in flux, so no good recommendation can be made.

config CRASH_DUMP
	bool "Build a kdump crash kernel"
	depends on PPC64 || 6xx || FSL_BOOKE || (44x && !SMP && !PPC_47x)
	select RELOCATABLE if PPC64 || 44x
	select DYNAMIC_MEMSTART if FSL_BOOKE
	help
	  Build a kernel suitable for use as a kdump capture kernel.
	  The same kernel binary can be used as production kernel and dump
	  capture kernel.

config FA_DUMP
	bool "Firmware-assisted dump"
	depends on PPC64 && PPC_RTAS && CRASH_DUMP
	help
	  A robust mechanism to get reliable kernel crash dump with
	  assistance from firmware. This approach does not use kexec,
	  instead firmware assists in booting the kdump kernel
	  while preserving memory contents. Firmware-assisted dump
	  is meant to be a kdump replacement offering robustness and
	  speed not possible without system firmware assistance.

	  If unsure, say "N"

config IRQ_ALL_CPUS
	bool "Distribute interrupts on all CPUs by default"
	depends on SMP && !MV64360
	help
	  This option gives the kernel permission to distribute IRQs across
	  multiple CPUs.  Saying N here will route all IRQs to the first
	  CPU.  Generally saying Y is safe, although some problems have been
	  reported with SMP Power Macintoshes with this option enabled.

config NUMA
	bool "NUMA support"
	depends on PPC64
	default y if SMP && PPC_PSERIES

config NODES_SHIFT
	int
	default "8" if PPC64
	default "4"
	depends on NEED_MULTIPLE_NODES

config MAX_ACTIVE_REGIONS
	int
	default "256" if PPC64
	default "32"

config ARCH_SELECT_MEMORY_MODEL
	def_bool y
	depends on PPC64

config ARCH_FLATMEM_ENABLE
	def_bool y
	depends on (PPC64 && !NUMA) || PPC32

config ARCH_SPARSEMEM_ENABLE
	def_bool y
	depends on PPC64
	select SPARSEMEM_VMEMMAP_ENABLE

config ARCH_SPARSEMEM_DEFAULT
	def_bool y
	depends on (SMP && PPC_PSERIES) || PPC_PS3

config SYS_SUPPORTS_HUGETLBFS
	bool

source "mm/Kconfig"

config ARCH_MEMORY_PROBE
	def_bool y
	depends on MEMORY_HOTPLUG

# Some NUMA nodes have memory ranges that span
# other nodes.  Even though a pfn is valid and
# between a node's start and end pfns, it may not
# reside on that node.  See memmap_init_zone()
# for details.
config NODES_SPAN_OTHER_NODES
	def_bool y
	depends on NEED_MULTIPLE_NODES

config PPC_HAS_HASH_64K
	bool
	depends on PPC64
	default n

config STDBINUTILS
	bool "Using standard binutils settings"
	depends on 44x
	default y
	help
	  Turning this option off allows you to select 256KB PAGE_SIZE on 44x.
	  Note, that kernel will be able to run only those applications,
	  which had been compiled using binutils later than 2.17.50.0.3 with
	  '-zmax-page-size' set to 256K (the default is 64K). Or, if using
	  the older binutils, you can patch them with a trivial patch, which
	  changes the ELF_MAXPAGESIZE definition from 0x10000 to 0x40000.

choice
	prompt "Page size"
	default PPC_4K_PAGES
	help
	  Select the kernel logical page size. Increasing the page size
	  will reduce software overhead at each page boundary, allow
	  hardware prefetch mechanisms to be more effective, and allow
	  larger dma transfers increasing IO efficiency and reducing
	  overhead. However the utilization of memory will increase.
	  For example, each cached file will using a multiple of the
	  page size to hold its contents and the difference between the
	  end of file and the end of page is wasted.

	  Some dedicated systems, such as software raid serving with
	  accelerated calculations, have shown significant increases.

	  If you configure a 64 bit kernel for 64k pages but the
	  processor does not support them, then the kernel will simulate
	  them with 4k pages, loading them on demand, but with the
	  reduced software overhead and larger internal fragmentation.
	  For the 32 bit kernel, a large page option will not be offered
	  unless it is supported by the configured processor.

	  If unsure, choose 4K_PAGES.

config PPC_4K_PAGES
	bool "4k page size"

config PPC_16K_PAGES
	bool "16k page size" if 44x

config PPC_64K_PAGES
	bool "64k page size" if 44x || PPC_STD_MMU_64 || PPC_BOOK3E_64
	select PPC_HAS_HASH_64K if PPC_STD_MMU_64

config PPC_256K_PAGES
	bool "256k page size" if 44x
	depends on !STDBINUTILS
	help
	  Make the page size 256k.

	  As the ELF standard only requires alignment to support page
	  sizes up to 64k, you will need to compile all of your user
	  space applications with a non-standard binutils settings
	  (see the STDBINUTILS description for details).

	  Say N unless you know what you are doing.

endchoice

config FORCE_MAX_ZONEORDER
	int "Maximum zone order"
	range 9 64 if PPC64 && PPC_64K_PAGES
	default "9" if PPC64 && PPC_64K_PAGES
	range 13 64 if PPC64 && !PPC_64K_PAGES
	default "13" if PPC64 && !PPC_64K_PAGES
	range 9 64 if PPC32 && PPC_16K_PAGES
	default "9" if PPC32 && PPC_16K_PAGES
	range 7 64 if PPC32 && PPC_64K_PAGES
	default "7" if PPC32 && PPC_64K_PAGES
	range 5 64 if PPC32 && PPC_256K_PAGES
	default "5" if PPC32 && PPC_256K_PAGES
	range 11 64
	default "11"
	help
	  The kernel memory allocator divides physically contiguous memory
	  blocks into "zones", where each zone is a power of two number of
	  pages.  This option selects the largest power of two that the kernel
	  keeps in the memory allocator.  If you need to allocate very large
	  blocks of physically contiguous memory, then you may need to
	  increase this value.

	  This config option is actually maximum order plus one. For example,
	  a value of 11 means that the largest free memory block is 2^10 pages.

	  The page size is not necessarily 4KB.  For example, on 64-bit
	  systems, 64KB pages can be enabled via CONFIG_PPC_64K_PAGES.  Keep
	  this in mind when choosing a value for this option.

config PPC_SUBPAGE_PROT
	bool "Support setting protections for 4k subpages"
	depends on PPC_STD_MMU_64 && PPC_64K_PAGES
	help
	  This option adds support for a system call to allow user programs
	  to set access permissions (read/write, readonly, or no access)
	  on the 4k subpages of each 64k page.

config SCHED_SMT
	bool "SMT (Hyperthreading) scheduler support"
	depends on PPC64 && SMP
	help
	  SMT scheduler support improves the CPU scheduler's decision making
	  when dealing with POWER5 cpus at a cost of slightly increased
	  overhead in some places. If unsure say N here.

config CMDLINE_BOOL
	bool "Default bootloader kernel arguments"

config CMDLINE
	string "Initial kernel command string"
	depends on CMDLINE_BOOL
	default "console=ttyS0,9600 console=tty0 root=/dev/sda2"
	help
	  On some platforms, there is currently no way for the boot loader to
	  pass arguments to the kernel. For these platforms, you can supply
	  some command-line options at build time by entering them here.  In
	  most cases you will need to specify the root device here.

config EXTRA_TARGETS
	string "Additional default image types"
	help
	  List additional targets to be built by the bootwrapper here (separated
	  by spaces).  This is useful for targets that depend of device tree
	  files in the .dts directory.

	  Targets in this list will be build as part of the default build
	  target, or when the user does a 'make zImage' or a
	  'make zImage.initrd'.

	  If unsure, leave blank

config ARCH_WANTS_FREEZER_CONTROL
	def_bool y
	depends on ADB_PMU

source kernel/power/Kconfig

config SECCOMP
	bool "Enable seccomp to safely compute untrusted bytecode"
	depends on PROC_FS
	default y
	help
	  This kernel feature is useful for number crunching applications
	  that may need to compute untrusted bytecode during their
	  execution. By using pipes or other transports made available to
	  the process as file descriptors supporting the read/write
	  syscalls, it's possible to isolate those applications in
	  their own address space using seccomp. Once seccomp is
	  enabled via /proc/<pid>/seccomp, it cannot be disabled
	  and the task is only allowed to execute a few safe syscalls
	  defined by each seccomp mode.

	  If unsure, say Y. Only embedded should say N here.

endmenu

config ISA_DMA_API
	bool
	default PCI

menu "Bus options"

config ISA
	bool "Support for ISA-bus hardware"
	depends on PPC_PREP || PPC_CHRP
	select PPC_I8259
	help
	  Find out whether you have ISA slots on your motherboard.  ISA is the
	  name of a bus system, i.e. the way the CPU talks to the other stuff
	  inside your box.  If you have an Apple machine, say N here; if you
	  have an IBM RS/6000 or pSeries machine or a PReP machine, say Y.  If
	  you have an embedded board, consult your board documentation.

config ZONE_DMA
	bool
	default y

config NEED_DMA_MAP_STATE
	def_bool (PPC64 || NOT_COHERENT_CACHE)

config NEED_SG_DMA_LENGTH
	def_bool y

config GENERIC_ISA_DMA
	bool
	depends on ISA_DMA_API
	default y

config PPC_INDIRECT_PCI
	bool
	depends on PCI
	default y if 40x || 44x
	default n

config EISA
	bool

config SBUS
	bool

config FSL_SOC
	bool
	select HAVE_CAN_FLEXCAN if NET && CAN
	select PPC_CLOCK if CAN_FLEXCAN

config FSL_PCI
 	bool
	select PPC_INDIRECT_PCI
	select PCI_QUIRKS

config FSL_PMC
	bool
	default y
	depends on SUSPEND && (PPC_85xx || PPC_86xx)
	help
	  Freescale MPC85xx/MPC86xx power management controller support
	  (suspend/resume). For MPC83xx see platforms/83xx/suspend.c

config PPC4xx_CPM
	bool
	default y
	depends on SUSPEND && (44x || 40x)
	help
	  PPC4xx Clock Power Management (CPM) support (suspend/resume).
	  It also enables support for two different idle states (idle-wait
	  and idle-doze).

config 4xx_SOC
	bool

config FSL_LBC
	bool "Freescale Local Bus support"
	depends on FSL_SOC
	help
	  Enables reporting of errors from the Freescale local bus
	  controller.  Also contains some common code used by
	  drivers for specific local bus peripherals.

config FSL_IFC
	bool
        depends on FSL_SOC

config FSL_GTM
	bool
	depends on PPC_83xx || QUICC_ENGINE || CPM2
	help
	  Freescale General-purpose Timers support

# Yes MCA RS/6000s exist but Linux-PPC does not currently support any
config MCA
	bool

# Platforms that what PCI turned unconditionally just do select PCI
# in their config node.  Platforms that want to choose at config
# time should select PPC_PCI_CHOICE
config PPC_PCI_CHOICE
	bool

config PCI
	bool "PCI support" if PPC_PCI_CHOICE
	default y if !40x && !CPM2 && !8xx && !PPC_83xx \
		&& !PPC_85xx && !PPC_86xx && !GAMECUBE_COMMON
	default PCI_PERMEDIA if !4xx && !CPM2 && !8xx
	default PCI_QSPAN if !4xx && !CPM2 && 8xx
	select ARCH_SUPPORTS_MSI
	select GENERIC_PCI_IOMAP
	help
	  Find out whether your system includes a PCI bus. PCI is the name of
	  a bus system, i.e. the way the CPU talks to the other stuff inside
	  your box.  If you say Y here, the kernel will include drivers and
	  infrastructure code to support PCI bus devices.

config PCI_DOMAINS
	def_bool PCI

config PCI_SYSCALL
	def_bool PCI

config PCI_QSPAN
	bool "QSpan PCI"
	depends on !4xx && !CPM2 && 8xx
	select PPC_I8259
	help
	  Say Y here if you have a system based on a Motorola 8xx-series
	  embedded processor with a QSPAN PCI interface, otherwise say N.

config PCI_8260
	bool
	depends on PCI && 8260
	select PPC_INDIRECT_PCI
	default y

config 8260_PCI9
	bool "Enable workaround for MPC826x erratum PCI 9"
	depends on PCI_8260 && !8272
	default y

source "drivers/pci/pcie/Kconfig"

source "drivers/pci/Kconfig"

source "drivers/pcmcia/Kconfig"

source "drivers/pci/hotplug/Kconfig"

config HAS_RAPIDIO
	bool
	default n

config RAPIDIO
	bool "RapidIO support"
	depends on HAS_RAPIDIO || PCI
	help
	  If you say Y here, the kernel will include drivers and
	  infrastructure code to support RapidIO interconnect devices.

config FSL_RIO
	bool "Freescale Embedded SRIO Controller support"
	depends on RAPIDIO && HAS_RAPIDIO
	default "n"
	---help---
	  Include support for RapidIO controller on Freescale embedded
	  processors (MPC8548, MPC8641, etc).

source "drivers/rapidio/Kconfig"

endmenu

config NONSTATIC_KERNEL
	bool
	default n

menu "Advanced setup"
	depends on PPC32

config ADVANCED_OPTIONS
	bool "Prompt for advanced kernel configuration options"
	help
	  This option will enable prompting for a variety of advanced kernel
	  configuration options.  These options can cause the kernel to not
	  work if they are set incorrectly, but can be used to optimize certain
	  aspects of kernel memory management.

	  Unless you know what you are doing, say N here.

comment "Default settings for advanced configuration options are used"
	depends on !ADVANCED_OPTIONS

config LOWMEM_SIZE_BOOL
	bool "Set maximum low memory"
	depends on ADVANCED_OPTIONS
	help
	  This option allows you to set the maximum amount of memory which
	  will be used as "low memory", that is, memory which the kernel can
	  access directly, without having to set up a kernel virtual mapping.
	  This can be useful in optimizing the layout of kernel virtual
	  memory.

	  Say N here unless you know what you are doing.

config LOWMEM_SIZE
	hex "Maximum low memory size (in bytes)" if LOWMEM_SIZE_BOOL
	default "0x30000000"

config LOWMEM_CAM_NUM_BOOL
	bool "Set number of CAMs to use to map low memory"
	depends on ADVANCED_OPTIONS && FSL_BOOKE
	help
	  This option allows you to set the maximum number of CAM slots that
	  will be used to map low memory.  There are a limited number of slots
	  available and even more limited number that will fit in the L1 MMU.
	  However, using more entries will allow mapping more low memory.  This
	  can be useful in optimizing the layout of kernel virtual memory.

	  Say N here unless you know what you are doing.

config LOWMEM_CAM_NUM
	depends on FSL_BOOKE
	int "Number of CAMs to use to map low memory" if LOWMEM_CAM_NUM_BOOL
	default 3

config DYNAMIC_MEMSTART
	bool "Enable page aligned dynamic load address for kernel (EXPERIMENTAL)"
	depends on EXPERIMENTAL && ADVANCED_OPTIONS && FLATMEM && (FSL_BOOKE || 44x)
	select NONSTATIC_KERNEL
	help
	  This option enables the kernel to be loaded at any page aligned
	  physical address. The kernel creates a mapping from KERNELBASE to 
	  the address where the kernel is loaded. The page size here implies
	  the TLB page size of the mapping for kernel on the particular platform.
	  Please refer to the init code for finding the TLB page size.

	  DYNAMIC_MEMSTART is an easy way of implementing pseudo-RELOCATABLE
	  kernel image, where the only restriction is the page aligned kernel
	  load address. When this option is enabled, the compile time physical 
	  address CONFIG_PHYSICAL_START is ignored.

	  This option is overridden by CONFIG_RELOCATABLE

config RELOCATABLE
	bool "Build a relocatable kernel (EXPERIMENTAL)"
	depends on EXPERIMENTAL && ADVANCED_OPTIONS && FLATMEM && 44x
	select NONSTATIC_KERNEL
	help
	  This builds a kernel image that is capable of running at the
	  location the kernel is loaded at, without any alignment restrictions.
	  This feature is a superset of DYNAMIC_MEMSTART and hence overrides it.

	  One use is for the kexec on panic case where the recovery kernel
	  must live at a different physical address than the primary
	  kernel.

	  Note: If CONFIG_RELOCATABLE=y, then the kernel runs from the address
	  it has been loaded at and the compile time physical addresses
	  CONFIG_PHYSICAL_START is ignored.  However CONFIG_PHYSICAL_START
	  setting can still be useful to bootwrappers that need to know the
	  load address of the kernel (eg. u-boot/mkimage).

config RELOCATABLE_PPC32
	def_bool y
	depends on PPC32 && RELOCATABLE

config PAGE_OFFSET_BOOL
	bool "Set custom page offset address"
	depends on ADVANCED_OPTIONS
	help
	  This option allows you to set the kernel virtual address at which
	  the kernel will map low memory.  This can be useful in optimizing
	  the virtual memory layout of the system.

	  Say N here unless you know what you are doing.

config PAGE_OFFSET
	hex "Virtual address of memory base" if PAGE_OFFSET_BOOL
	default "0xc0000000"

config KERNEL_START_BOOL
	bool "Set custom kernel base address"
	depends on ADVANCED_OPTIONS
	help
	  This option allows you to set the kernel virtual address at which
	  the kernel will be loaded.  Normally this should match PAGE_OFFSET
	  however there are times (like kdump) that one might not want them
	  to be the same.

	  Say N here unless you know what you are doing.

config KERNEL_START
	hex "Virtual address of kernel base" if KERNEL_START_BOOL
	default PAGE_OFFSET if PAGE_OFFSET_BOOL
	default "0xc2000000" if CRASH_DUMP && !NONSTATIC_KERNEL
	default "0xc0000000"

config PHYSICAL_START_BOOL
	bool "Set physical address where the kernel is loaded"
	depends on ADVANCED_OPTIONS && FLATMEM && FSL_BOOKE
	help
	  This gives the physical address where the kernel is loaded.

	  Say N here unless you know what you are doing.

config PHYSICAL_START
	hex "Physical address where the kernel is loaded" if PHYSICAL_START_BOOL
	default "0x02000000" if PPC_STD_MMU && CRASH_DUMP && !NONSTATIC_KERNEL
	default "0x00000000"

config PHYSICAL_ALIGN
	hex
	default "0x04000000" if FSL_BOOKE
	help
	  This value puts the alignment restrictions on physical address
	  where kernel is loaded and run from. Kernel is compiled for an
	  address which meets above alignment restriction.

config TASK_SIZE_BOOL
	bool "Set custom user task size"
	depends on ADVANCED_OPTIONS
	help
	  This option allows you to set the amount of virtual address space
	  allocated to user tasks.  This can be useful in optimizing the
	  virtual memory layout of the system.

	  Say N here unless you know what you are doing.

config TASK_SIZE
	hex "Size of user task space" if TASK_SIZE_BOOL
	default "0x80000000" if PPC_PREP || PPC_8xx
	default "0xc0000000"

config CONSISTENT_SIZE_BOOL
	bool "Set custom consistent memory pool size"
	depends on ADVANCED_OPTIONS && NOT_COHERENT_CACHE
	help
	  This option allows you to set the size of the
	  consistent memory pool.  This pool of virtual memory
	  is used to make consistent memory allocations.

config CONSISTENT_SIZE
	hex "Size of consistent memory pool" if CONSISTENT_SIZE_BOOL
	default "0x00200000" if NOT_COHERENT_CACHE

config PIN_TLB
	bool "Pinned Kernel TLBs (860 ONLY)"
	depends on ADVANCED_OPTIONS && 8xx
endmenu

if PPC64
config RELOCATABLE
	bool "Build a relocatable kernel"
	select NONSTATIC_KERNEL
	help
	  This builds a kernel image that is capable of running anywhere
	  in the RMA (real memory area) at any 16k-aligned base address.
	  The kernel is linked as a position-independent executable (PIE)
	  and contains dynamic relocations which are processed early
	  in the bootup process.

	  One use is for the kexec on panic case where the recovery kernel
	  must live at a different physical address than the primary
	  kernel.

config PAGE_OFFSET
	hex
	default "0xc000000000000000"
config KERNEL_START
	hex
	default "0xc000000000000000"
config PHYSICAL_START
	hex
	default "0x00000000"
endif

source "net/Kconfig"

source "drivers/Kconfig"

source "fs/Kconfig"

source "arch/powerpc/sysdev/qe_lib/Kconfig"

source "lib/Kconfig"

source "arch/powerpc/Kconfig.debug"

source "security/Kconfig"

config KEYS_COMPAT
	bool
	depends on COMPAT && KEYS
	default y

source "crypto/Kconfig"

config PPC_CLOCK
	bool
	default n
	select HAVE_CLK

config PPC_LIB_RHEAP
	bool

source "arch/powerpc/kvm/Kconfig"<|MERGE_RESOLUTION|>--- conflicted
+++ resolved
@@ -133,12 +133,7 @@
 	select HAVE_REGS_AND_STACK_ACCESS_API
 	select HAVE_HW_BREAKPOINT if PERF_EVENTS && PPC_BOOK3S_64
 	select HAVE_GENERIC_HARDIRQS
-<<<<<<< HEAD
-	select MAY_HAVE_SPARSE_IRQ
-=======
-	select HAVE_SPARSE_IRQ
 	select SPARSE_IRQ
->>>>>>> 01e8ec44
 	select IRQ_PER_CPU
 	select GENERIC_IRQ_SHOW
 	select GENERIC_IRQ_SHOW_LEVEL
