--- conflicted
+++ resolved
@@ -357,8 +357,6 @@
 	return NULL;
 }
 
-<<<<<<< HEAD
-=======
 const char *mpc512x_select_reset_compat(void)
 {
 	if (of_machine_is_compatible("fsl,mpc5121"))
@@ -370,7 +368,6 @@
 	return NULL;
 }
 
->>>>>>> d0e0ac97
 static unsigned int __init get_fifo_size(struct device_node *np,
 					 char *prop_name)
 {
@@ -463,12 +460,6 @@
 {
 	mpc5121_clk_init();
 	mpc512x_declare_of_platform_devices();
-<<<<<<< HEAD
-	mpc512x_restart_init();
-	mpc512x_psc_fifo_init();
-}
-
-=======
 	mpc512x_psc_fifo_init();
 }
 
@@ -478,7 +469,6 @@
 		mpc512x_setup_diu();
 }
 
->>>>>>> d0e0ac97
 /**
  * mpc512x_cs_config - Setup chip select configuration
  * @cs: chip select number
