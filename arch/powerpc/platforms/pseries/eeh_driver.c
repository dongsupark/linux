--- conflicted
+++ resolved
@@ -63,25 +63,6 @@
 }
 #endif
 
-<<<<<<< HEAD
-/** 
- * irq_in_use - return true if this irq is being used 
- */
-static int irq_in_use(unsigned int irq)
-{
-	int rc = 0;
-	unsigned long flags;
-	struct irq_desc *desc = irq_desc + irq;
-
-	atomic_spin_lock_irqsave(&desc->lock, flags);
-	if (desc->action)
-		rc = 1;
-	atomic_spin_unlock_irqrestore(&desc->lock, flags);
-	return rc;
-}
-
-=======
->>>>>>> 4ec62b2b
 /**
  * eeh_disable_irq - disable interrupt for the recovering device
  */
