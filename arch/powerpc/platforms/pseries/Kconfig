config PPC_PSERIES
	depends on PPC64 && PPC_BOOK3S
	bool "IBM pSeries & new (POWER5-based) iSeries"
	select HAVE_PCSPKR_PLATFORM
	select MPIC
	select OF_DYNAMIC
	select PCI_MSI
	select PPC_XICS
	select PPC_ICP_NATIVE
	select PPC_ICP_HV
	select PPC_ICS_RTAS
	select PPC_I8259
	select PPC_RTAS
	select PPC_RTAS_DAEMON
	select RTAS_ERROR_LOGGING
	select PPC_UDBG_16550
	select PPC_NATIVE
	select PPC_PCI_CHOICE if EXPERT
	select ZLIB_DEFLATE
	select PPC_DOORBELL
	select HAVE_CONTEXT_TRACKING
<<<<<<< HEAD
=======
	select HOTPLUG if SMP
	select HOTPLUG_CPU if SMP
>>>>>>> 317ddd25
	default y

config PPC_SPLPAR
	depends on PPC_PSERIES
	bool "Support for shared-processor logical partitions"
	default n
	help
	  Enabling this option will make the kernel run more efficiently
	  on logically-partitioned pSeries systems which use shared
	  processors, that is, which share physical processors between
	  two or more partitions.

config EEH
	bool
	depends on PPC_PSERIES && PCI
	default y

config PSERIES_MSI
       bool
       depends on PCI_MSI && EEH
       default y

config PSERIES_ENERGY
	tristate "pSeries energy management capabilities driver"
	depends on PPC_PSERIES
	default y
	help
	  Provides interface to platform energy management capabilities
	  on supported PSERIES platforms.
	  Provides: /sys/devices/system/cpu/pseries_(de)activation_hint_list
	  and /sys/devices/system/cpu/cpuN/pseries_(de)activation_hint

config SCANLOG
	tristate "Scanlog dump interface"
	depends on RTAS_PROC && PPC_PSERIES

config IO_EVENT_IRQ
	bool "IO Event Interrupt support"
	depends on PPC_PSERIES
	default y
	help
	  Select this option, if you want to enable support for IO Event
	  interrupts. IO event interrupt is a mechanism provided by RTAS
	  to return information about hardware error and non-error events
	  which may need OS attention. RTAS returns events for multiple
	  event types and scopes. Device drivers can register their handlers
	  to receive events.

	  This option will only enable the IO event platform code. You
	  will still need to enable or compile the actual drivers
	  that use this infrastructure to handle IO event interrupts.

	  Say Y if you are unsure.

config LPARCFG
	bool "LPAR Configuration Data"
	depends on PPC_PSERIES
	help
	Provide system capacity information via human readable
	<key word>=<value> pairs through a /proc/ppc64/lparcfg interface.

config PPC_PSERIES_DEBUG
	depends on PPC_PSERIES && PPC_EARLY_DEBUG
	bool "Enable extra debug logging in platforms/pseries"
        help
	  Say Y here if you want the pseries core to produce a bunch of
	  debug messages to the system log. Select this if you are having a
	  problem with the pseries core and want to see more of what is
	  going on. This does not enable debugging in lpar.c, which must
	  be manually done due to its verbosity.
	default y

config PPC_SMLPAR
	bool "Support for shared-memory logical partitions"
	depends on PPC_PSERIES
	select LPARCFG
	default n
	help
	  Select this option to enable shared memory partition support.
	  With this option a system running in an LPAR can be given more
	  memory than physically available and will allow firmware to
	  balance memory across many LPARs.

config CMM
	tristate "Collaborative memory management"
	depends on PPC_SMLPAR
	default y
	help
	  Select this option, if you want to enable the kernel interface
	  to reduce the memory size of the system. This is accomplished
	  by allocating pages of memory and put them "on hold". This only
	  makes sense for a system running in an LPAR where the unused pages
	  will be reused for other LPARs. The interface allows firmware to
	  balance memory across many LPARs.

config DTL
	bool "Dispatch Trace Log"
	depends on PPC_SPLPAR && DEBUG_FS
	help
	  SPLPAR machines can log hypervisor preempt & dispatch events to a
	  kernel buffer. Saying Y here will enable logging these events,
	  which are accessible through a debugfs file.

	  Say N if you are unsure.

config PSERIES_IDLE
	bool "Cpuidle driver for pSeries platforms"
	depends on CPU_IDLE
	depends on PPC_PSERIES
	default y
	help
	  Select this option to enable processor idle state management
	  through cpuidle subsystem.<|MERGE_RESOLUTION|>--- conflicted
+++ resolved
@@ -19,11 +19,8 @@
 	select ZLIB_DEFLATE
 	select PPC_DOORBELL
 	select HAVE_CONTEXT_TRACKING
-<<<<<<< HEAD
-=======
 	select HOTPLUG if SMP
 	select HOTPLUG_CPU if SMP
->>>>>>> 317ddd25
 	default y
 
 config PPC_SPLPAR
