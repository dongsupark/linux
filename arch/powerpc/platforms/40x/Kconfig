config ACADIA
	bool "Acadia"
	depends on 40x
	default n
	select PPC40x_SIMPLE
	select 405EZ
	help
	  This option enables support for the AMCC 405EZ Acadia evaluation board.

config EP405
	bool "EP405/EP405PC"
	depends on 40x
	default n
	select 405GP
	select PCI
	help
	  This option enables support for the EP405/EP405PC boards.

config HOTFOOT
        bool "Hotfoot"
	depends on 40x
	default n
	select 405EP
	select PPC40x_SIMPLE
	select PCI
        help
	 This option enables support for the ESTEEM 195E Hotfoot board.

config KILAUEA
	bool "Kilauea"
	depends on 40x
	default n
	select 405EX
	select PPC40x_SIMPLE
	select PPC4xx_PCI_EXPRESS
	select PCI_MSI
	select PPC4xx_MSI
	help
	  This option enables support for the AMCC PPC405EX evaluation board.

config MAKALU
	bool "Makalu"
	depends on 40x
	default n
	select 405EX
	select PCI
	select PPC4xx_PCI_EXPRESS
	select PPC40x_SIMPLE
	help
	  This option enables support for the AMCC PPC405EX board.

config WALNUT
	bool "Walnut"
	depends on 40x
	default y
	select 405GP
	select PCI
	select OF_RTC
	help
	  This option enables support for the IBM PPC405GP evaluation board.

config XILINX_VIRTEX_GENERIC_BOARD
	bool "Generic Xilinx Virtex board"
	depends on 40x
	default n
	select XILINX_VIRTEX_II_PRO
	select XILINX_VIRTEX_4_FX
	help
	  This option enables generic support for Xilinx Virtex based boards.

	  The generic virtex board support matches any device tree which
	  specifies 'xilinx,virtex' in its compatible field.  This includes
	  the Xilinx ML3xx and ML4xx reference designs using the powerpc
	  core.

	  Most Virtex designs should use this unless it needs to do some
	  special configuration at board probe time.

config PPC40x_SIMPLE
	bool "Simple PowerPC 40x board support"
	depends on 40x
	default n
	help
	  This option enables the simple PowerPC 40x platform support.

# OAK doesn't exist but wanted to keep this around for any future 403GCX boards
config 403GCX
	bool
	#depends on OAK
	select IBM405_ERR51

config 405GP
	bool
	select IBM405_ERR77
	select IBM405_ERR51
	select IBM_EMAC_ZMII

config 405EP
	bool

config 405EX
	bool
	select IBM_EMAC_EMAC4
	select IBM_EMAC_RGMII

config 405EZ
	bool
	select IBM_EMAC_NO_FLOW_CTRL
	select IBM_EMAC_MAL_CLR_ICINTSTAT
	select IBM_EMAC_MAL_COMMON_ERR

config 405GPR
	bool

config XILINX_VIRTEX
	bool
	select DEFAULT_UIMAGE

config XILINX_VIRTEX_II_PRO
	bool
	select XILINX_VIRTEX
	select IBM405_ERR77
	select IBM405_ERR51

config XILINX_VIRTEX_4_FX
	bool
	select XILINX_VIRTEX

config STB03xxx
	bool
	select IBM405_ERR77
	select IBM405_ERR51

config PPC4xx_GPIO
	bool "PPC4xx GPIO support"
	depends on 40x
	select ARCH_REQUIRE_GPIOLIB
	select GENERIC_GPIO
	help
	  Enable gpiolib support for ppc40x based boards

# 40x errata/workaround config symbols, selected by the CPU models above

# All 405-based cores up until the 405GPR and 405EP have this errata.
config IBM405_ERR77
	bool

# All 40x-based cores, up until the 405GPR and 405EP have this errata.
config IBM405_ERR51
<<<<<<< HEAD
	bool

#config BIOS_FIXUP
#	bool
#	depends on BUBINGA || EP405 || SYCAMORE || WALNUT
#	default y

#config PPC4xx_DMA
#	bool "PPC4xx DMA controller support"
#	depends on 4xx

#config PPC4xx_EDMA
#	bool
#	depends on !STB03xxx && PPC4xx_DMA
#	default y
#

config APM8018X
	bool "APM8018X"
	depends on 40x
	default n
	select PPC40x_SIMPLE
	help
	  This option enables support for the AppliedMicro APM8018X evaluation
	  board.
=======
	bool
>>>>>>> a1d51aa7
<|MERGE_RESOLUTION|>--- conflicted
+++ resolved
@@ -147,23 +147,7 @@
 
 # All 40x-based cores, up until the 405GPR and 405EP have this errata.
 config IBM405_ERR51
-<<<<<<< HEAD
 	bool
-
-#config BIOS_FIXUP
-#	bool
-#	depends on BUBINGA || EP405 || SYCAMORE || WALNUT
-#	default y
-
-#config PPC4xx_DMA
-#	bool "PPC4xx DMA controller support"
-#	depends on 4xx
-
-#config PPC4xx_EDMA
-#	bool
-#	depends on !STB03xxx && PPC4xx_DMA
-#	default y
-#
 
 config APM8018X
 	bool "APM8018X"
@@ -172,7 +156,4 @@
 	select PPC40x_SIMPLE
 	help
 	  This option enables support for the AppliedMicro APM8018X evaluation
-	  board.
-=======
-	bool
->>>>>>> a1d51aa7
+	  board.