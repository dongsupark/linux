--- conflicted
+++ resolved
@@ -45,11 +45,7 @@
 	long rc = OPAL_BUSY;
 
 	if (!opal_check_token(OPAL_RTC_READ))
-<<<<<<< HEAD
-		goto out;
-=======
 		return 0;
->>>>>>> e529fea9
 
 	while (rc == OPAL_BUSY || rc == OPAL_BUSY_EVENT) {
 		rc = opal_rtc_read(&__y_m_d, &__h_m_s_ms);
@@ -59,21 +55,13 @@
 			mdelay(10);
 	}
 	if (rc != OPAL_SUCCESS)
-<<<<<<< HEAD
-		goto out;
-=======
 		return 0;
->>>>>>> e529fea9
 
 	y_m_d = be32_to_cpu(__y_m_d);
 	h_m_s_ms = be64_to_cpu(__h_m_s_ms);
 	opal_to_tm(y_m_d, h_m_s_ms, &tm);
 	return mktime(tm.tm_year + 1900, tm.tm_mon + 1, tm.tm_mday,
 		      tm.tm_hour, tm.tm_min, tm.tm_sec);
-out:
-	ppc_md.get_rtc_time = NULL;
-	ppc_md.set_rtc_time = NULL;
-	return 0;
 }
 
 static __init int opal_time_init(void)
