/*
 * PowerNV setup code.
 *
 * Copyright 2011 IBM Corp.
 *
 * This program is free software; you can redistribute it and/or
 * modify it under the terms of the GNU General Public License
 * as published by the Free Software Foundation; either version
 * 2 of the License, or (at your option) any later version.
 */

#undef DEBUG

#include <linux/cpu.h>
#include <linux/errno.h>
#include <linux/sched.h>
#include <linux/kernel.h>
#include <linux/tty.h>
#include <linux/reboot.h>
#include <linux/init.h>
#include <linux/console.h>
#include <linux/delay.h>
#include <linux/irq.h>
#include <linux/seq_file.h>
#include <linux/of.h>
#include <linux/of_fdt.h>
#include <linux/interrupt.h>
#include <linux/bug.h>
<<<<<<< HEAD
#include <linux/cpuidle.h>
=======
>>>>>>> 2d286bdb
#include <linux/pci.h>

#include <asm/machdep.h>
#include <asm/firmware.h>
#include <asm/xics.h>
#include <asm/rtas.h>
#include <asm/opal.h>
#include <asm/kexec.h>

#include "powernv.h"

static void __init pnv_setup_arch(void)
{
	/* Initialize SMP */
	pnv_smp_init();

	/* Setup PCI */
	pnv_pci_init();

	/* Setup RTC and NVRAM callbacks */
	if (firmware_has_feature(FW_FEATURE_OPAL))
		opal_nvram_init();

	/* Enable NAP mode */
	powersave_nap = 1;

	/* XXX PMCS */
}

static void __init pnv_init_early(void)
{
	/*
	 * Initialize the LPC bus now so that legacy serial
	 * ports can be found on it
	 */
	opal_lpc_init();

#ifdef CONFIG_HVC_OPAL
	if (firmware_has_feature(FW_FEATURE_OPAL))
		hvc_opal_init_early();
	else
#endif
		add_preferred_console("hvc", 0, NULL);
}

static void __init pnv_init_IRQ(void)
{
	xics_init();

	WARN_ON(!ppc_md.get_irq);
}

static void pnv_show_cpuinfo(struct seq_file *m)
{
	struct device_node *root;
	const char *model = "";

	root = of_find_node_by_path("/");
	if (root)
		model = of_get_property(root, "model", NULL);
	seq_printf(m, "machine\t\t: PowerNV %s\n", model);
	if (firmware_has_feature(FW_FEATURE_OPALv3))
		seq_printf(m, "firmware\t: OPAL v3\n");
	else if (firmware_has_feature(FW_FEATURE_OPALv2))
		seq_printf(m, "firmware\t: OPAL v2\n");
	else if (firmware_has_feature(FW_FEATURE_OPAL))
		seq_printf(m, "firmware\t: OPAL v1\n");
	else
		seq_printf(m, "firmware\t: BML\n");
	of_node_put(root);
}

static void  __noreturn pnv_restart(char *cmd)
{
	long rc = OPAL_BUSY;

	opal_notifier_disable();

	while (rc == OPAL_BUSY || rc == OPAL_BUSY_EVENT) {
		rc = opal_cec_reboot();
		if (rc == OPAL_BUSY_EVENT)
			opal_poll_events(NULL);
		else
			mdelay(10);
	}
	for (;;)
		opal_poll_events(NULL);
}

static void __noreturn pnv_power_off(void)
{
	long rc = OPAL_BUSY;

	opal_notifier_disable();

	while (rc == OPAL_BUSY || rc == OPAL_BUSY_EVENT) {
		rc = opal_cec_power_down(0);
		if (rc == OPAL_BUSY_EVENT)
			opal_poll_events(NULL);
		else
			mdelay(10);
	}
	for (;;)
		opal_poll_events(NULL);
}

static void __noreturn pnv_halt(void)
{
	pnv_power_off();
}

static void pnv_progress(char *s, unsigned short hex)
{
}

static int pnv_dma_set_mask(struct device *dev, u64 dma_mask)
{
	if (dev_is_pci(dev))
		return pnv_pci_dma_set_mask(to_pci_dev(dev), dma_mask);
	return __dma_set_mask(dev, dma_mask);
}

static void pnv_shutdown(void)
{
	/* Let the PCI code clear up IODA tables */
	pnv_pci_shutdown();

	/*
	 * Stop OPAL activity: Unregister all OPAL interrupts so they
	 * don't fire up while we kexec and make sure all potentially
	 * DMA'ing ops are complete (such as dump retrieval).
	 */
	opal_shutdown();
}

#ifdef CONFIG_KEXEC
static void pnv_kexec_cpu_down(int crash_shutdown, int secondary)
{
	xics_kexec_teardown_cpu(secondary);

	/* Return secondary CPUs to firmware on OPAL v3 */
	if (firmware_has_feature(FW_FEATURE_OPALv3) && secondary) {
		mb();
		get_paca()->kexec_state = KEXEC_STATE_REAL_MODE;
		mb();

		/* Return the CPU to OPAL */
		opal_return_cpu();
	}
}
#endif /* CONFIG_KEXEC */

static void __init pnv_setup_machdep_opal(void)
{
	ppc_md.get_boot_time = opal_get_boot_time;
	ppc_md.get_rtc_time = opal_get_rtc_time;
	ppc_md.set_rtc_time = opal_set_rtc_time;
	ppc_md.restart = pnv_restart;
	ppc_md.power_off = pnv_power_off;
	ppc_md.halt = pnv_halt;
	ppc_md.machine_check_exception = opal_machine_check;
}

#ifdef CONFIG_PPC_POWERNV_RTAS
static void __init pnv_setup_machdep_rtas(void)
{
	if (rtas_token("get-time-of-day") != RTAS_UNKNOWN_SERVICE) {
		ppc_md.get_boot_time = rtas_get_boot_time;
		ppc_md.get_rtc_time = rtas_get_rtc_time;
		ppc_md.set_rtc_time = rtas_set_rtc_time;
	}
	ppc_md.restart = rtas_restart;
	ppc_md.power_off = rtas_power_off;
	ppc_md.halt = rtas_halt;
}
#endif /* CONFIG_PPC_POWERNV_RTAS */

static int __init pnv_probe(void)
{
	unsigned long root = of_get_flat_dt_root();

	if (!of_flat_dt_is_compatible(root, "ibm,powernv"))
		return 0;

	hpte_init_native();

	if (firmware_has_feature(FW_FEATURE_OPAL))
		pnv_setup_machdep_opal();
#ifdef CONFIG_PPC_POWERNV_RTAS
	else if (rtas.base)
		pnv_setup_machdep_rtas();
#endif /* CONFIG_PPC_POWERNV_RTAS */

	pr_debug("PowerNV detected !\n");

	return 1;
}

void powernv_idle(void)
{
	/* Hook to cpuidle framework if available, else
	 * call on default platform idle code
	 */
	if (cpuidle_idle_call()) {
		power7_idle();
	}
}

define_machine(powernv) {
	.name			= "PowerNV",
	.probe			= pnv_probe,
	.init_early		= pnv_init_early,
	.setup_arch		= pnv_setup_arch,
	.init_IRQ		= pnv_init_IRQ,
	.show_cpuinfo		= pnv_show_cpuinfo,
	.progress		= pnv_progress,
	.machine_shutdown	= pnv_shutdown,
	.power_save             = powernv_idle,
	.calibrate_decr		= generic_calibrate_decr,
	.dma_set_mask		= pnv_dma_set_mask,
#ifdef CONFIG_KEXEC
	.kexec_cpu_down		= pnv_kexec_cpu_down,
#endif
};<|MERGE_RESOLUTION|>--- conflicted
+++ resolved
@@ -26,10 +26,6 @@
 #include <linux/of_fdt.h>
 #include <linux/interrupt.h>
 #include <linux/bug.h>
-<<<<<<< HEAD
-#include <linux/cpuidle.h>
-=======
->>>>>>> 2d286bdb
 #include <linux/pci.h>
 
 #include <asm/machdep.h>
@@ -228,16 +224,6 @@
 	return 1;
 }
 
-void powernv_idle(void)
-{
-	/* Hook to cpuidle framework if available, else
-	 * call on default platform idle code
-	 */
-	if (cpuidle_idle_call()) {
-		power7_idle();
-	}
-}
-
 define_machine(powernv) {
 	.name			= "PowerNV",
 	.probe			= pnv_probe,
@@ -247,7 +233,7 @@
 	.show_cpuinfo		= pnv_show_cpuinfo,
 	.progress		= pnv_progress,
 	.machine_shutdown	= pnv_shutdown,
-	.power_save             = powernv_idle,
+	.power_save             = power7_idle,
 	.calibrate_decr		= generic_calibrate_decr,
 	.dma_set_mask		= pnv_dma_set_mask,
 #ifdef CONFIG_KEXEC
