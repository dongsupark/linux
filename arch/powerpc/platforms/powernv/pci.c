/*
 * Support PCI/PCIe on PowerNV platforms
 *
 * Currently supports only P5IOC2
 *
 * Copyright 2011 Benjamin Herrenschmidt, IBM Corp.
 *
 * This program is free software; you can redistribute it and/or
 * modify it under the terms of the GNU General Public License
 * as published by the Free Software Foundation; either version
 * 2 of the License, or (at your option) any later version.
 */

#include <linux/kernel.h>
#include <linux/pci.h>
#include <linux/delay.h>
#include <linux/string.h>
#include <linux/init.h>
#include <linux/bootmem.h>
#include <linux/irq.h>
#include <linux/io.h>
#include <linux/msi.h>
#include <linux/iommu.h>

#include <asm/sections.h>
#include <asm/io.h>
#include <asm/prom.h>
#include <asm/pci-bridge.h>
#include <asm/machdep.h>
#include <asm/msi_bitmap.h>
#include <asm/ppc-pci.h>
#include <asm/opal.h>
#include <asm/iommu.h>
#include <asm/tce.h>
#include <asm/firmware.h>
#include <asm/eeh_event.h>
#include <asm/eeh.h>

#include "powernv.h"
#include "pci.h"

/* Delay in usec */
#define PCI_RESET_DELAY_US	3000000

#define cfg_dbg(fmt...)	do { } while(0)
//#define cfg_dbg(fmt...)	printk(fmt)

#ifdef CONFIG_PCI_MSI
static int pnv_msi_check_device(struct pci_dev* pdev, int nvec, int type)
{
	struct pci_controller *hose = pci_bus_to_host(pdev->bus);
	struct pnv_phb *phb = hose->private_data;
	struct pci_dn *pdn = pci_get_pdn(pdev);

	if (pdn && pdn->force_32bit_msi && !phb->msi32_support)
		return -ENODEV;

	return (phb && phb->msi_bmp.bitmap) ? 0 : -ENODEV;
}

static int pnv_setup_msi_irqs(struct pci_dev *pdev, int nvec, int type)
{
	struct pci_controller *hose = pci_bus_to_host(pdev->bus);
	struct pnv_phb *phb = hose->private_data;
	struct msi_desc *entry;
	struct msi_msg msg;
	int hwirq;
	unsigned int virq;
	int rc;

	if (WARN_ON(!phb))
		return -ENODEV;

	list_for_each_entry(entry, &pdev->msi_list, list) {
		if (!entry->msi_attrib.is_64 && !phb->msi32_support) {
			pr_warn("%s: Supports only 64-bit MSIs\n",
				pci_name(pdev));
			return -ENXIO;
		}
		hwirq = msi_bitmap_alloc_hwirqs(&phb->msi_bmp, 1);
		if (hwirq < 0) {
			pr_warn("%s: Failed to find a free MSI\n",
				pci_name(pdev));
			return -ENOSPC;
		}
		virq = irq_create_mapping(NULL, phb->msi_base + hwirq);
		if (virq == NO_IRQ) {
			pr_warn("%s: Failed to map MSI to linux irq\n",
				pci_name(pdev));
			msi_bitmap_free_hwirqs(&phb->msi_bmp, hwirq, 1);
			return -ENOMEM;
		}
		rc = phb->msi_setup(phb, pdev, phb->msi_base + hwirq,
				    virq, entry->msi_attrib.is_64, &msg);
		if (rc) {
			pr_warn("%s: Failed to setup MSI\n", pci_name(pdev));
			irq_dispose_mapping(virq);
			msi_bitmap_free_hwirqs(&phb->msi_bmp, hwirq, 1);
			return rc;
		}
		irq_set_msi_desc(virq, entry);
		write_msi_msg(virq, &msg);
	}
	return 0;
}

static void pnv_teardown_msi_irqs(struct pci_dev *pdev)
{
	struct pci_controller *hose = pci_bus_to_host(pdev->bus);
	struct pnv_phb *phb = hose->private_data;
	struct msi_desc *entry;

	if (WARN_ON(!phb))
		return;

	list_for_each_entry(entry, &pdev->msi_list, list) {
		if (entry->irq == NO_IRQ)
			continue;
		irq_set_msi_desc(entry->irq, NULL);
		msi_bitmap_free_hwirqs(&phb->msi_bmp,
			virq_to_hw(entry->irq) - phb->msi_base, 1);
		irq_dispose_mapping(entry->irq);
	}
}
#endif /* CONFIG_PCI_MSI */

static void pnv_pci_dump_p7ioc_diag_data(struct pnv_phb *phb)
{
	struct OpalIoP7IOCPhbErrorData *data = &phb->diag.p7ioc;
	int i;

	pr_info("PHB %d diagnostic data:\n", phb->hose->global_number);

	pr_info("  brdgCtl              = 0x%08x\n", data->brdgCtl);

	pr_info("  portStatusReg        = 0x%08x\n", data->portStatusReg);
	pr_info("  rootCmplxStatus      = 0x%08x\n", data->rootCmplxStatus);
	pr_info("  busAgentStatus       = 0x%08x\n", data->busAgentStatus);

	pr_info("  deviceStatus         = 0x%08x\n", data->deviceStatus);
	pr_info("  slotStatus           = 0x%08x\n", data->slotStatus);
	pr_info("  linkStatus           = 0x%08x\n", data->linkStatus);
	pr_info("  devCmdStatus         = 0x%08x\n", data->devCmdStatus);
	pr_info("  devSecStatus         = 0x%08x\n", data->devSecStatus);

	pr_info("  rootErrorStatus      = 0x%08x\n", data->rootErrorStatus);
	pr_info("  uncorrErrorStatus    = 0x%08x\n", data->uncorrErrorStatus);
	pr_info("  corrErrorStatus      = 0x%08x\n", data->corrErrorStatus);
	pr_info("  tlpHdr1              = 0x%08x\n", data->tlpHdr1);
	pr_info("  tlpHdr2              = 0x%08x\n", data->tlpHdr2);
	pr_info("  tlpHdr3              = 0x%08x\n", data->tlpHdr3);
	pr_info("  tlpHdr4              = 0x%08x\n", data->tlpHdr4);
	pr_info("  sourceId             = 0x%08x\n", data->sourceId);

	pr_info("  errorClass           = 0x%016llx\n", data->errorClass);
	pr_info("  correlator           = 0x%016llx\n", data->correlator);

	pr_info("  p7iocPlssr           = 0x%016llx\n", data->p7iocPlssr);
	pr_info("  p7iocCsr             = 0x%016llx\n", data->p7iocCsr);
	pr_info("  lemFir               = 0x%016llx\n", data->lemFir);
	pr_info("  lemErrorMask         = 0x%016llx\n", data->lemErrorMask);
	pr_info("  lemWOF               = 0x%016llx\n", data->lemWOF);
	pr_info("  phbErrorStatus       = 0x%016llx\n", data->phbErrorStatus);
	pr_info("  phbFirstErrorStatus  = 0x%016llx\n", data->phbFirstErrorStatus);
	pr_info("  phbErrorLog0         = 0x%016llx\n", data->phbErrorLog0);
	pr_info("  phbErrorLog1         = 0x%016llx\n", data->phbErrorLog1);
	pr_info("  mmioErrorStatus      = 0x%016llx\n", data->mmioErrorStatus);
	pr_info("  mmioFirstErrorStatus = 0x%016llx\n", data->mmioFirstErrorStatus);
	pr_info("  mmioErrorLog0        = 0x%016llx\n", data->mmioErrorLog0);
	pr_info("  mmioErrorLog1        = 0x%016llx\n", data->mmioErrorLog1);
	pr_info("  dma0ErrorStatus      = 0x%016llx\n", data->dma0ErrorStatus);
	pr_info("  dma0FirstErrorStatus = 0x%016llx\n", data->dma0FirstErrorStatus);
	pr_info("  dma0ErrorLog0        = 0x%016llx\n", data->dma0ErrorLog0);
	pr_info("  dma0ErrorLog1        = 0x%016llx\n", data->dma0ErrorLog1);
	pr_info("  dma1ErrorStatus      = 0x%016llx\n", data->dma1ErrorStatus);
	pr_info("  dma1FirstErrorStatus = 0x%016llx\n", data->dma1FirstErrorStatus);
	pr_info("  dma1ErrorLog0        = 0x%016llx\n", data->dma1ErrorLog0);
	pr_info("  dma1ErrorLog1        = 0x%016llx\n", data->dma1ErrorLog1);

	for (i = 0; i < OPAL_P7IOC_NUM_PEST_REGS; i++) {
		if ((data->pestA[i] >> 63) == 0 &&
		    (data->pestB[i] >> 63) == 0)
			continue;
		pr_info("  PE[%3d] PESTA        = 0x%016llx\n", i, data->pestA[i]);
		pr_info("          PESTB        = 0x%016llx\n", data->pestB[i]);
	}
}

static void pnv_pci_dump_phb_diag_data(struct pnv_phb *phb)
{
	switch(phb->model) {
	case PNV_PHB_MODEL_P7IOC:
		pnv_pci_dump_p7ioc_diag_data(phb);
		break;
	default:
		pr_warning("PCI %d: Can't decode this PHB diag data\n",
			   phb->hose->global_number);
	}
}

static void pnv_pci_handle_eeh_config(struct pnv_phb *phb, u32 pe_no)
{
	unsigned long flags, rc;
	int has_diag;

	spin_lock_irqsave(&phb->lock, flags);

	rc = opal_pci_get_phb_diag_data2(phb->opal_id, phb->diag.blob,
					 PNV_PCI_DIAG_BUF_SIZE);
	has_diag = (rc == OPAL_SUCCESS);

	rc = opal_pci_eeh_freeze_clear(phb->opal_id, pe_no,
				       OPAL_EEH_ACTION_CLEAR_FREEZE_ALL);
	if (rc) {
		pr_warning("PCI %d: Failed to clear EEH freeze state"
			   " for PE#%d, err %ld\n",
			   phb->hose->global_number, pe_no, rc);

		/* For now, let's only display the diag buffer when we fail to clear
		 * the EEH status. We'll do more sensible things later when we have
		 * proper EEH support. We need to make sure we don't pollute ourselves
		 * with the normal errors generated when probing empty slots
		 */
		if (has_diag)
			pnv_pci_dump_phb_diag_data(phb);
		else
			pr_warning("PCI %d: No diag data available\n",
				   phb->hose->global_number);
	}

	spin_unlock_irqrestore(&phb->lock, flags);
}

static void pnv_pci_config_check_eeh(struct pnv_phb *phb,
				     struct device_node *dn)
{
	s64	rc;
	u8	fstate;
	u16	pcierr;
	u32	pe_no;

	/*
	 * Get the PE#. During the PCI probe stage, we might not
	 * setup that yet. So all ER errors should be mapped to
	 * PE#0
	 */
	pe_no = PCI_DN(dn)->pe_number;
	if (pe_no == IODA_INVALID_PE)
		pe_no = 0;

	/* Read freeze status */
	rc = opal_pci_eeh_freeze_status(phb->opal_id, pe_no, &fstate, &pcierr,
					NULL);
	if (rc) {
		pr_warning("%s: Can't read EEH status (PE#%d) for "
			   "%s, err %lld\n",
			   __func__, pe_no, dn->full_name, rc);
		return;
	}
	cfg_dbg(" -> EEH check, bdfn=%04x PE#%d fstate=%x\n",
		(PCI_DN(dn)->busno << 8) | (PCI_DN(dn)->devfn),
		pe_no, fstate);
	if (fstate != 0)
		pnv_pci_handle_eeh_config(phb, pe_no);
}

int pnv_pci_cfg_read(struct device_node *dn,
		     int where, int size, u32 *val)
{
	struct pci_dn *pdn = PCI_DN(dn);
	struct pnv_phb *phb = pdn->phb->private_data;
	u32 bdfn = (pdn->busno << 8) | pdn->devfn;
#ifdef CONFIG_EEH
	struct eeh_pe *phb_pe = NULL;
#endif
	s64 rc;

	switch (size) {
	case 1: {
		u8 v8;
		rc = opal_pci_config_read_byte(phb->opal_id, bdfn, where, &v8);
		*val = (rc == OPAL_SUCCESS) ? v8 : 0xff;
		break;
	}
	case 2: {
		u16 v16;
		rc = opal_pci_config_read_half_word(phb->opal_id, bdfn, where,
						   &v16);
		*val = (rc == OPAL_SUCCESS) ? v16 : 0xffff;
		break;
	}
	case 4: {
		u32 v32;
		rc = opal_pci_config_read_word(phb->opal_id, bdfn, where, &v32);
		*val = (rc == OPAL_SUCCESS) ? v32 : 0xffffffff;
		break;
	}
	default:
		return PCIBIOS_FUNC_NOT_SUPPORTED;
	}
	cfg_dbg("%s: bus: %x devfn: %x +%x/%x -> %08x\n",
		__func__, pdn->busno, pdn->devfn, where, size, *val);

	/*
	 * Check if the specified PE has been put into frozen
	 * state. On the other hand, we needn't do that while
	 * the PHB has been put into frozen state because of
	 * PHB-fatal errors.
	 */
#ifdef CONFIG_EEH
	phb_pe = eeh_phb_pe_get(pdn->phb);
	if (phb_pe && (phb_pe->state & EEH_PE_ISOLATED))
		return PCIBIOS_SUCCESSFUL;

	if (phb->eeh_state & PNV_EEH_STATE_ENABLED) {
		if (*val == EEH_IO_ERROR_VALUE(size) &&
		    eeh_dev_check_failure(of_node_to_eeh_dev(dn)))
			return PCIBIOS_DEVICE_NOT_FOUND;
	} else {
		pnv_pci_config_check_eeh(phb, dn);
	}
#else
	pnv_pci_config_check_eeh(phb, dn);
#endif

	return PCIBIOS_SUCCESSFUL;
}

int pnv_pci_cfg_write(struct device_node *dn,
		      int where, int size, u32 val)
{
	struct pci_dn *pdn = PCI_DN(dn);
	struct pnv_phb *phb = pdn->phb->private_data;
	u32 bdfn = (pdn->busno << 8) | pdn->devfn;

	cfg_dbg("%s: bus: %x devfn: %x +%x/%x -> %08x\n",
		pdn->busno, pdn->devfn, where, size, val);
	switch (size) {
	case 1:
		opal_pci_config_write_byte(phb->opal_id, bdfn, where, val);
		break;
	case 2:
		opal_pci_config_write_half_word(phb->opal_id, bdfn, where, val);
		break;
	case 4:
		opal_pci_config_write_word(phb->opal_id, bdfn, where, val);
		break;
	default:
		return PCIBIOS_FUNC_NOT_SUPPORTED;
	}

	/* Check if the PHB got frozen due to an error (no response) */
#ifdef CONFIG_EEH
	if (!(phb->eeh_state & PNV_EEH_STATE_ENABLED))
		pnv_pci_config_check_eeh(phb, dn);
#else
	pnv_pci_config_check_eeh(phb, dn);
#endif

	return PCIBIOS_SUCCESSFUL;
}

<<<<<<< HEAD
struct pci_ops pnv_pci_ops = {
	.read = pnv_pci_read_config,
=======
static int pnv_pci_read_config(struct pci_bus *bus,
			       unsigned int devfn,
			       int where, int size, u32 *val)
{
	struct device_node *dn, *busdn = pci_bus_to_OF_node(bus);
	struct pci_dn *pdn;

	for (dn = busdn->child; dn; dn = dn->sibling) {
		pdn = PCI_DN(dn);
		if (pdn && pdn->devfn == devfn)
			return pnv_pci_cfg_read(dn, where, size, val);
	}

	*val = 0xFFFFFFFF;
	return PCIBIOS_DEVICE_NOT_FOUND;

}

static int pnv_pci_write_config(struct pci_bus *bus,
				unsigned int devfn,
				int where, int size, u32 val)
{
	struct device_node *dn, *busdn = pci_bus_to_OF_node(bus);
	struct pci_dn *pdn;

	for (dn = busdn->child; dn; dn = dn->sibling) {
		pdn = PCI_DN(dn);
		if (pdn && pdn->devfn == devfn)
			return pnv_pci_cfg_write(dn, where, size, val);
	}

	return PCIBIOS_DEVICE_NOT_FOUND;
}

struct pci_ops pnv_pci_ops = {
	.read  = pnv_pci_read_config,
>>>>>>> d0e0ac97
	.write = pnv_pci_write_config,
};

static int pnv_tce_build(struct iommu_table *tbl, long index, long npages,
			 unsigned long uaddr, enum dma_data_direction direction,
			 struct dma_attrs *attrs)
{
	u64 proto_tce;
	u64 *tcep, *tces;
	u64 rpn;

	proto_tce = TCE_PCI_READ; // Read allowed

	if (direction != DMA_TO_DEVICE)
		proto_tce |= TCE_PCI_WRITE;

	tces = tcep = ((u64 *)tbl->it_base) + index - tbl->it_offset;
	rpn = __pa(uaddr) >> TCE_SHIFT;

	while (npages--)
		*(tcep++) = proto_tce | (rpn++ << TCE_RPN_SHIFT);

	/* Some implementations won't cache invalid TCEs and thus may not
	 * need that flush. We'll probably turn it_type into a bit mask
	 * of flags if that becomes the case
	 */
	if (tbl->it_type & TCE_PCI_SWINV_CREATE)
		pnv_pci_ioda_tce_invalidate(tbl, tces, tcep - 1);

	return 0;
}

static void pnv_tce_free(struct iommu_table *tbl, long index, long npages)
{
	u64 *tcep, *tces;

	tces = tcep = ((u64 *)tbl->it_base) + index - tbl->it_offset;

	while (npages--)
		*(tcep++) = 0;

	if (tbl->it_type & TCE_PCI_SWINV_FREE)
		pnv_pci_ioda_tce_invalidate(tbl, tces, tcep - 1);
}

static unsigned long pnv_tce_get(struct iommu_table *tbl, long index)
{
	return ((u64 *)tbl->it_base)[index - tbl->it_offset];
}

void pnv_pci_setup_iommu_table(struct iommu_table *tbl,
			       void *tce_mem, u64 tce_size,
			       u64 dma_offset)
{
	tbl->it_blocksize = 16;
	tbl->it_base = (unsigned long)tce_mem;
	tbl->it_offset = dma_offset >> IOMMU_PAGE_SHIFT;
	tbl->it_index = 0;
	tbl->it_size = tce_size >> 3;
	tbl->it_busno = 0;
	tbl->it_type = TCE_PCI;
}

static struct iommu_table *pnv_pci_setup_bml_iommu(struct pci_controller *hose)
{
	struct iommu_table *tbl;
	const __be64 *basep, *swinvp;
	const __be32 *sizep;

	basep = of_get_property(hose->dn, "linux,tce-base", NULL);
	sizep = of_get_property(hose->dn, "linux,tce-size", NULL);
	if (basep == NULL || sizep == NULL) {
		pr_err("PCI: %s has missing tce entries !\n",
		       hose->dn->full_name);
		return NULL;
	}
	tbl = kzalloc_node(sizeof(struct iommu_table), GFP_KERNEL, hose->node);
	if (WARN_ON(!tbl))
		return NULL;
	pnv_pci_setup_iommu_table(tbl, __va(be64_to_cpup(basep)),
				  be32_to_cpup(sizep), 0);
	iommu_init_table(tbl, hose->node);
	iommu_register_group(tbl, pci_domain_nr(hose->bus), 0);

	/* Deal with SW invalidated TCEs when needed (BML way) */
	swinvp = of_get_property(hose->dn, "linux,tce-sw-invalidate-info",
				 NULL);
	if (swinvp) {
		tbl->it_busno = swinvp[1];
		tbl->it_index = (unsigned long)ioremap(swinvp[0], 8);
		tbl->it_type = TCE_PCI_SWINV_CREATE | TCE_PCI_SWINV_FREE;
	}
	return tbl;
}

static void pnv_pci_dma_fallback_setup(struct pci_controller *hose,
				       struct pci_dev *pdev)
{
	struct device_node *np = pci_bus_to_OF_node(hose->bus);
	struct pci_dn *pdn;

	if (np == NULL)
		return;
	pdn = PCI_DN(np);
	if (!pdn->iommu_table)
		pdn->iommu_table = pnv_pci_setup_bml_iommu(hose);
	if (!pdn->iommu_table)
		return;
	set_iommu_table_base(&pdev->dev, pdn->iommu_table);
}

static void pnv_pci_dma_dev_setup(struct pci_dev *pdev)
{
	struct pci_controller *hose = pci_bus_to_host(pdev->bus);
	struct pnv_phb *phb = hose->private_data;

	/* If we have no phb structure, try to setup a fallback based on
	 * the device-tree (RTAS PCI for example)
	 */
	if (phb && phb->dma_dev_setup)
		phb->dma_dev_setup(phb, pdev);
	else
		pnv_pci_dma_fallback_setup(hose, pdev);
}

void pnv_pci_shutdown(void)
{
	struct pci_controller *hose;

	list_for_each_entry(hose, &hose_list, list_node) {
		struct pnv_phb *phb = hose->private_data;

		if (phb && phb->shutdown)
			phb->shutdown(phb);
	}
}

/* Fixup wrong class code in p7ioc and p8 root complex */
static void pnv_p7ioc_rc_quirk(struct pci_dev *dev)
{
	dev->class = PCI_CLASS_BRIDGE_PCI << 8;
}
DECLARE_PCI_FIXUP_EARLY(PCI_VENDOR_ID_IBM, 0x3b9, pnv_p7ioc_rc_quirk);

static int pnv_pci_probe_mode(struct pci_bus *bus)
{
	struct pci_controller *hose = pci_bus_to_host(bus);
	const __be64 *tstamp;
	u64 now, target;


	/* We hijack this as a way to ensure we have waited long
	 * enough since the reset was lifted on the PCI bus
	 */
	if (bus != hose->bus)
		return PCI_PROBE_NORMAL;
	tstamp = of_get_property(hose->dn, "reset-clear-timestamp", NULL);
	if (!tstamp || !*tstamp)
		return PCI_PROBE_NORMAL;

	now = mftb() / tb_ticks_per_usec;
	target = (be64_to_cpup(tstamp) / tb_ticks_per_usec)
		+ PCI_RESET_DELAY_US;

	pr_devel("pci %04d: Reset target: 0x%llx now: 0x%llx\n",
		 hose->global_number, target, now);

	if (now < target)
		msleep((target - now + 999) / 1000);

	return PCI_PROBE_NORMAL;
}

void __init pnv_pci_init(void)
{
	struct device_node *np;

	pci_add_flags(PCI_CAN_SKIP_ISA_ALIGN);

	/* OPAL absent, try POPAL first then RTAS detection of PHBs */
	if (!firmware_has_feature(FW_FEATURE_OPAL)) {
#ifdef CONFIG_PPC_POWERNV_RTAS
		init_pci_config_tokens();
		find_and_init_phbs();
#endif /* CONFIG_PPC_POWERNV_RTAS */
	}
	/* OPAL is here, do our normal stuff */
	else {
		int found_ioda = 0;

		/* Look for IODA IO-Hubs. We don't support mixing IODA
		 * and p5ioc2 due to the need to change some global
		 * probing flags
		 */
		for_each_compatible_node(np, NULL, "ibm,ioda-hub") {
			pnv_pci_init_ioda_hub(np);
			found_ioda = 1;
		}

		/* Look for p5ioc2 IO-Hubs */
		if (!found_ioda)
			for_each_compatible_node(np, NULL, "ibm,p5ioc2")
				pnv_pci_init_p5ioc2_hub(np);

		/* Look for ioda2 built-in PHB3's */
		for_each_compatible_node(np, NULL, "ibm,ioda2-phb")
			pnv_pci_init_ioda2_phb(np);
	}

	/* Setup the linkage between OF nodes and PHBs */
	pci_devs_phb_init();

	/* Configure IOMMU DMA hooks */
	ppc_md.pci_dma_dev_setup = pnv_pci_dma_dev_setup;
	ppc_md.tce_build = pnv_tce_build;
	ppc_md.tce_free = pnv_tce_free;
	ppc_md.tce_get = pnv_tce_get;
	ppc_md.pci_probe_mode = pnv_pci_probe_mode;
	set_pci_dma_ops(&dma_iommu_ops);

	/* Configure MSIs */
#ifdef CONFIG_PCI_MSI
	ppc_md.msi_check_device = pnv_msi_check_device;
	ppc_md.setup_msi_irqs = pnv_setup_msi_irqs;
	ppc_md.teardown_msi_irqs = pnv_teardown_msi_irqs;
#endif
}<|MERGE_RESOLUTION|>--- conflicted
+++ resolved
@@ -360,10 +360,6 @@
 	return PCIBIOS_SUCCESSFUL;
 }
 
-<<<<<<< HEAD
-struct pci_ops pnv_pci_ops = {
-	.read = pnv_pci_read_config,
-=======
 static int pnv_pci_read_config(struct pci_bus *bus,
 			       unsigned int devfn,
 			       int where, int size, u32 *val)
@@ -400,7 +396,6 @@
 
 struct pci_ops pnv_pci_ops = {
 	.read  = pnv_pci_read_config,
->>>>>>> d0e0ac97
 	.write = pnv_pci_write_config,
 };
 
