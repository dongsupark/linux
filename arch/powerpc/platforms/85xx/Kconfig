--- conflicted
+++ resolved
@@ -203,11 +203,7 @@
 	select PPC_E500MC
 	select PHYS_64BIT
 	select SWIOTLB
-<<<<<<< HEAD
-	select MPC8xxx_GPIO
-=======
-	select GPIO_MPC8XXX
->>>>>>> dcd6c922
+	select GPIO_MPC8XXX
 	select HAS_RAPIDIO
 	select PPC_EPAPR_HV_PIC
 	help
