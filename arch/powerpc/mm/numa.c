--- conflicted
+++ resolved
@@ -1432,17 +1432,9 @@
 		if (cpu != update->cpu)
 			continue;
 
-<<<<<<< HEAD
-		unregister_cpu_under_node(update->cpu, update->old_nid);
 		unmap_cpu_from_node(update->cpu);
 		map_cpu_to_node(update->cpu, update->new_nid);
 		vdso_getcpu_init();
-		register_cpu_under_node(update->cpu, update->new_nid);
-=======
-		unmap_cpu_from_node(update->cpu);
-		map_cpu_to_node(update->cpu, update->new_nid);
-		vdso_getcpu_init();
->>>>>>> d0e0ac97
 	}
 
 	return 0;
@@ -1490,12 +1482,9 @@
 	stop_machine(update_cpu_topology, &updates[0], &updated_cpus);
 
 	for (ud = &updates[0]; ud; ud = ud->next) {
-<<<<<<< HEAD
-=======
 		unregister_cpu_under_node(ud->cpu, ud->old_nid);
 		register_cpu_under_node(ud->cpu, ud->new_nid);
 
->>>>>>> d0e0ac97
 		dev = get_cpu_device(ud->cpu);
 		if (dev)
 			kobject_uevent(&dev->kobj, KOBJ_CHANGE);
@@ -1545,7 +1534,6 @@
 	cpumask_or(&cpu_associativity_changes_mask,
 		&cpu_associativity_changes_mask, cpu_sibling_mask(core_id));
 	reset_topology_timer();
-<<<<<<< HEAD
 }
 
 static int dt_update_callback(struct notifier_block *nb,
@@ -1570,32 +1558,6 @@
 	return rc;
 }
 
-=======
-}
-
-static int dt_update_callback(struct notifier_block *nb,
-				unsigned long action, void *data)
-{
-	struct of_prop_reconfig *update;
-	int rc = NOTIFY_DONE;
-
-	switch (action) {
-	case OF_RECONFIG_UPDATE_PROPERTY:
-		update = (struct of_prop_reconfig *)data;
-		if (!of_prop_cmp(update->dn->type, "cpu") &&
-		    !of_prop_cmp(update->prop->name, "ibm,associativity")) {
-			u32 core_id;
-			of_property_read_u32(update->dn, "reg", &core_id);
-			stage_topology_update(core_id);
-			rc = NOTIFY_OK;
-		}
-		break;
-	}
-
-	return rc;
-}
-
->>>>>>> d0e0ac97
 static struct notifier_block dt_update_nb = {
 	.notifier_call = dt_update_callback,
 };
