/*
 * PPC Huge TLB Page Support for Kernel.
 *
 * Copyright (C) 2003 David Gibson, IBM Corporation.
 * Copyright (C) 2011 Becky Bruce, Freescale Semiconductor
 *
 * Based on the IA-32 version:
 * Copyright (C) 2002, Rohit Seth <rohit.seth@intel.com>
 */

#include <linux/mm.h>
#include <linux/io.h>
#include <linux/slab.h>
#include <linux/hugetlb.h>
#include <linux/export.h>
#include <linux/of_fdt.h>
#include <linux/memblock.h>
#include <linux/bootmem.h>
#include <linux/moduleparam.h>
#include <asm/pgtable.h>
#include <asm/pgalloc.h>
#include <asm/tlb.h>
#include <asm/setup.h>
#include <asm/hugetlb.h>

#ifdef CONFIG_HUGETLB_PAGE

#define PAGE_SHIFT_64K	16
#define PAGE_SHIFT_16M	24
#define PAGE_SHIFT_16G	34

unsigned int HPAGE_SHIFT;

/*
 * Tracks gpages after the device tree is scanned and before the
 * huge_boot_pages list is ready.  On non-Freescale implementations, this is
 * just used to track 16G pages and so is a single array.  FSL-based
 * implementations may have more than one gpage size, so we need multiple
 * arrays
 */
#ifdef CONFIG_PPC_FSL_BOOK3E
#define MAX_NUMBER_GPAGES	128
struct psize_gpages {
	u64 gpage_list[MAX_NUMBER_GPAGES];
	unsigned int nr_gpages;
};
static struct psize_gpages gpage_freearray[MMU_PAGE_COUNT];
#else
#define MAX_NUMBER_GPAGES	1024
static u64 gpage_freearray[MAX_NUMBER_GPAGES];
static unsigned nr_gpages;
#endif

#define hugepd_none(hpd)	((hpd).pd == 0)
<<<<<<< HEAD

#ifdef CONFIG_PPC_BOOK3S_64
/*
 * At this point we do the placement change only for BOOK3S 64. This would
 * possibly work on other subarchs.
 */

/*
 * We have PGD_INDEX_SIZ = 12 and PTE_INDEX_SIZE = 8, so that we can have
 * 16GB hugepage pte in PGD and 16MB hugepage pte at PMD;
 */
int pmd_huge(pmd_t pmd)
{
	/*
	 * leaf pte for huge page, bottom two bits != 00
	 */
	return ((pmd_val(pmd) & 0x3) != 0x0);
}

int pud_huge(pud_t pud)
{
	/*
	 * leaf pte for huge page, bottom two bits != 00
	 */
	return ((pud_val(pud) & 0x3) != 0x0);
}

int pgd_huge(pgd_t pgd)
=======

#ifdef CONFIG_PPC_BOOK3S_64
/*
 * At this point we do the placement change only for BOOK3S 64. This would
 * possibly work on other subarchs.
 */

/*
 * We have PGD_INDEX_SIZ = 12 and PTE_INDEX_SIZE = 8, so that we can have
 * 16GB hugepage pte in PGD and 16MB hugepage pte at PMD;
 */
int pmd_huge(pmd_t pmd)
>>>>>>> d0e0ac97
{
	/*
	 * leaf pte for huge page, bottom two bits != 00
	 */
<<<<<<< HEAD
	return ((pgd_val(pgd) & 0x3) != 0x0);
}
#else
int pmd_huge(pmd_t pmd)
{
	return 0;
}

int pud_huge(pud_t pud)
{
	return 0;
}

int pgd_huge(pgd_t pgd)
{
	return 0;
}
#endif

/*
 * We have 4 cases for pgds and pmds:
 * (1) invalid (all zeroes)
 * (2) pointer to next table, as normal; bottom 6 bits == 0
 * (3) leaf pte for huge page, bottom two bits != 00
 * (4) hugepd pointer, bottom two bits == 00, next 4 bits indicate size of table
 */
pte_t *find_linux_pte_or_hugepte(pgd_t *pgdir, unsigned long ea, unsigned *shift)
{
	pgd_t *pg;
	pud_t *pu;
	pmd_t *pm;
	pte_t *ret_pte;
	hugepd_t *hpdp = NULL;
	unsigned pdshift = PGDIR_SHIFT;

	if (shift)
		*shift = 0;

	pg = pgdir + pgd_index(ea);

	if (pgd_huge(*pg)) {
		ret_pte = (pte_t *) pg;
		goto out;
	} else if (is_hugepd(pg))
		hpdp = (hugepd_t *)pg;
	else if (!pgd_none(*pg)) {
		pdshift = PUD_SHIFT;
		pu = pud_offset(pg, ea);

		if (pud_huge(*pu)) {
			ret_pte = (pte_t *) pu;
			goto out;
		} else if (is_hugepd(pu))
			hpdp = (hugepd_t *)pu;
		else if (!pud_none(*pu)) {
			pdshift = PMD_SHIFT;
			pm = pmd_offset(pu, ea);

			if (pmd_huge(*pm)) {
				ret_pte = (pte_t *) pm;
				goto out;
			} else if (is_hugepd(pm))
				hpdp = (hugepd_t *)pm;
			else if (!pmd_none(*pm))
				return pte_offset_kernel(pm, ea);
		}
	}
	if (!hpdp)
		return NULL;

	ret_pte = hugepte_offset(hpdp, ea, pdshift);
	pdshift = hugepd_shift(*hpdp);
out:
	if (shift)
		*shift = pdshift;
	return ret_pte;
=======
	return ((pmd_val(pmd) & 0x3) != 0x0);
}

int pud_huge(pud_t pud)
{
	/*
	 * leaf pte for huge page, bottom two bits != 00
	 */
	return ((pud_val(pud) & 0x3) != 0x0);
}

int pgd_huge(pgd_t pgd)
{
	/*
	 * leaf pte for huge page, bottom two bits != 00
	 */
	return ((pgd_val(pgd) & 0x3) != 0x0);
}
#else
int pmd_huge(pmd_t pmd)
{
	return 0;
}

int pud_huge(pud_t pud)
{
	return 0;
}

int pgd_huge(pgd_t pgd)
{
	return 0;
>>>>>>> d0e0ac97
}
#endif

pte_t *huge_pte_offset(struct mm_struct *mm, unsigned long addr)
{
	/* Only called for hugetlbfs pages, hence can ignore THP */
	return find_linux_pte_or_hugepte(mm->pgd, addr, NULL);
}

static int __hugepte_alloc(struct mm_struct *mm, hugepd_t *hpdp,
			   unsigned long address, unsigned pdshift, unsigned pshift)
{
	struct kmem_cache *cachep;
	pte_t *new;

#ifdef CONFIG_PPC_FSL_BOOK3E
	int i;
	int num_hugepd = 1 << (pshift - pdshift);
	cachep = hugepte_cache;
#else
	cachep = PGT_CACHE(pdshift - pshift);
#endif

	new = kmem_cache_zalloc(cachep, GFP_KERNEL|__GFP_REPEAT);

	BUG_ON(pshift > HUGEPD_SHIFT_MASK);
	BUG_ON((unsigned long)new & HUGEPD_SHIFT_MASK);

	if (! new)
		return -ENOMEM;

	spin_lock(&mm->page_table_lock);
#ifdef CONFIG_PPC_FSL_BOOK3E
	/*
	 * We have multiple higher-level entries that point to the same
	 * actual pte location.  Fill in each as we go and backtrack on error.
	 * We need all of these so the DTLB pgtable walk code can find the
	 * right higher-level entry without knowing if it's a hugepage or not.
	 */
	for (i = 0; i < num_hugepd; i++, hpdp++) {
		if (unlikely(!hugepd_none(*hpdp)))
			break;
		else
			/* We use the old format for PPC_FSL_BOOK3E */
			hpdp->pd = ((unsigned long)new & ~PD_HUGE) | pshift;
	}
	/* If we bailed from the for loop early, an error occurred, clean up */
	if (i < num_hugepd) {
		for (i = i - 1 ; i >= 0; i--, hpdp--)
			hpdp->pd = 0;
		kmem_cache_free(cachep, new);
	}
#else
	if (!hugepd_none(*hpdp))
		kmem_cache_free(cachep, new);
	else {
#ifdef CONFIG_PPC_BOOK3S_64
		hpdp->pd = (unsigned long)new |
			    (shift_to_mmu_psize(pshift) << 2);
#else
		hpdp->pd = ((unsigned long)new & ~PD_HUGE) | pshift;
#endif
	}
#endif
	spin_unlock(&mm->page_table_lock);
	return 0;
}

/*
 * These macros define how to determine which level of the page table holds
 * the hpdp.
 */
#ifdef CONFIG_PPC_FSL_BOOK3E
#define HUGEPD_PGD_SHIFT PGDIR_SHIFT
#define HUGEPD_PUD_SHIFT PUD_SHIFT
#else
#define HUGEPD_PGD_SHIFT PUD_SHIFT
#define HUGEPD_PUD_SHIFT PMD_SHIFT
#endif

#ifdef CONFIG_PPC_BOOK3S_64
/*
 * At this point we do the placement change only for BOOK3S 64. This would
 * possibly work on other subarchs.
 */
pte_t *huge_pte_alloc(struct mm_struct *mm, unsigned long addr, unsigned long sz)
{
	pgd_t *pg;
	pud_t *pu;
	pmd_t *pm;
	hugepd_t *hpdp = NULL;
	unsigned pshift = __ffs(sz);
	unsigned pdshift = PGDIR_SHIFT;

	addr &= ~(sz-1);
	pg = pgd_offset(mm, addr);

	if (pshift == PGDIR_SHIFT)
		/* 16GB huge page */
		return (pte_t *) pg;
	else if (pshift > PUD_SHIFT)
		/*
		 * We need to use hugepd table
		 */
		hpdp = (hugepd_t *)pg;
	else {
		pdshift = PUD_SHIFT;
		pu = pud_alloc(mm, pg, addr);
		if (pshift == PUD_SHIFT)
			return (pte_t *)pu;
		else if (pshift > PMD_SHIFT)
			hpdp = (hugepd_t *)pu;
		else {
			pdshift = PMD_SHIFT;
			pm = pmd_alloc(mm, pu, addr);
			if (pshift == PMD_SHIFT)
				/* 16MB hugepage */
				return (pte_t *)pm;
			else
				hpdp = (hugepd_t *)pm;
		}
	}
	if (!hpdp)
		return NULL;

	BUG_ON(!hugepd_none(*hpdp) && !hugepd_ok(*hpdp));

	if (hugepd_none(*hpdp) && __hugepte_alloc(mm, hpdp, addr, pdshift, pshift))
		return NULL;

	return hugepte_offset(hpdp, addr, pdshift);
}

#else

pte_t *huge_pte_alloc(struct mm_struct *mm, unsigned long addr, unsigned long sz)
{
	pgd_t *pg;
	pud_t *pu;
	pmd_t *pm;
	hugepd_t *hpdp = NULL;
	unsigned pshift = __ffs(sz);
	unsigned pdshift = PGDIR_SHIFT;

	addr &= ~(sz-1);

	pg = pgd_offset(mm, addr);

	if (pshift >= HUGEPD_PGD_SHIFT) {
		hpdp = (hugepd_t *)pg;
	} else {
		pdshift = PUD_SHIFT;
		pu = pud_alloc(mm, pg, addr);
		if (pshift >= HUGEPD_PUD_SHIFT) {
			hpdp = (hugepd_t *)pu;
		} else {
			pdshift = PMD_SHIFT;
			pm = pmd_alloc(mm, pu, addr);
			hpdp = (hugepd_t *)pm;
		}
	}

	if (!hpdp)
		return NULL;

	BUG_ON(!hugepd_none(*hpdp) && !hugepd_ok(*hpdp));

	if (hugepd_none(*hpdp) && __hugepte_alloc(mm, hpdp, addr, pdshift, pshift))
		return NULL;

	return hugepte_offset(hpdp, addr, pdshift);
}
#endif

#ifdef CONFIG_PPC_FSL_BOOK3E
/* Build list of addresses of gigantic pages.  This function is used in early
 * boot before the buddy or bootmem allocator is setup.
 */
void add_gpage(u64 addr, u64 page_size, unsigned long number_of_pages)
{
	unsigned int idx = shift_to_mmu_psize(__ffs(page_size));
	int i;

	if (addr == 0)
		return;

	gpage_freearray[idx].nr_gpages = number_of_pages;

	for (i = 0; i < number_of_pages; i++) {
		gpage_freearray[idx].gpage_list[i] = addr;
		addr += page_size;
	}
}

/*
 * Moves the gigantic page addresses from the temporary list to the
 * huge_boot_pages list.
 */
int alloc_bootmem_huge_page(struct hstate *hstate)
{
	struct huge_bootmem_page *m;
	int idx = shift_to_mmu_psize(huge_page_shift(hstate));
	int nr_gpages = gpage_freearray[idx].nr_gpages;

	if (nr_gpages == 0)
		return 0;

#ifdef CONFIG_HIGHMEM
	/*
	 * If gpages can be in highmem we can't use the trick of storing the
	 * data structure in the page; allocate space for this
	 */
	m = alloc_bootmem(sizeof(struct huge_bootmem_page));
	m->phys = gpage_freearray[idx].gpage_list[--nr_gpages];
#else
	m = phys_to_virt(gpage_freearray[idx].gpage_list[--nr_gpages]);
#endif

	list_add(&m->list, &huge_boot_pages);
	gpage_freearray[idx].nr_gpages = nr_gpages;
	gpage_freearray[idx].gpage_list[nr_gpages] = 0;
	m->hstate = hstate;

	return 1;
}
/*
 * Scan the command line hugepagesz= options for gigantic pages; store those in
 * a list that we use to allocate the memory once all options are parsed.
 */

unsigned long gpage_npages[MMU_PAGE_COUNT];

static int __init do_gpage_early_setup(char *param, char *val,
				       const char *unused)
{
	static phys_addr_t size;
	unsigned long npages;

	/*
	 * The hugepagesz and hugepages cmdline options are interleaved.  We
	 * use the size variable to keep track of whether or not this was done
	 * properly and skip over instances where it is incorrect.  Other
	 * command-line parsing code will issue warnings, so we don't need to.
	 *
	 */
	if ((strcmp(param, "default_hugepagesz") == 0) ||
	    (strcmp(param, "hugepagesz") == 0)) {
		size = memparse(val, NULL);
	} else if (strcmp(param, "hugepages") == 0) {
		if (size != 0) {
			if (sscanf(val, "%lu", &npages) <= 0)
				npages = 0;
			gpage_npages[shift_to_mmu_psize(__ffs(size))] = npages;
			size = 0;
		}
	}
	return 0;
}


/*
 * This function allocates physical space for pages that are larger than the
 * buddy allocator can handle.  We want to allocate these in highmem because
 * the amount of lowmem is limited.  This means that this function MUST be
 * called before lowmem_end_addr is set up in MMU_init() in order for the lmb
 * allocate to grab highmem.
 */
void __init reserve_hugetlb_gpages(void)
{
	static __initdata char cmdline[COMMAND_LINE_SIZE];
	phys_addr_t size, base;
	int i;

	strlcpy(cmdline, boot_command_line, COMMAND_LINE_SIZE);
	parse_args("hugetlb gpages", cmdline, NULL, 0, 0, 0,
			&do_gpage_early_setup);

	/*
	 * Walk gpage list in reverse, allocating larger page sizes first.
	 * Skip over unsupported sizes, or sizes that have 0 gpages allocated.
	 * When we reach the point in the list where pages are no longer
	 * considered gpages, we're done.
	 */
	for (i = MMU_PAGE_COUNT-1; i >= 0; i--) {
		if (mmu_psize_defs[i].shift == 0 || gpage_npages[i] == 0)
			continue;
		else if (mmu_psize_to_shift(i) < (MAX_ORDER + PAGE_SHIFT))
			break;

		size = (phys_addr_t)(1ULL << mmu_psize_to_shift(i));
		base = memblock_alloc_base(size * gpage_npages[i], size,
					   MEMBLOCK_ALLOC_ANYWHERE);
		add_gpage(base, size, gpage_npages[i]);
	}
}

#else /* !PPC_FSL_BOOK3E */

/* Build list of addresses of gigantic pages.  This function is used in early
 * boot before the buddy or bootmem allocator is setup.
 */
void add_gpage(u64 addr, u64 page_size, unsigned long number_of_pages)
{
	if (!addr)
		return;
	while (number_of_pages > 0) {
		gpage_freearray[nr_gpages] = addr;
		nr_gpages++;
		number_of_pages--;
		addr += page_size;
	}
}

/* Moves the gigantic page addresses from the temporary list to the
 * huge_boot_pages list.
 */
int alloc_bootmem_huge_page(struct hstate *hstate)
{
	struct huge_bootmem_page *m;
	if (nr_gpages == 0)
		return 0;
	m = phys_to_virt(gpage_freearray[--nr_gpages]);
	gpage_freearray[nr_gpages] = 0;
	list_add(&m->list, &huge_boot_pages);
	m->hstate = hstate;
	return 1;
}
#endif

int huge_pmd_unshare(struct mm_struct *mm, unsigned long *addr, pte_t *ptep)
{
	return 0;
}

#ifdef CONFIG_PPC_FSL_BOOK3E
#define HUGEPD_FREELIST_SIZE \
	((PAGE_SIZE - sizeof(struct hugepd_freelist)) / sizeof(pte_t))

struct hugepd_freelist {
	struct rcu_head	rcu;
	unsigned int index;
	void *ptes[0];
};

static DEFINE_PER_CPU(struct hugepd_freelist *, hugepd_freelist_cur);

static void hugepd_free_rcu_callback(struct rcu_head *head)
{
	struct hugepd_freelist *batch =
		container_of(head, struct hugepd_freelist, rcu);
	unsigned int i;

	for (i = 0; i < batch->index; i++)
		kmem_cache_free(hugepte_cache, batch->ptes[i]);

	free_page((unsigned long)batch);
}

static void hugepd_free(struct mmu_gather *tlb, void *hugepte)
{
	struct hugepd_freelist **batchp;

	batchp = &__get_cpu_var(hugepd_freelist_cur);

	if (atomic_read(&tlb->mm->mm_users) < 2 ||
	    cpumask_equal(mm_cpumask(tlb->mm),
			  cpumask_of(smp_processor_id()))) {
		kmem_cache_free(hugepte_cache, hugepte);
		return;
	}

	if (*batchp == NULL) {
		*batchp = (struct hugepd_freelist *)__get_free_page(GFP_ATOMIC);
		(*batchp)->index = 0;
	}

	(*batchp)->ptes[(*batchp)->index++] = hugepte;
	if ((*batchp)->index == HUGEPD_FREELIST_SIZE) {
		call_rcu_sched(&(*batchp)->rcu, hugepd_free_rcu_callback);
		*batchp = NULL;
	}
}
#endif

static void free_hugepd_range(struct mmu_gather *tlb, hugepd_t *hpdp, int pdshift,
			      unsigned long start, unsigned long end,
			      unsigned long floor, unsigned long ceiling)
{
	pte_t *hugepte = hugepd_page(*hpdp);
	int i;

	unsigned long pdmask = ~((1UL << pdshift) - 1);
	unsigned int num_hugepd = 1;

#ifdef CONFIG_PPC_FSL_BOOK3E
	/* Note: On fsl the hpdp may be the first of several */
	num_hugepd = (1 << (hugepd_shift(*hpdp) - pdshift));
#else
	unsigned int shift = hugepd_shift(*hpdp);
#endif

	start &= pdmask;
	if (start < floor)
		return;
	if (ceiling) {
		ceiling &= pdmask;
		if (! ceiling)
			return;
	}
	if (end - 1 > ceiling - 1)
		return;

	for (i = 0; i < num_hugepd; i++, hpdp++)
		hpdp->pd = 0;

	tlb->need_flush = 1;

#ifdef CONFIG_PPC_FSL_BOOK3E
	hugepd_free(tlb, hugepte);
#else
	pgtable_free_tlb(tlb, hugepte, pdshift - shift);
#endif
}

static void hugetlb_free_pmd_range(struct mmu_gather *tlb, pud_t *pud,
				   unsigned long addr, unsigned long end,
				   unsigned long floor, unsigned long ceiling)
{
	pmd_t *pmd;
	unsigned long next;
	unsigned long start;

	start = addr;
	do {
		pmd = pmd_offset(pud, addr);
		next = pmd_addr_end(addr, end);
<<<<<<< HEAD
		if (pmd_none_or_clear_bad(pmd))
=======
		if (!is_hugepd(pmd)) {
			/*
			 * if it is not hugepd pointer, we should already find
			 * it cleared.
			 */
			WARN_ON(!pmd_none_or_clear_bad(pmd));
>>>>>>> d0e0ac97
			continue;
		}
#ifdef CONFIG_PPC_FSL_BOOK3E
		/*
		 * Increment next by the size of the huge mapping since
		 * there may be more than one entry at this level for a
		 * single hugepage, but all of them point to
		 * the same kmem cache that holds the hugepte.
		 */
		next = addr + (1 << hugepd_shift(*(hugepd_t *)pmd));
#endif
		free_hugepd_range(tlb, (hugepd_t *)pmd, PMD_SHIFT,
				  addr, next, floor, ceiling);
	} while (addr = next, addr != end);

	start &= PUD_MASK;
	if (start < floor)
		return;
	if (ceiling) {
		ceiling &= PUD_MASK;
		if (!ceiling)
			return;
	}
	if (end - 1 > ceiling - 1)
		return;

	pmd = pmd_offset(pud, start);
	pud_clear(pud);
	pmd_free_tlb(tlb, pmd, start);
}

static void hugetlb_free_pud_range(struct mmu_gather *tlb, pgd_t *pgd,
				   unsigned long addr, unsigned long end,
				   unsigned long floor, unsigned long ceiling)
{
	pud_t *pud;
	unsigned long next;
	unsigned long start;

	start = addr;
	do {
		pud = pud_offset(pgd, addr);
		next = pud_addr_end(addr, end);
		if (!is_hugepd(pud)) {
			if (pud_none_or_clear_bad(pud))
				continue;
			hugetlb_free_pmd_range(tlb, pud, addr, next, floor,
					       ceiling);
		} else {
#ifdef CONFIG_PPC_FSL_BOOK3E
			/*
			 * Increment next by the size of the huge mapping since
			 * there may be more than one entry at this level for a
			 * single hugepage, but all of them point to
			 * the same kmem cache that holds the hugepte.
			 */
			next = addr + (1 << hugepd_shift(*(hugepd_t *)pud));
#endif
			free_hugepd_range(tlb, (hugepd_t *)pud, PUD_SHIFT,
					  addr, next, floor, ceiling);
		}
	} while (addr = next, addr != end);

	start &= PGDIR_MASK;
	if (start < floor)
		return;
	if (ceiling) {
		ceiling &= PGDIR_MASK;
		if (!ceiling)
			return;
	}
	if (end - 1 > ceiling - 1)
		return;

	pud = pud_offset(pgd, start);
	pgd_clear(pgd);
	pud_free_tlb(tlb, pud, start);
}

/*
 * This function frees user-level page tables of a process.
 *
 * Must be called with pagetable lock held.
 */
void hugetlb_free_pgd_range(struct mmu_gather *tlb,
			    unsigned long addr, unsigned long end,
			    unsigned long floor, unsigned long ceiling)
{
	pgd_t *pgd;
	unsigned long next;

	/*
	 * Because there are a number of different possible pagetable
	 * layouts for hugepage ranges, we limit knowledge of how
	 * things should be laid out to the allocation path
	 * (huge_pte_alloc(), above).  Everything else works out the
	 * structure as it goes from information in the hugepd
	 * pointers.  That means that we can't here use the
	 * optimization used in the normal page free_pgd_range(), of
	 * checking whether we're actually covering a large enough
	 * range to have to do anything at the top level of the walk
	 * instead of at the bottom.
	 *
	 * To make sense of this, you should probably go read the big
	 * block comment at the top of the normal free_pgd_range(),
	 * too.
	 */

	do {
		next = pgd_addr_end(addr, end);
		pgd = pgd_offset(tlb->mm, addr);
		if (!is_hugepd(pgd)) {
			if (pgd_none_or_clear_bad(pgd))
				continue;
			hugetlb_free_pud_range(tlb, pgd, addr, next, floor, ceiling);
		} else {
#ifdef CONFIG_PPC_FSL_BOOK3E
			/*
			 * Increment next by the size of the huge mapping since
			 * there may be more than one entry at the pgd level
			 * for a single hugepage, but all of them point to the
			 * same kmem cache that holds the hugepte.
			 */
			next = addr + (1 << hugepd_shift(*(hugepd_t *)pgd));
#endif
			free_hugepd_range(tlb, (hugepd_t *)pgd, PGDIR_SHIFT,
					  addr, next, floor, ceiling);
		}
	} while (addr = next, addr != end);
}

struct page *
follow_huge_addr(struct mm_struct *mm, unsigned long address, int write)
{
	pte_t *ptep;
	struct page *page;
	unsigned shift;
	unsigned long mask;
	/*
	 * Transparent hugepages are handled by generic code. We can skip them
	 * here.
	 */
	ptep = find_linux_pte_or_hugepte(mm->pgd, address, &shift);

	/* Verify it is a huge page else bail. */
	if (!ptep || !shift || pmd_trans_huge(*(pmd_t *)ptep))
		return ERR_PTR(-EINVAL);

	mask = (1UL << shift) - 1;
	page = pte_page(*ptep);
	if (page)
		page += (address & mask) / PAGE_SIZE;

	return page;
}

struct page *
follow_huge_pmd(struct mm_struct *mm, unsigned long address,
		pmd_t *pmd, int write)
{
	BUG();
	return NULL;
}

<<<<<<< HEAD
int gup_hugepte(pte_t *ptep, unsigned long sz, unsigned long addr,
		unsigned long end, int write, struct page **pages, int *nr)
{
	unsigned long mask;
	unsigned long pte_end;
	struct page *head, *page, *tail;
	pte_t pte;
	int refs;

	pte_end = (addr + sz) & ~(sz-1);
	if (pte_end < end)
		end = pte_end;

	pte = *ptep;
	mask = _PAGE_PRESENT | _PAGE_USER;
	if (write)
		mask |= _PAGE_RW;

	if ((pte_val(pte) & mask) != mask)
		return 0;

	/* hugepages are never "special" */
	VM_BUG_ON(!pfn_valid(pte_pfn(pte)));

	refs = 0;
	head = pte_page(pte);

	page = head + ((addr & (sz-1)) >> PAGE_SHIFT);
	tail = page;
	do {
		VM_BUG_ON(compound_head(page) != head);
		pages[*nr] = page;
		(*nr)++;
		page++;
		refs++;
	} while (addr += PAGE_SIZE, addr != end);

	if (!page_cache_add_speculative(head, refs)) {
		*nr -= refs;
		return 0;
	}

	if (unlikely(pte_val(pte) != pte_val(*ptep))) {
		/* Could be optimized better */
		*nr -= refs;
		while (refs--)
			put_page(head);
		return 0;
	}

	/*
	 * Any tail page need their mapcount reference taken before we
	 * return.
	 */
	while (refs--) {
		if (PageTail(tail))
			get_huge_page_tail(tail);
		tail++;
	}

	return 1;
}

=======
>>>>>>> d0e0ac97
static unsigned long hugepte_addr_end(unsigned long addr, unsigned long end,
				      unsigned long sz)
{
	unsigned long __boundary = (addr + sz) & ~(sz-1);
	return (__boundary - 1 < end - 1) ? __boundary : end;
}

int gup_hugepd(hugepd_t *hugepd, unsigned pdshift,
	       unsigned long addr, unsigned long end,
	       int write, struct page **pages, int *nr)
{
	pte_t *ptep;
	unsigned long sz = 1UL << hugepd_shift(*hugepd);
	unsigned long next;

	ptep = hugepte_offset(hugepd, addr, pdshift);
	do {
		next = hugepte_addr_end(addr, end, sz);
		if (!gup_hugepte(ptep, sz, addr, end, write, pages, nr))
			return 0;
	} while (ptep++, addr = next, addr != end);

	return 1;
}

#ifdef CONFIG_PPC_MM_SLICES
unsigned long hugetlb_get_unmapped_area(struct file *file, unsigned long addr,
					unsigned long len, unsigned long pgoff,
					unsigned long flags)
{
	struct hstate *hstate = hstate_file(file);
	int mmu_psize = shift_to_mmu_psize(huge_page_shift(hstate));

	return slice_get_unmapped_area(addr, len, flags, mmu_psize, 1);
}
#endif

unsigned long vma_mmu_pagesize(struct vm_area_struct *vma)
{
#ifdef CONFIG_PPC_MM_SLICES
	unsigned int psize = get_slice_psize(vma->vm_mm, vma->vm_start);

	return 1UL << mmu_psize_to_shift(psize);
#else
	if (!is_vm_hugetlb_page(vma))
		return PAGE_SIZE;

	return huge_page_size(hstate_vma(vma));
#endif
}

static inline bool is_power_of_4(unsigned long x)
{
	if (is_power_of_2(x))
		return (__ilog2(x) % 2) ? false : true;
	return false;
}

static int __init add_huge_page_size(unsigned long long size)
{
	int shift = __ffs(size);
	int mmu_psize;

	/* Check that it is a page size supported by the hardware and
	 * that it fits within pagetable and slice limits. */
#ifdef CONFIG_PPC_FSL_BOOK3E
	if ((size < PAGE_SIZE) || !is_power_of_4(size))
		return -EINVAL;
#else
	if (!is_power_of_2(size)
	    || (shift > SLICE_HIGH_SHIFT) || (shift <= PAGE_SHIFT))
		return -EINVAL;
#endif

	if ((mmu_psize = shift_to_mmu_psize(shift)) < 0)
		return -EINVAL;

#ifdef CONFIG_SPU_FS_64K_LS
	/* Disable support for 64K huge pages when 64K SPU local store
	 * support is enabled as the current implementation conflicts.
	 */
	if (shift == PAGE_SHIFT_64K)
		return -EINVAL;
#endif /* CONFIG_SPU_FS_64K_LS */

	BUG_ON(mmu_psize_defs[mmu_psize].shift != shift);

	/* Return if huge page size has already been setup */
	if (size_to_hstate(size))
		return 0;

	hugetlb_add_hstate(shift - PAGE_SHIFT);

	return 0;
}

static int __init hugepage_setup_sz(char *str)
{
	unsigned long long size;

	size = memparse(str, &str);

	if (add_huge_page_size(size) != 0)
		printk(KERN_WARNING "Invalid huge page size specified(%llu)\n", size);

	return 1;
}
__setup("hugepagesz=", hugepage_setup_sz);

#ifdef CONFIG_PPC_FSL_BOOK3E
struct kmem_cache *hugepte_cache;
static int __init hugetlbpage_init(void)
{
	int psize;

	for (psize = 0; psize < MMU_PAGE_COUNT; ++psize) {
		unsigned shift;

		if (!mmu_psize_defs[psize].shift)
			continue;

		shift = mmu_psize_to_shift(psize);

		/* Don't treat normal page sizes as huge... */
		if (shift != PAGE_SHIFT)
			if (add_huge_page_size(1ULL << shift) < 0)
				continue;
	}

	/*
	 * Create a kmem cache for hugeptes.  The bottom bits in the pte have
	 * size information encoded in them, so align them to allow this
	 */
	hugepte_cache =  kmem_cache_create("hugepte-cache", sizeof(pte_t),
					   HUGEPD_SHIFT_MASK + 1, 0, NULL);
	if (hugepte_cache == NULL)
		panic("%s: Unable to create kmem cache for hugeptes\n",
		      __func__);

	/* Default hpage size = 4M */
	if (mmu_psize_defs[MMU_PAGE_4M].shift)
		HPAGE_SHIFT = mmu_psize_defs[MMU_PAGE_4M].shift;
	else
		panic("%s: Unable to set default huge page size\n", __func__);


	return 0;
}
#else
static int __init hugetlbpage_init(void)
{
	int psize;

	if (!mmu_has_feature(MMU_FTR_16M_PAGE))
		return -ENODEV;

	for (psize = 0; psize < MMU_PAGE_COUNT; ++psize) {
		unsigned shift;
		unsigned pdshift;

		if (!mmu_psize_defs[psize].shift)
			continue;

		shift = mmu_psize_to_shift(psize);

		if (add_huge_page_size(1ULL << shift) < 0)
			continue;

		if (shift < PMD_SHIFT)
			pdshift = PMD_SHIFT;
		else if (shift < PUD_SHIFT)
			pdshift = PUD_SHIFT;
		else
			pdshift = PGDIR_SHIFT;
		/*
		 * if we have pdshift and shift value same, we don't
		 * use pgt cache for hugepd.
		 */
		if (pdshift != shift) {
			pgtable_cache_add(pdshift - shift, NULL);
			if (!PGT_CACHE(pdshift - shift))
				panic("hugetlbpage_init(): could not create "
				      "pgtable cache for %d bit pagesize\n", shift);
		}
	}

	/* Set default large page size. Currently, we pick 16M or 1M
	 * depending on what is available
	 */
	if (mmu_psize_defs[MMU_PAGE_16M].shift)
		HPAGE_SHIFT = mmu_psize_defs[MMU_PAGE_16M].shift;
	else if (mmu_psize_defs[MMU_PAGE_1M].shift)
		HPAGE_SHIFT = mmu_psize_defs[MMU_PAGE_1M].shift;

	return 0;
}
#endif
module_init(hugetlbpage_init);

void flush_dcache_icache_hugepage(struct page *page)
{
	int i;
	void *start;

	BUG_ON(!PageCompound(page));

	for (i = 0; i < (1UL << compound_order(page)); i++) {
		if (!PageHighMem(page)) {
			__flush_dcache_icache(page_address(page+i));
		} else {
			start = kmap_atomic(page+i);
			__flush_dcache_icache(start);
			kunmap_atomic(start);
		}
	}
}

#endif /* CONFIG_HUGETLB_PAGE */

/*
 * We have 4 cases for pgds and pmds:
 * (1) invalid (all zeroes)
 * (2) pointer to next table, as normal; bottom 6 bits == 0
 * (3) leaf pte for huge page, bottom two bits != 00
 * (4) hugepd pointer, bottom two bits == 00, next 4 bits indicate size of table
 *
 * So long as we atomically load page table pointers we are safe against teardown,
 * we can follow the address down to the the page and take a ref on it.
 */

pte_t *find_linux_pte_or_hugepte(pgd_t *pgdir, unsigned long ea, unsigned *shift)
{
	pgd_t pgd, *pgdp;
	pud_t pud, *pudp;
	pmd_t pmd, *pmdp;
	pte_t *ret_pte;
	hugepd_t *hpdp = NULL;
	unsigned pdshift = PGDIR_SHIFT;

	if (shift)
		*shift = 0;

	pgdp = pgdir + pgd_index(ea);
	pgd  = ACCESS_ONCE(*pgdp);
	/*
	 * Always operate on the local stack value. This make sure the
	 * value don't get updated by a parallel THP split/collapse,
	 * page fault or a page unmap. The return pte_t * is still not
	 * stable. So should be checked there for above conditions.
	 */
	if (pgd_none(pgd))
		return NULL;
	else if (pgd_huge(pgd)) {
		ret_pte = (pte_t *) pgdp;
		goto out;
	} else if (is_hugepd(&pgd))
		hpdp = (hugepd_t *)&pgd;
	else {
		/*
		 * Even if we end up with an unmap, the pgtable will not
		 * be freed, because we do an rcu free and here we are
		 * irq disabled
		 */
		pdshift = PUD_SHIFT;
		pudp = pud_offset(&pgd, ea);
		pud  = ACCESS_ONCE(*pudp);

		if (pud_none(pud))
			return NULL;
		else if (pud_huge(pud)) {
			ret_pte = (pte_t *) pudp;
			goto out;
		} else if (is_hugepd(&pud))
			hpdp = (hugepd_t *)&pud;
		else {
			pdshift = PMD_SHIFT;
			pmdp = pmd_offset(&pud, ea);
			pmd  = ACCESS_ONCE(*pmdp);
			/*
			 * A hugepage collapse is captured by pmd_none, because
			 * it mark the pmd none and do a hpte invalidate.
			 *
			 * A hugepage split is captured by pmd_trans_splitting
			 * because we mark the pmd trans splitting and do a
			 * hpte invalidate
			 *
			 */
			if (pmd_none(pmd) || pmd_trans_splitting(pmd))
				return NULL;

			if (pmd_huge(pmd) || pmd_large(pmd)) {
				ret_pte = (pte_t *) pmdp;
				goto out;
			} else if (is_hugepd(&pmd))
				hpdp = (hugepd_t *)&pmd;
			else
				return pte_offset_kernel(&pmd, ea);
		}
	}
	if (!hpdp)
		return NULL;

	ret_pte = hugepte_offset(hpdp, ea, pdshift);
	pdshift = hugepd_shift(*hpdp);
out:
	if (shift)
		*shift = pdshift;
	return ret_pte;
}
EXPORT_SYMBOL_GPL(find_linux_pte_or_hugepte);

int gup_hugepte(pte_t *ptep, unsigned long sz, unsigned long addr,
		unsigned long end, int write, struct page **pages, int *nr)
{
	unsigned long mask;
	unsigned long pte_end;
	struct page *head, *page, *tail;
	pte_t pte;
	int refs;

	pte_end = (addr + sz) & ~(sz-1);
	if (pte_end < end)
		end = pte_end;

	pte = ACCESS_ONCE(*ptep);
	mask = _PAGE_PRESENT | _PAGE_USER;
	if (write)
		mask |= _PAGE_RW;

	if ((pte_val(pte) & mask) != mask)
		return 0;

#ifdef CONFIG_TRANSPARENT_HUGEPAGE
	/*
	 * check for splitting here
	 */
	if (pmd_trans_splitting(pte_pmd(pte)))
		return 0;
#endif

	/* hugepages are never "special" */
	VM_BUG_ON(!pfn_valid(pte_pfn(pte)));

	refs = 0;
	head = pte_page(pte);

	page = head + ((addr & (sz-1)) >> PAGE_SHIFT);
	tail = page;
	do {
		VM_BUG_ON(compound_head(page) != head);
		pages[*nr] = page;
		(*nr)++;
		page++;
		refs++;
	} while (addr += PAGE_SIZE, addr != end);

	if (!page_cache_add_speculative(head, refs)) {
		*nr -= refs;
		return 0;
	}

	if (unlikely(pte_val(pte) != pte_val(*ptep))) {
		/* Could be optimized better */
		*nr -= refs;
		while (refs--)
			put_page(head);
		return 0;
	}

	/*
	 * Any tail page need their mapcount reference taken before we
	 * return.
	 */
	while (refs--) {
		if (PageTail(tail))
			get_huge_page_tail(tail);
		tail++;
	}

	return 1;
}<|MERGE_RESOLUTION|>--- conflicted
+++ resolved
@@ -52,7 +52,6 @@
 #endif
 
 #define hugepd_none(hpd)	((hpd).pd == 0)
-<<<<<<< HEAD
 
 #ifdef CONFIG_PPC_BOOK3S_64
 /*
@@ -81,29 +80,14 @@
 }
 
 int pgd_huge(pgd_t pgd)
-=======
-
-#ifdef CONFIG_PPC_BOOK3S_64
-/*
- * At this point we do the placement change only for BOOK3S 64. This would
- * possibly work on other subarchs.
- */
-
-/*
- * We have PGD_INDEX_SIZ = 12 and PTE_INDEX_SIZE = 8, so that we can have
- * 16GB hugepage pte in PGD and 16MB hugepage pte at PMD;
- */
+{
+	/*
+	 * leaf pte for huge page, bottom two bits != 00
+	 */
+	return ((pgd_val(pgd) & 0x3) != 0x0);
+}
+#else
 int pmd_huge(pmd_t pmd)
->>>>>>> d0e0ac97
-{
-	/*
-	 * leaf pte for huge page, bottom two bits != 00
-	 */
-<<<<<<< HEAD
-	return ((pgd_val(pgd) & 0x3) != 0x0);
-}
-#else
-int pmd_huge(pmd_t pmd)
 {
 	return 0;
 }
@@ -116,100 +100,6 @@
 int pgd_huge(pgd_t pgd)
 {
 	return 0;
-}
-#endif
-
-/*
- * We have 4 cases for pgds and pmds:
- * (1) invalid (all zeroes)
- * (2) pointer to next table, as normal; bottom 6 bits == 0
- * (3) leaf pte for huge page, bottom two bits != 00
- * (4) hugepd pointer, bottom two bits == 00, next 4 bits indicate size of table
- */
-pte_t *find_linux_pte_or_hugepte(pgd_t *pgdir, unsigned long ea, unsigned *shift)
-{
-	pgd_t *pg;
-	pud_t *pu;
-	pmd_t *pm;
-	pte_t *ret_pte;
-	hugepd_t *hpdp = NULL;
-	unsigned pdshift = PGDIR_SHIFT;
-
-	if (shift)
-		*shift = 0;
-
-	pg = pgdir + pgd_index(ea);
-
-	if (pgd_huge(*pg)) {
-		ret_pte = (pte_t *) pg;
-		goto out;
-	} else if (is_hugepd(pg))
-		hpdp = (hugepd_t *)pg;
-	else if (!pgd_none(*pg)) {
-		pdshift = PUD_SHIFT;
-		pu = pud_offset(pg, ea);
-
-		if (pud_huge(*pu)) {
-			ret_pte = (pte_t *) pu;
-			goto out;
-		} else if (is_hugepd(pu))
-			hpdp = (hugepd_t *)pu;
-		else if (!pud_none(*pu)) {
-			pdshift = PMD_SHIFT;
-			pm = pmd_offset(pu, ea);
-
-			if (pmd_huge(*pm)) {
-				ret_pte = (pte_t *) pm;
-				goto out;
-			} else if (is_hugepd(pm))
-				hpdp = (hugepd_t *)pm;
-			else if (!pmd_none(*pm))
-				return pte_offset_kernel(pm, ea);
-		}
-	}
-	if (!hpdp)
-		return NULL;
-
-	ret_pte = hugepte_offset(hpdp, ea, pdshift);
-	pdshift = hugepd_shift(*hpdp);
-out:
-	if (shift)
-		*shift = pdshift;
-	return ret_pte;
-=======
-	return ((pmd_val(pmd) & 0x3) != 0x0);
-}
-
-int pud_huge(pud_t pud)
-{
-	/*
-	 * leaf pte for huge page, bottom two bits != 00
-	 */
-	return ((pud_val(pud) & 0x3) != 0x0);
-}
-
-int pgd_huge(pgd_t pgd)
-{
-	/*
-	 * leaf pte for huge page, bottom two bits != 00
-	 */
-	return ((pgd_val(pgd) & 0x3) != 0x0);
-}
-#else
-int pmd_huge(pmd_t pmd)
-{
-	return 0;
-}
-
-int pud_huge(pud_t pud)
-{
-	return 0;
-}
-
-int pgd_huge(pgd_t pgd)
-{
-	return 0;
->>>>>>> d0e0ac97
 }
 #endif
 
@@ -646,16 +536,12 @@
 	do {
 		pmd = pmd_offset(pud, addr);
 		next = pmd_addr_end(addr, end);
-<<<<<<< HEAD
-		if (pmd_none_or_clear_bad(pmd))
-=======
 		if (!is_hugepd(pmd)) {
 			/*
 			 * if it is not hugepd pointer, we should already find
 			 * it cleared.
 			 */
 			WARN_ON(!pmd_none_or_clear_bad(pmd));
->>>>>>> d0e0ac97
 			continue;
 		}
 #ifdef CONFIG_PPC_FSL_BOOK3E
@@ -820,72 +706,6 @@
 	return NULL;
 }
 
-<<<<<<< HEAD
-int gup_hugepte(pte_t *ptep, unsigned long sz, unsigned long addr,
-		unsigned long end, int write, struct page **pages, int *nr)
-{
-	unsigned long mask;
-	unsigned long pte_end;
-	struct page *head, *page, *tail;
-	pte_t pte;
-	int refs;
-
-	pte_end = (addr + sz) & ~(sz-1);
-	if (pte_end < end)
-		end = pte_end;
-
-	pte = *ptep;
-	mask = _PAGE_PRESENT | _PAGE_USER;
-	if (write)
-		mask |= _PAGE_RW;
-
-	if ((pte_val(pte) & mask) != mask)
-		return 0;
-
-	/* hugepages are never "special" */
-	VM_BUG_ON(!pfn_valid(pte_pfn(pte)));
-
-	refs = 0;
-	head = pte_page(pte);
-
-	page = head + ((addr & (sz-1)) >> PAGE_SHIFT);
-	tail = page;
-	do {
-		VM_BUG_ON(compound_head(page) != head);
-		pages[*nr] = page;
-		(*nr)++;
-		page++;
-		refs++;
-	} while (addr += PAGE_SIZE, addr != end);
-
-	if (!page_cache_add_speculative(head, refs)) {
-		*nr -= refs;
-		return 0;
-	}
-
-	if (unlikely(pte_val(pte) != pte_val(*ptep))) {
-		/* Could be optimized better */
-		*nr -= refs;
-		while (refs--)
-			put_page(head);
-		return 0;
-	}
-
-	/*
-	 * Any tail page need their mapcount reference taken before we
-	 * return.
-	 */
-	while (refs--) {
-		if (PageTail(tail))
-			get_huge_page_tail(tail);
-		tail++;
-	}
-
-	return 1;
-}
-
-=======
->>>>>>> d0e0ac97
 static unsigned long hugepte_addr_end(unsigned long addr, unsigned long end,
 				      unsigned long sz)
 {
