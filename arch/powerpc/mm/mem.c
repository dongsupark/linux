--- conflicted
+++ resolved
@@ -315,19 +315,9 @@
 		for (pfn = highmem_mapnr; pfn < max_mapnr; ++pfn) {
 			phys_addr_t paddr = (phys_addr_t)pfn << PAGE_SHIFT;
 			struct page *page = pfn_to_page(pfn);
-<<<<<<< HEAD
-			if (memblock_is_reserved(paddr))
-				continue;
-			free_highmem_page(page);
-			reservedpages--;
-		}
-		printk(KERN_DEBUG "High memory: %luk\n",
-		       totalhigh_pages << (PAGE_SHIFT-10));
-=======
 			if (!memblock_is_reserved(paddr))
 				free_highmem_page(page);
 		}
->>>>>>> d0e0ac97
 	}
 #endif /* CONFIG_HIGHMEM */
 
@@ -370,11 +360,7 @@
 #ifdef CONFIG_BLK_DEV_INITRD
 void __init free_initrd_mem(unsigned long start, unsigned long end)
 {
-<<<<<<< HEAD
-	free_reserved_area(start, end, 0, "initrd");
-=======
 	free_reserved_area((void *)start, (void *)end, -1, "initrd");
->>>>>>> d0e0ac97
 }
 #endif
 
