--- conflicted
+++ resolved
@@ -52,11 +52,7 @@
  * indirect page table entries.
  */
 #ifdef CONFIG_PPC_BOOK3E_MMU
-<<<<<<< HEAD
-#ifdef CONFIG_FSL_BOOKE
-=======
 #ifdef CONFIG_PPC_FSL_BOOK3E
->>>>>>> dcd6c922
 struct mmu_psize_def mmu_psize_defs[MMU_PAGE_COUNT] = {
 	[MMU_PAGE_4K] = {
 		.shift	= 12,
