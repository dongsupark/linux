--- conflicted
+++ resolved
@@ -287,15 +287,9 @@
 	unsigned long	siar;
 	unsigned long	sdar;
 	unsigned long	sier;
-<<<<<<< HEAD
-	unsigned long	mmcr0;
-	unsigned long	mmcr2;
-	unsigned long	mmcra;
-=======
 	unsigned long	mmcr2;
 	unsigned 	mmcr0;
 	unsigned 	used_ebb;
->>>>>>> d0e0ac97
 #endif
 };
 
