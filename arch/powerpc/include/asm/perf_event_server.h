/*
 * Performance event support - PowerPC classic/server specific definitions.
 *
 * Copyright 2008-2009 Paul Mackerras, IBM Corporation.
 *
 * This program is free software; you can redistribute it and/or
 * modify it under the terms of the GNU General Public License
 * as published by the Free Software Foundation; either version
 * 2 of the License, or (at your option) any later version.
 */

#include <linux/types.h>
#include <asm/hw_irq.h>
#include <linux/device.h>

#define MAX_HWEVENTS		8
#define MAX_EVENT_ALTERNATIVES	8
#define MAX_LIMITED_HWCOUNTERS	2

/*
 * This struct provides the constants and functions needed to
 * describe the PMU on a particular POWER-family CPU.
 */
struct power_pmu {
	const char	*name;
	int		n_counter;
	int		max_alternatives;
	unsigned long	add_fields;
	unsigned long	test_adder;
	int		(*compute_mmcr)(u64 events[], int n_ev,
				unsigned int hwc[], unsigned long mmcr[]);
	int		(*get_constraint)(u64 event_id, unsigned long *mskp,
				unsigned long *valp);
	int		(*get_alternatives)(u64 event_id, unsigned int flags,
				u64 alt[]);
	u64             (*bhrb_filter_map)(u64 branch_sample_type);
	void            (*config_bhrb)(u64 pmu_bhrb_filter);
	void		(*disable_pmc)(unsigned int pmc, unsigned long mmcr[]);
	int		(*limited_pmc_event)(u64 event_id);
	u32		flags;
	const struct attribute_group	**attr_groups;
	int		n_generic;
	int		*generic_events;
	int		(*cache_events)[PERF_COUNT_HW_CACHE_MAX]
			       [PERF_COUNT_HW_CACHE_OP_MAX]
			       [PERF_COUNT_HW_CACHE_RESULT_MAX];

	/* BHRB entries in the PMU */
	int		bhrb_nr;
};

/*
 * Values for power_pmu.flags
 */
#define PPMU_LIMITED_PMC5_6	0x00000001 /* PMC5/6 have limited function */
#define PPMU_ALT_SIPR		0x00000002 /* uses alternate posn for SIPR/HV */
#define PPMU_NO_SIPR		0x00000004 /* no SIPR/HV in MMCRA at all */
#define PPMU_NO_CONT_SAMPLING	0x00000008 /* no continuous sampling */
#define PPMU_SIAR_VALID		0x00000010 /* Processor has SIAR Valid bit */
#define PPMU_HAS_SSLOT		0x00000020 /* Has sampled slot in MMCRA */
#define PPMU_HAS_SIER		0x00000040 /* Has SIER */
#define PPMU_BHRB		0x00000080 /* has BHRB feature enabled */
<<<<<<< HEAD
=======
#define PPMU_EBB		0x00000100 /* supports event based branch */
>>>>>>> d0e0ac97

/*
 * Values for flags to get_alternatives()
 */
#define PPMU_LIMITED_PMC_OK	1	/* can put this on a limited PMC */
#define PPMU_LIMITED_PMC_REQD	2	/* have to put this on a limited PMC */
#define PPMU_ONLY_COUNT_RUN	4	/* only counting in run state */

/*
 * We use the event config bit 63 as a flag to request EBB.
 */
#define EVENT_CONFIG_EBB_SHIFT	63

extern int register_power_pmu(struct power_pmu *);

struct pt_regs;
extern unsigned long perf_misc_flags(struct pt_regs *regs);
extern unsigned long perf_instruction_pointer(struct pt_regs *regs);
extern unsigned long int read_bhrb(int n);

/*
 * Only override the default definitions in include/linux/perf_event.h
 * if we have hardware PMU support.
 */
#ifdef CONFIG_PPC_PERF_CTRS
#define perf_misc_flags(regs)	perf_misc_flags(regs)
#endif

/*
 * The power_pmu.get_constraint function returns a 32/64-bit value and
 * a 32/64-bit mask that express the constraints between this event_id and
 * other events.
 *
 * The value and mask are divided up into (non-overlapping) bitfields
 * of three different types:
 *
 * Select field: this expresses the constraint that some set of bits
 * in MMCR* needs to be set to a specific value for this event_id.  For a
 * select field, the mask contains 1s in every bit of the field, and
 * the value contains a unique value for each possible setting of the
 * MMCR* bits.  The constraint checking code will ensure that two events
 * that set the same field in their masks have the same value in their
 * value dwords.
 *
 * Add field: this expresses the constraint that there can be at most
 * N events in a particular class.  A field of k bits can be used for
 * N <= 2^(k-1) - 1.  The mask has the most significant bit of the field
 * set (and the other bits 0), and the value has only the least significant
 * bit of the field set.  In addition, the 'add_fields' and 'test_adder'
 * in the struct power_pmu for this processor come into play.  The
 * add_fields value contains 1 in the LSB of the field, and the
 * test_adder contains 2^(k-1) - 1 - N in the field.
 *
 * NAND field: this expresses the constraint that you may not have events
 * in all of a set of classes.  (For example, on PPC970, you can't select
 * events from the FPU, ISU and IDU simultaneously, although any two are
 * possible.)  For N classes, the field is N+1 bits wide, and each class
 * is assigned one bit from the least-significant N bits.  The mask has
 * only the most-significant bit set, and the value has only the bit
 * for the event_id's class set.  The test_adder has the least significant
 * bit set in the field.
 *
 * If an event_id is not subject to the constraint expressed by a particular
 * field, then it will have 0 in both the mask and value for that field.
 */

extern ssize_t power_events_sysfs_show(struct device *dev,
				struct device_attribute *attr, char *page);

/*
 * EVENT_VAR() is same as PMU_EVENT_VAR with a suffix.
 *
 * Having a suffix allows us to have aliases in sysfs - eg: the generic
 * event 'cpu-cycles' can have two entries in sysfs: 'cpu-cycles' and
 * 'PM_CYC' where the latter is the name by which the event is known in
 * POWER CPU specification.
 */
#define	EVENT_VAR(_id, _suffix)		event_attr_##_id##_suffix
#define	EVENT_PTR(_id, _suffix)		&EVENT_VAR(_id, _suffix).attr.attr

#define	EVENT_ATTR(_name, _id, _suffix)					\
	PMU_EVENT_ATTR(_name, EVENT_VAR(_id, _suffix), PME_PM_##_id,	\
			power_events_sysfs_show)

#define	GENERIC_EVENT_ATTR(_name, _id)	EVENT_ATTR(_name, _id, _g)
#define	GENERIC_EVENT_PTR(_id)		EVENT_PTR(_id, _g)

#define	POWER_EVENT_ATTR(_name, _id)	EVENT_ATTR(PM_##_name, _id, _p)
#define	POWER_EVENT_PTR(_id)		EVENT_PTR(_id, _p)<|MERGE_RESOLUTION|>--- conflicted
+++ resolved
@@ -60,10 +60,7 @@
 #define PPMU_HAS_SSLOT		0x00000020 /* Has sampled slot in MMCRA */
 #define PPMU_HAS_SIER		0x00000040 /* Has SIER */
 #define PPMU_BHRB		0x00000080 /* has BHRB feature enabled */
-<<<<<<< HEAD
-=======
 #define PPMU_EBB		0x00000100 /* supports event based branch */
->>>>>>> d0e0ac97
 
 /*
  * Values for flags to get_alternatives()
