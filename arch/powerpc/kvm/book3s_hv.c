--- conflicted
+++ resolved
@@ -1192,11 +1192,6 @@
 				continue;
 			pfn = physp[j] >> PAGE_SHIFT;
 			page = pfn_to_page(pfn);
-<<<<<<< HEAD
-			if (PageHuge(page))
-				page = compound_head(page);
-=======
->>>>>>> 711e1bfb
 			SetPageDirty(page);
 			put_page(page);
 		}
