/*
 * Copyright (C) 2001 Mike Corrigan & Dave Engebretsen, IBM Corporation
 * 
 * Rewrite, cleanup, new allocation schemes, virtual merging: 
 * Copyright (C) 2004 Olof Johansson, IBM Corporation
 *               and  Ben. Herrenschmidt, IBM Corporation
 *
 * Dynamic DMA mapping support, bus-independent parts.
 *
 * This program is free software; you can redistribute it and/or modify
 * it under the terms of the GNU General Public License as published by
 * the Free Software Foundation; either version 2 of the License, or
 * (at your option) any later version.
 * 
 * This program is distributed in the hope that it will be useful,
 * but WITHOUT ANY WARRANTY; without even the implied warranty of
 * MERCHANTABILITY or FITNESS FOR A PARTICULAR PURPOSE.  See the
 * GNU General Public License for more details.
 * 
 * You should have received a copy of the GNU General Public License
 * along with this program; if not, write to the Free Software
 * Foundation, Inc., 59 Temple Place, Suite 330, Boston, MA  02111-1307 USA
 */


#include <linux/init.h>
#include <linux/types.h>
#include <linux/slab.h>
#include <linux/mm.h>
#include <linux/spinlock.h>
#include <linux/string.h>
#include <linux/dma-mapping.h>
#include <linux/bitmap.h>
#include <linux/iommu-helper.h>
#include <linux/crash_dump.h>
#include <linux/hash.h>
#include <linux/fault-inject.h>
#include <linux/pci.h>
#include <linux/iommu.h>
#include <linux/sched.h>
#include <asm/io.h>
#include <asm/prom.h>
#include <asm/iommu.h>
#include <asm/pci-bridge.h>
#include <asm/machdep.h>
#include <asm/kdump.h>
#include <asm/fadump.h>
#include <asm/vio.h>
#include <asm/tce.h>

#define DBG(...)

static int novmerge;

static void __iommu_free(struct iommu_table *, dma_addr_t, unsigned int);

static int __init setup_iommu(char *str)
{
	if (!strcmp(str, "novmerge"))
		novmerge = 1;
	else if (!strcmp(str, "vmerge"))
		novmerge = 0;
	return 1;
}

__setup("iommu=", setup_iommu);

static DEFINE_PER_CPU(unsigned int, iommu_pool_hash);

/*
 * We precalculate the hash to avoid doing it on every allocation.
 *
 * The hash is important to spread CPUs across all the pools. For example,
 * on a POWER7 with 4 way SMT we want interrupts on the primary threads and
 * with 4 pools all primary threads would map to the same pool.
 */
static int __init setup_iommu_pool_hash(void)
{
	unsigned int i;

	for_each_possible_cpu(i)
		per_cpu(iommu_pool_hash, i) = hash_32(i, IOMMU_POOL_HASHBITS);

	return 0;
}
subsys_initcall(setup_iommu_pool_hash);

#ifdef CONFIG_FAIL_IOMMU

static DECLARE_FAULT_ATTR(fail_iommu);

static int __init setup_fail_iommu(char *str)
{
	return setup_fault_attr(&fail_iommu, str);
}
__setup("fail_iommu=", setup_fail_iommu);

static bool should_fail_iommu(struct device *dev)
{
	return dev->archdata.fail_iommu && should_fail(&fail_iommu, 1);
}

static int __init fail_iommu_debugfs(void)
{
	struct dentry *dir = fault_create_debugfs_attr("fail_iommu",
						       NULL, &fail_iommu);

	return PTR_RET(dir);
}
late_initcall(fail_iommu_debugfs);

static ssize_t fail_iommu_show(struct device *dev,
			       struct device_attribute *attr, char *buf)
{
	return sprintf(buf, "%d\n", dev->archdata.fail_iommu);
}

static ssize_t fail_iommu_store(struct device *dev,
				struct device_attribute *attr, const char *buf,
				size_t count)
{
	int i;

	if (count > 0 && sscanf(buf, "%d", &i) > 0)
		dev->archdata.fail_iommu = (i == 0) ? 0 : 1;

	return count;
}

static DEVICE_ATTR(fail_iommu, S_IRUGO|S_IWUSR, fail_iommu_show,
		   fail_iommu_store);

static int fail_iommu_bus_notify(struct notifier_block *nb,
				 unsigned long action, void *data)
{
	struct device *dev = data;

	if (action == BUS_NOTIFY_ADD_DEVICE) {
		if (device_create_file(dev, &dev_attr_fail_iommu))
			pr_warn("Unable to create IOMMU fault injection sysfs "
				"entries\n");
	} else if (action == BUS_NOTIFY_DEL_DEVICE) {
		device_remove_file(dev, &dev_attr_fail_iommu);
	}

	return 0;
}

static struct notifier_block fail_iommu_bus_notifier = {
	.notifier_call = fail_iommu_bus_notify
};

static int __init fail_iommu_setup(void)
{
#ifdef CONFIG_PCI
	bus_register_notifier(&pci_bus_type, &fail_iommu_bus_notifier);
#endif
#ifdef CONFIG_IBMVIO
	bus_register_notifier(&vio_bus_type, &fail_iommu_bus_notifier);
#endif

	return 0;
}
/*
 * Must execute after PCI and VIO subsystem have initialised but before
 * devices are probed.
 */
arch_initcall(fail_iommu_setup);
#else
static inline bool should_fail_iommu(struct device *dev)
{
	return false;
}
#endif

static unsigned long iommu_range_alloc(struct device *dev,
				       struct iommu_table *tbl,
                                       unsigned long npages,
                                       unsigned long *handle,
                                       unsigned long mask,
                                       unsigned int align_order)
{ 
	unsigned long n, end, start;
	unsigned long limit;
	int largealloc = npages > 15;
	int pass = 0;
	unsigned long align_mask;
	unsigned long boundary_size;
	unsigned long flags;
	unsigned int pool_nr;
	struct iommu_pool *pool;

	align_mask = 0xffffffffffffffffl >> (64 - align_order);

	/* This allocator was derived from x86_64's bit string search */

	/* Sanity check */
	if (unlikely(npages == 0)) {
		if (printk_ratelimit())
			WARN_ON(1);
		return DMA_ERROR_CODE;
	}

	if (should_fail_iommu(dev))
		return DMA_ERROR_CODE;

	/*
	 * We don't need to disable preemption here because any CPU can
	 * safely use any IOMMU pool.
	 */
	pool_nr = __raw_get_cpu_var(iommu_pool_hash) & (tbl->nr_pools - 1);

	if (largealloc)
		pool = &(tbl->large_pool);
	else
		pool = &(tbl->pools[pool_nr]);

	spin_lock_irqsave(&(pool->lock), flags);

again:
	if ((pass == 0) && handle && *handle &&
	    (*handle >= pool->start) && (*handle < pool->end))
		start = *handle;
	else
		start = pool->hint;

	limit = pool->end;

	/* The case below can happen if we have a small segment appended
	 * to a large, or when the previous alloc was at the very end of
	 * the available space. If so, go back to the initial start.
	 */
	if (start >= limit)
		start = pool->start;

	if (limit + tbl->it_offset > mask) {
		limit = mask - tbl->it_offset + 1;
		/* If we're constrained on address range, first try
		 * at the masked hint to avoid O(n) search complexity,
		 * but on second pass, start at 0 in pool 0.
		 */
		if ((start & mask) >= limit || pass > 0) {
			spin_unlock(&(pool->lock));
			pool = &(tbl->pools[0]);
			spin_lock(&(pool->lock));
			start = pool->start;
		} else {
			start &= mask;
		}
	}

	if (dev)
		boundary_size = ALIGN(dma_get_seg_boundary(dev) + 1,
				      1 << IOMMU_PAGE_SHIFT);
	else
		boundary_size = ALIGN(1UL << 32, 1 << IOMMU_PAGE_SHIFT);
	/* 4GB boundary for iseries_hv_alloc and iseries_hv_map */

	n = iommu_area_alloc(tbl->it_map, limit, start, npages,
			     tbl->it_offset, boundary_size >> IOMMU_PAGE_SHIFT,
			     align_mask);
	if (n == -1) {
		if (likely(pass == 0)) {
			/* First try the pool from the start */
			pool->hint = pool->start;
			pass++;
			goto again;

		} else if (pass <= tbl->nr_pools) {
			/* Now try scanning all the other pools */
			spin_unlock(&(pool->lock));
			pool_nr = (pool_nr + 1) & (tbl->nr_pools - 1);
			pool = &tbl->pools[pool_nr];
			spin_lock(&(pool->lock));
			pool->hint = pool->start;
			pass++;
			goto again;

		} else {
			/* Give up */
			spin_unlock_irqrestore(&(pool->lock), flags);
			return DMA_ERROR_CODE;
		}
	}

	end = n + npages;

	/* Bump the hint to a new block for small allocs. */
	if (largealloc) {
		/* Don't bump to new block to avoid fragmentation */
		pool->hint = end;
	} else {
		/* Overflow will be taken care of at the next allocation */
		pool->hint = (end + tbl->it_blocksize - 1) &
		                ~(tbl->it_blocksize - 1);
	}

	/* Update handle for SG allocations */
	if (handle)
		*handle = end;

	spin_unlock_irqrestore(&(pool->lock), flags);

	return n;
}

static dma_addr_t iommu_alloc(struct device *dev, struct iommu_table *tbl,
			      void *page, unsigned int npages,
			      enum dma_data_direction direction,
			      unsigned long mask, unsigned int align_order,
			      struct dma_attrs *attrs)
{
	unsigned long entry;
	dma_addr_t ret = DMA_ERROR_CODE;
	int build_fail;

	entry = iommu_range_alloc(dev, tbl, npages, NULL, mask, align_order);

	if (unlikely(entry == DMA_ERROR_CODE))
		return DMA_ERROR_CODE;

	entry += tbl->it_offset;	/* Offset into real TCE table */
	ret = entry << IOMMU_PAGE_SHIFT;	/* Set the return dma address */

	/* Put the TCEs in the HW table */
	build_fail = ppc_md.tce_build(tbl, entry, npages,
	                              (unsigned long)page & IOMMU_PAGE_MASK,
	                              direction, attrs);

	/* ppc_md.tce_build() only returns non-zero for transient errors.
	 * Clean up the table bitmap in this case and return
	 * DMA_ERROR_CODE. For all other errors the functionality is
	 * not altered.
	 */
	if (unlikely(build_fail)) {
		__iommu_free(tbl, ret, npages);
		return DMA_ERROR_CODE;
	}

	/* Flush/invalidate TLB caches if necessary */
	if (ppc_md.tce_flush)
		ppc_md.tce_flush(tbl);

	/* Make sure updates are seen by hardware */
	mb();

	return ret;
}

static bool iommu_free_check(struct iommu_table *tbl, dma_addr_t dma_addr,
			     unsigned int npages)
{
	unsigned long entry, free_entry;

	entry = dma_addr >> IOMMU_PAGE_SHIFT;
	free_entry = entry - tbl->it_offset;

	if (((free_entry + npages) > tbl->it_size) ||
	    (entry < tbl->it_offset)) {
		if (printk_ratelimit()) {
			printk(KERN_INFO "iommu_free: invalid entry\n");
			printk(KERN_INFO "\tentry     = 0x%lx\n", entry); 
			printk(KERN_INFO "\tdma_addr  = 0x%llx\n", (u64)dma_addr);
			printk(KERN_INFO "\tTable     = 0x%llx\n", (u64)tbl);
			printk(KERN_INFO "\tbus#      = 0x%llx\n", (u64)tbl->it_busno);
			printk(KERN_INFO "\tsize      = 0x%llx\n", (u64)tbl->it_size);
			printk(KERN_INFO "\tstartOff  = 0x%llx\n", (u64)tbl->it_offset);
			printk(KERN_INFO "\tindex     = 0x%llx\n", (u64)tbl->it_index);
			WARN_ON(1);
		}

		return false;
	}

	return true;
}

static struct iommu_pool *get_pool(struct iommu_table *tbl,
				   unsigned long entry)
{
	struct iommu_pool *p;
	unsigned long largepool_start = tbl->large_pool.start;

	/* The large pool is the last pool at the top of the table */
	if (entry >= largepool_start) {
		p = &tbl->large_pool;
	} else {
		unsigned int pool_nr = entry / tbl->poolsize;

		BUG_ON(pool_nr > tbl->nr_pools);
		p = &tbl->pools[pool_nr];
	}

	return p;
}

static void __iommu_free(struct iommu_table *tbl, dma_addr_t dma_addr,
			 unsigned int npages)
{
	unsigned long entry, free_entry;
	unsigned long flags;
	struct iommu_pool *pool;

	entry = dma_addr >> IOMMU_PAGE_SHIFT;
	free_entry = entry - tbl->it_offset;

	pool = get_pool(tbl, free_entry);

	if (!iommu_free_check(tbl, dma_addr, npages))
		return;

	ppc_md.tce_free(tbl, entry, npages);

	spin_lock_irqsave(&(pool->lock), flags);
	bitmap_clear(tbl->it_map, free_entry, npages);
	spin_unlock_irqrestore(&(pool->lock), flags);
}

static void iommu_free(struct iommu_table *tbl, dma_addr_t dma_addr,
		unsigned int npages)
{
	__iommu_free(tbl, dma_addr, npages);

	/* Make sure TLB cache is flushed if the HW needs it. We do
	 * not do an mb() here on purpose, it is not needed on any of
	 * the current platforms.
	 */
	if (ppc_md.tce_flush)
		ppc_md.tce_flush(tbl);
}

int iommu_map_sg(struct device *dev, struct iommu_table *tbl,
		 struct scatterlist *sglist, int nelems,
		 unsigned long mask, enum dma_data_direction direction,
		 struct dma_attrs *attrs)
{
	dma_addr_t dma_next = 0, dma_addr;
	struct scatterlist *s, *outs, *segstart;
	int outcount, incount, i, build_fail = 0;
	unsigned int align;
	unsigned long handle;
	unsigned int max_seg_size;

	BUG_ON(direction == DMA_NONE);

	if ((nelems == 0) || !tbl)
		return 0;

	outs = s = segstart = &sglist[0];
	outcount = 1;
	incount = nelems;
	handle = 0;

	/* Init first segment length for backout at failure */
	outs->dma_length = 0;

	DBG("sg mapping %d elements:\n", nelems);

	max_seg_size = dma_get_max_seg_size(dev);
	for_each_sg(sglist, s, nelems, i) {
		unsigned long vaddr, npages, entry, slen;

		slen = s->length;
		/* Sanity check */
		if (slen == 0) {
			dma_next = 0;
			continue;
		}
		/* Allocate iommu entries for that segment */
		vaddr = (unsigned long) sg_virt(s);
		npages = iommu_num_pages(vaddr, slen, IOMMU_PAGE_SIZE);
		align = 0;
		if (IOMMU_PAGE_SHIFT < PAGE_SHIFT && slen >= PAGE_SIZE &&
		    (vaddr & ~PAGE_MASK) == 0)
			align = PAGE_SHIFT - IOMMU_PAGE_SHIFT;
		entry = iommu_range_alloc(dev, tbl, npages, &handle,
					  mask >> IOMMU_PAGE_SHIFT, align);

		DBG("  - vaddr: %lx, size: %lx\n", vaddr, slen);

		/* Handle failure */
		if (unlikely(entry == DMA_ERROR_CODE)) {
			if (printk_ratelimit())
				dev_info(dev, "iommu_alloc failed, tbl %p "
					 "vaddr %lx npages %lu\n", tbl, vaddr,
					 npages);
			goto failure;
		}

		/* Convert entry to a dma_addr_t */
		entry += tbl->it_offset;
		dma_addr = entry << IOMMU_PAGE_SHIFT;
		dma_addr |= (s->offset & ~IOMMU_PAGE_MASK);

		DBG("  - %lu pages, entry: %lx, dma_addr: %lx\n",
			    npages, entry, dma_addr);

		/* Insert into HW table */
		build_fail = ppc_md.tce_build(tbl, entry, npages,
		                              vaddr & IOMMU_PAGE_MASK,
		                              direction, attrs);
		if(unlikely(build_fail))
			goto failure;

		/* If we are in an open segment, try merging */
		if (segstart != s) {
			DBG("  - trying merge...\n");
			/* We cannot merge if:
			 * - allocated dma_addr isn't contiguous to previous allocation
			 */
			if (novmerge || (dma_addr != dma_next) ||
			    (outs->dma_length + s->length > max_seg_size)) {
				/* Can't merge: create a new segment */
				segstart = s;
				outcount++;
				outs = sg_next(outs);
				DBG("    can't merge, new segment.\n");
			} else {
				outs->dma_length += s->length;
				DBG("    merged, new len: %ux\n", outs->dma_length);
			}
		}

		if (segstart == s) {
			/* This is a new segment, fill entries */
			DBG("  - filling new segment.\n");
			outs->dma_address = dma_addr;
			outs->dma_length = slen;
		}

		/* Calculate next page pointer for contiguous check */
		dma_next = dma_addr + slen;

		DBG("  - dma next is: %lx\n", dma_next);
	}

	/* Flush/invalidate TLB caches if necessary */
	if (ppc_md.tce_flush)
		ppc_md.tce_flush(tbl);

	DBG("mapped %d elements:\n", outcount);

	/* For the sake of iommu_unmap_sg, we clear out the length in the
	 * next entry of the sglist if we didn't fill the list completely
	 */
	if (outcount < incount) {
		outs = sg_next(outs);
		outs->dma_address = DMA_ERROR_CODE;
		outs->dma_length = 0;
	}

	/* Make sure updates are seen by hardware */
	mb();

	return outcount;

 failure:
	for_each_sg(sglist, s, nelems, i) {
		if (s->dma_length != 0) {
			unsigned long vaddr, npages;

			vaddr = s->dma_address & IOMMU_PAGE_MASK;
			npages = iommu_num_pages(s->dma_address, s->dma_length,
						 IOMMU_PAGE_SIZE);
			__iommu_free(tbl, vaddr, npages);
			s->dma_address = DMA_ERROR_CODE;
			s->dma_length = 0;
		}
		if (s == outs)
			break;
	}
	return 0;
}


void iommu_unmap_sg(struct iommu_table *tbl, struct scatterlist *sglist,
		int nelems, enum dma_data_direction direction,
		struct dma_attrs *attrs)
{
	struct scatterlist *sg;

	BUG_ON(direction == DMA_NONE);

	if (!tbl)
		return;

	sg = sglist;
	while (nelems--) {
		unsigned int npages;
		dma_addr_t dma_handle = sg->dma_address;

		if (sg->dma_length == 0)
			break;
		npages = iommu_num_pages(dma_handle, sg->dma_length,
					 IOMMU_PAGE_SIZE);
		__iommu_free(tbl, dma_handle, npages);
		sg = sg_next(sg);
	}

	/* Flush/invalidate TLBs if necessary. As for iommu_free(), we
	 * do not do an mb() here, the affected platforms do not need it
	 * when freeing.
	 */
	if (ppc_md.tce_flush)
		ppc_md.tce_flush(tbl);
}

static void iommu_table_clear(struct iommu_table *tbl)
{
	/*
	 * In case of firmware assisted dump system goes through clean
	 * reboot process at the time of system crash. Hence it's safe to
	 * clear the TCE entries if firmware assisted dump is active.
	 */
	if (!is_kdump_kernel() || is_fadump_active()) {
		/* Clear the table in case firmware left allocations in it */
		ppc_md.tce_free(tbl, tbl->it_offset, tbl->it_size);
		return;
	}

#ifdef CONFIG_CRASH_DUMP
	if (ppc_md.tce_get) {
		unsigned long index, tceval, tcecount = 0;

		/* Reserve the existing mappings left by the first kernel. */
		for (index = 0; index < tbl->it_size; index++) {
			tceval = ppc_md.tce_get(tbl, index + tbl->it_offset);
			/*
			 * Freed TCE entry contains 0x7fffffffffffffff on JS20
			 */
			if (tceval && (tceval != 0x7fffffffffffffffUL)) {
				__set_bit(index, tbl->it_map);
				tcecount++;
			}
		}

		if ((tbl->it_size - tcecount) < KDUMP_MIN_TCE_ENTRIES) {
			printk(KERN_WARNING "TCE table is full; freeing ");
			printk(KERN_WARNING "%d entries for the kdump boot\n",
				KDUMP_MIN_TCE_ENTRIES);
			for (index = tbl->it_size - KDUMP_MIN_TCE_ENTRIES;
				index < tbl->it_size; index++)
				__clear_bit(index, tbl->it_map);
		}
	}
#endif
}

/*
 * Build a iommu_table structure.  This contains a bit map which
 * is used to manage allocation of the tce space.
 */
struct iommu_table *iommu_init_table(struct iommu_table *tbl, int nid)
{
	unsigned long sz;
	static int welcomed = 0;
	struct page *page;
	unsigned int i;
	struct iommu_pool *p;

	/* number of bytes needed for the bitmap */
	sz = BITS_TO_LONGS(tbl->it_size) * sizeof(unsigned long);

	page = alloc_pages_node(nid, GFP_ATOMIC, get_order(sz));
	if (!page)
		panic("iommu_init_table: Can't allocate %ld bytes\n", sz);
	tbl->it_map = page_address(page);
	memset(tbl->it_map, 0, sz);

	/*
	 * Reserve page 0 so it will not be used for any mappings.
	 * This avoids buggy drivers that consider page 0 to be invalid
	 * to crash the machine or even lose data.
	 */
	if (tbl->it_offset == 0)
		set_bit(0, tbl->it_map);

	/* We only split the IOMMU table if we have 1GB or more of space */
	if ((tbl->it_size << IOMMU_PAGE_SHIFT) >= (1UL * 1024 * 1024 * 1024))
		tbl->nr_pools = IOMMU_NR_POOLS;
	else
		tbl->nr_pools = 1;

	/* We reserve the top 1/4 of the table for large allocations */
	tbl->poolsize = (tbl->it_size * 3 / 4) / tbl->nr_pools;

	for (i = 0; i < tbl->nr_pools; i++) {
		p = &tbl->pools[i];
		spin_lock_init(&(p->lock));
		p->start = tbl->poolsize * i;
		p->hint = p->start;
		p->end = p->start + tbl->poolsize;
	}

	p = &tbl->large_pool;
	spin_lock_init(&(p->lock));
	p->start = tbl->poolsize * i;
	p->hint = p->start;
	p->end = tbl->it_size;

	iommu_table_clear(tbl);

	if (!welcomed) {
		printk(KERN_INFO "IOMMU table initialized, virtual merging %s\n",
		       novmerge ? "disabled" : "enabled");
		welcomed = 1;
	}

	return tbl;
}

void iommu_free_table(struct iommu_table *tbl, const char *node_name)
{
	unsigned long bitmap_sz;
	unsigned int order;

	if (!tbl || !tbl->it_map) {
		printk(KERN_ERR "%s: expected TCE map for %s\n", __func__,
				node_name);
		return;
	}

	/*
	 * In case we have reserved the first bit, we should not emit
	 * the warning below.
	 */
	if (tbl->it_offset == 0)
		clear_bit(0, tbl->it_map);

<<<<<<< HEAD
=======
#ifdef CONFIG_IOMMU_API
	if (tbl->it_group) {
		iommu_group_put(tbl->it_group);
		BUG_ON(tbl->it_group);
	}
#endif

>>>>>>> d0e0ac97
	/* verify that table contains no entries */
	if (!bitmap_empty(tbl->it_map, tbl->it_size))
		pr_warn("%s: Unexpected TCEs for %s\n", __func__, node_name);

	/* calculate bitmap size in bytes */
	bitmap_sz = BITS_TO_LONGS(tbl->it_size) * sizeof(unsigned long);

	/* free bitmap */
	order = get_order(bitmap_sz);
	free_pages((unsigned long) tbl->it_map, order);

	/* free table */
	kfree(tbl);
}

/* Creates TCEs for a user provided buffer.  The user buffer must be
 * contiguous real kernel storage (not vmalloc).  The address passed here
 * comprises a page address and offset into that page. The dma_addr_t
 * returned will point to the same byte within the page as was passed in.
 */
dma_addr_t iommu_map_page(struct device *dev, struct iommu_table *tbl,
			  struct page *page, unsigned long offset, size_t size,
			  unsigned long mask, enum dma_data_direction direction,
			  struct dma_attrs *attrs)
{
	dma_addr_t dma_handle = DMA_ERROR_CODE;
	void *vaddr;
	unsigned long uaddr;
	unsigned int npages, align;

	BUG_ON(direction == DMA_NONE);

	vaddr = page_address(page) + offset;
	uaddr = (unsigned long)vaddr;
	npages = iommu_num_pages(uaddr, size, IOMMU_PAGE_SIZE);

	if (tbl) {
		align = 0;
		if (IOMMU_PAGE_SHIFT < PAGE_SHIFT && size >= PAGE_SIZE &&
		    ((unsigned long)vaddr & ~PAGE_MASK) == 0)
			align = PAGE_SHIFT - IOMMU_PAGE_SHIFT;

		dma_handle = iommu_alloc(dev, tbl, vaddr, npages, direction,
					 mask >> IOMMU_PAGE_SHIFT, align,
					 attrs);
		if (dma_handle == DMA_ERROR_CODE) {
			if (printk_ratelimit())  {
				dev_info(dev, "iommu_alloc failed, tbl %p "
					 "vaddr %p npages %d\n", tbl, vaddr,
					 npages);
			}
		} else
			dma_handle |= (uaddr & ~IOMMU_PAGE_MASK);
	}

	return dma_handle;
}

void iommu_unmap_page(struct iommu_table *tbl, dma_addr_t dma_handle,
		      size_t size, enum dma_data_direction direction,
		      struct dma_attrs *attrs)
{
	unsigned int npages;

	BUG_ON(direction == DMA_NONE);

	if (tbl) {
		npages = iommu_num_pages(dma_handle, size, IOMMU_PAGE_SIZE);
		iommu_free(tbl, dma_handle, npages);
	}
}

/* Allocates a contiguous real buffer and creates mappings over it.
 * Returns the virtual address of the buffer and sets dma_handle
 * to the dma address (mapping) of the first page.
 */
void *iommu_alloc_coherent(struct device *dev, struct iommu_table *tbl,
			   size_t size,	dma_addr_t *dma_handle,
			   unsigned long mask, gfp_t flag, int node)
{
	void *ret = NULL;
	dma_addr_t mapping;
	unsigned int order;
	unsigned int nio_pages, io_order;
	struct page *page;

	size = PAGE_ALIGN(size);
	order = get_order(size);

 	/*
	 * Client asked for way too much space.  This is checked later
	 * anyway.  It is easier to debug here for the drivers than in
	 * the tce tables.
	 */
	if (order >= IOMAP_MAX_ORDER) {
		dev_info(dev, "iommu_alloc_consistent size too large: 0x%lx\n",
			 size);
		return NULL;
	}

	if (!tbl)
		return NULL;

	/* Alloc enough pages (and possibly more) */
	page = alloc_pages_node(node, flag, order);
	if (!page)
		return NULL;
	ret = page_address(page);
	memset(ret, 0, size);

	/* Set up tces to cover the allocated range */
	nio_pages = size >> IOMMU_PAGE_SHIFT;
	io_order = get_iommu_order(size);
	mapping = iommu_alloc(dev, tbl, ret, nio_pages, DMA_BIDIRECTIONAL,
			      mask >> IOMMU_PAGE_SHIFT, io_order, NULL);
	if (mapping == DMA_ERROR_CODE) {
		free_pages((unsigned long)ret, order);
		return NULL;
	}
	*dma_handle = mapping;
	return ret;
}

void iommu_free_coherent(struct iommu_table *tbl, size_t size,
			 void *vaddr, dma_addr_t dma_handle)
{
	if (tbl) {
		unsigned int nio_pages;

		size = PAGE_ALIGN(size);
		nio_pages = size >> IOMMU_PAGE_SHIFT;
		iommu_free(tbl, dma_handle, nio_pages);
		size = PAGE_ALIGN(size);
		free_pages((unsigned long)vaddr, get_order(size));
	}
}

#ifdef CONFIG_IOMMU_API
/*
 * SPAPR TCE API
 */
static void group_release(void *iommu_data)
{
	struct iommu_table *tbl = iommu_data;
	tbl->it_group = NULL;
}

void iommu_register_group(struct iommu_table *tbl,
		int pci_domain_number, unsigned long pe_num)
{
	struct iommu_group *grp;
	char *name;

	grp = iommu_group_alloc();
	if (IS_ERR(grp)) {
		pr_warn("powerpc iommu api: cannot create new group, err=%ld\n",
				PTR_ERR(grp));
		return;
	}
	tbl->it_group = grp;
	iommu_group_set_iommudata(grp, tbl, group_release);
	name = kasprintf(GFP_KERNEL, "domain%d-pe%lx",
			pci_domain_number, pe_num);
	if (!name)
		return;
	iommu_group_set_name(grp, name);
	kfree(name);
}

enum dma_data_direction iommu_tce_direction(unsigned long tce)
{
	if ((tce & TCE_PCI_READ) && (tce & TCE_PCI_WRITE))
		return DMA_BIDIRECTIONAL;
	else if (tce & TCE_PCI_READ)
		return DMA_TO_DEVICE;
	else if (tce & TCE_PCI_WRITE)
		return DMA_FROM_DEVICE;
	else
		return DMA_NONE;
}
EXPORT_SYMBOL_GPL(iommu_tce_direction);

void iommu_flush_tce(struct iommu_table *tbl)
{
	/* Flush/invalidate TLB caches if necessary */
	if (ppc_md.tce_flush)
		ppc_md.tce_flush(tbl);

	/* Make sure updates are seen by hardware */
	mb();
}
EXPORT_SYMBOL_GPL(iommu_flush_tce);

int iommu_tce_clear_param_check(struct iommu_table *tbl,
		unsigned long ioba, unsigned long tce_value,
		unsigned long npages)
{
	/* ppc_md.tce_free() does not support any value but 0 */
	if (tce_value)
		return -EINVAL;

	if (ioba & ~IOMMU_PAGE_MASK)
		return -EINVAL;

	ioba >>= IOMMU_PAGE_SHIFT;
	if (ioba < tbl->it_offset)
		return -EINVAL;

	if ((ioba + npages) > (tbl->it_offset + tbl->it_size))
		return -EINVAL;

	return 0;
}
EXPORT_SYMBOL_GPL(iommu_tce_clear_param_check);

int iommu_tce_put_param_check(struct iommu_table *tbl,
		unsigned long ioba, unsigned long tce)
{
	if (!(tce & (TCE_PCI_WRITE | TCE_PCI_READ)))
		return -EINVAL;

	if (tce & ~(IOMMU_PAGE_MASK | TCE_PCI_WRITE | TCE_PCI_READ))
		return -EINVAL;

	if (ioba & ~IOMMU_PAGE_MASK)
		return -EINVAL;

	ioba >>= IOMMU_PAGE_SHIFT;
	if (ioba < tbl->it_offset)
		return -EINVAL;

	if ((ioba + 1) > (tbl->it_offset + tbl->it_size))
		return -EINVAL;

	return 0;
}
EXPORT_SYMBOL_GPL(iommu_tce_put_param_check);

unsigned long iommu_clear_tce(struct iommu_table *tbl, unsigned long entry)
{
	unsigned long oldtce;
	struct iommu_pool *pool = get_pool(tbl, entry);

	spin_lock(&(pool->lock));

	oldtce = ppc_md.tce_get(tbl, entry);
	if (oldtce & (TCE_PCI_WRITE | TCE_PCI_READ))
		ppc_md.tce_free(tbl, entry, 1);
	else
		oldtce = 0;

	spin_unlock(&(pool->lock));

	return oldtce;
}
EXPORT_SYMBOL_GPL(iommu_clear_tce);

int iommu_clear_tces_and_put_pages(struct iommu_table *tbl,
		unsigned long entry, unsigned long pages)
{
	unsigned long oldtce;
	struct page *page;

	for ( ; pages; --pages, ++entry) {
		oldtce = iommu_clear_tce(tbl, entry);
		if (!oldtce)
			continue;

		page = pfn_to_page(oldtce >> PAGE_SHIFT);
		WARN_ON(!page);
		if (page) {
			if (oldtce & TCE_PCI_WRITE)
				SetPageDirty(page);
			put_page(page);
		}
	}

	return 0;
}
EXPORT_SYMBOL_GPL(iommu_clear_tces_and_put_pages);

/*
 * hwaddr is a kernel virtual address here (0xc... bazillion),
 * tce_build converts it to a physical address.
 */
int iommu_tce_build(struct iommu_table *tbl, unsigned long entry,
		unsigned long hwaddr, enum dma_data_direction direction)
{
	int ret = -EBUSY;
	unsigned long oldtce;
	struct iommu_pool *pool = get_pool(tbl, entry);

	spin_lock(&(pool->lock));

	oldtce = ppc_md.tce_get(tbl, entry);
	/* Add new entry if it is not busy */
	if (!(oldtce & (TCE_PCI_WRITE | TCE_PCI_READ)))
		ret = ppc_md.tce_build(tbl, entry, 1, hwaddr, direction, NULL);

	spin_unlock(&(pool->lock));

	/* if (unlikely(ret))
		pr_err("iommu_tce: %s failed on hwaddr=%lx ioba=%lx kva=%lx ret=%d\n",
				__func__, hwaddr, entry << IOMMU_PAGE_SHIFT,
				hwaddr, ret); */

	return ret;
}
EXPORT_SYMBOL_GPL(iommu_tce_build);

int iommu_put_tce_user_mode(struct iommu_table *tbl, unsigned long entry,
		unsigned long tce)
{
	int ret;
	struct page *page = NULL;
	unsigned long hwaddr, offset = tce & IOMMU_PAGE_MASK & ~PAGE_MASK;
	enum dma_data_direction direction = iommu_tce_direction(tce);

	ret = get_user_pages_fast(tce & PAGE_MASK, 1,
			direction != DMA_TO_DEVICE, &page);
	if (unlikely(ret != 1)) {
		/* pr_err("iommu_tce: get_user_pages_fast failed tce=%lx ioba=%lx ret=%d\n",
				tce, entry << IOMMU_PAGE_SHIFT, ret); */
		return -EFAULT;
	}
	hwaddr = (unsigned long) page_address(page) + offset;

	ret = iommu_tce_build(tbl, entry, hwaddr, direction);
	if (ret)
		put_page(page);

	if (ret < 0)
		pr_err("iommu_tce: %s failed ioba=%lx, tce=%lx, ret=%d\n",
				__func__, entry << IOMMU_PAGE_SHIFT, tce, ret);

	return ret;
}
EXPORT_SYMBOL_GPL(iommu_put_tce_user_mode);

int iommu_take_ownership(struct iommu_table *tbl)
{
	unsigned long sz = (tbl->it_size + 7) >> 3;

	if (tbl->it_offset == 0)
		clear_bit(0, tbl->it_map);

	if (!bitmap_empty(tbl->it_map, tbl->it_size)) {
		pr_err("iommu_tce: it_map is not empty");
		return -EBUSY;
	}

	memset(tbl->it_map, 0xff, sz);
	iommu_clear_tces_and_put_pages(tbl, tbl->it_offset, tbl->it_size);

	return 0;
}
EXPORT_SYMBOL_GPL(iommu_take_ownership);

void iommu_release_ownership(struct iommu_table *tbl)
{
	unsigned long sz = (tbl->it_size + 7) >> 3;

	iommu_clear_tces_and_put_pages(tbl, tbl->it_offset, tbl->it_size);
	memset(tbl->it_map, 0, sz);

	/* Restore bit#0 set by iommu_init_table() */
	if (tbl->it_offset == 0)
		set_bit(0, tbl->it_map);
}
EXPORT_SYMBOL_GPL(iommu_release_ownership);

static int iommu_add_device(struct device *dev)
{
	struct iommu_table *tbl;
	int ret = 0;

	if (WARN_ON(dev->iommu_group)) {
		pr_warn("iommu_tce: device %s is already in iommu group %d, skipping\n",
				dev_name(dev),
				iommu_group_id(dev->iommu_group));
		return -EBUSY;
	}

	tbl = get_iommu_table_base(dev);
	if (!tbl || !tbl->it_group) {
		pr_debug("iommu_tce: skipping device %s with no tbl\n",
				dev_name(dev));
		return 0;
	}

	pr_debug("iommu_tce: adding %s to iommu group %d\n",
			dev_name(dev), iommu_group_id(tbl->it_group));

	ret = iommu_group_add_device(tbl->it_group, dev);
	if (ret < 0)
		pr_err("iommu_tce: %s has not been added, ret=%d\n",
				dev_name(dev), ret);

	return ret;
}

static void iommu_del_device(struct device *dev)
{
	iommu_group_remove_device(dev);
}

static int iommu_bus_notifier(struct notifier_block *nb,
			      unsigned long action, void *data)
{
	struct device *dev = data;

	switch (action) {
	case BUS_NOTIFY_ADD_DEVICE:
		return iommu_add_device(dev);
	case BUS_NOTIFY_DEL_DEVICE:
		iommu_del_device(dev);
		return 0;
	default:
		return 0;
	}
}

static struct notifier_block tce_iommu_bus_nb = {
	.notifier_call = iommu_bus_notifier,
};

static int __init tce_iommu_init(void)
{
	struct pci_dev *pdev = NULL;

	BUILD_BUG_ON(PAGE_SIZE < IOMMU_PAGE_SIZE);

	for_each_pci_dev(pdev)
		iommu_add_device(&pdev->dev);

	bus_register_notifier(&pci_bus_type, &tce_iommu_bus_nb);
	return 0;
}

subsys_initcall_sync(tce_iommu_init);

#else

void iommu_register_group(struct iommu_table *tbl,
		int pci_domain_number, unsigned long pe_num)
{
}

#endif /* CONFIG_IOMMU_API */<|MERGE_RESOLUTION|>--- conflicted
+++ resolved
@@ -727,8 +727,6 @@
 	if (tbl->it_offset == 0)
 		clear_bit(0, tbl->it_map);
 
-<<<<<<< HEAD
-=======
 #ifdef CONFIG_IOMMU_API
 	if (tbl->it_group) {
 		iommu_group_put(tbl->it_group);
@@ -736,7 +734,6 @@
 	}
 #endif
 
->>>>>>> d0e0ac97
 	/* verify that table contains no entries */
 	if (!bitmap_empty(tbl->it_map, tbl->it_size))
 		pr_warn("%s: Unexpected TCEs for %s\n", __func__, node_name);
