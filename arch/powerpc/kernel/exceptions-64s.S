/*
 * This file contains the 64-bit "server" PowerPC variant
 * of the low level exception handling including exception
 * vectors, exception return, part of the slb and stab
 * handling and other fixed offset specific things.
 *
 * This file is meant to be #included from head_64.S due to
 * position dependent assembly.
 *
 * Most of this originates from head_64.S and thus has the same
 * copyright history.
 *
 */

#include <asm/hw_irq.h>
#include <asm/exception-64s.h>
#include <asm/ptrace.h>

/*
 * We layout physical memory as follows:
 * 0x0000 - 0x00ff : Secondary processor spin code
 * 0x0100 - 0x17ff : pSeries Interrupt prologs
 * 0x1800 - 0x4000 : interrupt support common interrupt prologs
 * 0x4000 - 0x5fff : pSeries interrupts with IR=1,DR=1
 * 0x6000 - 0x6fff : more interrupt support including for IR=1,DR=1
 * 0x7000 - 0x7fff : FWNMI data area
 * 0x8000 - 0x8fff : Initial (CPU0) segment table
 * 0x9000 -        : Early init and support code
 */
	/* Syscall routine is used twice, in reloc-off and reloc-on paths */
#define SYSCALL_PSERIES_1 					\
BEGIN_FTR_SECTION						\
	cmpdi	r0,0x1ebe ; 					\
	beq-	1f ;						\
END_FTR_SECTION_IFSET(CPU_FTR_REAL_LE)				\
	mr	r9,r13 ;					\
	GET_PACA(r13) ;						\
	mfspr	r11,SPRN_SRR0 ;					\
0:

#define SYSCALL_PSERIES_2_RFID 					\
	mfspr	r12,SPRN_SRR1 ;					\
	ld	r10,PACAKBASE(r13) ; 				\
	LOAD_HANDLER(r10, system_call_entry) ; 			\
	mtspr	SPRN_SRR0,r10 ; 				\
	ld	r10,PACAKMSR(r13) ;				\
	mtspr	SPRN_SRR1,r10 ; 				\
	rfid ; 							\
	b	. ;	/* prevent speculative execution */

#define SYSCALL_PSERIES_3					\
	/* Fast LE/BE switch system call */			\
1:	mfspr	r12,SPRN_SRR1 ;					\
	xori	r12,r12,MSR_LE ;				\
	mtspr	SPRN_SRR1,r12 ;					\
	rfid ;		/* return to userspace */		\
	b	. ;						\
2:	mfspr	r12,SPRN_SRR1 ;					\
	andi.	r12,r12,MSR_PR ;				\
	bne	0b ;						\
	mtspr	SPRN_SRR0,r3 ;					\
	mtspr	SPRN_SRR1,r4 ;					\
	mtspr	SPRN_SDR1,r5 ;					\
	rfid ;							\
	b	. ;	/* prevent speculative execution */

#if defined(CONFIG_RELOCATABLE)
	/*
	 * We can't branch directly; in the direct case we use LR
	 * and system_call_entry restores LR.  (We thus need to move
	 * LR to r10 in the RFID case too.)
	 */
#define SYSCALL_PSERIES_2_DIRECT				\
	mflr	r10 ;						\
	ld	r12,PACAKBASE(r13) ; 				\
	LOAD_HANDLER(r12, system_call_entry_direct) ;		\
	mtctr	r12 ;						\
	mfspr	r12,SPRN_SRR1 ;					\
	/* Re-use of r13... No spare regs to do this */	\
	li	r13,MSR_RI ;					\
	mtmsrd 	r13,1 ;						\
	GET_PACA(r13) ;	/* get r13 back */			\
	bctr ;
#else
	/* We can branch directly */
#define SYSCALL_PSERIES_2_DIRECT				\
	mfspr	r12,SPRN_SRR1 ;					\
	li	r10,MSR_RI ;					\
	mtmsrd 	r10,1 ;			/* Set RI (EE=0) */	\
	b	system_call_entry_direct ;
#endif

/*
 * This is the start of the interrupt handlers for pSeries
 * This code runs with relocation off.
 * Code from here to __end_interrupts gets copied down to real
 * address 0x100 when we are running a relocatable kernel.
 * Therefore any relative branches in this section must only
 * branch to labels in this section.
 */
	. = 0x100
	.globl __start_interrupts
__start_interrupts:

	.globl system_reset_pSeries;
system_reset_pSeries:
	HMT_MEDIUM_PPR_DISCARD
	SET_SCRATCH0(r13)
#ifdef CONFIG_PPC_P7_NAP
BEGIN_FTR_SECTION
	/* Running native on arch 2.06 or later, check if we are
	 * waking up from nap. We only handle no state loss and
	 * supervisor state loss. We do -not- handle hypervisor
	 * state loss at this time.
	 */
	mfspr	r13,SPRN_SRR1
	rlwinm.	r13,r13,47-31,30,31
	beq	9f

	/* waking up from powersave (nap) state */
	cmpwi	cr1,r13,2
	/* Total loss of HV state is fatal, we could try to use the
	 * PIR to locate a PACA, then use an emergency stack etc...
	 * but for now, let's just stay stuck here
	 */
	bgt	cr1,.
	GET_PACA(r13)

#ifdef CONFIG_KVM_BOOK3S_64_HV
	li	r0,KVM_HWTHREAD_IN_KERNEL
	stb	r0,HSTATE_HWTHREAD_STATE(r13)
	/* Order setting hwthread_state vs. testing hwthread_req */
	sync
	lbz	r0,HSTATE_HWTHREAD_REQ(r13)
	cmpwi	r0,0
	beq	1f
	b	kvm_start_guest
1:
#endif

	beq	cr1,2f
	b	.power7_wakeup_noloss
2:	b	.power7_wakeup_loss
9:
END_FTR_SECTION_IFSET(CPU_FTR_HVMODE | CPU_FTR_ARCH_206)
#endif /* CONFIG_PPC_P7_NAP */
	EXCEPTION_PROLOG_PSERIES(PACA_EXGEN, system_reset_common, EXC_STD,
				 NOTEST, 0x100)

	. = 0x200
machine_check_pSeries_1:
	/* This is moved out of line as it can be patched by FW, but
	 * some code path might still want to branch into the original
	 * vector
	 */
	HMT_MEDIUM_PPR_DISCARD
	SET_SCRATCH0(r13)		/* save r13 */
	EXCEPTION_PROLOG_0(PACA_EXMC)
	b	machine_check_pSeries_0

	. = 0x300
	.globl data_access_pSeries
data_access_pSeries:
	HMT_MEDIUM_PPR_DISCARD
	SET_SCRATCH0(r13)
BEGIN_FTR_SECTION
	b	data_access_check_stab
data_access_not_stab:
END_MMU_FTR_SECTION_IFCLR(MMU_FTR_SLB)
	EXCEPTION_PROLOG_PSERIES(PACA_EXGEN, data_access_common, EXC_STD,
				 KVMTEST, 0x300)

	. = 0x380
	.globl data_access_slb_pSeries
data_access_slb_pSeries:
	HMT_MEDIUM_PPR_DISCARD
	SET_SCRATCH0(r13)
	EXCEPTION_PROLOG_0(PACA_EXSLB)
	EXCEPTION_PROLOG_1(PACA_EXSLB, KVMTEST, 0x380)
	std	r3,PACA_EXSLB+EX_R3(r13)
	mfspr	r3,SPRN_DAR
#ifdef __DISABLED__
	/* Keep that around for when we re-implement dynamic VSIDs */
	cmpdi	r3,0
	bge	slb_miss_user_pseries
#endif /* __DISABLED__ */
	mfspr	r12,SPRN_SRR1
#ifndef CONFIG_RELOCATABLE
	b	.slb_miss_realmode
#else
	/*
	 * We can't just use a direct branch to .slb_miss_realmode
	 * because the distance from here to there depends on where
	 * the kernel ends up being put.
	 */
	mfctr	r11
	ld	r10,PACAKBASE(r13)
	LOAD_HANDLER(r10, .slb_miss_realmode)
	mtctr	r10
	bctr
#endif

	STD_EXCEPTION_PSERIES(0x400, 0x400, instruction_access)

	. = 0x480
	.globl instruction_access_slb_pSeries
instruction_access_slb_pSeries:
	HMT_MEDIUM_PPR_DISCARD
	SET_SCRATCH0(r13)
	EXCEPTION_PROLOG_0(PACA_EXSLB)
	EXCEPTION_PROLOG_1(PACA_EXSLB, KVMTEST_PR, 0x480)
	std	r3,PACA_EXSLB+EX_R3(r13)
	mfspr	r3,SPRN_SRR0		/* SRR0 is faulting address */
#ifdef __DISABLED__
	/* Keep that around for when we re-implement dynamic VSIDs */
	cmpdi	r3,0
	bge	slb_miss_user_pseries
#endif /* __DISABLED__ */
	mfspr	r12,SPRN_SRR1
#ifndef CONFIG_RELOCATABLE
	b	.slb_miss_realmode
#else
	mfctr	r11
	ld	r10,PACAKBASE(r13)
	LOAD_HANDLER(r10, .slb_miss_realmode)
	mtctr	r10
	bctr
#endif

	/* We open code these as we can't have a ". = x" (even with
	 * x = "." within a feature section
	 */
	. = 0x500;
	.globl hardware_interrupt_pSeries;
	.globl hardware_interrupt_hv;
hardware_interrupt_pSeries:
hardware_interrupt_hv:
	HMT_MEDIUM_PPR_DISCARD
	BEGIN_FTR_SECTION
		_MASKABLE_EXCEPTION_PSERIES(0x502, hardware_interrupt,
					    EXC_HV, SOFTEN_TEST_HV)
		KVM_HANDLER(PACA_EXGEN, EXC_HV, 0x502)
	FTR_SECTION_ELSE
		_MASKABLE_EXCEPTION_PSERIES(0x500, hardware_interrupt,
					    EXC_STD, SOFTEN_TEST_HV_201)
		KVM_HANDLER(PACA_EXGEN, EXC_STD, 0x500)
	ALT_FTR_SECTION_END_IFSET(CPU_FTR_HVMODE | CPU_FTR_ARCH_206)

	STD_EXCEPTION_PSERIES(0x600, 0x600, alignment)
	KVM_HANDLER_PR(PACA_EXGEN, EXC_STD, 0x600)

	STD_EXCEPTION_PSERIES(0x700, 0x700, program_check)
	KVM_HANDLER_PR(PACA_EXGEN, EXC_STD, 0x700)

	STD_EXCEPTION_PSERIES(0x800, 0x800, fp_unavailable)
	KVM_HANDLER_PR(PACA_EXGEN, EXC_STD, 0x800)

	. = 0x900
	.globl decrementer_pSeries
decrementer_pSeries:
	_MASKABLE_EXCEPTION_PSERIES(0x900, decrementer, EXC_STD, SOFTEN_TEST_PR)

	STD_EXCEPTION_HV(0x980, 0x982, hdecrementer)

	MASKABLE_EXCEPTION_PSERIES(0xa00, 0xa00, doorbell_super)
	KVM_HANDLER_PR(PACA_EXGEN, EXC_STD, 0xa00)

	STD_EXCEPTION_PSERIES(0xb00, 0xb00, trap_0b)
	KVM_HANDLER_PR(PACA_EXGEN, EXC_STD, 0xb00)

	. = 0xc00
	.globl	system_call_pSeries
system_call_pSeries:
	HMT_MEDIUM
#ifdef CONFIG_KVM_BOOK3S_64_HANDLER
	SET_SCRATCH0(r13)
	GET_PACA(r13)
	std	r9,PACA_EXGEN+EX_R9(r13)
	std	r10,PACA_EXGEN+EX_R10(r13)
	mfcr	r9
	KVMTEST(0xc00)
	GET_SCRATCH0(r13)
#endif
	SYSCALL_PSERIES_1
	SYSCALL_PSERIES_2_RFID
	SYSCALL_PSERIES_3
	KVM_HANDLER(PACA_EXGEN, EXC_STD, 0xc00)

	STD_EXCEPTION_PSERIES(0xd00, 0xd00, single_step)
	KVM_HANDLER_PR(PACA_EXGEN, EXC_STD, 0xd00)

	/* At 0xe??? we have a bunch of hypervisor exceptions, we branch
	 * out of line to handle them
	 */
	. = 0xe00
hv_exception_trampoline:
	SET_SCRATCH0(r13)
	EXCEPTION_PROLOG_0(PACA_EXGEN)
	b	h_data_storage_hv

	. = 0xe20
	SET_SCRATCH0(r13)
	EXCEPTION_PROLOG_0(PACA_EXGEN)
	b	h_instr_storage_hv

	. = 0xe40
	SET_SCRATCH0(r13)
	EXCEPTION_PROLOG_0(PACA_EXGEN)
	b	emulation_assist_hv

	. = 0xe60
	SET_SCRATCH0(r13)
	EXCEPTION_PROLOG_0(PACA_EXGEN)
	b	hmi_exception_hv

	. = 0xe80
	SET_SCRATCH0(r13)
	EXCEPTION_PROLOG_0(PACA_EXGEN)
	b	h_doorbell_hv

	/* We need to deal with the Altivec unavailable exception
	 * here which is at 0xf20, thus in the middle of the
	 * prolog code of the PerformanceMonitor one. A little
	 * trickery is thus necessary
	 */
performance_monitor_pSeries_1:
	. = 0xf00
	SET_SCRATCH0(r13)
	EXCEPTION_PROLOG_0(PACA_EXGEN)
	b	performance_monitor_pSeries

altivec_unavailable_pSeries_1:
	. = 0xf20
	SET_SCRATCH0(r13)
	EXCEPTION_PROLOG_0(PACA_EXGEN)
	b	altivec_unavailable_pSeries

vsx_unavailable_pSeries_1:
	. = 0xf40
	SET_SCRATCH0(r13)
	EXCEPTION_PROLOG_0(PACA_EXGEN)
	b	vsx_unavailable_pSeries

<<<<<<< HEAD
	. = 0xf60
	SET_SCRATCH0(r13)
	EXCEPTION_PROLOG_0(PACA_EXGEN)
	b	tm_unavailable_pSeries
=======
facility_unavailable_trampoline:
	. = 0xf60
	SET_SCRATCH0(r13)
	EXCEPTION_PROLOG_0(PACA_EXGEN)
	b	facility_unavailable_pSeries

hv_facility_unavailable_trampoline:
	. = 0xf80
	SET_SCRATCH0(r13)
	EXCEPTION_PROLOG_0(PACA_EXGEN)
	b	facility_unavailable_hv
>>>>>>> d0e0ac97

#ifdef CONFIG_CBE_RAS
	STD_EXCEPTION_HV(0x1200, 0x1202, cbe_system_error)
	KVM_HANDLER_SKIP(PACA_EXGEN, EXC_HV, 0x1202)
#endif /* CONFIG_CBE_RAS */

	STD_EXCEPTION_PSERIES(0x1300, 0x1300, instruction_breakpoint)
	KVM_HANDLER_PR_SKIP(PACA_EXGEN, EXC_STD, 0x1300)

	. = 0x1500
	.global denorm_exception_hv
denorm_exception_hv:
	HMT_MEDIUM_PPR_DISCARD
	mtspr	SPRN_SPRG_HSCRATCH0,r13
	EXCEPTION_PROLOG_0(PACA_EXGEN)
	std	r11,PACA_EXGEN+EX_R11(r13)
	std	r12,PACA_EXGEN+EX_R12(r13)
	mfspr	r9,SPRN_SPRG_HSCRATCH0
	std	r9,PACA_EXGEN+EX_R13(r13)
	mfcr	r9

#ifdef CONFIG_PPC_DENORMALISATION
	mfspr	r10,SPRN_HSRR1
	mfspr	r11,SPRN_HSRR0		/* save HSRR0 */
	andis.	r10,r10,(HSRR1_DENORM)@h /* denorm? */
	addi	r11,r11,-4		/* HSRR0 is next instruction */
	bne+	denorm_assist
#endif

	EXCEPTION_PROLOG_PSERIES_1(denorm_common, EXC_HV)
	KVM_HANDLER_SKIP(PACA_EXGEN, EXC_STD, 0x1500)

#ifdef CONFIG_CBE_RAS
	STD_EXCEPTION_HV(0x1600, 0x1602, cbe_maintenance)
	KVM_HANDLER_SKIP(PACA_EXGEN, EXC_HV, 0x1602)
#endif /* CONFIG_CBE_RAS */

	STD_EXCEPTION_PSERIES(0x1700, 0x1700, altivec_assist)
	KVM_HANDLER_PR(PACA_EXGEN, EXC_STD, 0x1700)

#ifdef CONFIG_CBE_RAS
	STD_EXCEPTION_HV(0x1800, 0x1802, cbe_thermal)
	KVM_HANDLER_SKIP(PACA_EXGEN, EXC_HV, 0x1802)
#else
	. = 0x1800
#endif /* CONFIG_CBE_RAS */


/*** Out of line interrupts support ***/

	.align	7
	/* moved from 0x200 */
machine_check_pSeries:
	.globl machine_check_fwnmi
machine_check_fwnmi:
	HMT_MEDIUM_PPR_DISCARD
	SET_SCRATCH0(r13)		/* save r13 */
	EXCEPTION_PROLOG_0(PACA_EXMC)
machine_check_pSeries_0:
	EXCEPTION_PROLOG_1(PACA_EXMC, KVMTEST, 0x200)
	EXCEPTION_PROLOG_PSERIES_1(machine_check_common, EXC_STD)
	KVM_HANDLER_SKIP(PACA_EXMC, EXC_STD, 0x200)

	/* moved from 0x300 */
data_access_check_stab:
	GET_PACA(r13)
	std	r9,PACA_EXSLB+EX_R9(r13)
	std	r10,PACA_EXSLB+EX_R10(r13)
	mfspr	r10,SPRN_DAR
	mfspr	r9,SPRN_DSISR
	srdi	r10,r10,60
	rlwimi	r10,r9,16,0x20
#ifdef CONFIG_KVM_BOOK3S_PR
	lbz	r9,HSTATE_IN_GUEST(r13)
	rlwimi	r10,r9,8,0x300
#endif
	mfcr	r9
	cmpwi	r10,0x2c
	beq	do_stab_bolted_pSeries
	mtcrf	0x80,r9
	ld	r9,PACA_EXSLB+EX_R9(r13)
	ld	r10,PACA_EXSLB+EX_R10(r13)
	b	data_access_not_stab
do_stab_bolted_pSeries:
	std	r11,PACA_EXSLB+EX_R11(r13)
	std	r12,PACA_EXSLB+EX_R12(r13)
	GET_SCRATCH0(r10)
	std	r10,PACA_EXSLB+EX_R13(r13)
	EXCEPTION_PROLOG_PSERIES_1(.do_stab_bolted, EXC_STD)

	KVM_HANDLER_SKIP(PACA_EXGEN, EXC_STD, 0x300)
	KVM_HANDLER_SKIP(PACA_EXSLB, EXC_STD, 0x380)
	KVM_HANDLER_PR(PACA_EXGEN, EXC_STD, 0x400)
	KVM_HANDLER_PR(PACA_EXSLB, EXC_STD, 0x480)
	KVM_HANDLER_PR(PACA_EXGEN, EXC_STD, 0x900)
	KVM_HANDLER(PACA_EXGEN, EXC_HV, 0x982)

#ifdef CONFIG_PPC_DENORMALISATION
denorm_assist:
BEGIN_FTR_SECTION
/*
 * To denormalise we need to move a copy of the register to itself.
 * For POWER6 do that here for all FP regs.
 */
	mfmsr	r10
	ori	r10,r10,(MSR_FP|MSR_FE0|MSR_FE1)
	xori	r10,r10,(MSR_FE0|MSR_FE1)
	mtmsrd	r10
	sync

#define FMR2(n)  fmr (n), (n) ; fmr n+1, n+1
#define FMR4(n)  FMR2(n) ; FMR2(n+2)
#define FMR8(n)  FMR4(n) ; FMR4(n+4)
#define FMR16(n) FMR8(n) ; FMR8(n+8)
#define FMR32(n) FMR16(n) ; FMR16(n+16)
	FMR32(0)

FTR_SECTION_ELSE
/*
 * To denormalise we need to move a copy of the register to itself.
 * For POWER7 do that here for the first 32 VSX registers only.
 */
	mfmsr	r10
	oris	r10,r10,MSR_VSX@h
	mtmsrd	r10
	sync

#define XVCPSGNDP2(n) XVCPSGNDP(n,n,n) ; XVCPSGNDP(n+1,n+1,n+1)
#define XVCPSGNDP4(n) XVCPSGNDP2(n) ; XVCPSGNDP2(n+2)
#define XVCPSGNDP8(n) XVCPSGNDP4(n) ; XVCPSGNDP4(n+4)
#define XVCPSGNDP16(n) XVCPSGNDP8(n) ; XVCPSGNDP8(n+8)
#define XVCPSGNDP32(n) XVCPSGNDP16(n) ; XVCPSGNDP16(n+16)
	XVCPSGNDP32(0)

ALT_FTR_SECTION_END_IFCLR(CPU_FTR_ARCH_206)

BEGIN_FTR_SECTION
	b	denorm_done
END_FTR_SECTION_IFCLR(CPU_FTR_ARCH_207S)
/*
 * To denormalise we need to move a copy of the register to itself.
 * For POWER8 we need to do that for all 64 VSX registers
 */
	XVCPSGNDP32(32)
denorm_done:
	mtspr	SPRN_HSRR0,r11
	mtcrf	0x80,r9
	ld	r9,PACA_EXGEN+EX_R9(r13)
	RESTORE_PPR_PACA(PACA_EXGEN, r10)
	ld	r10,PACA_EXGEN+EX_R10(r13)
	ld	r11,PACA_EXGEN+EX_R11(r13)
	ld	r12,PACA_EXGEN+EX_R12(r13)
	ld	r13,PACA_EXGEN+EX_R13(r13)
	HRFID
	b	.
#endif

	.align	7
	/* moved from 0xe00 */
	STD_EXCEPTION_HV_OOL(0xe02, h_data_storage)
	KVM_HANDLER_SKIP(PACA_EXGEN, EXC_HV, 0xe02)
	STD_EXCEPTION_HV_OOL(0xe22, h_instr_storage)
	KVM_HANDLER(PACA_EXGEN, EXC_HV, 0xe22)
	STD_EXCEPTION_HV_OOL(0xe42, emulation_assist)
	KVM_HANDLER(PACA_EXGEN, EXC_HV, 0xe42)
	STD_EXCEPTION_HV_OOL(0xe62, hmi_exception) /* need to flush cache ? */
	KVM_HANDLER(PACA_EXGEN, EXC_HV, 0xe62)
	MASKABLE_EXCEPTION_HV_OOL(0xe82, h_doorbell)
	KVM_HANDLER(PACA_EXGEN, EXC_HV, 0xe82)

	/* moved from 0xf00 */
	STD_EXCEPTION_PSERIES_OOL(0xf00, performance_monitor)
	KVM_HANDLER_PR(PACA_EXGEN, EXC_STD, 0xf00)
	STD_EXCEPTION_PSERIES_OOL(0xf20, altivec_unavailable)
	KVM_HANDLER_PR(PACA_EXGEN, EXC_STD, 0xf20)
	STD_EXCEPTION_PSERIES_OOL(0xf40, vsx_unavailable)
	KVM_HANDLER_PR(PACA_EXGEN, EXC_STD, 0xf40)
<<<<<<< HEAD
	STD_EXCEPTION_PSERIES_OOL(0xf60, tm_unavailable)
	KVM_HANDLER_PR(PACA_EXGEN, EXC_STD, 0xf60)
=======
	STD_EXCEPTION_PSERIES_OOL(0xf60, facility_unavailable)
	KVM_HANDLER_PR(PACA_EXGEN, EXC_STD, 0xf60)
	STD_EXCEPTION_HV_OOL(0xf82, facility_unavailable)
	KVM_HANDLER(PACA_EXGEN, EXC_HV, 0xf82)
>>>>>>> d0e0ac97

/*
 * An interrupt came in while soft-disabled. We set paca->irq_happened, then:
 * - If it was a decrementer interrupt, we bump the dec to max and and return.
 * - If it was a doorbell we return immediately since doorbells are edge
 *   triggered and won't automatically refire.
 * - else we hard disable and return.
 * This is called with r10 containing the value to OR to the paca field.
 */
#define MASKED_INTERRUPT(_H)				\
masked_##_H##interrupt:					\
	std	r11,PACA_EXGEN+EX_R11(r13);		\
	lbz	r11,PACAIRQHAPPENED(r13);		\
	or	r11,r11,r10;				\
	stb	r11,PACAIRQHAPPENED(r13);		\
	cmpwi	r10,PACA_IRQ_DEC;			\
	bne	1f;					\
	lis	r10,0x7fff;				\
	ori	r10,r10,0xffff;				\
	mtspr	SPRN_DEC,r10;				\
	b	2f;					\
1:	cmpwi	r10,PACA_IRQ_DBELL;			\
	beq	2f;					\
	mfspr	r10,SPRN_##_H##SRR1;			\
	rldicl	r10,r10,48,1; /* clear MSR_EE */	\
	rotldi	r10,r10,16;				\
	mtspr	SPRN_##_H##SRR1,r10;			\
2:	mtcrf	0x80,r9;				\
	ld	r9,PACA_EXGEN+EX_R9(r13);		\
	ld	r10,PACA_EXGEN+EX_R10(r13);		\
	ld	r11,PACA_EXGEN+EX_R11(r13);		\
	GET_SCRATCH0(r13);				\
	##_H##rfid;					\
	b	.
	
	MASKED_INTERRUPT()
	MASKED_INTERRUPT(H)

/*
 * Called from arch_local_irq_enable when an interrupt needs
 * to be resent. r3 contains 0x500, 0x900, 0xa00 or 0xe80 to indicate
 * which kind of interrupt. MSR:EE is already off. We generate a
 * stackframe like if a real interrupt had happened.
 *
 * Note: While MSR:EE is off, we need to make sure that _MSR
 * in the generated frame has EE set to 1 or the exception
 * handler will not properly re-enable them.
 */
_GLOBAL(__replay_interrupt)
	/* We are going to jump to the exception common code which
	 * will retrieve various register values from the PACA which
	 * we don't give a damn about, so we don't bother storing them.
	 */
	mfmsr	r12
	mflr	r11
	mfcr	r9
	ori	r12,r12,MSR_EE
	cmpwi	r3,0x900
	beq	decrementer_common
	cmpwi	r3,0x500
	beq	hardware_interrupt_common
BEGIN_FTR_SECTION
	cmpwi	r3,0xe80
	beq	h_doorbell_common
FTR_SECTION_ELSE
	cmpwi	r3,0xa00
	beq	doorbell_super_common
ALT_FTR_SECTION_END_IFSET(CPU_FTR_HVMODE)
	blr

#ifdef CONFIG_PPC_PSERIES
/*
 * Vectors for the FWNMI option.  Share common code.
 */
	.globl system_reset_fwnmi
      .align 7
system_reset_fwnmi:
	HMT_MEDIUM_PPR_DISCARD
	SET_SCRATCH0(r13)		/* save r13 */
	EXCEPTION_PROLOG_PSERIES(PACA_EXGEN, system_reset_common, EXC_STD,
				 NOTEST, 0x100)

#endif /* CONFIG_PPC_PSERIES */

#ifdef __DISABLED__
/*
 * This is used for when the SLB miss handler has to go virtual,
 * which doesn't happen for now anymore but will once we re-implement
 * dynamic VSIDs for shared page tables
 */
slb_miss_user_pseries:
	std	r10,PACA_EXGEN+EX_R10(r13)
	std	r11,PACA_EXGEN+EX_R11(r13)
	std	r12,PACA_EXGEN+EX_R12(r13)
	GET_SCRATCH0(r10)
	ld	r11,PACA_EXSLB+EX_R9(r13)
	ld	r12,PACA_EXSLB+EX_R3(r13)
	std	r10,PACA_EXGEN+EX_R13(r13)
	std	r11,PACA_EXGEN+EX_R9(r13)
	std	r12,PACA_EXGEN+EX_R3(r13)
	clrrdi	r12,r13,32
	mfmsr	r10
	mfspr	r11,SRR0			/* save SRR0 */
	ori	r12,r12,slb_miss_user_common@l	/* virt addr of handler */
	ori	r10,r10,MSR_IR|MSR_DR|MSR_RI
	mtspr	SRR0,r12
	mfspr	r12,SRR1			/* and SRR1 */
	mtspr	SRR1,r10
	rfid
	b	.				/* prevent spec. execution */
#endif /* __DISABLED__ */

/*
 * Code from here down to __end_handlers is invoked from the
 * exception prologs above.  Because the prologs assemble the
 * addresses of these handlers using the LOAD_HANDLER macro,
 * which uses an ori instruction, these handlers must be in
 * the first 64k of the kernel image.
 */

/*** Common interrupt handlers ***/

	STD_EXCEPTION_COMMON(0x100, system_reset, .system_reset_exception)

	/*
	 * Machine check is different because we use a different
	 * save area: PACA_EXMC instead of PACA_EXGEN.
	 */
	.align	7
	.globl machine_check_common
machine_check_common:

	mfspr	r10,SPRN_DAR
	std	r10,PACA_EXGEN+EX_DAR(r13)
	mfspr	r10,SPRN_DSISR
	stw	r10,PACA_EXGEN+EX_DSISR(r13)
	EXCEPTION_PROLOG_COMMON(0x200, PACA_EXMC)
	FINISH_NAP
	DISABLE_INTS
	ld	r3,PACA_EXGEN+EX_DAR(r13)
	lwz	r4,PACA_EXGEN+EX_DSISR(r13)
	std	r3,_DAR(r1)
	std	r4,_DSISR(r1)
	bl	.save_nvgprs
	addi	r3,r1,STACK_FRAME_OVERHEAD
	bl	.machine_check_exception
	b	.ret_from_except

	STD_EXCEPTION_COMMON_ASYNC(0x500, hardware_interrupt, do_IRQ)
	STD_EXCEPTION_COMMON_ASYNC(0x900, decrementer, .timer_interrupt)
	STD_EXCEPTION_COMMON(0x980, hdecrementer, .hdec_interrupt)
#ifdef CONFIG_PPC_DOORBELL
	STD_EXCEPTION_COMMON_ASYNC(0xa00, doorbell_super, .doorbell_exception)
#else
	STD_EXCEPTION_COMMON_ASYNC(0xa00, doorbell_super, .unknown_exception)
#endif
	STD_EXCEPTION_COMMON(0xb00, trap_0b, .unknown_exception)
	STD_EXCEPTION_COMMON(0xd00, single_step, .single_step_exception)
	STD_EXCEPTION_COMMON(0xe00, trap_0e, .unknown_exception)
	STD_EXCEPTION_COMMON(0xe40, emulation_assist, .emulation_assist_interrupt)
	STD_EXCEPTION_COMMON(0xe60, hmi_exception, .unknown_exception)
#ifdef CONFIG_PPC_DOORBELL
	STD_EXCEPTION_COMMON_ASYNC(0xe80, h_doorbell, .doorbell_exception)
#else
	STD_EXCEPTION_COMMON_ASYNC(0xe80, h_doorbell, .unknown_exception)
#endif
	STD_EXCEPTION_COMMON_ASYNC(0xf00, performance_monitor, .performance_monitor_exception)
	STD_EXCEPTION_COMMON(0x1300, instruction_breakpoint, .instruction_breakpoint_exception)
	STD_EXCEPTION_COMMON(0x1502, denorm, .unknown_exception)
#ifdef CONFIG_ALTIVEC
	STD_EXCEPTION_COMMON(0x1700, altivec_assist, .altivec_assist_exception)
#else
	STD_EXCEPTION_COMMON(0x1700, altivec_assist, .unknown_exception)
#endif
#ifdef CONFIG_CBE_RAS
	STD_EXCEPTION_COMMON(0x1200, cbe_system_error, .cbe_system_error_exception)
	STD_EXCEPTION_COMMON(0x1600, cbe_maintenance, .cbe_maintenance_exception)
	STD_EXCEPTION_COMMON(0x1800, cbe_thermal, .cbe_thermal_exception)
#endif /* CONFIG_CBE_RAS */

	/*
	 * Relocation-on interrupts: A subset of the interrupts can be delivered
	 * with IR=1/DR=1, if AIL==2 and MSR.HV won't be changed by delivering
	 * it.  Addresses are the same as the original interrupt addresses, but
	 * offset by 0xc000000000004000.
	 * It's impossible to receive interrupts below 0x300 via this mechanism.
	 * KVM: None of these traps are from the guest ; anything that escalated
	 * to HV=1 from HV=0 is delivered via real mode handlers.
	 */

	/*
	 * This uses the standard macro, since the original 0x300 vector
	 * only has extra guff for STAB-based processors -- which never
	 * come here.
	 */
	STD_RELON_EXCEPTION_PSERIES(0x4300, 0x300, data_access)
	. = 0x4380
	.globl data_access_slb_relon_pSeries
data_access_slb_relon_pSeries:
	SET_SCRATCH0(r13)
	EXCEPTION_PROLOG_0(PACA_EXSLB)
	EXCEPTION_PROLOG_1(PACA_EXSLB, NOTEST, 0x380)
	std	r3,PACA_EXSLB+EX_R3(r13)
	mfspr	r3,SPRN_DAR
	mfspr	r12,SPRN_SRR1
#ifndef CONFIG_RELOCATABLE
	b	.slb_miss_realmode
#else
	/*
	 * We can't just use a direct branch to .slb_miss_realmode
	 * because the distance from here to there depends on where
	 * the kernel ends up being put.
	 */
	mfctr	r11
	ld	r10,PACAKBASE(r13)
	LOAD_HANDLER(r10, .slb_miss_realmode)
	mtctr	r10
	bctr
#endif

	STD_RELON_EXCEPTION_PSERIES(0x4400, 0x400, instruction_access)
	. = 0x4480
	.globl instruction_access_slb_relon_pSeries
instruction_access_slb_relon_pSeries:
	SET_SCRATCH0(r13)
	EXCEPTION_PROLOG_0(PACA_EXSLB)
	EXCEPTION_PROLOG_1(PACA_EXSLB, NOTEST, 0x480)
	std	r3,PACA_EXSLB+EX_R3(r13)
	mfspr	r3,SPRN_SRR0		/* SRR0 is faulting address */
	mfspr	r12,SPRN_SRR1
#ifndef CONFIG_RELOCATABLE
	b	.slb_miss_realmode
#else
	mfctr	r11
	ld	r10,PACAKBASE(r13)
	LOAD_HANDLER(r10, .slb_miss_realmode)
	mtctr	r10
	bctr
#endif

	. = 0x4500
	.globl hardware_interrupt_relon_pSeries;
	.globl hardware_interrupt_relon_hv;
hardware_interrupt_relon_pSeries:
hardware_interrupt_relon_hv:
	BEGIN_FTR_SECTION
		_MASKABLE_RELON_EXCEPTION_PSERIES(0x502, hardware_interrupt, EXC_HV, SOFTEN_TEST_HV)
	FTR_SECTION_ELSE
		_MASKABLE_RELON_EXCEPTION_PSERIES(0x500, hardware_interrupt, EXC_STD, SOFTEN_TEST_PR)
	ALT_FTR_SECTION_END_IFSET(CPU_FTR_HVMODE)
	STD_RELON_EXCEPTION_PSERIES(0x4600, 0x600, alignment)
	STD_RELON_EXCEPTION_PSERIES(0x4700, 0x700, program_check)
	STD_RELON_EXCEPTION_PSERIES(0x4800, 0x800, fp_unavailable)
	MASKABLE_RELON_EXCEPTION_PSERIES(0x4900, 0x900, decrementer)
	STD_RELON_EXCEPTION_HV(0x4980, 0x982, hdecrementer)
	MASKABLE_RELON_EXCEPTION_PSERIES(0x4a00, 0xa00, doorbell_super)
	STD_RELON_EXCEPTION_PSERIES(0x4b00, 0xb00, trap_0b)

	. = 0x4c00
	.globl system_call_relon_pSeries
system_call_relon_pSeries:
	HMT_MEDIUM
	SYSCALL_PSERIES_1
	SYSCALL_PSERIES_2_DIRECT
	SYSCALL_PSERIES_3

	STD_RELON_EXCEPTION_PSERIES(0x4d00, 0xd00, single_step)

	. = 0x4e00
<<<<<<< HEAD
	SET_SCRATCH0(r13)
	EXCEPTION_PROLOG_0(PACA_EXGEN)
	b	h_data_storage_relon_hv

	. = 0x4e20
	SET_SCRATCH0(r13)
	EXCEPTION_PROLOG_0(PACA_EXGEN)
	b	h_instr_storage_relon_hv
=======
	b	.	/* Can't happen, see v2.07 Book III-S section 6.5 */

	. = 0x4e20
	b	.	/* Can't happen, see v2.07 Book III-S section 6.5 */
>>>>>>> d0e0ac97

	. = 0x4e40
	SET_SCRATCH0(r13)
	EXCEPTION_PROLOG_0(PACA_EXGEN)
	b	emulation_assist_relon_hv

	. = 0x4e60
<<<<<<< HEAD
	SET_SCRATCH0(r13)
	EXCEPTION_PROLOG_0(PACA_EXGEN)
	b	hmi_exception_relon_hv
=======
	b	.	/* Can't happen, see v2.07 Book III-S section 6.5 */
>>>>>>> d0e0ac97

	. = 0x4e80
	SET_SCRATCH0(r13)
	EXCEPTION_PROLOG_0(PACA_EXGEN)
	b	h_doorbell_relon_hv

performance_monitor_relon_pSeries_1:
	. = 0x4f00
	SET_SCRATCH0(r13)
	EXCEPTION_PROLOG_0(PACA_EXGEN)
	b	performance_monitor_relon_pSeries

altivec_unavailable_relon_pSeries_1:
	. = 0x4f20
	SET_SCRATCH0(r13)
	EXCEPTION_PROLOG_0(PACA_EXGEN)
	b	altivec_unavailable_relon_pSeries

vsx_unavailable_relon_pSeries_1:
	. = 0x4f40
	SET_SCRATCH0(r13)
	EXCEPTION_PROLOG_0(PACA_EXGEN)
	b	vsx_unavailable_relon_pSeries

<<<<<<< HEAD
tm_unavailable_relon_pSeries_1:
	. = 0x4f60
	SET_SCRATCH0(r13)
	EXCEPTION_PROLOG_0(PACA_EXGEN)
	b	tm_unavailable_relon_pSeries
=======
facility_unavailable_relon_trampoline:
	. = 0x4f60
	SET_SCRATCH0(r13)
	EXCEPTION_PROLOG_0(PACA_EXGEN)
	b	facility_unavailable_relon_pSeries

hv_facility_unavailable_relon_trampoline:
	. = 0x4f80
	SET_SCRATCH0(r13)
	EXCEPTION_PROLOG_0(PACA_EXGEN)
	b	facility_unavailable_relon_hv
>>>>>>> d0e0ac97

	STD_RELON_EXCEPTION_PSERIES(0x5300, 0x1300, instruction_breakpoint)
#ifdef CONFIG_PPC_DENORMALISATION
	. = 0x5500
	b	denorm_exception_hv
#endif
	STD_RELON_EXCEPTION_PSERIES(0x5700, 0x1700, altivec_assist)

	/* Other future vectors */
	.align	7
	.globl	__end_interrupts
__end_interrupts:

	.align	7
system_call_entry_direct:
#if defined(CONFIG_RELOCATABLE)
	/* The first level prologue may have used LR to get here, saving
	 * orig in r10.  To save hacking/ifdeffing common code, restore here.
	 */
	mtlr	r10
#endif
system_call_entry:
	b	system_call_common

ppc64_runlatch_on_trampoline:
	b	.__ppc64_runlatch_on

/*
 * Here we have detected that the kernel stack pointer is bad.
 * R9 contains the saved CR, r13 points to the paca,
 * r10 contains the (bad) kernel stack pointer,
 * r11 and r12 contain the saved SRR0 and SRR1.
 * We switch to using an emergency stack, save the registers there,
 * and call kernel_bad_stack(), which panics.
 */
bad_stack:
	ld	r1,PACAEMERGSP(r13)
	subi	r1,r1,64+INT_FRAME_SIZE
	std	r9,_CCR(r1)
	std	r10,GPR1(r1)
	std	r11,_NIP(r1)
	std	r12,_MSR(r1)
	mfspr	r11,SPRN_DAR
	mfspr	r12,SPRN_DSISR
	std	r11,_DAR(r1)
	std	r12,_DSISR(r1)
	mflr	r10
	mfctr	r11
	mfxer	r12
	std	r10,_LINK(r1)
	std	r11,_CTR(r1)
	std	r12,_XER(r1)
	SAVE_GPR(0,r1)
	SAVE_GPR(2,r1)
	ld	r10,EX_R3(r3)
	std	r10,GPR3(r1)
	SAVE_GPR(4,r1)
	SAVE_4GPRS(5,r1)
	ld	r9,EX_R9(r3)
	ld	r10,EX_R10(r3)
	SAVE_2GPRS(9,r1)
	ld	r9,EX_R11(r3)
	ld	r10,EX_R12(r3)
	ld	r11,EX_R13(r3)
	std	r9,GPR11(r1)
	std	r10,GPR12(r1)
	std	r11,GPR13(r1)
BEGIN_FTR_SECTION
	ld	r10,EX_CFAR(r3)
	std	r10,ORIG_GPR3(r1)
END_FTR_SECTION_IFSET(CPU_FTR_CFAR)
	SAVE_8GPRS(14,r1)
	SAVE_10GPRS(22,r1)
	lhz	r12,PACA_TRAP_SAVE(r13)
	std	r12,_TRAP(r1)
	addi	r11,r1,INT_FRAME_SIZE
	std	r11,0(r1)
	li	r12,0
	std	r12,0(r11)
	ld	r2,PACATOC(r13)
	ld	r11,exception_marker@toc(r2)
	std	r12,RESULT(r1)
	std	r11,STACK_FRAME_OVERHEAD-16(r1)
1:	addi	r3,r1,STACK_FRAME_OVERHEAD
	bl	.kernel_bad_stack
	b	1b

/*
 * Here r13 points to the paca, r9 contains the saved CR,
 * SRR0 and SRR1 are saved in r11 and r12,
 * r9 - r13 are saved in paca->exgen.
 */
	.align	7
	.globl data_access_common
data_access_common:
	mfspr	r10,SPRN_DAR
	std	r10,PACA_EXGEN+EX_DAR(r13)
	mfspr	r10,SPRN_DSISR
	stw	r10,PACA_EXGEN+EX_DSISR(r13)
	EXCEPTION_PROLOG_COMMON(0x300, PACA_EXGEN)
	DISABLE_INTS
	ld	r12,_MSR(r1)
	ld	r3,PACA_EXGEN+EX_DAR(r13)
	lwz	r4,PACA_EXGEN+EX_DSISR(r13)
	li	r5,0x300
	b	.do_hash_page		/* Try to handle as hpte fault */

	.align  7
	.globl  h_data_storage_common
h_data_storage_common:
	mfspr   r10,SPRN_HDAR
	std     r10,PACA_EXGEN+EX_DAR(r13)
	mfspr   r10,SPRN_HDSISR
	stw     r10,PACA_EXGEN+EX_DSISR(r13)
	EXCEPTION_PROLOG_COMMON(0xe00, PACA_EXGEN)
	bl      .save_nvgprs
	DISABLE_INTS
	addi    r3,r1,STACK_FRAME_OVERHEAD
	bl      .unknown_exception
	b       .ret_from_except

	.align	7
	.globl instruction_access_common
instruction_access_common:
	EXCEPTION_PROLOG_COMMON(0x400, PACA_EXGEN)
	DISABLE_INTS
	ld	r12,_MSR(r1)
	ld	r3,_NIP(r1)
	andis.	r4,r12,0x5820
	li	r5,0x400
	b	.do_hash_page		/* Try to handle as hpte fault */

	STD_EXCEPTION_COMMON(0xe20, h_instr_storage, .unknown_exception)

/*
 * Here is the common SLB miss user that is used when going to virtual
 * mode for SLB misses, that is currently not used
 */
#ifdef __DISABLED__
	.align	7
	.globl	slb_miss_user_common
slb_miss_user_common:
	mflr	r10
	std	r3,PACA_EXGEN+EX_DAR(r13)
	stw	r9,PACA_EXGEN+EX_CCR(r13)
	std	r10,PACA_EXGEN+EX_LR(r13)
	std	r11,PACA_EXGEN+EX_SRR0(r13)
	bl	.slb_allocate_user

	ld	r10,PACA_EXGEN+EX_LR(r13)
	ld	r3,PACA_EXGEN+EX_R3(r13)
	lwz	r9,PACA_EXGEN+EX_CCR(r13)
	ld	r11,PACA_EXGEN+EX_SRR0(r13)
	mtlr	r10
	beq-	slb_miss_fault

	andi.	r10,r12,MSR_RI		/* check for unrecoverable exception */
	beq-	unrecov_user_slb
	mfmsr	r10

.machine push
.machine "power4"
	mtcrf	0x80,r9
.machine pop

	clrrdi	r10,r10,2		/* clear RI before setting SRR0/1 */
	mtmsrd	r10,1

	mtspr	SRR0,r11
	mtspr	SRR1,r12

	ld	r9,PACA_EXGEN+EX_R9(r13)
	ld	r10,PACA_EXGEN+EX_R10(r13)
	ld	r11,PACA_EXGEN+EX_R11(r13)
	ld	r12,PACA_EXGEN+EX_R12(r13)
	ld	r13,PACA_EXGEN+EX_R13(r13)
	rfid
	b	.

slb_miss_fault:
	EXCEPTION_PROLOG_COMMON(0x380, PACA_EXGEN)
	ld	r4,PACA_EXGEN+EX_DAR(r13)
	li	r5,0
	std	r4,_DAR(r1)
	std	r5,_DSISR(r1)
	b	handle_page_fault

unrecov_user_slb:
	EXCEPTION_PROLOG_COMMON(0x4200, PACA_EXGEN)
	DISABLE_INTS
	bl	.save_nvgprs
1:	addi	r3,r1,STACK_FRAME_OVERHEAD
	bl	.unrecoverable_exception
	b	1b

#endif /* __DISABLED__ */


	.align	7
	.globl alignment_common
alignment_common:
	mfspr	r10,SPRN_DAR
	std	r10,PACA_EXGEN+EX_DAR(r13)
	mfspr	r10,SPRN_DSISR
	stw	r10,PACA_EXGEN+EX_DSISR(r13)
	EXCEPTION_PROLOG_COMMON(0x600, PACA_EXGEN)
	ld	r3,PACA_EXGEN+EX_DAR(r13)
	lwz	r4,PACA_EXGEN+EX_DSISR(r13)
	std	r3,_DAR(r1)
	std	r4,_DSISR(r1)
	bl	.save_nvgprs
	DISABLE_INTS
	addi	r3,r1,STACK_FRAME_OVERHEAD
	bl	.alignment_exception
	b	.ret_from_except

	.align	7
	.globl program_check_common
program_check_common:
	EXCEPTION_PROLOG_COMMON(0x700, PACA_EXGEN)
	bl	.save_nvgprs
	DISABLE_INTS
	addi	r3,r1,STACK_FRAME_OVERHEAD
	bl	.program_check_exception
	b	.ret_from_except

	.align	7
	.globl fp_unavailable_common
fp_unavailable_common:
	EXCEPTION_PROLOG_COMMON(0x800, PACA_EXGEN)
	bne	1f			/* if from user, just load it up */
	bl	.save_nvgprs
	DISABLE_INTS
	addi	r3,r1,STACK_FRAME_OVERHEAD
	bl	.kernel_fp_unavailable_exception
	BUG_OPCODE
1:
#ifdef CONFIG_PPC_TRANSACTIONAL_MEM
BEGIN_FTR_SECTION
	/* Test if 2 TM state bits are zero.  If non-zero (ie. userspace was in
	 * transaction), go do TM stuff
	 */
	rldicl.	r0, r12, (64-MSR_TS_LG), (64-2)
	bne-	2f
END_FTR_SECTION_IFSET(CPU_FTR_TM)
#endif
	bl	.load_up_fpu
	b	fast_exception_return
#ifdef CONFIG_PPC_TRANSACTIONAL_MEM
2:	/* User process was in a transaction */
	bl	.save_nvgprs
	DISABLE_INTS
	addi	r3,r1,STACK_FRAME_OVERHEAD
	bl	.fp_unavailable_tm
	b	.ret_from_except
#endif
	.align	7
	.globl altivec_unavailable_common
altivec_unavailable_common:
	EXCEPTION_PROLOG_COMMON(0xf20, PACA_EXGEN)
#ifdef CONFIG_ALTIVEC
BEGIN_FTR_SECTION
	beq	1f
#ifdef CONFIG_PPC_TRANSACTIONAL_MEM
  BEGIN_FTR_SECTION_NESTED(69)
	/* Test if 2 TM state bits are zero.  If non-zero (ie. userspace was in
	 * transaction), go do TM stuff
	 */
	rldicl.	r0, r12, (64-MSR_TS_LG), (64-2)
	bne-	2f
  END_FTR_SECTION_NESTED(CPU_FTR_TM, CPU_FTR_TM, 69)
#endif
	bl	.load_up_altivec
	b	fast_exception_return
#ifdef CONFIG_PPC_TRANSACTIONAL_MEM
2:	/* User process was in a transaction */
	bl	.save_nvgprs
	DISABLE_INTS
	addi	r3,r1,STACK_FRAME_OVERHEAD
	bl	.altivec_unavailable_tm
	b	.ret_from_except
#endif
1:
END_FTR_SECTION_IFSET(CPU_FTR_ALTIVEC)
#endif
	bl	.save_nvgprs
	DISABLE_INTS
	addi	r3,r1,STACK_FRAME_OVERHEAD
	bl	.altivec_unavailable_exception
	b	.ret_from_except

	.align	7
	.globl vsx_unavailable_common
vsx_unavailable_common:
	EXCEPTION_PROLOG_COMMON(0xf40, PACA_EXGEN)
#ifdef CONFIG_VSX
BEGIN_FTR_SECTION
	beq	1f
#ifdef CONFIG_PPC_TRANSACTIONAL_MEM
  BEGIN_FTR_SECTION_NESTED(69)
	/* Test if 2 TM state bits are zero.  If non-zero (ie. userspace was in
	 * transaction), go do TM stuff
	 */
	rldicl.	r0, r12, (64-MSR_TS_LG), (64-2)
	bne-	2f
  END_FTR_SECTION_NESTED(CPU_FTR_TM, CPU_FTR_TM, 69)
#endif
	b	.load_up_vsx
#ifdef CONFIG_PPC_TRANSACTIONAL_MEM
2:	/* User process was in a transaction */
	bl	.save_nvgprs
	DISABLE_INTS
	addi	r3,r1,STACK_FRAME_OVERHEAD
	bl	.vsx_unavailable_tm
	b	.ret_from_except
#endif
1:
END_FTR_SECTION_IFSET(CPU_FTR_VSX)
#endif
	bl	.save_nvgprs
	DISABLE_INTS
	addi	r3,r1,STACK_FRAME_OVERHEAD
	bl	.vsx_unavailable_exception
	b	.ret_from_except

	STD_EXCEPTION_COMMON(0xf60, facility_unavailable, .facility_unavailable_exception)

	.align	7
	.globl tm_unavailable_common
tm_unavailable_common:
	EXCEPTION_PROLOG_COMMON(0xf60, PACA_EXGEN)
	bl	.save_nvgprs
	DISABLE_INTS
	addi	r3,r1,STACK_FRAME_OVERHEAD
	bl	.tm_unavailable_exception
	b	.ret_from_except

	.align	7
	.globl	__end_handlers
__end_handlers:

	/* Equivalents to the above handlers for relocation-on interrupt vectors */
<<<<<<< HEAD
	STD_RELON_EXCEPTION_HV_OOL(0xe00, h_data_storage)
	KVM_HANDLER(PACA_EXGEN, EXC_HV, 0xe00)
	STD_RELON_EXCEPTION_HV_OOL(0xe20, h_instr_storage)
	KVM_HANDLER(PACA_EXGEN, EXC_HV, 0xe20)
	STD_RELON_EXCEPTION_HV_OOL(0xe40, emulation_assist)
	KVM_HANDLER(PACA_EXGEN, EXC_HV, 0xe40)
	STD_RELON_EXCEPTION_HV_OOL(0xe60, hmi_exception)
	KVM_HANDLER(PACA_EXGEN, EXC_HV, 0xe60)
	MASKABLE_RELON_EXCEPTION_HV_OOL(0xe80, h_doorbell)
	KVM_HANDLER(PACA_EXGEN, EXC_HV, 0xe80)
=======
	STD_RELON_EXCEPTION_HV_OOL(0xe40, emulation_assist)
	MASKABLE_RELON_EXCEPTION_HV_OOL(0xe80, h_doorbell)
>>>>>>> d0e0ac97

	STD_RELON_EXCEPTION_PSERIES_OOL(0xf00, performance_monitor)
	STD_RELON_EXCEPTION_PSERIES_OOL(0xf20, altivec_unavailable)
	STD_RELON_EXCEPTION_PSERIES_OOL(0xf40, vsx_unavailable)
<<<<<<< HEAD
	STD_RELON_EXCEPTION_PSERIES_OOL(0xf60, tm_unavailable)
=======
	STD_RELON_EXCEPTION_PSERIES_OOL(0xf60, facility_unavailable)
	STD_RELON_EXCEPTION_HV_OOL(0xf80, facility_unavailable)
>>>>>>> d0e0ac97

#if defined(CONFIG_PPC_PSERIES) || defined(CONFIG_PPC_POWERNV)
/*
 * Data area reserved for FWNMI option.
 * This address (0x7000) is fixed by the RPA.
 */
	.= 0x7000
	.globl fwnmi_data_area
fwnmi_data_area:

	/* pseries and powernv need to keep the whole page from
	 * 0x7000 to 0x8000 free for use by the firmware
	 */
	. = 0x8000
#endif /* defined(CONFIG_PPC_PSERIES) || defined(CONFIG_PPC_POWERNV) */

/* Space for CPU0's segment table */
	.balign 4096
	.globl initial_stab
initial_stab:
	.space	4096

#ifdef CONFIG_PPC_POWERNV
_GLOBAL(opal_mc_secondary_handler)
	HMT_MEDIUM_PPR_DISCARD
	SET_SCRATCH0(r13)
	GET_PACA(r13)
	clrldi	r3,r3,2
	tovirt(r3,r3)
	std	r3,PACA_OPAL_MC_EVT(r13)
	ld	r13,OPAL_MC_SRR0(r3)
	mtspr	SPRN_SRR0,r13
	ld	r13,OPAL_MC_SRR1(r3)
	mtspr	SPRN_SRR1,r13
	ld	r3,OPAL_MC_GPR3(r3)
	GET_SCRATCH0(r13)
	b	machine_check_pSeries
#endif /* CONFIG_PPC_POWERNV */


/*
 * r13 points to the PACA, r9 contains the saved CR,
 * r12 contain the saved SRR1, SRR0 is still ready for return
 * r3 has the faulting address
 * r9 - r13 are saved in paca->exslb.
 * r3 is saved in paca->slb_r3
 * We assume we aren't going to take any exceptions during this procedure.
 */
_GLOBAL(slb_miss_realmode)
	mflr	r10
#ifdef CONFIG_RELOCATABLE
	mtctr	r11
#endif

	stw	r9,PACA_EXSLB+EX_CCR(r13)	/* save CR in exc. frame */
	std	r10,PACA_EXSLB+EX_LR(r13)	/* save LR */

	bl	.slb_allocate_realmode

	/* All done -- return from exception. */

	ld	r10,PACA_EXSLB+EX_LR(r13)
	ld	r3,PACA_EXSLB+EX_R3(r13)
	lwz	r9,PACA_EXSLB+EX_CCR(r13)	/* get saved CR */

	mtlr	r10

	andi.	r10,r12,MSR_RI	/* check for unrecoverable exception */
	beq-	2f

.machine	push
.machine	"power4"
	mtcrf	0x80,r9
	mtcrf	0x01,r9		/* slb_allocate uses cr0 and cr7 */
.machine	pop

	RESTORE_PPR_PACA(PACA_EXSLB, r9)
	ld	r9,PACA_EXSLB+EX_R9(r13)
	ld	r10,PACA_EXSLB+EX_R10(r13)
	ld	r11,PACA_EXSLB+EX_R11(r13)
	ld	r12,PACA_EXSLB+EX_R12(r13)
	ld	r13,PACA_EXSLB+EX_R13(r13)
	rfid
	b	.	/* prevent speculative execution */

2:	mfspr	r11,SPRN_SRR0
	ld	r10,PACAKBASE(r13)
	LOAD_HANDLER(r10,unrecov_slb)
	mtspr	SPRN_SRR0,r10
	ld	r10,PACAKMSR(r13)
	mtspr	SPRN_SRR1,r10
	rfid
	b	.

unrecov_slb:
	EXCEPTION_PROLOG_COMMON(0x4100, PACA_EXSLB)
	DISABLE_INTS
	bl	.save_nvgprs
1:	addi	r3,r1,STACK_FRAME_OVERHEAD
	bl	.unrecoverable_exception
	b	1b


#ifdef CONFIG_PPC_970_NAP
power4_fixup_nap:
	andc	r9,r9,r10
	std	r9,TI_LOCAL_FLAGS(r11)
	ld	r10,_LINK(r1)		/* make idle task do the */
	std	r10,_NIP(r1)		/* equivalent of a blr */
	blr
#endif

/*
 * Hash table stuff
 */
	.align	7
_STATIC(do_hash_page)
	std	r3,_DAR(r1)
	std	r4,_DSISR(r1)

	andis.	r0,r4,0xa410		/* weird error? */
	bne-	handle_page_fault	/* if not, try to insert a HPTE */
	andis.  r0,r4,DSISR_DABRMATCH@h
	bne-    handle_dabr_fault

BEGIN_FTR_SECTION
	andis.	r0,r4,0x0020		/* Is it a segment table fault? */
	bne-	do_ste_alloc		/* If so handle it */
END_MMU_FTR_SECTION_IFCLR(MMU_FTR_SLB)

	CURRENT_THREAD_INFO(r11, r1)
	lwz	r0,TI_PREEMPT(r11)	/* If we're in an "NMI" */
	andis.	r0,r0,NMI_MASK@h	/* (i.e. an irq when soft-disabled) */
	bne	77f			/* then don't call hash_page now */
	/*
	 * We need to set the _PAGE_USER bit if MSR_PR is set or if we are
	 * accessing a userspace segment (even from the kernel). We assume
	 * kernel addresses always have the high bit set.
	 */
	rlwinm	r4,r4,32-25+9,31-9,31-9	/* DSISR_STORE -> _PAGE_RW */
	rotldi	r0,r3,15		/* Move high bit into MSR_PR posn */
	orc	r0,r12,r0		/* MSR_PR | ~high_bit */
	rlwimi	r4,r0,32-13,30,30	/* becomes _PAGE_USER access bit */
	ori	r4,r4,1			/* add _PAGE_PRESENT */
	rlwimi	r4,r5,22+2,31-2,31-2	/* Set _PAGE_EXEC if trap is 0x400 */

	/*
	 * r3 contains the faulting address
	 * r4 contains the required access permissions
	 * r5 contains the trap number
	 *
	 * at return r3 = 0 for success, 1 for page fault, negative for error
	 */
	bl	.hash_page		/* build HPTE if possible */
	cmpdi	r3,0			/* see if hash_page succeeded */

	/* Success */
	beq	fast_exc_return_irq	/* Return from exception on success */

	/* Error */
	blt-	13f

/* Here we have a page fault that hash_page can't handle. */
handle_page_fault:
11:	ld	r4,_DAR(r1)
	ld	r5,_DSISR(r1)
	addi	r3,r1,STACK_FRAME_OVERHEAD
	bl	.do_page_fault
	cmpdi	r3,0
	beq+	12f
	bl	.save_nvgprs
	mr	r5,r3
	addi	r3,r1,STACK_FRAME_OVERHEAD
	lwz	r4,_DAR(r1)
	bl	.bad_page_fault
	b	.ret_from_except

/* We have a data breakpoint exception - handle it */
handle_dabr_fault:
	bl	.save_nvgprs
	ld      r4,_DAR(r1)
	ld      r5,_DSISR(r1)
	addi    r3,r1,STACK_FRAME_OVERHEAD
	bl      .do_break
12:	b       .ret_from_except_lite


/* We have a page fault that hash_page could handle but HV refused
 * the PTE insertion
 */
13:	bl	.save_nvgprs
	mr	r5,r3
	addi	r3,r1,STACK_FRAME_OVERHEAD
	ld	r4,_DAR(r1)
	bl	.low_hash_fault
	b	.ret_from_except

/*
 * We come here as a result of a DSI at a point where we don't want
 * to call hash_page, such as when we are accessing memory (possibly
 * user memory) inside a PMU interrupt that occurred while interrupts
 * were soft-disabled.  We want to invoke the exception handler for
 * the access, or panic if there isn't a handler.
 */
77:	bl	.save_nvgprs
	mr	r4,r3
	addi	r3,r1,STACK_FRAME_OVERHEAD
	li	r5,SIGSEGV
	bl	.bad_page_fault
	b	.ret_from_except

	/* here we have a segment miss */
do_ste_alloc:
	bl	.ste_allocate		/* try to insert stab entry */
	cmpdi	r3,0
	bne-	handle_page_fault
	b	fast_exception_return

/*
 * r13 points to the PACA, r9 contains the saved CR,
 * r11 and r12 contain the saved SRR0 and SRR1.
 * r9 - r13 are saved in paca->exslb.
 * We assume we aren't going to take any exceptions during this procedure.
 * We assume (DAR >> 60) == 0xc.
 */
	.align	7
_GLOBAL(do_stab_bolted)
	stw	r9,PACA_EXSLB+EX_CCR(r13)	/* save CR in exc. frame */
	std	r11,PACA_EXSLB+EX_SRR0(r13)	/* save SRR0 in exc. frame */
	mfspr	r11,SPRN_DAR			/* ea */

	/*
	 * check for bad kernel/user address
	 * (ea & ~REGION_MASK) >= PGTABLE_RANGE
	 */
	rldicr. r9,r11,4,(63 - 46 - 4)
	li	r9,0	/* VSID = 0 for bad address */
	bne-	0f

	/*
	 * Calculate VSID:
	 * This is the kernel vsid, we take the top for context from
	 * the range. context = (MAX_USER_CONTEXT) + ((ea >> 60) - 0xc) + 1
	 * Here we know that (ea >> 60) == 0xc
	 */
	lis	r9,(MAX_USER_CONTEXT + 1)@ha
	addi	r9,r9,(MAX_USER_CONTEXT + 1)@l

	srdi	r10,r11,SID_SHIFT
	rldimi  r10,r9,ESID_BITS,0 /* proto vsid */
	ASM_VSID_SCRAMBLE(r10, r9, 256M)
	rldic	r9,r10,12,16	/* r9 = vsid << 12 */

0:
	/* Hash to the primary group */
	ld	r10,PACASTABVIRT(r13)
	srdi	r11,r11,SID_SHIFT
	rldimi	r10,r11,7,52	/* r10 = first ste of the group */

	/* Search the primary group for a free entry */
1:	ld	r11,0(r10)	/* Test valid bit of the current ste	*/
	andi.	r11,r11,0x80
	beq	2f
	addi	r10,r10,16
	andi.	r11,r10,0x70
	bne	1b

	/* Stick for only searching the primary group for now.		*/
	/* At least for now, we use a very simple random castout scheme */
	/* Use the TB as a random number ;  OR in 1 to avoid entry 0	*/
	mftb	r11
	rldic	r11,r11,4,57	/* r11 = (r11 << 4) & 0x70 */
	ori	r11,r11,0x10

	/* r10 currently points to an ste one past the group of interest */
	/* make it point to the randomly selected entry			*/
	subi	r10,r10,128
	or 	r10,r10,r11	/* r10 is the entry to invalidate	*/

	isync			/* mark the entry invalid		*/
	ld	r11,0(r10)
	rldicl	r11,r11,56,1	/* clear the valid bit */
	rotldi	r11,r11,8
	std	r11,0(r10)
	sync

	clrrdi	r11,r11,28	/* Get the esid part of the ste		*/
	slbie	r11

2:	std	r9,8(r10)	/* Store the vsid part of the ste	*/
	eieio

	mfspr	r11,SPRN_DAR		/* Get the new esid			*/
	clrrdi	r11,r11,28	/* Permits a full 32b of ESID		*/
	ori	r11,r11,0x90	/* Turn on valid and kp			*/
	std	r11,0(r10)	/* Put new entry back into the stab	*/

	sync

	/* All done -- return from exception. */
	lwz	r9,PACA_EXSLB+EX_CCR(r13)	/* get saved CR */
	ld	r11,PACA_EXSLB+EX_SRR0(r13)	/* get saved SRR0 */

	andi.	r10,r12,MSR_RI
	beq-	unrecov_slb

	mtcrf	0x80,r9			/* restore CR */

	mfmsr	r10
	clrrdi	r10,r10,2
	mtmsrd	r10,1

	mtspr	SPRN_SRR0,r11
	mtspr	SPRN_SRR1,r12
	ld	r9,PACA_EXSLB+EX_R9(r13)
	ld	r10,PACA_EXSLB+EX_R10(r13)
	ld	r11,PACA_EXSLB+EX_R11(r13)
	ld	r12,PACA_EXSLB+EX_R12(r13)
	ld	r13,PACA_EXSLB+EX_R13(r13)
	rfid
	b	.	/* prevent speculative execution */<|MERGE_RESOLUTION|>--- conflicted
+++ resolved
@@ -341,12 +341,6 @@
 	EXCEPTION_PROLOG_0(PACA_EXGEN)
 	b	vsx_unavailable_pSeries
 
-<<<<<<< HEAD
-	. = 0xf60
-	SET_SCRATCH0(r13)
-	EXCEPTION_PROLOG_0(PACA_EXGEN)
-	b	tm_unavailable_pSeries
-=======
 facility_unavailable_trampoline:
 	. = 0xf60
 	SET_SCRATCH0(r13)
@@ -358,7 +352,6 @@
 	SET_SCRATCH0(r13)
 	EXCEPTION_PROLOG_0(PACA_EXGEN)
 	b	facility_unavailable_hv
->>>>>>> d0e0ac97
 
 #ifdef CONFIG_CBE_RAS
 	STD_EXCEPTION_HV(0x1200, 0x1202, cbe_system_error)
@@ -536,15 +529,10 @@
 	KVM_HANDLER_PR(PACA_EXGEN, EXC_STD, 0xf20)
 	STD_EXCEPTION_PSERIES_OOL(0xf40, vsx_unavailable)
 	KVM_HANDLER_PR(PACA_EXGEN, EXC_STD, 0xf40)
-<<<<<<< HEAD
-	STD_EXCEPTION_PSERIES_OOL(0xf60, tm_unavailable)
-	KVM_HANDLER_PR(PACA_EXGEN, EXC_STD, 0xf60)
-=======
 	STD_EXCEPTION_PSERIES_OOL(0xf60, facility_unavailable)
 	KVM_HANDLER_PR(PACA_EXGEN, EXC_STD, 0xf60)
 	STD_EXCEPTION_HV_OOL(0xf82, facility_unavailable)
 	KVM_HANDLER(PACA_EXGEN, EXC_HV, 0xf82)
->>>>>>> d0e0ac97
 
 /*
  * An interrupt came in while soft-disabled. We set paca->irq_happened, then:
@@ -814,21 +802,10 @@
 	STD_RELON_EXCEPTION_PSERIES(0x4d00, 0xd00, single_step)
 
 	. = 0x4e00
-<<<<<<< HEAD
-	SET_SCRATCH0(r13)
-	EXCEPTION_PROLOG_0(PACA_EXGEN)
-	b	h_data_storage_relon_hv
-
-	. = 0x4e20
-	SET_SCRATCH0(r13)
-	EXCEPTION_PROLOG_0(PACA_EXGEN)
-	b	h_instr_storage_relon_hv
-=======
 	b	.	/* Can't happen, see v2.07 Book III-S section 6.5 */
 
 	. = 0x4e20
 	b	.	/* Can't happen, see v2.07 Book III-S section 6.5 */
->>>>>>> d0e0ac97
 
 	. = 0x4e40
 	SET_SCRATCH0(r13)
@@ -836,13 +813,7 @@
 	b	emulation_assist_relon_hv
 
 	. = 0x4e60
-<<<<<<< HEAD
-	SET_SCRATCH0(r13)
-	EXCEPTION_PROLOG_0(PACA_EXGEN)
-	b	hmi_exception_relon_hv
-=======
 	b	.	/* Can't happen, see v2.07 Book III-S section 6.5 */
->>>>>>> d0e0ac97
 
 	. = 0x4e80
 	SET_SCRATCH0(r13)
@@ -867,13 +838,6 @@
 	EXCEPTION_PROLOG_0(PACA_EXGEN)
 	b	vsx_unavailable_relon_pSeries
 
-<<<<<<< HEAD
-tm_unavailable_relon_pSeries_1:
-	. = 0x4f60
-	SET_SCRATCH0(r13)
-	EXCEPTION_PROLOG_0(PACA_EXGEN)
-	b	tm_unavailable_relon_pSeries
-=======
 facility_unavailable_relon_trampoline:
 	. = 0x4f60
 	SET_SCRATCH0(r13)
@@ -885,7 +849,6 @@
 	SET_SCRATCH0(r13)
 	EXCEPTION_PROLOG_0(PACA_EXGEN)
 	b	facility_unavailable_relon_hv
->>>>>>> d0e0ac97
 
 	STD_RELON_EXCEPTION_PSERIES(0x5300, 0x1300, instruction_breakpoint)
 #ifdef CONFIG_PPC_DENORMALISATION
@@ -1214,45 +1177,18 @@
 	STD_EXCEPTION_COMMON(0xf60, facility_unavailable, .facility_unavailable_exception)
 
 	.align	7
-	.globl tm_unavailable_common
-tm_unavailable_common:
-	EXCEPTION_PROLOG_COMMON(0xf60, PACA_EXGEN)
-	bl	.save_nvgprs
-	DISABLE_INTS
-	addi	r3,r1,STACK_FRAME_OVERHEAD
-	bl	.tm_unavailable_exception
-	b	.ret_from_except
-
-	.align	7
 	.globl	__end_handlers
 __end_handlers:
 
 	/* Equivalents to the above handlers for relocation-on interrupt vectors */
-<<<<<<< HEAD
-	STD_RELON_EXCEPTION_HV_OOL(0xe00, h_data_storage)
-	KVM_HANDLER(PACA_EXGEN, EXC_HV, 0xe00)
-	STD_RELON_EXCEPTION_HV_OOL(0xe20, h_instr_storage)
-	KVM_HANDLER(PACA_EXGEN, EXC_HV, 0xe20)
-	STD_RELON_EXCEPTION_HV_OOL(0xe40, emulation_assist)
-	KVM_HANDLER(PACA_EXGEN, EXC_HV, 0xe40)
-	STD_RELON_EXCEPTION_HV_OOL(0xe60, hmi_exception)
-	KVM_HANDLER(PACA_EXGEN, EXC_HV, 0xe60)
-	MASKABLE_RELON_EXCEPTION_HV_OOL(0xe80, h_doorbell)
-	KVM_HANDLER(PACA_EXGEN, EXC_HV, 0xe80)
-=======
 	STD_RELON_EXCEPTION_HV_OOL(0xe40, emulation_assist)
 	MASKABLE_RELON_EXCEPTION_HV_OOL(0xe80, h_doorbell)
->>>>>>> d0e0ac97
 
 	STD_RELON_EXCEPTION_PSERIES_OOL(0xf00, performance_monitor)
 	STD_RELON_EXCEPTION_PSERIES_OOL(0xf20, altivec_unavailable)
 	STD_RELON_EXCEPTION_PSERIES_OOL(0xf40, vsx_unavailable)
-<<<<<<< HEAD
-	STD_RELON_EXCEPTION_PSERIES_OOL(0xf60, tm_unavailable)
-=======
 	STD_RELON_EXCEPTION_PSERIES_OOL(0xf60, facility_unavailable)
 	STD_RELON_EXCEPTION_HV_OOL(0xf80, facility_unavailable)
->>>>>>> d0e0ac97
 
 #if defined(CONFIG_PPC_PSERIES) || defined(CONFIG_PPC_POWERNV)
 /*
