/*
 *  Derived from arch/i386/kernel/irq.c
 *    Copyright (C) 1992 Linus Torvalds
 *  Adapted from arch/i386 by Gary Thomas
 *    Copyright (C) 1995-1996 Gary Thomas (gdt@linuxppc.org)
 *  Updated and modified by Cort Dougan <cort@fsmlabs.com>
 *    Copyright (C) 1996-2001 Cort Dougan
 *  Adapted for Power Macintosh by Paul Mackerras
 *    Copyright (C) 1996 Paul Mackerras (paulus@cs.anu.edu.au)
 *
 * This program is free software; you can redistribute it and/or
 * modify it under the terms of the GNU General Public License
 * as published by the Free Software Foundation; either version
 * 2 of the License, or (at your option) any later version.
 *
 * This file contains the code used by various IRQ handling routines:
 * asking for different IRQ's should be done through these routines
 * instead of just grabbing them. Thus setups with different IRQ numbers
 * shouldn't result in any weird surprises, and installing new handlers
 * should be easier.
 *
 * The MPC8xx has an interrupt mask in the SIU.  If a bit is set, the
 * interrupt is _enabled_.  As expected, IRQ0 is bit 0 in the 32-bit
 * mask register (of which only 16 are defined), hence the weird shifting
 * and complement of the cached_irq_mask.  I want to be able to stuff
 * this right into the SIU SMASK register.
 * Many of the prep/chrp functions are conditional compiled on CONFIG_8xx
 * to reduce code space and undefined function references.
 */

#undef DEBUG

#include <linux/export.h>
#include <linux/threads.h>
#include <linux/kernel_stat.h>
#include <linux/signal.h>
#include <linux/sched.h>
#include <linux/ptrace.h>
#include <linux/ioport.h>
#include <linux/interrupt.h>
#include <linux/timex.h>
#include <linux/init.h>
#include <linux/slab.h>
#include <linux/delay.h>
#include <linux/irq.h>
#include <linux/seq_file.h>
#include <linux/cpumask.h>
#include <linux/profile.h>
#include <linux/bitops.h>
#include <linux/list.h>
#include <linux/radix-tree.h>
#include <linux/mutex.h>
#include <linux/bootmem.h>
#include <linux/pci.h>
#include <linux/debugfs.h>
#include <linux/of.h>
#include <linux/of_irq.h>

#include <asm/uaccess.h>
#include <asm/io.h>
#include <asm/pgtable.h>
#include <asm/irq.h>
#include <asm/cache.h>
#include <asm/prom.h>
#include <asm/ptrace.h>
#include <asm/machdep.h>
#include <asm/udbg.h>
#include <asm/smp.h>
#include <asm/debug.h>

#ifdef CONFIG_PPC64
#include <asm/paca.h>
#include <asm/firmware.h>
#include <asm/lv1call.h>
#endif
#define CREATE_TRACE_POINTS
#include <asm/trace.h>

DEFINE_PER_CPU_SHARED_ALIGNED(irq_cpustat_t, irq_stat);
EXPORT_PER_CPU_SYMBOL(irq_stat);

int __irq_offset_value;

#ifdef CONFIG_PPC32
EXPORT_SYMBOL(__irq_offset_value);
atomic_t ppc_n_lost_interrupts;

#ifdef CONFIG_TAU_INT
extern int tau_initialized;
extern int tau_interrupts(int);
#endif
#endif /* CONFIG_PPC32 */

#ifdef CONFIG_PPC64

int distribute_irqs = 1;

static inline notrace unsigned long get_irq_happened(void)
{
	unsigned long happened;

	__asm__ __volatile__("lbz %0,%1(13)"
	: "=r" (happened) : "i" (offsetof(struct paca_struct, irq_happened)));

	return happened;
}

static inline notrace void set_soft_enabled(unsigned long enable)
{
	__asm__ __volatile__("stb %0,%1(13)"
	: : "r" (enable), "i" (offsetof(struct paca_struct, soft_enabled)));
}

static inline notrace int decrementer_check_overflow(void)
{
 	u64 now = get_tb_or_rtc();
 	u64 *next_tb = &__get_cpu_var(decrementers_next_tb);
 
	if (now >= *next_tb)
		set_dec(1);
	return now >= *next_tb;
}

/* This is called whenever we are re-enabling interrupts
 * and returns either 0 (nothing to do) or 500/900 if there's
 * either an EE or a DEC to generate.
 *
 * This is called in two contexts: From arch_local_irq_restore()
 * before soft-enabling interrupts, and from the exception exit
 * path when returning from an interrupt from a soft-disabled to
 * a soft enabled context. In both case we have interrupts hard
 * disabled.
 *
 * We take care of only clearing the bits we handled in the
 * PACA irq_happened field since we can only re-emit one at a
 * time and we don't want to "lose" one.
 */
notrace unsigned int __check_irq_replay(void)
{
	/*
	 * We use local_paca rather than get_paca() to avoid all
	 * the debug_smp_processor_id() business in this low level
	 * function
	 */
	unsigned char happened = local_paca->irq_happened;
<<<<<<< HEAD

	/* Clear bit 0 which we wouldn't clear otherwise */
	local_paca->irq_happened &= ~PACA_IRQ_HARD_DIS;

=======

	/* Clear bit 0 which we wouldn't clear otherwise */
	local_paca->irq_happened &= ~PACA_IRQ_HARD_DIS;

>>>>>>> 711e1bfb
	/*
	 * Force the delivery of pending soft-disabled interrupts on PS3.
	 * Any HV call will have this side effect.
	 */
	if (firmware_has_feature(FW_FEATURE_PS3_LV1)) {
		u64 tmp, tmp2;
		lv1_get_version_info(&tmp, &tmp2);
	}

	/*
	 * We may have missed a decrementer interrupt. We check the
	 * decrementer itself rather than the paca irq_happened field
	 * in case we also had a rollover while hard disabled
	 */
	local_paca->irq_happened &= ~PACA_IRQ_DEC;
	if (decrementer_check_overflow())
		return 0x900;

	/* Finally check if an external interrupt happened */
	local_paca->irq_happened &= ~PACA_IRQ_EE;
	if (happened & PACA_IRQ_EE)
		return 0x500;

#ifdef CONFIG_PPC_BOOK3E
	/* Finally check if an EPR external interrupt happened
	 * this bit is typically set if we need to handle another
	 * "edge" interrupt from within the MPIC "EPR" handler
<<<<<<< HEAD
	 */
	local_paca->irq_happened &= ~PACA_IRQ_EE_EDGE;
	if (happened & PACA_IRQ_EE_EDGE)
		return 0x500;

	local_paca->irq_happened &= ~PACA_IRQ_DBELL;
	if (happened & PACA_IRQ_DBELL)
		return 0x280;
#endif /* CONFIG_PPC_BOOK3E */

	/* There should be nothing left ! */
	BUG_ON(local_paca->irq_happened != 0);

	return 0;
}

notrace void arch_local_irq_restore(unsigned long en)
{
	unsigned char irq_happened;
	unsigned int replay;

	/* Write the new soft-enabled value */
	set_soft_enabled(en);
	if (!en)
		return;
	/*
	 * From this point onward, we can take interrupts, preempt,
	 * etc... unless we got hard-disabled. We check if an event
	 * happened. If none happened, we know we can just return.
	 *
	 * We may have preempted before the check below, in which case
	 * we are checking the "new" CPU instead of the old one. This
	 * is only a problem if an event happened on the "old" CPU.
	 *
	 * External interrupt events will have caused interrupts to
	 * be hard-disabled, so there is no problem, we
	 * cannot have preempted.
	 */
=======
	 */
	local_paca->irq_happened &= ~PACA_IRQ_EE_EDGE;
	if (happened & PACA_IRQ_EE_EDGE)
		return 0x500;

	local_paca->irq_happened &= ~PACA_IRQ_DBELL;
	if (happened & PACA_IRQ_DBELL)
		return 0x280;
#endif /* CONFIG_PPC_BOOK3E */

	/* There should be nothing left ! */
	BUG_ON(local_paca->irq_happened != 0);

	return 0;
}

notrace void arch_local_irq_restore(unsigned long en)
{
	unsigned char irq_happened;
	unsigned int replay;

	/* Write the new soft-enabled value */
	set_soft_enabled(en);
	if (!en)
		return;
	/*
	 * From this point onward, we can take interrupts, preempt,
	 * etc... unless we got hard-disabled. We check if an event
	 * happened. If none happened, we know we can just return.
	 *
	 * We may have preempted before the check below, in which case
	 * we are checking the "new" CPU instead of the old one. This
	 * is only a problem if an event happened on the "old" CPU.
	 *
	 * External interrupt events will have caused interrupts to
	 * be hard-disabled, so there is no problem, we
	 * cannot have preempted.
	 */
>>>>>>> 711e1bfb
	irq_happened = get_irq_happened();
	if (!irq_happened)
		return;

	/*
	 * We need to hard disable to get a trusted value from
	 * __check_irq_replay(). We also need to soft-disable
	 * again to avoid warnings in there due to the use of
	 * per-cpu variables.
	 *
	 * We know that if the value in irq_happened is exactly 0x01
	 * then we are already hard disabled (there are other less
	 * common cases that we'll ignore for now), so we skip the
	 * (expensive) mtmsrd.
	 */
	if (unlikely(irq_happened != PACA_IRQ_HARD_DIS))
		__hard_irq_disable();
<<<<<<< HEAD
=======
#ifdef CONFIG_TRACE_IRQFLAG
	else {
		/*
		 * We should already be hard disabled here. We had bugs
		 * where that wasn't the case so let's dbl check it and
		 * warn if we are wrong. Only do that when IRQ tracing
		 * is enabled as mfmsr() can be costly.
		 */
		if (WARN_ON(mfmsr() & MSR_EE))
			__hard_irq_disable();
	}
#endif /* CONFIG_TRACE_IRQFLAG */

>>>>>>> 711e1bfb
	set_soft_enabled(0);

	/*
	 * Check if anything needs to be re-emitted. We haven't
	 * soft-enabled yet to avoid warnings in decrementer_check_overflow
	 * accessing per-cpu variables
	 */
	replay = __check_irq_replay();

	/* We can soft-enable now */
	set_soft_enabled(1);

	/*
	 * And replay if we have to. This will return with interrupts
	 * hard-enabled.
	 */
	if (replay) {
		__replay_interrupt(replay);
		return;
	}

	/* Finally, let's ensure we are hard enabled */
	__hard_irq_enable();
}
EXPORT_SYMBOL(arch_local_irq_restore);

/*
 * This is specifically called by assembly code to re-enable interrupts
 * if they are currently disabled. This is typically called before
 * schedule() or do_signal() when returning to userspace. We do it
 * in C to avoid the burden of dealing with lockdep etc...
<<<<<<< HEAD
 */
void restore_interrupts(void)
{
	if (irqs_disabled())
		local_irq_enable();
=======
 *
 * NOTE: This is called with interrupts hard disabled but not marked
 * as such in paca->irq_happened, so we need to resync this.
 */
void restore_interrupts(void)
{
	if (irqs_disabled()) {
		local_paca->irq_happened |= PACA_IRQ_HARD_DIS;
		local_irq_enable();
	} else
		__hard_irq_enable();
>>>>>>> 711e1bfb
}

#endif /* CONFIG_PPC64 */

int arch_show_interrupts(struct seq_file *p, int prec)
{
	int j;

#if defined(CONFIG_PPC32) && defined(CONFIG_TAU_INT)
	if (tau_initialized) {
		seq_printf(p, "%*s: ", prec, "TAU");
		for_each_online_cpu(j)
			seq_printf(p, "%10u ", tau_interrupts(j));
		seq_puts(p, "  PowerPC             Thermal Assist (cpu temp)\n");
	}
#endif /* CONFIG_PPC32 && CONFIG_TAU_INT */

	seq_printf(p, "%*s: ", prec, "LOC");
	for_each_online_cpu(j)
		seq_printf(p, "%10u ", per_cpu(irq_stat, j).timer_irqs);
        seq_printf(p, "  Local timer interrupts\n");

	seq_printf(p, "%*s: ", prec, "SPU");
	for_each_online_cpu(j)
		seq_printf(p, "%10u ", per_cpu(irq_stat, j).spurious_irqs);
	seq_printf(p, "  Spurious interrupts\n");

	seq_printf(p, "%*s: ", prec, "CNT");
	for_each_online_cpu(j)
		seq_printf(p, "%10u ", per_cpu(irq_stat, j).pmu_irqs);
	seq_printf(p, "  Performance monitoring interrupts\n");

	seq_printf(p, "%*s: ", prec, "MCE");
	for_each_online_cpu(j)
		seq_printf(p, "%10u ", per_cpu(irq_stat, j).mce_exceptions);
	seq_printf(p, "  Machine check exceptions\n");

	return 0;
}

/*
 * /proc/stat helpers
 */
u64 arch_irq_stat_cpu(unsigned int cpu)
{
	u64 sum = per_cpu(irq_stat, cpu).timer_irqs;

	sum += per_cpu(irq_stat, cpu).pmu_irqs;
	sum += per_cpu(irq_stat, cpu).mce_exceptions;
	sum += per_cpu(irq_stat, cpu).spurious_irqs;

	return sum;
}

#ifdef CONFIG_HOTPLUG_CPU
void migrate_irqs(void)
{
	struct irq_desc *desc;
	unsigned int irq;
	static int warned;
	cpumask_var_t mask;
	const struct cpumask *map = cpu_online_mask;

	alloc_cpumask_var(&mask, GFP_KERNEL);

	for_each_irq_desc(irq, desc) {
		struct irq_data *data;
		struct irq_chip *chip;

		data = irq_desc_get_irq_data(desc);
		if (irqd_is_per_cpu(data))
			continue;

		chip = irq_data_get_irq_chip(data);

		cpumask_and(mask, data->affinity, map);
		if (cpumask_any(mask) >= nr_cpu_ids) {
			printk("Breaking affinity for irq %i\n", irq);
			cpumask_copy(mask, map);
		}
		if (chip->irq_set_affinity)
			chip->irq_set_affinity(data, mask, true);
		else if (desc->action && !(warned++))
			printk("Cannot set affinity for irq %i\n", irq);
	}

	free_cpumask_var(mask);

	local_irq_enable();
	mdelay(1);
	local_irq_disable();
}
#endif

static inline void handle_one_irq(unsigned int irq)
{
	struct thread_info *curtp, *irqtp;
	unsigned long saved_sp_limit;
	struct irq_desc *desc;

	desc = irq_to_desc(irq);
	if (!desc)
		return;

	/* Switch to the irq stack to handle this */
	curtp = current_thread_info();
	irqtp = hardirq_ctx[smp_processor_id()];

	if (curtp == irqtp) {
		/* We're already on the irq stack, just handle it */
		desc->handle_irq(irq, desc);
		return;
	}

	saved_sp_limit = current->thread.ksp_limit;

	irqtp->task = curtp->task;
	irqtp->flags = 0;

	/* Copy the softirq bits in preempt_count so that the
	 * softirq checks work in the hardirq context. */
	irqtp->preempt_count = (irqtp->preempt_count & ~SOFTIRQ_MASK) |
			       (curtp->preempt_count & SOFTIRQ_MASK);

	current->thread.ksp_limit = (unsigned long)irqtp +
		_ALIGN_UP(sizeof(struct thread_info), 16);

	call_handle_irq(irq, desc, irqtp, desc->handle_irq);
	current->thread.ksp_limit = saved_sp_limit;
	irqtp->task = NULL;

	/* Set any flag that may have been set on the
	 * alternate stack
	 */
	if (irqtp->flags)
		set_bits(irqtp->flags, &curtp->flags);
}

static inline void check_stack_overflow(void)
{
#ifdef CONFIG_DEBUG_STACKOVERFLOW
	long sp;

	sp = __get_SP() & (THREAD_SIZE-1);

	/* check for stack overflow: is there less than 2KB free? */
	if (unlikely(sp < (sizeof(struct thread_info) + 2048))) {
		printk("do_IRQ: stack overflow: %ld\n",
			sp - sizeof(struct thread_info));
		dump_stack();
	}
#endif
}

void do_IRQ(struct pt_regs *regs)
{
	struct pt_regs *old_regs = set_irq_regs(regs);
	unsigned int irq;

	trace_irq_entry(regs);

	irq_enter();

	check_stack_overflow();

	/*
	 * Query the platform PIC for the interrupt & ack it.
	 *
	 * This will typically lower the interrupt line to the CPU
	 */
	irq = ppc_md.get_irq();

	/* We can hard enable interrupts now */
	may_hard_irq_enable();

	/* And finally process it */
	if (irq != NO_IRQ)
		handle_one_irq(irq);
	else
		__get_cpu_var(irq_stat).spurious_irqs++;

	irq_exit();
	set_irq_regs(old_regs);

	trace_irq_exit(regs);
}

void __init init_IRQ(void)
{
	if (ppc_md.init_IRQ)
		ppc_md.init_IRQ();

	exc_lvl_ctx_init();

	irq_ctx_init();
}

#if defined(CONFIG_BOOKE) || defined(CONFIG_40x)
struct thread_info   *critirq_ctx[NR_CPUS] __read_mostly;
struct thread_info    *dbgirq_ctx[NR_CPUS] __read_mostly;
struct thread_info *mcheckirq_ctx[NR_CPUS] __read_mostly;

void exc_lvl_ctx_init(void)
{
	struct thread_info *tp;
	int i, cpu_nr;

	for_each_possible_cpu(i) {
#ifdef CONFIG_PPC64
		cpu_nr = i;
#else
		cpu_nr = get_hard_smp_processor_id(i);
#endif
		memset((void *)critirq_ctx[cpu_nr], 0, THREAD_SIZE);
		tp = critirq_ctx[cpu_nr];
		tp->cpu = cpu_nr;
		tp->preempt_count = 0;

#ifdef CONFIG_BOOKE
		memset((void *)dbgirq_ctx[cpu_nr], 0, THREAD_SIZE);
		tp = dbgirq_ctx[cpu_nr];
		tp->cpu = cpu_nr;
		tp->preempt_count = 0;

		memset((void *)mcheckirq_ctx[cpu_nr], 0, THREAD_SIZE);
		tp = mcheckirq_ctx[cpu_nr];
		tp->cpu = cpu_nr;
		tp->preempt_count = HARDIRQ_OFFSET;
#endif
	}
}
#endif

struct thread_info *softirq_ctx[NR_CPUS] __read_mostly;
struct thread_info *hardirq_ctx[NR_CPUS] __read_mostly;

void irq_ctx_init(void)
{
	struct thread_info *tp;
	int i;

	for_each_possible_cpu(i) {
		memset((void *)softirq_ctx[i], 0, THREAD_SIZE);
		tp = softirq_ctx[i];
		tp->cpu = i;
		tp->preempt_count = 0;

		memset((void *)hardirq_ctx[i], 0, THREAD_SIZE);
		tp = hardirq_ctx[i];
		tp->cpu = i;
		tp->preempt_count = HARDIRQ_OFFSET;
	}
}

static inline void do_softirq_onstack(void)
{
	struct thread_info *curtp, *irqtp;
	unsigned long saved_sp_limit = current->thread.ksp_limit;

	curtp = current_thread_info();
	irqtp = softirq_ctx[smp_processor_id()];
	irqtp->task = curtp->task;
	irqtp->flags = 0;
	current->thread.ksp_limit = (unsigned long)irqtp +
				    _ALIGN_UP(sizeof(struct thread_info), 16);
	call_do_softirq(irqtp);
	current->thread.ksp_limit = saved_sp_limit;
	irqtp->task = NULL;

	/* Set any flag that may have been set on the
	 * alternate stack
	 */
	if (irqtp->flags)
		set_bits(irqtp->flags, &curtp->flags);
}

void do_softirq(void)
{
	unsigned long flags;

	if (in_interrupt())
		return;

	local_irq_save(flags);

	if (local_softirq_pending())
		do_softirq_onstack();

	local_irq_restore(flags);
}

irq_hw_number_t virq_to_hw(unsigned int virq)
{
	struct irq_data *irq_data = irq_get_irq_data(virq);
	return WARN_ON(!irq_data) ? 0 : irq_data->hwirq;
}
EXPORT_SYMBOL_GPL(virq_to_hw);

#ifdef CONFIG_SMP
int irq_choose_cpu(const struct cpumask *mask)
{
	int cpuid;

	if (cpumask_equal(mask, cpu_all_mask)) {
		static int irq_rover;
		static DEFINE_RAW_SPINLOCK(irq_rover_lock);
		unsigned long flags;

		/* Round-robin distribution... */
do_round_robin:
		raw_spin_lock_irqsave(&irq_rover_lock, flags);

		irq_rover = cpumask_next(irq_rover, cpu_online_mask);
		if (irq_rover >= nr_cpu_ids)
			irq_rover = cpumask_first(cpu_online_mask);

		cpuid = irq_rover;

		raw_spin_unlock_irqrestore(&irq_rover_lock, flags);
	} else {
		cpuid = cpumask_first_and(mask, cpu_online_mask);
		if (cpuid >= nr_cpu_ids)
			goto do_round_robin;
	}

	return get_hard_smp_processor_id(cpuid);
}
#else
int irq_choose_cpu(const struct cpumask *mask)
{
	return hard_smp_processor_id();
}
#endif

int arch_early_irq_init(void)
{
	return 0;
}

#ifdef CONFIG_PPC64
static int __init setup_noirqdistrib(char *str)
{
	distribute_irqs = 0;
	return 1;
}

__setup("noirqdistrib", setup_noirqdistrib);
#endif /* CONFIG_PPC64 */<|MERGE_RESOLUTION|>--- conflicted
+++ resolved
@@ -143,17 +143,10 @@
 	 * function
 	 */
 	unsigned char happened = local_paca->irq_happened;
-<<<<<<< HEAD
 
 	/* Clear bit 0 which we wouldn't clear otherwise */
 	local_paca->irq_happened &= ~PACA_IRQ_HARD_DIS;
 
-=======
-
-	/* Clear bit 0 which we wouldn't clear otherwise */
-	local_paca->irq_happened &= ~PACA_IRQ_HARD_DIS;
-
->>>>>>> 711e1bfb
 	/*
 	 * Force the delivery of pending soft-disabled interrupts on PS3.
 	 * Any HV call will have this side effect.
@@ -181,7 +174,6 @@
 	/* Finally check if an EPR external interrupt happened
 	 * this bit is typically set if we need to handle another
 	 * "edge" interrupt from within the MPIC "EPR" handler
-<<<<<<< HEAD
 	 */
 	local_paca->irq_happened &= ~PACA_IRQ_EE_EDGE;
 	if (happened & PACA_IRQ_EE_EDGE)
@@ -220,46 +212,6 @@
 	 * be hard-disabled, so there is no problem, we
 	 * cannot have preempted.
 	 */
-=======
-	 */
-	local_paca->irq_happened &= ~PACA_IRQ_EE_EDGE;
-	if (happened & PACA_IRQ_EE_EDGE)
-		return 0x500;
-
-	local_paca->irq_happened &= ~PACA_IRQ_DBELL;
-	if (happened & PACA_IRQ_DBELL)
-		return 0x280;
-#endif /* CONFIG_PPC_BOOK3E */
-
-	/* There should be nothing left ! */
-	BUG_ON(local_paca->irq_happened != 0);
-
-	return 0;
-}
-
-notrace void arch_local_irq_restore(unsigned long en)
-{
-	unsigned char irq_happened;
-	unsigned int replay;
-
-	/* Write the new soft-enabled value */
-	set_soft_enabled(en);
-	if (!en)
-		return;
-	/*
-	 * From this point onward, we can take interrupts, preempt,
-	 * etc... unless we got hard-disabled. We check if an event
-	 * happened. If none happened, we know we can just return.
-	 *
-	 * We may have preempted before the check below, in which case
-	 * we are checking the "new" CPU instead of the old one. This
-	 * is only a problem if an event happened on the "old" CPU.
-	 *
-	 * External interrupt events will have caused interrupts to
-	 * be hard-disabled, so there is no problem, we
-	 * cannot have preempted.
-	 */
->>>>>>> 711e1bfb
 	irq_happened = get_irq_happened();
 	if (!irq_happened)
 		return;
@@ -277,8 +229,6 @@
 	 */
 	if (unlikely(irq_happened != PACA_IRQ_HARD_DIS))
 		__hard_irq_disable();
-<<<<<<< HEAD
-=======
 #ifdef CONFIG_TRACE_IRQFLAG
 	else {
 		/*
@@ -292,7 +242,6 @@
 	}
 #endif /* CONFIG_TRACE_IRQFLAG */
 
->>>>>>> 711e1bfb
 	set_soft_enabled(0);
 
 	/*
@@ -324,13 +273,6 @@
  * if they are currently disabled. This is typically called before
  * schedule() or do_signal() when returning to userspace. We do it
  * in C to avoid the burden of dealing with lockdep etc...
-<<<<<<< HEAD
- */
-void restore_interrupts(void)
-{
-	if (irqs_disabled())
-		local_irq_enable();
-=======
  *
  * NOTE: This is called with interrupts hard disabled but not marked
  * as such in paca->irq_happened, so we need to resync this.
@@ -342,7 +284,6 @@
 		local_irq_enable();
 	} else
 		__hard_irq_enable();
->>>>>>> 711e1bfb
 }
 
 #endif /* CONFIG_PPC64 */
