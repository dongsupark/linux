/*
 * Kernel execution entry point code.
 *
 *    Copyright (c) 1995-1996 Gary Thomas <gdt@linuxppc.org>
 *	Initial PowerPC version.
 *    Copyright (c) 1996 Cort Dougan <cort@cs.nmt.edu>
 *	Rewritten for PReP
 *    Copyright (c) 1996 Paul Mackerras <paulus@cs.anu.edu.au>
 *	Low-level exception handers, MMU support, and rewrite.
 *    Copyright (c) 1997 Dan Malek <dmalek@jlc.net>
 *	PowerPC 8xx modifications.
 *    Copyright (c) 1998-1999 TiVo, Inc.
 *	PowerPC 403GCX modifications.
 *    Copyright (c) 1999 Grant Erickson <grant@lcse.umn.edu>
 *	PowerPC 403GCX/405GP modifications.
 *    Copyright 2000 MontaVista Software Inc.
 *	PPC405 modifications
 *	PowerPC 403GCX/405GP modifications.
 *	Author: MontaVista Software, Inc.
 *		frank_rowand@mvista.com or source@mvista.com
 *		debbie_chu@mvista.com
 *    Copyright 2002-2004 MontaVista Software, Inc.
 *	PowerPC 44x support, Matt Porter <mporter@kernel.crashing.org>
 *    Copyright 2004 Freescale Semiconductor, Inc
 *	PowerPC e500 modifications, Kumar Gala <galak@kernel.crashing.org>
 *
 * This program is free software; you can redistribute  it and/or modify it
 * under  the terms of  the GNU General  Public License as published by the
 * Free Software Foundation;  either version 2 of the  License, or (at your
 * option) any later version.
 */

#include <linux/init.h>
#include <linux/threads.h>
#include <asm/processor.h>
#include <asm/page.h>
#include <asm/mmu.h>
#include <asm/pgtable.h>
#include <asm/cputable.h>
#include <asm/thread_info.h>
#include <asm/ppc_asm.h>
#include <asm/asm-offsets.h>
#include <asm/cache.h>
#include <asm/ptrace.h>
#include "head_booke.h"

/* As with the other PowerPC ports, it is expected that when code
 * execution begins here, the following registers contain valid, yet
 * optional, information:
 *
 *   r3 - Board info structure pointer (DRAM, frequency, MAC address, etc.)
 *   r4 - Starting address of the init RAM disk
 *   r5 - Ending address of the init RAM disk
 *   r6 - Start of kernel command line string (e.g. "mem=128")
 *   r7 - End of kernel command line string
 *
 */
	__HEAD
_ENTRY(_stext);
_ENTRY(_start);
	/*
	 * Reserve a word at a fixed location to store the address
	 * of abatron_pteptrs
	 */
	nop

	/* Translate device tree address to physical, save in r30/r31 */
	mfmsr	r16
	mfspr	r17,SPRN_PID
	rlwinm	r17,r17,16,0x3fff0000	/* turn PID into MAS6[SPID] */
	rlwimi	r17,r16,28,0x00000001	/* turn MSR[DS] into MAS6[SAS] */
	mtspr	SPRN_MAS6,r17

	tlbsx	0,r3			/* must succeed */

	mfspr	r16,SPRN_MAS1
	mfspr	r20,SPRN_MAS3
	rlwinm	r17,r16,25,0x1f		/* r17 = log2(page size) */
	li	r18,1024
	slw	r18,r18,r17		/* r18 = page size */
	addi	r18,r18,-1
	and	r19,r3,r18		/* r19 = page offset */
	andc	r31,r20,r18		/* r31 = page base */
	or	r31,r31,r19		/* r31 = devtree phys addr */
	mfspr	r30,SPRN_MAS7

	li	r25,0			/* phys kernel start (low) */
	li	r24,0			/* CPU number */
	li	r23,0			/* phys kernel start (high) */

/* We try to not make any assumptions about how the boot loader
 * setup or used the TLBs.  We invalidate all mappings from the
 * boot loader and load a single entry in TLB1[0] to map the
 * first 64M of kernel memory.  Any boot info passed from the
 * bootloader needs to live in this first 64M.
 *
 * Requirement on bootloader:
 *  - The page we're executing in needs to reside in TLB1 and
 *    have IPROT=1.  If not an invalidate broadcast could
 *    evict the entry we're currently executing in.
 *
 *  r3 = Index of TLB1 were executing in
 *  r4 = Current MSR[IS]
 *  r5 = Index of TLB1 temp mapping
 *
 * Later in mapin_ram we will correctly map lowmem, and resize TLB1[0]
 * if needed
 */

_ENTRY(__early_start)

#define ENTRY_MAPPING_BOOT_SETUP
#include "fsl_booke_entry_mapping.S"
#undef ENTRY_MAPPING_BOOT_SETUP

	/* Establish the interrupt vector offsets */
	SET_IVOR(0,  CriticalInput);
	SET_IVOR(1,  MachineCheck);
	SET_IVOR(2,  DataStorage);
	SET_IVOR(3,  InstructionStorage);
	SET_IVOR(4,  ExternalInput);
	SET_IVOR(5,  Alignment);
	SET_IVOR(6,  Program);
	SET_IVOR(7,  FloatingPointUnavailable);
	SET_IVOR(8,  SystemCall);
	SET_IVOR(9,  AuxillaryProcessorUnavailable);
	SET_IVOR(10, Decrementer);
	SET_IVOR(11, FixedIntervalTimer);
	SET_IVOR(12, WatchdogTimer);
	SET_IVOR(13, DataTLBError);
	SET_IVOR(14, InstructionTLBError);
	SET_IVOR(15, DebugCrit);

	/* Establish the interrupt vector base */
	lis	r4,interrupt_base@h	/* IVPR only uses the high 16-bits */
	mtspr	SPRN_IVPR,r4

	/* Setup the defaults for TLB entries */
	li	r2,(MAS4_TSIZED(BOOK3E_PAGESZ_4K))@l
#ifdef CONFIG_E200
	oris	r2,r2,MAS4_TLBSELD(1)@h
#endif
	mtspr	SPRN_MAS4, r2

#if 0
	/* Enable DOZE */
	mfspr	r2,SPRN_HID0
	oris	r2,r2,HID0_DOZE@h
	mtspr	SPRN_HID0, r2
#endif

#if !defined(CONFIG_BDI_SWITCH)
	/*
	 * The Abatron BDI JTAG debugger does not tolerate others
	 * mucking with the debug registers.
	 */
	lis	r2,DBCR0_IDM@h
	mtspr	SPRN_DBCR0,r2
	isync
	/* clear any residual debug events */
	li	r2,-1
	mtspr	SPRN_DBSR,r2
#endif

#ifdef CONFIG_SMP
	/* Check to see if we're the second processor, and jump
	 * to the secondary_start code if so
	 */
	lis	r24, boot_cpuid@h
	ori	r24, r24, boot_cpuid@l
	lwz	r24, 0(r24)
	cmpwi	r24, -1
	mfspr   r24,SPRN_PIR
	bne	__secondary_start
#endif

	/*
	 * This is where the main kernel code starts.
	 */

	/* ptr to current */
	lis	r2,init_task@h
	ori	r2,r2,init_task@l

	/* ptr to current thread */
	addi	r4,r2,THREAD	/* init task's THREAD */
	mtspr	SPRN_SPRG_THREAD,r4

	/* stack */
	lis	r1,init_thread_union@h
	ori	r1,r1,init_thread_union@l
	li	r0,0
	stwu	r0,THREAD_SIZE-STACK_FRAME_OVERHEAD(r1)

	rlwinm  r22,r1,0,0,31-THREAD_SHIFT      /* current thread_info */
	stw	r24, TI_CPU(r22)

	bl	early_init

#ifdef CONFIG_DYNAMIC_MEMSTART
	lis	r3,kernstart_addr@ha
	la	r3,kernstart_addr@l(r3)
#ifdef CONFIG_PHYS_64BIT
	stw	r23,0(r3)
	stw	r25,4(r3)
#else
	stw	r25,0(r3)
#endif
#endif

/*
 * Decide what sort of machine this is and initialize the MMU.
 */
	mr	r3,r30
	mr	r4,r31
	bl	machine_init
	bl	MMU_init

	/* Setup PTE pointers for the Abatron bdiGDB */
	lis	r6, swapper_pg_dir@h
	ori	r6, r6, swapper_pg_dir@l
	lis	r5, abatron_pteptrs@h
	ori	r5, r5, abatron_pteptrs@l
	lis	r4, KERNELBASE@h
	ori	r4, r4, KERNELBASE@l
	stw	r5, 0(r4)	/* Save abatron_pteptrs at a fixed location */
	stw	r6, 0(r5)

	/* Let's move on */
	lis	r4,start_kernel@h
	ori	r4,r4,start_kernel@l
	lis	r3,MSR_KERNEL@h
	ori	r3,r3,MSR_KERNEL@l
	mtspr	SPRN_SRR0,r4
	mtspr	SPRN_SRR1,r3
	rfi			/* change context and jump to start_kernel */

/* Macros to hide the PTE size differences
 *
 * FIND_PTE -- walks the page tables given EA & pgdir pointer
 *   r10 -- EA of fault
 *   r11 -- PGDIR pointer
 *   r12 -- free
 *   label 2: is the bailout case
 *
 * if we find the pte (fall through):
 *   r11 is low pte word
 *   r12 is pointer to the pte
 *   r10 is the pshift from the PGD, if we're a hugepage
 */
#ifdef CONFIG_PTE_64BIT
#ifdef CONFIG_HUGETLB_PAGE
#define FIND_PTE	\
	rlwinm	r12, r10, 13, 19, 29;	/* Compute pgdir/pmd offset */	\
	lwzx	r11, r12, r11;		/* Get pgd/pmd entry */		\
	rlwinm.	r12, r11, 0, 0, 20;	/* Extract pt base address */	\
	blt	1000f;			/* Normal non-huge page */	\
	beq	2f;			/* Bail if no table */		\
	oris	r11, r11, PD_HUGE@h;	/* Put back address bit */	\
	andi.	r10, r11, HUGEPD_SHIFT_MASK@l; /* extract size field */	\
	xor	r12, r10, r11;		/* drop size bits from pointer */ \
	b	1001f;							\
1000:	rlwimi	r12, r10, 23, 20, 28;	/* Compute pte address */	\
	li	r10, 0;			/* clear r10 */			\
1001:	lwz	r11, 4(r12);		/* Get pte entry */
#else
#define FIND_PTE	\
	rlwinm	r12, r10, 13, 19, 29;	/* Compute pgdir/pmd offset */	\
	lwzx	r11, r12, r11;		/* Get pgd/pmd entry */		\
	rlwinm.	r12, r11, 0, 0, 20;	/* Extract pt base address */	\
	beq	2f;			/* Bail if no table */		\
	rlwimi	r12, r10, 23, 20, 28;	/* Compute pte address */	\
	lwz	r11, 4(r12);		/* Get pte entry */
#endif /* HUGEPAGE */
#else /* !PTE_64BIT */
#define FIND_PTE	\
	rlwimi	r11, r10, 12, 20, 29;	/* Create L1 (pgdir/pmd) address */	\
	lwz	r11, 0(r11);		/* Get L1 entry */			\
	rlwinm.	r12, r11, 0, 0, 19;	/* Extract L2 (pte) base address */	\
	beq	2f;			/* Bail if no table */			\
	rlwimi	r12, r10, 22, 20, 29;	/* Compute PTE address */		\
	lwz	r11, 0(r12);		/* Get Linux PTE */
#endif

/*
 * Interrupt vector entry code
 *
 * The Book E MMUs are always on so we don't need to handle
 * interrupts in real mode as with previous PPC processors. In
 * this case we handle interrupts in the kernel virtual address
 * space.
 *
 * Interrupt vectors are dynamically placed relative to the
 * interrupt prefix as determined by the address of interrupt_base.
 * The interrupt vectors offsets are programmed using the labels
 * for each interrupt vector entry.
 *
 * Interrupt vectors must be aligned on a 16 byte boundary.
 * We align on a 32 byte cache line boundary for good measure.
 */

interrupt_base:
	/* Critical Input Interrupt */
	CRITICAL_EXCEPTION(0x0100, CRITICAL, CriticalInput, unknown_exception)

	/* Machine Check Interrupt */
#ifdef CONFIG_E200
	/* no RFMCI, MCSRRs on E200 */
	CRITICAL_EXCEPTION(0x0200, MACHINE_CHECK, MachineCheck, \
			   machine_check_exception)
#else
	MCHECK_EXCEPTION(0x0200, MachineCheck, machine_check_exception)
#endif

	/* Data Storage Interrupt */
	START_EXCEPTION(DataStorage)
	NORMAL_EXCEPTION_PROLOG(DATA_STORAGE)
	mfspr	r5,SPRN_ESR		/* Grab the ESR, save it, pass arg3 */
	stw	r5,_ESR(r11)
	mfspr	r4,SPRN_DEAR		/* Grab the DEAR, save it, pass arg2 */
	andis.	r10,r5,(ESR_ILK|ESR_DLK)@h
	bne	1f
	EXC_XFER_LITE(0x0300, handle_page_fault)
1:
	addi	r3,r1,STACK_FRAME_OVERHEAD
	EXC_XFER_EE_LITE(0x0300, CacheLockingException)

	/* Instruction Storage Interrupt */
	INSTRUCTION_STORAGE_EXCEPTION

	/* External Input Interrupt */
	EXCEPTION(0x0500, EXTERNAL, ExternalInput, do_IRQ, EXC_XFER_LITE)

	/* Alignment Interrupt */
	ALIGNMENT_EXCEPTION

	/* Program Interrupt */
	PROGRAM_EXCEPTION

	/* Floating Point Unavailable Interrupt */
#ifdef CONFIG_PPC_FPU
	FP_UNAVAILABLE_EXCEPTION
#else
#ifdef CONFIG_E200
	/* E200 treats 'normal' floating point instructions as FP Unavail exception */
	EXCEPTION(0x0800, FP_UNAVAIL, FloatingPointUnavailable, \
		  program_check_exception, EXC_XFER_EE)
#else
	EXCEPTION(0x0800, FP_UNAVAIL, FloatingPointUnavailable, \
		  unknown_exception, EXC_XFER_EE)
#endif
#endif

	/* System Call Interrupt */
	START_EXCEPTION(SystemCall)
	NORMAL_EXCEPTION_PROLOG(SYSCALL)
	EXC_XFER_EE_LITE(0x0c00, DoSyscall)

	/* Auxiliary Processor Unavailable Interrupt */
	EXCEPTION(0x2900, AP_UNAVAIL, AuxillaryProcessorUnavailable, \
		  unknown_exception, EXC_XFER_EE)

	/* Decrementer Interrupt */
	DECREMENTER_EXCEPTION

	/* Fixed Internal Timer Interrupt */
	/* TODO: Add FIT support */
	EXCEPTION(0x3100, FIT, FixedIntervalTimer, \
		  unknown_exception, EXC_XFER_EE)

	/* Watchdog Timer Interrupt */
#ifdef CONFIG_BOOKE_WDT
	CRITICAL_EXCEPTION(0x3200, WATCHDOG, WatchdogTimer, WatchdogException)
#else
	CRITICAL_EXCEPTION(0x3200, WATCHDOG, WatchdogTimer, unknown_exception)
#endif

	/* Data TLB Error Interrupt */
	START_EXCEPTION(DataTLBError)
	mtspr	SPRN_SPRG_WSCRATCH0, r10 /* Save some working registers */
	mfspr	r10, SPRN_SPRG_THREAD
	stw	r11, THREAD_NORMSAVE(0)(r10)
#ifdef CONFIG_KVM_BOOKE_HV
BEGIN_FTR_SECTION
	mfspr	r11, SPRN_SRR1
END_FTR_SECTION_IFSET(CPU_FTR_EMB_HV)
#endif
	stw	r12, THREAD_NORMSAVE(1)(r10)
	stw	r13, THREAD_NORMSAVE(2)(r10)
	mfcr	r13
	stw	r13, THREAD_NORMSAVE(3)(r10)
	DO_KVM	BOOKE_INTERRUPT_DTLB_MISS SPRN_SRR1
	mfspr	r10, SPRN_DEAR		/* Get faulting address */

	/* If we are faulting a kernel address, we have to use the
	 * kernel page tables.
	 */
	lis	r11, PAGE_OFFSET@h
	cmplw	5, r10, r11
	blt	5, 3f
	lis	r11, swapper_pg_dir@h
	ori	r11, r11, swapper_pg_dir@l

	mfspr	r12,SPRN_MAS1		/* Set TID to 0 */
	rlwinm	r12,r12,0,16,1
	mtspr	SPRN_MAS1,r12

	b	4f

	/* Get the PGD for the current thread */
3:
	mfspr	r11,SPRN_SPRG_THREAD
	lwz	r11,PGDIR(r11)

4:
	/* Mask of required permission bits. Note that while we
	 * do copy ESR:ST to _PAGE_RW position as trying to write
	 * to an RO page is pretty common, we don't do it with
	 * _PAGE_DIRTY. We could do it, but it's a fairly rare
	 * event so I'd rather take the overhead when it happens
	 * rather than adding an instruction here. We should measure
	 * whether the whole thing is worth it in the first place
	 * as we could avoid loading SPRN_ESR completely in the first
	 * place...
	 *
	 * TODO: Is it worth doing that mfspr & rlwimi in the first
	 *       place or can we save a couple of instructions here ?
	 */
	mfspr	r12,SPRN_ESR
#ifdef CONFIG_PTE_64BIT
	li	r13,_PAGE_PRESENT
	oris	r13,r13,_PAGE_ACCESSED@h
#else
	li	r13,_PAGE_PRESENT|_PAGE_ACCESSED
#endif
	rlwimi	r13,r12,11,29,29

	FIND_PTE
	andc.	r13,r13,r11		/* Check permission */

#ifdef CONFIG_PTE_64BIT
#ifdef CONFIG_SMP
	subf	r13,r11,r12		/* create false data dep */
	lwzx	r13,r11,r13		/* Get upper pte bits */
#else
	lwz	r13,0(r12)		/* Get upper pte bits */
#endif
#endif

	bne	2f			/* Bail if permission/valid mismach */

	/* Jump to common tlb load */
	b	finish_tlb_load
2:
	/* The bailout.  Restore registers to pre-exception conditions
	 * and call the heavyweights to help us out.
	 */
	mfspr	r10, SPRN_SPRG_THREAD
	lwz	r11, THREAD_NORMSAVE(3)(r10)
	mtcr	r11
	lwz	r13, THREAD_NORMSAVE(2)(r10)
	lwz	r12, THREAD_NORMSAVE(1)(r10)
	lwz	r11, THREAD_NORMSAVE(0)(r10)
	mfspr	r10, SPRN_SPRG_RSCRATCH0
	b	DataStorage

	/* Instruction TLB Error Interrupt */
	/*
	 * Nearly the same as above, except we get our
	 * information from different registers and bailout
	 * to a different point.
	 */
	START_EXCEPTION(InstructionTLBError)
	mtspr	SPRN_SPRG_WSCRATCH0, r10 /* Save some working registers */
	mfspr	r10, SPRN_SPRG_THREAD
	stw	r11, THREAD_NORMSAVE(0)(r10)
#ifdef CONFIG_KVM_BOOKE_HV
BEGIN_FTR_SECTION
	mfspr	r11, SPRN_SRR1
END_FTR_SECTION_IFSET(CPU_FTR_EMB_HV)
#endif
	stw	r12, THREAD_NORMSAVE(1)(r10)
	stw	r13, THREAD_NORMSAVE(2)(r10)
	mfcr	r13
	stw	r13, THREAD_NORMSAVE(3)(r10)
	DO_KVM	BOOKE_INTERRUPT_ITLB_MISS SPRN_SRR1
	mfspr	r10, SPRN_SRR0		/* Get faulting address */

	/* If we are faulting a kernel address, we have to use the
	 * kernel page tables.
	 */
	lis	r11, PAGE_OFFSET@h
	cmplw	5, r10, r11
	blt	5, 3f
	lis	r11, swapper_pg_dir@h
	ori	r11, r11, swapper_pg_dir@l

	mfspr	r12,SPRN_MAS1		/* Set TID to 0 */
	rlwinm	r12,r12,0,16,1
	mtspr	SPRN_MAS1,r12

	/* Make up the required permissions for kernel code */
#ifdef CONFIG_PTE_64BIT
	li	r13,_PAGE_PRESENT | _PAGE_BAP_SX
	oris	r13,r13,_PAGE_ACCESSED@h
#else
	li	r13,_PAGE_PRESENT | _PAGE_ACCESSED | _PAGE_EXEC
#endif
	b	4f

	/* Get the PGD for the current thread */
3:
	mfspr	r11,SPRN_SPRG_THREAD
	lwz	r11,PGDIR(r11)

	/* Make up the required permissions for user code */
#ifdef CONFIG_PTE_64BIT
	li	r13,_PAGE_PRESENT | _PAGE_BAP_UX
	oris	r13,r13,_PAGE_ACCESSED@h
#else
	li	r13,_PAGE_PRESENT | _PAGE_ACCESSED | _PAGE_EXEC
#endif

4:
	FIND_PTE
	andc.	r13,r13,r11		/* Check permission */

#ifdef CONFIG_PTE_64BIT
#ifdef CONFIG_SMP
	subf	r13,r11,r12		/* create false data dep */
	lwzx	r13,r11,r13		/* Get upper pte bits */
#else
	lwz	r13,0(r12)		/* Get upper pte bits */
#endif
#endif

	bne	2f			/* Bail if permission mismach */

	/* Jump to common TLB load point */
	b	finish_tlb_load

2:
	/* The bailout.  Restore registers to pre-exception conditions
	 * and call the heavyweights to help us out.
	 */
	mfspr	r10, SPRN_SPRG_THREAD
	lwz	r11, THREAD_NORMSAVE(3)(r10)
	mtcr	r11
	lwz	r13, THREAD_NORMSAVE(2)(r10)
	lwz	r12, THREAD_NORMSAVE(1)(r10)
	lwz	r11, THREAD_NORMSAVE(0)(r10)
	mfspr	r10, SPRN_SPRG_RSCRATCH0
	b	InstructionStorage

#ifdef CONFIG_SPE
	/* SPE Unavailable */
	START_EXCEPTION(SPEUnavailable)
	NORMAL_EXCEPTION_PROLOG(SPE_UNAVAIL)
	bne	load_up_spe
	addi	r3,r1,STACK_FRAME_OVERHEAD
	EXC_XFER_EE_LITE(0x2010, KernelSPE)
#else
	EXCEPTION(0x2020, SPE_UNAVAIL, SPEUnavailable, \
		  unknown_exception, EXC_XFER_EE)
#endif /* CONFIG_SPE */

	/* SPE Floating Point Data */
#ifdef CONFIG_SPE
	EXCEPTION(0x2030, SPE_FP_DATA, SPEFloatingPointData, \
		  SPEFloatingPointException, EXC_XFER_EE);

	/* SPE Floating Point Round */
	EXCEPTION(0x2050, SPE_FP_ROUND, SPEFloatingPointRound, \
		  SPEFloatingPointRoundException, EXC_XFER_EE)
#else
	EXCEPTION(0x2040, SPE_FP_DATA, SPEFloatingPointData, \
		  unknown_exception, EXC_XFER_EE)
	EXCEPTION(0x2050, SPE_FP_ROUND, SPEFloatingPointRound, \
		  unknown_exception, EXC_XFER_EE)
#endif /* CONFIG_SPE */

	/* Performance Monitor */
	EXCEPTION(0x2060, PERFORMANCE_MONITOR, PerformanceMonitor, \
		  performance_monitor_exception, EXC_XFER_STD)

	EXCEPTION(0x2070, DOORBELL, Doorbell, doorbell_exception, EXC_XFER_STD)

	CRITICAL_EXCEPTION(0x2080, DOORBELL_CRITICAL, \
			   CriticalDoorbell, unknown_exception)

	/* Debug Interrupt */
	DEBUG_DEBUG_EXCEPTION
	DEBUG_CRIT_EXCEPTION

	GUEST_DOORBELL_EXCEPTION

	CRITICAL_EXCEPTION(0, GUEST_DBELL_CRIT, CriticalGuestDoorbell, \
			   unknown_exception)

	/* Hypercall */
	EXCEPTION(0, HV_SYSCALL, Hypercall, unknown_exception, EXC_XFER_EE)

	/* Embedded Hypervisor Privilege */
	EXCEPTION(0, HV_PRIV, Ehvpriv, unknown_exception, EXC_XFER_EE)

/*
 * Local functions
 */

/*
 * Both the instruction and data TLB miss get to this
 * point to load the TLB.
 *	r10 - tsize encoding (if HUGETLB_PAGE) or available to use
 *	r11 - TLB (info from Linux PTE)
 *	r12 - available to use
 *	r13 - upper bits of PTE (if PTE_64BIT) or available to use
 *	CR5 - results of addr >= PAGE_OFFSET
 *	MAS0, MAS1 - loaded with proper value when we get here
 *	MAS2, MAS3 - will need additional info from Linux PTE
 *	Upon exit, we reload everything and RFI.
 */
finish_tlb_load:
#ifdef CONFIG_HUGETLB_PAGE
	cmpwi	6, r10, 0			/* check for huge page */
	beq	6, finish_tlb_load_cont    	/* !huge */

	/* Alas, we need more scratch registers for hugepages */
	mfspr	r12, SPRN_SPRG_THREAD
	stw	r14, THREAD_NORMSAVE(4)(r12)
	stw	r15, THREAD_NORMSAVE(5)(r12)
	stw	r16, THREAD_NORMSAVE(6)(r12)
	stw	r17, THREAD_NORMSAVE(7)(r12)

	/* Get the next_tlbcam_idx percpu var */
#ifdef CONFIG_SMP
	lwz	r12, THREAD_INFO-THREAD(r12)
	lwz	r15, TI_CPU(r12)
	lis     r14, __per_cpu_offset@h
	ori     r14, r14, __per_cpu_offset@l
	rlwinm  r15, r15, 2, 0, 29
	lwzx    r16, r14, r15
#else
	li	r16, 0
#endif
	lis     r17, next_tlbcam_idx@h
	ori	r17, r17, next_tlbcam_idx@l
	add	r17, r17, r16			/* r17 = *next_tlbcam_idx */
	lwz     r15, 0(r17)			/* r15 = next_tlbcam_idx */

	lis	r14, MAS0_TLBSEL(1)@h		/* select TLB1 (TLBCAM) */
	rlwimi	r14, r15, 16, 4, 15		/* next_tlbcam_idx entry */
	mtspr	SPRN_MAS0, r14

	/* Extract TLB1CFG(NENTRY) */
	mfspr	r16, SPRN_TLB1CFG
	andi.	r16, r16, 0xfff

	/* Update next_tlbcam_idx, wrapping when necessary */
	addi	r15, r15, 1
	cmpw	r15, r16
	blt 	100f
	lis	r14, tlbcam_index@h
	ori	r14, r14, tlbcam_index@l
	lwz	r15, 0(r14)
100:	stw	r15, 0(r17)

	/*
	 * Calc MAS1_TSIZE from r10 (which has pshift encoded)
	 * tlb_enc = (pshift - 10).
	 */
	subi	r15, r10, 10
	mfspr	r16, SPRN_MAS1
	rlwimi	r16, r15, 7, 20, 24
	mtspr	SPRN_MAS1, r16

	/* copy the pshift for use later */
	mr	r14, r10

	/* fall through */

#endif /* CONFIG_HUGETLB_PAGE */

	/*
	 * We set execute, because we don't have the granularity to
	 * properly set this at the page level (Linux problem).
	 * Many of these bits are software only.  Bits we don't set
	 * here we (properly should) assume have the appropriate value.
	 */
finish_tlb_load_cont:
#ifdef CONFIG_PTE_64BIT
	rlwinm	r12, r11, 32-2, 26, 31	/* Move in perm bits */
	andi.	r10, r11, _PAGE_DIRTY
	bne	1f
	li	r10, MAS3_SW | MAS3_UW
	andc	r12, r12, r10
1:	rlwimi	r12, r13, 20, 0, 11	/* grab RPN[32:43] */
	rlwimi	r12, r11, 20, 12, 19	/* grab RPN[44:51] */
2:	mtspr	SPRN_MAS3, r12
BEGIN_MMU_FTR_SECTION
	srwi	r10, r13, 12		/* grab RPN[12:31] */
	mtspr	SPRN_MAS7, r10
END_MMU_FTR_SECTION_IFSET(MMU_FTR_BIG_PHYS)
#else
	li	r10, (_PAGE_EXEC | _PAGE_PRESENT)
	mr	r13, r11
	rlwimi	r10, r11, 31, 29, 29	/* extract _PAGE_DIRTY into SW */
	and	r12, r11, r10
	andi.	r10, r11, _PAGE_USER	/* Test for _PAGE_USER */
	slwi	r10, r12, 1
	or	r10, r10, r12
	iseleq	r12, r12, r10
	rlwimi	r13, r12, 0, 20, 31	/* Get RPN from PTE, merge w/ perms */
	mtspr	SPRN_MAS3, r13
#endif

	mfspr	r12, SPRN_MAS2
#ifdef CONFIG_PTE_64BIT
	rlwimi	r12, r11, 32-19, 27, 31	/* extract WIMGE from pte */
#else
	rlwimi	r12, r11, 26, 27, 31	/* extract WIMGE from pte */
#endif
#ifdef CONFIG_HUGETLB_PAGE
	beq	6, 3f			/* don't mask if page isn't huge */
	li	r13, 1
	slw	r13, r13, r14
	subi	r13, r13, 1
	rlwinm	r13, r13, 0, 0, 19	/* bottom bits used for WIMGE/etc */
	andc	r12, r12, r13		/* mask off ea bits within the page */
#endif
3:	mtspr	SPRN_MAS2, r12

#ifdef CONFIG_E200
	/* Round robin TLB1 entries assignment */
	mfspr	r12, SPRN_MAS0

	/* Extract TLB1CFG(NENTRY) */
	mfspr	r11, SPRN_TLB1CFG
	andi.	r11, r11, 0xfff

	/* Extract MAS0(NV) */
	andi.	r13, r12, 0xfff
	addi	r13, r13, 1
	cmpw	0, r13, r11
	addi	r12, r12, 1

	/* check if we need to wrap */
	blt	7f

	/* wrap back to first free tlbcam entry */
	lis	r13, tlbcam_index@ha
	lwz	r13, tlbcam_index@l(r13)
	rlwimi	r12, r13, 0, 20, 31
7:
	mtspr	SPRN_MAS0,r12
#endif /* CONFIG_E200 */

tlb_write_entry:
	tlbwe

	/* Done...restore registers and get out of here.  */
	mfspr	r10, SPRN_SPRG_THREAD
#ifdef CONFIG_HUGETLB_PAGE
	beq	6, 8f /* skip restore for 4k page faults */
	lwz	r14, THREAD_NORMSAVE(4)(r10)
	lwz	r15, THREAD_NORMSAVE(5)(r10)
	lwz	r16, THREAD_NORMSAVE(6)(r10)
	lwz	r17, THREAD_NORMSAVE(7)(r10)
#endif
8:	lwz	r11, THREAD_NORMSAVE(3)(r10)
	mtcr	r11
	lwz	r13, THREAD_NORMSAVE(2)(r10)
	lwz	r12, THREAD_NORMSAVE(1)(r10)
	lwz	r11, THREAD_NORMSAVE(0)(r10)
	mfspr	r10, SPRN_SPRG_RSCRATCH0
	rfi					/* Force context change */

#ifdef CONFIG_SPE
/* Note that the SPE support is closely modeled after the AltiVec
 * support.  Changes to one are likely to be applicable to the
 * other!  */
load_up_spe:
/*
 * Disable SPE for the task which had SPE previously,
 * and save its SPE registers in its thread_struct.
 * Enables SPE for use in the kernel on return.
 * On SMP we know the SPE units are free, since we give it up every
 * switch.  -- Kumar
 */
	mfmsr	r5
	oris	r5,r5,MSR_SPE@h
	mtmsr	r5			/* enable use of SPE now */
	isync
/*
 * For SMP, we don't do lazy SPE switching because it just gets too
 * horrendously complex, especially when a task switches from one CPU
 * to another.  Instead we call giveup_spe in switch_to.
 */
#ifndef CONFIG_SMP
	lis	r3,last_task_used_spe@ha
	lwz	r4,last_task_used_spe@l(r3)
	cmpi	0,r4,0
	beq	1f
	addi	r4,r4,THREAD	/* want THREAD of last_task_used_spe */
	SAVE_32EVRS(0,r10,r4,THREAD_EVR0)
	evxor	evr10, evr10, evr10	/* clear out evr10 */
	evmwumiaa evr10, evr10, evr10	/* evr10 <- ACC = 0 * 0 + ACC */
	li	r5,THREAD_ACC
	evstddx	evr10, r4, r5		/* save off accumulator */
	lwz	r5,PT_REGS(r4)
	lwz	r4,_MSR-STACK_FRAME_OVERHEAD(r5)
	lis	r10,MSR_SPE@h
	andc	r4,r4,r10	/* disable SPE for previous task */
	stw	r4,_MSR-STACK_FRAME_OVERHEAD(r5)
1:
#endif /* !CONFIG_SMP */
	/* enable use of SPE after return */
	oris	r9,r9,MSR_SPE@h
	mfspr	r5,SPRN_SPRG_THREAD	/* current task's THREAD (phys) */
	li	r4,1
	li	r10,THREAD_ACC
	stw	r4,THREAD_USED_SPE(r5)
	evlddx	evr4,r10,r5
	evmra	evr4,evr4
	REST_32EVRS(0,r10,r5,THREAD_EVR0)
#ifndef CONFIG_SMP
	subi	r4,r5,THREAD
	stw	r4,last_task_used_spe@l(r3)
#endif /* !CONFIG_SMP */
	/* restore registers and return */
2:	REST_4GPRS(3, r11)
	lwz	r10,_CCR(r11)
	REST_GPR(1, r11)
	mtcr	r10
	lwz	r10,_LINK(r11)
	mtlr	r10
	REST_GPR(10, r11)
	mtspr	SPRN_SRR1,r9
	mtspr	SPRN_SRR0,r12
	REST_GPR(9, r11)
	REST_GPR(12, r11)
	lwz	r11,GPR11(r11)
	rfi

/*
 * SPE unavailable trap from kernel - print a message, but let
 * the task use SPE in the kernel until it returns to user mode.
 */
KernelSPE:
	lwz	r3,_MSR(r1)
	oris	r3,r3,MSR_SPE@h
	stw	r3,_MSR(r1)	/* enable use of SPE after return */
#ifdef CONFIG_PRINTK
	lis	r3,87f@h
	ori	r3,r3,87f@l
	mr	r4,r2		/* current */
	lwz	r5,_NIP(r1)
	bl	printk
#endif
	b	ret_from_except
#ifdef CONFIG_PRINTK
87:	.string	"SPE used in kernel  (task=%p, pc=%x)  \n"
#endif
	.align	4,0

#endif /* CONFIG_SPE */

/*
 * Global functions
 */

/* Adjust or setup IVORs for e200 */
_GLOBAL(__setup_e200_ivors)
	li	r3,DebugDebug@l
	mtspr	SPRN_IVOR15,r3
	li	r3,SPEUnavailable@l
	mtspr	SPRN_IVOR32,r3
	li	r3,SPEFloatingPointData@l
	mtspr	SPRN_IVOR33,r3
	li	r3,SPEFloatingPointRound@l
	mtspr	SPRN_IVOR34,r3
	sync
	blr

/* Adjust or setup IVORs for e500v1/v2 */
_GLOBAL(__setup_e500_ivors)
	li	r3,DebugCrit@l
	mtspr	SPRN_IVOR15,r3
	li	r3,SPEUnavailable@l
	mtspr	SPRN_IVOR32,r3
	li	r3,SPEFloatingPointData@l
	mtspr	SPRN_IVOR33,r3
	li	r3,SPEFloatingPointRound@l
	mtspr	SPRN_IVOR34,r3
	li	r3,PerformanceMonitor@l
	mtspr	SPRN_IVOR35,r3
	sync
	blr

/* Adjust or setup IVORs for e500mc */
_GLOBAL(__setup_e500mc_ivors)
	li	r3,DebugDebug@l
	mtspr	SPRN_IVOR15,r3
	li	r3,PerformanceMonitor@l
	mtspr	SPRN_IVOR35,r3
	li	r3,Doorbell@l
	mtspr	SPRN_IVOR36,r3
	li	r3,CriticalDoorbell@l
	mtspr	SPRN_IVOR37,r3

<<<<<<< HEAD
=======
	/*
	 * We only want to touch IVOR38-41 if we're running on hardware
	 * that supports category E.HV.  The architectural way to determine
	 * this is MMUCFG[LPIDSIZE].
	 */
	mfspr	r3, SPRN_MMUCFG
	andis.	r3, r3, MMUCFG_LPIDSIZE@h
	beq	no_hv
	li	r3,GuestDoorbell@l
	mtspr	SPRN_IVOR38,r3
	li	r3,CriticalGuestDoorbell@l
	mtspr	SPRN_IVOR39,r3
	li	r3,Hypercall@l
	mtspr	SPRN_IVOR40,r3
	li	r3,Ehvpriv@l
	mtspr	SPRN_IVOR41,r3
skip_hv_ivors:
	sync
	blr
no_hv:
	lwz	r3, CPU_SPEC_FEATURES(r5)
	rlwinm	r3, r3, 0, ~CPU_FTR_EMB_HV
	stw	r3, CPU_SPEC_FEATURES(r5)
	b	skip_hv_ivors

>>>>>>> 07acfc2a
#ifdef CONFIG_SPE
/*
 * extern void giveup_spe(struct task_struct *prev)
 *
 */
_GLOBAL(giveup_spe)
	mfmsr	r5
	oris	r5,r5,MSR_SPE@h
	mtmsr	r5			/* enable use of SPE now */
	isync
	cmpi	0,r3,0
	beqlr-				/* if no previous owner, done */
	addi	r3,r3,THREAD		/* want THREAD of task */
	lwz	r5,PT_REGS(r3)
	cmpi	0,r5,0
	SAVE_32EVRS(0, r4, r3, THREAD_EVR0)
	evxor	evr6, evr6, evr6	/* clear out evr6 */
	evmwumiaa evr6, evr6, evr6	/* evr6 <- ACC = 0 * 0 + ACC */
	li	r4,THREAD_ACC
	evstddx	evr6, r4, r3		/* save off accumulator */
	beq	1f
	lwz	r4,_MSR-STACK_FRAME_OVERHEAD(r5)
	lis	r3,MSR_SPE@h
	andc	r4,r4,r3		/* disable SPE for previous task */
	stw	r4,_MSR-STACK_FRAME_OVERHEAD(r5)
1:
#ifndef CONFIG_SMP
	li	r5,0
	lis	r4,last_task_used_spe@ha
	stw	r5,last_task_used_spe@l(r4)
#endif /* !CONFIG_SMP */
	blr
#endif /* CONFIG_SPE */

/*
 * extern void giveup_fpu(struct task_struct *prev)
 *
 * Not all FSL Book-E cores have an FPU
 */
#ifndef CONFIG_PPC_FPU
_GLOBAL(giveup_fpu)
	blr
#endif

/*
 * extern void abort(void)
 *
 * At present, this routine just applies a system reset.
 */
_GLOBAL(abort)
	li	r13,0
	mtspr	SPRN_DBCR0,r13		/* disable all debug events */
	isync
	mfmsr	r13
	ori	r13,r13,MSR_DE@l	/* Enable Debug Events */
	mtmsr	r13
	isync
	mfspr	r13,SPRN_DBCR0
	lis	r13,(DBCR0_IDM|DBCR0_RST_CHIP)@h
	mtspr	SPRN_DBCR0,r13
	isync

_GLOBAL(set_context)

#ifdef CONFIG_BDI_SWITCH
	/* Context switch the PTE pointer for the Abatron BDI2000.
	 * The PGDIR is the second parameter.
	 */
	lis	r5, abatron_pteptrs@h
	ori	r5, r5, abatron_pteptrs@l
	stw	r4, 0x4(r5)
#endif
	mtspr	SPRN_PID,r3
	isync			/* Force context change */
	blr

_GLOBAL(flush_dcache_L1)
	mfspr	r3,SPRN_L1CFG0

	rlwinm	r5,r3,9,3	/* Extract cache block size */
	twlgti	r5,1		/* Only 32 and 64 byte cache blocks
				 * are currently defined.
				 */
	li	r4,32
	subfic	r6,r5,2		/* r6 = log2(1KiB / cache block size) -
				 *      log2(number of ways)
				 */
	slw	r5,r4,r5	/* r5 = cache block size */

	rlwinm	r7,r3,0,0xff	/* Extract number of KiB in the cache */
	mulli	r7,r7,13	/* An 8-way cache will require 13
				 * loads per set.
				 */
	slw	r7,r7,r6

	/* save off HID0 and set DCFA */
	mfspr	r8,SPRN_HID0
	ori	r9,r8,HID0_DCFA@l
	mtspr	SPRN_HID0,r9
	isync

	lis	r4,KERNELBASE@h
	mtctr	r7

1:	lwz	r3,0(r4)	/* Load... */
	add	r4,r4,r5
	bdnz	1b

	msync
	lis	r4,KERNELBASE@h
	mtctr	r7

1:	dcbf	0,r4		/* ...and flush. */
	add	r4,r4,r5
	bdnz	1b
	
	/* restore HID0 */
	mtspr	SPRN_HID0,r8
	isync

	blr

#ifdef CONFIG_SMP
/* When we get here, r24 needs to hold the CPU # */
	.globl __secondary_start
__secondary_start:
	lis	r3,__secondary_hold_acknowledge@h
	ori	r3,r3,__secondary_hold_acknowledge@l
	stw	r24,0(r3)

	li	r3,0
	mr	r4,r24		/* Why? */
	bl	call_setup_cpu

	lis	r3,tlbcam_index@ha
	lwz	r3,tlbcam_index@l(r3)
	mtctr	r3
	li	r26,0		/* r26 safe? */

	/* Load each CAM entry */
1:	mr	r3,r26
	bl	loadcam_entry
	addi	r26,r26,1
	bdnz	1b

	/* get current_thread_info and current */
	lis	r1,secondary_ti@ha
	lwz	r1,secondary_ti@l(r1)
	lwz	r2,TI_TASK(r1)

	/* stack */
	addi	r1,r1,THREAD_SIZE-STACK_FRAME_OVERHEAD
	li	r0,0
	stw	r0,0(r1)

	/* ptr to current thread */
	addi	r4,r2,THREAD	/* address of our thread_struct */
	mtspr	SPRN_SPRG_THREAD,r4

	/* Setup the defaults for TLB entries */
	li	r4,(MAS4_TSIZED(BOOK3E_PAGESZ_4K))@l
	mtspr	SPRN_MAS4,r4

	/* Jump to start_secondary */
	lis	r4,MSR_KERNEL@h
	ori	r4,r4,MSR_KERNEL@l
	lis	r3,start_secondary@h
	ori	r3,r3,start_secondary@l
	mtspr	SPRN_SRR0,r3
	mtspr	SPRN_SRR1,r4
	sync
	rfi
	sync

	.globl __secondary_hold_acknowledge
__secondary_hold_acknowledge:
	.long	-1
#endif

/*
 * We put a few things here that have to be page-aligned. This stuff
 * goes at the beginning of the data segment, which is page-aligned.
 */
	.data
	.align	12
	.globl	sdata
sdata:
	.globl	empty_zero_page
empty_zero_page:
	.space	4096
	.globl	swapper_pg_dir
swapper_pg_dir:
	.space	PGD_TABLE_SIZE

/*
 * Room for two PTE pointers, usually the kernel and current user pointers
 * to their respective root page table.
 */
abatron_pteptrs:
	.space	8<|MERGE_RESOLUTION|>--- conflicted
+++ resolved
@@ -907,8 +907,6 @@
 	li	r3,CriticalDoorbell@l
 	mtspr	SPRN_IVOR37,r3
 
-<<<<<<< HEAD
-=======
 	/*
 	 * We only want to touch IVOR38-41 if we're running on hardware
 	 * that supports category E.HV.  The architectural way to determine
@@ -934,7 +932,6 @@
 	stw	r3, CPU_SPEC_FEATURES(r5)
 	b	skip_hv_ivors
 
->>>>>>> 07acfc2a
 #ifdef CONFIG_SPE
 /*
  * extern void giveup_spe(struct task_struct *prev)
