/*
 * c 2001 PPC 64 Team, IBM Corp
 *
 *      This program is free software; you can redistribute it and/or
 *      modify it under the terms of the GNU General Public License
 *      as published by the Free Software Foundation; either version
 *      2 of the License, or (at your option) any later version.
 */

#include <linux/threads.h>
#include <linux/module.h>
<<<<<<< HEAD
#include <linux/lmb.h>
=======
#include <linux/memblock.h>
>>>>>>> 772320e8

#include <asm/firmware.h>
#include <asm/lppaca.h>
#include <asm/paca.h>
#include <asm/sections.h>
#include <asm/pgtable.h>
#include <asm/iseries/lpar_map.h>
#include <asm/iseries/hv_types.h>
#include <asm/kexec.h>

/* This symbol is provided by the linker - let it fill in the paca
 * field correctly */
extern unsigned long __toc_start;

#ifdef CONFIG_PPC_BOOK3S

/*
 * The structure which the hypervisor knows about - this structure
 * should not cross a page boundary.  The vpa_init/register_vpa call
 * is now known to fail if the lppaca structure crosses a page
 * boundary.  The lppaca is also used on legacy iSeries and POWER5
 * pSeries boxes.  The lppaca is 640 bytes long, and cannot readily
 * change since the hypervisor knows its layout, so a 1kB alignment
 * will suffice to ensure that it doesn't cross a page boundary.
 */
struct lppaca lppaca[] = {
	[0 ... (NR_CPUS-1)] = {
		.desc = 0xd397d781,	/* "LpPa" */
		.size = sizeof(struct lppaca),
		.dyn_proc_status = 2,
		.decr_val = 0x00ff0000,
		.fpregs_in_use = 1,
		.end_of_quantum = 0xfffffffffffffffful,
		.slb_count = 64,
		.vmxregs_in_use = 0,
		.page_ins = 0,
	},
};

#endif /* CONFIG_PPC_BOOK3S */

#ifdef CONFIG_PPC_STD_MMU_64

/*
 * 3 persistent SLBs are registered here.  The buffer will be zero
 * initially, hence will all be invaild until we actually write them.
 */
struct slb_shadow slb_shadow[] __cacheline_aligned = {
	[0 ... (NR_CPUS-1)] = {
		.persistent = SLB_NUM_BOLTED,
		.buffer_length = sizeof(struct slb_shadow),
	},
};

#endif /* CONFIG_PPC_STD_MMU_64 */

/* The Paca is an array with one entry per processor.  Each contains an
 * lppaca, which contains the information shared between the
 * hypervisor and Linux.
 * On systems with hardware multi-threading, there are two threads
 * per processor.  The Paca array must contain an entry for each thread.
 * The VPD Areas will give a max logical processors = 2 * max physical
 * processors.  The processor VPD array needs one entry per physical
 * processor (not thread).
 */
struct paca_struct *paca;
EXPORT_SYMBOL(paca);

struct paca_struct boot_paca;

void __init initialise_paca(struct paca_struct *new_paca, int cpu)
{
       /* The TOC register (GPR2) points 32kB into the TOC, so that 64kB
	* of the TOC can be addressed using a single machine instruction.
	*/
	unsigned long kernel_toc = (unsigned long)(&__toc_start) + 0x8000UL;

#ifdef CONFIG_PPC_BOOK3S
	new_paca->lppaca_ptr = &lppaca[cpu];
#else
	new_paca->kernel_pgd = swapper_pg_dir;
#endif
	new_paca->lock_token = 0x8000;
	new_paca->paca_index = cpu;
	new_paca->kernel_toc = kernel_toc;
	new_paca->kernelbase = (unsigned long) _stext;
	new_paca->kernel_msr = MSR_KERNEL;
	new_paca->hw_cpu_id = 0xffff;
	new_paca->kexec_state = KEXEC_STATE_NONE;
	new_paca->__current = &init_task;
#ifdef CONFIG_PPC_STD_MMU_64
	new_paca->slb_shadow_ptr = &slb_shadow[cpu];
#endif /* CONFIG_PPC_STD_MMU_64 */
}

static int __initdata paca_size;

void __init allocate_pacas(void)
{
	int nr_cpus, cpu, limit;

	/*
	 * We can't take SLB misses on the paca, and we want to access them
	 * in real mode, so allocate them within the RMA and also within
	 * the first segment. On iSeries they must be within the area mapped
	 * by the HV, which is HvPagesToMap * HVPAGESIZE bytes.
	 */
<<<<<<< HEAD
	limit = min(0x10000000ULL, lmb.rmo_size);
=======
	limit = min(0x10000000ULL, memblock.rmo_size);
>>>>>>> 772320e8
	if (firmware_has_feature(FW_FEATURE_ISERIES))
		limit = min(limit, HvPagesToMap * HVPAGESIZE);

	nr_cpus = NR_CPUS;
	/* On iSeries we know we can never have more than 64 cpus */
	if (firmware_has_feature(FW_FEATURE_ISERIES))
		nr_cpus = min(64, nr_cpus);

	paca_size = PAGE_ALIGN(sizeof(struct paca_struct) * nr_cpus);

<<<<<<< HEAD
	paca = __va(lmb_alloc_base(paca_size, PAGE_SIZE, limit));
=======
	paca = __va(memblock_alloc_base(paca_size, PAGE_SIZE, limit));
>>>>>>> 772320e8
	memset(paca, 0, paca_size);

	printk(KERN_DEBUG "Allocated %u bytes for %d pacas at %p\n",
		paca_size, nr_cpus, paca);

	/* Can't use for_each_*_cpu, as they aren't functional yet */
	for (cpu = 0; cpu < nr_cpus; cpu++)
		initialise_paca(&paca[cpu], cpu);
}

void __init free_unused_pacas(void)
{
	int new_size;

	new_size = PAGE_ALIGN(sizeof(struct paca_struct) * num_possible_cpus());

	if (new_size >= paca_size)
		return;

<<<<<<< HEAD
	lmb_free(__pa(paca) + new_size, paca_size - new_size);
=======
	memblock_free(__pa(paca) + new_size, paca_size - new_size);
>>>>>>> 772320e8

	printk(KERN_DEBUG "Freed %u bytes for unused pacas\n",
		paca_size - new_size);

	paca_size = new_size;
}<|MERGE_RESOLUTION|>--- conflicted
+++ resolved
@@ -9,11 +9,7 @@
 
 #include <linux/threads.h>
 #include <linux/module.h>
-<<<<<<< HEAD
-#include <linux/lmb.h>
-=======
 #include <linux/memblock.h>
->>>>>>> 772320e8
 
 #include <asm/firmware.h>
 #include <asm/lppaca.h>
@@ -121,11 +117,7 @@
 	 * the first segment. On iSeries they must be within the area mapped
 	 * by the HV, which is HvPagesToMap * HVPAGESIZE bytes.
 	 */
-<<<<<<< HEAD
-	limit = min(0x10000000ULL, lmb.rmo_size);
-=======
 	limit = min(0x10000000ULL, memblock.rmo_size);
->>>>>>> 772320e8
 	if (firmware_has_feature(FW_FEATURE_ISERIES))
 		limit = min(limit, HvPagesToMap * HVPAGESIZE);
 
@@ -136,11 +128,7 @@
 
 	paca_size = PAGE_ALIGN(sizeof(struct paca_struct) * nr_cpus);
 
-<<<<<<< HEAD
-	paca = __va(lmb_alloc_base(paca_size, PAGE_SIZE, limit));
-=======
 	paca = __va(memblock_alloc_base(paca_size, PAGE_SIZE, limit));
->>>>>>> 772320e8
 	memset(paca, 0, paca_size);
 
 	printk(KERN_DEBUG "Allocated %u bytes for %d pacas at %p\n",
@@ -160,11 +148,7 @@
 	if (new_size >= paca_size)
 		return;
 
-<<<<<<< HEAD
-	lmb_free(__pa(paca) + new_size, paca_size - new_size);
-=======
 	memblock_free(__pa(paca) + new_size, paca_size - new_size);
->>>>>>> 772320e8
 
 	printk(KERN_DEBUG "Freed %u bytes for unused pacas\n",
 		paca_size - new_size);
