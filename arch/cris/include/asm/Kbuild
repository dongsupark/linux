include include/asm-generic/Kbuild.asm

header-y += arch-v10/
header-y += arch-v32/

header-y += ethernet.h
header-y += etraxgpio.h
header-y += rs485.h
header-y += sync_serial.h

<<<<<<< HEAD
generic-y += clkdev.h
=======
generic-y += module.h
>>>>>>> 3a7989cb
<|MERGE_RESOLUTION|>--- conflicted
+++ resolved
@@ -8,8 +8,5 @@
 header-y += rs485.h
 header-y += sync_serial.h
 
-<<<<<<< HEAD
-generic-y += clkdev.h
-=======
 generic-y += module.h
->>>>>>> 3a7989cb
+generic-y += clkdev.h