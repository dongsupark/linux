--- conflicted
+++ resolved
@@ -174,10 +174,6 @@
 				    sizeof(frame->extramask))))
 		goto badframe;
 
-<<<<<<< HEAD
-	sigdelsetmask(&set, ~_BLOCKABLE);
-=======
->>>>>>> f8f5701b
 	set_current_blocked(&set);
 
 	if (restore_sigcontext(regs, &frame->sc))
@@ -213,10 +209,6 @@
 	if (__copy_from_user(&set, &frame->uc.uc_sigmask, sizeof(set)))
 		goto badframe;
 
-<<<<<<< HEAD
-	sigdelsetmask(&set, ~_BLOCKABLE);
-=======
->>>>>>> f8f5701b
 	set_current_blocked(&set);
 
 	if (restore_sigcontext(regs, &frame->uc.uc_mcontext))
@@ -461,13 +453,7 @@
 		ret = setup_frame(sig, ka, oldset, regs);
 
 	if (ret == 0)
-<<<<<<< HEAD
-		block_sigmask(ka, sig);
-
-	return ret;
-=======
 		signal_delivered(sig, info, ka, regs, 0);
->>>>>>> f8f5701b
 }
 
 /*
