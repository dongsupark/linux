--- conflicted
+++ resolved
@@ -4,11 +4,5 @@
 generic-y += hash.h
 generic-y += mcs_spinlock.h
 generic-y += module.h
-<<<<<<< HEAD
-generic-y += trace_clock.h
 generic-y += preempt.h
-generic-y += hash.h
-=======
-generic-y += preempt.h
-generic-y += trace_clock.h
->>>>>>> 2d286bdb
+generic-y += trace_clock.h