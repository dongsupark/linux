config M32R
	bool
	default y
	select HAVE_IDE
	select HAVE_OPROFILE
	select INIT_ALL_POSSIBLE
	select HAVE_KERNEL_GZIP
	select HAVE_KERNEL_BZIP2
	select HAVE_KERNEL_LZMA
	select ARCH_WANT_IPC_PARSE_VERSION
	select HAVE_DEBUG_BUGVERBOSE
	select HAVE_GENERIC_HARDIRQS
<<<<<<< HEAD
	select HAVE_VIRT_TO_BUS
=======
	select VIRT_TO_BUS
>>>>>>> a937536b
	select GENERIC_IRQ_PROBE
	select GENERIC_IRQ_SHOW
	select GENERIC_ATOMIC64
	select ARCH_USES_GETTIMEOFFSET
	select MODULES_USE_ELF_RELA

config SBUS
	bool

config GENERIC_ISA_DMA
	bool
	default y

config ZONE_DMA
	bool
	default y

config NO_IOPORT
	def_bool y

config NO_DMA
	def_bool y

config HZ
	int
	default 100

source "init/Kconfig"

source "kernel/Kconfig.freezer"


menu "Processor type and features"

choice
	prompt "Platform Type"
	default PLAT_MAPPI

config PLAT_MAPPI
	bool "Mappi-I"
	help
	  The Mappi-I is an FPGA board for SOC (System-On-a-Chip) prototyping.
	  You can operate a Linux system on this board by using an M32R
	  softmacro core, which is a fully-synthesizable functional model
	  described in Verilog-HDL.

	  The Mappi-I board was the first platform, which had been used
	  to port and develop a Linux system for the M32R processor.
	  Currently, the Mappi-II, an heir to the Mappi-I, is available.

config PLAT_USRV
	bool "uServer"
	select PLAT_HAS_INT1ICU

config PLAT_M32700UT
	bool "M32700UT"
	select PLAT_HAS_INT0ICU
	select PLAT_HAS_INT1ICU
	select PLAT_HAS_INT2ICU
	help
	  The M3T-M32700UT is an evaluation board based on uT-Engine
	  specification.  This board has an M32700 (Chaos) evaluation chip.
	  You can say Y for SMP, because the M32700 is a single chip
	  multiprocessor.

config PLAT_OPSPUT
	bool "OPSPUT"
	select PLAT_HAS_INT0ICU
	select PLAT_HAS_INT1ICU
	select PLAT_HAS_INT2ICU
	help
	  The OPSPUT is an evaluation board based on uT-Engine
	  specification.  This board has a OPSP-REP chip.

config PLAT_OAKS32R
	bool "OAKS32R"
	help
	  The OAKS32R is a tiny, inexpensive evaluation board.
	  Please note that if you say Y here and choose chip "M32102",
	  say N for MMU and select a no-MMU version kernel, otherwise
	  a kernel with MMU support will not work, because the M32102
	  is a microcontroller for embedded systems and it has no MMU.

config PLAT_MAPPI2
       bool "Mappi-II(M3A-ZA36/M3A-ZA52)"

config PLAT_MAPPI3
       bool "Mappi-III(M3A-2170)"

config PLAT_M32104UT
	bool "M32104UT"
	select PLAT_HAS_INT1ICU
	help
	  The M3T-M32104UT is an reference board based on uT-Engine
	  specification.  This board has a M32104 chip.

endchoice

choice
	prompt "Processor family"
	default CHIP_M32700

config CHIP_M32700
	bool "M32700 (Chaos)"

config CHIP_M32102
	bool "M32102"

config CHIP_M32104
	bool "M32104"
	depends on PLAT_M32104UT

config CHIP_VDEC2
       bool "VDEC2"

config CHIP_OPSP
       bool "OPSP"

endchoice

config MMU
	bool "Support for memory management hardware"
	depends on CHIP_M32700 || CHIP_VDEC2 || CHIP_OPSP
	default y

config TLB_ENTRIES
       int "TLB Entries"
       depends on CHIP_M32700 || CHIP_VDEC2 || CHIP_OPSP
       default 32 if CHIP_M32700 || CHIP_OPSP
       default 16 if CHIP_VDEC2


config ISA_M32R
        bool
	depends on CHIP_M32102 || CHIP_M32104
	default y

config ISA_M32R2
	bool
	depends on CHIP_M32700 || CHIP_VDEC2 || CHIP_OPSP
	default y

config ISA_DSP_LEVEL2
	bool
	depends on CHIP_M32700 || CHIP_OPSP
	default y

config ISA_DUAL_ISSUE
	bool
	depends on CHIP_M32700 || CHIP_OPSP
	default y

config PLAT_HAS_INT0ICU
	bool
	default n

config PLAT_HAS_INT1ICU
	bool
	default n

config PLAT_HAS_INT2ICU
	bool
	default n

config BUS_CLOCK
	int "Bus Clock [Hz] (integer)"
	default "70000000" if PLAT_MAPPI
	default "25000000" if PLAT_USRV
	default "50000000" if PLAT_MAPPI3
	default "50000000" if PLAT_M32700UT
	default "50000000" if PLAT_OPSPUT
	default "54000000" if PLAT_M32104UT
	default "33333333" if PLAT_OAKS32R
	default "20000000" if PLAT_MAPPI2

config TIMER_DIVIDE
	int "Timer divider (integer)"
	default "128"

config CPU_LITTLE_ENDIAN
        bool "Generate little endian code"
	default n

config MEMORY_START
	hex "Physical memory start address (hex)"
	default "08000000" if PLAT_MAPPI || PLAT_MAPPI2 || PLAT_MAPPI3
	default "08000000" if PLAT_USRV
	default "08000000" if PLAT_M32700UT
	default "08000000" if PLAT_OPSPUT
	default "04000000" if PLAT_M32104UT
	default "01000000" if PLAT_OAKS32R

config MEMORY_SIZE
	hex "Physical memory size (hex)"
	default "08000000" if PLAT_MAPPI3
	default "04000000" if PLAT_MAPPI || PLAT_MAPPI2
	default "02000000" if PLAT_USRV
	default "01000000" if PLAT_M32700UT
	default "01000000" if PLAT_OPSPUT
	default "01000000" if PLAT_M32104UT
	default "00800000" if PLAT_OAKS32R

config ARCH_DISCONTIGMEM_ENABLE
	bool "Internal RAM Support"
	depends on CHIP_M32700 || CHIP_M32102 || CHIP_VDEC2 || CHIP_OPSP || CHIP_M32104
	default y

source "mm/Kconfig"

config IRAM_START
	hex "Internal memory start address (hex)"
	default "00f00000" if !CHIP_M32104
	default "00700000" if CHIP_M32104
	depends on (CHIP_M32700 || CHIP_M32102 || CHIP_VDEC2 || CHIP_OPSP || CHIP_M32104) && DISCONTIGMEM

config IRAM_SIZE
	hex "Internal memory size (hex)"
	depends on (CHIP_M32700 || CHIP_M32102 || CHIP_VDEC2 || CHIP_OPSP || CHIP_M32104) && DISCONTIGMEM
	default "00080000" if CHIP_M32700
	default "00010000" if CHIP_M32102 || CHIP_OPSP || CHIP_M32104
	default "00008000" if CHIP_VDEC2

#
# Define implied options from the CPU selection here
#

config GENERIC_LOCKBREAK
	bool
	default y
	depends on SMP && PREEMPT

config RWSEM_GENERIC_SPINLOCK
	bool
	depends on M32R
	default y

config RWSEM_XCHGADD_ALGORITHM
	bool
	default n

config ARCH_HAS_ILOG2_U32
	bool
	default n

config ARCH_HAS_ILOG2_U64
	bool
	default n

config GENERIC_HWEIGHT
	bool
	default y

config GENERIC_CALIBRATE_DELAY
	bool
	default y

config SCHED_OMIT_FRAME_POINTER
        bool
        default y

source "kernel/Kconfig.preempt"

config SMP
	bool "Symmetric multi-processing support"
	select USE_GENERIC_SMP_HELPERS
	---help---
	  This enables support for systems with more than one CPU. If you have
	  a system with only one CPU, like most personal computers, say N. If
	  you have a system with more than one CPU, say Y.

	  If you say N here, the kernel will run on single and multiprocessor
	  machines, but will use only one CPU of a multiprocessor machine. If
	  you say Y here, the kernel will run on many, but not all,
	  singleprocessor machines. On a singleprocessor machine, the kernel
	  will run faster if you say N here.

	  People using multiprocessor machines who say Y here should also say
	  Y to "Enhanced Real Time Clock Support", below. The "Advanced Power
	  Management" code will be disabled if you say Y here.

	  See also the SMP-HOWTO available at
	  <http://tldp.org/HOWTO/SMP-HOWTO.html>.

	  If you don't know what to do here, say N.

config CHIP_M32700_TS1
	bool "Workaround code for the M32700 TS1 chip's bug"
	depends on (CHIP_M32700 && SMP)
	default n

config NR_CPUS
	int "Maximum number of CPUs (2-32)"
	range 2 32
	depends on SMP
	default "2"
	help
	  This allows you to specify the maximum number of CPUs which this
	  kernel will support.  The maximum supported value is 32 and the
	  minimum value which makes sense is 2.

	  This is purely to save memory - each supported CPU adds
	  approximately eight kilobytes to the kernel image.

# Common NUMA Features
config NUMA
	bool "Numa Memory Allocation Support"
	depends on SMP && BROKEN
	default n

config NODES_SHIFT
	int
	default "1"
	depends on NEED_MULTIPLE_NODES

endmenu


menu "Bus options (PCI, PCMCIA, EISA, MCA, ISA)"

config PCI
	bool "PCI support"
	depends on BROKEN
	default n
	help
	  Find out whether you have a PCI motherboard. PCI is the name of a
	  bus system, i.e. the way the CPU talks to the other stuff inside
	  your box. Other bus systems are ISA, EISA, MicroChannel (MCA) or
	  VESA. If you have PCI, say Y, otherwise N.

choice
	prompt "PCI access mode"
	depends on PCI
	default PCI_GOANY

config PCI_GOBIOS
	bool "BIOS"
	---help---
	  On PCI systems, the BIOS can be used to detect the PCI devices and
	  determine their configuration. However, some old PCI motherboards
	  have BIOS bugs and may crash if this is done. Also, some embedded
	  PCI-based systems don't have any BIOS at all. Linux can also try to
	  detect the PCI hardware directly without using the BIOS.

	  With this option, you can specify how Linux should detect the PCI
	  devices. If you choose "BIOS", the BIOS will be used, if you choose
	  "Direct", the BIOS won't be used, and if you choose "Any", the
	  kernel will try the direct access method and falls back to the BIOS
	  if that doesn't work. If unsure, go with the default, which is
	  "Any".

config PCI_GODIRECT
	bool "Direct"

config PCI_GOANY
	bool "Any"

endchoice

config PCI_BIOS
	bool
	depends on PCI && (PCI_GOBIOS || PCI_GOANY)
	default y

config PCI_DIRECT
	bool
 	depends on PCI && (PCI_GODIRECT || PCI_GOANY)
	default y

source "drivers/pci/Kconfig"

config ISA
	bool

source "drivers/pcmcia/Kconfig"

source "drivers/pci/hotplug/Kconfig"

endmenu


menu "Executable file formats"

source "fs/Kconfig.binfmt"

endmenu

source "net/Kconfig"

source "drivers/Kconfig"

source "fs/Kconfig"

source "arch/m32r/Kconfig.debug"

source "security/Kconfig"

source "crypto/Kconfig"

source "lib/Kconfig"<|MERGE_RESOLUTION|>--- conflicted
+++ resolved
@@ -10,11 +10,7 @@
 	select ARCH_WANT_IPC_PARSE_VERSION
 	select HAVE_DEBUG_BUGVERBOSE
 	select HAVE_GENERIC_HARDIRQS
-<<<<<<< HEAD
-	select HAVE_VIRT_TO_BUS
-=======
 	select VIRT_TO_BUS
->>>>>>> a937536b
 	select GENERIC_IRQ_PROBE
 	select GENERIC_IRQ_SHOW
 	select GENERIC_ATOMIC64
