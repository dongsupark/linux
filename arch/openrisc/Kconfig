#
# For a description of the syntax of this configuration file,
# see Documentation/kbuild/kconfig-language.txt.
#

config OPENRISC
	def_bool y
	select OF
	select OF_EARLY_FLATTREE
	select IRQ_DOMAIN
	select HAVE_MEMBLOCK
	select ARCH_WANT_OPTIONAL_GPIOLIB
        select HAVE_ARCH_TRACEHOOK
	select HAVE_GENERIC_HARDIRQS
	select GENERIC_IRQ_CHIP
	select GENERIC_IRQ_PROBE
	select GENERIC_IRQ_SHOW
	select GENERIC_IOMAP
	select GENERIC_CPU_DEVICES
	select GENERIC_ATOMIC64
	select GENERIC_CLOCKEVENTS
	select GENERIC_STRNCPY_FROM_USER
<<<<<<< HEAD
=======
	select GENERIC_STRNLEN_USER
>>>>>>> 47e1993d

config MMU
	def_bool y

config SYMBOL_PREFIX
        string
        default ""

config HAVE_DMA_ATTRS
	def_bool y

config UID16
	def_bool y

config RWSEM_GENERIC_SPINLOCK
	def_bool y

config RWSEM_XCHGADD_ALGORITHM
	def_bool n

config GENERIC_HWEIGHT
	def_bool y

config NO_IOPORT
	def_bool y

config GENERIC_GPIO
	def_bool y

config TRACE_IRQFLAGS_SUPPORT
        def_bool y

# For now, use generic checksum functions
#These can be reimplemented in assembly later if so inclined
config GENERIC_CSUM
        def_bool y

config GENERIC_FIND_NEXT_BIT
	def_bool y

source "init/Kconfig"


menu "Processor type and features"

choice
	prompt "Subarchitecture"
	default OR1K_1200

config OR1K_1200
	bool "OR1200"
	help
	  Generic OpenRISC 1200 architecture

endchoice

config OPENRISC_BUILTIN_DTB
        string "Builtin DTB"
        default ""

menu "Class II Instructions"

config OPENRISC_HAVE_INST_FF1
	bool "Have instruction l.ff1"
	default y
	help
	  Select this if your implementation has the Class II instruction l.ff1

config OPENRISC_HAVE_INST_FL1
	bool "Have instruction l.fl1"
	default y
	help
	  Select this if your implementation has the Class II instruction l.fl1

config OPENRISC_HAVE_INST_MUL
	bool "Have instruction l.mul for hardware multiply"
	default y
	help
	  Select this if your implementation has a hardware multiply instruction

config OPENRISC_HAVE_INST_DIV
	bool "Have instruction l.div for hardware divide"
	default y
	help
	  Select this if your implementation has a hardware divide instruction
endmenu


source kernel/Kconfig.hz
source kernel/Kconfig.preempt
source "mm/Kconfig"

config OPENRISC_NO_SPR_SR_DSX
	bool "use SPR_SR_DSX software emulation" if OR1K_1200
	default y
	help
	  SPR_SR_DSX bit is status register bit indicating whether
	  the last exception has happened in delay slot.

	  OpenRISC architecture makes it optional to have it implemented
	  in hardware and the OR1200 does not have it.

	  Say N here if you know that your OpenRISC processor has
	  SPR_SR_DSX bit implemented. Say Y if you are unsure.

config CMDLINE
        string "Default kernel command string"
        default ""
        help
          On some architectures there is currently no way for the boot loader
          to pass arguments to the kernel. For these architectures, you should
          supply some command-line options at build time by entering them
          here.

menu "Debugging options"

config DEBUG_STACKOVERFLOW
	bool "Check for kernel stack overflow"
	default y
	help
	  Make extra checks for space available on stack in some
          critical functions. This will cause kernel to run a bit slower,
	  but will catch most of kernel stack overruns and exit gracefuly.

	  Say Y if you are unsure.

config JUMP_UPON_UNHANDLED_EXCEPTION
	bool "Try to die gracefully"
	default y
	help
	  Now this puts kernel into infinite loop after first oops. Till
	  your kernel crashes this doesn't have any influence.

	  Say Y if you are unsure.

config OPENRISC_ESR_EXCEPTION_BUG_CHECK
	bool "Check for possible ESR exception bug"
	default n
	help
	  This option enables some checks that might expose some problems
          in kernel.

	  Say N if you are unsure.

endmenu

endmenu

menu "Executable file formats"

source "fs/Kconfig.binfmt"

endmenu

source "net/Kconfig"

source "drivers/Kconfig"

source "fs/Kconfig"

source "security/Kconfig"

source "crypto/Kconfig"

source "lib/Kconfig"

menu "Kernel hacking"

source "lib/Kconfig.debug"

endmenu<|MERGE_RESOLUTION|>--- conflicted
+++ resolved
@@ -20,10 +20,7 @@
 	select GENERIC_ATOMIC64
 	select GENERIC_CLOCKEVENTS
 	select GENERIC_STRNCPY_FROM_USER
-<<<<<<< HEAD
-=======
 	select GENERIC_STRNLEN_USER
->>>>>>> 47e1993d
 
 config MMU
 	def_bool y
