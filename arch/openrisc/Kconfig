#
# For a description of the syntax of this configuration file,
# see Documentation/kbuild/kconfig-language.txt.
#

config OPENRISC
	def_bool y
	select OF
	select OF_EARLY_FLATTREE
	select IRQ_DOMAIN
	select HAVE_MEMBLOCK
	select ARCH_WANT_OPTIONAL_GPIOLIB
        select HAVE_ARCH_TRACEHOOK
	select HAVE_GENERIC_HARDIRQS
	select GENERIC_IRQ_CHIP
	select GENERIC_IRQ_PROBE
	select GENERIC_IRQ_SHOW
	select GENERIC_IOMAP
	select GENERIC_CPU_DEVICES
	select GENERIC_ATOMIC64
	select GENERIC_CLOCKEVENTS
<<<<<<< HEAD
=======
	select GENERIC_STRNCPY_FROM_USER
	select GENERIC_STRNLEN_USER
>>>>>>> f8f5701b

config MMU
	def_bool y

config SYMBOL_PREFIX
        string
        default ""

config HAVE_DMA_ATTRS
	def_bool y

config UID16
	def_bool y

config RWSEM_GENERIC_SPINLOCK
	def_bool y

config RWSEM_XCHGADD_ALGORITHM
	def_bool n

config GENERIC_HWEIGHT
	def_bool y

config NO_IOPORT
	def_bool y

config GENERIC_GPIO
	def_bool y

config TRACE_IRQFLAGS_SUPPORT
        def_bool y

# For now, use generic checksum functions
#These can be reimplemented in assembly later if so inclined
config GENERIC_CSUM
        def_bool y

config GENERIC_FIND_NEXT_BIT
	def_bool y

source "init/Kconfig"


menu "Processor type and features"

choice
	prompt "Subarchitecture"
	default OR1K_1200

config OR1K_1200
	bool "OR1200"
	help
	  Generic OpenRISC 1200 architecture

endchoice

config OPENRISC_BUILTIN_DTB
        string "Builtin DTB"
        default ""

menu "Class II Instructions"

config OPENRISC_HAVE_INST_FF1
	bool "Have instruction l.ff1"
	default y
	help
	  Select this if your implementation has the Class II instruction l.ff1

config OPENRISC_HAVE_INST_FL1
	bool "Have instruction l.fl1"
	default y
	help
	  Select this if your implementation has the Class II instruction l.fl1

config OPENRISC_HAVE_INST_MUL
	bool "Have instruction l.mul for hardware multiply"
	default y
	help
	  Select this if your implementation has a hardware multiply instruction

config OPENRISC_HAVE_INST_DIV
	bool "Have instruction l.div for hardware divide"
	default y
	help
	  Select this if your implementation has a hardware divide instruction
endmenu


source kernel/Kconfig.hz
source kernel/Kconfig.preempt
source "mm/Kconfig"

config OPENRISC_NO_SPR_SR_DSX
	bool "use SPR_SR_DSX software emulation" if OR1K_1200
	default y
	help
	  SPR_SR_DSX bit is status register bit indicating whether
	  the last exception has happened in delay slot.

	  OpenRISC architecture makes it optional to have it implemented
	  in hardware and the OR1200 does not have it.

	  Say N here if you know that your OpenRISC processor has
	  SPR_SR_DSX bit implemented. Say Y if you are unsure.

config CMDLINE
        string "Default kernel command string"
        default ""
        help
          On some architectures there is currently no way for the boot loader
          to pass arguments to the kernel. For these architectures, you should
          supply some command-line options at build time by entering them
          here.

menu "Debugging options"

config DEBUG_STACKOVERFLOW
	bool "Check for kernel stack overflow"
	default y
	help
	  Make extra checks for space available on stack in some
          critical functions. This will cause kernel to run a bit slower,
	  but will catch most of kernel stack overruns and exit gracefuly.

	  Say Y if you are unsure.

config JUMP_UPON_UNHANDLED_EXCEPTION
	bool "Try to die gracefully"
	default y
	help
	  Now this puts kernel into infinite loop after first oops. Till
	  your kernel crashes this doesn't have any influence.

	  Say Y if you are unsure.

config OPENRISC_ESR_EXCEPTION_BUG_CHECK
	bool "Check for possible ESR exception bug"
	default n
	help
	  This option enables some checks that might expose some problems
          in kernel.

	  Say N if you are unsure.

endmenu

endmenu

menu "Executable file formats"

source "fs/Kconfig.binfmt"

endmenu

source "net/Kconfig"

source "drivers/Kconfig"

source "fs/Kconfig"

source "security/Kconfig"

source "crypto/Kconfig"

source "lib/Kconfig"

menu "Kernel hacking"

source "lib/Kconfig.debug"

endmenu<|MERGE_RESOLUTION|>--- conflicted
+++ resolved
@@ -19,11 +19,8 @@
 	select GENERIC_CPU_DEVICES
 	select GENERIC_ATOMIC64
 	select GENERIC_CLOCKEVENTS
-<<<<<<< HEAD
-=======
 	select GENERIC_STRNCPY_FROM_USER
 	select GENERIC_STRNLEN_USER
->>>>>>> f8f5701b
 
 config MMU
 	def_bool y
