/*
 * OpenRISC Linux
 *
 * Linux architectural port borrowing liberally from similar works of
 * others.  All original copyrights apply as per the original source
 * declaration.
 *
 * OpenRISC implementation:
 * Copyright (C) 2003 Matjaz Breskvar <phoenix@bsemi.com>
 * Copyright (C) 2010-2011 Jonas Bonn <jonas@southpole.se>
 * et al.
 *
 * This program is free software; you can redistribute it and/or modify
 * it under the terms of the GNU General Public License as published by
 * the Free Software Foundation; either version 2 of the License, or
 * (at your option) any later version.
 */

#ifndef __ASM_OPENRISC_UACCESS_H
#define __ASM_OPENRISC_UACCESS_H

/*
 * User space memory access functions
 */
#include <linux/errno.h>
#include <linux/thread_info.h>
#include <linux/prefetch.h>
#include <linux/string.h>
#include <asm/page.h>

#define VERIFY_READ	0
#define VERIFY_WRITE	1

/*
 * The fs value determines whether argument validity checking should be
 * performed or not.  If get_fs() == USER_DS, checking is performed, with
 * get_fs() == KERNEL_DS, checking is bypassed.
 *
 * For historical reasons, these macros are grossly misnamed.
 */

/* addr_limit is the maximum accessible address for the task. we misuse
 * the KERNEL_DS and USER_DS values to both assign and compare the
 * addr_limit values through the equally misnamed get/set_fs macros.
 * (see above)
 */

#define KERNEL_DS	(~0UL)
#define get_ds()	(KERNEL_DS)

#define USER_DS		(TASK_SIZE)
#define get_fs()	(current_thread_info()->addr_limit)
#define set_fs(x)	(current_thread_info()->addr_limit = (x))

#define segment_eq(a, b)	((a) == (b))

/* Ensure that the range from addr to addr+size is all within the process'
 * address space
 */
#define __range_ok(addr, size) (size <= get_fs() && addr <= (get_fs()-size))

/* Ensure that addr is below task's addr_limit */
#define __addr_ok(addr) ((unsigned long) addr < get_fs())

#define access_ok(type, addr, size) \
	__range_ok((unsigned long)addr, (unsigned long)size)

/*
 * The exception table consists of pairs of addresses: the first is the
 * address of an instruction that is allowed to fault, and the second is
 * the address at which the program should continue.  No registers are
 * modified, so it is entirely up to the continuation code to figure out
 * what to do.
 *
 * All the routines below use bits of fixup code that are out of line
 * with the main instruction path.  This means when everything is well,
 * we don't even have to jump over them.  Further, they do not intrude
 * on our cache or tlb entries.
 */

struct exception_table_entry {
	unsigned long insn, fixup;
};

/* Returns 0 if exception not found and fixup otherwise.  */
extern unsigned long search_exception_table(unsigned long);
extern void sort_exception_table(void);

/*
 * These are the main single-value transfer routines.  They automatically
 * use the right size if we just have the right pointer type.
 *
 * This gets kind of ugly. We want to return _two_ values in "get_user()"
 * and yet we don't want to do any pointers, because that is too much
 * of a performance impact. Thus we have a few rather ugly macros here,
 * and hide all the uglyness from the user.
 *
 * The "__xxx" versions of the user access functions are versions that
 * do not verify the address space, that must have been done previously
 * with a separate "access_ok()" call (this is used when we do multiple
 * accesses to the same area of user memory).
 *
 * As we use the same address space for kernel and user data on the
 * PowerPC, we can just do these as direct assignments.  (Of course, the
 * exception handling means that it's no longer "just"...)
 */
#define get_user(x, ptr) \
	__get_user_check((x), (ptr), sizeof(*(ptr)))
#define put_user(x, ptr) \
	__put_user_check((__typeof__(*(ptr)))(x), (ptr), sizeof(*(ptr)))

#define __get_user(x, ptr) \
	__get_user_nocheck((x), (ptr), sizeof(*(ptr)))
#define __put_user(x, ptr) \
	__put_user_nocheck((__typeof__(*(ptr)))(x), (ptr), sizeof(*(ptr)))

extern long __put_user_bad(void);

#define __put_user_nocheck(x, ptr, size)		\
({							\
	long __pu_err;					\
	__put_user_size((x), (ptr), (size), __pu_err);	\
	__pu_err;					\
})

#define __put_user_check(x, ptr, size)					\
({									\
	long __pu_err = -EFAULT;					\
	__typeof__(*(ptr)) *__pu_addr = (ptr);				\
	if (access_ok(VERIFY_WRITE, __pu_addr, size))			\
		__put_user_size((x), __pu_addr, (size), __pu_err);	\
	__pu_err;							\
})

#define __put_user_size(x, ptr, size, retval)				\
do {									\
	retval = 0;							\
	switch (size) {							\
	case 1: __put_user_asm(x, ptr, retval, "l.sb"); break;		\
	case 2: __put_user_asm(x, ptr, retval, "l.sh"); break;		\
	case 4: __put_user_asm(x, ptr, retval, "l.sw"); break;		\
	case 8: __put_user_asm2(x, ptr, retval); break;			\
	default: __put_user_bad();					\
	}								\
} while (0)

struct __large_struct {
	unsigned long buf[100];
};
#define __m(x) (*(struct __large_struct *)(x))

/*
 * We don't tell gcc that we are accessing memory, but this is OK
 * because we do not write to any memory gcc knows about, so there
 * are no aliasing issues.
 */
#define __put_user_asm(x, addr, err, op)			\
	__asm__ __volatile__(					\
		"1:	"op" 0(%2),%1\n"			\
		"2:\n"						\
		".section .fixup,\"ax\"\n"			\
		"3:	l.addi %0,r0,%3\n"			\
		"	l.j 2b\n"				\
		"	l.nop\n"				\
		".previous\n"					\
		".section __ex_table,\"a\"\n"			\
		"	.align 2\n"				\
		"	.long 1b,3b\n"				\
		".previous"					\
		: "=r"(err)					\
		: "r"(x), "r"(addr), "i"(-EFAULT), "0"(err))

#define __put_user_asm2(x, addr, err)				\
	__asm__ __volatile__(					\
		"1:	l.sw 0(%2),%1\n"			\
		"2:	l.sw 4(%2),%H1\n"			\
		"3:\n"						\
		".section .fixup,\"ax\"\n"			\
		"4:	l.addi %0,r0,%3\n"			\
		"	l.j 3b\n"				\
		"	l.nop\n"				\
		".previous\n"					\
		".section __ex_table,\"a\"\n"			\
		"	.align 2\n"				\
		"	.long 1b,4b\n"				\
		"	.long 2b,4b\n"				\
		".previous"					\
		: "=r"(err)					\
		: "r"(x), "r"(addr), "i"(-EFAULT), "0"(err))

#define __get_user_nocheck(x, ptr, size)			\
({								\
	long __gu_err, __gu_val;				\
	__get_user_size(__gu_val, (ptr), (size), __gu_err);	\
	(x) = (__typeof__(*(ptr)))__gu_val;			\
	__gu_err;						\
})

#define __get_user_check(x, ptr, size)					\
({									\
	long __gu_err = -EFAULT, __gu_val = 0;				\
	const __typeof__(*(ptr)) * __gu_addr = (ptr);			\
	if (access_ok(VERIFY_READ, __gu_addr, size))			\
		__get_user_size(__gu_val, __gu_addr, (size), __gu_err);	\
	(x) = (__typeof__(*(ptr)))__gu_val;				\
	__gu_err;							\
})

extern long __get_user_bad(void);

#define __get_user_size(x, ptr, size, retval)				\
do {									\
	retval = 0;							\
	switch (size) {							\
	case 1: __get_user_asm(x, ptr, retval, "l.lbz"); break;		\
	case 2: __get_user_asm(x, ptr, retval, "l.lhz"); break;		\
	case 4: __get_user_asm(x, ptr, retval, "l.lwz"); break;		\
	case 8: __get_user_asm2(x, ptr, retval);			\
	default: (x) = __get_user_bad();				\
	}								\
} while (0)

#define __get_user_asm(x, addr, err, op)		\
	__asm__ __volatile__(				\
		"1:	"op" %1,0(%2)\n"		\
		"2:\n"					\
		".section .fixup,\"ax\"\n"		\
		"3:	l.addi %0,r0,%3\n"		\
		"	l.addi %1,r0,0\n"		\
		"	l.j 2b\n"			\
		"	l.nop\n"			\
		".previous\n"				\
		".section __ex_table,\"a\"\n"		\
		"	.align 2\n"			\
		"	.long 1b,3b\n"			\
		".previous"				\
		: "=r"(err), "=r"(x)			\
		: "r"(addr), "i"(-EFAULT), "0"(err))

#define __get_user_asm2(x, addr, err)			\
	__asm__ __volatile__(				\
		"1:	l.lwz %1,0(%2)\n"		\
		"2:	l.lwz %H1,4(%2)\n"		\
		"3:\n"					\
		".section .fixup,\"ax\"\n"		\
		"4:	l.addi %0,r0,%3\n"		\
		"	l.addi %1,r0,0\n"		\
		"	l.addi %H1,r0,0\n"		\
		"	l.j 3b\n"			\
		"	l.nop\n"			\
		".previous\n"				\
		".section __ex_table,\"a\"\n"		\
		"	.align 2\n"			\
		"	.long 1b,4b\n"			\
		"	.long 2b,4b\n"			\
		".previous"				\
		: "=r"(err), "=&r"(x)			\
		: "r"(addr), "i"(-EFAULT), "0"(err))

/* more complex routines */

extern unsigned long __must_check
__copy_tofrom_user(void *to, const void *from, unsigned long size);

#define __copy_from_user(to, from, size) \
	__copy_tofrom_user(to, from, size)
#define __copy_to_user(to, from, size) \
	__copy_tofrom_user(to, from, size)

#define __copy_to_user_inatomic __copy_to_user
#define __copy_from_user_inatomic __copy_from_user

static inline unsigned long
copy_from_user(void *to, const void *from, unsigned long n)
{
	unsigned long over;

	if (access_ok(VERIFY_READ, from, n))
		return __copy_tofrom_user(to, from, n);
	if ((unsigned long)from < TASK_SIZE) {
		over = (unsigned long)from + n - TASK_SIZE;
		return __copy_tofrom_user(to, from, n - over) + over;
	}
	return n;
}

static inline unsigned long
copy_to_user(void *to, const void *from, unsigned long n)
{
	unsigned long over;

	if (access_ok(VERIFY_WRITE, to, n))
		return __copy_tofrom_user(to, from, n);
	if ((unsigned long)to < TASK_SIZE) {
		over = (unsigned long)to + n - TASK_SIZE;
		return __copy_tofrom_user(to, from, n - over) + over;
	}
	return n;
}

extern unsigned long __clear_user(void *addr, unsigned long size);

static inline __must_check unsigned long
clear_user(void *addr, unsigned long size)
{

	if (access_ok(VERIFY_WRITE, addr, size))
		return __clear_user(addr, size);
	if ((unsigned long)addr < TASK_SIZE) {
		unsigned long over = (unsigned long)addr + size - TASK_SIZE;
		return __clear_user(addr, size - over) + over;
	}
	return size;
}

#define user_addr_max() \
	(segment_eq(get_fs(), USER_DS) ? TASK_SIZE : ~0UL)

extern long strncpy_from_user(char *dest, const char __user *src, long count);
<<<<<<< HEAD

/*
 * Return the size of a string (including the ending 0)
 *
 * Return 0 for error
 */

extern int __strnlen_user(const char *str, long len, unsigned long top);

/*
 * Returns the length of the string at str (including the null byte),
 * or 0 if we hit a page we can't access,
 * or something > len if we didn't find a null byte.
 *
 * The `top' parameter to __strnlen_user is to make sure that
 * we can never overflow from the user area into kernel space.
 */
static inline long strnlen_user(const char __user *str, long len)
{
	unsigned long top = (unsigned long)get_fs();
	unsigned long res = 0;

	if (__addr_ok(str))
		res = __strnlen_user(str, len, top);

	return res;
}
=======
>>>>>>> 47e1993d

extern __must_check long strlen_user(const char __user *str);
extern __must_check long strnlen_user(const char __user *str, long n);

#endif /* __ASM_OPENRISC_UACCESS_H */<|MERGE_RESOLUTION|>--- conflicted
+++ resolved
@@ -317,36 +317,6 @@
 	(segment_eq(get_fs(), USER_DS) ? TASK_SIZE : ~0UL)
 
 extern long strncpy_from_user(char *dest, const char __user *src, long count);
-<<<<<<< HEAD
-
-/*
- * Return the size of a string (including the ending 0)
- *
- * Return 0 for error
- */
-
-extern int __strnlen_user(const char *str, long len, unsigned long top);
-
-/*
- * Returns the length of the string at str (including the null byte),
- * or 0 if we hit a page we can't access,
- * or something > len if we didn't find a null byte.
- *
- * The `top' parameter to __strnlen_user is to make sure that
- * we can never overflow from the user area into kernel space.
- */
-static inline long strnlen_user(const char __user *str, long len)
-{
-	unsigned long top = (unsigned long)get_fs();
-	unsigned long res = 0;
-
-	if (__addr_ok(str))
-		res = __strnlen_user(str, len, top);
-
-	return res;
-}
-=======
->>>>>>> 47e1993d
 
 extern __must_check long strlen_user(const char __user *str);
 extern __must_check long strnlen_user(const char __user *str, long n);
