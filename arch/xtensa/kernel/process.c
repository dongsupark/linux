/*
 * arch/xtensa/kernel/process.c
 *
 * Xtensa Processor version.
 *
 * This file is subject to the terms and conditions of the GNU General Public
 * License.  See the file "COPYING" in the main directory of this archive
 * for more details.
 *
 * Copyright (C) 2001 - 2005 Tensilica Inc.
 *
 * Joe Taylor <joe@tensilica.com, joetylr@yahoo.com>
 * Chris Zankel <chris@zankel.net>
 * Marc Gauthier <marc@tensilica.com, marc@alumni.uwaterloo.ca>
 * Kevin Chea
 */

#include <linux/errno.h>
#include <linux/sched.h>
#include <linux/kernel.h>
#include <linux/mm.h>
#include <linux/smp.h>
#include <linux/stddef.h>
#include <linux/unistd.h>
#include <linux/ptrace.h>
#include <linux/elf.h>
#include <linux/init.h>
#include <linux/prctl.h>
#include <linux/init_task.h>
#include <linux/module.h>
#include <linux/mqueue.h>
#include <linux/fs.h>
#include <linux/slab.h>
#include <linux/rcupdate.h>

#include <asm/pgtable.h>
#include <asm/uaccess.h>
#include <asm/io.h>
#include <asm/processor.h>
#include <asm/platform.h>
#include <asm/mmu.h>
#include <asm/irq.h>
#include <linux/atomic.h>
#include <asm/asm-offsets.h>
#include <asm/regs.h>

extern void ret_from_fork(void);
extern void ret_from_kernel_thread(void);

struct task_struct *current_set[NR_CPUS] = {&init_task, };

void (*pm_power_off)(void) = NULL;
EXPORT_SYMBOL(pm_power_off);


#if XTENSA_HAVE_COPROCESSORS

void coprocessor_release_all(struct thread_info *ti)
{
	unsigned long cpenable;
	int i;

	/* Make sure we don't switch tasks during this operation. */

	preempt_disable();

	/* Walk through all cp owners and release it for the requested one. */

	cpenable = ti->cpenable;

	for (i = 0; i < XCHAL_CP_MAX; i++) {
		if (coprocessor_owner[i] == ti) {
			coprocessor_owner[i] = 0;
			cpenable &= ~(1 << i);
		}
	}

	ti->cpenable = cpenable;
	coprocessor_clear_cpenable();

	preempt_enable();
}

void coprocessor_flush_all(struct thread_info *ti)
{
	unsigned long cpenable;
	int i;

	preempt_disable();

	cpenable = ti->cpenable;

	for (i = 0; i < XCHAL_CP_MAX; i++) {
		if ((cpenable & 1) != 0 && coprocessor_owner[i] == ti)
			coprocessor_flush(ti, i);
		cpenable >>= 1;
	}

	preempt_enable();
}

#endif


/*
 * Powermanagement idle function, if any is provided by the platform.
 */

void cpu_idle(void)
{
	local_irq_enable();

	/* endless idle loop with no priority at all */
	while (1) {
		rcu_idle_enter();
		while (!need_resched())
			platform_idle();
		rcu_idle_exit();
		schedule_preempt_disabled();
	}
}

/*
 * This is called when the thread calls exit().
 */
void exit_thread(void)
{
#if XTENSA_HAVE_COPROCESSORS
	coprocessor_release_all(current_thread_info());
#endif
}

/*
 * Flush thread state. This is called when a thread does an execve()
 * Note that we flush coprocessor registers for the case execve fails.
 */
void flush_thread(void)
{
#if XTENSA_HAVE_COPROCESSORS
	struct thread_info *ti = current_thread_info();
	coprocessor_flush_all(ti);
	coprocessor_release_all(ti);
#endif
}

/*
 * this gets called so that we can store coprocessor state into memory and
 * copy the current task into the new thread.
 */
int arch_dup_task_struct(struct task_struct *dst, struct task_struct *src)
{
#if XTENSA_HAVE_COPROCESSORS
	coprocessor_flush_all(task_thread_info(src));
#endif
	*dst = *src;
	return 0;
}

/*
 * Copy thread.
 *
 * There are two modes in which this function is called:
 * 1) Userspace thread creation,
 *    regs != NULL, usp_thread_fn is userspace stack pointer.
 *    It is expected to copy parent regs (in case CLONE_VM is not set
 *    in the clone_flags) and set up passed usp in the childregs.
 * 2) Kernel thread creation,
 *    regs == NULL, usp_thread_fn is the function to run in the new thread
 *    and thread_fn_arg is its parameter.
 *    childregs are not used for the kernel threads.
 *
 * The stack layout for the new thread looks like this:
 *
 *	+------------------------+
 *	|       childregs        |
 *	+------------------------+ <- thread.sp = sp in dummy-frame
 *	|      dummy-frame       |    (saved in dummy-frame spill-area)
 *	+------------------------+
 *
 * We create a dummy frame to return to either ret_from_fork or
 *   ret_from_kernel_thread:
 *   a0 points to ret_from_fork/ret_from_kernel_thread (simulating a call4)
 *   sp points to itself (thread.sp)
 *   a2, a3 are unused for userspace threads,
 *   a2 points to thread_fn, a3 holds thread_fn arg for kernel threads.
 *
 * Note: This is a pristine frame, so we don't need any spill region on top of
 *       childregs.
 *
 * The fun part:  if we're keeping the same VM (i.e. cloning a thread,
 * not an entire process), we're normally given a new usp, and we CANNOT share
 * any live address register windows.  If we just copy those live frames over,
 * the two threads (parent and child) will overflow the same frames onto the
 * parent stack at different times, likely corrupting the parent stack (esp.
 * if the parent returns from functions that called clone() and calls new
 * ones, before the child overflows its now old copies of its parent windows).
 * One solution is to spill windows to the parent stack, but that's fairly
 * involved.  Much simpler to just not copy those live frames across.
 */

int copy_thread(unsigned long clone_flags, unsigned long usp_thread_fn,
		unsigned long thread_fn_arg, struct task_struct *p)
{
	struct pt_regs *childregs = task_pt_regs(p);

#if (XTENSA_HAVE_COPROCESSORS || XTENSA_HAVE_IO_PORTS)
	struct thread_info *ti;
#endif

	/* Create a call4 dummy-frame: a0 = 0, a1 = childregs. */
	*((int*)childregs - 3) = (unsigned long)childregs;
	*((int*)childregs - 4) = 0;

	p->thread.sp = (unsigned long)childregs;

	if (!(p->flags & PF_KTHREAD)) {
		struct pt_regs *regs = current_pt_regs();
		unsigned long usp = usp_thread_fn ?
			usp_thread_fn : regs->areg[1];

		p->thread.ra = MAKE_RA_FOR_CALL(
				(unsigned long)ret_from_fork, 0x1);

		/* This does not copy all the regs.
		 * In a bout of brilliance or madness,
		 * ARs beyond a0-a15 exist past the end of the struct.
		 */
		*childregs = *regs;
		childregs->areg[1] = usp;
		childregs->areg[2] = 0;

		/* When sharing memory with the parent thread, the child
		   usually starts on a pristine stack, so we have to reset
		   windowbase, windowstart and wmask.
		   (Note that such a new thread is required to always create
		   an initial call4 frame)
		   The exception is vfork, where the new thread continues to
		   run on the parent's stack until it calls execve. This could
		   be a call8 or call12, which requires a legal stack frame
		   of the previous caller for the overflow handlers to work.
		   (Note that it's always legal to overflow live registers).
		   In this case, ensure to spill at least the stack pointer
		   of that frame. */

		if (clone_flags & CLONE_VM) {
			/* check that caller window is live and same stack */
			int len = childregs->wmask & ~0xf;
			if (regs->areg[1] == usp && len != 0) {
				int callinc = (regs->areg[0] >> 30) & 3;
				int caller_ars = XCHAL_NUM_AREGS - callinc * 4;
				put_user(regs->areg[caller_ars+1],
					 (unsigned __user*)(usp - 12));
			}
			childregs->wmask = 1;
			childregs->windowstart = 1;
			childregs->windowbase = 0;
		} else {
			int len = childregs->wmask & ~0xf;
			memcpy(&childregs->areg[XCHAL_NUM_AREGS - len/4],
			       &regs->areg[XCHAL_NUM_AREGS - len/4], len);
		}
// FIXME: we need to set THREADPTR in thread_info...
		if (clone_flags & CLONE_SETTLS)
			childregs->areg[2] = childregs->areg[6];
	} else {
		p->thread.ra = MAKE_RA_FOR_CALL(
				(unsigned long)ret_from_kernel_thread, 1);

		/* pass parameters to ret_from_kernel_thread:
		 * a2 = thread_fn, a3 = thread_fn arg
		 */
		*((int *)childregs - 1) = thread_fn_arg;
		*((int *)childregs - 2) = usp_thread_fn;

		/* Childregs are only used when we're going to userspace
		 * in which case start_thread will set them up.
		 */
	}

#if (XTENSA_HAVE_COPROCESSORS || XTENSA_HAVE_IO_PORTS)
	ti = task_thread_info(p);
	ti->cpenable = 0;
#endif

	return 0;
}


/*
 * These bracket the sleeping functions..
 */

unsigned long get_wchan(struct task_struct *p)
{
	unsigned long sp, pc;
	unsigned long stack_page = (unsigned long) task_stack_page(p);
	int count = 0;

	if (!p || p == current || p->state == TASK_RUNNING)
		return 0;

	sp = p->thread.sp;
	pc = MAKE_PC_FROM_RA(p->thread.ra, p->thread.sp);

	do {
		if (sp < stack_page + sizeof(struct task_struct) ||
		    sp >= (stack_page + THREAD_SIZE) ||
		    pc == 0)
			return 0;
		if (!in_sched_functions(pc))
			return pc;

		/* Stack layout: sp-4: ra, sp-3: sp' */

		pc = MAKE_PC_FROM_RA(*(unsigned long*)sp - 4, sp);
		sp = *(unsigned long *)sp - 3;
	} while (count++ < 16);
	return 0;
}

/*
 * xtensa_gregset_t and 'struct pt_regs' are vastly different formats
 * of processor registers.  Besides different ordering,
 * xtensa_gregset_t contains non-live register information that
 * 'struct pt_regs' does not.  Exception handling (primarily) uses
 * 'struct pt_regs'.  Core files and ptrace use xtensa_gregset_t.
 *
 */

void xtensa_elf_core_copy_regs (xtensa_gregset_t *elfregs, struct pt_regs *regs)
{
	unsigned long wb, ws, wm;
	int live, last;

	wb = regs->windowbase;
	ws = regs->windowstart;
	wm = regs->wmask;
	ws = ((ws >> wb) | (ws << (WSBITS - wb))) & ((1 << WSBITS) - 1);

	/* Don't leak any random bits. */

	memset(elfregs, 0, sizeof(*elfregs));

	/* Note:  PS.EXCM is not set while user task is running; its
	 * being set in regs->ps is for exception handling convenience.
	 */

	elfregs->pc		= regs->pc;
	elfregs->ps		= (regs->ps & ~(1 << PS_EXCM_BIT));
	elfregs->lbeg		= regs->lbeg;
	elfregs->lend		= regs->lend;
	elfregs->lcount		= regs->lcount;
	elfregs->sar		= regs->sar;
	elfregs->windowstart	= ws;

	live = (wm & 2) ? 4 : (wm & 4) ? 8 : (wm & 8) ? 12 : 16;
	last = XCHAL_NUM_AREGS - (wm >> 4) * 4;
	memcpy(elfregs->a, regs->areg, live * 4);
	memcpy(elfregs->a + last, regs->areg + last, (wm >> 4) * 16);
}

int dump_fpu(void)
{
	return 0;
<<<<<<< HEAD
=======
}

asmlinkage
long xtensa_clone(unsigned long clone_flags, unsigned long newsp,
		  void __user *parent_tid, void *child_tls,
		  void __user *child_tid, long a5,
		  struct pt_regs *regs)
{
	return do_fork(clone_flags, newsp, regs, 0, parent_tid, child_tid);
>>>>>>> e4eb8372
}<|MERGE_RESOLUTION|>--- conflicted
+++ resolved
@@ -362,16 +362,4 @@
 int dump_fpu(void)
 {
 	return 0;
-<<<<<<< HEAD
-=======
-}
-
-asmlinkage
-long xtensa_clone(unsigned long clone_flags, unsigned long newsp,
-		  void __user *parent_tid, void *child_tls,
-		  void __user *child_tid, long a5,
-		  struct pt_regs *regs)
-{
-	return do_fork(clone_flags, newsp, regs, 0, parent_tid, child_tid);
->>>>>>> e4eb8372
 }