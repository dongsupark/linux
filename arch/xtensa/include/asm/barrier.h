--- conflicted
+++ resolved
@@ -13,20 +13,6 @@
 #define rmb() barrier()
 #define wmb() mb()
 
-#ifdef CONFIG_SMP
-<<<<<<< HEAD
-#define smp_mb()	mb()
-#define smp_rmb()	rmb()
-#define smp_wmb()	wmb()
-#else
-#define smp_mb()	barrier()
-#define smp_rmb()	barrier()
-#define smp_wmb()	barrier()
-=======
-#error smp_* not defined
->>>>>>> 8723822a
-#endif
-
 #include <asm-generic/barrier.h>
 
 #endif /* _XTENSA_SYSTEM_H */