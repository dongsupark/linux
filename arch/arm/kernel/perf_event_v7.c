/*
 * ARMv7 Cortex-A8 and Cortex-A9 Performance Events handling code.
 *
 * ARMv7 support: Jean Pihet <jpihet@mvista.com>
 * 2010 (c) MontaVista Software, LLC.
 *
 * Copied from ARMv6 code, with the low level code inspired
 *  by the ARMv7 Oprofile code.
 *
 * Cortex-A8 has up to 4 configurable performance counters and
 *  a single cycle counter.
 * Cortex-A9 has up to 31 configurable performance counters and
 *  a single cycle counter.
 *
 * All counters can be enabled/disabled and IRQ masked separately. The cycle
 *  counter and all 4 performance counters together can be reset separately.
 */

#ifdef CONFIG_CPU_V7

/*
 * Common ARMv7 event types
 *
 * Note: An implementation may not be able to count all of these events
 * but the encodings are considered to be `reserved' in the case that
 * they are not available.
 */
enum armv7_perf_types {
	ARMV7_PERFCTR_PMNC_SW_INCR			= 0x00,
	ARMV7_PERFCTR_L1_ICACHE_REFILL			= 0x01,
	ARMV7_PERFCTR_ITLB_REFILL			= 0x02,
	ARMV7_PERFCTR_L1_DCACHE_REFILL			= 0x03,
	ARMV7_PERFCTR_L1_DCACHE_ACCESS			= 0x04,
	ARMV7_PERFCTR_DTLB_REFILL			= 0x05,
	ARMV7_PERFCTR_MEM_READ				= 0x06,
	ARMV7_PERFCTR_MEM_WRITE				= 0x07,
	ARMV7_PERFCTR_INSTR_EXECUTED			= 0x08,
	ARMV7_PERFCTR_EXC_TAKEN				= 0x09,
	ARMV7_PERFCTR_EXC_EXECUTED			= 0x0A,
	ARMV7_PERFCTR_CID_WRITE				= 0x0B,

	/*
	 * ARMV7_PERFCTR_PC_WRITE is equivalent to HW_BRANCH_INSTRUCTIONS.
	 * It counts:
	 *  - all (taken) branch instructions,
	 *  - instructions that explicitly write the PC,
	 *  - exception generating instructions.
	 */
	ARMV7_PERFCTR_PC_WRITE				= 0x0C,
	ARMV7_PERFCTR_PC_IMM_BRANCH			= 0x0D,
	ARMV7_PERFCTR_PC_PROC_RETURN			= 0x0E,
	ARMV7_PERFCTR_MEM_UNALIGNED_ACCESS		= 0x0F,
	ARMV7_PERFCTR_PC_BRANCH_MIS_PRED		= 0x10,
	ARMV7_PERFCTR_CLOCK_CYCLES			= 0x11,
	ARMV7_PERFCTR_PC_BRANCH_PRED			= 0x12,

	/* These events are defined by the PMUv2 supplement (ARM DDI 0457A). */
	ARMV7_PERFCTR_MEM_ACCESS			= 0x13,
	ARMV7_PERFCTR_L1_ICACHE_ACCESS			= 0x14,
	ARMV7_PERFCTR_L1_DCACHE_WB			= 0x15,
	ARMV7_PERFCTR_L2_CACHE_ACCESS			= 0x16,
	ARMV7_PERFCTR_L2_CACHE_REFILL			= 0x17,
	ARMV7_PERFCTR_L2_CACHE_WB			= 0x18,
	ARMV7_PERFCTR_BUS_ACCESS			= 0x19,
	ARMV7_PERFCTR_MEM_ERROR				= 0x1A,
	ARMV7_PERFCTR_INSTR_SPEC			= 0x1B,
	ARMV7_PERFCTR_TTBR_WRITE			= 0x1C,
	ARMV7_PERFCTR_BUS_CYCLES			= 0x1D,

	ARMV7_PERFCTR_CPU_CYCLES			= 0xFF
};

/* ARMv7 Cortex-A8 specific event types */
enum armv7_a8_perf_types {
	ARMV7_A8_PERFCTR_L2_CACHE_ACCESS		= 0x43,
	ARMV7_A8_PERFCTR_L2_CACHE_REFILL		= 0x44,
	ARMV7_A8_PERFCTR_L1_ICACHE_ACCESS		= 0x50,
	ARMV7_A8_PERFCTR_STALL_ISIDE			= 0x56,
};

/* ARMv7 Cortex-A9 specific event types */
enum armv7_a9_perf_types {
	ARMV7_A9_PERFCTR_INSTR_CORE_RENAME		= 0x68,
	ARMV7_A9_PERFCTR_STALL_ICACHE			= 0x60,
	ARMV7_A9_PERFCTR_STALL_DISPATCH			= 0x66,
};

/* ARMv7 Cortex-A5 specific event types */
enum armv7_a5_perf_types {
	ARMV7_A5_PERFCTR_PREFETCH_LINEFILL		= 0xc2,
	ARMV7_A5_PERFCTR_PREFETCH_LINEFILL_DROP		= 0xc3,
};

/* ARMv7 Cortex-A15 specific event types */
enum armv7_a15_perf_types {
	ARMV7_A15_PERFCTR_L1_DCACHE_ACCESS_READ		= 0x40,
	ARMV7_A15_PERFCTR_L1_DCACHE_ACCESS_WRITE	= 0x41,
	ARMV7_A15_PERFCTR_L1_DCACHE_REFILL_READ		= 0x42,
	ARMV7_A15_PERFCTR_L1_DCACHE_REFILL_WRITE	= 0x43,

	ARMV7_A15_PERFCTR_DTLB_REFILL_L1_READ		= 0x4C,
	ARMV7_A15_PERFCTR_DTLB_REFILL_L1_WRITE		= 0x4D,

	ARMV7_A15_PERFCTR_L2_CACHE_ACCESS_READ		= 0x50,
	ARMV7_A15_PERFCTR_L2_CACHE_ACCESS_WRITE		= 0x51,
	ARMV7_A15_PERFCTR_L2_CACHE_REFILL_READ		= 0x52,
	ARMV7_A15_PERFCTR_L2_CACHE_REFILL_WRITE		= 0x53,

	ARMV7_A15_PERFCTR_PC_WRITE_SPEC			= 0x76,
};

/*
 * Cortex-A8 HW events mapping
 *
 * The hardware events that we support. We do support cache operations but
 * we have harvard caches and no way to combine instruction and data
 * accesses/misses in hardware.
 */
static const unsigned armv7_a8_perf_map[PERF_COUNT_HW_MAX] = {
	[PERF_COUNT_HW_CPU_CYCLES]		= ARMV7_PERFCTR_CPU_CYCLES,
	[PERF_COUNT_HW_INSTRUCTIONS]		= ARMV7_PERFCTR_INSTR_EXECUTED,
	[PERF_COUNT_HW_CACHE_REFERENCES]	= ARMV7_PERFCTR_L1_DCACHE_ACCESS,
	[PERF_COUNT_HW_CACHE_MISSES]		= ARMV7_PERFCTR_L1_DCACHE_REFILL,
	[PERF_COUNT_HW_BRANCH_INSTRUCTIONS]	= ARMV7_PERFCTR_PC_WRITE,
	[PERF_COUNT_HW_BRANCH_MISSES]		= ARMV7_PERFCTR_PC_BRANCH_MIS_PRED,
	[PERF_COUNT_HW_BUS_CYCLES]		= HW_OP_UNSUPPORTED,
	[PERF_COUNT_HW_STALLED_CYCLES_FRONTEND]	= ARMV7_A8_PERFCTR_STALL_ISIDE,
	[PERF_COUNT_HW_STALLED_CYCLES_BACKEND]	= HW_OP_UNSUPPORTED,
};

static const unsigned armv7_a8_perf_cache_map[PERF_COUNT_HW_CACHE_MAX]
					  [PERF_COUNT_HW_CACHE_OP_MAX]
					  [PERF_COUNT_HW_CACHE_RESULT_MAX] = {
	[C(L1D)] = {
		/*
		 * The performance counters don't differentiate between read
		 * and write accesses/misses so this isn't strictly correct,
		 * but it's the best we can do. Writes and reads get
		 * combined.
		 */
		[C(OP_READ)] = {
			[C(RESULT_ACCESS)]	= ARMV7_PERFCTR_L1_DCACHE_ACCESS,
			[C(RESULT_MISS)]	= ARMV7_PERFCTR_L1_DCACHE_REFILL,
		},
		[C(OP_WRITE)] = {
			[C(RESULT_ACCESS)]	= ARMV7_PERFCTR_L1_DCACHE_ACCESS,
			[C(RESULT_MISS)]	= ARMV7_PERFCTR_L1_DCACHE_REFILL,
		},
		[C(OP_PREFETCH)] = {
			[C(RESULT_ACCESS)]	= CACHE_OP_UNSUPPORTED,
			[C(RESULT_MISS)]	= CACHE_OP_UNSUPPORTED,
		},
	},
	[C(L1I)] = {
		[C(OP_READ)] = {
			[C(RESULT_ACCESS)]	= ARMV7_A8_PERFCTR_L1_ICACHE_ACCESS,
			[C(RESULT_MISS)]	= ARMV7_PERFCTR_L1_ICACHE_REFILL,
		},
		[C(OP_WRITE)] = {
			[C(RESULT_ACCESS)]	= ARMV7_A8_PERFCTR_L1_ICACHE_ACCESS,
			[C(RESULT_MISS)]	= ARMV7_PERFCTR_L1_ICACHE_REFILL,
		},
		[C(OP_PREFETCH)] = {
			[C(RESULT_ACCESS)]	= CACHE_OP_UNSUPPORTED,
			[C(RESULT_MISS)]	= CACHE_OP_UNSUPPORTED,
		},
	},
	[C(LL)] = {
		[C(OP_READ)] = {
			[C(RESULT_ACCESS)]	= ARMV7_A8_PERFCTR_L2_CACHE_ACCESS,
			[C(RESULT_MISS)]	= ARMV7_A8_PERFCTR_L2_CACHE_REFILL,
		},
		[C(OP_WRITE)] = {
			[C(RESULT_ACCESS)]	= ARMV7_A8_PERFCTR_L2_CACHE_ACCESS,
			[C(RESULT_MISS)]	= ARMV7_A8_PERFCTR_L2_CACHE_REFILL,
		},
		[C(OP_PREFETCH)] = {
			[C(RESULT_ACCESS)]	= CACHE_OP_UNSUPPORTED,
			[C(RESULT_MISS)]	= CACHE_OP_UNSUPPORTED,
		},
	},
	[C(DTLB)] = {
		[C(OP_READ)] = {
			[C(RESULT_ACCESS)]	= CACHE_OP_UNSUPPORTED,
			[C(RESULT_MISS)]	= ARMV7_PERFCTR_DTLB_REFILL,
		},
		[C(OP_WRITE)] = {
			[C(RESULT_ACCESS)]	= CACHE_OP_UNSUPPORTED,
			[C(RESULT_MISS)]	= ARMV7_PERFCTR_DTLB_REFILL,
		},
		[C(OP_PREFETCH)] = {
			[C(RESULT_ACCESS)]	= CACHE_OP_UNSUPPORTED,
			[C(RESULT_MISS)]	= CACHE_OP_UNSUPPORTED,
		},
	},
	[C(ITLB)] = {
		[C(OP_READ)] = {
			[C(RESULT_ACCESS)]	= CACHE_OP_UNSUPPORTED,
			[C(RESULT_MISS)]	= ARMV7_PERFCTR_ITLB_REFILL,
		},
		[C(OP_WRITE)] = {
			[C(RESULT_ACCESS)]	= CACHE_OP_UNSUPPORTED,
			[C(RESULT_MISS)]	= ARMV7_PERFCTR_ITLB_REFILL,
		},
		[C(OP_PREFETCH)] = {
			[C(RESULT_ACCESS)]	= CACHE_OP_UNSUPPORTED,
			[C(RESULT_MISS)]	= CACHE_OP_UNSUPPORTED,
		},
	},
	[C(BPU)] = {
		[C(OP_READ)] = {
			[C(RESULT_ACCESS)]	= ARMV7_PERFCTR_PC_BRANCH_PRED,
			[C(RESULT_MISS)]	= ARMV7_PERFCTR_PC_BRANCH_MIS_PRED,
		},
		[C(OP_WRITE)] = {
			[C(RESULT_ACCESS)]	= ARMV7_PERFCTR_PC_BRANCH_PRED,
			[C(RESULT_MISS)]	= ARMV7_PERFCTR_PC_BRANCH_MIS_PRED,
		},
		[C(OP_PREFETCH)] = {
			[C(RESULT_ACCESS)]	= CACHE_OP_UNSUPPORTED,
			[C(RESULT_MISS)]	= CACHE_OP_UNSUPPORTED,
		},
	},
	[C(NODE)] = {
		[C(OP_READ)] = {
			[C(RESULT_ACCESS)]	= CACHE_OP_UNSUPPORTED,
			[C(RESULT_MISS)]	= CACHE_OP_UNSUPPORTED,
		},
		[C(OP_WRITE)] = {
			[C(RESULT_ACCESS)]	= CACHE_OP_UNSUPPORTED,
			[C(RESULT_MISS)]	= CACHE_OP_UNSUPPORTED,
		},
		[C(OP_PREFETCH)] = {
			[C(RESULT_ACCESS)]	= CACHE_OP_UNSUPPORTED,
			[C(RESULT_MISS)]	= CACHE_OP_UNSUPPORTED,
		},
	},
};

/*
 * Cortex-A9 HW events mapping
 */
static const unsigned armv7_a9_perf_map[PERF_COUNT_HW_MAX] = {
	[PERF_COUNT_HW_CPU_CYCLES]		= ARMV7_PERFCTR_CPU_CYCLES,
	[PERF_COUNT_HW_INSTRUCTIONS]		= ARMV7_A9_PERFCTR_INSTR_CORE_RENAME,
	[PERF_COUNT_HW_CACHE_REFERENCES]	= ARMV7_PERFCTR_L1_DCACHE_ACCESS,
	[PERF_COUNT_HW_CACHE_MISSES]		= ARMV7_PERFCTR_L1_DCACHE_REFILL,
	[PERF_COUNT_HW_BRANCH_INSTRUCTIONS]	= ARMV7_PERFCTR_PC_WRITE,
	[PERF_COUNT_HW_BRANCH_MISSES]		= ARMV7_PERFCTR_PC_BRANCH_MIS_PRED,
	[PERF_COUNT_HW_BUS_CYCLES]		= HW_OP_UNSUPPORTED,
	[PERF_COUNT_HW_STALLED_CYCLES_FRONTEND]	= ARMV7_A9_PERFCTR_STALL_ICACHE,
	[PERF_COUNT_HW_STALLED_CYCLES_BACKEND]	= ARMV7_A9_PERFCTR_STALL_DISPATCH,
};

static const unsigned armv7_a9_perf_cache_map[PERF_COUNT_HW_CACHE_MAX]
					  [PERF_COUNT_HW_CACHE_OP_MAX]
					  [PERF_COUNT_HW_CACHE_RESULT_MAX] = {
	[C(L1D)] = {
		/*
		 * The performance counters don't differentiate between read
		 * and write accesses/misses so this isn't strictly correct,
		 * but it's the best we can do. Writes and reads get
		 * combined.
		 */
		[C(OP_READ)] = {
			[C(RESULT_ACCESS)]	= ARMV7_PERFCTR_L1_DCACHE_ACCESS,
			[C(RESULT_MISS)]	= ARMV7_PERFCTR_L1_DCACHE_REFILL,
		},
		[C(OP_WRITE)] = {
			[C(RESULT_ACCESS)]	= ARMV7_PERFCTR_L1_DCACHE_ACCESS,
			[C(RESULT_MISS)]	= ARMV7_PERFCTR_L1_DCACHE_REFILL,
		},
		[C(OP_PREFETCH)] = {
			[C(RESULT_ACCESS)]	= CACHE_OP_UNSUPPORTED,
			[C(RESULT_MISS)]	= CACHE_OP_UNSUPPORTED,
		},
	},
	[C(L1I)] = {
		[C(OP_READ)] = {
			[C(RESULT_ACCESS)]	= CACHE_OP_UNSUPPORTED,
			[C(RESULT_MISS)]	= ARMV7_PERFCTR_L1_ICACHE_REFILL,
		},
		[C(OP_WRITE)] = {
			[C(RESULT_ACCESS)]	= CACHE_OP_UNSUPPORTED,
			[C(RESULT_MISS)]	= ARMV7_PERFCTR_L1_ICACHE_REFILL,
		},
		[C(OP_PREFETCH)] = {
			[C(RESULT_ACCESS)]	= CACHE_OP_UNSUPPORTED,
			[C(RESULT_MISS)]	= CACHE_OP_UNSUPPORTED,
		},
	},
	[C(LL)] = {
		[C(OP_READ)] = {
			[C(RESULT_ACCESS)]	= CACHE_OP_UNSUPPORTED,
			[C(RESULT_MISS)]	= CACHE_OP_UNSUPPORTED,
		},
		[C(OP_WRITE)] = {
			[C(RESULT_ACCESS)]	= CACHE_OP_UNSUPPORTED,
			[C(RESULT_MISS)]	= CACHE_OP_UNSUPPORTED,
		},
		[C(OP_PREFETCH)] = {
			[C(RESULT_ACCESS)]	= CACHE_OP_UNSUPPORTED,
			[C(RESULT_MISS)]	= CACHE_OP_UNSUPPORTED,
		},
	},
	[C(DTLB)] = {
		[C(OP_READ)] = {
			[C(RESULT_ACCESS)]	= CACHE_OP_UNSUPPORTED,
			[C(RESULT_MISS)]	= ARMV7_PERFCTR_DTLB_REFILL,
		},
		[C(OP_WRITE)] = {
			[C(RESULT_ACCESS)]	= CACHE_OP_UNSUPPORTED,
			[C(RESULT_MISS)]	= ARMV7_PERFCTR_DTLB_REFILL,
		},
		[C(OP_PREFETCH)] = {
			[C(RESULT_ACCESS)]	= CACHE_OP_UNSUPPORTED,
			[C(RESULT_MISS)]	= CACHE_OP_UNSUPPORTED,
		},
	},
	[C(ITLB)] = {
		[C(OP_READ)] = {
			[C(RESULT_ACCESS)]	= CACHE_OP_UNSUPPORTED,
			[C(RESULT_MISS)]	= ARMV7_PERFCTR_ITLB_REFILL,
		},
		[C(OP_WRITE)] = {
			[C(RESULT_ACCESS)]	= CACHE_OP_UNSUPPORTED,
			[C(RESULT_MISS)]	= ARMV7_PERFCTR_ITLB_REFILL,
		},
		[C(OP_PREFETCH)] = {
			[C(RESULT_ACCESS)]	= CACHE_OP_UNSUPPORTED,
			[C(RESULT_MISS)]	= CACHE_OP_UNSUPPORTED,
		},
	},
	[C(BPU)] = {
		[C(OP_READ)] = {
			[C(RESULT_ACCESS)]	= ARMV7_PERFCTR_PC_BRANCH_PRED,
			[C(RESULT_MISS)]	= ARMV7_PERFCTR_PC_BRANCH_MIS_PRED,
		},
		[C(OP_WRITE)] = {
			[C(RESULT_ACCESS)]	= ARMV7_PERFCTR_PC_BRANCH_PRED,
			[C(RESULT_MISS)]	= ARMV7_PERFCTR_PC_BRANCH_MIS_PRED,
		},
		[C(OP_PREFETCH)] = {
			[C(RESULT_ACCESS)]	= CACHE_OP_UNSUPPORTED,
			[C(RESULT_MISS)]	= CACHE_OP_UNSUPPORTED,
		},
	},
	[C(NODE)] = {
		[C(OP_READ)] = {
			[C(RESULT_ACCESS)]	= CACHE_OP_UNSUPPORTED,
			[C(RESULT_MISS)]	= CACHE_OP_UNSUPPORTED,
		},
		[C(OP_WRITE)] = {
			[C(RESULT_ACCESS)]	= CACHE_OP_UNSUPPORTED,
			[C(RESULT_MISS)]	= CACHE_OP_UNSUPPORTED,
		},
		[C(OP_PREFETCH)] = {
			[C(RESULT_ACCESS)]	= CACHE_OP_UNSUPPORTED,
			[C(RESULT_MISS)]	= CACHE_OP_UNSUPPORTED,
		},
	},
};

/*
 * Cortex-A5 HW events mapping
 */
static const unsigned armv7_a5_perf_map[PERF_COUNT_HW_MAX] = {
	[PERF_COUNT_HW_CPU_CYCLES]		= ARMV7_PERFCTR_CPU_CYCLES,
	[PERF_COUNT_HW_INSTRUCTIONS]		= ARMV7_PERFCTR_INSTR_EXECUTED,
	[PERF_COUNT_HW_CACHE_REFERENCES]	= ARMV7_PERFCTR_L1_DCACHE_ACCESS,
	[PERF_COUNT_HW_CACHE_MISSES]		= ARMV7_PERFCTR_L1_DCACHE_REFILL,
	[PERF_COUNT_HW_BRANCH_INSTRUCTIONS]	= ARMV7_PERFCTR_PC_WRITE,
	[PERF_COUNT_HW_BRANCH_MISSES]		= ARMV7_PERFCTR_PC_BRANCH_MIS_PRED,
	[PERF_COUNT_HW_BUS_CYCLES]		= HW_OP_UNSUPPORTED,
	[PERF_COUNT_HW_STALLED_CYCLES_FRONTEND]	= HW_OP_UNSUPPORTED,
	[PERF_COUNT_HW_STALLED_CYCLES_BACKEND]	= HW_OP_UNSUPPORTED,
};

static const unsigned armv7_a5_perf_cache_map[PERF_COUNT_HW_CACHE_MAX]
					[PERF_COUNT_HW_CACHE_OP_MAX]
					[PERF_COUNT_HW_CACHE_RESULT_MAX] = {
	[C(L1D)] = {
		[C(OP_READ)] = {
			[C(RESULT_ACCESS)]	= ARMV7_PERFCTR_L1_DCACHE_ACCESS,
			[C(RESULT_MISS)]	= ARMV7_PERFCTR_L1_DCACHE_REFILL,
		},
		[C(OP_WRITE)] = {
			[C(RESULT_ACCESS)]	= ARMV7_PERFCTR_L1_DCACHE_ACCESS,
			[C(RESULT_MISS)]	= ARMV7_PERFCTR_L1_DCACHE_REFILL,
		},
		[C(OP_PREFETCH)] = {
			[C(RESULT_ACCESS)]	= ARMV7_A5_PERFCTR_PREFETCH_LINEFILL,
			[C(RESULT_MISS)]	= ARMV7_A5_PERFCTR_PREFETCH_LINEFILL_DROP,
		},
	},
	[C(L1I)] = {
		[C(OP_READ)] = {
			[C(RESULT_ACCESS)]	= ARMV7_PERFCTR_L1_ICACHE_ACCESS,
			[C(RESULT_MISS)]	= ARMV7_PERFCTR_L1_ICACHE_REFILL,
		},
		[C(OP_WRITE)] = {
			[C(RESULT_ACCESS)]	= ARMV7_PERFCTR_L1_ICACHE_ACCESS,
			[C(RESULT_MISS)]	= ARMV7_PERFCTR_L1_ICACHE_REFILL,
		},
		/*
		 * The prefetch counters don't differentiate between the I
		 * side and the D side.
		 */
		[C(OP_PREFETCH)] = {
			[C(RESULT_ACCESS)]	= ARMV7_A5_PERFCTR_PREFETCH_LINEFILL,
			[C(RESULT_MISS)]	= ARMV7_A5_PERFCTR_PREFETCH_LINEFILL_DROP,
		},
	},
	[C(LL)] = {
		[C(OP_READ)] = {
			[C(RESULT_ACCESS)]	= CACHE_OP_UNSUPPORTED,
			[C(RESULT_MISS)]	= CACHE_OP_UNSUPPORTED,
		},
		[C(OP_WRITE)] = {
			[C(RESULT_ACCESS)]	= CACHE_OP_UNSUPPORTED,
			[C(RESULT_MISS)]	= CACHE_OP_UNSUPPORTED,
		},
		[C(OP_PREFETCH)] = {
			[C(RESULT_ACCESS)]	= CACHE_OP_UNSUPPORTED,
			[C(RESULT_MISS)]	= CACHE_OP_UNSUPPORTED,
		},
	},
	[C(DTLB)] = {
		[C(OP_READ)] = {
			[C(RESULT_ACCESS)]	= CACHE_OP_UNSUPPORTED,
			[C(RESULT_MISS)]	= ARMV7_PERFCTR_DTLB_REFILL,
		},
		[C(OP_WRITE)] = {
			[C(RESULT_ACCESS)]	= CACHE_OP_UNSUPPORTED,
			[C(RESULT_MISS)]	= ARMV7_PERFCTR_DTLB_REFILL,
		},
		[C(OP_PREFETCH)] = {
			[C(RESULT_ACCESS)]	= CACHE_OP_UNSUPPORTED,
			[C(RESULT_MISS)]	= CACHE_OP_UNSUPPORTED,
		},
	},
	[C(ITLB)] = {
		[C(OP_READ)] = {
			[C(RESULT_ACCESS)]	= CACHE_OP_UNSUPPORTED,
			[C(RESULT_MISS)]	= ARMV7_PERFCTR_ITLB_REFILL,
		},
		[C(OP_WRITE)] = {
			[C(RESULT_ACCESS)]	= CACHE_OP_UNSUPPORTED,
			[C(RESULT_MISS)]	= ARMV7_PERFCTR_ITLB_REFILL,
		},
		[C(OP_PREFETCH)] = {
			[C(RESULT_ACCESS)]	= CACHE_OP_UNSUPPORTED,
			[C(RESULT_MISS)]	= CACHE_OP_UNSUPPORTED,
		},
	},
	[C(BPU)] = {
		[C(OP_READ)] = {
			[C(RESULT_ACCESS)]	= ARMV7_PERFCTR_PC_BRANCH_PRED,
			[C(RESULT_MISS)]	= ARMV7_PERFCTR_PC_BRANCH_MIS_PRED,
		},
		[C(OP_WRITE)] = {
			[C(RESULT_ACCESS)]	= ARMV7_PERFCTR_PC_BRANCH_PRED,
			[C(RESULT_MISS)]	= ARMV7_PERFCTR_PC_BRANCH_MIS_PRED,
		},
		[C(OP_PREFETCH)] = {
			[C(RESULT_ACCESS)]	= CACHE_OP_UNSUPPORTED,
			[C(RESULT_MISS)]	= CACHE_OP_UNSUPPORTED,
		},
	},
	[C(NODE)] = {
		[C(OP_READ)] = {
			[C(RESULT_ACCESS)]	= CACHE_OP_UNSUPPORTED,
			[C(RESULT_MISS)]	= CACHE_OP_UNSUPPORTED,
		},
		[C(OP_WRITE)] = {
			[C(RESULT_ACCESS)]	= CACHE_OP_UNSUPPORTED,
			[C(RESULT_MISS)]	= CACHE_OP_UNSUPPORTED,
		},
		[C(OP_PREFETCH)] = {
			[C(RESULT_ACCESS)]	= CACHE_OP_UNSUPPORTED,
			[C(RESULT_MISS)]	= CACHE_OP_UNSUPPORTED,
		},
	},
};

/*
 * Cortex-A15 HW events mapping
 */
static const unsigned armv7_a15_perf_map[PERF_COUNT_HW_MAX] = {
	[PERF_COUNT_HW_CPU_CYCLES]		= ARMV7_PERFCTR_CPU_CYCLES,
	[PERF_COUNT_HW_INSTRUCTIONS]		= ARMV7_PERFCTR_INSTR_EXECUTED,
	[PERF_COUNT_HW_CACHE_REFERENCES]	= ARMV7_PERFCTR_L1_DCACHE_ACCESS,
	[PERF_COUNT_HW_CACHE_MISSES]		= ARMV7_PERFCTR_L1_DCACHE_REFILL,
	[PERF_COUNT_HW_BRANCH_INSTRUCTIONS]	= ARMV7_A15_PERFCTR_PC_WRITE_SPEC,
	[PERF_COUNT_HW_BRANCH_MISSES]		= ARMV7_PERFCTR_PC_BRANCH_MIS_PRED,
	[PERF_COUNT_HW_BUS_CYCLES]		= ARMV7_PERFCTR_BUS_CYCLES,
	[PERF_COUNT_HW_STALLED_CYCLES_FRONTEND]	= HW_OP_UNSUPPORTED,
	[PERF_COUNT_HW_STALLED_CYCLES_BACKEND]	= HW_OP_UNSUPPORTED,
};

static const unsigned armv7_a15_perf_cache_map[PERF_COUNT_HW_CACHE_MAX]
					[PERF_COUNT_HW_CACHE_OP_MAX]
					[PERF_COUNT_HW_CACHE_RESULT_MAX] = {
	[C(L1D)] = {
		[C(OP_READ)] = {
			[C(RESULT_ACCESS)]	= ARMV7_A15_PERFCTR_L1_DCACHE_ACCESS_READ,
			[C(RESULT_MISS)]	= ARMV7_A15_PERFCTR_L1_DCACHE_REFILL_READ,
		},
		[C(OP_WRITE)] = {
			[C(RESULT_ACCESS)]	= ARMV7_A15_PERFCTR_L1_DCACHE_ACCESS_WRITE,
			[C(RESULT_MISS)]	= ARMV7_A15_PERFCTR_L1_DCACHE_REFILL_WRITE,
		},
		[C(OP_PREFETCH)] = {
			[C(RESULT_ACCESS)]	= CACHE_OP_UNSUPPORTED,
			[C(RESULT_MISS)]	= CACHE_OP_UNSUPPORTED,
		},
	},
	[C(L1I)] = {
		/*
		 * Not all performance counters differentiate between read
		 * and write accesses/misses so we're not always strictly
		 * correct, but it's the best we can do. Writes and reads get
		 * combined in these cases.
		 */
		[C(OP_READ)] = {
			[C(RESULT_ACCESS)]	= ARMV7_PERFCTR_L1_ICACHE_ACCESS,
			[C(RESULT_MISS)]	= ARMV7_PERFCTR_L1_ICACHE_REFILL,
		},
		[C(OP_WRITE)] = {
			[C(RESULT_ACCESS)]	= ARMV7_PERFCTR_L1_ICACHE_ACCESS,
			[C(RESULT_MISS)]	= ARMV7_PERFCTR_L1_ICACHE_REFILL,
		},
		[C(OP_PREFETCH)] = {
			[C(RESULT_ACCESS)]	= CACHE_OP_UNSUPPORTED,
			[C(RESULT_MISS)]	= CACHE_OP_UNSUPPORTED,
		},
	},
	[C(LL)] = {
		[C(OP_READ)] = {
			[C(RESULT_ACCESS)]	= ARMV7_A15_PERFCTR_L2_CACHE_ACCESS_READ,
			[C(RESULT_MISS)]	= ARMV7_A15_PERFCTR_L2_CACHE_REFILL_READ,
		},
		[C(OP_WRITE)] = {
			[C(RESULT_ACCESS)]	= ARMV7_A15_PERFCTR_L2_CACHE_ACCESS_WRITE,
			[C(RESULT_MISS)]	= ARMV7_A15_PERFCTR_L2_CACHE_REFILL_WRITE,
		},
		[C(OP_PREFETCH)] = {
			[C(RESULT_ACCESS)]	= CACHE_OP_UNSUPPORTED,
			[C(RESULT_MISS)]	= CACHE_OP_UNSUPPORTED,
		},
	},
	[C(DTLB)] = {
		[C(OP_READ)] = {
			[C(RESULT_ACCESS)]	= CACHE_OP_UNSUPPORTED,
			[C(RESULT_MISS)]	= ARMV7_A15_PERFCTR_DTLB_REFILL_L1_READ,
		},
		[C(OP_WRITE)] = {
			[C(RESULT_ACCESS)]	= CACHE_OP_UNSUPPORTED,
			[C(RESULT_MISS)]	= ARMV7_A15_PERFCTR_DTLB_REFILL_L1_WRITE,
		},
		[C(OP_PREFETCH)] = {
			[C(RESULT_ACCESS)]	= CACHE_OP_UNSUPPORTED,
			[C(RESULT_MISS)]	= CACHE_OP_UNSUPPORTED,
		},
	},
	[C(ITLB)] = {
		[C(OP_READ)] = {
			[C(RESULT_ACCESS)]	= CACHE_OP_UNSUPPORTED,
			[C(RESULT_MISS)]	= ARMV7_PERFCTR_ITLB_REFILL,
		},
		[C(OP_WRITE)] = {
			[C(RESULT_ACCESS)]	= CACHE_OP_UNSUPPORTED,
			[C(RESULT_MISS)]	= ARMV7_PERFCTR_ITLB_REFILL,
		},
		[C(OP_PREFETCH)] = {
			[C(RESULT_ACCESS)]	= CACHE_OP_UNSUPPORTED,
			[C(RESULT_MISS)]	= CACHE_OP_UNSUPPORTED,
		},
	},
	[C(BPU)] = {
		[C(OP_READ)] = {
			[C(RESULT_ACCESS)]	= ARMV7_PERFCTR_PC_BRANCH_PRED,
			[C(RESULT_MISS)]	= ARMV7_PERFCTR_PC_BRANCH_MIS_PRED,
		},
		[C(OP_WRITE)] = {
			[C(RESULT_ACCESS)]	= ARMV7_PERFCTR_PC_BRANCH_PRED,
			[C(RESULT_MISS)]	= ARMV7_PERFCTR_PC_BRANCH_MIS_PRED,
		},
		[C(OP_PREFETCH)] = {
			[C(RESULT_ACCESS)]	= CACHE_OP_UNSUPPORTED,
			[C(RESULT_MISS)]	= CACHE_OP_UNSUPPORTED,
		},
	},
	[C(NODE)] = {
		[C(OP_READ)] = {
			[C(RESULT_ACCESS)]	= CACHE_OP_UNSUPPORTED,
			[C(RESULT_MISS)]	= CACHE_OP_UNSUPPORTED,
		},
		[C(OP_WRITE)] = {
			[C(RESULT_ACCESS)]	= CACHE_OP_UNSUPPORTED,
			[C(RESULT_MISS)]	= CACHE_OP_UNSUPPORTED,
		},
		[C(OP_PREFETCH)] = {
			[C(RESULT_ACCESS)]	= CACHE_OP_UNSUPPORTED,
			[C(RESULT_MISS)]	= CACHE_OP_UNSUPPORTED,
		},
	},
};

/*
 * Cortex-A7 HW events mapping
 */
static const unsigned armv7_a7_perf_map[PERF_COUNT_HW_MAX] = {
	[PERF_COUNT_HW_CPU_CYCLES]		= ARMV7_PERFCTR_CPU_CYCLES,
	[PERF_COUNT_HW_INSTRUCTIONS]		= ARMV7_PERFCTR_INSTR_EXECUTED,
	[PERF_COUNT_HW_CACHE_REFERENCES]	= ARMV7_PERFCTR_L1_DCACHE_ACCESS,
	[PERF_COUNT_HW_CACHE_MISSES]		= ARMV7_PERFCTR_L1_DCACHE_REFILL,
	[PERF_COUNT_HW_BRANCH_INSTRUCTIONS]	= ARMV7_PERFCTR_PC_WRITE,
	[PERF_COUNT_HW_BRANCH_MISSES]		= ARMV7_PERFCTR_PC_BRANCH_MIS_PRED,
	[PERF_COUNT_HW_BUS_CYCLES]		= ARMV7_PERFCTR_BUS_CYCLES,
	[PERF_COUNT_HW_STALLED_CYCLES_FRONTEND]	= HW_OP_UNSUPPORTED,
	[PERF_COUNT_HW_STALLED_CYCLES_BACKEND]	= HW_OP_UNSUPPORTED,
};

static const unsigned armv7_a7_perf_cache_map[PERF_COUNT_HW_CACHE_MAX]
					[PERF_COUNT_HW_CACHE_OP_MAX]
					[PERF_COUNT_HW_CACHE_RESULT_MAX] = {
	[C(L1D)] = {
		/*
		 * The performance counters don't differentiate between read
		 * and write accesses/misses so this isn't strictly correct,
		 * but it's the best we can do. Writes and reads get
		 * combined.
		 */
		[C(OP_READ)] = {
			[C(RESULT_ACCESS)]	= ARMV7_PERFCTR_L1_DCACHE_ACCESS,
			[C(RESULT_MISS)]	= ARMV7_PERFCTR_L1_DCACHE_REFILL,
		},
		[C(OP_WRITE)] = {
			[C(RESULT_ACCESS)]	= ARMV7_PERFCTR_L1_DCACHE_ACCESS,
			[C(RESULT_MISS)]	= ARMV7_PERFCTR_L1_DCACHE_REFILL,
		},
		[C(OP_PREFETCH)] = {
			[C(RESULT_ACCESS)]	= CACHE_OP_UNSUPPORTED,
			[C(RESULT_MISS)]	= CACHE_OP_UNSUPPORTED,
		},
	},
	[C(L1I)] = {
		[C(OP_READ)] = {
			[C(RESULT_ACCESS)]	= ARMV7_PERFCTR_L1_ICACHE_ACCESS,
			[C(RESULT_MISS)]	= ARMV7_PERFCTR_L1_ICACHE_REFILL,
		},
		[C(OP_WRITE)] = {
			[C(RESULT_ACCESS)]	= ARMV7_PERFCTR_L1_ICACHE_ACCESS,
			[C(RESULT_MISS)]	= ARMV7_PERFCTR_L1_ICACHE_REFILL,
		},
		[C(OP_PREFETCH)] = {
			[C(RESULT_ACCESS)]	= CACHE_OP_UNSUPPORTED,
			[C(RESULT_MISS)]	= CACHE_OP_UNSUPPORTED,
		},
	},
	[C(LL)] = {
		[C(OP_READ)] = {
			[C(RESULT_ACCESS)]	= ARMV7_PERFCTR_L2_CACHE_ACCESS,
			[C(RESULT_MISS)]	= ARMV7_PERFCTR_L2_CACHE_REFILL,
		},
		[C(OP_WRITE)] = {
			[C(RESULT_ACCESS)]	= ARMV7_PERFCTR_L2_CACHE_ACCESS,
			[C(RESULT_MISS)]	= ARMV7_PERFCTR_L2_CACHE_REFILL,
		},
		[C(OP_PREFETCH)] = {
			[C(RESULT_ACCESS)]	= CACHE_OP_UNSUPPORTED,
			[C(RESULT_MISS)]	= CACHE_OP_UNSUPPORTED,
		},
	},
	[C(DTLB)] = {
		[C(OP_READ)] = {
			[C(RESULT_ACCESS)]	= CACHE_OP_UNSUPPORTED,
			[C(RESULT_MISS)]	= ARMV7_PERFCTR_DTLB_REFILL,
		},
		[C(OP_WRITE)] = {
			[C(RESULT_ACCESS)]	= CACHE_OP_UNSUPPORTED,
			[C(RESULT_MISS)]	= ARMV7_PERFCTR_DTLB_REFILL,
		},
		[C(OP_PREFETCH)] = {
			[C(RESULT_ACCESS)]	= CACHE_OP_UNSUPPORTED,
			[C(RESULT_MISS)]	= CACHE_OP_UNSUPPORTED,
		},
	},
	[C(ITLB)] = {
		[C(OP_READ)] = {
			[C(RESULT_ACCESS)]	= CACHE_OP_UNSUPPORTED,
			[C(RESULT_MISS)]	= ARMV7_PERFCTR_ITLB_REFILL,
		},
		[C(OP_WRITE)] = {
			[C(RESULT_ACCESS)]	= CACHE_OP_UNSUPPORTED,
			[C(RESULT_MISS)]	= ARMV7_PERFCTR_ITLB_REFILL,
		},
		[C(OP_PREFETCH)] = {
			[C(RESULT_ACCESS)]	= CACHE_OP_UNSUPPORTED,
			[C(RESULT_MISS)]	= CACHE_OP_UNSUPPORTED,
		},
	},
	[C(BPU)] = {
		[C(OP_READ)] = {
			[C(RESULT_ACCESS)]	= ARMV7_PERFCTR_PC_BRANCH_PRED,
			[C(RESULT_MISS)]	= ARMV7_PERFCTR_PC_BRANCH_MIS_PRED,
		},
		[C(OP_WRITE)] = {
			[C(RESULT_ACCESS)]	= ARMV7_PERFCTR_PC_BRANCH_PRED,
			[C(RESULT_MISS)]	= ARMV7_PERFCTR_PC_BRANCH_MIS_PRED,
		},
		[C(OP_PREFETCH)] = {
			[C(RESULT_ACCESS)]	= CACHE_OP_UNSUPPORTED,
			[C(RESULT_MISS)]	= CACHE_OP_UNSUPPORTED,
		},
	},
	[C(NODE)] = {
		[C(OP_READ)] = {
			[C(RESULT_ACCESS)]	= CACHE_OP_UNSUPPORTED,
			[C(RESULT_MISS)]	= CACHE_OP_UNSUPPORTED,
		},
		[C(OP_WRITE)] = {
			[C(RESULT_ACCESS)]	= CACHE_OP_UNSUPPORTED,
			[C(RESULT_MISS)]	= CACHE_OP_UNSUPPORTED,
		},
		[C(OP_PREFETCH)] = {
			[C(RESULT_ACCESS)]	= CACHE_OP_UNSUPPORTED,
			[C(RESULT_MISS)]	= CACHE_OP_UNSUPPORTED,
		},
	},
};

/*
 * Perf Events' indices
 */
#define	ARMV7_IDX_CYCLE_COUNTER	0
#define	ARMV7_IDX_COUNTER0	1
#define	ARMV7_IDX_COUNTER_LAST(cpu_pmu) \
	(ARMV7_IDX_CYCLE_COUNTER + cpu_pmu->num_events - 1)

#define	ARMV7_MAX_COUNTERS	32
#define	ARMV7_COUNTER_MASK	(ARMV7_MAX_COUNTERS - 1)

/*
 * ARMv7 low level PMNC access
 */

/*
 * Perf Event to low level counters mapping
 */
#define	ARMV7_IDX_TO_COUNTER(x)	\
	(((x) - ARMV7_IDX_COUNTER0) & ARMV7_COUNTER_MASK)

/*
 * Per-CPU PMNC: config reg
 */
#define ARMV7_PMNC_E		(1 << 0) /* Enable all counters */
#define ARMV7_PMNC_P		(1 << 1) /* Reset all counters */
#define ARMV7_PMNC_C		(1 << 2) /* Cycle counter reset */
#define ARMV7_PMNC_D		(1 << 3) /* CCNT counts every 64th cpu cycle */
#define ARMV7_PMNC_X		(1 << 4) /* Export to ETM */
#define ARMV7_PMNC_DP		(1 << 5) /* Disable CCNT if non-invasive debug*/
#define	ARMV7_PMNC_N_SHIFT	11	 /* Number of counters supported */
#define	ARMV7_PMNC_N_MASK	0x1f
#define	ARMV7_PMNC_MASK		0x3f	 /* Mask for writable bits */

/*
 * FLAG: counters overflow flag status reg
 */
#define	ARMV7_FLAG_MASK		0xffffffff	/* Mask for writable bits */
#define	ARMV7_OVERFLOWED_MASK	ARMV7_FLAG_MASK

/*
 * PMXEVTYPER: Event selection reg
 */
#define	ARMV7_EVTYPE_MASK	0xc00000ff	/* Mask for writable bits */
#define	ARMV7_EVTYPE_EVENT	0xff		/* Mask for EVENT bits */

/*
 * Event filters for PMUv2
 */
#define	ARMV7_EXCLUDE_PL1	(1 << 31)
#define	ARMV7_EXCLUDE_USER	(1 << 30)
#define	ARMV7_INCLUDE_HYP	(1 << 27)

static inline u32 armv7_pmnc_read(void)
{
	u32 val;
	asm volatile("mrc p15, 0, %0, c9, c12, 0" : "=r"(val));
	return val;
}

static inline void armv7_pmnc_write(u32 val)
{
	val &= ARMV7_PMNC_MASK;
	isb();
	asm volatile("mcr p15, 0, %0, c9, c12, 0" : : "r"(val));
}

static inline int armv7_pmnc_has_overflowed(u32 pmnc)
{
	return pmnc & ARMV7_OVERFLOWED_MASK;
}

static inline int armv7_pmnc_counter_valid(struct arm_pmu *cpu_pmu, int idx)
{
	return idx >= ARMV7_IDX_CYCLE_COUNTER &&
		idx <= ARMV7_IDX_COUNTER_LAST(cpu_pmu);
}

static inline int armv7_pmnc_counter_has_overflowed(u32 pmnc, int idx)
{
	return pmnc & BIT(ARMV7_IDX_TO_COUNTER(idx));
}

static inline int armv7_pmnc_select_counter(int idx)
{
	u32 counter = ARMV7_IDX_TO_COUNTER(idx);
	asm volatile("mcr p15, 0, %0, c9, c12, 5" : : "r" (counter));
	isb();

	return idx;
}

static inline u32 armv7pmu_read_counter(struct perf_event *event)
{
	struct arm_pmu *cpu_pmu = to_arm_pmu(event->pmu);
	struct hw_perf_event *hwc = &event->hw;
	int idx = hwc->idx;
	u32 value = 0;

	if (!armv7_pmnc_counter_valid(cpu_pmu, idx))
		pr_err("CPU%u reading wrong counter %d\n",
			smp_processor_id(), idx);
	else if (idx == ARMV7_IDX_CYCLE_COUNTER)
		asm volatile("mrc p15, 0, %0, c9, c13, 0" : "=r" (value));
	else if (armv7_pmnc_select_counter(idx) == idx)
		asm volatile("mrc p15, 0, %0, c9, c13, 2" : "=r" (value));

	return value;
}

static inline void armv7pmu_write_counter(struct perf_event *event, u32 value)
{
	struct arm_pmu *cpu_pmu = to_arm_pmu(event->pmu);
	struct hw_perf_event *hwc = &event->hw;
	int idx = hwc->idx;

	if (!armv7_pmnc_counter_valid(cpu_pmu, idx))
		pr_err("CPU%u writing wrong counter %d\n",
			smp_processor_id(), idx);
	else if (idx == ARMV7_IDX_CYCLE_COUNTER)
		asm volatile("mcr p15, 0, %0, c9, c13, 0" : : "r" (value));
	else if (armv7_pmnc_select_counter(idx) == idx)
		asm volatile("mcr p15, 0, %0, c9, c13, 2" : : "r" (value));
}

static inline void armv7_pmnc_write_evtsel(int idx, u32 val)
{
	if (armv7_pmnc_select_counter(idx) == idx) {
		val &= ARMV7_EVTYPE_MASK;
		asm volatile("mcr p15, 0, %0, c9, c13, 1" : : "r" (val));
	}
}

static inline int armv7_pmnc_enable_counter(int idx)
{
	u32 counter = ARMV7_IDX_TO_COUNTER(idx);
	asm volatile("mcr p15, 0, %0, c9, c12, 1" : : "r" (BIT(counter)));
	return idx;
}

static inline int armv7_pmnc_disable_counter(int idx)
{
	u32 counter = ARMV7_IDX_TO_COUNTER(idx);
	asm volatile("mcr p15, 0, %0, c9, c12, 2" : : "r" (BIT(counter)));
	return idx;
}

static inline int armv7_pmnc_enable_intens(int idx)
{
	u32 counter = ARMV7_IDX_TO_COUNTER(idx);
	asm volatile("mcr p15, 0, %0, c9, c14, 1" : : "r" (BIT(counter)));
	return idx;
}

static inline int armv7_pmnc_disable_intens(int idx)
{
	u32 counter = ARMV7_IDX_TO_COUNTER(idx);
	asm volatile("mcr p15, 0, %0, c9, c14, 2" : : "r" (BIT(counter)));
	isb();
	/* Clear the overflow flag in case an interrupt is pending. */
	asm volatile("mcr p15, 0, %0, c9, c12, 3" : : "r" (BIT(counter)));
	isb();

	return idx;
}

static inline u32 armv7_pmnc_getreset_flags(void)
{
	u32 val;

	/* Read */
	asm volatile("mrc p15, 0, %0, c9, c12, 3" : "=r" (val));

	/* Write to clear flags */
	val &= ARMV7_FLAG_MASK;
	asm volatile("mcr p15, 0, %0, c9, c12, 3" : : "r" (val));

	return val;
}

#ifdef DEBUG
static void armv7_pmnc_dump_regs(struct arm_pmu *cpu_pmu)
{
	u32 val;
	unsigned int cnt;

	printk(KERN_INFO "PMNC registers dump:\n");

	asm volatile("mrc p15, 0, %0, c9, c12, 0" : "=r" (val));
	printk(KERN_INFO "PMNC  =0x%08x\n", val);

	asm volatile("mrc p15, 0, %0, c9, c12, 1" : "=r" (val));
	printk(KERN_INFO "CNTENS=0x%08x\n", val);

	asm volatile("mrc p15, 0, %0, c9, c14, 1" : "=r" (val));
	printk(KERN_INFO "INTENS=0x%08x\n", val);

	asm volatile("mrc p15, 0, %0, c9, c12, 3" : "=r" (val));
	printk(KERN_INFO "FLAGS =0x%08x\n", val);

	asm volatile("mrc p15, 0, %0, c9, c12, 5" : "=r" (val));
	printk(KERN_INFO "SELECT=0x%08x\n", val);

	asm volatile("mrc p15, 0, %0, c9, c13, 0" : "=r" (val));
	printk(KERN_INFO "CCNT  =0x%08x\n", val);

	for (cnt = ARMV7_IDX_COUNTER0;
			cnt <= ARMV7_IDX_COUNTER_LAST(cpu_pmu); cnt++) {
		armv7_pmnc_select_counter(cnt);
		asm volatile("mrc p15, 0, %0, c9, c13, 2" : "=r" (val));
		printk(KERN_INFO "CNT[%d] count =0x%08x\n",
			ARMV7_IDX_TO_COUNTER(cnt), val);
		asm volatile("mrc p15, 0, %0, c9, c13, 1" : "=r" (val));
		printk(KERN_INFO "CNT[%d] evtsel=0x%08x\n",
			ARMV7_IDX_TO_COUNTER(cnt), val);
	}
}
#endif

static void armv7pmu_enable_event(struct perf_event *event)
{
	unsigned long flags;
	struct hw_perf_event *hwc = &event->hw;
	struct arm_pmu *cpu_pmu = to_arm_pmu(event->pmu);
	struct pmu_hw_events *events = cpu_pmu->get_hw_events();
	int idx = hwc->idx;

	if (!armv7_pmnc_counter_valid(cpu_pmu, idx)) {
		pr_err("CPU%u enabling wrong PMNC counter IRQ enable %d\n",
			smp_processor_id(), idx);
		return;
	}

	/*
	 * Enable counter and interrupt, and set the counter to count
	 * the event that we're interested in.
	 */
	raw_spin_lock_irqsave(&events->pmu_lock, flags);

	/*
	 * Disable counter
	 */
	armv7_pmnc_disable_counter(idx);

	/*
	 * Set event (if destined for PMNx counters)
	 * We only need to set the event for the cycle counter if we
	 * have the ability to perform event filtering.
	 */
	if (cpu_pmu->set_event_filter || idx != ARMV7_IDX_CYCLE_COUNTER)
		armv7_pmnc_write_evtsel(idx, hwc->config_base);

	/*
	 * Enable interrupt for this counter
	 */
	armv7_pmnc_enable_intens(idx);

	/*
	 * Enable counter
	 */
	armv7_pmnc_enable_counter(idx);

	raw_spin_unlock_irqrestore(&events->pmu_lock, flags);
}

static void armv7pmu_disable_event(struct perf_event *event)
{
	unsigned long flags;
	struct hw_perf_event *hwc = &event->hw;
	struct arm_pmu *cpu_pmu = to_arm_pmu(event->pmu);
	struct pmu_hw_events *events = cpu_pmu->get_hw_events();
	int idx = hwc->idx;

	if (!armv7_pmnc_counter_valid(cpu_pmu, idx)) {
		pr_err("CPU%u disabling wrong PMNC counter IRQ enable %d\n",
			smp_processor_id(), idx);
		return;
	}

	/*
	 * Disable counter and interrupt
	 */
	raw_spin_lock_irqsave(&events->pmu_lock, flags);

	/*
	 * Disable counter
	 */
	armv7_pmnc_disable_counter(idx);

	/*
	 * Disable interrupt for this counter
	 */
	armv7_pmnc_disable_intens(idx);

	raw_spin_unlock_irqrestore(&events->pmu_lock, flags);
}

static irqreturn_t armv7pmu_handle_irq(int irq_num, void *dev)
{
	u32 pmnc;
	struct perf_sample_data data;
	struct arm_pmu *cpu_pmu = (struct arm_pmu *)dev;
	struct pmu_hw_events *cpuc = cpu_pmu->get_hw_events();
	struct pt_regs *regs;
	int idx;

	/*
	 * Get and reset the IRQ flags
	 */
	pmnc = armv7_pmnc_getreset_flags();

	/*
	 * Did an overflow occur?
	 */
	if (!armv7_pmnc_has_overflowed(pmnc))
		return IRQ_NONE;

	/*
	 * Handle the counter(s) overflow(s)
	 */
	regs = get_irq_regs();

	for (idx = 0; idx < cpu_pmu->num_events; ++idx) {
		struct perf_event *event = cpuc->events[idx];
		struct hw_perf_event *hwc;

		/* Ignore if we don't have an event. */
		if (!event)
			continue;

		/*
		 * We have a single interrupt for all counters. Check that
		 * each counter has overflowed before we process it.
		 */
		if (!armv7_pmnc_counter_has_overflowed(pmnc, idx))
			continue;

		hwc = &event->hw;
		armpmu_event_update(event);
		perf_sample_data_init(&data, 0, hwc->last_period);
		if (!armpmu_event_set_period(event))
			continue;

		if (perf_event_overflow(event, &data, regs))
			cpu_pmu->disable(event);
	}

	/*
	 * Handle the pending perf events.
	 *
	 * Note: this call *must* be run with interrupts disabled. For
	 * platforms that can have the PMU interrupts raised as an NMI, this
	 * will not work.
	 */
	irq_work_run();

	return IRQ_HANDLED;
}

static void armv7pmu_start(struct arm_pmu *cpu_pmu)
{
	unsigned long flags;
	struct pmu_hw_events *events = cpu_pmu->get_hw_events();

	raw_spin_lock_irqsave(&events->pmu_lock, flags);
	/* Enable all counters */
	armv7_pmnc_write(armv7_pmnc_read() | ARMV7_PMNC_E);
	raw_spin_unlock_irqrestore(&events->pmu_lock, flags);
}

static void armv7pmu_stop(struct arm_pmu *cpu_pmu)
{
	unsigned long flags;
	struct pmu_hw_events *events = cpu_pmu->get_hw_events();

	raw_spin_lock_irqsave(&events->pmu_lock, flags);
	/* Disable all counters */
	armv7_pmnc_write(armv7_pmnc_read() & ~ARMV7_PMNC_E);
	raw_spin_unlock_irqrestore(&events->pmu_lock, flags);
}

static int armv7pmu_get_event_idx(struct pmu_hw_events *cpuc,
				  struct perf_event *event)
{
	int idx;
	struct arm_pmu *cpu_pmu = to_arm_pmu(event->pmu);
	struct hw_perf_event *hwc = &event->hw;
	unsigned long evtype = hwc->config_base & ARMV7_EVTYPE_EVENT;

	/* Always place a cycle counter into the cycle counter. */
	if (evtype == ARMV7_PERFCTR_CPU_CYCLES) {
		if (test_and_set_bit(ARMV7_IDX_CYCLE_COUNTER, cpuc->used_mask))
			return -EAGAIN;

		return ARMV7_IDX_CYCLE_COUNTER;
	}

	/*
	 * For anything other than a cycle counter, try and use
	 * the events counters
	 */
	for (idx = ARMV7_IDX_COUNTER0; idx < cpu_pmu->num_events; ++idx) {
		if (!test_and_set_bit(idx, cpuc->used_mask))
			return idx;
	}

	/* The counters are all in use. */
	return -EAGAIN;
}

/*
 * Add an event filter to a given event. This will only work for PMUv2 PMUs.
 */
static int armv7pmu_set_event_filter(struct hw_perf_event *event,
				     struct perf_event_attr *attr)
{
	unsigned long config_base = 0;

	if (attr->exclude_idle)
		return -EPERM;
	if (attr->exclude_user)
		config_base |= ARMV7_EXCLUDE_USER;
	if (attr->exclude_kernel)
		config_base |= ARMV7_EXCLUDE_PL1;
	if (!attr->exclude_hv)
		config_base |= ARMV7_INCLUDE_HYP;

	/*
	 * Install the filter into config_base as this is used to
	 * construct the event type.
	 */
	event->config_base = config_base;

	return 0;
}

static void armv7pmu_reset(void *info)
{
	struct arm_pmu *cpu_pmu = (struct arm_pmu *)info;
	u32 idx, nb_cnt = cpu_pmu->num_events;

	/* The counter and interrupt enable registers are unknown at reset. */
	for (idx = ARMV7_IDX_CYCLE_COUNTER; idx < nb_cnt; ++idx) {
		armv7_pmnc_disable_counter(idx);
		armv7_pmnc_disable_intens(idx);
	}

	/* Initialize & Reset PMNC: C and P bits */
	armv7_pmnc_write(ARMV7_PMNC_P | ARMV7_PMNC_C);
}

static int armv7_a8_map_event(struct perf_event *event)
{
	return armpmu_map_event(event, &armv7_a8_perf_map,
				&armv7_a8_perf_cache_map, 0xFF);
}

static int armv7_a9_map_event(struct perf_event *event)
{
	return armpmu_map_event(event, &armv7_a9_perf_map,
				&armv7_a9_perf_cache_map, 0xFF);
}

static int armv7_a5_map_event(struct perf_event *event)
{
	return armpmu_map_event(event, &armv7_a5_perf_map,
				&armv7_a5_perf_cache_map, 0xFF);
}

static int armv7_a15_map_event(struct perf_event *event)
{
	return armpmu_map_event(event, &armv7_a15_perf_map,
				&armv7_a15_perf_cache_map, 0xFF);
}

static int armv7_a7_map_event(struct perf_event *event)
{
	return armpmu_map_event(event, &armv7_a7_perf_map,
				&armv7_a7_perf_cache_map, 0xFF);
}

static void armv7pmu_init(struct arm_pmu *cpu_pmu)
{
	cpu_pmu->handle_irq	= armv7pmu_handle_irq;
	cpu_pmu->enable		= armv7pmu_enable_event;
	cpu_pmu->disable	= armv7pmu_disable_event;
	cpu_pmu->read_counter	= armv7pmu_read_counter;
	cpu_pmu->write_counter	= armv7pmu_write_counter;
	cpu_pmu->get_event_idx	= armv7pmu_get_event_idx;
	cpu_pmu->start		= armv7pmu_start;
	cpu_pmu->stop		= armv7pmu_stop;
	cpu_pmu->reset		= armv7pmu_reset;
	cpu_pmu->max_period	= (1LLU << 32) - 1;
};

static u32 armv7_read_num_pmnc_events(void)
{
	u32 nb_cnt;

	/* Read the nb of CNTx counters supported from PMNC */
	nb_cnt = (armv7_pmnc_read() >> ARMV7_PMNC_N_SHIFT) & ARMV7_PMNC_N_MASK;

	/* Add the CPU cycles counter and return */
	return nb_cnt + 1;
}

<<<<<<< HEAD
static int __devinit armv7_a8_pmu_init(struct arm_pmu *cpu_pmu)
=======
static int armv7_a8_pmu_init(struct arm_pmu *cpu_pmu)
>>>>>>> 68d6f84b
{
	armv7pmu_init(cpu_pmu);
	cpu_pmu->name		= "ARMv7 Cortex-A8";
	cpu_pmu->map_event	= armv7_a8_map_event;
	cpu_pmu->num_events	= armv7_read_num_pmnc_events();
	return 0;
}

<<<<<<< HEAD
static int __devinit armv7_a9_pmu_init(struct arm_pmu *cpu_pmu)
=======
static int armv7_a9_pmu_init(struct arm_pmu *cpu_pmu)
>>>>>>> 68d6f84b
{
	armv7pmu_init(cpu_pmu);
	cpu_pmu->name		= "ARMv7 Cortex-A9";
	cpu_pmu->map_event	= armv7_a9_map_event;
	cpu_pmu->num_events	= armv7_read_num_pmnc_events();
	return 0;
}

<<<<<<< HEAD
static int __devinit armv7_a5_pmu_init(struct arm_pmu *cpu_pmu)
=======
static int armv7_a5_pmu_init(struct arm_pmu *cpu_pmu)
>>>>>>> 68d6f84b
{
	armv7pmu_init(cpu_pmu);
	cpu_pmu->name		= "ARMv7 Cortex-A5";
	cpu_pmu->map_event	= armv7_a5_map_event;
	cpu_pmu->num_events	= armv7_read_num_pmnc_events();
	return 0;
}

<<<<<<< HEAD
static int __devinit armv7_a15_pmu_init(struct arm_pmu *cpu_pmu)
=======
static int armv7_a15_pmu_init(struct arm_pmu *cpu_pmu)
>>>>>>> 68d6f84b
{
	armv7pmu_init(cpu_pmu);
	cpu_pmu->name		= "ARMv7 Cortex-A15";
	cpu_pmu->map_event	= armv7_a15_map_event;
	cpu_pmu->num_events	= armv7_read_num_pmnc_events();
	cpu_pmu->set_event_filter = armv7pmu_set_event_filter;
	return 0;
}

<<<<<<< HEAD
static int __devinit armv7_a7_pmu_init(struct arm_pmu *cpu_pmu)
=======
static int armv7_a7_pmu_init(struct arm_pmu *cpu_pmu)
>>>>>>> 68d6f84b
{
	armv7pmu_init(cpu_pmu);
	cpu_pmu->name		= "ARMv7 Cortex-A7";
	cpu_pmu->map_event	= armv7_a7_map_event;
	cpu_pmu->num_events	= armv7_read_num_pmnc_events();
	cpu_pmu->set_event_filter = armv7pmu_set_event_filter;
	return 0;
}
#else
static inline int armv7_a8_pmu_init(struct arm_pmu *cpu_pmu)
{
	return -ENODEV;
}

static inline int armv7_a9_pmu_init(struct arm_pmu *cpu_pmu)
{
	return -ENODEV;
}

static inline int armv7_a5_pmu_init(struct arm_pmu *cpu_pmu)
{
	return -ENODEV;
}

static inline int armv7_a15_pmu_init(struct arm_pmu *cpu_pmu)
{
	return -ENODEV;
}

static inline int armv7_a7_pmu_init(struct arm_pmu *cpu_pmu)
{
	return -ENODEV;
}
#endif	/* CONFIG_CPU_V7 */<|MERGE_RESOLUTION|>--- conflicted
+++ resolved
@@ -1237,11 +1237,7 @@
 	return nb_cnt + 1;
 }
 
-<<<<<<< HEAD
-static int __devinit armv7_a8_pmu_init(struct arm_pmu *cpu_pmu)
-=======
 static int armv7_a8_pmu_init(struct arm_pmu *cpu_pmu)
->>>>>>> 68d6f84b
 {
 	armv7pmu_init(cpu_pmu);
 	cpu_pmu->name		= "ARMv7 Cortex-A8";
@@ -1250,11 +1246,7 @@
 	return 0;
 }
 
-<<<<<<< HEAD
-static int __devinit armv7_a9_pmu_init(struct arm_pmu *cpu_pmu)
-=======
 static int armv7_a9_pmu_init(struct arm_pmu *cpu_pmu)
->>>>>>> 68d6f84b
 {
 	armv7pmu_init(cpu_pmu);
 	cpu_pmu->name		= "ARMv7 Cortex-A9";
@@ -1263,11 +1255,7 @@
 	return 0;
 }
 
-<<<<<<< HEAD
-static int __devinit armv7_a5_pmu_init(struct arm_pmu *cpu_pmu)
-=======
 static int armv7_a5_pmu_init(struct arm_pmu *cpu_pmu)
->>>>>>> 68d6f84b
 {
 	armv7pmu_init(cpu_pmu);
 	cpu_pmu->name		= "ARMv7 Cortex-A5";
@@ -1276,11 +1264,7 @@
 	return 0;
 }
 
-<<<<<<< HEAD
-static int __devinit armv7_a15_pmu_init(struct arm_pmu *cpu_pmu)
-=======
 static int armv7_a15_pmu_init(struct arm_pmu *cpu_pmu)
->>>>>>> 68d6f84b
 {
 	armv7pmu_init(cpu_pmu);
 	cpu_pmu->name		= "ARMv7 Cortex-A15";
@@ -1290,11 +1274,7 @@
 	return 0;
 }
 
-<<<<<<< HEAD
-static int __devinit armv7_a7_pmu_init(struct arm_pmu *cpu_pmu)
-=======
 static int armv7_a7_pmu_init(struct arm_pmu *cpu_pmu)
->>>>>>> 68d6f84b
 {
 	armv7pmu_init(cpu_pmu);
 	cpu_pmu->name		= "ARMv7 Cortex-A7";
