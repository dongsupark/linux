/*
 *  linux/arch/arm/kernel/setup.c
 *
 *  Copyright (C) 1995-2001 Russell King
 *
 * This program is free software; you can redistribute it and/or modify
 * it under the terms of the GNU General Public License version 2 as
 * published by the Free Software Foundation.
 */
#include <linux/export.h>
#include <linux/kernel.h>
#include <linux/stddef.h>
#include <linux/ioport.h>
#include <linux/delay.h>
#include <linux/utsname.h>
#include <linux/initrd.h>
#include <linux/console.h>
#include <linux/bootmem.h>
#include <linux/seq_file.h>
#include <linux/screen_info.h>
#include <linux/of_platform.h>
#include <linux/init.h>
#include <linux/kexec.h>
#include <linux/of_fdt.h>
#include <linux/cpu.h>
#include <linux/interrupt.h>
#include <linux/smp.h>
#include <linux/proc_fs.h>
#include <linux/memblock.h>
#include <linux/bug.h>
#include <linux/compiler.h>
#include <linux/sort.h>

#include <asm/unified.h>
#include <asm/cp15.h>
#include <asm/cpu.h>
#include <asm/cputype.h>
#include <asm/elf.h>
#include <asm/procinfo.h>
#include <asm/psci.h>
#include <asm/sections.h>
#include <asm/setup.h>
#include <asm/smp_plat.h>
#include <asm/mach-types.h>
#include <asm/cacheflush.h>
#include <asm/cachetype.h>
#include <asm/tlbflush.h>

#include <asm/prom.h>
#include <asm/mach/arch.h>
#include <asm/mach/irq.h>
#include <asm/mach/time.h>
#include <asm/system_info.h>
#include <asm/system_misc.h>
#include <asm/traps.h>
#include <asm/unwind.h>
#include <asm/memblock.h>
#include <asm/virt.h>

#include "atags.h"


#if defined(CONFIG_FPE_NWFPE) || defined(CONFIG_FPE_FASTFPE)
char fpe_type[8];

static int __init fpe_setup(char *line)
{
	memcpy(fpe_type, line, 8);
	return 1;
}

__setup("fpe=", fpe_setup);
#endif

extern void paging_init(struct machine_desc *desc);
extern void sanity_check_meminfo(void);
extern enum reboot_mode reboot_mode;
extern void setup_dma_zone(struct machine_desc *desc);

unsigned int processor_id;
EXPORT_SYMBOL(processor_id);
unsigned int __machine_arch_type __read_mostly;
EXPORT_SYMBOL(__machine_arch_type);
unsigned int cacheid __read_mostly;
EXPORT_SYMBOL(cacheid);

unsigned int __atags_pointer __initdata;

unsigned int system_rev;
EXPORT_SYMBOL(system_rev);

unsigned int system_serial_low;
EXPORT_SYMBOL(system_serial_low);

unsigned int system_serial_high;
EXPORT_SYMBOL(system_serial_high);

unsigned int elf_hwcap __read_mostly;
EXPORT_SYMBOL(elf_hwcap);


#ifdef MULTI_CPU
struct processor processor __read_mostly;
#endif
#ifdef MULTI_TLB
struct cpu_tlb_fns cpu_tlb __read_mostly;
#endif
#ifdef MULTI_USER
struct cpu_user_fns cpu_user __read_mostly;
#endif
#ifdef MULTI_CACHE
struct cpu_cache_fns cpu_cache __read_mostly;
#endif
#ifdef CONFIG_OUTER_CACHE
struct outer_cache_fns outer_cache __read_mostly;
EXPORT_SYMBOL(outer_cache);
#endif

/*
 * Cached cpu_architecture() result for use by assembler code.
 * C code should use the cpu_architecture() function instead of accessing this
 * variable directly.
 */
int __cpu_architecture __read_mostly = CPU_ARCH_UNKNOWN;

struct stack {
	u32 irq[3];
	u32 abt[3];
	u32 und[3];
} ____cacheline_aligned;

#ifndef CONFIG_CPU_V7M
static struct stack stacks[NR_CPUS];
#endif

char elf_platform[ELF_PLATFORM_SIZE];
EXPORT_SYMBOL(elf_platform);

static const char *cpu_name;
static const char *machine_name;
static char __initdata cmd_line[COMMAND_LINE_SIZE];
struct machine_desc *machine_desc __initdata;

static union { char c[4]; unsigned long l; } endian_test __initdata = { { 'l', '?', '?', 'b' } };
#define ENDIANNESS ((char)endian_test.l)

DEFINE_PER_CPU(struct cpuinfo_arm, cpu_data);

/*
 * Standard memory resources
 */
static struct resource mem_res[] = {
	{
		.name = "Video RAM",
		.start = 0,
		.end = 0,
		.flags = IORESOURCE_MEM
	},
	{
		.name = "Kernel code",
		.start = 0,
		.end = 0,
		.flags = IORESOURCE_MEM
	},
	{
		.name = "Kernel data",
		.start = 0,
		.end = 0,
		.flags = IORESOURCE_MEM
	}
};

#define video_ram   mem_res[0]
#define kernel_code mem_res[1]
#define kernel_data mem_res[2]

static struct resource io_res[] = {
	{
		.name = "reserved",
		.start = 0x3bc,
		.end = 0x3be,
		.flags = IORESOURCE_IO | IORESOURCE_BUSY
	},
	{
		.name = "reserved",
		.start = 0x378,
		.end = 0x37f,
		.flags = IORESOURCE_IO | IORESOURCE_BUSY
	},
	{
		.name = "reserved",
		.start = 0x278,
		.end = 0x27f,
		.flags = IORESOURCE_IO | IORESOURCE_BUSY
	}
};

#define lp0 io_res[0]
#define lp1 io_res[1]
#define lp2 io_res[2]

static const char *proc_arch[] = {
	"undefined/unknown",
	"3",
	"4",
	"4T",
	"5",
	"5T",
	"5TE",
	"5TEJ",
	"6TEJ",
	"7",
	"7M",
	"?(12)",
	"?(13)",
	"?(14)",
	"?(15)",
	"?(16)",
	"?(17)",
};

#ifdef CONFIG_CPU_V7M
static int __get_cpu_architecture(void)
{
	return CPU_ARCH_ARMv7M;
}
#else
static int __get_cpu_architecture(void)
{
	int cpu_arch;

	if ((read_cpuid_id() & 0x0008f000) == 0) {
		cpu_arch = CPU_ARCH_UNKNOWN;
	} else if ((read_cpuid_id() & 0x0008f000) == 0x00007000) {
		cpu_arch = (read_cpuid_id() & (1 << 23)) ? CPU_ARCH_ARMv4T : CPU_ARCH_ARMv3;
	} else if ((read_cpuid_id() & 0x00080000) == 0x00000000) {
		cpu_arch = (read_cpuid_id() >> 16) & 7;
		if (cpu_arch)
			cpu_arch += CPU_ARCH_ARMv3;
	} else if ((read_cpuid_id() & 0x000f0000) == 0x000f0000) {
		unsigned int mmfr0;

		/* Revised CPUID format. Read the Memory Model Feature
		 * Register 0 and check for VMSAv7 or PMSAv7 */
		asm("mrc	p15, 0, %0, c0, c1, 4"
		    : "=r" (mmfr0));
		if ((mmfr0 & 0x0000000f) >= 0x00000003 ||
		    (mmfr0 & 0x000000f0) >= 0x00000030)
			cpu_arch = CPU_ARCH_ARMv7;
		else if ((mmfr0 & 0x0000000f) == 0x00000002 ||
			 (mmfr0 & 0x000000f0) == 0x00000020)
			cpu_arch = CPU_ARCH_ARMv6;
		else
			cpu_arch = CPU_ARCH_UNKNOWN;
	} else
		cpu_arch = CPU_ARCH_UNKNOWN;

	return cpu_arch;
}
#endif

int __pure cpu_architecture(void)
{
	BUG_ON(__cpu_architecture == CPU_ARCH_UNKNOWN);

	return __cpu_architecture;
}

static int cpu_has_aliasing_icache(unsigned int arch)
{
	int aliasing_icache;
	unsigned int id_reg, num_sets, line_size;

	/* PIPT caches never alias. */
	if (icache_is_pipt())
		return 0;

	/* arch specifies the register format */
	switch (arch) {
	case CPU_ARCH_ARMv7:
		asm("mcr	p15, 2, %0, c0, c0, 0 @ set CSSELR"
		    : /* No output operands */
		    : "r" (1));
		isb();
		asm("mrc	p15, 1, %0, c0, c0, 0 @ read CCSIDR"
		    : "=r" (id_reg));
		line_size = 4 << ((id_reg & 0x7) + 2);
		num_sets = ((id_reg >> 13) & 0x7fff) + 1;
		aliasing_icache = (line_size * num_sets) > PAGE_SIZE;
		break;
	case CPU_ARCH_ARMv6:
		aliasing_icache = read_cpuid_cachetype() & (1 << 11);
		break;
	default:
		/* I-cache aliases will be handled by D-cache aliasing code */
		aliasing_icache = 0;
	}

	return aliasing_icache;
}

static void __init cacheid_init(void)
{
	unsigned int arch = cpu_architecture();

<<<<<<< HEAD
	if (arch >= CPU_ARCH_ARMv6) {
=======
	if (arch == CPU_ARCH_ARMv7M) {
		cacheid = 0;
	} else if (arch >= CPU_ARCH_ARMv6) {
>>>>>>> d0e0ac97
		unsigned int cachetype = read_cpuid_cachetype();
		if ((cachetype & (7 << 29)) == 4 << 29) {
			/* ARMv7 register format */
			arch = CPU_ARCH_ARMv7;
			cacheid = CACHEID_VIPT_NONALIASING;
			switch (cachetype & (3 << 14)) {
			case (1 << 14):
				cacheid |= CACHEID_ASID_TAGGED;
				break;
			case (3 << 14):
				cacheid |= CACHEID_PIPT;
				break;
			}
		} else {
			arch = CPU_ARCH_ARMv6;
			if (cachetype & (1 << 23))
				cacheid = CACHEID_VIPT_ALIASING;
			else
				cacheid = CACHEID_VIPT_NONALIASING;
		}
		if (cpu_has_aliasing_icache(arch))
			cacheid |= CACHEID_VIPT_I_ALIASING;
	} else {
		cacheid = CACHEID_VIVT;
	}

	printk("CPU: %s data cache, %s instruction cache\n",
		cache_is_vivt() ? "VIVT" :
		cache_is_vipt_aliasing() ? "VIPT aliasing" :
		cache_is_vipt_nonaliasing() ? "PIPT / VIPT nonaliasing" : "unknown",
		cache_is_vivt() ? "VIVT" :
		icache_is_vivt_asid_tagged() ? "VIVT ASID tagged" :
		icache_is_vipt_aliasing() ? "VIPT aliasing" :
		icache_is_pipt() ? "PIPT" :
		cache_is_vipt_nonaliasing() ? "VIPT nonaliasing" : "unknown");
}

/*
 * These functions re-use the assembly code in head.S, which
 * already provide the required functionality.
 */
extern struct proc_info_list *lookup_processor_type(unsigned int);

void __init early_print(const char *str, ...)
{
	extern void printascii(const char *);
	char buf[256];
	va_list ap;

	va_start(ap, str);
	vsnprintf(buf, sizeof(buf), str, ap);
	va_end(ap);

#ifdef CONFIG_DEBUG_LL
	printascii(buf);
#endif
	printk("%s", buf);
}

static void __init cpuid_init_hwcaps(void)
{
<<<<<<< HEAD
	unsigned int divide_instrs;
=======
	unsigned int divide_instrs, vmsa;
>>>>>>> d0e0ac97

	if (cpu_architecture() < CPU_ARCH_ARMv7)
		return;

	divide_instrs = (read_cpuid_ext(CPUID_EXT_ISAR0) & 0x0f000000) >> 24;

	switch (divide_instrs) {
	case 2:
		elf_hwcap |= HWCAP_IDIVA;
	case 1:
		elf_hwcap |= HWCAP_IDIVT;
	}
<<<<<<< HEAD
=======

	/* LPAE implies atomic ldrd/strd instructions */
	vmsa = (read_cpuid_ext(CPUID_EXT_MMFR0) & 0xf) >> 0;
	if (vmsa >= 5)
		elf_hwcap |= HWCAP_LPAE;
>>>>>>> d0e0ac97
}

static void __init feat_v6_fixup(void)
{
	int id = read_cpuid_id();

	if ((id & 0xff0f0000) != 0x41070000)
		return;

	/*
	 * HWCAP_TLS is available only on 1136 r1p0 and later,
	 * see also kuser_get_tls_init.
	 */
	if ((((id >> 4) & 0xfff) == 0xb36) && (((id >> 20) & 3) == 0))
		elf_hwcap &= ~HWCAP_TLS;
}

/*
 * cpu_init - initialise one CPU.
 *
 * cpu_init sets up the per-CPU stacks.
 */
void notrace cpu_init(void)
{
#ifndef CONFIG_CPU_V7M
	unsigned int cpu = smp_processor_id();
	struct stack *stk = &stacks[cpu];

	if (cpu >= NR_CPUS) {
		printk(KERN_CRIT "CPU%u: bad primary CPU number\n", cpu);
		BUG();
	}

	/*
	 * This only works on resume and secondary cores. For booting on the
	 * boot cpu, smp_prepare_boot_cpu is called after percpu area setup.
	 */
	set_my_cpu_offset(per_cpu_offset(cpu));

	cpu_proc_init();

	/*
	 * Define the placement constraint for the inline asm directive below.
	 * In Thumb-2, msr with an immediate value is not allowed.
	 */
#ifdef CONFIG_THUMB2_KERNEL
#define PLC	"r"
#else
#define PLC	"I"
#endif

	/*
	 * setup stacks for re-entrant exception handlers
	 */
	__asm__ (
	"msr	cpsr_c, %1\n\t"
	"add	r14, %0, %2\n\t"
	"mov	sp, r14\n\t"
	"msr	cpsr_c, %3\n\t"
	"add	r14, %0, %4\n\t"
	"mov	sp, r14\n\t"
	"msr	cpsr_c, %5\n\t"
	"add	r14, %0, %6\n\t"
	"mov	sp, r14\n\t"
	"msr	cpsr_c, %7"
	    :
	    : "r" (stk),
	      PLC (PSR_F_BIT | PSR_I_BIT | IRQ_MODE),
	      "I" (offsetof(struct stack, irq[0])),
	      PLC (PSR_F_BIT | PSR_I_BIT | ABT_MODE),
	      "I" (offsetof(struct stack, abt[0])),
	      PLC (PSR_F_BIT | PSR_I_BIT | UND_MODE),
	      "I" (offsetof(struct stack, und[0])),
	      PLC (PSR_F_BIT | PSR_I_BIT | SVC_MODE)
	    : "r14");
#endif
}

u32 __cpu_logical_map[NR_CPUS] = { [0 ... NR_CPUS-1] = MPIDR_INVALID };

void __init smp_setup_processor_id(void)
{
	int i;
	u32 mpidr = is_smp() ? read_cpuid_mpidr() & MPIDR_HWID_BITMASK : 0;
	u32 cpu = MPIDR_AFFINITY_LEVEL(mpidr, 0);

	cpu_logical_map(0) = cpu;
	for (i = 1; i < nr_cpu_ids; ++i)
		cpu_logical_map(i) = i == cpu ? 0 : i;

	/*
	 * clear __my_cpu_offset on boot CPU to avoid hang caused by
	 * using percpu variable early, for example, lockdep will
	 * access percpu variable inside lock_release
	 */
	set_my_cpu_offset(0);

	printk(KERN_INFO "Booting Linux on physical CPU 0x%x\n", mpidr);
}

struct mpidr_hash mpidr_hash;
#ifdef CONFIG_SMP
/**
 * smp_build_mpidr_hash - Pre-compute shifts required at each affinity
 *			  level in order to build a linear index from an
 *			  MPIDR value. Resulting algorithm is a collision
 *			  free hash carried out through shifting and ORing
 */
static void __init smp_build_mpidr_hash(void)
{
	u32 i, affinity;
	u32 fs[3], bits[3], ls, mask = 0;
	/*
	 * Pre-scan the list of MPIDRS and filter out bits that do
	 * not contribute to affinity levels, ie they never toggle.
	 */
	for_each_possible_cpu(i)
		mask |= (cpu_logical_map(i) ^ cpu_logical_map(0));
	pr_debug("mask of set bits 0x%x\n", mask);
	/*
	 * Find and stash the last and first bit set at all affinity levels to
	 * check how many bits are required to represent them.
	 */
	for (i = 0; i < 3; i++) {
		affinity = MPIDR_AFFINITY_LEVEL(mask, i);
		/*
		 * Find the MSB bit and LSB bits position
		 * to determine how many bits are required
		 * to express the affinity level.
		 */
		ls = fls(affinity);
		fs[i] = affinity ? ffs(affinity) - 1 : 0;
		bits[i] = ls - fs[i];
	}
	/*
	 * An index can be created from the MPIDR by isolating the
	 * significant bits at each affinity level and by shifting
	 * them in order to compress the 24 bits values space to a
	 * compressed set of values. This is equivalent to hashing
	 * the MPIDR through shifting and ORing. It is a collision free
	 * hash though not minimal since some levels might contain a number
	 * of CPUs that is not an exact power of 2 and their bit
	 * representation might contain holes, eg MPIDR[7:0] = {0x2, 0x80}.
	 */
	mpidr_hash.shift_aff[0] = fs[0];
	mpidr_hash.shift_aff[1] = MPIDR_LEVEL_BITS + fs[1] - bits[0];
	mpidr_hash.shift_aff[2] = 2*MPIDR_LEVEL_BITS + fs[2] -
						(bits[1] + bits[0]);
	mpidr_hash.mask = mask;
	mpidr_hash.bits = bits[2] + bits[1] + bits[0];
	pr_debug("MPIDR hash: aff0[%u] aff1[%u] aff2[%u] mask[0x%x] bits[%u]\n",
				mpidr_hash.shift_aff[0],
				mpidr_hash.shift_aff[1],
				mpidr_hash.shift_aff[2],
				mpidr_hash.mask,
				mpidr_hash.bits);
	/*
	 * 4x is an arbitrary value used to warn on a hash table much bigger
	 * than expected on most systems.
	 */
	if (mpidr_hash_size() > 4 * num_possible_cpus())
		pr_warn("Large number of MPIDR hash buckets detected\n");
	sync_cache_w(&mpidr_hash);
}
#endif

static void __init setup_processor(void)
{
	struct proc_info_list *list;

	/*
	 * locate processor in the list of supported processor
	 * types.  The linker builds this table for us from the
	 * entries in arch/arm/mm/proc-*.S
	 */
	list = lookup_processor_type(read_cpuid_id());
	if (!list) {
		printk("CPU configuration botched (ID %08x), unable "
		       "to continue.\n", read_cpuid_id());
		while (1);
	}

	cpu_name = list->cpu_name;
	__cpu_architecture = __get_cpu_architecture();

#ifdef MULTI_CPU
	processor = *list->proc;
#endif
#ifdef MULTI_TLB
	cpu_tlb = *list->tlb;
#endif
#ifdef MULTI_USER
	cpu_user = *list->user;
#endif
#ifdef MULTI_CACHE
	cpu_cache = *list->cache;
#endif

	printk("CPU: %s [%08x] revision %d (ARMv%s), cr=%08lx\n",
	       cpu_name, read_cpuid_id(), read_cpuid_id() & 15,
	       proc_arch[cpu_architecture()], cr_alignment);

	snprintf(init_utsname()->machine, __NEW_UTS_LEN + 1, "%s%c",
		 list->arch_name, ENDIANNESS);
	snprintf(elf_platform, ELF_PLATFORM_SIZE, "%s%c",
		 list->elf_name, ENDIANNESS);
	elf_hwcap = list->elf_hwcap;

	cpuid_init_hwcaps();

#ifndef CONFIG_ARM_THUMB
	elf_hwcap &= ~(HWCAP_THUMB | HWCAP_IDIVT);
#endif

	feat_v6_fixup();

	cacheid_init();
	cpu_init();
}

void __init dump_machine_table(void)
{
	struct machine_desc *p;

	early_print("Available machine support:\n\nID (hex)\tNAME\n");
	for_each_machine_desc(p)
		early_print("%08x\t%s\n", p->nr, p->name);

	early_print("\nPlease check your kernel config and/or bootloader.\n");

	while (true)
		/* can't use cpu_relax() here as it may require MMU setup */;
}

int __init arm_add_memory(phys_addr_t start, phys_addr_t size)
{
	struct membank *bank = &meminfo.bank[meminfo.nr_banks];

	if (meminfo.nr_banks >= NR_BANKS) {
		printk(KERN_CRIT "NR_BANKS too low, "
			"ignoring memory at 0x%08llx\n", (long long)start);
		return -EINVAL;
	}

	/*
	 * Ensure that start/size are aligned to a page boundary.
	 * Size is appropriately rounded down, start is rounded up.
	 */
	size -= start & ~PAGE_MASK;
	bank->start = PAGE_ALIGN(start);

#ifndef CONFIG_ARM_LPAE
	if (bank->start + size < bank->start) {
		printk(KERN_CRIT "Truncating memory at 0x%08llx to fit in "
			"32-bit physical address space\n", (long long)start);
		/*
		 * To ensure bank->start + bank->size is representable in
		 * 32 bits, we use ULONG_MAX as the upper limit rather than 4GB.
		 * This means we lose a page after masking.
		 */
		size = ULONG_MAX - bank->start;
	}
#endif

	bank->size = size & ~(phys_addr_t)(PAGE_SIZE - 1);

	/*
	 * Check whether this memory region has non-zero size or
	 * invalid node number.
	 */
	if (bank->size == 0)
		return -EINVAL;

	meminfo.nr_banks++;
	return 0;
}

/*
 * Pick out the memory size.  We look for mem=size@start,
 * where start and size are "size[KkMm]"
 */
static int __init early_mem(char *p)
{
	static int usermem __initdata = 0;
	phys_addr_t size;
	phys_addr_t start;
	char *endp;

	/*
	 * If the user specifies memory size, we
	 * blow away any automatically generated
	 * size.
	 */
	if (usermem == 0) {
		usermem = 1;
		meminfo.nr_banks = 0;
	}

	start = PHYS_OFFSET;
	size  = memparse(p, &endp);
	if (*endp == '@')
		start = memparse(endp + 1, NULL);

	arm_add_memory(start, size);

	return 0;
}
early_param("mem", early_mem);

static void __init request_standard_resources(struct machine_desc *mdesc)
{
	struct memblock_region *region;
	struct resource *res;

	kernel_code.start   = virt_to_phys(_text);
	kernel_code.end     = virt_to_phys(_etext - 1);
	kernel_data.start   = virt_to_phys(_sdata);
	kernel_data.end     = virt_to_phys(_end - 1);

	for_each_memblock(memory, region) {
		res = alloc_bootmem_low(sizeof(*res));
		res->name  = "System RAM";
		res->start = __pfn_to_phys(memblock_region_memory_base_pfn(region));
		res->end = __pfn_to_phys(memblock_region_memory_end_pfn(region)) - 1;
		res->flags = IORESOURCE_MEM | IORESOURCE_BUSY;

		request_resource(&iomem_resource, res);

		if (kernel_code.start >= res->start &&
		    kernel_code.end <= res->end)
			request_resource(res, &kernel_code);
		if (kernel_data.start >= res->start &&
		    kernel_data.end <= res->end)
			request_resource(res, &kernel_data);
	}

	if (mdesc->video_start) {
		video_ram.start = mdesc->video_start;
		video_ram.end   = mdesc->video_end;
		request_resource(&iomem_resource, &video_ram);
	}

	/*
	 * Some machines don't have the possibility of ever
	 * possessing lp0, lp1 or lp2
	 */
	if (mdesc->reserve_lp0)
		request_resource(&ioport_resource, &lp0);
	if (mdesc->reserve_lp1)
		request_resource(&ioport_resource, &lp1);
	if (mdesc->reserve_lp2)
		request_resource(&ioport_resource, &lp2);
}

#if defined(CONFIG_VGA_CONSOLE) || defined(CONFIG_DUMMY_CONSOLE)
struct screen_info screen_info = {
 .orig_video_lines	= 30,
 .orig_video_cols	= 80,
 .orig_video_mode	= 0,
 .orig_video_ega_bx	= 0,
 .orig_video_isVGA	= 1,
 .orig_video_points	= 8
};
#endif

static int __init customize_machine(void)
{
	/*
	 * customizes platform devices, or adds new ones
	 * On DT based machines, we fall back to populating the
	 * machine from the device tree, if no callback is provided,
	 * otherwise we would always need an init_machine callback.
	 */
	if (machine_desc->init_machine)
		machine_desc->init_machine();
#ifdef CONFIG_OF
	else
		of_platform_populate(NULL, of_default_bus_match_table,
					NULL, NULL);
#endif
	return 0;
}
arch_initcall(customize_machine);

static int __init init_machine_late(void)
{
	if (machine_desc->init_late)
		machine_desc->init_late();
	return 0;
}
late_initcall(init_machine_late);

#ifdef CONFIG_KEXEC
static inline unsigned long long get_total_mem(void)
{
	unsigned long total;

	total = max_low_pfn - min_low_pfn;
	return total << PAGE_SHIFT;
}

/**
 * reserve_crashkernel() - reserves memory are for crash kernel
 *
 * This function reserves memory area given in "crashkernel=" kernel command
 * line parameter. The memory reserved is used by a dump capture kernel when
 * primary kernel is crashing.
 */
static void __init reserve_crashkernel(void)
{
	unsigned long long crash_size, crash_base;
	unsigned long long total_mem;
	int ret;

	total_mem = get_total_mem();
	ret = parse_crashkernel(boot_command_line, total_mem,
				&crash_size, &crash_base);
	if (ret)
		return;

	ret = reserve_bootmem(crash_base, crash_size, BOOTMEM_EXCLUSIVE);
	if (ret < 0) {
		printk(KERN_WARNING "crashkernel reservation failed - "
		       "memory is in use (0x%lx)\n", (unsigned long)crash_base);
		return;
	}

	printk(KERN_INFO "Reserving %ldMB of memory at %ldMB "
	       "for crashkernel (System RAM: %ldMB)\n",
	       (unsigned long)(crash_size >> 20),
	       (unsigned long)(crash_base >> 20),
	       (unsigned long)(total_mem >> 20));

	crashk_res.start = crash_base;
	crashk_res.end = crash_base + crash_size - 1;
	insert_resource(&iomem_resource, &crashk_res);
}
#else
static inline void reserve_crashkernel(void) {}
#endif /* CONFIG_KEXEC */

static int __init meminfo_cmp(const void *_a, const void *_b)
{
	const struct membank *a = _a, *b = _b;
	long cmp = bank_pfn_start(a) - bank_pfn_start(b);
	return cmp < 0 ? -1 : cmp > 0 ? 1 : 0;
}

void __init hyp_mode_check(void)
{
#ifdef CONFIG_ARM_VIRT_EXT
	if (is_hyp_mode_available()) {
		pr_info("CPU: All CPU(s) started in HYP mode.\n");
		pr_info("CPU: Virtualization extensions available.\n");
	} else if (is_hyp_mode_mismatched()) {
		pr_warn("CPU: WARNING: CPU(s) started in wrong/inconsistent modes (primary CPU mode 0x%x)\n",
			__boot_cpu_mode & MODE_MASK);
		pr_warn("CPU: This may indicate a broken bootloader or firmware.\n");
	} else
		pr_info("CPU: All CPU(s) started in SVC mode.\n");
#endif
}

void __init setup_arch(char **cmdline_p)
{
	struct machine_desc *mdesc;

	setup_processor();
	mdesc = setup_machine_fdt(__atags_pointer);
	if (!mdesc)
		mdesc = setup_machine_tags(__atags_pointer, __machine_arch_type);
	machine_desc = mdesc;
	machine_name = mdesc->name;

	setup_dma_zone(mdesc);

	if (mdesc->reboot_mode != REBOOT_HARD)
		reboot_mode = mdesc->reboot_mode;

	init_mm.start_code = (unsigned long) _text;
	init_mm.end_code   = (unsigned long) _etext;
	init_mm.end_data   = (unsigned long) _edata;
	init_mm.brk	   = (unsigned long) _end;

	/* populate cmd_line too for later use, preserving boot_command_line */
	strlcpy(cmd_line, boot_command_line, COMMAND_LINE_SIZE);
	*cmdline_p = cmd_line;

	parse_early_param();

	sort(&meminfo.bank, meminfo.nr_banks, sizeof(meminfo.bank[0]), meminfo_cmp, NULL);
	sanity_check_meminfo();
	arm_memblock_init(&meminfo, mdesc);

	paging_init(mdesc);
	request_standard_resources(mdesc);

	if (mdesc->restart)
		arm_pm_restart = mdesc->restart;

	unflatten_device_tree();

	arm_dt_init_cpu_maps();
	psci_init();
#ifdef CONFIG_SMP
	if (is_smp()) {
		if (!mdesc->smp_init || !mdesc->smp_init()) {
			if (psci_smp_available())
				smp_set_ops(&psci_smp_ops);
			else if (mdesc->smp)
				smp_set_ops(mdesc->smp);
		}
		smp_init_cpus();
		smp_build_mpidr_hash();
	}
#endif

	if (!is_smp())
		hyp_mode_check();

	reserve_crashkernel();

#ifdef CONFIG_MULTI_IRQ_HANDLER
	handle_arch_irq = mdesc->handle_irq;
#endif

#ifdef CONFIG_VT
#if defined(CONFIG_VGA_CONSOLE)
	conswitchp = &vga_con;
#elif defined(CONFIG_DUMMY_CONSOLE)
	conswitchp = &dummy_con;
#endif
#endif

	if (mdesc->init_early)
		mdesc->init_early();
}


static int __init topology_init(void)
{
	int cpu;

	for_each_possible_cpu(cpu) {
		struct cpuinfo_arm *cpuinfo = &per_cpu(cpu_data, cpu);
		cpuinfo->cpu.hotpluggable = 1;
		register_cpu(&cpuinfo->cpu, cpu);
	}

	return 0;
}
subsys_initcall(topology_init);

#ifdef CONFIG_HAVE_PROC_CPU
static int __init proc_cpu_init(void)
{
	struct proc_dir_entry *res;

	res = proc_mkdir("cpu", NULL);
	if (!res)
		return -ENOMEM;
	return 0;
}
fs_initcall(proc_cpu_init);
#endif

static const char *hwcap_str[] = {
	"swp",
	"half",
	"thumb",
	"26bit",
	"fastmult",
	"fpa",
	"vfp",
	"edsp",
	"java",
	"iwmmxt",
	"crunch",
	"thumbee",
	"neon",
	"vfpv3",
	"vfpv3d16",
	"tls",
	"vfpv4",
	"idiva",
	"idivt",
	"lpae",
	NULL
};

static int c_show(struct seq_file *m, void *v)
{
	int i, j;
	u32 cpuid;

	for_each_online_cpu(i) {
		/*
		 * glibc reads /proc/cpuinfo to determine the number of
		 * online processors, looking for lines beginning with
		 * "processor".  Give glibc what it expects.
		 */
		seq_printf(m, "processor\t: %d\n", i);
		cpuid = is_smp() ? per_cpu(cpu_data, i).cpuid : read_cpuid_id();
		seq_printf(m, "model name\t: %s rev %d (%s)\n",
			   cpu_name, cpuid & 15, elf_platform);

#if defined(CONFIG_SMP)
		seq_printf(m, "BogoMIPS\t: %lu.%02lu\n",
			   per_cpu(cpu_data, i).loops_per_jiffy / (500000UL/HZ),
			   (per_cpu(cpu_data, i).loops_per_jiffy / (5000UL/HZ)) % 100);
#else
		seq_printf(m, "BogoMIPS\t: %lu.%02lu\n",
			   loops_per_jiffy / (500000/HZ),
			   (loops_per_jiffy / (5000/HZ)) % 100);
#endif
		/* dump out the processor features */
		seq_puts(m, "Features\t: ");

		for (j = 0; hwcap_str[j]; j++)
			if (elf_hwcap & (1 << j))
				seq_printf(m, "%s ", hwcap_str[j]);

		seq_printf(m, "\nCPU implementer\t: 0x%02x\n", cpuid >> 24);
		seq_printf(m, "CPU architecture: %s\n",
			   proc_arch[cpu_architecture()]);

		if ((cpuid & 0x0008f000) == 0x00000000) {
			/* pre-ARM7 */
			seq_printf(m, "CPU part\t: %07x\n", cpuid >> 4);
		} else {
			if ((cpuid & 0x0008f000) == 0x00007000) {
				/* ARM7 */
				seq_printf(m, "CPU variant\t: 0x%02x\n",
					   (cpuid >> 16) & 127);
			} else {
				/* post-ARM7 */
				seq_printf(m, "CPU variant\t: 0x%x\n",
					   (cpuid >> 20) & 15);
			}
			seq_printf(m, "CPU part\t: 0x%03x\n",
				   (cpuid >> 4) & 0xfff);
		}
		seq_printf(m, "CPU revision\t: %d\n\n", cpuid & 15);
	}

	seq_printf(m, "Hardware\t: %s\n", machine_name);
	seq_printf(m, "Revision\t: %04x\n", system_rev);
	seq_printf(m, "Serial\t\t: %08x%08x\n",
		   system_serial_high, system_serial_low);

	return 0;
}

static void *c_start(struct seq_file *m, loff_t *pos)
{
	return *pos < 1 ? (void *)1 : NULL;
}

static void *c_next(struct seq_file *m, void *v, loff_t *pos)
{
	++*pos;
	return NULL;
}

static void c_stop(struct seq_file *m, void *v)
{
}

const struct seq_operations cpuinfo_op = {
	.start	= c_start,
	.next	= c_next,
	.stop	= c_stop,
	.show	= c_show
};<|MERGE_RESOLUTION|>--- conflicted
+++ resolved
@@ -303,13 +303,9 @@
 {
 	unsigned int arch = cpu_architecture();
 
-<<<<<<< HEAD
-	if (arch >= CPU_ARCH_ARMv6) {
-=======
 	if (arch == CPU_ARCH_ARMv7M) {
 		cacheid = 0;
 	} else if (arch >= CPU_ARCH_ARMv6) {
->>>>>>> d0e0ac97
 		unsigned int cachetype = read_cpuid_cachetype();
 		if ((cachetype & (7 << 29)) == 4 << 29) {
 			/* ARMv7 register format */
@@ -371,11 +367,7 @@
 
 static void __init cpuid_init_hwcaps(void)
 {
-<<<<<<< HEAD
-	unsigned int divide_instrs;
-=======
 	unsigned int divide_instrs, vmsa;
->>>>>>> d0e0ac97
 
 	if (cpu_architecture() < CPU_ARCH_ARMv7)
 		return;
@@ -388,14 +380,11 @@
 	case 1:
 		elf_hwcap |= HWCAP_IDIVT;
 	}
-<<<<<<< HEAD
-=======
 
 	/* LPAE implies atomic ldrd/strd instructions */
 	vmsa = (read_cpuid_ext(CPUID_EXT_MMFR0) & 0xf) >> 0;
 	if (vmsa >= 5)
 		elf_hwcap |= HWCAP_LPAE;
->>>>>>> d0e0ac97
 }
 
 static void __init feat_v6_fixup(void)
