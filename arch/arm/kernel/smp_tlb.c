--- conflicted
+++ resolved
@@ -103,11 +103,7 @@
 
 static void broadcast_tlb_mm_a15_erratum(struct mm_struct *mm)
 {
-<<<<<<< HEAD
-	int cpu, this_cpu;
-=======
 	int this_cpu;
->>>>>>> d0e0ac97
 	cpumask_t mask = { CPU_BITS_NONE };
 
 	if (!erratum_a15_798181())
@@ -115,25 +111,7 @@
 
 	dummy_flush_tlb_a15_erratum();
 	this_cpu = get_cpu();
-<<<<<<< HEAD
-	for_each_online_cpu(cpu) {
-		if (cpu == this_cpu)
-			continue;
-		/*
-		 * We only need to send an IPI if the other CPUs are running
-		 * the same ASID as the one being invalidated. There is no
-		 * need for locking around the active_asids check since the
-		 * switch_mm() function has at least one dmb() (as required by
-		 * this workaround) in case a context switch happens on
-		 * another CPU after the condition below.
-		 */
-		if (atomic64_read(&mm->context.id) ==
-		    atomic64_read(&per_cpu(active_asids, cpu)))
-			cpumask_set_cpu(cpu, &mask);
-	}
-=======
 	a15_erratum_get_cpumask(this_cpu, mm, &mask);
->>>>>>> d0e0ac97
 	smp_call_function_many(&mask, ipi_flush_tlb_a15_erratum, NULL, 1);
 	put_cpu();
 }
