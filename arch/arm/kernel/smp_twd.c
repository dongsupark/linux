/*
 *  linux/arch/arm/kernel/smp_twd.c
 *
 *  Copyright (C) 2002 ARM Ltd.
 *  All Rights Reserved
 *
 * This program is free software; you can redistribute it and/or modify
 * it under the terms of the GNU General Public License version 2 as
 * published by the Free Software Foundation.
 */
#include <linux/init.h>
#include <linux/kernel.h>
#include <linux/clk.h>
#include <linux/cpufreq.h>
#include <linux/delay.h>
#include <linux/device.h>
#include <linux/err.h>
#include <linux/smp.h>
#include <linux/jiffies.h>
#include <linux/clockchips.h>
#include <linux/irq.h>
#include <linux/io.h>

#include <asm/smp_twd.h>
#include <asm/localtimer.h>
#include <asm/hardware/gic.h>

/* set up by the platform code */
void __iomem *twd_base;

static struct clk *twd_clk;
static unsigned long twd_timer_rate;

static struct clock_event_device __percpu **twd_evt;

static void twd_set_mode(enum clock_event_mode mode,
			struct clock_event_device *clk)
{
	unsigned long ctrl;

	switch (mode) {
	case CLOCK_EVT_MODE_PERIODIC:
		/* timer load already set up */
		ctrl = TWD_TIMER_CONTROL_ENABLE | TWD_TIMER_CONTROL_IT_ENABLE
			| TWD_TIMER_CONTROL_PERIODIC;
		__raw_writel(twd_timer_rate / HZ, twd_base + TWD_TIMER_LOAD);
		break;
	case CLOCK_EVT_MODE_ONESHOT:
		/* period set, and timer enabled in 'next_event' hook */
		ctrl = TWD_TIMER_CONTROL_IT_ENABLE | TWD_TIMER_CONTROL_ONESHOT;
		break;
	case CLOCK_EVT_MODE_UNUSED:
	case CLOCK_EVT_MODE_SHUTDOWN:
	default:
		ctrl = 0;
	}

	__raw_writel(ctrl, twd_base + TWD_TIMER_CONTROL);
}

static int twd_set_next_event(unsigned long evt,
			struct clock_event_device *unused)
{
	unsigned long ctrl = __raw_readl(twd_base + TWD_TIMER_CONTROL);

	ctrl |= TWD_TIMER_CONTROL_ENABLE;

	__raw_writel(evt, twd_base + TWD_TIMER_COUNTER);
	__raw_writel(ctrl, twd_base + TWD_TIMER_CONTROL);

	return 0;
}

/*
 * local_timer_ack: checks for a local timer interrupt.
 *
 * If a local timer interrupt has occurred, acknowledge and return 1.
 * Otherwise, return 0.
 */
int twd_timer_ack(void)
{
	if (__raw_readl(twd_base + TWD_TIMER_INTSTAT)) {
		__raw_writel(1, twd_base + TWD_TIMER_INTSTAT);
		return 1;
	}

	return 0;
}

void twd_timer_stop(struct clock_event_device *clk)
{
	twd_set_mode(CLOCK_EVT_MODE_UNUSED, clk);
	disable_percpu_irq(clk->irq);
}

<<<<<<< HEAD
=======
#ifdef CONFIG_CPU_FREQ

/*
 * Updates clockevent frequency when the cpu frequency changes.
 * Called on the cpu that is changing frequency with interrupts disabled.
 */
static void twd_update_frequency(void *data)
{
	twd_timer_rate = clk_get_rate(twd_clk);

	clockevents_update_freq(*__this_cpu_ptr(twd_evt), twd_timer_rate);
}

static int twd_cpufreq_transition(struct notifier_block *nb,
	unsigned long state, void *data)
{
	struct cpufreq_freqs *freqs = data;

	/*
	 * The twd clock events must be reprogrammed to account for the new
	 * frequency.  The timer is local to a cpu, so cross-call to the
	 * changing cpu.
	 */
	if (state == CPUFREQ_POSTCHANGE || state == CPUFREQ_RESUMECHANGE)
		smp_call_function_single(freqs->cpu, twd_update_frequency,
			NULL, 1);

	return NOTIFY_OK;
}

static struct notifier_block twd_cpufreq_nb = {
	.notifier_call = twd_cpufreq_transition,
};

static int twd_cpufreq_init(void)
{
	if (!IS_ERR(twd_clk))
		return cpufreq_register_notifier(&twd_cpufreq_nb,
			CPUFREQ_TRANSITION_NOTIFIER);

	return 0;
}
core_initcall(twd_cpufreq_init);

#endif

>>>>>>> dcd6c922
static void __cpuinit twd_calibrate_rate(void)
{
	unsigned long count;
	u64 waitjiffies;

	/*
	 * If this is the first time round, we need to work out how fast
	 * the timer ticks
	 */
	if (twd_timer_rate == 0) {
		printk(KERN_INFO "Calibrating local timer... ");

		/* Wait for a tick to start */
		waitjiffies = get_jiffies_64() + 1;

		while (get_jiffies_64() < waitjiffies)
			udelay(10);

		/* OK, now the tick has started, let's get the timer going */
		waitjiffies += 5;

				 /* enable, no interrupt or reload */
		__raw_writel(0x1, twd_base + TWD_TIMER_CONTROL);

				 /* maximum value */
		__raw_writel(0xFFFFFFFFU, twd_base + TWD_TIMER_COUNTER);

		while (get_jiffies_64() < waitjiffies)
			udelay(10);

		count = __raw_readl(twd_base + TWD_TIMER_COUNTER);

		twd_timer_rate = (0xFFFFFFFFU - count) * (HZ / 5);

		printk("%lu.%02luMHz.\n", twd_timer_rate / 1000000,
			(twd_timer_rate / 10000) % 100);
	}
}

static irqreturn_t twd_handler(int irq, void *dev_id)
{
	struct clock_event_device *evt = *(struct clock_event_device **)dev_id;

	if (twd_timer_ack()) {
		evt->event_handler(evt);
		return IRQ_HANDLED;
	}

	return IRQ_NONE;
}

<<<<<<< HEAD
=======
static struct clk *twd_get_clock(void)
{
	struct clk *clk;
	int err;

	clk = clk_get_sys("smp_twd", NULL);
	if (IS_ERR(clk)) {
		pr_err("smp_twd: clock not found: %d\n", (int)PTR_ERR(clk));
		return clk;
	}

	err = clk_prepare(clk);
	if (err) {
		pr_err("smp_twd: clock failed to prepare: %d\n", err);
		clk_put(clk);
		return ERR_PTR(err);
	}

	err = clk_enable(clk);
	if (err) {
		pr_err("smp_twd: clock failed to enable: %d\n", err);
		clk_unprepare(clk);
		clk_put(clk);
		return ERR_PTR(err);
	}

	return clk;
}

>>>>>>> dcd6c922
/*
 * Setup the local clock events for a CPU.
 */
void __cpuinit twd_timer_setup(struct clock_event_device *clk)
{
	struct clock_event_device **this_cpu_clk;

	if (!twd_evt) {
		int err;

		twd_evt = alloc_percpu(struct clock_event_device *);
		if (!twd_evt) {
			pr_err("twd: can't allocate memory\n");
			return;
		}

		err = request_percpu_irq(clk->irq, twd_handler,
					 "twd", twd_evt);
		if (err) {
			pr_err("twd: can't register interrupt %d (%d)\n",
			       clk->irq, err);
			return;
		}
	}

<<<<<<< HEAD
	twd_calibrate_rate();
=======
	if (!twd_clk)
		twd_clk = twd_get_clock();

	if (!IS_ERR_OR_NULL(twd_clk))
		twd_timer_rate = clk_get_rate(twd_clk);
	else
		twd_calibrate_rate();
>>>>>>> dcd6c922

	clk->name = "local_timer";
	clk->features = CLOCK_EVT_FEAT_PERIODIC | CLOCK_EVT_FEAT_ONESHOT |
			CLOCK_EVT_FEAT_C3STOP;
	clk->rating = 350;
	clk->set_mode = twd_set_mode;
	clk->set_next_event = twd_set_next_event;

	this_cpu_clk = __this_cpu_ptr(twd_evt);
	*this_cpu_clk = clk;

<<<<<<< HEAD
	clockevents_register_device(clk);

=======
	clockevents_config_and_register(clk, twd_timer_rate,
					0xf, 0xffffffff);
>>>>>>> dcd6c922
	enable_percpu_irq(clk->irq, 0);
}<|MERGE_RESOLUTION|>--- conflicted
+++ resolved
@@ -93,8 +93,6 @@
 	disable_percpu_irq(clk->irq);
 }
 
-<<<<<<< HEAD
-=======
 #ifdef CONFIG_CPU_FREQ
 
 /*
@@ -141,7 +139,6 @@
 
 #endif
 
->>>>>>> dcd6c922
 static void __cpuinit twd_calibrate_rate(void)
 {
 	unsigned long count;
@@ -193,8 +190,6 @@
 	return IRQ_NONE;
 }
 
-<<<<<<< HEAD
-=======
 static struct clk *twd_get_clock(void)
 {
 	struct clk *clk;
@@ -224,7 +219,6 @@
 	return clk;
 }
 
->>>>>>> dcd6c922
 /*
  * Setup the local clock events for a CPU.
  */
@@ -250,9 +244,6 @@
 		}
 	}
 
-<<<<<<< HEAD
-	twd_calibrate_rate();
-=======
 	if (!twd_clk)
 		twd_clk = twd_get_clock();
 
@@ -260,7 +251,6 @@
 		twd_timer_rate = clk_get_rate(twd_clk);
 	else
 		twd_calibrate_rate();
->>>>>>> dcd6c922
 
 	clk->name = "local_timer";
 	clk->features = CLOCK_EVT_FEAT_PERIODIC | CLOCK_EVT_FEAT_ONESHOT |
@@ -272,12 +262,7 @@
 	this_cpu_clk = __this_cpu_ptr(twd_evt);
 	*this_cpu_clk = clk;
 
-<<<<<<< HEAD
-	clockevents_register_device(clk);
-
-=======
 	clockevents_config_and_register(clk, twd_timer_rate,
 					0xf, 0xffffffff);
->>>>>>> dcd6c922
 	enable_percpu_irq(clk->irq, 0);
 }