#undef DEBUG

/*
 * ARM performance counter support.
 *
 * Copyright (C) 2009 picoChip Designs, Ltd., Jamie Iles
 * Copyright (C) 2010 ARM Ltd., Will Deacon <will.deacon@arm.com>
 *
 * This code is based on the sparc64 perf event code, which is in turn based
 * on the x86 code. Callchain code is based on the ARM OProfile backtrace
 * code.
 */
#define pr_fmt(fmt) "hw perfevents: " fmt

#include <linux/bitmap.h>
#include <linux/interrupt.h>
#include <linux/kernel.h>
#include <linux/export.h>
#include <linux/perf_event.h>
#include <linux/platform_device.h>
#include <linux/spinlock.h>
#include <linux/uaccess.h>

#include <asm/cputype.h>
#include <asm/irq.h>
#include <asm/irq_regs.h>
#include <asm/pmu.h>
#include <asm/stacktrace.h>

/*
 * ARMv6 supports a maximum of 3 events, starting from index 0. If we add
 * another platform that supports more, we need to increase this to be the
 * largest of all platforms.
 *
 * ARMv7 supports up to 32 events:
 *  cycle counter CCNT + 31 events counters CNT0..30.
 *  Cortex-A8 has 1+4 counters, Cortex-A9 has 1+6 counters.
 */
#define ARMPMU_MAX_HWEVENTS		32

static DEFINE_PER_CPU(struct perf_event * [ARMPMU_MAX_HWEVENTS], hw_events);
static DEFINE_PER_CPU(unsigned long [BITS_TO_LONGS(ARMPMU_MAX_HWEVENTS)], used_mask);
static DEFINE_PER_CPU(struct pmu_hw_events, cpu_hw_events);

#define to_arm_pmu(p) (container_of(p, struct arm_pmu, pmu))

/* Set at runtime when we know what CPU type we are. */
static struct arm_pmu *cpu_pmu;

enum arm_perf_pmu_ids
armpmu_get_pmu_id(void)
{
	int id = -ENODEV;

	if (cpu_pmu != NULL)
		id = cpu_pmu->id;

	return id;
}
EXPORT_SYMBOL_GPL(armpmu_get_pmu_id);

int perf_num_counters(void)
{
	int max_events = 0;

	if (cpu_pmu != NULL)
		max_events = cpu_pmu->num_events;

	return max_events;
}
EXPORT_SYMBOL_GPL(perf_num_counters);

#define HW_OP_UNSUPPORTED		0xFFFF

#define C(_x) \
	PERF_COUNT_HW_CACHE_##_x

#define CACHE_OP_UNSUPPORTED		0xFFFF

static int
armpmu_map_cache_event(const unsigned (*cache_map)
				      [PERF_COUNT_HW_CACHE_MAX]
				      [PERF_COUNT_HW_CACHE_OP_MAX]
				      [PERF_COUNT_HW_CACHE_RESULT_MAX],
		       u64 config)
{
	unsigned int cache_type, cache_op, cache_result, ret;

	cache_type = (config >>  0) & 0xff;
	if (cache_type >= PERF_COUNT_HW_CACHE_MAX)
		return -EINVAL;

	cache_op = (config >>  8) & 0xff;
	if (cache_op >= PERF_COUNT_HW_CACHE_OP_MAX)
		return -EINVAL;

	cache_result = (config >> 16) & 0xff;
	if (cache_result >= PERF_COUNT_HW_CACHE_RESULT_MAX)
		return -EINVAL;

	ret = (int)(*cache_map)[cache_type][cache_op][cache_result];

	if (ret == CACHE_OP_UNSUPPORTED)
		return -ENOENT;

	return ret;
}

static int
armpmu_map_event(const unsigned (*event_map)[PERF_COUNT_HW_MAX], u64 config)
{
	int mapping = (*event_map)[config];
	return mapping == HW_OP_UNSUPPORTED ? -ENOENT : mapping;
}

static int
armpmu_map_raw_event(u32 raw_event_mask, u64 config)
{
	return (int)(config & raw_event_mask);
}

static int map_cpu_event(struct perf_event *event,
			 const unsigned (*event_map)[PERF_COUNT_HW_MAX],
			 const unsigned (*cache_map)
					[PERF_COUNT_HW_CACHE_MAX]
					[PERF_COUNT_HW_CACHE_OP_MAX]
					[PERF_COUNT_HW_CACHE_RESULT_MAX],
			 u32 raw_event_mask)
{
	u64 config = event->attr.config;

	switch (event->attr.type) {
	case PERF_TYPE_HARDWARE:
		return armpmu_map_event(event_map, config);
	case PERF_TYPE_HW_CACHE:
		return armpmu_map_cache_event(cache_map, config);
	case PERF_TYPE_RAW:
		return armpmu_map_raw_event(raw_event_mask, config);
	}

	return -ENOENT;
}

int
armpmu_event_set_period(struct perf_event *event,
			struct hw_perf_event *hwc,
			int idx)
{
	struct arm_pmu *armpmu = to_arm_pmu(event->pmu);
	s64 left = local64_read(&hwc->period_left);
	s64 period = hwc->sample_period;
	int ret = 0;

	if (unlikely(left <= -period)) {
		left = period;
		local64_set(&hwc->period_left, left);
		hwc->last_period = period;
		ret = 1;
	}

	if (unlikely(left <= 0)) {
		left += period;
		local64_set(&hwc->period_left, left);
		hwc->last_period = period;
		ret = 1;
	}

	if (left > (s64)armpmu->max_period)
		left = armpmu->max_period;

	local64_set(&hwc->prev_count, (u64)-left);

	armpmu->write_counter(idx, (u64)(-left) & 0xffffffff);

	perf_event_update_userpage(event);

	return ret;
}

u64
armpmu_event_update(struct perf_event *event,
		    struct hw_perf_event *hwc,
		    int idx, int overflow)
{
	struct arm_pmu *armpmu = to_arm_pmu(event->pmu);
	u64 delta, prev_raw_count, new_raw_count;

again:
	prev_raw_count = local64_read(&hwc->prev_count);
	new_raw_count = armpmu->read_counter(idx);

	if (local64_cmpxchg(&hwc->prev_count, prev_raw_count,
			     new_raw_count) != prev_raw_count)
		goto again;

	new_raw_count &= armpmu->max_period;
	prev_raw_count &= armpmu->max_period;

	if (overflow)
		delta = armpmu->max_period - prev_raw_count + new_raw_count + 1;
	else
		delta = new_raw_count - prev_raw_count;

	local64_add(delta, &event->count);
	local64_sub(delta, &hwc->period_left);

	return new_raw_count;
}

static void
armpmu_read(struct perf_event *event)
{
	struct hw_perf_event *hwc = &event->hw;

	/* Don't read disabled counters! */
	if (hwc->idx < 0)
		return;

	armpmu_event_update(event, hwc, hwc->idx, 0);
}

static void
armpmu_stop(struct perf_event *event, int flags)
{
	struct arm_pmu *armpmu = to_arm_pmu(event->pmu);
	struct hw_perf_event *hwc = &event->hw;

	/*
	 * ARM pmu always has to update the counter, so ignore
	 * PERF_EF_UPDATE, see comments in armpmu_start().
	 */
	if (!(hwc->state & PERF_HES_STOPPED)) {
		armpmu->disable(hwc, hwc->idx);
		barrier(); /* why? */
		armpmu_event_update(event, hwc, hwc->idx, 0);
		hwc->state |= PERF_HES_STOPPED | PERF_HES_UPTODATE;
	}
}

static void
armpmu_start(struct perf_event *event, int flags)
{
	struct arm_pmu *armpmu = to_arm_pmu(event->pmu);
	struct hw_perf_event *hwc = &event->hw;

	/*
	 * ARM pmu always has to reprogram the period, so ignore
	 * PERF_EF_RELOAD, see the comment below.
	 */
	if (flags & PERF_EF_RELOAD)
		WARN_ON_ONCE(!(hwc->state & PERF_HES_UPTODATE));

	hwc->state = 0;
	/*
	 * Set the period again. Some counters can't be stopped, so when we
	 * were stopped we simply disabled the IRQ source and the counter
	 * may have been left counting. If we don't do this step then we may
	 * get an interrupt too soon or *way* too late if the overflow has
	 * happened since disabling.
	 */
	armpmu_event_set_period(event, hwc, hwc->idx);
	armpmu->enable(hwc, hwc->idx);
}

static void
armpmu_del(struct perf_event *event, int flags)
{
	struct arm_pmu *armpmu = to_arm_pmu(event->pmu);
	struct pmu_hw_events *hw_events = armpmu->get_hw_events();
	struct hw_perf_event *hwc = &event->hw;
	int idx = hwc->idx;

	WARN_ON(idx < 0);

	armpmu_stop(event, PERF_EF_UPDATE);
	hw_events->events[idx] = NULL;
	clear_bit(idx, hw_events->used_mask);

	perf_event_update_userpage(event);
}

static int
armpmu_add(struct perf_event *event, int flags)
{
	struct arm_pmu *armpmu = to_arm_pmu(event->pmu);
	struct pmu_hw_events *hw_events = armpmu->get_hw_events();
	struct hw_perf_event *hwc = &event->hw;
	int idx;
	int err = 0;

	perf_pmu_disable(event->pmu);

	/* If we don't have a space for the counter then finish early. */
	idx = armpmu->get_event_idx(hw_events, hwc);
	if (idx < 0) {
		err = idx;
		goto out;
	}

	/*
	 * If there is an event in the counter we are going to use then make
	 * sure it is disabled.
	 */
	event->hw.idx = idx;
	armpmu->disable(hwc, idx);
	hw_events->events[idx] = event;

	hwc->state = PERF_HES_STOPPED | PERF_HES_UPTODATE;
	if (flags & PERF_EF_START)
		armpmu_start(event, PERF_EF_RELOAD);

	/* Propagate our changes to the userspace mapping. */
	perf_event_update_userpage(event);

out:
	perf_pmu_enable(event->pmu);
	return err;
}

static int
validate_event(struct pmu_hw_events *hw_events,
	       struct perf_event *event)
{
	struct arm_pmu *armpmu = to_arm_pmu(event->pmu);
	struct hw_perf_event fake_event = event->hw;
	struct pmu *leader_pmu = event->group_leader->pmu;

	if (event->pmu != leader_pmu || event->state <= PERF_EVENT_STATE_OFF)
		return 1;

	return armpmu->get_event_idx(hw_events, &fake_event) >= 0;
}

static int
validate_group(struct perf_event *event)
{
	struct perf_event *sibling, *leader = event->group_leader;
	struct pmu_hw_events fake_pmu;
<<<<<<< HEAD
=======
	DECLARE_BITMAP(fake_used_mask, ARMPMU_MAX_HWEVENTS);
>>>>>>> dcd6c922

	/*
	 * Initialise the fake PMU. We only need to populate the
	 * used_mask for the purposes of validation.
	 */
	memset(fake_used_mask, 0, sizeof(fake_used_mask));
	fake_pmu.used_mask = fake_used_mask;

	if (!validate_event(&fake_pmu, leader))
		return -EINVAL;

	list_for_each_entry(sibling, &leader->sibling_list, group_entry) {
		if (!validate_event(&fake_pmu, sibling))
			return -EINVAL;
	}

	if (!validate_event(&fake_pmu, event))
		return -EINVAL;

	return 0;
}

static irqreturn_t armpmu_platform_irq(int irq, void *dev)
{
	struct arm_pmu *armpmu = (struct arm_pmu *) dev;
	struct platform_device *plat_device = armpmu->plat_device;
	struct arm_pmu_platdata *plat = dev_get_platdata(&plat_device->dev);

	return plat->handle_irq(irq, dev, armpmu->handle_irq);
}

static void
armpmu_release_hardware(struct arm_pmu *armpmu)
{
	int i, irq, irqs;
	struct platform_device *pmu_device = armpmu->plat_device;
<<<<<<< HEAD
=======
	struct arm_pmu_platdata *plat =
		dev_get_platdata(&pmu_device->dev);
>>>>>>> dcd6c922

	irqs = min(pmu_device->num_resources, num_possible_cpus());

	for (i = 0; i < irqs; ++i) {
		if (!cpumask_test_and_clear_cpu(i, &armpmu->active_irqs))
			continue;
		irq = platform_get_irq(pmu_device, i);
<<<<<<< HEAD
		if (irq >= 0)
			free_irq(irq, armpmu);
=======
		if (irq >= 0) {
			if (plat && plat->disable_irq)
				plat->disable_irq(irq);
			free_irq(irq, armpmu);
		}
>>>>>>> dcd6c922
	}

	release_pmu(armpmu->type);
}

static int
armpmu_reserve_hardware(struct arm_pmu *armpmu)
{
	struct arm_pmu_platdata *plat;
	irq_handler_t handle_irq;
	int i, err, irq, irqs;
	struct platform_device *pmu_device = armpmu->plat_device;
<<<<<<< HEAD
=======

	if (!pmu_device)
		return -ENODEV;
>>>>>>> dcd6c922

	err = reserve_pmu(armpmu->type);
	if (err) {
		pr_warning("unable to reserve pmu\n");
		return err;
	}

	plat = dev_get_platdata(&pmu_device->dev);
	if (plat && plat->handle_irq)
		handle_irq = armpmu_platform_irq;
	else
		handle_irq = armpmu->handle_irq;

	irqs = min(pmu_device->num_resources, num_possible_cpus());
	if (irqs < 1) {
		pr_err("no irqs for PMUs defined\n");
		return -ENODEV;
	}

	for (i = 0; i < irqs; ++i) {
		err = 0;
		irq = platform_get_irq(pmu_device, i);
		if (irq < 0)
			continue;

		/*
		 * If we have a single PMU interrupt that we can't shift,
		 * assume that we're running on a uniprocessor machine and
		 * continue. Otherwise, continue without this interrupt.
		 */
		if (irq_set_affinity(irq, cpumask_of(i)) && irqs > 1) {
			pr_warning("unable to set irq affinity (irq=%d, cpu=%u)\n",
				    irq, i);
			continue;
		}

		err = request_irq(irq, handle_irq,
				  IRQF_DISABLED | IRQF_NOBALANCING,
				  "arm-pmu", armpmu);
		if (err) {
			pr_err("unable to request IRQ%d for ARM PMU counters\n",
				irq);
			armpmu_release_hardware(armpmu);
			return err;
<<<<<<< HEAD
		}
=======
		} else if (plat && plat->enable_irq)
			plat->enable_irq(irq);
>>>>>>> dcd6c922

		cpumask_set_cpu(i, &armpmu->active_irqs);
	}

	return 0;
}

static void
hw_perf_event_destroy(struct perf_event *event)
{
	struct arm_pmu *armpmu = to_arm_pmu(event->pmu);
	atomic_t *active_events	 = &armpmu->active_events;
	struct mutex *pmu_reserve_mutex = &armpmu->reserve_mutex;

	if (atomic_dec_and_mutex_lock(active_events, pmu_reserve_mutex)) {
		armpmu_release_hardware(armpmu);
		mutex_unlock(pmu_reserve_mutex);
	}
}

static int
event_requires_mode_exclusion(struct perf_event_attr *attr)
{
	return attr->exclude_idle || attr->exclude_user ||
	       attr->exclude_kernel || attr->exclude_hv;
}

static int
__hw_perf_event_init(struct perf_event *event)
{
	struct arm_pmu *armpmu = to_arm_pmu(event->pmu);
	struct hw_perf_event *hwc = &event->hw;
	int mapping, err;

	mapping = armpmu->map_event(event);

	if (mapping < 0) {
		pr_debug("event %x:%llx not supported\n", event->attr.type,
			 event->attr.config);
		return mapping;
	}

	/*
	 * We don't assign an index until we actually place the event onto
	 * hardware. Use -1 to signify that we haven't decided where to put it
	 * yet. For SMP systems, each core has it's own PMU so we can't do any
	 * clever allocation or constraints checking at this point.
	 */
	hwc->idx		= -1;
	hwc->config_base	= 0;
	hwc->config		= 0;
	hwc->event_base		= 0;

	/*
	 * Check whether we need to exclude the counter from certain modes.
	 */
	if ((!armpmu->set_event_filter ||
	     armpmu->set_event_filter(hwc, &event->attr)) &&
	     event_requires_mode_exclusion(&event->attr)) {
		pr_debug("ARM performance counters do not support "
			 "mode exclusion\n");
		return -EPERM;
	}

	/*
	 * Store the event encoding into the config_base field.
	 */
	hwc->config_base	    |= (unsigned long)mapping;

	if (!hwc->sample_period) {
		hwc->sample_period  = armpmu->max_period;
		hwc->last_period    = hwc->sample_period;
		local64_set(&hwc->period_left, hwc->sample_period);
	}

	err = 0;
	if (event->group_leader != event) {
		err = validate_group(event);
		if (err)
			return -EINVAL;
	}

	return err;
}

static int armpmu_event_init(struct perf_event *event)
{
	struct arm_pmu *armpmu = to_arm_pmu(event->pmu);
	int err = 0;
	atomic_t *active_events = &armpmu->active_events;

	if (armpmu->map_event(event) == -ENOENT)
		return -ENOENT;

	event->destroy = hw_perf_event_destroy;

	if (!atomic_inc_not_zero(active_events)) {
		mutex_lock(&armpmu->reserve_mutex);
		if (atomic_read(active_events) == 0)
			err = armpmu_reserve_hardware(armpmu);

		if (!err)
			atomic_inc(active_events);
		mutex_unlock(&armpmu->reserve_mutex);
	}

	if (err)
		return err;

	err = __hw_perf_event_init(event);
	if (err)
		hw_perf_event_destroy(event);

	return err;
}

static void armpmu_enable(struct pmu *pmu)
{
	struct arm_pmu *armpmu = to_arm_pmu(pmu);
	struct pmu_hw_events *hw_events = armpmu->get_hw_events();
	int enabled = bitmap_weight(hw_events->used_mask, armpmu->num_events);

	if (enabled)
		armpmu->start();
}

static void armpmu_disable(struct pmu *pmu)
{
	struct arm_pmu *armpmu = to_arm_pmu(pmu);
	armpmu->stop();
}

static void __init armpmu_init(struct arm_pmu *armpmu)
{
	atomic_set(&armpmu->active_events, 0);
	mutex_init(&armpmu->reserve_mutex);

	armpmu->pmu = (struct pmu) {
		.pmu_enable	= armpmu_enable,
		.pmu_disable	= armpmu_disable,
		.event_init	= armpmu_event_init,
		.add		= armpmu_add,
		.del		= armpmu_del,
		.start		= armpmu_start,
		.stop		= armpmu_stop,
		.read		= armpmu_read,
	};
}

int __init armpmu_register(struct arm_pmu *armpmu, char *name, int type)
{
	armpmu_init(armpmu);
	return perf_pmu_register(&armpmu->pmu, name, type);
}

/* Include the PMU-specific implementations. */
#include "perf_event_xscale.c"
#include "perf_event_v6.c"
#include "perf_event_v7.c"

/*
 * Ensure the PMU has sane values out of reset.
 * This requires SMP to be available, so exists as a separate initcall.
 */
static int __init
cpu_pmu_reset(void)
<<<<<<< HEAD
{
	if (cpu_pmu && cpu_pmu->reset)
		return on_each_cpu(cpu_pmu->reset, NULL, 1);
	return 0;
}
arch_initcall(cpu_pmu_reset);

/*
 * PMU platform driver and devicetree bindings.
 */
static struct of_device_id armpmu_of_device_ids[] = {
	{.compatible = "arm,cortex-a9-pmu"},
	{.compatible = "arm,cortex-a8-pmu"},
	{.compatible = "arm,arm1136-pmu"},
	{.compatible = "arm,arm1176-pmu"},
	{},
};

static struct platform_device_id armpmu_plat_device_ids[] = {
	{.name = "arm-pmu"},
	{},
};

static int __devinit armpmu_device_probe(struct platform_device *pdev)
{
	cpu_pmu->plat_device = pdev;
	return 0;
}

=======
{
	if (cpu_pmu && cpu_pmu->reset)
		return on_each_cpu(cpu_pmu->reset, NULL, 1);
	return 0;
}
arch_initcall(cpu_pmu_reset);

/*
 * PMU platform driver and devicetree bindings.
 */
static struct of_device_id armpmu_of_device_ids[] = {
	{.compatible = "arm,cortex-a9-pmu"},
	{.compatible = "arm,cortex-a8-pmu"},
	{.compatible = "arm,arm1136-pmu"},
	{.compatible = "arm,arm1176-pmu"},
	{},
};

static struct platform_device_id armpmu_plat_device_ids[] = {
	{.name = "arm-pmu"},
	{},
};

static int __devinit armpmu_device_probe(struct platform_device *pdev)
{
	if (!cpu_pmu)
		return -ENODEV;

	cpu_pmu->plat_device = pdev;
	return 0;
}

>>>>>>> dcd6c922
static struct platform_driver armpmu_driver = {
	.driver		= {
		.name	= "arm-pmu",
		.of_match_table = armpmu_of_device_ids,
	},
	.probe		= armpmu_device_probe,
	.id_table	= armpmu_plat_device_ids,
};

static int __init register_pmu_driver(void)
{
	return platform_driver_register(&armpmu_driver);
}
device_initcall(register_pmu_driver);

static struct pmu_hw_events *armpmu_get_cpu_events(void)
{
	return &__get_cpu_var(cpu_hw_events);
}

static void __init cpu_pmu_init(struct arm_pmu *armpmu)
{
	int cpu;
	for_each_possible_cpu(cpu) {
		struct pmu_hw_events *events = &per_cpu(cpu_hw_events, cpu);
		events->events = per_cpu(hw_events, cpu);
		events->used_mask = per_cpu(used_mask, cpu);
		raw_spin_lock_init(&events->pmu_lock);
	}
	armpmu->get_hw_events = armpmu_get_cpu_events;
	armpmu->type = ARM_PMU_DEVICE_CPU;
}

/*
 * CPU PMU identification and registration.
 */
static int __init
init_hw_perf_events(void)
{
	unsigned long cpuid = read_cpuid_id();
	unsigned long implementor = (cpuid & 0xFF000000) >> 24;
	unsigned long part_number = (cpuid & 0xFFF0);

	/* ARM Ltd CPUs. */
	if (0x41 == implementor) {
		switch (part_number) {
		case 0xB360:	/* ARM1136 */
		case 0xB560:	/* ARM1156 */
		case 0xB760:	/* ARM1176 */
			cpu_pmu = armv6pmu_init();
			break;
		case 0xB020:	/* ARM11mpcore */
			cpu_pmu = armv6mpcore_pmu_init();
			break;
		case 0xC080:	/* Cortex-A8 */
			cpu_pmu = armv7_a8_pmu_init();
			break;
		case 0xC090:	/* Cortex-A9 */
			cpu_pmu = armv7_a9_pmu_init();
			break;
		case 0xC050:	/* Cortex-A5 */
			cpu_pmu = armv7_a5_pmu_init();
			break;
		case 0xC0F0:	/* Cortex-A15 */
			cpu_pmu = armv7_a15_pmu_init();
			break;
		}
	/* Intel CPUs [xscale]. */
	} else if (0x69 == implementor) {
		part_number = (cpuid >> 13) & 0x7;
		switch (part_number) {
		case 1:
			cpu_pmu = xscale1pmu_init();
			break;
		case 2:
			cpu_pmu = xscale2pmu_init();
			break;
		}
	}

	if (cpu_pmu) {
		pr_info("enabled with %s PMU driver, %d counters available\n",
			cpu_pmu->name, cpu_pmu->num_events);
		cpu_pmu_init(cpu_pmu);
		armpmu_register(cpu_pmu, "cpu", PERF_TYPE_RAW);
	} else {
		pr_info("no hardware support available\n");
	}

	return 0;
}
early_initcall(init_hw_perf_events);

/*
 * Callchain handling code.
 */

/*
 * The registers we're interested in are at the end of the variable
 * length saved register structure. The fp points at the end of this
 * structure so the address of this struct is:
 * (struct frame_tail *)(xxx->fp)-1
 *
 * This code has been adapted from the ARM OProfile support.
 */
struct frame_tail {
	struct frame_tail __user *fp;
	unsigned long sp;
	unsigned long lr;
} __attribute__((packed));

/*
 * Get the return address for a single stackframe and return a pointer to the
 * next frame tail.
 */
static struct frame_tail __user *
user_backtrace(struct frame_tail __user *tail,
	       struct perf_callchain_entry *entry)
{
	struct frame_tail buftail;

	/* Also check accessibility of one struct frame_tail beyond */
	if (!access_ok(VERIFY_READ, tail, sizeof(buftail)))
		return NULL;
	if (__copy_from_user_inatomic(&buftail, tail, sizeof(buftail)))
		return NULL;

	perf_callchain_store(entry, buftail.lr);

	/*
	 * Frame pointers should strictly progress back up the stack
	 * (towards higher addresses).
	 */
	if (tail + 1 >= buftail.fp)
		return NULL;

	return buftail.fp - 1;
}

void
perf_callchain_user(struct perf_callchain_entry *entry, struct pt_regs *regs)
{
	struct frame_tail __user *tail;


	tail = (struct frame_tail __user *)regs->ARM_fp - 1;

	while ((entry->nr < PERF_MAX_STACK_DEPTH) &&
	       tail && !((unsigned long)tail & 0x3))
		tail = user_backtrace(tail, entry);
}

/*
 * Gets called by walk_stackframe() for every stackframe. This will be called
 * whist unwinding the stackframe and is like a subroutine return so we use
 * the PC.
 */
static int
callchain_trace(struct stackframe *fr,
		void *data)
{
	struct perf_callchain_entry *entry = data;
	perf_callchain_store(entry, fr->pc);
	return 0;
}

void
perf_callchain_kernel(struct perf_callchain_entry *entry, struct pt_regs *regs)
{
	struct stackframe fr;

	fr.fp = regs->ARM_fp;
	fr.sp = regs->ARM_sp;
	fr.lr = regs->ARM_lr;
	fr.pc = regs->ARM_pc;
	walk_stackframe(&fr, callchain_trace, entry);
}<|MERGE_RESOLUTION|>--- conflicted
+++ resolved
@@ -336,10 +336,7 @@
 {
 	struct perf_event *sibling, *leader = event->group_leader;
 	struct pmu_hw_events fake_pmu;
-<<<<<<< HEAD
-=======
 	DECLARE_BITMAP(fake_used_mask, ARMPMU_MAX_HWEVENTS);
->>>>>>> dcd6c922
 
 	/*
 	 * Initialise the fake PMU. We only need to populate the
@@ -376,11 +373,8 @@
 {
 	int i, irq, irqs;
 	struct platform_device *pmu_device = armpmu->plat_device;
-<<<<<<< HEAD
-=======
 	struct arm_pmu_platdata *plat =
 		dev_get_platdata(&pmu_device->dev);
->>>>>>> dcd6c922
 
 	irqs = min(pmu_device->num_resources, num_possible_cpus());
 
@@ -388,16 +382,11 @@
 		if (!cpumask_test_and_clear_cpu(i, &armpmu->active_irqs))
 			continue;
 		irq = platform_get_irq(pmu_device, i);
-<<<<<<< HEAD
-		if (irq >= 0)
-			free_irq(irq, armpmu);
-=======
 		if (irq >= 0) {
 			if (plat && plat->disable_irq)
 				plat->disable_irq(irq);
 			free_irq(irq, armpmu);
 		}
->>>>>>> dcd6c922
 	}
 
 	release_pmu(armpmu->type);
@@ -410,12 +399,9 @@
 	irq_handler_t handle_irq;
 	int i, err, irq, irqs;
 	struct platform_device *pmu_device = armpmu->plat_device;
-<<<<<<< HEAD
-=======
 
 	if (!pmu_device)
 		return -ENODEV;
->>>>>>> dcd6c922
 
 	err = reserve_pmu(armpmu->type);
 	if (err) {
@@ -460,12 +446,8 @@
 				irq);
 			armpmu_release_hardware(armpmu);
 			return err;
-<<<<<<< HEAD
-		}
-=======
 		} else if (plat && plat->enable_irq)
 			plat->enable_irq(irq);
->>>>>>> dcd6c922
 
 		cpumask_set_cpu(i, &armpmu->active_irqs);
 	}
@@ -632,7 +614,6 @@
  */
 static int __init
 cpu_pmu_reset(void)
-<<<<<<< HEAD
 {
 	if (cpu_pmu && cpu_pmu->reset)
 		return on_each_cpu(cpu_pmu->reset, NULL, 1);
@@ -658,44 +639,13 @@
 
 static int __devinit armpmu_device_probe(struct platform_device *pdev)
 {
+	if (!cpu_pmu)
+		return -ENODEV;
+
 	cpu_pmu->plat_device = pdev;
 	return 0;
 }
 
-=======
-{
-	if (cpu_pmu && cpu_pmu->reset)
-		return on_each_cpu(cpu_pmu->reset, NULL, 1);
-	return 0;
-}
-arch_initcall(cpu_pmu_reset);
-
-/*
- * PMU platform driver and devicetree bindings.
- */
-static struct of_device_id armpmu_of_device_ids[] = {
-	{.compatible = "arm,cortex-a9-pmu"},
-	{.compatible = "arm,cortex-a8-pmu"},
-	{.compatible = "arm,arm1136-pmu"},
-	{.compatible = "arm,arm1176-pmu"},
-	{},
-};
-
-static struct platform_device_id armpmu_plat_device_ids[] = {
-	{.name = "arm-pmu"},
-	{},
-};
-
-static int __devinit armpmu_device_probe(struct platform_device *pdev)
-{
-	if (!cpu_pmu)
-		return -ENODEV;
-
-	cpu_pmu->plat_device = pdev;
-	return 0;
-}
-
->>>>>>> dcd6c922
 static struct platform_driver armpmu_driver = {
 	.driver		= {
 		.name	= "arm-pmu",
