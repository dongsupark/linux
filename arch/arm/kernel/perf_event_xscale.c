--- conflicted
+++ resolved
@@ -440,11 +440,7 @@
 				&xscale_perf_cache_map, 0xFF);
 }
 
-<<<<<<< HEAD
-static int __devinit xscale1pmu_init(struct arm_pmu *cpu_pmu)
-=======
 static int xscale1pmu_init(struct arm_pmu *cpu_pmu)
->>>>>>> 68d6f84b
 {
 	cpu_pmu->name		= "xscale1";
 	cpu_pmu->handle_irq	= xscale1pmu_handle_irq;
@@ -814,11 +810,7 @@
 	}
 }
 
-<<<<<<< HEAD
-static int __devinit xscale2pmu_init(struct arm_pmu *cpu_pmu)
-=======
 static int xscale2pmu_init(struct arm_pmu *cpu_pmu)
->>>>>>> 68d6f84b
 {
 	cpu_pmu->name		= "xscale2";
 	cpu_pmu->handle_irq	= xscale2pmu_handle_irq;
