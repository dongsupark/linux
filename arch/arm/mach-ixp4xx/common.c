--- conflicted
+++ resolved
@@ -67,19 +67,10 @@
 		.pfn		= __phys_to_pfn(IXP4XX_PCI_CFG_BASE_PHYS),
 		.length		= IXP4XX_PCI_CFG_REGION_SIZE,
 		.type		= MT_DEVICE
-<<<<<<< HEAD
-	},
-#ifdef CONFIG_DEBUG_LL
-	{	/* Debug UART mapping */
-		.virtual	= (unsigned long)IXP4XX_DEBUG_UART_BASE_VIRT,
-		.pfn		= __phys_to_pfn(IXP4XX_DEBUG_UART_BASE_PHYS),
-		.length		= IXP4XX_DEBUG_UART_REGION_SIZE,
-=======
 	}, {	/* Queue Manager */
 		.virtual	= (unsigned long)IXP4XX_QMGR_BASE_VIRT,
 		.pfn		= __phys_to_pfn(IXP4XX_QMGR_BASE_PHYS),
 		.length		= IXP4XX_QMGR_REGION_SIZE,
->>>>>>> 2346020a
 		.type		= MT_DEVICE
 	},
 };
