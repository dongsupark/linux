--- conflicted
+++ resolved
@@ -46,12 +46,7 @@
 #endif
 
 struct mmci_platform_data mop500_sdi0_data = {
-<<<<<<< HEAD
-	.ocr_mask	= MMC_VDD_29_30,
-	.f_max		= 50000000,
-=======
-	.f_max		= 100000000,
->>>>>>> d0e0ac97
+	.f_max		= 100000000,
 	.capabilities	= MMC_CAP_4_BIT_DATA |
 				MMC_CAP_SD_HIGHSPEED |
 				MMC_CAP_MMC_HIGHSPEED |
