--- conflicted
+++ resolved
@@ -106,11 +106,7 @@
 	{
 		.name  = "prcmu-tcpm",
 		.start = U8500_PRCMU_TCPM_BASE,
-<<<<<<< HEAD
-		.end   = U8500_PRCMU_TCPM_BASE + SZ_4K - 1,
-=======
 		.end   = U8500_PRCMU_TCPM_BASE + SZ_32K - 1,
->>>>>>> d0e0ac97
 		.flags = IORESOURCE_MEM,
 	},
 };
