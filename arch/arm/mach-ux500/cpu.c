--- conflicted
+++ resolved
@@ -76,23 +76,15 @@
 	} else if (cpu_is_u9540()) {
 		prcmu_early_init(U8500_PRCMU_BASE, SZ_8K - 1);
 		ux500_pm_init(U8500_PRCMU_BASE, SZ_8K - 1);
-<<<<<<< HEAD
-		u8500_clk_init(U8500_CLKRST1_BASE, U8500_CLKRST2_BASE,
-=======
 		u9540_clk_init(U8500_CLKRST1_BASE, U8500_CLKRST2_BASE,
->>>>>>> d0e0ac97
 			       U8500_CLKRST3_BASE, U8500_CLKRST5_BASE,
 			       U8500_CLKRST6_BASE);
 	} else if (cpu_is_u8540()) {
 		prcmu_early_init(U8500_PRCMU_BASE, SZ_8K + SZ_4K - 1);
 		ux500_pm_init(U8500_PRCMU_BASE, SZ_8K + SZ_4K - 1);
-<<<<<<< HEAD
-		u8540_clk_init();
-=======
 		u8540_clk_init(U8500_CLKRST1_BASE, U8500_CLKRST2_BASE,
 			       U8500_CLKRST3_BASE, U8500_CLKRST5_BASE,
 			       U8500_CLKRST6_BASE);
->>>>>>> d0e0ac97
 	}
 }
 
