/*
 * Copyright (C) ST-Ericsson SA 2011
 *
 * License terms: GNU General Public License (GPL) version 2
 */

#include <linux/io.h>
#include <linux/of.h>

#include <asm/cacheflush.h>
#include <asm/hardware/cache-l2x0.h>
#include <mach/hardware.h>
#include <mach/id.h>

static void __iomem *l2x0_base;

static int __init ux500_l2x0_unlock(void)
{
	int i;

	/*
	 * Unlock Data and Instruction Lock if locked. Ux500 U-Boot versions
	 * apparently locks both caches before jumping to the kernel. The
	 * l2x0 core will not touch the unlock registers if the l2x0 is
	 * already enabled, so we do it right here instead. The PL310 has
	 * 8 sets of registers, one per possible CPU.
	 */
	for (i = 0; i < 8; i++) {
		writel_relaxed(0x0, l2x0_base + L2X0_LOCKDOWN_WAY_D_BASE +
			       i * L2X0_LOCKDOWN_STRIDE);
		writel_relaxed(0x0, l2x0_base + L2X0_LOCKDOWN_WAY_I_BASE +
			       i * L2X0_LOCKDOWN_STRIDE);
	}
	return 0;
}

static int __init ux500_l2x0_init(void)
{
<<<<<<< HEAD
	if (cpu_is_u8500())
=======
	u32 aux_val = 0x3e000000;

	if (cpu_is_u8500_family())
>>>>>>> 815acebf
		l2x0_base = __io_address(U8500_L2CC_BASE);
	else
		ux500_unknown_soc();

	/* Unlock before init */
	ux500_l2x0_unlock();

	/* DB9540's L2 has 128KB way size */
	if (cpu_is_u9540())
		/* 128KB way size */
		aux_val |= (0x4 << L2X0_AUX_CTRL_WAY_SIZE_SHIFT);
	else
		/* 64KB way size */
		aux_val |= (0x3 << L2X0_AUX_CTRL_WAY_SIZE_SHIFT);

	/* 64KB way size, 8 way associativity, force WA */
	if (of_have_populated_dt())
		l2x0_of_init(aux_val, 0xc0000fff);
	else
		l2x0_init(l2x0_base, aux_val, 0xc0000fff);

	/*
	 * We can't disable l2 as we are in non secure mode, currently
	 * this seems be called only during kexec path. So let's
	 * override outer.disable with nasty assignment until we have
	 * some SMI service available.
	 */
	outer_cache.disable = NULL;

	return 0;
}

early_initcall(ux500_l2x0_init);<|MERGE_RESOLUTION|>--- conflicted
+++ resolved
@@ -36,13 +36,9 @@
 
 static int __init ux500_l2x0_init(void)
 {
-<<<<<<< HEAD
-	if (cpu_is_u8500())
-=======
 	u32 aux_val = 0x3e000000;
 
 	if (cpu_is_u8500_family())
->>>>>>> 815acebf
 		l2x0_base = __io_address(U8500_L2CC_BASE);
 	else
 		ux500_unknown_soc();
