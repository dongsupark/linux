--- conflicted
+++ resolved
@@ -300,10 +300,6 @@
 	else if (of_machine_is_compatible("st-ericsson,ccu9540")) {}
 		/* TODO: Add pinmaps for ccu9540 board. */
 
-<<<<<<< HEAD
-	/* TODO: Export SoC, USB, cpu-freq and DMA40 */
-	parent = u8500_of_init_devices();
-
 	/* automatically probe child nodes of dbx5x0 devices */
 	if (of_machine_is_compatible("st-ericsson,u8540"))
 		of_platform_populate(NULL, u8500_local_bus_nodes,
@@ -311,10 +307,6 @@
 	else
 		of_platform_populate(NULL, u8500_local_bus_nodes,
 				     u8500_auxdata_lookup, parent);
-=======
-	/* automatically probe child nodes of db8500 device */
-	of_platform_populate(NULL, u8500_local_bus_nodes, u8500_auxdata_lookup, parent);
->>>>>>> f9f697a7
 }
 
 static const char * stericsson_dt_platform_compat[] = {
