/*
 * Copyright (C) ST-Ericsson SA 2011
 *
 * License Terms: GNU General Public License v2
 * Author: Mattias Wallin <mattias.wallin@stericsson.com> for ST-Ericsson
 */
#include <linux/io.h>
#include <linux/errno.h>
#include <linux/clksrc-dbx500-prcmu.h>
#include <linux/of.h>
#include <linux/of_address.h>

#include <asm/smp_twd.h>

#include <plat/mtu.h>

#include <mach/setup.h>
#include <mach/hardware.h>
#include <mach/irqs.h>

#ifdef CONFIG_HAVE_ARM_TWD
static DEFINE_TWD_LOCAL_TIMER(u8500_twd_local_timer,
			      U8500_TWD_BASE, IRQ_LOCALTIMER);

static void __init ux500_twd_init(void)
{
	struct twd_local_timer *twd_local_timer;
	int err;

	/* Use this to switch local timer base if changed in new ASICs */
	twd_local_timer = &u8500_twd_local_timer;

	if (of_have_populated_dt())
		twd_local_timer_of_register();
	else {
		err = twd_local_timer_register(twd_local_timer);
		if (err)
			pr_err("twd_local_timer_register failed %d\n", err);
	}
}
#else
#define ux500_twd_init()	do { } while(0)
#endif

const static struct of_device_id prcmu_timer_of_match[] __initconst = {
	{ .compatible = "stericsson,db8500-prcmu-timer-4", },
	{ },
};

static void __init ux500_timer_init(void)
{
	void __iomem *mtu_timer_base;
	void __iomem *prcmu_timer_base;
	void __iomem *tmp_base;
	struct device_node *np;

<<<<<<< HEAD
	if (cpu_is_u8500()) {
=======
	if (cpu_is_u5500()) {
		mtu_timer_base = __io_address(U5500_MTU0_BASE);
		prcmu_timer_base = __io_address(U5500_PRCMU_TIMER_3_BASE);
	} else if (cpu_is_u8500_family()) {
>>>>>>> 8870c4ac
		mtu_timer_base = __io_address(U8500_MTU0_BASE);
		prcmu_timer_base = __io_address(U8500_PRCMU_TIMER_4_BASE);
	} else {
		ux500_unknown_soc();
	}

	/* TODO: Once MTU has been DT:ed place code above into else. */
	if (of_have_populated_dt()) {
		np = of_find_matching_node(NULL, prcmu_timer_of_match);
		if (!np)
			goto dt_fail;

		tmp_base = of_iomap(np, 0);
		if (!tmp_base)
			goto dt_fail;

		prcmu_timer_base = tmp_base;
	}

dt_fail:
	/* Doing it the old fashioned way. */

	/*
	 * Here we register the timerblocks active in the system.
	 * Localtimers (twd) is started when both cpu is up and running.
	 * MTU register a clocksource, clockevent and sched_clock.
	 * Since the MTU is located in the VAPE power domain
	 * it will be cleared in sleep which makes it unsuitable.
	 * We however need it as a timer tick (clockevent)
	 * during boot to calibrate delay until twd is started.
	 * RTC-RTT have problems as timer tick during boot since it is
	 * depending on delay which is not yet calibrated. RTC-RTT is in the
	 * always-on powerdomain and is used as clockevent instead of twd when
	 * sleeping.
	 * The PRCMU timer 4 register a clocksource and
	 * sched_clock with higher rating then MTU since is always-on.
	 *
	 */

	nmdk_timer_init(mtu_timer_base);
	clksrc_dbx500_prcmu_init(prcmu_timer_base);
	ux500_twd_init();
}

static void ux500_timer_reset(void)
{
	nmdk_clkevt_reset();
	nmdk_clksrc_reset();
}

struct sys_timer ux500_timer = {
	.init		= ux500_timer_init,
	.resume		= ux500_timer_reset,
};<|MERGE_RESOLUTION|>--- conflicted
+++ resolved
@@ -54,14 +54,7 @@
 	void __iomem *tmp_base;
 	struct device_node *np;
 
-<<<<<<< HEAD
-	if (cpu_is_u8500()) {
-=======
-	if (cpu_is_u5500()) {
-		mtu_timer_base = __io_address(U5500_MTU0_BASE);
-		prcmu_timer_base = __io_address(U5500_PRCMU_TIMER_3_BASE);
-	} else if (cpu_is_u8500_family()) {
->>>>>>> 8870c4ac
+	if (cpu_is_u8500_family()) {
 		mtu_timer_base = __io_address(U8500_MTU0_BASE);
 		prcmu_timer_base = __io_address(U8500_PRCMU_TIMER_4_BASE);
 	} else {
