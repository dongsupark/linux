--- conflicted
+++ resolved
@@ -39,14 +39,9 @@
 	dev->periphid = periphid;
 
 	dev->dev.platform_data = pdata;
-
-<<<<<<< HEAD
-	ret = amba_device_add(dev, &iomem_resource);
-=======
 	dev->dev.parent = parent;
 
-	ret = amba_device_register(dev, &iomem_resource);
->>>>>>> 281a9f78
+	ret = amba_device_add(dev, &iomem_resource);
 	if (ret) {
 		amba_device_put(dev);
 		return ERR_PTR(ret);
