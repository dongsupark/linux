--- conflicted
+++ resolved
@@ -235,7 +235,6 @@
 	  Compile in platform device definitions for IDE
 
 config S3C64XX_DEV_SPI0
-<<<<<<< HEAD
 	bool
 	help
 	  Compile in platform device definitions for S3C64XX's type
@@ -251,23 +250,6 @@
 	bool
 	help
 	  Compile in platform device definitions for S3C64XX's type
-=======
-	bool
-	help
-	  Compile in platform device definitions for S3C64XX's type
-	  SPI controller 0
-
-config S3C64XX_DEV_SPI1
-	bool
-	help
-	  Compile in platform device definitions for S3C64XX's type
-	  SPI controller 1
-
-config S3C64XX_DEV_SPI2
-	bool
-	help
-	  Compile in platform device definitions for S3C64XX's type
->>>>>>> d5d556cb
 	  SPI controller 2
 
 config SAMSUNG_DEV_TS
