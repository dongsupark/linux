/* linux/arch/arm/plat-samsung/include/plat/cpu.h
 *
 * Copyright (c) 2011 Samsung Electronics Co., Ltd.
 *		http://www.samsung.com/
 *
 * Copyright (c) 2004-2005 Simtec Electronics
 *	Ben Dooks <ben@simtec.co.uk>
 *
 * Header file for Samsung CPU support
 *
 * This program is free software; you can redistribute it and/or modify
 * it under the terms of the GNU General Public License version 2 as
 * published by the Free Software Foundation.
*/

/* todo - fix when rmk changes iodescs to use `void __iomem *` */

#ifndef __SAMSUNG_PLAT_CPU_H
#define __SAMSUNG_PLAT_CPU_H

extern unsigned long samsung_cpu_id;

#define S3C24XX_CPU_ID		0x32400000
#define S3C24XX_CPU_MASK	0xFFF00000

#define S3C6400_CPU_ID		0x36400000
#define S3C6410_CPU_ID		0x36410000
#define S3C64XX_CPU_MASK	0xFFFFF000

#define S5P6440_CPU_ID		0x56440000
#define S5P6450_CPU_ID		0x36450000
#define S5P64XX_CPU_MASK	0xFFFFF000

#define S5PC100_CPU_ID		0x43100000
#define S5PC100_CPU_MASK	0xFFFFF000

#define S5PV210_CPU_ID		0x43110000
#define S5PV210_CPU_MASK	0xFFFFF000

#define EXYNOS4210_CPU_ID	0x43210000
#define EXYNOS4212_CPU_ID	0x43220000
#define EXYNOS4412_CPU_ID	0xE4412200
#define EXYNOS4_CPU_MASK	0xFFFE0000

#define EXYNOS5250_SOC_ID	0x43520000
<<<<<<< HEAD
#define EXYNOS5440_SOC_ID	0x54400000
=======
#define EXYNOS5440_SOC_ID	0xE5440000
>>>>>>> 68d6f84b
#define EXYNOS5_SOC_MASK	0xFFFFF000

#define IS_SAMSUNG_CPU(name, id, mask)		\
static inline int is_samsung_##name(void)	\
{						\
	return ((samsung_cpu_id & mask) == (id & mask));	\
}

IS_SAMSUNG_CPU(s3c24xx, S3C24XX_CPU_ID, S3C24XX_CPU_MASK)
IS_SAMSUNG_CPU(s3c6400, S3C6400_CPU_ID, S3C64XX_CPU_MASK)
IS_SAMSUNG_CPU(s3c6410, S3C6410_CPU_ID, S3C64XX_CPU_MASK)
IS_SAMSUNG_CPU(s5p6440, S5P6440_CPU_ID, S5P64XX_CPU_MASK)
IS_SAMSUNG_CPU(s5p6450, S5P6450_CPU_ID, S5P64XX_CPU_MASK)
IS_SAMSUNG_CPU(s5pc100, S5PC100_CPU_ID, S5PC100_CPU_MASK)
IS_SAMSUNG_CPU(s5pv210, S5PV210_CPU_ID, S5PV210_CPU_MASK)
IS_SAMSUNG_CPU(exynos4210, EXYNOS4210_CPU_ID, EXYNOS4_CPU_MASK)
IS_SAMSUNG_CPU(exynos4212, EXYNOS4212_CPU_ID, EXYNOS4_CPU_MASK)
IS_SAMSUNG_CPU(exynos4412, EXYNOS4412_CPU_ID, EXYNOS4_CPU_MASK)
IS_SAMSUNG_CPU(exynos5250, EXYNOS5250_SOC_ID, EXYNOS5_SOC_MASK)
IS_SAMSUNG_CPU(exynos5440, EXYNOS5440_SOC_ID, EXYNOS5_SOC_MASK)

#if defined(CONFIG_CPU_S3C2410) || defined(CONFIG_CPU_S3C2412) || \
    defined(CONFIG_CPU_S3C2416) || defined(CONFIG_CPU_S3C2440) || \
    defined(CONFIG_CPU_S3C2442) || defined(CONFIG_CPU_S3C244X) || \
    defined(CONFIG_CPU_S3C2443)
# define soc_is_s3c24xx()	is_samsung_s3c24xx()
#else
# define soc_is_s3c24xx()	0
#endif

#if defined(CONFIG_CPU_S3C6400) || defined(CONFIG_CPU_S3C6410)
# define soc_is_s3c64xx()	(is_samsung_s3c6400() || is_samsung_s3c6410())
#else
# define soc_is_s3c64xx()	0
#endif

#if defined(CONFIG_CPU_S5P6440)
# define soc_is_s5p6440()	is_samsung_s5p6440()
#else
# define soc_is_s5p6440()	0
#endif

#if defined(CONFIG_CPU_S5P6450)
# define soc_is_s5p6450()	is_samsung_s5p6450()
#else
# define soc_is_s5p6450()	0
#endif

#if defined(CONFIG_CPU_S5PC100)
# define soc_is_s5pc100()	is_samsung_s5pc100()
#else
# define soc_is_s5pc100()	0
#endif

#if defined(CONFIG_CPU_S5PV210)
# define soc_is_s5pv210()	is_samsung_s5pv210()
#else
# define soc_is_s5pv210()	0
#endif

#if defined(CONFIG_CPU_EXYNOS4210)
# define soc_is_exynos4210()	is_samsung_exynos4210()
#else
# define soc_is_exynos4210()	0
#endif

#if defined(CONFIG_SOC_EXYNOS4212)
# define soc_is_exynos4212()	is_samsung_exynos4212()
#else
# define soc_is_exynos4212()	0
#endif

#if defined(CONFIG_SOC_EXYNOS4412)
# define soc_is_exynos4412()	is_samsung_exynos4412()
#else
# define soc_is_exynos4412()	0
#endif

#define EXYNOS4210_REV_0	(0x0)
#define EXYNOS4210_REV_1_0	(0x10)
#define EXYNOS4210_REV_1_1	(0x11)

#if defined(CONFIG_SOC_EXYNOS5250)
# define soc_is_exynos5250()	is_samsung_exynos5250()
#else
# define soc_is_exynos5250()	0
#endif

#if defined(CONFIG_SOC_EXYNOS5440)
# define soc_is_exynos5440()	is_samsung_exynos5440()
#else
# define soc_is_exynos5440()	0
#endif

#define IODESC_ENT(x) { (unsigned long)S3C24XX_VA_##x, __phys_to_pfn(S3C24XX_PA_##x), S3C24XX_SZ_##x, MT_DEVICE }

#ifndef KHZ
#define KHZ (1000)
#endif

#ifndef MHZ
#define MHZ (1000*1000)
#endif

#define print_mhz(m) ((m) / MHZ), (((m) / 1000) % 1000)

/* forward declaration */
struct s3c24xx_uart_resources;
struct platform_device;
struct s3c2410_uartcfg;
struct map_desc;

/* per-cpu initialisation function table. */

struct cpu_table {
	unsigned long	idcode;
	unsigned long	idmask;
	void		(*map_io)(void);
	void		(*init_uarts)(struct s3c2410_uartcfg *cfg, int no);
	void		(*init_clocks)(int xtal);
	int		(*init)(void);
	const char	*name;
};

extern void s3c_init_cpu(unsigned long idcode,
			 struct cpu_table *cpus, unsigned int cputab_size);

/* core initialisation functions */

extern void s3c24xx_init_irq(void);
extern void s5p_init_irq(u32 *vic, u32 num_vic);

extern void s3c24xx_init_io(struct map_desc *mach_desc, int size);

extern void s3c24xx_init_cpu(void);
extern void s3c64xx_init_cpu(void);
extern void s5p_init_cpu(void __iomem *cpuid_addr);

extern unsigned int samsung_rev(void);

extern void s3c24xx_init_uarts(struct s3c2410_uartcfg *cfg, int no);

extern void s3c24xx_init_clocks(int xtal);

extern void s3c24xx_init_uartdevs(char *name,
				  struct s3c24xx_uart_resources *res,
				  struct s3c2410_uartcfg *cfg, int no);

/* timer for 2410/2440 */

struct sys_timer;
extern struct sys_timer s3c24xx_timer;

extern struct syscore_ops s3c2410_pm_syscore_ops;
extern struct syscore_ops s3c2412_pm_syscore_ops;
extern struct syscore_ops s3c2416_pm_syscore_ops;
extern struct syscore_ops s3c244x_pm_syscore_ops;

/* system device subsystems */

extern struct bus_type s3c2410_subsys;
extern struct bus_type s3c2410a_subsys;
extern struct bus_type s3c2412_subsys;
extern struct bus_type s3c2416_subsys;
extern struct bus_type s3c2440_subsys;
extern struct bus_type s3c2442_subsys;
extern struct bus_type s3c2443_subsys;
extern struct bus_type s3c6410_subsys;
extern struct bus_type s5p64x0_subsys;
extern struct bus_type s5pv210_subsys;
extern struct bus_type exynos_subsys;

extern void (*s5pc1xx_idle)(void);

#endif<|MERGE_RESOLUTION|>--- conflicted
+++ resolved
@@ -43,11 +43,7 @@
 #define EXYNOS4_CPU_MASK	0xFFFE0000
 
 #define EXYNOS5250_SOC_ID	0x43520000
-<<<<<<< HEAD
-#define EXYNOS5440_SOC_ID	0x54400000
-=======
 #define EXYNOS5440_SOC_ID	0xE5440000
->>>>>>> 68d6f84b
 #define EXYNOS5_SOC_MASK	0xFFFFF000
 
 #define IS_SAMSUNG_CPU(name, id, mask)		\
