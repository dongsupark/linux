/* linux/arch/arm/plat-samsung/include/plat/cpu.h
 *
 * Copyright (c) 2011 Samsung Electronics Co., Ltd.
 *		http://www.samsung.com/
 *
 * Copyright (c) 2004-2005 Simtec Electronics
 *	Ben Dooks <ben@simtec.co.uk>
 *
 * Header file for Samsung CPU support
 *
 * This program is free software; you can redistribute it and/or modify
 * it under the terms of the GNU General Public License version 2 as
 * published by the Free Software Foundation.
*/

/* todo - fix when rmk changes iodescs to use `void __iomem *` */

#ifndef __SAMSUNG_PLAT_CPU_H
#define __SAMSUNG_PLAT_CPU_H

extern unsigned long samsung_cpu_id;

#define S3C24XX_CPU_ID		0x32400000
#define S3C24XX_CPU_MASK	0xFFF00000

#define S3C6400_CPU_ID		0x36400000
#define S3C6410_CPU_ID		0x36410000
#define S3C64XX_CPU_MASK	0xFFFFF000

#define S5P6440_CPU_ID		0x56440000
#define S5P6450_CPU_ID		0x36450000
#define S5P64XX_CPU_MASK	0xFFFFF000

#define S5PC100_CPU_ID		0x43100000
#define S5PC100_CPU_MASK	0xFFFFF000

#define S5PV210_CPU_ID		0x43110000
#define S5PV210_CPU_MASK	0xFFFFF000

#define EXYNOS4210_CPU_ID	0x43210000
#define EXYNOS4212_CPU_ID	0x43220000
#define EXYNOS4412_CPU_ID	0xE4412200
#define EXYNOS4_CPU_MASK	0xFFFE0000

#define EXYNOS5250_SOC_ID	0x43520000
#define EXYNOS5440_SOC_ID	0xE5440000
#define EXYNOS5_SOC_MASK	0xFFFFF000

#define IS_SAMSUNG_CPU(name, id, mask)		\
static inline int is_samsung_##name(void)	\
{						\
	return ((samsung_cpu_id & mask) == (id & mask));	\
}

IS_SAMSUNG_CPU(s3c24xx, S3C24XX_CPU_ID, S3C24XX_CPU_MASK)
IS_SAMSUNG_CPU(s3c6400, S3C6400_CPU_ID, S3C64XX_CPU_MASK)
IS_SAMSUNG_CPU(s3c6410, S3C6410_CPU_ID, S3C64XX_CPU_MASK)
IS_SAMSUNG_CPU(s5p6440, S5P6440_CPU_ID, S5P64XX_CPU_MASK)
IS_SAMSUNG_CPU(s5p6450, S5P6450_CPU_ID, S5P64XX_CPU_MASK)
IS_SAMSUNG_CPU(s5pc100, S5PC100_CPU_ID, S5PC100_CPU_MASK)
IS_SAMSUNG_CPU(s5pv210, S5PV210_CPU_ID, S5PV210_CPU_MASK)
IS_SAMSUNG_CPU(exynos4210, EXYNOS4210_CPU_ID, EXYNOS4_CPU_MASK)
IS_SAMSUNG_CPU(exynos4212, EXYNOS4212_CPU_ID, EXYNOS4_CPU_MASK)
IS_SAMSUNG_CPU(exynos4412, EXYNOS4412_CPU_ID, EXYNOS4_CPU_MASK)
IS_SAMSUNG_CPU(exynos5250, EXYNOS5250_SOC_ID, EXYNOS5_SOC_MASK)
IS_SAMSUNG_CPU(exynos5440, EXYNOS5440_SOC_ID, EXYNOS5_SOC_MASK)

#if defined(CONFIG_CPU_S3C2410) || defined(CONFIG_CPU_S3C2412) || \
    defined(CONFIG_CPU_S3C2416) || defined(CONFIG_CPU_S3C2440) || \
    defined(CONFIG_CPU_S3C2442) || defined(CONFIG_CPU_S3C244X) || \
    defined(CONFIG_CPU_S3C2443)
# define soc_is_s3c24xx()	is_samsung_s3c24xx()
#else
# define soc_is_s3c24xx()	0
#endif

#if defined(CONFIG_CPU_S3C6400) || defined(CONFIG_CPU_S3C6410)
# define soc_is_s3c64xx()	(is_samsung_s3c6400() || is_samsung_s3c6410())
#else
# define soc_is_s3c64xx()	0
#endif

#if defined(CONFIG_CPU_S5P6440)
# define soc_is_s5p6440()	is_samsung_s5p6440()
#else
# define soc_is_s5p6440()	0
#endif

#if defined(CONFIG_CPU_S5P6450)
# define soc_is_s5p6450()	is_samsung_s5p6450()
#else
# define soc_is_s5p6450()	0
#endif

#if defined(CONFIG_CPU_S5PC100)
# define soc_is_s5pc100()	is_samsung_s5pc100()
#else
# define soc_is_s5pc100()	0
#endif

#if defined(CONFIG_CPU_S5PV210)
# define soc_is_s5pv210()	is_samsung_s5pv210()
#else
# define soc_is_s5pv210()	0
#endif

#if defined(CONFIG_CPU_EXYNOS4210)
# define soc_is_exynos4210()	is_samsung_exynos4210()
#else
# define soc_is_exynos4210()	0
#endif

#if defined(CONFIG_SOC_EXYNOS4212)
# define soc_is_exynos4212()	is_samsung_exynos4212()
#else
# define soc_is_exynos4212()	0
#endif

#if defined(CONFIG_SOC_EXYNOS4412)
# define soc_is_exynos4412()	is_samsung_exynos4412()
#else
# define soc_is_exynos4412()	0
#endif

#define EXYNOS4210_REV_0	(0x0)
#define EXYNOS4210_REV_1_0	(0x10)
#define EXYNOS4210_REV_1_1	(0x11)

#if defined(CONFIG_SOC_EXYNOS5250)
# define soc_is_exynos5250()	is_samsung_exynos5250()
#else
# define soc_is_exynos5250()	0
#endif

#if defined(CONFIG_SOC_EXYNOS5440)
# define soc_is_exynos5440()	is_samsung_exynos5440()
#else
# define soc_is_exynos5440()	0
#endif

#define IODESC_ENT(x) { (unsigned long)S3C24XX_VA_##x, __phys_to_pfn(S3C24XX_PA_##x), S3C24XX_SZ_##x, MT_DEVICE }

#ifndef KHZ
#define KHZ (1000)
#endif

#ifndef MHZ
#define MHZ (1000*1000)
#endif

#define print_mhz(m) ((m) / MHZ), (((m) / 1000) % 1000)

/* forward declaration */
struct s3c24xx_uart_resources;
struct platform_device;
struct s3c2410_uartcfg;
struct map_desc;

/* per-cpu initialisation function table. */

struct cpu_table {
	unsigned long	idcode;
	unsigned long	idmask;
	void		(*map_io)(void);
	void		(*init_uarts)(struct s3c2410_uartcfg *cfg, int no);
	void		(*init_clocks)(int xtal);
	int		(*init)(void);
	const char	*name;
};

extern void s3c_init_cpu(unsigned long idcode,
			 struct cpu_table *cpus, unsigned int cputab_size);

/* core initialisation functions */

extern void s3c24xx_init_irq(void);
extern void s5p_init_irq(u32 *vic, u32 num_vic);

extern void s3c24xx_init_io(struct map_desc *mach_desc, int size);

extern void s3c24xx_init_cpu(void);
extern void s3c64xx_init_cpu(void);
extern void s5p_init_cpu(void __iomem *cpuid_addr);

extern unsigned int samsung_rev(void);

extern void s3c24xx_init_uarts(struct s3c2410_uartcfg *cfg, int no);

extern void s3c24xx_init_clocks(int xtal);

extern void s3c24xx_init_uartdevs(char *name,
				  struct s3c24xx_uart_resources *res,
				  struct s3c2410_uartcfg *cfg, int no);

<<<<<<< HEAD
/* timer for 2410/2440 */

extern void s3c24xx_timer_init(void);

=======
>>>>>>> 8bdbf6db
extern struct syscore_ops s3c2410_pm_syscore_ops;
extern struct syscore_ops s3c2412_pm_syscore_ops;
extern struct syscore_ops s3c2416_pm_syscore_ops;
extern struct syscore_ops s3c244x_pm_syscore_ops;

/* system device subsystems */

extern struct bus_type s3c2410_subsys;
extern struct bus_type s3c2410a_subsys;
extern struct bus_type s3c2412_subsys;
extern struct bus_type s3c2416_subsys;
extern struct bus_type s3c2440_subsys;
extern struct bus_type s3c2442_subsys;
extern struct bus_type s3c2443_subsys;
extern struct bus_type s3c6410_subsys;
extern struct bus_type s5p64x0_subsys;
extern struct bus_type s5pv210_subsys;
extern struct bus_type exynos_subsys;

extern void (*s5pc1xx_idle)(void);

#endif<|MERGE_RESOLUTION|>--- conflicted
+++ resolved
@@ -192,13 +192,6 @@
 				  struct s3c24xx_uart_resources *res,
 				  struct s3c2410_uartcfg *cfg, int no);
 
-<<<<<<< HEAD
-/* timer for 2410/2440 */
-
-extern void s3c24xx_timer_init(void);
-
-=======
->>>>>>> 8bdbf6db
 extern struct syscore_ops s3c2410_pm_syscore_ops;
 extern struct syscore_ops s3c2412_pm_syscore_ops;
 extern struct syscore_ops s3c2416_pm_syscore_ops;
