/* arch/arm/plat-samsung/include/plat/dma.h
 *
 * Copyright (C) 2003-2006 Simtec Electronics
 *	Ben Dooks <ben@simtec.co.uk>
 *
 * Samsung S3C DMA support
 *
 * This program is free software; you can redistribute it and/or modify
 * it under the terms of the GNU General Public License version 2 as
 * published by the Free Software Foundation.
*/

<<<<<<< HEAD
=======
#ifndef __PLAT_DMA_H
#define __PLAT_DMA_H

>>>>>>> dcd6c922
#include <linux/dma-mapping.h>

enum s3c2410_dma_buffresult {
	S3C2410_RES_OK,
	S3C2410_RES_ERR,
	S3C2410_RES_ABORT
};

/* enum s3c2410_chan_op
 *
 * operation codes passed to the DMA code by the user, and also used
 * to inform the current channel owner of any changes to the system state
*/

enum s3c2410_chan_op {
	S3C2410_DMAOP_START,
	S3C2410_DMAOP_STOP,
	S3C2410_DMAOP_PAUSE,
	S3C2410_DMAOP_RESUME,
	S3C2410_DMAOP_FLUSH,
	S3C2410_DMAOP_TIMEOUT,		/* internal signal to handler */
	S3C2410_DMAOP_STARTED,		/* indicate channel started */
};

struct s3c2410_dma_client {
	char                *name;
};

struct s3c2410_dma_chan;
enum dma_ch;

/* s3c2410_dma_cbfn_t
 *
 * buffer callback routine type
*/

typedef void (*s3c2410_dma_cbfn_t)(struct s3c2410_dma_chan *,
				   void *buf, int size,
				   enum s3c2410_dma_buffresult result);

typedef int  (*s3c2410_dma_opfn_t)(struct s3c2410_dma_chan *,
				   enum s3c2410_chan_op );



/* s3c2410_dma_request
 *
 * request a dma channel exclusivley
*/

extern int s3c2410_dma_request(enum dma_ch channel,
			       struct s3c2410_dma_client *, void *dev);


/* s3c2410_dma_ctrl
 *
 * change the state of the dma channel
*/

extern int s3c2410_dma_ctrl(enum dma_ch channel, enum s3c2410_chan_op op);

/* s3c2410_dma_setflags
 *
 * set the channel's flags to a given state
*/

extern int s3c2410_dma_setflags(enum dma_ch channel,
				unsigned int flags);

/* s3c2410_dma_free
 *
 * free the dma channel (will also abort any outstanding operations)
*/

extern int s3c2410_dma_free(enum dma_ch channel, struct s3c2410_dma_client *);

/* s3c2410_dma_enqueue
 *
 * place the given buffer onto the queue of operations for the channel.
 * The buffer must be allocated from dma coherent memory, or the Dcache/WB
 * drained before the buffer is given to the DMA system.
*/

extern int s3c2410_dma_enqueue(enum dma_ch channel, void *id,
			       dma_addr_t data, int size);

/* s3c2410_dma_config
 *
 * configure the dma channel
*/

extern int s3c2410_dma_config(enum dma_ch channel, int xferunit);

/* s3c2410_dma_devconfig
 *
 * configure the device we're talking to
*/

extern int s3c2410_dma_devconfig(enum dma_ch channel,
		enum dma_data_direction source, unsigned long devaddr);

/* s3c2410_dma_getposition
 *
 * get the position that the dma transfer is currently at
*/

extern int s3c2410_dma_getposition(enum dma_ch channel,
				   dma_addr_t *src, dma_addr_t *dest);

extern int s3c2410_dma_set_opfn(enum dma_ch, s3c2410_dma_opfn_t rtn);
extern int s3c2410_dma_set_buffdone_fn(enum dma_ch, s3c2410_dma_cbfn_t rtn);

<<<<<<< HEAD

#include <plat/dma-ops.h>
=======
#include <plat/dma-ops.h>

#endif
>>>>>>> dcd6c922
<|MERGE_RESOLUTION|>--- conflicted
+++ resolved
@@ -10,12 +10,9 @@
  * published by the Free Software Foundation.
 */
 
-<<<<<<< HEAD
-=======
 #ifndef __PLAT_DMA_H
 #define __PLAT_DMA_H
 
->>>>>>> dcd6c922
 #include <linux/dma-mapping.h>
 
 enum s3c2410_dma_buffresult {
@@ -128,11 +125,6 @@
 extern int s3c2410_dma_set_opfn(enum dma_ch, s3c2410_dma_opfn_t rtn);
 extern int s3c2410_dma_set_buffdone_fn(enum dma_ch, s3c2410_dma_cbfn_t rtn);
 
-<<<<<<< HEAD
-
-#include <plat/dma-ops.h>
-=======
 #include <plat/dma-ops.h>
 
-#endif
->>>>>>> dcd6c922
+#endif