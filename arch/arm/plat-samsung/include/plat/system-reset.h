--- conflicted
+++ resolved
@@ -14,12 +14,6 @@
 
 #include <plat/watchdog-reset.h>
 
-<<<<<<< HEAD
-void (*s5p_reset_hook)(void);
-
-#error Fix me up
-=======
->>>>>>> feafadb7
 static void arch_reset(char mode, const char *cmd)
 {
 	if (mode != 's')
