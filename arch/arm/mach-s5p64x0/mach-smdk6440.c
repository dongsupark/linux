--- conflicted
+++ resolved
@@ -273,10 +273,6 @@
 	.init_irq	= s5p6440_init_irq,
 	.map_io		= smdk6440_map_io,
 	.init_machine	= smdk6440_machine_init,
-<<<<<<< HEAD
-	.init_time	= s5p_timer_init,
-=======
 	.init_time	= samsung_timer_init,
->>>>>>> 8bdbf6db
 	.restart	= s5p64x0_restart,
 MACHINE_END