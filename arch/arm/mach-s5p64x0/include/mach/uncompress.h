/* linux/arch/arm/mach-s5p64x0/include/mach/uncompress.h
 *
 * Copyright (c) 2009-2010 Samsung Electronics Co., Ltd.
 *		http://www.samsung.com
 *
 * S5P64X0 - uncompress code
 *
 * This program is free software; you can redistribute it and/or modify
 * it under the terms of the GNU General Public License version 2 as
 * published by the Free Software Foundation.
*/

#ifndef __ASM_ARCH_UNCOMPRESS_H
#define __ASM_ARCH_UNCOMPRESS_H

#include <mach/map.h>
#include <plat/uncompress.h>

static void arch_detect_cpu(void)
{
	unsigned int chipid;

	chipid = *(const volatile unsigned int __force *) 0xE0100118;

	if ((chipid & 0xff000) == 0x50000)
		uart_base = (volatile u8 *)S5P6450_PA_UART(CONFIG_S3C_LOWLEVEL_UART_PORT);
	else
		uart_base = (volatile u8 *)S5P6440_PA_UART(CONFIG_S3C_LOWLEVEL_UART_PORT);

<<<<<<< HEAD
#define __raw_writel(d, ad)			\
	do {							\
		*((volatile unsigned int __force *)(ad)) = (d); \
	} while (0)


#ifdef CONFIG_S3C_BOOT_ERROR_RESET

static void arch_decomp_error(const char *x)
{
	putstr("\n\n");
	putstr(x);
	putstr("\n\n -- System resetting\n");

	__raw_writel(0x4000, S3C2410_WTDAT);
	__raw_writel(0x4000, S3C2410_WTCNT);
	__raw_writel(S3C2410_WTCON_ENABLE | S3C2410_WTCON_DIV128 | S3C2410_WTCON_RSTEN | S3C2410_WTCON_PRESCALE(0x40), S3C2410_WTCON);

	while(1);
}

#define arch_error arch_decomp_error
#endif

#ifdef CONFIG_S3C_BOOT_UART_FORCE_FIFO
static inline void arch_enable_uart_fifo(void)
{
	u32 fifocon = uart_rd(S3C2410_UFCON);

	if (!(fifocon & S3C2410_UFCON_FIFOMODE)) {
		fifocon |= S3C2410_UFCON_RESETBOTH;
		uart_wr(S3C2410_UFCON, fifocon);

		/* wait for fifo reset to complete */
		while (1) {
			fifocon = uart_rd(S3C2410_UFCON);
			if (!(fifocon & S3C2410_UFCON_RESETBOTH))
				break;
		}
	}
}
#else
#define arch_enable_uart_fifo() do { } while(0)
#endif

static void arch_decomp_setup(void)
{
	/*
	 * we may need to setup the uart(s) here if we are not running
	 * on an BAST... the BAST will have left the uarts configured
	 * after calling linux.
	 */

	arch_detect_cpu();

	/*
	 * Enable the UART FIFOs if they where not enabled and our
	 * configuration says we should turn them on.
	 */

	arch_enable_uart_fifo();
}



static void arch_detect_cpu(void)
{
	/* we do not need to do any cpu detection here at the moment. */
=======
	fifo_mask = S3C2440_UFSTAT_TXMASK;
	fifo_max = 63 << S3C2440_UFSTAT_TXSHIFT;
>>>>>>> d0e0ac97
}

#endif /* __ASM_ARCH_UNCOMPRESS_H */<|MERGE_RESOLUTION|>--- conflicted
+++ resolved
@@ -27,79 +27,8 @@
 	else
 		uart_base = (volatile u8 *)S5P6440_PA_UART(CONFIG_S3C_LOWLEVEL_UART_PORT);
 
-<<<<<<< HEAD
-#define __raw_writel(d, ad)			\
-	do {							\
-		*((volatile unsigned int __force *)(ad)) = (d); \
-	} while (0)
-
-
-#ifdef CONFIG_S3C_BOOT_ERROR_RESET
-
-static void arch_decomp_error(const char *x)
-{
-	putstr("\n\n");
-	putstr(x);
-	putstr("\n\n -- System resetting\n");
-
-	__raw_writel(0x4000, S3C2410_WTDAT);
-	__raw_writel(0x4000, S3C2410_WTCNT);
-	__raw_writel(S3C2410_WTCON_ENABLE | S3C2410_WTCON_DIV128 | S3C2410_WTCON_RSTEN | S3C2410_WTCON_PRESCALE(0x40), S3C2410_WTCON);
-
-	while(1);
-}
-
-#define arch_error arch_decomp_error
-#endif
-
-#ifdef CONFIG_S3C_BOOT_UART_FORCE_FIFO
-static inline void arch_enable_uart_fifo(void)
-{
-	u32 fifocon = uart_rd(S3C2410_UFCON);
-
-	if (!(fifocon & S3C2410_UFCON_FIFOMODE)) {
-		fifocon |= S3C2410_UFCON_RESETBOTH;
-		uart_wr(S3C2410_UFCON, fifocon);
-
-		/* wait for fifo reset to complete */
-		while (1) {
-			fifocon = uart_rd(S3C2410_UFCON);
-			if (!(fifocon & S3C2410_UFCON_RESETBOTH))
-				break;
-		}
-	}
-}
-#else
-#define arch_enable_uart_fifo() do { } while(0)
-#endif
-
-static void arch_decomp_setup(void)
-{
-	/*
-	 * we may need to setup the uart(s) here if we are not running
-	 * on an BAST... the BAST will have left the uarts configured
-	 * after calling linux.
-	 */
-
-	arch_detect_cpu();
-
-	/*
-	 * Enable the UART FIFOs if they where not enabled and our
-	 * configuration says we should turn them on.
-	 */
-
-	arch_enable_uart_fifo();
-}
-
-
-
-static void arch_detect_cpu(void)
-{
-	/* we do not need to do any cpu detection here at the moment. */
-=======
 	fifo_mask = S3C2440_UFSTAT_TXMASK;
 	fifo_max = 63 << S3C2440_UFSTAT_TXSHIFT;
->>>>>>> d0e0ac97
 }
 
 #endif /* __ASM_ARCH_UNCOMPRESS_H */