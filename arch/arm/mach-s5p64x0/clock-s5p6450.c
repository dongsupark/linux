--- conflicted
+++ resolved
@@ -414,39 +414,6 @@
 static struct clksrc_clk clksrcs[] = {
 	{
 		.clk	= {
-<<<<<<< HEAD
-			.name		= "sclk_mmc",
-			.devname	= "s3c-sdhci.0",
-			.ctrlbit	= (1 << 24),
-			.enable		= s5p64x0_sclk_ctrl,
-		},
-		.sources = &clkset_group2,
-		.reg_src = { .reg = S5P64X0_CLK_SRC0, .shift = 18, .size = 2 },
-		.reg_div = { .reg = S5P64X0_CLK_DIV1, .shift = 0, .size = 4 },
-	}, {
-		.clk	= {
-			.name		= "sclk_mmc",
-			.devname	= "s3c-sdhci.1",
-			.ctrlbit	= (1 << 25),
-			.enable		= s5p64x0_sclk_ctrl,
-		},
-		.sources = &clkset_group2,
-		.reg_src = { .reg = S5P64X0_CLK_SRC0, .shift = 20, .size = 2 },
-		.reg_div = { .reg = S5P64X0_CLK_DIV1, .shift = 4, .size = 4 },
-	}, {
-		.clk	= {
-			.name		= "sclk_mmc",
-			.devname	= "s3c-sdhci.2",
-			.ctrlbit	= (1 << 26),
-			.enable		= s5p64x0_sclk_ctrl,
-		},
-		.sources = &clkset_group2,
-		.reg_src = { .reg = S5P64X0_CLK_SRC0, .shift = 22, .size = 2 },
-		.reg_div = { .reg = S5P64X0_CLK_DIV1, .shift = 8, .size = 4 },
-	}, {
-		.clk	= {
-=======
->>>>>>> d5d556cb
 			.name		= "sclk_fimc",
 			.ctrlbit	= (1 << 10),
 			.enable		= s5p64x0_sclk_ctrl,
@@ -511,8 +478,6 @@
 	},
 };
 
-<<<<<<< HEAD
-=======
 static struct clksrc_clk clk_sclk_mmc0 = {
 	.clk	= {
 		.name		= "sclk_mmc",
@@ -549,7 +514,6 @@
 	.reg_div = { .reg = S5P64X0_CLK_DIV1, .shift = 8, .size = 4 },
 };
 
->>>>>>> d5d556cb
 static struct clksrc_clk clk_sclk_uclk = {
 	.clk	= {
 		.name		= "uclk1",
@@ -589,12 +553,9 @@
 	&clk_sclk_uclk,
 	&clk_sclk_spi0,
 	&clk_sclk_spi1,
-<<<<<<< HEAD
-=======
 	&clk_sclk_mmc0,
 	&clk_sclk_mmc1,
 	&clk_sclk_mmc2,
->>>>>>> d5d556cb
 };
 
 static struct clk_lookup s5p6450_clk_lookup[] = {
@@ -603,12 +564,9 @@
 	CLKDEV_INIT(NULL, "spi_busclk0", &clk_p),
 	CLKDEV_INIT("s3c64xx-spi.0", "spi_busclk1", &clk_sclk_spi0.clk),
 	CLKDEV_INIT("s3c64xx-spi.1", "spi_busclk1", &clk_sclk_spi1.clk),
-<<<<<<< HEAD
-=======
 	CLKDEV_INIT("s3c-sdhci.0", "mmc_busclk.2", &clk_sclk_mmc0.clk),
 	CLKDEV_INIT("s3c-sdhci.1", "mmc_busclk.2", &clk_sclk_mmc1.clk),
 	CLKDEV_INIT("s3c-sdhci.2", "mmc_busclk.2", &clk_sclk_mmc2.clk),
->>>>>>> d5d556cb
 };
 
 /* Clock initialization code */
