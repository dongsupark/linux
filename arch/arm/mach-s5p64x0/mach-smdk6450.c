/* linux/arch/arm/mach-s5p64x0/mach-smdk6450.c
 *
 * Copyright (c) 2010 Samsung Electronics Co., Ltd.
 *		http://www.samsung.com
 *
 * This program is free software; you can redistribute it and/or modify
 * it under the terms of the GNU General Public License version 2 as
 * published by the Free Software Foundation.
*/

#include <linux/kernel.h>
#include <linux/types.h>
#include <linux/interrupt.h>
#include <linux/list.h>
#include <linux/timer.h>
#include <linux/delay.h>
#include <linux/init.h>
#include <linux/i2c.h>
#include <linux/serial_core.h>
#include <linux/platform_device.h>
#include <linux/io.h>
#include <linux/module.h>
#include <linux/clk.h>
#include <linux/gpio.h>
#include <linux/pwm_backlight.h>
#include <linux/fb.h>
#include <linux/mmc/host.h>

#include <video/platform_lcd.h>
#include <video/samsung_fimd.h>

#include <asm/hardware/vic.h>
#include <asm/mach/arch.h>
#include <asm/mach/map.h>
#include <asm/irq.h>
#include <asm/mach-types.h>

#include <mach/hardware.h>
#include <mach/map.h>
#include <mach/regs-clock.h>
#include <mach/regs-gpio.h>

#include <plat/regs-serial.h>
#include <plat/gpio-cfg.h>
#include <plat/clock.h>
#include <plat/devs.h>
#include <plat/cpu.h>
#include <linux/platform_data/i2c-s3c2410.h>
#include <plat/pll.h>
#include <plat/adc.h>
#include <linux/platform_data/touchscreen-s3c2410.h>
#include <plat/samsung-time.h>
#include <plat/backlight.h>
#include <plat/fb.h>
#include <plat/sdhci.h>

#include "common.h"
#include "i2c.h"

#define SMDK6450_UCON_DEFAULT	(S3C2410_UCON_TXILEVEL |	\
				S3C2410_UCON_RXILEVEL |		\
				S3C2410_UCON_TXIRQMODE |	\
				S3C2410_UCON_RXIRQMODE |	\
				S3C2410_UCON_RXFIFO_TOI |	\
				S3C2443_UCON_RXERR_IRQEN)

#define SMDK6450_ULCON_DEFAULT	S3C2410_LCON_CS8

#define SMDK6450_UFCON_DEFAULT	(S3C2410_UFCON_FIFOMODE |	\
				S3C2440_UFCON_TXTRIG16 |	\
				S3C2410_UFCON_RXTRIG8)

static struct s3c2410_uartcfg smdk6450_uartcfgs[] __initdata = {
	[0] = {
		.hwport		= 0,
		.flags		= 0,
		.ucon		= SMDK6450_UCON_DEFAULT,
		.ulcon		= SMDK6450_ULCON_DEFAULT,
		.ufcon		= SMDK6450_UFCON_DEFAULT,
	},
	[1] = {
		.hwport		= 1,
		.flags		= 0,
		.ucon		= SMDK6450_UCON_DEFAULT,
		.ulcon		= SMDK6450_ULCON_DEFAULT,
		.ufcon		= SMDK6450_UFCON_DEFAULT,
	},
	[2] = {
		.hwport		= 2,
		.flags		= 0,
		.ucon		= SMDK6450_UCON_DEFAULT,
		.ulcon		= SMDK6450_ULCON_DEFAULT,
		.ufcon		= SMDK6450_UFCON_DEFAULT,
	},
	[3] = {
		.hwport		= 3,
		.flags		= 0,
		.ucon		= SMDK6450_UCON_DEFAULT,
		.ulcon		= SMDK6450_ULCON_DEFAULT,
		.ufcon		= SMDK6450_UFCON_DEFAULT,
	},
#if CONFIG_SERIAL_SAMSUNG_UARTS > 4
	[4] = {
		.hwport		= 4,
		.flags		= 0,
		.ucon		= SMDK6450_UCON_DEFAULT,
		.ulcon		= SMDK6450_ULCON_DEFAULT,
		.ufcon		= SMDK6450_UFCON_DEFAULT,
	},
#endif
#if CONFIG_SERIAL_SAMSUNG_UARTS > 5
	[5] = {
		.hwport		= 5,
		.flags		= 0,
		.ucon		= SMDK6450_UCON_DEFAULT,
		.ulcon		= SMDK6450_ULCON_DEFAULT,
		.ufcon		= SMDK6450_UFCON_DEFAULT,
	},
#endif
};

/* Frame Buffer */
static struct s3c_fb_pd_win smdk6450_fb_win0 = {
	.max_bpp	= 32,
	.default_bpp	= 24,
	.xres		= 800,
	.yres		= 480,
};

static struct fb_videomode smdk6450_lcd_timing = {
	.left_margin	= 8,
	.right_margin	= 13,
	.upper_margin	= 7,
	.lower_margin	= 5,
	.hsync_len	= 3,
	.vsync_len	= 1,
	.xres		= 800,
	.yres		= 480,
};

static struct s3c_fb_platdata smdk6450_lcd_pdata __initdata = {
	.win[0]		= &smdk6450_fb_win0,
	.vtiming	= &smdk6450_lcd_timing,
	.vidcon0	= VIDCON0_VIDOUT_RGB | VIDCON0_PNRMODE_RGB,
	.vidcon1	= VIDCON1_INV_HSYNC | VIDCON1_INV_VSYNC,
	.setup_gpio	= s5p64x0_fb_gpio_setup_24bpp,
};

/* LCD power controller */
static void smdk6450_lte480_reset_power(struct plat_lcd_data *pd,
					 unsigned int power)
{
	int err;

	if (power) {
		err = gpio_request(S5P6450_GPN(5), "GPN");
		if (err) {
			printk(KERN_ERR "failed to request GPN for lcd reset\n");
			return;
		}

		gpio_direction_output(S5P6450_GPN(5), 1);
		gpio_set_value(S5P6450_GPN(5), 0);
		gpio_set_value(S5P6450_GPN(5), 1);
		gpio_free(S5P6450_GPN(5));
	}
}

static struct plat_lcd_data smdk6450_lcd_power_data = {
	.set_power	= smdk6450_lte480_reset_power,
};

static struct platform_device smdk6450_lcd_lte480wv = {
	.name			= "platform-lcd",
	.dev.parent		= &s3c_device_fb.dev,
	.dev.platform_data	= &smdk6450_lcd_power_data,
};

static struct platform_device *smdk6450_devices[] __initdata = {
	&s3c_device_adc,
	&s3c_device_rtc,
	&s3c_device_i2c0,
	&s3c_device_i2c1,
	&s3c_device_ts,
	&s3c_device_wdt,
	&s5p6450_device_iis0,
	&s3c_device_fb,
	&smdk6450_lcd_lte480wv,
	&s3c_device_hsmmc0,
	&s3c_device_hsmmc1,
	&s3c_device_hsmmc2,
	/* s5p6450_device_spi0 will be added */
};

static struct s3c_sdhci_platdata smdk6450_hsmmc0_pdata __initdata = {
	.cd_type	= S3C_SDHCI_CD_NONE,
};

static struct s3c_sdhci_platdata smdk6450_hsmmc1_pdata __initdata = {
	.cd_type	= S3C_SDHCI_CD_NONE,
#if defined(CONFIG_S5P64X0_SD_CH1_8BIT)
	.max_width	= 8,
	.host_caps	= MMC_CAP_8_BIT_DATA,
#endif
};

static struct s3c_sdhci_platdata smdk6450_hsmmc2_pdata __initdata = {
	.cd_type	= S3C_SDHCI_CD_NONE,
};

static struct s3c2410_platform_i2c s5p6450_i2c0_data __initdata = {
	.flags		= 0,
	.slave_addr	= 0x10,
	.frequency	= 100*1000,
	.sda_delay	= 100,
	.cfg_gpio	= s5p6450_i2c0_cfg_gpio,
};

static struct s3c2410_platform_i2c s5p6450_i2c1_data __initdata = {
	.flags		= 0,
	.bus_num	= 1,
	.slave_addr	= 0x10,
	.frequency	= 100*1000,
	.sda_delay	= 100,
	.cfg_gpio	= s5p6450_i2c1_cfg_gpio,
};

static struct i2c_board_info smdk6450_i2c_devs0[] __initdata = {
	{ I2C_BOARD_INFO("wm8580", 0x1b), },
	{ I2C_BOARD_INFO("24c08", 0x50), },	/* Samsung KS24C080C EEPROM */
};

static struct i2c_board_info smdk6450_i2c_devs1[] __initdata = {
	{ I2C_BOARD_INFO("24c128", 0x57), },/* Samsung S524AD0XD1 EEPROM */
};

/* LCD Backlight data */
static struct samsung_bl_gpio_info smdk6450_bl_gpio_info = {
	.no = S5P6450_GPF(15),
	.func = S3C_GPIO_SFN(2),
};

static struct platform_pwm_backlight_data smdk6450_bl_data = {
	.pwm_id = 1,
};

static void __init smdk6450_map_io(void)
{
	s5p64x0_init_io(NULL, 0);
	s3c24xx_init_clocks(19200000);
	s3c24xx_init_uarts(smdk6450_uartcfgs, ARRAY_SIZE(smdk6450_uartcfgs));
	samsung_set_timer_source(SAMSUNG_PWM3, SAMSUNG_PWM4);
}

static void s5p6450_set_lcd_interface(void)
{
	unsigned int cfg;

	/* select TFT LCD type (RGB I/F) */
	cfg = __raw_readl(S5P64X0_SPCON0);
	cfg &= ~S5P64X0_SPCON0_LCD_SEL_MASK;
	cfg |= S5P64X0_SPCON0_LCD_SEL_RGB;
	__raw_writel(cfg, S5P64X0_SPCON0);
}

static void __init smdk6450_machine_init(void)
{
	s3c24xx_ts_set_platdata(NULL);

	s3c_i2c0_set_platdata(&s5p6450_i2c0_data);
	s3c_i2c1_set_platdata(&s5p6450_i2c1_data);
	i2c_register_board_info(0, smdk6450_i2c_devs0,
			ARRAY_SIZE(smdk6450_i2c_devs0));
	i2c_register_board_info(1, smdk6450_i2c_devs1,
			ARRAY_SIZE(smdk6450_i2c_devs1));

	samsung_bl_set(&smdk6450_bl_gpio_info, &smdk6450_bl_data);

	s5p6450_set_lcd_interface();
	s3c_fb_set_platdata(&smdk6450_lcd_pdata);

	s3c_sdhci0_set_platdata(&smdk6450_hsmmc0_pdata);
	s3c_sdhci1_set_platdata(&smdk6450_hsmmc1_pdata);
	s3c_sdhci2_set_platdata(&smdk6450_hsmmc2_pdata);

	platform_add_devices(smdk6450_devices, ARRAY_SIZE(smdk6450_devices));
}

MACHINE_START(SMDK6450, "SMDK6450")
	/* Maintainer: Kukjin Kim <kgene.kim@samsung.com> */
	.atag_offset	= 0x100,

	.init_irq	= s5p6450_init_irq,
	.handle_irq	= vic_handle_irq,
	.map_io		= smdk6450_map_io,
	.init_machine	= smdk6450_machine_init,
<<<<<<< HEAD
	.timer		= &samsung_timer,
=======
	.init_time	= s5p_timer_init,
>>>>>>> 90cf214d
	.restart	= s5p64x0_restart,
MACHINE_END<|MERGE_RESOLUTION|>--- conflicted
+++ resolved
@@ -294,10 +294,6 @@
 	.handle_irq	= vic_handle_irq,
 	.map_io		= smdk6450_map_io,
 	.init_machine	= smdk6450_machine_init,
-<<<<<<< HEAD
-	.timer		= &samsung_timer,
-=======
-	.init_time	= s5p_timer_init,
->>>>>>> 90cf214d
+	.init_time	= samsung_timer_init,
 	.restart	= s5p64x0_restart,
 MACHINE_END