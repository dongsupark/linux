--- conflicted
+++ resolved
@@ -499,8 +499,6 @@
 	.id		= -1,
 };
 
-<<<<<<< HEAD
-=======
 static struct clksrc_clk *clksrc_cdev[] = {
 	&clk_sclk_uclk,
 	&clk_sclk_spi0,
@@ -515,7 +513,6 @@
 	CLKDEV_INIT("s3c64xx-spi.1", "spi_busclk1", &clk_sclk_spi1.clk),
 };
 
->>>>>>> 495d818b
 void __init_or_cpufreq s5p6440_setup_clocks(void)
 {
 	struct clk *xtal_clk;
@@ -603,7 +600,5 @@
 
 	s3c24xx_register_clock(&dummy_apb_pclk);
 
-	s3c24xx_register_clock(&dummy_apb_pclk);
-
 	s3c_pwmclk_init();
 }