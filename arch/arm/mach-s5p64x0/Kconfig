--- conflicted
+++ resolved
@@ -41,14 +41,11 @@
 	help
 	  Common setup code for SPI GPIO configurations
 
-<<<<<<< HEAD
-=======
 config S5P64X0_SETUP_SDHCI_GPIO
 	bool
 	help
 	  Common setup code for SDHCI gpio.
 
->>>>>>> d5d556cb
 # machine support
 
 config MACH_SMDK6440
@@ -58,12 +55,9 @@
 	select S3C_DEV_I2C1
 	select S3C_DEV_RTC
 	select S3C_DEV_WDT
-<<<<<<< HEAD
-=======
 	select S3C_DEV_HSMMC
 	select S3C_DEV_HSMMC1
 	select S3C_DEV_HSMMC2
->>>>>>> d5d556cb
 	select SAMSUNG_DEV_ADC
 	select SAMSUNG_DEV_BACKLIGHT
 	select SAMSUNG_DEV_PWM
@@ -81,12 +75,9 @@
 	select S3C_DEV_I2C1
 	select S3C_DEV_RTC
 	select S3C_DEV_WDT
-<<<<<<< HEAD
-=======
 	select S3C_DEV_HSMMC
 	select S3C_DEV_HSMMC1
 	select S3C_DEV_HSMMC2
->>>>>>> d5d556cb
 	select SAMSUNG_DEV_ADC
 	select SAMSUNG_DEV_BACKLIGHT
 	select SAMSUNG_DEV_PWM
