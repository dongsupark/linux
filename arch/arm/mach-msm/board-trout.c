--- conflicted
+++ resolved
@@ -36,10 +36,7 @@
 extern int trout_init_mmc(unsigned int);
 
 static struct platform_device *devices[] __initdata = {
-<<<<<<< HEAD
-=======
 	&msm_clock_7x01a,
->>>>>>> d0e0ac97
 	&msm_device_gpio_7201,
 	&msm_device_uart3,
 	&msm_device_smd,
