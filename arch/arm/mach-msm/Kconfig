--- conflicted
+++ resolved
@@ -42,8 +42,6 @@
 
 endchoice
 
-endchoice
-
 config ARCH_MSM8X60
 	bool "MSM8X60"
 	select ARCH_MSM_SCORPIONMP
@@ -52,10 +50,7 @@
 	select GPIO_MSM_V2
 	select MSM_GPIOMUX
 	select MSM_SCM if SMP
-<<<<<<< HEAD
-=======
 	select MSM_V2_TLMM
->>>>>>> ddffeb8c
 	select USE_OF
 
 config ARCH_MSM8960
@@ -65,10 +60,7 @@
 	select CPU_V7
 	select MSM_GPIOMUX
 	select MSM_SCM if SMP
-<<<<<<< HEAD
-=======
 	select MSM_V2_TLMM
->>>>>>> ddffeb8c
 	select USE_OF
 
 config MSM_HAS_DEBUG_UART_HS
