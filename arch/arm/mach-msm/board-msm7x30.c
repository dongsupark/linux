/* Copyright (c) 2009-2010, Code Aurora Forum. All rights reserved.
 *
 * This program is free software; you can redistribute it and/or modify
 * it under the terms of the GNU General Public License version 2 and
 * only version 2 as published by the Free Software Foundation.
 *
 * This program is distributed in the hope that it will be useful,
 * but WITHOUT ANY WARRANTY; without even the implied warranty of
 * MERCHANTABILITY or FITNESS FOR A PARTICULAR PURPOSE.  See the
 * GNU General Public License for more details.
 *
 * You should have received a copy of the GNU General Public License
 * along with this program; if not, write to the Free Software
 * Foundation, Inc., 51 Franklin Street, Fifth Floor, Boston, MA
 * 02110-1301, USA.
 */
#include <linux/gpio.h>
#include <linux/kernel.h>
#include <linux/irq.h>
#include <linux/platform_device.h>
#include <linux/delay.h>
#include <linux/io.h>
#include <linux/smsc911x.h>
#include <linux/usb/msm_hsusb.h>
#include <linux/clkdev.h>
#include <linux/memblock.h>

#include <asm/mach-types.h>
#include <asm/mach/arch.h>
#include <asm/memory.h>
#include <asm/setup.h>

#include <mach/board.h>
#include <mach/msm_iomap.h>
#include <mach/dma.h>

#include <mach/vreg.h>
#include "devices.h"
#include "gpiomux.h"
#include "proc_comm.h"
#include "common.h"

static void __init msm7x30_fixup(struct tag *tag, char **cmdline,
		struct meminfo *mi)
{
	for (; tag->hdr.size; tag = tag_next(tag))
		if (tag->hdr.tag == ATAG_MEM && tag->u.mem.start == 0x200000) {
			tag->u.mem.start = 0;
			tag->u.mem.size += SZ_2M;
		}
}

static void __init msm7x30_reserve(void)
{
	memblock_remove(0x0, SZ_2M);
}

static int hsusb_phy_init_seq[] = {
	0x30, 0x32,	/* Enable and set Pre-Emphasis Depth to 20% */
	0x02, 0x36,	/* Disable CDR Auto Reset feature */
	-1
};

static struct msm_otg_platform_data msm_otg_pdata = {
	.phy_init_seq		= hsusb_phy_init_seq,
	.mode                   = USB_PERIPHERAL,
	.otg_control		= OTG_PHY_CONTROL,
};

struct msm_gpiomux_config msm_gpiomux_configs[GPIOMUX_NGPIOS] = {
#ifdef CONFIG_SERIAL_MSM_CONSOLE
	[49] = { /* UART2 RFR */
		.suspended = GPIOMUX_DRV_2MA | GPIOMUX_PULL_DOWN |
			     GPIOMUX_FUNC_2 | GPIOMUX_VALID,
	},
	[50] = { /* UART2 CTS */
		.suspended = GPIOMUX_DRV_2MA | GPIOMUX_PULL_DOWN |
			     GPIOMUX_FUNC_2 | GPIOMUX_VALID,
	},
	[51] = { /* UART2 RX */
		.suspended = GPIOMUX_DRV_2MA | GPIOMUX_PULL_DOWN |
			     GPIOMUX_FUNC_2 | GPIOMUX_VALID,
	},
	[52] = { /* UART2 TX */
		.suspended = GPIOMUX_DRV_2MA | GPIOMUX_PULL_DOWN |
			     GPIOMUX_FUNC_2 | GPIOMUX_VALID,
	},
#endif
};

static struct platform_device *devices[] __initdata = {
<<<<<<< HEAD
=======
	&msm_clock_7x30,
>>>>>>> d0e0ac97
	&msm_device_gpio_7x30,
#if defined(CONFIG_SERIAL_MSM) || defined(CONFIG_MSM_SERIAL_DEBUGGER)
        &msm_device_uart2,
#endif
	&msm_device_smd,
	&msm_device_otg,
	&msm_device_hsusb,
	&msm_device_hsusb_host,
};

static void __init msm7x30_init_irq(void)
{
	msm_init_irq();
}

static void __init msm7x30_init(void)
{
	msm_device_otg.dev.platform_data = &msm_otg_pdata;
	msm_device_hsusb.dev.parent = &msm_device_otg.dev;
	msm_device_hsusb_host.dev.parent = &msm_device_otg.dev;

	platform_add_devices(devices, ARRAY_SIZE(devices));
}

static void __init msm7x30_map_io(void)
{
	msm_map_msm7x30_io();
}

static void __init msm7x30_init_late(void)
{
	smd_debugfs_init();
}

MACHINE_START(MSM7X30_SURF, "QCT MSM7X30 SURF")
	.atag_offset = 0x100,
	.fixup = msm7x30_fixup,
	.reserve = msm7x30_reserve,
	.map_io = msm7x30_map_io,
	.init_irq = msm7x30_init_irq,
	.init_machine = msm7x30_init,
	.init_late = msm7x30_init_late,
	.init_time	= msm7x30_timer_init,
MACHINE_END

MACHINE_START(MSM7X30_FFA, "QCT MSM7X30 FFA")
	.atag_offset = 0x100,
	.fixup = msm7x30_fixup,
	.reserve = msm7x30_reserve,
	.map_io = msm7x30_map_io,
	.init_irq = msm7x30_init_irq,
	.init_machine = msm7x30_init,
	.init_late = msm7x30_init_late,
	.init_time	= msm7x30_timer_init,
MACHINE_END

MACHINE_START(MSM7X30_FLUID, "QCT MSM7X30 FLUID")
	.atag_offset = 0x100,
	.fixup = msm7x30_fixup,
	.reserve = msm7x30_reserve,
	.map_io = msm7x30_map_io,
	.init_irq = msm7x30_init_irq,
	.init_machine = msm7x30_init,
	.init_late = msm7x30_init_late,
	.init_time	= msm7x30_timer_init,
MACHINE_END<|MERGE_RESOLUTION|>--- conflicted
+++ resolved
@@ -89,10 +89,7 @@
 };
 
 static struct platform_device *devices[] __initdata = {
-<<<<<<< HEAD
-=======
 	&msm_clock_7x30,
->>>>>>> d0e0ac97
 	&msm_device_gpio_7x30,
 #if defined(CONFIG_SERIAL_MSM) || defined(CONFIG_MSM_SERIAL_DEBUGGER)
         &msm_device_uart2,
