--- conflicted
+++ resolved
@@ -92,7 +92,6 @@
 	},
 };
 
-<<<<<<< HEAD
 static struct omap_abe_twl6040_data panda_abe_audio_data = {
 	/* Audio out */
 	.has_hs		= ABE_TWL6040_LEFT | ABE_TWL6040_RIGHT,
@@ -115,21 +114,18 @@
 	.dev = {
 		.platform_data = &panda_abe_audio_data,
 	},
-=======
+};
+
 static struct platform_device btwilink_device = {
 	.name	= "btwilink",
 	.id	= -1,
->>>>>>> bc57f2ea
 };
 
 static struct platform_device *panda_devices[] __initdata = {
 	&leds_gpio,
 	&wl1271_device,
-<<<<<<< HEAD
 	&panda_abe_audio,
-=======
 	&btwilink_device,
->>>>>>> bc57f2ea
 };
 
 static const struct usbhs_omap_board_data usbhs_bdata __initconst = {
