--- conflicted
+++ resolved
@@ -231,11 +231,7 @@
 			goto out;
 
 		irqnr = readl_relaxed(base_addr + 0xd8);
-<<<<<<< HEAD
-#ifdef CONFIG_SOC_OMAPTI81XX
-=======
 #ifdef CONFIG_SOC_TI81XX
->>>>>>> f8f5701b
 		if (irqnr)
 			goto out;
 		irqnr = readl_relaxed(base_addr + 0xf8);
