/*
 * Legacy platform_data quirks
 *
 * Copyright (C) 2013 Texas Instruments
 *
 * This program is free software; you can redistribute it and/or modify
 * it under the terms of the GNU General Public License version 2 as
 * published by the Free Software Foundation.
 */
#include <linux/clk.h>
#include <linux/davinci_emac.h>
#include <linux/gpio.h>
#include <linux/init.h>
#include <linux/kernel.h>
#include <linux/of_platform.h>
#include <linux/wl12xx.h>

#include <linux/platform_data/pinctrl-single.h>

#include "am35xx.h"
#include "common.h"
#include "common-board-devices.h"
#include "dss-common.h"
#include "control.h"

struct pdata_init {
	const char *compatible;
	void (*fn)(void);
};

struct of_dev_auxdata omap_auxdata_lookup[];
static struct twl4030_gpio_platform_data twl_gpio_auxdata;

/*
 * Create alias for USB host PHY clock.
 * Remove this when clock phandle can be provided via DT
 */
static void __init __used legacy_init_ehci_clk(char *clkname)
{
	int ret;

	ret = clk_add_alias("main_clk", NULL, clkname, NULL);
	if (ret)
		pr_err("%s:Failed to add main_clk alias to %s :%d\n",
		       __func__, clkname, ret);
}

#if IS_ENABLED(CONFIG_WL12XX)

static struct wl12xx_platform_data wl12xx __initdata;

static void __init __used legacy_init_wl12xx(unsigned ref_clock,
					     unsigned tcxo_clock,
					     int gpio)
{
	int res;

	wl12xx.board_ref_clock = ref_clock;
	wl12xx.board_tcxo_clock = tcxo_clock;
	wl12xx.irq = gpio_to_irq(gpio);

	res = wl12xx_set_platform_data(&wl12xx);
	if (res) {
		pr_err("error setting wl12xx data: %d\n", res);
		return;
	}
}
#else
static inline void legacy_init_wl12xx(unsigned ref_clock,
				      unsigned tcxo_clock,
				      int gpio)
{
}
#endif

#ifdef CONFIG_MACH_NOKIA_N8X0
static void __init omap2420_n8x0_legacy_init(void)
{
	omap_auxdata_lookup[0].platform_data = n8x0_legacy_init();
}
#else
#define omap2420_n8x0_legacy_init	NULL
#endif

#ifdef CONFIG_ARCH_OMAP3
static void __init hsmmc2_internal_input_clk(void)
{
	u32 reg;

	reg = omap_ctrl_readl(OMAP343X_CONTROL_DEVCONF1);
	reg |= OMAP2_MMCSDIO2ADPCLKISEL;
	omap_ctrl_writel(reg, OMAP343X_CONTROL_DEVCONF1);
}

static int omap3_sbc_t3730_twl_callback(struct device *dev,
					   unsigned gpio,
					   unsigned ngpio)
{
	int res;

	res = gpio_request_one(gpio + 2, GPIOF_OUT_INIT_HIGH,
			       "wlan rst");
	if (res)
		return res;

	gpio_export(gpio, 0);

	return 0;
}

static void __init omap3_sbc_t3730_twl_init(void)
{
	twl_gpio_auxdata.setup = omap3_sbc_t3730_twl_callback;
}

static void __init omap3_sbc_t3730_legacy_init(void)
{
	legacy_init_wl12xx(WL12XX_REFCLOCK_38, 0, 136);
	omap_ads7846_init(1, 57, 0, NULL);
}

static void __init omap3_igep0020_legacy_init(void)
{
	omap3_igep2_display_init_of();
}

static void __init omap3_evm_legacy_init(void)
{
	legacy_init_wl12xx(WL12XX_REFCLOCK_38, 0, 149);
}

static void __init omap3_zoom_legacy_init(void)
{
	legacy_init_wl12xx(WL12XX_REFCLOCK_26, 0, 162);
}

static void am35xx_enable_emac_int(void)
{
	u32 v;

	v = omap_ctrl_readl(AM35XX_CONTROL_LVL_INTR_CLEAR);
	v |= (AM35XX_CPGMAC_C0_RX_PULSE_CLR | AM35XX_CPGMAC_C0_TX_PULSE_CLR |
	      AM35XX_CPGMAC_C0_MISC_PULSE_CLR | AM35XX_CPGMAC_C0_RX_THRESH_CLR);
	omap_ctrl_writel(v, AM35XX_CONTROL_LVL_INTR_CLEAR);
	omap_ctrl_readl(AM35XX_CONTROL_LVL_INTR_CLEAR); /* OCP barrier */
}

static void am35xx_disable_emac_int(void)
{
	u32 v;

	v = omap_ctrl_readl(AM35XX_CONTROL_LVL_INTR_CLEAR);
	v |= (AM35XX_CPGMAC_C0_RX_PULSE_CLR | AM35XX_CPGMAC_C0_TX_PULSE_CLR);
	omap_ctrl_writel(v, AM35XX_CONTROL_LVL_INTR_CLEAR);
	omap_ctrl_readl(AM35XX_CONTROL_LVL_INTR_CLEAR); /* OCP barrier */
}

static struct emac_platform_data am35xx_emac_pdata = {
	.interrupt_enable	= am35xx_enable_emac_int,
	.interrupt_disable	= am35xx_disable_emac_int,
};

static void __init am3517_evm_legacy_init(void)
{
	u32 v;

	v = omap_ctrl_readl(AM35XX_CONTROL_IP_SW_RESET);
	v &= ~AM35XX_CPGMACSS_SW_RST;
	omap_ctrl_writel(v, AM35XX_CONTROL_IP_SW_RESET);
	omap_ctrl_readl(AM35XX_CONTROL_IP_SW_RESET); /* OCP barrier */
}
#endif /* CONFIG_ARCH_OMAP3 */

#ifdef CONFIG_ARCH_OMAP4
static void __init omap4_sdp_legacy_init(void)
{
	omap_4430sdp_display_init_of();
	legacy_init_wl12xx(WL12XX_REFCLOCK_26,
			   WL12XX_TCXOCLOCK_26, 53);
}

static void __init omap4_panda_legacy_init(void)
{
	omap4_panda_display_init_of();
	legacy_init_ehci_clk("auxclk3_ck");
	legacy_init_wl12xx(WL12XX_REFCLOCK_38, 0, 53);
}
#endif

#ifdef CONFIG_SOC_OMAP5
static void __init omap5_uevm_legacy_init(void)
{
	legacy_init_ehci_clk("auxclk1_ck");
}
#endif

static struct pcs_pdata pcs_pdata;

void omap_pcs_legacy_init(int irq, void (*rearm)(void))
{
	pcs_pdata.irq = irq;
	pcs_pdata.rearm = rearm;
}

/*
 * GPIOs for TWL are initialized by the I2C bus and need custom
 * handing until DSS has device tree bindings.
 */
void omap_auxdata_legacy_init(struct device *dev)
{
	if (dev->platform_data)
		return;

	if (strcmp("twl4030-gpio", dev_name(dev)))
		return;

	dev->platform_data = &twl_gpio_auxdata;
}

/*
 * Few boards still need auxdata populated before we populate
 * the dev entries in of_platform_populate().
 */
static struct pdata_init auxdata_quirks[] __initdata = {
#ifdef CONFIG_SOC_OMAP2420
	{ "nokia,n800", omap2420_n8x0_legacy_init, },
	{ "nokia,n810", omap2420_n8x0_legacy_init, },
	{ "nokia,n810-wimax", omap2420_n8x0_legacy_init, },
#endif
<<<<<<< HEAD
=======
#ifdef CONFIG_ARCH_OMAP3
	{ "compulab,omap3-sbc-t3730", omap3_sbc_t3730_twl_init, },
#endif
>>>>>>> 3d673032
	{ /* sentinel */ },
};

struct of_dev_auxdata omap_auxdata_lookup[] __initdata = {
#ifdef CONFIG_MACH_NOKIA_N8X0
	OF_DEV_AUXDATA("ti,omap2420-mmc", 0x4809c000, "mmci-omap.0", NULL),
#endif
#ifdef CONFIG_ARCH_OMAP3
	OF_DEV_AUXDATA("ti,omap3-padconf", 0x48002030, "48002030.pinmux", &pcs_pdata),
	OF_DEV_AUXDATA("ti,omap3-padconf", 0x48002a00, "48002a00.pinmux", &pcs_pdata),
	/* Only on am3517 */
	OF_DEV_AUXDATA("ti,davinci_mdio", 0x5c030000, "davinci_mdio.0", NULL),
	OF_DEV_AUXDATA("ti,am3517-emac", 0x5c000000, "davinci_emac.0",
		       &am35xx_emac_pdata),
#endif
#ifdef CONFIG_ARCH_OMAP4
	OF_DEV_AUXDATA("ti,omap4-padconf", 0x4a100040, "4a100040.pinmux", &pcs_pdata),
	OF_DEV_AUXDATA("ti,omap4-padconf", 0x4a31e040, "4a31e040.pinmux", &pcs_pdata),
#endif
	{ /* sentinel */ },
};

/*
 * Few boards still need to initialize some legacy devices with
 * platform data until the drivers support device tree.
 */
static struct pdata_init pdata_quirks[] __initdata = {
#ifdef CONFIG_ARCH_OMAP3
	{ "compulab,omap3-sbc-t3730", omap3_sbc_t3730_legacy_init, },
	{ "nokia,omap3-n900", hsmmc2_internal_input_clk, },
	{ "nokia,omap3-n9", hsmmc2_internal_input_clk, },
	{ "nokia,omap3-n950", hsmmc2_internal_input_clk, },
	{ "isee,omap3-igep0020", omap3_igep0020_legacy_init, },
	{ "ti,omap3-evm-37xx", omap3_evm_legacy_init, },
	{ "ti,omap3-zoom3", omap3_zoom_legacy_init, },
	{ "ti,am3517-evm", am3517_evm_legacy_init, },
#endif
#ifdef CONFIG_ARCH_OMAP4
	{ "ti,omap4-sdp", omap4_sdp_legacy_init, },
	{ "ti,omap4-panda", omap4_panda_legacy_init, },
#endif
#ifdef CONFIG_SOC_OMAP5
	{ "ti,omap5-uevm", omap5_uevm_legacy_init, },
#endif
	{ /* sentinel */ },
};

static void pdata_quirks_check(struct pdata_init *quirks)
{
	while (quirks->compatible) {
		if (of_machine_is_compatible(quirks->compatible)) {
			if (quirks->fn)
				quirks->fn();
			break;
		}
		quirks++;
	}
}

void __init pdata_quirks_init(struct of_device_id *omap_dt_match_table)
{
	omap_sdrc_init(NULL, NULL);
	pdata_quirks_check(auxdata_quirks);
	of_platform_populate(NULL, omap_dt_match_table,
			     omap_auxdata_lookup, NULL);
	pdata_quirks_check(pdata_quirks);
}<|MERGE_RESOLUTION|>--- conflicted
+++ resolved
@@ -227,12 +227,9 @@
 	{ "nokia,n810", omap2420_n8x0_legacy_init, },
 	{ "nokia,n810-wimax", omap2420_n8x0_legacy_init, },
 #endif
-<<<<<<< HEAD
-=======
 #ifdef CONFIG_ARCH_OMAP3
 	{ "compulab,omap3-sbc-t3730", omap3_sbc_t3730_twl_init, },
 #endif
->>>>>>> 3d673032
 	{ /* sentinel */ },
 };
 
