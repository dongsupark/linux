/*
 * gpmc-nand.c
 *
 * Copyright (C) 2009 Texas Instruments
 * Vimal Singh <vimalsingh@ti.com>
 *
 * This program is free software; you can redistribute it and/or modify
 * it under the terms of the GNU General Public License version 2 as
 * published by the Free Software Foundation.
 */

#include <linux/kernel.h>
#include <linux/platform_device.h>
#include <linux/io.h>
#include <linux/mtd/nand.h>
#include <linux/platform_data/mtd-nand-omap2.h>

#include <asm/mach/flash.h>

#include "gpmc.h"
#include "soc.h"
#include "gpmc-nand.h"

/* minimum size for IO mapping */
#define	NAND_IO_SIZE	4

static struct resource gpmc_nand_resource[] = {
	{
		.flags		= IORESOURCE_MEM,
	},
	{
		.flags		= IORESOURCE_IRQ,
	},
	{
		.flags		= IORESOURCE_IRQ,
	},
};

static struct platform_device gpmc_nand_device = {
	.name		= "omap2-nand",
	.id		= 0,
	.num_resources	= ARRAY_SIZE(gpmc_nand_resource),
	.resource	= gpmc_nand_resource,
};

<<<<<<< HEAD
static int omap2_nand_gpmc_retime(
				struct omap_nand_platform_data *gpmc_nand_data,
				struct gpmc_timings *gpmc_t)
{
	struct gpmc_timings t;
	int err;

	memset(&t, 0, sizeof(t));
	t.sync_clk = gpmc_t->sync_clk;
	t.cs_on = gpmc_t->cs_on;
	t.adv_on = gpmc_t->adv_on;

	/* Read */
	t.adv_rd_off = gpmc_t->adv_rd_off;
	t.oe_on  = t.adv_on;
	t.access = gpmc_t->access;
	t.oe_off = gpmc_t->oe_off;
	t.cs_rd_off = gpmc_t->cs_rd_off;
	t.rd_cycle = gpmc_t->rd_cycle;

	/* Write */
	t.adv_wr_off = gpmc_t->adv_wr_off;
	t.we_on  = t.oe_on;
	if (cpu_is_omap34xx()) {
		t.wr_data_mux_bus = gpmc_t->wr_data_mux_bus;
		t.wr_access = gpmc_t->wr_access;
	}
	t.we_off = gpmc_t->we_off;
	t.cs_wr_off = gpmc_t->cs_wr_off;
	t.wr_cycle = gpmc_t->wr_cycle;

	err = gpmc_cs_set_timings(gpmc_nand_data->cs, &t);
	if (err)
		return err;

	return 0;
}

=======
>>>>>>> d0e0ac97
static bool gpmc_hwecc_bch_capable(enum omap_ecc ecc_opt)
{
	/* support only OMAP3 class */
	if (!cpu_is_omap34xx() && !soc_is_am33xx()) {
		pr_err("BCH ecc is not supported on this CPU\n");
		return 0;
	}

	/*
	 * For now, assume 4-bit mode is only supported on OMAP3630 ES1.x, x>=1
	 * and AM33xx derivates. Other chips may be added if confirmed to work.
	 */
	if ((ecc_opt == OMAP_ECC_BCH4_CODE_HW) &&
	    (!cpu_is_omap3630() || (GET_OMAP_REVISION() == 0)) &&
	    (!soc_is_am33xx())) {
		pr_err("BCH 4-bit mode is not supported on this CPU\n");
		return 0;
	}

	return 1;
}

int gpmc_nand_init(struct omap_nand_platform_data *gpmc_nand_data,
		   struct gpmc_timings *gpmc_t)
{
	int err	= 0;
	struct gpmc_settings s;
	struct device *dev = &gpmc_nand_device.dev;

	memset(&s, 0, sizeof(struct gpmc_settings));

	gpmc_nand_device.dev.platform_data = gpmc_nand_data;

	err = gpmc_cs_request(gpmc_nand_data->cs, NAND_IO_SIZE,
				(unsigned long *)&gpmc_nand_resource[0].start);
	if (err < 0) {
		dev_err(dev, "Cannot request GPMC CS %d, error %d\n",
			gpmc_nand_data->cs, err);
		return err;
	}

	gpmc_nand_resource[0].end = gpmc_nand_resource[0].start +
							NAND_IO_SIZE - 1;

	gpmc_nand_resource[1].start =
				gpmc_get_client_irq(GPMC_IRQ_FIFOEVENTENABLE);
	gpmc_nand_resource[2].start =
				gpmc_get_client_irq(GPMC_IRQ_COUNT_EVENT);

	if (gpmc_t) {
		err = gpmc_cs_set_timings(gpmc_nand_data->cs, gpmc_t);
		if (err < 0) {
			dev_err(dev, "Unable to set gpmc timings: %d\n", err);
			return err;
		}

		if (gpmc_nand_data->of_node) {
			gpmc_read_settings_dt(gpmc_nand_data->of_node, &s);
		} else {
<<<<<<< HEAD
			s.device_nand = true;

=======
>>>>>>> d0e0ac97
			/* Enable RD PIN Monitoring Reg */
			if (gpmc_nand_data->dev_ready) {
				s.wait_on_read = true;
				s.wait_on_write = true;
			}
		}

<<<<<<< HEAD
=======
		s.device_nand = true;

>>>>>>> d0e0ac97
		if (gpmc_nand_data->devsize == NAND_BUSWIDTH_16)
			s.device_width = GPMC_DEVWIDTH_16BIT;
		else
			s.device_width = GPMC_DEVWIDTH_8BIT;

		err = gpmc_cs_program_settings(gpmc_nand_data->cs, &s);
		if (err < 0)
			goto out_free_cs;

		err = gpmc_configure(GPMC_CONFIG_WP, 0);
		if (err < 0)
			goto out_free_cs;
	}

	gpmc_update_nand_reg(&gpmc_nand_data->reg, gpmc_nand_data->cs);

	if (!gpmc_hwecc_bch_capable(gpmc_nand_data->ecc_opt))
		return -EINVAL;

	err = platform_device_register(&gpmc_nand_device);
	if (err < 0) {
		dev_err(dev, "Unable to register NAND device\n");
		goto out_free_cs;
	}

	return 0;

out_free_cs:
	gpmc_cs_free(gpmc_nand_data->cs);

	return err;
}<|MERGE_RESOLUTION|>--- conflicted
+++ resolved
@@ -43,47 +43,6 @@
 	.resource	= gpmc_nand_resource,
 };
 
-<<<<<<< HEAD
-static int omap2_nand_gpmc_retime(
-				struct omap_nand_platform_data *gpmc_nand_data,
-				struct gpmc_timings *gpmc_t)
-{
-	struct gpmc_timings t;
-	int err;
-
-	memset(&t, 0, sizeof(t));
-	t.sync_clk = gpmc_t->sync_clk;
-	t.cs_on = gpmc_t->cs_on;
-	t.adv_on = gpmc_t->adv_on;
-
-	/* Read */
-	t.adv_rd_off = gpmc_t->adv_rd_off;
-	t.oe_on  = t.adv_on;
-	t.access = gpmc_t->access;
-	t.oe_off = gpmc_t->oe_off;
-	t.cs_rd_off = gpmc_t->cs_rd_off;
-	t.rd_cycle = gpmc_t->rd_cycle;
-
-	/* Write */
-	t.adv_wr_off = gpmc_t->adv_wr_off;
-	t.we_on  = t.oe_on;
-	if (cpu_is_omap34xx()) {
-		t.wr_data_mux_bus = gpmc_t->wr_data_mux_bus;
-		t.wr_access = gpmc_t->wr_access;
-	}
-	t.we_off = gpmc_t->we_off;
-	t.cs_wr_off = gpmc_t->cs_wr_off;
-	t.wr_cycle = gpmc_t->wr_cycle;
-
-	err = gpmc_cs_set_timings(gpmc_nand_data->cs, &t);
-	if (err)
-		return err;
-
-	return 0;
-}
-
-=======
->>>>>>> d0e0ac97
 static bool gpmc_hwecc_bch_capable(enum omap_ecc ecc_opt)
 {
 	/* support only OMAP3 class */
@@ -143,11 +102,6 @@
 		if (gpmc_nand_data->of_node) {
 			gpmc_read_settings_dt(gpmc_nand_data->of_node, &s);
 		} else {
-<<<<<<< HEAD
-			s.device_nand = true;
-
-=======
->>>>>>> d0e0ac97
 			/* Enable RD PIN Monitoring Reg */
 			if (gpmc_nand_data->dev_ready) {
 				s.wait_on_read = true;
@@ -155,11 +109,8 @@
 			}
 		}
 
-<<<<<<< HEAD
-=======
 		s.device_nand = true;
 
->>>>>>> d0e0ac97
 		if (gpmc_nand_data->devsize == NAND_BUSWIDTH_16)
 			s.device_width = GPMC_DEVWIDTH_16BIT;
 		else
