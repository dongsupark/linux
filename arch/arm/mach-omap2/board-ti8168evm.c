/*
 * Code for TI8168/TI8148 EVM.
 *
 * Copyright (C) 2010 Texas Instruments, Inc. - http://www.ti.com/
 *
 * This program is free software; you can redistribute it and/or
 * modify it under the terms of the GNU General Public License as
 * published by the Free Software Foundation version 2.
 *
 * This program is distributed "as is" WITHOUT ANY WARRANTY of any
 * kind, whether express or implied; without even the implied warranty
 * of MERCHANTABILITY or FITNESS FOR A PARTICULAR PURPOSE.  See the
 * GNU General Public License for more details.
 */
#include <linux/kernel.h>
#include <linux/init.h>

#include <mach/hardware.h>
#include <asm/mach-types.h>
#include <asm/mach/arch.h>
#include <asm/mach/map.h>

#include <plat/irqs.h>
#include <plat/board.h>
#include "common.h"
#include <plat/usb.h>

static struct omap_musb_board_data musb_board_data = {
	.set_phy_power	= ti81xx_musb_phy_power,
	.interface_type	= MUSB_INTERFACE_ULPI,
	.mode           = MUSB_OTG,
	.power		= 500,
};

static struct omap_board_config_kernel ti81xx_evm_config[] __initdata = {
};

static void __init ti81xx_evm_init(void)
{
	omap_serial_init();
	omap_sdrc_init(NULL, NULL);
	omap_board_config = ti81xx_evm_config;
	omap_board_config_size = ARRAY_SIZE(ti81xx_evm_config);
	usb_musb_init(&musb_board_data);
}

MACHINE_START(TI8168EVM, "ti8168evm")
	/* Maintainer: Texas Instruments */
	.atag_offset	= 0x100,
	.map_io		= ti81xx_map_io,
	.init_early	= ti81xx_init_early,
	.init_irq	= ti81xx_init_irq,
	.timer		= &omap3_timer,
	.init_machine	= ti81xx_evm_init,
MACHINE_END

MACHINE_START(TI8148EVM, "ti8148evm")
	/* Maintainer: Texas Instruments */
	.atag_offset	= 0x100,
	.map_io		= ti81xx_map_io,
	.init_early	= ti81xx_init_early,
	.init_irq	= ti81xx_init_irq,
	.timer		= &omap3_timer,
<<<<<<< HEAD
	.init_machine	= ti8168_evm_init,
	.restart	= omap_prcm_restart,
=======
	.init_machine	= ti81xx_evm_init,
>>>>>>> bb8f339d
MACHINE_END<|MERGE_RESOLUTION|>--- conflicted
+++ resolved
@@ -52,6 +52,7 @@
 	.init_irq	= ti81xx_init_irq,
 	.timer		= &omap3_timer,
 	.init_machine	= ti81xx_evm_init,
+	.restart	= omap_prcm_restart,
 MACHINE_END
 
 MACHINE_START(TI8148EVM, "ti8148evm")
@@ -61,10 +62,6 @@
 	.init_early	= ti81xx_init_early,
 	.init_irq	= ti81xx_init_irq,
 	.timer		= &omap3_timer,
-<<<<<<< HEAD
-	.init_machine	= ti8168_evm_init,
+	.init_machine	= ti81xx_evm_init,
 	.restart	= omap_prcm_restart,
-=======
-	.init_machine	= ti81xx_evm_init,
->>>>>>> bb8f339d
 MACHINE_END