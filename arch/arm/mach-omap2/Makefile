--- conflicted
+++ resolved
@@ -100,11 +100,7 @@
 endif
 
 # PRCM
-<<<<<<< HEAD
-obj-y					+= prcm.o prm_common.o cm_common.o
-=======
 obj-y					+= prm_common.o cm_common.o
->>>>>>> cb64babf
 obj-$(CONFIG_ARCH_OMAP2)		+= prm2xxx_3xxx.o prm2xxx.o cm2xxx.o
 obj-$(CONFIG_ARCH_OMAP3)		+= prm2xxx_3xxx.o prm3xxx.o cm3xxx.o
 obj-$(CONFIG_ARCH_OMAP3)		+= vc3xxx_data.o vp3xxx_data.o
