/*
 * linux/arch/arm/mach-omap2/board-omap3evm.c
 *
 * Copyright (C) 2008 Texas Instruments
 *
 * Modified from mach-omap2/board-3430sdp.c
 *
 * Initial code: Syed Mohammed Khasim
 *
 * This program is free software; you can redistribute it and/or modify
 * it under the terms of the GNU General Public License version 2 as
 * published by the Free Software Foundation.
 */

#include <linux/kernel.h>
#include <linux/init.h>
#include <linux/platform_device.h>
#include <linux/delay.h>
#include <linux/err.h>
#include <linux/clk.h>
#include <linux/gpio.h>
#include <linux/input.h>
#include <linux/input/matrix_keypad.h>
#include <linux/leds.h>
#include <linux/interrupt.h>

#include <linux/mtd/mtd.h>
#include <linux/mtd/partitions.h>
#include <linux/mtd/nand.h>

#include <linux/spi/spi.h>
#include <linux/spi/ads7846.h>
#include <linux/i2c/twl.h>
#include <linux/usb/otg.h>
#include <linux/usb/musb.h>
#include <linux/usb/nop-usb-xceiv.h>
#include <linux/smsc911x.h>

#include <linux/wl12xx.h>
#include <linux/regulator/fixed.h>
#include <linux/regulator/machine.h>
#include <linux/mmc/host.h>
#include <linux/export.h>
#include <linux/usb/phy.h>

#include <asm/mach-types.h>
#include <asm/mach/arch.h>
#include <asm/mach/map.h>

#include <linux/platform_data/mtd-nand-omap2.h>
#include "common.h"
#include <linux/platform_data/spi-omap2-mcspi.h>
#include <video/omapdss.h>
#include <video/omap-panel-data.h>

#include "soc.h"
#include "mux.h"
#include "sdram-micron-mt46h32m32lf-6.h"
#include "hsmmc.h"
#include "common-board-devices.h"
#include "board-flash.h"

#define	NAND_CS			0

#define OMAP3_EVM_TS_GPIO	175
#define OMAP3_EVM_EHCI_VBUS	22
#define OMAP3_EVM_EHCI_SELECT	61

#define OMAP3EVM_ETHR_START	0x2c000000
#define OMAP3EVM_ETHR_SIZE	1024
#define OMAP3EVM_ETHR_ID_REV	0x50
#define OMAP3EVM_ETHR_GPIO_IRQ	176
#define OMAP3EVM_SMSC911X_CS	5
/*
 * Eth Reset signal
 *	64 = Generation 1 (<=RevD)
 *	7 = Generation 2 (>=RevE)
 */
#define OMAP3EVM_GEN1_ETHR_GPIO_RST	64
#define OMAP3EVM_GEN2_ETHR_GPIO_RST	7

/*
 * OMAP35x EVM revision
 * Run time detection of EVM revision is done by reading Ethernet
 * PHY ID -
 *	GEN_1	= 0x01150000
 *	GEN_2	= 0x92200000
 */
enum {
	OMAP3EVM_BOARD_GEN_1 = 0,	/* EVM Rev between  A - D */
	OMAP3EVM_BOARD_GEN_2,		/* EVM Rev >= Rev E */
};

static u8 omap3_evm_version;

static u8 get_omap3_evm_rev(void)
{
	return omap3_evm_version;
}

static void __init omap3_evm_get_revision(void)
{
	void __iomem *ioaddr;
	unsigned int smsc_id;

	/* Ethernet PHY ID is stored at ID_REV register */
	ioaddr = ioremap_nocache(OMAP3EVM_ETHR_START, SZ_1K);
	if (!ioaddr)
		return;
	smsc_id = readl(ioaddr + OMAP3EVM_ETHR_ID_REV) & 0xFFFF0000;
	iounmap(ioaddr);

	switch (smsc_id) {
	/*SMSC9115 chipset*/
	case 0x01150000:
		omap3_evm_version = OMAP3EVM_BOARD_GEN_1;
		break;
	/*SMSC 9220 chipset*/
	case 0x92200000:
	default:
		omap3_evm_version = OMAP3EVM_BOARD_GEN_2;
	}
}

#if defined(CONFIG_SMSC911X) || defined(CONFIG_SMSC911X_MODULE)
#include "gpmc-smsc911x.h"

static struct omap_smsc911x_platform_data smsc911x_cfg = {
	.cs             = OMAP3EVM_SMSC911X_CS,
	.gpio_irq       = OMAP3EVM_ETHR_GPIO_IRQ,
	.gpio_reset     = -EINVAL,
	.flags		= SMSC911X_USE_32BIT | SMSC911X_SAVE_MAC_ADDRESS,
};

static inline void __init omap3evm_init_smsc911x(void)
{
	/* Configure ethernet controller reset gpio */
	if (cpu_is_omap3430()) {
		if (get_omap3_evm_rev() == OMAP3EVM_BOARD_GEN_1)
			smsc911x_cfg.gpio_reset = OMAP3EVM_GEN1_ETHR_GPIO_RST;
		else
			smsc911x_cfg.gpio_reset = OMAP3EVM_GEN2_ETHR_GPIO_RST;
	}

	gpmc_smsc911x_init(&smsc911x_cfg);
}

#else
static inline void __init omap3evm_init_smsc911x(void) { return; }
#endif

/*
 * OMAP3EVM LCD Panel control signals
 */
#define OMAP3EVM_LCD_PANEL_LR		2
#define OMAP3EVM_LCD_PANEL_UD		3
#define OMAP3EVM_LCD_PANEL_INI		152
#define OMAP3EVM_LCD_PANEL_QVGA		154
#define OMAP3EVM_LCD_PANEL_RESB		155

#define OMAP3EVM_LCD_PANEL_ENVDD	153
#define OMAP3EVM_LCD_PANEL_BKLIGHT_GPIO	210

/*
 * OMAP3EVM DVI control signals
 */
#define OMAP3EVM_DVI_PANEL_EN_GPIO	199

static struct panel_sharp_ls037v7dw01_data omap3_evm_lcd_data = {
	.resb_gpio = OMAP3EVM_LCD_PANEL_RESB,
	.ini_gpio = OMAP3EVM_LCD_PANEL_INI,
	.mo_gpio = OMAP3EVM_LCD_PANEL_QVGA,
	.lr_gpio = OMAP3EVM_LCD_PANEL_LR,
	.ud_gpio = OMAP3EVM_LCD_PANEL_UD,
};

<<<<<<< HEAD
=======
#ifdef CONFIG_BROKEN
>>>>>>> d0e0ac97
static void __init omap3_evm_display_init(void)
{
	int r;

	r = gpio_request_one(OMAP3EVM_LCD_PANEL_ENVDD, GPIOF_OUT_INIT_LOW,
				"lcd_panel_envdd");
	if (r)
		pr_err("failed to get lcd_panel_envdd GPIO\n");

	r = gpio_request_one(OMAP3EVM_LCD_PANEL_BKLIGHT_GPIO,
				GPIOF_OUT_INIT_LOW, "lcd_panel_bklight");
	if (r)
		pr_err("failed to get lcd_panel_bklight GPIO\n");

	if (get_omap3_evm_rev() >= OMAP3EVM_BOARD_GEN_2)
		gpio_set_value_cansleep(OMAP3EVM_LCD_PANEL_BKLIGHT_GPIO, 0);
	else
		gpio_set_value_cansleep(OMAP3EVM_LCD_PANEL_BKLIGHT_GPIO, 1);
}
#endif

static struct omap_dss_device omap3_evm_lcd_device = {
	.name			= "lcd",
	.driver_name		= "sharp_ls_panel",
	.type			= OMAP_DISPLAY_TYPE_DPI,
	.phy.dpi.data_lines	= 18,
	.data			= &omap3_evm_lcd_data,
};

static struct omap_dss_device omap3_evm_tv_device = {
	.name			= "tv",
	.driver_name		= "venc",
	.type			= OMAP_DISPLAY_TYPE_VENC,
	.phy.venc.type		= OMAP_DSS_VENC_TYPE_SVIDEO,
};

static struct tfp410_platform_data dvi_panel = {
	.power_down_gpio	= OMAP3EVM_DVI_PANEL_EN_GPIO,
	.i2c_bus_num		= -1,
};

static struct omap_dss_device omap3_evm_dvi_device = {
	.name			= "dvi",
	.type			= OMAP_DISPLAY_TYPE_DPI,
	.driver_name		= "tfp410",
	.data			= &dvi_panel,
	.phy.dpi.data_lines	= 24,
};

static struct omap_dss_device *omap3_evm_dss_devices[] = {
	&omap3_evm_lcd_device,
	&omap3_evm_tv_device,
	&omap3_evm_dvi_device,
};

static struct omap_dss_board_info omap3_evm_dss_data = {
	.num_devices	= ARRAY_SIZE(omap3_evm_dss_devices),
	.devices	= omap3_evm_dss_devices,
	.default_device	= &omap3_evm_lcd_device,
};

static struct regulator_consumer_supply omap3evm_vmmc1_supply[] = {
	REGULATOR_SUPPLY("vmmc", "omap_hsmmc.0"),
};

static struct regulator_consumer_supply omap3evm_vsim_supply[] = {
	REGULATOR_SUPPLY("vmmc_aux", "omap_hsmmc.0"),
};

/* VMMC1 for MMC1 pins CMD, CLK, DAT0..DAT3 (20 mA, plus card == max 220 mA) */
static struct regulator_init_data omap3evm_vmmc1 = {
	.constraints = {
		.min_uV			= 1850000,
		.max_uV			= 3150000,
		.valid_modes_mask	= REGULATOR_MODE_NORMAL
					| REGULATOR_MODE_STANDBY,
		.valid_ops_mask		= REGULATOR_CHANGE_VOLTAGE
					| REGULATOR_CHANGE_MODE
					| REGULATOR_CHANGE_STATUS,
	},
	.num_consumer_supplies	= ARRAY_SIZE(omap3evm_vmmc1_supply),
	.consumer_supplies	= omap3evm_vmmc1_supply,
};

/* VSIM for MMC1 pins DAT4..DAT7 (2 mA, plus card == max 50 mA) */
static struct regulator_init_data omap3evm_vsim = {
	.constraints = {
		.min_uV			= 1800000,
		.max_uV			= 3000000,
		.valid_modes_mask	= REGULATOR_MODE_NORMAL
					| REGULATOR_MODE_STANDBY,
		.valid_ops_mask		= REGULATOR_CHANGE_VOLTAGE
					| REGULATOR_CHANGE_MODE
					| REGULATOR_CHANGE_STATUS,
	},
	.num_consumer_supplies	= ARRAY_SIZE(omap3evm_vsim_supply),
	.consumer_supplies	= omap3evm_vsim_supply,
};

static struct omap2_hsmmc_info mmc[] = {
	{
		.mmc		= 1,
		.caps		= MMC_CAP_4_BIT_DATA,
		.gpio_cd	= -EINVAL,
		.gpio_wp	= 63,
		.deferred	= true,
	},
#ifdef CONFIG_WILINK_PLATFORM_DATA
	{
		.name		= "wl1271",
		.mmc		= 2,
		.caps		= MMC_CAP_4_BIT_DATA | MMC_CAP_POWER_OFF_CARD,
		.gpio_wp	= -EINVAL,
		.gpio_cd	= -EINVAL,
		.nonremovable	= true,
	},
#endif
	{}	/* Terminator */
};

static struct gpio_led gpio_leds[] = {
	{
		.name			= "omap3evm::ledb",
		/* normally not visible (board underside) */
		.default_trigger	= "default-on",
		.gpio			= -EINVAL,	/* gets replaced */
		.active_low		= true,
	},
};

static struct gpio_led_platform_data gpio_led_info = {
	.leds		= gpio_leds,
	.num_leds	= ARRAY_SIZE(gpio_leds),
};

static struct platform_device leds_gpio = {
	.name	= "leds-gpio",
	.id	= -1,
	.dev	= {
		.platform_data	= &gpio_led_info,
	},
};


static int omap3evm_twl_gpio_setup(struct device *dev,
		unsigned gpio, unsigned ngpio)
{
	int r, lcd_bl_en;

	/* gpio + 0 is "mmc0_cd" (input/IRQ) */
	mmc[0].gpio_cd = gpio + 0;
	omap_hsmmc_late_init(mmc);

	/*
	 * Most GPIOs are for USB OTG.  Some are mostly sent to
	 * the P2 connector; notably LEDA for the LCD backlight.
	 */

	/* TWL4030_GPIO_MAX + 0 == ledA, LCD Backlight control */
	lcd_bl_en = get_omap3_evm_rev() >= OMAP3EVM_BOARD_GEN_2 ?
		GPIOF_OUT_INIT_HIGH : GPIOF_OUT_INIT_LOW;
	r = gpio_request_one(gpio + TWL4030_GPIO_MAX, lcd_bl_en, "EN_LCD_BKL");
	if (r)
		printk(KERN_ERR "failed to get/set lcd_bkl gpio\n");

	/* gpio + 7 == DVI Enable */
	gpio_request_one(gpio + 7, GPIOF_OUT_INIT_LOW, "EN_DVI");

	/* TWL4030_GPIO_MAX + 1 == ledB (out, active low LED) */
	gpio_leds[0].gpio = gpio + TWL4030_GPIO_MAX + 1;

	platform_device_register(&leds_gpio);

	/* Enable VBUS switch by setting TWL4030.GPIO2DIR as output
	 * for starting USB tranceiver
	 */
#ifdef CONFIG_TWL4030_CORE
	if (get_omap3_evm_rev() >= OMAP3EVM_BOARD_GEN_2) {
		u8 val;

		twl_i2c_read_u8(TWL4030_MODULE_GPIO, &val, REG_GPIODATADIR1);
		val |= 0x04; /* TWL4030.GPIO2DIR BIT at GPIODATADIR1(0x9B) */
		twl_i2c_write_u8(TWL4030_MODULE_GPIO, val, REG_GPIODATADIR1);
	}
#endif

	return 0;
}

static struct twl4030_gpio_platform_data omap3evm_gpio_data = {
	.use_leds	= true,
	.setup		= omap3evm_twl_gpio_setup,
};

static uint32_t board_keymap[] = {
	KEY(0, 0, KEY_LEFT),
	KEY(0, 1, KEY_DOWN),
	KEY(0, 2, KEY_ENTER),
	KEY(0, 3, KEY_M),

	KEY(1, 0, KEY_RIGHT),
	KEY(1, 1, KEY_UP),
	KEY(1, 2, KEY_I),
	KEY(1, 3, KEY_N),

	KEY(2, 0, KEY_A),
	KEY(2, 1, KEY_E),
	KEY(2, 2, KEY_J),
	KEY(2, 3, KEY_O),

	KEY(3, 0, KEY_B),
	KEY(3, 1, KEY_F),
	KEY(3, 2, KEY_K),
	KEY(3, 3, KEY_P)
};

static struct matrix_keymap_data board_map_data = {
	.keymap			= board_keymap,
	.keymap_size		= ARRAY_SIZE(board_keymap),
};

static struct twl4030_keypad_data omap3evm_kp_data = {
	.keymap_data	= &board_map_data,
	.rows		= 4,
	.cols		= 4,
	.rep		= 1,
};

/* ads7846 on SPI */
static struct regulator_consumer_supply omap3evm_vio_supply[] = {
	REGULATOR_SUPPLY("vcc", "spi1.0"),
};

/* VIO for ads7846 */
static struct regulator_init_data omap3evm_vio = {
	.constraints = {
		.min_uV			= 1800000,
		.max_uV			= 1800000,
		.apply_uV		= true,
		.valid_modes_mask	= REGULATOR_MODE_NORMAL
					| REGULATOR_MODE_STANDBY,
		.valid_ops_mask		= REGULATOR_CHANGE_MODE
					| REGULATOR_CHANGE_STATUS,
	},
	.num_consumer_supplies	= ARRAY_SIZE(omap3evm_vio_supply),
	.consumer_supplies	= omap3evm_vio_supply,
};

#ifdef CONFIG_WILINK_PLATFORM_DATA

#define OMAP3EVM_WLAN_PMENA_GPIO	(150)
#define OMAP3EVM_WLAN_IRQ_GPIO		(149)

static struct regulator_consumer_supply omap3evm_vmmc2_supply[] = {
	REGULATOR_SUPPLY("vmmc", "omap_hsmmc.1"),
};

/* VMMC2 for driving the WL12xx module */
static struct regulator_init_data omap3evm_vmmc2 = {
	.constraints = {
		.valid_ops_mask	= REGULATOR_CHANGE_STATUS,
	},
	.num_consumer_supplies	= ARRAY_SIZE(omap3evm_vmmc2_supply),
	.consumer_supplies	= omap3evm_vmmc2_supply,
};

static struct fixed_voltage_config omap3evm_vwlan = {
	.supply_name		= "vwl1271",
	.microvolts		= 1800000, /* 1.80V */
	.gpio			= OMAP3EVM_WLAN_PMENA_GPIO,
	.startup_delay		= 70000, /* 70ms */
	.enable_high		= 1,
	.enabled_at_boot	= 0,
	.init_data		= &omap3evm_vmmc2,
};

static struct platform_device omap3evm_wlan_regulator = {
	.name		= "reg-fixed-voltage",
	.id		= 1,
	.dev = {
		.platform_data	= &omap3evm_vwlan,
	},
};

struct wl12xx_platform_data omap3evm_wlan_data __initdata = {
	.board_ref_clock = WL12XX_REFCLOCK_38, /* 38.4 MHz */
};
#endif

/* VAUX2 for USB */
static struct regulator_consumer_supply omap3evm_vaux2_supplies[] = {
	REGULATOR_SUPPLY("VDD_CSIPHY1", "omap3isp"),	/* OMAP ISP */
	REGULATOR_SUPPLY("VDD_CSIPHY2", "omap3isp"),	/* OMAP ISP */
	REGULATOR_SUPPLY("vcc", "nop_usb_xceiv.2"),	/* hsusb port 2 */
	REGULATOR_SUPPLY("vaux2", NULL),
};

static struct regulator_init_data omap3evm_vaux2 = {
	.constraints = {
		.min_uV		= 2800000,
		.max_uV		= 2800000,
		.apply_uV	= true,
		.valid_modes_mask	= REGULATOR_MODE_NORMAL
					| REGULATOR_MODE_STANDBY,
		.valid_ops_mask		= REGULATOR_CHANGE_MODE
					| REGULATOR_CHANGE_STATUS,
	},
	.num_consumer_supplies		= ARRAY_SIZE(omap3evm_vaux2_supplies),
	.consumer_supplies		= omap3evm_vaux2_supplies,
};

static struct twl4030_platform_data omap3evm_twldata = {
	/* platform_data for children goes here */
	.keypad		= &omap3evm_kp_data,
	.gpio		= &omap3evm_gpio_data,
	.vio		= &omap3evm_vio,
	.vmmc1		= &omap3evm_vmmc1,
	.vsim		= &omap3evm_vsim,
};

static int __init omap3_evm_i2c_init(void)
{
	omap3_pmic_get_config(&omap3evm_twldata,
			TWL_COMMON_PDATA_USB | TWL_COMMON_PDATA_MADC |
			TWL_COMMON_PDATA_AUDIO,
			TWL_COMMON_REGULATOR_VDAC | TWL_COMMON_REGULATOR_VPLL2);

	omap3evm_twldata.vdac->constraints.apply_uV = true;
	omap3evm_twldata.vpll2->constraints.apply_uV = true;

	omap3_pmic_init("twl4030", &omap3evm_twldata);
	omap_register_i2c_bus(2, 400, NULL, 0);
	omap_register_i2c_bus(3, 400, NULL, 0);
	return 0;
}

static struct usbhs_phy_data phy_data[] __initdata = {
	{
		.port = 2,
		.reset_gpio = -1,	/* set at runtime */
		.vcc_gpio = -EINVAL,
	},
};

static struct usbhs_omap_platform_data usbhs_bdata __initdata = {
	.port_mode[1] = OMAP_EHCI_PORT_MODE_PHY,
};

#ifdef CONFIG_OMAP_MUX
static struct omap_board_mux omap35x_board_mux[] __initdata = {
	OMAP3_MUX(SYS_NIRQ, OMAP_MUX_MODE0 | OMAP_PIN_INPUT_PULLUP |
				OMAP_PIN_OFF_INPUT_PULLUP | OMAP_PIN_OFF_OUTPUT_LOW |
				OMAP_PIN_OFF_WAKEUPENABLE),
	OMAP3_MUX(MCSPI1_CS1, OMAP_MUX_MODE4 | OMAP_PIN_INPUT_PULLUP |
				OMAP_PIN_OFF_INPUT_PULLUP | OMAP_PIN_OFF_OUTPUT_LOW |
				OMAP_PIN_OFF_WAKEUPENABLE),
	OMAP3_MUX(SYS_BOOT5, OMAP_MUX_MODE4 | OMAP_PIN_INPUT_PULLUP |
				OMAP_PIN_OFF_NONE),
	OMAP3_MUX(GPMC_WAIT2, OMAP_MUX_MODE4 | OMAP_PIN_INPUT_PULLUP |
				OMAP_PIN_OFF_NONE),
#ifdef CONFIG_WILINK_PLATFORM_DATA
	/* WLAN IRQ - GPIO 149 */
	OMAP3_MUX(UART1_RTS, OMAP_MUX_MODE4 | OMAP_PIN_INPUT),

	/* WLAN POWER ENABLE - GPIO 150 */
	OMAP3_MUX(UART1_CTS, OMAP_MUX_MODE4 | OMAP_PIN_OUTPUT),

	/* MMC2 SDIO pin muxes for WL12xx */
	OMAP3_MUX(SDMMC2_CLK, OMAP_MUX_MODE0 | OMAP_PIN_INPUT_PULLUP),
	OMAP3_MUX(SDMMC2_CMD, OMAP_MUX_MODE0 | OMAP_PIN_INPUT_PULLUP),
	OMAP3_MUX(SDMMC2_DAT0, OMAP_MUX_MODE0 | OMAP_PIN_INPUT_PULLUP),
	OMAP3_MUX(SDMMC2_DAT1, OMAP_MUX_MODE0 | OMAP_PIN_INPUT_PULLUP),
	OMAP3_MUX(SDMMC2_DAT2, OMAP_MUX_MODE0 | OMAP_PIN_INPUT_PULLUP),
	OMAP3_MUX(SDMMC2_DAT3, OMAP_MUX_MODE0 | OMAP_PIN_INPUT_PULLUP),
#endif
	{ .reg_offset = OMAP_MUX_TERMINATOR },
};

static struct omap_board_mux omap36x_board_mux[] __initdata = {
	OMAP3_MUX(SYS_NIRQ, OMAP_MUX_MODE0 | OMAP_PIN_INPUT_PULLUP |
				OMAP_PIN_OFF_INPUT_PULLUP | OMAP_PIN_OFF_OUTPUT_LOW |
				OMAP_PIN_OFF_WAKEUPENABLE),
	OMAP3_MUX(MCSPI1_CS1, OMAP_MUX_MODE4 | OMAP_PIN_INPUT_PULLUP |
				OMAP_PIN_OFF_INPUT_PULLUP | OMAP_PIN_OFF_OUTPUT_LOW |
				OMAP_PIN_OFF_WAKEUPENABLE),
	/* AM/DM37x EVM: DSS data bus muxed with sys_boot */
	OMAP3_MUX(DSS_DATA18, OMAP_MUX_MODE3 | OMAP_PIN_OFF_NONE),
	OMAP3_MUX(DSS_DATA19, OMAP_MUX_MODE3 | OMAP_PIN_OFF_NONE),
	OMAP3_MUX(DSS_DATA22, OMAP_MUX_MODE3 | OMAP_PIN_OFF_NONE),
	OMAP3_MUX(DSS_DATA21, OMAP_MUX_MODE3 | OMAP_PIN_OFF_NONE),
	OMAP3_MUX(DSS_DATA22, OMAP_MUX_MODE3 | OMAP_PIN_OFF_NONE),
	OMAP3_MUX(DSS_DATA23, OMAP_MUX_MODE3 | OMAP_PIN_OFF_NONE),
	OMAP3_MUX(SYS_BOOT0, OMAP_MUX_MODE3 | OMAP_PIN_OFF_NONE),
	OMAP3_MUX(SYS_BOOT1, OMAP_MUX_MODE3 | OMAP_PIN_OFF_NONE),
	OMAP3_MUX(SYS_BOOT3, OMAP_MUX_MODE3 | OMAP_PIN_OFF_NONE),
	OMAP3_MUX(SYS_BOOT4, OMAP_MUX_MODE3 | OMAP_PIN_OFF_NONE),
	OMAP3_MUX(SYS_BOOT5, OMAP_MUX_MODE3 | OMAP_PIN_OFF_NONE),
	OMAP3_MUX(SYS_BOOT6, OMAP_MUX_MODE3 | OMAP_PIN_OFF_NONE),
#ifdef CONFIG_WILINK_PLATFORM_DATA
	/* WLAN IRQ - GPIO 149 */
	OMAP3_MUX(UART1_RTS, OMAP_MUX_MODE4 | OMAP_PIN_INPUT),

	/* WLAN POWER ENABLE - GPIO 150 */
	OMAP3_MUX(UART1_CTS, OMAP_MUX_MODE4 | OMAP_PIN_OUTPUT),

	/* MMC2 SDIO pin muxes for WL12xx */
	OMAP3_MUX(SDMMC2_CLK, OMAP_MUX_MODE0 | OMAP_PIN_INPUT_PULLUP),
	OMAP3_MUX(SDMMC2_CMD, OMAP_MUX_MODE0 | OMAP_PIN_INPUT_PULLUP),
	OMAP3_MUX(SDMMC2_DAT0, OMAP_MUX_MODE0 | OMAP_PIN_INPUT_PULLUP),
	OMAP3_MUX(SDMMC2_DAT1, OMAP_MUX_MODE0 | OMAP_PIN_INPUT_PULLUP),
	OMAP3_MUX(SDMMC2_DAT2, OMAP_MUX_MODE0 | OMAP_PIN_INPUT_PULLUP),
	OMAP3_MUX(SDMMC2_DAT3, OMAP_MUX_MODE0 | OMAP_PIN_INPUT_PULLUP),
#endif

	{ .reg_offset = OMAP_MUX_TERMINATOR },
};
#else
#define omap35x_board_mux	NULL
#define omap36x_board_mux	NULL
#endif

static struct omap_musb_board_data musb_board_data = {
	.interface_type		= MUSB_INTERFACE_ULPI,
	.mode			= MUSB_OTG,
	.power			= 100,
};

static struct gpio omap3_evm_ehci_gpios[] __initdata = {
	{ OMAP3_EVM_EHCI_VBUS,	 GPIOF_OUT_INIT_HIGH,  "enable EHCI VBUS" },
	{ OMAP3_EVM_EHCI_SELECT, GPIOF_OUT_INIT_LOW,   "select EHCI port" },
};

static void __init omap3_evm_wl12xx_init(void)
{
#ifdef CONFIG_WILINK_PLATFORM_DATA
	int ret;

	/* WL12xx WLAN Init */
	omap3evm_wlan_data.irq = gpio_to_irq(OMAP3EVM_WLAN_IRQ_GPIO);
	ret = wl12xx_set_platform_data(&omap3evm_wlan_data);
	if (ret)
		pr_err("error setting wl12xx data: %d\n", ret);
	ret = platform_device_register(&omap3evm_wlan_regulator);
	if (ret)
		pr_err("error registering wl12xx device: %d\n", ret);
#endif
}

static struct regulator_consumer_supply dummy_supplies[] = {
	REGULATOR_SUPPLY("vddvario", "smsc911x.0"),
	REGULATOR_SUPPLY("vdd33a", "smsc911x.0"),
};

static struct mtd_partition omap3evm_nand_partitions[] = {
	/* All the partition sizes are listed in terms of NAND block size */
	{
		.name           = "X-Loader",
		.offset         = 0,
		.size           = 4*(SZ_128K),
		.mask_flags     = MTD_WRITEABLE
	},
	{
		.name           = "U-Boot",
		.offset         = MTDPART_OFS_APPEND,
		.size           = 14*(SZ_128K),
		.mask_flags     = MTD_WRITEABLE
	},
	{
		.name           = "U-Boot Env",
		.offset         = MTDPART_OFS_APPEND,
		.size           = 2*(SZ_128K)
	},
	{
		.name           = "Kernel",
		.offset         = MTDPART_OFS_APPEND,
		.size           = 40*(SZ_128K)
	},
	{
		.name           = "File system",
		.size           = MTDPART_SIZ_FULL,
		.offset         = MTDPART_OFS_APPEND,
	},
};

static void __init omap3_evm_init(void)
{
	struct omap_board_mux *obm;

	omap3_evm_get_revision();
	regulator_register_fixed(0, dummy_supplies, ARRAY_SIZE(dummy_supplies));

	obm = (cpu_is_omap3630()) ? omap36x_board_mux : omap35x_board_mux;
	omap3_mux_init(obm, OMAP_PACKAGE_CBB);

	omap_mux_init_gpio(63, OMAP_PIN_INPUT);
	omap_hsmmc_init(mmc);

	if (get_omap3_evm_rev() >= OMAP3EVM_BOARD_GEN_2)
		omap3evm_twldata.vaux2 = &omap3evm_vaux2;

	omap3_evm_i2c_init();

	omap_display_init(&omap3_evm_dss_data);

	omap_serial_init();
	omap_sdrc_init(mt46h32m32lf6_sdrc_params, NULL);

	/* OMAP3EVM uses ISP1504 phy and so register nop transceiver */
	usb_nop_xceiv_register();

	if (get_omap3_evm_rev() >= OMAP3EVM_BOARD_GEN_2) {
		/* enable EHCI VBUS using GPIO22 */
		omap_mux_init_gpio(OMAP3_EVM_EHCI_VBUS, OMAP_PIN_INPUT_PULLUP);
		/* Select EHCI port on main board */
		omap_mux_init_gpio(OMAP3_EVM_EHCI_SELECT,
				   OMAP_PIN_INPUT_PULLUP);
		gpio_request_array(omap3_evm_ehci_gpios,
				   ARRAY_SIZE(omap3_evm_ehci_gpios));

		/* setup EHCI phy reset config */
		omap_mux_init_gpio(21, OMAP_PIN_INPUT_PULLUP);
		phy_data[0].reset_gpio = 21;

		/* EVM REV >= E can supply 500mA with EXTVBUS programming */
		musb_board_data.power = 500;
		musb_board_data.extvbus = 1;
	} else {
		/* setup EHCI phy reset on MDC */
		omap_mux_init_gpio(135, OMAP_PIN_OUTPUT);
		phy_data[0].reset_gpio = 135;
	}
	usb_bind_phy("musb-hdrc.0.auto", 0, "twl4030_usb");
	usb_musb_init(&musb_board_data);

	usbhs_init_phys(phy_data, ARRAY_SIZE(phy_data));
	usbhs_init(&usbhs_bdata);
	board_nand_init(omap3evm_nand_partitions,
			ARRAY_SIZE(omap3evm_nand_partitions), NAND_CS,
			NAND_BUSWIDTH_16, NULL);

	omap_ads7846_init(1, OMAP3_EVM_TS_GPIO, 310, NULL);
	omap3evm_init_smsc911x();
#ifdef CONFIG_BROKEN
	omap3_evm_display_init();
#endif
	omap3_evm_wl12xx_init();
	omap_twl4030_audio_init("omap3evm", NULL);
}

MACHINE_START(OMAP3EVM, "OMAP3 EVM")
	/* Maintainer: Syed Mohammed Khasim - Texas Instruments */
	.atag_offset	= 0x100,
	.reserve	= omap_reserve,
	.map_io		= omap3_map_io,
	.init_early	= omap35xx_init_early,
	.init_irq	= omap3_init_irq,
	.handle_irq	= omap3_intc_handle_irq,
	.init_machine	= omap3_evm_init,
	.init_late	= omap35xx_init_late,
	.init_time	= omap3_sync32k_timer_init,
	.restart	= omap3xxx_restart,
MACHINE_END<|MERGE_RESOLUTION|>--- conflicted
+++ resolved
@@ -174,10 +174,7 @@
 	.ud_gpio = OMAP3EVM_LCD_PANEL_UD,
 };
 
-<<<<<<< HEAD
-=======
 #ifdef CONFIG_BROKEN
->>>>>>> d0e0ac97
 static void __init omap3_evm_display_init(void)
 {
 	int r;
