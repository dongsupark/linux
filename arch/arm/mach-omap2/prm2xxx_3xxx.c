--- conflicted
+++ resolved
@@ -99,41 +99,6 @@
 	return (c == MAX_MODULE_HARDRESET_WAIT) ? -EBUSY : 0;
 }
 
-<<<<<<< HEAD
-
-/* Powerdomain low-level functions */
-
-/* Common functions across OMAP2 and OMAP3 */
-int omap2_pwrdm_set_next_pwrst(struct powerdomain *pwrdm, u8 pwrst)
-{
-	omap2_prm_rmw_mod_reg_bits(OMAP_POWERSTATE_MASK,
-				   (pwrst << OMAP_POWERSTATE_SHIFT),
-				   pwrdm->prcm_offs, OMAP2_PM_PWSTCTRL);
-	return 0;
-}
-
-int omap2_pwrdm_read_next_pwrst(struct powerdomain *pwrdm)
-{
-	return omap2_prm_read_mod_bits_shift(pwrdm->prcm_offs,
-					     OMAP2_PM_PWSTCTRL,
-					     OMAP_POWERSTATE_MASK);
-}
-
-int omap2_pwrdm_read_pwrst(struct powerdomain *pwrdm)
-{
-	return omap2_prm_read_mod_bits_shift(pwrdm->prcm_offs,
-					     OMAP2_PM_PWSTST,
-					     OMAP_POWERSTATEST_MASK);
-}
-
-int omap2_pwrdm_set_mem_onst(struct powerdomain *pwrdm, u8 bank,
-								u8 pwrst)
-{
-	u32 m;
-
-	m = omap2_pwrdm_get_mem_bank_onstate_mask(bank);
-
-=======
 
 /* Powerdomain low-level functions */
 
@@ -158,27 +123,12 @@
 
 	m = omap2_pwrdm_get_mem_bank_retst_mask(bank);
 
->>>>>>> 68d6f84b
 	omap2_prm_rmw_mod_reg_bits(m, (pwrst << __ffs(m)), pwrdm->prcm_offs,
 				   OMAP2_PM_PWSTCTRL);
 
 	return 0;
 }
 
-<<<<<<< HEAD
-int omap2_pwrdm_set_mem_retst(struct powerdomain *pwrdm, u8 bank,
-								u8 pwrst)
-{
-	u32 m;
-
-	m = omap2_pwrdm_get_mem_bank_retst_mask(bank);
-
-	omap2_prm_rmw_mod_reg_bits(m, (pwrst << __ffs(m)), pwrdm->prcm_offs,
-				   OMAP2_PM_PWSTCTRL);
-
-	return 0;
-}
-
 int omap2_pwrdm_read_mem_pwrst(struct powerdomain *pwrdm, u8 bank)
 {
 	u32 m;
@@ -195,24 +145,6 @@
 
 	m = omap2_pwrdm_get_mem_bank_retst_mask(bank);
 
-=======
-int omap2_pwrdm_read_mem_pwrst(struct powerdomain *pwrdm, u8 bank)
-{
-	u32 m;
-
-	m = omap2_pwrdm_get_mem_bank_stst_mask(bank);
-
-	return omap2_prm_read_mod_bits_shift(pwrdm->prcm_offs, OMAP2_PM_PWSTST,
-					     m);
-}
-
-int omap2_pwrdm_read_mem_retst(struct powerdomain *pwrdm, u8 bank)
-{
-	u32 m;
-
-	m = omap2_pwrdm_get_mem_bank_retst_mask(bank);
-
->>>>>>> 68d6f84b
 	return omap2_prm_read_mod_bits_shift(pwrdm->prcm_offs,
 					     OMAP2_PM_PWSTCTRL, m);
 }
@@ -257,7 +189,6 @@
 
 int omap2_clkdm_add_wkdep(struct clockdomain *clkdm1,
 			  struct clockdomain *clkdm2)
-<<<<<<< HEAD
 {
 	omap2_prm_set_mod_reg_bits((1 << clkdm2->dep_bit),
 				   clkdm1->pwrdm.ptr->prcm_offs, PM_WKDEP);
@@ -281,31 +212,6 @@
 
 int omap2_clkdm_clear_all_wkdeps(struct clockdomain *clkdm)
 {
-=======
-{
-	omap2_prm_set_mod_reg_bits((1 << clkdm2->dep_bit),
-				   clkdm1->pwrdm.ptr->prcm_offs, PM_WKDEP);
-	return 0;
-}
-
-int omap2_clkdm_del_wkdep(struct clockdomain *clkdm1,
-			  struct clockdomain *clkdm2)
-{
-	omap2_prm_clear_mod_reg_bits((1 << clkdm2->dep_bit),
-				     clkdm1->pwrdm.ptr->prcm_offs, PM_WKDEP);
-	return 0;
-}
-
-int omap2_clkdm_read_wkdep(struct clockdomain *clkdm1,
-			   struct clockdomain *clkdm2)
-{
-	return omap2_prm_read_mod_bits_shift(clkdm1->pwrdm.ptr->prcm_offs,
-					     PM_WKDEP, (1 << clkdm2->dep_bit));
-}
-
-int omap2_clkdm_clear_all_wkdeps(struct clockdomain *clkdm)
-{
->>>>>>> 68d6f84b
 	struct clkdm_dep *cd;
 	u32 mask = 0;
 
