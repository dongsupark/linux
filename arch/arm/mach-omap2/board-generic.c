/*
 * Copyright (C) 2005 Nokia Corporation
 * Author: Paul Mundt <paul.mundt@nokia.com>
 *
 * Copyright (C) 2011 Texas Instruments Incorporated - http://www.ti.com/
 *
 * Modified from the original mach-omap/omap2/board-generic.c did by Paul
 * to support the OMAP2+ device tree boards with an unique board file.
 *
 * This program is free software; you can redistribute it and/or modify
 * it under the terms of the GNU General Public License version 2 as
 * published by the Free Software Foundation.
 */
#include <linux/io.h>
#include <linux/of_irq.h>
#include <linux/of_platform.h>
#include <linux/irqdomain.h>
#include <linux/i2c/twl.h>

#include <mach/hardware.h>
#include <asm/hardware/gic.h>
#include <asm/mach/arch.h>

#include <plat/board.h>
#include "common.h"
#include "common-board-devices.h"

#if !(defined(CONFIG_ARCH_OMAP2) || defined(CONFIG_ARCH_OMAP3))
#define omap_intc_of_init	NULL
#endif
#ifndef CONFIG_ARCH_OMAP4
#define gic_of_init		NULL
#endif

static struct of_device_id irq_match[] __initdata = {
	{ .compatible = "ti,omap2-intc", .data = omap_intc_of_init, },
	{ .compatible = "arm,cortex-a9-gic", .data = gic_of_init, },
	{ }
};

static void __init omap_init_irq(void)
{
	of_irq_init(irq_match);
}

static struct of_device_id omap_dt_match_table[] __initdata = {
	{ .compatible = "simple-bus", },
	{ .compatible = "ti,omap-infra", },
	{ }
};

static void __init omap_generic_init(void)
{
	omap_sdrc_init(NULL, NULL);

	of_platform_populate(NULL, omap_dt_match_table, NULL, NULL);
}

#ifdef CONFIG_SOC_OMAP2420
static const char *omap242x_boards_compat[] __initdata = {
	"ti,omap2420",
	NULL,
};

DT_MACHINE_START(OMAP242X_DT, "Generic OMAP2420 (Flattened Device Tree)")
	.reserve	= omap_reserve,
	.map_io		= omap242x_map_io,
	.init_early	= omap2420_init_early,
	.init_irq	= omap_init_irq,
	.handle_irq	= omap2_intc_handle_irq,
	.init_machine	= omap_generic_init,
	.timer		= &omap2_timer,
	.dt_compat	= omap242x_boards_compat,
	.restart	= omap_prcm_restart,
MACHINE_END
#endif

#ifdef CONFIG_SOC_OMAP2430
static const char *omap243x_boards_compat[] __initdata = {
	"ti,omap2430",
	NULL,
};

DT_MACHINE_START(OMAP243X_DT, "Generic OMAP2430 (Flattened Device Tree)")
	.reserve	= omap_reserve,
	.map_io		= omap243x_map_io,
	.init_early	= omap2430_init_early,
	.init_irq	= omap_init_irq,
	.handle_irq	= omap2_intc_handle_irq,
	.init_machine	= omap_generic_init,
	.timer		= &omap2_timer,
	.dt_compat	= omap243x_boards_compat,
	.restart	= omap_prcm_restart,
MACHINE_END
#endif

#ifdef CONFIG_ARCH_OMAP3
static struct twl4030_platform_data beagle_twldata = {
	.irq_base	= TWL4030_IRQ_BASE,
	.irq_end	= TWL4030_IRQ_END,
};

static void __init omap3_i2c_init(void)
{
	omap3_pmic_init("twl4030", &beagle_twldata);
}

static void __init omap3_init(void)
{
	omap3_i2c_init();
	omap_generic_init();
}

static const char *omap3_boards_compat[] __initdata = {
	"ti,omap3",
	NULL,
};

DT_MACHINE_START(OMAP3_DT, "Generic OMAP3 (Flattened Device Tree)")
	.reserve	= omap_reserve,
	.map_io		= omap3_map_io,
	.init_early	= omap3430_init_early,
	.init_irq	= omap_init_irq,
	.handle_irq	= omap3_intc_handle_irq,
	.init_machine	= omap3_init,
	.timer		= &omap3_timer,
	.dt_compat	= omap3_boards_compat,
	.restart	= omap_prcm_restart,
MACHINE_END
#endif

#ifdef CONFIG_ARCH_OMAP4
static struct twl4030_platform_data sdp4430_twldata = {
	.irq_base	= TWL6030_IRQ_BASE,
	.irq_end	= TWL6030_IRQ_END,
};

static void __init omap4_i2c_init(void)
{
<<<<<<< HEAD
	omap4_pmic_init("twl6030", &sdp4430_twldata);
=======
	omap4_pmic_init("twl6030", &sdp4430_twldata, NULL, 0);
>>>>>>> 711e1bfb
}

static void __init omap4_init(void)
{
	omap4_i2c_init();
	omap_generic_init();
}

static const char *omap4_boards_compat[] __initdata = {
	"ti,omap4",
	NULL,
};

DT_MACHINE_START(OMAP4_DT, "Generic OMAP4 (Flattened Device Tree)")
	.reserve	= omap_reserve,
	.map_io		= omap4_map_io,
	.init_early	= omap4430_init_early,
	.init_irq	= omap_init_irq,
	.handle_irq	= gic_handle_irq,
	.init_machine	= omap4_init,
	.timer		= &omap4_timer,
	.dt_compat	= omap4_boards_compat,
	.restart	= omap_prcm_restart,
MACHINE_END
#endif<|MERGE_RESOLUTION|>--- conflicted
+++ resolved
@@ -137,11 +137,7 @@
 
 static void __init omap4_i2c_init(void)
 {
-<<<<<<< HEAD
-	omap4_pmic_init("twl6030", &sdp4430_twldata);
-=======
 	omap4_pmic_init("twl6030", &sdp4430_twldata, NULL, 0);
->>>>>>> 711e1bfb
 }
 
 static void __init omap4_init(void)
