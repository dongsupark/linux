/*
 * Copyright (C) 2005 Nokia Corporation
 * Author: Paul Mundt <paul.mundt@nokia.com>
 *
 * Copyright (C) 2011 Texas Instruments Incorporated - http://www.ti.com/
 *
 * Modified from the original mach-omap/omap2/board-generic.c did by Paul
 * to support the OMAP2+ device tree boards with an unique board file.
 *
 * This program is free software; you can redistribute it and/or modify
 * it under the terms of the GNU General Public License version 2 as
 * published by the Free Software Foundation.
 */
#include <linux/io.h>
#include <linux/of_irq.h>
#include <linux/of_platform.h>
#include <linux/irqdomain.h>

#include <mach/hardware.h>
#include <asm/hardware/gic.h>
#include <asm/mach/arch.h>

#include <plat/board.h>
#include "common.h"
#include "common-board-devices.h"

#if !(defined(CONFIG_ARCH_OMAP2) || defined(CONFIG_ARCH_OMAP3))
#define omap_intc_of_init	NULL
#endif
#ifndef CONFIG_ARCH_OMAP4
#define gic_of_init		NULL
#endif

static struct of_device_id irq_match[] __initdata = {
	{ .compatible = "ti,omap2-intc", .data = omap_intc_of_init, },
	{ .compatible = "arm,cortex-a9-gic", .data = gic_of_init, },
	{ }
};

static void __init omap_init_irq(void)
{
	of_irq_init(irq_match);
}

static struct of_device_id omap_dt_match_table[] __initdata = {
	{ .compatible = "simple-bus", },
	{ .compatible = "ti,omap-infra", },
	{ }
};

static void __init omap_generic_init(void)
{
	omap_sdrc_init(NULL, NULL);

	of_platform_populate(NULL, omap_dt_match_table, NULL, NULL);
}

#ifdef CONFIG_SOC_OMAP2420
static const char *omap242x_boards_compat[] __initdata = {
	"ti,omap2420",
	NULL,
};

DT_MACHINE_START(OMAP242X_DT, "Generic OMAP2420 (Flattened Device Tree)")
	.reserve	= omap_reserve,
	.map_io		= omap242x_map_io,
	.init_early	= omap2420_init_early,
	.init_irq	= omap_init_irq,
	.handle_irq	= omap2_intc_handle_irq,
	.init_machine	= omap_generic_init,
	.timer		= &omap2_timer,
	.dt_compat	= omap242x_boards_compat,
	.restart	= omap_prcm_restart,
MACHINE_END
#endif

#ifdef CONFIG_SOC_OMAP2430
static const char *omap243x_boards_compat[] __initdata = {
	"ti,omap2430",
	NULL,
};

DT_MACHINE_START(OMAP243X_DT, "Generic OMAP2430 (Flattened Device Tree)")
	.reserve	= omap_reserve,
	.map_io		= omap243x_map_io,
	.init_early	= omap2430_init_early,
	.init_irq	= omap_init_irq,
	.handle_irq	= omap2_intc_handle_irq,
	.init_machine	= omap_generic_init,
	.timer		= &omap2_timer,
	.dt_compat	= omap243x_boards_compat,
	.restart	= omap_prcm_restart,
MACHINE_END
#endif

#ifdef CONFIG_ARCH_OMAP3
static const char *omap3_boards_compat[] __initdata = {
	"ti,omap3",
	NULL,
};

DT_MACHINE_START(OMAP3_DT, "Generic OMAP3 (Flattened Device Tree)")
	.reserve	= omap_reserve,
	.map_io		= omap3_map_io,
	.init_early	= omap3430_init_early,
	.init_irq	= omap_init_irq,
	.handle_irq	= omap3_intc_handle_irq,
	.init_machine	= omap_generic_init,
	.timer		= &omap3_timer,
	.dt_compat	= omap3_boards_compat,
	.restart	= omap_prcm_restart,
MACHINE_END
#endif

#ifdef CONFIG_ARCH_OMAP4
static const char *omap4_boards_compat[] __initdata = {
	"ti,omap4",
	NULL,
};

DT_MACHINE_START(OMAP4_DT, "Generic OMAP4 (Flattened Device Tree)")
	.reserve	= omap_reserve,
	.map_io		= omap4_map_io,
	.init_early	= omap4430_init_early,
	.init_irq	= omap_init_irq,
	.handle_irq	= gic_handle_irq,
	.init_machine	= omap_generic_init,
<<<<<<< HEAD
=======
	.init_late	= omap4430_init_late,
>>>>>>> f8f5701b
	.timer		= &omap4_timer,
	.dt_compat	= omap4_boards_compat,
	.restart	= omap_prcm_restart,
MACHINE_END
#endif<|MERGE_RESOLUTION|>--- conflicted
+++ resolved
@@ -125,10 +125,7 @@
 	.init_irq	= omap_init_irq,
 	.handle_irq	= gic_handle_irq,
 	.init_machine	= omap_generic_init,
-<<<<<<< HEAD
-=======
 	.init_late	= omap4430_init_late,
->>>>>>> f8f5701b
 	.timer		= &omap4_timer,
 	.dt_compat	= omap4_boards_compat,
 	.restart	= omap_prcm_restart,
