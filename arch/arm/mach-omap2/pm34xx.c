/*
 * OMAP3 Power Management Routines
 *
 * Copyright (C) 2006-2008 Nokia Corporation
 * Tony Lindgren <tony@atomide.com>
 * Jouni Hogander
 *
 * Copyright (C) 2007 Texas Instruments, Inc.
 * Rajendra Nayak <rnayak@ti.com>
 *
 * Copyright (C) 2005 Texas Instruments, Inc.
 * Richard Woodruff <r-woodruff2@ti.com>
 *
 * Based on pm.c for omap1
 *
 * This program is free software; you can redistribute it and/or modify
 * it under the terms of the GNU General Public License version 2 as
 * published by the Free Software Foundation.
 */

#include <linux/pm.h>
#include <linux/suspend.h>
#include <linux/interrupt.h>
#include <linux/module.h>
#include <linux/list.h>
#include <linux/err.h>
#include <linux/gpio.h>
#include <linux/clk.h>
#include <linux/delay.h>
#include <linux/slab.h>
#include <trace/events/power.h>

#include <asm/suspend.h>

#include <plat/sram.h>
#include "clockdomain.h"
#include "powerdomain.h"
#include <plat/sdrc.h>
#include <plat/prcm.h>
#include <plat/gpmc.h>
#include <plat/dma.h>

#include "common.h"
#include "cm2xxx_3xxx.h"
#include "cm-regbits-34xx.h"
#include "prm-regbits-34xx.h"

#include "prm2xxx_3xxx.h"
#include "pm.h"
#include "sdrc.h"
#include "control.h"

#ifdef CONFIG_SUSPEND
static suspend_state_t suspend_state = PM_SUSPEND_ON;
#endif

/* pm34xx errata defined in pm.h */
u16 pm34xx_errata;

struct power_state {
	struct powerdomain *pwrdm;
	u32 next_state;
#ifdef CONFIG_SUSPEND
	u32 saved_state;
#endif
	struct list_head node;
};

static LIST_HEAD(pwrst_list);

static int (*_omap_save_secure_sram)(u32 *addr);
void (*omap3_do_wfi_sram)(void);

static struct powerdomain *mpu_pwrdm, *neon_pwrdm;
static struct powerdomain *core_pwrdm, *per_pwrdm;
static struct powerdomain *cam_pwrdm;

static inline void omap3_per_save_context(void)
{
	omap_gpio_save_context();
}

static inline void omap3_per_restore_context(void)
{
	omap_gpio_restore_context();
}

static void omap3_enable_io_chain(void)
{
	int timeout = 0;

	omap2_prm_set_mod_reg_bits(OMAP3430_EN_IO_CHAIN_MASK, WKUP_MOD,
				   PM_WKEN);
	/* Do a readback to assure write has been done */
	omap2_prm_read_mod_reg(WKUP_MOD, PM_WKEN);

	while (!(omap2_prm_read_mod_reg(WKUP_MOD, PM_WKEN) &
		 OMAP3430_ST_IO_CHAIN_MASK)) {
		timeout++;
		if (timeout > 1000) {
			pr_err("Wake up daisy chain activation failed.\n");
			return;
		}
		omap2_prm_set_mod_reg_bits(OMAP3430_ST_IO_CHAIN_MASK,
					   WKUP_MOD, PM_WKEN);
	}
}

static void omap3_disable_io_chain(void)
{
	omap2_prm_clear_mod_reg_bits(OMAP3430_EN_IO_CHAIN_MASK, WKUP_MOD,
				     PM_WKEN);
}

static void omap3_core_save_context(void)
{
	omap3_ctrl_save_padconf();

	/*
	 * Force write last pad into memory, as this can fail in some
	 * cases according to errata 1.157, 1.185
	 */
	omap_ctrl_writel(omap_ctrl_readl(OMAP343X_PADCONF_ETK_D14),
		OMAP343X_CONTROL_MEM_WKUP + 0x2a0);

	/* Save the Interrupt controller context */
	omap_intc_save_context();
	/* Save the GPMC context */
	omap3_gpmc_save_context();
	/* Save the system control module context, padconf already save above*/
	omap3_control_save_context();
	omap_dma_global_context_save();
}

static void omap3_core_restore_context(void)
{
	/* Restore the control module context, padconf restored by h/w */
	omap3_control_restore_context();
	/* Restore the GPMC context */
	omap3_gpmc_restore_context();
	/* Restore the interrupt controller context */
	omap_intc_restore_context();
	omap_dma_global_context_restore();
}

/*
 * FIXME: This function should be called before entering off-mode after
 * OMAP3 secure services have been accessed. Currently it is only called
 * once during boot sequence, but this works as we are not using secure
 * services.
 */
static void omap3_save_secure_ram_context(void)
{
	u32 ret;
	int mpu_next_state = pwrdm_read_next_pwrst(mpu_pwrdm);

	if (omap_type() != OMAP2_DEVICE_TYPE_GP) {
		/*
		 * MPU next state must be set to POWER_ON temporarily,
		 * otherwise the WFI executed inside the ROM code
		 * will hang the system.
		 */
		pwrdm_set_next_pwrst(mpu_pwrdm, PWRDM_POWER_ON);
		ret = _omap_save_secure_sram((u32 *)
				__pa(omap3_secure_ram_storage));
		pwrdm_set_next_pwrst(mpu_pwrdm, mpu_next_state);
		/* Following is for error tracking, it should not happen */
		if (ret) {
			printk(KERN_ERR "save_secure_sram() returns %08x\n",
				ret);
			while (1)
				;
		}
	}
}

/*
 * PRCM Interrupt Handler Helper Function
 *
 * The purpose of this function is to clear any wake-up events latched
 * in the PRCM PM_WKST_x registers. It is possible that a wake-up event
 * may occur whilst attempting to clear a PM_WKST_x register and thus
 * set another bit in this register. A while loop is used to ensure
 * that any peripheral wake-up events occurring while attempting to
 * clear the PM_WKST_x are detected and cleared.
 */
static int prcm_clear_mod_irqs(s16 module, u8 regs, u32 ignore_bits)
{
	u32 wkst, fclk, iclk, clken;
	u16 wkst_off = (regs == 3) ? OMAP3430ES2_PM_WKST3 : PM_WKST1;
	u16 fclk_off = (regs == 3) ? OMAP3430ES2_CM_FCLKEN3 : CM_FCLKEN1;
	u16 iclk_off = (regs == 3) ? CM_ICLKEN3 : CM_ICLKEN1;
	u16 grpsel_off = (regs == 3) ?
		OMAP3430ES2_PM_MPUGRPSEL3 : OMAP3430_PM_MPUGRPSEL;
	int c = 0;

	wkst = omap2_prm_read_mod_reg(module, wkst_off);
	wkst &= omap2_prm_read_mod_reg(module, grpsel_off);
	wkst &= ~ignore_bits;
	if (wkst) {
		iclk = omap2_cm_read_mod_reg(module, iclk_off);
		fclk = omap2_cm_read_mod_reg(module, fclk_off);
		while (wkst) {
			clken = wkst;
			omap2_cm_set_mod_reg_bits(clken, module, iclk_off);
			/*
			 * For USBHOST, we don't know whether HOST1 or
			 * HOST2 woke us up, so enable both f-clocks
			 */
			if (module == OMAP3430ES2_USBHOST_MOD)
				clken |= 1 << OMAP3430ES2_EN_USBHOST2_SHIFT;
			omap2_cm_set_mod_reg_bits(clken, module, fclk_off);
			omap2_prm_write_mod_reg(wkst, module, wkst_off);
			wkst = omap2_prm_read_mod_reg(module, wkst_off);
			wkst &= ~ignore_bits;
			c++;
		}
		omap2_cm_write_mod_reg(iclk, module, iclk_off);
		omap2_cm_write_mod_reg(fclk, module, fclk_off);
	}

	return c;
}

static irqreturn_t _prcm_int_handle_io(int irq, void *unused)
{
	int c;

	c = prcm_clear_mod_irqs(WKUP_MOD, 1,
		~(OMAP3430_ST_IO_MASK | OMAP3430_ST_IO_CHAIN_MASK));

	return c ? IRQ_HANDLED : IRQ_NONE;
}

static irqreturn_t _prcm_int_handle_wakeup(int irq, void *unused)
{
	int c;

	/*
	 * Clear all except ST_IO and ST_IO_CHAIN for wkup module,
	 * these are handled in a separate handler to avoid acking
	 * IO events before parsing in mux code
	 */
	c = prcm_clear_mod_irqs(WKUP_MOD, 1,
		OMAP3430_ST_IO_MASK | OMAP3430_ST_IO_CHAIN_MASK);
	c += prcm_clear_mod_irqs(CORE_MOD, 1, 0);
	c += prcm_clear_mod_irqs(OMAP3430_PER_MOD, 1, 0);
	if (omap_rev() > OMAP3430_REV_ES1_0) {
		c += prcm_clear_mod_irqs(CORE_MOD, 3, 0);
		c += prcm_clear_mod_irqs(OMAP3430ES2_USBHOST_MOD, 1, 0);
	}

	return c ? IRQ_HANDLED : IRQ_NONE;
}

static void omap34xx_save_context(u32 *save)
{
	u32 val;

	/* Read Auxiliary Control Register */
	asm("mrc p15, 0, %0, c1, c0, 1" : "=r" (val));
	*save++ = 1;
	*save++ = val;

	/* Read L2 AUX ctrl register */
	asm("mrc p15, 1, %0, c9, c0, 2" : "=r" (val));
	*save++ = 1;
	*save++ = val;
}

static int omap34xx_do_sram_idle(unsigned long save_state)
{
	omap34xx_cpu_suspend(save_state);
	return 0;
}

void omap_sram_idle(void)
{
	/* Variable to tell what needs to be saved and restored
	 * in omap_sram_idle*/
	/* save_state = 0 => Nothing to save and restored */
	/* save_state = 1 => Only L1 and logic lost */
	/* save_state = 2 => Only L2 lost */
	/* save_state = 3 => L1, L2 and logic lost */
	int save_state = 0;
	int mpu_next_state = PWRDM_POWER_ON;
	int per_next_state = PWRDM_POWER_ON;
	int core_next_state = PWRDM_POWER_ON;
	int per_going_off;
	int core_prev_state, per_prev_state;
	u32 sdrc_pwr = 0;

	pwrdm_clear_all_prev_pwrst(mpu_pwrdm);
	pwrdm_clear_all_prev_pwrst(neon_pwrdm);
	pwrdm_clear_all_prev_pwrst(core_pwrdm);
	pwrdm_clear_all_prev_pwrst(per_pwrdm);

	mpu_next_state = pwrdm_read_next_pwrst(mpu_pwrdm);
	switch (mpu_next_state) {
	case PWRDM_POWER_ON:
	case PWRDM_POWER_RET:
		/* No need to save context */
		save_state = 0;
		break;
	case PWRDM_POWER_OFF:
		save_state = 3;
		break;
	default:
		/* Invalid state */
		printk(KERN_ERR "Invalid mpu state in sram_idle\n");
		return;
	}

	/* NEON control */
	if (pwrdm_read_pwrst(neon_pwrdm) == PWRDM_POWER_ON)
		pwrdm_set_next_pwrst(neon_pwrdm, mpu_next_state);

	/* Enable IO-PAD and IO-CHAIN wakeups */
	per_next_state = pwrdm_read_next_pwrst(per_pwrdm);
	core_next_state = pwrdm_read_next_pwrst(core_pwrdm);
	if (omap3_has_io_wakeup() &&
	    (per_next_state < PWRDM_POWER_ON ||
	     core_next_state < PWRDM_POWER_ON)) {
		omap2_prm_set_mod_reg_bits(OMAP3430_EN_IO_MASK, WKUP_MOD, PM_WKEN);
		if (omap3_has_io_chain_ctrl())
			omap3_enable_io_chain();
	}

	pwrdm_pre_transition();

	/* PER */
	if (per_next_state < PWRDM_POWER_ON) {
		per_going_off = (per_next_state == PWRDM_POWER_OFF) ? 1 : 0;
		omap2_gpio_prepare_for_idle(per_going_off);
		if (per_next_state == PWRDM_POWER_OFF)
				omap3_per_save_context();
	}

	/* CORE */
	if (core_next_state < PWRDM_POWER_ON) {
		if (core_next_state == PWRDM_POWER_OFF) {
			omap3_core_save_context();
			omap3_cm_save_context();
		}
	}

	omap3_intc_prepare_idle();

	/*
	 * On EMU/HS devices ROM code restores a SRDC value
	 * from scratchpad which has automatic self refresh on timeout
	 * of AUTO_CNT = 1 enabled. This takes care of erratum ID i443.
	 * Hence store/restore the SDRC_POWER register here.
	 */
	if (cpu_is_omap3430() && omap_rev() >= OMAP3430_REV_ES3_0 &&
	    (omap_type() == OMAP2_DEVICE_TYPE_EMU ||
	     omap_type() == OMAP2_DEVICE_TYPE_SEC) &&
	    core_next_state == PWRDM_POWER_OFF)
		sdrc_pwr = sdrc_read_reg(SDRC_POWER);

	/*
	 * omap3_arm_context is the location where some ARM context
	 * get saved. The rest is placed on the stack, and restored
	 * from there before resuming.
	 */
	if (save_state)
		omap34xx_save_context(omap3_arm_context);
	if (save_state == 1 || save_state == 3)
		cpu_suspend(save_state, omap34xx_do_sram_idle);
	else
		omap34xx_do_sram_idle(save_state);

	/* Restore normal SDRC POWER settings */
	if (cpu_is_omap3430() && omap_rev() >= OMAP3430_REV_ES3_0 &&
	    (omap_type() == OMAP2_DEVICE_TYPE_EMU ||
	     omap_type() == OMAP2_DEVICE_TYPE_SEC) &&
	    core_next_state == PWRDM_POWER_OFF)
		sdrc_write_reg(sdrc_pwr, SDRC_POWER);

	/* CORE */
	if (core_next_state < PWRDM_POWER_ON) {
		core_prev_state = pwrdm_read_prev_pwrst(core_pwrdm);
		if (core_prev_state == PWRDM_POWER_OFF) {
			omap3_core_restore_context();
			omap3_cm_restore_context();
			omap3_sram_restore_context();
			omap2_sms_restore_context();
		}
		if (core_next_state == PWRDM_POWER_OFF)
			omap2_prm_clear_mod_reg_bits(OMAP3430_AUTO_OFF_MASK,
					       OMAP3430_GR_MOD,
					       OMAP3_PRM_VOLTCTRL_OFFSET);
	}
	omap3_intc_resume_idle();

	pwrdm_post_transition();

	/* PER */
	if (per_next_state < PWRDM_POWER_ON) {
		per_prev_state = pwrdm_read_prev_pwrst(per_pwrdm);
		omap2_gpio_resume_after_idle();
		if (per_prev_state == PWRDM_POWER_OFF)
			omap3_per_restore_context();
	}

	/* Disable IO-PAD and IO-CHAIN wakeup */
	if (omap3_has_io_wakeup() &&
	    (per_next_state < PWRDM_POWER_ON ||
	     core_next_state < PWRDM_POWER_ON)) {
		omap2_prm_clear_mod_reg_bits(OMAP3430_EN_IO_MASK, WKUP_MOD,
					     PM_WKEN);
		if (omap3_has_io_chain_ctrl())
			omap3_disable_io_chain();
	}

	clkdm_allow_idle(mpu_pwrdm->pwrdm_clkdms[0]);
}

static void omap3_pm_idle(void)
{
	local_fiq_disable();

<<<<<<< HEAD
	if (omap_irq_pending() || need_resched())
=======
	if (!omap3_can_sleep())
		goto out;

	if (omap_irq_pending())
>>>>>>> 4ce44b83
		goto out;

	trace_power_start(POWER_CSTATE, 1, smp_processor_id());
	trace_cpu_idle(1, smp_processor_id());

	omap_sram_idle();

	trace_power_end(smp_processor_id());
	trace_cpu_idle(PWR_EVENT_EXIT, smp_processor_id());

out:
	local_fiq_enable();
}

#ifdef CONFIG_SUSPEND
static int omap3_pm_suspend(void)
{
	struct power_state *pwrst;
	int state, ret = 0;

	/* Read current next_pwrsts */
	list_for_each_entry(pwrst, &pwrst_list, node)
		pwrst->saved_state = pwrdm_read_next_pwrst(pwrst->pwrdm);
	/* Set ones wanted by suspend */
	list_for_each_entry(pwrst, &pwrst_list, node) {
		if (omap_set_pwrdm_state(pwrst->pwrdm, pwrst->next_state))
			goto restore;
		if (pwrdm_clear_all_prev_pwrst(pwrst->pwrdm))
			goto restore;
	}

	omap3_intc_suspend();

	omap_sram_idle();

restore:
	/* Restore next_pwrsts */
	list_for_each_entry(pwrst, &pwrst_list, node) {
		state = pwrdm_read_prev_pwrst(pwrst->pwrdm);
		if (state > pwrst->next_state) {
			printk(KERN_INFO "Powerdomain (%s) didn't enter "
			       "target state %d\n",
			       pwrst->pwrdm->name, pwrst->next_state);
			ret = -1;
		}
		omap_set_pwrdm_state(pwrst->pwrdm, pwrst->saved_state);
	}
	if (ret)
		printk(KERN_ERR "Could not enter target state in pm_suspend\n");
	else
		printk(KERN_INFO "Successfully put all powerdomains "
		       "to target state\n");

	return ret;
}

static int omap3_pm_enter(suspend_state_t unused)
{
	int ret = 0;

	switch (suspend_state) {
	case PM_SUSPEND_STANDBY:
	case PM_SUSPEND_MEM:
		ret = omap3_pm_suspend();
		break;
	default:
		ret = -EINVAL;
	}

	return ret;
}

/* Hooks to enable / disable UART interrupts during suspend */
static int omap3_pm_begin(suspend_state_t state)
{
	disable_hlt();
	suspend_state = state;
	omap_prcm_irq_prepare();
	return 0;
}

static void omap3_pm_end(void)
{
	suspend_state = PM_SUSPEND_ON;
	enable_hlt();
	return;
}

static void omap3_pm_finish(void)
{
	omap_prcm_irq_complete();
}

static const struct platform_suspend_ops omap_pm_ops = {
	.begin		= omap3_pm_begin,
	.end		= omap3_pm_end,
	.enter		= omap3_pm_enter,
	.finish		= omap3_pm_finish,
	.valid		= suspend_valid_only_mem,
};
#endif /* CONFIG_SUSPEND */


/**
 * omap3_iva_idle(): ensure IVA is in idle so it can be put into
 *                   retention
 *
 * In cases where IVA2 is activated by bootcode, it may prevent
 * full-chip retention or off-mode because it is not idle.  This
 * function forces the IVA2 into idle state so it can go
 * into retention/off and thus allow full-chip retention/off.
 *
 **/
static void __init omap3_iva_idle(void)
{
	/* ensure IVA2 clock is disabled */
	omap2_cm_write_mod_reg(0, OMAP3430_IVA2_MOD, CM_FCLKEN);

	/* if no clock activity, nothing else to do */
	if (!(omap2_cm_read_mod_reg(OMAP3430_IVA2_MOD, OMAP3430_CM_CLKSTST) &
	      OMAP3430_CLKACTIVITY_IVA2_MASK))
		return;

	/* Reset IVA2 */
	omap2_prm_write_mod_reg(OMAP3430_RST1_IVA2_MASK |
			  OMAP3430_RST2_IVA2_MASK |
			  OMAP3430_RST3_IVA2_MASK,
			  OMAP3430_IVA2_MOD, OMAP2_RM_RSTCTRL);

	/* Enable IVA2 clock */
	omap2_cm_write_mod_reg(OMAP3430_CM_FCLKEN_IVA2_EN_IVA2_MASK,
			 OMAP3430_IVA2_MOD, CM_FCLKEN);

	/* Set IVA2 boot mode to 'idle' */
	omap_ctrl_writel(OMAP3_IVA2_BOOTMOD_IDLE,
			 OMAP343X_CONTROL_IVA2_BOOTMOD);

	/* Un-reset IVA2 */
	omap2_prm_write_mod_reg(0, OMAP3430_IVA2_MOD, OMAP2_RM_RSTCTRL);

	/* Disable IVA2 clock */
	omap2_cm_write_mod_reg(0, OMAP3430_IVA2_MOD, CM_FCLKEN);

	/* Reset IVA2 */
	omap2_prm_write_mod_reg(OMAP3430_RST1_IVA2_MASK |
			  OMAP3430_RST2_IVA2_MASK |
			  OMAP3430_RST3_IVA2_MASK,
			  OMAP3430_IVA2_MOD, OMAP2_RM_RSTCTRL);
}

static void __init omap3_d2d_idle(void)
{
	u16 mask, padconf;

	/* In a stand alone OMAP3430 where there is not a stacked
	 * modem for the D2D Idle Ack and D2D MStandby must be pulled
	 * high. S CONTROL_PADCONF_SAD2D_IDLEACK and
	 * CONTROL_PADCONF_SAD2D_MSTDBY to have a pull up. */
	mask = (1 << 4) | (1 << 3); /* pull-up, enabled */
	padconf = omap_ctrl_readw(OMAP3_PADCONF_SAD2D_MSTANDBY);
	padconf |= mask;
	omap_ctrl_writew(padconf, OMAP3_PADCONF_SAD2D_MSTANDBY);

	padconf = omap_ctrl_readw(OMAP3_PADCONF_SAD2D_IDLEACK);
	padconf |= mask;
	omap_ctrl_writew(padconf, OMAP3_PADCONF_SAD2D_IDLEACK);

	/* reset modem */
	omap2_prm_write_mod_reg(OMAP3430_RM_RSTCTRL_CORE_MODEM_SW_RSTPWRON_MASK |
			  OMAP3430_RM_RSTCTRL_CORE_MODEM_SW_RST_MASK,
			  CORE_MOD, OMAP2_RM_RSTCTRL);
	omap2_prm_write_mod_reg(0, CORE_MOD, OMAP2_RM_RSTCTRL);
}

static void __init prcm_setup_regs(void)
{
	u32 omap3630_en_uart4_mask = cpu_is_omap3630() ?
					OMAP3630_EN_UART4_MASK : 0;
	u32 omap3630_grpsel_uart4_mask = cpu_is_omap3630() ?
					OMAP3630_GRPSEL_UART4_MASK : 0;

	/* XXX This should be handled by hwmod code or SCM init code */
	omap_ctrl_writel(OMAP3430_AUTOIDLE_MASK, OMAP2_CONTROL_SYSCONFIG);

	/*
	 * Enable control of expternal oscillator through
	 * sys_clkreq. In the long run clock framework should
	 * take care of this.
	 */
	omap2_prm_rmw_mod_reg_bits(OMAP_AUTOEXTCLKMODE_MASK,
			     1 << OMAP_AUTOEXTCLKMODE_SHIFT,
			     OMAP3430_GR_MOD,
			     OMAP3_PRM_CLKSRC_CTRL_OFFSET);

	/* setup wakup source */
	omap2_prm_write_mod_reg(OMAP3430_EN_IO_MASK | OMAP3430_EN_GPIO1_MASK |
			  OMAP3430_EN_GPT1_MASK | OMAP3430_EN_GPT12_MASK,
			  WKUP_MOD, PM_WKEN);
	/* No need to write EN_IO, that is always enabled */
	omap2_prm_write_mod_reg(OMAP3430_GRPSEL_GPIO1_MASK |
			  OMAP3430_GRPSEL_GPT1_MASK |
			  OMAP3430_GRPSEL_GPT12_MASK,
			  WKUP_MOD, OMAP3430_PM_MPUGRPSEL);

	/* Enable PM_WKEN to support DSS LPR */
	omap2_prm_write_mod_reg(OMAP3430_PM_WKEN_DSS_EN_DSS_MASK,
				OMAP3430_DSS_MOD, PM_WKEN);

	/* Enable wakeups in PER */
	omap2_prm_write_mod_reg(omap3630_en_uart4_mask |
			  OMAP3430_EN_GPIO2_MASK | OMAP3430_EN_GPIO3_MASK |
			  OMAP3430_EN_GPIO4_MASK | OMAP3430_EN_GPIO5_MASK |
			  OMAP3430_EN_GPIO6_MASK | OMAP3430_EN_UART3_MASK |
			  OMAP3430_EN_MCBSP2_MASK | OMAP3430_EN_MCBSP3_MASK |
			  OMAP3430_EN_MCBSP4_MASK,
			  OMAP3430_PER_MOD, PM_WKEN);
	/* and allow them to wake up MPU */
	omap2_prm_write_mod_reg(omap3630_grpsel_uart4_mask |
			  OMAP3430_GRPSEL_GPIO2_MASK |
			  OMAP3430_GRPSEL_GPIO3_MASK |
			  OMAP3430_GRPSEL_GPIO4_MASK |
			  OMAP3430_GRPSEL_GPIO5_MASK |
			  OMAP3430_GRPSEL_GPIO6_MASK |
			  OMAP3430_GRPSEL_UART3_MASK |
			  OMAP3430_GRPSEL_MCBSP2_MASK |
			  OMAP3430_GRPSEL_MCBSP3_MASK |
			  OMAP3430_GRPSEL_MCBSP4_MASK,
			  OMAP3430_PER_MOD, OMAP3430_PM_MPUGRPSEL);

	/* Don't attach IVA interrupts */
	omap2_prm_write_mod_reg(0, WKUP_MOD, OMAP3430_PM_IVAGRPSEL);
	omap2_prm_write_mod_reg(0, CORE_MOD, OMAP3430_PM_IVAGRPSEL1);
	omap2_prm_write_mod_reg(0, CORE_MOD, OMAP3430ES2_PM_IVAGRPSEL3);
	omap2_prm_write_mod_reg(0, OMAP3430_PER_MOD, OMAP3430_PM_IVAGRPSEL);

	/* Clear any pending 'reset' flags */
	omap2_prm_write_mod_reg(0xffffffff, MPU_MOD, OMAP2_RM_RSTST);
	omap2_prm_write_mod_reg(0xffffffff, CORE_MOD, OMAP2_RM_RSTST);
	omap2_prm_write_mod_reg(0xffffffff, OMAP3430_PER_MOD, OMAP2_RM_RSTST);
	omap2_prm_write_mod_reg(0xffffffff, OMAP3430_EMU_MOD, OMAP2_RM_RSTST);
	omap2_prm_write_mod_reg(0xffffffff, OMAP3430_NEON_MOD, OMAP2_RM_RSTST);
	omap2_prm_write_mod_reg(0xffffffff, OMAP3430_DSS_MOD, OMAP2_RM_RSTST);
	omap2_prm_write_mod_reg(0xffffffff, OMAP3430ES2_USBHOST_MOD, OMAP2_RM_RSTST);

	/* Clear any pending PRCM interrupts */
	omap2_prm_write_mod_reg(0, OCP_MOD, OMAP3_PRM_IRQSTATUS_MPU_OFFSET);

	omap3_iva_idle();
	omap3_d2d_idle();
}

void omap3_pm_off_mode_enable(int enable)
{
	struct power_state *pwrst;
	u32 state;

	if (enable)
		state = PWRDM_POWER_OFF;
	else
		state = PWRDM_POWER_RET;

	list_for_each_entry(pwrst, &pwrst_list, node) {
		if (IS_PM34XX_ERRATUM(PM_SDRC_WAKEUP_ERRATUM_i583) &&
				pwrst->pwrdm == core_pwrdm &&
				state == PWRDM_POWER_OFF) {
			pwrst->next_state = PWRDM_POWER_RET;
			pr_warn("%s: Core OFF disabled due to errata i583\n",
				__func__);
		} else {
			pwrst->next_state = state;
		}
		omap_set_pwrdm_state(pwrst->pwrdm, pwrst->next_state);
	}
}

int omap3_pm_get_suspend_state(struct powerdomain *pwrdm)
{
	struct power_state *pwrst;

	list_for_each_entry(pwrst, &pwrst_list, node) {
		if (pwrst->pwrdm == pwrdm)
			return pwrst->next_state;
	}
	return -EINVAL;
}

int omap3_pm_set_suspend_state(struct powerdomain *pwrdm, int state)
{
	struct power_state *pwrst;

	list_for_each_entry(pwrst, &pwrst_list, node) {
		if (pwrst->pwrdm == pwrdm) {
			pwrst->next_state = state;
			return 0;
		}
	}
	return -EINVAL;
}

static int __init pwrdms_setup(struct powerdomain *pwrdm, void *unused)
{
	struct power_state *pwrst;

	if (!pwrdm->pwrsts)
		return 0;

	pwrst = kmalloc(sizeof(struct power_state), GFP_ATOMIC);
	if (!pwrst)
		return -ENOMEM;
	pwrst->pwrdm = pwrdm;
	pwrst->next_state = PWRDM_POWER_RET;
	list_add(&pwrst->node, &pwrst_list);

	if (pwrdm_has_hdwr_sar(pwrdm))
		pwrdm_enable_hdwr_sar(pwrdm);

	return omap_set_pwrdm_state(pwrst->pwrdm, pwrst->next_state);
}

/*
 * Enable hw supervised mode for all clockdomains if it's
 * supported. Initiate sleep transition for other clockdomains, if
 * they are not used
 */
static int __init clkdms_setup(struct clockdomain *clkdm, void *unused)
{
	if (clkdm->flags & CLKDM_CAN_ENABLE_AUTO)
		clkdm_allow_idle(clkdm);
	else if (clkdm->flags & CLKDM_CAN_FORCE_SLEEP &&
		 atomic_read(&clkdm->usecount) == 0)
		clkdm_sleep(clkdm);
	return 0;
}

/*
 * Push functions to SRAM
 *
 * The minimum set of functions is pushed to SRAM for execution:
 * - omap3_do_wfi for erratum i581 WA,
 * - save_secure_ram_context for security extensions.
 */
void omap_push_sram_idle(void)
{
	omap3_do_wfi_sram = omap_sram_push(omap3_do_wfi, omap3_do_wfi_sz);

	if (omap_type() != OMAP2_DEVICE_TYPE_GP)
		_omap_save_secure_sram = omap_sram_push(save_secure_ram_context,
				save_secure_ram_context_sz);
}

static void __init pm_errata_configure(void)
{
	if (cpu_is_omap3630()) {
		pm34xx_errata |= PM_RTA_ERRATUM_i608;
		/* Enable the l2 cache toggling in sleep logic */
		enable_omap3630_toggle_l2_on_restore();
		if (omap_rev() < OMAP3630_REV_ES1_2)
			pm34xx_errata |= PM_SDRC_WAKEUP_ERRATUM_i583;
	}
}

static int __init omap3_pm_init(void)
{
	struct power_state *pwrst, *tmp;
	struct clockdomain *neon_clkdm, *per_clkdm, *mpu_clkdm, *core_clkdm;
	int ret;

	if (!cpu_is_omap34xx())
		return -ENODEV;

	if (!omap3_has_io_chain_ctrl())
		pr_warning("PM: no software I/O chain control; some wakeups may be lost\n");

	pm_errata_configure();

	/* XXX prcm_setup_regs needs to be before enabling hw
	 * supervised mode for powerdomains */
	prcm_setup_regs();

	ret = request_irq(omap_prcm_event_to_irq("wkup"),
		_prcm_int_handle_wakeup, IRQF_NO_SUSPEND, "pm_wkup", NULL);

	if (ret) {
		pr_err("pm: Failed to request pm_wkup irq\n");
		goto err1;
	}

	/* IO interrupt is shared with mux code */
	ret = request_irq(omap_prcm_event_to_irq("io"),
		_prcm_int_handle_io, IRQF_SHARED | IRQF_NO_SUSPEND, "pm_io",
		omap3_pm_init);

	if (ret) {
		pr_err("pm: Failed to request pm_io irq\n");
		goto err1;
	}

	ret = pwrdm_for_each(pwrdms_setup, NULL);
	if (ret) {
		printk(KERN_ERR "Failed to setup powerdomains\n");
		goto err2;
	}

	(void) clkdm_for_each(clkdms_setup, NULL);

	mpu_pwrdm = pwrdm_lookup("mpu_pwrdm");
	if (mpu_pwrdm == NULL) {
		printk(KERN_ERR "Failed to get mpu_pwrdm\n");
		goto err2;
	}

	neon_pwrdm = pwrdm_lookup("neon_pwrdm");
	per_pwrdm = pwrdm_lookup("per_pwrdm");
	core_pwrdm = pwrdm_lookup("core_pwrdm");
	cam_pwrdm = pwrdm_lookup("cam_pwrdm");

	neon_clkdm = clkdm_lookup("neon_clkdm");
	mpu_clkdm = clkdm_lookup("mpu_clkdm");
	per_clkdm = clkdm_lookup("per_clkdm");
	core_clkdm = clkdm_lookup("core_clkdm");

#ifdef CONFIG_SUSPEND
	suspend_set_ops(&omap_pm_ops);
#endif /* CONFIG_SUSPEND */

	arm_pm_idle = omap3_pm_idle;
	omap3_idle_init();

	/*
	 * RTA is disabled during initialization as per erratum i608
	 * it is safer to disable RTA by the bootloader, but we would like
	 * to be doubly sure here and prevent any mishaps.
	 */
	if (IS_PM34XX_ERRATUM(PM_RTA_ERRATUM_i608))
		omap3630_ctrl_disable_rta();

	clkdm_add_wkdep(neon_clkdm, mpu_clkdm);
	if (omap_type() != OMAP2_DEVICE_TYPE_GP) {
		omap3_secure_ram_storage =
			kmalloc(0x803F, GFP_KERNEL);
		if (!omap3_secure_ram_storage)
			printk(KERN_ERR "Memory allocation failed when"
					"allocating for secure sram context\n");

		local_irq_disable();
		local_fiq_disable();

		omap_dma_global_context_save();
		omap3_save_secure_ram_context();
		omap_dma_global_context_restore();

		local_irq_enable();
		local_fiq_enable();
	}

	omap3_save_scratchpad_contents();
err1:
	return ret;
err2:
	free_irq(INT_34XX_PRCM_MPU_IRQ, NULL);
	list_for_each_entry_safe(pwrst, tmp, &pwrst_list, node) {
		list_del(&pwrst->node);
		kfree(pwrst);
	}
	return ret;
}

late_initcall(omap3_pm_init);<|MERGE_RESOLUTION|>--- conflicted
+++ resolved
@@ -420,14 +420,7 @@
 {
 	local_fiq_disable();
 
-<<<<<<< HEAD
-	if (omap_irq_pending() || need_resched())
-=======
-	if (!omap3_can_sleep())
-		goto out;
-
 	if (omap_irq_pending())
->>>>>>> 4ce44b83
 		goto out;
 
 	trace_power_start(POWER_CSTATE, 1, smp_processor_id());
