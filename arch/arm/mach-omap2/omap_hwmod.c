--- conflicted
+++ resolved
@@ -80,7 +80,6 @@
  * also appear in other SoCs, either from TI (such as DaVinci) or from
  * other manufacturers; and drivers should be reusable across other
  * platforms.
-<<<<<<< HEAD
  *
  * The OMAP hwmod code also will attempt to reset and idle all on-chip
  * devices upon boot.  The goal here is for the kernel to be
@@ -107,34 +106,6 @@
  * in the OMAP core integration code's implementation of the PM runtime
  * functions.
  *
-=======
- *
- * The OMAP hwmod code also will attempt to reset and idle all on-chip
- * devices upon boot.  The goal here is for the kernel to be
- * completely self-reliant and independent from bootloaders.  This is
- * to ensure a repeatable configuration, both to ensure consistent
- * runtime behavior, and to make it easier for others to reproduce
- * bugs.
- *
- * OMAP module activity states
- * ---------------------------
- * The hwmod code considers modules to be in one of several activity
- * states.  IP blocks start out in an UNKNOWN state, then once they
- * are registered via the hwmod code, proceed to the REGISTERED state.
- * Once their clock names are resolved to clock pointers, the module
- * enters the CLKS_INITED state; and finally, once the module has been
- * reset and the integration registers programmed, the INITIALIZED state
- * is entered.  The hwmod code will then place the module into either
- * the IDLE state to save power, or in the case of a critical system
- * module, the ENABLED state.
- *
- * OMAP core integration code can then call omap_hwmod*() functions
- * directly to move the module between the IDLE, ENABLED, and DISABLED
- * states, as needed.  This is done during both the PM idle loop, and
- * in the OMAP core integration code's implementation of the PM runtime
- * functions.
- *
->>>>>>> 3cbea436
  * References
  * ----------
  * This is a partial list.
@@ -163,10 +134,7 @@
 #include <linux/err.h>
 #include <linux/list.h>
 #include <linux/mutex.h>
-<<<<<<< HEAD
-=======
 #include <linux/spinlock.h>
->>>>>>> 3cbea436
 
 #include <plat/common.h>
 #include <plat/cpu.h>
@@ -176,16 +144,11 @@
 #include <plat/omap_hwmod.h>
 #include <plat/prcm.h>
 
-<<<<<<< HEAD
-#include "cm.h"
-#include "prm.h"
-=======
 #include "cm2xxx_3xxx.h"
 #include "cm44xx.h"
 #include "prm2xxx_3xxx.h"
 #include "prm44xx.h"
 #include "mux.h"
->>>>>>> 3cbea436
 
 /* Maximum microseconds to wait for OMAP module to softreset */
 #define MAX_MODULE_SOFTRESET_WAIT	10000
@@ -247,16 +210,9 @@
 
 	/* XXX ensure module interface clock is up */
 
-<<<<<<< HEAD
-	if (oh->_sysc_cache != v) {
-		oh->_sysc_cache = v;
-		omap_hwmod_write(v, oh, oh->class->sysc->sysc_offs);
-	}
-=======
 	/* Module might have lost context, always update cache and register */
 	oh->_sysc_cache = v;
 	omap_hwmod_write(v, oh, oh->class->sysc->sysc_offs);
->>>>>>> 3cbea436
 }
 
 /**
@@ -277,30 +233,16 @@
 
 	if (!oh->class->sysc ||
 	    !(oh->class->sysc->sysc_flags & SYSC_HAS_MIDLEMODE))
-<<<<<<< HEAD
 		return -EINVAL;
 
 	if (!oh->class->sysc->sysc_fields) {
 		WARN(1, "omap_hwmod: %s: offset struct for sysconfig not provided in class\n", oh->name);
-=======
->>>>>>> 3cbea436
 		return -EINVAL;
 	}
 
 	mstandby_shift = oh->class->sysc->sysc_fields->midle_shift;
 	mstandby_mask = (0x3 << mstandby_shift);
 
-<<<<<<< HEAD
-=======
-	if (!oh->class->sysc->sysc_fields) {
-		WARN(1, "omap_hwmod: %s: offset struct for sysconfig not provided in class\n", oh->name);
-		return -EINVAL;
-	}
-
-	mstandby_shift = oh->class->sysc->sysc_fields->midle_shift;
-	mstandby_mask = (0x3 << mstandby_shift);
-
->>>>>>> 3cbea436
 	*v &= ~mstandby_mask;
 	*v |= __ffs(standbymode) << mstandby_shift;
 
@@ -324,30 +266,16 @@
 
 	if (!oh->class->sysc ||
 	    !(oh->class->sysc->sysc_flags & SYSC_HAS_SIDLEMODE))
-<<<<<<< HEAD
 		return -EINVAL;
 
 	if (!oh->class->sysc->sysc_fields) {
 		WARN(1, "omap_hwmod: %s: offset struct for sysconfig not provided in class\n", oh->name);
-=======
->>>>>>> 3cbea436
 		return -EINVAL;
 	}
 
 	sidle_shift = oh->class->sysc->sysc_fields->sidle_shift;
 	sidle_mask = (0x3 << sidle_shift);
 
-<<<<<<< HEAD
-=======
-	if (!oh->class->sysc->sysc_fields) {
-		WARN(1, "omap_hwmod: %s: offset struct for sysconfig not provided in class\n", oh->name);
-		return -EINVAL;
-	}
-
-	sidle_shift = oh->class->sysc->sysc_fields->sidle_shift;
-	sidle_mask = (0x3 << sidle_shift);
-
->>>>>>> 3cbea436
 	*v &= ~sidle_mask;
 	*v |= __ffs(idlemode) << sidle_shift;
 
@@ -372,72 +300,45 @@
 
 	if (!oh->class->sysc ||
 	    !(oh->class->sysc->sysc_flags & SYSC_HAS_CLOCKACTIVITY))
-<<<<<<< HEAD
 		return -EINVAL;
 
 	if (!oh->class->sysc->sysc_fields) {
 		WARN(1, "omap_hwmod: %s: offset struct for sysconfig not provided in class\n", oh->name);
-=======
->>>>>>> 3cbea436
 		return -EINVAL;
 	}
 
 	clkact_shift = oh->class->sysc->sysc_fields->clkact_shift;
 	clkact_mask = (0x3 << clkact_shift);
 
-<<<<<<< HEAD
-=======
+	*v &= ~clkact_mask;
+	*v |= clockact << clkact_shift;
+
+	return 0;
+}
+
+/**
+ * _set_softreset: set OCP_SYSCONFIG.CLOCKACTIVITY bits in @v
+ * @oh: struct omap_hwmod *
+ * @v: pointer to register contents to modify
+ *
+ * Set the SOFTRESET bit in @v for hwmod @oh.  Returns -EINVAL upon
+ * error or 0 upon success.
+ */
+static int _set_softreset(struct omap_hwmod *oh, u32 *v)
+{
+	u32 softrst_mask;
+
+	if (!oh->class->sysc ||
+	    !(oh->class->sysc->sysc_flags & SYSC_HAS_SOFTRESET))
+		return -EINVAL;
+
 	if (!oh->class->sysc->sysc_fields) {
 		WARN(1, "omap_hwmod: %s: offset struct for sysconfig not provided in class\n", oh->name);
 		return -EINVAL;
 	}
 
-	clkact_shift = oh->class->sysc->sysc_fields->clkact_shift;
-	clkact_mask = (0x3 << clkact_shift);
-
->>>>>>> 3cbea436
-	*v &= ~clkact_mask;
-	*v |= clockact << clkact_shift;
-
-	return 0;
-}
-
-/**
- * _set_softreset: set OCP_SYSCONFIG.CLOCKACTIVITY bits in @v
- * @oh: struct omap_hwmod *
- * @v: pointer to register contents to modify
- *
- * Set the SOFTRESET bit in @v for hwmod @oh.  Returns -EINVAL upon
- * error or 0 upon success.
- */
-static int _set_softreset(struct omap_hwmod *oh, u32 *v)
-{
-	u32 softrst_mask;
-
-	if (!oh->class->sysc ||
-	    !(oh->class->sysc->sysc_flags & SYSC_HAS_SOFTRESET))
-<<<<<<< HEAD
-		return -EINVAL;
-
-	if (!oh->class->sysc->sysc_fields) {
-		WARN(1, "omap_hwmod: %s: offset struct for sysconfig not provided in class\n", oh->name);
-=======
->>>>>>> 3cbea436
-		return -EINVAL;
-	}
-
 	softrst_mask = (0x1 << oh->class->sysc->sysc_fields->srst_shift);
 
-<<<<<<< HEAD
-=======
-	if (!oh->class->sysc->sysc_fields) {
-		WARN(1, "omap_hwmod: %s: offset struct for sysconfig not provided in class\n", oh->name);
-		return -EINVAL;
-	}
-
-	softrst_mask = (0x1 << oh->class->sysc->sysc_fields->srst_shift);
-
->>>>>>> 3cbea436
 	*v |= softrst_mask;
 
 	return 0;
@@ -464,30 +365,16 @@
 
 	if (!oh->class->sysc ||
 	    !(oh->class->sysc->sysc_flags & SYSC_HAS_AUTOIDLE))
-<<<<<<< HEAD
 		return -EINVAL;
 
 	if (!oh->class->sysc->sysc_fields) {
 		WARN(1, "omap_hwmod: %s: offset struct for sysconfig not provided in class\n", oh->name);
-=======
->>>>>>> 3cbea436
 		return -EINVAL;
 	}
 
 	autoidle_shift = oh->class->sysc->sysc_fields->autoidle_shift;
 	autoidle_mask = (0x3 << autoidle_shift);
 
-<<<<<<< HEAD
-=======
-	if (!oh->class->sysc->sysc_fields) {
-		WARN(1, "omap_hwmod: %s: offset struct for sysconfig not provided in class\n", oh->name);
-		return -EINVAL;
-	}
-
-	autoidle_shift = oh->class->sysc->sysc_fields->autoidle_shift;
-	autoidle_mask = (0x3 << autoidle_shift);
-
->>>>>>> 3cbea436
 	*v &= ~autoidle_mask;
 	*v |= autoidle << autoidle_shift;
 
@@ -503,32 +390,13 @@
  */
 static int _enable_wakeup(struct omap_hwmod *oh, u32 *v)
 {
-<<<<<<< HEAD
-	u32 v, wakeup_mask;
-
-	if (!oh->class->sysc ||
-	    !(oh->class->sysc->sysc_flags & SYSC_HAS_ENAWAKEUP))
-		return -EINVAL;
-
-	if (!oh->class->sysc->sysc_fields) {
-		WARN(1, "omap_hwmod: %s: offset struct for sysconfig not provided in class\n", oh->name);
-=======
 	u32 wakeup_mask;
 
 	if (!oh->class->sysc ||
 	    !((oh->class->sysc->sysc_flags & SYSC_HAS_ENAWAKEUP) ||
 	      (oh->class->sysc->idlemodes & SIDLE_SMART_WKUP)))
->>>>>>> 3cbea436
-		return -EINVAL;
-	}
-
-	wakeup_mask = (0x1 << oh->class->sysc->sysc_fields->enwkup_shift);
-
-<<<<<<< HEAD
-	v = oh->_sysc_cache;
-	v |= wakeup_mask;
-	_write_sysconfig(v, oh);
-=======
+		return -EINVAL;
+
 	if (!oh->class->sysc->sysc_fields) {
 		WARN(1, "omap_hwmod: %s: offset struct for sysconfig not provided in class\n", oh->name);
 		return -EINVAL;
@@ -540,7 +408,6 @@
 
 	if (oh->class->sysc->idlemodes & SIDLE_SMART_WKUP)
 		_set_slave_idlemode(oh, HWMOD_IDLEMODE_SMART_WKUP, v);
->>>>>>> 3cbea436
 
 	/* XXX test pwrdm_get_wken for this hwmod's subsystem */
 
@@ -558,18 +425,11 @@
  */
 static int _disable_wakeup(struct omap_hwmod *oh, u32 *v)
 {
-<<<<<<< HEAD
-	u32 v, wakeup_mask;
-
-	if (!oh->class->sysc ||
-	    !(oh->class->sysc->sysc_flags & SYSC_HAS_ENAWAKEUP))
-=======
 	u32 wakeup_mask;
 
 	if (!oh->class->sysc ||
 	    !((oh->class->sysc->sysc_flags & SYSC_HAS_ENAWAKEUP) ||
 	      (oh->class->sysc->idlemodes & SIDLE_SMART_WKUP)))
->>>>>>> 3cbea436
 		return -EINVAL;
 
 	if (!oh->class->sysc->sysc_fields) {
@@ -579,16 +439,10 @@
 
 	wakeup_mask = (0x1 << oh->class->sysc->sysc_fields->enwkup_shift);
 
-<<<<<<< HEAD
-	v = oh->_sysc_cache;
-	v &= ~wakeup_mask;
-	_write_sysconfig(v, oh);
-=======
 	*v &= ~wakeup_mask;
 
 	if (oh->class->sysc->idlemodes & SIDLE_SMART_WKUP)
 		_set_slave_idlemode(oh, HWMOD_IDLEMODE_SMART, v);
->>>>>>> 3cbea436
 
 	/* XXX test pwrdm_get_wken for this hwmod's subsystem */
 
@@ -935,15 +789,6 @@
 	if ((oh->flags & HWMOD_SET_DEFAULT_CLOCKACT) &&
 	    (sf & SYSC_HAS_CLOCKACTIVITY))
 		_set_clockactivity(oh, oh->class->sysc->clockact, &v);
-<<<<<<< HEAD
-
-	_write_sysconfig(v, oh);
-
-	/* If slave is in SMARTIDLE, also enable wakeup */
-	if ((sf & SYSC_HAS_SIDLEMODE) && !(oh->flags & HWMOD_SWSUP_SIDLE))
-		_enable_wakeup(oh);
-
-=======
 
 	/* If slave is in SMARTIDLE, also enable wakeup */
 	if ((sf & SYSC_HAS_SIDLEMODE) && !(oh->flags & HWMOD_SWSUP_SIDLE))
@@ -951,7 +796,6 @@
 
 	_write_sysconfig(v, oh);
 
->>>>>>> 3cbea436
 	/*
 	 * Set the autoidle bit only after setting the smartidle bit
 	 * Setting this will not have any impact on the other modules.
@@ -1252,11 +1096,7 @@
 }
 
 /**
-<<<<<<< HEAD
- * _reset - reset an omap_hwmod
-=======
  * _ocp_softreset - reset an omap_hwmod via the OCP_SYSCONFIG bit
->>>>>>> 3cbea436
  * @oh: struct omap_hwmod *
  *
  * Resets an omap_hwmod @oh via the OCP_SYSCONFIG bit.  hwmod must be
@@ -1265,18 +1105,11 @@
  * the module did not reset in time, or 0 upon success.
  *
  * In OMAP3 a specific SYSSTATUS register is used to get the reset status.
-<<<<<<< HEAD
- * Starting in OMAP4, some IPs does not have SYSSTATUS register and instead
- * use the SYSCONFIG softreset bit to provide the status.
- *
- * Note that some IP like McBSP does have a reset control but no reset status.
-=======
  * Starting in OMAP4, some IPs do not have SYSSTATUS registers and instead
  * use the SYSCONFIG softreset bit to provide the status.
  *
  * Note that some IP like McBSP do have reset control but don't have
  * reset status.
->>>>>>> 3cbea436
  */
 static int _ocp_softreset(struct omap_hwmod *oh)
 {
@@ -1299,11 +1132,7 @@
 	if (oh->flags & HWMOD_CONTROL_OPT_CLKS_IN_RESET)
 		_enable_optional_clocks(oh);
 
-<<<<<<< HEAD
-	pr_debug("omap_hwmod: %s: resetting\n", oh->name);
-=======
 	pr_debug("omap_hwmod: %s: resetting via OCP SOFTRESET\n", oh->name);
->>>>>>> 3cbea436
 
 	v = oh->_sysc_cache;
 	ret = _set_softreset(oh, &v);
@@ -1340,8 +1169,6 @@
 		_disable_optional_clocks(oh);
 
 	return ret;
-<<<<<<< HEAD
-=======
 }
 
 /**
@@ -1369,26 +1196,17 @@
 	ret = (oh->class->reset) ? oh->class->reset(oh) : _ocp_softreset(oh);
 
 	return ret;
->>>>>>> 3cbea436
-}
-
-/**
- * _omap_hwmod_enable - enable an omap_hwmod
+}
+
+/**
+ * _enable - enable an omap_hwmod
  * @oh: struct omap_hwmod *
  *
  * Enables an omap_hwmod @oh such that the MPU can access the hwmod's
-<<<<<<< HEAD
- * register target.  (This function has a full name --
- * _omap_hwmod_enable() rather than simply _enable() -- because it is
- * currently required by the pm34xx.c idle loop.)  Returns -EINVAL if
- * the hwmod is in the wrong state or passes along the return value of
- * _wait_target_ready().
-=======
  * register target.  Returns -EINVAL if the hwmod is in the wrong
  * state or passes along the return value of _wait_target_ready().
->>>>>>> 3cbea436
- */
-int _omap_hwmod_enable(struct omap_hwmod *oh)
+ */
+static int _enable(struct omap_hwmod *oh)
 {
 	int r;
 
@@ -1411,13 +1229,9 @@
 	     oh->_state == _HWMOD_STATE_DISABLED) && oh->rst_lines_cnt == 1)
 		_deassert_hardreset(oh, oh->rst_lines[0].name);
 
-<<<<<<< HEAD
-	/* XXX mux balls */
-=======
 	/* Mux pins for device runtime if populated */
 	if (oh->mux)
 		omap_hwmod_mux(oh->mux, _HWMOD_STATE_ENABLED);
->>>>>>> 3cbea436
 
 	_add_initiator_dep(oh, mpu_oh);
 	_enable_clocks(oh);
@@ -1433,10 +1247,7 @@
 			_enable_sysc(oh);
 		}
 	} else {
-<<<<<<< HEAD
-=======
 		_disable_clocks(oh);
->>>>>>> 3cbea436
 		pr_debug("omap_hwmod: %s: _wait_target_ready: %d\n",
 			 oh->name, r);
 	}
@@ -1445,16 +1256,14 @@
 }
 
 /**
- * _omap_hwmod_idle - idle an omap_hwmod
+ * _idle - idle an omap_hwmod
  * @oh: struct omap_hwmod *
  *
  * Idles an omap_hwmod @oh.  This should be called once the hwmod has
- * no further work.  (This function has a full name --
- * _omap_hwmod_idle() rather than simply _idle() -- because it is
- * currently required by the pm34xx.c idle loop.)  Returns -EINVAL if
- * the hwmod is in the wrong state or returns 0.
- */
-int _omap_hwmod_idle(struct omap_hwmod *oh)
+ * no further work.  Returns -EINVAL if the hwmod is in the wrong
+ * state or returns 0.
+ */
+static int _idle(struct omap_hwmod *oh)
 {
 	if (oh->_state != _HWMOD_STATE_ENABLED) {
 		WARN(1, "omap_hwmod: %s: idle state can only be entered from "
@@ -1501,8 +1310,6 @@
 
 	pr_debug("omap_hwmod: %s: disabling\n", oh->name);
 
-<<<<<<< HEAD
-=======
 	if (oh->class->pre_shutdown) {
 		prev_state = oh->_state;
 		if (oh->_state == _HWMOD_STATE_IDLE)
@@ -1515,7 +1322,6 @@
 		}
 	}
 
->>>>>>> 3cbea436
 	if (oh->class->sysc)
 		_shutdown_sysc(oh);
 
@@ -1546,32 +1352,15 @@
 /**
  * _setup - do initial configuration of omap_hwmod
  * @oh: struct omap_hwmod *
- * @skip_setup_idle_p: do not idle hwmods at the end of the fn if 1
  *
  * Writes the CLOCKACTIVITY bits @clockact to the hwmod @oh
-<<<<<<< HEAD
- * OCP_SYSCONFIG register.  @skip_setup_idle is intended to be used on
- * a system that will not call omap_hwmod_enable() to enable devices
- * (e.g., a system without PM runtime).  Returns -EINVAL if the hwmod
- * is in the wrong state or returns 0.
-=======
  * OCP_SYSCONFIG register.  Returns -EINVAL if the hwmod is in the
  * wrong state or returns 0.
->>>>>>> 3cbea436
  */
 static int _setup(struct omap_hwmod *oh, void *data)
 {
 	int i, r;
-<<<<<<< HEAD
-	u8 skip_setup_idle;
-
-	if (!oh || !data)
-		return -EINVAL;
-=======
 	u8 postsetup_state;
->>>>>>> 3cbea436
-
-	skip_setup_idle = *(u8 *)data;
 
 	/* Set iclk autoidle mode */
 	if (oh->slaves_cnt > 0) {
@@ -1591,7 +1380,6 @@
 		}
 	}
 
-	mutex_init(&oh->_mutex);
 	oh->_state = _HWMOD_STATE_INITIALIZED;
 
 	/*
@@ -1604,11 +1392,7 @@
 	if ((oh->flags & HWMOD_INIT_NO_RESET) && oh->rst_lines_cnt == 1)
 		return 0;
 
-<<<<<<< HEAD
-	r = _omap_hwmod_enable(oh);
-=======
 	r = _enable(oh);
->>>>>>> 3cbea436
 	if (r) {
 		pr_warning("omap_hwmod: %s: cannot be enabled (%d)\n",
 			   oh->name, oh->_state);
@@ -1620,11 +1404,7 @@
 
 		/*
 		 * OCP_SYSCONFIG bits need to be reprogrammed after a softreset.
-<<<<<<< HEAD
-		 * The _omap_hwmod_enable() function should be split to
-=======
 		 * The _enable() function should be split to
->>>>>>> 3cbea436
 		 * avoid the rewrite of the OCP_SYSCONFIG register.
 		 */
 		if (oh->class->sysc) {
@@ -1633,19 +1413,9 @@
 		}
 	}
 
-<<<<<<< HEAD
-	if (!(oh->flags & HWMOD_INIT_NO_IDLE) && !skip_setup_idle)
-		_omap_hwmod_idle(oh);
-
-	return 0;
-}
-
-
-=======
 	postsetup_state = oh->_postsetup_state;
 	if (postsetup_state == _HWMOD_STATE_UNKNOWN)
 		postsetup_state = _HWMOD_STATE_ENABLED;
->>>>>>> 3cbea436
 
 	/*
 	 * XXX HWMOD_INIT_NO_IDLE does not belong in hwmod data -
@@ -1655,54 +1425,6 @@
 	    (postsetup_state == _HWMOD_STATE_IDLE))
 		postsetup_state = _HWMOD_STATE_ENABLED;
 
-<<<<<<< HEAD
-u32 omap_hwmod_read(struct omap_hwmod *oh, u16 reg_offs)
-{
-	if (oh->flags & HWMOD_16BIT_REG)
-		return __raw_readw(oh->_mpu_rt_va + reg_offs);
-	else
-		return __raw_readl(oh->_mpu_rt_va + reg_offs);
-}
-
-void omap_hwmod_write(u32 v, struct omap_hwmod *oh, u16 reg_offs)
-{
-	if (oh->flags & HWMOD_16BIT_REG)
-		__raw_writew(v, oh->_mpu_rt_va + reg_offs);
-	else
-		__raw_writel(v, oh->_mpu_rt_va + reg_offs);
-}
-
-/**
- * omap_hwmod_set_slave_idlemode - set the hwmod's OCP slave idlemode
- * @oh: struct omap_hwmod *
- * @idlemode: SIDLEMODE field bits (shifted to bit 0)
- *
- * Sets the IP block's OCP slave idlemode in hardware, and updates our
- * local copy.  Intended to be used by drivers that have some erratum
- * that requires direct manipulation of the SIDLEMODE bits.  Returns
- * -EINVAL if @oh is null, or passes along the return value from
- * _set_slave_idlemode().
- *
- * XXX Does this function have any current users?  If not, we should
- * remove it; it is better to let the rest of the hwmod code handle this.
- * Any users of this function should be scrutinized carefully.
- */
-int omap_hwmod_set_slave_idlemode(struct omap_hwmod *oh, u8 idlemode)
-{
-	u32 v;
-	int retval = 0;
-
-	if (!oh)
-		return -EINVAL;
-
-	v = oh->_sysc_cache;
-
-	retval = _set_slave_idlemode(oh, idlemode, &v);
-	if (!retval)
-		_write_sysconfig(v, oh);
-
-	return retval;
-=======
 	if (postsetup_state == _HWMOD_STATE_IDLE)
 		_idle(oh);
 	else if (postsetup_state == _HWMOD_STATE_DISABLED)
@@ -1712,7 +1434,6 @@
 		     oh->name, postsetup_state);
 
 	return 0;
->>>>>>> 3cbea436
 }
 
 /**
@@ -1902,13 +1623,12 @@
 
 /**
  * omap_hwmod_late_init - do some post-clock framework initialization
- * @skip_setup_idle: if 1, do not idle hwmods in _setup()
  *
  * Must be called after omap2_clk_init().  Resolves the struct clk names
  * to struct clk pointers for each registered omap_hwmod.  Also calls
  * _setup() on each hwmod.  Returns 0.
  */
-int omap_hwmod_late_init(u8 skip_setup_idle)
+int omap_hwmod_late_init(void)
 {
 	int r;
 
@@ -1920,40 +1640,7 @@
 	WARN(!mpu_oh, "omap_hwmod: could not find MPU initiator hwmod %s\n",
 	     MPU_INITIATOR_NAME);
 
-<<<<<<< HEAD
-	if (skip_setup_idle)
-		pr_debug("omap_hwmod: will leave hwmods enabled during setup\n");
-
-	omap_hwmod_for_each(_setup, &skip_setup_idle);
-
-	return 0;
-}
-
-/**
- * omap_hwmod_unregister - unregister an omap_hwmod
- * @oh: struct omap_hwmod *
- *
- * Unregisters a previously-registered omap_hwmod @oh.  There's probably
- * no use case for this, so it is likely to be removed in a later version.
- *
- * XXX Free all of the bootmem-allocated structures here when that is
- * implemented.  Make it clear that core code is the only code that is
- * expected to unregister modules.
- */
-int omap_hwmod_unregister(struct omap_hwmod *oh)
-{
-	if (!oh)
-		return -EINVAL;
-
-	pr_debug("omap_hwmod: %s: unregistering\n", oh->name);
-
-	mutex_lock(&omap_hwmod_mutex);
-	iounmap(oh->_mpu_rt_va);
-	list_del(&oh->node);
-	mutex_unlock(&omap_hwmod_mutex);
-=======
 	omap_hwmod_for_each(_setup, NULL);
->>>>>>> 3cbea436
 
 	return 0;
 }
@@ -1973,19 +1660,12 @@
 	if (!oh)
 		return -EINVAL;
 
-<<<<<<< HEAD
-	mutex_lock(&oh->_mutex);
-	r = _omap_hwmod_enable(oh);
-	mutex_unlock(&oh->_mutex);
-=======
 	spin_lock_irqsave(&oh->_lock, flags);
 	r = _enable(oh);
 	spin_unlock_irqrestore(&oh->_lock, flags);
->>>>>>> 3cbea436
 
 	return r;
 }
-
 
 /**
  * omap_hwmod_idle - idle an omap_hwmod
@@ -2001,15 +1681,9 @@
 	if (!oh)
 		return -EINVAL;
 
-<<<<<<< HEAD
-	mutex_lock(&oh->_mutex);
-	_omap_hwmod_idle(oh);
-	mutex_unlock(&oh->_mutex);
-=======
 	spin_lock_irqsave(&oh->_lock, flags);
 	_idle(oh);
 	spin_unlock_irqrestore(&oh->_lock, flags);
->>>>>>> 3cbea436
 
 	return 0;
 }
@@ -2029,15 +1703,9 @@
 	if (!oh)
 		return -EINVAL;
 
-<<<<<<< HEAD
-	mutex_lock(&oh->_mutex);
-	_shutdown(oh);
-	mutex_unlock(&oh->_mutex);
-=======
 	spin_lock_irqsave(&oh->_lock, flags);
 	_shutdown(oh);
 	spin_unlock_irqrestore(&oh->_lock, flags);
->>>>>>> 3cbea436
 
 	return 0;
 }
@@ -2050,17 +1718,11 @@
  */
 int omap_hwmod_enable_clocks(struct omap_hwmod *oh)
 {
-<<<<<<< HEAD
-	mutex_lock(&oh->_mutex);
-	_enable_clocks(oh);
-	mutex_unlock(&oh->_mutex);
-=======
 	unsigned long flags;
 
 	spin_lock_irqsave(&oh->_lock, flags);
 	_enable_clocks(oh);
 	spin_unlock_irqrestore(&oh->_lock, flags);
->>>>>>> 3cbea436
 
 	return 0;
 }
@@ -2073,17 +1735,11 @@
  */
 int omap_hwmod_disable_clocks(struct omap_hwmod *oh)
 {
-<<<<<<< HEAD
-	mutex_lock(&oh->_mutex);
-	_disable_clocks(oh);
-	mutex_unlock(&oh->_mutex);
-=======
 	unsigned long flags;
 
 	spin_lock_irqsave(&oh->_lock, flags);
 	_disable_clocks(oh);
 	spin_unlock_irqrestore(&oh->_lock, flags);
->>>>>>> 3cbea436
 
 	return 0;
 }
@@ -2132,15 +1788,9 @@
 	if (!oh)
 		return -EINVAL;
 
-<<<<<<< HEAD
-	mutex_lock(&oh->_mutex);
-	r = _reset(oh);
-	mutex_unlock(&oh->_mutex);
-=======
 	spin_lock_irqsave(&oh->_lock, flags);
 	r = _reset(oh);
 	spin_unlock_irqrestore(&oh->_lock, flags);
->>>>>>> 3cbea436
 
 	return r;
 }
@@ -2337,27 +1987,18 @@
  */
 int omap_hwmod_enable_wakeup(struct omap_hwmod *oh)
 {
-<<<<<<< HEAD
-=======
 	unsigned long flags;
 	u32 v;
 
->>>>>>> 3cbea436
 	if (!oh->class->sysc ||
 	    !(oh->class->sysc->sysc_flags & SYSC_HAS_ENAWAKEUP))
 		return -EINVAL;
 
-<<<<<<< HEAD
-	mutex_lock(&oh->_mutex);
-	_enable_wakeup(oh);
-	mutex_unlock(&oh->_mutex);
-=======
 	spin_lock_irqsave(&oh->_lock, flags);
 	v = oh->_sysc_cache;
 	_enable_wakeup(oh, &v);
 	_write_sysconfig(v, oh);
 	spin_unlock_irqrestore(&oh->_lock, flags);
->>>>>>> 3cbea436
 
 	return 0;
 }
@@ -2376,27 +2017,18 @@
  */
 int omap_hwmod_disable_wakeup(struct omap_hwmod *oh)
 {
-<<<<<<< HEAD
-=======
 	unsigned long flags;
 	u32 v;
 
->>>>>>> 3cbea436
 	if (!oh->class->sysc ||
 	    !(oh->class->sysc->sysc_flags & SYSC_HAS_ENAWAKEUP))
 		return -EINVAL;
 
-<<<<<<< HEAD
-	mutex_lock(&oh->_mutex);
-	_disable_wakeup(oh);
-	mutex_unlock(&oh->_mutex);
-=======
 	spin_lock_irqsave(&oh->_lock, flags);
 	v = oh->_sysc_cache;
 	_disable_wakeup(oh, &v);
 	_write_sysconfig(v, oh);
 	spin_unlock_irqrestore(&oh->_lock, flags);
->>>>>>> 3cbea436
 
 	return 0;
 }
@@ -2416,23 +2048,14 @@
 int omap_hwmod_assert_hardreset(struct omap_hwmod *oh, const char *name)
 {
 	int ret;
-<<<<<<< HEAD
-=======
 	unsigned long flags;
->>>>>>> 3cbea436
 
 	if (!oh)
 		return -EINVAL;
 
-<<<<<<< HEAD
-	mutex_lock(&oh->_mutex);
-	ret = _assert_hardreset(oh, name);
-	mutex_unlock(&oh->_mutex);
-=======
 	spin_lock_irqsave(&oh->_lock, flags);
 	ret = _assert_hardreset(oh, name);
 	spin_unlock_irqrestore(&oh->_lock, flags);
->>>>>>> 3cbea436
 
 	return ret;
 }
@@ -2452,23 +2075,14 @@
 int omap_hwmod_deassert_hardreset(struct omap_hwmod *oh, const char *name)
 {
 	int ret;
-<<<<<<< HEAD
-=======
 	unsigned long flags;
->>>>>>> 3cbea436
 
 	if (!oh)
 		return -EINVAL;
 
-<<<<<<< HEAD
-	mutex_lock(&oh->_mutex);
-	ret = _deassert_hardreset(oh, name);
-	mutex_unlock(&oh->_mutex);
-=======
 	spin_lock_irqsave(&oh->_lock, flags);
 	ret = _deassert_hardreset(oh, name);
 	spin_unlock_irqrestore(&oh->_lock, flags);
->>>>>>> 3cbea436
 
 	return ret;
 }
@@ -2487,23 +2101,14 @@
 int omap_hwmod_read_hardreset(struct omap_hwmod *oh, const char *name)
 {
 	int ret;
-<<<<<<< HEAD
-=======
 	unsigned long flags;
->>>>>>> 3cbea436
 
 	if (!oh)
 		return -EINVAL;
 
-<<<<<<< HEAD
-	mutex_lock(&oh->_mutex);
-	ret = _read_hardreset(oh, name);
-	mutex_unlock(&oh->_mutex);
-=======
 	spin_lock_irqsave(&oh->_lock, flags);
 	ret = _read_hardreset(oh, name);
 	spin_unlock_irqrestore(&oh->_lock, flags);
->>>>>>> 3cbea436
 
 	return ret;
 }
@@ -2515,14 +2120,8 @@
  * @fn: callback function pointer to call for each hwmod in class @classname
  * @user: arbitrary context data to pass to the callback function
  *
-<<<<<<< HEAD
- * For each omap_hwmod of class @classname, call @fn.  Takes
- * omap_hwmod_mutex to prevent the hwmod list from changing during the
- * iteration.  If the callback function returns something other than
-=======
  * For each omap_hwmod of class @classname, call @fn.
  * If the callback function returns something other than
->>>>>>> 3cbea436
  * zero, the iterator is terminated, and the callback function's return
  * value is passed back to the caller.  Returns 0 upon success, -EINVAL
  * if @classname or @fn are NULL, or passes back the error code from @fn.
@@ -2541,11 +2140,6 @@
 	pr_debug("omap_hwmod: %s: looking for modules of class %s\n",
 		 __func__, classname);
 
-<<<<<<< HEAD
-	mutex_lock(&omap_hwmod_mutex);
-
-=======
->>>>>>> 3cbea436
 	list_for_each_entry(temp_oh, &omap_hwmod_list, node) {
 		if (!strcmp(temp_oh->class->name, classname)) {
 			pr_debug("omap_hwmod: %s: %s: calling callback fn\n",
@@ -2556,19 +2150,12 @@
 		}
 	}
 
-<<<<<<< HEAD
-	mutex_unlock(&omap_hwmod_mutex);
-
-=======
->>>>>>> 3cbea436
 	if (ret)
 		pr_debug("omap_hwmod: %s: iterator terminated early: %d\n",
 			 __func__, ret);
 
 	return ret;
 }
-<<<<<<< HEAD
-=======
 
 /**
  * omap_hwmod_set_postsetup_state - set the post-_setup() state for this hwmod
@@ -2630,5 +2217,4 @@
 		ret = pwrdm_get_context_loss_count(pwrdm);
 
 	return ret;
-}
->>>>>>> 3cbea436
+}