--- conflicted
+++ resolved
@@ -299,11 +299,7 @@
 	pr_info("OMAP clocksource: GPTIMER%d at %lu Hz\n",
 		gptimer_id, clksrc.rate);
 
-<<<<<<< HEAD
-	__omap_dm_timer_load_start(clksrc.io_base,
-=======
 	__omap_dm_timer_load_start(&clksrc,
->>>>>>> 0dacb764
 			OMAP_TIMER_CTRL_ST | OMAP_TIMER_CTRL_AR, 0, 1);
 	init_sched_clock(&cd, dmtimer_update_sched_clock, 32, clksrc.rate);
 
