/*
 * GPMC support functions
 *
 * Copyright (C) 2005-2006 Nokia Corporation
 *
 * Author: Juha Yrjola
 *
 * Copyright (C) 2009 Texas Instruments
 * Added OMAP4 support - Santosh Shilimkar <santosh.shilimkar@ti.com>
 *
 * This program is free software; you can redistribute it and/or modify
 * it under the terms of the GNU General Public License version 2 as
 * published by the Free Software Foundation.
 */
#undef DEBUG

#include <linux/irq.h>
#include <linux/kernel.h>
#include <linux/init.h>
#include <linux/err.h>
#include <linux/clk.h>
#include <linux/ioport.h>
#include <linux/spinlock.h>
#include <linux/io.h>
#include <linux/module.h>
#include <linux/interrupt.h>
#include <linux/platform_device.h>

#include <linux/platform_data/mtd-nand-omap2.h>

#include <asm/mach-types.h>

#include "soc.h"
#include "common.h"
#include "omap_device.h"
#include "gpmc.h"

#define	DEVICE_NAME		"omap-gpmc"

/* GPMC register offsets */
#define GPMC_REVISION		0x00
#define GPMC_SYSCONFIG		0x10
#define GPMC_SYSSTATUS		0x14
#define GPMC_IRQSTATUS		0x18
#define GPMC_IRQENABLE		0x1c
#define GPMC_TIMEOUT_CONTROL	0x40
#define GPMC_ERR_ADDRESS	0x44
#define GPMC_ERR_TYPE		0x48
#define GPMC_CONFIG		0x50
#define GPMC_STATUS		0x54
#define GPMC_PREFETCH_CONFIG1	0x1e0
#define GPMC_PREFETCH_CONFIG2	0x1e4
#define GPMC_PREFETCH_CONTROL	0x1ec
#define GPMC_PREFETCH_STATUS	0x1f0
#define GPMC_ECC_CONFIG		0x1f4
#define GPMC_ECC_CONTROL	0x1f8
#define GPMC_ECC_SIZE_CONFIG	0x1fc
#define GPMC_ECC1_RESULT        0x200
#define GPMC_ECC_BCH_RESULT_0   0x240   /* not available on OMAP2 */
#define	GPMC_ECC_BCH_RESULT_1	0x244	/* not available on OMAP2 */
#define	GPMC_ECC_BCH_RESULT_2	0x248	/* not available on OMAP2 */
#define	GPMC_ECC_BCH_RESULT_3	0x24c	/* not available on OMAP2 */

/* GPMC ECC control settings */
#define GPMC_ECC_CTRL_ECCCLEAR		0x100
#define GPMC_ECC_CTRL_ECCDISABLE	0x000
#define GPMC_ECC_CTRL_ECCREG1		0x001
#define GPMC_ECC_CTRL_ECCREG2		0x002
#define GPMC_ECC_CTRL_ECCREG3		0x003
#define GPMC_ECC_CTRL_ECCREG4		0x004
#define GPMC_ECC_CTRL_ECCREG5		0x005
#define GPMC_ECC_CTRL_ECCREG6		0x006
#define GPMC_ECC_CTRL_ECCREG7		0x007
#define GPMC_ECC_CTRL_ECCREG8		0x008
#define GPMC_ECC_CTRL_ECCREG9		0x009

#define	GPMC_CONFIG2_CSEXTRADELAY		BIT(7)
#define	GPMC_CONFIG3_ADVEXTRADELAY		BIT(7)
#define	GPMC_CONFIG4_OEEXTRADELAY		BIT(7)
#define	GPMC_CONFIG4_WEEXTRADELAY		BIT(23)
#define	GPMC_CONFIG6_CYCLE2CYCLEDIFFCSEN	BIT(6)
#define	GPMC_CONFIG6_CYCLE2CYCLESAMECSEN	BIT(7)

#define GPMC_CS0_OFFSET		0x60
#define GPMC_CS_SIZE		0x30
#define	GPMC_BCH_SIZE		0x10

#define GPMC_MEM_START		0x00000000
#define GPMC_MEM_END		0x3FFFFFFF
#define BOOT_ROM_SPACE		0x100000	/* 1MB */

#define GPMC_CHUNK_SHIFT	24		/* 16 MB */
#define GPMC_SECTION_SHIFT	28		/* 128 MB */

#define CS_NUM_SHIFT		24
#define ENABLE_PREFETCH		(0x1 << 7)
#define DMA_MPU_MODE		2

#define	GPMC_REVISION_MAJOR(l)		((l >> 4) & 0xf)
#define	GPMC_REVISION_MINOR(l)		(l & 0xf)

#define	GPMC_HAS_WR_ACCESS		0x1
#define	GPMC_HAS_WR_DATA_MUX_BUS	0x2

/* XXX: Only NAND irq has been considered,currently these are the only ones used
 */
#define	GPMC_NR_IRQ		2

struct gpmc_client_irq	{
	unsigned		irq;
	u32			bitmask;
};

/* Structure to save gpmc cs context */
struct gpmc_cs_config {
	u32 config1;
	u32 config2;
	u32 config3;
	u32 config4;
	u32 config5;
	u32 config6;
	u32 config7;
	int is_valid;
};

/*
 * Structure to save/restore gpmc context
 * to support core off on OMAP3
 */
struct omap3_gpmc_regs {
	u32 sysconfig;
	u32 irqenable;
	u32 timeout_ctrl;
	u32 config;
	u32 prefetch_config1;
	u32 prefetch_config2;
	u32 prefetch_control;
	struct gpmc_cs_config cs_context[GPMC_CS_NUM];
};

static struct gpmc_client_irq gpmc_client_irq[GPMC_NR_IRQ];
static struct irq_chip gpmc_irq_chip;
static unsigned gpmc_irq_start;

static struct resource	gpmc_mem_root;
static struct resource	gpmc_cs_mem[GPMC_CS_NUM];
static DEFINE_SPINLOCK(gpmc_mem_lock);
static unsigned int gpmc_cs_map;	/* flag for cs which are initialized */
static struct device *gpmc_dev;
static int gpmc_irq;
static resource_size_t phys_base, mem_size;
static unsigned gpmc_capability;
static void __iomem *gpmc_base;

static struct clk *gpmc_l3_clk;

static irqreturn_t gpmc_handle_irq(int irq, void *dev);

static void gpmc_write_reg(int idx, u32 val)
{
	__raw_writel(val, gpmc_base + idx);
}

static u32 gpmc_read_reg(int idx)
{
	return __raw_readl(gpmc_base + idx);
}

void gpmc_cs_write_reg(int cs, int idx, u32 val)
{
	void __iomem *reg_addr;

	reg_addr = gpmc_base + GPMC_CS0_OFFSET + (cs * GPMC_CS_SIZE) + idx;
	__raw_writel(val, reg_addr);
}

u32 gpmc_cs_read_reg(int cs, int idx)
{
	void __iomem *reg_addr;

	reg_addr = gpmc_base + GPMC_CS0_OFFSET + (cs * GPMC_CS_SIZE) + idx;
	return __raw_readl(reg_addr);
}

/* TODO: Add support for gpmc_fck to clock framework and use it */
unsigned long gpmc_get_fclk_period(void)
{
	unsigned long rate = clk_get_rate(gpmc_l3_clk);

	if (rate == 0) {
		printk(KERN_WARNING "gpmc_l3_clk not enabled\n");
		return 0;
	}

	rate /= 1000;
	rate = 1000000000 / rate;	/* In picoseconds */

	return rate;
}

unsigned int gpmc_ns_to_ticks(unsigned int time_ns)
{
	unsigned long tick_ps;

	/* Calculate in picosecs to yield more exact results */
	tick_ps = gpmc_get_fclk_period();

	return (time_ns * 1000 + tick_ps - 1) / tick_ps;
}

unsigned int gpmc_ps_to_ticks(unsigned int time_ps)
{
	unsigned long tick_ps;

	/* Calculate in picosecs to yield more exact results */
	tick_ps = gpmc_get_fclk_period();

	return (time_ps + tick_ps - 1) / tick_ps;
}

unsigned int gpmc_ticks_to_ns(unsigned int ticks)
{
	return ticks * gpmc_get_fclk_period() / 1000;
}

unsigned int gpmc_round_ns_to_ticks(unsigned int time_ns)
{
	unsigned long ticks = gpmc_ns_to_ticks(time_ns);

	return ticks * gpmc_get_fclk_period() / 1000;
}

static unsigned int gpmc_ticks_to_ps(unsigned int ticks)
{
	return ticks * gpmc_get_fclk_period();
}

static unsigned int gpmc_round_ps_to_ticks(unsigned int time_ps)
{
	unsigned long ticks = gpmc_ps_to_ticks(time_ps);

	return ticks * gpmc_get_fclk_period();
}

static inline void gpmc_cs_modify_reg(int cs, int reg, u32 mask, bool value)
{
	u32 l;

	l = gpmc_cs_read_reg(cs, reg);
	if (value)
		l |= mask;
	else
		l &= ~mask;
	gpmc_cs_write_reg(cs, reg, l);
}

static void gpmc_cs_bool_timings(int cs, const struct gpmc_bool_timings *p)
{
	gpmc_cs_modify_reg(cs, GPMC_CS_CONFIG1,
			   GPMC_CONFIG1_TIME_PARA_GRAN,
			   p->time_para_granularity);
	gpmc_cs_modify_reg(cs, GPMC_CS_CONFIG2,
			   GPMC_CONFIG2_CSEXTRADELAY, p->cs_extra_delay);
	gpmc_cs_modify_reg(cs, GPMC_CS_CONFIG3,
			   GPMC_CONFIG3_ADVEXTRADELAY, p->adv_extra_delay);
	gpmc_cs_modify_reg(cs, GPMC_CS_CONFIG4,
			   GPMC_CONFIG4_OEEXTRADELAY, p->oe_extra_delay);
	gpmc_cs_modify_reg(cs, GPMC_CS_CONFIG4,
			   GPMC_CONFIG4_OEEXTRADELAY, p->we_extra_delay);
	gpmc_cs_modify_reg(cs, GPMC_CS_CONFIG6,
			   GPMC_CONFIG6_CYCLE2CYCLESAMECSEN,
			   p->cycle2cyclesamecsen);
	gpmc_cs_modify_reg(cs, GPMC_CS_CONFIG6,
			   GPMC_CONFIG6_CYCLE2CYCLEDIFFCSEN,
			   p->cycle2cyclediffcsen);
}

#ifdef DEBUG
static int set_gpmc_timing_reg(int cs, int reg, int st_bit, int end_bit,
			       int time, const char *name)
#else
static int set_gpmc_timing_reg(int cs, int reg, int st_bit, int end_bit,
			       int time)
#endif
{
	u32 l;
	int ticks, mask, nr_bits;

	if (time == 0)
		ticks = 0;
	else
		ticks = gpmc_ns_to_ticks(time);
	nr_bits = end_bit - st_bit + 1;
	if (ticks >= 1 << nr_bits) {
#ifdef DEBUG
		printk(KERN_INFO "GPMC CS%d: %-10s* %3d ns, %3d ticks >= %d\n",
				cs, name, time, ticks, 1 << nr_bits);
#endif
		return -1;
	}

	mask = (1 << nr_bits) - 1;
	l = gpmc_cs_read_reg(cs, reg);
#ifdef DEBUG
	printk(KERN_INFO
		"GPMC CS%d: %-10s: %3d ticks, %3lu ns (was %3i ticks) %3d ns\n",
	       cs, name, ticks, gpmc_get_fclk_period() * ticks / 1000,
			(l >> st_bit) & mask, time);
#endif
	l &= ~(mask << st_bit);
	l |= ticks << st_bit;
	gpmc_cs_write_reg(cs, reg, l);

	return 0;
}

#ifdef DEBUG
#define GPMC_SET_ONE(reg, st, end, field) \
	if (set_gpmc_timing_reg(cs, (reg), (st), (end),		\
			t->field, #field) < 0)			\
		return -1
#else
#define GPMC_SET_ONE(reg, st, end, field) \
	if (set_gpmc_timing_reg(cs, (reg), (st), (end), t->field) < 0) \
		return -1
#endif

int gpmc_calc_divider(unsigned int sync_clk)
{
	int div;
	u32 l;

	l = sync_clk + (gpmc_get_fclk_period() - 1);
	div = l / gpmc_get_fclk_period();
	if (div > 4)
		return -1;
	if (div <= 0)
		div = 1;

	return div;
}

int gpmc_cs_set_timings(int cs, const struct gpmc_timings *t)
{
	int div;
	u32 l;

	div = gpmc_calc_divider(t->sync_clk);
	if (div < 0)
		return div;

	GPMC_SET_ONE(GPMC_CS_CONFIG2,  0,  3, cs_on);
	GPMC_SET_ONE(GPMC_CS_CONFIG2,  8, 12, cs_rd_off);
	GPMC_SET_ONE(GPMC_CS_CONFIG2, 16, 20, cs_wr_off);

	GPMC_SET_ONE(GPMC_CS_CONFIG3,  0,  3, adv_on);
	GPMC_SET_ONE(GPMC_CS_CONFIG3,  8, 12, adv_rd_off);
	GPMC_SET_ONE(GPMC_CS_CONFIG3, 16, 20, adv_wr_off);

	GPMC_SET_ONE(GPMC_CS_CONFIG4,  0,  3, oe_on);
	GPMC_SET_ONE(GPMC_CS_CONFIG4,  8, 12, oe_off);
	GPMC_SET_ONE(GPMC_CS_CONFIG4, 16, 19, we_on);
	GPMC_SET_ONE(GPMC_CS_CONFIG4, 24, 28, we_off);

	GPMC_SET_ONE(GPMC_CS_CONFIG5,  0,  4, rd_cycle);
	GPMC_SET_ONE(GPMC_CS_CONFIG5,  8, 12, wr_cycle);
	GPMC_SET_ONE(GPMC_CS_CONFIG5, 16, 20, access);

	GPMC_SET_ONE(GPMC_CS_CONFIG5, 24, 27, page_burst_access);

	GPMC_SET_ONE(GPMC_CS_CONFIG6, 0, 3, bus_turnaround);
	GPMC_SET_ONE(GPMC_CS_CONFIG6, 8, 11, cycle2cycle_delay);

	GPMC_SET_ONE(GPMC_CS_CONFIG1, 18, 19, wait_monitoring);
	GPMC_SET_ONE(GPMC_CS_CONFIG1, 25, 26, clk_activation);

	if (gpmc_capability & GPMC_HAS_WR_DATA_MUX_BUS)
		GPMC_SET_ONE(GPMC_CS_CONFIG6, 16, 19, wr_data_mux_bus);
	if (gpmc_capability & GPMC_HAS_WR_ACCESS)
		GPMC_SET_ONE(GPMC_CS_CONFIG6, 24, 28, wr_access);

	/* caller is expected to have initialized CONFIG1 to cover
	 * at least sync vs async
	 */
	l = gpmc_cs_read_reg(cs, GPMC_CS_CONFIG1);
	if (l & (GPMC_CONFIG1_READTYPE_SYNC | GPMC_CONFIG1_WRITETYPE_SYNC)) {
#ifdef DEBUG
		printk(KERN_INFO "GPMC CS%d CLK period is %lu ns (div %d)\n",
				cs, (div * gpmc_get_fclk_period()) / 1000, div);
#endif
		l &= ~0x03;
		l |= (div - 1);
		gpmc_cs_write_reg(cs, GPMC_CS_CONFIG1, l);
	}

	gpmc_cs_bool_timings(cs, &t->bool_timings);

	return 0;
}

static void gpmc_cs_enable_mem(int cs, u32 base, u32 size)
{
	u32 l;
	u32 mask;

	mask = (1 << GPMC_SECTION_SHIFT) - size;
	l = gpmc_cs_read_reg(cs, GPMC_CS_CONFIG7);
	l &= ~0x3f;
	l = (base >> GPMC_CHUNK_SHIFT) & 0x3f;
	l &= ~(0x0f << 8);
	l |= ((mask >> GPMC_CHUNK_SHIFT) & 0x0f) << 8;
	l |= GPMC_CONFIG7_CSVALID;
	gpmc_cs_write_reg(cs, GPMC_CS_CONFIG7, l);
}

static void gpmc_cs_disable_mem(int cs)
{
	u32 l;

	l = gpmc_cs_read_reg(cs, GPMC_CS_CONFIG7);
	l &= ~GPMC_CONFIG7_CSVALID;
	gpmc_cs_write_reg(cs, GPMC_CS_CONFIG7, l);
}

static void gpmc_cs_get_memconf(int cs, u32 *base, u32 *size)
{
	u32 l;
	u32 mask;

	l = gpmc_cs_read_reg(cs, GPMC_CS_CONFIG7);
	*base = (l & 0x3f) << GPMC_CHUNK_SHIFT;
	mask = (l >> 8) & 0x0f;
	*size = (1 << GPMC_SECTION_SHIFT) - (mask << GPMC_CHUNK_SHIFT);
}

static int gpmc_cs_mem_enabled(int cs)
{
	u32 l;

	l = gpmc_cs_read_reg(cs, GPMC_CS_CONFIG7);
	return l & GPMC_CONFIG7_CSVALID;
}

int gpmc_cs_set_reserved(int cs, int reserved)
{
	if (cs > GPMC_CS_NUM)
		return -ENODEV;

	gpmc_cs_map &= ~(1 << cs);
	gpmc_cs_map |= (reserved ? 1 : 0) << cs;

	return 0;
}

int gpmc_cs_reserved(int cs)
{
	if (cs > GPMC_CS_NUM)
		return -ENODEV;

	return gpmc_cs_map & (1 << cs);
}

static unsigned long gpmc_mem_align(unsigned long size)
{
	int order;

	size = (size - 1) >> (GPMC_CHUNK_SHIFT - 1);
	order = GPMC_CHUNK_SHIFT - 1;
	do {
		size >>= 1;
		order++;
	} while (size);
	size = 1 << order;
	return size;
}

static int gpmc_cs_insert_mem(int cs, unsigned long base, unsigned long size)
{
	struct resource	*res = &gpmc_cs_mem[cs];
	int r;

	size = gpmc_mem_align(size);
	spin_lock(&gpmc_mem_lock);
	res->start = base;
	res->end = base + size - 1;
	r = request_resource(&gpmc_mem_root, res);
	spin_unlock(&gpmc_mem_lock);

	return r;
}

static int gpmc_cs_delete_mem(int cs)
{
	struct resource	*res = &gpmc_cs_mem[cs];
	int r;

	spin_lock(&gpmc_mem_lock);
	r = release_resource(&gpmc_cs_mem[cs]);
	res->start = 0;
	res->end = 0;
	spin_unlock(&gpmc_mem_lock);

	return r;
}

int gpmc_cs_request(int cs, unsigned long size, unsigned long *base)
{
	struct resource *res = &gpmc_cs_mem[cs];
	int r = -1;

	if (cs > GPMC_CS_NUM)
		return -ENODEV;

	size = gpmc_mem_align(size);
	if (size > (1 << GPMC_SECTION_SHIFT))
		return -ENOMEM;

	spin_lock(&gpmc_mem_lock);
	if (gpmc_cs_reserved(cs)) {
		r = -EBUSY;
		goto out;
	}
	if (gpmc_cs_mem_enabled(cs))
		r = adjust_resource(res, res->start & ~(size - 1), size);
	if (r < 0)
		r = allocate_resource(&gpmc_mem_root, res, size, 0, ~0,
				      size, NULL, NULL);
	if (r < 0)
		goto out;

	gpmc_cs_enable_mem(cs, res->start, resource_size(res));
	*base = res->start;
	gpmc_cs_set_reserved(cs, 1);
out:
	spin_unlock(&gpmc_mem_lock);
	return r;
}
EXPORT_SYMBOL(gpmc_cs_request);

void gpmc_cs_free(int cs)
{
	spin_lock(&gpmc_mem_lock);
	if (cs >= GPMC_CS_NUM || cs < 0 || !gpmc_cs_reserved(cs)) {
		printk(KERN_ERR "Trying to free non-reserved GPMC CS%d\n", cs);
		BUG();
		spin_unlock(&gpmc_mem_lock);
		return;
	}
	gpmc_cs_disable_mem(cs);
	release_resource(&gpmc_cs_mem[cs]);
	gpmc_cs_set_reserved(cs, 0);
	spin_unlock(&gpmc_mem_lock);
}
EXPORT_SYMBOL(gpmc_cs_free);

/**
 * gpmc_cs_configure - write request to configure gpmc
 * @cs: chip select number
 * @cmd: command type
 * @wval: value to write
 * @return status of the operation
 */
int gpmc_cs_configure(int cs, int cmd, int wval)
{
	int err = 0;
	u32 regval = 0;

	switch (cmd) {
	case GPMC_ENABLE_IRQ:
		gpmc_write_reg(GPMC_IRQENABLE, wval);
		break;

	case GPMC_SET_IRQ_STATUS:
		gpmc_write_reg(GPMC_IRQSTATUS, wval);
		break;

	case GPMC_CONFIG_WP:
		regval = gpmc_read_reg(GPMC_CONFIG);
		if (wval)
			regval &= ~GPMC_CONFIG_WRITEPROTECT; /* WP is ON */
		else
			regval |= GPMC_CONFIG_WRITEPROTECT;  /* WP is OFF */
		gpmc_write_reg(GPMC_CONFIG, regval);
		break;

	case GPMC_CONFIG_RDY_BSY:
		regval  = gpmc_cs_read_reg(cs, GPMC_CS_CONFIG1);
		if (wval)
			regval |= WR_RD_PIN_MONITORING;
		else
			regval &= ~WR_RD_PIN_MONITORING;
		gpmc_cs_write_reg(cs, GPMC_CS_CONFIG1, regval);
		break;

	case GPMC_CONFIG_DEV_SIZE:
		regval  = gpmc_cs_read_reg(cs, GPMC_CS_CONFIG1);

		/* clear 2 target bits */
		regval &= ~GPMC_CONFIG1_DEVICESIZE(3);

		/* set the proper value */
		regval |= GPMC_CONFIG1_DEVICESIZE(wval);

		gpmc_cs_write_reg(cs, GPMC_CS_CONFIG1, regval);
		break;

	case GPMC_CONFIG_DEV_TYPE:
		regval  = gpmc_cs_read_reg(cs, GPMC_CS_CONFIG1);
		regval |= GPMC_CONFIG1_DEVICETYPE(wval);
		if (wval == GPMC_DEVICETYPE_NOR)
			regval |= GPMC_CONFIG1_MUXADDDATA;
		gpmc_cs_write_reg(cs, GPMC_CS_CONFIG1, regval);
		break;

	default:
		printk(KERN_ERR "gpmc_configure_cs: Not supported\n");
		err = -EINVAL;
	}

	return err;
}
EXPORT_SYMBOL(gpmc_cs_configure);

void gpmc_update_nand_reg(struct gpmc_nand_regs *reg, int cs)
{
	int i;

	reg->gpmc_status = gpmc_base + GPMC_STATUS;
	reg->gpmc_nand_command = gpmc_base + GPMC_CS0_OFFSET +
				GPMC_CS_NAND_COMMAND + GPMC_CS_SIZE * cs;
	reg->gpmc_nand_address = gpmc_base + GPMC_CS0_OFFSET +
				GPMC_CS_NAND_ADDRESS + GPMC_CS_SIZE * cs;
	reg->gpmc_nand_data = gpmc_base + GPMC_CS0_OFFSET +
				GPMC_CS_NAND_DATA + GPMC_CS_SIZE * cs;
	reg->gpmc_prefetch_config1 = gpmc_base + GPMC_PREFETCH_CONFIG1;
	reg->gpmc_prefetch_config2 = gpmc_base + GPMC_PREFETCH_CONFIG2;
	reg->gpmc_prefetch_control = gpmc_base + GPMC_PREFETCH_CONTROL;
	reg->gpmc_prefetch_status = gpmc_base + GPMC_PREFETCH_STATUS;
	reg->gpmc_ecc_config = gpmc_base + GPMC_ECC_CONFIG;
	reg->gpmc_ecc_control = gpmc_base + GPMC_ECC_CONTROL;
	reg->gpmc_ecc_size_config = gpmc_base + GPMC_ECC_SIZE_CONFIG;
	reg->gpmc_ecc1_result = gpmc_base + GPMC_ECC1_RESULT;

	for (i = 0; i < GPMC_BCH_NUM_REMAINDER; i++) {
		reg->gpmc_bch_result0[i] = gpmc_base + GPMC_ECC_BCH_RESULT_0 +
					   GPMC_BCH_SIZE * i;
		reg->gpmc_bch_result1[i] = gpmc_base + GPMC_ECC_BCH_RESULT_1 +
					   GPMC_BCH_SIZE * i;
		reg->gpmc_bch_result2[i] = gpmc_base + GPMC_ECC_BCH_RESULT_2 +
					   GPMC_BCH_SIZE * i;
		reg->gpmc_bch_result3[i] = gpmc_base + GPMC_ECC_BCH_RESULT_3 +
					   GPMC_BCH_SIZE * i;
	}
}

int gpmc_get_client_irq(unsigned irq_config)
{
	int i;

	if (hweight32(irq_config) > 1)
		return 0;

	for (i = 0; i < GPMC_NR_IRQ; i++)
		if (gpmc_client_irq[i].bitmask & irq_config)
			return gpmc_client_irq[i].irq;

	return 0;
}

static int gpmc_irq_endis(unsigned irq, bool endis)
{
	int i;
	u32 regval;

	for (i = 0; i < GPMC_NR_IRQ; i++)
		if (irq == gpmc_client_irq[i].irq) {
			regval = gpmc_read_reg(GPMC_IRQENABLE);
			if (endis)
				regval |= gpmc_client_irq[i].bitmask;
			else
				regval &= ~gpmc_client_irq[i].bitmask;
			gpmc_write_reg(GPMC_IRQENABLE, regval);
			break;
		}

	return 0;
}

static void gpmc_irq_disable(struct irq_data *p)
{
	gpmc_irq_endis(p->irq, false);
}

static void gpmc_irq_enable(struct irq_data *p)
{
	gpmc_irq_endis(p->irq, true);
}

static void gpmc_irq_noop(struct irq_data *data) { }

static unsigned int gpmc_irq_noop_ret(struct irq_data *data) { return 0; }

static int gpmc_setup_irq(void)
{
	int i;
	u32 regval;

	if (!gpmc_irq)
		return -EINVAL;

	gpmc_irq_start = irq_alloc_descs(-1, 0, GPMC_NR_IRQ, 0);
	if (IS_ERR_VALUE(gpmc_irq_start)) {
		pr_err("irq_alloc_descs failed\n");
		return gpmc_irq_start;
	}

	gpmc_irq_chip.name = "gpmc";
	gpmc_irq_chip.irq_startup = gpmc_irq_noop_ret;
	gpmc_irq_chip.irq_enable = gpmc_irq_enable;
	gpmc_irq_chip.irq_disable = gpmc_irq_disable;
	gpmc_irq_chip.irq_shutdown = gpmc_irq_noop;
	gpmc_irq_chip.irq_ack = gpmc_irq_noop;
	gpmc_irq_chip.irq_mask = gpmc_irq_noop;
	gpmc_irq_chip.irq_unmask = gpmc_irq_noop;

	gpmc_client_irq[0].bitmask = GPMC_IRQ_FIFOEVENTENABLE;
	gpmc_client_irq[1].bitmask = GPMC_IRQ_COUNT_EVENT;

	for (i = 0; i < GPMC_NR_IRQ; i++) {
		gpmc_client_irq[i].irq = gpmc_irq_start + i;
		irq_set_chip_and_handler(gpmc_client_irq[i].irq,
					&gpmc_irq_chip, handle_simple_irq);
		set_irq_flags(gpmc_client_irq[i].irq,
				IRQF_VALID | IRQF_NOAUTOEN);
	}

	/* Disable interrupts */
	gpmc_write_reg(GPMC_IRQENABLE, 0);

	/* clear interrupts */
	regval = gpmc_read_reg(GPMC_IRQSTATUS);
	gpmc_write_reg(GPMC_IRQSTATUS, regval);

	return request_irq(gpmc_irq, gpmc_handle_irq, 0, "gpmc", NULL);
}

static int gpmc_free_irq(void)
{
	int i;

	if (gpmc_irq)
		free_irq(gpmc_irq, NULL);

	for (i = 0; i < GPMC_NR_IRQ; i++) {
		irq_set_handler(gpmc_client_irq[i].irq, NULL);
		irq_set_chip(gpmc_client_irq[i].irq, &no_irq_chip);
		irq_modify_status(gpmc_client_irq[i].irq, 0, 0);
	}

	irq_free_descs(gpmc_irq_start, GPMC_NR_IRQ);

	return 0;
}

static void gpmc_mem_exit(void)
{
	int cs;

	for (cs = 0; cs < GPMC_CS_NUM; cs++) {
		if (!gpmc_cs_mem_enabled(cs))
			continue;
		gpmc_cs_delete_mem(cs);
	}

}

static int gpmc_mem_init(void)
{
	int cs, rc;
	unsigned long boot_rom_space = 0;

	/* never allocate the first page, to facilitate bug detection;
	 * even if we didn't boot from ROM.
	 */
	boot_rom_space = BOOT_ROM_SPACE;
	/* In apollon the CS0 is mapped as 0x0000 0000 */
	if (machine_is_omap_apollon())
		boot_rom_space = 0;
	gpmc_mem_root.start = GPMC_MEM_START + boot_rom_space;
	gpmc_mem_root.end = GPMC_MEM_END;

	/* Reserve all regions that has been set up by bootloader */
	for (cs = 0; cs < GPMC_CS_NUM; cs++) {
		u32 base, size;

		if (!gpmc_cs_mem_enabled(cs))
			continue;
		gpmc_cs_get_memconf(cs, &base, &size);
		rc = gpmc_cs_insert_mem(cs, base, size);
		if (IS_ERR_VALUE(rc)) {
			while (--cs >= 0)
				if (gpmc_cs_mem_enabled(cs))
					gpmc_cs_delete_mem(cs);
			return rc;
		}
	}

	return 0;
}

static u32 gpmc_round_ps_to_sync_clk(u32 time_ps, u32 sync_clk)
{
	u32 temp;
	int div;

	div = gpmc_calc_divider(sync_clk);
	temp = gpmc_ps_to_ticks(time_ps);
	temp = (temp + div - 1) / div;
	return gpmc_ticks_to_ps(temp * div);
}

/* XXX: can the cycles be avoided ? */
static int gpmc_calc_sync_read_timings(struct gpmc_timings *gpmc_t,
				struct gpmc_device_timings *dev_t)
{
	bool mux = dev_t->mux;
	u32 temp;

	/* adv_rd_off */
	temp = dev_t->t_avdp_r;
	/* XXX: mux check required ? */
	if (mux) {
		/* XXX: t_avdp not to be required for sync, only added for tusb
		 * this indirectly necessitates requirement of t_avdp_r and
		 * t_avdp_w instead of having a single t_avdp
		 */
		temp = max_t(u32, temp,	gpmc_t->clk_activation + dev_t->t_avdh);
		temp = max_t(u32, gpmc_t->adv_on + gpmc_ticks_to_ps(1), temp);
	}
	gpmc_t->adv_rd_off = gpmc_round_ps_to_ticks(temp);

	/* oe_on */
	temp = dev_t->t_oeasu; /* XXX: remove this ? */
	if (mux) {
		temp = max_t(u32, temp,	gpmc_t->clk_activation + dev_t->t_ach);
		temp = max_t(u32, temp, gpmc_t->adv_rd_off +
				gpmc_ticks_to_ps(dev_t->cyc_aavdh_oe));
	}
	gpmc_t->oe_on = gpmc_round_ps_to_ticks(temp);

	/* access */
	/* XXX: any scope for improvement ?, by combining oe_on
	 * and clk_activation, need to check whether
	 * access = clk_activation + round to sync clk ?
	 */
	temp = max_t(u32, dev_t->t_iaa,	dev_t->cyc_iaa * gpmc_t->sync_clk);
	temp += gpmc_t->clk_activation;
	if (dev_t->cyc_oe)
		temp = max_t(u32, temp, gpmc_t->oe_on +
				gpmc_ticks_to_ps(dev_t->cyc_oe));
	gpmc_t->access = gpmc_round_ps_to_ticks(temp);

	gpmc_t->oe_off = gpmc_t->access + gpmc_ticks_to_ps(1);
	gpmc_t->cs_rd_off = gpmc_t->oe_off;

	/* rd_cycle */
	temp = max_t(u32, dev_t->t_cez_r, dev_t->t_oez);
	temp = gpmc_round_ps_to_sync_clk(temp, gpmc_t->sync_clk) +
							gpmc_t->access;
	/* XXX: barter t_ce_rdyz with t_cez_r ? */
	if (dev_t->t_ce_rdyz)
		temp = max_t(u32, temp,	gpmc_t->cs_rd_off + dev_t->t_ce_rdyz);
	gpmc_t->rd_cycle = gpmc_round_ps_to_ticks(temp);

	return 0;
}

static int gpmc_calc_sync_write_timings(struct gpmc_timings *gpmc_t,
				struct gpmc_device_timings *dev_t)
{
	bool mux = dev_t->mux;
	u32 temp;

	/* adv_wr_off */
	temp = dev_t->t_avdp_w;
	if (mux) {
		temp = max_t(u32, temp,
			gpmc_t->clk_activation + dev_t->t_avdh);
		temp = max_t(u32, gpmc_t->adv_on + gpmc_ticks_to_ps(1), temp);
	}
	gpmc_t->adv_wr_off = gpmc_round_ps_to_ticks(temp);

	/* wr_data_mux_bus */
	temp = max_t(u32, dev_t->t_weasu,
			gpmc_t->clk_activation + dev_t->t_rdyo);
	/* XXX: shouldn't mux be kept as a whole for wr_data_mux_bus ?,
	 * and in that case remember to handle we_on properly
	 */
	if (mux) {
		temp = max_t(u32, temp,
			gpmc_t->adv_wr_off + dev_t->t_aavdh);
		temp = max_t(u32, temp, gpmc_t->adv_wr_off +
				gpmc_ticks_to_ps(dev_t->cyc_aavdh_we));
	}
	gpmc_t->wr_data_mux_bus = gpmc_round_ps_to_ticks(temp);

	/* we_on */
	if (gpmc_capability & GPMC_HAS_WR_DATA_MUX_BUS)
		gpmc_t->we_on = gpmc_round_ps_to_ticks(dev_t->t_weasu);
	else
		gpmc_t->we_on = gpmc_t->wr_data_mux_bus;

	/* wr_access */
	/* XXX: gpmc_capability check reqd ? , even if not, will not harm */
	gpmc_t->wr_access = gpmc_t->access;

	/* we_off */
	temp = gpmc_t->we_on + dev_t->t_wpl;
	temp = max_t(u32, temp,
			gpmc_t->wr_access + gpmc_ticks_to_ps(1));
	temp = max_t(u32, temp,
		gpmc_t->we_on + gpmc_ticks_to_ps(dev_t->cyc_wpl));
	gpmc_t->we_off = gpmc_round_ps_to_ticks(temp);

	gpmc_t->cs_wr_off = gpmc_round_ps_to_ticks(gpmc_t->we_off +
							dev_t->t_wph);

	/* wr_cycle */
	temp = gpmc_round_ps_to_sync_clk(dev_t->t_cez_w, gpmc_t->sync_clk);
	temp += gpmc_t->wr_access;
	/* XXX: barter t_ce_rdyz with t_cez_w ? */
	if (dev_t->t_ce_rdyz)
		temp = max_t(u32, temp,
				 gpmc_t->cs_wr_off + dev_t->t_ce_rdyz);
	gpmc_t->wr_cycle = gpmc_round_ps_to_ticks(temp);

	return 0;
}

static int gpmc_calc_async_read_timings(struct gpmc_timings *gpmc_t,
				struct gpmc_device_timings *dev_t)
{
	bool mux = dev_t->mux;
	u32 temp;

	/* adv_rd_off */
	temp = dev_t->t_avdp_r;
	if (mux)
		temp = max_t(u32, gpmc_t->adv_on + gpmc_ticks_to_ps(1), temp);
	gpmc_t->adv_rd_off = gpmc_round_ps_to_ticks(temp);

	/* oe_on */
	temp = dev_t->t_oeasu;
	if (mux)
		temp = max_t(u32, temp,
			gpmc_t->adv_rd_off + dev_t->t_aavdh);
	gpmc_t->oe_on = gpmc_round_ps_to_ticks(temp);

	/* access */
	temp = max_t(u32, dev_t->t_iaa, /* XXX: remove t_iaa in async ? */
				gpmc_t->oe_on + dev_t->t_oe);
	temp = max_t(u32, temp,
				gpmc_t->cs_on + dev_t->t_ce);
	temp = max_t(u32, temp,
				gpmc_t->adv_on + dev_t->t_aa);
	gpmc_t->access = gpmc_round_ps_to_ticks(temp);

	gpmc_t->oe_off = gpmc_t->access + gpmc_ticks_to_ps(1);
	gpmc_t->cs_rd_off = gpmc_t->oe_off;

	/* rd_cycle */
	temp = max_t(u32, dev_t->t_rd_cycle,
			gpmc_t->cs_rd_off + dev_t->t_cez_r);
	temp = max_t(u32, temp, gpmc_t->oe_off + dev_t->t_oez);
	gpmc_t->rd_cycle = gpmc_round_ps_to_ticks(temp);

	return 0;
}

static int gpmc_calc_async_write_timings(struct gpmc_timings *gpmc_t,
				struct gpmc_device_timings *dev_t)
{
	bool mux = dev_t->mux;
	u32 temp;

	/* adv_wr_off */
	temp = dev_t->t_avdp_w;
	if (mux)
		temp = max_t(u32, gpmc_t->adv_on + gpmc_ticks_to_ps(1), temp);
	gpmc_t->adv_wr_off = gpmc_round_ps_to_ticks(temp);

	/* wr_data_mux_bus */
	temp = dev_t->t_weasu;
	if (mux) {
		temp = max_t(u32, temp,	gpmc_t->adv_wr_off + dev_t->t_aavdh);
		temp = max_t(u32, temp, gpmc_t->adv_wr_off +
				gpmc_ticks_to_ps(dev_t->cyc_aavdh_we));
	}
	gpmc_t->wr_data_mux_bus = gpmc_round_ps_to_ticks(temp);

	/* we_on */
	if (gpmc_capability & GPMC_HAS_WR_DATA_MUX_BUS)
		gpmc_t->we_on = gpmc_round_ps_to_ticks(dev_t->t_weasu);
	else
		gpmc_t->we_on = gpmc_t->wr_data_mux_bus;

	/* we_off */
	temp = gpmc_t->we_on + dev_t->t_wpl;
	gpmc_t->we_off = gpmc_round_ps_to_ticks(temp);

	gpmc_t->cs_wr_off = gpmc_round_ps_to_ticks(gpmc_t->we_off +
							dev_t->t_wph);

	/* wr_cycle */
	temp = max_t(u32, dev_t->t_wr_cycle,
				gpmc_t->cs_wr_off + dev_t->t_cez_w);
	gpmc_t->wr_cycle = gpmc_round_ps_to_ticks(temp);

	return 0;
}

static int gpmc_calc_sync_common_timings(struct gpmc_timings *gpmc_t,
			struct gpmc_device_timings *dev_t)
{
	u32 temp;

	gpmc_t->sync_clk = gpmc_calc_divider(dev_t->clk) *
						gpmc_get_fclk_period();

	gpmc_t->page_burst_access = gpmc_round_ps_to_sync_clk(
					dev_t->t_bacc,
					gpmc_t->sync_clk);

	temp = max_t(u32, dev_t->t_ces, dev_t->t_avds);
	gpmc_t->clk_activation = gpmc_round_ps_to_ticks(temp);

	if (gpmc_calc_divider(gpmc_t->sync_clk) != 1)
		return 0;

	if (dev_t->ce_xdelay)
		gpmc_t->bool_timings.cs_extra_delay = true;
	if (dev_t->avd_xdelay)
		gpmc_t->bool_timings.adv_extra_delay = true;
	if (dev_t->oe_xdelay)
		gpmc_t->bool_timings.oe_extra_delay = true;
	if (dev_t->we_xdelay)
		gpmc_t->bool_timings.we_extra_delay = true;

	return 0;
}

static int gpmc_calc_common_timings(struct gpmc_timings *gpmc_t,
			struct gpmc_device_timings *dev_t)
{
	u32 temp;

	/* cs_on */
	gpmc_t->cs_on = gpmc_round_ps_to_ticks(dev_t->t_ceasu);

	/* adv_on */
	temp = dev_t->t_avdasu;
	if (dev_t->t_ce_avd)
		temp = max_t(u32, temp,
				gpmc_t->cs_on + dev_t->t_ce_avd);
	gpmc_t->adv_on = gpmc_round_ps_to_ticks(temp);

	if (dev_t->sync_write || dev_t->sync_read)
		gpmc_calc_sync_common_timings(gpmc_t, dev_t);

	return 0;
}

/* TODO: remove this function once all peripherals are confirmed to
 * work with generic timing. Simultaneously gpmc_cs_set_timings()
 * has to be modified to handle timings in ps instead of ns
*/
static void gpmc_convert_ps_to_ns(struct gpmc_timings *t)
{
	t->cs_on /= 1000;
	t->cs_rd_off /= 1000;
	t->cs_wr_off /= 1000;
	t->adv_on /= 1000;
	t->adv_rd_off /= 1000;
	t->adv_wr_off /= 1000;
	t->we_on /= 1000;
	t->we_off /= 1000;
	t->oe_on /= 1000;
	t->oe_off /= 1000;
	t->page_burst_access /= 1000;
	t->access /= 1000;
	t->rd_cycle /= 1000;
	t->wr_cycle /= 1000;
	t->bus_turnaround /= 1000;
	t->cycle2cycle_delay /= 1000;
	t->wait_monitoring /= 1000;
	t->clk_activation /= 1000;
	t->wr_access /= 1000;
	t->wr_data_mux_bus /= 1000;
}

int gpmc_calc_timings(struct gpmc_timings *gpmc_t,
			struct gpmc_device_timings *dev_t)
{
	memset(gpmc_t, 0, sizeof(*gpmc_t));

	gpmc_calc_common_timings(gpmc_t, dev_t);

	if (dev_t->sync_read)
		gpmc_calc_sync_read_timings(gpmc_t, dev_t);
	else
		gpmc_calc_async_read_timings(gpmc_t, dev_t);

	if (dev_t->sync_write)
		gpmc_calc_sync_write_timings(gpmc_t, dev_t);
	else
		gpmc_calc_async_write_timings(gpmc_t, dev_t);

	/* TODO: remove, see function definition */
	gpmc_convert_ps_to_ns(gpmc_t);

	return 0;
}

<<<<<<< HEAD
static __devinit int gpmc_probe(struct platform_device *pdev)
=======
static int gpmc_probe(struct platform_device *pdev)
>>>>>>> 68d6f84b
{
	int rc;
	u32 l;
	struct resource *res;

	res = platform_get_resource(pdev, IORESOURCE_MEM, 0);
	if (res == NULL)
		return -ENOENT;

	phys_base = res->start;
	mem_size = resource_size(res);

	gpmc_base = devm_request_and_ioremap(&pdev->dev, res);
	if (!gpmc_base) {
		dev_err(&pdev->dev, "error: request memory / ioremap\n");
		return -EADDRNOTAVAIL;
	}

	res = platform_get_resource(pdev, IORESOURCE_IRQ, 0);
	if (res == NULL)
		dev_warn(&pdev->dev, "Failed to get resource: irq\n");
	else
		gpmc_irq = res->start;

	gpmc_l3_clk = clk_get(&pdev->dev, "fck");
	if (IS_ERR(gpmc_l3_clk)) {
		dev_err(&pdev->dev, "error: clk_get\n");
		gpmc_irq = 0;
		return PTR_ERR(gpmc_l3_clk);
	}

	clk_prepare_enable(gpmc_l3_clk);

	gpmc_dev = &pdev->dev;

	l = gpmc_read_reg(GPMC_REVISION);
	if (GPMC_REVISION_MAJOR(l) > 0x4)
		gpmc_capability = GPMC_HAS_WR_ACCESS | GPMC_HAS_WR_DATA_MUX_BUS;
	dev_info(gpmc_dev, "GPMC revision %d.%d\n", GPMC_REVISION_MAJOR(l),
		 GPMC_REVISION_MINOR(l));

	rc = gpmc_mem_init();
	if (IS_ERR_VALUE(rc)) {
		clk_disable_unprepare(gpmc_l3_clk);
		clk_put(gpmc_l3_clk);
		dev_err(gpmc_dev, "failed to reserve memory\n");
		return rc;
	}

	if (IS_ERR_VALUE(gpmc_setup_irq()))
		dev_warn(gpmc_dev, "gpmc_setup_irq failed\n");

	return 0;
}

static int gpmc_remove(struct platform_device *pdev)
{
	gpmc_free_irq();
	gpmc_mem_exit();
	gpmc_dev = NULL;
	return 0;
}

static struct platform_driver gpmc_driver = {
	.probe		= gpmc_probe,
	.remove		= gpmc_remove,
	.driver		= {
		.name	= DEVICE_NAME,
		.owner	= THIS_MODULE,
	},
};

static __init int gpmc_init(void)
{
	return platform_driver_register(&gpmc_driver);
}

static __exit void gpmc_exit(void)
{
	platform_driver_unregister(&gpmc_driver);

}

postcore_initcall(gpmc_init);
module_exit(gpmc_exit);

static int __init omap_gpmc_init(void)
{
	struct omap_hwmod *oh;
	struct platform_device *pdev;
	char *oh_name = "gpmc";

	oh = omap_hwmod_lookup(oh_name);
	if (!oh) {
		pr_err("Could not look up %s\n", oh_name);
		return -ENODEV;
	}

	pdev = omap_device_build(DEVICE_NAME, -1, oh, NULL, 0, NULL, 0, 0);
	WARN(IS_ERR(pdev), "could not build omap_device for %s\n", oh_name);

	return IS_ERR(pdev) ? PTR_ERR(pdev) : 0;
}
postcore_initcall(omap_gpmc_init);

static irqreturn_t gpmc_handle_irq(int irq, void *dev)
{
	int i;
	u32 regval;

	regval = gpmc_read_reg(GPMC_IRQSTATUS);

	if (!regval)
		return IRQ_NONE;

	for (i = 0; i < GPMC_NR_IRQ; i++)
		if (regval & gpmc_client_irq[i].bitmask)
			generic_handle_irq(gpmc_client_irq[i].irq);

	gpmc_write_reg(GPMC_IRQSTATUS, regval);

	return IRQ_HANDLED;
}

#ifdef CONFIG_ARCH_OMAP3
static struct omap3_gpmc_regs gpmc_context;

void omap3_gpmc_save_context(void)
{
	int i;

	gpmc_context.sysconfig = gpmc_read_reg(GPMC_SYSCONFIG);
	gpmc_context.irqenable = gpmc_read_reg(GPMC_IRQENABLE);
	gpmc_context.timeout_ctrl = gpmc_read_reg(GPMC_TIMEOUT_CONTROL);
	gpmc_context.config = gpmc_read_reg(GPMC_CONFIG);
	gpmc_context.prefetch_config1 = gpmc_read_reg(GPMC_PREFETCH_CONFIG1);
	gpmc_context.prefetch_config2 = gpmc_read_reg(GPMC_PREFETCH_CONFIG2);
	gpmc_context.prefetch_control = gpmc_read_reg(GPMC_PREFETCH_CONTROL);
	for (i = 0; i < GPMC_CS_NUM; i++) {
		gpmc_context.cs_context[i].is_valid = gpmc_cs_mem_enabled(i);
		if (gpmc_context.cs_context[i].is_valid) {
			gpmc_context.cs_context[i].config1 =
				gpmc_cs_read_reg(i, GPMC_CS_CONFIG1);
			gpmc_context.cs_context[i].config2 =
				gpmc_cs_read_reg(i, GPMC_CS_CONFIG2);
			gpmc_context.cs_context[i].config3 =
				gpmc_cs_read_reg(i, GPMC_CS_CONFIG3);
			gpmc_context.cs_context[i].config4 =
				gpmc_cs_read_reg(i, GPMC_CS_CONFIG4);
			gpmc_context.cs_context[i].config5 =
				gpmc_cs_read_reg(i, GPMC_CS_CONFIG5);
			gpmc_context.cs_context[i].config6 =
				gpmc_cs_read_reg(i, GPMC_CS_CONFIG6);
			gpmc_context.cs_context[i].config7 =
				gpmc_cs_read_reg(i, GPMC_CS_CONFIG7);
		}
	}
}

void omap3_gpmc_restore_context(void)
{
	int i;

	gpmc_write_reg(GPMC_SYSCONFIG, gpmc_context.sysconfig);
	gpmc_write_reg(GPMC_IRQENABLE, gpmc_context.irqenable);
	gpmc_write_reg(GPMC_TIMEOUT_CONTROL, gpmc_context.timeout_ctrl);
	gpmc_write_reg(GPMC_CONFIG, gpmc_context.config);
	gpmc_write_reg(GPMC_PREFETCH_CONFIG1, gpmc_context.prefetch_config1);
	gpmc_write_reg(GPMC_PREFETCH_CONFIG2, gpmc_context.prefetch_config2);
	gpmc_write_reg(GPMC_PREFETCH_CONTROL, gpmc_context.prefetch_control);
	for (i = 0; i < GPMC_CS_NUM; i++) {
		if (gpmc_context.cs_context[i].is_valid) {
			gpmc_cs_write_reg(i, GPMC_CS_CONFIG1,
				gpmc_context.cs_context[i].config1);
			gpmc_cs_write_reg(i, GPMC_CS_CONFIG2,
				gpmc_context.cs_context[i].config2);
			gpmc_cs_write_reg(i, GPMC_CS_CONFIG3,
				gpmc_context.cs_context[i].config3);
			gpmc_cs_write_reg(i, GPMC_CS_CONFIG4,
				gpmc_context.cs_context[i].config4);
			gpmc_cs_write_reg(i, GPMC_CS_CONFIG5,
				gpmc_context.cs_context[i].config5);
			gpmc_cs_write_reg(i, GPMC_CS_CONFIG6,
				gpmc_context.cs_context[i].config6);
			gpmc_cs_write_reg(i, GPMC_CS_CONFIG7,
				gpmc_context.cs_context[i].config7);
		}
	}
}
#endif /* CONFIG_ARCH_OMAP3 */<|MERGE_RESOLUTION|>--- conflicted
+++ resolved
@@ -1121,11 +1121,7 @@
 	return 0;
 }
 
-<<<<<<< HEAD
-static __devinit int gpmc_probe(struct platform_device *pdev)
-=======
 static int gpmc_probe(struct platform_device *pdev)
->>>>>>> 68d6f84b
 {
 	int rc;
 	u32 l;
