--- conflicted
+++ resolved
@@ -21,11 +21,8 @@
 
 config SOC_EXYNOS4212
 	bool
-<<<<<<< HEAD
-=======
 	select S5P_PM if PM
 	select S5P_SLEEP if PM
->>>>>>> a238f824
 	help
 	  Enable EXYNOS4212 SoC support
 
@@ -257,10 +254,6 @@
 	select CPU_EXYNOS4210
 	select S3C_DEV_RTC
 	select S3C_DEV_WDT
-<<<<<<< HEAD
-	select S3C_DEV_HSMMC2
-	select EXYNOS4_SETUP_SDHCI
-=======
 	select S3C_DEV_HSMMC
 	select S3C_DEV_HSMMC2
 	select S5P_DEV_FIMC0
@@ -278,7 +271,6 @@
 	select EXYNOS4_SETUP_FIMD0
 	select EXYNOS4_SETUP_SDHCI
 	select EXYNOS4_SETUP_USB_PHY
->>>>>>> a238f824
 	help
 	  Machine support for ORIGEN based on Samsung EXYNOS4210
 
