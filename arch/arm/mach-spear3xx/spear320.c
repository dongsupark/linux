--- conflicted
+++ resolved
@@ -27,10 +27,6 @@
 #define SPEAR320_UART2_BASE		UL(0xA4000000)
 #define SPEAR320_SSP0_BASE		UL(0xA5000000)
 #define SPEAR320_SSP1_BASE		UL(0xA6000000)
-<<<<<<< HEAD
-#define SPEAR320_SOC_CONFIG_BASE	UL(0xB3000000)
-=======
->>>>>>> ad52af91
 
 /* Interrupt registers offsets and masks */
 #define SPEAR320_INT_STS_MASK_REG		0x04
@@ -396,7 +392,6 @@
 		.periph_buses = PL08X_AHB2,
 	},
 };
-<<<<<<< HEAD
 
 static struct pl022_ssp_controller spear320_ssp_data[] = {
 	{
@@ -428,39 +423,6 @@
 	},
 };
 
-=======
-
-static struct pl022_ssp_controller spear320_ssp_data[] = {
-	{
-		.bus_id = 1,
-		.enable_dma = 1,
-		.dma_filter = pl08x_filter_id,
-		.dma_tx_param = "ssp1_tx",
-		.dma_rx_param = "ssp1_rx",
-		.num_chipselect = 2,
-	}, {
-		.bus_id = 2,
-		.enable_dma = 1,
-		.dma_filter = pl08x_filter_id,
-		.dma_tx_param = "ssp2_tx",
-		.dma_rx_param = "ssp2_rx",
-		.num_chipselect = 2,
-	}
-};
-
-static struct amba_pl011_data spear320_uart_data[] = {
-	{
-		.dma_filter = pl08x_filter_id,
-		.dma_tx_param = "uart1_tx",
-		.dma_rx_param = "uart1_rx",
-	}, {
-		.dma_filter = pl08x_filter_id,
-		.dma_tx_param = "uart2_tx",
-		.dma_rx_param = "uart2_rx",
-	},
-};
-
->>>>>>> ad52af91
 /* Add SPEAr310 auxdata to pass platform data */
 static struct of_dev_auxdata spear320_auxdata_lookup[] __initdata = {
 	OF_DEV_AUXDATA("arm,pl022", SPEAR3XX_ICM1_SSP_BASE, NULL,
@@ -517,13 +479,6 @@
 	"st,spear320-evb",
 	NULL,
 };
-<<<<<<< HEAD
-
-static void __init spear320_map_io(void)
-{
-	spear3xx_map_io();
-	spear320_clk_init();
-=======
 
 struct map_desc spear320_io_desc[] __initdata = {
 	{
@@ -538,7 +493,6 @@
 {
 	iotable_init(spear320_io_desc, ARRAY_SIZE(spear320_io_desc));
 	spear3xx_map_io();
->>>>>>> ad52af91
 }
 
 DT_MACHINE_START(SPEAR320_DT, "ST SPEAr320 SoC with Flattened Device Tree")
