/*
 * arch/arm/mach-spear3xx/spear320.c
 *
 * SPEAr320 machine source file
 *
 * Copyright (C) 2009-2012 ST Microelectronics
 * Viresh Kumar <viresh.kumar@st.com>
 *
 * This file is licensed under the terms of the GNU General Public
 * License version 2. This program is licensed "as is" without any
 * warranty of any kind, whether express or implied.
 */

#define pr_fmt(fmt) "SPEAr320: " fmt

#include <linux/amba/pl022.h>
#include <linux/amba/pl08x.h>
#include <linux/amba/serial.h>
#include <linux/of_platform.h>
#include <asm/hardware/vic.h>
#include <asm/mach/arch.h>
#include <plat/shirq.h>
#include <mach/generic.h>
#include <mach/spear.h>

#define SPEAR320_UART1_BASE		UL(0xA3000000)
#define SPEAR320_UART2_BASE		UL(0xA4000000)
#define SPEAR320_SSP0_BASE		UL(0xA5000000)
#define SPEAR320_SSP1_BASE		UL(0xA6000000)
#define SPEAR320_SOC_CONFIG_BASE	UL(0xB3000000)

/* Interrupt registers offsets and masks */
#define SPEAR320_INT_STS_MASK_REG		0x04
#define SPEAR320_INT_CLR_MASK_REG		0x04
#define SPEAR320_INT_ENB_MASK_REG		0x08
#define SPEAR320_GPIO_IRQ_MASK			(1 << 0)
#define SPEAR320_I2S_PLAY_IRQ_MASK		(1 << 1)
#define SPEAR320_I2S_REC_IRQ_MASK		(1 << 2)
#define SPEAR320_EMI_IRQ_MASK			(1 << 7)
#define SPEAR320_CLCD_IRQ_MASK			(1 << 8)
#define SPEAR320_SPP_IRQ_MASK			(1 << 9)
#define SPEAR320_SDHCI_IRQ_MASK			(1 << 10)
#define SPEAR320_CAN_U_IRQ_MASK			(1 << 11)
#define SPEAR320_CAN_L_IRQ_MASK			(1 << 12)
#define SPEAR320_UART1_IRQ_MASK			(1 << 13)
#define SPEAR320_UART2_IRQ_MASK			(1 << 14)
#define SPEAR320_SSP1_IRQ_MASK			(1 << 15)
#define SPEAR320_SSP2_IRQ_MASK			(1 << 16)
#define SPEAR320_SMII0_IRQ_MASK			(1 << 17)
#define SPEAR320_MII1_SMII1_IRQ_MASK		(1 << 18)
#define SPEAR320_WAKEUP_SMII0_IRQ_MASK		(1 << 19)
#define SPEAR320_WAKEUP_MII1_SMII1_IRQ_MASK	(1 << 20)
#define SPEAR320_I2C1_IRQ_MASK			(1 << 21)

#define SPEAR320_SHIRQ_RAS1_MASK		0x000380
#define SPEAR320_SHIRQ_RAS3_MASK		0x000007
#define SPEAR320_SHIRQ_INTRCOMM_RAS_MASK	0x3FF800

/* SPEAr320 Virtual irq definitions */
/* IRQs sharing IRQ_GEN_RAS_1 */
#define SPEAR320_VIRQ_EMI			(SPEAR3XX_VIRQ_START + 0)
#define SPEAR320_VIRQ_CLCD			(SPEAR3XX_VIRQ_START + 1)
#define SPEAR320_VIRQ_SPP			(SPEAR3XX_VIRQ_START + 2)

/* IRQs sharing IRQ_GEN_RAS_2 */
#define SPEAR320_IRQ_SDHCI			SPEAR3XX_IRQ_GEN_RAS_2

/* IRQs sharing IRQ_GEN_RAS_3 */
#define SPEAR320_VIRQ_PLGPIO			(SPEAR3XX_VIRQ_START + 3)
#define SPEAR320_VIRQ_I2S_PLAY			(SPEAR3XX_VIRQ_START + 4)
#define SPEAR320_VIRQ_I2S_REC			(SPEAR3XX_VIRQ_START + 5)

/* IRQs sharing IRQ_INTRCOMM_RAS_ARM */
#define SPEAR320_VIRQ_CANU			(SPEAR3XX_VIRQ_START + 6)
#define SPEAR320_VIRQ_CANL			(SPEAR3XX_VIRQ_START + 7)
#define SPEAR320_VIRQ_UART1			(SPEAR3XX_VIRQ_START + 8)
#define SPEAR320_VIRQ_UART2			(SPEAR3XX_VIRQ_START + 9)
#define SPEAR320_VIRQ_SSP1			(SPEAR3XX_VIRQ_START + 10)
#define SPEAR320_VIRQ_SSP2			(SPEAR3XX_VIRQ_START + 11)
#define SPEAR320_VIRQ_SMII0			(SPEAR3XX_VIRQ_START + 12)
#define SPEAR320_VIRQ_MII1_SMII1		(SPEAR3XX_VIRQ_START + 13)
#define SPEAR320_VIRQ_WAKEUP_SMII0		(SPEAR3XX_VIRQ_START + 14)
#define SPEAR320_VIRQ_WAKEUP_MII1_SMII1		(SPEAR3XX_VIRQ_START + 15)
#define SPEAR320_VIRQ_I2C1			(SPEAR3XX_VIRQ_START + 16)

/* spear3xx shared irq */
static struct shirq_dev_config shirq_ras1_config[] = {
	{
		.virq = SPEAR320_VIRQ_EMI,
		.status_mask = SPEAR320_EMI_IRQ_MASK,
		.clear_mask = SPEAR320_EMI_IRQ_MASK,
	}, {
		.virq = SPEAR320_VIRQ_CLCD,
		.status_mask = SPEAR320_CLCD_IRQ_MASK,
		.clear_mask = SPEAR320_CLCD_IRQ_MASK,
	}, {
		.virq = SPEAR320_VIRQ_SPP,
		.status_mask = SPEAR320_SPP_IRQ_MASK,
		.clear_mask = SPEAR320_SPP_IRQ_MASK,
	},
};

static struct spear_shirq shirq_ras1 = {
	.irq = SPEAR3XX_IRQ_GEN_RAS_1,
	.dev_config = shirq_ras1_config,
	.dev_count = ARRAY_SIZE(shirq_ras1_config),
	.regs = {
		.enb_reg = -1,
		.status_reg = SPEAR320_INT_STS_MASK_REG,
		.status_reg_mask = SPEAR320_SHIRQ_RAS1_MASK,
		.clear_reg = SPEAR320_INT_CLR_MASK_REG,
		.reset_to_clear = 1,
	},
};

static struct shirq_dev_config shirq_ras3_config[] = {
	{
		.virq = SPEAR320_VIRQ_PLGPIO,
		.enb_mask = SPEAR320_GPIO_IRQ_MASK,
		.status_mask = SPEAR320_GPIO_IRQ_MASK,
		.clear_mask = SPEAR320_GPIO_IRQ_MASK,
	}, {
		.virq = SPEAR320_VIRQ_I2S_PLAY,
		.enb_mask = SPEAR320_I2S_PLAY_IRQ_MASK,
		.status_mask = SPEAR320_I2S_PLAY_IRQ_MASK,
		.clear_mask = SPEAR320_I2S_PLAY_IRQ_MASK,
	}, {
		.virq = SPEAR320_VIRQ_I2S_REC,
		.enb_mask = SPEAR320_I2S_REC_IRQ_MASK,
		.status_mask = SPEAR320_I2S_REC_IRQ_MASK,
		.clear_mask = SPEAR320_I2S_REC_IRQ_MASK,
	},
};

static struct spear_shirq shirq_ras3 = {
	.irq = SPEAR3XX_IRQ_GEN_RAS_3,
	.dev_config = shirq_ras3_config,
	.dev_count = ARRAY_SIZE(shirq_ras3_config),
	.regs = {
		.enb_reg = SPEAR320_INT_ENB_MASK_REG,
		.reset_to_enb = 1,
		.status_reg = SPEAR320_INT_STS_MASK_REG,
		.status_reg_mask = SPEAR320_SHIRQ_RAS3_MASK,
		.clear_reg = SPEAR320_INT_CLR_MASK_REG,
		.reset_to_clear = 1,
	},
};

static struct shirq_dev_config shirq_intrcomm_ras_config[] = {
	{
		.virq = SPEAR320_VIRQ_CANU,
		.status_mask = SPEAR320_CAN_U_IRQ_MASK,
		.clear_mask = SPEAR320_CAN_U_IRQ_MASK,
	}, {
		.virq = SPEAR320_VIRQ_CANL,
		.status_mask = SPEAR320_CAN_L_IRQ_MASK,
		.clear_mask = SPEAR320_CAN_L_IRQ_MASK,
	}, {
		.virq = SPEAR320_VIRQ_UART1,
		.status_mask = SPEAR320_UART1_IRQ_MASK,
		.clear_mask = SPEAR320_UART1_IRQ_MASK,
	}, {
		.virq = SPEAR320_VIRQ_UART2,
		.status_mask = SPEAR320_UART2_IRQ_MASK,
		.clear_mask = SPEAR320_UART2_IRQ_MASK,
	}, {
		.virq = SPEAR320_VIRQ_SSP1,
		.status_mask = SPEAR320_SSP1_IRQ_MASK,
		.clear_mask = SPEAR320_SSP1_IRQ_MASK,
	}, {
		.virq = SPEAR320_VIRQ_SSP2,
		.status_mask = SPEAR320_SSP2_IRQ_MASK,
		.clear_mask = SPEAR320_SSP2_IRQ_MASK,
	}, {
		.virq = SPEAR320_VIRQ_SMII0,
		.status_mask = SPEAR320_SMII0_IRQ_MASK,
		.clear_mask = SPEAR320_SMII0_IRQ_MASK,
	}, {
		.virq = SPEAR320_VIRQ_MII1_SMII1,
		.status_mask = SPEAR320_MII1_SMII1_IRQ_MASK,
		.clear_mask = SPEAR320_MII1_SMII1_IRQ_MASK,
	}, {
		.virq = SPEAR320_VIRQ_WAKEUP_SMII0,
		.status_mask = SPEAR320_WAKEUP_SMII0_IRQ_MASK,
		.clear_mask = SPEAR320_WAKEUP_SMII0_IRQ_MASK,
	}, {
		.virq = SPEAR320_VIRQ_WAKEUP_MII1_SMII1,
		.status_mask = SPEAR320_WAKEUP_MII1_SMII1_IRQ_MASK,
		.clear_mask = SPEAR320_WAKEUP_MII1_SMII1_IRQ_MASK,
	}, {
		.virq = SPEAR320_VIRQ_I2C1,
		.status_mask = SPEAR320_I2C1_IRQ_MASK,
		.clear_mask = SPEAR320_I2C1_IRQ_MASK,
	},
};

static struct spear_shirq shirq_intrcomm_ras = {
	.irq = SPEAR3XX_IRQ_INTRCOMM_RAS_ARM,
	.dev_config = shirq_intrcomm_ras_config,
	.dev_count = ARRAY_SIZE(shirq_intrcomm_ras_config),
	.regs = {
		.enb_reg = -1,
		.status_reg = SPEAR320_INT_STS_MASK_REG,
		.status_reg_mask = SPEAR320_SHIRQ_INTRCOMM_RAS_MASK,
		.clear_reg = SPEAR320_INT_CLR_MASK_REG,
		.reset_to_clear = 1,
	},
};

<<<<<<< HEAD
/* padmux devices to enable */
static struct pmx_dev *spear320_evb_pmx_devs[] = {
	/* spear3xx specific devices */
	&spear3xx_pmx_i2c,
	&spear3xx_pmx_ssp,
	&spear3xx_pmx_mii,
	&spear3xx_pmx_uart0,

	/* spear320 specific devices */
	&spear320_pmx_fsmc,
	&spear320_pmx_sdhci,
	&spear320_pmx_i2s,
	&spear320_pmx_uart1,
	&spear320_pmx_uart2,
	&spear320_pmx_can,
	&spear320_pmx_pwm0,
	&spear320_pmx_pwm1,
	&spear320_pmx_pwm2,
	&spear320_pmx_mii1,
};

=======
>>>>>>> f3f08dcb
/* DMAC platform data's slave info */
struct pl08x_channel_data spear320_dma_info[] = {
	{
		.bus_id = "uart0_rx",
		.min_signal = 2,
		.max_signal = 2,
		.muxval = 0,
		.cctl = 0,
		.periph_buses = PL08X_AHB1,
	}, {
		.bus_id = "uart0_tx",
		.min_signal = 3,
		.max_signal = 3,
		.muxval = 0,
		.cctl = 0,
		.periph_buses = PL08X_AHB1,
	}, {
		.bus_id = "ssp0_rx",
		.min_signal = 8,
		.max_signal = 8,
		.muxval = 0,
		.cctl = 0,
		.periph_buses = PL08X_AHB1,
	}, {
		.bus_id = "ssp0_tx",
		.min_signal = 9,
		.max_signal = 9,
		.muxval = 0,
		.cctl = 0,
		.periph_buses = PL08X_AHB1,
	}, {
		.bus_id = "i2c0_rx",
		.min_signal = 10,
		.max_signal = 10,
		.muxval = 0,
		.cctl = 0,
		.periph_buses = PL08X_AHB1,
	}, {
		.bus_id = "i2c0_tx",
		.min_signal = 11,
		.max_signal = 11,
		.muxval = 0,
		.cctl = 0,
		.periph_buses = PL08X_AHB1,
	}, {
		.bus_id = "irda",
		.min_signal = 12,
		.max_signal = 12,
		.muxval = 0,
		.cctl = 0,
		.periph_buses = PL08X_AHB1,
	}, {
		.bus_id = "adc",
		.min_signal = 13,
		.max_signal = 13,
		.muxval = 0,
		.cctl = 0,
		.periph_buses = PL08X_AHB1,
	}, {
		.bus_id = "to_jpeg",
		.min_signal = 14,
		.max_signal = 14,
		.muxval = 0,
		.cctl = 0,
		.periph_buses = PL08X_AHB1,
	}, {
		.bus_id = "from_jpeg",
		.min_signal = 15,
		.max_signal = 15,
		.muxval = 0,
		.cctl = 0,
		.periph_buses = PL08X_AHB1,
	}, {
		.bus_id = "ssp1_rx",
		.min_signal = 0,
		.max_signal = 0,
		.muxval = 1,
		.cctl = 0,
		.periph_buses = PL08X_AHB2,
	}, {
		.bus_id = "ssp1_tx",
		.min_signal = 1,
		.max_signal = 1,
		.muxval = 1,
		.cctl = 0,
		.periph_buses = PL08X_AHB2,
	}, {
		.bus_id = "ssp2_rx",
		.min_signal = 2,
		.max_signal = 2,
		.muxval = 1,
		.cctl = 0,
		.periph_buses = PL08X_AHB2,
	}, {
		.bus_id = "ssp2_tx",
		.min_signal = 3,
		.max_signal = 3,
		.muxval = 1,
		.cctl = 0,
		.periph_buses = PL08X_AHB2,
	}, {
		.bus_id = "uart1_rx",
		.min_signal = 4,
		.max_signal = 4,
		.muxval = 1,
		.cctl = 0,
		.periph_buses = PL08X_AHB2,
	}, {
		.bus_id = "uart1_tx",
		.min_signal = 5,
		.max_signal = 5,
		.muxval = 1,
		.cctl = 0,
		.periph_buses = PL08X_AHB2,
	}, {
		.bus_id = "uart2_rx",
		.min_signal = 6,
		.max_signal = 6,
		.muxval = 1,
		.cctl = 0,
		.periph_buses = PL08X_AHB2,
	}, {
		.bus_id = "uart2_tx",
		.min_signal = 7,
		.max_signal = 7,
		.muxval = 1,
		.cctl = 0,
		.periph_buses = PL08X_AHB2,
	}, {
		.bus_id = "i2c1_rx",
		.min_signal = 8,
		.max_signal = 8,
		.muxval = 1,
		.cctl = 0,
		.periph_buses = PL08X_AHB2,
	}, {
		.bus_id = "i2c1_tx",
		.min_signal = 9,
		.max_signal = 9,
		.muxval = 1,
		.cctl = 0,
		.periph_buses = PL08X_AHB2,
	}, {
		.bus_id = "i2c2_rx",
		.min_signal = 10,
		.max_signal = 10,
		.muxval = 1,
		.cctl = 0,
		.periph_buses = PL08X_AHB2,
	}, {
		.bus_id = "i2c2_tx",
		.min_signal = 11,
		.max_signal = 11,
		.muxval = 1,
		.cctl = 0,
		.periph_buses = PL08X_AHB2,
	}, {
		.bus_id = "i2s_rx",
		.min_signal = 12,
		.max_signal = 12,
		.muxval = 1,
		.cctl = 0,
		.periph_buses = PL08X_AHB2,
	}, {
		.bus_id = "i2s_tx",
		.min_signal = 13,
		.max_signal = 13,
		.muxval = 1,
		.cctl = 0,
		.periph_buses = PL08X_AHB2,
	}, {
		.bus_id = "rs485_rx",
		.min_signal = 14,
		.max_signal = 14,
		.muxval = 1,
		.cctl = 0,
		.periph_buses = PL08X_AHB2,
	}, {
		.bus_id = "rs485_tx",
		.min_signal = 15,
		.max_signal = 15,
		.muxval = 1,
		.cctl = 0,
		.periph_buses = PL08X_AHB2,
	},
};
<<<<<<< HEAD

static struct pl022_ssp_controller spear320_ssp_data[] = {
	{
		.bus_id = 1,
		.enable_dma = 1,
		.dma_filter = pl08x_filter_id,
		.dma_tx_param = "ssp1_tx",
		.dma_rx_param = "ssp1_rx",
		.num_chipselect = 2,
	}, {
		.bus_id = 2,
		.enable_dma = 1,
		.dma_filter = pl08x_filter_id,
		.dma_tx_param = "ssp2_tx",
		.dma_rx_param = "ssp2_rx",
		.num_chipselect = 2,
	}
};

=======

static struct pl022_ssp_controller spear320_ssp_data[] = {
	{
		.bus_id = 1,
		.enable_dma = 1,
		.dma_filter = pl08x_filter_id,
		.dma_tx_param = "ssp1_tx",
		.dma_rx_param = "ssp1_rx",
		.num_chipselect = 2,
	}, {
		.bus_id = 2,
		.enable_dma = 1,
		.dma_filter = pl08x_filter_id,
		.dma_tx_param = "ssp2_tx",
		.dma_rx_param = "ssp2_rx",
		.num_chipselect = 2,
	}
};

>>>>>>> f3f08dcb
static struct amba_pl011_data spear320_uart_data[] = {
	{
		.dma_filter = pl08x_filter_id,
		.dma_tx_param = "uart1_tx",
		.dma_rx_param = "uart1_rx",
	}, {
		.dma_filter = pl08x_filter_id,
		.dma_tx_param = "uart2_tx",
		.dma_rx_param = "uart2_rx",
	},
};

/* Add SPEAr310 auxdata to pass platform data */
static struct of_dev_auxdata spear320_auxdata_lookup[] __initdata = {
	OF_DEV_AUXDATA("arm,pl022", SPEAR3XX_ICM1_SSP_BASE, NULL,
			&pl022_plat_data),
	OF_DEV_AUXDATA("arm,pl080", SPEAR3XX_ICM3_DMA_BASE, NULL,
			&pl080_plat_data),
	OF_DEV_AUXDATA("arm,pl022", SPEAR320_SSP0_BASE, NULL,
			&spear320_ssp_data[0]),
	OF_DEV_AUXDATA("arm,pl022", SPEAR320_SSP1_BASE, NULL,
			&spear320_ssp_data[1]),
	OF_DEV_AUXDATA("arm,pl011", SPEAR320_UART1_BASE, NULL,
			&spear320_uart_data[0]),
	OF_DEV_AUXDATA("arm,pl011", SPEAR320_UART2_BASE, NULL,
			&spear320_uart_data[1]),
	{}
};

static void __init spear320_dt_init(void)
{
	void __iomem *base;
	int ret;

	pl080_plat_data.slave_channels = spear320_dma_info;
	pl080_plat_data.num_slave_channels = ARRAY_SIZE(spear320_dma_info);

<<<<<<< HEAD
	pl080_plat_data.slave_channels = spear320_dma_info;
	pl080_plat_data.num_slave_channels = ARRAY_SIZE(spear320_dma_info);

=======
>>>>>>> f3f08dcb
	of_platform_populate(NULL, of_default_bus_match_table,
			spear320_auxdata_lookup, NULL);

	/* shared irq registration */
	base = ioremap(SPEAR320_SOC_CONFIG_BASE, SZ_4K);
	if (base) {
		/* shirq 1 */
		shirq_ras1.regs.base = base;
		ret = spear_shirq_register(&shirq_ras1);
		if (ret)
			pr_err("Error registering Shared IRQ 1\n");

		/* shirq 3 */
		shirq_ras3.regs.base = base;
		ret = spear_shirq_register(&shirq_ras3);
		if (ret)
			pr_err("Error registering Shared IRQ 3\n");

		/* shirq 4 */
		shirq_intrcomm_ras.regs.base = base;
		ret = spear_shirq_register(&shirq_intrcomm_ras);
		if (ret)
			pr_err("Error registering Shared IRQ 4\n");
	}
}

<<<<<<< HEAD
	if (of_machine_is_compatible("st,spear320-evb")) {
		/* pmx initialization */
		pmx_driver.base = base;
		pmx_driver.mode = &spear320_auto_net_mii_mode;
		pmx_driver.devs = spear320_evb_pmx_devs;
		pmx_driver.devs_count = ARRAY_SIZE(spear320_evb_pmx_devs);

		ret = pmx_register(&pmx_driver);
		if (ret)
			pr_err("padmux: registration failed. err no: %d\n",
					ret);
	}
}

=======
>>>>>>> f3f08dcb
static const char * const spear320_dt_board_compat[] = {
	"st,spear320",
	"st,spear320-evb",
	NULL,
};

static void __init spear320_map_io(void)
{
	spear3xx_map_io();
	spear320_clk_init();
}

DT_MACHINE_START(SPEAR320_DT, "ST SPEAr320 SoC with Flattened Device Tree")
	.map_io		=	spear320_map_io,
	.init_irq	=	spear3xx_dt_init_irq,
	.handle_irq	=	vic_handle_irq,
	.timer		=	&spear3xx_timer,
	.init_machine	=	spear320_dt_init,
	.restart	=	spear_restart,
	.dt_compat	=	spear320_dt_board_compat,
MACHINE_END<|MERGE_RESOLUTION|>--- conflicted
+++ resolved
@@ -207,30 +207,6 @@
 	},
 };
 
-<<<<<<< HEAD
-/* padmux devices to enable */
-static struct pmx_dev *spear320_evb_pmx_devs[] = {
-	/* spear3xx specific devices */
-	&spear3xx_pmx_i2c,
-	&spear3xx_pmx_ssp,
-	&spear3xx_pmx_mii,
-	&spear3xx_pmx_uart0,
-
-	/* spear320 specific devices */
-	&spear320_pmx_fsmc,
-	&spear320_pmx_sdhci,
-	&spear320_pmx_i2s,
-	&spear320_pmx_uart1,
-	&spear320_pmx_uart2,
-	&spear320_pmx_can,
-	&spear320_pmx_pwm0,
-	&spear320_pmx_pwm1,
-	&spear320_pmx_pwm2,
-	&spear320_pmx_mii1,
-};
-
-=======
->>>>>>> f3f08dcb
 /* DMAC platform data's slave info */
 struct pl08x_channel_data spear320_dma_info[] = {
 	{
@@ -417,7 +393,6 @@
 		.periph_buses = PL08X_AHB2,
 	},
 };
-<<<<<<< HEAD
 
 static struct pl022_ssp_controller spear320_ssp_data[] = {
 	{
@@ -437,27 +412,6 @@
 	}
 };
 
-=======
-
-static struct pl022_ssp_controller spear320_ssp_data[] = {
-	{
-		.bus_id = 1,
-		.enable_dma = 1,
-		.dma_filter = pl08x_filter_id,
-		.dma_tx_param = "ssp1_tx",
-		.dma_rx_param = "ssp1_rx",
-		.num_chipselect = 2,
-	}, {
-		.bus_id = 2,
-		.enable_dma = 1,
-		.dma_filter = pl08x_filter_id,
-		.dma_tx_param = "ssp2_tx",
-		.dma_rx_param = "ssp2_rx",
-		.num_chipselect = 2,
-	}
-};
-
->>>>>>> f3f08dcb
 static struct amba_pl011_data spear320_uart_data[] = {
 	{
 		.dma_filter = pl08x_filter_id,
@@ -495,12 +449,6 @@
 	pl080_plat_data.slave_channels = spear320_dma_info;
 	pl080_plat_data.num_slave_channels = ARRAY_SIZE(spear320_dma_info);
 
-<<<<<<< HEAD
-	pl080_plat_data.slave_channels = spear320_dma_info;
-	pl080_plat_data.num_slave_channels = ARRAY_SIZE(spear320_dma_info);
-
-=======
->>>>>>> f3f08dcb
 	of_platform_populate(NULL, of_default_bus_match_table,
 			spear320_auxdata_lookup, NULL);
 
@@ -527,23 +475,6 @@
 	}
 }
 
-<<<<<<< HEAD
-	if (of_machine_is_compatible("st,spear320-evb")) {
-		/* pmx initialization */
-		pmx_driver.base = base;
-		pmx_driver.mode = &spear320_auto_net_mii_mode;
-		pmx_driver.devs = spear320_evb_pmx_devs;
-		pmx_driver.devs_count = ARRAY_SIZE(spear320_evb_pmx_devs);
-
-		ret = pmx_register(&pmx_driver);
-		if (ret)
-			pr_err("padmux: registration failed. err no: %d\n",
-					ret);
-	}
-}
-
-=======
->>>>>>> f3f08dcb
 static const char * const spear320_dt_board_compat[] = {
 	"st,spear320",
 	"st,spear320-evb",
