--- conflicted
+++ resolved
@@ -28,10 +28,7 @@
 
 /* Add spear3xx family function declarations here */
 void __init spear_setup_timer(resource_size_t base, int irq);
-<<<<<<< HEAD
-=======
 void __init spear3xx_clk_init(void);
->>>>>>> ad52af91
 void __init spear3xx_map_io(void);
 void __init spear3xx_dt_init_irq(void);
 
@@ -39,28 +36,16 @@
 
 /* spear300 declarations */
 #ifdef CONFIG_MACH_SPEAR300
-<<<<<<< HEAD
-void __init spear300_clk_init(void);
-=======
->>>>>>> ad52af91
 
 #endif /* CONFIG_MACH_SPEAR300 */
 
 /* spear310 declarations */
 #ifdef CONFIG_MACH_SPEAR310
-<<<<<<< HEAD
-void __init spear310_clk_init(void);
-=======
->>>>>>> ad52af91
 
 #endif /* CONFIG_MACH_SPEAR310 */
 
 /* spear320 declarations */
 #ifdef CONFIG_MACH_SPEAR320
-<<<<<<< HEAD
-void __init spear320_clk_init(void);
-=======
->>>>>>> ad52af91
 
 #endif /* CONFIG_MACH_SPEAR320 */
 
