--- conflicted
+++ resolved
@@ -20,10 +20,6 @@
 #include <linux/amba/bus.h>
 #include <asm/mach/time.h>
 #include <asm/mach/map.h>
-<<<<<<< HEAD
-#include <plat/padmux.h>
-=======
->>>>>>> 8870c4ac
 
 /* Add spear3xx family device structure declarations here */
 extern struct sys_timer spear3xx_timer;
@@ -32,161 +28,10 @@
 
 /* Add spear3xx family function declarations here */
 void __init spear_setup_of_timer(void);
-<<<<<<< HEAD
-=======
 void __init spear3xx_clk_init(void);
->>>>>>> 8870c4ac
 void __init spear3xx_map_io(void);
 void __init spear3xx_dt_init_irq(void);
 
 void spear_restart(char, const char *);
 
-<<<<<<< HEAD
-/* pad mux declarations */
-#define PMX_FIRDA_MASK		(1 << 14)
-#define PMX_I2C_MASK		(1 << 13)
-#define PMX_SSP_CS_MASK		(1 << 12)
-#define PMX_SSP_MASK		(1 << 11)
-#define PMX_MII_MASK		(1 << 10)
-#define PMX_GPIO_PIN0_MASK	(1 << 9)
-#define PMX_GPIO_PIN1_MASK	(1 << 8)
-#define PMX_GPIO_PIN2_MASK	(1 << 7)
-#define PMX_GPIO_PIN3_MASK	(1 << 6)
-#define PMX_GPIO_PIN4_MASK	(1 << 5)
-#define PMX_GPIO_PIN5_MASK	(1 << 4)
-#define PMX_UART0_MODEM_MASK	(1 << 3)
-#define PMX_UART0_MASK		(1 << 2)
-#define PMX_TIMER_3_4_MASK	(1 << 1)
-#define PMX_TIMER_1_2_MASK	(1 << 0)
-
-/* pad mux devices */
-extern struct pmx_dev spear3xx_pmx_firda;
-extern struct pmx_dev spear3xx_pmx_i2c;
-extern struct pmx_dev spear3xx_pmx_ssp_cs;
-extern struct pmx_dev spear3xx_pmx_ssp;
-extern struct pmx_dev spear3xx_pmx_mii;
-extern struct pmx_dev spear3xx_pmx_gpio_pin0;
-extern struct pmx_dev spear3xx_pmx_gpio_pin1;
-extern struct pmx_dev spear3xx_pmx_gpio_pin2;
-extern struct pmx_dev spear3xx_pmx_gpio_pin3;
-extern struct pmx_dev spear3xx_pmx_gpio_pin4;
-extern struct pmx_dev spear3xx_pmx_gpio_pin5;
-extern struct pmx_dev spear3xx_pmx_uart0_modem;
-extern struct pmx_dev spear3xx_pmx_uart0;
-extern struct pmx_dev spear3xx_pmx_timer_3_4;
-extern struct pmx_dev spear3xx_pmx_timer_1_2;
-
-#if defined(CONFIG_MACH_SPEAR310) || defined(CONFIG_MACH_SPEAR320)
-/* padmux plgpio devices */
-extern struct pmx_dev spear3xx_pmx_plgpio_0_1;
-extern struct pmx_dev spear3xx_pmx_plgpio_2_3;
-extern struct pmx_dev spear3xx_pmx_plgpio_4_5;
-extern struct pmx_dev spear3xx_pmx_plgpio_6_9;
-extern struct pmx_dev spear3xx_pmx_plgpio_10_27;
-extern struct pmx_dev spear3xx_pmx_plgpio_28;
-extern struct pmx_dev spear3xx_pmx_plgpio_29;
-extern struct pmx_dev spear3xx_pmx_plgpio_30;
-extern struct pmx_dev spear3xx_pmx_plgpio_31;
-extern struct pmx_dev spear3xx_pmx_plgpio_32;
-extern struct pmx_dev spear3xx_pmx_plgpio_33;
-extern struct pmx_dev spear3xx_pmx_plgpio_34_36;
-extern struct pmx_dev spear3xx_pmx_plgpio_37_42;
-extern struct pmx_dev spear3xx_pmx_plgpio_43_44_47_48;
-extern struct pmx_dev spear3xx_pmx_plgpio_45_46_49_50;
-#endif
-
-/* spear300 declarations */
-#ifdef CONFIG_MACH_SPEAR300
-/* pad mux modes */
-extern struct pmx_mode spear300_nand_mode;
-extern struct pmx_mode spear300_nor_mode;
-extern struct pmx_mode spear300_photo_frame_mode;
-extern struct pmx_mode spear300_lend_ip_phone_mode;
-extern struct pmx_mode spear300_hend_ip_phone_mode;
-extern struct pmx_mode spear300_lend_wifi_phone_mode;
-extern struct pmx_mode spear300_hend_wifi_phone_mode;
-extern struct pmx_mode spear300_ata_pabx_wi2s_mode;
-extern struct pmx_mode spear300_ata_pabx_i2s_mode;
-extern struct pmx_mode spear300_caml_lcdw_mode;
-extern struct pmx_mode spear300_camu_lcd_mode;
-extern struct pmx_mode spear300_camu_wlcd_mode;
-extern struct pmx_mode spear300_caml_lcd_mode;
-
-/* pad mux devices */
-extern struct pmx_dev spear300_pmx_fsmc_2_chips;
-extern struct pmx_dev spear300_pmx_fsmc_4_chips;
-extern struct pmx_dev spear300_pmx_keyboard;
-extern struct pmx_dev spear300_pmx_clcd;
-extern struct pmx_dev spear300_pmx_telecom_gpio;
-extern struct pmx_dev spear300_pmx_telecom_tdm;
-extern struct pmx_dev spear300_pmx_telecom_spi_cs_i2c_clk;
-extern struct pmx_dev spear300_pmx_telecom_camera;
-extern struct pmx_dev spear300_pmx_telecom_dac;
-extern struct pmx_dev spear300_pmx_telecom_i2s;
-extern struct pmx_dev spear300_pmx_telecom_boot_pins;
-extern struct pmx_dev spear300_pmx_telecom_sdhci_4bit;
-extern struct pmx_dev spear300_pmx_telecom_sdhci_8bit;
-extern struct pmx_dev spear300_pmx_gpio1;
-
-/* Add spear300 machine declarations here */
-void __init spear300_clk_init(void);
-
-#endif /* CONFIG_MACH_SPEAR300 */
-
-/* spear310 declarations */
-#ifdef CONFIG_MACH_SPEAR310
-/* pad mux devices */
-extern struct pmx_dev spear310_pmx_emi_cs_0_1_4_5;
-extern struct pmx_dev spear310_pmx_emi_cs_2_3;
-extern struct pmx_dev spear310_pmx_uart1;
-extern struct pmx_dev spear310_pmx_uart2;
-extern struct pmx_dev spear310_pmx_uart3_4_5;
-extern struct pmx_dev spear310_pmx_fsmc;
-extern struct pmx_dev spear310_pmx_rs485_0_1;
-extern struct pmx_dev spear310_pmx_tdm0;
-
-/* Add spear310 machine declarations here */
-void __init spear310_clk_init(void);
-
-#endif /* CONFIG_MACH_SPEAR310 */
-
-/* spear320 declarations */
-#ifdef CONFIG_MACH_SPEAR320
-/* pad mux modes */
-extern struct pmx_mode spear320_auto_net_smii_mode;
-extern struct pmx_mode spear320_auto_net_mii_mode;
-extern struct pmx_mode spear320_auto_exp_mode;
-extern struct pmx_mode spear320_small_printers_mode;
-
-/* pad mux devices */
-extern struct pmx_dev spear320_pmx_clcd;
-extern struct pmx_dev spear320_pmx_emi;
-extern struct pmx_dev spear320_pmx_fsmc;
-extern struct pmx_dev spear320_pmx_spp;
-extern struct pmx_dev spear320_pmx_sdhci;
-extern struct pmx_dev spear320_pmx_i2s;
-extern struct pmx_dev spear320_pmx_uart1;
-extern struct pmx_dev spear320_pmx_uart1_modem;
-extern struct pmx_dev spear320_pmx_uart2;
-extern struct pmx_dev spear320_pmx_touchscreen;
-extern struct pmx_dev spear320_pmx_can;
-extern struct pmx_dev spear320_pmx_sdhci_led;
-extern struct pmx_dev spear320_pmx_pwm0;
-extern struct pmx_dev spear320_pmx_pwm1;
-extern struct pmx_dev spear320_pmx_pwm2;
-extern struct pmx_dev spear320_pmx_pwm3;
-extern struct pmx_dev spear320_pmx_ssp1;
-extern struct pmx_dev spear320_pmx_ssp2;
-extern struct pmx_dev spear320_pmx_mii1;
-extern struct pmx_dev spear320_pmx_smii0;
-extern struct pmx_dev spear320_pmx_smii1;
-extern struct pmx_dev spear320_pmx_i2c1;
-
-/* Add spear320 machine declarations here */
-void __init spear320_clk_init(void);
-
-#endif /* CONFIG_MACH_SPEAR320 */
-
-=======
->>>>>>> 8870c4ac
 #endif /* __MACH_GENERIC_H */