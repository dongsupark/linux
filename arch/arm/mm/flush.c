--- conflicted
+++ resolved
@@ -172,19 +172,6 @@
 		size_t page_size = PAGE_SIZE << compound_order(page);
 		__cpuc_flush_dcache_area(page_address(page), page_size);
 	} else {
-<<<<<<< HEAD
-		void *addr;
-
-		if (cache_is_vipt_nonaliasing()) {
-			addr = kmap_atomic(page);
-			__cpuc_flush_dcache_area(addr, PAGE_SIZE);
-			kunmap_atomic(addr);
-		} else {
-			addr = kmap_high_get(page);
-			if (addr) {
-				__cpuc_flush_dcache_area(addr, PAGE_SIZE);
-				kunmap_high(page);
-=======
 		unsigned long i;
 		if (cache_is_vipt_nonaliasing()) {
 			for (i = 0; i < (1 << compound_order(page)); i++) {
@@ -199,7 +186,6 @@
 					__cpuc_flush_dcache_area(addr, PAGE_SIZE);
 					kunmap_high(page);
 				}
->>>>>>> d0e0ac97
 			}
 		}
 	}
