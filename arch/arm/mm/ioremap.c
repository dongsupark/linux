/*
 *  linux/arch/arm/mm/ioremap.c
 *
 * Re-map IO memory to kernel address space so that we can access it.
 *
 * (C) Copyright 1995 1996 Linus Torvalds
 *
 * Hacked for ARM by Phil Blundell <philb@gnu.org>
 * Hacked to allow all architectures to build, and various cleanups
 * by Russell King
 *
 * This allows a driver to remap an arbitrary region of bus memory into
 * virtual space.  One should *only* use readl, writel, memcpy_toio and
 * so on with such remapped areas.
 *
 * Because the ARM only has a 32-bit address space we can't address the
 * whole of the (physical) PCI space at once.  PCI huge-mode addressing
 * allows us to circumvent this restriction by splitting PCI space into
 * two 2GB chunks and mapping only one at a time into processor memory.
 * We use MMU protection domains to trap any attempt to access the bank
 * that is not currently mapped.  (This isn't fully implemented yet.)
 */
#include <linux/module.h>
#include <linux/errno.h>
#include <linux/mm.h>
#include <linux/vmalloc.h>
#include <linux/io.h>

#include <asm/cputype.h>
#include <asm/cacheflush.h>
#include <asm/mmu_context.h>
#include <asm/pgalloc.h>
#include <asm/tlbflush.h>
#include <asm/sizes.h>

#include <asm/mach/map.h>
#include "mm.h"

/*
 * Used by ioremap() and iounmap() code to mark (super)section-mapped
 * I/O regions in vm_struct->flags field.
 */
#define VM_ARM_SECTION_MAPPING	0x80000000

int ioremap_page(unsigned long virt, unsigned long phys,
		 const struct mem_type *mtype)
{
	return ioremap_page_range(virt, virt + PAGE_SIZE, phys,
				  __pgprot(mtype->prot_pte));
}
EXPORT_SYMBOL(ioremap_page);

void __check_kvm_seq(struct mm_struct *mm)
{
	unsigned int seq;

	do {
		seq = init_mm.context.kvm_seq;
		memcpy(pgd_offset(mm, VMALLOC_START),
		       pgd_offset_k(VMALLOC_START),
		       sizeof(pgd_t) * (pgd_index(VMALLOC_END) -
					pgd_index(VMALLOC_START)));
		mm->context.kvm_seq = seq;
	} while (seq != init_mm.context.kvm_seq);
}

#ifndef CONFIG_SMP
/*
 * Section support is unsafe on SMP - If you iounmap and ioremap a region,
 * the other CPUs will not see this change until their next context switch.
 * Meanwhile, (eg) if an interrupt comes in on one of those other CPUs
 * which requires the new ioremap'd region to be referenced, the CPU will
 * reference the _old_ region.
 *
 * Note that get_vm_area_caller() allocates a guard 4K page, so we need to
 * mask the size back to 1MB aligned or we will overflow in the loop below.
 */
static void unmap_area_sections(unsigned long virt, unsigned long size)
{
	unsigned long addr = virt, end = virt + (size & ~(SZ_1M - 1));
	pgd_t *pgd;

	flush_cache_vunmap(addr, end);
	pgd = pgd_offset_k(addr);
	do {
		pmd_t pmd, *pmdp = pmd_offset(pgd, addr);

		pmd = *pmdp;
		if (!pmd_none(pmd)) {
			/*
			 * Clear the PMD from the page table, and
			 * increment the kvm sequence so others
			 * notice this change.
			 *
			 * Note: this is still racy on SMP machines.
			 */
			pmd_clear(pmdp);
			init_mm.context.kvm_seq++;

			/*
			 * Free the page table, if there was one.
			 */
			if ((pmd_val(pmd) & PMD_TYPE_MASK) == PMD_TYPE_TABLE)
				pte_free_kernel(&init_mm, pmd_page_vaddr(pmd));
		}

		addr += PGDIR_SIZE;
		pgd++;
	} while (addr < end);

	/*
	 * Ensure that the active_mm is up to date - we want to
	 * catch any use-after-iounmap cases.
	 */
	if (current->active_mm->context.kvm_seq != init_mm.context.kvm_seq)
		__check_kvm_seq(current->active_mm);

	flush_tlb_kernel_range(virt, end);
}

static int
remap_area_sections(unsigned long virt, unsigned long pfn,
		    size_t size, const struct mem_type *type)
{
	unsigned long addr = virt, end = virt + size;
	pgd_t *pgd;

	/*
	 * Remove and free any PTE-based mapping, and
	 * sync the current kernel mapping.
	 */
	unmap_area_sections(virt, size);

	pgd = pgd_offset_k(addr);
	do {
		pmd_t *pmd = pmd_offset(pgd, addr);

		pmd[0] = __pmd(__pfn_to_phys(pfn) | type->prot_sect);
		pfn += SZ_1M >> PAGE_SHIFT;
		pmd[1] = __pmd(__pfn_to_phys(pfn) | type->prot_sect);
		pfn += SZ_1M >> PAGE_SHIFT;
		flush_pmd_entry(pmd);

		addr += PGDIR_SIZE;
		pgd++;
	} while (addr < end);

	return 0;
}

static int
remap_area_supersections(unsigned long virt, unsigned long pfn,
			 size_t size, const struct mem_type *type)
{
	unsigned long addr = virt, end = virt + size;
	pgd_t *pgd;

	/*
	 * Remove and free any PTE-based mapping, and
	 * sync the current kernel mapping.
	 */
	unmap_area_sections(virt, size);

	pgd = pgd_offset_k(virt);
	do {
		unsigned long super_pmd_val, i;

		super_pmd_val = __pfn_to_phys(pfn) | type->prot_sect |
				PMD_SECT_SUPER;
		super_pmd_val |= ((pfn >> (32 - PAGE_SHIFT)) & 0xf) << 20;

		for (i = 0; i < 8; i++) {
			pmd_t *pmd = pmd_offset(pgd, addr);

			pmd[0] = __pmd(super_pmd_val);
			pmd[1] = __pmd(super_pmd_val);
			flush_pmd_entry(pmd);

			addr += PGDIR_SIZE;
			pgd++;
		}

		pfn += SUPERSECTION_SIZE >> PAGE_SHIFT;
	} while (addr < end);

	return 0;
}
#endif

void __iomem * __arm_ioremap_pfn_caller(unsigned long pfn,
	unsigned long offset, size_t size, unsigned int mtype, void *caller)
{
	const struct mem_type *type;
	int err;
	unsigned long addr;
 	struct vm_struct * area;

	/*
	 * High mappings must be supersection aligned
	 */
	if (pfn >= 0x100000 && (__pfn_to_phys(pfn) & ~SUPERSECTION_MASK))
		return NULL;

	/*
	 * Don't allow RAM to be mapped - this causes problems with ARMv6+
	 */
<<<<<<< HEAD
	if (WARN_ON(pfn_valid(pfn)))
		return NULL;
=======
	if (pfn_valid(pfn)) {
		printk(KERN_WARNING "BUG: Your driver calls ioremap() on system memory.  This leads\n"
		       KERN_WARNING "to architecturally unpredictable behaviour on ARMv6+, and ioremap()\n"
		       KERN_WARNING "will fail in the next kernel release.  Please fix your driver.\n");
		WARN_ON(1);
	}
>>>>>>> 062c1825

	type = get_mem_type(mtype);
	if (!type)
		return NULL;

	/*
	 * Page align the mapping size, taking account of any offset.
	 */
	size = PAGE_ALIGN(offset + size);

	area = get_vm_area_caller(size, VM_IOREMAP, caller);
 	if (!area)
 		return NULL;
 	addr = (unsigned long)area->addr;

#ifndef CONFIG_SMP
	if (DOMAIN_IO == 0 &&
	    (((cpu_architecture() >= CPU_ARCH_ARMv6) && (get_cr() & CR_XP)) ||
	       cpu_is_xsc3()) && pfn >= 0x100000 &&
	       !((__pfn_to_phys(pfn) | size | addr) & ~SUPERSECTION_MASK)) {
		area->flags |= VM_ARM_SECTION_MAPPING;
		err = remap_area_supersections(addr, pfn, size, type);
	} else if (!((__pfn_to_phys(pfn) | size | addr) & ~PMD_MASK)) {
		area->flags |= VM_ARM_SECTION_MAPPING;
		err = remap_area_sections(addr, pfn, size, type);
	} else
#endif
		err = ioremap_page_range(addr, addr + size, __pfn_to_phys(pfn),
					 __pgprot(type->prot_pte));

	if (err) {
 		vunmap((void *)addr);
 		return NULL;
 	}

	flush_cache_vmap(addr, addr + size);
	return (void __iomem *) (offset + addr);
}

void __iomem *__arm_ioremap_caller(unsigned long phys_addr, size_t size,
	unsigned int mtype, void *caller)
{
	unsigned long last_addr;
 	unsigned long offset = phys_addr & ~PAGE_MASK;
 	unsigned long pfn = __phys_to_pfn(phys_addr);

 	/*
 	 * Don't allow wraparound or zero size
	 */
	last_addr = phys_addr + size - 1;
	if (!size || last_addr < phys_addr)
		return NULL;

	return __arm_ioremap_pfn_caller(pfn, offset, size, mtype,
			caller);
}

/*
 * Remap an arbitrary physical address space into the kernel virtual
 * address space. Needed when the kernel wants to access high addresses
 * directly.
 *
 * NOTE! We need to allow non-page-aligned mappings too: we will obviously
 * have to convert them into an offset in a page-aligned mapping, but the
 * caller shouldn't need to know that small detail.
 */
void __iomem *
__arm_ioremap_pfn(unsigned long pfn, unsigned long offset, size_t size,
		  unsigned int mtype)
{
	return __arm_ioremap_pfn_caller(pfn, offset, size, mtype,
			__builtin_return_address(0));
}
EXPORT_SYMBOL(__arm_ioremap_pfn);

void __iomem *
__arm_ioremap(unsigned long phys_addr, size_t size, unsigned int mtype)
{
	return __arm_ioremap_caller(phys_addr, size, mtype,
			__builtin_return_address(0));
}
EXPORT_SYMBOL(__arm_ioremap);

void __iounmap(volatile void __iomem *io_addr)
{
	void *addr = (void *)(PAGE_MASK & (unsigned long)io_addr);
#ifndef CONFIG_SMP
	struct vm_struct **p, *tmp;

	/*
	 * If this is a section based mapping we need to handle it
	 * specially as the VM subsystem does not know how to handle
	 * such a beast. We need the lock here b/c we need to clear
	 * all the mappings before the area can be reclaimed
	 * by someone else.
	 */
	write_lock(&vmlist_lock);
	for (p = &vmlist ; (tmp = *p) ; p = &tmp->next) {
		if ((tmp->flags & VM_IOREMAP) && (tmp->addr == addr)) {
			if (tmp->flags & VM_ARM_SECTION_MAPPING) {
				unmap_area_sections((unsigned long)tmp->addr,
						    tmp->size);
			}
			break;
		}
	}
	write_unlock(&vmlist_lock);
#endif

	vunmap(addr);
}
EXPORT_SYMBOL(__iounmap);<|MERGE_RESOLUTION|>--- conflicted
+++ resolved
@@ -204,17 +204,12 @@
 	/*
 	 * Don't allow RAM to be mapped - this causes problems with ARMv6+
 	 */
-<<<<<<< HEAD
-	if (WARN_ON(pfn_valid(pfn)))
-		return NULL;
-=======
 	if (pfn_valid(pfn)) {
 		printk(KERN_WARNING "BUG: Your driver calls ioremap() on system memory.  This leads\n"
 		       KERN_WARNING "to architecturally unpredictable behaviour on ARMv6+, and ioremap()\n"
 		       KERN_WARNING "will fail in the next kernel release.  Please fix your driver.\n");
 		WARN_ON(1);
 	}
->>>>>>> 062c1825
 
 	type = get_mem_type(mtype);
 	if (!type)
