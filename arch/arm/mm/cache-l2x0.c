--- conflicted
+++ resolved
@@ -32,10 +32,7 @@
 static DEFINE_RAW_SPINLOCK(l2x0_lock);
 static u32 l2x0_way_mask;	/* Bitmask of active ways */
 static u32 l2x0_size;
-<<<<<<< HEAD
-=======
 static unsigned long sync_reg_offset = L2X0_CACHE_SYNC;
->>>>>>> 711e1bfb
 
 struct l2x0_regs l2x0_saved_regs;
 
