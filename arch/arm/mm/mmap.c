--- conflicted
+++ resolved
@@ -10,8 +10,6 @@
 #include <linux/personality.h>
 #include <linux/random.h>
 #include <asm/cachetype.h>
-<<<<<<< HEAD
-=======
 
 static inline unsigned long COLOUR_ALIGN_DOWN(unsigned long addr,
 					      unsigned long pgoff)
@@ -24,7 +22,6 @@
 
 	return base - off;
 }
->>>>>>> dcd6c922
 
 #define COLOUR_ALIGN(addr,pgoff)		\
 	((((addr)+SHMLBA-1)&~(SHMLBA-1)) +	\
