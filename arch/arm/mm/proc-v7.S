/*
 *  linux/arch/arm/mm/proc-v7.S
 *
 *  Copyright (C) 2001 Deep Blue Solutions Ltd.
 *
 * This program is free software; you can redistribute it and/or modify
 * it under the terms of the GNU General Public License version 2 as
 * published by the Free Software Foundation.
 *
 *  This is the "shell" of the ARMv7 processor support.
 */
#include <linux/init.h>
#include <linux/linkage.h>
#include <asm/assembler.h>
#include <asm/asm-offsets.h>
#include <asm/hwcap.h>
#include <asm/pgtable-hwdef.h>
#include <asm/pgtable.h>

#include "proc-macros.S"

#ifdef CONFIG_ARM_LPAE
#include "proc-v7-3level.S"
#else
#include "proc-v7-2level.S"
#endif

ENTRY(cpu_v7_proc_init)
	mov	pc, lr
ENDPROC(cpu_v7_proc_init)

ENTRY(cpu_v7_proc_fin)
	mrc	p15, 0, r0, c1, c0, 0		@ ctrl register
	bic	r0, r0, #0x1000			@ ...i............
	bic	r0, r0, #0x0006			@ .............ca.
	mcr	p15, 0, r0, c1, c0, 0		@ disable caches
	mov	pc, lr
ENDPROC(cpu_v7_proc_fin)

/*
 *	cpu_v7_reset(loc)
 *
 *	Perform a soft reset of the system.  Put the CPU into the
 *	same state as it would be if it had been reset, and branch
 *	to what would be the reset vector.
 *
 *	- loc   - location to jump to for soft reset
 *
 *	This code must be executed using a flat identity mapping with
 *      caches disabled.
 */
	.align	5
	.pushsection	.idmap.text, "ax"
ENTRY(cpu_v7_reset)
	mrc	p15, 0, r1, c1, c0, 0		@ ctrl register
	bic	r1, r1, #0x1			@ ...............m
 THUMB(	bic	r1, r1, #1 << 30 )		@ SCTLR.TE (Thumb exceptions)
	mcr	p15, 0, r1, c1, c0, 0		@ disable MMU
	isb
	bx	r0
ENDPROC(cpu_v7_reset)
	.popsection

/*
 *	cpu_v7_do_idle()
 *
 *	Idle the processor (eg, wait for interrupt).
 *
 *	IRQs are already disabled.
 */
ENTRY(cpu_v7_do_idle)
	dsb					@ WFI may enter a low-power mode
	wfi
	mov	pc, lr
ENDPROC(cpu_v7_do_idle)

ENTRY(cpu_v7_dcache_clean_area)
	ALT_SMP(mov	pc, lr)			@ MP extensions imply L1 PTW
	ALT_UP(W(nop))
	dcache_line_size r2, r3
1:	mcr	p15, 0, r0, c7, c10, 1		@ clean D entry
	add	r0, r0, r2
	subs	r1, r1, r2
	bhi	1b
	dsb
	mov	pc, lr
ENDPROC(cpu_v7_dcache_clean_area)

	string	cpu_v7_name, "ARMv7 Processor"
	.align

/* Suspend/resume support: derived from arch/arm/mach-s5pv210/sleep.S */
.globl	cpu_v7_suspend_size
.equ	cpu_v7_suspend_size, 4 * 8
#ifdef CONFIG_ARM_CPU_SUSPEND
ENTRY(cpu_v7_do_suspend)
	stmfd	sp!, {r4 - r10, lr}
	mrc	p15, 0, r4, c13, c0, 0	@ FCSE/PID
	mrc	p15, 0, r5, c13, c0, 3	@ User r/o thread ID
	stmia	r0!, {r4 - r5}
#ifdef CONFIG_MMU
	mrc	p15, 0, r6, c3, c0, 0	@ Domain ID
	mrc	p15, 0, r7, c2, c0, 1	@ TTB 1
	mrc	p15, 0, r11, c2, c0, 2	@ TTB control register
#endif
	mrc	p15, 0, r8, c1, c0, 0	@ Control register
	mrc	p15, 0, r9, c1, c0, 1	@ Auxiliary control register
	mrc	p15, 0, r10, c1, c0, 2	@ Co-processor access control
	stmia	r0, {r6 - r11}
	ldmfd	sp!, {r4 - r10, pc}
ENDPROC(cpu_v7_do_suspend)

ENTRY(cpu_v7_do_resume)
	mov	ip, #0
	mcr	p15, 0, ip, c7, c5, 0	@ invalidate I cache
	mcr	p15, 0, ip, c13, c0, 1	@ set reserved context ID
	ldmia	r0!, {r4 - r5}
	mcr	p15, 0, r4, c13, c0, 0	@ FCSE/PID
	mcr	p15, 0, r5, c13, c0, 3	@ User r/o thread ID
	ldmia	r0, {r6 - r11}
#ifdef CONFIG_MMU
	mcr	p15, 0, ip, c8, c7, 0	@ invalidate TLBs
	mcr	p15, 0, r6, c3, c0, 0	@ Domain ID
#ifndef CONFIG_ARM_LPAE
	ALT_SMP(orr	r1, r1, #TTB_FLAGS_SMP)
	ALT_UP(orr	r1, r1, #TTB_FLAGS_UP)
#endif
	mcr	p15, 0, r1, c2, c0, 0	@ TTB 0
	mcr	p15, 0, r7, c2, c0, 1	@ TTB 1
	mcr	p15, 0, r11, c2, c0, 2	@ TTB control register
	ldr	r4, =PRRR		@ PRRR
	ldr	r5, =NMRR		@ NMRR
	mcr	p15, 0, r4, c10, c2, 0	@ write PRRR
	mcr	p15, 0, r5, c10, c2, 1	@ write NMRR
#endif	/* CONFIG_MMU */
	mrc	p15, 0, r4, c1, c0, 1	@ Read Auxiliary control register
	teq	r4, r9			@ Is it already set?
	mcrne	p15, 0, r9, c1, c0, 1	@ No, so write it
	mcr	p15, 0, r10, c1, c0, 2	@ Co-processor access control
	isb
	dsb
	mov	r0, r8			@ control register
	b	cpu_resume_mmu
ENDPROC(cpu_v7_do_resume)
#endif

#ifdef CONFIG_CPU_PJ4B
	globl_equ	cpu_pj4b_switch_mm,     cpu_v7_switch_mm
	globl_equ	cpu_pj4b_set_pte_ext,	cpu_v7_set_pte_ext
	globl_equ	cpu_pj4b_proc_init,	cpu_v7_proc_init
	globl_equ	cpu_pj4b_proc_fin, 	cpu_v7_proc_fin
	globl_equ	cpu_pj4b_reset,	   	cpu_v7_reset
#ifdef CONFIG_PJ4B_ERRATA_4742
ENTRY(cpu_pj4b_do_idle)
	dsb					@ WFI may enter a low-power mode
	wfi
	dsb					@barrier
	mov	pc, lr
ENDPROC(cpu_pj4b_do_idle)
#else
	globl_equ	cpu_pj4b_do_idle,  	cpu_v7_do_idle
#endif
	globl_equ	cpu_pj4b_dcache_clean_area,	cpu_v7_dcache_clean_area
	globl_equ	cpu_pj4b_do_suspend,	cpu_v7_do_suspend
	globl_equ	cpu_pj4b_do_resume,	cpu_v7_do_resume
	globl_equ	cpu_pj4b_suspend_size,	cpu_v7_suspend_size

#endif

	__CPUINIT

/*
 *	__v7_setup
 *
 *	Initialise TLB, Caches, and MMU state ready to switch the MMU
 *	on.  Return in r0 the new CP15 C1 control register setting.
 *
 *	This should be able to cover all ARMv7 cores.
 *
 *	It is assumed that:
 *	- cache type register is implemented
 */
__v7_ca5mp_setup:
__v7_ca9mp_setup:
__v7_cr7mp_setup:
	mov	r10, #(1 << 0)			@ Cache/TLB ops broadcasting
	b	1f
__v7_ca7mp_setup:
__v7_ca15mp_setup:
	mov	r10, #0
1:
#ifdef CONFIG_SMP
	ALT_SMP(mrc	p15, 0, r0, c1, c0, 1)
	ALT_UP(mov	r0, #(1 << 6))		@ fake it for UP
	tst	r0, #(1 << 6)			@ SMP/nAMP mode enabled?
	orreq	r0, r0, #(1 << 6)		@ Enable SMP/nAMP mode
	orreq	r0, r0, r10			@ Enable CPU-specific SMP bits
	mcreq	p15, 0, r0, c1, c0, 1
#endif
	b	__v7_setup

__v7_pj4b_setup:
#ifdef CONFIG_CPU_PJ4B

/* Auxiliary Debug Modes Control 1 Register */
#define PJ4B_STATIC_BP (1 << 2) /* Enable Static BP */
#define PJ4B_INTER_PARITY (1 << 8) /* Disable Internal Parity Handling */
#define PJ4B_BCK_OFF_STREX (1 << 5) /* Enable the back off of STREX instr */
#define PJ4B_CLEAN_LINE (1 << 16) /* Disable data transfer for clean line */

/* Auxiliary Debug Modes Control 2 Register */
#define PJ4B_FAST_LDR (1 << 23) /* Disable fast LDR */
#define PJ4B_SNOOP_DATA (1 << 25) /* Do not interleave write and snoop data */
#define PJ4B_CWF (1 << 27) /* Disable Critical Word First feature */
#define PJ4B_OUTSDNG_NC (1 << 29) /* Disable outstanding non cacheable rqst */
#define PJ4B_L1_REP_RR (1 << 30) /* L1 replacement - Strict round robin */
#define PJ4B_AUX_DBG_CTRL2 (PJ4B_SNOOP_DATA | PJ4B_CWF |\
			    PJ4B_OUTSDNG_NC | PJ4B_L1_REP_RR)

/* Auxiliary Functional Modes Control Register 0 */
#define PJ4B_SMP_CFB (1 << 1) /* Set SMP mode. Join the coherency fabric */
#define PJ4B_L1_PAR_CHK (1 << 2) /* Support L1 parity checking */
#define PJ4B_BROADCAST_CACHE (1 << 8) /* Broadcast Cache and TLB maintenance */

/* Auxiliary Debug Modes Control 0 Register */
#define PJ4B_WFI_WFE (1 << 22) /* WFI/WFE - serve the DVM and back to idle */

	/* Auxiliary Debug Modes Control 1 Register */
	mrc	p15, 1,	r0, c15, c1, 1
	orr     r0, r0, #PJ4B_CLEAN_LINE
	orr     r0, r0, #PJ4B_BCK_OFF_STREX
	orr     r0, r0, #PJ4B_INTER_PARITY
	bic	r0, r0, #PJ4B_STATIC_BP
	mcr	p15, 1,	r0, c15, c1, 1

	/* Auxiliary Debug Modes Control 2 Register */
	mrc	p15, 1,	r0, c15, c1, 2
	bic	r0, r0, #PJ4B_FAST_LDR
	orr	r0, r0, #PJ4B_AUX_DBG_CTRL2
	mcr	p15, 1,	r0, c15, c1, 2

	/* Auxiliary Functional Modes Control Register 0 */
	mrc	p15, 1,	r0, c15, c2, 0
#ifdef CONFIG_SMP
	orr	r0, r0, #PJ4B_SMP_CFB
#endif
	orr	r0, r0, #PJ4B_L1_PAR_CHK
	orr	r0, r0, #PJ4B_BROADCAST_CACHE
	mcr	p15, 1,	r0, c15, c2, 0

	/* Auxiliary Debug Modes Control 0 Register */
	mrc	p15, 1,	r0, c15, c1, 0
	orr	r0, r0, #PJ4B_WFI_WFE
	mcr	p15, 1,	r0, c15, c1, 0

#endif /* CONFIG_CPU_PJ4B */

__v7_setup:
	adr	r12, __v7_setup_stack		@ the local stack
	stmia	r12, {r0-r5, r7, r9, r11, lr}
	bl      v7_flush_dcache_louis
	ldmia	r12, {r0-r5, r7, r9, r11, lr}

	mrc	p15, 0, r0, c0, c0, 0		@ read main ID register
	and	r10, r0, #0xff000000		@ ARM?
	teq	r10, #0x41000000
	bne	3f
	and	r5, r0, #0x00f00000		@ variant
	and	r6, r0, #0x0000000f		@ revision
	orr	r6, r6, r5, lsr #20-4		@ combine variant and revision
	ubfx	r0, r0, #4, #12			@ primary part number

	/* Cortex-A8 Errata */
	ldr	r10, =0x00000c08		@ Cortex-A8 primary part number
	teq	r0, r10
	bne	2f
#if defined(CONFIG_ARM_ERRATA_430973) && !defined(CONFIG_ARCH_MULTIPLATFORM)

	teq	r5, #0x00100000			@ only present in r1p*
	mrceq	p15, 0, r10, c1, c0, 1		@ read aux control register
	orreq	r10, r10, #(1 << 6)		@ set IBE to 1
	mcreq	p15, 0, r10, c1, c0, 1		@ write aux control register
#endif
#ifdef CONFIG_ARM_ERRATA_458693
	teq	r6, #0x20			@ only present in r2p0
	mrceq	p15, 0, r10, c1, c0, 1		@ read aux control register
	orreq	r10, r10, #(1 << 5)		@ set L1NEON to 1
	orreq	r10, r10, #(1 << 9)		@ set PLDNOP to 1
	mcreq	p15, 0, r10, c1, c0, 1		@ write aux control register
#endif
#ifdef CONFIG_ARM_ERRATA_460075
	teq	r6, #0x20			@ only present in r2p0
	mrceq	p15, 1, r10, c9, c0, 2		@ read L2 cache aux ctrl register
	tsteq	r10, #1 << 22
	orreq	r10, r10, #(1 << 22)		@ set the Write Allocate disable bit
	mcreq	p15, 1, r10, c9, c0, 2		@ write the L2 cache aux ctrl register
#endif
	b	3f

	/* Cortex-A9 Errata */
2:	ldr	r10, =0x00000c09		@ Cortex-A9 primary part number
	teq	r0, r10
	bne	3f
#ifdef CONFIG_ARM_ERRATA_742230
	cmp	r6, #0x22			@ only present up to r2p2
	mrcle	p15, 0, r10, c15, c0, 1		@ read diagnostic register
	orrle	r10, r10, #1 << 4		@ set bit #4
	mcrle	p15, 0, r10, c15, c0, 1		@ write diagnostic register
#endif
#ifdef CONFIG_ARM_ERRATA_742231
	teq	r6, #0x20			@ present in r2p0
	teqne	r6, #0x21			@ present in r2p1
	teqne	r6, #0x22			@ present in r2p2
	mrceq	p15, 0, r10, c15, c0, 1		@ read diagnostic register
	orreq	r10, r10, #1 << 12		@ set bit #12
	orreq	r10, r10, #1 << 22		@ set bit #22
	mcreq	p15, 0, r10, c15, c0, 1		@ write diagnostic register
#endif
#ifdef CONFIG_ARM_ERRATA_743622
	teq	r5, #0x00200000			@ only present in r2p*
	mrceq	p15, 0, r10, c15, c0, 1		@ read diagnostic register
	orreq	r10, r10, #1 << 6		@ set bit #6
	mcreq	p15, 0, r10, c15, c0, 1		@ write diagnostic register
#endif
#if defined(CONFIG_ARM_ERRATA_751472) && defined(CONFIG_SMP)
	ALT_SMP(cmp r6, #0x30)			@ present prior to r3p0
	ALT_UP_B(1f)
	mrclt	p15, 0, r10, c15, c0, 1		@ read diagnostic register
	orrlt	r10, r10, #1 << 11		@ set bit #11
	mcrlt	p15, 0, r10, c15, c0, 1		@ write diagnostic register
1:
#endif

3:	mov	r10, #0
	mcr	p15, 0, r10, c7, c5, 0		@ I+BTB cache invalidate
	dsb
#ifdef CONFIG_MMU
	mcr	p15, 0, r10, c8, c7, 0		@ invalidate I + D TLBs
	v7_ttb_setup r10, r4, r8, r5		@ TTBCR, TTBRx setup
	ldr	r5, =PRRR			@ PRRR
	ldr	r6, =NMRR			@ NMRR
	mcr	p15, 0, r5, c10, c2, 0		@ write PRRR
	mcr	p15, 0, r6, c10, c2, 1		@ write NMRR
#endif
#ifndef CONFIG_ARM_THUMBEE
	mrc	p15, 0, r0, c0, c1, 0		@ read ID_PFR0 for ThumbEE
	and	r0, r0, #(0xf << 12)		@ ThumbEE enabled field
	teq	r0, #(1 << 12)			@ check if ThumbEE is present
	bne	1f
	mov	r5, #0
	mcr	p14, 6, r5, c1, c0, 0		@ Initialize TEEHBR to 0
	mrc	p14, 6, r0, c0, c0, 0		@ load TEECR
	orr	r0, r0, #1			@ set the 1st bit in order to
	mcr	p14, 6, r0, c0, c0, 0		@ stop userspace TEEHBR access
1:
#endif
	adr	r5, v7_crval
	ldmia	r5, {r5, r6}
#ifdef CONFIG_CPU_ENDIAN_BE8
	orr	r6, r6, #1 << 25		@ big-endian page tables
#endif
#ifdef CONFIG_SWP_EMULATE
	orr     r5, r5, #(1 << 10)              @ set SW bit in "clear"
	bic     r6, r6, #(1 << 10)              @ clear it in "mmuset"
#endif
   	mrc	p15, 0, r0, c1, c0, 0		@ read control register
	bic	r0, r0, r5			@ clear bits them
	orr	r0, r0, r6			@ set them
 THUMB(	orr	r0, r0, #1 << 30	)	@ Thumb exceptions
	mov	pc, lr				@ return to head.S:__ret
ENDPROC(__v7_setup)

	.align	2
__v7_setup_stack:
	.space	4 * 11				@ 11 registers

	__INITDATA

	@ define struct processor (see <asm/proc-fns.h> and proc-macros.S)
	define_processor_functions v7, dabort=v7_early_abort, pabort=v7_pabort, suspend=1
#ifdef CONFIG_CPU_PJ4B
	define_processor_functions pj4b, dabort=v7_early_abort, pabort=v7_pabort, suspend=1
#endif

	.section ".rodata"

	string	cpu_arch_name, "armv7"
	string	cpu_elf_name, "v7"
	.align

	.section ".proc.info.init", #alloc, #execinstr

	/*
	 * Standard v7 proc info content
	 */
.macro __v7_proc initfunc, mm_mmuflags = 0, io_mmuflags = 0, hwcaps = 0, proc_fns = v7_processor_functions
	ALT_SMP(.long	PMD_TYPE_SECT | PMD_SECT_AP_WRITE | PMD_SECT_AP_READ | \
			PMD_SECT_AF | PMD_FLAGS_SMP | \mm_mmuflags)
	ALT_UP(.long	PMD_TYPE_SECT | PMD_SECT_AP_WRITE | PMD_SECT_AP_READ | \
			PMD_SECT_AF | PMD_FLAGS_UP | \mm_mmuflags)
	.long	PMD_TYPE_SECT | PMD_SECT_AP_WRITE | \
		PMD_SECT_AP_READ | PMD_SECT_AF | \io_mmuflags
	W(b)	\initfunc
	.long	cpu_arch_name
	.long	cpu_elf_name
	.long	HWCAP_SWP | HWCAP_HALF | HWCAP_THUMB | HWCAP_FAST_MULT | \
		HWCAP_EDSP | HWCAP_TLS | \hwcaps
	.long	cpu_v7_name
	.long	\proc_fns
	.long	v7wbi_tlb_fns
	.long	v6_user_fns
	.long	v7_cache_fns
.endm

#ifndef CONFIG_ARM_LPAE
	/*
	 * ARM Ltd. Cortex A5 processor.
	 */
	.type   __v7_ca5mp_proc_info, #object
__v7_ca5mp_proc_info:
	.long	0x410fc050
	.long	0xff0ffff0
	__v7_proc __v7_ca5mp_setup
	.size	__v7_ca5mp_proc_info, . - __v7_ca5mp_proc_info

	/*
	 * ARM Ltd. Cortex A9 processor.
	 */
	.type   __v7_ca9mp_proc_info, #object
__v7_ca9mp_proc_info:
	.long	0x410fc090
	.long	0xff0ffff0
	__v7_proc __v7_ca9mp_setup
	.size	__v7_ca9mp_proc_info, . - __v7_ca9mp_proc_info

#endif	/* CONFIG_ARM_LPAE */

	/*
	 * Marvell PJ4B processor.
	 */
#ifdef CONFIG_CPU_PJ4B
	.type   __v7_pj4b_proc_info, #object
__v7_pj4b_proc_info:
	.long	0x560f5800
	.long	0xff0fff00
	__v7_proc __v7_pj4b_setup, proc_fns = pj4b_processor_functions
	.size	__v7_pj4b_proc_info, . - __v7_pj4b_proc_info
<<<<<<< HEAD
=======
#endif

	/*
	 * ARM Ltd. Cortex R7 processor.
	 */
	.type	__v7_cr7mp_proc_info, #object
__v7_cr7mp_proc_info:
	.long	0x410fc170
	.long	0xff0ffff0
	__v7_proc __v7_cr7mp_setup
	.size	__v7_cr7mp_proc_info, . - __v7_cr7mp_proc_info
>>>>>>> d0e0ac97

	/*
	 * ARM Ltd. Cortex A7 processor.
	 */
	.type	__v7_ca7mp_proc_info, #object
__v7_ca7mp_proc_info:
	.long	0x410fc070
	.long	0xff0ffff0
	__v7_proc __v7_ca7mp_setup
	.size	__v7_ca7mp_proc_info, . - __v7_ca7mp_proc_info

	/*
	 * ARM Ltd. Cortex A15 processor.
	 */
	.type	__v7_ca15mp_proc_info, #object
__v7_ca15mp_proc_info:
	.long	0x410fc0f0
	.long	0xff0ffff0
	__v7_proc __v7_ca15mp_setup
	.size	__v7_ca15mp_proc_info, . - __v7_ca15mp_proc_info

	/*
	 * Qualcomm Inc. Krait processors.
	 */
	.type	__krait_proc_info, #object
__krait_proc_info:
	.long	0x510f0400		@ Required ID value
	.long	0xff0ffc00		@ Mask for ID
	/*
	 * Some Krait processors don't indicate support for SDIV and UDIV
	 * instructions in the ARM instruction set, even though they actually
	 * do support them.
	 */
	__v7_proc __v7_setup, hwcaps = HWCAP_IDIV
	.size	__krait_proc_info, . - __krait_proc_info

	/*
	 * Match any ARMv7 processor core.
	 */
	.type	__v7_proc_info, #object
__v7_proc_info:
	.long	0x000f0000		@ Required ID value
	.long	0x000f0000		@ Mask for ID
	__v7_proc __v7_setup
	.size	__v7_proc_info, . - __v7_proc_info<|MERGE_RESOLUTION|>--- conflicted
+++ resolved
@@ -445,8 +445,6 @@
 	.long	0xff0fff00
 	__v7_proc __v7_pj4b_setup, proc_fns = pj4b_processor_functions
 	.size	__v7_pj4b_proc_info, . - __v7_pj4b_proc_info
-<<<<<<< HEAD
-=======
 #endif
 
 	/*
@@ -458,7 +456,6 @@
 	.long	0xff0ffff0
 	__v7_proc __v7_cr7mp_setup
 	.size	__v7_cr7mp_proc_info, . - __v7_cr7mp_proc_info
->>>>>>> d0e0ac97
 
 	/*
 	 * ARM Ltd. Cortex A7 processor.
