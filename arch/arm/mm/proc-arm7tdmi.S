--- conflicted
+++ resolved
@@ -77,121 +77,12 @@
 
 		.section ".proc.info.init", #alloc, #execinstr
 
-<<<<<<< HEAD
-		.type	__arm7tdmi_proc_info, #object
-__arm7tdmi_proc_info:
-		.long	0x41007700
-		.long	0xfff8ff00
-		.long	0
-		.long	0
-		b	__arm7tdmi_setup
-		.long	cpu_arch_name
-		.long	cpu_elf_name
-		.long	HWCAP_SWP | HWCAP_26BIT
-		.long	cpu_arm7tdmi_name
-		.long	arm7tdmi_processor_functions
-		.long	0
-		.long	0
-		.long	v4_cache_fns
-		.size	__arm7tdmi_proc_info, . - __arm7tdmi_proc_info
-
-		.type	__triscenda7_proc_info, #object
-__triscenda7_proc_info:
-		.long	0x0001d2ff
-		.long	0x0001ffff
-		.long	0
-		.long	0
-		b	__arm7tdmi_setup
-		.long	cpu_arch_name
-		.long	cpu_elf_name
-		.long	HWCAP_SWP | HWCAP_THUMB | HWCAP_26BIT
-		.long	cpu_triscenda7_name
-		.long	arm7tdmi_processor_functions
-		.long	0
-		.long	0
-		.long	v4_cache_fns
-		.size	__triscenda7_proc_info, . - __triscenda7_proc_info
-
-		.type	__at91_proc_info, #object
-__at91_proc_info:
-		.long	0x14000040
-		.long	0xfff000e0
-		.long	0
-		.long	0
-		b	__arm7tdmi_setup
-		.long	cpu_arch_name
-		.long	cpu_elf_name
-		.long	HWCAP_SWP | HWCAP_THUMB | HWCAP_26BIT
-		.long	cpu_at91_name
-		.long	arm7tdmi_processor_functions
-		.long	0
-		.long	0
-		.long	v4_cache_fns
-		.size	__at91_proc_info, . - __at91_proc_info
-
-		.type	__s3c4510b_proc_info, #object
-__s3c4510b_proc_info:
-		.long	0x36365000
-		.long	0xfffff000
-		.long	0
-		.long	0
-		b	__arm7tdmi_setup
-		.long	cpu_arch_name
-		.long	cpu_elf_name
-		.long	HWCAP_SWP | HWCAP_THUMB | HWCAP_26BIT
-		.long	cpu_s3c4510b_name
-		.long	arm7tdmi_processor_functions
-		.long	0
-		.long	0
-		.long	v4_cache_fns
-		.size	__s3c4510b_proc_info, . - __s3c4510b_proc_info
-
-		.type	__s3c4530_proc_info, #object
-__s3c4530_proc_info:
-		.long	0x4c000000
-		.long	0xfff000e0
-		.long	0
-		.long	0
-		b	__arm7tdmi_setup
-		.long	cpu_arch_name
-		.long	cpu_elf_name
-		.long	HWCAP_SWP | HWCAP_THUMB | HWCAP_26BIT
-		.long	cpu_s3c4530_name
-		.long	arm7tdmi_processor_functions
-		.long	0
-		.long	0
-		.long	v4_cache_fns
-		.size	__s3c4530_proc_info, . - __s3c4530_proc_info
-
-		.type	__s3c3410_proc_info, #object
-__s3c3410_proc_info:
-		.long	0x34100000
-		.long	0xffff0000
-		.long	0
-		.long	0
-		b	__arm7tdmi_setup
-		.long	cpu_arch_name
-		.long	cpu_elf_name
-		.long	HWCAP_SWP | HWCAP_THUMB | HWCAP_26BIT
-		.long	cpu_s3c3410_name
-		.long	arm7tdmi_processor_functions
-		.long	0
-		.long	0
-		.long	v4_cache_fns
-		.size	__s3c3410_proc_info, . - __s3c3410_proc_info
-
-		.type	__s3c44b0x_proc_info, #object
-__s3c44b0x_proc_info:
-		.long	0x44b00000
-		.long	0xffff0000
-=======
 .macro arm7tdmi_proc_info name:req, cpu_val:req, cpu_mask:req, cpu_name:req, \
 	extra_hwcaps=0
 		.type	__\name\()_proc_info, #object
 __\name\()_proc_info:
 		.long	\cpu_val
 		.long	\cpu_mask
->>>>>>> acfe7d74
 		.long	0
 		.long	0
 		b	__arm7tdmi_setup
