--- conflicted
+++ resolved
@@ -85,10 +85,6 @@
 };
 
 extern void mx5_cpu_lp_set(enum mxc_cpu_pwr_mode mode);
-<<<<<<< HEAD
-extern void (*imx_idle)(void);
-=======
->>>>>>> 533b673b
 extern void imx_print_silicon_rev(const char *cpu, int srev);
 
 void avic_handle_irq(struct pt_regs *);
@@ -136,8 +132,5 @@
 extern void imx53_smd_common_init(void);
 extern int imx6q_set_lpm(enum mxc_cpu_pwr_mode mode);
 extern void imx6q_pm_init(void);
-<<<<<<< HEAD
-=======
 extern void imx6q_clock_map_io(void);
->>>>>>> 533b673b
 #endif