--- conflicted
+++ resolved
@@ -16,13 +16,9 @@
 #define MX25_PHYS_OFFSET	UL(0x80000000)
 #define MX27_PHYS_OFFSET	UL(0xa0000000)
 #define MX3x_PHYS_OFFSET	UL(0x80000000)
-<<<<<<< HEAD
-#define MX51_PHYS_OFFSET	UL(0x90000000)
-=======
 #define MX50_PHYS_OFFSET	UL(0x70000000)
 #define MX51_PHYS_OFFSET	UL(0x90000000)
 #define MX53_PHYS_OFFSET	UL(0x70000000)
->>>>>>> 3cbea436
 #define MXC91231_PHYS_OFFSET	UL(0x90000000)
 
 #if !defined(CONFIG_RUNTIME_PHYS_OFFSET)
@@ -38,17 +34,12 @@
 #  define PHYS_OFFSET		MX3x_PHYS_OFFSET
 # elif defined CONFIG_ARCH_MXC91231
 #  define PHYS_OFFSET		MXC91231_PHYS_OFFSET
-<<<<<<< HEAD
-# elif defined CONFIG_ARCH_MX5
-#  define PHYS_OFFSET		MX51_PHYS_OFFSET
-=======
 # elif defined CONFIG_ARCH_MX50
 #  define PHYS_OFFSET		MX50_PHYS_OFFSET
 # elif defined CONFIG_ARCH_MX51
 #  define PHYS_OFFSET		MX51_PHYS_OFFSET
 # elif defined CONFIG_ARCH_MX53
 #  define PHYS_OFFSET		MX53_PHYS_OFFSET
->>>>>>> 3cbea436
 # endif
 #endif
 
