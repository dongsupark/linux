#ifndef __MACH_MX31_H__
#define __MACH_MX31_H__

#ifndef __ASSEMBLER__
#include <linux/io.h>
#endif

/*
 * IRAM
 */
#define MX31_IRAM_BASE_ADDR		0x1ffc0000	/* internal ram */
#define MX31_IRAM_SIZE			SZ_16K

#define MX31_L2CC_BASE_ADDR		0x30000000
#define MX31_L2CC_SIZE			SZ_1M

#define MX31_AIPS1_BASE_ADDR		0x43f00000
#define MX31_AIPS1_SIZE			SZ_1M
#define MX31_MAX_BASE_ADDR			(MX31_AIPS1_BASE_ADDR + 0x04000)
#define MX31_EVTMON_BASE_ADDR			(MX31_AIPS1_BASE_ADDR + 0x08000)
#define MX31_CLKCTL_BASE_ADDR			(MX31_AIPS1_BASE_ADDR + 0x0c000)
#define MX31_ETB_SLOT4_BASE_ADDR		(MX31_AIPS1_BASE_ADDR + 0x10000)
#define MX31_ETB_SLOT5_BASE_ADDR		(MX31_AIPS1_BASE_ADDR + 0x14000)
#define MX31_ECT_CTIO_BASE_ADDR			(MX31_AIPS1_BASE_ADDR + 0x18000)
#define MX31_I2C1_BASE_ADDR			(MX31_AIPS1_BASE_ADDR + 0x80000)
#define MX31_I2C3_BASE_ADDR			(MX31_AIPS1_BASE_ADDR + 0x84000)
#define MX31_USB_BASE_ADDR			(MX31_AIPS1_BASE_ADDR + 0x88000)
#define MX31_USB_OTG_BASE_ADDR			(MX31_USB_BASE_ADDR + 0x0000)
#define MX31_USB_HS1_BASE_ADDR			(MX31_USB_BASE_ADDR + 0x0200)
#define MX31_USB_HS2_BASE_ADDR			(MX31_USB_BASE_ADDR + 0x0400)
#define MX31_ATA_BASE_ADDR			(MX31_AIPS1_BASE_ADDR + 0x8c000)
#define MX31_UART1_BASE_ADDR			(MX31_AIPS1_BASE_ADDR + 0x90000)
#define MX31_UART2_BASE_ADDR			(MX31_AIPS1_BASE_ADDR + 0x94000)
#define MX31_I2C2_BASE_ADDR			(MX31_AIPS1_BASE_ADDR + 0x98000)
#define MX31_OWIRE_BASE_ADDR			(MX31_AIPS1_BASE_ADDR + 0x9c000)
#define MX31_SSI1_BASE_ADDR			(MX31_AIPS1_BASE_ADDR + 0xa0000)
#define MX31_CSPI1_BASE_ADDR			(MX31_AIPS1_BASE_ADDR + 0xa4000)
#define MX31_KPP_BASE_ADDR			(MX31_AIPS1_BASE_ADDR + 0xa8000)
#define MX31_IOMUXC_BASE_ADDR			(MX31_AIPS1_BASE_ADDR + 0xac000)
#define MX31_UART4_BASE_ADDR			(MX31_AIPS1_BASE_ADDR + 0xb0000)
#define MX31_UART5_BASE_ADDR			(MX31_AIPS1_BASE_ADDR + 0xb4000)
#define MX31_ECT_IP1_BASE_ADDR			(MX31_AIPS1_BASE_ADDR + 0xb8000)
#define MX31_ECT_IP2_BASE_ADDR			(MX31_AIPS1_BASE_ADDR + 0xbc000)

#define MX31_SPBA0_BASE_ADDR		0x50000000
#define MX31_SPBA0_SIZE			SZ_1M
#define MX31_SDHC1_BASE_ADDR			(MX31_SPBA0_BASE_ADDR + 0x04000)
#define MX31_SDHC2_BASE_ADDR			(MX31_SPBA0_BASE_ADDR + 0x08000)
#define MX31_UART3_BASE_ADDR			(MX31_SPBA0_BASE_ADDR + 0x0c000)
#define MX31_CSPI2_BASE_ADDR			(MX31_SPBA0_BASE_ADDR + 0x10000)
#define MX31_SSI2_BASE_ADDR			(MX31_SPBA0_BASE_ADDR + 0x14000)
#define MX31_SIM1_BASE_ADDR			(MX31_SPBA0_BASE_ADDR + 0x18000)
#define MX31_IIM_BASE_ADDR			(MX31_SPBA0_BASE_ADDR + 0x1c000)
#define MX31_ATA_DMA_BASE_ADDR			(MX31_SPBA0_BASE_ADDR + 0x20000)
#define MX31_MSHC1_BASE_ADDR			(MX31_SPBA0_BASE_ADDR + 0x24000)
#define MX31_SPBA_CTRL_BASE_ADDR		(MX31_SPBA0_BASE_ADDR + 0x3c000)

#define MX31_AIPS2_BASE_ADDR		0x53f00000
#define MX31_AIPS2_SIZE			SZ_1M
#define MX31_CCM_BASE_ADDR			(MX31_AIPS2_BASE_ADDR + 0x80000)
#define MX31_CSPI3_BASE_ADDR			(MX31_AIPS2_BASE_ADDR + 0x84000)
#define MX31_FIRI_BASE_ADDR			(MX31_AIPS2_BASE_ADDR + 0x8c000)
#define MX31_GPT1_BASE_ADDR			(MX31_AIPS2_BASE_ADDR + 0x90000)
#define MX31_EPIT1_BASE_ADDR			(MX31_AIPS2_BASE_ADDR + 0x94000)
#define MX31_EPIT2_BASE_ADDR			(MX31_AIPS2_BASE_ADDR + 0x98000)
#define MX31_GPIO3_BASE_ADDR			(MX31_AIPS2_BASE_ADDR + 0xa4000)
#define MX31_SCC_BASE_ADDR			(MX31_AIPS2_BASE_ADDR + 0xac000)
#define MX31_SCM_BASE_ADDR			(MX31_AIPS2_BASE_ADDR + 0xae000)
#define MX31_SMN_BASE_ADDR			(MX31_AIPS2_BASE_ADDR + 0xaf000)
#define MX31_RNGA_BASE_ADDR			(MX31_AIPS2_BASE_ADDR + 0xb0000)
#define MX31_IPU_CTRL_BASE_ADDR			(MX31_AIPS2_BASE_ADDR + 0xc0000)
#define MX31_AUDMUX_BASE_ADDR			(MX31_AIPS2_BASE_ADDR + 0xc4000)
#define MX31_MPEG4_ENC_BASE_ADDR		(MX31_AIPS2_BASE_ADDR + 0xc8000)
#define MX31_GPIO1_BASE_ADDR			(MX31_AIPS2_BASE_ADDR + 0xcc000)
#define MX31_GPIO2_BASE_ADDR			(MX31_AIPS2_BASE_ADDR + 0xd0000)
#define MX31_SDMA_BASE_ADDR			(MX31_AIPS2_BASE_ADDR + 0xd4000)
#define MX31_RTC_BASE_ADDR			(MX31_AIPS2_BASE_ADDR + 0xd8000)
#define MX31_WDOG_BASE_ADDR			(MX31_AIPS2_BASE_ADDR + 0xdc000)
#define MX31_PWM_BASE_ADDR			(MX31_AIPS2_BASE_ADDR + 0xe0000)
#define MX31_RTIC_BASE_ADDR			(MX31_AIPS2_BASE_ADDR + 0xec000)

#define MX31_ROMP_BASE_ADDR		0x60000000
#define MX31_ROMP_BASE_ADDR_VIRT	0xfc500000
#define MX31_ROMP_SIZE			SZ_1M

#define MX31_AVIC_BASE_ADDR		0x68000000
#define MX31_AVIC_SIZE			SZ_1M

#define MX31_IPU_MEM_BASE_ADDR		0x70000000
#define MX31_CSD0_BASE_ADDR		0x80000000
#define MX31_CSD1_BASE_ADDR		0x90000000

#define MX31_CS0_BASE_ADDR		0xa0000000
#define MX31_CS1_BASE_ADDR		0xa8000000
#define MX31_CS2_BASE_ADDR		0xb0000000
#define MX31_CS3_BASE_ADDR		0xb2000000

#define MX31_CS4_BASE_ADDR		0xb4000000
#define MX31_CS4_BASE_ADDR_VIRT		0xf6000000
#define MX31_CS4_SIZE			SZ_32M

#define MX31_CS5_BASE_ADDR		0xb6000000
#define MX31_CS5_BASE_ADDR_VIRT		0xf8000000
#define MX31_CS5_SIZE			SZ_32M

#define MX31_X_MEMC_BASE_ADDR		0xb8000000
#define MX31_X_MEMC_SIZE		SZ_64K
#define MX31_NFC_BASE_ADDR			(MX31_X_MEMC_BASE_ADDR + 0x0000)
#define MX31_ESDCTL_BASE_ADDR			(MX31_X_MEMC_BASE_ADDR + 0x1000)
#define MX31_WEIM_BASE_ADDR			(MX31_X_MEMC_BASE_ADDR + 0x2000)
#define MX31_M3IF_BASE_ADDR			(MX31_X_MEMC_BASE_ADDR + 0x3000)
#define MX31_EMI_CTL_BASE_ADDR			(MX31_X_MEMC_BASE_ADDR + 0x4000)
#define MX31_PCMCIA_CTL_BASE_ADDR		MX31_EMI_CTL_BASE_ADDR

#define MX31_WEIM_CSCRx_BASE_ADDR(cs)	(MX31_WEIM_BASE_ADDR + (cs) * 0x10)
#define MX31_WEIM_CSCRxU(cs)			(MX31_WEIM_CSCRx_BASE_ADDR(cs))
#define MX31_WEIM_CSCRxL(cs)			(MX31_WEIM_CSCRx_BASE_ADDR(cs) + 0x4)
#define MX31_WEIM_CSCRxA(cs)			(MX31_WEIM_CSCRx_BASE_ADDR(cs) + 0x8)

#define MX31_PCMCIA_MEM_BASE_ADDR	0xbc000000

<<<<<<< HEAD
#define MX31_IO_ADDRESS(x) (						\
	IMX_IO_ADDRESS(x, MX31_AIPS1) ?:				\
	IMX_IO_ADDRESS(x, MX31_AIPS2) ?:				\
	IMX_IO_ADDRESS(x, MX31_AVIC) ?:					\
	IMX_IO_ADDRESS(x, MX31_X_MEMC) ?:				\
	IMX_IO_ADDRESS(x, MX31_SPBA0))
=======
#define MX31_IO_P2V(x)			IMX_IO_P2V(x)
#define MX31_IO_ADDRESS(x)		IOMEM(MX31_IO_P2V(x))
>>>>>>> 3cbea436

#ifndef __ASSEMBLER__
static inline void mx31_setup_weimcs(size_t cs,
		unsigned upper, unsigned lower, unsigned addional)
{
	__raw_writel(upper, MX31_IO_ADDRESS(MX31_WEIM_CSCRxU(cs)));
	__raw_writel(lower, MX31_IO_ADDRESS(MX31_WEIM_CSCRxL(cs)));
	__raw_writel(addional, MX31_IO_ADDRESS(MX31_WEIM_CSCRxA(cs)));
}
#endif

#define MX31_INT_I2C3		3
#define MX31_INT_I2C2		4
#define MX31_INT_MPEG4_ENCODER	5
#define MX31_INT_RTIC		6
#define MX31_INT_FIRI		7
<<<<<<< HEAD
#define MX31_INT_MMC_SDHC2	8
#define MX31_INT_MMC_SDHC1	9
=======
#define MX31_INT_SDHC2		8
#define MX31_INT_SDHC1		9
>>>>>>> 3cbea436
#define MX31_INT_I2C1		10
#define MX31_INT_SSI2		11
#define MX31_INT_SSI1		12
#define MX31_INT_CSPI2		13
#define MX31_INT_CSPI1		14
#define MX31_INT_ATA		15
#define MX31_INT_MBX		16
#define MX31_INT_CSPI3		17
#define MX31_INT_UART3		18
#define MX31_INT_IIM		19
#define MX31_INT_SIM2		20
#define MX31_INT_SIM1		21
#define MX31_INT_RNGA		22
#define MX31_INT_EVTMON		23
#define MX31_INT_KPP		24
#define MX31_INT_RTC		25
#define MX31_INT_PWM		26
#define MX31_INT_EPIT2		27
#define MX31_INT_EPIT1		28
#define MX31_INT_GPT		29
#define MX31_INT_POWER_FAIL	30
#define MX31_INT_CCM_DVFS	31
#define MX31_INT_UART2		32
#define MX31_INT_NFC		33
#define MX31_INT_SDMA		34
#define MX31_INT_USB_HS1	35
#define MX31_INT_USB_HS2	36
#define MX31_INT_USB_OTG	37
#define MX31_INT_MSHC1		39
#define MX31_INT_MSHC2		40
#define MX31_INT_IPU_ERR	41
#define MX31_INT_IPU_SYN	42
#define MX31_INT_UART1		45
#define MX31_INT_UART4		46
#define MX31_INT_UART5		47
#define MX31_INT_ECT		48
#define MX31_INT_SCC_SCM	49
#define MX31_INT_SCC_SMN	50
#define MX31_INT_GPIO2		51
#define MX31_INT_GPIO1		52
#define MX31_INT_CCM		53
#define MX31_INT_PCMCIA		54
#define MX31_INT_WDOG		55
#define MX31_INT_GPIO3		56
#define MX31_INT_EXT_POWER	58
#define MX31_INT_EXT_TEMPER	59
#define MX31_INT_EXT_SENSOR60	60
#define MX31_INT_EXT_SENSOR61	61
#define MX31_INT_EXT_WDOG	62
#define MX31_INT_EXT_TV		63

<<<<<<< HEAD
=======
#define MX31_DMA_REQ_SDHC1	20
#define MX31_DMA_REQ_SDHC2	21
>>>>>>> 3cbea436
#define MX31_DMA_REQ_SSI2_RX1	22
#define MX31_DMA_REQ_SSI2_TX1	23
#define MX31_DMA_REQ_SSI2_RX0	24
#define MX31_DMA_REQ_SSI2_TX0	25
#define MX31_DMA_REQ_SSI1_RX1	26
#define MX31_DMA_REQ_SSI1_TX1	27
#define MX31_DMA_REQ_SSI1_RX0	28
#define MX31_DMA_REQ_SSI1_TX0	29

#define MX31_PROD_SIGNATURE		0x1	/* For MX31 */

<<<<<<< HEAD
/* silicon revisions specific to i.MX31 */
#define MX31_CHIP_REV_1_0		0x10
#define MX31_CHIP_REV_1_1		0x11
#define MX31_CHIP_REV_1_2		0x12
#define MX31_CHIP_REV_1_3		0x13
#define MX31_CHIP_REV_2_0		0x20
#define MX31_CHIP_REV_2_1		0x21
#define MX31_CHIP_REV_2_2		0x22
#define MX31_CHIP_REV_2_3		0x23
#define MX31_CHIP_REV_3_0		0x30
#define MX31_CHIP_REV_3_1		0x31
#define MX31_CHIP_REV_3_2		0x32

#define MX31_SYSTEM_REV_MIN		MX31_CHIP_REV_1_0
#define MX31_SYSTEM_REV_NUM		3

#ifdef IMX_NEEDS_DEPRECATED_SYMBOLS
/* these should go away */
#define ATA_BASE_ADDR MX31_ATA_BASE_ADDR
#define UART4_BASE_ADDR MX31_UART4_BASE_ADDR
#define UART5_BASE_ADDR MX31_UART5_BASE_ADDR
#define MMC_SDHC1_BASE_ADDR MX31_MMC_SDHC1_BASE_ADDR
#define MMC_SDHC2_BASE_ADDR MX31_MMC_SDHC2_BASE_ADDR
#define SIM1_BASE_ADDR MX31_SIM1_BASE_ADDR
#define IIM_BASE_ADDR MX31_IIM_BASE_ADDR
#define CSPI3_BASE_ADDR MX31_CSPI3_BASE_ADDR
#define FIRI_BASE_ADDR MX31_FIRI_BASE_ADDR
#define SCM_BASE_ADDR MX31_SCM_BASE_ADDR
#define SMN_BASE_ADDR MX31_SMN_BASE_ADDR
#define MPEG4_ENC_BASE_ADDR MX31_MPEG4_ENC_BASE_ADDR
#define MXC_INT_MPEG4_ENCODER MX31_INT_MPEG4_ENCODER
#define MXC_INT_FIRI MX31_INT_FIRI
#define MXC_INT_MBX MX31_INT_MBX
#define MXC_INT_CSPI3 MX31_INT_CSPI3
#define MXC_INT_SIM2 MX31_INT_SIM2
#define MXC_INT_SIM1 MX31_INT_SIM1
#define MXC_INT_CCM_DVFS MX31_INT_CCM_DVFS
#define MXC_INT_USB1 MX31_INT_USB1
#define MXC_INT_USB2 MX31_INT_USB2
#define MXC_INT_USB3 MX31_INT_USB3
#define MXC_INT_USB4 MX31_INT_USB4
#define MXC_INT_MSHC2 MX31_INT_MSHC2
#define MXC_INT_UART4 MX31_INT_UART4
#define MXC_INT_UART5 MX31_INT_UART5
#define MXC_INT_CCM MX31_INT_CCM
#define MXC_INT_PCMCIA MX31_INT_PCMCIA
#endif

=======
>>>>>>> 3cbea436
#endif /* ifndef __MACH_MX31_H__ */<|MERGE_RESOLUTION|>--- conflicted
+++ resolved
@@ -119,17 +119,8 @@
 
 #define MX31_PCMCIA_MEM_BASE_ADDR	0xbc000000
 
-<<<<<<< HEAD
-#define MX31_IO_ADDRESS(x) (						\
-	IMX_IO_ADDRESS(x, MX31_AIPS1) ?:				\
-	IMX_IO_ADDRESS(x, MX31_AIPS2) ?:				\
-	IMX_IO_ADDRESS(x, MX31_AVIC) ?:					\
-	IMX_IO_ADDRESS(x, MX31_X_MEMC) ?:				\
-	IMX_IO_ADDRESS(x, MX31_SPBA0))
-=======
 #define MX31_IO_P2V(x)			IMX_IO_P2V(x)
 #define MX31_IO_ADDRESS(x)		IOMEM(MX31_IO_P2V(x))
->>>>>>> 3cbea436
 
 #ifndef __ASSEMBLER__
 static inline void mx31_setup_weimcs(size_t cs,
@@ -146,13 +137,8 @@
 #define MX31_INT_MPEG4_ENCODER	5
 #define MX31_INT_RTIC		6
 #define MX31_INT_FIRI		7
-<<<<<<< HEAD
-#define MX31_INT_MMC_SDHC2	8
-#define MX31_INT_MMC_SDHC1	9
-=======
 #define MX31_INT_SDHC2		8
 #define MX31_INT_SDHC1		9
->>>>>>> 3cbea436
 #define MX31_INT_I2C1		10
 #define MX31_INT_SSI2		11
 #define MX31_INT_SSI1		12
@@ -204,11 +190,8 @@
 #define MX31_INT_EXT_WDOG	62
 #define MX31_INT_EXT_TV		63
 
-<<<<<<< HEAD
-=======
 #define MX31_DMA_REQ_SDHC1	20
 #define MX31_DMA_REQ_SDHC2	21
->>>>>>> 3cbea436
 #define MX31_DMA_REQ_SSI2_RX1	22
 #define MX31_DMA_REQ_SSI2_TX1	23
 #define MX31_DMA_REQ_SSI2_RX0	24
@@ -220,55 +203,4 @@
 
 #define MX31_PROD_SIGNATURE		0x1	/* For MX31 */
 
-<<<<<<< HEAD
-/* silicon revisions specific to i.MX31 */
-#define MX31_CHIP_REV_1_0		0x10
-#define MX31_CHIP_REV_1_1		0x11
-#define MX31_CHIP_REV_1_2		0x12
-#define MX31_CHIP_REV_1_3		0x13
-#define MX31_CHIP_REV_2_0		0x20
-#define MX31_CHIP_REV_2_1		0x21
-#define MX31_CHIP_REV_2_2		0x22
-#define MX31_CHIP_REV_2_3		0x23
-#define MX31_CHIP_REV_3_0		0x30
-#define MX31_CHIP_REV_3_1		0x31
-#define MX31_CHIP_REV_3_2		0x32
-
-#define MX31_SYSTEM_REV_MIN		MX31_CHIP_REV_1_0
-#define MX31_SYSTEM_REV_NUM		3
-
-#ifdef IMX_NEEDS_DEPRECATED_SYMBOLS
-/* these should go away */
-#define ATA_BASE_ADDR MX31_ATA_BASE_ADDR
-#define UART4_BASE_ADDR MX31_UART4_BASE_ADDR
-#define UART5_BASE_ADDR MX31_UART5_BASE_ADDR
-#define MMC_SDHC1_BASE_ADDR MX31_MMC_SDHC1_BASE_ADDR
-#define MMC_SDHC2_BASE_ADDR MX31_MMC_SDHC2_BASE_ADDR
-#define SIM1_BASE_ADDR MX31_SIM1_BASE_ADDR
-#define IIM_BASE_ADDR MX31_IIM_BASE_ADDR
-#define CSPI3_BASE_ADDR MX31_CSPI3_BASE_ADDR
-#define FIRI_BASE_ADDR MX31_FIRI_BASE_ADDR
-#define SCM_BASE_ADDR MX31_SCM_BASE_ADDR
-#define SMN_BASE_ADDR MX31_SMN_BASE_ADDR
-#define MPEG4_ENC_BASE_ADDR MX31_MPEG4_ENC_BASE_ADDR
-#define MXC_INT_MPEG4_ENCODER MX31_INT_MPEG4_ENCODER
-#define MXC_INT_FIRI MX31_INT_FIRI
-#define MXC_INT_MBX MX31_INT_MBX
-#define MXC_INT_CSPI3 MX31_INT_CSPI3
-#define MXC_INT_SIM2 MX31_INT_SIM2
-#define MXC_INT_SIM1 MX31_INT_SIM1
-#define MXC_INT_CCM_DVFS MX31_INT_CCM_DVFS
-#define MXC_INT_USB1 MX31_INT_USB1
-#define MXC_INT_USB2 MX31_INT_USB2
-#define MXC_INT_USB3 MX31_INT_USB3
-#define MXC_INT_USB4 MX31_INT_USB4
-#define MXC_INT_MSHC2 MX31_INT_MSHC2
-#define MXC_INT_UART4 MX31_INT_UART4
-#define MXC_INT_UART5 MX31_INT_UART5
-#define MXC_INT_CCM MX31_INT_CCM
-#define MXC_INT_PCMCIA MX31_INT_PCMCIA
-#endif
-
-=======
->>>>>>> 3cbea436
 #endif /* ifndef __MACH_MX31_H__ */