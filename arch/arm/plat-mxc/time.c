/*
 *  linux/arch/arm/plat-mxc/time.c
 *
 *  Copyright (C) 2000-2001 Deep Blue Solutions
 *  Copyright (C) 2002 Shane Nay (shane@minirl.com)
 *  Copyright (C) 2006-2007 Pavel Pisa (ppisa@pikron.com)
 *  Copyright (C) 2008 Juergen Beisert (kernel@pengutronix.de)
 *
 * This program is free software; you can redistribute it and/or
 * modify it under the terms of the GNU General Public License
 * as published by the Free Software Foundation; either version 2
 * of the License, or (at your option) any later version.
 * This program is distributed in the hope that it will be useful,
 * but WITHOUT ANY WARRANTY; without even the implied warranty of
 * MERCHANTABILITY or FITNESS FOR A PARTICULAR PURPOSE.  See the
 * GNU General Public License for more details.
 *
 * You should have received a copy of the GNU General Public License
 * along with this program; if not, write to the Free Software
 * Foundation, Inc., 51 Franklin Street, Fifth Floor, Boston,
 * MA 02110-1301, USA.
 */

#include <linux/interrupt.h>
#include <linux/irq.h>
#include <linux/clockchips.h>
#include <linux/clk.h>
#include <linux/err.h>

#include <mach/hardware.h>
#include <asm/sched_clock.h>
#include <asm/mach/time.h>
#include <mach/common.h>

/*
 * There are 2 versions of the timer hardware on Freescale MXC hardware.
 * Version 1: MX1/MXL, MX21, MX27.
 * Version 2: MX25, MX31, MX35, MX37, MX51
 */

/* defines common for all i.MX */
#define MXC_TCTL		0x00
#define MXC_TCTL_TEN		(1 << 0) /* Enable module */
#define MXC_TPRER		0x04

/* MX1, MX21, MX27 */
#define MX1_2_TCTL_CLK_PCLK1	(1 << 1)
#define MX1_2_TCTL_IRQEN	(1 << 4)
#define MX1_2_TCTL_FRR		(1 << 8)
#define MX1_2_TCMP		0x08
#define MX1_2_TCN		0x10
#define MX1_2_TSTAT		0x14

/* MX21, MX27 */
#define MX2_TSTAT_CAPT		(1 << 1)
#define MX2_TSTAT_COMP		(1 << 0)

/* MX31, MX35, MX25, MX5 */
#define V2_TCTL_WAITEN		(1 << 3) /* Wait enable mode */
#define V2_TCTL_CLK_IPG		(1 << 6)
#define V2_TCTL_CLK_PER		(2 << 6)
#define V2_TCTL_FRR		(1 << 9)
#define V2_IR			0x0c
#define V2_TSTAT		0x08
#define V2_TSTAT_OF1		(1 << 0)
#define V2_TCN			0x24
#define V2_TCMP			0x10

#define timer_is_v1()	(cpu_is_mx1() || cpu_is_mx21() || cpu_is_mx27())
#define timer_is_v2()	(!timer_is_v1())

static struct clock_event_device clockevent_mxc;
static enum clock_event_mode clockevent_mode = CLOCK_EVT_MODE_UNUSED;

static void __iomem *timer_base;

static inline void gpt_irq_disable(void)
{
	unsigned int tmp;

	if (timer_is_v2())
		__raw_writel(0, timer_base + V2_IR);
	else {
		tmp = __raw_readl(timer_base + MXC_TCTL);
		__raw_writel(tmp & ~MX1_2_TCTL_IRQEN, timer_base + MXC_TCTL);
	}
}

static inline void gpt_irq_enable(void)
{
	if (timer_is_v2())
		__raw_writel(1<<0, timer_base + V2_IR);
	else {
		__raw_writel(__raw_readl(timer_base + MXC_TCTL) | MX1_2_TCTL_IRQEN,
			timer_base + MXC_TCTL);
	}
}

static void gpt_irq_acknowledge(void)
{
	if (timer_is_v1()) {
		if (cpu_is_mx1())
			__raw_writel(0, timer_base + MX1_2_TSTAT);
		else
			__raw_writel(MX2_TSTAT_CAPT | MX2_TSTAT_COMP,
				timer_base + MX1_2_TSTAT);
	} else if (timer_is_v2())
		__raw_writel(V2_TSTAT_OF1, timer_base + V2_TSTAT);
}

static void __iomem *sched_clock_reg;

static u32 notrace mxc_read_sched_clock(void)
{
	return sched_clock_reg ? __raw_readl(sched_clock_reg) : 0;
}

static int __init mxc_clocksource_init(struct clk *timer_clk)
{
	unsigned int c = clk_get_rate(timer_clk);
	void __iomem *reg = timer_base + (timer_is_v2() ? V2_TCN : MX1_2_TCN);

	sched_clock_reg = reg;

	setup_sched_clock(mxc_read_sched_clock, 32, c);
	return clocksource_mmio_init(reg, "mxc_timer1", c, 200, 32,
			clocksource_mmio_readl_up);
}

/* clock event */

static int mx1_2_set_next_event(unsigned long evt,
			      struct clock_event_device *unused)
{
	unsigned long tcmp;

	tcmp = __raw_readl(timer_base + MX1_2_TCN) + evt;

	__raw_writel(tcmp, timer_base + MX1_2_TCMP);

	return (int)(tcmp - __raw_readl(timer_base + MX1_2_TCN)) < 0 ?
				-ETIME : 0;
}

static int v2_set_next_event(unsigned long evt,
			      struct clock_event_device *unused)
{
	unsigned long tcmp;

	tcmp = __raw_readl(timer_base + V2_TCN) + evt;

	__raw_writel(tcmp, timer_base + V2_TCMP);

	return (int)(tcmp - __raw_readl(timer_base + V2_TCN)) < 0 ?
				-ETIME : 0;
}

#ifdef DEBUG
static const char *clock_event_mode_label[] = {
	[CLOCK_EVT_MODE_PERIODIC] = "CLOCK_EVT_MODE_PERIODIC",
	[CLOCK_EVT_MODE_ONESHOT]  = "CLOCK_EVT_MODE_ONESHOT",
	[CLOCK_EVT_MODE_SHUTDOWN] = "CLOCK_EVT_MODE_SHUTDOWN",
	[CLOCK_EVT_MODE_UNUSED]   = "CLOCK_EVT_MODE_UNUSED"
};
#endif /* DEBUG */

static void mxc_set_mode(enum clock_event_mode mode,
				struct clock_event_device *evt)
{
	unsigned long flags;

	/*
	 * The timer interrupt generation is disabled at least
	 * for enough time to call mxc_set_next_event()
	 */
	local_irq_save(flags);

	/* Disable interrupt in GPT module */
	gpt_irq_disable();

	if (mode != clockevent_mode) {
		/* Set event time into far-far future */
		if (timer_is_v2())
			__raw_writel(__raw_readl(timer_base + V2_TCN) - 3,
					timer_base + V2_TCMP);
		else
			__raw_writel(__raw_readl(timer_base + MX1_2_TCN) - 3,
					timer_base + MX1_2_TCMP);

		/* Clear pending interrupt */
		gpt_irq_acknowledge();
	}

#ifdef DEBUG
	printk(KERN_INFO "mxc_set_mode: changing mode from %s to %s\n",
		clock_event_mode_label[clockevent_mode],
		clock_event_mode_label[mode]);
#endif /* DEBUG */

	/* Remember timer mode */
	clockevent_mode = mode;
	local_irq_restore(flags);

	switch (mode) {
	case CLOCK_EVT_MODE_PERIODIC:
		printk(KERN_ERR"mxc_set_mode: Periodic mode is not "
				"supported for i.MX\n");
		break;
	case CLOCK_EVT_MODE_ONESHOT:
	/*
	 * Do not put overhead of interrupt enable/disable into
	 * mxc_set_next_event(), the core has about 4 minutes
	 * to call mxc_set_next_event() or shutdown clock after
	 * mode switching
	 */
		local_irq_save(flags);
		gpt_irq_enable();
		local_irq_restore(flags);
		break;
	case CLOCK_EVT_MODE_SHUTDOWN:
	case CLOCK_EVT_MODE_UNUSED:
	case CLOCK_EVT_MODE_RESUME:
		/* Left event sources disabled, no more interrupts appear */
		break;
	}
}

/*
 * IRQ handler for the timer
 */
static irqreturn_t mxc_timer_interrupt(int irq, void *dev_id)
{
	struct clock_event_device *evt = &clockevent_mxc;
	uint32_t tstat;

	if (timer_is_v2())
		tstat = __raw_readl(timer_base + V2_TSTAT);
	else
		tstat = __raw_readl(timer_base + MX1_2_TSTAT);

	gpt_irq_acknowledge();

	evt->event_handler(evt);

	return IRQ_HANDLED;
}

static struct irqaction mxc_timer_irq = {
	.name		= "i.MX Timer Tick",
	.flags		= IRQF_DISABLED | IRQF_TIMER | IRQF_IRQPOLL,
	.handler	= mxc_timer_interrupt,
};

static struct clock_event_device clockevent_mxc = {
	.name		= "mxc_timer1",
	.features	= CLOCK_EVT_FEAT_ONESHOT,
	.shift		= 32,
	.set_mode	= mxc_set_mode,
	.set_next_event	= mx1_2_set_next_event,
	.rating		= 200,
};

static int __init mxc_clockevent_init(struct clk *timer_clk)
{
	unsigned int c = clk_get_rate(timer_clk);

	if (timer_is_v2())
		clockevent_mxc.set_next_event = v2_set_next_event;

	clockevent_mxc.mult = div_sc(c, NSEC_PER_SEC,
					clockevent_mxc.shift);
	clockevent_mxc.max_delta_ns =
			clockevent_delta2ns(0xfffffffe, &clockevent_mxc);
	clockevent_mxc.min_delta_ns =
			clockevent_delta2ns(0xff, &clockevent_mxc);

	clockevent_mxc.cpumask = cpumask_of(0);

	clockevents_register_device(&clockevent_mxc);

	return 0;
}

void __init mxc_timer_init(void __iomem *base, int irq)
{
	uint32_t tctl_val;
<<<<<<< HEAD
	struct clk *timer_ipg_clk;

	if (!timer_clk) {
		timer_clk = clk_get_sys("imx-gpt.0", "per");
		if (IS_ERR(timer_clk)) {
			pr_err("i.MX timer: unable to get clk\n");
			return;
		}

		timer_ipg_clk = clk_get_sys("imx-gpt.0", "ipg");
		if (!IS_ERR(timer_ipg_clk))
			clk_prepare_enable(timer_ipg_clk);
	}
=======
	struct clk *timer_clk;
	struct clk *timer_ipg_clk;

	timer_clk = clk_get_sys("imx-gpt.0", "per");
	if (IS_ERR(timer_clk)) {
		pr_err("i.MX timer: unable to get clk\n");
		return;
	}

	timer_ipg_clk = clk_get_sys("imx-gpt.0", "ipg");
	if (!IS_ERR(timer_ipg_clk))
		clk_prepare_enable(timer_ipg_clk);
>>>>>>> bd0a521e

	clk_prepare_enable(timer_clk);

	timer_base = base;

	/*
	 * Initialise to a known state (all timers off, and timing reset)
	 */

	__raw_writel(0, timer_base + MXC_TCTL);
	__raw_writel(0, timer_base + MXC_TPRER); /* see datasheet note */

	if (timer_is_v2())
		tctl_val = V2_TCTL_CLK_PER | V2_TCTL_FRR | V2_TCTL_WAITEN | MXC_TCTL_TEN;
	else
		tctl_val = MX1_2_TCTL_FRR | MX1_2_TCTL_CLK_PCLK1 | MXC_TCTL_TEN;

	__raw_writel(tctl_val, timer_base + MXC_TCTL);

	/* init and register the timer to the framework */
	mxc_clocksource_init(timer_clk);
	mxc_clockevent_init(timer_clk);

	/* Make irqs happen */
	setup_irq(irq, &mxc_timer_irq);
}<|MERGE_RESOLUTION|>--- conflicted
+++ resolved
@@ -284,21 +284,6 @@
 void __init mxc_timer_init(void __iomem *base, int irq)
 {
 	uint32_t tctl_val;
-<<<<<<< HEAD
-	struct clk *timer_ipg_clk;
-
-	if (!timer_clk) {
-		timer_clk = clk_get_sys("imx-gpt.0", "per");
-		if (IS_ERR(timer_clk)) {
-			pr_err("i.MX timer: unable to get clk\n");
-			return;
-		}
-
-		timer_ipg_clk = clk_get_sys("imx-gpt.0", "ipg");
-		if (!IS_ERR(timer_ipg_clk))
-			clk_prepare_enable(timer_ipg_clk);
-	}
-=======
 	struct clk *timer_clk;
 	struct clk *timer_ipg_clk;
 
@@ -311,7 +296,6 @@
 	timer_ipg_clk = clk_get_sys("imx-gpt.0", "ipg");
 	if (!IS_ERR(timer_ipg_clk))
 		clk_prepare_enable(timer_ipg_clk);
->>>>>>> bd0a521e
 
 	clk_prepare_enable(timer_clk);
 
