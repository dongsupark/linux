--- conflicted
+++ resolved
@@ -21,13 +21,6 @@
 
 config ARCH_MX25
 	bool "MX25-based"
-<<<<<<< HEAD
-	select CPU_ARM926T
-	select ARCH_MXC_IOMUX_V3
-	select HAVE_FB_IMX
-	select ARCH_MXC_AUDMUX_V2
-=======
->>>>>>> 3cbea436
 	help
 	  This enables support for systems based on the Freescale i.MX25 family
 
@@ -70,19 +63,10 @@
 	  Say N here, unless you have a specialized requirement.
 
 config MXC_TZIC
-<<<<<<< HEAD
-	bool "Enable TrustZone Interrupt Controller"
-	depends on ARCH_MX51
-	help
-	  This will be automatically selected for all processors
-	  containing this interrupt controller.
-	  Say N here only if you are really sure.
-=======
 	bool
 
 config MXC_AVIC
 	bool
->>>>>>> 3cbea436
 
 config MXC_PWM
 	tristate "Enable PWM driver"
