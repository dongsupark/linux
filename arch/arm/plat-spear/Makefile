--- conflicted
+++ resolved
@@ -3,13 +3,7 @@
 #
 
 # Common support
-<<<<<<< HEAD
-obj-y	:= clock.o restart.o time.o pl080.o
-
-obj-$(CONFIG_ARCH_SPEAR3XX)	+= shirq.o
-=======
 obj-y	:= restart.o time.o
 
 obj-$(CONFIG_ARCH_SPEAR3XX)	+= pl080.o shirq.o
-obj-$(CONFIG_ARCH_SPEAR6XX)	+= pl080.o
->>>>>>> f8f5701b
+obj-$(CONFIG_ARCH_SPEAR6XX)	+= pl080.o