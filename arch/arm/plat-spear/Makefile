#
# SPEAr Platform specific Makefile
#

# Common support
<<<<<<< HEAD
obj-y	:= clock.o restart.o time.o pl080.o
=======
obj-y	:= restart.o time.o
>>>>>>> 8870c4ac

obj-$(CONFIG_ARCH_SPEAR3XX)	+= pl080.o shirq.o
obj-$(CONFIG_ARCH_SPEAR6XX)	+= pl080.o<|MERGE_RESOLUTION|>--- conflicted
+++ resolved
@@ -3,11 +3,7 @@
 #
 
 # Common support
-<<<<<<< HEAD
-obj-y	:= clock.o restart.o time.o pl080.o
-=======
 obj-y	:= restart.o time.o
->>>>>>> 8870c4ac
 
 obj-$(CONFIG_ARCH_SPEAR3XX)	+= pl080.o shirq.o
 obj-$(CONFIG_ARCH_SPEAR6XX)	+= pl080.o