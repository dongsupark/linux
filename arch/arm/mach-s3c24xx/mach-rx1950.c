/*
 * Copyright (c) 2006-2009 Victor Chukhantsev, Denis Grigoriev,
 * Copyright (c) 2007-2010 Vasily Khoruzhick
 *
 * based on smdk2440 written by Ben Dooks
 *
 * This program is free software; you can redistribute it and/or modify
 * it under the terms of the GNU General Public License version 2 as
 * published by the Free Software Foundation.
 *
*/

#include <linux/kernel.h>
#include <linux/types.h>
#include <linux/interrupt.h>
#include <linux/list.h>
#include <linux/memblock.h>
#include <linux/delay.h>
#include <linux/timer.h>
#include <linux/init.h>
#include <linux/gpio.h>
#include <linux/platform_device.h>
#include <linux/serial_core.h>
#include <linux/input.h>
#include <linux/gpio_keys.h>
#include <linux/device.h>
#include <linux/pda_power.h>
#include <linux/pwm_backlight.h>
#include <linux/pwm.h>
#include <linux/s3c_adc_battery.h>
#include <linux/leds.h>
#include <linux/i2c.h>

#include <linux/mtd/mtd.h>
#include <linux/mtd/partitions.h>

#include <linux/mmc/host.h>

#include <asm/mach-types.h>
#include <asm/mach/arch.h>
#include <asm/mach/map.h>

#include <linux/platform_data/i2c-s3c2410.h>
#include <linux/platform_data/mmc-s3cmci.h>
#include <linux/platform_data/mtd-nand-s3c2410.h>
#include <linux/platform_data/touchscreen-s3c2410.h>
#include <linux/platform_data/usb-s3c2410_udc.h>

#include <sound/uda1380.h>

#include <mach/fb.h>
#include <mach/regs-gpio.h>
#include <mach/regs-lcd.h>

#include <plat/clock.h>
#include <plat/cpu.h>
#include <plat/devs.h>
#include <plat/pm.h>
#include <plat/regs-iic.h>
#include <plat/regs-serial.h>
#include <plat/samsung-time.h>

#include "common.h"
#include "h1940.h"

#define LCD_PWM_PERIOD 192960
#define LCD_PWM_DUTY 127353

static struct map_desc rx1950_iodesc[] __initdata = {
};

static struct s3c2410_uartcfg rx1950_uartcfgs[] __initdata = {
	[0] = {
	       .hwport = 0,
	       .flags = 0,
	       .ucon = 0x3c5,
	       .ulcon = 0x03,
	       .ufcon = 0x51,
		.clk_sel = S3C2410_UCON_CLKSEL3,
	},
	[1] = {
	       .hwport = 1,
	       .flags = 0,
	       .ucon = 0x3c5,
	       .ulcon = 0x03,
	       .ufcon = 0x51,
		.clk_sel = S3C2410_UCON_CLKSEL3,
	},
	/* IR port */
	[2] = {
	       .hwport = 2,
	       .flags = 0,
	       .ucon = 0x3c5,
	       .ulcon = 0x43,
	       .ufcon = 0xf1,
		.clk_sel = S3C2410_UCON_CLKSEL3,
	},
};

static struct s3c2410fb_display rx1950_display = {
	.type = S3C2410_LCDCON1_TFT,
	.width = 240,
	.height = 320,
	.xres = 240,
	.yres = 320,
	.bpp = 16,

	.pixclock = 260000,
	.left_margin = 10,
	.right_margin = 20,
	.hsync_len = 10,
	.upper_margin = 2,
	.lower_margin = 2,
	.vsync_len = 2,

	.lcdcon5 = S3C2410_LCDCON5_FRM565 |
			   S3C2410_LCDCON5_INVVCLK |
			   S3C2410_LCDCON5_INVVLINE |
			   S3C2410_LCDCON5_INVVFRAME |
			   S3C2410_LCDCON5_HWSWP |
			   (0x02 << 13) |
			   (0x02 << 15),

};

static int power_supply_init(struct device *dev)
{
	return gpio_request(S3C2410_GPF(2), "cable plugged");
}

static int rx1950_is_ac_online(void)
{
	return !gpio_get_value(S3C2410_GPF(2));
}

static void power_supply_exit(struct device *dev)
{
	gpio_free(S3C2410_GPF(2));
}

static char *rx1950_supplicants[] = {
	"main-battery"
};

static struct pda_power_pdata power_supply_info = {
	.init			= power_supply_init,
	.is_ac_online		= rx1950_is_ac_online,
	.exit			= power_supply_exit,
	.supplied_to		= rx1950_supplicants,
	.num_supplicants	= ARRAY_SIZE(rx1950_supplicants),
};

static struct resource power_supply_resources[] = {
	[0] = DEFINE_RES_NAMED(IRQ_EINT2, 1, "ac", IORESOURCE_IRQ \
			| IORESOURCE_IRQ_LOWEDGE | IORESOURCE_IRQ_HIGHEDGE),
};

static struct platform_device power_supply = {
	.name			= "pda-power",
	.id			= -1,
	.dev			= {
					.platform_data =
						&power_supply_info,
	},
	.resource		= power_supply_resources,
	.num_resources		= ARRAY_SIZE(power_supply_resources),
};

static const struct s3c_adc_bat_thresh bat_lut_noac[] = {
	{ .volt = 4100, .cur = 156, .level = 100},
	{ .volt = 4050, .cur = 156, .level = 95},
	{ .volt = 4025, .cur = 141, .level = 90},
	{ .volt = 3995, .cur = 144, .level = 85},
	{ .volt = 3957, .cur = 162, .level = 80},
	{ .volt = 3931, .cur = 147, .level = 75},
	{ .volt = 3902, .cur = 147, .level = 70},
	{ .volt = 3863, .cur = 153, .level = 65},
	{ .volt = 3838, .cur = 150, .level = 60},
	{ .volt = 3800, .cur = 153, .level = 55},
	{ .volt = 3765, .cur = 153, .level = 50},
	{ .volt = 3748, .cur = 172, .level = 45},
	{ .volt = 3740, .cur = 153, .level = 40},
	{ .volt = 3714, .cur = 175, .level = 35},
	{ .volt = 3710, .cur = 156, .level = 30},
	{ .volt = 3963, .cur = 156, .level = 25},
	{ .volt = 3672, .cur = 178, .level = 20},
	{ .volt = 3651, .cur = 178, .level = 15},
	{ .volt = 3629, .cur = 178, .level = 10},
	{ .volt = 3612, .cur = 162, .level = 5},
	{ .volt = 3605, .cur = 162, .level = 0},
};

static const struct s3c_adc_bat_thresh bat_lut_acin[] = {
	{ .volt = 4200, .cur = 0, .level = 100},
	{ .volt = 4190, .cur = 0, .level = 99},
	{ .volt = 4178, .cur = 0, .level = 95},
	{ .volt = 4110, .cur = 0, .level = 70},
	{ .volt = 4076, .cur = 0, .level = 65},
	{ .volt = 4046, .cur = 0, .level = 60},
	{ .volt = 4021, .cur = 0, .level = 55},
	{ .volt = 3999, .cur = 0, .level = 50},
	{ .volt = 3982, .cur = 0, .level = 45},
	{ .volt = 3965, .cur = 0, .level = 40},
	{ .volt = 3957, .cur = 0, .level = 35},
	{ .volt = 3948, .cur = 0, .level = 30},
	{ .volt = 3936, .cur = 0, .level = 25},
	{ .volt = 3927, .cur = 0, .level = 20},
	{ .volt = 3906, .cur = 0, .level = 15},
	{ .volt = 3880, .cur = 0, .level = 10},
	{ .volt = 3829, .cur = 0, .level = 5},
	{ .volt = 3820, .cur = 0, .level = 0},
};

static int rx1950_bat_init(void)
{
	int ret;

	ret = gpio_request(S3C2410_GPJ(2), "rx1950-charger-enable-1");
	if (ret)
		goto err_gpio1;
	ret = gpio_request(S3C2410_GPJ(3), "rx1950-charger-enable-2");
	if (ret)
		goto err_gpio2;

	return 0;

err_gpio2:
	gpio_free(S3C2410_GPJ(2));
err_gpio1:
	return ret;
}

static void rx1950_bat_exit(void)
{
	gpio_free(S3C2410_GPJ(2));
	gpio_free(S3C2410_GPJ(3));
}

static void rx1950_enable_charger(void)
{
	gpio_direction_output(S3C2410_GPJ(2), 1);
	gpio_direction_output(S3C2410_GPJ(3), 1);
}

static void rx1950_disable_charger(void)
{
	gpio_direction_output(S3C2410_GPJ(2), 0);
	gpio_direction_output(S3C2410_GPJ(3), 0);
}

static DEFINE_SPINLOCK(rx1950_blink_spin);

static int rx1950_led_blink_set(unsigned gpio, int state,
	unsigned long *delay_on, unsigned long *delay_off)
{
	int blink_gpio, check_gpio;

	switch (gpio) {
	case S3C2410_GPA(6):
		blink_gpio = S3C2410_GPA(4);
		check_gpio = S3C2410_GPA(3);
		break;
	case S3C2410_GPA(7):
		blink_gpio = S3C2410_GPA(3);
		check_gpio = S3C2410_GPA(4);
		break;
	default:
		return -EINVAL;
		break;
	}

	if (delay_on && delay_off && !*delay_on && !*delay_off)
		*delay_on = *delay_off = 500;

	spin_lock(&rx1950_blink_spin);

	switch (state) {
	case GPIO_LED_NO_BLINK_LOW:
	case GPIO_LED_NO_BLINK_HIGH:
		if (!gpio_get_value(check_gpio))
			gpio_set_value(S3C2410_GPJ(6), 0);
		gpio_set_value(blink_gpio, 0);
		gpio_set_value(gpio, state);
		break;
	case GPIO_LED_BLINK:
		gpio_set_value(gpio, 0);
		gpio_set_value(S3C2410_GPJ(6), 1);
		gpio_set_value(blink_gpio, 1);
		break;
	}

	spin_unlock(&rx1950_blink_spin);

	return 0;
}

static struct gpio_led rx1950_leds_desc[] = {
	{
		.name			= "Green",
		.default_trigger	= "main-battery-full",
		.gpio			= S3C2410_GPA(6),
		.retain_state_suspended	= 1,
	},
	{
		.name			= "Red",
		.default_trigger
			= "main-battery-charging-blink-full-solid",
		.gpio			= S3C2410_GPA(7),
		.retain_state_suspended	= 1,
	},
	{
		.name			= "Blue",
		.default_trigger	= "rx1950-acx-mem",
		.gpio			= S3C2410_GPA(11),
		.retain_state_suspended	= 1,
	},
};

static struct gpio_led_platform_data rx1950_leds_pdata = {
	.num_leds	= ARRAY_SIZE(rx1950_leds_desc),
	.leds		= rx1950_leds_desc,
	.gpio_blink_set	= rx1950_led_blink_set,
};

static struct platform_device rx1950_leds = {
	.name	= "leds-gpio",
	.id		= -1,
	.dev	= {
				.platform_data = &rx1950_leds_pdata,
	},
};

static struct s3c_adc_bat_pdata rx1950_bat_cfg = {
	.init = rx1950_bat_init,
	.exit = rx1950_bat_exit,
	.enable_charger = rx1950_enable_charger,
	.disable_charger = rx1950_disable_charger,
	.gpio_charge_finished = S3C2410_GPF(3),
	.lut_noac = bat_lut_noac,
	.lut_noac_cnt = ARRAY_SIZE(bat_lut_noac),
	.lut_acin = bat_lut_acin,
	.lut_acin_cnt = ARRAY_SIZE(bat_lut_acin),
	.volt_channel = 0,
	.current_channel = 1,
	.volt_mult = 4235,
	.current_mult = 2900,
	.internal_impedance = 200,
};

static struct platform_device rx1950_battery = {
	.name             = "s3c-adc-battery",
	.id               = -1,
	.dev = {
		.parent = &s3c_device_adc.dev,
		.platform_data = &rx1950_bat_cfg,
	},
};

static struct s3c2410fb_mach_info rx1950_lcd_cfg = {
	.displays = &rx1950_display,
	.num_displays = 1,
	.default_display = 0,

	.lpcsel = 0x02,
	.gpccon = 0xaa9556a9,
	.gpccon_mask = 0xffc003fc,
	.gpcup = 0x0000ffff,
	.gpcup_mask = 0xffffffff,

	.gpdcon = 0xaa90aaa1,
	.gpdcon_mask = 0xffc0fff0,
	.gpdup = 0x0000fcfd,
	.gpdup_mask = 0xffffffff,

};

static struct pwm_device *lcd_pwm;

static void rx1950_lcd_power(int enable)
{
	int i;
	static int enabled;
	if (enabled == enable)
		return;
	if (!enable) {

		/* GPC11-GPC15->OUTPUT */
		for (i = 11; i < 16; i++)
			gpio_direction_output(S3C2410_GPC(i), 1);

		/* Wait a bit here... */
		mdelay(100);

		/* GPD2-GPD7->OUTPUT */
		/* GPD11-GPD15->OUTPUT */
		/* GPD2-GPD7->1, GPD11-GPD15->1 */
		for (i = 2; i < 8; i++)
			gpio_direction_output(S3C2410_GPD(i), 1);
		for (i = 11; i < 16; i++)
			gpio_direction_output(S3C2410_GPD(i), 1);

		/* Wait a bit here...*/
		mdelay(100);

		/* GPB0->OUTPUT, GPB0->0 */
		gpio_direction_output(S3C2410_GPB(0), 0);

		/* GPC1-GPC4->OUTPUT, GPC1-4->0 */
		for (i = 1; i < 5; i++)
			gpio_direction_output(S3C2410_GPC(i), 0);

		/* GPC15-GPC11->0 */
		for (i = 11; i < 16; i++)
			gpio_direction_output(S3C2410_GPC(i), 0);

		/* GPD15-GPD11->0, GPD2->GPD7->0 */
		for (i = 11; i < 16; i++)
			gpio_direction_output(S3C2410_GPD(i), 0);

		for (i = 2; i < 8; i++)
			gpio_direction_output(S3C2410_GPD(i), 0);

		/* GPC6->0, GPC7->0, GPC5->0 */
		gpio_direction_output(S3C2410_GPC(6), 0);
		gpio_direction_output(S3C2410_GPC(7), 0);
		gpio_direction_output(S3C2410_GPC(5), 0);

		/* GPB1->OUTPUT, GPB1->0 */
		gpio_direction_output(S3C2410_GPB(1), 0);
		pwm_config(lcd_pwm, 0, LCD_PWM_PERIOD);
		pwm_disable(lcd_pwm);

		/* GPC0->0, GPC10->0 */
		gpio_direction_output(S3C2410_GPC(0), 0);
		gpio_direction_output(S3C2410_GPC(10), 0);
	} else {
		pwm_config(lcd_pwm, LCD_PWM_DUTY, LCD_PWM_PERIOD);
		pwm_enable(lcd_pwm);

		gpio_direction_output(S3C2410_GPC(0), 1);
		gpio_direction_output(S3C2410_GPC(5), 1);

		s3c_gpio_cfgpin(S3C2410_GPB(1), S3C2410_GPB1_TOUT1);
		gpio_direction_output(S3C2410_GPC(7), 1);

		for (i = 1; i < 5; i++)
			s3c_gpio_cfgpin(S3C2410_GPC(i), S3C_GPIO_SFN(2));

		for (i = 11; i < 16; i++)
			s3c_gpio_cfgpin(S3C2410_GPC(i), S3C_GPIO_SFN(2));

		for (i = 2; i < 8; i++)
			s3c_gpio_cfgpin(S3C2410_GPD(i), S3C_GPIO_SFN(2));

		for (i = 11; i < 16; i++)
			s3c_gpio_cfgpin(S3C2410_GPD(i), S3C_GPIO_SFN(2));

		gpio_direction_output(S3C2410_GPC(10), 1);
		gpio_direction_output(S3C2410_GPC(6), 1);
	}
	enabled = enable;
}

static void rx1950_bl_power(int enable)
{
	static int enabled;
	if (enabled == enable)
		return;
	if (!enable) {
			gpio_direction_output(S3C2410_GPB(0), 0);
	} else {
			/* LED driver need a "push" to power on */
			gpio_direction_output(S3C2410_GPB(0), 1);
			/* Warm up backlight for one period of PWM.
			 * Without this trick its almost impossible to
			 * enable backlight with low brightness value
			 */
			ndelay(48000);
			s3c_gpio_cfgpin(S3C2410_GPB(0), S3C2410_GPB0_TOUT0);
	}
	enabled = enable;
}

static int rx1950_backlight_init(struct device *dev)
{
	WARN_ON(gpio_request(S3C2410_GPB(0), "Backlight"));
	lcd_pwm = pwm_request(1, "RX1950 LCD");
	if (IS_ERR(lcd_pwm)) {
		dev_err(dev, "Unable to request PWM for LCD power!\n");
		return PTR_ERR(lcd_pwm);
	}

	rx1950_lcd_power(1);
	rx1950_bl_power(1);

	return 0;
}

static void rx1950_backlight_exit(struct device *dev)
{
	rx1950_bl_power(0);
	rx1950_lcd_power(0);

	pwm_free(lcd_pwm);
	gpio_free(S3C2410_GPB(0));
}


static int rx1950_backlight_notify(struct device *dev, int brightness)
{
	if (!brightness) {
		rx1950_bl_power(0);
		rx1950_lcd_power(0);
	} else {
		rx1950_lcd_power(1);
		rx1950_bl_power(1);
	}
	return brightness;
}

static struct platform_pwm_backlight_data rx1950_backlight_data = {
	.pwm_id = 0,
	.max_brightness = 24,
	.dft_brightness = 4,
	.pwm_period_ns = 48000,
	.init = rx1950_backlight_init,
	.notify = rx1950_backlight_notify,
	.exit = rx1950_backlight_exit,
};

static struct platform_device rx1950_backlight = {
	.name = "pwm-backlight",
	.dev = {
		.parent = &s3c_device_timer[0].dev,
		.platform_data = &rx1950_backlight_data,
	},
};

static void rx1950_set_mmc_power(unsigned char power_mode, unsigned short vdd)
{
	switch (power_mode) {
	case MMC_POWER_OFF:
		gpio_direction_output(S3C2410_GPJ(1), 0);
		break;
	case MMC_POWER_UP:
	case MMC_POWER_ON:
		gpio_direction_output(S3C2410_GPJ(1), 1);
		break;
	default:
		break;
	}
}

static struct s3c24xx_mci_pdata rx1950_mmc_cfg __initdata = {
	.gpio_detect = S3C2410_GPF(5),
	.gpio_wprotect = S3C2410_GPH(8),
	.set_power = rx1950_set_mmc_power,
	.ocr_avail = MMC_VDD_32_33,
};

static struct mtd_partition rx1950_nand_part[] = {
	[0] = {
			.name = "Boot0",
			.offset = 0,
			.size = 0x4000,
			.mask_flags = MTD_WRITEABLE,
	},
	[1] = {
			.name = "Boot1",
			.offset = MTDPART_OFS_APPEND,
			.size = 0x40000,
			.mask_flags = MTD_WRITEABLE,
	},
	[2] = {
			.name = "Kernel",
			.offset = MTDPART_OFS_APPEND,
			.size = 0x300000,
			.mask_flags = 0,
	},
	[3] = {
			.name = "Filesystem",
			.offset = MTDPART_OFS_APPEND,
			.size = MTDPART_SIZ_FULL,
			.mask_flags = 0,
	},
};

static struct s3c2410_nand_set rx1950_nand_sets[] = {
	[0] = {
			.name = "Internal",
			.nr_chips = 1,
			.nr_partitions = ARRAY_SIZE(rx1950_nand_part),
			.partitions = rx1950_nand_part,
	},
};

static struct s3c2410_platform_nand rx1950_nand_info = {
	.tacls = 25,
	.twrph0 = 50,
	.twrph1 = 15,
	.nr_sets = ARRAY_SIZE(rx1950_nand_sets),
	.sets = rx1950_nand_sets,
};

static struct s3c2410_udc_mach_info rx1950_udc_cfg __initdata = {
	.vbus_pin = S3C2410_GPG(5),
	.vbus_pin_inverted = 1,
	.pullup_pin = S3C2410_GPJ(5),
};

static struct s3c2410_ts_mach_info rx1950_ts_cfg __initdata = {
	.delay = 10000,
	.presc = 49,
	.oversampling_shift = 3,
};

static struct gpio_keys_button rx1950_gpio_keys_table[] = {
	{
		.code		= KEY_POWER,
		.gpio		= S3C2410_GPF(0),
		.active_low	= 1,
		.desc		= "Power button",
		.wakeup		= 1,
	},
	{
		.code		= KEY_F5,
		.gpio		= S3C2410_GPF(7),
		.active_low	= 1,
		.desc		= "Record button",
	},
	{
		.code		= KEY_F1,
		.gpio		= S3C2410_GPG(0),
		.active_low	= 1,
		.desc		= "Calendar button",
	},
	{
		.code		= KEY_F2,
		.gpio		= S3C2410_GPG(2),
		.active_low	= 1,
		.desc		= "Contacts button",
	},
	{
		.code		= KEY_F3,
		.gpio		= S3C2410_GPG(3),
		.active_low	= 1,
		.desc		= "Mail button",
	},
	{
		.code		= KEY_F4,
		.gpio		= S3C2410_GPG(7),
		.active_low	= 1,
		.desc		= "WLAN button",
	},
	{
		.code		= KEY_LEFT,
		.gpio		= S3C2410_GPG(10),
		.active_low	= 1,
		.desc		= "Left button",
	},
	{
		.code		= KEY_RIGHT,
		.gpio		= S3C2410_GPG(11),
		.active_low	= 1,
		.desc		= "Right button",
	},
	{
		.code		= KEY_UP,
		.gpio		= S3C2410_GPG(4),
		.active_low	= 1,
		.desc		= "Up button",
	},
	{
		.code		= KEY_DOWN,
		.gpio		= S3C2410_GPG(6),
		.active_low	= 1,
		.desc		= "Down button",
	},
	{
		.code		= KEY_ENTER,
		.gpio		= S3C2410_GPG(9),
		.active_low	= 1,
		.desc		= "Ok button"
	},
};

static struct gpio_keys_platform_data rx1950_gpio_keys_data = {
	.buttons = rx1950_gpio_keys_table,
	.nbuttons = ARRAY_SIZE(rx1950_gpio_keys_table),
};

static struct platform_device rx1950_device_gpiokeys = {
	.name = "gpio-keys",
	.dev.platform_data = &rx1950_gpio_keys_data,
};

static struct uda1380_platform_data uda1380_info = {
	.gpio_power	= S3C2410_GPJ(0),
	.gpio_reset	= S3C2410_GPD(0),
	.dac_clk	= UDA1380_DAC_CLK_SYSCLK,
};

static struct i2c_board_info rx1950_i2c_devices[] = {
	{
		I2C_BOARD_INFO("uda1380", 0x1a),
		.platform_data = &uda1380_info,
	},
};

static struct platform_device *rx1950_devices[] __initdata = {
	&s3c_device_lcd,
	&s3c_device_wdt,
	&s3c_device_i2c0,
	&s3c_device_iis,
	&s3c_device_usbgadget,
	&s3c_device_rtc,
	&s3c_device_nand,
	&s3c_device_sdi,
	&s3c_device_adc,
	&s3c_device_ts,
	&s3c_device_timer[0],
	&s3c_device_timer[1],
	&rx1950_backlight,
	&rx1950_device_gpiokeys,
	&power_supply,
	&rx1950_battery,
	&rx1950_leds,
};

static struct clk *rx1950_clocks[] __initdata = {
	&s3c24xx_clkout0,
	&s3c24xx_clkout1,
};

static void __init rx1950_map_io(void)
{
	s3c24xx_clkout0.parent  = &clk_h;
	s3c24xx_clkout1.parent  = &clk_f;

	s3c24xx_register_clocks(rx1950_clocks, ARRAY_SIZE(rx1950_clocks));

	s3c24xx_init_io(rx1950_iodesc, ARRAY_SIZE(rx1950_iodesc));
	s3c24xx_init_clocks(16934000);
	s3c24xx_init_uarts(rx1950_uartcfgs, ARRAY_SIZE(rx1950_uartcfgs));
	samsung_set_timer_source(SAMSUNG_PWM3, SAMSUNG_PWM4);

	/* setup PM */

#ifdef CONFIG_PM_H1940
	memcpy(phys_to_virt(H1940_SUSPEND_RESUMEAT), h1940_pm_return, 8);
#endif

	s3c_pm_init();
}

static void __init rx1950_init_machine(void)
{
	int i;

	s3c24xx_fb_set_platdata(&rx1950_lcd_cfg);
	s3c24xx_udc_set_platdata(&rx1950_udc_cfg);
	s3c24xx_ts_set_platdata(&rx1950_ts_cfg);
	s3c24xx_mci_set_platdata(&rx1950_mmc_cfg);
	s3c_i2c0_set_platdata(NULL);
	s3c_nand_set_platdata(&rx1950_nand_info);

	/* Turn off suspend on both USB ports, and switch the
	 * selectable USB port to USB device mode. */
	s3c2410_modify_misccr(S3C2410_MISCCR_USBHOST |
						S3C2410_MISCCR_USBSUSPND0 |
						S3C2410_MISCCR_USBSUSPND1, 0x0);

	/* mmc power is disabled by default */
	WARN_ON(gpio_request(S3C2410_GPJ(1), "MMC power"));
	gpio_direction_output(S3C2410_GPJ(1), 0);

	for (i = 0; i < 8; i++)
		WARN_ON(gpio_request(S3C2410_GPC(i), "LCD power"));

	for (i = 10; i < 16; i++)
		WARN_ON(gpio_request(S3C2410_GPC(i), "LCD power"));

	for (i = 2; i < 8; i++)
		WARN_ON(gpio_request(S3C2410_GPD(i), "LCD power"));

	for (i = 11; i < 16; i++)
		WARN_ON(gpio_request(S3C2410_GPD(i), "LCD power"));

	WARN_ON(gpio_request(S3C2410_GPB(1), "LCD power"));

	WARN_ON(gpio_request(S3C2410_GPA(3), "Red blink"));
	WARN_ON(gpio_request(S3C2410_GPA(4), "Green blink"));
	WARN_ON(gpio_request(S3C2410_GPJ(6), "LED blink"));
	gpio_direction_output(S3C2410_GPA(3), 0);
	gpio_direction_output(S3C2410_GPA(4), 0);
	gpio_direction_output(S3C2410_GPJ(6), 0);

	platform_add_devices(rx1950_devices, ARRAY_SIZE(rx1950_devices));

	i2c_register_board_info(0, rx1950_i2c_devices,
		ARRAY_SIZE(rx1950_i2c_devices));
}

/* H1940 and RX3715 need to reserve this for suspend */
static void __init rx1950_reserve(void)
{
	memblock_reserve(0x30003000, 0x1000);
	memblock_reserve(0x30081000, 0x1000);
}

MACHINE_START(RX1950, "HP iPAQ RX1950")
    /* Maintainers: Vasily Khoruzhick */
	.atag_offset = 0x100,
	.map_io = rx1950_map_io,
	.reserve	= rx1950_reserve,
	.init_irq = s3c24xx_init_irq,
	.init_machine = rx1950_init_machine,
<<<<<<< HEAD
	.init_time	= s3c24xx_timer_init,
=======
	.init_time	= samsung_timer_init,
>>>>>>> 8bdbf6db
	.restart	= s3c244x_restart,
MACHINE_END<|MERGE_RESOLUTION|>--- conflicted
+++ resolved
@@ -815,10 +815,6 @@
 	.reserve	= rx1950_reserve,
 	.init_irq = s3c24xx_init_irq,
 	.init_machine = rx1950_init_machine,
-<<<<<<< HEAD
-	.init_time	= s3c24xx_timer_init,
-=======
 	.init_time	= samsung_timer_init,
->>>>>>> 8bdbf6db
 	.restart	= s3c244x_restart,
 MACHINE_END