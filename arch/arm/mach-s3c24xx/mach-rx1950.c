/*
 * Copyright (c) 2006-2009 Victor Chukhantsev, Denis Grigoriev,
 * Copyright (c) 2007-2010 Vasily Khoruzhick
 *
 * based on smdk2440 written by Ben Dooks
 *
 * This program is free software; you can redistribute it and/or modify
 * it under the terms of the GNU General Public License version 2 as
 * published by the Free Software Foundation.
 *
*/

#include <linux/kernel.h>
#include <linux/types.h>
#include <linux/interrupt.h>
#include <linux/list.h>
#include <linux/memblock.h>
#include <linux/delay.h>
#include <linux/timer.h>
#include <linux/init.h>
#include <linux/gpio.h>
#include <linux/platform_device.h>
#include <linux/serial_core.h>
#include <linux/input.h>
#include <linux/gpio_keys.h>
#include <linux/device.h>
#include <linux/pda_power.h>
#include <linux/pwm_backlight.h>
#include <linux/pwm.h>
#include <linux/s3c_adc_battery.h>
#include <linux/leds.h>
#include <linux/i2c.h>

#include <linux/mtd/mtd.h>
#include <linux/mtd/partitions.h>

#include <linux/mmc/host.h>

#include <asm/mach-types.h>
#include <asm/mach/arch.h>
#include <asm/mach/map.h>

#include <linux/platform_data/i2c-s3c2410.h>
#include <linux/platform_data/mmc-s3cmci.h>
#include <linux/platform_data/mtd-nand-s3c2410.h>
#include <linux/platform_data/touchscreen-s3c2410.h>
#include <linux/platform_data/usb-s3c2410_udc.h>

#include <sound/uda1380.h>

#include <mach/fb.h>
#include <mach/regs-gpio.h>
#include <mach/regs-lcd.h>

#include <plat/clock.h>
#include <plat/cpu.h>
#include <plat/devs.h>
#include <plat/pm.h>
#include <plat/regs-iic.h>
#include <plat/regs-serial.h>
#include <plat/samsung-time.h>

#include "common.h"
#include "h1940.h"

#define LCD_PWM_PERIOD 192960
#define LCD_PWM_DUTY 127353

static struct map_desc rx1950_iodesc[] __initdata = {
};

static struct s3c2410_uartcfg rx1950_uartcfgs[] __initdata = {
	[0] = {
	       .hwport = 0,
	       .flags = 0,
	       .ucon = 0x3c5,
	       .ulcon = 0x03,
	       .ufcon = 0x51,
		.clk_sel = S3C2410_UCON_CLKSEL3,
	},
	[1] = {
	       .hwport = 1,
	       .flags = 0,
	       .ucon = 0x3c5,
	       .ulcon = 0x03,
	       .ufcon = 0x51,
		.clk_sel = S3C2410_UCON_CLKSEL3,
	},
	/* IR port */
	[2] = {
	       .hwport = 2,
	       .flags = 0,
	       .ucon = 0x3c5,
	       .ulcon = 0x43,
	       .ufcon = 0xf1,
		.clk_sel = S3C2410_UCON_CLKSEL3,
	},
};

static struct s3c2410fb_display rx1950_display = {
	.type = S3C2410_LCDCON1_TFT,
	.width = 240,
	.height = 320,
	.xres = 240,
	.yres = 320,
	.bpp = 16,

	.pixclock = 260000,
	.left_margin = 10,
	.right_margin = 20,
	.hsync_len = 10,
	.upper_margin = 2,
	.lower_margin = 2,
	.vsync_len = 2,

	.lcdcon5 = S3C2410_LCDCON5_FRM565 |
			   S3C2410_LCDCON5_INVVCLK |
			   S3C2410_LCDCON5_INVVLINE |
			   S3C2410_LCDCON5_INVVFRAME |
			   S3C2410_LCDCON5_HWSWP |
			   (0x02 << 13) |
			   (0x02 << 15),

};

static int power_supply_init(struct device *dev)
{
	return gpio_request(S3C2410_GPF(2), "cable plugged");
}

static int rx1950_is_ac_online(void)
{
	return !gpio_get_value(S3C2410_GPF(2));
}

static void power_supply_exit(struct device *dev)
{
	gpio_free(S3C2410_GPF(2));
}

static char *rx1950_supplicants[] = {
	"main-battery"
};

static struct pda_power_pdata power_supply_info = {
	.init			= power_supply_init,
	.is_ac_online		= rx1950_is_ac_online,
	.exit			= power_supply_exit,
	.supplied_to		= rx1950_supplicants,
	.num_supplicants	= ARRAY_SIZE(rx1950_supplicants),
};

static struct resource power_supply_resources[] = {
	[0] = DEFINE_RES_NAMED(IRQ_EINT2, 1, "ac", IORESOURCE_IRQ \
			| IORESOURCE_IRQ_LOWEDGE | IORESOURCE_IRQ_HIGHEDGE),
};

static struct platform_device power_supply = {
	.name			= "pda-power",
	.id			= -1,
	.dev			= {
					.platform_data =
						&power_supply_info,
	},
	.resource		= power_supply_resources,
	.num_resources		= ARRAY_SIZE(power_supply_resources),
};

static const struct s3c_adc_bat_thresh bat_lut_noac[] = {
	{ .volt = 4100, .cur = 156, .level = 100},
	{ .volt = 4050, .cur = 156, .level = 95},
	{ .volt = 4025, .cur = 141, .level = 90},
	{ .volt = 3995, .cur = 144, .level = 85},
	{ .volt = 3957, .cur = 162, .level = 80},
	{ .volt = 3931, .cur = 147, .level = 75},
	{ .volt = 3902, .cur = 147, .level = 70},
	{ .volt = 3863, .cur = 153, .level = 65},
	{ .volt = 3838, .cur = 150, .level = 60},
	{ .volt = 3800, .cur = 153, .level = 55},
	{ .volt = 3765, .cur = 153, .level = 50},
	{ .volt = 3748, .cur = 172, .level = 45},
	{ .volt = 3740, .cur = 153, .level = 40},
	{ .volt = 3714, .cur = 175, .level = 35},
	{ .volt = 3710, .cur = 156, .level = 30},
	{ .volt = 3963, .cur = 156, .level = 25},
	{ .volt = 3672, .cur = 178, .level = 20},
	{ .volt = 3651, .cur = 178, .level = 15},
	{ .volt = 3629, .cur = 178, .level = 10},
	{ .volt = 3612, .cur = 162, .level = 5},
	{ .volt = 3605, .cur = 162, .level = 0},
};

static const struct s3c_adc_bat_thresh bat_lut_acin[] = {
	{ .volt = 4200, .cur = 0, .level = 100},
	{ .volt = 4190, .cur = 0, .level = 99},
	{ .volt = 4178, .cur = 0, .level = 95},
	{ .volt = 4110, .cur = 0, .level = 70},
	{ .volt = 4076, .cur = 0, .level = 65},
	{ .volt = 4046, .cur = 0, .level = 60},
	{ .volt = 4021, .cur = 0, .level = 55},
	{ .volt = 3999, .cur = 0, .level = 50},
	{ .volt = 3982, .cur = 0, .level = 45},
	{ .volt = 3965, .cur = 0, .level = 40},
	{ .volt = 3957, .cur = 0, .level = 35},
	{ .volt = 3948, .cur = 0, .level = 30},
	{ .volt = 3936, .cur = 0, .level = 25},
	{ .volt = 3927, .cur = 0, .level = 20},
	{ .volt = 3906, .cur = 0, .level = 15},
	{ .volt = 3880, .cur = 0, .level = 10},
	{ .volt = 3829, .cur = 0, .level = 5},
	{ .volt = 3820, .cur = 0, .level = 0},
};

static int rx1950_bat_init(void)
{
	int ret;

	ret = gpio_request(S3C2410_GPJ(2), "rx1950-charger-enable-1");
	if (ret)
		goto err_gpio1;
	ret = gpio_request(S3C2410_GPJ(3), "rx1950-charger-enable-2");
	if (ret)
		goto err_gpio2;

	return 0;

err_gpio2:
	gpio_free(S3C2410_GPJ(2));
err_gpio1:
	return ret;
}

static void rx1950_bat_exit(void)
{
	gpio_free(S3C2410_GPJ(2));
	gpio_free(S3C2410_GPJ(3));
}

static void rx1950_enable_charger(void)
{
	gpio_direction_output(S3C2410_GPJ(2), 1);
	gpio_direction_output(S3C2410_GPJ(3), 1);
}

static void rx1950_disable_charger(void)
{
	gpio_direction_output(S3C2410_GPJ(2), 0);
	gpio_direction_output(S3C2410_GPJ(3), 0);
}

static DEFINE_SPINLOCK(rx1950_blink_spin);

static int rx1950_led_blink_set(unsigned gpio, int state,
	unsigned long *delay_on, unsigned long *delay_off)
{
	int blink_gpio, check_gpio;

	switch (gpio) {
	case S3C2410_GPA(6):
		blink_gpio = S3C2410_GPA(4);
		check_gpio = S3C2410_GPA(3);
		break;
	case S3C2410_GPA(7):
		blink_gpio = S3C2410_GPA(3);
		check_gpio = S3C2410_GPA(4);
		break;
	default:
		return -EINVAL;
		break;
	}

	if (delay_on && delay_off && !*delay_on && !*delay_off)
		*delay_on = *delay_off = 500;

	spin_lock(&rx1950_blink_spin);

	switch (state) {
	case GPIO_LED_NO_BLINK_LOW:
	case GPIO_LED_NO_BLINK_HIGH:
		if (!gpio_get_value(check_gpio))
			gpio_set_value(S3C2410_GPJ(6), 0);
		gpio_set_value(blink_gpio, 0);
		gpio_set_value(gpio, state);
		break;
	case GPIO_LED_BLINK:
		gpio_set_value(gpio, 0);
		gpio_set_value(S3C2410_GPJ(6), 1);
		gpio_set_value(blink_gpio, 1);
		break;
	}

	spin_unlock(&rx1950_blink_spin);

	return 0;
}

static struct gpio_led rx1950_leds_desc[] = {
	{
		.name			= "Green",
		.default_trigger	= "main-battery-full",
		.gpio			= S3C2410_GPA(6),
		.retain_state_suspended	= 1,
	},
	{
		.name			= "Red",
		.default_trigger
			= "main-battery-charging-blink-full-solid",
		.gpio			= S3C2410_GPA(7),
		.retain_state_suspended	= 1,
	},
	{
		.name			= "Blue",
		.default_trigger	= "rx1950-acx-mem",
		.gpio			= S3C2410_GPA(11),
		.retain_state_suspended	= 1,
	},
};

static struct gpio_led_platform_data rx1950_leds_pdata = {
	.num_leds	= ARRAY_SIZE(rx1950_leds_desc),
	.leds		= rx1950_leds_desc,
	.gpio_blink_set	= rx1950_led_blink_set,
};

static struct platform_device rx1950_leds = {
	.name	= "leds-gpio",
	.id		= -1,
	.dev	= {
				.platform_data = &rx1950_leds_pdata,
	},
};

static struct s3c_adc_bat_pdata rx1950_bat_cfg = {
	.init = rx1950_bat_init,
	.exit = rx1950_bat_exit,
	.enable_charger = rx1950_enable_charger,
	.disable_charger = rx1950_disable_charger,
	.gpio_charge_finished = S3C2410_GPF(3),
	.lut_noac = bat_lut_noac,
	.lut_noac_cnt = ARRAY_SIZE(bat_lut_noac),
	.lut_acin = bat_lut_acin,
	.lut_acin_cnt = ARRAY_SIZE(bat_lut_acin),
	.volt_channel = 0,
	.current_channel = 1,
	.volt_mult = 4235,
	.current_mult = 2900,
	.internal_impedance = 200,
};

static struct platform_device rx1950_battery = {
	.name             = "s3c-adc-battery",
	.id               = -1,
	.dev = {
		.parent = &s3c_device_adc.dev,
		.platform_data = &rx1950_bat_cfg,
	},
};

static struct s3c2410fb_mach_info rx1950_lcd_cfg = {
	.displays = &rx1950_display,
	.num_displays = 1,
	.default_display = 0,

	.lpcsel = 0x02,
	.gpccon = 0xaa9556a9,
	.gpccon_mask = 0xffc003fc,
	.gpcup = 0x0000ffff,
	.gpcup_mask = 0xffffffff,

	.gpdcon = 0xaa90aaa1,
	.gpdcon_mask = 0xffc0fff0,
	.gpdup = 0x0000fcfd,
	.gpdup_mask = 0xffffffff,

};

static struct pwm_device *lcd_pwm;

static void rx1950_lcd_power(int enable)
{
	int i;
	static int enabled;
	if (enabled == enable)
		return;
	if (!enable) {

		/* GPC11-GPC15->OUTPUT */
		for (i = 11; i < 16; i++)
			gpio_direction_output(S3C2410_GPC(i), 1);

		/* Wait a bit here... */
		mdelay(100);

		/* GPD2-GPD7->OUTPUT */
		/* GPD11-GPD15->OUTPUT */
		/* GPD2-GPD7->1, GPD11-GPD15->1 */
		for (i = 2; i < 8; i++)
			gpio_direction_output(S3C2410_GPD(i), 1);
		for (i = 11; i < 16; i++)
			gpio_direction_output(S3C2410_GPD(i), 1);

		/* Wait a bit here...*/
		mdelay(100);

		/* GPB0->OUTPUT, GPB0->0 */
		gpio_direction_output(S3C2410_GPB(0), 0);

		/* GPC1-GPC4->OUTPUT, GPC1-4->0 */
		for (i = 1; i < 5; i++)
			gpio_direction_output(S3C2410_GPC(i), 0);

		/* GPC15-GPC11->0 */
		for (i = 11; i < 16; i++)
			gpio_direction_output(S3C2410_GPC(i), 0);

		/* GPD15-GPD11->0, GPD2->GPD7->0 */
		for (i = 11; i < 16; i++)
			gpio_direction_output(S3C2410_GPD(i), 0);

		for (i = 2; i < 8; i++)
			gpio_direction_output(S3C2410_GPD(i), 0);

		/* GPC6->0, GPC7->0, GPC5->0 */
		gpio_direction_output(S3C2410_GPC(6), 0);
		gpio_direction_output(S3C2410_GPC(7), 0);
		gpio_direction_output(S3C2410_GPC(5), 0);

		/* GPB1->OUTPUT, GPB1->0 */
		gpio_direction_output(S3C2410_GPB(1), 0);
		pwm_config(lcd_pwm, 0, LCD_PWM_PERIOD);
		pwm_disable(lcd_pwm);

		/* GPC0->0, GPC10->0 */
		gpio_direction_output(S3C2410_GPC(0), 0);
		gpio_direction_output(S3C2410_GPC(10), 0);
	} else {
		pwm_config(lcd_pwm, LCD_PWM_DUTY, LCD_PWM_PERIOD);
		pwm_enable(lcd_pwm);

		gpio_direction_output(S3C2410_GPC(0), 1);
		gpio_direction_output(S3C2410_GPC(5), 1);

		s3c_gpio_cfgpin(S3C2410_GPB(1), S3C2410_GPB1_TOUT1);
		gpio_direction_output(S3C2410_GPC(7), 1);

		for (i = 1; i < 5; i++)
			s3c_gpio_cfgpin(S3C2410_GPC(i), S3C_GPIO_SFN(2));

		for (i = 11; i < 16; i++)
			s3c_gpio_cfgpin(S3C2410_GPC(i), S3C_GPIO_SFN(2));

		for (i = 2; i < 8; i++)
			s3c_gpio_cfgpin(S3C2410_GPD(i), S3C_GPIO_SFN(2));

		for (i = 11; i < 16; i++)
			s3c_gpio_cfgpin(S3C2410_GPD(i), S3C_GPIO_SFN(2));

		gpio_direction_output(S3C2410_GPC(10), 1);
		gpio_direction_output(S3C2410_GPC(6), 1);
	}
	enabled = enable;
}

static void rx1950_bl_power(int enable)
{
	static int enabled;
	if (enabled == enable)
		return;
	if (!enable) {
			gpio_direction_output(S3C2410_GPB(0), 0);
	} else {
			/* LED driver need a "push" to power on */
			gpio_direction_output(S3C2410_GPB(0), 1);
			/* Warm up backlight for one period of PWM.
			 * Without this trick its almost impossible to
			 * enable backlight with low brightness value
			 */
			ndelay(48000);
			s3c_gpio_cfgpin(S3C2410_GPB(0), S3C2410_GPB0_TOUT0);
	}
	enabled = enable;
}

static int rx1950_backlight_init(struct device *dev)
{
	WARN_ON(gpio_request(S3C2410_GPB(0), "Backlight"));
	lcd_pwm = pwm_request(1, "RX1950 LCD");
	if (IS_ERR(lcd_pwm)) {
		dev_err(dev, "Unable to request PWM for LCD power!\n");
		return PTR_ERR(lcd_pwm);
	}

	rx1950_lcd_power(1);
	rx1950_bl_power(1);

	return 0;
}

static void rx1950_backlight_exit(struct device *dev)
{
	rx1950_bl_power(0);
	rx1950_lcd_power(0);

	pwm_free(lcd_pwm);
	gpio_free(S3C2410_GPB(0));
}


static int rx1950_backlight_notify(struct device *dev, int brightness)
{
	if (!brightness) {
		rx1950_bl_power(0);
		rx1950_lcd_power(0);
	} else {
		rx1950_lcd_power(1);
		rx1950_bl_power(1);
	}
	return brightness;
}

static struct platform_pwm_backlight_data rx1950_backlight_data = {
	.pwm_id = 0,
	.max_brightness = 24,
	.dft_brightness = 4,
	.pwm_period_ns = 48000,
	.init = rx1950_backlight_init,
	.notify = rx1950_backlight_notify,
	.exit = rx1950_backlight_exit,
};

static struct platform_device rx1950_backlight = {
	.name = "pwm-backlight",
	.dev = {
		.parent = &s3c_device_timer[0].dev,
		.platform_data = &rx1950_backlight_data,
	},
};

static void rx1950_set_mmc_power(unsigned char power_mode, unsigned short vdd)
{
	switch (power_mode) {
	case MMC_POWER_OFF:
		gpio_direction_output(S3C2410_GPJ(1), 0);
		break;
	case MMC_POWER_UP:
	case MMC_POWER_ON:
		gpio_direction_output(S3C2410_GPJ(1), 1);
		break;
	default:
		break;
	}
}

static struct s3c24xx_mci_pdata rx1950_mmc_cfg __initdata = {
	.gpio_detect = S3C2410_GPF(5),
	.gpio_wprotect = S3C2410_GPH(8),
	.set_power = rx1950_set_mmc_power,
	.ocr_avail = MMC_VDD_32_33,
};

static struct mtd_partition rx1950_nand_part[] = {
	[0] = {
			.name = "Boot0",
			.offset = 0,
			.size = 0x4000,
			.mask_flags = MTD_WRITEABLE,
	},
	[1] = {
			.name = "Boot1",
			.offset = MTDPART_OFS_APPEND,
			.size = 0x40000,
			.mask_flags = MTD_WRITEABLE,
	},
	[2] = {
			.name = "Kernel",
			.offset = MTDPART_OFS_APPEND,
			.size = 0x300000,
			.mask_flags = 0,
	},
	[3] = {
			.name = "Filesystem",
			.offset = MTDPART_OFS_APPEND,
			.size = MTDPART_SIZ_FULL,
			.mask_flags = 0,
	},
};

static struct s3c2410_nand_set rx1950_nand_sets[] = {
	[0] = {
			.name = "Internal",
			.nr_chips = 1,
			.nr_partitions = ARRAY_SIZE(rx1950_nand_part),
			.partitions = rx1950_nand_part,
	},
};

static struct s3c2410_platform_nand rx1950_nand_info = {
	.tacls = 25,
	.twrph0 = 50,
	.twrph1 = 15,
	.nr_sets = ARRAY_SIZE(rx1950_nand_sets),
	.sets = rx1950_nand_sets,
};

static struct s3c2410_udc_mach_info rx1950_udc_cfg __initdata = {
	.vbus_pin = S3C2410_GPG(5),
	.vbus_pin_inverted = 1,
	.pullup_pin = S3C2410_GPJ(5),
};

static struct s3c2410_ts_mach_info rx1950_ts_cfg __initdata = {
	.delay = 10000,
	.presc = 49,
	.oversampling_shift = 3,
};

static struct gpio_keys_button rx1950_gpio_keys_table[] = {
	{
		.code		= KEY_POWER,
		.gpio		= S3C2410_GPF(0),
		.active_low	= 1,
		.desc		= "Power button",
		.wakeup		= 1,
	},
	{
		.code		= KEY_F5,
		.gpio		= S3C2410_GPF(7),
		.active_low	= 1,
		.desc		= "Record button",
	},
	{
		.code		= KEY_F1,
		.gpio		= S3C2410_GPG(0),
		.active_low	= 1,
		.desc		= "Calendar button",
	},
	{
		.code		= KEY_F2,
		.gpio		= S3C2410_GPG(2),
		.active_low	= 1,
		.desc		= "Contacts button",
	},
	{
		.code		= KEY_F3,
		.gpio		= S3C2410_GPG(3),
		.active_low	= 1,
		.desc		= "Mail button",
	},
	{
		.code		= KEY_F4,
		.gpio		= S3C2410_GPG(7),
		.active_low	= 1,
		.desc		= "WLAN button",
	},
	{
		.code		= KEY_LEFT,
		.gpio		= S3C2410_GPG(10),
		.active_low	= 1,
		.desc		= "Left button",
	},
	{
		.code		= KEY_RIGHT,
		.gpio		= S3C2410_GPG(11),
		.active_low	= 1,
		.desc		= "Right button",
	},
	{
		.code		= KEY_UP,
		.gpio		= S3C2410_GPG(4),
		.active_low	= 1,
		.desc		= "Up button",
	},
	{
		.code		= KEY_DOWN,
		.gpio		= S3C2410_GPG(6),
		.active_low	= 1,
		.desc		= "Down button",
	},
	{
		.code		= KEY_ENTER,
		.gpio		= S3C2410_GPG(9),
		.active_low	= 1,
		.desc		= "Ok button"
	},
};

static struct gpio_keys_platform_data rx1950_gpio_keys_data = {
	.buttons = rx1950_gpio_keys_table,
	.nbuttons = ARRAY_SIZE(rx1950_gpio_keys_table),
};

static struct platform_device rx1950_device_gpiokeys = {
	.name = "gpio-keys",
	.dev.platform_data = &rx1950_gpio_keys_data,
};

static struct uda1380_platform_data uda1380_info = {
	.gpio_power	= S3C2410_GPJ(0),
	.gpio_reset	= S3C2410_GPD(0),
	.dac_clk	= UDA1380_DAC_CLK_SYSCLK,
};

static struct i2c_board_info rx1950_i2c_devices[] = {
	{
		I2C_BOARD_INFO("uda1380", 0x1a),
		.platform_data = &uda1380_info,
	},
};

static struct platform_device *rx1950_devices[] __initdata = {
	&s3c_device_lcd,
	&s3c_device_wdt,
	&s3c_device_i2c0,
	&s3c_device_iis,
	&s3c_device_usbgadget,
	&s3c_device_rtc,
	&s3c_device_nand,
	&s3c_device_sdi,
	&s3c_device_adc,
	&s3c_device_ts,
	&s3c_device_timer[0],
	&s3c_device_timer[1],
	&rx1950_backlight,
	&rx1950_device_gpiokeys,
	&power_supply,
	&rx1950_battery,
	&rx1950_leds,
};

static struct clk *rx1950_clocks[] __initdata = {
	&s3c24xx_clkout0,
	&s3c24xx_clkout1,
};

static void __init rx1950_map_io(void)
{
	s3c24xx_clkout0.parent  = &clk_h;
	s3c24xx_clkout1.parent  = &clk_f;

	s3c24xx_register_clocks(rx1950_clocks, ARRAY_SIZE(rx1950_clocks));

	s3c24xx_init_io(rx1950_iodesc, ARRAY_SIZE(rx1950_iodesc));
	s3c24xx_init_clocks(16934000);
	s3c24xx_init_uarts(rx1950_uartcfgs, ARRAY_SIZE(rx1950_uartcfgs));
	samsung_set_timer_source(SAMSUNG_PWM3, SAMSUNG_PWM4);

	/* setup PM */

#ifdef CONFIG_PM_H1940
	memcpy(phys_to_virt(H1940_SUSPEND_RESUMEAT), h1940_pm_return, 8);
#endif

	s3c_pm_init();
}

static void __init rx1950_init_machine(void)
{
	int i;

	s3c24xx_fb_set_platdata(&rx1950_lcd_cfg);
	s3c24xx_udc_set_platdata(&rx1950_udc_cfg);
	s3c24xx_ts_set_platdata(&rx1950_ts_cfg);
	s3c24xx_mci_set_platdata(&rx1950_mmc_cfg);
	s3c_i2c0_set_platdata(NULL);
	s3c_nand_set_platdata(&rx1950_nand_info);

	/* Turn off suspend on both USB ports, and switch the
	 * selectable USB port to USB device mode. */
	s3c2410_modify_misccr(S3C2410_MISCCR_USBHOST |
						S3C2410_MISCCR_USBSUSPND0 |
						S3C2410_MISCCR_USBSUSPND1, 0x0);

	/* mmc power is disabled by default */
	WARN_ON(gpio_request(S3C2410_GPJ(1), "MMC power"));
	gpio_direction_output(S3C2410_GPJ(1), 0);

	for (i = 0; i < 8; i++)
		WARN_ON(gpio_request(S3C2410_GPC(i), "LCD power"));

	for (i = 10; i < 16; i++)
		WARN_ON(gpio_request(S3C2410_GPC(i), "LCD power"));

	for (i = 2; i < 8; i++)
		WARN_ON(gpio_request(S3C2410_GPD(i), "LCD power"));

	for (i = 11; i < 16; i++)
		WARN_ON(gpio_request(S3C2410_GPD(i), "LCD power"));

	WARN_ON(gpio_request(S3C2410_GPB(1), "LCD power"));

	WARN_ON(gpio_request(S3C2410_GPA(3), "Red blink"));
	WARN_ON(gpio_request(S3C2410_GPA(4), "Green blink"));
	WARN_ON(gpio_request(S3C2410_GPJ(6), "LED blink"));
	gpio_direction_output(S3C2410_GPA(3), 0);
	gpio_direction_output(S3C2410_GPA(4), 0);
	gpio_direction_output(S3C2410_GPJ(6), 0);

	platform_add_devices(rx1950_devices, ARRAY_SIZE(rx1950_devices));

	i2c_register_board_info(0, rx1950_i2c_devices,
		ARRAY_SIZE(rx1950_i2c_devices));
}

/* H1940 and RX3715 need to reserve this for suspend */
static void __init rx1950_reserve(void)
{
	memblock_reserve(0x30003000, 0x1000);
	memblock_reserve(0x30081000, 0x1000);
}

MACHINE_START(RX1950, "HP iPAQ RX1950")
    /* Maintainers: Vasily Khoruzhick */
	.atag_offset = 0x100,
	.map_io = rx1950_map_io,
	.reserve	= rx1950_reserve,
	.init_irq = s3c24xx_init_irq,
	.init_machine = rx1950_init_machine,
<<<<<<< HEAD
	.timer = &samsung_timer,
=======
	.init_time	= s3c24xx_timer_init,
>>>>>>> 90cf214d
	.restart	= s3c244x_restart,
MACHINE_END<|MERGE_RESOLUTION|>--- conflicted
+++ resolved
@@ -815,10 +815,6 @@
 	.reserve	= rx1950_reserve,
 	.init_irq = s3c24xx_init_irq,
 	.init_machine = rx1950_init_machine,
-<<<<<<< HEAD
-	.timer = &samsung_timer,
-=======
-	.init_time	= s3c24xx_timer_init,
->>>>>>> 90cf214d
+	.init_time	= samsung_timer_init,
 	.restart	= s3c244x_restart,
 MACHINE_END