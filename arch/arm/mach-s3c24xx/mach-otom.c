--- conflicted
+++ resolved
@@ -116,11 +116,7 @@
 	.atag_offset	= 0x100,
 	.map_io		= otom11_map_io,
 	.init_machine	= otom11_init,
-<<<<<<< HEAD
-	.init_irq	= s3c24xx_init_irq,
-=======
 	.init_irq	= s3c2410_init_irq,
->>>>>>> 9daee5a3
 	.init_time	= samsung_timer_init,
 	.restart	= s3c2410_restart,
 MACHINE_END