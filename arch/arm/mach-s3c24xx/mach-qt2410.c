/* linux/arch/arm/mach-s3c2410/mach-qt2410.c
 *
 * Copyright (C) 2006 by OpenMoko, Inc.
 * Author: Harald Welte <laforge@openmoko.org>
 * All rights reserved.
 *
 * This program is free software; you can redistribute it and/or
 * modify it under the terms of the GNU General Public License as
 * published by the Free Software Foundation; either version 2 of
 * the License, or (at your option) any later version.
 *
 * This program is distributed in the hope that it will be useful,
 * but WITHOUT ANY WARRANTY; without even the implied warranty of
 * MERCHANTABILITY or FITNESS FOR A PARTICULAR PURPOSE.  See the
 * GNU General Public License for more details.
 *
 * You should have received a copy of the GNU General Public License
 * along with this program; if not, write to the Free Software
 * Foundation, Inc., 59 Temple Place, Suite 330, Boston,
 * MA 02111-1307 USA
 *
 */

#include <linux/kernel.h>
#include <linux/types.h>
#include <linux/interrupt.h>
#include <linux/list.h>
#include <linux/timer.h>
#include <linux/init.h>
#include <linux/gpio.h>
#include <linux/device.h>
#include <linux/platform_device.h>
#include <linux/serial_core.h>
#include <linux/spi/spi.h>
#include <linux/spi/spi_gpio.h>
#include <linux/io.h>
#include <linux/mtd/mtd.h>
#include <linux/mtd/nand.h>
#include <linux/mtd/nand_ecc.h>
#include <linux/mtd/partitions.h>

#include <asm/mach/arch.h>
#include <asm/mach/map.h>
#include <asm/mach/irq.h>

#include <mach/hardware.h>
#include <asm/irq.h>
#include <asm/mach-types.h>

#include <linux/platform_data/leds-s3c24xx.h>
#include <mach/regs-lcd.h>
#include <plat/regs-serial.h>
#include <mach/fb.h>
#include <linux/platform_data/mtd-nand-s3c2410.h>
#include <linux/platform_data/usb-s3c2410_udc.h>
#include <linux/platform_data/i2c-s3c2410.h>

#include <plat/common-smdk.h>
#include <plat/gpio-cfg.h>
#include <plat/devs.h>
#include <plat/cpu.h>
#include <plat/pm.h>
#include <plat/samsung-time.h>

#include "common.h"

static struct map_desc qt2410_iodesc[] __initdata = {
	{ 0xe0000000, __phys_to_pfn(S3C2410_CS3+0x01000000), SZ_1M, MT_DEVICE }
};

#define UCON S3C2410_UCON_DEFAULT
#define ULCON S3C2410_LCON_CS8 | S3C2410_LCON_PNONE | S3C2410_LCON_STOPB
#define UFCON S3C2410_UFCON_RXTRIG8 | S3C2410_UFCON_FIFOMODE

static struct s3c2410_uartcfg smdk2410_uartcfgs[] = {
	[0] = {
		.hwport	     = 0,
		.flags	     = 0,
		.ucon	     = UCON,
		.ulcon	     = ULCON,
		.ufcon	     = UFCON,
	},
	[1] = {
		.hwport	     = 1,
		.flags	     = 0,
		.ucon	     = UCON,
		.ulcon	     = ULCON,
		.ufcon	     = UFCON,
	},
	[2] = {
		.hwport	     = 2,
		.flags	     = 0,
		.ucon	     = UCON,
		.ulcon	     = ULCON,
		.ufcon	     = UFCON,
	}
};

/* LCD driver info */

static struct s3c2410fb_display qt2410_lcd_cfg[] __initdata = {
	{
		/* Configuration for 640x480 SHARP LQ080V3DG01 */
		.lcdcon5 = S3C2410_LCDCON5_FRM565 |
			   S3C2410_LCDCON5_INVVLINE |
			   S3C2410_LCDCON5_INVVFRAME |
			   S3C2410_LCDCON5_PWREN |
			   S3C2410_LCDCON5_HWSWP,

		.type		= S3C2410_LCDCON1_TFT,
		.width		= 640,
		.height		= 480,

		.pixclock	= 40000, /* HCLK/4 */
		.xres		= 640,
		.yres		= 480,
		.bpp		= 16,
		.left_margin	= 44,
		.right_margin	= 116,
		.hsync_len	= 96,
		.upper_margin	= 19,
		.lower_margin	= 11,
		.vsync_len	= 15,
	},
	{
		/* Configuration for 480x640 toppoly TD028TTEC1 */
		.lcdcon5 = S3C2410_LCDCON5_FRM565 |
			   S3C2410_LCDCON5_INVVLINE |
			   S3C2410_LCDCON5_INVVFRAME |
			   S3C2410_LCDCON5_PWREN |
			   S3C2410_LCDCON5_HWSWP,

		.type		= S3C2410_LCDCON1_TFT,
		.width		= 480,
		.height		= 640,
		.pixclock	= 40000, /* HCLK/4 */
		.xres		= 480,
		.yres		= 640,
		.bpp		= 16,
		.left_margin	= 8,
		.right_margin	= 24,
		.hsync_len	= 8,
		.upper_margin	= 2,
		.lower_margin	= 4,
		.vsync_len	= 2,
	},
	{
		/* Config for 240x320 LCD */
		.lcdcon5 = S3C2410_LCDCON5_FRM565 |
			   S3C2410_LCDCON5_INVVLINE |
			   S3C2410_LCDCON5_INVVFRAME |
			   S3C2410_LCDCON5_PWREN |
			   S3C2410_LCDCON5_HWSWP,

		.type		= S3C2410_LCDCON1_TFT,
		.width		= 240,
		.height		= 320,
		.pixclock	= 100000, /* HCLK/10 */
		.xres		= 240,
		.yres		= 320,
		.bpp		= 16,
		.left_margin	= 13,
		.right_margin	= 8,
		.hsync_len	= 4,
		.upper_margin	= 2,
		.lower_margin	= 7,
		.vsync_len	= 4,
	},
};


static struct s3c2410fb_mach_info qt2410_fb_info __initdata = {
	.displays 	= qt2410_lcd_cfg,
	.num_displays 	= ARRAY_SIZE(qt2410_lcd_cfg),
	.default_display = 0,

	.lpcsel		= ((0xCE6) & ~7) | 1<<4,
};

/* CS8900 */

static struct resource qt2410_cs89x0_resources[] = {
	[0] = DEFINE_RES_MEM(0x19000000, 17),
	[1] = DEFINE_RES_IRQ(IRQ_EINT9),
};

static struct platform_device qt2410_cs89x0 = {
	.name		= "cirrus-cs89x0",
	.num_resources	= ARRAY_SIZE(qt2410_cs89x0_resources),
	.resource	= qt2410_cs89x0_resources,
};

/* LED */

static struct s3c24xx_led_platdata qt2410_pdata_led = {
	.gpio		= S3C2410_GPB(0),
	.flags		= S3C24XX_LEDF_ACTLOW | S3C24XX_LEDF_TRISTATE,
	.name		= "led",
	.def_trigger	= "timer",
};

static struct platform_device qt2410_led = {
	.name		= "s3c24xx_led",
	.id		= 0,
	.dev		= {
		.platform_data = &qt2410_pdata_led,
	},
};

/* SPI */

static struct spi_gpio_platform_data spi_gpio_cfg = {
	.sck		= S3C2410_GPG(7),
	.mosi		= S3C2410_GPG(6),
	.miso		= S3C2410_GPG(5),
};

static struct platform_device qt2410_spi = {
	.name		= "spi-gpio",
	.id		= 1,
	.dev.platform_data = &spi_gpio_cfg,
};

/* Board devices */

static struct platform_device *qt2410_devices[] __initdata = {
	&s3c_device_ohci,
	&s3c_device_lcd,
	&s3c_device_wdt,
	&s3c_device_i2c0,
	&s3c_device_iis,
	&s3c_device_sdi,
	&s3c_device_usbgadget,
	&qt2410_spi,
	&qt2410_cs89x0,
	&qt2410_led,
};

static struct mtd_partition __initdata qt2410_nand_part[] = {
	[0] = {
		.name	= "U-Boot",
		.size	= 0x30000,
		.offset	= 0,
	},
	[1] = {
		.name	= "U-Boot environment",
		.offset = 0x30000,
		.size	= 0x4000,
	},
	[2] = {
		.name	= "kernel",
		.offset = 0x34000,
		.size	= SZ_2M,
	},
	[3] = {
		.name	= "initrd",
		.offset	= 0x234000,
		.size	= SZ_4M,
	},
	[4] = {
		.name	= "jffs2",
		.offset = 0x634000,
		.size	= 0x39cc000,
	},
};

static struct s3c2410_nand_set __initdata qt2410_nand_sets[] = {
	[0] = {
		.name		= "NAND",
		.nr_chips	= 1,
		.nr_partitions	= ARRAY_SIZE(qt2410_nand_part),
		.partitions	= qt2410_nand_part,
	},
};

/* choose a set of timings which should suit most 512Mbit
 * chips and beyond.
 */

static struct s3c2410_platform_nand __initdata qt2410_nand_info = {
	.tacls		= 20,
	.twrph0		= 60,
	.twrph1		= 20,
	.nr_sets	= ARRAY_SIZE(qt2410_nand_sets),
	.sets		= qt2410_nand_sets,
};

/* UDC */

static struct s3c2410_udc_mach_info qt2410_udc_cfg = {
};

static char tft_type = 's';

static int __init qt2410_tft_setup(char *str)
{
	tft_type = str[0];
	return 1;
}

__setup("tft=", qt2410_tft_setup);

static void __init qt2410_map_io(void)
{
	s3c24xx_init_io(qt2410_iodesc, ARRAY_SIZE(qt2410_iodesc));
	s3c24xx_init_clocks(12*1000*1000);
	s3c24xx_init_uarts(smdk2410_uartcfgs, ARRAY_SIZE(smdk2410_uartcfgs));
	samsung_set_timer_source(SAMSUNG_PWM3, SAMSUNG_PWM4);
}

static void __init qt2410_machine_init(void)
{
	s3c_nand_set_platdata(&qt2410_nand_info);

	switch (tft_type) {
	case 'p': /* production */
		qt2410_fb_info.default_display = 1;
		break;
	case 'b': /* big */
		qt2410_fb_info.default_display = 0;
		break;
	case 's': /* small */
	default:
		qt2410_fb_info.default_display = 2;
		break;
	}
	s3c24xx_fb_set_platdata(&qt2410_fb_info);

	/* set initial state of the LED GPIO */
	WARN_ON(gpio_request_one(S3C2410_GPB(0), GPIOF_OUT_INIT_HIGH, NULL));
	gpio_free(S3C2410_GPB(0));

	s3c24xx_udc_set_platdata(&qt2410_udc_cfg);
	s3c_i2c0_set_platdata(NULL);

	WARN_ON(gpio_request(S3C2410_GPB(5), "spi cs"));
	gpio_direction_output(S3C2410_GPB(5), 1);

	platform_add_devices(qt2410_devices, ARRAY_SIZE(qt2410_devices));
	s3c_pm_init();
}

MACHINE_START(QT2410, "QT2410")
	.atag_offset	= 0x100,
	.map_io		= qt2410_map_io,
	.init_irq	= s3c24xx_init_irq,
	.init_machine	= qt2410_machine_init,
<<<<<<< HEAD
	.timer		= &samsung_timer,
=======
	.init_time	= s3c24xx_timer_init,
>>>>>>> 90cf214d
	.restart	= s3c2410_restart,
MACHINE_END<|MERGE_RESOLUTION|>--- conflicted
+++ resolved
@@ -345,10 +345,6 @@
 	.map_io		= qt2410_map_io,
 	.init_irq	= s3c24xx_init_irq,
 	.init_machine	= qt2410_machine_init,
-<<<<<<< HEAD
-	.timer		= &samsung_timer,
-=======
-	.init_time	= s3c24xx_timer_init,
->>>>>>> 90cf214d
+	.init_time	= samsung_timer_init,
 	.restart	= s3c2410_restart,
 MACHINE_END