/*
 * Copyright (c) 2003-2008 Simtec Electronics
 *   Ben Dooks <ben@simtec.co.uk>
 *
 * Machine support for Thorcom VR1000 board. Designed for Thorcom by
 * Simtec Electronics, http://www.simtec.co.uk/
 *
 * This program is free software; you can redistribute it and/or modify
 * it under the terms of the GNU General Public License version 2 as
 * published by the Free Software Foundation.
 *
*/

#include <linux/kernel.h>
#include <linux/types.h>
#include <linux/interrupt.h>
#include <linux/list.h>
#include <linux/timer.h>
#include <linux/init.h>
#include <linux/gpio.h>
#include <linux/dm9000.h>
#include <linux/i2c.h>

#include <linux/serial.h>
#include <linux/tty.h>
#include <linux/serial_8250.h>
#include <linux/serial_reg.h>
#include <linux/io.h>

#include <asm/mach/arch.h>
#include <asm/mach/map.h>
#include <asm/mach/irq.h>

#include <asm/irq.h>
#include <asm/mach-types.h>

#include <linux/platform_data/leds-s3c24xx.h>
#include <linux/platform_data/i2c-s3c2410.h>
#include <linux/platform_data/asoc-s3c24xx_simtec.h>

#include <mach/hardware.h>
#include <mach/regs-gpio.h>

#include <plat/clock.h>
#include <plat/cpu.h>
#include <plat/devs.h>
#include <plat/regs-serial.h>
#include <plat/samsung-time.h>

#include "bast.h"
#include "common.h"
#include "simtec.h"
#include "vr1000.h"

/* macros for virtual address mods for the io space entries */
#define VA_C5(item) ((unsigned long)(item) + BAST_VAM_CS5)
#define VA_C4(item) ((unsigned long)(item) + BAST_VAM_CS4)
#define VA_C3(item) ((unsigned long)(item) + BAST_VAM_CS3)
#define VA_C2(item) ((unsigned long)(item) + BAST_VAM_CS2)

/* macros to modify the physical addresses for io space */

#define PA_CS2(item) (__phys_to_pfn((item) + S3C2410_CS2))
#define PA_CS3(item) (__phys_to_pfn((item) + S3C2410_CS3))
#define PA_CS4(item) (__phys_to_pfn((item) + S3C2410_CS4))
#define PA_CS5(item) (__phys_to_pfn((item) + S3C2410_CS5))

static struct map_desc vr1000_iodesc[] __initdata = {
  /* ISA IO areas */
  {
	  .virtual	= (u32)S3C24XX_VA_ISA_BYTE,
	  .pfn		= PA_CS2(BAST_PA_ISAIO),
	  .length	= SZ_16M,
	  .type		= MT_DEVICE,
  }, {
	  .virtual	= (u32)S3C24XX_VA_ISA_WORD,
	  .pfn		= PA_CS3(BAST_PA_ISAIO),
	  .length	= SZ_16M,
	  .type		= MT_DEVICE,
  },

  /*  CPLD control registers, and external interrupt controls */
  {
	  .virtual	= (u32)VR1000_VA_CTRL1,
	  .pfn		= __phys_to_pfn(VR1000_PA_CTRL1),
	  .length	= SZ_1M,
	  .type		= MT_DEVICE,
  }, {
	  .virtual	= (u32)VR1000_VA_CTRL2,
	  .pfn		= __phys_to_pfn(VR1000_PA_CTRL2),
	  .length	= SZ_1M,
	  .type		= MT_DEVICE,
  }, {
	  .virtual	= (u32)VR1000_VA_CTRL3,
	  .pfn		= __phys_to_pfn(VR1000_PA_CTRL3),
	  .length	= SZ_1M,
	  .type		= MT_DEVICE,
  }, {
	  .virtual	= (u32)VR1000_VA_CTRL4,
	  .pfn		= __phys_to_pfn(VR1000_PA_CTRL4),
	  .length	= SZ_1M,
	  .type		= MT_DEVICE,
  },
};

#define UCON S3C2410_UCON_DEFAULT | S3C2410_UCON_UCLK
#define ULCON S3C2410_LCON_CS8 | S3C2410_LCON_PNONE | S3C2410_LCON_STOPB
#define UFCON S3C2410_UFCON_RXTRIG8 | S3C2410_UFCON_FIFOMODE

static struct s3c2410_uartcfg vr1000_uartcfgs[] __initdata = {
	[0] = {
		.hwport	     = 0,
		.flags	     = 0,
		.ucon	     = UCON,
		.ulcon	     = ULCON,
		.ufcon	     = UFCON,
	},
	[1] = {
		.hwport	     = 1,
		.flags	     = 0,
		.ucon	     = UCON,
		.ulcon	     = ULCON,
		.ufcon	     = UFCON,
	},
	/* port 2 is not actually used */
	[2] = {
		.hwport	     = 2,
		.flags	     = 0,
		.ucon	     = UCON,
		.ulcon	     = ULCON,
		.ufcon	     = UFCON,
	}
};

/* definitions for the vr1000 extra 16550 serial ports */

#define VR1000_BAUDBASE (3692307)

#define VR1000_SERIAL_MAPBASE(x) (VR1000_PA_SERIAL + 0x80 + ((x) << 5))

static struct plat_serial8250_port serial_platform_data[] = {
	[0] = {
		.mapbase	= VR1000_SERIAL_MAPBASE(0),
		.irq		= VR1000_IRQ_SERIAL + 0,
		.flags		= UPF_BOOT_AUTOCONF | UPF_IOREMAP,
		.iotype		= UPIO_MEM,
		.regshift	= 0,
		.uartclk	= VR1000_BAUDBASE,
	},
	[1] = {
		.mapbase	= VR1000_SERIAL_MAPBASE(1),
		.irq		= VR1000_IRQ_SERIAL + 1,
		.flags		= UPF_BOOT_AUTOCONF | UPF_IOREMAP,
		.iotype		= UPIO_MEM,
		.regshift	= 0,
		.uartclk	= VR1000_BAUDBASE,
	},
	[2] = {
		.mapbase	= VR1000_SERIAL_MAPBASE(2),
		.irq		= VR1000_IRQ_SERIAL + 2,
		.flags		= UPF_BOOT_AUTOCONF | UPF_IOREMAP,
		.iotype		= UPIO_MEM,
		.regshift	= 0,
		.uartclk	= VR1000_BAUDBASE,
	},
	[3] = {
		.mapbase	= VR1000_SERIAL_MAPBASE(3),
		.irq		= VR1000_IRQ_SERIAL + 3,
		.flags		= UPF_BOOT_AUTOCONF | UPF_IOREMAP,
		.iotype		= UPIO_MEM,
		.regshift	= 0,
		.uartclk	= VR1000_BAUDBASE,
	},
	{ },
};

static struct platform_device serial_device = {
	.name			= "serial8250",
	.id			= PLAT8250_DEV_PLATFORM,
	.dev			= {
		.platform_data	= serial_platform_data,
	},
};

/* DM9000 ethernet devices */

static struct resource vr1000_dm9k0_resource[] = {
	[0] = DEFINE_RES_MEM(S3C2410_CS5 + VR1000_PA_DM9000, 4),
	[1] = DEFINE_RES_MEM(S3C2410_CS5 + VR1000_PA_DM9000 + 0x40, 0x40),
	[2] = DEFINE_RES_NAMED(VR1000_IRQ_DM9000A, 1, NULL, IORESOURCE_IRQ \
						| IORESOURCE_IRQ_HIGHLEVEL),
};

static struct resource vr1000_dm9k1_resource[] = {
	[0] = DEFINE_RES_MEM(S3C2410_CS5 + VR1000_PA_DM9000 + 0x80, 4),
	[1] = DEFINE_RES_MEM(S3C2410_CS5 + VR1000_PA_DM9000 + 0xC0, 0x40),
	[2] = DEFINE_RES_NAMED(VR1000_IRQ_DM9000N, 1, NULL, IORESOURCE_IRQ \
						| IORESOURCE_IRQ_HIGHLEVEL),
};

/* for the moment we limit ourselves to 16bit IO until some
 * better IO routines can be written and tested
*/

static struct dm9000_plat_data vr1000_dm9k_platdata = {
	.flags		= DM9000_PLATF_16BITONLY,
};

static struct platform_device vr1000_dm9k0 = {
	.name		= "dm9000",
	.id		= 0,
	.num_resources	= ARRAY_SIZE(vr1000_dm9k0_resource),
	.resource	= vr1000_dm9k0_resource,
	.dev		= {
		.platform_data = &vr1000_dm9k_platdata,
	}
};

static struct platform_device vr1000_dm9k1 = {
	.name		= "dm9000",
	.id		= 1,
	.num_resources	= ARRAY_SIZE(vr1000_dm9k1_resource),
	.resource	= vr1000_dm9k1_resource,
	.dev		= {
		.platform_data = &vr1000_dm9k_platdata,
	}
};

/* LEDS */

static struct s3c24xx_led_platdata vr1000_led1_pdata = {
	.name		= "led1",
	.gpio		= S3C2410_GPB(0),
	.def_trigger	= "",
};

static struct s3c24xx_led_platdata vr1000_led2_pdata = {
	.name		= "led2",
	.gpio		= S3C2410_GPB(1),
	.def_trigger	= "",
};

static struct s3c24xx_led_platdata vr1000_led3_pdata = {
	.name		= "led3",
	.gpio		= S3C2410_GPB(2),
	.def_trigger	= "",
};

static struct platform_device vr1000_led1 = {
	.name		= "s3c24xx_led",
	.id		= 1,
	.dev		= {
		.platform_data	= &vr1000_led1_pdata,
	},
};

static struct platform_device vr1000_led2 = {
	.name		= "s3c24xx_led",
	.id		= 2,
	.dev		= {
		.platform_data	= &vr1000_led2_pdata,
	},
};

static struct platform_device vr1000_led3 = {
	.name		= "s3c24xx_led",
	.id		= 3,
	.dev		= {
		.platform_data	= &vr1000_led3_pdata,
	},
};

/* I2C devices. */

static struct i2c_board_info vr1000_i2c_devs[] __initdata = {
	{
		I2C_BOARD_INFO("tlv320aic23", 0x1a),
	}, {
		I2C_BOARD_INFO("tmp101", 0x48),
	}, {
		I2C_BOARD_INFO("m41st87", 0x68),
	},
};

/* devices for this board */

static struct platform_device *vr1000_devices[] __initdata = {
	&s3c_device_ohci,
	&s3c_device_lcd,
	&s3c_device_wdt,
	&s3c_device_i2c0,
	&s3c_device_adc,
	&serial_device,
	&vr1000_dm9k0,
	&vr1000_dm9k1,
	&vr1000_led1,
	&vr1000_led2,
	&vr1000_led3,
};

static struct clk *vr1000_clocks[] __initdata = {
	&s3c24xx_dclk0,
	&s3c24xx_dclk1,
	&s3c24xx_clkout0,
	&s3c24xx_clkout1,
	&s3c24xx_uclk,
};

static void vr1000_power_off(void)
{
	gpio_direction_output(S3C2410_GPB(9), 1);
}

static void __init vr1000_map_io(void)
{
	/* initialise clock sources */

	s3c24xx_dclk0.parent = &clk_upll;
	s3c24xx_dclk0.rate   = 12*1000*1000;

	s3c24xx_dclk1.parent = NULL;
	s3c24xx_dclk1.rate   = 3692307;

	s3c24xx_clkout0.parent  = &s3c24xx_dclk0;
	s3c24xx_clkout1.parent  = &s3c24xx_dclk1;

	s3c24xx_uclk.parent  = &s3c24xx_clkout1;

	s3c24xx_register_clocks(vr1000_clocks, ARRAY_SIZE(vr1000_clocks));

	pm_power_off = vr1000_power_off;

	s3c24xx_init_io(vr1000_iodesc, ARRAY_SIZE(vr1000_iodesc));
	s3c24xx_init_clocks(0);
	s3c24xx_init_uarts(vr1000_uartcfgs, ARRAY_SIZE(vr1000_uartcfgs));
	samsung_set_timer_source(SAMSUNG_PWM3, SAMSUNG_PWM4);
}

static void __init vr1000_init(void)
{
	s3c_i2c0_set_platdata(NULL);
	platform_add_devices(vr1000_devices, ARRAY_SIZE(vr1000_devices));

	i2c_register_board_info(0, vr1000_i2c_devs,
				ARRAY_SIZE(vr1000_i2c_devs));

	nor_simtec_init();
	simtec_audio_add(NULL, true, NULL);

	WARN_ON(gpio_request(S3C2410_GPB(9), "power off"));
}

MACHINE_START(VR1000, "Thorcom-VR1000")
	/* Maintainer: Ben Dooks <ben@simtec.co.uk> */
	.atag_offset	= 0x100,
	.map_io		= vr1000_map_io,
	.init_machine	= vr1000_init,
<<<<<<< HEAD
	.init_irq	= s3c24xx_init_irq,
=======
	.init_irq	= s3c2410_init_irq,
>>>>>>> d58f6a15
	.init_time	= samsung_timer_init,
	.restart	= s3c2410_restart,
MACHINE_END<|MERGE_RESOLUTION|>--- conflicted
+++ resolved
@@ -355,11 +355,7 @@
 	.atag_offset	= 0x100,
 	.map_io		= vr1000_map_io,
 	.init_machine	= vr1000_init,
-<<<<<<< HEAD
-	.init_irq	= s3c24xx_init_irq,
-=======
 	.init_irq	= s3c2410_init_irq,
->>>>>>> d58f6a15
 	.init_time	= samsung_timer_init,
 	.restart	= s3c2410_restart,
 MACHINE_END