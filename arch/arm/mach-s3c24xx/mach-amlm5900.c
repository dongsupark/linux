--- conflicted
+++ resolved
@@ -240,10 +240,6 @@
 	.map_io		= amlm5900_map_io,
 	.init_irq	= s3c24xx_init_irq,
 	.init_machine	= amlm5900_init,
-<<<<<<< HEAD
-	.timer		= &samsung_timer,
-=======
-	.init_time	= s3c24xx_timer_init,
->>>>>>> 90cf214d
+	.init_time	= samsung_timer_init,
 	.restart	= s3c2410_restart,
 MACHINE_END