--- conflicted
+++ resolved
@@ -183,10 +183,6 @@
 	.init_irq	= s3c24xx_init_irq,
 	.map_io		= smdk2440_map_io,
 	.init_machine	= smdk2440_machine_init,
-<<<<<<< HEAD
-	.init_time	= s3c24xx_timer_init,
-=======
 	.init_time	= samsung_timer_init,
->>>>>>> 8bdbf6db
 	.restart	= s3c244x_restart,
 MACHINE_END