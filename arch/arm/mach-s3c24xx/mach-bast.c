/* linux/arch/arm/mach-s3c2410/mach-bast.c
 *
 * Copyright 2003-2008 Simtec Electronics
 *   Ben Dooks <ben@simtec.co.uk>
 *
 * http://www.simtec.co.uk/products/EB2410ITX/
 *
 * This program is free software; you can redistribute it and/or modify
 * it under the terms of the GNU General Public License version 2 as
 * published by the Free Software Foundation.
*/

#include <linux/kernel.h>
#include <linux/types.h>
#include <linux/interrupt.h>
#include <linux/list.h>
#include <linux/timer.h>
#include <linux/init.h>
#include <linux/gpio.h>
#include <linux/syscore_ops.h>
#include <linux/serial_core.h>
#include <linux/platform_device.h>
#include <linux/dm9000.h>
#include <linux/ata_platform.h>
#include <linux/i2c.h>
#include <linux/io.h>
#include <linux/serial_8250.h>

#include <linux/mtd/mtd.h>
#include <linux/mtd/nand.h>
#include <linux/mtd/nand_ecc.h>
#include <linux/mtd/partitions.h>

#include <linux/platform_data/asoc-s3c24xx_simtec.h>
#include <linux/platform_data/hwmon-s3c.h>
#include <linux/platform_data/i2c-s3c2410.h>
#include <linux/platform_data/mtd-nand-s3c2410.h>

#include <net/ax88796.h>

#include <asm/irq.h>
#include <asm/mach/arch.h>
#include <asm/mach/map.h>
#include <asm/mach/irq.h>
#include <asm/mach-types.h>

#include <mach/fb.h>
#include <mach/hardware.h>
#include <mach/regs-gpio.h>
#include <mach/regs-lcd.h>
#include <mach/regs-mem.h>

#include <plat/clock.h>
#include <plat/cpu.h>
#include <plat/cpu-freq.h>
#include <plat/devs.h>
#include <plat/gpio-cfg.h>
#include <plat/regs-serial.h>
#include <plat/samsung-time.h>

#include "bast.h"
#include "common.h"
#include "simtec.h"

#define COPYRIGHT ", Copyright 2004-2008 Simtec Electronics"

/* macros for virtual address mods for the io space entries */
#define VA_C5(item) ((unsigned long)(item) + BAST_VAM_CS5)
#define VA_C4(item) ((unsigned long)(item) + BAST_VAM_CS4)
#define VA_C3(item) ((unsigned long)(item) + BAST_VAM_CS3)
#define VA_C2(item) ((unsigned long)(item) + BAST_VAM_CS2)

/* macros to modify the physical addresses for io space */

#define PA_CS2(item) (__phys_to_pfn((item) + S3C2410_CS2))
#define PA_CS3(item) (__phys_to_pfn((item) + S3C2410_CS3))
#define PA_CS4(item) (__phys_to_pfn((item) + S3C2410_CS4))
#define PA_CS5(item) (__phys_to_pfn((item) + S3C2410_CS5))

static struct map_desc bast_iodesc[] __initdata = {
  /* ISA IO areas */
  {
	  .virtual	= (u32)S3C24XX_VA_ISA_BYTE,
	  .pfn		= PA_CS2(BAST_PA_ISAIO),
	  .length	= SZ_16M,
	  .type		= MT_DEVICE,
  }, {
	  .virtual	= (u32)S3C24XX_VA_ISA_WORD,
	  .pfn		= PA_CS3(BAST_PA_ISAIO),
	  .length	= SZ_16M,
	  .type		= MT_DEVICE,
  },
  /* bast CPLD control registers, and external interrupt controls */
  {
	  .virtual	= (u32)BAST_VA_CTRL1,
	  .pfn		= __phys_to_pfn(BAST_PA_CTRL1),
	  .length	= SZ_1M,
	  .type		= MT_DEVICE,
  }, {
	  .virtual	= (u32)BAST_VA_CTRL2,
	  .pfn		= __phys_to_pfn(BAST_PA_CTRL2),
	  .length	= SZ_1M,
	  .type		= MT_DEVICE,
  }, {
	  .virtual	= (u32)BAST_VA_CTRL3,
	  .pfn		= __phys_to_pfn(BAST_PA_CTRL3),
	  .length	= SZ_1M,
	  .type		= MT_DEVICE,
  }, {
	  .virtual	= (u32)BAST_VA_CTRL4,
	  .pfn		= __phys_to_pfn(BAST_PA_CTRL4),
	  .length	= SZ_1M,
	  .type		= MT_DEVICE,
  },
  /* PC104 IRQ mux */
  {
	  .virtual	= (u32)BAST_VA_PC104_IRQREQ,
	  .pfn		= __phys_to_pfn(BAST_PA_PC104_IRQREQ),
	  .length	= SZ_1M,
	  .type		= MT_DEVICE,
  }, {
	  .virtual	= (u32)BAST_VA_PC104_IRQRAW,
	  .pfn		= __phys_to_pfn(BAST_PA_PC104_IRQRAW),
	  .length	= SZ_1M,
	  .type		= MT_DEVICE,
  }, {
	  .virtual	= (u32)BAST_VA_PC104_IRQMASK,
	  .pfn		= __phys_to_pfn(BAST_PA_PC104_IRQMASK),
	  .length	= SZ_1M,
	  .type		= MT_DEVICE,
  },

  /* peripheral space... one for each of fast/slow/byte/16bit */
  /* note, ide is only decoded in word space, even though some registers
   * are only 8bit */

  /* slow, byte */
  { VA_C2(BAST_VA_ISAIO),   PA_CS2(BAST_PA_ISAIO),    SZ_16M, MT_DEVICE },
  { VA_C2(BAST_VA_ISAMEM),  PA_CS2(BAST_PA_ISAMEM),   SZ_16M, MT_DEVICE },
  { VA_C2(BAST_VA_SUPERIO), PA_CS2(BAST_PA_SUPERIO),  SZ_1M,  MT_DEVICE },

  /* slow, word */
  { VA_C3(BAST_VA_ISAIO),   PA_CS3(BAST_PA_ISAIO),    SZ_16M, MT_DEVICE },
  { VA_C3(BAST_VA_ISAMEM),  PA_CS3(BAST_PA_ISAMEM),   SZ_16M, MT_DEVICE },
  { VA_C3(BAST_VA_SUPERIO), PA_CS3(BAST_PA_SUPERIO),  SZ_1M,  MT_DEVICE },

  /* fast, byte */
  { VA_C4(BAST_VA_ISAIO),   PA_CS4(BAST_PA_ISAIO),    SZ_16M, MT_DEVICE },
  { VA_C4(BAST_VA_ISAMEM),  PA_CS4(BAST_PA_ISAMEM),   SZ_16M, MT_DEVICE },
  { VA_C4(BAST_VA_SUPERIO), PA_CS4(BAST_PA_SUPERIO),  SZ_1M,  MT_DEVICE },

  /* fast, word */
  { VA_C5(BAST_VA_ISAIO),   PA_CS5(BAST_PA_ISAIO),    SZ_16M, MT_DEVICE },
  { VA_C5(BAST_VA_ISAMEM),  PA_CS5(BAST_PA_ISAMEM),   SZ_16M, MT_DEVICE },
  { VA_C5(BAST_VA_SUPERIO), PA_CS5(BAST_PA_SUPERIO),  SZ_1M,  MT_DEVICE },
};

#define UCON S3C2410_UCON_DEFAULT | S3C2410_UCON_UCLK
#define ULCON S3C2410_LCON_CS8 | S3C2410_LCON_PNONE | S3C2410_LCON_STOPB
#define UFCON S3C2410_UFCON_RXTRIG8 | S3C2410_UFCON_FIFOMODE

static struct s3c2410_uartcfg bast_uartcfgs[] __initdata = {
	[0] = {
		.hwport	     = 0,
		.flags	     = 0,
		.ucon	     = UCON,
		.ulcon	     = ULCON,
		.ufcon	     = UFCON,
	},
	[1] = {
		.hwport	     = 1,
		.flags	     = 0,
		.ucon	     = UCON,
		.ulcon	     = ULCON,
		.ufcon	     = UFCON,
	},
	/* port 2 is not actually used */
	[2] = {
		.hwport	     = 2,
		.flags	     = 0,
		.ucon	     = UCON,
		.ulcon	     = ULCON,
		.ufcon	     = UFCON,
	}
};

/* NAND Flash on BAST board */

#ifdef CONFIG_PM
static int bast_pm_suspend(void)
{
	/* ensure that an nRESET is not generated on resume. */
	gpio_direction_output(S3C2410_GPA(21), 1);
	return 0;
}

static void bast_pm_resume(void)
{
	s3c_gpio_cfgpin(S3C2410_GPA(21), S3C2410_GPA21_nRSTOUT);
}

#else
#define bast_pm_suspend NULL
#define bast_pm_resume NULL
#endif

static struct syscore_ops bast_pm_syscore_ops = {
	.suspend	= bast_pm_suspend,
	.resume		= bast_pm_resume,
};

static int smartmedia_map[] = { 0 };
static int chip0_map[] = { 1 };
static int chip1_map[] = { 2 };
static int chip2_map[] = { 3 };

static struct mtd_partition __initdata bast_default_nand_part[] = {
	[0] = {
		.name	= "Boot Agent",
		.size	= SZ_16K,
		.offset	= 0,
	},
	[1] = {
		.name	= "/boot",
		.size	= SZ_4M - SZ_16K,
		.offset	= SZ_16K,
	},
	[2] = {
		.name	= "user",
		.offset	= SZ_4M,
		.size	= MTDPART_SIZ_FULL,
	}
};

/* the bast has 4 selectable slots for nand-flash, the three
 * on-board chip areas, as well as the external SmartMedia
 * slot.
 *
 * Note, there is no current hot-plug support for the SmartMedia
 * socket.
*/

static struct s3c2410_nand_set __initdata bast_nand_sets[] = {
	[0] = {
		.name		= "SmartMedia",
		.nr_chips	= 1,
		.nr_map		= smartmedia_map,
		.options        = NAND_SCAN_SILENT_NODEV,
		.nr_partitions	= ARRAY_SIZE(bast_default_nand_part),
		.partitions	= bast_default_nand_part,
	},
	[1] = {
		.name		= "chip0",
		.nr_chips	= 1,
		.nr_map		= chip0_map,
		.nr_partitions	= ARRAY_SIZE(bast_default_nand_part),
		.partitions	= bast_default_nand_part,
	},
	[2] = {
		.name		= "chip1",
		.nr_chips	= 1,
		.nr_map		= chip1_map,
		.options        = NAND_SCAN_SILENT_NODEV,
		.nr_partitions	= ARRAY_SIZE(bast_default_nand_part),
		.partitions	= bast_default_nand_part,
	},
	[3] = {
		.name		= "chip2",
		.nr_chips	= 1,
		.nr_map		= chip2_map,
		.options        = NAND_SCAN_SILENT_NODEV,
		.nr_partitions	= ARRAY_SIZE(bast_default_nand_part),
		.partitions	= bast_default_nand_part,
	}
};

static void bast_nand_select(struct s3c2410_nand_set *set, int slot)
{
	unsigned int tmp;

	slot = set->nr_map[slot] & 3;

	pr_debug("bast_nand: selecting slot %d (set %p,%p)\n",
		 slot, set, set->nr_map);

	tmp = __raw_readb(BAST_VA_CTRL2);
	tmp &= BAST_CPLD_CTLR2_IDERST;
	tmp |= slot;
	tmp |= BAST_CPLD_CTRL2_WNAND;

	pr_debug("bast_nand: ctrl2 now %02x\n", tmp);

	__raw_writeb(tmp, BAST_VA_CTRL2);
}

static struct s3c2410_platform_nand __initdata bast_nand_info = {
	.tacls		= 30,
	.twrph0		= 60,
	.twrph1		= 60,
	.nr_sets	= ARRAY_SIZE(bast_nand_sets),
	.sets		= bast_nand_sets,
	.select_chip	= bast_nand_select,
};

/* DM9000 */

static struct resource bast_dm9k_resource[] = {
	[0] = DEFINE_RES_MEM(S3C2410_CS5 + BAST_PA_DM9000, 4),
	[1] = DEFINE_RES_MEM(S3C2410_CS5 + BAST_PA_DM9000 + 0x40, 0x40),
	[2] = DEFINE_RES_NAMED(BAST_IRQ_DM9000 , 1, NULL, IORESOURCE_IRQ \
					| IORESOURCE_IRQ_HIGHLEVEL),
};

/* for the moment we limit ourselves to 16bit IO until some
 * better IO routines can be written and tested
*/

static struct dm9000_plat_data bast_dm9k_platdata = {
	.flags		= DM9000_PLATF_16BITONLY,
};

static struct platform_device bast_device_dm9k = {
	.name		= "dm9000",
	.id		= 0,
	.num_resources	= ARRAY_SIZE(bast_dm9k_resource),
	.resource	= bast_dm9k_resource,
	.dev		= {
		.platform_data = &bast_dm9k_platdata,
	}
};

/* serial devices */

#define SERIAL_BASE  (S3C2410_CS2 + BAST_PA_SUPERIO)
#define SERIAL_FLAGS (UPF_BOOT_AUTOCONF | UPF_IOREMAP | UPF_SHARE_IRQ)
#define SERIAL_CLK   (1843200)

static struct plat_serial8250_port bast_sio_data[] = {
	[0] = {
		.mapbase	= SERIAL_BASE + 0x2f8,
		.irq		= BAST_IRQ_PCSERIAL1,
		.flags		= SERIAL_FLAGS,
		.iotype		= UPIO_MEM,
		.regshift	= 0,
		.uartclk	= SERIAL_CLK,
	},
	[1] = {
		.mapbase	= SERIAL_BASE + 0x3f8,
		.irq		= BAST_IRQ_PCSERIAL2,
		.flags		= SERIAL_FLAGS,
		.iotype		= UPIO_MEM,
		.regshift	= 0,
		.uartclk	= SERIAL_CLK,
	},
	{ }
};

static struct platform_device bast_sio = {
	.name			= "serial8250",
	.id			= PLAT8250_DEV_PLATFORM,
	.dev			= {
		.platform_data	= &bast_sio_data,
	},
};

/* we have devices on the bus which cannot work much over the
 * standard 100KHz i2c bus frequency
*/

static struct s3c2410_platform_i2c __initdata bast_i2c_info = {
	.flags		= 0,
	.slave_addr	= 0x10,
	.frequency	= 100*1000,
};

/* Asix AX88796 10/100 ethernet controller */

static struct ax_plat_data bast_asix_platdata = {
	.flags		= AXFLG_MAC_FROMDEV,
	.wordlength	= 2,
	.dcr_val	= 0x48,
	.rcr_val	= 0x40,
};

static struct resource bast_asix_resource[] = {
	[0] = DEFINE_RES_MEM(S3C2410_CS5 + BAST_PA_ASIXNET, 0x18 * 0x20),
	[1] = DEFINE_RES_MEM(S3C2410_CS5 + BAST_PA_ASIXNET + (0x1f * 0x20), 1),
	[2] = DEFINE_RES_IRQ(BAST_IRQ_ASIX),
};

static struct platform_device bast_device_asix = {
	.name		= "ax88796",
	.id		= 0,
	.num_resources	= ARRAY_SIZE(bast_asix_resource),
	.resource	= bast_asix_resource,
	.dev		= {
		.platform_data = &bast_asix_platdata
	}
};

/* Asix AX88796 10/100 ethernet controller parallel port */

static struct resource bast_asixpp_resource[] = {
	[0] = DEFINE_RES_MEM(S3C2410_CS5 + BAST_PA_ASIXNET + (0x18 * 0x20), \
					0x30 * 0x20),
};

static struct platform_device bast_device_axpp = {
	.name		= "ax88796-pp",
	.id		= 0,
	.num_resources	= ARRAY_SIZE(bast_asixpp_resource),
	.resource	= bast_asixpp_resource,
};

/* LCD/VGA controller */

static struct s3c2410fb_display __initdata bast_lcd_info[] = {
	{
		.type		= S3C2410_LCDCON1_TFT,
		.width		= 640,
		.height		= 480,

		.pixclock	= 33333,
		.xres		= 640,
		.yres		= 480,
		.bpp		= 4,
		.left_margin	= 40,
		.right_margin	= 20,
		.hsync_len	= 88,
		.upper_margin	= 30,
		.lower_margin	= 32,
		.vsync_len	= 3,

		.lcdcon5	= 0x00014b02,
	},
	{
		.type		= S3C2410_LCDCON1_TFT,
		.width		= 640,
		.height		= 480,

		.pixclock	= 33333,
		.xres		= 640,
		.yres		= 480,
		.bpp		= 8,
		.left_margin	= 40,
		.right_margin	= 20,
		.hsync_len	= 88,
		.upper_margin	= 30,
		.lower_margin	= 32,
		.vsync_len	= 3,

		.lcdcon5	= 0x00014b02,
	},
	{
		.type		= S3C2410_LCDCON1_TFT,
		.width		= 640,
		.height		= 480,

		.pixclock	= 33333,
		.xres		= 640,
		.yres		= 480,
		.bpp		= 16,
		.left_margin	= 40,
		.right_margin	= 20,
		.hsync_len	= 88,
		.upper_margin	= 30,
		.lower_margin	= 32,
		.vsync_len	= 3,

		.lcdcon5	= 0x00014b02,
	},
};

/* LCD/VGA controller */

static struct s3c2410fb_mach_info __initdata bast_fb_info = {

	.displays = bast_lcd_info,
	.num_displays = ARRAY_SIZE(bast_lcd_info),
	.default_display = 1,
};

/* I2C devices fitted. */

static struct i2c_board_info bast_i2c_devs[] __initdata = {
	{
		I2C_BOARD_INFO("tlv320aic23", 0x1a),
	}, {
		I2C_BOARD_INFO("simtec-pmu", 0x6b),
	}, {
		I2C_BOARD_INFO("ch7013", 0x75),
	},
};

static struct s3c_hwmon_pdata bast_hwmon_info = {
	/* LCD contrast (0-6.6V) */
	.in[0] = &(struct s3c_hwmon_chcfg) {
		.name		= "lcd-contrast",
		.mult		= 3300,
		.div		= 512,
	},
	/* LED current feedback */
	.in[1] = &(struct s3c_hwmon_chcfg) {
		.name		= "led-feedback",
		.mult		= 3300,
		.div		= 1024,
	},
	/* LCD feedback (0-6.6V) */
	.in[2] = &(struct s3c_hwmon_chcfg) {
		.name		= "lcd-feedback",
		.mult		= 3300,
		.div		= 512,
	},
	/* Vcore (1.8-2.0V), Vref 3.3V  */
	.in[3] = &(struct s3c_hwmon_chcfg) {
		.name		= "vcore",
		.mult		= 3300,
		.div		= 1024,
	},
};

/* Standard BAST devices */
// cat /sys/devices/platform/s3c24xx-adc/s3c-hwmon/in_0

static struct platform_device *bast_devices[] __initdata = {
	&s3c_device_ohci,
	&s3c_device_lcd,
	&s3c_device_wdt,
	&s3c_device_i2c0,
 	&s3c_device_rtc,
	&s3c_device_nand,
	&s3c_device_adc,
	&s3c_device_hwmon,
	&bast_device_dm9k,
	&bast_device_asix,
	&bast_device_axpp,
	&bast_sio,
};

static struct clk *bast_clocks[] __initdata = {
	&s3c24xx_dclk0,
	&s3c24xx_dclk1,
	&s3c24xx_clkout0,
	&s3c24xx_clkout1,
	&s3c24xx_uclk,
};

static struct s3c_cpufreq_board __initdata bast_cpufreq = {
	.refresh	= 7800, /* 7.8usec */
	.auto_io	= 1,
	.need_io	= 1,
};

static struct s3c24xx_audio_simtec_pdata __initdata bast_audio = {
	.have_mic	= 1,
	.have_lout	= 1,
};

static void __init bast_map_io(void)
{
	/* initialise the clocks */

	s3c24xx_dclk0.parent = &clk_upll;
	s3c24xx_dclk0.rate   = 12*1000*1000;

	s3c24xx_dclk1.parent = &clk_upll;
	s3c24xx_dclk1.rate   = 24*1000*1000;

	s3c24xx_clkout0.parent  = &s3c24xx_dclk0;
	s3c24xx_clkout1.parent  = &s3c24xx_dclk1;

	s3c24xx_uclk.parent  = &s3c24xx_clkout1;

	s3c24xx_register_clocks(bast_clocks, ARRAY_SIZE(bast_clocks));

	s3c_hwmon_set_platdata(&bast_hwmon_info);

	s3c24xx_init_io(bast_iodesc, ARRAY_SIZE(bast_iodesc));
	s3c24xx_init_clocks(0);
	s3c24xx_init_uarts(bast_uartcfgs, ARRAY_SIZE(bast_uartcfgs));
	samsung_set_timer_source(SAMSUNG_PWM3, SAMSUNG_PWM4);
}

static void __init bast_init(void)
{
	register_syscore_ops(&bast_pm_syscore_ops);

	s3c_i2c0_set_platdata(&bast_i2c_info);
	s3c_nand_set_platdata(&bast_nand_info);
	s3c24xx_fb_set_platdata(&bast_fb_info);
	platform_add_devices(bast_devices, ARRAY_SIZE(bast_devices));

	i2c_register_board_info(0, bast_i2c_devs,
				ARRAY_SIZE(bast_i2c_devs));

	usb_simtec_init();
	nor_simtec_init();
	simtec_audio_add(NULL, true, &bast_audio);

	WARN_ON(gpio_request(S3C2410_GPA(21), "bast nreset"));
	
	s3c_cpufreq_setboard(&bast_cpufreq);
}

MACHINE_START(BAST, "Simtec-BAST")
	/* Maintainer: Ben Dooks <ben@simtec.co.uk> */
	.atag_offset	= 0x100,
	.map_io		= bast_map_io,
	.init_irq	= s3c24xx_init_irq,
	.init_machine	= bast_init,
<<<<<<< HEAD
	.timer		= &samsung_timer,
=======
	.init_time	= s3c24xx_timer_init,
>>>>>>> 90cf214d
	.restart	= s3c2410_restart,
MACHINE_END<|MERGE_RESOLUTION|>--- conflicted
+++ resolved
@@ -608,10 +608,6 @@
 	.map_io		= bast_map_io,
 	.init_irq	= s3c24xx_init_irq,
 	.init_machine	= bast_init,
-<<<<<<< HEAD
-	.timer		= &samsung_timer,
-=======
-	.init_time	= s3c24xx_timer_init,
->>>>>>> 90cf214d
+	.init_time	= samsung_timer_init,
 	.restart	= s3c2410_restart,
 MACHINE_END