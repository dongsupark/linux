--- conflicted
+++ resolved
@@ -18,21 +18,7 @@
 	help
 	  Base platform code for any Samsung S3C24XX device
 
-<<<<<<< HEAD
-config S3C2410_COMMON_CLK
-	bool
-	help
-	  Build the s3c2410 clock driver based on the common clock framework.
-
-config S3C2410_COMMON_DCLK
-	bool
-	select REGMAP_MMIO
-	help
-	  Temporary symbol to build the dclk driver based on the common clock
-	  framework.
-=======
-
->>>>>>> 6e799d8c
+
 
 menu "SAMSUNG S3C24XX SoCs Support"
 
@@ -41,12 +27,7 @@
 config CPU_S3C2410
 	bool "SAMSUNG S3C2410"
 	default y
-	select COMMON_CLK
 	select CPU_ARM920T
-<<<<<<< HEAD
-	select CPU_LLSERIAL_S3C2410
-=======
->>>>>>> 6e799d8c
 	select S3C2410_COMMON_CLK
 	select S3C2410_DMA if S3C24XX_DMA
 	select ARM_S3C2410_CPUFREQ if ARM_S3C24XX_CPUFREQ
@@ -58,12 +39,7 @@
 
 config CPU_S3C2412
 	bool "SAMSUNG S3C2412"
-	select COMMON_CLK
 	select CPU_ARM926T
-<<<<<<< HEAD
-	select CPU_LLSERIAL_S3C2440
-=======
->>>>>>> 6e799d8c
 	select S3C2412_COMMON_CLK
 	select S3C2412_DMA if S3C24XX_DMA
 	select S3C2412_PM if PM
@@ -72,7 +48,6 @@
 
 config CPU_S3C2416
 	bool "SAMSUNG S3C2416/S3C2450"
-	select COMMON_CLK
 	select CPU_ARM926T
 	select S3C2416_PM if PM
 	select S3C2443_COMMON_CLK
@@ -82,12 +57,7 @@
 
 config CPU_S3C2440
 	bool "SAMSUNG S3C2440"
-	select COMMON_CLK
 	select CPU_ARM920T
-<<<<<<< HEAD
-	select CPU_LLSERIAL_S3C2440
-=======
->>>>>>> 6e799d8c
 	select S3C2410_COMMON_CLK
 	select S3C2410_PM if PM
 	select S3C2440_DMA if S3C24XX_DMA
@@ -96,12 +66,7 @@
 
 config CPU_S3C2442
 	bool "SAMSUNG S3C2442"
-	select COMMON_CLK
 	select CPU_ARM920T
-<<<<<<< HEAD
-	select CPU_LLSERIAL_S3C2440
-=======
->>>>>>> 6e799d8c
 	select S3C2410_COMMON_CLK
 	select S3C2410_DMA if S3C24XX_DMA
 	select S3C2410_PM if PM
@@ -115,12 +80,7 @@
 
 config CPU_S3C2443
 	bool "SAMSUNG S3C2443"
-	select COMMON_CLK
 	select CPU_ARM920T
-<<<<<<< HEAD
-	select CPU_LLSERIAL_S3C2440
-=======
->>>>>>> 6e799d8c
 	select S3C2443_COMMON_CLK
 	select S3C2443_DMA if S3C24XX_DMA
 	help
@@ -260,11 +220,7 @@
 	bool "Simtec Electronics BAST (EB2410ITX)"
 	select ISA
 	select MACH_BAST_IDE
-<<<<<<< HEAD
-	select S3C2410_COMMON_DCLK if COMMON_CLK
-=======
 	select S3C2410_COMMON_DCLK
->>>>>>> 6e799d8c
 	select S3C2410_IOTIMING if ARM_S3C2410_CPUFREQ
 	select S3C24XX_SIMTEC_NOR
 	select S3C24XX_SIMTEC_PM if PM
@@ -346,11 +302,7 @@
 config MACH_VR1000
 	bool "Thorcom VR1000"
 	select MACH_BAST_IDE
-<<<<<<< HEAD
-	select S3C2410_COMMON_DCLK if COMMON_CLK
-=======
 	select S3C2410_COMMON_DCLK
->>>>>>> 6e799d8c
 	select S3C24XX_SIMTEC_NOR
 	select S3C24XX_SIMTEC_PM if PM
 	select S3C24XX_SIMTEC_USB
@@ -368,11 +320,6 @@
 	  sleep procedure.
 
 if CPU_S3C2412
-
-config S3C2412_COMMON_CLK
-	bool
-	help
-	  Build the s3c2412 clock driver based on the common clock framework.
 
 config CPU_S3C2412_ONLY
 	bool
@@ -534,11 +481,7 @@
 config MACH_ANUBIS
 	bool "Simtec Electronics ANUBIS"
 	select HAVE_PATA_PLATFORM
-<<<<<<< HEAD
-	select S3C2410_COMMON_DCLK if COMMON_CLK
-=======
 	select S3C2410_COMMON_DCLK
->>>>>>> 6e799d8c
 	select S3C2440_XTAL_12000000
 	select S3C24XX_SIMTEC_PM if PM
 	select S3C_DEV_USB_HOST
@@ -577,11 +520,7 @@
 
 config MACH_OSIRIS
 	bool "Simtec IM2440D20 (OSIRIS) module"
-<<<<<<< HEAD
-	select S3C2410_COMMON_DCLK if COMMON_CLK
-=======
 	select S3C2410_COMMON_DCLK
->>>>>>> 6e799d8c
 	select S3C2410_IOTIMING if ARM_S3C2440_CPUFREQ
 	select S3C2440_XTAL_12000000
 	select S3C24XX_SIMTEC_PM if PM
@@ -652,11 +591,7 @@
 	bool "HP iPAQ rx1950"
 	select I2C
 	select PM_H1940 if PM
-<<<<<<< HEAD
-	select S3C2410_COMMON_DCLK if COMMON_CLK
-=======
 	select S3C2410_COMMON_DCLK
->>>>>>> 6e799d8c
 	select S3C2410_IOTIMING if ARM_S3C2440_CPUFREQ
 	select S3C2440_XTAL_16934400
 	select S3C24XX_PWM
@@ -668,15 +603,6 @@
 
 if CPU_S3C2443 || CPU_S3C2416
 
-<<<<<<< HEAD
-config S3C2443_COMMON_CLK
-	bool
-	help
-	  Temporary symbol to build the clock driver based on the common clock
-	  framework.
-
-=======
->>>>>>> 6e799d8c
 config S3C2443_DMA
 	bool
 	help
