/*
 * Copyright (c) 2012 Samsung Electronics Co., Ltd.
 *		http://www.samsung.com
 *
 * Common Header for S3C24XX SoCs
 *
 * This program is free software; you can redistribute it and/or modify
 * it under the terms of the GNU General Public License version 2 as
 * published by the Free Software Foundation.
 */

#ifndef __ARCH_ARM_MACH_S3C24XX_COMMON_H
#define __ARCH_ARM_MACH_S3C24XX_COMMON_H __FILE__

<<<<<<< HEAD
=======
#include <linux/reboot.h>

>>>>>>> d0e0ac97
struct s3c2410_uartcfg;

#ifdef CONFIG_CPU_S3C2410
extern  int s3c2410_init(void);
extern  int s3c2410a_init(void);
extern void s3c2410_map_io(void);
extern void s3c2410_init_uarts(struct s3c2410_uartcfg *cfg, int no);
extern void s3c2410_init_clocks(int xtal);
<<<<<<< HEAD
extern void s3c2410_restart(char mode, const char *cmd);
=======
extern void s3c2410_restart(enum reboot_mode mode, const char *cmd);
>>>>>>> d0e0ac97
extern void s3c2410_init_irq(void);
#else
#define s3c2410_init_clocks NULL
#define s3c2410_init_uarts NULL
#define s3c2410_map_io NULL
#define s3c2410_init NULL
#define s3c2410a_init NULL
#endif

#ifdef CONFIG_CPU_S3C2412
extern  int s3c2412_init(void);
extern void s3c2412_map_io(void);
extern void s3c2412_init_uarts(struct s3c2410_uartcfg *cfg, int no);
extern void s3c2412_init_clocks(int xtal);
extern  int s3c2412_baseclk_add(void);
<<<<<<< HEAD
extern void s3c2412_restart(char mode, const char *cmd);
=======
extern void s3c2412_restart(enum reboot_mode mode, const char *cmd);
>>>>>>> d0e0ac97
extern void s3c2412_init_irq(void);
#else
#define s3c2412_init_clocks NULL
#define s3c2412_init_uarts NULL
#define s3c2412_map_io NULL
#define s3c2412_init NULL
#endif

#ifdef CONFIG_CPU_S3C2416
extern  int s3c2416_init(void);
extern void s3c2416_map_io(void);
extern void s3c2416_init_uarts(struct s3c2410_uartcfg *cfg, int no);
extern void s3c2416_init_clocks(int xtal);
extern  int s3c2416_baseclk_add(void);
<<<<<<< HEAD
extern void s3c2416_restart(char mode, const char *cmd);
=======
extern void s3c2416_restart(enum reboot_mode mode, const char *cmd);
>>>>>>> d0e0ac97
extern void s3c2416_init_irq(void);

extern struct syscore_ops s3c2416_irq_syscore_ops;
#else
#define s3c2416_init_clocks NULL
#define s3c2416_init_uarts NULL
#define s3c2416_map_io NULL
#define s3c2416_init NULL
#endif

#if defined(CONFIG_CPU_S3C2440) || defined(CONFIG_CPU_S3C2442)
extern void s3c244x_map_io(void);
extern void s3c244x_init_uarts(struct s3c2410_uartcfg *cfg, int no);
extern void s3c244x_init_clocks(int xtal);
<<<<<<< HEAD
extern void s3c244x_restart(char mode, const char *cmd);
=======
extern void s3c244x_restart(enum reboot_mode mode, const char *cmd);
>>>>>>> d0e0ac97
#else
#define s3c244x_init_clocks NULL
#define s3c244x_init_uarts NULL
#endif

#ifdef CONFIG_CPU_S3C2440
extern  int s3c2440_init(void);
extern void s3c2440_map_io(void);
extern void s3c2440_init_irq(void);
#else
#define s3c2440_init NULL
#define s3c2440_map_io NULL
#endif

#ifdef CONFIG_CPU_S3C2442
extern  int s3c2442_init(void);
extern void s3c2442_map_io(void);
extern void s3c2442_init_irq(void);
#else
#define s3c2442_init NULL
#define s3c2442_map_io NULL
#endif

#ifdef CONFIG_CPU_S3C2443
extern  int s3c2443_init(void);
extern void s3c2443_map_io(void);
extern void s3c2443_init_uarts(struct s3c2410_uartcfg *cfg, int no);
extern void s3c2443_init_clocks(int xtal);
extern  int s3c2443_baseclk_add(void);
<<<<<<< HEAD
extern void s3c2443_restart(char mode, const char *cmd);
=======
extern void s3c2443_restart(enum reboot_mode mode, const char *cmd);
>>>>>>> d0e0ac97
extern void s3c2443_init_irq(void);
#else
#define s3c2443_init_clocks NULL
#define s3c2443_init_uarts NULL
#define s3c2443_map_io NULL
#define s3c2443_init NULL
#endif

extern struct syscore_ops s3c24xx_irq_syscore_ops;

#endif /* __ARCH_ARM_MACH_S3C24XX_COMMON_H */<|MERGE_RESOLUTION|>--- conflicted
+++ resolved
@@ -12,11 +12,8 @@
 #ifndef __ARCH_ARM_MACH_S3C24XX_COMMON_H
 #define __ARCH_ARM_MACH_S3C24XX_COMMON_H __FILE__
 
-<<<<<<< HEAD
-=======
 #include <linux/reboot.h>
 
->>>>>>> d0e0ac97
 struct s3c2410_uartcfg;
 
 #ifdef CONFIG_CPU_S3C2410
@@ -25,11 +22,7 @@
 extern void s3c2410_map_io(void);
 extern void s3c2410_init_uarts(struct s3c2410_uartcfg *cfg, int no);
 extern void s3c2410_init_clocks(int xtal);
-<<<<<<< HEAD
-extern void s3c2410_restart(char mode, const char *cmd);
-=======
 extern void s3c2410_restart(enum reboot_mode mode, const char *cmd);
->>>>>>> d0e0ac97
 extern void s3c2410_init_irq(void);
 #else
 #define s3c2410_init_clocks NULL
@@ -45,11 +38,7 @@
 extern void s3c2412_init_uarts(struct s3c2410_uartcfg *cfg, int no);
 extern void s3c2412_init_clocks(int xtal);
 extern  int s3c2412_baseclk_add(void);
-<<<<<<< HEAD
-extern void s3c2412_restart(char mode, const char *cmd);
-=======
 extern void s3c2412_restart(enum reboot_mode mode, const char *cmd);
->>>>>>> d0e0ac97
 extern void s3c2412_init_irq(void);
 #else
 #define s3c2412_init_clocks NULL
@@ -64,11 +53,7 @@
 extern void s3c2416_init_uarts(struct s3c2410_uartcfg *cfg, int no);
 extern void s3c2416_init_clocks(int xtal);
 extern  int s3c2416_baseclk_add(void);
-<<<<<<< HEAD
-extern void s3c2416_restart(char mode, const char *cmd);
-=======
 extern void s3c2416_restart(enum reboot_mode mode, const char *cmd);
->>>>>>> d0e0ac97
 extern void s3c2416_init_irq(void);
 
 extern struct syscore_ops s3c2416_irq_syscore_ops;
@@ -83,11 +68,7 @@
 extern void s3c244x_map_io(void);
 extern void s3c244x_init_uarts(struct s3c2410_uartcfg *cfg, int no);
 extern void s3c244x_init_clocks(int xtal);
-<<<<<<< HEAD
-extern void s3c244x_restart(char mode, const char *cmd);
-=======
 extern void s3c244x_restart(enum reboot_mode mode, const char *cmd);
->>>>>>> d0e0ac97
 #else
 #define s3c244x_init_clocks NULL
 #define s3c244x_init_uarts NULL
@@ -117,11 +98,7 @@
 extern void s3c2443_init_uarts(struct s3c2410_uartcfg *cfg, int no);
 extern void s3c2443_init_clocks(int xtal);
 extern  int s3c2443_baseclk_add(void);
-<<<<<<< HEAD
-extern void s3c2443_restart(char mode, const char *cmd);
-=======
 extern void s3c2443_restart(enum reboot_mode mode, const char *cmd);
->>>>>>> d0e0ac97
 extern void s3c2443_init_irq(void);
 #else
 #define s3c2443_init_clocks NULL
