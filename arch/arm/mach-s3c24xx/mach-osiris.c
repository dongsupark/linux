/*
 * Copyright (c) 2005-2008 Simtec Electronics
 *	http://armlinux.simtec.co.uk/
 *	Ben Dooks <ben@simtec.co.uk>
 *
 * This program is free software; you can redistribute it and/or modify
 * it under the terms of the GNU General Public License version 2 as
 * published by the Free Software Foundation.
*/

#include <linux/kernel.h>
#include <linux/types.h>
#include <linux/interrupt.h>
#include <linux/list.h>
#include <linux/timer.h>
#include <linux/init.h>
#include <linux/gpio.h>
#include <linux/device.h>
#include <linux/syscore_ops.h>
#include <linux/serial_core.h>
#include <linux/clk.h>
#include <linux/i2c.h>
#include <linux/io.h>

#include <linux/i2c/tps65010.h>

#include <asm/mach-types.h>
#include <asm/mach/arch.h>
#include <asm/mach/map.h>
#include <asm/mach/irq.h>
#include <asm/irq.h>

#include <linux/platform_data/mtd-nand-s3c2410.h>
#include <linux/platform_data/i2c-s3c2410.h>

#include <linux/mtd/mtd.h>
#include <linux/mtd/nand.h>
#include <linux/mtd/nand_ecc.h>
#include <linux/mtd/partitions.h>

#include <plat/clock.h>
#include <plat/cpu.h>
#include <plat/cpu-freq.h>
#include <plat/devs.h>
#include <plat/gpio-cfg.h>
#include <plat/regs-serial.h>
#include <plat/samsung-time.h>

#include <mach/hardware.h>
#include <mach/regs-gpio.h>
#include <mach/regs-mem.h>
#include <mach/regs-lcd.h>

#include "common.h"
#include "osiris.h"

/* onboard perihperal map */

static struct map_desc osiris_iodesc[] __initdata = {
  /* ISA IO areas (may be over-written later) */

  {
	  .virtual	= (u32)S3C24XX_VA_ISA_BYTE,
	  .pfn		= __phys_to_pfn(S3C2410_CS5),
	  .length	= SZ_16M,
	  .type		= MT_DEVICE,
  }, {
	  .virtual	= (u32)S3C24XX_VA_ISA_WORD,
	  .pfn		= __phys_to_pfn(S3C2410_CS5),
	  .length	= SZ_16M,
	  .type		= MT_DEVICE,
  },

  /* CPLD control registers */

  {
	  .virtual	= (u32)OSIRIS_VA_CTRL0,
	  .pfn		= __phys_to_pfn(OSIRIS_PA_CTRL0),
	  .length	= SZ_16K,
	  .type		= MT_DEVICE,
  }, {
	  .virtual	= (u32)OSIRIS_VA_CTRL1,
	  .pfn		= __phys_to_pfn(OSIRIS_PA_CTRL1),
	  .length	= SZ_16K,
	  .type		= MT_DEVICE,
  }, {
	  .virtual	= (u32)OSIRIS_VA_CTRL2,
	  .pfn		= __phys_to_pfn(OSIRIS_PA_CTRL2),
	  .length	= SZ_16K,
	  .type		= MT_DEVICE,
  }, {
	  .virtual	= (u32)OSIRIS_VA_IDREG,
	  .pfn		= __phys_to_pfn(OSIRIS_PA_IDREG),
	  .length	= SZ_16K,
	  .type		= MT_DEVICE,
  },
};

#define UCON S3C2410_UCON_DEFAULT | S3C2410_UCON_UCLK
#define ULCON S3C2410_LCON_CS8 | S3C2410_LCON_PNONE | S3C2410_LCON_STOPB
#define UFCON S3C2410_UFCON_RXTRIG8 | S3C2410_UFCON_FIFOMODE

static struct s3c2410_uartcfg osiris_uartcfgs[] __initdata = {
	[0] = {
		.hwport	     = 0,
		.flags	     = 0,
		.ucon	     = UCON,
		.ulcon	     = ULCON,
		.ufcon	     = UFCON,
		.clk_sel	= S3C2410_UCON_CLKSEL1 | S3C2410_UCON_CLKSEL2,
	},
	[1] = {
		.hwport	     = 1,
		.flags	     = 0,
		.ucon	     = UCON,
		.ulcon	     = ULCON,
		.ufcon	     = UFCON,
		.clk_sel	= S3C2410_UCON_CLKSEL1 | S3C2410_UCON_CLKSEL2,
	},
	[2] = {
		.hwport	     = 2,
		.flags	     = 0,
		.ucon	     = UCON,
		.ulcon	     = ULCON,
		.ufcon	     = UFCON,
		.clk_sel	= S3C2410_UCON_CLKSEL1 | S3C2410_UCON_CLKSEL2,
	}
};

/* NAND Flash on Osiris board */

static int external_map[]   = { 2 };
static int chip0_map[]      = { 0 };
static int chip1_map[]      = { 1 };

static struct mtd_partition __initdata osiris_default_nand_part[] = {
	[0] = {
		.name	= "Boot Agent",
		.size	= SZ_16K,
		.offset	= 0,
	},
	[1] = {
		.name	= "/boot",
		.size	= SZ_4M - SZ_16K,
		.offset	= SZ_16K,
	},
	[2] = {
		.name	= "user1",
		.offset	= SZ_4M,
		.size	= SZ_32M - SZ_4M,
	},
	[3] = {
		.name	= "user2",
		.offset	= SZ_32M,
		.size	= MTDPART_SIZ_FULL,
	}
};

static struct mtd_partition __initdata osiris_default_nand_part_large[] = {
	[0] = {
		.name	= "Boot Agent",
		.size	= SZ_128K,
		.offset	= 0,
	},
	[1] = {
		.name	= "/boot",
		.size	= SZ_4M - SZ_128K,
		.offset	= SZ_128K,
	},
	[2] = {
		.name	= "user1",
		.offset	= SZ_4M,
		.size	= SZ_32M - SZ_4M,
	},
	[3] = {
		.name	= "user2",
		.offset	= SZ_32M,
		.size	= MTDPART_SIZ_FULL,
	}
};

/* the Osiris has 3 selectable slots for nand-flash, the two
 * on-board chip areas, as well as the external slot.
 *
 * Note, there is no current hot-plug support for the External
 * socket.
*/

static struct s3c2410_nand_set __initdata osiris_nand_sets[] = {
	[1] = {
		.name		= "External",
		.nr_chips	= 1,
		.nr_map		= external_map,
		.options	= NAND_SCAN_SILENT_NODEV,
		.nr_partitions	= ARRAY_SIZE(osiris_default_nand_part),
		.partitions	= osiris_default_nand_part,
	},
	[0] = {
		.name		= "chip0",
		.nr_chips	= 1,
		.nr_map		= chip0_map,
		.nr_partitions	= ARRAY_SIZE(osiris_default_nand_part),
		.partitions	= osiris_default_nand_part,
	},
	[2] = {
		.name		= "chip1",
		.nr_chips	= 1,
		.nr_map		= chip1_map,
		.options	= NAND_SCAN_SILENT_NODEV,
		.nr_partitions	= ARRAY_SIZE(osiris_default_nand_part),
		.partitions	= osiris_default_nand_part,
	},
};

static void osiris_nand_select(struct s3c2410_nand_set *set, int slot)
{
	unsigned int tmp;

	slot = set->nr_map[slot] & 3;

	pr_debug("osiris_nand: selecting slot %d (set %p,%p)\n",
		 slot, set, set->nr_map);

	tmp = __raw_readb(OSIRIS_VA_CTRL0);
	tmp &= ~OSIRIS_CTRL0_NANDSEL;
	tmp |= slot;

	pr_debug("osiris_nand: ctrl0 now %02x\n", tmp);

	__raw_writeb(tmp, OSIRIS_VA_CTRL0);
}

static struct s3c2410_platform_nand __initdata osiris_nand_info = {
	.tacls		= 25,
	.twrph0		= 60,
	.twrph1		= 60,
	.nr_sets	= ARRAY_SIZE(osiris_nand_sets),
	.sets		= osiris_nand_sets,
	.select_chip	= osiris_nand_select,
};

/* PCMCIA control and configuration */

static struct resource osiris_pcmcia_resource[] = {
	[0] = DEFINE_RES_MEM(0x0f000000, SZ_1M),
	[1] = DEFINE_RES_MEM(0x0c000000, SZ_1M),
};

static struct platform_device osiris_pcmcia = {
	.name		= "osiris-pcmcia",
	.id		= -1,
	.num_resources	= ARRAY_SIZE(osiris_pcmcia_resource),
	.resource	= osiris_pcmcia_resource,
};

/* Osiris power management device */

#ifdef CONFIG_PM
static unsigned char pm_osiris_ctrl0;

static int osiris_pm_suspend(void)
{
	unsigned int tmp;

	pm_osiris_ctrl0 = __raw_readb(OSIRIS_VA_CTRL0);
	tmp = pm_osiris_ctrl0 & ~OSIRIS_CTRL0_NANDSEL;

	/* ensure correct NAND slot is selected on resume */
	if ((pm_osiris_ctrl0 & OSIRIS_CTRL0_BOOT_INT) == 0)
	        tmp |= 2;

	__raw_writeb(tmp, OSIRIS_VA_CTRL0);

	/* ensure that an nRESET is not generated on resume. */
	gpio_request_one(S3C2410_GPA(21), GPIOF_OUT_INIT_HIGH, NULL);
	gpio_free(S3C2410_GPA(21));

	return 0;
}

static void osiris_pm_resume(void)
{
	if (pm_osiris_ctrl0 & OSIRIS_CTRL0_FIX8)
		__raw_writeb(OSIRIS_CTRL1_FIX8, OSIRIS_VA_CTRL1);

	__raw_writeb(pm_osiris_ctrl0, OSIRIS_VA_CTRL0);

	s3c_gpio_cfgpin(S3C2410_GPA(21), S3C2410_GPA21_nRSTOUT);
}

#else
#define osiris_pm_suspend NULL
#define osiris_pm_resume NULL
#endif

static struct syscore_ops osiris_pm_syscore_ops = {
	.suspend	= osiris_pm_suspend,
	.resume		= osiris_pm_resume,
};

/* Link for DVS driver to TPS65011 */

static void osiris_tps_release(struct device *dev)
{
	/* static device, do not need to release anything */
}

static struct platform_device osiris_tps_device = {
	.name	= "osiris-dvs",
	.id	= -1,
	.dev.release = osiris_tps_release,
};

static int osiris_tps_setup(struct i2c_client *client, void *context)
{
	osiris_tps_device.dev.parent = &client->dev;
	return platform_device_register(&osiris_tps_device);
}

static int osiris_tps_remove(struct i2c_client *client, void *context)
{
	platform_device_unregister(&osiris_tps_device);
	return 0;
}

static struct tps65010_board osiris_tps_board = {
	.base		= -1,	/* GPIO can go anywhere at the moment */
	.setup		= osiris_tps_setup,
	.teardown	= osiris_tps_remove,
};

/* I2C devices fitted. */

static struct i2c_board_info osiris_i2c_devs[] __initdata = {
	{
		I2C_BOARD_INFO("tps65011", 0x48),
		.irq	= IRQ_EINT20,
		.platform_data = &osiris_tps_board,
	},
};

/* Standard Osiris devices */

static struct platform_device *osiris_devices[] __initdata = {
	&s3c_device_i2c0,
	&s3c_device_wdt,
	&s3c_device_nand,
	&osiris_pcmcia,
};

static struct clk *osiris_clocks[] __initdata = {
	&s3c24xx_dclk0,
	&s3c24xx_dclk1,
	&s3c24xx_clkout0,
	&s3c24xx_clkout1,
	&s3c24xx_uclk,
};

static struct s3c_cpufreq_board __initdata osiris_cpufreq = {
	.refresh	= 7800, /* refresh period is 7.8usec */
	.auto_io	= 1,
	.need_io	= 1,
};

static void __init osiris_map_io(void)
{
	unsigned long flags;

	/* initialise the clocks */

	s3c24xx_dclk0.parent = &clk_upll;
	s3c24xx_dclk0.rate   = 12*1000*1000;

	s3c24xx_dclk1.parent = &clk_upll;
	s3c24xx_dclk1.rate   = 24*1000*1000;

	s3c24xx_clkout0.parent  = &s3c24xx_dclk0;
	s3c24xx_clkout1.parent  = &s3c24xx_dclk1;

	s3c24xx_uclk.parent  = &s3c24xx_clkout1;

	s3c24xx_register_clocks(osiris_clocks, ARRAY_SIZE(osiris_clocks));

	s3c24xx_init_io(osiris_iodesc, ARRAY_SIZE(osiris_iodesc));
	s3c24xx_init_clocks(0);
	s3c24xx_init_uarts(osiris_uartcfgs, ARRAY_SIZE(osiris_uartcfgs));
	samsung_set_timer_source(SAMSUNG_PWM3, SAMSUNG_PWM4);

	/* check for the newer revision boards with large page nand */

	if ((__raw_readb(OSIRIS_VA_IDREG) & OSIRIS_ID_REVMASK) >= 4) {
		printk(KERN_INFO "OSIRIS-B detected (revision %d)\n",
		       __raw_readb(OSIRIS_VA_IDREG) & OSIRIS_ID_REVMASK);
		osiris_nand_sets[0].partitions = osiris_default_nand_part_large;
		osiris_nand_sets[0].nr_partitions = ARRAY_SIZE(osiris_default_nand_part_large);
	} else {
		/* write-protect line to the NAND */
		gpio_request_one(S3C2410_GPA(0), GPIOF_OUT_INIT_HIGH, NULL);
		gpio_free(S3C2410_GPA(0));
	}

	/* fix bus configuration (nBE settings wrong on ABLE pre v2.20) */

	local_irq_save(flags);
	__raw_writel(__raw_readl(S3C2410_BWSCON) | S3C2410_BWSCON_ST1 | S3C2410_BWSCON_ST2 | S3C2410_BWSCON_ST3 | S3C2410_BWSCON_ST4 | S3C2410_BWSCON_ST5, S3C2410_BWSCON);
	local_irq_restore(flags);
}

static void __init osiris_init(void)
{
	register_syscore_ops(&osiris_pm_syscore_ops);

	s3c_i2c0_set_platdata(NULL);
	s3c_nand_set_platdata(&osiris_nand_info);

	s3c_cpufreq_setboard(&osiris_cpufreq);

	i2c_register_board_info(0, osiris_i2c_devs,
				ARRAY_SIZE(osiris_i2c_devs));

	platform_add_devices(osiris_devices, ARRAY_SIZE(osiris_devices));
};

MACHINE_START(OSIRIS, "Simtec-OSIRIS")
	/* Maintainer: Ben Dooks <ben@simtec.co.uk> */
	.atag_offset	= 0x100,
	.map_io		= osiris_map_io,
	.init_irq	= s3c24xx_init_irq,
	.init_machine	= osiris_init,
<<<<<<< HEAD
	.init_time	= s3c24xx_timer_init,
=======
	.init_time	= samsung_timer_init,
>>>>>>> 8bdbf6db
	.restart	= s3c244x_restart,
MACHINE_END<|MERGE_RESOLUTION|>--- conflicted
+++ resolved
@@ -427,10 +427,6 @@
 	.map_io		= osiris_map_io,
 	.init_irq	= s3c24xx_init_irq,
 	.init_machine	= osiris_init,
-<<<<<<< HEAD
-	.init_time	= s3c24xx_timer_init,
-=======
 	.init_time	= samsung_timer_init,
->>>>>>> 8bdbf6db
 	.restart	= s3c244x_restart,
 MACHINE_END