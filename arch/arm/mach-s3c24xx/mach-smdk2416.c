/* linux/arch/arm/mach-s3c2416/mach-hanlin_v3c.c
 *
 * Copyright (c) 2009 Yauhen Kharuzhy <jekhor@gmail.com>,
 *	as part of OpenInkpot project
 * Copyright (c) 2009 Promwad Innovation Company
 *	Yauhen Kharuzhy <yauhen.kharuzhy@promwad.com>
 *
 * This program is free software; you can redistribute it and/or modify
 * it under the terms of the GNU General Public License version 2 as
 * published by the Free Software Foundation.
 *
*/

#include <linux/kernel.h>
#include <linux/types.h>
#include <linux/interrupt.h>
#include <linux/list.h>
#include <linux/timer.h>
#include <linux/init.h>
#include <linux/serial_core.h>
#include <linux/platform_device.h>
#include <linux/io.h>
#include <linux/mtd/partitions.h>
#include <linux/gpio.h>
#include <linux/fb.h>
#include <linux/delay.h>

#include <asm/mach/arch.h>
#include <asm/mach/map.h>
#include <asm/mach/irq.h>

#include <video/samsung_fimd.h>
#include <mach/hardware.h>
#include <asm/irq.h>
#include <asm/mach-types.h>

#include <plat/regs-serial.h>
#include <mach/regs-gpio.h>
#include <mach/regs-lcd.h>
#include <mach/regs-s3c2443-clock.h>

#include <linux/platform_data/leds-s3c24xx.h>
#include <linux/platform_data/i2c-s3c2410.h>

#include <plat/s3c2416.h>
#include <plat/gpio-cfg.h>
#include <plat/clock.h>
#include <plat/devs.h>
#include <plat/cpu.h>
#include <linux/platform_data/mtd-nand-s3c2410.h>
#include <plat/sdhci.h>
#include <linux/platform_data/usb-s3c2410_udc.h>
#include <linux/platform_data/s3c-hsudc.h>
#include <plat/samsung-time.h>

#include <plat/fb.h>

#include <plat/common-smdk.h>

static struct map_desc smdk2416_iodesc[] __initdata = {
	/* ISA IO Space map (memory space selected by A24) */

	{
		.virtual	= (u32)S3C24XX_VA_ISA_WORD,
		.pfn		= __phys_to_pfn(S3C2410_CS2),
		.length		= 0x10000,
		.type		= MT_DEVICE,
	}, {
		.virtual	= (u32)S3C24XX_VA_ISA_WORD + 0x10000,
		.pfn		= __phys_to_pfn(S3C2410_CS2 + (1<<24)),
		.length		= SZ_4M,
		.type		= MT_DEVICE,
	}, {
		.virtual	= (u32)S3C24XX_VA_ISA_BYTE,
		.pfn		= __phys_to_pfn(S3C2410_CS2),
		.length		= 0x10000,
		.type		= MT_DEVICE,
	}, {
		.virtual	= (u32)S3C24XX_VA_ISA_BYTE + 0x10000,
		.pfn		= __phys_to_pfn(S3C2410_CS2 + (1<<24)),
		.length		= SZ_4M,
		.type		= MT_DEVICE,
	}
};

#define UCON (S3C2410_UCON_DEFAULT	| \
		S3C2440_UCON_PCLK	| \
		S3C2443_UCON_RXERR_IRQEN)

#define ULCON (S3C2410_LCON_CS8 | S3C2410_LCON_PNONE)

#define UFCON (S3C2410_UFCON_RXTRIG8	| \
		S3C2410_UFCON_FIFOMODE	| \
		S3C2440_UFCON_TXTRIG16)

static struct s3c2410_uartcfg smdk2416_uartcfgs[] __initdata = {
	[0] = {
		.hwport	     = 0,
		.flags	     = 0,
		.ucon	     = UCON,
		.ulcon	     = ULCON,
		.ufcon	     = UFCON,
	},
	[1] = {
		.hwport	     = 1,
		.flags	     = 0,
		.ucon	     = UCON,
		.ulcon	     = ULCON,
		.ufcon	     = UFCON,
	},
	/* IR port */
	[2] = {
		.hwport	     = 2,
		.flags	     = 0,
		.ucon	     = UCON,
		.ulcon	     = ULCON | 0x50,
		.ufcon	     = UFCON,
	},
	[3] = {
		.hwport	     = 3,
		.flags	     = 0,
		.ucon	     = UCON,
		.ulcon	     = ULCON,
		.ufcon	     = UFCON,
	}
};

static void smdk2416_hsudc_gpio_init(void)
{
	s3c_gpio_setpull(S3C2410_GPH(14), S3C_GPIO_PULL_UP);
	s3c_gpio_setpull(S3C2410_GPF(2), S3C_GPIO_PULL_NONE);
	s3c_gpio_cfgpin(S3C2410_GPH(14), S3C_GPIO_SFN(1));
	s3c2410_modify_misccr(S3C2416_MISCCR_SEL_SUSPND, 0);
}

static void smdk2416_hsudc_gpio_uninit(void)
{
	s3c2410_modify_misccr(S3C2416_MISCCR_SEL_SUSPND, 1);
	s3c_gpio_setpull(S3C2410_GPH(14), S3C_GPIO_PULL_NONE);
	s3c_gpio_cfgpin(S3C2410_GPH(14), S3C_GPIO_SFN(0));
}

static struct s3c24xx_hsudc_platdata smdk2416_hsudc_platdata = {
	.epnum = 9,
	.gpio_init = smdk2416_hsudc_gpio_init,
	.gpio_uninit = smdk2416_hsudc_gpio_uninit,
};

static struct s3c_fb_pd_win smdk2416_fb_win[] = {
	[0] = {
		.default_bpp	= 16,
		.max_bpp	= 32,
		.xres           = 800,
		.yres           = 480,
	},
};

static struct fb_videomode smdk2416_lcd_timing = {
	.pixclock	= 41094,
	.left_margin	= 8,
	.right_margin	= 13,
	.upper_margin	= 7,
	.lower_margin	= 5,
	.hsync_len	= 3,
	.vsync_len	= 1,
	.xres           = 800,
	.yres           = 480,
};

static void s3c2416_fb_gpio_setup_24bpp(void)
{
	unsigned int gpio;

	for (gpio = S3C2410_GPC(1); gpio <= S3C2410_GPC(4); gpio++) {
		s3c_gpio_cfgpin(gpio, S3C_GPIO_SFN(2));
		s3c_gpio_setpull(gpio, S3C_GPIO_PULL_NONE);
	}

	for (gpio = S3C2410_GPC(8); gpio <= S3C2410_GPC(15); gpio++) {
		s3c_gpio_cfgpin(gpio, S3C_GPIO_SFN(2));
		s3c_gpio_setpull(gpio, S3C_GPIO_PULL_NONE);
	}

	for (gpio = S3C2410_GPD(0); gpio <= S3C2410_GPD(15); gpio++) {
		s3c_gpio_cfgpin(gpio, S3C_GPIO_SFN(2));
		s3c_gpio_setpull(gpio, S3C_GPIO_PULL_NONE);
	}
}

static struct s3c_fb_platdata smdk2416_fb_platdata = {
	.win[0]		= &smdk2416_fb_win[0],
	.vtiming	= &smdk2416_lcd_timing,
	.setup_gpio	= s3c2416_fb_gpio_setup_24bpp,
	.vidcon0	= VIDCON0_VIDOUT_RGB | VIDCON0_PNRMODE_RGB,
	.vidcon1	= VIDCON1_INV_HSYNC | VIDCON1_INV_VSYNC,
};

static struct s3c_sdhci_platdata smdk2416_hsmmc0_pdata __initdata = {
	.max_width		= 4,
	.cd_type		= S3C_SDHCI_CD_GPIO,
	.ext_cd_gpio		= S3C2410_GPF(1),
	.ext_cd_gpio_invert	= 1,
};

static struct s3c_sdhci_platdata smdk2416_hsmmc1_pdata __initdata = {
	.max_width		= 4,
	.cd_type		= S3C_SDHCI_CD_NONE,
};

static struct platform_device *smdk2416_devices[] __initdata = {
	&s3c_device_fb,
	&s3c_device_wdt,
	&s3c_device_ohci,
	&s3c_device_i2c0,
	&s3c_device_hsmmc0,
	&s3c_device_hsmmc1,
	&s3c_device_usb_hsudc,
};

static void __init smdk2416_map_io(void)
{
	s3c24xx_init_io(smdk2416_iodesc, ARRAY_SIZE(smdk2416_iodesc));
	s3c24xx_init_clocks(12000000);
	s3c24xx_init_uarts(smdk2416_uartcfgs, ARRAY_SIZE(smdk2416_uartcfgs));
	samsung_set_timer_source(SAMSUNG_PWM3, SAMSUNG_PWM4);
}

static void __init smdk2416_machine_init(void)
{
	s3c_i2c0_set_platdata(NULL);
	s3c_fb_set_platdata(&smdk2416_fb_platdata);

	s3c_sdhci0_set_platdata(&smdk2416_hsmmc0_pdata);
	s3c_sdhci1_set_platdata(&smdk2416_hsmmc1_pdata);

	s3c24xx_hsudc_set_platdata(&smdk2416_hsudc_platdata);

	gpio_request(S3C2410_GPB(4), "USBHost Power");
	gpio_direction_output(S3C2410_GPB(4), 1);

	gpio_request(S3C2410_GPB(3), "Display Power");
	gpio_direction_output(S3C2410_GPB(3), 1);

	gpio_request(S3C2410_GPB(1), "Display Reset");
	gpio_direction_output(S3C2410_GPB(1), 1);

	platform_add_devices(smdk2416_devices, ARRAY_SIZE(smdk2416_devices));
	smdk_machine_init();
}

MACHINE_START(SMDK2416, "SMDK2416")
	/* Maintainer: Yauhen Kharuzhy <jekhor@gmail.com> */
	.atag_offset	= 0x100,

	.init_irq	= s3c2416_init_irq,
	.map_io		= smdk2416_map_io,
	.init_machine	= smdk2416_machine_init,
<<<<<<< HEAD
	.init_time	= s3c24xx_timer_init,
=======
	.init_time	= samsung_timer_init,
>>>>>>> 8bdbf6db
	.restart	= s3c2416_restart,
MACHINE_END<|MERGE_RESOLUTION|>--- conflicted
+++ resolved
@@ -255,10 +255,6 @@
 	.init_irq	= s3c2416_init_irq,
 	.map_io		= smdk2416_map_io,
 	.init_machine	= smdk2416_machine_init,
-<<<<<<< HEAD
-	.init_time	= s3c24xx_timer_init,
-=======
 	.init_time	= samsung_timer_init,
->>>>>>> 8bdbf6db
 	.restart	= s3c2416_restart,
 MACHINE_END