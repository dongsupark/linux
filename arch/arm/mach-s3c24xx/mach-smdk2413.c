--- conflicted
+++ resolved
@@ -134,11 +134,7 @@
 	.init_irq	= s3c24xx_init_irq,
 	.map_io		= smdk2413_map_io,
 	.init_machine	= smdk2413_machine_init,
-<<<<<<< HEAD
-	.timer		= &samsung_timer,
-=======
-	.init_time	= s3c24xx_timer_init,
->>>>>>> 90cf214d
+	.init_time	= samsung_timer_init,
 	.restart	= s3c2412_restart,
 MACHINE_END
 
@@ -150,11 +146,7 @@
 	.init_irq	= s3c24xx_init_irq,
 	.map_io		= smdk2413_map_io,
 	.init_machine	= smdk2413_machine_init,
-<<<<<<< HEAD
-	.timer		= &samsung_timer,
-=======
-	.init_time	= s3c24xx_timer_init,
->>>>>>> 90cf214d
+	.init_time	= samsung_timer_init,
 	.restart	= s3c2412_restart,
 MACHINE_END
 
@@ -166,10 +158,6 @@
 	.init_irq	= s3c24xx_init_irq,
 	.map_io		= smdk2413_map_io,
 	.init_machine	= smdk2413_machine_init,
-<<<<<<< HEAD
-	.timer		= &samsung_timer,
-=======
-	.init_time	= s3c24xx_timer_init,
->>>>>>> 90cf214d
+	.init_time	= samsung_timer_init,
 	.restart	= s3c2412_restart,
 MACHINE_END