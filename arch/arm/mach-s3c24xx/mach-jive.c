--- conflicted
+++ resolved
@@ -663,10 +663,6 @@
 	.init_irq	= s3c24xx_init_irq,
 	.map_io		= jive_map_io,
 	.init_machine	= jive_machine_init,
-<<<<<<< HEAD
-	.timer		= &samsung_timer,
-=======
-	.init_time	= s3c24xx_timer_init,
->>>>>>> 90cf214d
+	.init_time	= samsung_timer_init,
 	.restart	= s3c2412_restart,
 MACHINE_END