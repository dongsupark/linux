--- conflicted
+++ resolved
@@ -592,10 +592,6 @@
 	.map_io		= gta02_map_io,
 	.init_irq	= s3c24xx_init_irq,
 	.init_machine	= gta02_machine_init,
-<<<<<<< HEAD
-	.timer		= &samsung_timer,
-=======
-	.init_time	= s3c24xx_timer_init,
->>>>>>> 90cf214d
+	.init_time	= samsung_timer_init,
 	.restart	= s3c244x_restart,
 MACHINE_END