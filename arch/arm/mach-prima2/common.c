/*
 * Defines machines for CSR SiRFprimaII
 *
 * Copyright (c) 2011 Cambridge Silicon Radio Limited, a CSR plc group company.
 *
 * Licensed under GPLv2 or later.
 */

#include <linux/clocksource.h>
#include <linux/init.h>
#include <linux/kernel.h>
#include <linux/irqchip.h>
#include <asm/sizes.h>
#include <asm/mach-types.h>
#include <asm/mach/arch.h>
#include <linux/of.h>
#include <linux/of_platform.h>
#include "common.h"

void __init sirfsoc_init_late(void)
{
	sirfsoc_pm_init();
}

static __init void sirfsoc_init_time(void)
{
	/* initialize clocking early, we want to set the OS timer */
	sirfsoc_of_clk_init();
	clocksource_of_init();
}

static __init void sirfsoc_map_io(void)
{
	sirfsoc_map_lluart();
	sirfsoc_map_scu();
}

<<<<<<< HEAD
static __init void sirfsoc_init_time(void)
{
	/* initialize clocking early, we want to set the OS timer */
	sirfsoc_of_clk_init();
	clocksource_of_init();
}

static __init void sirfsoc_map_io(void)
{
	sirfsoc_map_lluart();
	sirfsoc_map_scu();
}

=======
>>>>>>> d0e0ac97
#ifdef CONFIG_ARCH_ATLAS6
static const char *atlas6_dt_match[] __initdata = {
	"sirf,atlas6",
	NULL
};

DT_MACHINE_START(ATLAS6_DT, "Generic ATLAS6 (Flattened Device Tree)")
	/* Maintainer: Barry Song <baohua.song@csr.com> */
	.nr_irqs	= 128,
	.map_io         = sirfsoc_map_io,
<<<<<<< HEAD
	.init_irq	= irqchip_init,
	.init_time	= sirfsoc_init_time,
	.init_machine	= sirfsoc_mach_init,
=======
	.init_time	= sirfsoc_init_time,
>>>>>>> d0e0ac97
	.init_late	= sirfsoc_init_late,
	.dt_compat      = atlas6_dt_match,
	.restart	= sirfsoc_restart,
MACHINE_END
#endif

#ifdef CONFIG_ARCH_PRIMA2
static const char *prima2_dt_match[] __initdata = {
	"sirf,prima2",
	NULL
};

DT_MACHINE_START(PRIMA2_DT, "Generic PRIMA2 (Flattened Device Tree)")
	/* Maintainer: Barry Song <baohua.song@csr.com> */
	.nr_irqs	= 128,
	.map_io         = sirfsoc_map_io,
<<<<<<< HEAD
	.init_irq	= irqchip_init,
=======
>>>>>>> d0e0ac97
	.init_time	= sirfsoc_init_time,
	.dma_zone_size	= SZ_256M,
	.init_late	= sirfsoc_init_late,
	.dt_compat      = prima2_dt_match,
	.restart	= sirfsoc_restart,
MACHINE_END
#endif

#ifdef CONFIG_ARCH_MARCO
static const char *marco_dt_match[] __initdata = {
	"sirf,marco",
	NULL
};

DT_MACHINE_START(MARCO_DT, "Generic MARCO (Flattened Device Tree)")
	/* Maintainer: Barry Song <baohua.song@csr.com> */
	.smp            = smp_ops(sirfsoc_smp_ops),
	.map_io         = sirfsoc_map_io,
<<<<<<< HEAD
	.init_irq	= irqchip_init,
	.init_time	= sirfsoc_init_time,
	.init_machine	= sirfsoc_mach_init,
=======
	.init_time	= sirfsoc_init_time,
>>>>>>> d0e0ac97
	.init_late	= sirfsoc_init_late,
	.dt_compat      = marco_dt_match,
	.restart	= sirfsoc_restart,
MACHINE_END
#endif<|MERGE_RESOLUTION|>--- conflicted
+++ resolved
@@ -9,7 +9,6 @@
 #include <linux/clocksource.h>
 #include <linux/init.h>
 #include <linux/kernel.h>
-#include <linux/irqchip.h>
 #include <asm/sizes.h>
 #include <asm/mach-types.h>
 #include <asm/mach/arch.h>
@@ -35,22 +34,6 @@
 	sirfsoc_map_scu();
 }
 
-<<<<<<< HEAD
-static __init void sirfsoc_init_time(void)
-{
-	/* initialize clocking early, we want to set the OS timer */
-	sirfsoc_of_clk_init();
-	clocksource_of_init();
-}
-
-static __init void sirfsoc_map_io(void)
-{
-	sirfsoc_map_lluart();
-	sirfsoc_map_scu();
-}
-
-=======
->>>>>>> d0e0ac97
 #ifdef CONFIG_ARCH_ATLAS6
 static const char *atlas6_dt_match[] __initdata = {
 	"sirf,atlas6",
@@ -61,13 +44,7 @@
 	/* Maintainer: Barry Song <baohua.song@csr.com> */
 	.nr_irqs	= 128,
 	.map_io         = sirfsoc_map_io,
-<<<<<<< HEAD
-	.init_irq	= irqchip_init,
 	.init_time	= sirfsoc_init_time,
-	.init_machine	= sirfsoc_mach_init,
-=======
-	.init_time	= sirfsoc_init_time,
->>>>>>> d0e0ac97
 	.init_late	= sirfsoc_init_late,
 	.dt_compat      = atlas6_dt_match,
 	.restart	= sirfsoc_restart,
@@ -84,10 +61,6 @@
 	/* Maintainer: Barry Song <baohua.song@csr.com> */
 	.nr_irqs	= 128,
 	.map_io         = sirfsoc_map_io,
-<<<<<<< HEAD
-	.init_irq	= irqchip_init,
-=======
->>>>>>> d0e0ac97
 	.init_time	= sirfsoc_init_time,
 	.dma_zone_size	= SZ_256M,
 	.init_late	= sirfsoc_init_late,
@@ -106,13 +79,7 @@
 	/* Maintainer: Barry Song <baohua.song@csr.com> */
 	.smp            = smp_ops(sirfsoc_smp_ops),
 	.map_io         = sirfsoc_map_io,
-<<<<<<< HEAD
-	.init_irq	= irqchip_init,
 	.init_time	= sirfsoc_init_time,
-	.init_machine	= sirfsoc_mach_init,
-=======
-	.init_time	= sirfsoc_init_time,
->>>>>>> d0e0ac97
 	.init_late	= sirfsoc_init_late,
 	.dt_compat      = marco_dt_match,
 	.restart	= sirfsoc_restart,
