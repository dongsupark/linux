/*
 *
 * Copyright (C) 2010 Eric Bénard <eric@eukrea.com>
 *
 * based on board-mx51_babbage.c which is
 * Copyright 2009 Freescale Semiconductor, Inc. All Rights Reserved.
 * Copyright (C) 2009-2010 Amit Kucheria <amit.kucheria@canonical.com>
 *
 * The code contained herein is licensed under the GNU General Public
 * License. You may obtain a copy of the GNU General Public License
 * Version 2 or later at the following locations:
 *
 * http://www.opensource.org/licenses/gpl-license.html
 * http://www.gnu.org/copyleft/gpl.html
 */

#include <linux/init.h>
#include <linux/platform_device.h>
#include <linux/serial_8250.h>
#include <linux/i2c.h>
#include <linux/gpio.h>
#include <linux/delay.h>
#include <linux/io.h>
#include <linux/interrupt.h>

#include <mach/eukrea-baseboards.h>
#include <mach/common.h>
#include <mach/hardware.h>
#include <mach/iomux-mx51.h>

#include <asm/setup.h>
#include <asm/mach-types.h>
#include <asm/mach/arch.h>
#include <asm/mach/time.h>

#include "devices-imx51.h"

#define CPUIMX51_USBH1_STP	IMX_GPIO_NR(1, 27)
#define CPUIMX51_QUARTA_GPIO	IMX_GPIO_NR(3, 28)
#define CPUIMX51_QUARTB_GPIO	IMX_GPIO_NR(3, 25)
#define CPUIMX51_QUARTC_GPIO	IMX_GPIO_NR(3, 26)
#define CPUIMX51_QUARTD_GPIO	IMX_GPIO_NR(3, 27)
#define CPUIMX51_QUART_XTAL	14745600
#define CPUIMX51_QUART_REGSHIFT	17

/* USB_CTRL_1 */
#define MX51_USB_CTRL_1_OFFSET		0x10
#define MX51_USB_CTRL_UH1_EXT_CLK_EN	(1 << 25)

#define	MX51_USB_PLLDIV_12_MHZ		0x00
#define	MX51_USB_PLL_DIV_19_2_MHZ	0x01
#define	MX51_USB_PLL_DIV_24_MHZ		0x02

static struct plat_serial8250_port serial_platform_data[] = {
	{
		.mapbase = (unsigned long)(MX51_CS1_BASE_ADDR + 0x400000),
		.irq = IMX_GPIO_TO_IRQ(CPUIMX51_QUARTA_GPIO),
		.irqflags = IRQF_TRIGGER_HIGH,
		.uartclk = CPUIMX51_QUART_XTAL,
		.regshift = CPUIMX51_QUART_REGSHIFT,
		.iotype = UPIO_MEM,
		.flags = UPF_BOOT_AUTOCONF | UPF_SKIP_TEST | UPF_IOREMAP,
	}, {
		.mapbase = (unsigned long)(MX51_CS1_BASE_ADDR + 0x800000),
		.irq = IMX_GPIO_TO_IRQ(CPUIMX51_QUARTB_GPIO),
		.irqflags = IRQF_TRIGGER_HIGH,
		.uartclk = CPUIMX51_QUART_XTAL,
		.regshift = CPUIMX51_QUART_REGSHIFT,
		.iotype = UPIO_MEM,
		.flags = UPF_BOOT_AUTOCONF | UPF_SKIP_TEST | UPF_IOREMAP,
	}, {
		.mapbase = (unsigned long)(MX51_CS1_BASE_ADDR + 0x1000000),
		.irq = IMX_GPIO_TO_IRQ(CPUIMX51_QUARTC_GPIO),
		.irqflags = IRQF_TRIGGER_HIGH,
		.uartclk = CPUIMX51_QUART_XTAL,
		.regshift = CPUIMX51_QUART_REGSHIFT,
		.iotype = UPIO_MEM,
		.flags = UPF_BOOT_AUTOCONF | UPF_SKIP_TEST | UPF_IOREMAP,
	}, {
		.mapbase = (unsigned long)(MX51_CS1_BASE_ADDR + 0x2000000),
<<<<<<< HEAD
		.irq = gpio_to_irq(CPUIMX51_QUARTD_GPIO),
=======
		.irq = IMX_GPIO_TO_IRQ(CPUIMX51_QUARTD_GPIO),
>>>>>>> 0dacb764
		.irqflags = IRQF_TRIGGER_HIGH,
		.uartclk = CPUIMX51_QUART_XTAL,
		.regshift = CPUIMX51_QUART_REGSHIFT,
		.iotype = UPIO_MEM,
		.flags = UPF_BOOT_AUTOCONF | UPF_SKIP_TEST | UPF_IOREMAP,
	}, {
	}
};

static struct platform_device serial_device = {
	.name = "serial8250",
	.id = 0,
	.dev = {
		.platform_data = serial_platform_data,
	},
};

static struct platform_device *devices[] __initdata = {
	&serial_device,
};

static iomux_v3_cfg_t eukrea_cpuimx51_pads[] = {
	/* UART1 */
	MX51_PAD_UART1_RXD__UART1_RXD,
	MX51_PAD_UART1_TXD__UART1_TXD,
	MX51_PAD_UART1_RTS__UART1_RTS,
	MX51_PAD_UART1_CTS__UART1_CTS,

	/* I2C2 */
	MX51_PAD_GPIO1_2__I2C2_SCL,
	MX51_PAD_GPIO1_3__I2C2_SDA,
	MX51_PAD_NANDF_D10__GPIO3_30,

	/* QUART IRQ */
	MX51_PAD_NANDF_D15__GPIO3_25,
	MX51_PAD_NANDF_D14__GPIO3_26,
	MX51_PAD_NANDF_D13__GPIO3_27,
	MX51_PAD_NANDF_D12__GPIO3_28,

	/* USB HOST1 */
	MX51_PAD_USBH1_CLK__USBH1_CLK,
	MX51_PAD_USBH1_DIR__USBH1_DIR,
	MX51_PAD_USBH1_NXT__USBH1_NXT,
	MX51_PAD_USBH1_DATA0__USBH1_DATA0,
	MX51_PAD_USBH1_DATA1__USBH1_DATA1,
	MX51_PAD_USBH1_DATA2__USBH1_DATA2,
	MX51_PAD_USBH1_DATA3__USBH1_DATA3,
	MX51_PAD_USBH1_DATA4__USBH1_DATA4,
	MX51_PAD_USBH1_DATA5__USBH1_DATA5,
	MX51_PAD_USBH1_DATA6__USBH1_DATA6,
	MX51_PAD_USBH1_DATA7__USBH1_DATA7,
	MX51_PAD_USBH1_STP__USBH1_STP,
};

static const struct mxc_nand_platform_data
		eukrea_cpuimx51_nand_board_info __initconst = {
	.width		= 1,
	.hw_ecc		= 1,
	.flash_bbt	= 1,
};

static const struct imxuart_platform_data uart_pdata __initconst = {
	.flags = IMXUART_HAVE_RTSCTS,
};

static const
struct imxi2c_platform_data eukrea_cpuimx51_i2c_data __initconst = {
	.bitrate = 100000,
};

static struct i2c_board_info eukrea_cpuimx51_i2c_devices[] = {
	{
		I2C_BOARD_INFO("pcf8563", 0x51),
	},
};

/* This function is board specific as the bit mask for the plldiv will also
be different for other Freescale SoCs, thus a common bitmask is not
possible and cannot get place in /plat-mxc/ehci.c.*/
static int initialize_otg_port(struct platform_device *pdev)
{
	u32 v;
	void __iomem *usb_base;
	void __iomem *usbother_base;

	usb_base = ioremap(MX51_USB_OTG_BASE_ADDR, SZ_4K);
	if (!usb_base)
		return -ENOMEM;
	usbother_base = usb_base + MX5_USBOTHER_REGS_OFFSET;

	/* Set the PHY clock to 19.2MHz */
	v = __raw_readl(usbother_base + MXC_USB_PHY_CTR_FUNC2_OFFSET);
	v &= ~MX5_USB_UTMI_PHYCTRL1_PLLDIV_MASK;
	v |= MX51_USB_PLL_DIV_19_2_MHZ;
	__raw_writel(v, usbother_base + MXC_USB_PHY_CTR_FUNC2_OFFSET);
	iounmap(usb_base);

	mdelay(10);

	return mx51_initialize_usb_hw(0, MXC_EHCI_INTERNAL_PHY);
}

static int initialize_usbh1_port(struct platform_device *pdev)
{
	u32 v;
	void __iomem *usb_base;
	void __iomem *usbother_base;

	usb_base = ioremap(MX51_USB_OTG_BASE_ADDR, SZ_4K);
	if (!usb_base)
		return -ENOMEM;
	usbother_base = usb_base + MX5_USBOTHER_REGS_OFFSET;

	/* The clock for the USBH1 ULPI port will come externally from the PHY. */
	v = __raw_readl(usbother_base + MX51_USB_CTRL_1_OFFSET);
	__raw_writel(v | MX51_USB_CTRL_UH1_EXT_CLK_EN, usbother_base + MX51_USB_CTRL_1_OFFSET);
	iounmap(usb_base);

	mdelay(10);

	return mx51_initialize_usb_hw(1, MXC_EHCI_POWER_PINS_ENABLED |
			MXC_EHCI_ITC_NO_THRESHOLD);
}

static const struct mxc_usbh_platform_data dr_utmi_config __initconst = {
	.init		= initialize_otg_port,
	.portsc	= MXC_EHCI_UTMI_16BIT,
};

static const struct fsl_usb2_platform_data usb_pdata __initconst = {
	.operating_mode	= FSL_USB2_DR_DEVICE,
	.phy_mode	= FSL_USB2_PHY_UTMI_WIDE,
};

static const struct mxc_usbh_platform_data usbh1_config __initconst = {
	.init		= initialize_usbh1_port,
	.portsc	= MXC_EHCI_MODE_ULPI,
};

static int otg_mode_host;

static int __init eukrea_cpuimx51_otg_mode(char *options)
{
	if (!strcmp(options, "host"))
		otg_mode_host = 1;
	else if (!strcmp(options, "device"))
		otg_mode_host = 0;
	else
		pr_info("otg_mode neither \"host\" nor \"device\". "
			"Defaulting to device\n");
	return 0;
}
__setup("otg_mode=", eukrea_cpuimx51_otg_mode);

/*
 * Board specific initialization.
 */
static void __init eukrea_cpuimx51_init(void)
{
	imx51_soc_init();

	mxc_iomux_v3_setup_multiple_pads(eukrea_cpuimx51_pads,
					ARRAY_SIZE(eukrea_cpuimx51_pads));

	imx51_add_imx_uart(0, &uart_pdata);
	imx51_add_mxc_nand(&eukrea_cpuimx51_nand_board_info);

	gpio_request(CPUIMX51_QUARTA_GPIO, "quarta_irq");
	gpio_direction_input(CPUIMX51_QUARTA_GPIO);
	gpio_free(CPUIMX51_QUARTA_GPIO);
	gpio_request(CPUIMX51_QUARTB_GPIO, "quartb_irq");
	gpio_direction_input(CPUIMX51_QUARTB_GPIO);
	gpio_free(CPUIMX51_QUARTB_GPIO);
	gpio_request(CPUIMX51_QUARTC_GPIO, "quartc_irq");
	gpio_direction_input(CPUIMX51_QUARTC_GPIO);
	gpio_free(CPUIMX51_QUARTC_GPIO);
	gpio_request(CPUIMX51_QUARTD_GPIO, "quartd_irq");
	gpio_direction_input(CPUIMX51_QUARTD_GPIO);
	gpio_free(CPUIMX51_QUARTD_GPIO);

	imx51_add_fec(NULL);
	platform_add_devices(devices, ARRAY_SIZE(devices));

	imx51_add_imx_i2c(1, &eukrea_cpuimx51_i2c_data);
	i2c_register_board_info(1, eukrea_cpuimx51_i2c_devices,
				ARRAY_SIZE(eukrea_cpuimx51_i2c_devices));

	if (otg_mode_host)
		imx51_add_mxc_ehci_otg(&dr_utmi_config);
	else {
		initialize_otg_port(NULL);
		imx51_add_fsl_usb2_udc(&usb_pdata);
	}
	imx51_add_mxc_ehci_hs(1, &usbh1_config);

#ifdef CONFIG_MACH_EUKREA_MBIMX51_BASEBOARD
	eukrea_mbimx51_baseboard_init();
#endif
}

static void __init eukrea_cpuimx51_timer_init(void)
{
	mx51_clocks_init(32768, 24000000, 22579200, 0);
}

static struct sys_timer mxc_timer = {
	.init	= eukrea_cpuimx51_timer_init,
};

MACHINE_START(EUKREA_CPUIMX51, "Eukrea CPUIMX51 Module")
	/* Maintainer: Eric Bénard <eric@eukrea.com> */
	.atag_offset = 0x100,
	.map_io = mx51_map_io,
	.init_early = imx51_init_early,
	.init_irq = mx51_init_irq,
	.handle_irq = imx51_handle_irq,
	.timer = &mxc_timer,
	.init_machine = eukrea_cpuimx51_init,
MACHINE_END<|MERGE_RESOLUTION|>--- conflicted
+++ resolved
@@ -78,11 +78,7 @@
 		.flags = UPF_BOOT_AUTOCONF | UPF_SKIP_TEST | UPF_IOREMAP,
 	}, {
 		.mapbase = (unsigned long)(MX51_CS1_BASE_ADDR + 0x2000000),
-<<<<<<< HEAD
-		.irq = gpio_to_irq(CPUIMX51_QUARTD_GPIO),
-=======
 		.irq = IMX_GPIO_TO_IRQ(CPUIMX51_QUARTD_GPIO),
->>>>>>> 0dacb764
 		.irqflags = IRQF_TRIGGER_HIGH,
 		.uartclk = CPUIMX51_QUART_XTAL,
 		.regshift = CPUIMX51_QUART_REGSHIFT,
