#ifndef __ASMARM_ARCH_SCU_H
#define __ASMARM_ARCH_SCU_H

#define SCU_PM_NORMAL	0
#define SCU_PM_DORMANT	2
#define SCU_PM_POWEROFF	3

#ifndef __ASSEMBLER__

#include <asm/cputype.h>

static inline bool scu_a9_has_base(void)
{
	return read_cpuid_part_number() == ARM_CPU_PART_CORTEX_A9;
}

static inline unsigned long scu_a9_get_base(void)
{
	unsigned long pa;

	asm("mrc p15, 4, %0, c15, c0, 0" : "=r" (pa));

	return pa;
}

<<<<<<< HEAD
unsigned int scu_get_core_count(void __iomem *);
int scu_power_mode(void __iomem *, unsigned int);

#ifdef CONFIG_SMP
=======
#ifdef CONFIG_HAVE_ARM_SCU
unsigned int scu_get_core_count(void __iomem *);
int scu_power_mode(void __iomem *, unsigned int);
#else
static inline unsigned int scu_get_core_count(void __iomem *scu_base)
{
	return 0;
}
static inline int scu_power_mode(void __iomem *scu_base, unsigned int mode)
{
	return -EINVAL;
}
#endif

#if defined(CONFIG_SMP) && defined(CONFIG_HAVE_ARM_SCU)
>>>>>>> d0e0ac97
void scu_enable(void __iomem *scu_base);
#else
static inline void scu_enable(void __iomem *scu_base) {}
#endif

#endif

#endif<|MERGE_RESOLUTION|>--- conflicted
+++ resolved
@@ -23,12 +23,6 @@
 	return pa;
 }
 
-<<<<<<< HEAD
-unsigned int scu_get_core_count(void __iomem *);
-int scu_power_mode(void __iomem *, unsigned int);
-
-#ifdef CONFIG_SMP
-=======
 #ifdef CONFIG_HAVE_ARM_SCU
 unsigned int scu_get_core_count(void __iomem *);
 int scu_power_mode(void __iomem *, unsigned int);
@@ -44,7 +38,6 @@
 #endif
 
 #if defined(CONFIG_SMP) && defined(CONFIG_HAVE_ARM_SCU)
->>>>>>> d0e0ac97
 void scu_enable(void __iomem *scu_base);
 #else
 static inline void scu_enable(void __iomem *scu_base) {}
