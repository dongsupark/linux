

generic-y += auxvec.h
generic-y += bitsperlong.h
generic-y += cputime.h
generic-y += current.h
generic-y += emergency-restart.h
generic-y += errno.h
generic-y += exec.h
generic-y += hash.h
generic-y += ioctl.h
generic-y += ipcbuf.h
generic-y += irq_regs.h
generic-y += kdebug.h
generic-y += local.h
generic-y += local64.h
generic-y += mcs_spinlock.h
generic-y += msgbuf.h
generic-y += param.h
generic-y += parport.h
generic-y += poll.h
generic-y += preempt.h
generic-y += resource.h
generic-y += sections.h
generic-y += segment.h
generic-y += sembuf.h
generic-y += serial.h
generic-y += shmbuf.h
generic-y += siginfo.h
generic-y += simd.h
generic-y += sizes.h
generic-y += socket.h
generic-y += sockios.h
generic-y += termbits.h
generic-y += termios.h
generic-y += timex.h
generic-y += trace_clock.h
<<<<<<< HEAD
generic-y += unaligned.h
generic-y += preempt.h
generic-y += hash.h
=======
generic-y += unaligned.h
>>>>>>> 2d286bdb
<|MERGE_RESOLUTION|>--- conflicted
+++ resolved
@@ -35,10 +35,4 @@
 generic-y += termios.h
 generic-y += timex.h
 generic-y += trace_clock.h
-<<<<<<< HEAD
-generic-y += unaligned.h
-generic-y += preempt.h
-generic-y += hash.h
-=======
-generic-y += unaligned.h
->>>>>>> 2d286bdb
+generic-y += unaligned.h