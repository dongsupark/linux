--- conflicted
+++ resolved
@@ -106,7 +106,15 @@
 	return read_cpuid(CPUID_ID);
 }
 
-<<<<<<< HEAD
+#else /* ifdef CONFIG_CPU_CP15 */
+
+static inline unsigned int __attribute_const__ read_cpuid_id(void)
+{
+	return processor_id;
+}
+
+#endif /* ifdef CONFIG_CPU_CP15 / else */
+
 static inline unsigned int __attribute_const__ read_cpuid_implementor(void)
 {
 	return (read_cpuid_id() & 0xFF000000) >> 24;
@@ -121,16 +129,6 @@
 {
 	return read_cpuid_part_number() & ARM_CPU_XSCALE_ARCH_MASK;
 }
-=======
-#else /* ifdef CONFIG_CPU_CP15 */
-
-static inline unsigned int __attribute_const__ read_cpuid_id(void)
-{
-	return processor_id;
-}
-
-#endif /* ifdef CONFIG_CPU_CP15 / else */
->>>>>>> 6ebd4d03
 
 static inline unsigned int __attribute_const__ read_cpuid_cachetype(void)
 {
