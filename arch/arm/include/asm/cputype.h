--- conflicted
+++ resolved
@@ -98,11 +98,6 @@
 		    : "cc");						\
 		__val;							\
 	})
-<<<<<<< HEAD
-
-#else /* ifdef CONFIG_CPU_CP15 */
-=======
->>>>>>> d0e0ac97
 
 #elif defined(CONFIG_CPU_V7M)
 
@@ -122,21 +117,6 @@
 
 #else /* ifdef CONFIG_CPU_CP15 / elif defined (CONFIG_CPU_V7M) */
 
-/*
- * read_cpuid and read_cpuid_ext should only ever be called on machines that
- * have cp15 so warn on other usages.
- */
-#define read_cpuid(reg)							\
-	({								\
-		WARN_ON_ONCE(1);					\
-		0;							\
-	})
-
-#define read_cpuid_ext(reg) read_cpuid(reg)
-
-#endif /* ifdef CONFIG_CPU_CP15 / else */
-
-#ifdef CONFIG_CPU_CP15
 /*
  * read_cpuid and read_cpuid_ext should only ever be called on machines that
  * have cp15 so warn on other usages.
@@ -162,9 +142,6 @@
 	return read_cpuid(CPUID_ID);
 }
 
-<<<<<<< HEAD
-#else /* ifdef CONFIG_CPU_CP15 */
-=======
 #elif defined(CONFIG_CPU_V7M)
 
 static inline unsigned int __attribute_const__ read_cpuid_id(void)
@@ -173,7 +150,6 @@
 }
 
 #else /* ifdef CONFIG_CPU_CP15 / elif defined(CONFIG_CPU_V7M) */
->>>>>>> d0e0ac97
 
 static inline unsigned int __attribute_const__ read_cpuid_id(void)
 {
