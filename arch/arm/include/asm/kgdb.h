/*
 * ARM KGDB support
 *
 * Author: Deepak Saxena <dsaxena@mvista.com>
 *
 * Copyright (C) 2002 MontaVista Software Inc.
 *
 */

#ifndef __ARM_KGDB_H__
#define __ARM_KGDB_H__

#include <linux/ptrace.h>

/*
 * GDB assumes that we're a user process being debugged, so
 * it will send us an SWI command to write into memory as the
 * debug trap. When an SWI occurs, the next instruction addr is
 * placed into R14_svc before jumping to the vector trap.
 * This doesn't work for kernel debugging as we are already in SVC
 * we would loose the kernel's LR, which is a bad thing. This
 * is  bad thing.
 *
 * By doing this as an undefined instruction trap, we force a mode
 * switch from SVC to UND mode, allowing us to save full kernel state.
 *
 * We also define a KGDB_COMPILED_BREAK which can be used to compile
 * in breakpoints. This is important for things like sysrq-G and for
 * the initial breakpoint from trap_init().
 *
 * Note to ARM HW designers: Add real trap support like SH && PPC to
 * make our lives much much simpler. :)
 */
#define BREAK_INSTR_SIZE	4
#define GDB_BREAKINST		0xef9f0001
#define KGDB_BREAKINST		0xe7ffdefe
#define KGDB_COMPILED_BREAK	0xe7ffdeff
#define CACHE_FLUSH_IS_SAFE	1

#ifndef	__ASSEMBLY__

static inline void arch_kgdb_breakpoint(void)
{
	asm(".word 0xe7ffdeff");
}

extern void kgdb_handle_bus_error(void);
extern int kgdb_fault_expected;

#endif /* !__ASSEMBLY__ */

/*
 * From Kevin Hilman:
 *
 * gdb is expecting the following registers layout.
 *
 * r0-r15: 1 long word each
 * f0-f7:  unused, 3 long words each !!
 * fps:    unused, 1 long word
 * cpsr:   1 long word
 *
 * Even though f0-f7 and fps are not used, they need to be
 * present in the registers sent for correct processing in
 * the host-side gdb.
 *
 * In particular, it is crucial that CPSR is in the right place,
 * otherwise gdb will not be able to correctly interpret stepping over
 * conditional branches.
 */
#define _GP_REGS		16
#define _FP_REGS		8
#define _EXTRA_REGS		2
<<<<<<< HEAD
#define DBG_MAX_REG_NUM		(_GP_REGS + (_FP_REGS * 3) + _EXTRA_REGS)
=======
#define GDB_MAX_REGS		(_GP_REGS + (_FP_REGS * 3) + _EXTRA_REGS)
#define DBG_MAX_REG_NUM		(_GP_REGS + _FP_REGS + _EXTRA_REGS)
>>>>>>> 45f53cc9

#define KGDB_MAX_NO_CPUS	1
#define BUFMAX			400
#define NUMREGBYTES		(DBG_MAX_REG_NUM << 2)
#define NUMCRITREGBYTES		(32 << 2)

#define _R0			0
#define _R1			1
#define _R2			2
#define _R3			3
#define _R4			4
#define _R5			5
#define _R6			6
#define _R7			7
#define _R8			8
#define _R9			9
#define _R10			10
#define _FP			11
#define _IP			12
#define _SPT			13
#define _LR			14
#define _PC			15
#define _CPSR			(DBG_MAX_REG_NUM - 1)

/*
 * So that we can denote the end of a frame for tracing,
 * in the simple case:
 */
#define CFI_END_FRAME(func)	__CFI_END_FRAME(_PC, _SPT, func)

#endif /* __ASM_KGDB_H__ */<|MERGE_RESOLUTION|>--- conflicted
+++ resolved
@@ -70,12 +70,8 @@
 #define _GP_REGS		16
 #define _FP_REGS		8
 #define _EXTRA_REGS		2
-<<<<<<< HEAD
-#define DBG_MAX_REG_NUM		(_GP_REGS + (_FP_REGS * 3) + _EXTRA_REGS)
-=======
 #define GDB_MAX_REGS		(_GP_REGS + (_FP_REGS * 3) + _EXTRA_REGS)
 #define DBG_MAX_REG_NUM		(_GP_REGS + _FP_REGS + _EXTRA_REGS)
->>>>>>> 45f53cc9
 
 #define KGDB_MAX_NO_CPUS	1
 #define BUFMAX			400
@@ -98,7 +94,7 @@
 #define _SPT			13
 #define _LR			14
 #define _PC			15
-#define _CPSR			(DBG_MAX_REG_NUM - 1)
+#define _CPSR			(GDB_MAX_REGS - 1)
 
 /*
  * So that we can denote the end of a frame for tracing,
