/*
 *  linux/arch/arm/include/asm/pmu.h
 *
 *  Copyright (C) 2009 picoChip Designs Ltd, Jamie Iles
 *
 * This program is free software; you can redistribute it and/or modify
 * it under the terms of the GNU General Public License version 2 as
 * published by the Free Software Foundation.
 *
 */

#ifndef __ARM_PMU_H__
#define __ARM_PMU_H__

#include <linux/interrupt.h>
#include <linux/perf_event.h>

/*
 * Types of PMUs that can be accessed directly and require mutual
 * exclusion between profiling tools.
 */
enum arm_pmu_type {
	ARM_PMU_DEVICE_CPU	= 0,
	ARM_NUM_PMU_DEVICES,
};

/*
 * struct arm_pmu_platdata - ARM PMU platform data
 *
 * @handle_irq: an optional handler which will be called from the
 *	interrupt and passed the address of the low level handler,
 *	and can be used to implement any platform specific handling
 *	before or after calling it.
 * @enable_irq: an optional handler which will be called after
 *	request_irq and be used to handle some platform specific
 *	irq enablement
 * @disable_irq: an optional handler which will be called before
 *	free_irq and be used to handle some platform specific
 *	irq disablement
 */
struct arm_pmu_platdata {
	irqreturn_t (*handle_irq)(int irq, void *dev,
				  irq_handler_t pmu_handler);
	void (*enable_irq)(int irq);
	void (*disable_irq)(int irq);
};

#ifdef CONFIG_CPU_HAS_PMU

/**
 * reserve_pmu() - reserve the hardware performance counters
 *
 * Reserve the hardware performance counters in the system for exclusive use.
 * Returns 0 on success or -EBUSY if the lock is already held.
 */
extern int
reserve_pmu(enum arm_pmu_type type);

/**
 * release_pmu() - Relinquish control of the performance counters
 *
 * Release the performance counters and allow someone else to use them.
 */
extern void
release_pmu(enum arm_pmu_type type);

<<<<<<< HEAD
/**
 * init_pmu() - Initialise the PMU.
 *
 * Initialise the system ready for PMU enabling. This should typically set the
 * IRQ affinity and nothing else. The users (oprofile/perf events etc) will do
 * the actual hardware initialisation.
 */
extern int
init_pmu(enum arm_pmu_type type);

=======
>>>>>>> dcd6c922
#else /* CONFIG_CPU_HAS_PMU */

#include <linux/err.h>

static inline int
reserve_pmu(enum arm_pmu_type type)
{
	return -ENODEV;
}

static inline void
release_pmu(enum arm_pmu_type type)	{ }

#endif /* CONFIG_CPU_HAS_PMU */

#ifdef CONFIG_HW_PERF_EVENTS

/* The events for a given PMU register set. */
struct pmu_hw_events {
	/*
	 * The events that are active on the PMU for the given index.
	 */
	struct perf_event	**events;

	/*
	 * A 1 bit for an index indicates that the counter is being used for
	 * an event. A 0 means that the counter can be used.
	 */
	unsigned long           *used_mask;

	/*
	 * Hardware lock to serialize accesses to PMU registers. Needed for the
	 * read/modify/write sequences.
	 */
	raw_spinlock_t		pmu_lock;
};

struct arm_pmu {
	struct pmu	pmu;
	enum arm_perf_pmu_ids id;
	enum arm_pmu_type type;
	cpumask_t	active_irqs;
	const char	*name;
	irqreturn_t	(*handle_irq)(int irq_num, void *dev);
	void		(*enable)(struct hw_perf_event *evt, int idx);
	void		(*disable)(struct hw_perf_event *evt, int idx);
	int		(*get_event_idx)(struct pmu_hw_events *hw_events,
					 struct hw_perf_event *hwc);
	int		(*set_event_filter)(struct hw_perf_event *evt,
					    struct perf_event_attr *attr);
	u32		(*read_counter)(int idx);
	void		(*write_counter)(int idx, u32 val);
	void		(*start)(void);
	void		(*stop)(void);
	void		(*reset)(void *);
	int		(*map_event)(struct perf_event *event);
	int		num_events;
	atomic_t	active_events;
	struct mutex	reserve_mutex;
	u64		max_period;
	struct platform_device	*plat_device;
	struct pmu_hw_events	*(*get_hw_events)(void);
};

#define to_arm_pmu(p) (container_of(p, struct arm_pmu, pmu))

int __init armpmu_register(struct arm_pmu *armpmu, char *name, int type);

u64 armpmu_event_update(struct perf_event *event,
			struct hw_perf_event *hwc,
			int idx, int overflow);

int armpmu_event_set_period(struct perf_event *event,
			    struct hw_perf_event *hwc,
			    int idx);

#endif /* CONFIG_HW_PERF_EVENTS */

#endif /* __ARM_PMU_H__ */<|MERGE_RESOLUTION|>--- conflicted
+++ resolved
@@ -64,19 +64,6 @@
 extern void
 release_pmu(enum arm_pmu_type type);
 
-<<<<<<< HEAD
-/**
- * init_pmu() - Initialise the PMU.
- *
- * Initialise the system ready for PMU enabling. This should typically set the
- * IRQ affinity and nothing else. The users (oprofile/perf events etc) will do
- * the actual hardware initialisation.
- */
-extern int
-init_pmu(enum arm_pmu_type type);
-
-=======
->>>>>>> dcd6c922
 #else /* CONFIG_CPU_HAS_PMU */
 
 #include <linux/err.h>
