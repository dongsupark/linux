/*
 *  arch/arm/include/asm/assembler.h
 *
 *  Copyright (C) 1996-2000 Russell King
 *
 * This program is free software; you can redistribute it and/or modify
 * it under the terms of the GNU General Public License version 2 as
 * published by the Free Software Foundation.
 *
 *  This file contains arm architecture specific defines
 *  for the different processors.
 *
 *  Do not include any C declarations in this file - it is included by
 *  assembler source.
 */
#ifndef __ASSEMBLY__
#error "Only include this from assembly code"
#endif

#include <asm/ptrace.h>
#include <asm/domain.h>

/*
 * Endian independent macros for shifting bytes within registers.
 */
#ifndef __ARMEB__
#define pull            lsr
#define push            lsl
#define get_byte_0      lsl #0
#define get_byte_1	lsr #8
#define get_byte_2	lsr #16
#define get_byte_3	lsr #24
#define put_byte_0      lsl #0
#define put_byte_1	lsl #8
#define put_byte_2	lsl #16
#define put_byte_3	lsl #24
#else
#define pull            lsl
#define push            lsr
#define get_byte_0	lsr #24
#define get_byte_1	lsr #16
#define get_byte_2	lsr #8
#define get_byte_3      lsl #0
#define put_byte_0	lsl #24
#define put_byte_1	lsl #16
#define put_byte_2	lsl #8
#define put_byte_3      lsl #0
#endif

/*
 * Data preload for architectures that support it
 */
#if __LINUX_ARM_ARCH__ >= 5
#define PLD(code...)	code
#else
#define PLD(code...)
#endif

/*
 * This can be used to enable code to cacheline align the destination
 * pointer when bulk writing to memory.  Experiments on StrongARM and
 * XScale didn't show this a worthwhile thing to do when the cache is not
 * set to write-allocate (this would need further testing on XScale when WA
 * is used).
 *
 * On Feroceon there is much to gain however, regardless of cache mode.
 */
#ifdef CONFIG_CPU_FEROCEON
#define CALGN(code...) code
#else
#define CALGN(code...)
#endif

/*
 * Enable and disable interrupts
 */
#if __LINUX_ARM_ARCH__ >= 6
	.macro	disable_irq_notrace
	cpsid	i
	.endm

	.macro	enable_irq_notrace
	cpsie	i
	.endm
#else
	.macro	disable_irq_notrace
	msr	cpsr_c, #PSR_I_BIT | SVC_MODE
	.endm

	.macro	enable_irq_notrace
	msr	cpsr_c, #SVC_MODE
	.endm
#endif

	.macro asm_trace_hardirqs_off
#if defined(CONFIG_TRACE_IRQFLAGS)
	stmdb   sp!, {r0-r3, ip, lr}
	bl	trace_hardirqs_off
	ldmia	sp!, {r0-r3, ip, lr}
#endif
	.endm

	.macro asm_trace_hardirqs_on_cond, cond
#if defined(CONFIG_TRACE_IRQFLAGS)
	/*
	 * actually the registers should be pushed and pop'd conditionally, but
	 * after bl the flags are certainly clobbered
	 */
	stmdb   sp!, {r0-r3, ip, lr}
	bl\cond	trace_hardirqs_on
	ldmia	sp!, {r0-r3, ip, lr}
#endif
	.endm

	.macro asm_trace_hardirqs_on
	asm_trace_hardirqs_on_cond al
	.endm

	.macro disable_irq
	disable_irq_notrace
	asm_trace_hardirqs_off
	.endm

	.macro enable_irq
	asm_trace_hardirqs_on
	enable_irq_notrace
	.endm
/*
 * Save the current IRQ state and disable IRQs.  Note that this macro
 * assumes FIQs are enabled, and that the processor is in SVC mode.
 */
	.macro	save_and_disable_irqs, oldcpsr
	mrs	\oldcpsr, cpsr
	disable_irq
	.endm

/*
 * Restore interrupt state previously stored in a register.  We don't
 * guarantee that this will preserve the flags.
 */
	.macro	restore_irqs_notrace, oldcpsr
	msr	cpsr_c, \oldcpsr
	.endm

	.macro restore_irqs, oldcpsr
	tst	\oldcpsr, #PSR_I_BIT
	asm_trace_hardirqs_on_cond eq
	restore_irqs_notrace \oldcpsr
	.endm

#define USER(x...)				\
9999:	x;					\
	.pushsection __ex_table,"a";		\
	.align	3;				\
	.long	9999b,9001f;			\
	.popsection

#ifdef CONFIG_SMP
#define ALT_SMP(instr...)					\
9998:	instr
<<<<<<< HEAD
#define ALT_UP(instr...)					\
	.pushsection ".alt.smp.init", "a"			;\
	.long	9998b						;\
	instr							;\
=======
/*
 * Note: if you get assembler errors from ALT_UP() when building with
 * CONFIG_THUMB2_KERNEL, you almost certainly need to use
 * ALT_SMP( W(instr) ... )
 */
#define ALT_UP(instr...)					\
	.pushsection ".alt.smp.init", "a"			;\
	.long	9998b						;\
9997:	instr							;\
	.if . - 9997b != 4					;\
		.error "ALT_UP() content must assemble to exactly 4 bytes";\
	.endif							;\
>>>>>>> 3cbea436
	.popsection
#define ALT_UP_B(label)					\
	.equ	up_b_offset, label - 9998b			;\
	.pushsection ".alt.smp.init", "a"			;\
	.long	9998b						;\
<<<<<<< HEAD
	b	. + up_b_offset					;\
=======
	W(b)	. + up_b_offset					;\
>>>>>>> 3cbea436
	.popsection
#else
#define ALT_SMP(instr...)
#define ALT_UP(instr...) instr
#define ALT_UP_B(label) b label
#endif

/*
 * SMP data memory barrier
 */
	.macro	smp_dmb mode
#ifdef CONFIG_SMP
#if __LINUX_ARM_ARCH__ >= 7
<<<<<<< HEAD
	ALT_SMP(dmb)
=======
	.ifeqs "\mode","arm"
	ALT_SMP(dmb)
	.else
	ALT_SMP(W(dmb))
	.endif
>>>>>>> 3cbea436
#elif __LINUX_ARM_ARCH__ == 6
	ALT_SMP(mcr	p15, 0, r0, c7, c10, 5)	@ dmb
#else
#error Incompatible SMP platform
#endif
<<<<<<< HEAD
	ALT_UP(nop)
=======
	.ifeqs "\mode","arm"
	ALT_UP(nop)
	.else
	ALT_UP(W(nop))
	.endif
>>>>>>> 3cbea436
#endif
	.endm

#ifdef CONFIG_THUMB2_KERNEL
	.macro	setmode, mode, reg
	mov	\reg, #\mode
	msr	cpsr_c, \reg
	.endm
#else
	.macro	setmode, mode, reg
	msr	cpsr_c, #\mode
	.endm
#endif

/*
 * STRT/LDRT access macros with ARM and Thumb-2 variants
 */
#ifdef CONFIG_THUMB2_KERNEL

	.macro	usraccoff, instr, reg, ptr, inc, off, cond, abort, t=T()
9999:
	.if	\inc == 1
	\instr\cond\()b\()\t\().w \reg, [\ptr, #\off]
	.elseif	\inc == 4
	\instr\cond\()\t\().w \reg, [\ptr, #\off]
	.else
	.error	"Unsupported inc macro argument"
	.endif

	.pushsection __ex_table,"a"
	.align	3
	.long	9999b, \abort
	.popsection
	.endm

	.macro	usracc, instr, reg, ptr, inc, cond, rept, abort
	@ explicit IT instruction needed because of the label
	@ introduced by the USER macro
	.ifnc	\cond,al
	.if	\rept == 1
	itt	\cond
	.elseif	\rept == 2
	ittt	\cond
	.else
	.error	"Unsupported rept macro argument"
	.endif
	.endif

	@ Slightly optimised to avoid incrementing the pointer twice
	usraccoff \instr, \reg, \ptr, \inc, 0, \cond, \abort
	.if	\rept == 2
	usraccoff \instr, \reg, \ptr, \inc, \inc, \cond, \abort
	.endif

	add\cond \ptr, #\rept * \inc
	.endm

#else	/* !CONFIG_THUMB2_KERNEL */

	.macro	usracc, instr, reg, ptr, inc, cond, rept, abort, t=T()
	.rept	\rept
9999:
	.if	\inc == 1
	\instr\cond\()b\()\t \reg, [\ptr], #\inc
	.elseif	\inc == 4
	\instr\cond\()\t \reg, [\ptr], #\inc
	.else
	.error	"Unsupported inc macro argument"
	.endif

	.pushsection __ex_table,"a"
	.align	3
	.long	9999b, \abort
	.popsection
	.endr
	.endm

#endif	/* CONFIG_THUMB2_KERNEL */

	.macro	strusr, reg, ptr, inc, cond=al, rept=1, abort=9001f
	usracc	str, \reg, \ptr, \inc, \cond, \rept, \abort
	.endm

	.macro	ldrusr, reg, ptr, inc, cond=al, rept=1, abort=9001f
	usracc	ldr, \reg, \ptr, \inc, \cond, \rept, \abort
	.endm<|MERGE_RESOLUTION|>--- conflicted
+++ resolved
@@ -158,12 +158,6 @@
 #ifdef CONFIG_SMP
 #define ALT_SMP(instr...)					\
 9998:	instr
-<<<<<<< HEAD
-#define ALT_UP(instr...)					\
-	.pushsection ".alt.smp.init", "a"			;\
-	.long	9998b						;\
-	instr							;\
-=======
 /*
  * Note: if you get assembler errors from ALT_UP() when building with
  * CONFIG_THUMB2_KERNEL, you almost certainly need to use
@@ -176,17 +170,12 @@
 	.if . - 9997b != 4					;\
 		.error "ALT_UP() content must assemble to exactly 4 bytes";\
 	.endif							;\
->>>>>>> 3cbea436
 	.popsection
 #define ALT_UP_B(label)					\
 	.equ	up_b_offset, label - 9998b			;\
 	.pushsection ".alt.smp.init", "a"			;\
 	.long	9998b						;\
-<<<<<<< HEAD
-	b	. + up_b_offset					;\
-=======
 	W(b)	. + up_b_offset					;\
->>>>>>> 3cbea436
 	.popsection
 #else
 #define ALT_SMP(instr...)
@@ -200,29 +189,21 @@
 	.macro	smp_dmb mode
 #ifdef CONFIG_SMP
 #if __LINUX_ARM_ARCH__ >= 7
-<<<<<<< HEAD
-	ALT_SMP(dmb)
-=======
 	.ifeqs "\mode","arm"
 	ALT_SMP(dmb)
 	.else
 	ALT_SMP(W(dmb))
 	.endif
->>>>>>> 3cbea436
 #elif __LINUX_ARM_ARCH__ == 6
 	ALT_SMP(mcr	p15, 0, r0, c7, c10, 5)	@ dmb
 #else
 #error Incompatible SMP platform
 #endif
-<<<<<<< HEAD
-	ALT_UP(nop)
-=======
 	.ifeqs "\mode","arm"
 	ALT_UP(nop)
 	.else
 	ALT_UP(W(nop))
 	.endif
->>>>>>> 3cbea436
 #endif
 	.endm
 
