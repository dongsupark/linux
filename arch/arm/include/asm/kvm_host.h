--- conflicted
+++ resolved
@@ -216,14 +216,11 @@
 	kvm_call_hyp((void*)hyp_stack_ptr, vector_ptr, pgd_ptr);
 }
 
-<<<<<<< HEAD
-=======
 static inline int kvm_arch_dev_ioctl_check_extension(long ext)
 {
 	return 0;
 }
 
->>>>>>> d4e071ce
 int kvm_perf_init(void);
 int kvm_perf_teardown(void);
 
