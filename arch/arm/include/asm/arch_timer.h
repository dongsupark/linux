--- conflicted
+++ resolved
@@ -80,18 +80,6 @@
 	return val;
 }
 
-<<<<<<< HEAD
-static inline u64 arch_counter_get_cntpct(void)
-{
-	u64 cval;
-
-	isb();
-	asm volatile("mrrc p15, 0, %Q0, %R0, c14" : "=r" (cval));
-	return cval;
-}
-
-=======
->>>>>>> d0e0ac97
 static inline u64 arch_counter_get_cntvct(void)
 {
 	u64 cval;
