#ifndef __ASM_MACH_GPIO_PXA_H
#define __ASM_MACH_GPIO_PXA_H

#include <mach/addr-map.h>
#include <mach/irqs.h>

#define GPIO_REGS_VIRT	(APB_VIRT_BASE + 0x19000)

#define BANK_OFF(n)	(((n) < 3) ? (n) << 2 : 0x100 + (((n) - 3) << 2))
<<<<<<< HEAD
#define GPIO_REG(x)	(GPIO_REGS_VIRT + (x))
=======
#define GPIO_REG(x)	(*(volatile u32 *)(GPIO_REGS_VIRT + (x)))
>>>>>>> 533b673b

#define NR_BUILTIN_GPIO		IRQ_GPIO_NUM

#define gpio_to_bank(gpio)	((gpio) >> 5)

/* NOTE: these macros are defined here to make optimization of
 * gpio_{get,set}_value() to work when 'gpio' is a constant.
 * Usage of these macros otherwise is no longer recommended,
 * use generic GPIO API whenever possible.
 */
#define GPIO_bit(gpio)	(1 << ((gpio) & 0x1f))

#define GPLR(x)		GPIO_REG(BANK_OFF(gpio_to_bank(x)) + 0x00)
#define GPDR(x)		GPIO_REG(BANK_OFF(gpio_to_bank(x)) + 0x0c)
#define GPSR(x)		GPIO_REG(BANK_OFF(gpio_to_bank(x)) + 0x18)
#define GPCR(x)		GPIO_REG(BANK_OFF(gpio_to_bank(x)) + 0x24)

#include <plat/gpio-pxa.h>

#endif /* __ASM_MACH_GPIO_PXA_H */<|MERGE_RESOLUTION|>--- conflicted
+++ resolved
@@ -7,11 +7,7 @@
 #define GPIO_REGS_VIRT	(APB_VIRT_BASE + 0x19000)
 
 #define BANK_OFF(n)	(((n) < 3) ? (n) << 2 : 0x100 + (((n) - 3) << 2))
-<<<<<<< HEAD
-#define GPIO_REG(x)	(GPIO_REGS_VIRT + (x))
-=======
 #define GPIO_REG(x)	(*(volatile u32 *)(GPIO_REGS_VIRT + (x)))
->>>>>>> 533b673b
 
 #define NR_BUILTIN_GPIO		IRQ_GPIO_NUM
 
