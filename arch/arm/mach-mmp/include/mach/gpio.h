--- conflicted
+++ resolved
@@ -3,16 +3,6 @@
 
 #include <asm-generic/gpio.h>
 
-<<<<<<< HEAD
-#define gpio_to_irq(gpio)	(IRQ_GPIO_START + (gpio))
-#define irq_to_gpio(irq)	((irq) - IRQ_GPIO_START)
-
-#define __gpio_is_inverted(gpio)	(0)
-#define __gpio_is_occupied(gpio)	(0)
-
-#include <plat/gpio.h>
-=======
 #include <mach/cputype.h>
 
->>>>>>> dcd6c922
 #endif /* __ASM_MACH_GPIO_H */