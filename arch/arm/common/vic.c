/*
 *  linux/arch/arm/common/vic.c
 *
 *  Copyright (C) 1999 - 2003 ARM Limited
 *  Copyright (C) 2000 Deep Blue Solutions Ltd
 *
 * This program is free software; you can redistribute it and/or modify
 * it under the terms of the GNU General Public License as published by
 * the Free Software Foundation; either version 2 of the License, or
 * (at your option) any later version.
 *
 * This program is distributed in the hope that it will be useful,
 * but WITHOUT ANY WARRANTY; without even the implied warranty of
 * MERCHANTABILITY or FITNESS FOR A PARTICULAR PURPOSE.  See the
 * GNU General Public License for more details.
 *
 * You should have received a copy of the GNU General Public License
 * along with this program; if not, write to the Free Software
 * Foundation, Inc., 59 Temple Place, Suite 330, Boston, MA  02111-1307  USA
 */

#include <linux/export.h>
#include <linux/init.h>
#include <linux/list.h>
#include <linux/io.h>
#include <linux/irqdomain.h>
#include <linux/of.h>
#include <linux/of_address.h>
#include <linux/of_irq.h>
#include <linux/syscore_ops.h>
#include <linux/device.h>
#include <linux/amba/bus.h>

#include <asm/exception.h>
#include <asm/mach/irq.h>
#include <asm/hardware/vic.h>

/**
 * struct vic_device - VIC PM device
 * @irq: The IRQ number for the base of the VIC.
 * @base: The register base for the VIC.
 * @valid_sources: A bitmask of valid interrupts
 * @resume_sources: A bitmask of interrupts for resume.
 * @resume_irqs: The IRQs enabled for resume.
 * @int_select: Save for VIC_INT_SELECT.
 * @int_enable: Save for VIC_INT_ENABLE.
 * @soft_int: Save for VIC_INT_SOFT.
 * @protect: Save for VIC_PROTECT.
 * @domain: The IRQ domain for the VIC.
 */
struct vic_device {
	void __iomem	*base;
	int		irq;
	u32		valid_sources;
	u32		resume_sources;
	u32		resume_irqs;
	u32		int_select;
	u32		int_enable;
	u32		soft_int;
	u32		protect;
	struct irq_domain *domain;
};

/* we cannot allocate memory when VICs are initially registered */
static struct vic_device vic_devices[CONFIG_ARM_VIC_NR];

static int vic_id;

/**
 * vic_init2 - common initialisation code
 * @base: Base of the VIC.
 *
 * Common initialisation code for registration
 * and resume.
*/
static void vic_init2(void __iomem *base)
{
	int i;

	for (i = 0; i < 16; i++) {
		void __iomem *reg = base + VIC_VECT_CNTL0 + (i * 4);
		writel(VIC_VECT_CNTL_ENABLE | i, reg);
	}

	writel(32, base + VIC_PL190_DEF_VECT_ADDR);
}

#ifdef CONFIG_PM
static void resume_one_vic(struct vic_device *vic)
{
	void __iomem *base = vic->base;

	printk(KERN_DEBUG "%s: resuming vic at %p\n", __func__, base);

	/* re-initialise static settings */
	vic_init2(base);

	writel(vic->int_select, base + VIC_INT_SELECT);
	writel(vic->protect, base + VIC_PROTECT);

	/* set the enabled ints and then clear the non-enabled */
	writel(vic->int_enable, base + VIC_INT_ENABLE);
	writel(~vic->int_enable, base + VIC_INT_ENABLE_CLEAR);

	/* and the same for the soft-int register */

	writel(vic->soft_int, base + VIC_INT_SOFT);
	writel(~vic->soft_int, base + VIC_INT_SOFT_CLEAR);
}

static void vic_resume(void)
{
	int id;

	for (id = vic_id - 1; id >= 0; id--)
		resume_one_vic(vic_devices + id);
}

static void suspend_one_vic(struct vic_device *vic)
{
	void __iomem *base = vic->base;

	printk(KERN_DEBUG "%s: suspending vic at %p\n", __func__, base);

	vic->int_select = readl(base + VIC_INT_SELECT);
	vic->int_enable = readl(base + VIC_INT_ENABLE);
	vic->soft_int = readl(base + VIC_INT_SOFT);
	vic->protect = readl(base + VIC_PROTECT);

	/* set the interrupts (if any) that are used for
	 * resuming the system */

	writel(vic->resume_irqs, base + VIC_INT_ENABLE);
	writel(~vic->resume_irqs, base + VIC_INT_ENABLE_CLEAR);
}

static int vic_suspend(void)
{
	int id;

	for (id = 0; id < vic_id; id++)
		suspend_one_vic(vic_devices + id);

	return 0;
}

struct syscore_ops vic_syscore_ops = {
	.suspend	= vic_suspend,
	.resume		= vic_resume,
};

/**
 * vic_pm_init - initicall to register VIC pm
 *
 * This is called via late_initcall() to register
 * the resources for the VICs due to the early
 * nature of the VIC's registration.
*/
static int __init vic_pm_init(void)
{
	if (vic_id > 0)
		register_syscore_ops(&vic_syscore_ops);

	return 0;
}
late_initcall(vic_pm_init);
#endif /* CONFIG_PM */

static struct irq_chip vic_chip;

static int vic_irqdomain_map(struct irq_domain *d, unsigned int irq,
			     irq_hw_number_t hwirq)
{
	struct vic_device *v = d->host_data;

	/* Skip invalid IRQs, only register handlers for the real ones */
	if (!(v->valid_sources & (1 << hwirq)))
		return -ENOTSUPP;
	irq_set_chip_and_handler(irq, &vic_chip, handle_level_irq);
	irq_set_chip_data(irq, v->base);
	set_irq_flags(irq, IRQF_VALID | IRQF_PROBE);
	return 0;
}

static struct irq_domain_ops vic_irqdomain_ops = {
	.map = vic_irqdomain_map,
	.xlate = irq_domain_xlate_onetwocell,
};

/**
 * vic_register() - Register a VIC.
 * @base: The base address of the VIC.
 * @irq: The base IRQ for the VIC.
 * @valid_sources: bitmask of valid interrupts
 * @resume_sources: bitmask of interrupts allowed for resume sources.
 * @node: The device tree node associated with the VIC.
 *
 * Register the VIC with the system device tree so that it can be notified
 * of suspend and resume requests and ensure that the correct actions are
 * taken to re-instate the settings on resume.
 *
 * This also configures the IRQ domain for the VIC.
 */
static void __init vic_register(void __iomem *base, unsigned int irq,
				u32 valid_sources, u32 resume_sources,
				struct device_node *node)
{
	struct vic_device *v;
	int i;

	if (vic_id >= ARRAY_SIZE(vic_devices)) {
		printk(KERN_ERR "%s: too few VICs, increase CONFIG_ARM_VIC_NR\n", __func__);
		return;
	}

	v = &vic_devices[vic_id];
	v->base = base;
	v->valid_sources = valid_sources;
	v->resume_sources = resume_sources;
	v->irq = irq;
	vic_id++;
	v->domain = irq_domain_add_simple(node, fls(valid_sources), irq,
					  &vic_irqdomain_ops, v);
	/* create an IRQ mapping for each valid IRQ */
	for (i = 0; i < fls(valid_sources); i++)
		if (valid_sources & (1 << i))
			irq_create_mapping(v->domain, i);
}

static void vic_ack_irq(struct irq_data *d)
{
	void __iomem *base = irq_data_get_irq_chip_data(d);
	unsigned int irq = d->hwirq;
	writel(1 << irq, base + VIC_INT_ENABLE_CLEAR);
	/* moreover, clear the soft-triggered, in case it was the reason */
	writel(1 << irq, base + VIC_INT_SOFT_CLEAR);
}

static void vic_mask_irq(struct irq_data *d)
{
	void __iomem *base = irq_data_get_irq_chip_data(d);
	unsigned int irq = d->hwirq;
	writel(1 << irq, base + VIC_INT_ENABLE_CLEAR);
}

static void vic_unmask_irq(struct irq_data *d)
{
	void __iomem *base = irq_data_get_irq_chip_data(d);
	unsigned int irq = d->hwirq;
	writel(1 << irq, base + VIC_INT_ENABLE);
}

#if defined(CONFIG_PM)
static struct vic_device *vic_from_irq(unsigned int irq)
{
        struct vic_device *v = vic_devices;
	unsigned int base_irq = irq & ~31;
	int id;

	for (id = 0; id < vic_id; id++, v++) {
		if (v->irq == base_irq)
			return v;
	}

	return NULL;
}

static int vic_set_wake(struct irq_data *d, unsigned int on)
{
	struct vic_device *v = vic_from_irq(d->irq);
	unsigned int off = d->hwirq;
	u32 bit = 1 << off;

	if (!v)
		return -EINVAL;

	if (!(bit & v->resume_sources))
		return -EINVAL;

	if (on)
		v->resume_irqs |= bit;
	else
		v->resume_irqs &= ~bit;

	return 0;
}
#else
#define vic_set_wake NULL
#endif /* CONFIG_PM */

static struct irq_chip vic_chip = {
	.name		= "VIC",
	.irq_ack	= vic_ack_irq,
	.irq_mask	= vic_mask_irq,
	.irq_unmask	= vic_unmask_irq,
	.irq_set_wake	= vic_set_wake,
};

static void __init vic_disable(void __iomem *base)
{
	writel(0, base + VIC_INT_SELECT);
	writel(0, base + VIC_INT_ENABLE);
	writel(~0, base + VIC_INT_ENABLE_CLEAR);
	writel(0, base + VIC_ITCR);
	writel(~0, base + VIC_INT_SOFT_CLEAR);
}

static void __init vic_clear_interrupts(void __iomem *base)
{
	unsigned int i;

	writel(0, base + VIC_PL190_VECT_ADDR);
	for (i = 0; i < 19; i++) {
		unsigned int value;

		value = readl(base + VIC_PL190_VECT_ADDR);
		writel(value, base + VIC_PL190_VECT_ADDR);
	}
}

/*
 * The PL190 cell from ARM has been modified by ST to handle 64 interrupts.
 * The original cell has 32 interrupts, while the modified one has 64,
 * replocating two blocks 0x00..0x1f in 0x20..0x3f. In that case
 * the probe function is called twice, with base set to offset 000
 *  and 020 within the page. We call this "second block".
 */
static void __init vic_init_st(void __iomem *base, unsigned int irq_start,
			       u32 vic_sources, struct device_node *node)
{
	unsigned int i;
	int vic_2nd_block = ((unsigned long)base & ~PAGE_MASK) != 0;

	/* Disable all interrupts initially. */
	vic_disable(base);

	/*
	 * Make sure we clear all existing interrupts. The vector registers
	 * in this cell are after the second block of general registers,
	 * so we can address them using standard offsets, but only from
	 * the second base address, which is 0x20 in the page
	 */
	if (vic_2nd_block) {
		vic_clear_interrupts(base);

		/* ST has 16 vectors as well, but we don't enable them by now */
		for (i = 0; i < 16; i++) {
			void __iomem *reg = base + VIC_VECT_CNTL0 + (i * 4);
			writel(0, reg);
		}

		writel(32, base + VIC_PL190_DEF_VECT_ADDR);
	}

	vic_register(base, irq_start, vic_sources, 0, node);
}

void __init __vic_init(void __iomem *base, int irq_start,
			      u32 vic_sources, u32 resume_sources,
			      struct device_node *node)
{
	unsigned int i;
	u32 cellid = 0;
	enum amba_vendor vendor;

	/* Identify which VIC cell this one is, by reading the ID */
	for (i = 0; i < 4; i++) {
		void __iomem *addr;
		addr = (void __iomem *)((u32)base & PAGE_MASK) + 0xfe0 + (i * 4);
		cellid |= (readl(addr) & 0xff) << (8 * i);
	}
	vendor = (cellid >> 12) & 0xff;
	printk(KERN_INFO "VIC @%p: id 0x%08x, vendor 0x%02x\n",
	       base, cellid, vendor);

	switch(vendor) {
	case AMBA_VENDOR_ST:
		vic_init_st(base, irq_start, vic_sources, node);
		return;
	default:
		printk(KERN_WARNING "VIC: unknown vendor, continuing anyways\n");
		/* fall through */
	case AMBA_VENDOR_ARM:
		break;
	}

	/* Disable all interrupts initially. */
	vic_disable(base);

	/* Make sure we clear all existing interrupts */
	vic_clear_interrupts(base);

	vic_init2(base);

	vic_register(base, irq_start, vic_sources, resume_sources, node);
}

/**
 * vic_init() - initialise a vectored interrupt controller
 * @base: iomem base address
 * @irq_start: starting interrupt number, must be muliple of 32
 * @vic_sources: bitmask of interrupt sources to allow
 * @resume_sources: bitmask of interrupt sources to allow for resume
 */
void __init vic_init(void __iomem *base, unsigned int irq_start,
		     u32 vic_sources, u32 resume_sources)
{
	__vic_init(base, irq_start, vic_sources, resume_sources, NULL);
}

#ifdef CONFIG_OF
int __init vic_of_init(struct device_node *node, struct device_node *parent)
{
	void __iomem *regs;

	if (WARN(parent, "non-root VICs are not supported"))
		return -EINVAL;

	regs = of_iomap(node, 0);
	if (WARN_ON(!regs))
		return -EIO;

	/*
<<<<<<< HEAD
	 * Passing -1 as first IRQ makes the simple domain allocate descriptors
	 */
	__vic_init(regs, -1, ~0, ~0, node);
=======
	 * Passing 0 as first IRQ makes the simple domain allocate descriptors
	 */
	__vic_init(regs, 0, ~0, ~0, node);
>>>>>>> 68d6f84b

	return 0;
}
#endif /* CONFIG OF */

/*
 * Handle each interrupt in a single VIC.  Returns non-zero if we've
 * handled at least one interrupt.  This reads the status register
 * before handling each interrupt, which is necessary given that
 * handle_IRQ may briefly re-enable interrupts for soft IRQ handling.
 */
static int handle_one_vic(struct vic_device *vic, struct pt_regs *regs)
{
	u32 stat, irq;
	int handled = 0;

	while ((stat = readl_relaxed(vic->base + VIC_IRQ_STATUS))) {
		irq = ffs(stat) - 1;
		handle_IRQ(irq_find_mapping(vic->domain, irq), regs);
		handled = 1;
	}

	return handled;
}

/*
 * Keep iterating over all registered VIC's until there are no pending
 * interrupts.
 */
asmlinkage void __exception_irq_entry vic_handle_irq(struct pt_regs *regs)
{
	int i, handled;

	do {
		for (i = 0, handled = 0; i < vic_id; ++i)
			handled |= handle_one_vic(&vic_devices[i], regs);
	} while (handled);
}<|MERGE_RESOLUTION|>--- conflicted
+++ resolved
@@ -421,15 +421,9 @@
 		return -EIO;
 
 	/*
-<<<<<<< HEAD
-	 * Passing -1 as first IRQ makes the simple domain allocate descriptors
-	 */
-	__vic_init(regs, -1, ~0, ~0, node);
-=======
 	 * Passing 0 as first IRQ makes the simple domain allocate descriptors
 	 */
 	__vic_init(regs, 0, ~0, ~0, node);
->>>>>>> 68d6f84b
 
 	return 0;
 }
