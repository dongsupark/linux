--- conflicted
+++ resolved
@@ -15,9 +15,5 @@
 obj-$(CONFIG_ARM_TIMER_SP804)	+= timer-sp.o
 obj-$(CONFIG_MCPM)		+= mcpm_head.o mcpm_entry.o mcpm_platsmp.o vlock.o
 AFLAGS_mcpm_head.o		:= -march=armv7-a
-<<<<<<< HEAD
 AFLAGS_vlock.o			:= -march=armv7-a
-=======
-AFLAGS_vlock.o			:= -march=armv7-a
-obj-$(CONFIG_TI_PRIV_EDMA)	+= edma.o
->>>>>>> d0e0ac97
+obj-$(CONFIG_TI_PRIV_EDMA)	+= edma.o