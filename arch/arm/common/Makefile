#
# Makefile for the linux kernel.
#

<<<<<<< HEAD
=======
obj-y += firmware.o

obj-$(CONFIG_ARM_GIC)		+= gic.o
obj-$(CONFIG_ARM_VIC)		+= vic.o
>>>>>>> 8bdbf6db
obj-$(CONFIG_ICST)		+= icst.o
obj-$(CONFIG_SA1111)		+= sa1111.o
obj-$(CONFIG_PCI_HOST_VIA82C505) += via82c505.o
obj-$(CONFIG_DMABOUNCE)		+= dmabounce.o
obj-$(CONFIG_SHARP_LOCOMO)	+= locomo.o
obj-$(CONFIG_SHARP_PARAM)	+= sharpsl_param.o
obj-$(CONFIG_SHARP_SCOOP)	+= scoop.o
obj-$(CONFIG_PCI_HOST_ITE8152)  += it8152.o
obj-$(CONFIG_ARM_TIMER_SP804)	+= timer-sp.o<|MERGE_RESOLUTION|>--- conflicted
+++ resolved
@@ -2,13 +2,8 @@
 # Makefile for the linux kernel.
 #
 
-<<<<<<< HEAD
-=======
 obj-y += firmware.o
 
-obj-$(CONFIG_ARM_GIC)		+= gic.o
-obj-$(CONFIG_ARM_VIC)		+= vic.o
->>>>>>> 8bdbf6db
 obj-$(CONFIG_ICST)		+= icst.o
 obj-$(CONFIG_SA1111)		+= sa1111.o
 obj-$(CONFIG_PCI_HOST_VIA82C505) += via82c505.o
