--- conflicted
+++ resolved
@@ -193,7 +193,6 @@
 
 void s3c2410_restart(char mode, const char *cmd)
 {
-<<<<<<< HEAD
 	if (mode == 's') {
 		soft_restart(0);
 	}
@@ -201,10 +200,5 @@
 	arch_wdt_reset();
 
 	/* we'll take a jump through zero as a poor second */
-=======
-	if (mode != 's')
-		arch_wdt_reset();
-
->>>>>>> ff2d887b
 	soft_restart(0);
 }