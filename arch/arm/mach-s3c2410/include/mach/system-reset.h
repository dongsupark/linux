/* arch/arm/mach-s3c2410/include/mach/system-reset.h
 *
 * Copyright (c) 2008 Simtec Electronics
 *	Ben Dooks <ben@simtec.co.uk>
 *
 * S3C2410 - System define for arch_reset() function
 *
 * This program is free software; you can redistribute it and/or modify
 * it under the terms of the GNU General Public License version 2 as
 * published by the Free Software Foundation.
*/

<<<<<<< HEAD
#include <mach/hardware.h>
#include <plat/watchdog-reset.h>

extern void (*s3c24xx_reset_hook)(void);

#error Fix me up
static void
arch_reset(char mode, const char *cmd)
{
	if (mode == 's') {
		soft_restart(0);
	}

	if (s3c24xx_reset_hook)
		s3c24xx_reset_hook();

	arch_wdt_reset();

	/* we'll take a jump through zero as a poor second */
	soft_restart(0);
=======
static void arch_reset(char mode, const char *cmd)
{
>>>>>>> feafadb7
}<|MERGE_RESOLUTION|>--- conflicted
+++ resolved
@@ -10,29 +10,6 @@
  * published by the Free Software Foundation.
 */
 
-<<<<<<< HEAD
-#include <mach/hardware.h>
-#include <plat/watchdog-reset.h>
-
-extern void (*s3c24xx_reset_hook)(void);
-
-#error Fix me up
-static void
-arch_reset(char mode, const char *cmd)
-{
-	if (mode == 's') {
-		soft_restart(0);
-	}
-
-	if (s3c24xx_reset_hook)
-		s3c24xx_reset_hook();
-
-	arch_wdt_reset();
-
-	/* we'll take a jump through zero as a poor second */
-	soft_restart(0);
-=======
 static void arch_reset(char mode, const char *cmd)
 {
->>>>>>> feafadb7
 }