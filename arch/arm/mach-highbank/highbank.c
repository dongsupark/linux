/*
 * Copyright 2010-2011 Calxeda, Inc.
 *
 * This program is free software; you can redistribute it and/or modify it
 * under the terms and conditions of the GNU General Public License,
 * version 2, as published by the Free Software Foundation.
 *
 * This program is distributed in the hope it will be useful, but WITHOUT
 * ANY WARRANTY; without even the implied warranty of MERCHANTABILITY or
 * FITNESS FOR A PARTICULAR PURPOSE.  See the GNU General Public License for
 * more details.
 *
 * You should have received a copy of the GNU General Public License along with
 * this program.  If not, see <http://www.gnu.org/licenses/>.
 */
#include <linux/clk.h>
#include <linux/clkdev.h>
#include <linux/dma-mapping.h>
#include <linux/io.h>
#include <linux/irq.h>
#include <linux/irqdomain.h>
#include <linux/of.h>
#include <linux/of_irq.h>
#include <linux/of_platform.h>
#include <linux/of_address.h>
#include <linux/smp.h>
#include <linux/amba/bus.h>

#include <asm/arch_timer.h>
#include <asm/cacheflush.h>
#include <asm/smp_plat.h>
#include <asm/smp_twd.h>
#include <asm/hardware/arm_timer.h>
#include <asm/hardware/timer-sp.h>
#include <asm/hardware/gic.h>
#include <asm/hardware/cache-l2x0.h>
#include <asm/mach/arch.h>
#include <asm/mach/map.h>
#include <asm/mach/time.h>

#include "core.h"
#include "sysregs.h"

void __iomem *sregs_base;
void __iomem *scu_base_addr;

static void __init highbank_scu_map_io(void)
{
	unsigned long base;

	/* Get SCU base */
	asm("mrc p15, 4, %0, c15, c0, 0" : "=r" (base));

	scu_base_addr = ioremap(base, SZ_4K);
}

#define HB_JUMP_TABLE_PHYS(cpu)		(0x40 + (0x10 * (cpu)))
#define HB_JUMP_TABLE_VIRT(cpu)		phys_to_virt(HB_JUMP_TABLE_PHYS(cpu))

void highbank_set_cpu_jump(int cpu, void *jump_addr)
{
	cpu = cpu_logical_map(cpu);
	writel(virt_to_phys(jump_addr), HB_JUMP_TABLE_VIRT(cpu));
	__cpuc_flush_dcache_area(HB_JUMP_TABLE_VIRT(cpu), 16);
	outer_clean_range(HB_JUMP_TABLE_PHYS(cpu),
			  HB_JUMP_TABLE_PHYS(cpu) + 15);
}

const static struct of_device_id irq_match[] = {
	{ .compatible = "arm,cortex-a15-gic", .data = gic_of_init, },
	{ .compatible = "arm,cortex-a9-gic", .data = gic_of_init, },
	{}
};

#ifdef CONFIG_CACHE_L2X0
static void highbank_l2x0_disable(void)
{
	/* Disable PL310 L2 Cache controller */
	highbank_smc1(0x102, 0x0);
}
#endif

static void __init highbank_init_irq(void)
{
	of_irq_init(irq_match);

	if (of_find_compatible_node(NULL, NULL, "arm,cortex-a9"))
		highbank_scu_map_io();

#ifdef CONFIG_CACHE_L2X0
	/* Enable PL310 L2 Cache controller */
	highbank_smc1(0x102, 0x1);
	l2x0_of_init(0, ~0UL);
	outer_cache.disable = highbank_l2x0_disable;
#endif
}

static struct clk_lookup lookup = {
	.dev_id = "sp804",
	.con_id = NULL,
};

static void __init highbank_timer_init(void)
{
	int irq;
	struct device_node *np;
	void __iomem *timer_base;

	/* Map system registers */
	np = of_find_compatible_node(NULL, NULL, "calxeda,hb-sregs");
	sregs_base = of_iomap(np, 0);
	WARN_ON(!sregs_base);

	np = of_find_compatible_node(NULL, NULL, "arm,sp804");
	timer_base = of_iomap(np, 0);
	WARN_ON(!timer_base);
	irq = irq_of_parse_and_map(np, 0);

	highbank_clocks_init();
	lookup.clk = of_clk_get(np, 0);
	clkdev_add(&lookup);

	sp804_clocksource_and_sched_clock_init(timer_base + 0x20, "timer1");
	sp804_clockevents_init(timer_base, irq, "timer0");

	twd_local_timer_of_register();

	arch_timer_of_register();
	arch_timer_sched_clock_init();
}

static struct sys_timer highbank_timer = {
	.init = highbank_timer_init,
};

static void highbank_power_off(void)
{
<<<<<<< HEAD
	hignbank_set_pwr_shutdown();
=======
	highbank_set_pwr_shutdown();
>>>>>>> 68d6f84b

	while (1)
		cpu_do_idle();
}

static int highbank_platform_notifier(struct notifier_block *nb,
				  unsigned long event, void *__dev)
{
	struct resource *res;
	int reg = -1;
	struct device *dev = __dev;

	if (event != BUS_NOTIFY_ADD_DEVICE)
		return NOTIFY_DONE;

	if (of_device_is_compatible(dev->of_node, "calxeda,hb-ahci"))
		reg = 0xc;
	else if (of_device_is_compatible(dev->of_node, "calxeda,hb-sdhci"))
		reg = 0x18;
	else if (of_device_is_compatible(dev->of_node, "arm,pl330"))
		reg = 0x20;
	else if (of_device_is_compatible(dev->of_node, "calxeda,hb-xgmac")) {
		res = platform_get_resource(to_platform_device(dev),
					    IORESOURCE_MEM, 0);
		if (res) {
			if (res->start == 0xfff50000)
				reg = 0;
			else if (res->start == 0xfff51000)
				reg = 4;
		}
	}

	if (reg < 0)
		return NOTIFY_DONE;

	if (of_property_read_bool(dev->of_node, "dma-coherent")) {
		writel(0xff31, sregs_base + reg);
		set_dma_ops(dev, &arm_coherent_dma_ops);
	} else
		writel(0, sregs_base + reg);

	return NOTIFY_OK;
}

static struct notifier_block highbank_amba_nb = {
	.notifier_call = highbank_platform_notifier,
};

static struct notifier_block highbank_platform_nb = {
	.notifier_call = highbank_platform_notifier,
};

static void __init highbank_init(void)
{
	pm_power_off = highbank_power_off;
	highbank_pm_init();

	bus_register_notifier(&platform_bus_type, &highbank_platform_nb);
	bus_register_notifier(&amba_bustype, &highbank_amba_nb);

	of_platform_populate(NULL, of_default_bus_match_table, NULL, NULL);
}

static const char *highbank_match[] __initconst = {
	"calxeda,highbank",
	"calxeda,ecx-2000",
	NULL,
};

DT_MACHINE_START(HIGHBANK, "Highbank")
	.smp		= smp_ops(highbank_smp_ops),
	.map_io		= debug_ll_io_init,
	.init_irq	= highbank_init_irq,
	.timer		= &highbank_timer,
	.handle_irq	= gic_handle_irq,
	.init_machine	= highbank_init,
	.dt_compat	= highbank_match,
	.restart	= highbank_restart,
MACHINE_END<|MERGE_RESOLUTION|>--- conflicted
+++ resolved
@@ -135,11 +135,7 @@
 
 static void highbank_power_off(void)
 {
-<<<<<<< HEAD
-	hignbank_set_pwr_shutdown();
-=======
 	highbank_set_pwr_shutdown();
->>>>>>> 68d6f84b
 
 	while (1)
 		cpu_do_idle();
