/*
 * Copyright 2010-2011 Calxeda, Inc.
 * Based on platsmp.c, Copyright (C) 2002 ARM Ltd.
 *
 * This program is free software; you can redistribute it and/or modify it
 * under the terms and conditions of the GNU General Public License,
 * version 2, as published by the Free Software Foundation.
 *
 * This program is distributed in the hope it will be useful, but WITHOUT
 * ANY WARRANTY; without even the implied warranty of MERCHANTABILITY or
 * FITNESS FOR A PARTICULAR PURPOSE.  See the GNU General Public License for
 * more details.
 *
 * You should have received a copy of the GNU General Public License along with
 * this program.  If not, see <http://www.gnu.org/licenses/>.
 */
#include <linux/init.h>
#include <linux/smp.h>
#include <linux/io.h>

#include <asm/smp_scu.h>
#include <asm/hardware/gic.h>

#include "core.h"

extern void secondary_startup(void);

static void __cpuinit highbank_secondary_init(unsigned int cpu)
{
	gic_secondary_init(0);
}

static int __cpuinit highbank_boot_secondary(unsigned int cpu, struct task_struct *idle)
{
	highbank_set_cpu_jump(cpu, secondary_startup);
	gic_raise_softirq(cpumask_of(cpu), 0);
	return 0;
}

/*
 * Initialise the CPU possible map early - this describes the CPUs
 * which may be present or become present in the system.
 */
static void __init highbank_smp_init_cpus(void)
{
	unsigned int i, ncores = 4;

	/* sanity check */
	if (ncores > NR_CPUS) {
		printk(KERN_WARNING
		       "highbank: no. of cores (%d) greater than configured "
		       "maximum of %d - clipping\n",
		       ncores, NR_CPUS);
		ncores = NR_CPUS;
	}

	for (i = 0; i < ncores; i++)
		set_cpu_possible(i, true);

	set_smp_cross_call(gic_raise_softirq);
}

static void __init highbank_smp_prepare_cpus(unsigned int max_cpus)
{
<<<<<<< HEAD
	int i;

	if (scu_base_addr)
		scu_enable(scu_base_addr);

	/*
	 * Write the address of secondary startup into the jump table
	 * The cores are in wfi and wait until they receive a soft interrupt
	 * and a non-zero value to jump to. Then the secondary CPU branches
	 * to this address.
	 */
	for (i = 1; i < max_cpus; i++)
		highbank_set_cpu_jump(i, secondary_startup);
=======
	if (scu_base_addr)
		scu_enable(scu_base_addr);
>>>>>>> 68d6f84b
}

struct smp_operations highbank_smp_ops __initdata = {
	.smp_init_cpus		= highbank_smp_init_cpus,
	.smp_prepare_cpus	= highbank_smp_prepare_cpus,
	.smp_secondary_init	= highbank_secondary_init,
	.smp_boot_secondary	= highbank_boot_secondary,
#ifdef CONFIG_HOTPLUG_CPU
	.cpu_die		= highbank_cpu_die,
#endif
};<|MERGE_RESOLUTION|>--- conflicted
+++ resolved
@@ -62,24 +62,8 @@
 
 static void __init highbank_smp_prepare_cpus(unsigned int max_cpus)
 {
-<<<<<<< HEAD
-	int i;
-
 	if (scu_base_addr)
 		scu_enable(scu_base_addr);
-
-	/*
-	 * Write the address of secondary startup into the jump table
-	 * The cores are in wfi and wait until they receive a soft interrupt
-	 * and a non-zero value to jump to. Then the secondary CPU branches
-	 * to this address.
-	 */
-	for (i = 1; i < max_cpus; i++)
-		highbank_set_cpu_jump(i, secondary_startup);
-=======
-	if (scu_base_addr)
-		scu_enable(scu_base_addr);
->>>>>>> 68d6f84b
 }
 
 struct smp_operations highbank_smp_ops __initdata = {
