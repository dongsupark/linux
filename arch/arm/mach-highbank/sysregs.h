--- conflicted
+++ resolved
@@ -44,9 +44,6 @@
 		writel_relaxed(1, sregs_base + SREG_CPU_PWR_CTRL(cpu));
 }
 
-<<<<<<< HEAD
-static inline void hignbank_set_pwr_suspend(void)
-=======
 static inline void highbank_clear_core_pwr(void)
 {
 	int cpu = cpu_logical_map(smp_processor_id());
@@ -57,7 +54,6 @@
 }
 
 static inline void highbank_set_pwr_suspend(void)
->>>>>>> 68d6f84b
 {
 	writel(HB_PWR_SUSPEND, sregs_base + HB_SREG_A9_PWR_REQ);
 	highbank_set_core_pwr();
@@ -79,15 +75,12 @@
 {
 	writel(HB_PWR_HARD_RESET, sregs_base + HB_SREG_A9_PWR_REQ);
 	highbank_set_core_pwr();
-<<<<<<< HEAD
-=======
 }
 
 static inline void highbank_clear_pwr_request(void)
 {
 	writel(~0UL, sregs_base + HB_SREG_A9_PWR_REQ);
 	highbank_clear_core_pwr();
->>>>>>> 68d6f84b
 }
 
 #endif