--- conflicted
+++ resolved
@@ -22,11 +22,7 @@
 
 void highbank_restart(enum reboot_mode mode, const char *cmd)
 {
-<<<<<<< HEAD
-	if (mode == 'h')
-=======
 	if (mode == REBOOT_HARD)
->>>>>>> d0e0ac97
 		highbank_set_pwr_hard_reset();
 	else
 		highbank_set_pwr_soft_reset();
