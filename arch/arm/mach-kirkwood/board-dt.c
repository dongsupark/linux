/*
 * Copyright 2012 (C), Jason Cooper <jason@lakedaemon.net>
 *
 * arch/arm/mach-kirkwood/board-dt.c
 *
 * Flattened Device Tree board initialization
 *
 * This file is licensed under the terms of the GNU General Public
 * License version 2.  This program is licensed "as is" without any
 * warranty of any kind, whether express or implied.
 */

#include <linux/kernel.h>
#include <linux/init.h>
#include <linux/of.h>
#include <linux/of_platform.h>
#include <linux/clk-provider.h>
#include <linux/clk/mvebu.h>
#include <linux/kexec.h>
#include <asm/mach/arch.h>
#include <asm/mach/map.h>
#include <mach/bridge-regs.h>
#include <linux/platform_data/usb-ehci-orion.h>
#include <plat/irq.h>
#include <plat/common.h>
#include "common.h"

static struct of_device_id kirkwood_dt_match_table[] __initdata = {
	{ .compatible = "simple-bus", },
	{ }
};

/*
 * There are still devices that doesn't know about DT yet.  Get clock
 * gates here and add a clock lookup alias, so that old platform
 * devices still work.
*/

static void __init kirkwood_legacy_clk_init(void)
{

	struct device_node *np = of_find_compatible_node(
		NULL, NULL, "marvell,kirkwood-gating-clock");

	struct of_phandle_args clkspec;

	clkspec.np = np;
	clkspec.args_count = 1;

	clkspec.args[0] = CGC_BIT_GE0;
	orion_clkdev_add(NULL, "mv643xx_eth_port.0",
			 of_clk_get_from_provider(&clkspec));

	clkspec.args[0] = CGC_BIT_PEX0;
	orion_clkdev_add("0", "pcie",
			 of_clk_get_from_provider(&clkspec));

	clkspec.args[0] = CGC_BIT_USB0;
	orion_clkdev_add(NULL, "orion-ehci.0",
			 of_clk_get_from_provider(&clkspec));

	clkspec.args[0] = CGC_BIT_PEX1;
	orion_clkdev_add("1", "pcie",
			 of_clk_get_from_provider(&clkspec));

	clkspec.args[0] = CGC_BIT_GE1;
	orion_clkdev_add(NULL, "mv643xx_eth_port.1",
			 of_clk_get_from_provider(&clkspec));

<<<<<<< HEAD
=======
	clkspec.args[0] = CGC_BIT_SDIO;
	orion_clkdev_add(NULL, "mvsdio",
			 of_clk_get_from_provider(&clkspec));

>>>>>>> 68d6f84b
}

static void __init kirkwood_of_clk_init(void)
{
	mvebu_clocks_init();
	kirkwood_legacy_clk_init();
}

static void __init kirkwood_dt_init(void)
{
	pr_info("Kirkwood: %s, TCLK=%d.\n", kirkwood_id(), kirkwood_tclk);

	/*
	 * Disable propagation of mbus errors to the CPU local bus,
	 * as this causes mbus errors (which can occur for example
	 * for PCI aborts) to throw CPU aborts, which we're not set
	 * up to deal with.
	 */
	writel(readl(CPU_CONFIG) & ~CPU_CONFIG_ERROR_PROP, CPU_CONFIG);

	kirkwood_setup_cpu_mbus();

	kirkwood_l2_init();

	/* Setup root of clk tree */
	kirkwood_of_clk_init();

#ifdef CONFIG_KEXEC
	kexec_reinit = kirkwood_enable_pcie;
#endif

	if (of_machine_is_compatible("globalscale,dreamplug"))
		dreamplug_init();

	if (of_machine_is_compatible("dlink,dns-kirkwood"))
		dnskw_init();

	if (of_machine_is_compatible("iom,iconnect"))
		iconnect_init();

	if (of_machine_is_compatible("raidsonic,ib-nas62x0"))
		ib62x0_init();

	if (of_machine_is_compatible("qnap,ts219"))
		qnap_dt_ts219_init();

	if (of_machine_is_compatible("seagate,dockstar"))
		dockstar_dt_init();

	if (of_machine_is_compatible("seagate,goflexnet"))
		goflexnet_init();

	if (of_machine_is_compatible("buffalo,lsxl"))
		lsxl_init();

	if (of_machine_is_compatible("iom,ix2-200"))
		iomega_ix2_200_init();

	if (of_machine_is_compatible("keymile,km_kirkwood"))
		km_kirkwood_init();

	if (of_machine_is_compatible("lacie,inetspace_v2") ||
	    of_machine_is_compatible("lacie,netspace_v2") ||
	    of_machine_is_compatible("lacie,netspace_max_v2") ||
	    of_machine_is_compatible("lacie,netspace_lite_v2") ||
	    of_machine_is_compatible("lacie,netspace_mini_v2"))
		ns2_init();

	if (of_machine_is_compatible("mpl,cec4"))
		mplcec4_init();

	if (of_machine_is_compatible("plathome,openblocks-a6"))
		openblocks_a6_init();

	if (of_machine_is_compatible("usi,topkick"))
		usi_topkick_init();

	if (of_machine_is_compatible("zyxel,nsa310"))
		nsa310_init();

	of_platform_populate(NULL, kirkwood_dt_match_table, NULL, NULL);
}

static const char * const kirkwood_dt_board_compat[] = {
	"globalscale,dreamplug",
	"dlink,dns-320",
	"dlink,dns-325",
	"iom,iconnect",
	"raidsonic,ib-nas62x0",
	"qnap,ts219",
	"seagate,dockstar",
	"seagate,goflexnet",
	"buffalo,lsxl",
	"iom,ix2-200",
	"keymile,km_kirkwood",
	"lacie,inetspace_v2",
	"lacie,netspace_max_v2",
	"lacie,netspace_v2",
	"lacie,netspace_lite_v2",
	"lacie,netspace_mini_v2",
	"mpl,cec4",
	"plathome,openblocks-a6",
	"usi,topkick",
	"zyxel,nsa310",
	NULL
};

DT_MACHINE_START(KIRKWOOD_DT, "Marvell Kirkwood (Flattened Device Tree)")
	/* Maintainer: Jason Cooper <jason@lakedaemon.net> */
	.map_io		= kirkwood_map_io,
	.init_early	= kirkwood_init_early,
	.init_irq	= orion_dt_init_irq,
	.timer		= &kirkwood_timer,
	.init_machine	= kirkwood_dt_init,
	.restart	= kirkwood_restart,
	.dt_compat	= kirkwood_dt_board_compat,
MACHINE_END<|MERGE_RESOLUTION|>--- conflicted
+++ resolved
@@ -67,13 +67,10 @@
 	orion_clkdev_add(NULL, "mv643xx_eth_port.1",
 			 of_clk_get_from_provider(&clkspec));
 
-<<<<<<< HEAD
-=======
 	clkspec.args[0] = CGC_BIT_SDIO;
 	orion_clkdev_add(NULL, "mvsdio",
 			 of_clk_get_from_provider(&clkspec));
 
->>>>>>> 68d6f84b
 }
 
 static void __init kirkwood_of_clk_init(void)
