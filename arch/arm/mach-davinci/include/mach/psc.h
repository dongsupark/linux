--- conflicted
+++ resolved
@@ -244,10 +244,7 @@
 #define PSC_STATE_ENABLE	3
 
 #define MDSTAT_STATE_MASK	0x3f
-<<<<<<< HEAD
-=======
 #define PDSTAT_STATE_MASK	0x1f
->>>>>>> dcd6c922
 #define MDCTL_FORCE		BIT(31)
 #define PDCTL_NEXT		BIT(1)
 #define PDCTL_EPCGOOD		BIT(8)
