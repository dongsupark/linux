--- conflicted
+++ resolved
@@ -56,11 +56,8 @@
 void ti816x_init_early(void);
 void omap4430_init_early(void);
 
-<<<<<<< HEAD
-=======
 extern int omap_dss_reset(struct omap_hwmod *);
 
->>>>>>> 533b673b
 void omap_sram_init(void);
 
 /*
