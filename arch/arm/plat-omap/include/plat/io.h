/*
 * arch/arm/plat-omap/include/mach/io.h
 *
 * IO definitions for TI OMAP processors and boards
 *
 * Copied from arch/arm/mach-sa1100/include/mach/io.h
 * Copyright (C) 1997-1999 Russell King
 *
 * Copyright (C) 2009 Texas Instruments
 * Added OMAP4 support - Santosh Shilimkar <santosh.shilimkar@ti.com>
 *
 * This program is free software; you can redistribute it and/or modify it
 * under the terms of the GNU General Public License as published by the
 * Free Software Foundation; either version 2 of the License, or (at your
 * option) any later version.
 *
 * THIS SOFTWARE IS PROVIDED ``AS IS'' AND ANY EXPRESS OR IMPLIED
 * WARRANTIES, INCLUDING, BUT NOT LIMITED TO, THE IMPLIED WARRANTIES OF
 * MERCHANTABILITY AND FITNESS FOR A PARTICULAR PURPOSE ARE DISCLAIMED. IN
 * NO EVENT SHALL THE AUTHOR BE LIABLE FOR ANY DIRECT, INDIRECT,
 * INCIDENTAL, SPECIAL, EXEMPLARY, OR CONSEQUENTIAL DAMAGES (INCLUDING, BUT
 * NOT LIMITED TO, PROCUREMENT OF SUBSTITUTE GOODS OR SERVICES; LOSS OF
 * USE, DATA, OR PROFITS; OR BUSINESS INTERRUPTION) HOWEVER CAUSED AND ON
 * ANY THEORY OF LIABILITY, WHETHER IN CONTRACT, STRICT LIABILITY, OR TORT
 * (INCLUDING NEGLIGENCE OR OTHERWISE) ARISING IN ANY WAY OUT OF THE USE OF
 * THIS SOFTWARE, EVEN IF ADVISED OF THE POSSIBILITY OF SUCH DAMAGE.
 *
 * You should have received a copy of the GNU General Public License along
 * with this program; if not, write to the Free Software Foundation, Inc.,
 * 675 Mass Ave, Cambridge, MA 02139, USA.
 *
 * Modifications:
 *  06-12-1997	RMK	Created.
 *  07-04-1999	RMK	Major cleanup
 */

#ifndef __ASM_ARM_ARCH_IO_H
#define __ASM_ARM_ARCH_IO_H

#include <mach/hardware.h>

#define IO_SPACE_LIMIT 0xffffffff

/*
 * We don't actually have real ISA nor PCI buses, but there is so many
 * drivers out there that might just work if we fake them...
 */
#define __io(a)		__typesafe_io(a)
#define __mem_pci(a)	(a)

/*
 * ----------------------------------------------------------------------------
 * I/O mapping
 * ----------------------------------------------------------------------------
 */

#ifdef __ASSEMBLER__
#define IOMEM(x)		(x)
#else
#define IOMEM(x)		((void __force __iomem *)(x))
#endif

#define OMAP1_IO_OFFSET		0x01000000	/* Virtual IO = 0xfefb0000 */
#define OMAP1_IO_ADDRESS(pa)	IOMEM((pa) - OMAP1_IO_OFFSET)

#define OMAP2_L3_IO_OFFSET	0x90000000
#define OMAP2_L3_IO_ADDRESS(pa)	IOMEM((pa) + OMAP2_L3_IO_OFFSET) /* L3 */


#define OMAP2_L4_IO_OFFSET	0xb2000000
#define OMAP2_L4_IO_ADDRESS(pa)	IOMEM((pa) + OMAP2_L4_IO_OFFSET) /* L4 */

#define OMAP4_L3_IO_OFFSET	0xb4000000
#define OMAP4_L3_IO_ADDRESS(pa)	IOMEM((pa) + OMAP4_L3_IO_OFFSET) /* L3 */

#define OMAP4_L3_PER_IO_OFFSET	0xb1100000
#define OMAP4_L3_PER_IO_ADDRESS(pa)	IOMEM((pa) + OMAP4_L3_PER_IO_OFFSET)

#define OMAP4_GPMC_IO_OFFSET		0xa9000000
#define OMAP4_GPMC_IO_ADDRESS(pa)	IOMEM((pa) + OMAP4_GPMC_IO_OFFSET)

#define OMAP2_EMU_IO_OFFSET		0xaa800000	/* Emulation */
#define OMAP2_EMU_IO_ADDRESS(pa)	IOMEM((pa) + OMAP2_EMU_IO_OFFSET)

/*
 * ----------------------------------------------------------------------------
 * Omap1 specific IO mapping
 * ----------------------------------------------------------------------------
 */

#define OMAP1_IO_PHYS		0xFFFB0000
#define OMAP1_IO_SIZE		0x40000
#define OMAP1_IO_VIRT		(OMAP1_IO_PHYS - OMAP1_IO_OFFSET)

/*
 * ----------------------------------------------------------------------------
 * Omap2 specific IO mapping
 * ----------------------------------------------------------------------------
 */

/* We map both L3 and L4 on OMAP2 */
#define L3_24XX_PHYS	L3_24XX_BASE	/* 0x68000000 --> 0xf8000000*/
#define L3_24XX_VIRT	(L3_24XX_PHYS + OMAP2_L3_IO_OFFSET)
#define L3_24XX_SIZE	SZ_1M		/* 44kB of 128MB used, want 1MB sect */
#define L4_24XX_PHYS	L4_24XX_BASE	/* 0x48000000 --> 0xfa000000 */
#define L4_24XX_VIRT	(L4_24XX_PHYS + OMAP2_L4_IO_OFFSET)
#define L4_24XX_SIZE	SZ_1M		/* 1MB of 128MB used, want 1MB sect */

#define L4_WK_243X_PHYS		L4_WK_243X_BASE	/* 0x49000000 --> 0xfb000000 */
#define L4_WK_243X_VIRT		(L4_WK_243X_PHYS + OMAP2_L4_IO_OFFSET)
#define L4_WK_243X_SIZE		SZ_1M
#define OMAP243X_GPMC_PHYS	OMAP243X_GPMC_BASE
#define OMAP243X_GPMC_VIRT	(OMAP243X_GPMC_PHYS + OMAP2_L3_IO_OFFSET)
						/* 0x6e000000 --> 0xfe000000 */
#define OMAP243X_GPMC_SIZE	SZ_1M
#define OMAP243X_SDRC_PHYS	OMAP243X_SDRC_BASE
						/* 0x6D000000 --> 0xfd000000 */
#define OMAP243X_SDRC_VIRT	(OMAP243X_SDRC_PHYS + OMAP2_L3_IO_OFFSET)
#define OMAP243X_SDRC_SIZE	SZ_1M
#define OMAP243X_SMS_PHYS	OMAP243X_SMS_BASE
						/* 0x6c000000 --> 0xfc000000 */
#define OMAP243X_SMS_VIRT	(OMAP243X_SMS_PHYS + OMAP2_L3_IO_OFFSET)
#define OMAP243X_SMS_SIZE	SZ_1M

/* 2420 IVA */
#define DSP_MEM_2420_PHYS	OMAP2420_DSP_MEM_BASE
						/* 0x58000000 --> 0xfc100000 */
#define DSP_MEM_2420_VIRT	0xfc100000
#define DSP_MEM_2420_SIZE	0x28000
#define DSP_IPI_2420_PHYS	OMAP2420_DSP_IPI_BASE
						/* 0x59000000 --> 0xfc128000 */
#define DSP_IPI_2420_VIRT	0xfc128000
#define DSP_IPI_2420_SIZE	SZ_4K
#define DSP_MMU_2420_PHYS	OMAP2420_DSP_MMU_BASE
						/* 0x5a000000 --> 0xfc129000 */
#define DSP_MMU_2420_VIRT	0xfc129000
#define DSP_MMU_2420_SIZE	SZ_4K

/* 2430 IVA2.1 - currently unmapped */

/*
 * ----------------------------------------------------------------------------
 * Omap3 specific IO mapping
 * ----------------------------------------------------------------------------
 */

/* We map both L3 and L4 on OMAP3 */
#define L3_34XX_PHYS		L3_34XX_BASE	/* 0x68000000 --> 0xf8000000 */
#define L3_34XX_VIRT		(L3_34XX_PHYS + OMAP2_L3_IO_OFFSET)
#define L3_34XX_SIZE		SZ_1M   /* 44kB of 128MB used, want 1MB sect */

#define L4_34XX_PHYS		L4_34XX_BASE	/* 0x48000000 --> 0xfa000000 */
#define L4_34XX_VIRT		(L4_34XX_PHYS + OMAP2_L4_IO_OFFSET)
#define L4_34XX_SIZE		SZ_4M   /* 1MB of 128MB used, want 1MB sect */

/*
 * Need to look at the Size 4M for L4.
 * VPOM3430 was not working for Int controller
 */

#define L4_PER_34XX_PHYS	L4_PER_34XX_BASE
						/* 0x49000000 --> 0xfb000000 */
#define L4_PER_34XX_VIRT	(L4_PER_34XX_PHYS + OMAP2_L4_IO_OFFSET)
#define L4_PER_34XX_SIZE	SZ_1M

#define L4_EMU_34XX_PHYS	L4_EMU_34XX_BASE
						/* 0x54000000 --> 0xfe800000 */
#define L4_EMU_34XX_VIRT	(L4_EMU_34XX_PHYS + OMAP2_EMU_IO_OFFSET)
#define L4_EMU_34XX_SIZE	SZ_8M

#define OMAP34XX_GPMC_PHYS	OMAP34XX_GPMC_BASE
						/* 0x6e000000 --> 0xfe000000 */
#define OMAP34XX_GPMC_VIRT	(OMAP34XX_GPMC_PHYS + OMAP2_L3_IO_OFFSET)
#define OMAP34XX_GPMC_SIZE	SZ_1M

#define OMAP343X_SMS_PHYS	OMAP343X_SMS_BASE
						/* 0x6c000000 --> 0xfc000000 */
#define OMAP343X_SMS_VIRT	(OMAP343X_SMS_PHYS + OMAP2_L3_IO_OFFSET)
#define OMAP343X_SMS_SIZE	SZ_1M

#define OMAP343X_SDRC_PHYS	OMAP343X_SDRC_BASE
						/* 0x6D000000 --> 0xfd000000 */
#define OMAP343X_SDRC_VIRT	(OMAP343X_SDRC_PHYS + OMAP2_L3_IO_OFFSET)
#define OMAP343X_SDRC_SIZE	SZ_1M

/* 3430 IVA - currently unmapped */

/*
 * ----------------------------------------------------------------------------
 * Omap4 specific IO mapping
 * ----------------------------------------------------------------------------
 */

/* We map both L3 and L4 on OMAP4 */
#define L3_44XX_PHYS		L3_44XX_BASE	/* 0x44000000 --> 0xf8000000 */
#define L3_44XX_VIRT		(L3_44XX_PHYS + OMAP4_L3_IO_OFFSET)
#define L3_44XX_SIZE		SZ_1M

#define L4_44XX_PHYS		L4_44XX_BASE	/* 0x4a000000 --> 0xfc000000 */
#define L4_44XX_VIRT		(L4_44XX_PHYS + OMAP2_L4_IO_OFFSET)
#define L4_44XX_SIZE		SZ_4M

#define L4_PER_44XX_PHYS	L4_PER_44XX_BASE
						/* 0x48000000 --> 0xfa000000 */
#define L4_PER_44XX_VIRT	(L4_PER_44XX_PHYS + OMAP2_L4_IO_OFFSET)
#define L4_PER_44XX_SIZE	SZ_4M

#define L4_ABE_44XX_PHYS	L4_ABE_44XX_BASE
						/* 0x49000000 --> 0xfb000000 */
#define L4_ABE_44XX_VIRT	(L4_ABE_44XX_PHYS + OMAP2_L4_IO_OFFSET)
#define L4_ABE_44XX_SIZE	SZ_1M

#define L4_EMU_44XX_PHYS	L4_EMU_44XX_BASE
						/* 0x54000000 --> 0xfe800000 */
#define L4_EMU_44XX_VIRT	(L4_EMU_44XX_PHYS + OMAP2_EMU_IO_OFFSET)
#define L4_EMU_44XX_SIZE	SZ_8M

#define OMAP44XX_GPMC_PHYS	OMAP44XX_GPMC_BASE
						/* 0x50000000 --> 0xf9000000 */
#define OMAP44XX_GPMC_VIRT	(OMAP44XX_GPMC_PHYS + OMAP4_GPMC_IO_OFFSET)
#define OMAP44XX_GPMC_SIZE	SZ_1M


#define OMAP44XX_EMIF1_PHYS	OMAP44XX_EMIF1_BASE
						/* 0x4c000000 --> 0xfd100000 */
#define OMAP44XX_EMIF1_VIRT	(OMAP44XX_EMIF1_PHYS + OMAP4_L3_PER_IO_OFFSET)
#define OMAP44XX_EMIF1_SIZE	SZ_1M

#define OMAP44XX_EMIF2_PHYS	OMAP44XX_EMIF2_BASE
						/* 0x4d000000 --> 0xfd200000 */
#define OMAP44XX_EMIF2_VIRT	(OMAP44XX_EMIF2_PHYS + OMAP4_L3_PER_IO_OFFSET)
#define OMAP44XX_EMIF2_SIZE	SZ_1M

#define OMAP44XX_DMM_PHYS	OMAP44XX_DMM_BASE
						/* 0x4e000000 --> 0xfd300000 */
#define OMAP44XX_DMM_VIRT	(OMAP44XX_DMM_PHYS + OMAP4_L3_PER_IO_OFFSET)
#define OMAP44XX_DMM_SIZE	SZ_1M
/*
 * ----------------------------------------------------------------------------
 * Omap specific register access
 * ----------------------------------------------------------------------------
 */

#ifndef __ASSEMBLER__

/*
 * NOTE: Please use ioremap + __raw_read/write where possible instead of these
 */

extern u8 omap_readb(u32 pa);
extern u16 omap_readw(u32 pa);
extern u32 omap_readl(u32 pa);
extern void omap_writeb(u8 v, u32 pa);
extern void omap_writew(u16 v, u32 pa);
extern void omap_writel(u32 v, u32 pa);

struct omap_sdrc_params;

extern void omap1_map_common_io(void);
extern void omap1_init_common_hw(void);

#ifdef CONFIG_ARCH_OMAP2420
extern void omap242x_map_common_io(void);
#else
static inline void omap242x_map_common_io(void)
{
}
#endif

#ifdef CONFIG_ARCH_OMAP2430
extern void omap243x_map_common_io(void);
#else
static inline void omap243x_map_common_io(void)
{
}
#endif

#ifdef CONFIG_ARCH_OMAP3
extern void omap34xx_map_common_io(void);
#else
static inline void omap34xx_map_common_io(void)
{
}
#endif

#ifdef CONFIG_ARCH_OMAP4
extern void omap44xx_map_common_io(void);
#else
static inline void omap44xx_map_common_io(void)
{
}
#endif

<<<<<<< HEAD
extern void omap2_init_common_hw(struct omap_sdrc_params *sdrc_cs0,
				 struct omap_sdrc_params *sdrc_cs1);
=======
extern void omap2_init_common_infrastructure(void);
extern void omap2_init_common_devices(struct omap_sdrc_params *sdrc_cs0,
				      struct omap_sdrc_params *sdrc_cs1);
>>>>>>> 3cbea436

#define __arch_ioremap	omap_ioremap
#define __arch_iounmap	omap_iounmap

void __iomem *omap_ioremap(unsigned long phys, size_t size, unsigned int type);
void omap_iounmap(volatile void __iomem *addr);

#endif

#endif<|MERGE_RESOLUTION|>--- conflicted
+++ resolved
@@ -291,14 +291,9 @@
 }
 #endif
 
-<<<<<<< HEAD
-extern void omap2_init_common_hw(struct omap_sdrc_params *sdrc_cs0,
-				 struct omap_sdrc_params *sdrc_cs1);
-=======
 extern void omap2_init_common_infrastructure(void);
 extern void omap2_init_common_devices(struct omap_sdrc_params *sdrc_cs0,
 				      struct omap_sdrc_params *sdrc_cs1);
->>>>>>> 3cbea436
 
 #define __arch_ioremap	omap_ioremap
 #define __arch_iounmap	omap_iounmap
