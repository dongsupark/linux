--- conflicted
+++ resolved
@@ -26,11 +26,8 @@
 
 #include <asm/mach/map.h>
 
-<<<<<<< HEAD
-=======
 #include <plat/sram.h>
 
->>>>>>> 68d6f84b
 #define ROUND_DOWN(value,boundary)	((value) & (~((boundary)-1)))
 
 static void __iomem *omap_sram_base;
