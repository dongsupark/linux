# arch/arm/mach-exynos/Kconfig
#
# Copyright (c) 2010-2011 Samsung Electronics Co., Ltd.
#		http://www.samsung.com/
#
# Licensed under GPLv2

# Configuration options for the EXYNOS4

if ARCH_EXYNOS

menu "SAMSUNG EXYNOS SoCs Support"

config ARCH_EXYNOS4
	bool "SAMSUNG EXYNOS4"
	default y
	select GIC_NON_BANKED
	select HAVE_ARM_SCU if SMP
	select HAVE_SMP
	select MIGHT_HAVE_CACHE_L2X0
	select PINCTRL
	help
	  Samsung EXYNOS4 SoCs based systems

config ARCH_EXYNOS5
	bool "SAMSUNG EXYNOS5"
	select HAVE_ARM_SCU if SMP
	select HAVE_SMP
	select PINCTRL
	help
	  Samsung EXYNOS5 (Cortex-A15) SoC based systems

comment "EXYNOS SoCs"

config CPU_EXYNOS4210
	bool "SAMSUNG EXYNOS4210"
	default y
	depends on ARCH_EXYNOS4
	select ARCH_HAS_BANDGAP
	select ARM_CPU_SUSPEND if PM
	select PINCTRL_EXYNOS
	select PM_GENERIC_DOMAINS if PM
	select S5P_PM if PM
	select S5P_SLEEP if PM
	select SAMSUNG_DMADEV
	help
	  Enable EXYNOS4210 CPU support

config SOC_EXYNOS4212
	bool "SAMSUNG EXYNOS4212"
	default y
	depends on ARCH_EXYNOS4
	select ARCH_HAS_BANDGAP
	select PINCTRL_EXYNOS
	select PM_GENERIC_DOMAINS if PM
	select S5P_PM if PM
	select S5P_SLEEP if PM
	select SAMSUNG_DMADEV
	help
	  Enable EXYNOS4212 SoC support

config SOC_EXYNOS4412
	bool "SAMSUNG EXYNOS4412"
	default y
	depends on ARCH_EXYNOS4
	select ARCH_HAS_BANDGAP
	select PINCTRL_EXYNOS
	select PM_GENERIC_DOMAINS if PM
	select SAMSUNG_DMADEV
	help
	  Enable EXYNOS4412 SoC support

config SOC_EXYNOS5250
	bool "SAMSUNG EXYNOS5250"
	default y
	depends on ARCH_EXYNOS5
	select ARCH_HAS_BANDGAP
	select PINCTRL_EXYNOS
	select PM_GENERIC_DOMAINS if PM
	select S5P_PM if PM
	select S5P_SLEEP if PM
	select S5P_DEV_MFC
	select SAMSUNG_DMADEV
	help
	  Enable EXYNOS5250 SoC support

config SOC_EXYNOS5420
	bool "SAMSUNG EXYNOS5420"
	default y
	depends on ARCH_EXYNOS5
	select PM_GENERIC_DOMAINS if PM
	select S5P_PM if PM
	select S5P_SLEEP if PM
	help
	  Enable EXYNOS5420 SoC support

config SOC_EXYNOS5440
	bool "SAMSUNG EXYNOS5440"
	default y
	depends on ARCH_EXYNOS5
	select ARCH_DMA_ADDR_T_64BIT if ARM_LPAE
<<<<<<< HEAD
=======
	select ARCH_HAS_BANDGAP
>>>>>>> ffee9210
	select ARCH_HAS_OPP
	select HAVE_ARM_ARCH_TIMER
	select AUTO_ZRELADDR
	select MIGHT_HAVE_PCI
	select PCI_DOMAINS if PCI
	select PINCTRL_EXYNOS5440
	select PM_OPP
	help
	  Enable EXYNOS5440 SoC support

comment "Flattened Device Tree based board for EXYNOS SoCs"

config MACH_EXYNOS4_DT
	bool "Samsung Exynos4 Machine using device tree"
	default y
	depends on ARCH_EXYNOS4
	select ARM_AMBA
	select CLKSRC_OF
	select CLKSRC_SAMSUNG_PWM if CPU_EXYNOS4210
	select CPU_EXYNOS4210
	select KEYBOARD_SAMSUNG if INPUT_KEYBOARD
	select S5P_DEV_MFC
	help
	  Machine support for Samsung Exynos4 machine with device tree enabled.
	  Select this if a fdt blob is available for the Exynos4 SoC based board.
	  Note: This is under development and not all peripherals can be supported
	  with this machine file.

config MACH_EXYNOS5_DT
	bool "SAMSUNG EXYNOS5 Machine using device tree"
	default y
	depends on ARCH_EXYNOS5
	select ARM_AMBA
	select CLKSRC_OF
	select USB_ARCH_HAS_XHCI
	help
	  Machine support for Samsung EXYNOS5 machine with device tree enabled.
	  Select this if a fdt blob is available for the EXYNOS5 SoC based board.

endmenu

endif<|MERGE_RESOLUTION|>--- conflicted
+++ resolved
@@ -99,10 +99,7 @@
 	default y
 	depends on ARCH_EXYNOS5
 	select ARCH_DMA_ADDR_T_64BIT if ARM_LPAE
-<<<<<<< HEAD
-=======
 	select ARCH_HAS_BANDGAP
->>>>>>> ffee9210
 	select ARCH_HAS_OPP
 	select HAVE_ARM_ARCH_TIMER
 	select AUTO_ZRELADDR
