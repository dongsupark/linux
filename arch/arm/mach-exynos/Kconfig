--- conflicted
+++ resolved
@@ -62,11 +62,8 @@
 	default y
 	depends on ARCH_EXYNOS5
 	select SAMSUNG_DMADEV
-<<<<<<< HEAD
-=======
 	select S5P_PM if PM
 	select S5P_SLEEP if PM
->>>>>>> 516fb7a2
 	help
 	  Enable EXYNOS5250 SoC support
 
