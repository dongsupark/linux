--- conflicted
+++ resolved
@@ -25,13 +25,10 @@
 
 #define EXYNOS5420_CPUS_PER_CLUSTER	4
 #define EXYNOS5420_NR_CLUSTERS		2
-<<<<<<< HEAD
-=======
 
 #define EXYNOS5420_ENABLE_AUTOMATIC_CORE_DOWN	BIT(9)
 #define EXYNOS5420_USE_ARM_CORE_DOWN_STATE	BIT(29)
 #define EXYNOS5420_USE_L2_COMMON_UP_STATE	BIT(30)
->>>>>>> f8517848
 
 /*
  * The common v7_exit_coherency_flush API could not be used because of the
@@ -372,8 +369,6 @@
 	pr_info("Exynos MCPM support installed\n");
 
 	/*
-<<<<<<< HEAD
-=======
 	 * On Exynos5420/5800 for the A15 and A7 clusters:
 	 *
 	 * EXYNOS5420_ENABLE_AUTOMATIC_CORE_DOWN ensures that all the cores
@@ -394,7 +389,6 @@
 	}
 
 	/*
->>>>>>> f8517848
 	 * U-Boot SPL is hardcoded to jump to the start of ns_sram_base_addr
 	 * as part of secondary_cpu_start().  Let's redirect it to the
 	 * mcpm_entry_point().
