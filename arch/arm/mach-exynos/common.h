--- conflicted
+++ resolved
@@ -115,10 +115,7 @@
 
 struct map_desc;
 extern void __iomem *sysram_ns_base_addr;
-<<<<<<< HEAD
-=======
 extern void __iomem *sysram_base_addr;
->>>>>>> 6e799d8c
 void exynos_init_io(void);
 void exynos_restart(enum reboot_mode mode, const char *cmd);
 void exynos_cpuidle_init(void);
