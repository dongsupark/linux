--- conflicted
+++ resolved
@@ -170,11 +170,6 @@
 
 void __init exynos_sysram_init(void)
 {
-<<<<<<< HEAD
-	if (soc_is_exynos4210() || soc_is_exynos5250())
-		platform_device_register(&exynos_cpuidle);
-}
-=======
 	struct device_node *node;
 
 	for_each_compatible_node(node, NULL, "samsung,exynos4210-sysram") {
@@ -183,7 +178,6 @@
 		sysram_base_addr = of_iomap(node, 0);
 		break;
 	}
->>>>>>> f8517848
 
 	for_each_compatible_node(node, NULL, "samsung,exynos4210-sysram-ns") {
 		if (!of_device_is_available(node))
@@ -193,31 +187,6 @@
 	}
 }
 
-<<<<<<< HEAD
-void __iomem *sysram_base_addr;
-void __iomem *sysram_ns_base_addr;
-
-void __init exynos_sysram_init(void)
-{
-	struct device_node *node;
-
-	for_each_compatible_node(node, NULL, "samsung,exynos4210-sysram") {
-		if (!of_device_is_available(node))
-			continue;
-		sysram_base_addr = of_iomap(node, 0);
-		break;
-	}
-
-	for_each_compatible_node(node, NULL, "samsung,exynos4210-sysram-ns") {
-		if (!of_device_is_available(node))
-			continue;
-		sysram_ns_base_addr = of_iomap(node, 0);
-		break;
-	}
-}
-
-=======
->>>>>>> f8517848
 static void __init exynos_init_late(void)
 {
 	if (of_machine_is_compatible("samsung,exynos5440"))
@@ -345,18 +314,11 @@
 	if (!IS_ENABLED(CONFIG_SMP))
 		exynos_sysram_init();
 
-<<<<<<< HEAD
-	if (!of_machine_is_compatible("samsung,exynos5420"))
-		exynos_cpuidle_init();
-
-	exynos_cpufreq_init();
-=======
 	if (of_machine_is_compatible("samsung,exynos4210") ||
 			of_machine_is_compatible("samsung,exynos5250"))
 		platform_device_register(&exynos_cpuidle);
 
 	platform_device_register_simple("exynos-cpufreq", -1, NULL, 0);
->>>>>>> f8517848
 
 	of_platform_populate(NULL, of_default_bus_match_table, NULL, NULL);
 }
