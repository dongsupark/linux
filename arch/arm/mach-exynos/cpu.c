--- conflicted
+++ resolved
@@ -230,19 +230,6 @@
 	exynos4_setup_clocks();
 }
 
-<<<<<<< HEAD
-=======
-static void exynos4_gic_irq_fix_base(struct irq_data *d)
-{
-	struct gic_chip_data *gic_data = irq_data_get_irq_chip_data(d);
-
-	gic_data->cpu_base = S5P_VA_GIC_CPU +
-			    (gic_bank_offset * smp_processor_id());
-
-	gic_data->dist_base = S5P_VA_GIC_DIST +
-			    (gic_bank_offset * smp_processor_id());
-}
-
 #ifdef CONFIG_OF
 static const struct of_device_id exynos4_dt_irq_match[] = {
 	{ .compatible = "arm,cortex-a9-gic", .data = gic_of_init, },
@@ -250,7 +237,6 @@
 };
 #endif
 
->>>>>>> a188e1e2
 void __init exynos4_init_irq(void)
 {
 	int irq;
@@ -258,20 +244,12 @@
 
 	gic_bank_offset = soc_is_exynos4412() ? 0x4000 : 0x8000;
 
-<<<<<<< HEAD
-	gic_init_bases(0, IRQ_PPI(0), S5P_VA_GIC_DIST, S5P_VA_GIC_CPU, gic_bank_offset);
-=======
 	if (!of_have_populated_dt())
-		gic_init(0, IRQ_PPI(0), S5P_VA_GIC_DIST, S5P_VA_GIC_CPU);
+		gic_init_bases(0, IRQ_PPI(0), S5P_VA_GIC_DIST, S5P_VA_GIC_CPU, gic_bank_offset);
 #ifdef CONFIG_OF
 	else
 		of_irq_init(exynos4_dt_irq_match);
 #endif
-
-	gic_arch_extn.irq_eoi = exynos4_gic_irq_fix_base;
-	gic_arch_extn.irq_unmask = exynos4_gic_irq_fix_base;
-	gic_arch_extn.irq_mask = exynos4_gic_irq_fix_base;
->>>>>>> a188e1e2
 
 	for (irq = 0; irq < MAX_COMBINER_NR; irq++) {
 
