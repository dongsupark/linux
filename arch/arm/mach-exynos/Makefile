# arch/arm/mach-exynos/Makefile
#
# Copyright (c) 2010-2011 Samsung Electronics Co., Ltd.
#		http://www.samsung.com/
#
# Licensed under GPLv2

ccflags-$(CONFIG_ARCH_MULTIPLATFORM) += -I$(srctree)/$(src)/include -I$(srctree)/arch/arm/plat-samsung/include

obj-y				:=
obj-m				:=
obj-n				:=
obj-				:=

# Core

obj-$(CONFIG_ARCH_EXYNOS)	+= exynos.o pmu.o exynos-smc.o firmware.o

obj-$(CONFIG_PM_SLEEP)		+= pm.o sleep.o
obj-$(CONFIG_PM_GENERIC_DOMAINS) += pm_domains.o
<<<<<<< HEAD
=======
obj-$(CONFIG_CPU_IDLE)		+= cpuidle.o
>>>>>>> 9dfa92ec

obj-$(CONFIG_SMP)		+= platsmp.o headsmp.o

obj-$(CONFIG_HOTPLUG_CPU)	+= hotplug.o

plus_sec := $(call as-instr,.arch_extension sec,+sec)
AFLAGS_exynos-smc.o		:=-Wa,-march=armv7-a$(plus_sec)

obj-$(CONFIG_EXYNOS5420_MCPM)	+= mcpm-exynos.o<|MERGE_RESOLUTION|>--- conflicted
+++ resolved
@@ -18,10 +18,6 @@
 
 obj-$(CONFIG_PM_SLEEP)		+= pm.o sleep.o
 obj-$(CONFIG_PM_GENERIC_DOMAINS) += pm_domains.o
-<<<<<<< HEAD
-=======
-obj-$(CONFIG_CPU_IDLE)		+= cpuidle.o
->>>>>>> 9dfa92ec
 
 obj-$(CONFIG_SMP)		+= platsmp.o headsmp.o
 
