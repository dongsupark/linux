/* linux/arch/arm/mach-exynos4/dma.c
 *
 * Copyright (c) 2011 Samsung Electronics Co., Ltd.
 *		http://www.samsung.com
 *
 * Copyright (C) 2010 Samsung Electronics Co. Ltd.
 *	Jaswinder Singh <jassi.brar@samsung.com>
 *
 * This program is free software; you can redistribute it and/or modify
 * it under the terms of the GNU General Public License as published by
 * the Free Software Foundation; either version 2 of the License, or
 * (at your option) any later version.
 *
 * This program is distributed in the hope that it will be useful,
 * but WITHOUT ANY WARRANTY; without even the implied warranty of
 * MERCHANTABILITY or FITNESS FOR A PARTICULAR PURPOSE.  See the
 * GNU General Public License for more details.
 *
 * You should have received a copy of the GNU General Public License
 * along with this program; if not, write to the Free Software
 * Foundation, Inc., 675 Mass Ave, Cambridge, MA 02139, USA.
 */

#include <linux/dma-mapping.h>
#include <linux/amba/bus.h>
#include <linux/amba/pl330.h>
#include <linux/of.h>

#include <asm/irq.h>
#include <plat/devs.h>
#include <plat/irqs.h>
#include <plat/cpu.h>

#include <mach/map.h>
#include <mach/irqs.h>
#include <mach/dma.h>

static u64 dma_dmamask = DMA_BIT_MASK(32);

u8 exynos4210_pdma0_peri[] = {
	DMACH_PCM0_RX,
	DMACH_PCM0_TX,
	DMACH_PCM2_RX,
	DMACH_PCM2_TX,
	DMACH_MSM_REQ0,
	DMACH_MSM_REQ2,
	DMACH_SPI0_RX,
	DMACH_SPI0_TX,
	DMACH_SPI2_RX,
	DMACH_SPI2_TX,
	DMACH_I2S0S_TX,
	DMACH_I2S0_RX,
	DMACH_I2S0_TX,
	DMACH_I2S2_RX,
	DMACH_I2S2_TX,
	DMACH_UART0_RX,
	DMACH_UART0_TX,
	DMACH_UART2_RX,
	DMACH_UART2_TX,
	DMACH_UART4_RX,
	DMACH_UART4_TX,
	DMACH_SLIMBUS0_RX,
	DMACH_SLIMBUS0_TX,
	DMACH_SLIMBUS2_RX,
	DMACH_SLIMBUS2_TX,
	DMACH_SLIMBUS4_RX,
	DMACH_SLIMBUS4_TX,
	DMACH_AC97_MICIN,
	DMACH_AC97_PCMIN,
	DMACH_AC97_PCMOUT,
};

u8 exynos4212_pdma0_peri[] = {
	DMACH_PCM0_RX,
	DMACH_PCM0_TX,
	DMACH_PCM2_RX,
	DMACH_PCM2_TX,
	DMACH_MIPI_HSI0,
	DMACH_MIPI_HSI1,
	DMACH_SPI0_RX,
	DMACH_SPI0_TX,
	DMACH_SPI2_RX,
	DMACH_SPI2_TX,
	DMACH_I2S0S_TX,
	DMACH_I2S0_RX,
	DMACH_I2S0_TX,
	DMACH_I2S2_RX,
	DMACH_I2S2_TX,
	DMACH_UART0_RX,
	DMACH_UART0_TX,
	DMACH_UART2_RX,
	DMACH_UART2_TX,
	DMACH_UART4_RX,
	DMACH_UART4_TX,
	DMACH_SLIMBUS0_RX,
	DMACH_SLIMBUS0_TX,
	DMACH_SLIMBUS2_RX,
	DMACH_SLIMBUS2_TX,
	DMACH_SLIMBUS4_RX,
	DMACH_SLIMBUS4_TX,
	DMACH_AC97_MICIN,
	DMACH_AC97_PCMIN,
	DMACH_AC97_PCMOUT,
	DMACH_MIPI_HSI4,
	DMACH_MIPI_HSI5,
};

<<<<<<< HEAD
AMBA_AHB_DEVICE(exynos4_pdma0, "dma-pl330.0", 0x00041330, EXYNOS4_PA_PDMA0,
	{IRQ_PDMA0}, &exynos4_pdma0_pdata);
=======
struct dma_pl330_platdata exynos4_pdma0_pdata;

struct amba_device exynos4_device_pdma0 = {
	.dev = {
		.init_name = "dma-pl330.0",
		.dma_mask = &dma_dmamask,
		.coherent_dma_mask = DMA_BIT_MASK(32),
		.platform_data = &exynos4_pdma0_pdata,
	},
	.res = {
		.start = EXYNOS4_PA_PDMA0,
		.end = EXYNOS4_PA_PDMA0 + SZ_4K,
		.flags = IORESOURCE_MEM,
	},
	.irq = {IRQ_PDMA0, NO_IRQ},
	.periphid = 0x00041330,
};
>>>>>>> c5b5a024

u8 exynos4210_pdma1_peri[] = {
	DMACH_PCM0_RX,
	DMACH_PCM0_TX,
	DMACH_PCM1_RX,
	DMACH_PCM1_TX,
	DMACH_MSM_REQ1,
	DMACH_MSM_REQ3,
	DMACH_SPI1_RX,
	DMACH_SPI1_TX,
	DMACH_I2S0S_TX,
	DMACH_I2S0_RX,
	DMACH_I2S0_TX,
	DMACH_I2S1_RX,
	DMACH_I2S1_TX,
	DMACH_UART0_RX,
	DMACH_UART0_TX,
	DMACH_UART1_RX,
	DMACH_UART1_TX,
	DMACH_UART3_RX,
	DMACH_UART3_TX,
	DMACH_SLIMBUS1_RX,
	DMACH_SLIMBUS1_TX,
	DMACH_SLIMBUS3_RX,
	DMACH_SLIMBUS3_TX,
	DMACH_SLIMBUS5_RX,
	DMACH_SLIMBUS5_TX,
};

u8 exynos4212_pdma1_peri[] = {
	DMACH_PCM0_RX,
	DMACH_PCM0_TX,
	DMACH_PCM1_RX,
	DMACH_PCM1_TX,
	DMACH_MIPI_HSI2,
	DMACH_MIPI_HSI3,
	DMACH_SPI1_RX,
	DMACH_SPI1_TX,
	DMACH_I2S0S_TX,
	DMACH_I2S0_RX,
	DMACH_I2S0_TX,
	DMACH_I2S1_RX,
	DMACH_I2S1_TX,
	DMACH_UART0_RX,
	DMACH_UART0_TX,
	DMACH_UART1_RX,
	DMACH_UART1_TX,
	DMACH_UART3_RX,
	DMACH_UART3_TX,
	DMACH_SLIMBUS1_RX,
	DMACH_SLIMBUS1_TX,
	DMACH_SLIMBUS3_RX,
	DMACH_SLIMBUS3_TX,
	DMACH_SLIMBUS5_RX,
	DMACH_SLIMBUS5_TX,
	DMACH_SLIMBUS0AUX_RX,
	DMACH_SLIMBUS0AUX_TX,
	DMACH_SPDIF,
	DMACH_MIPI_HSI6,
	DMACH_MIPI_HSI7,
};

<<<<<<< HEAD
AMBA_AHB_DEVICE(exynos4_pdma1,  "dma-pl330.1", 0x00041330, EXYNOS4_PA_PDMA1,
	{IRQ_PDMA1}, &exynos4_pdma1_pdata);
=======
struct dma_pl330_platdata exynos4_pdma1_pdata;

struct amba_device exynos4_device_pdma1 = {
	.dev = {
		.init_name = "dma-pl330.1",
		.dma_mask = &dma_dmamask,
		.coherent_dma_mask = DMA_BIT_MASK(32),
		.platform_data = &exynos4_pdma1_pdata,
	},
	.res = {
		.start = EXYNOS4_PA_PDMA1,
		.end = EXYNOS4_PA_PDMA1 + SZ_4K,
		.flags = IORESOURCE_MEM,
	},
	.irq = {IRQ_PDMA1, NO_IRQ},
	.periphid = 0x00041330,
};
>>>>>>> c5b5a024

u8 mdma_peri[] = {
	DMACH_MTOM_0,
	DMACH_MTOM_1,
	DMACH_MTOM_2,
	DMACH_MTOM_3,
	DMACH_MTOM_4,
	DMACH_MTOM_5,
	DMACH_MTOM_6,
	DMACH_MTOM_7,
};

struct dma_pl330_platdata exynos4_mdma_pdata = {
	.nr_valid_peri = ARRAY_SIZE(mdma_peri),
	.peri_id = mdma_peri,
};

struct amba_device exynos4_device_mdma = {
	.dev = {
		.init_name = "dma-pl330.2",
		.dma_mask = &dma_dmamask,
		.coherent_dma_mask = DMA_BIT_MASK(32),
		.platform_data = &exynos4_mdma_pdata,
	},
	.res = {
		.start = EXYNOS4_PA_MDMA1,
		.end = EXYNOS4_PA_MDMA1 + SZ_4K,
		.flags = IORESOURCE_MEM,
	},
	.irq = {IRQ_MDMA1, NO_IRQ},
	.periphid = 0x00041330,
};

static int __init exynos4_dma_init(void)
{
	if (of_have_populated_dt())
		return 0;

	if (soc_is_exynos4210()) {
		exynos4_pdma0_pdata.nr_valid_peri =
			ARRAY_SIZE(exynos4210_pdma0_peri);
		exynos4_pdma0_pdata.peri_id = exynos4210_pdma0_peri;
		exynos4_pdma1_pdata.nr_valid_peri =
			ARRAY_SIZE(exynos4210_pdma1_peri);
		exynos4_pdma1_pdata.peri_id = exynos4210_pdma1_peri;
	} else if (soc_is_exynos4212() || soc_is_exynos4412()) {
		exynos4_pdma0_pdata.nr_valid_peri =
			ARRAY_SIZE(exynos4212_pdma0_peri);
		exynos4_pdma0_pdata.peri_id = exynos4212_pdma0_peri;
		exynos4_pdma1_pdata.nr_valid_peri =
			ARRAY_SIZE(exynos4212_pdma1_peri);
		exynos4_pdma1_pdata.peri_id = exynos4212_pdma1_peri;
	}

	dma_cap_set(DMA_SLAVE, exynos4_pdma0_pdata.cap_mask);
	dma_cap_set(DMA_CYCLIC, exynos4_pdma0_pdata.cap_mask);
	amba_device_register(&exynos4_pdma0_device, &iomem_resource);

	dma_cap_set(DMA_SLAVE, exynos4_pdma1_pdata.cap_mask);
	dma_cap_set(DMA_CYCLIC, exynos4_pdma1_pdata.cap_mask);
	amba_device_register(&exynos4_pdma1_device, &iomem_resource);

	dma_cap_set(DMA_MEMCPY, exynos4_mdma_pdata.cap_mask);
	amba_device_register(&exynos4_device_mdma, &iomem_resource);

	return 0;
}
arch_initcall(exynos4_dma_init);<|MERGE_RESOLUTION|>--- conflicted
+++ resolved
@@ -105,28 +105,10 @@
 	DMACH_MIPI_HSI5,
 };
 
-<<<<<<< HEAD
+struct dma_pl330_platdata exynos4_pdma0_pdata;
+
 AMBA_AHB_DEVICE(exynos4_pdma0, "dma-pl330.0", 0x00041330, EXYNOS4_PA_PDMA0,
 	{IRQ_PDMA0}, &exynos4_pdma0_pdata);
-=======
-struct dma_pl330_platdata exynos4_pdma0_pdata;
-
-struct amba_device exynos4_device_pdma0 = {
-	.dev = {
-		.init_name = "dma-pl330.0",
-		.dma_mask = &dma_dmamask,
-		.coherent_dma_mask = DMA_BIT_MASK(32),
-		.platform_data = &exynos4_pdma0_pdata,
-	},
-	.res = {
-		.start = EXYNOS4_PA_PDMA0,
-		.end = EXYNOS4_PA_PDMA0 + SZ_4K,
-		.flags = IORESOURCE_MEM,
-	},
-	.irq = {IRQ_PDMA0, NO_IRQ},
-	.periphid = 0x00041330,
-};
->>>>>>> c5b5a024
 
 u8 exynos4210_pdma1_peri[] = {
 	DMACH_PCM0_RX,
@@ -189,28 +171,10 @@
 	DMACH_MIPI_HSI7,
 };
 
-<<<<<<< HEAD
+struct dma_pl330_platdata exynos4_pdma1_pdata;
+
 AMBA_AHB_DEVICE(exynos4_pdma1,  "dma-pl330.1", 0x00041330, EXYNOS4_PA_PDMA1,
 	{IRQ_PDMA1}, &exynos4_pdma1_pdata);
-=======
-struct dma_pl330_platdata exynos4_pdma1_pdata;
-
-struct amba_device exynos4_device_pdma1 = {
-	.dev = {
-		.init_name = "dma-pl330.1",
-		.dma_mask = &dma_dmamask,
-		.coherent_dma_mask = DMA_BIT_MASK(32),
-		.platform_data = &exynos4_pdma1_pdata,
-	},
-	.res = {
-		.start = EXYNOS4_PA_PDMA1,
-		.end = EXYNOS4_PA_PDMA1 + SZ_4K,
-		.flags = IORESOURCE_MEM,
-	},
-	.irq = {IRQ_PDMA1, NO_IRQ},
-	.periphid = 0x00041330,
-};
->>>>>>> c5b5a024
 
 u8 mdma_peri[] = {
 	DMACH_MTOM_0,
@@ -240,7 +204,7 @@
 		.end = EXYNOS4_PA_MDMA1 + SZ_4K,
 		.flags = IORESOURCE_MEM,
 	},
-	.irq = {IRQ_MDMA1, NO_IRQ},
+	.irq = {IRQ_MDMA1},
 	.periphid = 0x00041330,
 };
 
