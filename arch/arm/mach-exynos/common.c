--- conflicted
+++ resolved
@@ -583,12 +583,9 @@
 #ifdef CONFIG_CACHE_L2X0
 static int __init exynos4_l2x0_cache_init(void)
 {
-<<<<<<< HEAD
-=======
 	if (soc_is_exynos5250())
 		return 0;
 
->>>>>>> 853a0231
 	int ret;
 	ret = l2x0_of_init(L2_AUX_VAL, L2_AUX_MASK);
 	if (!ret) {
@@ -601,7 +598,6 @@
 		l2x0_saved_regs.phy_base = EXYNOS4_PA_L2CC;
 		/* TAG, Data Latency Control: 2 cycles */
 		l2x0_saved_regs.tag_latency = 0x110;
-<<<<<<< HEAD
 
 		if (soc_is_exynos4212() || soc_is_exynos4412())
 			l2x0_saved_regs.data_latency = 0x120;
@@ -627,33 +623,6 @@
 		__raw_writel(l2x0_saved_regs.pwr_ctrl,
 				S5P_VA_L2CC + L2X0_POWER_CTRL);
 
-=======
-
-		if (soc_is_exynos4212() || soc_is_exynos4412())
-			l2x0_saved_regs.data_latency = 0x120;
-		else
-			l2x0_saved_regs.data_latency = 0x110;
-
-		l2x0_saved_regs.prefetch_ctrl = 0x30000007;
-		l2x0_saved_regs.pwr_ctrl =
-			(L2X0_DYNAMIC_CLK_GATING_EN | L2X0_STNDBY_MODE_EN);
-
-		l2x0_regs_phys = virt_to_phys(&l2x0_saved_regs);
-
-		__raw_writel(l2x0_saved_regs.tag_latency,
-				S5P_VA_L2CC + L2X0_TAG_LATENCY_CTRL);
-		__raw_writel(l2x0_saved_regs.data_latency,
-				S5P_VA_L2CC + L2X0_DATA_LATENCY_CTRL);
-
-		/* L2X0 Prefetch Control */
-		__raw_writel(l2x0_saved_regs.prefetch_ctrl,
-				S5P_VA_L2CC + L2X0_PREFETCH_CTRL);
-
-		/* L2X0 Power Control */
-		__raw_writel(l2x0_saved_regs.pwr_ctrl,
-				S5P_VA_L2CC + L2X0_POWER_CTRL);
-
->>>>>>> 853a0231
 		clean_dcache_area(&l2x0_regs_phys, sizeof(unsigned long));
 		clean_dcache_area(&l2x0_saved_regs, sizeof(struct l2x0_regs));
 	}
