--- conflicted
+++ resolved
@@ -226,8 +226,6 @@
 	},
 };
 
-<<<<<<< HEAD
-=======
 static struct map_desc exynos5_iodesc[] __initdata = {
 	{
 		.virtual	= (unsigned long)S3C_VA_SYS,
@@ -292,7 +290,6 @@
 	},
 };
 
->>>>>>> 44ad5b5d
 void exynos4_restart(char mode, const char *cmd)
 {
 	__raw_writel(0x1, S5P_SWRESET);
@@ -652,10 +649,6 @@
 
 static int __init exynos5_l2_cache_init(void)
 {
-<<<<<<< HEAD
-	printk(KERN_INFO "EXYNOS: Initializing architecture\n");
-	return device_register(&exynos4_dev);
-=======
 	unsigned int val;
 
 	if (!soc_is_exynos5250())
@@ -687,7 +680,6 @@
 		return device_register(&exynos5_dev);
 	else
 		return device_register(&exynos4_dev);
->>>>>>> 44ad5b5d
 }
 
 /* uart registration process */
