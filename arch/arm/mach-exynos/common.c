/*
 * Copyright (c) 2010-2011 Samsung Electronics Co., Ltd.
 *		http://www.samsung.com
 *
 * Common Codes for EXYNOS
 *
 * This program is free software; you can redistribute it and/or modify
 * it under the terms of the GNU General Public License version 2 as
 * published by the Free Software Foundation.
 */

#include <linux/kernel.h>
#include <linux/interrupt.h>
#include <linux/irq.h>
#include <linux/io.h>
#include <linux/device.h>
#include <linux/gpio.h>
#include <linux/sched.h>
#include <linux/serial_core.h>
#include <linux/of.h>
#include <linux/of_fdt.h>
#include <linux/of_irq.h>
#include <linux/export.h>
#include <linux/irqdomain.h>
#include <linux/of_address.h>

#include <asm/proc-fns.h>
#include <asm/exception.h>
#include <asm/hardware/cache-l2x0.h>
#include <asm/hardware/gic.h>
#include <asm/mach/map.h>
#include <asm/mach/irq.h>
#include <asm/cacheflush.h>

#include <mach/regs-irq.h>
#include <mach/regs-pmu.h>
#include <mach/regs-gpio.h>
#include <mach/pmu.h>

#include <plat/cpu.h>
#include <plat/clock.h>
#include <plat/devs.h>
#include <plat/pm.h>
#include <plat/sdhci.h>
#include <plat/gpio-cfg.h>
#include <plat/adc-core.h>
#include <plat/fb-core.h>
#include <plat/fimc-core.h>
#include <plat/iic-core.h>
#include <plat/tv-core.h>
#include <plat/spi-core.h>
#include <plat/regs-serial.h>

#include "common.h"
#define L2_AUX_VAL 0x7C470001
#define L2_AUX_MASK 0xC200ffff

static const char name_exynos4210[] = "EXYNOS4210";
static const char name_exynos4212[] = "EXYNOS4212";
static const char name_exynos4412[] = "EXYNOS4412";
static const char name_exynos5250[] = "EXYNOS5250";
static const char name_exynos5440[] = "EXYNOS5440";

static void exynos4_map_io(void);
static void exynos5_map_io(void);
static void exynos5440_map_io(void);
static void exynos4_init_clocks(int xtal);
static void exynos5_init_clocks(int xtal);
static void exynos4_init_uarts(struct s3c2410_uartcfg *cfg, int no);
static int exynos_init(void);

static struct cpu_table cpu_ids[] __initdata = {
	{
		.idcode		= EXYNOS4210_CPU_ID,
		.idmask		= EXYNOS4_CPU_MASK,
		.map_io		= exynos4_map_io,
		.init_clocks	= exynos4_init_clocks,
		.init_uarts	= exynos4_init_uarts,
		.init		= exynos_init,
		.name		= name_exynos4210,
	}, {
		.idcode		= EXYNOS4212_CPU_ID,
		.idmask		= EXYNOS4_CPU_MASK,
		.map_io		= exynos4_map_io,
		.init_clocks	= exynos4_init_clocks,
		.init_uarts	= exynos4_init_uarts,
		.init		= exynos_init,
		.name		= name_exynos4212,
	}, {
		.idcode		= EXYNOS4412_CPU_ID,
		.idmask		= EXYNOS4_CPU_MASK,
		.map_io		= exynos4_map_io,
		.init_clocks	= exynos4_init_clocks,
		.init_uarts	= exynos4_init_uarts,
		.init		= exynos_init,
		.name		= name_exynos4412,
	}, {
		.idcode		= EXYNOS5250_SOC_ID,
		.idmask		= EXYNOS5_SOC_MASK,
		.map_io		= exynos5_map_io,
		.init_clocks	= exynos5_init_clocks,
		.init		= exynos_init,
		.name		= name_exynos5250,
	}, {
		.idcode		= EXYNOS5440_SOC_ID,
		.idmask		= EXYNOS5_SOC_MASK,
		.map_io		= exynos5440_map_io,
		.init		= exynos_init,
		.name		= name_exynos5440,
	},
};

/* Initial IO mappings */

static struct map_desc exynos_iodesc[] __initdata = {
	{
		.virtual	= (unsigned long)S5P_VA_CHIPID,
		.pfn		= __phys_to_pfn(EXYNOS_PA_CHIPID),
		.length		= SZ_4K,
		.type		= MT_DEVICE,
	}, {
		.virtual	= (unsigned long)S5P_VA_AUDSS,
		.pfn		= __phys_to_pfn(EXYNOS_PA_AUDSS),
		.length		= SZ_4K,
		.type		= MT_DEVICE,
	},
};

static struct map_desc exynos5440_iodesc[] __initdata = {
	{
		.virtual	= (unsigned long)S5P_VA_CHIPID,
		.pfn		= __phys_to_pfn(EXYNOS5440_PA_CHIPID),
		.length		= SZ_4K,
		.type		= MT_DEVICE,
	},
};

#ifdef CONFIG_ARCH_EXYNOS5
static struct map_desc exynos5440_iodesc[] __initdata = {
	{
		.virtual	= (unsigned long)S5P_VA_CHIPID,
		.pfn		= __phys_to_pfn(EXYNOS5440_PA_CHIPID),
		.length		= SZ_4K,
		.type		= MT_DEVICE,
	},
};
#endif

static struct map_desc exynos4_iodesc[] __initdata = {
	{
		.virtual	= (unsigned long)S3C_VA_SYS,
		.pfn		= __phys_to_pfn(EXYNOS4_PA_SYSCON),
		.length		= SZ_64K,
		.type		= MT_DEVICE,
	}, {
		.virtual	= (unsigned long)S3C_VA_TIMER,
		.pfn		= __phys_to_pfn(EXYNOS4_PA_TIMER),
		.length		= SZ_16K,
		.type		= MT_DEVICE,
	}, {
		.virtual	= (unsigned long)S3C_VA_WATCHDOG,
		.pfn		= __phys_to_pfn(EXYNOS4_PA_WATCHDOG),
		.length		= SZ_4K,
		.type		= MT_DEVICE,
	}, {
		.virtual	= (unsigned long)S5P_VA_SROMC,
		.pfn		= __phys_to_pfn(EXYNOS4_PA_SROMC),
		.length		= SZ_4K,
		.type		= MT_DEVICE,
	}, {
		.virtual	= (unsigned long)S5P_VA_SYSTIMER,
		.pfn		= __phys_to_pfn(EXYNOS4_PA_SYSTIMER),
		.length		= SZ_4K,
		.type		= MT_DEVICE,
	}, {
		.virtual	= (unsigned long)S5P_VA_PMU,
		.pfn		= __phys_to_pfn(EXYNOS4_PA_PMU),
		.length		= SZ_64K,
		.type		= MT_DEVICE,
	}, {
		.virtual	= (unsigned long)S5P_VA_COMBINER_BASE,
		.pfn		= __phys_to_pfn(EXYNOS4_PA_COMBINER),
		.length		= SZ_4K,
		.type		= MT_DEVICE,
	}, {
		.virtual	= (unsigned long)S5P_VA_GIC_CPU,
		.pfn		= __phys_to_pfn(EXYNOS4_PA_GIC_CPU),
		.length		= SZ_64K,
		.type		= MT_DEVICE,
	}, {
		.virtual	= (unsigned long)S5P_VA_GIC_DIST,
		.pfn		= __phys_to_pfn(EXYNOS4_PA_GIC_DIST),
		.length		= SZ_64K,
		.type		= MT_DEVICE,
	}, {
		.virtual	= (unsigned long)S3C_VA_UART,
		.pfn		= __phys_to_pfn(EXYNOS4_PA_UART),
		.length		= SZ_512K,
		.type		= MT_DEVICE,
	}, {
		.virtual	= (unsigned long)S5P_VA_CMU,
		.pfn		= __phys_to_pfn(EXYNOS4_PA_CMU),
		.length		= SZ_128K,
		.type		= MT_DEVICE,
	}, {
		.virtual	= (unsigned long)S5P_VA_COREPERI_BASE,
		.pfn		= __phys_to_pfn(EXYNOS4_PA_COREPERI),
		.length		= SZ_8K,
		.type		= MT_DEVICE,
	}, {
		.virtual	= (unsigned long)S5P_VA_L2CC,
		.pfn		= __phys_to_pfn(EXYNOS4_PA_L2CC),
		.length		= SZ_4K,
		.type		= MT_DEVICE,
	}, {
		.virtual	= (unsigned long)S5P_VA_DMC0,
		.pfn		= __phys_to_pfn(EXYNOS4_PA_DMC0),
		.length		= SZ_64K,
		.type		= MT_DEVICE,
	}, {
		.virtual	= (unsigned long)S5P_VA_DMC1,
		.pfn		= __phys_to_pfn(EXYNOS4_PA_DMC1),
		.length		= SZ_64K,
		.type		= MT_DEVICE,
	}, {
		.virtual	= (unsigned long)S3C_VA_USB_HSPHY,
		.pfn		= __phys_to_pfn(EXYNOS4_PA_HSPHY),
		.length		= SZ_4K,
		.type		= MT_DEVICE,
	},
};

static struct map_desc exynos4_iodesc0[] __initdata = {
	{
		.virtual	= (unsigned long)S5P_VA_SYSRAM,
		.pfn		= __phys_to_pfn(EXYNOS4_PA_SYSRAM0),
		.length		= SZ_4K,
		.type		= MT_DEVICE,
	},
};

static struct map_desc exynos4_iodesc1[] __initdata = {
	{
		.virtual	= (unsigned long)S5P_VA_SYSRAM,
		.pfn		= __phys_to_pfn(EXYNOS4_PA_SYSRAM1),
		.length		= SZ_4K,
		.type		= MT_DEVICE,
	},
};

static struct map_desc exynos5_iodesc[] __initdata = {
	{
		.virtual	= (unsigned long)S3C_VA_SYS,
		.pfn		= __phys_to_pfn(EXYNOS5_PA_SYSCON),
		.length		= SZ_64K,
		.type		= MT_DEVICE,
	}, {
		.virtual	= (unsigned long)S3C_VA_TIMER,
		.pfn		= __phys_to_pfn(EXYNOS5_PA_TIMER),
		.length		= SZ_16K,
		.type		= MT_DEVICE,
	}, {
		.virtual	= (unsigned long)S3C_VA_WATCHDOG,
		.pfn		= __phys_to_pfn(EXYNOS5_PA_WATCHDOG),
		.length		= SZ_4K,
		.type		= MT_DEVICE,
	}, {
		.virtual	= (unsigned long)S5P_VA_SROMC,
		.pfn		= __phys_to_pfn(EXYNOS5_PA_SROMC),
		.length		= SZ_4K,
		.type		= MT_DEVICE,
	}, {
		.virtual	= (unsigned long)S5P_VA_SYSTIMER,
		.pfn		= __phys_to_pfn(EXYNOS5_PA_SYSTIMER),
		.length		= SZ_4K,
		.type		= MT_DEVICE,
	}, {
		.virtual	= (unsigned long)S5P_VA_SYSRAM,
		.pfn		= __phys_to_pfn(EXYNOS5_PA_SYSRAM),
		.length		= SZ_4K,
		.type		= MT_DEVICE,
	}, {
		.virtual	= (unsigned long)S5P_VA_CMU,
		.pfn		= __phys_to_pfn(EXYNOS5_PA_CMU),
		.length		= 144 * SZ_1K,
		.type		= MT_DEVICE,
	}, {
		.virtual	= (unsigned long)S5P_VA_PMU,
		.pfn		= __phys_to_pfn(EXYNOS5_PA_PMU),
		.length		= SZ_64K,
		.type		= MT_DEVICE,
	}, {
		.virtual	= (unsigned long)S3C_VA_UART,
		.pfn		= __phys_to_pfn(EXYNOS5_PA_UART),
		.length		= SZ_512K,
		.type		= MT_DEVICE,
	},
};

static struct map_desc exynos5440_iodesc0[] __initdata = {
	{
		.virtual	= (unsigned long)S3C_VA_UART,
		.pfn		= __phys_to_pfn(EXYNOS5440_PA_UART0),
		.length		= SZ_512K,
		.type		= MT_DEVICE,
	},
};

void exynos4_restart(char mode, const char *cmd)
{
	__raw_writel(0x1, S5P_SWRESET);
}

void exynos5_restart(char mode, const char *cmd)
{
	u32 val;
	void __iomem *addr;

	if (of_machine_is_compatible("samsung,exynos5250")) {
		val = 0x1;
		addr = EXYNOS_SWRESET;
	} else if (of_machine_is_compatible("samsung,exynos5440")) {
		val = (0x10 << 20) | (0x1 << 16);
		addr = EXYNOS5440_SWRESET;
	} else {
		pr_err("%s: cannot support non-DT\n", __func__);
		return;
	}

	__raw_writel(val, addr);
}

void __init exynos_init_late(void)
{
	if (of_machine_is_compatible("samsung,exynos5440"))
		/* to be supported later */
		return;

	exynos_pm_late_initcall();
}

/*
 * exynos_map_io
 *
 * register the standard cpu IO areas
 */

void __init exynos_init_io(struct map_desc *mach_desc, int size)
{
	struct map_desc *iodesc = exynos_iodesc;
	int iodesc_sz = ARRAY_SIZE(exynos_iodesc);
#if defined(CONFIG_OF) && defined(CONFIG_ARCH_EXYNOS5)
	unsigned long root = of_get_flat_dt_root();

	/* initialize the io descriptors we need for initialization */
<<<<<<< HEAD
	if (of_flat_dt_is_compatible(root, "samsung,exynos5440")) {
		iodesc = exynos5440_iodesc;
		iodesc_sz = ARRAY_SIZE(exynos5440_iodesc);
	}
#endif

	iotable_init(iodesc, iodesc_sz);
=======
	if (of_machine_is_compatible("samsung,exynos5440"))
		iotable_init(exynos5440_iodesc, ARRAY_SIZE(exynos5440_iodesc));
	else
		iotable_init(exynos_iodesc, ARRAY_SIZE(exynos_iodesc));
>>>>>>> d1a8169e

	if (mach_desc)
		iotable_init(mach_desc, size);

	/* detect cpu id and rev. */
	s5p_init_cpu(S5P_VA_CHIPID);

	s3c_init_cpu(samsung_cpu_id, cpu_ids, ARRAY_SIZE(cpu_ids));
}

static void __init exynos4_map_io(void)
{
	iotable_init(exynos4_iodesc, ARRAY_SIZE(exynos4_iodesc));

	if (soc_is_exynos4210() && samsung_rev() == EXYNOS4210_REV_0)
		iotable_init(exynos4_iodesc0, ARRAY_SIZE(exynos4_iodesc0));
	else
		iotable_init(exynos4_iodesc1, ARRAY_SIZE(exynos4_iodesc1));

	/* initialize device information early */
	exynos4_default_sdhci0();
	exynos4_default_sdhci1();
	exynos4_default_sdhci2();
	exynos4_default_sdhci3();

	s3c_adc_setname("samsung-adc-v3");

	s3c_fimc_setname(0, "exynos4-fimc");
	s3c_fimc_setname(1, "exynos4-fimc");
	s3c_fimc_setname(2, "exynos4-fimc");
	s3c_fimc_setname(3, "exynos4-fimc");

	s3c_sdhci_setname(0, "exynos4-sdhci");
	s3c_sdhci_setname(1, "exynos4-sdhci");
	s3c_sdhci_setname(2, "exynos4-sdhci");
	s3c_sdhci_setname(3, "exynos4-sdhci");

	/* The I2C bus controllers are directly compatible with s3c2440 */
	s3c_i2c0_setname("s3c2440-i2c");
	s3c_i2c1_setname("s3c2440-i2c");
	s3c_i2c2_setname("s3c2440-i2c");

	s5p_fb_setname(0, "exynos4-fb");
	s5p_hdmi_setname("exynos4-hdmi");

	s3c64xx_spi_setname("exynos4210-spi");
}

static void __init exynos5_map_io(void)
{
	iotable_init(exynos5_iodesc, ARRAY_SIZE(exynos5_iodesc));
}

static void __init exynos4_init_clocks(int xtal)
{
	printk(KERN_DEBUG "%s: initializing clocks\n", __func__);

	s3c24xx_register_baseclocks(xtal);
	s5p_register_clocks(xtal);

	if (soc_is_exynos4210())
		exynos4210_register_clocks();
	else if (soc_is_exynos4212() || soc_is_exynos4412())
		exynos4212_register_clocks();

	exynos4_register_clocks();
	exynos4_setup_clocks();
}

static void __init exynos5440_map_io(void)
{
	iotable_init(exynos5440_iodesc0, ARRAY_SIZE(exynos5440_iodesc0));
}

static void __init exynos5_init_clocks(int xtal)
{
	printk(KERN_DEBUG "%s: initializing clocks\n", __func__);

	s3c24xx_register_baseclocks(xtal);
	s5p_register_clocks(xtal);

	exynos5_register_clocks();
	exynos5_setup_clocks();
}

#define COMBINER_ENABLE_SET	0x0
#define COMBINER_ENABLE_CLEAR	0x4
#define COMBINER_INT_STATUS	0xC

static DEFINE_SPINLOCK(irq_controller_lock);

struct combiner_chip_data {
	unsigned int irq_offset;
	unsigned int irq_mask;
	void __iomem *base;
};

static struct irq_domain *combiner_irq_domain;
static struct combiner_chip_data combiner_data[MAX_COMBINER_NR];

static inline void __iomem *combiner_base(struct irq_data *data)
{
	struct combiner_chip_data *combiner_data =
		irq_data_get_irq_chip_data(data);

	return combiner_data->base;
}

static void combiner_mask_irq(struct irq_data *data)
{
	u32 mask = 1 << (data->hwirq % 32);

	__raw_writel(mask, combiner_base(data) + COMBINER_ENABLE_CLEAR);
}

static void combiner_unmask_irq(struct irq_data *data)
{
	u32 mask = 1 << (data->hwirq % 32);

	__raw_writel(mask, combiner_base(data) + COMBINER_ENABLE_SET);
}

static void combiner_handle_cascade_irq(unsigned int irq, struct irq_desc *desc)
{
	struct combiner_chip_data *chip_data = irq_get_handler_data(irq);
	struct irq_chip *chip = irq_get_chip(irq);
	unsigned int cascade_irq, combiner_irq;
	unsigned long status;

	chained_irq_enter(chip, desc);

	spin_lock(&irq_controller_lock);
	status = __raw_readl(chip_data->base + COMBINER_INT_STATUS);
	spin_unlock(&irq_controller_lock);
	status &= chip_data->irq_mask;

	if (status == 0)
		goto out;

	combiner_irq = __ffs(status);

	cascade_irq = combiner_irq + (chip_data->irq_offset & ~31);
	if (unlikely(cascade_irq >= NR_IRQS))
		do_bad_IRQ(cascade_irq, desc);
	else
		generic_handle_irq(cascade_irq);

 out:
	chained_irq_exit(chip, desc);
}

static struct irq_chip combiner_chip = {
	.name		= "COMBINER",
	.irq_mask	= combiner_mask_irq,
	.irq_unmask	= combiner_unmask_irq,
};

static void __init combiner_cascade_irq(unsigned int combiner_nr, unsigned int irq)
{
	unsigned int max_nr;

	if (soc_is_exynos5250())
		max_nr = EXYNOS5_MAX_COMBINER_NR;
	else
		max_nr = EXYNOS4_MAX_COMBINER_NR;

	if (combiner_nr >= max_nr)
		BUG();
	if (irq_set_handler_data(irq, &combiner_data[combiner_nr]) != 0)
		BUG();
	irq_set_chained_handler(irq, combiner_handle_cascade_irq);
}

static void __init combiner_init_one(unsigned int combiner_nr,
				     void __iomem *base)
{
	combiner_data[combiner_nr].base = base;
	combiner_data[combiner_nr].irq_offset = irq_find_mapping(
		combiner_irq_domain, combiner_nr * MAX_IRQ_IN_COMBINER);
	combiner_data[combiner_nr].irq_mask = 0xff << ((combiner_nr % 4) << 3);

	/* Disable all interrupts */
	__raw_writel(combiner_data[combiner_nr].irq_mask,
		     base + COMBINER_ENABLE_CLEAR);
}

#ifdef CONFIG_OF
static int combiner_irq_domain_xlate(struct irq_domain *d,
				     struct device_node *controller,
				     const u32 *intspec, unsigned int intsize,
				     unsigned long *out_hwirq,
				     unsigned int *out_type)
{
	if (d->of_node != controller)
		return -EINVAL;

	if (intsize < 2)
		return -EINVAL;

	*out_hwirq = intspec[0] * MAX_IRQ_IN_COMBINER + intspec[1];
	*out_type = 0;

	return 0;
}
#else
static int combiner_irq_domain_xlate(struct irq_domain *d,
				     struct device_node *controller,
				     const u32 *intspec, unsigned int intsize,
				     unsigned long *out_hwirq,
				     unsigned int *out_type)
{
	return -EINVAL;
}
#endif

static int combiner_irq_domain_map(struct irq_domain *d, unsigned int irq,
				   irq_hw_number_t hw)
{
	irq_set_chip_and_handler(irq, &combiner_chip, handle_level_irq);
	irq_set_chip_data(irq, &combiner_data[hw >> 3]);
	set_irq_flags(irq, IRQF_VALID | IRQF_PROBE);

	return 0;
}

static struct irq_domain_ops combiner_irq_domain_ops = {
	.xlate	= combiner_irq_domain_xlate,
	.map	= combiner_irq_domain_map,
};

static void __init combiner_init(void __iomem *combiner_base,
				 struct device_node *np)
{
	int i, irq, irq_base;
	unsigned int max_nr, nr_irq;

	if (np) {
		if (of_property_read_u32(np, "samsung,combiner-nr", &max_nr)) {
			pr_warning("%s: number of combiners not specified, "
				"setting default as %d.\n",
				__func__, EXYNOS4_MAX_COMBINER_NR);
			max_nr = EXYNOS4_MAX_COMBINER_NR;
		}
	} else {
		max_nr = soc_is_exynos5250() ? EXYNOS5_MAX_COMBINER_NR :
						EXYNOS4_MAX_COMBINER_NR;
	}
	nr_irq = max_nr * MAX_IRQ_IN_COMBINER;

	irq_base = irq_alloc_descs(COMBINER_IRQ(0, 0), 1, nr_irq, 0);
	if (IS_ERR_VALUE(irq_base)) {
		irq_base = COMBINER_IRQ(0, 0);
		pr_warning("%s: irq desc alloc failed. Continuing with %d as linux irq base\n", __func__, irq_base);
	}

	combiner_irq_domain = irq_domain_add_legacy(np, nr_irq, irq_base, 0,
				&combiner_irq_domain_ops, &combiner_data);
	if (WARN_ON(!combiner_irq_domain)) {
		pr_warning("%s: irq domain init failed\n", __func__);
		return;
	}

	for (i = 0; i < max_nr; i++) {
		combiner_init_one(i, combiner_base + (i >> 2) * 0x10);
		irq = IRQ_SPI(i);
#ifdef CONFIG_OF
		if (np)
			irq = irq_of_parse_and_map(np, i);
#endif
		combiner_cascade_irq(i, irq);
	}
}

#ifdef CONFIG_OF
static int __init combiner_of_init(struct device_node *np,
				   struct device_node *parent)
{
	void __iomem *combiner_base;

	combiner_base = of_iomap(np, 0);
	if (!combiner_base) {
		pr_err("%s: failed to map combiner registers\n", __func__);
		return -ENXIO;
	}

	combiner_init(combiner_base, np);

	return 0;
}

static const struct of_device_id exynos_dt_irq_match[] = {
	{ .compatible = "arm,cortex-a9-gic", .data = gic_of_init, },
	{ .compatible = "arm,cortex-a15-gic", .data = gic_of_init, },
	{ .compatible = "samsung,exynos4210-combiner",
			.data = combiner_of_init, },
	{},
};
#endif

void __init exynos4_init_irq(void)
{
	unsigned int gic_bank_offset;

	gic_bank_offset = soc_is_exynos4412() ? 0x4000 : 0x8000;

	if (!of_have_populated_dt())
		gic_init_bases(0, IRQ_PPI(0), S5P_VA_GIC_DIST, S5P_VA_GIC_CPU, gic_bank_offset, NULL);
#ifdef CONFIG_OF
	else
		of_irq_init(exynos_dt_irq_match);
#endif

	if (!of_have_populated_dt())
		combiner_init(S5P_VA_COMBINER_BASE, NULL);

	/*
	 * The parameters of s5p_init_irq() are for VIC init.
	 * Theses parameters should be NULL and 0 because EXYNOS4
	 * uses GIC instead of VIC.
	 */
	s5p_init_irq(NULL, 0);
}

void __init exynos5_init_irq(void)
{
#ifdef CONFIG_OF
	of_irq_init(exynos_dt_irq_match);
#endif
	/*
	 * The parameters of s5p_init_irq() are for VIC init.
	 * Theses parameters should be NULL and 0 because EXYNOS4
	 * uses GIC instead of VIC.
	 */
	s5p_init_irq(NULL, 0);

	gic_arch_extn.irq_set_wake = s3c_irq_wake;
}

struct bus_type exynos_subsys = {
	.name		= "exynos-core",
	.dev_name	= "exynos-core",
};

static struct device exynos4_dev = {
	.bus	= &exynos_subsys,
};

static int __init exynos_core_init(void)
{
	return subsys_system_register(&exynos_subsys, NULL);
}
core_initcall(exynos_core_init);

#ifdef CONFIG_CACHE_L2X0
static int __init exynos4_l2x0_cache_init(void)
{
	int ret;

	if (soc_is_exynos5250() || soc_is_exynos5440())
		return 0;

	ret = l2x0_of_init(L2_AUX_VAL, L2_AUX_MASK);
	if (!ret) {
		l2x0_regs_phys = virt_to_phys(&l2x0_saved_regs);
		clean_dcache_area(&l2x0_regs_phys, sizeof(unsigned long));
		return 0;
	}

	if (!(__raw_readl(S5P_VA_L2CC + L2X0_CTRL) & 0x1)) {
		l2x0_saved_regs.phy_base = EXYNOS4_PA_L2CC;
		/* TAG, Data Latency Control: 2 cycles */
		l2x0_saved_regs.tag_latency = 0x110;

		if (soc_is_exynos4212() || soc_is_exynos4412())
			l2x0_saved_regs.data_latency = 0x120;
		else
			l2x0_saved_regs.data_latency = 0x110;

		l2x0_saved_regs.prefetch_ctrl = 0x30000007;
		l2x0_saved_regs.pwr_ctrl =
			(L2X0_DYNAMIC_CLK_GATING_EN | L2X0_STNDBY_MODE_EN);

		l2x0_regs_phys = virt_to_phys(&l2x0_saved_regs);

		__raw_writel(l2x0_saved_regs.tag_latency,
				S5P_VA_L2CC + L2X0_TAG_LATENCY_CTRL);
		__raw_writel(l2x0_saved_regs.data_latency,
				S5P_VA_L2CC + L2X0_DATA_LATENCY_CTRL);

		/* L2X0 Prefetch Control */
		__raw_writel(l2x0_saved_regs.prefetch_ctrl,
				S5P_VA_L2CC + L2X0_PREFETCH_CTRL);

		/* L2X0 Power Control */
		__raw_writel(l2x0_saved_regs.pwr_ctrl,
				S5P_VA_L2CC + L2X0_POWER_CTRL);

		clean_dcache_area(&l2x0_regs_phys, sizeof(unsigned long));
		clean_dcache_area(&l2x0_saved_regs, sizeof(struct l2x0_regs));
	}

	l2x0_init(S5P_VA_L2CC, L2_AUX_VAL, L2_AUX_MASK);
	return 0;
}
early_initcall(exynos4_l2x0_cache_init);
#endif

static int __init exynos_init(void)
{
	printk(KERN_INFO "EXYNOS: Initializing architecture\n");

	return device_register(&exynos4_dev);
}

/* uart registration process */

static void __init exynos4_init_uarts(struct s3c2410_uartcfg *cfg, int no)
{
	struct s3c2410_uartcfg *tcfg = cfg;
	u32 ucnt;

	for (ucnt = 0; ucnt < no; ucnt++, tcfg++)
		tcfg->has_fracval = 1;

	s3c24xx_init_uartdevs("exynos4210-uart", exynos4_uart_resources, cfg, no);
}

static void __iomem *exynos_eint_base;

static DEFINE_SPINLOCK(eint_lock);

static unsigned int eint0_15_data[16];

static inline int exynos4_irq_to_gpio(unsigned int irq)
{
	if (irq < IRQ_EINT(0))
		return -EINVAL;

	irq -= IRQ_EINT(0);
	if (irq < 8)
		return EXYNOS4_GPX0(irq);

	irq -= 8;
	if (irq < 8)
		return EXYNOS4_GPX1(irq);

	irq -= 8;
	if (irq < 8)
		return EXYNOS4_GPX2(irq);

	irq -= 8;
	if (irq < 8)
		return EXYNOS4_GPX3(irq);

	return -EINVAL;
}

static inline int exynos5_irq_to_gpio(unsigned int irq)
{
	if (irq < IRQ_EINT(0))
		return -EINVAL;

	irq -= IRQ_EINT(0);
	if (irq < 8)
		return EXYNOS5_GPX0(irq);

	irq -= 8;
	if (irq < 8)
		return EXYNOS5_GPX1(irq);

	irq -= 8;
	if (irq < 8)
		return EXYNOS5_GPX2(irq);

	irq -= 8;
	if (irq < 8)
		return EXYNOS5_GPX3(irq);

	return -EINVAL;
}

static unsigned int exynos4_eint0_15_src_int[16] = {
	EXYNOS4_IRQ_EINT0,
	EXYNOS4_IRQ_EINT1,
	EXYNOS4_IRQ_EINT2,
	EXYNOS4_IRQ_EINT3,
	EXYNOS4_IRQ_EINT4,
	EXYNOS4_IRQ_EINT5,
	EXYNOS4_IRQ_EINT6,
	EXYNOS4_IRQ_EINT7,
	EXYNOS4_IRQ_EINT8,
	EXYNOS4_IRQ_EINT9,
	EXYNOS4_IRQ_EINT10,
	EXYNOS4_IRQ_EINT11,
	EXYNOS4_IRQ_EINT12,
	EXYNOS4_IRQ_EINT13,
	EXYNOS4_IRQ_EINT14,
	EXYNOS4_IRQ_EINT15,
};

static unsigned int exynos5_eint0_15_src_int[16] = {
	EXYNOS5_IRQ_EINT0,
	EXYNOS5_IRQ_EINT1,
	EXYNOS5_IRQ_EINT2,
	EXYNOS5_IRQ_EINT3,
	EXYNOS5_IRQ_EINT4,
	EXYNOS5_IRQ_EINT5,
	EXYNOS5_IRQ_EINT6,
	EXYNOS5_IRQ_EINT7,
	EXYNOS5_IRQ_EINT8,
	EXYNOS5_IRQ_EINT9,
	EXYNOS5_IRQ_EINT10,
	EXYNOS5_IRQ_EINT11,
	EXYNOS5_IRQ_EINT12,
	EXYNOS5_IRQ_EINT13,
	EXYNOS5_IRQ_EINT14,
	EXYNOS5_IRQ_EINT15,
};
static inline void exynos_irq_eint_mask(struct irq_data *data)
{
	u32 mask;

	spin_lock(&eint_lock);
	mask = __raw_readl(EINT_MASK(exynos_eint_base, data->irq));
	mask |= EINT_OFFSET_BIT(data->irq);
	__raw_writel(mask, EINT_MASK(exynos_eint_base, data->irq));
	spin_unlock(&eint_lock);
}

static void exynos_irq_eint_unmask(struct irq_data *data)
{
	u32 mask;

	spin_lock(&eint_lock);
	mask = __raw_readl(EINT_MASK(exynos_eint_base, data->irq));
	mask &= ~(EINT_OFFSET_BIT(data->irq));
	__raw_writel(mask, EINT_MASK(exynos_eint_base, data->irq));
	spin_unlock(&eint_lock);
}

static inline void exynos_irq_eint_ack(struct irq_data *data)
{
	__raw_writel(EINT_OFFSET_BIT(data->irq),
		     EINT_PEND(exynos_eint_base, data->irq));
}

static void exynos_irq_eint_maskack(struct irq_data *data)
{
	exynos_irq_eint_mask(data);
	exynos_irq_eint_ack(data);
}

static int exynos_irq_eint_set_type(struct irq_data *data, unsigned int type)
{
	int offs = EINT_OFFSET(data->irq);
	int shift;
	u32 ctrl, mask;
	u32 newvalue = 0;

	switch (type) {
	case IRQ_TYPE_EDGE_RISING:
		newvalue = S5P_IRQ_TYPE_EDGE_RISING;
		break;

	case IRQ_TYPE_EDGE_FALLING:
		newvalue = S5P_IRQ_TYPE_EDGE_FALLING;
		break;

	case IRQ_TYPE_EDGE_BOTH:
		newvalue = S5P_IRQ_TYPE_EDGE_BOTH;
		break;

	case IRQ_TYPE_LEVEL_LOW:
		newvalue = S5P_IRQ_TYPE_LEVEL_LOW;
		break;

	case IRQ_TYPE_LEVEL_HIGH:
		newvalue = S5P_IRQ_TYPE_LEVEL_HIGH;
		break;

	default:
		printk(KERN_ERR "No such irq type %d", type);
		return -EINVAL;
	}

	shift = (offs & 0x7) * 4;
	mask = 0x7 << shift;

	spin_lock(&eint_lock);
	ctrl = __raw_readl(EINT_CON(exynos_eint_base, data->irq));
	ctrl &= ~mask;
	ctrl |= newvalue << shift;
	__raw_writel(ctrl, EINT_CON(exynos_eint_base, data->irq));
	spin_unlock(&eint_lock);

	if (soc_is_exynos5250())
		s3c_gpio_cfgpin(exynos5_irq_to_gpio(data->irq), S3C_GPIO_SFN(0xf));
	else
		s3c_gpio_cfgpin(exynos4_irq_to_gpio(data->irq), S3C_GPIO_SFN(0xf));

	return 0;
}

static struct irq_chip exynos_irq_eint = {
	.name		= "exynos-eint",
	.irq_mask	= exynos_irq_eint_mask,
	.irq_unmask	= exynos_irq_eint_unmask,
	.irq_mask_ack	= exynos_irq_eint_maskack,
	.irq_ack	= exynos_irq_eint_ack,
	.irq_set_type	= exynos_irq_eint_set_type,
#ifdef CONFIG_PM
	.irq_set_wake	= s3c_irqext_wake,
#endif
};

/*
 * exynos4_irq_demux_eint
 *
 * This function demuxes the IRQ from from EINTs 16 to 31.
 * It is designed to be inlined into the specific handler
 * s5p_irq_demux_eintX_Y.
 *
 * Each EINT pend/mask registers handle eight of them.
 */
static inline void exynos_irq_demux_eint(unsigned int start)
{
	unsigned int irq;

	u32 status = __raw_readl(EINT_PEND(exynos_eint_base, start));
	u32 mask = __raw_readl(EINT_MASK(exynos_eint_base, start));

	status &= ~mask;
	status &= 0xff;

	while (status) {
		irq = fls(status) - 1;
		generic_handle_irq(irq + start);
		status &= ~(1 << irq);
	}
}

static void exynos_irq_demux_eint16_31(unsigned int irq, struct irq_desc *desc)
{
	struct irq_chip *chip = irq_get_chip(irq);
	chained_irq_enter(chip, desc);
	exynos_irq_demux_eint(IRQ_EINT(16));
	exynos_irq_demux_eint(IRQ_EINT(24));
	chained_irq_exit(chip, desc);
}

static void exynos_irq_eint0_15(unsigned int irq, struct irq_desc *desc)
{
	u32 *irq_data = irq_get_handler_data(irq);
	struct irq_chip *chip = irq_get_chip(irq);

	chained_irq_enter(chip, desc);
	generic_handle_irq(*irq_data);
	chained_irq_exit(chip, desc);
}

static int __init exynos_init_irq_eint(void)
{
	int irq;

#ifdef CONFIG_PINCTRL_SAMSUNG
	/*
	 * The Samsung pinctrl driver provides an integrated gpio/pinmux/pinconf
	 * functionality along with support for external gpio and wakeup
	 * interrupts. If the samsung pinctrl driver is enabled and includes
	 * the wakeup interrupt support, then the setting up external wakeup
	 * interrupts here can be skipped. This check here is temporary to
	 * allow exynos4 platforms that do not use Samsung pinctrl driver to
	 * co-exist with platforms that do. When all of the Samsung Exynos4
	 * platforms switch over to using the pinctrl driver, the wakeup
	 * interrupt support code here can be completely removed.
	 */
	static const struct of_device_id exynos_pinctrl_ids[] = {
		{ .compatible = "samsung,pinctrl-exynos4210", },
		{ .compatible = "samsung,pinctrl-exynos4x12", },
	};
	struct device_node *pctrl_np, *wkup_np;
	const char *wkup_compat = "samsung,exynos4210-wakeup-eint";

	for_each_matching_node(pctrl_np, exynos_pinctrl_ids) {
		if (of_device_is_available(pctrl_np)) {
			wkup_np = of_find_compatible_node(pctrl_np, NULL,
							wkup_compat);
			if (wkup_np)
				return -ENODEV;
		}
	}
#endif
	if (soc_is_exynos5440())
		return 0;

	if (soc_is_exynos5250())
		exynos_eint_base = ioremap(EXYNOS5_PA_GPIO1, SZ_4K);
	else
		exynos_eint_base = ioremap(EXYNOS4_PA_GPIO2, SZ_4K);

	if (exynos_eint_base == NULL) {
		pr_err("unable to ioremap for EINT base address\n");
		return -ENOMEM;
	}

	for (irq = 0 ; irq <= 31 ; irq++) {
		irq_set_chip_and_handler(IRQ_EINT(irq), &exynos_irq_eint,
					 handle_level_irq);
		set_irq_flags(IRQ_EINT(irq), IRQF_VALID);
	}

	irq_set_chained_handler(EXYNOS_IRQ_EINT16_31, exynos_irq_demux_eint16_31);

	for (irq = 0 ; irq <= 15 ; irq++) {
		eint0_15_data[irq] = IRQ_EINT(irq);

		if (soc_is_exynos5250()) {
			irq_set_handler_data(exynos5_eint0_15_src_int[irq],
					     &eint0_15_data[irq]);
			irq_set_chained_handler(exynos5_eint0_15_src_int[irq],
						exynos_irq_eint0_15);
		} else {
			irq_set_handler_data(exynos4_eint0_15_src_int[irq],
					     &eint0_15_data[irq]);
			irq_set_chained_handler(exynos4_eint0_15_src_int[irq],
						exynos_irq_eint0_15);
		}
	}

	return 0;
}
arch_initcall(exynos_init_irq_eint);<|MERGE_RESOLUTION|>--- conflicted
+++ resolved
@@ -126,15 +126,6 @@
 	},
 };
 
-static struct map_desc exynos5440_iodesc[] __initdata = {
-	{
-		.virtual	= (unsigned long)S5P_VA_CHIPID,
-		.pfn		= __phys_to_pfn(EXYNOS5440_PA_CHIPID),
-		.length		= SZ_4K,
-		.type		= MT_DEVICE,
-	},
-};
-
 #ifdef CONFIG_ARCH_EXYNOS5
 static struct map_desc exynos5440_iodesc[] __initdata = {
 	{
@@ -353,7 +344,6 @@
 	unsigned long root = of_get_flat_dt_root();
 
 	/* initialize the io descriptors we need for initialization */
-<<<<<<< HEAD
 	if (of_flat_dt_is_compatible(root, "samsung,exynos5440")) {
 		iodesc = exynos5440_iodesc;
 		iodesc_sz = ARRAY_SIZE(exynos5440_iodesc);
@@ -361,12 +351,6 @@
 #endif
 
 	iotable_init(iodesc, iodesc_sz);
-=======
-	if (of_machine_is_compatible("samsung,exynos5440"))
-		iotable_init(exynos5440_iodesc, ARRAY_SIZE(exynos5440_iodesc));
-	else
-		iotable_init(exynos_iodesc, ARRAY_SIZE(exynos_iodesc));
->>>>>>> d1a8169e
 
 	if (mach_desc)
 		iotable_init(mach_desc, size);
