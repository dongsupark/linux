/*
 * Copyright (c) 2010-2011 Samsung Electronics Co., Ltd.
 *		http://www.samsung.com
 *
 * Common Codes for EXYNOS
 *
 * This program is free software; you can redistribute it and/or modify
 * it under the terms of the GNU General Public License version 2 as
 * published by the Free Software Foundation.
 */

#include <linux/kernel.h>
#include <linux/interrupt.h>
#include <linux/irq.h>
#include <linux/irqchip.h>
#include <linux/io.h>
#include <linux/device.h>
#include <linux/gpio.h>
#include <linux/sched.h>
#include <linux/serial_core.h>
#include <linux/of.h>
#include <linux/of_fdt.h>
#include <linux/of_irq.h>
#include <linux/export.h>
#include <linux/irqdomain.h>
#include <linux/of_address.h>
#include <linux/clocksource.h>
#include <linux/clk-provider.h>
#include <linux/irqchip/arm-gic.h>
#include <linux/irqchip/chained_irq.h>

#include <asm/proc-fns.h>
#include <asm/exception.h>
#include <asm/hardware/cache-l2x0.h>
#include <asm/mach/map.h>
#include <asm/mach/irq.h>
#include <asm/cacheflush.h>

#include <mach/regs-irq.h>
#include <mach/regs-pmu.h>
#include <mach/regs-gpio.h>
#include <mach/irqs.h>

#include <plat/cpu.h>
#include <plat/devs.h>
#include <plat/pm.h>
#include <plat/sdhci.h>
#include <plat/gpio-cfg.h>
#include <plat/adc-core.h>
#include <plat/fb-core.h>
#include <plat/fimc-core.h>
#include <plat/iic-core.h>
#include <plat/tv-core.h>
#include <plat/spi-core.h>
#include <plat/regs-serial.h>

#include "common.h"
#define L2_AUX_VAL 0x7C470001
#define L2_AUX_MASK 0xC200ffff

static const char name_exynos4210[] = "EXYNOS4210";
static const char name_exynos4212[] = "EXYNOS4212";
static const char name_exynos4412[] = "EXYNOS4412";
static const char name_exynos5250[] = "EXYNOS5250";
static const char name_exynos5440[] = "EXYNOS5440";

static void exynos4_map_io(void);
static void exynos5_map_io(void);
static void exynos5440_map_io(void);
static void exynos4_init_uarts(struct s3c2410_uartcfg *cfg, int no);
static int exynos_init(void);

unsigned long xxti_f = 0, xusbxti_f = 0;

static struct cpu_table cpu_ids[] __initdata = {
	{
		.idcode		= EXYNOS4210_CPU_ID,
		.idmask		= EXYNOS4_CPU_MASK,
		.map_io		= exynos4_map_io,
		.init_uarts	= exynos4_init_uarts,
		.init		= exynos_init,
		.name		= name_exynos4210,
	}, {
		.idcode		= EXYNOS4212_CPU_ID,
		.idmask		= EXYNOS4_CPU_MASK,
		.map_io		= exynos4_map_io,
		.init_uarts	= exynos4_init_uarts,
		.init		= exynos_init,
		.name		= name_exynos4212,
	}, {
		.idcode		= EXYNOS4412_CPU_ID,
		.idmask		= EXYNOS4_CPU_MASK,
		.map_io		= exynos4_map_io,
		.init_uarts	= exynos4_init_uarts,
		.init		= exynos_init,
		.name		= name_exynos4412,
	}, {
		.idcode		= EXYNOS5250_SOC_ID,
		.idmask		= EXYNOS5_SOC_MASK,
		.map_io		= exynos5_map_io,
		.init		= exynos_init,
		.name		= name_exynos5250,
	}, {
		.idcode		= EXYNOS5440_SOC_ID,
		.idmask		= EXYNOS5_SOC_MASK,
		.map_io		= exynos5440_map_io,
		.init		= exynos_init,
		.name		= name_exynos5440,
	},
};

/* Initial IO mappings */

static struct map_desc exynos_iodesc[] __initdata = {
	{
		.virtual	= (unsigned long)S5P_VA_CHIPID,
		.pfn		= __phys_to_pfn(EXYNOS_PA_CHIPID),
		.length		= SZ_4K,
		.type		= MT_DEVICE,
	},
};

#ifdef CONFIG_ARCH_EXYNOS5
static struct map_desc exynos5440_iodesc[] __initdata = {
	{
		.virtual	= (unsigned long)S5P_VA_CHIPID,
		.pfn		= __phys_to_pfn(EXYNOS5440_PA_CHIPID),
		.length		= SZ_4K,
		.type		= MT_DEVICE,
	},
};
#endif

static struct map_desc exynos4_iodesc[] __initdata = {
	{
		.virtual	= (unsigned long)S3C_VA_SYS,
		.pfn		= __phys_to_pfn(EXYNOS4_PA_SYSCON),
		.length		= SZ_64K,
		.type		= MT_DEVICE,
	}, {
		.virtual	= (unsigned long)S3C_VA_TIMER,
		.pfn		= __phys_to_pfn(EXYNOS4_PA_TIMER),
		.length		= SZ_16K,
		.type		= MT_DEVICE,
	}, {
		.virtual	= (unsigned long)S3C_VA_WATCHDOG,
		.pfn		= __phys_to_pfn(EXYNOS4_PA_WATCHDOG),
		.length		= SZ_4K,
		.type		= MT_DEVICE,
	}, {
		.virtual	= (unsigned long)S5P_VA_SROMC,
		.pfn		= __phys_to_pfn(EXYNOS4_PA_SROMC),
		.length		= SZ_4K,
		.type		= MT_DEVICE,
	}, {
		.virtual	= (unsigned long)S5P_VA_SYSTIMER,
		.pfn		= __phys_to_pfn(EXYNOS4_PA_SYSTIMER),
		.length		= SZ_4K,
		.type		= MT_DEVICE,
	}, {
		.virtual	= (unsigned long)S5P_VA_PMU,
		.pfn		= __phys_to_pfn(EXYNOS4_PA_PMU),
		.length		= SZ_64K,
		.type		= MT_DEVICE,
	}, {
		.virtual	= (unsigned long)S5P_VA_COMBINER_BASE,
		.pfn		= __phys_to_pfn(EXYNOS4_PA_COMBINER),
		.length		= SZ_4K,
		.type		= MT_DEVICE,
	}, {
		.virtual	= (unsigned long)S5P_VA_GIC_CPU,
		.pfn		= __phys_to_pfn(EXYNOS4_PA_GIC_CPU),
		.length		= SZ_64K,
		.type		= MT_DEVICE,
	}, {
		.virtual	= (unsigned long)S5P_VA_GIC_DIST,
		.pfn		= __phys_to_pfn(EXYNOS4_PA_GIC_DIST),
		.length		= SZ_64K,
		.type		= MT_DEVICE,
	}, {
		.virtual	= (unsigned long)S3C_VA_UART,
		.pfn		= __phys_to_pfn(EXYNOS4_PA_UART),
		.length		= SZ_512K,
		.type		= MT_DEVICE,
	}, {
		.virtual	= (unsigned long)S5P_VA_CMU,
		.pfn		= __phys_to_pfn(EXYNOS4_PA_CMU),
		.length		= SZ_128K,
		.type		= MT_DEVICE,
	}, {
		.virtual	= (unsigned long)S5P_VA_COREPERI_BASE,
		.pfn		= __phys_to_pfn(EXYNOS4_PA_COREPERI),
		.length		= SZ_8K,
		.type		= MT_DEVICE,
	}, {
		.virtual	= (unsigned long)S5P_VA_L2CC,
		.pfn		= __phys_to_pfn(EXYNOS4_PA_L2CC),
		.length		= SZ_4K,
		.type		= MT_DEVICE,
	}, {
		.virtual	= (unsigned long)S5P_VA_DMC0,
		.pfn		= __phys_to_pfn(EXYNOS4_PA_DMC0),
		.length		= SZ_64K,
		.type		= MT_DEVICE,
	}, {
		.virtual	= (unsigned long)S5P_VA_DMC1,
		.pfn		= __phys_to_pfn(EXYNOS4_PA_DMC1),
		.length		= SZ_64K,
		.type		= MT_DEVICE,
	}, {
		.virtual	= (unsigned long)S3C_VA_USB_HSPHY,
		.pfn		= __phys_to_pfn(EXYNOS4_PA_HSPHY),
		.length		= SZ_4K,
		.type		= MT_DEVICE,
	},
};

static struct map_desc exynos4_iodesc0[] __initdata = {
	{
		.virtual	= (unsigned long)S5P_VA_SYSRAM,
		.pfn		= __phys_to_pfn(EXYNOS4_PA_SYSRAM0),
		.length		= SZ_4K,
		.type		= MT_DEVICE,
	},
};

static struct map_desc exynos4_iodesc1[] __initdata = {
	{
		.virtual	= (unsigned long)S5P_VA_SYSRAM,
		.pfn		= __phys_to_pfn(EXYNOS4_PA_SYSRAM1),
		.length		= SZ_4K,
		.type		= MT_DEVICE,
	},
};

static struct map_desc exynos4210_iodesc[] __initdata = {
	{
		.virtual	= (unsigned long)S5P_VA_SYSRAM_NS,
		.pfn		= __phys_to_pfn(EXYNOS4210_PA_SYSRAM_NS),
		.length		= SZ_4K,
		.type		= MT_DEVICE,
	},
};

static struct map_desc exynos4x12_iodesc[] __initdata = {
	{
		.virtual	= (unsigned long)S5P_VA_SYSRAM_NS,
		.pfn		= __phys_to_pfn(EXYNOS4x12_PA_SYSRAM_NS),
		.length		= SZ_4K,
		.type		= MT_DEVICE,
	},
};

static struct map_desc exynos5250_iodesc[] __initdata = {
	{
		.virtual	= (unsigned long)S5P_VA_SYSRAM_NS,
		.pfn		= __phys_to_pfn(EXYNOS5250_PA_SYSRAM_NS),
		.length		= SZ_4K,
		.type		= MT_DEVICE,
	},
};

static struct map_desc exynos5_iodesc[] __initdata = {
	{
		.virtual	= (unsigned long)S3C_VA_SYS,
		.pfn		= __phys_to_pfn(EXYNOS5_PA_SYSCON),
		.length		= SZ_64K,
		.type		= MT_DEVICE,
	}, {
		.virtual	= (unsigned long)S3C_VA_TIMER,
		.pfn		= __phys_to_pfn(EXYNOS5_PA_TIMER),
		.length		= SZ_16K,
		.type		= MT_DEVICE,
	}, {
		.virtual	= (unsigned long)S3C_VA_WATCHDOG,
		.pfn		= __phys_to_pfn(EXYNOS5_PA_WATCHDOG),
		.length		= SZ_4K,
		.type		= MT_DEVICE,
	}, {
		.virtual	= (unsigned long)S5P_VA_SROMC,
		.pfn		= __phys_to_pfn(EXYNOS5_PA_SROMC),
		.length		= SZ_4K,
		.type		= MT_DEVICE,
	}, {
		.virtual	= (unsigned long)S5P_VA_SYSRAM,
		.pfn		= __phys_to_pfn(EXYNOS5_PA_SYSRAM),
		.length		= SZ_4K,
		.type		= MT_DEVICE,
	}, {
		.virtual	= (unsigned long)S5P_VA_CMU,
		.pfn		= __phys_to_pfn(EXYNOS5_PA_CMU),
		.length		= 144 * SZ_1K,
		.type		= MT_DEVICE,
	}, {
		.virtual	= (unsigned long)S5P_VA_PMU,
		.pfn		= __phys_to_pfn(EXYNOS5_PA_PMU),
		.length		= SZ_64K,
		.type		= MT_DEVICE,
	}, {
		.virtual	= (unsigned long)S3C_VA_UART,
		.pfn		= __phys_to_pfn(EXYNOS5_PA_UART),
		.length		= SZ_512K,
		.type		= MT_DEVICE,
	},
};

static struct map_desc exynos5440_iodesc0[] __initdata = {
	{
		.virtual	= (unsigned long)S3C_VA_UART,
		.pfn		= __phys_to_pfn(EXYNOS5440_PA_UART0),
		.length		= SZ_512K,
		.type		= MT_DEVICE,
	},
};

void exynos4_restart(char mode, const char *cmd)
{
	__raw_writel(0x1, S5P_SWRESET);
}

void exynos5_restart(char mode, const char *cmd)
{
	struct device_node *np;
	u32 val;
	void __iomem *addr;

	if (of_machine_is_compatible("samsung,exynos5250")) {
		val = 0x1;
		addr = EXYNOS_SWRESET;
	} else if (of_machine_is_compatible("samsung,exynos5440")) {
		np = of_find_compatible_node(NULL, NULL, "samsung,exynos5440-clock");
		addr = of_iomap(np, 0) + 0xcc;
		val = (0xfff << 20) | (0x1 << 16);
	} else {
		pr_err("%s: cannot support non-DT\n", __func__);
		return;
	}

	__raw_writel(val, addr);
}

void __init exynos_init_late(void)
{
	if (of_machine_is_compatible("samsung,exynos5440"))
		/* to be supported later */
		return;

	exynos_pm_late_initcall();
}

/*
 * exynos_map_io
 *
 * register the standard cpu IO areas
 */

void __init exynos_init_io(struct map_desc *mach_desc, int size)
{
	struct map_desc *iodesc = exynos_iodesc;
	int iodesc_sz = ARRAY_SIZE(exynos_iodesc);
#if defined(CONFIG_OF) && defined(CONFIG_ARCH_EXYNOS5)
	unsigned long root = of_get_flat_dt_root();

	/* initialize the io descriptors we need for initialization */
	if (of_flat_dt_is_compatible(root, "samsung,exynos5440")) {
		iodesc = exynos5440_iodesc;
		iodesc_sz = ARRAY_SIZE(exynos5440_iodesc);
	}
#endif

	iotable_init(iodesc, iodesc_sz);

	if (mach_desc)
		iotable_init(mach_desc, size);

	/* detect cpu id and rev. */
	s5p_init_cpu(S5P_VA_CHIPID);

	s3c_init_cpu(samsung_cpu_id, cpu_ids, ARRAY_SIZE(cpu_ids));
}

static void __init exynos4_map_io(void)
{
	iotable_init(exynos4_iodesc, ARRAY_SIZE(exynos4_iodesc));

	if (soc_is_exynos4210() && samsung_rev() == EXYNOS4210_REV_0)
		iotable_init(exynos4_iodesc0, ARRAY_SIZE(exynos4_iodesc0));
	else
		iotable_init(exynos4_iodesc1, ARRAY_SIZE(exynos4_iodesc1));

<<<<<<< HEAD
	if (!IS_ENABLED(CONFIG_EXYNOS_ATAGS))
		return
=======
	if (soc_is_exynos4210())
		iotable_init(exynos4210_iodesc, ARRAY_SIZE(exynos4210_iodesc));
	if (soc_is_exynos4212() || soc_is_exynos4412())
		iotable_init(exynos4x12_iodesc, ARRAY_SIZE(exynos4x12_iodesc));
>>>>>>> 5724c52f

	/* initialize device information early */
	exynos4_default_sdhci0();
	exynos4_default_sdhci1();
	exynos4_default_sdhci2();
	exynos4_default_sdhci3();

	s3c_adc_setname("samsung-adc-v3");

	s3c_fimc_setname(0, "exynos4-fimc");
	s3c_fimc_setname(1, "exynos4-fimc");
	s3c_fimc_setname(2, "exynos4-fimc");
	s3c_fimc_setname(3, "exynos4-fimc");

	s3c_sdhci_setname(0, "exynos4-sdhci");
	s3c_sdhci_setname(1, "exynos4-sdhci");
	s3c_sdhci_setname(2, "exynos4-sdhci");
	s3c_sdhci_setname(3, "exynos4-sdhci");

	/* The I2C bus controllers are directly compatible with s3c2440 */
	s3c_i2c0_setname("s3c2440-i2c");
	s3c_i2c1_setname("s3c2440-i2c");
	s3c_i2c2_setname("s3c2440-i2c");

	s5p_fb_setname(0, "exynos4-fb");
	s5p_hdmi_setname("exynos4-hdmi");

	s3c64xx_spi_setname("exynos4210-spi");
}

static void __init exynos5_map_io(void)
{
	iotable_init(exynos5_iodesc, ARRAY_SIZE(exynos5_iodesc));

	if (soc_is_exynos5250())
		iotable_init(exynos5250_iodesc, ARRAY_SIZE(exynos5250_iodesc));
}

static void __init exynos5440_map_io(void)
{
	iotable_init(exynos5440_iodesc0, ARRAY_SIZE(exynos5440_iodesc0));
}

void __init exynos_init_time(void)
{
	if (of_have_populated_dt()) {
#ifdef CONFIG_OF
		of_clk_init(NULL);
		clocksource_of_init();
#endif
	} else {
		/* todo: remove after migrating legacy E4 platforms to dt */
#ifdef CONFIG_ARCH_EXYNOS4
		exynos4_clk_init(NULL);
		exynos4_clk_register_fixed_ext(xxti_f, xusbxti_f);
#endif
		mct_init();
	}
}

void __init exynos4_init_irq(void)
{
	unsigned int gic_bank_offset;

	gic_bank_offset = soc_is_exynos4412() ? 0x4000 : 0x8000;

	if (!of_have_populated_dt())
		gic_init_bases(0, IRQ_PPI(0), S5P_VA_GIC_DIST, S5P_VA_GIC_CPU, gic_bank_offset, NULL);
#ifdef CONFIG_OF
	else
		irqchip_init();
#endif

	if (!of_have_populated_dt())
		combiner_init(S5P_VA_COMBINER_BASE, NULL);

	/*
	 * The parameters of s5p_init_irq() are for VIC init.
	 * Theses parameters should be NULL and 0 because EXYNOS4
	 * uses GIC instead of VIC.
	 */
	s5p_init_irq(NULL, 0);

	gic_arch_extn.irq_set_wake = s3c_irq_wake;
}

void __init exynos5_init_irq(void)
{
#ifdef CONFIG_OF
	irqchip_init();
#endif
	/*
	 * The parameters of s5p_init_irq() are for VIC init.
	 * Theses parameters should be NULL and 0 because EXYNOS4
	 * uses GIC instead of VIC.
	 */
	if (!of_machine_is_compatible("samsung,exynos5440"))
		s5p_init_irq(NULL, 0);

	gic_arch_extn.irq_set_wake = s3c_irq_wake;
}

struct bus_type exynos_subsys = {
	.name		= "exynos-core",
	.dev_name	= "exynos-core",
};

static struct device exynos4_dev = {
	.bus	= &exynos_subsys,
};

static int __init exynos_core_init(void)
{
	return subsys_system_register(&exynos_subsys, NULL);
}
core_initcall(exynos_core_init);

#ifdef CONFIG_CACHE_L2X0
static int __init exynos4_l2x0_cache_init(void)
{
	int ret;

	if (soc_is_exynos5250() || soc_is_exynos5440())
		return 0;

	ret = l2x0_of_init(L2_AUX_VAL, L2_AUX_MASK);
	if (!ret) {
		l2x0_regs_phys = virt_to_phys(&l2x0_saved_regs);
		clean_dcache_area(&l2x0_regs_phys, sizeof(unsigned long));
		return 0;
	}

	if (!(__raw_readl(S5P_VA_L2CC + L2X0_CTRL) & 0x1)) {
		l2x0_saved_regs.phy_base = EXYNOS4_PA_L2CC;
		/* TAG, Data Latency Control: 2 cycles */
		l2x0_saved_regs.tag_latency = 0x110;

		if (soc_is_exynos4212() || soc_is_exynos4412())
			l2x0_saved_regs.data_latency = 0x120;
		else
			l2x0_saved_regs.data_latency = 0x110;

		l2x0_saved_regs.prefetch_ctrl = 0x30000007;
		l2x0_saved_regs.pwr_ctrl =
			(L2X0_DYNAMIC_CLK_GATING_EN | L2X0_STNDBY_MODE_EN);

		l2x0_regs_phys = virt_to_phys(&l2x0_saved_regs);

		__raw_writel(l2x0_saved_regs.tag_latency,
				S5P_VA_L2CC + L2X0_TAG_LATENCY_CTRL);
		__raw_writel(l2x0_saved_regs.data_latency,
				S5P_VA_L2CC + L2X0_DATA_LATENCY_CTRL);

		/* L2X0 Prefetch Control */
		__raw_writel(l2x0_saved_regs.prefetch_ctrl,
				S5P_VA_L2CC + L2X0_PREFETCH_CTRL);

		/* L2X0 Power Control */
		__raw_writel(l2x0_saved_regs.pwr_ctrl,
				S5P_VA_L2CC + L2X0_POWER_CTRL);

		clean_dcache_area(&l2x0_regs_phys, sizeof(unsigned long));
		clean_dcache_area(&l2x0_saved_regs, sizeof(struct l2x0_regs));
	}

	l2x0_init(S5P_VA_L2CC, L2_AUX_VAL, L2_AUX_MASK);
	return 0;
}
early_initcall(exynos4_l2x0_cache_init);
#endif

static int __init exynos_init(void)
{
	printk(KERN_INFO "EXYNOS: Initializing architecture\n");

	return device_register(&exynos4_dev);
}

/* uart registration process */

static void __init exynos4_init_uarts(struct s3c2410_uartcfg *cfg, int no)
{
	struct s3c2410_uartcfg *tcfg = cfg;
	u32 ucnt;

	for (ucnt = 0; ucnt < no; ucnt++, tcfg++)
		tcfg->has_fracval = 1;

	s3c24xx_init_uartdevs("exynos4210-uart", exynos4_uart_resources, cfg, no);
}


#ifdef CONFIG_EXYNOS_ATAGS
static void __iomem *exynos_eint_base;

static DEFINE_SPINLOCK(eint_lock);

static unsigned int eint0_15_data[16];

static inline int exynos4_irq_to_gpio(unsigned int irq)
{
	if (irq < IRQ_EINT(0))
		return -EINVAL;

	irq -= IRQ_EINT(0);
	if (irq < 8)
		return EXYNOS4_GPX0(irq);

	irq -= 8;
	if (irq < 8)
		return EXYNOS4_GPX1(irq);

	irq -= 8;
	if (irq < 8)
		return EXYNOS4_GPX2(irq);

	irq -= 8;
	if (irq < 8)
		return EXYNOS4_GPX3(irq);

	return -EINVAL;
}

static inline int exynos5_irq_to_gpio(unsigned int irq)
{
	if (irq < IRQ_EINT(0))
		return -EINVAL;

	irq -= IRQ_EINT(0);
	if (irq < 8)
		return EXYNOS5_GPX0(irq);

	irq -= 8;
	if (irq < 8)
		return EXYNOS5_GPX1(irq);

	irq -= 8;
	if (irq < 8)
		return EXYNOS5_GPX2(irq);

	irq -= 8;
	if (irq < 8)
		return EXYNOS5_GPX3(irq);

	return -EINVAL;
}

static unsigned int exynos4_eint0_15_src_int[16] = {
	EXYNOS4_IRQ_EINT0,
	EXYNOS4_IRQ_EINT1,
	EXYNOS4_IRQ_EINT2,
	EXYNOS4_IRQ_EINT3,
	EXYNOS4_IRQ_EINT4,
	EXYNOS4_IRQ_EINT5,
	EXYNOS4_IRQ_EINT6,
	EXYNOS4_IRQ_EINT7,
	EXYNOS4_IRQ_EINT8,
	EXYNOS4_IRQ_EINT9,
	EXYNOS4_IRQ_EINT10,
	EXYNOS4_IRQ_EINT11,
	EXYNOS4_IRQ_EINT12,
	EXYNOS4_IRQ_EINT13,
	EXYNOS4_IRQ_EINT14,
	EXYNOS4_IRQ_EINT15,
};

static unsigned int exynos5_eint0_15_src_int[16] = {
	EXYNOS5_IRQ_EINT0,
	EXYNOS5_IRQ_EINT1,
	EXYNOS5_IRQ_EINT2,
	EXYNOS5_IRQ_EINT3,
	EXYNOS5_IRQ_EINT4,
	EXYNOS5_IRQ_EINT5,
	EXYNOS5_IRQ_EINT6,
	EXYNOS5_IRQ_EINT7,
	EXYNOS5_IRQ_EINT8,
	EXYNOS5_IRQ_EINT9,
	EXYNOS5_IRQ_EINT10,
	EXYNOS5_IRQ_EINT11,
	EXYNOS5_IRQ_EINT12,
	EXYNOS5_IRQ_EINT13,
	EXYNOS5_IRQ_EINT14,
	EXYNOS5_IRQ_EINT15,
};
static inline void exynos_irq_eint_mask(struct irq_data *data)
{
	u32 mask;

	spin_lock(&eint_lock);
	mask = __raw_readl(EINT_MASK(exynos_eint_base, data->irq));
	mask |= EINT_OFFSET_BIT(data->irq);
	__raw_writel(mask, EINT_MASK(exynos_eint_base, data->irq));
	spin_unlock(&eint_lock);
}

static void exynos_irq_eint_unmask(struct irq_data *data)
{
	u32 mask;

	spin_lock(&eint_lock);
	mask = __raw_readl(EINT_MASK(exynos_eint_base, data->irq));
	mask &= ~(EINT_OFFSET_BIT(data->irq));
	__raw_writel(mask, EINT_MASK(exynos_eint_base, data->irq));
	spin_unlock(&eint_lock);
}

static inline void exynos_irq_eint_ack(struct irq_data *data)
{
	__raw_writel(EINT_OFFSET_BIT(data->irq),
		     EINT_PEND(exynos_eint_base, data->irq));
}

static void exynos_irq_eint_maskack(struct irq_data *data)
{
	exynos_irq_eint_mask(data);
	exynos_irq_eint_ack(data);
}

static int exynos_irq_eint_set_type(struct irq_data *data, unsigned int type)
{
	int offs = EINT_OFFSET(data->irq);
	int shift;
	u32 ctrl, mask;
	u32 newvalue = 0;

	switch (type) {
	case IRQ_TYPE_EDGE_RISING:
		newvalue = S5P_IRQ_TYPE_EDGE_RISING;
		break;

	case IRQ_TYPE_EDGE_FALLING:
		newvalue = S5P_IRQ_TYPE_EDGE_FALLING;
		break;

	case IRQ_TYPE_EDGE_BOTH:
		newvalue = S5P_IRQ_TYPE_EDGE_BOTH;
		break;

	case IRQ_TYPE_LEVEL_LOW:
		newvalue = S5P_IRQ_TYPE_LEVEL_LOW;
		break;

	case IRQ_TYPE_LEVEL_HIGH:
		newvalue = S5P_IRQ_TYPE_LEVEL_HIGH;
		break;

	default:
		printk(KERN_ERR "No such irq type %d", type);
		return -EINVAL;
	}

	shift = (offs & 0x7) * 4;
	mask = 0x7 << shift;

	spin_lock(&eint_lock);
	ctrl = __raw_readl(EINT_CON(exynos_eint_base, data->irq));
	ctrl &= ~mask;
	ctrl |= newvalue << shift;
	__raw_writel(ctrl, EINT_CON(exynos_eint_base, data->irq));
	spin_unlock(&eint_lock);

	if (soc_is_exynos5250())
		s3c_gpio_cfgpin(exynos5_irq_to_gpio(data->irq), S3C_GPIO_SFN(0xf));
	else
		s3c_gpio_cfgpin(exynos4_irq_to_gpio(data->irq), S3C_GPIO_SFN(0xf));

	return 0;
}

static struct irq_chip exynos_irq_eint = {
	.name		= "exynos-eint",
	.irq_mask	= exynos_irq_eint_mask,
	.irq_unmask	= exynos_irq_eint_unmask,
	.irq_mask_ack	= exynos_irq_eint_maskack,
	.irq_ack	= exynos_irq_eint_ack,
	.irq_set_type	= exynos_irq_eint_set_type,
#ifdef CONFIG_PM
	.irq_set_wake	= s3c_irqext_wake,
#endif
};

/*
 * exynos4_irq_demux_eint
 *
 * This function demuxes the IRQ from from EINTs 16 to 31.
 * It is designed to be inlined into the specific handler
 * s5p_irq_demux_eintX_Y.
 *
 * Each EINT pend/mask registers handle eight of them.
 */
static inline void exynos_irq_demux_eint(unsigned int start)
{
	unsigned int irq;

	u32 status = __raw_readl(EINT_PEND(exynos_eint_base, start));
	u32 mask = __raw_readl(EINT_MASK(exynos_eint_base, start));

	status &= ~mask;
	status &= 0xff;

	while (status) {
		irq = fls(status) - 1;
		generic_handle_irq(irq + start);
		status &= ~(1 << irq);
	}
}

static void exynos_irq_demux_eint16_31(unsigned int irq, struct irq_desc *desc)
{
	struct irq_chip *chip = irq_get_chip(irq);
	chained_irq_enter(chip, desc);
	exynos_irq_demux_eint(IRQ_EINT(16));
	exynos_irq_demux_eint(IRQ_EINT(24));
	chained_irq_exit(chip, desc);
}

static void exynos_irq_eint0_15(unsigned int irq, struct irq_desc *desc)
{
	u32 *irq_data = irq_get_handler_data(irq);
	struct irq_chip *chip = irq_get_chip(irq);

	chained_irq_enter(chip, desc);
	generic_handle_irq(*irq_data);
	chained_irq_exit(chip, desc);
}

static int __init exynos_init_irq_eint(void)
{
	int irq;

#ifdef CONFIG_PINCTRL_SAMSUNG
	/*
	 * The Samsung pinctrl driver provides an integrated gpio/pinmux/pinconf
	 * functionality along with support for external gpio and wakeup
	 * interrupts. If the samsung pinctrl driver is enabled and includes
	 * the wakeup interrupt support, then the setting up external wakeup
	 * interrupts here can be skipped. This check here is temporary to
	 * allow exynos4 platforms that do not use Samsung pinctrl driver to
	 * co-exist with platforms that do. When all of the Samsung Exynos4
	 * platforms switch over to using the pinctrl driver, the wakeup
	 * interrupt support code here can be completely removed.
	 */
	static const struct of_device_id exynos_pinctrl_ids[] = {
		{ .compatible = "samsung,exynos4210-pinctrl", },
		{ .compatible = "samsung,exynos4x12-pinctrl", },
		{ .compatible = "samsung,exynos5250-pinctrl", },
	};
	struct device_node *pctrl_np, *wkup_np;
	const char *wkup_compat = "samsung,exynos4210-wakeup-eint";

	for_each_matching_node(pctrl_np, exynos_pinctrl_ids) {
		if (of_device_is_available(pctrl_np)) {
			wkup_np = of_find_compatible_node(pctrl_np, NULL,
							wkup_compat);
			if (wkup_np)
				return -ENODEV;
		}
	}
#endif
	if (soc_is_exynos5440())
		return 0;

	if (soc_is_exynos5250())
		exynos_eint_base = ioremap(EXYNOS5_PA_GPIO1, SZ_4K);
	else
		exynos_eint_base = ioremap(EXYNOS4_PA_GPIO2, SZ_4K);

	if (exynos_eint_base == NULL) {
		pr_err("unable to ioremap for EINT base address\n");
		return -ENOMEM;
	}

	for (irq = 0 ; irq <= 31 ; irq++) {
		irq_set_chip_and_handler(IRQ_EINT(irq), &exynos_irq_eint,
					 handle_level_irq);
		set_irq_flags(IRQ_EINT(irq), IRQF_VALID);
	}

	irq_set_chained_handler(EXYNOS_IRQ_EINT16_31, exynos_irq_demux_eint16_31);

	for (irq = 0 ; irq <= 15 ; irq++) {
		eint0_15_data[irq] = IRQ_EINT(irq);

		if (soc_is_exynos5250()) {
			irq_set_handler_data(exynos5_eint0_15_src_int[irq],
					     &eint0_15_data[irq]);
			irq_set_chained_handler(exynos5_eint0_15_src_int[irq],
						exynos_irq_eint0_15);
		} else {
			irq_set_handler_data(exynos4_eint0_15_src_int[irq],
					     &eint0_15_data[irq]);
			irq_set_chained_handler(exynos4_eint0_15_src_int[irq],
						exynos_irq_eint0_15);
		}
	}

	return 0;
}
arch_initcall(exynos_init_irq_eint);
#endif

static struct resource exynos4_pmu_resource[] = {
	DEFINE_RES_IRQ(EXYNOS4_IRQ_PMU),
	DEFINE_RES_IRQ(EXYNOS4_IRQ_PMU_CPU1),
#if defined(CONFIG_SOC_EXYNOS4412)
	DEFINE_RES_IRQ(EXYNOS4_IRQ_PMU_CPU2),
	DEFINE_RES_IRQ(EXYNOS4_IRQ_PMU_CPU3),
#endif
};

static struct platform_device exynos4_device_pmu = {
	.name		= "arm-pmu",
	.num_resources	= ARRAY_SIZE(exynos4_pmu_resource),
	.resource	= exynos4_pmu_resource,
};

static int __init exynos_armpmu_init(void)
{
	if (!of_have_populated_dt()) {
		if (soc_is_exynos4210() || soc_is_exynos4212())
			exynos4_device_pmu.num_resources = 2;
		platform_device_register(&exynos4_device_pmu);
	}

	return 0;
}
arch_initcall(exynos_armpmu_init);<|MERGE_RESOLUTION|>--- conflicted
+++ resolved
@@ -388,15 +388,13 @@
 	else
 		iotable_init(exynos4_iodesc1, ARRAY_SIZE(exynos4_iodesc1));
 
-<<<<<<< HEAD
-	if (!IS_ENABLED(CONFIG_EXYNOS_ATAGS))
-		return
-=======
 	if (soc_is_exynos4210())
 		iotable_init(exynos4210_iodesc, ARRAY_SIZE(exynos4210_iodesc));
 	if (soc_is_exynos4212() || soc_is_exynos4412())
 		iotable_init(exynos4x12_iodesc, ARRAY_SIZE(exynos4x12_iodesc));
->>>>>>> 5724c52f
+
+	if (!IS_ENABLED(CONFIG_EXYNOS_ATAGS))
+		return
 
 	/* initialize device information early */
 	exynos4_default_sdhci0();
