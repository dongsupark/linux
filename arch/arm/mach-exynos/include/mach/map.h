--- conflicted
+++ resolved
@@ -29,34 +29,6 @@
 #define EXYNOS4210_PA_SYSRAM_NS		0x0203F000
 #define EXYNOS4x12_PA_SYSRAM_NS		0x0204F000
 #define EXYNOS5250_PA_SYSRAM_NS		0x0204F000
-<<<<<<< HEAD
-
-#define EXYNOS4_PA_FIMC0		0x11800000
-#define EXYNOS4_PA_FIMC1		0x11810000
-#define EXYNOS4_PA_FIMC2		0x11820000
-#define EXYNOS4_PA_FIMC3		0x11830000
-
-#define EXYNOS4_PA_JPEG			0x11840000
-
-/* x = 0...1 */
-#define EXYNOS4_PA_FIMC_LITE(x)		(0x12390000 + ((x) * 0x10000))
-
-#define EXYNOS4_PA_G2D			0x12800000
-
-#define EXYNOS4_PA_I2S0			0x03830000
-#define EXYNOS4_PA_I2S1			0xE3100000
-#define EXYNOS4_PA_I2S2			0xE2A00000
-
-#define EXYNOS4_PA_PCM0			0x03840000
-#define EXYNOS4_PA_PCM1			0x13980000
-#define EXYNOS4_PA_PCM2			0x13990000
-
-#define EXYNOS4_PA_SROM_BANK(x)		(0x04000000 + ((x) * 0x01000000))
-
-#define EXYNOS4_PA_ONENAND		0x0C000000
-#define EXYNOS4_PA_ONENAND_DMA		0x0C600000
-=======
->>>>>>> d0e0ac97
 
 #define EXYNOS_PA_CHIPID		0x10000000
 
