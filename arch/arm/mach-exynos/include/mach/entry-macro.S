--- conflicted
+++ resolved
@@ -13,8 +13,6 @@
 		.endm
 
 		.macro  arch_ret_to_user, tmp1, tmp2
-<<<<<<< HEAD
-=======
 		.endm
 
 		/*
@@ -63,5 +61,4 @@
 		cmp	\irqnr, #16
 		strcc	\irqstat, [\base, #GIC_CPU_EOI]
 		cmpcs	\irqnr, \irqnr
->>>>>>> 8bb39816
 		.endm