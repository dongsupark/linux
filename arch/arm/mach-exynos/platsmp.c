/* linux/arch/arm/mach-exynos4/platsmp.c
 *
 * Copyright (c) 2010-2011 Samsung Electronics Co., Ltd.
 *		http://www.samsung.com
 *
 * Cloned from linux/arch/arm/mach-vexpress/platsmp.c
 *
 *  Copyright (C) 2002 ARM Ltd.
 *  All Rights Reserved
 *
 * This program is free software; you can redistribute it and/or modify
 * it under the terms of the GNU General Public License version 2 as
 * published by the Free Software Foundation.
*/

#include <linux/init.h>
#include <linux/errno.h>
#include <linux/delay.h>
#include <linux/device.h>
#include <linux/jiffies.h>
#include <linux/smp.h>
#include <linux/io.h>
#include <linux/irqchip/arm-gic.h>

#include <asm/cacheflush.h>
#include <asm/smp_plat.h>
#include <asm/smp_scu.h>
#include <asm/firmware.h>

#include <mach/hardware.h>
#include <mach/regs-clock.h>
#include <mach/regs-pmu.h>

#include <plat/cpu.h>

#include "common.h"

extern void exynos4_secondary_startup(void);

static inline void __iomem *cpu_boot_reg_base(void)
{
	if (soc_is_exynos4210() && samsung_rev() == EXYNOS4210_REV_1_1)
		return S5P_INFORM5;
	return S5P_VA_SYSRAM;
}

static inline void __iomem *cpu_boot_reg(int cpu)
{
	void __iomem *boot_reg;

	boot_reg = cpu_boot_reg_base();
	if (soc_is_exynos4412())
		boot_reg += 4*cpu;
	return boot_reg;
}

/*
 * Write pen_release in a way that is guaranteed to be visible to all
 * observers, irrespective of whether they're taking part in coherency
 * or not.  This is necessary for the hotplug code to work reliably.
 */
static void write_pen_release(int val)
{
	pen_release = val;
	smp_wmb();
	__cpuc_flush_dcache_area((void *)&pen_release, sizeof(pen_release));
	outer_clean_range(__pa(&pen_release), __pa(&pen_release + 1));
}

static void __iomem *scu_base_addr(void)
{
	return (void __iomem *)(S5P_VA_SCU);
}

static DEFINE_SPINLOCK(boot_lock);

static void __cpuinit exynos_secondary_init(unsigned int cpu)
{
	/*
	 * if any interrupts are already enabled for the primary
	 * core (e.g. timer irq), then they will not have been enabled
	 * for us: do so
	 */
	gic_secondary_init(0);

	/*
	 * let the primary processor know we're out of the
	 * pen, then head off into the C entry point
	 */
	write_pen_release(-1);

	/*
	 * Synchronise with the boot thread.
	 */
	spin_lock(&boot_lock);
	spin_unlock(&boot_lock);
}

static int __cpuinit exynos_boot_secondary(unsigned int cpu, struct task_struct *idle)
{
	unsigned long timeout;
	unsigned long phys_cpu = cpu_logical_map(cpu);

	/*
	 * Set synchronisation state between this boot processor
	 * and the secondary one
	 */
	spin_lock(&boot_lock);

	/*
	 * The secondary processor is waiting to be released from
	 * the holding pen - release it, then wait for it to flag
	 * that it has been released by resetting pen_release.
	 *
	 * Note that "pen_release" is the hardware CPU ID, whereas
	 * "cpu" is Linux's internal ID.
	 */
	write_pen_release(phys_cpu);

	if (!(__raw_readl(S5P_ARM_CORE1_STATUS) & S5P_CORE_LOCAL_PWR_EN)) {
		__raw_writel(S5P_CORE_LOCAL_PWR_EN,
			     S5P_ARM_CORE1_CONFIGURATION);

		timeout = 10;

		/* wait max 10 ms until cpu1 is on */
		while ((__raw_readl(S5P_ARM_CORE1_STATUS)
			& S5P_CORE_LOCAL_PWR_EN) != S5P_CORE_LOCAL_PWR_EN) {
			if (timeout-- == 0)
				break;

			mdelay(1);
		}

		if (timeout == 0) {
			printk(KERN_ERR "cpu1 power enable failed");
			spin_unlock(&boot_lock);
			return -ETIMEDOUT;
		}
	}
	/*
	 * Send the secondary CPU a soft interrupt, thereby causing
	 * the boot monitor to read the system wide flags register,
	 * and branch to the address found there.
	 */

	timeout = jiffies + (1 * HZ);
	while (time_before(jiffies, timeout)) {
		unsigned long boot_addr;

		smp_rmb();

<<<<<<< HEAD
		__raw_writel(virt_to_phys(exynos4_secondary_startup),
							cpu_boot_reg(phys_cpu));
		arch_send_wakeup_ipi_mask(cpumask_of(cpu));
=======
		boot_addr = virt_to_phys(exynos4_secondary_startup);

		/*
		 * Try to set boot address using firmware first
		 * and fall back to boot register if it fails.
		 */
		if (call_firmware_op(set_cpu_boot_addr, phys_cpu, boot_addr))
			__raw_writel(boot_addr, cpu_boot_reg(phys_cpu));

		call_firmware_op(cpu_boot, phys_cpu);

		gic_raise_softirq(cpumask_of(cpu), 0);
>>>>>>> 8bdbf6db

		if (pen_release == -1)
			break;

		udelay(10);
	}

	/*
	 * now the secondary core is starting up let it run its
	 * calibrations, then wait for it to finish
	 */
	spin_unlock(&boot_lock);

	return pen_release != -1 ? -ENOSYS : 0;
}

/*
 * Initialise the CPU possible map early - this describes the CPUs
 * which may be present or become present in the system.
 */

static void __init exynos_smp_init_cpus(void)
{
	void __iomem *scu_base = scu_base_addr();
	unsigned int i, ncores;

	if (soc_is_exynos5250())
		ncores = 2;
	else
		ncores = scu_base ? scu_get_core_count(scu_base) : 1;

	/* sanity check */
	if (ncores > nr_cpu_ids) {
		pr_warn("SMP: %u cores greater than maximum (%u), clipping\n",
			ncores, nr_cpu_ids);
		ncores = nr_cpu_ids;
	}

	for (i = 0; i < ncores; i++)
		set_cpu_possible(i, true);
}

static void __init exynos_smp_prepare_cpus(unsigned int max_cpus)
{
	int i;

	if (!(soc_is_exynos5250() || soc_is_exynos5440()))
		scu_enable(scu_base_addr());

	/*
	 * Write the address of secondary startup into the
	 * system-wide flags register. The boot monitor waits
	 * until it receives a soft interrupt, and then the
	 * secondary CPU branches to this address.
	 *
	 * Try using firmware operation first and fall back to
	 * boot register if it fails.
	 */
	for (i = 1; i < max_cpus; ++i) {
		unsigned long phys_cpu;
		unsigned long boot_addr;

		phys_cpu = cpu_logical_map(i);
		boot_addr = virt_to_phys(exynos4_secondary_startup);

		if (call_firmware_op(set_cpu_boot_addr, phys_cpu, boot_addr))
			__raw_writel(boot_addr, cpu_boot_reg(phys_cpu));
	}
}

struct smp_operations exynos_smp_ops __initdata = {
	.smp_init_cpus		= exynos_smp_init_cpus,
	.smp_prepare_cpus	= exynos_smp_prepare_cpus,
	.smp_secondary_init	= exynos_secondary_init,
	.smp_boot_secondary	= exynos_boot_secondary,
#ifdef CONFIG_HOTPLUG_CPU
	.cpu_die		= exynos_cpu_die,
#endif
};<|MERGE_RESOLUTION|>--- conflicted
+++ resolved
@@ -150,11 +150,6 @@
 
 		smp_rmb();
 
-<<<<<<< HEAD
-		__raw_writel(virt_to_phys(exynos4_secondary_startup),
-							cpu_boot_reg(phys_cpu));
-		arch_send_wakeup_ipi_mask(cpumask_of(cpu));
-=======
 		boot_addr = virt_to_phys(exynos4_secondary_startup);
 
 		/*
@@ -166,8 +161,7 @@
 
 		call_firmware_op(cpu_boot, phys_cpu);
 
-		gic_raise_softirq(cpumask_of(cpu), 0);
->>>>>>> 8bdbf6db
+		arch_send_wakeup_ipi_mask(cpumask_of(cpu));
 
 		if (pen_release == -1)
 			break;
