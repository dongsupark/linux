--- conflicted
+++ resolved
@@ -20,10 +20,7 @@
 
 #include <plat/cpu.h>
 
-<<<<<<< HEAD
-=======
 #include "common.h"
->>>>>>> dee1c20c
 #include "smc.h"
 
 static int exynos_do_idle(void)
@@ -48,16 +45,12 @@
 
 static int exynos_set_cpu_boot_addr(int cpu, unsigned long boot_addr)
 {
-<<<<<<< HEAD
-	void __iomem *boot_reg = S5P_VA_SYSRAM_NS + 0x1c;
-=======
 	void __iomem *boot_reg;
 
 	if (!sysram_ns_base_addr)
 		return -ENODEV;
 
 	boot_reg = sysram_ns_base_addr + 0x1c;
->>>>>>> dee1c20c
 
 	if (!soc_is_exynos4212())
 		boot_reg += 4*cpu;
