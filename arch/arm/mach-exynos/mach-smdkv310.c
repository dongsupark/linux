/* linux/arch/arm/mach-exynos4/mach-smdkv310.c
 *
 * Copyright (c) 2010-2011 Samsung Electronics Co., Ltd.
 *		http://www.samsung.com
 *
 * This program is free software; you can redistribute it and/or modify
 * it under the terms of the GNU General Public License version 2 as
 * published by the Free Software Foundation.
*/

#include <linux/serial_core.h>
#include <linux/delay.h>
#include <linux/gpio.h>
#include <linux/lcd.h>
#include <linux/mmc/host.h>
#include <linux/platform_device.h>
#include <linux/smsc911x.h>
#include <linux/io.h>
#include <linux/i2c.h>
#include <linux/input.h>
#include <linux/pwm_backlight.h>

#include <asm/mach/arch.h>
#include <asm/hardware/gic.h>
#include <asm/mach-types.h>

#include <video/platform_lcd.h>
#include <plat/regs-serial.h>
#include <plat/regs-srom.h>
#include <plat/regs-fb-v4.h>
#include <plat/cpu.h>
#include <plat/devs.h>
#include <plat/fb.h>
#include <plat/keypad.h>
#include <plat/sdhci.h>
#include <plat/iic.h>
#include <plat/pd.h>
#include <plat/gpio-cfg.h>
#include <plat/backlight.h>
#include <plat/mfc.h>
#include <plat/ehci.h>
#include <plat/clock.h>

#include <mach/map.h>
#include <mach/ohci.h>
<<<<<<< HEAD
=======

#include "common.h"
>>>>>>> feafadb7

/* Following are default values for UCON, ULCON and UFCON UART registers */
#define SMDKV310_UCON_DEFAULT	(S3C2410_UCON_TXILEVEL |	\
				 S3C2410_UCON_RXILEVEL |	\
				 S3C2410_UCON_TXIRQMODE |	\
				 S3C2410_UCON_RXIRQMODE |	\
				 S3C2410_UCON_RXFIFO_TOI |	\
				 S3C2443_UCON_RXERR_IRQEN)

#define SMDKV310_ULCON_DEFAULT	S3C2410_LCON_CS8

#define SMDKV310_UFCON_DEFAULT	(S3C2410_UFCON_FIFOMODE |	\
				 S5PV210_UFCON_TXTRIG4 |	\
				 S5PV210_UFCON_RXTRIG4)

static struct s3c2410_uartcfg smdkv310_uartcfgs[] __initdata = {
	[0] = {
		.hwport		= 0,
		.flags		= 0,
		.ucon		= SMDKV310_UCON_DEFAULT,
		.ulcon		= SMDKV310_ULCON_DEFAULT,
		.ufcon		= SMDKV310_UFCON_DEFAULT,
	},
	[1] = {
		.hwport		= 1,
		.flags		= 0,
		.ucon		= SMDKV310_UCON_DEFAULT,
		.ulcon		= SMDKV310_ULCON_DEFAULT,
		.ufcon		= SMDKV310_UFCON_DEFAULT,
	},
	[2] = {
		.hwport		= 2,
		.flags		= 0,
		.ucon		= SMDKV310_UCON_DEFAULT,
		.ulcon		= SMDKV310_ULCON_DEFAULT,
		.ufcon		= SMDKV310_UFCON_DEFAULT,
	},
	[3] = {
		.hwport		= 3,
		.flags		= 0,
		.ucon		= SMDKV310_UCON_DEFAULT,
		.ulcon		= SMDKV310_ULCON_DEFAULT,
		.ufcon		= SMDKV310_UFCON_DEFAULT,
	},
};

static struct s3c_sdhci_platdata smdkv310_hsmmc0_pdata __initdata = {
	.cd_type		= S3C_SDHCI_CD_INTERNAL,
	.clk_type		= S3C_SDHCI_CLK_DIV_EXTERNAL,
#ifdef CONFIG_EXYNOS4_SDHCI_CH0_8BIT
	.max_width		= 8,
	.host_caps		= MMC_CAP_8_BIT_DATA,
#endif
};

static struct s3c_sdhci_platdata smdkv310_hsmmc1_pdata __initdata = {
	.cd_type		= S3C_SDHCI_CD_GPIO,
	.ext_cd_gpio		= EXYNOS4_GPK0(2),
	.ext_cd_gpio_invert	= 1,
	.clk_type		= S3C_SDHCI_CLK_DIV_EXTERNAL,
};

static struct s3c_sdhci_platdata smdkv310_hsmmc2_pdata __initdata = {
	.cd_type		= S3C_SDHCI_CD_INTERNAL,
	.clk_type		= S3C_SDHCI_CLK_DIV_EXTERNAL,
#ifdef CONFIG_EXYNOS4_SDHCI_CH2_8BIT
	.max_width		= 8,
	.host_caps		= MMC_CAP_8_BIT_DATA,
#endif
};

static struct s3c_sdhci_platdata smdkv310_hsmmc3_pdata __initdata = {
	.cd_type		= S3C_SDHCI_CD_GPIO,
	.ext_cd_gpio		= EXYNOS4_GPK2(2),
	.ext_cd_gpio_invert	= 1,
	.clk_type		= S3C_SDHCI_CLK_DIV_EXTERNAL,
};

static void lcd_lte480wv_set_power(struct plat_lcd_data *pd,
				   unsigned int power)
{
	if (power) {
#if !defined(CONFIG_BACKLIGHT_PWM)
		gpio_request_one(EXYNOS4_GPD0(1), GPIOF_OUT_INIT_HIGH, "GPD0");
		gpio_free(EXYNOS4_GPD0(1));
#endif
		/* fire nRESET on power up */
		gpio_request_one(EXYNOS4_GPX0(6), GPIOF_OUT_INIT_HIGH, "GPX0");
		mdelay(100);

		gpio_set_value(EXYNOS4_GPX0(6), 0);
		mdelay(10);

		gpio_set_value(EXYNOS4_GPX0(6), 1);
		mdelay(10);

		gpio_free(EXYNOS4_GPX0(6));
	} else {
#if !defined(CONFIG_BACKLIGHT_PWM)
		gpio_request_one(EXYNOS4_GPD0(1), GPIOF_OUT_INIT_LOW, "GPD0");
		gpio_free(EXYNOS4_GPD0(1));
#endif
	}
}

static struct plat_lcd_data smdkv310_lcd_lte480wv_data = {
	.set_power		= lcd_lte480wv_set_power,
};

static struct platform_device smdkv310_lcd_lte480wv = {
	.name			= "platform-lcd",
	.dev.parent		= &s5p_device_fimd0.dev,
	.dev.platform_data	= &smdkv310_lcd_lte480wv_data,
};

static struct s3c_fb_pd_win smdkv310_fb_win0 = {
	.win_mode = {
		.left_margin	= 13,
		.right_margin	= 8,
		.upper_margin	= 7,
		.lower_margin	= 5,
		.hsync_len	= 3,
		.vsync_len	= 1,
		.xres		= 800,
		.yres		= 480,
	},
	.max_bpp		= 32,
	.default_bpp		= 24,
};

static struct s3c_fb_platdata smdkv310_lcd0_pdata __initdata = {
	.win[0]		= &smdkv310_fb_win0,
	.vidcon0	= VIDCON0_VIDOUT_RGB | VIDCON0_PNRMODE_RGB,
	.vidcon1	= VIDCON1_INV_HSYNC | VIDCON1_INV_VSYNC,
	.setup_gpio	= exynos4_fimd0_gpio_setup_24bpp,
};

static struct resource smdkv310_smsc911x_resources[] = {
	[0] = {
		.start	= EXYNOS4_PA_SROM_BANK(1),
		.end	= EXYNOS4_PA_SROM_BANK(1) + SZ_64K - 1,
		.flags	= IORESOURCE_MEM,
	},
	[1] = {
		.start	= IRQ_EINT(5),
		.end	= IRQ_EINT(5),
		.flags	= IORESOURCE_IRQ | IRQF_TRIGGER_LOW,
	},
};

static struct smsc911x_platform_config smsc9215_config = {
	.irq_polarity	= SMSC911X_IRQ_POLARITY_ACTIVE_LOW,
	.irq_type	= SMSC911X_IRQ_TYPE_PUSH_PULL,
	.flags		= SMSC911X_USE_16BIT | SMSC911X_FORCE_INTERNAL_PHY,
	.phy_interface	= PHY_INTERFACE_MODE_MII,
	.mac		= {0x00, 0x80, 0x00, 0x23, 0x45, 0x67},
};

static struct platform_device smdkv310_smsc911x = {
	.name		= "smsc911x",
	.id		= -1,
	.num_resources	= ARRAY_SIZE(smdkv310_smsc911x_resources),
	.resource	= smdkv310_smsc911x_resources,
	.dev		= {
		.platform_data	= &smsc9215_config,
	},
};

static uint32_t smdkv310_keymap[] __initdata = {
	/* KEY(row, col, keycode) */
	KEY(0, 3, KEY_1), KEY(0, 4, KEY_2), KEY(0, 5, KEY_3),
	KEY(0, 6, KEY_4), KEY(0, 7, KEY_5),
	KEY(1, 3, KEY_A), KEY(1, 4, KEY_B), KEY(1, 5, KEY_C),
	KEY(1, 6, KEY_D), KEY(1, 7, KEY_E)
};

static struct matrix_keymap_data smdkv310_keymap_data __initdata = {
	.keymap		= smdkv310_keymap,
	.keymap_size	= ARRAY_SIZE(smdkv310_keymap),
};

static struct samsung_keypad_platdata smdkv310_keypad_data __initdata = {
	.keymap_data	= &smdkv310_keymap_data,
	.rows		= 2,
	.cols		= 8,
};

static struct i2c_board_info i2c_devs1[] __initdata = {
	{I2C_BOARD_INFO("wm8994", 0x1a),},
};

/* USB EHCI */
static struct s5p_ehci_platdata smdkv310_ehci_pdata;

static void __init smdkv310_ehci_init(void)
{
	struct s5p_ehci_platdata *pdata = &smdkv310_ehci_pdata;

	s5p_ehci_set_platdata(pdata);
}

/* USB OHCI */
static struct exynos4_ohci_platdata smdkv310_ohci_pdata;

static void __init smdkv310_ohci_init(void)
{
	struct exynos4_ohci_platdata *pdata = &smdkv310_ohci_pdata;

	exynos4_ohci_set_platdata(pdata);
}

static struct platform_device *smdkv310_devices[] __initdata = {
	&s3c_device_hsmmc0,
	&s3c_device_hsmmc1,
	&s3c_device_hsmmc2,
	&s3c_device_hsmmc3,
	&s3c_device_i2c1,
	&s5p_device_i2c_hdmiphy,
	&s3c_device_rtc,
	&s3c_device_wdt,
	&s5p_device_ehci,
	&s5p_device_fimc0,
	&s5p_device_fimc1,
	&s5p_device_fimc2,
	&s5p_device_fimc3,
	&exynos4_device_ac97,
	&exynos4_device_i2s0,
	&exynos4_device_ohci,
	&samsung_device_keypad,
	&s5p_device_mfc,
	&s5p_device_mfc_l,
	&s5p_device_mfc_r,
	&exynos4_device_pd[PD_MFC],
	&exynos4_device_pd[PD_G3D],
	&exynos4_device_pd[PD_LCD0],
	&exynos4_device_pd[PD_LCD1],
	&exynos4_device_pd[PD_CAM],
	&exynos4_device_pd[PD_TV],
	&exynos4_device_pd[PD_GPS],
	&exynos4_device_spdif,
	&exynos4_device_sysmmu,
	&samsung_asoc_dma,
	&samsung_asoc_idma,
	&s5p_device_fimd0,
	&smdkv310_lcd_lte480wv,
	&smdkv310_smsc911x,
	&exynos4_device_ahci,
	&s5p_device_hdmi,
	&s5p_device_mixer,
};

static void __init smdkv310_smsc911x_init(void)
{
	u32 cs1;

	/* configure nCS1 width to 16 bits */
	cs1 = __raw_readl(S5P_SROM_BW) &
		~(S5P_SROM_BW__CS_MASK << S5P_SROM_BW__NCS1__SHIFT);
	cs1 |= ((1 << S5P_SROM_BW__DATAWIDTH__SHIFT) |
		(1 << S5P_SROM_BW__WAITENABLE__SHIFT) |
		(1 << S5P_SROM_BW__BYTEENABLE__SHIFT)) <<
		S5P_SROM_BW__NCS1__SHIFT;
	__raw_writel(cs1, S5P_SROM_BW);

	/* set timing for nCS1 suitable for ethernet chip */
	__raw_writel((0x1 << S5P_SROM_BCX__PMC__SHIFT) |
		     (0x9 << S5P_SROM_BCX__TACP__SHIFT) |
		     (0xc << S5P_SROM_BCX__TCAH__SHIFT) |
		     (0x1 << S5P_SROM_BCX__TCOH__SHIFT) |
		     (0x6 << S5P_SROM_BCX__TACC__SHIFT) |
		     (0x1 << S5P_SROM_BCX__TCOS__SHIFT) |
		     (0x1 << S5P_SROM_BCX__TACS__SHIFT), S5P_SROM_BC1);
}

/* LCD Backlight data */
static struct samsung_bl_gpio_info smdkv310_bl_gpio_info = {
	.no = EXYNOS4_GPD0(1),
	.func = S3C_GPIO_SFN(2),
};

static struct platform_pwm_backlight_data smdkv310_bl_data = {
	.pwm_id = 1,
	.pwm_period_ns  = 1000,
};

static void s5p_tv_setup(void)
{
	/* direct HPD to HDMI chip */
	WARN_ON(gpio_request_one(EXYNOS4_GPX3(7), GPIOF_IN, "hpd-plug"));
	s3c_gpio_cfgpin(EXYNOS4_GPX3(7), S3C_GPIO_SFN(0x3));
	s3c_gpio_setpull(EXYNOS4_GPX3(7), S3C_GPIO_PULL_NONE);

	/* setup dependencies between TV devices */
	s5p_device_hdmi.dev.parent = &exynos4_device_pd[PD_TV].dev;
	s5p_device_mixer.dev.parent = &exynos4_device_pd[PD_TV].dev;
}

static void __init smdkv310_map_io(void)
{
	exynos_init_io(NULL, 0);
	s3c24xx_init_clocks(24000000);
	s3c24xx_init_uarts(smdkv310_uartcfgs, ARRAY_SIZE(smdkv310_uartcfgs));
}

static void __init smdkv310_reserve(void)
{
	s5p_mfc_reserve_mem(0x43000000, 8 << 20, 0x51000000, 8 << 20);
}

static void __init smdkv310_machine_init(void)
{
	s3c_i2c1_set_platdata(NULL);
	i2c_register_board_info(1, i2c_devs1, ARRAY_SIZE(i2c_devs1));

	smdkv310_smsc911x_init();

	s3c_sdhci0_set_platdata(&smdkv310_hsmmc0_pdata);
	s3c_sdhci1_set_platdata(&smdkv310_hsmmc1_pdata);
	s3c_sdhci2_set_platdata(&smdkv310_hsmmc2_pdata);
	s3c_sdhci3_set_platdata(&smdkv310_hsmmc3_pdata);

	s5p_tv_setup();
	s5p_i2c_hdmiphy_set_platdata(NULL);

	samsung_keypad_set_platdata(&smdkv310_keypad_data);

	samsung_bl_set(&smdkv310_bl_gpio_info, &smdkv310_bl_data);
	s5p_fimd0_set_platdata(&smdkv310_lcd0_pdata);

	smdkv310_ehci_init();
	smdkv310_ohci_init();
	clk_xusbxti.rate = 24000000;

	platform_add_devices(smdkv310_devices, ARRAY_SIZE(smdkv310_devices));
	s5p_device_mfc.dev.parent = &exynos4_device_pd[PD_MFC].dev;
}

MACHINE_START(SMDKV310, "SMDKV310")
	/* Maintainer: Kukjin Kim <kgene.kim@samsung.com> */
	/* Maintainer: Changhwan Youn <chaos.youn@samsung.com> */
	.atag_offset	= 0x100,
	.init_irq	= exynos4_init_irq,
	.map_io		= smdkv310_map_io,
	.handle_irq	= gic_handle_irq,
	.init_machine	= smdkv310_machine_init,
	.timer		= &exynos4_timer,
	.reserve	= &smdkv310_reserve,
	.restart	= exynos4_restart,
MACHINE_END

MACHINE_START(SMDKC210, "SMDKC210")
	/* Maintainer: Kukjin Kim <kgene.kim@samsung.com> */
	.atag_offset	= 0x100,
	.init_irq	= exynos4_init_irq,
	.map_io		= smdkv310_map_io,
	.handle_irq	= gic_handle_irq,
	.init_machine	= smdkv310_machine_init,
	.timer		= &exynos4_timer,
	.restart	= exynos4_restart,
MACHINE_END<|MERGE_RESOLUTION|>--- conflicted
+++ resolved
@@ -43,11 +43,8 @@
 
 #include <mach/map.h>
 #include <mach/ohci.h>
-<<<<<<< HEAD
-=======
 
 #include "common.h"
->>>>>>> feafadb7
 
 /* Following are default values for UCON, ULCON and UFCON UART registers */
 #define SMDKV310_UCON_DEFAULT	(S3C2410_UCON_TXILEVEL |	\
