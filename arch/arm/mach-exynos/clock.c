/* linux/arch/arm/mach-exynos4/clock.c
 *
 * Copyright (c) 2010-2011 Samsung Electronics Co., Ltd.
 *		http://www.samsung.com
 *
 * EXYNOS4 - Clock support
 *
 * This program is free software; you can redistribute it and/or modify
 * it under the terms of the GNU General Public License version 2 as
 * published by the Free Software Foundation.
*/

#include <linux/kernel.h>
#include <linux/err.h>
#include <linux/io.h>
#include <linux/syscore_ops.h>

#include <plat/cpu-freq.h>
#include <plat/clock.h>
#include <plat/cpu.h>
#include <plat/pll.h>
#include <plat/s5p-clock.h>
#include <plat/clock-clksrc.h>
#include <plat/pm.h>

#include <mach/map.h>
#include <mach/regs-clock.h>
#include <mach/sysmmu.h>
#include <mach/exynos4-clock.h>

#include "common.h"

static struct sleep_save exynos4_clock_save[] = {
	SAVE_ITEM(S5P_CLKDIV_LEFTBUS),
	SAVE_ITEM(S5P_CLKGATE_IP_LEFTBUS),
	SAVE_ITEM(S5P_CLKDIV_RIGHTBUS),
	SAVE_ITEM(S5P_CLKGATE_IP_RIGHTBUS),
	SAVE_ITEM(S5P_CLKSRC_TOP0),
	SAVE_ITEM(S5P_CLKSRC_TOP1),
	SAVE_ITEM(S5P_CLKSRC_CAM),
	SAVE_ITEM(S5P_CLKSRC_TV),
	SAVE_ITEM(S5P_CLKSRC_MFC),
	SAVE_ITEM(S5P_CLKSRC_G3D),
	SAVE_ITEM(S5P_CLKSRC_LCD0),
	SAVE_ITEM(S5P_CLKSRC_MAUDIO),
	SAVE_ITEM(S5P_CLKSRC_FSYS),
	SAVE_ITEM(S5P_CLKSRC_PERIL0),
	SAVE_ITEM(S5P_CLKSRC_PERIL1),
	SAVE_ITEM(S5P_CLKDIV_CAM),
	SAVE_ITEM(S5P_CLKDIV_TV),
	SAVE_ITEM(S5P_CLKDIV_MFC),
	SAVE_ITEM(S5P_CLKDIV_G3D),
	SAVE_ITEM(S5P_CLKDIV_LCD0),
	SAVE_ITEM(S5P_CLKDIV_MAUDIO),
	SAVE_ITEM(S5P_CLKDIV_FSYS0),
	SAVE_ITEM(S5P_CLKDIV_FSYS1),
	SAVE_ITEM(S5P_CLKDIV_FSYS2),
	SAVE_ITEM(S5P_CLKDIV_FSYS3),
	SAVE_ITEM(S5P_CLKDIV_PERIL0),
	SAVE_ITEM(S5P_CLKDIV_PERIL1),
	SAVE_ITEM(S5P_CLKDIV_PERIL2),
	SAVE_ITEM(S5P_CLKDIV_PERIL3),
	SAVE_ITEM(S5P_CLKDIV_PERIL4),
	SAVE_ITEM(S5P_CLKDIV_PERIL5),
	SAVE_ITEM(S5P_CLKDIV_TOP),
	SAVE_ITEM(S5P_CLKSRC_MASK_TOP),
	SAVE_ITEM(S5P_CLKSRC_MASK_CAM),
	SAVE_ITEM(S5P_CLKSRC_MASK_TV),
	SAVE_ITEM(S5P_CLKSRC_MASK_LCD0),
	SAVE_ITEM(S5P_CLKSRC_MASK_MAUDIO),
	SAVE_ITEM(S5P_CLKSRC_MASK_FSYS),
	SAVE_ITEM(S5P_CLKSRC_MASK_PERIL0),
	SAVE_ITEM(S5P_CLKSRC_MASK_PERIL1),
	SAVE_ITEM(S5P_CLKDIV2_RATIO),
	SAVE_ITEM(S5P_CLKGATE_SCLKCAM),
	SAVE_ITEM(S5P_CLKGATE_IP_CAM),
	SAVE_ITEM(S5P_CLKGATE_IP_TV),
	SAVE_ITEM(S5P_CLKGATE_IP_MFC),
	SAVE_ITEM(S5P_CLKGATE_IP_G3D),
	SAVE_ITEM(S5P_CLKGATE_IP_LCD0),
	SAVE_ITEM(S5P_CLKGATE_IP_FSYS),
	SAVE_ITEM(S5P_CLKGATE_IP_GPS),
	SAVE_ITEM(S5P_CLKGATE_IP_PERIL),
	SAVE_ITEM(S5P_CLKGATE_BLOCK),
	SAVE_ITEM(S5P_CLKSRC_MASK_DMC),
	SAVE_ITEM(S5P_CLKSRC_DMC),
	SAVE_ITEM(S5P_CLKDIV_DMC0),
	SAVE_ITEM(S5P_CLKDIV_DMC1),
	SAVE_ITEM(S5P_CLKGATE_IP_DMC),
	SAVE_ITEM(S5P_CLKSRC_CPU),
	SAVE_ITEM(S5P_CLKDIV_CPU),
	SAVE_ITEM(S5P_CLKDIV_CPU + 0x4),
	SAVE_ITEM(S5P_CLKGATE_SCLKCPU),
	SAVE_ITEM(S5P_CLKGATE_IP_CPU),
};

struct clk clk_sclk_hdmi27m = {
	.name		= "sclk_hdmi27m",
	.rate		= 27000000,
};

struct clk clk_sclk_hdmiphy = {
	.name		= "sclk_hdmiphy",
};

struct clk clk_sclk_usbphy0 = {
	.name		= "sclk_usbphy0",
	.rate		= 27000000,
};

struct clk clk_sclk_usbphy1 = {
	.name		= "sclk_usbphy1",
};

static struct clk dummy_apb_pclk = {
	.name		= "apb_pclk",
	.id		= -1,
};

static int exynos4_clksrc_mask_top_ctrl(struct clk *clk, int enable)
{
	return s5p_gatectrl(S5P_CLKSRC_MASK_TOP, clk, enable);
}

static int exynos4_clksrc_mask_cam_ctrl(struct clk *clk, int enable)
{
	return s5p_gatectrl(S5P_CLKSRC_MASK_CAM, clk, enable);
}

static int exynos4_clksrc_mask_lcd0_ctrl(struct clk *clk, int enable)
{
	return s5p_gatectrl(S5P_CLKSRC_MASK_LCD0, clk, enable);
}

int exynos4_clksrc_mask_fsys_ctrl(struct clk *clk, int enable)
{
	return s5p_gatectrl(S5P_CLKSRC_MASK_FSYS, clk, enable);
}

static int exynos4_clksrc_mask_peril0_ctrl(struct clk *clk, int enable)
{
	return s5p_gatectrl(S5P_CLKSRC_MASK_PERIL0, clk, enable);
}

static int exynos4_clksrc_mask_peril1_ctrl(struct clk *clk, int enable)
{
	return s5p_gatectrl(S5P_CLKSRC_MASK_PERIL1, clk, enable);
}

static int exynos4_clk_ip_mfc_ctrl(struct clk *clk, int enable)
{
	return s5p_gatectrl(S5P_CLKGATE_IP_MFC, clk, enable);
}

static int exynos4_clksrc_mask_tv_ctrl(struct clk *clk, int enable)
{
	return s5p_gatectrl(S5P_CLKSRC_MASK_TV, clk, enable);
}

static int exynos4_clk_ip_cam_ctrl(struct clk *clk, int enable)
{
	return s5p_gatectrl(S5P_CLKGATE_IP_CAM, clk, enable);
}

static int exynos4_clk_ip_tv_ctrl(struct clk *clk, int enable)
{
	return s5p_gatectrl(S5P_CLKGATE_IP_TV, clk, enable);
}

static int exynos4_clk_ip_image_ctrl(struct clk *clk, int enable)
{
	return s5p_gatectrl(S5P_CLKGATE_IP_IMAGE, clk, enable);
}

static int exynos4_clk_ip_lcd0_ctrl(struct clk *clk, int enable)
{
	return s5p_gatectrl(S5P_CLKGATE_IP_LCD0, clk, enable);
}

int exynos4_clk_ip_lcd1_ctrl(struct clk *clk, int enable)
{
	return s5p_gatectrl(S5P_CLKGATE_IP_LCD1, clk, enable);
}

int exynos4_clk_ip_fsys_ctrl(struct clk *clk, int enable)
{
	return s5p_gatectrl(S5P_CLKGATE_IP_FSYS, clk, enable);
}

static int exynos4_clk_ip_peril_ctrl(struct clk *clk, int enable)
{
	return s5p_gatectrl(S5P_CLKGATE_IP_PERIL, clk, enable);
}

static int exynos4_clk_ip_perir_ctrl(struct clk *clk, int enable)
{
	return s5p_gatectrl(S5P_CLKGATE_IP_PERIR, clk, enable);
}

static int exynos4_clk_hdmiphy_ctrl(struct clk *clk, int enable)
{
	return s5p_gatectrl(S5P_HDMI_PHY_CONTROL, clk, enable);
}

static int exynos4_clk_dac_ctrl(struct clk *clk, int enable)
{
	return s5p_gatectrl(S5P_DAC_PHY_CONTROL, clk, enable);
}

/* Core list of CMU_CPU side */

static struct clksrc_clk clk_mout_apll = {
	.clk	= {
		.name		= "mout_apll",
	},
	.sources	= &clk_src_apll,
	.reg_src	= { .reg = S5P_CLKSRC_CPU, .shift = 0, .size = 1 },
};

struct clksrc_clk clk_sclk_apll = {
	.clk	= {
		.name		= "sclk_apll",
		.parent		= &clk_mout_apll.clk,
	},
	.reg_div	= { .reg = S5P_CLKDIV_CPU, .shift = 24, .size = 3 },
};

struct clksrc_clk clk_mout_epll = {
	.clk	= {
		.name		= "mout_epll",
	},
	.sources	= &clk_src_epll,
	.reg_src	= { .reg = S5P_CLKSRC_TOP0, .shift = 4, .size = 1 },
};

struct clksrc_clk clk_mout_mpll = {
	.clk = {
		.name		= "mout_mpll",
	},
	.sources	= &clk_src_mpll,

	/* reg_src will be added in each SoCs' clock */
};

static struct clk *clkset_moutcore_list[] = {
	[0] = &clk_mout_apll.clk,
	[1] = &clk_mout_mpll.clk,
};

static struct clksrc_sources clkset_moutcore = {
	.sources	= clkset_moutcore_list,
	.nr_sources	= ARRAY_SIZE(clkset_moutcore_list),
};

static struct clksrc_clk clk_moutcore = {
	.clk	= {
		.name		= "moutcore",
	},
	.sources	= &clkset_moutcore,
	.reg_src	= { .reg = S5P_CLKSRC_CPU, .shift = 16, .size = 1 },
};

static struct clksrc_clk clk_coreclk = {
	.clk	= {
		.name		= "core_clk",
		.parent		= &clk_moutcore.clk,
	},
	.reg_div	= { .reg = S5P_CLKDIV_CPU, .shift = 0, .size = 3 },
};

static struct clksrc_clk clk_armclk = {
	.clk	= {
		.name		= "armclk",
		.parent		= &clk_coreclk.clk,
	},
};

static struct clksrc_clk clk_aclk_corem0 = {
	.clk	= {
		.name		= "aclk_corem0",
		.parent		= &clk_coreclk.clk,
	},
	.reg_div	= { .reg = S5P_CLKDIV_CPU, .shift = 4, .size = 3 },
};

static struct clksrc_clk clk_aclk_cores = {
	.clk	= {
		.name		= "aclk_cores",
		.parent		= &clk_coreclk.clk,
	},
	.reg_div	= { .reg = S5P_CLKDIV_CPU, .shift = 4, .size = 3 },
};

static struct clksrc_clk clk_aclk_corem1 = {
	.clk	= {
		.name		= "aclk_corem1",
		.parent		= &clk_coreclk.clk,
	},
	.reg_div	= { .reg = S5P_CLKDIV_CPU, .shift = 8, .size = 3 },
};

static struct clksrc_clk clk_periphclk = {
	.clk	= {
		.name		= "periphclk",
		.parent		= &clk_coreclk.clk,
	},
	.reg_div	= { .reg = S5P_CLKDIV_CPU, .shift = 12, .size = 3 },
};

/* Core list of CMU_CORE side */

struct clk *clkset_corebus_list[] = {
	[0] = &clk_mout_mpll.clk,
	[1] = &clk_sclk_apll.clk,
};

struct clksrc_sources clkset_mout_corebus = {
	.sources	= clkset_corebus_list,
	.nr_sources	= ARRAY_SIZE(clkset_corebus_list),
};

static struct clksrc_clk clk_mout_corebus = {
	.clk	= {
		.name		= "mout_corebus",
	},
	.sources	= &clkset_mout_corebus,
	.reg_src	= { .reg = S5P_CLKSRC_DMC, .shift = 4, .size = 1 },
};

static struct clksrc_clk clk_sclk_dmc = {
	.clk	= {
		.name		= "sclk_dmc",
		.parent		= &clk_mout_corebus.clk,
	},
	.reg_div	= { .reg = S5P_CLKDIV_DMC0, .shift = 12, .size = 3 },
};

static struct clksrc_clk clk_aclk_cored = {
	.clk	= {
		.name		= "aclk_cored",
		.parent		= &clk_sclk_dmc.clk,
	},
	.reg_div	= { .reg = S5P_CLKDIV_DMC0, .shift = 16, .size = 3 },
};

static struct clksrc_clk clk_aclk_corep = {
	.clk	= {
		.name		= "aclk_corep",
		.parent		= &clk_aclk_cored.clk,
	},
	.reg_div	= { .reg = S5P_CLKDIV_DMC0, .shift = 20, .size = 3 },
};

static struct clksrc_clk clk_aclk_acp = {
	.clk	= {
		.name		= "aclk_acp",
		.parent		= &clk_mout_corebus.clk,
	},
	.reg_div	= { .reg = S5P_CLKDIV_DMC0, .shift = 0, .size = 3 },
};

static struct clksrc_clk clk_pclk_acp = {
	.clk	= {
		.name		= "pclk_acp",
		.parent		= &clk_aclk_acp.clk,
	},
	.reg_div	= { .reg = S5P_CLKDIV_DMC0, .shift = 4, .size = 3 },
};

/* Core list of CMU_TOP side */

struct clk *clkset_aclk_top_list[] = {
	[0] = &clk_mout_mpll.clk,
	[1] = &clk_sclk_apll.clk,
};

struct clksrc_sources clkset_aclk = {
	.sources	= clkset_aclk_top_list,
	.nr_sources	= ARRAY_SIZE(clkset_aclk_top_list),
};

static struct clksrc_clk clk_aclk_200 = {
	.clk	= {
		.name		= "aclk_200",
	},
	.sources	= &clkset_aclk,
	.reg_src	= { .reg = S5P_CLKSRC_TOP0, .shift = 12, .size = 1 },
	.reg_div	= { .reg = S5P_CLKDIV_TOP, .shift = 0, .size = 3 },
};

static struct clksrc_clk clk_aclk_100 = {
	.clk	= {
		.name		= "aclk_100",
	},
	.sources	= &clkset_aclk,
	.reg_src	= { .reg = S5P_CLKSRC_TOP0, .shift = 16, .size = 1 },
	.reg_div	= { .reg = S5P_CLKDIV_TOP, .shift = 4, .size = 4 },
};

static struct clksrc_clk clk_aclk_160 = {
	.clk	= {
		.name		= "aclk_160",
	},
	.sources	= &clkset_aclk,
	.reg_src	= { .reg = S5P_CLKSRC_TOP0, .shift = 20, .size = 1 },
	.reg_div	= { .reg = S5P_CLKDIV_TOP, .shift = 8, .size = 3 },
};

struct clksrc_clk clk_aclk_133 = {
	.clk	= {
		.name		= "aclk_133",
	},
	.sources	= &clkset_aclk,
	.reg_src	= { .reg = S5P_CLKSRC_TOP0, .shift = 24, .size = 1 },
	.reg_div	= { .reg = S5P_CLKDIV_TOP, .shift = 12, .size = 3 },
};

static struct clk *clkset_vpllsrc_list[] = {
	[0] = &clk_fin_vpll,
	[1] = &clk_sclk_hdmi27m,
};

static struct clksrc_sources clkset_vpllsrc = {
	.sources	= clkset_vpllsrc_list,
	.nr_sources	= ARRAY_SIZE(clkset_vpllsrc_list),
};

static struct clksrc_clk clk_vpllsrc = {
	.clk	= {
		.name		= "vpll_src",
		.enable		= exynos4_clksrc_mask_top_ctrl,
		.ctrlbit	= (1 << 0),
	},
	.sources	= &clkset_vpllsrc,
	.reg_src	= { .reg = S5P_CLKSRC_TOP1, .shift = 0, .size = 1 },
};

static struct clk *clkset_sclk_vpll_list[] = {
	[0] = &clk_vpllsrc.clk,
	[1] = &clk_fout_vpll,
};

static struct clksrc_sources clkset_sclk_vpll = {
	.sources	= clkset_sclk_vpll_list,
	.nr_sources	= ARRAY_SIZE(clkset_sclk_vpll_list),
};

struct clksrc_clk clk_sclk_vpll = {
	.clk	= {
		.name		= "sclk_vpll",
	},
	.sources	= &clkset_sclk_vpll,
	.reg_src	= { .reg = S5P_CLKSRC_TOP0, .shift = 8, .size = 1 },
};

static struct clk init_clocks_off[] = {
	{
		.name		= "timers",
		.parent		= &clk_aclk_100.clk,
		.enable		= exynos4_clk_ip_peril_ctrl,
		.ctrlbit	= (1<<24),
	}, {
		.name		= "csis",
		.devname	= "s5p-mipi-csis.0",
		.enable		= exynos4_clk_ip_cam_ctrl,
		.ctrlbit	= (1 << 4),
	}, {
		.name		= "csis",
		.devname	= "s5p-mipi-csis.1",
		.enable		= exynos4_clk_ip_cam_ctrl,
		.ctrlbit	= (1 << 5),
	}, {
		.name		= "fimc",
		.devname	= "exynos4-fimc.0",
		.enable		= exynos4_clk_ip_cam_ctrl,
		.ctrlbit	= (1 << 0),
	}, {
		.name		= "fimc",
		.devname	= "exynos4-fimc.1",
		.enable		= exynos4_clk_ip_cam_ctrl,
		.ctrlbit	= (1 << 1),
	}, {
		.name		= "fimc",
		.devname	= "exynos4-fimc.2",
		.enable		= exynos4_clk_ip_cam_ctrl,
		.ctrlbit	= (1 << 2),
	}, {
		.name		= "fimc",
		.devname	= "exynos4-fimc.3",
		.enable		= exynos4_clk_ip_cam_ctrl,
		.ctrlbit	= (1 << 3),
	}, {
		.name		= "fimd",
		.devname	= "exynos4-fb.0",
		.enable		= exynos4_clk_ip_lcd0_ctrl,
		.ctrlbit	= (1 << 0),
	}, {
		.name		= "hsmmc",
		.devname	= "s3c-sdhci.0",
		.parent		= &clk_aclk_133.clk,
		.enable		= exynos4_clk_ip_fsys_ctrl,
		.ctrlbit	= (1 << 5),
	}, {
		.name		= "hsmmc",
		.devname	= "s3c-sdhci.1",
		.parent		= &clk_aclk_133.clk,
		.enable		= exynos4_clk_ip_fsys_ctrl,
		.ctrlbit	= (1 << 6),
	}, {
		.name		= "hsmmc",
		.devname	= "s3c-sdhci.2",
		.parent		= &clk_aclk_133.clk,
		.enable		= exynos4_clk_ip_fsys_ctrl,
		.ctrlbit	= (1 << 7),
	}, {
		.name		= "hsmmc",
		.devname	= "s3c-sdhci.3",
		.parent		= &clk_aclk_133.clk,
		.enable		= exynos4_clk_ip_fsys_ctrl,
		.ctrlbit	= (1 << 8),
	}, {
		.name		= "dwmmc",
		.parent		= &clk_aclk_133.clk,
		.enable		= exynos4_clk_ip_fsys_ctrl,
		.ctrlbit	= (1 << 9),
	}, {
		.name		= "dac",
		.devname	= "s5p-sdo",
		.enable		= exynos4_clk_ip_tv_ctrl,
		.ctrlbit	= (1 << 2),
	}, {
		.name		= "mixer",
		.devname	= "s5p-mixer",
		.enable		= exynos4_clk_ip_tv_ctrl,
		.ctrlbit	= (1 << 1),
	}, {
		.name		= "vp",
		.devname	= "s5p-mixer",
		.enable		= exynos4_clk_ip_tv_ctrl,
		.ctrlbit	= (1 << 0),
	}, {
		.name		= "hdmi",
		.devname	= "exynos4-hdmi",
		.enable		= exynos4_clk_ip_tv_ctrl,
		.ctrlbit	= (1 << 3),
	}, {
		.name		= "hdmiphy",
		.devname	= "exynos4-hdmi",
		.enable		= exynos4_clk_hdmiphy_ctrl,
		.ctrlbit	= (1 << 0),
	}, {
		.name		= "dacphy",
		.devname	= "s5p-sdo",
		.enable		= exynos4_clk_dac_ctrl,
		.ctrlbit	= (1 << 0),
	}, {
		.name		= "adc",
		.enable		= exynos4_clk_ip_peril_ctrl,
		.ctrlbit	= (1 << 15),
	}, {
		.name		= "keypad",
		.enable		= exynos4_clk_ip_perir_ctrl,
		.ctrlbit	= (1 << 16),
	}, {
		.name		= "rtc",
		.enable		= exynos4_clk_ip_perir_ctrl,
		.ctrlbit	= (1 << 15),
	}, {
		.name		= "watchdog",
		.parent		= &clk_aclk_100.clk,
		.enable		= exynos4_clk_ip_perir_ctrl,
		.ctrlbit	= (1 << 14),
	}, {
		.name		= "usbhost",
		.enable		= exynos4_clk_ip_fsys_ctrl ,
		.ctrlbit	= (1 << 12),
	}, {
		.name		= "otg",
		.enable		= exynos4_clk_ip_fsys_ctrl,
		.ctrlbit	= (1 << 13),
	}, {
		.name		= "spi",
		.devname	= "s3c64xx-spi.0",
		.enable		= exynos4_clk_ip_peril_ctrl,
		.ctrlbit	= (1 << 16),
	}, {
		.name		= "spi",
		.devname	= "s3c64xx-spi.1",
		.enable		= exynos4_clk_ip_peril_ctrl,
		.ctrlbit	= (1 << 17),
	}, {
		.name		= "spi",
		.devname	= "s3c64xx-spi.2",
		.enable		= exynos4_clk_ip_peril_ctrl,
		.ctrlbit	= (1 << 18),
	}, {
		.name		= "iis",
		.devname	= "samsung-i2s.0",
		.enable		= exynos4_clk_ip_peril_ctrl,
		.ctrlbit	= (1 << 19),
	}, {
		.name		= "iis",
		.devname	= "samsung-i2s.1",
		.enable		= exynos4_clk_ip_peril_ctrl,
		.ctrlbit	= (1 << 20),
	}, {
		.name		= "iis",
		.devname	= "samsung-i2s.2",
		.enable		= exynos4_clk_ip_peril_ctrl,
		.ctrlbit	= (1 << 21),
	}, {
		.name		= "ac97",
		.devname	= "samsung-ac97",
		.enable		= exynos4_clk_ip_peril_ctrl,
		.ctrlbit	= (1 << 27),
	}, {
		.name		= "fimg2d",
		.enable		= exynos4_clk_ip_image_ctrl,
		.ctrlbit	= (1 << 0),
	}, {
		.name		= "mfc",
		.devname	= "s5p-mfc",
		.enable		= exynos4_clk_ip_mfc_ctrl,
		.ctrlbit	= (1 << 0),
	}, {
		.name		= "i2c",
		.devname	= "s3c2440-i2c.0",
		.parent		= &clk_aclk_100.clk,
		.enable		= exynos4_clk_ip_peril_ctrl,
		.ctrlbit	= (1 << 6),
	}, {
		.name		= "i2c",
		.devname	= "s3c2440-i2c.1",
		.parent		= &clk_aclk_100.clk,
		.enable		= exynos4_clk_ip_peril_ctrl,
		.ctrlbit	= (1 << 7),
	}, {
		.name		= "i2c",
		.devname	= "s3c2440-i2c.2",
		.parent		= &clk_aclk_100.clk,
		.enable		= exynos4_clk_ip_peril_ctrl,
		.ctrlbit	= (1 << 8),
	}, {
		.name		= "i2c",
		.devname	= "s3c2440-i2c.3",
		.parent		= &clk_aclk_100.clk,
		.enable		= exynos4_clk_ip_peril_ctrl,
		.ctrlbit	= (1 << 9),
	}, {
		.name		= "i2c",
		.devname	= "s3c2440-i2c.4",
		.parent		= &clk_aclk_100.clk,
		.enable		= exynos4_clk_ip_peril_ctrl,
		.ctrlbit	= (1 << 10),
	}, {
		.name		= "i2c",
		.devname	= "s3c2440-i2c.5",
		.parent		= &clk_aclk_100.clk,
		.enable		= exynos4_clk_ip_peril_ctrl,
		.ctrlbit	= (1 << 11),
	}, {
		.name		= "i2c",
		.devname	= "s3c2440-i2c.6",
		.parent		= &clk_aclk_100.clk,
		.enable		= exynos4_clk_ip_peril_ctrl,
		.ctrlbit	= (1 << 12),
	}, {
		.name		= "i2c",
		.devname	= "s3c2440-i2c.7",
		.parent		= &clk_aclk_100.clk,
		.enable		= exynos4_clk_ip_peril_ctrl,
		.ctrlbit	= (1 << 13),
	}, {
		.name		= "i2c",
		.devname	= "s3c2440-hdmiphy-i2c",
		.parent		= &clk_aclk_100.clk,
		.enable		= exynos4_clk_ip_peril_ctrl,
		.ctrlbit	= (1 << 14),
	}, {
		.name		= "SYSMMU_MDMA",
		.enable		= exynos4_clk_ip_image_ctrl,
		.ctrlbit	= (1 << 5),
	}, {
		.name		= "SYSMMU_FIMC0",
		.enable		= exynos4_clk_ip_cam_ctrl,
		.ctrlbit	= (1 << 7),
	}, {
		.name		= "SYSMMU_FIMC1",
		.enable		= exynos4_clk_ip_cam_ctrl,
		.ctrlbit	= (1 << 8),
	}, {
		.name		= "SYSMMU_FIMC2",
		.enable		= exynos4_clk_ip_cam_ctrl,
		.ctrlbit	= (1 << 9),
	}, {
		.name		= "SYSMMU_FIMC3",
		.enable		= exynos4_clk_ip_cam_ctrl,
		.ctrlbit	= (1 << 10),
	}, {
		.name		= "SYSMMU_JPEG",
		.enable		= exynos4_clk_ip_cam_ctrl,
		.ctrlbit	= (1 << 11),
	}, {
		.name		= "SYSMMU_FIMD0",
		.enable		= exynos4_clk_ip_lcd0_ctrl,
		.ctrlbit	= (1 << 4),
	}, {
		.name		= "SYSMMU_FIMD1",
		.enable		= exynos4_clk_ip_lcd1_ctrl,
		.ctrlbit	= (1 << 4),
	}, {
		.name		= "SYSMMU_PCIe",
		.enable		= exynos4_clk_ip_fsys_ctrl,
		.ctrlbit	= (1 << 18),
	}, {
		.name		= "SYSMMU_G2D",
		.enable		= exynos4_clk_ip_image_ctrl,
		.ctrlbit	= (1 << 3),
	}, {
		.name		= "SYSMMU_ROTATOR",
		.enable		= exynos4_clk_ip_image_ctrl,
		.ctrlbit	= (1 << 4),
	}, {
		.name		= "SYSMMU_TV",
		.enable		= exynos4_clk_ip_tv_ctrl,
		.ctrlbit	= (1 << 4),
	}, {
		.name		= "SYSMMU_MFC_L",
		.enable		= exynos4_clk_ip_mfc_ctrl,
		.ctrlbit	= (1 << 1),
	}, {
		.name		= "SYSMMU_MFC_R",
		.enable		= exynos4_clk_ip_mfc_ctrl,
		.ctrlbit	= (1 << 2),
	}
};

static struct clk init_clocks[] = {
	{
		.name		= "uart",
		.devname	= "s5pv210-uart.0",
		.enable		= exynos4_clk_ip_peril_ctrl,
		.ctrlbit	= (1 << 0),
	}, {
		.name		= "uart",
		.devname	= "s5pv210-uart.1",
		.enable		= exynos4_clk_ip_peril_ctrl,
		.ctrlbit	= (1 << 1),
	}, {
		.name		= "uart",
		.devname	= "s5pv210-uart.2",
		.enable		= exynos4_clk_ip_peril_ctrl,
		.ctrlbit	= (1 << 2),
	}, {
		.name		= "uart",
		.devname	= "s5pv210-uart.3",
		.enable		= exynos4_clk_ip_peril_ctrl,
		.ctrlbit	= (1 << 3),
	}, {
		.name		= "uart",
		.devname	= "s5pv210-uart.4",
		.enable		= exynos4_clk_ip_peril_ctrl,
		.ctrlbit	= (1 << 4),
	}, {
		.name		= "uart",
		.devname	= "s5pv210-uart.5",
		.enable		= exynos4_clk_ip_peril_ctrl,
		.ctrlbit	= (1 << 5),
	}
};

static struct clk clk_pdma0 = {
	.name		= "dma",
	.devname	= "dma-pl330.0",
	.enable		= exynos4_clk_ip_fsys_ctrl,
	.ctrlbit	= (1 << 0),
};

static struct clk clk_pdma1 = {
	.name		= "dma",
	.devname	= "dma-pl330.1",
	.enable		= exynos4_clk_ip_fsys_ctrl,
	.ctrlbit	= (1 << 1),
};

<<<<<<< HEAD
=======
static struct clk clk_mdma1 = {
	.name		= "dma",
	.devname	= "dma-pl330.2",
	.enable		= exynos4_clk_ip_image_ctrl,
	.ctrlbit	= ((1 << 8) | (1 << 5) | (1 << 2)),
};

>>>>>>> d5d556cb
struct clk *clkset_group_list[] = {
	[0] = &clk_ext_xtal_mux,
	[1] = &clk_xusbxti,
	[2] = &clk_sclk_hdmi27m,
	[3] = &clk_sclk_usbphy0,
	[4] = &clk_sclk_usbphy1,
	[5] = &clk_sclk_hdmiphy,
	[6] = &clk_mout_mpll.clk,
	[7] = &clk_mout_epll.clk,
	[8] = &clk_sclk_vpll.clk,
};

struct clksrc_sources clkset_group = {
	.sources	= clkset_group_list,
	.nr_sources	= ARRAY_SIZE(clkset_group_list),
};

static struct clk *clkset_mout_g2d0_list[] = {
	[0] = &clk_mout_mpll.clk,
	[1] = &clk_sclk_apll.clk,
};

static struct clksrc_sources clkset_mout_g2d0 = {
	.sources	= clkset_mout_g2d0_list,
	.nr_sources	= ARRAY_SIZE(clkset_mout_g2d0_list),
};

static struct clksrc_clk clk_mout_g2d0 = {
	.clk	= {
		.name		= "mout_g2d0",
	},
	.sources	= &clkset_mout_g2d0,
	.reg_src	= { .reg = S5P_CLKSRC_IMAGE, .shift = 0, .size = 1 },
};

static struct clk *clkset_mout_g2d1_list[] = {
	[0] = &clk_mout_epll.clk,
	[1] = &clk_sclk_vpll.clk,
};

static struct clksrc_sources clkset_mout_g2d1 = {
	.sources	= clkset_mout_g2d1_list,
	.nr_sources	= ARRAY_SIZE(clkset_mout_g2d1_list),
};

static struct clksrc_clk clk_mout_g2d1 = {
	.clk	= {
		.name		= "mout_g2d1",
	},
	.sources	= &clkset_mout_g2d1,
	.reg_src	= { .reg = S5P_CLKSRC_IMAGE, .shift = 4, .size = 1 },
};

static struct clk *clkset_mout_g2d_list[] = {
	[0] = &clk_mout_g2d0.clk,
	[1] = &clk_mout_g2d1.clk,
};

static struct clksrc_sources clkset_mout_g2d = {
	.sources	= clkset_mout_g2d_list,
	.nr_sources	= ARRAY_SIZE(clkset_mout_g2d_list),
};

static struct clk *clkset_mout_mfc0_list[] = {
	[0] = &clk_mout_mpll.clk,
	[1] = &clk_sclk_apll.clk,
};

static struct clksrc_sources clkset_mout_mfc0 = {
	.sources	= clkset_mout_mfc0_list,
	.nr_sources	= ARRAY_SIZE(clkset_mout_mfc0_list),
};

static struct clksrc_clk clk_mout_mfc0 = {
	.clk	= {
		.name		= "mout_mfc0",
	},
	.sources	= &clkset_mout_mfc0,
	.reg_src	= { .reg = S5P_CLKSRC_MFC, .shift = 0, .size = 1 },
};

static struct clk *clkset_mout_mfc1_list[] = {
	[0] = &clk_mout_epll.clk,
	[1] = &clk_sclk_vpll.clk,
};

static struct clksrc_sources clkset_mout_mfc1 = {
	.sources	= clkset_mout_mfc1_list,
	.nr_sources	= ARRAY_SIZE(clkset_mout_mfc1_list),
};

static struct clksrc_clk clk_mout_mfc1 = {
	.clk	= {
		.name		= "mout_mfc1",
	},
	.sources	= &clkset_mout_mfc1,
	.reg_src	= { .reg = S5P_CLKSRC_MFC, .shift = 4, .size = 1 },
};

static struct clk *clkset_mout_mfc_list[] = {
	[0] = &clk_mout_mfc0.clk,
	[1] = &clk_mout_mfc1.clk,
};

static struct clksrc_sources clkset_mout_mfc = {
	.sources	= clkset_mout_mfc_list,
	.nr_sources	= ARRAY_SIZE(clkset_mout_mfc_list),
};

static struct clk *clkset_sclk_dac_list[] = {
	[0] = &clk_sclk_vpll.clk,
	[1] = &clk_sclk_hdmiphy,
};

static struct clksrc_sources clkset_sclk_dac = {
	.sources	= clkset_sclk_dac_list,
	.nr_sources	= ARRAY_SIZE(clkset_sclk_dac_list),
};

static struct clksrc_clk clk_sclk_dac = {
	.clk		= {
		.name		= "sclk_dac",
		.enable		= exynos4_clksrc_mask_tv_ctrl,
		.ctrlbit	= (1 << 8),
	},
	.sources = &clkset_sclk_dac,
	.reg_src = { .reg = S5P_CLKSRC_TV, .shift = 8, .size = 1 },
};

static struct clksrc_clk clk_sclk_pixel = {
	.clk		= {
		.name		= "sclk_pixel",
		.parent = &clk_sclk_vpll.clk,
	},
	.reg_div = { .reg = S5P_CLKDIV_TV, .shift = 0, .size = 4 },
};

static struct clk *clkset_sclk_hdmi_list[] = {
	[0] = &clk_sclk_pixel.clk,
	[1] = &clk_sclk_hdmiphy,
};

static struct clksrc_sources clkset_sclk_hdmi = {
	.sources	= clkset_sclk_hdmi_list,
	.nr_sources	= ARRAY_SIZE(clkset_sclk_hdmi_list),
};

static struct clksrc_clk clk_sclk_hdmi = {
	.clk		= {
		.name		= "sclk_hdmi",
		.enable		= exynos4_clksrc_mask_tv_ctrl,
		.ctrlbit	= (1 << 0),
	},
	.sources = &clkset_sclk_hdmi,
	.reg_src = { .reg = S5P_CLKSRC_TV, .shift = 0, .size = 1 },
};

static struct clk *clkset_sclk_mixer_list[] = {
	[0] = &clk_sclk_dac.clk,
	[1] = &clk_sclk_hdmi.clk,
};

static struct clksrc_sources clkset_sclk_mixer = {
	.sources	= clkset_sclk_mixer_list,
	.nr_sources	= ARRAY_SIZE(clkset_sclk_mixer_list),
};

static struct clksrc_clk clk_sclk_mixer = {
	.clk		= {
		.name		= "sclk_mixer",
		.enable		= exynos4_clksrc_mask_tv_ctrl,
		.ctrlbit	= (1 << 4),
	},
	.sources = &clkset_sclk_mixer,
	.reg_src = { .reg = S5P_CLKSRC_TV, .shift = 4, .size = 1 },
};

static struct clksrc_clk *sclk_tv[] = {
	&clk_sclk_dac,
	&clk_sclk_pixel,
	&clk_sclk_hdmi,
	&clk_sclk_mixer,
};

static struct clksrc_clk clk_dout_mmc0 = {
	.clk		= {
		.name		= "dout_mmc0",
	},
	.sources = &clkset_group,
	.reg_src = { .reg = S5P_CLKSRC_FSYS, .shift = 0, .size = 4 },
	.reg_div = { .reg = S5P_CLKDIV_FSYS1, .shift = 0, .size = 4 },
};

static struct clksrc_clk clk_dout_mmc1 = {
	.clk		= {
		.name		= "dout_mmc1",
	},
	.sources = &clkset_group,
	.reg_src = { .reg = S5P_CLKSRC_FSYS, .shift = 4, .size = 4 },
	.reg_div = { .reg = S5P_CLKDIV_FSYS1, .shift = 16, .size = 4 },
};

static struct clksrc_clk clk_dout_mmc2 = {
	.clk		= {
		.name		= "dout_mmc2",
	},
	.sources = &clkset_group,
	.reg_src = { .reg = S5P_CLKSRC_FSYS, .shift = 8, .size = 4 },
	.reg_div = { .reg = S5P_CLKDIV_FSYS2, .shift = 0, .size = 4 },
};

static struct clksrc_clk clk_dout_mmc3 = {
	.clk		= {
		.name		= "dout_mmc3",
	},
	.sources = &clkset_group,
	.reg_src = { .reg = S5P_CLKSRC_FSYS, .shift = 12, .size = 4 },
	.reg_div = { .reg = S5P_CLKDIV_FSYS2, .shift = 16, .size = 4 },
};

static struct clksrc_clk clk_dout_mmc4 = {
	.clk		= {
		.name		= "dout_mmc4",
	},
	.sources = &clkset_group,
	.reg_src = { .reg = S5P_CLKSRC_FSYS, .shift = 16, .size = 4 },
	.reg_div = { .reg = S5P_CLKDIV_FSYS3, .shift = 0, .size = 4 },
};

static struct clksrc_clk clksrcs[] = {
	{
		.clk		= {
			.name		= "sclk_pwm",
			.enable		= exynos4_clksrc_mask_peril0_ctrl,
			.ctrlbit	= (1 << 24),
		},
		.sources = &clkset_group,
		.reg_src = { .reg = S5P_CLKSRC_PERIL0, .shift = 24, .size = 4 },
		.reg_div = { .reg = S5P_CLKDIV_PERIL3, .shift = 0, .size = 4 },
	}, {
		.clk		= {
			.name		= "sclk_csis",
			.devname	= "s5p-mipi-csis.0",
			.enable		= exynos4_clksrc_mask_cam_ctrl,
			.ctrlbit	= (1 << 24),
		},
		.sources = &clkset_group,
		.reg_src = { .reg = S5P_CLKSRC_CAM, .shift = 24, .size = 4 },
		.reg_div = { .reg = S5P_CLKDIV_CAM, .shift = 24, .size = 4 },
	}, {
		.clk		= {
			.name		= "sclk_csis",
			.devname	= "s5p-mipi-csis.1",
			.enable		= exynos4_clksrc_mask_cam_ctrl,
			.ctrlbit	= (1 << 28),
		},
		.sources = &clkset_group,
		.reg_src = { .reg = S5P_CLKSRC_CAM, .shift = 28, .size = 4 },
		.reg_div = { .reg = S5P_CLKDIV_CAM, .shift = 28, .size = 4 },
	}, {
		.clk		= {
			.name		= "sclk_cam0",
			.enable		= exynos4_clksrc_mask_cam_ctrl,
			.ctrlbit	= (1 << 16),
		},
		.sources = &clkset_group,
		.reg_src = { .reg = S5P_CLKSRC_CAM, .shift = 16, .size = 4 },
		.reg_div = { .reg = S5P_CLKDIV_CAM, .shift = 16, .size = 4 },
	}, {
		.clk		= {
			.name		= "sclk_cam1",
			.enable		= exynos4_clksrc_mask_cam_ctrl,
			.ctrlbit	= (1 << 20),
		},
		.sources = &clkset_group,
		.reg_src = { .reg = S5P_CLKSRC_CAM, .shift = 20, .size = 4 },
		.reg_div = { .reg = S5P_CLKDIV_CAM, .shift = 20, .size = 4 },
	}, {
		.clk		= {
			.name		= "sclk_fimc",
			.devname	= "exynos4-fimc.0",
			.enable		= exynos4_clksrc_mask_cam_ctrl,
			.ctrlbit	= (1 << 0),
		},
		.sources = &clkset_group,
		.reg_src = { .reg = S5P_CLKSRC_CAM, .shift = 0, .size = 4 },
		.reg_div = { .reg = S5P_CLKDIV_CAM, .shift = 0, .size = 4 },
	}, {
		.clk		= {
			.name		= "sclk_fimc",
			.devname	= "exynos4-fimc.1",
			.enable		= exynos4_clksrc_mask_cam_ctrl,
			.ctrlbit	= (1 << 4),
		},
		.sources = &clkset_group,
		.reg_src = { .reg = S5P_CLKSRC_CAM, .shift = 4, .size = 4 },
		.reg_div = { .reg = S5P_CLKDIV_CAM, .shift = 4, .size = 4 },
	}, {
		.clk		= {
			.name		= "sclk_fimc",
			.devname	= "exynos4-fimc.2",
			.enable		= exynos4_clksrc_mask_cam_ctrl,
			.ctrlbit	= (1 << 8),
		},
		.sources = &clkset_group,
		.reg_src = { .reg = S5P_CLKSRC_CAM, .shift = 8, .size = 4 },
		.reg_div = { .reg = S5P_CLKDIV_CAM, .shift = 8, .size = 4 },
	}, {
		.clk		= {
			.name		= "sclk_fimc",
			.devname	= "exynos4-fimc.3",
			.enable		= exynos4_clksrc_mask_cam_ctrl,
			.ctrlbit	= (1 << 12),
		},
		.sources = &clkset_group,
		.reg_src = { .reg = S5P_CLKSRC_CAM, .shift = 12, .size = 4 },
		.reg_div = { .reg = S5P_CLKDIV_CAM, .shift = 12, .size = 4 },
	}, {
		.clk		= {
			.name		= "sclk_fimd",
			.devname	= "exynos4-fb.0",
			.enable		= exynos4_clksrc_mask_lcd0_ctrl,
			.ctrlbit	= (1 << 0),
		},
		.sources = &clkset_group,
		.reg_src = { .reg = S5P_CLKSRC_LCD0, .shift = 0, .size = 4 },
		.reg_div = { .reg = S5P_CLKDIV_LCD0, .shift = 0, .size = 4 },
	}, {
		.clk		= {
			.name		= "sclk_fimg2d",
		},
		.sources = &clkset_mout_g2d,
		.reg_src = { .reg = S5P_CLKSRC_IMAGE, .shift = 8, .size = 1 },
		.reg_div = { .reg = S5P_CLKDIV_IMAGE, .shift = 0, .size = 4 },
	}, {
		.clk		= {
			.name		= "sclk_mfc",
			.devname	= "s5p-mfc",
		},
		.sources = &clkset_mout_mfc,
		.reg_src = { .reg = S5P_CLKSRC_MFC, .shift = 8, .size = 1 },
		.reg_div = { .reg = S5P_CLKDIV_MFC, .shift = 0, .size = 4 },
	}, {
		.clk		= {
			.name		= "sclk_dwmmc",
			.parent         = &clk_dout_mmc4.clk,
			.enable		= exynos4_clksrc_mask_fsys_ctrl,
			.ctrlbit	= (1 << 16),
		},
		.reg_div = { .reg = S5P_CLKDIV_FSYS3, .shift = 8, .size = 8 },
	}
};

static struct clksrc_clk clk_sclk_uart0 = {
	.clk	= {
		.name		= "uclk1",
		.devname	= "exynos4210-uart.0",
		.enable		= exynos4_clksrc_mask_peril0_ctrl,
		.ctrlbit	= (1 << 0),
	},
	.sources = &clkset_group,
	.reg_src = { .reg = S5P_CLKSRC_PERIL0, .shift = 0, .size = 4 },
	.reg_div = { .reg = S5P_CLKDIV_PERIL0, .shift = 0, .size = 4 },
};

static struct clksrc_clk clk_sclk_uart1 = {
	.clk		= {
		.name		= "uclk1",
		.devname	= "exynos4210-uart.1",
		.enable		= exynos4_clksrc_mask_peril0_ctrl,
		.ctrlbit	= (1 << 4),
	},
	.sources = &clkset_group,
	.reg_src = { .reg = S5P_CLKSRC_PERIL0, .shift = 4, .size = 4 },
	.reg_div = { .reg = S5P_CLKDIV_PERIL0, .shift = 4, .size = 4 },
};

static struct clksrc_clk clk_sclk_uart2 = {
	.clk		= {
		.name		= "uclk1",
		.devname	= "exynos4210-uart.2",
		.enable		= exynos4_clksrc_mask_peril0_ctrl,
		.ctrlbit	= (1 << 8),
	},
	.sources = &clkset_group,
	.reg_src = { .reg = S5P_CLKSRC_PERIL0, .shift = 8, .size = 4 },
	.reg_div = { .reg = S5P_CLKDIV_PERIL0, .shift = 8, .size = 4 },
};

static struct clksrc_clk clk_sclk_uart3 = {
	.clk		= {
		.name		= "uclk1",
		.devname	= "exynos4210-uart.3",
		.enable		= exynos4_clksrc_mask_peril0_ctrl,
		.ctrlbit	= (1 << 12),
	},
	.sources = &clkset_group,
	.reg_src = { .reg = S5P_CLKSRC_PERIL0, .shift = 12, .size = 4 },
	.reg_div = { .reg = S5P_CLKDIV_PERIL0, .shift = 12, .size = 4 },
};

static struct clksrc_clk clk_sclk_mmc0 = {
	.clk		= {
		.name		= "sclk_mmc",
		.devname	= "s3c-sdhci.0",
		.parent		= &clk_dout_mmc0.clk,
		.enable		= exynos4_clksrc_mask_fsys_ctrl,
		.ctrlbit	= (1 << 0),
	},
	.reg_div = { .reg = S5P_CLKDIV_FSYS1, .shift = 8, .size = 8 },
};

static struct clksrc_clk clk_sclk_mmc1 = {
	.clk		= {
		.name		= "sclk_mmc",
		.devname	= "s3c-sdhci.1",
		.parent         = &clk_dout_mmc1.clk,
		.enable		= exynos4_clksrc_mask_fsys_ctrl,
		.ctrlbit	= (1 << 4),
	},
	.reg_div = { .reg = S5P_CLKDIV_FSYS1, .shift = 24, .size = 8 },
};

static struct clksrc_clk clk_sclk_mmc2 = {
	.clk		= {
		.name		= "sclk_mmc",
		.devname	= "s3c-sdhci.2",
		.parent         = &clk_dout_mmc2.clk,
		.enable		= exynos4_clksrc_mask_fsys_ctrl,
		.ctrlbit	= (1 << 8),
	},
	.reg_div = { .reg = S5P_CLKDIV_FSYS2, .shift = 8, .size = 8 },
};

static struct clksrc_clk clk_sclk_mmc3 = {
	.clk		= {
		.name		= "sclk_mmc",
		.devname	= "s3c-sdhci.3",
		.parent         = &clk_dout_mmc3.clk,
		.enable		= exynos4_clksrc_mask_fsys_ctrl,
		.ctrlbit	= (1 << 12),
	},
	.reg_div = { .reg = S5P_CLKDIV_FSYS2, .shift = 24, .size = 8 },
};

<<<<<<< HEAD
=======
static struct clksrc_clk clk_sclk_spi0 = {
	.clk		= {
		.name		= "sclk_spi",
		.devname		= "s3c64xx-spi.0",
		.enable		= exynos4_clksrc_mask_peril1_ctrl,
		.ctrlbit		= (1 << 16),
	},
	.sources = &clkset_group,
	.reg_src = { .reg = S5P_CLKSRC_PERIL1, .shift = 16, .size = 4 },
	.reg_div = { .reg = S5P_CLKDIV_PERIL1, .shift = 0, .size = 4 },
};

static struct clksrc_clk clk_sclk_spi1 = {
	.clk		= {
		.name		= "sclk_spi",
		.devname		= "s3c64xx-spi.1",
		.enable		= exynos4_clksrc_mask_peril1_ctrl,
		.ctrlbit		= (1 << 20),
	},
	.sources = &clkset_group,
	.reg_src = { .reg = S5P_CLKSRC_PERIL1, .shift = 20, .size = 4 },
	.reg_div = { .reg = S5P_CLKDIV_PERIL1, .shift = 16, .size = 4 },
};

static struct clksrc_clk clk_sclk_spi2 = {
	.clk		= {
		.name		= "sclk_spi",
		.devname		= "s3c64xx-spi.2",
		.enable		= exynos4_clksrc_mask_peril1_ctrl,
		.ctrlbit		= (1 << 24),
	},
	.sources = &clkset_group,
	.reg_src = { .reg = S5P_CLKSRC_PERIL1, .shift = 24, .size = 4 },
	.reg_div = { .reg = S5P_CLKDIV_PERIL2, .shift = 0, .size = 4 },
};

>>>>>>> d5d556cb
/* Clock initialization code */
static struct clksrc_clk *sysclks[] = {
	&clk_mout_apll,
	&clk_sclk_apll,
	&clk_mout_epll,
	&clk_mout_mpll,
	&clk_moutcore,
	&clk_coreclk,
	&clk_armclk,
	&clk_aclk_corem0,
	&clk_aclk_cores,
	&clk_aclk_corem1,
	&clk_periphclk,
	&clk_mout_corebus,
	&clk_sclk_dmc,
	&clk_aclk_cored,
	&clk_aclk_corep,
	&clk_aclk_acp,
	&clk_pclk_acp,
	&clk_vpllsrc,
	&clk_sclk_vpll,
	&clk_aclk_200,
	&clk_aclk_100,
	&clk_aclk_160,
	&clk_aclk_133,
	&clk_dout_mmc0,
	&clk_dout_mmc1,
	&clk_dout_mmc2,
	&clk_dout_mmc3,
	&clk_dout_mmc4,
	&clk_mout_mfc0,
	&clk_mout_mfc1,
};

static struct clk *clk_cdev[] = {
	&clk_pdma0,
	&clk_pdma1,
<<<<<<< HEAD
=======
	&clk_mdma1,
>>>>>>> d5d556cb
};

static struct clksrc_clk *clksrc_cdev[] = {
	&clk_sclk_uart0,
	&clk_sclk_uart1,
	&clk_sclk_uart2,
	&clk_sclk_uart3,
	&clk_sclk_mmc0,
	&clk_sclk_mmc1,
	&clk_sclk_mmc2,
	&clk_sclk_mmc3,
<<<<<<< HEAD
=======
	&clk_sclk_spi0,
	&clk_sclk_spi1,
	&clk_sclk_spi2,

>>>>>>> d5d556cb
};

static struct clk_lookup exynos4_clk_lookup[] = {
	CLKDEV_INIT("exynos4210-uart.0", "clk_uart_baud0", &clk_sclk_uart0.clk),
	CLKDEV_INIT("exynos4210-uart.1", "clk_uart_baud0", &clk_sclk_uart1.clk),
	CLKDEV_INIT("exynos4210-uart.2", "clk_uart_baud0", &clk_sclk_uart2.clk),
	CLKDEV_INIT("exynos4210-uart.3", "clk_uart_baud0", &clk_sclk_uart3.clk),
	CLKDEV_INIT("s3c-sdhci.0", "mmc_busclk.2", &clk_sclk_mmc0.clk),
	CLKDEV_INIT("s3c-sdhci.1", "mmc_busclk.2", &clk_sclk_mmc1.clk),
	CLKDEV_INIT("s3c-sdhci.2", "mmc_busclk.2", &clk_sclk_mmc2.clk),
	CLKDEV_INIT("s3c-sdhci.3", "mmc_busclk.2", &clk_sclk_mmc3.clk),
	CLKDEV_INIT("dma-pl330.0", "apb_pclk", &clk_pdma0),
	CLKDEV_INIT("dma-pl330.1", "apb_pclk", &clk_pdma1),
<<<<<<< HEAD
=======
	CLKDEV_INIT("dma-pl330.2", "apb_pclk", &clk_mdma1),
	CLKDEV_INIT("s3c64xx-spi.0", "spi_busclk0", &clk_sclk_spi0.clk),
	CLKDEV_INIT("s3c64xx-spi.1", "spi_busclk0", &clk_sclk_spi1.clk),
	CLKDEV_INIT("s3c64xx-spi.2", "spi_busclk0", &clk_sclk_spi2.clk),
>>>>>>> d5d556cb
};

static int xtal_rate;

static unsigned long exynos4_fout_apll_get_rate(struct clk *clk)
{
	if (soc_is_exynos4210())
		return s5p_get_pll45xx(xtal_rate, __raw_readl(S5P_APLL_CON0),
					pll_4508);
	else if (soc_is_exynos4212() || soc_is_exynos4412())
		return s5p_get_pll35xx(xtal_rate, __raw_readl(S5P_APLL_CON0));
	else
		return 0;
}

static struct clk_ops exynos4_fout_apll_ops = {
	.get_rate = exynos4_fout_apll_get_rate,
};

static u32 vpll_div[][8] = {
	{  54000000, 3, 53, 3, 1024, 0, 17, 0 },
	{ 108000000, 3, 53, 2, 1024, 0, 17, 0 },
};

static unsigned long exynos4_vpll_get_rate(struct clk *clk)
{
	return clk->rate;
}

static int exynos4_vpll_set_rate(struct clk *clk, unsigned long rate)
{
	unsigned int vpll_con0, vpll_con1 = 0;
	unsigned int i;

	/* Return if nothing changed */
	if (clk->rate == rate)
		return 0;

	vpll_con0 = __raw_readl(S5P_VPLL_CON0);
	vpll_con0 &= ~(0x1 << 27 |					\
			PLL90XX_MDIV_MASK << PLL46XX_MDIV_SHIFT |	\
			PLL90XX_PDIV_MASK << PLL46XX_PDIV_SHIFT |	\
			PLL90XX_SDIV_MASK << PLL46XX_SDIV_SHIFT);

	vpll_con1 = __raw_readl(S5P_VPLL_CON1);
	vpll_con1 &= ~(PLL46XX_MRR_MASK << PLL46XX_MRR_SHIFT |	\
			PLL46XX_MFR_MASK << PLL46XX_MFR_SHIFT |	\
			PLL4650C_KDIV_MASK << PLL46XX_KDIV_SHIFT);

	for (i = 0; i < ARRAY_SIZE(vpll_div); i++) {
		if (vpll_div[i][0] == rate) {
			vpll_con0 |= vpll_div[i][1] << PLL46XX_PDIV_SHIFT;
			vpll_con0 |= vpll_div[i][2] << PLL46XX_MDIV_SHIFT;
			vpll_con0 |= vpll_div[i][3] << PLL46XX_SDIV_SHIFT;
			vpll_con1 |= vpll_div[i][4] << PLL46XX_KDIV_SHIFT;
			vpll_con1 |= vpll_div[i][5] << PLL46XX_MFR_SHIFT;
			vpll_con1 |= vpll_div[i][6] << PLL46XX_MRR_SHIFT;
			vpll_con0 |= vpll_div[i][7] << 27;
			break;
		}
	}

	if (i == ARRAY_SIZE(vpll_div)) {
		printk(KERN_ERR "%s: Invalid Clock VPLL Frequency\n",
				__func__);
		return -EINVAL;
	}

	__raw_writel(vpll_con0, S5P_VPLL_CON0);
	__raw_writel(vpll_con1, S5P_VPLL_CON1);

	/* Wait for VPLL lock */
	while (!(__raw_readl(S5P_VPLL_CON0) & (1 << PLL46XX_LOCKED_SHIFT)))
		continue;

	clk->rate = rate;
	return 0;
}

static struct clk_ops exynos4_vpll_ops = {
	.get_rate = exynos4_vpll_get_rate,
	.set_rate = exynos4_vpll_set_rate,
};

void __init_or_cpufreq exynos4_setup_clocks(void)
{
	struct clk *xtal_clk;
	unsigned long apll = 0;
	unsigned long mpll = 0;
	unsigned long epll = 0;
	unsigned long vpll = 0;
	unsigned long vpllsrc;
	unsigned long xtal;
	unsigned long armclk;
	unsigned long sclk_dmc;
	unsigned long aclk_200;
	unsigned long aclk_100;
	unsigned long aclk_160;
	unsigned long aclk_133;
	unsigned int ptr;

	printk(KERN_DEBUG "%s: registering clocks\n", __func__);

	xtal_clk = clk_get(NULL, "xtal");
	BUG_ON(IS_ERR(xtal_clk));

	xtal = clk_get_rate(xtal_clk);

	xtal_rate = xtal;

	clk_put(xtal_clk);

	printk(KERN_DEBUG "%s: xtal is %ld\n", __func__, xtal);

	if (soc_is_exynos4210()) {
		apll = s5p_get_pll45xx(xtal, __raw_readl(S5P_APLL_CON0),
					pll_4508);
		mpll = s5p_get_pll45xx(xtal, __raw_readl(S5P_MPLL_CON0),
					pll_4508);
		epll = s5p_get_pll46xx(xtal, __raw_readl(S5P_EPLL_CON0),
					__raw_readl(S5P_EPLL_CON1), pll_4600);

		vpllsrc = clk_get_rate(&clk_vpllsrc.clk);
		vpll = s5p_get_pll46xx(vpllsrc, __raw_readl(S5P_VPLL_CON0),
					__raw_readl(S5P_VPLL_CON1), pll_4650c);
	} else if (soc_is_exynos4212() || soc_is_exynos4412()) {
		apll = s5p_get_pll35xx(xtal, __raw_readl(S5P_APLL_CON0));
		mpll = s5p_get_pll35xx(xtal, __raw_readl(S5P_MPLL_CON0));
		epll = s5p_get_pll36xx(xtal, __raw_readl(S5P_EPLL_CON0),
					__raw_readl(S5P_EPLL_CON1));

		vpllsrc = clk_get_rate(&clk_vpllsrc.clk);
		vpll = s5p_get_pll36xx(vpllsrc, __raw_readl(S5P_VPLL_CON0),
					__raw_readl(S5P_VPLL_CON1));
	} else {
		/* nothing */
	}

	clk_fout_apll.ops = &exynos4_fout_apll_ops;
	clk_fout_mpll.rate = mpll;
	clk_fout_epll.rate = epll;
	clk_fout_vpll.ops = &exynos4_vpll_ops;
	clk_fout_vpll.rate = vpll;

	printk(KERN_INFO "EXYNOS4: PLL settings, A=%ld, M=%ld, E=%ld V=%ld",
			apll, mpll, epll, vpll);

	armclk = clk_get_rate(&clk_armclk.clk);
	sclk_dmc = clk_get_rate(&clk_sclk_dmc.clk);

	aclk_200 = clk_get_rate(&clk_aclk_200.clk);
	aclk_100 = clk_get_rate(&clk_aclk_100.clk);
	aclk_160 = clk_get_rate(&clk_aclk_160.clk);
	aclk_133 = clk_get_rate(&clk_aclk_133.clk);

	printk(KERN_INFO "EXYNOS4: ARMCLK=%ld, DMC=%ld, ACLK200=%ld\n"
			 "ACLK100=%ld, ACLK160=%ld, ACLK133=%ld\n",
			armclk, sclk_dmc, aclk_200,
			aclk_100, aclk_160, aclk_133);

	clk_f.rate = armclk;
	clk_h.rate = sclk_dmc;
	clk_p.rate = aclk_100;

	for (ptr = 0; ptr < ARRAY_SIZE(clksrcs); ptr++)
		s3c_set_clksrc(&clksrcs[ptr], true);
}

static struct clk *clks[] __initdata = {
	&clk_sclk_hdmi27m,
	&clk_sclk_hdmiphy,
	&clk_sclk_usbphy0,
	&clk_sclk_usbphy1,
};

#ifdef CONFIG_PM_SLEEP
static int exynos4_clock_suspend(void)
{
	s3c_pm_do_save(exynos4_clock_save, ARRAY_SIZE(exynos4_clock_save));
	return 0;
}

static void exynos4_clock_resume(void)
{
	s3c_pm_do_restore_core(exynos4_clock_save, ARRAY_SIZE(exynos4_clock_save));
}

#else
#define exynos4_clock_suspend NULL
#define exynos4_clock_resume NULL
#endif

struct syscore_ops exynos4_clock_syscore_ops = {
	.suspend	= exynos4_clock_suspend,
	.resume		= exynos4_clock_resume,
};

void __init exynos4_register_clocks(void)
{
	int ptr;

	s3c24xx_register_clocks(clks, ARRAY_SIZE(clks));

	for (ptr = 0; ptr < ARRAY_SIZE(sysclks); ptr++)
		s3c_register_clksrc(sysclks[ptr], 1);

	for (ptr = 0; ptr < ARRAY_SIZE(sclk_tv); ptr++)
		s3c_register_clksrc(sclk_tv[ptr], 1);

	for (ptr = 0; ptr < ARRAY_SIZE(clksrc_cdev); ptr++)
		s3c_register_clksrc(clksrc_cdev[ptr], 1);

	s3c_register_clksrc(clksrcs, ARRAY_SIZE(clksrcs));
	s3c_register_clocks(init_clocks, ARRAY_SIZE(init_clocks));

	s3c24xx_register_clocks(clk_cdev, ARRAY_SIZE(clk_cdev));
	for (ptr = 0; ptr < ARRAY_SIZE(clk_cdev); ptr++)
		s3c_disable_clocks(clk_cdev[ptr], 1);

	s3c_register_clocks(init_clocks_off, ARRAY_SIZE(init_clocks_off));
	s3c_disable_clocks(init_clocks_off, ARRAY_SIZE(init_clocks_off));
	clkdev_add_table(exynos4_clk_lookup, ARRAY_SIZE(exynos4_clk_lookup));

	register_syscore_ops(&exynos4_clock_syscore_ops);
	s3c24xx_register_clock(&dummy_apb_pclk);

	s3c_pwmclk_init();
}<|MERGE_RESOLUTION|>--- conflicted
+++ resolved
@@ -783,8 +783,6 @@
 	.ctrlbit	= (1 << 1),
 };
 
-<<<<<<< HEAD
-=======
 static struct clk clk_mdma1 = {
 	.name		= "dma",
 	.devname	= "dma-pl330.2",
@@ -792,7 +790,6 @@
 	.ctrlbit	= ((1 << 8) | (1 << 5) | (1 << 2)),
 };
 
->>>>>>> d5d556cb
 struct clk *clkset_group_list[] = {
 	[0] = &clk_ext_xtal_mux,
 	[1] = &clk_xusbxti,
@@ -1238,8 +1235,6 @@
 	.reg_div = { .reg = S5P_CLKDIV_FSYS2, .shift = 24, .size = 8 },
 };
 
-<<<<<<< HEAD
-=======
 static struct clksrc_clk clk_sclk_spi0 = {
 	.clk		= {
 		.name		= "sclk_spi",
@@ -1276,7 +1271,6 @@
 	.reg_div = { .reg = S5P_CLKDIV_PERIL2, .shift = 0, .size = 4 },
 };
 
->>>>>>> d5d556cb
 /* Clock initialization code */
 static struct clksrc_clk *sysclks[] = {
 	&clk_mout_apll,
@@ -1314,10 +1308,7 @@
 static struct clk *clk_cdev[] = {
 	&clk_pdma0,
 	&clk_pdma1,
-<<<<<<< HEAD
-=======
 	&clk_mdma1,
->>>>>>> d5d556cb
 };
 
 static struct clksrc_clk *clksrc_cdev[] = {
@@ -1329,13 +1320,10 @@
 	&clk_sclk_mmc1,
 	&clk_sclk_mmc2,
 	&clk_sclk_mmc3,
-<<<<<<< HEAD
-=======
 	&clk_sclk_spi0,
 	&clk_sclk_spi1,
 	&clk_sclk_spi2,
 
->>>>>>> d5d556cb
 };
 
 static struct clk_lookup exynos4_clk_lookup[] = {
@@ -1349,13 +1337,10 @@
 	CLKDEV_INIT("s3c-sdhci.3", "mmc_busclk.2", &clk_sclk_mmc3.clk),
 	CLKDEV_INIT("dma-pl330.0", "apb_pclk", &clk_pdma0),
 	CLKDEV_INIT("dma-pl330.1", "apb_pclk", &clk_pdma1),
-<<<<<<< HEAD
-=======
 	CLKDEV_INIT("dma-pl330.2", "apb_pclk", &clk_mdma1),
 	CLKDEV_INIT("s3c64xx-spi.0", "spi_busclk0", &clk_sclk_spi0.clk),
 	CLKDEV_INIT("s3c64xx-spi.1", "spi_busclk0", &clk_sclk_spi1.clk),
 	CLKDEV_INIT("s3c64xx-spi.2", "spi_busclk0", &clk_sclk_spi2.clk),
->>>>>>> d5d556cb
 };
 
 static int xtal_rate;
