/*
 * arch/arm/mach-at91/at91sam9263.c
 *
 *  Copyright (C) 2007 Atmel Corporation.
 *
 * This program is free software; you can redistribute it and/or modify
 * it under the terms of the GNU General Public License as published by
 * the Free Software Foundation; either version 2 of the License, or
 * (at your option) any later version.
 *
 */

#include <linux/module.h>

#include <asm/proc-fns.h>
#include <asm/irq.h>
#include <asm/mach/arch.h>
#include <asm/mach/map.h>
#include <mach/at91sam9263.h>
#include <mach/at91_pmc.h>
#include <mach/at91_rstc.h>

#include "soc.h"
#include "generic.h"
#include "clock.h"
#include "sam9_smc.h"

/* --------------------------------------------------------------------
 *  Clocks
 * -------------------------------------------------------------------- */

/*
 * The peripheral clocks.
 */
static struct clk pioA_clk = {
	.name		= "pioA_clk",
	.pmc_mask	= 1 << AT91SAM9263_ID_PIOA,
	.type		= CLK_TYPE_PERIPHERAL,
};
static struct clk pioB_clk = {
	.name		= "pioB_clk",
	.pmc_mask	= 1 << AT91SAM9263_ID_PIOB,
	.type		= CLK_TYPE_PERIPHERAL,
};
static struct clk pioCDE_clk = {
	.name		= "pioCDE_clk",
	.pmc_mask	= 1 << AT91SAM9263_ID_PIOCDE,
	.type		= CLK_TYPE_PERIPHERAL,
};
static struct clk usart0_clk = {
	.name		= "usart0_clk",
	.pmc_mask	= 1 << AT91SAM9263_ID_US0,
	.type		= CLK_TYPE_PERIPHERAL,
};
static struct clk usart1_clk = {
	.name		= "usart1_clk",
	.pmc_mask	= 1 << AT91SAM9263_ID_US1,
	.type		= CLK_TYPE_PERIPHERAL,
};
static struct clk usart2_clk = {
	.name		= "usart2_clk",
	.pmc_mask	= 1 << AT91SAM9263_ID_US2,
	.type		= CLK_TYPE_PERIPHERAL,
};
static struct clk mmc0_clk = {
	.name		= "mci0_clk",
	.pmc_mask	= 1 << AT91SAM9263_ID_MCI0,
	.type		= CLK_TYPE_PERIPHERAL,
};
static struct clk mmc1_clk = {
	.name		= "mci1_clk",
	.pmc_mask	= 1 << AT91SAM9263_ID_MCI1,
	.type		= CLK_TYPE_PERIPHERAL,
};
static struct clk can_clk = {
	.name		= "can_clk",
	.pmc_mask	= 1 << AT91SAM9263_ID_CAN,
	.type		= CLK_TYPE_PERIPHERAL,
};
static struct clk twi_clk = {
	.name		= "twi_clk",
	.pmc_mask	= 1 << AT91SAM9263_ID_TWI,
	.type		= CLK_TYPE_PERIPHERAL,
};
static struct clk spi0_clk = {
	.name		= "spi0_clk",
	.pmc_mask	= 1 << AT91SAM9263_ID_SPI0,
	.type		= CLK_TYPE_PERIPHERAL,
};
static struct clk spi1_clk = {
	.name		= "spi1_clk",
	.pmc_mask	= 1 << AT91SAM9263_ID_SPI1,
	.type		= CLK_TYPE_PERIPHERAL,
};
static struct clk ssc0_clk = {
	.name		= "ssc0_clk",
	.pmc_mask	= 1 << AT91SAM9263_ID_SSC0,
	.type		= CLK_TYPE_PERIPHERAL,
};
static struct clk ssc1_clk = {
	.name		= "ssc1_clk",
	.pmc_mask	= 1 << AT91SAM9263_ID_SSC1,
	.type		= CLK_TYPE_PERIPHERAL,
};
static struct clk ac97_clk = {
	.name		= "ac97_clk",
	.pmc_mask	= 1 << AT91SAM9263_ID_AC97C,
	.type		= CLK_TYPE_PERIPHERAL,
};
static struct clk tcb_clk = {
	.name		= "tcb_clk",
	.pmc_mask	= 1 << AT91SAM9263_ID_TCB,
	.type		= CLK_TYPE_PERIPHERAL,
};
static struct clk pwm_clk = {
	.name		= "pwm_clk",
	.pmc_mask	= 1 << AT91SAM9263_ID_PWMC,
	.type		= CLK_TYPE_PERIPHERAL,
};
static struct clk macb_clk = {
	.name		= "pclk",
	.pmc_mask	= 1 << AT91SAM9263_ID_EMAC,
	.type		= CLK_TYPE_PERIPHERAL,
};
static struct clk dma_clk = {
	.name		= "dma_clk",
	.pmc_mask	= 1 << AT91SAM9263_ID_DMA,
	.type		= CLK_TYPE_PERIPHERAL,
};
static struct clk twodge_clk = {
	.name		= "2dge_clk",
	.pmc_mask	= 1 << AT91SAM9263_ID_2DGE,
	.type		= CLK_TYPE_PERIPHERAL,
};
static struct clk udc_clk = {
	.name		= "udc_clk",
	.pmc_mask	= 1 << AT91SAM9263_ID_UDP,
	.type		= CLK_TYPE_PERIPHERAL,
};
static struct clk isi_clk = {
	.name		= "isi_clk",
	.pmc_mask	= 1 << AT91SAM9263_ID_ISI,
	.type		= CLK_TYPE_PERIPHERAL,
};
static struct clk lcdc_clk = {
	.name		= "lcdc_clk",
	.pmc_mask	= 1 << AT91SAM9263_ID_LCDC,
	.type		= CLK_TYPE_PERIPHERAL,
};
static struct clk ohci_clk = {
	.name		= "ohci_clk",
	.pmc_mask	= 1 << AT91SAM9263_ID_UHP,
	.type		= CLK_TYPE_PERIPHERAL,
};

static struct clk *periph_clocks[] __initdata = {
	&pioA_clk,
	&pioB_clk,
	&pioCDE_clk,
	&usart0_clk,
	&usart1_clk,
	&usart2_clk,
	&mmc0_clk,
	&mmc1_clk,
	&can_clk,
	&twi_clk,
	&spi0_clk,
	&spi1_clk,
	&ssc0_clk,
	&ssc1_clk,
	&ac97_clk,
	&tcb_clk,
	&pwm_clk,
	&macb_clk,
	&twodge_clk,
	&udc_clk,
	&isi_clk,
	&lcdc_clk,
	&dma_clk,
	&ohci_clk,
	// irq0 .. irq1
};

static struct clk_lookup periph_clocks_lookups[] = {
	/* One additional fake clock for macb_hclk */
	CLKDEV_CON_ID("hclk", &macb_clk),
	CLKDEV_CON_DEV_ID("pclk", "ssc.0", &ssc0_clk),
	CLKDEV_CON_DEV_ID("pclk", "ssc.1", &ssc1_clk),
	CLKDEV_CON_DEV_ID("mci_clk", "at91_mci.0", &mmc0_clk),
	CLKDEV_CON_DEV_ID("mci_clk", "at91_mci.1", &mmc1_clk),
	CLKDEV_CON_DEV_ID("spi_clk", "atmel_spi.0", &spi0_clk),
	CLKDEV_CON_DEV_ID("spi_clk", "atmel_spi.1", &spi1_clk),
	CLKDEV_CON_DEV_ID("t0_clk", "atmel_tcb.0", &tcb_clk),
	/* fake hclk clock */
	CLKDEV_CON_DEV_ID("hclk", "at91_ohci", &ohci_clk),
	CLKDEV_CON_ID("pioA", &pioA_clk),
	CLKDEV_CON_ID("pioB", &pioB_clk),
	CLKDEV_CON_ID("pioC", &pioCDE_clk),
	CLKDEV_CON_ID("pioD", &pioCDE_clk),
	CLKDEV_CON_ID("pioE", &pioCDE_clk),
};

static struct clk_lookup usart_clocks_lookups[] = {
	CLKDEV_CON_DEV_ID("usart", "atmel_usart.0", &mck),
	CLKDEV_CON_DEV_ID("usart", "atmel_usart.1", &usart0_clk),
	CLKDEV_CON_DEV_ID("usart", "atmel_usart.2", &usart1_clk),
	CLKDEV_CON_DEV_ID("usart", "atmel_usart.3", &usart2_clk),
};

/*
 * The four programmable clocks.
 * You must configure pin multiplexing to bring these signals out.
 */
static struct clk pck0 = {
	.name		= "pck0",
	.pmc_mask	= AT91_PMC_PCK0,
	.type		= CLK_TYPE_PROGRAMMABLE,
	.id		= 0,
};
static struct clk pck1 = {
	.name		= "pck1",
	.pmc_mask	= AT91_PMC_PCK1,
	.type		= CLK_TYPE_PROGRAMMABLE,
	.id		= 1,
};
static struct clk pck2 = {
	.name		= "pck2",
	.pmc_mask	= AT91_PMC_PCK2,
	.type		= CLK_TYPE_PROGRAMMABLE,
	.id		= 2,
};
static struct clk pck3 = {
	.name		= "pck3",
	.pmc_mask	= AT91_PMC_PCK3,
	.type		= CLK_TYPE_PROGRAMMABLE,
	.id		= 3,
};

static void __init at91sam9263_register_clocks(void)
{
	int i;

	for (i = 0; i < ARRAY_SIZE(periph_clocks); i++)
		clk_register(periph_clocks[i]);

	clkdev_add_table(periph_clocks_lookups,
			 ARRAY_SIZE(periph_clocks_lookups));
	clkdev_add_table(usart_clocks_lookups,
			 ARRAY_SIZE(usart_clocks_lookups));

	clk_register(&pck0);
	clk_register(&pck1);
	clk_register(&pck2);
	clk_register(&pck3);
}

static struct clk_lookup console_clock_lookup;

void __init at91sam9263_set_console_clock(int id)
{
	if (id >= ARRAY_SIZE(usart_clocks_lookups))
		return;

	console_clock_lookup.con_id = "usart";
	console_clock_lookup.clk = usart_clocks_lookups[id].clk;
	clkdev_add(&console_clock_lookup);
}

/* --------------------------------------------------------------------
 *  GPIO
 * -------------------------------------------------------------------- */

static struct at91_gpio_bank at91sam9263_gpio[] __initdata = {
	{
		.id		= AT91SAM9263_ID_PIOA,
		.regbase	= AT91SAM9263_BASE_PIOA,
	}, {
		.id		= AT91SAM9263_ID_PIOB,
		.regbase	= AT91SAM9263_BASE_PIOB,
	}, {
		.id		= AT91SAM9263_ID_PIOCDE,
		.regbase	= AT91SAM9263_BASE_PIOC,
	}, {
		.id		= AT91SAM9263_ID_PIOCDE,
		.regbase	= AT91SAM9263_BASE_PIOD,
	}, {
		.id		= AT91SAM9263_ID_PIOCDE,
		.regbase	= AT91SAM9263_BASE_PIOE,
	}
};

/* --------------------------------------------------------------------
 *  AT91SAM9263 processor initialization
 * -------------------------------------------------------------------- */

static void __init at91sam9263_map_io(void)
{
	at91_init_sram(0, AT91SAM9263_SRAM0_BASE, AT91SAM9263_SRAM0_SIZE);
	at91_init_sram(1, AT91SAM9263_SRAM1_BASE, AT91SAM9263_SRAM1_SIZE);
}

<<<<<<< HEAD
static void at91sam9263_idle(void)
{
	at91_sys_write(AT91_PMC_SCDR, AT91_PMC_PCK);
	cpu_do_idle();
=======
static void __init at91sam9263_ioremap_registers(void)
{
	at91_ioremap_shdwc(AT91SAM9263_BASE_SHDWC);
	at91sam926x_ioremap_pit(AT91SAM9263_BASE_PIT);
	at91sam9_ioremap_smc(0, AT91SAM9263_BASE_SMC0);
	at91sam9_ioremap_smc(1, AT91SAM9263_BASE_SMC1);
>>>>>>> bb8f339d
}

static void __init at91sam9263_initialize(void)
{
<<<<<<< HEAD
	arm_pm_idle = at91sam9263_idle;
	arm_pm_restart = at91sam9_alt_restart;
	pm_power_off = at91sam9263_poweroff;
=======
	at91_arch_reset = at91sam9_alt_reset;
>>>>>>> bb8f339d
	at91_extern_irq = (1 << AT91SAM9263_ID_IRQ0) | (1 << AT91SAM9263_ID_IRQ1);

	/* Register GPIO subsystem */
	at91_gpio_init(at91sam9263_gpio, 5);
}

/* --------------------------------------------------------------------
 *  Interrupt initialization
 * -------------------------------------------------------------------- */

/*
 * The default interrupt priority levels (0 = lowest, 7 = highest).
 */
static unsigned int at91sam9263_default_irq_priority[NR_AIC_IRQS] __initdata = {
	7,	/* Advanced Interrupt Controller (FIQ) */
	7,	/* System Peripherals */
	1,	/* Parallel IO Controller A */
	1,	/* Parallel IO Controller B */
	1,	/* Parallel IO Controller C, D and E */
	0,
	0,
	5,	/* USART 0 */
	5,	/* USART 1 */
	5,	/* USART 2 */
	0,	/* Multimedia Card Interface 0 */
	0,	/* Multimedia Card Interface 1 */
	3,	/* CAN */
	6,	/* Two-Wire Interface */
	5,	/* Serial Peripheral Interface 0 */
	5,	/* Serial Peripheral Interface 1 */
	4,	/* Serial Synchronous Controller 0 */
	4,	/* Serial Synchronous Controller 1 */
	5,	/* AC97 Controller */
	0,	/* Timer Counter 0, 1 and 2 */
	0,	/* Pulse Width Modulation Controller */
	3,	/* Ethernet */
	0,
	0,	/* 2D Graphic Engine */
	2,	/* USB Device Port */
	0,	/* Image Sensor Interface */
	3,	/* LDC Controller */
	0,	/* DMA Controller */
	0,
	2,	/* USB Host port */
	0,	/* Advanced Interrupt Controller (IRQ0) */
	0,	/* Advanced Interrupt Controller (IRQ1) */
};

struct at91_init_soc __initdata at91sam9263_soc = {
	.map_io = at91sam9263_map_io,
	.default_irq_priority = at91sam9263_default_irq_priority,
	.ioremap_registers = at91sam9263_ioremap_registers,
	.register_clocks = at91sam9263_register_clocks,
	.init = at91sam9263_initialize,
};<|MERGE_RESOLUTION|>--- conflicted
+++ resolved
@@ -299,30 +299,24 @@
 	at91_init_sram(1, AT91SAM9263_SRAM1_BASE, AT91SAM9263_SRAM1_SIZE);
 }
 
-<<<<<<< HEAD
 static void at91sam9263_idle(void)
 {
 	at91_sys_write(AT91_PMC_SCDR, AT91_PMC_PCK);
 	cpu_do_idle();
-=======
+}
+
 static void __init at91sam9263_ioremap_registers(void)
 {
 	at91_ioremap_shdwc(AT91SAM9263_BASE_SHDWC);
 	at91sam926x_ioremap_pit(AT91SAM9263_BASE_PIT);
 	at91sam9_ioremap_smc(0, AT91SAM9263_BASE_SMC0);
 	at91sam9_ioremap_smc(1, AT91SAM9263_BASE_SMC1);
->>>>>>> bb8f339d
 }
 
 static void __init at91sam9263_initialize(void)
 {
-<<<<<<< HEAD
 	arm_pm_idle = at91sam9263_idle;
 	arm_pm_restart = at91sam9_alt_restart;
-	pm_power_off = at91sam9263_poweroff;
-=======
-	at91_arch_reset = at91sam9_alt_reset;
->>>>>>> bb8f339d
 	at91_extern_irq = (1 << AT91SAM9263_ID_IRQ0) | (1 << AT91SAM9263_ID_IRQ1);
 
 	/* Register GPIO subsystem */
