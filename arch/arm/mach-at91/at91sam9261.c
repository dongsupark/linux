/*
 * arch/arm/mach-at91/at91sam9261.c
 *
 *  Copyright (C) 2005 SAN People
 *
 * This program is free software; you can redistribute it and/or modify
 * it under the terms of the GNU General Public License as published by
 * the Free Software Foundation; either version 2 of the License, or
 * (at your option) any later version.
 *
 */

#include <linux/module.h>

#include <asm/proc-fns.h>
#include <asm/irq.h>
#include <asm/mach/arch.h>
#include <asm/mach/map.h>
#include <mach/cpu.h>
#include <mach/at91sam9261.h>
#include <mach/at91_pmc.h>
#include <mach/at91_rstc.h>

#include "soc.h"
#include "generic.h"
#include "clock.h"
#include "sam9_smc.h"

/* --------------------------------------------------------------------
 *  Clocks
 * -------------------------------------------------------------------- */

/*
 * The peripheral clocks.
 */
static struct clk pioA_clk = {
	.name		= "pioA_clk",
	.pmc_mask	= 1 << AT91SAM9261_ID_PIOA,
	.type		= CLK_TYPE_PERIPHERAL,
};
static struct clk pioB_clk = {
	.name		= "pioB_clk",
	.pmc_mask	= 1 << AT91SAM9261_ID_PIOB,
	.type		= CLK_TYPE_PERIPHERAL,
};
static struct clk pioC_clk = {
	.name		= "pioC_clk",
	.pmc_mask	= 1 << AT91SAM9261_ID_PIOC,
	.type		= CLK_TYPE_PERIPHERAL,
};
static struct clk usart0_clk = {
	.name		= "usart0_clk",
	.pmc_mask	= 1 << AT91SAM9261_ID_US0,
	.type		= CLK_TYPE_PERIPHERAL,
};
static struct clk usart1_clk = {
	.name		= "usart1_clk",
	.pmc_mask	= 1 << AT91SAM9261_ID_US1,
	.type		= CLK_TYPE_PERIPHERAL,
};
static struct clk usart2_clk = {
	.name		= "usart2_clk",
	.pmc_mask	= 1 << AT91SAM9261_ID_US2,
	.type		= CLK_TYPE_PERIPHERAL,
};
static struct clk mmc_clk = {
	.name		= "mci_clk",
	.pmc_mask	= 1 << AT91SAM9261_ID_MCI,
	.type		= CLK_TYPE_PERIPHERAL,
};
static struct clk udc_clk = {
	.name		= "udc_clk",
	.pmc_mask	= 1 << AT91SAM9261_ID_UDP,
	.type		= CLK_TYPE_PERIPHERAL,
};
static struct clk twi_clk = {
	.name		= "twi_clk",
	.pmc_mask	= 1 << AT91SAM9261_ID_TWI,
	.type		= CLK_TYPE_PERIPHERAL,
};
static struct clk spi0_clk = {
	.name		= "spi0_clk",
	.pmc_mask	= 1 << AT91SAM9261_ID_SPI0,
	.type		= CLK_TYPE_PERIPHERAL,
};
static struct clk spi1_clk = {
	.name		= "spi1_clk",
	.pmc_mask	= 1 << AT91SAM9261_ID_SPI1,
	.type		= CLK_TYPE_PERIPHERAL,
};
static struct clk ssc0_clk = {
	.name		= "ssc0_clk",
	.pmc_mask	= 1 << AT91SAM9261_ID_SSC0,
	.type		= CLK_TYPE_PERIPHERAL,
};
static struct clk ssc1_clk = {
	.name		= "ssc1_clk",
	.pmc_mask	= 1 << AT91SAM9261_ID_SSC1,
	.type		= CLK_TYPE_PERIPHERAL,
};
static struct clk ssc2_clk = {
	.name		= "ssc2_clk",
	.pmc_mask	= 1 << AT91SAM9261_ID_SSC2,
	.type		= CLK_TYPE_PERIPHERAL,
};
static struct clk tc0_clk = {
	.name		= "tc0_clk",
	.pmc_mask	= 1 << AT91SAM9261_ID_TC0,
	.type		= CLK_TYPE_PERIPHERAL,
};
static struct clk tc1_clk = {
	.name		= "tc1_clk",
	.pmc_mask	= 1 << AT91SAM9261_ID_TC1,
	.type		= CLK_TYPE_PERIPHERAL,
};
static struct clk tc2_clk = {
	.name		= "tc2_clk",
	.pmc_mask	= 1 << AT91SAM9261_ID_TC2,
	.type		= CLK_TYPE_PERIPHERAL,
};
static struct clk ohci_clk = {
	.name		= "ohci_clk",
	.pmc_mask	= 1 << AT91SAM9261_ID_UHP,
	.type		= CLK_TYPE_PERIPHERAL,
};
static struct clk lcdc_clk = {
	.name		= "lcdc_clk",
	.pmc_mask	= 1 << AT91SAM9261_ID_LCDC,
	.type		= CLK_TYPE_PERIPHERAL,
};

/* HClocks */
static struct clk hck0 = {
	.name		= "hck0",
	.pmc_mask	= AT91_PMC_HCK0,
	.type		= CLK_TYPE_SYSTEM,
	.id		= 0,
};
static struct clk hck1 = {
	.name		= "hck1",
	.pmc_mask	= AT91_PMC_HCK1,
	.type		= CLK_TYPE_SYSTEM,
	.id		= 1,
};

static struct clk *periph_clocks[] __initdata = {
	&pioA_clk,
	&pioB_clk,
	&pioC_clk,
	&usart0_clk,
	&usart1_clk,
	&usart2_clk,
	&mmc_clk,
	&udc_clk,
	&twi_clk,
	&spi0_clk,
	&spi1_clk,
	&ssc0_clk,
	&ssc1_clk,
	&ssc2_clk,
	&tc0_clk,
	&tc1_clk,
	&tc2_clk,
	&ohci_clk,
	&lcdc_clk,
	// irq0 .. irq2
};

static struct clk_lookup periph_clocks_lookups[] = {
	CLKDEV_CON_DEV_ID("spi_clk", "atmel_spi.0", &spi0_clk),
	CLKDEV_CON_DEV_ID("spi_clk", "atmel_spi.1", &spi1_clk),
	CLKDEV_CON_DEV_ID("t0_clk", "atmel_tcb.0", &tc0_clk),
	CLKDEV_CON_DEV_ID("t1_clk", "atmel_tcb.0", &tc1_clk),
	CLKDEV_CON_DEV_ID("t2_clk", "atmel_tcb.0", &tc2_clk),
	CLKDEV_CON_DEV_ID("pclk", "ssc.0", &ssc0_clk),
	CLKDEV_CON_DEV_ID("pclk", "ssc.1", &ssc1_clk),
	CLKDEV_CON_DEV_ID("pclk", "ssc.2", &ssc2_clk),
	CLKDEV_CON_DEV_ID("hclk", "at91_ohci", &hck0),
	CLKDEV_CON_ID("pioA", &pioA_clk),
	CLKDEV_CON_ID("pioB", &pioB_clk),
	CLKDEV_CON_ID("pioC", &pioC_clk),
};

static struct clk_lookup usart_clocks_lookups[] = {
	CLKDEV_CON_DEV_ID("usart", "atmel_usart.0", &mck),
	CLKDEV_CON_DEV_ID("usart", "atmel_usart.1", &usart0_clk),
	CLKDEV_CON_DEV_ID("usart", "atmel_usart.2", &usart1_clk),
	CLKDEV_CON_DEV_ID("usart", "atmel_usart.3", &usart2_clk),
};

/*
 * The four programmable clocks.
 * You must configure pin multiplexing to bring these signals out.
 */
static struct clk pck0 = {
	.name		= "pck0",
	.pmc_mask	= AT91_PMC_PCK0,
	.type		= CLK_TYPE_PROGRAMMABLE,
	.id		= 0,
};
static struct clk pck1 = {
	.name		= "pck1",
	.pmc_mask	= AT91_PMC_PCK1,
	.type		= CLK_TYPE_PROGRAMMABLE,
	.id		= 1,
};
static struct clk pck2 = {
	.name		= "pck2",
	.pmc_mask	= AT91_PMC_PCK2,
	.type		= CLK_TYPE_PROGRAMMABLE,
	.id		= 2,
};
static struct clk pck3 = {
	.name		= "pck3",
	.pmc_mask	= AT91_PMC_PCK3,
	.type		= CLK_TYPE_PROGRAMMABLE,
	.id		= 3,
};

static void __init at91sam9261_register_clocks(void)
{
	int i;

	for (i = 0; i < ARRAY_SIZE(periph_clocks); i++)
		clk_register(periph_clocks[i]);

	clkdev_add_table(periph_clocks_lookups,
			 ARRAY_SIZE(periph_clocks_lookups));
	clkdev_add_table(usart_clocks_lookups,
			 ARRAY_SIZE(usart_clocks_lookups));

	clk_register(&pck0);
	clk_register(&pck1);
	clk_register(&pck2);
	clk_register(&pck3);

	clk_register(&hck0);
	clk_register(&hck1);
}

static struct clk_lookup console_clock_lookup;

void __init at91sam9261_set_console_clock(int id)
{
	if (id >= ARRAY_SIZE(usart_clocks_lookups))
		return;

	console_clock_lookup.con_id = "usart";
	console_clock_lookup.clk = usart_clocks_lookups[id].clk;
	clkdev_add(&console_clock_lookup);
}

/* --------------------------------------------------------------------
 *  GPIO
 * -------------------------------------------------------------------- */

static struct at91_gpio_bank at91sam9261_gpio[] __initdata = {
	{
		.id		= AT91SAM9261_ID_PIOA,
		.regbase	= AT91SAM9261_BASE_PIOA,
	}, {
		.id		= AT91SAM9261_ID_PIOB,
		.regbase	= AT91SAM9261_BASE_PIOB,
	}, {
		.id		= AT91SAM9261_ID_PIOC,
		.regbase	= AT91SAM9261_BASE_PIOC,
	}
};

/* --------------------------------------------------------------------
 *  AT91SAM9261 processor initialization
 * -------------------------------------------------------------------- */

static void __init at91sam9261_map_io(void)
{
	if (cpu_is_at91sam9g10())
		at91_init_sram(0, AT91SAM9G10_SRAM_BASE, AT91SAM9G10_SRAM_SIZE);
	else
		at91_init_sram(0, AT91SAM9261_SRAM_BASE, AT91SAM9261_SRAM_SIZE);
}

<<<<<<< HEAD
static void at91sam9261_idle(void)
{
	at91_sys_write(AT91_PMC_SCDR, AT91_PMC_PCK);
	cpu_do_idle();
=======
static void __init at91sam9261_ioremap_registers(void)
{
	at91_ioremap_shdwc(AT91SAM9261_BASE_SHDWC);
	at91sam926x_ioremap_pit(AT91SAM9261_BASE_PIT);
	at91sam9_ioremap_smc(0, AT91SAM9261_BASE_SMC);
>>>>>>> bb8f339d
}

static void __init at91sam9261_initialize(void)
{
<<<<<<< HEAD
	arm_pm_idle = at91sam9261_idle;
	arm_pm_restart = at91sam9_alt_restart;
	pm_power_off = at91sam9261_poweroff;
=======
	at91_arch_reset = at91sam9_alt_reset;
>>>>>>> bb8f339d
	at91_extern_irq = (1 << AT91SAM9261_ID_IRQ0) | (1 << AT91SAM9261_ID_IRQ1)
			| (1 << AT91SAM9261_ID_IRQ2);

	/* Register GPIO subsystem */
	at91_gpio_init(at91sam9261_gpio, 3);
}

/* --------------------------------------------------------------------
 *  Interrupt initialization
 * -------------------------------------------------------------------- */

/*
 * The default interrupt priority levels (0 = lowest, 7 = highest).
 */
static unsigned int at91sam9261_default_irq_priority[NR_AIC_IRQS] __initdata = {
	7,	/* Advanced Interrupt Controller */
	7,	/* System Peripherals */
	1,	/* Parallel IO Controller A */
	1,	/* Parallel IO Controller B */
	1,	/* Parallel IO Controller C */
	0,
	5,	/* USART 0 */
	5,	/* USART 1 */
	5,	/* USART 2 */
	0,	/* Multimedia Card Interface */
	2,	/* USB Device Port */
	6,	/* Two-Wire Interface */
	5,	/* Serial Peripheral Interface 0 */
	5,	/* Serial Peripheral Interface 1 */
	4,	/* Serial Synchronous Controller 0 */
	4,	/* Serial Synchronous Controller 1 */
	4,	/* Serial Synchronous Controller 2 */
	0,	/* Timer Counter 0 */
	0,	/* Timer Counter 1 */
	0,	/* Timer Counter 2 */
	2,	/* USB Host port */
	3,	/* LCD Controller */
	0,
	0,
	0,
	0,
	0,
	0,
	0,
	0,	/* Advanced Interrupt Controller */
	0,	/* Advanced Interrupt Controller */
	0,	/* Advanced Interrupt Controller */
};

struct at91_init_soc __initdata at91sam9261_soc = {
	.map_io = at91sam9261_map_io,
	.default_irq_priority = at91sam9261_default_irq_priority,
	.ioremap_registers = at91sam9261_ioremap_registers,
	.register_clocks = at91sam9261_register_clocks,
	.init = at91sam9261_initialize,
};<|MERGE_RESOLUTION|>--- conflicted
+++ resolved
@@ -279,29 +279,23 @@
 		at91_init_sram(0, AT91SAM9261_SRAM_BASE, AT91SAM9261_SRAM_SIZE);
 }
 
-<<<<<<< HEAD
 static void at91sam9261_idle(void)
 {
 	at91_sys_write(AT91_PMC_SCDR, AT91_PMC_PCK);
 	cpu_do_idle();
-=======
+}
+
 static void __init at91sam9261_ioremap_registers(void)
 {
 	at91_ioremap_shdwc(AT91SAM9261_BASE_SHDWC);
 	at91sam926x_ioremap_pit(AT91SAM9261_BASE_PIT);
 	at91sam9_ioremap_smc(0, AT91SAM9261_BASE_SMC);
->>>>>>> bb8f339d
 }
 
 static void __init at91sam9261_initialize(void)
 {
-<<<<<<< HEAD
 	arm_pm_idle = at91sam9261_idle;
 	arm_pm_restart = at91sam9_alt_restart;
-	pm_power_off = at91sam9261_poweroff;
-=======
-	at91_arch_reset = at91sam9_alt_reset;
->>>>>>> bb8f339d
 	at91_extern_irq = (1 << AT91SAM9261_ID_IRQ0) | (1 << AT91SAM9261_ID_IRQ1)
 			| (1 << AT91SAM9261_ID_IRQ2);
 
