/*
 * Copyright (C) 2007 Atmel Corporation.
 * Copyright (C) 2011 Jean-Christophe PLAGNIOL-VILLARD <plagnioj@jcrosoft.com>
 *
 * Under GPLv2
 */

#define pr_fmt(fmt)	"AT91: " fmt

#include <linux/module.h>
#include <linux/io.h>
#include <linux/mm.h>
#include <linux/pm.h>
#include <linux/of_address.h>
#include <linux/pinctrl/machine.h>
#include <linux/clk/at91_pmc.h>

#include <asm/system_misc.h>
#include <asm/mach/map.h>

#include <mach/hardware.h>
#include <mach/cpu.h>
#include <mach/at91_dbgu.h>

#include "soc.h"
#include "generic.h"
#include "pm.h"

struct at91_init_soc __initdata at91_boot_soc;

struct at91_socinfo at91_soc_initdata;
EXPORT_SYMBOL(at91_soc_initdata);

void __init at91rm9200_set_type(int type)
{
	if (type == ARCH_REVISON_9200_PQFP)
		at91_soc_initdata.subtype = AT91_SOC_RM9200_PQFP;
	else
		at91_soc_initdata.subtype = AT91_SOC_RM9200_BGA;

	pr_info("filled in soc subtype: %s\n",
		at91_get_soc_subtype(&at91_soc_initdata));
}

<<<<<<< HEAD
void __init at91_init_irq_default(void)
{
	at91_init_interrupts(at91_boot_soc.default_irq_priority);
}

void __init at91_init_interrupts(unsigned int *priority)
{
	/* Initialize the AIC interrupt controller */
	if (IS_ENABLED(CONFIG_OLD_IRQ_AT91))
		at91_aic_init(priority, at91_boot_soc.extern_irq);

	/* Enable GPIO interrupts */
	at91_gpio_irq_setup();
}

void __iomem *at91_ramc_base[2];
EXPORT_SYMBOL_GPL(at91_ramc_base);

void __init at91_ioremap_ramc(int id, u32 addr, u32 size)
{
	if (id < 0 || id > 1) {
		pr_emerg("Wrong RAM controller id (%d), cannot continue\n", id);
		BUG();
	}
	at91_ramc_base[id] = ioremap(addr, size);
	if (!at91_ramc_base[id])
		panic(pr_fmt("Impossible to ioremap ramc.%d 0x%x\n"), id, addr);
}

=======
void __iomem *at91_ramc_base[2];
EXPORT_SYMBOL_GPL(at91_ramc_base);

>>>>>>> e529fea9
static struct map_desc sram_desc[2] __initdata;

void __init at91_init_sram(int bank, unsigned long base, unsigned int length)
{
	struct map_desc *desc = &sram_desc[bank];

	desc->virtual = (unsigned long)AT91_IO_VIRT_BASE - length;
	if (bank > 0)
		desc->virtual -= sram_desc[bank - 1].length;

	desc->pfn = __phys_to_pfn(base);
	desc->length = length;
	desc->type = MT_MEMORY_RWX_NONCACHED;

	pr_info("sram at 0x%lx of 0x%x mapped at 0x%lx\n",
		base, length, desc->virtual);

	iotable_init(desc, 1);
}

static struct map_desc at91_io_desc __initdata __maybe_unused = {
	.virtual	= (unsigned long)AT91_VA_BASE_SYS,
	.pfn		= __phys_to_pfn(AT91_BASE_SYS),
	.length		= SZ_16K,
	.type		= MT_DEVICE,
};

static struct map_desc at91_alt_io_desc __initdata __maybe_unused = {
	.virtual	= (unsigned long)AT91_ALT_VA_BASE_SYS,
	.pfn		= __phys_to_pfn(AT91_ALT_BASE_SYS),
	.length		= 24 * SZ_1K,
	.type		= MT_DEVICE,
};

static void __init soc_detect(u32 dbgu_base)
{
	u32 cidr, socid;

	cidr = __raw_readl(AT91_IO_P2V(dbgu_base) + AT91_DBGU_CIDR);
	socid = cidr & ~AT91_CIDR_VERSION;

	switch (socid) {
	case ARCH_ID_AT91RM9200:
		at91_soc_initdata.type = AT91_SOC_RM9200;
		if (at91_soc_initdata.subtype == AT91_SOC_SUBTYPE_UNKNOWN)
			at91_soc_initdata.subtype = AT91_SOC_RM9200_BGA;
		at91_boot_soc = at91rm9200_soc;
		break;

	case ARCH_ID_AT91SAM9260:
		at91_soc_initdata.type = AT91_SOC_SAM9260;
		at91_soc_initdata.subtype = AT91_SOC_SUBTYPE_NONE;
		at91_boot_soc = at91sam9260_soc;
		break;

	case ARCH_ID_AT91SAM9261:
		at91_soc_initdata.type = AT91_SOC_SAM9261;
		at91_soc_initdata.subtype = AT91_SOC_SUBTYPE_NONE;
		at91_boot_soc = at91sam9261_soc;
		break;

	case ARCH_ID_AT91SAM9263:
		at91_soc_initdata.type = AT91_SOC_SAM9263;
		at91_soc_initdata.subtype = AT91_SOC_SUBTYPE_NONE;
		at91_boot_soc = at91sam9263_soc;
		break;

	case ARCH_ID_AT91SAM9G20:
		at91_soc_initdata.type = AT91_SOC_SAM9G20;
		at91_soc_initdata.subtype = AT91_SOC_SUBTYPE_NONE;
		at91_boot_soc = at91sam9260_soc;
		break;

	case ARCH_ID_AT91SAM9G45:
		at91_soc_initdata.type = AT91_SOC_SAM9G45;
		if (cidr == ARCH_ID_AT91SAM9G45ES)
			at91_soc_initdata.subtype = AT91_SOC_SAM9G45ES;
		at91_boot_soc = at91sam9g45_soc;
		break;

	case ARCH_ID_AT91SAM9RL64:
		at91_soc_initdata.type = AT91_SOC_SAM9RL;
		at91_soc_initdata.subtype = AT91_SOC_SUBTYPE_NONE;
		at91_boot_soc = at91sam9rl_soc;
		break;

	case ARCH_ID_AT91SAM9X5:
		at91_soc_initdata.type = AT91_SOC_SAM9X5;
		at91_boot_soc = at91sam9x5_soc;
		break;

	case ARCH_ID_AT91SAM9N12:
		at91_soc_initdata.type = AT91_SOC_SAM9N12;
		at91_boot_soc = at91sam9n12_soc;
		break;

	case ARCH_ID_SAMA5:
		at91_soc_initdata.exid = __raw_readl(AT91_IO_P2V(dbgu_base) + AT91_DBGU_EXID);
		if (at91_soc_initdata.exid & ARCH_EXID_SAMA5D3) {
			at91_soc_initdata.type = AT91_SOC_SAMA5D3;
			at91_boot_soc = sama5d3_soc;
		}
		break;
	}

	/* at91sam9g10 */
	if ((socid & ~AT91_CIDR_EXT) == ARCH_ID_AT91SAM9G10) {
		at91_soc_initdata.type = AT91_SOC_SAM9G10;
		at91_soc_initdata.subtype = AT91_SOC_SUBTYPE_NONE;
		at91_boot_soc = at91sam9261_soc;
	}
	/* at91sam9xe */
	else if ((cidr & AT91_CIDR_ARCH) == ARCH_FAMILY_AT91SAM9XE) {
		at91_soc_initdata.type = AT91_SOC_SAM9260;
		at91_soc_initdata.subtype = AT91_SOC_SAM9XE;
		at91_boot_soc = at91sam9260_soc;
	}

	if (!at91_soc_is_detected())
		return;

	at91_soc_initdata.cidr = cidr;

	/* sub version of soc */
	if (!at91_soc_initdata.exid)
		at91_soc_initdata.exid = __raw_readl(AT91_IO_P2V(dbgu_base) + AT91_DBGU_EXID);

	if (at91_soc_initdata.type == AT91_SOC_SAM9G45) {
		switch (at91_soc_initdata.exid) {
		case ARCH_EXID_AT91SAM9M10:
			at91_soc_initdata.subtype = AT91_SOC_SAM9M10;
			break;
		case ARCH_EXID_AT91SAM9G46:
			at91_soc_initdata.subtype = AT91_SOC_SAM9G46;
			break;
		case ARCH_EXID_AT91SAM9M11:
			at91_soc_initdata.subtype = AT91_SOC_SAM9M11;
			break;
		}
	}

	if (at91_soc_initdata.type == AT91_SOC_SAM9X5) {
		switch (at91_soc_initdata.exid) {
		case ARCH_EXID_AT91SAM9G15:
			at91_soc_initdata.subtype = AT91_SOC_SAM9G15;
			break;
		case ARCH_EXID_AT91SAM9G35:
			at91_soc_initdata.subtype = AT91_SOC_SAM9G35;
			break;
		case ARCH_EXID_AT91SAM9X35:
			at91_soc_initdata.subtype = AT91_SOC_SAM9X35;
			break;
		case ARCH_EXID_AT91SAM9G25:
			at91_soc_initdata.subtype = AT91_SOC_SAM9G25;
			break;
		case ARCH_EXID_AT91SAM9X25:
			at91_soc_initdata.subtype = AT91_SOC_SAM9X25;
			break;
		}
	}

	if (at91_soc_initdata.type == AT91_SOC_SAMA5D3) {
		switch (at91_soc_initdata.exid) {
		case ARCH_EXID_SAMA5D31:
			at91_soc_initdata.subtype = AT91_SOC_SAMA5D31;
			break;
		case ARCH_EXID_SAMA5D33:
			at91_soc_initdata.subtype = AT91_SOC_SAMA5D33;
			break;
		case ARCH_EXID_SAMA5D34:
			at91_soc_initdata.subtype = AT91_SOC_SAMA5D34;
			break;
		case ARCH_EXID_SAMA5D35:
			at91_soc_initdata.subtype = AT91_SOC_SAMA5D35;
			break;
		case ARCH_EXID_SAMA5D36:
			at91_soc_initdata.subtype = AT91_SOC_SAMA5D36;
			break;
		}
	}
}

static void __init alt_soc_detect(u32 dbgu_base)
{
	u32 cidr, socid;

	/* SoC ID */
	cidr = __raw_readl(AT91_ALT_IO_P2V(dbgu_base) + AT91_DBGU_CIDR);
	socid = cidr & ~AT91_CIDR_VERSION;

	switch (socid) {
	case ARCH_ID_SAMA5:
		at91_soc_initdata.exid = __raw_readl(AT91_ALT_IO_P2V(dbgu_base) + AT91_DBGU_EXID);
		if (at91_soc_initdata.exid & ARCH_EXID_SAMA5D3) {
			at91_soc_initdata.type = AT91_SOC_SAMA5D3;
			at91_boot_soc = sama5d3_soc;
		} else if (at91_soc_initdata.exid & ARCH_EXID_SAMA5D4) {
			at91_soc_initdata.type = AT91_SOC_SAMA5D4;
			at91_boot_soc = sama5d4_soc;
		}
		break;
	}

	if (!at91_soc_is_detected())
		return;

	at91_soc_initdata.cidr = cidr;

	/* sub version of soc */
	if (!at91_soc_initdata.exid)
		at91_soc_initdata.exid = __raw_readl(AT91_ALT_IO_P2V(dbgu_base) + AT91_DBGU_EXID);

	if (at91_soc_initdata.type == AT91_SOC_SAMA5D4) {
		switch (at91_soc_initdata.exid) {
		case ARCH_EXID_SAMA5D41:
			at91_soc_initdata.subtype = AT91_SOC_SAMA5D41;
			break;
		case ARCH_EXID_SAMA5D42:
			at91_soc_initdata.subtype = AT91_SOC_SAMA5D42;
			break;
		case ARCH_EXID_SAMA5D43:
			at91_soc_initdata.subtype = AT91_SOC_SAMA5D43;
			break;
		case ARCH_EXID_SAMA5D44:
			at91_soc_initdata.subtype = AT91_SOC_SAMA5D44;
			break;
		}
	}
}

static const char *soc_name[] = {
	[AT91_SOC_RM9200]	= "at91rm9200",
	[AT91_SOC_SAM9260]	= "at91sam9260",
	[AT91_SOC_SAM9261]	= "at91sam9261",
	[AT91_SOC_SAM9263]	= "at91sam9263",
	[AT91_SOC_SAM9G10]	= "at91sam9g10",
	[AT91_SOC_SAM9G20]	= "at91sam9g20",
	[AT91_SOC_SAM9G45]	= "at91sam9g45",
	[AT91_SOC_SAM9RL]	= "at91sam9rl",
	[AT91_SOC_SAM9X5]	= "at91sam9x5",
	[AT91_SOC_SAM9N12]	= "at91sam9n12",
	[AT91_SOC_SAMA5D3]	= "sama5d3",
	[AT91_SOC_SAMA5D4]	= "sama5d4",
	[AT91_SOC_UNKNOWN]	= "Unknown",
};

const char *at91_get_soc_type(struct at91_socinfo *c)
{
	return soc_name[c->type];
}
EXPORT_SYMBOL(at91_get_soc_type);

static const char *soc_subtype_name[] = {
	[AT91_SOC_RM9200_BGA]	= "at91rm9200 BGA",
	[AT91_SOC_RM9200_PQFP]	= "at91rm9200 PQFP",
	[AT91_SOC_SAM9XE]	= "at91sam9xe",
	[AT91_SOC_SAM9G45ES]	= "at91sam9g45es",
	[AT91_SOC_SAM9M10]	= "at91sam9m10",
	[AT91_SOC_SAM9G46]	= "at91sam9g46",
	[AT91_SOC_SAM9M11]	= "at91sam9m11",
	[AT91_SOC_SAM9G15]	= "at91sam9g15",
	[AT91_SOC_SAM9G35]	= "at91sam9g35",
	[AT91_SOC_SAM9X35]	= "at91sam9x35",
	[AT91_SOC_SAM9G25]	= "at91sam9g25",
	[AT91_SOC_SAM9X25]	= "at91sam9x25",
	[AT91_SOC_SAMA5D31]	= "sama5d31",
	[AT91_SOC_SAMA5D33]	= "sama5d33",
	[AT91_SOC_SAMA5D34]	= "sama5d34",
	[AT91_SOC_SAMA5D35]	= "sama5d35",
	[AT91_SOC_SAMA5D36]	= "sama5d36",
	[AT91_SOC_SAMA5D41]	= "sama5d41",
	[AT91_SOC_SAMA5D42]	= "sama5d42",
	[AT91_SOC_SAMA5D43]	= "sama5d43",
	[AT91_SOC_SAMA5D44]	= "sama5d44",
	[AT91_SOC_SUBTYPE_NONE]	= "None",
	[AT91_SOC_SUBTYPE_UNKNOWN] = "Unknown",
};

const char *at91_get_soc_subtype(struct at91_socinfo *c)
{
	return soc_subtype_name[c->subtype];
}
EXPORT_SYMBOL(at91_get_soc_subtype);

void __init at91_map_io(void)
{
	/* Map peripherals */
	iotable_init(&at91_io_desc, 1);

	at91_soc_initdata.type = AT91_SOC_UNKNOWN;
	at91_soc_initdata.subtype = AT91_SOC_SUBTYPE_UNKNOWN;

	soc_detect(AT91_BASE_DBGU0);
	if (!at91_soc_is_detected())
		soc_detect(AT91_BASE_DBGU1);

	if (!at91_soc_is_detected())
		panic(pr_fmt("Impossible to detect the SOC type"));

	pr_info("Detected soc type: %s\n",
		at91_get_soc_type(&at91_soc_initdata));
	if (at91_soc_initdata.subtype != AT91_SOC_SUBTYPE_NONE)
		pr_info("Detected soc subtype: %s\n",
			at91_get_soc_subtype(&at91_soc_initdata));

	if (!at91_soc_is_enabled())
		panic(pr_fmt("Soc not enabled"));

	if (at91_boot_soc.map_io)
		at91_boot_soc.map_io();
}

void __init at91_alt_map_io(void)
{
	/* Map peripherals */
	iotable_init(&at91_alt_io_desc, 1);

	at91_soc_initdata.type = AT91_SOC_UNKNOWN;
	at91_soc_initdata.subtype = AT91_SOC_SUBTYPE_UNKNOWN;

	alt_soc_detect(AT91_BASE_DBGU2);
	if (!at91_soc_is_detected())
		panic("AT91: Impossible to detect the SOC type");

	pr_info("AT91: Detected soc type: %s\n",
		at91_get_soc_type(&at91_soc_initdata));
	if (at91_soc_initdata.subtype != AT91_SOC_SUBTYPE_NONE)
		pr_info("AT91: Detected soc subtype: %s\n",
			at91_get_soc_subtype(&at91_soc_initdata));

	if (!at91_soc_is_enabled())
		panic("AT91: Soc not enabled");

	if (at91_boot_soc.map_io)
		at91_boot_soc.map_io();
}

void __iomem *at91_matrix_base;
EXPORT_SYMBOL_GPL(at91_matrix_base);

void __init at91_ioremap_matrix(u32 base_addr)
{
	at91_matrix_base = ioremap(base_addr, 512);
	if (!at91_matrix_base)
		panic(pr_fmt("Impossible to ioremap at91_matrix_base\n"));
}

<<<<<<< HEAD
#if defined(CONFIG_OF) && !defined(CONFIG_ARCH_AT91X40)
=======
>>>>>>> e529fea9
static struct of_device_id ramc_ids[] = {
	{ .compatible = "atmel,at91rm9200-sdramc", .data = at91rm9200_standby },
	{ .compatible = "atmel,at91sam9260-sdramc", .data = at91sam9_sdram_standby },
	{ .compatible = "atmel,at91sam9g45-ddramc", .data = at91_ddr_standby },
	{ .compatible = "atmel,sama5d3-ddramc", .data = at91_ddr_standby },
	{ /*sentinel*/ }
};

static void at91_dt_ramc(void)
{
	struct device_node *np;
	const struct of_device_id *of_id;
	int idx = 0;
	const void *standby = NULL;

	for_each_matching_node_and_match(np, ramc_ids, &of_id) {
		at91_ramc_base[idx] = of_iomap(np, 0);
		if (!at91_ramc_base[idx])
			panic(pr_fmt("unable to map ramc[%d] cpu registers\n"), idx);

		if (!standby)
			standby = of_id->data;

		idx++;
	}

	if (!idx)
		panic(pr_fmt("unable to find compatible ram controller node in dtb\n"));

	if (!standby) {
		pr_warn("ramc no standby function available\n");
		return;
	}

	at91_pm_set_standby(standby);
}

void __init at91rm9200_dt_initialize(void)
{
	at91_dt_ramc();

	at91_boot_soc.init();
}

void __init at91_dt_initialize(void)
{
	at91_dt_ramc();
<<<<<<< HEAD

	/* Init clock subsystem */
	at91_dt_clock_init();

	/* Register the processor-specific clocks */
	if (at91_boot_soc.register_clocks)
		at91_boot_soc.register_clocks();

	if (at91_boot_soc.init)
		at91_boot_soc.init();
}
#endif

void __init at91_initialize(unsigned long main_clock)
{
	at91_boot_soc.ioremap_registers();

	/* Init clock subsystem */
	at91_clock_init(main_clock);

	/* Register the processor-specific clocks */
	at91_boot_soc.register_clocks();

	at91_boot_soc.init();

	pinctrl_provide_dummies();
}

void __init at91_register_devices(void)
{
	at91_boot_soc.register_devices();
}

void __init at91_init_time(void)
{
	at91_boot_soc.init_time();
=======

	if (at91_boot_soc.init)
		at91_boot_soc.init();
>>>>>>> e529fea9
}<|MERGE_RESOLUTION|>--- conflicted
+++ resolved
@@ -42,41 +42,9 @@
 		at91_get_soc_subtype(&at91_soc_initdata));
 }
 
-<<<<<<< HEAD
-void __init at91_init_irq_default(void)
-{
-	at91_init_interrupts(at91_boot_soc.default_irq_priority);
-}
-
-void __init at91_init_interrupts(unsigned int *priority)
-{
-	/* Initialize the AIC interrupt controller */
-	if (IS_ENABLED(CONFIG_OLD_IRQ_AT91))
-		at91_aic_init(priority, at91_boot_soc.extern_irq);
-
-	/* Enable GPIO interrupts */
-	at91_gpio_irq_setup();
-}
-
 void __iomem *at91_ramc_base[2];
 EXPORT_SYMBOL_GPL(at91_ramc_base);
 
-void __init at91_ioremap_ramc(int id, u32 addr, u32 size)
-{
-	if (id < 0 || id > 1) {
-		pr_emerg("Wrong RAM controller id (%d), cannot continue\n", id);
-		BUG();
-	}
-	at91_ramc_base[id] = ioremap(addr, size);
-	if (!at91_ramc_base[id])
-		panic(pr_fmt("Impossible to ioremap ramc.%d 0x%x\n"), id, addr);
-}
-
-=======
-void __iomem *at91_ramc_base[2];
-EXPORT_SYMBOL_GPL(at91_ramc_base);
-
->>>>>>> e529fea9
 static struct map_desc sram_desc[2] __initdata;
 
 void __init at91_init_sram(int bank, unsigned long base, unsigned int length)
@@ -424,10 +392,6 @@
 		panic(pr_fmt("Impossible to ioremap at91_matrix_base\n"));
 }
 
-<<<<<<< HEAD
-#if defined(CONFIG_OF) && !defined(CONFIG_ARCH_AT91X40)
-=======
->>>>>>> e529fea9
 static struct of_device_id ramc_ids[] = {
 	{ .compatible = "atmel,at91rm9200-sdramc", .data = at91rm9200_standby },
 	{ .compatible = "atmel,at91sam9260-sdramc", .data = at91sam9_sdram_standby },
@@ -475,46 +439,7 @@
 void __init at91_dt_initialize(void)
 {
 	at91_dt_ramc();
-<<<<<<< HEAD
-
-	/* Init clock subsystem */
-	at91_dt_clock_init();
-
-	/* Register the processor-specific clocks */
-	if (at91_boot_soc.register_clocks)
-		at91_boot_soc.register_clocks();
 
 	if (at91_boot_soc.init)
 		at91_boot_soc.init();
-}
-#endif
-
-void __init at91_initialize(unsigned long main_clock)
-{
-	at91_boot_soc.ioremap_registers();
-
-	/* Init clock subsystem */
-	at91_clock_init(main_clock);
-
-	/* Register the processor-specific clocks */
-	at91_boot_soc.register_clocks();
-
-	at91_boot_soc.init();
-
-	pinctrl_provide_dummies();
-}
-
-void __init at91_register_devices(void)
-{
-	at91_boot_soc.register_devices();
-}
-
-void __init at91_init_time(void)
-{
-	at91_boot_soc.init_time();
-=======
-
-	if (at91_boot_soc.init)
-		at91_boot_soc.init();
->>>>>>> e529fea9
 }