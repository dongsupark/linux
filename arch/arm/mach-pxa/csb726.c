/*
 *  Support for Cogent CSB726
 *
 *  Copyright (c) 2008 Dmitry Eremin-Solenikov
 *
 *  This program is free software; you can redistribute it and/or modify
 *  it under the terms of the GNU General Public License version 2 as
 *  published by the Free Software Foundation.
 *
 */
#include <linux/kernel.h>
#include <linux/init.h>
#include <linux/io.h>
#include <linux/gpio.h>
#include <linux/platform_device.h>
#include <linux/mtd/physmap.h>
#include <linux/mtd/partitions.h>
#include <linux/sm501.h>
#include <linux/smsc911x.h>

#include <asm/mach-types.h>
#include <asm/mach/arch.h>
#include <mach/csb726.h>
#include <mach/mfp-pxa27x.h>
#include <plat/i2c.h>
#include <mach/mmc.h>
#include <mach/ohci.h>
#include <mach/pxa2xx-regs.h>
#include <mach/audio.h>
#include <mach/smemc.h>

#include "generic.h"
#include "devices.h"

/*
 * n/a: 2, 5, 6, 7, 8, 23, 24, 25, 26, 27, 87, 88, 89,
 * nu: 58 -- 77, 90, 91, 93, 102, 105-108, 114-116,
 * XXX: 21,
 * XXX: 79 CS_3 for LAN9215 or PSKTSEL on R2, R3
 * XXX: 33 CS_5 for LAN9215 on R1
 */

static unsigned long csb726_pin_config[] = {
	GPIO78_nCS_2, /* EXP_CS */
	GPIO79_nCS_3, /* SMSC9215 */
	GPIO80_nCS_4, /* SM501 */

	GPIO52_GPIO, /* #SMSC9251 int */
	GPIO53_GPIO, /* SM501 int */

	GPIO1_GPIO, /* GPIO0 */
	GPIO11_GPIO, /* GPIO1 */
	GPIO9_GPIO, /* GPIO2 */
	GPIO10_GPIO, /* GPIO3 */
	GPIO16_PWM0_OUT, /* or GPIO4 */
	GPIO17_PWM1_OUT, /* or GPIO5 */
	GPIO94_GPIO, /* GPIO6 */
	GPIO95_GPIO, /* GPIO7 */
	GPIO96_GPIO, /* GPIO8 */
	GPIO97_GPIO, /* GPIO9 */
	GPIO15_GPIO, /* EXP_IRQ */
	GPIO18_RDY, /* EXP_WAIT */

	GPIO0_GPIO, /* PWR_INT */
	GPIO104_GPIO, /* PWR_OFF */

	GPIO12_GPIO, /* touch irq */

	GPIO13_SSP2_TXD,
	GPIO14_SSP2_SFRM,
	MFP_CFG_OUT(GPIO19, AF1, DRIVE_LOW),/* SSP2_SYSCLK */
	GPIO22_SSP2_SCLK,

	GPIO81_SSP3_TXD,
	GPIO82_SSP3_RXD,
	GPIO83_SSP3_SFRM,
	GPIO84_SSP3_SCLK,

	GPIO20_GPIO, /* SDIO int */
	GPIO32_MMC_CLK,
	GPIO92_MMC_DAT_0,
	GPIO109_MMC_DAT_1,
	GPIO110_MMC_DAT_2,
	GPIO111_MMC_DAT_3,
	GPIO112_MMC_CMD,
	GPIO100_GPIO, /* SD CD */
	GPIO101_GPIO, /* SD WP */

	GPIO28_AC97_BITCLK,
	GPIO29_AC97_SDATA_IN_0,
	GPIO30_AC97_SDATA_OUT,
	GPIO31_AC97_SYNC,
	GPIO113_AC97_nRESET,

	GPIO34_FFUART_RXD,
	GPIO35_FFUART_CTS,
	GPIO36_FFUART_DCD,
	GPIO37_FFUART_DSR,
	GPIO38_FFUART_RI,
	GPIO39_FFUART_TXD,
	GPIO40_FFUART_DTR,
	GPIO41_FFUART_RTS,

	GPIO42_BTUART_RXD,
	GPIO43_BTUART_TXD,
	GPIO44_BTUART_CTS,
	GPIO45_BTUART_RTS,

	GPIO46_STUART_RXD,
	GPIO47_STUART_TXD,

	GPIO48_nPOE,
	GPIO49_nPWE,
	GPIO50_nPIOR,
	GPIO51_nPIOW,
	GPIO54_nPCE_2,
	GPIO55_nPREG,
	GPIO56_nPWAIT,
	GPIO57_nIOIS16, /* maybe unused */
	GPIO85_nPCE_1,
	GPIO98_GPIO, /* CF IRQ */
	GPIO99_GPIO, /* CF CD */
	GPIO103_GPIO, /* Reset */

	GPIO117_I2C_SCL,
	GPIO118_I2C_SDA,
};

static struct pxamci_platform_data csb726_mci = {
	.detect_delay_ms	= 500,
	.ocr_mask		= MMC_VDD_32_33|MMC_VDD_33_34,
	/* FIXME setpower */
	.gpio_card_detect	= CSB726_GPIO_MMC_DETECT,
	.gpio_card_ro		= CSB726_GPIO_MMC_RO,
	.gpio_power		= -1,
};

static struct pxaohci_platform_data csb726_ohci_platform_data = {
	.port_mode	= PMM_NPS_MODE,
	.flags		= ENABLE_PORT1 | NO_OC_PROTECTION,
};

static struct mtd_partition csb726_flash_partitions[] = {
	{
		.name		= "Bootloader",
		.offset		= 0,
		.size		= CSB726_FLASH_uMON,
		.mask_flags	= MTD_WRITEABLE  /* force read-only */
	},
	{
		.name		= "root",
		.offset		= MTDPART_OFS_APPEND,
		.size		= MTDPART_SIZ_FULL,
	}
};

static struct physmap_flash_data csb726_flash_data = {
	.width		= 2,
	.parts		= csb726_flash_partitions,
	.nr_parts	= ARRAY_SIZE(csb726_flash_partitions),
};

static struct resource csb726_flash_resources[] = {
	{
		.start          = PXA_CS0_PHYS,
		.end            = PXA_CS0_PHYS + CSB726_FLASH_SIZE - 1 ,
		.flags          = IORESOURCE_MEM,
	}
};

static struct platform_device csb726_flash = {
	.name           = "physmap-flash",
	.dev            = {
		.platform_data  = &csb726_flash_data,
	},
	.resource       = csb726_flash_resources,
	.num_resources  = ARRAY_SIZE(csb726_flash_resources),
};

static struct resource csb726_sm501_resources[] = {
	{
		.start          = PXA_CS4_PHYS,
		.end            = PXA_CS4_PHYS + SZ_8M - 1,
		.flags          = IORESOURCE_MEM,
		.name		= "sm501-localmem",
	},
	{
		.start          = PXA_CS4_PHYS + SZ_64M - SZ_2M,
		.end            = PXA_CS4_PHYS + SZ_64M - 1,
		.flags          = IORESOURCE_MEM,
		.name		= "sm501-regs",
	},
	{
		.start		= CSB726_IRQ_SM501,
		.end		= CSB726_IRQ_SM501,
		.flags		= IORESOURCE_IRQ,
	},
};

static struct sm501_initdata csb726_sm501_initdata = {
/*	.devices	= SM501_USE_USB_HOST, */
	.devices	= SM501_USE_USB_HOST | SM501_USE_UART0 | SM501_USE_UART1,
};

static struct sm501_platdata csb726_sm501_platdata = {
	.init		= &csb726_sm501_initdata,
};

static struct platform_device csb726_sm501 = {
	.name		= "sm501",
	.id		= 0,
	.num_resources	= ARRAY_SIZE(csb726_sm501_resources),
	.resource	= csb726_sm501_resources,
	.dev		= {
		.platform_data = &csb726_sm501_platdata,
	},
};

static struct resource csb726_lan_resources[] = {
	{
		.start	= PXA_CS3_PHYS,
		.end	= PXA_CS3_PHYS + SZ_64K - 1,
		.flags	= IORESOURCE_MEM,
	},
	{
		.start	= CSB726_IRQ_LAN,
		.end	= CSB726_IRQ_LAN,
		.flags	= IORESOURCE_IRQ | IORESOURCE_IRQ_LOWEDGE,
	},
};

struct smsc911x_platform_config csb726_lan_config = {
	.irq_polarity	= SMSC911X_IRQ_POLARITY_ACTIVE_LOW,
	.irq_type	= SMSC911X_IRQ_TYPE_PUSH_PULL,
	.flags		= SMSC911X_USE_32BIT,
	.phy_interface	= PHY_INTERFACE_MODE_MII,
};


static struct platform_device csb726_lan = {
	.name		= "smsc911x",
	.id		= -1,
	.num_resources	= ARRAY_SIZE(csb726_lan_resources),
	.resource	= csb726_lan_resources,
	.dev		= {
		.platform_data	= &csb726_lan_config,
	},
};

static struct platform_device *devices[] __initdata = {
	&csb726_flash,
	&csb726_sm501,
	&csb726_lan,
};

static void __init csb726_init(void)
{
	pxa2xx_mfp_config(ARRAY_AND_SIZE(csb726_pin_config));
/*	__raw_writel(0x7ffc3ffc, MSC1); *//* LAN9215/EXP_CS */
/*	__raw_writel(0x06697ff4, MSC2); *//* none/SM501 */
	__raw_writel((__raw_readl(MSC2) & ~0xffff) | 0x7ff4, MSC2); /* SM501 */

	pxa_set_ffuart_info(NULL);
	pxa_set_btuart_info(NULL);
	pxa_set_stuart_info(NULL);
	pxa_set_i2c_info(NULL);
	pxa27x_set_i2c_power_info(NULL);
	pxa_set_mci_info(&csb726_mci);
	pxa_set_ohci_info(&csb726_ohci_platform_data);
	pxa_set_ac97_info(NULL);

	platform_add_devices(devices, ARRAY_SIZE(devices));
}

MACHINE_START(CSB726, "Cogent CSB726")
	.boot_params	= 0xa0000100,
<<<<<<< HEAD
	.map_io         = pxa_map_io,
=======
	.map_io         = pxa27x_map_io,
>>>>>>> 3cbea436
	.init_irq       = pxa27x_init_irq,
	.init_machine   = csb726_init,
	.timer          = &pxa_timer,
MACHINE_END<|MERGE_RESOLUTION|>--- conflicted
+++ resolved
@@ -274,11 +274,7 @@
 
 MACHINE_START(CSB726, "Cogent CSB726")
 	.boot_params	= 0xa0000100,
-<<<<<<< HEAD
-	.map_io         = pxa_map_io,
-=======
 	.map_io         = pxa27x_map_io,
->>>>>>> 3cbea436
 	.init_irq       = pxa27x_init_irq,
 	.init_machine   = csb726_init,
 	.timer          = &pxa_timer,
