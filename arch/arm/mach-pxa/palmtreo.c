/*
 * Hardware definitions for Palm Treo smartphones
 *
 * currently supported:
 *     Palm Treo 680 (GSM)
 *     Palm Centro 685 (GSM)
 *
 * Author:     Tomas Cech <sleep_walker@suse.cz>
 *
 * This program is free software; you can redistribute it and/or modify
 * it under the terms of the GNU General Public License version 2 as
 * published by the Free Software Foundation.
 *
 * (find more info at www.hackndev.com)
 *
 */

#include <linux/platform_device.h>
#include <linux/delay.h>
#include <linux/irq.h>
#include <linux/gpio_keys.h>
#include <linux/input.h>
#include <linux/memblock.h>
#include <linux/pda_power.h>
#include <linux/pwm_backlight.h>
#include <linux/gpio.h>
#include <linux/power_supply.h>
#include <linux/w1-gpio.h>

#include <asm/mach-types.h>
#include <asm/mach/arch.h>
#include <asm/mach/map.h>

#include <mach/pxa27x.h>
#include <mach/pxa27x-udc.h>
#include <mach/audio.h>
#include <mach/palmtreo.h>
#include <linux/platform_data/mmc-pxamci.h>
#include <linux/platform_data/video-pxafb.h>
#include <linux/platform_data/irda-pxaficp.h>
#include <linux/platform_data/keypad-pxa27x.h>
#include <mach/udc.h>
#include <linux/platform_data/usb-ohci-pxa27x.h>
#include <mach/pxa2xx-regs.h>
#include <linux/platform_data/asoc-palm27x.h>
#include <linux/platform_data/camera-pxa.h>
#include <mach/palm27x.h>

#include <sound/pxa2xx-lib.h>

#include "generic.h"
#include "devices.h"

/******************************************************************************
 * Pin configuration
 ******************************************************************************/
static unsigned long treo_pin_config[] __initdata = {
	/* MMC */
	GPIO32_MMC_CLK,
	GPIO92_MMC_DAT_0,
	GPIO109_MMC_DAT_1,
	GPIO110_MMC_DAT_2,
	GPIO111_MMC_DAT_3,
	GPIO112_MMC_CMD,
	GPIO113_GPIO,				/* SD detect */

	/* AC97 */
	GPIO28_AC97_BITCLK,
	GPIO29_AC97_SDATA_IN_0,
	GPIO30_AC97_SDATA_OUT,
	GPIO31_AC97_SYNC,
	GPIO89_AC97_SYSCLK,
	GPIO95_AC97_nRESET,

	/* IrDA */
	GPIO46_FICP_RXD,
	GPIO47_FICP_TXD,

	/* PWM */
	GPIO16_PWM0_OUT,

	/* USB */
	GPIO1_GPIO | WAKEUP_ON_EDGE_BOTH,	/* usb detect */

	/* MATRIX KEYPAD */
	GPIO101_KP_MKIN_1,
	GPIO102_KP_MKIN_2,
	GPIO97_KP_MKIN_3,
	GPIO98_KP_MKIN_4,
	GPIO91_KP_MKIN_6,
	GPIO13_KP_MKIN_7,
	GPIO103_KP_MKOUT_0 | MFP_LPM_DRIVE_HIGH,
	GPIO104_KP_MKOUT_1,
	GPIO105_KP_MKOUT_2,
	GPIO106_KP_MKOUT_3,
	GPIO107_KP_MKOUT_4,
	GPIO108_KP_MKOUT_5,
	GPIO96_KP_MKOUT_6,
	GPIO93_KP_DKIN_0 | WAKEUP_ON_LEVEL_HIGH,	/* Hotsync button */

	/* Quick Capture Interface */
	GPIO84_CIF_FV,
	GPIO85_CIF_LV,
	GPIO53_CIF_MCLK,
	GPIO54_CIF_PCLK,
	GPIO81_CIF_DD_0,
	GPIO55_CIF_DD_1,
	GPIO51_CIF_DD_2,
	GPIO50_CIF_DD_3,
	GPIO52_CIF_DD_4,
	GPIO48_CIF_DD_5,
	GPIO17_CIF_DD_6,
	GPIO12_CIF_DD_7,

	/* I2C */
	GPIO117_I2C_SCL,
	GPIO118_I2C_SDA,

	/* GSM */
	GPIO14_GPIO | WAKEUP_ON_EDGE_BOTH,	/* GSM host wake up */
	GPIO34_FFUART_RXD,
	GPIO35_FFUART_CTS,
	GPIO39_FFUART_TXD,
	GPIO41_FFUART_RTS,

	/* MISC. */
	GPIO0_GPIO | WAKEUP_ON_EDGE_BOTH,	/* external power detect */
	GPIO15_GPIO | WAKEUP_ON_EDGE_BOTH,	/* silent switch */
	GPIO116_GPIO,				/* headphone detect */
	GPIO11_GPIO | WAKEUP_ON_EDGE_BOTH,	/* bluetooth host wake up */
};

#ifdef CONFIG_MACH_TREO680
static unsigned long treo680_pin_config[] __initdata = {
	GPIO33_GPIO,    /* SD read only */

	/* MATRIX KEYPAD - different wake up source */
	GPIO100_KP_MKIN_0 | WAKEUP_ON_LEVEL_HIGH,
	GPIO99_KP_MKIN_5,

	/* LCD... L_BIAS alt fn not configured on Treo680; is GPIO instead */
	GPIOxx_LCD_16BPP,
	GPIO74_LCD_FCLK,
	GPIO75_LCD_LCLK,
	GPIO76_LCD_PCLK,
};
#endif /* CONFIG_MACH_TREO680 */

#ifdef CONFIG_MACH_CENTRO
static unsigned long centro685_pin_config[] __initdata = {
	/* Bluetooth attached to BT UART*/
	MFP_CFG_OUT(GPIO80, AF0, DRIVE_LOW),    /* power: LOW = off */
	GPIO42_BTUART_RXD,
	GPIO43_BTUART_TXD,
	GPIO44_BTUART_CTS,
	GPIO45_BTUART_RTS,

	/* MATRIX KEYPAD - different wake up source */
	GPIO100_KP_MKIN_0,
	GPIO99_KP_MKIN_5 | WAKEUP_ON_LEVEL_HIGH,

	/* LCD */
	GPIOxx_LCD_TFT_16BPP,
};
#endif /* CONFIG_MACH_CENTRO */

/******************************************************************************
 * GPIO keyboard
 ******************************************************************************/
#if IS_ENABLED(CONFIG_KEYBOARD_PXA27x)
<<<<<<< HEAD
static unsigned int treo680_matrix_keys[] = {
=======
static const unsigned int treo680_matrix_keys[] = {
>>>>>>> d0e0ac97
	KEY(0, 0, KEY_F8),		/* Red/Off/Power */
	KEY(0, 1, KEY_LEFT),
	KEY(0, 2, KEY_LEFTCTRL),	/* Alternate */
	KEY(0, 3, KEY_L),
	KEY(0, 4, KEY_A),
	KEY(0, 5, KEY_Q),
	KEY(0, 6, KEY_P),

	KEY(1, 0, KEY_RIGHTCTRL),	/* Menu */
	KEY(1, 1, KEY_RIGHT),
	KEY(1, 2, KEY_LEFTSHIFT),	/* Left shift */
	KEY(1, 3, KEY_Z),
	KEY(1, 4, KEY_S),
	KEY(1, 5, KEY_W),

	KEY(2, 0, KEY_F1),		/* Phone */
	KEY(2, 1, KEY_UP),
	KEY(2, 2, KEY_0),
	KEY(2, 3, KEY_X),
	KEY(2, 4, KEY_D),
	KEY(2, 5, KEY_E),

	KEY(3, 0, KEY_F10),		/* Calendar */
	KEY(3, 1, KEY_DOWN),
	KEY(3, 2, KEY_SPACE),
	KEY(3, 3, KEY_C),
	KEY(3, 4, KEY_F),
	KEY(3, 5, KEY_R),

	KEY(4, 0, KEY_F12),		/* Mail */
	KEY(4, 1, KEY_KPENTER),
	KEY(4, 2, KEY_RIGHTALT),	/* Alt */
	KEY(4, 3, KEY_V),
	KEY(4, 4, KEY_G),
	KEY(4, 5, KEY_T),

	KEY(5, 0, KEY_F9),		/* Home */
	KEY(5, 1, KEY_PAGEUP),		/* Side up */
	KEY(5, 2, KEY_DOT),
	KEY(5, 3, KEY_B),
	KEY(5, 4, KEY_H),
	KEY(5, 5, KEY_Y),

	KEY(6, 0, KEY_TAB),		/* Side Activate */
	KEY(6, 1, KEY_PAGEDOWN),	/* Side down */
	KEY(6, 2, KEY_ENTER),
	KEY(6, 3, KEY_N),
	KEY(6, 4, KEY_J),
	KEY(6, 5, KEY_U),

	KEY(7, 0, KEY_F6),		/* Green/Call */
	KEY(7, 1, KEY_O),
	KEY(7, 2, KEY_BACKSPACE),
	KEY(7, 3, KEY_M),
	KEY(7, 4, KEY_K),
	KEY(7, 5, KEY_I),
};

static const unsigned int centro_matrix_keys[] = {
	KEY(0, 0, KEY_F9),		/* Home */
	KEY(0, 1, KEY_LEFT),
	KEY(0, 2, KEY_LEFTCTRL),	/* Alternate */
	KEY(0, 3, KEY_L),
	KEY(0, 4, KEY_A),
	KEY(0, 5, KEY_Q),
	KEY(0, 6, KEY_P),

	KEY(1, 0, KEY_RIGHTCTRL),	/* Menu */
	KEY(1, 1, KEY_RIGHT),
	KEY(1, 2, KEY_LEFTSHIFT),	/* Left shift */
	KEY(1, 3, KEY_Z),
	KEY(1, 4, KEY_S),
	KEY(1, 5, KEY_W),

	KEY(2, 0, KEY_F1),		/* Phone */
	KEY(2, 1, KEY_UP),
	KEY(2, 2, KEY_0),
	KEY(2, 3, KEY_X),
	KEY(2, 4, KEY_D),
	KEY(2, 5, KEY_E),

	KEY(3, 0, KEY_F10),		/* Calendar */
	KEY(3, 1, KEY_DOWN),
	KEY(3, 2, KEY_SPACE),
	KEY(3, 3, KEY_C),
	KEY(3, 4, KEY_F),
	KEY(3, 5, KEY_R),

	KEY(4, 0, KEY_F12),		/* Mail */
	KEY(4, 1, KEY_KPENTER),
	KEY(4, 2, KEY_RIGHTALT),	/* Alt */
	KEY(4, 3, KEY_V),
	KEY(4, 4, KEY_G),
	KEY(4, 5, KEY_T),

	KEY(5, 0, KEY_F8),		/* Red/Off/Power */
	KEY(5, 1, KEY_PAGEUP),		/* Side up */
	KEY(5, 2, KEY_DOT),
	KEY(5, 3, KEY_B),
	KEY(5, 4, KEY_H),
	KEY(5, 5, KEY_Y),

	KEY(6, 0, KEY_TAB),		/* Side Activate */
	KEY(6, 1, KEY_PAGEDOWN),	/* Side down */
	KEY(6, 2, KEY_ENTER),
	KEY(6, 3, KEY_N),
	KEY(6, 4, KEY_J),
	KEY(6, 5, KEY_U),

	KEY(7, 0, KEY_F6),		/* Green/Call */
	KEY(7, 1, KEY_O),
	KEY(7, 2, KEY_BACKSPACE),
	KEY(7, 3, KEY_M),
	KEY(7, 4, KEY_K),
	KEY(7, 5, KEY_I),
};

static struct matrix_keymap_data treo680_matrix_keymap_data = {
	.keymap			= treo680_matrix_keys,
	.keymap_size		= ARRAY_SIZE(treo680_matrix_keys),
};

static struct matrix_keymap_data centro_matrix_keymap_data = {
	.keymap			= centro_matrix_keys,
	.keymap_size		= ARRAY_SIZE(centro_matrix_keys),
};

static struct pxa27x_keypad_platform_data treo680_keypad_pdata = {
	.matrix_key_rows	= 8,
	.matrix_key_cols	= 7,
	.matrix_keymap_data	= &treo680_matrix_keymap_data,
	.direct_key_map		= { KEY_CONNECT },
	.direct_key_num		= 1,

	.debounce_interval	= 30,
};

static void __init palmtreo_kpc_init(void)
{
	static struct pxa27x_keypad_platform_data *data = &treo680_keypad_pdata;

	if (machine_is_centro())
		data->matrix_keymap_data = &centro_matrix_keymap_data;

	pxa_set_keypad_info(&treo680_keypad_pdata);
}
#else
static inline void palmtreo_kpc_init(void) {}
#endif

/******************************************************************************
 * USB host
 ******************************************************************************/
#if IS_ENABLED(CONFIG_USB_OHCI_HCD)
static struct pxaohci_platform_data treo680_ohci_info = {
	.port_mode    = PMM_PERPORT_MODE,
	.flags        = ENABLE_PORT1 | ENABLE_PORT3,
	.power_budget = 0,
};

static void __init palmtreo_uhc_init(void)
{
	if (machine_is_treo680())
		pxa_set_ohci_info(&treo680_ohci_info);
}
#else
static inline void palmtreo_uhc_init(void) {}
#endif

/******************************************************************************
 * Vibra and LEDs
 ******************************************************************************/
static struct gpio_led treo680_gpio_leds[] = {
	{
		.name			= "treo680:vibra:vibra",
		.default_trigger	= "none",
		.gpio			= GPIO_NR_TREO680_VIBRATE_EN,
	},
	{
		.name			= "treo680:green:led",
		.default_trigger	= "mmc0",
		.gpio			= GPIO_NR_TREO_GREEN_LED,
	},
	{
		.name			= "treo680:white:keybbl",
		.default_trigger	= "none",
		.gpio			= GPIO_NR_TREO680_KEYB_BL,
	},
};

static struct gpio_led_platform_data treo680_gpio_led_info = {
	.leds		= treo680_gpio_leds,
	.num_leds	= ARRAY_SIZE(treo680_gpio_leds),
};

static struct gpio_led centro_gpio_leds[] = {
	{
		.name			= "centro:vibra:vibra",
		.default_trigger	= "none",
		.gpio			= GPIO_NR_CENTRO_VIBRATE_EN,
	},
	{
		.name			= "centro:green:led",
		.default_trigger	= "mmc0",
		.gpio			= GPIO_NR_TREO_GREEN_LED,
	},
	{
		.name			= "centro:white:keybbl",
		.default_trigger	= "none",
		.active_low		= 1,
		.gpio			= GPIO_NR_CENTRO_KEYB_BL,
	},
};

static struct gpio_led_platform_data centro_gpio_led_info = {
	.leds		= centro_gpio_leds,
	.num_leds	= ARRAY_SIZE(centro_gpio_leds),
};

static struct platform_device palmtreo_leds = {
	.name   = "leds-gpio",
	.id     = -1,
};

static void __init palmtreo_leds_init(void)
{
	if (machine_is_centro())
		palmtreo_leds.dev.platform_data = &centro_gpio_led_info;
	else if (machine_is_treo680())
		palmtreo_leds.dev.platform_data = &treo680_gpio_led_info;

	platform_device_register(&palmtreo_leds);
}

/******************************************************************************
 * diskonchip docg4 flash
 ******************************************************************************/
#if defined(CONFIG_MACH_TREO680)
/* REVISIT: does the centro have this device also? */
#if IS_ENABLED(CONFIG_MTD_NAND_DOCG4)
static struct resource docg4_resources[] = {
	{
		.start	= 0x00000000,
		.end	= 0x00001FFF,
		.flags	= IORESOURCE_MEM,
	},
};

static struct platform_device treo680_docg4_flash = {
	.name   = "docg4",
	.id     = -1,
	.resource = docg4_resources,
	.num_resources = ARRAY_SIZE(docg4_resources),
};

static void __init treo680_docg4_flash_init(void)
{
	platform_device_register(&treo680_docg4_flash);
}
#else
static inline void treo680_docg4_flash_init(void) {}
#endif
#endif

/******************************************************************************
 * Machine init
 ******************************************************************************/
static void __init treo_reserve(void)
{
	memblock_reserve(0xa0000000, 0x1000);
	memblock_reserve(0xa2000000, 0x1000);
}

static void __init palmphone_common_init(void)
{
	pxa2xx_mfp_config(ARRAY_AND_SIZE(treo_pin_config));
	pxa_set_ffuart_info(NULL);
	pxa_set_btuart_info(NULL);
	pxa_set_stuart_info(NULL);
	palm27x_pm_init(TREO_STR_BASE);
	palm27x_lcd_init(GPIO_NR_TREO_BL_POWER, &palm_320x320_new_lcd_mode);
	palm27x_udc_init(GPIO_NR_TREO_USB_DETECT, GPIO_NR_TREO_USB_PULLUP, 1);
	palm27x_irda_init(GPIO_NR_TREO_IR_EN);
	palm27x_ac97_init(-1, -1, -1, 95);
	palm27x_pwm_init(GPIO_NR_TREO_BL_POWER, -1);
	palm27x_power_init(GPIO_NR_TREO_POWER_DETECT, -1);
	palm27x_pmic_init();
	palmtreo_kpc_init();
	palmtreo_uhc_init();
	palmtreo_leds_init();
}

#ifdef CONFIG_MACH_TREO680
void __init treo680_gpio_init(void)
{
	unsigned int gpio;

	/* drive all three lcd gpios high initially */
	const unsigned long lcd_flags = GPIOF_INIT_HIGH | GPIOF_DIR_OUT;

	/*
	 * LCD GPIO initialization...
	 */

	/*
	 * This is likely the power to the lcd.  Toggling it low/high appears to
	 * turn the lcd off/on.  Can be toggled after lcd is initialized without
	 * any apparent adverse effects to the lcd operation.  Note that this
	 * gpio line is used by the lcd controller as the L_BIAS signal, but
	 * treo680 configures it as gpio.
	 */
	gpio = GPIO_NR_TREO680_LCD_POWER;
	if (gpio_request_one(gpio, lcd_flags, "LCD power") < 0)
		goto fail;

	/*
	 * These two are called "enables", for lack of a better understanding.
	 * If either of these are toggled after the lcd is initialized, the
	 * image becomes degraded.  N.B. The IPL shipped with the treo
	 * configures GPIO_NR_TREO680_LCD_EN_N as output and drives it high.  If
	 * the IPL is ever reprogrammed, this initialization may be need to be
	 * revisited.
	 */
	gpio = GPIO_NR_TREO680_LCD_EN;
	if (gpio_request_one(gpio, lcd_flags, "LCD enable") < 0)
		goto fail;
	gpio = GPIO_NR_TREO680_LCD_EN_N;
	if (gpio_request_one(gpio, lcd_flags, "LCD enable_n") < 0)
		goto fail;

	/* driving this low turns LCD on */
	gpio_set_value(GPIO_NR_TREO680_LCD_EN_N, 0);

	return;
 fail:
	pr_err("gpio %d initialization failed\n", gpio);
	gpio_free(GPIO_NR_TREO680_LCD_POWER);
	gpio_free(GPIO_NR_TREO680_LCD_EN);
	gpio_free(GPIO_NR_TREO680_LCD_EN_N);
}

static void __init treo680_init(void)
{
	pxa2xx_mfp_config(ARRAY_AND_SIZE(treo680_pin_config));
	palmphone_common_init();
	treo680_gpio_init();
	palm27x_mmc_init(GPIO_NR_TREO_SD_DETECT_N, GPIO_NR_TREO680_SD_READONLY,
			GPIO_NR_TREO680_SD_POWER, 0);
	treo680_docg4_flash_init();
}
#endif

#ifdef CONFIG_MACH_CENTRO
static void __init centro_init(void)
{
	pxa2xx_mfp_config(ARRAY_AND_SIZE(centro685_pin_config));
	palmphone_common_init();
	palm27x_mmc_init(GPIO_NR_TREO_SD_DETECT_N, -1,
			GPIO_NR_CENTRO_SD_POWER, 1);
}
#endif

#ifdef CONFIG_MACH_TREO680
MACHINE_START(TREO680, "Palm Treo 680")
	.atag_offset    = 0x100,
	.map_io         = pxa27x_map_io,
	.reserve	= treo_reserve,
	.nr_irqs	= PXA_NR_IRQS,
	.init_irq       = pxa27x_init_irq,
	.handle_irq       = pxa27x_handle_irq,
	.init_time	= pxa_timer_init,
	.init_machine   = treo680_init,
	.restart	= pxa_restart,
MACHINE_END
#endif

#ifdef CONFIG_MACH_CENTRO
MACHINE_START(CENTRO, "Palm Centro 685")
	.atag_offset    = 0x100,
	.map_io         = pxa27x_map_io,
	.reserve	= treo_reserve,
	.nr_irqs	= PXA_NR_IRQS,
	.init_irq       = pxa27x_init_irq,
	.handle_irq       = pxa27x_handle_irq,
	.init_time	= pxa_timer_init,
	.init_machine	= centro_init,
	.restart	= pxa_restart,
MACHINE_END
#endif<|MERGE_RESOLUTION|>--- conflicted
+++ resolved
@@ -168,11 +168,7 @@
  * GPIO keyboard
  ******************************************************************************/
 #if IS_ENABLED(CONFIG_KEYBOARD_PXA27x)
-<<<<<<< HEAD
-static unsigned int treo680_matrix_keys[] = {
-=======
 static const unsigned int treo680_matrix_keys[] = {
->>>>>>> d0e0ac97
 	KEY(0, 0, KEY_F8),		/* Red/Off/Power */
 	KEY(0, 1, KEY_LEFT),
 	KEY(0, 2, KEY_LEFTCTRL),	/* Alternate */
