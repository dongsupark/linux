--- conflicted
+++ resolved
@@ -13,10 +13,6 @@
 #include <linux/kernel.h>
 #include <linux/smp.h>
 #include <asm/io.h>
-<<<<<<< HEAD
-#include <mach/r8a7790.h>
-#include "pm-rcar.h"
-=======
 #include "common.h"
 #include "pm-rcar.h"
 #include "r8a7790.h"
@@ -30,7 +26,6 @@
 
 /* On-chip RAM */
 #define MERAM          0xe8080000
->>>>>>> d2941399
 
 /* SYSC */
 #define SYSCIER 0x0c
