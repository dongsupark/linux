--- conflicted
+++ resolved
@@ -451,10 +451,6 @@
 		    BIT_ON(bsw2, 2)) {	/* S38.2 = OFF */
 			pinctrl_register_mappings(lcdc0_pinctrl_map,
 						  ARRAY_SIZE(lcdc0_pinctrl_map));
-<<<<<<< HEAD
-			gpio_request(GPIO_FN_LCDC0_SELECT, NULL);
-=======
->>>>>>> 285c8473
 
 			gpio_request_one(61, GPIOF_OUT_INIT_HIGH,
 					 NULL); /* LCDDON */
