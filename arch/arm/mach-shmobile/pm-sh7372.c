--- conflicted
+++ resolved
@@ -26,16 +26,10 @@
 #include <asm/io.h>
 #include <asm/tlbflush.h>
 #include <asm/suspend.h>
-<<<<<<< HEAD
-#include <mach/sh7372.h>
-#include "common.h"
-#include "pm-rmobile.h"
-=======
 
 #include "common.h"
 #include "pm-rmobile.h"
 #include "sh7372.h"
->>>>>>> d2941399
 
 /* DBG */
 #define DBGREG1 IOMEM(0xe6100020)
