--- conflicted
+++ resolved
@@ -30,27 +30,6 @@
 
 #define EMEV2_SCU_BASE 0x1e000000
 
-<<<<<<< HEAD
-static DEFINE_SPINLOCK(scu_lock);
-static void __iomem *scu_base;
-
-static void modify_scu_cpu_psr(unsigned long set, unsigned long clr)
-{
-	unsigned long tmp;
-
-	/* we assume this code is running on a different cpu
-	 * than the one that is changing coherency setting */
-	spin_lock(&scu_lock);
-	tmp = readl(scu_base + 8);
-	tmp &= ~clr;
-	tmp |= set;
-	writel(tmp, scu_base + 8);
-	spin_unlock(&scu_lock);
-
-}
-
-=======
->>>>>>> 797b3a9e
 static int __cpuinit emev2_boot_secondary(unsigned int cpu, struct task_struct *idle)
 {
 	arch_send_wakeup_ipi_mask(cpumask_of(cpu_logical_map(cpu)));
