/*
 * AP4EVB board support
 *
 * Copyright (C) 2010  Magnus Damm
 * Copyright (C) 2008  Yoshihiro Shimoda
 *
 * This program is free software; you can redistribute it and/or modify
 * it under the terms of the GNU General Public License as published by
 * the Free Software Foundation; version 2 of the License.
 *
 * This program is distributed in the hope that it will be useful,
 * but WITHOUT ANY WARRANTY; without even the implied warranty of
 * MERCHANTABILITY or FITNESS FOR A PARTICULAR PURPOSE.  See the
 * GNU General Public License for more details.
 *
 * You should have received a copy of the GNU General Public License
 * along with this program; if not, write to the Free Software
 * Foundation, Inc., 51 Franklin St, Fifth Floor, Boston, MA  02110-1301  USA
 */
#include <linux/clk.h>
#include <linux/kernel.h>
#include <linux/init.h>
#include <linux/interrupt.h>
#include <linux/irq.h>
#include <linux/platform_device.h>
#include <linux/delay.h>
#include <linux/mfd/tmio.h>
#include <linux/mmc/host.h>
#include <linux/mmc/sh_mobile_sdhi.h>
#include <linux/mtd/mtd.h>
#include <linux/mtd/partitions.h>
#include <linux/mtd/physmap.h>
#include <linux/mmc/sh_mmcif.h>
#include <linux/i2c.h>
#include <linux/i2c/tsc2007.h>
#include <linux/io.h>
#include <linux/smsc911x.h>
#include <linux/sh_intc.h>
#include <linux/sh_clk.h>
#include <linux/gpio.h>
#include <linux/input.h>
#include <linux/leds.h>
#include <linux/input/sh_keysc.h>
#include <linux/usb/r8a66597.h>

#include <media/sh_mobile_ceu.h>
#include <media/sh_mobile_csi2.h>
#include <media/soc_camera.h>

#include <sound/sh_fsi.h>

#include <video/sh_mobile_hdmi.h>
#include <video/sh_mobile_lcdc.h>
#include <video/sh_mipi_dsi.h>

#include <mach/common.h>
#include <mach/irqs.h>
#include <mach/sh7372.h>

#include <asm/mach-types.h>
#include <asm/mach/arch.h>
#include <asm/mach/map.h>
#include <asm/mach/time.h>
#include <asm/setup.h>

/*
 * Address	Interface		BusWidth	note
 * ------------------------------------------------------------------
 * 0x0000_0000	NOR Flash ROM (MCP)	16bit		SW7 : bit1 = ON
 * 0x0800_0000	user area		-
 * 0x1000_0000	NOR Flash ROM (MCP)	16bit		SW7 : bit1 = OFF
 * 0x1400_0000	Ether (LAN9220)		16bit
 * 0x1600_0000	user area		-		cannot use with NAND
 * 0x1800_0000	user area		-
 * 0x1A00_0000	-
 * 0x4000_0000	LPDDR2-SDRAM (POP)	32bit
 */

/*
 * NOR Flash ROM
 *
 *  SW1  |     SW2    | SW7  | NOR Flash ROM
 *  bit1 | bit1  bit2 | bit1 | Memory allocation
 * ------+------------+------+------------------
 *  OFF  | ON     OFF | ON   |    Area 0
 *  OFF  | ON     OFF | OFF  |    Area 4
 */

/*
 * NAND Flash ROM
 *
 *  SW1  |     SW2    | SW7  | NAND Flash ROM
 *  bit1 | bit1  bit2 | bit2 | Memory allocation
 * ------+------------+------+------------------
 *  OFF  | ON     OFF | ON   |    FCE 0
 *  OFF  | ON     OFF | OFF  |    FCE 1
 */

/*
 * SMSC 9220
 *
 *  SW1		SMSC 9220
 * -----------------------
 *  ON		access disable
 *  OFF		access enable
 */

/*
 * LCD / IRQ / KEYSC / IrDA
 *
 * IRQ = IRQ26 (TS), IRQ27 (VIO), IRQ28 (QHD-TouchScreen)
 * LCD = 2nd LCDC (WVGA)
 *
 * 		|		SW43			|
 * SW3		|	ON		|	OFF	|
 * -------------+-----------------------+---------------+
 * ON		| KEY / IrDA		| LCD		|
 * OFF		| KEY / IrDA / IRQ	| IRQ		|
 *
 *
 * QHD / WVGA display
 *
 * You can choice display type on menuconfig.
 * Then, check above dip-switch.
 */

/*
 * USB
 *
 * J7 : 1-2  MAX3355E VBUS
 *      2-3  DC 5.0V
 *
 * S39: bit2: off
 */

/*
 * FSI/FSMI
 *
 * SW41	:  ON : SH-Mobile AP4 Audio Mode
 *	: OFF : Bluetooth Audio Mode
 */

/*
 * MMC0/SDHI1 (CN7)
 *
 * J22 : select card voltage
 *       1-2 pin : 1.8v
 *       2-3 pin : 3.3v
 *
 *        SW1  |             SW33
 *             | bit1 | bit2 | bit3 | bit4
 * ------------+------+------+------+-------
 * MMC0   OFF  |  OFF |  ON  |  ON  |  X
 * SDHI1  OFF  |  ON  |   X  |  OFF | ON
 *
 * voltage lebel
 * CN7 : 1.8v
 * CN12: 3.3v
 */

/* MTD */
static struct mtd_partition nor_flash_partitions[] = {
	{
		.name		= "loader",
		.offset		= 0x00000000,
		.size		= 512 * 1024,
		.mask_flags	= MTD_WRITEABLE,
	},
	{
		.name		= "bootenv",
		.offset		= MTDPART_OFS_APPEND,
		.size		= 512 * 1024,
		.mask_flags	= MTD_WRITEABLE,
	},
	{
		.name		= "kernel_ro",
		.offset		= MTDPART_OFS_APPEND,
		.size		= 8 * 1024 * 1024,
		.mask_flags	= MTD_WRITEABLE,
	},
	{
		.name		= "kernel",
		.offset		= MTDPART_OFS_APPEND,
		.size		= 8 * 1024 * 1024,
	},
	{
		.name		= "data",
		.offset		= MTDPART_OFS_APPEND,
		.size		= MTDPART_SIZ_FULL,
	},
};

static struct physmap_flash_data nor_flash_data = {
	.width		= 2,
	.parts		= nor_flash_partitions,
	.nr_parts	= ARRAY_SIZE(nor_flash_partitions),
};

static struct resource nor_flash_resources[] = {
	[0]	= {
		.start	= 0x00000000,
		.end	= 0x08000000 - 1,
		.flags	= IORESOURCE_MEM,
	}
};

static struct platform_device nor_flash_device = {
	.name		= "physmap-flash",
	.dev		= {
		.platform_data	= &nor_flash_data,
	},
	.num_resources	= ARRAY_SIZE(nor_flash_resources),
	.resource	= nor_flash_resources,
};

/* SMSC 9220 */
static struct resource smc911x_resources[] = {
	{
		.start	= 0x14000000,
		.end	= 0x16000000 - 1,
		.flags	= IORESOURCE_MEM,
	}, {
		.start	= evt2irq(0x02c0) /* IRQ6A */,
		.flags	= IORESOURCE_IRQ | IORESOURCE_IRQ_LOWLEVEL,
	},
};

static struct smsc911x_platform_config smsc911x_info = {
	.flags		= SMSC911X_USE_16BIT | SMSC911X_SAVE_MAC_ADDRESS,
	.irq_polarity   = SMSC911X_IRQ_POLARITY_ACTIVE_LOW,
	.irq_type       = SMSC911X_IRQ_TYPE_PUSH_PULL,
};

static struct platform_device smc911x_device = {
	.name           = "smsc911x",
	.id             = -1,
	.num_resources  = ARRAY_SIZE(smc911x_resources),
	.resource       = smc911x_resources,
	.dev            = {
		.platform_data = &smsc911x_info,
	},
};

/*
 * The card detect pin of the top SD/MMC slot (CN7) is active low and is
 * connected to GPIO A22 of SH7372 (GPIO_PORT41).
 */
static int slot_cn7_get_cd(struct platform_device *pdev)
{
	return !gpio_get_value(GPIO_PORT41);
}
/* MERAM */
static struct sh_mobile_meram_info meram_info = {
	.addr_mode      = SH_MOBILE_MERAM_MODE1,
};

static struct resource meram_resources[] = {
	[0] = {
		.name   = "MERAM",
		.start  = 0xe8000000,
		.end    = 0xe81fffff,
		.flags  = IORESOURCE_MEM,
	},
};

static struct platform_device meram_device = {
	.name           = "sh_mobile_meram",
	.id             = 0,
	.num_resources  = ARRAY_SIZE(meram_resources),
	.resource       = meram_resources,
	.dev            = {
		.platform_data = &meram_info,
	},
};

/* SH_MMCIF */
static struct resource sh_mmcif_resources[] = {
	[0] = {
		.name	= "MMCIF",
		.start	= 0xE6BD0000,
		.end	= 0xE6BD00FF,
		.flags	= IORESOURCE_MEM,
	},
	[1] = {
		/* MMC ERR */
		.start	= evt2irq(0x1ac0),
		.flags	= IORESOURCE_IRQ,
	},
	[2] = {
		/* MMC NOR */
		.start	= evt2irq(0x1ae0),
		.flags	= IORESOURCE_IRQ,
	},
};

static struct sh_mmcif_dma sh_mmcif_dma = {
	.chan_priv_rx	= {
		.slave_id	= SHDMA_SLAVE_MMCIF_RX,
	},
	.chan_priv_tx	= {
		.slave_id	= SHDMA_SLAVE_MMCIF_TX,
	},
};

static struct sh_mmcif_plat_data sh_mmcif_plat = {
	.sup_pclk	= 0,
	.ocr		= MMC_VDD_165_195 | MMC_VDD_32_33 | MMC_VDD_33_34,
	.caps		= MMC_CAP_4_BIT_DATA |
			  MMC_CAP_8_BIT_DATA |
			  MMC_CAP_NEEDS_POLL,
	.get_cd		= slot_cn7_get_cd,
	.dma		= &sh_mmcif_dma,
};

static struct platform_device sh_mmcif_device = {
	.name		= "sh_mmcif",
	.id		= 0,
	.dev		= {
		.dma_mask		= NULL,
		.coherent_dma_mask	= 0xffffffff,
		.platform_data		= &sh_mmcif_plat,
	},
	.num_resources	= ARRAY_SIZE(sh_mmcif_resources),
	.resource	= sh_mmcif_resources,
};

/* SDHI0 */
static struct sh_mobile_sdhi_info sdhi0_info = {
	.dma_slave_tx	= SHDMA_SLAVE_SDHI0_TX,
	.dma_slave_rx	= SHDMA_SLAVE_SDHI0_RX,
	.tmio_caps	= MMC_CAP_SDIO_IRQ,
};

static struct resource sdhi0_resources[] = {
	[0] = {
		.name	= "SDHI0",
		.start  = 0xe6850000,
		.end    = 0xe68500ff,
		.flags  = IORESOURCE_MEM,
	},
	[1] = {
		.start	= evt2irq(0x0e00) /* SDHI0_SDHI0I0 */,
		.flags	= IORESOURCE_IRQ,
	},
	[2] = {
		.start	= evt2irq(0x0e20) /* SDHI0_SDHI0I1 */,
		.flags	= IORESOURCE_IRQ,
	},
	[3] = {
		.start	= evt2irq(0x0e40) /* SDHI0_SDHI0I2 */,
		.flags	= IORESOURCE_IRQ,
	},
};

static struct platform_device sdhi0_device = {
	.name           = "sh_mobile_sdhi",
	.num_resources  = ARRAY_SIZE(sdhi0_resources),
	.resource       = sdhi0_resources,
	.id             = 0,
	.dev	= {
		.platform_data	= &sdhi0_info,
	},
};

/* SDHI1 */
static struct sh_mobile_sdhi_info sdhi1_info = {
	.dma_slave_tx	= SHDMA_SLAVE_SDHI1_TX,
	.dma_slave_rx	= SHDMA_SLAVE_SDHI1_RX,
	.tmio_ocr_mask	= MMC_VDD_165_195,
	.tmio_flags	= TMIO_MMC_WRPROTECT_DISABLE,
	.tmio_caps	= MMC_CAP_NEEDS_POLL | MMC_CAP_SDIO_IRQ,
	.get_cd		= slot_cn7_get_cd,
};

static struct resource sdhi1_resources[] = {
	[0] = {
		.name	= "SDHI1",
		.start  = 0xe6860000,
		.end    = 0xe68600ff,
		.flags  = IORESOURCE_MEM,
	},
	[1] = {
		.start	= evt2irq(0x0e80), /* SDHI1_SDHI1I0 */
		.flags	= IORESOURCE_IRQ,
	},
	[2] = {
		.start	= evt2irq(0x0ea0), /* SDHI1_SDHI1I1 */
		.flags	= IORESOURCE_IRQ,
	},
	[3] = {
		.start	= evt2irq(0x0ec0), /* SDHI1_SDHI1I2 */
		.flags	= IORESOURCE_IRQ,
	},
};

static struct platform_device sdhi1_device = {
	.name           = "sh_mobile_sdhi",
	.num_resources  = ARRAY_SIZE(sdhi1_resources),
	.resource       = sdhi1_resources,
	.id             = 1,
	.dev	= {
		.platform_data	= &sdhi1_info,
	},
};

/* USB1 */
static void usb1_host_port_power(int port, int power)
{
	if (!power) /* only power-on supported for now */
		return;

	/* set VBOUT/PWEN and EXTLP1 in DVSTCTR */
	__raw_writew(__raw_readw(0xE68B0008) | 0x600, 0xE68B0008);
}

static struct r8a66597_platdata usb1_host_data = {
	.on_chip	= 1,
	.port_power	= usb1_host_port_power,
};

static struct resource usb1_host_resources[] = {
	[0] = {
		.name	= "USBHS",
		.start	= 0xE68B0000,
		.end	= 0xE68B00E6 - 1,
		.flags	= IORESOURCE_MEM,
	},
	[1] = {
		.start	= evt2irq(0x1ce0) /* USB1_USB1I0 */,
		.flags	= IORESOURCE_IRQ,
	},
};

static struct platform_device usb1_host_device = {
	.name	= "r8a66597_hcd",
	.id	= 1,
	.dev = {
		.dma_mask		= NULL,         /*  not use dma */
		.coherent_dma_mask	= 0xffffffff,
		.platform_data		= &usb1_host_data,
	},
	.num_resources	= ARRAY_SIZE(usb1_host_resources),
	.resource	= usb1_host_resources,
};

const static struct fb_videomode ap4evb_lcdc_modes[] = {
	{
#ifdef CONFIG_AP4EVB_QHD
		.name		= "R63302(QHD)",
		.xres		= 544,
		.yres		= 961,
		.left_margin	= 72,
		.right_margin	= 600,
		.hsync_len	= 16,
		.upper_margin	= 8,
		.lower_margin	= 8,
		.vsync_len	= 2,
		.sync		= FB_SYNC_VERT_HIGH_ACT | FB_SYNC_HOR_HIGH_ACT,
#else
		.name		= "WVGA Panel",
		.xres		= 800,
		.yres		= 480,
		.left_margin	= 220,
		.right_margin	= 110,
		.hsync_len	= 70,
		.upper_margin	= 20,
		.lower_margin	= 5,
		.vsync_len	= 5,
		.sync		= 0,
#endif
	},
};
static struct sh_mobile_meram_cfg lcd_meram_cfg = {
	.icb[0] = {
		.marker_icb     = 28,
		.cache_icb      = 24,
		.meram_offset   = 0x0,
		.meram_size     = 0x40,
	},
	.icb[1] = {
		.marker_icb     = 29,
		.cache_icb      = 25,
		.meram_offset   = 0x40,
		.meram_size     = 0x40,
	},
};

static struct sh_mobile_lcdc_info lcdc_info = {
	.meram_dev = &meram_info,
	.ch[0] = {
		.chan = LCDC_CHAN_MAINLCD,
		.bpp = 16,
		.lcd_cfg = ap4evb_lcdc_modes,
		.num_cfg = ARRAY_SIZE(ap4evb_lcdc_modes),
		.meram_cfg = &lcd_meram_cfg,
	}
};

static struct resource lcdc_resources[] = {
	[0] = {
		.name	= "LCDC",
		.start	= 0xfe940000, /* P4-only space */
		.end	= 0xfe943fff,
		.flags	= IORESOURCE_MEM,
	},
	[1] = {
		.start	= intcs_evt2irq(0x580),
		.flags	= IORESOURCE_IRQ,
	},
};

static struct platform_device lcdc_device = {
	.name		= "sh_mobile_lcdc_fb",
	.num_resources	= ARRAY_SIZE(lcdc_resources),
	.resource	= lcdc_resources,
	.dev	= {
		.platform_data	= &lcdc_info,
		.coherent_dma_mask = ~0,
	},
};

/*
 * QHD display
 */
#ifdef CONFIG_AP4EVB_QHD

/* KEYSC (Needs SW43 set to ON) */
static struct sh_keysc_info keysc_info = {
	.mode		= SH_KEYSC_MODE_1,
	.scan_timing	= 3,
	.delay		= 2500,
	.keycodes = {
		KEY_0, KEY_1, KEY_2, KEY_3, KEY_4,
		KEY_5, KEY_6, KEY_7, KEY_8, KEY_9,
		KEY_A, KEY_B, KEY_C, KEY_D, KEY_E,
		KEY_F, KEY_G, KEY_H, KEY_I, KEY_J,
		KEY_K, KEY_L, KEY_M, KEY_N, KEY_O,
	},
};

static struct resource keysc_resources[] = {
	[0] = {
		.name	= "KEYSC",
		.start  = 0xe61b0000,
		.end    = 0xe61b0063,
		.flags  = IORESOURCE_MEM,
	},
	[1] = {
		.start  = evt2irq(0x0be0), /* KEYSC_KEY */
		.flags  = IORESOURCE_IRQ,
	},
};

static struct platform_device keysc_device = {
	.name           = "sh_keysc",
	.id             = 0, /* "keysc0" clock */
	.num_resources  = ARRAY_SIZE(keysc_resources),
	.resource       = keysc_resources,
	.dev	= {
		.platform_data	= &keysc_info,
	},
};

/* MIPI-DSI */
static struct resource mipidsi0_resources[] = {
	[0] = {
		.start  = 0xffc60000,
		.end    = 0xffc63073,
		.flags  = IORESOURCE_MEM,
	},
	[1] = {
		.start  = 0xffc68000,
		.end    = 0xffc680ef,
		.flags  = IORESOURCE_MEM,
	},
};

static struct sh_mipi_dsi_info mipidsi0_info = {
	.data_format	= MIPI_RGB888,
	.lcd_chan	= &lcdc_info.ch[0],
	.vsynw_offset	= 17,
};

static struct platform_device mipidsi0_device = {
	.name           = "sh-mipi-dsi",
	.num_resources  = ARRAY_SIZE(mipidsi0_resources),
	.resource       = mipidsi0_resources,
	.id             = 0,
	.dev	= {
		.platform_data	= &mipidsi0_info,
	},
};

static struct platform_device *qhd_devices[] __initdata = {
	&mipidsi0_device,
	&keysc_device,
};
#endif /* CONFIG_AP4EVB_QHD */

/* FSI */
#define IRQ_FSI		evt2irq(0x1840)
static int __fsi_set_rate(struct clk *clk, long rate, int enable)
{
	int ret = 0;

	if (rate <= 0)
		return ret;

	if (enable) {
		ret = clk_set_rate(clk, rate);
		if (0 == ret)
			ret = clk_enable(clk);
	} else {
		clk_disable(clk);
	}

	return ret;
}

static int __fsi_set_round_rate(struct clk *clk, long rate, int enable)
{
	return __fsi_set_rate(clk, clk_round_rate(clk, rate), enable);
}

static int fsi_ak4642_set_rate(struct device *dev, int rate, int enable)
{
	struct clk *fsia_ick;
	struct clk *fsiack;
	int ret = -EIO;

	fsia_ick = clk_get(dev, "icka");
	if (IS_ERR(fsia_ick))
		return PTR_ERR(fsia_ick);

	/*
	 * FSIACK is connected to AK4642,
	 * and use external clock pin from it.
	 * it is parent of fsia_ick now.
	 */
	fsiack = clk_get_parent(fsia_ick);
	if (!fsiack)
		goto fsia_ick_out;

	/*
	 * we get 1/1 divided clock by setting same rate to fsiack and fsia_ick
	 *
	 ** FIXME **
	 * Because the freq_table of external clk (fsiack) are all 0,
	 * the return value of clk_round_rate became 0.
	 * So, it use __fsi_set_rate here.
	 */
	ret = __fsi_set_rate(fsiack, rate, enable);
	if (ret < 0)
		goto fsiack_out;

	ret = __fsi_set_round_rate(fsia_ick, rate, enable);
	if ((ret < 0) && enable)
		__fsi_set_round_rate(fsiack, rate, 0); /* disable FSI ACK */

fsiack_out:
	clk_put(fsiack);

fsia_ick_out:
	clk_put(fsia_ick);

	return 0;
}

static int fsi_hdmi_set_rate(struct device *dev, int rate, int enable)
{
	struct clk *fsib_clk;
	struct clk *fdiv_clk = &sh7372_fsidivb_clk;
	long fsib_rate = 0;
	long fdiv_rate = 0;
	int ackmd_bpfmd;
	int ret;

	switch (rate) {
	case 44100:
		fsib_rate	= rate * 256;
		ackmd_bpfmd	= SH_FSI_ACKMD_256 | SH_FSI_BPFMD_64;
		break;
	case 48000:
		fsib_rate	= 85428000; /* around 48kHz x 256 x 7 */
		fdiv_rate	= rate * 256;
		ackmd_bpfmd	= SH_FSI_ACKMD_256 | SH_FSI_BPFMD_64;
		break;
	default:
		pr_err("unsupported rate in FSI2 port B\n");
		return -EINVAL;
	}

	/* FSI B setting */
	fsib_clk = clk_get(dev, "ickb");
	if (IS_ERR(fsib_clk))
		return -EIO;

	ret = __fsi_set_round_rate(fsib_clk, fsib_rate, enable);
	if (ret < 0)
		goto fsi_set_rate_end;

	/* FSI DIV setting */
	ret = __fsi_set_round_rate(fdiv_clk, fdiv_rate, enable);
	if (ret < 0) {
		/* disable FSI B */
		if (enable)
			__fsi_set_round_rate(fsib_clk, fsib_rate, 0);
		goto fsi_set_rate_end;
	}

	ret = ackmd_bpfmd;

fsi_set_rate_end:
	clk_put(fsib_clk);
	return ret;
}

static int fsi_set_rate(struct device *dev, int is_porta, int rate, int enable)
{
	int ret;

	if (is_porta)
		ret = fsi_ak4642_set_rate(dev, rate, enable);
	else
		ret = fsi_hdmi_set_rate(dev, rate, enable);

	return ret;
}

static struct sh_fsi_platform_info fsi_info = {
	.porta_flags = SH_FSI_BRS_INV,

	.portb_flags = SH_FSI_BRS_INV |
		       SH_FSI_BRM_INV |
		       SH_FSI_LRS_INV |
		       SH_FSI_FMT_SPDIF,
	.set_rate = fsi_set_rate,
};

static struct resource fsi_resources[] = {
	[0] = {
		.name	= "FSI",
		.start	= 0xFE3C0000,
		.end	= 0xFE3C0400 - 1,
		.flags	= IORESOURCE_MEM,
	},
	[1] = {
		.start  = IRQ_FSI,
		.flags  = IORESOURCE_IRQ,
	},
};

static struct platform_device fsi_device = {
	.name		= "sh_fsi2",
	.id		= -1,
	.num_resources	= ARRAY_SIZE(fsi_resources),
	.resource	= fsi_resources,
	.dev	= {
		.platform_data	= &fsi_info,
	},
};

static struct platform_device fsi_ak4643_device = {
	.name		= "sh_fsi2_a_ak4643",
};
static struct sh_mobile_meram_cfg hdmi_meram_cfg = {
	.icb[0] = {
		.marker_icb     = 30,
		.cache_icb      = 26,
		.meram_offset   = 0x80,
		.meram_size     = 0x100,
	},
	.icb[1] = {
		.marker_icb     = 31,
		.cache_icb      = 27,
		.meram_offset   = 0x180,
		.meram_size     = 0x100,
	},
};

static struct sh_mobile_lcdc_info sh_mobile_lcdc1_info = {
	.clock_source = LCDC_CLK_EXTERNAL,
	.meram_dev = &meram_info,
	.ch[0] = {
		.chan = LCDC_CHAN_MAINLCD,
		.bpp = 16,
		.interface_type = RGB24,
		.clock_divider = 1,
		.flags = LCDC_FLAGS_DWPOL,
		.meram_cfg = &hdmi_meram_cfg,
	}
};

static struct resource lcdc1_resources[] = {
	[0] = {
		.name	= "LCDC1",
		.start	= 0xfe944000,
		.end	= 0xfe947fff,
		.flags	= IORESOURCE_MEM,
	},
	[1] = {
		.start	= intcs_evt2irq(0x1780),
		.flags	= IORESOURCE_IRQ,
	},
};

static struct platform_device lcdc1_device = {
	.name		= "sh_mobile_lcdc_fb",
	.num_resources	= ARRAY_SIZE(lcdc1_resources),
	.resource	= lcdc1_resources,
	.id             = 1,
	.dev	= {
		.platform_data	= &sh_mobile_lcdc1_info,
		.coherent_dma_mask = ~0,
	},
};

static long ap4evb_clk_optimize(unsigned long target, unsigned long *best_freq,
				unsigned long *parent_freq);


static struct sh_mobile_hdmi_info hdmi_info = {
	.lcd_chan = &sh_mobile_lcdc1_info.ch[0],
	.lcd_dev = &lcdc1_device.dev,
	.flags = HDMI_SND_SRC_SPDIF,
	.clk_optimize_parent = ap4evb_clk_optimize,
};

static struct resource hdmi_resources[] = {
	[0] = {
		.name	= "HDMI",
		.start	= 0xe6be0000,
		.end	= 0xe6be00ff,
		.flags	= IORESOURCE_MEM,
	},
	[1] = {
		/* There's also an HDMI interrupt on INTCS @ 0x18e0 */
		.start	= evt2irq(0x17e0),
		.flags	= IORESOURCE_IRQ,
	},
};

static struct platform_device hdmi_device = {
	.name		= "sh-mobile-hdmi",
	.num_resources	= ARRAY_SIZE(hdmi_resources),
	.resource	= hdmi_resources,
	.id             = -1,
	.dev	= {
		.platform_data	= &hdmi_info,
	},
};

static struct platform_device fsi_hdmi_device = {
	.name		= "sh_fsi2_b_hdmi",
};

static long ap4evb_clk_optimize(unsigned long target, unsigned long *best_freq,
				unsigned long *parent_freq)
{
	struct clk *hdmi_ick = clk_get(&hdmi_device.dev, "ick");
	long error;

	if (IS_ERR(hdmi_ick)) {
		int ret = PTR_ERR(hdmi_ick);
		pr_err("Cannot get HDMI ICK: %d\n", ret);
		return ret;
	}

	error = clk_round_parent(hdmi_ick, target, best_freq, parent_freq, 1, 64);

	clk_put(hdmi_ick);

	return error;
}

static struct gpio_led ap4evb_leds[] = {
	{
		.name			= "led4",
		.gpio			= GPIO_PORT185,
		.default_state	= LEDS_GPIO_DEFSTATE_ON,
	},
	{
		.name			= "led2",
		.gpio			= GPIO_PORT186,
		.default_state	= LEDS_GPIO_DEFSTATE_ON,
	},
	{
		.name			= "led3",
		.gpio			= GPIO_PORT187,
		.default_state	= LEDS_GPIO_DEFSTATE_ON,
	},
	{
		.name			= "led1",
		.gpio			= GPIO_PORT188,
		.default_state	= LEDS_GPIO_DEFSTATE_ON,
	}
};

static struct gpio_led_platform_data ap4evb_leds_pdata = {
	.num_leds = ARRAY_SIZE(ap4evb_leds),
	.leds = ap4evb_leds,
};

static struct platform_device leds_device = {
	.name = "leds-gpio",
	.id = 0,
	.dev = {
		.platform_data  = &ap4evb_leds_pdata,
	},
};

static struct i2c_board_info imx074_info = {
	I2C_BOARD_INFO("imx074", 0x1a),
};

static struct soc_camera_link imx074_link = {
	.bus_id		= 0,
	.board_info	= &imx074_info,
	.i2c_adapter_id	= 0,
	.module_name	= "imx074",
};

static struct platform_device ap4evb_camera = {
	.name   = "soc-camera-pdrv",
	.id     = 0,
	.dev    = {
		.platform_data = &imx074_link,
	},
};

static struct sh_csi2_client_config csi2_clients[] = {
	{
		.phy		= SH_CSI2_PHY_MAIN,
		.lanes		= 3,
		.channel	= 0,
		.pdev		= &ap4evb_camera,
	},
};

static struct sh_csi2_pdata csi2_info = {
	.type		= SH_CSI2C,
	.clients	= csi2_clients,
	.num_clients	= ARRAY_SIZE(csi2_clients),
	.flags		= SH_CSI2_ECC | SH_CSI2_CRC,
};

static struct resource csi2_resources[] = {
	[0] = {
		.name	= "CSI2",
		.start	= 0xffc90000,
		.end	= 0xffc90fff,
		.flags	= IORESOURCE_MEM,
	},
	[1] = {
		.start	= intcs_evt2irq(0x17a0),
		.flags  = IORESOURCE_IRQ,
	},
};

static struct platform_device csi2_device = {
	.name   = "sh-mobile-csi2",
	.id     = 0,
	.num_resources	= ARRAY_SIZE(csi2_resources),
	.resource	= csi2_resources,
	.dev    = {
		.platform_data = &csi2_info,
	},
};

static struct sh_mobile_ceu_info sh_mobile_ceu_info = {
	.flags = SH_CEU_FLAG_USE_8BIT_BUS,
	.csi2_dev = &csi2_device.dev,
};

static struct resource ceu_resources[] = {
	[0] = {
		.name	= "CEU",
		.start	= 0xfe910000,
		.end	= 0xfe91009f,
		.flags	= IORESOURCE_MEM,
	},
	[1] = {
		.start	= intcs_evt2irq(0x880),
		.flags  = IORESOURCE_IRQ,
	},
	[2] = {
		/* place holder for contiguous memory */
	},
};

static struct platform_device ceu_device = {
	.name		= "sh_mobile_ceu",
	.id             = 0, /* "ceu0" clock */
	.num_resources	= ARRAY_SIZE(ceu_resources),
	.resource	= ceu_resources,
	.dev	= {
		.platform_data		= &sh_mobile_ceu_info,
		.coherent_dma_mask	= 0xffffffff,
	},
};

static struct platform_device *ap4evb_devices[] __initdata = {
	&leds_device,
	&nor_flash_device,
	&smc911x_device,
	&sdhi0_device,
	&sdhi1_device,
	&usb1_host_device,
	&fsi_device,
	&fsi_ak4643_device,
	&fsi_hdmi_device,
	&sh_mmcif_device,
	&lcdc1_device,
	&lcdc_device,
	&hdmi_device,
	&csi2_device,
	&ceu_device,
	&ap4evb_camera,
	&meram_device,
};

static void __init hdmi_init_pm_clock(void)
{
	struct clk *hdmi_ick = clk_get(&hdmi_device.dev, "ick");
	int ret;
	long rate;

	if (IS_ERR(hdmi_ick)) {
		ret = PTR_ERR(hdmi_ick);
		pr_err("Cannot get HDMI ICK: %d\n", ret);
		goto out;
	}

	ret = clk_set_parent(&sh7372_pllc2_clk, &sh7372_dv_clki_div2_clk);
	if (ret < 0) {
		pr_err("Cannot set PLLC2 parent: %d, %d users\n", ret, sh7372_pllc2_clk.usecount);
		goto out;
	}

	pr_debug("PLLC2 initial frequency %lu\n", clk_get_rate(&sh7372_pllc2_clk));

	rate = clk_round_rate(&sh7372_pllc2_clk, 594000000);
	if (rate < 0) {
		pr_err("Cannot get suitable rate: %ld\n", rate);
		ret = rate;
		goto out;
	}

	ret = clk_set_rate(&sh7372_pllc2_clk, rate);
	if (ret < 0) {
		pr_err("Cannot set rate %ld: %d\n", rate, ret);
		goto out;
	}

	pr_debug("PLLC2 set frequency %lu\n", rate);

	ret = clk_set_parent(hdmi_ick, &sh7372_pllc2_clk);
	if (ret < 0)
		pr_err("Cannot set HDMI parent: %d\n", ret);

out:
	if (!IS_ERR(hdmi_ick))
		clk_put(hdmi_ick);
}

static void __init fsi_init_pm_clock(void)
{
	struct clk *fsia_ick;
	int ret;

	fsia_ick = clk_get(&fsi_device.dev, "icka");
	if (IS_ERR(fsia_ick)) {
		ret = PTR_ERR(fsia_ick);
		pr_err("Cannot get FSI ICK: %d\n", ret);
		return;
	}

	ret = clk_set_parent(fsia_ick, &sh7372_fsiack_clk);
	if (ret < 0)
		pr_err("Cannot set FSI-A parent: %d\n", ret);

	clk_put(fsia_ick);
}

/*
 * FIXME !!
 *
 * gpio_no_direction
 * are quick_hack.
 *
 * current gpio frame work doesn't have
 * the method to control only pull up/down/free.
 * this function should be replaced by correct gpio function
 */
static void __init gpio_no_direction(u32 addr)
{
	__raw_writeb(0x00, addr);
}

/* TouchScreen */
#ifdef CONFIG_AP4EVB_QHD
# define GPIO_TSC_IRQ	GPIO_FN_IRQ28_123
# define GPIO_TSC_PORT	GPIO_PORT123
#else /* WVGA */
# define GPIO_TSC_IRQ	GPIO_FN_IRQ7_40
# define GPIO_TSC_PORT	GPIO_PORT40
#endif

#define IRQ28	evt2irq(0x3380) /* IRQ28A */
#define IRQ7	evt2irq(0x02e0) /* IRQ7A */
static int ts_get_pendown_state(void)
{
	int val;

	gpio_free(GPIO_TSC_IRQ);

	gpio_request(GPIO_TSC_PORT, NULL);

	gpio_direction_input(GPIO_TSC_PORT);

	val = gpio_get_value(GPIO_TSC_PORT);

	gpio_request(GPIO_TSC_IRQ, NULL);

	return !val;
}

static int ts_init(void)
{
	gpio_request(GPIO_TSC_IRQ, NULL);

	return 0;
}

static struct tsc2007_platform_data tsc2007_info = {
	.model			= 2007,
	.x_plate_ohms		= 180,
	.get_pendown_state	= ts_get_pendown_state,
	.init_platform_hw	= ts_init,
};

static struct i2c_board_info tsc_device = {
	I2C_BOARD_INFO("tsc2007", 0x48),
	.type		= "tsc2007",
	.platform_data	= &tsc2007_info,
	/*.irq is selected on ap4evb_init */
};

/* I2C */
static struct i2c_board_info i2c0_devices[] = {
	{
		I2C_BOARD_INFO("ak4643", 0x13),
	},
};

static struct i2c_board_info i2c1_devices[] = {
	{
		I2C_BOARD_INFO("r2025sd", 0x32),
	},
};

static struct map_desc ap4evb_io_desc[] __initdata = {
	/* create a 1:1 entity map for 0xe6xxxxxx
	 * used by CPGA, INTC and PFC.
	 */
	{
		.virtual	= 0xe6000000,
		.pfn		= __phys_to_pfn(0xe6000000),
		.length		= 256 << 20,
		.type		= MT_DEVICE_NONSHARED
	},
};

static void __init ap4evb_map_io(void)
{
	iotable_init(ap4evb_io_desc, ARRAY_SIZE(ap4evb_io_desc));

	/* setup early devices and console here as well */
	sh7372_add_early_devices();
	shmobile_setup_console();
}

#define GPIO_PORT9CR	0xE6051009
#define GPIO_PORT10CR	0xE605100A
#define USCCR1		0xE6058144
static void __init ap4evb_init(void)
{
	u32 srcr4;
	struct clk *clk;

	sh7372_pinmux_init();

	/* enable SCIFA0 */
	gpio_request(GPIO_FN_SCIFA0_TXD, NULL);
	gpio_request(GPIO_FN_SCIFA0_RXD, NULL);

	/* enable SMSC911X */
	gpio_request(GPIO_FN_CS5A,	NULL);
	gpio_request(GPIO_FN_IRQ6_39,	NULL);

	/* enable Debug switch (S6) */
	gpio_request(GPIO_PORT32, NULL);
	gpio_request(GPIO_PORT33, NULL);
	gpio_request(GPIO_PORT34, NULL);
	gpio_request(GPIO_PORT35, NULL);
	gpio_direction_input(GPIO_PORT32);
	gpio_direction_input(GPIO_PORT33);
	gpio_direction_input(GPIO_PORT34);
	gpio_direction_input(GPIO_PORT35);
	gpio_export(GPIO_PORT32, 0);
	gpio_export(GPIO_PORT33, 0);
	gpio_export(GPIO_PORT34, 0);
	gpio_export(GPIO_PORT35, 0);

	/* SDHI0 */
	gpio_request(GPIO_FN_SDHICD0, NULL);
	gpio_request(GPIO_FN_SDHIWP0, NULL);
	gpio_request(GPIO_FN_SDHICMD0, NULL);
	gpio_request(GPIO_FN_SDHICLK0, NULL);
	gpio_request(GPIO_FN_SDHID0_3, NULL);
	gpio_request(GPIO_FN_SDHID0_2, NULL);
	gpio_request(GPIO_FN_SDHID0_1, NULL);
	gpio_request(GPIO_FN_SDHID0_0, NULL);

	/* SDHI1 */
	gpio_request(GPIO_FN_SDHICMD1, NULL);
	gpio_request(GPIO_FN_SDHICLK1, NULL);
	gpio_request(GPIO_FN_SDHID1_3, NULL);
	gpio_request(GPIO_FN_SDHID1_2, NULL);
	gpio_request(GPIO_FN_SDHID1_1, NULL);
	gpio_request(GPIO_FN_SDHID1_0, NULL);

	/* MMCIF */
	gpio_request(GPIO_FN_MMCD0_0, NULL);
	gpio_request(GPIO_FN_MMCD0_1, NULL);
	gpio_request(GPIO_FN_MMCD0_2, NULL);
	gpio_request(GPIO_FN_MMCD0_3, NULL);
	gpio_request(GPIO_FN_MMCD0_4, NULL);
	gpio_request(GPIO_FN_MMCD0_5, NULL);
	gpio_request(GPIO_FN_MMCD0_6, NULL);
	gpio_request(GPIO_FN_MMCD0_7, NULL);
	gpio_request(GPIO_FN_MMCCMD0, NULL);
	gpio_request(GPIO_FN_MMCCLK0, NULL);

	/* USB enable */
	gpio_request(GPIO_FN_VBUS0_1,    NULL);
	gpio_request(GPIO_FN_IDIN_1_18,  NULL);
	gpio_request(GPIO_FN_PWEN_1_115, NULL);
	gpio_request(GPIO_FN_OVCN_1_114, NULL);
	gpio_request(GPIO_FN_EXTLP_1,    NULL);
	gpio_request(GPIO_FN_OVCN2_1,    NULL);

	/* setup USB phy */
	__raw_writew(0x8a0a, 0xE6058130);	/* USBCR4 */

	/* enable FSI2 port A (ak4643) */
	gpio_request(GPIO_FN_FSIAIBT,	NULL);
	gpio_request(GPIO_FN_FSIAILR,	NULL);
	gpio_request(GPIO_FN_FSIAISLD,	NULL);
	gpio_request(GPIO_FN_FSIAOSLD,	NULL);
	gpio_request(GPIO_PORT161,	NULL);
	gpio_direction_output(GPIO_PORT161, 0); /* slave */

	gpio_request(GPIO_PORT9, NULL);
	gpio_request(GPIO_PORT10, NULL);
	gpio_no_direction(GPIO_PORT9CR);  /* FSIAOBT needs no direction */
	gpio_no_direction(GPIO_PORT10CR); /* FSIAOLR needs no direction */

	/* card detect pin for MMC slot (CN7) */
	gpio_request(GPIO_PORT41, NULL);
	gpio_direction_input(GPIO_PORT41);

	/* setup FSI2 port B (HDMI) */
	gpio_request(GPIO_FN_FSIBCK, NULL);
	__raw_writew(__raw_readw(USCCR1) & ~(1 << 6), USCCR1); /* use SPDIF */

	/* set SPU2 clock to 119.6 MHz */
	clk = clk_get(NULL, "spu_clk");
	if (!IS_ERR(clk)) {
		clk_set_rate(clk, clk_round_rate(clk, 119600000));
		clk_put(clk);
	}

	/*
	 * set irq priority, to avoid sound chopping
	 * when NFS rootfs is used
	 *  FSI(3) > SMSC911X(2)
	 */
	intc_set_priority(IRQ_FSI, 3);

	i2c_register_board_info(0, i2c0_devices,
				ARRAY_SIZE(i2c0_devices));

	i2c_register_board_info(1, i2c1_devices,
				ARRAY_SIZE(i2c1_devices));

#ifdef CONFIG_AP4EVB_QHD

	/*
	 * For QHD Panel (MIPI-DSI, CONFIG_AP4EVB_QHD=y) and
	 * IRQ28 for Touch Panel, set dip switches S3, S43 as OFF, ON.
	 */

	/* enable KEYSC */
	gpio_request(GPIO_FN_KEYOUT0, NULL);
	gpio_request(GPIO_FN_KEYOUT1, NULL);
	gpio_request(GPIO_FN_KEYOUT2, NULL);
	gpio_request(GPIO_FN_KEYOUT3, NULL);
	gpio_request(GPIO_FN_KEYOUT4, NULL);
	gpio_request(GPIO_FN_KEYIN0_136, NULL);
	gpio_request(GPIO_FN_KEYIN1_135, NULL);
	gpio_request(GPIO_FN_KEYIN2_134, NULL);
	gpio_request(GPIO_FN_KEYIN3_133, NULL);
	gpio_request(GPIO_FN_KEYIN4,     NULL);

	/* enable TouchScreen */
	irq_set_irq_type(IRQ28, IRQ_TYPE_LEVEL_LOW);

	tsc_device.irq = IRQ28;
	i2c_register_board_info(1, &tsc_device, 1);

	/* LCDC0 */
	lcdc_info.clock_source			= LCDC_CLK_PERIPHERAL;
	lcdc_info.ch[0].interface_type		= RGB24;
	lcdc_info.ch[0].clock_divider		= 1;
	lcdc_info.ch[0].flags			= LCDC_FLAGS_DWPOL;
	lcdc_info.ch[0].lcd_size_cfg.width	= 44;
	lcdc_info.ch[0].lcd_size_cfg.height	= 79;

	platform_add_devices(qhd_devices, ARRAY_SIZE(qhd_devices));

#else
	/*
	 * For WVGA Panel (18-bit RGB, CONFIG_AP4EVB_WVGA=y) and
	 * IRQ7 for Touch Panel, set dip switches S3, S43 to ON, OFF.
	 */

	gpio_request(GPIO_FN_LCDD17,   NULL);
	gpio_request(GPIO_FN_LCDD16,   NULL);
	gpio_request(GPIO_FN_LCDD15,   NULL);
	gpio_request(GPIO_FN_LCDD14,   NULL);
	gpio_request(GPIO_FN_LCDD13,   NULL);
	gpio_request(GPIO_FN_LCDD12,   NULL);
	gpio_request(GPIO_FN_LCDD11,   NULL);
	gpio_request(GPIO_FN_LCDD10,   NULL);
	gpio_request(GPIO_FN_LCDD9,    NULL);
	gpio_request(GPIO_FN_LCDD8,    NULL);
	gpio_request(GPIO_FN_LCDD7,    NULL);
	gpio_request(GPIO_FN_LCDD6,    NULL);
	gpio_request(GPIO_FN_LCDD5,    NULL);
	gpio_request(GPIO_FN_LCDD4,    NULL);
	gpio_request(GPIO_FN_LCDD3,    NULL);
	gpio_request(GPIO_FN_LCDD2,    NULL);
	gpio_request(GPIO_FN_LCDD1,    NULL);
	gpio_request(GPIO_FN_LCDD0,    NULL);
	gpio_request(GPIO_FN_LCDDISP,  NULL);
	gpio_request(GPIO_FN_LCDDCK,   NULL);

	gpio_request(GPIO_PORT189, NULL); /* backlight */
	gpio_direction_output(GPIO_PORT189, 1);

	gpio_request(GPIO_PORT151, NULL); /* LCDDON */
	gpio_direction_output(GPIO_PORT151, 1);

	lcdc_info.clock_source			= LCDC_CLK_BUS;
	lcdc_info.ch[0].interface_type		= RGB18;
	lcdc_info.ch[0].clock_divider		= 3;
	lcdc_info.ch[0].flags			= 0;
	lcdc_info.ch[0].lcd_size_cfg.width	= 152;
	lcdc_info.ch[0].lcd_size_cfg.height	= 91;

	/* enable TouchScreen */
	irq_set_irq_type(IRQ7, IRQ_TYPE_LEVEL_LOW);

	tsc_device.irq = IRQ7;
	i2c_register_board_info(0, &tsc_device, 1);
#endif /* CONFIG_AP4EVB_QHD */

	/* CEU */

	/*
	 * TODO: reserve memory for V4L2 DMA buffers, when a suitable API
	 * becomes available
	 */

	/* MIPI-CSI stuff */
	gpio_request(GPIO_FN_VIO_CKO, NULL);

	clk = clk_get(NULL, "vck1_clk");
	if (!IS_ERR(clk)) {
		clk_set_rate(clk, clk_round_rate(clk, 13000000));
		clk_enable(clk);
		clk_put(clk);
	}

	sh7372_add_standard_devices();

	/* HDMI */
	gpio_request(GPIO_FN_HDMI_HPD, NULL);
	gpio_request(GPIO_FN_HDMI_CEC, NULL);

	/* Reset HDMI, must be held at least one EXTALR (32768Hz) period */
#define SRCR4 0xe61580bc
	srcr4 = __raw_readl(SRCR4);
	__raw_writel(srcr4 | (1 << 13), SRCR4);
	udelay(50);
	__raw_writel(srcr4 & ~(1 << 13), SRCR4);

	platform_add_devices(ap4evb_devices, ARRAY_SIZE(ap4evb_devices));

	sh7372_add_device_to_domain(&sh7372_a4lc, &lcdc1_device);
	sh7372_add_device_to_domain(&sh7372_a4lc, &lcdc_device);
	sh7372_add_device_to_domain(&sh7372_a4mp, &fsi_device);

	hdmi_init_pm_clock();
	fsi_init_pm_clock();
	sh7372_pm_init();
<<<<<<< HEAD
=======
	pm_clk_add(&fsi_device.dev, "spu2");
>>>>>>> b55ebc27
}

static void __init ap4evb_timer_init(void)
{
	sh7372_clock_init();
	shmobile_timer.init();

	/* External clock source */
	clk_set_rate(&sh7372_dv_clki_clk, 27000000);
}

static struct sys_timer ap4evb_timer = {
	.init		= ap4evb_timer_init,
};

MACHINE_START(AP4EVB, "ap4evb")
	.map_io		= ap4evb_map_io,
	.init_irq	= sh7372_init_irq,
	.handle_irq	= shmobile_handle_irq_intc,
	.init_machine	= ap4evb_init,
	.timer		= &ap4evb_timer,
MACHINE_END<|MERGE_RESOLUTION|>--- conflicted
+++ resolved
@@ -1415,10 +1415,7 @@
 	hdmi_init_pm_clock();
 	fsi_init_pm_clock();
 	sh7372_pm_init();
-<<<<<<< HEAD
-=======
 	pm_clk_add(&fsi_device.dev, "spu2");
->>>>>>> b55ebc27
 }
 
 static void __init ap4evb_timer_init(void)
