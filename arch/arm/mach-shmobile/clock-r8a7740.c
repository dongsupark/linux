--- conflicted
+++ resolved
@@ -22,16 +22,10 @@
 #include <linux/io.h>
 #include <linux/sh_clk.h>
 #include <linux/clkdev.h>
-<<<<<<< HEAD
-#include <mach/r8a7740.h>
-#include "clock.h"
-#include "common.h"
-=======
 
 #include "clock.h"
 #include "common.h"
 #include "r8a7740.h"
->>>>>>> d2941399
 
 /*
  *        |  MDx  |  XTAL1/EXTAL1   |  System   | EXTALR |
