/*
 * Bock-W board support
 *
 * Copyright (C) 2013  Renesas Solutions Corp.
 * Copyright (C) 2013  Kuninori Morimoto <kuninori.morimoto.gx@renesas.com>
 *
 * This program is free software; you can redistribute it and/or modify
 * it under the terms of the GNU General Public License as published by
 * the Free Software Foundation; version 2 of the License.
 *
 * This program is distributed in the hope that it will be useful,
 * but WITHOUT ANY WARRANTY; without even the implied warranty of
 * MERCHANTABILITY or FITNESS FOR A PARTICULAR PURPOSE.  See the
 * GNU General Public License for more details.
 *
 * You should have received a copy of the GNU General Public License
 * along with this program; if not, write to the Free Software
 * Foundation, Inc., 51 Franklin St, Fifth Floor, Boston, MA  02110-1301  USA
 */

#include <linux/mfd/tmio.h>
#include <linux/mmc/host.h>
#include <linux/pinctrl/machine.h>
#include <linux/platform_device.h>
<<<<<<< HEAD
=======
#include <linux/regulator/fixed.h>
#include <linux/regulator/machine.h>
>>>>>>> 645f42b9
#include <linux/smsc911x.h>
#include <mach/common.h>
#include <mach/irqs.h>
#include <mach/r8a7778.h>
#include <asm/mach/arch.h>

<<<<<<< HEAD
=======
/*
 *	CN9(Upper side) SCIF/RCAN selection
 *
 *		1,4	3,6
 * SW40		SCIF	RCAN
 * SW41		SCIF	RCAN
 */

/* Dummy supplies, where voltage doesn't matter */
static struct regulator_consumer_supply dummy_supplies[] = {
	REGULATOR_SUPPLY("vddvario", "smsc911x"),
	REGULATOR_SUPPLY("vdd33a", "smsc911x"),
};

>>>>>>> 645f42b9
static struct smsc911x_platform_config smsc911x_data = {
	.irq_polarity	= SMSC911X_IRQ_POLARITY_ACTIVE_LOW,
	.irq_type	= SMSC911X_IRQ_TYPE_PUSH_PULL,
	.flags		= SMSC911X_USE_32BIT,
	.phy_interface	= PHY_INTERFACE_MODE_MII,
};

static struct resource smsc911x_resources[] = {
	DEFINE_RES_MEM(0x18300000, 0x1000),
	DEFINE_RES_IRQ(irq_pin(0)), /* IRQ 0 */
};

<<<<<<< HEAD
#define IRQ0MR	0x30
static void __init bockw_init(void)
{
	void __iomem *fpga;
=======
/* SDHI */
static struct sh_mobile_sdhi_info sdhi0_info = {
	.tmio_caps	= MMC_CAP_SD_HIGHSPEED,
	.tmio_ocr_mask	= MMC_VDD_165_195 | MMC_VDD_32_33 | MMC_VDD_33_34,
	.tmio_flags	= TMIO_MMC_HAS_IDLE_WAIT,
};

static const struct pinctrl_map bockw_pinctrl_map[] = {
	/* SCIF0 */
	PIN_MAP_MUX_GROUP_DEFAULT("sh-sci.0", "pfc-r8a7778",
				  "scif0_data_a", "scif0"),
	PIN_MAP_MUX_GROUP_DEFAULT("sh-sci.0", "pfc-r8a7778",
				  "scif0_ctrl", "scif0"),
	/* SDHI0 */
	PIN_MAP_MUX_GROUP_DEFAULT("sh_mobile_sdhi.0", "pfc-r8a7778",
				  "sdhi0_cd", "sdhi0"),
	PIN_MAP_MUX_GROUP_DEFAULT("sh_mobile_sdhi.0", "pfc-r8a7778",
				  "sdhi0_ctrl", "sdhi0"),
	PIN_MAP_MUX_GROUP_DEFAULT("sh_mobile_sdhi.0", "pfc-r8a7778",
				  "sdhi0_data4", "sdhi0"),
	PIN_MAP_MUX_GROUP_DEFAULT("sh_mobile_sdhi.0", "pfc-r8a7778",
				  "sdhi0_wp", "sdhi0"),
};

#define FPGA	0x18200000
#define IRQ0MR	0x30
#define PFC	0xfffc0000
#define PUPR4	0x110
static void __init bockw_init(void)
{
	void __iomem *base;
>>>>>>> 645f42b9

	r8a7778_clock_init();
	r8a7778_init_irq_extpin(1);
	r8a7778_add_standard_devices();

<<<<<<< HEAD
	fpga = ioremap_nocache(0x18200000, SZ_1M);
	if (fpga) {
=======
	pinctrl_register_mappings(bockw_pinctrl_map,
				  ARRAY_SIZE(bockw_pinctrl_map));
	r8a7778_pinmux_init();

	/* for SMSC */
	base = ioremap_nocache(FPGA, SZ_1M);
	if (base) {
>>>>>>> 645f42b9
		/*
		 * CAUTION
		 *
		 * IRQ0/1 is cascaded interrupt from FPGA.
		 * it should be cared in the future
		 * Now, it is assuming IRQ0 was used only from SMSC.
		 */
<<<<<<< HEAD
		u16 val = ioread16(fpga + IRQ0MR);
		val &= ~(1 << 4); /* enable SMSC911x */
		iowrite16(val, fpga + IRQ0MR);
		iounmap(fpga);
=======
		u16 val = ioread16(base + IRQ0MR);
		val &= ~(1 << 4); /* enable SMSC911x */
		iowrite16(val, base + IRQ0MR);
		iounmap(base);

		regulator_register_fixed(0, dummy_supplies,
					 ARRAY_SIZE(dummy_supplies));
>>>>>>> 645f42b9

		platform_device_register_resndata(
			&platform_bus, "smsc911x", -1,
			smsc911x_resources, ARRAY_SIZE(smsc911x_resources),
			&smsc911x_data, sizeof(smsc911x_data));
	}
<<<<<<< HEAD
=======

	/* for SDHI */
	base = ioremap_nocache(PFC, 0x200);
	if (base) {
		/*
		 * FIXME
		 *
		 * SDHI CD/WP pin needs pull-up
		 */
		iowrite32(ioread32(base + PUPR4) | (3 << 26), base + PUPR4);
		iounmap(base);

		r8a7778_sdhi_init(0, &sdhi0_info);
	}
>>>>>>> 645f42b9
}

static const char *bockw_boards_compat_dt[] __initdata = {
	"renesas,bockw",
	NULL,
};

DT_MACHINE_START(BOCKW_DT, "bockw")
	.init_early	= r8a7778_init_delay,
	.init_irq	= r8a7778_init_irq_dt,
	.init_machine	= bockw_init,
	.init_time	= shmobile_timer_init,
	.dt_compat	= bockw_boards_compat_dt,
MACHINE_END<|MERGE_RESOLUTION|>--- conflicted
+++ resolved
@@ -22,19 +22,14 @@
 #include <linux/mmc/host.h>
 #include <linux/pinctrl/machine.h>
 #include <linux/platform_device.h>
-<<<<<<< HEAD
-=======
 #include <linux/regulator/fixed.h>
 #include <linux/regulator/machine.h>
->>>>>>> 645f42b9
 #include <linux/smsc911x.h>
 #include <mach/common.h>
 #include <mach/irqs.h>
 #include <mach/r8a7778.h>
 #include <asm/mach/arch.h>
 
-<<<<<<< HEAD
-=======
 /*
  *	CN9(Upper side) SCIF/RCAN selection
  *
@@ -49,7 +44,6 @@
 	REGULATOR_SUPPLY("vdd33a", "smsc911x"),
 };
 
->>>>>>> 645f42b9
 static struct smsc911x_platform_config smsc911x_data = {
 	.irq_polarity	= SMSC911X_IRQ_POLARITY_ACTIVE_LOW,
 	.irq_type	= SMSC911X_IRQ_TYPE_PUSH_PULL,
@@ -62,12 +56,6 @@
 	DEFINE_RES_IRQ(irq_pin(0)), /* IRQ 0 */
 };
 
-<<<<<<< HEAD
-#define IRQ0MR	0x30
-static void __init bockw_init(void)
-{
-	void __iomem *fpga;
-=======
 /* SDHI */
 static struct sh_mobile_sdhi_info sdhi0_info = {
 	.tmio_caps	= MMC_CAP_SD_HIGHSPEED,
@@ -99,16 +87,11 @@
 static void __init bockw_init(void)
 {
 	void __iomem *base;
->>>>>>> 645f42b9
 
 	r8a7778_clock_init();
 	r8a7778_init_irq_extpin(1);
 	r8a7778_add_standard_devices();
 
-<<<<<<< HEAD
-	fpga = ioremap_nocache(0x18200000, SZ_1M);
-	if (fpga) {
-=======
 	pinctrl_register_mappings(bockw_pinctrl_map,
 				  ARRAY_SIZE(bockw_pinctrl_map));
 	r8a7778_pinmux_init();
@@ -116,7 +99,6 @@
 	/* for SMSC */
 	base = ioremap_nocache(FPGA, SZ_1M);
 	if (base) {
->>>>>>> 645f42b9
 		/*
 		 * CAUTION
 		 *
@@ -124,12 +106,6 @@
 		 * it should be cared in the future
 		 * Now, it is assuming IRQ0 was used only from SMSC.
 		 */
-<<<<<<< HEAD
-		u16 val = ioread16(fpga + IRQ0MR);
-		val &= ~(1 << 4); /* enable SMSC911x */
-		iowrite16(val, fpga + IRQ0MR);
-		iounmap(fpga);
-=======
 		u16 val = ioread16(base + IRQ0MR);
 		val &= ~(1 << 4); /* enable SMSC911x */
 		iowrite16(val, base + IRQ0MR);
@@ -137,15 +113,12 @@
 
 		regulator_register_fixed(0, dummy_supplies,
 					 ARRAY_SIZE(dummy_supplies));
->>>>>>> 645f42b9
 
 		platform_device_register_resndata(
 			&platform_bus, "smsc911x", -1,
 			smsc911x_resources, ARRAY_SIZE(smsc911x_resources),
 			&smsc911x_data, sizeof(smsc911x_data));
 	}
-<<<<<<< HEAD
-=======
 
 	/* for SDHI */
 	base = ioremap_nocache(PFC, 0x200);
@@ -160,7 +133,6 @@
 
 		r8a7778_sdhi_init(0, &sdhi0_info);
 	}
->>>>>>> 645f42b9
 }
 
 static const char *bockw_boards_compat_dt[] __initdata = {
