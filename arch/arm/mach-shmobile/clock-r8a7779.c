/*
 * r8a7779 clock framework support
 *
 * Copyright (C) 2011  Renesas Solutions Corp.
 * Copyright (C) 2011  Magnus Damm
 *
 * This program is free software; you can redistribute it and/or modify
 * it under the terms of the GNU General Public License as published by
 * the Free Software Foundation; either version 2 of the License
 *
 * This program is distributed in the hope that it will be useful,
 * but WITHOUT ANY WARRANTY; without even the implied warranty of
 * MERCHANTABILITY or FITNESS FOR A PARTICULAR PURPOSE.  See the
 * GNU General Public License for more details.
 *
 * You should have received a copy of the GNU General Public License
 * along with this program; if not, write to the Free Software
 * Foundation, Inc., 59 Temple Place, Suite 330, Boston, MA  02111-1307  USA
 */
#include <linux/bitops.h>
#include <linux/init.h>
#include <linux/kernel.h>
#include <linux/io.h>
#include <linux/sh_clk.h>
#include <linux/clkdev.h>
#include <mach/clock.h>
#include <mach/common.h>

/*
 *		MD1 = 1			MD1 = 0
 *		(PLLA = 1500)		(PLLA = 1600)
 *		(MHz)			(MHz)
 *------------------------------------------------+--------------------
 * clkz		1000   (2/3)		800   (1/2)
 * clkzs	 250   (1/6)		200   (1/8)
 * clki		 750   (1/2)		800   (1/2)
 * clks		 250   (1/6)		200   (1/8)
 * clks1	 125   (1/12)		100   (1/16)
 * clks3	 187.5 (1/8)		200   (1/8)
 * clks4	  93.7 (1/16)		100   (1/16)
 * clkp		  62.5 (1/24)		 50   (1/32)
 * clkg		  62.5 (1/24)		 66.6 (1/24)
 * clkb, CLKOUT
 * (MD2 = 0)	  62.5 (1/24)		 66.6 (1/24)
 * (MD2 = 1)	  41.6 (1/36)		 50   (1/32)
*/

#define MD(nr)	BIT(nr)

#define FRQMR		IOMEM(0xffc80014)
#define MSTPCR0		IOMEM(0xffc80030)
#define MSTPCR1		IOMEM(0xffc80034)
#define MSTPCR3		IOMEM(0xffc8003c)
#define MSTPSR1		IOMEM(0xffc80044)
#define MSTPSR4		IOMEM(0xffc80048)
#define MSTPSR6		IOMEM(0xffc8004c)
#define MSTPCR4		IOMEM(0xffc80050)
#define MSTPCR5		IOMEM(0xffc80054)
#define MSTPCR6		IOMEM(0xffc80058)
#define MSTPCR7		IOMEM(0xffc80040)

#define MODEMR		0xffcc0020


/* ioremap() through clock mapping mandatory to avoid
 * collision with ARM coherent DMA virtual memory range.
 */

static struct clk_mapping cpg_mapping = {
	.phys	= 0xffc80000,
	.len	= 0x80,
};

/*
 * Default rate for the root input clock, reset this with clk_set_rate()
 * from the platform code.
 */
static struct clk plla_clk = {
	/* .rate will be updated on r8a7779_clock_init() */
	.mapping	= &cpg_mapping,
};

/*
 * clock ratio of these clock will be updated
 * on r8a7779_clock_init()
 */
SH_FIXED_RATIO_CLK_SET(clkz_clk,	plla_clk, 1, 1);
SH_FIXED_RATIO_CLK_SET(clkzs_clk,	plla_clk, 1, 1);
SH_FIXED_RATIO_CLK_SET(clki_clk,	plla_clk, 1, 1);
SH_FIXED_RATIO_CLK_SET(clks_clk,	plla_clk, 1, 1);
SH_FIXED_RATIO_CLK_SET(clks1_clk,	plla_clk, 1, 1);
SH_FIXED_RATIO_CLK_SET(clks3_clk,	plla_clk, 1, 1);
SH_FIXED_RATIO_CLK_SET(clks4_clk,	plla_clk, 1, 1);
SH_FIXED_RATIO_CLK_SET(clkb_clk,	plla_clk, 1, 1);
SH_FIXED_RATIO_CLK_SET(clkout_clk,	plla_clk, 1, 1);
SH_FIXED_RATIO_CLK_SET(clkp_clk,	plla_clk, 1, 1);
SH_FIXED_RATIO_CLK_SET(clkg_clk,	plla_clk, 1, 1);

static struct clk *main_clks[] = {
	&plla_clk,
	&clkz_clk,
	&clkzs_clk,
	&clki_clk,
	&clks_clk,
	&clks1_clk,
	&clks3_clk,
	&clks4_clk,
	&clkb_clk,
	&clkout_clk,
	&clkp_clk,
	&clkg_clk,
};

enum { MSTP323, MSTP322, MSTP321, MSTP320,
<<<<<<< HEAD
	MSTP115, MSTP114,
=======
	MSTP116, MSTP115, MSTP114,
>>>>>>> d0e0ac97
	MSTP103, MSTP101, MSTP100,
	MSTP030,
	MSTP029, MSTP028, MSTP027, MSTP026, MSTP025, MSTP024, MSTP023, MSTP022, MSTP021,
	MSTP016, MSTP015, MSTP014,
	MSTP007,
	MSTP_NR };

static struct clk mstp_clks[MSTP_NR] = {
	[MSTP323] = SH_CLK_MSTP32(&clkp_clk, MSTPCR3, 23, 0), /* SDHI0 */
	[MSTP322] = SH_CLK_MSTP32(&clkp_clk, MSTPCR3, 22, 0), /* SDHI1 */
	[MSTP321] = SH_CLK_MSTP32(&clkp_clk, MSTPCR3, 21, 0), /* SDHI2 */
	[MSTP320] = SH_CLK_MSTP32(&clkp_clk, MSTPCR3, 20, 0), /* SDHI3 */
<<<<<<< HEAD
=======
	[MSTP116] = SH_CLK_MSTP32(&clkp_clk, MSTPCR1, 16, 0), /* PCIe */
>>>>>>> d0e0ac97
	[MSTP115] = SH_CLK_MSTP32(&clkp_clk, MSTPCR1, 15, 0), /* SATA */
	[MSTP114] = SH_CLK_MSTP32(&clkp_clk, MSTPCR1, 14, 0), /* Ether */
	[MSTP103] = SH_CLK_MSTP32(&clks_clk, MSTPCR1,  3, 0), /* DU */
	[MSTP101] = SH_CLK_MSTP32(&clkp_clk, MSTPCR1,  1, 0), /* USB2 */
	[MSTP100] = SH_CLK_MSTP32(&clkp_clk, MSTPCR1,  0, 0), /* USB0/1 */
	[MSTP030] = SH_CLK_MSTP32(&clkp_clk, MSTPCR0, 30, 0), /* I2C0 */
	[MSTP029] = SH_CLK_MSTP32(&clkp_clk, MSTPCR0, 29, 0), /* I2C1 */
	[MSTP028] = SH_CLK_MSTP32(&clkp_clk, MSTPCR0, 28, 0), /* I2C2 */
	[MSTP027] = SH_CLK_MSTP32(&clkp_clk, MSTPCR0, 27, 0), /* I2C3 */
	[MSTP026] = SH_CLK_MSTP32(&clkp_clk, MSTPCR0, 26, 0), /* SCIF0 */
	[MSTP025] = SH_CLK_MSTP32(&clkp_clk, MSTPCR0, 25, 0), /* SCIF1 */
	[MSTP024] = SH_CLK_MSTP32(&clkp_clk, MSTPCR0, 24, 0), /* SCIF2 */
	[MSTP023] = SH_CLK_MSTP32(&clkp_clk, MSTPCR0, 23, 0), /* SCIF3 */
	[MSTP022] = SH_CLK_MSTP32(&clkp_clk, MSTPCR0, 22, 0), /* SCIF4 */
	[MSTP021] = SH_CLK_MSTP32(&clkp_clk, MSTPCR0, 21, 0), /* SCIF5 */
	[MSTP016] = SH_CLK_MSTP32(&clkp_clk, MSTPCR0, 16, 0), /* TMU0 */
	[MSTP015] = SH_CLK_MSTP32(&clkp_clk, MSTPCR0, 15, 0), /* TMU1 */
	[MSTP014] = SH_CLK_MSTP32(&clkp_clk, MSTPCR0, 14, 0), /* TMU2 */
	[MSTP007] = SH_CLK_MSTP32(&clks_clk, MSTPCR0,  7, 0), /* HSPI */
};

static struct clk_lookup lookups[] = {
	/* main clocks */
	CLKDEV_CON_ID("plla_clk", &plla_clk),
	CLKDEV_CON_ID("clkz_clk", &clkz_clk),
	CLKDEV_CON_ID("clkzs_clk", &clkzs_clk),

	/* DIV4 clocks */
	CLKDEV_CON_ID("shyway_clk",	&clks_clk),
	CLKDEV_CON_ID("bus_clk",	&clkout_clk),
	CLKDEV_CON_ID("shyway4_clk",	&clks4_clk),
	CLKDEV_CON_ID("shyway3_clk",	&clks3_clk),
	CLKDEV_CON_ID("shyway1_clk",	&clks1_clk),
	CLKDEV_CON_ID("peripheral_clk",	&clkp_clk),

	/* MSTP32 clocks */
<<<<<<< HEAD
	CLKDEV_DEV_ID("sata_rcar", &mstp_clks[MSTP115]), /* SATA */
	CLKDEV_DEV_ID("fc600000.sata", &mstp_clks[MSTP115]), /* SATA w/DT */
	CLKDEV_DEV_ID("sh-eth", &mstp_clks[MSTP114]), /* Ether */
=======
	CLKDEV_DEV_ID("rcar-pcie", &mstp_clks[MSTP116]), /* PCIe */
	CLKDEV_DEV_ID("sata_rcar", &mstp_clks[MSTP115]), /* SATA */
	CLKDEV_DEV_ID("fc600000.sata", &mstp_clks[MSTP115]), /* SATA w/DT */
	CLKDEV_DEV_ID("r8a777x-ether", &mstp_clks[MSTP114]), /* Ether */
>>>>>>> d0e0ac97
	CLKDEV_DEV_ID("ehci-platform.1", &mstp_clks[MSTP101]), /* USB EHCI port2 */
	CLKDEV_DEV_ID("ohci-platform.1", &mstp_clks[MSTP101]), /* USB OHCI port2 */
	CLKDEV_DEV_ID("ehci-platform.0", &mstp_clks[MSTP100]), /* USB EHCI port0/1 */
	CLKDEV_DEV_ID("ohci-platform.0", &mstp_clks[MSTP100]), /* USB OHCI port0/1 */
	CLKDEV_DEV_ID("sh_tmu.0", &mstp_clks[MSTP016]), /* TMU00 */
	CLKDEV_DEV_ID("sh_tmu.1", &mstp_clks[MSTP016]), /* TMU01 */
	CLKDEV_DEV_ID("sh_tmu.2", &mstp_clks[MSTP016]), /* TMU02 */
	CLKDEV_DEV_ID("i2c-rcar.0", &mstp_clks[MSTP030]), /* I2C0 */
	CLKDEV_DEV_ID("i2c-rcar.1", &mstp_clks[MSTP029]), /* I2C1 */
	CLKDEV_DEV_ID("i2c-rcar.2", &mstp_clks[MSTP028]), /* I2C2 */
	CLKDEV_DEV_ID("i2c-rcar.3", &mstp_clks[MSTP027]), /* I2C3 */
	CLKDEV_DEV_ID("sh-sci.0", &mstp_clks[MSTP026]), /* SCIF0 */
	CLKDEV_DEV_ID("sh-sci.1", &mstp_clks[MSTP025]), /* SCIF1 */
	CLKDEV_DEV_ID("sh-sci.2", &mstp_clks[MSTP024]), /* SCIF2 */
	CLKDEV_DEV_ID("sh-sci.3", &mstp_clks[MSTP023]), /* SCIF3 */
	CLKDEV_DEV_ID("sh-sci.4", &mstp_clks[MSTP022]), /* SCIF4 */
	CLKDEV_DEV_ID("sh-sci.5", &mstp_clks[MSTP021]), /* SCIF6 */
	CLKDEV_DEV_ID("sh-hspi.0", &mstp_clks[MSTP007]), /* HSPI0 */
	CLKDEV_DEV_ID("sh-hspi.1", &mstp_clks[MSTP007]), /* HSPI1 */
	CLKDEV_DEV_ID("sh-hspi.2", &mstp_clks[MSTP007]), /* HSPI2 */
	CLKDEV_DEV_ID("sh_mobile_sdhi.0", &mstp_clks[MSTP323]), /* SDHI0 */
	CLKDEV_DEV_ID("sh_mobile_sdhi.1", &mstp_clks[MSTP322]), /* SDHI1 */
	CLKDEV_DEV_ID("sh_mobile_sdhi.2", &mstp_clks[MSTP321]), /* SDHI2 */
	CLKDEV_DEV_ID("sh_mobile_sdhi.3", &mstp_clks[MSTP320]), /* SDHI3 */
	CLKDEV_DEV_ID("rcar-du.0", &mstp_clks[MSTP103]), /* DU */
};

void __init r8a7779_clock_init(void)
{
	void __iomem *modemr = ioremap_nocache(MODEMR, PAGE_SIZE);
	u32 mode;
	int k, ret = 0;

	BUG_ON(!modemr);
	mode = ioread32(modemr);
	iounmap(modemr);

	if (mode & MD(1)) {
		plla_clk.rate = 1500000000;

		SH_CLK_SET_RATIO(&clkz_clk_ratio,	2, 3);
		SH_CLK_SET_RATIO(&clkzs_clk_ratio,	1, 6);
		SH_CLK_SET_RATIO(&clki_clk_ratio,	1, 2);
		SH_CLK_SET_RATIO(&clks_clk_ratio,	1, 6);
		SH_CLK_SET_RATIO(&clks1_clk_ratio,	1, 12);
		SH_CLK_SET_RATIO(&clks3_clk_ratio,	1, 8);
		SH_CLK_SET_RATIO(&clks4_clk_ratio,	1, 16);
		SH_CLK_SET_RATIO(&clkp_clk_ratio,	1, 24);
		SH_CLK_SET_RATIO(&clkg_clk_ratio,	1, 24);
		if (mode & MD(2)) {
			SH_CLK_SET_RATIO(&clkb_clk_ratio,	1, 36);
			SH_CLK_SET_RATIO(&clkout_clk_ratio,	1, 36);
		} else {
			SH_CLK_SET_RATIO(&clkb_clk_ratio,	1, 24);
			SH_CLK_SET_RATIO(&clkout_clk_ratio,	1, 24);
		}
	} else {
		plla_clk.rate = 1600000000;

		SH_CLK_SET_RATIO(&clkz_clk_ratio,	1, 2);
		SH_CLK_SET_RATIO(&clkzs_clk_ratio,	1, 8);
		SH_CLK_SET_RATIO(&clki_clk_ratio,	1, 2);
		SH_CLK_SET_RATIO(&clks_clk_ratio,	1, 8);
		SH_CLK_SET_RATIO(&clks1_clk_ratio,	1, 16);
		SH_CLK_SET_RATIO(&clks3_clk_ratio,	1, 8);
		SH_CLK_SET_RATIO(&clks4_clk_ratio,	1, 16);
		SH_CLK_SET_RATIO(&clkp_clk_ratio,	1, 32);
		SH_CLK_SET_RATIO(&clkg_clk_ratio,	1, 24);
		if (mode & MD(2)) {
			SH_CLK_SET_RATIO(&clkb_clk_ratio,	1, 32);
			SH_CLK_SET_RATIO(&clkout_clk_ratio,	1, 32);
		} else {
			SH_CLK_SET_RATIO(&clkb_clk_ratio,	1, 24);
			SH_CLK_SET_RATIO(&clkout_clk_ratio,	1, 24);
		}
	}

	for (k = 0; !ret && (k < ARRAY_SIZE(main_clks)); k++)
		ret = clk_register(main_clks[k]);

	if (!ret)
		ret = sh_clk_mstp_register(mstp_clks, MSTP_NR);

	clkdev_add_table(lookups, ARRAY_SIZE(lookups));

	if (!ret)
		shmobile_clk_init();
	else
		panic("failed to setup r8a7779 clocks\n");
}<|MERGE_RESOLUTION|>--- conflicted
+++ resolved
@@ -112,11 +112,7 @@
 };
 
 enum { MSTP323, MSTP322, MSTP321, MSTP320,
-<<<<<<< HEAD
-	MSTP115, MSTP114,
-=======
 	MSTP116, MSTP115, MSTP114,
->>>>>>> d0e0ac97
 	MSTP103, MSTP101, MSTP100,
 	MSTP030,
 	MSTP029, MSTP028, MSTP027, MSTP026, MSTP025, MSTP024, MSTP023, MSTP022, MSTP021,
@@ -129,10 +125,7 @@
 	[MSTP322] = SH_CLK_MSTP32(&clkp_clk, MSTPCR3, 22, 0), /* SDHI1 */
 	[MSTP321] = SH_CLK_MSTP32(&clkp_clk, MSTPCR3, 21, 0), /* SDHI2 */
 	[MSTP320] = SH_CLK_MSTP32(&clkp_clk, MSTPCR3, 20, 0), /* SDHI3 */
-<<<<<<< HEAD
-=======
 	[MSTP116] = SH_CLK_MSTP32(&clkp_clk, MSTPCR1, 16, 0), /* PCIe */
->>>>>>> d0e0ac97
 	[MSTP115] = SH_CLK_MSTP32(&clkp_clk, MSTPCR1, 15, 0), /* SATA */
 	[MSTP114] = SH_CLK_MSTP32(&clkp_clk, MSTPCR1, 14, 0), /* Ether */
 	[MSTP103] = SH_CLK_MSTP32(&clks_clk, MSTPCR1,  3, 0), /* DU */
@@ -169,16 +162,10 @@
 	CLKDEV_CON_ID("peripheral_clk",	&clkp_clk),
 
 	/* MSTP32 clocks */
-<<<<<<< HEAD
-	CLKDEV_DEV_ID("sata_rcar", &mstp_clks[MSTP115]), /* SATA */
-	CLKDEV_DEV_ID("fc600000.sata", &mstp_clks[MSTP115]), /* SATA w/DT */
-	CLKDEV_DEV_ID("sh-eth", &mstp_clks[MSTP114]), /* Ether */
-=======
 	CLKDEV_DEV_ID("rcar-pcie", &mstp_clks[MSTP116]), /* PCIe */
 	CLKDEV_DEV_ID("sata_rcar", &mstp_clks[MSTP115]), /* SATA */
 	CLKDEV_DEV_ID("fc600000.sata", &mstp_clks[MSTP115]), /* SATA w/DT */
 	CLKDEV_DEV_ID("r8a777x-ether", &mstp_clks[MSTP114]), /* Ether */
->>>>>>> d0e0ac97
 	CLKDEV_DEV_ID("ehci-platform.1", &mstp_clks[MSTP101]), /* USB EHCI port2 */
 	CLKDEV_DEV_ID("ohci-platform.1", &mstp_clks[MSTP101]), /* USB OHCI port2 */
 	CLKDEV_DEV_ID("ehci-platform.0", &mstp_clks[MSTP100]), /* USB EHCI port0/1 */
