--- conflicted
+++ resolved
@@ -38,18 +38,9 @@
 #define APARMBAREA	IOMEM(0xe6f10020)
 
 #define PSTR_SHUTDOWN_MODE	3
-<<<<<<< HEAD
-
-static void __iomem *scu_base_addr(void)
-{
-	return (void __iomem *)0xf0000000;
-}
-
-=======
 
 #define SH73A0_SCU_BASE IOMEM(0xf0000000)
 
->>>>>>> ae48ed8c
 #ifdef CONFIG_HAVE_ARM_TWD
 static DEFINE_TWD_LOCAL_TIMER(twd_local_timer, SH73A0_SCU_BASE + 0x600, 29);
 void __init sh73a0_register_twd(void)
@@ -58,16 +49,6 @@
 }
 #endif
 
-<<<<<<< HEAD
-static unsigned int __init sh73a0_get_core_count(void)
-{
-	void __iomem *scu_base = scu_base_addr();
-
-	return scu_get_core_count(scu_base);
-}
-
-=======
->>>>>>> ae48ed8c
 static void __cpuinit sh73a0_secondary_init(unsigned int cpu)
 {
 	gic_secondary_init(0);
@@ -87,16 +68,6 @@
 
 static void __init sh73a0_smp_prepare_cpus(unsigned int max_cpus)
 {
-<<<<<<< HEAD
-	scu_enable(scu_base_addr());
-
-	/* Map the reset vector (in headsmp-sh73a0.S) */
-	__raw_writel(0, APARMBAREA);      /* 4k */
-	__raw_writel(__pa(sh73a0_secondary_vector), SBAR);
-
-	/* enable cache coherency on booting CPU */
-	scu_power_mode(scu_base_addr(), SCU_PM_NORMAL);
-=======
 	scu_enable(shmobile_scu_base);
 
 	/* Map the reset vector (in headsmp-scu.S) */
@@ -105,7 +76,6 @@
 
 	/* enable cache coherency on booting CPU */
 	scu_power_mode(shmobile_scu_base, SCU_PM_NORMAL);
->>>>>>> ae48ed8c
 }
 
 static void __init sh73a0_smp_init_cpus(void)
@@ -149,11 +119,7 @@
 	flush_cache_all();
 
 	/* Set power off mode. This takes the CPU out of the MP cluster */
-<<<<<<< HEAD
-	scu_power_mode(scu_base_addr(), SCU_PM_POWEROFF);
-=======
 	scu_power_mode(shmobile_scu_base, SCU_PM_POWEROFF);
->>>>>>> ae48ed8c
 
 	/* Enter shutdown mode */
 	cpu_do_idle();
