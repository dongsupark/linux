/*
 * SMP support for R-Mobile / SH-Mobile - sh73a0 portion
 *
 * Copyright (C) 2010  Magnus Damm
 * Copyright (C) 2010  Takashi Yoshii
 *
 * This program is free software; you can redistribute it and/or modify
 * it under the terms of the GNU General Public License as published by
 * the Free Software Foundation; version 2 of the License.
 *
 * This program is distributed in the hope that it will be useful,
 * but WITHOUT ANY WARRANTY; without even the implied warranty of
 * MERCHANTABILITY or FITNESS FOR A PARTICULAR PURPOSE.  See the
 * GNU General Public License for more details.
 *
 * You should have received a copy of the GNU General Public License
 * along with this program; if not, write to the Free Software
 * Foundation, Inc., 51 Franklin St, Fifth Floor, Boston, MA  02110-1301  USA
 */
#include <linux/kernel.h>
#include <linux/init.h>
#include <linux/smp.h>
#include <linux/spinlock.h>
#include <linux/io.h>
#include <linux/delay.h>
#include <mach/common.h>
#include <asm/cacheflush.h>
#include <asm/smp_plat.h>
#include <mach/sh73a0.h>
#include <asm/smp_scu.h>
#include <asm/smp_twd.h>

#define WUPCR		IOMEM(0xe6151010)
#define SRESCR		IOMEM(0xe6151018)
#define PSTR		IOMEM(0xe6151040)
#define SBAR		IOMEM(0xe6180020)
#define APARMBAREA	IOMEM(0xe6f10020)

#define PSTR_SHUTDOWN_MODE	3

#define SH73A0_SCU_BASE 0xf0000000

#ifdef CONFIG_HAVE_ARM_TWD
static DEFINE_TWD_LOCAL_TIMER(twd_local_timer, SH73A0_SCU_BASE + 0x600, 29);
void __init sh73a0_register_twd(void)
{
	twd_local_timer_register(&twd_local_timer);
}
#endif

static int __cpuinit sh73a0_boot_secondary(unsigned int cpu, struct task_struct *idle)
{
	cpu = cpu_logical_map(cpu);

	if (((__raw_readl(PSTR) >> (4 * cpu)) & 3) == 3)
		__raw_writel(1 << cpu, WUPCR);	/* wake up */
	else
		__raw_writel(1 << cpu, SRESCR);	/* reset */

	return 0;
}

static void __init sh73a0_smp_prepare_cpus(unsigned int max_cpus)
{
	scu_enable(shmobile_scu_base);

<<<<<<< HEAD
	/* Map the reset vector (in headsmp-scu.S) */
	__raw_writel(0, APARMBAREA);      /* 4k */
	__raw_writel(__pa(shmobile_secondary_vector_scu), SBAR);
=======
	/* Map the reset vector (in headsmp-scu.S, headsmp.S) */
	__raw_writel(0, APARMBAREA);      /* 4k */
	__raw_writel(__pa(shmobile_boot_vector), SBAR);
	shmobile_boot_fn = virt_to_phys(shmobile_boot_scu);
	shmobile_boot_arg = (unsigned long)shmobile_scu_base;
>>>>>>> d0e0ac97

	/* enable cache coherency on booting CPU */
	scu_power_mode(shmobile_scu_base, SCU_PM_NORMAL);
}

static void __init sh73a0_smp_init_cpus(void)
{
	/* setup sh73a0 specific SCU base */
	shmobile_scu_base = IOMEM(SH73A0_SCU_BASE);

	shmobile_smp_init_cpus(scu_get_core_count(shmobile_scu_base));
}

#ifdef CONFIG_HOTPLUG_CPU
static int sh73a0_cpu_kill(unsigned int cpu)
{

	int k;
	u32 pstr;

	/*
	 * wait until the power status register confirms the shutdown of the
	 * offline target
	 */
	for (k = 0; k < 1000; k++) {
		pstr = (__raw_readl(PSTR) >> (4 * cpu)) & 3;
		if (pstr == PSTR_SHUTDOWN_MODE)
			return 1;

		mdelay(1);
	}

	return 0;
}

static void sh73a0_cpu_die(unsigned int cpu)
{
	/* Set power off mode. This takes the CPU out of the MP cluster */
	scu_power_mode(shmobile_scu_base, SCU_PM_POWEROFF);

	/* Enter shutdown mode */
	cpu_do_idle();
}

static int sh73a0_cpu_disable(unsigned int cpu)
{
	return 0; /* CPU0 and CPU1 supported */
}
#endif /* CONFIG_HOTPLUG_CPU */

struct smp_operations sh73a0_smp_ops __initdata = {
	.smp_init_cpus		= sh73a0_smp_init_cpus,
	.smp_prepare_cpus	= sh73a0_smp_prepare_cpus,
	.smp_boot_secondary	= sh73a0_boot_secondary,
#ifdef CONFIG_HOTPLUG_CPU
	.cpu_kill		= sh73a0_cpu_kill,
	.cpu_die		= sh73a0_cpu_die,
	.cpu_disable		= sh73a0_cpu_disable,
#endif
};<|MERGE_RESOLUTION|>--- conflicted
+++ resolved
@@ -64,17 +64,11 @@
 {
 	scu_enable(shmobile_scu_base);
 
-<<<<<<< HEAD
-	/* Map the reset vector (in headsmp-scu.S) */
-	__raw_writel(0, APARMBAREA);      /* 4k */
-	__raw_writel(__pa(shmobile_secondary_vector_scu), SBAR);
-=======
 	/* Map the reset vector (in headsmp-scu.S, headsmp.S) */
 	__raw_writel(0, APARMBAREA);      /* 4k */
 	__raw_writel(__pa(shmobile_boot_vector), SBAR);
 	shmobile_boot_fn = virt_to_phys(shmobile_boot_scu);
 	shmobile_boot_arg = (unsigned long)shmobile_scu_base;
->>>>>>> d0e0ac97
 
 	/* enable cache coherency on booting CPU */
 	scu_power_mode(shmobile_scu_base, SCU_PM_NORMAL);
