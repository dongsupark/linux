--- conflicted
+++ resolved
@@ -70,40 +70,15 @@
 }
 
 /* PFC */
-<<<<<<< HEAD
-static struct resource r8a7740_pfc_resources[] = {
-	[0] = {
-		.start	= 0xe6050000,
-		.end	= 0xe6057fff,
-		.flags	= IORESOURCE_MEM,
-	},
-	[1] = {
-		.start	= 0xe605800c,
-		.end	= 0xe605802b,
-		.flags	= IORESOURCE_MEM,
-	}
-};
-
-static struct platform_device r8a7740_pfc_device = {
-	.name		= "pfc-r8a7740",
-	.id		= -1,
-	.resource	= r8a7740_pfc_resources,
-	.num_resources	= ARRAY_SIZE(r8a7740_pfc_resources),
-=======
 static const struct resource pfc_resources[] = {
 	DEFINE_RES_MEM(0xe6050000, 0x8000),
 	DEFINE_RES_MEM(0xe605800c, 0x0020),
->>>>>>> d0e0ac97
 };
 
 void __init r8a7740_pinmux_init(void)
 {
-<<<<<<< HEAD
-	platform_device_register(&r8a7740_pfc_device);
-=======
 	platform_device_register_simple("pfc-r8a7740", -1, pfc_resources,
 					ARRAY_SIZE(pfc_resources));
->>>>>>> d0e0ac97
 }
 
 static struct renesas_intc_irqpin_config irqpin0_platform_data = {
@@ -542,15 +517,7 @@
 	.num_resources  = ARRAY_SIZE(ipmmu_resources),
 };
 
-<<<<<<< HEAD
-static struct platform_device *r8a7740_early_devices[] __initdata = {
-	&irqpin0_device,
-	&irqpin1_device,
-	&irqpin2_device,
-	&irqpin3_device,
-=======
 static struct platform_device *r8a7740_devices_dt[] __initdata = {
->>>>>>> d0e0ac97
 	&scif0_device,
 	&scif1_device,
 	&scif2_device,
@@ -561,10 +528,6 @@
 	&scif7_device,
 	&scifb_device,
 	&cmt10_device,
-	&tmu00_device,
-	&tmu01_device,
-	&tmu02_device,
-	&ipmmu_device,
 };
 
 static struct platform_device *r8a7740_early_devices[] __initdata = {
@@ -1053,16 +1016,10 @@
 
 DT_MACHINE_START(R8A7740_DT, "Generic R8A7740 (Flattened Device Tree)")
 	.map_io		= r8a7740_map_io,
-<<<<<<< HEAD
-	.init_early	= r8a7740_add_early_devices_dt,
-	.init_irq	= r8a7740_init_irq,
-	.init_machine	= r8a7740_add_standard_devices_dt,
-=======
 	.init_early	= r8a7740_init_delay,
 	.init_irq	= r8a7740_init_irq_of,
 	.init_machine	= r8a7740_generic_init,
 	.init_time	= shmobile_timer_init,
->>>>>>> d0e0ac97
 	.dt_compat	= r8a7740_boards_compat_dt,
 MACHINE_END
 
