/*
 * R8A7740 processor support
 *
 * Copyright (C) 2011  Renesas Solutions Corp.
 * Copyright (C) 2011  Kuninori Morimoto <kuninori.morimoto.gx@renesas.com>
 *
 * This program is free software; you can redistribute it and/or modify
 * it under the terms of the GNU General Public License as published by
 * the Free Software Foundation; version 2 of the License.
 *
 * This program is distributed in the hope that it will be useful,
 * but WITHOUT ANY WARRANTY; without even the implied warranty of
 * MERCHANTABILITY or FITNESS FOR A PARTICULAR PURPOSE.  See the
 * GNU General Public License for more details.
 *
 * You should have received a copy of the GNU General Public License
 * along with this program; if not, write to the Free Software
 * Foundation, Inc., 51 Franklin St, Fifth Floor, Boston, MA  02110-1301  USA
 */
#include <linux/delay.h>
#include <linux/dma-mapping.h>
#include <linux/kernel.h>
#include <linux/init.h>
#include <linux/io.h>
#include <linux/platform_device.h>
#include <linux/of_platform.h>
#include <linux/serial_sci.h>
#include <linux/sh_dma.h>
#include <linux/sh_timer.h>
<<<<<<< HEAD
=======
#include <linux/dma-mapping.h>
#include <linux/platform_data/sh_ipmmu.h>
>>>>>>> 604542b8
#include <mach/dma-register.h>
#include <mach/r8a7740.h>
#include <mach/pm-rmobile.h>
#include <mach/common.h>
#include <mach/irqs.h>
#include <asm/mach-types.h>
#include <asm/mach/map.h>
#include <asm/mach/arch.h>
#include <asm/mach/time.h>

static struct map_desc r8a7740_io_desc[] __initdata = {
	 /*
	  * for CPGA/INTC/PFC
	  * 0xe6000000-0xefffffff -> 0xe6000000-0xefffffff
	  */
	{
		.virtual	= 0xe6000000,
		.pfn		= __phys_to_pfn(0xe6000000),
		.length		= 160 << 20,
		.type		= MT_DEVICE_NONSHARED
	},
#ifdef CONFIG_CACHE_L2X0
	/*
	 * for l2x0_init()
	 * 0xf0100000-0xf0101000 -> 0xf0002000-0xf0003000
	 */
	{
		.virtual	= 0xf0002000,
		.pfn		= __phys_to_pfn(0xf0100000),
		.length		= PAGE_SIZE,
		.type		= MT_DEVICE_NONSHARED
	},
#endif
};

void __init r8a7740_map_io(void)
{
	iotable_init(r8a7740_io_desc, ARRAY_SIZE(r8a7740_io_desc));
}

/* PFC */
static struct resource r8a7740_pfc_resources[] = {
	[0] = {
		.start	= 0xe6050000,
		.end	= 0xe6057fff,
		.flags	= IORESOURCE_MEM,
	},
	[1] = {
		.start	= 0xe605800c,
		.end	= 0xe605802b,
		.flags	= IORESOURCE_MEM,
	}
};

static struct platform_device r8a7740_pfc_device = {
	.name		= "pfc-r8a7740",
	.id		= -1,
	.resource	= r8a7740_pfc_resources,
	.num_resources	= ARRAY_SIZE(r8a7740_pfc_resources),
};

void __init r8a7740_pinmux_init(void)
{
	platform_device_register(&r8a7740_pfc_device);
}

/* SCIFA0 */
static struct plat_sci_port scif0_platform_data = {
	.mapbase	= 0xe6c40000,
	.flags		= UPF_BOOT_AUTOCONF,
	.scscr		= SCSCR_RE | SCSCR_TE,
	.scbrr_algo_id	= SCBRR_ALGO_4,
	.type		= PORT_SCIFA,
	.irqs		= SCIx_IRQ_MUXED(evt2irq(0x0c00)),
};

static struct platform_device scif0_device = {
	.name		= "sh-sci",
	.id		= 0,
	.dev		= {
		.platform_data	= &scif0_platform_data,
	},
};

/* SCIFA1 */
static struct plat_sci_port scif1_platform_data = {
	.mapbase	= 0xe6c50000,
	.flags		= UPF_BOOT_AUTOCONF,
	.scscr		= SCSCR_RE | SCSCR_TE,
	.scbrr_algo_id	= SCBRR_ALGO_4,
	.type		= PORT_SCIFA,
	.irqs		= SCIx_IRQ_MUXED(evt2irq(0x0c20)),
};

static struct platform_device scif1_device = {
	.name		= "sh-sci",
	.id		= 1,
	.dev		= {
		.platform_data	= &scif1_platform_data,
	},
};

/* SCIFA2 */
static struct plat_sci_port scif2_platform_data = {
	.mapbase	= 0xe6c60000,
	.flags		= UPF_BOOT_AUTOCONF,
	.scscr		= SCSCR_RE | SCSCR_TE,
	.scbrr_algo_id	= SCBRR_ALGO_4,
	.type		= PORT_SCIFA,
	.irqs		= SCIx_IRQ_MUXED(evt2irq(0x0c40)),
};

static struct platform_device scif2_device = {
	.name		= "sh-sci",
	.id		= 2,
	.dev		= {
		.platform_data	= &scif2_platform_data,
	},
};

/* SCIFA3 */
static struct plat_sci_port scif3_platform_data = {
	.mapbase	= 0xe6c70000,
	.flags		= UPF_BOOT_AUTOCONF,
	.scscr		= SCSCR_RE | SCSCR_TE,
	.scbrr_algo_id	= SCBRR_ALGO_4,
	.type		= PORT_SCIFA,
	.irqs		= SCIx_IRQ_MUXED(evt2irq(0x0c60)),
};

static struct platform_device scif3_device = {
	.name		= "sh-sci",
	.id		= 3,
	.dev		= {
		.platform_data	= &scif3_platform_data,
	},
};

/* SCIFA4 */
static struct plat_sci_port scif4_platform_data = {
	.mapbase	= 0xe6c80000,
	.flags		= UPF_BOOT_AUTOCONF,
	.scscr		= SCSCR_RE | SCSCR_TE,
	.scbrr_algo_id	= SCBRR_ALGO_4,
	.type		= PORT_SCIFA,
	.irqs		= SCIx_IRQ_MUXED(evt2irq(0x0d20)),
};

static struct platform_device scif4_device = {
	.name		= "sh-sci",
	.id		= 4,
	.dev		= {
		.platform_data	= &scif4_platform_data,
	},
};

/* SCIFA5 */
static struct plat_sci_port scif5_platform_data = {
	.mapbase	= 0xe6cb0000,
	.flags		= UPF_BOOT_AUTOCONF,
	.scscr		= SCSCR_RE | SCSCR_TE,
	.scbrr_algo_id	= SCBRR_ALGO_4,
	.type		= PORT_SCIFA,
	.irqs		= SCIx_IRQ_MUXED(evt2irq(0x0d40)),
};

static struct platform_device scif5_device = {
	.name		= "sh-sci",
	.id		= 5,
	.dev		= {
		.platform_data	= &scif5_platform_data,
	},
};

/* SCIFA6 */
static struct plat_sci_port scif6_platform_data = {
	.mapbase	= 0xe6cc0000,
	.flags		= UPF_BOOT_AUTOCONF,
	.scscr		= SCSCR_RE | SCSCR_TE,
	.scbrr_algo_id	= SCBRR_ALGO_4,
	.type		= PORT_SCIFA,
	.irqs		= SCIx_IRQ_MUXED(evt2irq(0x04c0)),
};

static struct platform_device scif6_device = {
	.name		= "sh-sci",
	.id		= 6,
	.dev		= {
		.platform_data	= &scif6_platform_data,
	},
};

/* SCIFA7 */
static struct plat_sci_port scif7_platform_data = {
	.mapbase	= 0xe6cd0000,
	.flags		= UPF_BOOT_AUTOCONF,
	.scscr		= SCSCR_RE | SCSCR_TE,
	.scbrr_algo_id	= SCBRR_ALGO_4,
	.type		= PORT_SCIFA,
	.irqs		= SCIx_IRQ_MUXED(evt2irq(0x04e0)),
};

static struct platform_device scif7_device = {
	.name		= "sh-sci",
	.id		= 7,
	.dev		= {
		.platform_data	= &scif7_platform_data,
	},
};

/* SCIFB */
static struct plat_sci_port scifb_platform_data = {
	.mapbase	= 0xe6c30000,
	.flags		= UPF_BOOT_AUTOCONF,
	.scscr		= SCSCR_RE | SCSCR_TE,
	.scbrr_algo_id	= SCBRR_ALGO_4,
	.type		= PORT_SCIFB,
	.irqs		= SCIx_IRQ_MUXED(evt2irq(0x0d60)),
};

static struct platform_device scifb_device = {
	.name		= "sh-sci",
	.id		= 8,
	.dev		= {
		.platform_data	= &scifb_platform_data,
	},
};

/* CMT */
static struct sh_timer_config cmt10_platform_data = {
	.name = "CMT10",
	.channel_offset = 0x10,
	.timer_bit = 0,
	.clockevent_rating = 125,
	.clocksource_rating = 125,
};

static struct resource cmt10_resources[] = {
	[0] = {
		.name	= "CMT10",
		.start	= 0xe6138010,
		.end	= 0xe613801b,
		.flags	= IORESOURCE_MEM,
	},
	[1] = {
		.start	= evt2irq(0x0b00),
		.flags	= IORESOURCE_IRQ,
	},
};

static struct platform_device cmt10_device = {
	.name		= "sh_cmt",
	.id		= 10,
	.dev = {
		.platform_data	= &cmt10_platform_data,
	},
	.resource	= cmt10_resources,
	.num_resources	= ARRAY_SIZE(cmt10_resources),
};

<<<<<<< HEAD
/* TMU */
static struct sh_timer_config tmu00_platform_data = {
	.name = "TMU00",
	.channel_offset = 0x4,
	.timer_bit = 0,
	.clockevent_rating = 200,
};

static struct resource tmu00_resources[] = {
	[0] = {
		.name	= "TMU00",
		.start	= 0xfff80008,
		.end	= 0xfff80014 - 1,
		.flags	= IORESOURCE_MEM,
	},
	[1] = {
		.start	= intcs_evt2irq(0xe80),
		.flags	= IORESOURCE_IRQ,
	},
};

static struct platform_device tmu00_device = {
	.name		= "sh_tmu",
	.id		= 0,
	.dev = {
		.platform_data	= &tmu00_platform_data,
	},
	.resource	= tmu00_resources,
	.num_resources	= ARRAY_SIZE(tmu00_resources),
};

static struct sh_timer_config tmu01_platform_data = {
	.name = "TMU01",
	.channel_offset = 0x10,
	.timer_bit = 1,
	.clocksource_rating = 200,
};

static struct resource tmu01_resources[] = {
	[0] = {
		.name	= "TMU01",
		.start	= 0xfff80014,
		.end	= 0xfff80020 - 1,
		.flags	= IORESOURCE_MEM,
	},
	[1] = {
		.start	= intcs_evt2irq(0xea0),
		.flags	= IORESOURCE_IRQ,
	},
};

static struct platform_device tmu01_device = {
	.name		= "sh_tmu",
	.id		= 1,
	.dev = {
		.platform_data	= &tmu01_platform_data,
	},
	.resource	= tmu01_resources,
	.num_resources	= ARRAY_SIZE(tmu01_resources),
};

static struct sh_timer_config tmu02_platform_data = {
	.name = "TMU02",
	.channel_offset = 0x1C,
	.timer_bit = 2,
	.clocksource_rating = 200,
};

static struct resource tmu02_resources[] = {
	[0] = {
		.name	= "TMU02",
		.start	= 0xfff80020,
		.end	= 0xfff8002C - 1,
		.flags	= IORESOURCE_MEM,
	},
	[1] = {
		.start	= intcs_evt2irq(0xec0),
		.flags	= IORESOURCE_IRQ,
	},
};

static struct platform_device tmu02_device = {
	.name		= "sh_tmu",
	.id		= 2,
	.dev = {
		.platform_data	= &tmu02_platform_data,
	},
	.resource	= tmu02_resources,
	.num_resources	= ARRAY_SIZE(tmu02_resources),
=======
/* IPMMUI (an IPMMU module for ICB/LMB) */
static struct resource ipmmu_resources[] = {
	[0] = {
		.name	= "IPMMUI",
		.start	= 0xfe951000,
		.end	= 0xfe9510ff,
		.flags	= IORESOURCE_MEM,
	},
};

static const char * const ipmmu_dev_names[] = {
	"sh_mobile_lcdc_fb.0",
	"sh_mobile_lcdc_fb.1",
	"sh_mobile_ceu.0",
};

static struct shmobile_ipmmu_platform_data ipmmu_platform_data = {
	.dev_names = ipmmu_dev_names,
	.num_dev_names = ARRAY_SIZE(ipmmu_dev_names),
};

static struct platform_device ipmmu_device = {
	.name           = "ipmmu",
	.id             = -1,
	.dev = {
		.platform_data = &ipmmu_platform_data,
	},
	.resource       = ipmmu_resources,
	.num_resources  = ARRAY_SIZE(ipmmu_resources),
>>>>>>> 604542b8
};

static struct platform_device *r8a7740_early_devices[] __initdata = {
	&scif0_device,
	&scif1_device,
	&scif2_device,
	&scif3_device,
	&scif4_device,
	&scif5_device,
	&scif6_device,
	&scif7_device,
	&scifb_device,
	&cmt10_device,
<<<<<<< HEAD
	&tmu00_device,
	&tmu01_device,
	&tmu02_device,
=======
	&ipmmu_device,
>>>>>>> 604542b8
};

/* DMA */
static const struct sh_dmae_slave_config r8a7740_dmae_slaves[] = {
	{
		.slave_id	= SHDMA_SLAVE_SDHI0_TX,
		.addr		= 0xe6850030,
		.chcr		= CHCR_TX(XMIT_SZ_16BIT),
		.mid_rid	= 0xc1,
	}, {
		.slave_id	= SHDMA_SLAVE_SDHI0_RX,
		.addr		= 0xe6850030,
		.chcr		= CHCR_RX(XMIT_SZ_16BIT),
		.mid_rid	= 0xc2,
	}, {
		.slave_id	= SHDMA_SLAVE_SDHI1_TX,
		.addr		= 0xe6860030,
		.chcr		= CHCR_TX(XMIT_SZ_16BIT),
		.mid_rid	= 0xc9,
	}, {
		.slave_id	= SHDMA_SLAVE_SDHI1_RX,
		.addr		= 0xe6860030,
		.chcr		= CHCR_RX(XMIT_SZ_16BIT),
		.mid_rid	= 0xca,
	}, {
		.slave_id	= SHDMA_SLAVE_SDHI2_TX,
		.addr		= 0xe6870030,
		.chcr		= CHCR_TX(XMIT_SZ_16BIT),
		.mid_rid	= 0xcd,
	}, {
		.slave_id	= SHDMA_SLAVE_SDHI2_RX,
		.addr		= 0xe6870030,
		.chcr		= CHCR_RX(XMIT_SZ_16BIT),
		.mid_rid	= 0xce,
	}, {
		.slave_id	= SHDMA_SLAVE_FSIA_TX,
		.addr		= 0xfe1f0024,
		.chcr		= CHCR_TX(XMIT_SZ_32BIT),
		.mid_rid	= 0xb1,
	}, {
		.slave_id	= SHDMA_SLAVE_FSIA_RX,
		.addr		= 0xfe1f0020,
		.chcr		= CHCR_RX(XMIT_SZ_32BIT),
		.mid_rid	= 0xb2,
	}, {
		.slave_id	= SHDMA_SLAVE_FSIB_TX,
		.addr		= 0xfe1f0064,
		.chcr		= CHCR_TX(XMIT_SZ_32BIT),
		.mid_rid	= 0xb5,
	},
};

#define DMA_CHANNEL(a, b, c)			\
{						\
	.offset		= a,			\
	.dmars		= b,			\
	.dmars_bit	= c,			\
	.chclr_offset	= (0x220 - 0x20) + a	\
}

static const struct sh_dmae_channel r8a7740_dmae_channels[] = {
	DMA_CHANNEL(0x00, 0, 0),
	DMA_CHANNEL(0x10, 0, 8),
	DMA_CHANNEL(0x20, 4, 0),
	DMA_CHANNEL(0x30, 4, 8),
	DMA_CHANNEL(0x50, 8, 0),
	DMA_CHANNEL(0x60, 8, 8),
};

static struct sh_dmae_pdata dma_platform_data = {
	.slave		= r8a7740_dmae_slaves,
	.slave_num	= ARRAY_SIZE(r8a7740_dmae_slaves),
	.channel	= r8a7740_dmae_channels,
	.channel_num	= ARRAY_SIZE(r8a7740_dmae_channels),
	.ts_low_shift	= TS_LOW_SHIFT,
	.ts_low_mask	= TS_LOW_BIT << TS_LOW_SHIFT,
	.ts_high_shift	= TS_HI_SHIFT,
	.ts_high_mask	= TS_HI_BIT << TS_HI_SHIFT,
	.ts_shift	= dma_ts_shift,
	.ts_shift_num	= ARRAY_SIZE(dma_ts_shift),
	.dmaor_init	= DMAOR_DME,
	.chclr_present	= 1,
};

/* Resource order important! */
static struct resource r8a7740_dmae0_resources[] = {
	{
		/* Channel registers and DMAOR */
		.start	= 0xfe008020,
		.end	= 0xfe00828f,
		.flags	= IORESOURCE_MEM,
	},
	{
		/* DMARSx */
		.start	= 0xfe009000,
		.end	= 0xfe00900b,
		.flags	= IORESOURCE_MEM,
	},
	{
		.name	= "error_irq",
		.start	= evt2irq(0x20c0),
		.end	= evt2irq(0x20c0),
		.flags	= IORESOURCE_IRQ,
	},
	{
		/* IRQ for channels 0-5 */
		.start	= evt2irq(0x2000),
		.end	= evt2irq(0x20a0),
		.flags	= IORESOURCE_IRQ,
	},
};

/* Resource order important! */
static struct resource r8a7740_dmae1_resources[] = {
	{
		/* Channel registers and DMAOR */
		.start	= 0xfe018020,
		.end	= 0xfe01828f,
		.flags	= IORESOURCE_MEM,
	},
	{
		/* DMARSx */
		.start	= 0xfe019000,
		.end	= 0xfe01900b,
		.flags	= IORESOURCE_MEM,
	},
	{
		.name	= "error_irq",
		.start	= evt2irq(0x21c0),
		.end	= evt2irq(0x21c0),
		.flags	= IORESOURCE_IRQ,
	},
	{
		/* IRQ for channels 0-5 */
		.start	= evt2irq(0x2100),
		.end	= evt2irq(0x21a0),
		.flags	= IORESOURCE_IRQ,
	},
};

/* Resource order important! */
static struct resource r8a7740_dmae2_resources[] = {
	{
		/* Channel registers and DMAOR */
		.start	= 0xfe028020,
		.end	= 0xfe02828f,
		.flags	= IORESOURCE_MEM,
	},
	{
		/* DMARSx */
		.start	= 0xfe029000,
		.end	= 0xfe02900b,
		.flags	= IORESOURCE_MEM,
	},
	{
		.name	= "error_irq",
		.start	= evt2irq(0x22c0),
		.end	= evt2irq(0x22c0),
		.flags	= IORESOURCE_IRQ,
	},
	{
		/* IRQ for channels 0-5 */
		.start	= evt2irq(0x2200),
		.end	= evt2irq(0x22a0),
		.flags	= IORESOURCE_IRQ,
	},
};

static struct platform_device dma0_device = {
	.name		= "sh-dma-engine",
	.id		= 0,
	.resource	= r8a7740_dmae0_resources,
	.num_resources	= ARRAY_SIZE(r8a7740_dmae0_resources),
	.dev		= {
		.platform_data	= &dma_platform_data,
	},
};

static struct platform_device dma1_device = {
	.name		= "sh-dma-engine",
	.id		= 1,
	.resource	= r8a7740_dmae1_resources,
	.num_resources	= ARRAY_SIZE(r8a7740_dmae1_resources),
	.dev		= {
		.platform_data	= &dma_platform_data,
	},
};

static struct platform_device dma2_device = {
	.name		= "sh-dma-engine",
	.id		= 2,
	.resource	= r8a7740_dmae2_resources,
	.num_resources	= ARRAY_SIZE(r8a7740_dmae2_resources),
	.dev		= {
		.platform_data	= &dma_platform_data,
	},
};

/* USB-DMAC */
static const struct sh_dmae_channel r8a7740_usb_dma_channels[] = {
	{
		.offset = 0,
	}, {
		.offset = 0x20,
	},
};

static const struct sh_dmae_slave_config r8a7740_usb_dma_slaves[] = {
	{
		.slave_id	= SHDMA_SLAVE_USBHS_TX,
		.chcr		= USBTS_INDEX2VAL(USBTS_XMIT_SZ_8BYTE),
	}, {
		.slave_id	= SHDMA_SLAVE_USBHS_RX,
		.chcr		= USBTS_INDEX2VAL(USBTS_XMIT_SZ_8BYTE),
	},
};

static struct sh_dmae_pdata usb_dma_platform_data = {
	.slave		= r8a7740_usb_dma_slaves,
	.slave_num	= ARRAY_SIZE(r8a7740_usb_dma_slaves),
	.channel	= r8a7740_usb_dma_channels,
	.channel_num	= ARRAY_SIZE(r8a7740_usb_dma_channels),
	.ts_low_shift	= USBTS_LOW_SHIFT,
	.ts_low_mask	= USBTS_LOW_BIT << USBTS_LOW_SHIFT,
	.ts_high_shift	= USBTS_HI_SHIFT,
	.ts_high_mask	= USBTS_HI_BIT << USBTS_HI_SHIFT,
	.ts_shift	= dma_usbts_shift,
	.ts_shift_num	= ARRAY_SIZE(dma_usbts_shift),
	.dmaor_init	= DMAOR_DME,
	.chcr_offset	= 0x14,
	.chcr_ie_bit	= 1 << 5,
	.dmaor_is_32bit	= 1,
	.needs_tend_set	= 1,
	.no_dmars	= 1,
	.slave_only	= 1,
};

static struct resource r8a7740_usb_dma_resources[] = {
	{
		/* Channel registers and DMAOR */
		.start	= 0xe68a0020,
		.end	= 0xe68a0064 - 1,
		.flags	= IORESOURCE_MEM,
	},
	{
		/* VCR/SWR/DMICR */
		.start	= 0xe68a0000,
		.end	= 0xe68a0014 - 1,
		.flags	= IORESOURCE_MEM,
	},
	{
		/* IRQ for channels */
		.start	= evt2irq(0x0a00),
		.end	= evt2irq(0x0a00),
		.flags	= IORESOURCE_IRQ,
	},
};

static struct platform_device usb_dma_device = {
	.name		= "sh-dma-engine",
	.id		= 3,
	.resource	= r8a7740_usb_dma_resources,
	.num_resources	= ARRAY_SIZE(r8a7740_usb_dma_resources),
	.dev		= {
		.platform_data	= &usb_dma_platform_data,
	},
};

/* I2C */
static struct resource i2c0_resources[] = {
	[0] = {
		.name	= "IIC0",
		.start	= 0xfff20000,
		.end	= 0xfff20425 - 1,
		.flags	= IORESOURCE_MEM,
	},
	[1] = {
		.start	= intcs_evt2irq(0xe00),
		.end	= intcs_evt2irq(0xe60),
		.flags	= IORESOURCE_IRQ,
	},
};

static struct resource i2c1_resources[] = {
	[0] = {
		.name	= "IIC1",
		.start	= 0xe6c20000,
		.end	= 0xe6c20425 - 1,
		.flags	= IORESOURCE_MEM,
	},
	[1] = {
		.start  = evt2irq(0x780), /* IIC1_ALI1 */
		.end    = evt2irq(0x7e0), /* IIC1_DTEI1 */
		.flags	= IORESOURCE_IRQ,
	},
};

static struct platform_device i2c0_device = {
	.name		= "i2c-sh_mobile",
	.id		= 0,
	.resource	= i2c0_resources,
	.num_resources	= ARRAY_SIZE(i2c0_resources),
};

static struct platform_device i2c1_device = {
	.name		= "i2c-sh_mobile",
	.id		= 1,
	.resource	= i2c1_resources,
	.num_resources	= ARRAY_SIZE(i2c1_resources),
};

static struct resource pmu_resources[] = {
	[0] = {
		.start	= evt2irq(0x19a0),
		.end	= evt2irq(0x19a0),
		.flags  = IORESOURCE_IRQ,
	},
};

static struct platform_device pmu_device = {
	.name	= "arm-pmu",
	.id	= -1,
	.num_resources = ARRAY_SIZE(pmu_resources),
	.resource = pmu_resources,
};

static struct platform_device *r8a7740_late_devices[] __initdata = {
	&i2c0_device,
	&i2c1_device,
	&dma0_device,
	&dma1_device,
	&dma2_device,
	&usb_dma_device,
	&pmu_device,
};

/*
 * r8a7740 chip has lasting errata on MERAM buffer.
 * this is work-around for it.
 * see
 *	"Media RAM (MERAM)" on r8a7740 documentation
 */
#define MEBUFCNTR	0xFE950098
void r8a7740_meram_workaround(void)
{
	void __iomem *reg;

	reg = ioremap_nocache(MEBUFCNTR, 4);
	if (reg) {
		iowrite32(0x01600164, reg);
		iounmap(reg);
	}
}

#define ICCR	0x0004
#define ICSTART	0x0070

#define i2c_read(reg, offset)		ioread8(reg + offset)
#define i2c_write(reg, offset, data)	iowrite8(data, reg + offset)

/*
 * r8a7740 chip has lasting errata on I2C I/O pad reset.
 * this is work-around for it.
 */
static void r8a7740_i2c_workaround(struct platform_device *pdev)
{
	struct resource *res;
	void __iomem *reg;

	res = platform_get_resource(pdev, IORESOURCE_MEM, 0);
	if (unlikely(!res)) {
		pr_err("r8a7740 i2c workaround fail (cannot find resource)\n");
		return;
	}

	reg = ioremap(res->start, resource_size(res));
	if (unlikely(!reg)) {
		pr_err("r8a7740 i2c workaround fail (cannot map IO)\n");
		return;
	}

	i2c_write(reg, ICCR, i2c_read(reg, ICCR) | 0x80);
	i2c_read(reg, ICCR); /* dummy read */

	i2c_write(reg, ICSTART, i2c_read(reg, ICSTART) | 0x10);
	i2c_read(reg, ICSTART); /* dummy read */

	udelay(10);

	i2c_write(reg, ICCR, 0x01);
	i2c_write(reg, ICSTART, 0x00);

	udelay(10);

	i2c_write(reg, ICCR, 0x10);
	udelay(10);
	i2c_write(reg, ICCR, 0x00);
	udelay(10);
	i2c_write(reg, ICCR, 0x10);
	udelay(10);

	iounmap(reg);
}

void __init r8a7740_add_standard_devices(void)
{
	/* I2C work-around */
	r8a7740_i2c_workaround(&i2c0_device);
	r8a7740_i2c_workaround(&i2c1_device);

	r8a7740_init_pm_domains();

	/* add devices */
	platform_add_devices(r8a7740_early_devices,
			    ARRAY_SIZE(r8a7740_early_devices));
	platform_add_devices(r8a7740_late_devices,
			     ARRAY_SIZE(r8a7740_late_devices));

	/* add devices to PM domain  */

	rmobile_add_device_to_domain("A3SP",	&scif0_device);
	rmobile_add_device_to_domain("A3SP",	&scif1_device);
	rmobile_add_device_to_domain("A3SP",	&scif2_device);
	rmobile_add_device_to_domain("A3SP",	&scif3_device);
	rmobile_add_device_to_domain("A3SP",	&scif4_device);
	rmobile_add_device_to_domain("A3SP",	&scif5_device);
	rmobile_add_device_to_domain("A3SP",	&scif6_device);
	rmobile_add_device_to_domain("A3SP",	&scif7_device);
	rmobile_add_device_to_domain("A3SP",	&scifb_device);
	rmobile_add_device_to_domain("A3SP",	&i2c1_device);
}

void __init r8a7740_add_early_devices(void)
{
	early_platform_add_devices(r8a7740_early_devices,
				   ARRAY_SIZE(r8a7740_early_devices));

	/* setup early console here as well */
	shmobile_setup_console();
}

#ifdef CONFIG_USE_OF

void __init r8a7740_add_early_devices_dt(void)
{
	shmobile_setup_delay(800, 1, 3); /* Cortex-A9 @ 800MHz */

	early_platform_add_devices(r8a7740_early_devices,
				   ARRAY_SIZE(r8a7740_early_devices));

	/* setup early console here as well */
	shmobile_setup_console();
}

static const struct of_dev_auxdata r8a7740_auxdata_lookup[] __initconst = {
	{ }
};

void __init r8a7740_add_standard_devices_dt(void)
{
	/* clocks are setup late during boot in the case of DT */
	r8a7740_clock_init(0);

	platform_add_devices(r8a7740_early_devices,
			    ARRAY_SIZE(r8a7740_early_devices));

	of_platform_populate(NULL, of_default_bus_match_table,
			     r8a7740_auxdata_lookup, NULL);
}

static const char *r8a7740_boards_compat_dt[] __initdata = {
	"renesas,r8a7740",
	NULL,
};

DT_MACHINE_START(R8A7740_DT, "Generic R8A7740 (Flattened Device Tree)")
	.map_io		= r8a7740_map_io,
	.init_early	= r8a7740_add_early_devices_dt,
	.init_irq	= r8a7740_init_irq,
	.handle_irq	= shmobile_handle_irq_intc,
	.init_machine	= r8a7740_add_standard_devices_dt,
	.init_time	= shmobile_timer_init,
	.dt_compat	= r8a7740_boards_compat_dt,
MACHINE_END

#endif /* CONFIG_USE_OF */<|MERGE_RESOLUTION|>--- conflicted
+++ resolved
@@ -27,11 +27,7 @@
 #include <linux/serial_sci.h>
 #include <linux/sh_dma.h>
 #include <linux/sh_timer.h>
-<<<<<<< HEAD
-=======
-#include <linux/dma-mapping.h>
 #include <linux/platform_data/sh_ipmmu.h>
->>>>>>> 604542b8
 #include <mach/dma-register.h>
 #include <mach/r8a7740.h>
 #include <mach/pm-rmobile.h>
@@ -292,7 +288,37 @@
 	.num_resources	= ARRAY_SIZE(cmt10_resources),
 };
 
-<<<<<<< HEAD
+/* IPMMUI (an IPMMU module for ICB/LMB) */
+static struct resource ipmmu_resources[] = {
+	[0] = {
+		.name	= "IPMMUI",
+		.start	= 0xfe951000,
+		.end	= 0xfe9510ff,
+		.flags	= IORESOURCE_MEM,
+	},
+};
+
+static const char * const ipmmu_dev_names[] = {
+	"sh_mobile_lcdc_fb.0",
+	"sh_mobile_lcdc_fb.1",
+	"sh_mobile_ceu.0",
+};
+
+static struct shmobile_ipmmu_platform_data ipmmu_platform_data = {
+	.dev_names = ipmmu_dev_names,
+	.num_dev_names = ARRAY_SIZE(ipmmu_dev_names),
+};
+
+static struct platform_device ipmmu_device = {
+	.name           = "ipmmu",
+	.id             = -1,
+	.dev = {
+		.platform_data = &ipmmu_platform_data,
+	},
+	.resource       = ipmmu_resources,
+	.num_resources  = ARRAY_SIZE(ipmmu_resources),
+};
+
 /* TMU */
 static struct sh_timer_config tmu00_platform_data = {
 	.name = "TMU00",
@@ -382,37 +408,6 @@
 	},
 	.resource	= tmu02_resources,
 	.num_resources	= ARRAY_SIZE(tmu02_resources),
-=======
-/* IPMMUI (an IPMMU module for ICB/LMB) */
-static struct resource ipmmu_resources[] = {
-	[0] = {
-		.name	= "IPMMUI",
-		.start	= 0xfe951000,
-		.end	= 0xfe9510ff,
-		.flags	= IORESOURCE_MEM,
-	},
-};
-
-static const char * const ipmmu_dev_names[] = {
-	"sh_mobile_lcdc_fb.0",
-	"sh_mobile_lcdc_fb.1",
-	"sh_mobile_ceu.0",
-};
-
-static struct shmobile_ipmmu_platform_data ipmmu_platform_data = {
-	.dev_names = ipmmu_dev_names,
-	.num_dev_names = ARRAY_SIZE(ipmmu_dev_names),
-};
-
-static struct platform_device ipmmu_device = {
-	.name           = "ipmmu",
-	.id             = -1,
-	.dev = {
-		.platform_data = &ipmmu_platform_data,
-	},
-	.resource       = ipmmu_resources,
-	.num_resources  = ARRAY_SIZE(ipmmu_resources),
->>>>>>> 604542b8
 };
 
 static struct platform_device *r8a7740_early_devices[] __initdata = {
@@ -426,13 +421,10 @@
 	&scif7_device,
 	&scifb_device,
 	&cmt10_device,
-<<<<<<< HEAD
+	&ipmmu_device,
 	&tmu00_device,
 	&tmu01_device,
 	&tmu02_device,
-=======
-	&ipmmu_device,
->>>>>>> 604542b8
 };
 
 /* DMA */
