--- conflicted
+++ resolved
@@ -1016,16 +1016,9 @@
 
 DT_MACHINE_START(R8A7740_DT, "Generic R8A7740 (Flattened Device Tree)")
 	.map_io		= r8a7740_map_io,
-<<<<<<< HEAD
-	.init_early	= r8a7740_add_early_devices_dt,
-	.init_irq	= r8a7740_init_irq,
-	.init_machine	= r8a7740_add_standard_devices_dt,
-=======
 	.init_early	= r8a7740_init_delay,
 	.init_irq	= r8a7740_init_irq_of,
 	.init_machine	= r8a7740_generic_init,
-	.init_time	= shmobile_timer_init,
->>>>>>> 645f42b9
 	.dt_compat	= r8a7740_boards_compat_dt,
 MACHINE_END
 
