/*
 * r8a7779 processor support
 *
 * Copyright (C) 2011, 2013  Renesas Solutions Corp.
 * Copyright (C) 2011  Magnus Damm
 * Copyright (C) 2013  Cogent Embedded, Inc.
 *
 * This program is free software; you can redistribute it and/or modify
 * it under the terms of the GNU General Public License as published by
 * the Free Software Foundation; version 2 of the License.
 *
 * This program is distributed in the hope that it will be useful,
 * but WITHOUT ANY WARRANTY; without even the implied warranty of
 * MERCHANTABILITY or FITNESS FOR A PARTICULAR PURPOSE.  See the
 * GNU General Public License for more details.
 *
 * You should have received a copy of the GNU General Public License
 * along with this program; if not, write to the Free Software
 * Foundation, Inc., 51 Franklin St, Fifth Floor, Boston, MA  02110-1301  USA
 */
#include <linux/kernel.h>
#include <linux/init.h>
#include <linux/interrupt.h>
#include <linux/irq.h>
#include <linux/of_platform.h>
<<<<<<< HEAD
=======
#include <linux/platform_data/gpio-rcar.h>
>>>>>>> 8b85143e
#include <linux/platform_device.h>
#include <linux/delay.h>
#include <linux/input.h>
#include <linux/io.h>
#include <linux/serial_sci.h>
#include <linux/sh_intc.h>
#include <linux/sh_timer.h>
#include <linux/dma-mapping.h>
#include <mach/hardware.h>
#include <mach/irqs.h>
#include <mach/r8a7779.h>
#include <mach/common.h>
#include <asm/mach-types.h>
#include <asm/mach/arch.h>
#include <asm/mach/time.h>
#include <asm/mach/map.h>
#include <asm/hardware/cache-l2x0.h>

static struct map_desc r8a7779_io_desc[] __initdata = {
	/* 2M entity map for 0xf0000000 (MPCORE) */
	{
		.virtual	= 0xf0000000,
		.pfn		= __phys_to_pfn(0xf0000000),
		.length		= SZ_2M,
		.type		= MT_DEVICE_NONSHARED
	},
	/* 16M entity map for 0xfexxxxxx (DMAC-S/HPBREG/INTC2/LRAM/DBSC) */
	{
		.virtual	= 0xfe000000,
		.pfn		= __phys_to_pfn(0xfe000000),
		.length		= SZ_16M,
		.type		= MT_DEVICE_NONSHARED
	},
};

void __init r8a7779_map_io(void)
{
	iotable_init(r8a7779_io_desc, ARRAY_SIZE(r8a7779_io_desc));
}

static struct resource r8a7779_pfc_resources[] = {
	[0] = {
		.start	= 0xfffc0000,
		.end	= 0xfffc023b,
		.flags	= IORESOURCE_MEM,
	},
};

static struct platform_device r8a7779_pfc_device = {
	.name		= "pfc-r8a7779",
	.id		= -1,
	.resource	= r8a7779_pfc_resources,
	.num_resources	= ARRAY_SIZE(r8a7779_pfc_resources),
};

#define R8A7779_GPIO(idx, npins) \
static struct resource r8a7779_gpio##idx##_resources[] = {		\
	[0] = {								\
		.start	= 0xffc40000 + 0x1000 * (idx),			\
		.end	= 0xffc4002b + 0x1000 * (idx),			\
		.flags	= IORESOURCE_MEM,				\
	},								\
	[1] = {								\
		.start	= gic_iid(0xad + (idx)),			\
		.flags	= IORESOURCE_IRQ,				\
	}								\
};									\
									\
static struct gpio_rcar_config r8a7779_gpio##idx##_platform_data = {	\
	.gpio_base	= 32 * (idx),					\
	.irq_base	= 0,						\
	.number_of_pins	= npins,					\
	.pctl_name	= "pfc-r8a7779",				\
};									\
									\
static struct platform_device r8a7779_gpio##idx##_device = {		\
	.name		= "gpio_rcar",					\
	.id		= idx,						\
	.resource	= r8a7779_gpio##idx##_resources,		\
	.num_resources	= ARRAY_SIZE(r8a7779_gpio##idx##_resources),	\
	.dev		= {						\
		.platform_data	= &r8a7779_gpio##idx##_platform_data,	\
	},								\
}

R8A7779_GPIO(0, 32);
R8A7779_GPIO(1, 32);
R8A7779_GPIO(2, 32);
R8A7779_GPIO(3, 32);
R8A7779_GPIO(4, 32);
R8A7779_GPIO(5, 32);
R8A7779_GPIO(6, 9);

static struct platform_device *r8a7779_pinctrl_devices[] __initdata = {
	&r8a7779_pfc_device,
	&r8a7779_gpio0_device,
	&r8a7779_gpio1_device,
	&r8a7779_gpio2_device,
	&r8a7779_gpio3_device,
	&r8a7779_gpio4_device,
	&r8a7779_gpio5_device,
	&r8a7779_gpio6_device,
};

void __init r8a7779_pinmux_init(void)
{
	platform_add_devices(r8a7779_pinctrl_devices,
			    ARRAY_SIZE(r8a7779_pinctrl_devices));
}

static struct plat_sci_port scif0_platform_data = {
	.mapbase	= 0xffe40000,
	.flags		= UPF_BOOT_AUTOCONF | UPF_IOREMAP,
	.scscr		= SCSCR_RE | SCSCR_TE | SCSCR_CKE1,
	.scbrr_algo_id	= SCBRR_ALGO_2,
	.type		= PORT_SCIF,
	.irqs		= SCIx_IRQ_MUXED(gic_iid(0x78)),
};

static struct platform_device scif0_device = {
	.name		= "sh-sci",
	.id		= 0,
	.dev		= {
		.platform_data	= &scif0_platform_data,
	},
};

static struct plat_sci_port scif1_platform_data = {
	.mapbase	= 0xffe41000,
	.flags		= UPF_BOOT_AUTOCONF | UPF_IOREMAP,
	.scscr		= SCSCR_RE | SCSCR_TE | SCSCR_CKE1,
	.scbrr_algo_id	= SCBRR_ALGO_2,
	.type		= PORT_SCIF,
	.irqs		= SCIx_IRQ_MUXED(gic_iid(0x79)),
};

static struct platform_device scif1_device = {
	.name		= "sh-sci",
	.id		= 1,
	.dev		= {
		.platform_data	= &scif1_platform_data,
	},
};

static struct plat_sci_port scif2_platform_data = {
	.mapbase	= 0xffe42000,
	.flags		= UPF_BOOT_AUTOCONF | UPF_IOREMAP,
	.scscr		= SCSCR_RE | SCSCR_TE | SCSCR_CKE1,
	.scbrr_algo_id	= SCBRR_ALGO_2,
	.type		= PORT_SCIF,
	.irqs		= SCIx_IRQ_MUXED(gic_iid(0x7a)),
};

static struct platform_device scif2_device = {
	.name		= "sh-sci",
	.id		= 2,
	.dev		= {
		.platform_data	= &scif2_platform_data,
	},
};

static struct plat_sci_port scif3_platform_data = {
	.mapbase	= 0xffe43000,
	.flags		= UPF_BOOT_AUTOCONF | UPF_IOREMAP,
	.scscr		= SCSCR_RE | SCSCR_TE | SCSCR_CKE1,
	.scbrr_algo_id	= SCBRR_ALGO_2,
	.type		= PORT_SCIF,
	.irqs		= SCIx_IRQ_MUXED(gic_iid(0x7b)),
};

static struct platform_device scif3_device = {
	.name		= "sh-sci",
	.id		= 3,
	.dev		= {
		.platform_data	= &scif3_platform_data,
	},
};

static struct plat_sci_port scif4_platform_data = {
	.mapbase	= 0xffe44000,
	.flags		= UPF_BOOT_AUTOCONF | UPF_IOREMAP,
	.scscr		= SCSCR_RE | SCSCR_TE | SCSCR_CKE1,
	.scbrr_algo_id	= SCBRR_ALGO_2,
	.type		= PORT_SCIF,
	.irqs		= SCIx_IRQ_MUXED(gic_iid(0x7c)),
};

static struct platform_device scif4_device = {
	.name		= "sh-sci",
	.id		= 4,
	.dev		= {
		.platform_data	= &scif4_platform_data,
	},
};

static struct plat_sci_port scif5_platform_data = {
	.mapbase	= 0xffe45000,
	.flags		= UPF_BOOT_AUTOCONF | UPF_IOREMAP,
	.scscr		= SCSCR_RE | SCSCR_TE | SCSCR_CKE1,
	.scbrr_algo_id	= SCBRR_ALGO_2,
	.type		= PORT_SCIF,
	.irqs		= SCIx_IRQ_MUXED(gic_iid(0x7d)),
};

static struct platform_device scif5_device = {
	.name		= "sh-sci",
	.id		= 5,
	.dev		= {
		.platform_data	= &scif5_platform_data,
	},
};

/* TMU */
static struct sh_timer_config tmu00_platform_data = {
	.name = "TMU00",
	.channel_offset = 0x4,
	.timer_bit = 0,
	.clockevent_rating = 200,
};

static struct resource tmu00_resources[] = {
	[0] = {
		.name	= "TMU00",
		.start	= 0xffd80008,
		.end	= 0xffd80013,
		.flags	= IORESOURCE_MEM,
	},
	[1] = {
		.start	= gic_iid(0x40),
		.flags	= IORESOURCE_IRQ,
	},
};

static struct platform_device tmu00_device = {
	.name		= "sh_tmu",
	.id		= 0,
	.dev = {
		.platform_data	= &tmu00_platform_data,
	},
	.resource	= tmu00_resources,
	.num_resources	= ARRAY_SIZE(tmu00_resources),
};

static struct sh_timer_config tmu01_platform_data = {
	.name = "TMU01",
	.channel_offset = 0x10,
	.timer_bit = 1,
	.clocksource_rating = 200,
};

static struct resource tmu01_resources[] = {
	[0] = {
		.name	= "TMU01",
		.start	= 0xffd80014,
		.end	= 0xffd8001f,
		.flags	= IORESOURCE_MEM,
	},
	[1] = {
		.start	= gic_iid(0x41),
		.flags	= IORESOURCE_IRQ,
	},
};

static struct platform_device tmu01_device = {
	.name		= "sh_tmu",
	.id		= 1,
	.dev = {
		.platform_data	= &tmu01_platform_data,
	},
	.resource	= tmu01_resources,
	.num_resources	= ARRAY_SIZE(tmu01_resources),
};

/* I2C */
static struct resource rcar_i2c0_res[] = {
	{
		.start  = 0xffc70000,
		.end    = 0xffc70fff,
		.flags  = IORESOURCE_MEM,
	}, {
		.start  = gic_iid(0x6f),
		.flags  = IORESOURCE_IRQ,
	},
};

static struct platform_device i2c0_device = {
	.name		= "i2c-rcar",
	.id		= 0,
	.resource	= rcar_i2c0_res,
	.num_resources	= ARRAY_SIZE(rcar_i2c0_res),
};

static struct resource rcar_i2c1_res[] = {
	{
		.start  = 0xffc71000,
		.end    = 0xffc71fff,
		.flags  = IORESOURCE_MEM,
	}, {
		.start  = gic_iid(0x72),
		.flags  = IORESOURCE_IRQ,
	},
};

static struct platform_device i2c1_device = {
	.name		= "i2c-rcar",
	.id		= 1,
	.resource	= rcar_i2c1_res,
	.num_resources	= ARRAY_SIZE(rcar_i2c1_res),
};

static struct resource rcar_i2c2_res[] = {
	{
		.start  = 0xffc72000,
		.end    = 0xffc72fff,
		.flags  = IORESOURCE_MEM,
	}, {
		.start  = gic_iid(0x70),
		.flags  = IORESOURCE_IRQ,
	},
};

static struct platform_device i2c2_device = {
	.name		= "i2c-rcar",
	.id		= 2,
	.resource	= rcar_i2c2_res,
	.num_resources	= ARRAY_SIZE(rcar_i2c2_res),
};

static struct resource rcar_i2c3_res[] = {
	{
		.start  = 0xffc73000,
		.end    = 0xffc73fff,
		.flags  = IORESOURCE_MEM,
	}, {
		.start  = gic_iid(0x71),
		.flags  = IORESOURCE_IRQ,
	},
};

static struct platform_device i2c3_device = {
	.name		= "i2c-rcar",
	.id		= 3,
	.resource	= rcar_i2c3_res,
	.num_resources	= ARRAY_SIZE(rcar_i2c3_res),
};

static struct resource sata_resources[] = {
	[0] = {
		.name	= "rcar-sata",
		.start	= 0xfc600000,
		.end	= 0xfc601fff,
		.flags	= IORESOURCE_MEM,
	},
	[1] = {
		.start	= gic_iid(0x84),
		.flags	= IORESOURCE_IRQ,
	},
};

static struct platform_device sata_device = {
	.name		= "sata_rcar",
	.id		= -1,
	.resource	= sata_resources,
	.num_resources	= ARRAY_SIZE(sata_resources),
	.dev		= {
		.dma_mask		= &sata_device.dev.coherent_dma_mask,
		.coherent_dma_mask	= DMA_BIT_MASK(32),
	},
};

<<<<<<< HEAD
=======
/* Ether */
static struct resource ether_resources[] = {
	{
		.start	= 0xfde00000,
		.end	= 0xfde003ff,
		.flags	= IORESOURCE_MEM,
	}, {
		.start	= gic_iid(0xb4),
		.flags	= IORESOURCE_IRQ,
	},
};

>>>>>>> 8b85143e
static struct platform_device *r8a7779_devices_dt[] __initdata = {
	&scif0_device,
	&scif1_device,
	&scif2_device,
	&scif3_device,
	&scif4_device,
	&scif5_device,
	&tmu00_device,
	&tmu01_device,
};

static struct platform_device *r8a7779_late_devices[] __initdata = {
	&i2c0_device,
	&i2c1_device,
	&i2c2_device,
	&i2c3_device,
	&sata_device,
};

void __init r8a7779_add_standard_devices(void)
{
#ifdef CONFIG_CACHE_L2X0
	/* Early BRESP enable, Shared attribute override enable, 64K*16way */
	l2x0_init(IOMEM(0xf0100000), 0x40470000, 0x82000fff);
#endif
	r8a7779_pm_init();

	r8a7779_init_pm_domains();

	platform_add_devices(r8a7779_devices_dt,
			    ARRAY_SIZE(r8a7779_devices_dt));
	platform_add_devices(r8a7779_late_devices,
			    ARRAY_SIZE(r8a7779_late_devices));
}

void __init r8a7779_add_ether_device(struct sh_eth_plat_data *pdata)
{
	platform_device_register_resndata(&platform_bus, "sh_eth", -1,
					  ether_resources,
					  ARRAY_SIZE(ether_resources),
					  pdata, sizeof(*pdata));
}

/* do nothing for !CONFIG_SMP or !CONFIG_HAVE_TWD */
void __init __weak r8a7779_register_twd(void) { }

void __init r8a7779_earlytimer_init(void)
{
	r8a7779_clock_init();
	shmobile_earlytimer_init();
	r8a7779_register_twd();
}

void __init r8a7779_add_early_devices(void)
{
	early_platform_add_devices(r8a7779_devices_dt,
				   ARRAY_SIZE(r8a7779_devices_dt));

	/* Early serial console setup is not included here due to
	 * memory map collisions. The SCIF serial ports in r8a7779
	 * are difficult to entity map 1:1 due to collision with the
	 * virtual memory range used by the coherent DMA code on ARM.
	 *
	 * Anyone wanting to debug early can remove UPF_IOREMAP from
	 * the sh-sci serial console platform data, adjust mapbase
	 * to a static M:N virt:phys mapping that needs to be added to
	 * the mappings passed with iotable_init() above.
	 *
	 * Then add a call to shmobile_setup_console() from this function.
	 *
	 * As a final step pass earlyprint=sh-sci.2,115200 on the kernel
	 * command line in case of the marzen board.
	 */
}

#ifdef CONFIG_USE_OF
void __init r8a7779_init_delay(void)
{
	shmobile_setup_delay(1000, 2, 4); /* Cortex-A9 @ 1000MHz */
}

static const struct of_dev_auxdata r8a7779_auxdata_lookup[] __initconst = {
	{},
};

void __init r8a7779_add_standard_devices_dt(void)
{
	/* clocks are setup late during boot in the case of DT */
	r8a7779_clock_init();

	platform_add_devices(r8a7779_devices_dt,
			     ARRAY_SIZE(r8a7779_devices_dt));
	of_platform_populate(NULL, of_default_bus_match_table,
			     r8a7779_auxdata_lookup, NULL);
}

static const char *r8a7779_compat_dt[] __initdata = {
	"renesas,r8a7779",
	NULL,
};

DT_MACHINE_START(R8A7779_DT, "Generic R8A7779 (Flattened Device Tree)")
	.map_io		= r8a7779_map_io,
	.init_early	= r8a7779_init_delay,
	.nr_irqs	= NR_IRQS_LEGACY,
	.init_irq	= r8a7779_init_irq_dt,
	.init_machine	= r8a7779_add_standard_devices_dt,
	.init_time	= shmobile_timer_init,
	.dt_compat	= r8a7779_compat_dt,
MACHINE_END
#endif /* CONFIG_USE_OF */<|MERGE_RESOLUTION|>--- conflicted
+++ resolved
@@ -23,10 +23,7 @@
 #include <linux/interrupt.h>
 #include <linux/irq.h>
 #include <linux/of_platform.h>
-<<<<<<< HEAD
-=======
 #include <linux/platform_data/gpio-rcar.h>
->>>>>>> 8b85143e
 #include <linux/platform_device.h>
 #include <linux/delay.h>
 #include <linux/input.h>
@@ -397,8 +394,6 @@
 	},
 };
 
-<<<<<<< HEAD
-=======
 /* Ether */
 static struct resource ether_resources[] = {
 	{
@@ -411,7 +406,6 @@
 	},
 };
 
->>>>>>> 8b85143e
 static struct platform_device *r8a7779_devices_dt[] __initdata = {
 	&scif0_device,
 	&scif1_device,
