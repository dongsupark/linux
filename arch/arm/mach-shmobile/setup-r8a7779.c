/*
 * r8a7779 processor support
 *
 * Copyright (C) 2011, 2013  Renesas Solutions Corp.
 * Copyright (C) 2011  Magnus Damm
 * Copyright (C) 2013  Cogent Embedded, Inc.
 *
 * This program is free software; you can redistribute it and/or modify
 * it under the terms of the GNU General Public License as published by
 * the Free Software Foundation; version 2 of the License.
 *
 * This program is distributed in the hope that it will be useful,
 * but WITHOUT ANY WARRANTY; without even the implied warranty of
 * MERCHANTABILITY or FITNESS FOR A PARTICULAR PURPOSE.  See the
 * GNU General Public License for more details.
 *
 * You should have received a copy of the GNU General Public License
 * along with this program; if not, write to the Free Software
 * Foundation, Inc., 51 Franklin St, Fifth Floor, Boston, MA  02110-1301  USA
 */
#include <linux/kernel.h>
#include <linux/init.h>
#include <linux/interrupt.h>
#include <linux/irq.h>
#include <linux/of_platform.h>
#include <linux/platform_data/gpio-rcar.h>
#include <linux/platform_device.h>
#include <linux/delay.h>
#include <linux/input.h>
#include <linux/io.h>
#include <linux/serial_sci.h>
#include <linux/sh_intc.h>
#include <linux/sh_timer.h>
#include <linux/dma-mapping.h>
#include <mach/hardware.h>
#include <mach/irqs.h>
#include <mach/r8a7779.h>
#include <mach/common.h>
#include <asm/mach-types.h>
#include <asm/mach/arch.h>
#include <asm/mach/time.h>
#include <asm/mach/map.h>
#include <asm/hardware/cache-l2x0.h>

static struct map_desc r8a7779_io_desc[] __initdata = {
	/* 2M entity map for 0xf0000000 (MPCORE) */
	{
		.virtual	= 0xf0000000,
		.pfn		= __phys_to_pfn(0xf0000000),
		.length		= SZ_2M,
		.type		= MT_DEVICE_NONSHARED
	},
	/* 16M entity map for 0xfexxxxxx (DMAC-S/HPBREG/INTC2/LRAM/DBSC) */
	{
		.virtual	= 0xfe000000,
		.pfn		= __phys_to_pfn(0xfe000000),
		.length		= SZ_16M,
		.type		= MT_DEVICE_NONSHARED
	},
};

void __init r8a7779_map_io(void)
{
	iotable_init(r8a7779_io_desc, ARRAY_SIZE(r8a7779_io_desc));
}

static struct resource r8a7779_pfc_resources[] = {
<<<<<<< HEAD
	[0] = {
		.start	= 0xfffc0000,
		.end	= 0xfffc023b,
		.flags	= IORESOURCE_MEM,
	},
=======
	DEFINE_RES_MEM(0xfffc0000, 0x023c),
>>>>>>> e25e9b69
};

static struct platform_device r8a7779_pfc_device = {
	.name		= "pfc-r8a7779",
	.id		= -1,
	.resource	= r8a7779_pfc_resources,
	.num_resources	= ARRAY_SIZE(r8a7779_pfc_resources),
};

#define R8A7779_GPIO(idx, npins) \
static struct resource r8a7779_gpio##idx##_resources[] = {		\
<<<<<<< HEAD
	[0] = {								\
		.start	= 0xffc40000 + 0x1000 * (idx),			\
		.end	= 0xffc4002b + 0x1000 * (idx),			\
		.flags	= IORESOURCE_MEM,				\
	},								\
	[1] = {								\
		.start	= gic_iid(0xad + (idx)),			\
		.flags	= IORESOURCE_IRQ,				\
	}								\
=======
	DEFINE_RES_MEM(0xffc40000 + (0x1000 * (idx)), 0x002c),		\
	DEFINE_RES_IRQ(gic_iid(0xad + (idx))),				\
>>>>>>> e25e9b69
};									\
									\
static struct gpio_rcar_config r8a7779_gpio##idx##_platform_data = {	\
	.gpio_base	= 32 * (idx),					\
	.irq_base	= 0,						\
	.number_of_pins	= npins,					\
	.pctl_name	= "pfc-r8a7779",				\
};									\
									\
static struct platform_device r8a7779_gpio##idx##_device = {		\
	.name		= "gpio_rcar",					\
	.id		= idx,						\
	.resource	= r8a7779_gpio##idx##_resources,		\
	.num_resources	= ARRAY_SIZE(r8a7779_gpio##idx##_resources),	\
	.dev		= {						\
		.platform_data	= &r8a7779_gpio##idx##_platform_data,	\
	},								\
}

R8A7779_GPIO(0, 32);
R8A7779_GPIO(1, 32);
R8A7779_GPIO(2, 32);
R8A7779_GPIO(3, 32);
R8A7779_GPIO(4, 32);
R8A7779_GPIO(5, 32);
R8A7779_GPIO(6, 9);

static struct platform_device *r8a7779_pinctrl_devices[] __initdata = {
	&r8a7779_pfc_device,
	&r8a7779_gpio0_device,
	&r8a7779_gpio1_device,
	&r8a7779_gpio2_device,
	&r8a7779_gpio3_device,
	&r8a7779_gpio4_device,
	&r8a7779_gpio5_device,
	&r8a7779_gpio6_device,
};

void __init r8a7779_pinmux_init(void)
{
	platform_add_devices(r8a7779_pinctrl_devices,
			    ARRAY_SIZE(r8a7779_pinctrl_devices));
}

static struct plat_sci_port scif0_platform_data = {
	.mapbase	= 0xffe40000,
	.flags		= UPF_BOOT_AUTOCONF | UPF_IOREMAP,
	.scscr		= SCSCR_RE | SCSCR_TE | SCSCR_CKE1,
	.scbrr_algo_id	= SCBRR_ALGO_2,
	.type		= PORT_SCIF,
	.irqs		= SCIx_IRQ_MUXED(gic_iid(0x78)),
};

static struct platform_device scif0_device = {
	.name		= "sh-sci",
	.id		= 0,
	.dev		= {
		.platform_data	= &scif0_platform_data,
	},
};

static struct plat_sci_port scif1_platform_data = {
	.mapbase	= 0xffe41000,
	.flags		= UPF_BOOT_AUTOCONF | UPF_IOREMAP,
	.scscr		= SCSCR_RE | SCSCR_TE | SCSCR_CKE1,
	.scbrr_algo_id	= SCBRR_ALGO_2,
	.type		= PORT_SCIF,
	.irqs		= SCIx_IRQ_MUXED(gic_iid(0x79)),
};

static struct platform_device scif1_device = {
	.name		= "sh-sci",
	.id		= 1,
	.dev		= {
		.platform_data	= &scif1_platform_data,
	},
};

static struct plat_sci_port scif2_platform_data = {
	.mapbase	= 0xffe42000,
	.flags		= UPF_BOOT_AUTOCONF | UPF_IOREMAP,
	.scscr		= SCSCR_RE | SCSCR_TE | SCSCR_CKE1,
	.scbrr_algo_id	= SCBRR_ALGO_2,
	.type		= PORT_SCIF,
	.irqs		= SCIx_IRQ_MUXED(gic_iid(0x7a)),
};

static struct platform_device scif2_device = {
	.name		= "sh-sci",
	.id		= 2,
	.dev		= {
		.platform_data	= &scif2_platform_data,
	},
};

static struct plat_sci_port scif3_platform_data = {
	.mapbase	= 0xffe43000,
	.flags		= UPF_BOOT_AUTOCONF | UPF_IOREMAP,
	.scscr		= SCSCR_RE | SCSCR_TE | SCSCR_CKE1,
	.scbrr_algo_id	= SCBRR_ALGO_2,
	.type		= PORT_SCIF,
	.irqs		= SCIx_IRQ_MUXED(gic_iid(0x7b)),
};

static struct platform_device scif3_device = {
	.name		= "sh-sci",
	.id		= 3,
	.dev		= {
		.platform_data	= &scif3_platform_data,
	},
};

static struct plat_sci_port scif4_platform_data = {
	.mapbase	= 0xffe44000,
	.flags		= UPF_BOOT_AUTOCONF | UPF_IOREMAP,
	.scscr		= SCSCR_RE | SCSCR_TE | SCSCR_CKE1,
	.scbrr_algo_id	= SCBRR_ALGO_2,
	.type		= PORT_SCIF,
	.irqs		= SCIx_IRQ_MUXED(gic_iid(0x7c)),
};

static struct platform_device scif4_device = {
	.name		= "sh-sci",
	.id		= 4,
	.dev		= {
		.platform_data	= &scif4_platform_data,
	},
};

static struct plat_sci_port scif5_platform_data = {
	.mapbase	= 0xffe45000,
	.flags		= UPF_BOOT_AUTOCONF | UPF_IOREMAP,
	.scscr		= SCSCR_RE | SCSCR_TE | SCSCR_CKE1,
	.scbrr_algo_id	= SCBRR_ALGO_2,
	.type		= PORT_SCIF,
	.irqs		= SCIx_IRQ_MUXED(gic_iid(0x7d)),
};

static struct platform_device scif5_device = {
	.name		= "sh-sci",
	.id		= 5,
	.dev		= {
		.platform_data	= &scif5_platform_data,
	},
};

/* TMU */
static struct sh_timer_config tmu00_platform_data = {
	.name = "TMU00",
	.channel_offset = 0x4,
	.timer_bit = 0,
	.clockevent_rating = 200,
};

static struct resource tmu00_resources[] = {
	[0] = {
		.name	= "TMU00",
		.start	= 0xffd80008,
		.end	= 0xffd80013,
		.flags	= IORESOURCE_MEM,
	},
	[1] = {
		.start	= gic_iid(0x40),
		.flags	= IORESOURCE_IRQ,
	},
};

static struct platform_device tmu00_device = {
	.name		= "sh_tmu",
	.id		= 0,
	.dev = {
		.platform_data	= &tmu00_platform_data,
	},
	.resource	= tmu00_resources,
	.num_resources	= ARRAY_SIZE(tmu00_resources),
};

static struct sh_timer_config tmu01_platform_data = {
	.name = "TMU01",
	.channel_offset = 0x10,
	.timer_bit = 1,
	.clocksource_rating = 200,
};

static struct resource tmu01_resources[] = {
	[0] = {
		.name	= "TMU01",
		.start	= 0xffd80014,
		.end	= 0xffd8001f,
		.flags	= IORESOURCE_MEM,
	},
	[1] = {
		.start	= gic_iid(0x41),
		.flags	= IORESOURCE_IRQ,
	},
};

static struct platform_device tmu01_device = {
	.name		= "sh_tmu",
	.id		= 1,
	.dev = {
		.platform_data	= &tmu01_platform_data,
	},
	.resource	= tmu01_resources,
	.num_resources	= ARRAY_SIZE(tmu01_resources),
};

/* I2C */
static struct resource rcar_i2c0_res[] = {
	{
		.start  = 0xffc70000,
		.end    = 0xffc70fff,
		.flags  = IORESOURCE_MEM,
	}, {
		.start  = gic_iid(0x6f),
		.flags  = IORESOURCE_IRQ,
	},
};

static struct platform_device i2c0_device = {
	.name		= "i2c-rcar",
	.id		= 0,
	.resource	= rcar_i2c0_res,
	.num_resources	= ARRAY_SIZE(rcar_i2c0_res),
};

static struct resource rcar_i2c1_res[] = {
	{
		.start  = 0xffc71000,
		.end    = 0xffc71fff,
		.flags  = IORESOURCE_MEM,
	}, {
		.start  = gic_iid(0x72),
		.flags  = IORESOURCE_IRQ,
	},
};

static struct platform_device i2c1_device = {
	.name		= "i2c-rcar",
	.id		= 1,
	.resource	= rcar_i2c1_res,
	.num_resources	= ARRAY_SIZE(rcar_i2c1_res),
};

static struct resource rcar_i2c2_res[] = {
	{
		.start  = 0xffc72000,
		.end    = 0xffc72fff,
		.flags  = IORESOURCE_MEM,
	}, {
		.start  = gic_iid(0x70),
		.flags  = IORESOURCE_IRQ,
	},
};

static struct platform_device i2c2_device = {
	.name		= "i2c-rcar",
	.id		= 2,
	.resource	= rcar_i2c2_res,
	.num_resources	= ARRAY_SIZE(rcar_i2c2_res),
};

static struct resource rcar_i2c3_res[] = {
	{
		.start  = 0xffc73000,
		.end    = 0xffc73fff,
		.flags  = IORESOURCE_MEM,
	}, {
		.start  = gic_iid(0x71),
		.flags  = IORESOURCE_IRQ,
	},
};

static struct platform_device i2c3_device = {
	.name		= "i2c-rcar",
	.id		= 3,
	.resource	= rcar_i2c3_res,
	.num_resources	= ARRAY_SIZE(rcar_i2c3_res),
};

static struct resource sata_resources[] = {
	[0] = {
		.name	= "rcar-sata",
		.start	= 0xfc600000,
		.end	= 0xfc601fff,
		.flags	= IORESOURCE_MEM,
	},
	[1] = {
		.start	= gic_iid(0x84),
		.flags	= IORESOURCE_IRQ,
	},
};

static struct platform_device sata_device = {
	.name		= "sata_rcar",
	.id		= -1,
	.resource	= sata_resources,
	.num_resources	= ARRAY_SIZE(sata_resources),
	.dev		= {
		.dma_mask		= &sata_device.dev.coherent_dma_mask,
		.coherent_dma_mask	= DMA_BIT_MASK(32),
	},
};

/* Ether */
static struct resource ether_resources[] = {
	{
		.start	= 0xfde00000,
		.end	= 0xfde003ff,
		.flags	= IORESOURCE_MEM,
	}, {
		.start	= gic_iid(0xb4),
		.flags	= IORESOURCE_IRQ,
	},
};

static struct platform_device *r8a7779_devices_dt[] __initdata = {
	&scif0_device,
	&scif1_device,
	&scif2_device,
	&scif3_device,
	&scif4_device,
	&scif5_device,
	&tmu00_device,
	&tmu01_device,
};

static struct platform_device *r8a7779_late_devices[] __initdata = {
	&i2c0_device,
	&i2c1_device,
	&i2c2_device,
	&i2c3_device,
	&sata_device,
};

void __init r8a7779_add_standard_devices(void)
{
#ifdef CONFIG_CACHE_L2X0
	/* Early BRESP enable, Shared attribute override enable, 64K*16way */
	l2x0_init(IOMEM(0xf0100000), 0x40470000, 0x82000fff);
#endif
	r8a7779_pm_init();

	r8a7779_init_pm_domains();

	platform_add_devices(r8a7779_devices_dt,
			    ARRAY_SIZE(r8a7779_devices_dt));
	platform_add_devices(r8a7779_late_devices,
			    ARRAY_SIZE(r8a7779_late_devices));
}

void __init r8a7779_add_ether_device(struct sh_eth_plat_data *pdata)
{
	platform_device_register_resndata(&platform_bus, "sh-eth", -1,
					  ether_resources,
					  ARRAY_SIZE(ether_resources),
					  pdata, sizeof(*pdata));
}

/* do nothing for !CONFIG_SMP or !CONFIG_HAVE_TWD */
void __init __weak r8a7779_register_twd(void) { }

void __init r8a7779_earlytimer_init(void)
{
	r8a7779_clock_init();
	shmobile_earlytimer_init();
	r8a7779_register_twd();
}

void __init r8a7779_add_early_devices(void)
{
	early_platform_add_devices(r8a7779_devices_dt,
				   ARRAY_SIZE(r8a7779_devices_dt));

	/* Early serial console setup is not included here due to
	 * memory map collisions. The SCIF serial ports in r8a7779
	 * are difficult to entity map 1:1 due to collision with the
	 * virtual memory range used by the coherent DMA code on ARM.
	 *
	 * Anyone wanting to debug early can remove UPF_IOREMAP from
	 * the sh-sci serial console platform data, adjust mapbase
	 * to a static M:N virt:phys mapping that needs to be added to
	 * the mappings passed with iotable_init() above.
	 *
	 * Then add a call to shmobile_setup_console() from this function.
	 *
	 * As a final step pass earlyprint=sh-sci.2,115200 on the kernel
	 * command line in case of the marzen board.
	 */
}

#ifdef CONFIG_USE_OF
void __init r8a7779_init_delay(void)
{
	shmobile_setup_delay(1000, 2, 4); /* Cortex-A9 @ 1000MHz */
}

static const struct of_dev_auxdata r8a7779_auxdata_lookup[] __initconst = {
	{},
};

void __init r8a7779_add_standard_devices_dt(void)
{
	/* clocks are setup late during boot in the case of DT */
	r8a7779_clock_init();

	platform_add_devices(r8a7779_devices_dt,
			     ARRAY_SIZE(r8a7779_devices_dt));
	of_platform_populate(NULL, of_default_bus_match_table,
			     r8a7779_auxdata_lookup, NULL);
}

static const char *r8a7779_compat_dt[] __initdata = {
	"renesas,r8a7779",
	NULL,
};

DT_MACHINE_START(R8A7779_DT, "Generic R8A7779 (Flattened Device Tree)")
	.map_io		= r8a7779_map_io,
	.init_early	= r8a7779_init_delay,
	.nr_irqs	= NR_IRQS_LEGACY,
	.init_irq	= r8a7779_init_irq_dt,
	.init_machine	= r8a7779_add_standard_devices_dt,
	.init_time	= shmobile_timer_init,
	.dt_compat	= r8a7779_compat_dt,
MACHINE_END
#endif /* CONFIG_USE_OF */<|MERGE_RESOLUTION|>--- conflicted
+++ resolved
@@ -65,15 +65,7 @@
 }
 
 static struct resource r8a7779_pfc_resources[] = {
-<<<<<<< HEAD
-	[0] = {
-		.start	= 0xfffc0000,
-		.end	= 0xfffc023b,
-		.flags	= IORESOURCE_MEM,
-	},
-=======
 	DEFINE_RES_MEM(0xfffc0000, 0x023c),
->>>>>>> e25e9b69
 };
 
 static struct platform_device r8a7779_pfc_device = {
@@ -85,20 +77,8 @@
 
 #define R8A7779_GPIO(idx, npins) \
 static struct resource r8a7779_gpio##idx##_resources[] = {		\
-<<<<<<< HEAD
-	[0] = {								\
-		.start	= 0xffc40000 + 0x1000 * (idx),			\
-		.end	= 0xffc4002b + 0x1000 * (idx),			\
-		.flags	= IORESOURCE_MEM,				\
-	},								\
-	[1] = {								\
-		.start	= gic_iid(0xad + (idx)),			\
-		.flags	= IORESOURCE_IRQ,				\
-	}								\
-=======
 	DEFINE_RES_MEM(0xffc40000 + (0x1000 * (idx)), 0x002c),		\
 	DEFINE_RES_IRQ(gic_iid(0xad + (idx))),				\
->>>>>>> e25e9b69
 };									\
 									\
 static struct gpio_rcar_config r8a7779_gpio##idx##_platform_data = {	\
