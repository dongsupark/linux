/*
 * armadillo 800 eva board support
 *
 * Copyright (C) 2012 Renesas Solutions Corp.
 * Copyright (C) 2012 Kuninori Morimoto <kuninori.morimoto.gx@renesas.com>
 *
 * This program is free software; you can redistribute it and/or modify
 * it under the terms of the GNU General Public License as published by
 * the Free Software Foundation; version 2 of the License.
 *
 * This program is distributed in the hope that it will be useful,
 * but WITHOUT ANY WARRANTY; without even the implied warranty of
 * MERCHANTABILITY or FITNESS FOR A PARTICULAR PURPOSE.  See the
 * GNU General Public License for more details.
 */

#include <linux/clk.h>
#include <linux/delay.h>
#include <linux/err.h>
#include <linux/gpio.h>
#include <linux/gpio_keys.h>
#include <linux/i2c-gpio.h>
#include <linux/input.h>
#include <linux/irq.h>
#include <linux/kernel.h>
#include <linux/mfd/tmio.h>
#include <linux/mmc/host.h>
#include <linux/mmc/sh_mmcif.h>
#include <linux/mmc/sh_mobile_sdhi.h>
#include <linux/pinctrl/machine.h>
#include <linux/platform_data/st1232_pdata.h>
#include <linux/platform_device.h>
#include <linux/pwm.h>
#include <linux/pwm_backlight.h>
#include <linux/reboot.h>
#include <linux/regulator/driver.h>
#include <linux/regulator/fixed.h>
#include <linux/regulator/gpio-regulator.h>
#include <linux/regulator/machine.h>
#include <linux/sh_eth.h>
#include <linux/usb/renesas_usbhs.h>
#include <linux/videodev2.h>

#include <asm/hardware/cache-l2x0.h>
#include <asm/mach-types.h>
#include <asm/mach/arch.h>
#include <asm/mach/map.h>
#include <asm/mach/time.h>
#include <asm/page.h>
#include <media/mt9t112.h>
#include <media/sh_mobile_ceu.h>
#include <media/soc_camera.h>
#include <sound/sh_fsi.h>
#include <sound/simple_card.h>
#include <video/sh_mobile_hdmi.h>
#include <video/sh_mobile_lcdc.h>

#include "common.h"
#include "irqs.h"
#include "pm-rmobile.h"
#include "r8a7740.h"
#include "sh-gpio.h"

/*
 * CON1		Camera Module
 * CON2		Extension Bus
 * CON3		HDMI Output
 * CON4		Composite Video Output
 * CON5		H-UDI JTAG
 * CON6		ARM JTAG
 * CON7		SD1
 * CON8		SD2
 * CON9		RTC BackUp
 * CON10	Monaural Mic Input
 * CON11	Stereo Headphone Output
 * CON12	Audio Line Output(L)
 * CON13	Audio Line Output(R)
 * CON14	AWL13 Module
 * CON15	Extension
 * CON16	LCD1
 * CON17	LCD2
 * CON19	Power Input
 * CON20	USB1
 * CON21	USB2
 * CON22	Serial
 * CON23	LAN
 * CON24	USB3
 * LED1		Camera LED(Yellow)
 * LED2		Power LED (Green)
 * ED3-LED6	User LED(Yellow)
 * LED7		LAN link LED(Green)
 * LED8		LAN activity LED(Yellow)
 */

/*
 * DipSwitch
 *
 *                    SW1
 *
 * -12345678-+---------------+----------------------------
 *  1        | boot          | hermit
 *  0        | boot          | OS auto boot
 * -12345678-+---------------+----------------------------
 *   00      | boot device   | eMMC
 *   10      | boot device   | SDHI0 (CON7)
 *   01      | boot device   | -
 *   11      | boot device   | Extension Buss (CS0)
 * -12345678-+---------------+----------------------------
 *     0     | Extension Bus | D8-D15 disable, eMMC enable
 *     1     | Extension Bus | D8-D15 enable,  eMMC disable
 * -12345678-+---------------+----------------------------
 *      0    | SDHI1         | COM8 disable, COM14 enable
 *      1    | SDHI1         | COM8 enable,  COM14 disable
 * -12345678-+---------------+----------------------------
 *       0   | USB0          | COM20 enable,  COM24 disable
 *       1   | USB0          | COM20 disable, COM24 enable
 * -12345678-+---------------+----------------------------
 *        00 | JTAG          | SH-X2
 *        10 | JTAG          | ARM
 *        01 | JTAG          | -
 *        11 | JTAG          | Boundary Scan
 *-----------+---------------+----------------------------
 */

/*
 * FSI-WM8978
 *
 * this command is required when playback.
 *
 * # amixer set "Headphone" 50
 *
 * this command is required when capture.
 *
 * # amixer set "Input PGA" 15
 * # amixer set "Left Input Mixer MicP" on
 * # amixer set "Left Input Mixer MicN" on
 * # amixer set "Right Input Mixer MicN" on
 * # amixer set "Right Input Mixer MicP" on
 */

/*
 * USB function
 *
 * When you use USB Function,
 * set SW1.6 ON, and connect cable to CN24.
 *
 * USBF needs workaround on R8A7740 chip.
 * These are a little bit complex.
 * see
 *	usbhsf_power_ctrl()
 */
#define IRQ7		irq_pin(7)
#define USBCR1		IOMEM(0xe605810a)
#define USBH		0xC6700000
#define USBH_USBCTR	0x10834

struct usbhsf_private {
	struct clk *phy;
	struct clk *usb24;
	struct clk *pci;
	struct clk *func;
	struct clk *host;
	void __iomem *usbh_base;
	struct renesas_usbhs_platform_info info;
};

#define usbhsf_get_priv(pdev)				\
	container_of(renesas_usbhs_get_info(pdev),	\
		     struct usbhsf_private, info)

static int usbhsf_get_id(struct platform_device *pdev)
{
	return USBHS_GADGET;
}

static int usbhsf_power_ctrl(struct platform_device *pdev,
			      void __iomem *base, int enable)
{
	struct usbhsf_private *priv = usbhsf_get_priv(pdev);

	/*
	 * Work around for USB Function.
	 * It needs USB host clock, and settings
	 */
	if (enable) {
		/*
		 * enable all the related usb clocks
		 * for usb workaround
		 */
		clk_enable(priv->usb24);
		clk_enable(priv->pci);
		clk_enable(priv->host);
		clk_enable(priv->func);
		clk_enable(priv->phy);

		/*
		 * set USBCR1
		 *
		 * Port1 is driven by USB function,
		 * Port2 is driven by USB HOST
		 * One HOST (Port1 or Port2 is HOST)
		 * USB PLL input clock = 24MHz
		 */
		__raw_writew(0xd750, USBCR1);
		mdelay(1);

		/*
		 * start USB Host
		 */
		__raw_writel(0x0000000c, priv->usbh_base + USBH_USBCTR);
		__raw_writel(0x00000008, priv->usbh_base + USBH_USBCTR);
		mdelay(10);

		/*
		 * USB PHY Power ON
		 */
		__raw_writew(0xd770, USBCR1);
		__raw_writew(0x4000, base + 0x102); /* USBF :: SUSPMODE */

	} else {
		__raw_writel(0x0000010f, priv->usbh_base + USBH_USBCTR);
		__raw_writew(0xd7c0, USBCR1); /* GPIO */

		clk_disable(priv->phy);
		clk_disable(priv->func);	/* usb work around */
		clk_disable(priv->host);	/* usb work around */
		clk_disable(priv->pci);		/* usb work around */
		clk_disable(priv->usb24);	/* usb work around */
	}

	return 0;
}

static int usbhsf_get_vbus(struct platform_device *pdev)
{
	return gpio_get_value(209);
}

static irqreturn_t usbhsf_interrupt(int irq, void *data)
{
	struct platform_device *pdev = data;

	renesas_usbhs_call_notify_hotplug(pdev);

	return IRQ_HANDLED;
}

static int usbhsf_hardware_exit(struct platform_device *pdev)
{
	struct usbhsf_private *priv = usbhsf_get_priv(pdev);

	if (!IS_ERR(priv->phy))
		clk_put(priv->phy);
	if (!IS_ERR(priv->usb24))
		clk_put(priv->usb24);
	if (!IS_ERR(priv->pci))
		clk_put(priv->pci);
	if (!IS_ERR(priv->host))
		clk_put(priv->host);
	if (!IS_ERR(priv->func))
		clk_put(priv->func);
	if (priv->usbh_base)
		iounmap(priv->usbh_base);

	priv->phy	= NULL;
	priv->usb24	= NULL;
	priv->pci	= NULL;
	priv->host	= NULL;
	priv->func	= NULL;
	priv->usbh_base	= NULL;

	free_irq(IRQ7, pdev);

	return 0;
}

static int usbhsf_hardware_init(struct platform_device *pdev)
{
	struct usbhsf_private *priv = usbhsf_get_priv(pdev);
	int ret;

	priv->phy	= clk_get(&pdev->dev, "phy");
	priv->usb24	= clk_get(&pdev->dev, "usb24");
	priv->pci	= clk_get(&pdev->dev, "pci");
	priv->func	= clk_get(&pdev->dev, "func");
	priv->host	= clk_get(&pdev->dev, "host");
	priv->usbh_base	= ioremap_nocache(USBH, 0x20000);

	if (IS_ERR(priv->phy)		||
	    IS_ERR(priv->usb24)		||
	    IS_ERR(priv->pci)		||
	    IS_ERR(priv->host)		||
	    IS_ERR(priv->func)		||
	    !priv->usbh_base) {
		dev_err(&pdev->dev, "USB clock setting failed\n");
		usbhsf_hardware_exit(pdev);
		return -EIO;
	}

	ret = request_irq(IRQ7, usbhsf_interrupt, IRQF_TRIGGER_NONE,
			  dev_name(&pdev->dev), pdev);
	if (ret) {
		dev_err(&pdev->dev, "request_irq err\n");
		return ret;
	}
	irq_set_irq_type(IRQ7, IRQ_TYPE_EDGE_BOTH);

	/* usb24 use 1/1 of parent clock (= usb24s = 24MHz) */
	clk_set_rate(priv->usb24,
		     clk_get_rate(clk_get_parent(priv->usb24)));

	return 0;
}

static struct usbhsf_private usbhsf_private = {
	.info = {
		.platform_callback = {
			.get_id		= usbhsf_get_id,
			.get_vbus	= usbhsf_get_vbus,
			.hardware_init	= usbhsf_hardware_init,
			.hardware_exit	= usbhsf_hardware_exit,
			.power_ctrl	= usbhsf_power_ctrl,
		},
		.driver_param = {
			.buswait_bwait		= 5,
			.detection_delay	= 5,
			.d0_rx_id	= SHDMA_SLAVE_USBHS_RX,
			.d1_tx_id	= SHDMA_SLAVE_USBHS_TX,
		},
	}
};

static struct resource usbhsf_resources[] = {
	{
		.name	= "USBHS",
		.start	= 0xe6890000,
		.end	= 0xe6890104 - 1,
		.flags	= IORESOURCE_MEM,
	},
	{
		.start	= gic_spi(51),
		.flags	= IORESOURCE_IRQ,
	},
};

static struct platform_device usbhsf_device = {
	.name	= "renesas_usbhs",
	.dev = {
		.platform_data = &usbhsf_private.info,
	},
	.id = -1,
	.num_resources	= ARRAY_SIZE(usbhsf_resources),
	.resource	= usbhsf_resources,
};

/* Ether */
static struct sh_eth_plat_data sh_eth_platdata = {
	.phy			= 0x00, /* LAN8710A */
	.edmac_endian		= EDMAC_LITTLE_ENDIAN,
	.phy_interface		= PHY_INTERFACE_MODE_MII,
};

static struct resource sh_eth_resources[] = {
	{
		.start	= 0xe9a00000,
		.end	= 0xe9a00800 - 1,
		.flags	= IORESOURCE_MEM,
	}, {
		.start	= 0xe9a01800,
		.end	= 0xe9a02000 - 1,
		.flags	= IORESOURCE_MEM,
	}, {
		.start	= gic_spi(110),
		.flags	= IORESOURCE_IRQ,
	},
};

static struct platform_device sh_eth_device = {
	.name = "r8a7740-gether",
	.id = -1,
	.dev = {
		.platform_data = &sh_eth_platdata,
		.dma_mask = &sh_eth_device.dev.coherent_dma_mask,
		.coherent_dma_mask = DMA_BIT_MASK(32),
	},
	.resource = sh_eth_resources,
	.num_resources = ARRAY_SIZE(sh_eth_resources),
};

/* PWM */
static struct resource pwm_resources[] = {
	[0] = {
		.start = 0xe6600000,
		.end = 0xe66000ff,
		.flags = IORESOURCE_MEM,
	},
};

static struct platform_device pwm_device = {
	.name = "renesas-tpu-pwm",
	.id = -1,
	.num_resources = ARRAY_SIZE(pwm_resources),
	.resource = pwm_resources,
};

static struct pwm_lookup pwm_lookup[] = {
	PWM_LOOKUP("renesas-tpu-pwm", 2, "pwm-backlight.0", NULL,
		   33333, PWM_POLARITY_INVERSED),
};

/* LCDC and backlight */
static struct platform_pwm_backlight_data pwm_backlight_data = {
	.lth_brightness = 50,
	.max_brightness = 255,
	.dft_brightness = 255,
	.pwm_period_ns = 33333, /* 30kHz */
	.enable_gpio = 61,
};

static struct platform_device pwm_backlight_device = {
	.name = "pwm-backlight",
	.dev = {
		.platform_data = &pwm_backlight_data,
	},
};

static struct fb_videomode lcdc0_mode = {
	.name		= "AMPIER/AM-800480",
	.xres		= 800,
	.yres		= 480,
	.left_margin	= 88,
	.right_margin	= 40,
	.hsync_len	= 128,
	.upper_margin	= 20,
	.lower_margin	= 5,
	.vsync_len	= 5,
	.sync		= 0,
};

static struct sh_mobile_lcdc_info lcdc0_info = {
	.clock_source	= LCDC_CLK_BUS,
	.ch[0] = {
		.chan		= LCDC_CHAN_MAINLCD,
		.fourcc		= V4L2_PIX_FMT_RGB565,
		.interface_type	= RGB24,
		.clock_divider	= 5,
		.flags		= 0,
		.lcd_modes	= &lcdc0_mode,
		.num_modes	= 1,
		.panel_cfg = {
			.width	= 111,
			.height = 68,
		},
	},
};

static struct resource lcdc0_resources[] = {
	[0] = {
		.name	= "LCD0",
		.start	= 0xfe940000,
		.end	= 0xfe943fff,
		.flags	= IORESOURCE_MEM,
	},
	[1] = {
		.start	= gic_spi(177),
		.flags	= IORESOURCE_IRQ,
	},
};

static struct platform_device lcdc0_device = {
	.name		= "sh_mobile_lcdc_fb",
	.num_resources	= ARRAY_SIZE(lcdc0_resources),
	.resource	= lcdc0_resources,
	.id		= 0,
	.dev	= {
		.platform_data	= &lcdc0_info,
		.coherent_dma_mask = DMA_BIT_MASK(32),
	},
};

/*
 * LCDC1/HDMI
 */
static struct sh_mobile_hdmi_info hdmi_info = {
	.flags		= HDMI_OUTPUT_PUSH_PULL |
			  HDMI_OUTPUT_POLARITY_HI |
			  HDMI_32BIT_REG |
			  HDMI_HAS_HTOP1 |
			  HDMI_SND_SRC_SPDIF,
};

static struct resource hdmi_resources[] = {
	[0] = {
		.name	= "HDMI",
		.start	= 0xe6be0000,
		.end	= 0xe6be03ff,
		.flags	= IORESOURCE_MEM,
	},
	[1] = {
		.start	= gic_spi(131),
		.flags	= IORESOURCE_IRQ,
	},
	[2] = {
		.name	= "HDMI emma3pf",
		.start	= 0xe6be4000,
		.end	= 0xe6be43ff,
		.flags	= IORESOURCE_MEM,
	},
};

static struct platform_device hdmi_device = {
	.name		= "sh-mobile-hdmi",
	.num_resources	= ARRAY_SIZE(hdmi_resources),
	.resource	= hdmi_resources,
	.id             = -1,
	.dev	= {
		.platform_data	= &hdmi_info,
	},
};

static const struct fb_videomode lcdc1_mode = {
	.name		= "HDMI 720p",
	.xres		= 1280,
	.yres		= 720,
	.pixclock	= 13468,
	.left_margin	= 220,
	.right_margin	= 110,
	.hsync_len	= 40,
	.upper_margin	= 20,
	.lower_margin	= 5,
	.vsync_len	= 5,
	.refresh	= 60,
	.sync		= FB_SYNC_VERT_HIGH_ACT | FB_SYNC_HOR_HIGH_ACT,
};

static struct sh_mobile_lcdc_info hdmi_lcdc_info = {
	.clock_source	= LCDC_CLK_PERIPHERAL, /* HDMI clock */
	.ch[0] = {
		.chan			= LCDC_CHAN_MAINLCD,
		.fourcc			= V4L2_PIX_FMT_RGB565,
		.interface_type		= RGB24,
		.clock_divider		= 1,
		.flags			= LCDC_FLAGS_DWPOL,
		.lcd_modes		= &lcdc1_mode,
		.num_modes		= 1,
		.tx_dev			= &hdmi_device,
		.panel_cfg = {
			.width	= 1280,
			.height = 720,
		},
	},
};

static struct resource hdmi_lcdc_resources[] = {
	[0] = {
		.name	= "LCDC1",
		.start	= 0xfe944000,
		.end	= 0xfe948000 - 1,
		.flags	= IORESOURCE_MEM,
	},
	[1] = {
		.start	= gic_spi(178),
		.flags	= IORESOURCE_IRQ,
	},
};

static struct platform_device hdmi_lcdc_device = {
	.name		= "sh_mobile_lcdc_fb",
	.num_resources	= ARRAY_SIZE(hdmi_lcdc_resources),
	.resource	= hdmi_lcdc_resources,
	.id		= 1,
	.dev	= {
		.platform_data	= &hdmi_lcdc_info,
		.coherent_dma_mask = DMA_BIT_MASK(32),
	},
};

/* LEDS */
static struct gpio_led gpio_leds[] = {
	{
		.name		= "LED3",
		.gpio		= 102,
		.default_state	= LEDS_GPIO_DEFSTATE_ON,
	}, {
		.name		= "LED4",
		.gpio		= 111,
		.default_state	= LEDS_GPIO_DEFSTATE_ON,
	}, {
		.name		= "LED5",
		.gpio		= 110,
		.default_state	= LEDS_GPIO_DEFSTATE_ON,
	}, {
		.name		= "LED6",
		.gpio		= 177,
		.default_state	= LEDS_GPIO_DEFSTATE_ON,
	},
};

static struct gpio_led_platform_data leds_gpio_info = {
	.leds		= gpio_leds,
	.num_leds	= ARRAY_SIZE(gpio_leds),
};

static struct platform_device leds_gpio_device = {
	.name   = "leds-gpio",
	.id     = -1,
	.dev    = {
		.platform_data  = &leds_gpio_info,
	},
};

/* GPIO KEY */
#define GPIO_KEY(c, g, d, ...) \
	{ .code = c, .gpio = g, .desc = d, .active_low = 1, __VA_ARGS__ }

static struct gpio_keys_button gpio_buttons[] = {
	GPIO_KEY(KEY_POWER,	99,	"SW3", .wakeup = 1),
	GPIO_KEY(KEY_BACK,	100,	"SW4"),
	GPIO_KEY(KEY_MENU,	97,	"SW5"),
	GPIO_KEY(KEY_HOME,	98,	"SW6"),
};

static struct gpio_keys_platform_data gpio_key_info = {
	.buttons	= gpio_buttons,
	.nbuttons	= ARRAY_SIZE(gpio_buttons),
};

static struct platform_device gpio_keys_device = {
	.name   = "gpio-keys",
	.id     = -1,
	.dev    = {
		.platform_data  = &gpio_key_info,
	},
};

/* Fixed 3.3V regulator to be used by SDHI1, MMCIF */
static struct regulator_consumer_supply fixed3v3_power_consumers[] = {
	REGULATOR_SUPPLY("vmmc", "sh_mmcif"),
	REGULATOR_SUPPLY("vqmmc", "sh_mmcif"),
};

/* Fixed 3.3V regulator used by LCD backlight */
static struct regulator_consumer_supply fixed5v0_power_consumers[] = {
	REGULATOR_SUPPLY("power", "pwm-backlight.0"),
};

/* Fixed 3.3V regulator to be used by SDHI0 */
static struct regulator_consumer_supply vcc_sdhi0_consumers[] = {
	REGULATOR_SUPPLY("vmmc", "sh_mobile_sdhi.0"),
};

static struct regulator_init_data vcc_sdhi0_init_data = {
	.constraints = {
		.valid_ops_mask = REGULATOR_CHANGE_STATUS,
	},
	.num_consumer_supplies  = ARRAY_SIZE(vcc_sdhi0_consumers),
	.consumer_supplies      = vcc_sdhi0_consumers,
};

static struct fixed_voltage_config vcc_sdhi0_info = {
	.supply_name = "SDHI0 Vcc",
	.microvolts = 3300000,
	.gpio = 75,
	.enable_high = 1,
	.init_data = &vcc_sdhi0_init_data,
};

static struct platform_device vcc_sdhi0 = {
	.name = "reg-fixed-voltage",
	.id   = 1,
	.dev  = {
		.platform_data = &vcc_sdhi0_info,
	},
};

/* 1.8 / 3.3V SDHI0 VccQ regulator */
static struct regulator_consumer_supply vccq_sdhi0_consumers[] = {
	REGULATOR_SUPPLY("vqmmc", "sh_mobile_sdhi.0"),
};

static struct regulator_init_data vccq_sdhi0_init_data = {
	.constraints = {
		.input_uV	= 3300000,
		.min_uV		= 1800000,
		.max_uV         = 3300000,
		.valid_ops_mask = REGULATOR_CHANGE_VOLTAGE |
				  REGULATOR_CHANGE_STATUS,
	},
	.num_consumer_supplies  = ARRAY_SIZE(vccq_sdhi0_consumers),
	.consumer_supplies      = vccq_sdhi0_consumers,
};

static struct gpio vccq_sdhi0_gpios[] = {
	{17, GPIOF_OUT_INIT_LOW, "vccq-sdhi0" },
};

static struct gpio_regulator_state vccq_sdhi0_states[] = {
	{ .value = 3300000, .gpios = (0 << 0) },
	{ .value = 1800000, .gpios = (1 << 0) },
};

static struct gpio_regulator_config vccq_sdhi0_info = {
	.supply_name = "vqmmc",

	.enable_gpio = 74,
	.enable_high = 1,
	.enabled_at_boot = 0,

	.gpios = vccq_sdhi0_gpios,
	.nr_gpios = ARRAY_SIZE(vccq_sdhi0_gpios),

	.states = vccq_sdhi0_states,
	.nr_states = ARRAY_SIZE(vccq_sdhi0_states),

	.type = REGULATOR_VOLTAGE,
	.init_data = &vccq_sdhi0_init_data,
};

static struct platform_device vccq_sdhi0 = {
	.name = "gpio-regulator",
	.id   = -1,
	.dev  = {
		.platform_data = &vccq_sdhi0_info,
	},
};

/* Fixed 3.3V regulator to be used by SDHI1 */
static struct regulator_consumer_supply vcc_sdhi1_consumers[] = {
	REGULATOR_SUPPLY("vmmc", "sh_mobile_sdhi.1"),
};

static struct regulator_init_data vcc_sdhi1_init_data = {
	.constraints = {
		.valid_ops_mask = REGULATOR_CHANGE_STATUS,
	},
	.num_consumer_supplies  = ARRAY_SIZE(vcc_sdhi1_consumers),
	.consumer_supplies      = vcc_sdhi1_consumers,
};

static struct fixed_voltage_config vcc_sdhi1_info = {
	.supply_name = "SDHI1 Vcc",
	.microvolts = 3300000,
	.gpio = 16,
	.enable_high = 1,
	.init_data = &vcc_sdhi1_init_data,
};

static struct platform_device vcc_sdhi1 = {
	.name = "reg-fixed-voltage",
	.id   = 2,
	.dev  = {
		.platform_data = &vcc_sdhi1_info,
	},
};

/* SDHI0 */
static struct sh_mobile_sdhi_info sdhi0_info = {
	.dma_slave_tx	= SHDMA_SLAVE_SDHI0_TX,
	.dma_slave_rx	= SHDMA_SLAVE_SDHI0_RX,
	.tmio_caps	= MMC_CAP_SD_HIGHSPEED | MMC_CAP_SDIO_IRQ |
			  MMC_CAP_POWER_OFF_CARD,
	.tmio_flags	= TMIO_MMC_HAS_IDLE_WAIT | TMIO_MMC_USE_GPIO_CD,
	.cd_gpio	= 167,
};

static struct resource sdhi0_resources[] = {
	{
		.name	= "SDHI0",
		.start	= 0xe6850000,
		.end	= 0xe6850100 - 1,
		.flags	= IORESOURCE_MEM,
	},
	/*
	 * no SH_MOBILE_SDHI_IRQ_CARD_DETECT here
	 */
	{
		.name	= SH_MOBILE_SDHI_IRQ_SDCARD,
		.start	= gic_spi(118),
		.flags	= IORESOURCE_IRQ,
	},
	{
		.name	= SH_MOBILE_SDHI_IRQ_SDIO,
		.start	= gic_spi(119),
		.flags	= IORESOURCE_IRQ,
	},
};

static struct platform_device sdhi0_device = {
	.name		= "sh_mobile_sdhi",
	.id		= 0,
	.dev		= {
		.platform_data	= &sdhi0_info,
	},
	.num_resources	= ARRAY_SIZE(sdhi0_resources),
	.resource	= sdhi0_resources,
};

/* SDHI1 */
static struct sh_mobile_sdhi_info sdhi1_info = {
	.dma_slave_tx	= SHDMA_SLAVE_SDHI1_TX,
	.dma_slave_rx	= SHDMA_SLAVE_SDHI1_RX,
	.tmio_caps	= MMC_CAP_SD_HIGHSPEED | MMC_CAP_SDIO_IRQ |
			  MMC_CAP_POWER_OFF_CARD,
	.tmio_flags	= TMIO_MMC_HAS_IDLE_WAIT | TMIO_MMC_USE_GPIO_CD,
	/* Port72 cannot generate IRQs, will be used in polling mode. */
	.cd_gpio	= 72,
};

static struct resource sdhi1_resources[] = {
	[0] = {
		.name	= "SDHI1",
		.start	= 0xe6860000,
		.end	= 0xe6860100 - 1,
		.flags	= IORESOURCE_MEM,
	},
	[1] = {
		.start	= gic_spi(121),
		.flags	= IORESOURCE_IRQ,
	},
	[2] = {
		.start	= gic_spi(122),
		.flags	= IORESOURCE_IRQ,
	},
	[3] = {
		.start	= gic_spi(123),
		.flags	= IORESOURCE_IRQ,
	},
};

static struct platform_device sdhi1_device = {
	.name		= "sh_mobile_sdhi",
	.id		= 1,
	.dev		= {
		.platform_data	= &sdhi1_info,
	},
	.num_resources	= ARRAY_SIZE(sdhi1_resources),
	.resource	= sdhi1_resources,
};

static const struct pinctrl_map eva_sdhi1_pinctrl_map[] = {
	PIN_MAP_MUX_GROUP_DEFAULT("sh_mobile_sdhi.1", "pfc-r8a7740",
				  "sdhi1_data4", "sdhi1"),
	PIN_MAP_MUX_GROUP_DEFAULT("sh_mobile_sdhi.1", "pfc-r8a7740",
				  "sdhi1_ctrl", "sdhi1"),
	PIN_MAP_MUX_GROUP_DEFAULT("sh_mobile_sdhi.1", "pfc-r8a7740",
				  "sdhi1_cd", "sdhi1"),
	PIN_MAP_MUX_GROUP_DEFAULT("sh_mobile_sdhi.1", "pfc-r8a7740",
				  "sdhi1_wp", "sdhi1"),
};

/* MMCIF */
static struct sh_mmcif_plat_data sh_mmcif_plat = {
	.sup_pclk	= 0,
	.caps		= MMC_CAP_4_BIT_DATA |
			  MMC_CAP_8_BIT_DATA |
			  MMC_CAP_NONREMOVABLE,
	.ccs_unsupported = true,
	.slave_id_tx	= SHDMA_SLAVE_MMCIF_TX,
	.slave_id_rx	= SHDMA_SLAVE_MMCIF_RX,
};

static struct resource sh_mmcif_resources[] = {
	[0] = {
		.name	= "MMCIF",
		.start	= 0xe6bd0000,
		.end	= 0xe6bd0100 - 1,
		.flags	= IORESOURCE_MEM,
	},
	[1] = {
		/* MMC ERR */
		.start	= gic_spi(56),
		.flags	= IORESOURCE_IRQ,
	},
	[2] = {
		/* MMC NOR */
		.start	= gic_spi(57),
		.flags	= IORESOURCE_IRQ,
	},
};

static struct platform_device sh_mmcif_device = {
	.name		= "sh_mmcif",
	.id		= -1,
	.dev		= {
		.platform_data	= &sh_mmcif_plat,
	},
	.num_resources	= ARRAY_SIZE(sh_mmcif_resources),
	.resource	= sh_mmcif_resources,
};

/* Camera */
static int mt9t111_power(struct device *dev, int mode)
{
	struct clk *mclk = clk_get(NULL, "video1");

	if (IS_ERR(mclk)) {
		dev_err(dev, "can't get video1 clock\n");
		return -EINVAL;
	}

	if (mode) {
		/* video1 (= CON1 camera) expect 24MHz */
		clk_set_rate(mclk, clk_round_rate(mclk, 24000000));
		clk_enable(mclk);
		gpio_set_value(158, 1);
	} else {
		gpio_set_value(158, 0);
		clk_disable(mclk);
	}

	clk_put(mclk);

	return 0;
}

static struct i2c_board_info i2c_camera_mt9t111 = {
	I2C_BOARD_INFO("mt9t112", 0x3d),
};

static struct mt9t112_camera_info mt9t111_info = {
	.divider = { 16, 0, 0, 7, 0, 10, 14, 7, 7 },
};

static struct soc_camera_link mt9t111_link = {
	.i2c_adapter_id	= 0,
	.bus_id		= 0,
	.board_info	= &i2c_camera_mt9t111,
	.power		= mt9t111_power,
	.priv		= &mt9t111_info,
};

static struct platform_device camera_device = {
	.name	= "soc-camera-pdrv",
	.id	= 0,
	.dev	= {
		.platform_data = &mt9t111_link,
	},
};

/* CEU0 */
static struct sh_mobile_ceu_info sh_mobile_ceu0_info = {
	.flags = SH_CEU_FLAG_LOWER_8BIT,
};

static struct resource ceu0_resources[] = {
	[0] = {
		.name	= "CEU",
		.start	= 0xfe910000,
		.end	= 0xfe91009f,
		.flags	= IORESOURCE_MEM,
	},
	[1] = {
		.start  = gic_spi(160),
		.flags  = IORESOURCE_IRQ,
	},
	[2] = {
		/* place holder for contiguous memory */
	},
};

static struct platform_device ceu0_device = {
	.name		= "sh_mobile_ceu",
	.id		= 0,
	.num_resources	= ARRAY_SIZE(ceu0_resources),
	.resource	= ceu0_resources,
	.dev	= {
		.platform_data		= &sh_mobile_ceu0_info,
		.coherent_dma_mask	= 0xffffffff,
	},
};

/* FSI */
static struct sh_fsi_platform_info fsi_info = {
	/* FSI-WM8978 */
	.port_a = {
		.tx_id = SHDMA_SLAVE_FSIA_TX,
	},
	/* FSI-HDMI */
	.port_b = {
		.flags		= SH_FSI_FMT_SPDIF |
				  SH_FSI_ENABLE_STREAM_MODE |
				  SH_FSI_CLK_CPG,
		.tx_id		= SHDMA_SLAVE_FSIB_TX,
	}
};

static struct resource fsi_resources[] = {
	[0] = {
		.name	= "FSI",
		.start	= 0xfe1f0000,
		.end	= 0xfe1f0400 - 1,
		.flags	= IORESOURCE_MEM,
	},
	[1] = {
		.start  = gic_spi(9),
		.flags  = IORESOURCE_IRQ,
	},
};

static struct platform_device fsi_device = {
	.name		= "sh_fsi2",
	.id		= -1,
	.num_resources	= ARRAY_SIZE(fsi_resources),
	.resource	= fsi_resources,
	.dev	= {
		.platform_data	= &fsi_info,
	},
};

/* FSI-WM8978 */
static struct asoc_simple_card_info fsi_wm8978_info = {
	.name		= "wm8978",
	.card		= "FSI2A-WM8978",
	.codec		= "wm8978.0-001a",
	.platform	= "sh_fsi2",
	.daifmt		= SND_SOC_DAIFMT_I2S | SND_SOC_DAIFMT_CBM_CFM,
	.cpu_dai = {
		.fmt	= SND_SOC_DAIFMT_IB_NF,
		.name	= "fsia-dai",
	},
	.codec_dai = {
		.name	= "wm8978-hifi",
		.sysclk	= 12288000,
	},
};

static struct platform_device fsi_wm8978_device = {
	.name	= "asoc-simple-card",
	.id	= 0,
	.dev	= {
		.platform_data	= &fsi_wm8978_info,
		.coherent_dma_mask = DMA_BIT_MASK(32),
		.dma_mask = &fsi_wm8978_device.dev.coherent_dma_mask,
	},
};

/* FSI-HDMI */
static struct asoc_simple_card_info fsi2_hdmi_info = {
	.name		= "HDMI",
	.card		= "FSI2B-HDMI",
	.codec		= "sh-mobile-hdmi",
	.platform	= "sh_fsi2",
	.cpu_dai = {
		.name	= "fsib-dai",
		.fmt	= SND_SOC_DAIFMT_CBS_CFS,
	},
	.codec_dai = {
		.name = "sh_mobile_hdmi-hifi",
	},
};

static struct platform_device fsi_hdmi_device = {
	.name	= "asoc-simple-card",
	.id	= 1,
	.dev	= {
		.platform_data	= &fsi2_hdmi_info,
		.coherent_dma_mask = DMA_BIT_MASK(32),
		.dma_mask = &fsi_hdmi_device.dev.coherent_dma_mask,
	},
};

/* RTC: RTC connects i2c-gpio. */
static struct i2c_gpio_platform_data i2c_gpio_data = {
	.sda_pin	= 208,
	.scl_pin	= 91,
	.udelay		= 5, /* 100 kHz */
};

static struct platform_device i2c_gpio_device = {
	.name = "i2c-gpio",
	.id = 2,
	.dev = {
		.platform_data = &i2c_gpio_data,
	},
};

/* I2C */
static struct st1232_pdata st1232_i2c0_pdata = {
	.reset_gpio = 166,
};

static struct i2c_board_info i2c0_devices[] = {
	{
		I2C_BOARD_INFO("st1232-ts", 0x55),
		.irq = irq_pin(10),
		.platform_data = &st1232_i2c0_pdata,
	},
	{
		I2C_BOARD_INFO("wm8978", 0x1a),
	},
};

static struct i2c_board_info i2c2_devices[] = {
	{
		I2C_BOARD_INFO("s35390a", 0x30),
		.type = "s35390a",
	},
};

/*
 * board devices
 */
static struct platform_device *eva_devices[] __initdata = {
	&lcdc0_device,
	&pwm_device,
	&pwm_backlight_device,
	&leds_gpio_device,
	&gpio_keys_device,
	&sh_eth_device,
	&vcc_sdhi0,
	&vccq_sdhi0,
	&sdhi0_device,
	&sh_mmcif_device,
	&hdmi_device,
	&hdmi_lcdc_device,
	&camera_device,
	&ceu0_device,
	&fsi_device,
	&fsi_wm8978_device,
	&fsi_hdmi_device,
	&i2c_gpio_device,
};

static const struct pinctrl_map eva_pinctrl_map[] = {
	/* CEU0 */
	PIN_MAP_MUX_GROUP_DEFAULT("sh_mobile_ceu.0", "pfc-r8a7740",
				  "ceu0_data_0_7", "ceu0"),
	PIN_MAP_MUX_GROUP_DEFAULT("sh_mobile_ceu.0", "pfc-r8a7740",
				  "ceu0_clk_0", "ceu0"),
	PIN_MAP_MUX_GROUP_DEFAULT("sh_mobile_ceu.0", "pfc-r8a7740",
				  "ceu0_sync", "ceu0"),
	PIN_MAP_MUX_GROUP_DEFAULT("sh_mobile_ceu.0", "pfc-r8a7740",
				  "ceu0_field", "ceu0"),
	/* FSIA */
	PIN_MAP_MUX_GROUP_DEFAULT("asoc-simple-card.0", "pfc-r8a7740",
				  "fsia_sclk_in", "fsia"),
	PIN_MAP_MUX_GROUP_DEFAULT("asoc-simple-card.0", "pfc-r8a7740",
				  "fsia_mclk_out", "fsia"),
	PIN_MAP_MUX_GROUP_DEFAULT("asoc-simple-card.0", "pfc-r8a7740",
				  "fsia_data_in_1", "fsia"),
	PIN_MAP_MUX_GROUP_DEFAULT("asoc-simple-card.0", "pfc-r8a7740",
				  "fsia_data_out_0", "fsia"),
	/* FSIB */
	PIN_MAP_MUX_GROUP_DEFAULT("asoc-simple-card.1", "pfc-r8a7740",
				  "fsib_mclk_in", "fsib"),
	/* GETHER */
	PIN_MAP_MUX_GROUP_DEFAULT("r8a7740-gether", "pfc-r8a7740",
				  "gether_mii", "gether"),
	PIN_MAP_MUX_GROUP_DEFAULT("r8a7740-gether", "pfc-r8a7740",
				  "gether_int", "gether"),
	/* HDMI */
	PIN_MAP_MUX_GROUP_DEFAULT("sh-mobile-hdmi", "pfc-r8a7740",
				  "hdmi", "hdmi"),
	/* LCD0 */
	PIN_MAP_MUX_GROUP_DEFAULT("sh_mobile_lcdc_fb.0", "pfc-r8a7740",
				  "lcd0_data24_0", "lcd0"),
	PIN_MAP_MUX_GROUP_DEFAULT("sh_mobile_lcdc_fb.0", "pfc-r8a7740",
				  "lcd0_lclk_1", "lcd0"),
	PIN_MAP_MUX_GROUP_DEFAULT("sh_mobile_lcdc_fb.0", "pfc-r8a7740",
				  "lcd0_sync", "lcd0"),
	/* MMCIF */
	PIN_MAP_MUX_GROUP_DEFAULT("sh_mmcif.0", "pfc-r8a7740",
				  "mmc0_data8_1", "mmc0"),
	PIN_MAP_MUX_GROUP_DEFAULT("sh_mmcif.0", "pfc-r8a7740",
				  "mmc0_ctrl_1", "mmc0"),
	/* SCIFA1 */
	PIN_MAP_MUX_GROUP_DEFAULT("sh-sci.1", "pfc-r8a7740",
				  "scifa1_data", "scifa1"),
	/* SDHI0 */
	PIN_MAP_MUX_GROUP_DEFAULT("sh_mobile_sdhi.0", "pfc-r8a7740",
				  "sdhi0_data4", "sdhi0"),
	PIN_MAP_MUX_GROUP_DEFAULT("sh_mobile_sdhi.0", "pfc-r8a7740",
				  "sdhi0_ctrl", "sdhi0"),
	PIN_MAP_MUX_GROUP_DEFAULT("sh_mobile_sdhi.0", "pfc-r8a7740",
				  "sdhi0_wp", "sdhi0"),
	/* ST1232 */
	PIN_MAP_MUX_GROUP_DEFAULT("0-0055", "pfc-r8a7740",
				  "intc_irq10", "intc"),
	/* TPU0 */
	PIN_MAP_MUX_GROUP_DEFAULT("renesas-tpu-pwm", "pfc-r8a7740",
				  "tpu0_to2_1", "tpu0"),
	/* USBHS */
	PIN_MAP_MUX_GROUP_DEFAULT("renesas_usbhs", "pfc-r8a7740",
				  "intc_irq7_1", "intc"),
};

static void __init eva_clock_init(void)
{
	struct clk *system	= clk_get(NULL, "system_clk");
	struct clk *xtal1	= clk_get(NULL, "extal1");
	struct clk *usb24s	= clk_get(NULL, "usb24s");
	struct clk *fsibck	= clk_get(NULL, "fsibck");

	if (IS_ERR(system)	||
	    IS_ERR(xtal1)	||
	    IS_ERR(usb24s)	||
	    IS_ERR(fsibck)) {
		pr_err("armadillo800eva board clock init failed\n");
		goto clock_error;
	}

	/* armadillo 800 eva extal1 is 24MHz */
	clk_set_rate(xtal1, 24000000);

	/* usb24s use extal1 (= system) clock (= 24MHz) */
	clk_set_parent(usb24s, system);

	/* FSIBCK is 12.288MHz, and it is parent of FSI-B */
	clk_set_rate(fsibck, 12288000);

clock_error:
	if (!IS_ERR(system))
		clk_put(system);
	if (!IS_ERR(xtal1))
		clk_put(xtal1);
	if (!IS_ERR(usb24s))
		clk_put(usb24s);
	if (!IS_ERR(fsibck))
		clk_put(fsibck);
}

/*
 * board init
 */
#define GPIO_PORT7CR	IOMEM(0xe6050007)
#define GPIO_PORT8CR	IOMEM(0xe6050008)
static void __init eva_init(void)
{
	static struct pm_domain_device domain_devices[] __initdata = {
		{ "A4LC", &lcdc0_device },
		{ "A4LC", &hdmi_lcdc_device },
<<<<<<< HEAD
	};
	struct platform_device *usb = NULL;
=======
		{ "A4MP", &hdmi_device },
		{ "A4MP", &fsi_device },
		{ "A4R",  &ceu0_device },
		{ "A4S",  &sh_eth_device },
		{ "A3SP", &pwm_device },
		{ "A3SP", &sdhi0_device },
		{ "A3SP", &sh_mmcif_device },
	};
	struct platform_device *usb = NULL, *sdhi1 = NULL;
>>>>>>> e529fea9

	regulator_register_always_on(0, "fixed-3.3V", fixed3v3_power_consumers,
				     ARRAY_SIZE(fixed3v3_power_consumers), 3300000);
	regulator_register_always_on(3, "fixed-5.0V", fixed5v0_power_consumers,
				     ARRAY_SIZE(fixed5v0_power_consumers), 5000000);

	pinctrl_register_mappings(eva_pinctrl_map, ARRAY_SIZE(eva_pinctrl_map));
	pwm_add_table(pwm_lookup, ARRAY_SIZE(pwm_lookup));

	r8a7740_pinmux_init();
	r8a7740_meram_workaround();

	/* GETHER */
	gpio_request_one(18, GPIOF_OUT_INIT_HIGH, NULL); /* PHY_RST */

	/* USB */
	gpio_request_one(159, GPIOF_IN, NULL); /* USB_DEVICE_MODE */

	if (gpio_get_value(159)) {
		/* USB Host */
	} else {
		/* USB Func */
		/*
		 * The USBHS interrupt handlers needs to read the IRQ pin value
		 * (HI/LOW) to diffentiate USB connection and disconnection
		 * events (usbhsf_get_vbus()). We thus need to select both the
		 * intc_irq7_1 pin group and GPIO 209 here.
		 */
		gpio_request_one(209, GPIOF_IN, NULL);

		platform_device_register(&usbhsf_device);
		usb = &usbhsf_device;
	}

	/* CON1/CON15 Camera */
	gpio_request_one(173, GPIOF_OUT_INIT_LOW, NULL);  /* STANDBY */
	gpio_request_one(172, GPIOF_OUT_INIT_HIGH, NULL); /* RST */
	/* see mt9t111_power() */
	gpio_request_one(158, GPIOF_OUT_INIT_LOW, NULL);  /* CAM_PON */

	/* FSI-WM8978 */
	gpio_request(7, NULL);
	gpio_request(8, NULL);
	gpio_direction_none(GPIO_PORT7CR); /* FSIAOBT needs no direction */
	gpio_direction_none(GPIO_PORT8CR); /* FSIAOLR needs no direction */

	/*
	 * CAUTION
	 *
	 * DBGMD/LCDC0/FSIA MUX
	 * DBGMD_SELECT_B should be set after setting PFC Function.
	 */
	gpio_request_one(176, GPIOF_OUT_INIT_HIGH, NULL);

	/*
	 * We can switch CON8/CON14 by SW1.5,
	 * but it needs after DBGMD_SELECT_B
	 */
	gpio_request_one(6, GPIOF_IN, NULL);
	if (gpio_get_value(6)) {
		/* CON14 enable */
	} else {
		/* CON8 (SDHI1) enable */
		pinctrl_register_mappings(eva_sdhi1_pinctrl_map,
					  ARRAY_SIZE(eva_sdhi1_pinctrl_map));

		platform_device_register(&vcc_sdhi1);
		platform_device_register(&sdhi1_device);
		sdhi1 = &sdhi1_device;
	}


#ifdef CONFIG_CACHE_L2X0
	/* Shared attribute override enable, 32K*8way */
	l2x0_init(IOMEM(0xf0002000), 0x00400000, 0xc20f0fff);
#endif

	i2c_register_board_info(0, i2c0_devices, ARRAY_SIZE(i2c0_devices));
	i2c_register_board_info(2, i2c2_devices, ARRAY_SIZE(i2c2_devices));

	r8a7740_add_standard_devices();

	platform_add_devices(eva_devices,
			     ARRAY_SIZE(eva_devices));

	rmobile_add_devices_to_domains(domain_devices,
				       ARRAY_SIZE(domain_devices));
	if (usb)
		rmobile_add_device_to_domain("A3SP", usb);
	if (sdhi1)
		rmobile_add_device_to_domain("A3SP", sdhi1);

	r8a7740_pm_init();
}

static void __init eva_earlytimer_init(void)
{
	r8a7740_clock_init(MD_CK0 | MD_CK2);
	shmobile_earlytimer_init();

	/* the rate of extal1 clock must be set before late_time_init */
	eva_clock_init();
}

#define RESCNT2 IOMEM(0xe6188020)
static void eva_restart(enum reboot_mode mode, const char *cmd)
{
	/* Do soft power on reset */
	writel((1 << 31), RESCNT2);
}

static const char *eva_boards_compat_dt[] __initdata = {
	"renesas,armadillo800eva",
	NULL,
};

DT_MACHINE_START(ARMADILLO800EVA_DT, "armadillo800eva")
	.map_io		= r8a7740_map_io,
	.init_early	= r8a7740_add_early_devices,
	.init_irq	= r8a7740_init_irq_of,
	.init_machine	= eva_init,
	.init_late	= shmobile_init_late,
	.init_time	= eva_earlytimer_init,
	.dt_compat	= eva_boards_compat_dt,
	.restart	= eva_restart,
MACHINE_END<|MERGE_RESOLUTION|>--- conflicted
+++ resolved
@@ -1229,10 +1229,6 @@
 	static struct pm_domain_device domain_devices[] __initdata = {
 		{ "A4LC", &lcdc0_device },
 		{ "A4LC", &hdmi_lcdc_device },
-<<<<<<< HEAD
-	};
-	struct platform_device *usb = NULL;
-=======
 		{ "A4MP", &hdmi_device },
 		{ "A4MP", &fsi_device },
 		{ "A4R",  &ceu0_device },
@@ -1242,7 +1238,6 @@
 		{ "A3SP", &sh_mmcif_device },
 	};
 	struct platform_device *usb = NULL, *sdhi1 = NULL;
->>>>>>> e529fea9
 
 	regulator_register_always_on(0, "fixed-3.3V", fixed3v3_power_consumers,
 				     ARRAY_SIZE(fixed3v3_power_consumers), 3300000);
