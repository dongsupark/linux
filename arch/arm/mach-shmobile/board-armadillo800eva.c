--- conflicted
+++ resolved
@@ -927,10 +927,7 @@
 	&fsi_device,
 	&fsi_wm8978_device,
 	&fsi_hdmi_device,
-<<<<<<< HEAD
-=======
 	&i2c_gpio_device,
->>>>>>> f15fb01c
 };
 
 static void __init eva_clock_init(void)
