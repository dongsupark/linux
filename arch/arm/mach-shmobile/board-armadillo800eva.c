/*
 * armadillo 800 eva board support
 *
 * Copyright (C) 2012 Renesas Solutions Corp.
 * Copyright (C) 2012 Kuninori Morimoto <kuninori.morimoto.gx@renesas.com>
 *
 * This program is free software; you can redistribute it and/or modify
 * it under the terms of the GNU General Public License as published by
 * the Free Software Foundation; version 2 of the License.
 *
 * This program is distributed in the hope that it will be useful,
 * but WITHOUT ANY WARRANTY; without even the implied warranty of
 * MERCHANTABILITY or FITNESS FOR A PARTICULAR PURPOSE.  See the
 * GNU General Public License for more details.
 *
 * You should have received a copy of the GNU General Public License
 * along with this program; if not, write to the Free Software
 * Foundation, Inc., 51 Franklin St, Fifth Floor, Boston, MA  02110-1301  USA
 *
 */

#include <linux/clk.h>
#include <linux/delay.h>
#include <linux/err.h>
#include <linux/kernel.h>
#include <linux/input.h>
#include <linux/platform_data/st1232_pdata.h>
#include <linux/irq.h>
#include <linux/platform_device.h>
#include <linux/gpio.h>
#include <linux/gpio_keys.h>
#include <linux/regulator/driver.h>
#include <linux/pinctrl/machine.h>
<<<<<<< HEAD
=======
#include <linux/platform_data/pwm-renesas-tpu.h>
#include <linux/pwm_backlight.h>
>>>>>>> 46cd6832
#include <linux/regulator/fixed.h>
#include <linux/regulator/gpio-regulator.h>
#include <linux/regulator/machine.h>
#include <linux/sh_eth.h>
#include <linux/videodev2.h>
#include <linux/usb/renesas_usbhs.h>
#include <linux/mfd/tmio.h>
#include <linux/mmc/host.h>
#include <linux/mmc/sh_mmcif.h>
#include <linux/mmc/sh_mobile_sdhi.h>
#include <linux/i2c-gpio.h>
#include <mach/common.h>
#include <mach/irqs.h>
#include <mach/r8a7740.h>
#include <media/mt9t112.h>
#include <media/sh_mobile_ceu.h>
#include <media/soc_camera.h>
#include <asm/page.h>
#include <asm/mach-types.h>
#include <asm/mach/arch.h>
#include <asm/mach/map.h>
#include <asm/mach/time.h>
#include <asm/hardware/cache-l2x0.h>
#include <video/sh_mobile_lcdc.h>
#include <video/sh_mobile_hdmi.h>
#include <sound/sh_fsi.h>
#include <sound/simple_card.h>

#include "sh-gpio.h"

/*
 * CON1		Camera Module
 * CON2		Extension Bus
 * CON3		HDMI Output
 * CON4		Composite Video Output
 * CON5		H-UDI JTAG
 * CON6		ARM JTAG
 * CON7		SD1
 * CON8		SD2
 * CON9		RTC BackUp
 * CON10	Monaural Mic Input
 * CON11	Stereo Headphone Output
 * CON12	Audio Line Output(L)
 * CON13	Audio Line Output(R)
 * CON14	AWL13 Module
 * CON15	Extension
 * CON16	LCD1
 * CON17	LCD2
 * CON19	Power Input
 * CON20	USB1
 * CON21	USB2
 * CON22	Serial
 * CON23	LAN
 * CON24	USB3
 * LED1		Camera LED(Yellow)
 * LED2		Power LED (Green)
 * ED3-LED6	User LED(Yellow)
 * LED7		LAN link LED(Green)
 * LED8		LAN activity LED(Yellow)
 */

/*
 * DipSwitch
 *
 *                    SW1
 *
 * -12345678-+---------------+----------------------------
 *  1        | boot          | hermit
 *  0        | boot          | OS auto boot
 * -12345678-+---------------+----------------------------
 *   00      | boot device   | eMMC
 *   10      | boot device   | SDHI0 (CON7)
 *   01      | boot device   | -
 *   11      | boot device   | Extension Buss (CS0)
 * -12345678-+---------------+----------------------------
 *     0     | Extension Bus | D8-D15 disable, eMMC enable
 *     1     | Extension Bus | D8-D15 enable,  eMMC disable
 * -12345678-+---------------+----------------------------
 *      0    | SDHI1         | COM8 disable, COM14 enable
 *      1    | SDHI1         | COM8 enable,  COM14 disable
 * -12345678-+---------------+----------------------------
 *       0   | USB0          | COM20 enable,  COM24 disable
 *       1   | USB0          | COM20 disable, COM24 enable
 * -12345678-+---------------+----------------------------
 *        00 | JTAG          | SH-X2
 *        10 | JTAG          | ARM
 *        01 | JTAG          | -
 *        11 | JTAG          | Boundary Scan
 *-----------+---------------+----------------------------
 */

/*
 * FSI-WM8978
 *
 * this command is required when playback.
 *
 * # amixer set "Headphone" 50
 *
 * this command is required when capture.
 *
 * # amixer set "Input PGA" 15
 * # amixer set "Left Input Mixer MicP" on
 * # amixer set "Left Input Mixer MicN" on
 * # amixer set "Right Input Mixer MicN" on
 * # amixer set "Right Input Mixer MicP" on
 */

/*
 * USB function
 *
 * When you use USB Function,
 * set SW1.6 ON, and connect cable to CN24.
 *
 * USBF needs workaround on R8A7740 chip.
 * These are a little bit complex.
 * see
 *	usbhsf_power_ctrl()
 */
#define IRQ7		irq_pin(7)
#define USBCR1		IOMEM(0xe605810a)
#define USBH		0xC6700000
#define USBH_USBCTR	0x10834

struct usbhsf_private {
	struct clk *phy;
	struct clk *usb24;
	struct clk *pci;
	struct clk *func;
	struct clk *host;
	void __iomem *usbh_base;
	struct renesas_usbhs_platform_info info;
};

#define usbhsf_get_priv(pdev)				\
	container_of(renesas_usbhs_get_info(pdev),	\
		     struct usbhsf_private, info)

static int usbhsf_get_id(struct platform_device *pdev)
{
	return USBHS_GADGET;
}

static int usbhsf_power_ctrl(struct platform_device *pdev,
			      void __iomem *base, int enable)
{
	struct usbhsf_private *priv = usbhsf_get_priv(pdev);

	/*
	 * Work around for USB Function.
	 * It needs USB host clock, and settings
	 */
	if (enable) {
		/*
		 * enable all the related usb clocks
		 * for usb workaround
		 */
		clk_enable(priv->usb24);
		clk_enable(priv->pci);
		clk_enable(priv->host);
		clk_enable(priv->func);
		clk_enable(priv->phy);

		/*
		 * set USBCR1
		 *
		 * Port1 is driven by USB function,
		 * Port2 is driven by USB HOST
		 * One HOST (Port1 or Port2 is HOST)
		 * USB PLL input clock = 24MHz
		 */
		__raw_writew(0xd750, USBCR1);
		mdelay(1);

		/*
		 * start USB Host
		 */
		__raw_writel(0x0000000c, priv->usbh_base + USBH_USBCTR);
		__raw_writel(0x00000008, priv->usbh_base + USBH_USBCTR);
		mdelay(10);

		/*
		 * USB PHY Power ON
		 */
		__raw_writew(0xd770, USBCR1);
		__raw_writew(0x4000, base + 0x102); /* USBF :: SUSPMODE */

	} else {
		__raw_writel(0x0000010f, priv->usbh_base + USBH_USBCTR);
		__raw_writew(0xd7c0, USBCR1); /* GPIO */

		clk_disable(priv->phy);
		clk_disable(priv->func);	/* usb work around */
		clk_disable(priv->host);	/* usb work around */
		clk_disable(priv->pci);		/* usb work around */
		clk_disable(priv->usb24);	/* usb work around */
	}

	return 0;
}

static int usbhsf_get_vbus(struct platform_device *pdev)
{
	return gpio_get_value(209);
}

static irqreturn_t usbhsf_interrupt(int irq, void *data)
{
	struct platform_device *pdev = data;

	renesas_usbhs_call_notify_hotplug(pdev);

	return IRQ_HANDLED;
}

static int usbhsf_hardware_exit(struct platform_device *pdev)
{
	struct usbhsf_private *priv = usbhsf_get_priv(pdev);

	if (!IS_ERR(priv->phy))
		clk_put(priv->phy);
	if (!IS_ERR(priv->usb24))
		clk_put(priv->usb24);
	if (!IS_ERR(priv->pci))
		clk_put(priv->pci);
	if (!IS_ERR(priv->host))
		clk_put(priv->host);
	if (!IS_ERR(priv->func))
		clk_put(priv->func);
	if (priv->usbh_base)
		iounmap(priv->usbh_base);

	priv->phy	= NULL;
	priv->usb24	= NULL;
	priv->pci	= NULL;
	priv->host	= NULL;
	priv->func	= NULL;
	priv->usbh_base	= NULL;

	free_irq(IRQ7, pdev);

	return 0;
}

static int usbhsf_hardware_init(struct platform_device *pdev)
{
	struct usbhsf_private *priv = usbhsf_get_priv(pdev);
	int ret;

	priv->phy	= clk_get(&pdev->dev, "phy");
	priv->usb24	= clk_get(&pdev->dev, "usb24");
	priv->pci	= clk_get(&pdev->dev, "pci");
	priv->func	= clk_get(&pdev->dev, "func");
	priv->host	= clk_get(&pdev->dev, "host");
	priv->usbh_base	= ioremap_nocache(USBH, 0x20000);

	if (IS_ERR(priv->phy)		||
	    IS_ERR(priv->usb24)		||
	    IS_ERR(priv->pci)		||
	    IS_ERR(priv->host)		||
	    IS_ERR(priv->func)		||
	    !priv->usbh_base) {
		dev_err(&pdev->dev, "USB clock setting failed\n");
		usbhsf_hardware_exit(pdev);
		return -EIO;
	}

	ret = request_irq(IRQ7, usbhsf_interrupt, IRQF_TRIGGER_NONE,
			  dev_name(&pdev->dev), pdev);
	if (ret) {
		dev_err(&pdev->dev, "request_irq err\n");
		return ret;
	}
	irq_set_irq_type(IRQ7, IRQ_TYPE_EDGE_BOTH);

	/* usb24 use 1/1 of parent clock (= usb24s = 24MHz) */
	clk_set_rate(priv->usb24,
		     clk_get_rate(clk_get_parent(priv->usb24)));

	return 0;
}

static struct usbhsf_private usbhsf_private = {
	.info = {
		.platform_callback = {
			.get_id		= usbhsf_get_id,
			.get_vbus	= usbhsf_get_vbus,
			.hardware_init	= usbhsf_hardware_init,
			.hardware_exit	= usbhsf_hardware_exit,
			.power_ctrl	= usbhsf_power_ctrl,
		},
		.driver_param = {
			.buswait_bwait		= 5,
			.detection_delay	= 5,
			.d0_rx_id	= SHDMA_SLAVE_USBHS_RX,
			.d1_tx_id	= SHDMA_SLAVE_USBHS_TX,
		},
	}
};

static struct resource usbhsf_resources[] = {
	{
		.name	= "USBHS",
		.start	= 0xe6890000,
		.end	= 0xe6890104 - 1,
		.flags	= IORESOURCE_MEM,
	},
	{
		.start	= gic_spi(51),
		.flags	= IORESOURCE_IRQ,
	},
};

static struct platform_device usbhsf_device = {
	.name	= "renesas_usbhs",
	.dev = {
		.platform_data = &usbhsf_private.info,
	},
	.id = -1,
	.num_resources	= ARRAY_SIZE(usbhsf_resources),
	.resource	= usbhsf_resources,
};

/* Ether */
static struct sh_eth_plat_data sh_eth_platdata = {
	.phy			= 0x00, /* LAN8710A */
	.edmac_endian		= EDMAC_LITTLE_ENDIAN,
	.register_type		= SH_ETH_REG_GIGABIT,
	.phy_interface		= PHY_INTERFACE_MODE_MII,
};

static struct resource sh_eth_resources[] = {
	{
		.start	= 0xe9a00000,
		.end	= 0xe9a00800 - 1,
		.flags	= IORESOURCE_MEM,
	}, {
		.start	= 0xe9a01800,
		.end	= 0xe9a02000 - 1,
		.flags	= IORESOURCE_MEM,
	}, {
		.start	= gic_spi(110),
		.flags	= IORESOURCE_IRQ,
	},
};

static struct platform_device sh_eth_device = {
	.name = "sh-eth",
	.id = -1,
	.dev = {
		.platform_data = &sh_eth_platdata,
	},
	.resource = sh_eth_resources,
	.num_resources = ARRAY_SIZE(sh_eth_resources),
};

/* PWM */
static struct resource pwm_resources[] = {
	[0] = {
		.start = 0xe6600000,
		.end = 0xe66000ff,
		.flags = IORESOURCE_MEM,
	},
};

static struct tpu_pwm_platform_data pwm_device_data = {
	.channels[2] = {
		.enabled = true,
		.active_low = 1,
	}
};

static struct platform_device pwm_device = {
	.name = "renesas_tpu_pwm",
	.id = -1,
	.dev = {
		.platform_data = &pwm_device_data,
	},
	.num_resources = ARRAY_SIZE(pwm_resources),
	.resource = pwm_resources,
};

/* LCDC and backlight */
static struct platform_pwm_backlight_data pwm_backlight_data = {
	.pwm_id = TPU_PWM_ID(0, 2),
	.lth_brightness = 50,
	.max_brightness = 255,
	.dft_brightness = 255,
	.pwm_period_ns = 33333, /* 30kHz */
};

static struct platform_device pwm_backlight_device = {
	.name = "pwm-backlight",
	.dev = {
		.platform_data = &pwm_backlight_data,
	},
};

static struct fb_videomode lcdc0_mode = {
	.name		= "AMPIER/AM-800480",
	.xres		= 800,
	.yres		= 480,
	.left_margin	= 88,
	.right_margin	= 40,
	.hsync_len	= 128,
	.upper_margin	= 20,
	.lower_margin	= 5,
	.vsync_len	= 5,
	.sync		= 0,
};

static struct sh_mobile_lcdc_info lcdc0_info = {
	.clock_source	= LCDC_CLK_BUS,
	.ch[0] = {
		.chan		= LCDC_CHAN_MAINLCD,
		.fourcc		= V4L2_PIX_FMT_RGB565,
		.interface_type	= RGB24,
		.clock_divider	= 5,
		.flags		= 0,
		.lcd_modes	= &lcdc0_mode,
		.num_modes	= 1,
		.panel_cfg = {
			.width	= 111,
			.height = 68,
		},
	},
};

static struct resource lcdc0_resources[] = {
	[0] = {
		.name	= "LCD0",
		.start	= 0xfe940000,
		.end	= 0xfe943fff,
		.flags	= IORESOURCE_MEM,
	},
	[1] = {
		.start	= gic_spi(177),
		.flags	= IORESOURCE_IRQ,
	},
};

static struct platform_device lcdc0_device = {
	.name		= "sh_mobile_lcdc_fb",
	.num_resources	= ARRAY_SIZE(lcdc0_resources),
	.resource	= lcdc0_resources,
	.id		= 0,
	.dev	= {
		.platform_data	= &lcdc0_info,
		.coherent_dma_mask = ~0,
	},
};

/*
 * LCDC1/HDMI
 */
static struct sh_mobile_hdmi_info hdmi_info = {
	.flags		= HDMI_OUTPUT_PUSH_PULL |
			  HDMI_OUTPUT_POLARITY_HI |
			  HDMI_32BIT_REG |
			  HDMI_HAS_HTOP1 |
			  HDMI_SND_SRC_SPDIF,
};

static struct resource hdmi_resources[] = {
	[0] = {
		.name	= "HDMI",
		.start	= 0xe6be0000,
		.end	= 0xe6be03ff,
		.flags	= IORESOURCE_MEM,
	},
	[1] = {
		.start	= gic_spi(131),
		.flags	= IORESOURCE_IRQ,
	},
	[2] = {
		.name	= "HDMI emma3pf",
		.start	= 0xe6be4000,
		.end	= 0xe6be43ff,
		.flags	= IORESOURCE_MEM,
	},
};

static struct platform_device hdmi_device = {
	.name		= "sh-mobile-hdmi",
	.num_resources	= ARRAY_SIZE(hdmi_resources),
	.resource	= hdmi_resources,
	.id             = -1,
	.dev	= {
		.platform_data	= &hdmi_info,
	},
};

static const struct fb_videomode lcdc1_mode = {
	.name		= "HDMI 720p",
	.xres		= 1280,
	.yres		= 720,
	.pixclock	= 13468,
	.left_margin	= 220,
	.right_margin	= 110,
	.hsync_len	= 40,
	.upper_margin	= 20,
	.lower_margin	= 5,
	.vsync_len	= 5,
	.refresh	= 60,
	.sync		= FB_SYNC_VERT_HIGH_ACT | FB_SYNC_HOR_HIGH_ACT,
};

static struct sh_mobile_lcdc_info hdmi_lcdc_info = {
	.clock_source	= LCDC_CLK_PERIPHERAL, /* HDMI clock */
	.ch[0] = {
		.chan			= LCDC_CHAN_MAINLCD,
		.fourcc			= V4L2_PIX_FMT_RGB565,
		.interface_type		= RGB24,
		.clock_divider		= 1,
		.flags			= LCDC_FLAGS_DWPOL,
		.lcd_modes		= &lcdc1_mode,
		.num_modes		= 1,
		.tx_dev			= &hdmi_device,
		.panel_cfg = {
			.width	= 1280,
			.height = 720,
		},
	},
};

static struct resource hdmi_lcdc_resources[] = {
	[0] = {
		.name	= "LCDC1",
		.start	= 0xfe944000,
		.end	= 0xfe948000 - 1,
		.flags	= IORESOURCE_MEM,
	},
	[1] = {
		.start	= gic_spi(178),
		.flags	= IORESOURCE_IRQ,
	},
};

static struct platform_device hdmi_lcdc_device = {
	.name		= "sh_mobile_lcdc_fb",
	.num_resources	= ARRAY_SIZE(hdmi_lcdc_resources),
	.resource	= hdmi_lcdc_resources,
	.id		= 1,
	.dev	= {
		.platform_data	= &hdmi_lcdc_info,
		.coherent_dma_mask = ~0,
	},
};

/* GPIO KEY */
#define GPIO_KEY(c, g, d, ...) \
	{ .code = c, .gpio = g, .desc = d, .active_low = 1, __VA_ARGS__ }

static struct gpio_keys_button gpio_buttons[] = {
	GPIO_KEY(KEY_POWER,	99,	"SW3", .wakeup = 1),
	GPIO_KEY(KEY_BACK,	100,	"SW4"),
	GPIO_KEY(KEY_MENU,	97,	"SW5"),
	GPIO_KEY(KEY_HOME,	98,	"SW6"),
};

static struct gpio_keys_platform_data gpio_key_info = {
	.buttons	= gpio_buttons,
	.nbuttons	= ARRAY_SIZE(gpio_buttons),
};

static struct platform_device gpio_keys_device = {
	.name   = "gpio-keys",
	.id     = -1,
	.dev    = {
		.platform_data  = &gpio_key_info,
	},
};

/* Fixed 3.3V regulator to be used by SDHI1, MMCIF */
static struct regulator_consumer_supply fixed3v3_power_consumers[] = {
	REGULATOR_SUPPLY("vmmc", "sh_mmcif"),
	REGULATOR_SUPPLY("vqmmc", "sh_mmcif"),
};

/* Fixed 3.3V regulator to be used by SDHI0 */
static struct regulator_consumer_supply vcc_sdhi0_consumers[] = {
	REGULATOR_SUPPLY("vmmc", "sh_mobile_sdhi.0"),
};

static struct regulator_init_data vcc_sdhi0_init_data = {
	.constraints = {
		.valid_ops_mask = REGULATOR_CHANGE_STATUS,
	},
	.num_consumer_supplies  = ARRAY_SIZE(vcc_sdhi0_consumers),
	.consumer_supplies      = vcc_sdhi0_consumers,
};

static struct fixed_voltage_config vcc_sdhi0_info = {
	.supply_name = "SDHI0 Vcc",
	.microvolts = 3300000,
<<<<<<< HEAD
	.gpio = GPIO_PORT75,
=======
	.gpio = 75,
>>>>>>> 46cd6832
	.enable_high = 1,
	.init_data = &vcc_sdhi0_init_data,
};

static struct platform_device vcc_sdhi0 = {
	.name = "reg-fixed-voltage",
	.id   = 1,
	.dev  = {
		.platform_data = &vcc_sdhi0_info,
	},
};

/* 1.8 / 3.3V SDHI0 VccQ regulator */
static struct regulator_consumer_supply vccq_sdhi0_consumers[] = {
	REGULATOR_SUPPLY("vqmmc", "sh_mobile_sdhi.0"),
};

static struct regulator_init_data vccq_sdhi0_init_data = {
	.constraints = {
		.input_uV	= 3300000,
		.min_uV		= 1800000,
		.max_uV         = 3300000,
		.valid_ops_mask = REGULATOR_CHANGE_VOLTAGE |
				  REGULATOR_CHANGE_STATUS,
	},
	.num_consumer_supplies  = ARRAY_SIZE(vccq_sdhi0_consumers),
	.consumer_supplies      = vccq_sdhi0_consumers,
};

static struct gpio vccq_sdhi0_gpios[] = {
<<<<<<< HEAD
	{GPIO_PORT17, GPIOF_OUT_INIT_LOW, "vccq-sdhi0" },
=======
	{17, GPIOF_OUT_INIT_LOW, "vccq-sdhi0" },
>>>>>>> 46cd6832
};

static struct gpio_regulator_state vccq_sdhi0_states[] = {
	{ .value = 3300000, .gpios = (0 << 0) },
	{ .value = 1800000, .gpios = (1 << 0) },
};

static struct gpio_regulator_config vccq_sdhi0_info = {
	.supply_name = "vqmmc",

<<<<<<< HEAD
	.enable_gpio = GPIO_PORT74,
=======
	.enable_gpio = 74,
>>>>>>> 46cd6832
	.enable_high = 1,
	.enabled_at_boot = 0,

	.gpios = vccq_sdhi0_gpios,
	.nr_gpios = ARRAY_SIZE(vccq_sdhi0_gpios),

	.states = vccq_sdhi0_states,
	.nr_states = ARRAY_SIZE(vccq_sdhi0_states),

	.type = REGULATOR_VOLTAGE,
	.init_data = &vccq_sdhi0_init_data,
};

static struct platform_device vccq_sdhi0 = {
	.name = "gpio-regulator",
	.id   = -1,
	.dev  = {
		.platform_data = &vccq_sdhi0_info,
	},
};

/* Fixed 3.3V regulator to be used by SDHI1 */
static struct regulator_consumer_supply vcc_sdhi1_consumers[] = {
	REGULATOR_SUPPLY("vmmc", "sh_mobile_sdhi.1"),
};

static struct regulator_init_data vcc_sdhi1_init_data = {
	.constraints = {
		.valid_ops_mask = REGULATOR_CHANGE_STATUS,
	},
	.num_consumer_supplies  = ARRAY_SIZE(vcc_sdhi1_consumers),
	.consumer_supplies      = vcc_sdhi1_consumers,
};

static struct fixed_voltage_config vcc_sdhi1_info = {
	.supply_name = "SDHI1 Vcc",
	.microvolts = 3300000,
<<<<<<< HEAD
	.gpio = GPIO_PORT16,
=======
	.gpio = 16,
>>>>>>> 46cd6832
	.enable_high = 1,
	.init_data = &vcc_sdhi1_init_data,
};

static struct platform_device vcc_sdhi1 = {
	.name = "reg-fixed-voltage",
	.id   = 2,
	.dev  = {
		.platform_data = &vcc_sdhi1_info,
	},
};

/* SDHI0 */
/*
 * FIXME
 *
 * It use polling mode here, since
 * CD (= Card Detect) pin is not connected to SDHI0_CD.
 * We can use IRQ31 as card detect irq,
 * but it needs chattering removal operation
 */
#define IRQ31	irq_pin(31)
static struct sh_mobile_sdhi_info sdhi0_info = {
	.dma_slave_tx	= SHDMA_SLAVE_SDHI0_TX,
	.dma_slave_rx	= SHDMA_SLAVE_SDHI0_RX,
	.tmio_caps	= MMC_CAP_SD_HIGHSPEED | MMC_CAP_SDIO_IRQ |
			  MMC_CAP_POWER_OFF_CARD,
	.tmio_flags	= TMIO_MMC_HAS_IDLE_WAIT | TMIO_MMC_USE_GPIO_CD,
<<<<<<< HEAD
	.cd_gpio	= GPIO_PORT167,
=======
	.cd_gpio	= 167,
>>>>>>> 46cd6832
};

static struct resource sdhi0_resources[] = {
	{
		.name	= "SDHI0",
		.start	= 0xe6850000,
		.end	= 0xe6850100 - 1,
		.flags	= IORESOURCE_MEM,
	},
	/*
	 * no SH_MOBILE_SDHI_IRQ_CARD_DETECT here
	 */
	{
		.name	= SH_MOBILE_SDHI_IRQ_SDCARD,
		.start	= gic_spi(118),
		.flags	= IORESOURCE_IRQ,
	},
	{
		.name	= SH_MOBILE_SDHI_IRQ_SDIO,
		.start	= gic_spi(119),
		.flags	= IORESOURCE_IRQ,
	},
};

static struct platform_device sdhi0_device = {
	.name		= "sh_mobile_sdhi",
	.id		= 0,
	.dev		= {
		.platform_data	= &sdhi0_info,
	},
	.num_resources	= ARRAY_SIZE(sdhi0_resources),
	.resource	= sdhi0_resources,
};

/* SDHI1 */
static struct sh_mobile_sdhi_info sdhi1_info = {
	.dma_slave_tx	= SHDMA_SLAVE_SDHI1_TX,
	.dma_slave_rx	= SHDMA_SLAVE_SDHI1_RX,
	.tmio_caps	= MMC_CAP_SD_HIGHSPEED | MMC_CAP_SDIO_IRQ |
			  MMC_CAP_POWER_OFF_CARD,
	.tmio_flags	= TMIO_MMC_HAS_IDLE_WAIT | TMIO_MMC_USE_GPIO_CD,
	/* Port72 cannot generate IRQs, will be used in polling mode. */
<<<<<<< HEAD
	.cd_gpio	= GPIO_PORT72,
=======
	.cd_gpio	= 72,
>>>>>>> 46cd6832
};

static struct resource sdhi1_resources[] = {
	[0] = {
		.name	= "SDHI1",
		.start	= 0xe6860000,
		.end	= 0xe6860100 - 1,
		.flags	= IORESOURCE_MEM,
	},
	[1] = {
		.start	= gic_spi(121),
		.flags	= IORESOURCE_IRQ,
	},
	[2] = {
		.start	= gic_spi(122),
		.flags	= IORESOURCE_IRQ,
	},
	[3] = {
		.start	= gic_spi(123),
		.flags	= IORESOURCE_IRQ,
	},
};

static struct platform_device sdhi1_device = {
	.name		= "sh_mobile_sdhi",
	.id		= 1,
	.dev		= {
		.platform_data	= &sdhi1_info,
	},
	.num_resources	= ARRAY_SIZE(sdhi1_resources),
	.resource	= sdhi1_resources,
};

static const struct pinctrl_map eva_sdhi1_pinctrl_map[] = {
	PIN_MAP_MUX_GROUP_DEFAULT("sh_mobile_sdhi.1", "pfc-r8a7740",
				  "sdhi1_data4", "sdhi1"),
	PIN_MAP_MUX_GROUP_DEFAULT("sh_mobile_sdhi.1", "pfc-r8a7740",
				  "sdhi1_ctrl", "sdhi1"),
	PIN_MAP_MUX_GROUP_DEFAULT("sh_mobile_sdhi.1", "pfc-r8a7740",
				  "sdhi1_cd", "sdhi1"),
	PIN_MAP_MUX_GROUP_DEFAULT("sh_mobile_sdhi.1", "pfc-r8a7740",
				  "sdhi1_wp", "sdhi1"),
};

/* MMCIF */
static struct sh_mmcif_plat_data sh_mmcif_plat = {
	.sup_pclk	= 0,
	.caps		= MMC_CAP_4_BIT_DATA |
			  MMC_CAP_8_BIT_DATA |
			  MMC_CAP_NONREMOVABLE,
};

static struct resource sh_mmcif_resources[] = {
	[0] = {
		.name	= "MMCIF",
		.start	= 0xe6bd0000,
		.end	= 0xe6bd0100 - 1,
		.flags	= IORESOURCE_MEM,
	},
	[1] = {
		/* MMC ERR */
		.start	= gic_spi(56),
		.flags	= IORESOURCE_IRQ,
	},
	[2] = {
		/* MMC NOR */
		.start	= gic_spi(57),
		.flags	= IORESOURCE_IRQ,
	},
};

static struct platform_device sh_mmcif_device = {
	.name		= "sh_mmcif",
	.id		= -1,
	.dev		= {
		.platform_data	= &sh_mmcif_plat,
	},
	.num_resources	= ARRAY_SIZE(sh_mmcif_resources),
	.resource	= sh_mmcif_resources,
};

/* Camera */
static int mt9t111_power(struct device *dev, int mode)
{
	struct clk *mclk = clk_get(NULL, "video1");

	if (IS_ERR(mclk)) {
		dev_err(dev, "can't get video1 clock\n");
		return -EINVAL;
	}

	if (mode) {
		/* video1 (= CON1 camera) expect 24MHz */
		clk_set_rate(mclk, clk_round_rate(mclk, 24000000));
		clk_enable(mclk);
		gpio_set_value(158, 1);
	} else {
		gpio_set_value(158, 0);
		clk_disable(mclk);
	}

	clk_put(mclk);

	return 0;
}

static struct i2c_board_info i2c_camera_mt9t111 = {
	I2C_BOARD_INFO("mt9t112", 0x3d),
};

static struct mt9t112_camera_info mt9t111_info = {
	.divider = { 16, 0, 0, 7, 0, 10, 14, 7, 7 },
};

static struct soc_camera_link mt9t111_link = {
	.i2c_adapter_id	= 0,
	.bus_id		= 0,
	.board_info	= &i2c_camera_mt9t111,
	.power		= mt9t111_power,
	.priv		= &mt9t111_info,
};

static struct platform_device camera_device = {
	.name	= "soc-camera-pdrv",
	.id	= 0,
	.dev	= {
		.platform_data = &mt9t111_link,
	},
};

/* CEU0 */
static struct sh_mobile_ceu_info sh_mobile_ceu0_info = {
	.flags = SH_CEU_FLAG_LOWER_8BIT,
};

static struct resource ceu0_resources[] = {
	[0] = {
		.name	= "CEU",
		.start	= 0xfe910000,
		.end	= 0xfe91009f,
		.flags	= IORESOURCE_MEM,
	},
	[1] = {
		.start  = gic_spi(160),
		.flags  = IORESOURCE_IRQ,
	},
	[2] = {
		/* place holder for contiguous memory */
	},
};

static struct platform_device ceu0_device = {
	.name		= "sh_mobile_ceu",
	.id		= 0,
	.num_resources	= ARRAY_SIZE(ceu0_resources),
	.resource	= ceu0_resources,
	.dev	= {
		.platform_data		= &sh_mobile_ceu0_info,
		.coherent_dma_mask	= 0xffffffff,
	},
};

/* FSI */
static struct sh_fsi_platform_info fsi_info = {
	/* FSI-WM8978 */
	.port_a = {
		.tx_id = SHDMA_SLAVE_FSIA_TX,
	},
	/* FSI-HDMI */
	.port_b = {
		.flags		= SH_FSI_FMT_SPDIF |
				  SH_FSI_ENABLE_STREAM_MODE |
				  SH_FSI_CLK_CPG,
		.tx_id		= SHDMA_SLAVE_FSIB_TX,
	}
};

static struct resource fsi_resources[] = {
	[0] = {
		.name	= "FSI",
		.start	= 0xfe1f0000,
		.end	= 0xfe1f8400 - 1,
		.flags	= IORESOURCE_MEM,
	},
	[1] = {
		.start  = gic_spi(9),
		.flags  = IORESOURCE_IRQ,
	},
};

static struct platform_device fsi_device = {
	.name		= "sh_fsi2",
	.id		= -1,
	.num_resources	= ARRAY_SIZE(fsi_resources),
	.resource	= fsi_resources,
	.dev	= {
		.platform_data	= &fsi_info,
	},
};

/* FSI-WM8978 */
static struct asoc_simple_card_info fsi_wm8978_info = {
	.name		= "wm8978",
	.card		= "FSI2A-WM8978",
	.codec		= "wm8978.0-001a",
	.platform	= "sh_fsi2",
	.daifmt		= SND_SOC_DAIFMT_I2S,
	.cpu_dai = {
		.name	= "fsia-dai",
		.fmt	= SND_SOC_DAIFMT_CBS_CFS | SND_SOC_DAIFMT_IB_NF,
	},
	.codec_dai = {
		.name	= "wm8978-hifi",
		.fmt	= SND_SOC_DAIFMT_CBM_CFM | SND_SOC_DAIFMT_NB_NF,
		.sysclk	= 12288000,
	},
};

static struct platform_device fsi_wm8978_device = {
	.name	= "asoc-simple-card",
	.id	= 0,
	.dev	= {
		.platform_data	= &fsi_wm8978_info,
	},
};

/* FSI-HDMI */
static struct asoc_simple_card_info fsi2_hdmi_info = {
	.name		= "HDMI",
	.card		= "FSI2B-HDMI",
	.codec		= "sh-mobile-hdmi",
	.platform	= "sh_fsi2",
	.cpu_dai = {
		.name	= "fsib-dai",
		.fmt	= SND_SOC_DAIFMT_CBM_CFM,
	},
	.codec_dai = {
		.name = "sh_mobile_hdmi-hifi",
	},
};

static struct platform_device fsi_hdmi_device = {
	.name	= "asoc-simple-card",
	.id	= 1,
	.dev	= {
		.platform_data	= &fsi2_hdmi_info,
	},
};

/* RTC: RTC connects i2c-gpio. */
static struct i2c_gpio_platform_data i2c_gpio_data = {
	.sda_pin	= 208,
	.scl_pin	= 91,
	.udelay		= 5, /* 100 kHz */
};

static struct platform_device i2c_gpio_device = {
	.name = "i2c-gpio",
	.id = 2,
	.dev = {
		.platform_data = &i2c_gpio_data,
	},
};

/* I2C */
static struct st1232_pdata st1232_i2c0_pdata = {
	.reset_gpio = 166,
};

static struct i2c_board_info i2c0_devices[] = {
	{
		I2C_BOARD_INFO("st1232-ts", 0x55),
		.irq = irq_pin(10),
		.platform_data = &st1232_i2c0_pdata,
	},
	{
		I2C_BOARD_INFO("wm8978", 0x1a),
	},
};

static struct i2c_board_info i2c2_devices[] = {
	{
		I2C_BOARD_INFO("s35390a", 0x30),
		.type = "s35390a",
	},
};

/*
 * board devices
 */
static struct platform_device *eva_devices[] __initdata = {
	&lcdc0_device,
	&pwm_device,
	&pwm_backlight_device,
	&gpio_keys_device,
	&sh_eth_device,
	&vcc_sdhi0,
	&vccq_sdhi0,
	&sdhi0_device,
	&sh_mmcif_device,
	&hdmi_device,
	&hdmi_lcdc_device,
	&camera_device,
	&ceu0_device,
	&fsi_device,
	&fsi_wm8978_device,
	&fsi_hdmi_device,
	&i2c_gpio_device,
};

static const struct pinctrl_map eva_pinctrl_map[] = {
<<<<<<< HEAD
=======
	/* CEU0 */
	PIN_MAP_MUX_GROUP_DEFAULT("sh_mobile_ceu.0", "pfc-r8a7740",
				  "ceu0_data_0_7", "ceu0"),
	PIN_MAP_MUX_GROUP_DEFAULT("sh_mobile_ceu.0", "pfc-r8a7740",
				  "ceu0_clk_0", "ceu0"),
	PIN_MAP_MUX_GROUP_DEFAULT("sh_mobile_ceu.0", "pfc-r8a7740",
				  "ceu0_sync", "ceu0"),
	PIN_MAP_MUX_GROUP_DEFAULT("sh_mobile_ceu.0", "pfc-r8a7740",
				  "ceu0_field", "ceu0"),
	/* FSIA */
	PIN_MAP_MUX_GROUP_DEFAULT("asoc-simple-card.0", "pfc-r8a7740",
				  "fsia_sclk_in", "fsia"),
	PIN_MAP_MUX_GROUP_DEFAULT("asoc-simple-card.0", "pfc-r8a7740",
				  "fsia_mclk_out", "fsia"),
	PIN_MAP_MUX_GROUP_DEFAULT("asoc-simple-card.0", "pfc-r8a7740",
				  "fsia_data_in_1", "fsia"),
	PIN_MAP_MUX_GROUP_DEFAULT("asoc-simple-card.0", "pfc-r8a7740",
				  "fsia_data_out_0", "fsia"),
	/* FSIB */
	PIN_MAP_MUX_GROUP_DEFAULT("asoc-simple-card.1", "pfc-r8a7740",
				  "fsib_mclk_in", "fsib"),
	/* GETHER */
	PIN_MAP_MUX_GROUP_DEFAULT("sh-eth", "pfc-r8a7740",
				  "gether_mii", "gether"),
	PIN_MAP_MUX_GROUP_DEFAULT("sh-eth", "pfc-r8a7740",
				  "gether_int", "gether"),
	/* HDMI */
	PIN_MAP_MUX_GROUP_DEFAULT("sh-mobile-hdmi", "pfc-r8a7740",
				  "hdmi", "hdmi"),
>>>>>>> 46cd6832
	/* LCD0 */
	PIN_MAP_MUX_GROUP_DEFAULT("sh_mobile_lcdc_fb.0", "pfc-r8a7740",
				  "lcd0_data24_0", "lcd0"),
	PIN_MAP_MUX_GROUP_DEFAULT("sh_mobile_lcdc_fb.0", "pfc-r8a7740",
				  "lcd0_lclk_1", "lcd0"),
	PIN_MAP_MUX_GROUP_DEFAULT("sh_mobile_lcdc_fb.0", "pfc-r8a7740",
				  "lcd0_sync", "lcd0"),
	/* MMCIF */
	PIN_MAP_MUX_GROUP_DEFAULT("sh_mmcif.0", "pfc-r8a7740",
				  "mmc0_data8_1", "mmc0"),
	PIN_MAP_MUX_GROUP_DEFAULT("sh_mmcif.0", "pfc-r8a7740",
				  "mmc0_ctrl_1", "mmc0"),
<<<<<<< HEAD
=======
	/* SCIFA1 */
	PIN_MAP_MUX_GROUP_DEFAULT("sh-sci.1", "pfc-r8a7740",
				  "scifa1_data", "scifa1"),
>>>>>>> 46cd6832
	/* SDHI0 */
	PIN_MAP_MUX_GROUP_DEFAULT("sh_mobile_sdhi.0", "pfc-r8a7740",
				  "sdhi0_data4", "sdhi0"),
	PIN_MAP_MUX_GROUP_DEFAULT("sh_mobile_sdhi.0", "pfc-r8a7740",
				  "sdhi0_ctrl", "sdhi0"),
	PIN_MAP_MUX_GROUP_DEFAULT("sh_mobile_sdhi.0", "pfc-r8a7740",
				  "sdhi0_wp", "sdhi0"),
<<<<<<< HEAD
=======
	/* ST1232 */
	PIN_MAP_MUX_GROUP_DEFAULT("0-0055", "pfc-r8a7740",
				  "intc_irq10", "intc"),
	/* TPU0 */
	PIN_MAP_MUX_GROUP_DEFAULT("renesas_tpu_pwm", "pfc-r8a7740",
				  "tpu0_to2_1", "tpu0"),
	/* USBHS */
	PIN_MAP_MUX_GROUP_DEFAULT("renesas_usbhs", "pfc-r8a7740",
				  "intc_irq7_1", "intc"),
>>>>>>> 46cd6832
};

static void __init eva_clock_init(void)
{
	struct clk *system	= clk_get(NULL, "system_clk");
	struct clk *xtal1	= clk_get(NULL, "extal1");
	struct clk *usb24s	= clk_get(NULL, "usb24s");
	struct clk *fsibck	= clk_get(NULL, "fsibck");

	if (IS_ERR(system)	||
	    IS_ERR(xtal1)	||
	    IS_ERR(usb24s)	||
	    IS_ERR(fsibck)) {
		pr_err("armadillo800eva board clock init failed\n");
		goto clock_error;
	}

	/* armadillo 800 eva extal1 is 24MHz */
	clk_set_rate(xtal1, 24000000);

	/* usb24s use extal1 (= system) clock (= 24MHz) */
	clk_set_parent(usb24s, system);

	/* FSIBCK is 12.288MHz, and it is parent of FSI-B */
	clk_set_rate(fsibck, 12288000);

clock_error:
	if (!IS_ERR(system))
		clk_put(system);
	if (!IS_ERR(xtal1))
		clk_put(xtal1);
	if (!IS_ERR(usb24s))
		clk_put(usb24s);
	if (!IS_ERR(fsibck))
		clk_put(fsibck);
}

/*
 * board init
 */
#define GPIO_PORT7CR	IOMEM(0xe6050007)
#define GPIO_PORT8CR	IOMEM(0xe6050008)
static void __init eva_init(void)
{
	struct platform_device *usb = NULL;

	regulator_register_always_on(0, "fixed-3.3V", fixed3v3_power_consumers,
				     ARRAY_SIZE(fixed3v3_power_consumers), 3300000);

	pinctrl_register_mappings(eva_pinctrl_map, ARRAY_SIZE(eva_pinctrl_map));

	r8a7740_pinmux_init();
	r8a7740_meram_workaround();

	/* LCDC0 */
<<<<<<< HEAD
	gpio_request(GPIO_FN_LCDC0_SELECT,	NULL);

	gpio_request_one(61, GPIOF_OUT_INIT_HIGH, NULL); /* LCDDON */
	gpio_request_one(202, GPIOF_OUT_INIT_LOW, NULL); /* LCD0_LED_CONT */

	/* Touchscreen */
	gpio_request(GPIO_FN_IRQ10,	NULL); /* TP_INT */

	/* GETHER */
	gpio_request(GPIO_FN_ET_CRS,		NULL);
	gpio_request(GPIO_FN_ET_MDC,		NULL);
	gpio_request(GPIO_FN_ET_MDIO,		NULL);
	gpio_request(GPIO_FN_ET_TX_ER,		NULL);
	gpio_request(GPIO_FN_ET_RX_ER,		NULL);
	gpio_request(GPIO_FN_ET_ERXD0,		NULL);
	gpio_request(GPIO_FN_ET_ERXD1,		NULL);
	gpio_request(GPIO_FN_ET_ERXD2,		NULL);
	gpio_request(GPIO_FN_ET_ERXD3,		NULL);
	gpio_request(GPIO_FN_ET_TX_CLK,		NULL);
	gpio_request(GPIO_FN_ET_TX_EN,		NULL);
	gpio_request(GPIO_FN_ET_ETXD0,		NULL);
	gpio_request(GPIO_FN_ET_ETXD1,		NULL);
	gpio_request(GPIO_FN_ET_ETXD2,		NULL);
	gpio_request(GPIO_FN_ET_ETXD3,		NULL);
	gpio_request(GPIO_FN_ET_PHY_INT,	NULL);
	gpio_request(GPIO_FN_ET_COL,		NULL);
	gpio_request(GPIO_FN_ET_RX_DV,		NULL);
	gpio_request(GPIO_FN_ET_RX_CLK,		NULL);

=======
	gpio_request_one(61, GPIOF_OUT_INIT_HIGH, NULL); /* LCDDON */

	/* Touchscreen */
	gpio_request_one(166, GPIOF_OUT_INIT_HIGH, NULL); /* TP_RST_B */

	/* GETHER */
>>>>>>> 46cd6832
	gpio_request_one(18, GPIOF_OUT_INIT_HIGH, NULL); /* PHY_RST */

	/* USB */
	gpio_request_one(159, GPIOF_IN, NULL); /* USB_DEVICE_MODE */

	if (gpio_get_value(159)) {
		/* USB Host */
	} else {
		/* USB Func */
		/*
<<<<<<< HEAD
		 * A1 chip has 2 IRQ7 pin and it was controled by MSEL register.
		 * OTOH, usbhs interrupt needs its value (HI/LOW) to decide
		 * USB connection/disconnection (usbhsf_get_vbus()).
		 * This means we needs to select GPIO_FN_IRQ7_PORT209 first,
		 * and select GPIO 209 here
		 */
		gpio_request(GPIO_FN_IRQ7_PORT209, NULL);
=======
		 * The USBHS interrupt handlers needs to read the IRQ pin value
		 * (HI/LOW) to diffentiate USB connection and disconnection
		 * events (usbhsf_get_vbus()). We thus need to select both the
		 * intc_irq7_1 pin group and GPIO 209 here.
		 */
>>>>>>> 46cd6832
		gpio_request_one(209, GPIOF_IN, NULL);

		platform_device_register(&usbhsf_device);
		usb = &usbhsf_device;
	}

<<<<<<< HEAD
	/* CEU0 */
	gpio_request(GPIO_FN_VIO0_D7,		NULL);
	gpio_request(GPIO_FN_VIO0_D6,		NULL);
	gpio_request(GPIO_FN_VIO0_D5,		NULL);
	gpio_request(GPIO_FN_VIO0_D4,		NULL);
	gpio_request(GPIO_FN_VIO0_D3,		NULL);
	gpio_request(GPIO_FN_VIO0_D2,		NULL);
	gpio_request(GPIO_FN_VIO0_D1,		NULL);
	gpio_request(GPIO_FN_VIO0_D0,		NULL);
	gpio_request(GPIO_FN_VIO0_CLK,		NULL);
	gpio_request(GPIO_FN_VIO0_HD,		NULL);
	gpio_request(GPIO_FN_VIO0_VD,		NULL);
	gpio_request(GPIO_FN_VIO0_FIELD,	NULL);
	gpio_request(GPIO_FN_VIO_CKO,		NULL);

=======
>>>>>>> 46cd6832
	/* CON1/CON15 Camera */
	gpio_request_one(173, GPIOF_OUT_INIT_LOW, NULL);  /* STANDBY */
	gpio_request_one(172, GPIOF_OUT_INIT_HIGH, NULL); /* RST */
	/* see mt9t111_power() */
	gpio_request_one(158, GPIOF_OUT_INIT_LOW, NULL);  /* CAM_PON */

	/* FSI-WM8978 */
<<<<<<< HEAD
	gpio_request(GPIO_FN_FSIAIBT,		NULL);
	gpio_request(GPIO_FN_FSIAILR,		NULL);
	gpio_request(GPIO_FN_FSIAOMC,		NULL);
	gpio_request(GPIO_FN_FSIAOSLD,		NULL);
	gpio_request(GPIO_FN_FSIAISLD_PORT5,	NULL);

=======
>>>>>>> 46cd6832
	gpio_request(7, NULL);
	gpio_request(8, NULL);
	gpio_direction_none(GPIO_PORT7CR); /* FSIAOBT needs no direction */
	gpio_direction_none(GPIO_PORT8CR); /* FSIAOLR needs no direction */

	/*
	 * CAUTION
	 *
	 * DBGMD/LCDC0/FSIA MUX
	 * DBGMD_SELECT_B should be set after setting PFC Function.
	 */
	gpio_request_one(176, GPIOF_OUT_INIT_HIGH, NULL);

	/*
	 * We can switch CON8/CON14 by SW1.5,
	 * but it needs after DBGMD_SELECT_B
	 */
	gpio_request_one(6, GPIOF_IN, NULL);
	if (gpio_get_value(6)) {
		/* CON14 enable */
	} else {
		/* CON8 (SDHI1) enable */
		pinctrl_register_mappings(eva_sdhi1_pinctrl_map,
					  ARRAY_SIZE(eva_sdhi1_pinctrl_map));

		platform_device_register(&vcc_sdhi1);
		platform_device_register(&sdhi1_device);
	}


#ifdef CONFIG_CACHE_L2X0
	/* Early BRESP enable, Shared attribute override enable, 32K*8way */
	l2x0_init(IOMEM(0xf0002000), 0x40440000, 0x82000fff);
#endif

	i2c_register_board_info(0, i2c0_devices, ARRAY_SIZE(i2c0_devices));
	i2c_register_board_info(2, i2c2_devices, ARRAY_SIZE(i2c2_devices));

	r8a7740_add_standard_devices();

	platform_add_devices(eva_devices,
			     ARRAY_SIZE(eva_devices));

	rmobile_add_device_to_domain("A4LC", &lcdc0_device);
	rmobile_add_device_to_domain("A4LC", &hdmi_lcdc_device);
	if (usb)
		rmobile_add_device_to_domain("A3SP", usb);

	r8a7740_pm_init();
}

static void __init eva_earlytimer_init(void)
{
	r8a7740_clock_init(MD_CK0 | MD_CK2);
	shmobile_earlytimer_init();

	/* the rate of extal1 clock must be set before late_time_init */
	eva_clock_init();
}

static void __init eva_add_early_devices(void)
{
	r8a7740_add_early_devices();
}

#define RESCNT2 IOMEM(0xe6188020)
static void eva_restart(char mode, const char *cmd)
{
	/* Do soft power on reset */
	writel((1 << 31), RESCNT2);
}

static const char *eva_boards_compat_dt[] __initdata = {
	"renesas,armadillo800eva",
	NULL,
};

DT_MACHINE_START(ARMADILLO800EVA_DT, "armadillo800eva")
	.map_io		= r8a7740_map_io,
	.init_early	= eva_add_early_devices,
	.init_irq	= r8a7740_init_irq,
	.init_machine	= eva_init,
	.init_late	= shmobile_init_late,
	.init_time	= eva_earlytimer_init,
	.dt_compat	= eva_boards_compat_dt,
	.restart	= eva_restart,
MACHINE_END<|MERGE_RESOLUTION|>--- conflicted
+++ resolved
@@ -31,11 +31,8 @@
 #include <linux/gpio_keys.h>
 #include <linux/regulator/driver.h>
 #include <linux/pinctrl/machine.h>
-<<<<<<< HEAD
-=======
 #include <linux/platform_data/pwm-renesas-tpu.h>
 #include <linux/pwm_backlight.h>
->>>>>>> 46cd6832
 #include <linux/regulator/fixed.h>
 #include <linux/regulator/gpio-regulator.h>
 #include <linux/regulator/machine.h>
@@ -630,11 +627,7 @@
 static struct fixed_voltage_config vcc_sdhi0_info = {
 	.supply_name = "SDHI0 Vcc",
 	.microvolts = 3300000,
-<<<<<<< HEAD
-	.gpio = GPIO_PORT75,
-=======
 	.gpio = 75,
->>>>>>> 46cd6832
 	.enable_high = 1,
 	.init_data = &vcc_sdhi0_init_data,
 };
@@ -665,11 +658,7 @@
 };
 
 static struct gpio vccq_sdhi0_gpios[] = {
-<<<<<<< HEAD
-	{GPIO_PORT17, GPIOF_OUT_INIT_LOW, "vccq-sdhi0" },
-=======
 	{17, GPIOF_OUT_INIT_LOW, "vccq-sdhi0" },
->>>>>>> 46cd6832
 };
 
 static struct gpio_regulator_state vccq_sdhi0_states[] = {
@@ -680,11 +669,7 @@
 static struct gpio_regulator_config vccq_sdhi0_info = {
 	.supply_name = "vqmmc",
 
-<<<<<<< HEAD
-	.enable_gpio = GPIO_PORT74,
-=======
 	.enable_gpio = 74,
->>>>>>> 46cd6832
 	.enable_high = 1,
 	.enabled_at_boot = 0,
 
@@ -722,11 +707,7 @@
 static struct fixed_voltage_config vcc_sdhi1_info = {
 	.supply_name = "SDHI1 Vcc",
 	.microvolts = 3300000,
-<<<<<<< HEAD
-	.gpio = GPIO_PORT16,
-=======
 	.gpio = 16,
->>>>>>> 46cd6832
 	.enable_high = 1,
 	.init_data = &vcc_sdhi1_init_data,
 };
@@ -755,11 +736,7 @@
 	.tmio_caps	= MMC_CAP_SD_HIGHSPEED | MMC_CAP_SDIO_IRQ |
 			  MMC_CAP_POWER_OFF_CARD,
 	.tmio_flags	= TMIO_MMC_HAS_IDLE_WAIT | TMIO_MMC_USE_GPIO_CD,
-<<<<<<< HEAD
-	.cd_gpio	= GPIO_PORT167,
-=======
 	.cd_gpio	= 167,
->>>>>>> 46cd6832
 };
 
 static struct resource sdhi0_resources[] = {
@@ -802,11 +779,7 @@
 			  MMC_CAP_POWER_OFF_CARD,
 	.tmio_flags	= TMIO_MMC_HAS_IDLE_WAIT | TMIO_MMC_USE_GPIO_CD,
 	/* Port72 cannot generate IRQs, will be used in polling mode. */
-<<<<<<< HEAD
-	.cd_gpio	= GPIO_PORT72,
-=======
 	.cd_gpio	= 72,
->>>>>>> 46cd6832
 };
 
 static struct resource sdhi1_resources[] = {
@@ -1118,8 +1091,6 @@
 };
 
 static const struct pinctrl_map eva_pinctrl_map[] = {
-<<<<<<< HEAD
-=======
 	/* CEU0 */
 	PIN_MAP_MUX_GROUP_DEFAULT("sh_mobile_ceu.0", "pfc-r8a7740",
 				  "ceu0_data_0_7", "ceu0"),
@@ -1149,7 +1120,6 @@
 	/* HDMI */
 	PIN_MAP_MUX_GROUP_DEFAULT("sh-mobile-hdmi", "pfc-r8a7740",
 				  "hdmi", "hdmi"),
->>>>>>> 46cd6832
 	/* LCD0 */
 	PIN_MAP_MUX_GROUP_DEFAULT("sh_mobile_lcdc_fb.0", "pfc-r8a7740",
 				  "lcd0_data24_0", "lcd0"),
@@ -1162,12 +1132,9 @@
 				  "mmc0_data8_1", "mmc0"),
 	PIN_MAP_MUX_GROUP_DEFAULT("sh_mmcif.0", "pfc-r8a7740",
 				  "mmc0_ctrl_1", "mmc0"),
-<<<<<<< HEAD
-=======
 	/* SCIFA1 */
 	PIN_MAP_MUX_GROUP_DEFAULT("sh-sci.1", "pfc-r8a7740",
 				  "scifa1_data", "scifa1"),
->>>>>>> 46cd6832
 	/* SDHI0 */
 	PIN_MAP_MUX_GROUP_DEFAULT("sh_mobile_sdhi.0", "pfc-r8a7740",
 				  "sdhi0_data4", "sdhi0"),
@@ -1175,8 +1142,6 @@
 				  "sdhi0_ctrl", "sdhi0"),
 	PIN_MAP_MUX_GROUP_DEFAULT("sh_mobile_sdhi.0", "pfc-r8a7740",
 				  "sdhi0_wp", "sdhi0"),
-<<<<<<< HEAD
-=======
 	/* ST1232 */
 	PIN_MAP_MUX_GROUP_DEFAULT("0-0055", "pfc-r8a7740",
 				  "intc_irq10", "intc"),
@@ -1186,7 +1151,6 @@
 	/* USBHS */
 	PIN_MAP_MUX_GROUP_DEFAULT("renesas_usbhs", "pfc-r8a7740",
 				  "intc_irq7_1", "intc"),
->>>>>>> 46cd6832
 };
 
 static void __init eva_clock_init(void)
@@ -1242,44 +1206,9 @@
 	r8a7740_meram_workaround();
 
 	/* LCDC0 */
-<<<<<<< HEAD
-	gpio_request(GPIO_FN_LCDC0_SELECT,	NULL);
-
 	gpio_request_one(61, GPIOF_OUT_INIT_HIGH, NULL); /* LCDDON */
-	gpio_request_one(202, GPIOF_OUT_INIT_LOW, NULL); /* LCD0_LED_CONT */
-
-	/* Touchscreen */
-	gpio_request(GPIO_FN_IRQ10,	NULL); /* TP_INT */
 
 	/* GETHER */
-	gpio_request(GPIO_FN_ET_CRS,		NULL);
-	gpio_request(GPIO_FN_ET_MDC,		NULL);
-	gpio_request(GPIO_FN_ET_MDIO,		NULL);
-	gpio_request(GPIO_FN_ET_TX_ER,		NULL);
-	gpio_request(GPIO_FN_ET_RX_ER,		NULL);
-	gpio_request(GPIO_FN_ET_ERXD0,		NULL);
-	gpio_request(GPIO_FN_ET_ERXD1,		NULL);
-	gpio_request(GPIO_FN_ET_ERXD2,		NULL);
-	gpio_request(GPIO_FN_ET_ERXD3,		NULL);
-	gpio_request(GPIO_FN_ET_TX_CLK,		NULL);
-	gpio_request(GPIO_FN_ET_TX_EN,		NULL);
-	gpio_request(GPIO_FN_ET_ETXD0,		NULL);
-	gpio_request(GPIO_FN_ET_ETXD1,		NULL);
-	gpio_request(GPIO_FN_ET_ETXD2,		NULL);
-	gpio_request(GPIO_FN_ET_ETXD3,		NULL);
-	gpio_request(GPIO_FN_ET_PHY_INT,	NULL);
-	gpio_request(GPIO_FN_ET_COL,		NULL);
-	gpio_request(GPIO_FN_ET_RX_DV,		NULL);
-	gpio_request(GPIO_FN_ET_RX_CLK,		NULL);
-
-=======
-	gpio_request_one(61, GPIOF_OUT_INIT_HIGH, NULL); /* LCDDON */
-
-	/* Touchscreen */
-	gpio_request_one(166, GPIOF_OUT_INIT_HIGH, NULL); /* TP_RST_B */
-
-	/* GETHER */
->>>>>>> 46cd6832
 	gpio_request_one(18, GPIOF_OUT_INIT_HIGH, NULL); /* PHY_RST */
 
 	/* USB */
@@ -1290,45 +1219,17 @@
 	} else {
 		/* USB Func */
 		/*
-<<<<<<< HEAD
-		 * A1 chip has 2 IRQ7 pin and it was controled by MSEL register.
-		 * OTOH, usbhs interrupt needs its value (HI/LOW) to decide
-		 * USB connection/disconnection (usbhsf_get_vbus()).
-		 * This means we needs to select GPIO_FN_IRQ7_PORT209 first,
-		 * and select GPIO 209 here
-		 */
-		gpio_request(GPIO_FN_IRQ7_PORT209, NULL);
-=======
 		 * The USBHS interrupt handlers needs to read the IRQ pin value
 		 * (HI/LOW) to diffentiate USB connection and disconnection
 		 * events (usbhsf_get_vbus()). We thus need to select both the
 		 * intc_irq7_1 pin group and GPIO 209 here.
 		 */
->>>>>>> 46cd6832
 		gpio_request_one(209, GPIOF_IN, NULL);
 
 		platform_device_register(&usbhsf_device);
 		usb = &usbhsf_device;
 	}
 
-<<<<<<< HEAD
-	/* CEU0 */
-	gpio_request(GPIO_FN_VIO0_D7,		NULL);
-	gpio_request(GPIO_FN_VIO0_D6,		NULL);
-	gpio_request(GPIO_FN_VIO0_D5,		NULL);
-	gpio_request(GPIO_FN_VIO0_D4,		NULL);
-	gpio_request(GPIO_FN_VIO0_D3,		NULL);
-	gpio_request(GPIO_FN_VIO0_D2,		NULL);
-	gpio_request(GPIO_FN_VIO0_D1,		NULL);
-	gpio_request(GPIO_FN_VIO0_D0,		NULL);
-	gpio_request(GPIO_FN_VIO0_CLK,		NULL);
-	gpio_request(GPIO_FN_VIO0_HD,		NULL);
-	gpio_request(GPIO_FN_VIO0_VD,		NULL);
-	gpio_request(GPIO_FN_VIO0_FIELD,	NULL);
-	gpio_request(GPIO_FN_VIO_CKO,		NULL);
-
-=======
->>>>>>> 46cd6832
 	/* CON1/CON15 Camera */
 	gpio_request_one(173, GPIOF_OUT_INIT_LOW, NULL);  /* STANDBY */
 	gpio_request_one(172, GPIOF_OUT_INIT_HIGH, NULL); /* RST */
@@ -1336,15 +1237,6 @@
 	gpio_request_one(158, GPIOF_OUT_INIT_LOW, NULL);  /* CAM_PON */
 
 	/* FSI-WM8978 */
-<<<<<<< HEAD
-	gpio_request(GPIO_FN_FSIAIBT,		NULL);
-	gpio_request(GPIO_FN_FSIAILR,		NULL);
-	gpio_request(GPIO_FN_FSIAOMC,		NULL);
-	gpio_request(GPIO_FN_FSIAOSLD,		NULL);
-	gpio_request(GPIO_FN_FSIAISLD_PORT5,	NULL);
-
-=======
->>>>>>> 46cd6832
 	gpio_request(7, NULL);
 	gpio_request(8, NULL);
 	gpio_direction_none(GPIO_PORT7CR); /* FSIAOBT needs no direction */
