config ARCH_SHMOBILE_MULTI
	bool "SH-Mobile Series" if ARCH_MULTI_V7
	depends on MMU
	select CPU_V7
	select GENERIC_CLOCKEVENTS
	select HAVE_ARM_SCU if SMP
	select HAVE_ARM_TWD if LOCAL_TIMERS
	select HAVE_SMP
	select ARM_GIC
	select MIGHT_HAVE_CACHE_L2X0
	select NO_IOPORT
	select PINCTRL
	select ARCH_REQUIRE_GPIOLIB
	select CLKDEV_LOOKUP

if ARCH_SHMOBILE_MULTI

comment "SH-Mobile System Type"

config ARCH_EMEV2
	bool "Emma Mobile EV2"

comment "SH-Mobile Board Type"

config MACH_KZM9D
	bool "KZM9D board"
	depends on ARCH_EMEV2
	select REGULATOR_FIXED_VOLTAGE if REGULATOR

comment "SH-Mobile System Configuration"
endif

if ARCH_SHMOBILE

comment "SH-Mobile System Type"

config ARCH_SH7372
	bool "SH-Mobile AP4 (SH7372)"
	select ARCH_WANT_OPTIONAL_GPIOLIB
	select ARM_CPU_SUSPEND if PM || CPU_IDLE
	select CPU_V7
	select SH_CLK_CPG

config ARCH_SH73A0
	bool "SH-Mobile AG5 (R8A73A00)"
	select ARCH_WANT_OPTIONAL_GPIOLIB
	select ARM_GIC
	select CPU_V7
	select I2C
	select SH_CLK_CPG
	select RENESAS_INTC_IRQPIN

config ARCH_R8A73A4
	bool "R-Mobile APE6 (R8A73A40)"
	select ARCH_WANT_OPTIONAL_GPIOLIB
	select ARM_GIC
	select CPU_V7
	select SH_CLK_CPG
	select RENESAS_IRQC
	select ARCH_HAS_CPUFREQ
	select ARCH_HAS_OPP

config ARCH_R8A7740
	bool "R-Mobile A1 (R8A77400)"
	select ARCH_WANT_OPTIONAL_GPIOLIB
	select ARM_GIC
	select CPU_V7
	select SH_CLK_CPG
	select RENESAS_INTC_IRQPIN

config ARCH_R8A7778
	bool "R-Car M1A (R8A77781)"
	select ARCH_WANT_OPTIONAL_GPIOLIB
	select CPU_V7
	select SH_CLK_CPG
	select ARM_GIC
	select USB_ARCH_HAS_EHCI
	select USB_ARCH_HAS_OHCI

config ARCH_R8A7779
	bool "R-Car H1 (R8A77790)"
	select ARCH_WANT_OPTIONAL_GPIOLIB
	select ARM_GIC
	select CPU_V7
	select SH_CLK_CPG
	select USB_ARCH_HAS_EHCI
	select USB_ARCH_HAS_OHCI
	select RENESAS_INTC_IRQPIN

config ARCH_R8A7790
	bool "R-Car H2 (R8A77900)"
	select ARCH_WANT_OPTIONAL_GPIOLIB
	select ARM_GIC
	select CPU_V7
	select SH_CLK_CPG
	select RENESAS_IRQC

config ARCH_R8A7791
	bool "R-Car M2 (R8A77910)"
	select ARM_GIC
	select CPU_V7
	select SH_CLK_CPG

config ARCH_EMEV2
	bool "Emma Mobile EV2"
	select ARCH_WANT_OPTIONAL_GPIOLIB
	select ARM_GIC
	select CPU_V7

config ARCH_R7S72100
	bool "RZ/A1H (R7S72100)"
	select ARM_GIC
	select CPU_V7
	select SH_CLK_CPG

comment "SH-Mobile Board Type"

config MACH_APE6EVM
	bool "APE6EVM board"
	depends on ARCH_R8A73A4
	select USE_OF

config MACH_APE6EVM_REFERENCE
	bool "APE6EVM board - Reference Device Tree Implementation"
	depends on ARCH_R8A73A4
	select USE_OF
	---help---
	   Use reference implementation of APE6EVM board support
	   which makes a greater use of device tree at the expense
	   of not supporting a number of devices.

	   This is intended to aid developers

config MACH_MACKEREL
	bool "mackerel board"
	depends on ARCH_SH7372
	select ARCH_REQUIRE_GPIOLIB
	select REGULATOR_FIXED_VOLTAGE if REGULATOR
	select SND_SOC_AK4642 if SND_SIMPLE_CARD
	select USE_OF

config MACH_ARMADILLO800EVA
	bool "Armadillo-800 EVA board"
	depends on ARCH_R8A7740
	select ARCH_REQUIRE_GPIOLIB
	select REGULATOR_FIXED_VOLTAGE if REGULATOR
	select SND_SOC_WM8978 if SND_SIMPLE_CARD
	select USE_OF

config MACH_ARMADILLO800EVA_REFERENCE
	bool "Armadillo-800 EVA board - Reference Device Tree Implementation"
	depends on ARCH_R8A7740
	select ARCH_REQUIRE_GPIOLIB
	select REGULATOR_FIXED_VOLTAGE if REGULATOR
	select SND_SOC_WM8978 if SND_SIMPLE_CARD
	select USE_OF
	---help---
	   Use reference implementation of Aramdillo800 EVA board support
	   which makes a greater use of device tree at the expense
	   of not supporting a number of devices.

	   This is intended to aid developers

config MACH_BOCKW
	bool "BOCK-W platform"
	depends on ARCH_R8A7778
	select ARCH_REQUIRE_GPIOLIB
	select RENESAS_INTC_IRQPIN
	select REGULATOR_FIXED_VOLTAGE if REGULATOR
	select USE_OF
	select SND_SOC_AK4554 if SND_SIMPLE_CARD
	select SND_SOC_AK4642 if SND_SIMPLE_CARD

config MACH_BOCKW_REFERENCE
	bool "BOCK-W  - Reference Device Tree Implementation"
	depends on ARCH_R8A7778
	select ARCH_REQUIRE_GPIOLIB
	select RENESAS_INTC_IRQPIN
	select REGULATOR_FIXED_VOLTAGE if REGULATOR
	select USE_OF
	---help---
	   Use reference implementation of BockW board support
	   which makes use of device tree at the expense
	   of not supporting a number of devices.

	   This is intended to aid developers

config MACH_GENMAI
	bool "Genmai board"
	depends on ARCH_R7S72100
	select USE_OF

config MACH_MARZEN
	bool "MARZEN board"
	depends on ARCH_R8A7779
	select ARCH_REQUIRE_GPIOLIB
	select REGULATOR_FIXED_VOLTAGE if REGULATOR
	select USE_OF

config MACH_MARZEN_REFERENCE
	bool "MARZEN board - Reference Device Tree Implementation"
	depends on ARCH_R8A7779
	select ARCH_REQUIRE_GPIOLIB
	select REGULATOR_FIXED_VOLTAGE if REGULATOR
	select USE_OF
	---help---
	   Use reference implementation of Marzen board support
	   which makes use of device tree at the expense
	   of not supporting a number of devices.

	   This is intended to aid developers

config MACH_LAGER
	bool "Lager board"
	depends on ARCH_R8A7790
	select USE_OF

config MACH_LAGER_REFERENCE
	bool "Lager board - Reference Device Tree Implementation"
	depends on ARCH_R8A7790
	select USE_OF
	---help---
	   Use reference implementation of Lager board support
	   which makes use of device tree at the expense
	   of not supporting a number of devices.

	   This is intended to aid developers

config MACH_KOELSCH
	bool "Koelsch board"
	depends on ARCH_R8A7791
<<<<<<< HEAD
	select USE_OF

config MACH_KZM9D
	bool "KZM9D board"
	depends on ARCH_EMEV2
	select REGULATOR_FIXED_VOLTAGE if REGULATOR
=======
>>>>>>> 7d4bde88
	select USE_OF

config MACH_KZM9D
	bool "KZM9D board"
	depends on ARCH_EMEV2
	select REGULATOR_FIXED_VOLTAGE if REGULATOR
	select USE_OF

config MACH_KZM9G
	bool "KZM-A9-GT board"
	depends on ARCH_SH73A0
	select ARCH_HAS_CPUFREQ
	select ARCH_HAS_OPP
	select ARCH_REQUIRE_GPIOLIB
	select REGULATOR_FIXED_VOLTAGE if REGULATOR
	select SND_SOC_AK4642 if SND_SIMPLE_CARD
	select USE_OF

config MACH_KZM9G_REFERENCE
	bool "KZM-A9-GT board - Reference Device Tree Implementation"
	depends on ARCH_SH73A0
	select ARCH_REQUIRE_GPIOLIB
	select REGULATOR_FIXED_VOLTAGE if REGULATOR
	select SND_SOC_AK4642 if SND_SIMPLE_CARD
	select USE_OF
	---help---
	   Use reference implementation of KZM-A9-GT board support
	   which makes as greater use of device tree at the expense
	   of not supporting a number of devices.

	   This is intended to aid developers

comment "SH-Mobile System Configuration"

config CPU_HAS_INTEVT
        bool
	default y

config SH_CLK_CPG
	bool

source "drivers/sh/Kconfig"

endif

if ARCH_SHMOBILE || ARCH_SHMOBILE_MULTI

menu "Timer and clock configuration"

config SHMOBILE_TIMER_HZ
	int "Kernel HZ (jiffies per second)"
	range 32 1024
	default "128"
	help
	  Allows the configuration of the timer frequency. It is customary
	  to have the timer interrupt run at 1000 Hz or 100 Hz, but in the
	  case of low timer frequencies other values may be more suitable.
	  SH-Mobile systems using a 32768 Hz RCLK for clock events may want
	  to select a HZ value such as 128 that can evenly divide RCLK.
	  A HZ value that does not divide evenly may cause timer drift.

config SH_TIMER_CMT
	bool "CMT timer driver"
	default y
	help
	  This enables build of the CMT timer driver.

config SH_TIMER_TMU
	bool "TMU timer driver"
	default y
	help
	  This enables build of the TMU timer driver.

config EM_TIMER_STI
	bool "STI timer driver"
	default y
	help
	  This enables build of the STI timer driver.

endmenu

endif<|MERGE_RESOLUTION|>--- conflicted
+++ resolved
@@ -229,15 +229,6 @@
 config MACH_KOELSCH
 	bool "Koelsch board"
 	depends on ARCH_R8A7791
-<<<<<<< HEAD
-	select USE_OF
-
-config MACH_KZM9D
-	bool "KZM9D board"
-	depends on ARCH_EMEV2
-	select REGULATOR_FIXED_VOLTAGE if REGULATOR
-=======
->>>>>>> 7d4bde88
 	select USE_OF
 
 config MACH_KZM9D
