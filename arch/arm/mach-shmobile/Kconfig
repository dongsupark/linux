config ARCH_SHMOBILE
	bool

config ARCH_SHMOBILE_MULTI
	bool "Renesas ARM SoCs" if ARCH_MULTI_V7
	depends on MMU
	select ARCH_SHMOBILE
	select CPU_V7
	select GENERIC_CLOCKEVENTS
	select HAVE_ARM_SCU if SMP
	select HAVE_ARM_TWD if SMP
	select HAVE_SMP
	select ARM_GIC
	select MIGHT_HAVE_CACHE_L2X0
	select MIGHT_HAVE_PCI
<<<<<<< HEAD
	select ARCH_DMA_ADDR_T_64BIT if ARM_LPAE
	select NO_IOPORT
=======
	select NO_IOPORT_MAP
>>>>>>> 9ace8e1e
	select PINCTRL
	select ARCH_REQUIRE_GPIOLIB
	select CLKDEV_LOOKUP

if ARCH_SHMOBILE_MULTI

comment "Renesas ARM SoCs System Type"

config ARCH_EMEV2
	bool "Emma Mobile EV2"

config ARCH_R7S72100
	bool "RZ/A1H (R7S72100)"

config ARCH_R8A7790
	bool "R-Car H2 (R8A77900)"
	select RENESAS_IRQC

config ARCH_R8A7791
	bool "R-Car M2 (R8A77910)"
	select RENESAS_IRQC

comment "Renesas ARM SoCs Board Type"

config MACH_GENMAI
	bool "Genmai board"
	depends on ARCH_R7S72100

config MACH_KOELSCH
	bool "Koelsch board"
	depends on ARCH_R8A7791
	select MICREL_PHY if SH_ETH

config MACH_LAGER
	bool "Lager board"
	depends on ARCH_R8A7790
	select MICREL_PHY if SH_ETH

comment "Renesas ARM SoCs System Configuration"
endif

if ARCH_SHMOBILE_LEGACY

comment "Renesas ARM SoCs System Type"

config ARCH_SH7372
	bool "SH-Mobile AP4 (SH7372)"
	select ARCH_WANT_OPTIONAL_GPIOLIB
	select ARM_CPU_SUSPEND if PM || CPU_IDLE
	select CPU_V7
	select SH_CLK_CPG

config ARCH_SH73A0
	bool "SH-Mobile AG5 (R8A73A00)"
	select ARCH_WANT_OPTIONAL_GPIOLIB
	select ARM_GIC
	select CPU_V7
	select I2C
	select SH_CLK_CPG
	select RENESAS_INTC_IRQPIN

config ARCH_R8A73A4
	bool "R-Mobile APE6 (R8A73A40)"
	select ARCH_WANT_OPTIONAL_GPIOLIB
	select ARM_GIC
	select CPU_V7
	select SH_CLK_CPG
	select RENESAS_IRQC
	select ARCH_HAS_CPUFREQ
	select ARCH_HAS_OPP

config ARCH_R8A7740
	bool "R-Mobile A1 (R8A77400)"
	select ARCH_WANT_OPTIONAL_GPIOLIB
	select ARM_GIC
	select CPU_V7
	select SH_CLK_CPG
	select RENESAS_INTC_IRQPIN

config ARCH_R8A7778
	bool "R-Car M1A (R8A77781)"
	select ARCH_WANT_OPTIONAL_GPIOLIB
	select CPU_V7
	select SH_CLK_CPG
	select ARM_GIC

config ARCH_R8A7779
	bool "R-Car H1 (R8A77790)"
	select ARCH_WANT_OPTIONAL_GPIOLIB
	select ARM_GIC
	select CPU_V7
	select SH_CLK_CPG
	select RENESAS_INTC_IRQPIN

config ARCH_R8A7790
	bool "R-Car H2 (R8A77900)"
	select ARCH_WANT_OPTIONAL_GPIOLIB
	select ARM_GIC
	select CPU_V7
	select MIGHT_HAVE_PCI
	select SH_CLK_CPG
	select RENESAS_IRQC
	select ARCH_DMA_ADDR_T_64BIT if ARM_LPAE

config ARCH_R8A7791
	bool "R-Car M2 (R8A77910)"
	select ARCH_WANT_OPTIONAL_GPIOLIB
	select ARM_GIC
	select CPU_V7
	select MIGHT_HAVE_PCI
	select SH_CLK_CPG
	select RENESAS_IRQC
	select ARCH_DMA_ADDR_T_64BIT if ARM_LPAE

config ARCH_EMEV2
	bool "Emma Mobile EV2"
	select ARCH_WANT_OPTIONAL_GPIOLIB
	select ARM_GIC
	select CPU_V7
	select MIGHT_HAVE_PCI
	select USE_OF
	select AUTO_ZRELADDR

config ARCH_R7S72100
	bool "RZ/A1H (R7S72100)"
	select ARCH_WANT_OPTIONAL_GPIOLIB
	select ARM_GIC
	select CPU_V7
	select SH_CLK_CPG

comment "Renesas ARM SoCs Board Type"

config MACH_APE6EVM
	bool "APE6EVM board"
	depends on ARCH_R8A73A4
	select SMSC_PHY if SMSC911X
	select USE_OF

config MACH_APE6EVM_REFERENCE
	bool "APE6EVM board - Reference Device Tree Implementation"
	depends on ARCH_R8A73A4
	select SMSC_PHY if SMSC911X
	select USE_OF
	---help---
	   Use reference implementation of APE6EVM board support
	   which makes a greater use of device tree at the expense
	   of not supporting a number of devices.

	   This is intended to aid developers

config MACH_MACKEREL
	bool "mackerel board"
	depends on ARCH_SH7372
	select ARCH_REQUIRE_GPIOLIB
	select REGULATOR_FIXED_VOLTAGE if REGULATOR
	select SMSC_PHY if SMSC911X
	select SND_SOC_AK4642 if SND_SIMPLE_CARD
	select USE_OF

config MACH_ARMADILLO800EVA
	bool "Armadillo-800 EVA board"
	depends on ARCH_R8A7740
	select ARCH_REQUIRE_GPIOLIB
	select REGULATOR_FIXED_VOLTAGE if REGULATOR
	select SMSC_PHY if SH_ETH
	select SND_SOC_WM8978 if SND_SIMPLE_CARD
	select USE_OF

config MACH_ARMADILLO800EVA_REFERENCE
	bool "Armadillo-800 EVA board - Reference Device Tree Implementation"
	depends on ARCH_R8A7740
	select ARCH_REQUIRE_GPIOLIB
	select REGULATOR_FIXED_VOLTAGE if REGULATOR
	select SMSC_PHY if SH_ETH
	select SND_SOC_WM8978 if SND_SIMPLE_CARD
	select USE_OF
	---help---
	   Use reference implementation of Aramdillo800 EVA board support
	   which makes a greater use of device tree at the expense
	   of not supporting a number of devices.

	   This is intended to aid developers

config MACH_BOCKW
	bool "BOCK-W platform"
	depends on ARCH_R8A7778
	select ARCH_REQUIRE_GPIOLIB
	select REGULATOR_FIXED_VOLTAGE if REGULATOR
	select RENESAS_INTC_IRQPIN
	select SND_SOC_AK4554 if SND_SIMPLE_CARD
	select SND_SOC_AK4642 if SND_SIMPLE_CARD
	select USE_OF

config MACH_BOCKW_REFERENCE
	bool "BOCK-W  - Reference Device Tree Implementation"
	depends on ARCH_R8A7778
	select ARCH_REQUIRE_GPIOLIB
	select RENESAS_INTC_IRQPIN
	select REGULATOR_FIXED_VOLTAGE if REGULATOR
	select USE_OF
	---help---
	   Use reference implementation of BockW board support
	   which makes use of device tree at the expense
	   of not supporting a number of devices.

	   This is intended to aid developers

config MACH_GENMAI
	bool "Genmai board"
	depends on ARCH_R7S72100
	select USE_OF

config MACH_GENMAI_REFERENCE
	bool "Genmai board - Reference Device Tree Implementation"
	depends on ARCH_R7S72100
	select USE_OF
	---help---
	   Use reference implementation of Genmai board support
	   which makes use of device tree at the expense
	   of not supporting a number of devices.

	   This is intended to aid developers

config MACH_MARZEN
	bool "MARZEN board"
	depends on ARCH_R8A7779
	select ARCH_REQUIRE_GPIOLIB
	select REGULATOR_FIXED_VOLTAGE if REGULATOR
	select USE_OF

config MACH_MARZEN_REFERENCE
	bool "MARZEN board - Reference Device Tree Implementation"
	depends on ARCH_R8A7779
	select ARCH_REQUIRE_GPIOLIB
	select REGULATOR_FIXED_VOLTAGE if REGULATOR
	select USE_OF
	---help---
	   Use reference implementation of Marzen board support
	   which makes use of device tree at the expense
	   of not supporting a number of devices.

	   This is intended to aid developers

config MACH_LAGER
	bool "Lager board"
	depends on ARCH_R8A7790
	select USE_OF
	select MICREL_PHY if SH_ETH
	select SND_SOC_AK4642 if SND_SIMPLE_CARD

config MACH_KOELSCH
	bool "Koelsch board"
	depends on ARCH_R8A7791
	select USE_OF
	select MICREL_PHY if SH_ETH

config MACH_KZM9G
	bool "KZM-A9-GT board"
	depends on ARCH_SH73A0
	select ARCH_HAS_CPUFREQ
	select ARCH_HAS_OPP
	select ARCH_REQUIRE_GPIOLIB
	select REGULATOR_FIXED_VOLTAGE if REGULATOR
	select SND_SOC_AK4642 if SND_SIMPLE_CARD
	select USE_OF

config MACH_KZM9G_REFERENCE
	bool "KZM-A9-GT board - Reference Device Tree Implementation"
	depends on ARCH_SH73A0
	select ARCH_REQUIRE_GPIOLIB
	select REGULATOR_FIXED_VOLTAGE if REGULATOR
	select SND_SOC_AK4642 if SND_SIMPLE_CARD
	select USE_OF
	---help---
	   Use reference implementation of KZM-A9-GT board support
	   which makes as greater use of device tree at the expense
	   of not supporting a number of devices.

	   This is intended to aid developers

comment "Renesas ARM SoCs System Configuration"

config CPU_HAS_INTEVT
        bool
	default y

config SH_CLK_CPG
	bool

source "drivers/sh/Kconfig"

endif

if ARCH_SHMOBILE

menu "Timer and clock configuration"

config SHMOBILE_TIMER_HZ
	int "Kernel HZ (jiffies per second)"
	range 32 1024
	default "128"
	help
	  Allows the configuration of the timer frequency. It is customary
	  to have the timer interrupt run at 1000 Hz or 100 Hz, but in the
	  case of low timer frequencies other values may be more suitable.
	  Renesas ARM SoC systems using a 32768 Hz RCLK for clock events may
	  want to select a HZ value such as 128 that can evenly divide RCLK.
	  A HZ value that does not divide evenly may cause timer drift.

config SH_TIMER_CMT
	bool "CMT timer driver"
	default y
	help
	  This enables build of the CMT timer driver.

config SH_TIMER_TMU
	bool "TMU timer driver"
	default y
	help
	  This enables build of the TMU timer driver.

config EM_TIMER_STI
	bool "STI timer driver"
	default y
	help
	  This enables build of the STI timer driver.

endmenu

endif<|MERGE_RESOLUTION|>--- conflicted
+++ resolved
@@ -13,12 +13,8 @@
 	select ARM_GIC
 	select MIGHT_HAVE_CACHE_L2X0
 	select MIGHT_HAVE_PCI
-<<<<<<< HEAD
 	select ARCH_DMA_ADDR_T_64BIT if ARM_LPAE
-	select NO_IOPORT
-=======
 	select NO_IOPORT_MAP
->>>>>>> 9ace8e1e
 	select PINCTRL
 	select ARCH_REQUIRE_GPIOLIB
 	select CLKDEV_LOOKUP
