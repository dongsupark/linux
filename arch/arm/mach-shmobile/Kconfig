if ARCH_SHMOBILE

comment "SH-Mobile System Type"

config ARCH_SH7372
	bool "SH-Mobile AP4 (SH7372)"
	select ARCH_WANT_OPTIONAL_GPIOLIB
	select ARM_CPU_SUSPEND if PM || CPU_IDLE
	select CPU_V7
	select SH_CLK_CPG

config ARCH_SH73A0
	bool "SH-Mobile AG5 (R8A73A00)"
	select ARCH_WANT_OPTIONAL_GPIOLIB
	select ARM_GIC
	select CPU_V7
	select I2C
	select SH_CLK_CPG
	select RENESAS_INTC_IRQPIN
<<<<<<< HEAD
=======

config ARCH_R8A73A4
	bool "R-Mobile APE6 (R8A73A40)"
	select ARCH_WANT_OPTIONAL_GPIOLIB
	select ARM_GIC
	select CPU_V7
	select ARM_ARCH_TIMER
	select SH_CLK_CPG
	select RENESAS_IRQC
>>>>>>> 8b85143e

config ARCH_R8A7740
	bool "R-Mobile A1 (R8A77400)"
	select ARCH_WANT_OPTIONAL_GPIOLIB
	select ARM_GIC
	select CPU_V7
	select SH_CLK_CPG
	select RENESAS_INTC_IRQPIN

config ARCH_R8A7778
	bool "R-Car M1 (R8A77780)"
	select CPU_V7
	select SH_CLK_CPG
	select ARM_GIC

config ARCH_R8A7779
	bool "R-Car H1 (R8A77790)"
	select ARCH_WANT_OPTIONAL_GPIOLIB
	select ARM_GIC
	select CPU_V7
	select SH_CLK_CPG
	select USB_ARCH_HAS_EHCI
	select USB_ARCH_HAS_OHCI
	select RENESAS_INTC_IRQPIN
<<<<<<< HEAD
=======

config ARCH_R8A7790
	bool "R-Car H2 (R8A77900)"
	select ARCH_WANT_OPTIONAL_GPIOLIB
	select ARM_GIC
	select CPU_V7
	select ARM_ARCH_TIMER
	select SH_CLK_CPG
	select RENESAS_IRQC
>>>>>>> 8b85143e

config ARCH_EMEV2
	bool "Emma Mobile EV2"
	select ARCH_WANT_OPTIONAL_GPIOLIB
	select ARM_GIC
	select CPU_V7

comment "SH-Mobile Board Type"

config MACH_AP4EVB
	bool "AP4EVB board"
	depends on ARCH_SH7372
	select ARCH_REQUIRE_GPIOLIB
	select REGULATOR_FIXED_VOLTAGE if REGULATOR
	select SH_LCD_MIPI_DSI
	select SND_SOC_AK4642 if SND_SIMPLE_CARD

choice
	prompt "AP4EVB LCD panel selection"
	default AP4EVB_QHD
	depends on MACH_AP4EVB

config AP4EVB_QHD
	bool "MIPI-DSI QHD (960x540)"

config AP4EVB_WVGA
	bool "Parallel WVGA (800x480)"

endchoice

config MACH_AG5EVM
	bool "AG5EVM board"
	depends on ARCH_SH73A0
	select ARCH_REQUIRE_GPIOLIB
	select REGULATOR_FIXED_VOLTAGE if REGULATOR
	select SH_LCD_MIPI_DSI

config MACH_MACKEREL
	bool "mackerel board"
	depends on ARCH_SH7372
	select ARCH_REQUIRE_GPIOLIB
	select REGULATOR_FIXED_VOLTAGE if REGULATOR
	select SND_SOC_AK4642 if SND_SIMPLE_CARD
	select USE_OF

config MACH_KOTA2
	bool "KOTA2 board"
	depends on ARCH_SH73A0
	select ARCH_REQUIRE_GPIOLIB
	select REGULATOR_FIXED_VOLTAGE if REGULATOR

config MACH_BONITO
	bool "bonito board"
	depends on ARCH_R8A7740
	select ARCH_REQUIRE_GPIOLIB
	select REGULATOR_FIXED_VOLTAGE if REGULATOR

config MACH_ARMADILLO800EVA
	bool "Armadillo-800 EVA board"
	depends on ARCH_R8A7740
	select ARCH_REQUIRE_GPIOLIB
	select REGULATOR_FIXED_VOLTAGE if REGULATOR
	select SND_SOC_WM8978 if SND_SIMPLE_CARD
	select USE_OF

config MACH_MARZEN
	bool "MARZEN board"
	depends on ARCH_R8A7779
	select ARCH_REQUIRE_GPIOLIB
	select REGULATOR_FIXED_VOLTAGE if REGULATOR

config MACH_MARZEN_REFERENCE
	bool "MARZEN board - Reference Device Tree Implementation"
	depends on ARCH_R8A7779
	select ARCH_REQUIRE_GPIOLIB
	select REGULATOR_FIXED_VOLTAGE if REGULATOR
	select USE_OF
	---help---
	   Use reference implementation of Marzen board support
	   which makes use of device tree at the expense
	   of not supporting a number of devices.

	   This is intended to aid developers

config MACH_KZM9D
	bool "KZM9D board"
	depends on ARCH_EMEV2
	select REGULATOR_FIXED_VOLTAGE if REGULATOR
	select USE_OF

config MACH_KZM9G
	bool "KZM-A9-GT board"
	depends on ARCH_SH73A0
	select ARCH_REQUIRE_GPIOLIB
	select REGULATOR_FIXED_VOLTAGE if REGULATOR
	select SND_SOC_AK4642 if SND_SIMPLE_CARD
	select USE_OF

config MACH_KZM9G_REFERENCE
	bool "KZM-A9-GT board - Reference Device Tree Implementation"
	depends on ARCH_SH73A0
	select ARCH_REQUIRE_GPIOLIB
	select REGULATOR_FIXED_VOLTAGE if REGULATOR
	select SND_SOC_AK4642 if SND_SIMPLE_CARD
	select USE_OF
	---help---
	   Use reference implementation of KZM-A9-GT board support
	   which makes as greater use of device tree at the expense
	   of not supporting a number of devices.

	   This is intended to aid developers

comment "SH-Mobile System Configuration"

config CPU_HAS_INTEVT
        bool
	default y

menu "Memory configuration"

config MEMORY_START
	hex "Physical memory start address"
	default "0x40000000" if MACH_AP4EVB || MACH_AG5EVM || \
				MACH_MACKEREL || MACH_BONITO || \
				MACH_ARMADILLO800EVA
	default "0x41000000" if MACH_KOTA2
	default "0x00000000"
	---help---
	  Tweak this only when porting to a new machine which does not
	  already have a defconfig. Changing it from the known correct
	  value on any of the known systems will only lead to disaster.

config MEMORY_SIZE
	hex "Physical memory size"
	default "0x20000000" if MACH_AG5EVM || MACH_BONITO || \
				MACH_ARMADILLO800EVA
	default "0x1e000000" if MACH_KOTA2
	default "0x10000000" if MACH_AP4EVB || MACH_MACKEREL
	default "0x04000000"
	help
	  This sets the default memory size assumed by your kernel. It can
	  be overridden as normal by the 'mem=' argument on the kernel command
	  line.

endmenu

menu "Timer and clock configuration"

config SHMOBILE_TIMER_HZ
	int "Kernel HZ (jiffies per second)"
	range 32 1024
	default "128"
	help
	  Allows the configuration of the timer frequency. It is customary
	  to have the timer interrupt run at 1000 Hz or 100 Hz, but in the
	  case of low timer frequencies other values may be more suitable.
	  SH-Mobile systems using a 32768 Hz RCLK for clock events may want
	  to select a HZ value such as 128 that can evenly divide RCLK.
	  A HZ value that does not divide evenly may cause timer drift.

config SH_TIMER_CMT
	bool "CMT timer driver"
	default y
	help
	  This enables build of the CMT timer driver.

config SH_TIMER_TMU
	bool "TMU timer driver"
	default y
	help
	  This enables build of the TMU timer driver.

config EM_TIMER_STI
	bool "STI timer driver"
	default y
	help
	  This enables build of the STI timer driver.

endmenu

config SH_CLK_CPG
	bool

source "drivers/sh/Kconfig"

endif<|MERGE_RESOLUTION|>--- conflicted
+++ resolved
@@ -17,8 +17,6 @@
 	select I2C
 	select SH_CLK_CPG
 	select RENESAS_INTC_IRQPIN
-<<<<<<< HEAD
-=======
 
 config ARCH_R8A73A4
 	bool "R-Mobile APE6 (R8A73A40)"
@@ -28,7 +26,6 @@
 	select ARM_ARCH_TIMER
 	select SH_CLK_CPG
 	select RENESAS_IRQC
->>>>>>> 8b85143e
 
 config ARCH_R8A7740
 	bool "R-Mobile A1 (R8A77400)"
@@ -53,8 +50,6 @@
 	select USB_ARCH_HAS_EHCI
 	select USB_ARCH_HAS_OHCI
 	select RENESAS_INTC_IRQPIN
-<<<<<<< HEAD
-=======
 
 config ARCH_R8A7790
 	bool "R-Car H2 (R8A77900)"
@@ -64,7 +59,6 @@
 	select ARM_ARCH_TIMER
 	select SH_CLK_CPG
 	select RENESAS_IRQC
->>>>>>> 8b85143e
 
 config ARCH_EMEV2
 	bool "Emma Mobile EV2"
