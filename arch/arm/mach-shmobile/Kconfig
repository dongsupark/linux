--- conflicted
+++ resolved
@@ -130,14 +130,14 @@
 	select SND_SOC_WM8978 if SND_SIMPLE_CARD
 	select USE_OF
 
-<<<<<<< HEAD
+
 config MACH_BOCKW
 	bool "BOCK-W platform"
 	depends on ARCH_R8A7778
 	select ARCH_REQUIRE_GPIOLIB
 	select RENESAS_INTC_IRQPIN
 	select USE_OF
-=======
+
 config MACH_ARMADILLO800EVA_REFERENCE
 	bool "Armadillo-800 EVA board - Reference Device Tree Implementation"
 	depends on ARCH_R8A7740
@@ -151,7 +151,6 @@
 	   of not supporting a number of devices.
 
 	   This is intended to aid developers
->>>>>>> 297965cd
 
 config MACH_MARZEN
 	bool "MARZEN board"
@@ -172,14 +171,11 @@
 
 	   This is intended to aid developers
 
-<<<<<<< HEAD
 config MACH_LAGER
 	bool "Lager board"
 	depends on ARCH_R8A7790
 	select USE_OF
 
-=======
->>>>>>> 297965cd
 config MACH_KZM9D
 	bool "KZM9D board"
 	depends on ARCH_EMEV2
