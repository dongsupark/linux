--- conflicted
+++ resolved
@@ -100,11 +100,7 @@
 
 extern void shmobile_smp_init_cpus(unsigned int ncores);
 
-<<<<<<< HEAD
-static inline void shmobile_init_late(void)
-=======
 static inline void __init shmobile_init_late(void)
->>>>>>> ddffeb8c
 {
 	shmobile_suspend_init();
 	shmobile_cpuidle_init();
