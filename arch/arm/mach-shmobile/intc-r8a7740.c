/*
 * R8A7740 processor support
 *
 * Copyright (C) 2011  Renesas Solutions Corp.
 * Copyright (C) 2011  Kuninori Morimoto <kuninori.morimoto.gx@renesas.com>
 *
 * This program is free software; you can redistribute it and/or modify
 * it under the terms of the GNU General Public License as published by
 * the Free Software Foundation; version 2 of the License.
 *
 * This program is distributed in the hope that it will be useful,
 * but WITHOUT ANY WARRANTY; without even the implied warranty of
 * MERCHANTABILITY or FITNESS FOR A PARTICULAR PURPOSE.  See the
 * GNU General Public License for more details.
 *
 * You should have received a copy of the GNU General Public License
 * along with this program; if not, write to the Free Software
 * Foundation, Inc., 51 Franklin St, Fifth Floor, Boston, MA  02110-1301  USA
 */

#include <linux/init.h>
#include <linux/io.h>
<<<<<<< HEAD
#include <linux/irqchip/arm-gic.h>
=======
#include <linux/irqchip.h>
#include <linux/irqchip/arm-gic.h>

static void __init r8a7740_init_irq_common(void)
{
	void __iomem *intc_prio_base = ioremap_nocache(0xe6900010, 0x10);
	void __iomem *intc_msk_base = ioremap_nocache(0xe6900040, 0x10);
	void __iomem *pfc_inta_ctrl = ioremap_nocache(0xe605807c, 0x4);

	/* route signals to GIC */
	iowrite32(0x0, pfc_inta_ctrl);

	/*
	 * To mask the shared interrupt to SPI 149 we must ensure to set
	 * PRIO *and* MASK. Else we run into IRQ floods when registering
	 * the intc_irqpin devices
	 */
	iowrite32(0x0, intc_prio_base + 0x0);
	iowrite32(0x0, intc_prio_base + 0x4);
	iowrite32(0x0, intc_prio_base + 0x8);
	iowrite32(0x0, intc_prio_base + 0xc);
	iowrite8(0xff, intc_msk_base + 0x0);
	iowrite8(0xff, intc_msk_base + 0x4);
	iowrite8(0xff, intc_msk_base + 0x8);
	iowrite8(0xff, intc_msk_base + 0xc);

	iounmap(intc_prio_base);
	iounmap(intc_msk_base);
	iounmap(pfc_inta_ctrl);
}

void __init r8a7740_init_irq_of(void)
{
	irqchip_init();
	r8a7740_init_irq_common();
}
>>>>>>> d0e0ac97

void __init r8a7740_init_irq(void)
{
	void __iomem *gic_dist_base = ioremap_nocache(0xc2800000, 0x1000);
	void __iomem *gic_cpu_base = ioremap_nocache(0xc2000000, 0x1000);
<<<<<<< HEAD
	void __iomem *intc_prio_base = ioremap_nocache(0xe6900010, 0x10);
	void __iomem *intc_msk_base = ioremap_nocache(0xe6900040, 0x10);
	void __iomem *pfc_inta_ctrl = ioremap_nocache(0xe605807c, 0x4);

	/* initialize the Generic Interrupt Controller PL390 r0p0 */
	gic_init(0, 29, gic_dist_base, gic_cpu_base);

	/* route signals to GIC */
	iowrite32(0x0, pfc_inta_ctrl);

	/*
	 * To mask the shared interrupt to SPI 149 we must ensure to set
	 * PRIO *and* MASK. Else we run into IRQ floods when registering
	 * the intc_irqpin devices
	 */
	iowrite32(0x0, intc_prio_base + 0x0);
	iowrite32(0x0, intc_prio_base + 0x4);
	iowrite32(0x0, intc_prio_base + 0x8);
	iowrite32(0x0, intc_prio_base + 0xc);
	iowrite8(0xff, intc_msk_base + 0x0);
	iowrite8(0xff, intc_msk_base + 0x4);
	iowrite8(0xff, intc_msk_base + 0x8);
	iowrite8(0xff, intc_msk_base + 0xc);

	iounmap(intc_prio_base);
	iounmap(intc_msk_base);
	iounmap(pfc_inta_ctrl);
=======

	/* initialize the Generic Interrupt Controller PL390 r0p0 */
	gic_init(0, 29, gic_dist_base, gic_cpu_base);
	r8a7740_init_irq_common();
>>>>>>> d0e0ac97
}<|MERGE_RESOLUTION|>--- conflicted
+++ resolved
@@ -20,9 +20,6 @@
 
 #include <linux/init.h>
 #include <linux/io.h>
-<<<<<<< HEAD
-#include <linux/irqchip/arm-gic.h>
-=======
 #include <linux/irqchip.h>
 #include <linux/irqchip/arm-gic.h>
 
@@ -59,44 +56,13 @@
 	irqchip_init();
 	r8a7740_init_irq_common();
 }
->>>>>>> d0e0ac97
 
 void __init r8a7740_init_irq(void)
 {
 	void __iomem *gic_dist_base = ioremap_nocache(0xc2800000, 0x1000);
 	void __iomem *gic_cpu_base = ioremap_nocache(0xc2000000, 0x1000);
-<<<<<<< HEAD
-	void __iomem *intc_prio_base = ioremap_nocache(0xe6900010, 0x10);
-	void __iomem *intc_msk_base = ioremap_nocache(0xe6900040, 0x10);
-	void __iomem *pfc_inta_ctrl = ioremap_nocache(0xe605807c, 0x4);
-
-	/* initialize the Generic Interrupt Controller PL390 r0p0 */
-	gic_init(0, 29, gic_dist_base, gic_cpu_base);
-
-	/* route signals to GIC */
-	iowrite32(0x0, pfc_inta_ctrl);
-
-	/*
-	 * To mask the shared interrupt to SPI 149 we must ensure to set
-	 * PRIO *and* MASK. Else we run into IRQ floods when registering
-	 * the intc_irqpin devices
-	 */
-	iowrite32(0x0, intc_prio_base + 0x0);
-	iowrite32(0x0, intc_prio_base + 0x4);
-	iowrite32(0x0, intc_prio_base + 0x8);
-	iowrite32(0x0, intc_prio_base + 0xc);
-	iowrite8(0xff, intc_msk_base + 0x0);
-	iowrite8(0xff, intc_msk_base + 0x4);
-	iowrite8(0xff, intc_msk_base + 0x8);
-	iowrite8(0xff, intc_msk_base + 0xc);
-
-	iounmap(intc_prio_base);
-	iounmap(intc_msk_base);
-	iounmap(pfc_inta_ctrl);
-=======
 
 	/* initialize the Generic Interrupt Controller PL390 r0p0 */
 	gic_init(0, 29, gic_dist_base, gic_cpu_base);
 	r8a7740_init_irq_common();
->>>>>>> d0e0ac97
 }