--- conflicted
+++ resolved
@@ -19,13 +19,8 @@
  */
 
 #include <linux/of_platform.h>
-<<<<<<< HEAD
-#include <mach/r8a7778.h>
-=======
 
->>>>>>> d2941399
 #include <asm/mach/arch.h>
-#include "common.h"
 
 #include "common.h"
 #include "r8a7778.h"
