/*
 * Lager board support
 *
 * Copyright (C) 2013  Renesas Solutions Corp.
 * Copyright (C) 2013  Magnus Damm
 *
 * This program is free software; you can redistribute it and/or modify
 * it under the terms of the GNU General Public License as published by
 * the Free Software Foundation; version 2 of the License.
 *
 * This program is distributed in the hope that it will be useful,
 * but WITHOUT ANY WARRANTY; without even the implied warranty of
 * MERCHANTABILITY or FITNESS FOR A PARTICULAR PURPOSE.  See the
 * GNU General Public License for more details.
 *
 * You should have received a copy of the GNU General Public License
 * along with this program; if not, write to the Free Software
 * Foundation, Inc., 51 Franklin St, Fifth Floor, Boston, MA  02110-1301  USA
 */

#include <linux/gpio.h>
#include <linux/gpio_keys.h>
#include <linux/input.h>
#include <linux/interrupt.h>
#include <linux/kernel.h>
#include <linux/leds.h>
#include <linux/mmc/host.h>
#include <linux/mmc/sh_mmcif.h>
#include <linux/pinctrl/machine.h>
#include <linux/platform_data/gpio-rcar.h>
#include <linux/platform_data/rcar-du.h>
#include <linux/platform_device.h>
#include <linux/regulator/fixed.h>
#include <linux/regulator/machine.h>
#include <linux/sh_eth.h>
#include <mach/common.h>
#include <mach/irqs.h>
#include <mach/r8a7790.h>
#include <asm/mach-types.h>
#include <asm/mach/arch.h>

/* DU */
static struct rcar_du_encoder_data lager_du_encoders[] = {
	{
		.type = RCAR_DU_ENCODER_VGA,
		.output = RCAR_DU_OUTPUT_DPAD0,
	}, {
		.type = RCAR_DU_ENCODER_NONE,
		.output = RCAR_DU_OUTPUT_LVDS1,
		.connector.lvds.panel = {
			.width_mm = 210,
			.height_mm = 158,
			.mode = {
				.clock = 65000,
				.hdisplay = 1024,
				.hsync_start = 1048,
				.hsync_end = 1184,
				.htotal = 1344,
				.vdisplay = 768,
				.vsync_start = 771,
				.vsync_end = 777,
				.vtotal = 806,
				.flags = 0,
			},
		},
	},
};

static const struct rcar_du_platform_data lager_du_pdata __initconst = {
	.encoders = lager_du_encoders,
	.num_encoders = ARRAY_SIZE(lager_du_encoders),
};

static const struct resource du_resources[] __initconst = {
	DEFINE_RES_MEM(0xfeb00000, 0x70000),
	DEFINE_RES_MEM_NAMED(0xfeb90000, 0x1c, "lvds.0"),
	DEFINE_RES_MEM_NAMED(0xfeb94000, 0x1c, "lvds.1"),
	DEFINE_RES_IRQ(gic_spi(256)),
	DEFINE_RES_IRQ(gic_spi(268)),
	DEFINE_RES_IRQ(gic_spi(269)),
};

static void __init lager_add_du_device(void)
{
	struct platform_device_info info = {
		.name = "rcar-du-r8a7790",
		.id = -1,
		.res = du_resources,
		.num_res = ARRAY_SIZE(du_resources),
		.data = &du_resources,
		.size_data = sizeof(du_resources),
		.dma_mask = DMA_BIT_MASK(32),
	};

	platform_device_register_full(&info);
}

/* LEDS */
static struct gpio_led lager_leds[] = {
	{
		.name		= "led8",
		.gpio		= RCAR_GP_PIN(5, 17),
		.default_state	= LEDS_GPIO_DEFSTATE_ON,
	}, {
		.name		= "led7",
		.gpio		= RCAR_GP_PIN(4, 23),
		.default_state	= LEDS_GPIO_DEFSTATE_ON,
	}, {
		.name		= "led6",
		.gpio		= RCAR_GP_PIN(4, 22),
		.default_state	= LEDS_GPIO_DEFSTATE_ON,
	},
};

static const struct gpio_led_platform_data lager_leds_pdata __initconst = {
	.leds		= lager_leds,
	.num_leds	= ARRAY_SIZE(lager_leds),
};

/* GPIO KEY */
#define GPIO_KEY(c, g, d, ...) \
	{ .code = c, .gpio = g, .desc = d, .active_low = 1 }

static struct gpio_keys_button gpio_buttons[] = {
	GPIO_KEY(KEY_4,		RCAR_GP_PIN(1, 28),	"SW2-pin4"),
	GPIO_KEY(KEY_3,		RCAR_GP_PIN(1, 26),	"SW2-pin3"),
	GPIO_KEY(KEY_2,		RCAR_GP_PIN(1, 24),	"SW2-pin2"),
	GPIO_KEY(KEY_1,		RCAR_GP_PIN(1, 14),	"SW2-pin1"),
};

static const struct gpio_keys_platform_data lager_keys_pdata __initconst = {
	.buttons	= gpio_buttons,
	.nbuttons	= ARRAY_SIZE(gpio_buttons),
};

/* Fixed 3.3V regulator to be used by MMCIF */
static struct regulator_consumer_supply fixed3v3_power_consumers[] =
{
	REGULATOR_SUPPLY("vmmc", "sh_mmcif.1"),
};

/* MMCIF */
<<<<<<< HEAD
static struct sh_mmcif_plat_data mmcif1_pdata __initdata = {
	.caps		= MMC_CAP_8_BIT_DATA | MMC_CAP_NONREMOVABLE,
};

static struct resource mmcif1_resources[] __initdata = {
=======
static const struct sh_mmcif_plat_data mmcif1_pdata __initconst = {
	.caps		= MMC_CAP_8_BIT_DATA | MMC_CAP_NONREMOVABLE,
};

static const struct resource mmcif1_resources[] __initconst = {
>>>>>>> 02823096
	DEFINE_RES_MEM_NAMED(0xee220000, 0x80, "MMCIF1"),
	DEFINE_RES_IRQ(gic_spi(170)),
};

/* Ether */
static const struct sh_eth_plat_data ether_pdata __initconst = {
	.phy			= 0x1,
	.edmac_endian		= EDMAC_LITTLE_ENDIAN,
	.register_type		= SH_ETH_REG_FAST_RCAR,
	.phy_interface		= PHY_INTERFACE_MODE_RMII,
	.ether_link_active_low	= 1,
};

static const struct resource ether_resources[] __initconst = {
	DEFINE_RES_MEM(0xee700000, 0x400),
	DEFINE_RES_IRQ(gic_spi(162)),
};

static const struct pinctrl_map lager_pinctrl_map[] = {
	/* DU (CN10: ARGB0, CN13: LVDS) */
	PIN_MAP_MUX_GROUP_DEFAULT("rcar-du-r8a7790", "pfc-r8a7790",
				  "du_rgb666", "du"),
	PIN_MAP_MUX_GROUP_DEFAULT("rcar-du-r8a7790", "pfc-r8a7790",
				  "du_sync_1", "du"),
	PIN_MAP_MUX_GROUP_DEFAULT("rcar-du-r8a7790", "pfc-r8a7790",
				  "du_clk_out_0", "du"),
	/* SCIF0 (CN19: DEBUG SERIAL0) */
	PIN_MAP_MUX_GROUP_DEFAULT("sh-sci.6", "pfc-r8a7790",
				  "scif0_data", "scif0"),
	/* SCIF1 (CN20: DEBUG SERIAL1) */
	PIN_MAP_MUX_GROUP_DEFAULT("sh-sci.7", "pfc-r8a7790",
				  "scif1_data", "scif1"),
	/* MMCIF1 */
	PIN_MAP_MUX_GROUP_DEFAULT("sh_mmcif.1", "pfc-r8a7790",
				  "mmc1_data8", "mmc1"),
	PIN_MAP_MUX_GROUP_DEFAULT("sh_mmcif.1", "pfc-r8a7790",
				  "mmc1_ctrl", "mmc1"),
	/* Ether */
	PIN_MAP_MUX_GROUP_DEFAULT("r8a7790-ether", "pfc-r8a7790",
				  "eth_link", "eth"),
	PIN_MAP_MUX_GROUP_DEFAULT("r8a7790-ether", "pfc-r8a7790",
				  "eth_mdio", "eth"),
	PIN_MAP_MUX_GROUP_DEFAULT("r8a7790-ether", "pfc-r8a7790",
				  "eth_rmii", "eth"),
	PIN_MAP_MUX_GROUP_DEFAULT("r8a7790-ether", "pfc-r8a7790",
				  "intc_irq0", "intc"),
};

static void __init lager_add_standard_devices(void)
{
	r8a7790_clock_init();

	pinctrl_register_mappings(lager_pinctrl_map,
				  ARRAY_SIZE(lager_pinctrl_map));
	r8a7790_pinmux_init();

	r8a7790_add_standard_devices();
	platform_device_register_data(&platform_bus, "leds-gpio", -1,
				      &lager_leds_pdata,
				      sizeof(lager_leds_pdata));
	platform_device_register_data(&platform_bus, "gpio-keys", -1,
				      &lager_keys_pdata,
				      sizeof(lager_keys_pdata));
	regulator_register_always_on(0, "fixed-3.3V", fixed3v3_power_consumers,
				     ARRAY_SIZE(fixed3v3_power_consumers), 3300000);
	platform_device_register_resndata(&platform_bus, "sh_mmcif", 1,
					  mmcif1_resources, ARRAY_SIZE(mmcif1_resources),
					  &mmcif1_pdata, sizeof(mmcif1_pdata));

	platform_device_register_resndata(&platform_bus, "r8a7790-ether", -1,
					  ether_resources,
					  ARRAY_SIZE(ether_resources),
					  &ether_pdata, sizeof(ether_pdata));

	lager_add_du_device();
}

static const char * const lager_boards_compat_dt[] __initconst = {
	"renesas,lager",
	NULL,
};

DT_MACHINE_START(LAGER_DT, "lager")
	.init_early	= r8a7790_init_early,
	.init_time	= r8a7790_timer_init,
	.init_machine	= lager_add_standard_devices,
	.dt_compat	= lager_boards_compat_dt,
MACHINE_END<|MERGE_RESOLUTION|>--- conflicted
+++ resolved
@@ -140,19 +140,11 @@
 };
 
 /* MMCIF */
-<<<<<<< HEAD
-static struct sh_mmcif_plat_data mmcif1_pdata __initdata = {
-	.caps		= MMC_CAP_8_BIT_DATA | MMC_CAP_NONREMOVABLE,
-};
-
-static struct resource mmcif1_resources[] __initdata = {
-=======
 static const struct sh_mmcif_plat_data mmcif1_pdata __initconst = {
 	.caps		= MMC_CAP_8_BIT_DATA | MMC_CAP_NONREMOVABLE,
 };
 
 static const struct resource mmcif1_resources[] __initconst = {
->>>>>>> 02823096
 	DEFINE_RES_MEM_NAMED(0xee220000, 0x80, "MMCIF1"),
 	DEFINE_RES_IRQ(gic_spi(170)),
 };
