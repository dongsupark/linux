--- conflicted
+++ resolved
@@ -22,16 +22,10 @@
 #include <linux/kernel.h>
 #include <linux/sh_clk.h>
 #include <linux/clkdev.h>
-<<<<<<< HEAD
-#include <mach/r8a7790.h>
-#include "clock.h"
-#include "common.h"
-=======
 
 #include "clock.h"
 #include "common.h"
 #include "r8a7790.h"
->>>>>>> d2941399
 #include "rcar-gen2.h"
 
 /*
