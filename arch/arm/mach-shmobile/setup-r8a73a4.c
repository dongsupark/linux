/*
 * r8a73a4 processor support
 *
 * Copyright (C) 2013  Renesas Solutions Corp.
 * Copyright (C) 2013  Magnus Damm
 *
 * This program is free software; you can redistribute it and/or modify
 * it under the terms of the GNU General Public License as published by
 * the Free Software Foundation; version 2 of the License.
 *
 * This program is distributed in the hope that it will be useful,
 * but WITHOUT ANY WARRANTY; without even the implied warranty of
 * MERCHANTABILITY or FITNESS FOR A PARTICULAR PURPOSE.  See the
 * GNU General Public License for more details.
 *
 * You should have received a copy of the GNU General Public License
 * along with this program; if not, write to the Free Software
 * Foundation, Inc., 51 Franklin St, Fifth Floor, Boston, MA  02110-1301  USA
 */
#include <linux/irq.h>
#include <linux/kernel.h>
#include <linux/of_platform.h>
#include <linux/platform_data/irq-renesas-irqc.h>
#include <linux/serial_sci.h>
#include <linux/sh_timer.h>
#include <mach/common.h>
#include <mach/irqs.h>
#include <mach/r8a73a4.h>
#include <asm/mach/arch.h>

static const struct resource pfc_resources[] = {
	DEFINE_RES_MEM(0xe6050000, 0x9000),
};

void __init r8a73a4_pinmux_init(void)
{
	platform_device_register_simple("pfc-r8a73a4", -1, pfc_resources,
					ARRAY_SIZE(pfc_resources));
}

#define SCIF_COMMON(scif_type, baseaddr, irq)			\
	.type		= scif_type,				\
	.mapbase	= baseaddr,				\
	.flags		= UPF_BOOT_AUTOCONF | UPF_IOREMAP,	\
	.scbrr_algo_id	= SCBRR_ALGO_4,				\
	.irqs		= SCIx_IRQ_MUXED(irq)

#define SCIFA_DATA(index, baseaddr, irq)		\
[index] = {						\
	SCIF_COMMON(PORT_SCIFA, baseaddr, irq),		\
	.scscr = SCSCR_RE | SCSCR_TE | SCSCR_CKE0,	\
}

#define SCIFB_DATA(index, baseaddr, irq)	\
[index] = {					\
	SCIF_COMMON(PORT_SCIFB, baseaddr, irq),	\
	.scscr = SCSCR_RE | SCSCR_TE,		\
}

enum { SCIFA0, SCIFA1, SCIFB0, SCIFB1, SCIFB2, SCIFB3 };

static const struct plat_sci_port scif[] = {
	SCIFA_DATA(SCIFA0, 0xe6c40000, gic_spi(144)), /* SCIFA0 */
	SCIFA_DATA(SCIFA1, 0xe6c50000, gic_spi(145)), /* SCIFA1 */
	SCIFB_DATA(SCIFB0, 0xe6c20000, gic_spi(148)), /* SCIFB0 */
	SCIFB_DATA(SCIFB1, 0xe6c30000, gic_spi(149)), /* SCIFB1 */
	SCIFB_DATA(SCIFB2, 0xe6ce0000, gic_spi(150)), /* SCIFB2 */
	SCIFB_DATA(SCIFB3, 0xe6cf0000, gic_spi(151)), /* SCIFB3 */
};

static inline void r8a73a4_register_scif(int idx)
{
	platform_device_register_data(&platform_bus, "sh-sci", idx, &scif[idx],
				      sizeof(struct plat_sci_port));
}

static const struct renesas_irqc_config irqc0_data = {
	.irq_base = irq_pin(0), /* IRQ0 -> IRQ31 */
};

static const struct resource irqc0_resources[] = {
	DEFINE_RES_MEM(0xe61c0000, 0x200), /* IRQC Event Detector Block_0 */
	DEFINE_RES_IRQ(gic_spi(0)), /* IRQ0 */
	DEFINE_RES_IRQ(gic_spi(1)), /* IRQ1 */
	DEFINE_RES_IRQ(gic_spi(2)), /* IRQ2 */
	DEFINE_RES_IRQ(gic_spi(3)), /* IRQ3 */
	DEFINE_RES_IRQ(gic_spi(4)), /* IRQ4 */
	DEFINE_RES_IRQ(gic_spi(5)), /* IRQ5 */
	DEFINE_RES_IRQ(gic_spi(6)), /* IRQ6 */
	DEFINE_RES_IRQ(gic_spi(7)), /* IRQ7 */
	DEFINE_RES_IRQ(gic_spi(8)), /* IRQ8 */
	DEFINE_RES_IRQ(gic_spi(9)), /* IRQ9 */
	DEFINE_RES_IRQ(gic_spi(10)), /* IRQ10 */
	DEFINE_RES_IRQ(gic_spi(11)), /* IRQ11 */
	DEFINE_RES_IRQ(gic_spi(12)), /* IRQ12 */
	DEFINE_RES_IRQ(gic_spi(13)), /* IRQ13 */
	DEFINE_RES_IRQ(gic_spi(14)), /* IRQ14 */
	DEFINE_RES_IRQ(gic_spi(15)), /* IRQ15 */
	DEFINE_RES_IRQ(gic_spi(16)), /* IRQ16 */
	DEFINE_RES_IRQ(gic_spi(17)), /* IRQ17 */
	DEFINE_RES_IRQ(gic_spi(18)), /* IRQ18 */
	DEFINE_RES_IRQ(gic_spi(19)), /* IRQ19 */
	DEFINE_RES_IRQ(gic_spi(20)), /* IRQ20 */
	DEFINE_RES_IRQ(gic_spi(21)), /* IRQ21 */
	DEFINE_RES_IRQ(gic_spi(22)), /* IRQ22 */
	DEFINE_RES_IRQ(gic_spi(23)), /* IRQ23 */
	DEFINE_RES_IRQ(gic_spi(24)), /* IRQ24 */
	DEFINE_RES_IRQ(gic_spi(25)), /* IRQ25 */
	DEFINE_RES_IRQ(gic_spi(26)), /* IRQ26 */
	DEFINE_RES_IRQ(gic_spi(27)), /* IRQ27 */
	DEFINE_RES_IRQ(gic_spi(28)), /* IRQ28 */
	DEFINE_RES_IRQ(gic_spi(29)), /* IRQ29 */
	DEFINE_RES_IRQ(gic_spi(30)), /* IRQ30 */
	DEFINE_RES_IRQ(gic_spi(31)), /* IRQ31 */
};

static const struct renesas_irqc_config irqc1_data = {
	.irq_base = irq_pin(32), /* IRQ32 -> IRQ57 */
};

static const struct resource irqc1_resources[] = {
	DEFINE_RES_MEM(0xe61c0200, 0x200), /* IRQC Event Detector Block_1 */
	DEFINE_RES_IRQ(gic_spi(32)), /* IRQ32 */
	DEFINE_RES_IRQ(gic_spi(33)), /* IRQ33 */
	DEFINE_RES_IRQ(gic_spi(34)), /* IRQ34 */
	DEFINE_RES_IRQ(gic_spi(35)), /* IRQ35 */
	DEFINE_RES_IRQ(gic_spi(36)), /* IRQ36 */
	DEFINE_RES_IRQ(gic_spi(37)), /* IRQ37 */
	DEFINE_RES_IRQ(gic_spi(38)), /* IRQ38 */
	DEFINE_RES_IRQ(gic_spi(39)), /* IRQ39 */
	DEFINE_RES_IRQ(gic_spi(40)), /* IRQ40 */
	DEFINE_RES_IRQ(gic_spi(41)), /* IRQ41 */
	DEFINE_RES_IRQ(gic_spi(42)), /* IRQ42 */
	DEFINE_RES_IRQ(gic_spi(43)), /* IRQ43 */
	DEFINE_RES_IRQ(gic_spi(44)), /* IRQ44 */
	DEFINE_RES_IRQ(gic_spi(45)), /* IRQ45 */
	DEFINE_RES_IRQ(gic_spi(46)), /* IRQ46 */
	DEFINE_RES_IRQ(gic_spi(47)), /* IRQ47 */
	DEFINE_RES_IRQ(gic_spi(48)), /* IRQ48 */
	DEFINE_RES_IRQ(gic_spi(49)), /* IRQ49 */
	DEFINE_RES_IRQ(gic_spi(50)), /* IRQ50 */
	DEFINE_RES_IRQ(gic_spi(51)), /* IRQ51 */
	DEFINE_RES_IRQ(gic_spi(52)), /* IRQ52 */
	DEFINE_RES_IRQ(gic_spi(53)), /* IRQ53 */
	DEFINE_RES_IRQ(gic_spi(54)), /* IRQ54 */
	DEFINE_RES_IRQ(gic_spi(55)), /* IRQ55 */
	DEFINE_RES_IRQ(gic_spi(56)), /* IRQ56 */
	DEFINE_RES_IRQ(gic_spi(57)), /* IRQ57 */
};

#define r8a73a4_register_irqc(idx)					\
	platform_device_register_resndata(&platform_bus, "renesas_irqc", \
					  idx, irqc##idx##_resources,	\
					  ARRAY_SIZE(irqc##idx##_resources), \
					  &irqc##idx##_data,		\
					  sizeof(struct renesas_irqc_config))

/* Thermal0 -> Thermal2 */
static const struct resource thermal0_resources[] = {
	DEFINE_RES_MEM(0xe61f0000, 0x14),
	DEFINE_RES_MEM(0xe61f0100, 0x38),
	DEFINE_RES_MEM(0xe61f0200, 0x38),
	DEFINE_RES_MEM(0xe61f0300, 0x38),
	DEFINE_RES_IRQ(gic_spi(69)),
};

#define r8a73a4_register_thermal()					\
	platform_device_register_simple("rcar_thermal", -1,		\
					thermal0_resources,		\
					ARRAY_SIZE(thermal0_resources))

static struct sh_timer_config cmt10_platform_data = {
	.name = "CMT10",
	.timer_bit = 0,
	.clockevent_rating = 80,
};

static struct resource cmt10_resources[] = {
	DEFINE_RES_MEM(0xe6130010, 0x0c),
	DEFINE_RES_MEM(0xe6130000, 0x04),
	DEFINE_RES_IRQ(gic_spi(120)), /* CMT1_0 */
};

#define r8a7790_register_cmt(idx)					\
	platform_device_register_resndata(&platform_bus, "sh_cmt",	\
					  idx, cmt##idx##_resources,	\
					  ARRAY_SIZE(cmt##idx##_resources), \
					  &cmt##idx##_platform_data,	\
					  sizeof(struct sh_timer_config))

void __init r8a73a4_add_dt_devices(void)
{
	r8a73a4_register_scif(SCIFA0);
	r8a73a4_register_scif(SCIFA1);
	r8a73a4_register_scif(SCIFB0);
	r8a73a4_register_scif(SCIFB1);
	r8a73a4_register_scif(SCIFB2);
	r8a73a4_register_scif(SCIFB3);
	r8a7790_register_cmt(10);
}

void __init r8a73a4_add_standard_devices(void)
{
	r8a73a4_add_dt_devices();
	r8a73a4_register_irqc(0);
	r8a73a4_register_irqc(1);
	r8a73a4_register_thermal();
}

void __init r8a73a4_init_delay(void)
<<<<<<< HEAD
{
#ifndef CONFIG_ARM_ARCH_TIMER
	shmobile_setup_delay(1500, 2, 4); /* Cortex-A15 @ 1500MHz */
#endif
}

#ifdef CONFIG_USE_OF
void __init r8a73a4_add_standard_devices_dt(void)
{
	platform_device_register_simple("cpufreq-cpu0", -1, NULL, 0);
	of_platform_populate(NULL, of_default_bus_match_table, NULL, NULL);
=======
{
#ifndef CONFIG_ARM_ARCH_TIMER
	shmobile_setup_delay(1500, 2, 4); /* Cortex-A15 @ 1500MHz */
#endif
>>>>>>> 25475030
}

#ifdef CONFIG_USE_OF

static const char *r8a73a4_boards_compat_dt[] __initdata = {
	"renesas,r8a73a4",
	NULL,
};

DT_MACHINE_START(R8A73A4_DT, "Generic R8A73A4 (Flattened Device Tree)")
	.init_early	= r8a73a4_init_delay,
<<<<<<< HEAD
	.init_machine	= r8a73a4_add_standard_devices_dt,
	.init_time	= shmobile_timer_init,
=======
>>>>>>> 25475030
	.dt_compat	= r8a73a4_boards_compat_dt,
MACHINE_END
#endif /* CONFIG_USE_OF */<|MERGE_RESOLUTION|>--- conflicted
+++ resolved
@@ -208,7 +208,6 @@
 }
 
 void __init r8a73a4_init_delay(void)
-<<<<<<< HEAD
 {
 #ifndef CONFIG_ARM_ARCH_TIMER
 	shmobile_setup_delay(1500, 2, 4); /* Cortex-A15 @ 1500MHz */
@@ -216,19 +215,6 @@
 }
 
 #ifdef CONFIG_USE_OF
-void __init r8a73a4_add_standard_devices_dt(void)
-{
-	platform_device_register_simple("cpufreq-cpu0", -1, NULL, 0);
-	of_platform_populate(NULL, of_default_bus_match_table, NULL, NULL);
-=======
-{
-#ifndef CONFIG_ARM_ARCH_TIMER
-	shmobile_setup_delay(1500, 2, 4); /* Cortex-A15 @ 1500MHz */
-#endif
->>>>>>> 25475030
-}
-
-#ifdef CONFIG_USE_OF
 
 static const char *r8a73a4_boards_compat_dt[] __initdata = {
 	"renesas,r8a73a4",
@@ -237,11 +223,6 @@
 
 DT_MACHINE_START(R8A73A4_DT, "Generic R8A73A4 (Flattened Device Tree)")
 	.init_early	= r8a73a4_init_delay,
-<<<<<<< HEAD
-	.init_machine	= r8a73a4_add_standard_devices_dt,
-	.init_time	= shmobile_timer_init,
-=======
->>>>>>> 25475030
 	.dt_compat	= r8a73a4_boards_compat_dt,
 MACHINE_END
 #endif /* CONFIG_USE_OF */