/*
 * r8a7791 processor support
 *
 * Copyright (C) 2013  Renesas Electronics Corporation
 * Copyright (C) 2013  Renesas Solutions Corp.
 * Copyright (C) 2013  Magnus Damm
 *
 * This program is free software; you can redistribute it and/or modify
 * it under the terms of the GNU General Public License as published by
 * the Free Software Foundation; version 2 of the License.
 *
 * This program is distributed in the hope that it will be useful,
 * but WITHOUT ANY WARRANTY; without even the implied warranty of
 * MERCHANTABILITY or FITNESS FOR A PARTICULAR PURPOSE.  See the
 * GNU General Public License for more details.
 *
 * You should have received a copy of the GNU General Public License
 * along with this program; if not, write to the Free Software
 * Foundation, Inc., 51 Franklin St, Fifth Floor, Boston, MA  02110-1301  USA
 */

#include <linux/irq.h>
#include <linux/kernel.h>
#include <linux/of_platform.h>
#include <linux/platform_data/gpio-rcar.h>
#include <linux/platform_data/irq-renesas-irqc.h>
#include <linux/serial_sci.h>
#include <linux/sh_timer.h>
#include <mach/common.h>
#include <mach/irqs.h>
#include <mach/r8a7791.h>
#include <mach/rcar-gen2.h>
#include <asm/mach/arch.h>

static const struct resource pfc_resources[] __initconst = {
	DEFINE_RES_MEM(0xe6060000, 0x250),
};

#define r8a7791_register_pfc()						\
	platform_device_register_simple("pfc-r8a7791", -1, pfc_resources, \
					ARRAY_SIZE(pfc_resources))

#define R8A7791_GPIO(idx, base, nr)					\
static const struct resource r8a7791_gpio##idx##_resources[] __initconst = { \
	DEFINE_RES_MEM((base), 0x50),					\
	DEFINE_RES_IRQ(gic_spi(4 + (idx))),				\
};									\
									\
static const struct gpio_rcar_config					\
r8a7791_gpio##idx##_platform_data __initconst = {			\
	.gpio_base	= 32 * (idx),					\
	.irq_base	= 0,						\
	.number_of_pins	= (nr),						\
	.pctl_name	= "pfc-r8a7791",				\
	.has_both_edge_trigger = 1,					\
};									\

R8A7791_GPIO(0, 0xe6050000, 32);
R8A7791_GPIO(1, 0xe6051000, 32);
R8A7791_GPIO(2, 0xe6052000, 32);
R8A7791_GPIO(3, 0xe6053000, 32);
R8A7791_GPIO(4, 0xe6054000, 32);
R8A7791_GPIO(5, 0xe6055000, 32);
R8A7791_GPIO(6, 0xe6055400, 32);
R8A7791_GPIO(7, 0xe6055800, 26);

#define r8a7791_register_gpio(idx)					\
	platform_device_register_resndata(&platform_bus, "gpio_rcar", idx, \
		r8a7791_gpio##idx##_resources,				\
		ARRAY_SIZE(r8a7791_gpio##idx##_resources),		\
		&r8a7791_gpio##idx##_platform_data,			\
		sizeof(r8a7791_gpio##idx##_platform_data))

void __init r8a7791_pinmux_init(void)
{
	r8a7791_register_pfc();
	r8a7791_register_gpio(0);
	r8a7791_register_gpio(1);
	r8a7791_register_gpio(2);
	r8a7791_register_gpio(3);
	r8a7791_register_gpio(4);
	r8a7791_register_gpio(5);
	r8a7791_register_gpio(6);
	r8a7791_register_gpio(7);
}

#define __R8A7791_SCIF(scif_type, index, baseaddr, irq)			\
static struct plat_sci_port scif##index##_platform_data = {		\
	.type		= scif_type,					\
	.flags		= UPF_BOOT_AUTOCONF | UPF_IOREMAP,		\
	.scscr		= SCSCR_RE | SCSCR_TE,				\
};									\
									\
static struct resource scif##index##_resources[] = {			\
	DEFINE_RES_MEM(baseaddr, 0x100),				\
	DEFINE_RES_IRQ(irq),						\
}

#define R8A7791_SCIF(index, baseaddr, irq)				\
	__R8A7791_SCIF(PORT_SCIF, index, baseaddr, irq)

#define R8A7791_SCIFA(index, baseaddr, irq)				\
	__R8A7791_SCIF(PORT_SCIFA, index, baseaddr, irq)

#define R8A7791_SCIFB(index, baseaddr, irq)				\
	__R8A7791_SCIF(PORT_SCIFB, index, baseaddr, irq)

R8A7791_SCIFA(0,  0xe6c40000, gic_spi(144)); /* SCIFA0 */
R8A7791_SCIFA(1,  0xe6c50000, gic_spi(145)); /* SCIFA1 */
R8A7791_SCIFB(2,  0xe6c20000, gic_spi(148)); /* SCIFB0 */
R8A7791_SCIFB(3,  0xe6c30000, gic_spi(149)); /* SCIFB1 */
R8A7791_SCIFB(4,  0xe6ce0000, gic_spi(150)); /* SCIFB2 */
R8A7791_SCIFA(5,  0xe6c60000, gic_spi(151)); /* SCIFA2 */
R8A7791_SCIF(6,   0xe6e60000, gic_spi(152)); /* SCIF0 */
R8A7791_SCIF(7,   0xe6e68000, gic_spi(153)); /* SCIF1 */
R8A7791_SCIF(8,   0xe6e58000, gic_spi(22)); /* SCIF2 */
R8A7791_SCIF(9,   0xe6ea8000, gic_spi(23)); /* SCIF3 */
R8A7791_SCIF(10,  0xe6ee0000, gic_spi(24)); /* SCIF4 */
R8A7791_SCIF(11,  0xe6ee8000, gic_spi(25)); /* SCIF5 */
R8A7791_SCIFA(12, 0xe6c70000, gic_spi(29)); /* SCIFA3 */
R8A7791_SCIFA(13, 0xe6c78000, gic_spi(30)); /* SCIFA4 */
R8A7791_SCIFA(14, 0xe6c80000, gic_spi(31)); /* SCIFA5 */

#define r8a7791_register_scif(index)					       \
	platform_device_register_resndata(&platform_bus, "sh-sci", index,      \
					  scif##index##_resources,	       \
					  ARRAY_SIZE(scif##index##_resources), \
					  &scif##index##_platform_data,	       \
					  sizeof(scif##index##_platform_data))

static struct sh_timer_config cmt0_platform_data = {
	.channels_mask = 0x60,
};

static struct resource cmt0_resources[] = {
	DEFINE_RES_MEM(0xffca0000, 0x1004),
	DEFINE_RES_IRQ(gic_spi(142)),
};

#define r8a7791_register_cmt(idx)					\
	platform_device_register_resndata(&platform_bus, "sh-cmt-48-gen2", \
					  idx, cmt##idx##_resources,	\
					  ARRAY_SIZE(cmt##idx##_resources), \
					  &cmt##idx##_platform_data,	\
					  sizeof(struct sh_timer_config))

static struct renesas_irqc_config irqc0_data = {
	.irq_base = irq_pin(0), /* IRQ0 -> IRQ9 */
};

static struct resource irqc0_resources[] = {
	DEFINE_RES_MEM(0xe61c0000, 0x200), /* IRQC Event Detector Block_0 */
	DEFINE_RES_IRQ(gic_spi(0)), /* IRQ0 */
	DEFINE_RES_IRQ(gic_spi(1)), /* IRQ1 */
	DEFINE_RES_IRQ(gic_spi(2)), /* IRQ2 */
	DEFINE_RES_IRQ(gic_spi(3)), /* IRQ3 */
	DEFINE_RES_IRQ(gic_spi(12)), /* IRQ4 */
	DEFINE_RES_IRQ(gic_spi(13)), /* IRQ5 */
	DEFINE_RES_IRQ(gic_spi(14)), /* IRQ6 */
	DEFINE_RES_IRQ(gic_spi(15)), /* IRQ7 */
	DEFINE_RES_IRQ(gic_spi(16)), /* IRQ8 */
	DEFINE_RES_IRQ(gic_spi(17)), /* IRQ9 */
};

#define r8a7791_register_irqc(idx)					\
	platform_device_register_resndata(&platform_bus, "renesas_irqc", \
					  idx, irqc##idx##_resources,	\
					  ARRAY_SIZE(irqc##idx##_resources), \
					  &irqc##idx##_data,		\
					  sizeof(struct renesas_irqc_config))

static const struct resource thermal_resources[] __initconst = {
	DEFINE_RES_MEM(0xe61f0000, 0x14),
	DEFINE_RES_MEM(0xe61f0100, 0x38),
	DEFINE_RES_IRQ(gic_spi(69)),
};

#define r8a7791_register_thermal()					\
	platform_device_register_simple("rcar_thermal", -1,		\
					thermal_resources,		\
					ARRAY_SIZE(thermal_resources))

void __init r8a7791_add_dt_devices(void)
{
	r8a7791_register_cmt(0);
}

void __init r8a7791_add_standard_devices(void)
{
	r8a7791_register_scif(0);
	r8a7791_register_scif(1);
	r8a7791_register_scif(2);
	r8a7791_register_scif(3);
	r8a7791_register_scif(4);
	r8a7791_register_scif(5);
	r8a7791_register_scif(6);
	r8a7791_register_scif(7);
	r8a7791_register_scif(8);
	r8a7791_register_scif(9);
	r8a7791_register_scif(10);
	r8a7791_register_scif(11);
	r8a7791_register_scif(12);
	r8a7791_register_scif(13);
	r8a7791_register_scif(14);
	r8a7791_add_dt_devices();
	r8a7791_register_irqc(0);
	r8a7791_register_thermal();
}

<<<<<<< HEAD
void __init r8a7791_init_early(void)
{
#ifndef CONFIG_ARM_ARCH_TIMER
	shmobile_setup_delay(1500, 2, 4); /* Cortex-A15 @ 1500MHz */
#endif
}

=======
>>>>>>> 7ec801bb
#ifdef CONFIG_USE_OF
static const char *r8a7791_boards_compat_dt[] __initdata = {
	"renesas,r8a7791",
	NULL,
};

DT_MACHINE_START(R8A7791_DT, "Generic R8A7791 (Flattened Device Tree)")
	.smp		= smp_ops(r8a7791_smp_ops),
	.init_early	= shmobile_init_delay,
	.init_time	= rcar_gen2_timer_init,
	.dt_compat	= r8a7791_boards_compat_dt,
MACHINE_END
#endif /* CONFIG_USE_OF */<|MERGE_RESOLUTION|>--- conflicted
+++ resolved
@@ -207,16 +207,6 @@
 	r8a7791_register_thermal();
 }
 
-<<<<<<< HEAD
-void __init r8a7791_init_early(void)
-{
-#ifndef CONFIG_ARM_ARCH_TIMER
-	shmobile_setup_delay(1500, 2, 4); /* Cortex-A15 @ 1500MHz */
-#endif
-}
-
-=======
->>>>>>> 7ec801bb
 #ifdef CONFIG_USE_OF
 static const char *r8a7791_boards_compat_dt[] __initdata = {
 	"renesas,r8a7791",
