--- conflicted
+++ resolved
@@ -61,10 +61,7 @@
 
 #define MSTPSR1		IOMEM(0xe6150038)
 #define MSTPSR2		IOMEM(0xe6150040)
-<<<<<<< HEAD
-=======
 #define MSTPSR3		IOMEM(0xe6150048)
->>>>>>> 68d1f3aa
 #define MSTPSR5		IOMEM(0xe615003c)
 #define MSTPSR7		IOMEM(0xe61501c4)
 #define MSTPSR8		IOMEM(0xe61509a0)
@@ -136,8 +133,6 @@
 	&zg_clk,
 	&zx_clk,
 	&zs_clk,
-<<<<<<< HEAD
-=======
 };
 
 /* SDHI (DIV4) clock */
@@ -171,18 +166,13 @@
 static struct clk div6_clks[DIV6_NR] = {
 	[DIV6_SD1]	= SH_CLK_DIV6(&pll1_div2_clk, SD1CKCR, 0),
 	[DIV6_SD2]	= SH_CLK_DIV6(&pll1_div2_clk, SD2CKCR, 0),
->>>>>>> 68d1f3aa
 };
 
 /* MSTP */
 enum {
-<<<<<<< HEAD
-	MSTP931, MSTP930, MSTP929, MSTP928, MSTP927, MSTP925,
-=======
 	MSTP1108, MSTP1107, MSTP1106,
 	MSTP931, MSTP930, MSTP929, MSTP928, MSTP927, MSTP925,
 	MSTP917,
->>>>>>> 68d1f3aa
 	MSTP815, MSTP814,
 	MSTP813,
 	MSTP811, MSTP810, MSTP809,
@@ -197,22 +187,16 @@
 };
 
 static struct clk mstp_clks[MSTP_NR] = {
-<<<<<<< HEAD
-=======
 	[MSTP1108] = SH_CLK_MSTP32_STS(&mp_clk, SMSTPCR11, 8, MSTPSR11, 0), /* SCIFA5 */
 	[MSTP1107] = SH_CLK_MSTP32_STS(&mp_clk, SMSTPCR11, 7, MSTPSR11, 0), /* SCIFA4 */
 	[MSTP1106] = SH_CLK_MSTP32_STS(&mp_clk, SMSTPCR11, 6, MSTPSR11, 0), /* SCIFA3 */
->>>>>>> 68d1f3aa
 	[MSTP931] = SH_CLK_MSTP32_STS(&p_clk, SMSTPCR9, 31, MSTPSR9, 0), /* I2C0 */
 	[MSTP930] = SH_CLK_MSTP32_STS(&p_clk, SMSTPCR9, 30, MSTPSR9, 0), /* I2C1 */
 	[MSTP929] = SH_CLK_MSTP32_STS(&p_clk, SMSTPCR9, 29, MSTPSR9, 0), /* I2C2 */
 	[MSTP928] = SH_CLK_MSTP32_STS(&p_clk, SMSTPCR9, 28, MSTPSR9, 0), /* I2C3 */
 	[MSTP927] = SH_CLK_MSTP32_STS(&p_clk, SMSTPCR9, 27, MSTPSR9, 0), /* I2C4 */
 	[MSTP925] = SH_CLK_MSTP32_STS(&p_clk, SMSTPCR9, 25, MSTPSR9, 0), /* I2C5 */
-<<<<<<< HEAD
-=======
 	[MSTP917] = SH_CLK_MSTP32_STS(&qspi_clk, SMSTPCR9, 17, MSTPSR9, 0), /* QSPI */
->>>>>>> 68d1f3aa
 	[MSTP815] = SH_CLK_MSTP32_STS(&zs_clk, SMSTPCR8, 15, MSTPSR8, 0), /* SATA0 */
 	[MSTP814] = SH_CLK_MSTP32_STS(&zs_clk, SMSTPCR8, 14, MSTPSR8, 0), /* SATA1 */
 	[MSTP813] = SH_CLK_MSTP32_STS(&p_clk, SMSTPCR8, 13, MSTPSR8, 0), /* Ether */
@@ -229,24 +213,15 @@
 	[MSTP715] = SH_CLK_MSTP32_STS(&p_clk, SMSTPCR7, 15, MSTPSR7, 0), /* SCIF4 */
 	[MSTP714] = SH_CLK_MSTP32_STS(&p_clk, SMSTPCR7, 14, MSTPSR7, 0), /* SCIF5 */
 	[MSTP522] = SH_CLK_MSTP32_STS(&extal_clk, SMSTPCR5, 22, MSTPSR5, 0), /* Thermal */
-<<<<<<< HEAD
-=======
 	[MSTP314] = SH_CLK_MSTP32_STS(&div4_clks[DIV4_SD0], SMSTPCR3, 14, MSTPSR3, 0), /* SDHI0 */
 	[MSTP312] = SH_CLK_MSTP32_STS(&div6_clks[DIV6_SD1], SMSTPCR3, 12, MSTPSR3, 0), /* SDHI1 */
 	[MSTP311] = SH_CLK_MSTP32_STS(&div6_clks[DIV6_SD2], SMSTPCR3, 11, MSTPSR3, 0), /* SDHI2 */
->>>>>>> 68d1f3aa
 	[MSTP216] = SH_CLK_MSTP32_STS(&mp_clk, SMSTPCR2, 16, MSTPSR2, 0), /* SCIFB2 */
 	[MSTP207] = SH_CLK_MSTP32_STS(&mp_clk, SMSTPCR2, 7, MSTPSR2, 0), /* SCIFB1 */
 	[MSTP206] = SH_CLK_MSTP32_STS(&mp_clk, SMSTPCR2, 6, MSTPSR2, 0), /* SCIFB0 */
 	[MSTP204] = SH_CLK_MSTP32_STS(&mp_clk, SMSTPCR2, 4, MSTPSR2, 0), /* SCIFA0 */
 	[MSTP203] = SH_CLK_MSTP32_STS(&mp_clk, SMSTPCR2, 3, MSTPSR2, 0), /* SCIFA1 */
 	[MSTP202] = SH_CLK_MSTP32_STS(&mp_clk, SMSTPCR2, 2, MSTPSR2, 0), /* SCIFA2 */
-<<<<<<< HEAD
-	[MSTP1105] = SH_CLK_MSTP32_STS(&mp_clk, SMSTPCR11, 5, MSTPSR11, 0), /* SCIFA3 */
-	[MSTP1106] = SH_CLK_MSTP32_STS(&mp_clk, SMSTPCR11, 6, MSTPSR11, 0), /* SCIFA4 */
-	[MSTP1107] = SH_CLK_MSTP32_STS(&mp_clk, SMSTPCR11, 7, MSTPSR11, 0), /* SCIFA5 */
-=======
->>>>>>> 68d1f3aa
 	[MSTP124] = SH_CLK_MSTP32_STS(&rclk_clk, SMSTPCR1, 24, MSTPSR1, 0), /* CMT0 */
 };
 
