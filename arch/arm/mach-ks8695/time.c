/*
 * arch/arm/mach-ks8695/time.c
 *
 * Copyright (C) 2006 Ben Dooks <ben@simtec.co.uk>
 * Copyright (C) 2006 Simtec Electronics
 *
 * This program is free software; you can redistribute it and/or modify
 * it under the terms of the GNU General Public License as published by
 * the Free Software Foundation; either version 2 of the License, or
 * (at your option) any later version.
 *
 * This program is distributed in the hope that it will be useful,
 * but WITHOUT ANY WARRANTY; without even the implied warranty of
 * MERCHANTABILITY or FITNESS FOR A PARTICULAR PURPOSE.  See the
 * GNU General Public License for more details.
 *
 * You should have received a copy of the GNU General Public License
 * along with this program; if not, write to the Free Software
 * Foundation, Inc., 59 Temple Place, Suite 330, Boston, MA  02111-1307  USA
 */

#include <linux/init.h>
#include <linux/interrupt.h>
#include <linux/irq.h>
#include <linux/kernel.h>
#include <linux/sched.h>
#include <linux/io.h>
#include <linux/clockchips.h>

#include <asm/mach/time.h>
#include <asm/system_misc.h>

#include <mach/regs-irq.h>

#include "generic.h"

#define KS8695_TMR_OFFSET	(0xF0000 + 0xE400)
#define KS8695_TMR_VA		(KS8695_IO_VA + KS8695_TMR_OFFSET)
#define KS8695_TMR_PA		(KS8695_IO_PA + KS8695_TMR_OFFSET)

/*
 * Timer registers
 */
#define KS8695_TMCON		(0x00)		/* Timer Control Register */
#define KS8695_T1TC		(0x04)		/* Timer 1 Timeout Count Register */
#define KS8695_T0TC		(0x08)		/* Timer 0 Timeout Count Register */
#define KS8695_T1PD		(0x0C)		/* Timer 1 Pulse Count Register */
#define KS8695_T0PD		(0x10)		/* Timer 0 Pulse Count Register */

/* Timer Control Register */
#define TMCON_T1EN		(1 << 1)	/* Timer 1 Enable */
#define TMCON_T0EN		(1 << 0)	/* Timer 0 Enable */

/* Timer0 Timeout Counter Register */
#define T0TC_WATCHDOG		(0xff)		/* Enable watchdog mode */

static void ks8695_set_mode(enum clock_event_mode mode,
			    struct clock_event_device *evt)
{
	u32 tmcon;

	if (mode == CLOCK_EVT_FEAT_PERIODIC) {
		u32 rate = DIV_ROUND_CLOSEST(KS8695_CLOCK_RATE, HZ);
		u32 half = DIV_ROUND_CLOSEST(rate, 2);

		/* Disable timer 1 */
		tmcon = readl_relaxed(KS8695_TMR_VA + KS8695_TMCON);
		tmcon &= ~TMCON_T1EN;
		writel_relaxed(tmcon, KS8695_TMR_VA + KS8695_TMCON);

		/* Both registers need to count down */
		writel_relaxed(half, KS8695_TMR_VA + KS8695_T1TC);
		writel_relaxed(half, KS8695_TMR_VA + KS8695_T1PD);

		/* Re-enable timer1 */
		tmcon |= TMCON_T1EN;
		writel_relaxed(tmcon, KS8695_TMR_VA + KS8695_TMCON);
	}
}

static int ks8695_set_next_event(unsigned long cycles,
				 struct clock_event_device *evt)

{
	u32 half = DIV_ROUND_CLOSEST(cycles, 2);
	u32 tmcon;

	/* Disable timer 1 */
	tmcon = readl_relaxed(KS8695_TMR_VA + KS8695_TMCON);
	tmcon &= ~TMCON_T1EN;
	writel_relaxed(tmcon, KS8695_TMR_VA + KS8695_TMCON);

	/* Both registers need to count down */
	writel_relaxed(half, KS8695_TMR_VA + KS8695_T1TC);
	writel_relaxed(half, KS8695_TMR_VA + KS8695_T1PD);

	/* Re-enable timer1 */
	tmcon |= TMCON_T1EN;
	writel_relaxed(tmcon, KS8695_TMR_VA + KS8695_TMCON);

	return 0;
}

static struct clock_event_device clockevent_ks8695 = {
	.name		= "ks8695_t1tc",
	.rating		= 300, /* Reasonably fast and accurate clock event */
	.features	= CLOCK_EVT_FEAT_ONESHOT | CLOCK_EVT_FEAT_PERIODIC,
	.set_next_event	= ks8695_set_next_event,
	.set_mode	= ks8695_set_mode,
};

/*
 * IRQ handler for the timer.
 */
static irqreturn_t ks8695_timer_interrupt(int irq, void *dev_id)
{
	struct clock_event_device *evt = &clockevent_ks8695;

	evt->event_handler(evt);
	return IRQ_HANDLED;
}

static struct irqaction ks8695_timer_irq = {
	.name		= "ks8695_tick",
	.flags		= IRQF_DISABLED | IRQF_TIMER,
	.handler	= ks8695_timer_interrupt,
};

static void ks8695_timer_setup(void)
{
	unsigned long tmcon;

	/* Disable timer 0 and 1 */
	tmcon = readl_relaxed(KS8695_TMR_VA + KS8695_TMCON);
	tmcon &= ~TMCON_T0EN;
	tmcon &= ~TMCON_T1EN;
	writel_relaxed(tmcon, KS8695_TMR_VA + KS8695_TMCON);

	/*
	 * Use timer 1 to fire IRQs on the timeline, minimum 2 cycles
	 * (one on each counter) maximum 2*2^32, but the API will only
	 * accept up to a 32bit full word (0xFFFFFFFFU).
	 */
	clockevents_config_and_register(&clockevent_ks8695,
					KS8695_CLOCK_RATE, 2,
					0xFFFFFFFFU);
}

void __init ks8695_timer_init(void)
{
	ks8695_timer_setup();

	/* Enable timer interrupts */
	setup_irq(KS8695_IRQ_TIMER1, &ks8695_timer_irq);
}

<<<<<<< HEAD
void ks8695_restart(char mode, const char *cmd)
=======
void ks8695_restart(enum reboot_mode reboot_mode, const char *cmd)
>>>>>>> d0e0ac97
{
	unsigned int reg;

	if (reboot_mode == REBOOT_SOFT)
		soft_restart(0);

	/* disable timer0 */
	reg = readl_relaxed(KS8695_TMR_VA + KS8695_TMCON);
	writel_relaxed(reg & ~TMCON_T0EN, KS8695_TMR_VA + KS8695_TMCON);

	/* enable watchdog mode */
	writel_relaxed((10 << 8) | T0TC_WATCHDOG, KS8695_TMR_VA + KS8695_T0TC);

	/* re-enable timer0 */
	writel_relaxed(reg | TMCON_T0EN, KS8695_TMR_VA + KS8695_TMCON);
}<|MERGE_RESOLUTION|>--- conflicted
+++ resolved
@@ -154,11 +154,7 @@
 	setup_irq(KS8695_IRQ_TIMER1, &ks8695_timer_irq);
 }
 
-<<<<<<< HEAD
-void ks8695_restart(char mode, const char *cmd)
-=======
 void ks8695_restart(enum reboot_mode reboot_mode, const char *cmd)
->>>>>>> d0e0ac97
 {
 	unsigned int reg;
 
