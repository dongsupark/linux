/*
 *  linux/arch/arm/mach-realview/realview_pb11mp.c
 *
 *  Copyright (C) 2008 ARM Limited
 *  Copyright (C) 2000 Deep Blue Solutions Ltd
 *
 * This program is free software; you can redistribute it and/or modify
 * it under the terms of the GNU General Public License as published by
 * the Free Software Foundation; either version 2 of the License, or
 * (at your option) any later version.
 *
 * This program is distributed in the hope that it will be useful,
 * but WITHOUT ANY WARRANTY; without even the implied warranty of
 * MERCHANTABILITY or FITNESS FOR A PARTICULAR PURPOSE.  See the
 * GNU General Public License for more details.
 *
 * You should have received a copy of the GNU General Public License
 * along with this program; if not, write to the Free Software
 * Foundation, Inc., 59 Temple Place, Suite 330, Boston, MA  02111-1307  USA
 */

#include <linux/init.h>
#include <linux/platform_device.h>
#include <linux/device.h>
#include <linux/amba/bus.h>
#include <linux/amba/pl061.h>
#include <linux/amba/mmci.h>
#include <linux/amba/pl022.h>
#include <linux/io.h>
#include <linux/irqchip/arm-gic.h>
#include <linux/platform_data/clk-realview.h>
#include <linux/reboot.h>

#include <mach/hardware.h>
#include <asm/irq.h>
#include <asm/mach-types.h>
#include <asm/pgtable.h>
#include <asm/hardware/cache-l2x0.h>
#include <asm/smp_twd.h>

#include <asm/mach/arch.h>
#include <asm/mach/flash.h>
#include <asm/mach/map.h>
#include <asm/mach/time.h>

#include <mach/board-pb11mp.h>
#include <mach/irqs.h>

#include "core.h"

static struct map_desc realview_pb11mp_io_desc[] __initdata = {
	{
		.virtual	= IO_ADDRESS(REALVIEW_SYS_BASE),
		.pfn		= __phys_to_pfn(REALVIEW_SYS_BASE),
		.length		= SZ_4K,
		.type		= MT_DEVICE,
	}, {
		.virtual	= IO_ADDRESS(REALVIEW_PB11MP_GIC_CPU_BASE),
		.pfn		= __phys_to_pfn(REALVIEW_PB11MP_GIC_CPU_BASE),
		.length		= SZ_4K,
		.type		= MT_DEVICE,
	}, {
		.virtual	= IO_ADDRESS(REALVIEW_PB11MP_GIC_DIST_BASE),
		.pfn		= __phys_to_pfn(REALVIEW_PB11MP_GIC_DIST_BASE),
		.length		= SZ_4K,
		.type		= MT_DEVICE,
	}, {	/* Maps the SCU, GIC CPU interface, TWD, GIC DIST */
		.virtual	= IO_ADDRESS(REALVIEW_TC11MP_PRIV_MEM_BASE),
		.pfn		= __phys_to_pfn(REALVIEW_TC11MP_PRIV_MEM_BASE),
		.length		= REALVIEW_TC11MP_PRIV_MEM_SIZE,
		.type		= MT_DEVICE,
	}, {
		.virtual	= IO_ADDRESS(REALVIEW_SCTL_BASE),
		.pfn		= __phys_to_pfn(REALVIEW_SCTL_BASE),
		.length		= SZ_4K,
		.type		= MT_DEVICE,
	}, {
		.virtual	= IO_ADDRESS(REALVIEW_PB11MP_TIMER0_1_BASE),
		.pfn		= __phys_to_pfn(REALVIEW_PB11MP_TIMER0_1_BASE),
		.length		= SZ_4K,
		.type		= MT_DEVICE,
	}, {
		.virtual	= IO_ADDRESS(REALVIEW_PB11MP_TIMER2_3_BASE),
		.pfn		= __phys_to_pfn(REALVIEW_PB11MP_TIMER2_3_BASE),
		.length		= SZ_4K,
		.type		= MT_DEVICE,
	}, {
		.virtual	= IO_ADDRESS(REALVIEW_TC11MP_L220_BASE),
		.pfn		= __phys_to_pfn(REALVIEW_TC11MP_L220_BASE),
		.length		= SZ_8K,
		.type		= MT_DEVICE,
	},
#ifdef CONFIG_DEBUG_LL
	{
		.virtual	= IO_ADDRESS(REALVIEW_PB11MP_UART0_BASE),
		.pfn		= __phys_to_pfn(REALVIEW_PB11MP_UART0_BASE),
		.length		= SZ_4K,
		.type		= MT_DEVICE,
	},
#endif
};

static void __init realview_pb11mp_map_io(void)
{
	iotable_init(realview_pb11mp_io_desc, ARRAY_SIZE(realview_pb11mp_io_desc));
}

static struct pl061_platform_data gpio0_plat_data = {
	.gpio_base	= 0,
};

static struct pl061_platform_data gpio1_plat_data = {
	.gpio_base	= 8,
};

static struct pl061_platform_data gpio2_plat_data = {
	.gpio_base	= 16,
};

static struct pl022_ssp_controller ssp0_plat_data = {
	.bus_id = 0,
	.enable_dma = 0,
	.num_chipselect = 1,
};

/*
 * RealView PB11MPCore AMBA devices
 */

#define GPIO2_IRQ		{ IRQ_PB11MP_GPIO2 }
#define GPIO3_IRQ		{ IRQ_PB11MP_GPIO3 }
#define AACI_IRQ		{ IRQ_TC11MP_AACI }
#define MMCI0_IRQ		{ IRQ_TC11MP_MMCI0A, IRQ_TC11MP_MMCI0B }
#define KMI0_IRQ		{ IRQ_TC11MP_KMI0 }
#define KMI1_IRQ		{ IRQ_TC11MP_KMI1 }
#define PB11MP_SMC_IRQ		{ }
#define MPMC_IRQ		{ }
#define PB11MP_CLCD_IRQ		{ IRQ_PB11MP_CLCD }
#define DMAC_IRQ		{ IRQ_PB11MP_DMAC }
#define SCTL_IRQ		{ }
#define PB11MP_WATCHDOG_IRQ	{ IRQ_PB11MP_WATCHDOG }
#define PB11MP_GPIO0_IRQ	{ IRQ_PB11MP_GPIO0 }
#define GPIO1_IRQ		{ IRQ_PB11MP_GPIO1 }
#define PB11MP_RTC_IRQ		{ IRQ_TC11MP_RTC }
#define SCI_IRQ			{ IRQ_PB11MP_SCI }
#define PB11MP_UART0_IRQ	{ IRQ_TC11MP_UART0 }
#define PB11MP_UART1_IRQ	{ IRQ_TC11MP_UART1 }
#define PB11MP_UART2_IRQ	{ IRQ_PB11MP_UART2 }
#define PB11MP_UART3_IRQ	{ IRQ_PB11MP_UART3 }
#define PB11MP_SSP_IRQ		{ IRQ_PB11MP_SSP }

/* FPGA Primecells */
APB_DEVICE(aaci,	"fpga:aaci",	AACI,		NULL);
APB_DEVICE(mmc0,	"fpga:mmc0",	MMCI0,		&realview_mmc0_plat_data);
APB_DEVICE(kmi0,	"fpga:kmi0",	KMI0,		NULL);
APB_DEVICE(kmi1,	"fpga:kmi1",	KMI1,		NULL);
APB_DEVICE(uart3,	"fpga:uart3",	PB11MP_UART3,	NULL);

/* DevChip Primecells */
AHB_DEVICE(smc,		"dev:smc",	PB11MP_SMC,	NULL);
AHB_DEVICE(sctl,	"dev:sctl",	SCTL,		NULL);
APB_DEVICE(wdog,	"dev:wdog",	PB11MP_WATCHDOG, NULL);
APB_DEVICE(gpio0,	"dev:gpio0",	PB11MP_GPIO0,	&gpio0_plat_data);
APB_DEVICE(gpio1,	"dev:gpio1",	GPIO1,		&gpio1_plat_data);
APB_DEVICE(gpio2,	"dev:gpio2",	GPIO2,		&gpio2_plat_data);
APB_DEVICE(rtc,		"dev:rtc",	PB11MP_RTC,	NULL);
APB_DEVICE(sci0,	"dev:sci0",	SCI,		NULL);
APB_DEVICE(uart0,	"dev:uart0",	PB11MP_UART0,	NULL);
APB_DEVICE(uart1,	"dev:uart1",	PB11MP_UART1,	NULL);
APB_DEVICE(uart2,	"dev:uart2",	PB11MP_UART2,	NULL);
APB_DEVICE(ssp0,	"dev:ssp0",	PB11MP_SSP,	&ssp0_plat_data);

/* Primecells on the NEC ISSP chip */
AHB_DEVICE(clcd,	"issp:clcd",	PB11MP_CLCD,	&clcd_plat_data);
AHB_DEVICE(dmac,	"issp:dmac",	DMAC,		NULL);

static struct amba_device *amba_devs[] __initdata = {
	&dmac_device,
	&uart0_device,
	&uart1_device,
	&uart2_device,
	&uart3_device,
	&smc_device,
	&clcd_device,
	&sctl_device,
	&wdog_device,
	&gpio0_device,
	&gpio1_device,
	&gpio2_device,
	&rtc_device,
	&sci0_device,
	&ssp0_device,
	&aaci_device,
	&mmc0_device,
	&kmi0_device,
	&kmi1_device,
};

/*
 * RealView PB11MPCore platform devices
 */
static struct resource realview_pb11mp_flash_resource[] = {
	[0] = {
		.start		= REALVIEW_PB11MP_FLASH0_BASE,
		.end		= REALVIEW_PB11MP_FLASH0_BASE + REALVIEW_PB11MP_FLASH0_SIZE - 1,
		.flags		= IORESOURCE_MEM,
	},
	[1] = {
		.start		= REALVIEW_PB11MP_FLASH1_BASE,
		.end		= REALVIEW_PB11MP_FLASH1_BASE + REALVIEW_PB11MP_FLASH1_SIZE - 1,
		.flags		= IORESOURCE_MEM,
	},
};

static struct resource realview_pb11mp_smsc911x_resources[] = {
	[0] = {
		.start		= REALVIEW_PB11MP_ETH_BASE,
		.end		= REALVIEW_PB11MP_ETH_BASE + SZ_64K - 1,
		.flags		= IORESOURCE_MEM,
	},
	[1] = {
		.start		= IRQ_TC11MP_ETH,
		.end		= IRQ_TC11MP_ETH,
		.flags		= IORESOURCE_IRQ,
	},
};

static struct resource realview_pb11mp_isp1761_resources[] = {
	[0] = {
		.start		= REALVIEW_PB11MP_USB_BASE,
		.end		= REALVIEW_PB11MP_USB_BASE + SZ_128K - 1,
		.flags		= IORESOURCE_MEM,
	},
	[1] = {
		.start		= IRQ_TC11MP_USB,
		.end		= IRQ_TC11MP_USB,
		.flags		= IORESOURCE_IRQ,
	},
};

static struct resource pmu_resources[] = {
	[0] = {
		.start		= IRQ_TC11MP_PMU_CPU0,
		.end		= IRQ_TC11MP_PMU_CPU0,
		.flags		= IORESOURCE_IRQ,
	},
	[1] = {
		.start		= IRQ_TC11MP_PMU_CPU1,
		.end		= IRQ_TC11MP_PMU_CPU1,
		.flags		= IORESOURCE_IRQ,
	},
	[2] = {
		.start		= IRQ_TC11MP_PMU_CPU2,
		.end		= IRQ_TC11MP_PMU_CPU2,
		.flags		= IORESOURCE_IRQ,
	},
	[3] = {
		.start		= IRQ_TC11MP_PMU_CPU3,
		.end		= IRQ_TC11MP_PMU_CPU3,
		.flags		= IORESOURCE_IRQ,
	},
};

static struct platform_device pmu_device = {
	.name			= "arm-pmu",
	.id			= -1,
	.num_resources		= ARRAY_SIZE(pmu_resources),
	.resource		= pmu_resources,
};

static void __init gic_init_irq(void)
{
	unsigned int pldctrl;

	/* new irq mode with no DCC */
	writel(0x0000a05f, __io_address(REALVIEW_SYS_LOCK));
	pldctrl = readl(__io_address(REALVIEW_SYS_BASE)	+ REALVIEW_PB11MP_SYS_PLD_CTRL1);
	pldctrl |= 2 << 22;
	writel(pldctrl, __io_address(REALVIEW_SYS_BASE) + REALVIEW_PB11MP_SYS_PLD_CTRL1);
	writel(0x00000000, __io_address(REALVIEW_SYS_LOCK));

	/* ARM11MPCore test chip GIC, primary */
	gic_init(0, 29, __io_address(REALVIEW_TC11MP_GIC_DIST_BASE),
		 __io_address(REALVIEW_TC11MP_GIC_CPU_BASE));

	/* board GIC, secondary */
	gic_init(1, IRQ_PB11MP_GIC_START,
		 __io_address(REALVIEW_PB11MP_GIC_DIST_BASE),
		 __io_address(REALVIEW_PB11MP_GIC_CPU_BASE));
	gic_cascade_irq(1, IRQ_TC11MP_PB_IRQ1);
}

#ifdef CONFIG_HAVE_ARM_TWD
static DEFINE_TWD_LOCAL_TIMER(twd_local_timer,
			      REALVIEW_TC11MP_TWD_BASE,
			      IRQ_LOCALTIMER);

static void __init realview_pb11mp_twd_init(void)
{
	int err = twd_local_timer_register(&twd_local_timer);
	if (err)
		pr_err("twd_local_timer_register failed %d\n", err);
}
#else
#define realview_pb11mp_twd_init()	do {} while(0)
#endif

static void __init realview_pb11mp_timer_init(void)
{
	timer0_va_base = __io_address(REALVIEW_PB11MP_TIMER0_1_BASE);
	timer1_va_base = __io_address(REALVIEW_PB11MP_TIMER0_1_BASE) + 0x20;
	timer2_va_base = __io_address(REALVIEW_PB11MP_TIMER2_3_BASE);
	timer3_va_base = __io_address(REALVIEW_PB11MP_TIMER2_3_BASE) + 0x20;

	realview_clk_init(__io_address(REALVIEW_SYS_BASE), false);
	realview_timer_init(IRQ_TC11MP_TIMER0_1);
	realview_pb11mp_twd_init();
}

<<<<<<< HEAD
static void realview_pb11mp_restart(char mode, const char *cmd)
=======
static void realview_pb11mp_restart(enum reboot_mode mode, const char *cmd)
>>>>>>> d0e0ac97
{
	void __iomem *reset_ctrl = __io_address(REALVIEW_SYS_RESETCTL);
	void __iomem *lock_ctrl = __io_address(REALVIEW_SYS_LOCK);

	/*
	 * To reset, we hit the on-board reset register
	 * in the system FPGA
	 */
	__raw_writel(REALVIEW_SYS_LOCK_VAL, lock_ctrl);
	__raw_writel(0x0000, reset_ctrl);
	__raw_writel(0x0004, reset_ctrl);
	dsb();
}

static void __init realview_pb11mp_init(void)
{
	int i;

#ifdef CONFIG_CACHE_L2X0
	/* 1MB (128KB/way), 8-way associativity, evmon/parity/share enabled
	 * Bits:  .... ...0 0111 1001 0000 .... .... .... */
	l2x0_init(__io_address(REALVIEW_TC11MP_L220_BASE), 0x00790000, 0xfe000fff);
#endif

	realview_flash_register(realview_pb11mp_flash_resource,
				ARRAY_SIZE(realview_pb11mp_flash_resource));
	realview_eth_register(NULL, realview_pb11mp_smsc911x_resources);
	platform_device_register(&realview_i2c_device);
	platform_device_register(&realview_cf_device);
	realview_usb_register(realview_pb11mp_isp1761_resources);
	platform_device_register(&pmu_device);

	for (i = 0; i < ARRAY_SIZE(amba_devs); i++) {
		struct amba_device *d = amba_devs[i];
		amba_device_register(d, &iomem_resource);
	}
}

MACHINE_START(REALVIEW_PB11MP, "ARM-RealView PB11MPCore")
	/* Maintainer: ARM Ltd/Deep Blue Solutions Ltd */
	.atag_offset	= 0x100,
	.smp		= smp_ops(realview_smp_ops),
	.fixup		= realview_fixup,
	.map_io		= realview_pb11mp_map_io,
	.init_early	= realview_init_early,
	.init_irq	= gic_init_irq,
	.init_time	= realview_pb11mp_timer_init,
	.init_machine	= realview_pb11mp_init,
#ifdef CONFIG_ZONE_DMA
	.dma_zone_size	= SZ_256M,
#endif
	.restart	= realview_pb11mp_restart,
MACHINE_END<|MERGE_RESOLUTION|>--- conflicted
+++ resolved
@@ -317,11 +317,7 @@
 	realview_pb11mp_twd_init();
 }
 
-<<<<<<< HEAD
-static void realview_pb11mp_restart(char mode, const char *cmd)
-=======
 static void realview_pb11mp_restart(enum reboot_mode mode, const char *cmd)
->>>>>>> d0e0ac97
 {
 	void __iomem *reset_ctrl = __io_address(REALVIEW_SYS_RESETCTL);
 	void __iomem *lock_ctrl = __io_address(REALVIEW_SYS_LOCK);
