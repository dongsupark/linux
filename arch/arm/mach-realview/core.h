/*
 *  linux/arch/arm/mach-realview/core.h
 *
 *  Copyright (C) 2004 ARM Limited
 *  Copyright (C) 2000 Deep Blue Solutions Ltd
 *
 * This program is free software; you can redistribute it and/or modify
 * it under the terms of the GNU General Public License as published by
 * the Free Software Foundation; either version 2 of the License, or
 * (at your option) any later version.
 *
 * This program is distributed in the hope that it will be useful,
 * but WITHOUT ANY WARRANTY; without even the implied warranty of
 * MERCHANTABILITY or FITNESS FOR A PARTICULAR PURPOSE.  See the
 * GNU General Public License for more details.
 *
 * You should have received a copy of the GNU General Public License
 * along with this program; if not, write to the Free Software
 * Foundation, Inc., 59 Temple Place, Suite 330, Boston, MA  02111-1307  USA
 */

#ifndef __ASM_ARCH_REALVIEW_H
#define __ASM_ARCH_REALVIEW_H

#include <linux/amba/bus.h>
#include <linux/io.h>

#include <asm/setup.h>
#include <asm/leds.h>

#define AMBA_DEVICE(name,busid,base,plat)			\
static struct amba_device name##_device = {			\
	.dev		= {					\
		.coherent_dma_mask = ~0,			\
		.init_name = busid,				\
		.platform_data = plat,				\
	},							\
	.res		= {					\
		.start	= REALVIEW_##base##_BASE,		\
		.end	= (REALVIEW_##base##_BASE) + SZ_4K - 1,	\
		.flags	= IORESOURCE_MEM,			\
	},							\
	.dma_mask	= ~0,					\
	.irq		= base##_IRQ,				\
}

struct machine_desc;

extern struct platform_device realview_flash_device;
extern struct platform_device realview_cf_device;
extern struct platform_device realview_i2c_device;
extern struct mmci_platform_data realview_mmc0_plat_data;
extern struct mmci_platform_data realview_mmc1_plat_data;
extern struct clcd_board clcd_plat_data;
extern void __iomem *timer0_va_base;
extern void __iomem *timer1_va_base;
extern void __iomem *timer2_va_base;
extern void __iomem *timer3_va_base;

extern void realview_leds_event(led_event_t ledevt);
extern void realview_timer_init(unsigned int timer_irq);
extern int realview_flash_register(struct resource *res, u32 num);
extern int realview_eth_register(const char *name, struct resource *res);
extern int realview_usb_register(struct resource *res);
extern void realview_init_early(void);
extern void realview_fixup(struct tag *tags, char **from,
			   struct meminfo *meminfo);
<<<<<<< HEAD
extern void (*realview_reset)(char);
=======
>>>>>>> dcd6c922

#endif<|MERGE_RESOLUTION|>--- conflicted
+++ resolved
@@ -65,9 +65,5 @@
 extern void realview_init_early(void);
 extern void realview_fixup(struct tag *tags, char **from,
 			   struct meminfo *meminfo);
-<<<<<<< HEAD
-extern void (*realview_reset)(char);
-=======
->>>>>>> dcd6c922
 
 #endif