/*
 * Copyright 2000 Deep Blue Solutions Ltd
 * Copyright 2004 ARM Limited
 * Copyright 2008 Cavium Networks
 *
 * This file is free software; you can redistribute it and/or modify
 * it under the terms of the GNU General Public License, Version 2, as
 * published by the Free Software Foundation.
 */

#ifndef __CNS3XXX_CORE_H
#define __CNS3XXX_CORE_H

#include <linux/reboot.h>

extern void cns3xxx_timer_init(void);

#ifdef CONFIG_CACHE_L2X0
void __init cns3xxx_l2x0_init(void);
#else
static inline void cns3xxx_l2x0_init(void) {}
#endif /* CONFIG_CACHE_L2X0 */

#ifdef CONFIG_PCI
<<<<<<< HEAD
extern int __init cns3xxx_pcie_init_late(void);
#else
static inline int __init cns3xxx_pcie_init_late(void)
{
	return -ENXIO;
}
=======
extern void __init cns3xxx_pcie_init_late(void);
#else
static inline void __init cns3xxx_pcie_init_late(void) {}
>>>>>>> 8013e8c7
#endif

void __init cns3xxx_map_io(void);
void __init cns3xxx_init_irq(void);
void cns3xxx_power_off(void);
void cns3xxx_restart(enum reboot_mode, const char *);

#endif /* __CNS3XXX_CORE_H */<|MERGE_RESOLUTION|>--- conflicted
+++ resolved
@@ -22,18 +22,9 @@
 #endif /* CONFIG_CACHE_L2X0 */
 
 #ifdef CONFIG_PCI
-<<<<<<< HEAD
-extern int __init cns3xxx_pcie_init_late(void);
-#else
-static inline int __init cns3xxx_pcie_init_late(void)
-{
-	return -ENXIO;
-}
-=======
 extern void __init cns3xxx_pcie_init_late(void);
 #else
 static inline void __init cns3xxx_pcie_init_late(void) {}
->>>>>>> 8013e8c7
 #endif
 
 void __init cns3xxx_map_io(void);
