config SOC_IMX23
	bool
	select ARM_AMBA
	select ARM_CPU_SUSPEND if PM
	select CPU_ARM926T
	select PINCTRL_IMX23

config SOC_IMX28
	bool
	select ARM_AMBA
	select ARM_CPU_SUSPEND if PM
	select CPU_ARM926T
	select PINCTRL_IMX28

config ARCH_MXS
	bool "Freescale MXS (i.MX23, i.MX28) support"
	depends on ARCH_MULTI_V5
	select ARCH_REQUIRE_GPIOLIB
	select CLKDEV_LOOKUP
	select CLKSRC_MMIO
	select CLKSRC_OF
	select GENERIC_CLOCKEVENTS
	select HAVE_CLK_PREPARE
	select PINCTRL
<<<<<<< HEAD
=======
	select SOC_BUS
>>>>>>> d0e0ac97
	select SOC_IMX23
	select SOC_IMX28
	select STMP_DEVICE
	help
	  Support for Freescale MXS-based family of processors<|MERGE_RESOLUTION|>--- conflicted
+++ resolved
@@ -22,10 +22,7 @@
 	select GENERIC_CLOCKEVENTS
 	select HAVE_CLK_PREPARE
 	select PINCTRL
-<<<<<<< HEAD
-=======
 	select SOC_BUS
->>>>>>> d0e0ac97
 	select SOC_IMX23
 	select SOC_IMX28
 	select STMP_DEVICE
