/*
 * Copyright 2012 Freescale Semiconductor, Inc.
 * Copyright 2012 Linaro Ltd.
 *
 * The code contained herein is licensed under the GNU General Public
 * License. You may obtain a copy of the GNU General Public License
 * Version 2 or later at the following locations:
 *
 * http://www.opensource.org/licenses/gpl-license.html
 * http://www.gnu.org/copyleft/gpl.html
 */

#include <linux/clk.h>
#include <linux/clk/mxs.h>
#include <linux/clkdev.h>
#include <linux/clocksource.h>
<<<<<<< HEAD
#include <linux/can/platform/flexcan.h>
=======
>>>>>>> d0e0ac97
#include <linux/delay.h>
#include <linux/err.h>
#include <linux/gpio.h>
#include <linux/init.h>
<<<<<<< HEAD
#include <linux/irqchip.h>
#include <linux/irqchip/mxs.h>
=======
#include <linux/irqchip/mxs.h>
#include <linux/reboot.h>
>>>>>>> d0e0ac97
#include <linux/micrel_phy.h>
#include <linux/of_address.h>
#include <linux/of_platform.h>
#include <linux/phy.h>
#include <linux/pinctrl/consumer.h>
#include <linux/sys_soc.h>
#include <asm/mach/arch.h>
#include <asm/mach/map.h>
#include <asm/mach/time.h>
#include <asm/system_misc.h>

#include "pm.h"

/* MXS DIGCTL SAIF CLKMUX */
#define MXS_DIGCTL_SAIF_CLKMUX_DIRECT		0x0
#define MXS_DIGCTL_SAIF_CLKMUX_CROSSINPUT	0x1
#define MXS_DIGCTL_SAIF_CLKMUX_EXTMSTR0		0x2
#define MXS_DIGCTL_SAIF_CLKMUX_EXTMSTR1		0x3

<<<<<<< HEAD
#define MXS_GPIO_NR(bank, nr)	((bank) * 32 + (nr))

#define MXS_SET_ADDR		0x4
#define MXS_CLR_ADDR		0x8
#define MXS_TOG_ADDR		0xc

static inline void __mxs_setl(u32 mask, void __iomem *reg)
{
	__raw_writel(mask, reg + MXS_SET_ADDR);
}

static inline void __mxs_clrl(u32 mask, void __iomem *reg)
{
	__raw_writel(mask, reg + MXS_CLR_ADDR);
}

static inline void __mxs_togl(u32 mask, void __iomem *reg)
{
	__raw_writel(mask, reg + MXS_TOG_ADDR);
}
=======
#define HW_DIGCTL_CHIPID	0x310
#define HW_DIGCTL_CHIPID_MASK	(0xffff << 16)
#define HW_DIGCTL_REV_MASK	0xff
#define HW_DIGCTL_CHIPID_MX23	(0x3780 << 16)
#define HW_DIGCTL_CHIPID_MX28	(0x2800 << 16)

#define MXS_CHIP_REVISION_1_0	0x10
#define MXS_CHIP_REVISION_1_1	0x11
#define MXS_CHIP_REVISION_1_2	0x12
#define MXS_CHIP_REVISION_1_3	0x13
#define MXS_CHIP_REVISION_1_4	0x14
#define MXS_CHIP_REV_UNKNOWN	0xff

#define MXS_GPIO_NR(bank, nr)	((bank) * 32 + (nr))
>>>>>>> d0e0ac97

#define MXS_SET_ADDR		0x4
#define MXS_CLR_ADDR		0x8
#define MXS_TOG_ADDR		0xc

static u32 chipid;
static u32 socid;

static inline void __mxs_setl(u32 mask, void __iomem *reg)
{
	__raw_writel(mask, reg + MXS_SET_ADDR);
}

static inline void __mxs_clrl(u32 mask, void __iomem *reg)
{
	__raw_writel(mask, reg + MXS_CLR_ADDR);
}

static inline void __mxs_togl(u32 mask, void __iomem *reg)
{
	__raw_writel(mask, reg + MXS_TOG_ADDR);
}

#define OCOTP_WORD_OFFSET		0x20
#define OCOTP_WORD_COUNT		0x20

<<<<<<< HEAD
static struct of_dev_auxdata mxs_auxdata_lookup[] __initdata = {
	OF_DEV_AUXDATA("fsl,imx28-flexcan", 0x80032000, NULL, &flexcan_pdata[0]),
	OF_DEV_AUXDATA("fsl,imx28-flexcan", 0x80034000, NULL, &flexcan_pdata[1]),
	{ /* sentinel */ }
};

#define OCOTP_WORD_OFFSET		0x20
#define OCOTP_WORD_COUNT		0x20

#define BM_OCOTP_CTRL_BUSY		(1 << 8)
#define BM_OCOTP_CTRL_ERROR		(1 << 9)
#define BM_OCOTP_CTRL_RD_BANK_OPEN	(1 << 12)

static DEFINE_MUTEX(ocotp_mutex);
static u32 ocotp_words[OCOTP_WORD_COUNT];

static const u32 *mxs_get_ocotp(void)
{
	struct device_node *np;
	void __iomem *ocotp_base;
	int timeout = 0x400;
	size_t i;
	static int once;

	if (once)
		return ocotp_words;

	np = of_find_compatible_node(NULL, NULL, "fsl,ocotp");
	ocotp_base = of_iomap(np, 0);
	WARN_ON(!ocotp_base);

=======
#define BM_OCOTP_CTRL_BUSY		(1 << 8)
#define BM_OCOTP_CTRL_ERROR		(1 << 9)
#define BM_OCOTP_CTRL_RD_BANK_OPEN	(1 << 12)

static DEFINE_MUTEX(ocotp_mutex);
static u32 ocotp_words[OCOTP_WORD_COUNT];

static const u32 *mxs_get_ocotp(void)
{
	struct device_node *np;
	void __iomem *ocotp_base;
	int timeout = 0x400;
	size_t i;
	static int once;

	if (once)
		return ocotp_words;

	np = of_find_compatible_node(NULL, NULL, "fsl,ocotp");
	ocotp_base = of_iomap(np, 0);
	WARN_ON(!ocotp_base);

>>>>>>> d0e0ac97
	mutex_lock(&ocotp_mutex);

	/*
	 * clk_enable(hbus_clk) for ocotp can be skipped
	 * as it must be on when system is running.
	 */

	/* try to clear ERROR bit */
	__mxs_clrl(BM_OCOTP_CTRL_ERROR, ocotp_base);

	/* check both BUSY and ERROR cleared */
	while ((__raw_readl(ocotp_base) &
		(BM_OCOTP_CTRL_BUSY | BM_OCOTP_CTRL_ERROR)) && --timeout)
		cpu_relax();

	if (unlikely(!timeout))
		goto error_unlock;

	/* open OCOTP banks for read */
	__mxs_setl(BM_OCOTP_CTRL_RD_BANK_OPEN, ocotp_base);

	/* approximately wait 32 hclk cycles */
	udelay(1);

	/* poll BUSY bit becoming cleared */
	timeout = 0x400;
	while ((__raw_readl(ocotp_base) & BM_OCOTP_CTRL_BUSY) && --timeout)
		cpu_relax();

	if (unlikely(!timeout))
		goto error_unlock;

	for (i = 0; i < OCOTP_WORD_COUNT; i++)
		ocotp_words[i] = __raw_readl(ocotp_base + OCOTP_WORD_OFFSET +
						i * 0x10);

	/* close banks for power saving */
	__mxs_clrl(BM_OCOTP_CTRL_RD_BANK_OPEN, ocotp_base);

	once = 1;

	mutex_unlock(&ocotp_mutex);

	return ocotp_words;

error_unlock:
	mutex_unlock(&ocotp_mutex);
	pr_err("%s: timeout in reading OCOTP\n", __func__);
	return NULL;
}

enum mac_oui {
	OUI_FSL,
	OUI_DENX,
	OUI_CRYSTALFONTZ,
};

static void __init update_fec_mac_prop(enum mac_oui oui)
{
	struct device_node *np, *from = NULL;
	struct property *newmac;
	const u32 *ocotp = mxs_get_ocotp();
	u8 *macaddr;
	u32 val;
	int i;

	for (i = 0; i < 2; i++) {
		np = of_find_compatible_node(from, NULL, "fsl,imx28-fec");
		if (!np)
			return;

		from = np;

		if (of_get_property(np, "local-mac-address", NULL))
			continue;

		newmac = kzalloc(sizeof(*newmac) + 6, GFP_KERNEL);
		if (!newmac)
			return;
		newmac->value = newmac + 1;
		newmac->length = 6;

		newmac->name = kstrdup("local-mac-address", GFP_KERNEL);
		if (!newmac->name) {
			kfree(newmac);
			return;
		}

		/*
		 * OCOTP only stores the last 4 octets for each mac address,
		 * so hard-code OUI here.
		 */
		macaddr = newmac->value;
		switch (oui) {
		case OUI_FSL:
			macaddr[0] = 0x00;
			macaddr[1] = 0x04;
			macaddr[2] = 0x9f;
			break;
		case OUI_DENX:
			macaddr[0] = 0xc0;
			macaddr[1] = 0xe5;
			macaddr[2] = 0x4e;
			break;
		case OUI_CRYSTALFONTZ:
			macaddr[0] = 0x58;
			macaddr[1] = 0xb9;
			macaddr[2] = 0xe1;
			break;
		}
		val = ocotp[i];
		macaddr[3] = (val >> 16) & 0xff;
		macaddr[4] = (val >> 8) & 0xff;
		macaddr[5] = (val >> 0) & 0xff;

		of_update_property(np, newmac);
	}
}

static inline void enable_clk_enet_out(void)
{
	struct clk *clk = clk_get_sys("enet_out", NULL);

	if (!IS_ERR(clk))
		clk_prepare_enable(clk);
}

static void __init imx28_evk_init(void)
{
	update_fec_mac_prop(OUI_FSL);

	mxs_saif_clkmux_select(MXS_DIGCTL_SAIF_CLKMUX_EXTMSTR0);
}

<<<<<<< HEAD
static void __init imx28_evk_post_init(void)
{
	if (!gpio_request_one(MX28EVK_FLEXCAN_SWITCH, GPIOF_DIR_OUT,
			      "flexcan-switch")) {
		flexcan_pdata[0].transceiver_switch = mx28evk_flexcan0_switch;
		flexcan_pdata[1].transceiver_switch = mx28evk_flexcan1_switch;
	}
}

=======
>>>>>>> d0e0ac97
static int apx4devkit_phy_fixup(struct phy_device *phy)
{
	phy->dev_flags |= MICREL_PHY_50MHZ_CLK;
	return 0;
}

static void __init apx4devkit_init(void)
{
	enable_clk_enet_out();

	if (IS_BUILTIN(CONFIG_PHYLIB))
		phy_register_fixup_for_uid(PHY_ID_KSZ8051, MICREL_PHY_ID_MASK,
					   apx4devkit_phy_fixup);
}

#define ENET0_MDC__GPIO_4_0	MXS_GPIO_NR(4, 0)
#define ENET0_MDIO__GPIO_4_1	MXS_GPIO_NR(4, 1)
#define ENET0_RX_EN__GPIO_4_2	MXS_GPIO_NR(4, 2)
#define ENET0_RXD0__GPIO_4_3	MXS_GPIO_NR(4, 3)
#define ENET0_RXD1__GPIO_4_4	MXS_GPIO_NR(4, 4)
#define ENET0_TX_EN__GPIO_4_6	MXS_GPIO_NR(4, 6)
#define ENET0_TXD0__GPIO_4_7	MXS_GPIO_NR(4, 7)
#define ENET0_TXD1__GPIO_4_8	MXS_GPIO_NR(4, 8)
#define ENET_CLK__GPIO_4_16	MXS_GPIO_NR(4, 16)

#define TX28_FEC_PHY_POWER	MXS_GPIO_NR(3, 29)
#define TX28_FEC_PHY_RESET	MXS_GPIO_NR(4, 13)
#define TX28_FEC_nINT		MXS_GPIO_NR(4, 5)

static const struct gpio tx28_gpios[] __initconst = {
	{ ENET0_MDC__GPIO_4_0, GPIOF_OUT_INIT_LOW, "GPIO_4_0" },
	{ ENET0_MDIO__GPIO_4_1, GPIOF_OUT_INIT_LOW, "GPIO_4_1" },
	{ ENET0_RX_EN__GPIO_4_2, GPIOF_OUT_INIT_LOW, "GPIO_4_2" },
	{ ENET0_RXD0__GPIO_4_3, GPIOF_OUT_INIT_LOW, "GPIO_4_3" },
	{ ENET0_RXD1__GPIO_4_4, GPIOF_OUT_INIT_LOW, "GPIO_4_4" },
	{ ENET0_TX_EN__GPIO_4_6, GPIOF_OUT_INIT_LOW, "GPIO_4_6" },
	{ ENET0_TXD0__GPIO_4_7, GPIOF_OUT_INIT_LOW, "GPIO_4_7" },
	{ ENET0_TXD1__GPIO_4_8, GPIOF_OUT_INIT_LOW, "GPIO_4_8" },
	{ ENET_CLK__GPIO_4_16, GPIOF_OUT_INIT_LOW, "GPIO_4_16" },
	{ TX28_FEC_PHY_POWER, GPIOF_OUT_INIT_LOW, "fec-phy-power" },
	{ TX28_FEC_PHY_RESET, GPIOF_OUT_INIT_LOW, "fec-phy-reset" },
	{ TX28_FEC_nINT, GPIOF_DIR_IN, "fec-int" },
};

static void __init tx28_post_init(void)
{
	struct device_node *np;
	struct platform_device *pdev;
	struct pinctrl *pctl;
	int ret;

	enable_clk_enet_out();

	np = of_find_compatible_node(NULL, NULL, "fsl,imx28-fec");
	pdev = of_find_device_by_node(np);
	if (!pdev) {
		pr_err("%s: failed to find fec device\n", __func__);
		return;
	}

	pctl = pinctrl_get_select(&pdev->dev, "gpio_mode");
	if (IS_ERR(pctl)) {
		pr_err("%s: failed to get pinctrl state\n", __func__);
		return;
	}

	ret = gpio_request_array(tx28_gpios, ARRAY_SIZE(tx28_gpios));
	if (ret) {
		pr_err("%s: failed to request gpios: %d\n", __func__, ret);
		return;
	}

	/* Power up fec phy */
	gpio_set_value(TX28_FEC_PHY_POWER, 1);
	msleep(26); /* 25ms according to data sheet */

	/* Mode strap pins */
	gpio_set_value(ENET0_RX_EN__GPIO_4_2, 1);
	gpio_set_value(ENET0_RXD0__GPIO_4_3, 1);
	gpio_set_value(ENET0_RXD1__GPIO_4_4, 1);

	udelay(100); /* minimum assertion time for nRST */

	/* Deasserting FEC PHY RESET */
	gpio_set_value(TX28_FEC_PHY_RESET, 1);

	pinctrl_put(pctl);
}

static void __init crystalfontz_init(void)
{
	update_fec_mac_prop(OUI_CRYSTALFONTZ);
}

<<<<<<< HEAD
static void __init cfa10037_init(void)
{
	update_fec_mac_prop(OUI_CRYSTALFONTZ);
=======
static const char __init *mxs_get_soc_id(void)
{
	struct device_node *np;
	void __iomem *digctl_base;

	np = of_find_compatible_node(NULL, NULL, "fsl,imx23-digctl");
	digctl_base = of_iomap(np, 0);
	WARN_ON(!digctl_base);

	chipid = readl(digctl_base + HW_DIGCTL_CHIPID);
	socid = chipid & HW_DIGCTL_CHIPID_MASK;

	iounmap(digctl_base);
	of_node_put(np);

	switch (socid) {
	case HW_DIGCTL_CHIPID_MX23:
		return "i.MX23";
	case HW_DIGCTL_CHIPID_MX28:
		return "i.MX28";
	default:
		return "Unknown";
	}
}

static u32 __init mxs_get_cpu_rev(void)
{
	u32 rev = chipid & HW_DIGCTL_REV_MASK;

	switch (socid) {
	case HW_DIGCTL_CHIPID_MX23:
		switch (rev) {
		case 0x0:
			return MXS_CHIP_REVISION_1_0;
		case 0x1:
			return MXS_CHIP_REVISION_1_1;
		case 0x2:
			return MXS_CHIP_REVISION_1_2;
		case 0x3:
			return MXS_CHIP_REVISION_1_3;
		case 0x4:
			return MXS_CHIP_REVISION_1_4;
		default:
			return MXS_CHIP_REV_UNKNOWN;
		}
	case HW_DIGCTL_CHIPID_MX28:
		switch (rev) {
		case 0x0:
			return MXS_CHIP_REVISION_1_1;
		case 0x1:
			return MXS_CHIP_REVISION_1_2;
		default:
			return MXS_CHIP_REV_UNKNOWN;
		}
	default:
		return MXS_CHIP_REV_UNKNOWN;
	}
}

static const char __init *mxs_get_revision(void)
{
	u32 rev = mxs_get_cpu_rev();

	if (rev != MXS_CHIP_REV_UNKNOWN)
		return kasprintf(GFP_KERNEL, "TO%d.%d", (rev >> 4) & 0xf,
				rev & 0xf);
	else
		return kasprintf(GFP_KERNEL, "%s", "Unknown");
>>>>>>> d0e0ac97
}

static void __init mxs_machine_init(void)
{
	struct device_node *root;
	struct device *parent;
	struct soc_device *soc_dev;
	struct soc_device_attribute *soc_dev_attr;
	int ret;

	soc_dev_attr = kzalloc(sizeof(*soc_dev_attr), GFP_KERNEL);
	if (!soc_dev_attr)
		return;

	root = of_find_node_by_path("/");
	ret = of_property_read_string(root, "model", &soc_dev_attr->machine);
	if (ret)
		return;

	soc_dev_attr->family = "Freescale MXS Family";
	soc_dev_attr->soc_id = mxs_get_soc_id();
	soc_dev_attr->revision = mxs_get_revision();

	soc_dev = soc_device_register(soc_dev_attr);
	if (IS_ERR(soc_dev)) {
		kfree(soc_dev_attr->revision);
		kfree(soc_dev_attr);
		return;
	}

	parent = soc_device_to_device(soc_dev);

	if (of_machine_is_compatible("fsl,imx28-evk"))
		imx28_evk_init();
	else if (of_machine_is_compatible("bluegiga,apx4devkit"))
		apx4devkit_init();
<<<<<<< HEAD
	else if (of_machine_is_compatible("crystalfontz,cfa10037"))
		cfa10037_init();
	else if (of_machine_is_compatible("crystalfontz,cfa10049"))
		cfa10049_init();
=======
	else if (of_machine_is_compatible("crystalfontz,cfa10037") ||
		 of_machine_is_compatible("crystalfontz,cfa10049") ||
		 of_machine_is_compatible("crystalfontz,cfa10055") ||
		 of_machine_is_compatible("crystalfontz,cfa10057"))
		crystalfontz_init();
>>>>>>> d0e0ac97

	of_platform_populate(NULL, of_default_bus_match_table,
			     NULL, parent);

	if (of_machine_is_compatible("karo,tx28"))
		tx28_post_init();
}

#define MX23_CLKCTRL_RESET_OFFSET	0x120
#define MX28_CLKCTRL_RESET_OFFSET	0x1e0
#define MXS_CLKCTRL_RESET_CHIP		(1 << 1)

/*
 * Reset the system. It is called by machine_restart().
 */
static void mxs_restart(enum reboot_mode mode, const char *cmd)
{
	struct device_node *np;
	void __iomem *reset_addr;

	np = of_find_compatible_node(NULL, NULL, "fsl,clkctrl");
	reset_addr = of_iomap(np, 0);
	if (!reset_addr)
		goto soft;

	if (of_device_is_compatible(np, "fsl,imx23-clkctrl"))
		reset_addr += MX23_CLKCTRL_RESET_OFFSET;
	else
		reset_addr += MX28_CLKCTRL_RESET_OFFSET;

	/* reset the chip */
	__mxs_setl(MXS_CLKCTRL_RESET_CHIP, reset_addr);

	pr_err("Failed to assert the chip reset\n");

	/* Delay to allow the serial port to show the message */
	mdelay(50);

soft:
	/* We'll take a jump through zero as a poor second */
	soft_restart(0);
}

<<<<<<< HEAD
#define MX23_CLKCTRL_RESET_OFFSET	0x120
#define MX28_CLKCTRL_RESET_OFFSET	0x1e0
#define MXS_CLKCTRL_RESET_CHIP		(1 << 1)

/*
 * Reset the system. It is called by machine_restart().
 */
static void mxs_restart(char mode, const char *cmd)
{
	struct device_node *np;
	void __iomem *reset_addr;

	np = of_find_compatible_node(NULL, NULL, "fsl,clkctrl");
	reset_addr = of_iomap(np, 0);
	if (!reset_addr)
		goto soft;

	if (of_device_is_compatible(np, "fsl,imx23-clkctrl"))
		reset_addr += MX23_CLKCTRL_RESET_OFFSET;
	else
		reset_addr += MX28_CLKCTRL_RESET_OFFSET;

	/* reset the chip */
	__mxs_setl(MXS_CLKCTRL_RESET_CHIP, reset_addr);

	pr_err("Failed to assert the chip reset\n");

	/* Delay to allow the serial port to show the message */
	mdelay(50);

soft:
	/* We'll take a jump through zero as a poor second */
	soft_restart(0);
}

static void __init mxs_timer_init(void)
{
	if (of_machine_is_compatible("fsl,imx23"))
		mx23_clocks_init();
	else
		mx28_clocks_init();
	clocksource_of_init();
}

=======
static void __init mxs_timer_init(void)
{
	if (of_machine_is_compatible("fsl,imx23"))
		mx23_clocks_init();
	else
		mx28_clocks_init();
	clocksource_of_init();
}

>>>>>>> d0e0ac97
static const char *mxs_dt_compat[] __initdata = {
	"fsl,imx28",
	"fsl,imx23",
	NULL,
};

DT_MACHINE_START(MXS, "Freescale MXS (Device Tree)")
<<<<<<< HEAD
	.map_io		= debug_ll_io_init,
	.init_irq	= irqchip_init,
=======
>>>>>>> d0e0ac97
	.handle_irq	= icoll_handle_irq,
	.init_time	= mxs_timer_init,
	.init_machine	= mxs_machine_init,
	.init_late      = mxs_pm_init,
	.dt_compat	= mxs_dt_compat,
	.restart	= mxs_restart,
MACHINE_END<|MERGE_RESOLUTION|>--- conflicted
+++ resolved
@@ -14,21 +14,12 @@
 #include <linux/clk/mxs.h>
 #include <linux/clkdev.h>
 #include <linux/clocksource.h>
-<<<<<<< HEAD
-#include <linux/can/platform/flexcan.h>
-=======
->>>>>>> d0e0ac97
 #include <linux/delay.h>
 #include <linux/err.h>
 #include <linux/gpio.h>
 #include <linux/init.h>
-<<<<<<< HEAD
-#include <linux/irqchip.h>
-#include <linux/irqchip/mxs.h>
-=======
 #include <linux/irqchip/mxs.h>
 #include <linux/reboot.h>
->>>>>>> d0e0ac97
 #include <linux/micrel_phy.h>
 #include <linux/of_address.h>
 #include <linux/of_platform.h>
@@ -48,28 +39,6 @@
 #define MXS_DIGCTL_SAIF_CLKMUX_EXTMSTR0		0x2
 #define MXS_DIGCTL_SAIF_CLKMUX_EXTMSTR1		0x3
 
-<<<<<<< HEAD
-#define MXS_GPIO_NR(bank, nr)	((bank) * 32 + (nr))
-
-#define MXS_SET_ADDR		0x4
-#define MXS_CLR_ADDR		0x8
-#define MXS_TOG_ADDR		0xc
-
-static inline void __mxs_setl(u32 mask, void __iomem *reg)
-{
-	__raw_writel(mask, reg + MXS_SET_ADDR);
-}
-
-static inline void __mxs_clrl(u32 mask, void __iomem *reg)
-{
-	__raw_writel(mask, reg + MXS_CLR_ADDR);
-}
-
-static inline void __mxs_togl(u32 mask, void __iomem *reg)
-{
-	__raw_writel(mask, reg + MXS_TOG_ADDR);
-}
-=======
 #define HW_DIGCTL_CHIPID	0x310
 #define HW_DIGCTL_CHIPID_MASK	(0xffff << 16)
 #define HW_DIGCTL_REV_MASK	0xff
@@ -84,7 +53,6 @@
 #define MXS_CHIP_REV_UNKNOWN	0xff
 
 #define MXS_GPIO_NR(bank, nr)	((bank) * 32 + (nr))
->>>>>>> d0e0ac97
 
 #define MXS_SET_ADDR		0x4
 #define MXS_CLR_ADDR		0x8
@@ -107,16 +75,6 @@
 {
 	__raw_writel(mask, reg + MXS_TOG_ADDR);
 }
-
-#define OCOTP_WORD_OFFSET		0x20
-#define OCOTP_WORD_COUNT		0x20
-
-<<<<<<< HEAD
-static struct of_dev_auxdata mxs_auxdata_lookup[] __initdata = {
-	OF_DEV_AUXDATA("fsl,imx28-flexcan", 0x80032000, NULL, &flexcan_pdata[0]),
-	OF_DEV_AUXDATA("fsl,imx28-flexcan", 0x80034000, NULL, &flexcan_pdata[1]),
-	{ /* sentinel */ }
-};
 
 #define OCOTP_WORD_OFFSET		0x20
 #define OCOTP_WORD_COUNT		0x20
@@ -143,30 +101,6 @@
 	ocotp_base = of_iomap(np, 0);
 	WARN_ON(!ocotp_base);
 
-=======
-#define BM_OCOTP_CTRL_BUSY		(1 << 8)
-#define BM_OCOTP_CTRL_ERROR		(1 << 9)
-#define BM_OCOTP_CTRL_RD_BANK_OPEN	(1 << 12)
-
-static DEFINE_MUTEX(ocotp_mutex);
-static u32 ocotp_words[OCOTP_WORD_COUNT];
-
-static const u32 *mxs_get_ocotp(void)
-{
-	struct device_node *np;
-	void __iomem *ocotp_base;
-	int timeout = 0x400;
-	size_t i;
-	static int once;
-
-	if (once)
-		return ocotp_words;
-
-	np = of_find_compatible_node(NULL, NULL, "fsl,ocotp");
-	ocotp_base = of_iomap(np, 0);
-	WARN_ON(!ocotp_base);
-
->>>>>>> d0e0ac97
 	mutex_lock(&ocotp_mutex);
 
 	/*
@@ -301,18 +235,6 @@
 	mxs_saif_clkmux_select(MXS_DIGCTL_SAIF_CLKMUX_EXTMSTR0);
 }
 
-<<<<<<< HEAD
-static void __init imx28_evk_post_init(void)
-{
-	if (!gpio_request_one(MX28EVK_FLEXCAN_SWITCH, GPIOF_DIR_OUT,
-			      "flexcan-switch")) {
-		flexcan_pdata[0].transceiver_switch = mx28evk_flexcan0_switch;
-		flexcan_pdata[1].transceiver_switch = mx28evk_flexcan1_switch;
-	}
-}
-
-=======
->>>>>>> d0e0ac97
 static int apx4devkit_phy_fixup(struct phy_device *phy)
 {
 	phy->dev_flags |= MICREL_PHY_50MHZ_CLK;
@@ -407,11 +329,6 @@
 	update_fec_mac_prop(OUI_CRYSTALFONTZ);
 }
 
-<<<<<<< HEAD
-static void __init cfa10037_init(void)
-{
-	update_fec_mac_prop(OUI_CRYSTALFONTZ);
-=======
 static const char __init *mxs_get_soc_id(void)
 {
 	struct device_node *np;
@@ -480,7 +397,6 @@
 				rev & 0xf);
 	else
 		return kasprintf(GFP_KERNEL, "%s", "Unknown");
->>>>>>> d0e0ac97
 }
 
 static void __init mxs_machine_init(void)
@@ -517,18 +433,11 @@
 		imx28_evk_init();
 	else if (of_machine_is_compatible("bluegiga,apx4devkit"))
 		apx4devkit_init();
-<<<<<<< HEAD
-	else if (of_machine_is_compatible("crystalfontz,cfa10037"))
-		cfa10037_init();
-	else if (of_machine_is_compatible("crystalfontz,cfa10049"))
-		cfa10049_init();
-=======
 	else if (of_machine_is_compatible("crystalfontz,cfa10037") ||
 		 of_machine_is_compatible("crystalfontz,cfa10049") ||
 		 of_machine_is_compatible("crystalfontz,cfa10055") ||
 		 of_machine_is_compatible("crystalfontz,cfa10057"))
 		crystalfontz_init();
->>>>>>> d0e0ac97
 
 	of_platform_populate(NULL, of_default_bus_match_table,
 			     NULL, parent);
@@ -545,42 +454,6 @@
  * Reset the system. It is called by machine_restart().
  */
 static void mxs_restart(enum reboot_mode mode, const char *cmd)
-{
-	struct device_node *np;
-	void __iomem *reset_addr;
-
-	np = of_find_compatible_node(NULL, NULL, "fsl,clkctrl");
-	reset_addr = of_iomap(np, 0);
-	if (!reset_addr)
-		goto soft;
-
-	if (of_device_is_compatible(np, "fsl,imx23-clkctrl"))
-		reset_addr += MX23_CLKCTRL_RESET_OFFSET;
-	else
-		reset_addr += MX28_CLKCTRL_RESET_OFFSET;
-
-	/* reset the chip */
-	__mxs_setl(MXS_CLKCTRL_RESET_CHIP, reset_addr);
-
-	pr_err("Failed to assert the chip reset\n");
-
-	/* Delay to allow the serial port to show the message */
-	mdelay(50);
-
-soft:
-	/* We'll take a jump through zero as a poor second */
-	soft_restart(0);
-}
-
-<<<<<<< HEAD
-#define MX23_CLKCTRL_RESET_OFFSET	0x120
-#define MX28_CLKCTRL_RESET_OFFSET	0x1e0
-#define MXS_CLKCTRL_RESET_CHIP		(1 << 1)
-
-/*
- * Reset the system. It is called by machine_restart().
- */
-static void mxs_restart(char mode, const char *cmd)
 {
 	struct device_node *np;
 	void __iomem *reset_addr;
@@ -617,17 +490,6 @@
 	clocksource_of_init();
 }
 
-=======
-static void __init mxs_timer_init(void)
-{
-	if (of_machine_is_compatible("fsl,imx23"))
-		mx23_clocks_init();
-	else
-		mx28_clocks_init();
-	clocksource_of_init();
-}
-
->>>>>>> d0e0ac97
 static const char *mxs_dt_compat[] __initdata = {
 	"fsl,imx28",
 	"fsl,imx23",
@@ -635,11 +497,6 @@
 };
 
 DT_MACHINE_START(MXS, "Freescale MXS (Device Tree)")
-<<<<<<< HEAD
-	.map_io		= debug_ll_io_init,
-	.init_irq	= irqchip_init,
-=======
->>>>>>> d0e0ac97
 	.handle_irq	= icoll_handle_irq,
 	.init_time	= mxs_timer_init,
 	.init_machine	= mxs_machine_init,
