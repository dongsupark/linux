/*
 * Copyright (C) 2011
 * Stefano Babic, DENX Software Engineering, <sbabic@denx.de>
 *
 * based on: mach-mx28_evk.c
 * Copyright 2010 Freescale Semiconductor, Inc. All Rights Reserved.
 *
 * This program is free software; you can redistribute it and/or modify
 * it under the terms of the GNU General Public License as published by
 * the Free Software Foundation; either version 2 of the License, or
 * (at your option) any later version.
 *
 * This program is distributed in the hope that it will be useful,
 * but WITHOUT ANY WARRANTY; without even the implied warranty of
 * MERCHANTABILITY or FITNESS FOR A PARTICULAR PURPOSE.  See the
 * GNU General Public License for more details.
 */

#include <linux/delay.h>
#include <linux/platform_device.h>
#include <linux/gpio.h>
#include <linux/leds.h>
#include <linux/irq.h>
#include <linux/clk.h>
#include <linux/i2c.h>
#include <linux/i2c/at24.h>

#include <asm/mach-types.h>
#include <asm/mach/arch.h>
#include <asm/mach/time.h>

#include <mach/common.h>
#include <mach/iomux-mx28.h>

#include "devices-mx28.h"

#define M28EVK_GPIO_USERLED1	MXS_GPIO_NR(3, 16)
#define M28EVK_GPIO_USERLED2	MXS_GPIO_NR(3, 17)

#define MX28EVK_BL_ENABLE	MXS_GPIO_NR(3, 18)
#define M28EVK_LCD_ENABLE	MXS_GPIO_NR(3, 28)

#define MX28EVK_MMC0_WRITE_PROTECT	MXS_GPIO_NR(2, 12)
#define MX28EVK_MMC1_WRITE_PROTECT	MXS_GPIO_NR(0, 28)

static const iomux_cfg_t m28evk_pads[] __initconst = {
	/* duart */
	MX28_PAD_AUART0_CTS__DUART_RX | MXS_PAD_CTRL,
	MX28_PAD_AUART0_RTS__DUART_TX | MXS_PAD_CTRL,

	/* auart0 */
	MX28_PAD_AUART0_RX__AUART0_RX | MXS_PAD_CTRL,
	MX28_PAD_AUART0_TX__AUART0_TX | MXS_PAD_CTRL,

	/* auart3 */
	MX28_PAD_AUART3_RX__AUART3_RX | MXS_PAD_CTRL,
	MX28_PAD_AUART3_TX__AUART3_TX | MXS_PAD_CTRL,
	MX28_PAD_AUART3_CTS__AUART3_CTS | MXS_PAD_CTRL,
	MX28_PAD_AUART3_RTS__AUART3_RTS | MXS_PAD_CTRL,

#define MXS_PAD_FEC	(MXS_PAD_8MA | MXS_PAD_3V3 | MXS_PAD_PULLUP)
	/* fec0 */
	MX28_PAD_ENET0_MDC__ENET0_MDC | MXS_PAD_FEC,
	MX28_PAD_ENET0_MDIO__ENET0_MDIO | MXS_PAD_FEC,
	MX28_PAD_ENET0_RX_EN__ENET0_RX_EN | MXS_PAD_FEC,
	MX28_PAD_ENET0_RXD0__ENET0_RXD0 | MXS_PAD_FEC,
	MX28_PAD_ENET0_RXD1__ENET0_RXD1 | MXS_PAD_FEC,
	MX28_PAD_ENET0_TX_EN__ENET0_TX_EN | MXS_PAD_FEC,
	MX28_PAD_ENET0_TXD0__ENET0_TXD0 | MXS_PAD_FEC,
	MX28_PAD_ENET0_TXD1__ENET0_TXD1 | MXS_PAD_FEC,
	MX28_PAD_ENET_CLK__CLKCTRL_ENET | MXS_PAD_FEC,
	/* fec1 */
	MX28_PAD_ENET0_CRS__ENET1_RX_EN | MXS_PAD_FEC,
	MX28_PAD_ENET0_RXD2__ENET1_RXD0 | MXS_PAD_FEC,
	MX28_PAD_ENET0_RXD3__ENET1_RXD1 | MXS_PAD_FEC,
	MX28_PAD_ENET0_COL__ENET1_TX_EN | MXS_PAD_FEC,
	MX28_PAD_ENET0_TXD2__ENET1_TXD0 | MXS_PAD_FEC,
	MX28_PAD_ENET0_TXD3__ENET1_TXD1 | MXS_PAD_FEC,

	/* flexcan0 */
	MX28_PAD_GPMI_RDY2__CAN0_TX,
	MX28_PAD_GPMI_RDY3__CAN0_RX,

	/* flexcan1 */
	MX28_PAD_GPMI_CE2N__CAN1_TX,
	MX28_PAD_GPMI_CE3N__CAN1_RX,

	/* I2C */
	MX28_PAD_I2C0_SCL__I2C0_SCL,
	MX28_PAD_I2C0_SDA__I2C0_SDA,

	/* mxsfb (lcdif) */
	MX28_PAD_LCD_D00__LCD_D0 | MXS_PAD_CTRL,
	MX28_PAD_LCD_D01__LCD_D1 | MXS_PAD_CTRL,
	MX28_PAD_LCD_D02__LCD_D2 | MXS_PAD_CTRL,
	MX28_PAD_LCD_D03__LCD_D3 | MXS_PAD_CTRL,
	MX28_PAD_LCD_D04__LCD_D4 | MXS_PAD_CTRL,
	MX28_PAD_LCD_D05__LCD_D5 | MXS_PAD_CTRL,
	MX28_PAD_LCD_D06__LCD_D6 | MXS_PAD_CTRL,
	MX28_PAD_LCD_D07__LCD_D7 | MXS_PAD_CTRL,
	MX28_PAD_LCD_D08__LCD_D8 | MXS_PAD_CTRL,
	MX28_PAD_LCD_D09__LCD_D9 | MXS_PAD_CTRL,
	MX28_PAD_LCD_D10__LCD_D10 | MXS_PAD_CTRL,
	MX28_PAD_LCD_D11__LCD_D11 | MXS_PAD_CTRL,
	MX28_PAD_LCD_D12__LCD_D12 | MXS_PAD_CTRL,
	MX28_PAD_LCD_D13__LCD_D13 | MXS_PAD_CTRL,
	MX28_PAD_LCD_D14__LCD_D14 | MXS_PAD_CTRL,
	MX28_PAD_LCD_D15__LCD_D15 | MXS_PAD_CTRL,
	MX28_PAD_LCD_D16__LCD_D16 | MXS_PAD_CTRL,
	MX28_PAD_LCD_D17__LCD_D17 | MXS_PAD_CTRL,
	MX28_PAD_LCD_D18__LCD_D18 | MXS_PAD_CTRL,
	MX28_PAD_LCD_D19__LCD_D19 | MXS_PAD_CTRL,
	MX28_PAD_LCD_D20__LCD_D20 | MXS_PAD_CTRL,
	MX28_PAD_LCD_D21__LCD_D21 | MXS_PAD_CTRL,
	MX28_PAD_LCD_D22__LCD_D22 | MXS_PAD_CTRL,
	MX28_PAD_LCD_D23__LCD_D23 | MXS_PAD_CTRL,

	MX28_PAD_LCD_ENABLE__LCD_ENABLE	| MXS_PAD_CTRL,
	MX28_PAD_LCD_DOTCLK__LCD_DOTCLK | MXS_PAD_CTRL,

	/* mmc0 */
	MX28_PAD_SSP0_DATA0__SSP0_D0 |
		(MXS_PAD_8MA | MXS_PAD_3V3 | MXS_PAD_PULLUP),
	MX28_PAD_SSP0_DATA1__SSP0_D1 |
		(MXS_PAD_8MA | MXS_PAD_3V3 | MXS_PAD_PULLUP),
	MX28_PAD_SSP0_DATA2__SSP0_D2 |
		(MXS_PAD_8MA | MXS_PAD_3V3 | MXS_PAD_PULLUP),
	MX28_PAD_SSP0_DATA3__SSP0_D3 |
		(MXS_PAD_8MA | MXS_PAD_3V3 | MXS_PAD_PULLUP),
	MX28_PAD_SSP0_DATA4__SSP0_D4 |
		(MXS_PAD_8MA | MXS_PAD_3V3 | MXS_PAD_PULLUP),
	MX28_PAD_SSP0_DATA5__SSP0_D5 |
		(MXS_PAD_8MA | MXS_PAD_3V3 | MXS_PAD_PULLUP),
	MX28_PAD_SSP0_DATA6__SSP0_D6 |
		(MXS_PAD_8MA | MXS_PAD_3V3 | MXS_PAD_PULLUP),
	MX28_PAD_SSP0_DATA7__SSP0_D7 |
		(MXS_PAD_8MA | MXS_PAD_3V3 | MXS_PAD_PULLUP),
	MX28_PAD_SSP0_CMD__SSP0_CMD |
		(MXS_PAD_8MA | MXS_PAD_3V3 | MXS_PAD_PULLUP),
	MX28_PAD_SSP0_DETECT__SSP0_CARD_DETECT |
		(MXS_PAD_8MA | MXS_PAD_3V3 | MXS_PAD_NOPULL),
	MX28_PAD_SSP0_SCK__SSP0_SCK |
		(MXS_PAD_12MA | MXS_PAD_3V3 | MXS_PAD_NOPULL),

	/* mmc1 */
	MX28_PAD_GPMI_D00__SSP1_D0 |
		(MXS_PAD_8MA | MXS_PAD_3V3 | MXS_PAD_PULLUP),
	MX28_PAD_GPMI_D01__SSP1_D1 |
		(MXS_PAD_8MA | MXS_PAD_3V3 | MXS_PAD_PULLUP),
	MX28_PAD_GPMI_D02__SSP1_D2 |
		(MXS_PAD_8MA | MXS_PAD_3V3 | MXS_PAD_PULLUP),
	MX28_PAD_GPMI_D03__SSP1_D3 |
		(MXS_PAD_8MA | MXS_PAD_3V3 | MXS_PAD_PULLUP),
	MX28_PAD_GPMI_D04__SSP1_D4 |
		(MXS_PAD_8MA | MXS_PAD_3V3 | MXS_PAD_PULLUP),
	MX28_PAD_GPMI_D05__SSP1_D5 |
		(MXS_PAD_8MA | MXS_PAD_3V3 | MXS_PAD_PULLUP),
	MX28_PAD_GPMI_D06__SSP1_D6 |
		(MXS_PAD_8MA | MXS_PAD_3V3 | MXS_PAD_PULLUP),
	MX28_PAD_GPMI_D07__SSP1_D7 |
		(MXS_PAD_8MA | MXS_PAD_3V3 | MXS_PAD_PULLUP),
	MX28_PAD_GPMI_RDY1__SSP1_CMD |
		(MXS_PAD_8MA | MXS_PAD_3V3 | MXS_PAD_PULLUP),
	MX28_PAD_GPMI_RDY0__SSP1_CARD_DETECT |
		(MXS_PAD_8MA | MXS_PAD_3V3 | MXS_PAD_NOPULL),
	MX28_PAD_GPMI_WRN__SSP1_SCK |
		(MXS_PAD_12MA | MXS_PAD_3V3 | MXS_PAD_NOPULL),
	/* write protect */
	MX28_PAD_GPMI_RESETN__GPIO_0_28 |
		(MXS_PAD_4MA | MXS_PAD_3V3 | MXS_PAD_NOPULL),
	/* slot power enable */
	MX28_PAD_PWM4__GPIO_3_29 |
		(MXS_PAD_4MA | MXS_PAD_3V3 | MXS_PAD_NOPULL),

	/* led */
	MX28_PAD_PWM0__GPIO_3_16 | MXS_PAD_CTRL,
	MX28_PAD_PWM1__GPIO_3_17 | MXS_PAD_CTRL,

	/* nand */
	MX28_PAD_GPMI_D00__GPMI_D0 |
		(MXS_PAD_4MA | MXS_PAD_1V8 | MXS_PAD_NOPULL),
	MX28_PAD_GPMI_D01__GPMI_D1 |
		(MXS_PAD_4MA | MXS_PAD_1V8 | MXS_PAD_NOPULL),
	MX28_PAD_GPMI_D02__GPMI_D2 |
		(MXS_PAD_4MA | MXS_PAD_1V8 | MXS_PAD_NOPULL),
	MX28_PAD_GPMI_D03__GPMI_D3 |
		(MXS_PAD_4MA | MXS_PAD_1V8 | MXS_PAD_NOPULL),
	MX28_PAD_GPMI_D04__GPMI_D4 |
		(MXS_PAD_4MA | MXS_PAD_1V8 | MXS_PAD_NOPULL),
	MX28_PAD_GPMI_D05__GPMI_D5 |
		(MXS_PAD_4MA | MXS_PAD_1V8 | MXS_PAD_NOPULL),
	MX28_PAD_GPMI_D06__GPMI_D6 |
		(MXS_PAD_4MA | MXS_PAD_1V8 | MXS_PAD_NOPULL),
	MX28_PAD_GPMI_D07__GPMI_D7 |
		(MXS_PAD_4MA | MXS_PAD_1V8 | MXS_PAD_NOPULL),
	MX28_PAD_GPMI_CE0N__GPMI_CE0N |
		(MXS_PAD_4MA | MXS_PAD_1V8 | MXS_PAD_NOPULL),
	MX28_PAD_GPMI_RDY0__GPMI_READY0 |
		(MXS_PAD_4MA | MXS_PAD_1V8 | MXS_PAD_NOPULL),
	MX28_PAD_GPMI_RDN__GPMI_RDN |
		(MXS_PAD_12MA | MXS_PAD_1V8 | MXS_PAD_PULLUP),
	MX28_PAD_GPMI_WRN__GPMI_WRN |
		(MXS_PAD_12MA | MXS_PAD_1V8 | MXS_PAD_PULLUP),
	MX28_PAD_GPMI_ALE__GPMI_ALE |
		(MXS_PAD_4MA | MXS_PAD_1V8 | MXS_PAD_PULLUP),
	MX28_PAD_GPMI_CLE__GPMI_CLE |
		(MXS_PAD_4MA | MXS_PAD_1V8 | MXS_PAD_PULLUP),
	MX28_PAD_GPMI_RESETN__GPMI_RESETN |
		(MXS_PAD_12MA | MXS_PAD_1V8 | MXS_PAD_PULLUP),

	/* Backlight */
	MX28_PAD_PWM3__GPIO_3_28 | MXS_PAD_CTRL,
};

/* led */
static const struct gpio_led m28evk_leds[] __initconst = {
	{
		.name = "user-led1",
		.default_trigger = "heartbeat",
		.gpio = M28EVK_GPIO_USERLED1,
	},
	{
		.name = "user-led2",
		.default_trigger = "heartbeat",
		.gpio = M28EVK_GPIO_USERLED2,
	},
};

static const struct gpio_led_platform_data m28evk_led_data __initconst = {
	.leds = m28evk_leds,
	.num_leds = ARRAY_SIZE(m28evk_leds),
};

static struct fec_platform_data mx28_fec_pdata[] __initdata = {
	{
		/* fec0 */
		.phy = PHY_INTERFACE_MODE_RMII,
	}, {
		/* fec1 */
		.phy = PHY_INTERFACE_MODE_RMII,
	},
};

static int __init m28evk_fec_get_mac(void)
{
	int i;
	u32 val;
	const u32 *ocotp = mxs_get_ocotp();

	if (!ocotp) {
		pr_err("%s: timeout when reading fec mac from OCOTP\n",
			__func__);
		return -ETIMEDOUT;
	}

	/*
	 * OCOTP only stores the last 4 octets for each mac address,
	 * so hard-code DENX OUI (C0:E5:4E) here.
	 */
	for (i = 0; i < 2; i++) {
		val = ocotp[i * 4];
		mx28_fec_pdata[i].mac[0] = 0xC0;
		mx28_fec_pdata[i].mac[1] = 0xE5;
		mx28_fec_pdata[i].mac[2] = 0x4E;
		mx28_fec_pdata[i].mac[3] = (val >> 16) & 0xff;
		mx28_fec_pdata[i].mac[4] = (val >> 8) & 0xff;
		mx28_fec_pdata[i].mac[5] = (val >> 0) & 0xff;
	}

	return 0;
}

/* mxsfb (lcdif) */
static struct fb_videomode m28evk_video_modes[] = {
	{
		.name		= "Ampire AM-800480R2TMQW-T01H",
		.refresh	= 60,
		.xres		= 800,
		.yres		= 480,
		.pixclock	= 30066, /* picosecond (33.26 MHz) */
		.left_margin	= 0,
		.right_margin	= 256,
		.upper_margin	= 0,
		.lower_margin	= 45,
		.hsync_len	= 1,
		.vsync_len	= 1,
		.sync		= FB_SYNC_DATA_ENABLE_HIGH_ACT,
	},
};

static const struct mxsfb_platform_data m28evk_mxsfb_pdata __initconst = {
	.mode_list	= m28evk_video_modes,
	.mode_count	= ARRAY_SIZE(m28evk_video_modes),
	.default_bpp	= 16,
	.ld_intf_width	= STMLCDIF_18BIT,
};

static struct at24_platform_data m28evk_eeprom = {
	.byte_len = 16384,
	.page_size = 32,
	.flags = AT24_FLAG_ADDR16,
};

static struct i2c_board_info m28_stk5v3_i2c_boardinfo[] __initdata = {
	{
		I2C_BOARD_INFO("at24", 0x51),	/* E0=1, E1=0, E2=0 */
		.platform_data = &m28evk_eeprom,
	},
};

static struct mxs_mmc_platform_data m28evk_mmc_pdata[] __initdata = {
	{
		/* mmc0 */
		.wp_gpio = MX28EVK_MMC0_WRITE_PROTECT,
		.flags = SLOTF_8_BIT_CAPABLE,
	}, {
		/* mmc1 */
		.wp_gpio = MX28EVK_MMC1_WRITE_PROTECT,
		.flags = SLOTF_8_BIT_CAPABLE,
	},
};

static void __init m28evk_init(void)
{
	mxs_iomux_setup_multiple_pads(m28evk_pads, ARRAY_SIZE(m28evk_pads));

	mx28_add_duart();
	mx28_add_auart0();
	mx28_add_auart3();

	if (!m28evk_fec_get_mac()) {
		mx28_add_fec(0, &mx28_fec_pdata[0]);
		mx28_add_fec(1, &mx28_fec_pdata[1]);
	}

	mx28_add_flexcan(0, NULL);
	mx28_add_flexcan(1, NULL);

	mx28_add_mxsfb(&m28evk_mxsfb_pdata);

	mx28_add_mxs_mmc(0, &m28evk_mmc_pdata[0]);
	mx28_add_mxs_mmc(1, &m28evk_mmc_pdata[1]);

	gpio_led_register_device(0, &m28evk_led_data);

	/* I2C */
	mx28_add_mxs_i2c(0);
	i2c_register_board_info(0, m28_stk5v3_i2c_boardinfo,
			ARRAY_SIZE(m28_stk5v3_i2c_boardinfo));
}

static void __init m28evk_timer_init(void)
{
	mx28_clocks_init();
}

static struct sys_timer m28evk_timer = {
	.init	= m28evk_timer_init,
};

MACHINE_START(M28EVK, "DENX M28 EVK")
	.map_io		= mx28_map_io,
	.init_irq	= mx28_init_irq,
	.timer		= &m28evk_timer,
<<<<<<< HEAD
	.init_machine	= m28evk_init,
=======
	.restart	= mxs_restart,
>>>>>>> 738b2fa8
MACHINE_END<|MERGE_RESOLUTION|>--- conflicted
+++ resolved
@@ -362,9 +362,6 @@
 	.map_io		= mx28_map_io,
 	.init_irq	= mx28_init_irq,
 	.timer		= &m28evk_timer,
-<<<<<<< HEAD
 	.init_machine	= m28evk_init,
-=======
 	.restart	= mxs_restart,
->>>>>>> 738b2fa8
 MACHINE_END