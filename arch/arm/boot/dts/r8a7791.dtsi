/*
 * Device Tree Source for the r8a7791 SoC
 *
 * Copyright (C) 2013 Renesas Electronics Corporation
 * Copyright (C) 2013-2014 Renesas Solutions Corp.
 * Copyright (C) 2014 Cogent Embedded Inc.
 *
 * This file is licensed under the terms of the GNU General Public License
 * version 2.  This program is licensed "as is" without any warranty of any
 * kind, whether express or implied.
 */

#include <dt-bindings/clock/r8a7791-clock.h>
#include <dt-bindings/interrupt-controller/arm-gic.h>
#include <dt-bindings/interrupt-controller/irq.h>

/ {
	compatible = "renesas,r8a7791";
	interrupt-parent = <&gic>;
	#address-cells = <2>;
	#size-cells = <2>;

	aliases {
		i2c0 = &i2c0;
		i2c1 = &i2c1;
		i2c2 = &i2c2;
		i2c3 = &i2c3;
		i2c4 = &i2c4;
		i2c5 = &i2c5;
		i2c6 = &i2c6;
		i2c7 = &i2c7;
		i2c8 = &i2c8;
		spi0 = &qspi;
		spi1 = &msiof0;
		spi2 = &msiof1;
		spi3 = &msiof2;
	};

	cpus {
		#address-cells = <1>;
		#size-cells = <0>;

		cpu0: cpu@0 {
			device_type = "cpu";
			compatible = "arm,cortex-a15";
			reg = <0>;
			clock-frequency = <1500000000>;
			voltage-tolerance = <1>; /* 1% */
			clocks = <&cpg_clocks R8A7791_CLK_Z>;
			clock-latency = <300000>; /* 300 us */

			/* kHz - uV - OPPs unknown yet */
			operating-points = <1500000 1000000>,
					   <1312500 1000000>,
					   <1125000 1000000>,
					   < 937500 1000000>,
					   < 750000 1000000>,
					   < 375000 1000000>;
		};

		cpu1: cpu@1 {
			device_type = "cpu";
			compatible = "arm,cortex-a15";
			reg = <1>;
			clock-frequency = <1500000000>;
		};
	};

	gic: interrupt-controller@f1001000 {
		compatible = "arm,cortex-a15-gic";
		#interrupt-cells = <3>;
		#address-cells = <0>;
		interrupt-controller;
		reg = <0 0xf1001000 0 0x1000>,
			<0 0xf1002000 0 0x1000>,
			<0 0xf1004000 0 0x2000>,
			<0 0xf1006000 0 0x2000>;
		interrupts = <1 9 (GIC_CPU_MASK_SIMPLE(4) | IRQ_TYPE_LEVEL_HIGH)>;
	};

	gpio0: gpio@e6050000 {
		compatible = "renesas,gpio-r8a7791", "renesas,gpio-rcar";
		reg = <0 0xe6050000 0 0x50>;
		interrupts = <0 4 IRQ_TYPE_LEVEL_HIGH>;
		#gpio-cells = <2>;
		gpio-controller;
		gpio-ranges = <&pfc 0 0 32>;
		#interrupt-cells = <2>;
		interrupt-controller;
		clocks = <&mstp9_clks R8A7791_CLK_GPIO0>;
	};

	gpio1: gpio@e6051000 {
		compatible = "renesas,gpio-r8a7791", "renesas,gpio-rcar";
		reg = <0 0xe6051000 0 0x50>;
		interrupts = <0 5 IRQ_TYPE_LEVEL_HIGH>;
		#gpio-cells = <2>;
		gpio-controller;
		gpio-ranges = <&pfc 0 32 32>;
		#interrupt-cells = <2>;
		interrupt-controller;
		clocks = <&mstp9_clks R8A7791_CLK_GPIO1>;
	};

	gpio2: gpio@e6052000 {
		compatible = "renesas,gpio-r8a7791", "renesas,gpio-rcar";
		reg = <0 0xe6052000 0 0x50>;
		interrupts = <0 6 IRQ_TYPE_LEVEL_HIGH>;
		#gpio-cells = <2>;
		gpio-controller;
		gpio-ranges = <&pfc 0 64 32>;
		#interrupt-cells = <2>;
		interrupt-controller;
		clocks = <&mstp9_clks R8A7791_CLK_GPIO2>;
	};

	gpio3: gpio@e6053000 {
		compatible = "renesas,gpio-r8a7791", "renesas,gpio-rcar";
		reg = <0 0xe6053000 0 0x50>;
		interrupts = <0 7 IRQ_TYPE_LEVEL_HIGH>;
		#gpio-cells = <2>;
		gpio-controller;
		gpio-ranges = <&pfc 0 96 32>;
		#interrupt-cells = <2>;
		interrupt-controller;
		clocks = <&mstp9_clks R8A7791_CLK_GPIO3>;
	};

	gpio4: gpio@e6054000 {
		compatible = "renesas,gpio-r8a7791", "renesas,gpio-rcar";
		reg = <0 0xe6054000 0 0x50>;
		interrupts = <0 8 IRQ_TYPE_LEVEL_HIGH>;
		#gpio-cells = <2>;
		gpio-controller;
		gpio-ranges = <&pfc 0 128 32>;
		#interrupt-cells = <2>;
		interrupt-controller;
		clocks = <&mstp9_clks R8A7791_CLK_GPIO4>;
	};

	gpio5: gpio@e6055000 {
		compatible = "renesas,gpio-r8a7791", "renesas,gpio-rcar";
		reg = <0 0xe6055000 0 0x50>;
		interrupts = <0 9 IRQ_TYPE_LEVEL_HIGH>;
		#gpio-cells = <2>;
		gpio-controller;
		gpio-ranges = <&pfc 0 160 32>;
		#interrupt-cells = <2>;
		interrupt-controller;
		clocks = <&mstp9_clks R8A7791_CLK_GPIO5>;
	};

	gpio6: gpio@e6055400 {
		compatible = "renesas,gpio-r8a7791", "renesas,gpio-rcar";
		reg = <0 0xe6055400 0 0x50>;
		interrupts = <0 10 IRQ_TYPE_LEVEL_HIGH>;
		#gpio-cells = <2>;
		gpio-controller;
		gpio-ranges = <&pfc 0 192 32>;
		#interrupt-cells = <2>;
		interrupt-controller;
		clocks = <&mstp9_clks R8A7791_CLK_GPIO6>;
	};

	gpio7: gpio@e6055800 {
		compatible = "renesas,gpio-r8a7791", "renesas,gpio-rcar";
		reg = <0 0xe6055800 0 0x50>;
		interrupts = <0 11 IRQ_TYPE_LEVEL_HIGH>;
		#gpio-cells = <2>;
		gpio-controller;
		gpio-ranges = <&pfc 0 224 26>;
		#interrupt-cells = <2>;
		interrupt-controller;
		clocks = <&mstp9_clks R8A7791_CLK_GPIO7>;
	};

	thermal@e61f0000 {
		compatible = "renesas,thermal-r8a7791", "renesas,rcar-thermal";
		reg = <0 0xe61f0000 0 0x14>, <0 0xe61f0100 0 0x38>;
		interrupts = <0 69 IRQ_TYPE_LEVEL_HIGH>;
		clocks = <&mstp5_clks R8A7791_CLK_THERMAL>;
	};

	timer {
		compatible = "arm,armv7-timer";
		interrupts = <1 13 (GIC_CPU_MASK_SIMPLE(4) | IRQ_TYPE_LEVEL_LOW)>,
			     <1 14 (GIC_CPU_MASK_SIMPLE(4) | IRQ_TYPE_LEVEL_LOW)>,
			     <1 11 (GIC_CPU_MASK_SIMPLE(4) | IRQ_TYPE_LEVEL_LOW)>,
			     <1 10 (GIC_CPU_MASK_SIMPLE(4) | IRQ_TYPE_LEVEL_LOW)>;
	};

	irqc0: interrupt-controller@e61c0000 {
		compatible = "renesas,irqc-r8a7791", "renesas,irqc";
		#interrupt-cells = <2>;
		interrupt-controller;
		reg = <0 0xe61c0000 0 0x200>;
		interrupts = <0 0 IRQ_TYPE_LEVEL_HIGH>,
			     <0 1 IRQ_TYPE_LEVEL_HIGH>,
			     <0 2 IRQ_TYPE_LEVEL_HIGH>,
			     <0 3 IRQ_TYPE_LEVEL_HIGH>,
			     <0 12 IRQ_TYPE_LEVEL_HIGH>,
			     <0 13 IRQ_TYPE_LEVEL_HIGH>,
			     <0 14 IRQ_TYPE_LEVEL_HIGH>,
			     <0 15 IRQ_TYPE_LEVEL_HIGH>,
			     <0 16 IRQ_TYPE_LEVEL_HIGH>,
			     <0 17 IRQ_TYPE_LEVEL_HIGH>;
	};

	/* The memory map in the User's Manual maps the cores to bus numbers */
	i2c0: i2c@e6508000 {
		#address-cells = <1>;
		#size-cells = <0>;
		compatible = "renesas,i2c-r8a7791";
		reg = <0 0xe6508000 0 0x40>;
		interrupts = <0 287 IRQ_TYPE_LEVEL_HIGH>;
		clocks = <&mstp9_clks R8A7791_CLK_I2C0>;
		status = "disabled";
	};

	i2c1: i2c@e6518000 {
		#address-cells = <1>;
		#size-cells = <0>;
		compatible = "renesas,i2c-r8a7791";
		reg = <0 0xe6518000 0 0x40>;
		interrupts = <0 288 IRQ_TYPE_LEVEL_HIGH>;
		clocks = <&mstp9_clks R8A7791_CLK_I2C1>;
		status = "disabled";
	};

	i2c2: i2c@e6530000 {
		#address-cells = <1>;
		#size-cells = <0>;
		compatible = "renesas,i2c-r8a7791";
		reg = <0 0xe6530000 0 0x40>;
		interrupts = <0 286 IRQ_TYPE_LEVEL_HIGH>;
		clocks = <&mstp9_clks R8A7791_CLK_I2C2>;
		status = "disabled";
	};

	i2c3: i2c@e6540000 {
		#address-cells = <1>;
		#size-cells = <0>;
		compatible = "renesas,i2c-r8a7791";
		reg = <0 0xe6540000 0 0x40>;
		interrupts = <0 290 IRQ_TYPE_LEVEL_HIGH>;
		clocks = <&mstp9_clks R8A7791_CLK_I2C3>;
		status = "disabled";
	};

	i2c4: i2c@e6520000 {
		#address-cells = <1>;
		#size-cells = <0>;
		compatible = "renesas,i2c-r8a7791";
		reg = <0 0xe6520000 0 0x40>;
		interrupts = <0 19 IRQ_TYPE_LEVEL_HIGH>;
		clocks = <&mstp9_clks R8A7791_CLK_I2C4>;
		status = "disabled";
	};

	i2c5: i2c@e6528000 {
		/* doesn't need pinmux */
		#address-cells = <1>;
		#size-cells = <0>;
		compatible = "renesas,i2c-r8a7791";
		reg = <0 0xe6528000 0 0x40>;
		interrupts = <0 20 IRQ_TYPE_LEVEL_HIGH>;
		clocks = <&mstp9_clks R8A7791_CLK_I2C5>;
		status = "disabled";
	};

	i2c6: i2c@e60b0000 {
		/* doesn't need pinmux */
		#address-cells = <1>;
		#size-cells = <0>;
		compatible = "renesas,iic-r8a7791", "renesas,rmobile-iic";
		reg = <0 0xe60b0000 0 0x425>;
		interrupts = <0 173 IRQ_TYPE_LEVEL_HIGH>;
		clocks = <&mstp9_clks R8A7791_CLK_IICDVFS>;
		status = "disabled";
	};

	i2c7: i2c@e6500000 {
		#address-cells = <1>;
		#size-cells = <0>;
		compatible = "renesas,iic-r8a7791", "renesas,rmobile-iic";
		reg = <0 0xe6500000 0 0x425>;
		interrupts = <0 174 IRQ_TYPE_LEVEL_HIGH>;
		clocks = <&mstp3_clks R8A7791_CLK_IIC0>;
		status = "disabled";
	};

	i2c8: i2c@e6510000 {
		#address-cells = <1>;
		#size-cells = <0>;
		compatible = "renesas,iic-r8a7791", "renesas,rmobile-iic";
		reg = <0 0xe6510000 0 0x425>;
		interrupts = <0 175 IRQ_TYPE_LEVEL_HIGH>;
		clocks = <&mstp3_clks R8A7791_CLK_IIC1>;
		status = "disabled";
	};

	pfc: pfc@e6060000 {
		compatible = "renesas,pfc-r8a7791";
		reg = <0 0xe6060000 0 0x250>;
		#gpio-range-cells = <3>;
	};

	sdhi0: sd@ee100000 {
		compatible = "renesas,sdhi-r8a7791";
		reg = <0 0xee100000 0 0x200>;
		interrupts = <0 165 IRQ_TYPE_LEVEL_HIGH>;
		clocks = <&mstp3_clks R8A7791_CLK_SDHI0>;
		status = "disabled";
	};

	sdhi1: sd@ee140000 {
		compatible = "renesas,sdhi-r8a7791";
		reg = <0 0xee140000 0 0x100>;
		interrupts = <0 167 IRQ_TYPE_LEVEL_HIGH>;
		clocks = <&mstp3_clks R8A7791_CLK_SDHI1>;
		status = "disabled";
	};

	sdhi2: sd@ee160000 {
		compatible = "renesas,sdhi-r8a7791";
		reg = <0 0xee160000 0 0x100>;
		interrupts = <0 168 IRQ_TYPE_LEVEL_HIGH>;
		clocks = <&mstp3_clks R8A7791_CLK_SDHI2>;
		status = "disabled";
	};

	scifa0: serial@e6c40000 {
		compatible = "renesas,scifa-r8a7791", "renesas,scifa";
		reg = <0 0xe6c40000 0 64>;
		interrupts = <0 144 IRQ_TYPE_LEVEL_HIGH>;
		clocks = <&mstp2_clks R8A7791_CLK_SCIFA0>;
		clock-names = "sci_ick";
		status = "disabled";
	};

	scifa1: serial@e6c50000 {
		compatible = "renesas,scifa-r8a7791", "renesas,scifa";
		reg = <0 0xe6c50000 0 64>;
		interrupts = <0 145 IRQ_TYPE_LEVEL_HIGH>;
		clocks = <&mstp2_clks R8A7791_CLK_SCIFA1>;
		clock-names = "sci_ick";
		status = "disabled";
	};

	scifa2: serial@e6c60000 {
		compatible = "renesas,scifa-r8a7791", "renesas,scifa";
		reg = <0 0xe6c60000 0 64>;
		interrupts = <0 151 IRQ_TYPE_LEVEL_HIGH>;
		clocks = <&mstp2_clks R8A7791_CLK_SCIFA2>;
		clock-names = "sci_ick";
		status = "disabled";
	};

	scifa3: serial@e6c70000 {
		compatible = "renesas,scifa-r8a7791", "renesas,scifa";
		reg = <0 0xe6c70000 0 64>;
		interrupts = <0 29 IRQ_TYPE_LEVEL_HIGH>;
		clocks = <&mstp11_clks R8A7791_CLK_SCIFA3>;
		clock-names = "sci_ick";
		status = "disabled";
	};

	scifa4: serial@e6c78000 {
		compatible = "renesas,scifa-r8a7791", "renesas,scifa";
		reg = <0 0xe6c78000 0 64>;
		interrupts = <0 30 IRQ_TYPE_LEVEL_HIGH>;
		clocks = <&mstp11_clks R8A7791_CLK_SCIFA4>;
		clock-names = "sci_ick";
		status = "disabled";
	};

	scifa5: serial@e6c80000 {
		compatible = "renesas,scifa-r8a7791", "renesas,scifa";
		reg = <0 0xe6c80000 0 64>;
		interrupts = <0 31 IRQ_TYPE_LEVEL_HIGH>;
		clocks = <&mstp11_clks R8A7791_CLK_SCIFA5>;
		clock-names = "sci_ick";
		status = "disabled";
	};

	scifb0: serial@e6c20000 {
		compatible = "renesas,scifb-r8a7791", "renesas,scifb";
		reg = <0 0xe6c20000 0 64>;
		interrupts = <0 148 IRQ_TYPE_LEVEL_HIGH>;
		clocks = <&mstp2_clks R8A7791_CLK_SCIFB0>;
		clock-names = "sci_ick";
		status = "disabled";
	};

	scifb1: serial@e6c30000 {
		compatible = "renesas,scifb-r8a7791", "renesas,scifb";
		reg = <0 0xe6c30000 0 64>;
		interrupts = <0 149 IRQ_TYPE_LEVEL_HIGH>;
		clocks = <&mstp2_clks R8A7791_CLK_SCIFB1>;
		clock-names = "sci_ick";
		status = "disabled";
	};

	scifb2: serial@e6ce0000 {
		compatible = "renesas,scifb-r8a7791", "renesas,scifb";
		reg = <0 0xe6ce0000 0 64>;
		interrupts = <0 150 IRQ_TYPE_LEVEL_HIGH>;
		clocks = <&mstp2_clks R8A7791_CLK_SCIFB2>;
		clock-names = "sci_ick";
		status = "disabled";
	};

	scif0: serial@e6e60000 {
		compatible = "renesas,scif-r8a7791", "renesas,scif";
		reg = <0 0xe6e60000 0 64>;
		interrupts = <0 152 IRQ_TYPE_LEVEL_HIGH>;
		clocks = <&mstp7_clks R8A7791_CLK_SCIF0>;
		clock-names = "sci_ick";
		status = "disabled";
	};

	scif1: serial@e6e68000 {
		compatible = "renesas,scif-r8a7791", "renesas,scif";
		reg = <0 0xe6e68000 0 64>;
		interrupts = <0 153 IRQ_TYPE_LEVEL_HIGH>;
		clocks = <&mstp7_clks R8A7791_CLK_SCIF1>;
		clock-names = "sci_ick";
		status = "disabled";
	};

	scif2: serial@e6e58000 {
		compatible = "renesas,scif-r8a7791", "renesas,scif";
		reg = <0 0xe6e58000 0 64>;
		interrupts = <0 22 IRQ_TYPE_LEVEL_HIGH>;
		clocks = <&mstp7_clks R8A7791_CLK_SCIF2>;
		clock-names = "sci_ick";
		status = "disabled";
	};

	scif3: serial@e6ea8000 {
		compatible = "renesas,scif-r8a7791", "renesas,scif";
		reg = <0 0xe6ea8000 0 64>;
		interrupts = <0 23 IRQ_TYPE_LEVEL_HIGH>;
		clocks = <&mstp7_clks R8A7791_CLK_SCIF3>;
		clock-names = "sci_ick";
		status = "disabled";
	};

	scif4: serial@e6ee0000 {
		compatible = "renesas,scif-r8a7791", "renesas,scif";
		reg = <0 0xe6ee0000 0 64>;
		interrupts = <0 24 IRQ_TYPE_LEVEL_HIGH>;
		clocks = <&mstp7_clks R8A7791_CLK_SCIF4>;
		clock-names = "sci_ick";
		status = "disabled";
	};

	scif5: serial@e6ee8000 {
		compatible = "renesas,scif-r8a7791", "renesas,scif";
		reg = <0 0xe6ee8000 0 64>;
		interrupts = <0 25 IRQ_TYPE_LEVEL_HIGH>;
		clocks = <&mstp7_clks R8A7791_CLK_SCIF5>;
		clock-names = "sci_ick";
		status = "disabled";
	};

	hscif0: serial@e62c0000 {
		compatible = "renesas,hscif-r8a7791", "renesas,hscif";
		reg = <0 0xe62c0000 0 96>;
		interrupts = <0 154 IRQ_TYPE_LEVEL_HIGH>;
		clocks = <&mstp7_clks R8A7791_CLK_HSCIF0>;
		clock-names = "sci_ick";
		status = "disabled";
	};

	hscif1: serial@e62c8000 {
		compatible = "renesas,hscif-r8a7791", "renesas,hscif";
		reg = <0 0xe62c8000 0 96>;
		interrupts = <0 155 IRQ_TYPE_LEVEL_HIGH>;
		clocks = <&mstp7_clks R8A7791_CLK_HSCIF1>;
		clock-names = "sci_ick";
		status = "disabled";
	};

	hscif2: serial@e62d0000 {
		compatible = "renesas,hscif-r8a7791", "renesas,hscif";
		reg = <0 0xe62d0000 0 96>;
		interrupts = <0 21 IRQ_TYPE_LEVEL_HIGH>;
		clocks = <&mstp7_clks R8A7791_CLK_HSCIF2>;
		clock-names = "sci_ick";
		status = "disabled";
	};

	ether: ethernet@ee700000 {
		compatible = "renesas,ether-r8a7791";
		reg = <0 0xee700000 0 0x400>;
		interrupts = <0 162 IRQ_TYPE_LEVEL_HIGH>;
		clocks = <&mstp8_clks R8A7791_CLK_ETHER>;
		phy-mode = "rmii";
		#address-cells = <1>;
		#size-cells = <0>;
		status = "disabled";
	};

	sata0: sata@ee300000 {
		compatible = "renesas,sata-r8a7791";
		reg = <0 0xee300000 0 0x2000>;
		interrupts = <0 105 IRQ_TYPE_LEVEL_HIGH>;
		clocks = <&mstp8_clks R8A7791_CLK_SATA0>;
		status = "disabled";
	};

	sata1: sata@ee500000 {
		compatible = "renesas,sata-r8a7791";
		reg = <0 0xee500000 0 0x2000>;
		interrupts = <0 106 IRQ_TYPE_LEVEL_HIGH>;
		clocks = <&mstp8_clks R8A7791_CLK_SATA1>;
		status = "disabled";
	};

	clocks {
		#address-cells = <2>;
		#size-cells = <2>;
		ranges;

		/* External root clock */
		extal_clk: extal_clk {
			compatible = "fixed-clock";
			#clock-cells = <0>;
			/* This value must be overriden by the board. */
			clock-frequency = <0>;
			clock-output-names = "extal";
		};

		/*
		 * The external audio clocks are configured as 0 Hz fixed frequency clocks by
		 * default. Boards that provide audio clocks should override them.
		 */
		audio_clk_a: audio_clk_a {
			compatible = "fixed-clock";
			#clock-cells = <0>;
			clock-frequency = <0>;
			clock-output-names = "audio_clk_a";
		};
		audio_clk_b: audio_clk_b {
			compatible = "fixed-clock";
			#clock-cells = <0>;
			clock-frequency = <0>;
			clock-output-names = "audio_clk_b";
		};
		audio_clk_c: audio_clk_c {
			compatible = "fixed-clock";
			#clock-cells = <0>;
			clock-frequency = <0>;
			clock-output-names = "audio_clk_c";
		};

		/* External PCIe clock - can be overridden by the board */
		pcie_bus_clk: pcie_bus_clk {
			compatible = "fixed-clock";
			#clock-cells = <0>;
			clock-frequency = <100000000>;
			clock-output-names = "pcie_bus";
			status = "disabled";
		};

		/* Special CPG clocks */
		cpg_clocks: cpg_clocks@e6150000 {
			compatible = "renesas,r8a7791-cpg-clocks",
				     "renesas,rcar-gen2-cpg-clocks";
			reg = <0 0xe6150000 0 0x1000>;
			clocks = <&extal_clk>;
			#clock-cells = <1>;
			clock-output-names = "main", "pll0", "pll1", "pll3",
					     "lb", "qspi", "sdh", "sd0", "z";
		};

		/* Variable factor clocks */
		sd1_clk: sd2_clk@e6150078 {
			compatible = "renesas,r8a7791-div6-clock", "renesas,cpg-div6-clock";
			reg = <0 0xe6150078 0 4>;
			clocks = <&pll1_div2_clk>;
			#clock-cells = <0>;
			clock-output-names = "sd1";
		};
		sd2_clk: sd3_clk@e615007c {
			compatible = "renesas,r8a7791-div6-clock", "renesas,cpg-div6-clock";
			reg = <0 0xe615007c 0 4>;
			clocks = <&pll1_div2_clk>;
			#clock-cells = <0>;
			clock-output-names = "sd2";
		};
		mmc0_clk: mmc0_clk@e6150240 {
			compatible = "renesas,r8a7791-div6-clock", "renesas,cpg-div6-clock";
			reg = <0 0xe6150240 0 4>;
			clocks = <&pll1_div2_clk>;
			#clock-cells = <0>;
			clock-output-names = "mmc0";
		};
		ssp_clk: ssp_clk@e6150248 {
			compatible = "renesas,r8a7791-div6-clock", "renesas,cpg-div6-clock";
			reg = <0 0xe6150248 0 4>;
			clocks = <&pll1_div2_clk>;
			#clock-cells = <0>;
			clock-output-names = "ssp";
		};
		ssprs_clk: ssprs_clk@e615024c {
			compatible = "renesas,r8a7791-div6-clock", "renesas,cpg-div6-clock";
			reg = <0 0xe615024c 0 4>;
			clocks = <&pll1_div2_clk>;
			#clock-cells = <0>;
			clock-output-names = "ssprs";
		};

		/* Fixed factor clocks */
		pll1_div2_clk: pll1_div2_clk {
			compatible = "fixed-factor-clock";
			clocks = <&cpg_clocks R8A7791_CLK_PLL1>;
			#clock-cells = <0>;
			clock-div = <2>;
			clock-mult = <1>;
			clock-output-names = "pll1_div2";
		};
		zg_clk: zg_clk {
			compatible = "fixed-factor-clock";
			clocks = <&cpg_clocks R8A7791_CLK_PLL1>;
			#clock-cells = <0>;
			clock-div = <3>;
			clock-mult = <1>;
			clock-output-names = "zg";
		};
		zx_clk: zx_clk {
			compatible = "fixed-factor-clock";
			clocks = <&cpg_clocks R8A7791_CLK_PLL1>;
			#clock-cells = <0>;
			clock-div = <3>;
			clock-mult = <1>;
			clock-output-names = "zx";
		};
		zs_clk: zs_clk {
			compatible = "fixed-factor-clock";
			clocks = <&cpg_clocks R8A7791_CLK_PLL1>;
			#clock-cells = <0>;
			clock-div = <6>;
			clock-mult = <1>;
			clock-output-names = "zs";
		};
		hp_clk: hp_clk {
			compatible = "fixed-factor-clock";
			clocks = <&cpg_clocks R8A7791_CLK_PLL1>;
			#clock-cells = <0>;
			clock-div = <12>;
			clock-mult = <1>;
			clock-output-names = "hp";
		};
		i_clk: i_clk {
			compatible = "fixed-factor-clock";
			clocks = <&cpg_clocks R8A7791_CLK_PLL1>;
			#clock-cells = <0>;
			clock-div = <2>;
			clock-mult = <1>;
			clock-output-names = "i";
		};
		b_clk: b_clk {
			compatible = "fixed-factor-clock";
			clocks = <&cpg_clocks R8A7791_CLK_PLL1>;
			#clock-cells = <0>;
			clock-div = <12>;
			clock-mult = <1>;
			clock-output-names = "b";
		};
		p_clk: p_clk {
			compatible = "fixed-factor-clock";
			clocks = <&cpg_clocks R8A7791_CLK_PLL1>;
			#clock-cells = <0>;
			clock-div = <24>;
			clock-mult = <1>;
			clock-output-names = "p";
		};
		cl_clk: cl_clk {
			compatible = "fixed-factor-clock";
			clocks = <&cpg_clocks R8A7791_CLK_PLL1>;
			#clock-cells = <0>;
			clock-div = <48>;
			clock-mult = <1>;
			clock-output-names = "cl";
		};
		m2_clk: m2_clk {
			compatible = "fixed-factor-clock";
			clocks = <&cpg_clocks R8A7791_CLK_PLL1>;
			#clock-cells = <0>;
			clock-div = <8>;
			clock-mult = <1>;
			clock-output-names = "m2";
		};
		imp_clk: imp_clk {
			compatible = "fixed-factor-clock";
			clocks = <&cpg_clocks R8A7791_CLK_PLL1>;
			#clock-cells = <0>;
			clock-div = <4>;
			clock-mult = <1>;
			clock-output-names = "imp";
		};
		rclk_clk: rclk_clk {
			compatible = "fixed-factor-clock";
			clocks = <&cpg_clocks R8A7791_CLK_PLL1>;
			#clock-cells = <0>;
			clock-div = <(48 * 1024)>;
			clock-mult = <1>;
			clock-output-names = "rclk";
		};
		oscclk_clk: oscclk_clk {
			compatible = "fixed-factor-clock";
			clocks = <&cpg_clocks R8A7791_CLK_PLL1>;
			#clock-cells = <0>;
			clock-div = <(12 * 1024)>;
			clock-mult = <1>;
			clock-output-names = "oscclk";
		};
		zb3_clk: zb3_clk {
			compatible = "fixed-factor-clock";
			clocks = <&cpg_clocks R8A7791_CLK_PLL3>;
			#clock-cells = <0>;
			clock-div = <4>;
			clock-mult = <1>;
			clock-output-names = "zb3";
		};
		zb3d2_clk: zb3d2_clk {
			compatible = "fixed-factor-clock";
			clocks = <&cpg_clocks R8A7791_CLK_PLL3>;
			#clock-cells = <0>;
			clock-div = <8>;
			clock-mult = <1>;
			clock-output-names = "zb3d2";
		};
		ddr_clk: ddr_clk {
			compatible = "fixed-factor-clock";
			clocks = <&cpg_clocks R8A7791_CLK_PLL3>;
			#clock-cells = <0>;
			clock-div = <8>;
			clock-mult = <1>;
			clock-output-names = "ddr";
		};
		mp_clk: mp_clk {
			compatible = "fixed-factor-clock";
			clocks = <&pll1_div2_clk>;
			#clock-cells = <0>;
			clock-div = <15>;
			clock-mult = <1>;
			clock-output-names = "mp";
		};
		cp_clk: cp_clk {
			compatible = "fixed-factor-clock";
			clocks = <&extal_clk>;
			#clock-cells = <0>;
			clock-div = <2>;
			clock-mult = <1>;
			clock-output-names = "cp";
		};

		/* Gate clocks */
		mstp0_clks: mstp0_clks@e6150130 {
			compatible = "renesas,r8a7791-mstp-clocks", "renesas,cpg-mstp-clocks";
			reg = <0 0xe6150130 0 4>, <0 0xe6150030 0 4>;
			clocks = <&mp_clk>;
			#clock-cells = <1>;
			renesas,clock-indices = <R8A7791_CLK_MSIOF0>;
			clock-output-names = "msiof0";
		};
		mstp1_clks: mstp1_clks@e6150134 {
			compatible = "renesas,r8a7791-mstp-clocks", "renesas,cpg-mstp-clocks";
			reg = <0 0xe6150134 0 4>, <0 0xe6150038 0 4>;
			clocks = <&p_clk>, <&p_clk>, <&p_clk>, <&rclk_clk>,
				 <&cp_clk>, <&zs_clk>, <&zs_clk>, <&zs_clk>;
			#clock-cells = <1>;
			renesas,clock-indices = <
				R8A7791_CLK_TMU1 R8A7791_CLK_TMU3 R8A7791_CLK_TMU2
				R8A7791_CLK_CMT0 R8A7791_CLK_TMU0 R8A7791_CLK_VSP1_DU1
				R8A7791_CLK_VSP1_DU0 R8A7791_CLK_VSP1_S
			>;
			clock-output-names =
				"tmu1", "tmu3", "tmu2", "cmt0", "tmu0", "vsp1-du1",
				"vsp1-du0", "vsp1-sy";
		};
		mstp2_clks: mstp2_clks@e6150138 {
			compatible = "renesas,r8a7791-mstp-clocks", "renesas,cpg-mstp-clocks";
			reg = <0 0xe6150138 0 4>, <0 0xe6150040 0 4>;
			clocks = <&mp_clk>, <&mp_clk>, <&mp_clk>, <&mp_clk>, <&mp_clk>,
				 <&mp_clk>, <&mp_clk>, <&mp_clk>,
				 <&zs_clk>, <&zs_clk>;
			#clock-cells = <1>;
			renesas,clock-indices = <
				R8A7791_CLK_SCIFA2 R8A7791_CLK_SCIFA1 R8A7791_CLK_SCIFA0
				R8A7791_CLK_MSIOF2 R8A7791_CLK_SCIFB0 R8A7791_CLK_SCIFB1
				R8A7791_CLK_MSIOF1 R8A7791_CLK_SCIFB2
				R8A7791_CLK_SYS_DMAC1 R8A7791_CLK_SYS_DMAC0
			>;
			clock-output-names =
				"scifa2", "scifa1", "scifa0", "msiof2", "scifb0",
				"scifb1", "msiof1", "scifb2",
				"sys-dmac1", "sys-dmac0";
		};
		mstp3_clks: mstp3_clks@e615013c {
			compatible = "renesas,r8a7791-mstp-clocks", "renesas,cpg-mstp-clocks";
			reg = <0 0xe615013c 0 4>, <0 0xe6150048 0 4>;
			clocks = <&cp_clk>, <&sd2_clk>, <&sd1_clk>, <&cpg_clocks R8A7791_CLK_SD0>,
				 <&mmc0_clk>, <&hp_clk>, <&mp_clk>, <&hp_clk>, <&mp_clk>, <&rclk_clk>;
			#clock-cells = <1>;
			renesas,clock-indices = <
				R8A7791_CLK_TPU0 R8A7791_CLK_SDHI2 R8A7791_CLK_SDHI1 R8A7791_CLK_SDHI0
				R8A7791_CLK_MMCIF0 R8A7791_CLK_IIC0 R8A7791_CLK_PCIEC R8A7791_CLK_IIC1
				R8A7791_CLK_SSUSB R8A7791_CLK_CMT1
			>;
			clock-output-names =
				"tpu0", "sdhi2", "sdhi1", "sdhi0",
				"mmcif0", "i2c7", "pciec", "i2c8", "ssusb", "cmt1";
		};
		mstp5_clks: mstp5_clks@e6150144 {
			compatible = "renesas,r8a7791-mstp-clocks", "renesas,cpg-mstp-clocks";
			reg = <0 0xe6150144 0 4>, <0 0xe615003c 0 4>;
			clocks = <&extal_clk>, <&p_clk>;
			#clock-cells = <1>;
			renesas,clock-indices = <R8A7791_CLK_THERMAL R8A7791_CLK_PWM>;
			clock-output-names = "thermal", "pwm";
		};
		mstp7_clks: mstp7_clks@e615014c {
			compatible = "renesas,r8a7791-mstp-clocks", "renesas,cpg-mstp-clocks";
			reg = <0 0xe615014c 0 4>, <0 0xe61501c4 0 4>;
			clocks = <&mp_clk>,  <&mp_clk>, <&zs_clk>, <&p_clk>, <&p_clk>, <&zs_clk>,
				 <&zs_clk>, <&p_clk>, <&p_clk>, <&p_clk>, <&p_clk>,
				 <&zx_clk>, <&zx_clk>, <&zx_clk>;
			#clock-cells = <1>;
			renesas,clock-indices = <
				R8A7791_CLK_EHCI R8A7791_CLK_HSUSB R8A7791_CLK_HSCIF2 R8A7791_CLK_SCIF5
				R8A7791_CLK_SCIF4 R8A7791_CLK_HSCIF1 R8A7791_CLK_HSCIF0
				R8A7791_CLK_SCIF3 R8A7791_CLK_SCIF2 R8A7791_CLK_SCIF1
				R8A7791_CLK_SCIF0 R8A7791_CLK_DU1 R8A7791_CLK_DU0
				R8A7791_CLK_LVDS0
			>;
			clock-output-names =
				"ehci", "hsusb", "hscif2", "scif5", "scif4", "hscif1", "hscif0",
				"scif3", "scif2", "scif1", "scif0", "du1", "du0", "lvds0";
		};
		mstp8_clks: mstp8_clks@e6150990 {
			compatible = "renesas,r8a7791-mstp-clocks", "renesas,cpg-mstp-clocks";
			reg = <0 0xe6150990 0 4>, <0 0xe61509a0 0 4>;
			clocks = <&zg_clk>, <&zg_clk>, <&zg_clk>, <&p_clk>, <&zs_clk>,
				 <&zs_clk>;
			#clock-cells = <1>;
			renesas,clock-indices = <
				R8A7791_CLK_VIN2 R8A7791_CLK_VIN1 R8A7791_CLK_VIN0
				R8A7791_CLK_ETHER R8A7791_CLK_SATA1 R8A7791_CLK_SATA0
			>;
			clock-output-names =
				"vin2", "vin1", "vin0", "ether", "sata1", "sata0";
		};
		mstp9_clks: mstp9_clks@e6150994 {
			compatible = "renesas,r8a7791-mstp-clocks", "renesas,cpg-mstp-clocks";
			reg = <0 0xe6150994 0 4>, <0 0xe61509a4 0 4>;
			clocks = <&cp_clk>, <&cp_clk>, <&cp_clk>, <&cp_clk>,
				 <&cp_clk>, <&cp_clk>, <&cp_clk>, <&cp_clk>,
				 <&p_clk>, <&p_clk>, <&cpg_clocks R8A7791_CLK_QSPI>, <&hp_clk>,
				 <&cp_clk>, <&hp_clk>, <&hp_clk>, <&hp_clk>,
				 <&hp_clk>, <&hp_clk>;
			#clock-cells = <1>;
			renesas,clock-indices = <
				R8A7791_CLK_GPIO7 R8A7791_CLK_GPIO6 R8A7791_CLK_GPIO5 R8A7791_CLK_GPIO4
				R8A7791_CLK_GPIO3 R8A7791_CLK_GPIO2 R8A7791_CLK_GPIO1 R8A7791_CLK_GPIO0
				R8A7791_CLK_RCAN1 R8A7791_CLK_RCAN0 R8A7791_CLK_QSPI_MOD R8A7791_CLK_I2C5
				R8A7791_CLK_IICDVFS R8A7791_CLK_I2C4 R8A7791_CLK_I2C3 R8A7791_CLK_I2C2
				R8A7791_CLK_I2C1 R8A7791_CLK_I2C0
			>;
			clock-output-names =
				"gpio7", "gpio6", "gpio5", "gpio4", "gpio3", "gpio2", "gpio1", "gpio0",
				"rcan1", "rcan0", "qspi_mod", "i2c5", "i2c6", "i2c4", "i2c3", "i2c2",
				"i2c1", "i2c0";
		};
		mstp10_clks: mstp10_clks@e6150998 {
			compatible = "renesas,r8a7791-mstp-clocks", "renesas,cpg-mstp-clocks";
			reg = <0 0xe6150998 0 4>, <0 0xe61509a8 0 4>;
			clocks = <&p_clk>,
				<&p_clk>, <&p_clk>, <&p_clk>, <&p_clk>, <&p_clk>,
				<&p_clk>, <&p_clk>, <&p_clk>, <&p_clk>, <&p_clk>,
				<&p_clk>,
				<&mstp10_clks R8A7791_CLK_SCU_ALL>, <&mstp10_clks R8A7791_CLK_SCU_ALL>,
				<&mstp10_clks R8A7791_CLK_SCU_ALL>, <&mstp10_clks R8A7791_CLK_SCU_ALL>,
				<&mstp10_clks R8A7791_CLK_SCU_ALL>, <&mstp10_clks R8A7791_CLK_SCU_ALL>,
				<&mstp10_clks R8A7791_CLK_SCU_ALL>, <&mstp10_clks R8A7791_CLK_SCU_ALL>,
				<&mstp10_clks R8A7791_CLK_SCU_ALL>, <&mstp10_clks R8A7791_CLK_SCU_ALL>,
				<&mstp10_clks R8A7791_CLK_SCU_ALL>, <&mstp10_clks R8A7791_CLK_SCU_ALL>;

			#clock-cells = <1>;
			clock-indices = <
				R8A7791_CLK_SSI_ALL
				R8A7791_CLK_SSI9 R8A7791_CLK_SSI8 R8A7791_CLK_SSI7 R8A7791_CLK_SSI6 R8A7791_CLK_SSI5
				R8A7791_CLK_SSI4 R8A7791_CLK_SSI3 R8A7791_CLK_SSI2 R8A7791_CLK_SSI1 R8A7791_CLK_SSI0
				R8A7791_CLK_SCU_ALL
				R8A7791_CLK_SCU_DVC1 R8A7791_CLK_SCU_DVC0
				R8A7791_CLK_SCU_SRC9 R8A7791_CLK_SCU_SRC8 R8A7791_CLK_SCU_SRC7 R8A7791_CLK_SCU_SRC6 R8A7791_CLK_SCU_SRC5
				R8A7791_CLK_SCU_SRC4 R8A7791_CLK_SCU_SRC3 R8A7791_CLK_SCU_SRC2 R8A7791_CLK_SCU_SRC1 R8A7791_CLK_SCU_SRC0
			>;
			clock-output-names =
				"ssi-all",
				"ssi9", "ssi8", "ssi7", "ssi6", "ssi5",
				"ssi4", "ssi3", "ssi2", "ssi1", "ssi0",
				"scu-all",
				"scu-dvc1", "scu-dvc0",
				"scu-src9", "scu-src8", "scu-src7", "scu-src6", "scu-src5",
				"scu-src4", "scu-src3", "scu-src2", "scu-src1", "scu-src0";
		};
		mstp11_clks: mstp11_clks@e615099c {
			compatible = "renesas,r8a7791-mstp-clocks", "renesas,cpg-mstp-clocks";
			reg = <0 0xe615099c 0 4>, <0 0xe61509ac 0 4>;
			clocks = <&mp_clk>, <&mp_clk>, <&mp_clk>;
			#clock-cells = <1>;
			renesas,clock-indices = <
				R8A7791_CLK_SCIFA3 R8A7791_CLK_SCIFA4 R8A7791_CLK_SCIFA5
			>;
			clock-output-names = "scifa3", "scifa4", "scifa5";
		};
	};

	qspi: spi@e6b10000 {
		compatible = "renesas,qspi-r8a7791", "renesas,qspi";
		reg = <0 0xe6b10000 0 0x2c>;
		interrupts = <0 184 IRQ_TYPE_LEVEL_HIGH>;
		clocks = <&mstp9_clks R8A7791_CLK_QSPI_MOD>;
		num-cs = <1>;
		#address-cells = <1>;
		#size-cells = <0>;
		status = "disabled";
	};

	msiof0: spi@e6e20000 {
		compatible = "renesas,msiof-r8a7791";
		reg = <0 0xe6e20000 0 0x0064>;
		interrupts = <0 156 IRQ_TYPE_LEVEL_HIGH>;
		clocks = <&mstp0_clks R8A7791_CLK_MSIOF0>;
		#address-cells = <1>;
		#size-cells = <0>;
		status = "disabled";
	};

	msiof1: spi@e6e10000 {
		compatible = "renesas,msiof-r8a7791";
		reg = <0 0xe6e10000 0 0x0064>;
		interrupts = <0 157 IRQ_TYPE_LEVEL_HIGH>;
		clocks = <&mstp2_clks R8A7791_CLK_MSIOF1>;
		#address-cells = <1>;
		#size-cells = <0>;
		status = "disabled";
	};

	msiof2: spi@e6e00000 {
		compatible = "renesas,msiof-r8a7791";
		reg = <0 0xe6e00000 0 0x0064>;
		interrupts = <0 158 IRQ_TYPE_LEVEL_HIGH>;
		clocks = <&mstp2_clks R8A7791_CLK_MSIOF2>;
		#address-cells = <1>;
		#size-cells = <0>;
		status = "disabled";
	};

<<<<<<< HEAD
=======
	pci0: pci@ee090000 {
		compatible = "renesas,pci-r8a7791";
		device_type = "pci";
		clocks = <&mstp7_clks R8A7791_CLK_EHCI>;
		reg = <0 0xee090000 0 0xc00>,
		      <0 0xee080000 0 0x1100>;
		interrupts = <0 108 IRQ_TYPE_LEVEL_HIGH>;
		status = "disabled";

		bus-range = <0 0>;
		#address-cells = <3>;
		#size-cells = <2>;
		#interrupt-cells = <1>;
		ranges = <0x02000000 0 0xee080000 0 0xee080000 0 0x00010000>;
		interrupt-map-mask = <0xff00 0 0 0x7>;
		interrupt-map = <0x0000 0 0 1 &gic 0 108 IRQ_TYPE_LEVEL_HIGH
				 0x0800 0 0 1 &gic 0 108 IRQ_TYPE_LEVEL_HIGH
				 0x1000 0 0 2 &gic 0 108 IRQ_TYPE_LEVEL_HIGH>;
	};

	pci1: pci@ee0d0000 {
		compatible = "renesas,pci-r8a7791";
		device_type = "pci";
		clocks = <&mstp7_clks R8A7791_CLK_EHCI>;
		reg = <0 0xee0d0000 0 0xc00>,
		      <0 0xee0c0000 0 0x1100>;
		interrupts = <0 113 IRQ_TYPE_LEVEL_HIGH>;
		status = "disabled";

		bus-range = <1 1>;
		#address-cells = <3>;
		#size-cells = <2>;
		#interrupt-cells = <1>;
		ranges = <0x02000000 0 0xee0c0000 0 0xee0c0000 0 0x00010000>;
		interrupt-map-mask = <0xff00 0 0 0x7>;
		interrupt-map = <0x0000 0 0 1 &gic 0 113 IRQ_TYPE_LEVEL_HIGH
				 0x0800 0 0 1 &gic 0 113 IRQ_TYPE_LEVEL_HIGH
				 0x1000 0 0 2 &gic 0 113 IRQ_TYPE_LEVEL_HIGH>;
	};

>>>>>>> 58674d04
	pciec: pcie@fe000000 {
		compatible = "renesas,pcie-r8a7791";
		reg = <0 0xfe000000 0 0x80000>;
		#address-cells = <3>;
		#size-cells = <2>;
		bus-range = <0x00 0xff>;
		device_type = "pci";
		ranges = <0x01000000 0 0x00000000 0 0xfe100000 0 0x00100000
			  0x02000000 0 0xfe200000 0 0xfe200000 0 0x00200000
			  0x02000000 0 0x30000000 0 0x30000000 0 0x08000000
			  0x42000000 0 0x38000000 0 0x38000000 0 0x08000000>;
		/* Map all possible DDR as inbound ranges */
		dma-ranges = <0x42000000 0 0x40000000 0 0x40000000 0 0x80000000
			      0x43000000 2 0x00000000 2 0x00000000 1 0x00000000>;
		interrupts = <0 116 IRQ_TYPE_LEVEL_HIGH>,
			     <0 117 IRQ_TYPE_LEVEL_HIGH>,
			     <0 118 IRQ_TYPE_LEVEL_HIGH>;
		#interrupt-cells = <1>;
		interrupt-map-mask = <0 0 0 0>;
		interrupt-map = <0 0 0 0 &gic 0 116 IRQ_TYPE_LEVEL_HIGH>;
		clocks = <&mstp3_clks R8A7791_CLK_PCIEC>, <&pcie_bus_clk>;
		clock-names = "pcie", "pcie_bus";
		status = "disabled";
	};

	rcar_sound: rcar_sound@0xec500000 {
		#sound-dai-cells = <1>;
		compatible =  "renesas,rcar_sound-r8a7791", "renesas,rcar_sound-gen2", "renesas,rcar_sound";
		interrupt-parent = <&gic>;
		reg =	<0 0xec500000 0 0x1000>, /* SCU */
			<0 0xec5a0000 0 0x100>,  /* ADG */
			<0 0xec540000 0 0x1000>, /* SSIU */
			<0 0xec541000 0 0x1280>; /* SSI */
		clocks = <&mstp10_clks R8A7791_CLK_SSI_ALL>,
			<&mstp10_clks R8A7791_CLK_SSI9>, <&mstp10_clks R8A7791_CLK_SSI8>,
			<&mstp10_clks R8A7791_CLK_SSI7>, <&mstp10_clks R8A7791_CLK_SSI6>,
			<&mstp10_clks R8A7791_CLK_SSI5>, <&mstp10_clks R8A7791_CLK_SSI4>,
			<&mstp10_clks R8A7791_CLK_SSI3>, <&mstp10_clks R8A7791_CLK_SSI2>,
			<&mstp10_clks R8A7791_CLK_SSI1>, <&mstp10_clks R8A7791_CLK_SSI0>,
			<&mstp10_clks R8A7791_CLK_SCU_SRC9>, <&mstp10_clks R8A7791_CLK_SCU_SRC8>,
			<&mstp10_clks R8A7791_CLK_SCU_SRC7>, <&mstp10_clks R8A7791_CLK_SCU_SRC6>,
			<&mstp10_clks R8A7791_CLK_SCU_SRC5>, <&mstp10_clks R8A7791_CLK_SCU_SRC4>,
			<&mstp10_clks R8A7791_CLK_SCU_SRC3>, <&mstp10_clks R8A7791_CLK_SCU_SRC2>,
			<&mstp10_clks R8A7791_CLK_SCU_SRC1>, <&mstp10_clks R8A7791_CLK_SCU_SRC0>,
			<&mstp10_clks R8A7791_CLK_SCU_DVC0>, <&mstp10_clks R8A7791_CLK_SCU_DVC1>,
			<&audio_clk_a>, <&audio_clk_b>, <&audio_clk_c>, <&m2_clk>;
		clock-names = "ssi-all",
				"ssi.9", "ssi.8", "ssi.7", "ssi.6", "ssi.5",
				"ssi.4", "ssi.3", "ssi.2", "ssi.1", "ssi.0",
				"src.9", "src.8", "src.7", "src.6", "src.5",
				"src.4", "src.3", "src.2", "src.1", "src.0",
				"dvc.0", "dvc.1",
				"clk_a", "clk_b", "clk_c", "clk_i";

		status = "disabled";

		rcar_sound,dvc {
			dvc0: dvc@0 { };
			dvc1: dvc@1 { };
		};

		rcar_sound,src {
			src0: src@0 { };
			src1: src@1 { };
			src2: src@2 { };
			src3: src@3 { };
			src4: src@4 { };
			src5: src@5 { };
			src6: src@6 { };
			src7: src@7 { };
			src8: src@8 { };
			src9: src@9 { };
		};

		rcar_sound,ssi {
			ssi0: ssi@0 { interrupts = <0 370 IRQ_TYPE_LEVEL_HIGH>; };
			ssi1: ssi@1 { interrupts = <0 371 IRQ_TYPE_LEVEL_HIGH>; };
			ssi2: ssi@2 { interrupts = <0 372 IRQ_TYPE_LEVEL_HIGH>; };
			ssi3: ssi@3 { interrupts = <0 373 IRQ_TYPE_LEVEL_HIGH>; };
			ssi4: ssi@4 { interrupts = <0 374 IRQ_TYPE_LEVEL_HIGH>; };
			ssi5: ssi@5 { interrupts = <0 375 IRQ_TYPE_LEVEL_HIGH>; };
			ssi6: ssi@6 { interrupts = <0 376 IRQ_TYPE_LEVEL_HIGH>; };
			ssi7: ssi@7 { interrupts = <0 377 IRQ_TYPE_LEVEL_HIGH>; };
			ssi8: ssi@8 { interrupts = <0 378 IRQ_TYPE_LEVEL_HIGH>; };
			ssi9: ssi@9 { interrupts = <0 379 IRQ_TYPE_LEVEL_HIGH>; };
		};
	};
};<|MERGE_RESOLUTION|>--- conflicted
+++ resolved
@@ -961,8 +961,6 @@
 		status = "disabled";
 	};
 
-<<<<<<< HEAD
-=======
 	pci0: pci@ee090000 {
 		compatible = "renesas,pci-r8a7791";
 		device_type = "pci";
@@ -1003,7 +1001,6 @@
 				 0x1000 0 0 2 &gic 0 113 IRQ_TYPE_LEVEL_HIGH>;
 	};
 
->>>>>>> 58674d04
 	pciec: pcie@fe000000 {
 		compatible = "renesas,pcie-r8a7791";
 		reg = <0 0xfe000000 0 0x80000>;
