/*
 * Device Tree Source for the r8a7791 SoC
 *
 * Copyright (C) 2013 Renesas Electronics Corporation
 * Copyright (C) 2013-2014 Renesas Solutions Corp.
 * Copyright (C) 2014 Cogent Embedded Inc.
 *
 * This file is licensed under the terms of the GNU General Public License
 * version 2.  This program is licensed "as is" without any warranty of any
 * kind, whether express or implied.
 */

#include <dt-bindings/clock/r8a7791-clock.h>
#include <dt-bindings/interrupt-controller/arm-gic.h>
#include <dt-bindings/interrupt-controller/irq.h>

/ {
	compatible = "renesas,r8a7791";
	interrupt-parent = <&gic>;
	#address-cells = <2>;
	#size-cells = <2>;

	aliases {
		i2c0 = &i2c0;
		i2c1 = &i2c1;
		i2c2 = &i2c2;
		i2c3 = &i2c3;
		i2c4 = &i2c4;
		i2c5 = &i2c5;
	};

	cpus {
		#address-cells = <1>;
		#size-cells = <0>;

		cpu0: cpu@0 {
			device_type = "cpu";
			compatible = "arm,cortex-a15";
			reg = <0>;
			clock-frequency = <1300000000>;
		};

		cpu1: cpu@1 {
			device_type = "cpu";
			compatible = "arm,cortex-a15";
			reg = <1>;
			clock-frequency = <1300000000>;
		};
	};

	gic: interrupt-controller@f1001000 {
		compatible = "arm,cortex-a15-gic";
		#interrupt-cells = <3>;
		#address-cells = <0>;
		interrupt-controller;
		reg = <0 0xf1001000 0 0x1000>,
			<0 0xf1002000 0 0x1000>,
			<0 0xf1004000 0 0x2000>,
			<0 0xf1006000 0 0x2000>;
		interrupts = <1 9 (GIC_CPU_MASK_SIMPLE(4) | IRQ_TYPE_LEVEL_HIGH)>;
	};

	gpio0: gpio@e6050000 {
		compatible = "renesas,gpio-r8a7791", "renesas,gpio-rcar";
		reg = <0 0xe6050000 0 0x50>;
		interrupts = <0 4 IRQ_TYPE_LEVEL_HIGH>;
		#gpio-cells = <2>;
		gpio-controller;
		gpio-ranges = <&pfc 0 0 32>;
		#interrupt-cells = <2>;
		interrupt-controller;
	};

	gpio1: gpio@e6051000 {
		compatible = "renesas,gpio-r8a7791", "renesas,gpio-rcar";
		reg = <0 0xe6051000 0 0x50>;
		interrupts = <0 5 IRQ_TYPE_LEVEL_HIGH>;
		#gpio-cells = <2>;
		gpio-controller;
		gpio-ranges = <&pfc 0 32 32>;
		#interrupt-cells = <2>;
		interrupt-controller;
	};

	gpio2: gpio@e6052000 {
		compatible = "renesas,gpio-r8a7791", "renesas,gpio-rcar";
		reg = <0 0xe6052000 0 0x50>;
		interrupts = <0 6 IRQ_TYPE_LEVEL_HIGH>;
		#gpio-cells = <2>;
		gpio-controller;
		gpio-ranges = <&pfc 0 64 32>;
		#interrupt-cells = <2>;
		interrupt-controller;
	};

	gpio3: gpio@e6053000 {
		compatible = "renesas,gpio-r8a7791", "renesas,gpio-rcar";
		reg = <0 0xe6053000 0 0x50>;
		interrupts = <0 7 IRQ_TYPE_LEVEL_HIGH>;
		#gpio-cells = <2>;
		gpio-controller;
		gpio-ranges = <&pfc 0 96 32>;
		#interrupt-cells = <2>;
		interrupt-controller;
	};

	gpio4: gpio@e6054000 {
		compatible = "renesas,gpio-r8a7791", "renesas,gpio-rcar";
		reg = <0 0xe6054000 0 0x50>;
		interrupts = <0 8 IRQ_TYPE_LEVEL_HIGH>;
		#gpio-cells = <2>;
		gpio-controller;
		gpio-ranges = <&pfc 0 128 32>;
		#interrupt-cells = <2>;
		interrupt-controller;
	};

	gpio5: gpio@e6055000 {
		compatible = "renesas,gpio-r8a7791", "renesas,gpio-rcar";
		reg = <0 0xe6055000 0 0x50>;
		interrupts = <0 9 IRQ_TYPE_LEVEL_HIGH>;
		#gpio-cells = <2>;
		gpio-controller;
		gpio-ranges = <&pfc 0 160 32>;
		#interrupt-cells = <2>;
		interrupt-controller;
	};

	gpio6: gpio@e6055400 {
		compatible = "renesas,gpio-r8a7791", "renesas,gpio-rcar";
		reg = <0 0xe6055400 0 0x50>;
		interrupts = <0 10 IRQ_TYPE_LEVEL_HIGH>;
		#gpio-cells = <2>;
		gpio-controller;
		gpio-ranges = <&pfc 0 192 32>;
		#interrupt-cells = <2>;
		interrupt-controller;
	};

	gpio7: gpio@e6055800 {
		compatible = "renesas,gpio-r8a7791", "renesas,gpio-rcar";
		reg = <0 0xe6055800 0 0x50>;
		interrupts = <0 11 IRQ_TYPE_LEVEL_HIGH>;
		#gpio-cells = <2>;
		gpio-controller;
		gpio-ranges = <&pfc 0 224 26>;
		#interrupt-cells = <2>;
		interrupt-controller;
	};

	thermal@e61f0000 {
		compatible = "renesas,thermal-r8a7791", "renesas,rcar-thermal";
		reg = <0 0xe61f0000 0 0x14>, <0 0xe61f0100 0 0x38>;
		interrupts = <0 69 IRQ_TYPE_LEVEL_HIGH>;
		clocks = <&mstp5_clks R8A7791_CLK_THERMAL>;
	};

	timer {
		compatible = "arm,armv7-timer";
		interrupts = <1 13 (GIC_CPU_MASK_SIMPLE(4) | IRQ_TYPE_LEVEL_LOW)>,
			     <1 14 (GIC_CPU_MASK_SIMPLE(4) | IRQ_TYPE_LEVEL_LOW)>,
			     <1 11 (GIC_CPU_MASK_SIMPLE(4) | IRQ_TYPE_LEVEL_LOW)>,
			     <1 10 (GIC_CPU_MASK_SIMPLE(4) | IRQ_TYPE_LEVEL_LOW)>;
	};

	irqc0: interrupt-controller@e61c0000 {
		compatible = "renesas,irqc-r8a7791", "renesas,irqc";
		#interrupt-cells = <2>;
		interrupt-controller;
		reg = <0 0xe61c0000 0 0x200>;
		interrupts = <0 0 IRQ_TYPE_LEVEL_HIGH>,
			     <0 1 IRQ_TYPE_LEVEL_HIGH>,
			     <0 2 IRQ_TYPE_LEVEL_HIGH>,
			     <0 3 IRQ_TYPE_LEVEL_HIGH>,
			     <0 12 IRQ_TYPE_LEVEL_HIGH>,
			     <0 13 IRQ_TYPE_LEVEL_HIGH>,
			     <0 14 IRQ_TYPE_LEVEL_HIGH>,
			     <0 15 IRQ_TYPE_LEVEL_HIGH>,
			     <0 16 IRQ_TYPE_LEVEL_HIGH>,
			     <0 17 IRQ_TYPE_LEVEL_HIGH>;
	};

	i2c0: i2c@e6508000 {
		#address-cells = <1>;
		#size-cells = <0>;
		compatible = "renesas,i2c-r8a7791";
		reg = <0 0xe6508000 0 0x40>;
		interrupts = <0 287 IRQ_TYPE_LEVEL_HIGH>;
		clocks = <&mstp9_clks R8A7791_CLK_I2C0>;
		status = "disabled";
	};

	i2c1: i2c@e6518000 {
		#address-cells = <1>;
		#size-cells = <0>;
		compatible = "renesas,i2c-r8a7791";
		reg = <0 0xe6518000 0 0x40>;
		interrupts = <0 288 IRQ_TYPE_LEVEL_HIGH>;
		clocks = <&mstp9_clks R8A7791_CLK_I2C1>;
		status = "disabled";
	};

	i2c2: i2c@e6530000 {
		#address-cells = <1>;
		#size-cells = <0>;
		compatible = "renesas,i2c-r8a7791";
		reg = <0 0xe6530000 0 0x40>;
		interrupts = <0 286 IRQ_TYPE_LEVEL_HIGH>;
		clocks = <&mstp9_clks R8A7791_CLK_I2C2>;
		status = "disabled";
	};

	i2c3: i2c@e6540000 {
		#address-cells = <1>;
		#size-cells = <0>;
		compatible = "renesas,i2c-r8a7791";
		reg = <0 0xe6540000 0 0x40>;
		interrupts = <0 290 IRQ_TYPE_LEVEL_HIGH>;
		clocks = <&mstp9_clks R8A7791_CLK_I2C3>;
		status = "disabled";
	};

	i2c4: i2c@e6520000 {
		#address-cells = <1>;
		#size-cells = <0>;
		compatible = "renesas,i2c-r8a7791";
		reg = <0 0xe6520000 0 0x40>;
		interrupts = <0 19 IRQ_TYPE_LEVEL_HIGH>;
		clocks = <&mstp9_clks R8A7791_CLK_I2C4>;
		status = "disabled";
	};

	i2c5: i2c@e6528000 {
		#address-cells = <1>;
		#size-cells = <0>;
		compatible = "renesas,i2c-r8a7791";
		reg = <0 0xe6528000 0 0x40>;
		interrupts = <0 20 IRQ_TYPE_LEVEL_HIGH>;
		clocks = <&mstp9_clks R8A7791_CLK_I2C5>;
		status = "disabled";
	};

	pfc: pfc@e6060000 {
		compatible = "renesas,pfc-r8a7791";
		reg = <0 0xe6060000 0 0x250>;
		#gpio-range-cells = <3>;
	};

<<<<<<< HEAD
	scifa0: serial@e6c40000 {
		compatible = "renesas,scifa-r8a7791", "renesas,scifa";
		reg = <0 0xe6c40000 0 64>;
		interrupt-parent = <&gic>;
=======
	sdhi0: sd@ee100000 {
		compatible = "renesas,sdhi-r8a7791";
		reg = <0 0xee100000 0 0x200>;
		interrupt-parent = <&gic>;
		interrupts = <0 165 IRQ_TYPE_LEVEL_HIGH>;
		clocks = <&mstp3_clks R8A7791_CLK_SDHI0>;
		status = "disabled";
	};

	sdhi1: sd@ee140000 {
		compatible = "renesas,sdhi-r8a7791";
		reg = <0 0xee140000 0 0x100>;
		interrupt-parent = <&gic>;
		interrupts = <0 167 IRQ_TYPE_LEVEL_HIGH>;
		clocks = <&mstp3_clks R8A7791_CLK_SDHI1>;
		status = "disabled";
	};

	sdhi2: sd@ee160000 {
		compatible = "renesas,sdhi-r8a7791";
		reg = <0 0xee160000 0 0x100>;
		interrupt-parent = <&gic>;
		interrupts = <0 168 IRQ_TYPE_LEVEL_HIGH>;
		clocks = <&mstp3_clks R8A7791_CLK_SDHI2>;
		status = "disabled";
	};

	scifa0: serial@e6c40000 {
		compatible = "renesas,scifa-r8a7791", "renesas,scifa";
		reg = <0 0xe6c40000 0 64>;
>>>>>>> 3ad15c34
		interrupts = <0 144 IRQ_TYPE_LEVEL_HIGH>;
		clocks = <&mstp2_clks R8A7791_CLK_SCIFA0>;
		clock-names = "sci_ick";
		status = "disabled";
	};

	scifa1: serial@e6c50000 {
		compatible = "renesas,scifa-r8a7791", "renesas,scifa";
<<<<<<< HEAD
		interrupt-parent = <&gic>;
=======
>>>>>>> 3ad15c34
		reg = <0 0xe6c50000 0 64>;
		interrupts = <0 145 IRQ_TYPE_LEVEL_HIGH>;
		clocks = <&mstp2_clks R8A7791_CLK_SCIFA1>;
		clock-names = "sci_ick";
		status = "disabled";
	};

	scifa2: serial@e6c60000 {
		compatible = "renesas,scifa-r8a7791", "renesas,scifa";
<<<<<<< HEAD
		interrupt-parent = <&gic>;
=======
>>>>>>> 3ad15c34
		reg = <0 0xe6c60000 0 64>;
		interrupts = <0 151 IRQ_TYPE_LEVEL_HIGH>;
		clocks = <&mstp2_clks R8A7791_CLK_SCIFA2>;
		clock-names = "sci_ick";
		status = "disabled";
	};

	scifa3: serial@e6c70000 {
		compatible = "renesas,scifa-r8a7791", "renesas,scifa";
<<<<<<< HEAD
		interrupt-parent = <&gic>;
=======
>>>>>>> 3ad15c34
		reg = <0 0xe6c70000 0 64>;
		interrupts = <0 29 IRQ_TYPE_LEVEL_HIGH>;
		clocks = <&mstp11_clks R8A7791_CLK_SCIFA3>;
		clock-names = "sci_ick";
		status = "disabled";
	};

	scifa4: serial@e6c78000 {
		compatible = "renesas,scifa-r8a7791", "renesas,scifa";
<<<<<<< HEAD
		interrupt-parent = <&gic>;
=======
>>>>>>> 3ad15c34
		reg = <0 0xe6c78000 0 64>;
		interrupts = <0 30 IRQ_TYPE_LEVEL_HIGH>;
		clocks = <&mstp11_clks R8A7791_CLK_SCIFA4>;
		clock-names = "sci_ick";
		status = "disabled";
	};

	scifa5: serial@e6c80000 {
		compatible = "renesas,scifa-r8a7791", "renesas,scifa";
<<<<<<< HEAD
		interrupt-parent = <&gic>;
=======
>>>>>>> 3ad15c34
		reg = <0 0xe6c80000 0 64>;
		interrupts = <0 31 IRQ_TYPE_LEVEL_HIGH>;
		clocks = <&mstp11_clks R8A7791_CLK_SCIFA5>;
		clock-names = "sci_ick";
		status = "disabled";
	};

	scifb0: serial@e6c20000 {
		compatible = "renesas,scifb-r8a7791", "renesas,scifb";
<<<<<<< HEAD
		interrupt-parent = <&gic>;
=======
>>>>>>> 3ad15c34
		reg = <0 0xe6c20000 0 64>;
		interrupts = <0 148 IRQ_TYPE_LEVEL_HIGH>;
		clocks = <&mstp2_clks R8A7791_CLK_SCIFB0>;
		clock-names = "sci_ick";
		status = "disabled";
	};

	scifb1: serial@e6c30000 {
		compatible = "renesas,scifb-r8a7791", "renesas,scifb";
<<<<<<< HEAD
		interrupt-parent = <&gic>;
=======
>>>>>>> 3ad15c34
		reg = <0 0xe6c30000 0 64>;
		interrupts = <0 149 IRQ_TYPE_LEVEL_HIGH>;
		clocks = <&mstp2_clks R8A7791_CLK_SCIFB1>;
		clock-names = "sci_ick";
		status = "disabled";
	};

	scifb2: serial@e6ce0000 {
		compatible = "renesas,scifb-r8a7791", "renesas,scifb";
<<<<<<< HEAD
		interrupt-parent = <&gic>;
=======
>>>>>>> 3ad15c34
		reg = <0 0xe6ce0000 0 64>;
		interrupts = <0 150 IRQ_TYPE_LEVEL_HIGH>;
		clocks = <&mstp2_clks R8A7791_CLK_SCIFB2>;
		clock-names = "sci_ick";
		status = "disabled";
	};

	scif0: serial@e6e60000 {
		compatible = "renesas,scif-r8a7791", "renesas,scif";
<<<<<<< HEAD
		interrupt-parent = <&gic>;
=======
>>>>>>> 3ad15c34
		reg = <0 0xe6e60000 0 64>;
		interrupts = <0 152 IRQ_TYPE_LEVEL_HIGH>;
		clocks = <&mstp7_clks R8A7791_CLK_SCIF0>;
		clock-names = "sci_ick";
		status = "disabled";
	};

	scif1: serial@e6e68000 {
		compatible = "renesas,scif-r8a7791", "renesas,scif";
<<<<<<< HEAD
		interrupt-parent = <&gic>;
=======
>>>>>>> 3ad15c34
		reg = <0 0xe6e68000 0 64>;
		interrupts = <0 153 IRQ_TYPE_LEVEL_HIGH>;
		clocks = <&mstp7_clks R8A7791_CLK_SCIF1>;
		clock-names = "sci_ick";
		status = "disabled";
	};

	scif2: serial@e6e58000 {
		compatible = "renesas,scif-r8a7791", "renesas,scif";
<<<<<<< HEAD
		interrupt-parent = <&gic>;
=======
>>>>>>> 3ad15c34
		reg = <0 0xe6e58000 0 64>;
		interrupts = <0 22 IRQ_TYPE_LEVEL_HIGH>;
		clocks = <&mstp7_clks R8A7791_CLK_SCIF2>;
		clock-names = "sci_ick";
		status = "disabled";
	};

	scif3: serial@e6ea8000 {
		compatible = "renesas,scif-r8a7791", "renesas,scif";
<<<<<<< HEAD
		interrupt-parent = <&gic>;
=======
>>>>>>> 3ad15c34
		reg = <0 0xe6ea8000 0 64>;
		interrupts = <0 23 IRQ_TYPE_LEVEL_HIGH>;
		clocks = <&mstp7_clks R8A7791_CLK_SCIF3>;
		clock-names = "sci_ick";
		status = "disabled";
	};

	scif4: serial@e6ee0000 {
		compatible = "renesas,scif-r8a7791", "renesas,scif";
<<<<<<< HEAD
		interrupt-parent = <&gic>;
=======
>>>>>>> 3ad15c34
		reg = <0 0xe6ee0000 0 64>;
		interrupts = <0 24 IRQ_TYPE_LEVEL_HIGH>;
		clocks = <&mstp7_clks R8A7791_CLK_SCIF4>;
		clock-names = "sci_ick";
		status = "disabled";
	};

	scif5: serial@e6ee8000 {
		compatible = "renesas,scif-r8a7791", "renesas,scif";
<<<<<<< HEAD
		interrupt-parent = <&gic>;
=======
>>>>>>> 3ad15c34
		reg = <0 0xe6ee8000 0 64>;
		interrupts = <0 25 IRQ_TYPE_LEVEL_HIGH>;
		clocks = <&mstp7_clks R8A7791_CLK_SCIF5>;
		clock-names = "sci_ick";
		status = "disabled";
	};

	hscif0: serial@e62c0000 {
		compatible = "renesas,hscif-r8a7791", "renesas,hscif";
<<<<<<< HEAD
		interrupt-parent = <&gic>;
=======
>>>>>>> 3ad15c34
		reg = <0 0xe62c0000 0 96>;
		interrupts = <0 154 IRQ_TYPE_LEVEL_HIGH>;
		clocks = <&mstp7_clks R8A7791_CLK_HSCIF0>;
		clock-names = "sci_ick";
		status = "disabled";
	};

	hscif1: serial@e62c8000 {
		compatible = "renesas,hscif-r8a7791", "renesas,hscif";
<<<<<<< HEAD
		interrupt-parent = <&gic>;
=======
>>>>>>> 3ad15c34
		reg = <0 0xe62c8000 0 96>;
		interrupts = <0 155 IRQ_TYPE_LEVEL_HIGH>;
		clocks = <&mstp7_clks R8A7791_CLK_HSCIF1>;
		clock-names = "sci_ick";
		status = "disabled";
	};

	hscif2: serial@e62d0000 {
		compatible = "renesas,hscif-r8a7791", "renesas,hscif";
<<<<<<< HEAD
		interrupt-parent = <&gic>;
=======
>>>>>>> 3ad15c34
		reg = <0 0xe62d0000 0 96>;
		interrupts = <0 21 IRQ_TYPE_LEVEL_HIGH>;
		clocks = <&mstp7_clks R8A7791_CLK_HSCIF2>;
		clock-names = "sci_ick";
		status = "disabled";
	};

<<<<<<< HEAD
	sata0: sata@ee300000 {
		compatible = "renesas,sata-r8a7791";
		reg = <0 0xee300000 0 0x2000>;
		interrupt-parent = <&gic>;
=======
	ether: ethernet@ee700000 {
		compatible = "renesas,ether-r8a7791";
		reg = <0 0xee700000 0 0x400>;
		interrupts = <0 162 IRQ_TYPE_LEVEL_HIGH>;
		clocks = <&mstp8_clks R8A7791_CLK_ETHER>;
		phy-mode = "rmii";
		#address-cells = <1>;
		#size-cells = <0>;
		status = "disabled";
	};

	sata0: sata@ee300000 {
		compatible = "renesas,sata-r8a7791";
		reg = <0 0xee300000 0 0x2000>;
>>>>>>> 3ad15c34
		interrupts = <0 105 IRQ_TYPE_LEVEL_HIGH>;
		clocks = <&mstp8_clks R8A7791_CLK_SATA0>;
		status = "disabled";
	};

	sata1: sata@ee500000 {
		compatible = "renesas,sata-r8a7791";
		reg = <0 0xee500000 0 0x2000>;
<<<<<<< HEAD
		interrupt-parent = <&gic>;
=======
>>>>>>> 3ad15c34
		interrupts = <0 106 IRQ_TYPE_LEVEL_HIGH>;
		clocks = <&mstp8_clks R8A7791_CLK_SATA1>;
		status = "disabled";
	};

	clocks {
		#address-cells = <2>;
		#size-cells = <2>;
		ranges;

		/* External root clock */
		extal_clk: extal_clk {
			compatible = "fixed-clock";
			#clock-cells = <0>;
			/* This value must be overriden by the board. */
			clock-frequency = <0>;
			clock-output-names = "extal";
		};

		/* Special CPG clocks */
		cpg_clocks: cpg_clocks@e6150000 {
			compatible = "renesas,r8a7791-cpg-clocks",
				     "renesas,rcar-gen2-cpg-clocks";
			reg = <0 0xe6150000 0 0x1000>;
			clocks = <&extal_clk>;
			#clock-cells = <1>;
			clock-output-names = "main", "pll0", "pll1", "pll3",
					     "lb", "qspi", "sdh", "sd0", "z";
		};

		/* Variable factor clocks */
		sd1_clk: sd2_clk@e6150078 {
			compatible = "renesas,r8a7791-div6-clock", "renesas,cpg-div6-clock";
			reg = <0 0xe6150078 0 4>;
			clocks = <&pll1_div2_clk>;
			#clock-cells = <0>;
			clock-output-names = "sd1";
		};
		sd2_clk: sd3_clk@e615007c {
			compatible = "renesas,r8a7791-div6-clock", "renesas,cpg-div6-clock";
			reg = <0 0xe615007c 0 4>;
			clocks = <&pll1_div2_clk>;
			#clock-cells = <0>;
			clock-output-names = "sd2";
		};
		mmc0_clk: mmc0_clk@e6150240 {
			compatible = "renesas,r8a7791-div6-clock", "renesas,cpg-div6-clock";
			reg = <0 0xe6150240 0 4>;
			clocks = <&pll1_div2_clk>;
			#clock-cells = <0>;
			clock-output-names = "mmc0";
		};
		ssp_clk: ssp_clk@e6150248 {
			compatible = "renesas,r8a7791-div6-clock", "renesas,cpg-div6-clock";
			reg = <0 0xe6150248 0 4>;
			clocks = <&pll1_div2_clk>;
			#clock-cells = <0>;
			clock-output-names = "ssp";
		};
		ssprs_clk: ssprs_clk@e615024c {
			compatible = "renesas,r8a7791-div6-clock", "renesas,cpg-div6-clock";
			reg = <0 0xe615024c 0 4>;
			clocks = <&pll1_div2_clk>;
			#clock-cells = <0>;
			clock-output-names = "ssprs";
		};

		/* Fixed factor clocks */
		pll1_div2_clk: pll1_div2_clk {
			compatible = "fixed-factor-clock";
			clocks = <&cpg_clocks R8A7791_CLK_PLL1>;
			#clock-cells = <0>;
			clock-div = <2>;
			clock-mult = <1>;
			clock-output-names = "pll1_div2";
		};
		zg_clk: zg_clk {
			compatible = "fixed-factor-clock";
			clocks = <&cpg_clocks R8A7791_CLK_PLL1>;
			#clock-cells = <0>;
			clock-div = <3>;
			clock-mult = <1>;
			clock-output-names = "zg";
		};
		zx_clk: zx_clk {
			compatible = "fixed-factor-clock";
			clocks = <&cpg_clocks R8A7791_CLK_PLL1>;
			#clock-cells = <0>;
			clock-div = <3>;
			clock-mult = <1>;
			clock-output-names = "zx";
		};
		zs_clk: zs_clk {
			compatible = "fixed-factor-clock";
			clocks = <&cpg_clocks R8A7791_CLK_PLL1>;
			#clock-cells = <0>;
			clock-div = <6>;
			clock-mult = <1>;
			clock-output-names = "zs";
		};
		hp_clk: hp_clk {
			compatible = "fixed-factor-clock";
			clocks = <&cpg_clocks R8A7791_CLK_PLL1>;
			#clock-cells = <0>;
			clock-div = <12>;
			clock-mult = <1>;
			clock-output-names = "hp";
		};
		i_clk: i_clk {
			compatible = "fixed-factor-clock";
			clocks = <&cpg_clocks R8A7791_CLK_PLL1>;
			#clock-cells = <0>;
			clock-div = <2>;
			clock-mult = <1>;
			clock-output-names = "i";
		};
		b_clk: b_clk {
			compatible = "fixed-factor-clock";
			clocks = <&cpg_clocks R8A7791_CLK_PLL1>;
			#clock-cells = <0>;
			clock-div = <12>;
			clock-mult = <1>;
			clock-output-names = "b";
		};
		p_clk: p_clk {
			compatible = "fixed-factor-clock";
			clocks = <&cpg_clocks R8A7791_CLK_PLL1>;
			#clock-cells = <0>;
			clock-div = <24>;
			clock-mult = <1>;
			clock-output-names = "p";
		};
		cl_clk: cl_clk {
			compatible = "fixed-factor-clock";
			clocks = <&cpg_clocks R8A7791_CLK_PLL1>;
			#clock-cells = <0>;
			clock-div = <48>;
			clock-mult = <1>;
			clock-output-names = "cl";
		};
		m2_clk: m2_clk {
			compatible = "fixed-factor-clock";
			clocks = <&cpg_clocks R8A7791_CLK_PLL1>;
			#clock-cells = <0>;
			clock-div = <8>;
			clock-mult = <1>;
			clock-output-names = "m2";
		};
		imp_clk: imp_clk {
			compatible = "fixed-factor-clock";
			clocks = <&cpg_clocks R8A7791_CLK_PLL1>;
			#clock-cells = <0>;
			clock-div = <4>;
			clock-mult = <1>;
			clock-output-names = "imp";
		};
		rclk_clk: rclk_clk {
			compatible = "fixed-factor-clock";
			clocks = <&cpg_clocks R8A7791_CLK_PLL1>;
			#clock-cells = <0>;
			clock-div = <(48 * 1024)>;
			clock-mult = <1>;
			clock-output-names = "rclk";
		};
		oscclk_clk: oscclk_clk {
			compatible = "fixed-factor-clock";
			clocks = <&cpg_clocks R8A7791_CLK_PLL1>;
			#clock-cells = <0>;
			clock-div = <(12 * 1024)>;
			clock-mult = <1>;
			clock-output-names = "oscclk";
		};
		zb3_clk: zb3_clk {
			compatible = "fixed-factor-clock";
			clocks = <&cpg_clocks R8A7791_CLK_PLL3>;
			#clock-cells = <0>;
			clock-div = <4>;
			clock-mult = <1>;
			clock-output-names = "zb3";
		};
		zb3d2_clk: zb3d2_clk {
			compatible = "fixed-factor-clock";
			clocks = <&cpg_clocks R8A7791_CLK_PLL3>;
			#clock-cells = <0>;
			clock-div = <8>;
			clock-mult = <1>;
			clock-output-names = "zb3d2";
		};
		ddr_clk: ddr_clk {
			compatible = "fixed-factor-clock";
			clocks = <&cpg_clocks R8A7791_CLK_PLL3>;
			#clock-cells = <0>;
			clock-div = <8>;
			clock-mult = <1>;
			clock-output-names = "ddr";
		};
		mp_clk: mp_clk {
			compatible = "fixed-factor-clock";
			clocks = <&pll1_div2_clk>;
			#clock-cells = <0>;
			clock-div = <15>;
			clock-mult = <1>;
			clock-output-names = "mp";
		};
		cp_clk: cp_clk {
			compatible = "fixed-factor-clock";
			clocks = <&extal_clk>;
			#clock-cells = <0>;
			clock-div = <2>;
			clock-mult = <1>;
			clock-output-names = "cp";
		};

		/* Gate clocks */
		mstp0_clks: mstp0_clks@e6150130 {
			compatible = "renesas,r8a7791-mstp-clocks", "renesas,cpg-mstp-clocks";
			reg = <0 0xe6150130 0 4>, <0 0xe6150030 0 4>;
			clocks = <&mp_clk>;
			#clock-cells = <1>;
			renesas,clock-indices = <R8A7791_CLK_MSIOF0>;
			clock-output-names = "msiof0";
		};
		mstp1_clks: mstp1_clks@e6150134 {
			compatible = "renesas,r8a7791-mstp-clocks", "renesas,cpg-mstp-clocks";
			reg = <0 0xe6150134 0 4>, <0 0xe6150038 0 4>;
			clocks = <&p_clk>, <&p_clk>, <&p_clk>, <&rclk_clk>,
				 <&cp_clk>, <&zs_clk>, <&zs_clk>, <&zs_clk>;
			#clock-cells = <1>;
			renesas,clock-indices = <
				R8A7791_CLK_TMU1 R8A7791_CLK_TMU3 R8A7791_CLK_TMU2
				R8A7791_CLK_CMT0 R8A7791_CLK_TMU0 R8A7791_CLK_VSP1_DU1
				R8A7791_CLK_VSP1_DU0 R8A7791_CLK_VSP1_SY
			>;
			clock-output-names =
				"tmu1", "tmu3", "tmu2", "cmt0", "tmu0", "vsp1-du1",
				"vsp1-du0", "vsp1-sy";
		};
		mstp2_clks: mstp2_clks@e6150138 {
			compatible = "renesas,r8a7791-mstp-clocks", "renesas,cpg-mstp-clocks";
			reg = <0 0xe6150138 0 4>, <0 0xe6150040 0 4>;
			clocks = <&mp_clk>, <&mp_clk>, <&mp_clk>, <&mp_clk>, <&mp_clk>,
				 <&mp_clk>, <&mp_clk>, <&mp_clk>;
			#clock-cells = <1>;
			renesas,clock-indices = <
				R8A7791_CLK_SCIFA2 R8A7791_CLK_SCIFA1 R8A7791_CLK_SCIFA0
				R8A7791_CLK_MSIOF2 R8A7791_CLK_SCIFB0 R8A7791_CLK_SCIFB1
				R8A7791_CLK_MSIOF1 R8A7791_CLK_SCIFB2
			>;
			clock-output-names =
				"scifa2", "scifa1", "scifa0", "misof2", "scifb0",
				"scifb1", "msiof1", "scifb2";
		};
		mstp3_clks: mstp3_clks@e615013c {
			compatible = "renesas,r8a7791-mstp-clocks", "renesas,cpg-mstp-clocks";
			reg = <0 0xe615013c 0 4>, <0 0xe6150048 0 4>;
			clocks = <&cp_clk>, <&sd2_clk>, <&sd1_clk>,
				<&cpg_clocks R8A7791_CLK_SD0>, <&mmc0_clk>, <&rclk_clk>;
			#clock-cells = <1>;
			renesas,clock-indices = <
				R8A7791_CLK_TPU0 R8A7791_CLK_SDHI2 R8A7791_CLK_SDHI1
				R8A7791_CLK_SDHI0 R8A7791_CLK_MMCIF0 R8A7791_CLK_CMT1
			>;
			clock-output-names =
				"tpu0", "sdhi2", "sdhi1", "sdhi0", "mmcif0", "cmt1";
		};
		mstp5_clks: mstp5_clks@e6150144 {
			compatible = "renesas,r8a7791-mstp-clocks", "renesas,cpg-mstp-clocks";
			reg = <0 0xe6150144 0 4>, <0 0xe615003c 0 4>;
			clocks = <&extal_clk>, <&p_clk>;
			#clock-cells = <1>;
			renesas,clock-indices = <R8A7791_CLK_THERMAL R8A7791_CLK_PWM>;
			clock-output-names = "thermal", "pwm";
		};
		mstp7_clks: mstp7_clks@e615014c {
			compatible = "renesas,r8a7791-mstp-clocks", "renesas,cpg-mstp-clocks";
			reg = <0 0xe615014c 0 4>, <0 0xe61501c4 0 4>;
			clocks = <&mp_clk>, <&zs_clk>, <&p_clk>, <&p_clk>, <&zs_clk>,
				 <&zs_clk>, <&p_clk>, <&p_clk>, <&p_clk>, <&p_clk>,
				 <&zx_clk>, <&zx_clk>, <&zx_clk>;
			#clock-cells = <1>;
			renesas,clock-indices = <
				R8A7791_CLK_HSUSB R8A7791_CLK_HSCIF2 R8A7791_CLK_SCIF5
				R8A7791_CLK_SCIF4 R8A7791_CLK_HSCIF1 R8A7791_CLK_HSCIF0
				R8A7791_CLK_SCIF3 R8A7791_CLK_SCIF2 R8A7791_CLK_SCIF1
				R8A7791_CLK_SCIF0 R8A7791_CLK_DU1 R8A7791_CLK_DU0
				R8A7791_CLK_LVDS0
			>;
			clock-output-names =
				"hsusb", "hscif2", "scif5", "scif4", "hscif1", "hscif0",
				"scif3", "scif2", "scif1", "scif0", "du1", "du0", "lvds0";
		};
		mstp8_clks: mstp8_clks@e6150990 {
			compatible = "renesas,r8a7791-mstp-clocks", "renesas,cpg-mstp-clocks";
			reg = <0 0xe6150990 0 4>, <0 0xe61509a0 0 4>;
			clocks = <&zg_clk>, <&zg_clk>, <&zg_clk>, <&p_clk>, <&zs_clk>,
				 <&zs_clk>;
			#clock-cells = <1>;
			renesas,clock-indices = <
				R8A7791_CLK_VIN2 R8A7791_CLK_VIN1 R8A7791_CLK_VIN0
				R8A7791_CLK_ETHER R8A7791_CLK_SATA1 R8A7791_CLK_SATA0
			>;
			clock-output-names =
				"vin2", "vin1", "vin0", "ether", "sata1", "sata0";
		};
		mstp9_clks: mstp9_clks@e6150994 {
			compatible = "renesas,r8a7791-mstp-clocks", "renesas,cpg-mstp-clocks";
			reg = <0 0xe6150994 0 4>, <0 0xe61509a4 0 4>;
			clocks = <&p_clk>, <&p_clk>, <&cpg_clocks R8A7791_CLK_QSPI>,
				 <&p_clk>, <&p_clk>, <&p_clk>, <&p_clk>, <&p_clk>,
				 <&p_clk>;
			#clock-cells = <1>;
			renesas,clock-indices = <
				R8A7791_CLK_RCAN1 R8A7791_CLK_RCAN0 R8A7791_CLK_QSPI_MOD
				R8A7791_CLK_I2C5 R8A7791_CLK_I2C4 R8A7791_CLK_I2C3
				R8A7791_CLK_I2C2 R8A7791_CLK_I2C1 R8A7791_CLK_I2C0
			>;
			clock-output-names =
				"rcan1", "rcan0", "qspi_mod", "i2c5", "i2c4", "i2c3",
				"i2c2", "i2c1", "i2c0";
		};
		mstp11_clks: mstp11_clks@e615099c {
			compatible = "renesas,r8a7791-mstp-clocks", "renesas,cpg-mstp-clocks";
			reg = <0 0xe615099c 0 4>, <0 0xe61509ac 0 4>;
			clocks = <&mp_clk>, <&mp_clk>, <&mp_clk>;
			#clock-cells = <1>;
			renesas,clock-indices = <
				R8A7791_CLK_SCIFA3 R8A7791_CLK_SCIFA4 R8A7791_CLK_SCIFA5
			>;
			clock-output-names = "scifa3", "scifa4", "scifa5";
		};
	};

	spi: spi@e6b10000 {
		compatible = "renesas,qspi-r8a7791", "renesas,qspi";
		reg = <0 0xe6b10000 0 0x2c>;
<<<<<<< HEAD
		interrupt-parent = <&gic>;
=======
>>>>>>> 3ad15c34
		interrupts = <0 184 IRQ_TYPE_LEVEL_HIGH>;
		clocks = <&mstp9_clks R8A7791_CLK_QSPI_MOD>;
		num-cs = <1>;
		#address-cells = <1>;
		#size-cells = <0>;
		status = "disabled";
	};
};<|MERGE_RESOLUTION|>--- conflicted
+++ resolved
@@ -246,12 +246,6 @@
 		#gpio-range-cells = <3>;
 	};
 
-<<<<<<< HEAD
-	scifa0: serial@e6c40000 {
-		compatible = "renesas,scifa-r8a7791", "renesas,scifa";
-		reg = <0 0xe6c40000 0 64>;
-		interrupt-parent = <&gic>;
-=======
 	sdhi0: sd@ee100000 {
 		compatible = "renesas,sdhi-r8a7791";
 		reg = <0 0xee100000 0 0x200>;
@@ -282,7 +276,6 @@
 	scifa0: serial@e6c40000 {
 		compatible = "renesas,scifa-r8a7791", "renesas,scifa";
 		reg = <0 0xe6c40000 0 64>;
->>>>>>> 3ad15c34
 		interrupts = <0 144 IRQ_TYPE_LEVEL_HIGH>;
 		clocks = <&mstp2_clks R8A7791_CLK_SCIFA0>;
 		clock-names = "sci_ick";
@@ -291,10 +284,6 @@
 
 	scifa1: serial@e6c50000 {
 		compatible = "renesas,scifa-r8a7791", "renesas,scifa";
-<<<<<<< HEAD
-		interrupt-parent = <&gic>;
-=======
->>>>>>> 3ad15c34
 		reg = <0 0xe6c50000 0 64>;
 		interrupts = <0 145 IRQ_TYPE_LEVEL_HIGH>;
 		clocks = <&mstp2_clks R8A7791_CLK_SCIFA1>;
@@ -304,10 +293,6 @@
 
 	scifa2: serial@e6c60000 {
 		compatible = "renesas,scifa-r8a7791", "renesas,scifa";
-<<<<<<< HEAD
-		interrupt-parent = <&gic>;
-=======
->>>>>>> 3ad15c34
 		reg = <0 0xe6c60000 0 64>;
 		interrupts = <0 151 IRQ_TYPE_LEVEL_HIGH>;
 		clocks = <&mstp2_clks R8A7791_CLK_SCIFA2>;
@@ -317,10 +302,6 @@
 
 	scifa3: serial@e6c70000 {
 		compatible = "renesas,scifa-r8a7791", "renesas,scifa";
-<<<<<<< HEAD
-		interrupt-parent = <&gic>;
-=======
->>>>>>> 3ad15c34
 		reg = <0 0xe6c70000 0 64>;
 		interrupts = <0 29 IRQ_TYPE_LEVEL_HIGH>;
 		clocks = <&mstp11_clks R8A7791_CLK_SCIFA3>;
@@ -330,10 +311,6 @@
 
 	scifa4: serial@e6c78000 {
 		compatible = "renesas,scifa-r8a7791", "renesas,scifa";
-<<<<<<< HEAD
-		interrupt-parent = <&gic>;
-=======
->>>>>>> 3ad15c34
 		reg = <0 0xe6c78000 0 64>;
 		interrupts = <0 30 IRQ_TYPE_LEVEL_HIGH>;
 		clocks = <&mstp11_clks R8A7791_CLK_SCIFA4>;
@@ -343,10 +320,6 @@
 
 	scifa5: serial@e6c80000 {
 		compatible = "renesas,scifa-r8a7791", "renesas,scifa";
-<<<<<<< HEAD
-		interrupt-parent = <&gic>;
-=======
->>>>>>> 3ad15c34
 		reg = <0 0xe6c80000 0 64>;
 		interrupts = <0 31 IRQ_TYPE_LEVEL_HIGH>;
 		clocks = <&mstp11_clks R8A7791_CLK_SCIFA5>;
@@ -356,10 +329,6 @@
 
 	scifb0: serial@e6c20000 {
 		compatible = "renesas,scifb-r8a7791", "renesas,scifb";
-<<<<<<< HEAD
-		interrupt-parent = <&gic>;
-=======
->>>>>>> 3ad15c34
 		reg = <0 0xe6c20000 0 64>;
 		interrupts = <0 148 IRQ_TYPE_LEVEL_HIGH>;
 		clocks = <&mstp2_clks R8A7791_CLK_SCIFB0>;
@@ -369,10 +338,6 @@
 
 	scifb1: serial@e6c30000 {
 		compatible = "renesas,scifb-r8a7791", "renesas,scifb";
-<<<<<<< HEAD
-		interrupt-parent = <&gic>;
-=======
->>>>>>> 3ad15c34
 		reg = <0 0xe6c30000 0 64>;
 		interrupts = <0 149 IRQ_TYPE_LEVEL_HIGH>;
 		clocks = <&mstp2_clks R8A7791_CLK_SCIFB1>;
@@ -382,10 +347,6 @@
 
 	scifb2: serial@e6ce0000 {
 		compatible = "renesas,scifb-r8a7791", "renesas,scifb";
-<<<<<<< HEAD
-		interrupt-parent = <&gic>;
-=======
->>>>>>> 3ad15c34
 		reg = <0 0xe6ce0000 0 64>;
 		interrupts = <0 150 IRQ_TYPE_LEVEL_HIGH>;
 		clocks = <&mstp2_clks R8A7791_CLK_SCIFB2>;
@@ -395,10 +356,6 @@
 
 	scif0: serial@e6e60000 {
 		compatible = "renesas,scif-r8a7791", "renesas,scif";
-<<<<<<< HEAD
-		interrupt-parent = <&gic>;
-=======
->>>>>>> 3ad15c34
 		reg = <0 0xe6e60000 0 64>;
 		interrupts = <0 152 IRQ_TYPE_LEVEL_HIGH>;
 		clocks = <&mstp7_clks R8A7791_CLK_SCIF0>;
@@ -408,10 +365,6 @@
 
 	scif1: serial@e6e68000 {
 		compatible = "renesas,scif-r8a7791", "renesas,scif";
-<<<<<<< HEAD
-		interrupt-parent = <&gic>;
-=======
->>>>>>> 3ad15c34
 		reg = <0 0xe6e68000 0 64>;
 		interrupts = <0 153 IRQ_TYPE_LEVEL_HIGH>;
 		clocks = <&mstp7_clks R8A7791_CLK_SCIF1>;
@@ -421,10 +374,6 @@
 
 	scif2: serial@e6e58000 {
 		compatible = "renesas,scif-r8a7791", "renesas,scif";
-<<<<<<< HEAD
-		interrupt-parent = <&gic>;
-=======
->>>>>>> 3ad15c34
 		reg = <0 0xe6e58000 0 64>;
 		interrupts = <0 22 IRQ_TYPE_LEVEL_HIGH>;
 		clocks = <&mstp7_clks R8A7791_CLK_SCIF2>;
@@ -434,10 +383,6 @@
 
 	scif3: serial@e6ea8000 {
 		compatible = "renesas,scif-r8a7791", "renesas,scif";
-<<<<<<< HEAD
-		interrupt-parent = <&gic>;
-=======
->>>>>>> 3ad15c34
 		reg = <0 0xe6ea8000 0 64>;
 		interrupts = <0 23 IRQ_TYPE_LEVEL_HIGH>;
 		clocks = <&mstp7_clks R8A7791_CLK_SCIF3>;
@@ -447,10 +392,6 @@
 
 	scif4: serial@e6ee0000 {
 		compatible = "renesas,scif-r8a7791", "renesas,scif";
-<<<<<<< HEAD
-		interrupt-parent = <&gic>;
-=======
->>>>>>> 3ad15c34
 		reg = <0 0xe6ee0000 0 64>;
 		interrupts = <0 24 IRQ_TYPE_LEVEL_HIGH>;
 		clocks = <&mstp7_clks R8A7791_CLK_SCIF4>;
@@ -460,10 +401,6 @@
 
 	scif5: serial@e6ee8000 {
 		compatible = "renesas,scif-r8a7791", "renesas,scif";
-<<<<<<< HEAD
-		interrupt-parent = <&gic>;
-=======
->>>>>>> 3ad15c34
 		reg = <0 0xe6ee8000 0 64>;
 		interrupts = <0 25 IRQ_TYPE_LEVEL_HIGH>;
 		clocks = <&mstp7_clks R8A7791_CLK_SCIF5>;
@@ -473,10 +410,6 @@
 
 	hscif0: serial@e62c0000 {
 		compatible = "renesas,hscif-r8a7791", "renesas,hscif";
-<<<<<<< HEAD
-		interrupt-parent = <&gic>;
-=======
->>>>>>> 3ad15c34
 		reg = <0 0xe62c0000 0 96>;
 		interrupts = <0 154 IRQ_TYPE_LEVEL_HIGH>;
 		clocks = <&mstp7_clks R8A7791_CLK_HSCIF0>;
@@ -486,10 +419,6 @@
 
 	hscif1: serial@e62c8000 {
 		compatible = "renesas,hscif-r8a7791", "renesas,hscif";
-<<<<<<< HEAD
-		interrupt-parent = <&gic>;
-=======
->>>>>>> 3ad15c34
 		reg = <0 0xe62c8000 0 96>;
 		interrupts = <0 155 IRQ_TYPE_LEVEL_HIGH>;
 		clocks = <&mstp7_clks R8A7791_CLK_HSCIF1>;
@@ -499,10 +428,6 @@
 
 	hscif2: serial@e62d0000 {
 		compatible = "renesas,hscif-r8a7791", "renesas,hscif";
-<<<<<<< HEAD
-		interrupt-parent = <&gic>;
-=======
->>>>>>> 3ad15c34
 		reg = <0 0xe62d0000 0 96>;
 		interrupts = <0 21 IRQ_TYPE_LEVEL_HIGH>;
 		clocks = <&mstp7_clks R8A7791_CLK_HSCIF2>;
@@ -510,12 +435,6 @@
 		status = "disabled";
 	};
 
-<<<<<<< HEAD
-	sata0: sata@ee300000 {
-		compatible = "renesas,sata-r8a7791";
-		reg = <0 0xee300000 0 0x2000>;
-		interrupt-parent = <&gic>;
-=======
 	ether: ethernet@ee700000 {
 		compatible = "renesas,ether-r8a7791";
 		reg = <0 0xee700000 0 0x400>;
@@ -530,7 +449,6 @@
 	sata0: sata@ee300000 {
 		compatible = "renesas,sata-r8a7791";
 		reg = <0 0xee300000 0 0x2000>;
->>>>>>> 3ad15c34
 		interrupts = <0 105 IRQ_TYPE_LEVEL_HIGH>;
 		clocks = <&mstp8_clks R8A7791_CLK_SATA0>;
 		status = "disabled";
@@ -539,10 +457,6 @@
 	sata1: sata@ee500000 {
 		compatible = "renesas,sata-r8a7791";
 		reg = <0 0xee500000 0 0x2000>;
-<<<<<<< HEAD
-		interrupt-parent = <&gic>;
-=======
->>>>>>> 3ad15c34
 		interrupts = <0 106 IRQ_TYPE_LEVEL_HIGH>;
 		clocks = <&mstp8_clks R8A7791_CLK_SATA1>;
 		status = "disabled";
@@ -878,10 +792,6 @@
 	spi: spi@e6b10000 {
 		compatible = "renesas,qspi-r8a7791", "renesas,qspi";
 		reg = <0 0xe6b10000 0 0x2c>;
-<<<<<<< HEAD
-		interrupt-parent = <&gic>;
-=======
->>>>>>> 3ad15c34
 		interrupts = <0 184 IRQ_TYPE_LEVEL_HIGH>;
 		clocks = <&mstp9_clks R8A7791_CLK_QSPI_MOD>;
 		num-cs = <1>;
