--- conflicted
+++ resolved
@@ -46,14 +46,14 @@
 	status = "okay";
 };
 
-<<<<<<< HEAD
 &sata0 {
 	status = "okay";
 };
 
 &sata_phy {
-=======
+	status = "okay";
+};
+
 &eth0 {
->>>>>>> 739e4a75
 	status = "okay";
 };