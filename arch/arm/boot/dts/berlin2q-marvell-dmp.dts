--- conflicted
+++ resolved
@@ -46,14 +46,14 @@
 	status = "okay";
 };
 
-<<<<<<< HEAD
 &sata0 {
 	status = "okay";
 };
 
 &sata_phy {
-=======
+	status = "okay";
+};
+
 &eth0 {
->>>>>>> 09bba1ca
 	status = "okay";
 };