--- conflicted
+++ resolved
@@ -53,11 +53,7 @@
 	};
 
 	chosen {
-<<<<<<< HEAD
-		bootargs = "console=ttySC6,115200 ignore_loglevel rw root=/dev/nfs ip=dhcp";
-=======
 		bootargs = "ignore_loglevel rw root=/dev/nfs ip=dhcp";
->>>>>>> 916f634b
 		stdout-path = &scif0;
 	};
 
