/*
 * Device Tree Source for the Koelsch board
 *
 * Copyright (C) 2013 Renesas Electronics Corporation
 * Copyright (C) 2013-2014 Renesas Solutions Corp.
 * Copyright (C) 2014 Cogent Embedded, Inc.
 *
 * This file is licensed under the terms of the GNU General Public License
 * version 2.  This program is licensed "as is" without any warranty of any
 * kind, whether express or implied.
 */

/dts-v1/;
#include "r8a7791.dtsi"
#include <dt-bindings/gpio/gpio.h>

/ {
	model = "Koelsch";
	compatible = "renesas,koelsch", "renesas,r8a7791";

	chosen {
		bootargs = "console=ttySC6,115200 ignore_loglevel rw root=/dev/nfs ip=dhcp";
	};

	memory@40000000 {
		device_type = "memory";
		reg = <0 0x40000000 0 0x40000000>;
	};

	memory@200000000 {
		device_type = "memory";
		reg = <2 0x00000000 0 0x40000000>;
	};

	lbsc {
		#address-cells = <1>;
		#size-cells = <1>;
	};

	gpio-keys {
		compatible = "gpio-keys";

		key-a {
			gpios = <&gpio7 0 GPIO_ACTIVE_LOW>;
			linux,code = <30>;
			label = "SW30";
			gpio-key,wakeup;
			debounce-interval = <20>;
		};
		key-b {
			gpios = <&gpio7 1 GPIO_ACTIVE_LOW>;
			linux,code = <48>;
			label = "SW31";
			gpio-key,wakeup;
			debounce-interval = <20>;
		};
		key-c {
			gpios = <&gpio7 2 GPIO_ACTIVE_LOW>;
			linux,code = <46>;
			label = "SW32";
			gpio-key,wakeup;
			debounce-interval = <20>;
		};
		key-d {
			gpios = <&gpio7 3 GPIO_ACTIVE_LOW>;
			linux,code = <32>;
			label = "SW33";
			gpio-key,wakeup;
			debounce-interval = <20>;
		};
		key-e {
			gpios = <&gpio7 4 GPIO_ACTIVE_LOW>;
			linux,code = <18>;
			label = "SW34";
			gpio-key,wakeup;
			debounce-interval = <20>;
		};
		key-f {
			gpios = <&gpio7 5 GPIO_ACTIVE_LOW>;
			linux,code = <33>;
			label = "SW35";
			gpio-key,wakeup;
			debounce-interval = <20>;
		};
		key-g {
			gpios = <&gpio7 6 GPIO_ACTIVE_LOW>;
			linux,code = <34>;
			label = "SW36";
			gpio-key,wakeup;
			debounce-interval = <20>;
		};
	};

	leds {
		compatible = "gpio-leds";
		led6 {
			gpios = <&gpio2 19 GPIO_ACTIVE_HIGH>;
		};
		led7 {
			gpios = <&gpio2 20 GPIO_ACTIVE_HIGH>;
		};
		led8 {
			gpios = <&gpio2 21 GPIO_ACTIVE_HIGH>;
		};
	};

	vcc_sdhi0: regulator@0 {
		compatible = "regulator-fixed";

		regulator-name = "SDHI0 Vcc";
		regulator-min-microvolt = <3300000>;
		regulator-max-microvolt = <3300000>;

		gpio = <&gpio7 17 GPIO_ACTIVE_HIGH>;
		enable-active-high;
	};

	vccq_sdhi0: regulator@1 {
		compatible = "regulator-gpio";

		regulator-name = "SDHI0 VccQ";
		regulator-min-microvolt = <1800000>;
		regulator-max-microvolt = <3300000>;

		gpios = <&gpio2 12 GPIO_ACTIVE_HIGH>;
		gpios-states = <1>;
		states = <3300000 1
			  1800000 0>;
	};

	vcc_sdhi1: regulator@2 {
		compatible = "regulator-fixed";

		regulator-name = "SDHI1 Vcc";
		regulator-min-microvolt = <3300000>;
		regulator-max-microvolt = <3300000>;

		gpio = <&gpio7 18 GPIO_ACTIVE_HIGH>;
		enable-active-high;
	};

	vccq_sdhi1: regulator@3 {
		compatible = "regulator-gpio";

		regulator-name = "SDHI1 VccQ";
		regulator-min-microvolt = <1800000>;
		regulator-max-microvolt = <3300000>;

		gpios = <&gpio2 13 GPIO_ACTIVE_HIGH>;
		gpios-states = <1>;
		states = <3300000 1
			  1800000 0>;
	};

	vcc_sdhi2: regulator@4 {
		compatible = "regulator-fixed";

		regulator-name = "SDHI2 Vcc";
		regulator-min-microvolt = <3300000>;
		regulator-max-microvolt = <3300000>;

		gpio = <&gpio7 19 GPIO_ACTIVE_HIGH>;
		enable-active-high;
	};

	vccq_sdhi2: regulator@5 {
		compatible = "regulator-gpio";

		regulator-name = "SDHI2 VccQ";
		regulator-min-microvolt = <1800000>;
		regulator-max-microvolt = <3300000>;

		gpios = <&gpio2 26 GPIO_ACTIVE_HIGH>;
		gpios-states = <1>;
		states = <3300000 1
			  1800000 0>;
	};
};

&extal_clk {
	clock-frequency = <20000000>;
};

&i2c2 {
	pinctrl-0 = <&i2c2_pins>;
	pinctrl-names = "default";

	status = "okay";
	clock-frequency = <400000>;

	eeprom@50 {
		compatible = "renesas,24c02";
		reg = <0x50>;
		pagesize = <16>;
	};
};

&pfc {
	pinctrl-0 = <&du_pins &scif0_pins &scif1_pins>;
	pinctrl-names = "default";

	i2c2_pins: i2c {
		renesas,groups = "i2c2";
		renesas,function = "i2c2";
	};

	du_pins: du {
		renesas,groups = "du_rgb666", "du_sync", "du_clk_out_0";
		renesas,function = "du";
	};

	scif0_pins: serial0 {
		renesas,groups = "scif0_data_d";
		renesas,function = "scif0";
	};

	scif1_pins: serial1 {
		renesas,groups = "scif1_data_d";
		renesas,function = "scif1";
	};

<<<<<<< HEAD
=======
	ether_pins: ether {
		renesas,groups = "eth_link", "eth_mdio", "eth_rmii";
		renesas,function = "eth";
	};

	phy1_pins: phy1 {
		renesas,groups = "intc_irq0";
		renesas,function = "intc";
	};

	sdhi0_pins: sd0 {
		renesas,gpios = "sdhi0_data4", "sdhi0_ctrl";
		renesas,function = "sdhi0";
	};

	sdhi1_pins: sd1 {
		renesas,gpios = "sdhi1_data4", "sdhi1_ctrl";
		renesas,function = "sdhi1";
	};

	sdhi2_pins: sd2 {
		renesas,gpios = "sdhi2_data4", "sdhi2_ctrl";
		renesas,function = "sdhi2";
	};

>>>>>>> 3ad15c34
	qspi_pins: spi {
		renesas,groups = "qspi_ctrl", "qspi_data4";
		renesas,function = "qspi";
	};
};

<<<<<<< HEAD
=======
&ether {
	pinctrl-0 = <&ether_pins &phy1_pins>;
	pinctrl-names = "default";

	phy-handle = <&phy1>;
	renesas,ether-link-active-low;
	status = "ok";

	phy1: ethernet-phy@1 {
		reg = <1>;
		interrupt-parent = <&irqc0>;
		interrupts = <0 IRQ_TYPE_LEVEL_LOW>;
	};
};

>>>>>>> 3ad15c34
&sata0 {
	status = "okay";
};

<<<<<<< HEAD
=======
&sdhi0 {
	pinctrl-0 = <&sdhi0_pins>;
	pinctrl-names = "default";

	vmmc-supply = <&vcc_sdhi0>;
	vqmmc-supply = <&vccq_sdhi0>;
	cd-gpios = <&gpio6 6 GPIO_ACTIVE_LOW>;
	wp-gpios = <&gpio6 7 GPIO_ACTIVE_HIGH>;
	status = "okay";
};

&sdhi1 {
	pinctrl-0 = <&sdhi1_pins>;
	pinctrl-names = "default";

	vmmc-supply = <&vcc_sdhi1>;
	vqmmc-supply = <&vccq_sdhi1>;
	cd-gpios = <&gpio6 14 GPIO_ACTIVE_LOW>;
	wp-gpios = <&gpio6 15 GPIO_ACTIVE_HIGH>;
	status = "okay";
};

&sdhi2 {
	pinctrl-0 = <&sdhi2_pins>;
	pinctrl-names = "default";

	vmmc-supply = <&vcc_sdhi2>;
	vqmmc-supply = <&vccq_sdhi2>;
	cd-gpios = <&gpio6 22 GPIO_ACTIVE_LOW>;
	status = "okay";
};

>>>>>>> 3ad15c34
&spi {
	pinctrl-0 = <&qspi_pins>;
	pinctrl-names = "default";

	status = "okay";

	flash: flash@0 {
		#address-cells = <1>;
		#size-cells = <1>;
		compatible = "spansion,s25fl512s";
		reg = <0>;
		spi-max-frequency = <30000000>;
		m25p,fast-read;

		partition@0 {
			label = "loader";
			reg = <0x00000000 0x00080000>;
			read-only;
		};
		partition@80000 {
			label = "bootenv";
			reg = <0x00080000 0x00080000>;
			read-only;
		};
		partition@100000 {
			label = "data";
			reg = <0x00100000 0x03f00000>;
		};
	};
};<|MERGE_RESOLUTION|>--- conflicted
+++ resolved
@@ -219,8 +219,6 @@
 		renesas,function = "scif1";
 	};
 
-<<<<<<< HEAD
-=======
 	ether_pins: ether {
 		renesas,groups = "eth_link", "eth_mdio", "eth_rmii";
 		renesas,function = "eth";
@@ -246,15 +244,12 @@
 		renesas,function = "sdhi2";
 	};
 
->>>>>>> 3ad15c34
 	qspi_pins: spi {
 		renesas,groups = "qspi_ctrl", "qspi_data4";
 		renesas,function = "qspi";
 	};
 };
 
-<<<<<<< HEAD
-=======
 &ether {
 	pinctrl-0 = <&ether_pins &phy1_pins>;
 	pinctrl-names = "default";
@@ -270,13 +265,10 @@
 	};
 };
 
->>>>>>> 3ad15c34
 &sata0 {
 	status = "okay";
 };
 
-<<<<<<< HEAD
-=======
 &sdhi0 {
 	pinctrl-0 = <&sdhi0_pins>;
 	pinctrl-names = "default";
@@ -309,7 +301,6 @@
 	status = "okay";
 };
 
->>>>>>> 3ad15c34
 &spi {
 	pinctrl-0 = <&qspi_pins>;
 	pinctrl-names = "default";
