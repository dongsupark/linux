--- conflicted
+++ resolved
@@ -147,8 +147,6 @@
 		renesas,function = "scif1";
 	};
 
-<<<<<<< HEAD
-=======
 	ether_pins: ether {
 		renesas,groups = "eth_link", "eth_mdio", "eth_rmii";
 		renesas,function = "eth";
@@ -159,15 +157,12 @@
 		renesas,function = "intc";
 	};
 
->>>>>>> a5ebc3b0
 	qspi_pins: spi {
 		renesas,groups = "qspi_ctrl", "qspi_data4";
 		renesas,function = "qspi";
 	};
 };
 
-<<<<<<< HEAD
-=======
 &ether {
 	pinctrl-0 = <&ether_pins &phy1_pins>;
 	pinctrl-names = "default";
@@ -183,7 +178,6 @@
 	};
 };
 
->>>>>>> a5ebc3b0
 &sata0 {
 	status = "okay";
 };
