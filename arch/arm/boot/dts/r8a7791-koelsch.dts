/*
 * Device Tree Source for the Koelsch board
 *
 * Copyright (C) 2013 Renesas Electronics Corporation
 * Copyright (C) 2013-2014 Renesas Solutions Corp.
 * Copyright (C) 2014 Cogent Embedded, Inc.
 *
 * This file is licensed under the terms of the GNU General Public License
 * version 2.  This program is licensed "as is" without any warranty of any
 * kind, whether express or implied.
 */

/dts-v1/;
#include "r8a7791.dtsi"
#include <dt-bindings/gpio/gpio.h>
#include <dt-bindings/input/input.h>

/ {
	model = "Koelsch";
	compatible = "renesas,koelsch", "renesas,r8a7791";

	aliases {
		serial6 = &scif0;
		serial7 = &scif1;
	};

	chosen {
<<<<<<< HEAD
		bootargs = "console=ttySC6,115200 ignore_loglevel rw root=/dev/nfs ip=dhcp";
=======
		bootargs = "ignore_loglevel rw root=/dev/nfs ip=dhcp";
>>>>>>> 2c0b50fc
		stdout-path = &scif0;
	};

	memory@40000000 {
		device_type = "memory";
		reg = <0 0x40000000 0 0x40000000>;
	};

	memory@200000000 {
		device_type = "memory";
		reg = <2 0x00000000 0 0x40000000>;
	};

	lbsc {
		#address-cells = <1>;
		#size-cells = <1>;
	};

	keyboard {
		compatible = "gpio-keys";

		key-1 {
			gpios = <&gpio5 0 GPIO_ACTIVE_LOW>;
			linux,code = <KEY_1>;
			label = "SW2-1";
			gpio-key,wakeup;
			debounce-interval = <20>;
		};
		key-2 {
			gpios = <&gpio5 1 GPIO_ACTIVE_LOW>;
			linux,code = <KEY_2>;
			label = "SW2-2";
			gpio-key,wakeup;
			debounce-interval = <20>;
		};
		key-3 {
			gpios = <&gpio5 2 GPIO_ACTIVE_LOW>;
			linux,code = <KEY_3>;
			label = "SW2-3";
			gpio-key,wakeup;
			debounce-interval = <20>;
		};
		key-4 {
			gpios = <&gpio5 3 GPIO_ACTIVE_LOW>;
			linux,code = <KEY_4>;
			label = "SW2-4";
			gpio-key,wakeup;
			debounce-interval = <20>;
		};
		key-a {
			gpios = <&gpio7 0 GPIO_ACTIVE_LOW>;
			linux,code = <KEY_A>;
			label = "SW30";
			gpio-key,wakeup;
			debounce-interval = <20>;
		};
		key-b {
			gpios = <&gpio7 1 GPIO_ACTIVE_LOW>;
			linux,code = <KEY_B>;
			label = "SW31";
			gpio-key,wakeup;
			debounce-interval = <20>;
		};
		key-c {
			gpios = <&gpio7 2 GPIO_ACTIVE_LOW>;
			linux,code = <KEY_C>;
			label = "SW32";
			gpio-key,wakeup;
			debounce-interval = <20>;
		};
		key-d {
			gpios = <&gpio7 3 GPIO_ACTIVE_LOW>;
			linux,code = <KEY_D>;
			label = "SW33";
			gpio-key,wakeup;
			debounce-interval = <20>;
		};
		key-e {
			gpios = <&gpio7 4 GPIO_ACTIVE_LOW>;
			linux,code = <KEY_E>;
			label = "SW34";
			gpio-key,wakeup;
			debounce-interval = <20>;
		};
		key-f {
			gpios = <&gpio7 5 GPIO_ACTIVE_LOW>;
			linux,code = <KEY_F>;
			label = "SW35";
			gpio-key,wakeup;
			debounce-interval = <20>;
		};
		key-g {
			gpios = <&gpio7 6 GPIO_ACTIVE_LOW>;
			linux,code = <KEY_G>;
			label = "SW36";
			gpio-key,wakeup;
			debounce-interval = <20>;
		};
	};

	leds {
		compatible = "gpio-leds";
		led6 {
			gpios = <&gpio2 19 GPIO_ACTIVE_HIGH>;
		};
		led7 {
			gpios = <&gpio2 20 GPIO_ACTIVE_HIGH>;
		};
		led8 {
			gpios = <&gpio2 21 GPIO_ACTIVE_HIGH>;
		};
	};

	vcc_sdhi0: regulator@0 {
		compatible = "regulator-fixed";

		regulator-name = "SDHI0 Vcc";
		regulator-min-microvolt = <3300000>;
		regulator-max-microvolt = <3300000>;

		gpio = <&gpio7 17 GPIO_ACTIVE_HIGH>;
		enable-active-high;
	};

	vccq_sdhi0: regulator@1 {
		compatible = "regulator-gpio";

		regulator-name = "SDHI0 VccQ";
		regulator-min-microvolt = <1800000>;
		regulator-max-microvolt = <3300000>;

		gpios = <&gpio2 12 GPIO_ACTIVE_HIGH>;
		gpios-states = <1>;
		states = <3300000 1
			  1800000 0>;
	};

	vcc_sdhi1: regulator@2 {
		compatible = "regulator-fixed";

		regulator-name = "SDHI1 Vcc";
		regulator-min-microvolt = <3300000>;
		regulator-max-microvolt = <3300000>;

		gpio = <&gpio7 18 GPIO_ACTIVE_HIGH>;
		enable-active-high;
	};

	vccq_sdhi1: regulator@3 {
		compatible = "regulator-gpio";

		regulator-name = "SDHI1 VccQ";
		regulator-min-microvolt = <1800000>;
		regulator-max-microvolt = <3300000>;

		gpios = <&gpio2 13 GPIO_ACTIVE_HIGH>;
		gpios-states = <1>;
		states = <3300000 1
			  1800000 0>;
	};

	vcc_sdhi2: regulator@4 {
		compatible = "regulator-fixed";

		regulator-name = "SDHI2 Vcc";
		regulator-min-microvolt = <3300000>;
		regulator-max-microvolt = <3300000>;

		gpio = <&gpio7 19 GPIO_ACTIVE_HIGH>;
		enable-active-high;
	};

	vccq_sdhi2: regulator@5 {
		compatible = "regulator-gpio";

		regulator-name = "SDHI2 VccQ";
		regulator-min-microvolt = <1800000>;
		regulator-max-microvolt = <3300000>;

		gpios = <&gpio2 26 GPIO_ACTIVE_HIGH>;
		gpios-states = <1>;
		states = <3300000 1
			  1800000 0>;
	};
};

&du {
	pinctrl-0 = <&du_pins>;
	pinctrl-names = "default";
	status = "okay";

	ports {
		port@1 {
			lvds_connector: endpoint {
			};
		};
	};
};

&extal_clk {
	clock-frequency = <20000000>;
};

&pfc {
	i2c2_pins: i2c2 {
		renesas,groups = "i2c2";
		renesas,function = "i2c2";
	};

	du_pins: du {
		renesas,groups = "du_rgb666", "du_sync", "du_clk_out_0";
		renesas,function = "du";
	};

	scif0_pins: serial0 {
		renesas,groups = "scif0_data_d";
		renesas,function = "scif0";
	};

	scif1_pins: serial1 {
		renesas,groups = "scif1_data_d";
		renesas,function = "scif1";
	};

	ether_pins: ether {
		renesas,groups = "eth_link", "eth_mdio", "eth_rmii";
		renesas,function = "eth";
	};

	phy1_pins: phy1 {
		renesas,groups = "intc_irq0";
		renesas,function = "intc";
	};

	sdhi0_pins: sd0 {
		renesas,groups = "sdhi0_data4", "sdhi0_ctrl";
		renesas,function = "sdhi0";
	};

	sdhi1_pins: sd1 {
		renesas,groups = "sdhi1_data4", "sdhi1_ctrl";
		renesas,function = "sdhi1";
	};

	sdhi2_pins: sd2 {
		renesas,groups = "sdhi2_data4", "sdhi2_ctrl";
		renesas,function = "sdhi2";
	};

	qspi_pins: spi0 {
		renesas,groups = "qspi_ctrl", "qspi_data4";
		renesas,function = "qspi";
	};

	msiof0_pins: spi1 {
		renesas,groups = "msiof0_clk", "msiof0_sync", "msiof0_rx",
				 "msiof0_tx";
		renesas,function = "msiof0";
	};

	usb0_pins: usb0 {
		renesas,groups = "usb0";
		renesas,function = "usb0";
	};

	usb1_pins: usb1 {
		renesas,groups = "usb1";
		renesas,function = "usb1";
	};

	vin1_pins: vin1 {
		renesas,groups = "vin1_data8", "vin1_clk";
		renesas,function = "vin1";
	};
};

&ether {
	pinctrl-0 = <&ether_pins &phy1_pins>;
	pinctrl-names = "default";

	phy-handle = <&phy1>;
	renesas,ether-link-active-low;
	status = "ok";

	phy1: ethernet-phy@1 {
		reg = <1>;
		interrupt-parent = <&irqc0>;
		interrupts = <0 IRQ_TYPE_LEVEL_LOW>;
		micrel,led-mode = <1>;
	};
};

&cmt0 {
	status = "ok";
};

&sata0 {
	status = "okay";
};

&scif0 {
	pinctrl-0 = <&scif0_pins>;
	pinctrl-names = "default";

	status = "okay";
};

&scif1 {
	pinctrl-0 = <&scif1_pins>;
	pinctrl-names = "default";

	status = "okay";
};

&sdhi0 {
	pinctrl-0 = <&sdhi0_pins>;
	pinctrl-names = "default";

	vmmc-supply = <&vcc_sdhi0>;
	vqmmc-supply = <&vccq_sdhi0>;
	cd-gpios = <&gpio6 6 GPIO_ACTIVE_LOW>;
	wp-gpios = <&gpio6 7 GPIO_ACTIVE_HIGH>;
	status = "okay";
};

&sdhi1 {
	pinctrl-0 = <&sdhi1_pins>;
	pinctrl-names = "default";

	vmmc-supply = <&vcc_sdhi1>;
	vqmmc-supply = <&vccq_sdhi1>;
	cd-gpios = <&gpio6 14 GPIO_ACTIVE_LOW>;
	wp-gpios = <&gpio6 15 GPIO_ACTIVE_HIGH>;
	status = "okay";
};

&sdhi2 {
	pinctrl-0 = <&sdhi2_pins>;
	pinctrl-names = "default";

	vmmc-supply = <&vcc_sdhi2>;
	vqmmc-supply = <&vccq_sdhi2>;
	cd-gpios = <&gpio6 22 GPIO_ACTIVE_LOW>;
	status = "okay";
};

&qspi {
	pinctrl-0 = <&qspi_pins>;
	pinctrl-names = "default";

	status = "okay";

	flash: flash@0 {
		#address-cells = <1>;
		#size-cells = <1>;
		compatible = "spansion,s25fl512s";
		reg = <0>;
		spi-max-frequency = <30000000>;
		spi-tx-bus-width = <4>;
		spi-rx-bus-width = <4>;
		m25p,fast-read;

		partition@0 {
			label = "loader";
			reg = <0x00000000 0x00080000>;
			read-only;
		};
		partition@80000 {
			label = "bootenv";
			reg = <0x00080000 0x00080000>;
			read-only;
		};
		partition@100000 {
			label = "data";
			reg = <0x00100000 0x03f00000>;
		};
	};
};

&msiof0 {
	pinctrl-0 = <&msiof0_pins>;
	pinctrl-names = "default";

	status = "okay";

	pmic: pmic@0 {
		compatible = "renesas,r2a11302ft";
		reg = <0>;
		spi-max-frequency = <6000000>;
		spi-cpol;
		spi-cpha;
	};
};

&i2c2 {
	pinctrl-0 = <&i2c2_pins>;
	pinctrl-names = "default";

	status = "okay";
	clock-frequency = <400000>;

	composite-in@20 {
		compatible = "adi,adv7180";
		reg = <0x20>;
		remote = <&vin1>;

		port {
			adv7180: endpoint {
				bus-width = <8>;
				remote-endpoint = <&vin1ep>;
			};
		};
	};

	eeprom@50 {
		compatible = "renesas,24c02";
		reg = <0x50>;
		pagesize = <16>;
	};
};

&i2c6 {
	status = "okay";
	clock-frequency = <100000>;

	vdd_dvfs: regulator@68 {
		compatible = "dlg,da9210";
		reg = <0x68>;

		regulator-min-microvolt = <1000000>;
		regulator-max-microvolt = <1000000>;
		regulator-boot-on;
		regulator-always-on;
	};
};

&pci0 {
	status = "okay";
	pinctrl-0 = <&usb0_pins>;
	pinctrl-names = "default";
};

&pci1 {
	status = "okay";
	pinctrl-0 = <&usb1_pins>;
	pinctrl-names = "default";
};

&hsusb {
	status = "okay";
	pinctrl-0 = <&usb0_pins>;
	pinctrl-names = "default";
	renesas,enable-gpio = <&gpio5 31 GPIO_ACTIVE_HIGH>;
};

&usbphy {
	status = "okay";
};

&pcie_bus_clk {
	status = "okay";
};

&pciec {
	status = "okay";
};

&cpu0 {
	cpu0-supply = <&vdd_dvfs>;
};

/* composite video input */
&vin1 {
	status = "ok";
	pinctrl-0 = <&vin1_pins>;
	pinctrl-names = "default";

	port {
		#address-cells = <1>;
		#size-cells = <0>;

		vin1ep: endpoint {
			remote-endpoint = <&adv7180>;
			bus-width = <8>;
		};
	};
};<|MERGE_RESOLUTION|>--- conflicted
+++ resolved
@@ -25,11 +25,7 @@
 	};
 
 	chosen {
-<<<<<<< HEAD
-		bootargs = "console=ttySC6,115200 ignore_loglevel rw root=/dev/nfs ip=dhcp";
-=======
 		bootargs = "ignore_loglevel rw root=/dev/nfs ip=dhcp";
->>>>>>> 2c0b50fc
 		stdout-path = &scif0;
 	};
 
