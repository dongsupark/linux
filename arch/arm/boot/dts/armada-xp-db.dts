--- conflicted
+++ resolved
@@ -30,81 +30,6 @@
 	};
 
 	soc {
-<<<<<<< HEAD
-		internal-regs {
-			serial@12000 {
-				clock-frequency = <250000000>;
-				status = "okay";
-			};
-			serial@12100 {
-				clock-frequency = <250000000>;
-				status = "okay";
-			};
-			serial@12200 {
-				clock-frequency = <250000000>;
-				status = "okay";
-			};
-			serial@12300 {
-				clock-frequency = <250000000>;
-				status = "okay";
-			};
-
-			sata@a0000 {
-				nr-ports = <2>;
-				status = "okay";
-			};
-
-			mdio {
-				phy0: ethernet-phy@0 {
-					reg = <0>;
-				};
-
-				phy1: ethernet-phy@1 {
-					reg = <1>;
-				};
-
-				phy2: ethernet-phy@2 {
-					reg = <25>;
-				};
-
-				phy3: ethernet-phy@3 {
-					reg = <27>;
-				};
-			};
-
-			ethernet@70000 {
-				status = "okay";
-				phy = <&phy0>;
-				phy-mode = "rgmii-id";
-			};
-			ethernet@74000 {
-				status = "okay";
-				phy = <&phy1>;
-				phy-mode = "rgmii-id";
-			};
-			ethernet@30000 {
-				status = "okay";
-				phy = <&phy2>;
-				phy-mode = "sgmii";
-			};
-			ethernet@34000 {
-				status = "okay";
-				phy = <&phy3>;
-				phy-mode = "sgmii";
-			};
-
-			mvsdio@d4000 {
-				pinctrl-0 = <&sdio_pins>;
-				pinctrl-names = "default";
-				status = "okay";
-				/* No CD or WP GPIOs */
-			};
-
-			usb@50000 {
-				status = "okay";
-			};
-
-=======
 		ranges = <0          0 0xd0000000 0x100000	/* Internal registers 1MiB */
 			  0xe0000000 0 0xe0000000 0x8100000     /* PCIe */
 			  0xf0000000 0 0xf0000000 0x1000000>;	/* Device Bus, NOR 16MiB   */
@@ -183,7 +108,6 @@
 				status = "okay";
 			};
 
->>>>>>> d0e0ac97
 			usb@51000 {
 				status = "okay";
 			};
@@ -236,8 +160,6 @@
 					status = "okay";
 				};
 			};
-<<<<<<< HEAD
-=======
 
 			devbus-bootcs@10400 {
 				status = "okay";
@@ -267,7 +189,6 @@
 					bank-width = <2>;
 				};
 			};
->>>>>>> d0e0ac97
 		};
 	};
 };