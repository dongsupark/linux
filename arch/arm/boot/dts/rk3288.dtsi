--- conflicted
+++ resolved
@@ -47,10 +47,7 @@
 	cpus {
 		#address-cells = <1>;
 		#size-cells = <0>;
-<<<<<<< HEAD
-=======
 		enable-method = "rockchip,rk3066-smp";
->>>>>>> 08bcc754
 		rockchip,pmu = <&pmu>;
 
 		cpu0: cpu@500 {
