/dts-v1/;

/include/ "kirkwood.dtsi"
/include/ "kirkwood-6282.dtsi"

/ {
	model = "Univeral Scientific Industrial Co. Topkick-1281P2";
	compatible = "usi,topkick-1281P2", "usi,topkick", "marvell,kirkwood-88f6282", "marvell,kirkwood";

	memory {
		device_type = "memory";
		reg = <0x00000000 0x10000000>;
	};

	chosen {
		bootargs = "console=ttyS0,115200n8 earlyprintk";
	};

	ocp@f1000000 {
		pinctrl: pinctrl@10000 {
			/*
<<<<<<< HEAD
			 * GPIO LED layout
			 *
			 *       /-SYS_LED(2)
			 *       |
			 *       |   /-DISK_LED
			 *       |   |
			 *       |   |   /-WLAN_LED(2)
			 *       |   |   |
			 * [SW] [*] [*] [*]
			 */

			/*
=======
>>>>>>> d0e0ac97
			 * Switch positions
			 *
			 *     /-SW_LEFT(2)
			 *     |
			 *     |   /-SW_IDLE
			 *     |   |
			 *     |   |   /-SW_RIGHT
			 *     |   |   |
			 * PS [L] [I] [R] LEDS
			 */
<<<<<<< HEAD
			pinctrl-0 = < &pmx_led_disk_yellow
				      &pmx_sata0_pwr_enable
				      &pmx_led_sys_red
				      &pmx_led_sys_blue
				      &pmx_led_wifi_green
				      &pmx_sw_left
				      &pmx_sw_right
				      &pmx_sw_idle
				      &pmx_sw_left2
				      &pmx_led_wifi_yellow
				      &pmx_uart0
				      &pmx_nand
				      &pmx_twsi0 >;
=======
			pinctrl-0 = <&pmx_sw_left &pmx_sw_right
				     &pmx_sw_idle &pmx_sw_left2>;
>>>>>>> d0e0ac97
			pinctrl-names = "default";

			pmx_led_disk_yellow: pmx-led-disk-yellow {
				marvell,pins = "mpp21";
				marvell,function = "gpio";
			};

			pmx_sata0_pwr_enable: pmx-sata0-pwr-enable {
				marvell,pins = "mpp36";
				marvell,function = "gpio";
			};

			pmx_led_sys_red: pmx-led-sys-red {
				marvell,pins = "mpp37";
				marvell,function = "gpio";
			};

			pmx_led_sys_blue: pmx-led-sys-blue {
				marvell,pins = "mpp38";
				marvell,function = "gpio";
			};

			pmx_led_wifi_green: pmx-led-wifi-green {
				marvell,pins = "mpp39";
				marvell,function = "gpio";
			};

			pmx_sw_left: pmx-sw-left {
				marvell,pins = "mpp43";
				marvell,function = "gpio";
			};

			pmx_sw_right: pmx-sw-right {
				marvell,pins = "mpp44";
				marvell,function = "gpio";
			};

			pmx_sw_idle: pmx-sw-idle {
				marvell,pins = "mpp45";
				marvell,function = "gpio";
			};

			pmx_sw_left2: pmx-sw-left2 {
				marvell,pins = "mpp46";
				marvell,function = "gpio";
			};

			pmx_led_wifi_yellow: pmx-led-wifi-yellow {
				marvell,pins = "mpp48";
				marvell,function = "gpio";
			};
		};

		serial@12000 {
			status = "ok";
			pinctrl-0 = <&pmx_uart0>;
			pinctrl-names = "default";
		};

		nand@3000000 {
			status = "okay";
			pinctrl-0 = <&pmx_nand>;
			pinctrl-names = "default";

			partition@0 {
				label = "u-boot";
				reg = <0x0000000 0x180000>;
			};

			partition@180000 {
				label = "u-boot env";
				reg = <0x0180000 0x20000>;
			};

			partition@200000 {
				label = "uImage";
				reg = <0x0200000 0x600000>;
			};

			partition@800000 {
				label = "uInitrd";
				reg = <0x0800000 0x1000000>;
			};

			partition@1800000 {
				label = "rootfs";
				reg = <0x1800000 0xe800000>;
			};
		};

		sata@80000 {
			status = "okay";
			nr-ports = <1>;
		};

		i2c@11000 {
			status = "ok";
<<<<<<< HEAD
=======
			pinctrl-0 = <&pmx_twsi0>;
			pinctrl-names = "default";
>>>>>>> d0e0ac97
		};

		mvsdio@90000 {
			pinctrl-0 = <&pmx_sdio>;
			pinctrl-names = "default";
			status = "okay";
			/* No CD or WP GPIOs */
<<<<<<< HEAD
=======
			broken-cd;
>>>>>>> d0e0ac97
		};
	};

	gpio-leds {
		/*
		 * GPIO LED layout
		 *
		 *       /-SYS_LED(2)
		 *       |
		 *       |   /-DISK_LED
		 *       |   |
		 *       |   |   /-WLAN_LED(2)
		 *       |   |   |
		 * [SW] [*] [*] [*]
		 */

		compatible = "gpio-leds";
		pinctrl-0 = <&pmx_led_disk_yellow &pmx_led_sys_red
			     &pmx_led_sys_blue &pmx_led_wifi_green
			     &pmx_led_wifi_yellow>;
		pinctrl-names = "default";

		disk {
			label = "topkick:yellow:disk";
			gpios = <&gpio0 21 1>;
			linux,default-trigger = "ide-disk";
		};
		system2 {
			label = "topkick:red:system";
			gpios = <&gpio1 5 1>;
		};
		system {
			label = "topkick:blue:system";
			gpios = <&gpio1 6 1>;
			default-state = "on";
		};
		wifi {
			label = "topkick:green:wifi";
			gpios = <&gpio1 7 1>;
		};
		wifi2 {
			label = "topkick:yellow:wifi";
			gpios = <&gpio1 16 1>;
		};
	};
	regulators {
		compatible = "simple-bus";
		#address-cells = <1>;
		#size-cells = <0>;
<<<<<<< HEAD
=======
		pinctrl-0 = <&pmx_sata0_pwr_enable>;
		pinctrl-names = "default";
>>>>>>> d0e0ac97

		sata0_power: regulator@1 {
			compatible = "regulator-fixed";
			reg = <1>;
			regulator-name = "SATA0 Power";
			regulator-min-microvolt = <5000000>;
			regulator-max-microvolt = <5000000>;
			enable-active-high;
			regulator-always-on;
			regulator-boot-on;
			gpio = <&gpio1 4 0>;
		};
	};
};<|MERGE_RESOLUTION|>--- conflicted
+++ resolved
@@ -19,21 +19,6 @@
 	ocp@f1000000 {
 		pinctrl: pinctrl@10000 {
 			/*
-<<<<<<< HEAD
-			 * GPIO LED layout
-			 *
-			 *       /-SYS_LED(2)
-			 *       |
-			 *       |   /-DISK_LED
-			 *       |   |
-			 *       |   |   /-WLAN_LED(2)
-			 *       |   |   |
-			 * [SW] [*] [*] [*]
-			 */
-
-			/*
-=======
->>>>>>> d0e0ac97
 			 * Switch positions
 			 *
 			 *     /-SW_LEFT(2)
@@ -44,24 +29,8 @@
 			 *     |   |   |
 			 * PS [L] [I] [R] LEDS
 			 */
-<<<<<<< HEAD
-			pinctrl-0 = < &pmx_led_disk_yellow
-				      &pmx_sata0_pwr_enable
-				      &pmx_led_sys_red
-				      &pmx_led_sys_blue
-				      &pmx_led_wifi_green
-				      &pmx_sw_left
-				      &pmx_sw_right
-				      &pmx_sw_idle
-				      &pmx_sw_left2
-				      &pmx_led_wifi_yellow
-				      &pmx_uart0
-				      &pmx_nand
-				      &pmx_twsi0 >;
-=======
 			pinctrl-0 = <&pmx_sw_left &pmx_sw_right
 				     &pmx_sw_idle &pmx_sw_left2>;
->>>>>>> d0e0ac97
 			pinctrl-names = "default";
 
 			pmx_led_disk_yellow: pmx-led-disk-yellow {
@@ -159,11 +128,8 @@
 
 		i2c@11000 {
 			status = "ok";
-<<<<<<< HEAD
-=======
 			pinctrl-0 = <&pmx_twsi0>;
 			pinctrl-names = "default";
->>>>>>> d0e0ac97
 		};
 
 		mvsdio@90000 {
@@ -171,10 +137,7 @@
 			pinctrl-names = "default";
 			status = "okay";
 			/* No CD or WP GPIOs */
-<<<<<<< HEAD
-=======
 			broken-cd;
->>>>>>> d0e0ac97
 		};
 	};
 
@@ -224,11 +187,8 @@
 		compatible = "simple-bus";
 		#address-cells = <1>;
 		#size-cells = <0>;
-<<<<<<< HEAD
-=======
 		pinctrl-0 = <&pmx_sata0_pwr_enable>;
 		pinctrl-names = "default";
->>>>>>> d0e0ac97
 
 		sata0_power: regulator@1 {
 			compatible = "regulator-fixed";
