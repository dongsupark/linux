--- conflicted
+++ resolved
@@ -309,19 +309,13 @@
 		cd-gpios = <&gpio 69 0>; /* gpio PI5 */
 		wp-gpios = <&gpio 57 0>; /* gpio PH1 */
 		power-gpios = <&gpio 70 0>; /* gpio PI6 */
-<<<<<<< HEAD
-=======
 		bus-width = <4>;
->>>>>>> 71d6afd8
 	};
 
 	sdhci@c8000600 {
 		status = "okay";
 		support-8bit;
-<<<<<<< HEAD
-=======
 		bus-width = <8>;
->>>>>>> 71d6afd8
 	};
 
 	sound {
