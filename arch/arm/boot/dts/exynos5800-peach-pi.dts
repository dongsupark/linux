--- conflicted
+++ resolved
@@ -12,10 +12,7 @@
 #include <dt-bindings/input/input.h>
 #include <dt-bindings/gpio/gpio.h>
 #include <dt-bindings/interrupt-controller/irq.h>
-<<<<<<< HEAD
-=======
 #include <dt-bindings/clock/maxim,max77802.h>
->>>>>>> a84aaa75
 #include "exynos5800.dtsi"
 
 / {
@@ -154,11 +151,7 @@
 	status = "okay";
 	clock-frequency = <400000>;
 
-<<<<<<< HEAD
-	max77802-pmic@9 {
-=======
 	max77802: max77802-pmic@9 {
->>>>>>> a84aaa75
 		compatible = "maxim,max77802";
 		interrupt-parent = <&gpx3>;
 		interrupts = <1 IRQ_TYPE_NONE>;
@@ -556,11 +549,7 @@
 	status = "okay";
 	num-slots = <1>;
 	broken-cd;
-<<<<<<< HEAD
-	caps2-mmc-hs200-1_8v;
-=======
 	mmc-hs200-1_8v;
->>>>>>> a84aaa75
 	cap-mmc-highspeed;
 	non-removable;
 	card-detect-delay = <200>;
