--- conflicted
+++ resolved
@@ -543,15 +543,12 @@
 					regulator-max-microamp = <2580000>;
 				};
 			};
-<<<<<<< HEAD
-=======
 
 			max77693_haptic {
 				compatible = "maxim,max77693-haptic";
 				haptic-supply = <&ldo26_reg>;
 				pwms = <&pwm 0 38022 0>;
 			};
->>>>>>> 4059421c
 		};
 	};
 
