/*
 * wm8650.dtsi - Device tree file for Wondermedia WM8650 SoC
 *
 * Copyright (C) 2012 Tony Prisk <linux@prisktech.co.nz>
 *
 * Licensed under GPLv2 or later
 */

/include/ "skeleton.dtsi"

/ {
	compatible = "wm,wm8650";

	cpus {
		#address-cells = <0>;
		#size-cells = <0>;

		cpu {
			device_type = "cpu";
			compatible = "arm,arm926ej-s";
		};
	};

 	aliases {
		serial0 = &uart0;
		serial1 = &uart1;
	};

	soc {
		#address-cells = <1>;
		#size-cells = <1>;
		compatible = "simple-bus";
		ranges;
		interrupt-parent = <&intc0>;

		intc0: interrupt-controller@d8140000 {
			compatible = "via,vt8500-intc";
			interrupt-controller;
			reg = <0xd8140000 0x10000>;
			#interrupt-cells = <1>;
		};

		/* Secondary IC cascaded to intc0 */
		intc1: interrupt-controller@d8150000 {
			compatible = "via,vt8500-intc";
			interrupt-controller;
			#interrupt-cells = <1>;
			reg = <0xD8150000 0x10000>;
			interrupts = <56 57 58 59 60 61 62 63>;
		};

		pinctrl: pinctrl@d8110000 {
			compatible = "wm,wm8650-pinctrl";
			reg = <0xd8110000 0x10000>;
			interrupt-controller;
			#interrupt-cells = <2>;
			gpio-controller;
			#gpio-cells = <2>;
		};

		pmc@d8130000 {
			compatible = "via,vt8500-pmc";
			reg = <0xd8130000 0x1000>;

			clocks {
				#address-cells = <1>;
				#size-cells = <0>;

				ref25: ref25M {
					#clock-cells = <0>;
					compatible = "fixed-clock";
					clock-frequency = <25000000>;
				};

				ref24: ref24M {
					#clock-cells = <0>;
					compatible = "fixed-clock";
					clock-frequency = <24000000>;
				};

				plla: plla {
					#clock-cells = <0>;
					compatible = "wm,wm8650-pll-clock";
					clocks = <&ref25>;
					reg = <0x200>;
				};

				pllb: pllb {
					#clock-cells = <0>;
					compatible = "wm,wm8650-pll-clock";
					clocks = <&ref25>;
					reg = <0x204>;
				};

<<<<<<< HEAD
				clkuart0: uart0 {
 					#clock-cells = <0>;
 					compatible = "via,vt8500-device-clock";
					clocks = <&ref24>;
					enable-reg = <0x250>;
					enable-bit = <1>;
 				};

				clkuart1: uart1 {
					#clock-cells = <0>;
					compatible = "via,vt8500-device-clock";
					clocks = <&ref24>;
					enable-reg = <0x250>;
					enable-bit = <2>;
				};

				arm: arm {
=======
				pllc: pllc {
					#clock-cells = <0>;
					compatible = "wm,wm8650-pll-clock";
					clocks = <&ref25>;
					reg = <0x208>;
				};

				plld: plld {
					#clock-cells = <0>;
					compatible = "wm,wm8650-pll-clock";
					clocks = <&ref25>;
					reg = <0x20c>;
				};

				plle: plle {
					#clock-cells = <0>;
					compatible = "wm,wm8650-pll-clock";
					clocks = <&ref25>;
					reg = <0x210>;
				};

				clkarm: arm {
>>>>>>> d0e0ac97
					#clock-cells = <0>;
					compatible = "via,vt8500-device-clock";
					clocks = <&plla>;
					divisor-reg = <0x300>;
				};

				clkahb: ahb {
					#clock-cells = <0>;
					compatible = "via,vt8500-device-clock";
					clocks = <&pllb>;
					divisor-reg = <0x304>;
				};

				clkapb: apb {
					#clock-cells = <0>;
					compatible = "via,vt8500-device-clock";
					clocks = <&pllb>;
					divisor-reg = <0x320>;
				};

				clkddr: ddr {
					#clock-cells = <0>;
					compatible = "via,vt8500-device-clock";
					clocks = <&plld>;
					divisor-reg = <0x310>;
				};

				clkuart0: uart0 {
 					#clock-cells = <0>;
 					compatible = "via,vt8500-device-clock";
					clocks = <&ref24>;
					enable-reg = <0x250>;
					enable-bit = <1>;
 				};

				clkuart1: uart1 {
					#clock-cells = <0>;
					compatible = "via,vt8500-device-clock";
					clocks = <&ref24>;
					enable-reg = <0x250>;
					enable-bit = <2>;
				};

				clksdhc: sdhc {
					#clock-cells = <0>;
					compatible = "via,vt8500-device-clock";
					clocks = <&pllb>;
					divisor-reg = <0x328>;
					divisor-mask = <0x3f>;
					enable-reg = <0x254>;
					enable-bit = <18>;
				};
			};
		};

		timer@d8130100 {
			compatible = "via,vt8500-timer";
			reg = <0xd8130100 0x28>;
			interrupts = <36>;
		};

		ehci@d8007900 {
			compatible = "via,vt8500-ehci";
			reg = <0xd8007900 0x200>;
			interrupts = <43>;
		};

		uhci@d8007b00 {
			compatible = "platform-uhci";
			reg = <0xd8007b00 0x200>;
			interrupts = <43>;
		};

		fb: fb@d8050800 {
			compatible = "wm,wm8505-fb";
			reg = <0xd8050800 0x200>;
		};

		ge_rops@d8050400 {
			compatible = "wm,prizm-ge-rops";
			reg = <0xd8050400 0x100>;
		};

		uart0: serial@d8200000 {
			compatible = "via,vt8500-uart";
			reg = <0xd8200000 0x1040>;
			interrupts = <32>;
			clocks = <&clkuart0>;
<<<<<<< HEAD
=======
			status = "disabled";
>>>>>>> d0e0ac97
		};

		uart1: serial@d82b0000 {
			compatible = "via,vt8500-uart";
			reg = <0xd82b0000 0x1040>;
			interrupts = <33>;
			clocks = <&clkuart1>;
<<<<<<< HEAD
=======
			status = "disabled";
>>>>>>> d0e0ac97
		};

		rtc@d8100000 {
			compatible = "via,vt8500-rtc";
			reg = <0xd8100000 0x10000>;
			interrupts = <48>;
		};
	};
};<|MERGE_RESOLUTION|>--- conflicted
+++ resolved
@@ -92,7 +92,55 @@
 					reg = <0x204>;
 				};
 
-<<<<<<< HEAD
+				pllc: pllc {
+					#clock-cells = <0>;
+					compatible = "wm,wm8650-pll-clock";
+					clocks = <&ref25>;
+					reg = <0x208>;
+				};
+
+				plld: plld {
+					#clock-cells = <0>;
+					compatible = "wm,wm8650-pll-clock";
+					clocks = <&ref25>;
+					reg = <0x20c>;
+				};
+
+				plle: plle {
+					#clock-cells = <0>;
+					compatible = "wm,wm8650-pll-clock";
+					clocks = <&ref25>;
+					reg = <0x210>;
+				};
+
+				clkarm: arm {
+					#clock-cells = <0>;
+					compatible = "via,vt8500-device-clock";
+					clocks = <&plla>;
+					divisor-reg = <0x300>;
+				};
+
+				clkahb: ahb {
+					#clock-cells = <0>;
+					compatible = "via,vt8500-device-clock";
+					clocks = <&pllb>;
+					divisor-reg = <0x304>;
+				};
+
+				clkapb: apb {
+					#clock-cells = <0>;
+					compatible = "via,vt8500-device-clock";
+					clocks = <&pllb>;
+					divisor-reg = <0x320>;
+				};
+
+				clkddr: ddr {
+					#clock-cells = <0>;
+					compatible = "via,vt8500-device-clock";
+					clocks = <&plld>;
+					divisor-reg = <0x310>;
+				};
+
 				clkuart0: uart0 {
  					#clock-cells = <0>;
  					compatible = "via,vt8500-device-clock";
@@ -109,74 +157,6 @@
 					enable-bit = <2>;
 				};
 
-				arm: arm {
-=======
-				pllc: pllc {
-					#clock-cells = <0>;
-					compatible = "wm,wm8650-pll-clock";
-					clocks = <&ref25>;
-					reg = <0x208>;
-				};
-
-				plld: plld {
-					#clock-cells = <0>;
-					compatible = "wm,wm8650-pll-clock";
-					clocks = <&ref25>;
-					reg = <0x20c>;
-				};
-
-				plle: plle {
-					#clock-cells = <0>;
-					compatible = "wm,wm8650-pll-clock";
-					clocks = <&ref25>;
-					reg = <0x210>;
-				};
-
-				clkarm: arm {
->>>>>>> d0e0ac97
-					#clock-cells = <0>;
-					compatible = "via,vt8500-device-clock";
-					clocks = <&plla>;
-					divisor-reg = <0x300>;
-				};
-
-				clkahb: ahb {
-					#clock-cells = <0>;
-					compatible = "via,vt8500-device-clock";
-					clocks = <&pllb>;
-					divisor-reg = <0x304>;
-				};
-
-				clkapb: apb {
-					#clock-cells = <0>;
-					compatible = "via,vt8500-device-clock";
-					clocks = <&pllb>;
-					divisor-reg = <0x320>;
-				};
-
-				clkddr: ddr {
-					#clock-cells = <0>;
-					compatible = "via,vt8500-device-clock";
-					clocks = <&plld>;
-					divisor-reg = <0x310>;
-				};
-
-				clkuart0: uart0 {
- 					#clock-cells = <0>;
- 					compatible = "via,vt8500-device-clock";
-					clocks = <&ref24>;
-					enable-reg = <0x250>;
-					enable-bit = <1>;
- 				};
-
-				clkuart1: uart1 {
-					#clock-cells = <0>;
-					compatible = "via,vt8500-device-clock";
-					clocks = <&ref24>;
-					enable-reg = <0x250>;
-					enable-bit = <2>;
-				};
-
 				clksdhc: sdhc {
 					#clock-cells = <0>;
 					compatible = "via,vt8500-device-clock";
@@ -222,10 +202,7 @@
 			reg = <0xd8200000 0x1040>;
 			interrupts = <32>;
 			clocks = <&clkuart0>;
-<<<<<<< HEAD
-=======
 			status = "disabled";
->>>>>>> d0e0ac97
 		};
 
 		uart1: serial@d82b0000 {
@@ -233,10 +210,7 @@
 			reg = <0xd82b0000 0x1040>;
 			interrupts = <33>;
 			clocks = <&clkuart1>;
-<<<<<<< HEAD
-=======
 			status = "disabled";
->>>>>>> d0e0ac97
 		};
 
 		rtc@d8100000 {
