--- conflicted
+++ resolved
@@ -229,22 +229,19 @@
 					"apb1_daudio1";
 		};
 
-		apb2: clk@01c20058 {
+		apb2_mux: apb2_mux@01c20058 {
+			#clock-cells = <0>;
+			compatible = "allwinner,sun4i-a10-apb1-mux-clk";
+			reg = <0x01c20058 0x4>;
+			clocks = <&osc32k>, <&osc24M>, <&pll6 0>, <&pll6 0>;
+			clock-output-names = "apb2_mux";
+		};
+
+		apb2: apb2@01c20058 {
 			#clock-cells = <0>;
 			compatible = "allwinner,sun4i-a10-apb1-clk";
 			reg = <0x01c20058 0x4>;
 			clocks = <&osc32k>, <&osc24M>, <&pll6 0>, <&pll6 0>;
-<<<<<<< HEAD
-			clock-output-names = "apb2_mux";
-		};
-
-		apb2: apb2@01c20058 {
-			#clock-cells = <0>;
-			compatible = "allwinner,sun6i-a31-apb2-div-clk";
-			reg = <0x01c20058 0x4>;
-			clocks = <&apb2_mux>;
-=======
->>>>>>> ad01dbad
 			clock-output-names = "apb2";
 		};
 
