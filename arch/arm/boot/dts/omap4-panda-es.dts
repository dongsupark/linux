--- conflicted
+++ resolved
@@ -7,13 +7,8 @@
  */
 /dts-v1/;
 
-<<<<<<< HEAD
-/include/ "omap4460.dtsi"
-/include/ "omap4-panda-common.dtsi"
-=======
 #include "omap4460.dtsi"
 #include "omap4-panda-common.dtsi"
->>>>>>> d0e0ac97
 
 /* Audio routing is differnet between PandaBoard4430 and PandaBoardES */
 &sound {
