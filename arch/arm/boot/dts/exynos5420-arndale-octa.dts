/*
 * Samsung's Exynos5420 based Arndale Octa board device tree source
 *
 * Copyright (c) 2013 Samsung Electronics Co., Ltd.
 *		http://www.samsung.com
 *
 * This program is free software; you can redistribute it and/or modify
 * it under the terms of the GNU General Public License version 2 as
 * published by the Free Software Foundation.
*/

/dts-v1/;
#include "exynos5420.dtsi"
#include <dt-bindings/interrupt-controller/irq.h>
#include <dt-bindings/input/input.h>

/ {
	model = "Insignal Arndale Octa evaluation board based on EXYNOS5420";
	compatible = "insignal,arndale-octa", "samsung,exynos5420", "samsung,exynos5";

	memory {
		reg = <0x20000000 0x80000000>;
	};

	chosen {
		bootargs = "console=ttySAC3,115200";
	};

	firmware@02073000 {
		compatible = "samsung,secure-firmware";
		reg = <0x02073000 0x1000>;
	};

	fixed-rate-clocks {
		oscclk {
			compatible = "samsung,exynos5420-oscclk";
			clock-frequency = <24000000>;
		};
	};

	rtc@101E0000 {
		status = "okay";
	};

	codec@11000000 {
		samsung,mfc-r = <0x43000000 0x800000>;
		samsung,mfc-l = <0x51000000 0x800000>;
	};

	mmc@12200000 {
		status = "okay";
		broken-cd;
		card-detect-delay = <200>;
		samsung,dw-mshc-ciu-div = <3>;
		samsung,dw-mshc-sdr-timing = <0 4>;
		samsung,dw-mshc-ddr-timing = <0 2>;
		pinctrl-names = "default";
		pinctrl-0 = <&sd0_clk &sd0_cmd &sd0_bus4 &sd0_bus8>;
		vmmc-supply = <&ldo10_reg>;
		bus-width = <8>;
		cap-mmc-highspeed;
	};

	mmc@12220000 {
		status = "okay";
		card-detect-delay = <200>;
		samsung,dw-mshc-ciu-div = <3>;
		samsung,dw-mshc-sdr-timing = <2 3>;
		samsung,dw-mshc-ddr-timing = <1 2>;
		pinctrl-names = "default";
		pinctrl-0 = <&sd2_clk &sd2_cmd &sd2_cd &sd2_bus4>;
<<<<<<< HEAD
		vmmc-supply = <&ldo19_reg>;
		vqmmc-supply = <&ldo13_reg>;
=======
		vmmc-supply = <&ldo10_reg>;
>>>>>>> a84aaa75
		bus-width = <4>;
		cap-sd-highspeed;
	};

	hsi2c_4: i2c@12CA0000 {
		status = "okay";

		s2mps11_pmic@66 {
			compatible = "samsung,s2mps11-pmic";
			reg = <0x66>;
			s2mps11,buck2-ramp-delay = <12>;
			s2mps11,buck34-ramp-delay = <12>;
			s2mps11,buck16-ramp-delay = <12>;
			s2mps11,buck6-ramp-enable = <1>;
			s2mps11,buck2-ramp-enable = <1>;
			s2mps11,buck3-ramp-enable = <1>;
			s2mps11,buck4-ramp-enable = <1>;

			interrupt-parent = <&gpx3>;
			interrupts = <2 IRQ_TYPE_LEVEL_HIGH>;

			s2mps11_osc: clocks {
				#clock-cells = <1>;
				clock-output-names = "s2mps11_ap",
						"s2mps11_cp", "s2mps11_bt";
			};

			regulators {
				ldo1_reg: LDO1 {
					regulator-name = "PVDD_ALIVE_1V0";
					regulator-min-microvolt = <1000000>;
					regulator-max-microvolt = <1000000>;
					regulator-always-on;
				};

				ldo2_reg: LDO2 {
					regulator-name = "PVDD_APIO_1V8";
					regulator-min-microvolt = <1800000>;
					regulator-max-microvolt = <1800000>;
				};

				ldo3_reg: LDO3 {
					regulator-name = "PVDD_APIO_MMCON_1V8";
					regulator-min-microvolt = <1800000>;
					regulator-max-microvolt = <1800000>;
					regulator-always-on;
				};

				ldo4_reg: LDO4 {
					regulator-name = "PVDD_ADC_1V8";
					regulator-min-microvolt = <1800000>;
					regulator-max-microvolt = <1800000>;
				};

				ldo5_reg: LDO5 {
					regulator-name = "PVDD_PLL_1V8";
					regulator-min-microvolt = <1800000>;
					regulator-max-microvolt = <1800000>;
					regulator-always-on;
				};

				ldo6_reg: LDO6 {
					regulator-name = "PVDD_ANAIP_1V0";
					regulator-min-microvolt = <1000000>;
					regulator-max-microvolt = <1000000>;
				};

				ldo7_reg: LDO7 {
					regulator-name = "PVDD_ANAIP_1V8";
					regulator-min-microvolt = <1800000>;
					regulator-max-microvolt = <1800000>;
				};

				ldo8_reg: LDO8 {
					regulator-name = "PVDD_ABB_1V8";
					regulator-min-microvolt = <1800000>;
					regulator-max-microvolt = <1800000>;
				};

				ldo9_reg: LDO9 {
					regulator-name = "PVDD_USB_3V3";
					regulator-min-microvolt = <3000000>;
					regulator-max-microvolt = <3000000>;
					regulator-always-on;
				};

				ldo10_reg: LDO10 {
					regulator-name = "PVDD_PRE_1V8";
					regulator-min-microvolt = <1800000>;
					regulator-max-microvolt = <1800000>;
					regulator-always-on;
				};

				ldo11_reg: LDO11 {
					regulator-name = "PVDD_USB_1V0";
					regulator-min-microvolt = <1000000>;
					regulator-max-microvolt = <1000000>;
					regulator-always-on;
				};

				ldo12_reg: LDO12 {
					regulator-name = "PVDD_HSIC_1V8";
					regulator-min-microvolt = <1800000>;
					regulator-max-microvolt = <1800000>;
				};

				ldo13_reg: LDO13 {
					regulator-name = "PVDD_APIO_MMCOFF_2V8";
					regulator-min-microvolt = <2800000>;
					regulator-max-microvolt = <2800000>;
				};

				ldo15_reg: LDO15 {
					regulator-name = "PVDD_PERI_2V8";
					regulator-min-microvolt = <3300000>;
					regulator-max-microvolt = <3300000>;
				};

				ldo16_reg: LDO16 {
					regulator-name = "PVDD_PERI_3V3";
					regulator-min-microvolt = <2200000>;
					regulator-max-microvolt = <2200000>;
				};

				ldo18_reg: LDO18 {
					regulator-name = "PVDD_EMMC_1V8";
					regulator-min-microvolt = <1800000>;
					regulator-max-microvolt = <1800000>;
				};

				ldo19_reg: LDO19 {
					regulator-name = "PVDD_TFLASH_2V8";
					regulator-min-microvolt = <2800000>;
					regulator-max-microvolt = <2800000>;
				};

				ldo20_reg: LDO20 {
					regulator-name = "PVDD_BTWIFI_1V8";
					regulator-min-microvolt = <1800000>;
					regulator-max-microvolt = <1800000>;
				};

				ldo21_reg: LDO21 {
					regulator-name = "PVDD_CAM1IO_1V8";
					regulator-min-microvolt = <1800000>;
					regulator-max-microvolt = <1800000>;
				};

				ldo23_reg: LDO23 {
					regulator-name = "PVDD_MIFS_1V1";
					regulator-min-microvolt = <1200000>;
					regulator-max-microvolt = <1200000>;
					regulator-always-on;
				};

				ldo24_reg: LDO24 {
					regulator-name = "PVDD_CAM1_AVDD_2V8";
					regulator-min-microvolt = <2800000>;
					regulator-max-microvolt = <2800000>;
				};

				ldo26_reg: LDO26 {
					regulator-name = "PVDD_CAM0_AF_2V8";
					regulator-min-microvolt = <3000000>;
					regulator-max-microvolt = <3000000>;
				};

				ldo27_reg: LDO27 {
					regulator-name = "PVDD_G3DS_1V0";
					regulator-min-microvolt = <1200000>;
					regulator-max-microvolt = <1200000>;
				};

				ldo28_reg: LDO28 {
					regulator-name = "PVDD_TSP_3V3";
					regulator-min-microvolt = <3300000>;
					regulator-max-microvolt = <3300000>;
				};

				ldo29_reg: LDO29 {
					regulator-name = "PVDD_AUDIO_1V8";
					regulator-min-microvolt = <1800000>;
					regulator-max-microvolt = <1800000>;
				};

				ldo31_reg: LDO31 {
					regulator-name = "PVDD_PERI_1V8";
					regulator-min-microvolt = <1800000>;
					regulator-max-microvolt = <1800000>;
				};

				ldo32_reg: LDO32 {
					regulator-name = "PVDD_LCD_1V8";
					regulator-min-microvolt = <1800000>;
					regulator-max-microvolt = <1800000>;
				};

				ldo33_reg: LDO33 {
					regulator-name = "PVDD_CAM0IO_1V8";
					regulator-min-microvolt = <1800000>;
					regulator-max-microvolt = <1800000>;
				};

				ldo35_reg: LDO35 {
					regulator-name = "PVDD_CAM0_DVDD_1V2";
					regulator-min-microvolt = <1200000>;
					regulator-max-microvolt = <1200000>;
				};

				ldo38_reg: LDO38 {
					regulator-name = "PVDD_CAM0_AVDD_2V8";
					regulator-min-microvolt = <2800000>;
					regulator-max-microvolt = <2800000>;
				};

				buck1_reg: BUCK1 {
					regulator-name = "PVDD_MIF_1V1";
					regulator-min-microvolt = <800000>;
					regulator-max-microvolt = <1100000>;
					regulator-always-on;
				};

				buck2_reg: BUCK2 {
					regulator-name = "vdd_arm";
					regulator-min-microvolt = <800000>;
					regulator-max-microvolt = <1000000>;
					regulator-always-on;
				};

				buck3_reg: BUCK3 {
					regulator-name = "PVDD_INT_1V0";
					regulator-min-microvolt = <800000>;
					regulator-max-microvolt = <1000000>;
					regulator-always-on;
				};

				buck4_reg: BUCK4 {
					regulator-name = "PVDD_G3D_1V0";
					regulator-min-microvolt = <800000>;
					regulator-max-microvolt = <1000000>;
				};

				buck5_reg: BUCK5 {
					regulator-name = "PVDD_LPDDR3_1V2";
					regulator-min-microvolt = <800000>;
					regulator-max-microvolt = <1200000>;
					regulator-always-on;
				};

				buck6_reg: BUCK6 {
					regulator-name = "PVDD_KFC_1V0";
					regulator-min-microvolt = <800000>;
					regulator-max-microvolt = <1000000>;
					regulator-always-on;
				};

				buck7_reg: BUCK7 {
					regulator-name = "VIN_LLDO_1V4";
					regulator-min-microvolt = <800000>;
					regulator-max-microvolt = <1400000>;
					regulator-always-on;
				};

				buck8_reg: BUCK8 {
					regulator-name = "VIN_MLDO_2V0";
					regulator-min-microvolt = <800000>;
					regulator-max-microvolt = <2000000>;
					regulator-always-on;
				};

				buck9_reg: BUCK9 {
					regulator-name = "VIN_HLDO_3V5";
					regulator-min-microvolt = <3000000>;
					regulator-max-microvolt = <3500000>;
					regulator-always-on;
				};

				buck10_reg: BUCK10 {
					regulator-name = "PVDD_EMMCF_2V8";
					regulator-min-microvolt = <2800000>;
					regulator-max-microvolt = <2800000>;
				};
			};
		};
	};

	gpio_keys {
		compatible = "gpio-keys";

		wakeup {
			label = "SW-TACT1";
			gpios = <&gpx2 7 1>;
			linux,code = <KEY_WAKEUP>;
			gpio-key,wakeup;
		};
	};
};

&usbdrd_dwc3_1 {
	dr_mode = "host";
};<|MERGE_RESOLUTION|>--- conflicted
+++ resolved
@@ -69,12 +69,8 @@
 		samsung,dw-mshc-ddr-timing = <1 2>;
 		pinctrl-names = "default";
 		pinctrl-0 = <&sd2_clk &sd2_cmd &sd2_cd &sd2_bus4>;
-<<<<<<< HEAD
 		vmmc-supply = <&ldo19_reg>;
 		vqmmc-supply = <&ldo13_reg>;
-=======
-		vmmc-supply = <&ldo10_reg>;
->>>>>>> a84aaa75
 		bus-width = <4>;
 		cap-sd-highspeed;
 	};
