--- conflicted
+++ resolved
@@ -7,11 +7,7 @@
  */
 /dts-v1/;
 
-<<<<<<< HEAD
-/include/ "omap443x.dtsi"
-=======
 #include "omap443x.dtsi"
->>>>>>> d0e0ac97
 
 / {
 	model = "Variscite OMAP4 SOM";
@@ -72,11 +68,7 @@
 		spi-max-frequency = <24000000>;
 		reg = <0>;
 		interrupt-parent = <&gpio6>;
-<<<<<<< HEAD
-		interrupts = <11 8>; /* gpio line 171, low triggered */
-=======
 		interrupts = <11 IRQ_TYPE_LEVEL_LOW>; /* gpio line 171 */
->>>>>>> d0e0ac97
 		vdd-supply = <&vdd_eth>;
 	};
 };
