/*
 * Copyright 2012 Stefan Roese
 * Stefan Roese <sr@denx.de>
 *
 * The code contained herein is licensed under the GNU General Public
 * License. You may obtain a copy of the GNU General Public License
 * Version 2 or later at the following locations:
 *
 * http://www.opensource.org/licenses/gpl-license.html
 * http://www.gnu.org/copyleft/gpl.html
 */

/dts-v1/;
/include/ "sun4i-a10.dtsi"

/ {
	model = "Cubietech Cubieboard";
	compatible = "cubietech,a10-cubieboard", "allwinner,sun4i-a10";

	aliases {
		serial0 = &uart0;
		serial1 = &uart1;
	};

	chosen {
		bootargs = "earlyprintk console=ttyS0,115200";
	};

	soc@01c20000 {
<<<<<<< HEAD
		pinctrl@01c20800 {
			led_pins_cubieboard: led_pins@0 {
				allwinner,pins = "PH20", "PH21";
				allwinner,function = "gpio_out";
				allwinner,drive = <1>;
				allwinner,pull = <0>;
			};
		};

		uart0: serial@01c28000 {
			pinctrl-names = "default";
			pinctrl-0 = <&uart0_pins_a>;
=======
		emac: ethernet@01c0b000 {
			pinctrl-names = "default";
			pinctrl-0 = <&emac_pins_a>;
			phy = <&phy1>;
			status = "okay";
		};

		mdio@01c0b080 {
>>>>>>> d0e0ac97
			status = "okay";

			phy1: ethernet-phy@1 {
				reg = <1>;
			};
		};

		pinctrl@01c20800 {
			led_pins_cubieboard: led_pins@0 {
				allwinner,pins = "PH20", "PH21";
				allwinner,function = "gpio_out";
				allwinner,drive = <1>;
				allwinner,pull = <0>;
			};
		};

		uart0: serial@01c28000 {
			pinctrl-names = "default";
			pinctrl-0 = <&uart0_pins_a>;
			status = "okay";
		};

		i2c0: i2c@01c2ac00 {
			pinctrl-names = "default";
			pinctrl-0 = <&i2c0_pins_a>;
			status = "okay";
		};

		i2c1: i2c@01c2b000 {
			pinctrl-names = "default";
			pinctrl-0 = <&i2c1_pins_a>;
			status = "okay";
		};
	};

	leds {
		compatible = "gpio-leds";
		pinctrl-names = "default";
		pinctrl-0 = <&led_pins_cubieboard>;

		blue {
			label = "cubieboard::blue";
			gpios = <&pio 7 21 0>; /* LED1 */
		};

		green {
			label = "cubieboard::green";
			gpios = <&pio 7 20 0>; /* LED2 */
			linux,default-trigger = "heartbeat";
		};
	};

	leds {
		compatible = "gpio-leds";
		pinctrl-names = "default";
		pinctrl-0 = <&led_pins_cubieboard>;

		blue {
			label = "cubieboard::blue";
			gpios = <&pio 7 21 0>; /* LED1 */
		};

		green {
			label = "cubieboard::green";
			gpios = <&pio 7 20 0>; /* LED2 */
			linux,default-trigger = "heartbeat";
		};
	};
};<|MERGE_RESOLUTION|>--- conflicted
+++ resolved
@@ -27,20 +27,6 @@
 	};
 
 	soc@01c20000 {
-<<<<<<< HEAD
-		pinctrl@01c20800 {
-			led_pins_cubieboard: led_pins@0 {
-				allwinner,pins = "PH20", "PH21";
-				allwinner,function = "gpio_out";
-				allwinner,drive = <1>;
-				allwinner,pull = <0>;
-			};
-		};
-
-		uart0: serial@01c28000 {
-			pinctrl-names = "default";
-			pinctrl-0 = <&uart0_pins_a>;
-=======
 		emac: ethernet@01c0b000 {
 			pinctrl-names = "default";
 			pinctrl-0 = <&emac_pins_a>;
@@ -49,7 +35,6 @@
 		};
 
 		mdio@01c0b080 {
->>>>>>> d0e0ac97
 			status = "okay";
 
 			phy1: ethernet-phy@1 {
@@ -101,21 +86,4 @@
 			linux,default-trigger = "heartbeat";
 		};
 	};
-
-	leds {
-		compatible = "gpio-leds";
-		pinctrl-names = "default";
-		pinctrl-0 = <&led_pins_cubieboard>;
-
-		blue {
-			label = "cubieboard::blue";
-			gpios = <&pio 7 21 0>; /* LED1 */
-		};
-
-		green {
-			label = "cubieboard::green";
-			gpios = <&pio 7 20 0>; /* LED2 */
-			linux,default-trigger = "heartbeat";
-		};
-	};
 };