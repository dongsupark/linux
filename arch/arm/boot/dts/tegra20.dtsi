#include <dt-bindings/clock/tegra20-car.h>
#include <dt-bindings/gpio/tegra-gpio.h>
#include <dt-bindings/interrupt-controller/arm-gic.h>

#include "skeleton.dtsi"

/ {
	compatible = "nvidia,tegra20";
	interrupt-parent = <&intc>;

	aliases {
		serial0 = &uarta;
		serial1 = &uartb;
		serial2 = &uartc;
		serial3 = &uartd;
		serial4 = &uarte;
	};

	host1x {
		compatible = "nvidia,tegra20-host1x", "simple-bus";
		reg = <0x50000000 0x00024000>;
<<<<<<< HEAD
		interrupts = <0 65 0x04   /* mpcore syncpt */
			      0 67 0x04>; /* mpcore general */
		clocks = <&tegra_car 28>;
=======
		interrupts = <GIC_SPI 65 IRQ_TYPE_LEVEL_HIGH>, /* syncpt */
			     <GIC_SPI 67 IRQ_TYPE_LEVEL_HIGH>; /* general */
		clocks = <&tegra_car TEGRA20_CLK_HOST1X>;
>>>>>>> d0e0ac97

		#address-cells = <1>;
		#size-cells = <1>;

		ranges = <0x54000000 0x54000000 0x04000000>;

		mpe {
			compatible = "nvidia,tegra20-mpe";
			reg = <0x54040000 0x00040000>;
<<<<<<< HEAD
			interrupts = <0 68 0x04>;
			clocks = <&tegra_car 60>;
=======
			interrupts = <GIC_SPI 68 IRQ_TYPE_LEVEL_HIGH>;
			clocks = <&tegra_car TEGRA20_CLK_MPE>;
>>>>>>> d0e0ac97
		};

		vi {
			compatible = "nvidia,tegra20-vi";
			reg = <0x54080000 0x00040000>;
<<<<<<< HEAD
			interrupts = <0 69 0x04>;
			clocks = <&tegra_car 100>;
=======
			interrupts = <GIC_SPI 69 IRQ_TYPE_LEVEL_HIGH>;
			clocks = <&tegra_car TEGRA20_CLK_VI>;
>>>>>>> d0e0ac97
		};

		epp {
			compatible = "nvidia,tegra20-epp";
			reg = <0x540c0000 0x00040000>;
<<<<<<< HEAD
			interrupts = <0 70 0x04>;
			clocks = <&tegra_car 19>;
=======
			interrupts = <GIC_SPI 70 IRQ_TYPE_LEVEL_HIGH>;
			clocks = <&tegra_car TEGRA20_CLK_EPP>;
>>>>>>> d0e0ac97
		};

		isp {
			compatible = "nvidia,tegra20-isp";
			reg = <0x54100000 0x00040000>;
<<<<<<< HEAD
			interrupts = <0 71 0x04>;
			clocks = <&tegra_car 23>;
=======
			interrupts = <GIC_SPI 71 IRQ_TYPE_LEVEL_HIGH>;
			clocks = <&tegra_car TEGRA20_CLK_ISP>;
>>>>>>> d0e0ac97
		};

		gr2d {
			compatible = "nvidia,tegra20-gr2d";
			reg = <0x54140000 0x00040000>;
<<<<<<< HEAD
			interrupts = <0 72 0x04>;
			clocks = <&tegra_car 21>;
=======
			interrupts = <GIC_SPI 72 IRQ_TYPE_LEVEL_HIGH>;
			clocks = <&tegra_car TEGRA20_CLK_GR2D>;
>>>>>>> d0e0ac97
		};

		gr3d {
			compatible = "nvidia,tegra20-gr3d";
			reg = <0x54180000 0x00040000>;
<<<<<<< HEAD
			clocks = <&tegra_car 24>;
=======
			clocks = <&tegra_car TEGRA20_CLK_GR3D>;
>>>>>>> d0e0ac97
		};

		dc@54200000 {
			compatible = "nvidia,tegra20-dc";
			reg = <0x54200000 0x00040000>;
<<<<<<< HEAD
			interrupts = <0 73 0x04>;
			clocks = <&tegra_car 27>, <&tegra_car 121>;
=======
			interrupts = <GIC_SPI 73 IRQ_TYPE_LEVEL_HIGH>;
			clocks = <&tegra_car TEGRA20_CLK_DISP1>,
				 <&tegra_car TEGRA20_CLK_PLL_P>;
>>>>>>> d0e0ac97
			clock-names = "disp1", "parent";

			rgb {
				status = "disabled";
			};
		};

		dc@54240000 {
			compatible = "nvidia,tegra20-dc";
			reg = <0x54240000 0x00040000>;
<<<<<<< HEAD
			interrupts = <0 74 0x04>;
			clocks = <&tegra_car 26>, <&tegra_car 121>;
=======
			interrupts = <GIC_SPI 74 IRQ_TYPE_LEVEL_HIGH>;
			clocks = <&tegra_car TEGRA20_CLK_DISP2>,
				 <&tegra_car TEGRA20_CLK_PLL_P>;
>>>>>>> d0e0ac97
			clock-names = "disp2", "parent";

			rgb {
				status = "disabled";
			};
		};

		hdmi {
			compatible = "nvidia,tegra20-hdmi";
			reg = <0x54280000 0x00040000>;
<<<<<<< HEAD
			interrupts = <0 75 0x04>;
			clocks = <&tegra_car 51>, <&tegra_car 117>;
=======
			interrupts = <GIC_SPI 75 IRQ_TYPE_LEVEL_HIGH>;
			clocks = <&tegra_car TEGRA20_CLK_HDMI>,
				 <&tegra_car TEGRA20_CLK_PLL_D_OUT0>;
>>>>>>> d0e0ac97
			clock-names = "hdmi", "parent";
			status = "disabled";
		};

		tvo {
			compatible = "nvidia,tegra20-tvo";
			reg = <0x542c0000 0x00040000>;
<<<<<<< HEAD
			interrupts = <0 76 0x04>;
			clocks = <&tegra_car 102>;
=======
			interrupts = <GIC_SPI 76 IRQ_TYPE_LEVEL_HIGH>;
			clocks = <&tegra_car TEGRA20_CLK_TVO>;
>>>>>>> d0e0ac97
			status = "disabled";
		};

		dsi {
			compatible = "nvidia,tegra20-dsi";
			reg = <0x54300000 0x00040000>;
<<<<<<< HEAD
			clocks = <&tegra_car 48>;
=======
			clocks = <&tegra_car TEGRA20_CLK_DSI>;
>>>>>>> d0e0ac97
			status = "disabled";
		};
	};

	timer@50004600 {
		compatible = "arm,cortex-a9-twd-timer";
		reg = <0x50040600 0x20>;
<<<<<<< HEAD
		interrupts = <1 13 0x304>;
		clocks = <&tegra_car 132>;
=======
		interrupts = <GIC_PPI 13
			(GIC_CPU_MASK_SIMPLE(2) | IRQ_TYPE_LEVEL_HIGH)>;
		clocks = <&tegra_car TEGRA20_CLK_TWD>;
>>>>>>> d0e0ac97
	};

	intc: interrupt-controller {
		compatible = "arm,cortex-a9-gic";
		reg = <0x50041000 0x1000
		       0x50040100 0x0100>;
		interrupt-controller;
		#interrupt-cells = <3>;
	};

	cache-controller {
		compatible = "arm,pl310-cache";
		reg = <0x50043000 0x1000>;
		arm,data-latency = <5 5 2>;
		arm,tag-latency = <4 4 2>;
		cache-unified;
		cache-level = <2>;
	};

	timer@60005000 {
		compatible = "nvidia,tegra20-timer";
		reg = <0x60005000 0x60>;
<<<<<<< HEAD
		interrupts = <0 0 0x04
			      0 1 0x04
			      0 41 0x04
			      0 42 0x04>;
		clocks = <&tegra_car 5>;
=======
		interrupts = <GIC_SPI 0 IRQ_TYPE_LEVEL_HIGH>,
			     <GIC_SPI 1 IRQ_TYPE_LEVEL_HIGH>,
			     <GIC_SPI 41 IRQ_TYPE_LEVEL_HIGH>,
			     <GIC_SPI 42 IRQ_TYPE_LEVEL_HIGH>;
		clocks = <&tegra_car TEGRA20_CLK_TIMER>;
>>>>>>> d0e0ac97
	};

	tegra_car: clock {
		compatible = "nvidia,tegra20-car";
		reg = <0x60006000 0x1000>;
		#clock-cells = <1>;
	};

	apbdma: dma {
		compatible = "nvidia,tegra20-apbdma";
		reg = <0x6000a000 0x1200>;
<<<<<<< HEAD
		interrupts = <0 104 0x04
			      0 105 0x04
			      0 106 0x04
			      0 107 0x04
			      0 108 0x04
			      0 109 0x04
			      0 110 0x04
			      0 111 0x04
			      0 112 0x04
			      0 113 0x04
			      0 114 0x04
			      0 115 0x04
			      0 116 0x04
			      0 117 0x04
			      0 118 0x04
			      0 119 0x04>;
		clocks = <&tegra_car 34>;
=======
		interrupts = <GIC_SPI 104 IRQ_TYPE_LEVEL_HIGH>,
			     <GIC_SPI 105 IRQ_TYPE_LEVEL_HIGH>,
			     <GIC_SPI 106 IRQ_TYPE_LEVEL_HIGH>,
			     <GIC_SPI 107 IRQ_TYPE_LEVEL_HIGH>,
			     <GIC_SPI 108 IRQ_TYPE_LEVEL_HIGH>,
			     <GIC_SPI 109 IRQ_TYPE_LEVEL_HIGH>,
			     <GIC_SPI 110 IRQ_TYPE_LEVEL_HIGH>,
			     <GIC_SPI 111 IRQ_TYPE_LEVEL_HIGH>,
			     <GIC_SPI 112 IRQ_TYPE_LEVEL_HIGH>,
			     <GIC_SPI 113 IRQ_TYPE_LEVEL_HIGH>,
			     <GIC_SPI 114 IRQ_TYPE_LEVEL_HIGH>,
			     <GIC_SPI 115 IRQ_TYPE_LEVEL_HIGH>,
			     <GIC_SPI 116 IRQ_TYPE_LEVEL_HIGH>,
			     <GIC_SPI 117 IRQ_TYPE_LEVEL_HIGH>,
			     <GIC_SPI 118 IRQ_TYPE_LEVEL_HIGH>,
			     <GIC_SPI 119 IRQ_TYPE_LEVEL_HIGH>;
		clocks = <&tegra_car TEGRA20_CLK_APBDMA>;
>>>>>>> d0e0ac97
	};

	ahb {
		compatible = "nvidia,tegra20-ahb";
		reg = <0x6000c004 0x10c>; /* AHB Arbitration + Gizmo Controller */
	};

	gpio: gpio {
		compatible = "nvidia,tegra20-gpio";
		reg = <0x6000d000 0x1000>;
		interrupts = <GIC_SPI 32 IRQ_TYPE_LEVEL_HIGH>,
			     <GIC_SPI 33 IRQ_TYPE_LEVEL_HIGH>,
			     <GIC_SPI 34 IRQ_TYPE_LEVEL_HIGH>,
			     <GIC_SPI 35 IRQ_TYPE_LEVEL_HIGH>,
			     <GIC_SPI 55 IRQ_TYPE_LEVEL_HIGH>,
			     <GIC_SPI 87 IRQ_TYPE_LEVEL_HIGH>,
			     <GIC_SPI 89 IRQ_TYPE_LEVEL_HIGH>;
		#gpio-cells = <2>;
		gpio-controller;
		#interrupt-cells = <2>;
		interrupt-controller;
	};

	pinmux: pinmux {
		compatible = "nvidia,tegra20-pinmux";
		reg = <0x70000014 0x10   /* Tri-state registers */
		       0x70000080 0x20   /* Mux registers */
		       0x700000a0 0x14   /* Pull-up/down registers */
		       0x70000868 0xa8>; /* Pad control registers */
	};

	das {
		compatible = "nvidia,tegra20-das";
		reg = <0x70000c00 0x80>;
	};

	tegra_ac97: ac97 {
		compatible = "nvidia,tegra20-ac97";
		reg = <0x70002000 0x200>;
<<<<<<< HEAD
		interrupts = <0 81 0x04>;
		nvidia,dma-request-selector = <&apbdma 12>;
		clocks = <&tegra_car 3>;
=======
		interrupts = <GIC_SPI 81 IRQ_TYPE_LEVEL_HIGH>;
		nvidia,dma-request-selector = <&apbdma 12>;
		clocks = <&tegra_car TEGRA20_CLK_AC97>;
>>>>>>> d0e0ac97
		status = "disabled";
	};

	tegra_i2s1: i2s@70002800 {
		compatible = "nvidia,tegra20-i2s";
		reg = <0x70002800 0x200>;
		interrupts = <GIC_SPI 13 IRQ_TYPE_LEVEL_HIGH>;
		nvidia,dma-request-selector = <&apbdma 2>;
<<<<<<< HEAD
		clocks = <&tegra_car 11>;
=======
		clocks = <&tegra_car TEGRA20_CLK_I2S1>;
>>>>>>> d0e0ac97
		status = "disabled";
	};

	tegra_i2s2: i2s@70002a00 {
		compatible = "nvidia,tegra20-i2s";
		reg = <0x70002a00 0x200>;
		interrupts = <GIC_SPI 3 IRQ_TYPE_LEVEL_HIGH>;
		nvidia,dma-request-selector = <&apbdma 1>;
<<<<<<< HEAD
		clocks = <&tegra_car 18>;
=======
		clocks = <&tegra_car TEGRA20_CLK_I2S2>;
>>>>>>> d0e0ac97
		status = "disabled";
	};

	/*
	 * There are two serial driver i.e. 8250 based simple serial
	 * driver and APB DMA based serial driver for higher baudrate
	 * and performace. To enable the 8250 based driver, the compatible
	 * is "nvidia,tegra20-uart" and to enable the APB DMA based serial
	 * driver, the comptible is "nvidia,tegra20-hsuart".
	 */
	uarta: serial@70006000 {
		compatible = "nvidia,tegra20-uart";
		reg = <0x70006000 0x40>;
		reg-shift = <2>;
<<<<<<< HEAD
		interrupts = <0 36 0x04>;
		nvidia,dma-request-selector = <&apbdma 8>;
		clocks = <&tegra_car 6>;
=======
		interrupts = <GIC_SPI 36 IRQ_TYPE_LEVEL_HIGH>;
		nvidia,dma-request-selector = <&apbdma 8>;
		clocks = <&tegra_car TEGRA20_CLK_UARTA>;
>>>>>>> d0e0ac97
		status = "disabled";
	};

	uartb: serial@70006040 {
		compatible = "nvidia,tegra20-uart";
		reg = <0x70006040 0x40>;
		reg-shift = <2>;
<<<<<<< HEAD
		interrupts = <0 37 0x04>;
		nvidia,dma-request-selector = <&apbdma 9>;
		clocks = <&tegra_car 96>;
=======
		interrupts = <GIC_SPI 37 IRQ_TYPE_LEVEL_HIGH>;
		nvidia,dma-request-selector = <&apbdma 9>;
		clocks = <&tegra_car TEGRA20_CLK_UARTB>;
>>>>>>> d0e0ac97
		status = "disabled";
	};

	uartc: serial@70006200 {
		compatible = "nvidia,tegra20-uart";
		reg = <0x70006200 0x100>;
		reg-shift = <2>;
<<<<<<< HEAD
		interrupts = <0 46 0x04>;
		nvidia,dma-request-selector = <&apbdma 10>;
		clocks = <&tegra_car 55>;
=======
		interrupts = <GIC_SPI 46 IRQ_TYPE_LEVEL_HIGH>;
		nvidia,dma-request-selector = <&apbdma 10>;
		clocks = <&tegra_car TEGRA20_CLK_UARTC>;
>>>>>>> d0e0ac97
		status = "disabled";
	};

	uartd: serial@70006300 {
		compatible = "nvidia,tegra20-uart";
		reg = <0x70006300 0x100>;
		reg-shift = <2>;
<<<<<<< HEAD
		interrupts = <0 90 0x04>;
		nvidia,dma-request-selector = <&apbdma 19>;
		clocks = <&tegra_car 65>;
=======
		interrupts = <GIC_SPI 90 IRQ_TYPE_LEVEL_HIGH>;
		nvidia,dma-request-selector = <&apbdma 19>;
		clocks = <&tegra_car TEGRA20_CLK_UARTD>;
>>>>>>> d0e0ac97
		status = "disabled";
	};

	uarte: serial@70006400 {
		compatible = "nvidia,tegra20-uart";
		reg = <0x70006400 0x100>;
		reg-shift = <2>;
<<<<<<< HEAD
		interrupts = <0 91 0x04>;
		nvidia,dma-request-selector = <&apbdma 20>;
		clocks = <&tegra_car 66>;
=======
		interrupts = <GIC_SPI 91 IRQ_TYPE_LEVEL_HIGH>;
		nvidia,dma-request-selector = <&apbdma 20>;
		clocks = <&tegra_car TEGRA20_CLK_UARTE>;
>>>>>>> d0e0ac97
		status = "disabled";
	};

	pwm: pwm {
		compatible = "nvidia,tegra20-pwm";
		reg = <0x7000a000 0x100>;
		#pwm-cells = <2>;
<<<<<<< HEAD
		clocks = <&tegra_car 17>;
=======
		clocks = <&tegra_car TEGRA20_CLK_PWM>;
>>>>>>> d0e0ac97
		status = "disabled";
	};

	rtc {
		compatible = "nvidia,tegra20-rtc";
		reg = <0x7000e000 0x100>;
<<<<<<< HEAD
		interrupts = <0 2 0x04>;
		clocks = <&tegra_car 4>;
=======
		interrupts = <GIC_SPI 2 IRQ_TYPE_LEVEL_HIGH>;
		clocks = <&tegra_car TEGRA20_CLK_RTC>;
>>>>>>> d0e0ac97
	};

	i2c@7000c000 {
		compatible = "nvidia,tegra20-i2c";
		reg = <0x7000c000 0x100>;
		interrupts = <GIC_SPI 38 IRQ_TYPE_LEVEL_HIGH>;
		#address-cells = <1>;
		#size-cells = <0>;
<<<<<<< HEAD
		clocks = <&tegra_car 12>, <&tegra_car 124>;
=======
		clocks = <&tegra_car TEGRA20_CLK_I2C1>,
			 <&tegra_car TEGRA20_CLK_PLL_P_OUT3>;
>>>>>>> d0e0ac97
		clock-names = "div-clk", "fast-clk";
		status = "disabled";
	};

	spi@7000c380 {
		compatible = "nvidia,tegra20-sflash";
		reg = <0x7000c380 0x80>;
		interrupts = <GIC_SPI 39 IRQ_TYPE_LEVEL_HIGH>;
		nvidia,dma-request-selector = <&apbdma 11>;
		#address-cells = <1>;
		#size-cells = <0>;
<<<<<<< HEAD
		clocks = <&tegra_car 43>;
=======
		clocks = <&tegra_car TEGRA20_CLK_SPI>;
>>>>>>> d0e0ac97
		status = "disabled";
	};

	i2c@7000c400 {
		compatible = "nvidia,tegra20-i2c";
		reg = <0x7000c400 0x100>;
		interrupts = <GIC_SPI 84 IRQ_TYPE_LEVEL_HIGH>;
		#address-cells = <1>;
		#size-cells = <0>;
<<<<<<< HEAD
		clocks = <&tegra_car 54>, <&tegra_car 124>;
=======
		clocks = <&tegra_car TEGRA20_CLK_I2C2>,
			 <&tegra_car TEGRA20_CLK_PLL_P_OUT3>;
>>>>>>> d0e0ac97
		clock-names = "div-clk", "fast-clk";
		status = "disabled";
	};

	i2c@7000c500 {
		compatible = "nvidia,tegra20-i2c";
		reg = <0x7000c500 0x100>;
		interrupts = <GIC_SPI 92 IRQ_TYPE_LEVEL_HIGH>;
		#address-cells = <1>;
		#size-cells = <0>;
<<<<<<< HEAD
		clocks = <&tegra_car 67>, <&tegra_car 124>;
=======
		clocks = <&tegra_car TEGRA20_CLK_I2C3>,
			 <&tegra_car TEGRA20_CLK_PLL_P_OUT3>;
>>>>>>> d0e0ac97
		clock-names = "div-clk", "fast-clk";
		status = "disabled";
	};

	i2c@7000d000 {
		compatible = "nvidia,tegra20-i2c-dvc";
		reg = <0x7000d000 0x200>;
		interrupts = <GIC_SPI 53 IRQ_TYPE_LEVEL_HIGH>;
		#address-cells = <1>;
		#size-cells = <0>;
<<<<<<< HEAD
		clocks = <&tegra_car 47>, <&tegra_car 124>;
=======
		clocks = <&tegra_car TEGRA20_CLK_DVC>,
			 <&tegra_car TEGRA20_CLK_PLL_P_OUT3>;
>>>>>>> d0e0ac97
		clock-names = "div-clk", "fast-clk";
		status = "disabled";
	};

	spi@7000d400 {
		compatible = "nvidia,tegra20-slink";
		reg = <0x7000d400 0x200>;
		interrupts = <GIC_SPI 59 IRQ_TYPE_LEVEL_HIGH>;
		nvidia,dma-request-selector = <&apbdma 15>;
		#address-cells = <1>;
		#size-cells = <0>;
<<<<<<< HEAD
		clocks = <&tegra_car 41>;
=======
		clocks = <&tegra_car TEGRA20_CLK_SBC1>;
>>>>>>> d0e0ac97
		status = "disabled";
	};

	spi@7000d600 {
		compatible = "nvidia,tegra20-slink";
		reg = <0x7000d600 0x200>;
		interrupts = <GIC_SPI 82 IRQ_TYPE_LEVEL_HIGH>;
		nvidia,dma-request-selector = <&apbdma 16>;
		#address-cells = <1>;
		#size-cells = <0>;
<<<<<<< HEAD
		clocks = <&tegra_car 44>;
=======
		clocks = <&tegra_car TEGRA20_CLK_SBC2>;
>>>>>>> d0e0ac97
		status = "disabled";
	};

	spi@7000d800 {
		compatible = "nvidia,tegra20-slink";
		reg = <0x7000d800 0x200>;
<<<<<<< HEAD
		interrupts = <0 83 0x04>;
		nvidia,dma-request-selector = <&apbdma 17>;
		#address-cells = <1>;
		#size-cells = <0>;
		clocks = <&tegra_car 46>;
=======
		interrupts = <GIC_SPI 83 IRQ_TYPE_LEVEL_HIGH>;
		nvidia,dma-request-selector = <&apbdma 17>;
		#address-cells = <1>;
		#size-cells = <0>;
		clocks = <&tegra_car TEGRA20_CLK_SBC3>;
>>>>>>> d0e0ac97
		status = "disabled";
	};

	spi@7000da00 {
		compatible = "nvidia,tegra20-slink";
		reg = <0x7000da00 0x200>;
		interrupts = <GIC_SPI 93 IRQ_TYPE_LEVEL_HIGH>;
		nvidia,dma-request-selector = <&apbdma 18>;
		#address-cells = <1>;
		#size-cells = <0>;
<<<<<<< HEAD
		clocks = <&tegra_car 68>;
=======
		clocks = <&tegra_car TEGRA20_CLK_SBC4>;
>>>>>>> d0e0ac97
		status = "disabled";
	};

	kbc {
		compatible = "nvidia,tegra20-kbc";
		reg = <0x7000e200 0x100>;
<<<<<<< HEAD
		interrupts = <0 85 0x04>;
		clocks = <&tegra_car 36>;
=======
		interrupts = <GIC_SPI 85 IRQ_TYPE_LEVEL_HIGH>;
		clocks = <&tegra_car TEGRA20_CLK_KBC>;
>>>>>>> d0e0ac97
		status = "disabled";
	};

	pmc {
		compatible = "nvidia,tegra20-pmc";
		reg = <0x7000e400 0x400>;
<<<<<<< HEAD
		clocks = <&tegra_car 110>, <&clk32k_in>;
=======
		clocks = <&tegra_car TEGRA20_CLK_PCLK>, <&clk32k_in>;
>>>>>>> d0e0ac97
		clock-names = "pclk", "clk32k_in";
	};

	memory-controller@7000f000 {
		compatible = "nvidia,tegra20-mc";
		reg = <0x7000f000 0x024
		       0x7000f03c 0x3c4>;
		interrupts = <GIC_SPI 77 IRQ_TYPE_LEVEL_HIGH>;
	};

	iommu {
		compatible = "nvidia,tegra20-gart";
		reg = <0x7000f024 0x00000018	/* controller registers */
		       0x58000000 0x02000000>;	/* GART aperture */
	};

	memory-controller@7000f400 {
		compatible = "nvidia,tegra20-emc";
		reg = <0x7000f400 0x200>;
		#address-cells = <1>;
		#size-cells = <0>;
	};

	usb@c5000000 {
		compatible = "nvidia,tegra20-ehci", "usb-ehci";
		reg = <0xc5000000 0x4000>;
		interrupts = <GIC_SPI 20 IRQ_TYPE_LEVEL_HIGH>;
		phy_type = "utmi";
		nvidia,has-legacy-mode;
<<<<<<< HEAD
		clocks = <&tegra_car 22>;
		nvidia,needs-double-reset;
		nvidia,phy = <&phy1>;
=======
		clocks = <&tegra_car TEGRA20_CLK_USBD>;
		nvidia,needs-double-reset;
		nvidia,phy = <&phy1>;
		status = "disabled";
	};

	phy1: usb-phy@c5000000 {
		compatible = "nvidia,tegra20-usb-phy";
		reg = <0xc5000000 0x4000 0xc5000000 0x4000>;
		phy_type = "utmi";
		clocks = <&tegra_car TEGRA20_CLK_USBD>,
			 <&tegra_car TEGRA20_CLK_PLL_U>,
			 <&tegra_car TEGRA20_CLK_CLK_M>,
			 <&tegra_car TEGRA20_CLK_USBD>;
		clock-names = "reg", "pll_u", "timer", "utmi-pads";
		nvidia,has-legacy-mode;
		hssync_start_delay = <9>;
		idle_wait_delay = <17>;
		elastic_limit = <16>;
		term_range_adj = <6>;
		xcvr_setup = <9>;
		xcvr_lsfslew = <1>;
		xcvr_lsrslew = <1>;
>>>>>>> d0e0ac97
		status = "disabled";
	};

	phy1: usb-phy@c5000400 {
		compatible = "nvidia,tegra20-usb-phy";
		reg = <0xc5000400 0x3c00>;
		phy_type = "utmi";
		nvidia,has-legacy-mode;
		clocks = <&tegra_car 22>, <&tegra_car 127>;
		clock-names = "phy", "pll_u";
	};

	usb@c5004000 {
		compatible = "nvidia,tegra20-ehci", "usb-ehci";
		reg = <0xc5004000 0x4000>;
		interrupts = <GIC_SPI 21 IRQ_TYPE_LEVEL_HIGH>;
		phy_type = "ulpi";
		clocks = <&tegra_car TEGRA20_CLK_USB2>;
		nvidia,phy = <&phy2>;
		status = "disabled";
	};

	phy2: usb-phy@c5004000 {
		compatible = "nvidia,tegra20-usb-phy";
		reg = <0xc5004000 0x4000>;
		phy_type = "ulpi";
<<<<<<< HEAD
		clocks = <&tegra_car 58>;
		nvidia,phy = <&phy2>;
=======
		clocks = <&tegra_car TEGRA20_CLK_USB2>,
			 <&tegra_car TEGRA20_CLK_PLL_U>,
			 <&tegra_car TEGRA20_CLK_CDEV2>;
		clock-names = "reg", "pll_u", "ulpi-link";
>>>>>>> d0e0ac97
		status = "disabled";
	};

	phy2: usb-phy@c5004400 {
		compatible = "nvidia,tegra20-usb-phy";
		reg = <0xc5004400 0x3c00>;
		phy_type = "ulpi";
		clocks = <&tegra_car 93>, <&tegra_car 127>;
		clock-names = "phy", "pll_u";
	};

	usb@c5008000 {
		compatible = "nvidia,tegra20-ehci", "usb-ehci";
		reg = <0xc5008000 0x4000>;
		interrupts = <GIC_SPI 97 IRQ_TYPE_LEVEL_HIGH>;
		phy_type = "utmi";
<<<<<<< HEAD
		clocks = <&tegra_car 59>;
		nvidia,phy = <&phy3>;
=======
		clocks = <&tegra_car TEGRA20_CLK_USB3>;
		nvidia,phy = <&phy3>;
		status = "disabled";
	};

	phy3: usb-phy@c5008000 {
		compatible = "nvidia,tegra20-usb-phy";
		reg = <0xc5008000 0x4000 0xc5000000 0x4000>;
		phy_type = "utmi";
		clocks = <&tegra_car TEGRA20_CLK_USB3>,
			 <&tegra_car TEGRA20_CLK_PLL_U>,
			 <&tegra_car TEGRA20_CLK_CLK_M>,
			 <&tegra_car TEGRA20_CLK_USBD>;
		clock-names = "reg", "pll_u", "timer", "utmi-pads";
		hssync_start_delay = <9>;
		idle_wait_delay = <17>;
		elastic_limit = <16>;
		term_range_adj = <6>;
		xcvr_setup = <9>;
		xcvr_lsfslew = <2>;
		xcvr_lsrslew = <2>;
>>>>>>> d0e0ac97
		status = "disabled";
	};

	phy3: usb-phy@c5008400 {
		compatible = "nvidia,tegra20-usb-phy";
		reg = <0xc5008400 0x3c00>;
		phy_type = "utmi";
		clocks = <&tegra_car 22>, <&tegra_car 127>;
		clock-names = "phy", "pll_u";
	};

	sdhci@c8000000 {
		compatible = "nvidia,tegra20-sdhci";
		reg = <0xc8000000 0x200>;
<<<<<<< HEAD
		interrupts = <0 14 0x04>;
		clocks = <&tegra_car 14>;
=======
		interrupts = <GIC_SPI 14 IRQ_TYPE_LEVEL_HIGH>;
		clocks = <&tegra_car TEGRA20_CLK_SDMMC1>;
>>>>>>> d0e0ac97
		status = "disabled";
	};

	sdhci@c8000200 {
		compatible = "nvidia,tegra20-sdhci";
		reg = <0xc8000200 0x200>;
<<<<<<< HEAD
		interrupts = <0 15 0x04>;
		clocks = <&tegra_car 9>;
=======
		interrupts = <GIC_SPI 15 IRQ_TYPE_LEVEL_HIGH>;
		clocks = <&tegra_car TEGRA20_CLK_SDMMC2>;
>>>>>>> d0e0ac97
		status = "disabled";
	};

	sdhci@c8000400 {
		compatible = "nvidia,tegra20-sdhci";
		reg = <0xc8000400 0x200>;
<<<<<<< HEAD
		interrupts = <0 19 0x04>;
		clocks = <&tegra_car 69>;
=======
		interrupts = <GIC_SPI 19 IRQ_TYPE_LEVEL_HIGH>;
		clocks = <&tegra_car TEGRA20_CLK_SDMMC3>;
>>>>>>> d0e0ac97
		status = "disabled";
	};

	sdhci@c8000600 {
		compatible = "nvidia,tegra20-sdhci";
		reg = <0xc8000600 0x200>;
<<<<<<< HEAD
		interrupts = <0 31 0x04>;
		clocks = <&tegra_car 15>;
=======
		interrupts = <GIC_SPI 31 IRQ_TYPE_LEVEL_HIGH>;
		clocks = <&tegra_car TEGRA20_CLK_SDMMC4>;
>>>>>>> d0e0ac97
		status = "disabled";
	};

	cpus {
		#address-cells = <1>;
		#size-cells = <0>;

		cpu@0 {
			device_type = "cpu";
			compatible = "arm,cortex-a9";
			reg = <0>;
		};

		cpu@1 {
			device_type = "cpu";
			compatible = "arm,cortex-a9";
			reg = <1>;
		};
	};

	pmu {
		compatible = "arm,cortex-a9-pmu";
		interrupts = <GIC_SPI 56 IRQ_TYPE_LEVEL_HIGH>,
			     <GIC_SPI 57 IRQ_TYPE_LEVEL_HIGH>;
	};
};<|MERGE_RESOLUTION|>--- conflicted
+++ resolved
@@ -19,15 +19,9 @@
 	host1x {
 		compatible = "nvidia,tegra20-host1x", "simple-bus";
 		reg = <0x50000000 0x00024000>;
-<<<<<<< HEAD
-		interrupts = <0 65 0x04   /* mpcore syncpt */
-			      0 67 0x04>; /* mpcore general */
-		clocks = <&tegra_car 28>;
-=======
 		interrupts = <GIC_SPI 65 IRQ_TYPE_LEVEL_HIGH>, /* syncpt */
 			     <GIC_SPI 67 IRQ_TYPE_LEVEL_HIGH>; /* general */
 		clocks = <&tegra_car TEGRA20_CLK_HOST1X>;
->>>>>>> d0e0ac97
 
 		#address-cells = <1>;
 		#size-cells = <1>;
@@ -37,84 +31,50 @@
 		mpe {
 			compatible = "nvidia,tegra20-mpe";
 			reg = <0x54040000 0x00040000>;
-<<<<<<< HEAD
-			interrupts = <0 68 0x04>;
-			clocks = <&tegra_car 60>;
-=======
 			interrupts = <GIC_SPI 68 IRQ_TYPE_LEVEL_HIGH>;
 			clocks = <&tegra_car TEGRA20_CLK_MPE>;
->>>>>>> d0e0ac97
 		};
 
 		vi {
 			compatible = "nvidia,tegra20-vi";
 			reg = <0x54080000 0x00040000>;
-<<<<<<< HEAD
-			interrupts = <0 69 0x04>;
-			clocks = <&tegra_car 100>;
-=======
 			interrupts = <GIC_SPI 69 IRQ_TYPE_LEVEL_HIGH>;
 			clocks = <&tegra_car TEGRA20_CLK_VI>;
->>>>>>> d0e0ac97
 		};
 
 		epp {
 			compatible = "nvidia,tegra20-epp";
 			reg = <0x540c0000 0x00040000>;
-<<<<<<< HEAD
-			interrupts = <0 70 0x04>;
-			clocks = <&tegra_car 19>;
-=======
 			interrupts = <GIC_SPI 70 IRQ_TYPE_LEVEL_HIGH>;
 			clocks = <&tegra_car TEGRA20_CLK_EPP>;
->>>>>>> d0e0ac97
 		};
 
 		isp {
 			compatible = "nvidia,tegra20-isp";
 			reg = <0x54100000 0x00040000>;
-<<<<<<< HEAD
-			interrupts = <0 71 0x04>;
-			clocks = <&tegra_car 23>;
-=======
 			interrupts = <GIC_SPI 71 IRQ_TYPE_LEVEL_HIGH>;
 			clocks = <&tegra_car TEGRA20_CLK_ISP>;
->>>>>>> d0e0ac97
 		};
 
 		gr2d {
 			compatible = "nvidia,tegra20-gr2d";
 			reg = <0x54140000 0x00040000>;
-<<<<<<< HEAD
-			interrupts = <0 72 0x04>;
-			clocks = <&tegra_car 21>;
-=======
 			interrupts = <GIC_SPI 72 IRQ_TYPE_LEVEL_HIGH>;
 			clocks = <&tegra_car TEGRA20_CLK_GR2D>;
->>>>>>> d0e0ac97
 		};
 
 		gr3d {
 			compatible = "nvidia,tegra20-gr3d";
 			reg = <0x54180000 0x00040000>;
-<<<<<<< HEAD
-			clocks = <&tegra_car 24>;
-=======
 			clocks = <&tegra_car TEGRA20_CLK_GR3D>;
->>>>>>> d0e0ac97
 		};
 
 		dc@54200000 {
 			compatible = "nvidia,tegra20-dc";
 			reg = <0x54200000 0x00040000>;
-<<<<<<< HEAD
-			interrupts = <0 73 0x04>;
-			clocks = <&tegra_car 27>, <&tegra_car 121>;
-=======
 			interrupts = <GIC_SPI 73 IRQ_TYPE_LEVEL_HIGH>;
 			clocks = <&tegra_car TEGRA20_CLK_DISP1>,
 				 <&tegra_car TEGRA20_CLK_PLL_P>;
->>>>>>> d0e0ac97
 			clock-names = "disp1", "parent";
 
 			rgb {
@@ -125,14 +85,9 @@
 		dc@54240000 {
 			compatible = "nvidia,tegra20-dc";
 			reg = <0x54240000 0x00040000>;
-<<<<<<< HEAD
-			interrupts = <0 74 0x04>;
-			clocks = <&tegra_car 26>, <&tegra_car 121>;
-=======
 			interrupts = <GIC_SPI 74 IRQ_TYPE_LEVEL_HIGH>;
 			clocks = <&tegra_car TEGRA20_CLK_DISP2>,
 				 <&tegra_car TEGRA20_CLK_PLL_P>;
->>>>>>> d0e0ac97
 			clock-names = "disp2", "parent";
 
 			rgb {
@@ -143,14 +98,9 @@
 		hdmi {
 			compatible = "nvidia,tegra20-hdmi";
 			reg = <0x54280000 0x00040000>;
-<<<<<<< HEAD
-			interrupts = <0 75 0x04>;
-			clocks = <&tegra_car 51>, <&tegra_car 117>;
-=======
 			interrupts = <GIC_SPI 75 IRQ_TYPE_LEVEL_HIGH>;
 			clocks = <&tegra_car TEGRA20_CLK_HDMI>,
 				 <&tegra_car TEGRA20_CLK_PLL_D_OUT0>;
->>>>>>> d0e0ac97
 			clock-names = "hdmi", "parent";
 			status = "disabled";
 		};
@@ -158,24 +108,15 @@
 		tvo {
 			compatible = "nvidia,tegra20-tvo";
 			reg = <0x542c0000 0x00040000>;
-<<<<<<< HEAD
-			interrupts = <0 76 0x04>;
-			clocks = <&tegra_car 102>;
-=======
 			interrupts = <GIC_SPI 76 IRQ_TYPE_LEVEL_HIGH>;
 			clocks = <&tegra_car TEGRA20_CLK_TVO>;
->>>>>>> d0e0ac97
 			status = "disabled";
 		};
 
 		dsi {
 			compatible = "nvidia,tegra20-dsi";
 			reg = <0x54300000 0x00040000>;
-<<<<<<< HEAD
-			clocks = <&tegra_car 48>;
-=======
 			clocks = <&tegra_car TEGRA20_CLK_DSI>;
->>>>>>> d0e0ac97
 			status = "disabled";
 		};
 	};
@@ -183,14 +124,9 @@
 	timer@50004600 {
 		compatible = "arm,cortex-a9-twd-timer";
 		reg = <0x50040600 0x20>;
-<<<<<<< HEAD
-		interrupts = <1 13 0x304>;
-		clocks = <&tegra_car 132>;
-=======
 		interrupts = <GIC_PPI 13
 			(GIC_CPU_MASK_SIMPLE(2) | IRQ_TYPE_LEVEL_HIGH)>;
 		clocks = <&tegra_car TEGRA20_CLK_TWD>;
->>>>>>> d0e0ac97
 	};
 
 	intc: interrupt-controller {
@@ -213,19 +149,11 @@
 	timer@60005000 {
 		compatible = "nvidia,tegra20-timer";
 		reg = <0x60005000 0x60>;
-<<<<<<< HEAD
-		interrupts = <0 0 0x04
-			      0 1 0x04
-			      0 41 0x04
-			      0 42 0x04>;
-		clocks = <&tegra_car 5>;
-=======
 		interrupts = <GIC_SPI 0 IRQ_TYPE_LEVEL_HIGH>,
 			     <GIC_SPI 1 IRQ_TYPE_LEVEL_HIGH>,
 			     <GIC_SPI 41 IRQ_TYPE_LEVEL_HIGH>,
 			     <GIC_SPI 42 IRQ_TYPE_LEVEL_HIGH>;
 		clocks = <&tegra_car TEGRA20_CLK_TIMER>;
->>>>>>> d0e0ac97
 	};
 
 	tegra_car: clock {
@@ -237,25 +165,6 @@
 	apbdma: dma {
 		compatible = "nvidia,tegra20-apbdma";
 		reg = <0x6000a000 0x1200>;
-<<<<<<< HEAD
-		interrupts = <0 104 0x04
-			      0 105 0x04
-			      0 106 0x04
-			      0 107 0x04
-			      0 108 0x04
-			      0 109 0x04
-			      0 110 0x04
-			      0 111 0x04
-			      0 112 0x04
-			      0 113 0x04
-			      0 114 0x04
-			      0 115 0x04
-			      0 116 0x04
-			      0 117 0x04
-			      0 118 0x04
-			      0 119 0x04>;
-		clocks = <&tegra_car 34>;
-=======
 		interrupts = <GIC_SPI 104 IRQ_TYPE_LEVEL_HIGH>,
 			     <GIC_SPI 105 IRQ_TYPE_LEVEL_HIGH>,
 			     <GIC_SPI 106 IRQ_TYPE_LEVEL_HIGH>,
@@ -273,7 +182,6 @@
 			     <GIC_SPI 118 IRQ_TYPE_LEVEL_HIGH>,
 			     <GIC_SPI 119 IRQ_TYPE_LEVEL_HIGH>;
 		clocks = <&tegra_car TEGRA20_CLK_APBDMA>;
->>>>>>> d0e0ac97
 	};
 
 	ahb {
@@ -313,15 +221,9 @@
 	tegra_ac97: ac97 {
 		compatible = "nvidia,tegra20-ac97";
 		reg = <0x70002000 0x200>;
-<<<<<<< HEAD
-		interrupts = <0 81 0x04>;
-		nvidia,dma-request-selector = <&apbdma 12>;
-		clocks = <&tegra_car 3>;
-=======
 		interrupts = <GIC_SPI 81 IRQ_TYPE_LEVEL_HIGH>;
 		nvidia,dma-request-selector = <&apbdma 12>;
 		clocks = <&tegra_car TEGRA20_CLK_AC97>;
->>>>>>> d0e0ac97
 		status = "disabled";
 	};
 
@@ -330,11 +232,7 @@
 		reg = <0x70002800 0x200>;
 		interrupts = <GIC_SPI 13 IRQ_TYPE_LEVEL_HIGH>;
 		nvidia,dma-request-selector = <&apbdma 2>;
-<<<<<<< HEAD
-		clocks = <&tegra_car 11>;
-=======
 		clocks = <&tegra_car TEGRA20_CLK_I2S1>;
->>>>>>> d0e0ac97
 		status = "disabled";
 	};
 
@@ -343,11 +241,7 @@
 		reg = <0x70002a00 0x200>;
 		interrupts = <GIC_SPI 3 IRQ_TYPE_LEVEL_HIGH>;
 		nvidia,dma-request-selector = <&apbdma 1>;
-<<<<<<< HEAD
-		clocks = <&tegra_car 18>;
-=======
 		clocks = <&tegra_car TEGRA20_CLK_I2S2>;
->>>>>>> d0e0ac97
 		status = "disabled";
 	};
 
@@ -362,15 +256,9 @@
 		compatible = "nvidia,tegra20-uart";
 		reg = <0x70006000 0x40>;
 		reg-shift = <2>;
-<<<<<<< HEAD
-		interrupts = <0 36 0x04>;
-		nvidia,dma-request-selector = <&apbdma 8>;
-		clocks = <&tegra_car 6>;
-=======
 		interrupts = <GIC_SPI 36 IRQ_TYPE_LEVEL_HIGH>;
 		nvidia,dma-request-selector = <&apbdma 8>;
 		clocks = <&tegra_car TEGRA20_CLK_UARTA>;
->>>>>>> d0e0ac97
 		status = "disabled";
 	};
 
@@ -378,15 +266,9 @@
 		compatible = "nvidia,tegra20-uart";
 		reg = <0x70006040 0x40>;
 		reg-shift = <2>;
-<<<<<<< HEAD
-		interrupts = <0 37 0x04>;
-		nvidia,dma-request-selector = <&apbdma 9>;
-		clocks = <&tegra_car 96>;
-=======
 		interrupts = <GIC_SPI 37 IRQ_TYPE_LEVEL_HIGH>;
 		nvidia,dma-request-selector = <&apbdma 9>;
 		clocks = <&tegra_car TEGRA20_CLK_UARTB>;
->>>>>>> d0e0ac97
 		status = "disabled";
 	};
 
@@ -394,15 +276,9 @@
 		compatible = "nvidia,tegra20-uart";
 		reg = <0x70006200 0x100>;
 		reg-shift = <2>;
-<<<<<<< HEAD
-		interrupts = <0 46 0x04>;
-		nvidia,dma-request-selector = <&apbdma 10>;
-		clocks = <&tegra_car 55>;
-=======
 		interrupts = <GIC_SPI 46 IRQ_TYPE_LEVEL_HIGH>;
 		nvidia,dma-request-selector = <&apbdma 10>;
 		clocks = <&tegra_car TEGRA20_CLK_UARTC>;
->>>>>>> d0e0ac97
 		status = "disabled";
 	};
 
@@ -410,15 +286,9 @@
 		compatible = "nvidia,tegra20-uart";
 		reg = <0x70006300 0x100>;
 		reg-shift = <2>;
-<<<<<<< HEAD
-		interrupts = <0 90 0x04>;
-		nvidia,dma-request-selector = <&apbdma 19>;
-		clocks = <&tegra_car 65>;
-=======
 		interrupts = <GIC_SPI 90 IRQ_TYPE_LEVEL_HIGH>;
 		nvidia,dma-request-selector = <&apbdma 19>;
 		clocks = <&tegra_car TEGRA20_CLK_UARTD>;
->>>>>>> d0e0ac97
 		status = "disabled";
 	};
 
@@ -426,15 +296,9 @@
 		compatible = "nvidia,tegra20-uart";
 		reg = <0x70006400 0x100>;
 		reg-shift = <2>;
-<<<<<<< HEAD
-		interrupts = <0 91 0x04>;
-		nvidia,dma-request-selector = <&apbdma 20>;
-		clocks = <&tegra_car 66>;
-=======
 		interrupts = <GIC_SPI 91 IRQ_TYPE_LEVEL_HIGH>;
 		nvidia,dma-request-selector = <&apbdma 20>;
 		clocks = <&tegra_car TEGRA20_CLK_UARTE>;
->>>>>>> d0e0ac97
 		status = "disabled";
 	};
 
@@ -442,24 +306,15 @@
 		compatible = "nvidia,tegra20-pwm";
 		reg = <0x7000a000 0x100>;
 		#pwm-cells = <2>;
-<<<<<<< HEAD
-		clocks = <&tegra_car 17>;
-=======
 		clocks = <&tegra_car TEGRA20_CLK_PWM>;
->>>>>>> d0e0ac97
 		status = "disabled";
 	};
 
 	rtc {
 		compatible = "nvidia,tegra20-rtc";
 		reg = <0x7000e000 0x100>;
-<<<<<<< HEAD
-		interrupts = <0 2 0x04>;
-		clocks = <&tegra_car 4>;
-=======
 		interrupts = <GIC_SPI 2 IRQ_TYPE_LEVEL_HIGH>;
 		clocks = <&tegra_car TEGRA20_CLK_RTC>;
->>>>>>> d0e0ac97
 	};
 
 	i2c@7000c000 {
@@ -468,12 +323,8 @@
 		interrupts = <GIC_SPI 38 IRQ_TYPE_LEVEL_HIGH>;
 		#address-cells = <1>;
 		#size-cells = <0>;
-<<<<<<< HEAD
-		clocks = <&tegra_car 12>, <&tegra_car 124>;
-=======
 		clocks = <&tegra_car TEGRA20_CLK_I2C1>,
 			 <&tegra_car TEGRA20_CLK_PLL_P_OUT3>;
->>>>>>> d0e0ac97
 		clock-names = "div-clk", "fast-clk";
 		status = "disabled";
 	};
@@ -485,11 +336,7 @@
 		nvidia,dma-request-selector = <&apbdma 11>;
 		#address-cells = <1>;
 		#size-cells = <0>;
-<<<<<<< HEAD
-		clocks = <&tegra_car 43>;
-=======
 		clocks = <&tegra_car TEGRA20_CLK_SPI>;
->>>>>>> d0e0ac97
 		status = "disabled";
 	};
 
@@ -499,12 +346,8 @@
 		interrupts = <GIC_SPI 84 IRQ_TYPE_LEVEL_HIGH>;
 		#address-cells = <1>;
 		#size-cells = <0>;
-<<<<<<< HEAD
-		clocks = <&tegra_car 54>, <&tegra_car 124>;
-=======
 		clocks = <&tegra_car TEGRA20_CLK_I2C2>,
 			 <&tegra_car TEGRA20_CLK_PLL_P_OUT3>;
->>>>>>> d0e0ac97
 		clock-names = "div-clk", "fast-clk";
 		status = "disabled";
 	};
@@ -515,12 +358,8 @@
 		interrupts = <GIC_SPI 92 IRQ_TYPE_LEVEL_HIGH>;
 		#address-cells = <1>;
 		#size-cells = <0>;
-<<<<<<< HEAD
-		clocks = <&tegra_car 67>, <&tegra_car 124>;
-=======
 		clocks = <&tegra_car TEGRA20_CLK_I2C3>,
 			 <&tegra_car TEGRA20_CLK_PLL_P_OUT3>;
->>>>>>> d0e0ac97
 		clock-names = "div-clk", "fast-clk";
 		status = "disabled";
 	};
@@ -531,12 +370,8 @@
 		interrupts = <GIC_SPI 53 IRQ_TYPE_LEVEL_HIGH>;
 		#address-cells = <1>;
 		#size-cells = <0>;
-<<<<<<< HEAD
-		clocks = <&tegra_car 47>, <&tegra_car 124>;
-=======
 		clocks = <&tegra_car TEGRA20_CLK_DVC>,
 			 <&tegra_car TEGRA20_CLK_PLL_P_OUT3>;
->>>>>>> d0e0ac97
 		clock-names = "div-clk", "fast-clk";
 		status = "disabled";
 	};
@@ -548,11 +383,7 @@
 		nvidia,dma-request-selector = <&apbdma 15>;
 		#address-cells = <1>;
 		#size-cells = <0>;
-<<<<<<< HEAD
-		clocks = <&tegra_car 41>;
-=======
 		clocks = <&tegra_car TEGRA20_CLK_SBC1>;
->>>>>>> d0e0ac97
 		status = "disabled";
 	};
 
@@ -563,30 +394,18 @@
 		nvidia,dma-request-selector = <&apbdma 16>;
 		#address-cells = <1>;
 		#size-cells = <0>;
-<<<<<<< HEAD
-		clocks = <&tegra_car 44>;
-=======
 		clocks = <&tegra_car TEGRA20_CLK_SBC2>;
->>>>>>> d0e0ac97
 		status = "disabled";
 	};
 
 	spi@7000d800 {
 		compatible = "nvidia,tegra20-slink";
 		reg = <0x7000d800 0x200>;
-<<<<<<< HEAD
-		interrupts = <0 83 0x04>;
-		nvidia,dma-request-selector = <&apbdma 17>;
-		#address-cells = <1>;
-		#size-cells = <0>;
-		clocks = <&tegra_car 46>;
-=======
 		interrupts = <GIC_SPI 83 IRQ_TYPE_LEVEL_HIGH>;
 		nvidia,dma-request-selector = <&apbdma 17>;
 		#address-cells = <1>;
 		#size-cells = <0>;
 		clocks = <&tegra_car TEGRA20_CLK_SBC3>;
->>>>>>> d0e0ac97
 		status = "disabled";
 	};
 
@@ -597,35 +416,22 @@
 		nvidia,dma-request-selector = <&apbdma 18>;
 		#address-cells = <1>;
 		#size-cells = <0>;
-<<<<<<< HEAD
-		clocks = <&tegra_car 68>;
-=======
 		clocks = <&tegra_car TEGRA20_CLK_SBC4>;
->>>>>>> d0e0ac97
 		status = "disabled";
 	};
 
 	kbc {
 		compatible = "nvidia,tegra20-kbc";
 		reg = <0x7000e200 0x100>;
-<<<<<<< HEAD
-		interrupts = <0 85 0x04>;
-		clocks = <&tegra_car 36>;
-=======
 		interrupts = <GIC_SPI 85 IRQ_TYPE_LEVEL_HIGH>;
 		clocks = <&tegra_car TEGRA20_CLK_KBC>;
->>>>>>> d0e0ac97
 		status = "disabled";
 	};
 
 	pmc {
 		compatible = "nvidia,tegra20-pmc";
 		reg = <0x7000e400 0x400>;
-<<<<<<< HEAD
-		clocks = <&tegra_car 110>, <&clk32k_in>;
-=======
 		clocks = <&tegra_car TEGRA20_CLK_PCLK>, <&clk32k_in>;
->>>>>>> d0e0ac97
 		clock-names = "pclk", "clk32k_in";
 	};
 
@@ -655,11 +461,6 @@
 		interrupts = <GIC_SPI 20 IRQ_TYPE_LEVEL_HIGH>;
 		phy_type = "utmi";
 		nvidia,has-legacy-mode;
-<<<<<<< HEAD
-		clocks = <&tegra_car 22>;
-		nvidia,needs-double-reset;
-		nvidia,phy = <&phy1>;
-=======
 		clocks = <&tegra_car TEGRA20_CLK_USBD>;
 		nvidia,needs-double-reset;
 		nvidia,phy = <&phy1>;
@@ -683,17 +484,7 @@
 		xcvr_setup = <9>;
 		xcvr_lsfslew = <1>;
 		xcvr_lsrslew = <1>;
->>>>>>> d0e0ac97
-		status = "disabled";
-	};
-
-	phy1: usb-phy@c5000400 {
-		compatible = "nvidia,tegra20-usb-phy";
-		reg = <0xc5000400 0x3c00>;
-		phy_type = "utmi";
-		nvidia,has-legacy-mode;
-		clocks = <&tegra_car 22>, <&tegra_car 127>;
-		clock-names = "phy", "pll_u";
+		status = "disabled";
 	};
 
 	usb@c5004000 {
@@ -710,24 +501,11 @@
 		compatible = "nvidia,tegra20-usb-phy";
 		reg = <0xc5004000 0x4000>;
 		phy_type = "ulpi";
-<<<<<<< HEAD
-		clocks = <&tegra_car 58>;
-		nvidia,phy = <&phy2>;
-=======
 		clocks = <&tegra_car TEGRA20_CLK_USB2>,
 			 <&tegra_car TEGRA20_CLK_PLL_U>,
 			 <&tegra_car TEGRA20_CLK_CDEV2>;
 		clock-names = "reg", "pll_u", "ulpi-link";
->>>>>>> d0e0ac97
-		status = "disabled";
-	};
-
-	phy2: usb-phy@c5004400 {
-		compatible = "nvidia,tegra20-usb-phy";
-		reg = <0xc5004400 0x3c00>;
-		phy_type = "ulpi";
-		clocks = <&tegra_car 93>, <&tegra_car 127>;
-		clock-names = "phy", "pll_u";
+		status = "disabled";
 	};
 
 	usb@c5008000 {
@@ -735,10 +513,6 @@
 		reg = <0xc5008000 0x4000>;
 		interrupts = <GIC_SPI 97 IRQ_TYPE_LEVEL_HIGH>;
 		phy_type = "utmi";
-<<<<<<< HEAD
-		clocks = <&tegra_car 59>;
-		nvidia,phy = <&phy3>;
-=======
 		clocks = <&tegra_car TEGRA20_CLK_USB3>;
 		nvidia,phy = <&phy3>;
 		status = "disabled";
@@ -760,67 +534,38 @@
 		xcvr_setup = <9>;
 		xcvr_lsfslew = <2>;
 		xcvr_lsrslew = <2>;
->>>>>>> d0e0ac97
-		status = "disabled";
-	};
-
-	phy3: usb-phy@c5008400 {
-		compatible = "nvidia,tegra20-usb-phy";
-		reg = <0xc5008400 0x3c00>;
-		phy_type = "utmi";
-		clocks = <&tegra_car 22>, <&tegra_car 127>;
-		clock-names = "phy", "pll_u";
+		status = "disabled";
 	};
 
 	sdhci@c8000000 {
 		compatible = "nvidia,tegra20-sdhci";
 		reg = <0xc8000000 0x200>;
-<<<<<<< HEAD
-		interrupts = <0 14 0x04>;
-		clocks = <&tegra_car 14>;
-=======
 		interrupts = <GIC_SPI 14 IRQ_TYPE_LEVEL_HIGH>;
 		clocks = <&tegra_car TEGRA20_CLK_SDMMC1>;
->>>>>>> d0e0ac97
 		status = "disabled";
 	};
 
 	sdhci@c8000200 {
 		compatible = "nvidia,tegra20-sdhci";
 		reg = <0xc8000200 0x200>;
-<<<<<<< HEAD
-		interrupts = <0 15 0x04>;
-		clocks = <&tegra_car 9>;
-=======
 		interrupts = <GIC_SPI 15 IRQ_TYPE_LEVEL_HIGH>;
 		clocks = <&tegra_car TEGRA20_CLK_SDMMC2>;
->>>>>>> d0e0ac97
 		status = "disabled";
 	};
 
 	sdhci@c8000400 {
 		compatible = "nvidia,tegra20-sdhci";
 		reg = <0xc8000400 0x200>;
-<<<<<<< HEAD
-		interrupts = <0 19 0x04>;
-		clocks = <&tegra_car 69>;
-=======
 		interrupts = <GIC_SPI 19 IRQ_TYPE_LEVEL_HIGH>;
 		clocks = <&tegra_car TEGRA20_CLK_SDMMC3>;
->>>>>>> d0e0ac97
 		status = "disabled";
 	};
 
 	sdhci@c8000600 {
 		compatible = "nvidia,tegra20-sdhci";
 		reg = <0xc8000600 0x200>;
-<<<<<<< HEAD
-		interrupts = <0 31 0x04>;
-		clocks = <&tegra_car 15>;
-=======
 		interrupts = <GIC_SPI 31 IRQ_TYPE_LEVEL_HIGH>;
 		clocks = <&tegra_car TEGRA20_CLK_SDMMC4>;
->>>>>>> d0e0ac97
 		status = "disabled";
 	};
 
