/*
 * Copyright 2013 Freescale Semiconductor, Inc.
 *
 * This program is free software; you can redistribute it and/or modify
 * it under the terms of the GNU General Public License as published by
 * the Free Software Foundation; either version 2 of the License, or
 * (at your option) any later version.
 */

/dts-v1/;
#include "vf610.dtsi"

/ {
	model = "VF610 Tower Board";
	compatible = "fsl,vf610-twr", "fsl,vf610";

	chosen {
		bootargs = "console=ttyLP1,115200";
	};

	memory {
		reg = <0x80000000 0x8000000>;
	};

	clocks {
		audio_ext {
			compatible = "fixed-clock";
			clock-frequency = <24576000>;
		};

		enet_ext {
			compatible = "fixed-clock";
			clock-frequency = <50000000>;
		};
	};

	regulators {
		compatible = "simple-bus";
		#address-cells = <1>;
		#size-cells = <0>;

		reg_3p3v: regulator@0 {
			compatible = "regulator-fixed";
			reg = <0>;
			regulator-name = "3P3V";
			regulator-min-microvolt = <3300000>;
			regulator-max-microvolt = <3300000>;
			regulator-always-on;
		};

		reg_vcc_3v3_mcu: regulator@1 {
			compatible = "regulator-fixed";
			reg = <1>;
			regulator-name = "vcc_3v3_mcu";
			regulator-min-microvolt = <3300000>;
			regulator-max-microvolt = <3300000>;
		};
	};

	sound {
		compatible = "simple-audio-card";
		simple-audio-card,format = "i2s";
		simple-audio-card,widgets =
			"Microphone", "Microphone Jack",
			"Headphone", "Headphone Jack",
			"Speaker", "Speaker Ext",
			"Line", "Line In Jack";
		simple-audio-card,routing =
			"MIC_IN", "Microphone Jack",
			"Microphone Jack", "Mic Bias",
			"LINE_IN", "Line In Jack",
			"Headphone Jack", "HP_OUT",
			"Speaker Ext", "LINE_OUT";

		simple-audio-card,cpu {
			sound-dai = <&sai2>;
			master-clkdir-out;
			frame-master;
			bitclock-master;
		};

		simple-audio-card,codec {
			sound-dai = <&codec>;
			frame-master;
			bitclock-master;
		};
	};
};

&adc0 {
	pinctrl-names = "default";
	pinctrl-0 = <&pinctrl_adc0_ad5>;
	vref-supply = <&reg_vcc_3v3_mcu>;
	status = "okay";
};

&dspi0 {
	bus-num = <0>;
	pinctrl-names = "default";
	pinctrl-0 = <&pinctrl_dspi0>;
	status = "okay";

	sflash: at26df081a@0 {
		#address-cells = <1>;
		#size-cells = <1>;
		compatible = "atmel,at26df081a";
		spi-max-frequency = <16000000>;
		spi-cpol;
		spi-cpha;
		reg = <0>;
	};
};

&esdhc1 {
	pinctrl-names = "default";
	pinctrl-0 = <&pinctrl_esdhc1>;
	bus-width = <4>;
	status = "okay";
};

&fec0 {
	phy-mode = "rmii";
	pinctrl-names = "default";
	pinctrl-0 = <&pinctrl_fec0>;
	status = "okay";
};

&fec1 {
	phy-mode = "rmii";
	pinctrl-names = "default";
	pinctrl-0 = <&pinctrl_fec1>;
	status = "okay";
};

&i2c0 {
	clock-frequency = <100000>;
	pinctrl-names = "default";
	pinctrl-0 = <&pinctrl_i2c0>;
	status = "okay";

	codec: sgtl5000@0a {
	       #sound-dai-cells = <0>;
	       compatible = "fsl,sgtl5000";
	       reg = <0x0a>;
	       VDDA-supply = <&reg_3p3v>;
	       VDDIO-supply = <&reg_3p3v>;
	       clocks = <&clks VF610_CLK_SAI2>;
       };
};

&iomuxc {
	vf610-twr {
		pinctrl_adc0_ad5: adc0ad5grp {
			fsl,pins = <
				VF610_PAD_PTC30__ADC0_SE5		0xa1
			>;
		};

		pinctrl_dspi0: dspi0grp {
			fsl,pins = <
				VF610_PAD_PTB19__DSPI0_CS0		0x1182
				VF610_PAD_PTB20__DSPI0_SIN		0x1181
				VF610_PAD_PTB21__DSPI0_SOUT		0x1182
				VF610_PAD_PTB22__DSPI0_SCK		0x1182
			>;
		};

<<<<<<< HEAD
=======
		pinctrl_esdhc1: esdhc1grp {
			fsl,fsl,pins = <
				VF610_PAD_PTA24__ESDHC1_CLK	0x31ef
				VF610_PAD_PTA25__ESDHC1_CMD	0x31ef
				VF610_PAD_PTA26__ESDHC1_DAT0	0x31ef
				VF610_PAD_PTA27__ESDHC1_DAT1	0x31ef
				VF610_PAD_PTA28__ESDHC1_DATA2	0x31ef
				VF610_PAD_PTA29__ESDHC1_DAT3	0x31ef
				VF610_PAD_PTA7__GPIO_134	0x219d
			>;
		};

>>>>>>> ec75de15
		pinctrl_fec0: fec0grp {
			fsl,pins = <
				VF610_PAD_PTA6__RMII_CLKIN		0x30d1
				VF610_PAD_PTC0__ENET_RMII0_MDC		0x30d3
				VF610_PAD_PTC1__ENET_RMII0_MDIO		0x30d1
				VF610_PAD_PTC2__ENET_RMII0_CRS		0x30d1
				VF610_PAD_PTC3__ENET_RMII0_RXD1		0x30d1
				VF610_PAD_PTC4__ENET_RMII0_RXD0		0x30d1
				VF610_PAD_PTC5__ENET_RMII0_RXER		0x30d1
				VF610_PAD_PTC6__ENET_RMII0_TXD1		0x30d2
				VF610_PAD_PTC7__ENET_RMII0_TXD0		0x30d2
				VF610_PAD_PTC8__ENET_RMII0_TXEN		0x30d2
			>;
		};

		pinctrl_fec1: fec1grp {
			fsl,pins = <
				VF610_PAD_PTC9__ENET_RMII1_MDC		0x30d2
				VF610_PAD_PTC10__ENET_RMII1_MDIO	0x30d3
				VF610_PAD_PTC11__ENET_RMII1_CRS		0x30d1
				VF610_PAD_PTC12__ENET_RMII_RXD1		0x30d1
				VF610_PAD_PTC13__ENET_RMII1_RXD0	0x30d1
				VF610_PAD_PTC14__ENET_RMII1_RXER	0x30d1
				VF610_PAD_PTC15__ENET_RMII1_TXD1	0x30d2
				VF610_PAD_PTC16__ENET_RMII1_TXD0	0x30d2
				VF610_PAD_PTC17__ENET_RMII1_TXEN	0x30d2
			>;
		};

		pinctrl_i2c0: i2c0grp {
			fsl,pins = <
				VF610_PAD_PTB14__I2C0_SCL		0x30d3
				VF610_PAD_PTB15__I2C0_SDA		0x30d3
			>;
		};

<<<<<<< HEAD
=======
		pinctrl_pwm0: pwm0grp {
			fsl,pins = <
				VF610_PAD_PTB0__FTM0_CH0		0x1582
				VF610_PAD_PTB1__FTM0_CH1		0x1582
				VF610_PAD_PTB2__FTM0_CH2		0x1582
				VF610_PAD_PTB3__FTM0_CH3		0x1582
				VF610_PAD_PTB6__FTM0_CH6		0x1582
				VF610_PAD_PTB7__FTM0_CH7		0x1582
			>;
		};

>>>>>>> ec75de15
		pinctrl_sai2: sai2grp {
			fsl,pins = <
				VF610_PAD_PTA16__SAI2_TX_BCLK		0x02ed
				VF610_PAD_PTA18__SAI2_TX_DATA		0x02ee
				VF610_PAD_PTA19__SAI2_TX_SYNC		0x02ed
				VF610_PAD_PTA21__SAI2_RX_BCLK		0x02ed
				VF610_PAD_PTA22__SAI2_RX_DATA		0x02ed
				VF610_PAD_PTA23__SAI2_RX_SYNC		0x02ed
				VF610_PAD_PTB18__EXT_AUDIO_MCLK		0x02ed
			>;
		};

		pinctrl_uart1: uart1grp {
			fsl,pins = <
				VF610_PAD_PTB4__UART1_TX		0x21a2
				VF610_PAD_PTB5__UART1_RX		0x21a1
			>;
		};
	};
};

<<<<<<< HEAD
=======
&pwm0 {
	pinctrl-names = "default";
	pinctrl-0 = <&pinctrl_pwm0>;
	status = "okay";
};

>>>>>>> ec75de15
&sai2 {
	#sound-dai-cells = <0>;
	pinctrl-names = "default";
	pinctrl-0 = <&pinctrl_sai2>;
	status = "okay";
};

&uart1 {
	pinctrl-names = "default";
	pinctrl-0 = <&pinctrl_uart1>;
	status = "okay";
};<|MERGE_RESOLUTION|>--- conflicted
+++ resolved
@@ -165,8 +165,6 @@
 			>;
 		};
 
-<<<<<<< HEAD
-=======
 		pinctrl_esdhc1: esdhc1grp {
 			fsl,fsl,pins = <
 				VF610_PAD_PTA24__ESDHC1_CLK	0x31ef
@@ -179,7 +177,6 @@
 			>;
 		};
 
->>>>>>> ec75de15
 		pinctrl_fec0: fec0grp {
 			fsl,pins = <
 				VF610_PAD_PTA6__RMII_CLKIN		0x30d1
@@ -216,8 +213,6 @@
 			>;
 		};
 
-<<<<<<< HEAD
-=======
 		pinctrl_pwm0: pwm0grp {
 			fsl,pins = <
 				VF610_PAD_PTB0__FTM0_CH0		0x1582
@@ -229,7 +224,6 @@
 			>;
 		};
 
->>>>>>> ec75de15
 		pinctrl_sai2: sai2grp {
 			fsl,pins = <
 				VF610_PAD_PTA16__SAI2_TX_BCLK		0x02ed
@@ -251,15 +245,12 @@
 	};
 };
 
-<<<<<<< HEAD
-=======
 &pwm0 {
 	pinctrl-names = "default";
 	pinctrl-0 = <&pinctrl_pwm0>;
 	status = "okay";
 };
 
->>>>>>> ec75de15
 &sai2 {
 	#sound-dai-cells = <0>;
 	pinctrl-names = "default";
