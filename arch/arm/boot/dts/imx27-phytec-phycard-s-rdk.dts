/*
 * Copyright 2012 Markus Pargmann, Pengutronix
 *
 * The code contained herein is licensed under the GNU General Public
 * License. You may obtain a copy of the GNU General Public License
 * Version 2 or later at the following locations:
 *
 * http://www.opensource.org/licenses/gpl-license.html
 * http://www.gnu.org/copyleft/gpl.html
 */

#include "imx27-phytec-phycard-s-som.dtsi"

/ {
	model = "Phytec pca100 rapid development kit";
	compatible = "phytec,imx27-pca100-rdk", "phytec,imx27-pca100", "fsl,imx27";

	display: display {
		model = "Primeview-PD050VL1";
		native-mode = <&timing0>;
		bits-per-pixel = <16>;  /* non-standard but required */
		fsl,pcr = <0xf0c88080>;	/* non-standard but required */
		display-timings {
			timing0: 640x480 {
				hactive = <640>;
				vactive = <480>;
				hback-porch = <112>;
				hfront-porch = <36>;
				hsync-len = <32>;
				vback-porch = <33>;
				vfront-porch = <33>;
				vsync-len = <2>;
				clock-frequency = <25000000>;
			};
		};
	};

	regulators {
		compatible = "simple-bus";
		#address-cells = <1>;
		#size-cells = <0>;

		reg_3v3: regulator@0 {
			compatible = "regulator-fixed";
			reg = <0>;
			regulator-name = "3V3";
			regulator-min-microvolt = <3300000>;
			regulator-max-microvolt = <3300000>;
			regulator-always-on;
		};
	};
};

&fb {
	display = <&display>;
	status = "okay";
};

&i2c1 {
	pinctrl-names = "default";
	pinctrl-0 = <&pinctrl_i2c1>;
	status = "okay";

	rtc@51 {
		compatible = "nxp,pcf8563";
		reg = <0x51>;
	};

	adc@64 {
		compatible = "maxim,max1037";
		vcc-supply = <&reg_3v3>;
		reg = <0x64>;
	};
};

&iomuxc {
	imx27-phycard-s-rdk {
		pinctrl_i2c1: i2c1grp {
			fsl,pins = <
				MX27_PAD_I2C2_SDA__I2C2_SDA 0x0
				MX27_PAD_I2C2_SCL__I2C2_SCL 0x0
			>;
		};

		pinctrl_owire1: owire1grp {
			fsl,pins = <
				MX27_PAD_RTCK__OWIRE 0x0
			>;
		};

<<<<<<< HEAD
=======
		pinctrl_sdhc2: sdhc2grp {
			fsl,pins = <
				MX27_PAD_SD2_CLK__SD2_CLK 0x0
				MX27_PAD_SD2_CMD__SD2_CMD 0x0
				MX27_PAD_SD2_D0__SD2_D0 0x0
				MX27_PAD_SD2_D1__SD2_D1 0x0
				MX27_PAD_SD2_D2__SD2_D2 0x0
				MX27_PAD_SD2_D3__SD2_D3 0x0
				MX27_PAD_SSI3_RXDAT__GPIO3_29 0x0 /* CD */
			>;
		};

>>>>>>> df5ec17e
		pinctrl_uart1: uart1grp {
			fsl,pins = <
				MX27_PAD_UART1_TXD__UART1_TXD 0x0
				MX27_PAD_UART1_RXD__UART1_RXD 0x0
				MX27_PAD_UART1_CTS__UART1_CTS 0x0
				MX27_PAD_UART1_RTS__UART1_RTS 0x0
			>;
		};

		pinctrl_uart2: uart2grp {
			fsl,pins = <
				MX27_PAD_UART2_TXD__UART2_TXD 0x0
				MX27_PAD_UART2_RXD__UART2_RXD 0x0
				MX27_PAD_UART2_CTS__UART2_CTS 0x0
				MX27_PAD_UART2_RTS__UART2_RTS 0x0
			>;
		};

		pinctrl_uart3: uart3grp {
			fsl,pins = <
				MX27_PAD_UART3_TXD__UART3_TXD 0x0
				MX27_PAD_UART3_RXD__UART3_RXD 0x0
				MX27_PAD_UART3_CTS__UART3_CTS 0x0
				MX27_PAD_UART3_RTS__UART3_RTS 0x0
			>;
		};
	};
};

&owire {
	pinctrl-names = "default";
	pinctrl-0 = <&pinctrl_owire1>;
	status = "okay";
};

&sdhci2 {
<<<<<<< HEAD
=======
	pinctrl-names = "default";
	pinctrl-0 = <&pinctrl_sdhc2>;
>>>>>>> df5ec17e
	cd-gpios = <&gpio3 29 GPIO_ACTIVE_HIGH>;
	status = "okay";
};

&uart1 {
	fsl,uart-has-rtscts;
	pinctrl-names = "default";
	pinctrl-0 = <&pinctrl_uart1>;
	status = "okay";
};

&uart2 {
	fsl,uart-has-rtscts;
	pinctrl-names = "default";
	pinctrl-0 = <&pinctrl_uart2>;
	status = "okay";
};

&uart3 {
	fsl,uart-has-rtscts;
	pinctrl-names = "default";
	pinctrl-0 = <&pinctrl_uart3>;
	status = "okay";
};<|MERGE_RESOLUTION|>--- conflicted
+++ resolved
@@ -88,8 +88,6 @@
 			>;
 		};
 
-<<<<<<< HEAD
-=======
 		pinctrl_sdhc2: sdhc2grp {
 			fsl,pins = <
 				MX27_PAD_SD2_CLK__SD2_CLK 0x0
@@ -102,7 +100,6 @@
 			>;
 		};
 
->>>>>>> df5ec17e
 		pinctrl_uart1: uart1grp {
 			fsl,pins = <
 				MX27_PAD_UART1_TXD__UART1_TXD 0x0
@@ -139,11 +136,8 @@
 };
 
 &sdhci2 {
-<<<<<<< HEAD
-=======
 	pinctrl-names = "default";
 	pinctrl-0 = <&pinctrl_sdhc2>;
->>>>>>> df5ec17e
 	cd-gpios = <&gpio3 29 GPIO_ACTIVE_HIGH>;
 	status = "okay";
 };
