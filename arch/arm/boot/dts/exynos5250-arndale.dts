/*
 * Samsung's Exynos5250 based Arndale board device tree source
 *
 * Copyright (c) 2013 Samsung Electronics Co., Ltd.
 *		http://www.samsung.com
 *
 * This program is free software; you can redistribute it and/or modify
 * it under the terms of the GNU General Public License version 2 as
 * published by the Free Software Foundation.
 */

/dts-v1/;
#include <dt-bindings/gpio/gpio.h>
#include <dt-bindings/interrupt-controller/irq.h>
#include <dt-bindings/input/input.h>
#include "exynos5250.dtsi"

/ {
	model = "Insignal Arndale evaluation board based on EXYNOS5250";
	compatible = "insignal,arndale", "samsung,exynos5250", "samsung,exynos5";

	memory {
		reg = <0x40000000 0x80000000>;
	};

	chosen {
		bootargs = "console=ttySAC2,115200";
	};

<<<<<<< HEAD
	rtc@101E0000 {
		status = "okay";
	};

	codec@11000000 {
		samsung,mfc-r = <0x43000000 0x800000>;
		samsung,mfc-l = <0x51000000 0x800000>;
	};

	i2c@12C60000 {
		samsung,i2c-sda-delay = <100>;
		samsung,i2c-max-bus-freq = <20000>;
		samsung,i2c-slave-addr = <0x66>;
		status = "okay";

		s5m8767_pmic@66 {
			compatible = "samsung,s5m8767-pmic";
			reg = <0x66>;
			interrupt-parent = <&gpx3>;
			interrupts = <2 IRQ_TYPE_LEVEL_LOW>;

			vinb1-supply = <&main_dc_reg>;
			vinb2-supply = <&main_dc_reg>;
			vinb3-supply = <&main_dc_reg>;
			vinb4-supply = <&main_dc_reg>;
			vinb5-supply = <&main_dc_reg>;
			vinb6-supply = <&main_dc_reg>;
			vinb7-supply = <&main_dc_reg>;
			vinb8-supply = <&main_dc_reg>;
			vinb9-supply = <&main_dc_reg>;

			vinl1-supply = <&buck7_reg>;
			vinl2-supply = <&buck7_reg>;
			vinl3-supply = <&buck7_reg>;
			vinl4-supply = <&main_dc_reg>;
			vinl5-supply = <&main_dc_reg>;
			vinl6-supply = <&main_dc_reg>;
			vinl7-supply = <&main_dc_reg>;
			vinl8-supply = <&buck8_reg>;
			vinl9-supply = <&buck8_reg>;

			s5m8767,pmic-buck2-dvs-voltage = <1300000>;
			s5m8767,pmic-buck3-dvs-voltage = <1100000>;
			s5m8767,pmic-buck4-dvs-voltage = <1200000>;
			s5m8767,pmic-buck-dvs-gpios = <&gpd1 0 0>,
							<&gpd1 1 0>,
							<&gpd1 2 0>;
			s5m8767,pmic-buck-ds-gpios = <&gpx2 3 0>,
							<&gpx2 4 0>,
							<&gpx2 5 0>;
			regulators {
				ldo1_reg: LDO1 {
					regulator-name = "VDD_ALIVE_1.0V";
					regulator-min-microvolt = <1100000>;
					regulator-max-microvolt = <1100000>;
					regulator-always-on;
					regulator-boot-on;
					op_mode = <1>;
				};

				ldo2_reg: LDO2 {
					regulator-name = "VDD_28IO_DP_1.35V";
					regulator-min-microvolt = <1200000>;
					regulator-max-microvolt = <1200000>;
					regulator-always-on;
					regulator-boot-on;
					op_mode = <1>;
				};

				ldo3_reg: LDO3 {
					regulator-name = "VDD_COMMON1_1.8V";
					regulator-min-microvolt = <1800000>;
					regulator-max-microvolt = <1800000>;
					regulator-always-on;
					regulator-boot-on;
					op_mode = <1>;
				};

				ldo4_reg: LDO4 {
					regulator-name = "VDD_IOPERI_1.8V";
					regulator-min-microvolt = <1800000>;
					regulator-max-microvolt = <1800000>;
					regulator-always-on;
					op_mode = <1>;
				};

				ldo5_reg: LDO5 {
					regulator-name = "VDD_EXT_1.8V";
					regulator-min-microvolt = <1800000>;
					regulator-max-microvolt = <1800000>;
					regulator-always-on;
					regulator-boot-on;
					op_mode = <1>;
				};

				ldo6_reg: LDO6 {
					regulator-name = "VDD_MPLL_1.1V";
					regulator-min-microvolt = <1100000>;
					regulator-max-microvolt = <1100000>;
					regulator-always-on;
					regulator-boot-on;
					op_mode = <1>;
				};

				ldo7_reg: LDO7 {
					regulator-name = "VDD_XPLL_1.1V";
					regulator-min-microvolt = <1100000>;
					regulator-max-microvolt = <1100000>;
					regulator-always-on;
					regulator-boot-on;
					op_mode = <1>;
				};

				ldo8_reg: LDO8 {
					regulator-name = "VDD_COMMON2_1.0V";
					regulator-min-microvolt = <1000000>;
					regulator-max-microvolt = <1000000>;
					regulator-always-on;
					regulator-boot-on;
					op_mode = <1>;
				};

				ldo9_reg: LDO9 {
					regulator-name = "VDD_33ON_3.0V";
					regulator-min-microvolt = <3000000>;
					regulator-max-microvolt = <3000000>;
					op_mode = <1>;
				};

				ldo10_reg: LDO10 {
					regulator-name = "VDD_COMMON3_1.8V";
					regulator-min-microvolt = <1800000>;
					regulator-max-microvolt = <1800000>;
					regulator-always-on;
					regulator-boot-on;
					op_mode = <1>;
				};

				ldo11_reg: LDO11 {
					regulator-name = "VDD_ABB2_1.8V";
					regulator-min-microvolt = <1800000>;
					regulator-max-microvolt = <1800000>;
					regulator-always-on;
					regulator-boot-on;
					op_mode = <1>;
				};

				ldo12_reg: LDO12 {
					regulator-name = "VDD_USB_3.0V";
					regulator-min-microvolt = <3000000>;
					regulator-max-microvolt = <3000000>;
					regulator-always-on;
					regulator-boot-on;
					op_mode = <1>;
				};

				ldo13_reg: LDO13 {
					regulator-name = "VDDQ_C2C_W_1.8V";
					regulator-min-microvolt = <1800000>;
					regulator-max-microvolt = <1800000>;
					regulator-always-on;
					regulator-boot-on;
					op_mode = <1>;
				};

				ldo14_reg: LDO14 {
					regulator-name = "VDD18_ABB0_3_1.8V";
					regulator-min-microvolt = <1800000>;
					regulator-max-microvolt = <1800000>;
					regulator-always-on;
					regulator-boot-on;
					op_mode = <1>;
				};

				ldo15_reg: LDO15 {
					regulator-name = "VDD10_COMMON4_1.0V";
					regulator-min-microvolt = <1000000>;
					regulator-max-microvolt = <1000000>;
					regulator-always-on;
					regulator-boot-on;
					op_mode = <1>;
				};

				ldo16_reg: LDO16 {
					regulator-name = "VDD18_HSIC_1.8V";
					regulator-min-microvolt = <1800000>;
					regulator-max-microvolt = <1800000>;
					regulator-always-on;
					regulator-boot-on;
					op_mode = <1>;
				};

				ldo17_reg: LDO17 {
					regulator-name = "VDDQ_MMC2_3_2.8V";
					regulator-min-microvolt = <2800000>;
					regulator-max-microvolt = <2800000>;
					regulator-always-on;
					regulator-boot-on;
					op_mode = <1>;
				};

				ldo18_reg: LDO18 {
					regulator-name = "VDD_33ON_2.8V";
					regulator-min-microvolt = <2800000>;
					regulator-max-microvolt = <2800000>;
					op_mode = <1>;
				};

				ldo22_reg: LDO22 {
					regulator-name = "EXT_33_OFF";
					regulator-min-microvolt = <3300000>;
					regulator-max-microvolt = <3300000>;
					op_mode = <1>;
				};

				ldo23_reg: LDO23 {
					regulator-name = "EXT_28_OFF";
					regulator-min-microvolt = <2800000>;
					regulator-max-microvolt = <2800000>;
					op_mode = <1>;
				};

				ldo25_reg: LDO25 {
					regulator-name = "PVDD_LDO25";
					regulator-min-microvolt = <1200000>;
					regulator-max-microvolt = <1200000>;
					op_mode = <1>;
				};

				ldo26_reg: LDO26 {
					regulator-name = "EXT_18_OFF";
					regulator-min-microvolt = <1800000>;
					regulator-max-microvolt = <1800000>;
					op_mode = <1>;
				};

				buck1_reg: BUCK1 {
					regulator-name = "vdd_mif";
					regulator-min-microvolt = <950000>;
					regulator-max-microvolt = <1200000>;
					regulator-always-on;
					regulator-boot-on;
					op_mode = <1>;
				};

				buck2_reg: BUCK2 {
					regulator-name = "vdd_arm";
					regulator-min-microvolt = <912500>;
					regulator-max-microvolt = <1300000>;
					regulator-always-on;
					regulator-boot-on;
					op_mode = <1>;
				};

				buck3_reg: BUCK3 {
					regulator-name = "vdd_int";
					regulator-min-microvolt = <900000>;
					regulator-max-microvolt = <1200000>;
					regulator-always-on;
					regulator-boot-on;
					op_mode = <1>;
				};

				buck4_reg: BUCK4 {
					regulator-name = "vdd_g3d";
					regulator-min-microvolt = <1000000>;
					regulator-max-microvolt = <1000000>;
					regulator-always-on;
					regulator-boot-on;
					op_mode = <1>;
				};

				buck5_reg: BUCK5 {
					regulator-name = "VDD_MEM_1.35V";
					regulator-min-microvolt = <750000>;
					regulator-max-microvolt = <1355000>;
					regulator-always-on;
					regulator-boot-on;
					op_mode = <1>;
				};

				buck7_reg: BUCK7 {
					regulator-name = "PVDD_BUCK7";
					regulator-always-on;
					op_mode = <1>;
				};

				buck8_reg: BUCK8 {
					regulator-name = "PVDD_BUCK8";
					regulator-always-on;
					op_mode = <1>;
				};

				buck9_reg: BUCK9 {
					regulator-name = "VDD_33_OFF_EXT1";
					regulator-min-microvolt = <750000>;
					regulator-max-microvolt = <3000000>;
					op_mode = <1>;
				};
			};
		};
	};

	i2c@12C80000 {
		status = "okay";

		samsung,i2c-sda-delay = <100>;
		samsung,i2c-max-bus-freq = <66000>;
		samsung,i2c-slave-addr = <0x50>;

		hdmiddc@50 {
			compatible = "samsung,exynos4210-hdmiddc";
			reg = <0x50>;
		};
	};

	i2c@12C90000 {
		status = "okay";

		wm1811a@1a {

			compatible = "wlf,wm1811";
			reg = <0x1a>;

			AVDD2-supply = <&main_dc_reg>;
			CPVDD-supply = <&main_dc_reg>;
			DBVDD1-supply = <&main_dc_reg>;
			DBVDD2-supply = <&main_dc_reg>;
			DBVDD3-supply = <&main_dc_reg>;
			LDO1VDD-supply = <&main_dc_reg>;
			SPKVDD1-supply = <&main_dc_reg>;
			SPKVDD2-supply = <&main_dc_reg>;

			wlf,ldo1ena = <&gpb0 0 0>;
			wlf,ldo2ena = <&gpb0 1 0>;
		};
	};

	i2c@12CE0000 {
		status = "okay";

		samsung,i2c-sda-delay = <100>;
		samsung,i2c-max-bus-freq = <66000>;
		samsung,i2c-slave-addr = <0x38>;

		hdmiphy@38 {
			compatible = "samsung,exynos4212-hdmiphy";
			reg = <0x38>;
		};
	};

	i2c@121D0000 {
		status = "okay";
		samsung,i2c-sda-delay = <100>;
		samsung,i2c-max-bus-freq = <40000>;
		samsung,i2c-slave-addr = <0x38>;

		sata_phy_i2c:sata-phy@38 {
			compatible = "samsung,exynos-sataphy-i2c";
			reg = <0x38>;
		};
	};

	sata@122F0000 {
		status = "okay";
	};

	sata-phy@12170000 {
		status = "okay";
		samsung,exynos-sataphy-i2c-phandle = <&sata_phy_i2c>;
	};

	mmc_0: mmc@12200000 {
		status = "okay";
		num-slots = <1>;
		broken-cd;
		card-detect-delay = <200>;
		samsung,dw-mshc-ciu-div = <3>;
		samsung,dw-mshc-sdr-timing = <2 3>;
		samsung,dw-mshc-ddr-timing = <1 2>;
		vmmc-supply = <&mmc_reg>;
		pinctrl-names = "default";
		pinctrl-0 = <&sd0_clk &sd0_cmd &sd0_bus4 &sd0_bus8>;
		bus-width = <8>;
		cap-mmc-highspeed;
	};

	mmc_2: mmc@12220000 {
		status = "okay";
		num-slots = <1>;
		card-detect-delay = <200>;
		samsung,dw-mshc-ciu-div = <3>;
		samsung,dw-mshc-sdr-timing = <2 3>;
		samsung,dw-mshc-ddr-timing = <1 2>;
		vmmc-supply = <&mmc_reg>;
		pinctrl-names = "default";
		pinctrl-0 = <&sd2_clk &sd2_cmd &sd2_cd &sd2_bus4>;
		bus-width = <4>;
		disable-wp;
		cap-sd-highspeed;
	};

	i2s0: i2s@03830000 {
		status = "okay";
	};

=======
>>>>>>> a84aaa75
	gpio_keys {
		compatible = "gpio-keys";

		menu {
			label = "SW-TACT2";
			gpios = <&gpx1 4 GPIO_ACTIVE_LOW>;
			linux,code = <KEY_MENU>;
			gpio-key,wakeup;
		};

		home {
			label = "SW-TACT3";
			gpios = <&gpx1 5 GPIO_ACTIVE_LOW>;
			linux,code = <KEY_HOME>;
			gpio-key,wakeup;
		};

		up {
			label = "SW-TACT4";
			gpios = <&gpx1 6 GPIO_ACTIVE_LOW>;
			linux,code = <KEY_UP>;
			gpio-key,wakeup;
		};

		down {
			label = "SW-TACT5";
			gpios = <&gpx1 7 GPIO_ACTIVE_LOW>;
			linux,code = <KEY_DOWN>;
			gpio-key,wakeup;
		};

		back {
			label = "SW-TACT6";
			gpios = <&gpx2 0 GPIO_ACTIVE_LOW>;
			linux,code = <KEY_BACK>;
			gpio-key,wakeup;
		};

		wakeup {
			label = "SW-TACT7";
			gpios = <&gpx2 1 GPIO_ACTIVE_LOW>;
			linux,code = <KEY_WAKEUP>;
			gpio-key,wakeup;
		};
	};

	regulators {
		compatible = "simple-bus";
		#address-cells = <1>;
		#size-cells = <0>;

		main_dc_reg: regulator@0 {
			compatible = "regulator-fixed";
			reg = <0>;
			regulator-name = "MAIN_DC";
		};

		mmc_reg: regulator@1 {
			compatible = "regulator-fixed";
			reg = <1>;
			regulator-name = "VDD_33ON_2.8V";
			regulator-min-microvolt = <2800000>;
			regulator-max-microvolt = <2800000>;
			gpio = <&gpx1 1 GPIO_ACTIVE_LOW>;
			enable-active-high;
		};

		reg_hdmi_en: regulator@2 {
			compatible = "regulator-fixed";
			reg = <2>;
			regulator-name = "hdmi-en";
		};
	};

	fixed-rate-clocks {
		xxti {
			compatible = "samsung,clock-xxti";
			clock-frequency = <24000000>;
		};
	};

	// SMSC USB3503 connected in hardware only mode as a PHY
	usb_hub: usb-hub {
		compatible = "smsc,usb3503a";

		reset-gpios = <&gpx3 5 GPIO_ACTIVE_LOW>;
		connect-gpios = <&gpd1 7 GPIO_ACTIVE_LOW>;
	};
};

&dp {
	status = "okay";
	samsung,color-space = <0>;
	samsung,dynamic-range = <0>;
	samsung,ycbcr-coeff = <0>;
	samsung,color-depth = <1>;
	samsung,link-rate = <0x0a>;
	samsung,lane-count = <4>;
};

&fimd {
	status = "okay";

	display-timings {
		native-mode = <&timing0>;

		timing0: timing@0 {
			/* 2560x1600 DP panel */
			clock-frequency = <50000>;
			hactive = <2560>;
			vactive = <1600>;
			hfront-porch = <48>;
			hback-porch = <80>;
			hsync-len = <32>;
			vback-porch = <16>;
			vfront-porch = <8>;
			vsync-len = <6>;
		};
	};
};

&hdmi {
	hpd-gpio = <&gpx3 7 GPIO_ACTIVE_LOW>;
	vdd_osc-supply = <&ldo10_reg>;
	vdd_pll-supply = <&ldo8_reg>;
	vdd-supply = <&ldo8_reg>;
};

&i2c_0 {
	status = "okay";
	samsung,i2c-sda-delay = <100>;
	samsung,i2c-max-bus-freq = <20000>;
	samsung,i2c-slave-addr = <0x66>;

	s5m8767_pmic@66 {
		compatible = "samsung,s5m8767-pmic";
		reg = <0x66>;
		interrupt-parent = <&gpx3>;
		interrupts = <2 IRQ_TYPE_LEVEL_LOW>;

		vinb1-supply = <&main_dc_reg>;
		vinb2-supply = <&main_dc_reg>;
		vinb3-supply = <&main_dc_reg>;
		vinb4-supply = <&main_dc_reg>;
		vinb5-supply = <&main_dc_reg>;
		vinb6-supply = <&main_dc_reg>;
		vinb7-supply = <&main_dc_reg>;
		vinb8-supply = <&main_dc_reg>;
		vinb9-supply = <&main_dc_reg>;

		vinl1-supply = <&buck7_reg>;
		vinl2-supply = <&buck7_reg>;
		vinl3-supply = <&buck7_reg>;
		vinl4-supply = <&main_dc_reg>;
		vinl5-supply = <&main_dc_reg>;
		vinl6-supply = <&main_dc_reg>;
		vinl7-supply = <&main_dc_reg>;
		vinl8-supply = <&buck8_reg>;
		vinl9-supply = <&buck8_reg>;

		s5m8767,pmic-buck2-dvs-voltage = <1300000>;
		s5m8767,pmic-buck3-dvs-voltage = <1100000>;
		s5m8767,pmic-buck4-dvs-voltage = <1200000>;
		s5m8767,pmic-buck-dvs-gpios = <&gpd1 0 GPIO_ACTIVE_HIGH>,
		                              <&gpd1 1 GPIO_ACTIVE_HIGH>,
		                              <&gpd1 2 GPIO_ACTIVE_HIGH>;
		s5m8767,pmic-buck-ds-gpios = <&gpx2 3 GPIO_ACTIVE_HIGH>,
		                             <&gpx2 4 GPIO_ACTIVE_HIGH>,
		                             <&gpx2 5 GPIO_ACTIVE_HIGH>;

		regulators {
			ldo1_reg: LDO1 {
				regulator-name = "VDD_ALIVE_1.0V";
				regulator-min-microvolt = <1100000>;
				regulator-max-microvolt = <1100000>;
				regulator-always-on;
				regulator-boot-on;
				op_mode = <1>;
			};

			ldo2_reg: LDO2 {
				regulator-name = "VDD_28IO_DP_1.35V";
				regulator-min-microvolt = <1200000>;
				regulator-max-microvolt = <1200000>;
				regulator-always-on;
				regulator-boot-on;
				op_mode = <1>;
			};

			ldo3_reg: LDO3 {
				regulator-name = "VDD_COMMON1_1.8V";
				regulator-min-microvolt = <1800000>;
				regulator-max-microvolt = <1800000>;
				regulator-always-on;
				regulator-boot-on;
				op_mode = <1>;
			};

			ldo4_reg: LDO4 {
				regulator-name = "VDD_IOPERI_1.8V";
				regulator-min-microvolt = <1800000>;
				regulator-max-microvolt = <1800000>;
				regulator-always-on;
				op_mode = <1>;
			};

			ldo5_reg: LDO5 {
				regulator-name = "VDD_EXT_1.8V";
				regulator-min-microvolt = <1800000>;
				regulator-max-microvolt = <1800000>;
				regulator-always-on;
				regulator-boot-on;
				op_mode = <1>;
			};

			ldo6_reg: LDO6 {
				regulator-name = "VDD_MPLL_1.1V";
				regulator-min-microvolt = <1100000>;
				regulator-max-microvolt = <1100000>;
				regulator-always-on;
				regulator-boot-on;
				op_mode = <1>;
			};

			ldo7_reg: LDO7 {
				regulator-name = "VDD_XPLL_1.1V";
				regulator-min-microvolt = <1100000>;
				regulator-max-microvolt = <1100000>;
				regulator-always-on;
				regulator-boot-on;
				op_mode = <1>;
			};

			ldo8_reg: LDO8 {
				regulator-name = "VDD_COMMON2_1.0V";
				regulator-min-microvolt = <1000000>;
				regulator-max-microvolt = <1000000>;
				regulator-always-on;
				regulator-boot-on;
				op_mode = <1>;
			};

			ldo9_reg: LDO9 {
				regulator-name = "VDD_33ON_3.0V";
				regulator-min-microvolt = <3000000>;
				regulator-max-microvolt = <3000000>;
				op_mode = <1>;
			};

			ldo10_reg: LDO10 {
				regulator-name = "VDD_COMMON3_1.8V";
				regulator-min-microvolt = <1800000>;
				regulator-max-microvolt = <1800000>;
				regulator-always-on;
				regulator-boot-on;
				op_mode = <1>;
			};

			ldo11_reg: LDO11 {
				regulator-name = "VDD_ABB2_1.8V";
				regulator-min-microvolt = <1800000>;
				regulator-max-microvolt = <1800000>;
				regulator-always-on;
				regulator-boot-on;
				op_mode = <1>;
			};

			ldo12_reg: LDO12 {
				regulator-name = "VDD_USB_3.0V";
				regulator-min-microvolt = <3000000>;
				regulator-max-microvolt = <3000000>;
				regulator-always-on;
				regulator-boot-on;
				op_mode = <1>;
			};

			ldo13_reg: LDO13 {
				regulator-name = "VDDQ_C2C_W_1.8V";
				regulator-min-microvolt = <1800000>;
				regulator-max-microvolt = <1800000>;
				regulator-always-on;
				regulator-boot-on;
				op_mode = <1>;
			};

			ldo14_reg: LDO14 {
				regulator-name = "VDD18_ABB0_3_1.8V";
				regulator-min-microvolt = <1800000>;
				regulator-max-microvolt = <1800000>;
				regulator-always-on;
				regulator-boot-on;
				op_mode = <1>;
			};

			ldo15_reg: LDO15 {
				regulator-name = "VDD10_COMMON4_1.0V";
				regulator-min-microvolt = <1000000>;
				regulator-max-microvolt = <1000000>;
				regulator-always-on;
				regulator-boot-on;
				op_mode = <1>;
			};

			ldo16_reg: LDO16 {
				regulator-name = "VDD18_HSIC_1.8V";
				regulator-min-microvolt = <1800000>;
				regulator-max-microvolt = <1800000>;
				regulator-always-on;
				regulator-boot-on;
				op_mode = <1>;
			};

			ldo17_reg: LDO17 {
				regulator-name = "VDDQ_MMC2_3_2.8V";
				regulator-min-microvolt = <2800000>;
				regulator-max-microvolt = <2800000>;
				regulator-always-on;
				regulator-boot-on;
				op_mode = <1>;
			};

			ldo18_reg: LDO18 {
				regulator-name = "VDD_33ON_2.8V";
				regulator-min-microvolt = <2800000>;
				regulator-max-microvolt = <2800000>;
				op_mode = <1>;
			};

			ldo22_reg: LDO22 {
				regulator-name = "EXT_33_OFF";
				regulator-min-microvolt = <3300000>;
				regulator-max-microvolt = <3300000>;
				op_mode = <1>;
			};

			ldo23_reg: LDO23 {
				regulator-name = "EXT_28_OFF";
				regulator-min-microvolt = <2800000>;
				regulator-max-microvolt = <2800000>;
				op_mode = <1>;
			};

			ldo25_reg: LDO25 {
				regulator-name = "PVDD_LDO25";
				regulator-min-microvolt = <1200000>;
				regulator-max-microvolt = <1200000>;
				op_mode = <1>;
			};

			ldo26_reg: LDO26 {
				regulator-name = "EXT_18_OFF";
				regulator-min-microvolt = <1800000>;
				regulator-max-microvolt = <1800000>;
				op_mode = <1>;
			};

			buck1_reg: BUCK1 {
				regulator-name = "vdd_mif";
				regulator-min-microvolt = <950000>;
				regulator-max-microvolt = <1200000>;
				regulator-always-on;
				regulator-boot-on;
				op_mode = <1>;
			};

			buck2_reg: BUCK2 {
				regulator-name = "vdd_arm";
				regulator-min-microvolt = <912500>;
				regulator-max-microvolt = <1300000>;
				regulator-always-on;
				regulator-boot-on;
				op_mode = <1>;
			};

			buck3_reg: BUCK3 {
				regulator-name = "vdd_int";
				regulator-min-microvolt = <900000>;
				regulator-max-microvolt = <1200000>;
				regulator-always-on;
				regulator-boot-on;
				op_mode = <1>;
			};

			buck4_reg: BUCK4 {
				regulator-name = "vdd_g3d";
				regulator-min-microvolt = <1000000>;
				regulator-max-microvolt = <1000000>;
				regulator-always-on;
				regulator-boot-on;
				op_mode = <1>;
			};

			buck5_reg: BUCK5 {
				regulator-name = "VDD_MEM_1.35V";
				regulator-min-microvolt = <750000>;
				regulator-max-microvolt = <1355000>;
				regulator-always-on;
				regulator-boot-on;
				op_mode = <1>;
			};

			buck7_reg: BUCK7 {
				regulator-name = "PVDD_BUCK7";
				regulator-always-on;
				op_mode = <1>;
			};

			buck8_reg: BUCK8 {
				regulator-name = "PVDD_BUCK8";
				regulator-always-on;
				op_mode = <1>;
			};

			buck9_reg: BUCK9 {
				regulator-name = "VDD_33_OFF_EXT1";
				regulator-min-microvolt = <750000>;
				regulator-max-microvolt = <3000000>;
				op_mode = <1>;
			};
		};
	};
};

&i2c_2 {
	status = "okay";

	samsung,i2c-sda-delay = <100>;
	samsung,i2c-max-bus-freq = <66000>;
	samsung,i2c-slave-addr = <0x50>;

	hdmiddc@50 {
		compatible = "samsung,exynos4210-hdmiddc";
		reg = <0x50>;
	};
};

&i2c_3 {
	status = "okay";

	wm1811a@1a {
		compatible = "wlf,wm1811";
		reg = <0x1a>;

		AVDD2-supply = <&main_dc_reg>;
		CPVDD-supply = <&main_dc_reg>;
		DBVDD1-supply = <&main_dc_reg>;
		DBVDD2-supply = <&main_dc_reg>;
		DBVDD3-supply = <&main_dc_reg>;
		LDO1VDD-supply = <&main_dc_reg>;
		SPKVDD1-supply = <&main_dc_reg>;
		SPKVDD2-supply = <&main_dc_reg>;

		wlf,ldo1ena = <&gpb0 0 GPIO_ACTIVE_HIGH>;
		wlf,ldo2ena = <&gpb0 1 GPIO_ACTIVE_HIGH>;
	};
<<<<<<< HEAD
=======
};

&i2c_8 {
	status = "okay";

	samsung,i2c-sda-delay = <100>;
	samsung,i2c-max-bus-freq = <66000>;
	samsung,i2c-slave-addr = <0x38>;

	hdmiphy@38 {
		compatible = "samsung,exynos4212-hdmiphy";
		reg = <0x38>;
	};
};

&i2c_9 {
	status = "okay";
	samsung,i2c-sda-delay = <100>;
	samsung,i2c-max-bus-freq = <40000>;
	samsung,i2c-slave-addr = <0x38>;

	sata_phy_i2c:sata-phy@38 {
		compatible = "samsung,exynos-sataphy-i2c";
		reg = <0x38>;
	};
};

&i2s0 {
	status = "okay";
};

&mfc {
	samsung,mfc-r = <0x43000000 0x800000>;
	samsung,mfc-l = <0x51000000 0x800000>;
};

&mmc_0 {
	status = "okay";
	num-slots = <1>;
	broken-cd;
	card-detect-delay = <200>;
	samsung,dw-mshc-ciu-div = <3>;
	samsung,dw-mshc-sdr-timing = <2 3>;
	samsung,dw-mshc-ddr-timing = <1 2>;
	vmmc-supply = <&mmc_reg>;
	pinctrl-names = "default";
	pinctrl-0 = <&sd0_clk &sd0_cmd &sd0_bus4 &sd0_bus8>;
	bus-width = <8>;
	cap-mmc-highspeed;
};

&mmc_2 {
	status = "okay";
	num-slots = <1>;
	card-detect-delay = <200>;
	samsung,dw-mshc-ciu-div = <3>;
	samsung,dw-mshc-sdr-timing = <2 3>;
	samsung,dw-mshc-ddr-timing = <1 2>;
	vmmc-supply = <&mmc_reg>;
	pinctrl-names = "default";
	pinctrl-0 = <&sd2_clk &sd2_cmd &sd2_cd &sd2_bus4>;
	bus-width = <4>;
	disable-wp;
	cap-sd-highspeed;
};

&rtc {
	status = "okay";
};

&sata {
	status = "okay";
};

&sata_phy {
	status = "okay";
	samsung,exynos-sataphy-i2c-phandle = <&sata_phy_i2c>;
>>>>>>> a84aaa75
};<|MERGE_RESOLUTION|>--- conflicted
+++ resolved
@@ -27,415 +27,6 @@
 		bootargs = "console=ttySAC2,115200";
 	};
 
-<<<<<<< HEAD
-	rtc@101E0000 {
-		status = "okay";
-	};
-
-	codec@11000000 {
-		samsung,mfc-r = <0x43000000 0x800000>;
-		samsung,mfc-l = <0x51000000 0x800000>;
-	};
-
-	i2c@12C60000 {
-		samsung,i2c-sda-delay = <100>;
-		samsung,i2c-max-bus-freq = <20000>;
-		samsung,i2c-slave-addr = <0x66>;
-		status = "okay";
-
-		s5m8767_pmic@66 {
-			compatible = "samsung,s5m8767-pmic";
-			reg = <0x66>;
-			interrupt-parent = <&gpx3>;
-			interrupts = <2 IRQ_TYPE_LEVEL_LOW>;
-
-			vinb1-supply = <&main_dc_reg>;
-			vinb2-supply = <&main_dc_reg>;
-			vinb3-supply = <&main_dc_reg>;
-			vinb4-supply = <&main_dc_reg>;
-			vinb5-supply = <&main_dc_reg>;
-			vinb6-supply = <&main_dc_reg>;
-			vinb7-supply = <&main_dc_reg>;
-			vinb8-supply = <&main_dc_reg>;
-			vinb9-supply = <&main_dc_reg>;
-
-			vinl1-supply = <&buck7_reg>;
-			vinl2-supply = <&buck7_reg>;
-			vinl3-supply = <&buck7_reg>;
-			vinl4-supply = <&main_dc_reg>;
-			vinl5-supply = <&main_dc_reg>;
-			vinl6-supply = <&main_dc_reg>;
-			vinl7-supply = <&main_dc_reg>;
-			vinl8-supply = <&buck8_reg>;
-			vinl9-supply = <&buck8_reg>;
-
-			s5m8767,pmic-buck2-dvs-voltage = <1300000>;
-			s5m8767,pmic-buck3-dvs-voltage = <1100000>;
-			s5m8767,pmic-buck4-dvs-voltage = <1200000>;
-			s5m8767,pmic-buck-dvs-gpios = <&gpd1 0 0>,
-							<&gpd1 1 0>,
-							<&gpd1 2 0>;
-			s5m8767,pmic-buck-ds-gpios = <&gpx2 3 0>,
-							<&gpx2 4 0>,
-							<&gpx2 5 0>;
-			regulators {
-				ldo1_reg: LDO1 {
-					regulator-name = "VDD_ALIVE_1.0V";
-					regulator-min-microvolt = <1100000>;
-					regulator-max-microvolt = <1100000>;
-					regulator-always-on;
-					regulator-boot-on;
-					op_mode = <1>;
-				};
-
-				ldo2_reg: LDO2 {
-					regulator-name = "VDD_28IO_DP_1.35V";
-					regulator-min-microvolt = <1200000>;
-					regulator-max-microvolt = <1200000>;
-					regulator-always-on;
-					regulator-boot-on;
-					op_mode = <1>;
-				};
-
-				ldo3_reg: LDO3 {
-					regulator-name = "VDD_COMMON1_1.8V";
-					regulator-min-microvolt = <1800000>;
-					regulator-max-microvolt = <1800000>;
-					regulator-always-on;
-					regulator-boot-on;
-					op_mode = <1>;
-				};
-
-				ldo4_reg: LDO4 {
-					regulator-name = "VDD_IOPERI_1.8V";
-					regulator-min-microvolt = <1800000>;
-					regulator-max-microvolt = <1800000>;
-					regulator-always-on;
-					op_mode = <1>;
-				};
-
-				ldo5_reg: LDO5 {
-					regulator-name = "VDD_EXT_1.8V";
-					regulator-min-microvolt = <1800000>;
-					regulator-max-microvolt = <1800000>;
-					regulator-always-on;
-					regulator-boot-on;
-					op_mode = <1>;
-				};
-
-				ldo6_reg: LDO6 {
-					regulator-name = "VDD_MPLL_1.1V";
-					regulator-min-microvolt = <1100000>;
-					regulator-max-microvolt = <1100000>;
-					regulator-always-on;
-					regulator-boot-on;
-					op_mode = <1>;
-				};
-
-				ldo7_reg: LDO7 {
-					regulator-name = "VDD_XPLL_1.1V";
-					regulator-min-microvolt = <1100000>;
-					regulator-max-microvolt = <1100000>;
-					regulator-always-on;
-					regulator-boot-on;
-					op_mode = <1>;
-				};
-
-				ldo8_reg: LDO8 {
-					regulator-name = "VDD_COMMON2_1.0V";
-					regulator-min-microvolt = <1000000>;
-					regulator-max-microvolt = <1000000>;
-					regulator-always-on;
-					regulator-boot-on;
-					op_mode = <1>;
-				};
-
-				ldo9_reg: LDO9 {
-					regulator-name = "VDD_33ON_3.0V";
-					regulator-min-microvolt = <3000000>;
-					regulator-max-microvolt = <3000000>;
-					op_mode = <1>;
-				};
-
-				ldo10_reg: LDO10 {
-					regulator-name = "VDD_COMMON3_1.8V";
-					regulator-min-microvolt = <1800000>;
-					regulator-max-microvolt = <1800000>;
-					regulator-always-on;
-					regulator-boot-on;
-					op_mode = <1>;
-				};
-
-				ldo11_reg: LDO11 {
-					regulator-name = "VDD_ABB2_1.8V";
-					regulator-min-microvolt = <1800000>;
-					regulator-max-microvolt = <1800000>;
-					regulator-always-on;
-					regulator-boot-on;
-					op_mode = <1>;
-				};
-
-				ldo12_reg: LDO12 {
-					regulator-name = "VDD_USB_3.0V";
-					regulator-min-microvolt = <3000000>;
-					regulator-max-microvolt = <3000000>;
-					regulator-always-on;
-					regulator-boot-on;
-					op_mode = <1>;
-				};
-
-				ldo13_reg: LDO13 {
-					regulator-name = "VDDQ_C2C_W_1.8V";
-					regulator-min-microvolt = <1800000>;
-					regulator-max-microvolt = <1800000>;
-					regulator-always-on;
-					regulator-boot-on;
-					op_mode = <1>;
-				};
-
-				ldo14_reg: LDO14 {
-					regulator-name = "VDD18_ABB0_3_1.8V";
-					regulator-min-microvolt = <1800000>;
-					regulator-max-microvolt = <1800000>;
-					regulator-always-on;
-					regulator-boot-on;
-					op_mode = <1>;
-				};
-
-				ldo15_reg: LDO15 {
-					regulator-name = "VDD10_COMMON4_1.0V";
-					regulator-min-microvolt = <1000000>;
-					regulator-max-microvolt = <1000000>;
-					regulator-always-on;
-					regulator-boot-on;
-					op_mode = <1>;
-				};
-
-				ldo16_reg: LDO16 {
-					regulator-name = "VDD18_HSIC_1.8V";
-					regulator-min-microvolt = <1800000>;
-					regulator-max-microvolt = <1800000>;
-					regulator-always-on;
-					regulator-boot-on;
-					op_mode = <1>;
-				};
-
-				ldo17_reg: LDO17 {
-					regulator-name = "VDDQ_MMC2_3_2.8V";
-					regulator-min-microvolt = <2800000>;
-					regulator-max-microvolt = <2800000>;
-					regulator-always-on;
-					regulator-boot-on;
-					op_mode = <1>;
-				};
-
-				ldo18_reg: LDO18 {
-					regulator-name = "VDD_33ON_2.8V";
-					regulator-min-microvolt = <2800000>;
-					regulator-max-microvolt = <2800000>;
-					op_mode = <1>;
-				};
-
-				ldo22_reg: LDO22 {
-					regulator-name = "EXT_33_OFF";
-					regulator-min-microvolt = <3300000>;
-					regulator-max-microvolt = <3300000>;
-					op_mode = <1>;
-				};
-
-				ldo23_reg: LDO23 {
-					regulator-name = "EXT_28_OFF";
-					regulator-min-microvolt = <2800000>;
-					regulator-max-microvolt = <2800000>;
-					op_mode = <1>;
-				};
-
-				ldo25_reg: LDO25 {
-					regulator-name = "PVDD_LDO25";
-					regulator-min-microvolt = <1200000>;
-					regulator-max-microvolt = <1200000>;
-					op_mode = <1>;
-				};
-
-				ldo26_reg: LDO26 {
-					regulator-name = "EXT_18_OFF";
-					regulator-min-microvolt = <1800000>;
-					regulator-max-microvolt = <1800000>;
-					op_mode = <1>;
-				};
-
-				buck1_reg: BUCK1 {
-					regulator-name = "vdd_mif";
-					regulator-min-microvolt = <950000>;
-					regulator-max-microvolt = <1200000>;
-					regulator-always-on;
-					regulator-boot-on;
-					op_mode = <1>;
-				};
-
-				buck2_reg: BUCK2 {
-					regulator-name = "vdd_arm";
-					regulator-min-microvolt = <912500>;
-					regulator-max-microvolt = <1300000>;
-					regulator-always-on;
-					regulator-boot-on;
-					op_mode = <1>;
-				};
-
-				buck3_reg: BUCK3 {
-					regulator-name = "vdd_int";
-					regulator-min-microvolt = <900000>;
-					regulator-max-microvolt = <1200000>;
-					regulator-always-on;
-					regulator-boot-on;
-					op_mode = <1>;
-				};
-
-				buck4_reg: BUCK4 {
-					regulator-name = "vdd_g3d";
-					regulator-min-microvolt = <1000000>;
-					regulator-max-microvolt = <1000000>;
-					regulator-always-on;
-					regulator-boot-on;
-					op_mode = <1>;
-				};
-
-				buck5_reg: BUCK5 {
-					regulator-name = "VDD_MEM_1.35V";
-					regulator-min-microvolt = <750000>;
-					regulator-max-microvolt = <1355000>;
-					regulator-always-on;
-					regulator-boot-on;
-					op_mode = <1>;
-				};
-
-				buck7_reg: BUCK7 {
-					regulator-name = "PVDD_BUCK7";
-					regulator-always-on;
-					op_mode = <1>;
-				};
-
-				buck8_reg: BUCK8 {
-					regulator-name = "PVDD_BUCK8";
-					regulator-always-on;
-					op_mode = <1>;
-				};
-
-				buck9_reg: BUCK9 {
-					regulator-name = "VDD_33_OFF_EXT1";
-					regulator-min-microvolt = <750000>;
-					regulator-max-microvolt = <3000000>;
-					op_mode = <1>;
-				};
-			};
-		};
-	};
-
-	i2c@12C80000 {
-		status = "okay";
-
-		samsung,i2c-sda-delay = <100>;
-		samsung,i2c-max-bus-freq = <66000>;
-		samsung,i2c-slave-addr = <0x50>;
-
-		hdmiddc@50 {
-			compatible = "samsung,exynos4210-hdmiddc";
-			reg = <0x50>;
-		};
-	};
-
-	i2c@12C90000 {
-		status = "okay";
-
-		wm1811a@1a {
-
-			compatible = "wlf,wm1811";
-			reg = <0x1a>;
-
-			AVDD2-supply = <&main_dc_reg>;
-			CPVDD-supply = <&main_dc_reg>;
-			DBVDD1-supply = <&main_dc_reg>;
-			DBVDD2-supply = <&main_dc_reg>;
-			DBVDD3-supply = <&main_dc_reg>;
-			LDO1VDD-supply = <&main_dc_reg>;
-			SPKVDD1-supply = <&main_dc_reg>;
-			SPKVDD2-supply = <&main_dc_reg>;
-
-			wlf,ldo1ena = <&gpb0 0 0>;
-			wlf,ldo2ena = <&gpb0 1 0>;
-		};
-	};
-
-	i2c@12CE0000 {
-		status = "okay";
-
-		samsung,i2c-sda-delay = <100>;
-		samsung,i2c-max-bus-freq = <66000>;
-		samsung,i2c-slave-addr = <0x38>;
-
-		hdmiphy@38 {
-			compatible = "samsung,exynos4212-hdmiphy";
-			reg = <0x38>;
-		};
-	};
-
-	i2c@121D0000 {
-		status = "okay";
-		samsung,i2c-sda-delay = <100>;
-		samsung,i2c-max-bus-freq = <40000>;
-		samsung,i2c-slave-addr = <0x38>;
-
-		sata_phy_i2c:sata-phy@38 {
-			compatible = "samsung,exynos-sataphy-i2c";
-			reg = <0x38>;
-		};
-	};
-
-	sata@122F0000 {
-		status = "okay";
-	};
-
-	sata-phy@12170000 {
-		status = "okay";
-		samsung,exynos-sataphy-i2c-phandle = <&sata_phy_i2c>;
-	};
-
-	mmc_0: mmc@12200000 {
-		status = "okay";
-		num-slots = <1>;
-		broken-cd;
-		card-detect-delay = <200>;
-		samsung,dw-mshc-ciu-div = <3>;
-		samsung,dw-mshc-sdr-timing = <2 3>;
-		samsung,dw-mshc-ddr-timing = <1 2>;
-		vmmc-supply = <&mmc_reg>;
-		pinctrl-names = "default";
-		pinctrl-0 = <&sd0_clk &sd0_cmd &sd0_bus4 &sd0_bus8>;
-		bus-width = <8>;
-		cap-mmc-highspeed;
-	};
-
-	mmc_2: mmc@12220000 {
-		status = "okay";
-		num-slots = <1>;
-		card-detect-delay = <200>;
-		samsung,dw-mshc-ciu-div = <3>;
-		samsung,dw-mshc-sdr-timing = <2 3>;
-		samsung,dw-mshc-ddr-timing = <1 2>;
-		vmmc-supply = <&mmc_reg>;
-		pinctrl-names = "default";
-		pinctrl-0 = <&sd2_clk &sd2_cmd &sd2_cd &sd2_bus4>;
-		bus-width = <4>;
-		disable-wp;
-		cap-sd-highspeed;
-	};
-
-	i2s0: i2s@03830000 {
-		status = "okay";
-	};
-
-=======
->>>>>>> a84aaa75
 	gpio_keys {
 		compatible = "gpio-keys";
 
@@ -891,8 +482,6 @@
 		wlf,ldo1ena = <&gpb0 0 GPIO_ACTIVE_HIGH>;
 		wlf,ldo2ena = <&gpb0 1 GPIO_ACTIVE_HIGH>;
 	};
-<<<<<<< HEAD
-=======
 };
 
 &i2c_8 {
@@ -970,5 +559,4 @@
 &sata_phy {
 	status = "okay";
 	samsung,exynos-sataphy-i2c-phandle = <&sata_phy_i2c>;
->>>>>>> a84aaa75
 };