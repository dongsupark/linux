/*
 * Samsung's Exynos5250 based Arndale board device tree source
 *
 * Copyright (c) 2013 Samsung Electronics Co., Ltd.
 *		http://www.samsung.com
 *
 * This program is free software; you can redistribute it and/or modify
 * it under the terms of the GNU General Public License version 2 as
 * published by the Free Software Foundation.
*/

/dts-v1/;
#include "exynos5250.dtsi"

/ {
	model = "Insignal Arndale evaluation board based on EXYNOS5250";
	compatible = "insignal,arndale", "samsung,exynos5250";

	memory {
		reg = <0x40000000 0x80000000>;
	};

	chosen {
		bootargs = "console=ttySAC2,115200";
	};

	codec@11000000 {
		samsung,mfc-r = <0x43000000 0x800000>;
		samsung,mfc-l = <0x51000000 0x800000>;
	};

	i2c@12C60000 {
		samsung,i2c-sda-delay = <100>;
		samsung,i2c-max-bus-freq = <20000>;
		samsung,i2c-slave-addr = <0x66>;

		s5m8767_pmic@66 {
			compatible = "samsung,s5m8767-pmic";
			reg = <0x66>;

			s5m8767,pmic-buck2-dvs-voltage = <1300000>;
			s5m8767,pmic-buck3-dvs-voltage = <1100000>;
			s5m8767,pmic-buck4-dvs-voltage = <1200000>;
			s5m8767,pmic-buck-dvs-gpios = <&gpd1 0 0>,
							<&gpd1 1 0>,
							<&gpd1 2 0>;
			s5m8767,pmic-buck-ds-gpios = <&gpx2 3 0>,
							<&gpx2 4 0>,
							<&gpx2 5 0>;
			regulators {
				ldo1_reg: LDO1 {
					regulator-name = "VDD_ALIVE_1.0V";
					regulator-min-microvolt = <1100000>;
					regulator-max-microvolt = <1100000>;
					regulator-always-on;
					regulator-boot-on;
					op_mode = <1>;
				};

				ldo2_reg: LDO2 {
					regulator-name = "VDD_28IO_DP_1.35V";
					regulator-min-microvolt = <1200000>;
					regulator-max-microvolt = <1200000>;
					regulator-always-on;
					regulator-boot-on;
					op_mode = <1>;
				};

				ldo3_reg: LDO3 {
					regulator-name = "VDD_COMMON1_1.8V";
					regulator-min-microvolt = <1800000>;
					regulator-max-microvolt = <1800000>;
					regulator-always-on;
					regulator-boot-on;
					op_mode = <1>;
				};

				ldo4_reg: LDO4 {
					regulator-name = "VDD_IOPERI_1.8V";
					regulator-min-microvolt = <1800000>;
					regulator-max-microvolt = <1800000>;
					op_mode = <1>;
				};

				ldo5_reg: LDO5 {
					regulator-name = "VDD_EXT_1.8V";
					regulator-min-microvolt = <1800000>;
					regulator-max-microvolt = <1800000>;
					regulator-always-on;
					regulator-boot-on;
					op_mode = <1>;
				};

				ldo6_reg: LDO6 {
					regulator-name = "VDD_MPLL_1.1V";
					regulator-min-microvolt = <1100000>;
					regulator-max-microvolt = <1100000>;
					regulator-always-on;
					regulator-boot-on;
					op_mode = <1>;
				};

				ldo7_reg: LDO7 {
					regulator-name = "VDD_XPLL_1.1V";
					regulator-min-microvolt = <1100000>;
					regulator-max-microvolt = <1100000>;
					regulator-always-on;
					regulator-boot-on;
					op_mode = <1>;
				};

				ldo8_reg: LDO8 {
					regulator-name = "VDD_COMMON2_1.0V";
					regulator-min-microvolt = <1000000>;
					regulator-max-microvolt = <1000000>;
					regulator-always-on;
					regulator-boot-on;
					op_mode = <1>;
				};

				ldo9_reg: LDO9 {
					regulator-name = "VDD_33ON_3.0V";
					regulator-min-microvolt = <3000000>;
					regulator-max-microvolt = <3000000>;
					op_mode = <1>;
				};

				ldo10_reg: LDO10 {
					regulator-name = "VDD_COMMON3_1.8V";
					regulator-min-microvolt = <1800000>;
					regulator-max-microvolt = <1800000>;
					regulator-always-on;
					regulator-boot-on;
					op_mode = <1>;
				};

				ldo11_reg: LDO11 {
					regulator-name = "VDD_ABB2_1.8V";
					regulator-min-microvolt = <1800000>;
					regulator-max-microvolt = <1800000>;
					regulator-always-on;
					regulator-boot-on;
					op_mode = <1>;
				};

				ldo12_reg: LDO12 {
					regulator-name = "VDD_USB_3.0V";
					regulator-min-microvolt = <3000000>;
					regulator-max-microvolt = <3000000>;
					regulator-always-on;
					regulator-boot-on;
					op_mode = <1>;
				};

				ldo13_reg: LDO13 {
					regulator-name = "VDDQ_C2C_W_1.8V";
					regulator-min-microvolt = <1800000>;
					regulator-max-microvolt = <1800000>;
					regulator-always-on;
					regulator-boot-on;
					op_mode = <1>;
				};

				ldo14_reg: LDO14 {
					regulator-name = "VDD18_ABB0_3_1.8V";
					regulator-min-microvolt = <1800000>;
					regulator-max-microvolt = <1800000>;
					regulator-always-on;
					regulator-boot-on;
					op_mode = <1>;
				};

				ldo15_reg: LDO15 {
					regulator-name = "VDD10_COMMON4_1.0V";
					regulator-min-microvolt = <1000000>;
					regulator-max-microvolt = <1000000>;
					regulator-always-on;
					regulator-boot-on;
					op_mode = <1>;
				};

				ldo16_reg: LDO16 {
					regulator-name = "VDD18_HSIC_1.8V";
					regulator-min-microvolt = <1800000>;
					regulator-max-microvolt = <1800000>;
					regulator-always-on;
					regulator-boot-on;
					op_mode = <1>;
				};

				ldo17_reg: LDO17 {
					regulator-name = "VDDQ_MMC2_3_2.8V";
					regulator-min-microvolt = <2800000>;
					regulator-max-microvolt = <2800000>;
					regulator-always-on;
					regulator-boot-on;
					op_mode = <1>;
				};

				ldo18_reg: LDO18 {
					regulator-name = "VDD_33ON_2.8V";
					regulator-min-microvolt = <2800000>;
					regulator-max-microvolt = <2800000>;
					op_mode = <1>;
				};

				ldo22_reg: LDO22 {
					regulator-name = "EXT_33_OFF";
					regulator-min-microvolt = <3300000>;
					regulator-max-microvolt = <3300000>;
					op_mode = <1>;
				};

				ldo23_reg: LDO23 {
					regulator-name = "EXT_28_OFF";
					regulator-min-microvolt = <2800000>;
					regulator-max-microvolt = <2800000>;
					op_mode = <1>;
				};

				ldo25_reg: LDO25 {
					regulator-name = "PVDD_LDO25";
					regulator-min-microvolt = <1200000>;
					regulator-max-microvolt = <1200000>;
					op_mode = <1>;
				};

				ldo26_reg: LDO26 {
					regulator-name = "EXT_18_OFF";
					regulator-min-microvolt = <1800000>;
					regulator-max-microvolt = <1800000>;
					op_mode = <1>;
				};

				buck1_reg: BUCK1 {
					regulator-name = "vdd_mif";
					regulator-min-microvolt = <950000>;
					regulator-max-microvolt = <1200000>;
					regulator-always-on;
					regulator-boot-on;
					op_mode = <1>;
				};

				buck2_reg: BUCK2 {
					regulator-name = "vdd_arm";
					regulator-min-microvolt = <925000>;
					regulator-max-microvolt = <1300000>;
					regulator-always-on;
					regulator-boot-on;
					op_mode = <1>;
				};

				buck3_reg: BUCK3 {
					regulator-name = "vdd_int";
					regulator-min-microvolt = <900000>;
					regulator-max-microvolt = <1200000>;
					regulator-always-on;
					regulator-boot-on;
					op_mode = <1>;
				};

				buck4_reg: BUCK4 {
					regulator-name = "vdd_g3d";
					regulator-min-microvolt = <1000000>;
					regulator-max-microvolt = <1000000>;
					regulator-boot-on;
					op_mode = <1>;
				};

				buck5_reg: BUCK5 {
					regulator-name = "VDD_MEM_1.35V";
					regulator-min-microvolt = <750000>;
					regulator-max-microvolt = <1355000>;
					regulator-always-on;
					regulator-boot-on;
					op_mode = <1>;
				};

				buck9_reg: BUCK9 {
					regulator-name = "VDD_33_OFF_EXT1";
					regulator-min-microvolt = <750000>;
					regulator-max-microvolt = <3000000>;
					op_mode = <1>;
				};
			};
		};
	};

	i2c@12C70000 {
		status = "disabled";
	};

	i2c@12C80000 {
		status = "disabled";
	};

	i2c@12C90000 {
		status = "disabled";
	};

	i2c@12CA0000 {
		status = "disabled";
	};

	i2c@12CB0000 {
		status = "disabled";
	};

	i2c@12CC0000 {
		status = "disabled";
	};

	i2c@12CD0000 {
		status = "disabled";
	};

	i2c@121D0000 {
		status = "disabled";
	};

	dwmmc_0: dwmmc0@12200000 {
		num-slots = <1>;
		supports-highspeed;
		broken-cd;
		fifo-depth = <0x80>;
		card-detect-delay = <200>;
		samsung,dw-mshc-ciu-div = <3>;
		samsung,dw-mshc-sdr-timing = <2 3>;
		samsung,dw-mshc-ddr-timing = <1 2>;
		vmmc-supply = <&mmc_reg>;
		pinctrl-names = "default";
		pinctrl-0 = <&sd0_clk &sd0_cmd &sd0_bus4 &sd0_bus8>;

		slot@0 {
			reg = <0>;
			bus-width = <8>;
		};
	};

	dwmmc_1: dwmmc1@12210000 {
		status = "disabled";
	};

	dwmmc_2: dwmmc2@12220000 {
		num-slots = <1>;
		supports-highspeed;
		fifo-depth = <0x80>;
		card-detect-delay = <200>;
		samsung,dw-mshc-ciu-div = <3>;
		samsung,dw-mshc-sdr-timing = <2 3>;
		samsung,dw-mshc-ddr-timing = <1 2>;
		vmmc-supply = <&mmc_reg>;
		pinctrl-names = "default";
		pinctrl-0 = <&sd2_clk &sd2_cmd &sd2_cd &sd2_bus4>;

		slot@0 {
			reg = <0>;
			bus-width = <4>;
			disable-wp;
		};
	};

	dwmmc_3: dwmmc3@12230000 {
		status = "disabled";
	};

	spi_0: spi@12d20000 {
		status = "disabled";
	};

	spi_1: spi@12d30000 {
		status = "disabled";
	};

	spi_2: spi@12d40000 {
		status = "disabled";
	};

	gpio_keys {
		compatible = "gpio-keys";

		menu {
			label = "SW-TACT2";
			gpios = <&gpx1 4 1>;
			linux,code = <139>;
			gpio-key,wakeup;
		};

		home {
			label = "SW-TACT3";
			gpios = <&gpx1 5 1>;
			linux,code = <102>;
			gpio-key,wakeup;
		};

		up {
			label = "SW-TACT4";
			gpios = <&gpx1 6 1>;
			linux,code = <103>;
			gpio-key,wakeup;
		};

		down {
			label = "SW-TACT5";
			gpios = <&gpx1 7 1>;
			linux,code = <108>;
			gpio-key,wakeup;
		};

		back {
			label = "SW-TACT6";
			gpios = <&gpx2 0 1>;
			linux,code = <158>;
			gpio-key,wakeup;
		};

		wakeup {
			label = "SW-TACT7";
			gpios = <&gpx2 1 1>;
			linux,code = <143>;
			gpio-key,wakeup;
		};
	};

	hdmi {
		hpd-gpio = <&gpx3 7 2>;
		vdd_osc-supply = <&ldo10_reg>;
		vdd_pll-supply = <&ldo8_reg>;
		vdd-supply = <&ldo8_reg>;
	};

	mmc_reg: voltage-regulator {
		compatible = "regulator-fixed";
		regulator-name = "VDD_33ON_2.8V";
		regulator-min-microvolt = <2800000>;
		regulator-max-microvolt = <2800000>;
		gpio = <&gpx1 1 1>;
		enable-active-high;
	};

	reg_hdmi_en: fixedregulator@0 {
		compatible = "regulator-fixed";
		regulator-name = "hdmi-en";
	};

	fixed-rate-clocks {
		xxti {
			compatible = "samsung,clock-xxti";
			clock-frequency = <24000000>;
		};
	};

	dp-controller {
		samsung,color-space = <0>;
		samsung,dynamic-range = <0>;
		samsung,ycbcr-coeff = <0>;
		samsung,color-depth = <1>;
		samsung,link-rate = <0x0a>;
		samsung,lane-count = <4>;
	};

	fimd: fimd@14400000 {
		display-timings {
			native-mode = <&timing0>;
			timing0: timing@0 {
				/* 2560x1600 DP panel */
				clock-frequency = <50000>;
				hactive = <2560>;
				vactive = <1600>;
				hfront-porch = <48>;
				hback-porch = <80>;
				hsync-len = <32>;
				vback-porch = <16>;
				vfront-porch = <8>;
				vsync-len = <6>;
			};
		};
	};

<<<<<<< HEAD
=======
	rtc {
		status = "okay";
	};
>>>>>>> cf991ce9
};<|MERGE_RESOLUTION|>--- conflicted
+++ resolved
@@ -477,10 +477,7 @@
 		};
 	};
 
-<<<<<<< HEAD
-=======
 	rtc {
 		status = "okay";
 	};
->>>>>>> cf991ce9
 };