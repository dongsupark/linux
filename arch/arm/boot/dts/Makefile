ifeq ($(CONFIG_OF),y)

# Keep at91 dtb files sorted alphabetically for each SoC
# rm9200
dtb-$(CONFIG_ARCH_AT91) += at91rm9200ek.dtb
dtb-$(CONFIG_ARCH_AT91) += mpa1600.dtb
# sam9260
dtb-$(CONFIG_ARCH_AT91) += animeo_ip.dtb
dtb-$(CONFIG_ARCH_AT91) += aks-cdu.dtb
dtb-$(CONFIG_ARCH_AT91) += ethernut5.dtb
dtb-$(CONFIG_ARCH_AT91) += evk-pro3.dtb
dtb-$(CONFIG_ARCH_AT91) += tny_a9260.dtb
dtb-$(CONFIG_ARCH_AT91) += usb_a9260.dtb
# sam9263
dtb-$(CONFIG_ARCH_AT91) += at91sam9263ek.dtb
dtb-$(CONFIG_ARCH_AT91) += tny_a9263.dtb
dtb-$(CONFIG_ARCH_AT91) += usb_a9263.dtb
# sam9g20
dtb-$(CONFIG_ARCH_AT91) += at91-foxg20.dtb
dtb-$(CONFIG_ARCH_AT91) += at91sam9g20ek.dtb
dtb-$(CONFIG_ARCH_AT91) += at91sam9g20ek_2mmc.dtb
dtb-$(CONFIG_ARCH_AT91) += kizbox.dtb
dtb-$(CONFIG_ARCH_AT91) += tny_a9g20.dtb
dtb-$(CONFIG_ARCH_AT91) += usb_a9g20.dtb
dtb-$(CONFIG_ARCH_AT91) += usb_a9g20_lpw.dtb
# sam9g45
dtb-$(CONFIG_ARCH_AT91) += at91sam9m10g45ek.dtb
dtb-$(CONFIG_ARCH_AT91) += pm9g45.dtb
# sam9n12
dtb-$(CONFIG_ARCH_AT91) += at91sam9n12ek.dtb
# sam9x5
dtb-$(CONFIG_ARCH_AT91) += at91-ariag25.dtb
dtb-$(CONFIG_ARCH_AT91) += at91sam9g15ek.dtb
dtb-$(CONFIG_ARCH_AT91) += at91sam9g25ek.dtb
dtb-$(CONFIG_ARCH_AT91) += at91sam9g35ek.dtb
dtb-$(CONFIG_ARCH_AT91) += at91sam9x25ek.dtb
dtb-$(CONFIG_ARCH_AT91) += at91sam9x35ek.dtb
# sama5d3
dtb-$(CONFIG_ARCH_AT91)	+= sama5d31ek.dtb
dtb-$(CONFIG_ARCH_AT91)	+= sama5d33ek.dtb
dtb-$(CONFIG_ARCH_AT91)	+= sama5d34ek.dtb
dtb-$(CONFIG_ARCH_AT91)	+= sama5d35ek.dtb

dtb-$(CONFIG_ARCH_BCM2835) += bcm2835-rpi-b.dtb
dtb-$(CONFIG_ARCH_BCM) += bcm11351-brt.dtb
dtb-$(CONFIG_ARCH_DAVINCI) += da850-enbw-cmc.dtb \
	da850-evm.dtb
dtb-$(CONFIG_ARCH_DOVE) += dove-cm-a510.dtb \
	dove-cubox.dtb \
	dove-d2plug.dtb \
<<<<<<< HEAD
=======
	dove-d3plug.dtb \
>>>>>>> 8ad9b393
	dove-dove-db.dtb
dtb-$(CONFIG_ARCH_EXYNOS) += exynos4210-origen.dtb \
	exynos4210-smdkv310.dtb \
	exynos4210-trats.dtb \
	exynos4210-universal_c210.dtb \
	exynos4412-odroidx.dtb \
	exynos4412-smdk4412.dtb \
	exynos4412-origen.dtb \
	exynos5250-arndale.dtb \
	exynos5440-sd5v1.dtb \
	exynos5250-smdk5250.dtb \
	exynos5250-snow.dtb \
	exynos5420-smdk5420.dtb \
	exynos5440-ssdk5440.dtb
dtb-$(CONFIG_ARCH_HIGHBANK) += highbank.dtb \
	ecx-2000.dtb
dtb-$(CONFIG_ARCH_INTEGRATOR) += integratorap.dtb \
	integratorcp.dtb
dtb-$(CONFIG_ARCH_LPC32XX) += ea3250.dtb phy3250.dtb
dtb-$(CONFIG_ARCH_KIRKWOOD) += kirkwood-cloudbox.dtb \
	kirkwood-db-88f6281.dtb \
	kirkwood-db-88f6282.dtb \
	kirkwood-dns320.dtb \
	kirkwood-dns325.dtb \
	kirkwood-dockstar.dtb \
	kirkwood-dreamplug.dtb \
	kirkwood-goflexnet.dtb \
	kirkwood-guruplug-server-plus.dtb \
	kirkwood-ib62x0.dtb \
	kirkwood-iconnect.dtb \
	kirkwood-iomega_ix2_200.dtb \
	kirkwood-is2.dtb \
	kirkwood-km_kirkwood.dtb \
	kirkwood-lschlv2.dtb \
	kirkwood-lsxhl.dtb \
	kirkwood-mplcec4.dtb \
	kirkwood-mv88f6281gtw-ge.dtb \
	kirkwood-netgear_readynas_duo_v2.dtb \
	kirkwood-ns2.dtb \
	kirkwood-ns2lite.dtb \
	kirkwood-ns2max.dtb \
	kirkwood-ns2mini.dtb \
	kirkwood-nsa310.dtb \
	kirkwood-nsa310a.dtb \
	kirkwood-sheevaplug.dtb \
	kirkwood-sheevaplug-esata.dtb \
	kirkwood-topkick.dtb \
	kirkwood-ts219-6281.dtb \
	kirkwood-ts219-6282.dtb \
	kirkwood-openblocks_a6.dtb
dtb-$(CONFIG_ARCH_MARCO) += marco-evb.dtb
dtb-$(CONFIG_ARCH_MSM) += msm8660-surf.dtb \
	msm8960-cdp.dtb
dtb-$(CONFIG_ARCH_MVEBU) += armada-370-db.dtb \
	armada-370-mirabox.dtb \
	armada-370-netgear-rn102.dtb \
	armada-370-rd.dtb \
	armada-xp-axpwifiap.dtb \
	armada-xp-db.dtb \
	armada-xp-gp.dtb \
	armada-xp-openblocks-ax3-4.dtb
dtb-$(CONFIG_ARCH_MXC) += \
	imx25-karo-tx25.dtb \
	imx25-pdk.dtb \
	imx27-apf27.dtb \
	imx27-apf27dev.dtb \
	imx27-pdk.dtb \
	imx27-phytec-phycore-som.dtb \
	imx27-phytec-phycore-rdk.dtb \
	imx27-phytec-phycard-s-som.dtb \
	imx27-phytec-phycard-s-rdk.dtb \
	imx31-bug.dtb \
	imx51-apf51.dtb \
	imx51-apf51dev.dtb \
	imx51-babbage.dtb \
	imx53-ard.dtb \
	imx53-evk.dtb \
	imx53-m53evk.dtb \
	imx53-mba53.dtb \
	imx53-qsb.dtb \
	imx53-smd.dtb \
	imx6dl-sabreauto.dtb \
	imx6dl-sabresd.dtb \
	imx6dl-wandboard.dtb \
	imx6q-arm2.dtb \
	imx6q-phytec-pbab01.dtb \
	imx6q-sabreauto.dtb \
	imx6q-sabrelite.dtb \
	imx6q-sabresd.dtb \
	imx6q-sbc6x.dtb \
	imx6q-wandboard.dtb \
	imx6sl-evk.dtb \
	vf610-twr.dtb
dtb-$(CONFIG_ARCH_MXS) += imx23-evk.dtb \
	imx23-olinuxino.dtb \
	imx23-stmp378x_devb.dtb \
	imx28-apf28.dtb \
	imx28-apf28dev.dtb \
	imx28-apx4devkit.dtb \
	imx28-cfa10036.dtb \
	imx28-cfa10037.dtb \
	imx28-cfa10049.dtb \
	imx28-cfa10055.dtb \
	imx28-cfa10056.dtb \
	imx28-cfa10057.dtb \
	imx28-cfa10058.dtb \
	imx28-evk.dtb \
	imx28-m28evk.dtb \
	imx28-sps1.dtb \
	imx28-tx28.dtb
dtb-$(CONFIG_ARCH_NOMADIK) += ste-nomadik-s8815.dtb
dtb-$(CONFIG_ARCH_NSPIRE) += nspire-cx.dtb \
	nspire-tp.dtb \
	nspire-clp.dtb
dtb-$(CONFIG_ARCH_OMAP2PLUS) += omap2420-h4.dtb \
	omap3430-sdp.dtb \
	omap3-beagle.dtb \
	omap3-devkit8000.dtb \
	omap3-beagle-xm.dtb \
	omap3-evm.dtb \
	omap3-tobi.dtb \
	omap3-igep0020.dtb \
	omap3-igep0030.dtb \
	omap4-panda.dtb \
	omap4-panda-a4.dtb \
	omap4-panda-es.dtb \
	omap4-var-som.dtb \
	omap4-sdp.dtb \
	omap4-sdp-es23plus.dtb \
	omap5-uevm.dtb \
	am335x-evm.dtb \
	am335x-evmsk.dtb \
	am335x-bone.dtb \
	am3517-evm.dtb \
	am3517_mt_ventoux.dtb \
	am43x-epos-evm.dtb
dtb-$(CONFIG_ARCH_ORION5X) += orion5x-lacie-ethernet-disk-mini-v2.dtb
dtb-$(CONFIG_ARCH_PRIMA2) += prima2-evb.dtb
dtb-$(CONFIG_ARCH_U8500) += snowball.dtb \
	hrefprev60.dtb \
	hrefv60plus.dtb \
	ccu8540.dtb \
	ccu9540.dtb
dtb-$(CONFIG_ARCH_S3C24XX) += s3c2416-smdk2416.dtb
dtb-$(CONFIG_ARCH_SHMOBILE) += emev2-kzm9d.dtb \
	emev2-kzm9d-reference.dtb \
	r8a7740-armadillo800eva.dtb \
	r8a7778-bockw.dtb \
	r8a7778-bockw-reference.dtb \
	r8a7740-armadillo800eva-reference.dtb \
	r8a7779-marzen.dtb \
	r8a7779-marzen-reference.dtb \
	r8a7790-lager.dtb \
	r8a7790-lager-reference.dtb \
	sh73a0-kzm9g.dtb \
	sh73a0-kzm9g-reference.dtb \
	r8a73a4-ape6evm.dtb \
	r8a73a4-ape6evm-reference.dtb \
	sh7372-mackerel.dtb
dtb-$(CONFIG_ARCH_SHMOBILE_MULTI) += emev2-kzm9d-reference.dtb
dtb-$(CONFIG_ARCH_SOCFPGA) += socfpga_cyclone5.dtb \
	socfpga_vt.dtb
dtb-$(CONFIG_ARCH_SPEAR13XX) += spear1310-evb.dtb \
	spear1340-evb.dtb
dtb-$(CONFIG_ARCH_SPEAR3XX)+= spear300-evb.dtb \
	spear310-evb.dtb \
	spear320-evb.dtb \
	spear320-hmi.dtb
dtb-$(CONFIG_ARCH_SPEAR6XX)+= spear600-evb.dtb
dtb-$(CONFIG_ARCH_STI)+= stih415-b2000.dtb \
	stih416-b2000.dtb \
	stih415-b2020.dtb \
	stih416-b2020.dtb
dtb-$(CONFIG_ARCH_SUNXI) += \
	sun4i-a10-cubieboard.dtb \
	sun4i-a10-mini-xplus.dtb \
	sun4i-a10-hackberry.dtb \
	sun5i-a10s-olinuxino-micro.dtb \
	sun5i-a13-olinuxino.dtb
dtb-$(CONFIG_ARCH_TEGRA) += tegra20-harmony.dtb \
	tegra20-iris-512.dtb \
	tegra20-medcom-wide.dtb \
	tegra20-paz00.dtb \
	tegra20-plutux.dtb \
	tegra20-seaboard.dtb \
	tegra20-tec.dtb \
	tegra20-trimslice.dtb \
	tegra20-ventana.dtb \
	tegra20-whistler.dtb \
	tegra30-beaver.dtb \
	tegra30-cardhu-a02.dtb \
	tegra30-cardhu-a04.dtb \
	tegra114-dalmore.dtb \
	tegra114-pluto.dtb
dtb-$(CONFIG_ARCH_VERSATILE) += versatile-ab.dtb \
	versatile-pb.dtb
dtb-$(CONFIG_ARCH_U300) += ste-u300.dtb
dtb-$(CONFIG_ARCH_VEXPRESS) += vexpress-v2p-ca5s.dtb \
	vexpress-v2p-ca9.dtb \
	vexpress-v2p-ca15-tc1.dtb \
	vexpress-v2p-ca15_a7.dtb
dtb-$(CONFIG_ARCH_VIRT) += xenvm-4.2.dtb
dtb-$(CONFIG_ARCH_VT8500) += vt8500-bv07.dtb \
	wm8505-ref.dtb \
	wm8650-mid.dtb \
	wm8750-apc8750.dtb \
	wm8850-w70v2.dtb
dtb-$(CONFIG_ARCH_ZYNQ) += zynq-zc702.dtb \
	zynq-zc706.dtb \
	zynq-zed.dtb

targets += dtbs
targets += $(dtb-y)
endif

# *.dtb used to be generated in the directory above. Clean out the
# old build results so people don't accidentally use them.
dtbs: $(addprefix $(obj)/, $(dtb-y))
	$(Q)rm -f $(obj)/../*.dtb

clean-files := *.dtb<|MERGE_RESOLUTION|>--- conflicted
+++ resolved
@@ -48,10 +48,7 @@
 dtb-$(CONFIG_ARCH_DOVE) += dove-cm-a510.dtb \
 	dove-cubox.dtb \
 	dove-d2plug.dtb \
-<<<<<<< HEAD
-=======
 	dove-d3plug.dtb \
->>>>>>> 8ad9b393
 	dove-dove-db.dtb
 dtb-$(CONFIG_ARCH_EXYNOS) += exynos4210-origen.dtb \
 	exynos4210-smdkv310.dtb \
