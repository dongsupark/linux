ifeq ($(CONFIG_OF),y)

# Keep at91 dtb files sorted alphabetically for each SoC
# rm9200
dtb-$(CONFIG_ARCH_AT91) += at91rm9200ek.dtb
dtb-$(CONFIG_ARCH_AT91) += mpa1600.dtb
# sam9260
dtb-$(CONFIG_ARCH_AT91) += animeo_ip.dtb
dtb-$(CONFIG_ARCH_AT91) += aks-cdu.dtb
dtb-$(CONFIG_ARCH_AT91) += ethernut5.dtb
dtb-$(CONFIG_ARCH_AT91) += evk-pro3.dtb
dtb-$(CONFIG_ARCH_AT91) += tny_a9260.dtb
dtb-$(CONFIG_ARCH_AT91) += usb_a9260.dtb
# sam9263
dtb-$(CONFIG_ARCH_AT91) += at91sam9263ek.dtb
dtb-$(CONFIG_ARCH_AT91) += tny_a9263.dtb
dtb-$(CONFIG_ARCH_AT91) += usb_a9263.dtb
# sam9g20
dtb-$(CONFIG_ARCH_AT91) += at91-foxg20.dtb
dtb-$(CONFIG_ARCH_AT91) += at91sam9g20ek.dtb
dtb-$(CONFIG_ARCH_AT91) += at91sam9g20ek_2mmc.dtb
dtb-$(CONFIG_ARCH_AT91) += kizbox.dtb
dtb-$(CONFIG_ARCH_AT91) += tny_a9g20.dtb
dtb-$(CONFIG_ARCH_AT91) += usb_a9g20.dtb
dtb-$(CONFIG_ARCH_AT91) += usb_a9g20_lpw.dtb
# sam9g45
dtb-$(CONFIG_ARCH_AT91) += at91sam9m10g45ek.dtb
dtb-$(CONFIG_ARCH_AT91) += pm9g45.dtb
# sam9n12
dtb-$(CONFIG_ARCH_AT91) += at91sam9n12ek.dtb
# sam9x5
dtb-$(CONFIG_ARCH_AT91) += at91-ariag25.dtb
dtb-$(CONFIG_ARCH_AT91) += at91sam9g15ek.dtb
dtb-$(CONFIG_ARCH_AT91) += at91sam9g25ek.dtb
dtb-$(CONFIG_ARCH_AT91) += at91sam9g35ek.dtb
dtb-$(CONFIG_ARCH_AT91) += at91sam9x25ek.dtb
dtb-$(CONFIG_ARCH_AT91) += at91sam9x35ek.dtb
# sama5d3
dtb-$(CONFIG_ARCH_AT91)	+= sama5d31ek.dtb
dtb-$(CONFIG_ARCH_AT91)	+= sama5d33ek.dtb
dtb-$(CONFIG_ARCH_AT91)	+= sama5d34ek.dtb
dtb-$(CONFIG_ARCH_AT91)	+= sama5d35ek.dtb
dtb-$(CONFIG_ARCH_ATLAS6) += atlas6-evb.dtb
dtb-$(CONFIG_ARCH_BCM2835) += bcm2835-rpi-b.dtb
dtb-$(CONFIG_ARCH_BCM_MOBILE) += bcm11351-brt.dtb \
	bcm28155-ap.dtb
dtb-$(CONFIG_ARCH_BCM2835) += bcm2835-rpi-b.dtb
dtb-$(CONFIG_ARCH_DAVINCI) += da850-enbw-cmc.dtb \
	da850-evm.dtb
dtb-$(CONFIG_ARCH_DOVE) += dove-cm-a510.dtb \
	dove-cubox.dtb \
	dove-d2plug.dtb \
	dove-d3plug.dtb \
	dove-dove-db.dtb
dtb-$(CONFIG_ARCH_EXYNOS) += exynos4210-origen.dtb \
	exynos4210-smdkv310.dtb \
	exynos4210-trats.dtb \
	exynos4210-universal_c210.dtb \
	exynos4412-odroidx.dtb \
	exynos4412-origen.dtb \
	exynos4412-smdk4412.dtb \
	exynos4412-trats2.dtb \
	exynos5250-arndale.dtb \
	exynos5250-smdk5250.dtb \
	exynos5250-snow.dtb \
	exynos5420-arndale-octa.dtb \
<<<<<<< HEAD
=======
	exynos5410-smdk5410.dtb \
>>>>>>> c6796d68
	exynos5420-smdk5420.dtb \
	exynos5440-sd5v1.dtb \
	exynos5440-ssdk5440.dtb
dtb-$(CONFIG_ARCH_HIGHBANK) += highbank.dtb \
	ecx-2000.dtb
dtb-$(CONFIG_ARCH_INTEGRATOR) += integratorap.dtb \
	integratorcp.dtb
dtb-$(CONFIG_ARCH_LPC32XX) += ea3250.dtb phy3250.dtb
dtb-$(CONFIG_ARCH_KIRKWOOD) += kirkwood-cloudbox.dtb \
	kirkwood-db-88f6281.dtb \
	kirkwood-db-88f6282.dtb \
	kirkwood-dns320.dtb \
	kirkwood-dns325.dtb \
	kirkwood-dockstar.dtb \
	kirkwood-dreamplug.dtb \
	kirkwood-goflexnet.dtb \
	kirkwood-guruplug-server-plus.dtb \
	kirkwood-ib62x0.dtb \
	kirkwood-iconnect.dtb \
	kirkwood-iomega_ix2_200.dtb \
	kirkwood-is2.dtb \
	kirkwood-km_kirkwood.dtb \
	kirkwood-lschlv2.dtb \
	kirkwood-lsxhl.dtb \
	kirkwood-mplcec4.dtb \
	kirkwood-mv88f6281gtw-ge.dtb \
	kirkwood-netgear_readynas_duo_v2.dtb \
	kirkwood-ns2.dtb \
	kirkwood-ns2lite.dtb \
	kirkwood-ns2max.dtb \
	kirkwood-ns2mini.dtb \
	kirkwood-nsa310.dtb \
	kirkwood-nsa310a.dtb \
	kirkwood-openblocks_a6.dtb \
	kirkwood-openblocks_a7.dtb \
	kirkwood-sheevaplug.dtb \
	kirkwood-sheevaplug-esata.dtb \
	kirkwood-topkick.dtb \
	kirkwood-ts219-6281.dtb \
	kirkwood-ts219-6282.dtb
dtb-$(CONFIG_ARCH_MARCO) += marco-evb.dtb
dtb-$(CONFIG_ARCH_MSM) += qcom-msm8660-surf.dtb \
	qcom-msm8960-cdp.dtb
dtb-$(CONFIG_ARCH_MVEBU) += armada-370-db.dtb \
	armada-370-mirabox.dtb \
	armada-370-netgear-rn102.dtb \
	armada-370-netgear-rn104.dtb \
	armada-370-rd.dtb \
	armada-xp-axpwifiap.dtb \
	armada-xp-db.dtb \
	armada-xp-gp.dtb \
	armada-xp-matrix.dtb \
	armada-xp-openblocks-ax3-4.dtb
dtb-$(CONFIG_ARCH_MXC) += \
	imx25-karo-tx25.dtb \
	imx25-pdk.dtb \
	imx27-apf27.dtb \
	imx27-apf27dev.dtb \
	imx27-pdk.dtb \
	imx27-phytec-phycore-som.dtb \
	imx27-phytec-phycore-rdk.dtb \
	imx27-phytec-phycard-s-som.dtb \
	imx27-phytec-phycard-s-rdk.dtb \
	imx31-bug.dtb \
	imx51-apf51.dtb \
	imx51-apf51dev.dtb \
	imx51-babbage.dtb \
	imx53-ard.dtb \
	imx53-evk.dtb \
	imx53-m53evk.dtb \
	imx53-mba53.dtb \
	imx53-qsb.dtb \
	imx53-smd.dtb \
	imx6dl-sabreauto.dtb \
	imx6dl-sabresd.dtb \
	imx6dl-wandboard.dtb \
	imx6q-arm2.dtb \
	imx6q-phytec-pbab01.dtb \
	imx6q-sabreauto.dtb \
	imx6q-sabrelite.dtb \
	imx6q-sabresd.dtb \
	imx6q-sbc6x.dtb \
	imx6q-udoo.dtb \
	imx6q-wandboard.dtb \
	imx6sl-evk.dtb \
	vf610-cosmic.dtb \
	vf610-twr.dtb
dtb-$(CONFIG_ARCH_MXS) += imx23-evk.dtb \
	imx23-olinuxino.dtb \
	imx23-stmp378x_devb.dtb \
	imx28-apf28.dtb \
	imx28-apf28dev.dtb \
	imx28-apx4devkit.dtb \
	imx28-cfa10036.dtb \
	imx28-cfa10037.dtb \
	imx28-cfa10049.dtb \
	imx28-cfa10055.dtb \
	imx28-cfa10056.dtb \
	imx28-cfa10057.dtb \
	imx28-cfa10058.dtb \
	imx28-evk.dtb \
	imx28-m28cu3.dtb \
	imx28-m28evk.dtb \
	imx28-sps1.dtb \
	imx28-tx28.dtb
dtb-$(CONFIG_ARCH_NOMADIK) += ste-nomadik-s8815.dtb
dtb-$(CONFIG_ARCH_NSPIRE) += nspire-cx.dtb \
	nspire-tp.dtb \
	nspire-clp.dtb
dtb-$(CONFIG_ARCH_OMAP2PLUS) += omap2420-h4.dtb \
	omap3430-sdp.dtb \
	omap3-beagle.dtb \
	omap3-devkit8000.dtb \
	omap3-beagle-xm.dtb \
	omap3-evm.dtb \
	omap3-evm-37xx.dtb \
	omap3-n900.dtb \
	omap3-n9.dtb \
	omap3-n950.dtb \
	omap3-tobi.dtb \
	omap3-gta04.dtb \
	omap3-igep0020.dtb \
	omap3-igep0030.dtb \
	omap3-zoom3.dtb \
	omap4-panda.dtb \
	omap4-panda-a4.dtb \
	omap4-panda-es.dtb \
	omap4-var-som.dtb \
	omap4-sdp.dtb \
	omap4-sdp-es23plus.dtb \
	omap5-uevm.dtb \
	am335x-evm.dtb \
	am335x-evmsk.dtb \
	am335x-bone.dtb \
	am335x-boneblack.dtb \
	am335x-nano.dtb \
	am335x-base0033.dtb \
	am3517-evm.dtb \
	am3517_mt_ventoux.dtb \
	am43x-epos-evm.dtb \
	dra7-evm.dtb
dtb-$(CONFIG_ARCH_ORION5X) += orion5x-lacie-ethernet-disk-mini-v2.dtb
dtb-$(CONFIG_ARCH_PRIMA2) += prima2-evb.dtb
dtb-$(CONFIG_ARCH_U8500) += ste-snowball.dtb \
	ste-hrefprev60-stuib.dtb \
	ste-hrefprev60-tvk.dtb \
	ste-hrefv60plus-stuib.dtb \
	ste-hrefv60plus-tvk.dtb \
	ste-ccu8540.dtb \
	ste-ccu9540.dtb
dtb-$(CONFIG_ARCH_S3C24XX) += s3c2416-smdk2416.dtb
dtb-$(CONFIG_ARCH_S3C64XX) += s3c6410-mini6410.dtb \
	s3c6410-smdk6410.dtb
dtb-$(CONFIG_ARCH_SHMOBILE) += emev2-kzm9d.dtb \
	r7s72100-genmai.dtb \
	r8a7740-armadillo800eva.dtb \
	r8a7778-bockw.dtb \
	r8a7778-bockw-reference.dtb \
	r8a7740-armadillo800eva-reference.dtb \
	r8a7779-marzen.dtb \
	r8a7779-marzen-reference.dtb \
	r8a7791-koelsch.dtb \
	r8a7790-lager.dtb \
	r8a7790-lager-reference.dtb \
	sh73a0-kzm9g.dtb \
	sh73a0-kzm9g-reference.dtb \
	r8a73a4-ape6evm.dtb \
	r8a73a4-ape6evm-reference.dtb \
	sh7372-mackerel.dtb
dtb-$(CONFIG_ARCH_SHMOBILE_MULTI) += emev2-kzm9d.dtb
dtb-$(CONFIG_ARCH_SOCFPGA) += socfpga_arria5_socdk.dtb \
	socfpga_cyclone5_socdk.dtb \
	socfpga_cyclone5_sockit.dtb \
	socfpga_vt.dtb
dtb-$(CONFIG_ARCH_SPEAR13XX) += spear1310-evb.dtb \
	spear1340-evb.dtb
dtb-$(CONFIG_ARCH_SPEAR3XX)+= spear300-evb.dtb \
	spear310-evb.dtb \
	spear320-evb.dtb \
	spear320-hmi.dtb
dtb-$(CONFIG_ARCH_SPEAR6XX)+= spear600-evb.dtb
dtb-$(CONFIG_ARCH_STI)+= stih415-b2000.dtb \
	stih416-b2000.dtb \
	stih415-b2020.dtb \
	stih416-b2020.dtb
dtb-$(CONFIG_ARCH_SUNXI) += \
	sun4i-a10-a1000.dtb \
	sun4i-a10-cubieboard.dtb \
	sun4i-a10-mini-xplus.dtb \
	sun4i-a10-hackberry.dtb \
	sun5i-a10s-olinuxino-micro.dtb \
	sun5i-a13-olinuxino.dtb \
	sun6i-a31-colombus.dtb \
	sun7i-a20-cubieboard2.dtb \
	sun7i-a20-cubietruck.dtb \
	sun7i-a20-olinuxino-micro.dtb
dtb-$(CONFIG_ARCH_TEGRA) += tegra20-harmony.dtb \
	tegra20-iris-512.dtb \
	tegra20-medcom-wide.dtb \
	tegra20-paz00.dtb \
	tegra20-plutux.dtb \
	tegra20-seaboard.dtb \
	tegra20-tec.dtb \
	tegra20-trimslice.dtb \
	tegra20-ventana.dtb \
	tegra20-whistler.dtb \
	tegra30-beaver.dtb \
	tegra30-cardhu-a02.dtb \
	tegra30-cardhu-a04.dtb \
	tegra114-dalmore.dtb \
	tegra124-venice2.dtb
dtb-$(CONFIG_ARCH_VERSATILE) += versatile-ab.dtb \
	versatile-pb.dtb
dtb-$(CONFIG_ARCH_U300) += ste-u300.dtb
dtb-$(CONFIG_ARCH_VEXPRESS) += vexpress-v2p-ca5s.dtb \
	vexpress-v2p-ca9.dtb \
	vexpress-v2p-ca15-tc1.dtb \
	vexpress-v2p-ca15_a7.dtb
dtb-$(CONFIG_ARCH_VIRT) += xenvm-4.2.dtb
dtb-$(CONFIG_ARCH_VT8500) += vt8500-bv07.dtb \
	wm8505-ref.dtb \
	wm8650-mid.dtb \
	wm8750-apc8750.dtb \
	wm8850-w70v2.dtb
dtb-$(CONFIG_ARCH_ZYNQ) += zynq-zc702.dtb \
	zynq-zc706.dtb \
	zynq-zed.dtb

targets += dtbs
targets += $(dtb-y)
endif

# *.dtb used to be generated in the directory above. Clean out the
# old build results so people don't accidentally use them.
dtbs: $(addprefix $(obj)/, $(dtb-y))
	$(Q)rm -f $(obj)/../*.dtb

clean-files := *.dtb<|MERGE_RESOLUTION|>--- conflicted
+++ resolved
@@ -63,11 +63,8 @@
 	exynos5250-arndale.dtb \
 	exynos5250-smdk5250.dtb \
 	exynos5250-snow.dtb \
+	exynos5410-smdk5410.dtb \
 	exynos5420-arndale-octa.dtb \
-<<<<<<< HEAD
-=======
-	exynos5410-smdk5410.dtb \
->>>>>>> c6796d68
 	exynos5420-smdk5420.dtb \
 	exynos5440-sd5v1.dtb \
 	exynos5440-ssdk5440.dtb
