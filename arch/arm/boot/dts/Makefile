ifeq ($(CONFIG_OF),y)

# Keep at91 dtb files sorted alphabetically for each SoC
# rm9200
dtb-$(CONFIG_ARCH_AT91) += at91rm9200ek.dtb
dtb-$(CONFIG_ARCH_AT91) += mpa1600.dtb
# sam9260
dtb-$(CONFIG_ARCH_AT91) += animeo_ip.dtb
dtb-$(CONFIG_ARCH_AT91) += at91-qil_a9260.dtb
dtb-$(CONFIG_ARCH_AT91) += aks-cdu.dtb
dtb-$(CONFIG_ARCH_AT91) += ethernut5.dtb
dtb-$(CONFIG_ARCH_AT91) += evk-pro3.dtb
dtb-$(CONFIG_ARCH_AT91) += tny_a9260.dtb
dtb-$(CONFIG_ARCH_AT91) += usb_a9260.dtb
# sam9261
dtb-$(CONFIG_ARCH_AT91) += at91sam9261ek.dtb
# sam9263
dtb-$(CONFIG_ARCH_AT91) += at91sam9263ek.dtb
dtb-$(CONFIG_ARCH_AT91) += tny_a9263.dtb
dtb-$(CONFIG_ARCH_AT91) += usb_a9263.dtb
# sam9g20
dtb-$(CONFIG_ARCH_AT91) += at91-foxg20.dtb
dtb-$(CONFIG_ARCH_AT91) += at91sam9g20ek.dtb
dtb-$(CONFIG_ARCH_AT91) += at91sam9g20ek_2mmc.dtb
dtb-$(CONFIG_ARCH_AT91) += kizbox.dtb
dtb-$(CONFIG_ARCH_AT91) += tny_a9g20.dtb
dtb-$(CONFIG_ARCH_AT91) += usb_a9g20.dtb
dtb-$(CONFIG_ARCH_AT91) += usb_a9g20_lpw.dtb
# sam9g45
dtb-$(CONFIG_ARCH_AT91) += at91sam9m10g45ek.dtb
dtb-$(CONFIG_ARCH_AT91) += pm9g45.dtb
# sam9n12
dtb-$(CONFIG_ARCH_AT91) += at91sam9n12ek.dtb
# sam9rl
dtb-$(CONFIG_ARCH_AT91) += at91sam9rlek.dtb
# sam9x5
dtb-$(CONFIG_ARCH_AT91) += at91-ariag25.dtb
dtb-$(CONFIG_ARCH_AT91) += at91-cosino_mega2560.dtb
dtb-$(CONFIG_ARCH_AT91) += at91sam9g15ek.dtb
dtb-$(CONFIG_ARCH_AT91) += at91sam9g25ek.dtb
dtb-$(CONFIG_ARCH_AT91) += at91sam9g35ek.dtb
dtb-$(CONFIG_ARCH_AT91) += at91sam9x25ek.dtb
dtb-$(CONFIG_ARCH_AT91) += at91sam9x35ek.dtb
# sama5d3
dtb-$(CONFIG_ARCH_AT91)	+= at91-sama5d3_xplained.dtb
dtb-$(CONFIG_ARCH_AT91)	+= sama5d31ek.dtb
dtb-$(CONFIG_ARCH_AT91)	+= sama5d33ek.dtb
dtb-$(CONFIG_ARCH_AT91)	+= sama5d34ek.dtb
dtb-$(CONFIG_ARCH_AT91)	+= sama5d35ek.dtb
dtb-$(CONFIG_ARCH_AT91)	+= sama5d36ek.dtb

dtb-$(CONFIG_ARCH_ATLAS6) += atlas6-evb.dtb
dtb-$(CONFIG_ARCH_AXXIA) += axm5516-amarillo.dtb
dtb-$(CONFIG_ARCH_BCM2835) += bcm2835-rpi-b.dtb
dtb-$(CONFIG_ARCH_BCM_5301X) += bcm4708-netgear-r6250.dtb
dtb-$(CONFIG_ARCH_BCM_MOBILE) += bcm28155-ap.dtb \
	bcm21664-garnet.dtb
dtb-$(CONFIG_ARCH_BERLIN) += \
	berlin2-sony-nsz-gs7.dtb	\
	berlin2cd-google-chromecast.dtb
dtb-$(CONFIG_ARCH_DAVINCI) += da850-enbw-cmc.dtb \
	da850-evm.dtb
dtb-$(CONFIG_ARCH_EFM32) += efm32gg-dk3750.dtb
dtb-$(CONFIG_ARCH_EXYNOS) += exynos4210-origen.dtb \
	exynos4210-smdkv310.dtb \
	exynos4210-trats.dtb \
	exynos4210-universal_c210.dtb \
	exynos4412-odroidx.dtb \
	exynos4412-origen.dtb \
	exynos4412-smdk4412.dtb \
	exynos4412-tiny4412.dtb \
	exynos4412-trats2.dtb \
	exynos5250-arndale.dtb \
	exynos5250-smdk5250.dtb \
	exynos5250-snow.dtb \
	exynos5420-arndale-octa.dtb \
	exynos5420-peach-pit.dtb \
	exynos5420-smdk5420.dtb \
	exynos5440-sd5v1.dtb \
	exynos5440-ssdk5440.dtb
dtb-$(CONFIG_ARCH_HI3xxx) += hi3620-hi4511.dtb
dtb-$(CONFIG_ARCH_HIGHBANK) += highbank.dtb \
	ecx-2000.dtb
dtb-$(CONFIG_ARCH_INTEGRATOR) += integratorap.dtb \
	integratorcp.dtb
dtb-$(CONFIG_ARCH_KEYSTONE) += k2hk-evm.dtb \
	k2l-evm.dtb \
	k2e-evm.dtb
kirkwood := \
	kirkwood-b3.dtb \
	kirkwood-cloudbox.dtb \
	kirkwood-db-88f6281.dtb \
	kirkwood-db-88f6282.dtb \
	kirkwood-dns320.dtb \
	kirkwood-dns325.dtb \
	kirkwood-dockstar.dtb \
	kirkwood-dreamplug.dtb \
	kirkwood-ds109.dtb \
	kirkwood-ds110jv10.dtb \
	kirkwood-ds111.dtb \
	kirkwood-ds209.dtb \
	kirkwood-ds210.dtb \
	kirkwood-ds212.dtb \
	kirkwood-ds212j.dtb \
	kirkwood-ds409.dtb \
	kirkwood-ds409slim.dtb \
	kirkwood-ds411.dtb \
	kirkwood-ds411j.dtb \
	kirkwood-ds411slim.dtb \
	kirkwood-goflexnet.dtb \
	kirkwood-guruplug-server-plus.dtb \
	kirkwood-ib62x0.dtb \
	kirkwood-iconnect.dtb \
	kirkwood-iomega_ix2_200.dtb \
	kirkwood-is2.dtb \
	kirkwood-km_kirkwood.dtb \
	kirkwood-laplug.dtb \
	kirkwood-lschlv2.dtb \
	kirkwood-lsxhl.dtb \
	kirkwood-mplcec4.dtb \
	kirkwood-mv88f6281gtw-ge.dtb \
	kirkwood-netgear_readynas_duo_v2.dtb \
	kirkwood-netgear_readynas_nv+_v2.dtb \
	kirkwood-ns2.dtb \
	kirkwood-ns2lite.dtb \
	kirkwood-ns2max.dtb \
	kirkwood-ns2mini.dtb \
	kirkwood-nsa310.dtb \
	kirkwood-nsa310a.dtb \
	kirkwood-openblocks_a6.dtb \
	kirkwood-openblocks_a7.dtb \
	kirkwood-openrd-base.dtb \
	kirkwood-openrd-client.dtb \
	kirkwood-openrd-ultimate.dtb \
	kirkwood-rd88f6192.dtb \
	kirkwood-rd88f6281-a0.dtb \
	kirkwood-rd88f6281-a1.dtb \
	kirkwood-rs212.dtb \
	kirkwood-rs409.dtb \
	kirkwood-rs411.dtb \
	kirkwood-sheevaplug.dtb \
	kirkwood-sheevaplug-esata.dtb \
	kirkwood-t5325.dtb \
	kirkwood-topkick.dtb \
	kirkwood-ts219-6281.dtb \
	kirkwood-ts219-6282.dtb \
	kirkwood-ts419-6281.dtb \
	kirkwood-ts419-6282.dtb
dtb-$(CONFIG_ARCH_KIRKWOOD) += $(kirkwood)
dtb-$(CONFIG_MACH_KIRKWOOD) += $(kirkwood)
dtb-$(CONFIG_ARCH_LPC32XX) += ea3250.dtb phy3250.dtb
dtb-$(CONFIG_ARCH_MARCO) += marco-evb.dtb
dtb-$(CONFIG_ARCH_MOXART) += moxart-uc7112lx.dtb
dtb-$(CONFIG_ARCH_MXC) += \
	imx25-eukrea-mbimxsd25-baseboard.dtb \
	imx25-karo-tx25.dtb \
	imx25-pdk.dtb \
	imx27-apf27.dtb \
	imx27-apf27dev.dtb \
	imx27-pdk.dtb \
	imx27-phytec-phycore-rdk.dtb \
	imx27-phytec-phycard-s-rdk.dtb \
	imx31-bug.dtb \
	imx35-eukrea-mbimxsd35-baseboard.dtb \
	imx35-pdk.dtb \
	imx50-evk.dtb \
	imx51-apf51.dtb \
	imx51-apf51dev.dtb \
	imx51-babbage.dtb \
	imx51-digi-connectcore-jsk.dtb \
	imx51-eukrea-mbimxsd51-baseboard.dtb \
	imx53-ard.dtb \
	imx53-m53evk.dtb \
	imx53-mba53.dtb \
	imx53-qsb.dtb \
	imx53-qsrb.dtb \
	imx53-smd.dtb \
	imx53-tx53-x03x.dtb \
	imx53-tx53-x13x.dtb \
	imx53-voipac-bsb.dtb \
	imx6dl-cubox-i.dtb \
	imx6dl-dfi-fs700-m60.dtb \
	imx6dl-gw51xx.dtb \
	imx6dl-gw52xx.dtb \
	imx6dl-gw53xx.dtb \
	imx6dl-gw54xx.dtb \
	imx6dl-hummingboard.dtb \
	imx6dl-nitrogen6x.dtb \
	imx6dl-phytec-pbab01.dtb \
	imx6dl-riotboard.dtb \
	imx6dl-sabreauto.dtb \
	imx6dl-sabrelite.dtb \
	imx6dl-sabresd.dtb \
	imx6dl-wandboard.dtb \
	imx6q-arm2.dtb \
	imx6q-cm-fx6.dtb \
	imx6q-cubox-i.dtb \
	imx6q-dfi-fs700-m60.dtb \
	imx6q-dmo-edmqmx6.dtb \
	imx6q-gk802.dtb \
	imx6q-gw51xx.dtb \
	imx6q-gw52xx.dtb \
	imx6q-gw53xx.dtb \
	imx6q-gw5400-a.dtb \
	imx6q-gw54xx.dtb \
	imx6q-nitrogen6x.dtb \
	imx6q-phytec-pbab01.dtb \
	imx6q-sabreauto.dtb \
	imx6q-sabrelite.dtb \
	imx6q-sabresd.dtb \
	imx6q-sbc6x.dtb \
	imx6q-udoo.dtb \
	imx6q-wandboard.dtb \
	imx6sl-evk.dtb \
	vf610-colibri.dtb \
	vf610-cosmic.dtb \
	vf610-twr.dtb
dtb-$(CONFIG_ARCH_MXS) += imx23-evk.dtb \
	imx23-olinuxino.dtb \
	imx23-stmp378x_devb.dtb \
	imx28-apf28.dtb \
	imx28-apf28dev.dtb \
	imx28-apx4devkit.dtb \
	imx28-cfa10036.dtb \
	imx28-cfa10037.dtb \
	imx28-cfa10049.dtb \
	imx28-cfa10055.dtb \
	imx28-cfa10056.dtb \
	imx28-cfa10057.dtb \
	imx28-cfa10058.dtb \
	imx28-duckbill.dtb \
	imx28-eukrea-mbmx283lc.dtb \
	imx28-eukrea-mbmx287lc.dtb \
	imx28-evk.dtb \
	imx28-m28cu3.dtb \
	imx28-m28evk.dtb \
	imx28-sps1.dtb \
	imx28-tx28.dtb
dtb-$(CONFIG_ARCH_NOMADIK) += ste-nomadik-s8815.dtb
dtb-$(CONFIG_ARCH_NSPIRE) += nspire-cx.dtb \
	nspire-tp.dtb \
	nspire-clp.dtb
dtb-$(CONFIG_ARCH_OMAP2) += omap2420-h4.dtb \
	omap2420-n800.dtb \
	omap2420-n810.dtb \
	omap2420-n810-wimax.dtb \
	omap2430-sdp.dtb
dtb-$(CONFIG_ARCH_OMAP3) += am3517-craneboard.dtb \
	am3517-evm.dtb \
	am3517_mt_ventoux.dtb \
	omap3430-sdp.dtb \
	omap3-beagle.dtb \
	omap3-beagle-xm.dtb \
	omap3-beagle-xm-ab.dtb \
	omap3-cm-t3517.dtb \
	omap3-cm-t3530.dtb \
	omap3-cm-t3730.dtb \
	omap3-devkit8000.dtb \
	omap3-evm.dtb \
	omap3-evm-37xx.dtb \
	omap3-gta04.dtb \
	omap3-igep0020.dtb \
	omap3-igep0030.dtb \
	omap3-ldp.dtb \
	omap3-lilly-dbb056.dtb \
	omap3-n900.dtb \
	omap3-n9.dtb \
	omap3-n950.dtb \
	omap3-overo-alto35.dtb \
	omap3-overo-chestnut43.dtb \
	omap3-overo-gallop43.dtb \
	omap3-overo-palo43.dtb \
	omap3-overo-storm-alto35.dtb \
	omap3-overo-storm-chestnut43.dtb \
	omap3-overo-storm-gallop43.dtb \
	omap3-overo-storm-palo43.dtb \
	omap3-overo-storm-summit.dtb \
	omap3-overo-storm-tobi.dtb \
	omap3-overo-summit.dtb \
	omap3-overo-tobi.dtb \
	omap3-sbc-t3517.dtb \
	omap3-sbc-t3530.dtb \
	omap3-sbc-t3730.dtb \
	omap3-zoom3.dtb
dtb-$(CONFIG_SOC_AM33XX) += am335x-base0033.dtb \
	am335x-bone.dtb \
	am335x-boneblack.dtb \
	am335x-evm.dtb \
	am335x-evmsk.dtb \
	am335x-nano.dtb
dtb-$(CONFIG_ARCH_OMAP4) += omap4-duovero-parlor.dtb \
	omap4-panda.dtb \
	omap4-panda-a4.dtb \
	omap4-panda-es.dtb \
	omap4-sdp.dtb \
	omap4-sdp-es23plus.dtb \
<<<<<<< HEAD
	omap5-uevm.dtb \
	am335x-evm.dtb \
	am335x-evmsk.dtb \
	am335x-bone.dtb \
	am335x-boneblack.dtb \
	am335x-nano.dtb \
	am335x-base0033.dtb \
	am3517-craneboard.dtb \
	am3517-evm.dtb \
	am3517_mt_ventoux.dtb \
	am43x-epos-evm.dtb \
	am437x-gp-evm.dtb \
	dra7-evm.dtb
=======
	omap4-var-dvk-om44.dtb \
	omap4-var-stk-om44.dtb
dtb-$(CONFIG_SOC_AM43XX) += am43x-epos-evm.dtb \
	am437x-gp-evm.dtb
dtb-$(CONFIG_SOC_OMAP5) += omap5-cm-t54.dtb \
	omap5-sbc-t54.dtb \
	omap5-uevm.dtb
dtb-$(CONFIG_SOC_DRA7XX) += dra7-evm.dtb \
	dra72-evm.dtb
>>>>>>> f5196776
dtb-$(CONFIG_ARCH_ORION5X) += orion5x-lacie-d2-network.dtb \
	orion5x-lacie-ethernet-disk-mini-v2.dtb \
	orion5x-maxtor-shared-storage-2.dtb \
	orion5x-rd88f5182-nas.dtb
dtb-$(CONFIG_ARCH_PRIMA2) += prima2-evb.dtb
dtb-$(CONFIG_ARCH_QCOM) += qcom-msm8660-surf.dtb \
	qcom-msm8960-cdp.dtb \
	qcom-apq8074-dragonboard.dtb
dtb-$(CONFIG_ARCH_S3C24XX) += s3c2416-smdk2416.dtb
dtb-$(CONFIG_ARCH_S3C64XX) += s3c6410-mini6410.dtb \
	s3c6410-smdk6410.dtb
dtb-$(CONFIG_ARCH_SHMOBILE_LEGACY) += r7s72100-genmai.dtb \
	r8a7740-armadillo800eva.dtb \
	r8a7778-bockw.dtb \
	r8a7778-bockw-reference.dtb \
	r8a7740-armadillo800eva-reference.dtb \
	r8a7779-marzen.dtb \
	r8a7779-marzen-reference.dtb \
	r8a7791-koelsch.dtb \
	r8a7790-lager.dtb \
	sh73a0-kzm9g.dtb \
	sh73a0-kzm9g-reference.dtb \
	r8a73a4-ape6evm.dtb \
	r8a73a4-ape6evm-reference.dtb \
	sh7372-mackerel.dtb
dtb-$(CONFIG_ARCH_SHMOBILE_MULTI) += emev2-kzm9d.dtb \
	r8a7791-henninger.dtb \
	r7s72100-genmai.dtb \
	r8a7791-koelsch.dtb \
	r8a7790-lager.dtb
dtb-$(CONFIG_ARCH_SOCFPGA) += socfpga_arria5_socdk.dtb \
	socfpga_cyclone5_socdk.dtb \
	socfpga_cyclone5_sockit.dtb \
	socfpga_cyclone5_socrates.dtb \
	socfpga_vt.dtb
dtb-$(CONFIG_ARCH_SPEAR13XX) += spear1310-evb.dtb \
	spear1340-evb.dtb
dtb-$(CONFIG_ARCH_SPEAR3XX)+= spear300-evb.dtb \
	spear310-evb.dtb \
	spear320-evb.dtb \
	spear320-hmi.dtb
dtb-$(CONFIG_ARCH_SPEAR6XX)+= spear600-evb.dtb
dtb-$(CONFIG_ARCH_STI)+= stih407-b2120.dtb \
	stih415-b2000.dtb \
	stih415-b2020.dtb \
	stih416-b2000.dtb \
	stih416-b2020.dtb \
	stih416-b2020-revE.dtb
dtb-$(CONFIG_MACH_SUN4I) += \
	sun4i-a10-a1000.dtb \
	sun4i-a10-cubieboard.dtb \
	sun4i-a10-mini-xplus.dtb \
	sun4i-a10-hackberry.dtb \
	sun4i-a10-inet97fv2.dtb \
	sun4i-a10-olinuxino-lime.dtb \
	sun4i-a10-pcduino.dtb
dtb-$(CONFIG_MACH_SUN5I) += \
	sun5i-a10s-olinuxino-micro.dtb \
	sun5i-a10s-r7-tv-dongle.dtb \
	sun5i-a13-olinuxino.dtb \
	sun5i-a13-olinuxino-micro.dtb
dtb-$(CONFIG_MACH_SUN6I) += \
	sun6i-a31-app4-evb1.dtb \
	sun6i-a31-colombus.dtb \
	sun6i-a31-m9.dtb
dtb-$(CONFIG_MACH_SUN7I) += \
	sun7i-a20-cubieboard2.dtb \
	sun7i-a20-cubietruck.dtb \
	sun7i-a20-i12-tvbox.dtb \
	sun7i-a20-olinuxino-micro.dtb
dtb-$(CONFIG_ARCH_TEGRA) += tegra20-harmony.dtb \
	tegra20-iris-512.dtb \
	tegra20-medcom-wide.dtb \
	tegra20-paz00.dtb \
	tegra20-plutux.dtb \
	tegra20-seaboard.dtb \
	tegra20-tec.dtb \
	tegra20-trimslice.dtb \
	tegra20-ventana.dtb \
	tegra20-whistler.dtb \
	tegra30-beaver.dtb \
	tegra30-cardhu-a02.dtb \
	tegra30-cardhu-a04.dtb \
	tegra30-colibri-eval-v3.dtb \
	tegra114-dalmore.dtb \
	tegra114-roth.dtb \
	tegra114-tn7.dtb \
	tegra124-jetson-tk1.dtb \
	tegra124-venice2.dtb
dtb-$(CONFIG_ARCH_U300) += ste-u300.dtb
dtb-$(CONFIG_ARCH_U8500) += ste-snowball.dtb \
	ste-hrefprev60-stuib.dtb \
	ste-hrefprev60-tvk.dtb \
	ste-hrefv60plus-stuib.dtb \
	ste-hrefv60plus-tvk.dtb \
	ste-ccu8540.dtb \
	ste-ccu9540.dtb
dtb-$(CONFIG_ARCH_VERSATILE) += versatile-ab.dtb \
	versatile-pb.dtb
dtb-$(CONFIG_ARCH_VEXPRESS) += vexpress-v2p-ca5s.dtb \
	vexpress-v2p-ca9.dtb \
	vexpress-v2p-ca15-tc1.dtb \
	vexpress-v2p-ca15_a7.dtb
dtb-$(CONFIG_ARCH_VIRT) += xenvm-4.2.dtb
dtb-$(CONFIG_ARCH_VT8500) += vt8500-bv07.dtb \
	wm8505-ref.dtb \
	wm8650-mid.dtb \
	wm8750-apc8750.dtb \
	wm8850-w70v2.dtb
dtb-$(CONFIG_ARCH_ZYNQ) += zynq-zc702.dtb \
	zynq-zc706.dtb \
	zynq-zed.dtb
dtb-$(CONFIG_MACH_ARMADA_370) += \
	armada-370-db.dtb \
	armada-370-mirabox.dtb \
	armada-370-netgear-rn102.dtb \
	armada-370-netgear-rn104.dtb \
	armada-370-rd.dtb
dtb-$(CONFIG_MACH_ARMADA_375) += \
	armada-375-db.dtb
dtb-$(CONFIG_MACH_ARMADA_38X) += \
	armada-385-db.dtb \
	armada-385-rd.dtb
dtb-$(CONFIG_MACH_ARMADA_XP) += \
	armada-xp-axpwifiap.dtb \
	armada-xp-db.dtb \
	armada-xp-gp.dtb \
	armada-xp-netgear-rn2120.dtb \
	armada-xp-matrix.dtb \
	armada-xp-openblocks-ax3-4.dtb
dtb-$(CONFIG_MACH_DOVE) += dove-cm-a510.dtb \
	dove-cubox.dtb \
	dove-d2plug.dtb \
	dove-d3plug.dtb \
	dove-dove-db.dtb

targets += dtbs dtbs_install
targets += $(dtb-y)
endif

# *.dtb used to be generated in the directory above. Clean out the
# old build results so people don't accidentally use them.
dtbs: $(addprefix $(obj)/, $(dtb-y))
	$(Q)rm -f $(obj)/../*.dtb

clean-files := *.dtb

dtbs_install: $(addsuffix _dtbinst_, $(dtb-y))<|MERGE_RESOLUTION|>--- conflicted
+++ resolved
@@ -294,21 +294,6 @@
 	omap4-panda-es.dtb \
 	omap4-sdp.dtb \
 	omap4-sdp-es23plus.dtb \
-<<<<<<< HEAD
-	omap5-uevm.dtb \
-	am335x-evm.dtb \
-	am335x-evmsk.dtb \
-	am335x-bone.dtb \
-	am335x-boneblack.dtb \
-	am335x-nano.dtb \
-	am335x-base0033.dtb \
-	am3517-craneboard.dtb \
-	am3517-evm.dtb \
-	am3517_mt_ventoux.dtb \
-	am43x-epos-evm.dtb \
-	am437x-gp-evm.dtb \
-	dra7-evm.dtb
-=======
 	omap4-var-dvk-om44.dtb \
 	omap4-var-stk-om44.dtb
 dtb-$(CONFIG_SOC_AM43XX) += am43x-epos-evm.dtb \
@@ -318,7 +303,6 @@
 	omap5-uevm.dtb
 dtb-$(CONFIG_SOC_DRA7XX) += dra7-evm.dtb \
 	dra72-evm.dtb
->>>>>>> f5196776
 dtb-$(CONFIG_ARCH_ORION5X) += orion5x-lacie-d2-network.dtb \
 	orion5x-lacie-ethernet-disk-mini-v2.dtb \
 	orion5x-maxtor-shared-storage-2.dtb \
