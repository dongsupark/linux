--- conflicted
+++ resolved
@@ -67,11 +67,8 @@
 	integratorcp.dtb
 dtb-$(CONFIG_ARCH_LPC32XX) += ea3250.dtb phy3250.dtb
 dtb-$(CONFIG_ARCH_KIRKWOOD) += kirkwood-cloudbox.dtb \
-<<<<<<< HEAD
-=======
 	kirkwood-db-88f6281.dtb \
 	kirkwood-db-88f6282.dtb \
->>>>>>> d0e0ac97
 	kirkwood-dns320.dtb \
 	kirkwood-dns325.dtb \
 	kirkwood-dockstar.dtb \
@@ -113,22 +110,15 @@
 	imx27-apf27.dtb \
 	imx27-apf27dev.dtb \
 	imx27-pdk.dtb \
-<<<<<<< HEAD
-	imx27-phytec-phycore.dtb \
-=======
 	imx27-phytec-phycore-som.dtb \
 	imx27-phytec-phycore-rdk.dtb \
->>>>>>> d0e0ac97
 	imx31-bug.dtb \
 	imx51-apf51.dtb \
 	imx51-apf51dev.dtb \
 	imx51-babbage.dtb \
 	imx53-ard.dtb \
 	imx53-evk.dtb \
-<<<<<<< HEAD
-=======
 	imx53-m53evk.dtb \
->>>>>>> d0e0ac97
 	imx53-mba53.dtb \
 	imx53-qsb.dtb \
 	imx53-smd.dtb \
@@ -140,13 +130,9 @@
 	imx6q-sabreauto.dtb \
 	imx6q-sabrelite.dtb \
 	imx6q-sabresd.dtb \
-<<<<<<< HEAD
-	imx6q-sbc6x.dtb
-=======
 	imx6q-sbc6x.dtb \
 	imx6sl-evk.dtb \
 	vf610-twr.dtb
->>>>>>> d0e0ac97
 dtb-$(CONFIG_ARCH_MXS) += imx23-evk.dtb \
 	imx23-olinuxino.dtb \
 	imx23-stmp378x_devb.dtb \
@@ -163,12 +149,9 @@
 	imx28-sps1.dtb \
 	imx28-tx28.dtb
 dtb-$(CONFIG_ARCH_NOMADIK) += ste-nomadik-s8815.dtb
-<<<<<<< HEAD
-=======
 dtb-$(CONFIG_ARCH_NSPIRE) += nspire-cx.dtb \
 	nspire-tp.dtb \
 	nspire-clp.dtb
->>>>>>> d0e0ac97
 dtb-$(CONFIG_ARCH_OMAP2PLUS) += omap2420-h4.dtb \
 	omap3430-sdp.dtb \
 	omap3-beagle.dtb \
@@ -202,10 +185,7 @@
 dtb-$(CONFIG_ARCH_SHMOBILE) += emev2-kzm9d.dtb \
 	r8a7740-armadillo800eva.dtb \
 	r8a7778-bockw.dtb \
-<<<<<<< HEAD
-=======
 	r8a7740-armadillo800eva-reference.dtb \
->>>>>>> d0e0ac97
 	r8a7779-marzen-reference.dtb \
 	r8a7790-lager.dtb \
 	sh73a0-kzm9g.dtb \
@@ -221,21 +201,15 @@
 	spear320-evb.dtb \
 	spear320-hmi.dtb
 dtb-$(CONFIG_ARCH_SPEAR6XX)+= spear600-evb.dtb
-<<<<<<< HEAD
-=======
 dtb-$(CONFIG_ARCH_STI)+= stih415-b2000.dtb \
 	stih416-b2000.dtb \
 	stih415-b2020.dtb \
 	stih416-b2020.dtb
->>>>>>> d0e0ac97
 dtb-$(CONFIG_ARCH_SUNXI) += \
 	sun4i-a10-cubieboard.dtb \
 	sun4i-a10-mini-xplus.dtb \
 	sun4i-a10-hackberry.dtb \
-<<<<<<< HEAD
-=======
 	sun5i-a10s-olinuxino-micro.dtb \
->>>>>>> d0e0ac97
 	sun5i-a13-olinuxino.dtb
 dtb-$(CONFIG_ARCH_TEGRA) += tegra20-harmony.dtb \
 	tegra20-iris-512.dtb \
@@ -254,10 +228,7 @@
 	tegra114-pluto.dtb
 dtb-$(CONFIG_ARCH_VERSATILE) += versatile-ab.dtb \
 	versatile-pb.dtb
-<<<<<<< HEAD
-=======
 dtb-$(CONFIG_ARCH_U300) += ste-u300.dtb
->>>>>>> d0e0ac97
 dtb-$(CONFIG_ARCH_VEXPRESS) += vexpress-v2p-ca5s.dtb \
 	vexpress-v2p-ca9.dtb \
 	vexpress-v2p-ca15-tc1.dtb \
@@ -266,16 +237,11 @@
 dtb-$(CONFIG_ARCH_VT8500) += vt8500-bv07.dtb \
 	wm8505-ref.dtb \
 	wm8650-mid.dtb \
-<<<<<<< HEAD
-	wm8850-w70v2.dtb
-dtb-$(CONFIG_ARCH_ZYNQ) += zynq-zc702.dtb
-=======
 	wm8750-apc8750.dtb \
 	wm8850-w70v2.dtb
 dtb-$(CONFIG_ARCH_ZYNQ) += zynq-zc702.dtb \
 	zynq-zc706.dtb \
 	zynq-zed.dtb
->>>>>>> d0e0ac97
 
 targets += dtbs
 targets += $(dtb-y)
