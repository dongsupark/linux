ifeq ($(CONFIG_OF),y)

# Keep at91 dtb files sorted alphabetically for each SoC
# rm9200
dtb-$(CONFIG_ARCH_AT91) += at91rm9200ek.dtb
dtb-$(CONFIG_ARCH_AT91) += mpa1600.dtb
# sam9260
dtb-$(CONFIG_ARCH_AT91) += animeo_ip.dtb
dtb-$(CONFIG_ARCH_AT91) += at91-qil_a9260.dtb
dtb-$(CONFIG_ARCH_AT91) += aks-cdu.dtb
dtb-$(CONFIG_ARCH_AT91) += ethernut5.dtb
dtb-$(CONFIG_ARCH_AT91) += evk-pro3.dtb
dtb-$(CONFIG_ARCH_AT91) += tny_a9260.dtb
dtb-$(CONFIG_ARCH_AT91) += usb_a9260.dtb
# sam9261
dtb-$(CONFIG_ARCH_AT91) += at91sam9261ek.dtb
# sam9263
dtb-$(CONFIG_ARCH_AT91) += at91sam9263ek.dtb
dtb-$(CONFIG_ARCH_AT91) += tny_a9263.dtb
dtb-$(CONFIG_ARCH_AT91) += usb_a9263.dtb
# sam9g20
dtb-$(CONFIG_ARCH_AT91) += at91-foxg20.dtb
dtb-$(CONFIG_ARCH_AT91) += at91sam9g20ek.dtb
dtb-$(CONFIG_ARCH_AT91) += at91sam9g20ek_2mmc.dtb
dtb-$(CONFIG_ARCH_AT91) += kizbox.dtb
dtb-$(CONFIG_ARCH_AT91) += tny_a9g20.dtb
dtb-$(CONFIG_ARCH_AT91) += usb_a9g20.dtb
dtb-$(CONFIG_ARCH_AT91) += usb_a9g20_lpw.dtb
# sam9g45
dtb-$(CONFIG_ARCH_AT91) += at91sam9m10g45ek.dtb
dtb-$(CONFIG_ARCH_AT91) += pm9g45.dtb
# sam9n12
dtb-$(CONFIG_ARCH_AT91) += at91sam9n12ek.dtb
# sam9rl
dtb-$(CONFIG_ARCH_AT91) += at91sam9rlek.dtb
# sam9x5
dtb-$(CONFIG_ARCH_AT91) += at91-ariag25.dtb
dtb-$(CONFIG_ARCH_AT91) += at91-cosino_mega2560.dtb
dtb-$(CONFIG_ARCH_AT91) += at91sam9g15ek.dtb
dtb-$(CONFIG_ARCH_AT91) += at91sam9g25ek.dtb
dtb-$(CONFIG_ARCH_AT91) += at91sam9g35ek.dtb
dtb-$(CONFIG_ARCH_AT91) += at91sam9x25ek.dtb
dtb-$(CONFIG_ARCH_AT91) += at91sam9x35ek.dtb
# sama5d3
dtb-$(CONFIG_ARCH_AT91)	+= at91-sama5d3_xplained.dtb
dtb-$(CONFIG_ARCH_AT91)	+= sama5d31ek.dtb
dtb-$(CONFIG_ARCH_AT91)	+= sama5d33ek.dtb
dtb-$(CONFIG_ARCH_AT91)	+= sama5d34ek.dtb
dtb-$(CONFIG_ARCH_AT91)	+= sama5d35ek.dtb
dtb-$(CONFIG_ARCH_AT91)	+= sama5d36ek.dtb

dtb-$(CONFIG_ARCH_ATLAS6) += atlas6-evb.dtb
dtb-$(CONFIG_ARCH_BCM2835) += bcm2835-rpi-b.dtb
dtb-$(CONFIG_ARCH_BCM_MOBILE) += bcm28155-ap.dtb \
	bcm21664-garnet.dtb
dtb-$(CONFIG_ARCH_BCM2835) += bcm2835-rpi-b.dtb
dtb-$(CONFIG_ARCH_BCM_5301X) += bcm4708-netgear-r6250.dtb
dtb-$(CONFIG_ARCH_BERLIN) += \
	berlin2-sony-nsz-gs7.dtb	\
	berlin2cd-google-chromecast.dtb
dtb-$(CONFIG_ARCH_DAVINCI) += da850-enbw-cmc.dtb \
	da850-evm.dtb
dtb-$(CONFIG_ARCH_EFM32) += efm32gg-dk3750.dtb
dtb-$(CONFIG_ARCH_EXYNOS) += exynos4210-origen.dtb \
	exynos4210-smdkv310.dtb \
	exynos4210-trats.dtb \
	exynos4210-universal_c210.dtb \
	exynos4412-odroidx.dtb \
	exynos4412-origen.dtb \
	exynos4412-smdk4412.dtb \
	exynos4412-tiny4412.dtb \
	exynos4412-trats2.dtb \
	exynos5250-arndale.dtb \
	exynos5250-smdk5250.dtb \
	exynos5250-snow.dtb \
	exynos5420-arndale-octa.dtb \
	exynos5420-smdk5420.dtb \
	exynos5440-sd5v1.dtb \
	exynos5440-ssdk5440.dtb
dtb-$(CONFIG_ARCH_HI3xxx) += hi3620-hi4511.dtb
dtb-$(CONFIG_ARCH_HIGHBANK) += highbank.dtb \
	ecx-2000.dtb
dtb-$(CONFIG_ARCH_INTEGRATOR) += integratorap.dtb \
	integratorcp.dtb
dtb-$(CONFIG_ARCH_KEYSTONE) += k2hk-evm.dtb \
	k2l-evm.dtb \
	k2e-evm.dtb
kirkwood := \
	kirkwood-b3.dtb \
	kirkwood-cloudbox.dtb \
	kirkwood-db-88f6281.dtb \
	kirkwood-db-88f6282.dtb \
	kirkwood-dns320.dtb \
	kirkwood-dns325.dtb \
	kirkwood-dockstar.dtb \
	kirkwood-dreamplug.dtb \
	kirkwood-ds109.dtb \
	kirkwood-ds110jv10.dtb \
	kirkwood-ds111.dtb \
	kirkwood-ds209.dtb \
	kirkwood-ds210.dtb \
	kirkwood-ds212.dtb \
	kirkwood-ds212j.dtb \
	kirkwood-ds409.dtb \
	kirkwood-ds409slim.dtb \
	kirkwood-ds411.dtb \
	kirkwood-ds411j.dtb \
	kirkwood-ds411slim.dtb \
	kirkwood-goflexnet.dtb \
	kirkwood-guruplug-server-plus.dtb \
	kirkwood-ib62x0.dtb \
	kirkwood-iconnect.dtb \
	kirkwood-iomega_ix2_200.dtb \
	kirkwood-is2.dtb \
	kirkwood-km_kirkwood.dtb \
	kirkwood-laplug.dtb \
	kirkwood-lschlv2.dtb \
	kirkwood-lsxhl.dtb \
	kirkwood-mplcec4.dtb \
	kirkwood-mv88f6281gtw-ge.dtb \
	kirkwood-netgear_readynas_duo_v2.dtb \
	kirkwood-netgear_readynas_nv+_v2.dtb \
	kirkwood-ns2.dtb \
	kirkwood-ns2lite.dtb \
	kirkwood-ns2max.dtb \
	kirkwood-ns2mini.dtb \
	kirkwood-nsa310.dtb \
	kirkwood-nsa310a.dtb \
	kirkwood-openblocks_a6.dtb \
	kirkwood-openblocks_a7.dtb \
	kirkwood-rd88f6192.dtb \
	kirkwood-rd88f6281-a0.dtb \
	kirkwood-rd88f6281-a1.dtb \
	kirkwood-rs212.dtb \
	kirkwood-rs409.dtb \
	kirkwood-rs411.dtb \
	kirkwood-sheevaplug.dtb \
	kirkwood-sheevaplug-esata.dtb \
	kirkwood-t5325.dtb \
	kirkwood-topkick.dtb \
	kirkwood-ts219-6281.dtb \
	kirkwood-ts219-6282.dtb \
	kirkwood-ts419-6281.dtb \
	kirkwood-ts419-6282.dtb
dtb-$(CONFIG_ARCH_KIRKWOOD) += $(kirkwood)
dtb-$(CONFIG_MACH_KIRKWOOD) += $(kirkwood)
dtb-$(CONFIG_ARCH_LPC32XX) += ea3250.dtb phy3250.dtb
dtb-$(CONFIG_ARCH_MARCO) += marco-evb.dtb
dtb-$(CONFIG_ARCH_MOXART) += moxart-uc7112lx.dtb
dtb-$(CONFIG_ARCH_MXC) += \
	imx25-eukrea-mbimxsd25-baseboard.dtb \
	imx25-karo-tx25.dtb \
	imx25-pdk.dtb \
	imx27-apf27.dtb \
	imx27-apf27dev.dtb \
	imx27-pdk.dtb \
	imx27-phytec-phycore-rdk.dtb \
	imx27-phytec-phycard-s-rdk.dtb \
	imx31-bug.dtb \
	imx35-eukrea-mbimxsd35-baseboard.dtb \
<<<<<<< HEAD
=======
	imx35-pdk.dtb \
>>>>>>> ec75de15
	imx50-evk.dtb \
	imx51-apf51.dtb \
	imx51-apf51dev.dtb \
	imx51-babbage.dtb \
	imx51-eukrea-mbimxsd51-baseboard.dtb \
	imx53-ard.dtb \
	imx53-m53evk.dtb \
	imx53-mba53.dtb \
	imx53-qsb.dtb \
	imx53-qsrb.dtb \
	imx53-smd.dtb \
	imx53-tx53-x03x.dtb \
	imx53-tx53-x13x.dtb \
	imx53-voipac-bsb.dtb \
	imx6dl-cubox-i.dtb \
	imx6dl-dfi-fs700-m60.dtb \
	imx6dl-gw51xx.dtb \
	imx6dl-gw52xx.dtb \
	imx6dl-gw53xx.dtb \
	imx6dl-gw54xx.dtb \
	imx6dl-hummingboard.dtb \
	imx6dl-nitrogen6x.dtb \
	imx6dl-sabreauto.dtb \
	imx6dl-sabrelite.dtb \
	imx6dl-sabresd.dtb \
	imx6dl-wandboard.dtb \
	imx6q-arm2.dtb \
	imx6q-cm-fx6.dtb \
	imx6q-cubox-i.dtb \
	imx6q-dfi-fs700-m60.dtb \
	imx6q-dmo-edmqmx6.dtb \
	imx6q-gk802.dtb \
	imx6q-gw51xx.dtb \
	imx6q-gw52xx.dtb \
	imx6q-gw53xx.dtb \
	imx6q-gw5400-a.dtb \
	imx6q-gw54xx.dtb \
	imx6q-nitrogen6x.dtb \
	imx6q-phytec-pbab01.dtb \
	imx6q-sabreauto.dtb \
	imx6q-sabrelite.dtb \
	imx6q-sabresd.dtb \
	imx6q-sbc6x.dtb \
	imx6q-udoo.dtb \
	imx6q-wandboard.dtb \
	imx6sl-evk.dtb \
	vf610-cosmic.dtb \
	vf610-twr.dtb
dtb-$(CONFIG_ARCH_MXS) += imx23-evk.dtb \
	imx23-olinuxino.dtb \
	imx23-stmp378x_devb.dtb \
	imx28-apf28.dtb \
	imx28-apf28dev.dtb \
	imx28-apx4devkit.dtb \
	imx28-cfa10036.dtb \
	imx28-cfa10037.dtb \
	imx28-cfa10049.dtb \
	imx28-cfa10055.dtb \
	imx28-cfa10056.dtb \
	imx28-cfa10057.dtb \
	imx28-cfa10058.dtb \
	imx28-duckbill.dtb \
	imx28-eukrea-mbmx283lc.dtb \
	imx28-eukrea-mbmx287lc.dtb \
	imx28-evk.dtb \
	imx28-m28cu3.dtb \
	imx28-m28evk.dtb \
	imx28-sps1.dtb \
	imx28-tx28.dtb
dtb-$(CONFIG_ARCH_NOMADIK) += ste-nomadik-s8815.dtb
dtb-$(CONFIG_ARCH_NSPIRE) += nspire-cx.dtb \
	nspire-tp.dtb \
	nspire-clp.dtb
dtb-$(CONFIG_ARCH_OMAP2PLUS) += omap2420-h4.dtb \
	omap2430-sdp.dtb \
	omap2420-n800.dtb \
	omap2420-n810.dtb \
	omap2420-n810-wimax.dtb \
	omap3430-sdp.dtb \
	omap3-beagle.dtb \
	omap3-cm-t3517.dtb \
	omap3-sbc-t3517.dtb \
	omap3-cm-t3530.dtb \
	omap3-sbc-t3530.dtb \
	omap3-cm-t3730.dtb \
	omap3-sbc-t3730.dtb \
	omap3-devkit8000.dtb \
	omap3-beagle-xm.dtb \
	omap3-evm.dtb \
	omap3-evm-37xx.dtb \
	omap3-ldp.dtb \
	omap3-n900.dtb \
	omap3-n9.dtb \
	omap3-n950.dtb \
	omap3-overo-alto35.dtb \
	omap3-overo-storm-alto35.dtb \
	omap3-overo-chestnut43.dtb \
	omap3-overo-storm-chestnut43.dtb \
	omap3-overo-gallop43.dtb \
	omap3-overo-storm-gallop43.dtb \
	omap3-overo-palo43.dtb \
	omap3-overo-storm-palo43.dtb \
	omap3-overo-summit.dtb \
	omap3-overo-storm-summit.dtb \
	omap3-overo-tobi.dtb \
	omap3-overo-storm-tobi.dtb \
	omap3-gta04.dtb \
	omap3-igep0020.dtb \
	omap3-igep0030.dtb \
	omap3-lilly-dbb056.dtb \
	omap3-zoom3.dtb \
	omap4-duovero-parlor.dtb \
	omap4-panda.dtb \
	omap4-panda-a4.dtb \
	omap4-panda-es.dtb \
	omap4-var-som.dtb \
	omap4-sdp.dtb \
	omap4-sdp-es23plus.dtb \
	omap5-uevm.dtb \
	am335x-evm.dtb \
	am335x-evmsk.dtb \
	am335x-bone.dtb \
	am335x-boneblack.dtb \
	am335x-nano.dtb \
	am335x-base0033.dtb \
	am3517-craneboard.dtb \
	am3517-evm.dtb \
	am3517_mt_ventoux.dtb \
	am43x-epos-evm.dtb \
	am437x-gp-evm.dtb \
	dra7-evm.dtb
dtb-$(CONFIG_ARCH_ORION5X) += orion5x-lacie-ethernet-disk-mini-v2.dtb
dtb-$(CONFIG_ARCH_PRIMA2) += prima2-evb.dtb
dtb-$(CONFIG_ARCH_QCOM) += qcom-msm8660-surf.dtb \
	qcom-msm8960-cdp.dtb \
	qcom-apq8074-dragonboard.dtb
dtb-$(CONFIG_ARCH_U8500) += ste-snowball.dtb \
	ste-hrefprev60-stuib.dtb \
	ste-hrefprev60-tvk.dtb \
	ste-hrefv60plus-stuib.dtb \
	ste-hrefv60plus-tvk.dtb \
	ste-ccu8540.dtb \
	ste-ccu9540.dtb
dtb-$(CONFIG_ARCH_S3C24XX) += s3c2416-smdk2416.dtb
dtb-$(CONFIG_ARCH_S3C64XX) += s3c6410-mini6410.dtb \
	s3c6410-smdk6410.dtb
dtb-$(CONFIG_ARCH_SHMOBILE_LEGACY) += emev2-kzm9d.dtb \
	r7s72100-genmai.dtb \
	r7s72100-genmai-reference.dtb \
	r8a7740-armadillo800eva.dtb \
	r8a7778-bockw.dtb \
	r8a7778-bockw-reference.dtb \
	r8a7740-armadillo800eva-reference.dtb \
	r8a7779-marzen.dtb \
	r8a7779-marzen-reference.dtb \
	r8a7791-koelsch.dtb \
	r8a7790-lager.dtb \
	sh73a0-kzm9g.dtb \
	sh73a0-kzm9g-reference.dtb \
	r8a73a4-ape6evm.dtb \
	r8a73a4-ape6evm-reference.dtb \
	sh7372-mackerel.dtb
dtb-$(CONFIG_ARCH_SHMOBILE_MULTI) += emev2-kzm9d.dtb \
	r7s72100-genmai-reference.dtb \
	r8a7791-koelsch.dtb \
	r8a7790-lager.dtb
dtb-$(CONFIG_ARCH_SOCFPGA) += socfpga_arria5_socdk.dtb \
	socfpga_cyclone5_socdk.dtb \
	socfpga_cyclone5_sockit.dtb \
	socfpga_vt.dtb
dtb-$(CONFIG_ARCH_SPEAR13XX) += spear1310-evb.dtb \
	spear1340-evb.dtb
dtb-$(CONFIG_ARCH_SPEAR3XX)+= spear300-evb.dtb \
	spear310-evb.dtb \
	spear320-evb.dtb \
	spear320-hmi.dtb
dtb-$(CONFIG_ARCH_SPEAR6XX)+= spear600-evb.dtb
dtb-$(CONFIG_ARCH_STI)+= stih415-b2000.dtb \
	stih416-b2000.dtb \
	stih415-b2020.dtb \
	stih416-b2020.dtb
dtb-$(CONFIG_ARCH_SUNXI) += \
	sun4i-a10-a1000.dtb \
	sun4i-a10-cubieboard.dtb \
	sun4i-a10-mini-xplus.dtb \
	sun4i-a10-hackberry.dtb \
	sun4i-a10-inet97fv2.dtb \
	sun4i-a10-olinuxino-lime.dtb \
	sun4i-a10-pcduino.dtb \
	sun5i-a10s-olinuxino-micro.dtb \
	sun5i-a13-olinuxino.dtb \
	sun5i-a13-olinuxino-micro.dtb \
	sun6i-a31-colombus.dtb \
	sun7i-a20-cubieboard2.dtb \
	sun7i-a20-cubietruck.dtb \
	sun7i-a20-olinuxino-micro.dtb
dtb-$(CONFIG_ARCH_TEGRA) += tegra20-harmony.dtb \
	tegra20-iris-512.dtb \
	tegra20-medcom-wide.dtb \
	tegra20-paz00.dtb \
	tegra20-plutux.dtb \
	tegra20-seaboard.dtb \
	tegra20-tec.dtb \
	tegra20-trimslice.dtb \
	tegra20-ventana.dtb \
	tegra20-whistler.dtb \
	tegra30-beaver.dtb \
	tegra30-cardhu-a02.dtb \
	tegra30-cardhu-a04.dtb \
	tegra114-dalmore.dtb \
	tegra124-venice2.dtb
dtb-$(CONFIG_ARCH_VERSATILE) += versatile-ab.dtb \
	versatile-pb.dtb
dtb-$(CONFIG_ARCH_U300) += ste-u300.dtb
dtb-$(CONFIG_ARCH_VEXPRESS) += vexpress-v2p-ca5s.dtb \
	vexpress-v2p-ca9.dtb \
	vexpress-v2p-ca15-tc1.dtb \
	vexpress-v2p-ca15_a7.dtb
dtb-$(CONFIG_ARCH_VIRT) += xenvm-4.2.dtb
dtb-$(CONFIG_ARCH_VT8500) += vt8500-bv07.dtb \
	wm8505-ref.dtb \
	wm8650-mid.dtb \
	wm8750-apc8750.dtb \
	wm8850-w70v2.dtb
dtb-$(CONFIG_ARCH_ZYNQ) += zynq-zc702.dtb \
	zynq-zc706.dtb \
	zynq-zed.dtb
dtb-$(CONFIG_MACH_ARMADA_370) += \
	armada-370-db.dtb \
	armada-370-mirabox.dtb \
	armada-370-netgear-rn102.dtb \
	armada-370-netgear-rn104.dtb \
	armada-370-rd.dtb
dtb-$(CONFIG_MACH_ARMADA_375) += \
	armada-375-db.dtb
dtb-$(CONFIG_MACH_ARMADA_38X) += \
	armada-385-db.dtb \
	armada-385-rd.dtb
dtb-$(CONFIG_MACH_ARMADA_XP) += \
	armada-xp-axpwifiap.dtb \
	armada-xp-db.dtb \
	armada-xp-gp.dtb \
	armada-xp-netgear-rn2120.dtb \
	armada-xp-matrix.dtb \
	armada-xp-openblocks-ax3-4.dtb
dtb-$(CONFIG_MACH_DOVE) += dove-cm-a510.dtb \
	dove-cubox.dtb \
	dove-d2plug.dtb \
	dove-d3plug.dtb \
	dove-dove-db.dtb

targets += dtbs dtbs_install
targets += $(dtb-y)
endif

# *.dtb used to be generated in the directory above. Clean out the
# old build results so people don't accidentally use them.
dtbs: $(addprefix $(obj)/, $(dtb-y))
	$(Q)rm -f $(obj)/../*.dtb

clean-files := *.dtb

dtbs_install: $(addsuffix _dtbinst_, $(dtb-y))<|MERGE_RESOLUTION|>--- conflicted
+++ resolved
@@ -158,10 +158,7 @@
 	imx27-phytec-phycard-s-rdk.dtb \
 	imx31-bug.dtb \
 	imx35-eukrea-mbimxsd35-baseboard.dtb \
-<<<<<<< HEAD
-=======
 	imx35-pdk.dtb \
->>>>>>> ec75de15
 	imx50-evk.dtb \
 	imx51-apf51.dtb \
 	imx51-apf51dev.dtb \
