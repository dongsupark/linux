--- conflicted
+++ resolved
@@ -162,15 +162,4 @@
 dtbs: $(addprefix $(obj)/, $(dtb-y))
 	$(Q)rm -f $(obj)/../*.dtb
 
-<<<<<<< HEAD
-targets += dtbs
-endif
-
-# *.dtb used to be generated in the directory above. Clean out the
-# old build results so people don't accidentally use them.
-dtbs: $(addprefix $(obj)/, $(dtb-y))
-	$(Q)rm -f $(obj)/../*.dtb
-
-=======
->>>>>>> 9931faca
 clean-files := *.dtb