/*
 * Device Tree Source for the Alt board
 *
 * Copyright (C) 2014 Renesas Electronics Corporation
 *
 * This file is licensed under the terms of the GNU General Public License
 * version 2.  This program is licensed "as is" without any warranty of any
 * kind, whether express or implied.
 */

/dts-v1/;
#include "r8a7794.dtsi"

/ {
	model = "Alt";
	compatible = "renesas,alt", "renesas,r8a7794";

	aliases {
		serial0 = &scif2;
	};

	chosen {
<<<<<<< HEAD
		bootargs = "console=ttySC0,38400 ignore_loglevel rw root=/dev/nfs ip=dhcp";
=======
		bootargs = "ignore_loglevel rw root=/dev/nfs ip=dhcp";
>>>>>>> 701ad723
		stdout-path = &scif2;
	};

	memory@40000000 {
		device_type = "memory";
		reg = <0 0x40000000 0 0x40000000>;
	};

	lbsc {
		#address-cells = <1>;
		#size-cells = <1>;
	};
};

&extal_clk {
	clock-frequency = <20000000>;
};

&cmt0 {
	status = "ok";
};

&scif2 {
	status = "ok";
};<|MERGE_RESOLUTION|>--- conflicted
+++ resolved
@@ -20,11 +20,7 @@
 	};
 
 	chosen {
-<<<<<<< HEAD
-		bootargs = "console=ttySC0,38400 ignore_loglevel rw root=/dev/nfs ip=dhcp";
-=======
 		bootargs = "ignore_loglevel rw root=/dev/nfs ip=dhcp";
->>>>>>> 701ad723
 		stdout-path = &scif2;
 	};
 
