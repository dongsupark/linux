/*
 * Device Tree Source for the Alt board
 *
 * Copyright (C) 2014 Renesas Electronics Corporation
 *
 * This file is licensed under the terms of the GNU General Public License
 * version 2.  This program is licensed "as is" without any warranty of any
 * kind, whether express or implied.
 */

/dts-v1/;
#include "r8a7794.dtsi"

/ {
	model = "Alt";
	compatible = "renesas,alt", "renesas,r8a7794";

	aliases {
		serial0 = &scif2;
	};

	chosen {
<<<<<<< HEAD
		bootargs = "console=ttySC0,38400 ignore_loglevel rw root=/dev/nfs ip=dhcp";
=======
		bootargs = "ignore_loglevel rw root=/dev/nfs ip=dhcp";
>>>>>>> 916f634b
		stdout-path = &scif2;
	};

	memory@40000000 {
		device_type = "memory";
		reg = <0 0x40000000 0 0x40000000>;
	};

	lbsc {
		#address-cells = <1>;
		#size-cells = <1>;
	};
};

&extal_clk {
	clock-frequency = <20000000>;
};

&cmt0 {
	status = "ok";
};

&scif2 {
	status = "ok";
};<|MERGE_RESOLUTION|>--- conflicted
+++ resolved
@@ -20,11 +20,7 @@
 	};
 
 	chosen {
-<<<<<<< HEAD
-		bootargs = "console=ttySC0,38400 ignore_loglevel rw root=/dev/nfs ip=dhcp";
-=======
 		bootargs = "ignore_loglevel rw root=/dev/nfs ip=dhcp";
->>>>>>> 916f634b
 		stdout-path = &scif2;
 	};
 
