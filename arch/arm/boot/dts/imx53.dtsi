--- conflicted
+++ resolved
@@ -299,8 +299,6 @@
 							MX53_PAD_KEY_ROW0__AUDMUX_AUD5_TXD  0x80000000
 							MX53_PAD_KEY_COL1__AUDMUX_AUD5_TXFS 0x80000000
 							MX53_PAD_KEY_ROW1__AUDMUX_AUD5_RXD  0x80000000
-<<<<<<< HEAD
-=======
 						>;
 					};
 
@@ -319,7 +317,6 @@
 							MX53_PAD_CSI0_DAT5__AUDMUX_AUD3_TXD	0x80000000
 							MX53_PAD_CSI0_DAT6__AUDMUX_AUD3_TXFS	0x80000000
 							MX53_PAD_CSI0_DAT7__AUDMUX_AUD3_RXD	0x80000000
->>>>>>> d0e0ac97
 						>;
 					};
 				};
@@ -339,8 +336,6 @@
 							MX53_PAD_FEC_TXD0__FEC_TDATA_0   0x80000000
 						>;
 					};
-<<<<<<< HEAD
-=======
 
 					pinctrl_fec_2: fecgrp-2 {
 						fsl,pins = <
@@ -364,7 +359,6 @@
 							MX53_PAD_KEY_ROW0__FEC_TX_ER	 0x80000000
 						>;
 					};
->>>>>>> d0e0ac97
 				};
 
 				csi {
@@ -393,8 +387,6 @@
 							MX53_PAD_CSI0_PIXCLK__IPU_CSI0_PIXCLK   0x1d5
 						>;
 					};
-<<<<<<< HEAD
-=======
 
 					pinctrl_csi_2: csigrp-2 {
 						fsl,pins = <
@@ -411,7 +403,6 @@
 							MX53_PAD_CSI0_DAT12__IPU_CSI0_D_12	0x1d5
 						>;
 					};
->>>>>>> d0e0ac97
 				};
 
 				cspi {
@@ -420,8 +411,6 @@
 							MX53_PAD_SD1_DATA0__CSPI_MISO 0x1d5
 							MX53_PAD_SD1_CMD__CSPI_MOSI   0x1d5
 							MX53_PAD_SD1_CLK__CSPI_SCLK   0x1d5
-<<<<<<< HEAD
-=======
 						>;
 					};
 
@@ -430,7 +419,6 @@
 							MX53_PAD_EIM_D22__CSPI_MISO 0x1d5
 							MX53_PAD_EIM_D28__CSPI_MOSI 0x1d5
 							MX53_PAD_EIM_D21__CSPI_SCLK 0x1d5
->>>>>>> d0e0ac97
 						>;
 					};
 				};
@@ -441,8 +429,6 @@
 							MX53_PAD_EIM_D16__ECSPI1_SCLK 0x80000000
 							MX53_PAD_EIM_D17__ECSPI1_MISO 0x80000000
 							MX53_PAD_EIM_D18__ECSPI1_MOSI 0x80000000
-<<<<<<< HEAD
-=======
 						>;
 					};
 
@@ -464,7 +450,6 @@
 							MX53_PAD_EIM_OE__ECSPI2_MISO  0x80000000
 							MX53_PAD_EIM_CS1__ECSPI2_MOSI 0x80000000
 							MX53_PAD_EIM_CS0__ECSPI2_SCLK 0x80000000
->>>>>>> d0e0ac97
 						>;
 					};
 				};
@@ -539,8 +524,6 @@
 						fsl,pins = <
 							MX53_PAD_KEY_COL2__CAN1_TXCAN 0x80000000
 							MX53_PAD_KEY_ROW2__CAN1_RXCAN 0x80000000
-<<<<<<< HEAD
-=======
 						>;
 					};
 
@@ -548,7 +531,6 @@
 						fsl,pins = <
 							MX53_PAD_GPIO_7__CAN1_TXCAN	0x80000000
 							MX53_PAD_GPIO_8__CAN1_RXCAN	0x80000000
->>>>>>> d0e0ac97
 						>;
 					};
 				};
@@ -567,8 +549,6 @@
 						fsl,pins = <
 							MX53_PAD_CSI0_DAT8__I2C1_SDA 0xc0000000
 							MX53_PAD_CSI0_DAT9__I2C1_SCL 0xc0000000
-<<<<<<< HEAD
-=======
 						>;
 					};
 
@@ -576,7 +556,6 @@
 						fsl,pins = <
 							MX53_PAD_EIM_D21__I2C1_SCL	0xc0000000
 							MX53_PAD_EIM_D28__I2C1_SDA	0xc0000000
->>>>>>> d0e0ac97
 						>;
 					};
 				};
@@ -586,8 +565,6 @@
 						fsl,pins = <
 							MX53_PAD_KEY_ROW3__I2C2_SDA 0xc0000000
 							MX53_PAD_KEY_COL3__I2C2_SCL 0xc0000000
-<<<<<<< HEAD
-=======
 						>;
 					};
 
@@ -595,7 +572,6 @@
 						fsl,pins = <
 							MX53_PAD_EIM_D16__I2C2_SDA	0xc0000000
 							MX53_PAD_EIM_EB2__I2C2_SCL	0xc0000000
->>>>>>> d0e0ac97
 						>;
 					};
 				};
@@ -609,8 +585,6 @@
 					};
 				};
 
-<<<<<<< HEAD
-=======
 				ipu_disp0 {
 					pinctrl_ipu_disp0_1: ipudisp0grp-1 {
 						fsl,pins = <
@@ -724,13 +698,10 @@
 					};
 				};
 
->>>>>>> d0e0ac97
 				owire {
 					pinctrl_owire_1: owiregrp-1 {
 						fsl,pins = <
 							MX53_PAD_GPIO_18__OWIRE_LINE 0x80000000
-<<<<<<< HEAD
-=======
 						>;
 					};
 				};
@@ -747,7 +718,6 @@
 					pinctrl_pwm2_1: pwm2grp-1 {
 						fsl,pins = <
 							MX53_PAD_GPIO_1__PWM2_PWMO	0x80000000
->>>>>>> d0e0ac97
 						>;
 					};
 				};
@@ -764,8 +734,6 @@
 						fsl,pins = <
 							MX53_PAD_PATA_DIOW__UART1_TXD_MUX  0x1c5
 							MX53_PAD_PATA_DMACK__UART1_RXD_MUX 0x1c5
-<<<<<<< HEAD
-=======
 						>;
 					};
 
@@ -773,7 +741,6 @@
 						fsl,pins = <
 							MX53_PAD_PATA_RESET_B__UART1_CTS 0x1c5
 							MX53_PAD_PATA_IORDY__UART1_RTS	 0x1c5
->>>>>>> d0e0ac97
 						>;
 					};
 				};
@@ -783,8 +750,6 @@
 						fsl,pins = <
 							MX53_PAD_PATA_BUFFER_EN__UART2_RXD_MUX 0x1c5
 							MX53_PAD_PATA_DMARQ__UART2_TXD_MUX     0x1c5
-<<<<<<< HEAD
-=======
 						>;
 					};
 
@@ -794,7 +759,6 @@
 							MX53_PAD_PATA_DMARQ__UART2_TXD_MUX	0x1c5
 							MX53_PAD_PATA_DIOR__UART2_RTS		0x1c5
 							MX53_PAD_PATA_INTRQ__UART2_CTS		0x1c5
->>>>>>> d0e0ac97
 						>;
 					};
 				};
@@ -806,7 +770,6 @@
 							MX53_PAD_PATA_CS_1__UART3_RXD_MUX 0x1c5
 							MX53_PAD_PATA_DA_1__UART3_CTS	  0x1c5
 							MX53_PAD_PATA_DA_2__UART3_RTS	  0x1c5
-<<<<<<< HEAD
 						>;
 					};
 
@@ -817,18 +780,6 @@
 						>;
 					};
 
-=======
-						>;
-					};
-
-					pinctrl_uart3_2: uart3grp-2 {
-						fsl,pins = <
-							MX53_PAD_PATA_CS_0__UART3_TXD_MUX 0x1c5
-							MX53_PAD_PATA_CS_1__UART3_RXD_MUX 0x1c5
-						>;
-					};
-
->>>>>>> d0e0ac97
 				};
 
 				uart4 {
@@ -882,38 +833,6 @@
 				};
 			};
 
-			gpr: iomuxc-gpr@53fa8000 {
-				compatible = "fsl,imx53-iomuxc-gpr", "syscon";
-				reg = <0x53fa8000 0xc>;
-			};
-
-			ldb: ldb@53fa8008 {
-				#address-cells = <1>;
-				#size-cells = <0>;
-				compatible = "fsl,imx53-ldb";
-				reg = <0x53fa8008 0x4>;
-				gpr = <&gpr>;
-				clocks = <&clks 122>, <&clks 120>,
-					 <&clks 115>, <&clks 116>,
-					 <&clks 123>, <&clks 85>;
-				clock-names = "di0_pll", "di1_pll",
-					      "di0_sel", "di1_sel",
-					      "di0", "di1";
-				status = "disabled";
-
-				lvds-channel@0 {
-					reg = <0>;
-					crtcs = <&ipu 0>;
-					status = "disabled";
-				};
-
-				lvds-channel@1 {
-					reg = <1>;
-					crtcs = <&ipu 1>;
-					status = "disabled";
-				};
-			};
-
 			pwm1: pwm@53fb4000 {
 				#pwm-cells = <2>;
 				compatible = "fsl,imx53-pwm", "fsl,imx27-pwm";
