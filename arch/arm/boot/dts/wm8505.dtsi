--- conflicted
+++ resolved
@@ -81,8 +81,6 @@
 					clock-frequency = <25000000>;
 				};
 
-<<<<<<< HEAD
-=======
 				plla: plla {
 					#clock-cells = <0>;
 					compatible = "via,vt8500-pll-clock";
@@ -90,7 +88,6 @@
 					reg = <0x200>;
 				};
 
->>>>>>> d0e0ac97
 				pllb: pllb {
 					#clock-cells = <0>;
 					compatible = "via,vt8500-pll-clock";
@@ -98,8 +95,6 @@
 					reg = <0x204>;
 				};
 
-<<<<<<< HEAD
-=======
 				pllc: pllc {
 					#clock-cells = <0>;
 					compatible = "via,vt8500-pll-clock";
@@ -142,7 +137,6 @@
 					divisor-reg = <0x310>;
 				};
 
->>>>>>> d0e0ac97
 				clkuart0: uart0 {
 					#clock-cells = <0>;
 					compatible = "via,vt8500-device-clock";
@@ -236,10 +230,7 @@
 			reg = <0xd8200000 0x1040>;
 			interrupts = <32>;
 			clocks = <&clkuart0>;
-<<<<<<< HEAD
-=======
-			status = "disabled";
->>>>>>> d0e0ac97
+			status = "disabled";
 		};
 
 		uart1: serial@d82b0000 {
@@ -247,10 +238,7 @@
 			reg = <0xd82b0000 0x1040>;
 			interrupts = <33>;
 			clocks = <&clkuart1>;
-<<<<<<< HEAD
-=======
-			status = "disabled";
->>>>>>> d0e0ac97
+			status = "disabled";
 		};
 
 		uart2: serial@d8210000 {
@@ -258,10 +246,7 @@
 			reg = <0xd8210000 0x1040>;
 			interrupts = <47>;
 			clocks = <&clkuart2>;
-<<<<<<< HEAD
-=======
-			status = "disabled";
->>>>>>> d0e0ac97
+			status = "disabled";
 		};
 
 		uart3: serial@d82c0000 {
@@ -269,10 +254,7 @@
 			reg = <0xd82c0000 0x1040>;
 			interrupts = <50>;
 			clocks = <&clkuart3>;
-<<<<<<< HEAD
-=======
-			status = "disabled";
->>>>>>> d0e0ac97
+			status = "disabled";
 		};
 
 		uart4: serial@d8370000 {
@@ -280,10 +262,7 @@
 			reg = <0xd8370000 0x1040>;
 			interrupts = <31>;
 			clocks = <&clkuart4>;
-<<<<<<< HEAD
-=======
-			status = "disabled";
->>>>>>> d0e0ac97
+			status = "disabled";
 		};
 
 		uart5: serial@d8380000 {
@@ -291,10 +270,7 @@
 			reg = <0xd8380000 0x1040>;
 			interrupts = <30>;
 			clocks = <&clkuart5>;
-<<<<<<< HEAD
-=======
-			status = "disabled";
->>>>>>> d0e0ac97
+			status = "disabled";
 		};
 
 		rtc@d8100000 {
