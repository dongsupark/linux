--- conflicted
+++ resolved
@@ -291,8 +291,6 @@
 			clock-frequency = <24000000>;
 		};
 	};
-<<<<<<< HEAD
-=======
 
 	fimd@11c00000 {
 		pinctrl-0 = <&lcd_en &lcd_clk &lcd_data24 &pwm0_out>;
@@ -314,5 +312,4 @@
 			vsync-len = <3>;
 		};
 	};
->>>>>>> d0e0ac97
 };