/*
 * Copyright 2012 Freescale Semiconductor, Inc.
 * Copyright 2011 Linaro Ltd.
 *
 * The code contained herein is licensed under the GNU General Public
 * License. You may obtain a copy of the GNU General Public License
 * Version 2 or later at the following locations:
 *
 * http://www.opensource.org/licenses/gpl-license.html
 * http://www.gnu.org/copyleft/gpl.html
 */

<<<<<<< HEAD
=======
#include <dt-bindings/gpio/gpio.h>
>>>>>>> 454eefde
#include <dt-bindings/input/input.h>

/ {
	memory {
		reg = <0x10000000 0x40000000>;
	};

	regulators {
		compatible = "simple-bus";
		#address-cells = <1>;
		#size-cells = <0>;

		reg_usb_otg_vbus: regulator@0 {
			compatible = "regulator-fixed";
			reg = <0>;
			regulator-name = "usb_otg_vbus";
			regulator-min-microvolt = <5000000>;
			regulator-max-microvolt = <5000000>;
			gpio = <&gpio3 22 0>;
			enable-active-high;
		};

		reg_usb_h1_vbus: regulator@1 {
			compatible = "regulator-fixed";
			reg = <1>;
			regulator-name = "usb_h1_vbus";
			regulator-min-microvolt = <5000000>;
			regulator-max-microvolt = <5000000>;
			gpio = <&gpio1 29 0>;
			enable-active-high;
		};

		reg_audio: regulator@2 {
			compatible = "regulator-fixed";
			reg = <2>;
			regulator-name = "wm8962-supply";
			gpio = <&gpio4 10 0>;
			enable-active-high;
		};
	};

	gpio-keys {
		compatible = "gpio-keys";
		pinctrl-names = "default";
		pinctrl-0 = <&pinctrl_gpio_keys>;

		power {
			label = "Power Button";
<<<<<<< HEAD
			gpios = <&gpio3 29 0>;
=======
			gpios = <&gpio3 29 GPIO_ACTIVE_LOW>;
>>>>>>> 454eefde
			gpio-key,wakeup;
			linux,code = <KEY_POWER>;
		};

		volume-up {
			label = "Volume Up";
			gpios = <&gpio1 4 GPIO_ACTIVE_LOW>;
			gpio-key,wakeup;
			linux,code = <KEY_VOLUMEUP>;
		};

		volume-down {
			label = "Volume Down";
			gpios = <&gpio1 5 GPIO_ACTIVE_LOW>;
			gpio-key,wakeup;
			linux,code = <KEY_VOLUMEDOWN>;
		};
	};

	sound {
		compatible = "fsl,imx6q-sabresd-wm8962",
			   "fsl,imx-audio-wm8962";
		model = "wm8962-audio";
		ssi-controller = <&ssi2>;
		audio-codec = <&codec>;
		audio-routing =
			"Headphone Jack", "HPOUTL",
			"Headphone Jack", "HPOUTR",
			"Ext Spk", "SPKOUTL",
			"Ext Spk", "SPKOUTR",
			"MICBIAS", "AMIC",
			"IN3R", "MICBIAS",
			"DMIC", "MICBIAS",
			"DMICDAT", "DMIC";
		mux-int-port = <2>;
		mux-ext-port = <3>;
	};

	backlight {
		compatible = "pwm-backlight";
		pwms = <&pwm1 0 5000000>;
		brightness-levels = <0 4 8 16 32 64 128 255>;
		default-brightness-level = <7>;
		status = "okay";
	};

	leds {
		compatible = "gpio-leds";
		pinctrl-names = "default";
		pinctrl-0 = <&pinctrl_gpio_leds>;

		red {
		        gpios = <&gpio1 2 0>;
		        default-state = "on";
		};
	};
};

&audmux {
	pinctrl-names = "default";
	pinctrl-0 = <&pinctrl_audmux>;
	status = "okay";
};

&ecspi1 {
	fsl,spi-num-chipselects = <1>;
	cs-gpios = <&gpio4 9 0>;
	pinctrl-names = "default";
	pinctrl-0 = <&pinctrl_ecspi1>;
	status = "okay";

	flash: m25p80@0 {
		#address-cells = <1>;
		#size-cells = <1>;
		compatible = "st,m25p32";
		spi-max-frequency = <20000000>;
		reg = <0>;
	};
};

&fec {
	pinctrl-names = "default";
	pinctrl-0 = <&pinctrl_enet>;
	phy-mode = "rgmii";
	phy-reset-gpios = <&gpio1 25 0>;
	status = "okay";
};

&i2c1 {
	clock-frequency = <100000>;
	pinctrl-names = "default";
	pinctrl-0 = <&pinctrl_i2c1>;
	status = "okay";

	codec: wm8962@1a {
		compatible = "wlf,wm8962";
		reg = <0x1a>;
		clocks = <&clks 201>;
		DCVDD-supply = <&reg_audio>;
		DBVDD-supply = <&reg_audio>;
		AVDD-supply = <&reg_audio>;
		CPVDD-supply = <&reg_audio>;
		MICVDD-supply = <&reg_audio>;
		PLLVDD-supply = <&reg_audio>;
		SPKVDD1-supply = <&reg_audio>;
		SPKVDD2-supply = <&reg_audio>;
		gpio-cfg = <
			0x0000 /* 0:Default */
			0x0000 /* 1:Default */
			0x0013 /* 2:FN_DMICCLK */
			0x0000 /* 3:Default */
			0x8014 /* 4:FN_DMICCDAT */
			0x0000 /* 5:Default */
		>;
       };
};

&i2c2 {
	clock-frequency = <100000>;
	pinctrl-names = "default";
	pinctrl-0 = <&pinctrl_i2c2>;
	status = "okay";

	pmic: pfuze100@08 {
		compatible = "fsl,pfuze100";
		reg = <0x08>;

		regulators {
			sw1a_reg: sw1ab {
				regulator-min-microvolt = <300000>;
				regulator-max-microvolt = <1875000>;
				regulator-boot-on;
				regulator-always-on;
				regulator-ramp-delay = <6250>;
			};

			sw1c_reg: sw1c {
				regulator-min-microvolt = <300000>;
				regulator-max-microvolt = <1875000>;
				regulator-boot-on;
				regulator-always-on;
				regulator-ramp-delay = <6250>;
			};

			sw2_reg: sw2 {
				regulator-min-microvolt = <800000>;
				regulator-max-microvolt = <3300000>;
				regulator-boot-on;
				regulator-always-on;
			};

			sw3a_reg: sw3a {
				regulator-min-microvolt = <400000>;
				regulator-max-microvolt = <1975000>;
				regulator-boot-on;
				regulator-always-on;
			};

			sw3b_reg: sw3b {
				regulator-min-microvolt = <400000>;
				regulator-max-microvolt = <1975000>;
				regulator-boot-on;
				regulator-always-on;
			};

			sw4_reg: sw4 {
				regulator-min-microvolt = <800000>;
				regulator-max-microvolt = <3300000>;
			};

			swbst_reg: swbst {
				regulator-min-microvolt = <5000000>;
				regulator-max-microvolt = <5150000>;
			};

			snvs_reg: vsnvs {
				regulator-min-microvolt = <1000000>;
				regulator-max-microvolt = <3000000>;
				regulator-boot-on;
				regulator-always-on;
			};

			vref_reg: vrefddr {
				regulator-boot-on;
				regulator-always-on;
			};

			vgen1_reg: vgen1 {
				regulator-min-microvolt = <800000>;
				regulator-max-microvolt = <1550000>;
			};

			vgen2_reg: vgen2 {
				regulator-min-microvolt = <800000>;
				regulator-max-microvolt = <1550000>;
			};

			vgen3_reg: vgen3 {
				regulator-min-microvolt = <1800000>;
				regulator-max-microvolt = <3300000>;
			};

			vgen4_reg: vgen4 {
				regulator-min-microvolt = <1800000>;
				regulator-max-microvolt = <3300000>;
				regulator-always-on;
			};

			vgen5_reg: vgen5 {
				regulator-min-microvolt = <1800000>;
				regulator-max-microvolt = <3300000>;
				regulator-always-on;
			};

			vgen6_reg: vgen6 {
				regulator-min-microvolt = <1800000>;
				regulator-max-microvolt = <3300000>;
				regulator-always-on;
			};
		};
	};
};

&i2c3 {
	clock-frequency = <100000>;
	pinctrl-names = "default";
	pinctrl-0 = <&pinctrl_i2c3>;
	status = "okay";

	egalax_ts@04 {
		compatible = "eeti,egalax_ts";
		reg = <0x04>;
		interrupt-parent = <&gpio6>;
		interrupts = <7 2>;
		wakeup-gpios = <&gpio6 7 0>;
	};
};

&iomuxc {
	pinctrl-names = "default";
	pinctrl-0 = <&pinctrl_hog>;

	imx6qdl-sabresd {
		pinctrl_hog: hoggrp {
			fsl,pins = <
				MX6QDL_PAD_NANDF_D0__GPIO2_IO00 0x80000000
				MX6QDL_PAD_NANDF_D1__GPIO2_IO01 0x80000000
				MX6QDL_PAD_NANDF_D2__GPIO2_IO02 0x80000000
				MX6QDL_PAD_NANDF_D3__GPIO2_IO03 0x80000000
				MX6QDL_PAD_GPIO_0__CCM_CLKO1    0x130b0
				MX6QDL_PAD_NANDF_CLE__GPIO6_IO07 0x80000000
				MX6QDL_PAD_ENET_TXD1__GPIO1_IO29 0x80000000
				MX6QDL_PAD_EIM_D22__GPIO3_IO22  0x80000000
				MX6QDL_PAD_ENET_CRS_DV__GPIO1_IO25 0x80000000
			>;
		};

		pinctrl_audmux: audmuxgrp {
			fsl,pins = <
				MX6QDL_PAD_CSI0_DAT7__AUD3_RXD		0x130b0
				MX6QDL_PAD_CSI0_DAT4__AUD3_TXC		0x130b0
				MX6QDL_PAD_CSI0_DAT5__AUD3_TXD		0x110b0
				MX6QDL_PAD_CSI0_DAT6__AUD3_TXFS		0x130b0
			>;
		};

		pinctrl_ecspi1: ecspi1grp {
			fsl,pins = <
				MX6QDL_PAD_KEY_COL1__ECSPI1_MISO	0x100b1
				MX6QDL_PAD_KEY_ROW0__ECSPI1_MOSI	0x100b1
				MX6QDL_PAD_KEY_COL0__ECSPI1_SCLK	0x100b1
			>;
		};

		pinctrl_enet: enetgrp {
			fsl,pins = <
				MX6QDL_PAD_ENET_MDIO__ENET_MDIO		0x1b0b0
				MX6QDL_PAD_ENET_MDC__ENET_MDC		0x1b0b0
				MX6QDL_PAD_RGMII_TXC__RGMII_TXC		0x1b0b0
				MX6QDL_PAD_RGMII_TD0__RGMII_TD0		0x1b0b0
				MX6QDL_PAD_RGMII_TD1__RGMII_TD1		0x1b0b0
				MX6QDL_PAD_RGMII_TD2__RGMII_TD2		0x1b0b0
				MX6QDL_PAD_RGMII_TD3__RGMII_TD3		0x1b0b0
				MX6QDL_PAD_RGMII_TX_CTL__RGMII_TX_CTL	0x1b0b0
				MX6QDL_PAD_ENET_REF_CLK__ENET_TX_CLK	0x1b0b0
				MX6QDL_PAD_RGMII_RXC__RGMII_RXC		0x1b0b0
				MX6QDL_PAD_RGMII_RD0__RGMII_RD0		0x1b0b0
				MX6QDL_PAD_RGMII_RD1__RGMII_RD1		0x1b0b0
				MX6QDL_PAD_RGMII_RD2__RGMII_RD2		0x1b0b0
				MX6QDL_PAD_RGMII_RD3__RGMII_RD3		0x1b0b0
				MX6QDL_PAD_RGMII_RX_CTL__RGMII_RX_CTL	0x1b0b0
				MX6QDL_PAD_GPIO_16__ENET_REF_CLK	0x4001b0a8
			>;
		};

		pinctrl_gpio_keys: gpio_keysgrp {
			fsl,pins = <
				MX6QDL_PAD_EIM_D29__GPIO3_IO29 0x80000000
				MX6QDL_PAD_GPIO_4__GPIO1_IO04  0x80000000
				MX6QDL_PAD_GPIO_5__GPIO1_IO05  0x80000000
			>;
		};

		pinctrl_i2c1: i2c1grp {
			fsl,pins = <
				MX6QDL_PAD_CSI0_DAT8__I2C1_SDA		0x4001b8b1
				MX6QDL_PAD_CSI0_DAT9__I2C1_SCL		0x4001b8b1
			>;
		};

		pinctrl_i2c2: i2c2grp {
			fsl,pins = <
				MX6QDL_PAD_KEY_COL3__I2C2_SCL		0x4001b8b1
				MX6QDL_PAD_KEY_ROW3__I2C2_SDA		0x4001b8b1
			>;
		};

		pinctrl_i2c3: i2c3grp {
			fsl,pins = <
				MX6QDL_PAD_GPIO_3__I2C3_SCL		0x4001b8b1
				MX6QDL_PAD_GPIO_6__I2C3_SDA		0x4001b8b1
			>;
		};

		pinctrl_pwm1: pwm1grp {
			fsl,pins = <
				MX6QDL_PAD_SD1_DAT3__PWM1_OUT		0x1b0b1
			>;
		};

		pinctrl_uart1: uart1grp {
			fsl,pins = <
				MX6QDL_PAD_CSI0_DAT10__UART1_TX_DATA	0x1b0b1
				MX6QDL_PAD_CSI0_DAT11__UART1_RX_DATA	0x1b0b1
			>;
		};

		pinctrl_usbotg: usbotggrp {
			fsl,pins = <
				MX6QDL_PAD_ENET_RX_ER__USB_OTG_ID	0x17059
			>;
		};

		pinctrl_usdhc2: usdhc2grp {
			fsl,pins = <
				MX6QDL_PAD_SD2_CMD__SD2_CMD		0x17059
				MX6QDL_PAD_SD2_CLK__SD2_CLK		0x10059
				MX6QDL_PAD_SD2_DAT0__SD2_DATA0		0x17059
				MX6QDL_PAD_SD2_DAT1__SD2_DATA1		0x17059
				MX6QDL_PAD_SD2_DAT2__SD2_DATA2		0x17059
				MX6QDL_PAD_SD2_DAT3__SD2_DATA3		0x17059
				MX6QDL_PAD_NANDF_D4__SD2_DATA4		0x17059
				MX6QDL_PAD_NANDF_D5__SD2_DATA5		0x17059
				MX6QDL_PAD_NANDF_D6__SD2_DATA6		0x17059
				MX6QDL_PAD_NANDF_D7__SD2_DATA7		0x17059
			>;
		};

		pinctrl_usdhc3: usdhc3grp {
			fsl,pins = <
				MX6QDL_PAD_SD3_CMD__SD3_CMD		0x17059
				MX6QDL_PAD_SD3_CLK__SD3_CLK		0x10059
				MX6QDL_PAD_SD3_DAT0__SD3_DATA0		0x17059
				MX6QDL_PAD_SD3_DAT1__SD3_DATA1		0x17059
				MX6QDL_PAD_SD3_DAT2__SD3_DATA2		0x17059
				MX6QDL_PAD_SD3_DAT3__SD3_DATA3		0x17059
				MX6QDL_PAD_SD3_DAT4__SD3_DATA4		0x17059
				MX6QDL_PAD_SD3_DAT5__SD3_DATA5		0x17059
				MX6QDL_PAD_SD3_DAT6__SD3_DATA6		0x17059
				MX6QDL_PAD_SD3_DAT7__SD3_DATA7		0x17059
			>;
		};
<<<<<<< HEAD
=======
	};

	gpio_leds {
		pinctrl_gpio_leds: gpioledsgrp {
			fsl,pins = <
				MX6QDL_PAD_GPIO_2__GPIO1_IO02 0x80000000
			>;
		};
>>>>>>> 454eefde
	};
};

&ldb {
	status = "okay";

	lvds-channel@1 {
		fsl,data-mapping = "spwg";
		fsl,data-width = <18>;
		status = "okay";

		display-timings {
			native-mode = <&timing0>;
			timing0: hsd100pxn1 {
				clock-frequency = <65000000>;
				hactive = <1024>;
				vactive = <768>;
				hback-porch = <220>;
				hfront-porch = <40>;
				vback-porch = <21>;
				vfront-porch = <7>;
				hsync-len = <60>;
				vsync-len = <10>;
			};
		};
	};
};

&pwm1 {
	pinctrl-names = "default";
	pinctrl-0 = <&pinctrl_pwm1>;
	status = "okay";
};

&ssi2 {
	fsl,mode = "i2s-slave";
	status = "okay";
};

&uart1 {
	pinctrl-names = "default";
	pinctrl-0 = <&pinctrl_uart1>;
	status = "okay";
};

&usbh1 {
	vbus-supply = <&reg_usb_h1_vbus>;
	status = "okay";
};

&usbotg {
	vbus-supply = <&reg_usb_otg_vbus>;
	pinctrl-names = "default";
	pinctrl-0 = <&pinctrl_usbotg>;
	disable-over-current;
	status = "okay";
};

&usdhc2 {
	pinctrl-names = "default";
	pinctrl-0 = <&pinctrl_usdhc2>;
	bus-width = <8>;
	cd-gpios = <&gpio2 2 0>;
	wp-gpios = <&gpio2 3 0>;
	status = "okay";
};

&usdhc3 {
	pinctrl-names = "default";
	pinctrl-0 = <&pinctrl_usdhc3>;
	bus-width = <8>;
	cd-gpios = <&gpio2 0 0>;
	wp-gpios = <&gpio2 1 0>;
	status = "okay";
};<|MERGE_RESOLUTION|>--- conflicted
+++ resolved
@@ -10,10 +10,7 @@
  * http://www.gnu.org/copyleft/gpl.html
  */
 
-<<<<<<< HEAD
-=======
 #include <dt-bindings/gpio/gpio.h>
->>>>>>> 454eefde
 #include <dt-bindings/input/input.h>
 
 / {
@@ -62,11 +59,7 @@
 
 		power {
 			label = "Power Button";
-<<<<<<< HEAD
-			gpios = <&gpio3 29 0>;
-=======
 			gpios = <&gpio3 29 GPIO_ACTIVE_LOW>;
->>>>>>> 454eefde
 			gpio-key,wakeup;
 			linux,code = <KEY_POWER>;
 		};
@@ -439,8 +432,6 @@
 				MX6QDL_PAD_SD3_DAT7__SD3_DATA7		0x17059
 			>;
 		};
-<<<<<<< HEAD
-=======
 	};
 
 	gpio_leds {
@@ -449,7 +440,6 @@
 				MX6QDL_PAD_GPIO_2__GPIO1_IO02 0x80000000
 			>;
 		};
->>>>>>> 454eefde
 	};
 };
 
