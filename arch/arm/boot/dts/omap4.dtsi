/*
 * Copyright (C) 2011 Texas Instruments Incorporated - http://www.ti.com/
 *
 * This program is free software; you can redistribute it and/or modify
 * it under the terms of the GNU General Public License version 2 as
 * published by the Free Software Foundation.
 */

#include <dt-bindings/gpio/gpio.h>
#include <dt-bindings/interrupt-controller/arm-gic.h>
#include <dt-bindings/pinctrl/omap.h>

#include "skeleton.dtsi"

/ {
	compatible = "ti,omap4430", "ti,omap4";
	interrupt-parent = <&gic>;

	aliases {
		i2c0 = &i2c1;
		i2c1 = &i2c2;
		i2c2 = &i2c3;
		i2c3 = &i2c4;
		serial0 = &uart1;
		serial1 = &uart2;
		serial2 = &uart3;
		serial3 = &uart4;
	};

	cpus {
		#address-cells = <1>;
		#size-cells = <0>;

		cpu@0 {
			compatible = "arm,cortex-a9";
			device_type = "cpu";
			next-level-cache = <&L2>;
			reg = <0x0>;

			clocks = <&dpll_mpu_ck>;
			clock-names = "cpu";

			clock-latency = <300000>; /* From omap-cpufreq driver */
		};
		cpu@1 {
			compatible = "arm,cortex-a9";
			device_type = "cpu";
			next-level-cache = <&L2>;
			reg = <0x1>;
		};
	};

	gic: interrupt-controller@48241000 {
		compatible = "arm,cortex-a9-gic";
		interrupt-controller;
		#interrupt-cells = <3>;
		reg = <0x48241000 0x1000>,
		      <0x48240100 0x0100>;
	};

	L2: l2-cache-controller@48242000 {
		compatible = "arm,pl310-cache";
		reg = <0x48242000 0x1000>;
		cache-unified;
		cache-level = <2>;
	};

	local-timer@48240600 {
		compatible = "arm,cortex-a9-twd-timer";
		reg = <0x48240600 0x20>;
		interrupts = <GIC_PPI 13 (GIC_CPU_MASK_RAW(3) | IRQ_TYPE_LEVEL_HIGH)>;
	};

	/*
	 * The soc node represents the soc top level view. It is uses for IPs
	 * that are not memory mapped in the MPU view or for the MPU itself.
	 */
	soc {
		compatible = "ti,omap-infra";
		mpu {
			compatible = "ti,omap4-mpu";
			ti,hwmods = "mpu";
		};

		dsp {
			compatible = "ti,omap3-c64";
			ti,hwmods = "dsp";
		};

		iva {
			compatible = "ti,ivahd";
			ti,hwmods = "iva";
		};
	};

	/*
	 * XXX: Use a flat representation of the OMAP4 interconnect.
	 * The real OMAP interconnect network is quite complex.
	 * Since that will not bring real advantage to represent that in DT for
	 * the moment, just use a fake OCP bus entry to represent the whole bus
	 * hierarchy.
	 */
	ocp {
		compatible = "ti,omap4-l3-noc", "simple-bus";
		#address-cells = <1>;
		#size-cells = <1>;
		ranges;
		ti,hwmods = "l3_main_1", "l3_main_2", "l3_main_3";
		reg = <0x44000000 0x1000>,
		      <0x44800000 0x2000>,
		      <0x45000000 0x1000>;
		interrupts = <GIC_SPI 9 IRQ_TYPE_LEVEL_HIGH>,
			     <GIC_SPI 10 IRQ_TYPE_LEVEL_HIGH>;

		cm1: cm1@4a004000 {
			compatible = "ti,omap4-cm1";
			reg = <0x4a004000 0x2000>;

			cm1_clocks: clocks {
				#address-cells = <1>;
				#size-cells = <0>;
			};

			cm1_clockdomains: clockdomains {
			};
		};

		prm: prm@4a306000 {
			compatible = "ti,omap4-prm";
			reg = <0x4a306000 0x3000>;

			prm_clocks: clocks {
				#address-cells = <1>;
				#size-cells = <0>;
			};

			prm_clockdomains: clockdomains {
			};
		};

		cm2: cm2@4a008000 {
			compatible = "ti,omap4-cm2";
			reg = <0x4a008000 0x3000>;

			cm2_clocks: clocks {
				#address-cells = <1>;
				#size-cells = <0>;
			};

			cm2_clockdomains: clockdomains {
			};
		};

		scrm: scrm@4a30a000 {
			compatible = "ti,omap4-scrm";
			reg = <0x4a30a000 0x2000>;

			scrm_clocks: clocks {
				#address-cells = <1>;
				#size-cells = <0>;
			};

			scrm_clockdomains: clockdomains {
			};
		};

		counter32k: counter@4a304000 {
			compatible = "ti,omap-counter32k";
			reg = <0x4a304000 0x20>;
			ti,hwmods = "counter_32k";
		};

		omap4_pmx_core: pinmux@4a100040 {
			compatible = "ti,omap4-padconf", "pinctrl-single";
			reg = <0x4a100040 0x0196>;
			#address-cells = <1>;
			#size-cells = <0>;
			#interrupt-cells = <1>;
			interrupt-controller;
			pinctrl-single,register-width = <16>;
			pinctrl-single,function-mask = <0x7fff>;
		};
		omap4_pmx_wkup: pinmux@4a31e040 {
			compatible = "ti,omap4-padconf", "pinctrl-single";
			reg = <0x4a31e040 0x0038>;
			#address-cells = <1>;
			#size-cells = <0>;
			#interrupt-cells = <1>;
			interrupt-controller;
			pinctrl-single,register-width = <16>;
			pinctrl-single,function-mask = <0x7fff>;
		};

		omap4_padconf_global: tisyscon@4a1005a0 {
			compatible = "syscon";
			reg = <0x4a1005a0 0x170>;
		};

		pbias_regulator: pbias_regulator {
			compatible = "ti,pbias-omap";
			reg = <0x60 0x4>;
			syscon = <&omap4_padconf_global>;
			pbias_mmc_reg: pbias_mmc_omap4 {
				regulator-name = "pbias_mmc_omap4";
				regulator-min-microvolt = <1800000>;
				regulator-max-microvolt = <3000000>;
			};
		};

		sdma: dma-controller@4a056000 {
			compatible = "ti,omap4430-sdma";
			reg = <0x4a056000 0x1000>;
			interrupts = <GIC_SPI 12 IRQ_TYPE_LEVEL_HIGH>,
				     <GIC_SPI 13 IRQ_TYPE_LEVEL_HIGH>,
				     <GIC_SPI 14 IRQ_TYPE_LEVEL_HIGH>,
				     <GIC_SPI 15 IRQ_TYPE_LEVEL_HIGH>;
			#dma-cells = <1>;
			#dma-channels = <32>;
			#dma-requests = <127>;
		};

		gpio1: gpio@4a310000 {
			compatible = "ti,omap4-gpio";
			reg = <0x4a310000 0x200>;
			interrupts = <GIC_SPI 29 IRQ_TYPE_LEVEL_HIGH>;
			ti,hwmods = "gpio1";
			ti,gpio-always-on;
			gpio-controller;
			#gpio-cells = <2>;
			interrupt-controller;
			#interrupt-cells = <2>;
		};

		gpio2: gpio@48055000 {
			compatible = "ti,omap4-gpio";
			reg = <0x48055000 0x200>;
			interrupts = <GIC_SPI 30 IRQ_TYPE_LEVEL_HIGH>;
			ti,hwmods = "gpio2";
			gpio-controller;
			#gpio-cells = <2>;
			interrupt-controller;
			#interrupt-cells = <2>;
		};

		gpio3: gpio@48057000 {
			compatible = "ti,omap4-gpio";
			reg = <0x48057000 0x200>;
			interrupts = <GIC_SPI 31 IRQ_TYPE_LEVEL_HIGH>;
			ti,hwmods = "gpio3";
			gpio-controller;
			#gpio-cells = <2>;
			interrupt-controller;
			#interrupt-cells = <2>;
		};

		gpio4: gpio@48059000 {
			compatible = "ti,omap4-gpio";
			reg = <0x48059000 0x200>;
			interrupts = <GIC_SPI 32 IRQ_TYPE_LEVEL_HIGH>;
			ti,hwmods = "gpio4";
			gpio-controller;
			#gpio-cells = <2>;
			interrupt-controller;
			#interrupt-cells = <2>;
		};

		gpio5: gpio@4805b000 {
			compatible = "ti,omap4-gpio";
			reg = <0x4805b000 0x200>;
			interrupts = <GIC_SPI 33 IRQ_TYPE_LEVEL_HIGH>;
			ti,hwmods = "gpio5";
			gpio-controller;
			#gpio-cells = <2>;
			interrupt-controller;
			#interrupt-cells = <2>;
		};

		gpio6: gpio@4805d000 {
			compatible = "ti,omap4-gpio";
			reg = <0x4805d000 0x200>;
			interrupts = <GIC_SPI 34 IRQ_TYPE_LEVEL_HIGH>;
			ti,hwmods = "gpio6";
			gpio-controller;
			#gpio-cells = <2>;
			interrupt-controller;
			#interrupt-cells = <2>;
		};

		gpmc: gpmc@50000000 {
			compatible = "ti,omap4430-gpmc";
			reg = <0x50000000 0x1000>;
			#address-cells = <2>;
			#size-cells = <1>;
			interrupts = <GIC_SPI 20 IRQ_TYPE_LEVEL_HIGH>;
			gpmc,num-cs = <8>;
			gpmc,num-waitpins = <4>;
			ti,hwmods = "gpmc";
			ti,no-idle-on-init;
			clocks = <&l3_div_ck>;
			clock-names = "fck";
		};

		uart1: serial@4806a000 {
			compatible = "ti,omap4-uart";
			reg = <0x4806a000 0x100>;
			interrupts = <GIC_SPI 72 IRQ_TYPE_LEVEL_HIGH>;
			ti,hwmods = "uart1";
			clock-frequency = <48000000>;
		};

		uart2: serial@4806c000 {
			compatible = "ti,omap4-uart";
			reg = <0x4806c000 0x100>;
			interrupts = <GIC_SPI 73 IRQ_TYPE_LEVEL_HIGH>;
			ti,hwmods = "uart2";
			clock-frequency = <48000000>;
		};

		uart3: serial@48020000 {
			compatible = "ti,omap4-uart";
			reg = <0x48020000 0x100>;
			interrupts = <GIC_SPI 74 IRQ_TYPE_LEVEL_HIGH>;
			ti,hwmods = "uart3";
			clock-frequency = <48000000>;
		};

		uart4: serial@4806e000 {
			compatible = "ti,omap4-uart";
			reg = <0x4806e000 0x100>;
			interrupts = <GIC_SPI 70 IRQ_TYPE_LEVEL_HIGH>;
			ti,hwmods = "uart4";
			clock-frequency = <48000000>;
		};

		hwspinlock: spinlock@4a0f6000 {
			compatible = "ti,omap4-hwspinlock";
			reg = <0x4a0f6000 0x1000>;
			ti,hwmods = "spinlock";
			#hwlock-cells = <1>;
		};

		i2c1: i2c@48070000 {
			compatible = "ti,omap4-i2c";
			reg = <0x48070000 0x100>;
			interrupts = <GIC_SPI 56 IRQ_TYPE_LEVEL_HIGH>;
			#address-cells = <1>;
			#size-cells = <0>;
			ti,hwmods = "i2c1";
		};

		i2c2: i2c@48072000 {
			compatible = "ti,omap4-i2c";
			reg = <0x48072000 0x100>;
			interrupts = <GIC_SPI 57 IRQ_TYPE_LEVEL_HIGH>;
			#address-cells = <1>;
			#size-cells = <0>;
			ti,hwmods = "i2c2";
		};

		i2c3: i2c@48060000 {
			compatible = "ti,omap4-i2c";
			reg = <0x48060000 0x100>;
			interrupts = <GIC_SPI 61 IRQ_TYPE_LEVEL_HIGH>;
			#address-cells = <1>;
			#size-cells = <0>;
			ti,hwmods = "i2c3";
		};

		i2c4: i2c@48350000 {
			compatible = "ti,omap4-i2c";
			reg = <0x48350000 0x100>;
			interrupts = <GIC_SPI 62 IRQ_TYPE_LEVEL_HIGH>;
			#address-cells = <1>;
			#size-cells = <0>;
			ti,hwmods = "i2c4";
		};

		mcspi1: spi@48098000 {
			compatible = "ti,omap4-mcspi";
			reg = <0x48098000 0x200>;
			interrupts = <GIC_SPI 65 IRQ_TYPE_LEVEL_HIGH>;
			#address-cells = <1>;
			#size-cells = <0>;
			ti,hwmods = "mcspi1";
			ti,spi-num-cs = <4>;
			dmas = <&sdma 35>,
			       <&sdma 36>,
			       <&sdma 37>,
			       <&sdma 38>,
			       <&sdma 39>,
			       <&sdma 40>,
			       <&sdma 41>,
			       <&sdma 42>;
			dma-names = "tx0", "rx0", "tx1", "rx1",
				    "tx2", "rx2", "tx3", "rx3";
		};

		mcspi2: spi@4809a000 {
			compatible = "ti,omap4-mcspi";
			reg = <0x4809a000 0x200>;
			interrupts = <GIC_SPI 66 IRQ_TYPE_LEVEL_HIGH>;
			#address-cells = <1>;
			#size-cells = <0>;
			ti,hwmods = "mcspi2";
			ti,spi-num-cs = <2>;
			dmas = <&sdma 43>,
			       <&sdma 44>,
			       <&sdma 45>,
			       <&sdma 46>;
			dma-names = "tx0", "rx0", "tx1", "rx1";
		};

		mcspi3: spi@480b8000 {
			compatible = "ti,omap4-mcspi";
			reg = <0x480b8000 0x200>;
			interrupts = <GIC_SPI 91 IRQ_TYPE_LEVEL_HIGH>;
			#address-cells = <1>;
			#size-cells = <0>;
			ti,hwmods = "mcspi3";
			ti,spi-num-cs = <2>;
			dmas = <&sdma 15>, <&sdma 16>;
			dma-names = "tx0", "rx0";
		};

		mcspi4: spi@480ba000 {
			compatible = "ti,omap4-mcspi";
			reg = <0x480ba000 0x200>;
			interrupts = <GIC_SPI 48 IRQ_TYPE_LEVEL_HIGH>;
			#address-cells = <1>;
			#size-cells = <0>;
			ti,hwmods = "mcspi4";
			ti,spi-num-cs = <1>;
			dmas = <&sdma 70>, <&sdma 71>;
			dma-names = "tx0", "rx0";
		};

		mmc1: mmc@4809c000 {
			compatible = "ti,omap4-hsmmc";
			reg = <0x4809c000 0x400>;
			interrupts = <GIC_SPI 83 IRQ_TYPE_LEVEL_HIGH>;
			ti,hwmods = "mmc1";
			ti,dual-volt;
			ti,needs-special-reset;
			dmas = <&sdma 61>, <&sdma 62>;
			dma-names = "tx", "rx";
			pbias-supply = <&pbias_mmc_reg>;
		};

		mmc2: mmc@480b4000 {
			compatible = "ti,omap4-hsmmc";
			reg = <0x480b4000 0x400>;
			interrupts = <GIC_SPI 86 IRQ_TYPE_LEVEL_HIGH>;
			ti,hwmods = "mmc2";
			ti,needs-special-reset;
			dmas = <&sdma 47>, <&sdma 48>;
			dma-names = "tx", "rx";
		};

		mmc3: mmc@480ad000 {
			compatible = "ti,omap4-hsmmc";
			reg = <0x480ad000 0x400>;
			interrupts = <GIC_SPI 94 IRQ_TYPE_LEVEL_HIGH>;
			ti,hwmods = "mmc3";
			ti,needs-special-reset;
			dmas = <&sdma 77>, <&sdma 78>;
			dma-names = "tx", "rx";
		};

		mmc4: mmc@480d1000 {
			compatible = "ti,omap4-hsmmc";
			reg = <0x480d1000 0x400>;
			interrupts = <GIC_SPI 96 IRQ_TYPE_LEVEL_HIGH>;
			ti,hwmods = "mmc4";
			ti,needs-special-reset;
			dmas = <&sdma 57>, <&sdma 58>;
			dma-names = "tx", "rx";
		};

		mmc5: mmc@480d5000 {
			compatible = "ti,omap4-hsmmc";
			reg = <0x480d5000 0x400>;
			interrupts = <GIC_SPI 59 IRQ_TYPE_LEVEL_HIGH>;
			ti,hwmods = "mmc5";
			ti,needs-special-reset;
			dmas = <&sdma 59>, <&sdma 60>;
			dma-names = "tx", "rx";
		};

		mmu_dsp: mmu@4a066000 {
			compatible = "ti,omap4-iommu";
			reg = <0x4a066000 0x100>;
			interrupts = <GIC_SPI 28 IRQ_TYPE_LEVEL_HIGH>;
			ti,hwmods = "mmu_dsp";
		};

		mmu_ipu: mmu@55082000 {
			compatible = "ti,omap4-iommu";
			reg = <0x55082000 0x100>;
			interrupts = <GIC_SPI 100 IRQ_TYPE_LEVEL_HIGH>;
			ti,hwmods = "mmu_ipu";
			ti,iommu-bus-err-back;
		};

		wdt2: wdt@4a314000 {
			compatible = "ti,omap4-wdt", "ti,omap3-wdt";
			reg = <0x4a314000 0x80>;
			interrupts = <GIC_SPI 80 IRQ_TYPE_LEVEL_HIGH>;
			ti,hwmods = "wd_timer2";
		};

		mcpdm: mcpdm@40132000 {
			compatible = "ti,omap4-mcpdm";
			reg = <0x40132000 0x7f>, /* MPU private access */
			      <0x49032000 0x7f>; /* L3 Interconnect */
			reg-names = "mpu", "dma";
			interrupts = <GIC_SPI 112 IRQ_TYPE_LEVEL_HIGH>;
			ti,hwmods = "mcpdm";
			dmas = <&sdma 65>,
			       <&sdma 66>;
			dma-names = "up_link", "dn_link";
			status = "disabled";
		};

		dmic: dmic@4012e000 {
			compatible = "ti,omap4-dmic";
			reg = <0x4012e000 0x7f>, /* MPU private access */
			      <0x4902e000 0x7f>; /* L3 Interconnect */
			reg-names = "mpu", "dma";
			interrupts = <GIC_SPI 114 IRQ_TYPE_LEVEL_HIGH>;
			ti,hwmods = "dmic";
			dmas = <&sdma 67>;
			dma-names = "up_link";
			status = "disabled";
		};

		mcbsp1: mcbsp@40122000 {
			compatible = "ti,omap4-mcbsp";
			reg = <0x40122000 0xff>, /* MPU private access */
			      <0x49022000 0xff>; /* L3 Interconnect */
			reg-names = "mpu", "dma";
			interrupts = <GIC_SPI 17 IRQ_TYPE_LEVEL_HIGH>;
			interrupt-names = "common";
			ti,buffer-size = <128>;
			ti,hwmods = "mcbsp1";
			dmas = <&sdma 33>,
			       <&sdma 34>;
			dma-names = "tx", "rx";
			status = "disabled";
		};

		mcbsp2: mcbsp@40124000 {
			compatible = "ti,omap4-mcbsp";
			reg = <0x40124000 0xff>, /* MPU private access */
			      <0x49024000 0xff>; /* L3 Interconnect */
			reg-names = "mpu", "dma";
			interrupts = <GIC_SPI 22 IRQ_TYPE_LEVEL_HIGH>;
			interrupt-names = "common";
			ti,buffer-size = <128>;
			ti,hwmods = "mcbsp2";
			dmas = <&sdma 17>,
			       <&sdma 18>;
			dma-names = "tx", "rx";
			status = "disabled";
		};

		mcbsp3: mcbsp@40126000 {
			compatible = "ti,omap4-mcbsp";
			reg = <0x40126000 0xff>, /* MPU private access */
			      <0x49026000 0xff>; /* L3 Interconnect */
			reg-names = "mpu", "dma";
			interrupts = <GIC_SPI 23 IRQ_TYPE_LEVEL_HIGH>;
			interrupt-names = "common";
			ti,buffer-size = <128>;
			ti,hwmods = "mcbsp3";
			dmas = <&sdma 19>,
			       <&sdma 20>;
			dma-names = "tx", "rx";
			status = "disabled";
		};

		mcbsp4: mcbsp@48096000 {
			compatible = "ti,omap4-mcbsp";
			reg = <0x48096000 0xff>; /* L4 Interconnect */
			reg-names = "mpu";
			interrupts = <GIC_SPI 16 IRQ_TYPE_LEVEL_HIGH>;
			interrupt-names = "common";
			ti,buffer-size = <128>;
			ti,hwmods = "mcbsp4";
			dmas = <&sdma 31>,
			       <&sdma 32>;
			dma-names = "tx", "rx";
			status = "disabled";
		};

		keypad: keypad@4a31c000 {
			compatible = "ti,omap4-keypad";
			reg = <0x4a31c000 0x80>;
			interrupts = <GIC_SPI 120 IRQ_TYPE_LEVEL_HIGH>;
			reg-names = "mpu";
			ti,hwmods = "kbd";
		};

		dmm@4e000000 {
			compatible = "ti,omap4-dmm";
			reg = <0x4e000000 0x800>;
			interrupts = <0 113 0x4>;
			ti,hwmods = "dmm";
		};

		emif1: emif@4c000000 {
			compatible = "ti,emif-4d";
			reg = <0x4c000000 0x100>;
			interrupts = <GIC_SPI 110 IRQ_TYPE_LEVEL_HIGH>;
			ti,hwmods = "emif1";
			ti,no-idle-on-init;
			phy-type = <1>;
			hw-caps-read-idle-ctrl;
			hw-caps-ll-interface;
			hw-caps-temp-alert;
		};

		emif2: emif@4d000000 {
			compatible = "ti,emif-4d";
			reg = <0x4d000000 0x100>;
			interrupts = <GIC_SPI 111 IRQ_TYPE_LEVEL_HIGH>;
			ti,hwmods = "emif2";
			ti,no-idle-on-init;
			phy-type = <1>;
			hw-caps-read-idle-ctrl;
			hw-caps-ll-interface;
			hw-caps-temp-alert;
		};

		ocp2scp@4a0ad000 {
			compatible = "ti,omap-ocp2scp";
			reg = <0x4a0ad000 0x1f>;
			#address-cells = <1>;
			#size-cells = <1>;
			ranges;
			ti,hwmods = "ocp2scp_usb_phy";
			usb2_phy: usb2phy@4a0ad080 {
				compatible = "ti,omap-usb2";
				reg = <0x4a0ad080 0x58>;
				ctrl-module = <&omap_control_usb2phy>;
				#phy-cells = <0>;
			};
		};

		timer1: timer@4a318000 {
			compatible = "ti,omap3430-timer";
			reg = <0x4a318000 0x80>;
			interrupts = <GIC_SPI 37 IRQ_TYPE_LEVEL_HIGH>;
			ti,hwmods = "timer1";
			ti,timer-alwon;
		};

		timer2: timer@48032000 {
			compatible = "ti,omap3430-timer";
			reg = <0x48032000 0x80>;
			interrupts = <GIC_SPI 38 IRQ_TYPE_LEVEL_HIGH>;
			ti,hwmods = "timer2";
		};

		timer3: timer@48034000 {
			compatible = "ti,omap4430-timer";
			reg = <0x48034000 0x80>;
			interrupts = <GIC_SPI 39 IRQ_TYPE_LEVEL_HIGH>;
			ti,hwmods = "timer3";
		};

		timer4: timer@48036000 {
			compatible = "ti,omap4430-timer";
			reg = <0x48036000 0x80>;
			interrupts = <GIC_SPI 40 IRQ_TYPE_LEVEL_HIGH>;
			ti,hwmods = "timer4";
		};

		timer5: timer@40138000 {
			compatible = "ti,omap4430-timer";
			reg = <0x40138000 0x80>,
			      <0x49038000 0x80>;
			interrupts = <GIC_SPI 41 IRQ_TYPE_LEVEL_HIGH>;
			ti,hwmods = "timer5";
			ti,timer-dsp;
		};

		timer6: timer@4013a000 {
			compatible = "ti,omap4430-timer";
			reg = <0x4013a000 0x80>,
			      <0x4903a000 0x80>;
			interrupts = <GIC_SPI 42 IRQ_TYPE_LEVEL_HIGH>;
			ti,hwmods = "timer6";
			ti,timer-dsp;
		};

		timer7: timer@4013c000 {
			compatible = "ti,omap4430-timer";
			reg = <0x4013c000 0x80>,
			      <0x4903c000 0x80>;
			interrupts = <GIC_SPI 43 IRQ_TYPE_LEVEL_HIGH>;
			ti,hwmods = "timer7";
			ti,timer-dsp;
		};

		timer8: timer@4013e000 {
			compatible = "ti,omap4430-timer";
			reg = <0x4013e000 0x80>,
			      <0x4903e000 0x80>;
			interrupts = <GIC_SPI 44 IRQ_TYPE_LEVEL_HIGH>;
			ti,hwmods = "timer8";
			ti,timer-pwm;
			ti,timer-dsp;
		};

		timer9: timer@4803e000 {
			compatible = "ti,omap4430-timer";
			reg = <0x4803e000 0x80>;
			interrupts = <GIC_SPI 45 IRQ_TYPE_LEVEL_HIGH>;
			ti,hwmods = "timer9";
			ti,timer-pwm;
		};

		timer10: timer@48086000 {
			compatible = "ti,omap3430-timer";
			reg = <0x48086000 0x80>;
			interrupts = <GIC_SPI 46 IRQ_TYPE_LEVEL_HIGH>;
			ti,hwmods = "timer10";
			ti,timer-pwm;
		};

		timer11: timer@48088000 {
			compatible = "ti,omap4430-timer";
			reg = <0x48088000 0x80>;
			interrupts = <GIC_SPI 47 IRQ_TYPE_LEVEL_HIGH>;
			ti,hwmods = "timer11";
			ti,timer-pwm;
		};

		usbhstll: usbhstll@4a062000 {
			compatible = "ti,usbhs-tll";
			reg = <0x4a062000 0x1000>;
			interrupts = <GIC_SPI 78 IRQ_TYPE_LEVEL_HIGH>;
			ti,hwmods = "usb_tll_hs";
		};

		usbhshost: usbhshost@4a064000 {
			compatible = "ti,usbhs-host";
			reg = <0x4a064000 0x800>;
			ti,hwmods = "usb_host_hs";
			#address-cells = <1>;
			#size-cells = <1>;
			ranges;
			clocks = <&init_60m_fclk>,
				 <&xclk60mhsp1_ck>,
				 <&xclk60mhsp2_ck>;
			clock-names = "refclk_60m_int",
				      "refclk_60m_ext_p1",
				      "refclk_60m_ext_p2";

			usbhsohci: ohci@4a064800 {
				compatible = "ti,ohci-omap3";
				reg = <0x4a064800 0x400>;
				interrupt-parent = <&gic>;
				interrupts = <GIC_SPI 76 IRQ_TYPE_LEVEL_HIGH>;
			};

			usbhsehci: ehci@4a064c00 {
				compatible = "ti,ehci-omap";
				reg = <0x4a064c00 0x400>;
				interrupt-parent = <&gic>;
				interrupts = <GIC_SPI 77 IRQ_TYPE_LEVEL_HIGH>;
			};
		};

		omap_control_usb2phy: control-phy@4a002300 {
			compatible = "ti,control-phy-usb2";
			reg = <0x4a002300 0x4>;
			reg-names = "power";
		};

		omap_control_usbotg: control-phy@4a00233c {
			compatible = "ti,control-phy-otghs";
			reg = <0x4a00233c 0x4>;
			reg-names = "otghs_control";
		};

		usb_otg_hs: usb_otg_hs@4a0ab000 {
			compatible = "ti,omap4-musb";
			reg = <0x4a0ab000 0x7ff>;
			interrupts = <GIC_SPI 92 IRQ_TYPE_LEVEL_HIGH>, <GIC_SPI 93 IRQ_TYPE_LEVEL_HIGH>;
			interrupt-names = "mc", "dma";
			ti,hwmods = "usb_otg_hs";
			usb-phy = <&usb2_phy>;
			phys = <&usb2_phy>;
			phy-names = "usb2-phy";
			multipoint = <1>;
			num-eps = <16>;
			ram-bits = <12>;
			ctrl-module = <&omap_control_usbotg>;
		};

		aes: aes@4b501000 {
			compatible = "ti,omap4-aes";
			ti,hwmods = "aes";
			reg = <0x4b501000 0xa0>;
			interrupts = <GIC_SPI 85 IRQ_TYPE_LEVEL_HIGH>;
			dmas = <&sdma 111>, <&sdma 110>;
			dma-names = "tx", "rx";
		};

		des: des@480a5000 {
			compatible = "ti,omap4-des";
			ti,hwmods = "des";
			reg = <0x480a5000 0xa0>;
			interrupts = <GIC_SPI 82 IRQ_TYPE_LEVEL_HIGH>;
			dmas = <&sdma 117>, <&sdma 116>;
			dma-names = "tx", "rx";
		};

		abb_mpu: regulator-abb-mpu {
			compatible = "ti,abb-v2";
			regulator-name = "abb_mpu";
			#address-cells = <0>;
			#size-cells = <0>;
			ti,tranxdone-status-mask = <0x80>;
			clocks = <&sys_clkin_ck>;
			ti,settling-time = <50>;
			ti,clock-cycles = <16>;

			status = "disabled";
		};

		abb_iva: regulator-abb-iva {
			compatible = "ti,abb-v2";
			regulator-name = "abb_iva";
			#address-cells = <0>;
			#size-cells = <0>;
			ti,tranxdone-status-mask = <0x80000000>;
			clocks = <&sys_clkin_ck>;
			ti,settling-time = <50>;
			ti,clock-cycles = <16>;

			status = "disabled";
		};
<<<<<<< HEAD
=======

		dss: dss@58000000 {
			compatible = "ti,omap4-dss";
			reg = <0x58000000 0x80>;
			status = "disabled";
			ti,hwmods = "dss_core";
			clocks = <&dss_dss_clk>;
			clock-names = "fck";
			#address-cells = <1>;
			#size-cells = <1>;
			ranges;

			dispc@58001000 {
				compatible = "ti,omap4-dispc";
				reg = <0x58001000 0x1000>;
				interrupts = <GIC_SPI 25 IRQ_TYPE_LEVEL_HIGH>;
				ti,hwmods = "dss_dispc";
				clocks = <&dss_dss_clk>;
				clock-names = "fck";
			};

			rfbi: encoder@58002000  {
				compatible = "ti,omap4-rfbi";
				reg = <0x58002000 0x1000>;
				status = "disabled";
				ti,hwmods = "dss_rfbi";
				clocks = <&dss_dss_clk>, <&dss_fck>;
				clock-names = "fck", "ick";
			};

			venc: encoder@58003000 {
				compatible = "ti,omap4-venc";
				reg = <0x58003000 0x1000>;
				status = "disabled";
				ti,hwmods = "dss_venc";
				clocks = <&dss_tv_clk>;
				clock-names = "fck";
			};

			dsi1: encoder@58004000 {
				compatible = "ti,omap4-dsi";
				reg = <0x58004000 0x200>,
				      <0x58004200 0x40>,
				      <0x58004300 0x20>;
				reg-names = "proto", "phy", "pll";
				interrupts = <GIC_SPI 53 IRQ_TYPE_LEVEL_HIGH>;
				status = "disabled";
				ti,hwmods = "dss_dsi1";
				clocks = <&dss_dss_clk>, <&dss_sys_clk>;
				clock-names = "fck", "sys_clk";
			};

			dsi2: encoder@58005000 {
				compatible = "ti,omap4-dsi";
				reg = <0x58005000 0x200>,
				      <0x58005200 0x40>,
				      <0x58005300 0x20>;
				reg-names = "proto", "phy", "pll";
				interrupts = <GIC_SPI 84 IRQ_TYPE_LEVEL_HIGH>;
				status = "disabled";
				ti,hwmods = "dss_dsi2";
				clocks = <&dss_dss_clk>, <&dss_sys_clk>;
				clock-names = "fck", "sys_clk";
			};

			hdmi: encoder@58006000 {
				compatible = "ti,omap4-hdmi";
				reg = <0x58006000 0x200>,
				      <0x58006200 0x100>,
				      <0x58006300 0x100>,
				      <0x58006400 0x1000>;
				reg-names = "wp", "pll", "phy", "core";
				interrupts = <GIC_SPI 101 IRQ_TYPE_LEVEL_HIGH>;
				status = "disabled";
				ti,hwmods = "dss_hdmi";
				clocks = <&dss_48mhz_clk>, <&dss_sys_clk>;
				clock-names = "fck", "sys_clk";
			};
		};
>>>>>>> d754589d
	};
};

/include/ "omap44xx-clocks.dtsi"<|MERGE_RESOLUTION|>--- conflicted
+++ resolved
@@ -842,8 +842,6 @@
 
 			status = "disabled";
 		};
-<<<<<<< HEAD
-=======
 
 		dss: dss@58000000 {
 			compatible = "ti,omap4-dss";
@@ -923,7 +921,6 @@
 				clock-names = "fck", "sys_clk";
 			};
 		};
->>>>>>> d754589d
 	};
 };
 
