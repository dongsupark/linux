--- conflicted
+++ resolved
@@ -354,14 +354,14 @@
 			ti,hwmods = "dmic";
 		};
 
-<<<<<<< HEAD
 		ocp2scp {
 			compatible = "ti,omap-ocp2scp";
 			#address-cells = <1>;
 			#size-cells = <1>;
 			ranges;
 			ti,hwmods = "ocp2scp_usb_phy";
-=======
+		};
+
 		mcbsp1: mcbsp@40122000 {
 			compatible = "ti,omap4-mcbsp";
 			reg = <0x40122000 0xff>, /* MPU private access */
@@ -437,7 +437,6 @@
 			hw-caps-read-idle-ctrl;
 			hw-caps-ll-interface;
 			hw-caps-temp-alert;
->>>>>>> 2843c7d2
 		};
 	};
 };