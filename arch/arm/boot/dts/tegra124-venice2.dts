/dts-v1/;

#include <dt-bindings/input/input.h>
#include "tegra124.dtsi"

/ {
	model = "NVIDIA Tegra124 Venice2";
	compatible = "nvidia,venice2", "nvidia,tegra124";

	aliases {
		rtc0 = "/i2c@0,7000d000/pmic@40";
		rtc1 = "/rtc@0,7000e000";
	};

	memory {
		reg = <0x0 0x80000000 0x0 0x80000000>;
	};

	host1x@0,50000000 {
		hdmi@0,54280000 {
			status = "okay";

			vdd-supply = <&vdd_3v3_hdmi>;
			pll-supply = <&vdd_hdmi_pll>;
			hdmi-supply = <&vdd_5v0_hdmi>;

			nvidia,ddc-i2c-bus = <&hdmi_ddc>;
			nvidia,hpd-gpio =
				<&gpio TEGRA_GPIO(N, 7) GPIO_ACTIVE_HIGH>;
		};

		sor@0,54540000 {
			status = "okay";

			nvidia,dpaux = <&dpaux>;
			nvidia,panel = <&panel>;
		};

		dpaux: dpaux@0,545c0000 {
			vdd-supply = <&vdd_3v3_panel>;
			status = "okay";
		};
	};

	pinmux: pinmux@0,70000868 {
		pinctrl-names = "default";
		pinctrl-0 = <&pinmux_default>;

		pinmux_default: common {
			dap_mclk1_pw4 {
				nvidia,pins = "dap_mclk1_pw4";
				nvidia,function = "extperiph1";
				nvidia,enable-input = <TEGRA_PIN_DISABLE>;
				nvidia,pull = <TEGRA_PIN_PULL_NONE>;
				nvidia,tristate = <TEGRA_PIN_DISABLE>;
			};
			dap1_din_pn1 {
				nvidia,pins = "dap1_din_pn1";
				nvidia,function = "i2s0";
				nvidia,enable-input = <TEGRA_PIN_ENABLE>;
				nvidia,pull = <TEGRA_PIN_PULL_NONE>;
				nvidia,tristate = <TEGRA_PIN_ENABLE>;
			};
			dap1_dout_pn2 {
				nvidia,pins = "dap1_dout_pn2",
					      "dap1_fs_pn0",
					      "dap1_sclk_pn3";
				nvidia,function = "i2s0";
				nvidia,enable-input = <TEGRA_PIN_DISABLE>;
				nvidia,pull = <TEGRA_PIN_PULL_NONE>;
				nvidia,tristate = <TEGRA_PIN_ENABLE>;
			};
			dap2_din_pa4 {
				nvidia,pins = "dap2_din_pa4";
				nvidia,function = "i2s1";
				nvidia,enable-input = <TEGRA_PIN_ENABLE>;
				nvidia,pull = <TEGRA_PIN_PULL_NONE>;
				nvidia,tristate = <TEGRA_PIN_DISABLE>;
			};
			dap2_dout_pa5 {
				nvidia,pins = "dap2_dout_pa5",
					      "dap2_fs_pa2",
					      "dap2_sclk_pa3";
				nvidia,function = "i2s1";
				nvidia,enable-input = <TEGRA_PIN_DISABLE>;
				nvidia,pull = <TEGRA_PIN_PULL_NONE>;
				nvidia,tristate = <TEGRA_PIN_DISABLE>;
			};
			dvfs_pwm_px0 {
				nvidia,pins = "dvfs_pwm_px0",
					      "dvfs_clk_px2";
				nvidia,function = "cldvfs";
				nvidia,enable-input = <TEGRA_PIN_DISABLE>;
				nvidia,pull = <TEGRA_PIN_PULL_NONE>;
				nvidia,tristate = <TEGRA_PIN_DISABLE>;
			};
			ulpi_clk_py0 {
				nvidia,pins = "ulpi_clk_py0",
					      "ulpi_nxt_py2",
					      "ulpi_stp_py3";
				nvidia,function = "spi1";
				nvidia,enable-input = <TEGRA_PIN_DISABLE>;
				nvidia,pull = <TEGRA_PIN_PULL_NONE>;
				nvidia,tristate = <TEGRA_PIN_DISABLE>;
			};
			ulpi_dir_py1 {
				nvidia,pins = "ulpi_dir_py1";
				nvidia,function = "spi1";
				nvidia,enable-input = <TEGRA_PIN_ENABLE>;
				nvidia,pull = <TEGRA_PIN_PULL_NONE>;
				nvidia,tristate = <TEGRA_PIN_DISABLE>;
			};
			cam_i2c_scl_pbb1 {
				nvidia,pins = "cam_i2c_scl_pbb1",
					      "cam_i2c_sda_pbb2";
				nvidia,function = "i2c3";
				nvidia,enable-input = <TEGRA_PIN_ENABLE>;
				nvidia,pull = <TEGRA_PIN_PULL_NONE>;
				nvidia,tristate = <TEGRA_PIN_DISABLE>;
				nvidia,lock = <TEGRA_PIN_DISABLE>;
				nvidia,open-drain = <TEGRA_PIN_ENABLE>;
			};
			gen2_i2c_scl_pt5 {
				nvidia,pins = "gen2_i2c_scl_pt5",
					      "gen2_i2c_sda_pt6";
				nvidia,function = "i2c2";
				nvidia,enable-input = <TEGRA_PIN_ENABLE>;
				nvidia,pull = <TEGRA_PIN_PULL_NONE>;
				nvidia,tristate = <TEGRA_PIN_DISABLE>;
				nvidia,lock = <TEGRA_PIN_DISABLE>;
				nvidia,open-drain = <TEGRA_PIN_ENABLE>;
			};
			pg4 {
				nvidia,pins = "pg4",
					      "pg5",
					      "pg6",
					      "pi3";
				nvidia,function = "spi4";
				nvidia,enable-input = <TEGRA_PIN_DISABLE>;
				nvidia,pull = <TEGRA_PIN_PULL_NONE>;
				nvidia,tristate = <TEGRA_PIN_DISABLE>;
			};
			pg7 {
				nvidia,pins = "pg7";
				nvidia,function = "spi4";
				nvidia,enable-input = <TEGRA_PIN_ENABLE>;
				nvidia,pull = <TEGRA_PIN_PULL_NONE>;
				nvidia,tristate = <TEGRA_PIN_DISABLE>;
			};
			ph1 {
				nvidia,pins = "ph1";
				nvidia,function = "pwm1";
				nvidia,enable-input = <TEGRA_PIN_DISABLE>;
				nvidia,pull = <TEGRA_PIN_PULL_NONE>;
				nvidia,tristate = <TEGRA_PIN_DISABLE>;
			};
			pk0 {
				nvidia,pins = "pk0",
					      "kb_row15_ps7",
					      "clk_32k_out_pa0";
				nvidia,function = "soc";
				nvidia,pull = <TEGRA_PIN_PULL_UP>;
				nvidia,tristate = <TEGRA_PIN_DISABLE>;
				nvidia,enable-input = <TEGRA_PIN_ENABLE>;
			};
			sdmmc1_clk_pz0 {
				nvidia,pins = "sdmmc1_clk_pz0";
				nvidia,function = "sdmmc1";
				nvidia,enable-input = <TEGRA_PIN_DISABLE>;
				nvidia,pull = <TEGRA_PIN_PULL_NONE>;
				nvidia,tristate = <TEGRA_PIN_DISABLE>;
			};
			sdmmc1_cmd_pz1 {
				nvidia,pins = "sdmmc1_cmd_pz1",
					      "sdmmc1_dat0_py7",
					      "sdmmc1_dat1_py6",
					      "sdmmc1_dat2_py5",
					      "sdmmc1_dat3_py4";
				nvidia,function = "sdmmc1";
				nvidia,enable-input = <TEGRA_PIN_ENABLE>;
				nvidia,pull = <TEGRA_PIN_PULL_UP>;
				nvidia,tristate = <TEGRA_PIN_DISABLE>;
			};
			sdmmc3_clk_pa6 {
				nvidia,pins = "sdmmc3_clk_pa6";
				nvidia,function = "sdmmc3";
				nvidia,enable-input = <TEGRA_PIN_ENABLE>;
				nvidia,pull = <TEGRA_PIN_PULL_NONE>;
				nvidia,tristate = <TEGRA_PIN_DISABLE>;
			};
			sdmmc3_cmd_pa7 {
				nvidia,pins = "sdmmc3_cmd_pa7",
					      "sdmmc3_dat0_pb7",
					      "sdmmc3_dat1_pb6",
					      "sdmmc3_dat2_pb5",
					      "sdmmc3_dat3_pb4",
					      "sdmmc3_clk_lb_out_pee4",
					      "sdmmc3_clk_lb_in_pee5";
				nvidia,function = "sdmmc3";
				nvidia,enable-input = <TEGRA_PIN_ENABLE>;
				nvidia,pull = <TEGRA_PIN_PULL_UP>;
				nvidia,tristate = <TEGRA_PIN_DISABLE>;
			};
			sdmmc4_clk_pcc4 {
				nvidia,pins = "sdmmc4_clk_pcc4";
				nvidia,function = "sdmmc4";
				nvidia,enable-input = <TEGRA_PIN_ENABLE>;
				nvidia,pull = <TEGRA_PIN_PULL_NONE>;
				nvidia,tristate = <TEGRA_PIN_DISABLE>;
			};
			sdmmc4_cmd_pt7 {
				nvidia,pins = "sdmmc4_cmd_pt7",
					      "sdmmc4_dat0_paa0",
					      "sdmmc4_dat1_paa1",
					      "sdmmc4_dat2_paa2",
					      "sdmmc4_dat3_paa3",
					      "sdmmc4_dat4_paa4",
					      "sdmmc4_dat5_paa5",
					      "sdmmc4_dat6_paa6",
					      "sdmmc4_dat7_paa7";
				nvidia,function = "sdmmc4";
				nvidia,enable-input = <TEGRA_PIN_ENABLE>;
				nvidia,pull = <TEGRA_PIN_PULL_UP>;
				nvidia,tristate = <TEGRA_PIN_DISABLE>;
			};
			pwr_i2c_scl_pz6 {
				nvidia,pins = "pwr_i2c_scl_pz6",
					      "pwr_i2c_sda_pz7";
				nvidia,function = "i2cpwr";
				nvidia,enable-input = <TEGRA_PIN_ENABLE>;
				nvidia,pull = <TEGRA_PIN_PULL_NONE>;
				nvidia,tristate = <TEGRA_PIN_DISABLE>;
				nvidia,lock = <TEGRA_PIN_DISABLE>;
				nvidia,open-drain = <TEGRA_PIN_ENABLE>;
			};
			jtag_rtck {
				nvidia,pins = "jtag_rtck";
				nvidia,function = "rtck";
				nvidia,enable-input = <TEGRA_PIN_DISABLE>;
				nvidia,pull = <TEGRA_PIN_PULL_UP>;
				nvidia,tristate = <TEGRA_PIN_DISABLE>;
			};
			clk_32k_in {
				nvidia,pins = "clk_32k_in";
				nvidia,function = "clk";
				nvidia,enable-input = <TEGRA_PIN_ENABLE>;
				nvidia,pull = <TEGRA_PIN_PULL_NONE>;
				nvidia,tristate = <TEGRA_PIN_DISABLE>;
			};
			core_pwr_req {
				nvidia,pins = "core_pwr_req";
				nvidia,function = "pwron";
				nvidia,enable-input = <TEGRA_PIN_DISABLE>;
				nvidia,pull = <TEGRA_PIN_PULL_NONE>;
				nvidia,tristate = <TEGRA_PIN_DISABLE>;
			};
			cpu_pwr_req {
				nvidia,pins = "cpu_pwr_req";
				nvidia,function = "cpu";
				nvidia,enable-input = <TEGRA_PIN_DISABLE>;
				nvidia,pull = <TEGRA_PIN_PULL_NONE>;
				nvidia,tristate = <TEGRA_PIN_DISABLE>;
			};
			pwr_int_n {
				nvidia,pins = "pwr_int_n";
				nvidia,function = "pmi";
				nvidia,enable-input = <TEGRA_PIN_ENABLE>;
				nvidia,pull = <TEGRA_PIN_PULL_UP>;
				nvidia,tristate = <TEGRA_PIN_DISABLE>;
			};
			reset_out_n {
				nvidia,pins = "reset_out_n";
				nvidia,function = "reset_out_n";
				nvidia,enable-input = <TEGRA_PIN_DISABLE>;
				nvidia,pull = <TEGRA_PIN_PULL_NONE>;
				nvidia,tristate = <TEGRA_PIN_DISABLE>;
			};
			clk3_out_pee0 {
				nvidia,pins = "clk3_out_pee0";
				nvidia,function = "extperiph3";
				nvidia,enable-input = <TEGRA_PIN_DISABLE>;
				nvidia,pull = <TEGRA_PIN_PULL_NONE>;
				nvidia,tristate = <TEGRA_PIN_DISABLE>;
			};
			dap4_din_pp5 {
				nvidia,pins = "dap4_din_pp5";
				nvidia,function = "i2s3";
				nvidia,enable-input = <TEGRA_PIN_ENABLE>;
				nvidia,pull = <TEGRA_PIN_PULL_NONE>;
				nvidia,tristate = <TEGRA_PIN_ENABLE>;
			};
			dap4_dout_pp6 {
				nvidia,pins = "dap4_dout_pp6",
					      "dap4_fs_pp4",
					      "dap4_sclk_pp7";
				nvidia,function = "i2s3";
				nvidia,enable-input = <TEGRA_PIN_DISABLE>;
				nvidia,pull = <TEGRA_PIN_PULL_NONE>;
				nvidia,tristate = <TEGRA_PIN_ENABLE>;
			};
			gen1_i2c_sda_pc5 {
				nvidia,pins = "gen1_i2c_sda_pc5",
					      "gen1_i2c_scl_pc4";
				nvidia,function = "i2c1";
				nvidia,enable-input = <TEGRA_PIN_ENABLE>;
				nvidia,pull = <TEGRA_PIN_PULL_NONE>;
				nvidia,tristate = <TEGRA_PIN_DISABLE>;
				nvidia,lock = <TEGRA_PIN_DISABLE>;
				nvidia,open-drain = <TEGRA_PIN_ENABLE>;
			};
			uart2_cts_n_pj5 {
				nvidia,pins = "uart2_cts_n_pj5";
				nvidia,function = "uartb";
				nvidia,enable-input = <TEGRA_PIN_ENABLE>;
				nvidia,pull = <TEGRA_PIN_PULL_NONE>;
				nvidia,tristate = <TEGRA_PIN_DISABLE>;
			};
			uart2_rts_n_pj6 {
				nvidia,pins = "uart2_rts_n_pj6";
				nvidia,function = "uartb";
				nvidia,enable-input = <TEGRA_PIN_DISABLE>;
				nvidia,pull = <TEGRA_PIN_PULL_NONE>;
				nvidia,tristate = <TEGRA_PIN_DISABLE>;
			};
			uart2_rxd_pc3 {
				nvidia,pins = "uart2_rxd_pc3";
				nvidia,function = "irda";
				nvidia,enable-input = <TEGRA_PIN_ENABLE>;
				nvidia,pull = <TEGRA_PIN_PULL_NONE>;
				nvidia,tristate = <TEGRA_PIN_DISABLE>;
			};
			uart2_txd_pc2 {
				nvidia,pins = "uart2_txd_pc2";
				nvidia,function = "irda";
				nvidia,enable-input = <TEGRA_PIN_DISABLE>;
				nvidia,pull = <TEGRA_PIN_PULL_NONE>;
				nvidia,tristate = <TEGRA_PIN_DISABLE>;
			};
			uart3_cts_n_pa1 {
				nvidia,pins = "uart3_cts_n_pa1",
					      "uart3_rxd_pw7";
				nvidia,function = "uartc";
				nvidia,enable-input = <TEGRA_PIN_ENABLE>;
				nvidia,pull = <TEGRA_PIN_PULL_NONE>;
				nvidia,tristate = <TEGRA_PIN_DISABLE>;
			};
			uart3_rts_n_pc0 {
				nvidia,pins = "uart3_rts_n_pc0",
					      "uart3_txd_pw6";
				nvidia,function = "uartc";
				nvidia,enable-input = <TEGRA_PIN_DISABLE>;
				nvidia,pull = <TEGRA_PIN_PULL_NONE>;
				nvidia,tristate = <TEGRA_PIN_DISABLE>;
			};
			hdmi_cec_pee3 {
				nvidia,pins = "hdmi_cec_pee3";
				nvidia,function = "cec";
				nvidia,enable-input = <TEGRA_PIN_ENABLE>;
				nvidia,pull = <TEGRA_PIN_PULL_NONE>;
				nvidia,tristate = <TEGRA_PIN_DISABLE>;
				nvidia,lock = <TEGRA_PIN_DISABLE>;
				nvidia,open-drain = <TEGRA_PIN_DISABLE>;
			};
			hdmi_int_pn7 {
				nvidia,pins = "hdmi_int_pn7";
				nvidia,function = "rsvd1";
				nvidia,enable-input = <TEGRA_PIN_ENABLE>;
				nvidia,pull = <TEGRA_PIN_PULL_DOWN>;
				nvidia,tristate = <TEGRA_PIN_DISABLE>;
			};
			ddc_scl_pv4 {
				nvidia,pins = "ddc_scl_pv4",
					      "ddc_sda_pv5";
				nvidia,function = "i2c4";
				nvidia,enable-input = <TEGRA_PIN_ENABLE>;
				nvidia,pull = <TEGRA_PIN_PULL_NONE>;
				nvidia,tristate = <TEGRA_PIN_DISABLE>;
				nvidia,lock = <TEGRA_PIN_DISABLE>;
				nvidia,rcv-sel = <TEGRA_PIN_ENABLE>;
			};
			pj7 {
				nvidia,pins = "pj7",
					      "pk7";
				nvidia,function = "uartd";
				nvidia,pull = <TEGRA_PIN_PULL_NONE>;
				nvidia,tristate = <TEGRA_PIN_DISABLE>;
				nvidia,enable-input = <TEGRA_PIN_DISABLE>;
			};
			pb0 {
				nvidia,pins = "pb0",
					      "pb1";
				nvidia,function = "uartd";
				nvidia,pull = <TEGRA_PIN_PULL_UP>;
				nvidia,tristate = <TEGRA_PIN_DISABLE>;
				nvidia,enable-input = <TEGRA_PIN_ENABLE>;
			};
			ph0 {
				nvidia,pins = "ph0";
				nvidia,function = "pwm0";
				nvidia,pull = <TEGRA_PIN_PULL_NONE>;
				nvidia,tristate = <TEGRA_PIN_DISABLE>;
				nvidia,enable-input = <TEGRA_PIN_DISABLE>;
			};
			kb_row10_ps2 {
				nvidia,pins = "kb_row10_ps2";
				nvidia,function = "uarta";
				nvidia,pull = <TEGRA_PIN_PULL_UP>;
				nvidia,tristate = <TEGRA_PIN_DISABLE>;
				nvidia,enable-input = <TEGRA_PIN_ENABLE>;
			};
			kb_row9_ps1 {
				nvidia,pins = "kb_row9_ps1";
				nvidia,function = "uarta";
				nvidia,pull = <TEGRA_PIN_PULL_NONE>;
				nvidia,tristate = <TEGRA_PIN_DISABLE>;
				nvidia,enable-input = <TEGRA_PIN_DISABLE>;
			};
			kb_row6_pr6 {
				nvidia,pins = "kb_row6_pr6";
				nvidia,function = "displaya_alt";
				nvidia,pull = <TEGRA_PIN_PULL_DOWN>;
				nvidia,tristate = <TEGRA_PIN_DISABLE>;
				nvidia,enable-input = <TEGRA_PIN_ENABLE>;
			};
			usb_vbus_en0_pn4 {
				nvidia,pins = "usb_vbus_en0_pn4",
					      "usb_vbus_en1_pn5";
				nvidia,function = "usb";
				nvidia,enable-input = <TEGRA_PIN_ENABLE>;
				nvidia,pull = <TEGRA_PIN_PULL_NONE>;
				nvidia,tristate = <TEGRA_PIN_DISABLE>;
				nvidia,lock = <TEGRA_PIN_DISABLE>;
				nvidia,open-drain = <TEGRA_PIN_ENABLE>;
			};
			drive_sdio1 {
				nvidia,pins = "drive_sdio1";
				nvidia,high-speed-mode = <TEGRA_PIN_ENABLE>;
				nvidia,schmitt = <TEGRA_PIN_DISABLE>;
				nvidia,pull-down-strength = <32>;
				nvidia,pull-up-strength = <42>;
				nvidia,slew-rate-rising = <TEGRA_PIN_SLEW_RATE_FASTEST>;
				nvidia,slew-rate-falling = <TEGRA_PIN_SLEW_RATE_FASTEST>;
			};
			drive_sdio3 {
				nvidia,pins = "drive_sdio3";
				nvidia,high-speed-mode = <TEGRA_PIN_ENABLE>;
				nvidia,schmitt = <TEGRA_PIN_DISABLE>;
				nvidia,pull-down-strength = <20>;
				nvidia,pull-up-strength = <36>;
				nvidia,slew-rate-rising = <TEGRA_PIN_SLEW_RATE_FASTEST>;
				nvidia,slew-rate-falling = <TEGRA_PIN_SLEW_RATE_FASTEST>;
			};
			drive_gma {
				nvidia,pins = "drive_gma";
				nvidia,high-speed-mode = <TEGRA_PIN_ENABLE>;
				nvidia,schmitt = <TEGRA_PIN_DISABLE>;
				nvidia,low-power-mode = <TEGRA_PIN_LP_DRIVE_DIV_1>;
				nvidia,pull-down-strength = <1>;
				nvidia,pull-up-strength = <2>;
				nvidia,slew-rate-rising = <TEGRA_PIN_SLEW_RATE_FASTEST>;
				nvidia,slew-rate-falling = <TEGRA_PIN_SLEW_RATE_FASTEST>;
				nvidia,drive-type = <1>;
			};
			als_irq_l {
				nvidia,pins = "gpio_x3_aud_px3";
				nvidia,function = "gmi";
				nvidia,pull = <TEGRA_PIN_PULL_NONE>;
				nvidia,tristate = <TEGRA_PIN_ENABLE>;
				nvidia,enable-input = <TEGRA_PIN_ENABLE>;
			};
			codec_irq_l {
				nvidia,pins = "ph4";
				nvidia,function = "gmi";
				nvidia,pull = <TEGRA_PIN_PULL_NONE>;
				nvidia,tristate = <TEGRA_PIN_DISABLE>;
				nvidia,enable-input = <TEGRA_PIN_ENABLE>;
			};
			lcd_bl_en {
				nvidia,pins = "ph2";
				nvidia,function = "gmi";
				nvidia,pull = <TEGRA_PIN_PULL_DOWN>;
				nvidia,tristate = <TEGRA_PIN_DISABLE>;
				nvidia,enable-input = <TEGRA_PIN_DISABLE>;
			};
			touch_irq_l {
				nvidia,pins = "gpio_w3_aud_pw3";
				nvidia,function = "spi6";
				nvidia,pull = <TEGRA_PIN_PULL_NONE>;
				nvidia,tristate = <TEGRA_PIN_ENABLE>;
				nvidia,enable-input = <TEGRA_PIN_ENABLE>;
			};
			tpm_davint_l {
				nvidia,pins = "ph6";
				nvidia,function = "gmi";
				nvidia,pull = <TEGRA_PIN_PULL_NONE>;
				nvidia,tristate = <TEGRA_PIN_ENABLE>;
				nvidia,enable-input = <TEGRA_PIN_ENABLE>;
			};
			ts_irq_l {
				nvidia,pins = "pk2";
				nvidia,function = "gmi";
				nvidia,pull = <TEGRA_PIN_PULL_NONE>;
				nvidia,tristate = <TEGRA_PIN_ENABLE>;
				nvidia,enable-input = <TEGRA_PIN_ENABLE>;
			};
			ts_reset_l {
				nvidia,pins = "pk4";
				nvidia,function = "gmi";
				nvidia,pull = <TEGRA_PIN_PULL_DOWN>;
				nvidia,tristate = <TEGRA_PIN_DISABLE>;
				nvidia,enable-input = <TEGRA_PIN_DISABLE>;
			};
			ts_shdn_l {
				nvidia,pins = "pk1";
				nvidia,function = "gmi";
				nvidia,pull = <TEGRA_PIN_PULL_UP>;
				nvidia,tristate = <TEGRA_PIN_DISABLE>;
				nvidia,enable-input = <TEGRA_PIN_DISABLE>;
			};
			ph7 {
				nvidia,pins = "ph7";
				nvidia,function = "gmi";
				nvidia,pull = <TEGRA_PIN_PULL_NONE>;
				nvidia,tristate = <TEGRA_PIN_DISABLE>;
				nvidia,enable-input = <TEGRA_PIN_ENABLE>;
			};
			kb_col0_ap {
				nvidia,pins = "kb_col0_pq0";
				nvidia,function = "rsvd4";
				nvidia,pull = <TEGRA_PIN_PULL_UP>;
				nvidia,tristate = <TEGRA_PIN_DISABLE>;
				nvidia,enable-input = <TEGRA_PIN_ENABLE>;
			};
			lid_open {
				nvidia,pins = "kb_row4_pr4";
				nvidia,function = "rsvd3";
				nvidia,pull = <TEGRA_PIN_PULL_UP>;
				nvidia,tristate = <TEGRA_PIN_DISABLE>;
				nvidia,enable-input = <TEGRA_PIN_ENABLE>;
			};
			en_vdd_sd {
				nvidia,pins = "kb_row0_pr0";
				nvidia,function = "rsvd4";
				nvidia,pull = <TEGRA_PIN_PULL_NONE>;
				nvidia,tristate = <TEGRA_PIN_DISABLE>;
				nvidia,enable-input = <TEGRA_PIN_DISABLE>;
			};
			ac_ok {
				nvidia,pins = "pj0";
				nvidia,function = "gmi";
				nvidia,pull = <TEGRA_PIN_PULL_UP>;
				nvidia,tristate = <TEGRA_PIN_ENABLE>;
				nvidia,enable-input = <TEGRA_PIN_ENABLE>;
			};
			sensor_irq_l {
				nvidia,pins = "pi6";
				nvidia,function = "gmi";
				nvidia,pull = <TEGRA_PIN_PULL_NONE>;
				nvidia,tristate = <TEGRA_PIN_DISABLE>;
				nvidia,enable-input = <TEGRA_PIN_ENABLE>;
			};
			wifi_en {
				nvidia,pins = "gpio_x7_aud_px7";
				nvidia,function = "rsvd4";
				nvidia,pull = <TEGRA_PIN_PULL_NONE>;
				nvidia,tristate = <TEGRA_PIN_DISABLE>;
				nvidia,enable-input = <TEGRA_PIN_DISABLE>;
			};
			wifi_rst_l {
				nvidia,pins = "clk2_req_pcc5";
				nvidia,function = "dap";
				nvidia,pull = <TEGRA_PIN_PULL_NONE>;
				nvidia,tristate = <TEGRA_PIN_DISABLE>;
				nvidia,enable-input = <TEGRA_PIN_ENABLE>;
			};
			hp_det_l {
				nvidia,pins = "ulpi_data1_po2";
				nvidia,function = "spi3";
				nvidia,pull = <TEGRA_PIN_PULL_NONE>;
				nvidia,tristate = <TEGRA_PIN_DISABLE>;
				nvidia,enable-input = <TEGRA_PIN_ENABLE>;
			};
		};
	};

	serial@0,70006000 {
		status = "okay";
	};

	pwm: pwm@0,7000a000 {
		status = "okay";
	};

	i2c@0,7000c000 {
		status = "okay";
		clock-frequency = <100000>;

		acodec: audio-codec@10 {
			compatible = "maxim,max98090";
			reg = <0x10>;
			interrupt-parent = <&gpio>;
			interrupts = <TEGRA_GPIO(H, 4) GPIO_ACTIVE_HIGH>;
		};
	};

	i2c@0,7000c400 {
		status = "okay";
		clock-frequency = <100000>;
	};

	i2c@0,7000c500 {
		status = "okay";
		clock-frequency = <100000>;
	};

	hdmi_ddc: i2c@0,7000c700 {
		status = "okay";
		clock-frequency = <100000>;
	};

	i2c@0,7000d000 {
		status = "okay";
		clock-frequency = <400000>;

		pmic: pmic@40 {
			compatible = "ams,as3722";
			reg = <0x40>;
			interrupts = <0 86 IRQ_TYPE_LEVEL_HIGH>;

			ams,system-power-controller;

			#interrupt-cells = <2>;
			interrupt-controller;

			gpio-controller;
			#gpio-cells = <2>;

			pinctrl-names = "default";
			pinctrl-0 = <&as3722_default>;

			as3722_default: pinmux {
				gpio0 {
					pins = "gpio0";
					function = "gpio";
					bias-pull-down;
				};

				gpio1_2_4_7 {
					pins = "gpio1", "gpio2", "gpio4", "gpio7";
					function = "gpio";
					bias-pull-up;
				};

				gpio3_6 {
					pins = "gpio3", "gpio6";
					bias-high-impedance;
				};

				gpio5 {
					pins = "gpio5";
					function = "clk32k-out";
				};
			};

			regulators {
				vsup-sd2-supply = <&vdd_5v0_sys>;
				vsup-sd3-supply = <&vdd_5v0_sys>;
				vsup-sd4-supply = <&vdd_5v0_sys>;
				vsup-sd5-supply = <&vdd_5v0_sys>;
				vin-ldo0-supply = <&vdd_1v35_lp0>;
				vin-ldo1-6-supply = <&vdd_3v3_run>;
				vin-ldo2-5-7-supply = <&vddio_1v8>;
				vin-ldo3-4-supply = <&vdd_3v3_sys>;
				vin-ldo9-10-supply = <&vdd_5v0_sys>;
				vin-ldo11-supply = <&vdd_3v3_run>;

				sd0 {
					regulator-name = "+VDD_CPU_AP";
					regulator-min-microvolt = <700000>;
					regulator-max-microvolt = <1400000>;
					regulator-min-microamp = <3500000>;
					regulator-max-microamp = <3500000>;
					regulator-always-on;
					regulator-boot-on;
					ams,external-control = <2>;
				};

				sd1 {
					regulator-name = "+VDD_CORE";
					regulator-min-microvolt = <700000>;
					regulator-max-microvolt = <1350000>;
					regulator-min-microamp = <2500000>;
					regulator-max-microamp = <2500000>;
					regulator-always-on;
					regulator-boot-on;
					ams,external-control = <1>;
				};

				vdd_1v35_lp0: sd2 {
					regulator-name = "+1.35V_LP0(sd2)";
					regulator-min-microvolt = <1350000>;
					regulator-max-microvolt = <1350000>;
					regulator-always-on;
					regulator-boot-on;
				};

				sd3 {
					regulator-name = "+1.35V_LP0(sd3)";
					regulator-min-microvolt = <1350000>;
					regulator-max-microvolt = <1350000>;
					regulator-always-on;
					regulator-boot-on;
				};

				vdd_1v05_run: sd4 {
					regulator-name = "+1.05V_RUN";
					regulator-min-microvolt = <1050000>;
					regulator-max-microvolt = <1050000>;
				};

				vddio_1v8: sd5 {
					regulator-name = "+1.8V_VDDIO";
					regulator-min-microvolt = <1800000>;
					regulator-max-microvolt = <1800000>;
					regulator-boot-on;
					regulator-always-on;
				};

				sd6 {
					regulator-name = "+VDD_GPU_AP";
					regulator-min-microvolt = <650000>;
					regulator-max-microvolt = <1200000>;
					regulator-min-microamp = <3500000>;
					regulator-max-microamp = <3500000>;
					regulator-boot-on;
					regulator-always-on;
				};

				ldo0 {
					regulator-name = "+1.05V_RUN_AVDD";
					regulator-min-microvolt = <1050000>;
					regulator-max-microvolt = <1050000>;
					regulator-boot-on;
					regulator-always-on;
					ams,external-control = <1>;
				};

				ldo1 {
					regulator-name = "+1.8V_RUN_CAM";
					regulator-min-microvolt = <1800000>;
					regulator-max-microvolt = <1800000>;
				};

				ldo2 {
					regulator-name = "+1.2V_GEN_AVDD";
					regulator-min-microvolt = <1200000>;
					regulator-max-microvolt = <1200000>;
					regulator-boot-on;
					regulator-always-on;
				};

				ldo3 {
					regulator-name = "+1.00V_LP0_VDD_RTC";
					regulator-min-microvolt = <1000000>;
					regulator-max-microvolt = <1000000>;
					regulator-boot-on;
					regulator-always-on;
					ams,enable-tracking;
				};

				vdd_run_cam: ldo4 {
					regulator-name = "+3.3V_RUN_CAM";
					regulator-min-microvolt = <2800000>;
					regulator-max-microvolt = <2800000>;
				};

				ldo5 {
					regulator-name = "+1.2V_RUN_CAM_FRONT";
					regulator-min-microvolt = <1200000>;
					regulator-max-microvolt = <1200000>;
				};

				vddio_sdmmc3: ldo6 {
					regulator-name = "+VDDIO_SDMMC3";
					regulator-min-microvolt = <1800000>;
					regulator-max-microvolt = <3300000>;
				};

				ldo7 {
					regulator-name = "+1.05V_RUN_CAM_REAR";
					regulator-min-microvolt = <1050000>;
					regulator-max-microvolt = <1050000>;
				};

				ldo9 {
					regulator-name = "+2.8V_RUN_TOUCH";
					regulator-min-microvolt = <2800000>;
					regulator-max-microvolt = <2800000>;
				};

				ldo10 {
					regulator-name = "+2.8V_RUN_CAM_AF";
					regulator-min-microvolt = <2800000>;
					regulator-max-microvolt = <2800000>;
				};

				ldo11 {
					regulator-name = "+1.8V_RUN_VPP_FUSE";
					regulator-min-microvolt = <1800000>;
					regulator-max-microvolt = <1800000>;
				};
			};
		};
	};

	spi@0,7000d400 {
		status = "okay";

		cros_ec: cros-ec@0 {
			compatible = "google,cros-ec-spi";
			spi-max-frequency = <4000000>;
			interrupt-parent = <&gpio>;
			interrupts = <TEGRA_GPIO(C, 7) IRQ_TYPE_LEVEL_LOW>;
			reg = <0>;

			google,cros-ec-spi-msg-delay = <2000>;
<<<<<<< HEAD
=======

			i2c-tunnel {
				compatible = "google,cros-ec-i2c-tunnel";
				#address-cells = <1>;
				#size-cells = <0>;

				google,remote-bus = <0>;

				charger: bq24735@9 {
					compatible = "ti,bq24735";
					reg = <0x9>;
					interrupt-parent = <&gpio>;
					interrupts = <TEGRA_GPIO(J, 0)
							GPIO_ACTIVE_HIGH>;
					ti,ac-detect-gpios = <&gpio
							TEGRA_GPIO(J, 0)
							GPIO_ACTIVE_HIGH>;
				};

				battery: sbs-battery@b {
					compatible = "sbs,sbs-battery";
					reg = <0xb>;
					sbs,i2c-retry-count = <2>;
					sbs,poll-retry-count = <1>;
				};
			};
>>>>>>> f5ae9d56
		};
	};

	spi@0,7000da00 {
		status = "okay";
		spi-max-frequency = <25000000>;
		spi-flash@0 {
			compatible = "winbond,w25q32dw";
			reg = <0>;
			spi-max-frequency = <20000000>;
		};
	};

	pmc@0,7000e400 {
		nvidia,invert-interrupt;
		nvidia,suspend-mode = <1>;
		nvidia,cpu-pwr-good-time = <500>;
		nvidia,cpu-pwr-off-time = <300>;
		nvidia,core-pwr-good-time = <641 3845>;
		nvidia,core-pwr-off-time = <61036>;
		nvidia,core-power-req-active-high;
		nvidia,sys-clock-req-active-high;
	};

	hda@0,70030000 {
		status = "okay";
	};

	sdhci@0,700b0400 {
		cd-gpios = <&gpio TEGRA_GPIO(V, 2) GPIO_ACTIVE_HIGH>;
		power-gpios = <&gpio TEGRA_GPIO(R, 0) GPIO_ACTIVE_HIGH>;
		wp-gpios = <&gpio TEGRA_GPIO(Q, 4) GPIO_ACTIVE_LOW>;
		status = "okay";
		bus-width = <4>;
		vqmmc-supply = <&vddio_sdmmc3>;
	};

	sdhci@0,700b0600 {
		status = "okay";
		bus-width = <8>;
	};

	ahub@0,70300000 {
		i2s@0,70301100 {
			status = "okay";
		};
	};

	usb@0,7d000000 {
		status = "okay";
	};

	usb-phy@0,7d000000 {
		status = "okay";
		vbus-supply = <&vdd_usb1_vbus>;
	};

	usb@0,7d004000 {
		status = "okay";
	};

	usb-phy@0,7d004000 {
		status = "okay";
		vbus-supply = <&vdd_run_cam>;
	};

	usb@0,7d008000 {
		status = "okay";
	};

	usb-phy@0,7d008000 {
		status = "okay";
		vbus-supply = <&vdd_usb3_vbus>;
	};

	backlight: backlight {
		compatible = "pwm-backlight";

		enable-gpios = <&gpio TEGRA_GPIO(H, 2) GPIO_ACTIVE_HIGH>;
		power-supply = <&vdd_led>;
		pwms = <&pwm 1 1000000>;

		brightness-levels = <0 4 8 16 32 64 128 255>;
		default-brightness-level = <6>;
	};

	clocks {
		compatible = "simple-bus";
		#address-cells = <1>;
		#size-cells = <0>;

		clk32k_in: clock@0 {
			compatible = "fixed-clock";
			reg = <0>;
			#clock-cells = <0>;
			clock-frequency = <32768>;
		};
	};

	gpio-keys {
		compatible = "gpio-keys";

		power {
			label = "Power";
			gpios = <&gpio TEGRA_GPIO(Q, 0) GPIO_ACTIVE_LOW>;
			linux,code = <KEY_POWER>;
			debounce-interval = <10>;
			gpio-key,wakeup;
		};
	};

	panel: panel {
		compatible = "lg,lp129qe", "simple-panel";

		backlight = <&backlight>;
		ddc-i2c-bus = <&dpaux>;
	};

	regulators {
		compatible = "simple-bus";
		#address-cells = <1>;
		#size-cells = <0>;

		vdd_mux: regulator@0 {
			compatible = "regulator-fixed";
			reg = <0>;
			regulator-name = "+VDD_MUX";
			regulator-min-microvolt = <12000000>;
			regulator-max-microvolt = <12000000>;
			regulator-always-on;
			regulator-boot-on;
		};

		vdd_5v0_sys: regulator@1 {
			compatible = "regulator-fixed";
			reg = <1>;
			regulator-name = "+5V_SYS";
			regulator-min-microvolt = <5000000>;
			regulator-max-microvolt = <5000000>;
			regulator-always-on;
			regulator-boot-on;
			vin-supply = <&vdd_mux>;
		};

		vdd_3v3_sys: regulator@2 {
			compatible = "regulator-fixed";
			reg = <2>;
			regulator-name = "+3.3V_SYS";
			regulator-min-microvolt = <3300000>;
			regulator-max-microvolt = <3300000>;
			regulator-always-on;
			regulator-boot-on;
			vin-supply = <&vdd_mux>;
		};

		vdd_3v3_run: regulator@3 {
			compatible = "regulator-fixed";
			reg = <3>;
			regulator-name = "+3.3V_RUN";
			regulator-min-microvolt = <3300000>;
			regulator-max-microvolt = <3300000>;
			regulator-always-on;
			regulator-boot-on;
			gpio = <&pmic 1 GPIO_ACTIVE_HIGH>;
			enable-active-high;
			vin-supply = <&vdd_3v3_sys>;
		};

		vdd_3v3_hdmi: regulator@4 {
			compatible = "regulator-fixed";
			reg = <4>;
			regulator-name = "+3.3V_AVDD_HDMI_AP_GATED";
			regulator-min-microvolt = <3300000>;
			regulator-max-microvolt = <3300000>;
			vin-supply = <&vdd_3v3_run>;
		};

		vdd_led: regulator@5 {
			compatible = "regulator-fixed";
			reg = <5>;
			regulator-name = "+VDD_LED";
			gpio = <&gpio TEGRA_GPIO(P, 2) GPIO_ACTIVE_HIGH>;
			enable-active-high;
			vin-supply = <&vdd_mux>;
		};

		vdd_5v0_ts: regulator@6 {
			compatible = "regulator-fixed";
			reg = <6>;
			regulator-name = "+5V_VDD_TS_SW";
			regulator-min-microvolt = <5000000>;
			regulator-max-microvolt = <5000000>;
			regulator-boot-on;
			gpio = <&gpio TEGRA_GPIO(K, 1) GPIO_ACTIVE_HIGH>;
			enable-active-high;
			vin-supply = <&vdd_5v0_sys>;
		};

		vdd_usb1_vbus: regulator@7 {
			compatible = "regulator-fixed";
			reg = <7>;
			regulator-name = "+5V_USB_HS";
			regulator-min-microvolt = <5000000>;
			regulator-max-microvolt = <5000000>;
			gpio = <&gpio TEGRA_GPIO(N, 4) GPIO_ACTIVE_HIGH>;
			enable-active-high;
			gpio-open-drain;
			vin-supply = <&vdd_5v0_sys>;
		};

		vdd_usb3_vbus: regulator@8 {
			compatible = "regulator-fixed";
			reg = <8>;
			regulator-name = "+5V_USB_SS";
			regulator-min-microvolt = <5000000>;
			regulator-max-microvolt = <5000000>;
			gpio = <&gpio TEGRA_GPIO(N, 5) GPIO_ACTIVE_HIGH>;
			enable-active-high;
			gpio-open-drain;
			vin-supply = <&vdd_5v0_sys>;
		};

		vdd_3v3_panel: regulator@9 {
			compatible = "regulator-fixed";
			reg = <9>;
			regulator-name = "+3.3V_PANEL";
			regulator-min-microvolt = <3300000>;
			regulator-max-microvolt = <3300000>;
			gpio = <&pmic 4 GPIO_ACTIVE_HIGH>;
			enable-active-high;
			vin-supply = <&vdd_3v3_run>;
		};

		vdd_3v3_lp0: regulator@10 {
			compatible = "regulator-fixed";
			reg = <10>;
			regulator-name = "+3.3V_LP0";
			regulator-min-microvolt = <3300000>;
			regulator-max-microvolt = <3300000>;
			/*
			 * TODO: find a way to wire this up with the USB EHCI
			 * controllers so that it can be enabled on demand.
			 */
			regulator-always-on;
			gpio = <&pmic 2 GPIO_ACTIVE_HIGH>;
			enable-active-high;
			vin-supply = <&vdd_3v3_sys>;
		};

		vdd_hdmi_pll: regulator@11 {
			compatible = "regulator-fixed";
			reg = <11>;
			regulator-name = "+1.05V_RUN_AVDD_HDMI_PLL";
			regulator-min-microvolt = <1050000>;
			regulator-max-microvolt = <1050000>;
			gpio = <&gpio TEGRA_GPIO(H, 7) GPIO_ACTIVE_LOW>;
			vin-supply = <&vdd_1v05_run>;
		};

		vdd_5v0_hdmi: regulator@12 {
			compatible = "regulator-fixed";
			reg = <12>;
			regulator-name = "+5V_HDMI_CON";
			regulator-min-microvolt = <5000000>;
			regulator-max-microvolt = <5000000>;
			gpio = <&gpio TEGRA_GPIO(K, 6) GPIO_ACTIVE_HIGH>;
			enable-active-high;
			vin-supply = <&vdd_5v0_sys>;
		};
	};

	sound {
		compatible = "nvidia,tegra-audio-max98090-venice2",
			     "nvidia,tegra-audio-max98090";
		nvidia,model = "NVIDIA Tegra Venice2";

		nvidia,audio-routing =
			"Headphones", "HPR",
			"Headphones", "HPL",
			"Speakers", "SPKR",
			"Speakers", "SPKL",
			"Mic Jack", "MICBIAS",
			"IN34", "Mic Jack";

		nvidia,i2s-controller = <&tegra_i2s1>;
		nvidia,audio-codec = <&acodec>;

		clocks = <&tegra_car TEGRA124_CLK_PLL_A>,
			 <&tegra_car TEGRA124_CLK_PLL_A_OUT0>,
			 <&tegra_car TEGRA124_CLK_EXTERN1>;
		clock-names = "pll_a", "pll_a_out0", "mclk";
	};
};

#include "cros-ec-keyboard.dtsi"<|MERGE_RESOLUTION|>--- conflicted
+++ resolved
@@ -824,8 +824,6 @@
 			reg = <0>;
 
 			google,cros-ec-spi-msg-delay = <2000>;
-<<<<<<< HEAD
-=======
 
 			i2c-tunnel {
 				compatible = "google,cros-ec-i2c-tunnel";
@@ -852,7 +850,6 @@
 					sbs,poll-retry-count = <1>;
 				};
 			};
->>>>>>> f5ae9d56
 		};
 	};
 
