--- conflicted
+++ resolved
@@ -31,8 +31,6 @@
 		gsc1 = &gsc_1;
 		gsc2 = &gsc_2;
 		gsc3 = &gsc_3;
-<<<<<<< HEAD
-=======
 		i2c0 = &i2c_0;
 		i2c1 = &i2c_1;
 		i2c2 = &i2c_2;
@@ -42,7 +40,6 @@
 		i2c6 = &i2c_6;
 		i2c7 = &i2c_7;
 		i2c8 = &i2c_8;
->>>>>>> 47f46768
 		mshc0 = &dwmmc_0;
 		mshc1 = &dwmmc_1;
 		mshc2 = &dwmmc_2;
@@ -131,11 +128,7 @@
 		reg = <0x12170000 0x1ff>;
 	};
 
-<<<<<<< HEAD
-	i2c@12C60000 {
-=======
 	i2c_0: i2c@12C60000 {
->>>>>>> 47f46768
 		compatible = "samsung,s3c2440-i2c";
 		reg = <0x12C60000 0x100>;
 		interrupts = <0 56 0>;
@@ -199,11 +192,7 @@
 		#size-cells = <0>;
 	};
 
-<<<<<<< HEAD
-	i2c@12CE0000 {
-=======
 	i2c_8: i2c@12CE0000 {
->>>>>>> 47f46768
 		compatible = "samsung,s3c2440-hdmiphy-i2c";
 		reg = <0x12CE0000 0x1000>;
 		interrupts = <0 64 0>;
