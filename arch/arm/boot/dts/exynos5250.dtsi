--- conflicted
+++ resolved
@@ -131,15 +131,12 @@
 		};
 	};
 
-<<<<<<< HEAD
 	pmu {
 		compatible = "arm,cortex-a15-pmu";
 		interrupt-parent = <&combiner>;
 		interrupts = <1 2>, <22 4>;
 	};
 
-=======
->>>>>>> e0f8f91f
 	pinctrl_0: pinctrl@11400000 {
 		compatible = "samsung,exynos5250-pinctrl";
 		reg = <0x11400000 0x1000>;
@@ -170,15 +167,6 @@
 		interrupts = <0 47 0>;
 	};
 
-<<<<<<< HEAD
-=======
-	pmu {
-		compatible = "arm,cortex-a15-pmu";
-		interrupt-parent = <&combiner>;
-		interrupts = <1 2>, <22 4>;
-	};
-
->>>>>>> e0f8f91f
 	watchdog {
 		compatible = "samsung,s3c2410-wdt";
 		reg = <0x101D0000 0x100>;
@@ -489,8 +477,6 @@
 		dma-names = "tx", "rx";
 		pinctrl-names = "default";
 		pinctrl-0 = <&i2s2_bus>;
-<<<<<<< HEAD
-=======
 	};
 
 	usb@12000000 {
@@ -521,7 +507,6 @@
 		usbphy-sys {
 			reg = <0x10040704 0x8>;
 		};
->>>>>>> e0f8f91f
 	};
 
 	usb@12110000 {
@@ -540,8 +525,6 @@
 
 		clocks = <&clock 285>;
 		clock-names = "usbhost";
-<<<<<<< HEAD
-=======
 	};
 
 	usb2_phy: usbphy@12130000 {
@@ -557,7 +540,6 @@
 			reg = <0x10040704 0x8>,
 			      <0x10050230 0x4>;
 		};
->>>>>>> e0f8f91f
 	};
 
 	amba {
