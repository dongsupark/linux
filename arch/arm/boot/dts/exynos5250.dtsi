/*
 * SAMSUNG EXYNOS5250 SoC device tree source
 *
 * Copyright (c) 2012 Samsung Electronics Co., Ltd.
 *		http://www.samsung.com
 *
 * SAMSUNG EXYNOS5250 SoC device nodes are listed in this file.
 * EXYNOS5250 based board files can include this file and provide
 * values for board specfic bindings.
 *
 * Note: This file does not include device nodes for all the controllers in
 * EXYNOS5250 SoC. As device tree coverage for EXYNOS5250 increases,
 * additional nodes can be added to this file.
 *
 * This program is free software; you can redistribute it and/or modify
 * it under the terms of the GNU General Public License version 2 as
 * published by the Free Software Foundation.
*/

/include/ "skeleton.dtsi"
/include/ "exynos5250-pinctrl.dtsi"

/ {
	compatible = "samsung,exynos5250";
	interrupt-parent = <&gic>;

	aliases {
		spi0 = &spi_0;
		spi1 = &spi_1;
		spi2 = &spi_2;
		gsc0 = &gsc_0;
		gsc1 = &gsc_1;
		gsc2 = &gsc_2;
		gsc3 = &gsc_3;
		mshc0 = &dwmmc_0;
		mshc1 = &dwmmc_1;
		mshc2 = &dwmmc_2;
		mshc3 = &dwmmc_3;
		i2c0 = &i2c_0;
		i2c1 = &i2c_1;
		i2c2 = &i2c_2;
		i2c3 = &i2c_3;
		i2c4 = &i2c_4;
		i2c5 = &i2c_5;
		i2c6 = &i2c_6;
		i2c7 = &i2c_7;
		i2c8 = &i2c_8;
		pinctrl0 = &pinctrl_0;
		pinctrl1 = &pinctrl_1;
		pinctrl2 = &pinctrl_2;
		pinctrl3 = &pinctrl_3;
	};

	chipid@10000000 {
		compatible = "samsung,exynos4210-chipid";
		reg = <0x10000000 0x100>;
	};

	pd_gsc: gsc-power-domain@0x10044000 {
		compatible = "samsung,exynos4210-pd";
		reg = <0x10044000 0x20>;
	};

	pd_mfc: mfc-power-domain@0x10044040 {
		compatible = "samsung,exynos4210-pd";
		reg = <0x10044040 0x20>;
	};

	clock: clock-controller@0x10010000 {
		compatible = "samsung,exynos5250-clock";
		reg = <0x10010000 0x30000>;
		#clock-cells = <1>;
	};

	gic:interrupt-controller@10481000 {
		compatible = "arm,cortex-a15-gic", "arm,cortex-a9-gic";
		#interrupt-cells = <3>;
		interrupt-controller;
		reg = <0x10481000 0x1000>,
		      <0x10482000 0x1000>,
		      <0x10484000 0x2000>,
		      <0x10486000 0x2000>;
		interrupts = <1 9 0xf04>;
	};

	timer {
		compatible = "arm,armv7-timer";
		interrupts = <1 13 0xf08>,
			     <1 14 0xf08>,
			     <1 11 0xf08>,
			     <1 10 0xf08>;
	};

	combiner:interrupt-controller@10440000 {
		compatible = "samsung,exynos4210-combiner";
		#interrupt-cells = <2>;
		interrupt-controller;
		samsung,combiner-nr = <32>;
		reg = <0x10440000 0x1000>;
		interrupts = <0 0 0>, <0 1 0>, <0 2 0>, <0 3 0>,
			     <0 4 0>, <0 5 0>, <0 6 0>, <0 7 0>,
			     <0 8 0>, <0 9 0>, <0 10 0>, <0 11 0>,
			     <0 12 0>, <0 13 0>, <0 14 0>, <0 15 0>,
			     <0 16 0>, <0 17 0>, <0 18 0>, <0 19 0>,
			     <0 20 0>, <0 21 0>, <0 22 0>, <0 23 0>,
			     <0 24 0>, <0 25 0>, <0 26 0>, <0 27 0>,
			     <0 28 0>, <0 29 0>, <0 30 0>, <0 31 0>;
	};

	mct@101C0000 {
		compatible = "samsung,exynos4210-mct";
		reg = <0x101C0000 0x800>;
		interrupt-controller;
		#interrups-cells = <2>;
		interrupt-parent = <&mct_map>;
		interrupts = <0 0>, <1 0>, <2 0>, <3 0>,
			     <4 0>, <5 0>;
		clocks = <&clock 1>, <&clock 335>;
		clock-names = "fin_pll", "mct";

		mct_map: mct-map {
			#interrupt-cells = <2>;
			#address-cells = <0>;
			#size-cells = <0>;
			interrupt-map = <0x0 0 &combiner 23 3>,
					<0x1 0 &combiner 23 4>,
					<0x2 0 &combiner 25 2>,
					<0x3 0 &combiner 25 3>,
					<0x4 0 &gic 0 120 0>,
					<0x5 0 &gic 0 121 0>;
		};
	};

	pmu {
		compatible = "arm,cortex-a15-pmu";
		interrupt-parent = <&combiner>;
		interrupts = <1 2>, <22 4>;
	};

	pinctrl_0: pinctrl@11400000 {
		compatible = "samsung,exynos5250-pinctrl";
		reg = <0x11400000 0x1000>;
		interrupts = <0 46 0>;

		wakup_eint: wakeup-interrupt-controller {
			compatible = "samsung,exynos4210-wakeup-eint";
			interrupt-parent = <&gic>;
			interrupts = <0 32 0>;
		};
	};

	pinctrl_1: pinctrl@13400000 {
		compatible = "samsung,exynos5250-pinctrl";
		reg = <0x13400000 0x1000>;
		interrupts = <0 45 0>;
	};

	pinctrl_2: pinctrl@10d10000 {
		compatible = "samsung,exynos5250-pinctrl";
		reg = <0x10d10000 0x1000>;
		interrupts = <0 50 0>;
	};

	pinctrl_3: pinctrl@03680000 {
		compatible = "samsung,exynos5250-pinctrl";
		reg = <0x0368000 0x1000>;
		interrupts = <0 47 0>;
	};

	watchdog {
		compatible = "samsung,s3c2410-wdt";
		reg = <0x101D0000 0x100>;
		interrupts = <0 42 0>;
		clocks = <&clock 336>;
		clock-names = "watchdog";
	};

	codec@11000000 {
		compatible = "samsung,mfc-v6";
		reg = <0x11000000 0x10000>;
		interrupts = <0 96 0>;
		samsung,power-domain = <&pd_mfc>;
	};

	rtc {
		compatible = "samsung,s3c6410-rtc";
		reg = <0x101E0000 0x100>;
		interrupts = <0 43 0>, <0 44 0>;
		clocks = <&clock 337>;
		clock-names = "rtc";
		status = "disabled";
	};

	tmu@10060000 {
		compatible = "samsung,exynos5250-tmu";
		reg = <0x10060000 0x100>;
		interrupts = <0 65 0>;
		clocks = <&clock 338>;
		clock-names = "tmu_apbif";
	};

	serial@12C00000 {
		compatible = "samsung,exynos4210-uart";
		reg = <0x12C00000 0x100>;
		interrupts = <0 51 0>;
		clocks = <&clock 289>, <&clock 146>;
		clock-names = "uart", "clk_uart_baud0";
	};

	serial@12C10000 {
		compatible = "samsung,exynos4210-uart";
		reg = <0x12C10000 0x100>;
		interrupts = <0 52 0>;
		clocks = <&clock 290>, <&clock 147>;
		clock-names = "uart", "clk_uart_baud0";
	};

	serial@12C20000 {
		compatible = "samsung,exynos4210-uart";
		reg = <0x12C20000 0x100>;
		interrupts = <0 53 0>;
		clocks = <&clock 291>, <&clock 148>;
		clock-names = "uart", "clk_uart_baud0";
	};

	serial@12C30000 {
		compatible = "samsung,exynos4210-uart";
		reg = <0x12C30000 0x100>;
		interrupts = <0 54 0>;
		clocks = <&clock 292>, <&clock 149>;
		clock-names = "uart", "clk_uart_baud0";
	};

	sata@122F0000 {
		compatible = "samsung,exynos5-sata-ahci";
		reg = <0x122F0000 0x1ff>;
		interrupts = <0 115 0>;
		clocks = <&clock 277>, <&clock 143>;
		clock-names = "sata", "sclk_sata";
	};

	sata-phy@12170000 {
		compatible = "samsung,exynos5-sata-phy";
		reg = <0x12170000 0x1ff>;
	};

	i2c_0: i2c@12C60000 {
		compatible = "samsung,s3c2440-i2c";
		reg = <0x12C60000 0x100>;
		interrupts = <0 56 0>;
		#address-cells = <1>;
		#size-cells = <0>;
		clocks = <&clock 294>;
		clock-names = "i2c";
		pinctrl-names = "default";
		pinctrl-0 = <&i2c0_bus>;
	};

	i2c_1: i2c@12C70000 {
		compatible = "samsung,s3c2440-i2c";
		reg = <0x12C70000 0x100>;
		interrupts = <0 57 0>;
		#address-cells = <1>;
		#size-cells = <0>;
		clocks = <&clock 295>;
		clock-names = "i2c";
		pinctrl-names = "default";
		pinctrl-0 = <&i2c1_bus>;
	};

	i2c_2: i2c@12C80000 {
		compatible = "samsung,s3c2440-i2c";
		reg = <0x12C80000 0x100>;
		interrupts = <0 58 0>;
		#address-cells = <1>;
		#size-cells = <0>;
		clocks = <&clock 296>;
		clock-names = "i2c";
		pinctrl-names = "default";
		pinctrl-0 = <&i2c2_bus>;
	};

	i2c_3: i2c@12C90000 {
		compatible = "samsung,s3c2440-i2c";
		reg = <0x12C90000 0x100>;
		interrupts = <0 59 0>;
		#address-cells = <1>;
		#size-cells = <0>;
		clocks = <&clock 297>;
		clock-names = "i2c";
		pinctrl-names = "default";
		pinctrl-0 = <&i2c3_bus>;
	};

	i2c_4: i2c@12CA0000 {
		compatible = "samsung,s3c2440-i2c";
		reg = <0x12CA0000 0x100>;
		interrupts = <0 60 0>;
		#address-cells = <1>;
		#size-cells = <0>;
		clocks = <&clock 298>;
		clock-names = "i2c";
		pinctrl-names = "default";
		pinctrl-0 = <&i2c4_bus>;
	};

	i2c_5: i2c@12CB0000 {
		compatible = "samsung,s3c2440-i2c";
		reg = <0x12CB0000 0x100>;
		interrupts = <0 61 0>;
		#address-cells = <1>;
		#size-cells = <0>;
		clocks = <&clock 299>;
		clock-names = "i2c";
		pinctrl-names = "default";
		pinctrl-0 = <&i2c5_bus>;
	};

	i2c_6: i2c@12CC0000 {
		compatible = "samsung,s3c2440-i2c";
		reg = <0x12CC0000 0x100>;
		interrupts = <0 62 0>;
		#address-cells = <1>;
		#size-cells = <0>;
		clocks = <&clock 300>;
		clock-names = "i2c";
		pinctrl-names = "default";
		pinctrl-0 = <&i2c6_bus>;
	};

	i2c_7: i2c@12CD0000 {
		compatible = "samsung,s3c2440-i2c";
		reg = <0x12CD0000 0x100>;
		interrupts = <0 63 0>;
		#address-cells = <1>;
		#size-cells = <0>;
		clocks = <&clock 301>;
		clock-names = "i2c";
		pinctrl-names = "default";
		pinctrl-0 = <&i2c7_bus>;
	};

	i2c_8: i2c@12CE0000 {
		compatible = "samsung,s3c2440-hdmiphy-i2c";
		reg = <0x12CE0000 0x1000>;
		interrupts = <0 64 0>;
		#address-cells = <1>;
		#size-cells = <0>;
		clocks = <&clock 302>;
		clock-names = "i2c";
	};

	i2c@121D0000 {
                compatible = "samsung,exynos5-sata-phy-i2c";
                reg = <0x121D0000 0x100>;
                #address-cells = <1>;
                #size-cells = <0>;
		clocks = <&clock 288>;
		clock-names = "i2c";
	};

	spi_0: spi@12d20000 {
		compatible = "samsung,exynos4210-spi";
		reg = <0x12d20000 0x100>;
		interrupts = <0 66 0>;
		dmas = <&pdma0 5
			&pdma0 4>;
		dma-names = "tx", "rx";
		#address-cells = <1>;
		#size-cells = <0>;
		clocks = <&clock 304>, <&clock 154>;
		clock-names = "spi", "spi_busclk0";
		pinctrl-names = "default";
		pinctrl-0 = <&spi0_bus>;
	};

	spi_1: spi@12d30000 {
		compatible = "samsung,exynos4210-spi";
		reg = <0x12d30000 0x100>;
		interrupts = <0 67 0>;
		dmas = <&pdma1 5
			&pdma1 4>;
		dma-names = "tx", "rx";
		#address-cells = <1>;
		#size-cells = <0>;
		clocks = <&clock 305>, <&clock 155>;
		clock-names = "spi", "spi_busclk0";
		pinctrl-names = "default";
		pinctrl-0 = <&spi1_bus>;
	};

	spi_2: spi@12d40000 {
		compatible = "samsung,exynos4210-spi";
		reg = <0x12d40000 0x100>;
		interrupts = <0 68 0>;
		dmas = <&pdma0 7
			&pdma0 6>;
		dma-names = "tx", "rx";
		#address-cells = <1>;
		#size-cells = <0>;
		clocks = <&clock 306>, <&clock 156>;
		clock-names = "spi", "spi_busclk0";
		pinctrl-names = "default";
		pinctrl-0 = <&spi2_bus>;
	};

	dwmmc_0: dwmmc0@12200000 {
		compatible = "samsung,exynos5250-dw-mshc";
		reg = <0x12200000 0x1000>;
		interrupts = <0 75 0>;
		#address-cells = <1>;
		#size-cells = <0>;
		clocks = <&clock 280>, <&clock 139>;
		clock-names = "biu", "ciu";
	};

	dwmmc_1: dwmmc1@12210000 {
		compatible = "samsung,exynos5250-dw-mshc";
		reg = <0x12210000 0x1000>;
		interrupts = <0 76 0>;
		#address-cells = <1>;
		#size-cells = <0>;
		clocks = <&clock 281>, <&clock 140>;
		clock-names = "biu", "ciu";
	};

	dwmmc_2: dwmmc2@12220000 {
		compatible = "samsung,exynos5250-dw-mshc";
		reg = <0x12220000 0x1000>;
		interrupts = <0 77 0>;
		#address-cells = <1>;
		#size-cells = <0>;
		clocks = <&clock 282>, <&clock 141>;
		clock-names = "biu", "ciu";
	};

	dwmmc_3: dwmmc3@12230000 {
		compatible = "samsung,exynos5250-dw-mshc";
		reg = <0x12230000 0x1000>;
		interrupts = <0 78 0>;
		#address-cells = <1>;
		#size-cells = <0>;
		clocks = <&clock 283>, <&clock 142>;
		clock-names = "biu", "ciu";
	};

	i2s0: i2s@03830000 {
		compatible = "samsung,i2s-v5";
		reg = <0x03830000 0x100>;
		dmas = <&pdma0 10
			&pdma0 9
			&pdma0 8>;
		dma-names = "tx", "rx", "tx-sec";
		samsung,supports-6ch;
		samsung,supports-rstclr;
		samsung,supports-secdai;
		samsung,idma-addr = <0x03000000>;
		pinctrl-names = "default";
		pinctrl-0 = <&i2s0_bus>;
	};

	i2s1: i2s@12D60000 {
		compatible = "samsung,i2s-v5";
		reg = <0x12D60000 0x100>;
		dmas = <&pdma1 12
			&pdma1 11>;
		dma-names = "tx", "rx";
		pinctrl-names = "default";
		pinctrl-0 = <&i2s1_bus>;
	};

	i2s2: i2s@12D70000 {
		compatible = "samsung,i2s-v5";
		reg = <0x12D70000 0x100>;
		dmas = <&pdma0 12
			&pdma0 11>;
		dma-names = "tx", "rx";
		pinctrl-names = "default";
		pinctrl-0 = <&i2s2_bus>;
	};

	usb@12000000 {
		compatible = "samsung,exynos5250-dwusb3";
		clocks = <&clock 286>;
		clock-names = "usbdrd30";
		#address-cells = <1>;
		#size-cells = <1>;
		ranges;

		dwc3 {
			compatible = "synopsys,dwc3";
			reg = <0x12000000 0x10000>;
			interrupts = <0 72 0>;
			usb-phy = <&usb2_phy &usb3_phy>;
		};
	};

	usb3_phy: usbphy@12100000 {
		compatible = "samsung,exynos5250-usb3phy";
		reg = <0x12100000 0x100>;
		clocks = <&clock 1>, <&clock 286>;
		clock-names = "ext_xtal", "usbdrd30";
		#address-cells = <1>;
		#size-cells = <1>;
		ranges;

		usbphy-sys {
			reg = <0x10040704 0x8>;
		};
	};

	usb@12110000 {
		compatible = "samsung,exynos4210-ehci";
		reg = <0x12110000 0x100>;
		interrupts = <0 71 0>;

		clocks = <&clock 285>;
		clock-names = "usbhost";
	};

	usb@12120000 {
		compatible = "samsung,exynos4210-ohci";
		reg = <0x12120000 0x100>;
		interrupts = <0 71 0>;

		clocks = <&clock 285>;
		clock-names = "usbhost";
	};

<<<<<<< HEAD
	usbphy@12130000 {
=======
	usb2_phy: usbphy@12130000 {
>>>>>>> 1e76c7cb
		compatible = "samsung,exynos5250-usb2phy";
		reg = <0x12130000 0x100>;
		clocks = <&clock 1>, <&clock 285>;
		clock-names = "ext_xtal", "usbhost";
		#address-cells = <1>;
		#size-cells = <1>;
		ranges;

		usbphy-sys {
			reg = <0x10040704 0x8>,
			      <0x10050230 0x4>;
		};
	};

	amba {
		#address-cells = <1>;
		#size-cells = <1>;
		compatible = "arm,amba-bus";
		interrupt-parent = <&gic>;
		ranges;

		pdma0: pdma@121A0000 {
			compatible = "arm,pl330", "arm,primecell";
			reg = <0x121A0000 0x1000>;
			interrupts = <0 34 0>;
			clocks = <&clock 275>;
			clock-names = "apb_pclk";
			#dma-cells = <1>;
			#dma-channels = <8>;
			#dma-requests = <32>;
		};

		pdma1: pdma@121B0000 {
			compatible = "arm,pl330", "arm,primecell";
			reg = <0x121B0000 0x1000>;
			interrupts = <0 35 0>;
			clocks = <&clock 276>;
			clock-names = "apb_pclk";
			#dma-cells = <1>;
			#dma-channels = <8>;
			#dma-requests = <32>;
		};

		mdma0: mdma@10800000 {
			compatible = "arm,pl330", "arm,primecell";
			reg = <0x10800000 0x1000>;
			interrupts = <0 33 0>;
			clocks = <&clock 271>;
			clock-names = "apb_pclk";
			#dma-cells = <1>;
			#dma-channels = <8>;
			#dma-requests = <1>;
		};

		mdma1: mdma@11C10000 {
			compatible = "arm,pl330", "arm,primecell";
			reg = <0x11C10000 0x1000>;
			interrupts = <0 124 0>;
			clocks = <&clock 271>;
			clock-names = "apb_pclk";
			#dma-cells = <1>;
			#dma-channels = <8>;
			#dma-requests = <1>;
		};
	};

	gsc_0:  gsc@0x13e00000 {
		compatible = "samsung,exynos5-gsc";
		reg = <0x13e00000 0x1000>;
		interrupts = <0 85 0>;
		samsung,power-domain = <&pd_gsc>;
		clocks = <&clock 256>;
		clock-names = "gscl";
	};

	gsc_1:  gsc@0x13e10000 {
		compatible = "samsung,exynos5-gsc";
		reg = <0x13e10000 0x1000>;
		interrupts = <0 86 0>;
		samsung,power-domain = <&pd_gsc>;
		clocks = <&clock 257>;
		clock-names = "gscl";
	};

	gsc_2:  gsc@0x13e20000 {
		compatible = "samsung,exynos5-gsc";
		reg = <0x13e20000 0x1000>;
		interrupts = <0 87 0>;
		samsung,power-domain = <&pd_gsc>;
		clocks = <&clock 258>;
		clock-names = "gscl";
	};

	gsc_3:  gsc@0x13e30000 {
		compatible = "samsung,exynos5-gsc";
		reg = <0x13e30000 0x1000>;
		interrupts = <0 88 0>;
		samsung,power-domain = <&pd_gsc>;
		clocks = <&clock 259>;
		clock-names = "gscl";
	};

	hdmi {
		compatible = "samsung,exynos5-hdmi";
		reg = <0x14530000 0x70000>;
		interrupts = <0 95 0>;
		clocks = <&clock 333>, <&clock 136>, <&clock 137>,
				<&clock 333>, <&clock 333>;
		clock-names = "hdmi", "sclk_hdmi", "sclk_pixel",
				"sclk_hdmiphy", "hdmiphy";
	};

	mixer {
		compatible = "samsung,exynos5-mixer";
		reg = <0x14450000 0x10000>;
		interrupts = <0 94 0>;
	};

	dp-controller {
		compatible = "samsung,exynos5-dp";
		reg = <0x145b0000 0x1000>;
		interrupts = <10 3>;
		interrupt-parent = <&combiner>;
		clocks = <&clock 342>;
		clock-names = "dp";
		#address-cells = <1>;
		#size-cells = <0>;

		dptx-phy {
			reg = <0x10040720>;
			samsung,enable-mask = <1>;
		};
	};

	fimd {
		compatible = "samsung,exynos5250-fimd";
		interrupt-parent = <&combiner>;
		reg = <0x14400000 0x40000>;
		interrupt-names = "fifo", "vsync", "lcd_sys";
		interrupts = <18 4>, <18 5>, <18 6>;
		clocks = <&clock 133>, <&clock 339>;
		clock-names = "sclk_fimd", "fimd";
	};
};<|MERGE_RESOLUTION|>--- conflicted
+++ resolved
@@ -527,11 +527,7 @@
 		clock-names = "usbhost";
 	};
 
-<<<<<<< HEAD
-	usbphy@12130000 {
-=======
 	usb2_phy: usbphy@12130000 {
->>>>>>> 1e76c7cb
 		compatible = "samsung,exynos5250-usb2phy";
 		reg = <0x12130000 0x100>;
 		clocks = <&clock 1>, <&clock 285>;
