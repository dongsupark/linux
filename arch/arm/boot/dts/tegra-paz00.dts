/dts-v1/;

/include/ "tegra20.dtsi"

/ {
	model = "Toshiba AC100 / Dynabook AZ";
	compatible = "compal,paz00", "nvidia,tegra20";

	memory {
		reg = <0x00000000 0x20000000>;
	};

	pinmux {
		pinctrl-names = "default";
		pinctrl-0 = <&state_default>;

		state_default: pinmux {
			ata {
				nvidia,pins = "ata", "atc", "atd", "ate",
					"dap2", "gmb", "gmc", "gmd", "spia",
					"spib", "spic", "spid", "spie";
				nvidia,function = "gmi";
			};
			atb {
				nvidia,pins = "atb", "gma", "gme";
				nvidia,function = "sdio4";
			};
			cdev1 {
				nvidia,pins = "cdev1";
				nvidia,function = "plla_out";
			};
			cdev2 {
				nvidia,pins = "cdev2";
				nvidia,function = "pllp_out4";
			};
			crtp {
				nvidia,pins = "crtp";
				nvidia,function = "crt";
			};
			csus {
				nvidia,pins = "csus";
				nvidia,function = "pllc_out1";
			};
			dap1 {
				nvidia,pins = "dap1";
				nvidia,function = "dap1";
			};
			dap3 {
				nvidia,pins = "dap3";
				nvidia,function = "dap3";
			};
			dap4 {
				nvidia,pins = "dap4";
				nvidia,function = "dap4";
			};
			ddc {
				nvidia,pins = "ddc";
				nvidia,function = "i2c2";
			};
			dta {
				nvidia,pins = "dta", "dtb", "dtc", "dtd", "dte";
				nvidia,function = "rsvd1";
			};
			dtf {
				nvidia,pins = "dtf";
				nvidia,function = "i2c3";
			};
			gpu {
				nvidia,pins = "gpu", "sdb", "sdd";
				nvidia,function = "pwm";
			};
			gpu7 {
				nvidia,pins = "gpu7";
				nvidia,function = "rtck";
			};
			gpv {
				nvidia,pins = "gpv", "slxa", "slxk";
				nvidia,function = "pcie";
			};
			hdint {
				nvidia,pins = "hdint", "pta";
				nvidia,function = "hdmi";
			};
			i2cp {
				nvidia,pins = "i2cp";
				nvidia,function = "i2cp";
			};
			irrx {
				nvidia,pins = "irrx", "irtx";
				nvidia,function = "uarta";
			};
			kbca {
				nvidia,pins = "kbca", "kbcc", "kbce", "kbcf";
				nvidia,function = "kbc";
			};
			kbcb {
				nvidia,pins = "kbcb", "kbcd";
				nvidia,function = "sdio2";
			};
			lcsn {
				nvidia,pins = "lcsn", "ld0", "ld1", "ld2",
					"ld3", "ld4", "ld5", "ld6", "ld7",
					"ld8", "ld9", "ld10", "ld11", "ld12",
					"ld13", "ld14", "ld15", "ld16", "ld17",
					"ldc", "ldi", "lhp0", "lhp1", "lhp2",
					"lhs", "lm0", "lm1", "lpp", "lpw0",
					"lpw1", "lpw2", "lsc0", "lsc1", "lsck",
					"lsda", "lsdi", "lspi", "lvp0", "lvp1",
					"lvs";
				nvidia,function = "displaya";
			};
			owc {
				nvidia,pins = "owc";
				nvidia,function = "owr";
			};
			pmc {
				nvidia,pins = "pmc";
				nvidia,function = "pwr_on";
			};
			rm {
				nvidia,pins = "rm";
				nvidia,function = "i2c1";
			};
			sdc {
				nvidia,pins = "sdc";
				nvidia,function = "twc";
			};
			sdio1 {
				nvidia,pins = "sdio1";
				nvidia,function = "sdio1";
			};
			slxc {
				nvidia,pins = "slxc", "slxd";
				nvidia,function = "spi4";
			};
			spdi {
				nvidia,pins = "spdi", "spdo";
				nvidia,function = "rsvd2";
			};
			spif {
				nvidia,pins = "spif", "uac";
				nvidia,function = "rsvd4";
			};
			spig {
				nvidia,pins = "spig", "spih";
				nvidia,function = "spi2_alt";
			};
			uaa {
				nvidia,pins = "uaa", "uab", "uda";
				nvidia,function = "ulpi";
			};
			uad {
				nvidia,pins = "uad";
				nvidia,function = "spdif";
			};
			uca {
				nvidia,pins = "uca", "ucb";
				nvidia,function = "uartc";
			};
			conf_ata {
				nvidia,pins = "ata", "atb", "atc", "atd", "ate",
					"cdev1", "cdev2", "dap1", "dap2", "dtf",
					"gma", "gmb", "gmc", "gmd", "gme",
					"gpu", "gpu7", "gpv", "i2cp", "pta",
					"rm", "sdio1", "slxk", "spdo", "uac",
					"uda";
				nvidia,pull = <0>;
				nvidia,tristate = <0>;
			};
			conf_ck32 {
				nvidia,pins = "ck32", "ddrc", "pmca", "pmcb",
					"pmcc", "pmcd", "pmce", "xm2c", "xm2d";
				nvidia,pull = <0>;
			};
			conf_crtp {
				nvidia,pins = "crtp", "dap3", "dap4", "dtb",
					"dtc", "dte", "slxa", "slxc", "slxd",
					"spdi";
				nvidia,pull = <0>;
				nvidia,tristate = <1>;
			};
			conf_csus {
				nvidia,pins = "csus", "spia", "spib", "spid",
					"spif";
				nvidia,pull = <1>;
				nvidia,tristate = <1>;
			};
			conf_ddc {
				nvidia,pins = "ddc", "irrx", "irtx", "kbca",
					"kbcb", "kbcc", "kbcd", "kbce", "kbcf",
					"spic", "spig", "uaa", "uab";
				nvidia,pull = <2>;
				nvidia,tristate = <0>;
			};
			conf_dta {
				nvidia,pins = "dta", "dtd", "owc", "sdc", "sdd",
					"spie", "spih", "uad", "uca", "ucb";
				nvidia,pull = <2>;
				nvidia,tristate = <1>;
			};
			conf_hdint {
				nvidia,pins = "hdint", "ld0", "ld1", "ld2",
					"ld3", "ld4", "ld5", "ld6", "ld7",
					"ld8", "ld9", "ld10", "ld11", "ld12",
					"ld13", "ld14", "ld15", "ld16", "ld17",
					"ldc", "ldi", "lhs", "lsc0", "lspi",
					"lvs", "pmc";
				nvidia,tristate = <0>;
			};
			conf_lc {
				nvidia,pins = "lc", "ls";
				nvidia,pull = <2>;
			};
			conf_lcsn {
				nvidia,pins = "lcsn", "lhp0", "lhp1", "lhp2",
					"lm0", "lm1", "lpp", "lpw0", "lpw1",
					"lpw2", "lsc1", "lsck", "lsda", "lsdi",
					"lvp0", "lvp1", "sdb";
				nvidia,tristate = <1>;
			};
			conf_ld17_0 {
				nvidia,pins = "ld17_0", "ld19_18", "ld21_20",
					"ld23_22";
				nvidia,pull = <1>;
			};
		};
	};

	i2s@70002800 {
		status = "okay";
	};

	serial@70006000 {
		status = "okay";
		clock-frequency = <216000000>;
	};

	serial@70006200 {
		status = "okay";
		clock-frequency = <216000000>;
	};

	i2c@7000c000 {
		status = "okay";
		clock-frequency = <400000>;

		alc5632: alc5632@1e {
			compatible = "realtek,alc5632";
			reg = <0x1e>;
			gpio-controller;
			#gpio-cells = <2>;
		};
	};

	i2c@7000c400 {
		status = "okay";
		clock-frequency = <400000>;
	};

	nvec {
		compatible = "nvidia,nvec";
		reg = <0x7000c500 0x100>;
		interrupts = <0 92 0x04>;
		#address-cells = <1>;
		#size-cells = <0>;
		clock-frequency = <80000>;
		request-gpios = <&gpio 170 0>; /* gpio PV2 */
		slave-addr = <138>;
	};

	i2c@7000d000 {
		status = "okay";
		clock-frequency = <400000>;

		adt7461@4c {
			compatible = "adi,adt7461";
			reg = <0x4c>;
		};
	};

	usb@c5000000 {
		status = "okay";
	};

	usb@c5004000 {
		status = "okay";
		nvidia,phy-reset-gpio = <&gpio 168 0>; /* gpio PV0 */
	};

	usb@c5008000 {
		status = "okay";
	};

	sdhci@c8000000 {
		status = "okay";
		cd-gpios = <&gpio 173 0>; /* gpio PV5 */
		wp-gpios = <&gpio 57 0>;  /* gpio PH1 */
		power-gpios = <&gpio 169 0>; /* gpio PV1 */
<<<<<<< HEAD
=======
		bus-width = <4>;
>>>>>>> 71d6afd8
	};

	sdhci@c8000600 {
		status = "okay";
		support-8bit;
		bus-width = <8>;
	};

	gpio-keys {
		compatible = "gpio-keys";

		power {
			label = "Power";
			gpios = <&gpio 79 1>; /* gpio PJ7, active low */
			linux,code = <116>; /* KEY_POWER */
			gpio-key,wakeup;
		};
	};

	gpio-leds {
		compatible = "gpio-leds";

		wifi {
			label = "wifi-led";
			gpios = <&gpio 24 0>; /* gpio PD0 */
			linux,default-trigger = "rfkill0";
		};
	};

	sound {
		compatible = "nvidia,tegra-audio-alc5632-paz00",
			"nvidia,tegra-audio-alc5632";

		nvidia,model = "Compal PAZ00";

		nvidia,audio-routing =
			"Int Spk", "SPKOUT",
			"Int Spk", "SPKOUTN",
			"Headset Mic", "MICBIAS1",
			"MIC1", "Headset Mic",
			"Headset Stereophone", "HPR",
			"Headset Stereophone", "HPL",
			"DMICDAT", "Digital Mic";

		nvidia,audio-codec = <&alc5632>;
		nvidia,i2s-controller = <&tegra_i2s1>;
		nvidia,hp-det-gpios = <&gpio 178 0>; /* gpio PW2 */
	};
};<|MERGE_RESOLUTION|>--- conflicted
+++ resolved
@@ -296,10 +296,7 @@
 		cd-gpios = <&gpio 173 0>; /* gpio PV5 */
 		wp-gpios = <&gpio 57 0>;  /* gpio PH1 */
 		power-gpios = <&gpio 169 0>; /* gpio PV1 */
-<<<<<<< HEAD
-=======
 		bus-width = <4>;
->>>>>>> 71d6afd8
 	};
 
 	sdhci@c8000600 {
