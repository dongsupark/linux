/*
 * SAMSUNG EXYNOS5420 SoC device tree source
 *
 * Copyright (c) 2013 Samsung Electronics Co., Ltd.
 *		http://www.samsung.com
 *
 * SAMSUNG EXYNOS54200 SoC device nodes are listed in this file.
 * EXYNOS5420 based board files can include this file and provide
 * values for board specfic bindings.
 *
 * This program is free software; you can redistribute it and/or modify
 * it under the terms of the GNU General Public License version 2 as
 * published by the Free Software Foundation.
 */

#include <dt-bindings/clock/exynos5420.h>
#include "exynos5.dtsi"
#include "exynos5420-pinctrl.dtsi"

#include <dt-bindings/clock/exynos-audss-clk.h>

/ {
	compatible = "samsung,exynos5420", "samsung,exynos5";

	aliases {
		mshc0 = &mmc_0;
		mshc1 = &mmc_1;
		mshc2 = &mmc_2;
		pinctrl0 = &pinctrl_0;
		pinctrl1 = &pinctrl_1;
		pinctrl2 = &pinctrl_2;
		pinctrl3 = &pinctrl_3;
		pinctrl4 = &pinctrl_4;
		i2c0 = &i2c_0;
		i2c1 = &i2c_1;
		i2c2 = &i2c_2;
		i2c3 = &i2c_3;
		i2c4 = &hsi2c_4;
		i2c5 = &hsi2c_5;
		i2c6 = &hsi2c_6;
		i2c7 = &hsi2c_7;
		i2c8 = &hsi2c_8;
		i2c9 = &hsi2c_9;
		i2c10 = &hsi2c_10;
		gsc0 = &gsc_0;
		gsc1 = &gsc_1;
		spi0 = &spi_0;
		spi1 = &spi_1;
		spi2 = &spi_2;
		usbdrdphy0 = &usbdrd_phy0;
		usbdrdphy1 = &usbdrd_phy1;
	};

	cpus {
		#address-cells = <1>;
		#size-cells = <0>;

		cpu0: cpu@0 {
			device_type = "cpu";
			compatible = "arm,cortex-a15";
			reg = <0x0>;
			clock-frequency = <1800000000>;
			cci-control-port = <&cci_control1>;
		};

		cpu1: cpu@1 {
			device_type = "cpu";
			compatible = "arm,cortex-a15";
			reg = <0x1>;
			clock-frequency = <1800000000>;
			cci-control-port = <&cci_control1>;
		};

		cpu2: cpu@2 {
			device_type = "cpu";
			compatible = "arm,cortex-a15";
			reg = <0x2>;
			clock-frequency = <1800000000>;
			cci-control-port = <&cci_control1>;
		};

		cpu3: cpu@3 {
			device_type = "cpu";
			compatible = "arm,cortex-a15";
			reg = <0x3>;
			clock-frequency = <1800000000>;
			cci-control-port = <&cci_control1>;
		};

		cpu4: cpu@100 {
			device_type = "cpu";
			compatible = "arm,cortex-a7";
			reg = <0x100>;
			clock-frequency = <1000000000>;
			cci-control-port = <&cci_control0>;
		};

		cpu5: cpu@101 {
			device_type = "cpu";
			compatible = "arm,cortex-a7";
			reg = <0x101>;
			clock-frequency = <1000000000>;
			cci-control-port = <&cci_control0>;
		};

		cpu6: cpu@102 {
			device_type = "cpu";
			compatible = "arm,cortex-a7";
			reg = <0x102>;
			clock-frequency = <1000000000>;
			cci-control-port = <&cci_control0>;
		};

		cpu7: cpu@103 {
			device_type = "cpu";
			compatible = "arm,cortex-a7";
			reg = <0x103>;
			clock-frequency = <1000000000>;
			cci-control-port = <&cci_control0>;
		};
	};

	cci@10d20000 {
		compatible = "arm,cci-400";
		#address-cells = <1>;
		#size-cells = <1>;
		reg = <0x10d20000 0x1000>;
		ranges = <0x0 0x10d20000 0x6000>;

		cci_control0: slave-if@4000 {
			compatible = "arm,cci-400-ctrl-if";
			interface-type = "ace";
			reg = <0x4000 0x1000>;
		};
		cci_control1: slave-if@5000 {
			compatible = "arm,cci-400-ctrl-if";
			interface-type = "ace";
			reg = <0x5000 0x1000>;
		};
	};

	sysram@02020000 {
		compatible = "mmio-sram";
		reg = <0x02020000 0x54000>;
		#address-cells = <1>;
		#size-cells = <1>;
		ranges = <0 0x02020000 0x54000>;

		smp-sysram@0 {
			compatible = "samsung,exynos4210-sysram";
			reg = <0x0 0x1000>;
		};

		smp-sysram@53000 {
			compatible = "samsung,exynos4210-sysram-ns";
			reg = <0x53000 0x1000>;
		};
	};

	sysram@02020000 {
		compatible = "mmio-sram";
		reg = <0x02020000 0x54000>;
		#address-cells = <1>;
		#size-cells = <1>;
		ranges = <0 0x02020000 0x54000>;

		smp-sysram@0 {
			compatible = "samsung,exynos4210-sysram";
			reg = <0x0 0x1000>;
		};

		smp-sysram@53000 {
			compatible = "samsung,exynos4210-sysram-ns";
			reg = <0x53000 0x1000>;
		};
	};

	clock: clock-controller@10010000 {
		compatible = "samsung,exynos5420-clock";
		reg = <0x10010000 0x30000>;
		#clock-cells = <1>;
	};

	clock_audss: audss-clock-controller@3810000 {
		compatible = "samsung,exynos5420-audss-clock";
		reg = <0x03810000 0x0C>;
		#clock-cells = <1>;
		clocks = <&clock CLK_FIN_PLL>, <&clock CLK_FOUT_EPLL>,
			 <&clock CLK_SCLK_MAUDIO0>, <&clock CLK_SCLK_MAUPCM0>;
		clock-names = "pll_ref", "pll_in", "sclk_audio", "sclk_pcm_in";
	};

	mfc: codec@11000000 {
		compatible = "samsung,mfc-v7";
		reg = <0x11000000 0x10000>;
		interrupts = <0 96 0>;
		clocks = <&clock CLK_MFC>;
		clock-names = "mfc";
		samsung,power-domain = <&mfc_pd>;
	};

	mmc_0: mmc@12200000 {
		compatible = "samsung,exynos5420-dw-mshc-smu";
		interrupts = <0 75 0>;
		#address-cells = <1>;
		#size-cells = <0>;
		reg = <0x12200000 0x2000>;
		clocks = <&clock CLK_MMC0>, <&clock CLK_SCLK_MMC0>;
		clock-names = "biu", "ciu";
		fifo-depth = <0x40>;
		status = "disabled";
	};

	mmc_1: mmc@12210000 {
		compatible = "samsung,exynos5420-dw-mshc-smu";
		interrupts = <0 76 0>;
		#address-cells = <1>;
		#size-cells = <0>;
		reg = <0x12210000 0x2000>;
		clocks = <&clock CLK_MMC1>, <&clock CLK_SCLK_MMC1>;
		clock-names = "biu", "ciu";
		fifo-depth = <0x40>;
		status = "disabled";
	};

	mmc_2: mmc@12220000 {
		compatible = "samsung,exynos5420-dw-mshc";
		interrupts = <0 77 0>;
		#address-cells = <1>;
		#size-cells = <0>;
		reg = <0x12220000 0x1000>;
		clocks = <&clock CLK_MMC2>, <&clock CLK_SCLK_MMC2>;
		clock-names = "biu", "ciu";
		fifo-depth = <0x40>;
		status = "disabled";
	};

	mct: mct@101C0000 {
		compatible = "samsung,exynos4210-mct";
		reg = <0x101C0000 0x800>;
		interrupt-controller;
		#interrups-cells = <1>;
		interrupt-parent = <&mct_map>;
		interrupts = <0>, <1>, <2>, <3>, <4>, <5>, <6>, <7>,
				<8>, <9>, <10>, <11>;
		clocks = <&clock CLK_FIN_PLL>, <&clock CLK_MCT>;
		clock-names = "fin_pll", "mct";

		mct_map: mct-map {
			#interrupt-cells = <1>;
			#address-cells = <0>;
			#size-cells = <0>;
			interrupt-map = <0 &combiner 23 3>,
					<1 &combiner 23 4>,
					<2 &combiner 25 2>,
					<3 &combiner 25 3>,
					<4 &gic 0 120 0>,
					<5 &gic 0 121 0>,
					<6 &gic 0 122 0>,
					<7 &gic 0 123 0>,
					<8 &gic 0 128 0>,
					<9 &gic 0 129 0>,
					<10 &gic 0 130 0>,
					<11 &gic 0 131 0>;
		};
	};

	gsc_pd: power-domain@10044000 {
		compatible = "samsung,exynos4210-pd";
		reg = <0x10044000 0x20>;
	};

	isp_pd: power-domain@10044020 {
		compatible = "samsung,exynos4210-pd";
		reg = <0x10044020 0x20>;
	};

	mfc_pd: power-domain@10044060 {
		compatible = "samsung,exynos4210-pd";
		reg = <0x10044060 0x20>;
	};

	disp_pd: power-domain@100440C0 {
		compatible = "samsung,exynos4210-pd";
		reg = <0x100440C0 0x20>;
	};

	msc_pd: power-domain@10044120 {
		compatible = "samsung,exynos4210-pd";
		reg = <0x10044120 0x20>;
	};

	pinctrl_0: pinctrl@13400000 {
		compatible = "samsung,exynos5420-pinctrl";
		reg = <0x13400000 0x1000>;
		interrupts = <0 45 0>;

		wakeup-interrupt-controller {
			compatible = "samsung,exynos4210-wakeup-eint";
			interrupt-parent = <&gic>;
			interrupts = <0 32 0>;
		};
	};

	pinctrl_1: pinctrl@13410000 {
		compatible = "samsung,exynos5420-pinctrl";
		reg = <0x13410000 0x1000>;
		interrupts = <0 78 0>;
	};

	pinctrl_2: pinctrl@14000000 {
		compatible = "samsung,exynos5420-pinctrl";
		reg = <0x14000000 0x1000>;
		interrupts = <0 46 0>;
	};

	pinctrl_3: pinctrl@14010000 {
		compatible = "samsung,exynos5420-pinctrl";
		reg = <0x14010000 0x1000>;
		interrupts = <0 50 0>;
	};

	pinctrl_4: pinctrl@03860000 {
		compatible = "samsung,exynos5420-pinctrl";
		reg = <0x03860000 0x1000>;
		interrupts = <0 47 0>;
	};

	rtc: rtc@101E0000 {
		clocks = <&clock CLK_RTC>;
		clock-names = "rtc";
		status = "disabled";
	};

	amba {
		#address-cells = <1>;
		#size-cells = <1>;
		compatible = "arm,amba-bus";
		interrupt-parent = <&gic>;
		ranges;

		adma: adma@03880000 {
			compatible = "arm,pl330", "arm,primecell";
			reg = <0x03880000 0x1000>;
			interrupts = <0 110 0>;
			clocks = <&clock_audss EXYNOS_ADMA>;
			clock-names = "apb_pclk";
			#dma-cells = <1>;
			#dma-channels = <6>;
			#dma-requests = <16>;
		};

		pdma0: pdma@121A0000 {
			compatible = "arm,pl330", "arm,primecell";
			reg = <0x121A0000 0x1000>;
			interrupts = <0 34 0>;
			clocks = <&clock CLK_PDMA0>;
			clock-names = "apb_pclk";
			#dma-cells = <1>;
			#dma-channels = <8>;
			#dma-requests = <32>;
		};

		pdma1: pdma@121B0000 {
			compatible = "arm,pl330", "arm,primecell";
			reg = <0x121B0000 0x1000>;
			interrupts = <0 35 0>;
			clocks = <&clock CLK_PDMA1>;
			clock-names = "apb_pclk";
			#dma-cells = <1>;
			#dma-channels = <8>;
			#dma-requests = <32>;
		};

		mdma0: mdma@10800000 {
			compatible = "arm,pl330", "arm,primecell";
			reg = <0x10800000 0x1000>;
			interrupts = <0 33 0>;
			clocks = <&clock CLK_MDMA0>;
			clock-names = "apb_pclk";
			#dma-cells = <1>;
			#dma-channels = <8>;
			#dma-requests = <1>;
		};

		mdma1: mdma@11C10000 {
			compatible = "arm,pl330", "arm,primecell";
			reg = <0x11C10000 0x1000>;
			interrupts = <0 124 0>;
			clocks = <&clock CLK_MDMA1>;
			clock-names = "apb_pclk";
			#dma-cells = <1>;
			#dma-channels = <8>;
			#dma-requests = <1>;
			/*
			 * MDMA1 can support both secure and non-secure
			 * AXI transactions. When this is enabled in the kernel
			 * for boards that run in secure mode, we are getting
			 * imprecise external aborts causing the kernel to oops.
			 */
			status = "disabled";
		};
	};

	i2s0: i2s@03830000 {
		compatible = "samsung,exynos5420-i2s";
		reg = <0x03830000 0x100>;
		dmas = <&adma 0
			&adma 2
			&adma 1>;
		dma-names = "tx", "rx", "tx-sec";
		clocks = <&clock_audss EXYNOS_I2S_BUS>,
			<&clock_audss EXYNOS_I2S_BUS>,
			<&clock_audss EXYNOS_SCLK_I2S>;
		clock-names = "iis", "i2s_opclk0", "i2s_opclk1";
		samsung,idma-addr = <0x03000000>;
		pinctrl-names = "default";
		pinctrl-0 = <&i2s0_bus>;
		status = "disabled";
	};

	i2s1: i2s@12D60000 {
		compatible = "samsung,exynos5420-i2s";
		reg = <0x12D60000 0x100>;
		dmas = <&pdma1 12
			&pdma1 11>;
		dma-names = "tx", "rx";
		clocks = <&clock CLK_I2S1>, <&clock CLK_SCLK_I2S1>;
		clock-names = "iis", "i2s_opclk0";
		pinctrl-names = "default";
		pinctrl-0 = <&i2s1_bus>;
		status = "disabled";
	};

	i2s2: i2s@12D70000 {
		compatible = "samsung,exynos5420-i2s";
		reg = <0x12D70000 0x100>;
		dmas = <&pdma0 12
			&pdma0 11>;
		dma-names = "tx", "rx";
		clocks = <&clock CLK_I2S2>, <&clock CLK_SCLK_I2S2>;
		clock-names = "iis", "i2s_opclk0";
		pinctrl-names = "default";
		pinctrl-0 = <&i2s2_bus>;
		status = "disabled";
	};

	spi_0: spi@12d20000 {
		compatible = "samsung,exynos4210-spi";
		reg = <0x12d20000 0x100>;
		interrupts = <0 68 0>;
		dmas = <&pdma0 5
			&pdma0 4>;
		dma-names = "tx", "rx";
		#address-cells = <1>;
		#size-cells = <0>;
		pinctrl-names = "default";
		pinctrl-0 = <&spi0_bus>;
		clocks = <&clock CLK_SPI0>, <&clock CLK_SCLK_SPI0>;
		clock-names = "spi", "spi_busclk0";
		status = "disabled";
	};

	spi_1: spi@12d30000 {
		compatible = "samsung,exynos4210-spi";
		reg = <0x12d30000 0x100>;
		interrupts = <0 69 0>;
		dmas = <&pdma1 5
			&pdma1 4>;
		dma-names = "tx", "rx";
		#address-cells = <1>;
		#size-cells = <0>;
		pinctrl-names = "default";
		pinctrl-0 = <&spi1_bus>;
		clocks = <&clock CLK_SPI1>, <&clock CLK_SCLK_SPI1>;
		clock-names = "spi", "spi_busclk0";
		status = "disabled";
	};

	spi_2: spi@12d40000 {
		compatible = "samsung,exynos4210-spi";
		reg = <0x12d40000 0x100>;
		interrupts = <0 70 0>;
		dmas = <&pdma0 7
			&pdma0 6>;
		dma-names = "tx", "rx";
		#address-cells = <1>;
		#size-cells = <0>;
		pinctrl-names = "default";
		pinctrl-0 = <&spi2_bus>;
		clocks = <&clock CLK_SPI2>, <&clock CLK_SCLK_SPI2>;
		clock-names = "spi", "spi_busclk0";
		status = "disabled";
	};

	uart_0: serial@12C00000 {
		clocks = <&clock CLK_UART0>, <&clock CLK_SCLK_UART0>;
		clock-names = "uart", "clk_uart_baud0";
	};

	uart_1: serial@12C10000 {
		clocks = <&clock CLK_UART1>, <&clock CLK_SCLK_UART1>;
		clock-names = "uart", "clk_uart_baud0";
	};

	uart_2: serial@12C20000 {
		clocks = <&clock CLK_UART2>, <&clock CLK_SCLK_UART2>;
		clock-names = "uart", "clk_uart_baud0";
	};

	uart_3: serial@12C30000 {
		clocks = <&clock CLK_UART3>, <&clock CLK_SCLK_UART3>;
		clock-names = "uart", "clk_uart_baud0";
	};

	pwm: pwm@12dd0000 {
		compatible = "samsung,exynos4210-pwm";
		reg = <0x12dd0000 0x100>;
		samsung,pwm-outputs = <0>, <1>, <2>, <3>;
		#pwm-cells = <3>;
		clocks = <&clock CLK_PWM>;
		clock-names = "timers";
	};

	dp_phy: video-phy@10040728 {
		compatible = "samsung,exynos5250-dp-video-phy";
		reg = <0x10040728 4>;
		#phy-cells = <0>;
	};

	dp: dp-controller@145B0000 {
		clocks = <&clock CLK_DP1>;
		clock-names = "dp";
		phys = <&dp_phy>;
		phy-names = "dp";
	};

	fimd: fimd@14400000 {
		samsung,power-domain = <&disp_pd>;
		clocks = <&clock CLK_SCLK_FIMD1>, <&clock CLK_FIMD1>;
		clock-names = "sclk_fimd", "fimd";
	};

	adc: adc@12D10000 {
		compatible = "samsung,exynos-adc-v2";
		reg = <0x12D10000 0x100>, <0x10040720 0x4>;
		interrupts = <0 106 0>;
		clocks = <&clock CLK_TSADC>;
		clock-names = "adc";
		#io-channel-cells = <1>;
		io-channel-ranges;
		status = "disabled";
	};

	i2c_0: i2c@12C60000 {
		compatible = "samsung,s3c2440-i2c";
		reg = <0x12C60000 0x100>;
		interrupts = <0 56 0>;
		#address-cells = <1>;
		#size-cells = <0>;
		clocks = <&clock CLK_I2C0>;
		clock-names = "i2c";
		pinctrl-names = "default";
		pinctrl-0 = <&i2c0_bus>;
		status = "disabled";
	};

	i2c_1: i2c@12C70000 {
		compatible = "samsung,s3c2440-i2c";
		reg = <0x12C70000 0x100>;
		interrupts = <0 57 0>;
		#address-cells = <1>;
		#size-cells = <0>;
		clocks = <&clock CLK_I2C1>;
		clock-names = "i2c";
		pinctrl-names = "default";
		pinctrl-0 = <&i2c1_bus>;
		status = "disabled";
	};

	i2c_2: i2c@12C80000 {
		compatible = "samsung,s3c2440-i2c";
		reg = <0x12C80000 0x100>;
		interrupts = <0 58 0>;
		#address-cells = <1>;
		#size-cells = <0>;
		clocks = <&clock CLK_I2C2>;
		clock-names = "i2c";
		pinctrl-names = "default";
		pinctrl-0 = <&i2c2_bus>;
		status = "disabled";
	};

	i2c_3: i2c@12C90000 {
		compatible = "samsung,s3c2440-i2c";
		reg = <0x12C90000 0x100>;
		interrupts = <0 59 0>;
		#address-cells = <1>;
		#size-cells = <0>;
		clocks = <&clock CLK_I2C3>;
		clock-names = "i2c";
		pinctrl-names = "default";
		pinctrl-0 = <&i2c3_bus>;
		status = "disabled";
	};

	hsi2c_4: i2c@12CA0000 {
		compatible = "samsung,exynos5-hsi2c";
		reg = <0x12CA0000 0x1000>;
		interrupts = <0 60 0>;
		#address-cells = <1>;
		#size-cells = <0>;
		pinctrl-names = "default";
		pinctrl-0 = <&i2c4_hs_bus>;
		clocks = <&clock CLK_USI0>;
		clock-names = "hsi2c";
		status = "disabled";
	};

	hsi2c_5: i2c@12CB0000 {
		compatible = "samsung,exynos5-hsi2c";
		reg = <0x12CB0000 0x1000>;
		interrupts = <0 61 0>;
		#address-cells = <1>;
		#size-cells = <0>;
		pinctrl-names = "default";
		pinctrl-0 = <&i2c5_hs_bus>;
		clocks = <&clock CLK_USI1>;
		clock-names = "hsi2c";
		status = "disabled";
	};

	hsi2c_6: i2c@12CC0000 {
		compatible = "samsung,exynos5-hsi2c";
		reg = <0x12CC0000 0x1000>;
		interrupts = <0 62 0>;
		#address-cells = <1>;
		#size-cells = <0>;
		pinctrl-names = "default";
		pinctrl-0 = <&i2c6_hs_bus>;
		clocks = <&clock CLK_USI2>;
		clock-names = "hsi2c";
		status = "disabled";
	};

	hsi2c_7: i2c@12CD0000 {
		compatible = "samsung,exynos5-hsi2c";
		reg = <0x12CD0000 0x1000>;
		interrupts = <0 63 0>;
		#address-cells = <1>;
		#size-cells = <0>;
		pinctrl-names = "default";
		pinctrl-0 = <&i2c7_hs_bus>;
		clocks = <&clock CLK_USI3>;
		clock-names = "hsi2c";
		status = "disabled";
	};

	hsi2c_8: i2c@12E00000 {
		compatible = "samsung,exynos5-hsi2c";
		reg = <0x12E00000 0x1000>;
		interrupts = <0 87 0>;
		#address-cells = <1>;
		#size-cells = <0>;
		pinctrl-names = "default";
		pinctrl-0 = <&i2c8_hs_bus>;
		clocks = <&clock CLK_USI4>;
		clock-names = "hsi2c";
		status = "disabled";
	};

	hsi2c_9: i2c@12E10000 {
		compatible = "samsung,exynos5-hsi2c";
		reg = <0x12E10000 0x1000>;
		interrupts = <0 88 0>;
		#address-cells = <1>;
		#size-cells = <0>;
		pinctrl-names = "default";
		pinctrl-0 = <&i2c9_hs_bus>;
		clocks = <&clock CLK_USI5>;
		clock-names = "hsi2c";
		status = "disabled";
	};

	hsi2c_10: i2c@12E20000 {
		compatible = "samsung,exynos5-hsi2c";
		reg = <0x12E20000 0x1000>;
		interrupts = <0 203 0>;
		#address-cells = <1>;
		#size-cells = <0>;
		pinctrl-names = "default";
		pinctrl-0 = <&i2c10_hs_bus>;
		clocks = <&clock CLK_USI6>;
		clock-names = "hsi2c";
		status = "disabled";
	};

	hdmi: hdmi@14530000 {
		compatible = "samsung,exynos5420-hdmi";
		reg = <0x14530000 0x70000>;
		interrupts = <0 95 0>;
		clocks = <&clock CLK_HDMI>, <&clock CLK_SCLK_HDMI>,
			 <&clock CLK_DOUT_PIXEL>, <&clock CLK_SCLK_HDMIPHY>,
			 <&clock CLK_MOUT_HDMI>;
		clock-names = "hdmi", "sclk_hdmi", "sclk_pixel",
			"sclk_hdmiphy", "mout_hdmi";
		phy = <&hdmiphy>;
<<<<<<< HEAD
=======
		samsung,syscon-phandle = <&pmu_system_controller>;
>>>>>>> 6e799d8c
		status = "disabled";
	};

	hdmiphy: hdmiphy@145D0000 {
		reg = <0x145D0000 0x20>;
	};

	mixer: mixer@14450000 {
		compatible = "samsung,exynos5420-mixer";
		reg = <0x14450000 0x10000>;
		interrupts = <0 94 0>;
		clocks = <&clock CLK_MIXER>, <&clock CLK_SCLK_HDMI>;
		clock-names = "mixer", "sclk_hdmi";
	};

	gsc_0: video-scaler@13e00000 {
		compatible = "samsung,exynos5-gsc";
		reg = <0x13e00000 0x1000>;
		interrupts = <0 85 0>;
		clocks = <&clock CLK_GSCL0>;
		clock-names = "gscl";
		samsung,power-domain = <&gsc_pd>;
	};

	gsc_1: video-scaler@13e10000 {
		compatible = "samsung,exynos5-gsc";
		reg = <0x13e10000 0x1000>;
		interrupts = <0 86 0>;
		clocks = <&clock CLK_GSCL1>;
		clock-names = "gscl";
		samsung,power-domain = <&gsc_pd>;
	};

	pmu_system_controller: system-controller@10040000 {
		compatible = "samsung,exynos5420-pmu", "syscon";
		reg = <0x10040000 0x5000>;
	};

	sysreg_system_controller: syscon@10050000 {
		compatible = "samsung,exynos5-sysreg", "syscon";
		reg = <0x10050000 0x5000>;
	};

	tmu_cpu0: tmu@10060000 {
		compatible = "samsung,exynos5420-tmu";
		reg = <0x10060000 0x100>;
		interrupts = <0 65 0>;
		clocks = <&clock CLK_TMU>;
		clock-names = "tmu_apbif";
	};

	tmu_cpu1: tmu@10064000 {
		compatible = "samsung,exynos5420-tmu";
		reg = <0x10064000 0x100>;
		interrupts = <0 183 0>;
		clocks = <&clock CLK_TMU>;
		clock-names = "tmu_apbif";
	};

	tmu_cpu2: tmu@10068000 {
		compatible = "samsung,exynos5420-tmu-ext-triminfo";
		reg = <0x10068000 0x100>, <0x1006c000 0x4>;
		interrupts = <0 184 0>;
		clocks = <&clock CLK_TMU>, <&clock CLK_TMU>;
		clock-names = "tmu_apbif", "tmu_triminfo_apbif";
	};

	tmu_cpu3: tmu@1006c000 {
		compatible = "samsung,exynos5420-tmu-ext-triminfo";
		reg = <0x1006c000 0x100>, <0x100a0000 0x4>;
		interrupts = <0 185 0>;
		clocks = <&clock CLK_TMU>, <&clock CLK_TMU_GPU>;
		clock-names = "tmu_apbif", "tmu_triminfo_apbif";
	};

	tmu_gpu: tmu@100a0000 {
		compatible = "samsung,exynos5420-tmu-ext-triminfo";
		reg = <0x100a0000 0x100>, <0x10068000 0x4>;
		interrupts = <0 215 0>;
		clocks = <&clock CLK_TMU_GPU>, <&clock CLK_TMU>;
		clock-names = "tmu_apbif", "tmu_triminfo_apbif";
	};

        watchdog: watchdog@101D0000 {
		compatible = "samsung,exynos5420-wdt";
		reg = <0x101D0000 0x100>;
		interrupts = <0 42 0>;
		clocks = <&clock CLK_WDT>;
		clock-names = "watchdog";
		samsung,syscon-phandle = <&pmu_system_controller>;
        };

	sss: sss@10830000 {
		compatible = "samsung,exynos4210-secss";
		reg = <0x10830000 0x10000>;
		interrupts = <0 112 0>;
		clocks = <&clock CLK_SSS>;
		clock-names = "secss";
	};

	usbdrd3_0: usb@12000000 {
		compatible = "samsung,exynos5250-dwusb3";
		clocks = <&clock CLK_USBD300>;
		clock-names = "usbdrd30";
		#address-cells = <1>;
		#size-cells = <1>;
		ranges;

		dwc3 {
			compatible = "snps,dwc3";
			reg = <0x12000000 0x10000>;
			interrupts = <0 72 0>;
			phys = <&usbdrd_phy0 0>, <&usbdrd_phy0 1>;
			phy-names = "usb2-phy", "usb3-phy";
		};
	};

	usbdrd_phy0: phy@12100000 {
		compatible = "samsung,exynos5420-usbdrd-phy";
		reg = <0x12100000 0x100>;
		clocks = <&clock CLK_USBD300>, <&clock CLK_SCLK_USBPHY300>;
		clock-names = "phy", "ref";
		samsung,pmu-syscon = <&pmu_system_controller>;
		#phy-cells = <1>;
	};

	usbdrd3_1: usb@12400000 {
		compatible = "samsung,exynos5250-dwusb3";
		clocks = <&clock CLK_USBD301>;
		clock-names = "usbdrd30";
		#address-cells = <1>;
		#size-cells = <1>;
		ranges;

		dwc3 {
			compatible = "snps,dwc3";
			reg = <0x12400000 0x10000>;
			interrupts = <0 73 0>;
			phys = <&usbdrd_phy1 0>, <&usbdrd_phy1 1>;
			phy-names = "usb2-phy", "usb3-phy";
		};
	};

	usbdrd_phy1: phy@12500000 {
		compatible = "samsung,exynos5420-usbdrd-phy";
		reg = <0x12500000 0x100>;
		clocks = <&clock CLK_USBD301>, <&clock CLK_SCLK_USBPHY301>;
		clock-names = "phy", "ref";
		samsung,pmu-syscon = <&pmu_system_controller>;
		#phy-cells = <1>;
<<<<<<< HEAD
=======
	};

	usbhost2: usb@12110000 {
		compatible = "samsung,exynos4210-ehci";
		reg = <0x12110000 0x100>;
		interrupts = <0 71 0>;

		clocks = <&clock CLK_USBH20>;
		clock-names = "usbhost";
		#address-cells = <1>;
		#size-cells = <0>;
		port@0 {
			reg = <0>;
			phys = <&usb2_phy 1>;
		};
	};

	usbhost1: usb@12120000 {
		compatible = "samsung,exynos4210-ohci";
		reg = <0x12120000 0x100>;
		interrupts = <0 71 0>;

		clocks = <&clock CLK_USBH20>;
		clock-names = "usbhost";
		#address-cells = <1>;
		#size-cells = <0>;
		port@0 {
			reg = <0>;
			phys = <&usb2_phy 1>;
		};
	};

	usb2_phy: phy@12130000 {
		compatible = "samsung,exynos5250-usb2-phy";
		reg = <0x12130000 0x100>;
		clocks = <&clock CLK_USBH20>, <&clock CLK_SCLK_USBPHY300>;
		clock-names = "phy", "ref";
		#phy-cells = <1>;
		samsung,sysreg-phandle = <&sysreg_system_controller>;
		samsung,pmureg-phandle = <&pmu_system_controller>;
>>>>>>> 6e799d8c
	};
};<|MERGE_RESOLUTION|>--- conflicted
+++ resolved
@@ -157,24 +157,6 @@
 		};
 	};
 
-	sysram@02020000 {
-		compatible = "mmio-sram";
-		reg = <0x02020000 0x54000>;
-		#address-cells = <1>;
-		#size-cells = <1>;
-		ranges = <0 0x02020000 0x54000>;
-
-		smp-sysram@0 {
-			compatible = "samsung,exynos4210-sysram";
-			reg = <0x0 0x1000>;
-		};
-
-		smp-sysram@53000 {
-			compatible = "samsung,exynos4210-sysram-ns";
-			reg = <0x53000 0x1000>;
-		};
-	};
-
 	clock: clock-controller@10010000 {
 		compatible = "samsung,exynos5420-clock";
 		reg = <0x10010000 0x30000>;
@@ -705,10 +687,7 @@
 		clock-names = "hdmi", "sclk_hdmi", "sclk_pixel",
 			"sclk_hdmiphy", "mout_hdmi";
 		phy = <&hdmiphy>;
-<<<<<<< HEAD
-=======
 		samsung,syscon-phandle = <&pmu_system_controller>;
->>>>>>> 6e799d8c
 		status = "disabled";
 	};
 
@@ -859,8 +838,6 @@
 		clock-names = "phy", "ref";
 		samsung,pmu-syscon = <&pmu_system_controller>;
 		#phy-cells = <1>;
-<<<<<<< HEAD
-=======
 	};
 
 	usbhost2: usb@12110000 {
@@ -901,6 +878,5 @@
 		#phy-cells = <1>;
 		samsung,sysreg-phandle = <&sysreg_system_controller>;
 		samsung,pmureg-phandle = <&pmu_system_controller>;
->>>>>>> 6e799d8c
 	};
 };