--- conflicted
+++ resolved
@@ -165,12 +165,7 @@
 				      0 21 0x4
 				      0 22 0x4
 				      0 23 0x4>;
-<<<<<<< HEAD
-			st,ale-off = <0x20000>;
-			st,cle-off = <0x10000>;
 			st,mode = <2>;
-=======
->>>>>>> d4d4f1bf
 			status = "disabled";
 		};
 
