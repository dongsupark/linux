/*
 * Device Tree Source for the SH73A0 SoC
 *
 * Copyright (C) 2012 Renesas Solutions Corp.
 *
 * This file is licensed under the terms of the GNU General Public License
 * version 2.  This program is licensed "as is" without any warranty of any
 * kind, whether express or implied.
 */

/include/ "skeleton.dtsi"

/ {
	compatible = "renesas,sh73a0";

	cpus {
		#address-cells = <1>;
		#size-cells = <0>;

		cpu@0 {
			device_type = "cpu";
			compatible = "arm,cortex-a9";
			reg = <0>;
		};
		cpu@1 {
			device_type = "cpu";
			compatible = "arm,cortex-a9";
			reg = <1>;
		};
	};

	gic: interrupt-controller@f0001000 {
		compatible = "arm,cortex-a9-gic";
		#interrupt-cells = <3>;
		#address-cells = <1>;
		interrupt-controller;
		reg = <0xf0001000 0x1000>,
		      <0xf0000100 0x100>;
	};

	irqpin0: irqpin@e6900000 {
		compatible = "renesas,intc-irqpin";
		#interrupt-cells = <2>;
		interrupt-controller;
		reg = <0xe6900000 4>,
			<0xe6900010 4>,
			<0xe6900020 1>,
			<0xe6900040 1>,
			<0xe6900060 1>;
		interrupt-parent = <&gic>;
		interrupts = <0 1 0x4
			      0 2 0x4
			      0 3 0x4
			      0 4 0x4
			      0 5 0x4
			      0 6 0x4
			      0 7 0x4
			      0 8 0x4>;
	};

	irqpin1: irqpin@e6900004 {
		compatible = "renesas,intc-irqpin";
		#interrupt-cells = <2>;
		interrupt-controller;
		reg = <0xe6900004 4>,
			<0xe6900014 4>,
			<0xe6900024 1>,
			<0xe6900044 1>,
			<0xe6900064 1>;
		interrupt-parent = <&gic>;
		interrupts = <0 9 0x4
			      0 10 0x4
			      0 11 0x4
			      0 12 0x4
			      0 13 0x4
			      0 14 0x4
			      0 15 0x4
			      0 16 0x4>;
		control-parent;
	};

	irqpin2: irqpin@e6900008 {
		compatible = "renesas,intc-irqpin";
		#interrupt-cells = <2>;
		interrupt-controller;
		reg = <0xe6900008 4>,
			<0xe6900018 4>,
			<0xe6900028 1>,
			<0xe6900048 1>,
			<0xe6900068 1>;
		interrupt-parent = <&gic>;
		interrupts = <0 17 0x4
			      0 18 0x4
			      0 19 0x4
			      0 20 0x4
			      0 21 0x4
			      0 22 0x4
			      0 23 0x4
			      0 24 0x4>;
	};

	irqpin3: irqpin@e690000c {
		compatible = "renesas,intc-irqpin";
		#interrupt-cells = <2>;
		interrupt-controller;
		reg = <0xe690000c 4>,
			<0xe690001c 4>,
			<0xe690002c 1>,
			<0xe690004c 1>,
			<0xe690006c 1>;
		interrupt-parent = <&gic>;
		interrupts = <0 25 0x4
			      0 26 0x4
			      0 27 0x4
			      0 28 0x4
			      0 29 0x4
			      0 30 0x4
			      0 31 0x4
			      0 32 0x4>;
	};

	i2c0: i2c@0xe6820000 {
		#address-cells = <1>;
		#size-cells = <0>;
		compatible = "renesas,rmobile-iic";
		reg = <0xe6820000 0x425>;
		interrupt-parent = <&gic>;
		interrupts = <0 167 0x4
			      0 168 0x4
			      0 169 0x4
			      0 170 0x4>;
	};

	i2c1: i2c@0xe6822000 {
		#address-cells = <1>;
		#size-cells = <0>;
		compatible = "renesas,rmobile-iic";
		reg = <0xe6822000 0x425>;
		interrupt-parent = <&gic>;
		interrupts = <0 51 0x4
			      0 52 0x4
			      0 53 0x4
			      0 54 0x4>;
	};

	i2c2: i2c@0xe6824000 {
		#address-cells = <1>;
		#size-cells = <0>;
		compatible = "renesas,rmobile-iic";
		reg = <0xe6824000 0x425>;
		interrupt-parent = <&gic>;
		interrupts = <0 171 0x4
			      0 172 0x4
			      0 173 0x4
			      0 174 0x4>;
	};

	i2c3: i2c@0xe6826000 {
		#address-cells = <1>;
		#size-cells = <0>;
		compatible = "renesas,rmobile-iic";
		reg = <0xe6826000 0x425>;
		interrupt-parent = <&gic>;
		interrupts = <0 183 0x4
			      0 184 0x4
			      0 185 0x4
			      0 186 0x4>;
	};

	i2c4: i2c@0xe6828000 {
		#address-cells = <1>;
		#size-cells = <0>;
		compatible = "renesas,rmobile-iic";
		reg = <0xe6828000 0x425>;
		interrupt-parent = <&gic>;
		interrupts = <0 187 0x4
			      0 188 0x4
			      0 189 0x4
			      0 190 0x4>;
	};

<<<<<<< HEAD
	mmcif: mmcif@0x10010000 {
		compatible = "renesas,sh-mmcif";
		reg = <0xe6bd0000 0x100>;
		interrupt-parent = <&gic>;
		interrupts = <0 140 0x4
			      0 141 0x4>;
		reg-io-width = <4>;
		status = "disabled";
	};

	sdhi0: sdhi@0xee100000 {
		compatible = "renesas,r8a7740-sdhi";
		reg = <0xee100000 0x100>;
		interrupt-parent = <&gic>;
		interrupts = <0 83 4
				0 84 4
				0 85 4>;
		cap-sd-highspeed;
		status = "disabled";
	};

	/* SDHI1 and SDHI2 have no CD pins, no need for CD IRQ */
	sdhi1: sdhi@0xee120000 {
		compatible = "renesas,r8a7740-sdhi";
		reg = <0xee120000 0x100>;
		interrupt-parent = <&gic>;
		interrupts = <0 88 4
				0 89 4>;
		toshiba,mmc-wrprotect-disable;
		cap-sd-highspeed;
		status = "disabled";
	};

	sdhi2: sdhi@0xee140000 {
		compatible = "renesas,r8a7740-sdhi";
		reg = <0xee140000 0x100>;
		interrupt-parent = <&gic>;
		interrupts = <0 104 4
				0 105 4>;
		toshiba,mmc-wrprotect-disable;
		cap-sd-highspeed;
		status = "disabled";
=======
	timer@e6138010 {
		compatible = "renesas,cmt-timer";
		interrupt-parent = <&gic>;
		reg = <0xe6138010 0xc>;
		interrupts = <0 65 0x4>;
		renesas,device-id = <1>;
		renesas,channel-id = <0>;
		renesas,source-quality = <3>;
		renesas,event-quality = <3>;
>>>>>>> e94602fd
	};
};<|MERGE_RESOLUTION|>--- conflicted
+++ resolved
@@ -179,50 +179,6 @@
 			      0 190 0x4>;
 	};
 
-<<<<<<< HEAD
-	mmcif: mmcif@0x10010000 {
-		compatible = "renesas,sh-mmcif";
-		reg = <0xe6bd0000 0x100>;
-		interrupt-parent = <&gic>;
-		interrupts = <0 140 0x4
-			      0 141 0x4>;
-		reg-io-width = <4>;
-		status = "disabled";
-	};
-
-	sdhi0: sdhi@0xee100000 {
-		compatible = "renesas,r8a7740-sdhi";
-		reg = <0xee100000 0x100>;
-		interrupt-parent = <&gic>;
-		interrupts = <0 83 4
-				0 84 4
-				0 85 4>;
-		cap-sd-highspeed;
-		status = "disabled";
-	};
-
-	/* SDHI1 and SDHI2 have no CD pins, no need for CD IRQ */
-	sdhi1: sdhi@0xee120000 {
-		compatible = "renesas,r8a7740-sdhi";
-		reg = <0xee120000 0x100>;
-		interrupt-parent = <&gic>;
-		interrupts = <0 88 4
-				0 89 4>;
-		toshiba,mmc-wrprotect-disable;
-		cap-sd-highspeed;
-		status = "disabled";
-	};
-
-	sdhi2: sdhi@0xee140000 {
-		compatible = "renesas,r8a7740-sdhi";
-		reg = <0xee140000 0x100>;
-		interrupt-parent = <&gic>;
-		interrupts = <0 104 4
-				0 105 4>;
-		toshiba,mmc-wrprotect-disable;
-		cap-sd-highspeed;
-		status = "disabled";
-=======
 	timer@e6138010 {
 		compatible = "renesas,cmt-timer";
 		interrupt-parent = <&gic>;
@@ -232,6 +188,49 @@
 		renesas,channel-id = <0>;
 		renesas,source-quality = <3>;
 		renesas,event-quality = <3>;
->>>>>>> e94602fd
+	};
+
+	mmcif: mmcif@0x10010000 {
+		compatible = "renesas,sh-mmcif";
+		reg = <0xe6bd0000 0x100>;
+		interrupt-parent = <&gic>;
+		interrupts = <0 140 0x4
+			      0 141 0x4>;
+		reg-io-width = <4>;
+		status = "disabled";
+	};
+
+	sdhi0: sdhi@0xee100000 {
+		compatible = "renesas,r8a7740-sdhi";
+		reg = <0xee100000 0x100>;
+		interrupt-parent = <&gic>;
+		interrupts = <0 83 4
+				0 84 4
+				0 85 4>;
+		cap-sd-highspeed;
+		status = "disabled";
+	};
+
+	/* SDHI1 and SDHI2 have no CD pins, no need for CD IRQ */
+	sdhi1: sdhi@0xee120000 {
+		compatible = "renesas,r8a7740-sdhi";
+		reg = <0xee120000 0x100>;
+		interrupt-parent = <&gic>;
+		interrupts = <0 88 4
+				0 89 4>;
+		toshiba,mmc-wrprotect-disable;
+		cap-sd-highspeed;
+		status = "disabled";
+	};
+
+	sdhi2: sdhi@0xee140000 {
+		compatible = "renesas,r8a7740-sdhi";
+		reg = <0xee140000 0x100>;
+		interrupt-parent = <&gic>;
+		interrupts = <0 104 4
+				0 105 4>;
+		toshiba,mmc-wrprotect-disable;
+		cap-sd-highspeed;
+		status = "disabled";
 	};
 };