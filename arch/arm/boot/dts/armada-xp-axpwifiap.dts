/*
 * Device Tree file for Marvell RD-AXPWiFiAP.
 *
 * Note: this board is shipped with a new generation boot loader that
 * remaps internal registers at 0xf1000000. Therefore, if earlyprintk
 * is used, the CONFIG_DEBUG_MVEBU_UART_ALTERNATE option should be
 * used.
 *
 * Copyright (C) 2013 Marvell
 *
 * Thomas Petazzoni <thomas.petazzoni@free-electrons.com>
 *
 * This file is licensed under the terms of the GNU General Public
 * License version 2.  This program is licensed "as is" without any
 * warranty of any kind, whether express or implied.
 */

/dts-v1/;
#include <dt-bindings/gpio/gpio.h>
#include <dt-bindings/input/input.h>
#include "armada-xp-mv78230.dtsi"

/ {
	model = "Marvell RD-AXPWiFiAP";
	compatible = "marvell,rd-axpwifiap", "marvell,armadaxp-mv78230", "marvell,armadaxp", "marvell,armada-370-xp";

	chosen {
		bootargs = "console=ttyS0,115200 earlyprintk";
	};

	memory {
		device_type = "memory";
		reg = <0x00000000 0x00000000 0x00000000 0x40000000>; /* 1GB */
	};

	soc {
		ranges = <MBUS_ID(0xf0, 0x01) 0 0 0xf1000000 0x100000
			  MBUS_ID(0x01, 0x1d) 0 0 0xfff00000 0x100000>;

		pcie-controller {
			status = "okay";

			/* First mini-PCIe port */
			pcie@1,0 {
				/* Port 0, Lane 0 */
				status = "okay";
			};

			/* Second mini-PCIe port */
			pcie@2,0 {
				/* Port 0, Lane 1 */
				status = "okay";
			};

			/* Renesas uPD720202 USB 3.0 controller */
			pcie@3,0 {
				/* Port 0, Lane 3 */
				status = "okay";
			};
		};

		internal-regs {
			serial@12000 {
				status = "okay";
			};

			serial@12100 {
				status = "okay";
			};

			sata@a0000 {
				nr-ports = <1>;
				status = "okay";
			};

			mdio {
				phy0: ethernet-phy@0 {
					reg = <0>;
				};

				phy1: ethernet-phy@1 {
					reg = <1>;
				};
			};

			ethernet@70000 {
<<<<<<< HEAD
				pinctrl-0 = <&pmx_ge0_rgmii>;
=======
				pinctrl-0 = <&ge0_rgmii_pins>;
>>>>>>> b1385ec5
				pinctrl-names = "default";
				status = "okay";
				phy = <&phy0>;
				phy-mode = "rgmii-id";
			};
			ethernet@74000 {
<<<<<<< HEAD
				pinctrl-0 = <&pmx_ge1_rgmii>;
=======
				pinctrl-0 = <&ge1_rgmii_pins>;
>>>>>>> b1385ec5
				pinctrl-names = "default";
				status = "okay";
				phy = <&phy1>;
				phy-mode = "rgmii-id";
			};

			spi0: spi@10600 {
				status = "okay";

				spi-flash@0 {
					#address-cells = <1>;
					#size-cells = <1>;
					compatible = "n25q128a13";
					reg = <0>; /* Chip select 0 */
					spi-max-frequency = <108000000>;
				};
			};
		};
	};

	gpio_keys {
		compatible = "gpio-keys";
		#address-cells = <1>;
		#size-cells = <0>;
		pinctrl-0 = <&keys_pin>;
		pinctrl-names = "default";

		button@1 {
			label = "Factory Reset Button";
			linux,code = <KEY_SETUP>;
			gpios = <&gpio1 1 GPIO_ACTIVE_LOW>;
		};
	};
};

&pinctrl {
<<<<<<< HEAD
	pinctrl-0 = <&pmx_phy_int>;
	pinctrl-names = "default";

	pmx_keys: pmx-keys {
=======
	pinctrl-0 = <&phy_int_pin>;
	pinctrl-names = "default";

	keys_pin: keys-pin {
>>>>>>> b1385ec5
		marvell,pins = "mpp33";
		marvell,function = "gpio";
	};

<<<<<<< HEAD
	pmx_spi: pmx-spi {
		marvell,pins = "mpp36", "mpp37", "mpp38", "mpp39";
		marvell,function = "spi";
	};

	pmx_phy_int: pmx-phy-int {
=======
	phy_int_pin: phy-int-pin {
>>>>>>> b1385ec5
		marvell,pins = "mpp32";
		marvell,function = "gpio";
	};
};<|MERGE_RESOLUTION|>--- conflicted
+++ resolved
@@ -84,22 +84,14 @@
 			};
 
 			ethernet@70000 {
-<<<<<<< HEAD
-				pinctrl-0 = <&pmx_ge0_rgmii>;
-=======
 				pinctrl-0 = <&ge0_rgmii_pins>;
->>>>>>> b1385ec5
 				pinctrl-names = "default";
 				status = "okay";
 				phy = <&phy0>;
 				phy-mode = "rgmii-id";
 			};
 			ethernet@74000 {
-<<<<<<< HEAD
-				pinctrl-0 = <&pmx_ge1_rgmii>;
-=======
 				pinctrl-0 = <&ge1_rgmii_pins>;
->>>>>>> b1385ec5
 				pinctrl-names = "default";
 				status = "okay";
 				phy = <&phy1>;
@@ -136,31 +128,15 @@
 };
 
 &pinctrl {
-<<<<<<< HEAD
-	pinctrl-0 = <&pmx_phy_int>;
-	pinctrl-names = "default";
-
-	pmx_keys: pmx-keys {
-=======
 	pinctrl-0 = <&phy_int_pin>;
 	pinctrl-names = "default";
 
 	keys_pin: keys-pin {
->>>>>>> b1385ec5
 		marvell,pins = "mpp33";
 		marvell,function = "gpio";
 	};
 
-<<<<<<< HEAD
-	pmx_spi: pmx-spi {
-		marvell,pins = "mpp36", "mpp37", "mpp38", "mpp39";
-		marvell,function = "spi";
-	};
-
-	pmx_phy_int: pmx-phy-int {
-=======
 	phy_int_pin: phy-int-pin {
->>>>>>> b1385ec5
 		marvell,pins = "mpp32";
 		marvell,function = "gpio";
 	};
