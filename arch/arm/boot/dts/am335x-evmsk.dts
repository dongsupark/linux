--- conflicted
+++ resolved
@@ -381,7 +381,6 @@
 	};
 };
 
-<<<<<<< HEAD
 &cpsw_emac0 {
 	phy_id = <&davinci_mdio>, <0>;
 	phy-mode = "rgmii-txid";
@@ -390,7 +389,8 @@
 &cpsw_emac1 {
 	phy_id = <&davinci_mdio>, <1>;
 	phy-mode = "rgmii-txid";
-=======
+};
+
 &mac {
 	pinctrl-names = "default", "sleep";
 	pinctrl-0 = <&cpsw_default>;
@@ -401,5 +401,4 @@
 	pinctrl-names = "default", "sleep";
 	pinctrl-0 = <&davinci_mdio_default>;
 	pinctrl-1 = <&davinci_mdio_sleep>;
->>>>>>> f03ace81
 };