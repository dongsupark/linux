--- conflicted
+++ resolved
@@ -31,10 +31,7 @@
 		};
 	};
 };
-<<<<<<< HEAD
-=======
 
 &uart0 {
 	status = "okay";
-};
->>>>>>> d0e0ac97
+};