/*
 * Device Tree Source for the r8a73a4 SoC
 *
 * Copyright (C) 2013 Renesas Solutions Corp.
 * Copyright (C) 2013 Magnus Damm
 *
 * This file is licensed under the terms of the GNU General Public License
 * version 2.  This program is licensed "as is" without any warranty of any
 * kind, whether express or implied.
 */

#include <dt-bindings/interrupt-controller/arm-gic.h>
#include <dt-bindings/interrupt-controller/irq.h>

/ {
	compatible = "renesas,r8a73a4";
	interrupt-parent = <&gic>;
	#address-cells = <2>;
	#size-cells = <2>;

	cpus {
		#address-cells = <1>;
		#size-cells = <0>;

		cpu0: cpu@0 {
			device_type = "cpu";
			compatible = "arm,cortex-a15";
			reg = <0>;
			clock-frequency = <1500000000>;
		};
	};

	timer {
		compatible = "arm,armv7-timer";
		interrupts = <1 13 (GIC_CPU_MASK_SIMPLE(4) | IRQ_TYPE_LEVEL_LOW)>,
			     <1 14 (GIC_CPU_MASK_SIMPLE(4) | IRQ_TYPE_LEVEL_LOW)>,
			     <1 11 (GIC_CPU_MASK_SIMPLE(4) | IRQ_TYPE_LEVEL_LOW)>,
			     <1 10 (GIC_CPU_MASK_SIMPLE(4) | IRQ_TYPE_LEVEL_LOW)>;
	};

	dmac: dma-multiplexer {
		compatible = "renesas,shdma-mux";
		#dma-cells = <1>;
		dma-channels = <20>;
		dma-requests = <256>;
		#address-cells = <2>;
		#size-cells = <2>;
		ranges;

		dma0: dma-controller@e6700020 {
			compatible = "renesas,shdma-r8a73a4";
			reg = <0 0xe6700020 0 0x89e0>;
			interrupts = <0 220 IRQ_TYPE_LEVEL_HIGH
					0 200 IRQ_TYPE_LEVEL_HIGH
					0 201 IRQ_TYPE_LEVEL_HIGH
					0 202 IRQ_TYPE_LEVEL_HIGH
					0 203 IRQ_TYPE_LEVEL_HIGH
					0 204 IRQ_TYPE_LEVEL_HIGH
					0 205 IRQ_TYPE_LEVEL_HIGH
					0 206 IRQ_TYPE_LEVEL_HIGH
					0 207 IRQ_TYPE_LEVEL_HIGH
					0 208 IRQ_TYPE_LEVEL_HIGH
					0 209 IRQ_TYPE_LEVEL_HIGH
					0 210 IRQ_TYPE_LEVEL_HIGH
					0 211 IRQ_TYPE_LEVEL_HIGH
					0 212 IRQ_TYPE_LEVEL_HIGH
					0 213 IRQ_TYPE_LEVEL_HIGH
					0 214 IRQ_TYPE_LEVEL_HIGH
					0 215 IRQ_TYPE_LEVEL_HIGH
					0 216 IRQ_TYPE_LEVEL_HIGH
					0 217 IRQ_TYPE_LEVEL_HIGH
					0 218 IRQ_TYPE_LEVEL_HIGH
					0 219 IRQ_TYPE_LEVEL_HIGH>;
			interrupt-names = "error",
					"ch0", "ch1", "ch2", "ch3",
					"ch4", "ch5", "ch6", "ch7",
					"ch8", "ch9", "ch10", "ch11",
					"ch12", "ch13", "ch14", "ch15",
					"ch16", "ch17", "ch18", "ch19";
		};
	};

	pfc: pfc@e6050000 {
		compatible = "renesas,pfc-r8a73a4";
		reg = <0 0xe6050000 0 0x9000>;
		gpio-controller;
		#gpio-cells = <2>;
		interrupts-extended =
			<&irqc0  0 0>, <&irqc0  1 0>, <&irqc0  2 0>, <&irqc0  3 0>,
			<&irqc0  4 0>, <&irqc0  5 0>, <&irqc0  6 0>, <&irqc0  7 0>,
			<&irqc0  8 0>, <&irqc0  9 0>, <&irqc0 10 0>, <&irqc0 11 0>,
			<&irqc0 12 0>, <&irqc0 13 0>, <&irqc0 14 0>, <&irqc0 15 0>,
			<&irqc0 16 0>, <&irqc0 17 0>, <&irqc0 18 0>, <&irqc0 19 0>,
			<&irqc0 20 0>, <&irqc0 21 0>, <&irqc0 22 0>, <&irqc0 23 0>,
			<&irqc0 24 0>, <&irqc0 25 0>, <&irqc0 26 0>, <&irqc0 27 0>,
			<&irqc0 28 0>, <&irqc0 29 0>, <&irqc0 30 0>, <&irqc0 31 0>,
			<&irqc1  0 0>, <&irqc1  1 0>, <&irqc1  2 0>, <&irqc1  3 0>,
			<&irqc1  4 0>, <&irqc1  5 0>, <&irqc1  6 0>, <&irqc1  7 0>,
			<&irqc1  8 0>, <&irqc1  9 0>, <&irqc1 10 0>, <&irqc1 11 0>,
			<&irqc1 12 0>, <&irqc1 13 0>, <&irqc1 14 0>, <&irqc1 15 0>,
			<&irqc1 16 0>, <&irqc1 17 0>, <&irqc1 18 0>, <&irqc1 19 0>,
			<&irqc1 20 0>, <&irqc1 21 0>, <&irqc1 22 0>, <&irqc1 23 0>,
			<&irqc1 24 0>, <&irqc1 25 0>;
	};

	i2c5: i2c@e60b0000 {
		#address-cells = <1>;
		#size-cells = <0>;
<<<<<<< HEAD
		compatible = "renesas,rmobile-iic";
=======
		compatible = "renesas,iic-r8a73a4", "renesas,rmobile-iic";
>>>>>>> 916f634b
		reg = <0 0xe60b0000 0 0x428>;
		interrupts = <0 179 IRQ_TYPE_LEVEL_HIGH>;

		status = "disabled";
	};

	cmt1: timer@e6130000 {
<<<<<<< HEAD
		compatible = "renesas,cmt-48-gen2";
=======
		compatible = "renesas,cmt-48-r8a73a4", "renesas,cmt-48-gen2";
>>>>>>> 916f634b
		reg = <0 0xe6130000 0 0x1004>;
		interrupts = <0 120 IRQ_TYPE_LEVEL_HIGH>;

		renesas,channels-mask = <0xff>;

		status = "disabled";
	};

	irqc0: interrupt-controller@e61c0000 {
		compatible = "renesas,irqc-r8a73a4", "renesas,irqc";
		#interrupt-cells = <2>;
		interrupt-controller;
		reg = <0 0xe61c0000 0 0x200>;
		interrupts = <0 0 IRQ_TYPE_LEVEL_HIGH>,
			     <0 1 IRQ_TYPE_LEVEL_HIGH>,
			     <0 2 IRQ_TYPE_LEVEL_HIGH>,
			     <0 3 IRQ_TYPE_LEVEL_HIGH>,
			     <0 4 IRQ_TYPE_LEVEL_HIGH>,
			     <0 5 IRQ_TYPE_LEVEL_HIGH>,
			     <0 6 IRQ_TYPE_LEVEL_HIGH>,
			     <0 7 IRQ_TYPE_LEVEL_HIGH>,
			     <0 8 IRQ_TYPE_LEVEL_HIGH>,
			     <0 9 IRQ_TYPE_LEVEL_HIGH>,
			     <0 10 IRQ_TYPE_LEVEL_HIGH>,
			     <0 11 IRQ_TYPE_LEVEL_HIGH>,
			     <0 12 IRQ_TYPE_LEVEL_HIGH>,
			     <0 13 IRQ_TYPE_LEVEL_HIGH>,
			     <0 14 IRQ_TYPE_LEVEL_HIGH>,
			     <0 15 IRQ_TYPE_LEVEL_HIGH>,
			     <0 16 IRQ_TYPE_LEVEL_HIGH>,
			     <0 17 IRQ_TYPE_LEVEL_HIGH>,
			     <0 18 IRQ_TYPE_LEVEL_HIGH>,
			     <0 19 IRQ_TYPE_LEVEL_HIGH>,
			     <0 20 IRQ_TYPE_LEVEL_HIGH>,
			     <0 21 IRQ_TYPE_LEVEL_HIGH>,
			     <0 22 IRQ_TYPE_LEVEL_HIGH>,
			     <0 23 IRQ_TYPE_LEVEL_HIGH>,
			     <0 24 IRQ_TYPE_LEVEL_HIGH>,
			     <0 25 IRQ_TYPE_LEVEL_HIGH>,
			     <0 26 IRQ_TYPE_LEVEL_HIGH>,
			     <0 27 IRQ_TYPE_LEVEL_HIGH>,
			     <0 28 IRQ_TYPE_LEVEL_HIGH>,
			     <0 29 IRQ_TYPE_LEVEL_HIGH>,
			     <0 30 IRQ_TYPE_LEVEL_HIGH>,
			     <0 31 IRQ_TYPE_LEVEL_HIGH>;
	};

	irqc1: interrupt-controller@e61c0200 {
		compatible = "renesas,irqc-r8a73a4", "renesas,irqc";
		#interrupt-cells = <2>;
		interrupt-controller;
		reg = <0 0xe61c0200 0 0x200>;
		interrupts = <0 32 IRQ_TYPE_LEVEL_HIGH>,
			     <0 33 IRQ_TYPE_LEVEL_HIGH>,
			     <0 34 IRQ_TYPE_LEVEL_HIGH>,
			     <0 35 IRQ_TYPE_LEVEL_HIGH>,
			     <0 36 IRQ_TYPE_LEVEL_HIGH>,
			     <0 37 IRQ_TYPE_LEVEL_HIGH>,
			     <0 38 IRQ_TYPE_LEVEL_HIGH>,
			     <0 39 IRQ_TYPE_LEVEL_HIGH>,
			     <0 40 IRQ_TYPE_LEVEL_HIGH>,
			     <0 41 IRQ_TYPE_LEVEL_HIGH>,
			     <0 42 IRQ_TYPE_LEVEL_HIGH>,
			     <0 43 IRQ_TYPE_LEVEL_HIGH>,
			     <0 44 IRQ_TYPE_LEVEL_HIGH>,
			     <0 45 IRQ_TYPE_LEVEL_HIGH>,
			     <0 46 IRQ_TYPE_LEVEL_HIGH>,
			     <0 47 IRQ_TYPE_LEVEL_HIGH>,
			     <0 48 IRQ_TYPE_LEVEL_HIGH>,
			     <0 49 IRQ_TYPE_LEVEL_HIGH>,
			     <0 50 IRQ_TYPE_LEVEL_HIGH>,
			     <0 51 IRQ_TYPE_LEVEL_HIGH>,
			     <0 52 IRQ_TYPE_LEVEL_HIGH>,
			     <0 53 IRQ_TYPE_LEVEL_HIGH>,
			     <0 54 IRQ_TYPE_LEVEL_HIGH>,
			     <0 55 IRQ_TYPE_LEVEL_HIGH>,
			     <0 56 IRQ_TYPE_LEVEL_HIGH>,
			     <0 57 IRQ_TYPE_LEVEL_HIGH>;
	};

	thermal@e61f0000 {
		compatible = "renesas,thermal-r8a73a4", "renesas,rcar-thermal";
		reg = <0 0xe61f0000 0 0x14>, <0 0xe61f0100 0 0x38>,
			 <0 0xe61f0200 0 0x38>, <0 0xe61f0300 0 0x38>;
		interrupts = <0 69 IRQ_TYPE_LEVEL_HIGH>;
	};

	i2c0: i2c@e6500000 {
		#address-cells = <1>;
		#size-cells = <0>;
		compatible = "renesas,iic-r8a73a4", "renesas,rmobile-iic";
		reg = <0 0xe6500000 0 0x428>;
		interrupts = <0 174 IRQ_TYPE_LEVEL_HIGH>;
		status = "disabled";
	};

	i2c1: i2c@e6510000 {
		#address-cells = <1>;
		#size-cells = <0>;
		compatible = "renesas,iic-r8a73a4", "renesas,rmobile-iic";
		reg = <0 0xe6510000 0 0x428>;
		interrupts = <0 175 IRQ_TYPE_LEVEL_HIGH>;
		status = "disabled";
	};

	i2c2: i2c@e6520000 {
		#address-cells = <1>;
		#size-cells = <0>;
		compatible = "renesas,iic-r8a73a4", "renesas,rmobile-iic";
		reg = <0 0xe6520000 0 0x428>;
		interrupts = <0 176 IRQ_TYPE_LEVEL_HIGH>;
		status = "disabled";
	};

	i2c3: i2c@e6530000 {
		#address-cells = <1>;
		#size-cells = <0>;
		compatible = "renesas,iic-r8a73a4", "renesas,rmobile-iic";
		reg = <0 0xe6530000 0 0x428>;
		interrupts = <0 177 IRQ_TYPE_LEVEL_HIGH>;
		status = "disabled";
	};

	i2c4: i2c@e6540000 {
		#address-cells = <1>;
		#size-cells = <0>;
		compatible = "renesas,iic-r8a73a4", "renesas,rmobile-iic";
		reg = <0 0xe6540000 0 0x428>;
		interrupts = <0 178 IRQ_TYPE_LEVEL_HIGH>;
		status = "disabled";
	};

	i2c6: i2c@e6550000 {
		#address-cells = <1>;
		#size-cells = <0>;
		compatible = "renesas,iic-r8a73a4", "renesas,rmobile-iic";
		reg = <0 0xe6550000 0 0x428>;
		interrupts = <0 184 IRQ_TYPE_LEVEL_HIGH>;
		status = "disabled";
	};

	i2c7: i2c@e6560000 {
		#address-cells = <1>;
		#size-cells = <0>;
		compatible = "renesas,iic-r8a73a4", "renesas,rmobile-iic";
		reg = <0 0xe6560000 0 0x428>;
		interrupts = <0 185 IRQ_TYPE_LEVEL_HIGH>;
		status = "disabled";
	};

	i2c8: i2c@e6570000 {
		#address-cells = <1>;
		#size-cells = <0>;
		compatible = "renesas,iic-r8a73a4", "renesas,rmobile-iic";
		reg = <0 0xe6570000 0 0x428>;
		interrupts = <0 173 IRQ_TYPE_LEVEL_HIGH>;
		status = "disabled";
	};

<<<<<<< HEAD
	scifb2: serial@e6c20000 {
=======
	scifb0: serial@e6c20000 {
>>>>>>> 916f634b
		compatible = "renesas,scifb-r8a73a4", "renesas,scifb";
		reg = <0 0xe6c20000 0 0x100>;
		interrupts = <0 148 IRQ_TYPE_LEVEL_HIGH>;
		status = "disabled";
	};

<<<<<<< HEAD
	scifb3: serial@e6c30000 {
=======
	scifb1: serial@e6c30000 {
>>>>>>> 916f634b
		compatible = "renesas,scifb-r8a73a4", "renesas,scifb";
		reg = <0 0xe6c30000 0 0x100>;
		interrupts = <0 149 IRQ_TYPE_LEVEL_HIGH>;
		status = "disabled";
	};

	scifa0: serial@e6c40000 {
		compatible = "renesas,scifa-r8a73a4", "renesas,scifa";
		reg = <0 0xe6c40000 0 0x100>;
		interrupts = <0 144 IRQ_TYPE_LEVEL_HIGH>;
		status = "disabled";
	};

	scifa1: serial@e6c50000 {
		compatible = "renesas,scifa-r8a73a4", "renesas,scifa";
		reg = <0 0xe6c50000 0 0x100>;
		interrupts = <0 145 IRQ_TYPE_LEVEL_HIGH>;
		status = "disabled";
	};

<<<<<<< HEAD
	scifb4: serial@e6ce0000 {
=======
	scifb2: serial@e6ce0000 {
>>>>>>> 916f634b
		compatible = "renesas,scifb-r8a73a4", "renesas,scifb";
		reg = <0 0xe6ce0000 0 0x100>;
		interrupts = <0 150 IRQ_TYPE_LEVEL_HIGH>;
		status = "disabled";
	};

	scifb3: serial@e6cf0000 {
		compatible = "renesas,scifb-r8a73a4", "renesas,scifb";
		reg = <0 0xe6cf0000 0 0x100>;
		interrupts = <0 151 IRQ_TYPE_LEVEL_HIGH>;
		status = "disabled";
	};

	sdhi0: sd@ee100000 {
		compatible = "renesas,sdhi-r8a73a4";
		reg = <0 0xee100000 0 0x100>;
		interrupts = <0 165 IRQ_TYPE_LEVEL_HIGH>;
		cap-sd-highspeed;
		status = "disabled";
	};

	sdhi1: sd@ee120000 {
		compatible = "renesas,sdhi-r8a73a4";
		reg = <0 0xee120000 0 0x100>;
		interrupts = <0 166 IRQ_TYPE_LEVEL_HIGH>;
		cap-sd-highspeed;
		status = "disabled";
	};

	sdhi2: sd@ee140000 {
		compatible = "renesas,sdhi-r8a73a4";
		reg = <0 0xee140000 0 0x100>;
		interrupts = <0 167 IRQ_TYPE_LEVEL_HIGH>;
		cap-sd-highspeed;
		status = "disabled";
	};

	mmcif0: mmc@ee200000 {
		compatible = "renesas,sh-mmcif";
		reg = <0 0xee200000 0 0x80>;
		interrupts = <0 169 IRQ_TYPE_LEVEL_HIGH>;
		reg-io-width = <4>;
		status = "disabled";
	};

	mmcif1: mmc@ee220000 {
		compatible = "renesas,sh-mmcif";
		reg = <0 0xee220000 0 0x80>;
		interrupts = <0 170 IRQ_TYPE_LEVEL_HIGH>;
		reg-io-width = <4>;
		status = "disabled";
	};

	gic: interrupt-controller@f1001000 {
		compatible = "arm,cortex-a15-gic";
		#interrupt-cells = <3>;
		#address-cells = <0>;
		interrupt-controller;
		reg = <0 0xf1001000 0 0x1000>,
			<0 0xf1002000 0 0x1000>,
			<0 0xf1004000 0 0x2000>,
			<0 0xf1006000 0 0x2000>;
		interrupts = <1 9 (GIC_CPU_MASK_SIMPLE(4) | IRQ_TYPE_LEVEL_HIGH)>;
	};
};<|MERGE_RESOLUTION|>--- conflicted
+++ resolved
@@ -106,11 +106,7 @@
 	i2c5: i2c@e60b0000 {
 		#address-cells = <1>;
 		#size-cells = <0>;
-<<<<<<< HEAD
-		compatible = "renesas,rmobile-iic";
-=======
-		compatible = "renesas,iic-r8a73a4", "renesas,rmobile-iic";
->>>>>>> 916f634b
+		compatible = "renesas,iic-r8a73a4", "renesas,rmobile-iic";
 		reg = <0 0xe60b0000 0 0x428>;
 		interrupts = <0 179 IRQ_TYPE_LEVEL_HIGH>;
 
@@ -118,11 +114,7 @@
 	};
 
 	cmt1: timer@e6130000 {
-<<<<<<< HEAD
-		compatible = "renesas,cmt-48-gen2";
-=======
 		compatible = "renesas,cmt-48-r8a73a4", "renesas,cmt-48-gen2";
->>>>>>> 916f634b
 		reg = <0 0xe6130000 0 0x1004>;
 		interrupts = <0 120 IRQ_TYPE_LEVEL_HIGH>;
 
@@ -282,22 +274,14 @@
 		status = "disabled";
 	};
 
-<<<<<<< HEAD
-	scifb2: serial@e6c20000 {
-=======
 	scifb0: serial@e6c20000 {
->>>>>>> 916f634b
 		compatible = "renesas,scifb-r8a73a4", "renesas,scifb";
 		reg = <0 0xe6c20000 0 0x100>;
 		interrupts = <0 148 IRQ_TYPE_LEVEL_HIGH>;
 		status = "disabled";
 	};
 
-<<<<<<< HEAD
-	scifb3: serial@e6c30000 {
-=======
 	scifb1: serial@e6c30000 {
->>>>>>> 916f634b
 		compatible = "renesas,scifb-r8a73a4", "renesas,scifb";
 		reg = <0 0xe6c30000 0 0x100>;
 		interrupts = <0 149 IRQ_TYPE_LEVEL_HIGH>;
@@ -318,11 +302,7 @@
 		status = "disabled";
 	};
 
-<<<<<<< HEAD
-	scifb4: serial@e6ce0000 {
-=======
 	scifb2: serial@e6ce0000 {
->>>>>>> 916f634b
 		compatible = "renesas,scifb-r8a73a4", "renesas,scifb";
 		reg = <0 0xe6ce0000 0 0x100>;
 		interrupts = <0 150 IRQ_TYPE_LEVEL_HIGH>;
