/*
 * Device Tree Source for the Lager board
 *
 * Copyright (C) 2013-2014 Renesas Solutions Corp.
 * Copyright (C) 2014 Cogent Embedded, Inc.
 *
 * This file is licensed under the terms of the GNU General Public License
 * version 2.  This program is licensed "as is" without any warranty of any
 * kind, whether express or implied.
 */

/dts-v1/;
#include "r8a7790.dtsi"
#include <dt-bindings/gpio/gpio.h>
#include <dt-bindings/input/input.h>

/ {
	model = "Lager";
	compatible = "renesas,lager", "renesas,r8a7790";

	aliases {
		serial6 = &scif0;
		serial7 = &scif1;
	};

	chosen {
		bootargs = "console=ttySC6,115200 ignore_loglevel rw root=/dev/nfs ip=dhcp";
	};

	memory@40000000 {
		device_type = "memory";
		reg = <0 0x40000000 0 0x80000000>;
	};

	memory@180000000 {
		device_type = "memory";
		reg = <1 0x80000000 0 0x80000000>;
	};

	lbsc {
		#address-cells = <1>;
		#size-cells = <1>;
	};

	gpio_keys {
		compatible = "gpio-keys";

		button@1 {
			linux,code = <KEY_1>;
			label = "SW2-1";
			gpio-key,wakeup;
			debounce-interval = <20>;
			gpios = <&gpio1 14 GPIO_ACTIVE_LOW>;
		};
		button@2 {
			linux,code = <KEY_2>;
			label = "SW2-2";
			gpio-key,wakeup;
			debounce-interval = <20>;
			gpios = <&gpio1 24 GPIO_ACTIVE_LOW>;
		};
		button@3 {
			linux,code = <KEY_3>;
			label = "SW2-3";
			gpio-key,wakeup;
			debounce-interval = <20>;
			gpios = <&gpio1 26 GPIO_ACTIVE_LOW>;
		};
		button@4 {
			linux,code = <KEY_4>;
			label = "SW2-4";
			gpio-key,wakeup;
			debounce-interval = <20>;
			gpios = <&gpio1 28 GPIO_ACTIVE_LOW>;
		};
	};

	leds {
		compatible = "gpio-leds";
		led6 {
			gpios = <&gpio4 22 GPIO_ACTIVE_HIGH>;
		};
		led7 {
			gpios = <&gpio4 23 GPIO_ACTIVE_HIGH>;
		};
		led8 {
			gpios = <&gpio5 17 GPIO_ACTIVE_HIGH>;
		};
	};

	fixedregulator3v3: fixedregulator@0 {
		compatible = "regulator-fixed";
		regulator-name = "fixed-3.3V";
		regulator-min-microvolt = <3300000>;
		regulator-max-microvolt = <3300000>;
		regulator-boot-on;
		regulator-always-on;
	};

	vcc_sdhi0: regulator@1 {
		compatible = "regulator-fixed";

		regulator-name = "SDHI0 Vcc";
		regulator-min-microvolt = <3300000>;
		regulator-max-microvolt = <3300000>;

		gpio = <&gpio5 24 GPIO_ACTIVE_HIGH>;
		enable-active-high;
	};

	vccq_sdhi0: regulator@2 {
		compatible = "regulator-gpio";

		regulator-name = "SDHI0 VccQ";
		regulator-min-microvolt = <1800000>;
		regulator-max-microvolt = <3300000>;

		gpios = <&gpio5 29 GPIO_ACTIVE_HIGH>;
		gpios-states = <1>;
		states = <3300000 1
			  1800000 0>;
	};

	vcc_sdhi2: regulator@3 {
		compatible = "regulator-fixed";

		regulator-name = "SDHI2 Vcc";
		regulator-min-microvolt = <3300000>;
		regulator-max-microvolt = <3300000>;

		gpio = <&gpio5 25 GPIO_ACTIVE_HIGH>;
		enable-active-high;
	};

	vccq_sdhi2: regulator@4 {
		compatible = "regulator-gpio";

		regulator-name = "SDHI2 VccQ";
		regulator-min-microvolt = <1800000>;
		regulator-max-microvolt = <3300000>;

		gpios = <&gpio5 30 GPIO_ACTIVE_HIGH>;
		gpios-states = <1>;
		states = <3300000 1
			  1800000 0>;
	};
};

&extal_clk {
	clock-frequency = <20000000>;
};

&pfc {
	pinctrl-0 = <&du_pins>;
	pinctrl-names = "default";

	du_pins: du {
		renesas,groups = "du_rgb666", "du_sync_1", "du_clk_out_0";
		renesas,function = "du";
	};

	scif0_pins: serial0 {
		renesas,groups = "scif0_data";
		renesas,function = "scif0";
	};

	ether_pins: ether {
		renesas,groups = "eth_link", "eth_mdio", "eth_rmii";
		renesas,function = "eth";
	};

	phy1_pins: phy1 {
		renesas,groups = "intc_irq0";
		renesas,function = "intc";
	};

	scif1_pins: serial1 {
		renesas,groups = "scif1_data";
		renesas,function = "scif1";
	};

	sdhi0_pins: sd0 {
		renesas,groups = "sdhi0_data4", "sdhi0_ctrl";
		renesas,function = "sdhi0";
	};

	sdhi2_pins: sd2 {
		renesas,groups = "sdhi2_data4", "sdhi2_ctrl";
		renesas,function = "sdhi2";
	};

	mmc1_pins: mmc1 {
		renesas,groups = "mmc1_data8", "mmc1_ctrl";
		renesas,function = "mmc1";
	};

	qspi_pins: spi0 {
		renesas,groups = "qspi_ctrl", "qspi_data4";
		renesas,function = "qspi";
	};

	msiof1_pins: spi2 {
		renesas,groups = "msiof1_clk", "msiof1_sync", "msiof1_rx",
				 "msiof1_tx";
		renesas,function = "msiof1";
	};
};

&ether {
	pinctrl-0 = <&ether_pins &phy1_pins>;
	pinctrl-names = "default";

	phy-handle = <&phy1>;
	renesas,ether-link-active-low;
	status = "ok";

	phy1: ethernet-phy@1 {
		reg = <1>;
		interrupt-parent = <&irqc0>;
		interrupts = <0 IRQ_TYPE_LEVEL_LOW>;
		micrel,led-mode = <1>;
	};
};

&mmcif1 {
	pinctrl-0 = <&mmc1_pins>;
	pinctrl-names = "default";

	vmmc-supply = <&fixedregulator3v3>;
	bus-width = <8>;
	non-removable;
	status = "okay";
};

&sata1 {
	status = "okay";
};

&qspi {
	pinctrl-0 = <&qspi_pins>;
	pinctrl-names = "default";

	status = "okay";

	flash: flash@0 {
		#address-cells = <1>;
		#size-cells = <1>;
		compatible = "spansion,s25fl512s";
		reg = <0>;
		spi-max-frequency = <30000000>;
		spi-tx-bus-width = <4>;
		spi-rx-bus-width = <4>;
		m25p,fast-read;

		partition@0 {
			label = "loader";
			reg = <0x00000000 0x00040000>;
			read-only;
		};
		partition@40000 {
			label = "user";
			reg = <0x00040000 0x00400000>;
			read-only;
		};
		partition@440000 {
			label = "flash";
			reg = <0x00440000 0x03bc0000>;
		};
	};
};

<<<<<<< HEAD
&msiof1 {
	pinctrl-0 = <&msiof1_pins>;
	pinctrl-names = "default";

	status = "okay";

	pmic: pmic@0 {
		compatible = "renesas,r2a11302ft";
		reg = <0>;
		spi-max-frequency = <6000000>;
		spi-cpol;
		spi-cpha;
	};

=======
&scif0 {
	pinctrl-0 = <&scif0_pins>;
	pinctrl-names = "default";

	status = "okay";
};

&scif1 {
	pinctrl-0 = <&scif1_pins>;
	pinctrl-names = "default";

	status = "okay";
>>>>>>> 5ba55fa8
};

&sdhi0 {
	pinctrl-0 = <&sdhi0_pins>;
	pinctrl-names = "default";

	vmmc-supply = <&vcc_sdhi0>;
	vqmmc-supply = <&vccq_sdhi0>;
	cd-gpios = <&gpio3 6 GPIO_ACTIVE_LOW>;
	status = "okay";
};

&sdhi2 {
	pinctrl-0 = <&sdhi2_pins>;
	pinctrl-names = "default";

	vmmc-supply = <&vcc_sdhi2>;
	vqmmc-supply = <&vccq_sdhi2>;
	cd-gpios = <&gpio3 22 GPIO_ACTIVE_LOW>;
	status = "okay";
};<|MERGE_RESOLUTION|>--- conflicted
+++ resolved
@@ -269,7 +269,6 @@
 	};
 };
 
-<<<<<<< HEAD
 &msiof1 {
 	pinctrl-0 = <&msiof1_pins>;
 	pinctrl-names = "default";
@@ -283,8 +282,8 @@
 		spi-cpol;
 		spi-cpha;
 	};
-
-=======
+};
+
 &scif0 {
 	pinctrl-0 = <&scif0_pins>;
 	pinctrl-names = "default";
@@ -297,7 +296,6 @@
 	pinctrl-names = "default";
 
 	status = "okay";
->>>>>>> 5ba55fa8
 };
 
 &sdhi0 {
