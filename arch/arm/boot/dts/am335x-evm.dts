--- conflicted
+++ resolved
@@ -244,9 +244,7 @@
 
 &cpsw_emac1 {
 	phy_id = <&davinci_mdio>, <1>;
-<<<<<<< HEAD
 	phy-mode = "rgmii-txid";
-=======
 };
 
 &tscadc {
@@ -261,5 +259,4 @@
 	adc {
 		ti,adc-channels = <4 5 6 7>;
 	};
->>>>>>> 73b40efe
 };