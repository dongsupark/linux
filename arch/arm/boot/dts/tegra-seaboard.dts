/dts-v1/;

/include/ "tegra20.dtsi"

/ {
	model = "NVIDIA Seaboard";
	compatible = "nvidia,seaboard", "nvidia,tegra20";

	memory {
		device_type = "memory";
		reg = < 0x00000000 0x40000000 >;
	};

	pinmux@70000000 {
		pinctrl-names = "default";
		pinctrl-0 = <&state_default>;

		state_default: pinmux {
			ata {
				nvidia,pins = "ata";
				nvidia,function = "ide";
			};
			atb {
				nvidia,pins = "atb", "gma", "gme";
				nvidia,function = "sdio4";
			};
			atc {
				nvidia,pins = "atc";
				nvidia,function = "nand";
			};
			atd {
				nvidia,pins = "atd", "ate", "gmb", "spia",
					"spib", "spic";
				nvidia,function = "gmi";
			};
			cdev1 {
				nvidia,pins = "cdev1";
				nvidia,function = "plla_out";
			};
			cdev2 {
				nvidia,pins = "cdev2";
				nvidia,function = "pllp_out4";
			};
			crtp {
				nvidia,pins = "crtp", "lm1";
				nvidia,function = "crt";
			};
			csus {
				nvidia,pins = "csus";
				nvidia,function = "vi_sensor_clk";
			};
			dap1 {
				nvidia,pins = "dap1";
				nvidia,function = "dap1";
			};
			dap2 {
				nvidia,pins = "dap2";
				nvidia,function = "dap2";
			};
			dap3 {
				nvidia,pins = "dap3";
				nvidia,function = "dap3";
			};
			dap4 {
				nvidia,pins = "dap4";
				nvidia,function = "dap4";
			};
			ddc {
				nvidia,pins = "ddc", "owc", "spdi", "spdo",
					"uac";
				nvidia,function = "rsvd2";
			};
			dta {
				nvidia,pins = "dta", "dtb", "dtc", "dtd", "dte";
				nvidia,function = "vi";
			};
			dtf {
				nvidia,pins = "dtf";
				nvidia,function = "i2c3";
			};
			gmc {
				nvidia,pins = "gmc";
				nvidia,function = "uartd";
			};
			gmd {
				nvidia,pins = "gmd";
				nvidia,function = "sflash";
			};
			gpu {
				nvidia,pins = "gpu";
				nvidia,function = "pwm";
			};
			gpu7 {
				nvidia,pins = "gpu7";
				nvidia,function = "rtck";
			};
			gpv {
				nvidia,pins = "gpv", "slxa", "slxk";
				nvidia,function = "pcie";
			};
			hdint {
				nvidia,pins = "hdint", "lpw0", "lpw2", "lsc1",
<<<<<<< HEAD
					"lsck", "lsda", "pta";
=======
					"lsck", "lsda";
>>>>>>> e29402ed
				nvidia,function = "hdmi";
			};
			i2cp {
				nvidia,pins = "i2cp";
				nvidia,function = "i2cp";
			};
			irrx {
				nvidia,pins = "irrx", "irtx";
				nvidia,function = "uartb";
			};
			kbca {
				nvidia,pins = "kbca", "kbcb", "kbcc", "kbcd",
					"kbce", "kbcf";
				nvidia,function = "kbc";
			};
			lcsn {
				nvidia,pins = "lcsn", "ldc", "lm0", "lpw1",
					"lsdi", "lvp0";
				nvidia,function = "rsvd4";
			};
			ld0 {
				nvidia,pins = "ld0", "ld1", "ld2", "ld3", "ld4",
					"ld5", "ld6", "ld7", "ld8", "ld9",
					"ld10", "ld11", "ld12", "ld13", "ld14",
					"ld15", "ld16", "ld17", "ldi", "lhp0",
					"lhp1", "lhp2", "lhs", "lpp", "lsc0",
					"lspi", "lvp1", "lvs";
				nvidia,function = "displaya";
			};
			pmc {
				nvidia,pins = "pmc";
				nvidia,function = "pwr_on";
			};
<<<<<<< HEAD
=======
			pta {
				nvidia,pins = "pta";
				nvidia,function = "i2c2";
			};
>>>>>>> e29402ed
			rm {
				nvidia,pins = "rm";
				nvidia,function = "i2c1";
			};
			sdb {
				nvidia,pins = "sdb", "sdc", "sdd";
				nvidia,function = "sdio3";
			};
			sdio1 {
				nvidia,pins = "sdio1";
				nvidia,function = "sdio1";
			};
			slxc {
				nvidia,pins = "slxc", "slxd";
				nvidia,function = "spdif";
			};
			spid {
				nvidia,pins = "spid", "spie", "spif";
				nvidia,function = "spi1";
			};
			spig {
				nvidia,pins = "spig", "spih";
				nvidia,function = "spi2_alt";
			};
			uaa {
				nvidia,pins = "uaa", "uab", "uda";
				nvidia,function = "ulpi";
			};
			uad {
				nvidia,pins = "uad";
				nvidia,function = "irda";
			};
			uca {
				nvidia,pins = "uca", "ucb";
				nvidia,function = "uartc";
			};
			conf_ata {
				nvidia,pins = "ata", "atb", "atc", "atd",
					"cdev1", "cdev2", "dap1", "dap2",
					"dap4", "dtf", "gma", "gmc", "gmd",
					"gme", "gpu", "gpu7", "i2cp", "irrx",
					"irtx", "pta", "rm", "sdc", "sdd",
					"slxd", "slxk", "spdi", "spdo", "uac",
					"uad", "uca", "ucb", "uda";
				nvidia,pull = <0>;
				nvidia,tristate = <0>;
			};
			conf_ate {
				nvidia,pins = "ate", "csus", "dap3", "ddc",
					"gpv", "owc", "slxc", "spib", "spid",
					"spie";
				nvidia,pull = <0>;
				nvidia,tristate = <1>;
			};
			conf_ck32 {
				nvidia,pins = "ck32", "ddrc", "pmca", "pmcb",
					"pmcc", "pmcd", "pmce", "xm2c", "xm2d";
				nvidia,pull = <0>;
			};
			conf_crtp {
				nvidia,pins = "crtp", "gmb", "slxa", "spia",
					"spig", "spih";
				nvidia,pull = <2>;
				nvidia,tristate = <1>;
			};
			conf_dta {
				nvidia,pins = "dta", "dtb", "dtc", "dtd";
				nvidia,pull = <1>;
				nvidia,tristate = <0>;
			};
			conf_dte {
				nvidia,pins = "dte", "spif";
				nvidia,pull = <1>;
				nvidia,tristate = <1>;
			};
			conf_hdint {
				nvidia,pins = "hdint", "lcsn", "ldc", "lm1",
					"lpw1", "lsc1", "lsck", "lsda", "lsdi",
					"lvp0";
				nvidia,tristate = <1>;
			};
			conf_kbca {
				nvidia,pins = "kbca", "kbcb", "kbcc", "kbcd",
					"kbce", "kbcf", "sdio1", "spic", "uaa",
					"uab";
				nvidia,pull = <2>;
				nvidia,tristate = <0>;
			};
			conf_lc {
				nvidia,pins = "lc", "ls";
				nvidia,pull = <2>;
			};
			conf_ld0 {
				nvidia,pins = "ld0", "ld1", "ld2", "ld3", "ld4",
					"ld5", "ld6", "ld7", "ld8", "ld9",
					"ld10", "ld11", "ld12", "ld13", "ld14",
					"ld15", "ld16", "ld17", "ldi", "lhp0",
					"lhp1", "lhp2", "lhs", "lm0", "lpp",
					"lpw0", "lpw2", "lsc0", "lspi", "lvp1",
					"lvs", "pmc", "sdb";
				nvidia,tristate = <0>;
			};
			conf_ld17_0 {
				nvidia,pins = "ld17_0", "ld19_18", "ld21_20",
					"ld23_22";
				nvidia,pull = <1>;
			};
			drive_sdio1 {
				nvidia,pins = "drive_sdio1";
				nvidia,high-speed-mode = <0>;
				nvidia,schmitt = <0>;
				nvidia,low-power-mode = <3>;
				nvidia,pull-down-strength = <31>;
				nvidia,pull-up-strength = <31>;
				nvidia,slew-rate-rising = <3>;
				nvidia,slew-rate-falling = <3>;
			};
		};
	};

	i2c@7000c000 {
		clock-frequency = <400000>;

		wm8903: wm8903@1a {
			compatible = "wlf,wm8903";
			reg = <0x1a>;
			interrupt-parent = <&gpio>;
			interrupts = < 187 0x04 >;

			gpio-controller;
			#gpio-cells = <2>;

			micdet-cfg = <0>;
			micdet-delay = <100>;
			gpio-cfg = < 0xffffffff 0xffffffff 0 0xffffffff 0xffffffff >;
		};

		/* ALS and proximity sensor */
		isl29018@44 {
			compatible = "isil,isl29018";
			reg = <0x44>;
			interrupt-parent = <&gpio>;
			interrupts = < 202 0x04 >; /* GPIO PZ2 */
		};

		gyrometer@68 {
			compatible = "invn,mpu3050";
			reg = <0x68>;
			interrupt-parent = <&gpio>;
			interrupts = <204 0x04>; /* gpio PZ4 */
		};
	};

	i2c@7000c400 {
		clock-frequency = <100000>;

		smart-battery@b {
			compatible = "ti,bq20z75", "smart-battery-1.1";
			reg = <0xb>;
			ti,i2c-retry-count = <2>;
			ti,poll-retry-count = <10>;
		};
	};

	i2c@7000c500 {
		clock-frequency = <400000>;
	};

	i2c@7000d000 {
		clock-frequency = <400000>;

		temperature-sensor@4c {
			compatible = "nct1008";
			reg = <0x4c>;
		};

		magnetometer@c {
			compatible = "ak8975";
			reg = <0xc>;
			interrupt-parent = <&gpio>;
			interrupts = <109 0x04>; /* gpio PN5 */
		};
	};

	i2s@70002a00 {
		status = "disable";
	};

	sound {
		compatible = "nvidia,tegra-audio-wm8903-seaboard",
			     "nvidia,tegra-audio-wm8903";
		nvidia,model = "NVIDIA Tegra Seaboard";

		nvidia,audio-routing =
			"Headphone Jack", "HPOUTR",
			"Headphone Jack", "HPOUTL",
			"Int Spk", "ROP",
			"Int Spk", "RON",
			"Int Spk", "LOP",
			"Int Spk", "LON",
			"Mic Jack", "MICBIAS",
			"IN1R", "Mic Jack";

		nvidia,i2s-controller = <&tegra_i2s1>;
		nvidia,audio-codec = <&wm8903>;

		nvidia,spkr-en-gpios = <&wm8903 2 0>;
		nvidia,hp-det-gpios = <&gpio 185 0>; /* gpio PX1 */
	};

	serial@70006000 {
		status = "disable";
	};

	serial@70006040 {
		status = "disable";
	};

	serial@70006200 {
		status = "disable";
	};

	serial@70006300 {
		clock-frequency = < 216000000 >;
	};

	serial@70006400 {
		status = "disable";
	};

	sdhci@c8000000 {
		status = "disable";
	};

	sdhci@c8000200 {
		status = "disable";
	};

	sdhci@c8000400 {
		cd-gpios = <&gpio 69 0>; /* gpio PI5 */
		wp-gpios = <&gpio 57 0>; /* gpio PH1 */
		power-gpios = <&gpio 70 0>; /* gpio PI6 */
	};

	sdhci@c8000600 {
		support-8bit;
	};

	usb@c5000000 {
		nvidia,vbus-gpio = <&gpio 24 0>; /* PD0 */
		dr_mode = "otg";
	};

	gpio-keys {
		compatible = "gpio-keys";

		power {
			label = "Power";
			gpios = <&gpio 170 1>; /* gpio PV2, active low */
			linux,code = <116>; /* KEY_POWER */
			gpio-key,wakeup;
		};

		lid {
			label = "Lid";
			gpios = <&gpio 23 0>; /* gpio PC7 */
			linux,input-type = <5>; /* EV_SW */
			linux,code = <0>; /* SW_LID */
			debounce-interval = <1>;
			gpio-key,wakeup;
		};
	};

	emc@7000f400 {
		emc-table@190000 {
			reg = < 190000 >;
			compatible = "nvidia,tegra20-emc-table";
			clock-frequency = < 190000 >;
			nvidia,emc-registers = < 0x0000000c 0x00000026
				0x00000009 0x00000003 0x00000004 0x00000004
				0x00000002 0x0000000c 0x00000003 0x00000003
				0x00000002 0x00000001 0x00000004 0x00000005
				0x00000004 0x00000009 0x0000000d 0x0000059f
				0x00000000 0x00000003 0x00000003 0x00000003
				0x00000003 0x00000001 0x0000000b 0x000000c8
				0x00000003 0x00000007 0x00000004 0x0000000f
				0x00000002 0x00000000 0x00000000 0x00000002
				0x00000000 0x00000000 0x00000083 0xa06204ae
				0x007dc010 0x00000000 0x00000000 0x00000000
				0x00000000 0x00000000 0x00000000 0x00000000 >;
		};

		emc-table@380000 {
			reg = < 380000 >;
			compatible = "nvidia,tegra20-emc-table";
			clock-frequency = < 380000 >;
			nvidia,emc-registers = < 0x00000017 0x0000004b
				0x00000012 0x00000006 0x00000004 0x00000005
				0x00000003 0x0000000c 0x00000006 0x00000006
				0x00000003 0x00000001 0x00000004 0x00000005
				0x00000004 0x00000009 0x0000000d 0x00000b5f
				0x00000000 0x00000003 0x00000003 0x00000006
				0x00000006 0x00000001 0x00000011 0x000000c8
				0x00000003 0x0000000e 0x00000007 0x0000000f
				0x00000002 0x00000000 0x00000000 0x00000002
				0x00000000 0x00000000 0x00000083 0xe044048b
				0x007d8010 0x00000000 0x00000000 0x00000000
				0x00000000 0x00000000 0x00000000 0x00000000 >;
		};
	};

	usb@c5004000 {
		nvidia,phy-reset-gpio = <&gpio 169 0>; /* gpio PV1 */
	};
};<|MERGE_RESOLUTION|>--- conflicted
+++ resolved
@@ -100,11 +100,7 @@
 			};
 			hdint {
 				nvidia,pins = "hdint", "lpw0", "lpw2", "lsc1",
-<<<<<<< HEAD
-					"lsck", "lsda", "pta";
-=======
 					"lsck", "lsda";
->>>>>>> e29402ed
 				nvidia,function = "hdmi";
 			};
 			i2cp {
@@ -138,13 +134,10 @@
 				nvidia,pins = "pmc";
 				nvidia,function = "pwr_on";
 			};
-<<<<<<< HEAD
-=======
 			pta {
 				nvidia,pins = "pta";
 				nvidia,function = "i2c2";
 			};
->>>>>>> e29402ed
 			rm {
 				nvidia,pins = "rm";
 				nvidia,function = "i2c1";
