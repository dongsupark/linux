--- conflicted
+++ resolved
@@ -42,11 +42,7 @@
 	};
 
 	cmt1: timer@e6138000 {
-<<<<<<< HEAD
-		compatible = "renesas,cmt-48";
-=======
 		compatible = "renesas,cmt-48-r8a7740", "renesas,cmt-48";
->>>>>>> 4f431976
 		reg = <0xe6138000 0x170>;
 		interrupts = <0 58 IRQ_TYPE_LEVEL_HIGH>;
 		clocks = <&mstp3_clks R8A7740_CLK_CMT1>;
