/dts-v1/;

/include/ "tegra20.dtsi"

/ {
	model = "NVIDIA Tegra2 Whistler evaluation board";
	compatible = "nvidia,whistler", "nvidia,tegra20";

	memory {
		reg = <0x00000000 0x20000000>;
	};

	pinmux {
		pinctrl-names = "default";
		pinctrl-0 = <&state_default>;

		state_default: pinmux {
			ata {
				nvidia,pins = "ata", "atb", "ate", "gma", "gmb",
					"gmc", "gmd", "gpu";
				nvidia,function = "gmi";
			};
			atc {
				nvidia,pins = "atc", "atd";
				nvidia,function = "sdio4";
			};
			cdev1 {
				nvidia,pins = "cdev1";
				nvidia,function = "plla_out";
			};
			cdev2 {
				nvidia,pins = "cdev2";
				nvidia,function = "osc";
			};
			crtp {
				nvidia,pins = "crtp";
				nvidia,function = "crt";
			};
			csus {
				nvidia,pins = "csus";
				nvidia,function = "vi_sensor_clk";
			};
			dap1 {
				nvidia,pins = "dap1";
				nvidia,function = "dap1";
			};
			dap2 {
				nvidia,pins = "dap2";
				nvidia,function = "dap2";
			};
			dap3 {
				nvidia,pins = "dap3";
				nvidia,function = "dap3";
			};
			dap4 {
				nvidia,pins = "dap4";
				nvidia,function = "dap4";
			};
			ddc {
				nvidia,pins = "ddc";
				nvidia,function = "i2c2";
			};
			dta {
				nvidia,pins = "dta", "dtb", "dtc", "dtd";
				nvidia,function = "vi";
			};
			dte {
				nvidia,pins = "dte";
				nvidia,function = "rsvd1";
			};
			dtf {
				nvidia,pins = "dtf";
				nvidia,function = "i2c3";
			};
			gme {
				nvidia,pins = "gme";
				nvidia,function = "dap5";
			};
			gpu7 {
				nvidia,pins = "gpu7";
				nvidia,function = "rtck";
			};
			gpv {
				nvidia,pins = "gpv";
				nvidia,function = "pcie";
			};
			hdint {
				nvidia,pins = "hdint", "pta";
				nvidia,function = "hdmi";
			};
			i2cp {
				nvidia,pins = "i2cp";
				nvidia,function = "i2cp";
			};
			irrx {
				nvidia,pins = "irrx", "irtx";
				nvidia,function = "uartb";
			};
			kbca {
				nvidia,pins = "kbca", "kbcc", "kbce", "kbcf";
				nvidia,function = "kbc";
			};
			kbcb {
				nvidia,pins = "kbcb", "kbcd";
				nvidia,function = "sdio2";
			};
			lcsn {
				nvidia,pins = "lcsn", "lsck", "lsda", "lsdi",
					"spia", "spib", "spic";
				nvidia,function = "spi3";
			};
			ld0 {
				nvidia,pins = "ld0", "ld1", "ld2", "ld3", "ld4",
					"ld5", "ld6", "ld7", "ld8", "ld9",
					"ld10", "ld11", "ld12", "ld13", "ld14",
					"ld15", "ld16", "ld17", "ldc", "ldi",
					"lhp0", "lhp1", "lhp2", "lhs", "lm0",
					"lm1", "lpp", "lpw0", "lpw1", "lpw2",
					"lsc0", "lsc1", "lspi", "lvp0", "lvp1",
					"lvs";
				nvidia,function = "displaya";
			};
			owc {
				nvidia,pins = "owc", "uac";
				nvidia,function = "owr";
			};
			pmc {
				nvidia,pins = "pmc";
				nvidia,function = "pwr_on";
			};
			rm {
				nvidia,pins = "rm";
				nvidia,function = "i2c1";
			};
			sdb {
				nvidia,pins = "sdb", "sdc", "sdd", "slxa",
					"slxc", "slxd", "slxk";
				nvidia,function = "sdio3";
			};
			sdio1 {
				nvidia,pins = "sdio1";
				nvidia,function = "sdio1";
			};
			spdi {
				nvidia,pins = "spdi", "spdo";
				nvidia,function = "rsvd2";
			};
			spid {
				nvidia,pins = "spid", "spie", "spig", "spih";
				nvidia,function = "spi2_alt";
			};
			spif {
				nvidia,pins = "spif";
				nvidia,function = "spi2";
			};
			uaa {
				nvidia,pins = "uaa", "uab";
				nvidia,function = "uarta";
			};
			uad {
				nvidia,pins = "uad";
				nvidia,function = "irda";
			};
			uca {
				nvidia,pins = "uca", "ucb";
				nvidia,function = "uartc";
			};
			uda {
				nvidia,pins = "uda";
				nvidia,function = "spi1";
			};
			conf_ata {
				nvidia,pins = "ata", "atb", "atc", "ddc", "gma",
					"gmb", "gmc", "gmd", "irrx", "irtx",
					"kbca", "kbcb", "kbcc", "kbcd", "kbce",
					"kbcf", "sdc", "sdd", "spie", "spig",
					"spih", "uaa", "uab", "uad", "uca",
					"ucb";
				nvidia,pull = <2>;
				nvidia,tristate = <0>;
			};
			conf_atd {
				nvidia,pins = "atd", "ate", "cdev1", "csus",
					"dap1", "dap2", "dap3", "dap4", "dte",
					"dtf", "gpu", "gpu7", "gpv", "i2cp",
					"rm", "sdio1", "slxa", "slxc", "slxd",
					"slxk", "spdi", "spdo", "uac", "uda";
				nvidia,pull = <0>;
				nvidia,tristate = <0>;
			};
			conf_cdev2 {
				nvidia,pins = "cdev2", "spia", "spib";
				nvidia,pull = <1>;
				nvidia,tristate = <1>;
			};
			conf_ck32 {
				nvidia,pins = "ck32", "ddrc", "lc", "pmca",
					"pmcb", "pmcc", "pmcd", "xm2c",
					"xm2d";
				nvidia,pull = <0>;
			};
			conf_crtp {
				nvidia,pins = "crtp";
				nvidia,pull = <0>;
				nvidia,tristate = <1>;
			};
			conf_dta {
				nvidia,pins = "dta", "dtb", "dtc", "dtd",
					"spid", "spif";
				nvidia,pull = <1>;
				nvidia,tristate = <0>;
			};
			conf_gme {
				nvidia,pins = "gme", "owc", "pta", "spic";
				nvidia,pull = <2>;
				nvidia,tristate = <1>;
			};
			conf_ld17_0 {
				nvidia,pins = "ld17_0", "ld19_18", "ld21_20",
					"ld23_22";
				nvidia,pull = <1>;
			};
			conf_ls {
				nvidia,pins = "ls", "pmce";
				nvidia,pull = <2>;
			};
			drive_dap1 {
				nvidia,pins = "drive_dap1";
				nvidia,high-speed-mode = <0>;
				nvidia,schmitt = <1>;
				nvidia,low-power-mode = <0>;
				nvidia,pull-down-strength = <0>;
				nvidia,pull-up-strength = <0>;
				nvidia,slew-rate-rising = <0>;
				nvidia,slew-rate-falling = <0>;
			};
		};
	};

	i2s@70002800 {
		status = "okay";
	};

	serial@70006000 {
		status = "okay";
		clock-frequency = <216000000>;
	};

	i2c@7000d000 {
		status = "okay";
		clock-frequency = <100000>;

		codec: codec@1a {
			compatible = "wlf,wm8753";
			reg = <0x1a>;
		};

		tca6416: gpio@20 {
			compatible = "ti,tca6416";
			reg = <0x20>;
			gpio-controller;
			#gpio-cells = <2>;
		};

		max8907@3c {
			compatible = "maxim,max8907";
			reg = <0x3c>;
			interrupts = <0 86 0x4>;

<<<<<<< HEAD
=======
			maxim,system-power-controller;

>>>>>>> c1e2d952
			mbatt-supply = <&usb0_vbus_reg>;
			in-v1-supply = <&mbatt_reg>;
			in-v2-supply = <&mbatt_reg>;
			in-v3-supply = <&mbatt_reg>;
			in1-supply = <&mbatt_reg>;
			in2-supply = <&nvvdd_sv3_reg>;
			in3-supply = <&mbatt_reg>;
			in4-supply = <&mbatt_reg>;
			in5-supply = <&mbatt_reg>;
			in6-supply = <&mbatt_reg>;
			in7-supply = <&mbatt_reg>;
			in8-supply = <&mbatt_reg>;
			in9-supply = <&mbatt_reg>;
			in10-supply = <&mbatt_reg>;
			in11-supply = <&mbatt_reg>;
			in12-supply = <&mbatt_reg>;
			in13-supply = <&mbatt_reg>;
			in14-supply = <&mbatt_reg>;
			in15-supply = <&mbatt_reg>;
			in16-supply = <&mbatt_reg>;
			in17-supply = <&nvvdd_sv3_reg>;
			in18-supply = <&nvvdd_sv3_reg>;
			in19-supply = <&mbatt_reg>;
			in20-supply = <&mbatt_reg>;

			regulators {
				#address-cells = <1>;
				#size-cells = <0>;

				mbatt_reg: regulator@0 {
					reg = <0>;
					regulator-compatible = "mbatt";
					regulator-name = "vbat_pmu";
					regulator-always-on;
				};

				regulator@1 {
					reg = <1>;
					regulator-compatible = "sd1";
					regulator-name = "nvvdd_sv1,vdd_cpu_pmu";
					regulator-min-microvolt = <1000000>;
					regulator-max-microvolt = <1000000>;
					regulator-always-on;
				};

				regulator@2 {
					reg = <2>;
					regulator-compatible = "sd2";
					regulator-name = "nvvdd_sv2,vdd_core";
					regulator-min-microvolt = <1200000>;
					regulator-max-microvolt = <1200000>;
					regulator-always-on;
				};

				nvvdd_sv3_reg: regulator@3 {
					reg = <3>;
					regulator-compatible = "sd3";
					regulator-name = "nvvdd_sv3";
					regulator-min-microvolt = <1800000>;
					regulator-max-microvolt = <1800000>;
					regulator-always-on;
				};

				regulator@4 {
					reg = <4>;
					regulator-compatible = "ldo1";
					regulator-name = "nvvdd_ldo1,vddio_rx_ddr,vcore_acc";
					regulator-min-microvolt = <3300000>;
					regulator-max-microvolt = <3300000>;
					regulator-always-on;
				};

				regulator@5 {
					reg = <5>;
					regulator-compatible = "ldo2";
					regulator-name = "nvvdd_ldo2,avdd_pll*";
					regulator-min-microvolt = <1100000>;
					regulator-max-microvolt = <1100000>;
					regulator-always-on;
				};

				regulator@6 {
					reg = <6>;
					regulator-compatible = "ldo3";
					regulator-name = "nvvdd_ldo3,vcom_1v8b";
					regulator-min-microvolt = <1800000>;
					regulator-max-microvolt = <1800000>;
					regulator-always-on;
				};

				regulator@7 {
					reg = <7>;
					regulator-compatible = "ldo4";
					regulator-name = "nvvdd_ldo4,avdd_usb*";
					regulator-min-microvolt = <3300000>;
					regulator-max-microvolt = <3300000>;
					regulator-always-on;
				};

				regulator@8 {
					reg = <8>;
					regulator-compatible = "ldo5";
					regulator-name = "nvvdd_ldo5,vcore_mmc,avdd_lcd1,vddio_1wire";
					regulator-min-microvolt = <2800000>;
					regulator-max-microvolt = <2800000>;
					regulator-always-on;
				};

				regulator@9 {
					reg = <9>;
					regulator-compatible = "ldo6";
					regulator-name = "nvvdd_ldo6,avdd_hdmi_pll";
					regulator-min-microvolt = <1800000>;
					regulator-max-microvolt = <1800000>;
				};

				regulator@10 {
					reg = <10>;
					regulator-compatible = "ldo7";
					regulator-name = "nvvdd_ldo7,avddio_audio";
					regulator-min-microvolt = <2800000>;
					regulator-max-microvolt = <2800000>;
					regulator-always-on;
				};

				regulator@11 {
					reg = <11>;
					regulator-compatible = "ldo8";
					regulator-name = "nvvdd_ldo8,vcom_3v0,vcore_cmps";
					regulator-min-microvolt = <3000000>;
					regulator-max-microvolt = <3000000>;
				};

				regulator@12 {
					reg = <12>;
					regulator-compatible = "ldo9";
					regulator-name = "nvvdd_ldo9,avdd_cam*";
					regulator-min-microvolt = <2800000>;
					regulator-max-microvolt = <2800000>;
				};

				regulator@13 {
					reg = <13>;
					regulator-compatible = "ldo10";
					regulator-name = "nvvdd_ldo10,avdd_usb_ic_3v0";
					regulator-min-microvolt = <3000000>;
					regulator-max-microvolt = <3000000>;
					regulator-always-on;
				};

				regulator@14 {
					reg = <14>;
					regulator-compatible = "ldo11";
					regulator-name = "nvvdd_ldo11,vddio_pex_clk,vcom_33,avdd_hdmi";
					regulator-min-microvolt = <3300000>;
					regulator-max-microvolt = <3300000>;
				};

				regulator@15 {
					reg = <15>;
					regulator-compatible = "ldo12";
					regulator-name = "nvvdd_ldo12,vddio_sdio";
					regulator-min-microvolt = <2800000>;
					regulator-max-microvolt = <2800000>;
					regulator-always-on;
				};

				regulator@16 {
					reg = <16>;
					regulator-compatible = "ldo13";
					regulator-name = "nvvdd_ldo13,vcore_phtn,vdd_af";
					regulator-min-microvolt = <2800000>;
					regulator-max-microvolt = <2800000>;
				};

				regulator@17 {
					reg = <17>;
					regulator-compatible = "ldo14";
					regulator-name = "nvvdd_ldo14,avdd_vdac";
					regulator-min-microvolt = <2800000>;
					regulator-max-microvolt = <2800000>;
				};

				regulator@18 {
					reg = <18>;
					regulator-compatible = "ldo15";
					regulator-name = "nvvdd_ldo15,vcore_temp,vddio_hdcp";
					regulator-min-microvolt = <3300000>;
					regulator-max-microvolt = <3300000>;
				};

				regulator@19 {
					reg = <19>;
					regulator-compatible = "ldo16";
					regulator-name = "nvvdd_ldo16,vdd_dbrtr";
					regulator-min-microvolt = <1300000>;
					regulator-max-microvolt = <1300000>;
				};

				regulator@20 {
					reg = <20>;
					regulator-compatible = "ldo17";
					regulator-name = "nvvdd_ldo17,vddio_mipi";
					regulator-min-microvolt = <1200000>;
					regulator-max-microvolt = <1200000>;
				};

				regulator@21 {
					reg = <21>;
					regulator-compatible = "ldo18";
					regulator-name = "nvvdd_ldo18,vddio_vi,vcore_cam*";
					regulator-min-microvolt = <1800000>;
					regulator-max-microvolt = <1800000>;
				};

				regulator@22 {
					reg = <22>;
					regulator-compatible = "ldo19";
					regulator-name = "nvvdd_ldo19,avdd_lcd2,vddio_lx";
					regulator-min-microvolt = <2800000>;
					regulator-max-microvolt = <2800000>;
				};

				regulator@23 {
					reg = <23>;
					regulator-compatible = "ldo20";
					regulator-name = "nvvdd_ldo20,vddio_ddr_1v2,vddio_hsic,vcom_1v2";
					regulator-min-microvolt = <1200000>;
					regulator-max-microvolt = <1200000>;
					regulator-always-on;
				};

				regulator@24 {
					reg = <24>;
					regulator-compatible = "out5v";
					regulator-name = "usb0_vbus_reg";
				};

				regulator@25 {
					reg = <25>;
					regulator-compatible = "out33v";
					regulator-name = "pmu_out3v3";
				};

				regulator@26 {
					reg = <26>;
					regulator-compatible = "bbat";
					regulator-name = "pmu_bbat";
					regulator-min-microvolt = <2400000>;
					regulator-max-microvolt = <2400000>;
					regulator-always-on;
				};

				regulator@27 {
					reg = <27>;
					regulator-compatible = "sdby";
					regulator-name = "vdd_aon";
					regulator-always-on;
				};

				regulator@28 {
					reg = <28>;
					regulator-compatible = "vrtc";
					regulator-name = "vrtc,pmu_vccadc";
					regulator-always-on;
				};
			};
		};
	};

	pmc {
		nvidia,invert-interrupt;
	};

	usb@c5000000 {
		status = "okay";
		nvidia,vbus-gpio = <&tca6416 0 0>; /* GPIO_PMU0 */
	};

	usb@c5008000 {
		status = "okay";
		nvidia,vbus-gpio = <&tca6416 1 0>; /* GPIO_PMU1 */
	};

	sdhci@c8000400 {
		status = "okay";
		wp-gpios = <&gpio 173 0>; /* gpio PV5 */
		bus-width = <8>;
	};

	sdhci@c8000600 {
		status = "okay";
		bus-width = <8>;
	};

	regulators {
		compatible = "simple-bus";
		#address-cells = <1>;
		#size-cells = <0>;

		usb0_vbus_reg: regulator {
			compatible = "regulator-fixed";
			reg = <0>;
			regulator-name = "usb0_vbus";
			regulator-min-microvolt = <5000000>;
			regulator-max-microvolt = <5000000>;
			regulator-always-on;
		};
	};

	sound {
		compatible = "nvidia,tegra-audio-wm8753-whistler",
			     "nvidia,tegra-audio-wm8753";
		nvidia,model = "NVIDIA Tegra Whistler";

		nvidia,audio-routing =
			"Headphone Jack", "LOUT1",
			"Headphone Jack", "ROUT1",
			"MIC2", "Mic Jack",
			"MIC2N", "Mic Jack";

		nvidia,i2s-controller = <&tegra_i2s1>;
		nvidia,audio-codec = <&codec>;
	};
};<|MERGE_RESOLUTION|>--- conflicted
+++ resolved
@@ -267,11 +267,8 @@
 			reg = <0x3c>;
 			interrupts = <0 86 0x4>;
 
-<<<<<<< HEAD
-=======
 			maxim,system-power-controller;
 
->>>>>>> c1e2d952
 			mbatt-supply = <&usb0_vbus_reg>;
 			in-v1-supply = <&mbatt_reg>;
 			in-v2-supply = <&mbatt_reg>;
