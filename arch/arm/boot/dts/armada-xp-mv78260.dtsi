--- conflicted
+++ resolved
@@ -92,11 +92,7 @@
 
 			ethernet@34000 {
 				compatible = "marvell,armada-370-neta";
-<<<<<<< HEAD
-				reg = <0x34000 0x2500>;
-=======
 				reg = <0x34000 0x4000>;
->>>>>>> d0e0ac97
 				interrupts = <14>;
 				clocks = <&gateclk 1>;
 				status = "disabled";
