/*
 * Copyright 2011 Freescale Semiconductor, Inc.
 * Copyright 2011 Linaro Ltd.
 *
 * The code contained herein is licensed under the GNU General Public
 * License. You may obtain a copy of the GNU General Public License
 * Version 2 or later at the following locations:
 *
 * http://www.opensource.org/licenses/gpl-license.html
 * http://www.gnu.org/copyleft/gpl.html
 */

/dts-v1/;
#include "imx51.dtsi"

/ {
	model = "Freescale i.MX51 Babbage Board";
	compatible = "fsl,imx51-babbage", "fsl,imx51";

	memory {
		reg = <0x90000000 0x20000000>;
	};

	display@di0 {
		compatible = "fsl,imx-parallel-display";
		crtcs = <&ipu 0>;
		interface-pix-fmt = "rgb24";
		pinctrl-names = "default";
		pinctrl-0 = <&pinctrl_ipu_disp1>;
		display-timings {
			native-mode = <&timing0>;
			timing0: dvi {
				clock-frequency = <65000000>;
				hactive = <1024>;
				vactive = <768>;
				hback-porch = <220>;
				hfront-porch = <40>;
				vback-porch = <21>;
				vfront-porch = <7>;
				hsync-len = <60>;
				vsync-len = <10>;
			};
		};
	};

	display@di1 {
		compatible = "fsl,imx-parallel-display";
		crtcs = <&ipu 1>;
		interface-pix-fmt = "rgb565";
		pinctrl-names = "default";
		pinctrl-0 = <&pinctrl_ipu_disp2>;
		status = "disabled";
		display-timings {
			native-mode = <&timing1>;
			timing1: claawvga {
				clock-frequency = <27000000>;
				hactive = <800>;
				vactive = <480>;
				hback-porch = <40>;
				hfront-porch = <60>;
				vback-porch = <10>;
				vfront-porch = <10>;
				hsync-len = <20>;
				vsync-len = <10>;
				hsync-active = <0>;
				vsync-active = <0>;
				de-active = <1>;
				pixelclk-active = <0>;
			};
		};
	};

	gpio-keys {
		compatible = "gpio-keys";

		power {
			label = "Power Button";
			gpios = <&gpio2 21 GPIO_ACTIVE_HIGH>;
			linux,code = <116>; /* KEY_POWER */
			gpio-key,wakeup;
		};
	};

	leds {
		compatible = "gpio-leds";
		pinctrl-names = "default";
		pinctrl-0 = <&pinctrl_gpio_leds>;

		led-diagnostic {
			label = "diagnostic";
			gpios = <&gpio2 6 GPIO_ACTIVE_HIGH>;
		};
	};

	sound {
		compatible = "fsl,imx51-babbage-sgtl5000",
			     "fsl,imx-audio-sgtl5000";
		model = "imx51-babbage-sgtl5000";
		ssi-controller = <&ssi2>;
		audio-codec = <&sgtl5000>;
		audio-routing =
			"MIC_IN", "Mic Jack",
			"Mic Jack", "Mic Bias",
			"Headphone Jack", "HP_OUT";
		mux-int-port = <2>;
		mux-ext-port = <3>;
	};

	clocks {
		ckih1 {
			clock-frequency = <22579200>;
		};

		clk_26M: codec_clock {
			compatible = "fixed-clock";
			reg=<0>;
			#clock-cells = <0>;
			clock-frequency = <26000000>;
			gpios = <&gpio4 26 GPIO_ACTIVE_LOW>;
		};
	};
};

&esdhc1 {
	pinctrl-names = "default";
	pinctrl-0 = <&pinctrl_esdhc1>;
	fsl,cd-controller;
	fsl,wp-controller;
	status = "okay";
};

&esdhc2 {
	pinctrl-names = "default";
	pinctrl-0 = <&pinctrl_esdhc2>;
	cd-gpios = <&gpio1 6 GPIO_ACTIVE_HIGH>;
	wp-gpios = <&gpio1 5 GPIO_ACTIVE_HIGH>;
	status = "okay";
};

&uart3 {
	pinctrl-names = "default";
	pinctrl-0 = <&pinctrl_uart3>;
	fsl,uart-has-rtscts;
	status = "okay";
};

&ecspi1 {
	pinctrl-names = "default";
	pinctrl-0 = <&pinctrl_ecspi1>;
	fsl,spi-num-chipselects = <2>;
	cs-gpios = <&gpio4 24 GPIO_ACTIVE_HIGH>,
		   <&gpio4 25 GPIO_ACTIVE_LOW>;
	status = "okay";

	pmic: mc13892@0 {
		#address-cells = <1>;
		#size-cells = <0>;
		compatible = "fsl,mc13892";
		spi-max-frequency = <6000000>;
		spi-cs-high;
		reg = <0>;
		interrupt-parent = <&gpio1>;
		interrupts = <8 IRQ_TYPE_LEVEL_HIGH>;

		regulators {
			sw1_reg: sw1 {
				regulator-min-microvolt = <600000>;
				regulator-max-microvolt = <1375000>;
				regulator-boot-on;
				regulator-always-on;
			};

			sw2_reg: sw2 {
				regulator-min-microvolt = <900000>;
				regulator-max-microvolt = <1850000>;
				regulator-boot-on;
				regulator-always-on;
			};

			sw3_reg: sw3 {
				regulator-min-microvolt = <1100000>;
				regulator-max-microvolt = <1850000>;
				regulator-boot-on;
				regulator-always-on;
			};

			sw4_reg: sw4 {
				regulator-min-microvolt = <1100000>;
				regulator-max-microvolt = <1850000>;
				regulator-boot-on;
				regulator-always-on;
			};

			vpll_reg: vpll {
				regulator-min-microvolt = <1050000>;
				regulator-max-microvolt = <1800000>;
				regulator-boot-on;
				regulator-always-on;
			};

			vdig_reg: vdig {
				regulator-min-microvolt = <1650000>;
				regulator-max-microvolt = <1650000>;
				regulator-boot-on;
			};

			vsd_reg: vsd {
				regulator-min-microvolt = <1800000>;
				regulator-max-microvolt = <3150000>;
			};

			vusb2_reg: vusb2 {
				regulator-min-microvolt = <2400000>;
				regulator-max-microvolt = <2775000>;
				regulator-boot-on;
				regulator-always-on;
			};

			vvideo_reg: vvideo {
				regulator-min-microvolt = <2775000>;
				regulator-max-microvolt = <2775000>;
			};

			vaudio_reg: vaudio {
				regulator-min-microvolt = <2300000>;
				regulator-max-microvolt = <3000000>;
			};

			vcam_reg: vcam {
				regulator-min-microvolt = <2500000>;
				regulator-max-microvolt = <3000000>;
			};

			vgen1_reg: vgen1 {
				regulator-min-microvolt = <1200000>;
				regulator-max-microvolt = <1200000>;
			};

			vgen2_reg: vgen2 {
				regulator-min-microvolt = <1200000>;
				regulator-max-microvolt = <3150000>;
				regulator-always-on;
			};

			vgen3_reg: vgen3 {
				regulator-min-microvolt = <1800000>;
				regulator-max-microvolt = <2900000>;
				regulator-always-on;
			};
		};
	};

	flash: at45db321d@1 {
		#address-cells = <1>;
		#size-cells = <1>;
		compatible = "atmel,at45db321d", "atmel,at45", "atmel,dataflash";
		spi-max-frequency = <25000000>;
		reg = <1>;

		partition@0 {
			label = "U-Boot";
			reg = <0x0 0x40000>;
			read-only;
		};

		partition@40000 {
			label = "Kernel";
			reg = <0x40000 0x3c0000>;
		};
	};
};

&ssi2 {
	fsl,mode = "i2s-slave";
	status = "okay";
};

&iomuxc {
	pinctrl-names = "default";
	pinctrl-0 = <&pinctrl_hog>;

	imx51-babbage {
		pinctrl_hog: hoggrp {
			fsl,pins = <
				MX51_PAD_GPIO1_0__SD1_CD     0x20d5
				MX51_PAD_GPIO1_1__SD1_WP     0x20d5
				MX51_PAD_GPIO1_5__GPIO1_5    0x100
				MX51_PAD_GPIO1_6__GPIO1_6    0x100
				MX51_PAD_EIM_A27__GPIO2_21   0x5
				MX51_PAD_CSPI1_SS0__GPIO4_24 0x85
				MX51_PAD_CSPI1_SS1__GPIO4_25 0x85
				MX51_PAD_CSPI1_RDY__GPIO4_26 0x80000000
			>;
		};

		pinctrl_audmux: audmuxgrp {
			fsl,pins = <
				MX51_PAD_AUD3_BB_TXD__AUD3_TXD		0x80000000
				MX51_PAD_AUD3_BB_RXD__AUD3_RXD		0x80000000
				MX51_PAD_AUD3_BB_CK__AUD3_TXC		0x80000000
				MX51_PAD_AUD3_BB_FS__AUD3_TXFS		0x80000000
			>;
		};

		pinctrl_ecspi1: ecspi1grp {
			fsl,pins = <
				MX51_PAD_CSPI1_MISO__ECSPI1_MISO	0x185
				MX51_PAD_CSPI1_MOSI__ECSPI1_MOSI	0x185
				MX51_PAD_CSPI1_SCLK__ECSPI1_SCLK	0x185
			>;
		};

		pinctrl_esdhc1: esdhc1grp {
			fsl,pins = <
				MX51_PAD_SD1_CMD__SD1_CMD		0x400020d5
				MX51_PAD_SD1_CLK__SD1_CLK		0x20d5
				MX51_PAD_SD1_DATA0__SD1_DATA0		0x20d5
				MX51_PAD_SD1_DATA1__SD1_DATA1		0x20d5
				MX51_PAD_SD1_DATA2__SD1_DATA2		0x20d5
				MX51_PAD_SD1_DATA3__SD1_DATA3		0x20d5
			>;
		};

		pinctrl_esdhc2: esdhc2grp {
			fsl,pins = <
				MX51_PAD_SD2_CMD__SD2_CMD		0x400020d5
				MX51_PAD_SD2_CLK__SD2_CLK		0x20d5
				MX51_PAD_SD2_DATA0__SD2_DATA0		0x20d5
				MX51_PAD_SD2_DATA1__SD2_DATA1		0x20d5
				MX51_PAD_SD2_DATA2__SD2_DATA2		0x20d5
				MX51_PAD_SD2_DATA3__SD2_DATA3		0x20d5
			>;
		};

		pinctrl_fec: fecgrp {
			fsl,pins = <
				MX51_PAD_EIM_EB2__FEC_MDIO		0x80000000
				MX51_PAD_EIM_EB3__FEC_RDATA1		0x80000000
				MX51_PAD_EIM_CS2__FEC_RDATA2		0x80000000
				MX51_PAD_EIM_CS3__FEC_RDATA3		0x80000000
				MX51_PAD_EIM_CS4__FEC_RX_ER		0x80000000
				MX51_PAD_EIM_CS5__FEC_CRS		0x80000000
				MX51_PAD_NANDF_RB2__FEC_COL		0x80000000
				MX51_PAD_NANDF_RB3__FEC_RX_CLK		0x80000000
				MX51_PAD_NANDF_D9__FEC_RDATA0		0x80000000
				MX51_PAD_NANDF_D8__FEC_TDATA0		0x80000000
				MX51_PAD_NANDF_CS2__FEC_TX_ER		0x80000000
				MX51_PAD_NANDF_CS3__FEC_MDC		0x80000000
				MX51_PAD_NANDF_CS4__FEC_TDATA1		0x80000000
				MX51_PAD_NANDF_CS5__FEC_TDATA2		0x80000000
				MX51_PAD_NANDF_CS6__FEC_TDATA3		0x80000000
				MX51_PAD_NANDF_CS7__FEC_TX_EN		0x80000000
				MX51_PAD_NANDF_RDY_INT__FEC_TX_CLK	0x80000000
				MX51_PAD_EIM_A20__GPIO2_14 0x85 /* Reset */
			>;
		};

<<<<<<< HEAD
=======
		pinctrl_gpio_leds: gpioledsgrp {
			fsl,pins = <
				MX51_PAD_EIM_D22__GPIO2_6		0x80000000
			>;
		};

>>>>>>> 8cfdab14
		pinctrl_i2c2: i2c2grp {
			fsl,pins = <
				MX51_PAD_KEY_COL4__I2C2_SCL		0x400001ed
				MX51_PAD_KEY_COL5__I2C2_SDA		0x400001ed
			>;
		};

		pinctrl_ipu_disp1: ipudisp1grp {
			fsl,pins = <
				MX51_PAD_DISP1_DAT0__DISP1_DAT0		0x5
				MX51_PAD_DISP1_DAT1__DISP1_DAT1		0x5
				MX51_PAD_DISP1_DAT2__DISP1_DAT2		0x5
				MX51_PAD_DISP1_DAT3__DISP1_DAT3		0x5
				MX51_PAD_DISP1_DAT4__DISP1_DAT4		0x5
				MX51_PAD_DISP1_DAT5__DISP1_DAT5		0x5
				MX51_PAD_DISP1_DAT6__DISP1_DAT6		0x5
				MX51_PAD_DISP1_DAT7__DISP1_DAT7		0x5
				MX51_PAD_DISP1_DAT8__DISP1_DAT8		0x5
				MX51_PAD_DISP1_DAT9__DISP1_DAT9		0x5
				MX51_PAD_DISP1_DAT10__DISP1_DAT10	0x5
				MX51_PAD_DISP1_DAT11__DISP1_DAT11	0x5
				MX51_PAD_DISP1_DAT12__DISP1_DAT12	0x5
				MX51_PAD_DISP1_DAT13__DISP1_DAT13	0x5
				MX51_PAD_DISP1_DAT14__DISP1_DAT14	0x5
				MX51_PAD_DISP1_DAT15__DISP1_DAT15	0x5
				MX51_PAD_DISP1_DAT16__DISP1_DAT16	0x5
				MX51_PAD_DISP1_DAT17__DISP1_DAT17	0x5
				MX51_PAD_DISP1_DAT18__DISP1_DAT18	0x5
				MX51_PAD_DISP1_DAT19__DISP1_DAT19	0x5
				MX51_PAD_DISP1_DAT20__DISP1_DAT20	0x5
				MX51_PAD_DISP1_DAT21__DISP1_DAT21	0x5
				MX51_PAD_DISP1_DAT22__DISP1_DAT22	0x5
				MX51_PAD_DISP1_DAT23__DISP1_DAT23	0x5
				MX51_PAD_DI1_PIN2__DI1_PIN2		0x5
				MX51_PAD_DI1_PIN3__DI1_PIN3		0x5
			>;
		};

		pinctrl_ipu_disp2: ipudisp2grp {
			fsl,pins = <
				MX51_PAD_DISP2_DAT0__DISP2_DAT0		0x5
				MX51_PAD_DISP2_DAT1__DISP2_DAT1		0x5
				MX51_PAD_DISP2_DAT2__DISP2_DAT2		0x5
				MX51_PAD_DISP2_DAT3__DISP2_DAT3		0x5
				MX51_PAD_DISP2_DAT4__DISP2_DAT4		0x5
				MX51_PAD_DISP2_DAT5__DISP2_DAT5		0x5
				MX51_PAD_DISP2_DAT6__DISP2_DAT6		0x5
				MX51_PAD_DISP2_DAT7__DISP2_DAT7		0x5
				MX51_PAD_DISP2_DAT8__DISP2_DAT8		0x5
				MX51_PAD_DISP2_DAT9__DISP2_DAT9		0x5
				MX51_PAD_DISP2_DAT10__DISP2_DAT10	0x5
				MX51_PAD_DISP2_DAT11__DISP2_DAT11	0x5
				MX51_PAD_DISP2_DAT12__DISP2_DAT12	0x5
				MX51_PAD_DISP2_DAT13__DISP2_DAT13	0x5
				MX51_PAD_DISP2_DAT14__DISP2_DAT14	0x5
				MX51_PAD_DISP2_DAT15__DISP2_DAT15	0x5
				MX51_PAD_DI2_PIN2__DI2_PIN2		0x5
				MX51_PAD_DI2_PIN3__DI2_PIN3		0x5
				MX51_PAD_DI2_DISP_CLK__DI2_DISP_CLK	0x5
				MX51_PAD_DI_GP4__DI2_PIN15		0x5
			>;
		};

		pinctrl_kpp: kppgrp {
			fsl,pins = <
				MX51_PAD_KEY_ROW0__KEY_ROW0		0xe0
				MX51_PAD_KEY_ROW1__KEY_ROW1		0xe0
				MX51_PAD_KEY_ROW2__KEY_ROW2		0xe0
				MX51_PAD_KEY_ROW3__KEY_ROW3		0xe0
				MX51_PAD_KEY_COL0__KEY_COL0		0xe8
				MX51_PAD_KEY_COL1__KEY_COL1		0xe8
				MX51_PAD_KEY_COL2__KEY_COL2		0xe8
				MX51_PAD_KEY_COL3__KEY_COL3		0xe8
			>;
		};

		pinctrl_uart1: uart1grp {
			fsl,pins = <
				MX51_PAD_UART1_RXD__UART1_RXD		0x1c5
				MX51_PAD_UART1_TXD__UART1_TXD		0x1c5
				MX51_PAD_UART1_RTS__UART1_RTS		0x1c5
				MX51_PAD_UART1_CTS__UART1_CTS		0x1c5
			>;
		};

		pinctrl_uart2: uart2grp {
			fsl,pins = <
				MX51_PAD_UART2_RXD__UART2_RXD		0x1c5
				MX51_PAD_UART2_TXD__UART2_TXD		0x1c5
			>;
		};

		pinctrl_uart3: uart3grp {
			fsl,pins = <
				MX51_PAD_EIM_D25__UART3_RXD		0x1c5
				MX51_PAD_EIM_D26__UART3_TXD		0x1c5
				MX51_PAD_EIM_D27__UART3_RTS		0x1c5
				MX51_PAD_EIM_D24__UART3_CTS		0x1c5
			>;
		};
	};
};

&uart1 {
	pinctrl-names = "default";
	pinctrl-0 = <&pinctrl_uart1>;
	fsl,uart-has-rtscts;
	status = "okay";
};

&uart2 {
	pinctrl-names = "default";
	pinctrl-0 = <&pinctrl_uart2>;
	status = "okay";
};

&i2c2 {
	pinctrl-names = "default";
	pinctrl-0 = <&pinctrl_i2c2>;
	status = "okay";

	sgtl5000: codec@0a {
		compatible = "fsl,sgtl5000";
		reg = <0x0a>;
		clocks = <&clk_26M>;
		VDDA-supply = <&vdig_reg>;
		VDDIO-supply = <&vvideo_reg>;
	};
};

&audmux {
	pinctrl-names = "default";
	pinctrl-0 = <&pinctrl_audmux>;
	status = "okay";
};

&fec {
	pinctrl-names = "default";
	pinctrl-0 = <&pinctrl_fec>;
	phy-mode = "mii";
	phy-reset-gpios = <&gpio2 14 GPIO_ACTIVE_LOW>;
	phy-reset-duration = <1>;
	status = "okay";
};

&kpp {
	pinctrl-names = "default";
	pinctrl-0 = <&pinctrl_kpp>;
	linux,keymap = <
		MATRIX_KEY(0, 0, KEY_UP)
		MATRIX_KEY(0, 1, KEY_DOWN)
		MATRIX_KEY(0, 2, KEY_VOLUMEDOWN)
		MATRIX_KEY(0, 3, KEY_HOME)
		MATRIX_KEY(1, 0, KEY_RIGHT)
		MATRIX_KEY(1, 1, KEY_LEFT)
		MATRIX_KEY(1, 2, KEY_ENTER)
		MATRIX_KEY(1, 3, KEY_VOLUMEUP)
		MATRIX_KEY(2, 0, KEY_F6)
		MATRIX_KEY(2, 1, KEY_F8)
		MATRIX_KEY(2, 2, KEY_F9)
		MATRIX_KEY(2, 3, KEY_F10)
		MATRIX_KEY(3, 0, KEY_F1)
		MATRIX_KEY(3, 1, KEY_F2)
		MATRIX_KEY(3, 2, KEY_F3)
		MATRIX_KEY(3, 3, KEY_POWER)
		>;
	status = "okay";
};<|MERGE_RESOLUTION|>--- conflicted
+++ resolved
@@ -355,15 +355,12 @@
 			>;
 		};
 
-<<<<<<< HEAD
-=======
 		pinctrl_gpio_leds: gpioledsgrp {
 			fsl,pins = <
 				MX51_PAD_EIM_D22__GPIO2_6		0x80000000
 			>;
 		};
 
->>>>>>> 8cfdab14
 		pinctrl_i2c2: i2c2grp {
 			fsl,pins = <
 				MX51_PAD_KEY_COL4__I2C2_SCL		0x400001ed
