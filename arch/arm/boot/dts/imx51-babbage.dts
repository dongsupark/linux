/*
 * Copyright 2011 Freescale Semiconductor, Inc.
 * Copyright 2011 Linaro Ltd.
 *
 * The code contained herein is licensed under the GNU General Public
 * License. You may obtain a copy of the GNU General Public License
 * Version 2 or later at the following locations:
 *
 * http://www.opensource.org/licenses/gpl-license.html
 * http://www.gnu.org/copyleft/gpl.html
 */

/dts-v1/;
#include "imx51.dtsi"

/ {
	model = "Freescale i.MX51 Babbage Board";
	compatible = "fsl,imx51-babbage", "fsl,imx51";

	memory {
		reg = <0x90000000 0x20000000>;
	};

	display0: display@di0 {
		compatible = "fsl,imx-parallel-display";
		crtcs = <&ipu 0>;
		interface-pix-fmt = "rgb24";
		pinctrl-names = "default";
		pinctrl-0 = <&pinctrl_ipu_disp1>;
		display-timings {
			native-mode = <&timing0>;
			timing0: dvi {
				clock-frequency = <65000000>;
				hactive = <1024>;
				vactive = <768>;
				hback-porch = <220>;
				hfront-porch = <40>;
				vback-porch = <21>;
				vfront-porch = <7>;
				hsync-len = <60>;
				vsync-len = <10>;
			};
		};
	};

	display1: display@di1 {
		compatible = "fsl,imx-parallel-display";
		crtcs = <&ipu 1>;
		interface-pix-fmt = "rgb565";
		pinctrl-names = "default";
		pinctrl-0 = <&pinctrl_ipu_disp2>;
		status = "disabled";
		display-timings {
			native-mode = <&timing1>;
			timing1: claawvga {
				clock-frequency = <27000000>;
				hactive = <800>;
				vactive = <480>;
				hback-porch = <40>;
				hfront-porch = <60>;
				vback-porch = <10>;
				vfront-porch = <10>;
				hsync-len = <20>;
				vsync-len = <10>;
				hsync-active = <0>;
				vsync-active = <0>;
				de-active = <1>;
				pixelclk-active = <0>;
			};
		};
	};

	gpio-keys {
		compatible = "gpio-keys";

		power {
			label = "Power Button";
			gpios = <&gpio2 21 GPIO_ACTIVE_HIGH>;
			linux,code = <116>; /* KEY_POWER */
			gpio-key,wakeup;
		};
	};

<<<<<<< HEAD
	leds {
		compatible = "gpio-leds";
		pinctrl-names = "default";
		pinctrl-0 = <&pinctrl_gpio_leds>;

		led-diagnostic {
			label = "diagnostic";
			gpios = <&gpio2 6 GPIO_ACTIVE_HIGH>;
		};
=======
	imx-drm {
		compatible = "fsl,imx-drm";
		crtcs = <&ipu 0>, <&ipu 1>;
		connectors = <&display0>, <&display1>;
>>>>>>> 002de0ba
	};

	sound {
		compatible = "fsl,imx51-babbage-sgtl5000",
			     "fsl,imx-audio-sgtl5000";
		model = "imx51-babbage-sgtl5000";
		ssi-controller = <&ssi2>;
		audio-codec = <&sgtl5000>;
		audio-routing =
			"MIC_IN", "Mic Jack",
			"Mic Jack", "Mic Bias",
			"Headphone Jack", "HP_OUT";
		mux-int-port = <2>;
		mux-ext-port = <3>;
	};

	clocks {
		ckih1 {
			clock-frequency = <22579200>;
		};

		clk_26M: codec_clock {
			compatible = "fixed-clock";
			reg=<0>;
			#clock-cells = <0>;
			clock-frequency = <26000000>;
			gpios = <&gpio4 26 GPIO_ACTIVE_LOW>;
		};
	};
};

&esdhc1 {
	pinctrl-names = "default";
	pinctrl-0 = <&pinctrl_esdhc1>;
	fsl,cd-controller;
	fsl,wp-controller;
	status = "okay";
};

&esdhc2 {
	pinctrl-names = "default";
	pinctrl-0 = <&pinctrl_esdhc2>;
	cd-gpios = <&gpio1 6 GPIO_ACTIVE_HIGH>;
	wp-gpios = <&gpio1 5 GPIO_ACTIVE_HIGH>;
	status = "okay";
};

&uart3 {
	pinctrl-names = "default";
	pinctrl-0 = <&pinctrl_uart3>;
	fsl,uart-has-rtscts;
	status = "okay";
};

&ecspi1 {
	pinctrl-names = "default";
	pinctrl-0 = <&pinctrl_ecspi1>;
	fsl,spi-num-chipselects = <2>;
	cs-gpios = <&gpio4 24 GPIO_ACTIVE_HIGH>,
		   <&gpio4 25 GPIO_ACTIVE_LOW>;
	status = "okay";

	pmic: mc13892@0 {
		#address-cells = <1>;
		#size-cells = <0>;
		compatible = "fsl,mc13892";
		spi-max-frequency = <6000000>;
		spi-cs-high;
		reg = <0>;
		interrupt-parent = <&gpio1>;
		interrupts = <8 IRQ_TYPE_LEVEL_HIGH>;

		regulators {
			sw1_reg: sw1 {
				regulator-min-microvolt = <600000>;
				regulator-max-microvolt = <1375000>;
				regulator-boot-on;
				regulator-always-on;
			};

			sw2_reg: sw2 {
				regulator-min-microvolt = <900000>;
				regulator-max-microvolt = <1850000>;
				regulator-boot-on;
				regulator-always-on;
			};

			sw3_reg: sw3 {
				regulator-min-microvolt = <1100000>;
				regulator-max-microvolt = <1850000>;
				regulator-boot-on;
				regulator-always-on;
			};

			sw4_reg: sw4 {
				regulator-min-microvolt = <1100000>;
				regulator-max-microvolt = <1850000>;
				regulator-boot-on;
				regulator-always-on;
			};

			vpll_reg: vpll {
				regulator-min-microvolt = <1050000>;
				regulator-max-microvolt = <1800000>;
				regulator-boot-on;
				regulator-always-on;
			};

			vdig_reg: vdig {
				regulator-min-microvolt = <1650000>;
				regulator-max-microvolt = <1650000>;
				regulator-boot-on;
			};

			vsd_reg: vsd {
				regulator-min-microvolt = <1800000>;
				regulator-max-microvolt = <3150000>;
			};

			vusb2_reg: vusb2 {
				regulator-min-microvolt = <2400000>;
				regulator-max-microvolt = <2775000>;
				regulator-boot-on;
				regulator-always-on;
			};

			vvideo_reg: vvideo {
				regulator-min-microvolt = <2775000>;
				regulator-max-microvolt = <2775000>;
			};

			vaudio_reg: vaudio {
				regulator-min-microvolt = <2300000>;
				regulator-max-microvolt = <3000000>;
			};

			vcam_reg: vcam {
				regulator-min-microvolt = <2500000>;
				regulator-max-microvolt = <3000000>;
			};

			vgen1_reg: vgen1 {
				regulator-min-microvolt = <1200000>;
				regulator-max-microvolt = <1200000>;
			};

			vgen2_reg: vgen2 {
				regulator-min-microvolt = <1200000>;
				regulator-max-microvolt = <3150000>;
				regulator-always-on;
			};

			vgen3_reg: vgen3 {
				regulator-min-microvolt = <1800000>;
				regulator-max-microvolt = <2900000>;
				regulator-always-on;
			};
		};
	};

	flash: at45db321d@1 {
		#address-cells = <1>;
		#size-cells = <1>;
		compatible = "atmel,at45db321d", "atmel,at45", "atmel,dataflash";
		spi-max-frequency = <25000000>;
		reg = <1>;

		partition@0 {
			label = "U-Boot";
			reg = <0x0 0x40000>;
			read-only;
		};

		partition@40000 {
			label = "Kernel";
			reg = <0x40000 0x3c0000>;
		};
	};
};

&ssi2 {
	fsl,mode = "i2s-slave";
	status = "okay";
};

&iomuxc {
	pinctrl-names = "default";
	pinctrl-0 = <&pinctrl_hog>;

	imx51-babbage {
		pinctrl_hog: hoggrp {
			fsl,pins = <
				MX51_PAD_GPIO1_0__SD1_CD     0x20d5
				MX51_PAD_GPIO1_1__SD1_WP     0x20d5
				MX51_PAD_GPIO1_5__GPIO1_5    0x100
				MX51_PAD_GPIO1_6__GPIO1_6    0x100
				MX51_PAD_EIM_A27__GPIO2_21   0x5
				MX51_PAD_CSPI1_SS0__GPIO4_24 0x85
				MX51_PAD_CSPI1_SS1__GPIO4_25 0x85
				MX51_PAD_CSPI1_RDY__GPIO4_26 0x80000000
			>;
		};

		pinctrl_audmux: audmuxgrp {
			fsl,pins = <
				MX51_PAD_AUD3_BB_TXD__AUD3_TXD		0x80000000
				MX51_PAD_AUD3_BB_RXD__AUD3_RXD		0x80000000
				MX51_PAD_AUD3_BB_CK__AUD3_TXC		0x80000000
				MX51_PAD_AUD3_BB_FS__AUD3_TXFS		0x80000000
			>;
		};

		pinctrl_ecspi1: ecspi1grp {
			fsl,pins = <
				MX51_PAD_CSPI1_MISO__ECSPI1_MISO	0x185
				MX51_PAD_CSPI1_MOSI__ECSPI1_MOSI	0x185
				MX51_PAD_CSPI1_SCLK__ECSPI1_SCLK	0x185
			>;
		};

		pinctrl_esdhc1: esdhc1grp {
			fsl,pins = <
				MX51_PAD_SD1_CMD__SD1_CMD		0x400020d5
				MX51_PAD_SD1_CLK__SD1_CLK		0x20d5
				MX51_PAD_SD1_DATA0__SD1_DATA0		0x20d5
				MX51_PAD_SD1_DATA1__SD1_DATA1		0x20d5
				MX51_PAD_SD1_DATA2__SD1_DATA2		0x20d5
				MX51_PAD_SD1_DATA3__SD1_DATA3		0x20d5
			>;
		};

		pinctrl_esdhc2: esdhc2grp {
			fsl,pins = <
				MX51_PAD_SD2_CMD__SD2_CMD		0x400020d5
				MX51_PAD_SD2_CLK__SD2_CLK		0x20d5
				MX51_PAD_SD2_DATA0__SD2_DATA0		0x20d5
				MX51_PAD_SD2_DATA1__SD2_DATA1		0x20d5
				MX51_PAD_SD2_DATA2__SD2_DATA2		0x20d5
				MX51_PAD_SD2_DATA3__SD2_DATA3		0x20d5
			>;
		};

		pinctrl_fec: fecgrp {
			fsl,pins = <
				MX51_PAD_EIM_EB2__FEC_MDIO		0x80000000
				MX51_PAD_EIM_EB3__FEC_RDATA1		0x80000000
				MX51_PAD_EIM_CS2__FEC_RDATA2		0x80000000
				MX51_PAD_EIM_CS3__FEC_RDATA3		0x80000000
				MX51_PAD_EIM_CS4__FEC_RX_ER		0x80000000
				MX51_PAD_EIM_CS5__FEC_CRS		0x80000000
				MX51_PAD_NANDF_RB2__FEC_COL		0x80000000
				MX51_PAD_NANDF_RB3__FEC_RX_CLK		0x80000000
				MX51_PAD_NANDF_D9__FEC_RDATA0		0x80000000
				MX51_PAD_NANDF_D8__FEC_TDATA0		0x80000000
				MX51_PAD_NANDF_CS2__FEC_TX_ER		0x80000000
				MX51_PAD_NANDF_CS3__FEC_MDC		0x80000000
				MX51_PAD_NANDF_CS4__FEC_TDATA1		0x80000000
				MX51_PAD_NANDF_CS5__FEC_TDATA2		0x80000000
				MX51_PAD_NANDF_CS6__FEC_TDATA3		0x80000000
				MX51_PAD_NANDF_CS7__FEC_TX_EN		0x80000000
				MX51_PAD_NANDF_RDY_INT__FEC_TX_CLK	0x80000000
				MX51_PAD_EIM_A20__GPIO2_14 0x85 /* Reset */
			>;
		};

		pinctrl_gpio_leds: gpioledsgrp {
			fsl,pins = <
				MX51_PAD_EIM_D22__GPIO2_6		0x80000000
			>;
		};

		pinctrl_i2c2: i2c2grp {
			fsl,pins = <
				MX51_PAD_KEY_COL4__I2C2_SCL		0x400001ed
				MX51_PAD_KEY_COL5__I2C2_SDA		0x400001ed
			>;
		};

		pinctrl_ipu_disp1: ipudisp1grp {
			fsl,pins = <
				MX51_PAD_DISP1_DAT0__DISP1_DAT0		0x5
				MX51_PAD_DISP1_DAT1__DISP1_DAT1		0x5
				MX51_PAD_DISP1_DAT2__DISP1_DAT2		0x5
				MX51_PAD_DISP1_DAT3__DISP1_DAT3		0x5
				MX51_PAD_DISP1_DAT4__DISP1_DAT4		0x5
				MX51_PAD_DISP1_DAT5__DISP1_DAT5		0x5
				MX51_PAD_DISP1_DAT6__DISP1_DAT6		0x5
				MX51_PAD_DISP1_DAT7__DISP1_DAT7		0x5
				MX51_PAD_DISP1_DAT8__DISP1_DAT8		0x5
				MX51_PAD_DISP1_DAT9__DISP1_DAT9		0x5
				MX51_PAD_DISP1_DAT10__DISP1_DAT10	0x5
				MX51_PAD_DISP1_DAT11__DISP1_DAT11	0x5
				MX51_PAD_DISP1_DAT12__DISP1_DAT12	0x5
				MX51_PAD_DISP1_DAT13__DISP1_DAT13	0x5
				MX51_PAD_DISP1_DAT14__DISP1_DAT14	0x5
				MX51_PAD_DISP1_DAT15__DISP1_DAT15	0x5
				MX51_PAD_DISP1_DAT16__DISP1_DAT16	0x5
				MX51_PAD_DISP1_DAT17__DISP1_DAT17	0x5
				MX51_PAD_DISP1_DAT18__DISP1_DAT18	0x5
				MX51_PAD_DISP1_DAT19__DISP1_DAT19	0x5
				MX51_PAD_DISP1_DAT20__DISP1_DAT20	0x5
				MX51_PAD_DISP1_DAT21__DISP1_DAT21	0x5
				MX51_PAD_DISP1_DAT22__DISP1_DAT22	0x5
				MX51_PAD_DISP1_DAT23__DISP1_DAT23	0x5
				MX51_PAD_DI1_PIN2__DI1_PIN2		0x5
				MX51_PAD_DI1_PIN3__DI1_PIN3		0x5
			>;
		};

		pinctrl_ipu_disp2: ipudisp2grp {
			fsl,pins = <
				MX51_PAD_DISP2_DAT0__DISP2_DAT0		0x5
				MX51_PAD_DISP2_DAT1__DISP2_DAT1		0x5
				MX51_PAD_DISP2_DAT2__DISP2_DAT2		0x5
				MX51_PAD_DISP2_DAT3__DISP2_DAT3		0x5
				MX51_PAD_DISP2_DAT4__DISP2_DAT4		0x5
				MX51_PAD_DISP2_DAT5__DISP2_DAT5		0x5
				MX51_PAD_DISP2_DAT6__DISP2_DAT6		0x5
				MX51_PAD_DISP2_DAT7__DISP2_DAT7		0x5
				MX51_PAD_DISP2_DAT8__DISP2_DAT8		0x5
				MX51_PAD_DISP2_DAT9__DISP2_DAT9		0x5
				MX51_PAD_DISP2_DAT10__DISP2_DAT10	0x5
				MX51_PAD_DISP2_DAT11__DISP2_DAT11	0x5
				MX51_PAD_DISP2_DAT12__DISP2_DAT12	0x5
				MX51_PAD_DISP2_DAT13__DISP2_DAT13	0x5
				MX51_PAD_DISP2_DAT14__DISP2_DAT14	0x5
				MX51_PAD_DISP2_DAT15__DISP2_DAT15	0x5
				MX51_PAD_DI2_PIN2__DI2_PIN2		0x5
				MX51_PAD_DI2_PIN3__DI2_PIN3		0x5
				MX51_PAD_DI2_DISP_CLK__DI2_DISP_CLK	0x5
				MX51_PAD_DI_GP4__DI2_PIN15		0x5
			>;
		};

		pinctrl_kpp: kppgrp {
			fsl,pins = <
				MX51_PAD_KEY_ROW0__KEY_ROW0		0xe0
				MX51_PAD_KEY_ROW1__KEY_ROW1		0xe0
				MX51_PAD_KEY_ROW2__KEY_ROW2		0xe0
				MX51_PAD_KEY_ROW3__KEY_ROW3		0xe0
				MX51_PAD_KEY_COL0__KEY_COL0		0xe8
				MX51_PAD_KEY_COL1__KEY_COL1		0xe8
				MX51_PAD_KEY_COL2__KEY_COL2		0xe8
				MX51_PAD_KEY_COL3__KEY_COL3		0xe8
			>;
		};

		pinctrl_uart1: uart1grp {
			fsl,pins = <
				MX51_PAD_UART1_RXD__UART1_RXD		0x1c5
				MX51_PAD_UART1_TXD__UART1_TXD		0x1c5
				MX51_PAD_UART1_RTS__UART1_RTS		0x1c5
				MX51_PAD_UART1_CTS__UART1_CTS		0x1c5
			>;
		};

		pinctrl_uart2: uart2grp {
			fsl,pins = <
				MX51_PAD_UART2_RXD__UART2_RXD		0x1c5
				MX51_PAD_UART2_TXD__UART2_TXD		0x1c5
			>;
		};

		pinctrl_uart3: uart3grp {
			fsl,pins = <
				MX51_PAD_EIM_D25__UART3_RXD		0x1c5
				MX51_PAD_EIM_D26__UART3_TXD		0x1c5
				MX51_PAD_EIM_D27__UART3_RTS		0x1c5
				MX51_PAD_EIM_D24__UART3_CTS		0x1c5
			>;
		};
	};
};

&uart1 {
	pinctrl-names = "default";
	pinctrl-0 = <&pinctrl_uart1>;
	fsl,uart-has-rtscts;
	status = "okay";
};

&uart2 {
	pinctrl-names = "default";
	pinctrl-0 = <&pinctrl_uart2>;
	status = "okay";
};

&i2c2 {
	pinctrl-names = "default";
	pinctrl-0 = <&pinctrl_i2c2>;
	status = "okay";

	sgtl5000: codec@0a {
		compatible = "fsl,sgtl5000";
		reg = <0x0a>;
		clocks = <&clk_26M>;
		VDDA-supply = <&vdig_reg>;
		VDDIO-supply = <&vvideo_reg>;
	};
};

&audmux {
	pinctrl-names = "default";
	pinctrl-0 = <&pinctrl_audmux>;
	status = "okay";
};

&fec {
	pinctrl-names = "default";
	pinctrl-0 = <&pinctrl_fec>;
	phy-mode = "mii";
	phy-reset-gpios = <&gpio2 14 GPIO_ACTIVE_LOW>;
	phy-reset-duration = <1>;
	status = "okay";
};

&kpp {
	pinctrl-names = "default";
	pinctrl-0 = <&pinctrl_kpp>;
	linux,keymap = <
		MATRIX_KEY(0, 0, KEY_UP)
		MATRIX_KEY(0, 1, KEY_DOWN)
		MATRIX_KEY(0, 2, KEY_VOLUMEDOWN)
		MATRIX_KEY(0, 3, KEY_HOME)
		MATRIX_KEY(1, 0, KEY_RIGHT)
		MATRIX_KEY(1, 1, KEY_LEFT)
		MATRIX_KEY(1, 2, KEY_ENTER)
		MATRIX_KEY(1, 3, KEY_VOLUMEUP)
		MATRIX_KEY(2, 0, KEY_F6)
		MATRIX_KEY(2, 1, KEY_F8)
		MATRIX_KEY(2, 2, KEY_F9)
		MATRIX_KEY(2, 3, KEY_F10)
		MATRIX_KEY(3, 0, KEY_F1)
		MATRIX_KEY(3, 1, KEY_F2)
		MATRIX_KEY(3, 2, KEY_F3)
		MATRIX_KEY(3, 3, KEY_POWER)
		>;
	status = "okay";
};<|MERGE_RESOLUTION|>--- conflicted
+++ resolved
@@ -81,7 +81,6 @@
 		};
 	};
 
-<<<<<<< HEAD
 	leds {
 		compatible = "gpio-leds";
 		pinctrl-names = "default";
@@ -91,12 +90,12 @@
 			label = "diagnostic";
 			gpios = <&gpio2 6 GPIO_ACTIVE_HIGH>;
 		};
-=======
+	};
+
 	imx-drm {
 		compatible = "fsl,imx-drm";
 		crtcs = <&ipu 0>, <&ipu 1>;
 		connectors = <&display0>, <&display1>;
->>>>>>> 002de0ba
 	};
 
 	sound {
