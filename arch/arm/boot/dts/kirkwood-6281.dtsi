--- conflicted
+++ resolved
@@ -41,8 +41,6 @@
 			};
 		};
 
-<<<<<<< HEAD
-=======
 		rtc@10300 {
 			compatible = "marvell,kirkwood-rtc", "marvell,orion-rtc";
 			reg = <0x10300 0x20>;
@@ -71,7 +69,6 @@
 			status = "disabled";
 		};
 
->>>>>>> 2a648c56
 		pcie-controller {
 			compatible = "marvell,kirkwood-pcie";
 			status = "disabled";
