--- conflicted
+++ resolved
@@ -66,8 +66,6 @@
 			linux,default-trigger = "default-off";
 		};
 	};
-<<<<<<< HEAD
-=======
 
 	gpio-keys {
 		compatible = "gpio-keys";
@@ -93,5 +91,4 @@
 			gpios = <&chipcommon 6 GPIO_ACTIVE_LOW>;
 		};
 	};
->>>>>>> 08bcc754
 };