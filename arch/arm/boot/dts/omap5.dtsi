--- conflicted
+++ resolved
@@ -924,8 +924,6 @@
 			ti,hwmods = "sata";
 		};
 
-<<<<<<< HEAD
-=======
 		dss: dss@58000000 {
 			compatible = "ti,omap5-dss";
 			reg = <0x58000000 0x80>;
@@ -988,7 +986,6 @@
 				dma-names = "audio_tx";
 			};
 		};
->>>>>>> e1f0cbfb
 	};
 };
 
