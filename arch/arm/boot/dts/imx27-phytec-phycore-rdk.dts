/*
 * The code contained herein is licensed under the GNU General Public
 * License. You may obtain a copy of the GNU General Public License
 * Version 2 or later at the following locations:
 *
 * http://www.opensource.org/licenses/gpl-license.html
 * http://www.gnu.org/copyleft/gpl.html
 */

#include "imx27-phytec-phycore-som.dtsi"

/ {
	model = "Phytec pcm970";
	compatible = "phytec,imx27-pcm970", "phytec,imx27-pcm038", "fsl,imx27";

	display0: LQ035Q7 {
		model = "Sharp-LQ035Q7";
		native-mode = <&timing0>;
		bits-per-pixel = <16>;
		fsl,pcr = <0xf00080c0>;

		display-timings {
			timing0: 240x320 {
				clock-frequency = <5500000>;
				hactive = <240>;
				vactive = <320>;
				hback-porch = <5>;
				hsync-len = <7>;
				hfront-porch = <16>;
				vback-porch = <7>;
				vsync-len = <1>;
				vfront-porch = <9>;
			};
		};
	};
};

&cspi1 {
	pinctrl-0 = <&pinctrl_cspi1>, <&pinctrl_cspi1cs1>;
	fsl,spi-num-chipselects = <2>;
	cs-gpios = <&gpio4 28 GPIO_ACTIVE_HIGH>,
		   <&gpio4 27 GPIO_ACTIVE_LOW>;
};

<<<<<<< HEAD
=======
&fb {
	pinctrl-names = "default";
	pinctrl-0 = <&pinctrl_imxfb1>;
	display = <&display0>;
	lcd-supply = <&reg_5v0>;
	fsl,dmacr = <0x00020010>;
	fsl,lscr1 = <0x00120300>;
	fsl,lpccr = <0x00a903ff>;
	status = "okay";
};

>>>>>>> faa51ae5
&i2c1 {
	clock-frequency = <400000>;
	pinctrl-names = "default";
	pinctrl-0 = <&pinctrl_i2c1>;
	status = "okay";

	camgpio: pca9536@41 {
		compatible = "nxp,pca9536";
		reg = <0x41>;
		gpio-controller;
		#gpio-cells = <2>;
	};
};

&iomuxc {
	imx27_phycore_rdk {
<<<<<<< HEAD
=======
		pinctrl_cspi1cs1: cspi1cs1grp {
			fsl,pins = <
				MX27_PAD_CSPI1_SS1__GPIO4_27 0x0
			>;
		};

		pinctrl_imxfb1: imxfbgrp {
			fsl,pins = <
				MX27_PAD_LD0__LD0 0x0
				MX27_PAD_LD1__LD1 0x0
				MX27_PAD_LD2__LD2 0x0
				MX27_PAD_LD3__LD3 0x0
				MX27_PAD_LD4__LD4 0x0
				MX27_PAD_LD5__LD5 0x0
				MX27_PAD_LD6__LD6 0x0
				MX27_PAD_LD7__LD7 0x0
				MX27_PAD_LD8__LD8 0x0
				MX27_PAD_LD9__LD9 0x0
				MX27_PAD_LD10__LD10 0x0
				MX27_PAD_LD11__LD11 0x0
				MX27_PAD_LD12__LD12 0x0
				MX27_PAD_LD13__LD13 0x0
				MX27_PAD_LD14__LD14 0x0
				MX27_PAD_LD15__LD15 0x0
				MX27_PAD_LD16__LD16 0x0
				MX27_PAD_LD17__LD17 0x0
				MX27_PAD_CLS__CLS 0x0
				MX27_PAD_CONTRAST__CONTRAST 0x0
				MX27_PAD_LSCLK__LSCLK 0x0
				MX27_PAD_OE_ACD__OE_ACD 0x0
				MX27_PAD_PS__PS 0x0
				MX27_PAD_REV__REV 0x0
				MX27_PAD_SPL_SPR__SPL_SPR 0x0
				MX27_PAD_HSYNC__HSYNC 0x0
				MX27_PAD_VSYNC__VSYNC 0x0
			>;
		};

>>>>>>> faa51ae5
		pinctrl_i2c1: i2c1grp {
			/* Add pullup to DATA line */
			fsl,pins = <
				MX27_PAD_I2C_DATA__I2C_DATA	0x1
				MX27_PAD_I2C_CLK__I2C_CLK	0x0
			>;
		};

		pinctrl_owire1: owire1grp {
			fsl,pins = <
				MX27_PAD_RTCK__OWIRE 0x0
			>;
		};

		pinctrl_sdhc2: sdhc2grp {
			fsl,pins = <
				MX27_PAD_SD2_CLK__SD2_CLK 0x0
				MX27_PAD_SD2_CMD__SD2_CMD 0x0
				MX27_PAD_SD2_D0__SD2_D0 0x0
				MX27_PAD_SD2_D1__SD2_D1 0x0
				MX27_PAD_SD2_D2__SD2_D2 0x0
				MX27_PAD_SD2_D3__SD2_D3 0x0
				MX27_PAD_SSI3_FS__GPIO3_28	0x0 /* WP */
				MX27_PAD_SSI3_RXDAT__GPIO3_29	0x0 /* CD */
			>;
		};

		pinctrl_uart1: uart1grp {
			fsl,pins = <
				MX27_PAD_UART1_TXD__UART1_TXD 0x0
				MX27_PAD_UART1_RXD__UART1_RXD 0x0
				MX27_PAD_UART1_CTS__UART1_CTS 0x0
				MX27_PAD_UART1_RTS__UART1_RTS 0x0
			>;
		};

		pinctrl_uart2: uart2grp {
			fsl,pins = <
				MX27_PAD_UART2_TXD__UART2_TXD 0x0
				MX27_PAD_UART2_RXD__UART2_RXD 0x0
				MX27_PAD_UART2_CTS__UART2_CTS 0x0
				MX27_PAD_UART2_RTS__UART2_RTS 0x0
			>;
		};

		pinctrl_usbh2: usbh2grp {
			fsl,pins = <
				MX27_PAD_USBH2_CLK__USBH2_CLK 0x0
				MX27_PAD_USBH2_DIR__USBH2_DIR 0x0
				MX27_PAD_USBH2_NXT__USBH2_NXT 0x0
				MX27_PAD_USBH2_STP__USBH2_STP 0x0
				MX27_PAD_CSPI2_SCLK__USBH2_DATA0 0x0
				MX27_PAD_CSPI2_MOSI__USBH2_DATA1 0x0
				MX27_PAD_CSPI2_MISO__USBH2_DATA2 0x0
				MX27_PAD_CSPI2_SS1__USBH2_DATA3 0x0
				MX27_PAD_CSPI2_SS2__USBH2_DATA4 0x0
				MX27_PAD_CSPI1_SS2__USBH2_DATA5 0x0
				MX27_PAD_CSPI2_SS0__USBH2_DATA6 0x0
				MX27_PAD_USBH2_DATA7__USBH2_DATA7 0x0
			>;
		};

		pinctrl_weim: weimgrp {
			fsl,pins = <
				MX27_PAD_CS4_B__CS4_B		0x0 /* CS4 */
				MX27_PAD_SD1_D1__GPIO5_19	0x0 /* CAN IRQ */
			>;
		};
	};
};

&owire {
	pinctrl-names = "default";
	pinctrl-0 = <&pinctrl_owire1>;
	status = "okay";
};

&pmicleds {
	ledr1: led@3 {
		reg = <3>;
		label = "system:red1:user";
	};

	ledg1: led@4 {
		reg = <4>;
		label = "system:green1:user";
	};

	ledb1: led@5 {
		reg = <5>;
		label = "system:blue1:user";
	};

	ledr2: led@6 {
		reg = <6>;
		label = "system:red2:user";
	};

	ledg2: led@7 {
		reg = <7>;
		label = "system:green2:user";
	};

	ledb2: led@8 {
		reg = <8>;
		label = "system:blue2:user";
	};

	ledr3: led@9 {
		reg = <9>;
		label = "system:red3:nand";
		linux,default-trigger = "nand-disk";
	};

	ledg3: led@10 {
		reg = <10>;
		label = "system:green3:live";
		linux,default-trigger = "heartbeat";
	};

	ledb3: led@11 {
		reg = <11>;
		label = "system:blue3:cpu";
		linux,default-trigger = "cpu0";
	};
};

&sdhci2 {
	pinctrl-names = "default";
	pinctrl-0 = <&pinctrl_sdhc2>;
	bus-width = <4>;
	cd-gpios = <&gpio3 29 GPIO_ACTIVE_HIGH>;
	wp-gpios = <&gpio3 28 GPIO_ACTIVE_HIGH>;
	vmmc-supply = <&vmmc1_reg>;
	status = "okay";
};

&uart1 {
	fsl,uart-has-rtscts;
	pinctrl-names = "default";
	pinctrl-0 = <&pinctrl_uart1>;
	status = "okay";
};

&uart2 {
	fsl,uart-has-rtscts;
	pinctrl-names = "default";
	pinctrl-0 = <&pinctrl_uart2>;
<<<<<<< HEAD
	status = "okay";
};

&usbh2 {
	pinctrl-names = "default";
	pinctrl-0 = <&pinctrl_usbh2>;
	dr_mode = "host";
	phy_type = "ulpi";
	vbus-supply = <&reg_5v0>;
	disable-over-current;
	status = "okay";
};

=======
	status = "okay";
};

&usbh2 {
	pinctrl-names = "default";
	pinctrl-0 = <&pinctrl_usbh2>;
	dr_mode = "host";
	phy_type = "ulpi";
	vbus-supply = <&reg_5v0>;
	disable-over-current;
	status = "okay";
};

>>>>>>> faa51ae5
&usbphy2 {
	vcc-supply = <&reg_5v0>;
};

&weim {
	pinctrl-names = "default";
	pinctrl-0 = <&pinctrl_weim>;

	can@d4000000 {
		compatible = "nxp,sja1000";
		reg = <4 0x00000000 0x00000100>;
		interrupt-parent = <&gpio5>;
		interrupts = <19 IRQ_TYPE_EDGE_FALLING>;
		nxp,external-clock-frequency = <16000000>;
		nxp,tx-output-config = <0x16>;
		nxp,no-comparator-bypass;
		fsl,weim-cs-timing = <0x0000dcf6 0x444a0301 0x44443302>;
	};
};<|MERGE_RESOLUTION|>--- conflicted
+++ resolved
@@ -42,8 +42,6 @@
 		   <&gpio4 27 GPIO_ACTIVE_LOW>;
 };
 
-<<<<<<< HEAD
-=======
 &fb {
 	pinctrl-names = "default";
 	pinctrl-0 = <&pinctrl_imxfb1>;
@@ -55,7 +53,6 @@
 	status = "okay";
 };
 
->>>>>>> faa51ae5
 &i2c1 {
 	clock-frequency = <400000>;
 	pinctrl-names = "default";
@@ -72,8 +69,6 @@
 
 &iomuxc {
 	imx27_phycore_rdk {
-<<<<<<< HEAD
-=======
 		pinctrl_cspi1cs1: cspi1cs1grp {
 			fsl,pins = <
 				MX27_PAD_CSPI1_SS1__GPIO4_27 0x0
@@ -112,7 +107,6 @@
 			>;
 		};
 
->>>>>>> faa51ae5
 		pinctrl_i2c1: i2c1grp {
 			/* Add pullup to DATA line */
 			fsl,pins = <
@@ -261,7 +255,6 @@
 	fsl,uart-has-rtscts;
 	pinctrl-names = "default";
 	pinctrl-0 = <&pinctrl_uart2>;
-<<<<<<< HEAD
 	status = "okay";
 };
 
@@ -275,21 +268,6 @@
 	status = "okay";
 };
 
-=======
-	status = "okay";
-};
-
-&usbh2 {
-	pinctrl-names = "default";
-	pinctrl-0 = <&pinctrl_usbh2>;
-	dr_mode = "host";
-	phy_type = "ulpi";
-	vbus-supply = <&reg_5v0>;
-	disable-over-current;
-	status = "okay";
-};
-
->>>>>>> faa51ae5
 &usbphy2 {
 	vcc-supply = <&reg_5v0>;
 };
