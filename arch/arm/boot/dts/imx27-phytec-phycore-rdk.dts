--- conflicted
+++ resolved
@@ -46,8 +46,6 @@
 		   <&gpio4 27 GPIO_ACTIVE_LOW>;
 };
 
-<<<<<<< HEAD
-=======
 &fb {
 	pinctrl-names = "default";
 	pinctrl-0 = <&pinctrl_imxfb1>;
@@ -59,7 +57,6 @@
 	status = "okay";
 };
 
->>>>>>> ec75de15
 &i2c1 {
 	clock-frequency = <400000>;
 	pinctrl-names = "default";
@@ -76,8 +73,6 @@
 
 &iomuxc {
 	imx27_phycore_rdk {
-<<<<<<< HEAD
-=======
 		pinctrl_cspi1cs1: cspi1cs1grp {
 			fsl,pins = <
 				MX27_PAD_CSPI1_SS1__GPIO4_27 0x0
@@ -116,7 +111,6 @@
 			>;
 		};
 
->>>>>>> ec75de15
 		pinctrl_i2c1: i2c1grp {
 			/* Add pullup to DATA line */
 			fsl,pins = <
@@ -265,7 +259,6 @@
 	fsl,uart-has-rtscts;
 	pinctrl-names = "default";
 	pinctrl-0 = <&pinctrl_uart2>;
-<<<<<<< HEAD
 	status = "okay";
 };
 
@@ -279,21 +272,6 @@
 	status = "okay";
 };
 
-=======
-	status = "okay";
-};
-
-&usbh2 {
-	pinctrl-names = "default";
-	pinctrl-0 = <&pinctrl_usbh2>;
-	dr_mode = "host";
-	phy_type = "ulpi";
-	vbus-supply = <&reg_5v0>;
-	disable-over-current;
-	status = "okay";
-};
-
->>>>>>> ec75de15
 &usbphy2 {
 	vcc-supply = <&reg_5v0>;
 };
