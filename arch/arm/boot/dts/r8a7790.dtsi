--- conflicted
+++ resolved
@@ -292,10 +292,6 @@
 	scifa0: serial@e6c40000 {
 		compatible = "renesas,scifa-r8a7790", "renesas,scifa";
 		reg = <0 0xe6c40000 0 64>;
-<<<<<<< HEAD
-		interrupt-parent = <&gic>;
-=======
->>>>>>> 5ffd11e9
 		interrupts = <0 144 IRQ_TYPE_LEVEL_HIGH>;
 		clocks = <&mstp2_clks R8A7790_CLK_SCIFA0>;
 		clock-names = "sci_ick";
@@ -304,10 +300,6 @@
 
 	scifa1: serial@e6c50000 {
 		compatible = "renesas,scifa-r8a7790", "renesas,scifa";
-<<<<<<< HEAD
-		interrupt-parent = <&gic>;
-=======
->>>>>>> 5ffd11e9
 		reg = <0 0xe6c50000 0 64>;
 		interrupts = <0 145 IRQ_TYPE_LEVEL_HIGH>;
 		clocks = <&mstp2_clks R8A7790_CLK_SCIFA1>;
@@ -317,10 +309,6 @@
 
 	scifa2: serial@e6c60000 {
 		compatible = "renesas,scifa-r8a7790", "renesas,scifa";
-<<<<<<< HEAD
-		interrupt-parent = <&gic>;
-=======
->>>>>>> 5ffd11e9
 		reg = <0 0xe6c60000 0 64>;
 		interrupts = <0 151 IRQ_TYPE_LEVEL_HIGH>;
 		clocks = <&mstp2_clks R8A7790_CLK_SCIFA2>;
@@ -330,10 +318,6 @@
 
 	scifb0: serial@e6c20000 {
 		compatible = "renesas,scifb-r8a7790", "renesas,scifb";
-<<<<<<< HEAD
-		interrupt-parent = <&gic>;
-=======
->>>>>>> 5ffd11e9
 		reg = <0 0xe6c20000 0 64>;
 		interrupts = <0 148 IRQ_TYPE_LEVEL_HIGH>;
 		clocks = <&mstp2_clks R8A7790_CLK_SCIFB0>;
@@ -343,10 +327,6 @@
 
 	scifb1: serial@e6c30000 {
 		compatible = "renesas,scifb-r8a7790", "renesas,scifb";
-<<<<<<< HEAD
-		interrupt-parent = <&gic>;
-=======
->>>>>>> 5ffd11e9
 		reg = <0 0xe6c30000 0 64>;
 		interrupts = <0 149 IRQ_TYPE_LEVEL_HIGH>;
 		clocks = <&mstp2_clks R8A7790_CLK_SCIFB1>;
@@ -356,10 +336,6 @@
 
 	scifb2: serial@e6ce0000 {
 		compatible = "renesas,scifb-r8a7790", "renesas,scifb";
-<<<<<<< HEAD
-		interrupt-parent = <&gic>;
-=======
->>>>>>> 5ffd11e9
 		reg = <0 0xe6ce0000 0 64>;
 		interrupts = <0 150 IRQ_TYPE_LEVEL_HIGH>;
 		clocks = <&mstp2_clks R8A7790_CLK_SCIFB2>;
@@ -369,10 +345,6 @@
 
 	scif0: serial@e6e60000 {
 		compatible = "renesas,scif-r8a7790", "renesas,scif";
-<<<<<<< HEAD
-		interrupt-parent = <&gic>;
-=======
->>>>>>> 5ffd11e9
 		reg = <0 0xe6e60000 0 64>;
 		interrupts = <0 152 IRQ_TYPE_LEVEL_HIGH>;
 		clocks = <&mstp7_clks R8A7790_CLK_SCIF0>;
@@ -382,10 +354,6 @@
 
 	scif1: serial@e6e68000 {
 		compatible = "renesas,scif-r8a7790", "renesas,scif";
-<<<<<<< HEAD
-		interrupt-parent = <&gic>;
-=======
->>>>>>> 5ffd11e9
 		reg = <0 0xe6e68000 0 64>;
 		interrupts = <0 153 IRQ_TYPE_LEVEL_HIGH>;
 		clocks = <&mstp7_clks R8A7790_CLK_SCIF1>;
@@ -395,10 +363,6 @@
 
 	hscif0: serial@e62c0000 {
 		compatible = "renesas,hscif-r8a7790", "renesas,hscif";
-<<<<<<< HEAD
-		interrupt-parent = <&gic>;
-=======
->>>>>>> 5ffd11e9
 		reg = <0 0xe62c0000 0 96>;
 		interrupts = <0 154 IRQ_TYPE_LEVEL_HIGH>;
 		clocks = <&mstp7_clks R8A7790_CLK_HSCIF0>;
@@ -408,10 +372,6 @@
 
 	hscif1: serial@e62c8000 {
 		compatible = "renesas,hscif-r8a7790", "renesas,hscif";
-<<<<<<< HEAD
-		interrupt-parent = <&gic>;
-=======
->>>>>>> 5ffd11e9
 		reg = <0 0xe62c8000 0 96>;
 		interrupts = <0 155 IRQ_TYPE_LEVEL_HIGH>;
 		clocks = <&mstp7_clks R8A7790_CLK_HSCIF1>;
@@ -422,10 +382,6 @@
 	sata0: sata@ee300000 {
 		compatible = "renesas,sata-r8a7790";
 		reg = <0 0xee300000 0 0x2000>;
-<<<<<<< HEAD
-		interrupt-parent = <&gic>;
-=======
->>>>>>> 5ffd11e9
 		interrupts = <0 105 IRQ_TYPE_LEVEL_HIGH>;
 		clocks = <&mstp8_clks R8A7790_CLK_SATA0>;
 		status = "disabled";
@@ -434,10 +390,6 @@
 	sata1: sata@ee500000 {
 		compatible = "renesas,sata-r8a7790";
 		reg = <0 0xee500000 0 0x2000>;
-<<<<<<< HEAD
-		interrupt-parent = <&gic>;
-=======
->>>>>>> 5ffd11e9
 		interrupts = <0 106 IRQ_TYPE_LEVEL_HIGH>;
 		clocks = <&mstp8_clks R8A7790_CLK_SATA1>;
 		status = "disabled";
