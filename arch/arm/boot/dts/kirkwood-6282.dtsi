/ {
	ocp@f1000000 {

		pinctrl: pinctrl@10000 {
			compatible = "marvell,88f6282-pinctrl";
			reg = <0x10000 0x20>;

			pmx_nand: pmx-nand {
				marvell,pins = "mpp0", "mpp1", "mpp2", "mpp3",
							"mpp4", "mpp5", "mpp18", "mpp19";
				marvell,function = "nand";
			};

			pmx_sata0: pmx-sata0 {
				marvell,pins = "mpp5", "mpp21", "mpp23";
				marvell,function = "sata0";
			};
			pmx_sata1: pmx-sata1 {
				marvell,pins = "mpp4", "mpp20", "mpp22";
				marvell,function = "sata1";
			};
			pmx_spi: pmx-spi {
				marvell,pins = "mpp0", "mpp1", "mpp2", "mpp3";
				marvell,function = "spi";
			};
			pmx_twsi0: pmx-twsi0 {
				marvell,pins = "mpp8", "mpp9";
				marvell,function = "twsi0";
			};

			pmx_twsi1: pmx-twsi1 {
				marvell,pins = "mpp36", "mpp37";
				marvell,function = "twsi1";
			};

			pmx_uart0: pmx-uart0 {
				marvell,pins = "mpp10", "mpp11";
				marvell,function = "uart0";
			};

			pmx_uart1: pmx-uart1 {
				marvell,pins = "mpp13", "mpp14";
				marvell,function = "uart1";
			};
			pmx_sdio: pmx-sdio {
				marvell,pins = "mpp12", "mpp13", "mpp14",
					       "mpp15", "mpp16", "mpp17";
				marvell,function = "sdio";
			};
		};

<<<<<<< HEAD
=======
		rtc@10300 {
			compatible = "marvell,kirkwood-rtc", "marvell,orion-rtc";
			reg = <0x10300 0x20>;
			interrupts = <53>;
			clocks = <&gate_clk 7>;
		};

		sata@80000 {
			compatible = "marvell,orion-sata";
			reg = <0x80000 0x5000>;
			interrupts = <21>;
			clocks = <&gate_clk 14>, <&gate_clk 15>;
			clock-names = "0", "1";
			status = "disabled";
		};

		mvsdio@90000 {
			compatible = "marvell,orion-sdio";
			reg = <0x90000 0x200>;
			interrupts = <28>;
			clocks = <&gate_clk 4>;
			bus-width = <4>;
			cap-sdio-irq;
			cap-sd-highspeed;
			cap-mmc-highspeed;
			status = "disabled";
		};

>>>>>>> d0e0ac97
		thermal@10078 {
			compatible = "marvell,kirkwood-thermal";
			reg = <0x10078 0x4>;
			status = "okay";
		};

		i2c@11100 {
			compatible = "marvell,mv64xxx-i2c";
			reg = <0x11100 0x20>;
			#address-cells = <1>;
			#size-cells = <0>;
			interrupts = <32>;
			clock-frequency = <100000>;
			clocks = <&gate_clk 7>;
			status = "disabled";
		};

		pcie-controller {
			compatible = "marvell,kirkwood-pcie";
			status = "disabled";
			device_type = "pci";

			#address-cells = <3>;
			#size-cells = <2>;

			bus-range = <0x00 0xff>;

			ranges = <0x82000000 0 0x00040000 0x00040000 0 0x00002000   /* Port 0.0 registers */
			          0x82000000 0 0x00044000 0x00044000 0 0x00002000   /* Port 1.0 registers */
				  0x82000000 0 0xe0000000 0xe0000000 0 0x08000000   /* non-prefetchable memory */
			          0x81000000 0 0          0xe8000000 0 0x00100000>; /* downstream I/O */

			pcie@1,0 {
				device_type = "pci";
				assigned-addresses = <0x82000800 0 0x00040000 0 0x2000>;
				reg = <0x0800 0 0 0 0>;
				#address-cells = <3>;
				#size-cells = <2>;
				#interrupt-cells = <1>;
				ranges;
				interrupt-map-mask = <0 0 0 0>;
				interrupt-map = <0 0 0 0 &intc 9>;
				marvell,pcie-port = <0>;
				marvell,pcie-lane = <0>;
				clocks = <&gate_clk 2>;
				status = "disabled";
			};

			pcie@2,0 {
				device_type = "pci";
				assigned-addresses = <0x82001000 0 0x00044000 0 0x2000>;
				reg = <0x1000 0 0 0 0>;
				#address-cells = <3>;
				#size-cells = <2>;
				#interrupt-cells = <1>;
				ranges;
				interrupt-map-mask = <0 0 0 0>;
				interrupt-map = <0 0 0 0 &intc 10>;
				marvell,pcie-port = <1>;
				marvell,pcie-lane = <0>;
				clocks = <&gate_clk 18>;
				status = "disabled";
			};
		};
	};
};<|MERGE_RESOLUTION|>--- conflicted
+++ resolved
@@ -49,8 +49,6 @@
 			};
 		};
 
-<<<<<<< HEAD
-=======
 		rtc@10300 {
 			compatible = "marvell,kirkwood-rtc", "marvell,orion-rtc";
 			reg = <0x10300 0x20>;
@@ -79,7 +77,6 @@
 			status = "disabled";
 		};
 
->>>>>>> d0e0ac97
 		thermal@10078 {
 			compatible = "marvell,kirkwood-thermal";
 			reg = <0x10078 0x4>;
