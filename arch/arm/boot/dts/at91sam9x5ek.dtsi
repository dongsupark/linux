--- conflicted
+++ resolved
@@ -94,14 +94,9 @@
 
 		usb0: ohci@00600000 {
 			status = "okay";
-<<<<<<< HEAD
-			num-ports = <2>;
-			atmel,vbus-gpio = <&pioD 19 GPIO_ACTIVE_LOW
-=======
 			num-ports = <3>;
 			atmel,vbus-gpio = <0 /* &pioD 18 GPIO_ACTIVE_LOW *//* Activate to have access to port A */
 					   &pioD 19 GPIO_ACTIVE_LOW
->>>>>>> d8dfad38
 					   &pioD 20 GPIO_ACTIVE_LOW
 					  >;
 		};
