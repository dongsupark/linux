/*
 * Device Tree Source for the Marzen board
 *
 * Copyright (C) 2013 Renesas Solutions Corp.
 * Copyright (C) 2013 Simon Horman
 *
 * This file is licensed under the terms of the GNU General Public License
 * version 2.  This program is licensed "as is" without any warranty of any
 * kind, whether express or implied.
 */

/dts-v1/;
#include "r8a7779.dtsi"
#include <dt-bindings/gpio/gpio.h>
#include <dt-bindings/interrupt-controller/irq.h>

/ {
	model = "marzen";
	compatible = "renesas,marzen", "renesas,r8a7779";

	aliases {
		serial2 = &scif2;
		serial4 = &scif4;
	};

	chosen {
		bootargs = "console=ttySC2,115200 ignore_loglevel root=/dev/nfs ip=on";
	};

	memory {
		device_type = "memory";
		reg = <0x60000000 0x40000000>;
	};

	fixedregulator3v3: fixedregulator@0 {
		compatible = "regulator-fixed";
		regulator-name = "fixed-3.3V";
		regulator-min-microvolt = <3300000>;
		regulator-max-microvolt = <3300000>;
		regulator-boot-on;
		regulator-always-on;
	};

	lan0@18000000 {
		compatible = "smsc,lan9220", "smsc,lan9115";
		reg = <0x18000000 0x100>;
		pinctrl-0 = <&lan0_pins>;
		pinctrl-names = "default";

		phy-mode = "mii";
		interrupt-parent = <&irqpin0>;
		interrupts = <1 IRQ_TYPE_EDGE_FALLING>;
		smsc,irq-push-pull;
		reg-io-width = <4>;
		vddvario-supply = <&fixedregulator3v3>;
		vdd33a-supply = <&fixedregulator3v3>;
	};

	leds {
		compatible = "gpio-leds";
		led2 {
			gpios = <&gpio4 29 GPIO_ACTIVE_HIGH>;
		};
		led3 {
			gpios = <&gpio4 30 GPIO_ACTIVE_HIGH>;
		};
		led4 {
			gpios = <&gpio4 31 GPIO_ACTIVE_HIGH>;
		};
	};
};

&irqpin0 {
	status = "okay";
};

&extal_clk {
	clock-frequency = <31250000>;
};

<<<<<<< HEAD
=======
&tmu0 {
	status = "okay";
};

>>>>>>> 1b6ff884
&pfc {
	lan0_pins: lan0 {
		intc {
			renesas,groups = "intc_irq1_b";
			renesas,function = "intc";
		};
		lbsc {
			renesas,groups = "lbsc_ex_cs0";
			renesas,function = "lbsc";
		};
	};

	scif2_pins: serial2 {
		renesas,groups = "scif2_data_c";
		renesas,function = "scif2";
	};

	scif4_pins: serial4 {
		renesas,groups = "scif4_data";
		renesas,function = "scif4";
	};

	sdhi0_pins: sd0 {
		renesas,groups = "sdhi0_data4", "sdhi0_ctrl", "sdhi0_cd";
		renesas,function = "sdhi0";
	};

	hspi0_pins: hspi0 {
		renesas,groups = "hspi0";
		renesas,function = "hspi0";
	};
};

&scif2 {
	pinctrl-0 = <&scif2_pins>;
	pinctrl-names = "default";

	status = "okay";
};

&scif4 {
	pinctrl-0 = <&scif4_pins>;
	pinctrl-names = "default";

	status = "okay";
};

&sdhi0 {
	pinctrl-0 = <&sdhi0_pins>;
	pinctrl-names = "default";

	vmmc-supply = <&fixedregulator3v3>;
	bus-width = <4>;
	status = "okay";
};

&hspi0 {
	pinctrl-0 = <&hspi0_pins>;
	pinctrl-names = "default";
	status = "okay";
};<|MERGE_RESOLUTION|>--- conflicted
+++ resolved
@@ -78,13 +78,10 @@
 	clock-frequency = <31250000>;
 };
 
-<<<<<<< HEAD
-=======
 &tmu0 {
 	status = "okay";
 };
 
->>>>>>> 1b6ff884
 &pfc {
 	lan0_pins: lan0 {
 		intc {
