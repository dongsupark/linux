/dts-v1/;

/include/ "skeleton.dtsi"

/ {
	model = "Qualcomm MSM8960 CDP";
	compatible = "qcom,msm8960-cdp", "qcom,msm8960";
	interrupt-parent = <&intc>;

	intc: interrupt-controller@2000000 {
		compatible = "qcom,msm-qgic2";
		interrupt-controller;
		#interrupt-cells = <3>;
		reg = < 0x02000000 0x1000 >,
		      < 0x02002000 0x1000 >;
	};

	timer@200a000 {
		compatible = "qcom,kpss-timer", "qcom,msm-timer";
		interrupts = <1 1 0x301>,
			     <1 2 0x301>,
			     <1 3 0x301>;
		reg = <0x0200a000 0x100>;
		clock-frequency = <27000000>,
				  <32768>;
		cpu-offset = <0x80000>;
	};

	msmgpio: gpio@fd510000 {
		compatible = "qcom,msm-gpio";
		gpio-controller;
		#gpio-cells = <2>;
		ngpio = <150>;
		interrupts = <0 32 0x4>;
		interrupt-controller;
		#interrupt-cells = <2>;
		reg = <0xfd510000 0x4000>;
	};

<<<<<<< HEAD
	serial@19440000 {
=======
	serial@16440000 {
>>>>>>> 30c42f29
		compatible = "qcom,msm-hsuart", "qcom,msm-uart";
		reg = <0x16440000 0x1000>,
		      <0x16400000 0x1000>;
		interrupts = <0 154 0x0>;
	};

	qcom,ssbi@500000 {
		compatible = "qcom,ssbi";
		reg = <0x500000 0x1000>;
		qcom,controller-type = "pmic-arbiter";
	};
};<|MERGE_RESOLUTION|>--- conflicted
+++ resolved
@@ -37,11 +37,7 @@
 		reg = <0xfd510000 0x4000>;
 	};
 
-<<<<<<< HEAD
-	serial@19440000 {
-=======
 	serial@16440000 {
->>>>>>> 30c42f29
 		compatible = "qcom,msm-hsuart", "qcom,msm-uart";
 		reg = <0x16440000 0x1000>,
 		      <0x16400000 0x1000>;
