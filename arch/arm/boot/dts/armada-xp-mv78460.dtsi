/*
 * Device Tree Include file for Marvell Armada XP family SoC
 *
 * Copyright (C) 2012 Marvell
 *
 * Thomas Petazzoni <thomas.petazzoni@free-electrons.com>
 *
 * This file is licensed under the terms of the GNU General Public
 * License version 2.  This program is licensed "as is" without any
 * warranty of any kind, whether express or implied.
 *
 * Contains definitions specific to the Armada XP MV78460 SoC that are not
 * common to all Armada XP SoCs.
 */

/include/ "armada-xp.dtsi"

/ {
	model = "Marvell Armada XP MV78460 SoC";
	compatible = "marvell,armadaxp-mv78460", "marvell,armadaxp", "marvell,armada-370-xp";

	aliases {
		gpio0 = &gpio0;
		gpio1 = &gpio1;
		gpio2 = &gpio2;
		eth3 = &eth3;
	};


	cpus {
		#address-cells = <1>;
		#size-cells = <0>;

		cpu@0 {
			device_type = "cpu";
			compatible = "marvell,sheeva-v7";
			reg = <0>;
			clocks = <&cpuclk 0>;
		};

		cpu@1 {
			device_type = "cpu";
			compatible = "marvell,sheeva-v7";
			reg = <1>;
			clocks = <&cpuclk 1>;
		};

		cpu@2 {
			device_type = "cpu";
			compatible = "marvell,sheeva-v7";
			reg = <2>;
			clocks = <&cpuclk 2>;
		};

		cpu@3 {
			device_type = "cpu";
			compatible = "marvell,sheeva-v7";
			reg = <3>;
			clocks = <&cpuclk 3>;
		};
	};

	soc {
		internal-regs {
			pinctrl {
				compatible = "marvell,mv78460-pinctrl";
				reg = <0x18000 0x38>;

				sdio_pins: sdio-pins {
					marvell,pins = "mpp30", "mpp31", "mpp32",
						       "mpp33", "mpp34", "mpp35";
					marvell,function = "sd0";
				};
			};

			gpio0: gpio@18100 {
				compatible = "marvell,orion-gpio";
				reg = <0x18100 0x40>;
				ngpios = <32>;
				gpio-controller;
				#gpio-cells = <2>;
				interrupt-controller;
				#interrupts-cells = <2>;
				interrupts = <82>, <83>, <84>, <85>;
			};

			gpio1: gpio@18140 {
				compatible = "marvell,orion-gpio";
				reg = <0x18140 0x40>;
				ngpios = <32>;
				gpio-controller;
				#gpio-cells = <2>;
				interrupt-controller;
				#interrupts-cells = <2>;
				interrupts = <87>, <88>, <89>, <90>;
			};

			gpio2: gpio@18180 {
				compatible = "marvell,orion-gpio";
				reg = <0x18180 0x40>;
				ngpios = <3>;
				gpio-controller;
				#gpio-cells = <2>;
				interrupt-controller;
				#interrupts-cells = <2>;
				interrupts = <91>;
			};

<<<<<<< HEAD
			ethernet@34000 {
				compatible = "marvell,armada-370-neta";
				reg = <0x34000 0x2500>;
=======
			eth3: ethernet@34000 {
				compatible = "marvell,armada-370-neta";
				reg = <0x34000 0x4000>;
>>>>>>> d0e0ac97
				interrupts = <14>;
				clocks = <&gateclk 1>;
				status = "disabled";
			};

			/*
			 * MV78460 has 4 PCIe units Gen2.0: Two units can be
			 * configured as x4 or quad x1 lanes. Two units are
			 * x4/x1.
			 */
			pcie-controller {
				compatible = "marvell,armada-xp-pcie";
				status = "disabled";
				device_type = "pci";

				#address-cells = <3>;
				#size-cells = <2>;

				bus-range = <0x00 0xff>;

				ranges = <0x82000000 0 0x40000 0x40000 0 0x00002000   /* Port 0.0 registers */
					0x82000000 0 0x42000 0x42000 0 0x00002000   /* Port 2.0 registers */
					0x82000000 0 0x44000 0x44000 0 0x00002000   /* Port 0.1 registers */
					0x82000000 0 0x48000 0x48000 0 0x00002000   /* Port 0.2 registers */
					0x82000000 0 0x4c000 0x4c000 0 0x00002000   /* Port 0.3 registers */
					0x82000000 0 0x80000 0x80000 0 0x00002000   /* Port 1.0 registers */
					0x82000000 0 0x82000 0x82000 0 0x00002000   /* Port 3.0 registers */
					0x82000000 0 0x84000 0x84000 0 0x00002000   /* Port 1.1 registers */
					0x82000000 0 0x88000 0x88000 0 0x00002000   /* Port 1.2 registers */
					0x82000000 0 0x8c000 0x8c000 0 0x00002000   /* Port 1.3 registers */
					0x82000000 0 0xe0000000 0xe0000000 0 0x08000000   /* non-prefetchable memory */
					0x81000000 0 0	  0xe8000000 0 0x00100000>; /* downstream I/O */

				pcie@1,0 {
					device_type = "pci";
					assigned-addresses = <0x82000800 0 0x40000 0 0x2000>;
					reg = <0x0800 0 0 0 0>;
					#address-cells = <3>;
					#size-cells = <2>;
					#interrupt-cells = <1>;
					ranges;
					interrupt-map-mask = <0 0 0 0>;
					interrupt-map = <0 0 0 0 &mpic 58>;
					marvell,pcie-port = <0>;
					marvell,pcie-lane = <0>;
					clocks = <&gateclk 5>;
					status = "disabled";
				};

				pcie@2,0 {
					device_type = "pci";
					assigned-addresses = <0x82001000 0 0x44000 0 0x2000>;
					reg = <0x1000 0 0 0 0>;
					#address-cells = <3>;
					#size-cells = <2>;
					#interrupt-cells = <1>;
					ranges;
					interrupt-map-mask = <0 0 0 0>;
					interrupt-map = <0 0 0 0 &mpic 59>;
					marvell,pcie-port = <0>;
					marvell,pcie-lane = <1>;
					clocks = <&gateclk 6>;
					status = "disabled";
				};

				pcie@3,0 {
					device_type = "pci";
					assigned-addresses = <0x82001800 0 0x48000 0 0x2000>;
					reg = <0x1800 0 0 0 0>;
					#address-cells = <3>;
					#size-cells = <2>;
					#interrupt-cells = <1>;
					ranges;
					interrupt-map-mask = <0 0 0 0>;
					interrupt-map = <0 0 0 0 &mpic 60>;
					marvell,pcie-port = <0>;
					marvell,pcie-lane = <2>;
					clocks = <&gateclk 7>;
					status = "disabled";
				};

				pcie@4,0 {
					device_type = "pci";
					assigned-addresses = <0x82002000 0 0x4c000 0 0x2000>;
					reg = <0x2000 0 0 0 0>;
					#address-cells = <3>;
					#size-cells = <2>;
					#interrupt-cells = <1>;
					ranges;
					interrupt-map-mask = <0 0 0 0>;
					interrupt-map = <0 0 0 0 &mpic 61>;
					marvell,pcie-port = <0>;
					marvell,pcie-lane = <3>;
					clocks = <&gateclk 8>;
					status = "disabled";
				};

				pcie@5,0 {
					device_type = "pci";
					assigned-addresses = <0x82002800 0 0x80000 0 0x2000>;
					reg = <0x2800 0 0 0 0>;
					#address-cells = <3>;
					#size-cells = <2>;
					#interrupt-cells = <1>;
					ranges;
					interrupt-map-mask = <0 0 0 0>;
					interrupt-map = <0 0 0 0 &mpic 62>;
					marvell,pcie-port = <1>;
					marvell,pcie-lane = <0>;
					clocks = <&gateclk 9>;
					status = "disabled";
				};

				pcie@6,0 {
					device_type = "pci";
					assigned-addresses = <0x82003000 0 0x84000 0 0x2000>;
					reg = <0x3000 0 0 0 0>;
					#address-cells = <3>;
					#size-cells = <2>;
					#interrupt-cells = <1>;
					ranges;
					interrupt-map-mask = <0 0 0 0>;
					interrupt-map = <0 0 0 0 &mpic 63>;
					marvell,pcie-port = <1>;
					marvell,pcie-lane = <1>;
					clocks = <&gateclk 10>;
					status = "disabled";
				};

				pcie@7,0 {
					device_type = "pci";
					assigned-addresses = <0x82003800 0 0x88000 0 0x2000>;
					reg = <0x3800 0 0 0 0>;
					#address-cells = <3>;
					#size-cells = <2>;
					#interrupt-cells = <1>;
					ranges;
					interrupt-map-mask = <0 0 0 0>;
					interrupt-map = <0 0 0 0 &mpic 64>;
					marvell,pcie-port = <1>;
					marvell,pcie-lane = <2>;
					clocks = <&gateclk 11>;
					status = "disabled";
				};

				pcie@8,0 {
					device_type = "pci";
					assigned-addresses = <0x82004000 0 0x8c000 0 0x2000>;
					reg = <0x4000 0 0 0 0>;
					#address-cells = <3>;
					#size-cells = <2>;
					#interrupt-cells = <1>;
					ranges;
					interrupt-map-mask = <0 0 0 0>;
					interrupt-map = <0 0 0 0 &mpic 65>;
					marvell,pcie-port = <1>;
					marvell,pcie-lane = <3>;
					clocks = <&gateclk 12>;
					status = "disabled";
				};
				pcie@9,0 {
					device_type = "pci";
					assigned-addresses = <0x82004800 0 0x42000 0 0x2000>;
					reg = <0x4800 0 0 0 0>;
					#address-cells = <3>;
					#size-cells = <2>;
					#interrupt-cells = <1>;
					ranges;
					interrupt-map-mask = <0 0 0 0>;
					interrupt-map = <0 0 0 0 &mpic 99>;
					marvell,pcie-port = <2>;
					marvell,pcie-lane = <0>;
					clocks = <&gateclk 26>;
					status = "disabled";
				};

				pcie@10,0 {
					device_type = "pci";
					assigned-addresses = <0x82005000 0 0x82000 0 0x2000>;
					reg = <0x5000 0 0 0 0>;
					#address-cells = <3>;
					#size-cells = <2>;
					#interrupt-cells = <1>;
					ranges;
					interrupt-map-mask = <0 0 0 0>;
					interrupt-map = <0 0 0 0 &mpic 103>;
					marvell,pcie-port = <3>;
					marvell,pcie-lane = <0>;
					clocks = <&gateclk 27>;
					status = "disabled";
				};
			};
		};
	};
};<|MERGE_RESOLUTION|>--- conflicted
+++ resolved
@@ -106,15 +106,9 @@
 				interrupts = <91>;
 			};
 
-<<<<<<< HEAD
-			ethernet@34000 {
-				compatible = "marvell,armada-370-neta";
-				reg = <0x34000 0x2500>;
-=======
 			eth3: ethernet@34000 {
 				compatible = "marvell,armada-370-neta";
 				reg = <0x34000 0x4000>;
->>>>>>> d0e0ac97
 				interrupts = <14>;
 				clocks = <&gateclk 1>;
 				status = "disabled";
