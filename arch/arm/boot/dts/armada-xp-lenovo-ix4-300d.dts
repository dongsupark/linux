/*
 * Device Tree file for Lenovo Iomega ix4-300d
 *
 * Copyright (C) 2014, Benoit Masson <yahoo@perenite.com>
 *
 * This program is free software; you can redistribute it and/or
 * modify it under the terms of the GNU General Public License
 * as published by the Free Software Foundation; either version
 * 2 of the License, or (at your option) any later version.
 */

/dts-v1/;

#include <dt-bindings/input/input.h>
#include <dt-bindings/gpio/gpio.h>
#include "armada-xp-mv78230.dtsi"

/ {
	model = "Lenovo Iomega ix4-300d";
	compatible = "lenovo,ix4-300d", "marvell,armadaxp-mv78230",
		     "marvell,armadaxp", "marvell,armada-370-xp";

	chosen {
		bootargs = "console=ttyS0,115200 earlyprintk";
		stdout-path = &uart0;
	};

	memory {
		device_type = "memory";
		reg = <0 0x00000000 0 0x20000000>; /* 512MB */
	};

	soc {
		ranges = <MBUS_ID(0xf0, 0x01) 0 0 0xd0000000 0x100000
			MBUS_ID(0x01, 0x1d) 0 0 0xfff00000 0x100000>;

		pcie-controller {
			status = "okay";

			/* Quad port sata: Marvell 88SX7042 */
			pcie@1,0 {
				/* Port 0, Lane 0 */
				status = "okay";
			};

			/* USB 3.0 xHCI controller: NEC D720200F1 */
			pcie@5,0 {
				/* Port 1, Lane 0 */
				status = "okay";
			};
		};

		internal-regs {
			serial@12000 {
				status = "okay";
			};

			mdio {
				phy0: ethernet-phy@0 { /* Marvell 88E1318 */
					reg = <0>;
				};

				phy1: ethernet-phy@1 { /* Marvell 88E1318 */
					reg = <1>;
				};
			};

			ethernet@70000 {
<<<<<<< HEAD
				pinctrl-0 = <&pmx_ge0_rgmii>;
=======
				pinctrl-0 = <&ge0_rgmii_pins>;
>>>>>>> b1385ec5
				pinctrl-names = "default";
				status = "okay";
				phy = <&phy0>;
				phy-mode = "rgmii-id";
			};

			ethernet@74000 {
<<<<<<< HEAD
				pinctrl-0 = <&pmx_ge1_rgmii>;
=======
				pinctrl-0 = <&ge1_rgmii_pins>;
>>>>>>> b1385ec5
				pinctrl-names = "default";
				status = "okay";
				phy = <&phy1>;
				phy-mode = "rgmii-id";
			};

			usb@50000 {
				status = "okay";
			};

			usb@51000 {
				status = "okay";
			};

			i2c@11000 {
				clock-frequency = <400000>;
				status = "okay";

				adt7473@2e {
					compatible = "adi,adt7473";
					reg = <0x2e>;
				};

				eeprom@50 {
					compatible = "atmel,24c64";
					reg = <0x50>;
				};

				pcf8563@51 {
					compatible = "nxp,pcf8563";
					reg = <0x51>;
				};

			};

			nand@d0000 {
				status = "okay";
				num-cs = <1>;
				marvell,nand-keep-config;
				marvell,nand-enable-arbiter;
				nand-on-flash-bbt;

				partition@0 {
					label = "u-boot";
					reg = <0x0000000 0xe0000>;
					read-only;
				};

				partition@e0000 {
					label = "u-boot-env";
					reg = <0xe0000 0x20000>;
					read-only;
				};

				partition@100000 {
					label = "u-boot-env2";
					reg = <0x100000 0x20000>;
					read-only;
				};

				partition@120000 {
					label = "zImage";
					reg = <0x120000 0x400000>;
				};

				partition@520000 {
					label = "initrd";
					reg = <0x520000 0x400000>;
				};

				partition@xE00000 {
					label = "boot";
					reg = <0xE00000 0x3F200000>;
				};

				partition@flash {
					label = "flash";
					reg = <0x0 0x40000000>;
				};
			};
		};
	};

	gpio-keys {
		compatible = "gpio-keys";
		pinctrl-0 = <&power_button_pin &reset_button_pin
			&select_button_pin &scroll_button_pin>;
		pinctrl-names = "default";

		power-button {
			label = "Power Button";
			linux,code = <KEY_POWER>;
			gpios = <&gpio1 12 GPIO_ACTIVE_HIGH>;
		};

		reset-button {
			label = "Reset Button";
			linux,code = <KEY_RESTART>;
			gpios = <&gpio1 13 GPIO_ACTIVE_LOW>;
		};

		select-button {
			label = "Select Button";
			linux,code = <BTN_SELECT>;
			gpios = <&gpio1 9 GPIO_ACTIVE_LOW>;
		};

		scroll-button {
			label = "Scroll Button";
			linux,code = <KEY_SCROLLDOWN>;
			gpios = <&gpio1 10 GPIO_ACTIVE_LOW>;
		};
	};

	spi3 {
		compatible = "spi-gpio";
		status = "okay";
		gpio-sck = <&gpio0 25 GPIO_ACTIVE_LOW>;
		gpio-mosi = <&gpio1 15 GPIO_ACTIVE_LOW>; /*gpio 47*/
		cs-gpios = <&gpio0 27 GPIO_ACTIVE_LOW>;
		num-chipselects = <1>;
		#address-cells = <1>;
		#size-cells = <0>;

		gpio_spi: gpio_spi@0 {
			compatible = "fairchild,74hc595";
			gpio-controller;
			#gpio-cells = <2>;
			reg = <0>;
			registers-number = <1>;
			spi-max-frequency = <100000>;
		};
	};

	gpio-leds {
		compatible = "gpio-leds";
		pinctrl-0 = <&hdd_led_pin>;
		pinctrl-names = "default";

		hdd-led {
			label = "ix4-300d:hdd:blue";
			gpios = <&gpio0 26 GPIO_ACTIVE_HIGH>;
			default-state = "off";
		};

		power-led {
			label = "ix4-300d:power:white";
			gpios = <&gpio_spi 1 GPIO_ACTIVE_LOW>;
			/* init blinking while booting */
			linux,default-trigger = "timer";
			default-state = "on";
		};

		sysfail-led {
			label = "ix4-300d:sysfail:red";
			gpios = <&gpio_spi 2 GPIO_ACTIVE_HIGH>;
			default-state = "off";
		};

		sys-led {
			label = "ix4-300d:sys:blue";
			gpios = <&gpio_spi 3 GPIO_ACTIVE_HIGH>;
			default-state = "off";
		};

		hddfail-led {
			label = "ix4-300d:hddfail:red";
			gpios = <&gpio_spi 4 GPIO_ACTIVE_HIGH>;
			default-state = "off";
		};

	};

	/*
	 * Warning: you need both eth1 & 0 PHY initialized (i.e having
	 * them up does the tweak) for poweroff to shutdown otherwise it
	 * reboots
	 */
	gpio-poweroff {
		compatible = "gpio-poweroff";
		pinctrl-0 = <&poweroff_pin>;
		pinctrl-names = "default";
		gpios = <&gpio0 24 GPIO_ACTIVE_HIGH>;
	};
};

&pinctrl {
	poweroff_pin: poweroff-pin {
		marvell,pins = "mpp24";
		marvell,function = "gpio";
	};

	power_button_pin: power-button-pin {
		marvell,pins = "mpp44";
		marvell,function = "gpio";
	};

	reset_button_pin: reset-button-pin {
		marvell,pins = "mpp45";
		marvell,function = "gpio";
	};
	select_button_pin: select-button-pin {
		marvell,pins = "mpp41";
		marvell,function = "gpio";
	};

	scroll_button_pin: scroll-button-pin {
		marvell,pins = "mpp42";
		marvell,function = "gpio";
	};

	hdd_led_pin: hdd-led-pin {
		marvell,pins = "mpp26";
		marvell,function = "gpio";
	};
};<|MERGE_RESOLUTION|>--- conflicted
+++ resolved
@@ -66,11 +66,7 @@
 			};
 
 			ethernet@70000 {
-<<<<<<< HEAD
-				pinctrl-0 = <&pmx_ge0_rgmii>;
-=======
 				pinctrl-0 = <&ge0_rgmii_pins>;
->>>>>>> b1385ec5
 				pinctrl-names = "default";
 				status = "okay";
 				phy = <&phy0>;
@@ -78,11 +74,7 @@
 			};
 
 			ethernet@74000 {
-<<<<<<< HEAD
-				pinctrl-0 = <&pmx_ge1_rgmii>;
-=======
 				pinctrl-0 = <&ge1_rgmii_pins>;
->>>>>>> b1385ec5
 				pinctrl-names = "default";
 				status = "okay";
 				phy = <&phy1>;
