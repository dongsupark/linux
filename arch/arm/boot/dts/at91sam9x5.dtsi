--- conflicted
+++ resolved
@@ -92,11 +92,7 @@
 				compatible = "atmel,at91sam9g45-ssc";
 				reg = <0xf0010000 0x4000>;
 				interrupts = <28 4 5>;
-<<<<<<< HEAD
-				status = "disable";
-=======
-				status = "disabled";
->>>>>>> 8246b5b0
+				status = "disabled";
 			};
 
 			tcb0: timer@f8008000 {
