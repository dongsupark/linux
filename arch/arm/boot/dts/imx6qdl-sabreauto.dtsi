--- conflicted
+++ resolved
@@ -17,8 +17,6 @@
 		reg = <0x10000000 0x80000000>;
 	};
 
-<<<<<<< HEAD
-=======
 	leds {
 		compatible = "gpio-leds";
 		pinctrl-names = "default";
@@ -30,7 +28,6 @@
 		};
 	};
 
->>>>>>> df5ec17e
 	sound-spdif {
 		compatible = "fsl,imx-audio-spdif",
 			   "fsl,imx-sabreauto-spdif";
@@ -76,8 +73,6 @@
 &gpmi {
 	pinctrl-names = "default";
 	pinctrl-0 = <&pinctrl_gpmi_nand>;
-<<<<<<< HEAD
-=======
 	status = "okay";
 };
 
@@ -85,7 +80,6 @@
 	clock-frequency = <100000>;
 	pinctrl-names = "default";
 	pinctrl-0 = <&pinctrl_i2c2>;
->>>>>>> df5ec17e
 	status = "okay";
 
 	pmic: pfuze100@08 {
@@ -236,15 +230,12 @@
 			>;
 		};
 
-<<<<<<< HEAD
-=======
 		pinctrl_gpio_leds: gpioledsgrp {
 			fsl,pins = <
 				MX6QDL_PAD_DISP0_DAT21__GPIO5_IO15	0x80000000
 			>;
 		};
 
->>>>>>> df5ec17e
 		pinctrl_gpmi_nand: gpminandgrp {
 			fsl,pins = <
 				MX6QDL_PAD_NANDF_CLE__NAND_CLE		0xb0b1
@@ -267,8 +258,6 @@
 			>;
 		};
 
-<<<<<<< HEAD
-=======
 		pinctrl_i2c2: i2c2grp {
 			fsl,pins = <
 				MX6QDL_PAD_EIM_EB2__I2C2_SCL	0x4001b8b1
@@ -276,7 +265,6 @@
 			>;
 		};
 
->>>>>>> df5ec17e
 		pinctrl_pwm3: pwm1grp {
 			fsl,pins = <
 				MX6QDL_PAD_SD4_DAT1__PWM3_OUT		0x1b0b1
