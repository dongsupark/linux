/dts-v1/;

/include/ "tegra30.dtsi"

/ {
	model = "NVIDIA Tegra30 Cardhu evaluation board";
	compatible = "nvidia,cardhu", "nvidia,tegra30";

	memory {
		reg = < 0x80000000 0x40000000 >;
	};

	pinmux@70000000 {
		pinctrl-names = "default";
		pinctrl-0 = <&state_default>;

		state_default: pinmux {
			sdmmc1_clk_pz0 {
				nvidia,pins = "sdmmc1_clk_pz0";
				nvidia,function = "sdmmc1";
				nvidia,pull = <0>;
				nvidia,tristate = <0>;
			};
			sdmmc1_cmd_pz1 {
				nvidia,pins =	"sdmmc1_cmd_pz1",
						"sdmmc1_dat0_py7",
						"sdmmc1_dat1_py6",
						"sdmmc1_dat2_py5",
						"sdmmc1_dat3_py4";
				nvidia,function = "sdmmc1";
				nvidia,pull = <2>;
				nvidia,tristate = <0>;
			};
			sdmmc4_clk_pcc4 {
				nvidia,pins =	"sdmmc4_clk_pcc4",
						"sdmmc4_rst_n_pcc3";
				nvidia,function = "sdmmc4";
				nvidia,pull = <0>;
				nvidia,tristate = <0>;
			};
			sdmmc4_dat0_paa0 {
				nvidia,pins =	"sdmmc4_dat0_paa0",
						"sdmmc4_dat1_paa1",
						"sdmmc4_dat2_paa2",
						"sdmmc4_dat3_paa3",
						"sdmmc4_dat4_paa4",
						"sdmmc4_dat5_paa5",
						"sdmmc4_dat6_paa6",
						"sdmmc4_dat7_paa7";
				nvidia,function = "sdmmc4";
				nvidia,pull = <2>;
				nvidia,tristate = <0>;
			};
			dap2_fs_pa2 {
				nvidia,pins =	"dap2_fs_pa2",
						"dap2_sclk_pa3",
						"dap2_din_pa4",
						"dap2_dout_pa5";
				nvidia,function = "i2s1";
				nvidia,pull = <0>;
				nvidia,tristate = <0>;
			};
		};
	};

	serial@70006000 {
		clock-frequency = < 408000000 >;
	};

	serial@70006040 {
		status = "disable";
	};

	serial@70006200 {
		status = "disable";
	};

	serial@70006300 {
		status = "disable";
	};

	serial@70006400 {
		status = "disable";
	};

	i2c@7000c000 {
		clock-frequency = <100000>;
	};

	i2c@7000c400 {
		clock-frequency = <100000>;
	};

	i2c@7000c500 {
		clock-frequency = <100000>;

		/* ALS and Proximity sensor */
		isl29028@44 {
			compatible = "isil,isl29028";
			reg = <0x44>;
			interrupt-parent = <&gpio>;
			interrupts = <88 0x04>; /*gpio PL0 */
		};
	};

	i2c@7000c700 {
		clock-frequency = <100000>;
	};

	i2c@7000d000 {
		clock-frequency = <100000>;

<<<<<<< HEAD
		wm8903: wm8903@1a {
			compatible = "wlf,wm8903";
			reg = <0x1a>;
			interrupt-parent = <&gpio>;
			interrupts = <179 0x04>; /* gpio PW3 */

			gpio-controller;
			#gpio-cells = <2>;

			micdet-cfg = <0>;
			micdet-delay = <100>;
			gpio-cfg = <0xffffffff 0xffffffff 0 0xffffffff 0xffffffff>;
=======
		tps62361 {
			compatible = "ti,tps62361";
			reg = <0x60>;

			regulator-name = "tps62361-vout";
			regulator-min-microvolt = <500000>;
			regulator-max-microvolt = <1500000>;
			regulator-boot-on;
			regulator-always-on;
			ti,vsel0-state-high;
			ti,vsel1-state-high;
>>>>>>> 26bf9e5f
		};
	};

	sdhci@78000000 {
		cd-gpios = <&gpio 69 0>; /* gpio PI5 */
		wp-gpios = <&gpio 155 0>; /* gpio PT3 */
		power-gpios = <&gpio 31 0>; /* gpio PD7 */
	};

	sdhci@78000200 {
		status = "disable";
	};

	sdhci@78000400 {
		status = "disable";
	};

	sdhci@78000600 {
		support-8bit;
	};

	ahub@70080000 {
		i2s@70080300 {
			status = "disable";
		};

		i2s@70080500 {
			status = "disable";
		};

		i2s@70080600 {
			status = "disable";
		};

		i2s@70080700 {
			status = "disable";
		};
	};

	sound {
		compatible = "nvidia,tegra-audio-wm8903-cardhu",
			     "nvidia,tegra-audio-wm8903";
		nvidia,model = "NVIDIA Tegra Cardhu";

		nvidia,audio-routing =
			"Headphone Jack", "HPOUTR",
			"Headphone Jack", "HPOUTL",
			"Int Spk", "ROP",
			"Int Spk", "RON",
			"Int Spk", "LOP",
			"Int Spk", "LON",
			"Mic Jack", "MICBIAS",
			"IN1L", "Mic Jack";

		nvidia,i2s-controller = <&tegra_i2s1>;
		nvidia,audio-codec = <&wm8903>;

		nvidia,spkr-en-gpios = <&wm8903 2 0>;
		nvidia,hp-det-gpios = <&gpio 178 0>; /* gpio PW2 */
	};
};<|MERGE_RESOLUTION|>--- conflicted
+++ resolved
@@ -110,7 +110,6 @@
 	i2c@7000d000 {
 		clock-frequency = <100000>;
 
-<<<<<<< HEAD
 		wm8903: wm8903@1a {
 			compatible = "wlf,wm8903";
 			reg = <0x1a>;
@@ -123,7 +122,8 @@
 			micdet-cfg = <0>;
 			micdet-delay = <100>;
 			gpio-cfg = <0xffffffff 0xffffffff 0 0xffffffff 0xffffffff>;
-=======
+		};
+
 		tps62361 {
 			compatible = "ti,tps62361";
 			reg = <0x60>;
@@ -135,7 +135,6 @@
 			regulator-always-on;
 			ti,vsel0-state-high;
 			ti,vsel1-state-high;
->>>>>>> 26bf9e5f
 		};
 	};
 
