/dts-v1/;

#include "tegra20.dtsi"

/ {
	model = "NVIDIA Tegra20 Harmony evaluation board";
	compatible = "nvidia,harmony", "nvidia,tegra20";

	memory {
		reg = <0x00000000 0x40000000>;
	};

	host1x {
		hdmi {
			status = "okay";

			vdd-supply = <&hdmi_vdd_reg>;
			pll-supply = <&hdmi_pll_reg>;

			nvidia,ddc-i2c-bus = <&hdmi_ddc>;
			nvidia,hpd-gpio = <&gpio TEGRA_GPIO(N, 7)
				GPIO_ACTIVE_HIGH>;
		};
	};

	pinmux {
		pinctrl-names = "default";
		pinctrl-0 = <&state_default>;

		state_default: pinmux {
			ata {
				nvidia,pins = "ata";
				nvidia,function = "ide";
			};
			atb {
				nvidia,pins = "atb", "gma", "gme";
				nvidia,function = "sdio4";
			};
			atc {
				nvidia,pins = "atc";
				nvidia,function = "nand";
			};
			atd {
				nvidia,pins = "atd", "ate", "gmb", "gmd", "gpu",
					"spia", "spib", "spic";
				nvidia,function = "gmi";
			};
			cdev1 {
				nvidia,pins = "cdev1";
				nvidia,function = "plla_out";
			};
			cdev2 {
				nvidia,pins = "cdev2";
				nvidia,function = "pllp_out4";
			};
			crtp {
				nvidia,pins = "crtp";
				nvidia,function = "crt";
			};
			csus {
				nvidia,pins = "csus";
				nvidia,function = "vi_sensor_clk";
			};
			dap1 {
				nvidia,pins = "dap1";
				nvidia,function = "dap1";
			};
			dap2 {
				nvidia,pins = "dap2";
				nvidia,function = "dap2";
			};
			dap3 {
				nvidia,pins = "dap3";
				nvidia,function = "dap3";
			};
			dap4 {
				nvidia,pins = "dap4";
				nvidia,function = "dap4";
			};
			ddc {
				nvidia,pins = "ddc";
				nvidia,function = "i2c2";
			};
			dta {
				nvidia,pins = "dta", "dtd";
				nvidia,function = "sdio2";
			};
			dtb {
				nvidia,pins = "dtb", "dtc", "dte";
				nvidia,function = "rsvd1";
			};
			dtf {
				nvidia,pins = "dtf";
				nvidia,function = "i2c3";
			};
			gmc {
				nvidia,pins = "gmc";
				nvidia,function = "uartd";
			};
			gpu7 {
				nvidia,pins = "gpu7";
				nvidia,function = "rtck";
			};
			gpv {
				nvidia,pins = "gpv", "slxa", "slxk";
				nvidia,function = "pcie";
			};
			hdint {
				nvidia,pins = "hdint", "pta";
				nvidia,function = "hdmi";
			};
			i2cp {
				nvidia,pins = "i2cp";
				nvidia,function = "i2cp";
			};
			irrx {
				nvidia,pins = "irrx", "irtx";
				nvidia,function = "uarta";
			};
			kbca {
				nvidia,pins = "kbca", "kbcb", "kbcc", "kbcd",
					"kbce", "kbcf";
				nvidia,function = "kbc";
			};
			lcsn {
				nvidia,pins = "lcsn", "ld0", "ld1", "ld2",
					"ld3", "ld4", "ld5", "ld6", "ld7",
					"ld8", "ld9", "ld10", "ld11", "ld12",
					"ld13", "ld14", "ld15", "ld16", "ld17",
					"ldc", "ldi", "lhp0", "lhp1", "lhp2",
					"lhs", "lm0", "lm1", "lpp", "lpw0",
					"lpw1", "lpw2", "lsc0", "lsc1", "lsck",
					"lsda", "lsdi", "lspi", "lvp0", "lvp1",
					"lvs";
				nvidia,function = "displaya";
			};
			owc {
				nvidia,pins = "owc", "spdi", "spdo", "uac";
				nvidia,function = "rsvd2";
			};
			pmc {
				nvidia,pins = "pmc";
				nvidia,function = "pwr_on";
			};
			rm {
				nvidia,pins = "rm";
				nvidia,function = "i2c1";
			};
			sdb {
				nvidia,pins = "sdb", "sdc", "sdd";
				nvidia,function = "pwm";
			};
			sdio1 {
				nvidia,pins = "sdio1";
				nvidia,function = "sdio1";
			};
			slxc {
				nvidia,pins = "slxc", "slxd";
				nvidia,function = "spdif";
			};
			spid {
				nvidia,pins = "spid", "spie", "spif";
				nvidia,function = "spi1";
			};
			spig {
				nvidia,pins = "spig", "spih";
				nvidia,function = "spi2_alt";
			};
			uaa {
				nvidia,pins = "uaa", "uab", "uda";
				nvidia,function = "ulpi";
			};
			uad {
				nvidia,pins = "uad";
				nvidia,function = "irda";
			};
			uca {
				nvidia,pins = "uca", "ucb";
				nvidia,function = "uartc";
			};
			conf_ata {
				nvidia,pins = "ata", "atb", "atc", "atd", "ate",
					"cdev1", "cdev2", "dap1", "dtb", "gma",
					"gmb", "gmc", "gmd", "gme", "gpu7",
					"gpv", "i2cp", "pta", "rm", "slxa",
					"slxk", "spia", "spib", "uac";
				nvidia,pull = <0>;
				nvidia,tristate = <0>;
			};
			conf_ck32 {
				nvidia,pins = "ck32", "ddrc", "pmca", "pmcb",
					"pmcc", "pmcd", "pmce", "xm2c", "xm2d";
				nvidia,pull = <0>;
			};
			conf_csus {
				nvidia,pins = "csus", "spid", "spif";
				nvidia,pull = <1>;
				nvidia,tristate = <1>;
			};
			conf_crtp {
				nvidia,pins = "crtp", "dap2", "dap3", "dap4",
					"dtc", "dte", "dtf", "gpu", "sdio1",
					"slxc", "slxd", "spdi", "spdo", "spig",
					"uda";
				nvidia,pull = <0>;
				nvidia,tristate = <1>;
			};
			conf_ddc {
				nvidia,pins = "ddc", "dta", "dtd", "kbca",
					"kbcb", "kbcc", "kbcd", "kbce", "kbcf",
					"sdc";
				nvidia,pull = <2>;
				nvidia,tristate = <0>;
			};
			conf_hdint {
				nvidia,pins = "hdint", "lcsn", "ldc", "lm1",
					"lpw1", "lsc1", "lsck", "lsda", "lsdi",
					"lvp0", "owc", "sdb";
				nvidia,tristate = <1>;
			};
			conf_irrx {
				nvidia,pins = "irrx", "irtx", "sdd", "spic",
					"spie", "spih", "uaa", "uab", "uad",
					"uca", "ucb";
				nvidia,pull = <2>;
				nvidia,tristate = <1>;
			};
			conf_lc {
				nvidia,pins = "lc", "ls";
				nvidia,pull = <2>;
			};
			conf_ld0 {
				nvidia,pins = "ld0", "ld1", "ld2", "ld3", "ld4",
					"ld5", "ld6", "ld7", "ld8", "ld9",
					"ld10", "ld11", "ld12", "ld13", "ld14",
					"ld15", "ld16", "ld17", "ldi", "lhp0",
					"lhp1", "lhp2", "lhs", "lm0", "lpp",
					"lpw0", "lpw2", "lsc0", "lspi", "lvp1",
					"lvs", "pmc";
				nvidia,tristate = <0>;
			};
			conf_ld17_0 {
				nvidia,pins = "ld17_0", "ld19_18", "ld21_20",
					"ld23_22";
				nvidia,pull = <1>;
			};
		};
	};

	i2s@70002800 {
		status = "okay";
	};

	serial@70006300 {
		status = "okay";
	};

	i2c@7000c000 {
		status = "okay";
		clock-frequency = <400000>;

		wm8903: wm8903@1a {
			compatible = "wlf,wm8903";
			reg = <0x1a>;
			interrupt-parent = <&gpio>;
			interrupts = <TEGRA_GPIO(X, 3) IRQ_TYPE_LEVEL_HIGH>;

			gpio-controller;
			#gpio-cells = <2>;

			micdet-cfg = <0>;
			micdet-delay = <100>;
			gpio-cfg = <0xffffffff 0xffffffff 0 0xffffffff 0xffffffff>;
		};
	};

	hdmi_ddc: i2c@7000c400 {
		status = "okay";
		clock-frequency = <100000>;
	};

	i2c@7000c500 {
		status = "okay";
		clock-frequency = <400000>;
	};

	i2c@7000d000 {
		status = "okay";
		clock-frequency = <400000>;

		pmic: tps6586x@34 {
			compatible = "ti,tps6586x";
			reg = <0x34>;
			interrupts = <GIC_SPI 86 IRQ_TYPE_LEVEL_HIGH>;

			ti,system-power-controller;

			#gpio-cells = <2>;
			gpio-controller;

			sys-supply = <&vdd_5v0_reg>;
			vin-sm0-supply = <&sys_reg>;
			vin-sm1-supply = <&sys_reg>;
			vin-sm2-supply = <&sys_reg>;
			vinldo01-supply = <&sm2_reg>;
			vinldo23-supply = <&sm2_reg>;
			vinldo4-supply = <&sm2_reg>;
			vinldo678-supply = <&sm2_reg>;
			vinldo9-supply = <&sm2_reg>;

			regulators {
				sys_reg: sys {
					regulator-name = "vdd_sys";
					regulator-always-on;
				};

				sm0 {
					regulator-name = "vdd_sm0,vdd_core";
					regulator-min-microvolt = <1200000>;
					regulator-max-microvolt = <1200000>;
					regulator-always-on;
				};

				sm1 {
					regulator-name = "vdd_sm1,vdd_cpu";
					regulator-min-microvolt = <1000000>;
					regulator-max-microvolt = <1000000>;
					regulator-always-on;
				};

				sm2_reg: sm2 {
					regulator-name = "vdd_sm2,vin_ldo*";
					regulator-min-microvolt = <3700000>;
					regulator-max-microvolt = <3700000>;
					regulator-always-on;
				};

				ldo0 {
					regulator-name = "vdd_ldo0,vddio_pex_clk";
					regulator-min-microvolt = <3300000>;
					regulator-max-microvolt = <3300000>;
				};

				ldo1 {
					regulator-name = "vdd_ldo1,avdd_pll*";
					regulator-min-microvolt = <1100000>;
					regulator-max-microvolt = <1100000>;
					regulator-always-on;
				};

				ldo2 {
					regulator-name = "vdd_ldo2,vdd_rtc";
					regulator-min-microvolt = <1200000>;
					regulator-max-microvolt = <1200000>;
				};

				ldo3 {
					regulator-name = "vdd_ldo3,avdd_usb*";
					regulator-min-microvolt = <3300000>;
					regulator-max-microvolt = <3300000>;
					regulator-always-on;
				};

				ldo4 {
					regulator-name = "vdd_ldo4,avdd_osc,vddio_sys";
					regulator-min-microvolt = <1800000>;
					regulator-max-microvolt = <1800000>;
					regulator-always-on;
				};

				ldo5 {
					regulator-name = "vdd_ldo5,vcore_mmc";
					regulator-min-microvolt = <2850000>;
					regulator-max-microvolt = <2850000>;
					regulator-always-on;
				};

				ldo6 {
					regulator-name = "vdd_ldo6,avdd_vdac";
					regulator-min-microvolt = <1800000>;
					regulator-max-microvolt = <1800000>;
				};

				hdmi_vdd_reg: ldo7 {
					regulator-name = "vdd_ldo7,avdd_hdmi";
					regulator-min-microvolt = <3300000>;
					regulator-max-microvolt = <3300000>;
				};

				hdmi_pll_reg: ldo8 {
					regulator-name = "vdd_ldo8,avdd_hdmi_pll";
					regulator-min-microvolt = <1800000>;
					regulator-max-microvolt = <1800000>;
				};

				ldo9 {
					regulator-name = "vdd_ldo9,avdd_2v85,vdd_ddr_rx";
					regulator-min-microvolt = <2850000>;
					regulator-max-microvolt = <2850000>;
					regulator-always-on;
				};

				ldo_rtc {
					regulator-name = "vdd_rtc_out,vdd_cell";
					regulator-min-microvolt = <3300000>;
					regulator-max-microvolt = <3300000>;
					regulator-always-on;
				};
			};
		};

		temperature-sensor@4c {
			compatible = "adi,adt7461";
			reg = <0x4c>;
		};
	};

	pmc {
		nvidia,invert-interrupt;
		nvidia,suspend-mode = <2>;
		nvidia,cpu-pwr-good-time = <5000>;
		nvidia,cpu-pwr-off-time = <5000>;
		nvidia,core-pwr-good-time = <3845 3845>;
		nvidia,core-pwr-off-time = <3875>;
		nvidia,sys-clock-req-active-high;
	};

	usb@c5000000 {
		status = "okay";
	};

	usb-phy@c5000000 {
		status = "okay";
	};

	usb@c5004000 {
		status = "okay";
		nvidia,phy-reset-gpio = <&gpio TEGRA_GPIO(V, 1)
			GPIO_ACTIVE_LOW>;
	};

	usb-phy@c5004000 {
		status = "okay";
		nvidia,phy-reset-gpio = <&gpio TEGRA_GPIO(V, 1)
			GPIO_ACTIVE_LOW>;
	};

	usb@c5008000 {
		status = "okay";
	};

<<<<<<< HEAD
	usb-phy@c5004400 {
		nvidia,phy-reset-gpio = <&gpio 169 0>; /* gpio PV1 */
=======
	usb-phy@c5008000 {
		status = "okay";
>>>>>>> d0e0ac97
	};

	sdhci@c8000200 {
		status = "okay";
<<<<<<< HEAD
		cd-gpios = <&gpio 69 1>; /* gpio PI5 */
		wp-gpios = <&gpio 57 0>; /* gpio PH1 */
		power-gpios = <&gpio 155 0>; /* gpio PT3 */
=======
		cd-gpios = <&gpio TEGRA_GPIO(I, 5) GPIO_ACTIVE_LOW>;
		wp-gpios = <&gpio TEGRA_GPIO(H, 1) GPIO_ACTIVE_HIGH>;
		power-gpios = <&gpio TEGRA_GPIO(T, 3) GPIO_ACTIVE_HIGH>;
>>>>>>> d0e0ac97
		bus-width = <4>;
	};

	sdhci@c8000600 {
		status = "okay";
<<<<<<< HEAD
		cd-gpios = <&gpio 58 1>; /* gpio PH2 */
		wp-gpios = <&gpio 59 0>; /* gpio PH3 */
		power-gpios = <&gpio 70 0>; /* gpio PI6 */
=======
		cd-gpios = <&gpio TEGRA_GPIO(H, 2) GPIO_ACTIVE_LOW>;
		wp-gpios = <&gpio TEGRA_GPIO(H, 3) GPIO_ACTIVE_HIGH>;
		power-gpios = <&gpio TEGRA_GPIO(I, 6) GPIO_ACTIVE_HIGH>;
>>>>>>> d0e0ac97
		bus-width = <8>;
	};

	clocks {
		compatible = "simple-bus";
		#address-cells = <1>;
		#size-cells = <0>;

		clk32k_in: clock {
			compatible = "fixed-clock";
			reg=<0>;
			#clock-cells = <0>;
			clock-frequency = <32768>;
		};
	};

	gpio-keys {
		compatible = "gpio-keys";

		power {
			label = "Power";
<<<<<<< HEAD
			gpios = <&gpio 170 1>; /* gpio PV2, active low */
=======
			gpios = <&gpio TEGRA_GPIO(V, 2) GPIO_ACTIVE_LOW>;
>>>>>>> d0e0ac97
			linux,code = <116>; /* KEY_POWER */
			gpio-key,wakeup;
		};
	};

	kbc {
		status = "okay";
		nvidia,debounce-delay-ms = <2>;
		nvidia,repeat-delay-ms = <160>;
		nvidia,kbc-row-pins = <0 1 2 3 4 5 6 7 8 9 10 11 12 13 14 15>;
		nvidia,kbc-col-pins = <16 17 18 19 20 21 22 23>;
		linux,keymap = <0x00020011	/* KEY_W */
				0x0003001F	/* KEY_S */
				0x0004001E	/* KEY_A */
				0x0005002C	/* KEY_Z */
				0x000701D0	/* KEY_FN */
				0x0107008B	/* KEY_MENU */
				0x02060038	/* KEY_LEFTALT */
				0x02070064	/* KEY_RIGHTALT */
				0x03000006	/* KEY_5 */
				0x03010005	/* KEY_4 */
				0x03020013	/* KEY_R */
				0x03030012	/* KEY_E */
				0x03040021	/* KEY_F */
				0x03050020	/* KEY_D */
				0x0306002D	/* KEY_X */
				0x04000008	/* KEY_7 */
				0x04010007	/* KEY_6 */
				0x04020014	/* KEY_T */
				0x04030023	/* KEY_H */
				0x04040022	/* KEY_G */
				0x0405002F	/* KEY_V */
				0x0406002E	/* KEY_C */
				0x04070039	/* KEY_SPACE */
				0x0500000A	/* KEY_9 */
				0x05010009	/* KEY_8 */
				0x05020016	/* KEY_U */
				0x05030015	/* KEY_Y */
				0x05040024	/* KEY_J */
				0x05050031	/* KEY_N */
				0x05060030	/* KEY_B */
				0x0507002B	/* KEY_BACKSLASH */
				0x0600000C	/* KEY_MINUS */
				0x0601000B	/* KEY_0 */
				0x06020018	/* KEY_O */
				0x06030017	/* KEY_I */
				0x06040026	/* KEY_L */
				0x06050025	/* KEY_K */
				0x06060033	/* KEY_COMMA */
				0x06070032	/* KEY_M */
				0x0701000D	/* KEY_EQUAL */
				0x0702001B	/* KEY_RIGHTBRACE */
				0x0703001C	/* KEY_ENTER */
				0x0707008B	/* KEY_MENU */
				0x0804002A	/* KEY_LEFTSHIFT */
				0x08050036	/* KEY_RIGHTSHIFT */
				0x0905001D	/* KEY_LEFTCTRL */
				0x09070061	/* KEY_RIGHTCTRL */
				0x0B00001A	/* KEY_LEFTBRACE */
				0x0B010019	/* KEY_P */
				0x0B020028	/* KEY_APOSTROPHE */
				0x0B030027	/* KEY_SEMICOLON */
				0x0B040035	/* KEY_SLASH */
				0x0B050034	/* KEY_DOT */
				0x0C000044	/* KEY_F10 */
				0x0C010043	/* KEY_F9 */
				0x0C02000E	/* KEY_BACKSPACE */
				0x0C030004	/* KEY_3 */
				0x0C040003	/* KEY_2 */
				0x0C050067	/* KEY_UP */
				0x0C0600D2	/* KEY_PRINT */
				0x0C070077	/* KEY_PAUSE */
				0x0D00006E	/* KEY_INSERT */
				0x0D01006F	/* KEY_DELETE */
				0x0D030068	/* KEY_PAGEUP */
				0x0D04006D	/* KEY_PAGEDOWN */
				0x0D05006A	/* KEY_RIGHT */
				0x0D06006C	/* KEY_DOWN */
				0x0D070069	/* KEY_LEFT */
				0x0E000057	/* KEY_F11 */
				0x0E010058	/* KEY_F12 */
				0x0E020042	/* KEY_F8 */
				0x0E030010	/* KEY_Q */
				0x0E04003E	/* KEY_F4 */
				0x0E05003D	/* KEY_F3 */
				0x0E060002	/* KEY_1 */
				0x0E070041	/* KEY_F7 */
				0x0F000001	/* KEY_ESC */
				0x0F010029	/* KEY_GRAVE */
				0x0F02003F	/* KEY_F5 */
				0x0F03000F	/* KEY_TAB */
				0x0F04003B	/* KEY_F1 */
				0x0F05003C	/* KEY_F2 */
				0x0F06003A	/* KEY_CAPSLOCK */
				0x0F070040	/* KEY_F6 */
				0x14000047	/* KEY_KP7 */
				0x15000049	/* KEY_KP9 */
				0x15010048	/* KEY_KP8 */
				0x1502004B	/* KEY_KP4 */
				0x1504004F	/* KEY_KP1 */
				0x1601004E	/* KEY_KPSLASH */
				0x1602004D	/* KEY_KP6 */
				0x1603004C	/* KEY_KP5 */
				0x16040051	/* KEY_KP3 */
				0x16050050	/* KEY_KP2 */
				0x16070052	/* KEY_KP0 */
				0x1B010037	/* KEY_KPASTERISK */
				0x1B03004A	/* KEY_KPMINUS */
				0x1B04004E	/* KEY_KPPLUS */
				0x1B050053	/* KEY_KPDOT */
				0x1C050073	/* KEY_VOLUMEUP */
				0x1D030066	/* KEY_HOME */
				0x1D04006B	/* KEY_END */
				0x1D0500E1	/* KEY_BRIGHTNESSUP */
				0x1D060072	/* KEY_VOLUMEDOWN */
				0x1D0700E0	/* KEY_BRIGHTNESSDOWN */
				0x1E000045	/* KEY_NUMLOCK */
				0x1E010046	/* KEY_SCROLLLOCK */
				0x1E020071	/* KEY_MUTE */
				0x1F0400D6>;	/* KEY_QUESTION */
	};

	regulators {
		compatible = "simple-bus";
		#address-cells = <1>;
		#size-cells = <0>;

		vdd_5v0_reg: regulator@0 {
			compatible = "regulator-fixed";
			reg = <0>;
			regulator-name = "vdd_5v0";
			regulator-min-microvolt = <5000000>;
			regulator-max-microvolt = <5000000>;
			regulator-always-on;
		};

		regulator@1 {
			compatible = "regulator-fixed";
			reg = <1>;
			regulator-name = "vdd_1v5";
			regulator-min-microvolt = <1500000>;
			regulator-max-microvolt = <1500000>;
			gpio = <&pmic 0 GPIO_ACTIVE_HIGH>;
		};

		regulator@2 {
			compatible = "regulator-fixed";
			reg = <2>;
			regulator-name = "vdd_1v2";
			regulator-min-microvolt = <1200000>;
			regulator-max-microvolt = <1200000>;
			gpio = <&pmic 1 GPIO_ACTIVE_HIGH>;
			enable-active-high;
		};

		regulator@3 {
			compatible = "regulator-fixed";
			reg = <3>;
			regulator-name = "vdd_1v05";
			regulator-min-microvolt = <1050000>;
			regulator-max-microvolt = <1050000>;
			gpio = <&pmic 2 GPIO_ACTIVE_HIGH>;
			enable-active-high;
			/* Hack until board-harmony-pcie.c is removed */
			status = "disabled";
		};

		regulator@4 {
			compatible = "regulator-fixed";
			reg = <4>;
			regulator-name = "vdd_pnl";
			regulator-min-microvolt = <2800000>;
			regulator-max-microvolt = <2800000>;
			gpio = <&gpio TEGRA_GPIO(C, 6) GPIO_ACTIVE_HIGH>;
			enable-active-high;
		};

		regulator@5 {
			compatible = "regulator-fixed";
			reg = <5>;
			regulator-name = "vdd_bl";
			regulator-min-microvolt = <2800000>;
			regulator-max-microvolt = <2800000>;
			gpio = <&gpio TEGRA_GPIO(W, 0) GPIO_ACTIVE_HIGH>;
			enable-active-high;
		};
	};

	sound {
		compatible = "nvidia,tegra-audio-wm8903-harmony",
			     "nvidia,tegra-audio-wm8903";
		nvidia,model = "NVIDIA Tegra Harmony";

		nvidia,audio-routing =
			"Headphone Jack", "HPOUTR",
			"Headphone Jack", "HPOUTL",
			"Int Spk", "ROP",
			"Int Spk", "RON",
			"Int Spk", "LOP",
			"Int Spk", "LON",
			"Mic Jack", "MICBIAS",
			"IN1L", "Mic Jack";

		nvidia,i2s-controller = <&tegra_i2s1>;
		nvidia,audio-codec = <&wm8903>;

<<<<<<< HEAD
		nvidia,spkr-en-gpios = <&wm8903 2 0>;
		nvidia,hp-det-gpios = <&gpio 178 0>; /* gpio PW2 */
		nvidia,int-mic-en-gpios = <&gpio 184 0>; /*gpio PX0 */
		nvidia,ext-mic-en-gpios = <&gpio 185 0>; /* gpio PX1 */

		clocks = <&tegra_car 112>, <&tegra_car 113>, <&tegra_car 94>;
=======
		nvidia,spkr-en-gpios = <&wm8903 2 GPIO_ACTIVE_HIGH>;
		nvidia,hp-det-gpios = <&gpio TEGRA_GPIO(W, 2)
			GPIO_ACTIVE_HIGH>;
		nvidia,int-mic-en-gpios = <&gpio TEGRA_GPIO(X, 0)
			GPIO_ACTIVE_HIGH>;
		nvidia,ext-mic-en-gpios = <&gpio TEGRA_GPIO(X, 1)
			GPIO_ACTIVE_HIGH>;

		clocks = <&tegra_car TEGRA20_CLK_PLL_A>,
			 <&tegra_car TEGRA20_CLK_PLL_A_OUT0>,
			 <&tegra_car TEGRA20_CLK_CDEV1>;
>>>>>>> d0e0ac97
		clock-names = "pll_a", "pll_a_out0", "mclk";
	};
};<|MERGE_RESOLUTION|>--- conflicted
+++ resolved
@@ -449,40 +449,23 @@
 		status = "okay";
 	};
 
-<<<<<<< HEAD
-	usb-phy@c5004400 {
-		nvidia,phy-reset-gpio = <&gpio 169 0>; /* gpio PV1 */
-=======
 	usb-phy@c5008000 {
 		status = "okay";
->>>>>>> d0e0ac97
 	};
 
 	sdhci@c8000200 {
 		status = "okay";
-<<<<<<< HEAD
-		cd-gpios = <&gpio 69 1>; /* gpio PI5 */
-		wp-gpios = <&gpio 57 0>; /* gpio PH1 */
-		power-gpios = <&gpio 155 0>; /* gpio PT3 */
-=======
 		cd-gpios = <&gpio TEGRA_GPIO(I, 5) GPIO_ACTIVE_LOW>;
 		wp-gpios = <&gpio TEGRA_GPIO(H, 1) GPIO_ACTIVE_HIGH>;
 		power-gpios = <&gpio TEGRA_GPIO(T, 3) GPIO_ACTIVE_HIGH>;
->>>>>>> d0e0ac97
 		bus-width = <4>;
 	};
 
 	sdhci@c8000600 {
 		status = "okay";
-<<<<<<< HEAD
-		cd-gpios = <&gpio 58 1>; /* gpio PH2 */
-		wp-gpios = <&gpio 59 0>; /* gpio PH3 */
-		power-gpios = <&gpio 70 0>; /* gpio PI6 */
-=======
 		cd-gpios = <&gpio TEGRA_GPIO(H, 2) GPIO_ACTIVE_LOW>;
 		wp-gpios = <&gpio TEGRA_GPIO(H, 3) GPIO_ACTIVE_HIGH>;
 		power-gpios = <&gpio TEGRA_GPIO(I, 6) GPIO_ACTIVE_HIGH>;
->>>>>>> d0e0ac97
 		bus-width = <8>;
 	};
 
@@ -504,11 +487,7 @@
 
 		power {
 			label = "Power";
-<<<<<<< HEAD
-			gpios = <&gpio 170 1>; /* gpio PV2, active low */
-=======
 			gpios = <&gpio TEGRA_GPIO(V, 2) GPIO_ACTIVE_LOW>;
->>>>>>> d0e0ac97
 			linux,code = <116>; /* KEY_POWER */
 			gpio-key,wakeup;
 		};
@@ -715,14 +694,6 @@
 		nvidia,i2s-controller = <&tegra_i2s1>;
 		nvidia,audio-codec = <&wm8903>;
 
-<<<<<<< HEAD
-		nvidia,spkr-en-gpios = <&wm8903 2 0>;
-		nvidia,hp-det-gpios = <&gpio 178 0>; /* gpio PW2 */
-		nvidia,int-mic-en-gpios = <&gpio 184 0>; /*gpio PX0 */
-		nvidia,ext-mic-en-gpios = <&gpio 185 0>; /* gpio PX1 */
-
-		clocks = <&tegra_car 112>, <&tegra_car 113>, <&tegra_car 94>;
-=======
 		nvidia,spkr-en-gpios = <&wm8903 2 GPIO_ACTIVE_HIGH>;
 		nvidia,hp-det-gpios = <&gpio TEGRA_GPIO(W, 2)
 			GPIO_ACTIVE_HIGH>;
@@ -734,7 +705,6 @@
 		clocks = <&tegra_car TEGRA20_CLK_PLL_A>,
 			 <&tegra_car TEGRA20_CLK_PLL_A_OUT0>,
 			 <&tegra_car TEGRA20_CLK_CDEV1>;
->>>>>>> d0e0ac97
 		clock-names = "pll_a", "pll_a_out0", "mclk";
 	};
 };