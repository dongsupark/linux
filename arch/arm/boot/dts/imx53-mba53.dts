/*
 * Copyright 2012 Sascha Hauer <s.hauer@pengutronix.de>, Pengutronix
 * Copyright 2012 Steffen Trumtrar <s.trumtrar@pengutronix.de>, Pengutronix
 *
 * The code contained herein is licensed under the GNU General Public
 * License. You may obtain a copy of the GNU General Public License
 * Version 2 or later at the following locations:
 *
 * http://www.opensource.org/licenses/gpl-license.html
 * http://www.gnu.org/copyleft/gpl.html
 */

/dts-v1/;
#include "imx53-tqma53.dtsi"

/ {
	model = "TQ MBa53 starter kit";
	compatible = "tq,mba53", "tq,tqma53", "fsl,imx53";

	backlight {
		compatible = "pwm-backlight";
		pwms = <&pwm2 0 50000>;
		brightness-levels = <0 24 28 32 36 40 44 48 52 56 60 64 68 72 76 80 84 88 92 96 100>;
		default-brightness-level = <10>;
		enable-gpios = <&gpio7 7 0>;
		power-supply = <&reg_backlight>;
	};

	disp1: display@disp1 {
		compatible = "fsl,imx-parallel-display";
		pinctrl-names = "default";
		pinctrl-0 = <&pinctrl_disp1_1>;
		crtcs = <&ipu 1>;
		interface-pix-fmt = "rgb24";
		status = "disabled";
	};

<<<<<<< HEAD
	regulators {
		compatible = "simple-bus";
		#address-cells = <1>;
		#size-cells = <0>;

		reg_backlight: regulator@0 {
			compatible = "regulator-fixed";
			reg = <0>;
			regulator-name = "lcd-supply";
			gpio = <&gpio2 5 0>;
			startup-delay-us = <5000>;
		};

		reg_3p2v: regulator@1 {
			compatible = "regulator-fixed";
			reg = <1>;
			regulator-name = "3P2V";
			regulator-min-microvolt = <3200000>;
			regulator-max-microvolt = <3200000>;
			regulator-always-on;
		};
=======
	imx-drm {
		compatible = "fsl,imx-drm";
		crtcs = <&ipu 1>;
		connectors = <&disp1>, <&tve>;
	};

	reg_3p2v: 3p2v {
		compatible = "regulator-fixed";
		regulator-name = "3P2V";
		regulator-min-microvolt = <3200000>;
		regulator-max-microvolt = <3200000>;
		regulator-always-on;
>>>>>>> 002de0ba
	};

	sound {
		compatible = "tq,imx53-mba53-sgtl5000",
			     "fsl,imx-audio-sgtl5000";
		model = "imx53-mba53-sgtl5000";
		ssi-controller = <&ssi2>;
		audio-codec = <&codec>;
		audio-routing =
			"MIC_IN", "Mic Jack",
			"Mic Jack", "Mic Bias",
			"Headphone Jack", "HP_OUT";
		mux-int-port = <2>;
		mux-ext-port = <5>;
	};
};

&ldb {
	pinctrl-names = "default";
	pinctrl-0 = <&pinctrl_lvds1_1>;
	status = "disabled";
};

&iomuxc {
	lvds1 {
		pinctrl_lvds1_1: lvds1-grp1 {
			fsl,pins = <
				MX53_PAD_LVDS0_TX3_P__LDB_LVDS0_TX3 0x80000000
				MX53_PAD_LVDS0_CLK_P__LDB_LVDS0_CLK 0x80000000
				MX53_PAD_LVDS0_TX2_P__LDB_LVDS0_TX2 0x80000000
				MX53_PAD_LVDS0_TX1_P__LDB_LVDS0_TX1 0x80000000
				MX53_PAD_LVDS0_TX0_P__LDB_LVDS0_TX0 0x80000000
			>;
		};

		pinctrl_lvds1_2: lvds1-grp2 {
			fsl,pins = <
				MX53_PAD_LVDS1_TX3_P__LDB_LVDS1_TX3 0x80000000
				MX53_PAD_LVDS1_TX2_P__LDB_LVDS1_TX2 0x80000000
				MX53_PAD_LVDS1_CLK_P__LDB_LVDS1_CLK 0x80000000
				MX53_PAD_LVDS1_TX1_P__LDB_LVDS1_TX1 0x80000000
				MX53_PAD_LVDS1_TX0_P__LDB_LVDS1_TX0 0x80000000
			>;
		};
	};

	disp1 {
		pinctrl_disp1_1: disp1-grp1 {
			fsl,pins = <
				MX53_PAD_EIM_A16__IPU_DI1_DISP_CLK 0x80000000 /* DISP1_CLK */
				MX53_PAD_EIM_DA10__IPU_DI1_PIN15   0x80000000 /* DISP1_DRDY */
				MX53_PAD_EIM_D23__IPU_DI1_PIN2     0x80000000 /* DISP1_HSYNC */
				MX53_PAD_EIM_EB3__IPU_DI1_PIN3     0x80000000 /* DISP1_VSYNC */
				MX53_PAD_EIM_D26__IPU_DISP1_DAT_22 0x80000000
				MX53_PAD_EIM_D27__IPU_DISP1_DAT_23 0x80000000
				MX53_PAD_EIM_D30__IPU_DISP1_DAT_21 0x80000000
				MX53_PAD_EIM_D31__IPU_DISP1_DAT_20 0x80000000
				MX53_PAD_EIM_A24__IPU_DISP1_DAT_19 0x80000000
				MX53_PAD_EIM_A23__IPU_DISP1_DAT_18 0x80000000
				MX53_PAD_EIM_A22__IPU_DISP1_DAT_17 0x80000000
				MX53_PAD_EIM_A21__IPU_DISP1_DAT_16 0x80000000
				MX53_PAD_EIM_A20__IPU_DISP1_DAT_15 0x80000000
				MX53_PAD_EIM_A19__IPU_DISP1_DAT_14 0x80000000
				MX53_PAD_EIM_A18__IPU_DISP1_DAT_13 0x80000000
				MX53_PAD_EIM_A17__IPU_DISP1_DAT_12 0x80000000
				MX53_PAD_EIM_EB0__IPU_DISP1_DAT_11 0x80000000
				MX53_PAD_EIM_EB1__IPU_DISP1_DAT_10 0x80000000
				MX53_PAD_EIM_DA0__IPU_DISP1_DAT_9  0x80000000
				MX53_PAD_EIM_DA1__IPU_DISP1_DAT_8  0x80000000
				MX53_PAD_EIM_DA2__IPU_DISP1_DAT_7  0x80000000
				MX53_PAD_EIM_DA3__IPU_DISP1_DAT_6  0x80000000
				MX53_PAD_EIM_DA4__IPU_DISP1_DAT_5  0x80000000
				MX53_PAD_EIM_DA5__IPU_DISP1_DAT_4  0x80000000
				MX53_PAD_EIM_DA6__IPU_DISP1_DAT_3  0x80000000
				MX53_PAD_EIM_DA7__IPU_DISP1_DAT_2  0x80000000
				MX53_PAD_EIM_DA8__IPU_DISP1_DAT_1  0x80000000
				MX53_PAD_EIM_DA9__IPU_DISP1_DAT_0  0x80000000
			>;
		};
	};

	tve {
		pinctrl_vga_sync_1: vgasync-grp1 {
			fsl,pins = <
				/* VGA_VSYNC, HSYNC with max drive strength */
				MX53_PAD_EIM_CS1__IPU_DI1_PIN6	   0xe6
				MX53_PAD_EIM_DA15__IPU_DI1_PIN4	   0xe6
			>;
		};
	};
};

&cspi {
	status = "okay";
};

&audmux {
	status = "okay";
	pinctrl-names = "default";
	pinctrl-0 = <&pinctrl_audmux>;
};

&i2c2 {
	codec: sgtl5000@a {
		compatible = "fsl,sgtl5000";
		reg = <0x0a>;
		clocks = <&clks IMX5_CLK_SSI_EXT1_GATE>;
		VDDA-supply = <&reg_3p2v>;
		VDDIO-supply = <&reg_3p2v>;
	};

	expander: pca9554@20 {
		compatible = "pca9554";
		reg = <0x20>;
		interrupts = <109>;
		#gpio-cells = <2>;
		gpio-controller;
	};

	sensor2: lm75@49 {
		compatible = "lm75";
		reg = <0x49>;
	};
};

&fec {
	phy-reset-gpios = <&gpio7 6 0>;
	status = "okay";
};

&esdhc2 {
	status = "okay";
};

&uart3 {
	status = "okay";
};

&ecspi1 {
	status = "okay";
};

&usbotg {
	dr_mode = "host";
	status = "okay";
};

&usbh1 {
	status = "okay";
};

&uart1 {
	status = "okay";
};

&ssi2 {
	fsl,mode = "i2s-slave";
	status = "okay";
};

&uart2 {
	status = "okay";
};

&can1 {
	status = "okay";
};

&can2 {
	status = "okay";
};

&i2c3 {
	status = "okay";
};

&tve {
	pinctrl-names = "default";
	pinctrl-0 = <&pinctrl_vga_sync_1>;
	ddc = <&i2c3>;
	fsl,tve-mode = "vga";
	fsl,hsync-pin = <4>;
	fsl,vsync-pin = <6>;
	status = "okay";
};<|MERGE_RESOLUTION|>--- conflicted
+++ resolved
@@ -35,7 +35,12 @@
 		status = "disabled";
 	};
 
-<<<<<<< HEAD
+	imx-drm {
+		compatible = "fsl,imx-drm";
+		crtcs = <&ipu 1>;
+		connectors = <&disp1>, <&tve>;
+	};
+
 	regulators {
 		compatible = "simple-bus";
 		#address-cells = <1>;
@@ -57,20 +62,6 @@
 			regulator-max-microvolt = <3200000>;
 			regulator-always-on;
 		};
-=======
-	imx-drm {
-		compatible = "fsl,imx-drm";
-		crtcs = <&ipu 1>;
-		connectors = <&disp1>, <&tve>;
-	};
-
-	reg_3p2v: 3p2v {
-		compatible = "regulator-fixed";
-		regulator-name = "3P2V";
-		regulator-min-microvolt = <3200000>;
-		regulator-max-microvolt = <3200000>;
-		regulator-always-on;
->>>>>>> 002de0ba
 	};
 
 	sound {
