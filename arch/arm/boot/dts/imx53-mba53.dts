/*
 * Copyright 2012 Sascha Hauer <s.hauer@pengutronix.de>, Pengutronix
 * Copyright 2012 Steffen Trumtrar <s.trumtrar@pengutronix.de>, Pengutronix
 *
 * The code contained herein is licensed under the GNU General Public
 * License. You may obtain a copy of the GNU General Public License
 * Version 2 or later at the following locations:
 *
 * http://www.opensource.org/licenses/gpl-license.html
 * http://www.gnu.org/copyleft/gpl.html
 */

/dts-v1/;
#include "imx53-tqma53.dtsi"

/ {
	model = "TQ MBa53 starter kit";
	compatible = "tq,mba53", "tq,tqma53", "fsl,imx53";

	backlight {
		compatible = "pwm-backlight";
		pwms = <&pwm2 0 50000>;
		brightness-levels = <0 24 28 32 36 40 44 48 52 56 60 64 68 72 76 80 84 88 92 96 100>;
		default-brightness-level = <10>;
		enable-gpios = <&gpio7 7 0>;
		power-supply = <&reg_backlight>;
	};

	disp1: display@disp1 {
		compatible = "fsl,imx-parallel-display";
		pinctrl-names = "default";
		pinctrl-0 = <&pinctrl_disp1_1>;
		crtcs = <&ipu 1>;
		interface-pix-fmt = "rgb24";
		status = "disabled";
	};

	regulators {
		compatible = "simple-bus";
		#address-cells = <1>;
		#size-cells = <0>;

		reg_backlight: regulator@0 {
			compatible = "regulator-fixed";
			reg = <0>;
			regulator-name = "lcd-supply";
			gpio = <&gpio2 5 0>;
			startup-delay-us = <5000>;
<<<<<<< HEAD
			enable-active-low;
=======
>>>>>>> 8cfdab14
		};

		reg_3p2v: regulator@1 {
			compatible = "regulator-fixed";
			reg = <1>;
			regulator-name = "3P2V";
			regulator-min-microvolt = <3200000>;
			regulator-max-microvolt = <3200000>;
			regulator-always-on;
		};
	};

	sound {
		compatible = "tq,imx53-mba53-sgtl5000",
			     "fsl,imx-audio-sgtl5000";
		model = "imx53-mba53-sgtl5000";
		ssi-controller = <&ssi2>;
		audio-codec = <&codec>;
		audio-routing =
			"MIC_IN", "Mic Jack",
			"Mic Jack", "Mic Bias",
			"Headphone Jack", "HP_OUT";
		mux-int-port = <2>;
		mux-ext-port = <5>;
	};
};

&ldb {
	pinctrl-names = "default";
	pinctrl-0 = <&pinctrl_lvds1_1>;
	status = "disabled";
};

&iomuxc {
	lvds1 {
		pinctrl_lvds1_1: lvds1-grp1 {
			fsl,pins = <
				MX53_PAD_LVDS0_TX3_P__LDB_LVDS0_TX3 0x80000000
				MX53_PAD_LVDS0_CLK_P__LDB_LVDS0_CLK 0x80000000
				MX53_PAD_LVDS0_TX2_P__LDB_LVDS0_TX2 0x80000000
				MX53_PAD_LVDS0_TX1_P__LDB_LVDS0_TX1 0x80000000
				MX53_PAD_LVDS0_TX0_P__LDB_LVDS0_TX0 0x80000000
			>;
		};

		pinctrl_lvds1_2: lvds1-grp2 {
			fsl,pins = <
				MX53_PAD_LVDS1_TX3_P__LDB_LVDS1_TX3 0x80000000
				MX53_PAD_LVDS1_TX2_P__LDB_LVDS1_TX2 0x80000000
				MX53_PAD_LVDS1_CLK_P__LDB_LVDS1_CLK 0x80000000
				MX53_PAD_LVDS1_TX1_P__LDB_LVDS1_TX1 0x80000000
				MX53_PAD_LVDS1_TX0_P__LDB_LVDS1_TX0 0x80000000
			>;
		};
	};

	disp1 {
		pinctrl_disp1_1: disp1-grp1 {
			fsl,pins = <
				MX53_PAD_EIM_A16__IPU_DI1_DISP_CLK 0x80000000 /* DISP1_CLK */
				MX53_PAD_EIM_DA10__IPU_DI1_PIN15   0x80000000 /* DISP1_DRDY */
				MX53_PAD_EIM_D23__IPU_DI1_PIN2     0x80000000 /* DISP1_HSYNC */
				MX53_PAD_EIM_EB3__IPU_DI1_PIN3     0x80000000 /* DISP1_VSYNC */
				MX53_PAD_EIM_D26__IPU_DISP1_DAT_22 0x80000000
				MX53_PAD_EIM_D27__IPU_DISP1_DAT_23 0x80000000
				MX53_PAD_EIM_D30__IPU_DISP1_DAT_21 0x80000000
				MX53_PAD_EIM_D31__IPU_DISP1_DAT_20 0x80000000
				MX53_PAD_EIM_A24__IPU_DISP1_DAT_19 0x80000000
				MX53_PAD_EIM_A23__IPU_DISP1_DAT_18 0x80000000
				MX53_PAD_EIM_A22__IPU_DISP1_DAT_17 0x80000000
				MX53_PAD_EIM_A21__IPU_DISP1_DAT_16 0x80000000
				MX53_PAD_EIM_A20__IPU_DISP1_DAT_15 0x80000000
				MX53_PAD_EIM_A19__IPU_DISP1_DAT_14 0x80000000
				MX53_PAD_EIM_A18__IPU_DISP1_DAT_13 0x80000000
				MX53_PAD_EIM_A17__IPU_DISP1_DAT_12 0x80000000
				MX53_PAD_EIM_EB0__IPU_DISP1_DAT_11 0x80000000
				MX53_PAD_EIM_EB1__IPU_DISP1_DAT_10 0x80000000
				MX53_PAD_EIM_DA0__IPU_DISP1_DAT_9  0x80000000
				MX53_PAD_EIM_DA1__IPU_DISP1_DAT_8  0x80000000
				MX53_PAD_EIM_DA2__IPU_DISP1_DAT_7  0x80000000
				MX53_PAD_EIM_DA3__IPU_DISP1_DAT_6  0x80000000
				MX53_PAD_EIM_DA4__IPU_DISP1_DAT_5  0x80000000
				MX53_PAD_EIM_DA5__IPU_DISP1_DAT_4  0x80000000
				MX53_PAD_EIM_DA6__IPU_DISP1_DAT_3  0x80000000
				MX53_PAD_EIM_DA7__IPU_DISP1_DAT_2  0x80000000
				MX53_PAD_EIM_DA8__IPU_DISP1_DAT_1  0x80000000
				MX53_PAD_EIM_DA9__IPU_DISP1_DAT_0  0x80000000
			>;
		};
	};

	tve {
		pinctrl_vga_sync_1: vgasync-grp1 {
			fsl,pins = <
				/* VGA_VSYNC, HSYNC with max drive strength */
				MX53_PAD_EIM_CS1__IPU_DI1_PIN6	   0xe6
				MX53_PAD_EIM_DA15__IPU_DI1_PIN4	   0xe6
			>;
		};
	};
};

&cspi {
	status = "okay";
};

&audmux {
	status = "okay";
	pinctrl-names = "default";
	pinctrl-0 = <&pinctrl_audmux>;
};

&i2c2 {
	codec: sgtl5000@a {
		compatible = "fsl,sgtl5000";
		reg = <0x0a>;
		clocks = <&clks IMX5_CLK_SSI_EXT1_GATE>;
		VDDA-supply = <&reg_3p2v>;
		VDDIO-supply = <&reg_3p2v>;
	};

	expander: pca9554@20 {
		compatible = "pca9554";
		reg = <0x20>;
		interrupts = <109>;
		#gpio-cells = <2>;
		gpio-controller;
	};

	sensor2: lm75@49 {
		compatible = "lm75";
		reg = <0x49>;
	};
};

&fec {
	phy-reset-gpios = <&gpio7 6 0>;
	status = "okay";
};

&esdhc2 {
	status = "okay";
};

&uart3 {
	status = "okay";
};

&ecspi1 {
	status = "okay";
};

&usbotg {
	dr_mode = "host";
	status = "okay";
};

&usbh1 {
	status = "okay";
};

&uart1 {
	status = "okay";
};

&ssi2 {
	fsl,mode = "i2s-slave";
	status = "okay";
};

&uart2 {
	status = "okay";
};

&can1 {
	status = "okay";
};

&can2 {
	status = "okay";
};

&i2c3 {
	status = "okay";
};

&tve {
	pinctrl-names = "default";
	pinctrl-0 = <&pinctrl_vga_sync_1>;
	ddc = <&i2c3>;
	fsl,tve-mode = "vga";
	fsl,hsync-pin = <4>;
	fsl,vsync-pin = <6>;
	status = "okay";
};<|MERGE_RESOLUTION|>--- conflicted
+++ resolved
@@ -46,10 +46,6 @@
 			regulator-name = "lcd-supply";
 			gpio = <&gpio2 5 0>;
 			startup-delay-us = <5000>;
-<<<<<<< HEAD
-			enable-active-low;
-=======
->>>>>>> 8cfdab14
 		};
 
 		reg_3p2v: regulator@1 {
