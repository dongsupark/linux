--- conflicted
+++ resolved
@@ -31,10 +31,6 @@
 		status = "okay";
 	};
 
-<<<<<<< HEAD
-	g2d@10800000 {
-		status = "okay";
-=======
 	pinctrl@11000000 {
 		keypad_rows: keypad-rows {
 			samsung,pins = "gpx2-0", "gpx2-1", "gpx2-2";
@@ -120,7 +116,6 @@
 			keypad,column = <7>;
 			linux,code = <18>;
 		};
->>>>>>> d0e0ac97
 	};
 
 	sdhci@12530000 {
