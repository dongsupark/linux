--- conflicted
+++ resolved
@@ -859,8 +859,6 @@
 			ti,hwmods = "hdq1w";
 			status = "disabled";
 		};
-<<<<<<< HEAD
-=======
 
 		dss: dss@4832a000 {
 			compatible = "ti,omap3-dss";
@@ -890,7 +888,6 @@
 				clock-names = "fck";
 			};
 		};
->>>>>>> e1f0cbfb
 	};
 };
 
