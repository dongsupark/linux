--- conflicted
+++ resolved
@@ -47,12 +47,6 @@
 			     <0 12 0>, <0 13 0>, <0 14 0>, <0 15 0>;
 	};
 
-<<<<<<< HEAD
-	pmu {
-		compatible = "arm,cortex-a9-pmu";
-		interrupt-parent = <&combiner>;
-		interrupts = <2 2>, <3 2>;
-=======
 	mct@10050000 {
 		compatible = "samsung,exynos4210-mct";
 		reg = <0x10050000 0x800>;
@@ -81,7 +75,12 @@
 		compatible = "samsung,exynos4210-clock";
 		reg = <0x10030000 0x20000>;
 		#clock-cells = <1>;
->>>>>>> 8b6076d4
+	};
+
+	pmu {
+		compatible = "arm,cortex-a9-pmu";
+		interrupt-parent = <&combiner>;
+		interrupts = <2 2>, <3 2>;
 	};
 
 	pinctrl_0: pinctrl@11400000 {
