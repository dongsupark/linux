--- conflicted
+++ resolved
@@ -70,11 +70,8 @@
 
 			timer@20300 {
 				compatible = "marvell,armada-xp-timer";
-<<<<<<< HEAD
-=======
 				clocks = <&coreclk 2>, <&refclk>;
 				clock-names = "nbclk", "fixed";
->>>>>>> e3cd46e2
 			};
 
 			coreclk: mvebu-sar@18230 {
