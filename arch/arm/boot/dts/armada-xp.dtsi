--- conflicted
+++ resolved
@@ -46,11 +46,7 @@
 				reg = <0xd0012200 0x100>;
 				reg-shift = <2>;
 				interrupts = <43>;
-<<<<<<< HEAD
-				reg-io-width = <4>;
-=======
 				reg-io-width = <1>;
->>>>>>> a937536b
 				status = "disabled";
 		};
 		serial@d0012300 {
@@ -58,11 +54,7 @@
 				reg = <0xd0012300 0x100>;
 				reg-shift = <2>;
 				interrupts = <44>;
-<<<<<<< HEAD
-				reg-io-width = <4>;
-=======
 				reg-io-width = <1>;
->>>>>>> a937536b
 				status = "disabled";
 		};
 
