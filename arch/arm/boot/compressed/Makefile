--- conflicted
+++ resolved
@@ -27,11 +27,7 @@
 ifeq ($(CONFIG_DEBUG_UNCOMPRESS),y)
 OBJS	+= debug.o
 endif
-<<<<<<< HEAD
-FONTC	= $(srctree)/drivers/video/console/font_acorn_8x8.c
-=======
 FONTC	= $(srctree)/lib/fonts/font_acorn_8x8.c
->>>>>>> d0e0ac97
 
 # string library code (-Os is enforced to keep it much smaller)
 OBJS		+= string.o
@@ -130,11 +126,7 @@
 endif
 
 ccflags-y := -fpic -mno-single-pic-base -fno-builtin -I$(obj)
-<<<<<<< HEAD
-asflags-y := -Wa,-march=all -DZIMAGE
-=======
 asflags-y := -DZIMAGE
->>>>>>> d0e0ac97
 
 # Supply kernel BSS size to the decompressor via a linker symbol.
 KBSS_SZ = $(shell $(CROSS_COMPILE)size $(obj)/../../../../vmlinux | \
