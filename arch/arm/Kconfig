config ARM
	bool
	default y
	select ARCH_BINFMT_ELF_RANDOMIZE_PIE
	select ARCH_HAS_ATOMIC64_DEC_IF_POSITIVE
	select ARCH_HAVE_CUSTOM_GPIO_H
<<<<<<< HEAD
	select ARCH_WANT_IPC_PARSE_VERSION
	select CPU_PM if (SUSPEND || CPU_IDLE)
	select DCACHE_WORD_ACCESS if (CPU_V6 || CPU_V6K || CPU_V7) && !CPU_BIG_ENDIAN
=======
	select HAVE_AOUT
	select HAVE_DMA_API_DEBUG
	select HAVE_IDE if PCI || ISA || PCMCIA
	select HAVE_DMA_ATTRS
	select HAVE_DMA_CONTIGUOUS if MMU
	select HAVE_MEMBLOCK
	select RTC_LIB
	select SYS_SUPPORTS_APM_EMULATION
>>>>>>> ab48623a
	select GENERIC_ATOMIC64 if (CPU_V6 || !CPU_32v6K || !AEABI)
	select GENERIC_CLOCKEVENTS_BROADCAST if SMP
	select GENERIC_IRQ_PROBE
	select GENERIC_IRQ_SHOW
	select GENERIC_KERNEL_THREAD
	select GENERIC_KERNEL_EXECVE
	select GENERIC_PCI_IOMAP
	select GENERIC_SMP_IDLE_THREAD
	select GENERIC_STRNCPY_FROM_USER
	select GENERIC_STRNLEN_USER
	select HARDIRQS_SW_RESEND
	select HAVE_AOUT
	select HAVE_ARCH_JUMP_LABEL if !XIP_KERNEL
	select HAVE_ARCH_KGDB
	select HAVE_ARCH_TRACEHOOK
	select HAVE_BPF_JIT
	select HAVE_C_RECORDMCOUNT
	select HAVE_DEBUG_KMEMLEAK
	select HAVE_DMA_API_DEBUG
	select HAVE_DMA_ATTRS
	select HAVE_DMA_CONTIGUOUS if MMU
	select HAVE_DYNAMIC_FTRACE if (!XIP_KERNEL)
	select HAVE_FTRACE_MCOUNT_RECORD if (!XIP_KERNEL)
	select HAVE_FUNCTION_GRAPH_TRACER if (!THUMB2_KERNEL)
	select HAVE_FUNCTION_TRACER if (!XIP_KERNEL)
	select HAVE_GENERIC_DMA_COHERENT
	select HAVE_GENERIC_HARDIRQS
	select HAVE_HW_BREAKPOINT if (PERF_EVENTS && (CPU_V6 || CPU_V6K || CPU_V7))
	select HAVE_IDE if PCI || ISA || PCMCIA
	select HAVE_IRQ_WORK
	select HAVE_KERNEL_GZIP
	select HAVE_KERNEL_LZMA
	select HAVE_KERNEL_LZO
	select HAVE_KERNEL_XZ
	select HAVE_KPROBES if !XIP_KERNEL
	select HAVE_KRETPROBES if (HAVE_KPROBES)
	select HAVE_MEMBLOCK
	select HAVE_OPROFILE if (HAVE_PERF_EVENTS)
	select HAVE_PERF_EVENTS
	select HAVE_REGS_AND_STACK_ACCESS_API
	select HAVE_SYSCALL_TRACEPOINTS
	select HAVE_UID16
	select KTIME_SCALAR
	select PERF_USE_VMALLOC
	select RTC_LIB
	select SYS_SUPPORTS_APM_EMULATION
	select HAVE_MOD_ARCH_SPECIFIC if ARM_UNWIND
	select MODULES_USE_ELF_REL
	help
	  The ARM series is a line of low-power-consumption RISC chip designs
	  licensed by ARM Ltd and targeted at embedded applications and
	  handhelds such as the Compaq IPAQ.  ARM-based PCs are no longer
	  manufactured, but legacy ARM-based PC hardware remains popular in
	  Europe.  There is an ARM Linux project with a web page at
	  <http://www.arm.linux.org.uk/>.

config ARM_HAS_SG_CHAIN
	bool

config NEED_SG_DMA_LENGTH
	bool

config ARM_DMA_USE_IOMMU
	bool
	select ARM_HAS_SG_CHAIN
	select NEED_SG_DMA_LENGTH

config HAVE_PWM
	bool

config MIGHT_HAVE_PCI
	bool

config SYS_SUPPORTS_APM_EMULATION
	bool

config GENERIC_GPIO
	bool

config HAVE_TCM
	bool
	select GENERIC_ALLOCATOR

config HAVE_PROC_CPU
	bool

config NO_IOPORT
	bool

config EISA
	bool
	---help---
	  The Extended Industry Standard Architecture (EISA) bus was
	  developed as an open alternative to the IBM MicroChannel bus.

	  The EISA bus provided some of the features of the IBM MicroChannel
	  bus while maintaining backward compatibility with cards made for
	  the older ISA bus.  The EISA bus saw limited use between 1988 and
	  1995 when it was made obsolete by the PCI bus.

	  Say Y here if you are building a kernel for an EISA-based machine.

	  Otherwise, say N.

config SBUS
	bool

config STACKTRACE_SUPPORT
	bool
	default y

config HAVE_LATENCYTOP_SUPPORT
	bool
	depends on !SMP
	default y

config LOCKDEP_SUPPORT
	bool
	default y

config TRACE_IRQFLAGS_SUPPORT
	bool
	default y

config RWSEM_GENERIC_SPINLOCK
	bool
	default y

config RWSEM_XCHGADD_ALGORITHM
	bool

config ARCH_HAS_ILOG2_U32
	bool

config ARCH_HAS_ILOG2_U64
	bool

config ARCH_HAS_CPUFREQ
	bool
	help
	  Internal node to signify that the ARCH has CPUFREQ support
	  and that the relevant menu configurations are displayed for
	  it.

config GENERIC_HWEIGHT
	bool
	default y

config GENERIC_CALIBRATE_DELAY
	bool
	default y

config ARCH_MAY_HAVE_PC_FDC
	bool

config ZONE_DMA
	bool

config NEED_DMA_MAP_STATE
       def_bool y

config ARCH_HAS_DMA_SET_COHERENT_MASK
	bool

config GENERIC_ISA_DMA
	bool

config FIQ
	bool

config NEED_RET_TO_USER
	bool

config ARCH_MTD_XIP
	bool

config VECTORS_BASE
	hex
	default 0xffff0000 if MMU || CPU_HIGH_VECTOR
	default DRAM_BASE if REMAP_VECTORS_TO_RAM
	default 0x00000000
	help
	  The base address of exception vectors.

config ARM_PATCH_PHYS_VIRT
	bool "Patch physical to virtual translations at runtime" if EMBEDDED
	default y
	depends on !XIP_KERNEL && MMU
	depends on !ARCH_REALVIEW || !SPARSEMEM
	help
	  Patch phys-to-virt and virt-to-phys translation functions at
	  boot and module load time according to the position of the
	  kernel in system memory.

	  This can only be used with non-XIP MMU kernels where the base
	  of physical memory is at a 16MB boundary.

	  Only disable this option if you know that you do not require
	  this feature (eg, building a kernel for a single machine) and
	  you need to shrink the kernel to the minimal size.

config NEED_MACH_GPIO_H
	bool
	help
	  Select this when mach/gpio.h is required to provide special
	  definitions for this platform. The need for mach/gpio.h should
	  be avoided when possible.

config NEED_MACH_IO_H
	bool
	help
	  Select this when mach/io.h is required to provide special
	  definitions for this platform.  The need for mach/io.h should
	  be avoided when possible.

config NEED_MACH_MEMORY_H
	bool
	help
	  Select this when mach/memory.h is required to provide special
	  definitions for this platform.  The need for mach/memory.h should
	  be avoided when possible.

config PHYS_OFFSET
	hex "Physical address of main memory" if MMU
	depends on !ARM_PATCH_PHYS_VIRT && !NEED_MACH_MEMORY_H
	default DRAM_BASE if !MMU
	help
	  Please provide the physical address corresponding to the
	  location of main memory in your system.

config GENERIC_BUG
	def_bool y
	depends on BUG

source "init/Kconfig"

source "kernel/Kconfig.freezer"

menu "System Type"

config MMU
	bool "MMU-based Paged Memory Management Support"
	default y
	help
	  Select if you want MMU-based virtualised addressing space
	  support by paged memory management. If unsure, say 'Y'.

#
# The "ARM system type" choice list is ordered alphabetically by option
# text.  Please add new entries in the option alphabetic order.
#
choice
	prompt "ARM system type"
	default ARCH_MULTIPLATFORM

config ARCH_MULTIPLATFORM
	bool "Allow multiple platforms to be selected"
	depends on MMU
	select ARM_PATCH_PHYS_VIRT
	select AUTO_ZRELADDR
	select COMMON_CLK
	select MULTI_IRQ_HANDLER
	select SPARSE_IRQ
	select USE_OF

config ARCH_INTEGRATOR
	bool "ARM Ltd. Integrator family"
	select ARCH_HAS_CPUFREQ
	select ARM_AMBA
	select COMMON_CLK
	select COMMON_CLK_VERSATILE
	select GENERIC_CLOCKEVENTS
	select HAVE_TCM
	select ICST
	select MULTI_IRQ_HANDLER
	select NEED_MACH_MEMORY_H
	select PLAT_VERSATILE
	select PLAT_VERSATILE_FPGA_IRQ
	select SPARSE_IRQ
	help
	  Support for ARM's Integrator platform.

config ARCH_REALVIEW
	bool "ARM Ltd. RealView family"
	select ARCH_WANT_OPTIONAL_GPIOLIB
	select ARM_AMBA
	select ARM_TIMER_SP804
	select COMMON_CLK
	select COMMON_CLK_VERSATILE
	select GENERIC_CLOCKEVENTS
	select GPIO_PL061 if GPIOLIB
	select ICST
	select NEED_MACH_MEMORY_H
	select PLAT_VERSATILE
	select PLAT_VERSATILE_CLCD
	help
	  This enables support for ARM Ltd RealView boards.

config ARCH_VERSATILE
	bool "ARM Ltd. Versatile family"
	select ARCH_WANT_OPTIONAL_GPIOLIB
	select ARM_AMBA
	select ARM_TIMER_SP804
	select ARM_VIC
	select CLKDEV_LOOKUP
	select GENERIC_CLOCKEVENTS
	select HAVE_MACH_CLKDEV
	select ICST
	select PLAT_VERSATILE
	select PLAT_VERSATILE_CLCD
	select PLAT_VERSATILE_CLOCK
	select PLAT_VERSATILE_FPGA_IRQ
	help
	  This enables support for ARM Ltd Versatile board.

config ARCH_AT91
	bool "Atmel AT91"
	select ARCH_REQUIRE_GPIOLIB
	select CLKDEV_LOOKUP
	select HAVE_CLK
	select IRQ_DOMAIN
	select NEED_MACH_GPIO_H
	select NEED_MACH_IO_H if PCCARD
	help
	  This enables support for systems based on Atmel
	  AT91RM9200 and AT91SAM9* processors.

config ARCH_BCM2835
	bool "Broadcom BCM2835 family"
	select ARCH_WANT_OPTIONAL_GPIOLIB
	select ARM_AMBA
	select ARM_ERRATA_411920
	select ARM_TIMER_SP804
	select CLKDEV_LOOKUP
	select COMMON_CLK
	select CPU_V6
	select GENERIC_CLOCKEVENTS
	select MULTI_IRQ_HANDLER
	select SPARSE_IRQ
	select USE_OF
	help
	  This enables support for the Broadcom BCM2835 SoC. This SoC is
	  use in the Raspberry Pi, and Roku 2 devices.

config ARCH_CNS3XXX
	bool "Cavium Networks CNS3XXX family"
	select ARM_GIC
	select CPU_V6K
	select GENERIC_CLOCKEVENTS
	select MIGHT_HAVE_CACHE_L2X0
	select MIGHT_HAVE_PCI
	select PCI_DOMAINS if PCI
	help
	  Support for Cavium Networks CNS3XXX platform.

config ARCH_CLPS711X
	bool "Cirrus Logic CLPS711x/EP721x/EP731x-based"
	select ARCH_USES_GETTIMEOFFSET
	select CLKDEV_LOOKUP
	select COMMON_CLK
	select CPU_ARM720T
	select NEED_MACH_MEMORY_H
	help
	  Support for Cirrus Logic 711x/721x/731x based boards.

config ARCH_GEMINI
	bool "Cortina Systems Gemini"
	select ARCH_REQUIRE_GPIOLIB
	select ARCH_USES_GETTIMEOFFSET
	select CPU_FA526
	help
	  Support for the Cortina Systems Gemini family SoCs

config ARCH_SIRF
	bool "CSR SiRF"
	select ARCH_REQUIRE_GPIOLIB
	select COMMON_CLK
	select GENERIC_CLOCKEVENTS
	select GENERIC_IRQ_CHIP
	select MIGHT_HAVE_CACHE_L2X0
	select NO_IOPORT
	select PINCTRL
	select PINCTRL_SIRF
	select USE_OF
	help
	  Support for CSR SiRFprimaII/Marco/Polo platforms

config ARCH_EBSA110
	bool "EBSA-110"
	select ARCH_USES_GETTIMEOFFSET
	select CPU_SA110
	select ISA
	select NEED_MACH_IO_H
	select NEED_MACH_MEMORY_H
	select NO_IOPORT
	help
	  This is an evaluation board for the StrongARM processor available
	  from Digital. It has limited hardware on-board, including an
	  Ethernet interface, two PCMCIA sockets, two serial ports and a
	  parallel port.

config ARCH_EP93XX
	bool "EP93xx-based"
	select ARCH_HAS_HOLES_MEMORYMODEL
	select ARCH_REQUIRE_GPIOLIB
	select ARCH_USES_GETTIMEOFFSET
	select ARM_AMBA
	select ARM_VIC
	select CLKDEV_LOOKUP
	select CPU_ARM920T
	select NEED_MACH_MEMORY_H
	help
	  This enables support for the Cirrus EP93xx series of CPUs.

config ARCH_FOOTBRIDGE
	bool "FootBridge"
	select CPU_SA110
	select FOOTBRIDGE
	select GENERIC_CLOCKEVENTS
	select HAVE_IDE
	select NEED_MACH_IO_H if !MMU
	select NEED_MACH_MEMORY_H
	help
	  Support for systems based on the DC21285 companion chip
	  ("FootBridge"), such as the Simtec CATS and the Rebel NetWinder.

config ARCH_MXC
	bool "Freescale MXC/iMX-based"
	select ARCH_REQUIRE_GPIOLIB
	select CLKDEV_LOOKUP
	select CLKSRC_MMIO
	select GENERIC_CLOCKEVENTS
	select GENERIC_IRQ_CHIP
	select MULTI_IRQ_HANDLER
	select SPARSE_IRQ
	select USE_OF
	help
	  Support for Freescale MXC/iMX-based family of processors

config ARCH_MXS
	bool "Freescale MXS-based"
	select ARCH_REQUIRE_GPIOLIB
	select CLKDEV_LOOKUP
	select CLKSRC_MMIO
	select COMMON_CLK
	select GENERIC_CLOCKEVENTS
	select HAVE_CLK_PREPARE
	select MULTI_IRQ_HANDLER
	select PINCTRL
	select SPARSE_IRQ
	select USE_OF
	help
	  Support for Freescale MXS-based family of processors

config ARCH_NETX
	bool "Hilscher NetX based"
	select ARM_VIC
	select CLKSRC_MMIO
	select CPU_ARM926T
	select GENERIC_CLOCKEVENTS
	help
	  This enables support for systems based on the Hilscher NetX Soc

config ARCH_H720X
	bool "Hynix HMS720x-based"
	select ARCH_USES_GETTIMEOFFSET
	select CPU_ARM720T
	select ISA_DMA_API
	help
	  This enables support for systems based on the Hynix HMS720x

config ARCH_IOP13XX
	bool "IOP13xx-based"
	depends on MMU
	select ARCH_SUPPORTS_MSI
	select CPU_XSC3
	select NEED_MACH_MEMORY_H
	select NEED_RET_TO_USER
	select PCI
	select PLAT_IOP
	select VMSPLIT_1G
	help
	  Support for Intel's IOP13XX (XScale) family of processors.

config ARCH_IOP32X
	bool "IOP32x-based"
	depends on MMU
	select ARCH_REQUIRE_GPIOLIB
	select CPU_XSCALE
	select NEED_MACH_GPIO_H
	select NEED_RET_TO_USER
	select PCI
	select PLAT_IOP
	help
	  Support for Intel's 80219 and IOP32X (XScale) family of
	  processors.

config ARCH_IOP33X
	bool "IOP33x-based"
	depends on MMU
	select ARCH_REQUIRE_GPIOLIB
	select CPU_XSCALE
	select NEED_MACH_GPIO_H
	select NEED_RET_TO_USER
	select PCI
	select PLAT_IOP
	help
	  Support for Intel's IOP33X (XScale) family of processors.

config ARCH_IXP4XX
	bool "IXP4xx-based"
	depends on MMU
	select ARCH_HAS_DMA_SET_COHERENT_MASK
	select ARCH_REQUIRE_GPIOLIB
	select CLKSRC_MMIO
	select CPU_XSCALE
	select DMABOUNCE if PCI
	select GENERIC_CLOCKEVENTS
	select MIGHT_HAVE_PCI
	select NEED_MACH_IO_H
	help
	  Support for Intel's IXP4XX (XScale) family of processors.

config ARCH_DOVE
	bool "Marvell Dove"
	select ARCH_REQUIRE_GPIOLIB
	select CPU_V7
	select GENERIC_CLOCKEVENTS
	select MIGHT_HAVE_PCI
	select PLAT_ORION_LEGACY
	select USB_ARCH_HAS_EHCI
	help
	  Support for the Marvell Dove SoC 88AP510

config ARCH_KIRKWOOD
	bool "Marvell Kirkwood"
	select ARCH_REQUIRE_GPIOLIB
	select CPU_FEROCEON
	select GENERIC_CLOCKEVENTS
	select PCI
	select PLAT_ORION_LEGACY
	help
	  Support for the following Marvell Kirkwood series SoCs:
	  88F6180, 88F6192 and 88F6281.

config ARCH_MV78XX0
	bool "Marvell MV78xx0"
	select ARCH_REQUIRE_GPIOLIB
	select CPU_FEROCEON
	select GENERIC_CLOCKEVENTS
	select PCI
	select PLAT_ORION_LEGACY
	help
	  Support for the following Marvell MV78xx0 series SoCs:
	  MV781x0, MV782x0.

config ARCH_ORION5X
	bool "Marvell Orion"
	depends on MMU
	select ARCH_REQUIRE_GPIOLIB
	select CPU_FEROCEON
	select GENERIC_CLOCKEVENTS
	select PCI
	select PLAT_ORION_LEGACY
	help
	  Support for the following Marvell Orion 5x series SoCs:
	  Orion-1 (5181), Orion-VoIP (5181L), Orion-NAS (5182),
	  Orion-2 (5281), Orion-1-90 (6183).

config ARCH_MMP
	bool "Marvell PXA168/910/MMP2"
	depends on MMU
	select ARCH_REQUIRE_GPIOLIB
	select CLKDEV_LOOKUP
	select GENERIC_ALLOCATOR
	select GENERIC_CLOCKEVENTS
	select GPIO_PXA
	select IRQ_DOMAIN
	select NEED_MACH_GPIO_H
	select PLAT_PXA
	select SPARSE_IRQ
	help
	  Support for Marvell's PXA168/PXA910(MMP) and MMP2 processor line.

config ARCH_KS8695
	bool "Micrel/Kendin KS8695"
	select ARCH_REQUIRE_GPIOLIB
	select CLKSRC_MMIO
	select CPU_ARM922T
	select GENERIC_CLOCKEVENTS
	select NEED_MACH_MEMORY_H
	help
	  Support for Micrel/Kendin KS8695 "Centaur" (ARM922T) based
	  System-on-Chip devices.

config ARCH_W90X900
	bool "Nuvoton W90X900 CPU"
	select ARCH_REQUIRE_GPIOLIB
	select CLKDEV_LOOKUP
	select CLKSRC_MMIO
	select CPU_ARM926T
	select GENERIC_CLOCKEVENTS
	help
	  Support for Nuvoton (Winbond logic dept.) ARM9 processor,
	  At present, the w90x900 has been renamed nuc900, regarding
	  the ARM series product line, you can login the following
	  link address to know more.

	  <http://www.nuvoton.com/hq/enu/ProductAndSales/ProductLines/
		ConsumerElectronicsIC/ARMMicrocontroller/ARMMicrocontroller>

config ARCH_LPC32XX
	bool "NXP LPC32XX"
	select ARCH_REQUIRE_GPIOLIB
	select ARM_AMBA
	select CLKDEV_LOOKUP
	select CLKSRC_MMIO
	select CPU_ARM926T
	select GENERIC_CLOCKEVENTS
	select HAVE_IDE
	select HAVE_PWM
	select USB_ARCH_HAS_OHCI
	select USE_OF
	help
	  Support for the NXP LPC32XX family of processors

config ARCH_TEGRA
	bool "NVIDIA Tegra"
	select ARCH_HAS_CPUFREQ
	select CLKDEV_LOOKUP
	select CLKSRC_MMIO
	select COMMON_CLK
	select GENERIC_CLOCKEVENTS
	select GENERIC_GPIO
	select HAVE_CLK
	select HAVE_SMP
	select MIGHT_HAVE_CACHE_L2X0
	select USE_OF
	help
	  This enables support for NVIDIA Tegra based systems (Tegra APX,
	  Tegra 6xx and Tegra 2 series).

config ARCH_PXA
	bool "PXA2xx/PXA3xx-based"
	depends on MMU
	select ARCH_HAS_CPUFREQ
	select ARCH_MTD_XIP
	select ARCH_REQUIRE_GPIOLIB
	select ARM_CPU_SUSPEND if PM
	select AUTO_ZRELADDR
	select CLKDEV_LOOKUP
	select CLKSRC_MMIO
	select GENERIC_CLOCKEVENTS
	select GPIO_PXA
	select HAVE_IDE
	select MULTI_IRQ_HANDLER
	select NEED_MACH_GPIO_H
	select PLAT_PXA
	select SPARSE_IRQ
	help
	  Support for Intel/Marvell's PXA2xx/PXA3xx processor line.

config ARCH_MSM
	bool "Qualcomm MSM"
	select ARCH_REQUIRE_GPIOLIB
	select CLKDEV_LOOKUP
	select GENERIC_CLOCKEVENTS
	select HAVE_CLK
	help
	  Support for Qualcomm MSM/QSD based systems.  This runs on the
	  apps processor of the MSM/QSD and depends on a shared memory
	  interface to the modem processor which runs the baseband
	  stack and controls some vital subsystems
	  (clock and power control, etc).

config ARCH_SHMOBILE
	bool "Renesas SH-Mobile / R-Mobile"
	select CLKDEV_LOOKUP
	select GENERIC_CLOCKEVENTS
	select HAVE_CLK
	select HAVE_MACH_CLKDEV
	select HAVE_SMP
	select MIGHT_HAVE_CACHE_L2X0
	select MULTI_IRQ_HANDLER
	select NEED_MACH_MEMORY_H
	select NO_IOPORT
	select PM_GENERIC_DOMAINS if PM
	select SPARSE_IRQ
	help
	  Support for Renesas's SH-Mobile and R-Mobile ARM platforms.

config ARCH_RPC
	bool "RiscPC"
	select ARCH_ACORN
	select ARCH_MAY_HAVE_PC_FDC
	select ARCH_SPARSEMEM_ENABLE
	select ARCH_USES_GETTIMEOFFSET
	select FIQ
	select HAVE_IDE
	select HAVE_PATA_PLATFORM
	select ISA_DMA_API
	select NEED_MACH_IO_H
	select NEED_MACH_MEMORY_H
	select NO_IOPORT
	help
	  On the Acorn Risc-PC, Linux can support the internal IDE disk and
	  CD-ROM interface, serial and parallel port, and the floppy drive.

config ARCH_SA1100
	bool "SA1100-based"
	select ARCH_HAS_CPUFREQ
	select ARCH_MTD_XIP
	select ARCH_REQUIRE_GPIOLIB
	select ARCH_SPARSEMEM_ENABLE
	select CLKDEV_LOOKUP
	select CLKSRC_MMIO
	select CPU_FREQ
	select CPU_SA1100
	select GENERIC_CLOCKEVENTS
	select HAVE_IDE
	select ISA
	select NEED_MACH_GPIO_H
	select NEED_MACH_MEMORY_H
	select SPARSE_IRQ
	help
	  Support for StrongARM 11x0 based boards.

config ARCH_S3C24XX
	bool "Samsung S3C24XX SoCs"
	select ARCH_HAS_CPUFREQ
	select ARCH_USES_GETTIMEOFFSET
	select CLKDEV_LOOKUP
	select GENERIC_GPIO
	select HAVE_CLK
	select HAVE_S3C2410_I2C if I2C
	select HAVE_S3C2410_WATCHDOG if WATCHDOG
	select HAVE_S3C_RTC if RTC_CLASS
	select NEED_MACH_GPIO_H
	select NEED_MACH_IO_H
	help
	  Samsung S3C2410, S3C2412, S3C2413, S3C2416, S3C2440, S3C2442, S3C2443
	  and S3C2450 SoCs based systems, such as the Simtec Electronics BAST
	  (<http://www.simtec.co.uk/products/EB110ITX/>), the IPAQ 1940 or the
	  Samsung SMDK2410 development board (and derivatives).

config ARCH_S3C64XX
	bool "Samsung S3C64XX"
	select ARCH_HAS_CPUFREQ
	select ARCH_REQUIRE_GPIOLIB
	select ARCH_USES_GETTIMEOFFSET
	select ARM_VIC
	select CLKDEV_LOOKUP
	select CPU_V6
	select HAVE_CLK
	select HAVE_S3C2410_I2C if I2C
	select HAVE_S3C2410_WATCHDOG if WATCHDOG
	select HAVE_TCM
	select NEED_MACH_GPIO_H
	select NO_IOPORT
	select PLAT_SAMSUNG
	select S3C_DEV_NAND
	select S3C_GPIO_TRACK
	select SAMSUNG_CLKSRC
	select SAMSUNG_GPIOLIB_4BIT
	select SAMSUNG_IRQ_VIC_TIMER
	select USB_ARCH_HAS_OHCI
	help
	  Samsung S3C64XX series based systems

config ARCH_S5P64X0
	bool "Samsung S5P6440 S5P6450"
	select CLKDEV_LOOKUP
	select CLKSRC_MMIO
	select CPU_V6
	select GENERIC_CLOCKEVENTS
	select GENERIC_GPIO
	select HAVE_CLK
	select HAVE_S3C2410_I2C if I2C
	select HAVE_S3C2410_WATCHDOG if WATCHDOG
	select HAVE_S3C_RTC if RTC_CLASS
	select NEED_MACH_GPIO_H
	help
	  Samsung S5P64X0 CPU based systems, such as the Samsung SMDK6440,
	  SMDK6450.

config ARCH_S5PC100
	bool "Samsung S5PC100"
	select ARCH_USES_GETTIMEOFFSET
	select CLKDEV_LOOKUP
	select CPU_V7
	select GENERIC_GPIO
	select HAVE_CLK
	select HAVE_S3C2410_I2C if I2C
	select HAVE_S3C2410_WATCHDOG if WATCHDOG
	select HAVE_S3C_RTC if RTC_CLASS
	select NEED_MACH_GPIO_H
	help
	  Samsung S5PC100 series based systems

config ARCH_S5PV210
	bool "Samsung S5PV210/S5PC110"
	select ARCH_HAS_CPUFREQ
	select ARCH_HAS_HOLES_MEMORYMODEL
	select ARCH_SPARSEMEM_ENABLE
	select CLKDEV_LOOKUP
	select CLKSRC_MMIO
	select CPU_V7
	select GENERIC_CLOCKEVENTS
	select GENERIC_GPIO
	select HAVE_CLK
	select HAVE_S3C2410_I2C if I2C
	select HAVE_S3C2410_WATCHDOG if WATCHDOG
	select HAVE_S3C_RTC if RTC_CLASS
	select NEED_MACH_GPIO_H
	select NEED_MACH_MEMORY_H
	help
	  Samsung S5PV210/S5PC110 series based systems

config ARCH_EXYNOS
	bool "Samsung EXYNOS"
	select ARCH_HAS_CPUFREQ
	select ARCH_HAS_HOLES_MEMORYMODEL
	select ARCH_SPARSEMEM_ENABLE
	select CLKDEV_LOOKUP
	select CPU_V7
	select GENERIC_CLOCKEVENTS
	select GENERIC_GPIO
	select HAVE_CLK
	select HAVE_S3C2410_I2C if I2C
	select HAVE_S3C2410_WATCHDOG if WATCHDOG
	select HAVE_S3C_RTC if RTC_CLASS
	select NEED_MACH_GPIO_H
	select NEED_MACH_MEMORY_H
	help
	  Support for SAMSUNG's EXYNOS SoCs (EXYNOS4/5)

config ARCH_SHARK
	bool "Shark"
	select ARCH_USES_GETTIMEOFFSET
	select CPU_SA110
	select ISA
	select ISA_DMA
	select NEED_MACH_MEMORY_H
	select PCI
	select ZONE_DMA
	help
	  Support for the StrongARM based Digital DNARD machine, also known
	  as "Shark" (<http://www.shark-linux.de/shark.html>).

config ARCH_U300
	bool "ST-Ericsson U300 Series"
	depends on MMU
	select ARCH_REQUIRE_GPIOLIB
	select ARM_AMBA
	select ARM_PATCH_PHYS_VIRT
	select ARM_VIC
	select CLKDEV_LOOKUP
	select CLKSRC_MMIO
	select COMMON_CLK
	select CPU_ARM926T
	select GENERIC_CLOCKEVENTS
	select GENERIC_GPIO
	select HAVE_TCM
	select SPARSE_IRQ
	help
	  Support for ST-Ericsson U300 series mobile platforms.

config ARCH_U8500
	bool "ST-Ericsson U8500 Series"
	depends on MMU
	select ARCH_HAS_CPUFREQ
	select ARCH_REQUIRE_GPIOLIB
	select ARM_AMBA
	select CLKDEV_LOOKUP
	select CPU_V7
	select GENERIC_CLOCKEVENTS
	select HAVE_SMP
	select MIGHT_HAVE_CACHE_L2X0
	help
	  Support for ST-Ericsson's Ux500 architecture

config ARCH_NOMADIK
	bool "STMicroelectronics Nomadik"
	select ARCH_REQUIRE_GPIOLIB
	select ARM_AMBA
	select ARM_VIC
	select COMMON_CLK
	select CPU_ARM926T
	select GENERIC_CLOCKEVENTS
	select MIGHT_HAVE_CACHE_L2X0
	select PINCTRL
	select PINCTRL_STN8815
	help
	  Support for the Nomadik platform by ST-Ericsson

config PLAT_SPEAR
	bool "ST SPEAr"
	select ARCH_REQUIRE_GPIOLIB
	select ARM_AMBA
	select CLKDEV_LOOKUP
	select CLKSRC_MMIO
	select COMMON_CLK
	select GENERIC_CLOCKEVENTS
	select HAVE_CLK
	help
	  Support for ST's SPEAr platform (SPEAr3xx, SPEAr6xx and SPEAr13xx).

config ARCH_DAVINCI
	bool "TI DaVinci"
	select ARCH_HAS_HOLES_MEMORYMODEL
	select ARCH_REQUIRE_GPIOLIB
	select CLKDEV_LOOKUP
	select GENERIC_ALLOCATOR
	select GENERIC_CLOCKEVENTS
	select GENERIC_IRQ_CHIP
	select HAVE_IDE
	select NEED_MACH_GPIO_H
	select ZONE_DMA
	help
	  Support for TI's DaVinci platform.

config ARCH_OMAP
	bool "TI OMAP"
	depends on MMU
	select ARCH_HAS_CPUFREQ
	select ARCH_HAS_HOLES_MEMORYMODEL
	select ARCH_REQUIRE_GPIOLIB
	select CLKSRC_MMIO
	select GENERIC_CLOCKEVENTS
	select HAVE_CLK
	select NEED_MACH_GPIO_H
	help
	  Support for TI's OMAP platform (OMAP1/2/3/4).

config ARCH_VT8500
	bool "VIA/WonderMedia 85xx"
	select ARCH_HAS_CPUFREQ
	select ARCH_REQUIRE_GPIOLIB
	select CLKDEV_LOOKUP
	select COMMON_CLK
	select CPU_ARM926T
	select GENERIC_CLOCKEVENTS
	select GENERIC_GPIO
	select HAVE_CLK
	select USE_OF
	help
	  Support for VIA/WonderMedia VT8500/WM85xx System-on-Chip.

config ARCH_ZYNQ
	bool "Xilinx Zynq ARM Cortex A9 Platform"
	select ARM_AMBA
	select ARM_GIC
	select CLKDEV_LOOKUP
	select CPU_V7
	select GENERIC_CLOCKEVENTS
	select ICST
	select MIGHT_HAVE_CACHE_L2X0
	select USE_OF
	help
	  Support for Xilinx Zynq ARM Cortex A9 Platform
endchoice

menu "Multiple platform selection"
	depends on ARCH_MULTIPLATFORM

comment "CPU Core family selection"

config ARCH_MULTI_V4
	bool "ARMv4 based platforms (FA526, StrongARM)"
	depends on !ARCH_MULTI_V6_V7
	select ARCH_MULTI_V4_V5

config ARCH_MULTI_V4T
	bool "ARMv4T based platforms (ARM720T, ARM920T, ...)"
	depends on !ARCH_MULTI_V6_V7
	select ARCH_MULTI_V4_V5

config ARCH_MULTI_V5
	bool "ARMv5 based platforms (ARM926T, XSCALE, PJ1, ...)"
	depends on !ARCH_MULTI_V6_V7
	select ARCH_MULTI_V4_V5

config ARCH_MULTI_V4_V5
	bool

config ARCH_MULTI_V6
	bool "ARMv6 based platforms (ARM11, Scorpion, ...)"
	select ARCH_MULTI_V6_V7
	select CPU_V6

config ARCH_MULTI_V7
	bool "ARMv7 based platforms (Cortex-A, PJ4, Krait)"
	default y
	select ARCH_MULTI_V6_V7
	select ARCH_VEXPRESS
	select CPU_V7

config ARCH_MULTI_V6_V7
	bool

config ARCH_MULTI_CPU_AUTO
	def_bool !(ARCH_MULTI_V4 || ARCH_MULTI_V4T || ARCH_MULTI_V6_V7)
	select ARCH_MULTI_V5

endmenu

#
# This is sorted alphabetically by mach-* pathname.  However, plat-*
# Kconfigs may be included either alphabetically (according to the
# plat- suffix) or along side the corresponding mach-* source.
#
source "arch/arm/mach-mvebu/Kconfig"

source "arch/arm/mach-at91/Kconfig"

source "arch/arm/mach-clps711x/Kconfig"

source "arch/arm/mach-cns3xxx/Kconfig"

source "arch/arm/mach-davinci/Kconfig"

source "arch/arm/mach-dove/Kconfig"

source "arch/arm/mach-ep93xx/Kconfig"

source "arch/arm/mach-footbridge/Kconfig"

source "arch/arm/mach-gemini/Kconfig"

source "arch/arm/mach-h720x/Kconfig"

source "arch/arm/mach-highbank/Kconfig"

source "arch/arm/mach-integrator/Kconfig"

source "arch/arm/mach-iop32x/Kconfig"

source "arch/arm/mach-iop33x/Kconfig"

source "arch/arm/mach-iop13xx/Kconfig"

source "arch/arm/mach-ixp4xx/Kconfig"

source "arch/arm/mach-kirkwood/Kconfig"

source "arch/arm/mach-ks8695/Kconfig"

source "arch/arm/mach-msm/Kconfig"

source "arch/arm/mach-mv78xx0/Kconfig"

source "arch/arm/plat-mxc/Kconfig"

source "arch/arm/mach-mxs/Kconfig"

source "arch/arm/mach-netx/Kconfig"

source "arch/arm/mach-nomadik/Kconfig"
source "arch/arm/plat-nomadik/Kconfig"

source "arch/arm/plat-omap/Kconfig"

source "arch/arm/mach-omap1/Kconfig"

source "arch/arm/mach-omap2/Kconfig"

source "arch/arm/mach-orion5x/Kconfig"

source "arch/arm/mach-picoxcell/Kconfig"

source "arch/arm/mach-pxa/Kconfig"
source "arch/arm/plat-pxa/Kconfig"

source "arch/arm/mach-mmp/Kconfig"

source "arch/arm/mach-realview/Kconfig"

source "arch/arm/mach-sa1100/Kconfig"

source "arch/arm/plat-samsung/Kconfig"
source "arch/arm/plat-s3c24xx/Kconfig"

source "arch/arm/mach-socfpga/Kconfig"

source "arch/arm/plat-spear/Kconfig"

source "arch/arm/mach-s3c24xx/Kconfig"
if ARCH_S3C24XX
source "arch/arm/mach-s3c2412/Kconfig"
source "arch/arm/mach-s3c2440/Kconfig"
endif

if ARCH_S3C64XX
source "arch/arm/mach-s3c64xx/Kconfig"
endif

source "arch/arm/mach-s5p64x0/Kconfig"

source "arch/arm/mach-s5pc100/Kconfig"

source "arch/arm/mach-s5pv210/Kconfig"

source "arch/arm/mach-exynos/Kconfig"

source "arch/arm/mach-shmobile/Kconfig"

source "arch/arm/mach-prima2/Kconfig"

source "arch/arm/mach-tegra/Kconfig"

source "arch/arm/mach-u300/Kconfig"

source "arch/arm/mach-ux500/Kconfig"

source "arch/arm/mach-versatile/Kconfig"

source "arch/arm/mach-vexpress/Kconfig"
source "arch/arm/plat-versatile/Kconfig"

source "arch/arm/mach-w90x900/Kconfig"

# Definitions to make life easier
config ARCH_ACORN
	bool

config PLAT_IOP
	bool
	select GENERIC_CLOCKEVENTS

config PLAT_ORION
	bool
	select CLKSRC_MMIO
	select COMMON_CLK
	select GENERIC_IRQ_CHIP
	select IRQ_DOMAIN

config PLAT_ORION_LEGACY
	bool
	select PLAT_ORION

config PLAT_PXA
	bool

config PLAT_VERSATILE
	bool

config ARM_TIMER_SP804
	bool
	select CLKSRC_MMIO
	select HAVE_SCHED_CLOCK

source arch/arm/mm/Kconfig

config ARM_NR_BANKS
	int
	default 16 if ARCH_EP93XX
	default 8

config IWMMXT
	bool "Enable iWMMXt support"
	depends on CPU_XSCALE || CPU_XSC3 || CPU_MOHAWK || CPU_PJ4
	default y if PXA27x || PXA3xx || PXA95x || ARCH_MMP
	help
	  Enable support for iWMMXt context switching at run time if
	  running on a CPU that supports it.

config XSCALE_PMU
	bool
	depends on CPU_XSCALE
	default y

config MULTI_IRQ_HANDLER
	bool
	help
	  Allow each machine to specify it's own IRQ handler at run time.

if !MMU
source "arch/arm/Kconfig-nommu"
endif

config ARM_ERRATA_326103
	bool "ARM errata: FSR write bit incorrect on a SWP to read-only memory"
	depends on CPU_V6
	help
	  Executing a SWP instruction to read-only memory does not set bit 11
	  of the FSR on the ARM 1136 prior to r1p0. This causes the kernel to
	  treat the access as a read, preventing a COW from occurring and
	  causing the faulting task to livelock.

config ARM_ERRATA_411920
	bool "ARM errata: Invalidation of the Instruction Cache operation can fail"
	depends on CPU_V6 || CPU_V6K
	help
	  Invalidation of the Instruction Cache operation can
	  fail. This erratum is present in 1136 (before r1p4), 1156 and 1176.
	  It does not affect the MPCore. This option enables the ARM Ltd.
	  recommended workaround.

config ARM_ERRATA_430973
	bool "ARM errata: Stale prediction on replaced interworking branch"
	depends on CPU_V7
	help
	  This option enables the workaround for the 430973 Cortex-A8
	  (r1p0..r1p2) erratum. If a code sequence containing an ARM/Thumb
	  interworking branch is replaced with another code sequence at the
	  same virtual address, whether due to self-modifying code or virtual
	  to physical address re-mapping, Cortex-A8 does not recover from the
	  stale interworking branch prediction. This results in Cortex-A8
	  executing the new code sequence in the incorrect ARM or Thumb state.
	  The workaround enables the BTB/BTAC operations by setting ACTLR.IBE
	  and also flushes the branch target cache at every context switch.
	  Note that setting specific bits in the ACTLR register may not be
	  available in non-secure mode.

config ARM_ERRATA_458693
	bool "ARM errata: Processor deadlock when a false hazard is created"
	depends on CPU_V7
	help
	  This option enables the workaround for the 458693 Cortex-A8 (r2p0)
	  erratum. For very specific sequences of memory operations, it is
	  possible for a hazard condition intended for a cache line to instead
	  be incorrectly associated with a different cache line. This false
	  hazard might then cause a processor deadlock. The workaround enables
	  the L1 caching of the NEON accesses and disables the PLD instruction
	  in the ACTLR register. Note that setting specific bits in the ACTLR
	  register may not be available in non-secure mode.

config ARM_ERRATA_460075
	bool "ARM errata: Data written to the L2 cache can be overwritten with stale data"
	depends on CPU_V7
	help
	  This option enables the workaround for the 460075 Cortex-A8 (r2p0)
	  erratum. Any asynchronous access to the L2 cache may encounter a
	  situation in which recent store transactions to the L2 cache are lost
	  and overwritten with stale memory contents from external memory. The
	  workaround disables the write-allocate mode for the L2 cache via the
	  ACTLR register. Note that setting specific bits in the ACTLR register
	  may not be available in non-secure mode.

config ARM_ERRATA_742230
	bool "ARM errata: DMB operation may be faulty"
	depends on CPU_V7 && SMP
	help
	  This option enables the workaround for the 742230 Cortex-A9
	  (r1p0..r2p2) erratum. Under rare circumstances, a DMB instruction
	  between two write operations may not ensure the correct visibility
	  ordering of the two writes. This workaround sets a specific bit in
	  the diagnostic register of the Cortex-A9 which causes the DMB
	  instruction to behave as a DSB, ensuring the correct behaviour of
	  the two writes.

config ARM_ERRATA_742231
	bool "ARM errata: Incorrect hazard handling in the SCU may lead to data corruption"
	depends on CPU_V7 && SMP
	help
	  This option enables the workaround for the 742231 Cortex-A9
	  (r2p0..r2p2) erratum. Under certain conditions, specific to the
	  Cortex-A9 MPCore micro-architecture, two CPUs working in SMP mode,
	  accessing some data located in the same cache line, may get corrupted
	  data due to bad handling of the address hazard when the line gets
	  replaced from one of the CPUs at the same time as another CPU is
	  accessing it. This workaround sets specific bits in the diagnostic
	  register of the Cortex-A9 which reduces the linefill issuing
	  capabilities of the processor.

config PL310_ERRATA_588369
	bool "PL310 errata: Clean & Invalidate maintenance operations do not invalidate clean lines"
	depends on CACHE_L2X0
	help
	   The PL310 L2 cache controller implements three types of Clean &
	   Invalidate maintenance operations: by Physical Address
	   (offset 0x7F0), by Index/Way (0x7F8) and by Way (0x7FC).
	   They are architecturally defined to behave as the execution of a
	   clean operation followed immediately by an invalidate operation,
	   both performing to the same memory location. This functionality
	   is not correctly implemented in PL310 as clean lines are not
	   invalidated as a result of these operations.

config ARM_ERRATA_720789
	bool "ARM errata: TLBIASIDIS and TLBIMVAIS operations can broadcast a faulty ASID"
	depends on CPU_V7
	help
	  This option enables the workaround for the 720789 Cortex-A9 (prior to
	  r2p0) erratum. A faulty ASID can be sent to the other CPUs for the
	  broadcasted CP15 TLB maintenance operations TLBIASIDIS and TLBIMVAIS.
	  As a consequence of this erratum, some TLB entries which should be
	  invalidated are not, resulting in an incoherency in the system page
	  tables. The workaround changes the TLB flushing routines to invalidate
	  entries regardless of the ASID.

config PL310_ERRATA_727915
	bool "PL310 errata: Background Clean & Invalidate by Way operation can cause data corruption"
	depends on CACHE_L2X0
	help
	  PL310 implements the Clean & Invalidate by Way L2 cache maintenance
	  operation (offset 0x7FC). This operation runs in background so that
	  PL310 can handle normal accesses while it is in progress. Under very
	  rare circumstances, due to this erratum, write data can be lost when
	  PL310 treats a cacheable write transaction during a Clean &
	  Invalidate by Way operation.

config ARM_ERRATA_743622
	bool "ARM errata: Faulty hazard checking in the Store Buffer may lead to data corruption"
	depends on CPU_V7
	help
	  This option enables the workaround for the 743622 Cortex-A9
	  (r2p*) erratum. Under very rare conditions, a faulty
	  optimisation in the Cortex-A9 Store Buffer may lead to data
	  corruption. This workaround sets a specific bit in the diagnostic
	  register of the Cortex-A9 which disables the Store Buffer
	  optimisation, preventing the defect from occurring. This has no
	  visible impact on the overall performance or power consumption of the
	  processor.

config ARM_ERRATA_751472
	bool "ARM errata: Interrupted ICIALLUIS may prevent completion of broadcasted operation"
	depends on CPU_V7
	help
	  This option enables the workaround for the 751472 Cortex-A9 (prior
	  to r3p0) erratum. An interrupted ICIALLUIS operation may prevent the
	  completion of a following broadcasted operation if the second
	  operation is received by a CPU before the ICIALLUIS has completed,
	  potentially leading to corrupted entries in the cache or TLB.

config PL310_ERRATA_753970
	bool "PL310 errata: cache sync operation may be faulty"
	depends on CACHE_PL310
	help
	  This option enables the workaround for the 753970 PL310 (r3p0) erratum.

	  Under some condition the effect of cache sync operation on
	  the store buffer still remains when the operation completes.
	  This means that the store buffer is always asked to drain and
	  this prevents it from merging any further writes. The workaround
	  is to replace the normal offset of cache sync operation (0x730)
	  by another offset targeting an unmapped PL310 register 0x740.
	  This has the same effect as the cache sync operation: store buffer
	  drain and waiting for all buffers empty.

config ARM_ERRATA_754322
	bool "ARM errata: possible faulty MMU translations following an ASID switch"
	depends on CPU_V7
	help
	  This option enables the workaround for the 754322 Cortex-A9 (r2p*,
	  r3p*) erratum. A speculative memory access may cause a page table walk
	  which starts prior to an ASID switch but completes afterwards. This
	  can populate the micro-TLB with a stale entry which may be hit with
	  the new ASID. This workaround places two dsb instructions in the mm
	  switching code so that no page table walks can cross the ASID switch.

config ARM_ERRATA_754327
	bool "ARM errata: no automatic Store Buffer drain"
	depends on CPU_V7 && SMP
	help
	  This option enables the workaround for the 754327 Cortex-A9 (prior to
	  r2p0) erratum. The Store Buffer does not have any automatic draining
	  mechanism and therefore a livelock may occur if an external agent
	  continuously polls a memory location waiting to observe an update.
	  This workaround defines cpu_relax() as smp_mb(), preventing correctly
	  written polling loops from denying visibility of updates to memory.

config ARM_ERRATA_364296
	bool "ARM errata: Possible cache data corruption with hit-under-miss enabled"
	depends on CPU_V6 && !SMP
	help
	  This options enables the workaround for the 364296 ARM1136
	  r0p2 erratum (possible cache data corruption with
	  hit-under-miss enabled). It sets the undocumented bit 31 in
	  the auxiliary control register and the FI bit in the control
	  register, thus disabling hit-under-miss without putting the
	  processor into full low interrupt latency mode. ARM11MPCore
	  is not affected.

config ARM_ERRATA_764369
	bool "ARM errata: Data cache line maintenance operation by MVA may not succeed"
	depends on CPU_V7 && SMP
	help
	  This option enables the workaround for erratum 764369
	  affecting Cortex-A9 MPCore with two or more processors (all
	  current revisions). Under certain timing circumstances, a data
	  cache line maintenance operation by MVA targeting an Inner
	  Shareable memory region may fail to proceed up to either the
	  Point of Coherency or to the Point of Unification of the
	  system. This workaround adds a DSB instruction before the
	  relevant cache maintenance functions and sets a specific bit
	  in the diagnostic control register of the SCU.

config PL310_ERRATA_769419
	bool "PL310 errata: no automatic Store Buffer drain"
	depends on CACHE_L2X0
	help
	  On revisions of the PL310 prior to r3p2, the Store Buffer does
	  not automatically drain. This can cause normal, non-cacheable
	  writes to be retained when the memory system is idle, leading
	  to suboptimal I/O performance for drivers using coherent DMA.
	  This option adds a write barrier to the cpu_idle loop so that,
	  on systems with an outer cache, the store buffer is drained
	  explicitly.

config ARM_ERRATA_775420
       bool "ARM errata: A data cache maintenance operation which aborts, might lead to deadlock"
       depends on CPU_V7
       help
	 This option enables the workaround for the 775420 Cortex-A9 (r2p2,
	 r2p6,r2p8,r2p10,r3p0) erratum. In case a date cache maintenance
	 operation aborts with MMU exception, it might cause the processor
	 to deadlock. This workaround puts DSB before executing ISB if
	 an abort may occur on cache maintenance.

<<<<<<< HEAD
=======
config ARM_ERRATA_782773
	bool "ARM errata: Updating a translation entry might cause an unexpected translation fault"
	depends on CPU_V7
	help
	  This option enables the workaround for the 782773 Cortex-A9 (all r0,
	  r2 and r3 revisions) erratum. It might cause MMU exception in case
	  page table walk happens just after updating the existing
	  with setting page table in L1 data cache.

>>>>>>> ab48623a
endmenu

source "arch/arm/common/Kconfig"

menu "Bus support"

config ARM_AMBA
	bool

config ISA
	bool
	help
	  Find out whether you have ISA slots on your motherboard.  ISA is the
	  name of a bus system, i.e. the way the CPU talks to the other stuff
	  inside your box.  Other bus systems are PCI, EISA, MicroChannel
	  (MCA) or VESA.  ISA is an older system, now being displaced by PCI;
	  newer boards don't support it.  If you have ISA, say Y, otherwise N.

# Select ISA DMA controller support
config ISA_DMA
	bool
	select ISA_DMA_API

# Select ISA DMA interface
config ISA_DMA_API
	bool

config PCI
	bool "PCI support" if MIGHT_HAVE_PCI
	help
	  Find out whether you have a PCI motherboard. PCI is the name of a
	  bus system, i.e. the way the CPU talks to the other stuff inside
	  your box. Other bus systems are ISA, EISA, MicroChannel (MCA) or
	  VESA. If you have PCI, say Y, otherwise N.

config PCI_DOMAINS
	bool
	depends on PCI

config PCI_NANOENGINE
	bool "BSE nanoEngine PCI support"
	depends on SA1100_NANOENGINE
	help
	  Enable PCI on the BSE nanoEngine board.

config PCI_SYSCALL
	def_bool PCI

# Select the host bridge type
config PCI_HOST_VIA82C505
	bool
	depends on PCI && ARCH_SHARK
	default y

config PCI_HOST_ITE8152
	bool
	depends on PCI && MACH_ARMCORE
	default y
	select DMABOUNCE

source "drivers/pci/Kconfig"

source "drivers/pcmcia/Kconfig"

endmenu

menu "Kernel Features"

config HAVE_SMP
	bool
	help
	  This option should be selected by machines which have an SMP-
	  capable CPU.

	  The only effect of this option is to make the SMP-related
	  options available to the user for configuration.

config SMP
	bool "Symmetric Multi-Processing"
	depends on CPU_V6K || CPU_V7
	depends on GENERIC_CLOCKEVENTS
	depends on HAVE_SMP
	depends on MMU
	select HAVE_ARM_SCU if !ARCH_MSM_SCORPIONMP
	select USE_GENERIC_SMP_HELPERS
	help
	  This enables support for systems with more than one CPU. If you have
	  a system with only one CPU, like most personal computers, say N. If
	  you have a system with more than one CPU, say Y.

	  If you say N here, the kernel will run on single and multiprocessor
	  machines, but will use only one CPU of a multiprocessor machine. If
	  you say Y here, the kernel will run on many, but not all, single
	  processor machines. On a single processor machine, the kernel will
	  run faster if you say N here.

	  See also <file:Documentation/x86/i386/IO-APIC.txt>,
	  <file:Documentation/nmi_watchdog.txt> and the SMP-HOWTO available at
	  <http://tldp.org/HOWTO/SMP-HOWTO.html>.

	  If you don't know what to do here, say N.

config SMP_ON_UP
	bool "Allow booting SMP kernel on uniprocessor systems (EXPERIMENTAL)"
	depends on EXPERIMENTAL
	depends on SMP && !XIP_KERNEL
	default y
	help
	  SMP kernels contain instructions which fail on non-SMP processors.
	  Enabling this option allows the kernel to modify itself to make
	  these instructions safe.  Disabling it allows about 1K of space
	  savings.

	  If you don't know what to do here, say Y.

config ARM_CPU_TOPOLOGY
	bool "Support cpu topology definition"
	depends on SMP && CPU_V7
	default y
	help
	  Support ARM cpu topology definition. The MPIDR register defines
	  affinity between processors which is then used to describe the cpu
	  topology of an ARM System.

config SCHED_MC
	bool "Multi-core scheduler support"
	depends on ARM_CPU_TOPOLOGY
	help
	  Multi-core scheduler support improves the CPU scheduler's decision
	  making when dealing with multi-core CPU chips at a cost of slightly
	  increased overhead in some places. If unsure say N here.

config SCHED_SMT
	bool "SMT scheduler support"
	depends on ARM_CPU_TOPOLOGY
	help
	  Improves the CPU scheduler's decision making when dealing with
	  MultiThreading at a cost of slightly increased overhead in some
	  places. If unsure say N here.

config HAVE_ARM_SCU
	bool
	help
	  This option enables support for the ARM system coherency unit

config ARM_ARCH_TIMER
	bool "Architected timer support"
	depends on CPU_V7
	help
	  This option enables support for the ARM architected timer

config HAVE_ARM_TWD
	bool
	depends on SMP
	help
	  This options enables support for the ARM timer and watchdog unit

choice
	prompt "Memory split"
	default VMSPLIT_3G
	help
	  Select the desired split between kernel and user memory.

	  If you are not absolutely sure what you are doing, leave this
	  option alone!

	config VMSPLIT_3G
		bool "3G/1G user/kernel split"
	config VMSPLIT_2G
		bool "2G/2G user/kernel split"
	config VMSPLIT_1G
		bool "1G/3G user/kernel split"
endchoice

config PAGE_OFFSET
	hex
	default 0x40000000 if VMSPLIT_1G
	default 0x80000000 if VMSPLIT_2G
	default 0xC0000000

config NR_CPUS
	int "Maximum number of CPUs (2-32)"
	range 2 32
	depends on SMP
	default "4"

config HOTPLUG_CPU
	bool "Support for hot-pluggable CPUs (EXPERIMENTAL)"
	depends on SMP && HOTPLUG && EXPERIMENTAL
	help
	  Say Y here to experiment with turning CPUs off and on.  CPUs
	  can be controlled through /sys/devices/system/cpu.

config LOCAL_TIMERS
	bool "Use local timer interrupts"
	depends on SMP
	default y
	select HAVE_ARM_TWD if (!ARCH_MSM_SCORPIONMP && !EXYNOS4_MCT)
	help
	  Enable support for local timers on SMP platforms, rather then the
	  legacy IPI broadcast method.  Local timers allows the system
	  accounting to be spread across the timer interval, preventing a
	  "thundering herd" at every timer tick.

config ARCH_NR_GPIO
	int
	default 1024 if ARCH_SHMOBILE || ARCH_TEGRA
	default 355 if ARCH_U8500
	default 264 if MACH_H4700
	default 512 if SOC_OMAP5
	default 288 if ARCH_VT8500
	default 0
	help
	  Maximum number of GPIOs in the system.

	  If unsure, leave the default value.

source kernel/Kconfig.preempt

config HZ
	int
	default 200 if ARCH_EBSA110 || ARCH_S3C24XX || ARCH_S5P64X0 || \
		ARCH_S5PV210 || ARCH_EXYNOS4
	default OMAP_32K_TIMER_HZ if ARCH_OMAP && OMAP_32K_TIMER
	default AT91_TIMER_HZ if ARCH_AT91
	default SHMOBILE_TIMER_HZ if ARCH_SHMOBILE
	default 100

config THUMB2_KERNEL
	bool "Compile the kernel in Thumb-2 mode (EXPERIMENTAL)"
	depends on CPU_V7 && !CPU_V6 && !CPU_V6K && EXPERIMENTAL
	select AEABI
	select ARM_ASM_UNIFIED
	select ARM_UNWIND
	help
	  By enabling this option, the kernel will be compiled in
	  Thumb-2 mode. A compiler/assembler that understand the unified
	  ARM-Thumb syntax is needed.

	  If unsure, say N.

config THUMB2_AVOID_R_ARM_THM_JUMP11
	bool "Work around buggy Thumb-2 short branch relocations in gas"
	depends on THUMB2_KERNEL && MODULES
	default y
	help
	  Various binutils versions can resolve Thumb-2 branches to
	  locally-defined, preemptible global symbols as short-range "b.n"
	  branch instructions.

	  This is a problem, because there's no guarantee the final
	  destination of the symbol, or any candidate locations for a
	  trampoline, are within range of the branch.  For this reason, the
	  kernel does not support fixing up the R_ARM_THM_JUMP11 (102)
	  relocation in modules at all, and it makes little sense to add
	  support.

	  The symptom is that the kernel fails with an "unsupported
	  relocation" error when loading some modules.

	  Until fixed tools are available, passing
	  -fno-optimize-sibling-calls to gcc should prevent gcc generating
	  code which hits this problem, at the cost of a bit of extra runtime
	  stack usage in some cases.

	  The problem is described in more detail at:
	      https://bugs.launchpad.net/binutils-linaro/+bug/725126

	  Only Thumb-2 kernels are affected.

	  Unless you are sure your tools don't have this problem, say Y.

config ARM_ASM_UNIFIED
	bool

config AEABI
	bool "Use the ARM EABI to compile the kernel"
	help
	  This option allows for the kernel to be compiled using the latest
	  ARM ABI (aka EABI).  This is only useful if you are using a user
	  space environment that is also compiled with EABI.

	  Since there are major incompatibilities between the legacy ABI and
	  EABI, especially with regard to structure member alignment, this
	  option also changes the kernel syscall calling convention to
	  disambiguate both ABIs and allow for backward compatibility support
	  (selected with CONFIG_OABI_COMPAT).

	  To use this you need GCC version 4.0.0 or later.

config OABI_COMPAT
	bool "Allow old ABI binaries to run with this kernel (EXPERIMENTAL)"
	depends on AEABI && EXPERIMENTAL && !THUMB2_KERNEL
	default y
	help
	  This option preserves the old syscall interface along with the
	  new (ARM EABI) one. It also provides a compatibility layer to
	  intercept syscalls that have structure arguments which layout
	  in memory differs between the legacy ABI and the new ARM EABI
	  (only for non "thumb" binaries). This option adds a tiny
	  overhead to all syscalls and produces a slightly larger kernel.
	  If you know you'll be using only pure EABI user space then you
	  can say N here. If this option is not selected and you attempt
	  to execute a legacy ABI binary then the result will be
	  UNPREDICTABLE (in fact it can be predicted that it won't work
	  at all). If in doubt say Y.

config ARCH_HAS_HOLES_MEMORYMODEL
	bool

config ARCH_SPARSEMEM_ENABLE
	bool

config ARCH_SPARSEMEM_DEFAULT
	def_bool ARCH_SPARSEMEM_ENABLE

config ARCH_SELECT_MEMORY_MODEL
	def_bool ARCH_SPARSEMEM_ENABLE

config HAVE_ARCH_PFN_VALID
	def_bool ARCH_HAS_HOLES_MEMORYMODEL || !SPARSEMEM

config HIGHMEM
	bool "High Memory Support"
	depends on MMU
	help
	  The address space of ARM processors is only 4 Gigabytes large
	  and it has to accommodate user address space, kernel address
	  space as well as some memory mapped IO. That means that, if you
	  have a large amount of physical memory and/or IO, not all of the
	  memory can be "permanently mapped" by the kernel. The physical
	  memory that is not permanently mapped is called "high memory".

	  Depending on the selected kernel/user memory split, minimum
	  vmalloc space and actual amount of RAM, you may not need this
	  option which should result in a slightly faster kernel.

	  If unsure, say n.

config HIGHPTE
	bool "Allocate 2nd-level pagetables from highmem"
	depends on HIGHMEM

config HW_PERF_EVENTS
	bool "Enable hardware performance counter support for perf events"
	depends on PERF_EVENTS
	default y
	help
	  Enable hardware performance counter support for perf events. If
	  disabled, perf events will use software events only.

source "mm/Kconfig"

config FORCE_MAX_ZONEORDER
	int "Maximum zone order" if ARCH_SHMOBILE
	range 11 64 if ARCH_SHMOBILE
	default "12" if SOC_AM33XX
	default "9" if SA1111
	default "11"
	help
	  The kernel memory allocator divides physically contiguous memory
	  blocks into "zones", where each zone is a power of two number of
	  pages.  This option selects the largest power of two that the kernel
	  keeps in the memory allocator.  If you need to allocate very large
	  blocks of physically contiguous memory, then you may need to
	  increase this value.

	  This config option is actually maximum order plus one. For example,
	  a value of 11 means that the largest free memory block is 2^10 pages.

config ALIGNMENT_TRAP
	bool
	depends on CPU_CP15_MMU
	default y if !ARCH_EBSA110
	select HAVE_PROC_CPU if PROC_FS
	help
	  ARM processors cannot fetch/store information which is not
	  naturally aligned on the bus, i.e., a 4 byte fetch must start at an
	  address divisible by 4. On 32-bit ARM processors, these non-aligned
	  fetch/store instructions will be emulated in software if you say
	  here, which has a severe performance impact. This is necessary for
	  correct operation of some network protocols. With an IP-only
	  configuration it is safe to say N, otherwise say Y.

config UACCESS_WITH_MEMCPY
	bool "Use kernel mem{cpy,set}() for {copy_to,clear}_user()"
	depends on MMU
	default y if CPU_FEROCEON
	help
	  Implement faster copy_to_user and clear_user methods for CPU
	  cores where a 8-word STM instruction give significantly higher
	  memory write throughput than a sequence of individual 32bit stores.

	  A possible side effect is a slight increase in scheduling latency
	  between threads sharing the same address space if they invoke
	  such copy operations with large buffers.

	  However, if the CPU data cache is using a write-allocate mode,
	  this option is unlikely to provide any performance gain.

config SECCOMP
	bool
	prompt "Enable seccomp to safely compute untrusted bytecode"
	---help---
	  This kernel feature is useful for number crunching applications
	  that may need to compute untrusted bytecode during their
	  execution. By using pipes or other transports made available to
	  the process as file descriptors supporting the read/write
	  syscalls, it's possible to isolate those applications in
	  their own address space using seccomp. Once seccomp is
	  enabled via prctl(PR_SET_SECCOMP), it cannot be disabled
	  and the task is only allowed to execute a few safe syscalls
	  defined by each seccomp mode.

config CC_STACKPROTECTOR
	bool "Enable -fstack-protector buffer overflow detection (EXPERIMENTAL)"
	depends on EXPERIMENTAL
	help
	  This option turns on the -fstack-protector GCC feature. This
	  feature puts, at the beginning of functions, a canary value on
	  the stack just before the return address, and validates
	  the value just before actually returning.  Stack based buffer
	  overflows (that need to overwrite this return address) now also
	  overwrite the canary, which gets detected and the attack is then
	  neutralized via a kernel panic.
	  This feature requires gcc version 4.2 or above.

config XEN_DOM0
	def_bool y
	depends on XEN

config XEN
	bool "Xen guest support on ARM (EXPERIMENTAL)"
	depends on EXPERIMENTAL && ARM && OF
	help
	  Say Y if you want to run Linux in a Virtual Machine on Xen on ARM.

endmenu

menu "Boot options"

config USE_OF
	bool "Flattened Device Tree support"
	select IRQ_DOMAIN
	select OF
	select OF_EARLY_FLATTREE
	help
	  Include support for flattened device tree machine descriptions.

config ATAGS
	bool "Support for the traditional ATAGS boot data passing" if USE_OF
	default y
	help
	  This is the traditional way of passing data to the kernel at boot
	  time. If you are solely relying on the flattened device tree (or
	  the ARM_ATAG_DTB_COMPAT option) then you may unselect this option
	  to remove ATAGS support from your kernel binary.  If unsure,
	  leave this to y.

config DEPRECATED_PARAM_STRUCT
	bool "Provide old way to pass kernel parameters"
	depends on ATAGS
	help
	  This was deprecated in 2001 and announced to live on for 5 years.
	  Some old boot loaders still use this way.

# Compressed boot loader in ROM.  Yes, we really want to ask about
# TEXT and BSS so we preserve their values in the config files.
config ZBOOT_ROM_TEXT
	hex "Compressed ROM boot loader base address"
	default "0"
	help
	  The physical address at which the ROM-able zImage is to be
	  placed in the target.  Platforms which normally make use of
	  ROM-able zImage formats normally set this to a suitable
	  value in their defconfig file.

	  If ZBOOT_ROM is not enabled, this has no effect.

config ZBOOT_ROM_BSS
	hex "Compressed ROM boot loader BSS address"
	default "0"
	help
	  The base address of an area of read/write memory in the target
	  for the ROM-able zImage which must be available while the
	  decompressor is running. It must be large enough to hold the
	  entire decompressed kernel plus an additional 128 KiB.
	  Platforms which normally make use of ROM-able zImage formats
	  normally set this to a suitable value in their defconfig file.

	  If ZBOOT_ROM is not enabled, this has no effect.

config ZBOOT_ROM
	bool "Compressed boot loader in ROM/flash"
	depends on ZBOOT_ROM_TEXT != ZBOOT_ROM_BSS
	help
	  Say Y here if you intend to execute your compressed kernel image
	  (zImage) directly from ROM or flash.  If unsure, say N.

choice
	prompt "Include SD/MMC loader in zImage (EXPERIMENTAL)"
	depends on ZBOOT_ROM && ARCH_SH7372 && EXPERIMENTAL
	default ZBOOT_ROM_NONE
	help
	  Include experimental SD/MMC loading code in the ROM-able zImage.
	  With this enabled it is possible to write the ROM-able zImage
	  kernel image to an MMC or SD card and boot the kernel straight
	  from the reset vector. At reset the processor Mask ROM will load
	  the first part of the ROM-able zImage which in turn loads the
	  rest the kernel image to RAM.

config ZBOOT_ROM_NONE
	bool "No SD/MMC loader in zImage (EXPERIMENTAL)"
	help
	  Do not load image from SD or MMC

config ZBOOT_ROM_MMCIF
	bool "Include MMCIF loader in zImage (EXPERIMENTAL)"
	help
	  Load image from MMCIF hardware block.

config ZBOOT_ROM_SH_MOBILE_SDHI
	bool "Include SuperH Mobile SDHI loader in zImage (EXPERIMENTAL)"
	help
	  Load image from SDHI hardware block

endchoice

config ARM_APPENDED_DTB
	bool "Use appended device tree blob to zImage (EXPERIMENTAL)"
	depends on OF && !ZBOOT_ROM && EXPERIMENTAL
	help
	  With this option, the boot code will look for a device tree binary
	  (DTB) appended to zImage
	  (e.g. cat zImage <filename>.dtb > zImage_w_dtb).

	  This is meant as a backward compatibility convenience for those
	  systems with a bootloader that can't be upgraded to accommodate
	  the documented boot protocol using a device tree.

	  Beware that there is very little in terms of protection against
	  this option being confused by leftover garbage in memory that might
	  look like a DTB header after a reboot if no actual DTB is appended
	  to zImage.  Do not leave this option active in a production kernel
	  if you don't intend to always append a DTB.  Proper passing of the
	  location into r2 of a bootloader provided DTB is always preferable
	  to this option.

config ARM_ATAG_DTB_COMPAT
	bool "Supplement the appended DTB with traditional ATAG information"
	depends on ARM_APPENDED_DTB
	help
	  Some old bootloaders can't be updated to a DTB capable one, yet
	  they provide ATAGs with memory configuration, the ramdisk address,
	  the kernel cmdline string, etc.  Such information is dynamically
	  provided by the bootloader and can't always be stored in a static
	  DTB.  To allow a device tree enabled kernel to be used with such
	  bootloaders, this option allows zImage to extract the information
	  from the ATAG list and store it at run time into the appended DTB.

choice
	prompt "Kernel command line type" if ARM_ATAG_DTB_COMPAT
	default ARM_ATAG_DTB_COMPAT_CMDLINE_FROM_BOOTLOADER

config ARM_ATAG_DTB_COMPAT_CMDLINE_FROM_BOOTLOADER
	bool "Use bootloader kernel arguments if available"
	help
	  Uses the command-line options passed by the boot loader instead of
	  the device tree bootargs property. If the boot loader doesn't provide
	  any, the device tree bootargs property will be used.

config ARM_ATAG_DTB_COMPAT_CMDLINE_EXTEND
	bool "Extend with bootloader kernel arguments"
	help
	  The command-line arguments provided by the boot loader will be
	  appended to the the device tree bootargs property.

endchoice

config CMDLINE
	string "Default kernel command string"
	default ""
	help
	  On some architectures (EBSA110 and CATS), there is currently no way
	  for the boot loader to pass arguments to the kernel. For these
	  architectures, you should supply some command-line options at build
	  time by entering them here. As a minimum, you should specify the
	  memory size and the root device (e.g., mem=64M root=/dev/nfs).

choice
	prompt "Kernel command line type" if CMDLINE != ""
	default CMDLINE_FROM_BOOTLOADER
	depends on ATAGS

config CMDLINE_FROM_BOOTLOADER
	bool "Use bootloader kernel arguments if available"
	help
	  Uses the command-line options passed by the boot loader. If
	  the boot loader doesn't provide any, the default kernel command
	  string provided in CMDLINE will be used.

config CMDLINE_EXTEND
	bool "Extend bootloader kernel arguments"
	help
	  The command-line arguments provided by the boot loader will be
	  appended to the default kernel command string.

config CMDLINE_FORCE
	bool "Always use the default kernel command string"
	help
	  Always use the default kernel command string, even if the boot
	  loader passes other arguments to the kernel.
	  This is useful if you cannot or don't want to change the
	  command-line options your boot loader passes to the kernel.
endchoice

config XIP_KERNEL
	bool "Kernel Execute-In-Place from ROM"
	depends on !ZBOOT_ROM && !ARM_LPAE && !ARCH_MULTIPLATFORM
	help
	  Execute-In-Place allows the kernel to run from non-volatile storage
	  directly addressable by the CPU, such as NOR flash. This saves RAM
	  space since the text section of the kernel is not loaded from flash
	  to RAM.  Read-write sections, such as the data section and stack,
	  are still copied to RAM.  The XIP kernel is not compressed since
	  it has to run directly from flash, so it will take more space to
	  store it.  The flash address used to link the kernel object files,
	  and for storing it, is configuration dependent. Therefore, if you
	  say Y here, you must know the proper physical address where to
	  store the kernel image depending on your own flash memory usage.

	  Also note that the make target becomes "make xipImage" rather than
	  "make zImage" or "make Image".  The final kernel binary to put in
	  ROM memory will be arch/arm/boot/xipImage.

	  If unsure, say N.

config XIP_PHYS_ADDR
	hex "XIP Kernel Physical Location"
	depends on XIP_KERNEL
	default "0x00080000"
	help
	  This is the physical address in your flash memory the kernel will
	  be linked for and stored to.  This address is dependent on your
	  own flash usage.

config KEXEC
	bool "Kexec system call (EXPERIMENTAL)"
	depends on EXPERIMENTAL && (!SMP || HOTPLUG_CPU)
	help
	  kexec is a system call that implements the ability to shutdown your
	  current kernel, and to start another kernel.  It is like a reboot
	  but it is independent of the system firmware.   And like a reboot
	  you can start any kernel with it, not just Linux.

	  It is an ongoing process to be certain the hardware in a machine
	  is properly shutdown, so do not be surprised if this code does not
	  initially work for you.  It may help to enable device hotplugging
	  support.

config ATAGS_PROC
	bool "Export atags in procfs"
	depends on ATAGS && KEXEC
	default y
	help
	  Should the atags used to boot the kernel be exported in an "atags"
	  file in procfs. Useful with kexec.

config CRASH_DUMP
	bool "Build kdump crash kernel (EXPERIMENTAL)"
	depends on EXPERIMENTAL
	help
	  Generate crash dump after being started by kexec. This should
	  be normally only set in special crash dump kernels which are
	  loaded in the main kernel with kexec-tools into a specially
	  reserved region and then later executed after a crash by
	  kdump/kexec. The crash dump kernel must be compiled to a
	  memory address not used by the main kernel

	  For more details see Documentation/kdump/kdump.txt

config AUTO_ZRELADDR
	bool "Auto calculation of the decompressed kernel image address"
	depends on !ZBOOT_ROM && !ARCH_U300
	help
	  ZRELADDR is the physical address where the decompressed kernel
	  image will be placed. If AUTO_ZRELADDR is selected, the address
	  will be determined at run-time by masking the current IP with
	  0xf8000000. This assumes the zImage being placed in the first 128MB
	  from start of memory.

endmenu

menu "CPU Power Management"

if ARCH_HAS_CPUFREQ

source "drivers/cpufreq/Kconfig"

config CPU_FREQ_IMX
	tristate "CPUfreq driver for i.MX CPUs"
	depends on ARCH_MXC && CPU_FREQ
	select CPU_FREQ_TABLE
	help
	  This enables the CPUfreq driver for i.MX CPUs.

config CPU_FREQ_SA1100
	bool

config CPU_FREQ_SA1110
	bool

config CPU_FREQ_INTEGRATOR
	tristate "CPUfreq driver for ARM Integrator CPUs"
	depends on ARCH_INTEGRATOR && CPU_FREQ
	default y
	help
	  This enables the CPUfreq driver for ARM Integrator CPUs.

	  For details, take a look at <file:Documentation/cpu-freq>.

	  If in doubt, say Y.

config CPU_FREQ_PXA
	bool
	depends on CPU_FREQ && ARCH_PXA && PXA25x
	default y
	select CPU_FREQ_DEFAULT_GOV_USERSPACE
	select CPU_FREQ_TABLE

config CPU_FREQ_S3C
	bool
	help
	  Internal configuration node for common cpufreq on Samsung SoC

config CPU_FREQ_S3C24XX
	bool "CPUfreq driver for Samsung S3C24XX series CPUs (EXPERIMENTAL)"
	depends on ARCH_S3C24XX && CPU_FREQ && EXPERIMENTAL
	select CPU_FREQ_S3C
	help
	  This enables the CPUfreq driver for the Samsung S3C24XX family
	  of CPUs.

	  For details, take a look at <file:Documentation/cpu-freq>.

	  If in doubt, say N.

config CPU_FREQ_S3C24XX_PLL
	bool "Support CPUfreq changing of PLL frequency (EXPERIMENTAL)"
	depends on CPU_FREQ_S3C24XX && EXPERIMENTAL
	help
	  Compile in support for changing the PLL frequency from the
	  S3C24XX series CPUfreq driver. The PLL takes time to settle
	  after a frequency change, so by default it is not enabled.

	  This also means that the PLL tables for the selected CPU(s) will
	  be built which may increase the size of the kernel image.

config CPU_FREQ_S3C24XX_DEBUG
	bool "Debug CPUfreq Samsung driver core"
	depends on CPU_FREQ_S3C24XX
	help
	  Enable s3c_freq_dbg for the Samsung S3C CPUfreq core

config CPU_FREQ_S3C24XX_IODEBUG
	bool "Debug CPUfreq Samsung driver IO timing"
	depends on CPU_FREQ_S3C24XX
	help
	  Enable s3c_freq_iodbg for the Samsung S3C CPUfreq core

config CPU_FREQ_S3C24XX_DEBUGFS
	bool "Export debugfs for CPUFreq"
	depends on CPU_FREQ_S3C24XX && DEBUG_FS
	help
	  Export status information via debugfs.

endif

source "drivers/cpuidle/Kconfig"

endmenu

menu "Floating point emulation"

comment "At least one emulation must be selected"

config FPE_NWFPE
	bool "NWFPE math emulation"
	depends on (!AEABI || OABI_COMPAT) && !THUMB2_KERNEL
	---help---
	  Say Y to include the NWFPE floating point emulator in the kernel.
	  This is necessary to run most binaries. Linux does not currently
	  support floating point hardware so you need to say Y here even if
	  your machine has an FPA or floating point co-processor podule.

	  You may say N here if you are going to load the Acorn FPEmulator
	  early in the bootup.

config FPE_NWFPE_XP
	bool "Support extended precision"
	depends on FPE_NWFPE
	help
	  Say Y to include 80-bit support in the kernel floating-point
	  emulator.  Otherwise, only 32 and 64-bit support is compiled in.
	  Note that gcc does not generate 80-bit operations by default,
	  so in most cases this option only enlarges the size of the
	  floating point emulator without any good reason.

	  You almost surely want to say N here.

config FPE_FASTFPE
	bool "FastFPE math emulation (EXPERIMENTAL)"
	depends on (!AEABI || OABI_COMPAT) && !CPU_32v3 && EXPERIMENTAL
	---help---
	  Say Y here to include the FAST floating point emulator in the kernel.
	  This is an experimental much faster emulator which now also has full
	  precision for the mantissa.  It does not support any exceptions.
	  It is very simple, and approximately 3-6 times faster than NWFPE.

	  It should be sufficient for most programs.  It may be not suitable
	  for scientific calculations, but you have to check this for yourself.
	  If you do not feel you need a faster FP emulation you should better
	  choose NWFPE.

config VFP
	bool "VFP-format floating point maths"
	depends on CPU_V6 || CPU_V6K || CPU_ARM926T || CPU_V7 || CPU_FEROCEON
	help
	  Say Y to include VFP support code in the kernel. This is needed
	  if your hardware includes a VFP unit.

	  Please see <file:Documentation/arm/VFP/release-notes.txt> for
	  release notes and additional status information.

	  Say N if your target does not have VFP hardware.

config VFPv3
	bool
	depends on VFP
	default y if CPU_V7

config NEON
	bool "Advanced SIMD (NEON) Extension support"
	depends on VFPv3 && CPU_V7
	help
	  Say Y to include support code for NEON, the ARMv7 Advanced SIMD
	  Extension.

endmenu

menu "Userspace binary formats"

source "fs/Kconfig.binfmt"

config ARTHUR
	tristate "RISC OS personality"
	depends on !AEABI
	help
	  Say Y here to include the kernel code necessary if you want to run
	  Acorn RISC OS/Arthur binaries under Linux. This code is still very
	  experimental; if this sounds frightening, say N and sleep in peace.
	  You can also say M here to compile this support as a module (which
	  will be called arthur).

endmenu

menu "Power management options"

source "kernel/power/Kconfig"

config ARCH_SUSPEND_POSSIBLE
	depends on !ARCH_S5PC100
	depends on CPU_ARM920T || CPU_ARM926T || CPU_SA1100 || \
		CPU_V6 || CPU_V6K || CPU_V7 || CPU_XSC3 || CPU_XSCALE || CPU_MOHAWK
	def_bool y

config ARM_CPU_SUSPEND
	def_bool PM_SLEEP

endmenu

source "net/Kconfig"

source "drivers/Kconfig"

source "fs/Kconfig"

source "arch/arm/Kconfig.debug"

source "security/Kconfig"

source "crypto/Kconfig"

source "lib/Kconfig"<|MERGE_RESOLUTION|>--- conflicted
+++ resolved
@@ -4,20 +4,9 @@
 	select ARCH_BINFMT_ELF_RANDOMIZE_PIE
 	select ARCH_HAS_ATOMIC64_DEC_IF_POSITIVE
 	select ARCH_HAVE_CUSTOM_GPIO_H
-<<<<<<< HEAD
 	select ARCH_WANT_IPC_PARSE_VERSION
 	select CPU_PM if (SUSPEND || CPU_IDLE)
 	select DCACHE_WORD_ACCESS if (CPU_V6 || CPU_V6K || CPU_V7) && !CPU_BIG_ENDIAN
-=======
-	select HAVE_AOUT
-	select HAVE_DMA_API_DEBUG
-	select HAVE_IDE if PCI || ISA || PCMCIA
-	select HAVE_DMA_ATTRS
-	select HAVE_DMA_CONTIGUOUS if MMU
-	select HAVE_MEMBLOCK
-	select RTC_LIB
-	select SYS_SUPPORTS_APM_EMULATION
->>>>>>> ab48623a
 	select GENERIC_ATOMIC64 if (CPU_V6 || !CPU_32v6K || !AEABI)
 	select GENERIC_CLOCKEVENTS_BROADCAST if SMP
 	select GENERIC_IRQ_PROBE
@@ -1427,8 +1416,6 @@
 	 to deadlock. This workaround puts DSB before executing ISB if
 	 an abort may occur on cache maintenance.
 
-<<<<<<< HEAD
-=======
 config ARM_ERRATA_782773
 	bool "ARM errata: Updating a translation entry might cause an unexpected translation fault"
 	depends on CPU_V7
@@ -1438,7 +1425,6 @@
 	  page table walk happens just after updating the existing
 	  with setting page table in L1 data cache.
 
->>>>>>> ab48623a
 endmenu
 
 source "arch/arm/common/Kconfig"
