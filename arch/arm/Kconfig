config ARM
	bool
	default y
	select ARCH_BINFMT_ELF_RANDOMIZE_PIE
	select ARCH_HAS_ATOMIC64_DEC_IF_POSITIVE
	select ARCH_HAVE_CUSTOM_GPIO_H
	select ARCH_HAS_TICK_BROADCAST if GENERIC_CLOCKEVENTS_BROADCAST
	select ARCH_WANT_IPC_PARSE_VERSION
	select BUILDTIME_EXTABLE_SORT if MMU
	select CPU_PM if (SUSPEND || CPU_IDLE)
	select DCACHE_WORD_ACCESS if (CPU_V6 || CPU_V6K || CPU_V7) && !CPU_BIG_ENDIAN && MMU
	select GENERIC_ATOMIC64 if (CPU_V6 || !CPU_32v6K || !AEABI)
	select GENERIC_CLOCKEVENTS_BROADCAST if SMP
	select GENERIC_IRQ_PROBE
	select GENERIC_IRQ_SHOW
	select GENERIC_PCI_IOMAP
	select GENERIC_SMP_IDLE_THREAD
	select GENERIC_STRNCPY_FROM_USER
	select GENERIC_STRNLEN_USER
	select HARDIRQS_SW_RESEND
	select HAVE_AOUT
	select HAVE_ARCH_JUMP_LABEL if !XIP_KERNEL
	select HAVE_ARCH_KGDB
	select HAVE_ARCH_SECCOMP_FILTER
	select HAVE_ARCH_TRACEHOOK
	select HAVE_BPF_JIT
	select HAVE_C_RECORDMCOUNT
	select HAVE_DEBUG_KMEMLEAK
	select HAVE_DMA_API_DEBUG
	select HAVE_DMA_ATTRS
	select HAVE_DMA_CONTIGUOUS if MMU
	select HAVE_DYNAMIC_FTRACE if (!XIP_KERNEL)
	select HAVE_FTRACE_MCOUNT_RECORD if (!XIP_KERNEL)
	select HAVE_FUNCTION_GRAPH_TRACER if (!THUMB2_KERNEL)
	select HAVE_FUNCTION_TRACER if (!XIP_KERNEL)
	select HAVE_GENERIC_DMA_COHERENT
	select HAVE_GENERIC_HARDIRQS
	select HAVE_HW_BREAKPOINT if (PERF_EVENTS && (CPU_V6 || CPU_V6K || CPU_V7))
	select HAVE_IDE if PCI || ISA || PCMCIA
	select HAVE_KERNEL_GZIP
	select HAVE_KERNEL_LZMA
	select HAVE_KERNEL_LZO
	select HAVE_KERNEL_XZ
	select HAVE_KPROBES if !XIP_KERNEL
	select HAVE_KRETPROBES if (HAVE_KPROBES)
	select HAVE_MEMBLOCK
	select HAVE_OPROFILE if (HAVE_PERF_EVENTS)
	select HAVE_PERF_EVENTS
	select HAVE_REGS_AND_STACK_ACCESS_API
	select HAVE_SYSCALL_TRACEPOINTS
	select HAVE_UID16
	select KTIME_SCALAR
	select PERF_USE_VMALLOC
	select RTC_LIB
	select SYS_SUPPORTS_APM_EMULATION
	select HAVE_MOD_ARCH_SPECIFIC if ARM_UNWIND
	select MODULES_USE_ELF_REL
	select CLONE_BACKWARDS
	select OLD_SIGSUSPEND3
	select OLD_SIGACTION
	help
	  The ARM series is a line of low-power-consumption RISC chip designs
	  licensed by ARM Ltd and targeted at embedded applications and
	  handhelds such as the Compaq IPAQ.  ARM-based PCs are no longer
	  manufactured, but legacy ARM-based PC hardware remains popular in
	  Europe.  There is an ARM Linux project with a web page at
	  <http://www.arm.linux.org.uk/>.

config ARM_HAS_SG_CHAIN
	bool

config NEED_SG_DMA_LENGTH
	bool

config ARM_DMA_USE_IOMMU
	bool
	select ARM_HAS_SG_CHAIN
	select NEED_SG_DMA_LENGTH

if ARM_DMA_USE_IOMMU

config ARM_DMA_IOMMU_ALIGNMENT
	int "Maximum PAGE_SIZE order of alignment for DMA IOMMU buffers"
	range 4 9
	default 8
	help
	  DMA mapping framework by default aligns all buffers to the smallest
	  PAGE_SIZE order which is greater than or equal to the requested buffer
	  size. This works well for buffers up to a few hundreds kilobytes, but
	  for larger buffers it just a waste of address space. Drivers which has
	  relatively small addressing window (like 64Mib) might run out of
	  virtual space with just a few allocations.

	  With this parameter you can specify the maximum PAGE_SIZE order for
	  DMA IOMMU buffers. Larger buffers will be aligned only to this
	  specified order. The order is expressed as a power of two multiplied
	  by the PAGE_SIZE.

endif

config HAVE_PWM
	bool

config MIGHT_HAVE_PCI
	bool

config SYS_SUPPORTS_APM_EMULATION
	bool

config GENERIC_GPIO
	bool

config HAVE_TCM
	bool
	select GENERIC_ALLOCATOR

config HAVE_PROC_CPU
	bool

config NO_IOPORT
	bool

config EISA
	bool
	---help---
	  The Extended Industry Standard Architecture (EISA) bus was
	  developed as an open alternative to the IBM MicroChannel bus.

	  The EISA bus provided some of the features of the IBM MicroChannel
	  bus while maintaining backward compatibility with cards made for
	  the older ISA bus.  The EISA bus saw limited use between 1988 and
	  1995 when it was made obsolete by the PCI bus.

	  Say Y here if you are building a kernel for an EISA-based machine.

	  Otherwise, say N.

config SBUS
	bool

config STACKTRACE_SUPPORT
	bool
	default y

config HAVE_LATENCYTOP_SUPPORT
	bool
	depends on !SMP
	default y

config LOCKDEP_SUPPORT
	bool
	default y

config TRACE_IRQFLAGS_SUPPORT
	bool
	default y

config RWSEM_GENERIC_SPINLOCK
	bool
	default y

config RWSEM_XCHGADD_ALGORITHM
	bool

config ARCH_HAS_ILOG2_U32
	bool

config ARCH_HAS_ILOG2_U64
	bool

config ARCH_HAS_CPUFREQ
	bool
	help
	  Internal node to signify that the ARCH has CPUFREQ support
	  and that the relevant menu configurations are displayed for
	  it.

config GENERIC_HWEIGHT
	bool
	default y

config GENERIC_CALIBRATE_DELAY
	bool
	default y

config ARCH_MAY_HAVE_PC_FDC
	bool

config ZONE_DMA
	bool

config NEED_DMA_MAP_STATE
       def_bool y

config ARCH_HAS_DMA_SET_COHERENT_MASK
	bool

config GENERIC_ISA_DMA
	bool

config FIQ
	bool

config NEED_RET_TO_USER
	bool

config ARCH_MTD_XIP
	bool

config VECTORS_BASE
	hex
	default 0xffff0000 if MMU || CPU_HIGH_VECTOR
	default DRAM_BASE if REMAP_VECTORS_TO_RAM
	default 0x00000000
	help
	  The base address of exception vectors.

config ARM_PATCH_PHYS_VIRT
	bool "Patch physical to virtual translations at runtime" if EMBEDDED
	default y
	depends on !XIP_KERNEL && MMU
	depends on !ARCH_REALVIEW || !SPARSEMEM
	help
	  Patch phys-to-virt and virt-to-phys translation functions at
	  boot and module load time according to the position of the
	  kernel in system memory.

	  This can only be used with non-XIP MMU kernels where the base
	  of physical memory is at a 16MB boundary.

	  Only disable this option if you know that you do not require
	  this feature (eg, building a kernel for a single machine) and
	  you need to shrink the kernel to the minimal size.

config NEED_MACH_GPIO_H
	bool
	help
	  Select this when mach/gpio.h is required to provide special
	  definitions for this platform. The need for mach/gpio.h should
	  be avoided when possible.

config NEED_MACH_IO_H
	bool
	help
	  Select this when mach/io.h is required to provide special
	  definitions for this platform.  The need for mach/io.h should
	  be avoided when possible.

config NEED_MACH_MEMORY_H
	bool
	help
	  Select this when mach/memory.h is required to provide special
	  definitions for this platform.  The need for mach/memory.h should
	  be avoided when possible.

config PHYS_OFFSET
	hex "Physical address of main memory" if MMU
	depends on !ARM_PATCH_PHYS_VIRT && !NEED_MACH_MEMORY_H
	default DRAM_BASE if !MMU
	help
	  Please provide the physical address corresponding to the
	  location of main memory in your system.

config GENERIC_BUG
	def_bool y
	depends on BUG

source "init/Kconfig"

source "kernel/Kconfig.freezer"

menu "System Type"

config MMU
	bool "MMU-based Paged Memory Management Support"
	default y
	help
	  Select if you want MMU-based virtualised addressing space
	  support by paged memory management. If unsure, say 'Y'.

#
# The "ARM system type" choice list is ordered alphabetically by option
# text.  Please add new entries in the option alphabetic order.
#
choice
	prompt "ARM system type"
	default ARCH_VERSATILE if !MMU
	default ARCH_MULTIPLATFORM if MMU

config ARCH_MULTIPLATFORM
	bool "Allow multiple platforms to be selected"
	depends on MMU
	select ARM_PATCH_PHYS_VIRT
	select AUTO_ZRELADDR
	select COMMON_CLK
	select MULTI_IRQ_HANDLER
	select SPARSE_IRQ
	select USE_OF

config ARCH_INTEGRATOR
	bool "ARM Ltd. Integrator family"
	select ARCH_HAS_CPUFREQ
	select ARM_AMBA
	select COMMON_CLK
	select COMMON_CLK_VERSATILE
	select GENERIC_CLOCKEVENTS
	select HAVE_TCM
	select ICST
	select MULTI_IRQ_HANDLER
	select NEED_MACH_MEMORY_H
	select PLAT_VERSATILE
	select SPARSE_IRQ
	select VERSATILE_FPGA_IRQ
	help
	  Support for ARM's Integrator platform.

config ARCH_REALVIEW
	bool "ARM Ltd. RealView family"
	select ARCH_WANT_OPTIONAL_GPIOLIB
	select ARM_AMBA
	select ARM_TIMER_SP804
	select COMMON_CLK
	select COMMON_CLK_VERSATILE
	select GENERIC_CLOCKEVENTS
	select GPIO_PL061 if GPIOLIB
	select ICST
	select NEED_MACH_MEMORY_H
	select PLAT_VERSATILE
	select PLAT_VERSATILE_CLCD
	help
	  This enables support for ARM Ltd RealView boards.

config ARCH_VERSATILE
	bool "ARM Ltd. Versatile family"
	select ARCH_WANT_OPTIONAL_GPIOLIB
	select ARM_AMBA
	select ARM_TIMER_SP804
	select ARM_VIC
	select CLKDEV_LOOKUP
	select GENERIC_CLOCKEVENTS
	select HAVE_MACH_CLKDEV
	select ICST
	select PLAT_VERSATILE
	select PLAT_VERSATILE_CLCD
	select PLAT_VERSATILE_CLOCK
	select VERSATILE_FPGA_IRQ
	help
	  This enables support for ARM Ltd Versatile board.

config ARCH_AT91
	bool "Atmel AT91"
	select ARCH_REQUIRE_GPIOLIB
	select CLKDEV_LOOKUP
	select HAVE_CLK
	select IRQ_DOMAIN
	select NEED_MACH_GPIO_H
	select NEED_MACH_IO_H if PCCARD
	select PINCTRL
	select PINCTRL_AT91 if USE_OF
	help
	  This enables support for systems based on Atmel
	  AT91RM9200 and AT91SAM9* processors.

config ARCH_CLPS711X
	bool "Cirrus Logic CLPS711x/EP721x/EP731x-based"
	select ARCH_REQUIRE_GPIOLIB
	select AUTO_ZRELADDR
	select CLKDEV_LOOKUP
	select COMMON_CLK
	select CPU_ARM720T
	select GENERIC_CLOCKEVENTS
	select MULTI_IRQ_HANDLER
	select NEED_MACH_MEMORY_H
	select SPARSE_IRQ
	help
	  Support for Cirrus Logic 711x/721x/731x based boards.

config ARCH_GEMINI
	bool "Cortina Systems Gemini"
	select ARCH_REQUIRE_GPIOLIB
	select ARCH_USES_GETTIMEOFFSET
	select CPU_FA526
	help
	  Support for the Cortina Systems Gemini family SoCs

config ARCH_EBSA110
	bool "EBSA-110"
	select ARCH_USES_GETTIMEOFFSET
	select CPU_SA110
	select ISA
	select NEED_MACH_IO_H
	select NEED_MACH_MEMORY_H
	select NO_IOPORT
	help
	  This is an evaluation board for the StrongARM processor available
	  from Digital. It has limited hardware on-board, including an
	  Ethernet interface, two PCMCIA sockets, two serial ports and a
	  parallel port.

config ARCH_EP93XX
	bool "EP93xx-based"
	select ARCH_HAS_HOLES_MEMORYMODEL
	select ARCH_REQUIRE_GPIOLIB
	select ARCH_USES_GETTIMEOFFSET
	select ARM_AMBA
	select ARM_VIC
	select CLKDEV_LOOKUP
	select CPU_ARM920T
	select NEED_MACH_MEMORY_H
	help
	  This enables support for the Cirrus EP93xx series of CPUs.

config ARCH_FOOTBRIDGE
	bool "FootBridge"
	select CPU_SA110
	select FOOTBRIDGE
	select GENERIC_CLOCKEVENTS
	select HAVE_IDE
	select NEED_MACH_IO_H if !MMU
	select NEED_MACH_MEMORY_H
	help
	  Support for systems based on the DC21285 companion chip
	  ("FootBridge"), such as the Simtec CATS and the Rebel NetWinder.

config ARCH_NETX
	bool "Hilscher NetX based"
	select ARM_VIC
	select CLKSRC_MMIO
	select CPU_ARM926T
	select GENERIC_CLOCKEVENTS
	help
	  This enables support for systems based on the Hilscher NetX Soc

config ARCH_H720X
	bool "Hynix HMS720x-based"
	select ARCH_USES_GETTIMEOFFSET
	select CPU_ARM720T
	select ISA_DMA_API
	help
	  This enables support for systems based on the Hynix HMS720x

config ARCH_IOP13XX
	bool "IOP13xx-based"
	depends on MMU
	select ARCH_SUPPORTS_MSI
	select CPU_XSC3
	select NEED_MACH_MEMORY_H
	select NEED_RET_TO_USER
	select PCI
	select PLAT_IOP
	select VMSPLIT_1G
	help
	  Support for Intel's IOP13XX (XScale) family of processors.

config ARCH_IOP32X
	bool "IOP32x-based"
	depends on MMU
	select ARCH_REQUIRE_GPIOLIB
	select CPU_XSCALE
	select NEED_MACH_GPIO_H
	select NEED_RET_TO_USER
	select PCI
	select PLAT_IOP
	help
	  Support for Intel's 80219 and IOP32X (XScale) family of
	  processors.

config ARCH_IOP33X
	bool "IOP33x-based"
	depends on MMU
	select ARCH_REQUIRE_GPIOLIB
	select CPU_XSCALE
	select NEED_MACH_GPIO_H
	select NEED_RET_TO_USER
	select PCI
	select PLAT_IOP
	help
	  Support for Intel's IOP33X (XScale) family of processors.

config ARCH_IXP4XX
	bool "IXP4xx-based"
	depends on MMU
	select ARCH_HAS_DMA_SET_COHERENT_MASK
	select ARCH_REQUIRE_GPIOLIB
	select CLKSRC_MMIO
	select CPU_XSCALE
	select DMABOUNCE if PCI
	select GENERIC_CLOCKEVENTS
	select MIGHT_HAVE_PCI
	select NEED_MACH_IO_H
	help
	  Support for Intel's IXP4XX (XScale) family of processors.

config ARCH_DOVE
	bool "Marvell Dove"
	select ARCH_REQUIRE_GPIOLIB
	select CPU_V7
	select GENERIC_CLOCKEVENTS
	select MIGHT_HAVE_PCI
	select PINCTRL
	select PINCTRL_DOVE
	select PLAT_ORION_LEGACY
	select USB_ARCH_HAS_EHCI
	select MVEBU_MBUS
	help
	  Support for the Marvell Dove SoC 88AP510

config ARCH_KIRKWOOD
	bool "Marvell Kirkwood"
	select ARCH_REQUIRE_GPIOLIB
	select CPU_FEROCEON
	select GENERIC_CLOCKEVENTS
	select PCI
	select PCI_QUIRKS
	select PINCTRL
	select PINCTRL_KIRKWOOD
	select PLAT_ORION_LEGACY
	select MVEBU_MBUS
	help
	  Support for the following Marvell Kirkwood series SoCs:
	  88F6180, 88F6192 and 88F6281.

config ARCH_MV78XX0
	bool "Marvell MV78xx0"
	select ARCH_REQUIRE_GPIOLIB
	select CPU_FEROCEON
	select GENERIC_CLOCKEVENTS
	select PCI
	select PLAT_ORION_LEGACY
	select MVEBU_MBUS
	help
	  Support for the following Marvell MV78xx0 series SoCs:
	  MV781x0, MV782x0.

config ARCH_ORION5X
	bool "Marvell Orion"
	depends on MMU
	select ARCH_REQUIRE_GPIOLIB
	select CPU_FEROCEON
	select GENERIC_CLOCKEVENTS
	select PCI
	select PLAT_ORION_LEGACY
	select MVEBU_MBUS
	help
	  Support for the following Marvell Orion 5x series SoCs:
	  Orion-1 (5181), Orion-VoIP (5181L), Orion-NAS (5182),
	  Orion-2 (5281), Orion-1-90 (6183).

config ARCH_MMP
	bool "Marvell PXA168/910/MMP2"
	depends on MMU
	select ARCH_REQUIRE_GPIOLIB
	select CLKDEV_LOOKUP
	select GENERIC_ALLOCATOR
	select GENERIC_CLOCKEVENTS
	select GPIO_PXA
	select IRQ_DOMAIN
	select NEED_MACH_GPIO_H
	select PINCTRL
	select PLAT_PXA
	select SPARSE_IRQ
	help
	  Support for Marvell's PXA168/PXA910(MMP) and MMP2 processor line.

config ARCH_KS8695
	bool "Micrel/Kendin KS8695"
	select ARCH_REQUIRE_GPIOLIB
	select CLKSRC_MMIO
	select CPU_ARM922T
	select GENERIC_CLOCKEVENTS
	select NEED_MACH_MEMORY_H
	help
	  Support for Micrel/Kendin KS8695 "Centaur" (ARM922T) based
	  System-on-Chip devices.

config ARCH_W90X900
	bool "Nuvoton W90X900 CPU"
	select ARCH_REQUIRE_GPIOLIB
	select CLKDEV_LOOKUP
	select CLKSRC_MMIO
	select CPU_ARM926T
	select GENERIC_CLOCKEVENTS
	help
	  Support for Nuvoton (Winbond logic dept.) ARM9 processor,
	  At present, the w90x900 has been renamed nuc900, regarding
	  the ARM series product line, you can login the following
	  link address to know more.

	  <http://www.nuvoton.com/hq/enu/ProductAndSales/ProductLines/
		ConsumerElectronicsIC/ARMMicrocontroller/ARMMicrocontroller>

config ARCH_LPC32XX
	bool "NXP LPC32XX"
	select ARCH_REQUIRE_GPIOLIB
	select ARM_AMBA
	select CLKDEV_LOOKUP
	select CLKSRC_MMIO
	select CPU_ARM926T
	select GENERIC_CLOCKEVENTS
	select HAVE_IDE
	select HAVE_PWM
	select USB_ARCH_HAS_OHCI
	select USE_OF
	help
	  Support for the NXP LPC32XX family of processors

config ARCH_PXA
	bool "PXA2xx/PXA3xx-based"
	depends on MMU
	select ARCH_HAS_CPUFREQ
	select ARCH_MTD_XIP
	select ARCH_REQUIRE_GPIOLIB
	select ARM_CPU_SUSPEND if PM
	select AUTO_ZRELADDR
	select CLKDEV_LOOKUP
	select CLKSRC_MMIO
	select GENERIC_CLOCKEVENTS
	select GPIO_PXA
	select HAVE_IDE
	select MULTI_IRQ_HANDLER
	select NEED_MACH_GPIO_H
	select PLAT_PXA
	select SPARSE_IRQ
	help
	  Support for Intel/Marvell's PXA2xx/PXA3xx processor line.

config ARCH_MSM
	bool "Qualcomm MSM"
	select ARCH_REQUIRE_GPIOLIB
	select CLKDEV_LOOKUP
	select GENERIC_CLOCKEVENTS
	select HAVE_CLK
	help
	  Support for Qualcomm MSM/QSD based systems.  This runs on the
	  apps processor of the MSM/QSD and depends on a shared memory
	  interface to the modem processor which runs the baseband
	  stack and controls some vital subsystems
	  (clock and power control, etc).

config ARCH_SHMOBILE
	bool "Renesas SH-Mobile / R-Mobile"
	select CLKDEV_LOOKUP
	select GENERIC_CLOCKEVENTS
	select HAVE_ARM_SCU if SMP
	select HAVE_ARM_TWD if LOCAL_TIMERS
	select HAVE_CLK
	select HAVE_MACH_CLKDEV
	select HAVE_SMP
	select MIGHT_HAVE_CACHE_L2X0
	select MULTI_IRQ_HANDLER
	select NEED_MACH_MEMORY_H
	select NO_IOPORT
	select PINCTRL if ARCH_WANT_OPTIONAL_GPIOLIB
	select PM_GENERIC_DOMAINS if PM
	select SPARSE_IRQ
	help
	  Support for Renesas's SH-Mobile and R-Mobile ARM platforms.

config ARCH_RPC
	bool "RiscPC"
	select ARCH_ACORN
	select ARCH_MAY_HAVE_PC_FDC
	select ARCH_SPARSEMEM_ENABLE
	select ARCH_USES_GETTIMEOFFSET
	select FIQ
	select HAVE_IDE
	select HAVE_PATA_PLATFORM
	select ISA_DMA_API
	select NEED_MACH_IO_H
	select NEED_MACH_MEMORY_H
	select NO_IOPORT
	select VIRT_TO_BUS
	help
	  On the Acorn Risc-PC, Linux can support the internal IDE disk and
	  CD-ROM interface, serial and parallel port, and the floppy drive.

config ARCH_SA1100
	bool "SA1100-based"
	select ARCH_HAS_CPUFREQ
	select ARCH_MTD_XIP
	select ARCH_REQUIRE_GPIOLIB
	select ARCH_SPARSEMEM_ENABLE
	select CLKDEV_LOOKUP
	select CLKSRC_MMIO
	select CPU_FREQ
	select CPU_SA1100
	select GENERIC_CLOCKEVENTS
	select HAVE_IDE
	select ISA
	select NEED_MACH_GPIO_H
	select NEED_MACH_MEMORY_H
	select SPARSE_IRQ
	help
	  Support for StrongARM 11x0 based boards.

config ARCH_S3C24XX
	bool "Samsung S3C24XX SoCs"
	select ARCH_HAS_CPUFREQ
	select ARCH_REQUIRE_GPIOLIB
	select CLKDEV_LOOKUP
	select CLKSRC_MMIO
	select GENERIC_CLOCKEVENTS
	select HAVE_CLK
	select HAVE_S3C2410_I2C if I2C
	select HAVE_S3C2410_WATCHDOG if WATCHDOG
	select HAVE_S3C_RTC if RTC_CLASS
	select MULTI_IRQ_HANDLER
	select NEED_MACH_GPIO_H
	select NEED_MACH_IO_H
	help
	  Samsung S3C2410, S3C2412, S3C2413, S3C2416, S3C2440, S3C2442, S3C2443
	  and S3C2450 SoCs based systems, such as the Simtec Electronics BAST
	  (<http://www.simtec.co.uk/products/EB110ITX/>), the IPAQ 1940 or the
	  Samsung SMDK2410 development board (and derivatives).

config ARCH_S3C64XX
	bool "Samsung S3C64XX"
	select ARCH_HAS_CPUFREQ
	select ARCH_REQUIRE_GPIOLIB
	select ARM_VIC
	select CLKDEV_LOOKUP
	select CLKSRC_MMIO
	select CPU_V6
	select GENERIC_CLOCKEVENTS
	select HAVE_CLK
	select HAVE_S3C2410_I2C if I2C
	select HAVE_S3C2410_WATCHDOG if WATCHDOG
	select HAVE_TCM
	select NEED_MACH_GPIO_H
	select NO_IOPORT
	select PLAT_SAMSUNG
	select S3C_DEV_NAND
	select S3C_GPIO_TRACK
	select SAMSUNG_CLKSRC
	select SAMSUNG_GPIOLIB_4BIT
	select SAMSUNG_IRQ_VIC_TIMER
	select USB_ARCH_HAS_OHCI
	help
	  Samsung S3C64XX series based systems

config ARCH_S5P64X0
	bool "Samsung S5P6440 S5P6450"
	select CLKDEV_LOOKUP
	select CLKSRC_MMIO
	select CPU_V6
	select GENERIC_CLOCKEVENTS
	select HAVE_CLK
	select HAVE_S3C2410_I2C if I2C
	select HAVE_S3C2410_WATCHDOG if WATCHDOG
	select HAVE_S3C_RTC if RTC_CLASS
	select NEED_MACH_GPIO_H
	help
	  Samsung S5P64X0 CPU based systems, such as the Samsung SMDK6440,
	  SMDK6450.

config ARCH_S5PC100
	bool "Samsung S5PC100"
	select ARCH_REQUIRE_GPIOLIB
	select CLKDEV_LOOKUP
	select CLKSRC_MMIO
	select CPU_V7
	select GENERIC_CLOCKEVENTS
	select HAVE_CLK
	select HAVE_S3C2410_I2C if I2C
	select HAVE_S3C2410_WATCHDOG if WATCHDOG
	select HAVE_S3C_RTC if RTC_CLASS
	select NEED_MACH_GPIO_H
	help
	  Samsung S5PC100 series based systems

config ARCH_S5PV210
	bool "Samsung S5PV210/S5PC110"
	select ARCH_HAS_CPUFREQ
	select ARCH_HAS_HOLES_MEMORYMODEL
	select ARCH_SPARSEMEM_ENABLE
	select CLKDEV_LOOKUP
	select CLKSRC_MMIO
	select CPU_V7
	select GENERIC_CLOCKEVENTS
	select HAVE_CLK
	select HAVE_S3C2410_I2C if I2C
	select HAVE_S3C2410_WATCHDOG if WATCHDOG
	select HAVE_S3C_RTC if RTC_CLASS
	select NEED_MACH_GPIO_H
	select NEED_MACH_MEMORY_H
	help
	  Samsung S5PV210/S5PC110 series based systems

config ARCH_EXYNOS_SINGLE
	bool "Samsung EXYNOS"
	select ARCH_HAS_HOLES_MEMORYMODEL
	select ARCH_SPARSEMEM_ENABLE
	select HAVE_S3C2410_WATCHDOG if WATCHDOG
	select NEED_MACH_GPIO_H
	select NEED_MACH_MEMORY_H
	help
	  Support for SAMSUNG's EXYNOS SoCs (EXYNOS4/5)

config ARCH_SHARK
	bool "Shark"
	select ARCH_USES_GETTIMEOFFSET
	select CPU_SA110
	select ISA
	select ISA_DMA
	select NEED_MACH_MEMORY_H
	select PCI
	select VIRT_TO_BUS
	select ZONE_DMA
	help
	  Support for the StrongARM based Digital DNARD machine, also known
	  as "Shark" (<http://www.shark-linux.de/shark.html>).

config ARCH_U300
	bool "ST-Ericsson U300 Series"
	depends on MMU
	select ARCH_REQUIRE_GPIOLIB
	select ARM_AMBA
	select ARM_PATCH_PHYS_VIRT
	select ARM_VIC
	select CLKDEV_LOOKUP
	select CLKSRC_MMIO
	select COMMON_CLK
	select CPU_ARM926T
	select GENERIC_CLOCKEVENTS
	select HAVE_TCM
	select SPARSE_IRQ
	help
	  Support for ST-Ericsson U300 series mobile platforms.

config ARCH_DAVINCI
	bool "TI DaVinci"
	select ARCH_HAS_HOLES_MEMORYMODEL
	select ARCH_REQUIRE_GPIOLIB
	select CLKDEV_LOOKUP
	select GENERIC_ALLOCATOR
	select GENERIC_CLOCKEVENTS
	select GENERIC_IRQ_CHIP
	select HAVE_IDE
	select NEED_MACH_GPIO_H
	select USE_OF
	select ZONE_DMA
	help
	  Support for TI's DaVinci platform.

config ARCH_OMAP1
	bool "TI OMAP1"
	depends on MMU
	select ARCH_HAS_CPUFREQ
	select ARCH_HAS_HOLES_MEMORYMODEL
	select ARCH_OMAP
	select ARCH_REQUIRE_GPIOLIB
	select CLKDEV_LOOKUP
	select CLKSRC_MMIO
	select GENERIC_CLOCKEVENTS
	select GENERIC_IRQ_CHIP
	select HAVE_CLK
	select HAVE_IDE
	select IRQ_DOMAIN
	select NEED_MACH_IO_H if PCCARD
	select NEED_MACH_MEMORY_H
	help
	  Support for older TI OMAP1 (omap7xx, omap15xx or omap16xx)

endchoice

menu "Multiple platform selection"
	depends on ARCH_MULTIPLATFORM

comment "CPU Core family selection"

config ARCH_MULTI_V4
	bool "ARMv4 based platforms (FA526, StrongARM)"
	depends on !ARCH_MULTI_V6_V7
	select ARCH_MULTI_V4_V5

config ARCH_MULTI_V4T
	bool "ARMv4T based platforms (ARM720T, ARM920T, ...)"
	depends on !ARCH_MULTI_V6_V7
	select ARCH_MULTI_V4_V5

config ARCH_MULTI_V5
	bool "ARMv5 based platforms (ARM926T, XSCALE, PJ1, ...)"
	depends on !ARCH_MULTI_V6_V7
	select ARCH_MULTI_V4_V5

config ARCH_MULTI_V4_V5
	bool

config ARCH_MULTI_V6
	bool "ARMv6 based platforms (ARM11)"
	select ARCH_MULTI_V6_V7
	select CPU_V6

config ARCH_MULTI_V7
	bool "ARMv7 based platforms (Cortex-A, PJ4, Scorpion, Krait)"
	default y
	select ARCH_MULTI_V6_V7
	select ARCH_VEXPRESS
	select CPU_V7

config ARCH_MULTI_V6_V7
	bool

config ARCH_MULTI_CPU_AUTO
	def_bool !(ARCH_MULTI_V4 || ARCH_MULTI_V4T || ARCH_MULTI_V6_V7)
	select ARCH_MULTI_V5

endmenu

#
# This is sorted alphabetically by mach-* pathname.  However, plat-*
# Kconfigs may be included either alphabetically (according to the
# plat- suffix) or along side the corresponding mach-* source.
#
source "arch/arm/mach-mvebu/Kconfig"

source "arch/arm/mach-at91/Kconfig"

source "arch/arm/mach-bcm/Kconfig"

source "arch/arm/mach-bcm2835/Kconfig"

source "arch/arm/mach-clps711x/Kconfig"

source "arch/arm/mach-cns3xxx/Kconfig"

source "arch/arm/mach-davinci/Kconfig"

source "arch/arm/mach-dove/Kconfig"

source "arch/arm/mach-ep93xx/Kconfig"

source "arch/arm/mach-footbridge/Kconfig"

source "arch/arm/mach-gemini/Kconfig"

source "arch/arm/mach-h720x/Kconfig"

source "arch/arm/mach-highbank/Kconfig"

source "arch/arm/mach-integrator/Kconfig"

source "arch/arm/mach-iop32x/Kconfig"

source "arch/arm/mach-iop33x/Kconfig"

source "arch/arm/mach-iop13xx/Kconfig"

source "arch/arm/mach-ixp4xx/Kconfig"

source "arch/arm/mach-kirkwood/Kconfig"

source "arch/arm/mach-ks8695/Kconfig"

source "arch/arm/mach-msm/Kconfig"

source "arch/arm/mach-mv78xx0/Kconfig"

source "arch/arm/mach-imx/Kconfig"

source "arch/arm/mach-mxs/Kconfig"

source "arch/arm/mach-netx/Kconfig"

source "arch/arm/mach-nomadik/Kconfig"

source "arch/arm/plat-omap/Kconfig"

source "arch/arm/mach-omap1/Kconfig"

source "arch/arm/mach-omap2/Kconfig"

source "arch/arm/mach-orion5x/Kconfig"

source "arch/arm/mach-picoxcell/Kconfig"

source "arch/arm/mach-pxa/Kconfig"
source "arch/arm/plat-pxa/Kconfig"

source "arch/arm/mach-mmp/Kconfig"

source "arch/arm/mach-realview/Kconfig"

source "arch/arm/mach-sa1100/Kconfig"

source "arch/arm/plat-samsung/Kconfig"

source "arch/arm/mach-socfpga/Kconfig"

source "arch/arm/mach-spear/Kconfig"

source "arch/arm/mach-s3c24xx/Kconfig"

if ARCH_S3C64XX
source "arch/arm/mach-s3c64xx/Kconfig"
endif

source "arch/arm/mach-s5p64x0/Kconfig"

source "arch/arm/mach-s5pc100/Kconfig"

source "arch/arm/mach-s5pv210/Kconfig"

source "arch/arm/mach-exynos/Kconfig"

source "arch/arm/mach-shmobile/Kconfig"

source "arch/arm/mach-sunxi/Kconfig"

source "arch/arm/mach-prima2/Kconfig"

source "arch/arm/mach-tegra/Kconfig"

source "arch/arm/mach-u300/Kconfig"

source "arch/arm/mach-ux500/Kconfig"

source "arch/arm/mach-versatile/Kconfig"

source "arch/arm/mach-vexpress/Kconfig"
source "arch/arm/plat-versatile/Kconfig"

source "arch/arm/mach-virt/Kconfig"

source "arch/arm/mach-vt8500/Kconfig"

source "arch/arm/mach-w90x900/Kconfig"

source "arch/arm/mach-zynq/Kconfig"

# Definitions to make life easier
config ARCH_ACORN
	bool

config PLAT_IOP
	bool
	select GENERIC_CLOCKEVENTS

config PLAT_ORION
	bool
	select CLKSRC_MMIO
	select COMMON_CLK
	select GENERIC_IRQ_CHIP
	select IRQ_DOMAIN

config PLAT_ORION_LEGACY
	bool
	select PLAT_ORION

config PLAT_PXA
	bool

config PLAT_VERSATILE
	bool

config ARM_TIMER_SP804
	bool
	select CLKSRC_MMIO
<<<<<<< HEAD
=======
	select CLKSRC_OF if OF
	select HAVE_SCHED_CLOCK
>>>>>>> c3e0c873

source arch/arm/mm/Kconfig

config ARM_NR_BANKS
	int
	default 16 if ARCH_EP93XX
	default 8

config IWMMXT
	bool "Enable iWMMXt support" if !CPU_PJ4
	depends on CPU_XSCALE || CPU_XSC3 || CPU_MOHAWK || CPU_PJ4
	default y if PXA27x || PXA3xx || ARCH_MMP || CPU_PJ4
	help
	  Enable support for iWMMXt context switching at run time if
	  running on a CPU that supports it.

config XSCALE_PMU
	bool
	depends on CPU_XSCALE
	default y

config MULTI_IRQ_HANDLER
	bool
	help
	  Allow each machine to specify it's own IRQ handler at run time.

if !MMU
source "arch/arm/Kconfig-nommu"
endif

config ARM_ERRATA_326103
	bool "ARM errata: FSR write bit incorrect on a SWP to read-only memory"
	depends on CPU_V6
	help
	  Executing a SWP instruction to read-only memory does not set bit 11
	  of the FSR on the ARM 1136 prior to r1p0. This causes the kernel to
	  treat the access as a read, preventing a COW from occurring and
	  causing the faulting task to livelock.

config ARM_ERRATA_411920
	bool "ARM errata: Invalidation of the Instruction Cache operation can fail"
	depends on CPU_V6 || CPU_V6K
	help
	  Invalidation of the Instruction Cache operation can
	  fail. This erratum is present in 1136 (before r1p4), 1156 and 1176.
	  It does not affect the MPCore. This option enables the ARM Ltd.
	  recommended workaround.

config ARM_ERRATA_430973
	bool "ARM errata: Stale prediction on replaced interworking branch"
	depends on CPU_V7
	help
	  This option enables the workaround for the 430973 Cortex-A8
	  (r1p0..r1p2) erratum. If a code sequence containing an ARM/Thumb
	  interworking branch is replaced with another code sequence at the
	  same virtual address, whether due to self-modifying code or virtual
	  to physical address re-mapping, Cortex-A8 does not recover from the
	  stale interworking branch prediction. This results in Cortex-A8
	  executing the new code sequence in the incorrect ARM or Thumb state.
	  The workaround enables the BTB/BTAC operations by setting ACTLR.IBE
	  and also flushes the branch target cache at every context switch.
	  Note that setting specific bits in the ACTLR register may not be
	  available in non-secure mode.

config ARM_ERRATA_458693
	bool "ARM errata: Processor deadlock when a false hazard is created"
	depends on CPU_V7
	depends on !ARCH_MULTIPLATFORM
	help
	  This option enables the workaround for the 458693 Cortex-A8 (r2p0)
	  erratum. For very specific sequences of memory operations, it is
	  possible for a hazard condition intended for a cache line to instead
	  be incorrectly associated with a different cache line. This false
	  hazard might then cause a processor deadlock. The workaround enables
	  the L1 caching of the NEON accesses and disables the PLD instruction
	  in the ACTLR register. Note that setting specific bits in the ACTLR
	  register may not be available in non-secure mode.

config ARM_ERRATA_460075
	bool "ARM errata: Data written to the L2 cache can be overwritten with stale data"
	depends on CPU_V7
	depends on !ARCH_MULTIPLATFORM
	help
	  This option enables the workaround for the 460075 Cortex-A8 (r2p0)
	  erratum. Any asynchronous access to the L2 cache may encounter a
	  situation in which recent store transactions to the L2 cache are lost
	  and overwritten with stale memory contents from external memory. The
	  workaround disables the write-allocate mode for the L2 cache via the
	  ACTLR register. Note that setting specific bits in the ACTLR register
	  may not be available in non-secure mode.

config ARM_ERRATA_742230
	bool "ARM errata: DMB operation may be faulty"
	depends on CPU_V7 && SMP
	depends on !ARCH_MULTIPLATFORM
	help
	  This option enables the workaround for the 742230 Cortex-A9
	  (r1p0..r2p2) erratum. Under rare circumstances, a DMB instruction
	  between two write operations may not ensure the correct visibility
	  ordering of the two writes. This workaround sets a specific bit in
	  the diagnostic register of the Cortex-A9 which causes the DMB
	  instruction to behave as a DSB, ensuring the correct behaviour of
	  the two writes.

config ARM_ERRATA_742231
	bool "ARM errata: Incorrect hazard handling in the SCU may lead to data corruption"
	depends on CPU_V7 && SMP
	depends on !ARCH_MULTIPLATFORM
	help
	  This option enables the workaround for the 742231 Cortex-A9
	  (r2p0..r2p2) erratum. Under certain conditions, specific to the
	  Cortex-A9 MPCore micro-architecture, two CPUs working in SMP mode,
	  accessing some data located in the same cache line, may get corrupted
	  data due to bad handling of the address hazard when the line gets
	  replaced from one of the CPUs at the same time as another CPU is
	  accessing it. This workaround sets specific bits in the diagnostic
	  register of the Cortex-A9 which reduces the linefill issuing
	  capabilities of the processor.

config PL310_ERRATA_588369
	bool "PL310 errata: Clean & Invalidate maintenance operations do not invalidate clean lines"
	depends on CACHE_L2X0
	help
	   The PL310 L2 cache controller implements three types of Clean &
	   Invalidate maintenance operations: by Physical Address
	   (offset 0x7F0), by Index/Way (0x7F8) and by Way (0x7FC).
	   They are architecturally defined to behave as the execution of a
	   clean operation followed immediately by an invalidate operation,
	   both performing to the same memory location. This functionality
	   is not correctly implemented in PL310 as clean lines are not
	   invalidated as a result of these operations.

config ARM_ERRATA_720789
	bool "ARM errata: TLBIASIDIS and TLBIMVAIS operations can broadcast a faulty ASID"
	depends on CPU_V7
	help
	  This option enables the workaround for the 720789 Cortex-A9 (prior to
	  r2p0) erratum. A faulty ASID can be sent to the other CPUs for the
	  broadcasted CP15 TLB maintenance operations TLBIASIDIS and TLBIMVAIS.
	  As a consequence of this erratum, some TLB entries which should be
	  invalidated are not, resulting in an incoherency in the system page
	  tables. The workaround changes the TLB flushing routines to invalidate
	  entries regardless of the ASID.

config PL310_ERRATA_727915
	bool "PL310 errata: Background Clean & Invalidate by Way operation can cause data corruption"
	depends on CACHE_L2X0
	help
	  PL310 implements the Clean & Invalidate by Way L2 cache maintenance
	  operation (offset 0x7FC). This operation runs in background so that
	  PL310 can handle normal accesses while it is in progress. Under very
	  rare circumstances, due to this erratum, write data can be lost when
	  PL310 treats a cacheable write transaction during a Clean &
	  Invalidate by Way operation.

config ARM_ERRATA_743622
	bool "ARM errata: Faulty hazard checking in the Store Buffer may lead to data corruption"
	depends on CPU_V7
	depends on !ARCH_MULTIPLATFORM
	help
	  This option enables the workaround for the 743622 Cortex-A9
	  (r2p*) erratum. Under very rare conditions, a faulty
	  optimisation in the Cortex-A9 Store Buffer may lead to data
	  corruption. This workaround sets a specific bit in the diagnostic
	  register of the Cortex-A9 which disables the Store Buffer
	  optimisation, preventing the defect from occurring. This has no
	  visible impact on the overall performance or power consumption of the
	  processor.

config ARM_ERRATA_751472
	bool "ARM errata: Interrupted ICIALLUIS may prevent completion of broadcasted operation"
	depends on CPU_V7
	depends on !ARCH_MULTIPLATFORM
	help
	  This option enables the workaround for the 751472 Cortex-A9 (prior
	  to r3p0) erratum. An interrupted ICIALLUIS operation may prevent the
	  completion of a following broadcasted operation if the second
	  operation is received by a CPU before the ICIALLUIS has completed,
	  potentially leading to corrupted entries in the cache or TLB.

config PL310_ERRATA_753970
	bool "PL310 errata: cache sync operation may be faulty"
	depends on CACHE_PL310
	help
	  This option enables the workaround for the 753970 PL310 (r3p0) erratum.

	  Under some condition the effect of cache sync operation on
	  the store buffer still remains when the operation completes.
	  This means that the store buffer is always asked to drain and
	  this prevents it from merging any further writes. The workaround
	  is to replace the normal offset of cache sync operation (0x730)
	  by another offset targeting an unmapped PL310 register 0x740.
	  This has the same effect as the cache sync operation: store buffer
	  drain and waiting for all buffers empty.

config ARM_ERRATA_754322
	bool "ARM errata: possible faulty MMU translations following an ASID switch"
	depends on CPU_V7
	help
	  This option enables the workaround for the 754322 Cortex-A9 (r2p*,
	  r3p*) erratum. A speculative memory access may cause a page table walk
	  which starts prior to an ASID switch but completes afterwards. This
	  can populate the micro-TLB with a stale entry which may be hit with
	  the new ASID. This workaround places two dsb instructions in the mm
	  switching code so that no page table walks can cross the ASID switch.

config ARM_ERRATA_754327
	bool "ARM errata: no automatic Store Buffer drain"
	depends on CPU_V7 && SMP
	help
	  This option enables the workaround for the 754327 Cortex-A9 (prior to
	  r2p0) erratum. The Store Buffer does not have any automatic draining
	  mechanism and therefore a livelock may occur if an external agent
	  continuously polls a memory location waiting to observe an update.
	  This workaround defines cpu_relax() as smp_mb(), preventing correctly
	  written polling loops from denying visibility of updates to memory.

config ARM_ERRATA_364296
	bool "ARM errata: Possible cache data corruption with hit-under-miss enabled"
	depends on CPU_V6 && !SMP
	help
	  This options enables the workaround for the 364296 ARM1136
	  r0p2 erratum (possible cache data corruption with
	  hit-under-miss enabled). It sets the undocumented bit 31 in
	  the auxiliary control register and the FI bit in the control
	  register, thus disabling hit-under-miss without putting the
	  processor into full low interrupt latency mode. ARM11MPCore
	  is not affected.

config ARM_ERRATA_764369
	bool "ARM errata: Data cache line maintenance operation by MVA may not succeed"
	depends on CPU_V7 && SMP
	help
	  This option enables the workaround for erratum 764369
	  affecting Cortex-A9 MPCore with two or more processors (all
	  current revisions). Under certain timing circumstances, a data
	  cache line maintenance operation by MVA targeting an Inner
	  Shareable memory region may fail to proceed up to either the
	  Point of Coherency or to the Point of Unification of the
	  system. This workaround adds a DSB instruction before the
	  relevant cache maintenance functions and sets a specific bit
	  in the diagnostic control register of the SCU.

config PL310_ERRATA_769419
	bool "PL310 errata: no automatic Store Buffer drain"
	depends on CACHE_L2X0
	help
	  On revisions of the PL310 prior to r3p2, the Store Buffer does
	  not automatically drain. This can cause normal, non-cacheable
	  writes to be retained when the memory system is idle, leading
	  to suboptimal I/O performance for drivers using coherent DMA.
	  This option adds a write barrier to the cpu_idle loop so that,
	  on systems with an outer cache, the store buffer is drained
	  explicitly.

config ARM_ERRATA_775420
       bool "ARM errata: A data cache maintenance operation which aborts, might lead to deadlock"
       depends on CPU_V7
       help
	 This option enables the workaround for the 775420 Cortex-A9 (r2p2,
	 r2p6,r2p8,r2p10,r3p0) erratum. In case a date cache maintenance
	 operation aborts with MMU exception, it might cause the processor
	 to deadlock. This workaround puts DSB before executing ISB if
	 an abort may occur on cache maintenance.

config ARM_ERRATA_798181
	bool "ARM errata: TLBI/DSB failure on Cortex-A15"
	depends on CPU_V7 && SMP
	help
	  On Cortex-A15 (r0p0..r3p2) the TLBI*IS/DSB operations are not
	  adequately shooting down all use of the old entries. This
	  option enables the Linux kernel workaround for this erratum
	  which sends an IPI to the CPUs that are running the same ASID
	  as the one being invalidated.

endmenu

source "arch/arm/common/Kconfig"

menu "Bus support"

config ARM_AMBA
	bool

config ISA
	bool
	help
	  Find out whether you have ISA slots on your motherboard.  ISA is the
	  name of a bus system, i.e. the way the CPU talks to the other stuff
	  inside your box.  Other bus systems are PCI, EISA, MicroChannel
	  (MCA) or VESA.  ISA is an older system, now being displaced by PCI;
	  newer boards don't support it.  If you have ISA, say Y, otherwise N.

# Select ISA DMA controller support
config ISA_DMA
	bool
	select ISA_DMA_API

# Select ISA DMA interface
config ISA_DMA_API
	bool

config PCI
	bool "PCI support" if MIGHT_HAVE_PCI
	help
	  Find out whether you have a PCI motherboard. PCI is the name of a
	  bus system, i.e. the way the CPU talks to the other stuff inside
	  your box. Other bus systems are ISA, EISA, MicroChannel (MCA) or
	  VESA. If you have PCI, say Y, otherwise N.

config PCI_DOMAINS
	bool
	depends on PCI

config PCI_NANOENGINE
	bool "BSE nanoEngine PCI support"
	depends on SA1100_NANOENGINE
	help
	  Enable PCI on the BSE nanoEngine board.

config PCI_SYSCALL
	def_bool PCI

# Select the host bridge type
config PCI_HOST_VIA82C505
	bool
	depends on PCI && ARCH_SHARK
	default y

config PCI_HOST_ITE8152
	bool
	depends on PCI && MACH_ARMCORE
	default y
	select DMABOUNCE

source "drivers/pci/Kconfig"

source "drivers/pcmcia/Kconfig"

endmenu

menu "Kernel Features"

config HAVE_SMP
	bool
	help
	  This option should be selected by machines which have an SMP-
	  capable CPU.

	  The only effect of this option is to make the SMP-related
	  options available to the user for configuration.

config SMP
	bool "Symmetric Multi-Processing"
	depends on CPU_V6K || CPU_V7
	depends on GENERIC_CLOCKEVENTS
	depends on HAVE_SMP
	depends on MMU
	select USE_GENERIC_SMP_HELPERS
	help
	  This enables support for systems with more than one CPU. If you have
	  a system with only one CPU, like most personal computers, say N. If
	  you have a system with more than one CPU, say Y.

	  If you say N here, the kernel will run on single and multiprocessor
	  machines, but will use only one CPU of a multiprocessor machine. If
	  you say Y here, the kernel will run on many, but not all, single
	  processor machines. On a single processor machine, the kernel will
	  run faster if you say N here.

	  See also <file:Documentation/x86/i386/IO-APIC.txt>,
	  <file:Documentation/nmi_watchdog.txt> and the SMP-HOWTO available at
	  <http://tldp.org/HOWTO/SMP-HOWTO.html>.

	  If you don't know what to do here, say N.

config SMP_ON_UP
	bool "Allow booting SMP kernel on uniprocessor systems (EXPERIMENTAL)"
	depends on SMP && !XIP_KERNEL
	default y
	help
	  SMP kernels contain instructions which fail on non-SMP processors.
	  Enabling this option allows the kernel to modify itself to make
	  these instructions safe.  Disabling it allows about 1K of space
	  savings.

	  If you don't know what to do here, say Y.

config ARM_CPU_TOPOLOGY
	bool "Support cpu topology definition"
	depends on SMP && CPU_V7
	default y
	help
	  Support ARM cpu topology definition. The MPIDR register defines
	  affinity between processors which is then used to describe the cpu
	  topology of an ARM System.

config SCHED_MC
	bool "Multi-core scheduler support"
	depends on ARM_CPU_TOPOLOGY
	help
	  Multi-core scheduler support improves the CPU scheduler's decision
	  making when dealing with multi-core CPU chips at a cost of slightly
	  increased overhead in some places. If unsure say N here.

config SCHED_SMT
	bool "SMT scheduler support"
	depends on ARM_CPU_TOPOLOGY
	help
	  Improves the CPU scheduler's decision making when dealing with
	  MultiThreading at a cost of slightly increased overhead in some
	  places. If unsure say N here.

config HAVE_ARM_SCU
	bool
	help
	  This option enables support for the ARM system coherency unit

config HAVE_ARM_ARCH_TIMER
	bool "Architected timer support"
	depends on CPU_V7
	select ARM_ARCH_TIMER
	help
	  This option enables support for the ARM architected timer

config HAVE_ARM_TWD
	bool
	depends on SMP
	select CLKSRC_OF if OF
	help
	  This options enables support for the ARM timer and watchdog unit

choice
	prompt "Memory split"
	default VMSPLIT_3G
	help
	  Select the desired split between kernel and user memory.

	  If you are not absolutely sure what you are doing, leave this
	  option alone!

	config VMSPLIT_3G
		bool "3G/1G user/kernel split"
	config VMSPLIT_2G
		bool "2G/2G user/kernel split"
	config VMSPLIT_1G
		bool "1G/3G user/kernel split"
endchoice

config PAGE_OFFSET
	hex
	default 0x40000000 if VMSPLIT_1G
	default 0x80000000 if VMSPLIT_2G
	default 0xC0000000

config NR_CPUS
	int "Maximum number of CPUs (2-32)"
	range 2 32
	depends on SMP
	default "4"

config HOTPLUG_CPU
	bool "Support for hot-pluggable CPUs"
	depends on SMP && HOTPLUG
	help
	  Say Y here to experiment with turning CPUs off and on.  CPUs
	  can be controlled through /sys/devices/system/cpu.

config ARM_PSCI
	bool "Support for the ARM Power State Coordination Interface (PSCI)"
	depends on CPU_V7
	help
	  Say Y here if you want Linux to communicate with system firmware
	  implementing the PSCI specification for CPU-centric power
	  management operations described in ARM document number ARM DEN
	  0022A ("Power State Coordination Interface System Software on
	  ARM processors").

config LOCAL_TIMERS
	bool "Use local timer interrupts"
	depends on SMP
	default y
	help
	  Enable support for local timers on SMP platforms, rather then the
	  legacy IPI broadcast method.  Local timers allows the system
	  accounting to be spread across the timer interval, preventing a
	  "thundering herd" at every timer tick.

# The GPIO number here must be sorted by descending number. In case of
# a multiplatform kernel, we just want the highest value required by the
# selected platforms.
config ARCH_NR_GPIO
	int
	default 1024 if ARCH_SHMOBILE || ARCH_TEGRA
	default 512 if SOC_OMAP5
<<<<<<< HEAD
	default 392 if ARCH_U8500
	default 288 if ARCH_VT8500 || ARCH_SUNXI
=======
	default 355 if ARCH_U8500
	default 352 if ARCH_VT8500
	default 288 if ARCH_SUNXI
>>>>>>> next/drivers
	default 264 if MACH_H4700
	default 0
	help
	  Maximum number of GPIOs in the system.

	  If unsure, leave the default value.

source kernel/Kconfig.preempt

config HZ
	int
	default 200 if ARCH_EBSA110 || ARCH_S3C24XX || ARCH_S5P64X0 || \
		ARCH_S5PV210 || ARCH_EXYNOS4
	default AT91_TIMER_HZ if ARCH_AT91
	default SHMOBILE_TIMER_HZ if ARCH_SHMOBILE
	default 100

config SCHED_HRTICK
	def_bool HIGH_RES_TIMERS

config THUMB2_KERNEL
	bool "Compile the kernel in Thumb-2 mode"
	depends on CPU_V7 && !CPU_V6 && !CPU_V6K
	select AEABI
	select ARM_ASM_UNIFIED
	select ARM_UNWIND
	help
	  By enabling this option, the kernel will be compiled in
	  Thumb-2 mode. A compiler/assembler that understand the unified
	  ARM-Thumb syntax is needed.

	  If unsure, say N.

config THUMB2_AVOID_R_ARM_THM_JUMP11
	bool "Work around buggy Thumb-2 short branch relocations in gas"
	depends on THUMB2_KERNEL && MODULES
	default y
	help
	  Various binutils versions can resolve Thumb-2 branches to
	  locally-defined, preemptible global symbols as short-range "b.n"
	  branch instructions.

	  This is a problem, because there's no guarantee the final
	  destination of the symbol, or any candidate locations for a
	  trampoline, are within range of the branch.  For this reason, the
	  kernel does not support fixing up the R_ARM_THM_JUMP11 (102)
	  relocation in modules at all, and it makes little sense to add
	  support.

	  The symptom is that the kernel fails with an "unsupported
	  relocation" error when loading some modules.

	  Until fixed tools are available, passing
	  -fno-optimize-sibling-calls to gcc should prevent gcc generating
	  code which hits this problem, at the cost of a bit of extra runtime
	  stack usage in some cases.

	  The problem is described in more detail at:
	      https://bugs.launchpad.net/binutils-linaro/+bug/725126

	  Only Thumb-2 kernels are affected.

	  Unless you are sure your tools don't have this problem, say Y.

config ARM_ASM_UNIFIED
	bool

config AEABI
	bool "Use the ARM EABI to compile the kernel"
	help
	  This option allows for the kernel to be compiled using the latest
	  ARM ABI (aka EABI).  This is only useful if you are using a user
	  space environment that is also compiled with EABI.

	  Since there are major incompatibilities between the legacy ABI and
	  EABI, especially with regard to structure member alignment, this
	  option also changes the kernel syscall calling convention to
	  disambiguate both ABIs and allow for backward compatibility support
	  (selected with CONFIG_OABI_COMPAT).

	  To use this you need GCC version 4.0.0 or later.

config OABI_COMPAT
	bool "Allow old ABI binaries to run with this kernel (EXPERIMENTAL)"
	depends on AEABI && !THUMB2_KERNEL
	default y
	help
	  This option preserves the old syscall interface along with the
	  new (ARM EABI) one. It also provides a compatibility layer to
	  intercept syscalls that have structure arguments which layout
	  in memory differs between the legacy ABI and the new ARM EABI
	  (only for non "thumb" binaries). This option adds a tiny
	  overhead to all syscalls and produces a slightly larger kernel.
	  If you know you'll be using only pure EABI user space then you
	  can say N here. If this option is not selected and you attempt
	  to execute a legacy ABI binary then the result will be
	  UNPREDICTABLE (in fact it can be predicted that it won't work
	  at all). If in doubt say Y.

config ARCH_HAS_HOLES_MEMORYMODEL
	bool

config ARCH_SPARSEMEM_ENABLE
	bool

config ARCH_SPARSEMEM_DEFAULT
	def_bool ARCH_SPARSEMEM_ENABLE

config ARCH_SELECT_MEMORY_MODEL
	def_bool ARCH_SPARSEMEM_ENABLE

config HAVE_ARCH_PFN_VALID
	def_bool ARCH_HAS_HOLES_MEMORYMODEL || !SPARSEMEM

config HIGHMEM
	bool "High Memory Support"
	depends on MMU
	help
	  The address space of ARM processors is only 4 Gigabytes large
	  and it has to accommodate user address space, kernel address
	  space as well as some memory mapped IO. That means that, if you
	  have a large amount of physical memory and/or IO, not all of the
	  memory can be "permanently mapped" by the kernel. The physical
	  memory that is not permanently mapped is called "high memory".

	  Depending on the selected kernel/user memory split, minimum
	  vmalloc space and actual amount of RAM, you may not need this
	  option which should result in a slightly faster kernel.

	  If unsure, say n.

config HIGHPTE
	bool "Allocate 2nd-level pagetables from highmem"
	depends on HIGHMEM

config HW_PERF_EVENTS
	bool "Enable hardware performance counter support for perf events"
	depends on PERF_EVENTS
	default y
	help
	  Enable hardware performance counter support for perf events. If
	  disabled, perf events will use software events only.

source "mm/Kconfig"

config FORCE_MAX_ZONEORDER
	int "Maximum zone order" if ARCH_SHMOBILE
	range 11 64 if ARCH_SHMOBILE
	default "12" if SOC_AM33XX
	default "9" if SA1111
	default "11"
	help
	  The kernel memory allocator divides physically contiguous memory
	  blocks into "zones", where each zone is a power of two number of
	  pages.  This option selects the largest power of two that the kernel
	  keeps in the memory allocator.  If you need to allocate very large
	  blocks of physically contiguous memory, then you may need to
	  increase this value.

	  This config option is actually maximum order plus one. For example,
	  a value of 11 means that the largest free memory block is 2^10 pages.

config ALIGNMENT_TRAP
	bool
	depends on CPU_CP15_MMU
	default y if !ARCH_EBSA110
	select HAVE_PROC_CPU if PROC_FS
	help
	  ARM processors cannot fetch/store information which is not
	  naturally aligned on the bus, i.e., a 4 byte fetch must start at an
	  address divisible by 4. On 32-bit ARM processors, these non-aligned
	  fetch/store instructions will be emulated in software if you say
	  here, which has a severe performance impact. This is necessary for
	  correct operation of some network protocols. With an IP-only
	  configuration it is safe to say N, otherwise say Y.

config UACCESS_WITH_MEMCPY
	bool "Use kernel mem{cpy,set}() for {copy_to,clear}_user()"
	depends on MMU
	default y if CPU_FEROCEON
	help
	  Implement faster copy_to_user and clear_user methods for CPU
	  cores where a 8-word STM instruction give significantly higher
	  memory write throughput than a sequence of individual 32bit stores.

	  A possible side effect is a slight increase in scheduling latency
	  between threads sharing the same address space if they invoke
	  such copy operations with large buffers.

	  However, if the CPU data cache is using a write-allocate mode,
	  this option is unlikely to provide any performance gain.

config SECCOMP
	bool
	prompt "Enable seccomp to safely compute untrusted bytecode"
	---help---
	  This kernel feature is useful for number crunching applications
	  that may need to compute untrusted bytecode during their
	  execution. By using pipes or other transports made available to
	  the process as file descriptors supporting the read/write
	  syscalls, it's possible to isolate those applications in
	  their own address space using seccomp. Once seccomp is
	  enabled via prctl(PR_SET_SECCOMP), it cannot be disabled
	  and the task is only allowed to execute a few safe syscalls
	  defined by each seccomp mode.

config CC_STACKPROTECTOR
	bool "Enable -fstack-protector buffer overflow detection (EXPERIMENTAL)"
	help
	  This option turns on the -fstack-protector GCC feature. This
	  feature puts, at the beginning of functions, a canary value on
	  the stack just before the return address, and validates
	  the value just before actually returning.  Stack based buffer
	  overflows (that need to overwrite this return address) now also
	  overwrite the canary, which gets detected and the attack is then
	  neutralized via a kernel panic.
	  This feature requires gcc version 4.2 or above.

config XEN_DOM0
	def_bool y
	depends on XEN

config XEN
	bool "Xen guest support on ARM (EXPERIMENTAL)"
	depends on ARM && AEABI && OF
	depends on CPU_V7 && !CPU_V6
	depends on !GENERIC_ATOMIC64
	help
	  Say Y if you want to run Linux in a Virtual Machine on Xen on ARM.

endmenu

menu "Boot options"

config USE_OF
	bool "Flattened Device Tree support"
	select IRQ_DOMAIN
	select OF
	select OF_EARLY_FLATTREE
	help
	  Include support for flattened device tree machine descriptions.

config ATAGS
	bool "Support for the traditional ATAGS boot data passing" if USE_OF
	default y
	help
	  This is the traditional way of passing data to the kernel at boot
	  time. If you are solely relying on the flattened device tree (or
	  the ARM_ATAG_DTB_COMPAT option) then you may unselect this option
	  to remove ATAGS support from your kernel binary.  If unsure,
	  leave this to y.

config DEPRECATED_PARAM_STRUCT
	bool "Provide old way to pass kernel parameters"
	depends on ATAGS
	help
	  This was deprecated in 2001 and announced to live on for 5 years.
	  Some old boot loaders still use this way.

# Compressed boot loader in ROM.  Yes, we really want to ask about
# TEXT and BSS so we preserve their values in the config files.
config ZBOOT_ROM_TEXT
	hex "Compressed ROM boot loader base address"
	default "0"
	help
	  The physical address at which the ROM-able zImage is to be
	  placed in the target.  Platforms which normally make use of
	  ROM-able zImage formats normally set this to a suitable
	  value in their defconfig file.

	  If ZBOOT_ROM is not enabled, this has no effect.

config ZBOOT_ROM_BSS
	hex "Compressed ROM boot loader BSS address"
	default "0"
	help
	  The base address of an area of read/write memory in the target
	  for the ROM-able zImage which must be available while the
	  decompressor is running. It must be large enough to hold the
	  entire decompressed kernel plus an additional 128 KiB.
	  Platforms which normally make use of ROM-able zImage formats
	  normally set this to a suitable value in their defconfig file.

	  If ZBOOT_ROM is not enabled, this has no effect.

config ZBOOT_ROM
	bool "Compressed boot loader in ROM/flash"
	depends on ZBOOT_ROM_TEXT != ZBOOT_ROM_BSS
	help
	  Say Y here if you intend to execute your compressed kernel image
	  (zImage) directly from ROM or flash.  If unsure, say N.

choice
	prompt "Include SD/MMC loader in zImage (EXPERIMENTAL)"
	depends on ZBOOT_ROM && ARCH_SH7372
	default ZBOOT_ROM_NONE
	help
	  Include experimental SD/MMC loading code in the ROM-able zImage.
	  With this enabled it is possible to write the ROM-able zImage
	  kernel image to an MMC or SD card and boot the kernel straight
	  from the reset vector. At reset the processor Mask ROM will load
	  the first part of the ROM-able zImage which in turn loads the
	  rest the kernel image to RAM.

config ZBOOT_ROM_NONE
	bool "No SD/MMC loader in zImage (EXPERIMENTAL)"
	help
	  Do not load image from SD or MMC

config ZBOOT_ROM_MMCIF
	bool "Include MMCIF loader in zImage (EXPERIMENTAL)"
	help
	  Load image from MMCIF hardware block.

config ZBOOT_ROM_SH_MOBILE_SDHI
	bool "Include SuperH Mobile SDHI loader in zImage (EXPERIMENTAL)"
	help
	  Load image from SDHI hardware block

endchoice

config ARM_APPENDED_DTB
	bool "Use appended device tree blob to zImage (EXPERIMENTAL)"
	depends on OF && !ZBOOT_ROM
	help
	  With this option, the boot code will look for a device tree binary
	  (DTB) appended to zImage
	  (e.g. cat zImage <filename>.dtb > zImage_w_dtb).

	  This is meant as a backward compatibility convenience for those
	  systems with a bootloader that can't be upgraded to accommodate
	  the documented boot protocol using a device tree.

	  Beware that there is very little in terms of protection against
	  this option being confused by leftover garbage in memory that might
	  look like a DTB header after a reboot if no actual DTB is appended
	  to zImage.  Do not leave this option active in a production kernel
	  if you don't intend to always append a DTB.  Proper passing of the
	  location into r2 of a bootloader provided DTB is always preferable
	  to this option.

config ARM_ATAG_DTB_COMPAT
	bool "Supplement the appended DTB with traditional ATAG information"
	depends on ARM_APPENDED_DTB
	help
	  Some old bootloaders can't be updated to a DTB capable one, yet
	  they provide ATAGs with memory configuration, the ramdisk address,
	  the kernel cmdline string, etc.  Such information is dynamically
	  provided by the bootloader and can't always be stored in a static
	  DTB.  To allow a device tree enabled kernel to be used with such
	  bootloaders, this option allows zImage to extract the information
	  from the ATAG list and store it at run time into the appended DTB.

choice
	prompt "Kernel command line type" if ARM_ATAG_DTB_COMPAT
	default ARM_ATAG_DTB_COMPAT_CMDLINE_FROM_BOOTLOADER

config ARM_ATAG_DTB_COMPAT_CMDLINE_FROM_BOOTLOADER
	bool "Use bootloader kernel arguments if available"
	help
	  Uses the command-line options passed by the boot loader instead of
	  the device tree bootargs property. If the boot loader doesn't provide
	  any, the device tree bootargs property will be used.

config ARM_ATAG_DTB_COMPAT_CMDLINE_EXTEND
	bool "Extend with bootloader kernel arguments"
	help
	  The command-line arguments provided by the boot loader will be
	  appended to the the device tree bootargs property.

endchoice

config CMDLINE
	string "Default kernel command string"
	default ""
	help
	  On some architectures (EBSA110 and CATS), there is currently no way
	  for the boot loader to pass arguments to the kernel. For these
	  architectures, you should supply some command-line options at build
	  time by entering them here. As a minimum, you should specify the
	  memory size and the root device (e.g., mem=64M root=/dev/nfs).

choice
	prompt "Kernel command line type" if CMDLINE != ""
	default CMDLINE_FROM_BOOTLOADER
	depends on ATAGS

config CMDLINE_FROM_BOOTLOADER
	bool "Use bootloader kernel arguments if available"
	help
	  Uses the command-line options passed by the boot loader. If
	  the boot loader doesn't provide any, the default kernel command
	  string provided in CMDLINE will be used.

config CMDLINE_EXTEND
	bool "Extend bootloader kernel arguments"
	help
	  The command-line arguments provided by the boot loader will be
	  appended to the default kernel command string.

config CMDLINE_FORCE
	bool "Always use the default kernel command string"
	help
	  Always use the default kernel command string, even if the boot
	  loader passes other arguments to the kernel.
	  This is useful if you cannot or don't want to change the
	  command-line options your boot loader passes to the kernel.
endchoice

config XIP_KERNEL
	bool "Kernel Execute-In-Place from ROM"
	depends on !ZBOOT_ROM && !ARM_LPAE && !ARCH_MULTIPLATFORM
	help
	  Execute-In-Place allows the kernel to run from non-volatile storage
	  directly addressable by the CPU, such as NOR flash. This saves RAM
	  space since the text section of the kernel is not loaded from flash
	  to RAM.  Read-write sections, such as the data section and stack,
	  are still copied to RAM.  The XIP kernel is not compressed since
	  it has to run directly from flash, so it will take more space to
	  store it.  The flash address used to link the kernel object files,
	  and for storing it, is configuration dependent. Therefore, if you
	  say Y here, you must know the proper physical address where to
	  store the kernel image depending on your own flash memory usage.

	  Also note that the make target becomes "make xipImage" rather than
	  "make zImage" or "make Image".  The final kernel binary to put in
	  ROM memory will be arch/arm/boot/xipImage.

	  If unsure, say N.

config XIP_PHYS_ADDR
	hex "XIP Kernel Physical Location"
	depends on XIP_KERNEL
	default "0x00080000"
	help
	  This is the physical address in your flash memory the kernel will
	  be linked for and stored to.  This address is dependent on your
	  own flash usage.

config KEXEC
	bool "Kexec system call (EXPERIMENTAL)"
	depends on (!SMP || HOTPLUG_CPU)
	help
	  kexec is a system call that implements the ability to shutdown your
	  current kernel, and to start another kernel.  It is like a reboot
	  but it is independent of the system firmware.   And like a reboot
	  you can start any kernel with it, not just Linux.

	  It is an ongoing process to be certain the hardware in a machine
	  is properly shutdown, so do not be surprised if this code does not
	  initially work for you.  It may help to enable device hotplugging
	  support.

config ATAGS_PROC
	bool "Export atags in procfs"
	depends on ATAGS && KEXEC
	default y
	help
	  Should the atags used to boot the kernel be exported in an "atags"
	  file in procfs. Useful with kexec.

config CRASH_DUMP
	bool "Build kdump crash kernel (EXPERIMENTAL)"
	help
	  Generate crash dump after being started by kexec. This should
	  be normally only set in special crash dump kernels which are
	  loaded in the main kernel with kexec-tools into a specially
	  reserved region and then later executed after a crash by
	  kdump/kexec. The crash dump kernel must be compiled to a
	  memory address not used by the main kernel

	  For more details see Documentation/kdump/kdump.txt

config AUTO_ZRELADDR
	bool "Auto calculation of the decompressed kernel image address"
	depends on !ZBOOT_ROM && !ARCH_U300
	help
	  ZRELADDR is the physical address where the decompressed kernel
	  image will be placed. If AUTO_ZRELADDR is selected, the address
	  will be determined at run-time by masking the current IP with
	  0xf8000000. This assumes the zImage being placed in the first 128MB
	  from start of memory.

endmenu

menu "CPU Power Management"

if ARCH_HAS_CPUFREQ

source "drivers/cpufreq/Kconfig"

config CPU_FREQ_SA1100
	bool

config CPU_FREQ_SA1110
	bool

config CPU_FREQ_INTEGRATOR
	tristate "CPUfreq driver for ARM Integrator CPUs"
	depends on ARCH_INTEGRATOR && CPU_FREQ
	default y
	help
	  This enables the CPUfreq driver for ARM Integrator CPUs.

	  For details, take a look at <file:Documentation/cpu-freq>.

	  If in doubt, say Y.

config CPU_FREQ_PXA
	bool
	depends on CPU_FREQ && ARCH_PXA && PXA25x
	default y
	select CPU_FREQ_DEFAULT_GOV_USERSPACE
	select CPU_FREQ_TABLE

config CPU_FREQ_S3C
	bool
	help
	  Internal configuration node for common cpufreq on Samsung SoC

config CPU_FREQ_S3C24XX
	bool "CPUfreq driver for Samsung S3C24XX series CPUs (EXPERIMENTAL)"
	depends on ARCH_S3C24XX && CPU_FREQ
	select CPU_FREQ_S3C
	help
	  This enables the CPUfreq driver for the Samsung S3C24XX family
	  of CPUs.

	  For details, take a look at <file:Documentation/cpu-freq>.

	  If in doubt, say N.

config CPU_FREQ_S3C24XX_PLL
	bool "Support CPUfreq changing of PLL frequency (EXPERIMENTAL)"
	depends on CPU_FREQ_S3C24XX
	help
	  Compile in support for changing the PLL frequency from the
	  S3C24XX series CPUfreq driver. The PLL takes time to settle
	  after a frequency change, so by default it is not enabled.

	  This also means that the PLL tables for the selected CPU(s) will
	  be built which may increase the size of the kernel image.

config CPU_FREQ_S3C24XX_DEBUG
	bool "Debug CPUfreq Samsung driver core"
	depends on CPU_FREQ_S3C24XX
	help
	  Enable s3c_freq_dbg for the Samsung S3C CPUfreq core

config CPU_FREQ_S3C24XX_IODEBUG
	bool "Debug CPUfreq Samsung driver IO timing"
	depends on CPU_FREQ_S3C24XX
	help
	  Enable s3c_freq_iodbg for the Samsung S3C CPUfreq core

config CPU_FREQ_S3C24XX_DEBUGFS
	bool "Export debugfs for CPUFreq"
	depends on CPU_FREQ_S3C24XX && DEBUG_FS
	help
	  Export status information via debugfs.

endif

source "drivers/cpuidle/Kconfig"

endmenu

menu "Floating point emulation"

comment "At least one emulation must be selected"

config FPE_NWFPE
	bool "NWFPE math emulation"
	depends on (!AEABI || OABI_COMPAT) && !THUMB2_KERNEL
	---help---
	  Say Y to include the NWFPE floating point emulator in the kernel.
	  This is necessary to run most binaries. Linux does not currently
	  support floating point hardware so you need to say Y here even if
	  your machine has an FPA or floating point co-processor podule.

	  You may say N here if you are going to load the Acorn FPEmulator
	  early in the bootup.

config FPE_NWFPE_XP
	bool "Support extended precision"
	depends on FPE_NWFPE
	help
	  Say Y to include 80-bit support in the kernel floating-point
	  emulator.  Otherwise, only 32 and 64-bit support is compiled in.
	  Note that gcc does not generate 80-bit operations by default,
	  so in most cases this option only enlarges the size of the
	  floating point emulator without any good reason.

	  You almost surely want to say N here.

config FPE_FASTFPE
	bool "FastFPE math emulation (EXPERIMENTAL)"
	depends on (!AEABI || OABI_COMPAT) && !CPU_32v3
	---help---
	  Say Y here to include the FAST floating point emulator in the kernel.
	  This is an experimental much faster emulator which now also has full
	  precision for the mantissa.  It does not support any exceptions.
	  It is very simple, and approximately 3-6 times faster than NWFPE.

	  It should be sufficient for most programs.  It may be not suitable
	  for scientific calculations, but you have to check this for yourself.
	  If you do not feel you need a faster FP emulation you should better
	  choose NWFPE.

config VFP
	bool "VFP-format floating point maths"
	depends on CPU_V6 || CPU_V6K || CPU_ARM926T || CPU_V7 || CPU_FEROCEON
	help
	  Say Y to include VFP support code in the kernel. This is needed
	  if your hardware includes a VFP unit.

	  Please see <file:Documentation/arm/VFP/release-notes.txt> for
	  release notes and additional status information.

	  Say N if your target does not have VFP hardware.

config VFPv3
	bool
	depends on VFP
	default y if CPU_V7

config NEON
	bool "Advanced SIMD (NEON) Extension support"
	depends on VFPv3 && CPU_V7
	help
	  Say Y to include support code for NEON, the ARMv7 Advanced SIMD
	  Extension.

endmenu

menu "Userspace binary formats"

source "fs/Kconfig.binfmt"

config ARTHUR
	tristate "RISC OS personality"
	depends on !AEABI
	help
	  Say Y here to include the kernel code necessary if you want to run
	  Acorn RISC OS/Arthur binaries under Linux. This code is still very
	  experimental; if this sounds frightening, say N and sleep in peace.
	  You can also say M here to compile this support as a module (which
	  will be called arthur).

endmenu

menu "Power management options"

source "kernel/power/Kconfig"

config ARCH_SUSPEND_POSSIBLE
	depends on !ARCH_S5PC100
	depends on CPU_ARM920T || CPU_ARM926T || CPU_SA1100 || \
		CPU_V6 || CPU_V6K || CPU_V7 || CPU_XSC3 || CPU_XSCALE || CPU_MOHAWK
	def_bool y

config ARM_CPU_SUSPEND
	def_bool PM_SLEEP

endmenu

source "net/Kconfig"

source "drivers/Kconfig"

source "fs/Kconfig"

source "arch/arm/Kconfig.debug"

source "security/Kconfig"

source "crypto/Kconfig"

source "lib/Kconfig"

source "arch/arm/kvm/Kconfig"<|MERGE_RESOLUTION|>--- conflicted
+++ resolved
@@ -1056,11 +1056,7 @@
 config ARM_TIMER_SP804
 	bool
 	select CLKSRC_MMIO
-<<<<<<< HEAD
-=======
 	select CLKSRC_OF if OF
-	select HAVE_SCHED_CLOCK
->>>>>>> c3e0c873
 
 source arch/arm/mm/Kconfig
 
@@ -1556,14 +1552,9 @@
 	int
 	default 1024 if ARCH_SHMOBILE || ARCH_TEGRA
 	default 512 if SOC_OMAP5
-<<<<<<< HEAD
 	default 392 if ARCH_U8500
-	default 288 if ARCH_VT8500 || ARCH_SUNXI
-=======
-	default 355 if ARCH_U8500
 	default 352 if ARCH_VT8500
 	default 288 if ARCH_SUNXI
->>>>>>> next/drivers
 	default 264 if MACH_H4700
 	default 0
 	help
