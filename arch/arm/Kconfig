--- conflicted
+++ resolved
@@ -1533,10 +1533,6 @@
 	bool "Use local timer interrupts"
 	depends on SMP
 	default y
-<<<<<<< HEAD
-=======
-	select HAVE_ARM_TWD if (!ARCH_MSM_SCORPIONMP && !CLKSRC_EXYNOS_MCT)
->>>>>>> 19ce4f4a
 	help
 	  Enable support for local timers on SMP platforms, rather then the
 	  legacy IPI broadcast method.  Local timers allows the system
