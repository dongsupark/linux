--- conflicted
+++ resolved
@@ -473,10 +473,7 @@
 	select COMMON_CLK
 	select HAVE_CLK_PREPARE
 	select PINCTRL
-<<<<<<< HEAD
-=======
 	select USE_OF
->>>>>>> deb88cc3
 	help
 	  Support for Freescale MXS-based family of processors
 
