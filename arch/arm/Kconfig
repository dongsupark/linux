config ARM
	bool
	default y
	select ARCH_HAVE_CUSTOM_GPIO_H
	select HAVE_AOUT
	select HAVE_DMA_API_DEBUG
	select HAVE_IDE if PCI || ISA || PCMCIA
	select HAVE_DMA_ATTRS
	select HAVE_DMA_CONTIGUOUS if MMU
	select HAVE_MEMBLOCK
	select RTC_LIB
	select SYS_SUPPORTS_APM_EMULATION
	select GENERIC_ATOMIC64 if (CPU_V6 || !CPU_32v6K || !AEABI)
	select ARCH_HAS_ATOMIC64_DEC_IF_POSITIVE
	select HAVE_OPROFILE if (HAVE_PERF_EVENTS)
	select HAVE_ARCH_JUMP_LABEL if !XIP_KERNEL
	select HAVE_ARCH_KGDB
	select HAVE_ARCH_TRACEHOOK
	select HAVE_SYSCALL_TRACEPOINTS
	select HAVE_KPROBES if !XIP_KERNEL
	select HAVE_KRETPROBES if (HAVE_KPROBES)
	select HAVE_FUNCTION_TRACER if (!XIP_KERNEL)
	select HAVE_FTRACE_MCOUNT_RECORD if (!XIP_KERNEL)
	select HAVE_DYNAMIC_FTRACE if (!XIP_KERNEL)
	select HAVE_FUNCTION_GRAPH_TRACER if (!THUMB2_KERNEL)
	select ARCH_BINFMT_ELF_RANDOMIZE_PIE
	select HAVE_GENERIC_DMA_COHERENT
	select HAVE_DEBUG_KMEMLEAK
	select HAVE_KERNEL_GZIP
	select HAVE_KERNEL_LZO
	select HAVE_KERNEL_LZMA
	select HAVE_KERNEL_XZ
	select HAVE_IRQ_WORK
	select HAVE_PERF_EVENTS
	select PERF_USE_VMALLOC
	select HAVE_REGS_AND_STACK_ACCESS_API
	select HAVE_HW_BREAKPOINT if (PERF_EVENTS && (CPU_V6 || CPU_V6K || CPU_V7))
	select HAVE_C_RECORDMCOUNT
	select HAVE_GENERIC_HARDIRQS
	select HARDIRQS_SW_RESEND
	select GENERIC_IRQ_PROBE
	select GENERIC_IRQ_SHOW
	select HAVE_UID16
	select ARCH_WANT_IPC_PARSE_VERSION
	select HARDIRQS_SW_RESEND
	select CPU_PM if (SUSPEND || CPU_IDLE)
	select GENERIC_PCI_IOMAP
	select HAVE_BPF_JIT
	select GENERIC_SMP_IDLE_THREAD
	select KTIME_SCALAR
	select GENERIC_CLOCKEVENTS_BROADCAST if SMP
	select GENERIC_STRNCPY_FROM_USER
	select GENERIC_STRNLEN_USER
	select DCACHE_WORD_ACCESS if (CPU_V6 || CPU_V6K || CPU_V7) && !CPU_BIG_ENDIAN
	select HAVE_MOD_ARCH_SPECIFIC if ARM_UNWIND
	select MODULES_USE_ELF_REL
	help
	  The ARM series is a line of low-power-consumption RISC chip designs
	  licensed by ARM Ltd and targeted at embedded applications and
	  handhelds such as the Compaq IPAQ.  ARM-based PCs are no longer
	  manufactured, but legacy ARM-based PC hardware remains popular in
	  Europe.  There is an ARM Linux project with a web page at
	  <http://www.arm.linux.org.uk/>.

config ARM_HAS_SG_CHAIN
	bool

config NEED_SG_DMA_LENGTH
	bool

config ARM_DMA_USE_IOMMU
	select NEED_SG_DMA_LENGTH
	select ARM_HAS_SG_CHAIN
	bool

config HAVE_PWM
	bool

config MIGHT_HAVE_PCI
	bool

config SYS_SUPPORTS_APM_EMULATION
	bool

config GENERIC_GPIO
	bool

config HAVE_TCM
	bool
	select GENERIC_ALLOCATOR

config HAVE_PROC_CPU
	bool

config NO_IOPORT
	bool

config EISA
	bool
	---help---
	  The Extended Industry Standard Architecture (EISA) bus was
	  developed as an open alternative to the IBM MicroChannel bus.

	  The EISA bus provided some of the features of the IBM MicroChannel
	  bus while maintaining backward compatibility with cards made for
	  the older ISA bus.  The EISA bus saw limited use between 1988 and
	  1995 when it was made obsolete by the PCI bus.

	  Say Y here if you are building a kernel for an EISA-based machine.

	  Otherwise, say N.

config SBUS
	bool

config STACKTRACE_SUPPORT
	bool
	default y

config HAVE_LATENCYTOP_SUPPORT
	bool
	depends on !SMP
	default y

config LOCKDEP_SUPPORT
	bool
	default y

config TRACE_IRQFLAGS_SUPPORT
	bool
	default y

config RWSEM_GENERIC_SPINLOCK
	bool
	default y

config RWSEM_XCHGADD_ALGORITHM
	bool

config ARCH_HAS_ILOG2_U32
	bool

config ARCH_HAS_ILOG2_U64
	bool

config ARCH_HAS_CPUFREQ
	bool
	help
	  Internal node to signify that the ARCH has CPUFREQ support
	  and that the relevant menu configurations are displayed for
	  it.

config GENERIC_HWEIGHT
	bool
	default y

config GENERIC_CALIBRATE_DELAY
	bool
	default y

config ARCH_MAY_HAVE_PC_FDC
	bool

config ZONE_DMA
	bool

config NEED_DMA_MAP_STATE
       def_bool y

config ARCH_HAS_DMA_SET_COHERENT_MASK
	bool

config GENERIC_ISA_DMA
	bool

config FIQ
	bool

config NEED_RET_TO_USER
	bool

config ARCH_MTD_XIP
	bool

config VECTORS_BASE
	hex
	default 0xffff0000 if MMU || CPU_HIGH_VECTOR
	default DRAM_BASE if REMAP_VECTORS_TO_RAM
	default 0x00000000
	help
	  The base address of exception vectors.

config ARM_PATCH_PHYS_VIRT
	bool "Patch physical to virtual translations at runtime" if EMBEDDED
	default y
	depends on !XIP_KERNEL && MMU
	depends on !ARCH_REALVIEW || !SPARSEMEM
	help
	  Patch phys-to-virt and virt-to-phys translation functions at
	  boot and module load time according to the position of the
	  kernel in system memory.

	  This can only be used with non-XIP MMU kernels where the base
	  of physical memory is at a 16MB boundary.

	  Only disable this option if you know that you do not require
	  this feature (eg, building a kernel for a single machine) and
	  you need to shrink the kernel to the minimal size.

config NEED_MACH_GPIO_H
	bool
	help
	  Select this when mach/gpio.h is required to provide special
	  definitions for this platform. The need for mach/gpio.h should
	  be avoided when possible.

config NEED_MACH_IO_H
	bool
	help
	  Select this when mach/io.h is required to provide special
	  definitions for this platform.  The need for mach/io.h should
	  be avoided when possible.

config NEED_MACH_MEMORY_H
	bool
	help
	  Select this when mach/memory.h is required to provide special
	  definitions for this platform.  The need for mach/memory.h should
	  be avoided when possible.

config PHYS_OFFSET
	hex "Physical address of main memory" if MMU
	depends on !ARM_PATCH_PHYS_VIRT && !NEED_MACH_MEMORY_H
	default DRAM_BASE if !MMU
	help
	  Please provide the physical address corresponding to the
	  location of main memory in your system.

config GENERIC_BUG
	def_bool y
	depends on BUG

source "init/Kconfig"

source "kernel/Kconfig.freezer"

menu "System Type"

config MMU
	bool "MMU-based Paged Memory Management Support"
	default y
	help
	  Select if you want MMU-based virtualised addressing space
	  support by paged memory management. If unsure, say 'Y'.

#
# The "ARM system type" choice list is ordered alphabetically by option
# text.  Please add new entries in the option alphabetic order.
#
choice
	prompt "ARM system type"
	default ARCH_MULTIPLATFORM

config ARCH_MULTIPLATFORM
	bool "Allow multiple platforms to be selected"
	select ARM_PATCH_PHYS_VIRT
	select AUTO_ZRELADDR
	select COMMON_CLK
	select MULTI_IRQ_HANDLER
	select SPARSE_IRQ
	select USE_OF
	depends on MMU

config ARCH_INTEGRATOR
	bool "ARM Ltd. Integrator family"
	select ARM_AMBA
	select ARCH_HAS_CPUFREQ
	select COMMON_CLK
	select COMMON_CLK_VERSATILE
	select HAVE_TCM
	select ICST
	select GENERIC_CLOCKEVENTS
	select PLAT_VERSATILE
	select PLAT_VERSATILE_FPGA_IRQ
	select NEED_MACH_MEMORY_H
	select SPARSE_IRQ
	select MULTI_IRQ_HANDLER
	help
	  Support for ARM's Integrator platform.

config ARCH_REALVIEW
	bool "ARM Ltd. RealView family"
	select ARM_AMBA
	select COMMON_CLK
	select COMMON_CLK_VERSATILE
	select ICST
	select GENERIC_CLOCKEVENTS
	select ARCH_WANT_OPTIONAL_GPIOLIB
	select PLAT_VERSATILE
	select PLAT_VERSATILE_CLCD
	select ARM_TIMER_SP804
	select GPIO_PL061 if GPIOLIB
	select NEED_MACH_MEMORY_H
	help
	  This enables support for ARM Ltd RealView boards.

config ARCH_VERSATILE
	bool "ARM Ltd. Versatile family"
	select ARM_AMBA
	select ARM_VIC
	select CLKDEV_LOOKUP
	select HAVE_MACH_CLKDEV
	select ICST
	select GENERIC_CLOCKEVENTS
	select ARCH_WANT_OPTIONAL_GPIOLIB
	select PLAT_VERSATILE
	select PLAT_VERSATILE_CLOCK
	select PLAT_VERSATILE_CLCD
	select PLAT_VERSATILE_FPGA_IRQ
	select ARM_TIMER_SP804
	help
	  This enables support for ARM Ltd Versatile board.

config ARCH_AT91
	bool "Atmel AT91"
	select ARCH_REQUIRE_GPIOLIB
	select HAVE_CLK
	select CLKDEV_LOOKUP
	select IRQ_DOMAIN
	select NEED_MACH_GPIO_H
	select NEED_MACH_IO_H if PCCARD
	help
	  This enables support for systems based on Atmel
	  AT91RM9200 and AT91SAM9* processors.

config ARCH_BCM2835
	bool "Broadcom BCM2835 family"
	select ARCH_WANT_OPTIONAL_GPIOLIB
	select ARM_AMBA
	select ARM_ERRATA_411920
	select ARM_TIMER_SP804
	select CLKDEV_LOOKUP
	select COMMON_CLK
	select CPU_V6
	select GENERIC_CLOCKEVENTS
	select MULTI_IRQ_HANDLER
	select SPARSE_IRQ
	select USE_OF
	help
	  This enables support for the Broadcom BCM2835 SoC. This SoC is
	  use in the Raspberry Pi, and Roku 2 devices.

config ARCH_CLPS711X
	bool "Cirrus Logic CLPS711x/EP721x/EP731x-based"
	select CPU_ARM720T
	select ARCH_USES_GETTIMEOFFSET
	select COMMON_CLK
	select CLKDEV_LOOKUP
	select NEED_MACH_MEMORY_H
	help
	  Support for Cirrus Logic 711x/721x/731x based boards.

config ARCH_CNS3XXX
	bool "Cavium Networks CNS3XXX family"
	select CPU_V6K
	select GENERIC_CLOCKEVENTS
	select ARM_GIC
	select MIGHT_HAVE_CACHE_L2X0
	select MIGHT_HAVE_PCI
	select PCI_DOMAINS if PCI
	help
	  Support for Cavium Networks CNS3XXX platform.

config ARCH_GEMINI
	bool "Cortina Systems Gemini"
	select CPU_FA526
	select ARCH_REQUIRE_GPIOLIB
	select ARCH_USES_GETTIMEOFFSET
	help
	  Support for the Cortina Systems Gemini family SoCs

config ARCH_SIRF
	bool "CSR SiRF"
	select NO_IOPORT
	select ARCH_REQUIRE_GPIOLIB
	select GENERIC_CLOCKEVENTS
	select COMMON_CLK
	select GENERIC_IRQ_CHIP
	select MIGHT_HAVE_CACHE_L2X0
	select PINCTRL
	select PINCTRL_SIRF
	select USE_OF
	help
	  Support for CSR SiRFprimaII/Marco/Polo platforms

config ARCH_EBSA110
	bool "EBSA-110"
	select CPU_SA110
	select ISA
	select NO_IOPORT
	select ARCH_USES_GETTIMEOFFSET
	select NEED_MACH_IO_H
	select NEED_MACH_MEMORY_H
	help
	  This is an evaluation board for the StrongARM processor available
	  from Digital. It has limited hardware on-board, including an
	  Ethernet interface, two PCMCIA sockets, two serial ports and a
	  parallel port.

config ARCH_EP93XX
	bool "EP93xx-based"
	select CPU_ARM920T
	select ARM_AMBA
	select ARM_VIC
	select CLKDEV_LOOKUP
	select ARCH_REQUIRE_GPIOLIB
	select ARCH_HAS_HOLES_MEMORYMODEL
	select ARCH_USES_GETTIMEOFFSET
	select NEED_MACH_MEMORY_H
	help
	  This enables support for the Cirrus EP93xx series of CPUs.

config ARCH_FOOTBRIDGE
	bool "FootBridge"
	select CPU_SA110
	select FOOTBRIDGE
	select GENERIC_CLOCKEVENTS
	select HAVE_IDE
	select NEED_MACH_IO_H if !MMU
	select NEED_MACH_MEMORY_H
	help
	  Support for systems based on the DC21285 companion chip
	  ("FootBridge"), such as the Simtec CATS and the Rebel NetWinder.

config ARCH_MXC
	bool "Freescale MXC/iMX-based"
	select GENERIC_CLOCKEVENTS
	select ARCH_REQUIRE_GPIOLIB
	select CLKDEV_LOOKUP
	select CLKSRC_MMIO
	select GENERIC_IRQ_CHIP
	select MULTI_IRQ_HANDLER
	select SPARSE_IRQ
	select USE_OF
	help
	  Support for Freescale MXC/iMX-based family of processors

config ARCH_MXS
	bool "Freescale MXS-based"
	select GENERIC_CLOCKEVENTS
	select ARCH_REQUIRE_GPIOLIB
	select CLKDEV_LOOKUP
	select CLKSRC_MMIO
	select COMMON_CLK
	select HAVE_CLK_PREPARE
	select MULTI_IRQ_HANDLER
	select PINCTRL
	select SPARSE_IRQ
	select USE_OF
	help
	  Support for Freescale MXS-based family of processors

config ARCH_NETX
	bool "Hilscher NetX based"
	select CLKSRC_MMIO
	select CPU_ARM926T
	select ARM_VIC
	select GENERIC_CLOCKEVENTS
	help
	  This enables support for systems based on the Hilscher NetX Soc

config ARCH_H720X
	bool "Hynix HMS720x-based"
	select CPU_ARM720T
	select ISA_DMA_API
	select ARCH_USES_GETTIMEOFFSET
	help
	  This enables support for systems based on the Hynix HMS720x

config ARCH_IOP13XX
	bool "IOP13xx-based"
	depends on MMU
	select CPU_XSC3
	select PLAT_IOP
	select PCI
	select ARCH_SUPPORTS_MSI
	select VMSPLIT_1G
	select NEED_MACH_MEMORY_H
	select NEED_RET_TO_USER
	help
	  Support for Intel's IOP13XX (XScale) family of processors.

config ARCH_IOP32X
	bool "IOP32x-based"
	depends on MMU
	select CPU_XSCALE
	select NEED_MACH_GPIO_H
	select NEED_RET_TO_USER
	select PLAT_IOP
	select PCI
	select ARCH_REQUIRE_GPIOLIB
	help
	  Support for Intel's 80219 and IOP32X (XScale) family of
	  processors.

config ARCH_IOP33X
	bool "IOP33x-based"
	depends on MMU
	select CPU_XSCALE
	select NEED_MACH_GPIO_H
	select NEED_RET_TO_USER
	select PLAT_IOP
	select PCI
	select ARCH_REQUIRE_GPIOLIB
	help
	  Support for Intel's IOP33X (XScale) family of processors.

config ARCH_IXP4XX
	bool "IXP4xx-based"
	depends on MMU
	select ARCH_HAS_DMA_SET_COHERENT_MASK
	select CLKSRC_MMIO
	select CPU_XSCALE
	select ARCH_REQUIRE_GPIOLIB
	select GENERIC_CLOCKEVENTS
	select MIGHT_HAVE_PCI
	select NEED_MACH_IO_H
	select DMABOUNCE if PCI
	help
	  Support for Intel's IXP4XX (XScale) family of processors.

config ARCH_DOVE
	bool "Marvell Dove"
	select CPU_V7
	select ARCH_REQUIRE_GPIOLIB
	select GENERIC_CLOCKEVENTS
	select MIGHT_HAVE_PCI
	select PLAT_ORION_LEGACY
	select USB_ARCH_HAS_EHCI
	help
	  Support for the Marvell Dove SoC 88AP510

config ARCH_KIRKWOOD
	bool "Marvell Kirkwood"
	select CPU_FEROCEON
	select PCI
	select ARCH_REQUIRE_GPIOLIB
	select GENERIC_CLOCKEVENTS
	select PLAT_ORION_LEGACY
	help
	  Support for the following Marvell Kirkwood series SoCs:
	  88F6180, 88F6192 and 88F6281.

config ARCH_LPC32XX
	bool "NXP LPC32XX"
	select CLKSRC_MMIO
	select CPU_ARM926T
	select ARCH_REQUIRE_GPIOLIB
	select HAVE_IDE
	select ARM_AMBA
	select USB_ARCH_HAS_OHCI
	select CLKDEV_LOOKUP
	select GENERIC_CLOCKEVENTS
	select USE_OF
	select HAVE_PWM
	help
	  Support for the NXP LPC32XX family of processors

config ARCH_MV78XX0
	bool "Marvell MV78xx0"
	select CPU_FEROCEON
	select PCI
	select ARCH_REQUIRE_GPIOLIB
	select GENERIC_CLOCKEVENTS
	select PLAT_ORION_LEGACY
	help
	  Support for the following Marvell MV78xx0 series SoCs:
	  MV781x0, MV782x0.

config ARCH_ORION5X
	bool "Marvell Orion"
	depends on MMU
	select CPU_FEROCEON
	select PCI
	select ARCH_REQUIRE_GPIOLIB
	select GENERIC_CLOCKEVENTS
	select PLAT_ORION_LEGACY
	help
	  Support for the following Marvell Orion 5x series SoCs:
	  Orion-1 (5181), Orion-VoIP (5181L), Orion-NAS (5182),
	  Orion-2 (5281), Orion-1-90 (6183).

config ARCH_MMP
	bool "Marvell PXA168/910/MMP2"
	depends on MMU
	select ARCH_REQUIRE_GPIOLIB
	select CLKDEV_LOOKUP
	select GENERIC_CLOCKEVENTS
	select GPIO_PXA
	select IRQ_DOMAIN
	select PLAT_PXA
	select SPARSE_IRQ
	select GENERIC_ALLOCATOR
	select NEED_MACH_GPIO_H
	help
	  Support for Marvell's PXA168/PXA910(MMP) and MMP2 processor line.

config ARCH_KS8695
	bool "Micrel/Kendin KS8695"
	select CPU_ARM922T
	select ARCH_REQUIRE_GPIOLIB
	select NEED_MACH_MEMORY_H
	select CLKSRC_MMIO
	select GENERIC_CLOCKEVENTS
	help
	  Support for Micrel/Kendin KS8695 "Centaur" (ARM922T) based
	  System-on-Chip devices.

config ARCH_W90X900
	bool "Nuvoton W90X900 CPU"
	select CPU_ARM926T
	select ARCH_REQUIRE_GPIOLIB
	select CLKDEV_LOOKUP
	select CLKSRC_MMIO
	select GENERIC_CLOCKEVENTS
	help
	  Support for Nuvoton (Winbond logic dept.) ARM9 processor,
	  At present, the w90x900 has been renamed nuc900, regarding
	  the ARM series product line, you can login the following
	  link address to know more.

	  <http://www.nuvoton.com/hq/enu/ProductAndSales/ProductLines/
		ConsumerElectronicsIC/ARMMicrocontroller/ARMMicrocontroller>

config ARCH_TEGRA
	bool "NVIDIA Tegra"
	select CLKDEV_LOOKUP
	select CLKSRC_MMIO
	select GENERIC_CLOCKEVENTS
	select GENERIC_GPIO
	select HAVE_CLK
	select HAVE_SMP
	select MIGHT_HAVE_CACHE_L2X0
	select ARCH_HAS_CPUFREQ
	select USE_OF
	select COMMON_CLK
	help
	  This enables support for NVIDIA Tegra based systems (Tegra APX,
	  Tegra 6xx and Tegra 2 series).

config ARCH_PXA
	bool "PXA2xx/PXA3xx-based"
	depends on MMU
	select ARCH_MTD_XIP
	select ARCH_HAS_CPUFREQ
	select CLKDEV_LOOKUP
	select CLKSRC_MMIO
	select ARCH_REQUIRE_GPIOLIB
	select GENERIC_CLOCKEVENTS
	select GPIO_PXA
	select PLAT_PXA
	select SPARSE_IRQ
	select AUTO_ZRELADDR
	select MULTI_IRQ_HANDLER
	select ARM_CPU_SUSPEND if PM
	select HAVE_IDE
	select NEED_MACH_GPIO_H
	help
	  Support for Intel/Marvell's PXA2xx/PXA3xx processor line.

config ARCH_MSM
	bool "Qualcomm MSM"
	select HAVE_CLK
	select GENERIC_CLOCKEVENTS
	select ARCH_REQUIRE_GPIOLIB
	select CLKDEV_LOOKUP
	help
	  Support for Qualcomm MSM/QSD based systems.  This runs on the
	  apps processor of the MSM/QSD and depends on a shared memory
	  interface to the modem processor which runs the baseband
	  stack and controls some vital subsystems
	  (clock and power control, etc).

config ARCH_SHMOBILE
	bool "Renesas SH-Mobile / R-Mobile"
	select HAVE_CLK
	select CLKDEV_LOOKUP
	select HAVE_MACH_CLKDEV
	select HAVE_SMP
	select GENERIC_CLOCKEVENTS
	select MIGHT_HAVE_CACHE_L2X0
	select NO_IOPORT
	select SPARSE_IRQ
	select MULTI_IRQ_HANDLER
	select PM_GENERIC_DOMAINS if PM
	select NEED_MACH_MEMORY_H
	help
	  Support for Renesas's SH-Mobile and R-Mobile ARM platforms.

config ARCH_RPC
	bool "RiscPC"
	select ARCH_ACORN
	select FIQ
	select ARCH_MAY_HAVE_PC_FDC
	select HAVE_PATA_PLATFORM
	select ISA_DMA_API
	select NO_IOPORT
	select ARCH_SPARSEMEM_ENABLE
	select ARCH_USES_GETTIMEOFFSET
	select HAVE_IDE
	select NEED_MACH_IO_H
	select NEED_MACH_MEMORY_H
	help
	  On the Acorn Risc-PC, Linux can support the internal IDE disk and
	  CD-ROM interface, serial and parallel port, and the floppy drive.

config ARCH_SA1100
	bool "SA1100-based"
	select CLKSRC_MMIO
	select CPU_SA1100
	select ISA
	select ARCH_SPARSEMEM_ENABLE
	select ARCH_MTD_XIP
	select ARCH_HAS_CPUFREQ
	select CPU_FREQ
	select GENERIC_CLOCKEVENTS
	select CLKDEV_LOOKUP
	select ARCH_REQUIRE_GPIOLIB
	select HAVE_IDE
	select NEED_MACH_GPIO_H
	select NEED_MACH_MEMORY_H
	select SPARSE_IRQ
	help
	  Support for StrongARM 11x0 based boards.

config ARCH_S3C24XX
	bool "Samsung S3C24XX SoCs"
	select GENERIC_GPIO
	select ARCH_HAS_CPUFREQ
	select HAVE_CLK
	select CLKDEV_LOOKUP
	select ARCH_USES_GETTIMEOFFSET
	select HAVE_S3C2410_I2C if I2C
	select HAVE_S3C_RTC if RTC_CLASS
	select HAVE_S3C2410_WATCHDOG if WATCHDOG
	select NEED_MACH_GPIO_H
	select NEED_MACH_IO_H
	help
	  Samsung S3C2410, S3C2412, S3C2413, S3C2416, S3C2440, S3C2442, S3C2443
	  and S3C2450 SoCs based systems, such as the Simtec Electronics BAST
	  (<http://www.simtec.co.uk/products/EB110ITX/>), the IPAQ 1940 or the
	  Samsung SMDK2410 development board (and derivatives).

config ARCH_S3C64XX
	bool "Samsung S3C64XX"
	select PLAT_SAMSUNG
	select CPU_V6
	select ARM_VIC
	select HAVE_CLK
	select HAVE_TCM
	select CLKDEV_LOOKUP
	select NO_IOPORT
	select ARCH_USES_GETTIMEOFFSET
	select ARCH_HAS_CPUFREQ
	select ARCH_REQUIRE_GPIOLIB
	select SAMSUNG_CLKSRC
	select SAMSUNG_IRQ_VIC_TIMER
	select S3C_GPIO_TRACK
	select S3C_DEV_NAND
	select USB_ARCH_HAS_OHCI
	select SAMSUNG_GPIOLIB_4BIT
	select HAVE_S3C2410_I2C if I2C
	select HAVE_S3C2410_WATCHDOG if WATCHDOG
	select NEED_MACH_GPIO_H
	help
	  Samsung S3C64XX series based systems

config ARCH_S5P64X0
	bool "Samsung S5P6440 S5P6450"
	select CPU_V6
	select GENERIC_GPIO
	select HAVE_CLK
	select CLKDEV_LOOKUP
	select CLKSRC_MMIO
	select HAVE_S3C2410_WATCHDOG if WATCHDOG
	select GENERIC_CLOCKEVENTS
	select HAVE_S3C2410_I2C if I2C
	select HAVE_S3C_RTC if RTC_CLASS
	select NEED_MACH_GPIO_H
	help
	  Samsung S5P64X0 CPU based systems, such as the Samsung SMDK6440,
	  SMDK6450.

config ARCH_S5PC100
	bool "Samsung S5PC100"
	select GENERIC_GPIO
	select HAVE_CLK
	select CLKDEV_LOOKUP
	select CPU_V7
	select ARCH_USES_GETTIMEOFFSET
	select HAVE_S3C2410_I2C if I2C
	select HAVE_S3C_RTC if RTC_CLASS
	select HAVE_S3C2410_WATCHDOG if WATCHDOG
	select NEED_MACH_GPIO_H
	help
	  Samsung S5PC100 series based systems

config ARCH_S5PV210
	bool "Samsung S5PV210/S5PC110"
	select CPU_V7
	select ARCH_SPARSEMEM_ENABLE
	select ARCH_HAS_HOLES_MEMORYMODEL
	select GENERIC_GPIO
	select HAVE_CLK
	select CLKDEV_LOOKUP
	select CLKSRC_MMIO
	select ARCH_HAS_CPUFREQ
	select GENERIC_CLOCKEVENTS
	select HAVE_S3C2410_I2C if I2C
	select HAVE_S3C_RTC if RTC_CLASS
	select HAVE_S3C2410_WATCHDOG if WATCHDOG
	select NEED_MACH_GPIO_H
	select NEED_MACH_MEMORY_H
	help
	  Samsung S5PV210/S5PC110 series based systems

config ARCH_EXYNOS
	bool "SAMSUNG EXYNOS"
	select CPU_V7
	select ARCH_SPARSEMEM_ENABLE
	select ARCH_HAS_HOLES_MEMORYMODEL
	select GENERIC_GPIO
	select HAVE_CLK
	select CLKDEV_LOOKUP
	select ARCH_HAS_CPUFREQ
	select GENERIC_CLOCKEVENTS
	select HAVE_S3C_RTC if RTC_CLASS
	select HAVE_S3C2410_I2C if I2C
	select HAVE_S3C2410_WATCHDOG if WATCHDOG
	select NEED_MACH_GPIO_H
	select NEED_MACH_MEMORY_H
	help
	  Support for SAMSUNG's EXYNOS SoCs (EXYNOS4/5)

config ARCH_SHARK
	bool "Shark"
	select CPU_SA110
	select ISA
	select ISA_DMA
	select ZONE_DMA
	select PCI
	select ARCH_USES_GETTIMEOFFSET
	select NEED_MACH_MEMORY_H
	help
	  Support for the StrongARM based Digital DNARD machine, also known
	  as "Shark" (<http://www.shark-linux.de/shark.html>).

config ARCH_U300
	bool "ST-Ericsson U300 Series"
	depends on MMU
	select CLKSRC_MMIO
	select CPU_ARM926T
	select HAVE_TCM
	select ARM_AMBA
	select ARM_PATCH_PHYS_VIRT
	select ARM_VIC
	select GENERIC_CLOCKEVENTS
	select CLKDEV_LOOKUP
	select COMMON_CLK
	select GENERIC_GPIO
	select ARCH_REQUIRE_GPIOLIB
	select SPARSE_IRQ
	help
	  Support for ST-Ericsson U300 series mobile platforms.

config ARCH_U8500
	bool "ST-Ericsson U8500 Series"
	depends on MMU
	select CPU_V7
	select ARM_AMBA
	select GENERIC_CLOCKEVENTS
	select CLKDEV_LOOKUP
	select ARCH_REQUIRE_GPIOLIB
	select ARCH_HAS_CPUFREQ
	select HAVE_SMP
	select MIGHT_HAVE_CACHE_L2X0
	help
	  Support for ST-Ericsson's Ux500 architecture

config ARCH_NOMADIK
	bool "STMicroelectronics Nomadik"
	select ARM_AMBA
	select ARM_VIC
	select CPU_ARM926T
	select COMMON_CLK
	select GENERIC_CLOCKEVENTS
	select PINCTRL
	select PINCTRL_STN8815
	select MIGHT_HAVE_CACHE_L2X0
	select ARCH_REQUIRE_GPIOLIB
	help
	  Support for the Nomadik platform by ST-Ericsson

config ARCH_DAVINCI
	bool "TI DaVinci"
	select GENERIC_CLOCKEVENTS
	select ARCH_REQUIRE_GPIOLIB
	select ZONE_DMA
	select HAVE_IDE
	select CLKDEV_LOOKUP
	select GENERIC_ALLOCATOR
	select GENERIC_IRQ_CHIP
	select ARCH_HAS_HOLES_MEMORYMODEL
	select NEED_MACH_GPIO_H
	help
	  Support for TI's DaVinci platform.

config ARCH_OMAP
	bool "TI OMAP"
	depends on MMU
	select HAVE_CLK
	select ARCH_REQUIRE_GPIOLIB
	select ARCH_HAS_CPUFREQ
	select CLKSRC_MMIO
	select GENERIC_CLOCKEVENTS
	select ARCH_HAS_HOLES_MEMORYMODEL
	select NEED_MACH_GPIO_H
	help
	  Support for TI's OMAP platform (OMAP1/2/3/4).

config PLAT_SPEAR
	bool "ST SPEAr"
	select ARM_AMBA
	select ARCH_REQUIRE_GPIOLIB
	select CLKDEV_LOOKUP
	select COMMON_CLK
	select CLKSRC_MMIO
	select GENERIC_CLOCKEVENTS
	select HAVE_CLK
	help
	  Support for ST's SPEAr platform (SPEAr3xx, SPEAr6xx and SPEAr13xx).

config ARCH_VT8500
	bool "VIA/WonderMedia 85xx"
	select CPU_ARM926T
	select GENERIC_GPIO
	select ARCH_HAS_CPUFREQ
	select GENERIC_CLOCKEVENTS
	select ARCH_REQUIRE_GPIOLIB
	select USE_OF
	select COMMON_CLK
	select HAVE_CLK
	select CLKDEV_LOOKUP
	help
	  Support for VIA/WonderMedia VT8500/WM85xx System-on-Chip.

config ARCH_ZYNQ
	bool "Xilinx Zynq ARM Cortex A9 Platform"
	select CPU_V7
	select GENERIC_CLOCKEVENTS
	select CLKDEV_LOOKUP
	select ARM_GIC
	select ARM_AMBA
	select ICST
	select MIGHT_HAVE_CACHE_L2X0
	select USE_OF
	help
	  Support for Xilinx Zynq ARM Cortex A9 Platform
endchoice

menu "Multiple platform selection"
	depends on ARCH_MULTIPLATFORM

comment "CPU Core family selection"

config ARCH_MULTI_V4
	bool "ARMv4 based platforms (FA526, StrongARM)"
	select ARCH_MULTI_V4_V5
	depends on !ARCH_MULTI_V6_V7

config ARCH_MULTI_V4T
	bool "ARMv4T based platforms (ARM720T, ARM920T, ...)"
	select ARCH_MULTI_V4_V5
	depends on !ARCH_MULTI_V6_V7

config ARCH_MULTI_V5
	bool "ARMv5 based platforms (ARM926T, XSCALE, PJ1, ...)"
	select ARCH_MULTI_V4_V5
	depends on !ARCH_MULTI_V6_V7

config ARCH_MULTI_V4_V5
	bool

config ARCH_MULTI_V6
	bool "ARMv6 based platforms (ARM11, Scorpion, ...)"
	select CPU_V6
	select ARCH_MULTI_V6_V7

config ARCH_MULTI_V7
	bool "ARMv7 based platforms (Cortex-A, PJ4, Krait)"
	select CPU_V7
	select ARCH_VEXPRESS
	default y
	select ARCH_MULTI_V6_V7

config ARCH_MULTI_V6_V7
	bool

config ARCH_MULTI_CPU_AUTO
	def_bool !(ARCH_MULTI_V4 || ARCH_MULTI_V4T || ARCH_MULTI_V6_V7)
	select ARCH_MULTI_V5

endmenu

#
# This is sorted alphabetically by mach-* pathname.  However, plat-*
# Kconfigs may be included either alphabetically (according to the
# plat- suffix) or along side the corresponding mach-* source.
#
source "arch/arm/mach-mvebu/Kconfig"

source "arch/arm/mach-at91/Kconfig"

source "arch/arm/mach-clps711x/Kconfig"

source "arch/arm/mach-cns3xxx/Kconfig"

source "arch/arm/mach-davinci/Kconfig"

source "arch/arm/mach-dove/Kconfig"

source "arch/arm/mach-ep93xx/Kconfig"

source "arch/arm/mach-footbridge/Kconfig"

source "arch/arm/mach-gemini/Kconfig"

source "arch/arm/mach-h720x/Kconfig"

source "arch/arm/mach-highbank/Kconfig"

source "arch/arm/mach-integrator/Kconfig"

source "arch/arm/mach-iop32x/Kconfig"

source "arch/arm/mach-iop33x/Kconfig"

source "arch/arm/mach-iop13xx/Kconfig"

source "arch/arm/mach-ixp4xx/Kconfig"

source "arch/arm/mach-kirkwood/Kconfig"

source "arch/arm/mach-ks8695/Kconfig"

source "arch/arm/mach-msm/Kconfig"

source "arch/arm/mach-mv78xx0/Kconfig"

source "arch/arm/plat-mxc/Kconfig"

source "arch/arm/mach-mxs/Kconfig"

source "arch/arm/mach-netx/Kconfig"

source "arch/arm/mach-nomadik/Kconfig"
source "arch/arm/plat-nomadik/Kconfig"

source "arch/arm/plat-omap/Kconfig"

source "arch/arm/mach-omap1/Kconfig"

source "arch/arm/mach-omap2/Kconfig"

source "arch/arm/mach-orion5x/Kconfig"

source "arch/arm/mach-picoxcell/Kconfig"

source "arch/arm/mach-pxa/Kconfig"
source "arch/arm/plat-pxa/Kconfig"

source "arch/arm/mach-mmp/Kconfig"

source "arch/arm/mach-realview/Kconfig"

source "arch/arm/mach-sa1100/Kconfig"

source "arch/arm/plat-samsung/Kconfig"
source "arch/arm/plat-s3c24xx/Kconfig"

source "arch/arm/mach-socfpga/Kconfig"

source "arch/arm/plat-spear/Kconfig"

source "arch/arm/mach-s3c24xx/Kconfig"
if ARCH_S3C24XX
source "arch/arm/mach-s3c2412/Kconfig"
source "arch/arm/mach-s3c2440/Kconfig"
endif

if ARCH_S3C64XX
source "arch/arm/mach-s3c64xx/Kconfig"
endif

source "arch/arm/mach-s5p64x0/Kconfig"

source "arch/arm/mach-s5pc100/Kconfig"

source "arch/arm/mach-s5pv210/Kconfig"

source "arch/arm/mach-exynos/Kconfig"

source "arch/arm/mach-shmobile/Kconfig"

source "arch/arm/mach-prima2/Kconfig"

source "arch/arm/mach-tegra/Kconfig"

source "arch/arm/mach-u300/Kconfig"

source "arch/arm/mach-ux500/Kconfig"

source "arch/arm/mach-versatile/Kconfig"

source "arch/arm/mach-vexpress/Kconfig"
source "arch/arm/plat-versatile/Kconfig"

source "arch/arm/mach-w90x900/Kconfig"

# Definitions to make life easier
config ARCH_ACORN
	bool

config PLAT_IOP
	bool
	select GENERIC_CLOCKEVENTS

config PLAT_ORION
	bool
	select CLKSRC_MMIO
	select GENERIC_IRQ_CHIP
	select IRQ_DOMAIN
	select COMMON_CLK

config PLAT_ORION_LEGACY
	bool
	select PLAT_ORION

config PLAT_PXA
	bool

config PLAT_VERSATILE
	bool

config ARM_TIMER_SP804
	bool
	select CLKSRC_MMIO
	select HAVE_SCHED_CLOCK

source arch/arm/mm/Kconfig

config ARM_NR_BANKS
	int
	default 16 if ARCH_EP93XX
	default 8

config IWMMXT
	bool "Enable iWMMXt support"
	depends on CPU_XSCALE || CPU_XSC3 || CPU_MOHAWK || CPU_PJ4
	default y if PXA27x || PXA3xx || PXA95x || ARCH_MMP
	help
	  Enable support for iWMMXt context switching at run time if
	  running on a CPU that supports it.

config XSCALE_PMU
	bool
	depends on CPU_XSCALE
	default y

config MULTI_IRQ_HANDLER
	bool
	help
	  Allow each machine to specify it's own IRQ handler at run time.

if !MMU
source "arch/arm/Kconfig-nommu"
endif

config ARM_ERRATA_326103
	bool "ARM errata: FSR write bit incorrect on a SWP to read-only memory"
	depends on CPU_V6
	help
	  Executing a SWP instruction to read-only memory does not set bit 11
	  of the FSR on the ARM 1136 prior to r1p0. This causes the kernel to
	  treat the access as a read, preventing a COW from occurring and
	  causing the faulting task to livelock.

config ARM_ERRATA_411920
	bool "ARM errata: Invalidation of the Instruction Cache operation can fail"
	depends on CPU_V6 || CPU_V6K
	help
	  Invalidation of the Instruction Cache operation can
	  fail. This erratum is present in 1136 (before r1p4), 1156 and 1176.
	  It does not affect the MPCore. This option enables the ARM Ltd.
	  recommended workaround.

config ARM_ERRATA_430973
	bool "ARM errata: Stale prediction on replaced interworking branch"
	depends on CPU_V7
	help
	  This option enables the workaround for the 430973 Cortex-A8
	  (r1p0..r1p2) erratum. If a code sequence containing an ARM/Thumb
	  interworking branch is replaced with another code sequence at the
	  same virtual address, whether due to self-modifying code or virtual
	  to physical address re-mapping, Cortex-A8 does not recover from the
	  stale interworking branch prediction. This results in Cortex-A8
	  executing the new code sequence in the incorrect ARM or Thumb state.
	  The workaround enables the BTB/BTAC operations by setting ACTLR.IBE
	  and also flushes the branch target cache at every context switch.
	  Note that setting specific bits in the ACTLR register may not be
	  available in non-secure mode.

config ARM_ERRATA_458693
	bool "ARM errata: Processor deadlock when a false hazard is created"
	depends on CPU_V7
	help
	  This option enables the workaround for the 458693 Cortex-A8 (r2p0)
	  erratum. For very specific sequences of memory operations, it is
	  possible for a hazard condition intended for a cache line to instead
	  be incorrectly associated with a different cache line. This false
	  hazard might then cause a processor deadlock. The workaround enables
	  the L1 caching of the NEON accesses and disables the PLD instruction
	  in the ACTLR register. Note that setting specific bits in the ACTLR
	  register may not be available in non-secure mode.

config ARM_ERRATA_460075
	bool "ARM errata: Data written to the L2 cache can be overwritten with stale data"
	depends on CPU_V7
	help
	  This option enables the workaround for the 460075 Cortex-A8 (r2p0)
	  erratum. Any asynchronous access to the L2 cache may encounter a
	  situation in which recent store transactions to the L2 cache are lost
	  and overwritten with stale memory contents from external memory. The
	  workaround disables the write-allocate mode for the L2 cache via the
	  ACTLR register. Note that setting specific bits in the ACTLR register
	  may not be available in non-secure mode.

config ARM_ERRATA_742230
	bool "ARM errata: DMB operation may be faulty"
	depends on CPU_V7 && SMP
	help
	  This option enables the workaround for the 742230 Cortex-A9
	  (r1p0..r2p2) erratum. Under rare circumstances, a DMB instruction
	  between two write operations may not ensure the correct visibility
	  ordering of the two writes. This workaround sets a specific bit in
	  the diagnostic register of the Cortex-A9 which causes the DMB
	  instruction to behave as a DSB, ensuring the correct behaviour of
	  the two writes.

config ARM_ERRATA_742231
	bool "ARM errata: Incorrect hazard handling in the SCU may lead to data corruption"
	depends on CPU_V7 && SMP
	help
	  This option enables the workaround for the 742231 Cortex-A9
	  (r2p0..r2p2) erratum. Under certain conditions, specific to the
	  Cortex-A9 MPCore micro-architecture, two CPUs working in SMP mode,
	  accessing some data located in the same cache line, may get corrupted
	  data due to bad handling of the address hazard when the line gets
	  replaced from one of the CPUs at the same time as another CPU is
	  accessing it. This workaround sets specific bits in the diagnostic
	  register of the Cortex-A9 which reduces the linefill issuing
	  capabilities of the processor.

config PL310_ERRATA_588369
	bool "PL310 errata: Clean & Invalidate maintenance operations do not invalidate clean lines"
	depends on CACHE_L2X0
	help
	   The PL310 L2 cache controller implements three types of Clean &
	   Invalidate maintenance operations: by Physical Address
	   (offset 0x7F0), by Index/Way (0x7F8) and by Way (0x7FC).
	   They are architecturally defined to behave as the execution of a
	   clean operation followed immediately by an invalidate operation,
	   both performing to the same memory location. This functionality
	   is not correctly implemented in PL310 as clean lines are not
	   invalidated as a result of these operations.

config ARM_ERRATA_720789
	bool "ARM errata: TLBIASIDIS and TLBIMVAIS operations can broadcast a faulty ASID"
	depends on CPU_V7
	help
	  This option enables the workaround for the 720789 Cortex-A9 (prior to
	  r2p0) erratum. A faulty ASID can be sent to the other CPUs for the
	  broadcasted CP15 TLB maintenance operations TLBIASIDIS and TLBIMVAIS.
	  As a consequence of this erratum, some TLB entries which should be
	  invalidated are not, resulting in an incoherency in the system page
	  tables. The workaround changes the TLB flushing routines to invalidate
	  entries regardless of the ASID.

config PL310_ERRATA_727915
	bool "PL310 errata: Background Clean & Invalidate by Way operation can cause data corruption"
	depends on CACHE_L2X0
	help
	  PL310 implements the Clean & Invalidate by Way L2 cache maintenance
	  operation (offset 0x7FC). This operation runs in background so that
	  PL310 can handle normal accesses while it is in progress. Under very
	  rare circumstances, due to this erratum, write data can be lost when
	  PL310 treats a cacheable write transaction during a Clean &
	  Invalidate by Way operation.

config ARM_ERRATA_743622
	bool "ARM errata: Faulty hazard checking in the Store Buffer may lead to data corruption"
	depends on CPU_V7
	help
	  This option enables the workaround for the 743622 Cortex-A9
	  (r2p*) erratum. Under very rare conditions, a faulty
	  optimisation in the Cortex-A9 Store Buffer may lead to data
	  corruption. This workaround sets a specific bit in the diagnostic
	  register of the Cortex-A9 which disables the Store Buffer
	  optimisation, preventing the defect from occurring. This has no
	  visible impact on the overall performance or power consumption of the
	  processor.

config ARM_ERRATA_751472
	bool "ARM errata: Interrupted ICIALLUIS may prevent completion of broadcasted operation"
	depends on CPU_V7
	help
	  This option enables the workaround for the 751472 Cortex-A9 (prior
	  to r3p0) erratum. An interrupted ICIALLUIS operation may prevent the
	  completion of a following broadcasted operation if the second
	  operation is received by a CPU before the ICIALLUIS has completed,
	  potentially leading to corrupted entries in the cache or TLB.

config PL310_ERRATA_753970
	bool "PL310 errata: cache sync operation may be faulty"
	depends on CACHE_PL310
	help
	  This option enables the workaround for the 753970 PL310 (r3p0) erratum.

	  Under some condition the effect of cache sync operation on
	  the store buffer still remains when the operation completes.
	  This means that the store buffer is always asked to drain and
	  this prevents it from merging any further writes. The workaround
	  is to replace the normal offset of cache sync operation (0x730)
	  by another offset targeting an unmapped PL310 register 0x740.
	  This has the same effect as the cache sync operation: store buffer
	  drain and waiting for all buffers empty.

config ARM_ERRATA_754322
	bool "ARM errata: possible faulty MMU translations following an ASID switch"
	depends on CPU_V7
	help
	  This option enables the workaround for the 754322 Cortex-A9 (r2p*,
	  r3p*) erratum. A speculative memory access may cause a page table walk
	  which starts prior to an ASID switch but completes afterwards. This
	  can populate the micro-TLB with a stale entry which may be hit with
	  the new ASID. This workaround places two dsb instructions in the mm
	  switching code so that no page table walks can cross the ASID switch.

config ARM_ERRATA_754327
	bool "ARM errata: no automatic Store Buffer drain"
	depends on CPU_V7 && SMP
	help
	  This option enables the workaround for the 754327 Cortex-A9 (prior to
	  r2p0) erratum. The Store Buffer does not have any automatic draining
	  mechanism and therefore a livelock may occur if an external agent
	  continuously polls a memory location waiting to observe an update.
	  This workaround defines cpu_relax() as smp_mb(), preventing correctly
	  written polling loops from denying visibility of updates to memory.

config ARM_ERRATA_364296
	bool "ARM errata: Possible cache data corruption with hit-under-miss enabled"
	depends on CPU_V6 && !SMP
	help
	  This options enables the workaround for the 364296 ARM1136
	  r0p2 erratum (possible cache data corruption with
	  hit-under-miss enabled). It sets the undocumented bit 31 in
	  the auxiliary control register and the FI bit in the control
	  register, thus disabling hit-under-miss without putting the
	  processor into full low interrupt latency mode. ARM11MPCore
	  is not affected.

config ARM_ERRATA_764369
	bool "ARM errata: Data cache line maintenance operation by MVA may not succeed"
	depends on CPU_V7 && SMP
	help
	  This option enables the workaround for erratum 764369
	  affecting Cortex-A9 MPCore with two or more processors (all
	  current revisions). Under certain timing circumstances, a data
	  cache line maintenance operation by MVA targeting an Inner
	  Shareable memory region may fail to proceed up to either the
	  Point of Coherency or to the Point of Unification of the
	  system. This workaround adds a DSB instruction before the
	  relevant cache maintenance functions and sets a specific bit
	  in the diagnostic control register of the SCU.

config PL310_ERRATA_769419
	bool "PL310 errata: no automatic Store Buffer drain"
	depends on CACHE_L2X0
	help
	  On revisions of the PL310 prior to r3p2, the Store Buffer does
	  not automatically drain. This can cause normal, non-cacheable
	  writes to be retained when the memory system is idle, leading
	  to suboptimal I/O performance for drivers using coherent DMA.
	  This option adds a write barrier to the cpu_idle loop so that,
	  on systems with an outer cache, the store buffer is drained
	  explicitly.

config ARM_ERRATA_775420
       bool "ARM errata: A data cache maintenance operation which aborts, might lead to deadlock"
       depends on CPU_V7
       help
	 This option enables the workaround for the 775420 Cortex-A9 (r2p2,
	 r2p6,r2p8,r2p10,r3p0) erratum. In case a date cache maintenance
	 operation aborts with MMU exception, it might cause the processor
	 to deadlock. This workaround puts DSB before executing ISB if
	 an abort may occur on cache maintenance.

<<<<<<< HEAD
=======
config ARM_ERRATA_782773
	bool "ARM errata: Updating a translation entry might cause an unexpected translation fault"
	depends on CPU_V7
	help
	  This option enables the workaround for the 782773 Cortex-A9 (all r0,
	  r2 and r3 revisions) erratum. It might cause MMU exception in case
	  page table walk happens just after updating the existing
	  with setting page table in L1 data cache.

>>>>>>> b6812736
endmenu

source "arch/arm/common/Kconfig"

menu "Bus support"

config ARM_AMBA
	bool

config ISA
	bool
	help
	  Find out whether you have ISA slots on your motherboard.  ISA is the
	  name of a bus system, i.e. the way the CPU talks to the other stuff
	  inside your box.  Other bus systems are PCI, EISA, MicroChannel
	  (MCA) or VESA.  ISA is an older system, now being displaced by PCI;
	  newer boards don't support it.  If you have ISA, say Y, otherwise N.

# Select ISA DMA controller support
config ISA_DMA
	bool
	select ISA_DMA_API

# Select ISA DMA interface
config ISA_DMA_API
	bool

config PCI
	bool "PCI support" if MIGHT_HAVE_PCI
	help
	  Find out whether you have a PCI motherboard. PCI is the name of a
	  bus system, i.e. the way the CPU talks to the other stuff inside
	  your box. Other bus systems are ISA, EISA, MicroChannel (MCA) or
	  VESA. If you have PCI, say Y, otherwise N.

config PCI_DOMAINS
	bool
	depends on PCI

config PCI_NANOENGINE
	bool "BSE nanoEngine PCI support"
	depends on SA1100_NANOENGINE
	help
	  Enable PCI on the BSE nanoEngine board.

config PCI_SYSCALL
	def_bool PCI

# Select the host bridge type
config PCI_HOST_VIA82C505
	bool
	depends on PCI && ARCH_SHARK
	default y

config PCI_HOST_ITE8152
	bool
	depends on PCI && MACH_ARMCORE
	default y
	select DMABOUNCE

source "drivers/pci/Kconfig"

source "drivers/pcmcia/Kconfig"

endmenu

menu "Kernel Features"

config HAVE_SMP
	bool
	help
	  This option should be selected by machines which have an SMP-
	  capable CPU.

	  The only effect of this option is to make the SMP-related
	  options available to the user for configuration.

config SMP
	bool "Symmetric Multi-Processing"
	depends on CPU_V6K || CPU_V7
	depends on GENERIC_CLOCKEVENTS
	depends on HAVE_SMP
	depends on MMU
	select USE_GENERIC_SMP_HELPERS
	select HAVE_ARM_SCU if !ARCH_MSM_SCORPIONMP
	help
	  This enables support for systems with more than one CPU. If you have
	  a system with only one CPU, like most personal computers, say N. If
	  you have a system with more than one CPU, say Y.

	  If you say N here, the kernel will run on single and multiprocessor
	  machines, but will use only one CPU of a multiprocessor machine. If
	  you say Y here, the kernel will run on many, but not all, single
	  processor machines. On a single processor machine, the kernel will
	  run faster if you say N here.

	  See also <file:Documentation/x86/i386/IO-APIC.txt>,
	  <file:Documentation/nmi_watchdog.txt> and the SMP-HOWTO available at
	  <http://tldp.org/HOWTO/SMP-HOWTO.html>.

	  If you don't know what to do here, say N.

config SMP_ON_UP
	bool "Allow booting SMP kernel on uniprocessor systems (EXPERIMENTAL)"
	depends on EXPERIMENTAL
	depends on SMP && !XIP_KERNEL
	default y
	help
	  SMP kernels contain instructions which fail on non-SMP processors.
	  Enabling this option allows the kernel to modify itself to make
	  these instructions safe.  Disabling it allows about 1K of space
	  savings.

	  If you don't know what to do here, say Y.

config ARM_CPU_TOPOLOGY
	bool "Support cpu topology definition"
	depends on SMP && CPU_V7
	default y
	help
	  Support ARM cpu topology definition. The MPIDR register defines
	  affinity between processors which is then used to describe the cpu
	  topology of an ARM System.

config SCHED_MC
	bool "Multi-core scheduler support"
	depends on ARM_CPU_TOPOLOGY
	help
	  Multi-core scheduler support improves the CPU scheduler's decision
	  making when dealing with multi-core CPU chips at a cost of slightly
	  increased overhead in some places. If unsure say N here.

config SCHED_SMT
	bool "SMT scheduler support"
	depends on ARM_CPU_TOPOLOGY
	help
	  Improves the CPU scheduler's decision making when dealing with
	  MultiThreading at a cost of slightly increased overhead in some
	  places. If unsure say N here.

config HAVE_ARM_SCU
	bool
	help
	  This option enables support for the ARM system coherency unit

config ARM_ARCH_TIMER
	bool "Architected timer support"
	depends on CPU_V7
	help
	  This option enables support for the ARM architected timer

config HAVE_ARM_TWD
	bool
	depends on SMP
	help
	  This options enables support for the ARM timer and watchdog unit

choice
	prompt "Memory split"
	default VMSPLIT_3G
	help
	  Select the desired split between kernel and user memory.

	  If you are not absolutely sure what you are doing, leave this
	  option alone!

	config VMSPLIT_3G
		bool "3G/1G user/kernel split"
	config VMSPLIT_2G
		bool "2G/2G user/kernel split"
	config VMSPLIT_1G
		bool "1G/3G user/kernel split"
endchoice

config PAGE_OFFSET
	hex
	default 0x40000000 if VMSPLIT_1G
	default 0x80000000 if VMSPLIT_2G
	default 0xC0000000

config NR_CPUS
	int "Maximum number of CPUs (2-32)"
	range 2 32
	depends on SMP
	default "4"

config HOTPLUG_CPU
	bool "Support for hot-pluggable CPUs (EXPERIMENTAL)"
	depends on SMP && HOTPLUG && EXPERIMENTAL
	help
	  Say Y here to experiment with turning CPUs off and on.  CPUs
	  can be controlled through /sys/devices/system/cpu.

config LOCAL_TIMERS
	bool "Use local timer interrupts"
	depends on SMP
	default y
	select HAVE_ARM_TWD if (!ARCH_MSM_SCORPIONMP && !EXYNOS4_MCT)
	help
	  Enable support for local timers on SMP platforms, rather then the
	  legacy IPI broadcast method.  Local timers allows the system
	  accounting to be spread across the timer interval, preventing a
	  "thundering herd" at every timer tick.

config ARCH_NR_GPIO
	int
	default 1024 if ARCH_SHMOBILE || ARCH_TEGRA
	default 355 if ARCH_U8500
	default 264 if MACH_H4700
	default 512 if SOC_OMAP5
	default 288 if ARCH_VT8500
	default 0
	help
	  Maximum number of GPIOs in the system.

	  If unsure, leave the default value.

source kernel/Kconfig.preempt

config HZ
	int
	default 200 if ARCH_EBSA110 || ARCH_S3C24XX || ARCH_S5P64X0 || \
		ARCH_S5PV210 || ARCH_EXYNOS4
	default OMAP_32K_TIMER_HZ if ARCH_OMAP && OMAP_32K_TIMER
	default AT91_TIMER_HZ if ARCH_AT91
	default SHMOBILE_TIMER_HZ if ARCH_SHMOBILE
	default 100

config THUMB2_KERNEL
	bool "Compile the kernel in Thumb-2 mode (EXPERIMENTAL)"
	depends on CPU_V7 && !CPU_V6 && !CPU_V6K && EXPERIMENTAL
	select AEABI
	select ARM_ASM_UNIFIED
	select ARM_UNWIND
	help
	  By enabling this option, the kernel will be compiled in
	  Thumb-2 mode. A compiler/assembler that understand the unified
	  ARM-Thumb syntax is needed.

	  If unsure, say N.

config THUMB2_AVOID_R_ARM_THM_JUMP11
	bool "Work around buggy Thumb-2 short branch relocations in gas"
	depends on THUMB2_KERNEL && MODULES
	default y
	help
	  Various binutils versions can resolve Thumb-2 branches to
	  locally-defined, preemptible global symbols as short-range "b.n"
	  branch instructions.

	  This is a problem, because there's no guarantee the final
	  destination of the symbol, or any candidate locations for a
	  trampoline, are within range of the branch.  For this reason, the
	  kernel does not support fixing up the R_ARM_THM_JUMP11 (102)
	  relocation in modules at all, and it makes little sense to add
	  support.

	  The symptom is that the kernel fails with an "unsupported
	  relocation" error when loading some modules.

	  Until fixed tools are available, passing
	  -fno-optimize-sibling-calls to gcc should prevent gcc generating
	  code which hits this problem, at the cost of a bit of extra runtime
	  stack usage in some cases.

	  The problem is described in more detail at:
	      https://bugs.launchpad.net/binutils-linaro/+bug/725126

	  Only Thumb-2 kernels are affected.

	  Unless you are sure your tools don't have this problem, say Y.

config ARM_ASM_UNIFIED
	bool

config AEABI
	bool "Use the ARM EABI to compile the kernel"
	help
	  This option allows for the kernel to be compiled using the latest
	  ARM ABI (aka EABI).  This is only useful if you are using a user
	  space environment that is also compiled with EABI.

	  Since there are major incompatibilities between the legacy ABI and
	  EABI, especially with regard to structure member alignment, this
	  option also changes the kernel syscall calling convention to
	  disambiguate both ABIs and allow for backward compatibility support
	  (selected with CONFIG_OABI_COMPAT).

	  To use this you need GCC version 4.0.0 or later.

config OABI_COMPAT
	bool "Allow old ABI binaries to run with this kernel (EXPERIMENTAL)"
	depends on AEABI && EXPERIMENTAL && !THUMB2_KERNEL
	default y
	help
	  This option preserves the old syscall interface along with the
	  new (ARM EABI) one. It also provides a compatibility layer to
	  intercept syscalls that have structure arguments which layout
	  in memory differs between the legacy ABI and the new ARM EABI
	  (only for non "thumb" binaries). This option adds a tiny
	  overhead to all syscalls and produces a slightly larger kernel.
	  If you know you'll be using only pure EABI user space then you
	  can say N here. If this option is not selected and you attempt
	  to execute a legacy ABI binary then the result will be
	  UNPREDICTABLE (in fact it can be predicted that it won't work
	  at all). If in doubt say Y.

config ARCH_HAS_HOLES_MEMORYMODEL
	bool

config ARCH_SPARSEMEM_ENABLE
	bool

config ARCH_SPARSEMEM_DEFAULT
	def_bool ARCH_SPARSEMEM_ENABLE

config ARCH_SELECT_MEMORY_MODEL
	def_bool ARCH_SPARSEMEM_ENABLE

config HAVE_ARCH_PFN_VALID
	def_bool ARCH_HAS_HOLES_MEMORYMODEL || !SPARSEMEM

config HIGHMEM
	bool "High Memory Support"
	depends on MMU
	help
	  The address space of ARM processors is only 4 Gigabytes large
	  and it has to accommodate user address space, kernel address
	  space as well as some memory mapped IO. That means that, if you
	  have a large amount of physical memory and/or IO, not all of the
	  memory can be "permanently mapped" by the kernel. The physical
	  memory that is not permanently mapped is called "high memory".

	  Depending on the selected kernel/user memory split, minimum
	  vmalloc space and actual amount of RAM, you may not need this
	  option which should result in a slightly faster kernel.

	  If unsure, say n.

config HIGHPTE
	bool "Allocate 2nd-level pagetables from highmem"
	depends on HIGHMEM

config HW_PERF_EVENTS
	bool "Enable hardware performance counter support for perf events"
	depends on PERF_EVENTS
	default y
	help
	  Enable hardware performance counter support for perf events. If
	  disabled, perf events will use software events only.

source "mm/Kconfig"

config FORCE_MAX_ZONEORDER
	int "Maximum zone order" if ARCH_SHMOBILE
	range 11 64 if ARCH_SHMOBILE
	default "9" if SA1111
	default "11"
	help
	  The kernel memory allocator divides physically contiguous memory
	  blocks into "zones", where each zone is a power of two number of
	  pages.  This option selects the largest power of two that the kernel
	  keeps in the memory allocator.  If you need to allocate very large
	  blocks of physically contiguous memory, then you may need to
	  increase this value.

	  This config option is actually maximum order plus one. For example,
	  a value of 11 means that the largest free memory block is 2^10 pages.

config ALIGNMENT_TRAP
	bool
	depends on CPU_CP15_MMU
	default y if !ARCH_EBSA110
	select HAVE_PROC_CPU if PROC_FS
	help
	  ARM processors cannot fetch/store information which is not
	  naturally aligned on the bus, i.e., a 4 byte fetch must start at an
	  address divisible by 4. On 32-bit ARM processors, these non-aligned
	  fetch/store instructions will be emulated in software if you say
	  here, which has a severe performance impact. This is necessary for
	  correct operation of some network protocols. With an IP-only
	  configuration it is safe to say N, otherwise say Y.

config UACCESS_WITH_MEMCPY
	bool "Use kernel mem{cpy,set}() for {copy_to,clear}_user()"
	depends on MMU
	default y if CPU_FEROCEON
	help
	  Implement faster copy_to_user and clear_user methods for CPU
	  cores where a 8-word STM instruction give significantly higher
	  memory write throughput than a sequence of individual 32bit stores.

	  A possible side effect is a slight increase in scheduling latency
	  between threads sharing the same address space if they invoke
	  such copy operations with large buffers.

	  However, if the CPU data cache is using a write-allocate mode,
	  this option is unlikely to provide any performance gain.

config SECCOMP
	bool
	prompt "Enable seccomp to safely compute untrusted bytecode"
	---help---
	  This kernel feature is useful for number crunching applications
	  that may need to compute untrusted bytecode during their
	  execution. By using pipes or other transports made available to
	  the process as file descriptors supporting the read/write
	  syscalls, it's possible to isolate those applications in
	  their own address space using seccomp. Once seccomp is
	  enabled via prctl(PR_SET_SECCOMP), it cannot be disabled
	  and the task is only allowed to execute a few safe syscalls
	  defined by each seccomp mode.

config CC_STACKPROTECTOR
	bool "Enable -fstack-protector buffer overflow detection (EXPERIMENTAL)"
	depends on EXPERIMENTAL
	help
	  This option turns on the -fstack-protector GCC feature. This
	  feature puts, at the beginning of functions, a canary value on
	  the stack just before the return address, and validates
	  the value just before actually returning.  Stack based buffer
	  overflows (that need to overwrite this return address) now also
	  overwrite the canary, which gets detected and the attack is then
	  neutralized via a kernel panic.
	  This feature requires gcc version 4.2 or above.

config XEN_DOM0
	def_bool y
	depends on XEN

config XEN
	bool "Xen guest support on ARM (EXPERIMENTAL)"
	depends on EXPERIMENTAL && ARM && OF
	help
	  Say Y if you want to run Linux in a Virtual Machine on Xen on ARM.

endmenu

menu "Boot options"

config USE_OF
	bool "Flattened Device Tree support"
	select OF
	select OF_EARLY_FLATTREE
	select IRQ_DOMAIN
	help
	  Include support for flattened device tree machine descriptions.

config ATAGS
	bool "Support for the traditional ATAGS boot data passing" if USE_OF
	default y
	help
	  This is the traditional way of passing data to the kernel at boot
	  time. If you are solely relying on the flattened device tree (or
	  the ARM_ATAG_DTB_COMPAT option) then you may unselect this option
	  to remove ATAGS support from your kernel binary.  If unsure,
	  leave this to y.

config DEPRECATED_PARAM_STRUCT
	bool "Provide old way to pass kernel parameters"
	depends on ATAGS
	help
	  This was deprecated in 2001 and announced to live on for 5 years.
	  Some old boot loaders still use this way.

# Compressed boot loader in ROM.  Yes, we really want to ask about
# TEXT and BSS so we preserve their values in the config files.
config ZBOOT_ROM_TEXT
	hex "Compressed ROM boot loader base address"
	default "0"
	help
	  The physical address at which the ROM-able zImage is to be
	  placed in the target.  Platforms which normally make use of
	  ROM-able zImage formats normally set this to a suitable
	  value in their defconfig file.

	  If ZBOOT_ROM is not enabled, this has no effect.

config ZBOOT_ROM_BSS
	hex "Compressed ROM boot loader BSS address"
	default "0"
	help
	  The base address of an area of read/write memory in the target
	  for the ROM-able zImage which must be available while the
	  decompressor is running. It must be large enough to hold the
	  entire decompressed kernel plus an additional 128 KiB.
	  Platforms which normally make use of ROM-able zImage formats
	  normally set this to a suitable value in their defconfig file.

	  If ZBOOT_ROM is not enabled, this has no effect.

config ZBOOT_ROM
	bool "Compressed boot loader in ROM/flash"
	depends on ZBOOT_ROM_TEXT != ZBOOT_ROM_BSS
	help
	  Say Y here if you intend to execute your compressed kernel image
	  (zImage) directly from ROM or flash.  If unsure, say N.

choice
	prompt "Include SD/MMC loader in zImage (EXPERIMENTAL)"
	depends on ZBOOT_ROM && ARCH_SH7372 && EXPERIMENTAL
	default ZBOOT_ROM_NONE
	help
	  Include experimental SD/MMC loading code in the ROM-able zImage.
	  With this enabled it is possible to write the ROM-able zImage
	  kernel image to an MMC or SD card and boot the kernel straight
	  from the reset vector. At reset the processor Mask ROM will load
	  the first part of the ROM-able zImage which in turn loads the
	  rest the kernel image to RAM.

config ZBOOT_ROM_NONE
	bool "No SD/MMC loader in zImage (EXPERIMENTAL)"
	help
	  Do not load image from SD or MMC

config ZBOOT_ROM_MMCIF
	bool "Include MMCIF loader in zImage (EXPERIMENTAL)"
	help
	  Load image from MMCIF hardware block.

config ZBOOT_ROM_SH_MOBILE_SDHI
	bool "Include SuperH Mobile SDHI loader in zImage (EXPERIMENTAL)"
	help
	  Load image from SDHI hardware block

endchoice

config ARM_APPENDED_DTB
	bool "Use appended device tree blob to zImage (EXPERIMENTAL)"
	depends on OF && !ZBOOT_ROM && EXPERIMENTAL
	help
	  With this option, the boot code will look for a device tree binary
	  (DTB) appended to zImage
	  (e.g. cat zImage <filename>.dtb > zImage_w_dtb).

	  This is meant as a backward compatibility convenience for those
	  systems with a bootloader that can't be upgraded to accommodate
	  the documented boot protocol using a device tree.

	  Beware that there is very little in terms of protection against
	  this option being confused by leftover garbage in memory that might
	  look like a DTB header after a reboot if no actual DTB is appended
	  to zImage.  Do not leave this option active in a production kernel
	  if you don't intend to always append a DTB.  Proper passing of the
	  location into r2 of a bootloader provided DTB is always preferable
	  to this option.

config ARM_ATAG_DTB_COMPAT
	bool "Supplement the appended DTB with traditional ATAG information"
	depends on ARM_APPENDED_DTB
	help
	  Some old bootloaders can't be updated to a DTB capable one, yet
	  they provide ATAGs with memory configuration, the ramdisk address,
	  the kernel cmdline string, etc.  Such information is dynamically
	  provided by the bootloader and can't always be stored in a static
	  DTB.  To allow a device tree enabled kernel to be used with such
	  bootloaders, this option allows zImage to extract the information
	  from the ATAG list and store it at run time into the appended DTB.

choice
	prompt "Kernel command line type" if ARM_ATAG_DTB_COMPAT
	default ARM_ATAG_DTB_COMPAT_CMDLINE_FROM_BOOTLOADER

config ARM_ATAG_DTB_COMPAT_CMDLINE_FROM_BOOTLOADER
	bool "Use bootloader kernel arguments if available"
	help
	  Uses the command-line options passed by the boot loader instead of
	  the device tree bootargs property. If the boot loader doesn't provide
	  any, the device tree bootargs property will be used.

config ARM_ATAG_DTB_COMPAT_CMDLINE_EXTEND
	bool "Extend with bootloader kernel arguments"
	help
	  The command-line arguments provided by the boot loader will be
	  appended to the the device tree bootargs property.

endchoice

config CMDLINE
	string "Default kernel command string"
	default ""
	help
	  On some architectures (EBSA110 and CATS), there is currently no way
	  for the boot loader to pass arguments to the kernel. For these
	  architectures, you should supply some command-line options at build
	  time by entering them here. As a minimum, you should specify the
	  memory size and the root device (e.g., mem=64M root=/dev/nfs).

choice
	prompt "Kernel command line type" if CMDLINE != ""
	default CMDLINE_FROM_BOOTLOADER
	depends on ATAGS

config CMDLINE_FROM_BOOTLOADER
	bool "Use bootloader kernel arguments if available"
	help
	  Uses the command-line options passed by the boot loader. If
	  the boot loader doesn't provide any, the default kernel command
	  string provided in CMDLINE will be used.

config CMDLINE_EXTEND
	bool "Extend bootloader kernel arguments"
	help
	  The command-line arguments provided by the boot loader will be
	  appended to the default kernel command string.

config CMDLINE_FORCE
	bool "Always use the default kernel command string"
	help
	  Always use the default kernel command string, even if the boot
	  loader passes other arguments to the kernel.
	  This is useful if you cannot or don't want to change the
	  command-line options your boot loader passes to the kernel.
endchoice

config XIP_KERNEL
	bool "Kernel Execute-In-Place from ROM"
	depends on !ZBOOT_ROM && !ARM_LPAE && !ARCH_MULTIPLATFORM
	help
	  Execute-In-Place allows the kernel to run from non-volatile storage
	  directly addressable by the CPU, such as NOR flash. This saves RAM
	  space since the text section of the kernel is not loaded from flash
	  to RAM.  Read-write sections, such as the data section and stack,
	  are still copied to RAM.  The XIP kernel is not compressed since
	  it has to run directly from flash, so it will take more space to
	  store it.  The flash address used to link the kernel object files,
	  and for storing it, is configuration dependent. Therefore, if you
	  say Y here, you must know the proper physical address where to
	  store the kernel image depending on your own flash memory usage.

	  Also note that the make target becomes "make xipImage" rather than
	  "make zImage" or "make Image".  The final kernel binary to put in
	  ROM memory will be arch/arm/boot/xipImage.

	  If unsure, say N.

config XIP_PHYS_ADDR
	hex "XIP Kernel Physical Location"
	depends on XIP_KERNEL
	default "0x00080000"
	help
	  This is the physical address in your flash memory the kernel will
	  be linked for and stored to.  This address is dependent on your
	  own flash usage.

config KEXEC
	bool "Kexec system call (EXPERIMENTAL)"
	depends on EXPERIMENTAL && (!SMP || HOTPLUG_CPU)
	help
	  kexec is a system call that implements the ability to shutdown your
	  current kernel, and to start another kernel.  It is like a reboot
	  but it is independent of the system firmware.   And like a reboot
	  you can start any kernel with it, not just Linux.

	  It is an ongoing process to be certain the hardware in a machine
	  is properly shutdown, so do not be surprised if this code does not
	  initially work for you.  It may help to enable device hotplugging
	  support.

config ATAGS_PROC
	bool "Export atags in procfs"
	depends on ATAGS && KEXEC
	default y
	help
	  Should the atags used to boot the kernel be exported in an "atags"
	  file in procfs. Useful with kexec.

config CRASH_DUMP
	bool "Build kdump crash kernel (EXPERIMENTAL)"
	depends on EXPERIMENTAL
	help
	  Generate crash dump after being started by kexec. This should
	  be normally only set in special crash dump kernels which are
	  loaded in the main kernel with kexec-tools into a specially
	  reserved region and then later executed after a crash by
	  kdump/kexec. The crash dump kernel must be compiled to a
	  memory address not used by the main kernel

	  For more details see Documentation/kdump/kdump.txt

config AUTO_ZRELADDR
	bool "Auto calculation of the decompressed kernel image address"
	depends on !ZBOOT_ROM && !ARCH_U300
	help
	  ZRELADDR is the physical address where the decompressed kernel
	  image will be placed. If AUTO_ZRELADDR is selected, the address
	  will be determined at run-time by masking the current IP with
	  0xf8000000. This assumes the zImage being placed in the first 128MB
	  from start of memory.

endmenu

menu "CPU Power Management"

if ARCH_HAS_CPUFREQ

source "drivers/cpufreq/Kconfig"

config CPU_FREQ_IMX
	tristate "CPUfreq driver for i.MX CPUs"
	depends on ARCH_MXC && CPU_FREQ
	select CPU_FREQ_TABLE
	help
	  This enables the CPUfreq driver for i.MX CPUs.

config CPU_FREQ_SA1100
	bool

config CPU_FREQ_SA1110
	bool

config CPU_FREQ_INTEGRATOR
	tristate "CPUfreq driver for ARM Integrator CPUs"
	depends on ARCH_INTEGRATOR && CPU_FREQ
	default y
	help
	  This enables the CPUfreq driver for ARM Integrator CPUs.

	  For details, take a look at <file:Documentation/cpu-freq>.

	  If in doubt, say Y.

config CPU_FREQ_PXA
	bool
	depends on CPU_FREQ && ARCH_PXA && PXA25x
	default y
	select CPU_FREQ_TABLE
	select CPU_FREQ_DEFAULT_GOV_USERSPACE

config CPU_FREQ_S3C
	bool
	help
	  Internal configuration node for common cpufreq on Samsung SoC

config CPU_FREQ_S3C24XX
	bool "CPUfreq driver for Samsung S3C24XX series CPUs (EXPERIMENTAL)"
	depends on ARCH_S3C24XX && CPU_FREQ && EXPERIMENTAL
	select CPU_FREQ_S3C
	help
	  This enables the CPUfreq driver for the Samsung S3C24XX family
	  of CPUs.

	  For details, take a look at <file:Documentation/cpu-freq>.

	  If in doubt, say N.

config CPU_FREQ_S3C24XX_PLL
	bool "Support CPUfreq changing of PLL frequency (EXPERIMENTAL)"
	depends on CPU_FREQ_S3C24XX && EXPERIMENTAL
	help
	  Compile in support for changing the PLL frequency from the
	  S3C24XX series CPUfreq driver. The PLL takes time to settle
	  after a frequency change, so by default it is not enabled.

	  This also means that the PLL tables for the selected CPU(s) will
	  be built which may increase the size of the kernel image.

config CPU_FREQ_S3C24XX_DEBUG
	bool "Debug CPUfreq Samsung driver core"
	depends on CPU_FREQ_S3C24XX
	help
	  Enable s3c_freq_dbg for the Samsung S3C CPUfreq core

config CPU_FREQ_S3C24XX_IODEBUG
	bool "Debug CPUfreq Samsung driver IO timing"
	depends on CPU_FREQ_S3C24XX
	help
	  Enable s3c_freq_iodbg for the Samsung S3C CPUfreq core

config CPU_FREQ_S3C24XX_DEBUGFS
	bool "Export debugfs for CPUFreq"
	depends on CPU_FREQ_S3C24XX && DEBUG_FS
	help
	  Export status information via debugfs.

endif

source "drivers/cpuidle/Kconfig"

endmenu

menu "Floating point emulation"

comment "At least one emulation must be selected"

config FPE_NWFPE
	bool "NWFPE math emulation"
	depends on (!AEABI || OABI_COMPAT) && !THUMB2_KERNEL
	---help---
	  Say Y to include the NWFPE floating point emulator in the kernel.
	  This is necessary to run most binaries. Linux does not currently
	  support floating point hardware so you need to say Y here even if
	  your machine has an FPA or floating point co-processor podule.

	  You may say N here if you are going to load the Acorn FPEmulator
	  early in the bootup.

config FPE_NWFPE_XP
	bool "Support extended precision"
	depends on FPE_NWFPE
	help
	  Say Y to include 80-bit support in the kernel floating-point
	  emulator.  Otherwise, only 32 and 64-bit support is compiled in.
	  Note that gcc does not generate 80-bit operations by default,
	  so in most cases this option only enlarges the size of the
	  floating point emulator without any good reason.

	  You almost surely want to say N here.

config FPE_FASTFPE
	bool "FastFPE math emulation (EXPERIMENTAL)"
	depends on (!AEABI || OABI_COMPAT) && !CPU_32v3 && EXPERIMENTAL
	---help---
	  Say Y here to include the FAST floating point emulator in the kernel.
	  This is an experimental much faster emulator which now also has full
	  precision for the mantissa.  It does not support any exceptions.
	  It is very simple, and approximately 3-6 times faster than NWFPE.

	  It should be sufficient for most programs.  It may be not suitable
	  for scientific calculations, but you have to check this for yourself.
	  If you do not feel you need a faster FP emulation you should better
	  choose NWFPE.

config VFP
	bool "VFP-format floating point maths"
	depends on CPU_V6 || CPU_V6K || CPU_ARM926T || CPU_V7 || CPU_FEROCEON
	help
	  Say Y to include VFP support code in the kernel. This is needed
	  if your hardware includes a VFP unit.

	  Please see <file:Documentation/arm/VFP/release-notes.txt> for
	  release notes and additional status information.

	  Say N if your target does not have VFP hardware.

config VFPv3
	bool
	depends on VFP
	default y if CPU_V7

config NEON
	bool "Advanced SIMD (NEON) Extension support"
	depends on VFPv3 && CPU_V7
	help
	  Say Y to include support code for NEON, the ARMv7 Advanced SIMD
	  Extension.

endmenu

menu "Userspace binary formats"

source "fs/Kconfig.binfmt"

config ARTHUR
	tristate "RISC OS personality"
	depends on !AEABI
	help
	  Say Y here to include the kernel code necessary if you want to run
	  Acorn RISC OS/Arthur binaries under Linux. This code is still very
	  experimental; if this sounds frightening, say N and sleep in peace.
	  You can also say M here to compile this support as a module (which
	  will be called arthur).

endmenu

menu "Power management options"

source "kernel/power/Kconfig"

config ARCH_SUSPEND_POSSIBLE
	depends on !ARCH_S5PC100
	depends on CPU_ARM920T || CPU_ARM926T || CPU_SA1100 || \
		CPU_V6 || CPU_V6K || CPU_V7 || CPU_XSC3 || CPU_XSCALE || CPU_MOHAWK
	def_bool y

config ARM_CPU_SUSPEND
	def_bool PM_SLEEP

endmenu

source "net/Kconfig"

source "drivers/Kconfig"

source "fs/Kconfig"

source "arch/arm/Kconfig.debug"

source "security/Kconfig"

source "crypto/Kconfig"

source "lib/Kconfig"<|MERGE_RESOLUTION|>--- conflicted
+++ resolved
@@ -1415,8 +1415,6 @@
 	 to deadlock. This workaround puts DSB before executing ISB if
 	 an abort may occur on cache maintenance.
 
-<<<<<<< HEAD
-=======
 config ARM_ERRATA_782773
 	bool "ARM errata: Updating a translation entry might cause an unexpected translation fault"
 	depends on CPU_V7
@@ -1426,7 +1424,6 @@
 	  page table walk happens just after updating the existing
 	  with setting page table in L1 data cache.
 
->>>>>>> b6812736
 endmenu
 
 source "arch/arm/common/Kconfig"
