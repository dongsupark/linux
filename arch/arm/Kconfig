config ARM
	bool
	default y
	select ARCH_BINFMT_ELF_RANDOMIZE_PIE
	select ARCH_HAS_ATOMIC64_DEC_IF_POSITIVE
	select ARCH_HAVE_CUSTOM_GPIO_H
	select ARCH_WANT_IPC_PARSE_VERSION
	select BUILDTIME_EXTABLE_SORT if MMU
	select CPU_PM if (SUSPEND || CPU_IDLE)
	select DCACHE_WORD_ACCESS if (CPU_V6 || CPU_V6K || CPU_V7) && !CPU_BIG_ENDIAN && MMU
	select GENERIC_ATOMIC64 if (CPU_V6 || !CPU_32v6K || !AEABI)
	select GENERIC_CLOCKEVENTS_BROADCAST if SMP
	select GENERIC_IRQ_PROBE
	select GENERIC_IRQ_SHOW
	select GENERIC_PCI_IOMAP
	select GENERIC_SMP_IDLE_THREAD
	select GENERIC_STRNCPY_FROM_USER
	select GENERIC_STRNLEN_USER
	select HARDIRQS_SW_RESEND
	select HAVE_AOUT
	select HAVE_ARCH_JUMP_LABEL if !XIP_KERNEL
	select HAVE_ARCH_KGDB
	select HAVE_ARCH_SECCOMP_FILTER
	select HAVE_ARCH_TRACEHOOK
	select HAVE_BPF_JIT
	select HAVE_C_RECORDMCOUNT
	select HAVE_DEBUG_KMEMLEAK
	select HAVE_DMA_API_DEBUG
	select HAVE_DMA_ATTRS
	select HAVE_DMA_CONTIGUOUS if MMU
	select HAVE_DYNAMIC_FTRACE if (!XIP_KERNEL)
	select HAVE_FTRACE_MCOUNT_RECORD if (!XIP_KERNEL)
	select HAVE_FUNCTION_GRAPH_TRACER if (!THUMB2_KERNEL)
	select HAVE_FUNCTION_TRACER if (!XIP_KERNEL)
	select HAVE_GENERIC_DMA_COHERENT
	select HAVE_GENERIC_HARDIRQS
	select HAVE_HW_BREAKPOINT if (PERF_EVENTS && (CPU_V6 || CPU_V6K || CPU_V7))
	select HAVE_IDE if PCI || ISA || PCMCIA
	select HAVE_KERNEL_GZIP
	select HAVE_KERNEL_LZMA
	select HAVE_KERNEL_LZO
	select HAVE_KERNEL_XZ
	select HAVE_KPROBES if !XIP_KERNEL
	select HAVE_KRETPROBES if (HAVE_KPROBES)
	select HAVE_MEMBLOCK
	select HAVE_OPROFILE if (HAVE_PERF_EVENTS)
	select HAVE_PERF_EVENTS
	select HAVE_REGS_AND_STACK_ACCESS_API
	select HAVE_SYSCALL_TRACEPOINTS
	select HAVE_UID16
	select KTIME_SCALAR
	select PERF_USE_VMALLOC
	select RTC_LIB
	select SYS_SUPPORTS_APM_EMULATION
	select HAVE_MOD_ARCH_SPECIFIC if ARM_UNWIND
	select MODULES_USE_ELF_REL
	select CLONE_BACKWARDS
	help
	  The ARM series is a line of low-power-consumption RISC chip designs
	  licensed by ARM Ltd and targeted at embedded applications and
	  handhelds such as the Compaq IPAQ.  ARM-based PCs are no longer
	  manufactured, but legacy ARM-based PC hardware remains popular in
	  Europe.  There is an ARM Linux project with a web page at
	  <http://www.arm.linux.org.uk/>.

config ARM_HAS_SG_CHAIN
	bool

config NEED_SG_DMA_LENGTH
	bool

config ARM_DMA_USE_IOMMU
	bool
	select ARM_HAS_SG_CHAIN
	select NEED_SG_DMA_LENGTH

config HAVE_PWM
	bool

config MIGHT_HAVE_PCI
	bool

config SYS_SUPPORTS_APM_EMULATION
	bool

config GENERIC_GPIO
	bool

config HAVE_TCM
	bool
	select GENERIC_ALLOCATOR

config HAVE_PROC_CPU
	bool

config NO_IOPORT
	bool

config EISA
	bool
	---help---
	  The Extended Industry Standard Architecture (EISA) bus was
	  developed as an open alternative to the IBM MicroChannel bus.

	  The EISA bus provided some of the features of the IBM MicroChannel
	  bus while maintaining backward compatibility with cards made for
	  the older ISA bus.  The EISA bus saw limited use between 1988 and
	  1995 when it was made obsolete by the PCI bus.

	  Say Y here if you are building a kernel for an EISA-based machine.

	  Otherwise, say N.

config SBUS
	bool

config STACKTRACE_SUPPORT
	bool
	default y

config HAVE_LATENCYTOP_SUPPORT
	bool
	depends on !SMP
	default y

config LOCKDEP_SUPPORT
	bool
	default y

config TRACE_IRQFLAGS_SUPPORT
	bool
	default y

config RWSEM_GENERIC_SPINLOCK
	bool
	default y

config RWSEM_XCHGADD_ALGORITHM
	bool

config ARCH_HAS_ILOG2_U32
	bool

config ARCH_HAS_ILOG2_U64
	bool

config ARCH_HAS_CPUFREQ
	bool
	help
	  Internal node to signify that the ARCH has CPUFREQ support
	  and that the relevant menu configurations are displayed for
	  it.

config GENERIC_HWEIGHT
	bool
	default y

config GENERIC_CALIBRATE_DELAY
	bool
	default y

config ARCH_MAY_HAVE_PC_FDC
	bool

config ZONE_DMA
	bool

config NEED_DMA_MAP_STATE
       def_bool y

config ARCH_HAS_DMA_SET_COHERENT_MASK
	bool

config GENERIC_ISA_DMA
	bool

config FIQ
	bool

config NEED_RET_TO_USER
	bool

config ARCH_MTD_XIP
	bool

config VECTORS_BASE
	hex
	default 0xffff0000 if MMU || CPU_HIGH_VECTOR
	default DRAM_BASE if REMAP_VECTORS_TO_RAM
	default 0x00000000
	help
	  The base address of exception vectors.

config ARM_PATCH_PHYS_VIRT
	bool "Patch physical to virtual translations at runtime" if EMBEDDED
	default y
	depends on !XIP_KERNEL && MMU
	depends on !ARCH_REALVIEW || !SPARSEMEM
	help
	  Patch phys-to-virt and virt-to-phys translation functions at
	  boot and module load time according to the position of the
	  kernel in system memory.

	  This can only be used with non-XIP MMU kernels where the base
	  of physical memory is at a 16MB boundary.

	  Only disable this option if you know that you do not require
	  this feature (eg, building a kernel for a single machine) and
	  you need to shrink the kernel to the minimal size.

config NEED_MACH_GPIO_H
	bool
	help
	  Select this when mach/gpio.h is required to provide special
	  definitions for this platform. The need for mach/gpio.h should
	  be avoided when possible.

config NEED_MACH_IO_H
	bool
	help
	  Select this when mach/io.h is required to provide special
	  definitions for this platform.  The need for mach/io.h should
	  be avoided when possible.

config NEED_MACH_MEMORY_H
	bool
	help
	  Select this when mach/memory.h is required to provide special
	  definitions for this platform.  The need for mach/memory.h should
	  be avoided when possible.

config PHYS_OFFSET
	hex "Physical address of main memory" if MMU
	depends on !ARM_PATCH_PHYS_VIRT && !NEED_MACH_MEMORY_H
	default DRAM_BASE if !MMU
	help
	  Please provide the physical address corresponding to the
	  location of main memory in your system.

config GENERIC_BUG
	def_bool y
	depends on BUG

source "init/Kconfig"

source "kernel/Kconfig.freezer"

menu "System Type"

config MMU
	bool "MMU-based Paged Memory Management Support"
	default y
	help
	  Select if you want MMU-based virtualised addressing space
	  support by paged memory management. If unsure, say 'Y'.

#
# The "ARM system type" choice list is ordered alphabetically by option
# text.  Please add new entries in the option alphabetic order.
#
choice
	prompt "ARM system type"
	default ARCH_MULTIPLATFORM

config ARCH_MULTIPLATFORM
	bool "Allow multiple platforms to be selected"
	depends on MMU
	select ARM_PATCH_PHYS_VIRT
	select AUTO_ZRELADDR
	select COMMON_CLK
	select MULTI_IRQ_HANDLER
	select SPARSE_IRQ
	select USE_OF

config ARCH_INTEGRATOR
	bool "ARM Ltd. Integrator family"
	select ARCH_HAS_CPUFREQ
	select ARM_AMBA
	select COMMON_CLK
	select COMMON_CLK_VERSATILE
	select GENERIC_CLOCKEVENTS
	select HAVE_TCM
	select ICST
	select MULTI_IRQ_HANDLER
	select NEED_MACH_MEMORY_H
	select PLAT_VERSATILE
	select SPARSE_IRQ
	select VERSATILE_FPGA_IRQ
	help
	  Support for ARM's Integrator platform.

config ARCH_REALVIEW
	bool "ARM Ltd. RealView family"
	select ARCH_WANT_OPTIONAL_GPIOLIB
	select ARM_AMBA
	select ARM_TIMER_SP804
	select COMMON_CLK
	select COMMON_CLK_VERSATILE
	select GENERIC_CLOCKEVENTS
	select GPIO_PL061 if GPIOLIB
	select ICST
	select NEED_MACH_MEMORY_H
	select PLAT_VERSATILE
	select PLAT_VERSATILE_CLCD
	help
	  This enables support for ARM Ltd RealView boards.

config ARCH_VERSATILE
	bool "ARM Ltd. Versatile family"
	select ARCH_WANT_OPTIONAL_GPIOLIB
	select ARM_AMBA
	select ARM_TIMER_SP804
	select ARM_VIC
	select CLKDEV_LOOKUP
	select GENERIC_CLOCKEVENTS
	select HAVE_MACH_CLKDEV
	select ICST
	select PLAT_VERSATILE
	select PLAT_VERSATILE_CLCD
	select PLAT_VERSATILE_CLOCK
	select VERSATILE_FPGA_IRQ
	help
	  This enables support for ARM Ltd Versatile board.

config ARCH_AT91
	bool "Atmel AT91"
	select ARCH_REQUIRE_GPIOLIB
	select CLKDEV_LOOKUP
	select HAVE_CLK
	select IRQ_DOMAIN
	select NEED_MACH_GPIO_H
	select NEED_MACH_IO_H if PCCARD
	select PINCTRL
	select PINCTRL_AT91 if USE_OF
	help
	  This enables support for systems based on Atmel
	  AT91RM9200 and AT91SAM9* processors.

config ARCH_BCM2835
	bool "Broadcom BCM2835 family"
	select ARCH_REQUIRE_GPIOLIB
	select ARM_AMBA
	select ARM_ERRATA_411920
	select ARM_TIMER_SP804
	select CLKDEV_LOOKUP
	select CLKSRC_OF
	select COMMON_CLK
	select CPU_V6
	select GENERIC_CLOCKEVENTS
	select MULTI_IRQ_HANDLER
	select PINCTRL
	select PINCTRL_BCM2835
	select SPARSE_IRQ
	select USE_OF
	help
	  This enables support for the Broadcom BCM2835 SoC. This SoC is
	  use in the Raspberry Pi, and Roku 2 devices.

config ARCH_CNS3XXX
	bool "Cavium Networks CNS3XXX family"
	select ARM_GIC
	select CPU_V6K
	select GENERIC_CLOCKEVENTS
	select MIGHT_HAVE_CACHE_L2X0
	select MIGHT_HAVE_PCI
	select PCI_DOMAINS if PCI
	help
	  Support for Cavium Networks CNS3XXX platform.

config ARCH_CLPS711X
	bool "Cirrus Logic CLPS711x/EP721x/EP731x-based"
	select ARCH_REQUIRE_GPIOLIB
	select AUTO_ZRELADDR
	select CLKDEV_LOOKUP
	select COMMON_CLK
	select CPU_ARM720T
	select GENERIC_CLOCKEVENTS
	select MULTI_IRQ_HANDLER
	select NEED_MACH_MEMORY_H
	select SPARSE_IRQ
	help
	  Support for Cirrus Logic 711x/721x/731x based boards.

config ARCH_GEMINI
	bool "Cortina Systems Gemini"
	select ARCH_REQUIRE_GPIOLIB
	select ARCH_USES_GETTIMEOFFSET
	select CPU_FA526
	help
	  Support for the Cortina Systems Gemini family SoCs

config ARCH_SIRF
	bool "CSR SiRF"
	select ARCH_REQUIRE_GPIOLIB
	select AUTO_ZRELADDR
	select COMMON_CLK
	select GENERIC_CLOCKEVENTS
	select GENERIC_IRQ_CHIP
	select MIGHT_HAVE_CACHE_L2X0
	select NO_IOPORT
	select PINCTRL
	select PINCTRL_SIRF
	select USE_OF
	help
	  Support for CSR SiRFprimaII/Marco/Polo platforms

config ARCH_EBSA110
	bool "EBSA-110"
	select ARCH_USES_GETTIMEOFFSET
	select CPU_SA110
	select ISA
	select NEED_MACH_IO_H
	select NEED_MACH_MEMORY_H
	select NO_IOPORT
	help
	  This is an evaluation board for the StrongARM processor available
	  from Digital. It has limited hardware on-board, including an
	  Ethernet interface, two PCMCIA sockets, two serial ports and a
	  parallel port.

config ARCH_EP93XX
	bool "EP93xx-based"
	select ARCH_HAS_HOLES_MEMORYMODEL
	select ARCH_REQUIRE_GPIOLIB
	select ARCH_USES_GETTIMEOFFSET
	select ARM_AMBA
	select ARM_VIC
	select CLKDEV_LOOKUP
	select CPU_ARM920T
	select NEED_MACH_MEMORY_H
	help
	  This enables support for the Cirrus EP93xx series of CPUs.

config ARCH_FOOTBRIDGE
	bool "FootBridge"
	select CPU_SA110
	select FOOTBRIDGE
	select GENERIC_CLOCKEVENTS
	select HAVE_IDE
	select NEED_MACH_IO_H if !MMU
	select NEED_MACH_MEMORY_H
	help
	  Support for systems based on the DC21285 companion chip
	  ("FootBridge"), such as the Simtec CATS and the Rebel NetWinder.

config ARCH_MXS
	bool "Freescale MXS-based"
	select ARCH_REQUIRE_GPIOLIB
	select CLKDEV_LOOKUP
	select CLKSRC_MMIO
	select COMMON_CLK
	select GENERIC_CLOCKEVENTS
	select HAVE_CLK_PREPARE
	select MULTI_IRQ_HANDLER
	select PINCTRL
	select SPARSE_IRQ
	select USE_OF
	help
	  Support for Freescale MXS-based family of processors

config ARCH_NETX
	bool "Hilscher NetX based"
	select ARM_VIC
	select CLKSRC_MMIO
	select CPU_ARM926T
	select GENERIC_CLOCKEVENTS
	help
	  This enables support for systems based on the Hilscher NetX Soc

config ARCH_H720X
	bool "Hynix HMS720x-based"
	select ARCH_USES_GETTIMEOFFSET
	select CPU_ARM720T
	select ISA_DMA_API
	help
	  This enables support for systems based on the Hynix HMS720x

config ARCH_IOP13XX
	bool "IOP13xx-based"
	depends on MMU
	select ARCH_SUPPORTS_MSI
	select CPU_XSC3
	select NEED_MACH_MEMORY_H
	select NEED_RET_TO_USER
	select PCI
	select PLAT_IOP
	select VMSPLIT_1G
	help
	  Support for Intel's IOP13XX (XScale) family of processors.

config ARCH_IOP32X
	bool "IOP32x-based"
	depends on MMU
	select ARCH_REQUIRE_GPIOLIB
	select CPU_XSCALE
	select NEED_MACH_GPIO_H
	select NEED_RET_TO_USER
	select PCI
	select PLAT_IOP
	help
	  Support for Intel's 80219 and IOP32X (XScale) family of
	  processors.

config ARCH_IOP33X
	bool "IOP33x-based"
	depends on MMU
	select ARCH_REQUIRE_GPIOLIB
	select CPU_XSCALE
	select NEED_MACH_GPIO_H
	select NEED_RET_TO_USER
	select PCI
	select PLAT_IOP
	help
	  Support for Intel's IOP33X (XScale) family of processors.

config ARCH_IXP4XX
	bool "IXP4xx-based"
	depends on MMU
	select ARCH_HAS_DMA_SET_COHERENT_MASK
	select ARCH_REQUIRE_GPIOLIB
	select CLKSRC_MMIO
	select CPU_XSCALE
	select DMABOUNCE if PCI
	select GENERIC_CLOCKEVENTS
	select MIGHT_HAVE_PCI
	select NEED_MACH_IO_H
	help
	  Support for Intel's IXP4XX (XScale) family of processors.

config ARCH_DOVE
	bool "Marvell Dove"
	select ARCH_REQUIRE_GPIOLIB
	select COMMON_CLK_DOVE
	select CPU_V7
	select GENERIC_CLOCKEVENTS
	select MIGHT_HAVE_PCI
	select PINCTRL
	select PINCTRL_DOVE
	select PLAT_ORION_LEGACY
	select USB_ARCH_HAS_EHCI
	help
	  Support for the Marvell Dove SoC 88AP510

config ARCH_KIRKWOOD
	bool "Marvell Kirkwood"
	select ARCH_REQUIRE_GPIOLIB
	select CPU_FEROCEON
	select GENERIC_CLOCKEVENTS
	select PCI
	select PCI_QUIRKS
	select PINCTRL
	select PINCTRL_KIRKWOOD
	select PLAT_ORION_LEGACY
	help
	  Support for the following Marvell Kirkwood series SoCs:
	  88F6180, 88F6192 and 88F6281.

config ARCH_MV78XX0
	bool "Marvell MV78xx0"
	select ARCH_REQUIRE_GPIOLIB
	select CPU_FEROCEON
	select GENERIC_CLOCKEVENTS
	select PCI
	select PLAT_ORION_LEGACY
	help
	  Support for the following Marvell MV78xx0 series SoCs:
	  MV781x0, MV782x0.

config ARCH_ORION5X
	bool "Marvell Orion"
	depends on MMU
	select ARCH_REQUIRE_GPIOLIB
	select CPU_FEROCEON
	select GENERIC_CLOCKEVENTS
	select PCI
	select PLAT_ORION_LEGACY
	help
	  Support for the following Marvell Orion 5x series SoCs:
	  Orion-1 (5181), Orion-VoIP (5181L), Orion-NAS (5182),
	  Orion-2 (5281), Orion-1-90 (6183).

config ARCH_MMP
	bool "Marvell PXA168/910/MMP2"
	depends on MMU
	select ARCH_REQUIRE_GPIOLIB
	select CLKDEV_LOOKUP
	select GENERIC_ALLOCATOR
	select GENERIC_CLOCKEVENTS
	select GPIO_PXA
	select IRQ_DOMAIN
	select NEED_MACH_GPIO_H
	select PINCTRL
	select PLAT_PXA
	select SPARSE_IRQ
	help
	  Support for Marvell's PXA168/PXA910(MMP) and MMP2 processor line.

config ARCH_KS8695
	bool "Micrel/Kendin KS8695"
	select ARCH_REQUIRE_GPIOLIB
	select CLKSRC_MMIO
	select CPU_ARM922T
	select GENERIC_CLOCKEVENTS
	select NEED_MACH_MEMORY_H
	help
	  Support for Micrel/Kendin KS8695 "Centaur" (ARM922T) based
	  System-on-Chip devices.

config ARCH_W90X900
	bool "Nuvoton W90X900 CPU"
	select ARCH_REQUIRE_GPIOLIB
	select CLKDEV_LOOKUP
	select CLKSRC_MMIO
	select CPU_ARM926T
	select GENERIC_CLOCKEVENTS
	help
	  Support for Nuvoton (Winbond logic dept.) ARM9 processor,
	  At present, the w90x900 has been renamed nuc900, regarding
	  the ARM series product line, you can login the following
	  link address to know more.

	  <http://www.nuvoton.com/hq/enu/ProductAndSales/ProductLines/
		ConsumerElectronicsIC/ARMMicrocontroller/ARMMicrocontroller>

config ARCH_LPC32XX
	bool "NXP LPC32XX"
	select ARCH_REQUIRE_GPIOLIB
	select ARM_AMBA
	select CLKDEV_LOOKUP
	select CLKSRC_MMIO
	select CPU_ARM926T
	select GENERIC_CLOCKEVENTS
	select HAVE_IDE
	select HAVE_PWM
	select USB_ARCH_HAS_OHCI
	select USE_OF
	help
	  Support for the NXP LPC32XX family of processors

config ARCH_TEGRA
	bool "NVIDIA Tegra"
	select ARCH_HAS_CPUFREQ
	select CLKDEV_LOOKUP
	select CLKSRC_MMIO
	select COMMON_CLK
	select GENERIC_CLOCKEVENTS
	select HAVE_CLK
	select HAVE_SMP
	select MIGHT_HAVE_CACHE_L2X0
	select SPARSE_IRQ
	select USE_OF
	help
	  This enables support for NVIDIA Tegra based systems (Tegra APX,
	  Tegra 6xx and Tegra 2 series).

config ARCH_PXA
	bool "PXA2xx/PXA3xx-based"
	depends on MMU
	select ARCH_HAS_CPUFREQ
	select ARCH_MTD_XIP
	select ARCH_REQUIRE_GPIOLIB
	select ARM_CPU_SUSPEND if PM
	select AUTO_ZRELADDR
	select CLKDEV_LOOKUP
	select CLKSRC_MMIO
	select GENERIC_CLOCKEVENTS
	select GPIO_PXA
	select HAVE_IDE
	select MULTI_IRQ_HANDLER
	select NEED_MACH_GPIO_H
	select PLAT_PXA
	select SPARSE_IRQ
	help
	  Support for Intel/Marvell's PXA2xx/PXA3xx processor line.

config ARCH_MSM
	bool "Qualcomm MSM"
	select ARCH_REQUIRE_GPIOLIB
	select CLKDEV_LOOKUP
	select GENERIC_CLOCKEVENTS
	select HAVE_CLK
	help
	  Support for Qualcomm MSM/QSD based systems.  This runs on the
	  apps processor of the MSM/QSD and depends on a shared memory
	  interface to the modem processor which runs the baseband
	  stack and controls some vital subsystems
	  (clock and power control, etc).

config ARCH_SHMOBILE
	bool "Renesas SH-Mobile / R-Mobile"
	select CLKDEV_LOOKUP
	select GENERIC_CLOCKEVENTS
	select HAVE_CLK
	select HAVE_MACH_CLKDEV
	select HAVE_SMP
	select MIGHT_HAVE_CACHE_L2X0
	select MULTI_IRQ_HANDLER
	select NEED_MACH_MEMORY_H
	select NO_IOPORT
	select PINCTRL
	select PM_GENERIC_DOMAINS if PM
	select SPARSE_IRQ
	help
	  Support for Renesas's SH-Mobile and R-Mobile ARM platforms.

config ARCH_RPC
	bool "RiscPC"
	select ARCH_ACORN
	select ARCH_MAY_HAVE_PC_FDC
	select ARCH_SPARSEMEM_ENABLE
	select ARCH_USES_GETTIMEOFFSET
	select FIQ
	select HAVE_IDE
	select HAVE_PATA_PLATFORM
	select ISA_DMA_API
	select NEED_MACH_IO_H
	select NEED_MACH_MEMORY_H
	select NO_IOPORT
	help
	  On the Acorn Risc-PC, Linux can support the internal IDE disk and
	  CD-ROM interface, serial and parallel port, and the floppy drive.

config ARCH_SA1100
	bool "SA1100-based"
	select ARCH_HAS_CPUFREQ
	select ARCH_MTD_XIP
	select ARCH_REQUIRE_GPIOLIB
	select ARCH_SPARSEMEM_ENABLE
	select CLKDEV_LOOKUP
	select CLKSRC_MMIO
	select CPU_FREQ
	select CPU_SA1100
	select GENERIC_CLOCKEVENTS
	select HAVE_IDE
	select ISA
	select NEED_MACH_GPIO_H
	select NEED_MACH_MEMORY_H
	select SPARSE_IRQ
	help
	  Support for StrongARM 11x0 based boards.

config ARCH_S3C24XX
	bool "Samsung S3C24XX SoCs"
	select ARCH_HAS_CPUFREQ
	select CLKDEV_LOOKUP
<<<<<<< HEAD
=======
	select CLKSRC_MMIO
	select GENERIC_CLOCKEVENTS
	select GENERIC_GPIO
>>>>>>> 8bdbf6db
	select HAVE_CLK
	select HAVE_S3C2410_I2C if I2C
	select HAVE_S3C2410_WATCHDOG if WATCHDOG
	select HAVE_S3C_RTC if RTC_CLASS
	select NEED_MACH_GPIO_H
	select NEED_MACH_IO_H
	help
	  Samsung S3C2410, S3C2412, S3C2413, S3C2416, S3C2440, S3C2442, S3C2443
	  and S3C2450 SoCs based systems, such as the Simtec Electronics BAST
	  (<http://www.simtec.co.uk/products/EB110ITX/>), the IPAQ 1940 or the
	  Samsung SMDK2410 development board (and derivatives).

config ARCH_S3C64XX
	bool "Samsung S3C64XX"
	select ARCH_HAS_CPUFREQ
	select ARCH_REQUIRE_GPIOLIB
	select ARM_VIC
	select CLKDEV_LOOKUP
	select CLKSRC_MMIO
	select CPU_V6
	select GENERIC_CLOCKEVENTS
	select HAVE_CLK
	select HAVE_S3C2410_I2C if I2C
	select HAVE_S3C2410_WATCHDOG if WATCHDOG
	select HAVE_TCM
	select NEED_MACH_GPIO_H
	select NO_IOPORT
	select PLAT_SAMSUNG
	select S3C_DEV_NAND
	select S3C_GPIO_TRACK
	select SAMSUNG_CLKSRC
	select SAMSUNG_GPIOLIB_4BIT
	select SAMSUNG_IRQ_VIC_TIMER
	select USB_ARCH_HAS_OHCI
	help
	  Samsung S3C64XX series based systems

config ARCH_S5P64X0
	bool "Samsung S5P6440 S5P6450"
	select CLKDEV_LOOKUP
	select CLKSRC_MMIO
	select CPU_V6
	select GENERIC_CLOCKEVENTS
	select HAVE_CLK
	select HAVE_S3C2410_I2C if I2C
	select HAVE_S3C2410_WATCHDOG if WATCHDOG
	select HAVE_S3C_RTC if RTC_CLASS
	select NEED_MACH_GPIO_H
	help
	  Samsung S5P64X0 CPU based systems, such as the Samsung SMDK6440,
	  SMDK6450.

config ARCH_S5PC100
	bool "Samsung S5PC100"
	select CLKDEV_LOOKUP
	select CLKSRC_MMIO
	select CPU_V7
<<<<<<< HEAD
=======
	select GENERIC_CLOCKEVENTS
	select GENERIC_GPIO
>>>>>>> 8bdbf6db
	select HAVE_CLK
	select HAVE_S3C2410_I2C if I2C
	select HAVE_S3C2410_WATCHDOG if WATCHDOG
	select HAVE_S3C_RTC if RTC_CLASS
	select NEED_MACH_GPIO_H
	help
	  Samsung S5PC100 series based systems

config ARCH_S5PV210
	bool "Samsung S5PV210/S5PC110"
	select ARCH_HAS_CPUFREQ
	select ARCH_HAS_HOLES_MEMORYMODEL
	select ARCH_SPARSEMEM_ENABLE
	select CLKDEV_LOOKUP
	select CLKSRC_MMIO
	select CPU_V7
	select GENERIC_CLOCKEVENTS
	select HAVE_CLK
	select HAVE_S3C2410_I2C if I2C
	select HAVE_S3C2410_WATCHDOG if WATCHDOG
	select HAVE_S3C_RTC if RTC_CLASS
	select NEED_MACH_GPIO_H
	select NEED_MACH_MEMORY_H
	help
	  Samsung S5PV210/S5PC110 series based systems

config ARCH_EXYNOS
	bool "Samsung EXYNOS"
	select ARCH_HAS_CPUFREQ
	select ARCH_HAS_HOLES_MEMORYMODEL
	select ARCH_SPARSEMEM_ENABLE
	select CLKDEV_LOOKUP
	select CPU_V7
	select GENERIC_CLOCKEVENTS
	select HAVE_CLK
	select HAVE_S3C2410_I2C if I2C
	select HAVE_S3C2410_WATCHDOG if WATCHDOG
	select HAVE_S3C_RTC if RTC_CLASS
	select NEED_MACH_GPIO_H
	select NEED_MACH_MEMORY_H
	help
	  Support for SAMSUNG's EXYNOS SoCs (EXYNOS4/5)

config ARCH_SHARK
	bool "Shark"
	select ARCH_USES_GETTIMEOFFSET
	select CPU_SA110
	select ISA
	select ISA_DMA
	select NEED_MACH_MEMORY_H
	select PCI
	select ZONE_DMA
	help
	  Support for the StrongARM based Digital DNARD machine, also known
	  as "Shark" (<http://www.shark-linux.de/shark.html>).

config ARCH_U300
	bool "ST-Ericsson U300 Series"
	depends on MMU
	select ARCH_REQUIRE_GPIOLIB
	select ARM_AMBA
	select ARM_PATCH_PHYS_VIRT
	select ARM_VIC
	select CLKDEV_LOOKUP
	select CLKSRC_MMIO
	select COMMON_CLK
	select CPU_ARM926T
	select GENERIC_CLOCKEVENTS
	select HAVE_TCM
	select SPARSE_IRQ
	help
	  Support for ST-Ericsson U300 series mobile platforms.

config ARCH_U8500
	bool "ST-Ericsson U8500 Series"
	depends on MMU
	select ARCH_HAS_CPUFREQ
	select ARCH_REQUIRE_GPIOLIB
	select ARM_AMBA
	select CLKDEV_LOOKUP
	select CPU_V7
	select GENERIC_CLOCKEVENTS
	select HAVE_SMP
	select MIGHT_HAVE_CACHE_L2X0
	select SPARSE_IRQ
	help
	  Support for ST-Ericsson's Ux500 architecture

config ARCH_NOMADIK
	bool "STMicroelectronics Nomadik"
	select ARCH_REQUIRE_GPIOLIB
	select ARM_AMBA
	select ARM_VIC
	select CLKSRC_NOMADIK_MTU
	select COMMON_CLK
	select CPU_ARM926T
	select GENERIC_CLOCKEVENTS
	select MIGHT_HAVE_CACHE_L2X0
	select OF
	select PINCTRL
	select PINCTRL_STN8815
	select SPARSE_IRQ
	help
	  Support for the Nomadik platform by ST-Ericsson

config PLAT_SPEAR
	bool "ST SPEAr"
	select ARCH_HAS_CPUFREQ
	select ARCH_REQUIRE_GPIOLIB
	select ARM_AMBA
	select CLKDEV_LOOKUP
	select CLKSRC_MMIO
	select COMMON_CLK
	select GENERIC_CLOCKEVENTS
	select HAVE_CLK
	help
	  Support for ST's SPEAr platform (SPEAr3xx, SPEAr6xx and SPEAr13xx).

config ARCH_DAVINCI
	bool "TI DaVinci"
	select ARCH_HAS_HOLES_MEMORYMODEL
	select ARCH_REQUIRE_GPIOLIB
	select CLKDEV_LOOKUP
	select GENERIC_ALLOCATOR
	select GENERIC_CLOCKEVENTS
	select GENERIC_IRQ_CHIP
	select HAVE_IDE
	select NEED_MACH_GPIO_H
	select USE_OF
	select ZONE_DMA
	help
	  Support for TI's DaVinci platform.

config ARCH_OMAP1
	bool "TI OMAP1"
	depends on MMU
	select ARCH_HAS_CPUFREQ
	select ARCH_HAS_HOLES_MEMORYMODEL
	select ARCH_OMAP
	select ARCH_REQUIRE_GPIOLIB
	select CLKDEV_LOOKUP
	select CLKSRC_MMIO
	select GENERIC_CLOCKEVENTS
	select GENERIC_IRQ_CHIP
	select HAVE_CLK
	select HAVE_IDE
	select IRQ_DOMAIN
	select NEED_MACH_IO_H if PCCARD
	select NEED_MACH_MEMORY_H
	help
	  Support for older TI OMAP1 (omap7xx, omap15xx or omap16xx)

endchoice

menu "Multiple platform selection"
	depends on ARCH_MULTIPLATFORM

comment "CPU Core family selection"

config ARCH_MULTI_V4
	bool "ARMv4 based platforms (FA526, StrongARM)"
	depends on !ARCH_MULTI_V6_V7
	select ARCH_MULTI_V4_V5

config ARCH_MULTI_V4T
	bool "ARMv4T based platforms (ARM720T, ARM920T, ...)"
	depends on !ARCH_MULTI_V6_V7
	select ARCH_MULTI_V4_V5

config ARCH_MULTI_V5
	bool "ARMv5 based platforms (ARM926T, XSCALE, PJ1, ...)"
	depends on !ARCH_MULTI_V6_V7
	select ARCH_MULTI_V4_V5

config ARCH_MULTI_V4_V5
	bool

config ARCH_MULTI_V6
	bool "ARMv6 based platforms (ARM11, Scorpion, ...)"
	select ARCH_MULTI_V6_V7
	select CPU_V6

config ARCH_MULTI_V7
	bool "ARMv7 based platforms (Cortex-A, PJ4, Krait)"
	default y
	select ARCH_MULTI_V6_V7
	select ARCH_VEXPRESS
	select CPU_V7

config ARCH_MULTI_V6_V7
	bool

config ARCH_MULTI_CPU_AUTO
	def_bool !(ARCH_MULTI_V4 || ARCH_MULTI_V4T || ARCH_MULTI_V6_V7)
	select ARCH_MULTI_V5

endmenu

#
# This is sorted alphabetically by mach-* pathname.  However, plat-*
# Kconfigs may be included either alphabetically (according to the
# plat- suffix) or along side the corresponding mach-* source.
#
source "arch/arm/mach-mvebu/Kconfig"

source "arch/arm/mach-at91/Kconfig"

source "arch/arm/mach-bcm/Kconfig"

source "arch/arm/mach-clps711x/Kconfig"

source "arch/arm/mach-cns3xxx/Kconfig"

source "arch/arm/mach-davinci/Kconfig"

source "arch/arm/mach-dove/Kconfig"

source "arch/arm/mach-ep93xx/Kconfig"

source "arch/arm/mach-footbridge/Kconfig"

source "arch/arm/mach-gemini/Kconfig"

source "arch/arm/mach-h720x/Kconfig"

source "arch/arm/mach-highbank/Kconfig"

source "arch/arm/mach-integrator/Kconfig"

source "arch/arm/mach-iop32x/Kconfig"

source "arch/arm/mach-iop33x/Kconfig"

source "arch/arm/mach-iop13xx/Kconfig"

source "arch/arm/mach-ixp4xx/Kconfig"

source "arch/arm/mach-kirkwood/Kconfig"

source "arch/arm/mach-ks8695/Kconfig"

source "arch/arm/mach-msm/Kconfig"

source "arch/arm/mach-mv78xx0/Kconfig"

source "arch/arm/mach-imx/Kconfig"

source "arch/arm/mach-mxs/Kconfig"

source "arch/arm/mach-netx/Kconfig"

source "arch/arm/mach-nomadik/Kconfig"

source "arch/arm/plat-omap/Kconfig"

source "arch/arm/mach-omap1/Kconfig"

source "arch/arm/mach-omap2/Kconfig"

source "arch/arm/mach-orion5x/Kconfig"

source "arch/arm/mach-picoxcell/Kconfig"

source "arch/arm/mach-pxa/Kconfig"
source "arch/arm/plat-pxa/Kconfig"

source "arch/arm/mach-mmp/Kconfig"

source "arch/arm/mach-realview/Kconfig"

source "arch/arm/mach-sa1100/Kconfig"

source "arch/arm/plat-samsung/Kconfig"
source "arch/arm/plat-s3c24xx/Kconfig"

source "arch/arm/mach-socfpga/Kconfig"

source "arch/arm/plat-spear/Kconfig"

source "arch/arm/mach-s3c24xx/Kconfig"

if ARCH_S3C64XX
source "arch/arm/mach-s3c64xx/Kconfig"
endif

source "arch/arm/mach-s5p64x0/Kconfig"

source "arch/arm/mach-s5pc100/Kconfig"

source "arch/arm/mach-s5pv210/Kconfig"

source "arch/arm/mach-exynos/Kconfig"

source "arch/arm/mach-shmobile/Kconfig"

source "arch/arm/mach-sunxi/Kconfig"

source "arch/arm/mach-prima2/Kconfig"

source "arch/arm/mach-tegra/Kconfig"

source "arch/arm/mach-u300/Kconfig"

source "arch/arm/mach-ux500/Kconfig"

source "arch/arm/mach-versatile/Kconfig"

source "arch/arm/mach-vexpress/Kconfig"
source "arch/arm/plat-versatile/Kconfig"

source "arch/arm/mach-vt8500/Kconfig"

source "arch/arm/mach-w90x900/Kconfig"

source "arch/arm/mach-zynq/Kconfig"

# Definitions to make life easier
config ARCH_ACORN
	bool

config PLAT_IOP
	bool
	select GENERIC_CLOCKEVENTS

config PLAT_ORION
	bool
	select CLKSRC_MMIO
	select COMMON_CLK
	select GENERIC_IRQ_CHIP
	select IRQ_DOMAIN

config PLAT_ORION_LEGACY
	bool
	select PLAT_ORION

config PLAT_PXA
	bool

config PLAT_VERSATILE
	bool

config ARM_TIMER_SP804
	bool
	select CLKSRC_MMIO
	select HAVE_SCHED_CLOCK

source arch/arm/mm/Kconfig

config ARM_NR_BANKS
	int
	default 16 if ARCH_EP93XX
	default 8

config IWMMXT
	bool "Enable iWMMXt support"
	depends on CPU_XSCALE || CPU_XSC3 || CPU_MOHAWK || CPU_PJ4
	default y if PXA27x || PXA3xx || ARCH_MMP
	help
	  Enable support for iWMMXt context switching at run time if
	  running on a CPU that supports it.

config XSCALE_PMU
	bool
	depends on CPU_XSCALE
	default y

config MULTI_IRQ_HANDLER
	bool
	help
	  Allow each machine to specify it's own IRQ handler at run time.

if !MMU
source "arch/arm/Kconfig-nommu"
endif

config ARM_ERRATA_326103
	bool "ARM errata: FSR write bit incorrect on a SWP to read-only memory"
	depends on CPU_V6
	help
	  Executing a SWP instruction to read-only memory does not set bit 11
	  of the FSR on the ARM 1136 prior to r1p0. This causes the kernel to
	  treat the access as a read, preventing a COW from occurring and
	  causing the faulting task to livelock.

config ARM_ERRATA_411920
	bool "ARM errata: Invalidation of the Instruction Cache operation can fail"
	depends on CPU_V6 || CPU_V6K
	help
	  Invalidation of the Instruction Cache operation can
	  fail. This erratum is present in 1136 (before r1p4), 1156 and 1176.
	  It does not affect the MPCore. This option enables the ARM Ltd.
	  recommended workaround.

config ARM_ERRATA_430973
	bool "ARM errata: Stale prediction on replaced interworking branch"
	depends on CPU_V7
	help
	  This option enables the workaround for the 430973 Cortex-A8
	  (r1p0..r1p2) erratum. If a code sequence containing an ARM/Thumb
	  interworking branch is replaced with another code sequence at the
	  same virtual address, whether due to self-modifying code or virtual
	  to physical address re-mapping, Cortex-A8 does not recover from the
	  stale interworking branch prediction. This results in Cortex-A8
	  executing the new code sequence in the incorrect ARM or Thumb state.
	  The workaround enables the BTB/BTAC operations by setting ACTLR.IBE
	  and also flushes the branch target cache at every context switch.
	  Note that setting specific bits in the ACTLR register may not be
	  available in non-secure mode.

config ARM_ERRATA_458693
	bool "ARM errata: Processor deadlock when a false hazard is created"
	depends on CPU_V7
	depends on !ARCH_MULTIPLATFORM
	help
	  This option enables the workaround for the 458693 Cortex-A8 (r2p0)
	  erratum. For very specific sequences of memory operations, it is
	  possible for a hazard condition intended for a cache line to instead
	  be incorrectly associated with a different cache line. This false
	  hazard might then cause a processor deadlock. The workaround enables
	  the L1 caching of the NEON accesses and disables the PLD instruction
	  in the ACTLR register. Note that setting specific bits in the ACTLR
	  register may not be available in non-secure mode.

config ARM_ERRATA_460075
	bool "ARM errata: Data written to the L2 cache can be overwritten with stale data"
	depends on CPU_V7
	depends on !ARCH_MULTIPLATFORM
	help
	  This option enables the workaround for the 460075 Cortex-A8 (r2p0)
	  erratum. Any asynchronous access to the L2 cache may encounter a
	  situation in which recent store transactions to the L2 cache are lost
	  and overwritten with stale memory contents from external memory. The
	  workaround disables the write-allocate mode for the L2 cache via the
	  ACTLR register. Note that setting specific bits in the ACTLR register
	  may not be available in non-secure mode.

config ARM_ERRATA_742230
	bool "ARM errata: DMB operation may be faulty"
	depends on CPU_V7 && SMP
	depends on !ARCH_MULTIPLATFORM
	help
	  This option enables the workaround for the 742230 Cortex-A9
	  (r1p0..r2p2) erratum. Under rare circumstances, a DMB instruction
	  between two write operations may not ensure the correct visibility
	  ordering of the two writes. This workaround sets a specific bit in
	  the diagnostic register of the Cortex-A9 which causes the DMB
	  instruction to behave as a DSB, ensuring the correct behaviour of
	  the two writes.

config ARM_ERRATA_742231
	bool "ARM errata: Incorrect hazard handling in the SCU may lead to data corruption"
	depends on CPU_V7 && SMP
	depends on !ARCH_MULTIPLATFORM
	help
	  This option enables the workaround for the 742231 Cortex-A9
	  (r2p0..r2p2) erratum. Under certain conditions, specific to the
	  Cortex-A9 MPCore micro-architecture, two CPUs working in SMP mode,
	  accessing some data located in the same cache line, may get corrupted
	  data due to bad handling of the address hazard when the line gets
	  replaced from one of the CPUs at the same time as another CPU is
	  accessing it. This workaround sets specific bits in the diagnostic
	  register of the Cortex-A9 which reduces the linefill issuing
	  capabilities of the processor.

config PL310_ERRATA_588369
	bool "PL310 errata: Clean & Invalidate maintenance operations do not invalidate clean lines"
	depends on CACHE_L2X0
	help
	   The PL310 L2 cache controller implements three types of Clean &
	   Invalidate maintenance operations: by Physical Address
	   (offset 0x7F0), by Index/Way (0x7F8) and by Way (0x7FC).
	   They are architecturally defined to behave as the execution of a
	   clean operation followed immediately by an invalidate operation,
	   both performing to the same memory location. This functionality
	   is not correctly implemented in PL310 as clean lines are not
	   invalidated as a result of these operations.

config ARM_ERRATA_720789
	bool "ARM errata: TLBIASIDIS and TLBIMVAIS operations can broadcast a faulty ASID"
	depends on CPU_V7
	help
	  This option enables the workaround for the 720789 Cortex-A9 (prior to
	  r2p0) erratum. A faulty ASID can be sent to the other CPUs for the
	  broadcasted CP15 TLB maintenance operations TLBIASIDIS and TLBIMVAIS.
	  As a consequence of this erratum, some TLB entries which should be
	  invalidated are not, resulting in an incoherency in the system page
	  tables. The workaround changes the TLB flushing routines to invalidate
	  entries regardless of the ASID.

config PL310_ERRATA_727915
	bool "PL310 errata: Background Clean & Invalidate by Way operation can cause data corruption"
	depends on CACHE_L2X0
	help
	  PL310 implements the Clean & Invalidate by Way L2 cache maintenance
	  operation (offset 0x7FC). This operation runs in background so that
	  PL310 can handle normal accesses while it is in progress. Under very
	  rare circumstances, due to this erratum, write data can be lost when
	  PL310 treats a cacheable write transaction during a Clean &
	  Invalidate by Way operation.

config ARM_ERRATA_743622
	bool "ARM errata: Faulty hazard checking in the Store Buffer may lead to data corruption"
	depends on CPU_V7
	depends on !ARCH_MULTIPLATFORM
	help
	  This option enables the workaround for the 743622 Cortex-A9
	  (r2p*) erratum. Under very rare conditions, a faulty
	  optimisation in the Cortex-A9 Store Buffer may lead to data
	  corruption. This workaround sets a specific bit in the diagnostic
	  register of the Cortex-A9 which disables the Store Buffer
	  optimisation, preventing the defect from occurring. This has no
	  visible impact on the overall performance or power consumption of the
	  processor.

config ARM_ERRATA_751472
	bool "ARM errata: Interrupted ICIALLUIS may prevent completion of broadcasted operation"
	depends on CPU_V7
	depends on !ARCH_MULTIPLATFORM
	help
	  This option enables the workaround for the 751472 Cortex-A9 (prior
	  to r3p0) erratum. An interrupted ICIALLUIS operation may prevent the
	  completion of a following broadcasted operation if the second
	  operation is received by a CPU before the ICIALLUIS has completed,
	  potentially leading to corrupted entries in the cache or TLB.

config PL310_ERRATA_753970
	bool "PL310 errata: cache sync operation may be faulty"
	depends on CACHE_PL310
	help
	  This option enables the workaround for the 753970 PL310 (r3p0) erratum.

	  Under some condition the effect of cache sync operation on
	  the store buffer still remains when the operation completes.
	  This means that the store buffer is always asked to drain and
	  this prevents it from merging any further writes. The workaround
	  is to replace the normal offset of cache sync operation (0x730)
	  by another offset targeting an unmapped PL310 register 0x740.
	  This has the same effect as the cache sync operation: store buffer
	  drain and waiting for all buffers empty.

config ARM_ERRATA_754322
	bool "ARM errata: possible faulty MMU translations following an ASID switch"
	depends on CPU_V7
	help
	  This option enables the workaround for the 754322 Cortex-A9 (r2p*,
	  r3p*) erratum. A speculative memory access may cause a page table walk
	  which starts prior to an ASID switch but completes afterwards. This
	  can populate the micro-TLB with a stale entry which may be hit with
	  the new ASID. This workaround places two dsb instructions in the mm
	  switching code so that no page table walks can cross the ASID switch.

config ARM_ERRATA_754327
	bool "ARM errata: no automatic Store Buffer drain"
	depends on CPU_V7 && SMP
	help
	  This option enables the workaround for the 754327 Cortex-A9 (prior to
	  r2p0) erratum. The Store Buffer does not have any automatic draining
	  mechanism and therefore a livelock may occur if an external agent
	  continuously polls a memory location waiting to observe an update.
	  This workaround defines cpu_relax() as smp_mb(), preventing correctly
	  written polling loops from denying visibility of updates to memory.

config ARM_ERRATA_364296
	bool "ARM errata: Possible cache data corruption with hit-under-miss enabled"
	depends on CPU_V6 && !SMP
	help
	  This options enables the workaround for the 364296 ARM1136
	  r0p2 erratum (possible cache data corruption with
	  hit-under-miss enabled). It sets the undocumented bit 31 in
	  the auxiliary control register and the FI bit in the control
	  register, thus disabling hit-under-miss without putting the
	  processor into full low interrupt latency mode. ARM11MPCore
	  is not affected.

config ARM_ERRATA_764369
	bool "ARM errata: Data cache line maintenance operation by MVA may not succeed"
	depends on CPU_V7 && SMP
	help
	  This option enables the workaround for erratum 764369
	  affecting Cortex-A9 MPCore with two or more processors (all
	  current revisions). Under certain timing circumstances, a data
	  cache line maintenance operation by MVA targeting an Inner
	  Shareable memory region may fail to proceed up to either the
	  Point of Coherency or to the Point of Unification of the
	  system. This workaround adds a DSB instruction before the
	  relevant cache maintenance functions and sets a specific bit
	  in the diagnostic control register of the SCU.

config PL310_ERRATA_769419
	bool "PL310 errata: no automatic Store Buffer drain"
	depends on CACHE_L2X0
	help
	  On revisions of the PL310 prior to r3p2, the Store Buffer does
	  not automatically drain. This can cause normal, non-cacheable
	  writes to be retained when the memory system is idle, leading
	  to suboptimal I/O performance for drivers using coherent DMA.
	  This option adds a write barrier to the cpu_idle loop so that,
	  on systems with an outer cache, the store buffer is drained
	  explicitly.

config ARM_ERRATA_775420
       bool "ARM errata: A data cache maintenance operation which aborts, might lead to deadlock"
       depends on CPU_V7
       help
	 This option enables the workaround for the 775420 Cortex-A9 (r2p2,
	 r2p6,r2p8,r2p10,r3p0) erratum. In case a date cache maintenance
	 operation aborts with MMU exception, it might cause the processor
	 to deadlock. This workaround puts DSB before executing ISB if
	 an abort may occur on cache maintenance.

endmenu

source "arch/arm/common/Kconfig"

menu "Bus support"

config ARM_AMBA
	bool

config ISA
	bool
	help
	  Find out whether you have ISA slots on your motherboard.  ISA is the
	  name of a bus system, i.e. the way the CPU talks to the other stuff
	  inside your box.  Other bus systems are PCI, EISA, MicroChannel
	  (MCA) or VESA.  ISA is an older system, now being displaced by PCI;
	  newer boards don't support it.  If you have ISA, say Y, otherwise N.

# Select ISA DMA controller support
config ISA_DMA
	bool
	select ISA_DMA_API

# Select ISA DMA interface
config ISA_DMA_API
	bool

config PCI
	bool "PCI support" if MIGHT_HAVE_PCI
	help
	  Find out whether you have a PCI motherboard. PCI is the name of a
	  bus system, i.e. the way the CPU talks to the other stuff inside
	  your box. Other bus systems are ISA, EISA, MicroChannel (MCA) or
	  VESA. If you have PCI, say Y, otherwise N.

config PCI_DOMAINS
	bool
	depends on PCI

config PCI_NANOENGINE
	bool "BSE nanoEngine PCI support"
	depends on SA1100_NANOENGINE
	help
	  Enable PCI on the BSE nanoEngine board.

config PCI_SYSCALL
	def_bool PCI

# Select the host bridge type
config PCI_HOST_VIA82C505
	bool
	depends on PCI && ARCH_SHARK
	default y

config PCI_HOST_ITE8152
	bool
	depends on PCI && MACH_ARMCORE
	default y
	select DMABOUNCE

source "drivers/pci/Kconfig"

source "drivers/pcmcia/Kconfig"

endmenu

menu "Kernel Features"

config HAVE_SMP
	bool
	help
	  This option should be selected by machines which have an SMP-
	  capable CPU.

	  The only effect of this option is to make the SMP-related
	  options available to the user for configuration.

config SMP
	bool "Symmetric Multi-Processing"
	depends on CPU_V6K || CPU_V7
	depends on GENERIC_CLOCKEVENTS
	depends on HAVE_SMP
	depends on MMU
	select HAVE_ARM_SCU if !ARCH_MSM_SCORPIONMP
	select USE_GENERIC_SMP_HELPERS
	help
	  This enables support for systems with more than one CPU. If you have
	  a system with only one CPU, like most personal computers, say N. If
	  you have a system with more than one CPU, say Y.

	  If you say N here, the kernel will run on single and multiprocessor
	  machines, but will use only one CPU of a multiprocessor machine. If
	  you say Y here, the kernel will run on many, but not all, single
	  processor machines. On a single processor machine, the kernel will
	  run faster if you say N here.

	  See also <file:Documentation/x86/i386/IO-APIC.txt>,
	  <file:Documentation/nmi_watchdog.txt> and the SMP-HOWTO available at
	  <http://tldp.org/HOWTO/SMP-HOWTO.html>.

	  If you don't know what to do here, say N.

config SMP_ON_UP
	bool "Allow booting SMP kernel on uniprocessor systems (EXPERIMENTAL)"
	depends on SMP && !XIP_KERNEL
	default y
	help
	  SMP kernels contain instructions which fail on non-SMP processors.
	  Enabling this option allows the kernel to modify itself to make
	  these instructions safe.  Disabling it allows about 1K of space
	  savings.

	  If you don't know what to do here, say Y.

config ARM_CPU_TOPOLOGY
	bool "Support cpu topology definition"
	depends on SMP && CPU_V7
	default y
	help
	  Support ARM cpu topology definition. The MPIDR register defines
	  affinity between processors which is then used to describe the cpu
	  topology of an ARM System.

config SCHED_MC
	bool "Multi-core scheduler support"
	depends on ARM_CPU_TOPOLOGY
	help
	  Multi-core scheduler support improves the CPU scheduler's decision
	  making when dealing with multi-core CPU chips at a cost of slightly
	  increased overhead in some places. If unsure say N here.

config SCHED_SMT
	bool "SMT scheduler support"
	depends on ARM_CPU_TOPOLOGY
	help
	  Improves the CPU scheduler's decision making when dealing with
	  MultiThreading at a cost of slightly increased overhead in some
	  places. If unsure say N here.

config HAVE_ARM_SCU
	bool
	help
	  This option enables support for the ARM system coherency unit

config ARM_ARCH_TIMER
	bool "Architected timer support"
	depends on CPU_V7
	help
	  This option enables support for the ARM architected timer

config HAVE_ARM_TWD
	bool
	depends on SMP
	help
	  This options enables support for the ARM timer and watchdog unit

choice
	prompt "Memory split"
	default VMSPLIT_3G
	help
	  Select the desired split between kernel and user memory.

	  If you are not absolutely sure what you are doing, leave this
	  option alone!

	config VMSPLIT_3G
		bool "3G/1G user/kernel split"
	config VMSPLIT_2G
		bool "2G/2G user/kernel split"
	config VMSPLIT_1G
		bool "1G/3G user/kernel split"
endchoice

config PAGE_OFFSET
	hex
	default 0x40000000 if VMSPLIT_1G
	default 0x80000000 if VMSPLIT_2G
	default 0xC0000000

config NR_CPUS
	int "Maximum number of CPUs (2-32)"
	range 2 32
	depends on SMP
	default "4"

config HOTPLUG_CPU
	bool "Support for hot-pluggable CPUs"
	depends on SMP && HOTPLUG
	help
	  Say Y here to experiment with turning CPUs off and on.  CPUs
	  can be controlled through /sys/devices/system/cpu.

config ARM_PSCI
	bool "Support for the ARM Power State Coordination Interface (PSCI)"
	depends on CPU_V7
	help
	  Say Y here if you want Linux to communicate with system firmware
	  implementing the PSCI specification for CPU-centric power
	  management operations described in ARM document number ARM DEN
	  0022A ("Power State Coordination Interface System Software on
	  ARM processors").

config LOCAL_TIMERS
	bool "Use local timer interrupts"
	depends on SMP
	default y
	select HAVE_ARM_TWD if (!ARCH_MSM_SCORPIONMP && !EXYNOS4_MCT)
	help
	  Enable support for local timers on SMP platforms, rather then the
	  legacy IPI broadcast method.  Local timers allows the system
	  accounting to be spread across the timer interval, preventing a
	  "thundering herd" at every timer tick.

config ARCH_NR_GPIO
	int
	default 1024 if ARCH_SHMOBILE || ARCH_TEGRA
	default 355 if ARCH_U8500
	default 264 if MACH_H4700
	default 512 if SOC_OMAP5
	default 288 if ARCH_VT8500 || ARCH_SUNXI
	default 0
	help
	  Maximum number of GPIOs in the system.

	  If unsure, leave the default value.

source kernel/Kconfig.preempt

config HZ
	int
	default 200 if ARCH_EBSA110 || ARCH_S3C24XX || ARCH_S5P64X0 || \
		ARCH_S5PV210 || ARCH_EXYNOS4
	default OMAP_32K_TIMER_HZ if ARCH_OMAP && OMAP_32K_TIMER
	default AT91_TIMER_HZ if ARCH_AT91
	default SHMOBILE_TIMER_HZ if ARCH_SHMOBILE
	default 100

config THUMB2_KERNEL
	bool "Compile the kernel in Thumb-2 mode" if !CPU_THUMBONLY
	depends on CPU_V7 && !CPU_V6 && !CPU_V6K
	default y if CPU_THUMBONLY
	select AEABI
	select ARM_ASM_UNIFIED
	select ARM_UNWIND
	help
	  By enabling this option, the kernel will be compiled in
	  Thumb-2 mode. A compiler/assembler that understand the unified
	  ARM-Thumb syntax is needed.

	  If unsure, say N.

config THUMB2_AVOID_R_ARM_THM_JUMP11
	bool "Work around buggy Thumb-2 short branch relocations in gas"
	depends on THUMB2_KERNEL && MODULES
	default y
	help
	  Various binutils versions can resolve Thumb-2 branches to
	  locally-defined, preemptible global symbols as short-range "b.n"
	  branch instructions.

	  This is a problem, because there's no guarantee the final
	  destination of the symbol, or any candidate locations for a
	  trampoline, are within range of the branch.  For this reason, the
	  kernel does not support fixing up the R_ARM_THM_JUMP11 (102)
	  relocation in modules at all, and it makes little sense to add
	  support.

	  The symptom is that the kernel fails with an "unsupported
	  relocation" error when loading some modules.

	  Until fixed tools are available, passing
	  -fno-optimize-sibling-calls to gcc should prevent gcc generating
	  code which hits this problem, at the cost of a bit of extra runtime
	  stack usage in some cases.

	  The problem is described in more detail at:
	      https://bugs.launchpad.net/binutils-linaro/+bug/725126

	  Only Thumb-2 kernels are affected.

	  Unless you are sure your tools don't have this problem, say Y.

config ARM_ASM_UNIFIED
	bool

config AEABI
	bool "Use the ARM EABI to compile the kernel"
	help
	  This option allows for the kernel to be compiled using the latest
	  ARM ABI (aka EABI).  This is only useful if you are using a user
	  space environment that is also compiled with EABI.

	  Since there are major incompatibilities between the legacy ABI and
	  EABI, especially with regard to structure member alignment, this
	  option also changes the kernel syscall calling convention to
	  disambiguate both ABIs and allow for backward compatibility support
	  (selected with CONFIG_OABI_COMPAT).

	  To use this you need GCC version 4.0.0 or later.

config OABI_COMPAT
	bool "Allow old ABI binaries to run with this kernel (EXPERIMENTAL)"
	depends on AEABI && !THUMB2_KERNEL
	default y
	help
	  This option preserves the old syscall interface along with the
	  new (ARM EABI) one. It also provides a compatibility layer to
	  intercept syscalls that have structure arguments which layout
	  in memory differs between the legacy ABI and the new ARM EABI
	  (only for non "thumb" binaries). This option adds a tiny
	  overhead to all syscalls and produces a slightly larger kernel.
	  If you know you'll be using only pure EABI user space then you
	  can say N here. If this option is not selected and you attempt
	  to execute a legacy ABI binary then the result will be
	  UNPREDICTABLE (in fact it can be predicted that it won't work
	  at all). If in doubt say Y.

config ARCH_HAS_HOLES_MEMORYMODEL
	bool

config ARCH_SPARSEMEM_ENABLE
	bool

config ARCH_SPARSEMEM_DEFAULT
	def_bool ARCH_SPARSEMEM_ENABLE

config ARCH_SELECT_MEMORY_MODEL
	def_bool ARCH_SPARSEMEM_ENABLE

config HAVE_ARCH_PFN_VALID
	def_bool ARCH_HAS_HOLES_MEMORYMODEL || !SPARSEMEM

config HIGHMEM
	bool "High Memory Support"
	depends on MMU
	help
	  The address space of ARM processors is only 4 Gigabytes large
	  and it has to accommodate user address space, kernel address
	  space as well as some memory mapped IO. That means that, if you
	  have a large amount of physical memory and/or IO, not all of the
	  memory can be "permanently mapped" by the kernel. The physical
	  memory that is not permanently mapped is called "high memory".

	  Depending on the selected kernel/user memory split, minimum
	  vmalloc space and actual amount of RAM, you may not need this
	  option which should result in a slightly faster kernel.

	  If unsure, say n.

config HIGHPTE
	bool "Allocate 2nd-level pagetables from highmem"
	depends on HIGHMEM

config HW_PERF_EVENTS
	bool "Enable hardware performance counter support for perf events"
	depends on PERF_EVENTS
	default y
	help
	  Enable hardware performance counter support for perf events. If
	  disabled, perf events will use software events only.

source "mm/Kconfig"

config FORCE_MAX_ZONEORDER
	int "Maximum zone order" if ARCH_SHMOBILE
	range 11 64 if ARCH_SHMOBILE
	default "12" if SOC_AM33XX
	default "9" if SA1111
	default "11"
	help
	  The kernel memory allocator divides physically contiguous memory
	  blocks into "zones", where each zone is a power of two number of
	  pages.  This option selects the largest power of two that the kernel
	  keeps in the memory allocator.  If you need to allocate very large
	  blocks of physically contiguous memory, then you may need to
	  increase this value.

	  This config option is actually maximum order plus one. For example,
	  a value of 11 means that the largest free memory block is 2^10 pages.

config ALIGNMENT_TRAP
	bool
	depends on CPU_CP15_MMU
	default y if !ARCH_EBSA110
	select HAVE_PROC_CPU if PROC_FS
	help
	  ARM processors cannot fetch/store information which is not
	  naturally aligned on the bus, i.e., a 4 byte fetch must start at an
	  address divisible by 4. On 32-bit ARM processors, these non-aligned
	  fetch/store instructions will be emulated in software if you say
	  here, which has a severe performance impact. This is necessary for
	  correct operation of some network protocols. With an IP-only
	  configuration it is safe to say N, otherwise say Y.

config UACCESS_WITH_MEMCPY
	bool "Use kernel mem{cpy,set}() for {copy_to,clear}_user()"
	depends on MMU
	default y if CPU_FEROCEON
	help
	  Implement faster copy_to_user and clear_user methods for CPU
	  cores where a 8-word STM instruction give significantly higher
	  memory write throughput than a sequence of individual 32bit stores.

	  A possible side effect is a slight increase in scheduling latency
	  between threads sharing the same address space if they invoke
	  such copy operations with large buffers.

	  However, if the CPU data cache is using a write-allocate mode,
	  this option is unlikely to provide any performance gain.

config SECCOMP
	bool
	prompt "Enable seccomp to safely compute untrusted bytecode"
	---help---
	  This kernel feature is useful for number crunching applications
	  that may need to compute untrusted bytecode during their
	  execution. By using pipes or other transports made available to
	  the process as file descriptors supporting the read/write
	  syscalls, it's possible to isolate those applications in
	  their own address space using seccomp. Once seccomp is
	  enabled via prctl(PR_SET_SECCOMP), it cannot be disabled
	  and the task is only allowed to execute a few safe syscalls
	  defined by each seccomp mode.

config CC_STACKPROTECTOR
	bool "Enable -fstack-protector buffer overflow detection (EXPERIMENTAL)"
	help
	  This option turns on the -fstack-protector GCC feature. This
	  feature puts, at the beginning of functions, a canary value on
	  the stack just before the return address, and validates
	  the value just before actually returning.  Stack based buffer
	  overflows (that need to overwrite this return address) now also
	  overwrite the canary, which gets detected and the attack is then
	  neutralized via a kernel panic.
	  This feature requires gcc version 4.2 or above.

config XEN_DOM0
	def_bool y
	depends on XEN

config XEN
	bool "Xen guest support on ARM (EXPERIMENTAL)"
	depends on ARM && OF
	depends on CPU_V7 && !CPU_V6
	help
	  Say Y if you want to run Linux in a Virtual Machine on Xen on ARM.

endmenu

menu "Boot options"

config USE_OF
	bool "Flattened Device Tree support"
	select IRQ_DOMAIN
	select OF
	select OF_EARLY_FLATTREE
	help
	  Include support for flattened device tree machine descriptions.

config ATAGS
	bool "Support for the traditional ATAGS boot data passing" if USE_OF
	default y
	help
	  This is the traditional way of passing data to the kernel at boot
	  time. If you are solely relying on the flattened device tree (or
	  the ARM_ATAG_DTB_COMPAT option) then you may unselect this option
	  to remove ATAGS support from your kernel binary.  If unsure,
	  leave this to y.

config DEPRECATED_PARAM_STRUCT
	bool "Provide old way to pass kernel parameters"
	depends on ATAGS
	help
	  This was deprecated in 2001 and announced to live on for 5 years.
	  Some old boot loaders still use this way.

# Compressed boot loader in ROM.  Yes, we really want to ask about
# TEXT and BSS so we preserve their values in the config files.
config ZBOOT_ROM_TEXT
	hex "Compressed ROM boot loader base address"
	default "0"
	help
	  The physical address at which the ROM-able zImage is to be
	  placed in the target.  Platforms which normally make use of
	  ROM-able zImage formats normally set this to a suitable
	  value in their defconfig file.

	  If ZBOOT_ROM is not enabled, this has no effect.

config ZBOOT_ROM_BSS
	hex "Compressed ROM boot loader BSS address"
	default "0"
	help
	  The base address of an area of read/write memory in the target
	  for the ROM-able zImage which must be available while the
	  decompressor is running. It must be large enough to hold the
	  entire decompressed kernel plus an additional 128 KiB.
	  Platforms which normally make use of ROM-able zImage formats
	  normally set this to a suitable value in their defconfig file.

	  If ZBOOT_ROM is not enabled, this has no effect.

config ZBOOT_ROM
	bool "Compressed boot loader in ROM/flash"
	depends on ZBOOT_ROM_TEXT != ZBOOT_ROM_BSS
	help
	  Say Y here if you intend to execute your compressed kernel image
	  (zImage) directly from ROM or flash.  If unsure, say N.

choice
	prompt "Include SD/MMC loader in zImage (EXPERIMENTAL)"
	depends on ZBOOT_ROM && ARCH_SH7372
	default ZBOOT_ROM_NONE
	help
	  Include experimental SD/MMC loading code in the ROM-able zImage.
	  With this enabled it is possible to write the ROM-able zImage
	  kernel image to an MMC or SD card and boot the kernel straight
	  from the reset vector. At reset the processor Mask ROM will load
	  the first part of the ROM-able zImage which in turn loads the
	  rest the kernel image to RAM.

config ZBOOT_ROM_NONE
	bool "No SD/MMC loader in zImage (EXPERIMENTAL)"
	help
	  Do not load image from SD or MMC

config ZBOOT_ROM_MMCIF
	bool "Include MMCIF loader in zImage (EXPERIMENTAL)"
	help
	  Load image from MMCIF hardware block.

config ZBOOT_ROM_SH_MOBILE_SDHI
	bool "Include SuperH Mobile SDHI loader in zImage (EXPERIMENTAL)"
	help
	  Load image from SDHI hardware block

endchoice

config ARM_APPENDED_DTB
	bool "Use appended device tree blob to zImage (EXPERIMENTAL)"
	depends on OF && !ZBOOT_ROM
	help
	  With this option, the boot code will look for a device tree binary
	  (DTB) appended to zImage
	  (e.g. cat zImage <filename>.dtb > zImage_w_dtb).

	  This is meant as a backward compatibility convenience for those
	  systems with a bootloader that can't be upgraded to accommodate
	  the documented boot protocol using a device tree.

	  Beware that there is very little in terms of protection against
	  this option being confused by leftover garbage in memory that might
	  look like a DTB header after a reboot if no actual DTB is appended
	  to zImage.  Do not leave this option active in a production kernel
	  if you don't intend to always append a DTB.  Proper passing of the
	  location into r2 of a bootloader provided DTB is always preferable
	  to this option.

config ARM_ATAG_DTB_COMPAT
	bool "Supplement the appended DTB with traditional ATAG information"
	depends on ARM_APPENDED_DTB
	help
	  Some old bootloaders can't be updated to a DTB capable one, yet
	  they provide ATAGs with memory configuration, the ramdisk address,
	  the kernel cmdline string, etc.  Such information is dynamically
	  provided by the bootloader and can't always be stored in a static
	  DTB.  To allow a device tree enabled kernel to be used with such
	  bootloaders, this option allows zImage to extract the information
	  from the ATAG list and store it at run time into the appended DTB.

choice
	prompt "Kernel command line type" if ARM_ATAG_DTB_COMPAT
	default ARM_ATAG_DTB_COMPAT_CMDLINE_FROM_BOOTLOADER

config ARM_ATAG_DTB_COMPAT_CMDLINE_FROM_BOOTLOADER
	bool "Use bootloader kernel arguments if available"
	help
	  Uses the command-line options passed by the boot loader instead of
	  the device tree bootargs property. If the boot loader doesn't provide
	  any, the device tree bootargs property will be used.

config ARM_ATAG_DTB_COMPAT_CMDLINE_EXTEND
	bool "Extend with bootloader kernel arguments"
	help
	  The command-line arguments provided by the boot loader will be
	  appended to the the device tree bootargs property.

endchoice

config CMDLINE
	string "Default kernel command string"
	default ""
	help
	  On some architectures (EBSA110 and CATS), there is currently no way
	  for the boot loader to pass arguments to the kernel. For these
	  architectures, you should supply some command-line options at build
	  time by entering them here. As a minimum, you should specify the
	  memory size and the root device (e.g., mem=64M root=/dev/nfs).

choice
	prompt "Kernel command line type" if CMDLINE != ""
	default CMDLINE_FROM_BOOTLOADER
	depends on ATAGS

config CMDLINE_FROM_BOOTLOADER
	bool "Use bootloader kernel arguments if available"
	help
	  Uses the command-line options passed by the boot loader. If
	  the boot loader doesn't provide any, the default kernel command
	  string provided in CMDLINE will be used.

config CMDLINE_EXTEND
	bool "Extend bootloader kernel arguments"
	help
	  The command-line arguments provided by the boot loader will be
	  appended to the default kernel command string.

config CMDLINE_FORCE
	bool "Always use the default kernel command string"
	help
	  Always use the default kernel command string, even if the boot
	  loader passes other arguments to the kernel.
	  This is useful if you cannot or don't want to change the
	  command-line options your boot loader passes to the kernel.
endchoice

config XIP_KERNEL
	bool "Kernel Execute-In-Place from ROM"
	depends on !ZBOOT_ROM && !ARM_LPAE && !ARCH_MULTIPLATFORM
	help
	  Execute-In-Place allows the kernel to run from non-volatile storage
	  directly addressable by the CPU, such as NOR flash. This saves RAM
	  space since the text section of the kernel is not loaded from flash
	  to RAM.  Read-write sections, such as the data section and stack,
	  are still copied to RAM.  The XIP kernel is not compressed since
	  it has to run directly from flash, so it will take more space to
	  store it.  The flash address used to link the kernel object files,
	  and for storing it, is configuration dependent. Therefore, if you
	  say Y here, you must know the proper physical address where to
	  store the kernel image depending on your own flash memory usage.

	  Also note that the make target becomes "make xipImage" rather than
	  "make zImage" or "make Image".  The final kernel binary to put in
	  ROM memory will be arch/arm/boot/xipImage.

	  If unsure, say N.

config XIP_PHYS_ADDR
	hex "XIP Kernel Physical Location"
	depends on XIP_KERNEL
	default "0x00080000"
	help
	  This is the physical address in your flash memory the kernel will
	  be linked for and stored to.  This address is dependent on your
	  own flash usage.

config KEXEC
	bool "Kexec system call (EXPERIMENTAL)"
	depends on (!SMP || HOTPLUG_CPU)
	help
	  kexec is a system call that implements the ability to shutdown your
	  current kernel, and to start another kernel.  It is like a reboot
	  but it is independent of the system firmware.   And like a reboot
	  you can start any kernel with it, not just Linux.

	  It is an ongoing process to be certain the hardware in a machine
	  is properly shutdown, so do not be surprised if this code does not
	  initially work for you.  It may help to enable device hotplugging
	  support.

config ATAGS_PROC
	bool "Export atags in procfs"
	depends on ATAGS && KEXEC
	default y
	help
	  Should the atags used to boot the kernel be exported in an "atags"
	  file in procfs. Useful with kexec.

config CRASH_DUMP
	bool "Build kdump crash kernel (EXPERIMENTAL)"
	help
	  Generate crash dump after being started by kexec. This should
	  be normally only set in special crash dump kernels which are
	  loaded in the main kernel with kexec-tools into a specially
	  reserved region and then later executed after a crash by
	  kdump/kexec. The crash dump kernel must be compiled to a
	  memory address not used by the main kernel

	  For more details see Documentation/kdump/kdump.txt

config AUTO_ZRELADDR
	bool "Auto calculation of the decompressed kernel image address"
	depends on !ZBOOT_ROM && !ARCH_U300
	help
	  ZRELADDR is the physical address where the decompressed kernel
	  image will be placed. If AUTO_ZRELADDR is selected, the address
	  will be determined at run-time by masking the current IP with
	  0xf8000000. This assumes the zImage being placed in the first 128MB
	  from start of memory.

endmenu

menu "CPU Power Management"

if ARCH_HAS_CPUFREQ

source "drivers/cpufreq/Kconfig"

config CPU_FREQ_IMX
	tristate "CPUfreq driver for i.MX CPUs"
	depends on ARCH_MXC && CPU_FREQ
	select CPU_FREQ_TABLE
	help
	  This enables the CPUfreq driver for i.MX CPUs.

config CPU_FREQ_SA1100
	bool

config CPU_FREQ_SA1110
	bool

config CPU_FREQ_INTEGRATOR
	tristate "CPUfreq driver for ARM Integrator CPUs"
	depends on ARCH_INTEGRATOR && CPU_FREQ
	default y
	help
	  This enables the CPUfreq driver for ARM Integrator CPUs.

	  For details, take a look at <file:Documentation/cpu-freq>.

	  If in doubt, say Y.

config CPU_FREQ_PXA
	bool
	depends on CPU_FREQ && ARCH_PXA && PXA25x
	default y
	select CPU_FREQ_DEFAULT_GOV_USERSPACE
	select CPU_FREQ_TABLE

config CPU_FREQ_S3C
	bool
	help
	  Internal configuration node for common cpufreq on Samsung SoC

config CPU_FREQ_S3C24XX
	bool "CPUfreq driver for Samsung S3C24XX series CPUs (EXPERIMENTAL)"
	depends on ARCH_S3C24XX && CPU_FREQ
	select CPU_FREQ_S3C
	help
	  This enables the CPUfreq driver for the Samsung S3C24XX family
	  of CPUs.

	  For details, take a look at <file:Documentation/cpu-freq>.

	  If in doubt, say N.

config CPU_FREQ_S3C24XX_PLL
	bool "Support CPUfreq changing of PLL frequency (EXPERIMENTAL)"
	depends on CPU_FREQ_S3C24XX
	help
	  Compile in support for changing the PLL frequency from the
	  S3C24XX series CPUfreq driver. The PLL takes time to settle
	  after a frequency change, so by default it is not enabled.

	  This also means that the PLL tables for the selected CPU(s) will
	  be built which may increase the size of the kernel image.

config CPU_FREQ_S3C24XX_DEBUG
	bool "Debug CPUfreq Samsung driver core"
	depends on CPU_FREQ_S3C24XX
	help
	  Enable s3c_freq_dbg for the Samsung S3C CPUfreq core

config CPU_FREQ_S3C24XX_IODEBUG
	bool "Debug CPUfreq Samsung driver IO timing"
	depends on CPU_FREQ_S3C24XX
	help
	  Enable s3c_freq_iodbg for the Samsung S3C CPUfreq core

config CPU_FREQ_S3C24XX_DEBUGFS
	bool "Export debugfs for CPUFreq"
	depends on CPU_FREQ_S3C24XX && DEBUG_FS
	help
	  Export status information via debugfs.

endif

source "drivers/cpuidle/Kconfig"

endmenu

menu "Floating point emulation"

comment "At least one emulation must be selected"

config FPE_NWFPE
	bool "NWFPE math emulation"
	depends on (!AEABI || OABI_COMPAT) && !THUMB2_KERNEL
	---help---
	  Say Y to include the NWFPE floating point emulator in the kernel.
	  This is necessary to run most binaries. Linux does not currently
	  support floating point hardware so you need to say Y here even if
	  your machine has an FPA or floating point co-processor podule.

	  You may say N here if you are going to load the Acorn FPEmulator
	  early in the bootup.

config FPE_NWFPE_XP
	bool "Support extended precision"
	depends on FPE_NWFPE
	help
	  Say Y to include 80-bit support in the kernel floating-point
	  emulator.  Otherwise, only 32 and 64-bit support is compiled in.
	  Note that gcc does not generate 80-bit operations by default,
	  so in most cases this option only enlarges the size of the
	  floating point emulator without any good reason.

	  You almost surely want to say N here.

config FPE_FASTFPE
	bool "FastFPE math emulation (EXPERIMENTAL)"
	depends on (!AEABI || OABI_COMPAT) && !CPU_32v3
	---help---
	  Say Y here to include the FAST floating point emulator in the kernel.
	  This is an experimental much faster emulator which now also has full
	  precision for the mantissa.  It does not support any exceptions.
	  It is very simple, and approximately 3-6 times faster than NWFPE.

	  It should be sufficient for most programs.  It may be not suitable
	  for scientific calculations, but you have to check this for yourself.
	  If you do not feel you need a faster FP emulation you should better
	  choose NWFPE.

config VFP
	bool "VFP-format floating point maths"
	depends on CPU_V6 || CPU_V6K || CPU_ARM926T || CPU_V7 || CPU_FEROCEON
	help
	  Say Y to include VFP support code in the kernel. This is needed
	  if your hardware includes a VFP unit.

	  Please see <file:Documentation/arm/VFP/release-notes.txt> for
	  release notes and additional status information.

	  Say N if your target does not have VFP hardware.

config VFPv3
	bool
	depends on VFP
	default y if CPU_V7

config NEON
	bool "Advanced SIMD (NEON) Extension support"
	depends on VFPv3 && CPU_V7
	help
	  Say Y to include support code for NEON, the ARMv7 Advanced SIMD
	  Extension.

endmenu

menu "Userspace binary formats"

source "fs/Kconfig.binfmt"

config ARTHUR
	tristate "RISC OS personality"
	depends on !AEABI
	help
	  Say Y here to include the kernel code necessary if you want to run
	  Acorn RISC OS/Arthur binaries under Linux. This code is still very
	  experimental; if this sounds frightening, say N and sleep in peace.
	  You can also say M here to compile this support as a module (which
	  will be called arthur).

endmenu

menu "Power management options"

source "kernel/power/Kconfig"

config ARCH_SUSPEND_POSSIBLE
	depends on !ARCH_S5PC100
	depends on CPU_ARM920T || CPU_ARM926T || CPU_SA1100 || \
		CPU_V6 || CPU_V6K || CPU_V7 || CPU_XSC3 || CPU_XSCALE || CPU_MOHAWK
	def_bool y

config ARM_CPU_SUSPEND
	def_bool PM_SLEEP

endmenu

source "net/Kconfig"

source "drivers/Kconfig"

source "fs/Kconfig"

source "arch/arm/Kconfig.debug"

source "security/Kconfig"

source "crypto/Kconfig"

source "lib/Kconfig"<|MERGE_RESOLUTION|>--- conflicted
+++ resolved
@@ -743,12 +743,9 @@
 	bool "Samsung S3C24XX SoCs"
 	select ARCH_HAS_CPUFREQ
 	select CLKDEV_LOOKUP
-<<<<<<< HEAD
-=======
 	select CLKSRC_MMIO
 	select GENERIC_CLOCKEVENTS
 	select GENERIC_GPIO
->>>>>>> 8bdbf6db
 	select HAVE_CLK
 	select HAVE_S3C2410_I2C if I2C
 	select HAVE_S3C2410_WATCHDOG if WATCHDOG
@@ -806,11 +803,8 @@
 	select CLKDEV_LOOKUP
 	select CLKSRC_MMIO
 	select CPU_V7
-<<<<<<< HEAD
-=======
 	select GENERIC_CLOCKEVENTS
 	select GENERIC_GPIO
->>>>>>> 8bdbf6db
 	select HAVE_CLK
 	select HAVE_S3C2410_I2C if I2C
 	select HAVE_S3C2410_WATCHDOG if WATCHDOG
