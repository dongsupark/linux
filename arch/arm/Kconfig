config ARM
	bool
	default y
	select ARCH_BINFMT_ELF_RANDOMIZE_PIE
	select ARCH_HAS_ATOMIC64_DEC_IF_POSITIVE
	select ARCH_HAVE_CUSTOM_GPIO_H
	select ARCH_HAS_TICK_BROADCAST if GENERIC_CLOCKEVENTS_BROADCAST
	select ARCH_WANT_IPC_PARSE_VERSION
	select BUILDTIME_EXTABLE_SORT if MMU
	select CPU_PM if (SUSPEND || CPU_IDLE)
	select DCACHE_WORD_ACCESS if (CPU_V6 || CPU_V6K || CPU_V7) && !CPU_BIG_ENDIAN && MMU
	select GENERIC_ATOMIC64 if (CPU_V6 || !CPU_32v6K || !AEABI)
	select GENERIC_CLOCKEVENTS_BROADCAST if SMP
	select GENERIC_IRQ_PROBE
	select GENERIC_IRQ_SHOW
	select GENERIC_PCI_IOMAP
	select GENERIC_SMP_IDLE_THREAD
	select GENERIC_STRNCPY_FROM_USER
	select GENERIC_STRNLEN_USER
	select HARDIRQS_SW_RESEND
	select HAVE_AOUT
	select HAVE_ARCH_JUMP_LABEL if !XIP_KERNEL
	select HAVE_ARCH_KGDB
	select HAVE_ARCH_SECCOMP_FILTER
	select HAVE_ARCH_TRACEHOOK
	select HAVE_BPF_JIT
	select HAVE_C_RECORDMCOUNT
	select HAVE_DEBUG_KMEMLEAK
	select HAVE_DMA_API_DEBUG
	select HAVE_DMA_ATTRS
	select HAVE_DMA_CONTIGUOUS if MMU
	select HAVE_DYNAMIC_FTRACE if (!XIP_KERNEL)
	select HAVE_FTRACE_MCOUNT_RECORD if (!XIP_KERNEL)
	select HAVE_FUNCTION_GRAPH_TRACER if (!THUMB2_KERNEL)
	select HAVE_FUNCTION_TRACER if (!XIP_KERNEL)
	select HAVE_GENERIC_DMA_COHERENT
	select HAVE_GENERIC_HARDIRQS
	select HAVE_HW_BREAKPOINT if (PERF_EVENTS && (CPU_V6 || CPU_V6K || CPU_V7))
	select HAVE_IDE if PCI || ISA || PCMCIA
	select HAVE_KERNEL_GZIP
	select HAVE_KERNEL_LZMA
	select HAVE_KERNEL_LZO
	select HAVE_KERNEL_XZ
	select HAVE_KPROBES if !XIP_KERNEL
	select HAVE_KRETPROBES if (HAVE_KPROBES)
	select HAVE_MEMBLOCK
	select HAVE_OPROFILE if (HAVE_PERF_EVENTS)
	select HAVE_PERF_EVENTS
	select HAVE_REGS_AND_STACK_ACCESS_API
	select HAVE_SYSCALL_TRACEPOINTS
	select HAVE_UID16
	select KTIME_SCALAR
	select PERF_USE_VMALLOC
	select RTC_LIB
	select SYS_SUPPORTS_APM_EMULATION
	select HAVE_MOD_ARCH_SPECIFIC if ARM_UNWIND
	select MODULES_USE_ELF_REL
	select CLONE_BACKWARDS
	select OLD_SIGSUSPEND3
	select OLD_SIGACTION
	help
	  The ARM series is a line of low-power-consumption RISC chip designs
	  licensed by ARM Ltd and targeted at embedded applications and
	  handhelds such as the Compaq IPAQ.  ARM-based PCs are no longer
	  manufactured, but legacy ARM-based PC hardware remains popular in
	  Europe.  There is an ARM Linux project with a web page at
	  <http://www.arm.linux.org.uk/>.

config ARM_HAS_SG_CHAIN
	bool

config NEED_SG_DMA_LENGTH
	bool

config ARM_DMA_USE_IOMMU
	bool
	select ARM_HAS_SG_CHAIN
	select NEED_SG_DMA_LENGTH

if ARM_DMA_USE_IOMMU

config ARM_DMA_IOMMU_ALIGNMENT
	int "Maximum PAGE_SIZE order of alignment for DMA IOMMU buffers"
	range 4 9
	default 8
	help
	  DMA mapping framework by default aligns all buffers to the smallest
	  PAGE_SIZE order which is greater than or equal to the requested buffer
	  size. This works well for buffers up to a few hundreds kilobytes, but
	  for larger buffers it just a waste of address space. Drivers which has
	  relatively small addressing window (like 64Mib) might run out of
	  virtual space with just a few allocations.

	  With this parameter you can specify the maximum PAGE_SIZE order for
	  DMA IOMMU buffers. Larger buffers will be aligned only to this
	  specified order. The order is expressed as a power of two multiplied
	  by the PAGE_SIZE.

endif

config HAVE_PWM
	bool

config MIGHT_HAVE_PCI
	bool

config SYS_SUPPORTS_APM_EMULATION
	bool

config GENERIC_GPIO
	bool

config HAVE_TCM
	bool
	select GENERIC_ALLOCATOR

config HAVE_PROC_CPU
	bool

config NO_IOPORT
	bool

config EISA
	bool
	---help---
	  The Extended Industry Standard Architecture (EISA) bus was
	  developed as an open alternative to the IBM MicroChannel bus.

	  The EISA bus provided some of the features of the IBM MicroChannel
	  bus while maintaining backward compatibility with cards made for
	  the older ISA bus.  The EISA bus saw limited use between 1988 and
	  1995 when it was made obsolete by the PCI bus.

	  Say Y here if you are building a kernel for an EISA-based machine.

	  Otherwise, say N.

config SBUS
	bool

config STACKTRACE_SUPPORT
	bool
	default y

config HAVE_LATENCYTOP_SUPPORT
	bool
	depends on !SMP
	default y

config LOCKDEP_SUPPORT
	bool
	default y

config TRACE_IRQFLAGS_SUPPORT
	bool
	default y

config RWSEM_GENERIC_SPINLOCK
	bool
	default y

config RWSEM_XCHGADD_ALGORITHM
	bool

config ARCH_HAS_ILOG2_U32
	bool

config ARCH_HAS_ILOG2_U64
	bool

config ARCH_HAS_CPUFREQ
	bool
	help
	  Internal node to signify that the ARCH has CPUFREQ support
	  and that the relevant menu configurations are displayed for
	  it.

config GENERIC_HWEIGHT
	bool
	default y

config GENERIC_CALIBRATE_DELAY
	bool
	default y

config ARCH_MAY_HAVE_PC_FDC
	bool

config ZONE_DMA
	bool

config NEED_DMA_MAP_STATE
       def_bool y

config ARCH_HAS_DMA_SET_COHERENT_MASK
	bool

config GENERIC_ISA_DMA
	bool

config FIQ
	bool

config NEED_RET_TO_USER
	bool

config ARCH_MTD_XIP
	bool

config VECTORS_BASE
	hex
	default 0xffff0000 if MMU || CPU_HIGH_VECTOR
	default DRAM_BASE if REMAP_VECTORS_TO_RAM
	default 0x00000000
	help
	  The base address of exception vectors.

config ARM_PATCH_PHYS_VIRT
	bool "Patch physical to virtual translations at runtime" if EMBEDDED
	default y
	depends on !XIP_KERNEL && MMU
	depends on !ARCH_REALVIEW || !SPARSEMEM
	help
	  Patch phys-to-virt and virt-to-phys translation functions at
	  boot and module load time according to the position of the
	  kernel in system memory.

	  This can only be used with non-XIP MMU kernels where the base
	  of physical memory is at a 16MB boundary.

	  Only disable this option if you know that you do not require
	  this feature (eg, building a kernel for a single machine) and
	  you need to shrink the kernel to the minimal size.

config NEED_MACH_GPIO_H
	bool
	help
	  Select this when mach/gpio.h is required to provide special
	  definitions for this platform. The need for mach/gpio.h should
	  be avoided when possible.

config NEED_MACH_IO_H
	bool
	help
	  Select this when mach/io.h is required to provide special
	  definitions for this platform.  The need for mach/io.h should
	  be avoided when possible.

config NEED_MACH_MEMORY_H
	bool
	help
	  Select this when mach/memory.h is required to provide special
	  definitions for this platform.  The need for mach/memory.h should
	  be avoided when possible.

config PHYS_OFFSET
	hex "Physical address of main memory" if MMU
	depends on !ARM_PATCH_PHYS_VIRT && !NEED_MACH_MEMORY_H
	default DRAM_BASE if !MMU
	help
	  Please provide the physical address corresponding to the
	  location of main memory in your system.

config GENERIC_BUG
	def_bool y
	depends on BUG

source "init/Kconfig"

source "kernel/Kconfig.freezer"

menu "System Type"

config MMU
	bool "MMU-based Paged Memory Management Support"
	default y
	help
	  Select if you want MMU-based virtualised addressing space
	  support by paged memory management. If unsure, say 'Y'.

#
# The "ARM system type" choice list is ordered alphabetically by option
# text.  Please add new entries in the option alphabetic order.
#
choice
	prompt "ARM system type"
	default ARCH_VERSATILE if !MMU
	default ARCH_MULTIPLATFORM if MMU

config ARCH_MULTIPLATFORM
	bool "Allow multiple platforms to be selected"
	depends on MMU
	select ARM_PATCH_PHYS_VIRT
	select AUTO_ZRELADDR
	select COMMON_CLK
	select MULTI_IRQ_HANDLER
	select SPARSE_IRQ
	select USE_OF

config ARCH_INTEGRATOR
	bool "ARM Ltd. Integrator family"
	select ARCH_HAS_CPUFREQ
	select ARM_AMBA
	select COMMON_CLK
	select COMMON_CLK_VERSATILE
	select GENERIC_CLOCKEVENTS
	select HAVE_TCM
	select ICST
	select MULTI_IRQ_HANDLER
	select NEED_MACH_MEMORY_H
	select PLAT_VERSATILE
	select SPARSE_IRQ
	select VERSATILE_FPGA_IRQ
	help
	  Support for ARM's Integrator platform.

config ARCH_REALVIEW
	bool "ARM Ltd. RealView family"
	select ARCH_WANT_OPTIONAL_GPIOLIB
	select ARM_AMBA
	select ARM_TIMER_SP804
	select COMMON_CLK
	select COMMON_CLK_VERSATILE
	select GENERIC_CLOCKEVENTS
	select GPIO_PL061 if GPIOLIB
	select ICST
	select NEED_MACH_MEMORY_H
	select PLAT_VERSATILE
	select PLAT_VERSATILE_CLCD
	help
	  This enables support for ARM Ltd RealView boards.

config ARCH_VERSATILE
	bool "ARM Ltd. Versatile family"
	select ARCH_WANT_OPTIONAL_GPIOLIB
	select ARM_AMBA
	select ARM_TIMER_SP804
	select ARM_VIC
	select CLKDEV_LOOKUP
	select GENERIC_CLOCKEVENTS
	select HAVE_MACH_CLKDEV
	select ICST
	select PLAT_VERSATILE
	select PLAT_VERSATILE_CLCD
	select PLAT_VERSATILE_CLOCK
	select VERSATILE_FPGA_IRQ
	help
	  This enables support for ARM Ltd Versatile board.

config ARCH_AT91
	bool "Atmel AT91"
	select ARCH_REQUIRE_GPIOLIB
	select CLKDEV_LOOKUP
	select HAVE_CLK
	select IRQ_DOMAIN
	select NEED_MACH_GPIO_H
	select NEED_MACH_IO_H if PCCARD
	select PINCTRL
	select PINCTRL_AT91 if USE_OF
	help
	  This enables support for systems based on Atmel
	  AT91RM9200 and AT91SAM9* processors.

<<<<<<< HEAD
config ARCH_BCM2835
	bool "Broadcom BCM2835 family"
	select ARCH_REQUIRE_GPIOLIB
	select ARM_AMBA
	select ARM_ERRATA_411920
	select ARM_TIMER_SP804
	select CLKDEV_LOOKUP
	select CLKSRC_OF
	select COMMON_CLK
	select CPU_V6
	select GENERIC_CLOCKEVENTS
	select MULTI_IRQ_HANDLER
	select PINCTRL
	select PINCTRL_BCM2835
	select SPARSE_IRQ
	select USE_OF
	help
	  This enables support for the Broadcom BCM2835 SoC. This SoC is
	  use in the Raspberry Pi, and Roku 2 devices.
=======
config ARCH_CNS3XXX
	bool "Cavium Networks CNS3XXX family"
	select ARM_GIC
	select CPU_V6K
	select GENERIC_CLOCKEVENTS
	select MIGHT_HAVE_CACHE_L2X0
	select MIGHT_HAVE_PCI
	select PCI_DOMAINS if PCI
	help
	  Support for Cavium Networks CNS3XXX platform.
>>>>>>> f1ac922d

config ARCH_CLPS711X
	bool "Cirrus Logic CLPS711x/EP721x/EP731x-based"
	select ARCH_REQUIRE_GPIOLIB
	select AUTO_ZRELADDR
	select CLKDEV_LOOKUP
	select COMMON_CLK
	select CPU_ARM720T
	select GENERIC_CLOCKEVENTS
	select MULTI_IRQ_HANDLER
	select NEED_MACH_MEMORY_H
	select SPARSE_IRQ
	help
	  Support for Cirrus Logic 711x/721x/731x based boards.

config ARCH_GEMINI
	bool "Cortina Systems Gemini"
	select ARCH_REQUIRE_GPIOLIB
	select ARCH_USES_GETTIMEOFFSET
	select CPU_FA526
	help
	  Support for the Cortina Systems Gemini family SoCs

config ARCH_EBSA110
	bool "EBSA-110"
	select ARCH_USES_GETTIMEOFFSET
	select CPU_SA110
	select ISA
	select NEED_MACH_IO_H
	select NEED_MACH_MEMORY_H
	select NO_IOPORT
	help
	  This is an evaluation board for the StrongARM processor available
	  from Digital. It has limited hardware on-board, including an
	  Ethernet interface, two PCMCIA sockets, two serial ports and a
	  parallel port.

config ARCH_EP93XX
	bool "EP93xx-based"
	select ARCH_HAS_HOLES_MEMORYMODEL
	select ARCH_REQUIRE_GPIOLIB
	select ARCH_USES_GETTIMEOFFSET
	select ARM_AMBA
	select ARM_VIC
	select CLKDEV_LOOKUP
	select CPU_ARM920T
	select NEED_MACH_MEMORY_H
	help
	  This enables support for the Cirrus EP93xx series of CPUs.

config ARCH_FOOTBRIDGE
	bool "FootBridge"
	select CPU_SA110
	select FOOTBRIDGE
	select GENERIC_CLOCKEVENTS
	select HAVE_IDE
	select NEED_MACH_IO_H if !MMU
	select NEED_MACH_MEMORY_H
	help
	  Support for systems based on the DC21285 companion chip
	  ("FootBridge"), such as the Simtec CATS and the Rebel NetWinder.

config ARCH_MXS
	bool "Freescale MXS-based"
	select ARCH_REQUIRE_GPIOLIB
	select CLKDEV_LOOKUP
	select CLKSRC_MMIO
	select COMMON_CLK
	select GENERIC_CLOCKEVENTS
	select HAVE_CLK_PREPARE
	select MULTI_IRQ_HANDLER
	select PINCTRL
	select SPARSE_IRQ
	select USE_OF
	help
	  Support for Freescale MXS-based family of processors

config ARCH_NETX
	bool "Hilscher NetX based"
	select ARM_VIC
	select CLKSRC_MMIO
	select CPU_ARM926T
	select GENERIC_CLOCKEVENTS
	help
	  This enables support for systems based on the Hilscher NetX Soc

config ARCH_H720X
	bool "Hynix HMS720x-based"
	select ARCH_USES_GETTIMEOFFSET
	select CPU_ARM720T
	select ISA_DMA_API
	help
	  This enables support for systems based on the Hynix HMS720x

config ARCH_IOP13XX
	bool "IOP13xx-based"
	depends on MMU
	select ARCH_SUPPORTS_MSI
	select CPU_XSC3
	select NEED_MACH_MEMORY_H
	select NEED_RET_TO_USER
	select PCI
	select PLAT_IOP
	select VMSPLIT_1G
	help
	  Support for Intel's IOP13XX (XScale) family of processors.

config ARCH_IOP32X
	bool "IOP32x-based"
	depends on MMU
	select ARCH_REQUIRE_GPIOLIB
	select CPU_XSCALE
	select NEED_MACH_GPIO_H
	select NEED_RET_TO_USER
	select PCI
	select PLAT_IOP
	help
	  Support for Intel's 80219 and IOP32X (XScale) family of
	  processors.

config ARCH_IOP33X
	bool "IOP33x-based"
	depends on MMU
	select ARCH_REQUIRE_GPIOLIB
	select CPU_XSCALE
	select NEED_MACH_GPIO_H
	select NEED_RET_TO_USER
	select PCI
	select PLAT_IOP
	help
	  Support for Intel's IOP33X (XScale) family of processors.

config ARCH_IXP4XX
	bool "IXP4xx-based"
	depends on MMU
	select ARCH_HAS_DMA_SET_COHERENT_MASK
	select ARCH_REQUIRE_GPIOLIB
	select CLKSRC_MMIO
	select CPU_XSCALE
	select DMABOUNCE if PCI
	select GENERIC_CLOCKEVENTS
	select MIGHT_HAVE_PCI
	select NEED_MACH_IO_H
	help
	  Support for Intel's IXP4XX (XScale) family of processors.

config ARCH_DOVE
	bool "Marvell Dove"
	select ARCH_REQUIRE_GPIOLIB
	select COMMON_CLK_DOVE
	select CPU_V7
	select GENERIC_CLOCKEVENTS
	select MIGHT_HAVE_PCI
	select PINCTRL
	select PINCTRL_DOVE
	select PLAT_ORION_LEGACY
	select USB_ARCH_HAS_EHCI
	help
	  Support for the Marvell Dove SoC 88AP510

config ARCH_KIRKWOOD
	bool "Marvell Kirkwood"
	select ARCH_REQUIRE_GPIOLIB
	select CPU_FEROCEON
	select GENERIC_CLOCKEVENTS
	select PCI
	select PCI_QUIRKS
	select PINCTRL
	select PINCTRL_KIRKWOOD
	select PLAT_ORION_LEGACY
	help
	  Support for the following Marvell Kirkwood series SoCs:
	  88F6180, 88F6192 and 88F6281.

config ARCH_MV78XX0
	bool "Marvell MV78xx0"
	select ARCH_REQUIRE_GPIOLIB
	select CPU_FEROCEON
	select GENERIC_CLOCKEVENTS
	select PCI
	select PLAT_ORION_LEGACY
	help
	  Support for the following Marvell MV78xx0 series SoCs:
	  MV781x0, MV782x0.

config ARCH_ORION5X
	bool "Marvell Orion"
	depends on MMU
	select ARCH_REQUIRE_GPIOLIB
	select CPU_FEROCEON
	select GENERIC_CLOCKEVENTS
	select PCI
	select PLAT_ORION_LEGACY
	help
	  Support for the following Marvell Orion 5x series SoCs:
	  Orion-1 (5181), Orion-VoIP (5181L), Orion-NAS (5182),
	  Orion-2 (5281), Orion-1-90 (6183).

config ARCH_MMP
	bool "Marvell PXA168/910/MMP2"
	depends on MMU
	select ARCH_REQUIRE_GPIOLIB
	select CLKDEV_LOOKUP
	select GENERIC_ALLOCATOR
	select GENERIC_CLOCKEVENTS
	select GPIO_PXA
	select IRQ_DOMAIN
	select NEED_MACH_GPIO_H
	select PINCTRL
	select PLAT_PXA
	select SPARSE_IRQ
	help
	  Support for Marvell's PXA168/PXA910(MMP) and MMP2 processor line.

config ARCH_KS8695
	bool "Micrel/Kendin KS8695"
	select ARCH_REQUIRE_GPIOLIB
	select CLKSRC_MMIO
	select CPU_ARM922T
	select GENERIC_CLOCKEVENTS
	select NEED_MACH_MEMORY_H
	help
	  Support for Micrel/Kendin KS8695 "Centaur" (ARM922T) based
	  System-on-Chip devices.

config ARCH_W90X900
	bool "Nuvoton W90X900 CPU"
	select ARCH_REQUIRE_GPIOLIB
	select CLKDEV_LOOKUP
	select CLKSRC_MMIO
	select CPU_ARM926T
	select GENERIC_CLOCKEVENTS
	help
	  Support for Nuvoton (Winbond logic dept.) ARM9 processor,
	  At present, the w90x900 has been renamed nuc900, regarding
	  the ARM series product line, you can login the following
	  link address to know more.

	  <http://www.nuvoton.com/hq/enu/ProductAndSales/ProductLines/
		ConsumerElectronicsIC/ARMMicrocontroller/ARMMicrocontroller>

config ARCH_LPC32XX
	bool "NXP LPC32XX"
	select ARCH_REQUIRE_GPIOLIB
	select ARM_AMBA
	select CLKDEV_LOOKUP
	select CLKSRC_MMIO
	select CPU_ARM926T
	select GENERIC_CLOCKEVENTS
	select HAVE_IDE
	select HAVE_PWM
	select USB_ARCH_HAS_OHCI
	select USE_OF
	help
	  Support for the NXP LPC32XX family of processors

config ARCH_TEGRA
	bool "NVIDIA Tegra"
	select ARCH_HAS_CPUFREQ
	select ARCH_REQUIRE_GPIOLIB
	select CLKDEV_LOOKUP
	select CLKSRC_MMIO
	select CLKSRC_OF
	select COMMON_CLK
	select GENERIC_CLOCKEVENTS
	select HAVE_CLK
	select HAVE_SMP
	select MIGHT_HAVE_CACHE_L2X0
	select SPARSE_IRQ
	select USE_OF
	help
	  This enables support for NVIDIA Tegra based systems (Tegra APX,
	  Tegra 6xx and Tegra 2 series).

config ARCH_PXA
	bool "PXA2xx/PXA3xx-based"
	depends on MMU
	select ARCH_HAS_CPUFREQ
	select ARCH_MTD_XIP
	select ARCH_REQUIRE_GPIOLIB
	select ARM_CPU_SUSPEND if PM
	select AUTO_ZRELADDR
	select CLKDEV_LOOKUP
	select CLKSRC_MMIO
	select GENERIC_CLOCKEVENTS
	select GPIO_PXA
	select HAVE_IDE
	select MULTI_IRQ_HANDLER
	select NEED_MACH_GPIO_H
	select PLAT_PXA
	select SPARSE_IRQ
	help
	  Support for Intel/Marvell's PXA2xx/PXA3xx processor line.

config ARCH_MSM
	bool "Qualcomm MSM"
	select ARCH_REQUIRE_GPIOLIB
	select CLKDEV_LOOKUP
	select GENERIC_CLOCKEVENTS
	select HAVE_CLK
	help
	  Support for Qualcomm MSM/QSD based systems.  This runs on the
	  apps processor of the MSM/QSD and depends on a shared memory
	  interface to the modem processor which runs the baseband
	  stack and controls some vital subsystems
	  (clock and power control, etc).

config ARCH_SHMOBILE
	bool "Renesas SH-Mobile / R-Mobile"
	select CLKDEV_LOOKUP
	select GENERIC_CLOCKEVENTS
	select HAVE_CLK
	select HAVE_MACH_CLKDEV
	select HAVE_SMP
	select MIGHT_HAVE_CACHE_L2X0
	select MULTI_IRQ_HANDLER
	select NEED_MACH_MEMORY_H
	select NO_IOPORT
	select PINCTRL
	select PM_GENERIC_DOMAINS if PM
	select SPARSE_IRQ
	help
	  Support for Renesas's SH-Mobile and R-Mobile ARM platforms.

config ARCH_RPC
	bool "RiscPC"
	select ARCH_ACORN
	select ARCH_MAY_HAVE_PC_FDC
	select ARCH_SPARSEMEM_ENABLE
	select ARCH_USES_GETTIMEOFFSET
	select FIQ
	select HAVE_IDE
	select HAVE_PATA_PLATFORM
	select ISA_DMA_API
	select NEED_MACH_IO_H
	select NEED_MACH_MEMORY_H
	select NO_IOPORT
	help
	  On the Acorn Risc-PC, Linux can support the internal IDE disk and
	  CD-ROM interface, serial and parallel port, and the floppy drive.

config ARCH_SA1100
	bool "SA1100-based"
	select ARCH_HAS_CPUFREQ
	select ARCH_MTD_XIP
	select ARCH_REQUIRE_GPIOLIB
	select ARCH_SPARSEMEM_ENABLE
	select CLKDEV_LOOKUP
	select CLKSRC_MMIO
	select CPU_FREQ
	select CPU_SA1100
	select GENERIC_CLOCKEVENTS
	select HAVE_IDE
	select ISA
	select NEED_MACH_GPIO_H
	select NEED_MACH_MEMORY_H
	select SPARSE_IRQ
	help
	  Support for StrongARM 11x0 based boards.

config ARCH_S3C24XX
	bool "Samsung S3C24XX SoCs"
	select ARCH_HAS_CPUFREQ
	select ARCH_USES_GETTIMEOFFSET
	select CLKDEV_LOOKUP
	select HAVE_CLK
	select HAVE_S3C2410_I2C if I2C
	select HAVE_S3C2410_WATCHDOG if WATCHDOG
	select HAVE_S3C_RTC if RTC_CLASS
	select NEED_MACH_GPIO_H
	select NEED_MACH_IO_H
	help
	  Samsung S3C2410, S3C2412, S3C2413, S3C2416, S3C2440, S3C2442, S3C2443
	  and S3C2450 SoCs based systems, such as the Simtec Electronics BAST
	  (<http://www.simtec.co.uk/products/EB110ITX/>), the IPAQ 1940 or the
	  Samsung SMDK2410 development board (and derivatives).

config ARCH_S3C64XX
	bool "Samsung S3C64XX"
	select ARCH_HAS_CPUFREQ
	select ARCH_REQUIRE_GPIOLIB
	select ARCH_USES_GETTIMEOFFSET
	select ARM_VIC
	select CLKDEV_LOOKUP
	select CPU_V6
	select HAVE_CLK
	select HAVE_S3C2410_I2C if I2C
	select HAVE_S3C2410_WATCHDOG if WATCHDOG
	select HAVE_TCM
	select NEED_MACH_GPIO_H
	select NO_IOPORT
	select PLAT_SAMSUNG
	select S3C_DEV_NAND
	select S3C_GPIO_TRACK
	select SAMSUNG_CLKSRC
	select SAMSUNG_GPIOLIB_4BIT
	select SAMSUNG_IRQ_VIC_TIMER
	select USB_ARCH_HAS_OHCI
	help
	  Samsung S3C64XX series based systems

config ARCH_S5P64X0
	bool "Samsung S5P6440 S5P6450"
	select CLKDEV_LOOKUP
	select CLKSRC_MMIO
	select CPU_V6
	select GENERIC_CLOCKEVENTS
	select HAVE_CLK
	select HAVE_S3C2410_I2C if I2C
	select HAVE_S3C2410_WATCHDOG if WATCHDOG
	select HAVE_S3C_RTC if RTC_CLASS
	select NEED_MACH_GPIO_H
	help
	  Samsung S5P64X0 CPU based systems, such as the Samsung SMDK6440,
	  SMDK6450.

config ARCH_S5PC100
	bool "Samsung S5PC100"
	select ARCH_USES_GETTIMEOFFSET
	select CLKDEV_LOOKUP
	select CPU_V7
	select HAVE_CLK
	select HAVE_S3C2410_I2C if I2C
	select HAVE_S3C2410_WATCHDOG if WATCHDOG
	select HAVE_S3C_RTC if RTC_CLASS
	select NEED_MACH_GPIO_H
	help
	  Samsung S5PC100 series based systems

config ARCH_S5PV210
	bool "Samsung S5PV210/S5PC110"
	select ARCH_HAS_CPUFREQ
	select ARCH_HAS_HOLES_MEMORYMODEL
	select ARCH_SPARSEMEM_ENABLE
	select CLKDEV_LOOKUP
	select CLKSRC_MMIO
	select CPU_V7
	select GENERIC_CLOCKEVENTS
	select HAVE_CLK
	select HAVE_S3C2410_I2C if I2C
	select HAVE_S3C2410_WATCHDOG if WATCHDOG
	select HAVE_S3C_RTC if RTC_CLASS
	select NEED_MACH_GPIO_H
	select NEED_MACH_MEMORY_H
	help
	  Samsung S5PV210/S5PC110 series based systems

config ARCH_EXYNOS
	bool "Samsung EXYNOS"
	select ARCH_HAS_CPUFREQ
	select ARCH_HAS_HOLES_MEMORYMODEL
	select ARCH_SPARSEMEM_ENABLE
	select CLKDEV_LOOKUP
	select CPU_V7
	select GENERIC_CLOCKEVENTS
	select HAVE_CLK
	select HAVE_S3C2410_I2C if I2C
	select HAVE_S3C2410_WATCHDOG if WATCHDOG
	select HAVE_S3C_RTC if RTC_CLASS
	select NEED_MACH_GPIO_H
	select NEED_MACH_MEMORY_H
	help
	  Support for SAMSUNG's EXYNOS SoCs (EXYNOS4/5)

config ARCH_SHARK
	bool "Shark"
	select ARCH_USES_GETTIMEOFFSET
	select CPU_SA110
	select ISA
	select ISA_DMA
	select NEED_MACH_MEMORY_H
	select PCI
	select ZONE_DMA
	help
	  Support for the StrongARM based Digital DNARD machine, also known
	  as "Shark" (<http://www.shark-linux.de/shark.html>).

config ARCH_U300
	bool "ST-Ericsson U300 Series"
	depends on MMU
	select ARCH_REQUIRE_GPIOLIB
	select ARM_AMBA
	select ARM_PATCH_PHYS_VIRT
	select ARM_VIC
	select CLKDEV_LOOKUP
	select CLKSRC_MMIO
	select COMMON_CLK
	select CPU_ARM926T
	select GENERIC_CLOCKEVENTS
	select HAVE_TCM
	select SPARSE_IRQ
	help
	  Support for ST-Ericsson U300 series mobile platforms.

config ARCH_U8500
	bool "ST-Ericsson U8500 Series"
	depends on MMU
	select ARCH_HAS_CPUFREQ
	select ARCH_REQUIRE_GPIOLIB
	select ARM_AMBA
	select CLKDEV_LOOKUP
	select CPU_V7
	select GENERIC_CLOCKEVENTS
	select HAVE_SMP
	select MIGHT_HAVE_CACHE_L2X0
	select SPARSE_IRQ
	help
	  Support for ST-Ericsson's Ux500 architecture


config ARCH_DAVINCI
	bool "TI DaVinci"
	select ARCH_HAS_HOLES_MEMORYMODEL
	select ARCH_REQUIRE_GPIOLIB
	select CLKDEV_LOOKUP
	select GENERIC_ALLOCATOR
	select GENERIC_CLOCKEVENTS
	select GENERIC_IRQ_CHIP
	select HAVE_IDE
	select NEED_MACH_GPIO_H
	select USE_OF
	select ZONE_DMA
	help
	  Support for TI's DaVinci platform.

config ARCH_OMAP1
	bool "TI OMAP1"
	depends on MMU
	select ARCH_HAS_CPUFREQ
	select ARCH_HAS_HOLES_MEMORYMODEL
	select ARCH_OMAP
	select ARCH_REQUIRE_GPIOLIB
	select CLKDEV_LOOKUP
	select CLKSRC_MMIO
	select GENERIC_CLOCKEVENTS
	select GENERIC_IRQ_CHIP
	select HAVE_CLK
	select HAVE_IDE
	select IRQ_DOMAIN
	select NEED_MACH_IO_H if PCCARD
	select NEED_MACH_MEMORY_H
	help
	  Support for older TI OMAP1 (omap7xx, omap15xx or omap16xx)

endchoice

menu "Multiple platform selection"
	depends on ARCH_MULTIPLATFORM

comment "CPU Core family selection"

config ARCH_MULTI_V4
	bool "ARMv4 based platforms (FA526, StrongARM)"
	depends on !ARCH_MULTI_V6_V7
	select ARCH_MULTI_V4_V5

config ARCH_MULTI_V4T
	bool "ARMv4T based platforms (ARM720T, ARM920T, ...)"
	depends on !ARCH_MULTI_V6_V7
	select ARCH_MULTI_V4_V5

config ARCH_MULTI_V5
	bool "ARMv5 based platforms (ARM926T, XSCALE, PJ1, ...)"
	depends on !ARCH_MULTI_V6_V7
	select ARCH_MULTI_V4_V5

config ARCH_MULTI_V4_V5
	bool

config ARCH_MULTI_V6
	bool "ARMv6 based platforms (ARM11, Scorpion, ...)"
	select ARCH_MULTI_V6_V7
	select CPU_V6

config ARCH_MULTI_V7
	bool "ARMv7 based platforms (Cortex-A, PJ4, Krait)"
	default y
	select ARCH_MULTI_V6_V7
	select ARCH_VEXPRESS
	select CPU_V7

config ARCH_MULTI_V6_V7
	bool

config ARCH_MULTI_CPU_AUTO
	def_bool !(ARCH_MULTI_V4 || ARCH_MULTI_V4T || ARCH_MULTI_V6_V7)
	select ARCH_MULTI_V5

endmenu

#
# This is sorted alphabetically by mach-* pathname.  However, plat-*
# Kconfigs may be included either alphabetically (according to the
# plat- suffix) or along side the corresponding mach-* source.
#
source "arch/arm/mach-mvebu/Kconfig"

source "arch/arm/mach-at91/Kconfig"

source "arch/arm/mach-bcm/Kconfig"

source "arch/arm/mach-bcm2835/Kconfig"

source "arch/arm/mach-clps711x/Kconfig"

source "arch/arm/mach-cns3xxx/Kconfig"

source "arch/arm/mach-davinci/Kconfig"

source "arch/arm/mach-dove/Kconfig"

source "arch/arm/mach-ep93xx/Kconfig"

source "arch/arm/mach-footbridge/Kconfig"

source "arch/arm/mach-gemini/Kconfig"

source "arch/arm/mach-h720x/Kconfig"

source "arch/arm/mach-highbank/Kconfig"

source "arch/arm/mach-integrator/Kconfig"

source "arch/arm/mach-iop32x/Kconfig"

source "arch/arm/mach-iop33x/Kconfig"

source "arch/arm/mach-iop13xx/Kconfig"

source "arch/arm/mach-ixp4xx/Kconfig"

source "arch/arm/mach-kirkwood/Kconfig"

source "arch/arm/mach-ks8695/Kconfig"

source "arch/arm/mach-msm/Kconfig"

source "arch/arm/mach-mv78xx0/Kconfig"

source "arch/arm/mach-imx/Kconfig"

source "arch/arm/mach-mxs/Kconfig"

source "arch/arm/mach-netx/Kconfig"

source "arch/arm/mach-nomadik/Kconfig"

source "arch/arm/plat-omap/Kconfig"

source "arch/arm/mach-omap1/Kconfig"

source "arch/arm/mach-omap2/Kconfig"

source "arch/arm/mach-orion5x/Kconfig"

source "arch/arm/mach-picoxcell/Kconfig"

source "arch/arm/mach-pxa/Kconfig"
source "arch/arm/plat-pxa/Kconfig"

source "arch/arm/mach-mmp/Kconfig"

source "arch/arm/mach-realview/Kconfig"

source "arch/arm/mach-sa1100/Kconfig"

source "arch/arm/plat-samsung/Kconfig"

source "arch/arm/mach-socfpga/Kconfig"

source "arch/arm/mach-spear/Kconfig"

source "arch/arm/mach-s3c24xx/Kconfig"

if ARCH_S3C64XX
source "arch/arm/mach-s3c64xx/Kconfig"
endif

source "arch/arm/mach-s5p64x0/Kconfig"

source "arch/arm/mach-s5pc100/Kconfig"

source "arch/arm/mach-s5pv210/Kconfig"

source "arch/arm/mach-exynos/Kconfig"

source "arch/arm/mach-shmobile/Kconfig"

source "arch/arm/mach-sunxi/Kconfig"

source "arch/arm/mach-prima2/Kconfig"

source "arch/arm/mach-tegra/Kconfig"

source "arch/arm/mach-u300/Kconfig"

source "arch/arm/mach-ux500/Kconfig"

source "arch/arm/mach-versatile/Kconfig"

source "arch/arm/mach-vexpress/Kconfig"
source "arch/arm/plat-versatile/Kconfig"

source "arch/arm/mach-virt/Kconfig"

source "arch/arm/mach-vt8500/Kconfig"

source "arch/arm/mach-w90x900/Kconfig"

source "arch/arm/mach-zynq/Kconfig"

# Definitions to make life easier
config ARCH_ACORN
	bool

config PLAT_IOP
	bool
	select GENERIC_CLOCKEVENTS

config PLAT_ORION
	bool
	select CLKSRC_MMIO
	select COMMON_CLK
	select GENERIC_IRQ_CHIP
	select IRQ_DOMAIN

config PLAT_ORION_LEGACY
	bool
	select PLAT_ORION

config PLAT_PXA
	bool

config PLAT_VERSATILE
	bool

config ARM_TIMER_SP804
	bool
	select CLKSRC_MMIO
	select HAVE_SCHED_CLOCK

source arch/arm/mm/Kconfig

config ARM_NR_BANKS
	int
	default 16 if ARCH_EP93XX
	default 8

config IWMMXT
	bool "Enable iWMMXt support"
	depends on CPU_XSCALE || CPU_XSC3 || CPU_MOHAWK || CPU_PJ4
	default y if PXA27x || PXA3xx || ARCH_MMP
	help
	  Enable support for iWMMXt context switching at run time if
	  running on a CPU that supports it.

config XSCALE_PMU
	bool
	depends on CPU_XSCALE
	default y

config MULTI_IRQ_HANDLER
	bool
	help
	  Allow each machine to specify it's own IRQ handler at run time.

if !MMU
source "arch/arm/Kconfig-nommu"
endif

config ARM_ERRATA_326103
	bool "ARM errata: FSR write bit incorrect on a SWP to read-only memory"
	depends on CPU_V6
	help
	  Executing a SWP instruction to read-only memory does not set bit 11
	  of the FSR on the ARM 1136 prior to r1p0. This causes the kernel to
	  treat the access as a read, preventing a COW from occurring and
	  causing the faulting task to livelock.

config ARM_ERRATA_411920
	bool "ARM errata: Invalidation of the Instruction Cache operation can fail"
	depends on CPU_V6 || CPU_V6K
	help
	  Invalidation of the Instruction Cache operation can
	  fail. This erratum is present in 1136 (before r1p4), 1156 and 1176.
	  It does not affect the MPCore. This option enables the ARM Ltd.
	  recommended workaround.

config ARM_ERRATA_430973
	bool "ARM errata: Stale prediction on replaced interworking branch"
	depends on CPU_V7
	help
	  This option enables the workaround for the 430973 Cortex-A8
	  (r1p0..r1p2) erratum. If a code sequence containing an ARM/Thumb
	  interworking branch is replaced with another code sequence at the
	  same virtual address, whether due to self-modifying code or virtual
	  to physical address re-mapping, Cortex-A8 does not recover from the
	  stale interworking branch prediction. This results in Cortex-A8
	  executing the new code sequence in the incorrect ARM or Thumb state.
	  The workaround enables the BTB/BTAC operations by setting ACTLR.IBE
	  and also flushes the branch target cache at every context switch.
	  Note that setting specific bits in the ACTLR register may not be
	  available in non-secure mode.

config ARM_ERRATA_458693
	bool "ARM errata: Processor deadlock when a false hazard is created"
	depends on CPU_V7
	depends on !ARCH_MULTIPLATFORM
	help
	  This option enables the workaround for the 458693 Cortex-A8 (r2p0)
	  erratum. For very specific sequences of memory operations, it is
	  possible for a hazard condition intended for a cache line to instead
	  be incorrectly associated with a different cache line. This false
	  hazard might then cause a processor deadlock. The workaround enables
	  the L1 caching of the NEON accesses and disables the PLD instruction
	  in the ACTLR register. Note that setting specific bits in the ACTLR
	  register may not be available in non-secure mode.

config ARM_ERRATA_460075
	bool "ARM errata: Data written to the L2 cache can be overwritten with stale data"
	depends on CPU_V7
	depends on !ARCH_MULTIPLATFORM
	help
	  This option enables the workaround for the 460075 Cortex-A8 (r2p0)
	  erratum. Any asynchronous access to the L2 cache may encounter a
	  situation in which recent store transactions to the L2 cache are lost
	  and overwritten with stale memory contents from external memory. The
	  workaround disables the write-allocate mode for the L2 cache via the
	  ACTLR register. Note that setting specific bits in the ACTLR register
	  may not be available in non-secure mode.

config ARM_ERRATA_742230
	bool "ARM errata: DMB operation may be faulty"
	depends on CPU_V7 && SMP
	depends on !ARCH_MULTIPLATFORM
	help
	  This option enables the workaround for the 742230 Cortex-A9
	  (r1p0..r2p2) erratum. Under rare circumstances, a DMB instruction
	  between two write operations may not ensure the correct visibility
	  ordering of the two writes. This workaround sets a specific bit in
	  the diagnostic register of the Cortex-A9 which causes the DMB
	  instruction to behave as a DSB, ensuring the correct behaviour of
	  the two writes.

config ARM_ERRATA_742231
	bool "ARM errata: Incorrect hazard handling in the SCU may lead to data corruption"
	depends on CPU_V7 && SMP
	depends on !ARCH_MULTIPLATFORM
	help
	  This option enables the workaround for the 742231 Cortex-A9
	  (r2p0..r2p2) erratum. Under certain conditions, specific to the
	  Cortex-A9 MPCore micro-architecture, two CPUs working in SMP mode,
	  accessing some data located in the same cache line, may get corrupted
	  data due to bad handling of the address hazard when the line gets
	  replaced from one of the CPUs at the same time as another CPU is
	  accessing it. This workaround sets specific bits in the diagnostic
	  register of the Cortex-A9 which reduces the linefill issuing
	  capabilities of the processor.

config PL310_ERRATA_588369
	bool "PL310 errata: Clean & Invalidate maintenance operations do not invalidate clean lines"
	depends on CACHE_L2X0
	help
	   The PL310 L2 cache controller implements three types of Clean &
	   Invalidate maintenance operations: by Physical Address
	   (offset 0x7F0), by Index/Way (0x7F8) and by Way (0x7FC).
	   They are architecturally defined to behave as the execution of a
	   clean operation followed immediately by an invalidate operation,
	   both performing to the same memory location. This functionality
	   is not correctly implemented in PL310 as clean lines are not
	   invalidated as a result of these operations.

config ARM_ERRATA_720789
	bool "ARM errata: TLBIASIDIS and TLBIMVAIS operations can broadcast a faulty ASID"
	depends on CPU_V7
	help
	  This option enables the workaround for the 720789 Cortex-A9 (prior to
	  r2p0) erratum. A faulty ASID can be sent to the other CPUs for the
	  broadcasted CP15 TLB maintenance operations TLBIASIDIS and TLBIMVAIS.
	  As a consequence of this erratum, some TLB entries which should be
	  invalidated are not, resulting in an incoherency in the system page
	  tables. The workaround changes the TLB flushing routines to invalidate
	  entries regardless of the ASID.

config PL310_ERRATA_727915
	bool "PL310 errata: Background Clean & Invalidate by Way operation can cause data corruption"
	depends on CACHE_L2X0
	help
	  PL310 implements the Clean & Invalidate by Way L2 cache maintenance
	  operation (offset 0x7FC). This operation runs in background so that
	  PL310 can handle normal accesses while it is in progress. Under very
	  rare circumstances, due to this erratum, write data can be lost when
	  PL310 treats a cacheable write transaction during a Clean &
	  Invalidate by Way operation.

config ARM_ERRATA_743622
	bool "ARM errata: Faulty hazard checking in the Store Buffer may lead to data corruption"
	depends on CPU_V7
	depends on !ARCH_MULTIPLATFORM
	help
	  This option enables the workaround for the 743622 Cortex-A9
	  (r2p*) erratum. Under very rare conditions, a faulty
	  optimisation in the Cortex-A9 Store Buffer may lead to data
	  corruption. This workaround sets a specific bit in the diagnostic
	  register of the Cortex-A9 which disables the Store Buffer
	  optimisation, preventing the defect from occurring. This has no
	  visible impact on the overall performance or power consumption of the
	  processor.

config ARM_ERRATA_751472
	bool "ARM errata: Interrupted ICIALLUIS may prevent completion of broadcasted operation"
	depends on CPU_V7
	depends on !ARCH_MULTIPLATFORM
	help
	  This option enables the workaround for the 751472 Cortex-A9 (prior
	  to r3p0) erratum. An interrupted ICIALLUIS operation may prevent the
	  completion of a following broadcasted operation if the second
	  operation is received by a CPU before the ICIALLUIS has completed,
	  potentially leading to corrupted entries in the cache or TLB.

config PL310_ERRATA_753970
	bool "PL310 errata: cache sync operation may be faulty"
	depends on CACHE_PL310
	help
	  This option enables the workaround for the 753970 PL310 (r3p0) erratum.

	  Under some condition the effect of cache sync operation on
	  the store buffer still remains when the operation completes.
	  This means that the store buffer is always asked to drain and
	  this prevents it from merging any further writes. The workaround
	  is to replace the normal offset of cache sync operation (0x730)
	  by another offset targeting an unmapped PL310 register 0x740.
	  This has the same effect as the cache sync operation: store buffer
	  drain and waiting for all buffers empty.

config ARM_ERRATA_754322
	bool "ARM errata: possible faulty MMU translations following an ASID switch"
	depends on CPU_V7
	help
	  This option enables the workaround for the 754322 Cortex-A9 (r2p*,
	  r3p*) erratum. A speculative memory access may cause a page table walk
	  which starts prior to an ASID switch but completes afterwards. This
	  can populate the micro-TLB with a stale entry which may be hit with
	  the new ASID. This workaround places two dsb instructions in the mm
	  switching code so that no page table walks can cross the ASID switch.

config ARM_ERRATA_754327
	bool "ARM errata: no automatic Store Buffer drain"
	depends on CPU_V7 && SMP
	help
	  This option enables the workaround for the 754327 Cortex-A9 (prior to
	  r2p0) erratum. The Store Buffer does not have any automatic draining
	  mechanism and therefore a livelock may occur if an external agent
	  continuously polls a memory location waiting to observe an update.
	  This workaround defines cpu_relax() as smp_mb(), preventing correctly
	  written polling loops from denying visibility of updates to memory.

config ARM_ERRATA_364296
	bool "ARM errata: Possible cache data corruption with hit-under-miss enabled"
	depends on CPU_V6 && !SMP
	help
	  This options enables the workaround for the 364296 ARM1136
	  r0p2 erratum (possible cache data corruption with
	  hit-under-miss enabled). It sets the undocumented bit 31 in
	  the auxiliary control register and the FI bit in the control
	  register, thus disabling hit-under-miss without putting the
	  processor into full low interrupt latency mode. ARM11MPCore
	  is not affected.

config ARM_ERRATA_764369
	bool "ARM errata: Data cache line maintenance operation by MVA may not succeed"
	depends on CPU_V7 && SMP
	help
	  This option enables the workaround for erratum 764369
	  affecting Cortex-A9 MPCore with two or more processors (all
	  current revisions). Under certain timing circumstances, a data
	  cache line maintenance operation by MVA targeting an Inner
	  Shareable memory region may fail to proceed up to either the
	  Point of Coherency or to the Point of Unification of the
	  system. This workaround adds a DSB instruction before the
	  relevant cache maintenance functions and sets a specific bit
	  in the diagnostic control register of the SCU.

config PL310_ERRATA_769419
	bool "PL310 errata: no automatic Store Buffer drain"
	depends on CACHE_L2X0
	help
	  On revisions of the PL310 prior to r3p2, the Store Buffer does
	  not automatically drain. This can cause normal, non-cacheable
	  writes to be retained when the memory system is idle, leading
	  to suboptimal I/O performance for drivers using coherent DMA.
	  This option adds a write barrier to the cpu_idle loop so that,
	  on systems with an outer cache, the store buffer is drained
	  explicitly.

config ARM_ERRATA_775420
       bool "ARM errata: A data cache maintenance operation which aborts, might lead to deadlock"
       depends on CPU_V7
       help
	 This option enables the workaround for the 775420 Cortex-A9 (r2p2,
	 r2p6,r2p8,r2p10,r3p0) erratum. In case a date cache maintenance
	 operation aborts with MMU exception, it might cause the processor
	 to deadlock. This workaround puts DSB before executing ISB if
	 an abort may occur on cache maintenance.

endmenu

source "arch/arm/common/Kconfig"

menu "Bus support"

config ARM_AMBA
	bool

config ISA
	bool
	help
	  Find out whether you have ISA slots on your motherboard.  ISA is the
	  name of a bus system, i.e. the way the CPU talks to the other stuff
	  inside your box.  Other bus systems are PCI, EISA, MicroChannel
	  (MCA) or VESA.  ISA is an older system, now being displaced by PCI;
	  newer boards don't support it.  If you have ISA, say Y, otherwise N.

# Select ISA DMA controller support
config ISA_DMA
	bool
	select ISA_DMA_API

config ARCH_NO_VIRT_TO_BUS
	def_bool y
	depends on !ARCH_RPC && !ARCH_NETWINDER && !ARCH_SHARK

# Select ISA DMA interface
config ISA_DMA_API
	bool

config PCI
	bool "PCI support" if MIGHT_HAVE_PCI
	help
	  Find out whether you have a PCI motherboard. PCI is the name of a
	  bus system, i.e. the way the CPU talks to the other stuff inside
	  your box. Other bus systems are ISA, EISA, MicroChannel (MCA) or
	  VESA. If you have PCI, say Y, otherwise N.

config PCI_DOMAINS
	bool
	depends on PCI

config PCI_NANOENGINE
	bool "BSE nanoEngine PCI support"
	depends on SA1100_NANOENGINE
	help
	  Enable PCI on the BSE nanoEngine board.

config PCI_SYSCALL
	def_bool PCI

# Select the host bridge type
config PCI_HOST_VIA82C505
	bool
	depends on PCI && ARCH_SHARK
	default y

config PCI_HOST_ITE8152
	bool
	depends on PCI && MACH_ARMCORE
	default y
	select DMABOUNCE

source "drivers/pci/Kconfig"

source "drivers/pcmcia/Kconfig"

endmenu

menu "Kernel Features"

config HAVE_SMP
	bool
	help
	  This option should be selected by machines which have an SMP-
	  capable CPU.

	  The only effect of this option is to make the SMP-related
	  options available to the user for configuration.

config SMP
	bool "Symmetric Multi-Processing"
	depends on CPU_V6K || CPU_V7
	depends on GENERIC_CLOCKEVENTS
	depends on HAVE_SMP
	depends on MMU
	select HAVE_ARM_SCU if !ARCH_MSM_SCORPIONMP
	select USE_GENERIC_SMP_HELPERS
	help
	  This enables support for systems with more than one CPU. If you have
	  a system with only one CPU, like most personal computers, say N. If
	  you have a system with more than one CPU, say Y.

	  If you say N here, the kernel will run on single and multiprocessor
	  machines, but will use only one CPU of a multiprocessor machine. If
	  you say Y here, the kernel will run on many, but not all, single
	  processor machines. On a single processor machine, the kernel will
	  run faster if you say N here.

	  See also <file:Documentation/x86/i386/IO-APIC.txt>,
	  <file:Documentation/nmi_watchdog.txt> and the SMP-HOWTO available at
	  <http://tldp.org/HOWTO/SMP-HOWTO.html>.

	  If you don't know what to do here, say N.

config SMP_ON_UP
	bool "Allow booting SMP kernel on uniprocessor systems (EXPERIMENTAL)"
	depends on SMP && !XIP_KERNEL
	default y
	help
	  SMP kernels contain instructions which fail on non-SMP processors.
	  Enabling this option allows the kernel to modify itself to make
	  these instructions safe.  Disabling it allows about 1K of space
	  savings.

	  If you don't know what to do here, say Y.

config ARM_CPU_TOPOLOGY
	bool "Support cpu topology definition"
	depends on SMP && CPU_V7
	default y
	help
	  Support ARM cpu topology definition. The MPIDR register defines
	  affinity between processors which is then used to describe the cpu
	  topology of an ARM System.

config SCHED_MC
	bool "Multi-core scheduler support"
	depends on ARM_CPU_TOPOLOGY
	help
	  Multi-core scheduler support improves the CPU scheduler's decision
	  making when dealing with multi-core CPU chips at a cost of slightly
	  increased overhead in some places. If unsure say N here.

config SCHED_SMT
	bool "SMT scheduler support"
	depends on ARM_CPU_TOPOLOGY
	help
	  Improves the CPU scheduler's decision making when dealing with
	  MultiThreading at a cost of slightly increased overhead in some
	  places. If unsure say N here.

config HAVE_ARM_SCU
	bool
	help
	  This option enables support for the ARM system coherency unit

config HAVE_ARM_ARCH_TIMER
	bool "Architected timer support"
	depends on CPU_V7
	select ARM_ARCH_TIMER
	help
	  This option enables support for the ARM architected timer

config HAVE_ARM_TWD
	bool
	depends on SMP
	select CLKSRC_OF if OF
	help
	  This options enables support for the ARM timer and watchdog unit

choice
	prompt "Memory split"
	default VMSPLIT_3G
	help
	  Select the desired split between kernel and user memory.

	  If you are not absolutely sure what you are doing, leave this
	  option alone!

	config VMSPLIT_3G
		bool "3G/1G user/kernel split"
	config VMSPLIT_2G
		bool "2G/2G user/kernel split"
	config VMSPLIT_1G
		bool "1G/3G user/kernel split"
endchoice

config PAGE_OFFSET
	hex
	default 0x40000000 if VMSPLIT_1G
	default 0x80000000 if VMSPLIT_2G
	default 0xC0000000

config NR_CPUS
	int "Maximum number of CPUs (2-32)"
	range 2 32
	depends on SMP
	default "4"

config HOTPLUG_CPU
	bool "Support for hot-pluggable CPUs"
	depends on SMP && HOTPLUG
	help
	  Say Y here to experiment with turning CPUs off and on.  CPUs
	  can be controlled through /sys/devices/system/cpu.

config ARM_PSCI
	bool "Support for the ARM Power State Coordination Interface (PSCI)"
	depends on CPU_V7
	help
	  Say Y here if you want Linux to communicate with system firmware
	  implementing the PSCI specification for CPU-centric power
	  management operations described in ARM document number ARM DEN
	  0022A ("Power State Coordination Interface System Software on
	  ARM processors").

config LOCAL_TIMERS
	bool "Use local timer interrupts"
	depends on SMP
	default y
	select HAVE_ARM_TWD if (!ARCH_MSM_SCORPIONMP && !EXYNOS4_MCT)
	help
	  Enable support for local timers on SMP platforms, rather then the
	  legacy IPI broadcast method.  Local timers allows the system
	  accounting to be spread across the timer interval, preventing a
	  "thundering herd" at every timer tick.

config ARCH_NR_GPIO
	int
	default 1024 if ARCH_SHMOBILE || ARCH_TEGRA
	default 355 if ARCH_U8500
	default 264 if MACH_H4700
	default 512 if SOC_OMAP5
	default 288 if ARCH_VT8500 || ARCH_SUNXI
	default 0
	help
	  Maximum number of GPIOs in the system.

	  If unsure, leave the default value.

source kernel/Kconfig.preempt

config HZ
	int
	default 200 if ARCH_EBSA110 || ARCH_S3C24XX || ARCH_S5P64X0 || \
		ARCH_S5PV210 || ARCH_EXYNOS4
	default AT91_TIMER_HZ if ARCH_AT91
	default SHMOBILE_TIMER_HZ if ARCH_SHMOBILE
	default 100

config SCHED_HRTICK
	def_bool HIGH_RES_TIMERS

config THUMB2_KERNEL
	bool "Compile the kernel in Thumb-2 mode"
	depends on CPU_V7 && !CPU_V6 && !CPU_V6K
	select AEABI
	select ARM_ASM_UNIFIED
	select ARM_UNWIND
	help
	  By enabling this option, the kernel will be compiled in
	  Thumb-2 mode. A compiler/assembler that understand the unified
	  ARM-Thumb syntax is needed.

	  If unsure, say N.

config THUMB2_AVOID_R_ARM_THM_JUMP11
	bool "Work around buggy Thumb-2 short branch relocations in gas"
	depends on THUMB2_KERNEL && MODULES
	default y
	help
	  Various binutils versions can resolve Thumb-2 branches to
	  locally-defined, preemptible global symbols as short-range "b.n"
	  branch instructions.

	  This is a problem, because there's no guarantee the final
	  destination of the symbol, or any candidate locations for a
	  trampoline, are within range of the branch.  For this reason, the
	  kernel does not support fixing up the R_ARM_THM_JUMP11 (102)
	  relocation in modules at all, and it makes little sense to add
	  support.

	  The symptom is that the kernel fails with an "unsupported
	  relocation" error when loading some modules.

	  Until fixed tools are available, passing
	  -fno-optimize-sibling-calls to gcc should prevent gcc generating
	  code which hits this problem, at the cost of a bit of extra runtime
	  stack usage in some cases.

	  The problem is described in more detail at:
	      https://bugs.launchpad.net/binutils-linaro/+bug/725126

	  Only Thumb-2 kernels are affected.

	  Unless you are sure your tools don't have this problem, say Y.

config ARM_ASM_UNIFIED
	bool

config AEABI
	bool "Use the ARM EABI to compile the kernel"
	help
	  This option allows for the kernel to be compiled using the latest
	  ARM ABI (aka EABI).  This is only useful if you are using a user
	  space environment that is also compiled with EABI.

	  Since there are major incompatibilities between the legacy ABI and
	  EABI, especially with regard to structure member alignment, this
	  option also changes the kernel syscall calling convention to
	  disambiguate both ABIs and allow for backward compatibility support
	  (selected with CONFIG_OABI_COMPAT).

	  To use this you need GCC version 4.0.0 or later.

config OABI_COMPAT
	bool "Allow old ABI binaries to run with this kernel (EXPERIMENTAL)"
	depends on AEABI && !THUMB2_KERNEL
	default y
	help
	  This option preserves the old syscall interface along with the
	  new (ARM EABI) one. It also provides a compatibility layer to
	  intercept syscalls that have structure arguments which layout
	  in memory differs between the legacy ABI and the new ARM EABI
	  (only for non "thumb" binaries). This option adds a tiny
	  overhead to all syscalls and produces a slightly larger kernel.
	  If you know you'll be using only pure EABI user space then you
	  can say N here. If this option is not selected and you attempt
	  to execute a legacy ABI binary then the result will be
	  UNPREDICTABLE (in fact it can be predicted that it won't work
	  at all). If in doubt say Y.

config ARCH_HAS_HOLES_MEMORYMODEL
	bool

config ARCH_SPARSEMEM_ENABLE
	bool

config ARCH_SPARSEMEM_DEFAULT
	def_bool ARCH_SPARSEMEM_ENABLE

config ARCH_SELECT_MEMORY_MODEL
	def_bool ARCH_SPARSEMEM_ENABLE

config HAVE_ARCH_PFN_VALID
	def_bool ARCH_HAS_HOLES_MEMORYMODEL || !SPARSEMEM

config HIGHMEM
	bool "High Memory Support"
	depends on MMU
	help
	  The address space of ARM processors is only 4 Gigabytes large
	  and it has to accommodate user address space, kernel address
	  space as well as some memory mapped IO. That means that, if you
	  have a large amount of physical memory and/or IO, not all of the
	  memory can be "permanently mapped" by the kernel. The physical
	  memory that is not permanently mapped is called "high memory".

	  Depending on the selected kernel/user memory split, minimum
	  vmalloc space and actual amount of RAM, you may not need this
	  option which should result in a slightly faster kernel.

	  If unsure, say n.

config HIGHPTE
	bool "Allocate 2nd-level pagetables from highmem"
	depends on HIGHMEM

config HW_PERF_EVENTS
	bool "Enable hardware performance counter support for perf events"
	depends on PERF_EVENTS
	default y
	help
	  Enable hardware performance counter support for perf events. If
	  disabled, perf events will use software events only.

source "mm/Kconfig"

config FORCE_MAX_ZONEORDER
	int "Maximum zone order" if ARCH_SHMOBILE
	range 11 64 if ARCH_SHMOBILE
	default "12" if SOC_AM33XX
	default "9" if SA1111
	default "11"
	help
	  The kernel memory allocator divides physically contiguous memory
	  blocks into "zones", where each zone is a power of two number of
	  pages.  This option selects the largest power of two that the kernel
	  keeps in the memory allocator.  If you need to allocate very large
	  blocks of physically contiguous memory, then you may need to
	  increase this value.

	  This config option is actually maximum order plus one. For example,
	  a value of 11 means that the largest free memory block is 2^10 pages.

config ALIGNMENT_TRAP
	bool
	depends on CPU_CP15_MMU
	default y if !ARCH_EBSA110
	select HAVE_PROC_CPU if PROC_FS
	help
	  ARM processors cannot fetch/store information which is not
	  naturally aligned on the bus, i.e., a 4 byte fetch must start at an
	  address divisible by 4. On 32-bit ARM processors, these non-aligned
	  fetch/store instructions will be emulated in software if you say
	  here, which has a severe performance impact. This is necessary for
	  correct operation of some network protocols. With an IP-only
	  configuration it is safe to say N, otherwise say Y.

config UACCESS_WITH_MEMCPY
	bool "Use kernel mem{cpy,set}() for {copy_to,clear}_user()"
	depends on MMU
	default y if CPU_FEROCEON
	help
	  Implement faster copy_to_user and clear_user methods for CPU
	  cores where a 8-word STM instruction give significantly higher
	  memory write throughput than a sequence of individual 32bit stores.

	  A possible side effect is a slight increase in scheduling latency
	  between threads sharing the same address space if they invoke
	  such copy operations with large buffers.

	  However, if the CPU data cache is using a write-allocate mode,
	  this option is unlikely to provide any performance gain.

config SECCOMP
	bool
	prompt "Enable seccomp to safely compute untrusted bytecode"
	---help---
	  This kernel feature is useful for number crunching applications
	  that may need to compute untrusted bytecode during their
	  execution. By using pipes or other transports made available to
	  the process as file descriptors supporting the read/write
	  syscalls, it's possible to isolate those applications in
	  their own address space using seccomp. Once seccomp is
	  enabled via prctl(PR_SET_SECCOMP), it cannot be disabled
	  and the task is only allowed to execute a few safe syscalls
	  defined by each seccomp mode.

config CC_STACKPROTECTOR
	bool "Enable -fstack-protector buffer overflow detection (EXPERIMENTAL)"
	help
	  This option turns on the -fstack-protector GCC feature. This
	  feature puts, at the beginning of functions, a canary value on
	  the stack just before the return address, and validates
	  the value just before actually returning.  Stack based buffer
	  overflows (that need to overwrite this return address) now also
	  overwrite the canary, which gets detected and the attack is then
	  neutralized via a kernel panic.
	  This feature requires gcc version 4.2 or above.

config XEN_DOM0
	def_bool y
	depends on XEN

config XEN
	bool "Xen guest support on ARM (EXPERIMENTAL)"
	depends on ARM && OF
	depends on CPU_V7 && !CPU_V6
	help
	  Say Y if you want to run Linux in a Virtual Machine on Xen on ARM.

endmenu

menu "Boot options"

config USE_OF
	bool "Flattened Device Tree support"
	select IRQ_DOMAIN
	select OF
	select OF_EARLY_FLATTREE
	help
	  Include support for flattened device tree machine descriptions.

config ATAGS
	bool "Support for the traditional ATAGS boot data passing" if USE_OF
	default y
	help
	  This is the traditional way of passing data to the kernel at boot
	  time. If you are solely relying on the flattened device tree (or
	  the ARM_ATAG_DTB_COMPAT option) then you may unselect this option
	  to remove ATAGS support from your kernel binary.  If unsure,
	  leave this to y.

config DEPRECATED_PARAM_STRUCT
	bool "Provide old way to pass kernel parameters"
	depends on ATAGS
	help
	  This was deprecated in 2001 and announced to live on for 5 years.
	  Some old boot loaders still use this way.

# Compressed boot loader in ROM.  Yes, we really want to ask about
# TEXT and BSS so we preserve their values in the config files.
config ZBOOT_ROM_TEXT
	hex "Compressed ROM boot loader base address"
	default "0"
	help
	  The physical address at which the ROM-able zImage is to be
	  placed in the target.  Platforms which normally make use of
	  ROM-able zImage formats normally set this to a suitable
	  value in their defconfig file.

	  If ZBOOT_ROM is not enabled, this has no effect.

config ZBOOT_ROM_BSS
	hex "Compressed ROM boot loader BSS address"
	default "0"
	help
	  The base address of an area of read/write memory in the target
	  for the ROM-able zImage which must be available while the
	  decompressor is running. It must be large enough to hold the
	  entire decompressed kernel plus an additional 128 KiB.
	  Platforms which normally make use of ROM-able zImage formats
	  normally set this to a suitable value in their defconfig file.

	  If ZBOOT_ROM is not enabled, this has no effect.

config ZBOOT_ROM
	bool "Compressed boot loader in ROM/flash"
	depends on ZBOOT_ROM_TEXT != ZBOOT_ROM_BSS
	help
	  Say Y here if you intend to execute your compressed kernel image
	  (zImage) directly from ROM or flash.  If unsure, say N.

choice
	prompt "Include SD/MMC loader in zImage (EXPERIMENTAL)"
	depends on ZBOOT_ROM && ARCH_SH7372
	default ZBOOT_ROM_NONE
	help
	  Include experimental SD/MMC loading code in the ROM-able zImage.
	  With this enabled it is possible to write the ROM-able zImage
	  kernel image to an MMC or SD card and boot the kernel straight
	  from the reset vector. At reset the processor Mask ROM will load
	  the first part of the ROM-able zImage which in turn loads the
	  rest the kernel image to RAM.

config ZBOOT_ROM_NONE
	bool "No SD/MMC loader in zImage (EXPERIMENTAL)"
	help
	  Do not load image from SD or MMC

config ZBOOT_ROM_MMCIF
	bool "Include MMCIF loader in zImage (EXPERIMENTAL)"
	help
	  Load image from MMCIF hardware block.

config ZBOOT_ROM_SH_MOBILE_SDHI
	bool "Include SuperH Mobile SDHI loader in zImage (EXPERIMENTAL)"
	help
	  Load image from SDHI hardware block

endchoice

config ARM_APPENDED_DTB
	bool "Use appended device tree blob to zImage (EXPERIMENTAL)"
	depends on OF && !ZBOOT_ROM
	help
	  With this option, the boot code will look for a device tree binary
	  (DTB) appended to zImage
	  (e.g. cat zImage <filename>.dtb > zImage_w_dtb).

	  This is meant as a backward compatibility convenience for those
	  systems with a bootloader that can't be upgraded to accommodate
	  the documented boot protocol using a device tree.

	  Beware that there is very little in terms of protection against
	  this option being confused by leftover garbage in memory that might
	  look like a DTB header after a reboot if no actual DTB is appended
	  to zImage.  Do not leave this option active in a production kernel
	  if you don't intend to always append a DTB.  Proper passing of the
	  location into r2 of a bootloader provided DTB is always preferable
	  to this option.

config ARM_ATAG_DTB_COMPAT
	bool "Supplement the appended DTB with traditional ATAG information"
	depends on ARM_APPENDED_DTB
	help
	  Some old bootloaders can't be updated to a DTB capable one, yet
	  they provide ATAGs with memory configuration, the ramdisk address,
	  the kernel cmdline string, etc.  Such information is dynamically
	  provided by the bootloader and can't always be stored in a static
	  DTB.  To allow a device tree enabled kernel to be used with such
	  bootloaders, this option allows zImage to extract the information
	  from the ATAG list and store it at run time into the appended DTB.

choice
	prompt "Kernel command line type" if ARM_ATAG_DTB_COMPAT
	default ARM_ATAG_DTB_COMPAT_CMDLINE_FROM_BOOTLOADER

config ARM_ATAG_DTB_COMPAT_CMDLINE_FROM_BOOTLOADER
	bool "Use bootloader kernel arguments if available"
	help
	  Uses the command-line options passed by the boot loader instead of
	  the device tree bootargs property. If the boot loader doesn't provide
	  any, the device tree bootargs property will be used.

config ARM_ATAG_DTB_COMPAT_CMDLINE_EXTEND
	bool "Extend with bootloader kernel arguments"
	help
	  The command-line arguments provided by the boot loader will be
	  appended to the the device tree bootargs property.

endchoice

config CMDLINE
	string "Default kernel command string"
	default ""
	help
	  On some architectures (EBSA110 and CATS), there is currently no way
	  for the boot loader to pass arguments to the kernel. For these
	  architectures, you should supply some command-line options at build
	  time by entering them here. As a minimum, you should specify the
	  memory size and the root device (e.g., mem=64M root=/dev/nfs).

choice
	prompt "Kernel command line type" if CMDLINE != ""
	default CMDLINE_FROM_BOOTLOADER
	depends on ATAGS

config CMDLINE_FROM_BOOTLOADER
	bool "Use bootloader kernel arguments if available"
	help
	  Uses the command-line options passed by the boot loader. If
	  the boot loader doesn't provide any, the default kernel command
	  string provided in CMDLINE will be used.

config CMDLINE_EXTEND
	bool "Extend bootloader kernel arguments"
	help
	  The command-line arguments provided by the boot loader will be
	  appended to the default kernel command string.

config CMDLINE_FORCE
	bool "Always use the default kernel command string"
	help
	  Always use the default kernel command string, even if the boot
	  loader passes other arguments to the kernel.
	  This is useful if you cannot or don't want to change the
	  command-line options your boot loader passes to the kernel.
endchoice

config XIP_KERNEL
	bool "Kernel Execute-In-Place from ROM"
	depends on !ZBOOT_ROM && !ARM_LPAE && !ARCH_MULTIPLATFORM
	help
	  Execute-In-Place allows the kernel to run from non-volatile storage
	  directly addressable by the CPU, such as NOR flash. This saves RAM
	  space since the text section of the kernel is not loaded from flash
	  to RAM.  Read-write sections, such as the data section and stack,
	  are still copied to RAM.  The XIP kernel is not compressed since
	  it has to run directly from flash, so it will take more space to
	  store it.  The flash address used to link the kernel object files,
	  and for storing it, is configuration dependent. Therefore, if you
	  say Y here, you must know the proper physical address where to
	  store the kernel image depending on your own flash memory usage.

	  Also note that the make target becomes "make xipImage" rather than
	  "make zImage" or "make Image".  The final kernel binary to put in
	  ROM memory will be arch/arm/boot/xipImage.

	  If unsure, say N.

config XIP_PHYS_ADDR
	hex "XIP Kernel Physical Location"
	depends on XIP_KERNEL
	default "0x00080000"
	help
	  This is the physical address in your flash memory the kernel will
	  be linked for and stored to.  This address is dependent on your
	  own flash usage.

config KEXEC
	bool "Kexec system call (EXPERIMENTAL)"
	depends on (!SMP || HOTPLUG_CPU)
	help
	  kexec is a system call that implements the ability to shutdown your
	  current kernel, and to start another kernel.  It is like a reboot
	  but it is independent of the system firmware.   And like a reboot
	  you can start any kernel with it, not just Linux.

	  It is an ongoing process to be certain the hardware in a machine
	  is properly shutdown, so do not be surprised if this code does not
	  initially work for you.  It may help to enable device hotplugging
	  support.

config ATAGS_PROC
	bool "Export atags in procfs"
	depends on ATAGS && KEXEC
	default y
	help
	  Should the atags used to boot the kernel be exported in an "atags"
	  file in procfs. Useful with kexec.

config CRASH_DUMP
	bool "Build kdump crash kernel (EXPERIMENTAL)"
	help
	  Generate crash dump after being started by kexec. This should
	  be normally only set in special crash dump kernels which are
	  loaded in the main kernel with kexec-tools into a specially
	  reserved region and then later executed after a crash by
	  kdump/kexec. The crash dump kernel must be compiled to a
	  memory address not used by the main kernel

	  For more details see Documentation/kdump/kdump.txt

config AUTO_ZRELADDR
	bool "Auto calculation of the decompressed kernel image address"
	depends on !ZBOOT_ROM && !ARCH_U300
	help
	  ZRELADDR is the physical address where the decompressed kernel
	  image will be placed. If AUTO_ZRELADDR is selected, the address
	  will be determined at run-time by masking the current IP with
	  0xf8000000. This assumes the zImage being placed in the first 128MB
	  from start of memory.

endmenu

menu "CPU Power Management"

if ARCH_HAS_CPUFREQ

source "drivers/cpufreq/Kconfig"

config CPU_FREQ_IMX
	tristate "CPUfreq driver for i.MX CPUs"
	depends on ARCH_MXC && CPU_FREQ
	select CPU_FREQ_TABLE
	help
	  This enables the CPUfreq driver for i.MX CPUs.

config CPU_FREQ_SA1100
	bool

config CPU_FREQ_SA1110
	bool

config CPU_FREQ_INTEGRATOR
	tristate "CPUfreq driver for ARM Integrator CPUs"
	depends on ARCH_INTEGRATOR && CPU_FREQ
	default y
	help
	  This enables the CPUfreq driver for ARM Integrator CPUs.

	  For details, take a look at <file:Documentation/cpu-freq>.

	  If in doubt, say Y.

config CPU_FREQ_PXA
	bool
	depends on CPU_FREQ && ARCH_PXA && PXA25x
	default y
	select CPU_FREQ_DEFAULT_GOV_USERSPACE
	select CPU_FREQ_TABLE

config CPU_FREQ_S3C
	bool
	help
	  Internal configuration node for common cpufreq on Samsung SoC

config CPU_FREQ_S3C24XX
	bool "CPUfreq driver for Samsung S3C24XX series CPUs (EXPERIMENTAL)"
	depends on ARCH_S3C24XX && CPU_FREQ
	select CPU_FREQ_S3C
	help
	  This enables the CPUfreq driver for the Samsung S3C24XX family
	  of CPUs.

	  For details, take a look at <file:Documentation/cpu-freq>.

	  If in doubt, say N.

config CPU_FREQ_S3C24XX_PLL
	bool "Support CPUfreq changing of PLL frequency (EXPERIMENTAL)"
	depends on CPU_FREQ_S3C24XX
	help
	  Compile in support for changing the PLL frequency from the
	  S3C24XX series CPUfreq driver. The PLL takes time to settle
	  after a frequency change, so by default it is not enabled.

	  This also means that the PLL tables for the selected CPU(s) will
	  be built which may increase the size of the kernel image.

config CPU_FREQ_S3C24XX_DEBUG
	bool "Debug CPUfreq Samsung driver core"
	depends on CPU_FREQ_S3C24XX
	help
	  Enable s3c_freq_dbg for the Samsung S3C CPUfreq core

config CPU_FREQ_S3C24XX_IODEBUG
	bool "Debug CPUfreq Samsung driver IO timing"
	depends on CPU_FREQ_S3C24XX
	help
	  Enable s3c_freq_iodbg for the Samsung S3C CPUfreq core

config CPU_FREQ_S3C24XX_DEBUGFS
	bool "Export debugfs for CPUFreq"
	depends on CPU_FREQ_S3C24XX && DEBUG_FS
	help
	  Export status information via debugfs.

endif

source "drivers/cpuidle/Kconfig"

endmenu

menu "Floating point emulation"

comment "At least one emulation must be selected"

config FPE_NWFPE
	bool "NWFPE math emulation"
	depends on (!AEABI || OABI_COMPAT) && !THUMB2_KERNEL
	---help---
	  Say Y to include the NWFPE floating point emulator in the kernel.
	  This is necessary to run most binaries. Linux does not currently
	  support floating point hardware so you need to say Y here even if
	  your machine has an FPA or floating point co-processor podule.

	  You may say N here if you are going to load the Acorn FPEmulator
	  early in the bootup.

config FPE_NWFPE_XP
	bool "Support extended precision"
	depends on FPE_NWFPE
	help
	  Say Y to include 80-bit support in the kernel floating-point
	  emulator.  Otherwise, only 32 and 64-bit support is compiled in.
	  Note that gcc does not generate 80-bit operations by default,
	  so in most cases this option only enlarges the size of the
	  floating point emulator without any good reason.

	  You almost surely want to say N here.

config FPE_FASTFPE
	bool "FastFPE math emulation (EXPERIMENTAL)"
	depends on (!AEABI || OABI_COMPAT) && !CPU_32v3
	---help---
	  Say Y here to include the FAST floating point emulator in the kernel.
	  This is an experimental much faster emulator which now also has full
	  precision for the mantissa.  It does not support any exceptions.
	  It is very simple, and approximately 3-6 times faster than NWFPE.

	  It should be sufficient for most programs.  It may be not suitable
	  for scientific calculations, but you have to check this for yourself.
	  If you do not feel you need a faster FP emulation you should better
	  choose NWFPE.

config VFP
	bool "VFP-format floating point maths"
	depends on CPU_V6 || CPU_V6K || CPU_ARM926T || CPU_V7 || CPU_FEROCEON
	help
	  Say Y to include VFP support code in the kernel. This is needed
	  if your hardware includes a VFP unit.

	  Please see <file:Documentation/arm/VFP/release-notes.txt> for
	  release notes and additional status information.

	  Say N if your target does not have VFP hardware.

config VFPv3
	bool
	depends on VFP
	default y if CPU_V7

config NEON
	bool "Advanced SIMD (NEON) Extension support"
	depends on VFPv3 && CPU_V7
	help
	  Say Y to include support code for NEON, the ARMv7 Advanced SIMD
	  Extension.

endmenu

menu "Userspace binary formats"

source "fs/Kconfig.binfmt"

config ARTHUR
	tristate "RISC OS personality"
	depends on !AEABI
	help
	  Say Y here to include the kernel code necessary if you want to run
	  Acorn RISC OS/Arthur binaries under Linux. This code is still very
	  experimental; if this sounds frightening, say N and sleep in peace.
	  You can also say M here to compile this support as a module (which
	  will be called arthur).

endmenu

menu "Power management options"

source "kernel/power/Kconfig"

config ARCH_SUSPEND_POSSIBLE
	depends on !ARCH_S5PC100
	depends on CPU_ARM920T || CPU_ARM926T || CPU_SA1100 || \
		CPU_V6 || CPU_V6K || CPU_V7 || CPU_XSC3 || CPU_XSCALE || CPU_MOHAWK
	def_bool y

config ARM_CPU_SUSPEND
	def_bool PM_SLEEP

endmenu

source "net/Kconfig"

source "drivers/Kconfig"

source "fs/Kconfig"

source "arch/arm/Kconfig.debug"

source "security/Kconfig"

source "crypto/Kconfig"

source "lib/Kconfig"

source "arch/arm/kvm/Kconfig"<|MERGE_RESOLUTION|>--- conflicted
+++ resolved
@@ -361,7 +361,17 @@
 	  This enables support for systems based on Atmel
 	  AT91RM9200 and AT91SAM9* processors.
 
-<<<<<<< HEAD
+config ARCH_CNS3XXX
+	bool "Cavium Networks CNS3XXX family"
+	select ARM_GIC
+	select CPU_V6K
+	select GENERIC_CLOCKEVENTS
+	select MIGHT_HAVE_CACHE_L2X0
+	select MIGHT_HAVE_PCI
+	select PCI_DOMAINS if PCI
+	help
+	  Support for Cavium Networks CNS3XXX platform.
+
 config ARCH_BCM2835
 	bool "Broadcom BCM2835 family"
 	select ARCH_REQUIRE_GPIOLIB
@@ -381,18 +391,6 @@
 	help
 	  This enables support for the Broadcom BCM2835 SoC. This SoC is
 	  use in the Raspberry Pi, and Roku 2 devices.
-=======
-config ARCH_CNS3XXX
-	bool "Cavium Networks CNS3XXX family"
-	select ARM_GIC
-	select CPU_V6K
-	select GENERIC_CLOCKEVENTS
-	select MIGHT_HAVE_CACHE_L2X0
-	select MIGHT_HAVE_PCI
-	select PCI_DOMAINS if PCI
-	help
-	  Support for Cavium Networks CNS3XXX platform.
->>>>>>> f1ac922d
 
 config ARCH_CLPS711X
 	bool "Cirrus Logic CLPS711x/EP721x/EP731x-based"
