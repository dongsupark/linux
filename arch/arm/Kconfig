config ARM
	bool
	default y
	select ARCH_BINFMT_ELF_RANDOMIZE_PIE
	select ARCH_HAS_ATOMIC64_DEC_IF_POSITIVE
	select ARCH_HAS_TICK_BROADCAST if GENERIC_CLOCKEVENTS_BROADCAST
	select ARCH_HAVE_CUSTOM_GPIO_H
	select ARCH_MIGHT_HAVE_PC_PARPORT
	select ARCH_USE_BUILTIN_BSWAP
	select ARCH_USE_CMPXCHG_LOCKREF
	select ARCH_WANT_IPC_PARSE_VERSION
	select BUILDTIME_EXTABLE_SORT if MMU
	select CLONE_BACKWARDS
	select CPU_PM if (SUSPEND || CPU_IDLE)
	select DCACHE_WORD_ACCESS if HAVE_EFFICIENT_UNALIGNED_ACCESS
	select GENERIC_ATOMIC64 if (CPU_V7M || CPU_V6 || !CPU_32v6K || !AEABI)
	select GENERIC_CLOCKEVENTS_BROADCAST if SMP
	select GENERIC_IDLE_POLL_SETUP
	select GENERIC_IRQ_PROBE
	select GENERIC_IRQ_SHOW
	select GENERIC_PCI_IOMAP
	select GENERIC_SCHED_CLOCK
	select GENERIC_SMP_IDLE_THREAD
	select GENERIC_STRNCPY_FROM_USER
	select GENERIC_STRNLEN_USER
	select HARDIRQS_SW_RESEND
	select HAVE_ARCH_AUDITSYSCALL if (AEABI && !OABI_COMPAT)
	select HAVE_ARCH_JUMP_LABEL if !XIP_KERNEL
	select HAVE_ARCH_KGDB
	select HAVE_ARCH_SECCOMP_FILTER if (AEABI && !OABI_COMPAT)
	select HAVE_ARCH_TRACEHOOK
	select HAVE_BPF_JIT
	select HAVE_CONTEXT_TRACKING
	select HAVE_C_RECORDMCOUNT
	select HAVE_CC_STACKPROTECTOR
	select HAVE_DEBUG_KMEMLEAK
	select HAVE_DMA_API_DEBUG
	select HAVE_DMA_ATTRS
	select HAVE_DMA_CONTIGUOUS if MMU
	select HAVE_DYNAMIC_FTRACE if (!XIP_KERNEL)
	select HAVE_EFFICIENT_UNALIGNED_ACCESS if (CPU_V6 || CPU_V6K || CPU_V7) && MMU
	select HAVE_FTRACE_MCOUNT_RECORD if (!XIP_KERNEL)
	select HAVE_FUNCTION_GRAPH_TRACER if (!THUMB2_KERNEL)
	select HAVE_FUNCTION_TRACER if (!XIP_KERNEL)
	select HAVE_GENERIC_DMA_COHERENT
	select HAVE_HW_BREAKPOINT if (PERF_EVENTS && (CPU_V6 || CPU_V6K || CPU_V7))
	select HAVE_IDE if PCI || ISA || PCMCIA
	select HAVE_IRQ_TIME_ACCOUNTING
	select HAVE_KERNEL_GZIP
	select HAVE_KERNEL_LZ4
	select HAVE_KERNEL_LZMA
	select HAVE_KERNEL_LZO
	select HAVE_KERNEL_XZ
	select HAVE_KPROBES if !XIP_KERNEL
	select HAVE_KRETPROBES if (HAVE_KPROBES)
	select HAVE_MEMBLOCK
	select HAVE_MOD_ARCH_SPECIFIC if ARM_UNWIND
	select HAVE_OPROFILE if (HAVE_PERF_EVENTS)
	select HAVE_PERF_EVENTS
	select HAVE_PERF_REGS
	select HAVE_PERF_USER_STACK_DUMP
	select HAVE_REGS_AND_STACK_ACCESS_API
	select HAVE_SYSCALL_TRACEPOINTS
	select HAVE_UID16
	select HAVE_VIRT_CPU_ACCOUNTING_GEN
	select IRQ_FORCED_THREADING
	select KTIME_SCALAR
	select MODULES_USE_ELF_REL
	select NO_BOOTMEM
	select OLD_SIGACTION
	select OLD_SIGSUSPEND3
	select PERF_USE_VMALLOC
	select RTC_LIB
	select SYS_SUPPORTS_APM_EMULATION
	# Above selects are sorted alphabetically; please add new ones
	# according to that.  Thanks.
	help
	  The ARM series is a line of low-power-consumption RISC chip designs
	  licensed by ARM Ltd and targeted at embedded applications and
	  handhelds such as the Compaq IPAQ.  ARM-based PCs are no longer
	  manufactured, but legacy ARM-based PC hardware remains popular in
	  Europe.  There is an ARM Linux project with a web page at
	  <http://www.arm.linux.org.uk/>.

config ARM_HAS_SG_CHAIN
	bool

config NEED_SG_DMA_LENGTH
	bool

config ARM_DMA_USE_IOMMU
	bool
	select ARM_HAS_SG_CHAIN
	select NEED_SG_DMA_LENGTH

if ARM_DMA_USE_IOMMU

config ARM_DMA_IOMMU_ALIGNMENT
	int "Maximum PAGE_SIZE order of alignment for DMA IOMMU buffers"
	range 4 9
	default 8
	help
	  DMA mapping framework by default aligns all buffers to the smallest
	  PAGE_SIZE order which is greater than or equal to the requested buffer
	  size. This works well for buffers up to a few hundreds kilobytes, but
	  for larger buffers it just a waste of address space. Drivers which has
	  relatively small addressing window (like 64Mib) might run out of
	  virtual space with just a few allocations.

	  With this parameter you can specify the maximum PAGE_SIZE order for
	  DMA IOMMU buffers. Larger buffers will be aligned only to this
	  specified order. The order is expressed as a power of two multiplied
	  by the PAGE_SIZE.

endif

config MIGHT_HAVE_PCI
	bool

config SYS_SUPPORTS_APM_EMULATION
	bool

config HAVE_TCM
	bool
	select GENERIC_ALLOCATOR

config HAVE_PROC_CPU
	bool

config NO_IOPORT
	bool

config EISA
	bool
	---help---
	  The Extended Industry Standard Architecture (EISA) bus was
	  developed as an open alternative to the IBM MicroChannel bus.

	  The EISA bus provided some of the features of the IBM MicroChannel
	  bus while maintaining backward compatibility with cards made for
	  the older ISA bus.  The EISA bus saw limited use between 1988 and
	  1995 when it was made obsolete by the PCI bus.

	  Say Y here if you are building a kernel for an EISA-based machine.

	  Otherwise, say N.

config SBUS
	bool

config STACKTRACE_SUPPORT
	bool
	default y

config HAVE_LATENCYTOP_SUPPORT
	bool
	depends on !SMP
	default y

config LOCKDEP_SUPPORT
	bool
	default y

config TRACE_IRQFLAGS_SUPPORT
	bool
	default y

config RWSEM_GENERIC_SPINLOCK
	bool
	default y

config RWSEM_XCHGADD_ALGORITHM
	bool

config ARCH_HAS_ILOG2_U32
	bool

config ARCH_HAS_ILOG2_U64
	bool

config ARCH_HAS_CPUFREQ
	bool
	help
	  Internal node to signify that the ARCH has CPUFREQ support
	  and that the relevant menu configurations are displayed for
	  it.

config ARCH_HAS_BANDGAP
	bool

config GENERIC_HWEIGHT
	bool
	default y

config GENERIC_CALIBRATE_DELAY
	bool
	default y

config ARCH_MAY_HAVE_PC_FDC
	bool

config ZONE_DMA
	bool

config NEED_DMA_MAP_STATE
       def_bool y

config ARCH_HAS_DMA_SET_COHERENT_MASK
	bool

config GENERIC_ISA_DMA
	bool

config FIQ
	bool

config NEED_RET_TO_USER
	bool

config ARCH_MTD_XIP
	bool

config VECTORS_BASE
	hex
	default 0xffff0000 if MMU || CPU_HIGH_VECTOR
	default DRAM_BASE if REMAP_VECTORS_TO_RAM
	default 0x00000000
	help
	  The base address of exception vectors.  This must be two pages
	  in size.

config ARM_PATCH_PHYS_VIRT
	bool "Patch physical to virtual translations at runtime" if EMBEDDED
	default y
	depends on !XIP_KERNEL && MMU
	depends on !ARCH_REALVIEW || !SPARSEMEM
	help
	  Patch phys-to-virt and virt-to-phys translation functions at
	  boot and module load time according to the position of the
	  kernel in system memory.

	  This can only be used with non-XIP MMU kernels where the base
	  of physical memory is at a 16MB boundary.

	  Only disable this option if you know that you do not require
	  this feature (eg, building a kernel for a single machine) and
	  you need to shrink the kernel to the minimal size.

config NEED_MACH_GPIO_H
	bool
	help
	  Select this when mach/gpio.h is required to provide special
	  definitions for this platform. The need for mach/gpio.h should
	  be avoided when possible.

config NEED_MACH_IO_H
	bool
	help
	  Select this when mach/io.h is required to provide special
	  definitions for this platform.  The need for mach/io.h should
	  be avoided when possible.

config NEED_MACH_MEMORY_H
	bool
	help
	  Select this when mach/memory.h is required to provide special
	  definitions for this platform.  The need for mach/memory.h should
	  be avoided when possible.

config PHYS_OFFSET
	hex "Physical address of main memory" if MMU
	depends on !ARM_PATCH_PHYS_VIRT && !NEED_MACH_MEMORY_H
	default DRAM_BASE if !MMU
	help
	  Please provide the physical address corresponding to the
	  location of main memory in your system.

config GENERIC_BUG
	def_bool y
	depends on BUG

source "init/Kconfig"

source "kernel/Kconfig.freezer"

menu "System Type"

config MMU
	bool "MMU-based Paged Memory Management Support"
	default y
	help
	  Select if you want MMU-based virtualised addressing space
	  support by paged memory management. If unsure, say 'Y'.

#
# The "ARM system type" choice list is ordered alphabetically by option
# text.  Please add new entries in the option alphabetic order.
#
choice
	prompt "ARM system type"
	default ARCH_VERSATILE if !MMU
	default ARCH_MULTIPLATFORM if MMU

config ARCH_MULTIPLATFORM
	bool "Allow multiple platforms to be selected"
	depends on MMU
	select ARCH_WANT_OPTIONAL_GPIOLIB
	select ARM_HAS_SG_CHAIN
	select ARM_PATCH_PHYS_VIRT
	select AUTO_ZRELADDR
	select CLKSRC_OF
	select COMMON_CLK
	select GENERIC_CLOCKEVENTS
	select MULTI_IRQ_HANDLER
	select SPARSE_IRQ
	select USE_OF

config ARCH_INTEGRATOR
	bool "ARM Ltd. Integrator family"
	select ARCH_HAS_CPUFREQ
	select ARM_AMBA
	select ARM_PATCH_PHYS_VIRT
	select AUTO_ZRELADDR
	select COMMON_CLK
	select COMMON_CLK_VERSATILE
	select GENERIC_CLOCKEVENTS
	select HAVE_TCM
	select ICST
	select MULTI_IRQ_HANDLER
	select NEED_MACH_MEMORY_H
	select PLAT_VERSATILE
	select SPARSE_IRQ
	select USE_OF
	select VERSATILE_FPGA_IRQ
	help
	  Support for ARM's Integrator platform.

config ARCH_REALVIEW
	bool "ARM Ltd. RealView family"
	select ARCH_WANT_OPTIONAL_GPIOLIB
	select ARM_AMBA
	select ARM_TIMER_SP804
	select COMMON_CLK
	select COMMON_CLK_VERSATILE
	select GENERIC_CLOCKEVENTS
	select GPIO_PL061 if GPIOLIB
	select ICST
	select NEED_MACH_MEMORY_H
	select PLAT_VERSATILE
	select PLAT_VERSATILE_CLCD
	help
	  This enables support for ARM Ltd RealView boards.

config ARCH_VERSATILE
	bool "ARM Ltd. Versatile family"
	select ARCH_WANT_OPTIONAL_GPIOLIB
	select ARM_AMBA
	select ARM_TIMER_SP804
	select ARM_VIC
	select CLKDEV_LOOKUP
	select GENERIC_CLOCKEVENTS
	select HAVE_MACH_CLKDEV
	select ICST
	select PLAT_VERSATILE
	select PLAT_VERSATILE_CLCD
	select PLAT_VERSATILE_CLOCK
	select VERSATILE_FPGA_IRQ
	help
	  This enables support for ARM Ltd Versatile board.

config ARCH_AT91
	bool "Atmel AT91"
	select ARCH_REQUIRE_GPIOLIB
	select CLKDEV_LOOKUP
	select IRQ_DOMAIN
	select NEED_MACH_GPIO_H
	select NEED_MACH_IO_H if PCCARD
	select PINCTRL
	select PINCTRL_AT91 if USE_OF
	help
	  This enables support for systems based on Atmel
	  AT91RM9200 and AT91SAM9* processors.

config ARCH_CLPS711X
	bool "Cirrus Logic CLPS711x/EP721x/EP731x-based"
	select ARCH_REQUIRE_GPIOLIB
	select AUTO_ZRELADDR
	select CLKSRC_MMIO
	select COMMON_CLK
	select CPU_ARM720T
	select GENERIC_CLOCKEVENTS
	select MFD_SYSCON
	help
	  Support for Cirrus Logic 711x/721x/731x based boards.

config ARCH_GEMINI
	bool "Cortina Systems Gemini"
	select ARCH_REQUIRE_GPIOLIB
	select CLKSRC_MMIO
	select CPU_FA526
	select GENERIC_CLOCKEVENTS
	help
	  Support for the Cortina Systems Gemini family SoCs

config ARCH_EBSA110
	bool "EBSA-110"
	select ARCH_USES_GETTIMEOFFSET
	select CPU_SA110
	select ISA
	select NEED_MACH_IO_H
	select NEED_MACH_MEMORY_H
	select NO_IOPORT
	help
	  This is an evaluation board for the StrongARM processor available
	  from Digital. It has limited hardware on-board, including an
	  Ethernet interface, two PCMCIA sockets, two serial ports and a
	  parallel port.

config ARCH_EFM32
	bool "Energy Micro efm32"
	depends on !MMU
	select ARCH_REQUIRE_GPIOLIB
	select ARM_NVIC
	select CLKSRC_OF
	select COMMON_CLK
	select CPU_V7M
	select GENERIC_CLOCKEVENTS
	select NO_DMA
	select NO_IOPORT
	select SPARSE_IRQ
	select USE_OF
	help
	  Support for Energy Micro's (now Silicon Labs) efm32 Giant Gecko
	  processors.

config ARCH_EP93XX
	bool "EP93xx-based"
	select ARCH_HAS_HOLES_MEMORYMODEL
	select ARCH_REQUIRE_GPIOLIB
	select ARCH_USES_GETTIMEOFFSET
	select ARM_AMBA
	select ARM_VIC
	select CLKDEV_LOOKUP
	select CPU_ARM920T
	select NEED_MACH_MEMORY_H
	help
	  This enables support for the Cirrus EP93xx series of CPUs.

config ARCH_FOOTBRIDGE
	bool "FootBridge"
	select CPU_SA110
	select FOOTBRIDGE
	select GENERIC_CLOCKEVENTS
	select HAVE_IDE
	select NEED_MACH_IO_H if !MMU
	select NEED_MACH_MEMORY_H
	help
	  Support for systems based on the DC21285 companion chip
	  ("FootBridge"), such as the Simtec CATS and the Rebel NetWinder.

config ARCH_NETX
	bool "Hilscher NetX based"
	select ARM_VIC
	select CLKSRC_MMIO
	select CPU_ARM926T
	select GENERIC_CLOCKEVENTS
	help
	  This enables support for systems based on the Hilscher NetX Soc

config ARCH_IOP13XX
	bool "IOP13xx-based"
	depends on MMU
	select CPU_XSC3
	select NEED_MACH_MEMORY_H
	select NEED_RET_TO_USER
	select PCI
	select PLAT_IOP
	select VMSPLIT_1G
	help
	  Support for Intel's IOP13XX (XScale) family of processors.

config ARCH_IOP32X
	bool "IOP32x-based"
	depends on MMU
	select ARCH_REQUIRE_GPIOLIB
	select CPU_XSCALE
	select GPIO_IOP
	select NEED_RET_TO_USER
	select PCI
	select PLAT_IOP
	help
	  Support for Intel's 80219 and IOP32X (XScale) family of
	  processors.

config ARCH_IOP33X
	bool "IOP33x-based"
	depends on MMU
	select ARCH_REQUIRE_GPIOLIB
	select CPU_XSCALE
	select GPIO_IOP
	select NEED_RET_TO_USER
	select PCI
	select PLAT_IOP
	help
	  Support for Intel's IOP33X (XScale) family of processors.

config ARCH_IXP4XX
	bool "IXP4xx-based"
	depends on MMU
	select ARCH_HAS_DMA_SET_COHERENT_MASK
	select ARCH_SUPPORTS_BIG_ENDIAN
	select ARCH_REQUIRE_GPIOLIB
	select CLKSRC_MMIO
	select CPU_XSCALE
	select DMABOUNCE if PCI
	select GENERIC_CLOCKEVENTS
	select MIGHT_HAVE_PCI
	select NEED_MACH_IO_H
	select USB_EHCI_BIG_ENDIAN_DESC
	select USB_EHCI_BIG_ENDIAN_MMIO
	help
	  Support for Intel's IXP4XX (XScale) family of processors.

config ARCH_DOVE
	bool "Marvell Dove"
	select ARCH_REQUIRE_GPIOLIB
	select CPU_PJ4
	select GENERIC_CLOCKEVENTS
	select MIGHT_HAVE_PCI
	select MVEBU_MBUS
	select PINCTRL
	select PINCTRL_DOVE
	select PLAT_ORION_LEGACY
	help
	  Support for the Marvell Dove SoC 88AP510

config ARCH_KIRKWOOD
	bool "Marvell Kirkwood"
	select ARCH_HAS_CPUFREQ
	select ARCH_REQUIRE_GPIOLIB
	select CPU_FEROCEON
	select GENERIC_CLOCKEVENTS
	select MVEBU_MBUS
	select PCI
	select PCI_QUIRKS
	select PINCTRL
	select PINCTRL_KIRKWOOD
	select PLAT_ORION_LEGACY
	help
	  Support for the following Marvell Kirkwood series SoCs:
	  88F6180, 88F6192 and 88F6281.

config ARCH_MV78XX0
	bool "Marvell MV78xx0"
	select ARCH_REQUIRE_GPIOLIB
	select CPU_FEROCEON
	select GENERIC_CLOCKEVENTS
	select MVEBU_MBUS
	select PCI
	select PLAT_ORION_LEGACY
	help
	  Support for the following Marvell MV78xx0 series SoCs:
	  MV781x0, MV782x0.

config ARCH_ORION5X
	bool "Marvell Orion"
	depends on MMU
	select ARCH_REQUIRE_GPIOLIB
	select CPU_FEROCEON
	select GENERIC_CLOCKEVENTS
	select MVEBU_MBUS
	select PCI
	select PLAT_ORION_LEGACY
	help
	  Support for the following Marvell Orion 5x series SoCs:
	  Orion-1 (5181), Orion-VoIP (5181L), Orion-NAS (5182),
	  Orion-2 (5281), Orion-1-90 (6183).

config ARCH_MMP
	bool "Marvell PXA168/910/MMP2"
	depends on MMU
	select ARCH_REQUIRE_GPIOLIB
	select CLKDEV_LOOKUP
	select GENERIC_ALLOCATOR
	select GENERIC_CLOCKEVENTS
	select GPIO_PXA
	select IRQ_DOMAIN
	select MULTI_IRQ_HANDLER
	select PINCTRL
	select PLAT_PXA
	select SPARSE_IRQ
	help
	  Support for Marvell's PXA168/PXA910(MMP) and MMP2 processor line.

config ARCH_KS8695
	bool "Micrel/Kendin KS8695"
	select ARCH_REQUIRE_GPIOLIB
	select CLKSRC_MMIO
	select CPU_ARM922T
	select GENERIC_CLOCKEVENTS
	select NEED_MACH_MEMORY_H
	help
	  Support for Micrel/Kendin KS8695 "Centaur" (ARM922T) based
	  System-on-Chip devices.

config ARCH_W90X900
	bool "Nuvoton W90X900 CPU"
	select ARCH_REQUIRE_GPIOLIB
	select CLKDEV_LOOKUP
	select CLKSRC_MMIO
	select CPU_ARM926T
	select GENERIC_CLOCKEVENTS
	help
	  Support for Nuvoton (Winbond logic dept.) ARM9 processor,
	  At present, the w90x900 has been renamed nuc900, regarding
	  the ARM series product line, you can login the following
	  link address to know more.

	  <http://www.nuvoton.com/hq/enu/ProductAndSales/ProductLines/
		ConsumerElectronicsIC/ARMMicrocontroller/ARMMicrocontroller>

config ARCH_LPC32XX
	bool "NXP LPC32XX"
	select ARCH_REQUIRE_GPIOLIB
	select ARM_AMBA
	select CLKDEV_LOOKUP
	select CLKSRC_MMIO
	select CPU_ARM926T
	select GENERIC_CLOCKEVENTS
	select HAVE_IDE
<<<<<<< HEAD
	select HAVE_PWM
=======
	select USB_ARCH_HAS_OHCI
>>>>>>> 8468949c
	select USE_OF
	help
	  Support for the NXP LPC32XX family of processors

config ARCH_PXA
	bool "PXA2xx/PXA3xx-based"
	depends on MMU
	select ARCH_HAS_CPUFREQ
	select ARCH_MTD_XIP
	select ARCH_REQUIRE_GPIOLIB
	select ARM_CPU_SUSPEND if PM
	select AUTO_ZRELADDR
	select CLKDEV_LOOKUP
	select CLKSRC_MMIO
	select GENERIC_CLOCKEVENTS
	select GPIO_PXA
	select HAVE_IDE
	select MULTI_IRQ_HANDLER
	select PLAT_PXA
	select SPARSE_IRQ
	help
	  Support for Intel/Marvell's PXA2xx/PXA3xx processor line.

config ARCH_MSM
	bool "Qualcomm MSM (non-multiplatform)"
	select ARCH_REQUIRE_GPIOLIB
	select COMMON_CLK
	select GENERIC_CLOCKEVENTS
	help
	  Support for Qualcomm MSM/QSD based systems.  This runs on the
	  apps processor of the MSM/QSD and depends on a shared memory
	  interface to the modem processor which runs the baseband
	  stack and controls some vital subsystems
	  (clock and power control, etc).

config ARCH_SHMOBILE_LEGACY
	bool "Renesas ARM SoCs (non-multiplatform)"
	select ARCH_SHMOBILE
	select ARM_PATCH_PHYS_VIRT
	select CLKDEV_LOOKUP
	select GENERIC_CLOCKEVENTS
	select HAVE_ARM_SCU if SMP
	select HAVE_ARM_TWD if SMP
	select HAVE_MACH_CLKDEV
	select HAVE_SMP
	select MIGHT_HAVE_CACHE_L2X0
	select MULTI_IRQ_HANDLER
	select NO_IOPORT
	select PINCTRL
	select PM_GENERIC_DOMAINS if PM
	select SPARSE_IRQ
	help
	  Support for Renesas ARM SoC platforms using a non-multiplatform
	  kernel. This includes the SH-Mobile, R-Mobile, EMMA-Mobile, R-Car
	  and RZ families.

config ARCH_RPC
	bool "RiscPC"
	select ARCH_ACORN
	select ARCH_MAY_HAVE_PC_FDC
	select ARCH_SPARSEMEM_ENABLE
	select ARCH_USES_GETTIMEOFFSET
	select FIQ
	select HAVE_IDE
	select HAVE_PATA_PLATFORM
	select ISA_DMA_API
	select NEED_MACH_IO_H
	select NEED_MACH_MEMORY_H
	select NO_IOPORT
	select VIRT_TO_BUS
	help
	  On the Acorn Risc-PC, Linux can support the internal IDE disk and
	  CD-ROM interface, serial and parallel port, and the floppy drive.

config ARCH_SA1100
	bool "SA1100-based"
	select ARCH_HAS_CPUFREQ
	select ARCH_MTD_XIP
	select ARCH_REQUIRE_GPIOLIB
	select ARCH_SPARSEMEM_ENABLE
	select CLKDEV_LOOKUP
	select CLKSRC_MMIO
	select CPU_FREQ
	select CPU_SA1100
	select GENERIC_CLOCKEVENTS
	select HAVE_IDE
	select ISA
	select NEED_MACH_MEMORY_H
	select SPARSE_IRQ
	help
	  Support for StrongARM 11x0 based boards.

config ARCH_S3C24XX
	bool "Samsung S3C24XX SoCs"
	select ARCH_HAS_CPUFREQ
	select ARCH_REQUIRE_GPIOLIB
	select CLKDEV_LOOKUP
	select CLKSRC_SAMSUNG_PWM
	select GENERIC_CLOCKEVENTS
	select GPIO_SAMSUNG
	select HAVE_S3C2410_I2C if I2C
	select HAVE_S3C2410_WATCHDOG if WATCHDOG
	select HAVE_S3C_RTC if RTC_CLASS
	select MULTI_IRQ_HANDLER
	select NEED_MACH_IO_H
	select SAMSUNG_ATAGS
	help
	  Samsung S3C2410, S3C2412, S3C2413, S3C2416, S3C2440, S3C2442, S3C2443
	  and S3C2450 SoCs based systems, such as the Simtec Electronics BAST
	  (<http://www.simtec.co.uk/products/EB110ITX/>), the IPAQ 1940 or the
	  Samsung SMDK2410 development board (and derivatives).

config ARCH_S3C64XX
	bool "Samsung S3C64XX"
	select ARCH_HAS_CPUFREQ
	select ARCH_REQUIRE_GPIOLIB
	select ARM_AMBA
	select ARM_VIC
	select CLKDEV_LOOKUP
	select CLKSRC_SAMSUNG_PWM
	select COMMON_CLK
	select CPU_V6K
	select GENERIC_CLOCKEVENTS
	select GPIO_SAMSUNG
	select HAVE_S3C2410_I2C if I2C
	select HAVE_S3C2410_WATCHDOG if WATCHDOG
	select HAVE_TCM
	select NO_IOPORT
	select PLAT_SAMSUNG
	select PM_GENERIC_DOMAINS
	select S3C_DEV_NAND
	select S3C_GPIO_TRACK
	select SAMSUNG_ATAGS
	select SAMSUNG_WAKEMASK
	select SAMSUNG_WDT_RESET
	help
	  Samsung S3C64XX series based systems

config ARCH_S5P64X0
	bool "Samsung S5P6440 S5P6450"
	select CLKDEV_LOOKUP
	select CLKSRC_SAMSUNG_PWM
	select CPU_V6
	select GENERIC_CLOCKEVENTS
	select GPIO_SAMSUNG
	select HAVE_S3C2410_I2C if I2C
	select HAVE_S3C2410_WATCHDOG if WATCHDOG
	select HAVE_S3C_RTC if RTC_CLASS
	select NEED_MACH_GPIO_H
	select SAMSUNG_ATAGS
	select SAMSUNG_WDT_RESET
	help
	  Samsung S5P64X0 CPU based systems, such as the Samsung SMDK6440,
	  SMDK6450.

config ARCH_S5PC100
	bool "Samsung S5PC100"
	select ARCH_REQUIRE_GPIOLIB
	select CLKDEV_LOOKUP
	select CLKSRC_SAMSUNG_PWM
	select CPU_V7
	select GENERIC_CLOCKEVENTS
	select GPIO_SAMSUNG
	select HAVE_S3C2410_I2C if I2C
	select HAVE_S3C2410_WATCHDOG if WATCHDOG
	select HAVE_S3C_RTC if RTC_CLASS
	select NEED_MACH_GPIO_H
	select SAMSUNG_ATAGS
	select SAMSUNG_WDT_RESET
	help
	  Samsung S5PC100 series based systems

config ARCH_S5PV210
	bool "Samsung S5PV210/S5PC110"
	select ARCH_HAS_CPUFREQ
	select ARCH_HAS_HOLES_MEMORYMODEL
	select ARCH_SPARSEMEM_ENABLE
	select CLKDEV_LOOKUP
	select CLKSRC_SAMSUNG_PWM
	select CPU_V7
	select GENERIC_CLOCKEVENTS
	select GPIO_SAMSUNG
	select HAVE_S3C2410_I2C if I2C
	select HAVE_S3C2410_WATCHDOG if WATCHDOG
	select HAVE_S3C_RTC if RTC_CLASS
	select NEED_MACH_GPIO_H
	select NEED_MACH_MEMORY_H
	select SAMSUNG_ATAGS
	help
	  Samsung S5PV210/S5PC110 series based systems

config ARCH_EXYNOS
	bool "Samsung EXYNOS"
	select ARCH_HAS_CPUFREQ
	select ARCH_HAS_HOLES_MEMORYMODEL
	select ARCH_REQUIRE_GPIOLIB
	select ARCH_SPARSEMEM_ENABLE
	select ARM_GIC
	select COMMON_CLK
	select CPU_V7
	select GENERIC_CLOCKEVENTS
	select HAVE_S3C2410_I2C if I2C
	select HAVE_S3C2410_WATCHDOG if WATCHDOG
	select HAVE_S3C_RTC if RTC_CLASS
	select NEED_MACH_MEMORY_H
	select SPARSE_IRQ
	select USE_OF
	help
	  Support for SAMSUNG's EXYNOS SoCs (EXYNOS4/5)

config ARCH_DAVINCI
	bool "TI DaVinci"
	select ARCH_HAS_HOLES_MEMORYMODEL
	select ARCH_REQUIRE_GPIOLIB
	select CLKDEV_LOOKUP
	select GENERIC_ALLOCATOR
	select GENERIC_CLOCKEVENTS
	select GENERIC_IRQ_CHIP
	select HAVE_IDE
	select TI_PRIV_EDMA
	select USE_OF
	select ZONE_DMA
	help
	  Support for TI's DaVinci platform.

config ARCH_OMAP1
	bool "TI OMAP1"
	depends on MMU
	select ARCH_HAS_CPUFREQ
	select ARCH_HAS_HOLES_MEMORYMODEL
	select ARCH_OMAP
	select ARCH_REQUIRE_GPIOLIB
	select CLKDEV_LOOKUP
	select CLKSRC_MMIO
	select GENERIC_CLOCKEVENTS
	select GENERIC_IRQ_CHIP
	select HAVE_IDE
	select IRQ_DOMAIN
	select NEED_MACH_IO_H if PCCARD
	select NEED_MACH_MEMORY_H
	help
	  Support for older TI OMAP1 (omap7xx, omap15xx or omap16xx)

endchoice

menu "Multiple platform selection"
	depends on ARCH_MULTIPLATFORM

comment "CPU Core family selection"

config ARCH_MULTI_V4T
	bool "ARMv4T based platforms (ARM720T, ARM920T, ...)"
	depends on !ARCH_MULTI_V6_V7
	select ARCH_MULTI_V4_V5
	select CPU_ARM920T if !(CPU_ARM7TDMI || CPU_ARM720T || \
		CPU_ARM740T || CPU_ARM9TDMI || CPU_ARM922T || \
		CPU_ARM925T || CPU_ARM940T)

config ARCH_MULTI_V5
	bool "ARMv5 based platforms (ARM926T, XSCALE, PJ1, ...)"
	depends on !ARCH_MULTI_V6_V7
	select ARCH_MULTI_V4_V5
	select CPU_ARM926T if !(CPU_ARM946E || CPU_ARM1020 || \
		CPU_ARM1020E || CPU_ARM1022 || CPU_ARM1026 || \
		CPU_XSCALE || CPU_XSC3 || CPU_MOHAWK || CPU_FEROCEON)

config ARCH_MULTI_V4_V5
	bool

config ARCH_MULTI_V6
	bool "ARMv6 based platforms (ARM11)"
	select ARCH_MULTI_V6_V7
	select CPU_V6K

config ARCH_MULTI_V7
	bool "ARMv7 based platforms (Cortex-A, PJ4, Scorpion, Krait)"
	default y
	select ARCH_MULTI_V6_V7
	select CPU_V7
	select HAVE_SMP

config ARCH_MULTI_V6_V7
	bool
	select MIGHT_HAVE_CACHE_L2X0

config ARCH_MULTI_CPU_AUTO
	def_bool !(ARCH_MULTI_V4 || ARCH_MULTI_V4T || ARCH_MULTI_V6_V7)
	select ARCH_MULTI_V5

endmenu

config ARCH_VIRT
	bool "Dummy Virtual Machine" if ARCH_MULTI_V7
	select ARM_AMBA
	select ARM_GIC
	select ARM_PSCI
	select HAVE_ARM_ARCH_TIMER

#
# This is sorted alphabetically by mach-* pathname.  However, plat-*
# Kconfigs may be included either alphabetically (according to the
# plat- suffix) or along side the corresponding mach-* source.
#
source "arch/arm/mach-mvebu/Kconfig"

source "arch/arm/mach-at91/Kconfig"

source "arch/arm/mach-bcm/Kconfig"

source "arch/arm/mach-berlin/Kconfig"

source "arch/arm/mach-clps711x/Kconfig"

source "arch/arm/mach-cns3xxx/Kconfig"

source "arch/arm/mach-davinci/Kconfig"

source "arch/arm/mach-dove/Kconfig"

source "arch/arm/mach-ep93xx/Kconfig"

source "arch/arm/mach-footbridge/Kconfig"

source "arch/arm/mach-gemini/Kconfig"

source "arch/arm/mach-highbank/Kconfig"

source "arch/arm/mach-hisi/Kconfig"

source "arch/arm/mach-integrator/Kconfig"

source "arch/arm/mach-iop32x/Kconfig"

source "arch/arm/mach-iop33x/Kconfig"

source "arch/arm/mach-iop13xx/Kconfig"

source "arch/arm/mach-ixp4xx/Kconfig"

source "arch/arm/mach-keystone/Kconfig"

source "arch/arm/mach-kirkwood/Kconfig"

source "arch/arm/mach-ks8695/Kconfig"

source "arch/arm/mach-msm/Kconfig"

source "arch/arm/mach-moxart/Kconfig"

source "arch/arm/mach-mv78xx0/Kconfig"

source "arch/arm/mach-imx/Kconfig"

source "arch/arm/mach-mxs/Kconfig"

source "arch/arm/mach-netx/Kconfig"

source "arch/arm/mach-nomadik/Kconfig"

source "arch/arm/mach-nspire/Kconfig"

source "arch/arm/plat-omap/Kconfig"

source "arch/arm/mach-omap1/Kconfig"

source "arch/arm/mach-omap2/Kconfig"

source "arch/arm/mach-orion5x/Kconfig"

source "arch/arm/mach-picoxcell/Kconfig"

source "arch/arm/mach-pxa/Kconfig"
source "arch/arm/plat-pxa/Kconfig"

source "arch/arm/mach-mmp/Kconfig"

source "arch/arm/mach-qcom/Kconfig"

source "arch/arm/mach-realview/Kconfig"

source "arch/arm/mach-rockchip/Kconfig"

source "arch/arm/mach-sa1100/Kconfig"

source "arch/arm/plat-samsung/Kconfig"

source "arch/arm/mach-socfpga/Kconfig"

source "arch/arm/mach-spear/Kconfig"

source "arch/arm/mach-sti/Kconfig"

source "arch/arm/mach-s3c24xx/Kconfig"

source "arch/arm/mach-s3c64xx/Kconfig"

source "arch/arm/mach-s5p64x0/Kconfig"

source "arch/arm/mach-s5pc100/Kconfig"

source "arch/arm/mach-s5pv210/Kconfig"

source "arch/arm/mach-exynos/Kconfig"

source "arch/arm/mach-shmobile/Kconfig"

source "arch/arm/mach-sunxi/Kconfig"

source "arch/arm/mach-prima2/Kconfig"

source "arch/arm/mach-tegra/Kconfig"

source "arch/arm/mach-u300/Kconfig"

source "arch/arm/mach-ux500/Kconfig"

source "arch/arm/mach-versatile/Kconfig"

source "arch/arm/mach-vexpress/Kconfig"
source "arch/arm/plat-versatile/Kconfig"

source "arch/arm/mach-vt8500/Kconfig"

source "arch/arm/mach-w90x900/Kconfig"

source "arch/arm/mach-zynq/Kconfig"

# Definitions to make life easier
config ARCH_ACORN
	bool

config PLAT_IOP
	bool
	select GENERIC_CLOCKEVENTS

config PLAT_ORION
	bool
	select CLKSRC_MMIO
	select COMMON_CLK
	select GENERIC_IRQ_CHIP
	select IRQ_DOMAIN

config PLAT_ORION_LEGACY
	bool
	select PLAT_ORION

config PLAT_PXA
	bool

config PLAT_VERSATILE
	bool

config ARM_TIMER_SP804
	bool
	select CLKSRC_MMIO
	select CLKSRC_OF if OF

source "arch/arm/firmware/Kconfig"

source arch/arm/mm/Kconfig

config ARM_NR_BANKS
	int
	default 16 if ARCH_EP93XX
	default 8

config IWMMXT
	bool "Enable iWMMXt support" if !CPU_PJ4
	depends on CPU_XSCALE || CPU_XSC3 || CPU_MOHAWK || CPU_PJ4
	default y if PXA27x || PXA3xx || ARCH_MMP || CPU_PJ4
	help
	  Enable support for iWMMXt context switching at run time if
	  running on a CPU that supports it.

config MULTI_IRQ_HANDLER
	bool
	help
	  Allow each machine to specify it's own IRQ handler at run time.

if !MMU
source "arch/arm/Kconfig-nommu"
endif

config PJ4B_ERRATA_4742
	bool "PJ4B Errata 4742: IDLE Wake Up Commands can Cause the CPU Core to Cease Operation"
	depends on CPU_PJ4B && MACH_ARMADA_370
	default y
	help
	  When coming out of either a Wait for Interrupt (WFI) or a Wait for
	  Event (WFE) IDLE states, a specific timing sensitivity exists between
	  the retiring WFI/WFE instructions and the newly issued subsequent
	  instructions.  This sensitivity can result in a CPU hang scenario.
	  Workaround:
	  The software must insert either a Data Synchronization Barrier (DSB)
	  or Data Memory Barrier (DMB) command immediately after the WFI/WFE
	  instruction

config ARM_ERRATA_326103
	bool "ARM errata: FSR write bit incorrect on a SWP to read-only memory"
	depends on CPU_V6
	help
	  Executing a SWP instruction to read-only memory does not set bit 11
	  of the FSR on the ARM 1136 prior to r1p0. This causes the kernel to
	  treat the access as a read, preventing a COW from occurring and
	  causing the faulting task to livelock.

config ARM_ERRATA_411920
	bool "ARM errata: Invalidation of the Instruction Cache operation can fail"
	depends on CPU_V6 || CPU_V6K
	help
	  Invalidation of the Instruction Cache operation can
	  fail. This erratum is present in 1136 (before r1p4), 1156 and 1176.
	  It does not affect the MPCore. This option enables the ARM Ltd.
	  recommended workaround.

config ARM_ERRATA_430973
	bool "ARM errata: Stale prediction on replaced interworking branch"
	depends on CPU_V7
	help
	  This option enables the workaround for the 430973 Cortex-A8
	  (r1p0..r1p2) erratum. If a code sequence containing an ARM/Thumb
	  interworking branch is replaced with another code sequence at the
	  same virtual address, whether due to self-modifying code or virtual
	  to physical address re-mapping, Cortex-A8 does not recover from the
	  stale interworking branch prediction. This results in Cortex-A8
	  executing the new code sequence in the incorrect ARM or Thumb state.
	  The workaround enables the BTB/BTAC operations by setting ACTLR.IBE
	  and also flushes the branch target cache at every context switch.
	  Note that setting specific bits in the ACTLR register may not be
	  available in non-secure mode.

config ARM_ERRATA_458693
	bool "ARM errata: Processor deadlock when a false hazard is created"
	depends on CPU_V7
	depends on !ARCH_MULTIPLATFORM
	help
	  This option enables the workaround for the 458693 Cortex-A8 (r2p0)
	  erratum. For very specific sequences of memory operations, it is
	  possible for a hazard condition intended for a cache line to instead
	  be incorrectly associated with a different cache line. This false
	  hazard might then cause a processor deadlock. The workaround enables
	  the L1 caching of the NEON accesses and disables the PLD instruction
	  in the ACTLR register. Note that setting specific bits in the ACTLR
	  register may not be available in non-secure mode.

config ARM_ERRATA_460075
	bool "ARM errata: Data written to the L2 cache can be overwritten with stale data"
	depends on CPU_V7
	depends on !ARCH_MULTIPLATFORM
	help
	  This option enables the workaround for the 460075 Cortex-A8 (r2p0)
	  erratum. Any asynchronous access to the L2 cache may encounter a
	  situation in which recent store transactions to the L2 cache are lost
	  and overwritten with stale memory contents from external memory. The
	  workaround disables the write-allocate mode for the L2 cache via the
	  ACTLR register. Note that setting specific bits in the ACTLR register
	  may not be available in non-secure mode.

config ARM_ERRATA_742230
	bool "ARM errata: DMB operation may be faulty"
	depends on CPU_V7 && SMP
	depends on !ARCH_MULTIPLATFORM
	help
	  This option enables the workaround for the 742230 Cortex-A9
	  (r1p0..r2p2) erratum. Under rare circumstances, a DMB instruction
	  between two write operations may not ensure the correct visibility
	  ordering of the two writes. This workaround sets a specific bit in
	  the diagnostic register of the Cortex-A9 which causes the DMB
	  instruction to behave as a DSB, ensuring the correct behaviour of
	  the two writes.

config ARM_ERRATA_742231
	bool "ARM errata: Incorrect hazard handling in the SCU may lead to data corruption"
	depends on CPU_V7 && SMP
	depends on !ARCH_MULTIPLATFORM
	help
	  This option enables the workaround for the 742231 Cortex-A9
	  (r2p0..r2p2) erratum. Under certain conditions, specific to the
	  Cortex-A9 MPCore micro-architecture, two CPUs working in SMP mode,
	  accessing some data located in the same cache line, may get corrupted
	  data due to bad handling of the address hazard when the line gets
	  replaced from one of the CPUs at the same time as another CPU is
	  accessing it. This workaround sets specific bits in the diagnostic
	  register of the Cortex-A9 which reduces the linefill issuing
	  capabilities of the processor.

config PL310_ERRATA_588369
	bool "PL310 errata: Clean & Invalidate maintenance operations do not invalidate clean lines"
	depends on CACHE_L2X0
	help
	   The PL310 L2 cache controller implements three types of Clean &
	   Invalidate maintenance operations: by Physical Address
	   (offset 0x7F0), by Index/Way (0x7F8) and by Way (0x7FC).
	   They are architecturally defined to behave as the execution of a
	   clean operation followed immediately by an invalidate operation,
	   both performing to the same memory location. This functionality
	   is not correctly implemented in PL310 as clean lines are not
	   invalidated as a result of these operations.

config ARM_ERRATA_643719
	bool "ARM errata: LoUIS bit field in CLIDR register is incorrect"
	depends on CPU_V7 && SMP
	help
	  This option enables the workaround for the 643719 Cortex-A9 (prior to
	  r1p0) erratum. On affected cores the LoUIS bit field of the CLIDR
	  register returns zero when it should return one. The workaround
	  corrects this value, ensuring cache maintenance operations which use
	  it behave as intended and avoiding data corruption.

config ARM_ERRATA_720789
	bool "ARM errata: TLBIASIDIS and TLBIMVAIS operations can broadcast a faulty ASID"
	depends on CPU_V7
	help
	  This option enables the workaround for the 720789 Cortex-A9 (prior to
	  r2p0) erratum. A faulty ASID can be sent to the other CPUs for the
	  broadcasted CP15 TLB maintenance operations TLBIASIDIS and TLBIMVAIS.
	  As a consequence of this erratum, some TLB entries which should be
	  invalidated are not, resulting in an incoherency in the system page
	  tables. The workaround changes the TLB flushing routines to invalidate
	  entries regardless of the ASID.

config PL310_ERRATA_727915
	bool "PL310 errata: Background Clean & Invalidate by Way operation can cause data corruption"
	depends on CACHE_L2X0
	help
	  PL310 implements the Clean & Invalidate by Way L2 cache maintenance
	  operation (offset 0x7FC). This operation runs in background so that
	  PL310 can handle normal accesses while it is in progress. Under very
	  rare circumstances, due to this erratum, write data can be lost when
	  PL310 treats a cacheable write transaction during a Clean &
	  Invalidate by Way operation.

config ARM_ERRATA_743622
	bool "ARM errata: Faulty hazard checking in the Store Buffer may lead to data corruption"
	depends on CPU_V7
	depends on !ARCH_MULTIPLATFORM
	help
	  This option enables the workaround for the 743622 Cortex-A9
	  (r2p*) erratum. Under very rare conditions, a faulty
	  optimisation in the Cortex-A9 Store Buffer may lead to data
	  corruption. This workaround sets a specific bit in the diagnostic
	  register of the Cortex-A9 which disables the Store Buffer
	  optimisation, preventing the defect from occurring. This has no
	  visible impact on the overall performance or power consumption of the
	  processor.

config ARM_ERRATA_751472
	bool "ARM errata: Interrupted ICIALLUIS may prevent completion of broadcasted operation"
	depends on CPU_V7
	depends on !ARCH_MULTIPLATFORM
	help
	  This option enables the workaround for the 751472 Cortex-A9 (prior
	  to r3p0) erratum. An interrupted ICIALLUIS operation may prevent the
	  completion of a following broadcasted operation if the second
	  operation is received by a CPU before the ICIALLUIS has completed,
	  potentially leading to corrupted entries in the cache or TLB.

config PL310_ERRATA_753970
	bool "PL310 errata: cache sync operation may be faulty"
	depends on CACHE_PL310
	help
	  This option enables the workaround for the 753970 PL310 (r3p0) erratum.

	  Under some condition the effect of cache sync operation on
	  the store buffer still remains when the operation completes.
	  This means that the store buffer is always asked to drain and
	  this prevents it from merging any further writes. The workaround
	  is to replace the normal offset of cache sync operation (0x730)
	  by another offset targeting an unmapped PL310 register 0x740.
	  This has the same effect as the cache sync operation: store buffer
	  drain and waiting for all buffers empty.

config ARM_ERRATA_754322
	bool "ARM errata: possible faulty MMU translations following an ASID switch"
	depends on CPU_V7
	help
	  This option enables the workaround for the 754322 Cortex-A9 (r2p*,
	  r3p*) erratum. A speculative memory access may cause a page table walk
	  which starts prior to an ASID switch but completes afterwards. This
	  can populate the micro-TLB with a stale entry which may be hit with
	  the new ASID. This workaround places two dsb instructions in the mm
	  switching code so that no page table walks can cross the ASID switch.

config ARM_ERRATA_754327
	bool "ARM errata: no automatic Store Buffer drain"
	depends on CPU_V7 && SMP
	help
	  This option enables the workaround for the 754327 Cortex-A9 (prior to
	  r2p0) erratum. The Store Buffer does not have any automatic draining
	  mechanism and therefore a livelock may occur if an external agent
	  continuously polls a memory location waiting to observe an update.
	  This workaround defines cpu_relax() as smp_mb(), preventing correctly
	  written polling loops from denying visibility of updates to memory.

config ARM_ERRATA_364296
	bool "ARM errata: Possible cache data corruption with hit-under-miss enabled"
	depends on CPU_V6
	help
	  This options enables the workaround for the 364296 ARM1136
	  r0p2 erratum (possible cache data corruption with
	  hit-under-miss enabled). It sets the undocumented bit 31 in
	  the auxiliary control register and the FI bit in the control
	  register, thus disabling hit-under-miss without putting the
	  processor into full low interrupt latency mode. ARM11MPCore
	  is not affected.

config ARM_ERRATA_764369
	bool "ARM errata: Data cache line maintenance operation by MVA may not succeed"
	depends on CPU_V7 && SMP
	help
	  This option enables the workaround for erratum 764369
	  affecting Cortex-A9 MPCore with two or more processors (all
	  current revisions). Under certain timing circumstances, a data
	  cache line maintenance operation by MVA targeting an Inner
	  Shareable memory region may fail to proceed up to either the
	  Point of Coherency or to the Point of Unification of the
	  system. This workaround adds a DSB instruction before the
	  relevant cache maintenance functions and sets a specific bit
	  in the diagnostic control register of the SCU.

config PL310_ERRATA_769419
	bool "PL310 errata: no automatic Store Buffer drain"
	depends on CACHE_L2X0
	help
	  On revisions of the PL310 prior to r3p2, the Store Buffer does
	  not automatically drain. This can cause normal, non-cacheable
	  writes to be retained when the memory system is idle, leading
	  to suboptimal I/O performance for drivers using coherent DMA.
	  This option adds a write barrier to the cpu_idle loop so that,
	  on systems with an outer cache, the store buffer is drained
	  explicitly.

config ARM_ERRATA_775420
       bool "ARM errata: A data cache maintenance operation which aborts, might lead to deadlock"
       depends on CPU_V7
       help
	 This option enables the workaround for the 775420 Cortex-A9 (r2p2,
	 r2p6,r2p8,r2p10,r3p0) erratum. In case a date cache maintenance
	 operation aborts with MMU exception, it might cause the processor
	 to deadlock. This workaround puts DSB before executing ISB if
	 an abort may occur on cache maintenance.

config ARM_ERRATA_798181
	bool "ARM errata: TLBI/DSB failure on Cortex-A15"
	depends on CPU_V7 && SMP
	help
	  On Cortex-A15 (r0p0..r3p2) the TLBI*IS/DSB operations are not
	  adequately shooting down all use of the old entries. This
	  option enables the Linux kernel workaround for this erratum
	  which sends an IPI to the CPUs that are running the same ASID
	  as the one being invalidated.

config ARM_ERRATA_773022
	bool "ARM errata: incorrect instructions may be executed from loop buffer"
	depends on CPU_V7
	help
	  This option enables the workaround for the 773022 Cortex-A15
	  (up to r0p4) erratum. In certain rare sequences of code, the
	  loop buffer may deliver incorrect instructions. This
	  workaround disables the loop buffer to avoid the erratum.

endmenu

source "arch/arm/common/Kconfig"

menu "Bus support"

config ARM_AMBA
	bool

config ISA
	bool
	help
	  Find out whether you have ISA slots on your motherboard.  ISA is the
	  name of a bus system, i.e. the way the CPU talks to the other stuff
	  inside your box.  Other bus systems are PCI, EISA, MicroChannel
	  (MCA) or VESA.  ISA is an older system, now being displaced by PCI;
	  newer boards don't support it.  If you have ISA, say Y, otherwise N.

# Select ISA DMA controller support
config ISA_DMA
	bool
	select ISA_DMA_API

# Select ISA DMA interface
config ISA_DMA_API
	bool

config PCI
	bool "PCI support" if MIGHT_HAVE_PCI
	help
	  Find out whether you have a PCI motherboard. PCI is the name of a
	  bus system, i.e. the way the CPU talks to the other stuff inside
	  your box. Other bus systems are ISA, EISA, MicroChannel (MCA) or
	  VESA. If you have PCI, say Y, otherwise N.

config PCI_DOMAINS
	bool
	depends on PCI

config PCI_NANOENGINE
	bool "BSE nanoEngine PCI support"
	depends on SA1100_NANOENGINE
	help
	  Enable PCI on the BSE nanoEngine board.

config PCI_SYSCALL
	def_bool PCI

config PCI_HOST_ITE8152
	bool
	depends on PCI && MACH_ARMCORE
	default y
	select DMABOUNCE

source "drivers/pci/Kconfig"
source "drivers/pci/pcie/Kconfig"

source "drivers/pcmcia/Kconfig"

endmenu

menu "Kernel Features"

config HAVE_SMP
	bool
	help
	  This option should be selected by machines which have an SMP-
	  capable CPU.

	  The only effect of this option is to make the SMP-related
	  options available to the user for configuration.

config SMP
	bool "Symmetric Multi-Processing"
	depends on CPU_V6K || CPU_V7
	depends on GENERIC_CLOCKEVENTS
	depends on HAVE_SMP
	depends on MMU || ARM_MPU
	help
	  This enables support for systems with more than one CPU. If you have
	  a system with only one CPU, say N. If you have a system with more
	  than one CPU, say Y.

	  If you say N here, the kernel will run on uni- and multiprocessor
	  machines, but will use only one CPU of a multiprocessor machine. If
	  you say Y here, the kernel will run on many, but not all,
	  uniprocessor machines. On a uniprocessor machine, the kernel
	  will run faster if you say N here.

	  See also <file:Documentation/x86/i386/IO-APIC.txt>,
	  <file:Documentation/nmi_watchdog.txt> and the SMP-HOWTO available at
	  <http://tldp.org/HOWTO/SMP-HOWTO.html>.

	  If you don't know what to do here, say N.

config SMP_ON_UP
	bool "Allow booting SMP kernel on uniprocessor systems (EXPERIMENTAL)"
	depends on SMP && !XIP_KERNEL && MMU
	default y
	help
	  SMP kernels contain instructions which fail on non-SMP processors.
	  Enabling this option allows the kernel to modify itself to make
	  these instructions safe.  Disabling it allows about 1K of space
	  savings.

	  If you don't know what to do here, say Y.

config ARM_CPU_TOPOLOGY
	bool "Support cpu topology definition"
	depends on SMP && CPU_V7
	default y
	help
	  Support ARM cpu topology definition. The MPIDR register defines
	  affinity between processors which is then used to describe the cpu
	  topology of an ARM System.

config SCHED_MC
	bool "Multi-core scheduler support"
	depends on ARM_CPU_TOPOLOGY
	help
	  Multi-core scheduler support improves the CPU scheduler's decision
	  making when dealing with multi-core CPU chips at a cost of slightly
	  increased overhead in some places. If unsure say N here.

config SCHED_SMT
	bool "SMT scheduler support"
	depends on ARM_CPU_TOPOLOGY
	help
	  Improves the CPU scheduler's decision making when dealing with
	  MultiThreading at a cost of slightly increased overhead in some
	  places. If unsure say N here.

config HAVE_ARM_SCU
	bool
	help
	  This option enables support for the ARM system coherency unit

config HAVE_ARM_ARCH_TIMER
	bool "Architected timer support"
	depends on CPU_V7
	select ARM_ARCH_TIMER
	select GENERIC_CLOCKEVENTS
	help
	  This option enables support for the ARM architected timer

config HAVE_ARM_TWD
	bool
	depends on SMP
	select CLKSRC_OF if OF
	help
	  This options enables support for the ARM timer and watchdog unit

config MCPM
	bool "Multi-Cluster Power Management"
	depends on CPU_V7 && SMP
	help
	  This option provides the common power management infrastructure
	  for (multi-)cluster based systems, such as big.LITTLE based
	  systems.

config BIG_LITTLE
	bool "big.LITTLE support (Experimental)"
	depends on CPU_V7 && SMP
	select MCPM
	help
	  This option enables support selections for the big.LITTLE
	  system architecture.

config BL_SWITCHER
	bool "big.LITTLE switcher support"
	depends on BIG_LITTLE && MCPM && HOTPLUG_CPU
	select CPU_PM
	select ARM_CPU_SUSPEND
	help
	  The big.LITTLE "switcher" provides the core functionality to
	  transparently handle transition between a cluster of A15's
	  and a cluster of A7's in a big.LITTLE system.

config BL_SWITCHER_DUMMY_IF
	tristate "Simple big.LITTLE switcher user interface"
	depends on BL_SWITCHER && DEBUG_KERNEL
	help
	  This is a simple and dummy char dev interface to control
	  the big.LITTLE switcher core code.  It is meant for
	  debugging purposes only.

choice
	prompt "Memory split"
	depends on MMU
	default VMSPLIT_3G
	help
	  Select the desired split between kernel and user memory.

	  If you are not absolutely sure what you are doing, leave this
	  option alone!

	config VMSPLIT_3G
		bool "3G/1G user/kernel split"
	config VMSPLIT_2G
		bool "2G/2G user/kernel split"
	config VMSPLIT_1G
		bool "1G/3G user/kernel split"
endchoice

config PAGE_OFFSET
	hex
	default PHYS_OFFSET if !MMU
	default 0x40000000 if VMSPLIT_1G
	default 0x80000000 if VMSPLIT_2G
	default 0xC0000000

config NR_CPUS
	int "Maximum number of CPUs (2-32)"
	range 2 32
	depends on SMP
	default "4"

config HOTPLUG_CPU
	bool "Support for hot-pluggable CPUs"
	depends on SMP
	help
	  Say Y here to experiment with turning CPUs off and on.  CPUs
	  can be controlled through /sys/devices/system/cpu.

config ARM_PSCI
	bool "Support for the ARM Power State Coordination Interface (PSCI)"
	depends on CPU_V7
	help
	  Say Y here if you want Linux to communicate with system firmware
	  implementing the PSCI specification for CPU-centric power
	  management operations described in ARM document number ARM DEN
	  0022A ("Power State Coordination Interface System Software on
	  ARM processors").

# The GPIO number here must be sorted by descending number. In case of
# a multiplatform kernel, we just want the highest value required by the
# selected platforms.
config ARCH_NR_GPIO
	int
	default 1024 if ARCH_SHMOBILE || ARCH_TEGRA
	default 512 if ARCH_EXYNOS || ARCH_KEYSTONE || SOC_OMAP5 || SOC_DRA7XX || ARCH_S3C24XX || ARCH_S3C64XX
	default 392 if ARCH_U8500
	default 352 if ARCH_VT8500
	default 288 if ARCH_SUNXI
	default 264 if MACH_H4700
	default 0
	help
	  Maximum number of GPIOs in the system.

	  If unsure, leave the default value.

source kernel/Kconfig.preempt

config HZ_FIXED
	int
	default 200 if ARCH_EBSA110 || ARCH_S3C24XX || ARCH_S5P64X0 || \
		ARCH_S5PV210 || ARCH_EXYNOS4
	default AT91_TIMER_HZ if ARCH_AT91
	default SHMOBILE_TIMER_HZ if ARCH_SHMOBILE_LEGACY
	default 0

choice
	depends on HZ_FIXED = 0
	prompt "Timer frequency"

config HZ_100
	bool "100 Hz"

config HZ_200
	bool "200 Hz"

config HZ_250
	bool "250 Hz"

config HZ_300
	bool "300 Hz"

config HZ_500
	bool "500 Hz"

config HZ_1000
	bool "1000 Hz"

endchoice

config HZ
	int
	default HZ_FIXED if HZ_FIXED != 0
	default 100 if HZ_100
	default 200 if HZ_200
	default 250 if HZ_250
	default 300 if HZ_300
	default 500 if HZ_500
	default 1000

config SCHED_HRTICK
	def_bool HIGH_RES_TIMERS

config THUMB2_KERNEL
	bool "Compile the kernel in Thumb-2 mode" if !CPU_THUMBONLY
	depends on (CPU_V7 || CPU_V7M) && !CPU_V6 && !CPU_V6K
	default y if CPU_THUMBONLY
	select AEABI
	select ARM_ASM_UNIFIED
	select ARM_UNWIND
	help
	  By enabling this option, the kernel will be compiled in
	  Thumb-2 mode. A compiler/assembler that understand the unified
	  ARM-Thumb syntax is needed.

	  If unsure, say N.

config THUMB2_AVOID_R_ARM_THM_JUMP11
	bool "Work around buggy Thumb-2 short branch relocations in gas"
	depends on THUMB2_KERNEL && MODULES
	default y
	help
	  Various binutils versions can resolve Thumb-2 branches to
	  locally-defined, preemptible global symbols as short-range "b.n"
	  branch instructions.

	  This is a problem, because there's no guarantee the final
	  destination of the symbol, or any candidate locations for a
	  trampoline, are within range of the branch.  For this reason, the
	  kernel does not support fixing up the R_ARM_THM_JUMP11 (102)
	  relocation in modules at all, and it makes little sense to add
	  support.

	  The symptom is that the kernel fails with an "unsupported
	  relocation" error when loading some modules.

	  Until fixed tools are available, passing
	  -fno-optimize-sibling-calls to gcc should prevent gcc generating
	  code which hits this problem, at the cost of a bit of extra runtime
	  stack usage in some cases.

	  The problem is described in more detail at:
	      https://bugs.launchpad.net/binutils-linaro/+bug/725126

	  Only Thumb-2 kernels are affected.

	  Unless you are sure your tools don't have this problem, say Y.

config ARM_ASM_UNIFIED
	bool

config AEABI
	bool "Use the ARM EABI to compile the kernel"
	help
	  This option allows for the kernel to be compiled using the latest
	  ARM ABI (aka EABI).  This is only useful if you are using a user
	  space environment that is also compiled with EABI.

	  Since there are major incompatibilities between the legacy ABI and
	  EABI, especially with regard to structure member alignment, this
	  option also changes the kernel syscall calling convention to
	  disambiguate both ABIs and allow for backward compatibility support
	  (selected with CONFIG_OABI_COMPAT).

	  To use this you need GCC version 4.0.0 or later.

config OABI_COMPAT
	bool "Allow old ABI binaries to run with this kernel (EXPERIMENTAL)"
	depends on AEABI && !THUMB2_KERNEL
	help
	  This option preserves the old syscall interface along with the
	  new (ARM EABI) one. It also provides a compatibility layer to
	  intercept syscalls that have structure arguments which layout
	  in memory differs between the legacy ABI and the new ARM EABI
	  (only for non "thumb" binaries). This option adds a tiny
	  overhead to all syscalls and produces a slightly larger kernel.

	  The seccomp filter system will not be available when this is
	  selected, since there is no way yet to sensibly distinguish
	  between calling conventions during filtering.

	  If you know you'll be using only pure EABI user space then you
	  can say N here. If this option is not selected and you attempt
	  to execute a legacy ABI binary then the result will be
	  UNPREDICTABLE (in fact it can be predicted that it won't work
	  at all). If in doubt say N.

config ARCH_HAS_HOLES_MEMORYMODEL
	bool

config ARCH_SPARSEMEM_ENABLE
	bool

config ARCH_SPARSEMEM_DEFAULT
	def_bool ARCH_SPARSEMEM_ENABLE

config ARCH_SELECT_MEMORY_MODEL
	def_bool ARCH_SPARSEMEM_ENABLE

config HAVE_ARCH_PFN_VALID
	def_bool ARCH_HAS_HOLES_MEMORYMODEL || !SPARSEMEM

config HIGHMEM
	bool "High Memory Support"
	depends on MMU
	help
	  The address space of ARM processors is only 4 Gigabytes large
	  and it has to accommodate user address space, kernel address
	  space as well as some memory mapped IO. That means that, if you
	  have a large amount of physical memory and/or IO, not all of the
	  memory can be "permanently mapped" by the kernel. The physical
	  memory that is not permanently mapped is called "high memory".

	  Depending on the selected kernel/user memory split, minimum
	  vmalloc space and actual amount of RAM, you may not need this
	  option which should result in a slightly faster kernel.

	  If unsure, say n.

config HIGHPTE
	bool "Allocate 2nd-level pagetables from highmem"
	depends on HIGHMEM

config HW_PERF_EVENTS
	bool "Enable hardware performance counter support for perf events"
	depends on PERF_EVENTS
	default y
	help
	  Enable hardware performance counter support for perf events. If
	  disabled, perf events will use software events only.

config SYS_SUPPORTS_HUGETLBFS
       def_bool y
       depends on ARM_LPAE

config HAVE_ARCH_TRANSPARENT_HUGEPAGE
       def_bool y
       depends on ARM_LPAE

config ARCH_WANT_GENERAL_HUGETLB
	def_bool y

source "mm/Kconfig"

config FORCE_MAX_ZONEORDER
	int "Maximum zone order" if ARCH_SHMOBILE_LEGACY
	range 11 64 if ARCH_SHMOBILE_LEGACY
	default "12" if SOC_AM33XX
	default "9" if SA1111 || ARCH_EFM32
	default "11"
	help
	  The kernel memory allocator divides physically contiguous memory
	  blocks into "zones", where each zone is a power of two number of
	  pages.  This option selects the largest power of two that the kernel
	  keeps in the memory allocator.  If you need to allocate very large
	  blocks of physically contiguous memory, then you may need to
	  increase this value.

	  This config option is actually maximum order plus one. For example,
	  a value of 11 means that the largest free memory block is 2^10 pages.

config ALIGNMENT_TRAP
	bool
	depends on CPU_CP15_MMU
	default y if !ARCH_EBSA110
	select HAVE_PROC_CPU if PROC_FS
	help
	  ARM processors cannot fetch/store information which is not
	  naturally aligned on the bus, i.e., a 4 byte fetch must start at an
	  address divisible by 4. On 32-bit ARM processors, these non-aligned
	  fetch/store instructions will be emulated in software if you say
	  here, which has a severe performance impact. This is necessary for
	  correct operation of some network protocols. With an IP-only
	  configuration it is safe to say N, otherwise say Y.

config UACCESS_WITH_MEMCPY
	bool "Use kernel mem{cpy,set}() for {copy_to,clear}_user()"
	depends on MMU
	default y if CPU_FEROCEON
	help
	  Implement faster copy_to_user and clear_user methods for CPU
	  cores where a 8-word STM instruction give significantly higher
	  memory write throughput than a sequence of individual 32bit stores.

	  A possible side effect is a slight increase in scheduling latency
	  between threads sharing the same address space if they invoke
	  such copy operations with large buffers.

	  However, if the CPU data cache is using a write-allocate mode,
	  this option is unlikely to provide any performance gain.

config SECCOMP
	bool
	prompt "Enable seccomp to safely compute untrusted bytecode"
	---help---
	  This kernel feature is useful for number crunching applications
	  that may need to compute untrusted bytecode during their
	  execution. By using pipes or other transports made available to
	  the process as file descriptors supporting the read/write
	  syscalls, it's possible to isolate those applications in
	  their own address space using seccomp. Once seccomp is
	  enabled via prctl(PR_SET_SECCOMP), it cannot be disabled
	  and the task is only allowed to execute a few safe syscalls
	  defined by each seccomp mode.

config SWIOTLB
	def_bool y

config IOMMU_HELPER
	def_bool SWIOTLB

config XEN_DOM0
	def_bool y
	depends on XEN

config XEN
	bool "Xen guest support on ARM (EXPERIMENTAL)"
	depends on ARM && AEABI && OF
	depends on CPU_V7 && !CPU_V6
	depends on !GENERIC_ATOMIC64
	depends on MMU
	select ARM_PSCI
	select SWIOTLB_XEN
	select ARCH_DMA_ADDR_T_64BIT
	help
	  Say Y if you want to run Linux in a Virtual Machine on Xen on ARM.

endmenu

menu "Boot options"

config USE_OF
	bool "Flattened Device Tree support"
	select IRQ_DOMAIN
	select OF
	select OF_EARLY_FLATTREE
	select OF_RESERVED_MEM
	help
	  Include support for flattened device tree machine descriptions.

config ATAGS
	bool "Support for the traditional ATAGS boot data passing" if USE_OF
	default y
	help
	  This is the traditional way of passing data to the kernel at boot
	  time. If you are solely relying on the flattened device tree (or
	  the ARM_ATAG_DTB_COMPAT option) then you may unselect this option
	  to remove ATAGS support from your kernel binary.  If unsure,
	  leave this to y.

config DEPRECATED_PARAM_STRUCT
	bool "Provide old way to pass kernel parameters"
	depends on ATAGS
	help
	  This was deprecated in 2001 and announced to live on for 5 years.
	  Some old boot loaders still use this way.

# Compressed boot loader in ROM.  Yes, we really want to ask about
# TEXT and BSS so we preserve their values in the config files.
config ZBOOT_ROM_TEXT
	hex "Compressed ROM boot loader base address"
	default "0"
	help
	  The physical address at which the ROM-able zImage is to be
	  placed in the target.  Platforms which normally make use of
	  ROM-able zImage formats normally set this to a suitable
	  value in their defconfig file.

	  If ZBOOT_ROM is not enabled, this has no effect.

config ZBOOT_ROM_BSS
	hex "Compressed ROM boot loader BSS address"
	default "0"
	help
	  The base address of an area of read/write memory in the target
	  for the ROM-able zImage which must be available while the
	  decompressor is running. It must be large enough to hold the
	  entire decompressed kernel plus an additional 128 KiB.
	  Platforms which normally make use of ROM-able zImage formats
	  normally set this to a suitable value in their defconfig file.

	  If ZBOOT_ROM is not enabled, this has no effect.

config ZBOOT_ROM
	bool "Compressed boot loader in ROM/flash"
	depends on ZBOOT_ROM_TEXT != ZBOOT_ROM_BSS
	depends on !ARM_APPENDED_DTB && !XIP_KERNEL && !AUTO_ZRELADDR
	help
	  Say Y here if you intend to execute your compressed kernel image
	  (zImage) directly from ROM or flash.  If unsure, say N.

choice
	prompt "Include SD/MMC loader in zImage (EXPERIMENTAL)"
	depends on ZBOOT_ROM && ARCH_SH7372
	default ZBOOT_ROM_NONE
	help
	  Include experimental SD/MMC loading code in the ROM-able zImage.
	  With this enabled it is possible to write the ROM-able zImage
	  kernel image to an MMC or SD card and boot the kernel straight
	  from the reset vector. At reset the processor Mask ROM will load
	  the first part of the ROM-able zImage which in turn loads the
	  rest the kernel image to RAM.

config ZBOOT_ROM_NONE
	bool "No SD/MMC loader in zImage (EXPERIMENTAL)"
	help
	  Do not load image from SD or MMC

config ZBOOT_ROM_MMCIF
	bool "Include MMCIF loader in zImage (EXPERIMENTAL)"
	help
	  Load image from MMCIF hardware block.

config ZBOOT_ROM_SH_MOBILE_SDHI
	bool "Include SuperH Mobile SDHI loader in zImage (EXPERIMENTAL)"
	help
	  Load image from SDHI hardware block

endchoice

config ARM_APPENDED_DTB
	bool "Use appended device tree blob to zImage (EXPERIMENTAL)"
	depends on OF
	help
	  With this option, the boot code will look for a device tree binary
	  (DTB) appended to zImage
	  (e.g. cat zImage <filename>.dtb > zImage_w_dtb).

	  This is meant as a backward compatibility convenience for those
	  systems with a bootloader that can't be upgraded to accommodate
	  the documented boot protocol using a device tree.

	  Beware that there is very little in terms of protection against
	  this option being confused by leftover garbage in memory that might
	  look like a DTB header after a reboot if no actual DTB is appended
	  to zImage.  Do not leave this option active in a production kernel
	  if you don't intend to always append a DTB.  Proper passing of the
	  location into r2 of a bootloader provided DTB is always preferable
	  to this option.

config ARM_ATAG_DTB_COMPAT
	bool "Supplement the appended DTB with traditional ATAG information"
	depends on ARM_APPENDED_DTB
	help
	  Some old bootloaders can't be updated to a DTB capable one, yet
	  they provide ATAGs with memory configuration, the ramdisk address,
	  the kernel cmdline string, etc.  Such information is dynamically
	  provided by the bootloader and can't always be stored in a static
	  DTB.  To allow a device tree enabled kernel to be used with such
	  bootloaders, this option allows zImage to extract the information
	  from the ATAG list and store it at run time into the appended DTB.

choice
	prompt "Kernel command line type" if ARM_ATAG_DTB_COMPAT
	default ARM_ATAG_DTB_COMPAT_CMDLINE_FROM_BOOTLOADER

config ARM_ATAG_DTB_COMPAT_CMDLINE_FROM_BOOTLOADER
	bool "Use bootloader kernel arguments if available"
	help
	  Uses the command-line options passed by the boot loader instead of
	  the device tree bootargs property. If the boot loader doesn't provide
	  any, the device tree bootargs property will be used.

config ARM_ATAG_DTB_COMPAT_CMDLINE_EXTEND
	bool "Extend with bootloader kernel arguments"
	help
	  The command-line arguments provided by the boot loader will be
	  appended to the the device tree bootargs property.

endchoice

config CMDLINE
	string "Default kernel command string"
	default ""
	help
	  On some architectures (EBSA110 and CATS), there is currently no way
	  for the boot loader to pass arguments to the kernel. For these
	  architectures, you should supply some command-line options at build
	  time by entering them here. As a minimum, you should specify the
	  memory size and the root device (e.g., mem=64M root=/dev/nfs).

choice
	prompt "Kernel command line type" if CMDLINE != ""
	default CMDLINE_FROM_BOOTLOADER
	depends on ATAGS

config CMDLINE_FROM_BOOTLOADER
	bool "Use bootloader kernel arguments if available"
	help
	  Uses the command-line options passed by the boot loader. If
	  the boot loader doesn't provide any, the default kernel command
	  string provided in CMDLINE will be used.

config CMDLINE_EXTEND
	bool "Extend bootloader kernel arguments"
	help
	  The command-line arguments provided by the boot loader will be
	  appended to the default kernel command string.

config CMDLINE_FORCE
	bool "Always use the default kernel command string"
	help
	  Always use the default kernel command string, even if the boot
	  loader passes other arguments to the kernel.
	  This is useful if you cannot or don't want to change the
	  command-line options your boot loader passes to the kernel.
endchoice

config XIP_KERNEL
	bool "Kernel Execute-In-Place from ROM"
	depends on !ARM_LPAE && !ARCH_MULTIPLATFORM
	help
	  Execute-In-Place allows the kernel to run from non-volatile storage
	  directly addressable by the CPU, such as NOR flash. This saves RAM
	  space since the text section of the kernel is not loaded from flash
	  to RAM.  Read-write sections, such as the data section and stack,
	  are still copied to RAM.  The XIP kernel is not compressed since
	  it has to run directly from flash, so it will take more space to
	  store it.  The flash address used to link the kernel object files,
	  and for storing it, is configuration dependent. Therefore, if you
	  say Y here, you must know the proper physical address where to
	  store the kernel image depending on your own flash memory usage.

	  Also note that the make target becomes "make xipImage" rather than
	  "make zImage" or "make Image".  The final kernel binary to put in
	  ROM memory will be arch/arm/boot/xipImage.

	  If unsure, say N.

config XIP_PHYS_ADDR
	hex "XIP Kernel Physical Location"
	depends on XIP_KERNEL
	default "0x00080000"
	help
	  This is the physical address in your flash memory the kernel will
	  be linked for and stored to.  This address is dependent on your
	  own flash usage.

config KEXEC
	bool "Kexec system call (EXPERIMENTAL)"
	depends on (!SMP || PM_SLEEP_SMP)
	help
	  kexec is a system call that implements the ability to shutdown your
	  current kernel, and to start another kernel.  It is like a reboot
	  but it is independent of the system firmware.   And like a reboot
	  you can start any kernel with it, not just Linux.

	  It is an ongoing process to be certain the hardware in a machine
	  is properly shutdown, so do not be surprised if this code does not
	  initially work for you.

config ATAGS_PROC
	bool "Export atags in procfs"
	depends on ATAGS && KEXEC
	default y
	help
	  Should the atags used to boot the kernel be exported in an "atags"
	  file in procfs. Useful with kexec.

config CRASH_DUMP
	bool "Build kdump crash kernel (EXPERIMENTAL)"
	help
	  Generate crash dump after being started by kexec. This should
	  be normally only set in special crash dump kernels which are
	  loaded in the main kernel with kexec-tools into a specially
	  reserved region and then later executed after a crash by
	  kdump/kexec. The crash dump kernel must be compiled to a
	  memory address not used by the main kernel

	  For more details see Documentation/kdump/kdump.txt

config AUTO_ZRELADDR
	bool "Auto calculation of the decompressed kernel image address"
	help
	  ZRELADDR is the physical address where the decompressed kernel
	  image will be placed. If AUTO_ZRELADDR is selected, the address
	  will be determined at run-time by masking the current IP with
	  0xf8000000. This assumes the zImage being placed in the first 128MB
	  from start of memory.

endmenu

menu "CPU Power Management"

if ARCH_HAS_CPUFREQ
source "drivers/cpufreq/Kconfig"
endif

source "drivers/cpuidle/Kconfig"

endmenu

menu "Floating point emulation"

comment "At least one emulation must be selected"

config FPE_NWFPE
	bool "NWFPE math emulation"
	depends on (!AEABI || OABI_COMPAT) && !THUMB2_KERNEL
	---help---
	  Say Y to include the NWFPE floating point emulator in the kernel.
	  This is necessary to run most binaries. Linux does not currently
	  support floating point hardware so you need to say Y here even if
	  your machine has an FPA or floating point co-processor podule.

	  You may say N here if you are going to load the Acorn FPEmulator
	  early in the bootup.

config FPE_NWFPE_XP
	bool "Support extended precision"
	depends on FPE_NWFPE
	help
	  Say Y to include 80-bit support in the kernel floating-point
	  emulator.  Otherwise, only 32 and 64-bit support is compiled in.
	  Note that gcc does not generate 80-bit operations by default,
	  so in most cases this option only enlarges the size of the
	  floating point emulator without any good reason.

	  You almost surely want to say N here.

config FPE_FASTFPE
	bool "FastFPE math emulation (EXPERIMENTAL)"
	depends on (!AEABI || OABI_COMPAT) && !CPU_32v3
	---help---
	  Say Y here to include the FAST floating point emulator in the kernel.
	  This is an experimental much faster emulator which now also has full
	  precision for the mantissa.  It does not support any exceptions.
	  It is very simple, and approximately 3-6 times faster than NWFPE.

	  It should be sufficient for most programs.  It may be not suitable
	  for scientific calculations, but you have to check this for yourself.
	  If you do not feel you need a faster FP emulation you should better
	  choose NWFPE.

config VFP
	bool "VFP-format floating point maths"
	depends on CPU_V6 || CPU_V6K || CPU_ARM926T || CPU_V7 || CPU_FEROCEON
	help
	  Say Y to include VFP support code in the kernel. This is needed
	  if your hardware includes a VFP unit.

	  Please see <file:Documentation/arm/VFP/release-notes.txt> for
	  release notes and additional status information.

	  Say N if your target does not have VFP hardware.

config VFPv3
	bool
	depends on VFP
	default y if CPU_V7

config NEON
	bool "Advanced SIMD (NEON) Extension support"
	depends on VFPv3 && CPU_V7
	help
	  Say Y to include support code for NEON, the ARMv7 Advanced SIMD
	  Extension.

config KERNEL_MODE_NEON
	bool "Support for NEON in kernel mode"
	depends on NEON && AEABI
	help
	  Say Y to include support for NEON in kernel mode.

endmenu

menu "Userspace binary formats"

source "fs/Kconfig.binfmt"

config ARTHUR
	tristate "RISC OS personality"
	depends on !AEABI
	help
	  Say Y here to include the kernel code necessary if you want to run
	  Acorn RISC OS/Arthur binaries under Linux. This code is still very
	  experimental; if this sounds frightening, say N and sleep in peace.
	  You can also say M here to compile this support as a module (which
	  will be called arthur).

endmenu

menu "Power management options"

source "kernel/power/Kconfig"

config ARCH_SUSPEND_POSSIBLE
	depends on !ARCH_S5PC100
	depends on CPU_ARM920T || CPU_ARM926T || CPU_FEROCEON || CPU_SA1100 || \
		CPU_V6 || CPU_V6K || CPU_V7 || CPU_V7M || CPU_XSC3 || CPU_XSCALE || CPU_MOHAWK
	def_bool y

config ARM_CPU_SUSPEND
	def_bool PM_SLEEP

endmenu

source "net/Kconfig"

source "drivers/Kconfig"

source "fs/Kconfig"

source "arch/arm/Kconfig.debug"

source "security/Kconfig"

source "crypto/Kconfig"

source "lib/Kconfig"

source "arch/arm/kvm/Kconfig"<|MERGE_RESOLUTION|>--- conflicted
+++ resolved
@@ -628,11 +628,6 @@
 	select CPU_ARM926T
 	select GENERIC_CLOCKEVENTS
 	select HAVE_IDE
-<<<<<<< HEAD
-	select HAVE_PWM
-=======
-	select USB_ARCH_HAS_OHCI
->>>>>>> 8468949c
 	select USE_OF
 	help
 	  Support for the NXP LPC32XX family of processors
