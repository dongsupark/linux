config ARM
	bool
	default y
	select ARCH_HAVE_CUSTOM_GPIO_H
	select HAVE_AOUT
	select HAVE_DMA_API_DEBUG
	select HAVE_IDE if PCI || ISA || PCMCIA
	select HAVE_DMA_ATTRS
	select HAVE_DMA_CONTIGUOUS if MMU
	select HAVE_MEMBLOCK
	select RTC_LIB
	select SYS_SUPPORTS_APM_EMULATION
	select GENERIC_ATOMIC64 if (CPU_V6 || !CPU_32v6K || !AEABI)
	select ARCH_HAS_ATOMIC64_DEC_IF_POSITIVE
	select HAVE_OPROFILE if (HAVE_PERF_EVENTS)
	select HAVE_ARCH_JUMP_LABEL if !XIP_KERNEL
	select HAVE_ARCH_KGDB
	select HAVE_ARCH_TRACEHOOK
	select HAVE_SYSCALL_TRACEPOINTS
	select HAVE_KPROBES if !XIP_KERNEL
	select HAVE_KRETPROBES if (HAVE_KPROBES)
	select HAVE_FUNCTION_TRACER if (!XIP_KERNEL)
	select HAVE_FTRACE_MCOUNT_RECORD if (!XIP_KERNEL)
	select HAVE_DYNAMIC_FTRACE if (!XIP_KERNEL)
	select HAVE_FUNCTION_GRAPH_TRACER if (!THUMB2_KERNEL)
	select ARCH_BINFMT_ELF_RANDOMIZE_PIE
	select HAVE_GENERIC_DMA_COHERENT
	select HAVE_KERNEL_GZIP
	select HAVE_KERNEL_LZO
	select HAVE_KERNEL_LZMA
	select HAVE_KERNEL_XZ
	select HAVE_IRQ_WORK
	select HAVE_PERF_EVENTS
	select PERF_USE_VMALLOC
	select HAVE_REGS_AND_STACK_ACCESS_API
	select HAVE_HW_BREAKPOINT if (PERF_EVENTS && (CPU_V6 || CPU_V6K || CPU_V7))
	select HAVE_C_RECORDMCOUNT
	select HAVE_GENERIC_HARDIRQS
	select HARDIRQS_SW_RESEND
	select GENERIC_IRQ_PROBE
	select GENERIC_IRQ_SHOW
	select ARCH_WANT_IPC_PARSE_VERSION
	select HARDIRQS_SW_RESEND
	select CPU_PM if (SUSPEND || CPU_IDLE)
	select GENERIC_PCI_IOMAP
	select HAVE_BPF_JIT
	select GENERIC_SMP_IDLE_THREAD
	select KTIME_SCALAR
	select GENERIC_CLOCKEVENTS_BROADCAST if SMP
	select GENERIC_STRNCPY_FROM_USER
	select GENERIC_STRNLEN_USER
	select DCACHE_WORD_ACCESS if (CPU_V6 || CPU_V6K || CPU_V7) && !CPU_BIG_ENDIAN
<<<<<<< HEAD
	select HAVE_MOD_ARCH_SPECIFIC if ARM_UNWIND
	select MODULES_USE_ELF_REL
=======
	select GENERIC_KERNEL_THREAD
>>>>>>> 12f79be9
	help
	  The ARM series is a line of low-power-consumption RISC chip designs
	  licensed by ARM Ltd and targeted at embedded applications and
	  handhelds such as the Compaq IPAQ.  ARM-based PCs are no longer
	  manufactured, but legacy ARM-based PC hardware remains popular in
	  Europe.  There is an ARM Linux project with a web page at
	  <http://www.arm.linux.org.uk/>.

config ARM_HAS_SG_CHAIN
	bool

config NEED_SG_DMA_LENGTH
	bool

config ARM_DMA_USE_IOMMU
	select NEED_SG_DMA_LENGTH
	select ARM_HAS_SG_CHAIN
	bool

config HAVE_PWM
	bool

config MIGHT_HAVE_PCI
	bool

config SYS_SUPPORTS_APM_EMULATION
	bool

config GENERIC_GPIO
	bool

config HAVE_TCM
	bool
	select GENERIC_ALLOCATOR

config HAVE_PROC_CPU
	bool

config NO_IOPORT
	bool

config EISA
	bool
	---help---
	  The Extended Industry Standard Architecture (EISA) bus was
	  developed as an open alternative to the IBM MicroChannel bus.

	  The EISA bus provided some of the features of the IBM MicroChannel
	  bus while maintaining backward compatibility with cards made for
	  the older ISA bus.  The EISA bus saw limited use between 1988 and
	  1995 when it was made obsolete by the PCI bus.

	  Say Y here if you are building a kernel for an EISA-based machine.

	  Otherwise, say N.

config SBUS
	bool

config STACKTRACE_SUPPORT
	bool
	default y

config HAVE_LATENCYTOP_SUPPORT
	bool
	depends on !SMP
	default y

config LOCKDEP_SUPPORT
	bool
	default y

config TRACE_IRQFLAGS_SUPPORT
	bool
	default y

config RWSEM_GENERIC_SPINLOCK
	bool
	default y

config RWSEM_XCHGADD_ALGORITHM
	bool

config ARCH_HAS_ILOG2_U32
	bool

config ARCH_HAS_ILOG2_U64
	bool

config ARCH_HAS_CPUFREQ
	bool
	help
	  Internal node to signify that the ARCH has CPUFREQ support
	  and that the relevant menu configurations are displayed for
	  it.

config GENERIC_HWEIGHT
	bool
	default y

config GENERIC_CALIBRATE_DELAY
	bool
	default y

config ARCH_MAY_HAVE_PC_FDC
	bool

config ZONE_DMA
	bool

config NEED_DMA_MAP_STATE
       def_bool y

config ARCH_HAS_DMA_SET_COHERENT_MASK
	bool

config GENERIC_ISA_DMA
	bool

config FIQ
	bool

config NEED_RET_TO_USER
	bool

config ARCH_MTD_XIP
	bool

config VECTORS_BASE
	hex
	default 0xffff0000 if MMU || CPU_HIGH_VECTOR
	default DRAM_BASE if REMAP_VECTORS_TO_RAM
	default 0x00000000
	help
	  The base address of exception vectors.

config ARM_PATCH_PHYS_VIRT
	bool "Patch physical to virtual translations at runtime" if EMBEDDED
	default y
	depends on !XIP_KERNEL && MMU
	depends on !ARCH_REALVIEW || !SPARSEMEM
	help
	  Patch phys-to-virt and virt-to-phys translation functions at
	  boot and module load time according to the position of the
	  kernel in system memory.

	  This can only be used with non-XIP MMU kernels where the base
	  of physical memory is at a 16MB boundary.

	  Only disable this option if you know that you do not require
	  this feature (eg, building a kernel for a single machine) and
	  you need to shrink the kernel to the minimal size.

config NEED_MACH_GPIO_H
	bool
	help
	  Select this when mach/gpio.h is required to provide special
	  definitions for this platform. The need for mach/gpio.h should
	  be avoided when possible.

config NEED_MACH_IO_H
	bool
	help
	  Select this when mach/io.h is required to provide special
	  definitions for this platform.  The need for mach/io.h should
	  be avoided when possible.

config NEED_MACH_MEMORY_H
	bool
	help
	  Select this when mach/memory.h is required to provide special
	  definitions for this platform.  The need for mach/memory.h should
	  be avoided when possible.

config PHYS_OFFSET
	hex "Physical address of main memory" if MMU
	depends on !ARM_PATCH_PHYS_VIRT && !NEED_MACH_MEMORY_H
	default DRAM_BASE if !MMU
	help
	  Please provide the physical address corresponding to the
	  location of main memory in your system.

config GENERIC_BUG
	def_bool y
	depends on BUG

source "init/Kconfig"

source "kernel/Kconfig.freezer"

menu "System Type"

config MMU
	bool "MMU-based Paged Memory Management Support"
	default y
	help
	  Select if you want MMU-based virtualised addressing space
	  support by paged memory management. If unsure, say 'Y'.

#
# The "ARM system type" choice list is ordered alphabetically by option
# text.  Please add new entries in the option alphabetic order.
#
choice
	prompt "ARM system type"
	default ARCH_MULTIPLATFORM

config ARCH_MULTIPLATFORM
	bool "Allow multiple platforms to be selected"
	select ARM_PATCH_PHYS_VIRT
	select AUTO_ZRELADDR
	select COMMON_CLK
	select MULTI_IRQ_HANDLER
	select SPARSE_IRQ
	select USE_OF
	depends on MMU

config ARCH_INTEGRATOR
	bool "ARM Ltd. Integrator family"
	select ARM_AMBA
	select ARCH_HAS_CPUFREQ
	select COMMON_CLK
	select COMMON_CLK_VERSATILE
	select HAVE_TCM
	select ICST
	select GENERIC_CLOCKEVENTS
	select PLAT_VERSATILE
	select PLAT_VERSATILE_FPGA_IRQ
	select NEED_MACH_MEMORY_H
	select SPARSE_IRQ
	select MULTI_IRQ_HANDLER
	help
	  Support for ARM's Integrator platform.

config ARCH_REALVIEW
	bool "ARM Ltd. RealView family"
	select ARM_AMBA
	select COMMON_CLK
	select COMMON_CLK_VERSATILE
	select ICST
	select GENERIC_CLOCKEVENTS
	select ARCH_WANT_OPTIONAL_GPIOLIB
	select PLAT_VERSATILE
	select PLAT_VERSATILE_CLCD
	select ARM_TIMER_SP804
	select GPIO_PL061 if GPIOLIB
	select NEED_MACH_MEMORY_H
	help
	  This enables support for ARM Ltd RealView boards.

config ARCH_VERSATILE
	bool "ARM Ltd. Versatile family"
	select ARM_AMBA
	select ARM_VIC
	select CLKDEV_LOOKUP
	select HAVE_MACH_CLKDEV
	select ICST
	select GENERIC_CLOCKEVENTS
	select ARCH_WANT_OPTIONAL_GPIOLIB
	select PLAT_VERSATILE
	select PLAT_VERSATILE_CLOCK
	select PLAT_VERSATILE_CLCD
	select PLAT_VERSATILE_FPGA_IRQ
	select ARM_TIMER_SP804
	help
	  This enables support for ARM Ltd Versatile board.

config ARCH_AT91
	bool "Atmel AT91"
	select ARCH_REQUIRE_GPIOLIB
	select HAVE_CLK
	select CLKDEV_LOOKUP
	select IRQ_DOMAIN
	select NEED_MACH_GPIO_H
	select NEED_MACH_IO_H if PCCARD
	help
	  This enables support for systems based on Atmel
	  AT91RM9200 and AT91SAM9* processors.

config ARCH_BCM2835
	bool "Broadcom BCM2835 family"
	select ARCH_WANT_OPTIONAL_GPIOLIB
	select ARM_AMBA
	select ARM_ERRATA_411920
	select ARM_TIMER_SP804
	select CLKDEV_LOOKUP
	select COMMON_CLK
	select CPU_V6
	select GENERIC_CLOCKEVENTS
	select MULTI_IRQ_HANDLER
	select SPARSE_IRQ
	select USE_OF
	help
	  This enables support for the Broadcom BCM2835 SoC. This SoC is
	  use in the Raspberry Pi, and Roku 2 devices.

config ARCH_CLPS711X
	bool "Cirrus Logic CLPS711x/EP721x/EP731x-based"
	select CPU_ARM720T
	select ARCH_USES_GETTIMEOFFSET
	select COMMON_CLK
	select CLKDEV_LOOKUP
	select NEED_MACH_MEMORY_H
	help
	  Support for Cirrus Logic 711x/721x/731x based boards.

config ARCH_CNS3XXX
	bool "Cavium Networks CNS3XXX family"
	select CPU_V6K
	select GENERIC_CLOCKEVENTS
	select ARM_GIC
	select MIGHT_HAVE_CACHE_L2X0
	select MIGHT_HAVE_PCI
	select PCI_DOMAINS if PCI
	help
	  Support for Cavium Networks CNS3XXX platform.

config ARCH_GEMINI
	bool "Cortina Systems Gemini"
	select CPU_FA526
	select ARCH_REQUIRE_GPIOLIB
	select ARCH_USES_GETTIMEOFFSET
	help
	  Support for the Cortina Systems Gemini family SoCs

config ARCH_SIRF
	bool "CSR SiRF"
	select NO_IOPORT
	select ARCH_REQUIRE_GPIOLIB
	select GENERIC_CLOCKEVENTS
	select COMMON_CLK
	select GENERIC_IRQ_CHIP
	select MIGHT_HAVE_CACHE_L2X0
	select PINCTRL
	select PINCTRL_SIRF
	select USE_OF
	help
	  Support for CSR SiRFprimaII/Marco/Polo platforms

config ARCH_EBSA110
	bool "EBSA-110"
	select CPU_SA110
	select ISA
	select NO_IOPORT
	select ARCH_USES_GETTIMEOFFSET
	select NEED_MACH_IO_H
	select NEED_MACH_MEMORY_H
	help
	  This is an evaluation board for the StrongARM processor available
	  from Digital. It has limited hardware on-board, including an
	  Ethernet interface, two PCMCIA sockets, two serial ports and a
	  parallel port.

config ARCH_EP93XX
	bool "EP93xx-based"
	select CPU_ARM920T
	select ARM_AMBA
	select ARM_VIC
	select CLKDEV_LOOKUP
	select ARCH_REQUIRE_GPIOLIB
	select ARCH_HAS_HOLES_MEMORYMODEL
	select ARCH_USES_GETTIMEOFFSET
	select NEED_MACH_MEMORY_H
	help
	  This enables support for the Cirrus EP93xx series of CPUs.

config ARCH_FOOTBRIDGE
	bool "FootBridge"
	select CPU_SA110
	select FOOTBRIDGE
	select GENERIC_CLOCKEVENTS
	select HAVE_IDE
	select NEED_MACH_IO_H if !MMU
	select NEED_MACH_MEMORY_H
	help
	  Support for systems based on the DC21285 companion chip
	  ("FootBridge"), such as the Simtec CATS and the Rebel NetWinder.

config ARCH_MXC
	bool "Freescale MXC/iMX-based"
	select GENERIC_CLOCKEVENTS
	select ARCH_REQUIRE_GPIOLIB
	select CLKDEV_LOOKUP
	select CLKSRC_MMIO
	select GENERIC_IRQ_CHIP
	select MULTI_IRQ_HANDLER
	select SPARSE_IRQ
	select USE_OF
	help
	  Support for Freescale MXC/iMX-based family of processors

config ARCH_MXS
	bool "Freescale MXS-based"
	select GENERIC_CLOCKEVENTS
	select ARCH_REQUIRE_GPIOLIB
	select CLKDEV_LOOKUP
	select CLKSRC_MMIO
	select COMMON_CLK
	select HAVE_CLK_PREPARE
	select MULTI_IRQ_HANDLER
	select PINCTRL
	select SPARSE_IRQ
	select USE_OF
	help
	  Support for Freescale MXS-based family of processors

config ARCH_NETX
	bool "Hilscher NetX based"
	select CLKSRC_MMIO
	select CPU_ARM926T
	select ARM_VIC
	select GENERIC_CLOCKEVENTS
	help
	  This enables support for systems based on the Hilscher NetX Soc

config ARCH_H720X
	bool "Hynix HMS720x-based"
	select CPU_ARM720T
	select ISA_DMA_API
	select ARCH_USES_GETTIMEOFFSET
	help
	  This enables support for systems based on the Hynix HMS720x

config ARCH_IOP13XX
	bool "IOP13xx-based"
	depends on MMU
	select CPU_XSC3
	select PLAT_IOP
	select PCI
	select ARCH_SUPPORTS_MSI
	select VMSPLIT_1G
	select NEED_MACH_MEMORY_H
	select NEED_RET_TO_USER
	help
	  Support for Intel's IOP13XX (XScale) family of processors.

config ARCH_IOP32X
	bool "IOP32x-based"
	depends on MMU
	select CPU_XSCALE
	select NEED_MACH_GPIO_H
	select NEED_RET_TO_USER
	select PLAT_IOP
	select PCI
	select ARCH_REQUIRE_GPIOLIB
	help
	  Support for Intel's 80219 and IOP32X (XScale) family of
	  processors.

config ARCH_IOP33X
	bool "IOP33x-based"
	depends on MMU
	select CPU_XSCALE
	select NEED_MACH_GPIO_H
	select NEED_RET_TO_USER
	select PLAT_IOP
	select PCI
	select ARCH_REQUIRE_GPIOLIB
	help
	  Support for Intel's IOP33X (XScale) family of processors.

config ARCH_IXP4XX
	bool "IXP4xx-based"
	depends on MMU
	select ARCH_HAS_DMA_SET_COHERENT_MASK
	select CLKSRC_MMIO
	select CPU_XSCALE
	select ARCH_REQUIRE_GPIOLIB
	select GENERIC_CLOCKEVENTS
	select MIGHT_HAVE_PCI
	select NEED_MACH_IO_H
	select DMABOUNCE if PCI
	help
	  Support for Intel's IXP4XX (XScale) family of processors.

config ARCH_DOVE
	bool "Marvell Dove"
	select CPU_V7
	select ARCH_REQUIRE_GPIOLIB
	select GENERIC_CLOCKEVENTS
	select MIGHT_HAVE_PCI
	select PLAT_ORION_LEGACY
	select USB_ARCH_HAS_EHCI
	help
	  Support for the Marvell Dove SoC 88AP510

config ARCH_KIRKWOOD
	bool "Marvell Kirkwood"
	select CPU_FEROCEON
	select PCI
	select ARCH_REQUIRE_GPIOLIB
	select GENERIC_CLOCKEVENTS
	select PLAT_ORION_LEGACY
	help
	  Support for the following Marvell Kirkwood series SoCs:
	  88F6180, 88F6192 and 88F6281.

config ARCH_LPC32XX
	bool "NXP LPC32XX"
	select CLKSRC_MMIO
	select CPU_ARM926T
	select ARCH_REQUIRE_GPIOLIB
	select HAVE_IDE
	select ARM_AMBA
	select USB_ARCH_HAS_OHCI
	select CLKDEV_LOOKUP
	select GENERIC_CLOCKEVENTS
	select USE_OF
	select HAVE_PWM
	help
	  Support for the NXP LPC32XX family of processors

config ARCH_MV78XX0
	bool "Marvell MV78xx0"
	select CPU_FEROCEON
	select PCI
	select ARCH_REQUIRE_GPIOLIB
	select GENERIC_CLOCKEVENTS
	select PLAT_ORION_LEGACY
	help
	  Support for the following Marvell MV78xx0 series SoCs:
	  MV781x0, MV782x0.

config ARCH_ORION5X
	bool "Marvell Orion"
	depends on MMU
	select CPU_FEROCEON
	select PCI
	select ARCH_REQUIRE_GPIOLIB
	select GENERIC_CLOCKEVENTS
	select PLAT_ORION_LEGACY
	help
	  Support for the following Marvell Orion 5x series SoCs:
	  Orion-1 (5181), Orion-VoIP (5181L), Orion-NAS (5182),
	  Orion-2 (5281), Orion-1-90 (6183).

config ARCH_MMP
	bool "Marvell PXA168/910/MMP2"
	depends on MMU
	select ARCH_REQUIRE_GPIOLIB
	select CLKDEV_LOOKUP
	select GENERIC_CLOCKEVENTS
	select GPIO_PXA
	select IRQ_DOMAIN
	select PLAT_PXA
	select SPARSE_IRQ
	select GENERIC_ALLOCATOR
	select NEED_MACH_GPIO_H
	help
	  Support for Marvell's PXA168/PXA910(MMP) and MMP2 processor line.

config ARCH_KS8695
	bool "Micrel/Kendin KS8695"
	select CPU_ARM922T
	select ARCH_REQUIRE_GPIOLIB
	select NEED_MACH_MEMORY_H
	select CLKSRC_MMIO
	select GENERIC_CLOCKEVENTS
	help
	  Support for Micrel/Kendin KS8695 "Centaur" (ARM922T) based
	  System-on-Chip devices.

config ARCH_W90X900
	bool "Nuvoton W90X900 CPU"
	select CPU_ARM926T
	select ARCH_REQUIRE_GPIOLIB
	select CLKDEV_LOOKUP
	select CLKSRC_MMIO
	select GENERIC_CLOCKEVENTS
	help
	  Support for Nuvoton (Winbond logic dept.) ARM9 processor,
	  At present, the w90x900 has been renamed nuc900, regarding
	  the ARM series product line, you can login the following
	  link address to know more.

	  <http://www.nuvoton.com/hq/enu/ProductAndSales/ProductLines/
		ConsumerElectronicsIC/ARMMicrocontroller/ARMMicrocontroller>

config ARCH_TEGRA
	bool "NVIDIA Tegra"
	select CLKDEV_LOOKUP
	select CLKSRC_MMIO
	select GENERIC_CLOCKEVENTS
	select GENERIC_GPIO
	select HAVE_CLK
	select HAVE_SMP
	select MIGHT_HAVE_CACHE_L2X0
	select ARCH_HAS_CPUFREQ
	select USE_OF
	select COMMON_CLK
	help
	  This enables support for NVIDIA Tegra based systems (Tegra APX,
	  Tegra 6xx and Tegra 2 series).

config ARCH_PXA
	bool "PXA2xx/PXA3xx-based"
	depends on MMU
	select ARCH_MTD_XIP
	select ARCH_HAS_CPUFREQ
	select CLKDEV_LOOKUP
	select CLKSRC_MMIO
	select ARCH_REQUIRE_GPIOLIB
	select GENERIC_CLOCKEVENTS
	select GPIO_PXA
	select PLAT_PXA
	select SPARSE_IRQ
	select AUTO_ZRELADDR
	select MULTI_IRQ_HANDLER
	select ARM_CPU_SUSPEND if PM
	select HAVE_IDE
	select NEED_MACH_GPIO_H
	help
	  Support for Intel/Marvell's PXA2xx/PXA3xx processor line.

config ARCH_MSM
	bool "Qualcomm MSM"
	select HAVE_CLK
	select GENERIC_CLOCKEVENTS
	select ARCH_REQUIRE_GPIOLIB
	select CLKDEV_LOOKUP
	help
	  Support for Qualcomm MSM/QSD based systems.  This runs on the
	  apps processor of the MSM/QSD and depends on a shared memory
	  interface to the modem processor which runs the baseband
	  stack and controls some vital subsystems
	  (clock and power control, etc).

config ARCH_SHMOBILE
	bool "Renesas SH-Mobile / R-Mobile"
	select HAVE_CLK
	select CLKDEV_LOOKUP
	select HAVE_MACH_CLKDEV
	select HAVE_SMP
	select GENERIC_CLOCKEVENTS
	select MIGHT_HAVE_CACHE_L2X0
	select NO_IOPORT
	select SPARSE_IRQ
	select MULTI_IRQ_HANDLER
	select PM_GENERIC_DOMAINS if PM
	select NEED_MACH_MEMORY_H
	help
	  Support for Renesas's SH-Mobile and R-Mobile ARM platforms.

config ARCH_RPC
	bool "RiscPC"
	select ARCH_ACORN
	select FIQ
	select ARCH_MAY_HAVE_PC_FDC
	select HAVE_PATA_PLATFORM
	select ISA_DMA_API
	select NO_IOPORT
	select ARCH_SPARSEMEM_ENABLE
	select ARCH_USES_GETTIMEOFFSET
	select HAVE_IDE
	select NEED_MACH_IO_H
	select NEED_MACH_MEMORY_H
	help
	  On the Acorn Risc-PC, Linux can support the internal IDE disk and
	  CD-ROM interface, serial and parallel port, and the floppy drive.

config ARCH_SA1100
	bool "SA1100-based"
	select CLKSRC_MMIO
	select CPU_SA1100
	select ISA
	select ARCH_SPARSEMEM_ENABLE
	select ARCH_MTD_XIP
	select ARCH_HAS_CPUFREQ
	select CPU_FREQ
	select GENERIC_CLOCKEVENTS
	select CLKDEV_LOOKUP
	select ARCH_REQUIRE_GPIOLIB
	select HAVE_IDE
	select NEED_MACH_GPIO_H
	select NEED_MACH_MEMORY_H
	select SPARSE_IRQ
	help
	  Support for StrongARM 11x0 based boards.

config ARCH_S3C24XX
	bool "Samsung S3C24XX SoCs"
	select GENERIC_GPIO
	select ARCH_HAS_CPUFREQ
	select HAVE_CLK
	select CLKDEV_LOOKUP
	select ARCH_USES_GETTIMEOFFSET
	select HAVE_S3C2410_I2C if I2C
	select HAVE_S3C_RTC if RTC_CLASS
	select HAVE_S3C2410_WATCHDOG if WATCHDOG
	select NEED_MACH_GPIO_H
	select NEED_MACH_IO_H
	help
	  Samsung S3C2410, S3C2412, S3C2413, S3C2416, S3C2440, S3C2442, S3C2443
	  and S3C2450 SoCs based systems, such as the Simtec Electronics BAST
	  (<http://www.simtec.co.uk/products/EB110ITX/>), the IPAQ 1940 or the
	  Samsung SMDK2410 development board (and derivatives).

config ARCH_S3C64XX
	bool "Samsung S3C64XX"
	select PLAT_SAMSUNG
	select CPU_V6
	select ARM_VIC
	select HAVE_CLK
	select HAVE_TCM
	select CLKDEV_LOOKUP
	select NO_IOPORT
	select ARCH_USES_GETTIMEOFFSET
	select ARCH_HAS_CPUFREQ
	select ARCH_REQUIRE_GPIOLIB
	select SAMSUNG_CLKSRC
	select SAMSUNG_IRQ_VIC_TIMER
	select S3C_GPIO_TRACK
	select S3C_DEV_NAND
	select USB_ARCH_HAS_OHCI
	select SAMSUNG_GPIOLIB_4BIT
	select HAVE_S3C2410_I2C if I2C
	select HAVE_S3C2410_WATCHDOG if WATCHDOG
	select NEED_MACH_GPIO_H
	help
	  Samsung S3C64XX series based systems

config ARCH_S5P64X0
	bool "Samsung S5P6440 S5P6450"
	select CPU_V6
	select GENERIC_GPIO
	select HAVE_CLK
	select CLKDEV_LOOKUP
	select CLKSRC_MMIO
	select HAVE_S3C2410_WATCHDOG if WATCHDOG
	select GENERIC_CLOCKEVENTS
	select HAVE_S3C2410_I2C if I2C
	select HAVE_S3C_RTC if RTC_CLASS
	select NEED_MACH_GPIO_H
	help
	  Samsung S5P64X0 CPU based systems, such as the Samsung SMDK6440,
	  SMDK6450.

config ARCH_S5PC100
	bool "Samsung S5PC100"
	select GENERIC_GPIO
	select HAVE_CLK
	select CLKDEV_LOOKUP
	select CPU_V7
	select ARCH_USES_GETTIMEOFFSET
	select HAVE_S3C2410_I2C if I2C
	select HAVE_S3C_RTC if RTC_CLASS
	select HAVE_S3C2410_WATCHDOG if WATCHDOG
	select NEED_MACH_GPIO_H
	help
	  Samsung S5PC100 series based systems

config ARCH_S5PV210
	bool "Samsung S5PV210/S5PC110"
	select CPU_V7
	select ARCH_SPARSEMEM_ENABLE
	select ARCH_HAS_HOLES_MEMORYMODEL
	select GENERIC_GPIO
	select HAVE_CLK
	select CLKDEV_LOOKUP
	select CLKSRC_MMIO
	select ARCH_HAS_CPUFREQ
	select GENERIC_CLOCKEVENTS
	select HAVE_S3C2410_I2C if I2C
	select HAVE_S3C_RTC if RTC_CLASS
	select HAVE_S3C2410_WATCHDOG if WATCHDOG
	select NEED_MACH_GPIO_H
	select NEED_MACH_MEMORY_H
	help
	  Samsung S5PV210/S5PC110 series based systems

config ARCH_EXYNOS
	bool "SAMSUNG EXYNOS"
	select CPU_V7
	select ARCH_SPARSEMEM_ENABLE
	select ARCH_HAS_HOLES_MEMORYMODEL
	select GENERIC_GPIO
	select HAVE_CLK
	select CLKDEV_LOOKUP
	select ARCH_HAS_CPUFREQ
	select GENERIC_CLOCKEVENTS
	select HAVE_S3C_RTC if RTC_CLASS
	select HAVE_S3C2410_I2C if I2C
	select HAVE_S3C2410_WATCHDOG if WATCHDOG
	select NEED_MACH_GPIO_H
	select NEED_MACH_MEMORY_H
	help
	  Support for SAMSUNG's EXYNOS SoCs (EXYNOS4/5)

config ARCH_SHARK
	bool "Shark"
	select CPU_SA110
	select ISA
	select ISA_DMA
	select ZONE_DMA
	select PCI
	select ARCH_USES_GETTIMEOFFSET
	select NEED_MACH_MEMORY_H
	help
	  Support for the StrongARM based Digital DNARD machine, also known
	  as "Shark" (<http://www.shark-linux.de/shark.html>).

config ARCH_U300
	bool "ST-Ericsson U300 Series"
	depends on MMU
	select CLKSRC_MMIO
	select CPU_ARM926T
	select HAVE_TCM
	select ARM_AMBA
	select ARM_PATCH_PHYS_VIRT
	select ARM_VIC
	select GENERIC_CLOCKEVENTS
	select CLKDEV_LOOKUP
	select COMMON_CLK
	select GENERIC_GPIO
	select ARCH_REQUIRE_GPIOLIB
	select SPARSE_IRQ
	help
	  Support for ST-Ericsson U300 series mobile platforms.

config ARCH_U8500
	bool "ST-Ericsson U8500 Series"
	depends on MMU
	select CPU_V7
	select ARM_AMBA
	select GENERIC_CLOCKEVENTS
	select CLKDEV_LOOKUP
	select ARCH_REQUIRE_GPIOLIB
	select ARCH_HAS_CPUFREQ
	select HAVE_SMP
	select MIGHT_HAVE_CACHE_L2X0
	help
	  Support for ST-Ericsson's Ux500 architecture

config ARCH_NOMADIK
	bool "STMicroelectronics Nomadik"
	select ARM_AMBA
	select ARM_VIC
	select CPU_ARM926T
	select COMMON_CLK
	select GENERIC_CLOCKEVENTS
	select PINCTRL
	select PINCTRL_STN8815
	select MIGHT_HAVE_CACHE_L2X0
	select ARCH_REQUIRE_GPIOLIB
	help
	  Support for the Nomadik platform by ST-Ericsson

config ARCH_DAVINCI
	bool "TI DaVinci"
	select GENERIC_CLOCKEVENTS
	select ARCH_REQUIRE_GPIOLIB
	select ZONE_DMA
	select HAVE_IDE
	select CLKDEV_LOOKUP
	select GENERIC_ALLOCATOR
	select GENERIC_IRQ_CHIP
	select ARCH_HAS_HOLES_MEMORYMODEL
	select NEED_MACH_GPIO_H
	help
	  Support for TI's DaVinci platform.

config ARCH_OMAP
	bool "TI OMAP"
	depends on MMU
	select HAVE_CLK
	select ARCH_REQUIRE_GPIOLIB
	select ARCH_HAS_CPUFREQ
	select CLKSRC_MMIO
	select GENERIC_CLOCKEVENTS
	select ARCH_HAS_HOLES_MEMORYMODEL
	select NEED_MACH_GPIO_H
	help
	  Support for TI's OMAP platform (OMAP1/2/3/4).

config PLAT_SPEAR
	bool "ST SPEAr"
	select ARM_AMBA
	select ARCH_REQUIRE_GPIOLIB
	select CLKDEV_LOOKUP
	select COMMON_CLK
	select CLKSRC_MMIO
	select GENERIC_CLOCKEVENTS
	select HAVE_CLK
	help
	  Support for ST's SPEAr platform (SPEAr3xx, SPEAr6xx and SPEAr13xx).

config ARCH_VT8500
	bool "VIA/WonderMedia 85xx"
	select CPU_ARM926T
	select GENERIC_GPIO
	select ARCH_HAS_CPUFREQ
	select GENERIC_CLOCKEVENTS
	select ARCH_REQUIRE_GPIOLIB
	select USE_OF
	select COMMON_CLK
	select HAVE_CLK
	select CLKDEV_LOOKUP
	help
	  Support for VIA/WonderMedia VT8500/WM85xx System-on-Chip.

config ARCH_ZYNQ
	bool "Xilinx Zynq ARM Cortex A9 Platform"
	select CPU_V7
	select GENERIC_CLOCKEVENTS
	select CLKDEV_LOOKUP
	select ARM_GIC
	select ARM_AMBA
	select ICST
	select MIGHT_HAVE_CACHE_L2X0
	select USE_OF
	help
	  Support for Xilinx Zynq ARM Cortex A9 Platform
endchoice

menu "Multiple platform selection"
	depends on ARCH_MULTIPLATFORM

comment "CPU Core family selection"

config ARCH_MULTI_V4
	bool "ARMv4 based platforms (FA526, StrongARM)"
	select ARCH_MULTI_V4_V5
	depends on !ARCH_MULTI_V6_V7

config ARCH_MULTI_V4T
	bool "ARMv4T based platforms (ARM720T, ARM920T, ...)"
	select ARCH_MULTI_V4_V5
	depends on !ARCH_MULTI_V6_V7

config ARCH_MULTI_V5
	bool "ARMv5 based platforms (ARM926T, XSCALE, PJ1, ...)"
	select ARCH_MULTI_V4_V5
	depends on !ARCH_MULTI_V6_V7

config ARCH_MULTI_V4_V5
	bool

config ARCH_MULTI_V6
	bool "ARMv6 based platforms (ARM11, Scorpion, ...)"
	select CPU_V6
	select ARCH_MULTI_V6_V7

config ARCH_MULTI_V7
	bool "ARMv7 based platforms (Cortex-A, PJ4, Krait)"
	select CPU_V7
	select ARCH_VEXPRESS
	default y
	select ARCH_MULTI_V6_V7

config ARCH_MULTI_V6_V7
	bool

config ARCH_MULTI_CPU_AUTO
	def_bool !(ARCH_MULTI_V4 || ARCH_MULTI_V4T || ARCH_MULTI_V6_V7)
	select ARCH_MULTI_V5

endmenu

#
# This is sorted alphabetically by mach-* pathname.  However, plat-*
# Kconfigs may be included either alphabetically (according to the
# plat- suffix) or along side the corresponding mach-* source.
#
source "arch/arm/mach-mvebu/Kconfig"

source "arch/arm/mach-at91/Kconfig"

source "arch/arm/mach-clps711x/Kconfig"

source "arch/arm/mach-cns3xxx/Kconfig"

source "arch/arm/mach-davinci/Kconfig"

source "arch/arm/mach-dove/Kconfig"

source "arch/arm/mach-ep93xx/Kconfig"

source "arch/arm/mach-footbridge/Kconfig"

source "arch/arm/mach-gemini/Kconfig"

source "arch/arm/mach-h720x/Kconfig"

source "arch/arm/mach-highbank/Kconfig"

source "arch/arm/mach-integrator/Kconfig"

source "arch/arm/mach-iop32x/Kconfig"

source "arch/arm/mach-iop33x/Kconfig"

source "arch/arm/mach-iop13xx/Kconfig"

source "arch/arm/mach-ixp4xx/Kconfig"

source "arch/arm/mach-kirkwood/Kconfig"

source "arch/arm/mach-ks8695/Kconfig"

source "arch/arm/mach-msm/Kconfig"

source "arch/arm/mach-mv78xx0/Kconfig"

source "arch/arm/plat-mxc/Kconfig"

source "arch/arm/mach-mxs/Kconfig"

source "arch/arm/mach-netx/Kconfig"

source "arch/arm/mach-nomadik/Kconfig"
source "arch/arm/plat-nomadik/Kconfig"

source "arch/arm/plat-omap/Kconfig"

source "arch/arm/mach-omap1/Kconfig"

source "arch/arm/mach-omap2/Kconfig"

source "arch/arm/mach-orion5x/Kconfig"

source "arch/arm/mach-picoxcell/Kconfig"

source "arch/arm/mach-pxa/Kconfig"
source "arch/arm/plat-pxa/Kconfig"

source "arch/arm/mach-mmp/Kconfig"

source "arch/arm/mach-realview/Kconfig"

source "arch/arm/mach-sa1100/Kconfig"

source "arch/arm/plat-samsung/Kconfig"
source "arch/arm/plat-s3c24xx/Kconfig"

source "arch/arm/mach-socfpga/Kconfig"

source "arch/arm/plat-spear/Kconfig"

source "arch/arm/mach-s3c24xx/Kconfig"
if ARCH_S3C24XX
source "arch/arm/mach-s3c2412/Kconfig"
source "arch/arm/mach-s3c2440/Kconfig"
endif

if ARCH_S3C64XX
source "arch/arm/mach-s3c64xx/Kconfig"
endif

source "arch/arm/mach-s5p64x0/Kconfig"

source "arch/arm/mach-s5pc100/Kconfig"

source "arch/arm/mach-s5pv210/Kconfig"

source "arch/arm/mach-exynos/Kconfig"

source "arch/arm/mach-shmobile/Kconfig"

source "arch/arm/mach-prima2/Kconfig"

source "arch/arm/mach-tegra/Kconfig"

source "arch/arm/mach-u300/Kconfig"

source "arch/arm/mach-ux500/Kconfig"

source "arch/arm/mach-versatile/Kconfig"

source "arch/arm/mach-vexpress/Kconfig"
source "arch/arm/plat-versatile/Kconfig"

source "arch/arm/mach-w90x900/Kconfig"

# Definitions to make life easier
config ARCH_ACORN
	bool

config PLAT_IOP
	bool
	select GENERIC_CLOCKEVENTS

config PLAT_ORION
	bool
	select CLKSRC_MMIO
	select GENERIC_IRQ_CHIP
	select IRQ_DOMAIN
	select COMMON_CLK

config PLAT_ORION_LEGACY
	bool
	select PLAT_ORION

config PLAT_PXA
	bool

config PLAT_VERSATILE
	bool

config ARM_TIMER_SP804
	bool
	select CLKSRC_MMIO
	select HAVE_SCHED_CLOCK

source arch/arm/mm/Kconfig

config ARM_NR_BANKS
	int
	default 16 if ARCH_EP93XX
	default 8

config IWMMXT
	bool "Enable iWMMXt support"
	depends on CPU_XSCALE || CPU_XSC3 || CPU_MOHAWK || CPU_PJ4
	default y if PXA27x || PXA3xx || PXA95x || ARCH_MMP
	help
	  Enable support for iWMMXt context switching at run time if
	  running on a CPU that supports it.

config XSCALE_PMU
	bool
	depends on CPU_XSCALE
	default y

config MULTI_IRQ_HANDLER
	bool
	help
	  Allow each machine to specify it's own IRQ handler at run time.

if !MMU
source "arch/arm/Kconfig-nommu"
endif

config ARM_ERRATA_326103
	bool "ARM errata: FSR write bit incorrect on a SWP to read-only memory"
	depends on CPU_V6
	help
	  Executing a SWP instruction to read-only memory does not set bit 11
	  of the FSR on the ARM 1136 prior to r1p0. This causes the kernel to
	  treat the access as a read, preventing a COW from occurring and
	  causing the faulting task to livelock.

config ARM_ERRATA_411920
	bool "ARM errata: Invalidation of the Instruction Cache operation can fail"
	depends on CPU_V6 || CPU_V6K
	help
	  Invalidation of the Instruction Cache operation can
	  fail. This erratum is present in 1136 (before r1p4), 1156 and 1176.
	  It does not affect the MPCore. This option enables the ARM Ltd.
	  recommended workaround.

config ARM_ERRATA_430973
	bool "ARM errata: Stale prediction on replaced interworking branch"
	depends on CPU_V7
	help
	  This option enables the workaround for the 430973 Cortex-A8
	  (r1p0..r1p2) erratum. If a code sequence containing an ARM/Thumb
	  interworking branch is replaced with another code sequence at the
	  same virtual address, whether due to self-modifying code or virtual
	  to physical address re-mapping, Cortex-A8 does not recover from the
	  stale interworking branch prediction. This results in Cortex-A8
	  executing the new code sequence in the incorrect ARM or Thumb state.
	  The workaround enables the BTB/BTAC operations by setting ACTLR.IBE
	  and also flushes the branch target cache at every context switch.
	  Note that setting specific bits in the ACTLR register may not be
	  available in non-secure mode.

config ARM_ERRATA_458693
	bool "ARM errata: Processor deadlock when a false hazard is created"
	depends on CPU_V7
	help
	  This option enables the workaround for the 458693 Cortex-A8 (r2p0)
	  erratum. For very specific sequences of memory operations, it is
	  possible for a hazard condition intended for a cache line to instead
	  be incorrectly associated with a different cache line. This false
	  hazard might then cause a processor deadlock. The workaround enables
	  the L1 caching of the NEON accesses and disables the PLD instruction
	  in the ACTLR register. Note that setting specific bits in the ACTLR
	  register may not be available in non-secure mode.

config ARM_ERRATA_460075
	bool "ARM errata: Data written to the L2 cache can be overwritten with stale data"
	depends on CPU_V7
	help
	  This option enables the workaround for the 460075 Cortex-A8 (r2p0)
	  erratum. Any asynchronous access to the L2 cache may encounter a
	  situation in which recent store transactions to the L2 cache are lost
	  and overwritten with stale memory contents from external memory. The
	  workaround disables the write-allocate mode for the L2 cache via the
	  ACTLR register. Note that setting specific bits in the ACTLR register
	  may not be available in non-secure mode.

config ARM_ERRATA_742230
	bool "ARM errata: DMB operation may be faulty"
	depends on CPU_V7 && SMP
	help
	  This option enables the workaround for the 742230 Cortex-A9
	  (r1p0..r2p2) erratum. Under rare circumstances, a DMB instruction
	  between two write operations may not ensure the correct visibility
	  ordering of the two writes. This workaround sets a specific bit in
	  the diagnostic register of the Cortex-A9 which causes the DMB
	  instruction to behave as a DSB, ensuring the correct behaviour of
	  the two writes.

config ARM_ERRATA_742231
	bool "ARM errata: Incorrect hazard handling in the SCU may lead to data corruption"
	depends on CPU_V7 && SMP
	help
	  This option enables the workaround for the 742231 Cortex-A9
	  (r2p0..r2p2) erratum. Under certain conditions, specific to the
	  Cortex-A9 MPCore micro-architecture, two CPUs working in SMP mode,
	  accessing some data located in the same cache line, may get corrupted
	  data due to bad handling of the address hazard when the line gets
	  replaced from one of the CPUs at the same time as another CPU is
	  accessing it. This workaround sets specific bits in the diagnostic
	  register of the Cortex-A9 which reduces the linefill issuing
	  capabilities of the processor.

config PL310_ERRATA_588369
	bool "PL310 errata: Clean & Invalidate maintenance operations do not invalidate clean lines"
	depends on CACHE_L2X0
	help
	   The PL310 L2 cache controller implements three types of Clean &
	   Invalidate maintenance operations: by Physical Address
	   (offset 0x7F0), by Index/Way (0x7F8) and by Way (0x7FC).
	   They are architecturally defined to behave as the execution of a
	   clean operation followed immediately by an invalidate operation,
	   both performing to the same memory location. This functionality
	   is not correctly implemented in PL310 as clean lines are not
	   invalidated as a result of these operations.

config ARM_ERRATA_720789
	bool "ARM errata: TLBIASIDIS and TLBIMVAIS operations can broadcast a faulty ASID"
	depends on CPU_V7
	help
	  This option enables the workaround for the 720789 Cortex-A9 (prior to
	  r2p0) erratum. A faulty ASID can be sent to the other CPUs for the
	  broadcasted CP15 TLB maintenance operations TLBIASIDIS and TLBIMVAIS.
	  As a consequence of this erratum, some TLB entries which should be
	  invalidated are not, resulting in an incoherency in the system page
	  tables. The workaround changes the TLB flushing routines to invalidate
	  entries regardless of the ASID.

config PL310_ERRATA_727915
	bool "PL310 errata: Background Clean & Invalidate by Way operation can cause data corruption"
	depends on CACHE_L2X0
	help
	  PL310 implements the Clean & Invalidate by Way L2 cache maintenance
	  operation (offset 0x7FC). This operation runs in background so that
	  PL310 can handle normal accesses while it is in progress. Under very
	  rare circumstances, due to this erratum, write data can be lost when
	  PL310 treats a cacheable write transaction during a Clean &
	  Invalidate by Way operation.

config ARM_ERRATA_743622
	bool "ARM errata: Faulty hazard checking in the Store Buffer may lead to data corruption"
	depends on CPU_V7
	help
	  This option enables the workaround for the 743622 Cortex-A9
	  (r2p*) erratum. Under very rare conditions, a faulty
	  optimisation in the Cortex-A9 Store Buffer may lead to data
	  corruption. This workaround sets a specific bit in the diagnostic
	  register of the Cortex-A9 which disables the Store Buffer
	  optimisation, preventing the defect from occurring. This has no
	  visible impact on the overall performance or power consumption of the
	  processor.

config ARM_ERRATA_751472
	bool "ARM errata: Interrupted ICIALLUIS may prevent completion of broadcasted operation"
	depends on CPU_V7
	help
	  This option enables the workaround for the 751472 Cortex-A9 (prior
	  to r3p0) erratum. An interrupted ICIALLUIS operation may prevent the
	  completion of a following broadcasted operation if the second
	  operation is received by a CPU before the ICIALLUIS has completed,
	  potentially leading to corrupted entries in the cache or TLB.

config PL310_ERRATA_753970
	bool "PL310 errata: cache sync operation may be faulty"
	depends on CACHE_PL310
	help
	  This option enables the workaround for the 753970 PL310 (r3p0) erratum.

	  Under some condition the effect of cache sync operation on
	  the store buffer still remains when the operation completes.
	  This means that the store buffer is always asked to drain and
	  this prevents it from merging any further writes. The workaround
	  is to replace the normal offset of cache sync operation (0x730)
	  by another offset targeting an unmapped PL310 register 0x740.
	  This has the same effect as the cache sync operation: store buffer
	  drain and waiting for all buffers empty.

config ARM_ERRATA_754322
	bool "ARM errata: possible faulty MMU translations following an ASID switch"
	depends on CPU_V7
	help
	  This option enables the workaround for the 754322 Cortex-A9 (r2p*,
	  r3p*) erratum. A speculative memory access may cause a page table walk
	  which starts prior to an ASID switch but completes afterwards. This
	  can populate the micro-TLB with a stale entry which may be hit with
	  the new ASID. This workaround places two dsb instructions in the mm
	  switching code so that no page table walks can cross the ASID switch.

config ARM_ERRATA_754327
	bool "ARM errata: no automatic Store Buffer drain"
	depends on CPU_V7 && SMP
	help
	  This option enables the workaround for the 754327 Cortex-A9 (prior to
	  r2p0) erratum. The Store Buffer does not have any automatic draining
	  mechanism and therefore a livelock may occur if an external agent
	  continuously polls a memory location waiting to observe an update.
	  This workaround defines cpu_relax() as smp_mb(), preventing correctly
	  written polling loops from denying visibility of updates to memory.

config ARM_ERRATA_364296
	bool "ARM errata: Possible cache data corruption with hit-under-miss enabled"
	depends on CPU_V6 && !SMP
	help
	  This options enables the workaround for the 364296 ARM1136
	  r0p2 erratum (possible cache data corruption with
	  hit-under-miss enabled). It sets the undocumented bit 31 in
	  the auxiliary control register and the FI bit in the control
	  register, thus disabling hit-under-miss without putting the
	  processor into full low interrupt latency mode. ARM11MPCore
	  is not affected.

config ARM_ERRATA_764369
	bool "ARM errata: Data cache line maintenance operation by MVA may not succeed"
	depends on CPU_V7 && SMP
	help
	  This option enables the workaround for erratum 764369
	  affecting Cortex-A9 MPCore with two or more processors (all
	  current revisions). Under certain timing circumstances, a data
	  cache line maintenance operation by MVA targeting an Inner
	  Shareable memory region may fail to proceed up to either the
	  Point of Coherency or to the Point of Unification of the
	  system. This workaround adds a DSB instruction before the
	  relevant cache maintenance functions and sets a specific bit
	  in the diagnostic control register of the SCU.

config PL310_ERRATA_769419
	bool "PL310 errata: no automatic Store Buffer drain"
	depends on CACHE_L2X0
	help
	  On revisions of the PL310 prior to r3p2, the Store Buffer does
	  not automatically drain. This can cause normal, non-cacheable
	  writes to be retained when the memory system is idle, leading
	  to suboptimal I/O performance for drivers using coherent DMA.
	  This option adds a write barrier to the cpu_idle loop so that,
	  on systems with an outer cache, the store buffer is drained
	  explicitly.

config ARM_ERRATA_775420
       bool "ARM errata: A data cache maintenance operation which aborts, might lead to deadlock"
       depends on CPU_V7
       help
	 This option enables the workaround for the 775420 Cortex-A9 (r2p2,
	 r2p6,r2p8,r2p10,r3p0) erratum. In case a date cache maintenance
	 operation aborts with MMU exception, it might cause the processor
	 to deadlock. This workaround puts DSB before executing ISB if
	 an abort may occur on cache maintenance.

config ARM_ERRATA_782773
	bool "ARM errata: Updating a translation entry might cause an unexpected translation fault"
	depends on CPU_V7
	help
	  This option enables the workaround for the 782773 Cortex-A9 (all r0,
	  r2 and r3 revisions) erratum. It might cause MMU exception in case
	  page table walk happens just after updating the existing
	  with setting page table in L1 data cache.

endmenu

source "arch/arm/common/Kconfig"

menu "Bus support"

config ARM_AMBA
	bool

config ISA
	bool
	help
	  Find out whether you have ISA slots on your motherboard.  ISA is the
	  name of a bus system, i.e. the way the CPU talks to the other stuff
	  inside your box.  Other bus systems are PCI, EISA, MicroChannel
	  (MCA) or VESA.  ISA is an older system, now being displaced by PCI;
	  newer boards don't support it.  If you have ISA, say Y, otherwise N.

# Select ISA DMA controller support
config ISA_DMA
	bool
	select ISA_DMA_API

# Select ISA DMA interface
config ISA_DMA_API
	bool

config PCI
	bool "PCI support" if MIGHT_HAVE_PCI
	help
	  Find out whether you have a PCI motherboard. PCI is the name of a
	  bus system, i.e. the way the CPU talks to the other stuff inside
	  your box. Other bus systems are ISA, EISA, MicroChannel (MCA) or
	  VESA. If you have PCI, say Y, otherwise N.

config PCI_DOMAINS
	bool
	depends on PCI

config PCI_NANOENGINE
	bool "BSE nanoEngine PCI support"
	depends on SA1100_NANOENGINE
	help
	  Enable PCI on the BSE nanoEngine board.

config PCI_SYSCALL
	def_bool PCI

# Select the host bridge type
config PCI_HOST_VIA82C505
	bool
	depends on PCI && ARCH_SHARK
	default y

config PCI_HOST_ITE8152
	bool
	depends on PCI && MACH_ARMCORE
	default y
	select DMABOUNCE

source "drivers/pci/Kconfig"

source "drivers/pcmcia/Kconfig"

endmenu

menu "Kernel Features"

config HAVE_SMP
	bool
	help
	  This option should be selected by machines which have an SMP-
	  capable CPU.

	  The only effect of this option is to make the SMP-related
	  options available to the user for configuration.

config SMP
	bool "Symmetric Multi-Processing"
	depends on CPU_V6K || CPU_V7
	depends on GENERIC_CLOCKEVENTS
	depends on HAVE_SMP
	depends on MMU
	select USE_GENERIC_SMP_HELPERS
	select HAVE_ARM_SCU if !ARCH_MSM_SCORPIONMP
	help
	  This enables support for systems with more than one CPU. If you have
	  a system with only one CPU, like most personal computers, say N. If
	  you have a system with more than one CPU, say Y.

	  If you say N here, the kernel will run on single and multiprocessor
	  machines, but will use only one CPU of a multiprocessor machine. If
	  you say Y here, the kernel will run on many, but not all, single
	  processor machines. On a single processor machine, the kernel will
	  run faster if you say N here.

	  See also <file:Documentation/x86/i386/IO-APIC.txt>,
	  <file:Documentation/nmi_watchdog.txt> and the SMP-HOWTO available at
	  <http://tldp.org/HOWTO/SMP-HOWTO.html>.

	  If you don't know what to do here, say N.

config SMP_ON_UP
	bool "Allow booting SMP kernel on uniprocessor systems (EXPERIMENTAL)"
	depends on EXPERIMENTAL
	depends on SMP && !XIP_KERNEL
	default y
	help
	  SMP kernels contain instructions which fail on non-SMP processors.
	  Enabling this option allows the kernel to modify itself to make
	  these instructions safe.  Disabling it allows about 1K of space
	  savings.

	  If you don't know what to do here, say Y.

config ARM_CPU_TOPOLOGY
	bool "Support cpu topology definition"
	depends on SMP && CPU_V7
	default y
	help
	  Support ARM cpu topology definition. The MPIDR register defines
	  affinity between processors which is then used to describe the cpu
	  topology of an ARM System.

config SCHED_MC
	bool "Multi-core scheduler support"
	depends on ARM_CPU_TOPOLOGY
	help
	  Multi-core scheduler support improves the CPU scheduler's decision
	  making when dealing with multi-core CPU chips at a cost of slightly
	  increased overhead in some places. If unsure say N here.

config SCHED_SMT
	bool "SMT scheduler support"
	depends on ARM_CPU_TOPOLOGY
	help
	  Improves the CPU scheduler's decision making when dealing with
	  MultiThreading at a cost of slightly increased overhead in some
	  places. If unsure say N here.

config HAVE_ARM_SCU
	bool
	help
	  This option enables support for the ARM system coherency unit

config ARM_ARCH_TIMER
	bool "Architected timer support"
	depends on CPU_V7
	help
	  This option enables support for the ARM architected timer

config HAVE_ARM_TWD
	bool
	depends on SMP
	help
	  This options enables support for the ARM timer and watchdog unit

choice
	prompt "Memory split"
	default VMSPLIT_3G
	help
	  Select the desired split between kernel and user memory.

	  If you are not absolutely sure what you are doing, leave this
	  option alone!

	config VMSPLIT_3G
		bool "3G/1G user/kernel split"
	config VMSPLIT_2G
		bool "2G/2G user/kernel split"
	config VMSPLIT_1G
		bool "1G/3G user/kernel split"
endchoice

config PAGE_OFFSET
	hex
	default 0x40000000 if VMSPLIT_1G
	default 0x80000000 if VMSPLIT_2G
	default 0xC0000000

config NR_CPUS
	int "Maximum number of CPUs (2-32)"
	range 2 32
	depends on SMP
	default "4"

config HOTPLUG_CPU
	bool "Support for hot-pluggable CPUs (EXPERIMENTAL)"
	depends on SMP && HOTPLUG && EXPERIMENTAL
	help
	  Say Y here to experiment with turning CPUs off and on.  CPUs
	  can be controlled through /sys/devices/system/cpu.

config LOCAL_TIMERS
	bool "Use local timer interrupts"
	depends on SMP
	default y
	select HAVE_ARM_TWD if (!ARCH_MSM_SCORPIONMP && !EXYNOS4_MCT)
	help
	  Enable support for local timers on SMP platforms, rather then the
	  legacy IPI broadcast method.  Local timers allows the system
	  accounting to be spread across the timer interval, preventing a
	  "thundering herd" at every timer tick.

config ARCH_NR_GPIO
	int
	default 1024 if ARCH_SHMOBILE || ARCH_TEGRA
	default 355 if ARCH_U8500
	default 264 if MACH_H4700
	default 512 if SOC_OMAP5
	default 288 if ARCH_VT8500
	default 0
	help
	  Maximum number of GPIOs in the system.

	  If unsure, leave the default value.

source kernel/Kconfig.preempt

config HZ
	int
	default 200 if ARCH_EBSA110 || ARCH_S3C24XX || ARCH_S5P64X0 || \
		ARCH_S5PV210 || ARCH_EXYNOS4
	default OMAP_32K_TIMER_HZ if ARCH_OMAP && OMAP_32K_TIMER
	default AT91_TIMER_HZ if ARCH_AT91
	default SHMOBILE_TIMER_HZ if ARCH_SHMOBILE
	default 100

config THUMB2_KERNEL
	bool "Compile the kernel in Thumb-2 mode (EXPERIMENTAL)"
	depends on CPU_V7 && !CPU_V6 && !CPU_V6K && EXPERIMENTAL
	select AEABI
	select ARM_ASM_UNIFIED
	select ARM_UNWIND
	help
	  By enabling this option, the kernel will be compiled in
	  Thumb-2 mode. A compiler/assembler that understand the unified
	  ARM-Thumb syntax is needed.

	  If unsure, say N.

config THUMB2_AVOID_R_ARM_THM_JUMP11
	bool "Work around buggy Thumb-2 short branch relocations in gas"
	depends on THUMB2_KERNEL && MODULES
	default y
	help
	  Various binutils versions can resolve Thumb-2 branches to
	  locally-defined, preemptible global symbols as short-range "b.n"
	  branch instructions.

	  This is a problem, because there's no guarantee the final
	  destination of the symbol, or any candidate locations for a
	  trampoline, are within range of the branch.  For this reason, the
	  kernel does not support fixing up the R_ARM_THM_JUMP11 (102)
	  relocation in modules at all, and it makes little sense to add
	  support.

	  The symptom is that the kernel fails with an "unsupported
	  relocation" error when loading some modules.

	  Until fixed tools are available, passing
	  -fno-optimize-sibling-calls to gcc should prevent gcc generating
	  code which hits this problem, at the cost of a bit of extra runtime
	  stack usage in some cases.

	  The problem is described in more detail at:
	      https://bugs.launchpad.net/binutils-linaro/+bug/725126

	  Only Thumb-2 kernels are affected.

	  Unless you are sure your tools don't have this problem, say Y.

config ARM_ASM_UNIFIED
	bool

config AEABI
	bool "Use the ARM EABI to compile the kernel"
	help
	  This option allows for the kernel to be compiled using the latest
	  ARM ABI (aka EABI).  This is only useful if you are using a user
	  space environment that is also compiled with EABI.

	  Since there are major incompatibilities between the legacy ABI and
	  EABI, especially with regard to structure member alignment, this
	  option also changes the kernel syscall calling convention to
	  disambiguate both ABIs and allow for backward compatibility support
	  (selected with CONFIG_OABI_COMPAT).

	  To use this you need GCC version 4.0.0 or later.

config OABI_COMPAT
	bool "Allow old ABI binaries to run with this kernel (EXPERIMENTAL)"
	depends on AEABI && EXPERIMENTAL && !THUMB2_KERNEL
	default y
	help
	  This option preserves the old syscall interface along with the
	  new (ARM EABI) one. It also provides a compatibility layer to
	  intercept syscalls that have structure arguments which layout
	  in memory differs between the legacy ABI and the new ARM EABI
	  (only for non "thumb" binaries). This option adds a tiny
	  overhead to all syscalls and produces a slightly larger kernel.
	  If you know you'll be using only pure EABI user space then you
	  can say N here. If this option is not selected and you attempt
	  to execute a legacy ABI binary then the result will be
	  UNPREDICTABLE (in fact it can be predicted that it won't work
	  at all). If in doubt say Y.

config ARCH_HAS_HOLES_MEMORYMODEL
	bool

config ARCH_SPARSEMEM_ENABLE
	bool

config ARCH_SPARSEMEM_DEFAULT
	def_bool ARCH_SPARSEMEM_ENABLE

config ARCH_SELECT_MEMORY_MODEL
	def_bool ARCH_SPARSEMEM_ENABLE

config HAVE_ARCH_PFN_VALID
	def_bool ARCH_HAS_HOLES_MEMORYMODEL || !SPARSEMEM

config HIGHMEM
	bool "High Memory Support"
	depends on MMU
	help
	  The address space of ARM processors is only 4 Gigabytes large
	  and it has to accommodate user address space, kernel address
	  space as well as some memory mapped IO. That means that, if you
	  have a large amount of physical memory and/or IO, not all of the
	  memory can be "permanently mapped" by the kernel. The physical
	  memory that is not permanently mapped is called "high memory".

	  Depending on the selected kernel/user memory split, minimum
	  vmalloc space and actual amount of RAM, you may not need this
	  option which should result in a slightly faster kernel.

	  If unsure, say n.

config HIGHPTE
	bool "Allocate 2nd-level pagetables from highmem"
	depends on HIGHMEM

config HW_PERF_EVENTS
	bool "Enable hardware performance counter support for perf events"
	depends on PERF_EVENTS
	default y
	help
	  Enable hardware performance counter support for perf events. If
	  disabled, perf events will use software events only.

source "mm/Kconfig"

config FORCE_MAX_ZONEORDER
	int "Maximum zone order" if ARCH_SHMOBILE
	range 11 64 if ARCH_SHMOBILE
	default "9" if SA1111
	default "11"
	help
	  The kernel memory allocator divides physically contiguous memory
	  blocks into "zones", where each zone is a power of two number of
	  pages.  This option selects the largest power of two that the kernel
	  keeps in the memory allocator.  If you need to allocate very large
	  blocks of physically contiguous memory, then you may need to
	  increase this value.

	  This config option is actually maximum order plus one. For example,
	  a value of 11 means that the largest free memory block is 2^10 pages.

config ALIGNMENT_TRAP
	bool
	depends on CPU_CP15_MMU
	default y if !ARCH_EBSA110
	select HAVE_PROC_CPU if PROC_FS
	help
	  ARM processors cannot fetch/store information which is not
	  naturally aligned on the bus, i.e., a 4 byte fetch must start at an
	  address divisible by 4. On 32-bit ARM processors, these non-aligned
	  fetch/store instructions will be emulated in software if you say
	  here, which has a severe performance impact. This is necessary for
	  correct operation of some network protocols. With an IP-only
	  configuration it is safe to say N, otherwise say Y.

config UACCESS_WITH_MEMCPY
	bool "Use kernel mem{cpy,set}() for {copy_to,clear}_user()"
	depends on MMU
	default y if CPU_FEROCEON
	help
	  Implement faster copy_to_user and clear_user methods for CPU
	  cores where a 8-word STM instruction give significantly higher
	  memory write throughput than a sequence of individual 32bit stores.

	  A possible side effect is a slight increase in scheduling latency
	  between threads sharing the same address space if they invoke
	  such copy operations with large buffers.

	  However, if the CPU data cache is using a write-allocate mode,
	  this option is unlikely to provide any performance gain.

config SECCOMP
	bool
	prompt "Enable seccomp to safely compute untrusted bytecode"
	---help---
	  This kernel feature is useful for number crunching applications
	  that may need to compute untrusted bytecode during their
	  execution. By using pipes or other transports made available to
	  the process as file descriptors supporting the read/write
	  syscalls, it's possible to isolate those applications in
	  their own address space using seccomp. Once seccomp is
	  enabled via prctl(PR_SET_SECCOMP), it cannot be disabled
	  and the task is only allowed to execute a few safe syscalls
	  defined by each seccomp mode.

config CC_STACKPROTECTOR
	bool "Enable -fstack-protector buffer overflow detection (EXPERIMENTAL)"
	depends on EXPERIMENTAL
	help
	  This option turns on the -fstack-protector GCC feature. This
	  feature puts, at the beginning of functions, a canary value on
	  the stack just before the return address, and validates
	  the value just before actually returning.  Stack based buffer
	  overflows (that need to overwrite this return address) now also
	  overwrite the canary, which gets detected and the attack is then
	  neutralized via a kernel panic.
	  This feature requires gcc version 4.2 or above.

config XEN_DOM0
	def_bool y
	depends on XEN

config XEN
	bool "Xen guest support on ARM (EXPERIMENTAL)"
	depends on EXPERIMENTAL && ARM && OF
	help
	  Say Y if you want to run Linux in a Virtual Machine on Xen on ARM.

endmenu

menu "Boot options"

config USE_OF
	bool "Flattened Device Tree support"
	select OF
	select OF_EARLY_FLATTREE
	select IRQ_DOMAIN
	help
	  Include support for flattened device tree machine descriptions.

config ATAGS
	bool "Support for the traditional ATAGS boot data passing" if USE_OF
	default y
	help
	  This is the traditional way of passing data to the kernel at boot
	  time. If you are solely relying on the flattened device tree (or
	  the ARM_ATAG_DTB_COMPAT option) then you may unselect this option
	  to remove ATAGS support from your kernel binary.  If unsure,
	  leave this to y.

config DEPRECATED_PARAM_STRUCT
	bool "Provide old way to pass kernel parameters"
	depends on ATAGS
	help
	  This was deprecated in 2001 and announced to live on for 5 years.
	  Some old boot loaders still use this way.

# Compressed boot loader in ROM.  Yes, we really want to ask about
# TEXT and BSS so we preserve their values in the config files.
config ZBOOT_ROM_TEXT
	hex "Compressed ROM boot loader base address"
	default "0"
	help
	  The physical address at which the ROM-able zImage is to be
	  placed in the target.  Platforms which normally make use of
	  ROM-able zImage formats normally set this to a suitable
	  value in their defconfig file.

	  If ZBOOT_ROM is not enabled, this has no effect.

config ZBOOT_ROM_BSS
	hex "Compressed ROM boot loader BSS address"
	default "0"
	help
	  The base address of an area of read/write memory in the target
	  for the ROM-able zImage which must be available while the
	  decompressor is running. It must be large enough to hold the
	  entire decompressed kernel plus an additional 128 KiB.
	  Platforms which normally make use of ROM-able zImage formats
	  normally set this to a suitable value in their defconfig file.

	  If ZBOOT_ROM is not enabled, this has no effect.

config ZBOOT_ROM
	bool "Compressed boot loader in ROM/flash"
	depends on ZBOOT_ROM_TEXT != ZBOOT_ROM_BSS
	help
	  Say Y here if you intend to execute your compressed kernel image
	  (zImage) directly from ROM or flash.  If unsure, say N.

choice
	prompt "Include SD/MMC loader in zImage (EXPERIMENTAL)"
	depends on ZBOOT_ROM && ARCH_SH7372 && EXPERIMENTAL
	default ZBOOT_ROM_NONE
	help
	  Include experimental SD/MMC loading code in the ROM-able zImage.
	  With this enabled it is possible to write the ROM-able zImage
	  kernel image to an MMC or SD card and boot the kernel straight
	  from the reset vector. At reset the processor Mask ROM will load
	  the first part of the ROM-able zImage which in turn loads the
	  rest the kernel image to RAM.

config ZBOOT_ROM_NONE
	bool "No SD/MMC loader in zImage (EXPERIMENTAL)"
	help
	  Do not load image from SD or MMC

config ZBOOT_ROM_MMCIF
	bool "Include MMCIF loader in zImage (EXPERIMENTAL)"
	help
	  Load image from MMCIF hardware block.

config ZBOOT_ROM_SH_MOBILE_SDHI
	bool "Include SuperH Mobile SDHI loader in zImage (EXPERIMENTAL)"
	help
	  Load image from SDHI hardware block

endchoice

config ARM_APPENDED_DTB
	bool "Use appended device tree blob to zImage (EXPERIMENTAL)"
	depends on OF && !ZBOOT_ROM && EXPERIMENTAL
	help
	  With this option, the boot code will look for a device tree binary
	  (DTB) appended to zImage
	  (e.g. cat zImage <filename>.dtb > zImage_w_dtb).

	  This is meant as a backward compatibility convenience for those
	  systems with a bootloader that can't be upgraded to accommodate
	  the documented boot protocol using a device tree.

	  Beware that there is very little in terms of protection against
	  this option being confused by leftover garbage in memory that might
	  look like a DTB header after a reboot if no actual DTB is appended
	  to zImage.  Do not leave this option active in a production kernel
	  if you don't intend to always append a DTB.  Proper passing of the
	  location into r2 of a bootloader provided DTB is always preferable
	  to this option.

config ARM_ATAG_DTB_COMPAT
	bool "Supplement the appended DTB with traditional ATAG information"
	depends on ARM_APPENDED_DTB
	help
	  Some old bootloaders can't be updated to a DTB capable one, yet
	  they provide ATAGs with memory configuration, the ramdisk address,
	  the kernel cmdline string, etc.  Such information is dynamically
	  provided by the bootloader and can't always be stored in a static
	  DTB.  To allow a device tree enabled kernel to be used with such
	  bootloaders, this option allows zImage to extract the information
	  from the ATAG list and store it at run time into the appended DTB.

choice
	prompt "Kernel command line type" if ARM_ATAG_DTB_COMPAT
	default ARM_ATAG_DTB_COMPAT_CMDLINE_FROM_BOOTLOADER

config ARM_ATAG_DTB_COMPAT_CMDLINE_FROM_BOOTLOADER
	bool "Use bootloader kernel arguments if available"
	help
	  Uses the command-line options passed by the boot loader instead of
	  the device tree bootargs property. If the boot loader doesn't provide
	  any, the device tree bootargs property will be used.

config ARM_ATAG_DTB_COMPAT_CMDLINE_EXTEND
	bool "Extend with bootloader kernel arguments"
	help
	  The command-line arguments provided by the boot loader will be
	  appended to the the device tree bootargs property.

endchoice

config CMDLINE
	string "Default kernel command string"
	default ""
	help
	  On some architectures (EBSA110 and CATS), there is currently no way
	  for the boot loader to pass arguments to the kernel. For these
	  architectures, you should supply some command-line options at build
	  time by entering them here. As a minimum, you should specify the
	  memory size and the root device (e.g., mem=64M root=/dev/nfs).

choice
	prompt "Kernel command line type" if CMDLINE != ""
	default CMDLINE_FROM_BOOTLOADER
	depends on ATAGS

config CMDLINE_FROM_BOOTLOADER
	bool "Use bootloader kernel arguments if available"
	help
	  Uses the command-line options passed by the boot loader. If
	  the boot loader doesn't provide any, the default kernel command
	  string provided in CMDLINE will be used.

config CMDLINE_EXTEND
	bool "Extend bootloader kernel arguments"
	help
	  The command-line arguments provided by the boot loader will be
	  appended to the default kernel command string.

config CMDLINE_FORCE
	bool "Always use the default kernel command string"
	help
	  Always use the default kernel command string, even if the boot
	  loader passes other arguments to the kernel.
	  This is useful if you cannot or don't want to change the
	  command-line options your boot loader passes to the kernel.
endchoice

config XIP_KERNEL
	bool "Kernel Execute-In-Place from ROM"
	depends on !ZBOOT_ROM && !ARM_LPAE && !ARCH_MULTIPLATFORM
	help
	  Execute-In-Place allows the kernel to run from non-volatile storage
	  directly addressable by the CPU, such as NOR flash. This saves RAM
	  space since the text section of the kernel is not loaded from flash
	  to RAM.  Read-write sections, such as the data section and stack,
	  are still copied to RAM.  The XIP kernel is not compressed since
	  it has to run directly from flash, so it will take more space to
	  store it.  The flash address used to link the kernel object files,
	  and for storing it, is configuration dependent. Therefore, if you
	  say Y here, you must know the proper physical address where to
	  store the kernel image depending on your own flash memory usage.

	  Also note that the make target becomes "make xipImage" rather than
	  "make zImage" or "make Image".  The final kernel binary to put in
	  ROM memory will be arch/arm/boot/xipImage.

	  If unsure, say N.

config XIP_PHYS_ADDR
	hex "XIP Kernel Physical Location"
	depends on XIP_KERNEL
	default "0x00080000"
	help
	  This is the physical address in your flash memory the kernel will
	  be linked for and stored to.  This address is dependent on your
	  own flash usage.

config KEXEC
	bool "Kexec system call (EXPERIMENTAL)"
	depends on EXPERIMENTAL && (!SMP || HOTPLUG_CPU)
	help
	  kexec is a system call that implements the ability to shutdown your
	  current kernel, and to start another kernel.  It is like a reboot
	  but it is independent of the system firmware.   And like a reboot
	  you can start any kernel with it, not just Linux.

	  It is an ongoing process to be certain the hardware in a machine
	  is properly shutdown, so do not be surprised if this code does not
	  initially work for you.  It may help to enable device hotplugging
	  support.

config ATAGS_PROC
	bool "Export atags in procfs"
	depends on ATAGS && KEXEC
	default y
	help
	  Should the atags used to boot the kernel be exported in an "atags"
	  file in procfs. Useful with kexec.

config CRASH_DUMP
	bool "Build kdump crash kernel (EXPERIMENTAL)"
	depends on EXPERIMENTAL
	help
	  Generate crash dump after being started by kexec. This should
	  be normally only set in special crash dump kernels which are
	  loaded in the main kernel with kexec-tools into a specially
	  reserved region and then later executed after a crash by
	  kdump/kexec. The crash dump kernel must be compiled to a
	  memory address not used by the main kernel

	  For more details see Documentation/kdump/kdump.txt

config AUTO_ZRELADDR
	bool "Auto calculation of the decompressed kernel image address"
	depends on !ZBOOT_ROM && !ARCH_U300
	help
	  ZRELADDR is the physical address where the decompressed kernel
	  image will be placed. If AUTO_ZRELADDR is selected, the address
	  will be determined at run-time by masking the current IP with
	  0xf8000000. This assumes the zImage being placed in the first 128MB
	  from start of memory.

endmenu

menu "CPU Power Management"

if ARCH_HAS_CPUFREQ

source "drivers/cpufreq/Kconfig"

config CPU_FREQ_IMX
	tristate "CPUfreq driver for i.MX CPUs"
	depends on ARCH_MXC && CPU_FREQ
	select CPU_FREQ_TABLE
	help
	  This enables the CPUfreq driver for i.MX CPUs.

config CPU_FREQ_SA1100
	bool

config CPU_FREQ_SA1110
	bool

config CPU_FREQ_INTEGRATOR
	tristate "CPUfreq driver for ARM Integrator CPUs"
	depends on ARCH_INTEGRATOR && CPU_FREQ
	default y
	help
	  This enables the CPUfreq driver for ARM Integrator CPUs.

	  For details, take a look at <file:Documentation/cpu-freq>.

	  If in doubt, say Y.

config CPU_FREQ_PXA
	bool
	depends on CPU_FREQ && ARCH_PXA && PXA25x
	default y
	select CPU_FREQ_TABLE
	select CPU_FREQ_DEFAULT_GOV_USERSPACE

config CPU_FREQ_S3C
	bool
	help
	  Internal configuration node for common cpufreq on Samsung SoC

config CPU_FREQ_S3C24XX
	bool "CPUfreq driver for Samsung S3C24XX series CPUs (EXPERIMENTAL)"
	depends on ARCH_S3C24XX && CPU_FREQ && EXPERIMENTAL
	select CPU_FREQ_S3C
	help
	  This enables the CPUfreq driver for the Samsung S3C24XX family
	  of CPUs.

	  For details, take a look at <file:Documentation/cpu-freq>.

	  If in doubt, say N.

config CPU_FREQ_S3C24XX_PLL
	bool "Support CPUfreq changing of PLL frequency (EXPERIMENTAL)"
	depends on CPU_FREQ_S3C24XX && EXPERIMENTAL
	help
	  Compile in support for changing the PLL frequency from the
	  S3C24XX series CPUfreq driver. The PLL takes time to settle
	  after a frequency change, so by default it is not enabled.

	  This also means that the PLL tables for the selected CPU(s) will
	  be built which may increase the size of the kernel image.

config CPU_FREQ_S3C24XX_DEBUG
	bool "Debug CPUfreq Samsung driver core"
	depends on CPU_FREQ_S3C24XX
	help
	  Enable s3c_freq_dbg for the Samsung S3C CPUfreq core

config CPU_FREQ_S3C24XX_IODEBUG
	bool "Debug CPUfreq Samsung driver IO timing"
	depends on CPU_FREQ_S3C24XX
	help
	  Enable s3c_freq_iodbg for the Samsung S3C CPUfreq core

config CPU_FREQ_S3C24XX_DEBUGFS
	bool "Export debugfs for CPUFreq"
	depends on CPU_FREQ_S3C24XX && DEBUG_FS
	help
	  Export status information via debugfs.

endif

source "drivers/cpuidle/Kconfig"

endmenu

menu "Floating point emulation"

comment "At least one emulation must be selected"

config FPE_NWFPE
	bool "NWFPE math emulation"
	depends on (!AEABI || OABI_COMPAT) && !THUMB2_KERNEL
	---help---
	  Say Y to include the NWFPE floating point emulator in the kernel.
	  This is necessary to run most binaries. Linux does not currently
	  support floating point hardware so you need to say Y here even if
	  your machine has an FPA or floating point co-processor podule.

	  You may say N here if you are going to load the Acorn FPEmulator
	  early in the bootup.

config FPE_NWFPE_XP
	bool "Support extended precision"
	depends on FPE_NWFPE
	help
	  Say Y to include 80-bit support in the kernel floating-point
	  emulator.  Otherwise, only 32 and 64-bit support is compiled in.
	  Note that gcc does not generate 80-bit operations by default,
	  so in most cases this option only enlarges the size of the
	  floating point emulator without any good reason.

	  You almost surely want to say N here.

config FPE_FASTFPE
	bool "FastFPE math emulation (EXPERIMENTAL)"
	depends on (!AEABI || OABI_COMPAT) && !CPU_32v3 && EXPERIMENTAL
	---help---
	  Say Y here to include the FAST floating point emulator in the kernel.
	  This is an experimental much faster emulator which now also has full
	  precision for the mantissa.  It does not support any exceptions.
	  It is very simple, and approximately 3-6 times faster than NWFPE.

	  It should be sufficient for most programs.  It may be not suitable
	  for scientific calculations, but you have to check this for yourself.
	  If you do not feel you need a faster FP emulation you should better
	  choose NWFPE.

config VFP
	bool "VFP-format floating point maths"
	depends on CPU_V6 || CPU_V6K || CPU_ARM926T || CPU_V7 || CPU_FEROCEON
	help
	  Say Y to include VFP support code in the kernel. This is needed
	  if your hardware includes a VFP unit.

	  Please see <file:Documentation/arm/VFP/release-notes.txt> for
	  release notes and additional status information.

	  Say N if your target does not have VFP hardware.

config VFPv3
	bool
	depends on VFP
	default y if CPU_V7

config NEON
	bool "Advanced SIMD (NEON) Extension support"
	depends on VFPv3 && CPU_V7
	help
	  Say Y to include support code for NEON, the ARMv7 Advanced SIMD
	  Extension.

endmenu

menu "Userspace binary formats"

source "fs/Kconfig.binfmt"

config ARTHUR
	tristate "RISC OS personality"
	depends on !AEABI
	help
	  Say Y here to include the kernel code necessary if you want to run
	  Acorn RISC OS/Arthur binaries under Linux. This code is still very
	  experimental; if this sounds frightening, say N and sleep in peace.
	  You can also say M here to compile this support as a module (which
	  will be called arthur).

endmenu

menu "Power management options"

source "kernel/power/Kconfig"

config ARCH_SUSPEND_POSSIBLE
	depends on !ARCH_S5PC100
	depends on CPU_ARM920T || CPU_ARM926T || CPU_SA1100 || \
		CPU_V6 || CPU_V6K || CPU_V7 || CPU_XSC3 || CPU_XSCALE || CPU_MOHAWK
	def_bool y

config ARM_CPU_SUSPEND
	def_bool PM_SLEEP

endmenu

source "net/Kconfig"

source "drivers/Kconfig"

source "fs/Kconfig"

source "arch/arm/Kconfig.debug"

source "security/Kconfig"

source "crypto/Kconfig"

source "lib/Kconfig"<|MERGE_RESOLUTION|>--- conflicted
+++ resolved
@@ -50,12 +50,9 @@
 	select GENERIC_STRNCPY_FROM_USER
 	select GENERIC_STRNLEN_USER
 	select DCACHE_WORD_ACCESS if (CPU_V6 || CPU_V6K || CPU_V7) && !CPU_BIG_ENDIAN
-<<<<<<< HEAD
 	select HAVE_MOD_ARCH_SPECIFIC if ARM_UNWIND
 	select MODULES_USE_ELF_REL
-=======
 	select GENERIC_KERNEL_THREAD
->>>>>>> 12f79be9
 	help
 	  The ARM series is a line of low-power-consumption RISC chip designs
 	  licensed by ARM Ltd and targeted at embedded applications and
