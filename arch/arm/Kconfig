config ARM
	bool
	default y
	select HAVE_AOUT
	select HAVE_DMA_API_DEBUG
	select HAVE_IDE if PCI || ISA || PCMCIA
	select HAVE_MEMBLOCK
	select RTC_LIB
	select SYS_SUPPORTS_APM_EMULATION
	select GENERIC_ATOMIC64 if (CPU_V6 || !CPU_32v6K || !AEABI)
	select HAVE_OPROFILE if (HAVE_PERF_EVENTS)
	select HAVE_ARCH_JUMP_LABEL if !XIP_KERNEL
	select HAVE_ARCH_KGDB
	select HAVE_ARCH_TRACEHOOK
	select HAVE_KPROBES if !XIP_KERNEL
	select HAVE_KRETPROBES if (HAVE_KPROBES)
	select HAVE_FUNCTION_TRACER if (!XIP_KERNEL)
	select HAVE_FTRACE_MCOUNT_RECORD if (!XIP_KERNEL)
	select HAVE_DYNAMIC_FTRACE if (!XIP_KERNEL)
	select HAVE_FUNCTION_GRAPH_TRACER if (!THUMB2_KERNEL)
	select ARCH_BINFMT_ELF_RANDOMIZE_PIE
	select HAVE_GENERIC_DMA_COHERENT
	select HAVE_KERNEL_GZIP
	select HAVE_KERNEL_LZO
	select HAVE_KERNEL_LZMA
	select HAVE_KERNEL_XZ
	select HAVE_IRQ_WORK
	select HAVE_PERF_EVENTS
	select PERF_USE_VMALLOC
	select HAVE_REGS_AND_STACK_ACCESS_API
	select HAVE_HW_BREAKPOINT if (PERF_EVENTS && (CPU_V6 || CPU_V6K || CPU_V7))
	select HAVE_C_RECORDMCOUNT
	select HAVE_GENERIC_HARDIRQS
	select HARDIRQS_SW_RESEND
	select GENERIC_IRQ_PROBE
	select GENERIC_IRQ_SHOW
	select GENERIC_IRQ_PROBE
	select HARDIRQS_SW_RESEND
	select CPU_PM if (SUSPEND || CPU_IDLE)
	select GENERIC_PCI_IOMAP
<<<<<<< HEAD
	select HAVE_BPF_JIT if NET
	select KTIME_SCALAR
	select GENERIC_CLOCKEVENTS_BROADCAST if SMP
=======
	select HAVE_BPF_JIT
>>>>>>> 61011677
	select GENERIC_SMP_IDLE_THREAD
	help
	  The ARM series is a line of low-power-consumption RISC chip designs
	  licensed by ARM Ltd and targeted at embedded applications and
	  handhelds such as the Compaq IPAQ.  ARM-based PCs are no longer
	  manufactured, but legacy ARM-based PC hardware remains popular in
	  Europe.  There is an ARM Linux project with a web page at
	  <http://www.arm.linux.org.uk/>.

config ARM_HAS_SG_CHAIN
	bool

config HAVE_PWM
	bool

config MIGHT_HAVE_PCI
	bool

config SYS_SUPPORTS_APM_EMULATION
	bool

config GENERIC_GPIO
	bool

config HAVE_TCM
	bool
	select GENERIC_ALLOCATOR

config HAVE_PROC_CPU
	bool

config NO_IOPORT
	bool

config EISA
	bool
	---help---
	  The Extended Industry Standard Architecture (EISA) bus was
	  developed as an open alternative to the IBM MicroChannel bus.

	  The EISA bus provided some of the features of the IBM MicroChannel
	  bus while maintaining backward compatibility with cards made for
	  the older ISA bus.  The EISA bus saw limited use between 1988 and
	  1995 when it was made obsolete by the PCI bus.

	  Say Y here if you are building a kernel for an EISA-based machine.

	  Otherwise, say N.

config SBUS
	bool

config MCA
	bool
	help
	  MicroChannel Architecture is found in some IBM PS/2 machines and
	  laptops.  It is a bus system similar to PCI or ISA. See
	  <file:Documentation/mca.txt> (and especially the web page given
	  there) before attempting to build an MCA bus kernel.

config STACKTRACE_SUPPORT
	bool
	default y

config HAVE_LATENCYTOP_SUPPORT
	bool
	depends on !SMP
	default y

config LOCKDEP_SUPPORT
	bool
	default y

config TRACE_IRQFLAGS_SUPPORT
	bool
	default y

config GENERIC_LOCKBREAK
	bool
	default y
	depends on SMP && PREEMPT

config RWSEM_GENERIC_SPINLOCK
	bool
	default y

config RWSEM_XCHGADD_ALGORITHM
	bool

config ARCH_HAS_ILOG2_U32
	bool

config ARCH_HAS_ILOG2_U64
	bool

config ARCH_HAS_CPUFREQ
	bool
	help
	  Internal node to signify that the ARCH has CPUFREQ support
	  and that the relevant menu configurations are displayed for
	  it.

config GENERIC_HWEIGHT
	bool
	default y

config GENERIC_CALIBRATE_DELAY
	bool
	default y

config ARCH_MAY_HAVE_PC_FDC
	bool

config ZONE_DMA
	bool

config NEED_DMA_MAP_STATE
       def_bool y

config ARCH_HAS_DMA_SET_COHERENT_MASK
	bool

config GENERIC_ISA_DMA
	bool

config FIQ
	bool

config NEED_RET_TO_USER
	bool

config ARCH_MTD_XIP
	bool

config VECTORS_BASE
	hex
	default 0xffff0000 if MMU || CPU_HIGH_VECTOR
	default DRAM_BASE if REMAP_VECTORS_TO_RAM
	default 0x00000000
	help
	  The base address of exception vectors.

config ARM_PATCH_PHYS_VIRT
	bool "Patch physical to virtual translations at runtime" if EMBEDDED
	default y
	depends on !XIP_KERNEL && MMU
	depends on !ARCH_REALVIEW || !SPARSEMEM
	help
	  Patch phys-to-virt and virt-to-phys translation functions at
	  boot and module load time according to the position of the
	  kernel in system memory.

	  This can only be used with non-XIP MMU kernels where the base
	  of physical memory is at a 16MB boundary.

	  Only disable this option if you know that you do not require
	  this feature (eg, building a kernel for a single machine) and
	  you need to shrink the kernel to the minimal size.

config NEED_MACH_IO_H
	bool
	help
	  Select this when mach/io.h is required to provide special
	  definitions for this platform.  The need for mach/io.h should
	  be avoided when possible.

config NEED_MACH_MEMORY_H
	bool
	help
	  Select this when mach/memory.h is required to provide special
	  definitions for this platform.  The need for mach/memory.h should
	  be avoided when possible.

config PHYS_OFFSET
	hex "Physical address of main memory" if MMU
	depends on !ARM_PATCH_PHYS_VIRT && !NEED_MACH_MEMORY_H
	default DRAM_BASE if !MMU
	help
	  Please provide the physical address corresponding to the
	  location of main memory in your system.

config GENERIC_BUG
	def_bool y
	depends on BUG

source "init/Kconfig"

source "kernel/Kconfig.freezer"

menu "System Type"

config MMU
	bool "MMU-based Paged Memory Management Support"
	default y
	help
	  Select if you want MMU-based virtualised addressing space
	  support by paged memory management. If unsure, say 'Y'.

#
# The "ARM system type" choice list is ordered alphabetically by option
# text.  Please add new entries in the option alphabetic order.
#
choice
	prompt "ARM system type"
	default ARCH_VERSATILE

config ARCH_INTEGRATOR
	bool "ARM Ltd. Integrator family"
	select ARM_AMBA
	select ARCH_HAS_CPUFREQ
	select CLKDEV_LOOKUP
	select HAVE_MACH_CLKDEV
	select HAVE_TCM
	select ICST
	select GENERIC_CLOCKEVENTS
	select PLAT_VERSATILE
	select PLAT_VERSATILE_FPGA_IRQ
	select NEED_MACH_IO_H
	select NEED_MACH_MEMORY_H
	select SPARSE_IRQ
	select MULTI_IRQ_HANDLER
	help
	  Support for ARM's Integrator platform.

config ARCH_REALVIEW
	bool "ARM Ltd. RealView family"
	select ARM_AMBA
	select CLKDEV_LOOKUP
	select HAVE_MACH_CLKDEV
	select ICST
	select GENERIC_CLOCKEVENTS
	select ARCH_WANT_OPTIONAL_GPIOLIB
	select PLAT_VERSATILE
	select PLAT_VERSATILE_CLCD
	select ARM_TIMER_SP804
	select GPIO_PL061 if GPIOLIB
	select NEED_MACH_MEMORY_H
	help
	  This enables support for ARM Ltd RealView boards.

config ARCH_VERSATILE
	bool "ARM Ltd. Versatile family"
	select ARM_AMBA
	select ARM_VIC
	select CLKDEV_LOOKUP
	select HAVE_MACH_CLKDEV
	select ICST
	select GENERIC_CLOCKEVENTS
	select ARCH_WANT_OPTIONAL_GPIOLIB
	select PLAT_VERSATILE
	select PLAT_VERSATILE_CLCD
	select PLAT_VERSATILE_FPGA_IRQ
	select ARM_TIMER_SP804
	help
	  This enables support for ARM Ltd Versatile board.

config ARCH_VEXPRESS
	bool "ARM Ltd. Versatile Express family"
	select ARCH_WANT_OPTIONAL_GPIOLIB
	select ARM_AMBA
	select ARM_TIMER_SP804
	select CLKDEV_LOOKUP
	select HAVE_MACH_CLKDEV
	select GENERIC_CLOCKEVENTS
	select HAVE_CLK
	select HAVE_PATA_PLATFORM
	select ICST
	select NO_IOPORT
	select PLAT_VERSATILE
	select PLAT_VERSATILE_CLCD
	help
	  This enables support for the ARM Ltd Versatile Express boards.

config ARCH_AT91
	bool "Atmel AT91"
	select ARCH_REQUIRE_GPIOLIB
	select HAVE_CLK
	select CLKDEV_LOOKUP
	select IRQ_DOMAIN
	select NEED_MACH_IO_H if PCCARD
	help
	  This enables support for systems based on Atmel
	  AT91RM9200 and AT91SAM9* processors.

config ARCH_BCMRING
	bool "Broadcom BCMRING"
	depends on MMU
	select CPU_V6
	select ARM_AMBA
	select ARM_TIMER_SP804
	select CLKDEV_LOOKUP
	select GENERIC_CLOCKEVENTS
	select ARCH_WANT_OPTIONAL_GPIOLIB
	help
	  Support for Broadcom's BCMRing platform.

config ARCH_HIGHBANK
	bool "Calxeda Highbank-based"
	select ARCH_WANT_OPTIONAL_GPIOLIB
	select ARM_AMBA
	select ARM_GIC
	select ARM_TIMER_SP804
	select CACHE_L2X0
	select CLKDEV_LOOKUP
	select CPU_V7
	select GENERIC_CLOCKEVENTS
	select HAVE_ARM_SCU
	select HAVE_SMP
	select SPARSE_IRQ
	select USE_OF
	help
	  Support for the Calxeda Highbank SoC based boards.

config ARCH_CLPS711X
	bool "Cirrus Logic CLPS711x/EP721x/EP731x-based"
	select CPU_ARM720T
	select ARCH_USES_GETTIMEOFFSET
	select NEED_MACH_MEMORY_H
	help
	  Support for Cirrus Logic 711x/721x/731x based boards.

config ARCH_CNS3XXX
	bool "Cavium Networks CNS3XXX family"
	select CPU_V6K
	select GENERIC_CLOCKEVENTS
	select ARM_GIC
	select MIGHT_HAVE_CACHE_L2X0
	select MIGHT_HAVE_PCI
	select PCI_DOMAINS if PCI
	help
	  Support for Cavium Networks CNS3XXX platform.

config ARCH_GEMINI
	bool "Cortina Systems Gemini"
	select CPU_FA526
	select ARCH_REQUIRE_GPIOLIB
	select ARCH_USES_GETTIMEOFFSET
	help
	  Support for the Cortina Systems Gemini family SoCs

config ARCH_PRIMA2
	bool "CSR SiRFSoC PRIMA2 ARM Cortex A9 Platform"
	select CPU_V7
	select NO_IOPORT
	select GENERIC_CLOCKEVENTS
	select CLKDEV_LOOKUP
	select GENERIC_IRQ_CHIP
	select MIGHT_HAVE_CACHE_L2X0
	select PINCTRL
	select PINCTRL_SIRF
	select USE_OF
	select ZONE_DMA
	help
          Support for CSR SiRFSoC ARM Cortex A9 Platform

config ARCH_EBSA110
	bool "EBSA-110"
	select CPU_SA110
	select ISA
	select NO_IOPORT
	select ARCH_USES_GETTIMEOFFSET
	select NEED_MACH_IO_H
	select NEED_MACH_MEMORY_H
	help
	  This is an evaluation board for the StrongARM processor available
	  from Digital. It has limited hardware on-board, including an
	  Ethernet interface, two PCMCIA sockets, two serial ports and a
	  parallel port.

config ARCH_EP93XX
	bool "EP93xx-based"
	select CPU_ARM920T
	select ARM_AMBA
	select ARM_VIC
	select CLKDEV_LOOKUP
	select ARCH_REQUIRE_GPIOLIB
	select ARCH_HAS_HOLES_MEMORYMODEL
	select ARCH_USES_GETTIMEOFFSET
	select NEED_MACH_MEMORY_H
	help
	  This enables support for the Cirrus EP93xx series of CPUs.

config ARCH_FOOTBRIDGE
	bool "FootBridge"
	select CPU_SA110
	select FOOTBRIDGE
	select GENERIC_CLOCKEVENTS
	select HAVE_IDE
	select NEED_MACH_IO_H
	select NEED_MACH_MEMORY_H
	help
	  Support for systems based on the DC21285 companion chip
	  ("FootBridge"), such as the Simtec CATS and the Rebel NetWinder.

config ARCH_MXC
	bool "Freescale MXC/iMX-based"
	select GENERIC_CLOCKEVENTS
	select ARCH_REQUIRE_GPIOLIB
	select CLKDEV_LOOKUP
	select CLKSRC_MMIO
	select GENERIC_IRQ_CHIP
	select MULTI_IRQ_HANDLER
	help
	  Support for Freescale MXC/iMX-based family of processors

config ARCH_MXS
	bool "Freescale MXS-based"
	select GENERIC_CLOCKEVENTS
	select ARCH_REQUIRE_GPIOLIB
	select CLKDEV_LOOKUP
	select CLKSRC_MMIO
	select HAVE_CLK_PREPARE
	select PINCTRL
	help
	  Support for Freescale MXS-based family of processors

config ARCH_NETX
	bool "Hilscher NetX based"
	select CLKSRC_MMIO
	select CPU_ARM926T
	select ARM_VIC
	select GENERIC_CLOCKEVENTS
	help
	  This enables support for systems based on the Hilscher NetX Soc

config ARCH_H720X
	bool "Hynix HMS720x-based"
	select CPU_ARM720T
	select ISA_DMA_API
	select ARCH_USES_GETTIMEOFFSET
	help
	  This enables support for systems based on the Hynix HMS720x

config ARCH_IOP13XX
	bool "IOP13xx-based"
	depends on MMU
	select CPU_XSC3
	select PLAT_IOP
	select PCI
	select ARCH_SUPPORTS_MSI
	select VMSPLIT_1G
	select NEED_MACH_IO_H
	select NEED_MACH_MEMORY_H
	select NEED_RET_TO_USER
	help
	  Support for Intel's IOP13XX (XScale) family of processors.

config ARCH_IOP32X
	bool "IOP32x-based"
	depends on MMU
	select CPU_XSCALE
	select NEED_MACH_IO_H
	select NEED_RET_TO_USER
	select PLAT_IOP
	select PCI
	select ARCH_REQUIRE_GPIOLIB
	help
	  Support for Intel's 80219 and IOP32X (XScale) family of
	  processors.

config ARCH_IOP33X
	bool "IOP33x-based"
	depends on MMU
	select CPU_XSCALE
	select NEED_MACH_IO_H
	select NEED_RET_TO_USER
	select PLAT_IOP
	select PCI
	select ARCH_REQUIRE_GPIOLIB
	help
	  Support for Intel's IOP33X (XScale) family of processors.

config ARCH_IXP4XX
	bool "IXP4xx-based"
	depends on MMU
	select ARCH_HAS_DMA_SET_COHERENT_MASK
	select CLKSRC_MMIO
	select CPU_XSCALE
	select GENERIC_GPIO
	select GENERIC_CLOCKEVENTS
	select MIGHT_HAVE_PCI
	select NEED_MACH_IO_H
	select DMABOUNCE if PCI
	help
	  Support for Intel's IXP4XX (XScale) family of processors.

config ARCH_DOVE
	bool "Marvell Dove"
	select CPU_V7
	select PCI
	select ARCH_REQUIRE_GPIOLIB
	select GENERIC_CLOCKEVENTS
	select NEED_MACH_IO_H
	select PLAT_ORION
	help
	  Support for the Marvell Dove SoC 88AP510

config ARCH_KIRKWOOD
	bool "Marvell Kirkwood"
	select CPU_FEROCEON
	select PCI
	select ARCH_REQUIRE_GPIOLIB
	select GENERIC_CLOCKEVENTS
	select NEED_MACH_IO_H
	select PLAT_ORION
	help
	  Support for the following Marvell Kirkwood series SoCs:
	  88F6180, 88F6192 and 88F6281.

config ARCH_LPC32XX
	bool "NXP LPC32XX"
	select CLKSRC_MMIO
	select CPU_ARM926T
	select ARCH_REQUIRE_GPIOLIB
	select HAVE_IDE
	select ARM_AMBA
	select USB_ARCH_HAS_OHCI
	select CLKDEV_LOOKUP
	select GENERIC_CLOCKEVENTS
	select USE_OF
	help
	  Support for the NXP LPC32XX family of processors

config ARCH_MV78XX0
	bool "Marvell MV78xx0"
	select CPU_FEROCEON
	select PCI
	select ARCH_REQUIRE_GPIOLIB
	select GENERIC_CLOCKEVENTS
	select NEED_MACH_IO_H
	select PLAT_ORION
	help
	  Support for the following Marvell MV78xx0 series SoCs:
	  MV781x0, MV782x0.

config ARCH_ORION5X
	bool "Marvell Orion"
	depends on MMU
	select CPU_FEROCEON
	select PCI
	select ARCH_REQUIRE_GPIOLIB
	select GENERIC_CLOCKEVENTS
	select PLAT_ORION
	help
	  Support for the following Marvell Orion 5x series SoCs:
	  Orion-1 (5181), Orion-VoIP (5181L), Orion-NAS (5182),
	  Orion-2 (5281), Orion-1-90 (6183).

config ARCH_MMP
	bool "Marvell PXA168/910/MMP2"
	depends on MMU
	select ARCH_REQUIRE_GPIOLIB
	select CLKDEV_LOOKUP
	select GENERIC_CLOCKEVENTS
	select GPIO_PXA
	select IRQ_DOMAIN
	select PLAT_PXA
	select SPARSE_IRQ
	select GENERIC_ALLOCATOR
	help
	  Support for Marvell's PXA168/PXA910(MMP) and MMP2 processor line.

config ARCH_KS8695
	bool "Micrel/Kendin KS8695"
	select CPU_ARM922T
	select ARCH_REQUIRE_GPIOLIB
	select ARCH_USES_GETTIMEOFFSET
	select NEED_MACH_MEMORY_H
	help
	  Support for Micrel/Kendin KS8695 "Centaur" (ARM922T) based
	  System-on-Chip devices.

config ARCH_W90X900
	bool "Nuvoton W90X900 CPU"
	select CPU_ARM926T
	select ARCH_REQUIRE_GPIOLIB
	select CLKDEV_LOOKUP
	select CLKSRC_MMIO
	select GENERIC_CLOCKEVENTS
	help
	  Support for Nuvoton (Winbond logic dept.) ARM9 processor,
	  At present, the w90x900 has been renamed nuc900, regarding
	  the ARM series product line, you can login the following
	  link address to know more.

	  <http://www.nuvoton.com/hq/enu/ProductAndSales/ProductLines/
		ConsumerElectronicsIC/ARMMicrocontroller/ARMMicrocontroller>

config ARCH_TEGRA
	bool "NVIDIA Tegra"
	select CLKDEV_LOOKUP
	select CLKSRC_MMIO
	select GENERIC_CLOCKEVENTS
	select GENERIC_GPIO
	select HAVE_CLK
	select HAVE_SMP
	select MIGHT_HAVE_CACHE_L2X0
	select NEED_MACH_IO_H if PCI
	select ARCH_HAS_CPUFREQ
	help
	  This enables support for NVIDIA Tegra based systems (Tegra APX,
	  Tegra 6xx and Tegra 2 series).

config ARCH_PICOXCELL
	bool "Picochip picoXcell"
	select ARCH_REQUIRE_GPIOLIB
	select ARM_PATCH_PHYS_VIRT
	select ARM_VIC
	select CPU_V6K
	select DW_APB_TIMER
	select GENERIC_CLOCKEVENTS
	select GENERIC_GPIO
	select HAVE_TCM
	select NO_IOPORT
	select SPARSE_IRQ
	select USE_OF
	help
	  This enables support for systems based on the Picochip picoXcell
	  family of Femtocell devices.  The picoxcell support requires device tree
	  for all boards.

config ARCH_PNX4008
	bool "Philips Nexperia PNX4008 Mobile"
	select CPU_ARM926T
	select CLKDEV_LOOKUP
	select ARCH_USES_GETTIMEOFFSET
	help
	  This enables support for Philips PNX4008 mobile platform.

config ARCH_PXA
	bool "PXA2xx/PXA3xx-based"
	depends on MMU
	select ARCH_MTD_XIP
	select ARCH_HAS_CPUFREQ
	select CLKDEV_LOOKUP
	select CLKSRC_MMIO
	select ARCH_REQUIRE_GPIOLIB
	select GENERIC_CLOCKEVENTS
	select GPIO_PXA
	select PLAT_PXA
	select SPARSE_IRQ
	select AUTO_ZRELADDR
	select MULTI_IRQ_HANDLER
	select ARM_CPU_SUSPEND if PM
	select HAVE_IDE
	help
	  Support for Intel/Marvell's PXA2xx/PXA3xx processor line.

config ARCH_MSM
	bool "Qualcomm MSM"
	select HAVE_CLK
	select GENERIC_CLOCKEVENTS
	select ARCH_REQUIRE_GPIOLIB
	select CLKDEV_LOOKUP
	help
	  Support for Qualcomm MSM/QSD based systems.  This runs on the
	  apps processor of the MSM/QSD and depends on a shared memory
	  interface to the modem processor which runs the baseband
	  stack and controls some vital subsystems
	  (clock and power control, etc).

config ARCH_SHMOBILE
	bool "Renesas SH-Mobile / R-Mobile"
	select HAVE_CLK
	select CLKDEV_LOOKUP
	select HAVE_MACH_CLKDEV
	select HAVE_SMP
	select GENERIC_CLOCKEVENTS
	select MIGHT_HAVE_CACHE_L2X0
	select NO_IOPORT
	select SPARSE_IRQ
	select MULTI_IRQ_HANDLER
	select PM_GENERIC_DOMAINS if PM
	select NEED_MACH_MEMORY_H
	help
	  Support for Renesas's SH-Mobile and R-Mobile ARM platforms.

config ARCH_RPC
	bool "RiscPC"
	select ARCH_ACORN
	select FIQ
	select ARCH_MAY_HAVE_PC_FDC
	select HAVE_PATA_PLATFORM
	select ISA_DMA_API
	select NO_IOPORT
	select ARCH_SPARSEMEM_ENABLE
	select ARCH_USES_GETTIMEOFFSET
	select HAVE_IDE
	select NEED_MACH_IO_H
	select NEED_MACH_MEMORY_H
	help
	  On the Acorn Risc-PC, Linux can support the internal IDE disk and
	  CD-ROM interface, serial and parallel port, and the floppy drive.

config ARCH_SA1100
	bool "SA1100-based"
	select CLKSRC_MMIO
	select CPU_SA1100
	select ISA
	select ARCH_SPARSEMEM_ENABLE
	select ARCH_MTD_XIP
	select ARCH_HAS_CPUFREQ
	select CPU_FREQ
	select GENERIC_CLOCKEVENTS
	select CLKDEV_LOOKUP
	select ARCH_REQUIRE_GPIOLIB
	select HAVE_IDE
	select NEED_MACH_MEMORY_H
	select SPARSE_IRQ
	help
	  Support for StrongARM 11x0 based boards.

config ARCH_S3C24XX
	bool "Samsung S3C24XX SoCs"
	select GENERIC_GPIO
	select ARCH_HAS_CPUFREQ
	select HAVE_CLK
	select CLKDEV_LOOKUP
	select ARCH_USES_GETTIMEOFFSET
	select HAVE_S3C2410_I2C if I2C
	select HAVE_S3C_RTC if RTC_CLASS
	select HAVE_S3C2410_WATCHDOG if WATCHDOG
	select NEED_MACH_IO_H
	help
	  Samsung S3C2410, S3C2412, S3C2413, S3C2416, S3C2440, S3C2442, S3C2443
	  and S3C2450 SoCs based systems, such as the Simtec Electronics BAST
	  (<http://www.simtec.co.uk/products/EB110ITX/>), the IPAQ 1940 or the
	  Samsung SMDK2410 development board (and derivatives).

config ARCH_S3C64XX
	bool "Samsung S3C64XX"
	select PLAT_SAMSUNG
	select CPU_V6
	select ARM_VIC
	select HAVE_CLK
	select HAVE_TCM
	select CLKDEV_LOOKUP
	select NO_IOPORT
	select ARCH_USES_GETTIMEOFFSET
	select ARCH_HAS_CPUFREQ
	select ARCH_REQUIRE_GPIOLIB
	select SAMSUNG_CLKSRC
	select SAMSUNG_IRQ_VIC_TIMER
	select S3C_GPIO_TRACK
	select S3C_DEV_NAND
	select USB_ARCH_HAS_OHCI
	select SAMSUNG_GPIOLIB_4BIT
	select HAVE_S3C2410_I2C if I2C
	select HAVE_S3C2410_WATCHDOG if WATCHDOG
	help
	  Samsung S3C64XX series based systems

config ARCH_S5P64X0
	bool "Samsung S5P6440 S5P6450"
	select CPU_V6
	select GENERIC_GPIO
	select HAVE_CLK
	select CLKDEV_LOOKUP
	select CLKSRC_MMIO
	select HAVE_S3C2410_WATCHDOG if WATCHDOG
	select GENERIC_CLOCKEVENTS
	select HAVE_S3C2410_I2C if I2C
	select HAVE_S3C_RTC if RTC_CLASS
	help
	  Samsung S5P64X0 CPU based systems, such as the Samsung SMDK6440,
	  SMDK6450.

config ARCH_S5PC100
	bool "Samsung S5PC100"
	select GENERIC_GPIO
	select HAVE_CLK
	select CLKDEV_LOOKUP
	select CPU_V7
	select ARCH_USES_GETTIMEOFFSET
	select HAVE_S3C2410_I2C if I2C
	select HAVE_S3C_RTC if RTC_CLASS
	select HAVE_S3C2410_WATCHDOG if WATCHDOG
	help
	  Samsung S5PC100 series based systems

config ARCH_S5PV210
	bool "Samsung S5PV210/S5PC110"
	select CPU_V7
	select ARCH_SPARSEMEM_ENABLE
	select ARCH_HAS_HOLES_MEMORYMODEL
	select GENERIC_GPIO
	select HAVE_CLK
	select CLKDEV_LOOKUP
	select CLKSRC_MMIO
	select ARCH_HAS_CPUFREQ
	select GENERIC_CLOCKEVENTS
	select HAVE_S3C2410_I2C if I2C
	select HAVE_S3C_RTC if RTC_CLASS
	select HAVE_S3C2410_WATCHDOG if WATCHDOG
	select NEED_MACH_MEMORY_H
	help
	  Samsung S5PV210/S5PC110 series based systems

config ARCH_EXYNOS
	bool "SAMSUNG EXYNOS"
	select CPU_V7
	select ARCH_SPARSEMEM_ENABLE
	select ARCH_HAS_HOLES_MEMORYMODEL
	select GENERIC_GPIO
	select HAVE_CLK
	select CLKDEV_LOOKUP
	select ARCH_HAS_CPUFREQ
	select GENERIC_CLOCKEVENTS
	select HAVE_S3C_RTC if RTC_CLASS
	select HAVE_S3C2410_I2C if I2C
	select HAVE_S3C2410_WATCHDOG if WATCHDOG
	select NEED_MACH_MEMORY_H
	help
	  Support for SAMSUNG's EXYNOS SoCs (EXYNOS4/5)

config ARCH_SHARK
	bool "Shark"
	select CPU_SA110
	select ISA
	select ISA_DMA
	select ZONE_DMA
	select PCI
	select ARCH_USES_GETTIMEOFFSET
	select NEED_MACH_MEMORY_H
	select NEED_MACH_IO_H
	help
	  Support for the StrongARM based Digital DNARD machine, also known
	  as "Shark" (<http://www.shark-linux.de/shark.html>).

config ARCH_U300
	bool "ST-Ericsson U300 Series"
	depends on MMU
	select CLKSRC_MMIO
	select CPU_ARM926T
	select HAVE_TCM
	select ARM_AMBA
	select ARM_PATCH_PHYS_VIRT
	select ARM_VIC
	select GENERIC_CLOCKEVENTS
	select CLKDEV_LOOKUP
	select HAVE_MACH_CLKDEV
	select GENERIC_GPIO
	select ARCH_REQUIRE_GPIOLIB
	help
	  Support for ST-Ericsson U300 series mobile platforms.

config ARCH_U8500
	bool "ST-Ericsson U8500 Series"
	depends on MMU
	select CPU_V7
	select ARM_AMBA
	select GENERIC_CLOCKEVENTS
	select CLKDEV_LOOKUP
	select ARCH_REQUIRE_GPIOLIB
	select ARCH_HAS_CPUFREQ
	select HAVE_SMP
	select MIGHT_HAVE_CACHE_L2X0
	help
	  Support for ST-Ericsson's Ux500 architecture

config ARCH_NOMADIK
	bool "STMicroelectronics Nomadik"
	select ARM_AMBA
	select ARM_VIC
	select CPU_ARM926T
	select CLKDEV_LOOKUP
	select GENERIC_CLOCKEVENTS
	select PINCTRL
	select MIGHT_HAVE_CACHE_L2X0
	select ARCH_REQUIRE_GPIOLIB
	help
	  Support for the Nomadik platform by ST-Ericsson

config ARCH_DAVINCI
	bool "TI DaVinci"
	select GENERIC_CLOCKEVENTS
	select ARCH_REQUIRE_GPIOLIB
	select ZONE_DMA
	select HAVE_IDE
	select CLKDEV_LOOKUP
	select GENERIC_ALLOCATOR
	select GENERIC_IRQ_CHIP
	select ARCH_HAS_HOLES_MEMORYMODEL
	help
	  Support for TI's DaVinci platform.

config ARCH_OMAP
	bool "TI OMAP"
	select HAVE_CLK
	select ARCH_REQUIRE_GPIOLIB
	select ARCH_HAS_CPUFREQ
	select CLKSRC_MMIO
	select GENERIC_CLOCKEVENTS
	select ARCH_HAS_HOLES_MEMORYMODEL
	help
	  Support for TI's OMAP platform (OMAP1/2/3/4).

config PLAT_SPEAR
	bool "ST SPEAr"
	select ARM_AMBA
	select ARCH_REQUIRE_GPIOLIB
	select CLKDEV_LOOKUP
	select CLKSRC_MMIO
	select GENERIC_CLOCKEVENTS
	select HAVE_CLK
	help
	  Support for ST's SPEAr platform (SPEAr3xx, SPEAr6xx and SPEAr13xx).

config ARCH_VT8500
	bool "VIA/WonderMedia 85xx"
	select CPU_ARM926T
	select GENERIC_GPIO
	select ARCH_HAS_CPUFREQ
	select GENERIC_CLOCKEVENTS
	select ARCH_REQUIRE_GPIOLIB
	select HAVE_PWM
	help
	  Support for VIA/WonderMedia VT8500/WM85xx System-on-Chip.

config ARCH_ZYNQ
	bool "Xilinx Zynq ARM Cortex A9 Platform"
	select CPU_V7
	select GENERIC_CLOCKEVENTS
	select CLKDEV_LOOKUP
	select ARM_GIC
	select ARM_AMBA
	select ICST
	select MIGHT_HAVE_CACHE_L2X0
	select USE_OF
	help
	  Support for Xilinx Zynq ARM Cortex A9 Platform
endchoice

#
# This is sorted alphabetically by mach-* pathname.  However, plat-*
# Kconfigs may be included either alphabetically (according to the
# plat- suffix) or along side the corresponding mach-* source.
#
source "arch/arm/mach-at91/Kconfig"

source "arch/arm/mach-bcmring/Kconfig"

source "arch/arm/mach-clps711x/Kconfig"

source "arch/arm/mach-cns3xxx/Kconfig"

source "arch/arm/mach-davinci/Kconfig"

source "arch/arm/mach-dove/Kconfig"

source "arch/arm/mach-ep93xx/Kconfig"

source "arch/arm/mach-footbridge/Kconfig"

source "arch/arm/mach-gemini/Kconfig"

source "arch/arm/mach-h720x/Kconfig"

source "arch/arm/mach-integrator/Kconfig"

source "arch/arm/mach-iop32x/Kconfig"

source "arch/arm/mach-iop33x/Kconfig"

source "arch/arm/mach-iop13xx/Kconfig"

source "arch/arm/mach-ixp4xx/Kconfig"

source "arch/arm/mach-kirkwood/Kconfig"

source "arch/arm/mach-ks8695/Kconfig"

source "arch/arm/mach-lpc32xx/Kconfig"

source "arch/arm/mach-msm/Kconfig"

source "arch/arm/mach-mv78xx0/Kconfig"

source "arch/arm/plat-mxc/Kconfig"

source "arch/arm/mach-mxs/Kconfig"

source "arch/arm/mach-netx/Kconfig"

source "arch/arm/mach-nomadik/Kconfig"
source "arch/arm/plat-nomadik/Kconfig"

source "arch/arm/plat-omap/Kconfig"

source "arch/arm/mach-omap1/Kconfig"

source "arch/arm/mach-omap2/Kconfig"

source "arch/arm/mach-orion5x/Kconfig"

source "arch/arm/mach-pxa/Kconfig"
source "arch/arm/plat-pxa/Kconfig"

source "arch/arm/mach-mmp/Kconfig"

source "arch/arm/mach-realview/Kconfig"

source "arch/arm/mach-sa1100/Kconfig"

source "arch/arm/plat-samsung/Kconfig"
source "arch/arm/plat-s3c24xx/Kconfig"
source "arch/arm/plat-s5p/Kconfig"

source "arch/arm/plat-spear/Kconfig"

source "arch/arm/mach-s3c24xx/Kconfig"
if ARCH_S3C24XX
source "arch/arm/mach-s3c2412/Kconfig"
source "arch/arm/mach-s3c2440/Kconfig"
endif

if ARCH_S3C64XX
source "arch/arm/mach-s3c64xx/Kconfig"
endif

source "arch/arm/mach-s5p64x0/Kconfig"

source "arch/arm/mach-s5pc100/Kconfig"

source "arch/arm/mach-s5pv210/Kconfig"

source "arch/arm/mach-exynos/Kconfig"

source "arch/arm/mach-shmobile/Kconfig"

source "arch/arm/mach-tegra/Kconfig"

source "arch/arm/mach-u300/Kconfig"

source "arch/arm/mach-ux500/Kconfig"

source "arch/arm/mach-versatile/Kconfig"

source "arch/arm/mach-vexpress/Kconfig"
source "arch/arm/plat-versatile/Kconfig"

source "arch/arm/mach-vt8500/Kconfig"

source "arch/arm/mach-w90x900/Kconfig"

# Definitions to make life easier
config ARCH_ACORN
	bool

config PLAT_IOP
	bool
	select GENERIC_CLOCKEVENTS

config PLAT_ORION
	bool
	select CLKSRC_MMIO
	select GENERIC_IRQ_CHIP

config PLAT_PXA
	bool

config PLAT_VERSATILE
	bool

config ARM_TIMER_SP804
	bool
	select CLKSRC_MMIO
	select HAVE_SCHED_CLOCK

source arch/arm/mm/Kconfig

config ARM_NR_BANKS
	int
	default 16 if ARCH_EP93XX
	default 8

config IWMMXT
	bool "Enable iWMMXt support"
	depends on CPU_XSCALE || CPU_XSC3 || CPU_MOHAWK || CPU_PJ4
	default y if PXA27x || PXA3xx || PXA95x || ARCH_MMP
	help
	  Enable support for iWMMXt context switching at run time if
	  running on a CPU that supports it.

config XSCALE_PMU
	bool
	depends on CPU_XSCALE
	default y

config CPU_HAS_PMU
	depends on (CPU_V6 || CPU_V6K || CPU_V7 || XSCALE_PMU) && \
		   (!ARCH_OMAP3 || OMAP3_EMU)
	default y
	bool

config MULTI_IRQ_HANDLER
	bool
	help
	  Allow each machine to specify it's own IRQ handler at run time.

if !MMU
source "arch/arm/Kconfig-nommu"
endif

config ARM_ERRATA_326103
	bool "ARM errata: FSR write bit incorrect on a SWP to read-only memory"
	depends on CPU_V6
	help
	  Executing a SWP instruction to read-only memory does not set bit 11
	  of the FSR on the ARM 1136 prior to r1p0. This causes the kernel to
	  treat the access as a read, preventing a COW from occurring and
	  causing the faulting task to livelock.

config ARM_ERRATA_411920
	bool "ARM errata: Invalidation of the Instruction Cache operation can fail"
	depends on CPU_V6 || CPU_V6K
	help
	  Invalidation of the Instruction Cache operation can
	  fail. This erratum is present in 1136 (before r1p4), 1156 and 1176.
	  It does not affect the MPCore. This option enables the ARM Ltd.
	  recommended workaround.

config ARM_ERRATA_430973
	bool "ARM errata: Stale prediction on replaced interworking branch"
	depends on CPU_V7
	help
	  This option enables the workaround for the 430973 Cortex-A8
	  (r1p0..r1p2) erratum. If a code sequence containing an ARM/Thumb
	  interworking branch is replaced with another code sequence at the
	  same virtual address, whether due to self-modifying code or virtual
	  to physical address re-mapping, Cortex-A8 does not recover from the
	  stale interworking branch prediction. This results in Cortex-A8
	  executing the new code sequence in the incorrect ARM or Thumb state.
	  The workaround enables the BTB/BTAC operations by setting ACTLR.IBE
	  and also flushes the branch target cache at every context switch.
	  Note that setting specific bits in the ACTLR register may not be
	  available in non-secure mode.

config ARM_ERRATA_458693
	bool "ARM errata: Processor deadlock when a false hazard is created"
	depends on CPU_V7
	help
	  This option enables the workaround for the 458693 Cortex-A8 (r2p0)
	  erratum. For very specific sequences of memory operations, it is
	  possible for a hazard condition intended for a cache line to instead
	  be incorrectly associated with a different cache line. This false
	  hazard might then cause a processor deadlock. The workaround enables
	  the L1 caching of the NEON accesses and disables the PLD instruction
	  in the ACTLR register. Note that setting specific bits in the ACTLR
	  register may not be available in non-secure mode.

config ARM_ERRATA_460075
	bool "ARM errata: Data written to the L2 cache can be overwritten with stale data"
	depends on CPU_V7
	help
	  This option enables the workaround for the 460075 Cortex-A8 (r2p0)
	  erratum. Any asynchronous access to the L2 cache may encounter a
	  situation in which recent store transactions to the L2 cache are lost
	  and overwritten with stale memory contents from external memory. The
	  workaround disables the write-allocate mode for the L2 cache via the
	  ACTLR register. Note that setting specific bits in the ACTLR register
	  may not be available in non-secure mode.

config ARM_ERRATA_742230
	bool "ARM errata: DMB operation may be faulty"
	depends on CPU_V7 && SMP
	help
	  This option enables the workaround for the 742230 Cortex-A9
	  (r1p0..r2p2) erratum. Under rare circumstances, a DMB instruction
	  between two write operations may not ensure the correct visibility
	  ordering of the two writes. This workaround sets a specific bit in
	  the diagnostic register of the Cortex-A9 which causes the DMB
	  instruction to behave as a DSB, ensuring the correct behaviour of
	  the two writes.

config ARM_ERRATA_742231
	bool "ARM errata: Incorrect hazard handling in the SCU may lead to data corruption"
	depends on CPU_V7 && SMP
	help
	  This option enables the workaround for the 742231 Cortex-A9
	  (r2p0..r2p2) erratum. Under certain conditions, specific to the
	  Cortex-A9 MPCore micro-architecture, two CPUs working in SMP mode,
	  accessing some data located in the same cache line, may get corrupted
	  data due to bad handling of the address hazard when the line gets
	  replaced from one of the CPUs at the same time as another CPU is
	  accessing it. This workaround sets specific bits in the diagnostic
	  register of the Cortex-A9 which reduces the linefill issuing
	  capabilities of the processor.

config PL310_ERRATA_588369
	bool "PL310 errata: Clean & Invalidate maintenance operations do not invalidate clean lines"
	depends on CACHE_L2X0
	help
	   The PL310 L2 cache controller implements three types of Clean &
	   Invalidate maintenance operations: by Physical Address
	   (offset 0x7F0), by Index/Way (0x7F8) and by Way (0x7FC).
	   They are architecturally defined to behave as the execution of a
	   clean operation followed immediately by an invalidate operation,
	   both performing to the same memory location. This functionality
	   is not correctly implemented in PL310 as clean lines are not
	   invalidated as a result of these operations.

config ARM_ERRATA_720789
	bool "ARM errata: TLBIASIDIS and TLBIMVAIS operations can broadcast a faulty ASID"
	depends on CPU_V7
	help
	  This option enables the workaround for the 720789 Cortex-A9 (prior to
	  r2p0) erratum. A faulty ASID can be sent to the other CPUs for the
	  broadcasted CP15 TLB maintenance operations TLBIASIDIS and TLBIMVAIS.
	  As a consequence of this erratum, some TLB entries which should be
	  invalidated are not, resulting in an incoherency in the system page
	  tables. The workaround changes the TLB flushing routines to invalidate
	  entries regardless of the ASID.

config PL310_ERRATA_727915
	bool "PL310 errata: Background Clean & Invalidate by Way operation can cause data corruption"
	depends on CACHE_L2X0
	help
	  PL310 implements the Clean & Invalidate by Way L2 cache maintenance
	  operation (offset 0x7FC). This operation runs in background so that
	  PL310 can handle normal accesses while it is in progress. Under very
	  rare circumstances, due to this erratum, write data can be lost when
	  PL310 treats a cacheable write transaction during a Clean &
	  Invalidate by Way operation.

config ARM_ERRATA_743622
	bool "ARM errata: Faulty hazard checking in the Store Buffer may lead to data corruption"
	depends on CPU_V7
	help
	  This option enables the workaround for the 743622 Cortex-A9
	  (r2p*) erratum. Under very rare conditions, a faulty
	  optimisation in the Cortex-A9 Store Buffer may lead to data
	  corruption. This workaround sets a specific bit in the diagnostic
	  register of the Cortex-A9 which disables the Store Buffer
	  optimisation, preventing the defect from occurring. This has no
	  visible impact on the overall performance or power consumption of the
	  processor.

config ARM_ERRATA_751472
	bool "ARM errata: Interrupted ICIALLUIS may prevent completion of broadcasted operation"
	depends on CPU_V7
	help
	  This option enables the workaround for the 751472 Cortex-A9 (prior
	  to r3p0) erratum. An interrupted ICIALLUIS operation may prevent the
	  completion of a following broadcasted operation if the second
	  operation is received by a CPU before the ICIALLUIS has completed,
	  potentially leading to corrupted entries in the cache or TLB.

config PL310_ERRATA_753970
	bool "PL310 errata: cache sync operation may be faulty"
	depends on CACHE_PL310
	help
	  This option enables the workaround for the 753970 PL310 (r3p0) erratum.

	  Under some condition the effect of cache sync operation on
	  the store buffer still remains when the operation completes.
	  This means that the store buffer is always asked to drain and
	  this prevents it from merging any further writes. The workaround
	  is to replace the normal offset of cache sync operation (0x730)
	  by another offset targeting an unmapped PL310 register 0x740.
	  This has the same effect as the cache sync operation: store buffer
	  drain and waiting for all buffers empty.

config ARM_ERRATA_754322
	bool "ARM errata: possible faulty MMU translations following an ASID switch"
	depends on CPU_V7
	help
	  This option enables the workaround for the 754322 Cortex-A9 (r2p*,
	  r3p*) erratum. A speculative memory access may cause a page table walk
	  which starts prior to an ASID switch but completes afterwards. This
	  can populate the micro-TLB with a stale entry which may be hit with
	  the new ASID. This workaround places two dsb instructions in the mm
	  switching code so that no page table walks can cross the ASID switch.

config ARM_ERRATA_754327
	bool "ARM errata: no automatic Store Buffer drain"
	depends on CPU_V7 && SMP
	help
	  This option enables the workaround for the 754327 Cortex-A9 (prior to
	  r2p0) erratum. The Store Buffer does not have any automatic draining
	  mechanism and therefore a livelock may occur if an external agent
	  continuously polls a memory location waiting to observe an update.
	  This workaround defines cpu_relax() as smp_mb(), preventing correctly
	  written polling loops from denying visibility of updates to memory.

config ARM_ERRATA_364296
	bool "ARM errata: Possible cache data corruption with hit-under-miss enabled"
	depends on CPU_V6 && !SMP
	help
	  This options enables the workaround for the 364296 ARM1136
	  r0p2 erratum (possible cache data corruption with
	  hit-under-miss enabled). It sets the undocumented bit 31 in
	  the auxiliary control register and the FI bit in the control
	  register, thus disabling hit-under-miss without putting the
	  processor into full low interrupt latency mode. ARM11MPCore
	  is not affected.

config ARM_ERRATA_764369
	bool "ARM errata: Data cache line maintenance operation by MVA may not succeed"
	depends on CPU_V7 && SMP
	help
	  This option enables the workaround for erratum 764369
	  affecting Cortex-A9 MPCore with two or more processors (all
	  current revisions). Under certain timing circumstances, a data
	  cache line maintenance operation by MVA targeting an Inner
	  Shareable memory region may fail to proceed up to either the
	  Point of Coherency or to the Point of Unification of the
	  system. This workaround adds a DSB instruction before the
	  relevant cache maintenance functions and sets a specific bit
	  in the diagnostic control register of the SCU.

config PL310_ERRATA_769419
	bool "PL310 errata: no automatic Store Buffer drain"
	depends on CACHE_L2X0
	help
	  On revisions of the PL310 prior to r3p2, the Store Buffer does
	  not automatically drain. This can cause normal, non-cacheable
	  writes to be retained when the memory system is idle, leading
	  to suboptimal I/O performance for drivers using coherent DMA.
	  This option adds a write barrier to the cpu_idle loop so that,
	  on systems with an outer cache, the store buffer is drained
	  explicitly.

endmenu

source "arch/arm/common/Kconfig"

menu "Bus support"

config ARM_AMBA
	bool

config ISA
	bool
	help
	  Find out whether you have ISA slots on your motherboard.  ISA is the
	  name of a bus system, i.e. the way the CPU talks to the other stuff
	  inside your box.  Other bus systems are PCI, EISA, MicroChannel
	  (MCA) or VESA.  ISA is an older system, now being displaced by PCI;
	  newer boards don't support it.  If you have ISA, say Y, otherwise N.

# Select ISA DMA controller support
config ISA_DMA
	bool
	select ISA_DMA_API

# Select ISA DMA interface
config ISA_DMA_API
	bool

config PCI
	bool "PCI support" if MIGHT_HAVE_PCI
	help
	  Find out whether you have a PCI motherboard. PCI is the name of a
	  bus system, i.e. the way the CPU talks to the other stuff inside
	  your box. Other bus systems are ISA, EISA, MicroChannel (MCA) or
	  VESA. If you have PCI, say Y, otherwise N.

config PCI_DOMAINS
	bool
	depends on PCI

config PCI_NANOENGINE
	bool "BSE nanoEngine PCI support"
	depends on SA1100_NANOENGINE
	help
	  Enable PCI on the BSE nanoEngine board.

config PCI_SYSCALL
	def_bool PCI

# Select the host bridge type
config PCI_HOST_VIA82C505
	bool
	depends on PCI && ARCH_SHARK
	default y

config PCI_HOST_ITE8152
	bool
	depends on PCI && MACH_ARMCORE
	default y
	select DMABOUNCE

source "drivers/pci/Kconfig"

source "drivers/pcmcia/Kconfig"

endmenu

menu "Kernel Features"

config HAVE_SMP
	bool
	help
	  This option should be selected by machines which have an SMP-
	  capable CPU.

	  The only effect of this option is to make the SMP-related
	  options available to the user for configuration.

config SMP
	bool "Symmetric Multi-Processing"
	depends on CPU_V6K || CPU_V7
	depends on GENERIC_CLOCKEVENTS
	depends on HAVE_SMP
	depends on MMU
	select USE_GENERIC_SMP_HELPERS
	select HAVE_ARM_SCU if !ARCH_MSM_SCORPIONMP
	help
	  This enables support for systems with more than one CPU. If you have
	  a system with only one CPU, like most personal computers, say N. If
	  you have a system with more than one CPU, say Y.

	  If you say N here, the kernel will run on single and multiprocessor
	  machines, but will use only one CPU of a multiprocessor machine. If
	  you say Y here, the kernel will run on many, but not all, single
	  processor machines. On a single processor machine, the kernel will
	  run faster if you say N here.

	  See also <file:Documentation/x86/i386/IO-APIC.txt>,
	  <file:Documentation/nmi_watchdog.txt> and the SMP-HOWTO available at
	  <http://tldp.org/HOWTO/SMP-HOWTO.html>.

	  If you don't know what to do here, say N.

config SMP_ON_UP
	bool "Allow booting SMP kernel on uniprocessor systems (EXPERIMENTAL)"
	depends on EXPERIMENTAL
	depends on SMP && !XIP_KERNEL
	default y
	help
	  SMP kernels contain instructions which fail on non-SMP processors.
	  Enabling this option allows the kernel to modify itself to make
	  these instructions safe.  Disabling it allows about 1K of space
	  savings.

	  If you don't know what to do here, say Y.

config ARM_CPU_TOPOLOGY
	bool "Support cpu topology definition"
	depends on SMP && CPU_V7
	default y
	help
	  Support ARM cpu topology definition. The MPIDR register defines
	  affinity between processors which is then used to describe the cpu
	  topology of an ARM System.

config SCHED_MC
	bool "Multi-core scheduler support"
	depends on ARM_CPU_TOPOLOGY
	help
	  Multi-core scheduler support improves the CPU scheduler's decision
	  making when dealing with multi-core CPU chips at a cost of slightly
	  increased overhead in some places. If unsure say N here.

config SCHED_SMT
	bool "SMT scheduler support"
	depends on ARM_CPU_TOPOLOGY
	help
	  Improves the CPU scheduler's decision making when dealing with
	  MultiThreading at a cost of slightly increased overhead in some
	  places. If unsure say N here.

config HAVE_ARM_SCU
	bool
	help
	  This option enables support for the ARM system coherency unit

config ARM_ARCH_TIMER
	bool "Architected timer support"
	depends on CPU_V7
	help
	  This option enables support for the ARM architected timer

config HAVE_ARM_TWD
	bool
	depends on SMP
	help
	  This options enables support for the ARM timer and watchdog unit

choice
	prompt "Memory split"
	default VMSPLIT_3G
	help
	  Select the desired split between kernel and user memory.

	  If you are not absolutely sure what you are doing, leave this
	  option alone!

	config VMSPLIT_3G
		bool "3G/1G user/kernel split"
	config VMSPLIT_2G
		bool "2G/2G user/kernel split"
	config VMSPLIT_1G
		bool "1G/3G user/kernel split"
endchoice

config PAGE_OFFSET
	hex
	default 0x40000000 if VMSPLIT_1G
	default 0x80000000 if VMSPLIT_2G
	default 0xC0000000

config NR_CPUS
	int "Maximum number of CPUs (2-32)"
	range 2 32
	depends on SMP
	default "4"

config HOTPLUG_CPU
	bool "Support for hot-pluggable CPUs (EXPERIMENTAL)"
	depends on SMP && HOTPLUG && EXPERIMENTAL
	help
	  Say Y here to experiment with turning CPUs off and on.  CPUs
	  can be controlled through /sys/devices/system/cpu.

config LOCAL_TIMERS
	bool "Use local timer interrupts"
	depends on SMP
	default y
	select HAVE_ARM_TWD if (!ARCH_MSM_SCORPIONMP && !EXYNOS4_MCT)
	help
	  Enable support for local timers on SMP platforms, rather then the
	  legacy IPI broadcast method.  Local timers allows the system
	  accounting to be spread across the timer interval, preventing a
	  "thundering herd" at every timer tick.

config ARCH_NR_GPIO
	int
	default 1024 if ARCH_SHMOBILE || ARCH_TEGRA
	default 355 if ARCH_U8500
	default 264 if MACH_H4700
	default 0
	help
	  Maximum number of GPIOs in the system.

	  If unsure, leave the default value.

source kernel/Kconfig.preempt

config HZ
	int
	default 200 if ARCH_EBSA110 || ARCH_S3C24XX || ARCH_S5P64X0 || \
		ARCH_S5PV210 || ARCH_EXYNOS4
	default OMAP_32K_TIMER_HZ if ARCH_OMAP && OMAP_32K_TIMER
	default AT91_TIMER_HZ if ARCH_AT91
	default SHMOBILE_TIMER_HZ if ARCH_SHMOBILE
	default 100

config THUMB2_KERNEL
	bool "Compile the kernel in Thumb-2 mode (EXPERIMENTAL)"
	depends on CPU_V7 && !CPU_V6 && !CPU_V6K && EXPERIMENTAL
	select AEABI
	select ARM_ASM_UNIFIED
	select ARM_UNWIND
	help
	  By enabling this option, the kernel will be compiled in
	  Thumb-2 mode. A compiler/assembler that understand the unified
	  ARM-Thumb syntax is needed.

	  If unsure, say N.

config THUMB2_AVOID_R_ARM_THM_JUMP11
	bool "Work around buggy Thumb-2 short branch relocations in gas"
	depends on THUMB2_KERNEL && MODULES
	default y
	help
	  Various binutils versions can resolve Thumb-2 branches to
	  locally-defined, preemptible global symbols as short-range "b.n"
	  branch instructions.

	  This is a problem, because there's no guarantee the final
	  destination of the symbol, or any candidate locations for a
	  trampoline, are within range of the branch.  For this reason, the
	  kernel does not support fixing up the R_ARM_THM_JUMP11 (102)
	  relocation in modules at all, and it makes little sense to add
	  support.

	  The symptom is that the kernel fails with an "unsupported
	  relocation" error when loading some modules.

	  Until fixed tools are available, passing
	  -fno-optimize-sibling-calls to gcc should prevent gcc generating
	  code which hits this problem, at the cost of a bit of extra runtime
	  stack usage in some cases.

	  The problem is described in more detail at:
	      https://bugs.launchpad.net/binutils-linaro/+bug/725126

	  Only Thumb-2 kernels are affected.

	  Unless you are sure your tools don't have this problem, say Y.

config ARM_ASM_UNIFIED
	bool

config AEABI
	bool "Use the ARM EABI to compile the kernel"
	help
	  This option allows for the kernel to be compiled using the latest
	  ARM ABI (aka EABI).  This is only useful if you are using a user
	  space environment that is also compiled with EABI.

	  Since there are major incompatibilities between the legacy ABI and
	  EABI, especially with regard to structure member alignment, this
	  option also changes the kernel syscall calling convention to
	  disambiguate both ABIs and allow for backward compatibility support
	  (selected with CONFIG_OABI_COMPAT).

	  To use this you need GCC version 4.0.0 or later.

config OABI_COMPAT
	bool "Allow old ABI binaries to run with this kernel (EXPERIMENTAL)"
	depends on AEABI && EXPERIMENTAL && !THUMB2_KERNEL
	default y
	help
	  This option preserves the old syscall interface along with the
	  new (ARM EABI) one. It also provides a compatibility layer to
	  intercept syscalls that have structure arguments which layout
	  in memory differs between the legacy ABI and the new ARM EABI
	  (only for non "thumb" binaries). This option adds a tiny
	  overhead to all syscalls and produces a slightly larger kernel.
	  If you know you'll be using only pure EABI user space then you
	  can say N here. If this option is not selected and you attempt
	  to execute a legacy ABI binary then the result will be
	  UNPREDICTABLE (in fact it can be predicted that it won't work
	  at all). If in doubt say Y.

config ARCH_HAS_HOLES_MEMORYMODEL
	bool

config ARCH_SPARSEMEM_ENABLE
	bool

config ARCH_SPARSEMEM_DEFAULT
	def_bool ARCH_SPARSEMEM_ENABLE

config ARCH_SELECT_MEMORY_MODEL
	def_bool ARCH_SPARSEMEM_ENABLE

config HAVE_ARCH_PFN_VALID
	def_bool ARCH_HAS_HOLES_MEMORYMODEL || !SPARSEMEM

config HIGHMEM
	bool "High Memory Support"
	depends on MMU
	help
	  The address space of ARM processors is only 4 Gigabytes large
	  and it has to accommodate user address space, kernel address
	  space as well as some memory mapped IO. That means that, if you
	  have a large amount of physical memory and/or IO, not all of the
	  memory can be "permanently mapped" by the kernel. The physical
	  memory that is not permanently mapped is called "high memory".

	  Depending on the selected kernel/user memory split, minimum
	  vmalloc space and actual amount of RAM, you may not need this
	  option which should result in a slightly faster kernel.

	  If unsure, say n.

config HIGHPTE
	bool "Allocate 2nd-level pagetables from highmem"
	depends on HIGHMEM

config HW_PERF_EVENTS
	bool "Enable hardware performance counter support for perf events"
	depends on PERF_EVENTS && CPU_HAS_PMU
	default y
	help
	  Enable hardware performance counter support for perf events. If
	  disabled, perf events will use software events only.

source "mm/Kconfig"

config FORCE_MAX_ZONEORDER
	int "Maximum zone order" if ARCH_SHMOBILE
	range 11 64 if ARCH_SHMOBILE
	default "9" if SA1111
	default "11"
	help
	  The kernel memory allocator divides physically contiguous memory
	  blocks into "zones", where each zone is a power of two number of
	  pages.  This option selects the largest power of two that the kernel
	  keeps in the memory allocator.  If you need to allocate very large
	  blocks of physically contiguous memory, then you may need to
	  increase this value.

	  This config option is actually maximum order plus one. For example,
	  a value of 11 means that the largest free memory block is 2^10 pages.

config LEDS
	bool "Timer and CPU usage LEDs"
	depends on ARCH_CDB89712 || ARCH_EBSA110 || \
		   ARCH_EBSA285 || ARCH_INTEGRATOR || \
		   ARCH_LUBBOCK || MACH_MAINSTONE || ARCH_NETWINDER || \
		   ARCH_OMAP || ARCH_P720T || ARCH_PXA_IDP || \
		   ARCH_SA1100 || ARCH_SHARK || ARCH_VERSATILE || \
		   ARCH_AT91 || ARCH_DAVINCI || \
		   ARCH_KS8695 || MACH_RD88F5182 || ARCH_REALVIEW
	help
	  If you say Y here, the LEDs on your machine will be used
	  to provide useful information about your current system status.

	  If you are compiling a kernel for a NetWinder or EBSA-285, you will
	  be able to select which LEDs are active using the options below. If
	  you are compiling a kernel for the EBSA-110 or the LART however, the
	  red LED will simply flash regularly to indicate that the system is
	  still functional. It is safe to say Y here if you have a CATS
	  system, but the driver will do nothing.

config LEDS_TIMER
	bool "Timer LED" if (!ARCH_CDB89712 && !ARCH_OMAP) || \
			    OMAP_OSK_MISTRAL || MACH_OMAP_H2 \
			    || MACH_OMAP_PERSEUS2
	depends on LEDS
	depends on !GENERIC_CLOCKEVENTS
	default y if ARCH_EBSA110
	help
	  If you say Y here, one of the system LEDs (the green one on the
	  NetWinder, the amber one on the EBSA285, or the red one on the LART)
	  will flash regularly to indicate that the system is still
	  operational. This is mainly useful to kernel hackers who are
	  debugging unstable kernels.

	  The LART uses the same LED for both Timer LED and CPU usage LED
	  functions. You may choose to use both, but the Timer LED function
	  will overrule the CPU usage LED.

config LEDS_CPU
	bool "CPU usage LED" if (!ARCH_CDB89712 && !ARCH_EBSA110 && \
			!ARCH_OMAP) \
			|| OMAP_OSK_MISTRAL || MACH_OMAP_H2 \
			|| MACH_OMAP_PERSEUS2
	depends on LEDS
	help
	  If you say Y here, the red LED will be used to give a good real
	  time indication of CPU usage, by lighting whenever the idle task
	  is not currently executing.

	  The LART uses the same LED for both Timer LED and CPU usage LED
	  functions. You may choose to use both, but the Timer LED function
	  will overrule the CPU usage LED.

config ALIGNMENT_TRAP
	bool
	depends on CPU_CP15_MMU
	default y if !ARCH_EBSA110
	select HAVE_PROC_CPU if PROC_FS
	help
	  ARM processors cannot fetch/store information which is not
	  naturally aligned on the bus, i.e., a 4 byte fetch must start at an
	  address divisible by 4. On 32-bit ARM processors, these non-aligned
	  fetch/store instructions will be emulated in software if you say
	  here, which has a severe performance impact. This is necessary for
	  correct operation of some network protocols. With an IP-only
	  configuration it is safe to say N, otherwise say Y.

config UACCESS_WITH_MEMCPY
	bool "Use kernel mem{cpy,set}() for {copy_to,clear}_user() (EXPERIMENTAL)"
	depends on MMU && EXPERIMENTAL
	default y if CPU_FEROCEON
	help
	  Implement faster copy_to_user and clear_user methods for CPU
	  cores where a 8-word STM instruction give significantly higher
	  memory write throughput than a sequence of individual 32bit stores.

	  A possible side effect is a slight increase in scheduling latency
	  between threads sharing the same address space if they invoke
	  such copy operations with large buffers.

	  However, if the CPU data cache is using a write-allocate mode,
	  this option is unlikely to provide any performance gain.

config SECCOMP
	bool
	prompt "Enable seccomp to safely compute untrusted bytecode"
	---help---
	  This kernel feature is useful for number crunching applications
	  that may need to compute untrusted bytecode during their
	  execution. By using pipes or other transports made available to
	  the process as file descriptors supporting the read/write
	  syscalls, it's possible to isolate those applications in
	  their own address space using seccomp. Once seccomp is
	  enabled via prctl(PR_SET_SECCOMP), it cannot be disabled
	  and the task is only allowed to execute a few safe syscalls
	  defined by each seccomp mode.

config CC_STACKPROTECTOR
	bool "Enable -fstack-protector buffer overflow detection (EXPERIMENTAL)"
	depends on EXPERIMENTAL
	help
	  This option turns on the -fstack-protector GCC feature. This
	  feature puts, at the beginning of functions, a canary value on
	  the stack just before the return address, and validates
	  the value just before actually returning.  Stack based buffer
	  overflows (that need to overwrite this return address) now also
	  overwrite the canary, which gets detected and the attack is then
	  neutralized via a kernel panic.
	  This feature requires gcc version 4.2 or above.

config DEPRECATED_PARAM_STRUCT
	bool "Provide old way to pass kernel parameters"
	help
	  This was deprecated in 2001 and announced to live on for 5 years.
	  Some old boot loaders still use this way.

endmenu

menu "Boot options"

config USE_OF
	bool "Flattened Device Tree support"
	select OF
	select OF_EARLY_FLATTREE
	select IRQ_DOMAIN
	help
	  Include support for flattened device tree machine descriptions.

# Compressed boot loader in ROM.  Yes, we really want to ask about
# TEXT and BSS so we preserve their values in the config files.
config ZBOOT_ROM_TEXT
	hex "Compressed ROM boot loader base address"
	default "0"
	help
	  The physical address at which the ROM-able zImage is to be
	  placed in the target.  Platforms which normally make use of
	  ROM-able zImage formats normally set this to a suitable
	  value in their defconfig file.

	  If ZBOOT_ROM is not enabled, this has no effect.

config ZBOOT_ROM_BSS
	hex "Compressed ROM boot loader BSS address"
	default "0"
	help
	  The base address of an area of read/write memory in the target
	  for the ROM-able zImage which must be available while the
	  decompressor is running. It must be large enough to hold the
	  entire decompressed kernel plus an additional 128 KiB.
	  Platforms which normally make use of ROM-able zImage formats
	  normally set this to a suitable value in their defconfig file.

	  If ZBOOT_ROM is not enabled, this has no effect.

config ZBOOT_ROM
	bool "Compressed boot loader in ROM/flash"
	depends on ZBOOT_ROM_TEXT != ZBOOT_ROM_BSS
	help
	  Say Y here if you intend to execute your compressed kernel image
	  (zImage) directly from ROM or flash.  If unsure, say N.

choice
	prompt "Include SD/MMC loader in zImage (EXPERIMENTAL)"
	depends on ZBOOT_ROM && ARCH_SH7372 && EXPERIMENTAL
	default ZBOOT_ROM_NONE
	help
	  Include experimental SD/MMC loading code in the ROM-able zImage.
	  With this enabled it is possible to write the ROM-able zImage
	  kernel image to an MMC or SD card and boot the kernel straight
	  from the reset vector. At reset the processor Mask ROM will load
	  the first part of the ROM-able zImage which in turn loads the
	  rest the kernel image to RAM.

config ZBOOT_ROM_NONE
	bool "No SD/MMC loader in zImage (EXPERIMENTAL)"
	help
	  Do not load image from SD or MMC

config ZBOOT_ROM_MMCIF
	bool "Include MMCIF loader in zImage (EXPERIMENTAL)"
	help
	  Load image from MMCIF hardware block.

config ZBOOT_ROM_SH_MOBILE_SDHI
	bool "Include SuperH Mobile SDHI loader in zImage (EXPERIMENTAL)"
	help
	  Load image from SDHI hardware block

endchoice

config ARM_APPENDED_DTB
	bool "Use appended device tree blob to zImage (EXPERIMENTAL)"
	depends on OF && !ZBOOT_ROM && EXPERIMENTAL
	help
	  With this option, the boot code will look for a device tree binary
	  (DTB) appended to zImage
	  (e.g. cat zImage <filename>.dtb > zImage_w_dtb).

	  This is meant as a backward compatibility convenience for those
	  systems with a bootloader that can't be upgraded to accommodate
	  the documented boot protocol using a device tree.

	  Beware that there is very little in terms of protection against
	  this option being confused by leftover garbage in memory that might
	  look like a DTB header after a reboot if no actual DTB is appended
	  to zImage.  Do not leave this option active in a production kernel
	  if you don't intend to always append a DTB.  Proper passing of the
	  location into r2 of a bootloader provided DTB is always preferable
	  to this option.

config ARM_ATAG_DTB_COMPAT
	bool "Supplement the appended DTB with traditional ATAG information"
	depends on ARM_APPENDED_DTB
	help
	  Some old bootloaders can't be updated to a DTB capable one, yet
	  they provide ATAGs with memory configuration, the ramdisk address,
	  the kernel cmdline string, etc.  Such information is dynamically
	  provided by the bootloader and can't always be stored in a static
	  DTB.  To allow a device tree enabled kernel to be used with such
	  bootloaders, this option allows zImage to extract the information
	  from the ATAG list and store it at run time into the appended DTB.

config CMDLINE
	string "Default kernel command string"
	default ""
	help
	  On some architectures (EBSA110 and CATS), there is currently no way
	  for the boot loader to pass arguments to the kernel. For these
	  architectures, you should supply some command-line options at build
	  time by entering them here. As a minimum, you should specify the
	  memory size and the root device (e.g., mem=64M root=/dev/nfs).

choice
	prompt "Kernel command line type" if CMDLINE != ""
	default CMDLINE_FROM_BOOTLOADER

config CMDLINE_FROM_BOOTLOADER
	bool "Use bootloader kernel arguments if available"
	help
	  Uses the command-line options passed by the boot loader. If
	  the boot loader doesn't provide any, the default kernel command
	  string provided in CMDLINE will be used.

config CMDLINE_EXTEND
	bool "Extend bootloader kernel arguments"
	help
	  The command-line arguments provided by the boot loader will be
	  appended to the default kernel command string.

config CMDLINE_FORCE
	bool "Always use the default kernel command string"
	help
	  Always use the default kernel command string, even if the boot
	  loader passes other arguments to the kernel.
	  This is useful if you cannot or don't want to change the
	  command-line options your boot loader passes to the kernel.
endchoice

config XIP_KERNEL
	bool "Kernel Execute-In-Place from ROM"
	depends on !ZBOOT_ROM && !ARM_LPAE
	help
	  Execute-In-Place allows the kernel to run from non-volatile storage
	  directly addressable by the CPU, such as NOR flash. This saves RAM
	  space since the text section of the kernel is not loaded from flash
	  to RAM.  Read-write sections, such as the data section and stack,
	  are still copied to RAM.  The XIP kernel is not compressed since
	  it has to run directly from flash, so it will take more space to
	  store it.  The flash address used to link the kernel object files,
	  and for storing it, is configuration dependent. Therefore, if you
	  say Y here, you must know the proper physical address where to
	  store the kernel image depending on your own flash memory usage.

	  Also note that the make target becomes "make xipImage" rather than
	  "make zImage" or "make Image".  The final kernel binary to put in
	  ROM memory will be arch/arm/boot/xipImage.

	  If unsure, say N.

config XIP_PHYS_ADDR
	hex "XIP Kernel Physical Location"
	depends on XIP_KERNEL
	default "0x00080000"
	help
	  This is the physical address in your flash memory the kernel will
	  be linked for and stored to.  This address is dependent on your
	  own flash usage.

config KEXEC
	bool "Kexec system call (EXPERIMENTAL)"
	depends on EXPERIMENTAL && (!SMP || HOTPLUG_CPU)
	help
	  kexec is a system call that implements the ability to shutdown your
	  current kernel, and to start another kernel.  It is like a reboot
	  but it is independent of the system firmware.   And like a reboot
	  you can start any kernel with it, not just Linux.

	  It is an ongoing process to be certain the hardware in a machine
	  is properly shutdown, so do not be surprised if this code does not
	  initially work for you.  It may help to enable device hotplugging
	  support.

config ATAGS_PROC
	bool "Export atags in procfs"
	depends on KEXEC
	default y
	help
	  Should the atags used to boot the kernel be exported in an "atags"
	  file in procfs. Useful with kexec.

config CRASH_DUMP
	bool "Build kdump crash kernel (EXPERIMENTAL)"
	depends on EXPERIMENTAL
	help
	  Generate crash dump after being started by kexec. This should
	  be normally only set in special crash dump kernels which are
	  loaded in the main kernel with kexec-tools into a specially
	  reserved region and then later executed after a crash by
	  kdump/kexec. The crash dump kernel must be compiled to a
	  memory address not used by the main kernel

	  For more details see Documentation/kdump/kdump.txt

config AUTO_ZRELADDR
	bool "Auto calculation of the decompressed kernel image address"
	depends on !ZBOOT_ROM && !ARCH_U300
	help
	  ZRELADDR is the physical address where the decompressed kernel
	  image will be placed. If AUTO_ZRELADDR is selected, the address
	  will be determined at run-time by masking the current IP with
	  0xf8000000. This assumes the zImage being placed in the first 128MB
	  from start of memory.

endmenu

menu "CPU Power Management"

if ARCH_HAS_CPUFREQ

source "drivers/cpufreq/Kconfig"

config CPU_FREQ_IMX
	tristate "CPUfreq driver for i.MX CPUs"
	depends on ARCH_MXC && CPU_FREQ
	help
	  This enables the CPUfreq driver for i.MX CPUs.

config CPU_FREQ_SA1100
	bool

config CPU_FREQ_SA1110
	bool

config CPU_FREQ_INTEGRATOR
	tristate "CPUfreq driver for ARM Integrator CPUs"
	depends on ARCH_INTEGRATOR && CPU_FREQ
	default y
	help
	  This enables the CPUfreq driver for ARM Integrator CPUs.

	  For details, take a look at <file:Documentation/cpu-freq>.

	  If in doubt, say Y.

config CPU_FREQ_PXA
	bool
	depends on CPU_FREQ && ARCH_PXA && PXA25x
	default y
	select CPU_FREQ_TABLE
	select CPU_FREQ_DEFAULT_GOV_USERSPACE

config CPU_FREQ_S3C
	bool
	help
	  Internal configuration node for common cpufreq on Samsung SoC

config CPU_FREQ_S3C24XX
	bool "CPUfreq driver for Samsung S3C24XX series CPUs (EXPERIMENTAL)"
	depends on ARCH_S3C24XX && CPU_FREQ && EXPERIMENTAL
	select CPU_FREQ_S3C
	help
	  This enables the CPUfreq driver for the Samsung S3C24XX family
	  of CPUs.

	  For details, take a look at <file:Documentation/cpu-freq>.

	  If in doubt, say N.

config CPU_FREQ_S3C24XX_PLL
	bool "Support CPUfreq changing of PLL frequency (EXPERIMENTAL)"
	depends on CPU_FREQ_S3C24XX && EXPERIMENTAL
	help
	  Compile in support for changing the PLL frequency from the
	  S3C24XX series CPUfreq driver. The PLL takes time to settle
	  after a frequency change, so by default it is not enabled.

	  This also means that the PLL tables for the selected CPU(s) will
	  be built which may increase the size of the kernel image.

config CPU_FREQ_S3C24XX_DEBUG
	bool "Debug CPUfreq Samsung driver core"
	depends on CPU_FREQ_S3C24XX
	help
	  Enable s3c_freq_dbg for the Samsung S3C CPUfreq core

config CPU_FREQ_S3C24XX_IODEBUG
	bool "Debug CPUfreq Samsung driver IO timing"
	depends on CPU_FREQ_S3C24XX
	help
	  Enable s3c_freq_iodbg for the Samsung S3C CPUfreq core

config CPU_FREQ_S3C24XX_DEBUGFS
	bool "Export debugfs for CPUFreq"
	depends on CPU_FREQ_S3C24XX && DEBUG_FS
	help
	  Export status information via debugfs.

endif

source "drivers/cpuidle/Kconfig"

endmenu

menu "Floating point emulation"

comment "At least one emulation must be selected"

config FPE_NWFPE
	bool "NWFPE math emulation"
	depends on (!AEABI || OABI_COMPAT) && !THUMB2_KERNEL
	---help---
	  Say Y to include the NWFPE floating point emulator in the kernel.
	  This is necessary to run most binaries. Linux does not currently
	  support floating point hardware so you need to say Y here even if
	  your machine has an FPA or floating point co-processor podule.

	  You may say N here if you are going to load the Acorn FPEmulator
	  early in the bootup.

config FPE_NWFPE_XP
	bool "Support extended precision"
	depends on FPE_NWFPE
	help
	  Say Y to include 80-bit support in the kernel floating-point
	  emulator.  Otherwise, only 32 and 64-bit support is compiled in.
	  Note that gcc does not generate 80-bit operations by default,
	  so in most cases this option only enlarges the size of the
	  floating point emulator without any good reason.

	  You almost surely want to say N here.

config FPE_FASTFPE
	bool "FastFPE math emulation (EXPERIMENTAL)"
	depends on (!AEABI || OABI_COMPAT) && !CPU_32v3 && EXPERIMENTAL
	---help---
	  Say Y here to include the FAST floating point emulator in the kernel.
	  This is an experimental much faster emulator which now also has full
	  precision for the mantissa.  It does not support any exceptions.
	  It is very simple, and approximately 3-6 times faster than NWFPE.

	  It should be sufficient for most programs.  It may be not suitable
	  for scientific calculations, but you have to check this for yourself.
	  If you do not feel you need a faster FP emulation you should better
	  choose NWFPE.

config VFP
	bool "VFP-format floating point maths"
	depends on CPU_V6 || CPU_V6K || CPU_ARM926T || CPU_V7 || CPU_FEROCEON
	help
	  Say Y to include VFP support code in the kernel. This is needed
	  if your hardware includes a VFP unit.

	  Please see <file:Documentation/arm/VFP/release-notes.txt> for
	  release notes and additional status information.

	  Say N if your target does not have VFP hardware.

config VFPv3
	bool
	depends on VFP
	default y if CPU_V7

config NEON
	bool "Advanced SIMD (NEON) Extension support"
	depends on VFPv3 && CPU_V7
	help
	  Say Y to include support code for NEON, the ARMv7 Advanced SIMD
	  Extension.

endmenu

menu "Userspace binary formats"

source "fs/Kconfig.binfmt"

config ARTHUR
	tristate "RISC OS personality"
	depends on !AEABI
	help
	  Say Y here to include the kernel code necessary if you want to run
	  Acorn RISC OS/Arthur binaries under Linux. This code is still very
	  experimental; if this sounds frightening, say N and sleep in peace.
	  You can also say M here to compile this support as a module (which
	  will be called arthur).

endmenu

menu "Power management options"

source "kernel/power/Kconfig"

config ARCH_SUSPEND_POSSIBLE
	depends on !ARCH_S5PC100 && !ARCH_TEGRA
	depends on CPU_ARM920T || CPU_ARM926T || CPU_SA1100 || \
		CPU_V6 || CPU_V6K || CPU_V7 || CPU_XSC3 || CPU_XSCALE || CPU_MOHAWK
	def_bool y

config ARM_CPU_SUSPEND
	def_bool PM_SLEEP

endmenu

source "net/Kconfig"

source "drivers/Kconfig"

source "fs/Kconfig"

source "arch/arm/Kconfig.debug"

source "security/Kconfig"

source "crypto/Kconfig"

source "lib/Kconfig"<|MERGE_RESOLUTION|>--- conflicted
+++ resolved
@@ -38,13 +38,9 @@
 	select HARDIRQS_SW_RESEND
 	select CPU_PM if (SUSPEND || CPU_IDLE)
 	select GENERIC_PCI_IOMAP
-<<<<<<< HEAD
-	select HAVE_BPF_JIT if NET
+	select HAVE_BPF_JIT
 	select KTIME_SCALAR
 	select GENERIC_CLOCKEVENTS_BROADCAST if SMP
-=======
-	select HAVE_BPF_JIT
->>>>>>> 61011677
 	select GENERIC_SMP_IDLE_THREAD
 	help
 	  The ARM series is a line of low-power-consumption RISC chip designs
