--- conflicted
+++ resolved
@@ -727,12 +727,8 @@
 	select ARM_VIC
 	select CLKDEV_LOOKUP
 	select CLKSRC_SAMSUNG_PWM
-<<<<<<< HEAD
 	select COMMON_CLK
-	select CPU_V6
-=======
 	select CPU_V6K
->>>>>>> f1c2beac
 	select GENERIC_CLOCKEVENTS
 	select GPIO_SAMSUNG
 	select HAVE_CLK
