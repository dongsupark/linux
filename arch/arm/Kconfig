--- conflicted
+++ resolved
@@ -504,10 +504,7 @@
 	bool "IOP32x-based"
 	depends on MMU
 	select CPU_XSCALE
-<<<<<<< HEAD
-=======
 	select NEED_MACH_IO_H
->>>>>>> 3ee17405
 	select NEED_RET_TO_USER
 	select PLAT_IOP
 	select PCI
@@ -520,10 +517,7 @@
 	bool "IOP33x-based"
 	depends on MMU
 	select CPU_XSCALE
-<<<<<<< HEAD
-=======
 	select NEED_MACH_IO_H
->>>>>>> 3ee17405
 	select NEED_RET_TO_USER
 	select PLAT_IOP
 	select PCI
@@ -784,12 +778,7 @@
 	select ARCH_HAS_CPUFREQ
 	select CPU_FREQ
 	select GENERIC_CLOCKEVENTS
-<<<<<<< HEAD
-	select HAVE_CLK
-=======
-	select CLKDEV_LOOKUP
-	select HAVE_SCHED_CLOCK
->>>>>>> 3ee17405
+	select CLKDEV_LOOKUP
 	select TICK_ONESHOT
 	select ARCH_REQUIRE_GPIOLIB
 	select HAVE_IDE
@@ -808,10 +797,7 @@
 	select HAVE_S3C2410_I2C if I2C
 	select HAVE_S3C_RTC if RTC_CLASS
 	select HAVE_S3C2410_WATCHDOG if WATCHDOG
-<<<<<<< HEAD
-=======
 	select NEED_MACH_IO_H
->>>>>>> 3ee17405
 	help
 	  Samsung S3C2410, S3C2412, S3C2413, S3C2416, S3C2440, S3C2442, S3C2443
 	  and S3C2450 SoCs based systems, such as the Simtec Electronics BAST
