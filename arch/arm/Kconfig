--- conflicted
+++ resolved
@@ -603,11 +603,7 @@
 	select CLKDEV_LOOKUP
 	select GENERIC_CLOCKEVENTS
 	select GPIO_PXA
-<<<<<<< HEAD
-=======
 	select IRQ_DOMAIN
-	select TICK_ONESHOT
->>>>>>> 71d6afd8
 	select PLAT_PXA
 	select SPARSE_IRQ
 	select GENERIC_ALLOCATOR
