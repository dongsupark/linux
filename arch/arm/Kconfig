config ARM
	bool
	default y
	select ARCH_BINFMT_ELF_RANDOMIZE_PIE
	select ARCH_HAS_ATOMIC64_DEC_IF_POSITIVE
	select ARCH_HAS_TICK_BROADCAST if GENERIC_CLOCKEVENTS_BROADCAST
	select ARCH_HAVE_CUSTOM_GPIO_H
	select ARCH_MIGHT_HAVE_PC_PARPORT
	select ARCH_USE_BUILTIN_BSWAP
	select ARCH_USE_CMPXCHG_LOCKREF
	select ARCH_WANT_IPC_PARSE_VERSION
	select BUILDTIME_EXTABLE_SORT if MMU
	select CLONE_BACKWARDS
	select CPU_PM if (SUSPEND || CPU_IDLE)
	select DCACHE_WORD_ACCESS if HAVE_EFFICIENT_UNALIGNED_ACCESS
	select GENERIC_ATOMIC64 if (CPU_V7M || CPU_V6 || !CPU_32v6K || !AEABI)
	select GENERIC_CLOCKEVENTS_BROADCAST if SMP
	select GENERIC_IDLE_POLL_SETUP
	select GENERIC_IRQ_PROBE
	select GENERIC_IRQ_SHOW
	select GENERIC_PCI_IOMAP
	select GENERIC_SCHED_CLOCK
	select GENERIC_SMP_IDLE_THREAD
	select GENERIC_STRNCPY_FROM_USER
	select GENERIC_STRNLEN_USER
	select HARDIRQS_SW_RESEND
	select HAVE_ARCH_AUDITSYSCALL if (AEABI && !OABI_COMPAT)
	select HAVE_ARCH_JUMP_LABEL if !XIP_KERNEL
	select HAVE_ARCH_KGDB
	select HAVE_ARCH_SECCOMP_FILTER if (AEABI && !OABI_COMPAT)
	select HAVE_ARCH_TRACEHOOK
	select HAVE_BPF_JIT
	select HAVE_CONTEXT_TRACKING
	select HAVE_C_RECORDMCOUNT
	select HAVE_CC_STACKPROTECTOR
	select HAVE_DEBUG_KMEMLEAK
	select HAVE_DMA_API_DEBUG
	select HAVE_DMA_ATTRS
	select HAVE_DMA_CONTIGUOUS if MMU
	select HAVE_DYNAMIC_FTRACE if (!XIP_KERNEL)
	select HAVE_EFFICIENT_UNALIGNED_ACCESS if (CPU_V6 || CPU_V6K || CPU_V7) && MMU
	select HAVE_FTRACE_MCOUNT_RECORD if (!XIP_KERNEL)
	select HAVE_FUNCTION_GRAPH_TRACER if (!THUMB2_KERNEL)
	select HAVE_FUNCTION_TRACER if (!XIP_KERNEL)
	select HAVE_GENERIC_DMA_COHERENT
	select HAVE_HW_BREAKPOINT if (PERF_EVENTS && (CPU_V6 || CPU_V6K || CPU_V7))
	select HAVE_IDE if PCI || ISA || PCMCIA
	select HAVE_IRQ_TIME_ACCOUNTING
	select HAVE_KERNEL_GZIP
	select HAVE_KERNEL_LZ4
	select HAVE_KERNEL_LZMA
	select HAVE_KERNEL_LZO
	select HAVE_KERNEL_XZ
	select HAVE_KPROBES if !XIP_KERNEL
	select HAVE_KRETPROBES if (HAVE_KPROBES)
	select HAVE_MEMBLOCK
	select HAVE_MOD_ARCH_SPECIFIC if ARM_UNWIND
	select HAVE_OPROFILE if (HAVE_PERF_EVENTS)
	select HAVE_PERF_EVENTS
	select HAVE_PERF_REGS
	select HAVE_PERF_USER_STACK_DUMP
	select HAVE_REGS_AND_STACK_ACCESS_API
	select HAVE_SYSCALL_TRACEPOINTS
	select HAVE_UID16
	select HAVE_VIRT_CPU_ACCOUNTING_GEN
	select IRQ_FORCED_THREADING
	select KTIME_SCALAR
	select MODULES_USE_ELF_REL
	select NO_BOOTMEM
	select OLD_SIGACTION
	select OLD_SIGSUSPEND3
	select PERF_USE_VMALLOC
	select RTC_LIB
	select SYS_SUPPORTS_APM_EMULATION
	# Above selects are sorted alphabetically; please add new ones
	# according to that.  Thanks.
	help
	  The ARM series is a line of low-power-consumption RISC chip designs
	  licensed by ARM Ltd and targeted at embedded applications and
	  handhelds such as the Compaq IPAQ.  ARM-based PCs are no longer
	  manufactured, but legacy ARM-based PC hardware remains popular in
	  Europe.  There is an ARM Linux project with a web page at
	  <http://www.arm.linux.org.uk/>.

config ARM_HAS_SG_CHAIN
	bool

config NEED_SG_DMA_LENGTH
	bool

config ARM_DMA_USE_IOMMU
	bool
	select ARM_HAS_SG_CHAIN
	select NEED_SG_DMA_LENGTH

if ARM_DMA_USE_IOMMU

config ARM_DMA_IOMMU_ALIGNMENT
	int "Maximum PAGE_SIZE order of alignment for DMA IOMMU buffers"
	range 4 9
	default 8
	help
	  DMA mapping framework by default aligns all buffers to the smallest
	  PAGE_SIZE order which is greater than or equal to the requested buffer
	  size. This works well for buffers up to a few hundreds kilobytes, but
	  for larger buffers it just a waste of address space. Drivers which has
	  relatively small addressing window (like 64Mib) might run out of
	  virtual space with just a few allocations.

	  With this parameter you can specify the maximum PAGE_SIZE order for
	  DMA IOMMU buffers. Larger buffers will be aligned only to this
	  specified order. The order is expressed as a power of two multiplied
	  by the PAGE_SIZE.

endif

config MIGHT_HAVE_PCI
	bool

config SYS_SUPPORTS_APM_EMULATION
	bool

config HAVE_TCM
	bool
	select GENERIC_ALLOCATOR

config HAVE_PROC_CPU
	bool

config NO_IOPORT
	bool

config EISA
	bool
	---help---
	  The Extended Industry Standard Architecture (EISA) bus was
	  developed as an open alternative to the IBM MicroChannel bus.

	  The EISA bus provided some of the features of the IBM MicroChannel
	  bus while maintaining backward compatibility with cards made for
	  the older ISA bus.  The EISA bus saw limited use between 1988 and
	  1995 when it was made obsolete by the PCI bus.

	  Say Y here if you are building a kernel for an EISA-based machine.

	  Otherwise, say N.

config SBUS
	bool

config STACKTRACE_SUPPORT
	bool
	default y

config HAVE_LATENCYTOP_SUPPORT
	bool
	depends on !SMP
	default y

config LOCKDEP_SUPPORT
	bool
	default y

config TRACE_IRQFLAGS_SUPPORT
	bool
	default y

config RWSEM_GENERIC_SPINLOCK
	bool
	default y

config RWSEM_XCHGADD_ALGORITHM
	bool

config ARCH_HAS_ILOG2_U32
	bool

config ARCH_HAS_ILOG2_U64
	bool

config ARCH_HAS_CPUFREQ
	bool
	help
	  Internal node to signify that the ARCH has CPUFREQ support
	  and that the relevant menu configurations are displayed for
	  it.

config ARCH_HAS_BANDGAP
	bool

config GENERIC_HWEIGHT
	bool
	default y

config GENERIC_CALIBRATE_DELAY
	bool
	default y

config ARCH_MAY_HAVE_PC_FDC
	bool

config ZONE_DMA
	bool

config NEED_DMA_MAP_STATE
       def_bool y

config ARCH_SUPPORTS_UPROBES
	def_bool y

config ARCH_HAS_DMA_SET_COHERENT_MASK
	bool

config GENERIC_ISA_DMA
	bool

config FIQ
	bool

config NEED_RET_TO_USER
	bool

config ARCH_MTD_XIP
	bool

config VECTORS_BASE
	hex
	default 0xffff0000 if MMU || CPU_HIGH_VECTOR
	default DRAM_BASE if REMAP_VECTORS_TO_RAM
	default 0x00000000
	help
	  The base address of exception vectors.  This must be two pages
	  in size.

config ARM_PATCH_PHYS_VIRT
	bool "Patch physical to virtual translations at runtime" if EMBEDDED
	default y
	depends on !XIP_KERNEL && MMU
	depends on !ARCH_REALVIEW || !SPARSEMEM
	help
	  Patch phys-to-virt and virt-to-phys translation functions at
	  boot and module load time according to the position of the
	  kernel in system memory.

	  This can only be used with non-XIP MMU kernels where the base
	  of physical memory is at a 16MB boundary.

	  Only disable this option if you know that you do not require
	  this feature (eg, building a kernel for a single machine) and
	  you need to shrink the kernel to the minimal size.

config NEED_MACH_GPIO_H
	bool
	help
	  Select this when mach/gpio.h is required to provide special
	  definitions for this platform. The need for mach/gpio.h should
	  be avoided when possible.

config NEED_MACH_IO_H
	bool
	help
	  Select this when mach/io.h is required to provide special
	  definitions for this platform.  The need for mach/io.h should
	  be avoided when possible.

config NEED_MACH_MEMORY_H
	bool
	help
	  Select this when mach/memory.h is required to provide special
	  definitions for this platform.  The need for mach/memory.h should
	  be avoided when possible.

config PHYS_OFFSET
	hex "Physical address of main memory" if MMU
	depends on !ARM_PATCH_PHYS_VIRT && !NEED_MACH_MEMORY_H
	default DRAM_BASE if !MMU
	help
	  Please provide the physical address corresponding to the
	  location of main memory in your system.

config GENERIC_BUG
	def_bool y
	depends on BUG

source "init/Kconfig"

source "kernel/Kconfig.freezer"

menu "System Type"

config MMU
	bool "MMU-based Paged Memory Management Support"
	default y
	help
	  Select if you want MMU-based virtualised addressing space
	  support by paged memory management. If unsure, say 'Y'.

#
# The "ARM system type" choice list is ordered alphabetically by option
# text.  Please add new entries in the option alphabetic order.
#
choice
	prompt "ARM system type"
	default ARCH_VERSATILE if !MMU
	default ARCH_MULTIPLATFORM if MMU

config ARCH_MULTIPLATFORM
	bool "Allow multiple platforms to be selected"
	depends on MMU
	select ARCH_WANT_OPTIONAL_GPIOLIB
	select ARM_HAS_SG_CHAIN
	select ARM_PATCH_PHYS_VIRT
	select AUTO_ZRELADDR
	select CLKSRC_OF
	select COMMON_CLK
	select GENERIC_CLOCKEVENTS
	select MULTI_IRQ_HANDLER
	select SPARSE_IRQ
	select USE_OF

config ARCH_INTEGRATOR
	bool "ARM Ltd. Integrator family"
	select ARCH_HAS_CPUFREQ
	select ARM_AMBA
	select ARM_PATCH_PHYS_VIRT
	select AUTO_ZRELADDR
	select COMMON_CLK
	select COMMON_CLK_VERSATILE
	select GENERIC_CLOCKEVENTS
	select HAVE_TCM
	select ICST
	select MULTI_IRQ_HANDLER
	select NEED_MACH_MEMORY_H
	select PLAT_VERSATILE
	select SPARSE_IRQ
	select USE_OF
	select VERSATILE_FPGA_IRQ
	help
	  Support for ARM's Integrator platform.

config ARCH_REALVIEW
	bool "ARM Ltd. RealView family"
	select ARCH_WANT_OPTIONAL_GPIOLIB
	select ARM_AMBA
	select ARM_TIMER_SP804
	select COMMON_CLK
	select COMMON_CLK_VERSATILE
	select GENERIC_CLOCKEVENTS
	select GPIO_PL061 if GPIOLIB
	select ICST
	select NEED_MACH_MEMORY_H
	select PLAT_VERSATILE
	select PLAT_VERSATILE_CLCD
	help
	  This enables support for ARM Ltd RealView boards.

config ARCH_VERSATILE
	bool "ARM Ltd. Versatile family"
	select ARCH_WANT_OPTIONAL_GPIOLIB
	select ARM_AMBA
	select ARM_TIMER_SP804
	select ARM_VIC
	select CLKDEV_LOOKUP
	select GENERIC_CLOCKEVENTS
	select HAVE_MACH_CLKDEV
	select ICST
	select PLAT_VERSATILE
	select PLAT_VERSATILE_CLCD
	select PLAT_VERSATILE_CLOCK
	select VERSATILE_FPGA_IRQ
	help
	  This enables support for ARM Ltd Versatile board.

config ARCH_AT91
	bool "Atmel AT91"
	select ARCH_REQUIRE_GPIOLIB
	select CLKDEV_LOOKUP
	select IRQ_DOMAIN
	select NEED_MACH_GPIO_H
	select NEED_MACH_IO_H if PCCARD
	select PINCTRL
	select PINCTRL_AT91 if USE_OF
	help
	  This enables support for systems based on Atmel
	  AT91RM9200 and AT91SAM9* processors.

config ARCH_CLPS711X
	bool "Cirrus Logic CLPS711x/EP721x/EP731x-based"
	select ARCH_REQUIRE_GPIOLIB
	select AUTO_ZRELADDR
	select CLKSRC_MMIO
	select COMMON_CLK
	select CPU_ARM720T
	select GENERIC_CLOCKEVENTS
	select MFD_SYSCON
	help
	  Support for Cirrus Logic 711x/721x/731x based boards.

config ARCH_GEMINI
	bool "Cortina Systems Gemini"
	select ARCH_REQUIRE_GPIOLIB
	select CLKSRC_MMIO
	select CPU_FA526
	select GENERIC_CLOCKEVENTS
	help
	  Support for the Cortina Systems Gemini family SoCs

config ARCH_EBSA110
	bool "EBSA-110"
	select ARCH_USES_GETTIMEOFFSET
	select CPU_SA110
	select ISA
	select NEED_MACH_IO_H
	select NEED_MACH_MEMORY_H
	select NO_IOPORT
	help
	  This is an evaluation board for the StrongARM processor available
	  from Digital. It has limited hardware on-board, including an
	  Ethernet interface, two PCMCIA sockets, two serial ports and a
	  parallel port.

config ARCH_EFM32
	bool "Energy Micro efm32"
	depends on !MMU
	select ARCH_REQUIRE_GPIOLIB
	select ARM_NVIC
	select CLKSRC_OF
	select COMMON_CLK
	select CPU_V7M
	select GENERIC_CLOCKEVENTS
	select NO_DMA
	select NO_IOPORT
	select SPARSE_IRQ
	select USE_OF
	help
	  Support for Energy Micro's (now Silicon Labs) efm32 Giant Gecko
	  processors.

config ARCH_EP93XX
	bool "EP93xx-based"
	select ARCH_HAS_HOLES_MEMORYMODEL
	select ARCH_REQUIRE_GPIOLIB
	select ARCH_USES_GETTIMEOFFSET
	select ARM_AMBA
	select ARM_VIC
	select CLKDEV_LOOKUP
	select CPU_ARM920T
	select NEED_MACH_MEMORY_H
	help
	  This enables support for the Cirrus EP93xx series of CPUs.

config ARCH_FOOTBRIDGE
	bool "FootBridge"
	select CPU_SA110
	select FOOTBRIDGE
	select GENERIC_CLOCKEVENTS
	select HAVE_IDE
	select NEED_MACH_IO_H if !MMU
	select NEED_MACH_MEMORY_H
	help
	  Support for systems based on the DC21285 companion chip
	  ("FootBridge"), such as the Simtec CATS and the Rebel NetWinder.

config ARCH_NETX
	bool "Hilscher NetX based"
	select ARM_VIC
	select CLKSRC_MMIO
	select CPU_ARM926T
	select GENERIC_CLOCKEVENTS
	help
	  This enables support for systems based on the Hilscher NetX Soc

config ARCH_IOP13XX
	bool "IOP13xx-based"
	depends on MMU
	select CPU_XSC3
	select NEED_MACH_MEMORY_H
	select NEED_RET_TO_USER
	select PCI
	select PLAT_IOP
	select VMSPLIT_1G
	help
	  Support for Intel's IOP13XX (XScale) family of processors.

config ARCH_IOP32X
	bool "IOP32x-based"
	depends on MMU
	select ARCH_REQUIRE_GPIOLIB
	select CPU_XSCALE
	select GPIO_IOP
	select NEED_RET_TO_USER
	select PCI
	select PLAT_IOP
	help
	  Support for Intel's 80219 and IOP32X (XScale) family of
	  processors.

config ARCH_IOP33X
	bool "IOP33x-based"
	depends on MMU
	select ARCH_REQUIRE_GPIOLIB
	select CPU_XSCALE
	select GPIO_IOP
	select NEED_RET_TO_USER
	select PCI
	select PLAT_IOP
	help
	  Support for Intel's IOP33X (XScale) family of processors.

config ARCH_IXP4XX
	bool "IXP4xx-based"
	depends on MMU
	select ARCH_HAS_DMA_SET_COHERENT_MASK
	select ARCH_SUPPORTS_BIG_ENDIAN
	select ARCH_REQUIRE_GPIOLIB
	select CLKSRC_MMIO
	select CPU_XSCALE
	select DMABOUNCE if PCI
	select GENERIC_CLOCKEVENTS
	select MIGHT_HAVE_PCI
	select NEED_MACH_IO_H
	select USB_EHCI_BIG_ENDIAN_DESC
	select USB_EHCI_BIG_ENDIAN_MMIO
	help
	  Support for Intel's IXP4XX (XScale) family of processors.

config ARCH_DOVE
	bool "Marvell Dove"
	select ARCH_REQUIRE_GPIOLIB
	select CPU_PJ4
	select GENERIC_CLOCKEVENTS
	select MIGHT_HAVE_PCI
	select MVEBU_MBUS
	select PINCTRL
	select PINCTRL_DOVE
	select PLAT_ORION_LEGACY
	help
	  Support for the Marvell Dove SoC 88AP510

config ARCH_KIRKWOOD
	bool "Marvell Kirkwood"
	select ARCH_HAS_CPUFREQ
	select ARCH_REQUIRE_GPIOLIB
	select CPU_FEROCEON
	select GENERIC_CLOCKEVENTS
	select MVEBU_MBUS
	select PCI
	select PCI_QUIRKS
	select PINCTRL
	select PINCTRL_KIRKWOOD
	select PLAT_ORION_LEGACY
	help
	  Support for the following Marvell Kirkwood series SoCs:
	  88F6180, 88F6192 and 88F6281.

config ARCH_MV78XX0
	bool "Marvell MV78xx0"
	select ARCH_REQUIRE_GPIOLIB
	select CPU_FEROCEON
	select GENERIC_CLOCKEVENTS
	select MVEBU_MBUS
	select PCI
	select PLAT_ORION_LEGACY
	help
	  Support for the following Marvell MV78xx0 series SoCs:
	  MV781x0, MV782x0.

config ARCH_ORION5X
	bool "Marvell Orion"
	depends on MMU
	select ARCH_REQUIRE_GPIOLIB
	select CPU_FEROCEON
	select GENERIC_CLOCKEVENTS
	select MVEBU_MBUS
	select PCI
	select PLAT_ORION_LEGACY
	help
	  Support for the following Marvell Orion 5x series SoCs:
	  Orion-1 (5181), Orion-VoIP (5181L), Orion-NAS (5182),
	  Orion-2 (5281), Orion-1-90 (6183).

config ARCH_MMP
	bool "Marvell PXA168/910/MMP2"
	depends on MMU
	select ARCH_REQUIRE_GPIOLIB
	select CLKDEV_LOOKUP
	select GENERIC_ALLOCATOR
	select GENERIC_CLOCKEVENTS
	select GPIO_PXA
	select IRQ_DOMAIN
	select MULTI_IRQ_HANDLER
	select PINCTRL
	select PLAT_PXA
	select SPARSE_IRQ
	help
	  Support for Marvell's PXA168/PXA910(MMP) and MMP2 processor line.

config ARCH_KS8695
	bool "Micrel/Kendin KS8695"
	select ARCH_REQUIRE_GPIOLIB
	select CLKSRC_MMIO
	select CPU_ARM922T
	select GENERIC_CLOCKEVENTS
	select NEED_MACH_MEMORY_H
	help
	  Support for Micrel/Kendin KS8695 "Centaur" (ARM922T) based
	  System-on-Chip devices.

config ARCH_W90X900
	bool "Nuvoton W90X900 CPU"
	select ARCH_REQUIRE_GPIOLIB
	select CLKDEV_LOOKUP
	select CLKSRC_MMIO
	select CPU_ARM926T
	select GENERIC_CLOCKEVENTS
	help
	  Support for Nuvoton (Winbond logic dept.) ARM9 processor,
	  At present, the w90x900 has been renamed nuc900, regarding
	  the ARM series product line, you can login the following
	  link address to know more.

	  <http://www.nuvoton.com/hq/enu/ProductAndSales/ProductLines/
		ConsumerElectronicsIC/ARMMicrocontroller/ARMMicrocontroller>

config ARCH_LPC32XX
	bool "NXP LPC32XX"
	select ARCH_REQUIRE_GPIOLIB
	select ARM_AMBA
	select CLKDEV_LOOKUP
	select CLKSRC_MMIO
	select CPU_ARM926T
	select GENERIC_CLOCKEVENTS
	select HAVE_IDE
<<<<<<< HEAD
	select HAVE_PWM
=======
	select USB_ARCH_HAS_OHCI
>>>>>>> 7eb3f6ff
	select USE_OF
	help
	  Support for the NXP LPC32XX family of processors

config ARCH_PXA
	bool "PXA2xx/PXA3xx-based"
	depends on MMU
	select ARCH_HAS_CPUFREQ
	select ARCH_MTD_XIP
	select ARCH_REQUIRE_GPIOLIB
	select ARM_CPU_SUSPEND if PM
	select AUTO_ZRELADDR
	select CLKDEV_LOOKUP
	select CLKSRC_MMIO
	select GENERIC_CLOCKEVENTS
	select GPIO_PXA
	select HAVE_IDE
	select MULTI_IRQ_HANDLER
	select PLAT_PXA
	select SPARSE_IRQ
	help
	  Support for Intel/Marvell's PXA2xx/PXA3xx processor line.

config ARCH_MSM
	bool "Qualcomm MSM (non-multiplatform)"
	select ARCH_REQUIRE_GPIOLIB
	select COMMON_CLK
	select GENERIC_CLOCKEVENTS
	help
	  Support for Qualcomm MSM/QSD based systems.  This runs on the
	  apps processor of the MSM/QSD and depends on a shared memory
	  interface to the modem processor which runs the baseband
	  stack and controls some vital subsystems
	  (clock and power control, etc).

config ARCH_SHMOBILE_LEGACY
	bool "Renesas ARM SoCs (non-multiplatform)"
	select ARCH_SHMOBILE
	select ARM_PATCH_PHYS_VIRT
	select CLKDEV_LOOKUP
	select GENERIC_CLOCKEVENTS
	select HAVE_ARM_SCU if SMP
	select HAVE_ARM_TWD if SMP
	select HAVE_MACH_CLKDEV
	select HAVE_SMP
	select MIGHT_HAVE_CACHE_L2X0
	select MULTI_IRQ_HANDLER
	select NO_IOPORT
	select PINCTRL
	select PM_GENERIC_DOMAINS if PM
	select SPARSE_IRQ
	help
	  Support for Renesas ARM SoC platforms using a non-multiplatform
	  kernel. This includes the SH-Mobile, R-Mobile, EMMA-Mobile, R-Car
	  and RZ families.

config ARCH_RPC
	bool "RiscPC"
	select ARCH_ACORN
	select ARCH_MAY_HAVE_PC_FDC
	select ARCH_SPARSEMEM_ENABLE
	select ARCH_USES_GETTIMEOFFSET
	select FIQ
	select HAVE_IDE
	select HAVE_PATA_PLATFORM
	select ISA_DMA_API
	select NEED_MACH_IO_H
	select NEED_MACH_MEMORY_H
	select NO_IOPORT
	select VIRT_TO_BUS
	help
	  On the Acorn Risc-PC, Linux can support the internal IDE disk and
	  CD-ROM interface, serial and parallel port, and the floppy drive.

config ARCH_SA1100
	bool "SA1100-based"
	select ARCH_HAS_CPUFREQ
	select ARCH_MTD_XIP
	select ARCH_REQUIRE_GPIOLIB
	select ARCH_SPARSEMEM_ENABLE
	select CLKDEV_LOOKUP
	select CLKSRC_MMIO
	select CPU_FREQ
	select CPU_SA1100
	select GENERIC_CLOCKEVENTS
	select HAVE_IDE
	select ISA
	select NEED_MACH_MEMORY_H
	select SPARSE_IRQ
	help
	  Support for StrongARM 11x0 based boards.

config ARCH_S3C24XX
	bool "Samsung S3C24XX SoCs"
	select ARCH_HAS_CPUFREQ
	select ARCH_REQUIRE_GPIOLIB
	select CLKDEV_LOOKUP
	select CLKSRC_SAMSUNG_PWM
	select GENERIC_CLOCKEVENTS
	select GPIO_SAMSUNG
	select HAVE_S3C2410_I2C if I2C
	select HAVE_S3C2410_WATCHDOG if WATCHDOG
	select HAVE_S3C_RTC if RTC_CLASS
	select MULTI_IRQ_HANDLER
	select NEED_MACH_IO_H
	select SAMSUNG_ATAGS
	help
	  Samsung S3C2410, S3C2412, S3C2413, S3C2416, S3C2440, S3C2442, S3C2443
	  and S3C2450 SoCs based systems, such as the Simtec Electronics BAST
	  (<http://www.simtec.co.uk/products/EB110ITX/>), the IPAQ 1940 or the
	  Samsung SMDK2410 development board (and derivatives).

config ARCH_S3C64XX
	bool "Samsung S3C64XX"
	select ARCH_HAS_CPUFREQ
	select ARCH_REQUIRE_GPIOLIB
	select ARM_AMBA
	select ARM_VIC
	select CLKDEV_LOOKUP
	select CLKSRC_SAMSUNG_PWM
	select COMMON_CLK
	select CPU_V6K
	select GENERIC_CLOCKEVENTS
	select GPIO_SAMSUNG
	select HAVE_S3C2410_I2C if I2C
	select HAVE_S3C2410_WATCHDOG if WATCHDOG
	select HAVE_TCM
	select NO_IOPORT
	select PLAT_SAMSUNG
	select PM_GENERIC_DOMAINS
	select S3C_DEV_NAND
	select S3C_GPIO_TRACK
	select SAMSUNG_ATAGS
	select SAMSUNG_WAKEMASK
	select SAMSUNG_WDT_RESET
	help
	  Samsung S3C64XX series based systems

config ARCH_S5P64X0
	bool "Samsung S5P6440 S5P6450"
	select CLKDEV_LOOKUP
	select CLKSRC_SAMSUNG_PWM
	select CPU_V6
	select GENERIC_CLOCKEVENTS
	select GPIO_SAMSUNG
	select HAVE_S3C2410_I2C if I2C
	select HAVE_S3C2410_WATCHDOG if WATCHDOG
	select HAVE_S3C_RTC if RTC_CLASS
	select NEED_MACH_GPIO_H
	select SAMSUNG_ATAGS
	select SAMSUNG_WDT_RESET
	help
	  Samsung S5P64X0 CPU based systems, such as the Samsung SMDK6440,
	  SMDK6450.

config ARCH_S5PC100
	bool "Samsung S5PC100"
	select ARCH_REQUIRE_GPIOLIB
	select CLKDEV_LOOKUP
	select CLKSRC_SAMSUNG_PWM
	select CPU_V7
	select GENERIC_CLOCKEVENTS
	select GPIO_SAMSUNG
	select HAVE_S3C2410_I2C if I2C
	select HAVE_S3C2410_WATCHDOG if WATCHDOG
	select HAVE_S3C_RTC if RTC_CLASS
	select NEED_MACH_GPIO_H
	select SAMSUNG_ATAGS
	select SAMSUNG_WDT_RESET
	help
	  Samsung S5PC100 series based systems

config ARCH_S5PV210
	bool "Samsung S5PV210/S5PC110"
	select ARCH_HAS_CPUFREQ
	select ARCH_HAS_HOLES_MEMORYMODEL
	select ARCH_SPARSEMEM_ENABLE
	select CLKDEV_LOOKUP
	select CLKSRC_SAMSUNG_PWM
	select CPU_V7
	select GENERIC_CLOCKEVENTS
	select GPIO_SAMSUNG
	select HAVE_S3C2410_I2C if I2C
	select HAVE_S3C2410_WATCHDOG if WATCHDOG
	select HAVE_S3C_RTC if RTC_CLASS
	select NEED_MACH_GPIO_H
	select NEED_MACH_MEMORY_H
	select SAMSUNG_ATAGS
	help
	  Samsung S5PV210/S5PC110 series based systems

config ARCH_EXYNOS
	bool "Samsung EXYNOS"
	select ARCH_HAS_CPUFREQ
	select ARCH_HAS_HOLES_MEMORYMODEL
	select ARCH_REQUIRE_GPIOLIB
	select ARCH_SPARSEMEM_ENABLE
	select ARM_GIC
	select COMMON_CLK
	select CPU_V7
	select GENERIC_CLOCKEVENTS
	select HAVE_S3C2410_I2C if I2C
	select HAVE_S3C2410_WATCHDOG if WATCHDOG
	select HAVE_S3C_RTC if RTC_CLASS
	select NEED_MACH_MEMORY_H
	select SPARSE_IRQ
	select USE_OF
	help
	  Support for SAMSUNG's EXYNOS SoCs (EXYNOS4/5)

config ARCH_DAVINCI
	bool "TI DaVinci"
	select ARCH_HAS_HOLES_MEMORYMODEL
	select ARCH_REQUIRE_GPIOLIB
	select CLKDEV_LOOKUP
	select GENERIC_ALLOCATOR
	select GENERIC_CLOCKEVENTS
	select GENERIC_IRQ_CHIP
	select HAVE_IDE
	select TI_PRIV_EDMA
	select USE_OF
	select ZONE_DMA
	help
	  Support for TI's DaVinci platform.

config ARCH_OMAP1
	bool "TI OMAP1"
	depends on MMU
	select ARCH_HAS_CPUFREQ
	select ARCH_HAS_HOLES_MEMORYMODEL
	select ARCH_OMAP
	select ARCH_REQUIRE_GPIOLIB
	select CLKDEV_LOOKUP
	select CLKSRC_MMIO
	select GENERIC_CLOCKEVENTS
	select GENERIC_IRQ_CHIP
	select HAVE_IDE
	select IRQ_DOMAIN
	select NEED_MACH_IO_H if PCCARD
	select NEED_MACH_MEMORY_H
	help
	  Support for older TI OMAP1 (omap7xx, omap15xx or omap16xx)

endchoice

menu "Multiple platform selection"
	depends on ARCH_MULTIPLATFORM

comment "CPU Core family selection"

config ARCH_MULTI_V4T
	bool "ARMv4T based platforms (ARM720T, ARM920T, ...)"
	depends on !ARCH_MULTI_V6_V7
	select ARCH_MULTI_V4_V5
	select CPU_ARM920T if !(CPU_ARM7TDMI || CPU_ARM720T || \
		CPU_ARM740T || CPU_ARM9TDMI || CPU_ARM922T || \
		CPU_ARM925T || CPU_ARM940T)

config ARCH_MULTI_V5
	bool "ARMv5 based platforms (ARM926T, XSCALE, PJ1, ...)"
	depends on !ARCH_MULTI_V6_V7
	select ARCH_MULTI_V4_V5
	select CPU_ARM926T if !(CPU_ARM946E || CPU_ARM1020 || \
		CPU_ARM1020E || CPU_ARM1022 || CPU_ARM1026 || \
		CPU_XSCALE || CPU_XSC3 || CPU_MOHAWK || CPU_FEROCEON)

config ARCH_MULTI_V4_V5
	bool

config ARCH_MULTI_V6
	bool "ARMv6 based platforms (ARM11)"
	select ARCH_MULTI_V6_V7
	select CPU_V6K

config ARCH_MULTI_V7
	bool "ARMv7 based platforms (Cortex-A, PJ4, Scorpion, Krait)"
	default y
	select ARCH_MULTI_V6_V7
	select CPU_V7
	select HAVE_SMP

config ARCH_MULTI_V6_V7
	bool
	select MIGHT_HAVE_CACHE_L2X0

config ARCH_MULTI_CPU_AUTO
	def_bool !(ARCH_MULTI_V4 || ARCH_MULTI_V4T || ARCH_MULTI_V6_V7)
	select ARCH_MULTI_V5

endmenu

config ARCH_VIRT
	bool "Dummy Virtual Machine" if ARCH_MULTI_V7
	select ARM_AMBA
	select ARM_GIC
	select ARM_PSCI
	select HAVE_ARM_ARCH_TIMER

#
# This is sorted alphabetically by mach-* pathname.  However, plat-*
# Kconfigs may be included either alphabetically (according to the
# plat- suffix) or along side the corresponding mach-* source.
#
source "arch/arm/mach-mvebu/Kconfig"

source "arch/arm/mach-at91/Kconfig"

source "arch/arm/mach-bcm/Kconfig"

source "arch/arm/mach-berlin/Kconfig"

source "arch/arm/mach-clps711x/Kconfig"

source "arch/arm/mach-cns3xxx/Kconfig"

source "arch/arm/mach-davinci/Kconfig"

source "arch/arm/mach-dove/Kconfig"

source "arch/arm/mach-ep93xx/Kconfig"

source "arch/arm/mach-footbridge/Kconfig"

source "arch/arm/mach-gemini/Kconfig"

source "arch/arm/mach-highbank/Kconfig"

source "arch/arm/mach-hisi/Kconfig"

source "arch/arm/mach-integrator/Kconfig"

source "arch/arm/mach-iop32x/Kconfig"

source "arch/arm/mach-iop33x/Kconfig"

source "arch/arm/mach-iop13xx/Kconfig"

source "arch/arm/mach-ixp4xx/Kconfig"

source "arch/arm/mach-keystone/Kconfig"

source "arch/arm/mach-kirkwood/Kconfig"

source "arch/arm/mach-ks8695/Kconfig"

source "arch/arm/mach-msm/Kconfig"

source "arch/arm/mach-moxart/Kconfig"

source "arch/arm/mach-mv78xx0/Kconfig"

source "arch/arm/mach-imx/Kconfig"

source "arch/arm/mach-mxs/Kconfig"

source "arch/arm/mach-netx/Kconfig"

source "arch/arm/mach-nomadik/Kconfig"

source "arch/arm/mach-nspire/Kconfig"

source "arch/arm/plat-omap/Kconfig"

source "arch/arm/mach-omap1/Kconfig"

source "arch/arm/mach-omap2/Kconfig"

source "arch/arm/mach-orion5x/Kconfig"

source "arch/arm/mach-picoxcell/Kconfig"

source "arch/arm/mach-pxa/Kconfig"
source "arch/arm/plat-pxa/Kconfig"

source "arch/arm/mach-mmp/Kconfig"

source "arch/arm/mach-qcom/Kconfig"

source "arch/arm/mach-realview/Kconfig"

source "arch/arm/mach-rockchip/Kconfig"

source "arch/arm/mach-sa1100/Kconfig"

source "arch/arm/plat-samsung/Kconfig"

source "arch/arm/mach-socfpga/Kconfig"

source "arch/arm/mach-spear/Kconfig"

source "arch/arm/mach-sti/Kconfig"

source "arch/arm/mach-s3c24xx/Kconfig"

source "arch/arm/mach-s3c64xx/Kconfig"

source "arch/arm/mach-s5p64x0/Kconfig"

source "arch/arm/mach-s5pc100/Kconfig"

source "arch/arm/mach-s5pv210/Kconfig"

source "arch/arm/mach-exynos/Kconfig"

source "arch/arm/mach-shmobile/Kconfig"

source "arch/arm/mach-sunxi/Kconfig"

source "arch/arm/mach-prima2/Kconfig"

source "arch/arm/mach-tegra/Kconfig"

source "arch/arm/mach-u300/Kconfig"

source "arch/arm/mach-ux500/Kconfig"

source "arch/arm/mach-versatile/Kconfig"

source "arch/arm/mach-vexpress/Kconfig"
source "arch/arm/plat-versatile/Kconfig"

source "arch/arm/mach-vt8500/Kconfig"

source "arch/arm/mach-w90x900/Kconfig"

source "arch/arm/mach-zynq/Kconfig"

# Definitions to make life easier
config ARCH_ACORN
	bool

config PLAT_IOP
	bool
	select GENERIC_CLOCKEVENTS

config PLAT_ORION
	bool
	select CLKSRC_MMIO
	select COMMON_CLK
	select GENERIC_IRQ_CHIP
	select IRQ_DOMAIN

config PLAT_ORION_LEGACY
	bool
	select PLAT_ORION

config PLAT_PXA
	bool

config PLAT_VERSATILE
	bool

config ARM_TIMER_SP804
	bool
	select CLKSRC_MMIO
	select CLKSRC_OF if OF

source "arch/arm/firmware/Kconfig"

source arch/arm/mm/Kconfig

config ARM_NR_BANKS
	int
	default 16 if ARCH_EP93XX
	default 8

config IWMMXT
	bool "Enable iWMMXt support" if !CPU_PJ4
	depends on CPU_XSCALE || CPU_XSC3 || CPU_MOHAWK || CPU_PJ4
	default y if PXA27x || PXA3xx || ARCH_MMP || CPU_PJ4
	help
	  Enable support for iWMMXt context switching at run time if
	  running on a CPU that supports it.

config MULTI_IRQ_HANDLER
	bool
	help
	  Allow each machine to specify it's own IRQ handler at run time.

if !MMU
source "arch/arm/Kconfig-nommu"
endif

config PJ4B_ERRATA_4742
	bool "PJ4B Errata 4742: IDLE Wake Up Commands can Cause the CPU Core to Cease Operation"
	depends on CPU_PJ4B && MACH_ARMADA_370
	default y
	help
	  When coming out of either a Wait for Interrupt (WFI) or a Wait for
	  Event (WFE) IDLE states, a specific timing sensitivity exists between
	  the retiring WFI/WFE instructions and the newly issued subsequent
	  instructions.  This sensitivity can result in a CPU hang scenario.
	  Workaround:
	  The software must insert either a Data Synchronization Barrier (DSB)
	  or Data Memory Barrier (DMB) command immediately after the WFI/WFE
	  instruction

config ARM_ERRATA_326103
	bool "ARM errata: FSR write bit incorrect on a SWP to read-only memory"
	depends on CPU_V6
	help
	  Executing a SWP instruction to read-only memory does not set bit 11
	  of the FSR on the ARM 1136 prior to r1p0. This causes the kernel to
	  treat the access as a read, preventing a COW from occurring and
	  causing the faulting task to livelock.

config ARM_ERRATA_411920
	bool "ARM errata: Invalidation of the Instruction Cache operation can fail"
	depends on CPU_V6 || CPU_V6K
	help
	  Invalidation of the Instruction Cache operation can
	  fail. This erratum is present in 1136 (before r1p4), 1156 and 1176.
	  It does not affect the MPCore. This option enables the ARM Ltd.
	  recommended workaround.

config ARM_ERRATA_430973
	bool "ARM errata: Stale prediction on replaced interworking branch"
	depends on CPU_V7
	help
	  This option enables the workaround for the 430973 Cortex-A8
	  (r1p0..r1p2) erratum. If a code sequence containing an ARM/Thumb
	  interworking branch is replaced with another code sequence at the
	  same virtual address, whether due to self-modifying code or virtual
	  to physical address re-mapping, Cortex-A8 does not recover from the
	  stale interworking branch prediction. This results in Cortex-A8
	  executing the new code sequence in the incorrect ARM or Thumb state.
	  The workaround enables the BTB/BTAC operations by setting ACTLR.IBE
	  and also flushes the branch target cache at every context switch.
	  Note that setting specific bits in the ACTLR register may not be
	  available in non-secure mode.

config ARM_ERRATA_458693
	bool "ARM errata: Processor deadlock when a false hazard is created"
	depends on CPU_V7
	depends on !ARCH_MULTIPLATFORM
	help
	  This option enables the workaround for the 458693 Cortex-A8 (r2p0)
	  erratum. For very specific sequences of memory operations, it is
	  possible for a hazard condition intended for a cache line to instead
	  be incorrectly associated with a different cache line. This false
	  hazard might then cause a processor deadlock. The workaround enables
	  the L1 caching of the NEON accesses and disables the PLD instruction
	  in the ACTLR register. Note that setting specific bits in the ACTLR
	  register may not be available in non-secure mode.

config ARM_ERRATA_460075
	bool "ARM errata: Data written to the L2 cache can be overwritten with stale data"
	depends on CPU_V7
	depends on !ARCH_MULTIPLATFORM
	help
	  This option enables the workaround for the 460075 Cortex-A8 (r2p0)
	  erratum. Any asynchronous access to the L2 cache may encounter a
	  situation in which recent store transactions to the L2 cache are lost
	  and overwritten with stale memory contents from external memory. The
	  workaround disables the write-allocate mode for the L2 cache via the
	  ACTLR register. Note that setting specific bits in the ACTLR register
	  may not be available in non-secure mode.

config ARM_ERRATA_742230
	bool "ARM errata: DMB operation may be faulty"
	depends on CPU_V7 && SMP
	depends on !ARCH_MULTIPLATFORM
	help
	  This option enables the workaround for the 742230 Cortex-A9
	  (r1p0..r2p2) erratum. Under rare circumstances, a DMB instruction
	  between two write operations may not ensure the correct visibility
	  ordering of the two writes. This workaround sets a specific bit in
	  the diagnostic register of the Cortex-A9 which causes the DMB
	  instruction to behave as a DSB, ensuring the correct behaviour of
	  the two writes.

config ARM_ERRATA_742231
	bool "ARM errata: Incorrect hazard handling in the SCU may lead to data corruption"
	depends on CPU_V7 && SMP
	depends on !ARCH_MULTIPLATFORM
	help
	  This option enables the workaround for the 742231 Cortex-A9
	  (r2p0..r2p2) erratum. Under certain conditions, specific to the
	  Cortex-A9 MPCore micro-architecture, two CPUs working in SMP mode,
	  accessing some data located in the same cache line, may get corrupted
	  data due to bad handling of the address hazard when the line gets
	  replaced from one of the CPUs at the same time as another CPU is
	  accessing it. This workaround sets specific bits in the diagnostic
	  register of the Cortex-A9 which reduces the linefill issuing
	  capabilities of the processor.

config PL310_ERRATA_588369
	bool "PL310 errata: Clean & Invalidate maintenance operations do not invalidate clean lines"
	depends on CACHE_L2X0
	help
	   The PL310 L2 cache controller implements three types of Clean &
	   Invalidate maintenance operations: by Physical Address
	   (offset 0x7F0), by Index/Way (0x7F8) and by Way (0x7FC).
	   They are architecturally defined to behave as the execution of a
	   clean operation followed immediately by an invalidate operation,
	   both performing to the same memory location. This functionality
	   is not correctly implemented in PL310 as clean lines are not
	   invalidated as a result of these operations.

config ARM_ERRATA_643719
	bool "ARM errata: LoUIS bit field in CLIDR register is incorrect"
	depends on CPU_V7 && SMP
	help
	  This option enables the workaround for the 643719 Cortex-A9 (prior to
	  r1p0) erratum. On affected cores the LoUIS bit field of the CLIDR
	  register returns zero when it should return one. The workaround
	  corrects this value, ensuring cache maintenance operations which use
	  it behave as intended and avoiding data corruption.

config ARM_ERRATA_720789
	bool "ARM errata: TLBIASIDIS and TLBIMVAIS operations can broadcast a faulty ASID"
	depends on CPU_V7
	help
	  This option enables the workaround for the 720789 Cortex-A9 (prior to
	  r2p0) erratum. A faulty ASID can be sent to the other CPUs for the
	  broadcasted CP15 TLB maintenance operations TLBIASIDIS and TLBIMVAIS.
	  As a consequence of this erratum, some TLB entries which should be
	  invalidated are not, resulting in an incoherency in the system page
	  tables. The workaround changes the TLB flushing routines to invalidate
	  entries regardless of the ASID.

config PL310_ERRATA_727915
	bool "PL310 errata: Background Clean & Invalidate by Way operation can cause data corruption"
	depends on CACHE_L2X0
	help
	  PL310 implements the Clean & Invalidate by Way L2 cache maintenance
	  operation (offset 0x7FC). This operation runs in background so that
	  PL310 can handle normal accesses while it is in progress. Under very
	  rare circumstances, due to this erratum, write data can be lost when
	  PL310 treats a cacheable write transaction during a Clean &
	  Invalidate by Way operation.

config ARM_ERRATA_743622
	bool "ARM errata: Faulty hazard checking in the Store Buffer may lead to data corruption"
	depends on CPU_V7
	depends on !ARCH_MULTIPLATFORM
	help
	  This option enables the workaround for the 743622 Cortex-A9
	  (r2p*) erratum. Under very rare conditions, a faulty
	  optimisation in the Cortex-A9 Store Buffer may lead to data
	  corruption. This workaround sets a specific bit in the diagnostic
	  register of the Cortex-A9 which disables the Store Buffer
	  optimisation, preventing the defect from occurring. This has no
	  visible impact on the overall performance or power consumption of the
	  processor.

config ARM_ERRATA_751472
	bool "ARM errata: Interrupted ICIALLUIS may prevent completion of broadcasted operation"
	depends on CPU_V7
	depends on !ARCH_MULTIPLATFORM
	help
	  This option enables the workaround for the 751472 Cortex-A9 (prior
	  to r3p0) erratum. An interrupted ICIALLUIS operation may prevent the
	  completion of a following broadcasted operation if the second
	  operation is received by a CPU before the ICIALLUIS has completed,
	  potentially leading to corrupted entries in the cache or TLB.

config PL310_ERRATA_753970
	bool "PL310 errata: cache sync operation may be faulty"
	depends on CACHE_PL310
	help
	  This option enables the workaround for the 753970 PL310 (r3p0) erratum.

	  Under some condition the effect of cache sync operation on
	  the store buffer still remains when the operation completes.
	  This means that the store buffer is always asked to drain and
	  this prevents it from merging any further writes. The workaround
	  is to replace the normal offset of cache sync operation (0x730)
	  by another offset targeting an unmapped PL310 register 0x740.
	  This has the same effect as the cache sync operation: store buffer
	  drain and waiting for all buffers empty.

config ARM_ERRATA_754322
	bool "ARM errata: possible faulty MMU translations following an ASID switch"
	depends on CPU_V7
	help
	  This option enables the workaround for the 754322 Cortex-A9 (r2p*,
	  r3p*) erratum. A speculative memory access may cause a page table walk
	  which starts prior to an ASID switch but completes afterwards. This
	  can populate the micro-TLB with a stale entry which may be hit with
	  the new ASID. This workaround places two dsb instructions in the mm
	  switching code so that no page table walks can cross the ASID switch.

config ARM_ERRATA_754327
	bool "ARM errata: no automatic Store Buffer drain"
	depends on CPU_V7 && SMP
	help
	  This option enables the workaround for the 754327 Cortex-A9 (prior to
	  r2p0) erratum. The Store Buffer does not have any automatic draining
	  mechanism and therefore a livelock may occur if an external agent
	  continuously polls a memory location waiting to observe an update.
	  This workaround defines cpu_relax() as smp_mb(), preventing correctly
	  written polling loops from denying visibility of updates to memory.

config ARM_ERRATA_364296
	bool "ARM errata: Possible cache data corruption with hit-under-miss enabled"
	depends on CPU_V6
	help
	  This options enables the workaround for the 364296 ARM1136
	  r0p2 erratum (possible cache data corruption with
	  hit-under-miss enabled). It sets the undocumented bit 31 in
	  the auxiliary control register and the FI bit in the control
	  register, thus disabling hit-under-miss without putting the
	  processor into full low interrupt latency mode. ARM11MPCore
	  is not affected.

config ARM_ERRATA_764369
	bool "ARM errata: Data cache line maintenance operation by MVA may not succeed"
	depends on CPU_V7 && SMP
	help
	  This option enables the workaround for erratum 764369
	  affecting Cortex-A9 MPCore with two or more processors (all
	  current revisions). Under certain timing circumstances, a data
	  cache line maintenance operation by MVA targeting an Inner
	  Shareable memory region may fail to proceed up to either the
	  Point of Coherency or to the Point of Unification of the
	  system. This workaround adds a DSB instruction before the
	  relevant cache maintenance functions and sets a specific bit
	  in the diagnostic control register of the SCU.

config PL310_ERRATA_769419
	bool "PL310 errata: no automatic Store Buffer drain"
	depends on CACHE_L2X0
	help
	  On revisions of the PL310 prior to r3p2, the Store Buffer does
	  not automatically drain. This can cause normal, non-cacheable
	  writes to be retained when the memory system is idle, leading
	  to suboptimal I/O performance for drivers using coherent DMA.
	  This option adds a write barrier to the cpu_idle loop so that,
	  on systems with an outer cache, the store buffer is drained
	  explicitly.

config ARM_ERRATA_775420
       bool "ARM errata: A data cache maintenance operation which aborts, might lead to deadlock"
       depends on CPU_V7
       help
	 This option enables the workaround for the 775420 Cortex-A9 (r2p2,
	 r2p6,r2p8,r2p10,r3p0) erratum. In case a date cache maintenance
	 operation aborts with MMU exception, it might cause the processor
	 to deadlock. This workaround puts DSB before executing ISB if
	 an abort may occur on cache maintenance.

config ARM_ERRATA_798181
	bool "ARM errata: TLBI/DSB failure on Cortex-A15"
	depends on CPU_V7 && SMP
	help
	  On Cortex-A15 (r0p0..r3p2) the TLBI*IS/DSB operations are not
	  adequately shooting down all use of the old entries. This
	  option enables the Linux kernel workaround for this erratum
	  which sends an IPI to the CPUs that are running the same ASID
	  as the one being invalidated.

config ARM_ERRATA_773022
	bool "ARM errata: incorrect instructions may be executed from loop buffer"
	depends on CPU_V7
	help
	  This option enables the workaround for the 773022 Cortex-A15
	  (up to r0p4) erratum. In certain rare sequences of code, the
	  loop buffer may deliver incorrect instructions. This
	  workaround disables the loop buffer to avoid the erratum.

endmenu

source "arch/arm/common/Kconfig"

menu "Bus support"

config ARM_AMBA
	bool

config ISA
	bool
	help
	  Find out whether you have ISA slots on your motherboard.  ISA is the
	  name of a bus system, i.e. the way the CPU talks to the other stuff
	  inside your box.  Other bus systems are PCI, EISA, MicroChannel
	  (MCA) or VESA.  ISA is an older system, now being displaced by PCI;
	  newer boards don't support it.  If you have ISA, say Y, otherwise N.

# Select ISA DMA controller support
config ISA_DMA
	bool
	select ISA_DMA_API

# Select ISA DMA interface
config ISA_DMA_API
	bool

config PCI
	bool "PCI support" if MIGHT_HAVE_PCI
	help
	  Find out whether you have a PCI motherboard. PCI is the name of a
	  bus system, i.e. the way the CPU talks to the other stuff inside
	  your box. Other bus systems are ISA, EISA, MicroChannel (MCA) or
	  VESA. If you have PCI, say Y, otherwise N.

config PCI_DOMAINS
	bool
	depends on PCI

config PCI_NANOENGINE
	bool "BSE nanoEngine PCI support"
	depends on SA1100_NANOENGINE
	help
	  Enable PCI on the BSE nanoEngine board.

config PCI_SYSCALL
	def_bool PCI

config PCI_HOST_ITE8152
	bool
	depends on PCI && MACH_ARMCORE
	default y
	select DMABOUNCE

source "drivers/pci/Kconfig"
source "drivers/pci/pcie/Kconfig"

source "drivers/pcmcia/Kconfig"

endmenu

menu "Kernel Features"

config HAVE_SMP
	bool
	help
	  This option should be selected by machines which have an SMP-
	  capable CPU.

	  The only effect of this option is to make the SMP-related
	  options available to the user for configuration.

config SMP
	bool "Symmetric Multi-Processing"
	depends on CPU_V6K || CPU_V7
	depends on GENERIC_CLOCKEVENTS
	depends on HAVE_SMP
	depends on MMU || ARM_MPU
	help
	  This enables support for systems with more than one CPU. If you have
	  a system with only one CPU, say N. If you have a system with more
	  than one CPU, say Y.

	  If you say N here, the kernel will run on uni- and multiprocessor
	  machines, but will use only one CPU of a multiprocessor machine. If
	  you say Y here, the kernel will run on many, but not all,
	  uniprocessor machines. On a uniprocessor machine, the kernel
	  will run faster if you say N here.

	  See also <file:Documentation/x86/i386/IO-APIC.txt>,
	  <file:Documentation/nmi_watchdog.txt> and the SMP-HOWTO available at
	  <http://tldp.org/HOWTO/SMP-HOWTO.html>.

	  If you don't know what to do here, say N.

config SMP_ON_UP
	bool "Allow booting SMP kernel on uniprocessor systems (EXPERIMENTAL)"
	depends on SMP && !XIP_KERNEL && MMU
	default y
	help
	  SMP kernels contain instructions which fail on non-SMP processors.
	  Enabling this option allows the kernel to modify itself to make
	  these instructions safe.  Disabling it allows about 1K of space
	  savings.

	  If you don't know what to do here, say Y.

config ARM_CPU_TOPOLOGY
	bool "Support cpu topology definition"
	depends on SMP && CPU_V7
	default y
	help
	  Support ARM cpu topology definition. The MPIDR register defines
	  affinity between processors which is then used to describe the cpu
	  topology of an ARM System.

config SCHED_MC
	bool "Multi-core scheduler support"
	depends on ARM_CPU_TOPOLOGY
	help
	  Multi-core scheduler support improves the CPU scheduler's decision
	  making when dealing with multi-core CPU chips at a cost of slightly
	  increased overhead in some places. If unsure say N here.

config SCHED_SMT
	bool "SMT scheduler support"
	depends on ARM_CPU_TOPOLOGY
	help
	  Improves the CPU scheduler's decision making when dealing with
	  MultiThreading at a cost of slightly increased overhead in some
	  places. If unsure say N here.

config HAVE_ARM_SCU
	bool
	help
	  This option enables support for the ARM system coherency unit

config HAVE_ARM_ARCH_TIMER
	bool "Architected timer support"
	depends on CPU_V7
	select ARM_ARCH_TIMER
	select GENERIC_CLOCKEVENTS
	help
	  This option enables support for the ARM architected timer

config HAVE_ARM_TWD
	bool
	depends on SMP
	select CLKSRC_OF if OF
	help
	  This options enables support for the ARM timer and watchdog unit

config MCPM
	bool "Multi-Cluster Power Management"
	depends on CPU_V7 && SMP
	help
	  This option provides the common power management infrastructure
	  for (multi-)cluster based systems, such as big.LITTLE based
	  systems.

config BIG_LITTLE
	bool "big.LITTLE support (Experimental)"
	depends on CPU_V7 && SMP
	select MCPM
	help
	  This option enables support selections for the big.LITTLE
	  system architecture.

config BL_SWITCHER
	bool "big.LITTLE switcher support"
	depends on BIG_LITTLE && MCPM && HOTPLUG_CPU
	select CPU_PM
	select ARM_CPU_SUSPEND
	help
	  The big.LITTLE "switcher" provides the core functionality to
	  transparently handle transition between a cluster of A15's
	  and a cluster of A7's in a big.LITTLE system.

config BL_SWITCHER_DUMMY_IF
	tristate "Simple big.LITTLE switcher user interface"
	depends on BL_SWITCHER && DEBUG_KERNEL
	help
	  This is a simple and dummy char dev interface to control
	  the big.LITTLE switcher core code.  It is meant for
	  debugging purposes only.

choice
	prompt "Memory split"
	depends on MMU
	default VMSPLIT_3G
	help
	  Select the desired split between kernel and user memory.

	  If you are not absolutely sure what you are doing, leave this
	  option alone!

	config VMSPLIT_3G
		bool "3G/1G user/kernel split"
	config VMSPLIT_2G
		bool "2G/2G user/kernel split"
	config VMSPLIT_1G
		bool "1G/3G user/kernel split"
endchoice

config PAGE_OFFSET
	hex
	default PHYS_OFFSET if !MMU
	default 0x40000000 if VMSPLIT_1G
	default 0x80000000 if VMSPLIT_2G
	default 0xC0000000

config NR_CPUS
	int "Maximum number of CPUs (2-32)"
	range 2 32
	depends on SMP
	default "4"

config HOTPLUG_CPU
	bool "Support for hot-pluggable CPUs"
	depends on SMP
	help
	  Say Y here to experiment with turning CPUs off and on.  CPUs
	  can be controlled through /sys/devices/system/cpu.

config ARM_PSCI
	bool "Support for the ARM Power State Coordination Interface (PSCI)"
	depends on CPU_V7
	help
	  Say Y here if you want Linux to communicate with system firmware
	  implementing the PSCI specification for CPU-centric power
	  management operations described in ARM document number ARM DEN
	  0022A ("Power State Coordination Interface System Software on
	  ARM processors").

# The GPIO number here must be sorted by descending number. In case of
# a multiplatform kernel, we just want the highest value required by the
# selected platforms.
config ARCH_NR_GPIO
	int
	default 1024 if ARCH_SHMOBILE || ARCH_TEGRA
	default 512 if ARCH_EXYNOS || ARCH_KEYSTONE || SOC_OMAP5 || SOC_DRA7XX || ARCH_S3C24XX || ARCH_S3C64XX
	default 392 if ARCH_U8500
	default 352 if ARCH_VT8500
	default 288 if ARCH_SUNXI
	default 264 if MACH_H4700
	default 0
	help
	  Maximum number of GPIOs in the system.

	  If unsure, leave the default value.

source kernel/Kconfig.preempt

config HZ_FIXED
	int
	default 200 if ARCH_EBSA110 || ARCH_S3C24XX || ARCH_S5P64X0 || \
		ARCH_S5PV210 || ARCH_EXYNOS4
	default AT91_TIMER_HZ if ARCH_AT91
	default SHMOBILE_TIMER_HZ if ARCH_SHMOBILE_LEGACY
	default 0

choice
	depends on HZ_FIXED = 0
	prompt "Timer frequency"

config HZ_100
	bool "100 Hz"

config HZ_200
	bool "200 Hz"

config HZ_250
	bool "250 Hz"

config HZ_300
	bool "300 Hz"

config HZ_500
	bool "500 Hz"

config HZ_1000
	bool "1000 Hz"

endchoice

config HZ
	int
	default HZ_FIXED if HZ_FIXED != 0
	default 100 if HZ_100
	default 200 if HZ_200
	default 250 if HZ_250
	default 300 if HZ_300
	default 500 if HZ_500
	default 1000

config SCHED_HRTICK
	def_bool HIGH_RES_TIMERS

config THUMB2_KERNEL
	bool "Compile the kernel in Thumb-2 mode" if !CPU_THUMBONLY
	depends on (CPU_V7 || CPU_V7M) && !CPU_V6 && !CPU_V6K
	default y if CPU_THUMBONLY
	select AEABI
	select ARM_ASM_UNIFIED
	select ARM_UNWIND
	help
	  By enabling this option, the kernel will be compiled in
	  Thumb-2 mode. A compiler/assembler that understand the unified
	  ARM-Thumb syntax is needed.

	  If unsure, say N.

config THUMB2_AVOID_R_ARM_THM_JUMP11
	bool "Work around buggy Thumb-2 short branch relocations in gas"
	depends on THUMB2_KERNEL && MODULES
	default y
	help
	  Various binutils versions can resolve Thumb-2 branches to
	  locally-defined, preemptible global symbols as short-range "b.n"
	  branch instructions.

	  This is a problem, because there's no guarantee the final
	  destination of the symbol, or any candidate locations for a
	  trampoline, are within range of the branch.  For this reason, the
	  kernel does not support fixing up the R_ARM_THM_JUMP11 (102)
	  relocation in modules at all, and it makes little sense to add
	  support.

	  The symptom is that the kernel fails with an "unsupported
	  relocation" error when loading some modules.

	  Until fixed tools are available, passing
	  -fno-optimize-sibling-calls to gcc should prevent gcc generating
	  code which hits this problem, at the cost of a bit of extra runtime
	  stack usage in some cases.

	  The problem is described in more detail at:
	      https://bugs.launchpad.net/binutils-linaro/+bug/725126

	  Only Thumb-2 kernels are affected.

	  Unless you are sure your tools don't have this problem, say Y.

config ARM_ASM_UNIFIED
	bool

config AEABI
	bool "Use the ARM EABI to compile the kernel"
	help
	  This option allows for the kernel to be compiled using the latest
	  ARM ABI (aka EABI).  This is only useful if you are using a user
	  space environment that is also compiled with EABI.

	  Since there are major incompatibilities between the legacy ABI and
	  EABI, especially with regard to structure member alignment, this
	  option also changes the kernel syscall calling convention to
	  disambiguate both ABIs and allow for backward compatibility support
	  (selected with CONFIG_OABI_COMPAT).

	  To use this you need GCC version 4.0.0 or later.

config OABI_COMPAT
	bool "Allow old ABI binaries to run with this kernel (EXPERIMENTAL)"
	depends on AEABI && !THUMB2_KERNEL
	help
	  This option preserves the old syscall interface along with the
	  new (ARM EABI) one. It also provides a compatibility layer to
	  intercept syscalls that have structure arguments which layout
	  in memory differs between the legacy ABI and the new ARM EABI
	  (only for non "thumb" binaries). This option adds a tiny
	  overhead to all syscalls and produces a slightly larger kernel.

	  The seccomp filter system will not be available when this is
	  selected, since there is no way yet to sensibly distinguish
	  between calling conventions during filtering.

	  If you know you'll be using only pure EABI user space then you
	  can say N here. If this option is not selected and you attempt
	  to execute a legacy ABI binary then the result will be
	  UNPREDICTABLE (in fact it can be predicted that it won't work
	  at all). If in doubt say N.

config ARCH_HAS_HOLES_MEMORYMODEL
	bool

config ARCH_SPARSEMEM_ENABLE
	bool

config ARCH_SPARSEMEM_DEFAULT
	def_bool ARCH_SPARSEMEM_ENABLE

config ARCH_SELECT_MEMORY_MODEL
	def_bool ARCH_SPARSEMEM_ENABLE

config HAVE_ARCH_PFN_VALID
	def_bool ARCH_HAS_HOLES_MEMORYMODEL || !SPARSEMEM

config HIGHMEM
	bool "High Memory Support"
	depends on MMU
	help
	  The address space of ARM processors is only 4 Gigabytes large
	  and it has to accommodate user address space, kernel address
	  space as well as some memory mapped IO. That means that, if you
	  have a large amount of physical memory and/or IO, not all of the
	  memory can be "permanently mapped" by the kernel. The physical
	  memory that is not permanently mapped is called "high memory".

	  Depending on the selected kernel/user memory split, minimum
	  vmalloc space and actual amount of RAM, you may not need this
	  option which should result in a slightly faster kernel.

	  If unsure, say n.

config HIGHPTE
	bool "Allocate 2nd-level pagetables from highmem"
	depends on HIGHMEM

config HW_PERF_EVENTS
	bool "Enable hardware performance counter support for perf events"
	depends on PERF_EVENTS
	default y
	help
	  Enable hardware performance counter support for perf events. If
	  disabled, perf events will use software events only.

config SYS_SUPPORTS_HUGETLBFS
       def_bool y
       depends on ARM_LPAE

config HAVE_ARCH_TRANSPARENT_HUGEPAGE
       def_bool y
       depends on ARM_LPAE

config ARCH_WANT_GENERAL_HUGETLB
	def_bool y

source "mm/Kconfig"

config FORCE_MAX_ZONEORDER
	int "Maximum zone order" if ARCH_SHMOBILE_LEGACY
	range 11 64 if ARCH_SHMOBILE_LEGACY
	default "12" if SOC_AM33XX
	default "9" if SA1111 || ARCH_EFM32
	default "11"
	help
	  The kernel memory allocator divides physically contiguous memory
	  blocks into "zones", where each zone is a power of two number of
	  pages.  This option selects the largest power of two that the kernel
	  keeps in the memory allocator.  If you need to allocate very large
	  blocks of physically contiguous memory, then you may need to
	  increase this value.

	  This config option is actually maximum order plus one. For example,
	  a value of 11 means that the largest free memory block is 2^10 pages.

config ALIGNMENT_TRAP
	bool
	depends on CPU_CP15_MMU
	default y if !ARCH_EBSA110
	select HAVE_PROC_CPU if PROC_FS
	help
	  ARM processors cannot fetch/store information which is not
	  naturally aligned on the bus, i.e., a 4 byte fetch must start at an
	  address divisible by 4. On 32-bit ARM processors, these non-aligned
	  fetch/store instructions will be emulated in software if you say
	  here, which has a severe performance impact. This is necessary for
	  correct operation of some network protocols. With an IP-only
	  configuration it is safe to say N, otherwise say Y.

config UACCESS_WITH_MEMCPY
	bool "Use kernel mem{cpy,set}() for {copy_to,clear}_user()"
	depends on MMU
	default y if CPU_FEROCEON
	help
	  Implement faster copy_to_user and clear_user methods for CPU
	  cores where a 8-word STM instruction give significantly higher
	  memory write throughput than a sequence of individual 32bit stores.

	  A possible side effect is a slight increase in scheduling latency
	  between threads sharing the same address space if they invoke
	  such copy operations with large buffers.

	  However, if the CPU data cache is using a write-allocate mode,
	  this option is unlikely to provide any performance gain.

config SECCOMP
	bool
	prompt "Enable seccomp to safely compute untrusted bytecode"
	---help---
	  This kernel feature is useful for number crunching applications
	  that may need to compute untrusted bytecode during their
	  execution. By using pipes or other transports made available to
	  the process as file descriptors supporting the read/write
	  syscalls, it's possible to isolate those applications in
	  their own address space using seccomp. Once seccomp is
	  enabled via prctl(PR_SET_SECCOMP), it cannot be disabled
	  and the task is only allowed to execute a few safe syscalls
	  defined by each seccomp mode.

config SWIOTLB
	def_bool y

config IOMMU_HELPER
	def_bool SWIOTLB

config XEN_DOM0
	def_bool y
	depends on XEN

config XEN
	bool "Xen guest support on ARM (EXPERIMENTAL)"
	depends on ARM && AEABI && OF
	depends on CPU_V7 && !CPU_V6
	depends on !GENERIC_ATOMIC64
	depends on MMU
	select ARM_PSCI
	select SWIOTLB_XEN
	select ARCH_DMA_ADDR_T_64BIT
	help
	  Say Y if you want to run Linux in a Virtual Machine on Xen on ARM.

endmenu

menu "Boot options"

config USE_OF
	bool "Flattened Device Tree support"
	select IRQ_DOMAIN
	select OF
	select OF_EARLY_FLATTREE
	select OF_RESERVED_MEM
	help
	  Include support for flattened device tree machine descriptions.

config ATAGS
	bool "Support for the traditional ATAGS boot data passing" if USE_OF
	default y
	help
	  This is the traditional way of passing data to the kernel at boot
	  time. If you are solely relying on the flattened device tree (or
	  the ARM_ATAG_DTB_COMPAT option) then you may unselect this option
	  to remove ATAGS support from your kernel binary.  If unsure,
	  leave this to y.

config DEPRECATED_PARAM_STRUCT
	bool "Provide old way to pass kernel parameters"
	depends on ATAGS
	help
	  This was deprecated in 2001 and announced to live on for 5 years.
	  Some old boot loaders still use this way.

# Compressed boot loader in ROM.  Yes, we really want to ask about
# TEXT and BSS so we preserve their values in the config files.
config ZBOOT_ROM_TEXT
	hex "Compressed ROM boot loader base address"
	default "0"
	help
	  The physical address at which the ROM-able zImage is to be
	  placed in the target.  Platforms which normally make use of
	  ROM-able zImage formats normally set this to a suitable
	  value in their defconfig file.

	  If ZBOOT_ROM is not enabled, this has no effect.

config ZBOOT_ROM_BSS
	hex "Compressed ROM boot loader BSS address"
	default "0"
	help
	  The base address of an area of read/write memory in the target
	  for the ROM-able zImage which must be available while the
	  decompressor is running. It must be large enough to hold the
	  entire decompressed kernel plus an additional 128 KiB.
	  Platforms which normally make use of ROM-able zImage formats
	  normally set this to a suitable value in their defconfig file.

	  If ZBOOT_ROM is not enabled, this has no effect.

config ZBOOT_ROM
	bool "Compressed boot loader in ROM/flash"
	depends on ZBOOT_ROM_TEXT != ZBOOT_ROM_BSS
	depends on !ARM_APPENDED_DTB && !XIP_KERNEL && !AUTO_ZRELADDR
	help
	  Say Y here if you intend to execute your compressed kernel image
	  (zImage) directly from ROM or flash.  If unsure, say N.

choice
	prompt "Include SD/MMC loader in zImage (EXPERIMENTAL)"
	depends on ZBOOT_ROM && ARCH_SH7372
	default ZBOOT_ROM_NONE
	help
	  Include experimental SD/MMC loading code in the ROM-able zImage.
	  With this enabled it is possible to write the ROM-able zImage
	  kernel image to an MMC or SD card and boot the kernel straight
	  from the reset vector. At reset the processor Mask ROM will load
	  the first part of the ROM-able zImage which in turn loads the
	  rest the kernel image to RAM.

config ZBOOT_ROM_NONE
	bool "No SD/MMC loader in zImage (EXPERIMENTAL)"
	help
	  Do not load image from SD or MMC

config ZBOOT_ROM_MMCIF
	bool "Include MMCIF loader in zImage (EXPERIMENTAL)"
	help
	  Load image from MMCIF hardware block.

config ZBOOT_ROM_SH_MOBILE_SDHI
	bool "Include SuperH Mobile SDHI loader in zImage (EXPERIMENTAL)"
	help
	  Load image from SDHI hardware block

endchoice

config ARM_APPENDED_DTB
	bool "Use appended device tree blob to zImage (EXPERIMENTAL)"
	depends on OF
	help
	  With this option, the boot code will look for a device tree binary
	  (DTB) appended to zImage
	  (e.g. cat zImage <filename>.dtb > zImage_w_dtb).

	  This is meant as a backward compatibility convenience for those
	  systems with a bootloader that can't be upgraded to accommodate
	  the documented boot protocol using a device tree.

	  Beware that there is very little in terms of protection against
	  this option being confused by leftover garbage in memory that might
	  look like a DTB header after a reboot if no actual DTB is appended
	  to zImage.  Do not leave this option active in a production kernel
	  if you don't intend to always append a DTB.  Proper passing of the
	  location into r2 of a bootloader provided DTB is always preferable
	  to this option.

config ARM_ATAG_DTB_COMPAT
	bool "Supplement the appended DTB with traditional ATAG information"
	depends on ARM_APPENDED_DTB
	help
	  Some old bootloaders can't be updated to a DTB capable one, yet
	  they provide ATAGs with memory configuration, the ramdisk address,
	  the kernel cmdline string, etc.  Such information is dynamically
	  provided by the bootloader and can't always be stored in a static
	  DTB.  To allow a device tree enabled kernel to be used with such
	  bootloaders, this option allows zImage to extract the information
	  from the ATAG list and store it at run time into the appended DTB.

choice
	prompt "Kernel command line type" if ARM_ATAG_DTB_COMPAT
	default ARM_ATAG_DTB_COMPAT_CMDLINE_FROM_BOOTLOADER

config ARM_ATAG_DTB_COMPAT_CMDLINE_FROM_BOOTLOADER
	bool "Use bootloader kernel arguments if available"
	help
	  Uses the command-line options passed by the boot loader instead of
	  the device tree bootargs property. If the boot loader doesn't provide
	  any, the device tree bootargs property will be used.

config ARM_ATAG_DTB_COMPAT_CMDLINE_EXTEND
	bool "Extend with bootloader kernel arguments"
	help
	  The command-line arguments provided by the boot loader will be
	  appended to the the device tree bootargs property.

endchoice

config CMDLINE
	string "Default kernel command string"
	default ""
	help
	  On some architectures (EBSA110 and CATS), there is currently no way
	  for the boot loader to pass arguments to the kernel. For these
	  architectures, you should supply some command-line options at build
	  time by entering them here. As a minimum, you should specify the
	  memory size and the root device (e.g., mem=64M root=/dev/nfs).

choice
	prompt "Kernel command line type" if CMDLINE != ""
	default CMDLINE_FROM_BOOTLOADER
	depends on ATAGS

config CMDLINE_FROM_BOOTLOADER
	bool "Use bootloader kernel arguments if available"
	help
	  Uses the command-line options passed by the boot loader. If
	  the boot loader doesn't provide any, the default kernel command
	  string provided in CMDLINE will be used.

config CMDLINE_EXTEND
	bool "Extend bootloader kernel arguments"
	help
	  The command-line arguments provided by the boot loader will be
	  appended to the default kernel command string.

config CMDLINE_FORCE
	bool "Always use the default kernel command string"
	help
	  Always use the default kernel command string, even if the boot
	  loader passes other arguments to the kernel.
	  This is useful if you cannot or don't want to change the
	  command-line options your boot loader passes to the kernel.
endchoice

config XIP_KERNEL
	bool "Kernel Execute-In-Place from ROM"
	depends on !ARM_LPAE && !ARCH_MULTIPLATFORM
	help
	  Execute-In-Place allows the kernel to run from non-volatile storage
	  directly addressable by the CPU, such as NOR flash. This saves RAM
	  space since the text section of the kernel is not loaded from flash
	  to RAM.  Read-write sections, such as the data section and stack,
	  are still copied to RAM.  The XIP kernel is not compressed since
	  it has to run directly from flash, so it will take more space to
	  store it.  The flash address used to link the kernel object files,
	  and for storing it, is configuration dependent. Therefore, if you
	  say Y here, you must know the proper physical address where to
	  store the kernel image depending on your own flash memory usage.

	  Also note that the make target becomes "make xipImage" rather than
	  "make zImage" or "make Image".  The final kernel binary to put in
	  ROM memory will be arch/arm/boot/xipImage.

	  If unsure, say N.

config XIP_PHYS_ADDR
	hex "XIP Kernel Physical Location"
	depends on XIP_KERNEL
	default "0x00080000"
	help
	  This is the physical address in your flash memory the kernel will
	  be linked for and stored to.  This address is dependent on your
	  own flash usage.

config KEXEC
	bool "Kexec system call (EXPERIMENTAL)"
	depends on (!SMP || PM_SLEEP_SMP)
	help
	  kexec is a system call that implements the ability to shutdown your
	  current kernel, and to start another kernel.  It is like a reboot
	  but it is independent of the system firmware.   And like a reboot
	  you can start any kernel with it, not just Linux.

	  It is an ongoing process to be certain the hardware in a machine
	  is properly shutdown, so do not be surprised if this code does not
	  initially work for you.

config ATAGS_PROC
	bool "Export atags in procfs"
	depends on ATAGS && KEXEC
	default y
	help
	  Should the atags used to boot the kernel be exported in an "atags"
	  file in procfs. Useful with kexec.

config CRASH_DUMP
	bool "Build kdump crash kernel (EXPERIMENTAL)"
	help
	  Generate crash dump after being started by kexec. This should
	  be normally only set in special crash dump kernels which are
	  loaded in the main kernel with kexec-tools into a specially
	  reserved region and then later executed after a crash by
	  kdump/kexec. The crash dump kernel must be compiled to a
	  memory address not used by the main kernel

	  For more details see Documentation/kdump/kdump.txt

config AUTO_ZRELADDR
	bool "Auto calculation of the decompressed kernel image address"
	help
	  ZRELADDR is the physical address where the decompressed kernel
	  image will be placed. If AUTO_ZRELADDR is selected, the address
	  will be determined at run-time by masking the current IP with
	  0xf8000000. This assumes the zImage being placed in the first 128MB
	  from start of memory.

endmenu

menu "CPU Power Management"

if ARCH_HAS_CPUFREQ
source "drivers/cpufreq/Kconfig"
endif

source "drivers/cpuidle/Kconfig"

endmenu

menu "Floating point emulation"

comment "At least one emulation must be selected"

config FPE_NWFPE
	bool "NWFPE math emulation"
	depends on (!AEABI || OABI_COMPAT) && !THUMB2_KERNEL
	---help---
	  Say Y to include the NWFPE floating point emulator in the kernel.
	  This is necessary to run most binaries. Linux does not currently
	  support floating point hardware so you need to say Y here even if
	  your machine has an FPA or floating point co-processor podule.

	  You may say N here if you are going to load the Acorn FPEmulator
	  early in the bootup.

config FPE_NWFPE_XP
	bool "Support extended precision"
	depends on FPE_NWFPE
	help
	  Say Y to include 80-bit support in the kernel floating-point
	  emulator.  Otherwise, only 32 and 64-bit support is compiled in.
	  Note that gcc does not generate 80-bit operations by default,
	  so in most cases this option only enlarges the size of the
	  floating point emulator without any good reason.

	  You almost surely want to say N here.

config FPE_FASTFPE
	bool "FastFPE math emulation (EXPERIMENTAL)"
	depends on (!AEABI || OABI_COMPAT) && !CPU_32v3
	---help---
	  Say Y here to include the FAST floating point emulator in the kernel.
	  This is an experimental much faster emulator which now also has full
	  precision for the mantissa.  It does not support any exceptions.
	  It is very simple, and approximately 3-6 times faster than NWFPE.

	  It should be sufficient for most programs.  It may be not suitable
	  for scientific calculations, but you have to check this for yourself.
	  If you do not feel you need a faster FP emulation you should better
	  choose NWFPE.

config VFP
	bool "VFP-format floating point maths"
	depends on CPU_V6 || CPU_V6K || CPU_ARM926T || CPU_V7 || CPU_FEROCEON
	help
	  Say Y to include VFP support code in the kernel. This is needed
	  if your hardware includes a VFP unit.

	  Please see <file:Documentation/arm/VFP/release-notes.txt> for
	  release notes and additional status information.

	  Say N if your target does not have VFP hardware.

config VFPv3
	bool
	depends on VFP
	default y if CPU_V7

config NEON
	bool "Advanced SIMD (NEON) Extension support"
	depends on VFPv3 && CPU_V7
	help
	  Say Y to include support code for NEON, the ARMv7 Advanced SIMD
	  Extension.

config KERNEL_MODE_NEON
	bool "Support for NEON in kernel mode"
	depends on NEON && AEABI
	help
	  Say Y to include support for NEON in kernel mode.

endmenu

menu "Userspace binary formats"

source "fs/Kconfig.binfmt"

config ARTHUR
	tristate "RISC OS personality"
	depends on !AEABI
	help
	  Say Y here to include the kernel code necessary if you want to run
	  Acorn RISC OS/Arthur binaries under Linux. This code is still very
	  experimental; if this sounds frightening, say N and sleep in peace.
	  You can also say M here to compile this support as a module (which
	  will be called arthur).

endmenu

menu "Power management options"

source "kernel/power/Kconfig"

config ARCH_SUSPEND_POSSIBLE
	depends on !ARCH_S5PC100
	depends on CPU_ARM920T || CPU_ARM926T || CPU_FEROCEON || CPU_SA1100 || \
		CPU_V6 || CPU_V6K || CPU_V7 || CPU_V7M || CPU_XSC3 || CPU_XSCALE || CPU_MOHAWK
	def_bool y

config ARM_CPU_SUSPEND
	def_bool PM_SLEEP

endmenu

source "net/Kconfig"

source "drivers/Kconfig"

source "fs/Kconfig"

source "arch/arm/Kconfig.debug"

source "security/Kconfig"

source "crypto/Kconfig"

source "lib/Kconfig"

source "arch/arm/kvm/Kconfig"<|MERGE_RESOLUTION|>--- conflicted
+++ resolved
@@ -631,11 +631,6 @@
 	select CPU_ARM926T
 	select GENERIC_CLOCKEVENTS
 	select HAVE_IDE
-<<<<<<< HEAD
-	select HAVE_PWM
-=======
-	select USB_ARCH_HAS_OHCI
->>>>>>> 7eb3f6ff
 	select USE_OF
 	help
 	  Support for the NXP LPC32XX family of processors
