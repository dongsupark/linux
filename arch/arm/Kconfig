--- conflicted
+++ resolved
@@ -392,11 +392,7 @@
 	select ARCH_REQUIRE_GPIOLIB
 	select CLKSRC_MMIO
 	select CPU_FA526
-<<<<<<< HEAD
-	select GENERIC_CLOCKEVENTS
-	select NEED_MACH_GPIO_H
-=======
->>>>>>> afb3690c
+	select GENERIC_CLOCKEVENTS
 	help
 	  Support for the Cortina Systems Gemini family SoCs
 
