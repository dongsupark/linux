--- conflicted
+++ resolved
@@ -521,24 +521,6 @@
 	help
 	  Support for the Marvell Dove SoC 88AP510
 
-<<<<<<< HEAD
-=======
-config ARCH_KIRKWOOD
-	bool "Marvell Kirkwood"
-	select ARCH_REQUIRE_GPIOLIB
-	select CPU_FEROCEON
-	select GENERIC_CLOCKEVENTS
-	select MVEBU_MBUS
-	select PCI
-	select PCI_QUIRKS
-	select PINCTRL
-	select PINCTRL_KIRKWOOD
-	select PLAT_ORION_LEGACY
-	help
-	  Support for the following Marvell Kirkwood series SoCs:
-	  88F6180, 88F6192 and 88F6281.
-
->>>>>>> f8517848
 config ARCH_MV78XX0
 	bool "Marvell MV78xx0"
 	select ARCH_REQUIRE_GPIOLIB
@@ -754,27 +736,6 @@
 	help
 	  Samsung S3C64XX series based systems
 
-<<<<<<< HEAD
-config ARCH_S5PV210
-	bool "Samsung S5PV210/S5PC110"
-	select ARCH_HAS_HOLES_MEMORYMODEL
-	select ARCH_SPARSEMEM_ENABLE
-	select ATAGS
-	select CLKDEV_LOOKUP
-	select CLKSRC_SAMSUNG_PWM
-	select CPU_V7
-	select GENERIC_CLOCKEVENTS
-	select GPIO_SAMSUNG
-	select HAVE_S3C2410_I2C if I2C
-	select HAVE_S3C2410_WATCHDOG if WATCHDOG
-	select HAVE_S3C_RTC if RTC_CLASS
-	select NEED_MACH_MEMORY_H
-	select SAMSUNG_ATAGS
-	help
-	  Samsung S5PV210/S5PC110 series based systems
-
-=======
->>>>>>> f8517848
 config ARCH_DAVINCI
 	bool "TI DaVinci"
 	select ARCH_HAS_HOLES_MEMORYMODEL
