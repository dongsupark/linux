--- conflicted
+++ resolved
@@ -14,11 +14,8 @@
 #include <mach/io.h>
 #include <mach/irqs.h>
 
-<<<<<<< HEAD
-=======
 #include "../../iomap.h"
 
->>>>>>> 92601fdb
 		.macro  get_irqnr_preamble, base, tmp
 		.endm
 
