/*
 *
 * Header for code common to all OMAP1 machines.
 *
 * This program is free software; you can redistribute it and/or modify it
 * under the terms of the GNU General Public License as published by the
 * Free Software Foundation; either version 2 of the License, or (at your
 * option) any later version.
 *
 * THIS SOFTWARE IS PROVIDED ``AS IS'' AND ANY EXPRESS OR IMPLIED
 * WARRANTIES, INCLUDING, BUT NOT LIMITED TO, THE IMPLIED WARRANTIES OF
 * MERCHANTABILITY AND FITNESS FOR A PARTICULAR PURPOSE ARE DISCLAIMED. IN
 * NO EVENT SHALL THE AUTHOR BE LIABLE FOR ANY DIRECT, INDIRECT,
 * INCIDENTAL, SPECIAL, EXEMPLARY, OR CONSEQUENTIAL DAMAGES (INCLUDING, BUT
 * NOT LIMITED TO, PROCUREMENT OF SUBSTITUTE GOODS OR SERVICES; LOSS OF
 * USE, DATA, OR PROFITS; OR BUSINESS INTERRUPTION) HOWEVER CAUSED AND ON
 * ANY THEORY OF LIABILITY, WHETHER IN CONTRACT, STRICT LIABILITY, OR TORT
 * (INCLUDING NEGLIGENCE OR OTHERWISE) ARISING IN ANY WAY OUT OF THE USE OF
 * THIS SOFTWARE, EVEN IF ADVISED OF THE POSSIBILITY OF SUCH DAMAGE.
 *
 * You should have received a copy of the  GNU General Public License along
 * with this program; if not, write  to the Free Software Foundation, Inc.,
 * 675 Mass Ave, Cambridge, MA 02139, USA.
 */

#ifndef __ARCH_ARM_MACH_OMAP1_COMMON_H
#define __ARCH_ARM_MACH_OMAP1_COMMON_H

#include <plat/common.h>
#include <linux/mtd/mtd.h>

#if defined(CONFIG_ARCH_OMAP730) || defined(CONFIG_ARCH_OMAP850)
void omap7xx_map_io(void);
#else
static inline void omap7xx_map_io(void)
{
}
#endif

#ifdef CONFIG_ARCH_OMAP15XX
void omap15xx_map_io(void);
#else
static inline void omap15xx_map_io(void)
{
}
#endif

#ifdef CONFIG_ARCH_OMAP16XX
void omap16xx_map_io(void);
#else
static inline void omap16xx_map_io(void)
{
}
#endif

void omap1_init_early(void);
void omap1_init_irq(void);
void omap1_restart(char, const char *);

extern void __init omap_check_revision(void);

extern void omap1_nand_cmd_ctl(struct mtd_info *mtd, int cmd,
			       unsigned int ctrl);

extern struct sys_timer omap1_timer;
<<<<<<< HEAD
extern bool omap_32k_timer_init(void);

extern u32 omap_irq_flags;

#ifdef CONFIG_ARCH_OMAP16XX
extern int ocpi_enable(void);
#else
static inline int ocpi_enable(void) { return 0; }
#endif
=======
#ifdef CONFIG_OMAP_32K_TIMER
extern int omap_32k_timer_init(void);
#else
static inline int __init omap_32k_timer_init(void)
{
	return -ENODEV;
}
#endif
extern void __init omap_init_consistent_dma_size(void);
>>>>>>> 030caf3f

#endif /* __ARCH_ARM_MACH_OMAP1_COMMON_H */<|MERGE_RESOLUTION|>--- conflicted
+++ resolved
@@ -63,17 +63,6 @@
 			       unsigned int ctrl);
 
 extern struct sys_timer omap1_timer;
-<<<<<<< HEAD
-extern bool omap_32k_timer_init(void);
-
-extern u32 omap_irq_flags;
-
-#ifdef CONFIG_ARCH_OMAP16XX
-extern int ocpi_enable(void);
-#else
-static inline int ocpi_enable(void) { return 0; }
-#endif
-=======
 #ifdef CONFIG_OMAP_32K_TIMER
 extern int omap_32k_timer_init(void);
 #else
@@ -82,7 +71,12 @@
 	return -ENODEV;
 }
 #endif
-extern void __init omap_init_consistent_dma_size(void);
->>>>>>> 030caf3f
+extern u32 omap_irq_flags;
+
+#ifdef CONFIG_ARCH_OMAP16XX
+extern int ocpi_enable(void);
+#else
+static inline int ocpi_enable(void) { return 0; }
+#endif
 
 #endif /* __ARCH_ARM_MACH_OMAP1_COMMON_H */