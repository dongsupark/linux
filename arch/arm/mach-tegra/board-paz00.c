/*
 * arch/arm/mach-tegra/board-paz00.c
 *
 * Copyright (C) 2011 Marc Dietrich <marvin24@gmx.de>
 *
 * Based on board-harmony.c
 * Copyright (C) 2010 Google, Inc.
 *
 * This software is licensed under the terms of the GNU General Public
 * License version 2, as published by the Free Software Foundation, and
 * may be copied, distributed, and modified under those terms.
 *
 * This program is distributed in the hope that it will be useful,
 * but WITHOUT ANY WARRANTY; without even the implied warranty of
 * MERCHANTABILITY or FITNESS FOR A PARTICULAR PURPOSE.  See the
 * GNU General Public License for more details.
 *
 */

<<<<<<< HEAD
#include <linux/gpio/driver.h>
=======
#include <linux/gpio/machine.h>
>>>>>>> ee34fb97
#include <linux/platform_device.h>
#include <linux/rfkill-gpio.h>

#include "board.h"

static struct rfkill_gpio_platform_data wifi_rfkill_platform_data = {
	.name	= "wifi_rfkill",
	.type	= RFKILL_TYPE_WLAN,
};

static struct platform_device wifi_rfkill_device = {
	.name	= "rfkill_gpio",
	.id	= -1,
	.dev	= {
		.platform_data = &wifi_rfkill_platform_data,
	},
};

static struct gpiod_lookup_table wifi_gpio_lookup = {
	.dev_id = "rfkill_gpio",
	.table = {
		GPIO_LOOKUP_IDX("tegra-gpio", 25, NULL, 0, 0),
		GPIO_LOOKUP_IDX("tegra-gpio", 85, NULL, 1, 0),
		{ },
	},
};

void __init tegra_paz00_wifikill_init(void)
{
	gpiod_add_lookup_table(&wifi_gpio_lookup);
	platform_device_register(&wifi_rfkill_device);
}<|MERGE_RESOLUTION|>--- conflicted
+++ resolved
@@ -17,11 +17,7 @@
  *
  */
 
-<<<<<<< HEAD
-#include <linux/gpio/driver.h>
-=======
 #include <linux/gpio/machine.h>
->>>>>>> ee34fb97
 #include <linux/platform_device.h>
 #include <linux/rfkill-gpio.h>
 
