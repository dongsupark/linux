/*
 * arch/arm/mach-tegra/include/mach/debug-macro.S
 *
 * Copyright (C) 2010,2011 Google, Inc.
 * Copyright (C) 2011-2012 NVIDIA CORPORATION. All Rights Reserved.
 *
 * Author:
 *	Colin Cross <ccross@google.com>
 *	Erik Gilling <konkers@google.com>
 *	Doug Anderson <dianders@chromium.org>
 *	Stephen Warren <swarren@nvidia.com>
 *
 * Portions based on mach-omap2's debug-macro.S
 * Copyright (C) 1994-1999 Russell King
 *
 * This software is licensed under the terms of the GNU General Public
 * License version 2, as published by the Free Software Foundation, and
 * may be copied, distributed, and modified under those terms.
 *
 * This program is distributed in the hope that it will be useful,
 * but WITHOUT ANY WARRANTY; without even the implied warranty of
 * MERCHANTABILITY or FITNESS FOR A PARTICULAR PURPOSE.  See the
 * GNU General Public License for more details.
 *
 */

<<<<<<< HEAD
#include <linux/serial_reg.h>

#include <mach/io.h>
=======
>>>>>>> fdd83974
#include <mach/iomap.h>
#include <mach/irammap.h>

		.macro  addruart, rp, rv, tmp
		adr	\rp, 99f		@ actual addr of 99f
		ldr	\rv, [\rp]		@ linked addr is stored there
		sub	\rv, \rv, \rp		@ offset between the two
		ldr	\rp, [\rp, #4]		@ linked tegra_uart_config
		sub	\tmp, \rp, \rv		@ actual tegra_uart_config
		ldr	\rp, [\tmp]		@ Load tegra_uart_config
		cmp	\rp, #1			@ needs intitialization?
		bne	100f			@ no; go load the addresses
		mov	\rv, #0			@ yes; record init is done
		str	\rv, [\tmp]
		mov	\rp, #TEGRA_IRAM_BASE	@ See if cookie is in IRAM
		ldr	\rv, [\rp, #TEGRA_IRAM_DEBUG_UART_OFFSET]
		movw	\rp, #TEGRA_IRAM_DEBUG_UART_COOKIE & 0xffff
		movt	\rp, #TEGRA_IRAM_DEBUG_UART_COOKIE >> 16
		cmp	\rv, \rp		@ Cookie present?
		bne	100f			@ No, use default UART
		mov	\rp, #TEGRA_IRAM_BASE	@ Load UART address from IRAM
		ldr	\rv, [\rp, #TEGRA_IRAM_DEBUG_UART_OFFSET + 4]
		str	\rv, [\tmp, #4]		@ Store in tegra_uart_phys
		sub	\rv, \rv, #IO_APB_PHYS	@ Calculate virt address
		add	\rv, \rv, #IO_APB_VIRT
		str	\rv, [\tmp, #8]		@ Store in tegra_uart_virt
		b	100f

		.align
99:		.word	.
		.word	tegra_uart_config
		.ltorg

100:		ldr	\rp, [\tmp, #4]		@ Load tegra_uart_phys
		ldr	\rv, [\tmp, #8]		@ Load tegra_uart_virt
		.endm

#define UART_SHIFT 2

/*
 * Code below is swiped from <asm/hardware/debug-8250.S>, but add an extra
 * check to make sure that we aren't in the CONFIG_TEGRA_DEBUG_UART_NONE case.
 * We use the fact that all 5 valid UART addresses all have something in the
 * 2nd-to-lowest byte.
 */

		.macro	senduart, rd, rx
		tst	\rx, #0x0000ff00
		strneb	\rd, [\rx, #UART_TX << UART_SHIFT]
1001:
		.endm

		.macro	busyuart, rd, rx
		tst	\rx, #0x0000ff00
		beq	1002f
1001:		ldrb	\rd, [\rx, #UART_LSR << UART_SHIFT]
		and	\rd, \rd, #UART_LSR_TEMT | UART_LSR_THRE
		teq	\rd, #UART_LSR_TEMT | UART_LSR_THRE
		bne	1001b
1002:
		.endm

		.macro	waituart, rd, rx
#ifdef FLOW_CONTROL
		tst	\rx, #0x0000ff00
		beq	1002f
1001:		ldrb	\rd, [\rx, #UART_MSR << UART_SHIFT]
		tst	\rd, #UART_MSR_CTS
		beq	1001b
1002:
#endif
		.endm<|MERGE_RESOLUTION|>--- conflicted
+++ resolved
@@ -24,12 +24,7 @@
  *
  */
 
-<<<<<<< HEAD
 #include <linux/serial_reg.h>
-
-#include <mach/io.h>
-=======
->>>>>>> fdd83974
 #include <mach/iomap.h>
 #include <mach/irammap.h>
 
