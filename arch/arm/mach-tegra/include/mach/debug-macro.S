--- conflicted
+++ resolved
@@ -25,10 +25,6 @@
  */
 
 #include <linux/serial_reg.h>
-<<<<<<< HEAD
-
-=======
->>>>>>> cf8c1424
 #include <mach/io.h>
 #include <mach/iomap.h>
 #include <mach/irammap.h>
