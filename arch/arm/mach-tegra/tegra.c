/*
 * NVIDIA Tegra SoC device tree board support
 *
 * Copyright (C) 2011, 2013, NVIDIA Corporation
 * Copyright (C) 2010 Secret Lab Technologies, Ltd.
 * Copyright (C) 2010 Google, Inc.
 *
 * This software is licensed under the terms of the GNU General Public
 * License version 2, as published by the Free Software Foundation, and
 * may be copied, distributed, and modified under those terms.
 *
 * This program is distributed in the hope that it will be useful,
 * but WITHOUT ANY WARRANTY; without even the implied warranty of
 * MERCHANTABILITY or FITNESS FOR A PARTICULAR PURPOSE.  See the
 * GNU General Public License for more details.
 *
 */

#include <linux/kernel.h>
#include <linux/init.h>
#include <linux/platform_device.h>
#include <linux/serial_8250.h>
#include <linux/clk.h>
#include <linux/dma-mapping.h>
#include <linux/irqdomain.h>
#include <linux/of.h>
#include <linux/of_address.h>
#include <linux/of_fdt.h>
#include <linux/of_platform.h>
#include <linux/pda_power.h>
#include <linux/io.h>
#include <linux/slab.h>
#include <linux/sys_soc.h>
#include <linux/usb/tegra_usb_phy.h>
#include <linux/clk-provider.h>
#include <linux/clk/tegra.h>
#include <linux/irqchip.h>

#include <asm/hardware/cache-l2x0.h>
#include <asm/mach-types.h>
#include <asm/mach/arch.h>
#include <asm/mach/time.h>
#include <asm/setup.h>

#include "apbio.h"
#include "board.h"
#include "common.h"
#include "cpuidle.h"
#include "fuse.h"
#include "iomap.h"
#include "irq.h"
#include "pmc.h"
#include "pm.h"
#include "reset.h"
#include "sleep.h"

/*
 * Storage for debug-macro.S's state.
 *
 * This must be in .data not .bss so that it gets initialized each time the
 * kernel is loaded. The data is declared here rather than debug-macro.S so
 * that multiple inclusions of debug-macro.S point at the same data.
 */
u32 tegra_uart_config[4] = {
	/* Debug UART initialization required */
	1,
	/* Debug UART physical address */
	0,
	/* Debug UART virtual address */
	0,
	/* Scratch space for debug macro */
	0,
};

static void __init tegra_init_cache(void)
{
#ifdef CONFIG_CACHE_L2X0
	int ret;
	void __iomem *p = IO_ADDRESS(TEGRA_ARM_PERIF_BASE) + 0x3000;
	u32 aux_ctrl, cache_type;

	cache_type = readl(p + L2X0_CACHE_TYPE);
	aux_ctrl = (cache_type & 0x700) << (17-8);
	aux_ctrl |= 0x7C400001;

	ret = l2x0_of_init(aux_ctrl, 0x8200c3fe);
	if (!ret)
		l2x0_saved_regs_addr = virt_to_phys(&l2x0_saved_regs);
#endif
}

static void __init tegra_init_early(void)
{
	tegra_cpu_reset_handler_init();
	tegra_apb_io_init();
	tegra_init_fuse();
	tegra_init_cache();
	tegra_powergate_init();
	tegra_hotplug_init();
}

static void __init tegra_dt_init_irq(void)
{
	tegra_pmc_init_irq();
	tegra_init_irq();
	irqchip_init();
	tegra_legacy_irq_syscore_init();
}

static void __init tegra_dt_init(void)
{
	struct soc_device_attribute *soc_dev_attr;
	struct soc_device *soc_dev;
	struct device *parent = NULL;

	tegra_pmc_init();

	tegra_clocks_apply_init_table();

	soc_dev_attr = kzalloc(sizeof(*soc_dev_attr), GFP_KERNEL);
	if (!soc_dev_attr)
		goto out;

	soc_dev_attr->family = kasprintf(GFP_KERNEL, "Tegra");
	soc_dev_attr->revision = kasprintf(GFP_KERNEL, "%d", tegra_revision);
	soc_dev_attr->soc_id = kasprintf(GFP_KERNEL, "%d", tegra_chip_id);

	soc_dev = soc_device_register(soc_dev_attr);
	if (IS_ERR(soc_dev)) {
		kfree(soc_dev_attr->family);
		kfree(soc_dev_attr->revision);
		kfree(soc_dev_attr->soc_id);
		kfree(soc_dev_attr);
		goto out;
	}

	parent = soc_device_to_device(soc_dev);

	/*
	 * Finished with the static registrations now; fill in the missing
	 * devices
	 */
out:
	of_platform_populate(NULL, of_default_bus_match_table, NULL, parent);
}

static void __init tegra_dt_init_time(void)
{
	of_clk_init(NULL);
	clocksource_of_init();
}

static void __init paz00_init(void)
{
	if (IS_ENABLED(CONFIG_ARCH_TEGRA_2x_SOC))
		tegra_paz00_wifikill_init();
}

static struct {
	char *machine;
	void (*init)(void);
} board_init_funcs[] = {
	{ "compal,paz00", paz00_init },
};

static void __init tegra_dt_init_late(void)
{
	int i;

	tegra_init_suspend();
	tegra_cpuidle_init();
	tegra_powergate_debugfs_init();

	for (i = 0; i < ARRAY_SIZE(board_init_funcs); i++) {
		if (of_machine_is_compatible(board_init_funcs[i].machine)) {
			board_init_funcs[i].init();
			break;
		}
	}
}

static const char * const tegra_dt_board_compat[] = {
	"nvidia,tegra124",
	"nvidia,tegra114",
	"nvidia,tegra30",
	"nvidia,tegra20",
	NULL
};

DT_MACHINE_START(TEGRA_DT, "NVIDIA Tegra SoC (Flattened Device Tree)")
	.map_io		= tegra_map_common_io,
	.smp		= smp_ops(tegra_smp_ops),
	.init_early	= tegra_init_early,
	.init_irq	= tegra_dt_init_irq,
<<<<<<< HEAD
=======
	.init_time	= tegra_dt_init_time,
>>>>>>> 4dcf0334
	.init_machine	= tegra_dt_init,
	.init_late	= tegra_dt_init_late,
	.restart	= tegra_pmc_restart,
	.dt_compat	= tegra_dt_board_compat,
MACHINE_END<|MERGE_RESOLUTION|>--- conflicted
+++ resolved
@@ -32,7 +32,6 @@
 #include <linux/slab.h>
 #include <linux/sys_soc.h>
 #include <linux/usb/tegra_usb_phy.h>
-#include <linux/clk-provider.h>
 #include <linux/clk/tegra.h>
 #include <linux/irqchip.h>
 
@@ -144,12 +143,6 @@
 	of_platform_populate(NULL, of_default_bus_match_table, NULL, parent);
 }
 
-static void __init tegra_dt_init_time(void)
-{
-	of_clk_init(NULL);
-	clocksource_of_init();
-}
-
 static void __init paz00_init(void)
 {
 	if (IS_ENABLED(CONFIG_ARCH_TEGRA_2x_SOC))
@@ -192,10 +185,6 @@
 	.smp		= smp_ops(tegra_smp_ops),
 	.init_early	= tegra_init_early,
 	.init_irq	= tegra_dt_init_irq,
-<<<<<<< HEAD
-=======
-	.init_time	= tegra_dt_init_time,
->>>>>>> 4dcf0334
 	.init_machine	= tegra_dt_init,
 	.init_late	= tegra_dt_init_late,
 	.restart	= tegra_pmc_restart,
