/*
 * arch/arm/mach-tegra/common.c
 *
 * Copyright (C) 2010 Google, Inc.
 *
 * Author:
 *	Colin Cross <ccross@android.com>
 *
 * This software is licensed under the terms of the GNU General Public
 * License version 2, as published by the Free Software Foundation, and
 * may be copied, distributed, and modified under those terms.
 *
 * This program is distributed in the hope that it will be useful,
 * but WITHOUT ANY WARRANTY; without even the implied warranty of
 * MERCHANTABILITY or FITNESS FOR A PARTICULAR PURPOSE.  See the
 * GNU General Public License for more details.
 *
 */

#include <linux/init.h>
#include <linux/io.h>
#include <linux/clk.h>
#include <linux/delay.h>
<<<<<<< HEAD
#include <linux/irqchip.h>
=======
#include <linux/of_irq.h>
#include <linux/clk/tegra.h>
>>>>>>> a1648495

#include <asm/hardware/cache-l2x0.h>

#include <mach/powergate.h>

#include "board.h"
#include "common.h"
#include "fuse.h"
#include "iomap.h"
#include "pmc.h"
#include "apbio.h"
#include "sleep.h"
#include "pm.h"
#include "reset.h"

/*
 * Storage for debug-macro.S's state.
 *
 * This must be in .data not .bss so that it gets initialized each time the
 * kernel is loaded. The data is declared here rather than debug-macro.S so
 * that multiple inclusions of debug-macro.S point at the same data.
 */
u32 tegra_uart_config[4] = {
	/* Debug UART initialization required */
	1,
	/* Debug UART physical address */
	0,
	/* Debug UART virtual address */
	0,
	/* Scratch space for debug macro */
	0,
};

#ifdef CONFIG_OF
<<<<<<< HEAD
=======
static const struct of_device_id tegra_dt_irq_match[] __initconst = {
	{ .compatible = "arm,cortex-a15-gic", .data = gic_of_init },
	{ .compatible = "arm,cortex-a9-gic", .data = gic_of_init },
	{ }
};

>>>>>>> a1648495
void __init tegra_dt_init_irq(void)
{
	tegra_clocks_init();
	tegra_init_irq();
	irqchip_init();
}
#endif

void tegra_assert_system_reset(char mode, const char *cmd)
{
	void __iomem *reset = IO_ADDRESS(TEGRA_PMC_BASE + 0);
	u32 reg;

	reg = readl_relaxed(reset);
	reg |= 0x10;
	writel_relaxed(reg, reset);
}

static void __init tegra_init_cache(void)
{
#ifdef CONFIG_CACHE_L2X0
	int ret;
	void __iomem *p = IO_ADDRESS(TEGRA_ARM_PERIF_BASE) + 0x3000;
	u32 aux_ctrl, cache_type;

	cache_type = readl(p + L2X0_CACHE_TYPE);
	aux_ctrl = (cache_type & 0x700) << (17-8);
	aux_ctrl |= 0x7C400001;

	ret = l2x0_of_init(aux_ctrl, 0x8200c3fe);
	if (!ret)
		l2x0_saved_regs_addr = virt_to_phys(&l2x0_saved_regs);
#endif

}

#ifdef CONFIG_ARCH_TEGRA_2x_SOC
void __init tegra20_init_early(void)
{
	tegra_cpu_reset_handler_init();
	tegra_apb_io_init();
	tegra_init_fuse();
	tegra_init_cache();
	tegra_pmc_init();
	tegra_powergate_init();
	tegra20_hotplug_init();
}
#endif
#ifdef CONFIG_ARCH_TEGRA_3x_SOC
void __init tegra30_init_early(void)
{
	tegra_cpu_reset_handler_init();
	tegra_apb_io_init();
	tegra_init_fuse();
	tegra_init_cache();
	tegra_pmc_init();
	tegra_powergate_init();
	tegra30_hotplug_init();
}
#endif

void __init tegra_init_late(void)
{
	tegra_powergate_debugfs_init();
}<|MERGE_RESOLUTION|>--- conflicted
+++ resolved
@@ -21,12 +21,8 @@
 #include <linux/io.h>
 #include <linux/clk.h>
 #include <linux/delay.h>
-<<<<<<< HEAD
 #include <linux/irqchip.h>
-=======
-#include <linux/of_irq.h>
 #include <linux/clk/tegra.h>
->>>>>>> a1648495
 
 #include <asm/hardware/cache-l2x0.h>
 
@@ -61,15 +57,6 @@
 };
 
 #ifdef CONFIG_OF
-<<<<<<< HEAD
-=======
-static const struct of_device_id tegra_dt_irq_match[] __initconst = {
-	{ .compatible = "arm,cortex-a15-gic", .data = gic_of_init },
-	{ .compatible = "arm,cortex-a9-gic", .data = gic_of_init },
-	{ }
-};
-
->>>>>>> a1648495
 void __init tegra_dt_init_irq(void)
 {
 	tegra_clocks_init();
