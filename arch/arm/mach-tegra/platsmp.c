--- conflicted
+++ resolved
@@ -18,11 +18,8 @@
 #include <linux/jiffies.h>
 #include <linux/smp.h>
 #include <linux/io.h>
-<<<<<<< HEAD
 #include <linux/irqchip/arm-gic.h>
-=======
 #include <linux/clk/tegra.h>
->>>>>>> a1648495
 
 #include <asm/cacheflush.h>
 #include <asm/mach-types.h>
@@ -181,20 +178,6 @@
 
 static void __init tegra_smp_init_cpus(void)
 {
-<<<<<<< HEAD
-	unsigned int i, ncores = scu_get_core_count(scu_base);
-
-	if (ncores > nr_cpu_ids) {
-		pr_warn("SMP: %u cores greater than maximum (%u), clipping\n",
-			ncores, nr_cpu_ids);
-		ncores = nr_cpu_ids;
-	}
-
-	for (i = 0; i < ncores; i++)
-		set_cpu_possible(i, true);
-=======
-	set_smp_cross_call(gic_raise_softirq);
->>>>>>> a1648495
 }
 
 static void __init tegra_smp_prepare_cpus(unsigned int max_cpus)
