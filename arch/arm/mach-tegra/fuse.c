--- conflicted
+++ resolved
@@ -103,16 +103,8 @@
 	reg = tegra_fuse_readl(FUSE_SPARE_BIT);
 	tegra_cpu_process_id = (reg >> 6) & 3;
 
-<<<<<<< HEAD
 	reg = tegra_fuse_readl(FUSE_SPARE_BIT);
 	tegra_core_process_id = (reg >> 12) & 3;
-=======
-	lo = fuse_readl(FUSE_UID_LOW);
-	hi = fuse_readl(FUSE_UID_HIGH);
-	return (hi << 32ull) | lo;
-}
-EXPORT_SYMBOL(tegra_chip_uid);
->>>>>>> 89404264
 
 	reg = tegra_apb_readl(TEGRA_APB_MISC_BASE + STRAP_OPT);
 	tegra_bct_strapping = (reg & RAM_ID_MASK) >> RAM_CODE_SHIFT;
@@ -135,4 +127,5 @@
 	lo = tegra_fuse_readl(FUSE_UID_LOW);
 	hi = tegra_fuse_readl(FUSE_UID_HIGH);
 	return (hi << 32ull) | lo;
-}+}
+EXPORT_SYMBOL(tegra_chip_uid);