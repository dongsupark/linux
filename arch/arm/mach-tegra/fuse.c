/*
 * arch/arm/mach-tegra/fuse.c
 *
 * Copyright (C) 2010 Google, Inc.
 *
 * Author:
 *	Colin Cross <ccross@android.com>
 *
 * This software is licensed under the terms of the GNU General Public
 * License version 2, as published by the Free Software Foundation, and
 * may be copied, distributed, and modified under those terms.
 *
 * This program is distributed in the hope that it will be useful,
 * but WITHOUT ANY WARRANTY; without even the implied warranty of
 * MERCHANTABILITY or FITNESS FOR A PARTICULAR PURPOSE.  See the
 * GNU General Public License for more details.
 *
 */

#include <linux/kernel.h>
#include <linux/io.h>

#include <mach/iomap.h>

#include "fuse.h"
#include "apbio.h"

#define FUSE_UID_LOW		0x108
#define FUSE_UID_HIGH		0x10c
#define FUSE_SKU_INFO		0x110
#define FUSE_SPARE_BIT		0x200

int tegra_sku_id;
int tegra_cpu_process_id;
int tegra_core_process_id;
<<<<<<< HEAD
=======
int tegra_chip_id;
>>>>>>> 8c690fdf
enum tegra_revision tegra_revision;

/* The BCT to use at boot is specified by board straps that can be read
 * through a APB misc register and decoded. 2 bits, i.e. 4 possible BCTs.
 */
int tegra_bct_strapping;

#define STRAP_OPT 0x008
#define GMI_AD0 (1 << 4)
#define GMI_AD1 (1 << 5)
#define RAM_ID_MASK (GMI_AD0 | GMI_AD1)
#define RAM_CODE_SHIFT 4

static const char *tegra_revision_name[TEGRA_REVISION_MAX] = {
	[TEGRA_REVISION_UNKNOWN] = "unknown",
	[TEGRA_REVISION_A01]     = "A01",
	[TEGRA_REVISION_A02]     = "A02",
	[TEGRA_REVISION_A03]     = "A03",
	[TEGRA_REVISION_A03p]    = "A03 prime",
	[TEGRA_REVISION_A04]     = "A04",
};

static inline u32 tegra_fuse_readl(unsigned long offset)
<<<<<<< HEAD
{
	return tegra_apb_readl(TEGRA_FUSE_BASE + offset);
}

static inline bool get_spare_fuse(int bit)
{
	return tegra_fuse_readl(FUSE_SPARE_BIT + bit * 4);
}

static enum tegra_revision tegra_get_revision(void)
{
	void __iomem *chip_id = IO_ADDRESS(TEGRA_APB_MISC_BASE) + 0x804;
	u32 id = readl(chip_id);
	u32 minor_rev = (id >> 16) & 0xf;
	u32 chipid = (id >> 8) & 0xff;
=======
{
	return tegra_apb_readl(TEGRA_FUSE_BASE + offset);
}

static inline bool get_spare_fuse(int bit)
{
	return tegra_fuse_readl(FUSE_SPARE_BIT + bit * 4);
}

static enum tegra_revision tegra_get_revision(u32 id)
{
	u32 minor_rev = (id >> 16) & 0xf;
>>>>>>> 8c690fdf

	switch (minor_rev) {
	case 1:
		return TEGRA_REVISION_A01;
	case 2:
		return TEGRA_REVISION_A02;
	case 3:
<<<<<<< HEAD
		if (chipid == 0x20 && (get_spare_fuse(18) || get_spare_fuse(19)))
=======
		if (tegra_chip_id == TEGRA20 &&
			(get_spare_fuse(18) || get_spare_fuse(19)))
>>>>>>> 8c690fdf
			return TEGRA_REVISION_A03p;
		else
			return TEGRA_REVISION_A03;
	case 4:
		return TEGRA_REVISION_A04;
	default:
		return TEGRA_REVISION_UNKNOWN;
	}
}

void tegra_init_fuse(void)
{
	u32 id;

	u32 reg = readl(IO_TO_VIRT(TEGRA_CLK_RESET_BASE + 0x48));
	reg |= 1 << 28;
	writel(reg, IO_TO_VIRT(TEGRA_CLK_RESET_BASE + 0x48));

	reg = tegra_fuse_readl(FUSE_SKU_INFO);
	tegra_sku_id = reg & 0xFF;

	reg = tegra_fuse_readl(FUSE_SPARE_BIT);
	tegra_cpu_process_id = (reg >> 6) & 3;

	reg = tegra_fuse_readl(FUSE_SPARE_BIT);
	tegra_core_process_id = (reg >> 12) & 3;

	reg = tegra_apb_readl(TEGRA_APB_MISC_BASE + STRAP_OPT);
	tegra_bct_strapping = (reg & RAM_ID_MASK) >> RAM_CODE_SHIFT;

<<<<<<< HEAD
	tegra_revision = tegra_get_revision();

	pr_info("Tegra Revision: %s SKU: %d CPU Process: %d Core Process: %d\n",
		tegra_revision_name[tegra_get_revision()],
=======
	id = readl_relaxed(IO_ADDRESS(TEGRA_APB_MISC_BASE) + 0x804);
	tegra_chip_id = (id >> 8) & 0xff;

	tegra_revision = tegra_get_revision(id);

	pr_info("Tegra Revision: %s SKU: %d CPU Process: %d Core Process: %d\n",
		tegra_revision_name[tegra_revision],
>>>>>>> 8c690fdf
		tegra_sku_id, tegra_cpu_process_id,
		tegra_core_process_id);
}

unsigned long long tegra_chip_uid(void)
{
	unsigned long long lo, hi;

	lo = tegra_fuse_readl(FUSE_UID_LOW);
	hi = tegra_fuse_readl(FUSE_UID_HIGH);
	return (hi << 32ull) | lo;
}<|MERGE_RESOLUTION|>--- conflicted
+++ resolved
@@ -33,10 +33,7 @@
 int tegra_sku_id;
 int tegra_cpu_process_id;
 int tegra_core_process_id;
-<<<<<<< HEAD
-=======
 int tegra_chip_id;
->>>>>>> 8c690fdf
 enum tegra_revision tegra_revision;
 
 /* The BCT to use at boot is specified by board straps that can be read
@@ -60,23 +57,6 @@
 };
 
 static inline u32 tegra_fuse_readl(unsigned long offset)
-<<<<<<< HEAD
-{
-	return tegra_apb_readl(TEGRA_FUSE_BASE + offset);
-}
-
-static inline bool get_spare_fuse(int bit)
-{
-	return tegra_fuse_readl(FUSE_SPARE_BIT + bit * 4);
-}
-
-static enum tegra_revision tegra_get_revision(void)
-{
-	void __iomem *chip_id = IO_ADDRESS(TEGRA_APB_MISC_BASE) + 0x804;
-	u32 id = readl(chip_id);
-	u32 minor_rev = (id >> 16) & 0xf;
-	u32 chipid = (id >> 8) & 0xff;
-=======
 {
 	return tegra_apb_readl(TEGRA_FUSE_BASE + offset);
 }
@@ -89,7 +69,6 @@
 static enum tegra_revision tegra_get_revision(u32 id)
 {
 	u32 minor_rev = (id >> 16) & 0xf;
->>>>>>> 8c690fdf
 
 	switch (minor_rev) {
 	case 1:
@@ -97,12 +76,8 @@
 	case 2:
 		return TEGRA_REVISION_A02;
 	case 3:
-<<<<<<< HEAD
-		if (chipid == 0x20 && (get_spare_fuse(18) || get_spare_fuse(19)))
-=======
 		if (tegra_chip_id == TEGRA20 &&
 			(get_spare_fuse(18) || get_spare_fuse(19)))
->>>>>>> 8c690fdf
 			return TEGRA_REVISION_A03p;
 		else
 			return TEGRA_REVISION_A03;
@@ -133,12 +108,6 @@
 	reg = tegra_apb_readl(TEGRA_APB_MISC_BASE + STRAP_OPT);
 	tegra_bct_strapping = (reg & RAM_ID_MASK) >> RAM_CODE_SHIFT;
 
-<<<<<<< HEAD
-	tegra_revision = tegra_get_revision();
-
-	pr_info("Tegra Revision: %s SKU: %d CPU Process: %d Core Process: %d\n",
-		tegra_revision_name[tegra_get_revision()],
-=======
 	id = readl_relaxed(IO_ADDRESS(TEGRA_APB_MISC_BASE) + 0x804);
 	tegra_chip_id = (id >> 8) & 0xff;
 
@@ -146,7 +115,6 @@
 
 	pr_info("Tegra Revision: %s SKU: %d CPU Process: %d Core Process: %d\n",
 		tegra_revision_name[tegra_revision],
->>>>>>> 8c690fdf
 		tegra_sku_id, tegra_cpu_process_id,
 		tegra_core_process_id);
 }
