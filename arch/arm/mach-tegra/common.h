--- conflicted
+++ resolved
@@ -1,9 +1,5 @@
 extern struct smp_operations tegra_smp_ops;
 
 extern int tegra_cpu_kill(unsigned int cpu);
-<<<<<<< HEAD
 extern void tegra_cpu_die(unsigned int cpu);
-=======
-extern void tegra_cpu_die(unsigned int cpu);
-extern int tegra_cpu_disable(unsigned int cpu);
->>>>>>> d0e0ac97
+extern int tegra_cpu_disable(unsigned int cpu);