obj-y                                   += board-pinmux.o
obj-y                                   += common.o
obj-y                                   += devices.o
obj-y                                   += io.o
obj-y                                   += irq.o
obj-y                                   += clock.o
obj-y                                   += timer.o
obj-y                                   += pinmux.o
obj-y					+= fuse.o
obj-y					+= pmc.o
<<<<<<< HEAD
=======
obj-y					+= flowctrl.o
>>>>>>> 86e51a2e
obj-$(CONFIG_CPU_IDLE)			+= cpuidle.o
obj-$(CONFIG_CPU_IDLE)			+= sleep.o
obj-$(CONFIG_ARCH_TEGRA_2x_SOC)		+= powergate.o
obj-$(CONFIG_ARCH_TEGRA_2x_SOC)         += tegra2_clocks.o
obj-$(CONFIG_ARCH_TEGRA_2x_SOC)		+= tegra2_emc.o
obj-$(CONFIG_ARCH_TEGRA_2x_SOC)		+= pinmux-tegra20-tables.o
obj-$(CONFIG_ARCH_TEGRA_3x_SOC)		+= pinmux-tegra30-tables.o
obj-$(CONFIG_ARCH_TEGRA_3x_SOC)		+= board-dt-tegra30.o
obj-$(CONFIG_ARCH_TEGRA_3x_SOC)		+= tegra30_clocks.o
obj-$(CONFIG_SMP)                       += platsmp.o localtimer.o headsmp.o
obj-$(CONFIG_SMP)                       += reset.o
obj-$(CONFIG_HOTPLUG_CPU)               += hotplug.o
obj-$(CONFIG_TEGRA_SYSTEM_DMA)		+= dma.o apbio.o
obj-$(CONFIG_CPU_FREQ)                  += cpu-tegra.o
obj-$(CONFIG_TEGRA_PCI)			+= pcie.o
obj-$(CONFIG_USB_SUPPORT)		+= usb_phy.o

obj-$(CONFIG_MACH_HARMONY)              += board-harmony.o
obj-$(CONFIG_MACH_HARMONY)              += board-harmony-pinmux.o
obj-$(CONFIG_MACH_HARMONY)              += board-harmony-pcie.o
obj-$(CONFIG_MACH_HARMONY)              += board-harmony-power.o

obj-$(CONFIG_MACH_PAZ00)		+= board-paz00.o
obj-$(CONFIG_MACH_PAZ00)		+= board-paz00-pinmux.o

obj-$(CONFIG_MACH_SEABOARD)             += board-seaboard.o
obj-$(CONFIG_MACH_SEABOARD)             += board-seaboard-pinmux.o

obj-$(CONFIG_MACH_TEGRA_DT)             += board-dt-tegra20.o
obj-$(CONFIG_MACH_TEGRA_DT)             += board-harmony-pinmux.o
obj-$(CONFIG_MACH_TEGRA_DT)             += board-seaboard-pinmux.o
obj-$(CONFIG_MACH_TEGRA_DT)             += board-paz00-pinmux.o
obj-$(CONFIG_MACH_TEGRA_DT)             += board-trimslice-pinmux.o

obj-$(CONFIG_MACH_TRIMSLICE)            += board-trimslice.o
obj-$(CONFIG_MACH_TRIMSLICE)            += board-trimslice-pinmux.o<|MERGE_RESOLUTION|>--- conflicted
+++ resolved
@@ -8,10 +8,7 @@
 obj-y                                   += pinmux.o
 obj-y					+= fuse.o
 obj-y					+= pmc.o
-<<<<<<< HEAD
-=======
 obj-y					+= flowctrl.o
->>>>>>> 86e51a2e
 obj-$(CONFIG_CPU_IDLE)			+= cpuidle.o
 obj-$(CONFIG_CPU_IDLE)			+= sleep.o
 obj-$(CONFIG_ARCH_TEGRA_2x_SOC)		+= powergate.o
