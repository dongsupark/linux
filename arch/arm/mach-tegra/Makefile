--- conflicted
+++ resolved
@@ -7,12 +7,9 @@
 obj-y                                   += timer.o
 obj-y                                   += pinmux.o
 obj-y					+= fuse.o
-<<<<<<< HEAD
 obj-y					+= cpuidle.o
 obj-y					+= sleep.o
-=======
 obj-y					+= pmc.o
->>>>>>> d3b8bdd5
 obj-$(CONFIG_ARCH_TEGRA_2x_SOC)		+= powergate.o
 obj-$(CONFIG_ARCH_TEGRA_2x_SOC)         += tegra2_clocks.o
 obj-$(CONFIG_ARCH_TEGRA_2x_SOC)		+= tegra2_emc.o
