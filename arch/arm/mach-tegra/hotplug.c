/*
 *
 *  Copyright (C) 2002 ARM Ltd.
 *  All Rights Reserved
 *  Copyright (c) 2010, 2012 NVIDIA Corporation. All rights reserved.
 *
 * This program is free software; you can redistribute it and/or modify
 * it under the terms of the GNU General Public License version 2 as
 * published by the Free Software Foundation.
 */
#include <linux/kernel.h>
#include <linux/smp.h>

#include <asm/cacheflush.h>
#include <asm/smp_plat.h>

#include "sleep.h"
#include "tegra_cpu_car.h"
<<<<<<< HEAD

static void (*tegra_hotplug_shutdown)(void);
=======
>>>>>>> e3a66aa3

static void (*tegra_hotplug_shutdown)(void);

/*
 * platform-specific code to shutdown a CPU
 *
 * Called with IRQs disabled
 */
void __ref tegra_cpu_die(unsigned int cpu)
{
	cpu = cpu_logical_map(cpu);

	/* Flush the L1 data cache. */
	flush_cache_all();

	/* Shut down the current CPU. */
	tegra_hotplug_shutdown();
<<<<<<< HEAD

	/* Clock gate the CPU */
	tegra_wait_cpu_in_reset(cpu);
	tegra_disable_cpu_clock(cpu);

=======

	/* Clock gate the CPU */
	tegra_wait_cpu_in_reset(cpu);
	tegra_disable_cpu_clock(cpu);

>>>>>>> e3a66aa3
	/* Should never return here. */
	BUG();
}

int tegra_cpu_disable(unsigned int cpu)
{
	/*
	 * we don't allow CPU 0 to be shutdown (it is still too special
	 * e.g. clock tick interrupts)
	 */
	return cpu == 0 ? -EPERM : 0;
}

#ifdef CONFIG_ARCH_TEGRA_2x_SOC
extern void tegra20_hotplug_shutdown(void);
void __init tegra20_hotplug_init(void)
{
	tegra_hotplug_shutdown = tegra20_hotplug_shutdown;
}
#endif

#ifdef CONFIG_ARCH_TEGRA_3x_SOC
extern void tegra30_hotplug_shutdown(void);
void __init tegra30_hotplug_init(void)
{
	tegra_hotplug_shutdown = tegra30_hotplug_shutdown;
}
#endif<|MERGE_RESOLUTION|>--- conflicted
+++ resolved
@@ -16,11 +16,6 @@
 
 #include "sleep.h"
 #include "tegra_cpu_car.h"
-<<<<<<< HEAD
-
-static void (*tegra_hotplug_shutdown)(void);
-=======
->>>>>>> e3a66aa3
 
 static void (*tegra_hotplug_shutdown)(void);
 
@@ -38,19 +33,11 @@
 
 	/* Shut down the current CPU. */
 	tegra_hotplug_shutdown();
-<<<<<<< HEAD
 
 	/* Clock gate the CPU */
 	tegra_wait_cpu_in_reset(cpu);
 	tegra_disable_cpu_clock(cpu);
 
-=======
-
-	/* Clock gate the CPU */
-	tegra_wait_cpu_in_reset(cpu);
-	tegra_disable_cpu_clock(cpu);
-
->>>>>>> e3a66aa3
 	/* Should never return here. */
 	BUG();
 }
