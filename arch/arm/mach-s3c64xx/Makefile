--- conflicted
+++ resolved
@@ -31,10 +31,6 @@
 
 obj-y				+= dev-uart.o
 obj-y				+= dev-audio.o
-<<<<<<< HEAD
-obj-$(CONFIG_S3C64XX_DEV_SPI)	+= dev-spi.o
-=======
->>>>>>> ff2d887b
 
 # Device setup
 
@@ -43,13 +39,8 @@
 obj-$(CONFIG_S3C64XX_SETUP_I2C1)	+= setup-i2c1.o
 obj-$(CONFIG_S3C64XX_SETUP_IDE)		+= setup-ide.o
 obj-$(CONFIG_S3C64XX_SETUP_KEYPAD)	+= setup-keypad.o
-<<<<<<< HEAD
-obj-$(CONFIG_S3C64XX_SETUP_SDHCI)	+= setup-sdhci.o
-obj-$(CONFIG_S3C64XX_SETUP_SDHCI_GPIO)	+= setup-sdhci-gpio.o
-=======
 obj-$(CONFIG_S3C64XX_SETUP_SDHCI_GPIO)	+= setup-sdhci-gpio.o
 obj-$(CONFIG_S3C64XX_SETUP_SPI)		+= setup-spi.o
->>>>>>> ff2d887b
 
 # Machine support
 
