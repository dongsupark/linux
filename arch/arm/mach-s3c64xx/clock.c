/* linux/arch/arm/plat-s3c64xx/clock.c
 *
 * Copyright 2008 Openmoko, Inc.
 * Copyright 2008 Simtec Electronics
 *	Ben Dooks <ben@simtec.co.uk>
 *	http://armlinux.simtec.co.uk/
 *
 * S3C64XX Base clock support
 *
 * This program is free software; you can redistribute it and/or modify
 * it under the terms of the GNU General Public License version 2 as
 * published by the Free Software Foundation.
*/

#include <linux/init.h>
#include <linux/module.h>
#include <linux/interrupt.h>
#include <linux/ioport.h>
#include <linux/clk.h>
#include <linux/err.h>
#include <linux/io.h>

#include <mach/hardware.h>
#include <mach/map.h>

#include <mach/regs-sys.h>
#include <mach/regs-clock.h>

#include <plat/cpu.h>
#include <plat/devs.h>
#include <plat/cpu-freq.h>
#include <plat/clock.h>
#include <plat/clock-clksrc.h>
#include <plat/pll.h>

/* fin_apll, fin_mpll and fin_epll are all the same clock, which we call
 * ext_xtal_mux for want of an actual name from the manual.
*/

static struct clk clk_ext_xtal_mux = {
	.name		= "ext_xtal",
};

#define clk_fin_apll clk_ext_xtal_mux
#define clk_fin_mpll clk_ext_xtal_mux
#define clk_fin_epll clk_ext_xtal_mux

#define clk_fout_mpll	clk_mpll
#define clk_fout_epll	clk_epll

struct clk clk_h2 = {
	.name		= "hclk2",
	.rate		= 0,
};

struct clk clk_27m = {
	.name		= "clk_27m",
	.rate		= 27000000,
};

static int clk_48m_ctrl(struct clk *clk, int enable)
{
	unsigned long flags;
	u32 val;

	/* can't rely on clock lock, this register has other usages */
	local_irq_save(flags);

	val = __raw_readl(S3C64XX_OTHERS);
	if (enable)
		val |= S3C64XX_OTHERS_USBMASK;
	else
		val &= ~S3C64XX_OTHERS_USBMASK;

	__raw_writel(val, S3C64XX_OTHERS);
	local_irq_restore(flags);

	return 0;
}

struct clk clk_48m = {
	.name		= "clk_48m",
	.rate		= 48000000,
	.enable		= clk_48m_ctrl,
};

struct clk clk_xusbxti = {
	.name		= "xusbxti",
	.rate		= 48000000,
};

static int inline s3c64xx_gate(void __iomem *reg,
				struct clk *clk,
				int enable)
{
	unsigned int ctrlbit = clk->ctrlbit;
	u32 con;

	con = __raw_readl(reg);

	if (enable)
		con |= ctrlbit;
	else
		con &= ~ctrlbit;

	__raw_writel(con, reg);
	return 0;
}

static int s3c64xx_pclk_ctrl(struct clk *clk, int enable)
{
	return s3c64xx_gate(S3C_PCLK_GATE, clk, enable);
}

static int s3c64xx_hclk_ctrl(struct clk *clk, int enable)
{
	return s3c64xx_gate(S3C_HCLK_GATE, clk, enable);
}

int s3c64xx_sclk_ctrl(struct clk *clk, int enable)
{
	return s3c64xx_gate(S3C_SCLK_GATE, clk, enable);
}

static struct clk init_clocks_off[] = {
	{
		.name		= "nand",
		.parent		= &clk_h,
	}, {
		.name		= "rtc",
		.parent		= &clk_p,
		.enable		= s3c64xx_pclk_ctrl,
		.ctrlbit	= S3C_CLKCON_PCLK_RTC,
	}, {
		.name		= "adc",
		.parent		= &clk_p,
		.enable		= s3c64xx_pclk_ctrl,
		.ctrlbit	= S3C_CLKCON_PCLK_TSADC,
	}, {
		.name		= "i2c",
		.parent		= &clk_p,
		.enable		= s3c64xx_pclk_ctrl,
		.ctrlbit	= S3C_CLKCON_PCLK_IIC,
	}, {
		.name		= "i2c",
		.devname	= "s3c2440-i2c.1",
		.parent		= &clk_p,
		.enable		= s3c64xx_pclk_ctrl,
		.ctrlbit	= S3C6410_CLKCON_PCLK_I2C1,
	}, {
		.name		= "iis",
		.devname	= "samsung-i2s.0",
		.parent		= &clk_p,
		.enable		= s3c64xx_pclk_ctrl,
		.ctrlbit	= S3C_CLKCON_PCLK_IIS0,
	}, {
		.name		= "iis",
		.devname	= "samsung-i2s.1",
		.parent		= &clk_p,
		.enable		= s3c64xx_pclk_ctrl,
		.ctrlbit	= S3C_CLKCON_PCLK_IIS1,
	}, {
#ifdef CONFIG_CPU_S3C6410
		.name		= "iis",
		.parent		= &clk_p,
		.enable		= s3c64xx_pclk_ctrl,
		.ctrlbit	= S3C6410_CLKCON_PCLK_IIS2,
	}, {
#endif
		.name		= "keypad",
		.parent		= &clk_p,
		.enable		= s3c64xx_pclk_ctrl,
		.ctrlbit	= S3C_CLKCON_PCLK_KEYPAD,
	}, {
		.name		= "spi",
		.devname	= "s3c64xx-spi.0",
		.parent		= &clk_p,
		.enable		= s3c64xx_pclk_ctrl,
		.ctrlbit	= S3C_CLKCON_PCLK_SPI0,
	}, {
		.name		= "spi",
		.devname	= "s3c64xx-spi.1",
		.parent		= &clk_p,
		.enable		= s3c64xx_pclk_ctrl,
		.ctrlbit	= S3C_CLKCON_PCLK_SPI1,
	}, {
		.name		= "48m",
		.devname	= "s3c-sdhci.0",
		.parent		= &clk_48m,
		.enable		= s3c64xx_sclk_ctrl,
		.ctrlbit	= S3C_CLKCON_SCLK_MMC0_48,
	}, {
		.name		= "48m",
		.devname	= "s3c-sdhci.1",
		.parent		= &clk_48m,
		.enable		= s3c64xx_sclk_ctrl,
		.ctrlbit	= S3C_CLKCON_SCLK_MMC1_48,
	}, {
		.name		= "48m",
		.devname	= "s3c-sdhci.2",
		.parent		= &clk_48m,
		.enable		= s3c64xx_sclk_ctrl,
		.ctrlbit	= S3C_CLKCON_SCLK_MMC2_48,
	}, {
		.name		= "ac97",
		.parent		= &clk_p,
		.ctrlbit	= S3C_CLKCON_PCLK_AC97,
	}, {
		.name		= "cfcon",
		.parent		= &clk_h,
		.enable		= s3c64xx_hclk_ctrl,
		.ctrlbit	= S3C_CLKCON_HCLK_IHOST,
	}, {
		.name		= "dma0",
		.parent		= &clk_h,
		.enable		= s3c64xx_hclk_ctrl,
		.ctrlbit	= S3C_CLKCON_HCLK_DMA0,
	}, {
		.name		= "dma1",
		.parent		= &clk_h,
		.enable		= s3c64xx_hclk_ctrl,
		.ctrlbit	= S3C_CLKCON_HCLK_DMA1,
	},
};

static struct clk clk_48m_spi0 = {
	.name		= "spi_48m",
	.devname	= "s3c64xx-spi.0",
	.parent		= &clk_48m,
	.enable		= s3c64xx_sclk_ctrl,
	.ctrlbit	= S3C_CLKCON_SCLK_SPI0_48,
};

static struct clk clk_48m_spi1 = {
	.name		= "spi_48m",
	.devname	= "s3c64xx-spi.1",
	.parent		= &clk_48m,
	.enable		= s3c64xx_sclk_ctrl,
	.ctrlbit	= S3C_CLKCON_SCLK_SPI1_48,
};

static struct clk init_clocks[] = {
	{
		.name		= "lcd",
		.parent		= &clk_h,
		.enable		= s3c64xx_hclk_ctrl,
		.ctrlbit	= S3C_CLKCON_HCLK_LCD,
	}, {
		.name		= "gpio",
		.parent		= &clk_p,
		.enable		= s3c64xx_pclk_ctrl,
		.ctrlbit	= S3C_CLKCON_PCLK_GPIO,
	}, {
		.name		= "usb-host",
		.parent		= &clk_h,
		.enable		= s3c64xx_hclk_ctrl,
		.ctrlbit	= S3C_CLKCON_HCLK_UHOST,
	}, {
		.name		= "otg",
		.parent		= &clk_h,
		.enable		= s3c64xx_hclk_ctrl,
		.ctrlbit	= S3C_CLKCON_HCLK_USB,
	}, {
		.name		= "timers",
		.parent		= &clk_p,
		.enable		= s3c64xx_pclk_ctrl,
		.ctrlbit	= S3C_CLKCON_PCLK_PWM,
	}, {
		.name		= "uart",
		.devname	= "s3c6400-uart.0",
		.parent		= &clk_p,
		.enable		= s3c64xx_pclk_ctrl,
		.ctrlbit	= S3C_CLKCON_PCLK_UART0,
	}, {
		.name		= "uart",
		.devname	= "s3c6400-uart.1",
		.parent		= &clk_p,
		.enable		= s3c64xx_pclk_ctrl,
		.ctrlbit	= S3C_CLKCON_PCLK_UART1,
	}, {
		.name		= "uart",
		.devname	= "s3c6400-uart.2",
		.parent		= &clk_p,
		.enable		= s3c64xx_pclk_ctrl,
		.ctrlbit	= S3C_CLKCON_PCLK_UART2,
	}, {
		.name		= "uart",
		.devname	= "s3c6400-uart.3",
		.parent		= &clk_p,
		.enable		= s3c64xx_pclk_ctrl,
		.ctrlbit	= S3C_CLKCON_PCLK_UART3,
	}, {
		.name		= "watchdog",
		.parent		= &clk_p,
		.ctrlbit	= S3C_CLKCON_PCLK_WDT,
	},
};

<<<<<<< HEAD
static struct clk clk_hsmmc0 = {
	.name		= "hsmmc",
	.devname	= "s3c-sdhci.0",
	.parent		= &clk_h,
	.enable		= s3c64xx_hclk_ctrl,
	.ctrlbit	= S3C_CLKCON_HCLK_HSMMC0,
};

static struct clk clk_hsmmc1 = {
	.name		= "hsmmc",
	.devname	= "s3c-sdhci.1",
	.parent		= &clk_h,
	.enable		= s3c64xx_hclk_ctrl,
	.ctrlbit	= S3C_CLKCON_HCLK_HSMMC1,
};

static struct clk clk_hsmmc2 = {
	.name		= "hsmmc",
	.devname	= "s3c-sdhci.2",
	.parent		= &clk_h,
	.enable		= s3c64xx_hclk_ctrl,
	.ctrlbit	= S3C_CLKCON_HCLK_HSMMC2,
};

=======
>>>>>>> 2fed66dc
static struct clk clk_fout_apll = {
	.name		= "fout_apll",
};

static struct clk *clk_src_apll_list[] = {
	[0] = &clk_fin_apll,
	[1] = &clk_fout_apll,
};

static struct clksrc_sources clk_src_apll = {
	.sources	= clk_src_apll_list,
	.nr_sources	= ARRAY_SIZE(clk_src_apll_list),
};

static struct clksrc_clk clk_mout_apll = {
	.clk	= {
		.name		= "mout_apll",
	},
	.reg_src	= { .reg = S3C_CLK_SRC, .shift = 0, .size = 1  },
	.sources	= &clk_src_apll,
};

static struct clk *clk_src_epll_list[] = {
	[0] = &clk_fin_epll,
	[1] = &clk_fout_epll,
};

static struct clksrc_sources clk_src_epll = {
	.sources	= clk_src_epll_list,
	.nr_sources	= ARRAY_SIZE(clk_src_epll_list),
};

static struct clksrc_clk clk_mout_epll = {
	.clk	= {
		.name		= "mout_epll",
	},
	.reg_src	= { .reg = S3C_CLK_SRC, .shift = 2, .size = 1  },
	.sources	= &clk_src_epll,
};

static struct clk *clk_src_mpll_list[] = {
	[0] = &clk_fin_mpll,
	[1] = &clk_fout_mpll,
};

static struct clksrc_sources clk_src_mpll = {
	.sources	= clk_src_mpll_list,
	.nr_sources	= ARRAY_SIZE(clk_src_mpll_list),
};

static struct clksrc_clk clk_mout_mpll = {
	.clk = {
		.name		= "mout_mpll",
	},
	.reg_src	= { .reg = S3C_CLK_SRC, .shift = 1, .size = 1  },
	.sources	= &clk_src_mpll,
};

static unsigned int armclk_mask;

static unsigned long s3c64xx_clk_arm_get_rate(struct clk *clk)
{
	unsigned long rate = clk_get_rate(clk->parent);
	u32 clkdiv;

	/* divisor mask starts at bit0, so no need to shift */
	clkdiv = __raw_readl(S3C_CLK_DIV0) & armclk_mask;

	return rate / (clkdiv + 1);
}

static unsigned long s3c64xx_clk_arm_round_rate(struct clk *clk,
						unsigned long rate)
{
	unsigned long parent = clk_get_rate(clk->parent);
	u32 div;

	if (parent < rate)
		return parent;

	div = (parent / rate) - 1;
	if (div > armclk_mask)
		div = armclk_mask;

	return parent / (div + 1);
}

static int s3c64xx_clk_arm_set_rate(struct clk *clk, unsigned long rate)
{
	unsigned long parent = clk_get_rate(clk->parent);
	u32 div;
	u32 val;

	if (rate < parent / (armclk_mask + 1))
		return -EINVAL;

	rate = clk_round_rate(clk, rate);
	div = clk_get_rate(clk->parent) / rate;

	val = __raw_readl(S3C_CLK_DIV0);
	val &= ~armclk_mask;
	val |= (div - 1);
	__raw_writel(val, S3C_CLK_DIV0);

	return 0;

}

static struct clk clk_arm = {
	.name		= "armclk",
	.parent		= &clk_mout_apll.clk,
	.ops		= &(struct clk_ops) {
		.get_rate	= s3c64xx_clk_arm_get_rate,
		.set_rate	= s3c64xx_clk_arm_set_rate,
		.round_rate	= s3c64xx_clk_arm_round_rate,
	},
};

static unsigned long s3c64xx_clk_doutmpll_get_rate(struct clk *clk)
{
	unsigned long rate = clk_get_rate(clk->parent);

	printk(KERN_DEBUG "%s: parent is %ld\n", __func__, rate);

	if (__raw_readl(S3C_CLK_DIV0) & S3C6400_CLKDIV0_MPLL_MASK)
		rate /= 2;

	return rate;
}

static struct clk_ops clk_dout_ops = {
	.get_rate	= s3c64xx_clk_doutmpll_get_rate,
};

static struct clk clk_dout_mpll = {
	.name		= "dout_mpll",
	.parent		= &clk_mout_mpll.clk,
	.ops		= &clk_dout_ops,
};

static struct clk *clkset_spi_mmc_list[] = {
	&clk_mout_epll.clk,
	&clk_dout_mpll,
	&clk_fin_epll,
	&clk_27m,
};

static struct clksrc_sources clkset_spi_mmc = {
	.sources	= clkset_spi_mmc_list,
	.nr_sources	= ARRAY_SIZE(clkset_spi_mmc_list),
};

static struct clk *clkset_irda_list[] = {
	&clk_mout_epll.clk,
	&clk_dout_mpll,
	NULL,
	&clk_27m,
};

static struct clksrc_sources clkset_irda = {
	.sources	= clkset_irda_list,
	.nr_sources	= ARRAY_SIZE(clkset_irda_list),
};

static struct clk *clkset_uart_list[] = {
	&clk_mout_epll.clk,
	&clk_dout_mpll,
	NULL,
	NULL
};

static struct clksrc_sources clkset_uart = {
	.sources	= clkset_uart_list,
	.nr_sources	= ARRAY_SIZE(clkset_uart_list),
};

static struct clk *clkset_uhost_list[] = {
	&clk_48m,
	&clk_mout_epll.clk,
	&clk_dout_mpll,
	&clk_fin_epll,
};

static struct clksrc_sources clkset_uhost = {
	.sources	= clkset_uhost_list,
	.nr_sources	= ARRAY_SIZE(clkset_uhost_list),
};

/* The peripheral clocks are all controlled via clocksource followed
 * by an optional divider and gate stage. We currently roll this into
 * one clock which hides the intermediate clock from the mux.
 *
 * Note, the JPEG clock can only be an even divider...
 *
 * The scaler and LCD clocks depend on the S3C64XX version, and also
 * have a common parent divisor so are not included here.
 */

/* clocks that feed other parts of the clock source tree */

static struct clk clk_iis_cd0 = {
	.name		= "iis_cdclk0",
};

static struct clk clk_iis_cd1 = {
	.name		= "iis_cdclk1",
};

static struct clk clk_iisv4_cd = {
	.name		= "iis_cdclk_v4",
};

static struct clk clk_pcm_cd = {
	.name		= "pcm_cdclk",
};

static struct clk *clkset_audio0_list[] = {
	[0] = &clk_mout_epll.clk,
	[1] = &clk_dout_mpll,
	[2] = &clk_fin_epll,
	[3] = &clk_iis_cd0,
	[4] = &clk_pcm_cd,
};

static struct clksrc_sources clkset_audio0 = {
	.sources	= clkset_audio0_list,
	.nr_sources	= ARRAY_SIZE(clkset_audio0_list),
};

static struct clk *clkset_audio1_list[] = {
	[0] = &clk_mout_epll.clk,
	[1] = &clk_dout_mpll,
	[2] = &clk_fin_epll,
	[3] = &clk_iis_cd1,
	[4] = &clk_pcm_cd,
};

static struct clksrc_sources clkset_audio1 = {
	.sources	= clkset_audio1_list,
	.nr_sources	= ARRAY_SIZE(clkset_audio1_list),
};

static struct clk *clkset_audio2_list[] = {
	[0] = &clk_mout_epll.clk,
	[1] = &clk_dout_mpll,
	[2] = &clk_fin_epll,
	[3] = &clk_iisv4_cd,
	[4] = &clk_pcm_cd,
};

static struct clksrc_sources clkset_audio2 = {
	.sources	= clkset_audio2_list,
	.nr_sources	= ARRAY_SIZE(clkset_audio2_list),
};

static struct clk *clkset_camif_list[] = {
	&clk_h2,
};

static struct clksrc_sources clkset_camif = {
	.sources	= clkset_camif_list,
	.nr_sources	= ARRAY_SIZE(clkset_camif_list),
};

static struct clksrc_clk clksrcs[] = {
	{
		.clk	= {
			.name		= "usb-bus-host",
			.ctrlbit        = S3C_CLKCON_SCLK_UHOST,
			.enable		= s3c64xx_sclk_ctrl,
		},
		.reg_src 	= { .reg = S3C_CLK_SRC, .shift = 5, .size = 2  },
		.reg_div	= { .reg = S3C_CLK_DIV1, .shift = 20, .size = 4  },
		.sources	= &clkset_uhost,
	}, {
		.clk	= {
			.name		= "audio-bus",
			.devname	= "samsung-i2s.0",
			.ctrlbit        = S3C_CLKCON_SCLK_AUDIO0,
			.enable		= s3c64xx_sclk_ctrl,
		},
		.reg_src	= { .reg = S3C_CLK_SRC, .shift = 7, .size = 3  },
		.reg_div	= { .reg = S3C_CLK_DIV2, .shift = 8, .size = 4  },
		.sources	= &clkset_audio0,
	}, {
		.clk	= {
			.name		= "audio-bus",
			.devname	= "samsung-i2s.1",
			.ctrlbit        = S3C_CLKCON_SCLK_AUDIO1,
			.enable		= s3c64xx_sclk_ctrl,
		},
		.reg_src	= { .reg = S3C_CLK_SRC, .shift = 10, .size = 3  },
		.reg_div	= { .reg = S3C_CLK_DIV2, .shift = 12, .size = 4  },
		.sources	= &clkset_audio1,
	}, {
		.clk	= {
			.name		= "audio-bus",
			.devname	= "samsung-i2s.2",
			.ctrlbit        = S3C6410_CLKCON_SCLK_AUDIO2,
			.enable		= s3c64xx_sclk_ctrl,
		},
		.reg_src	= { .reg = S3C6410_CLK_SRC2, .shift = 0, .size = 3  },
		.reg_div	= { .reg = S3C_CLK_DIV2, .shift = 24, .size = 4  },
		.sources	= &clkset_audio2,
	}, {
		.clk	= {
			.name		= "irda-bus",
			.ctrlbit        = S3C_CLKCON_SCLK_IRDA,
			.enable		= s3c64xx_sclk_ctrl,
		},
		.reg_src	= { .reg = S3C_CLK_SRC, .shift = 24, .size = 2  },
		.reg_div	= { .reg = S3C_CLK_DIV2, .shift = 20, .size = 4  },
		.sources	= &clkset_irda,
	}, {
		.clk	= {
			.name		= "camera",
			.ctrlbit        = S3C_CLKCON_SCLK_CAM,
			.enable		= s3c64xx_sclk_ctrl,
		},
		.reg_div	= { .reg = S3C_CLK_DIV0, .shift = 20, .size = 4  },
		.reg_src	= { .reg = NULL, .shift = 0, .size = 0  },
		.sources	= &clkset_camif,
	},
};

/* Where does UCLK0 come from? */
static struct clksrc_clk clk_sclk_uclk = {
	.clk	= {
		.name		= "uclk1",
		.ctrlbit        = S3C_CLKCON_SCLK_UART,
		.enable		= s3c64xx_sclk_ctrl,
	},
	.reg_src	= { .reg = S3C_CLK_SRC, .shift = 13, .size = 1  },
	.reg_div	= { .reg = S3C_CLK_DIV2, .shift = 16, .size = 4  },
	.sources	= &clkset_uart,
};

static struct clksrc_clk clk_sclk_mmc0 = {
	.clk	= {
		.name		= "mmc_bus",
		.devname	= "s3c-sdhci.0",
		.ctrlbit        = S3C_CLKCON_SCLK_MMC0,
		.enable		= s3c64xx_sclk_ctrl,
	},
	.reg_src	= { .reg = S3C_CLK_SRC, .shift = 18, .size = 2  },
	.reg_div	= { .reg = S3C_CLK_DIV1, .shift = 0, .size = 4  },
	.sources	= &clkset_spi_mmc,
};

static struct clksrc_clk clk_sclk_mmc1 = {
	.clk	= {
		.name		= "mmc_bus",
		.devname	= "s3c-sdhci.1",
		.ctrlbit        = S3C_CLKCON_SCLK_MMC1,
		.enable		= s3c64xx_sclk_ctrl,
	},
	.reg_src	= { .reg = S3C_CLK_SRC, .shift = 20, .size = 2  },
	.reg_div	= { .reg = S3C_CLK_DIV1, .shift = 4, .size = 4  },
	.sources	= &clkset_spi_mmc,
};

static struct clksrc_clk clk_sclk_mmc2 = {
	.clk	= {
		.name		= "mmc_bus",
		.devname	= "s3c-sdhci.2",
		.ctrlbit        = S3C_CLKCON_SCLK_MMC2,
		.enable		= s3c64xx_sclk_ctrl,
	},
	.reg_src	= { .reg = S3C_CLK_SRC, .shift = 22, .size = 2  },
	.reg_div	= { .reg = S3C_CLK_DIV1, .shift = 8, .size = 4  },
	.sources	= &clkset_spi_mmc,
};

static struct clksrc_clk clk_sclk_spi0 = {
	.clk	= {
		.name		= "spi-bus",
		.devname	= "s3c64xx-spi.0",
		.ctrlbit	= S3C_CLKCON_SCLK_SPI0,
		.enable		= s3c64xx_sclk_ctrl,
	},
	.reg_src = { .reg = S3C_CLK_SRC, .shift = 14, .size = 2 },
	.reg_div = { .reg = S3C_CLK_DIV2, .shift = 0, .size = 4 },
	.sources = &clkset_spi_mmc,
};

static struct clksrc_clk clk_sclk_spi1 = {
	.clk	= {
		.name		= "spi-bus",
		.devname	= "s3c64xx-spi.1",
		.ctrlbit	= S3C_CLKCON_SCLK_SPI1,
		.enable		= s3c64xx_sclk_ctrl,
	},
	.reg_src = { .reg = S3C_CLK_SRC, .shift = 16, .size = 2 },
	.reg_div = { .reg = S3C_CLK_DIV2, .shift = 4, .size = 4 },
	.sources = &clkset_spi_mmc,
};

/* Clock initialisation code */

static struct clksrc_clk *init_parents[] = {
	&clk_mout_apll,
	&clk_mout_epll,
	&clk_mout_mpll,
};

static struct clksrc_clk *clksrc_cdev[] = {
	&clk_sclk_uclk,
	&clk_sclk_mmc0,
	&clk_sclk_mmc1,
	&clk_sclk_mmc2,
	&clk_sclk_spi0,
	&clk_sclk_spi1,
};

static struct clk *clk_cdev[] = {
	&clk_hsmmc0,
	&clk_hsmmc1,
	&clk_hsmmc2,
	&clk_48m_spi0,
	&clk_48m_spi1,
};

static struct clk_lookup s3c64xx_clk_lookup[] = {
	CLKDEV_INIT(NULL, "clk_uart_baud2", &clk_p),
	CLKDEV_INIT(NULL, "clk_uart_baud3", &clk_sclk_uclk.clk),
	CLKDEV_INIT("s3c-sdhci.0", "mmc_busclk.0", &clk_hsmmc0),
	CLKDEV_INIT("s3c-sdhci.1", "mmc_busclk.0", &clk_hsmmc1),
	CLKDEV_INIT("s3c-sdhci.2", "mmc_busclk.0", &clk_hsmmc2),
	CLKDEV_INIT("s3c-sdhci.0", "mmc_busclk.2", &clk_sclk_mmc0.clk),
	CLKDEV_INIT("s3c-sdhci.1", "mmc_busclk.2", &clk_sclk_mmc1.clk),
	CLKDEV_INIT("s3c-sdhci.2", "mmc_busclk.2", &clk_sclk_mmc2.clk),
	CLKDEV_INIT(NULL, "spi_busclk0", &clk_p),
	CLKDEV_INIT("s3c64xx-spi.0", "spi_busclk1", &clk_sclk_spi0.clk),
	CLKDEV_INIT("s3c64xx-spi.0", "spi_busclk2", &clk_48m_spi0),
	CLKDEV_INIT("s3c64xx-spi.1", "spi_busclk1", &clk_sclk_spi1.clk),
	CLKDEV_INIT("s3c64xx-spi.1", "spi_busclk2", &clk_48m_spi1),
};

#define GET_DIV(clk, field) ((((clk) & field##_MASK) >> field##_SHIFT) + 1)

void __init_or_cpufreq s3c6400_setup_clocks(void)
{
	struct clk *xtal_clk;
	unsigned long xtal;
	unsigned long fclk;
	unsigned long hclk;
	unsigned long hclk2;
	unsigned long pclk;
	unsigned long epll;
	unsigned long apll;
	unsigned long mpll;
	unsigned int ptr;
	u32 clkdiv0;

	printk(KERN_DEBUG "%s: registering clocks\n", __func__);

	clkdiv0 = __raw_readl(S3C_CLK_DIV0);
	printk(KERN_DEBUG "%s: clkdiv0 = %08x\n", __func__, clkdiv0);

	xtal_clk = clk_get(NULL, "xtal");
	BUG_ON(IS_ERR(xtal_clk));

	xtal = clk_get_rate(xtal_clk);
	clk_put(xtal_clk);

	printk(KERN_DEBUG "%s: xtal is %ld\n", __func__, xtal);

	/* For now assume the mux always selects the crystal */
	clk_ext_xtal_mux.parent = xtal_clk;

	epll = s3c_get_pll6553x(xtal, __raw_readl(S3C_EPLL_CON0),
				__raw_readl(S3C_EPLL_CON1));
	mpll = s3c6400_get_pll(xtal, __raw_readl(S3C_MPLL_CON));
	apll = s3c6400_get_pll(xtal, __raw_readl(S3C_APLL_CON));

	fclk = mpll;

	printk(KERN_INFO "S3C64XX: PLL settings, A=%ld, M=%ld, E=%ld\n",
	       apll, mpll, epll);

	if(__raw_readl(S3C64XX_OTHERS) & S3C64XX_OTHERS_SYNCMUXSEL)
		/* Synchronous mode */
		hclk2 = apll / GET_DIV(clkdiv0, S3C6400_CLKDIV0_HCLK2);
	else
		/* Asynchronous mode */
		hclk2 = mpll / GET_DIV(clkdiv0, S3C6400_CLKDIV0_HCLK2);

	hclk = hclk2 / GET_DIV(clkdiv0, S3C6400_CLKDIV0_HCLK);
	pclk = hclk2 / GET_DIV(clkdiv0, S3C6400_CLKDIV0_PCLK);

	printk(KERN_INFO "S3C64XX: HCLK2=%ld, HCLK=%ld, PCLK=%ld\n",
	       hclk2, hclk, pclk);

	clk_fout_mpll.rate = mpll;
	clk_fout_epll.rate = epll;
	clk_fout_apll.rate = apll;

	clk_h2.rate = hclk2;
	clk_h.rate = hclk;
	clk_p.rate = pclk;
	clk_f.rate = fclk;

	for (ptr = 0; ptr < ARRAY_SIZE(init_parents); ptr++)
		s3c_set_clksrc(init_parents[ptr], true);

	for (ptr = 0; ptr < ARRAY_SIZE(clksrcs); ptr++)
		s3c_set_clksrc(&clksrcs[ptr], true);
}

static struct clk *clks1[] __initdata = {
	&clk_ext_xtal_mux,
	&clk_iis_cd0,
	&clk_iis_cd1,
	&clk_iisv4_cd,
	&clk_pcm_cd,
	&clk_mout_epll.clk,
	&clk_mout_mpll.clk,
	&clk_dout_mpll,
	&clk_arm,
};

static struct clk *clks[] __initdata = {
	&clk_ext,
	&clk_epll,
	&clk_27m,
	&clk_48m,
	&clk_h2,
	&clk_xusbxti,
};

/**
 * s3c64xx_register_clocks - register clocks for s3c6400 and s3c6410
 * @xtal: The rate for the clock crystal feeding the PLLs.
 * @armclk_divlimit: Divisor mask for ARMCLK.
 *
 * Register the clocks for the S3C6400 and S3C6410 SoC range, such
 * as ARMCLK as well as the necessary parent clocks.
 *
 * This call does not setup the clocks, which is left to the
 * s3c6400_setup_clocks() call which may be needed by the cpufreq
 * or resume code to re-set the clocks if the bootloader has changed
 * them.
 */
void __init s3c64xx_register_clocks(unsigned long xtal, 
				    unsigned armclk_divlimit)
{
	unsigned int cnt;

	armclk_mask = armclk_divlimit;

	s3c24xx_register_baseclocks(xtal);
	s3c24xx_register_clocks(clks, ARRAY_SIZE(clks));

	s3c_register_clocks(init_clocks, ARRAY_SIZE(init_clocks));

	s3c_register_clocks(init_clocks_off, ARRAY_SIZE(init_clocks_off));
	s3c_disable_clocks(init_clocks_off, ARRAY_SIZE(init_clocks_off));

	s3c24xx_register_clocks(clk_cdev, ARRAY_SIZE(clk_cdev));
	for (cnt = 0; cnt < ARRAY_SIZE(clk_cdev); cnt++)
		s3c_disable_clocks(clk_cdev[cnt], 1);

	s3c24xx_register_clocks(clks1, ARRAY_SIZE(clks1));
	s3c_register_clksrc(clksrcs, ARRAY_SIZE(clksrcs));
	for (cnt = 0; cnt < ARRAY_SIZE(clksrc_cdev); cnt++)
		s3c_register_clksrc(clksrc_cdev[cnt], 1);
	clkdev_add_table(s3c64xx_clk_lookup, ARRAY_SIZE(s3c64xx_clk_lookup));

	s3c_pwmclk_init();
}<|MERGE_RESOLUTION|>--- conflicted
+++ resolved
@@ -296,7 +296,6 @@
 	},
 };
 
-<<<<<<< HEAD
 static struct clk clk_hsmmc0 = {
 	.name		= "hsmmc",
 	.devname	= "s3c-sdhci.0",
@@ -321,8 +320,6 @@
 	.ctrlbit	= S3C_CLKCON_HCLK_HSMMC2,
 };
 
-=======
->>>>>>> 2fed66dc
 static struct clk clk_fout_apll = {
 	.name		= "fout_apll",
 };
