/* linux/arch/arm/plat-s3c64xx/clock.c
 *
 * Copyright 2008 Openmoko, Inc.
 * Copyright 2008 Simtec Electronics
 *	Ben Dooks <ben@simtec.co.uk>
 *	http://armlinux.simtec.co.uk/
 *
 * S3C64XX Base clock support
 *
 * This program is free software; you can redistribute it and/or modify
 * it under the terms of the GNU General Public License version 2 as
 * published by the Free Software Foundation.
*/

#include <linux/init.h>
#include <linux/module.h>
#include <linux/interrupt.h>
#include <linux/ioport.h>
#include <linux/clk.h>
#include <linux/err.h>
#include <linux/io.h>

#include <mach/hardware.h>
#include <mach/map.h>

#include <mach/regs-sys.h>
#include <mach/regs-clock.h>

#include <plat/cpu.h>
#include <plat/devs.h>
#include <plat/cpu-freq.h>
#include <plat/clock.h>
#include <plat/clock-clksrc.h>
#include <plat/pll.h>

/* fin_apll, fin_mpll and fin_epll are all the same clock, which we call
 * ext_xtal_mux for want of an actual name from the manual.
*/

static struct clk clk_ext_xtal_mux = {
	.name		= "ext_xtal",
};

#define clk_fin_apll clk_ext_xtal_mux
#define clk_fin_mpll clk_ext_xtal_mux
#define clk_fin_epll clk_ext_xtal_mux

#define clk_fout_mpll	clk_mpll
#define clk_fout_epll	clk_epll

struct clk clk_h2 = {
	.name		= "hclk2",
	.rate		= 0,
};

struct clk clk_27m = {
	.name		= "clk_27m",
	.rate		= 27000000,
};

static int clk_48m_ctrl(struct clk *clk, int enable)
{
	unsigned long flags;
	u32 val;

	/* can't rely on clock lock, this register has other usages */
	local_irq_save(flags);

	val = __raw_readl(S3C64XX_OTHERS);
	if (enable)
		val |= S3C64XX_OTHERS_USBMASK;
	else
		val &= ~S3C64XX_OTHERS_USBMASK;

	__raw_writel(val, S3C64XX_OTHERS);
	local_irq_restore(flags);

	return 0;
}

struct clk clk_48m = {
	.name		= "clk_48m",
	.rate		= 48000000,
	.enable		= clk_48m_ctrl,
};

struct clk clk_xusbxti = {
	.name		= "xusbxti",
	.rate		= 48000000,
};

static int inline s3c64xx_gate(void __iomem *reg,
				struct clk *clk,
				int enable)
{
	unsigned int ctrlbit = clk->ctrlbit;
	u32 con;

	con = __raw_readl(reg);

	if (enable)
		con |= ctrlbit;
	else
		con &= ~ctrlbit;

	__raw_writel(con, reg);
	return 0;
}

static int s3c64xx_pclk_ctrl(struct clk *clk, int enable)
{
	return s3c64xx_gate(S3C_PCLK_GATE, clk, enable);
}

static int s3c64xx_hclk_ctrl(struct clk *clk, int enable)
{
	return s3c64xx_gate(S3C_HCLK_GATE, clk, enable);
}

int s3c64xx_sclk_ctrl(struct clk *clk, int enable)
{
	return s3c64xx_gate(S3C_SCLK_GATE, clk, enable);
}

static struct clk init_clocks_off[] = {
	{
		.name		= "nand",
		.parent		= &clk_h,
	}, {
		.name		= "rtc",
		.parent		= &clk_p,
		.enable		= s3c64xx_pclk_ctrl,
		.ctrlbit	= S3C_CLKCON_PCLK_RTC,
	}, {
		.name		= "adc",
		.parent		= &clk_p,
		.enable		= s3c64xx_pclk_ctrl,
		.ctrlbit	= S3C_CLKCON_PCLK_TSADC,
	}, {
		.name		= "i2c",
		.parent		= &clk_p,
		.enable		= s3c64xx_pclk_ctrl,
		.ctrlbit	= S3C_CLKCON_PCLK_IIC,
	}, {
		.name		= "i2c",
		.devname	= "s3c2440-i2c.1",
		.parent		= &clk_p,
		.enable		= s3c64xx_pclk_ctrl,
		.ctrlbit	= S3C6410_CLKCON_PCLK_I2C1,
	}, {
		.name		= "iis",
		.devname	= "samsung-i2s.0",
		.parent		= &clk_p,
		.enable		= s3c64xx_pclk_ctrl,
		.ctrlbit	= S3C_CLKCON_PCLK_IIS0,
	}, {
		.name		= "iis",
		.devname	= "samsung-i2s.1",
		.parent		= &clk_p,
		.enable		= s3c64xx_pclk_ctrl,
		.ctrlbit	= S3C_CLKCON_PCLK_IIS1,
	}, {
#ifdef CONFIG_CPU_S3C6410
		.name		= "iis",
		.parent		= &clk_p,
		.enable		= s3c64xx_pclk_ctrl,
		.ctrlbit	= S3C6410_CLKCON_PCLK_IIS2,
	}, {
#endif
		.name		= "keypad",
		.parent		= &clk_p,
		.enable		= s3c64xx_pclk_ctrl,
		.ctrlbit	= S3C_CLKCON_PCLK_KEYPAD,
	}, {
		.name		= "spi",
		.devname	= "s3c64xx-spi.0",
		.parent		= &clk_p,
		.enable		= s3c64xx_pclk_ctrl,
		.ctrlbit	= S3C_CLKCON_PCLK_SPI0,
	}, {
		.name		= "spi",
		.devname	= "s3c64xx-spi.1",
		.parent		= &clk_p,
		.enable		= s3c64xx_pclk_ctrl,
		.ctrlbit	= S3C_CLKCON_PCLK_SPI1,
	}, {
		.name		= "48m",
		.devname	= "s3c-sdhci.0",
		.parent		= &clk_48m,
		.enable		= s3c64xx_sclk_ctrl,
		.ctrlbit	= S3C_CLKCON_SCLK_MMC0_48,
	}, {
		.name		= "48m",
		.devname	= "s3c-sdhci.1",
		.parent		= &clk_48m,
		.enable		= s3c64xx_sclk_ctrl,
		.ctrlbit	= S3C_CLKCON_SCLK_MMC1_48,
	}, {
		.name		= "48m",
		.devname	= "s3c-sdhci.2",
		.parent		= &clk_48m,
		.enable		= s3c64xx_sclk_ctrl,
		.ctrlbit	= S3C_CLKCON_SCLK_MMC2_48,
	}, {
		.name		= "ac97",
		.parent		= &clk_p,
		.ctrlbit	= S3C_CLKCON_PCLK_AC97,
	}, {
		.name		= "cfcon",
		.parent		= &clk_h,
		.enable		= s3c64xx_hclk_ctrl,
		.ctrlbit	= S3C_CLKCON_HCLK_IHOST,
	}, {
		.name		= "dma0",
		.parent		= &clk_h,
		.enable		= s3c64xx_hclk_ctrl,
		.ctrlbit	= S3C_CLKCON_HCLK_DMA0,
	}, {
		.name		= "dma1",
		.parent		= &clk_h,
		.enable		= s3c64xx_hclk_ctrl,
		.ctrlbit	= S3C_CLKCON_HCLK_DMA1,
	},
};

static struct clk clk_48m_spi0 = {
	.name		= "spi_48m",
	.devname	= "s3c64xx-spi.0",
	.parent		= &clk_48m,
	.enable		= s3c64xx_sclk_ctrl,
	.ctrlbit	= S3C_CLKCON_SCLK_SPI0_48,
};

static struct clk clk_48m_spi1 = {
	.name		= "spi_48m",
	.devname	= "s3c64xx-spi.1",
	.parent		= &clk_48m,
	.enable		= s3c64xx_sclk_ctrl,
	.ctrlbit	= S3C_CLKCON_SCLK_SPI1_48,
};

static struct clk init_clocks[] = {
	{
		.name		= "lcd",
		.parent		= &clk_h,
		.enable		= s3c64xx_hclk_ctrl,
		.ctrlbit	= S3C_CLKCON_HCLK_LCD,
	}, {
		.name		= "gpio",
		.parent		= &clk_p,
		.enable		= s3c64xx_pclk_ctrl,
		.ctrlbit	= S3C_CLKCON_PCLK_GPIO,
	}, {
		.name		= "usb-host",
		.parent		= &clk_h,
		.enable		= s3c64xx_hclk_ctrl,
		.ctrlbit	= S3C_CLKCON_HCLK_UHOST,
	}, {
		.name		= "otg",
		.parent		= &clk_h,
		.enable		= s3c64xx_hclk_ctrl,
		.ctrlbit	= S3C_CLKCON_HCLK_USB,
	}, {
		.name		= "timers",
		.parent		= &clk_p,
		.enable		= s3c64xx_pclk_ctrl,
		.ctrlbit	= S3C_CLKCON_PCLK_PWM,
	}, {
		.name		= "uart",
		.devname	= "s3c6400-uart.0",
		.parent		= &clk_p,
		.enable		= s3c64xx_pclk_ctrl,
		.ctrlbit	= S3C_CLKCON_PCLK_UART0,
	}, {
		.name		= "uart",
		.devname	= "s3c6400-uart.1",
		.parent		= &clk_p,
		.enable		= s3c64xx_pclk_ctrl,
		.ctrlbit	= S3C_CLKCON_PCLK_UART1,
	}, {
		.name		= "uart",
		.devname	= "s3c6400-uart.2",
		.parent		= &clk_p,
		.enable		= s3c64xx_pclk_ctrl,
		.ctrlbit	= S3C_CLKCON_PCLK_UART2,
	}, {
		.name		= "uart",
		.devname	= "s3c6400-uart.3",
		.parent		= &clk_p,
		.enable		= s3c64xx_pclk_ctrl,
		.ctrlbit	= S3C_CLKCON_PCLK_UART3,
	}, {
		.name		= "watchdog",
		.parent		= &clk_p,
		.ctrlbit	= S3C_CLKCON_PCLK_WDT,
	},
};

static struct clk clk_hsmmc0 = {
	.name		= "hsmmc",
	.devname	= "s3c-sdhci.0",
	.parent		= &clk_h,
	.enable		= s3c64xx_hclk_ctrl,
	.ctrlbit	= S3C_CLKCON_HCLK_HSMMC0,
};

<<<<<<< HEAD
static struct clk clk_hsmmc0 = {
	.name		= "hsmmc",
	.devname	= "s3c-sdhci.0",
	.parent		= &clk_h,
	.enable		= s3c64xx_hclk_ctrl,
	.ctrlbit	= S3C_CLKCON_HCLK_HSMMC0,
};

=======
>>>>>>> feafadb7
static struct clk clk_hsmmc1 = {
	.name		= "hsmmc",
	.devname	= "s3c-sdhci.1",
	.parent		= &clk_h,
	.enable		= s3c64xx_hclk_ctrl,
	.ctrlbit	= S3C_CLKCON_HCLK_HSMMC1,
};

static struct clk clk_hsmmc2 = {
	.name		= "hsmmc",
	.devname	= "s3c-sdhci.2",
	.parent		= &clk_h,
	.enable		= s3c64xx_hclk_ctrl,
	.ctrlbit	= S3C_CLKCON_HCLK_HSMMC2,
};

static struct clk clk_fout_apll = {
	.name		= "fout_apll",
};

static struct clk *clk_src_apll_list[] = {
	[0] = &clk_fin_apll,
	[1] = &clk_fout_apll,
};

static struct clksrc_sources clk_src_apll = {
	.sources	= clk_src_apll_list,
	.nr_sources	= ARRAY_SIZE(clk_src_apll_list),
};

static struct clksrc_clk clk_mout_apll = {
	.clk	= {
		.name		= "mout_apll",
	},
	.reg_src	= { .reg = S3C_CLK_SRC, .shift = 0, .size = 1  },
	.sources	= &clk_src_apll,
};

static struct clk *clk_src_epll_list[] = {
	[0] = &clk_fin_epll,
	[1] = &clk_fout_epll,
};

static struct clksrc_sources clk_src_epll = {
	.sources	= clk_src_epll_list,
	.nr_sources	= ARRAY_SIZE(clk_src_epll_list),
};

static struct clksrc_clk clk_mout_epll = {
	.clk	= {
		.name		= "mout_epll",
	},
	.reg_src	= { .reg = S3C_CLK_SRC, .shift = 2, .size = 1  },
	.sources	= &clk_src_epll,
};

static struct clk *clk_src_mpll_list[] = {
	[0] = &clk_fin_mpll,
	[1] = &clk_fout_mpll,
};

static struct clksrc_sources clk_src_mpll = {
	.sources	= clk_src_mpll_list,
	.nr_sources	= ARRAY_SIZE(clk_src_mpll_list),
};

static struct clksrc_clk clk_mout_mpll = {
	.clk = {
		.name		= "mout_mpll",
	},
	.reg_src	= { .reg = S3C_CLK_SRC, .shift = 1, .size = 1  },
	.sources	= &clk_src_mpll,
};

static unsigned int armclk_mask;

static unsigned long s3c64xx_clk_arm_get_rate(struct clk *clk)
{
	unsigned long rate = clk_get_rate(clk->parent);
	u32 clkdiv;

	/* divisor mask starts at bit0, so no need to shift */
	clkdiv = __raw_readl(S3C_CLK_DIV0) & armclk_mask;

	return rate / (clkdiv + 1);
}

static unsigned long s3c64xx_clk_arm_round_rate(struct clk *clk,
						unsigned long rate)
{
	unsigned long parent = clk_get_rate(clk->parent);
	u32 div;

	if (parent < rate)
		return parent;

	div = (parent / rate) - 1;
	if (div > armclk_mask)
		div = armclk_mask;

	return parent / (div + 1);
}

static int s3c64xx_clk_arm_set_rate(struct clk *clk, unsigned long rate)
{
	unsigned long parent = clk_get_rate(clk->parent);
	u32 div;
	u32 val;

	if (rate < parent / (armclk_mask + 1))
		return -EINVAL;

	rate = clk_round_rate(clk, rate);
	div = clk_get_rate(clk->parent) / rate;

	val = __raw_readl(S3C_CLK_DIV0);
	val &= ~armclk_mask;
	val |= (div - 1);
	__raw_writel(val, S3C_CLK_DIV0);

	return 0;

}

static struct clk clk_arm = {
	.name		= "armclk",
	.parent		= &clk_mout_apll.clk,
	.ops		= &(struct clk_ops) {
		.get_rate	= s3c64xx_clk_arm_get_rate,
		.set_rate	= s3c64xx_clk_arm_set_rate,
		.round_rate	= s3c64xx_clk_arm_round_rate,
	},
};

static unsigned long s3c64xx_clk_doutmpll_get_rate(struct clk *clk)
{
	unsigned long rate = clk_get_rate(clk->parent);

	printk(KERN_DEBUG "%s: parent is %ld\n", __func__, rate);

	if (__raw_readl(S3C_CLK_DIV0) & S3C6400_CLKDIV0_MPLL_MASK)
		rate /= 2;

	return rate;
}

static struct clk_ops clk_dout_ops = {
	.get_rate	= s3c64xx_clk_doutmpll_get_rate,
};

static struct clk clk_dout_mpll = {
	.name		= "dout_mpll",
	.parent		= &clk_mout_mpll.clk,
	.ops		= &clk_dout_ops,
};

static struct clk *clkset_spi_mmc_list[] = {
	&clk_mout_epll.clk,
	&clk_dout_mpll,
	&clk_fin_epll,
	&clk_27m,
};

static struct clksrc_sources clkset_spi_mmc = {
	.sources	= clkset_spi_mmc_list,
	.nr_sources	= ARRAY_SIZE(clkset_spi_mmc_list),
};

static struct clk *clkset_irda_list[] = {
	&clk_mout_epll.clk,
	&clk_dout_mpll,
	NULL,
	&clk_27m,
};

static struct clksrc_sources clkset_irda = {
	.sources	= clkset_irda_list,
	.nr_sources	= ARRAY_SIZE(clkset_irda_list),
};

static struct clk *clkset_uart_list[] = {
	&clk_mout_epll.clk,
	&clk_dout_mpll,
	NULL,
	NULL
};

static struct clksrc_sources clkset_uart = {
	.sources	= clkset_uart_list,
	.nr_sources	= ARRAY_SIZE(clkset_uart_list),
};

static struct clk *clkset_uhost_list[] = {
	&clk_48m,
	&clk_mout_epll.clk,
	&clk_dout_mpll,
	&clk_fin_epll,
};

static struct clksrc_sources clkset_uhost = {
	.sources	= clkset_uhost_list,
	.nr_sources	= ARRAY_SIZE(clkset_uhost_list),
};

/* The peripheral clocks are all controlled via clocksource followed
 * by an optional divider and gate stage. We currently roll this into
 * one clock which hides the intermediate clock from the mux.
 *
 * Note, the JPEG clock can only be an even divider...
 *
 * The scaler and LCD clocks depend on the S3C64XX version, and also
 * have a common parent divisor so are not included here.
 */

/* clocks that feed other parts of the clock source tree */

static struct clk clk_iis_cd0 = {
	.name		= "iis_cdclk0",
};

static struct clk clk_iis_cd1 = {
	.name		= "iis_cdclk1",
};

static struct clk clk_iisv4_cd = {
	.name		= "iis_cdclk_v4",
};

static struct clk clk_pcm_cd = {
	.name		= "pcm_cdclk",
};

static struct clk *clkset_audio0_list[] = {
	[0] = &clk_mout_epll.clk,
	[1] = &clk_dout_mpll,
	[2] = &clk_fin_epll,
	[3] = &clk_iis_cd0,
	[4] = &clk_pcm_cd,
};

static struct clksrc_sources clkset_audio0 = {
	.sources	= clkset_audio0_list,
	.nr_sources	= ARRAY_SIZE(clkset_audio0_list),
};

static struct clk *clkset_audio1_list[] = {
	[0] = &clk_mout_epll.clk,
	[1] = &clk_dout_mpll,
	[2] = &clk_fin_epll,
	[3] = &clk_iis_cd1,
	[4] = &clk_pcm_cd,
};

static struct clksrc_sources clkset_audio1 = {
	.sources	= clkset_audio1_list,
	.nr_sources	= ARRAY_SIZE(clkset_audio1_list),
};

static struct clk *clkset_audio2_list[] = {
	[0] = &clk_mout_epll.clk,
	[1] = &clk_dout_mpll,
	[2] = &clk_fin_epll,
	[3] = &clk_iisv4_cd,
	[4] = &clk_pcm_cd,
};

static struct clksrc_sources clkset_audio2 = {
	.sources	= clkset_audio2_list,
	.nr_sources	= ARRAY_SIZE(clkset_audio2_list),
};

static struct clk *clkset_camif_list[] = {
	&clk_h2,
};

static struct clksrc_sources clkset_camif = {
	.sources	= clkset_camif_list,
	.nr_sources	= ARRAY_SIZE(clkset_camif_list),
};

static struct clksrc_clk clksrcs[] = {
	{
		.clk	= {
			.name		= "usb-bus-host",
			.ctrlbit        = S3C_CLKCON_SCLK_UHOST,
			.enable		= s3c64xx_sclk_ctrl,
		},
		.reg_src 	= { .reg = S3C_CLK_SRC, .shift = 5, .size = 2  },
		.reg_div	= { .reg = S3C_CLK_DIV1, .shift = 20, .size = 4  },
		.sources	= &clkset_uhost,
	}, {
		.clk	= {
			.name		= "audio-bus",
			.devname	= "samsung-i2s.0",
			.ctrlbit        = S3C_CLKCON_SCLK_AUDIO0,
			.enable		= s3c64xx_sclk_ctrl,
		},
		.reg_src	= { .reg = S3C_CLK_SRC, .shift = 7, .size = 3  },
		.reg_div	= { .reg = S3C_CLK_DIV2, .shift = 8, .size = 4  },
		.sources	= &clkset_audio0,
	}, {
		.clk	= {
			.name		= "audio-bus",
			.devname	= "samsung-i2s.1",
			.ctrlbit        = S3C_CLKCON_SCLK_AUDIO1,
			.enable		= s3c64xx_sclk_ctrl,
		},
		.reg_src	= { .reg = S3C_CLK_SRC, .shift = 10, .size = 3  },
		.reg_div	= { .reg = S3C_CLK_DIV2, .shift = 12, .size = 4  },
		.sources	= &clkset_audio1,
	}, {
		.clk	= {
			.name		= "audio-bus",
			.devname	= "samsung-i2s.2",
			.ctrlbit        = S3C6410_CLKCON_SCLK_AUDIO2,
			.enable		= s3c64xx_sclk_ctrl,
		},
		.reg_src	= { .reg = S3C6410_CLK_SRC2, .shift = 0, .size = 3  },
		.reg_div	= { .reg = S3C_CLK_DIV2, .shift = 24, .size = 4  },
		.sources	= &clkset_audio2,
	}, {
		.clk	= {
			.name		= "irda-bus",
			.ctrlbit        = S3C_CLKCON_SCLK_IRDA,
			.enable		= s3c64xx_sclk_ctrl,
		},
		.reg_src	= { .reg = S3C_CLK_SRC, .shift = 24, .size = 2  },
		.reg_div	= { .reg = S3C_CLK_DIV2, .shift = 20, .size = 4  },
		.sources	= &clkset_irda,
	}, {
		.clk	= {
			.name		= "camera",
			.ctrlbit        = S3C_CLKCON_SCLK_CAM,
			.enable		= s3c64xx_sclk_ctrl,
		},
		.reg_div	= { .reg = S3C_CLK_DIV0, .shift = 20, .size = 4  },
		.reg_src	= { .reg = NULL, .shift = 0, .size = 0  },
		.sources	= &clkset_camif,
	},
};

/* Where does UCLK0 come from? */
static struct clksrc_clk clk_sclk_uclk = {
	.clk	= {
		.name		= "uclk1",
		.ctrlbit        = S3C_CLKCON_SCLK_UART,
		.enable		= s3c64xx_sclk_ctrl,
	},
	.reg_src	= { .reg = S3C_CLK_SRC, .shift = 13, .size = 1  },
	.reg_div	= { .reg = S3C_CLK_DIV2, .shift = 16, .size = 4  },
	.sources	= &clkset_uart,
};

static struct clksrc_clk clk_sclk_mmc0 = {
	.clk	= {
		.name		= "mmc_bus",
		.devname	= "s3c-sdhci.0",
		.ctrlbit        = S3C_CLKCON_SCLK_MMC0,
		.enable		= s3c64xx_sclk_ctrl,
	},
	.reg_src	= { .reg = S3C_CLK_SRC, .shift = 18, .size = 2  },
	.reg_div	= { .reg = S3C_CLK_DIV1, .shift = 0, .size = 4  },
	.sources	= &clkset_spi_mmc,
};

static struct clksrc_clk clk_sclk_mmc1 = {
	.clk	= {
		.name		= "mmc_bus",
		.devname	= "s3c-sdhci.1",
		.ctrlbit        = S3C_CLKCON_SCLK_MMC1,
		.enable		= s3c64xx_sclk_ctrl,
	},
	.reg_src	= { .reg = S3C_CLK_SRC, .shift = 20, .size = 2  },
	.reg_div	= { .reg = S3C_CLK_DIV1, .shift = 4, .size = 4  },
	.sources	= &clkset_spi_mmc,
};

static struct clksrc_clk clk_sclk_mmc2 = {
	.clk	= {
		.name		= "mmc_bus",
		.devname	= "s3c-sdhci.2",
		.ctrlbit        = S3C_CLKCON_SCLK_MMC2,
		.enable		= s3c64xx_sclk_ctrl,
	},
	.reg_src	= { .reg = S3C_CLK_SRC, .shift = 22, .size = 2  },
	.reg_div	= { .reg = S3C_CLK_DIV1, .shift = 8, .size = 4  },
	.sources	= &clkset_spi_mmc,
};

static struct clksrc_clk clk_sclk_spi0 = {
	.clk	= {
		.name		= "spi-bus",
		.devname	= "s3c64xx-spi.0",
		.ctrlbit	= S3C_CLKCON_SCLK_SPI0,
		.enable		= s3c64xx_sclk_ctrl,
	},
	.reg_src = { .reg = S3C_CLK_SRC, .shift = 14, .size = 2 },
	.reg_div = { .reg = S3C_CLK_DIV2, .shift = 0, .size = 4 },
	.sources = &clkset_spi_mmc,
};

static struct clksrc_clk clk_sclk_spi1 = {
	.clk	= {
		.name		= "spi-bus",
		.devname	= "s3c64xx-spi.1",
		.ctrlbit	= S3C_CLKCON_SCLK_SPI1,
		.enable		= s3c64xx_sclk_ctrl,
	},
	.reg_src = { .reg = S3C_CLK_SRC, .shift = 16, .size = 2 },
	.reg_div = { .reg = S3C_CLK_DIV2, .shift = 4, .size = 4 },
	.sources = &clkset_spi_mmc,
};

/* Clock initialisation code */

static struct clksrc_clk *init_parents[] = {
	&clk_mout_apll,
	&clk_mout_epll,
	&clk_mout_mpll,
};

static struct clksrc_clk *clksrc_cdev[] = {
	&clk_sclk_uclk,
	&clk_sclk_mmc0,
	&clk_sclk_mmc1,
	&clk_sclk_mmc2,
	&clk_sclk_spi0,
	&clk_sclk_spi1,
};

static struct clk *clk_cdev[] = {
	&clk_hsmmc0,
	&clk_hsmmc1,
	&clk_hsmmc2,
	&clk_48m_spi0,
	&clk_48m_spi1,
};

static struct clk_lookup s3c64xx_clk_lookup[] = {
	CLKDEV_INIT(NULL, "clk_uart_baud2", &clk_p),
	CLKDEV_INIT(NULL, "clk_uart_baud3", &clk_sclk_uclk.clk),
	CLKDEV_INIT("s3c-sdhci.0", "mmc_busclk.0", &clk_hsmmc0),
	CLKDEV_INIT("s3c-sdhci.1", "mmc_busclk.0", &clk_hsmmc1),
	CLKDEV_INIT("s3c-sdhci.2", "mmc_busclk.0", &clk_hsmmc2),
	CLKDEV_INIT("s3c-sdhci.0", "mmc_busclk.2", &clk_sclk_mmc0.clk),
	CLKDEV_INIT("s3c-sdhci.1", "mmc_busclk.2", &clk_sclk_mmc1.clk),
	CLKDEV_INIT("s3c-sdhci.2", "mmc_busclk.2", &clk_sclk_mmc2.clk),
	CLKDEV_INIT(NULL, "spi_busclk0", &clk_p),
	CLKDEV_INIT("s3c64xx-spi.0", "spi_busclk1", &clk_sclk_spi0.clk),
	CLKDEV_INIT("s3c64xx-spi.0", "spi_busclk2", &clk_48m_spi0),
	CLKDEV_INIT("s3c64xx-spi.1", "spi_busclk1", &clk_sclk_spi1.clk),
	CLKDEV_INIT("s3c64xx-spi.1", "spi_busclk2", &clk_48m_spi1),
};

#define GET_DIV(clk, field) ((((clk) & field##_MASK) >> field##_SHIFT) + 1)

void __init_or_cpufreq s3c64xx_setup_clocks(void)
{
	struct clk *xtal_clk;
	unsigned long xtal;
	unsigned long fclk;
	unsigned long hclk;
	unsigned long hclk2;
	unsigned long pclk;
	unsigned long epll;
	unsigned long apll;
	unsigned long mpll;
	unsigned int ptr;
	u32 clkdiv0;

	printk(KERN_DEBUG "%s: registering clocks\n", __func__);

	clkdiv0 = __raw_readl(S3C_CLK_DIV0);
	printk(KERN_DEBUG "%s: clkdiv0 = %08x\n", __func__, clkdiv0);

	xtal_clk = clk_get(NULL, "xtal");
	BUG_ON(IS_ERR(xtal_clk));

	xtal = clk_get_rate(xtal_clk);
	clk_put(xtal_clk);

	printk(KERN_DEBUG "%s: xtal is %ld\n", __func__, xtal);

	/* For now assume the mux always selects the crystal */
	clk_ext_xtal_mux.parent = xtal_clk;

	epll = s3c_get_pll6553x(xtal, __raw_readl(S3C_EPLL_CON0),
				__raw_readl(S3C_EPLL_CON1));
	mpll = s3c6400_get_pll(xtal, __raw_readl(S3C_MPLL_CON));
	apll = s3c6400_get_pll(xtal, __raw_readl(S3C_APLL_CON));

	fclk = mpll;

	printk(KERN_INFO "S3C64XX: PLL settings, A=%ld, M=%ld, E=%ld\n",
	       apll, mpll, epll);

	if(__raw_readl(S3C64XX_OTHERS) & S3C64XX_OTHERS_SYNCMUXSEL)
		/* Synchronous mode */
		hclk2 = apll / GET_DIV(clkdiv0, S3C6400_CLKDIV0_HCLK2);
	else
		/* Asynchronous mode */
		hclk2 = mpll / GET_DIV(clkdiv0, S3C6400_CLKDIV0_HCLK2);

	hclk = hclk2 / GET_DIV(clkdiv0, S3C6400_CLKDIV0_HCLK);
	pclk = hclk2 / GET_DIV(clkdiv0, S3C6400_CLKDIV0_PCLK);

	printk(KERN_INFO "S3C64XX: HCLK2=%ld, HCLK=%ld, PCLK=%ld\n",
	       hclk2, hclk, pclk);

	clk_fout_mpll.rate = mpll;
	clk_fout_epll.rate = epll;
	clk_fout_apll.rate = apll;

	clk_h2.rate = hclk2;
	clk_h.rate = hclk;
	clk_p.rate = pclk;
	clk_f.rate = fclk;

	for (ptr = 0; ptr < ARRAY_SIZE(init_parents); ptr++)
		s3c_set_clksrc(init_parents[ptr], true);

	for (ptr = 0; ptr < ARRAY_SIZE(clksrcs); ptr++)
		s3c_set_clksrc(&clksrcs[ptr], true);
}

static struct clk *clks1[] __initdata = {
	&clk_ext_xtal_mux,
	&clk_iis_cd0,
	&clk_iis_cd1,
	&clk_iisv4_cd,
	&clk_pcm_cd,
	&clk_mout_epll.clk,
	&clk_mout_mpll.clk,
	&clk_dout_mpll,
	&clk_arm,
};

static struct clk *clks[] __initdata = {
	&clk_ext,
	&clk_epll,
	&clk_27m,
	&clk_48m,
	&clk_h2,
	&clk_xusbxti,
};

/**
 * s3c64xx_register_clocks - register clocks for s3c6400 and s3c6410
 * @xtal: The rate for the clock crystal feeding the PLLs.
 * @armclk_divlimit: Divisor mask for ARMCLK.
 *
 * Register the clocks for the S3C6400 and S3C6410 SoC range, such
 * as ARMCLK as well as the necessary parent clocks.
 *
 * This call does not setup the clocks, which is left to the
 * s3c64xx_setup_clocks() call which may be needed by the cpufreq
 * or resume code to re-set the clocks if the bootloader has changed
 * them.
 */
void __init s3c64xx_register_clocks(unsigned long xtal, 
				    unsigned armclk_divlimit)
{
	unsigned int cnt;

	armclk_mask = armclk_divlimit;

	s3c24xx_register_baseclocks(xtal);
	s3c24xx_register_clocks(clks, ARRAY_SIZE(clks));

	s3c_register_clocks(init_clocks, ARRAY_SIZE(init_clocks));

	s3c_register_clocks(init_clocks_off, ARRAY_SIZE(init_clocks_off));
	s3c_disable_clocks(init_clocks_off, ARRAY_SIZE(init_clocks_off));

	s3c24xx_register_clocks(clk_cdev, ARRAY_SIZE(clk_cdev));
	for (cnt = 0; cnt < ARRAY_SIZE(clk_cdev); cnt++)
		s3c_disable_clocks(clk_cdev[cnt], 1);

	s3c24xx_register_clocks(clks1, ARRAY_SIZE(clks1));
	s3c_register_clksrc(clksrcs, ARRAY_SIZE(clksrcs));
	for (cnt = 0; cnt < ARRAY_SIZE(clksrc_cdev); cnt++)
		s3c_register_clksrc(clksrc_cdev[cnt], 1);
	clkdev_add_table(s3c64xx_clk_lookup, ARRAY_SIZE(s3c64xx_clk_lookup));

	s3c_pwmclk_init();
}<|MERGE_RESOLUTION|>--- conflicted
+++ resolved
@@ -304,17 +304,6 @@
 	.ctrlbit	= S3C_CLKCON_HCLK_HSMMC0,
 };
 
-<<<<<<< HEAD
-static struct clk clk_hsmmc0 = {
-	.name		= "hsmmc",
-	.devname	= "s3c-sdhci.0",
-	.parent		= &clk_h,
-	.enable		= s3c64xx_hclk_ctrl,
-	.ctrlbit	= S3C_CLKCON_HCLK_HSMMC0,
-};
-
-=======
->>>>>>> feafadb7
 static struct clk clk_hsmmc1 = {
 	.name		= "hsmmc",
 	.devname	= "s3c-sdhci.1",
