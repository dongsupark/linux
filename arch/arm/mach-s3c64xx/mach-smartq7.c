--- conflicted
+++ resolved
@@ -172,10 +172,6 @@
 	.map_io		= smartq_map_io,
 	.init_machine	= smartq7_machine_init,
 	.init_late	= s3c64xx_init_late,
-<<<<<<< HEAD
-	.init_time	= s3c24xx_timer_init,
-=======
 	.init_time	= samsung_timer_init,
->>>>>>> 8bdbf6db
 	.restart	= s3c64xx_restart,
 MACHINE_END