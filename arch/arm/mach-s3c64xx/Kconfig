--- conflicted
+++ resolved
@@ -292,11 +292,7 @@
 	select S3C_DEV_I2C1
 	select S3C_DEV_WDT
 	select S3C_DEV_RTC
-<<<<<<< HEAD
 	select S3C64XX_DEV_SPI0
-=======
-	select S3C64XX_DEV_SPI
->>>>>>> 2fed66dc
 	select SAMSUNG_GPIO_EXTRA128
 	select I2C
 	select LEDS_GPIO_REGISTER
