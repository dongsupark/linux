--- conflicted
+++ resolved
@@ -293,11 +293,7 @@
 	select S3C_DEV_WDT
 	select S3C_DEV_RTC
 	select S3C64XX_DEV_SPI0
-<<<<<<< HEAD
-	select S3C24XX_GPIO_EXTRA128
-=======
 	select SAMSUNG_GPIO_EXTRA128
->>>>>>> d5d556cb
 	select I2C
 	select LEDS_GPIO_REGISTER
 	help
