--- conflicted
+++ resolved
@@ -66,20 +66,6 @@
 #include <plat/iic.h>
 #include <plat/pm.h>
 
-<<<<<<< HEAD
-#include <sound/wm8996.h>
-#include <sound/wm8962.h>
-#include <sound/wm9081.h>
-
-#define BANFF_PMIC_IRQ_BASE		IRQ_BOARD_START
-#define GLENFARCLAS_PMIC_IRQ_BASE	(IRQ_BOARD_START + 64)
-
-#define PCA935X_GPIO_BASE		GPIO_BOARD_START
-#define CODEC_GPIO_BASE		(GPIO_BOARD_START + 8)
-#define GLENFARCLAS_PMIC_GPIO_BASE	(GPIO_BOARD_START + 16)
-
-=======
->>>>>>> 0dacb764
 /* serial port setup */
 
 #define UCON (S3C2410_UCON_DEFAULT | S3C2410_UCON_UCLK)
@@ -636,68 +622,6 @@
 	.disable_touch = true,
 };
 
-<<<<<<< HEAD
-static struct wm8996_retune_mobile_config wm8996_retune[] = {
-	{
-		.name = "Sub LPF",
-		.rate = 48000,
-		.regs = {
-			0x6318, 0x6300, 0x1000, 0x0000, 0x0004, 0x2000, 0xF000,
-			0x0000, 0x0004, 0x2000, 0xF000, 0x0000, 0x0004, 0x2000,
-			0xF000, 0x0000, 0x0004, 0x1000, 0x0800, 0x4000
-		},
-	},
-	{
-		.name = "Sub HPF",
-		.rate = 48000,
-		.regs = {
-			0x000A, 0x6300, 0x1000, 0x0000, 0x0004, 0x2000, 0xF000,
-			0x0000, 0x0004, 0x2000, 0xF000, 0x0000, 0x0004, 0x2000,
-			0xF000, 0x0000, 0x0004, 0x1000, 0x0800, 0x4000
-		},
-	},
-};
-
-static struct wm8996_pdata wm8996_pdata __initdata = {
-	.ldo_ena = S3C64XX_GPN(7),
-	.gpio_base = CODEC_GPIO_BASE,
-	.micdet_def = 1,
-	.inl_mode = WM8996_DIFFERRENTIAL_1,
-	.inr_mode = WM8996_DIFFERRENTIAL_1,
-
-	.irq_flags = IRQF_TRIGGER_RISING,
-
-	.gpio_default = {
-		0x8001, /* GPIO1 == ADCLRCLK1 */
-		0x8001, /* GPIO2 == ADCLRCLK2, input due to CPU */
-		0x0141, /* GPIO3 == HP_SEL */
-		0x0002, /* GPIO4 == IRQ */
-		0x020e, /* GPIO5 == CLKOUT */
-	},
-
-	.retune_mobile_cfgs = wm8996_retune,
-	.num_retune_mobile_cfgs = ARRAY_SIZE(wm8996_retune),
-};
-
-static struct wm8962_pdata wm8962_pdata __initdata = {
-	.gpio_init = {
-		0,
-		WM8962_GPIO_FN_OPCLK,
-		WM8962_GPIO_FN_DMICCLK,
-		0,
-		0x8000 | WM8962_GPIO_FN_DMICDAT,
-		WM8962_GPIO_FN_IRQ,    /* Open drain mode */
-	},
-	.irq_active_low = true,
-};
-
-static struct wm9081_pdata wm9081_pdata __initdata = {
-	.irq_high = false,
-	.irq_cmos = false,
-};
-
-=======
->>>>>>> 0dacb764
 static struct i2c_board_info i2c_devs1[] __initdata = {
 	{ I2C_BOARD_INFO("wm8311", 0x34),
 	  .irq = S3C_EINT(0),
@@ -708,19 +632,6 @@
 	{ I2C_BOARD_INFO("wlf-gf-module", 0x26) },
 
 	{ I2C_BOARD_INFO("wm1250-ev1", 0x27) },
-<<<<<<< HEAD
-	{ I2C_BOARD_INFO("wm8996", 0x1a),
-	  .platform_data = &wm8996_pdata,
-	  .irq = GLENFARCLAS_PMIC_IRQ_BASE + WM831X_IRQ_GPIO_2,
-	},
-	{ I2C_BOARD_INFO("wm9081", 0x6c),
-	  .platform_data = &wm9081_pdata, },
-	{ I2C_BOARD_INFO("wm8962", 0x1a),
-	  .platform_data = &wm8962_pdata,
-	  .irq = GLENFARCLAS_PMIC_IRQ_BASE + WM831X_IRQ_GPIO_2,
-	},
-=======
->>>>>>> 0dacb764
 };
 
 static void __init crag6410_map_io(void)
