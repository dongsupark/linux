/* linux/arch/arm/mach-s3c64xx/mach-crag6410.c
 *
 * Copyright 2011 Wolfson Microelectronics plc
 *	Mark Brown <broonie@opensource.wolfsonmicro.com>
 *
 * Copyright 2011 Simtec Electronics
 *	Ben Dooks <ben@simtec.co.uk>
 *
 * This program is free software; you can redistribute it and/or modify
 * it under the terms of the GNU General Public License version 2 as
 * published by the Free Software Foundation.
 */

#include <linux/kernel.h>
#include <linux/list.h>
#include <linux/serial_core.h>
#include <linux/platform_device.h>
#include <linux/fb.h>
#include <linux/io.h>
#include <linux/init.h>
#include <linux/gpio.h>
#include <linux/leds.h>
#include <linux/delay.h>
#include <linux/mmc/host.h>
#include <linux/regulator/machine.h>
#include <linux/regulator/fixed.h>
#include <linux/pwm_backlight.h>
#include <linux/dm9000.h>
#include <linux/gpio_keys.h>
#include <linux/basic_mmio_gpio.h>
#include <linux/spi/spi.h>

#include <linux/i2c/pca953x.h>
#include <linux/platform_data/s3c-hsotg.h>

#include <video/platform_lcd.h>

#include <linux/mfd/wm831x/core.h>
#include <linux/mfd/wm831x/pdata.h>
#include <linux/mfd/wm831x/irq.h>
#include <linux/mfd/wm831x/gpio.h>

#include <sound/wm1250-ev1.h>

#include <asm/hardware/vic.h>
#include <asm/mach/arch.h>
#include <asm/mach-types.h>

#include <video/samsung_fimd.h>
#include <mach/hardware.h>
#include <mach/map.h>

#include <mach/regs-gpio.h>

#include <plat/regs-serial.h>
#include <plat/fb.h>
#include <plat/sdhci.h>
#include <plat/gpio-cfg.h>
#include <linux/platform_data/spi-s3c64xx.h>

#include <plat/keypad.h>
#include <plat/clock.h>
#include <plat/devs.h>
#include <plat/cpu.h>
#include <plat/adc.h>
#include <linux/platform_data/i2c-s3c2410.h>
#include <plat/pm.h>
#include <plat/samsung-time.h>

#include "common.h"
#include "crag6410.h"
#include "regs-gpio-memport.h"
#include "regs-modem.h"
#include "regs-sys.h"

/* serial port setup */

#define UCON (S3C2410_UCON_DEFAULT | S3C2410_UCON_UCLK)
#define ULCON (S3C2410_LCON_CS8 | S3C2410_LCON_PNONE | S3C2410_LCON_STOPB)
#define UFCON (S3C2410_UFCON_RXTRIG8 | S3C2410_UFCON_FIFOMODE)

static struct s3c2410_uartcfg crag6410_uartcfgs[] __initdata = {
	[0] = {
		.hwport		= 0,
		.flags		= 0,
		.ucon		= UCON,
		.ulcon		= ULCON,
		.ufcon		= UFCON,
	},
	[1] = {
		.hwport		= 1,
		.flags		= 0,
		.ucon		= UCON,
		.ulcon		= ULCON,
		.ufcon		= UFCON,
	},
	[2] = {
		.hwport		= 2,
		.flags		= 0,
		.ucon		= UCON,
		.ulcon		= ULCON,
		.ufcon		= UFCON,
	},
	[3] = {
		.hwport		= 3,
		.flags		= 0,
		.ucon		= UCON,
		.ulcon		= ULCON,
		.ufcon		= UFCON,
	},
};

static struct platform_pwm_backlight_data crag6410_backlight_data = {
	.pwm_id		= 0,
	.max_brightness	= 1000,
	.dft_brightness	= 600,
	.pwm_period_ns	= 100000,	/* about 1kHz */
};

static struct platform_device crag6410_backlight_device = {
	.name		= "pwm-backlight",
	.id		= -1,
	.dev		= {
		.parent	= &s3c_device_timer[0].dev,
		.platform_data = &crag6410_backlight_data,
	},
};

static void crag6410_lcd_power_set(struct plat_lcd_data *pd, unsigned int power)
{
	pr_debug("%s: setting power %d\n", __func__, power);

	if (power) {
		gpio_set_value(S3C64XX_GPB(0), 1);
		msleep(1);
		s3c_gpio_cfgpin(S3C64XX_GPF(14), S3C_GPIO_SFN(2));
	} else {
		gpio_direction_output(S3C64XX_GPF(14), 0);
		gpio_set_value(S3C64XX_GPB(0), 0);
	}
}

static struct platform_device crag6410_lcd_powerdev = {
	.name			= "platform-lcd",
	.id			= -1,
	.dev.parent		= &s3c_device_fb.dev,
	.dev.platform_data	= &(struct plat_lcd_data) {
		.set_power	= crag6410_lcd_power_set,
	},
};

/* 640x480 URT */
static struct s3c_fb_pd_win crag6410_fb_win0 = {
	.max_bpp	= 32,
	.default_bpp	= 16,
	.xres		= 640,
	.yres		= 480,
	.virtual_y	= 480 * 2,
	.virtual_x	= 640,
};

static struct fb_videomode crag6410_lcd_timing = {
	.left_margin	= 150,
	.right_margin	= 80,
	.upper_margin	= 40,
	.lower_margin	= 5,
	.hsync_len	= 40,
	.vsync_len	= 5,
	.xres		= 640,
	.yres		= 480,
};

/* 405566 clocks per frame => 60Hz refresh requires 24333960Hz clock */
static struct s3c_fb_platdata crag6410_lcd_pdata = {
	.setup_gpio	= s3c64xx_fb_gpio_setup_24bpp,
	.vtiming	= &crag6410_lcd_timing,
	.win[0]		= &crag6410_fb_win0,
	.vidcon0	= VIDCON0_VIDOUT_RGB | VIDCON0_PNRMODE_RGB,
	.vidcon1	= VIDCON1_INV_HSYNC | VIDCON1_INV_VSYNC,
};

/* 2x6 keypad */

static uint32_t crag6410_keymap[] = {
	/* KEY(row, col, keycode) */
	KEY(0, 0, KEY_VOLUMEUP),
	KEY(0, 1, KEY_HOME),
	KEY(0, 2, KEY_VOLUMEDOWN),
	KEY(0, 3, KEY_HELP),
	KEY(0, 4, KEY_MENU),
	KEY(0, 5, KEY_MEDIA),
	KEY(1, 0, 232),
	KEY(1, 1, KEY_DOWN),
	KEY(1, 2, KEY_LEFT),
	KEY(1, 3, KEY_UP),
	KEY(1, 4, KEY_RIGHT),
	KEY(1, 5, KEY_CAMERA),
};

static struct matrix_keymap_data crag6410_keymap_data = {
	.keymap		= crag6410_keymap,
	.keymap_size	= ARRAY_SIZE(crag6410_keymap),
};

static struct samsung_keypad_platdata crag6410_keypad_data = {
	.keymap_data	= &crag6410_keymap_data,
	.rows		= 2,
	.cols		= 6,
};

static struct gpio_keys_button crag6410_gpio_keys[] = {
	[0] = {
		.code	= KEY_SUSPEND,
		.gpio	= S3C64XX_GPL(10),	/* EINT 18 */
		.type	= EV_KEY,
		.wakeup	= 1,
		.active_low = 1,
	},
	[1] = {
		.code	= SW_FRONT_PROXIMITY,
		.gpio	= S3C64XX_GPN(11),	/* EINT 11 */
		.type	= EV_SW,
	},
};

static struct gpio_keys_platform_data crag6410_gpio_keydata = {
	.buttons	= crag6410_gpio_keys,
	.nbuttons	= ARRAY_SIZE(crag6410_gpio_keys),
};

static struct platform_device crag6410_gpio_keydev = {
	.name		= "gpio-keys",
	.id		= 0,
	.dev.platform_data = &crag6410_gpio_keydata,
};

static struct resource crag6410_dm9k_resource[] = {
	[0] = DEFINE_RES_MEM(S3C64XX_PA_XM0CSN5, 2),
	[1] = DEFINE_RES_MEM(S3C64XX_PA_XM0CSN5 + (1 << 8), 2),
	[2] = DEFINE_RES_NAMED(S3C_EINT(17), 1, NULL, IORESOURCE_IRQ \
				| IORESOURCE_IRQ_HIGHLEVEL),
};

static struct dm9000_plat_data mini6410_dm9k_pdata = {
	.flags	= DM9000_PLATF_16BITONLY,
};

static struct platform_device crag6410_dm9k_device = {
	.name		= "dm9000",
	.id		= -1,
	.num_resources	= ARRAY_SIZE(crag6410_dm9k_resource),
	.resource	= crag6410_dm9k_resource,
	.dev.platform_data = &mini6410_dm9k_pdata,
};

static struct resource crag6410_mmgpio_resource[] = {
	[0] = DEFINE_RES_MEM_NAMED(S3C64XX_PA_XM0CSN4, 1, "dat"),
};

static struct platform_device crag6410_mmgpio = {
	.name		= "basic-mmio-gpio",
	.id		= -1,
	.resource	= crag6410_mmgpio_resource,
	.num_resources	= ARRAY_SIZE(crag6410_mmgpio_resource),
	.dev.platform_data = &(struct bgpio_pdata) {
		.base	= MMGPIO_GPIO_BASE,
	},
};

static struct platform_device speyside_device = {
	.name		= "speyside",
	.id		= -1,
};

static struct platform_device lowland_device = {
	.name		= "lowland",
	.id		= -1,
};

static struct platform_device tobermory_device = {
	.name		= "tobermory",
	.id		= -1,
};

static struct platform_device littlemill_device = {
	.name		= "littlemill",
	.id		= -1,
};

static struct platform_device bells_wm2200_device = {
	.name		= "bells",
	.id		= 0,
};

static struct platform_device bells_wm5102_device = {
	.name		= "bells",
	.id		= 1,
};

static struct platform_device bells_wm5110_device = {
	.name		= "bells",
	.id		= 2,
};

static struct regulator_consumer_supply wallvdd_consumers[] = {
	REGULATOR_SUPPLY("SPKVDD", "1-001a"),
	REGULATOR_SUPPLY("SPKVDD1", "1-001a"),
	REGULATOR_SUPPLY("SPKVDD2", "1-001a"),
	REGULATOR_SUPPLY("SPKVDDL", "1-001a"),
	REGULATOR_SUPPLY("SPKVDDR", "1-001a"),

	REGULATOR_SUPPLY("SPKVDDL", "spi0.1"),
	REGULATOR_SUPPLY("SPKVDDR", "spi0.1"),
	REGULATOR_SUPPLY("SPKVDDL", "wm5102-codec"),
	REGULATOR_SUPPLY("SPKVDDR", "wm5102-codec"),
	REGULATOR_SUPPLY("SPKVDDL", "wm5110-codec"),
	REGULATOR_SUPPLY("SPKVDDR", "wm5110-codec"),

	REGULATOR_SUPPLY("DC1VDD", "0-0034"),
	REGULATOR_SUPPLY("DC2VDD", "0-0034"),
	REGULATOR_SUPPLY("DC3VDD", "0-0034"),
	REGULATOR_SUPPLY("LDO1VDD", "0-0034"),
	REGULATOR_SUPPLY("LDO2VDD", "0-0034"),
	REGULATOR_SUPPLY("LDO4VDD", "0-0034"),
	REGULATOR_SUPPLY("LDO5VDD", "0-0034"),
	REGULATOR_SUPPLY("LDO6VDD", "0-0034"),
	REGULATOR_SUPPLY("LDO7VDD", "0-0034"),
	REGULATOR_SUPPLY("LDO8VDD", "0-0034"),
	REGULATOR_SUPPLY("LDO9VDD", "0-0034"),
	REGULATOR_SUPPLY("LDO10VDD", "0-0034"),
	REGULATOR_SUPPLY("LDO11VDD", "0-0034"),

	REGULATOR_SUPPLY("DC1VDD", "1-0034"),
	REGULATOR_SUPPLY("DC2VDD", "1-0034"),
	REGULATOR_SUPPLY("DC3VDD", "1-0034"),
	REGULATOR_SUPPLY("LDO1VDD", "1-0034"),
	REGULATOR_SUPPLY("LDO2VDD", "1-0034"),
	REGULATOR_SUPPLY("LDO4VDD", "1-0034"),
	REGULATOR_SUPPLY("LDO5VDD", "1-0034"),
	REGULATOR_SUPPLY("LDO6VDD", "1-0034"),
	REGULATOR_SUPPLY("LDO7VDD", "1-0034"),
	REGULATOR_SUPPLY("LDO8VDD", "1-0034"),
	REGULATOR_SUPPLY("LDO9VDD", "1-0034"),
	REGULATOR_SUPPLY("LDO10VDD", "1-0034"),
	REGULATOR_SUPPLY("LDO11VDD", "1-0034"),
};

static struct regulator_init_data wallvdd_data = {
	.constraints = {
		.always_on = 1,
	},
	.num_consumer_supplies = ARRAY_SIZE(wallvdd_consumers),
	.consumer_supplies = wallvdd_consumers,
};

static struct fixed_voltage_config wallvdd_pdata = {
	.supply_name = "WALLVDD",
	.microvolts = 5000000,
	.init_data = &wallvdd_data,
	.gpio = -EINVAL,
};

static struct platform_device wallvdd_device = {
	.name		= "reg-fixed-voltage",
	.id		= -1,
	.dev = {
		.platform_data = &wallvdd_pdata,
	},
};

static struct platform_device *crag6410_devices[] __initdata = {
	&s3c_device_hsmmc0,
	&s3c_device_hsmmc2,
	&s3c_device_i2c0,
	&s3c_device_i2c1,
	&s3c_device_fb,
	&s3c_device_ohci,
	&s3c_device_usb_hsotg,
	&s3c_device_timer[0],
	&s3c64xx_device_iis0,
	&s3c64xx_device_iis1,
	&samsung_device_keypad,
	&crag6410_gpio_keydev,
	&crag6410_dm9k_device,
	&s3c64xx_device_spi0,
	&crag6410_mmgpio,
	&crag6410_lcd_powerdev,
	&crag6410_backlight_device,
	&speyside_device,
	&tobermory_device,
	&littlemill_device,
	&lowland_device,
	&bells_wm2200_device,
	&bells_wm5102_device,
	&bells_wm5110_device,
	&wallvdd_device,
};

static struct pca953x_platform_data crag6410_pca_data = {
	.gpio_base	= PCA935X_GPIO_BASE,
	.irq_base	= -1,
};

/* VDDARM is controlled by DVS1 connected to GPK(0) */
static struct wm831x_buckv_pdata vddarm_pdata = {
	.dvs_control_src = 1,
	.dvs_gpio = S3C64XX_GPK(0),
};

static struct regulator_consumer_supply vddarm_consumers[] = {
	REGULATOR_SUPPLY("vddarm", NULL),
};

static struct regulator_init_data vddarm = {
	.constraints = {
		.name = "VDDARM",
		.min_uV = 1000000,
		.max_uV = 1300000,
		.always_on = 1,
		.valid_ops_mask = REGULATOR_CHANGE_VOLTAGE,
	},
	.num_consumer_supplies = ARRAY_SIZE(vddarm_consumers),
	.consumer_supplies = vddarm_consumers,
	.supply_regulator = "WALLVDD",
	.driver_data = &vddarm_pdata,
};

static struct regulator_consumer_supply vddint_consumers[] = {
	REGULATOR_SUPPLY("vddint", NULL),
};

static struct regulator_init_data vddint = {
	.constraints = {
		.name = "VDDINT",
		.min_uV = 1000000,
		.max_uV = 1200000,
		.always_on = 1,
		.valid_ops_mask = REGULATOR_CHANGE_VOLTAGE,
	},
	.num_consumer_supplies = ARRAY_SIZE(vddint_consumers),
	.consumer_supplies = vddint_consumers,
	.supply_regulator = "WALLVDD",
};

static struct regulator_init_data vddmem = {
	.constraints = {
		.name = "VDDMEM",
		.always_on = 1,
	},
};

static struct regulator_init_data vddsys = {
	.constraints = {
		.name = "VDDSYS,VDDEXT,VDDPCM,VDDSS",
		.always_on = 1,
	},
};

static struct regulator_consumer_supply vddmmc_consumers[] = {
	REGULATOR_SUPPLY("vmmc", "s3c-sdhci.0"),
	REGULATOR_SUPPLY("vmmc", "s3c-sdhci.1"),
	REGULATOR_SUPPLY("vmmc", "s3c-sdhci.2"),
};

static struct regulator_init_data vddmmc = {
	.constraints = {
		.name = "VDDMMC,UH",
		.always_on = 1,
	},
	.num_consumer_supplies = ARRAY_SIZE(vddmmc_consumers),
	.consumer_supplies = vddmmc_consumers,
	.supply_regulator = "WALLVDD",
};

static struct regulator_init_data vddotgi = {
	.constraints = {
		.name = "VDDOTGi",
		.always_on = 1,
	},
	.supply_regulator = "WALLVDD",
};

static struct regulator_init_data vddotg = {
	.constraints = {
		.name = "VDDOTG",
		.always_on = 1,
	},
	.supply_regulator = "WALLVDD",
};

static struct regulator_init_data vddhi = {
	.constraints = {
		.name = "VDDHI",
		.always_on = 1,
	},
	.supply_regulator = "WALLVDD",
};

static struct regulator_init_data vddadc = {
	.constraints = {
		.name = "VDDADC,VDDDAC",
		.always_on = 1,
	},
	.supply_regulator = "WALLVDD",
};

static struct regulator_init_data vddmem0 = {
	.constraints = {
		.name = "VDDMEM0",
		.always_on = 1,
	},
	.supply_regulator = "WALLVDD",
};

static struct regulator_init_data vddpll = {
	.constraints = {
		.name = "VDDPLL",
		.always_on = 1,
	},
	.supply_regulator = "WALLVDD",
};

static struct regulator_init_data vddlcd = {
	.constraints = {
		.name = "VDDLCD",
		.always_on = 1,
	},
	.supply_regulator = "WALLVDD",
};

static struct regulator_init_data vddalive = {
	.constraints = {
		.name = "VDDALIVE",
		.always_on = 1,
	},
	.supply_regulator = "WALLVDD",
};

static struct wm831x_backup_pdata banff_backup_pdata = {
	.charger_enable = 1,
	.vlim = 2500,  /* mV */
	.ilim = 200,   /* uA */
};

static struct wm831x_status_pdata banff_red_led = {
	.name = "banff:red:",
	.default_src = WM831X_STATUS_MANUAL,
};

static struct wm831x_status_pdata banff_green_led = {
	.name = "banff:green:",
	.default_src = WM831X_STATUS_MANUAL,
};

static struct wm831x_touch_pdata touch_pdata = {
	.data_irq = S3C_EINT(26),
	.pd_irq = S3C_EINT(27),
};

static struct wm831x_pdata crag_pmic_pdata = {
	.wm831x_num = 1,
	.gpio_base = BANFF_PMIC_GPIO_BASE,
	.soft_shutdown = true,

	.backup = &banff_backup_pdata,

	.gpio_defaults = {
		/* GPIO5: DVS1_REQ - CMOS, DBVDD, active high */
		[4] = WM831X_GPN_DIR | WM831X_GPN_POL | WM831X_GPN_ENA | 0x8,
		/* GPIO11: Touchscreen data - CMOS, DBVDD, active high*/
		[10] = WM831X_GPN_POL | WM831X_GPN_ENA | 0x6,
		/* GPIO12: Touchscreen pen down - CMOS, DBVDD, active high*/
		[11] = WM831X_GPN_POL | WM831X_GPN_ENA | 0x7,
	},

	.dcdc = {
		&vddarm,  /* DCDC1 */
		&vddint,  /* DCDC2 */
		&vddmem,  /* DCDC3 */
	},

	.ldo = {
		&vddsys,   /* LDO1 */
		&vddmmc,   /* LDO2 */
		NULL,      /* LDO3 */
		&vddotgi,  /* LDO4 */
		&vddotg,   /* LDO5 */
		&vddhi,    /* LDO6 */
		&vddadc,   /* LDO7 */
		&vddmem0,  /* LDO8 */
		&vddpll,   /* LDO9 */
		&vddlcd,   /* LDO10 */
		&vddalive, /* LDO11 */
	},

	.status = {
		&banff_green_led,
		&banff_red_led,
	},

	.touch = &touch_pdata,
};

static struct i2c_board_info i2c_devs0[] = {
	{ I2C_BOARD_INFO("24c08", 0x50), },
	{ I2C_BOARD_INFO("tca6408", 0x20),
	  .platform_data = &crag6410_pca_data,
	},
	{ I2C_BOARD_INFO("wm8312", 0x34),
	  .platform_data = &crag_pmic_pdata,
	  .irq = S3C_EINT(23),
	},
};

static struct s3c2410_platform_i2c i2c0_pdata = {
	.frequency = 400000,
};

static struct regulator_consumer_supply pvdd_1v2_consumers[] = {
	REGULATOR_SUPPLY("DCVDD", "spi0.0"),
	REGULATOR_SUPPLY("AVDD", "spi0.0"),
	REGULATOR_SUPPLY("AVDD", "spi0.1"),
};

static struct regulator_init_data pvdd_1v2 = {
	.constraints = {
		.name = "PVDD_1V2",
		.valid_ops_mask = REGULATOR_CHANGE_STATUS,
	},

	.consumer_supplies = pvdd_1v2_consumers,
	.num_consumer_supplies = ARRAY_SIZE(pvdd_1v2_consumers),
};

static struct regulator_consumer_supply pvdd_1v8_consumers[] = {
	REGULATOR_SUPPLY("LDOVDD", "1-001a"),
	REGULATOR_SUPPLY("PLLVDD", "1-001a"),
	REGULATOR_SUPPLY("DBVDD", "1-001a"),
	REGULATOR_SUPPLY("DBVDD1", "1-001a"),
	REGULATOR_SUPPLY("DBVDD2", "1-001a"),
	REGULATOR_SUPPLY("DBVDD3", "1-001a"),
	REGULATOR_SUPPLY("CPVDD", "1-001a"),
	REGULATOR_SUPPLY("AVDD2", "1-001a"),
	REGULATOR_SUPPLY("DCVDD", "1-001a"),
	REGULATOR_SUPPLY("AVDD", "1-001a"),
	REGULATOR_SUPPLY("DBVDD", "spi0.0"),

	REGULATOR_SUPPLY("DBVDD", "1-003a"),
	REGULATOR_SUPPLY("LDOVDD", "1-003a"),
	REGULATOR_SUPPLY("CPVDD", "1-003a"),
	REGULATOR_SUPPLY("AVDD", "1-003a"),
	REGULATOR_SUPPLY("DBVDD1", "spi0.1"),
	REGULATOR_SUPPLY("DBVDD2", "spi0.1"),
	REGULATOR_SUPPLY("DBVDD3", "spi0.1"),
	REGULATOR_SUPPLY("LDOVDD", "spi0.1"),
	REGULATOR_SUPPLY("CPVDD", "spi0.1"),

	REGULATOR_SUPPLY("DBVDD2", "wm5102-codec"),
	REGULATOR_SUPPLY("DBVDD3", "wm5102-codec"),
	REGULATOR_SUPPLY("CPVDD", "wm5102-codec"),

	REGULATOR_SUPPLY("DBVDD2", "wm5110-codec"),
	REGULATOR_SUPPLY("DBVDD3", "wm5110-codec"),
	REGULATOR_SUPPLY("CPVDD", "wm5110-codec"),
};

static struct regulator_init_data pvdd_1v8 = {
	.constraints = {
		.name = "PVDD_1V8",
		.always_on = 1,
	},

	.consumer_supplies = pvdd_1v8_consumers,
	.num_consumer_supplies = ARRAY_SIZE(pvdd_1v8_consumers),
};

static struct regulator_consumer_supply pvdd_3v3_consumers[] = {
	REGULATOR_SUPPLY("MICVDD", "1-001a"),
	REGULATOR_SUPPLY("AVDD1", "1-001a"),
};

static struct regulator_init_data pvdd_3v3 = {
	.constraints = {
		.name = "PVDD_3V3",
		.always_on = 1,
	},

	.consumer_supplies = pvdd_3v3_consumers,
	.num_consumer_supplies = ARRAY_SIZE(pvdd_3v3_consumers),
};

static struct wm831x_pdata glenfarclas_pmic_pdata = {
	.wm831x_num = 2,
	.irq_base = GLENFARCLAS_PMIC_IRQ_BASE,
	.gpio_base = GLENFARCLAS_PMIC_GPIO_BASE,
	.soft_shutdown = true,

	.gpio_defaults = {
		/* GPIO1-3: IRQ inputs, rising edge triggered, CMOS */
		[0] = WM831X_GPN_DIR | WM831X_GPN_POL | WM831X_GPN_ENA,
		[1] = WM831X_GPN_DIR | WM831X_GPN_POL | WM831X_GPN_ENA,
		[2] = WM831X_GPN_DIR | WM831X_GPN_POL | WM831X_GPN_ENA,
	},

	.dcdc = {
		&pvdd_1v2,  /* DCDC1 */
		&pvdd_1v8,  /* DCDC2 */
		&pvdd_3v3,  /* DCDC3 */
	},

	.disable_touch = true,
};

static struct wm1250_ev1_pdata wm1250_ev1_pdata = {
	.gpios = {
		[WM1250_EV1_GPIO_CLK_ENA] = S3C64XX_GPN(12),
		[WM1250_EV1_GPIO_CLK_SEL0] = S3C64XX_GPL(12),
		[WM1250_EV1_GPIO_CLK_SEL1] = S3C64XX_GPL(13),
		[WM1250_EV1_GPIO_OSR] = S3C64XX_GPL(14),
		[WM1250_EV1_GPIO_MASTER] = S3C64XX_GPL(8),
	},
};

static struct i2c_board_info i2c_devs1[] = {
	{ I2C_BOARD_INFO("wm8311", 0x34),
	  .irq = S3C_EINT(0),
	  .platform_data = &glenfarclas_pmic_pdata },

	{ I2C_BOARD_INFO("wlf-gf-module", 0x20) },
	{ I2C_BOARD_INFO("wlf-gf-module", 0x22) },
	{ I2C_BOARD_INFO("wlf-gf-module", 0x24) },
	{ I2C_BOARD_INFO("wlf-gf-module", 0x25) },
	{ I2C_BOARD_INFO("wlf-gf-module", 0x26) },

	{ I2C_BOARD_INFO("wm1250-ev1", 0x27),
	  .platform_data = &wm1250_ev1_pdata },
};

static struct s3c2410_platform_i2c i2c1_pdata = {
	.frequency = 400000,
	.bus_num = 1,
};

static void __init crag6410_map_io(void)
{
	s3c64xx_init_io(NULL, 0);
	s3c24xx_init_clocks(12000000);
	s3c24xx_init_uarts(crag6410_uartcfgs, ARRAY_SIZE(crag6410_uartcfgs));
	samsung_set_timer_source(SAMSUNG_PWM3, SAMSUNG_PWM4);

	/* LCD type and Bypass set by bootloader */
}

static struct s3c_sdhci_platdata crag6410_hsmmc2_pdata = {
	.max_width		= 4,
	.cd_type		= S3C_SDHCI_CD_PERMANENT,
	.host_caps		= MMC_CAP_POWER_OFF_CARD,
};

static void crag6410_cfg_sdhci0(struct platform_device *dev, int width)
{
	/* Set all the necessary GPG pins to special-function 2 */
	s3c_gpio_cfgrange_nopull(S3C64XX_GPG(0), 2 + width, S3C_GPIO_SFN(2));

	/* force card-detected for prototype 0 */
	s3c_gpio_setpull(S3C64XX_GPG(6), S3C_GPIO_PULL_DOWN);
}

static struct s3c_sdhci_platdata crag6410_hsmmc0_pdata = {
	.max_width		= 4,
	.cd_type		= S3C_SDHCI_CD_INTERNAL,
	.cfg_gpio		= crag6410_cfg_sdhci0,
	.host_caps		= MMC_CAP_POWER_OFF_CARD,
};

static const struct gpio_led gpio_leds[] = {
	{
		.name = "d13:green:",
		.gpio = MMGPIO_GPIO_BASE + 0,
		.default_state = LEDS_GPIO_DEFSTATE_ON,
	},
	{
		.name = "d14:green:",
		.gpio = MMGPIO_GPIO_BASE + 1,
		.default_state = LEDS_GPIO_DEFSTATE_ON,
	},
	{
		.name = "d15:green:",
		.gpio = MMGPIO_GPIO_BASE + 2,
		.default_state = LEDS_GPIO_DEFSTATE_ON,
	},
	{
		.name = "d16:green:",
		.gpio = MMGPIO_GPIO_BASE + 3,
		.default_state = LEDS_GPIO_DEFSTATE_ON,
	},
	{
		.name = "d17:green:",
		.gpio = MMGPIO_GPIO_BASE + 4,
		.default_state = LEDS_GPIO_DEFSTATE_ON,
	},
	{
		.name = "d18:green:",
		.gpio = MMGPIO_GPIO_BASE + 5,
		.default_state = LEDS_GPIO_DEFSTATE_ON,
	},
	{
		.name = "d19:green:",
		.gpio = MMGPIO_GPIO_BASE + 6,
		.default_state = LEDS_GPIO_DEFSTATE_ON,
	},
	{
		.name = "d20:green:",
		.gpio = MMGPIO_GPIO_BASE + 7,
		.default_state = LEDS_GPIO_DEFSTATE_ON,
	},
};

static const struct gpio_led_platform_data gpio_leds_pdata = {
	.leds = gpio_leds,
	.num_leds = ARRAY_SIZE(gpio_leds),
};

static struct s3c_hsotg_plat crag6410_hsotg_pdata;

static void __init crag6410_machine_init(void)
{
	/* Open drain IRQs need pullups */
	s3c_gpio_setpull(S3C64XX_GPM(0), S3C_GPIO_PULL_UP);
	s3c_gpio_setpull(S3C64XX_GPN(0), S3C_GPIO_PULL_UP);

	gpio_request(S3C64XX_GPB(0), "LCD power");
	gpio_direction_output(S3C64XX_GPB(0), 0);

	gpio_request(S3C64XX_GPF(14), "LCD PWM");
	gpio_direction_output(S3C64XX_GPF(14), 0);  /* turn off */

	gpio_request(S3C64XX_GPB(1), "SD power");
	gpio_direction_output(S3C64XX_GPB(1), 0);

	gpio_request(S3C64XX_GPF(10), "nRESETSEL");
	gpio_direction_output(S3C64XX_GPF(10), 1);

	s3c_sdhci0_set_platdata(&crag6410_hsmmc0_pdata);
	s3c_sdhci2_set_platdata(&crag6410_hsmmc2_pdata);

	s3c_i2c0_set_platdata(&i2c0_pdata);
	s3c_i2c1_set_platdata(&i2c1_pdata);
	s3c_fb_set_platdata(&crag6410_lcd_pdata);
	s3c_hsotg_set_platdata(&crag6410_hsotg_pdata);

	i2c_register_board_info(0, i2c_devs0, ARRAY_SIZE(i2c_devs0));
	i2c_register_board_info(1, i2c_devs1, ARRAY_SIZE(i2c_devs1));

	samsung_keypad_set_platdata(&crag6410_keypad_data);
	s3c64xx_spi0_set_platdata(NULL, 0, 2);

	platform_add_devices(crag6410_devices, ARRAY_SIZE(crag6410_devices));

	gpio_led_register_device(-1, &gpio_leds_pdata);

	regulator_has_full_constraints();

	s3c64xx_pm_init();
}

MACHINE_START(WLF_CRAGG_6410, "Wolfson Cragganmore 6410")
	/* Maintainer: Mark Brown <broonie@opensource.wolfsonmicro.com> */
	.atag_offset	= 0x100,
	.init_irq	= s3c6410_init_irq,
	.handle_irq	= vic_handle_irq,
	.map_io		= crag6410_map_io,
	.init_machine	= crag6410_machine_init,
	.init_late	= s3c64xx_init_late,
<<<<<<< HEAD
	.timer		= &samsung_timer,
=======
	.init_time	= s3c24xx_timer_init,
>>>>>>> 90cf214d
	.restart	= s3c64xx_restart,
MACHINE_END<|MERGE_RESOLUTION|>--- conflicted
+++ resolved
@@ -872,10 +872,6 @@
 	.map_io		= crag6410_map_io,
 	.init_machine	= crag6410_machine_init,
 	.init_late	= s3c64xx_init_late,
-<<<<<<< HEAD
-	.timer		= &samsung_timer,
-=======
-	.init_time	= s3c24xx_timer_init,
->>>>>>> 90cf214d
+	.init_time	= samsung_timer_init,
 	.restart	= s3c64xx_restart,
 MACHINE_END