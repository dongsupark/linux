--- conflicted
+++ resolved
@@ -290,11 +290,7 @@
 	  .platform_data = &wm2200_pdata, },
 };
 
-<<<<<<< HEAD
-static __devinitdata const struct {
-=======
 static const struct {
->>>>>>> 68d6f84b
 	u8 id;
 	u8 rev;
 	const char *name;
