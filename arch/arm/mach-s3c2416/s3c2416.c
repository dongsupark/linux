/* linux/arch/arm/mach-s3c2416/s3c2416.c
 *
 * Copyright (c) 2009 Yauhen Kharuzhy <jekhor@gmail.com>,
 *	as part of OpenInkpot project
 * Copyright (c) 2009 Promwad Innovation Company
 *	Yauhen Kharuzhy <yauhen.kharuzhy@promwad.com>
 *
 * Samsung S3C2416 Mobile CPU support
 *
 * This program is free software; you can redistribute it and/or modify
 * it under the terms of the GNU General Public License as published by
 * the Free Software Foundation; either version 2 of the License, or
 * (at your option) any later version.
 *
 * This program is distributed in the hope that it will be useful,
 * but WITHOUT ANY WARRANTY; without even the implied warranty of
 * MERCHANTABILITY or FITNESS FOR A PARTICULAR PURPOSE.  See the
 * GNU General Public License for more details.
 *
 * You should have received a copy of the GNU General Public License
 * along with this program; if not, write to the Free Software
 * Foundation, Inc., 59 Temple Place, Suite 330, Boston, MA  02111-1307  USA
*/

#include <linux/kernel.h>
#include <linux/types.h>
#include <linux/interrupt.h>
#include <linux/list.h>
#include <linux/timer.h>
#include <linux/init.h>
#include <linux/gpio.h>
#include <linux/platform_device.h>
#include <linux/serial_core.h>
#include <linux/sysdev.h>
#include <linux/clk.h>
#include <linux/io.h>

#include <asm/mach/arch.h>
#include <asm/mach/map.h>
#include <asm/mach/irq.h>

#include <mach/hardware.h>
#include <asm/proc-fns.h>
#include <asm/irq.h>

#include <mach/reset.h>
#include <mach/idle.h>
#include <mach/regs-s3c2443-clock.h>

#include <plat/gpio-core.h>
#include <plat/gpio-cfg.h>
#include <plat/gpio-cfg-helpers.h>
#include <plat/s3c2416.h>
#include <plat/devs.h>
#include <plat/cpu.h>

#include <plat/iic-core.h>
#include <plat/fb-core.h>
<<<<<<< HEAD
=======
#include <plat/nand-core.h>
>>>>>>> 45f53cc9

static struct map_desc s3c2416_iodesc[] __initdata = {
	IODESC_ENT(WATCHDOG),
	IODESC_ENT(CLKPWR),
	IODESC_ENT(TIMER),
};

struct sysdev_class s3c2416_sysclass = {
	.name = "s3c2416-core",
};

static struct sys_device s3c2416_sysdev = {
	.cls		= &s3c2416_sysclass,
};

static void s3c2416_hard_reset(void)
{
	__raw_writel(S3C2443_SWRST_RESET, S3C2443_SWRST);
}

int __init s3c2416_init(void)
{
	printk(KERN_INFO "S3C2416: Initializing architecture\n");

	s3c24xx_reset_hook = s3c2416_hard_reset;
	/* s3c24xx_idle = s3c2416_idle;	*/

	/* change WDT IRQ number */
	s3c_device_wdt.resource[1].start = IRQ_S3C2443_WDT;
	s3c_device_wdt.resource[1].end   = IRQ_S3C2443_WDT;

	/* the i2c devices are directly compatible with s3c2440 */
	s3c_i2c0_setname("s3c2440-i2c");
	s3c_i2c1_setname("s3c2440-i2c");

	s3c_fb_setname("s3c2443-fb");

	return sysdev_register(&s3c2416_sysdev);
}

void __init s3c2416_init_uarts(struct s3c2410_uartcfg *cfg, int no)
{
	s3c24xx_init_uartdevs("s3c2440-uart", s3c2410_uart_resources, cfg, no);

	s3c_nand_setname("s3c2412-nand");
}

/* s3c2416_map_io
 *
 * register the standard cpu IO areas, and any passed in from the
 * machine specific initialisation.
 */

void __init s3c2416_map_io(void)
{
	s3c24xx_gpiocfg_default.set_pull = s3c_gpio_setpull_updown;
	s3c24xx_gpiocfg_default.get_pull = s3c_gpio_getpull_updown;

	iotable_init(s3c2416_iodesc, ARRAY_SIZE(s3c2416_iodesc));
}

/* need to register class before we actually register the device, and
 * we also need to ensure that it has been initialised before any of the
 * drivers even try to use it (even if not on an s3c2416 based system)
 * as a driver which may support both 2443 and 2440 may try and use it.
*/

static int __init s3c2416_core_init(void)
{
	return sysdev_class_register(&s3c2416_sysclass);
}

core_initcall(s3c2416_core_init);<|MERGE_RESOLUTION|>--- conflicted
+++ resolved
@@ -56,10 +56,7 @@
 
 #include <plat/iic-core.h>
 #include <plat/fb-core.h>
-<<<<<<< HEAD
-=======
 #include <plat/nand-core.h>
->>>>>>> 45f53cc9
 
 static struct map_desc s3c2416_iodesc[] __initdata = {
 	IODESC_ENT(WATCHDOG),
