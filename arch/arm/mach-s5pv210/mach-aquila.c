--- conflicted
+++ resolved
@@ -686,10 +686,6 @@
 	.init_irq	= s5pv210_init_irq,
 	.map_io		= aquila_map_io,
 	.init_machine	= aquila_machine_init,
-<<<<<<< HEAD
-	.init_time	= s5p_timer_init,
-=======
 	.init_time	= samsung_timer_init,
->>>>>>> 8bdbf6db
 	.restart	= s5pv210_restart,
 MACHINE_END