--- conflicted
+++ resolved
@@ -25,18 +25,9 @@
 if ARCH_S5PV210
 
 config CPU_S5PV210
-<<<<<<< HEAD
-	bool
-	select ARM_AMBA
-	select PL330_DMA if DMADEVICES
-	select S5P_EXT_INT
-	select S5P_PM if PM
-	select S5P_SLEEP if PM
-=======
 	def_bool y
 	select ARM_AMBA
 	select PL330_DMA if DMADEVICES
->>>>>>> f8517848
 	help
 	  Enable S5PV210 CPU support
 
