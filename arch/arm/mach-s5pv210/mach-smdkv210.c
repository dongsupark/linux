/* linux/arch/arm/mach-s5pv210/mach-smdkv210.c
 *
 * Copyright (c) 2010 Samsung Electronics Co., Ltd.
 *		http://www.samsung.com/
 *
 * This program is free software; you can redistribute it and/or modify
 * it under the terms of the GNU General Public License version 2 as
 * published by the Free Software Foundation.
*/

#include <linux/kernel.h>
#include <linux/types.h>
#include <linux/i2c.h>
#include <linux/init.h>
#include <linux/serial_core.h>
#include <linux/device.h>
#include <linux/dm9000.h>
#include <linux/fb.h>
#include <linux/gpio.h>
#include <linux/delay.h>
#include <linux/pwm_backlight.h>
#include <linux/platform_data/s3c-hsotg.h>

#include <asm/hardware/vic.h>
#include <asm/mach/arch.h>
#include <asm/mach/map.h>
#include <asm/setup.h>
#include <asm/mach-types.h>

#include <video/platform_lcd.h>
#include <video/samsung_fimd.h>

#include <mach/map.h>
#include <mach/regs-clock.h>

#include <plat/regs-serial.h>
#include <plat/regs-srom.h>
#include <plat/gpio-cfg.h>
#include <plat/devs.h>
#include <plat/cpu.h>
#include <plat/adc.h>
#include <linux/platform_data/touchscreen-s3c2410.h>
#include <linux/platform_data/ata-samsung_cf.h>
#include <linux/platform_data/i2c-s3c2410.h>
#include <plat/keypad.h>
#include <plat/pm.h>
#include <plat/fb.h>
#include <plat/samsung-time.h>
#include <plat/backlight.h>
#include <plat/mfc.h>
#include <plat/clock.h>

#include "common.h"

/* Following are default values for UCON, ULCON and UFCON UART registers */
#define SMDKV210_UCON_DEFAULT	(S3C2410_UCON_TXILEVEL |	\
				 S3C2410_UCON_RXILEVEL |	\
				 S3C2410_UCON_TXIRQMODE |	\
				 S3C2410_UCON_RXIRQMODE |	\
				 S3C2410_UCON_RXFIFO_TOI |	\
				 S3C2443_UCON_RXERR_IRQEN)

#define SMDKV210_ULCON_DEFAULT	S3C2410_LCON_CS8

#define SMDKV210_UFCON_DEFAULT	(S3C2410_UFCON_FIFOMODE |	\
				 S5PV210_UFCON_TXTRIG4 |	\
				 S5PV210_UFCON_RXTRIG4)

static struct s3c2410_uartcfg smdkv210_uartcfgs[] __initdata = {
	[0] = {
		.hwport		= 0,
		.flags		= 0,
		.ucon		= SMDKV210_UCON_DEFAULT,
		.ulcon		= SMDKV210_ULCON_DEFAULT,
		.ufcon		= SMDKV210_UFCON_DEFAULT,
	},
	[1] = {
		.hwport		= 1,
		.flags		= 0,
		.ucon		= SMDKV210_UCON_DEFAULT,
		.ulcon		= SMDKV210_ULCON_DEFAULT,
		.ufcon		= SMDKV210_UFCON_DEFAULT,
	},
	[2] = {
		.hwport		= 2,
		.flags		= 0,
		.ucon		= SMDKV210_UCON_DEFAULT,
		.ulcon		= SMDKV210_ULCON_DEFAULT,
		.ufcon		= SMDKV210_UFCON_DEFAULT,
	},
	[3] = {
		.hwport		= 3,
		.flags		= 0,
		.ucon		= SMDKV210_UCON_DEFAULT,
		.ulcon		= SMDKV210_ULCON_DEFAULT,
		.ufcon		= SMDKV210_UFCON_DEFAULT,
	},
};

static struct s3c_ide_platdata smdkv210_ide_pdata __initdata = {
	.setup_gpio	= s5pv210_ide_setup_gpio,
};

static uint32_t smdkv210_keymap[] __initdata = {
	/* KEY(row, col, keycode) */
	KEY(0, 3, KEY_1), KEY(0, 4, KEY_2), KEY(0, 5, KEY_3),
	KEY(0, 6, KEY_4), KEY(0, 7, KEY_5),
	KEY(1, 3, KEY_A), KEY(1, 4, KEY_B), KEY(1, 5, KEY_C),
	KEY(1, 6, KEY_D), KEY(1, 7, KEY_E)
};

static struct matrix_keymap_data smdkv210_keymap_data __initdata = {
	.keymap		= smdkv210_keymap,
	.keymap_size	= ARRAY_SIZE(smdkv210_keymap),
};

static struct samsung_keypad_platdata smdkv210_keypad_data __initdata = {
	.keymap_data	= &smdkv210_keymap_data,
	.rows		= 8,
	.cols		= 8,
};

static struct resource smdkv210_dm9000_resources[] = {
	[0] = DEFINE_RES_MEM(S5PV210_PA_SROM_BANK5, 1),
	[1] = DEFINE_RES_MEM(S5PV210_PA_SROM_BANK5 + 2, 1),
	[2] = DEFINE_RES_NAMED(IRQ_EINT(9), 1, NULL, IORESOURCE_IRQ \
				| IORESOURCE_IRQ_HIGHLEVEL),
};

static struct dm9000_plat_data smdkv210_dm9000_platdata = {
	.flags		= DM9000_PLATF_16BITONLY | DM9000_PLATF_NO_EEPROM,
	.dev_addr	= { 0x00, 0x09, 0xc0, 0xff, 0xec, 0x48 },
};

static struct platform_device smdkv210_dm9000 = {
	.name		= "dm9000",
	.id		= -1,
	.num_resources	= ARRAY_SIZE(smdkv210_dm9000_resources),
	.resource	= smdkv210_dm9000_resources,
	.dev		= {
		.platform_data	= &smdkv210_dm9000_platdata,
	},
};

static void smdkv210_lte480wv_set_power(struct plat_lcd_data *pd,
					unsigned int power)
{
	if (power) {
#if !defined(CONFIG_BACKLIGHT_PWM)
		gpio_request_one(S5PV210_GPD0(3), GPIOF_OUT_INIT_HIGH, "GPD0");
		gpio_free(S5PV210_GPD0(3));
#endif

		/* fire nRESET on power up */
		gpio_request_one(S5PV210_GPH0(6), GPIOF_OUT_INIT_HIGH, "GPH0");

		gpio_set_value(S5PV210_GPH0(6), 0);
		mdelay(10);

		gpio_set_value(S5PV210_GPH0(6), 1);
		mdelay(10);

		gpio_free(S5PV210_GPH0(6));
	} else {
#if !defined(CONFIG_BACKLIGHT_PWM)
		gpio_request_one(S5PV210_GPD0(3), GPIOF_OUT_INIT_LOW, "GPD0");
		gpio_free(S5PV210_GPD0(3));
#endif
	}
}

static struct plat_lcd_data smdkv210_lcd_lte480wv_data = {
	.set_power	= smdkv210_lte480wv_set_power,
};

static struct platform_device smdkv210_lcd_lte480wv = {
	.name			= "platform-lcd",
	.dev.parent		= &s3c_device_fb.dev,
	.dev.platform_data	= &smdkv210_lcd_lte480wv_data,
};

static struct s3c_fb_pd_win smdkv210_fb_win0 = {
	.max_bpp	= 32,
	.default_bpp	= 24,
	.xres		= 800,
	.yres		= 480,
};

static struct fb_videomode smdkv210_lcd_timing = {
	.left_margin	= 13,
	.right_margin	= 8,
	.upper_margin	= 7,
	.lower_margin	= 5,
	.hsync_len	= 3,
	.vsync_len	= 1,
	.xres		= 800,
	.yres		= 480,
};

static struct s3c_fb_platdata smdkv210_lcd0_pdata __initdata = {
	.win[0]		= &smdkv210_fb_win0,
	.vtiming	= &smdkv210_lcd_timing,
	.vidcon0	= VIDCON0_VIDOUT_RGB | VIDCON0_PNRMODE_RGB,
	.vidcon1	= VIDCON1_INV_HSYNC | VIDCON1_INV_VSYNC,
	.setup_gpio	= s5pv210_fb_gpio_setup_24bpp,
};

/* USB OTG */
static struct s3c_hsotg_plat smdkv210_hsotg_pdata;

static struct platform_device *smdkv210_devices[] __initdata = {
	&s3c_device_adc,
	&s3c_device_cfcon,
	&s3c_device_fb,
	&s3c_device_hsmmc0,
	&s3c_device_hsmmc1,
	&s3c_device_hsmmc2,
	&s3c_device_hsmmc3,
	&s3c_device_i2c0,
	&s3c_device_i2c1,
	&s3c_device_i2c2,
	&s3c_device_rtc,
	&s3c_device_ts,
	&s3c_device_usb_hsotg,
	&s3c_device_wdt,
	&s5p_device_fimc0,
	&s5p_device_fimc1,
	&s5p_device_fimc2,
	&s5p_device_fimc_md,
	&s5p_device_jpeg,
	&s5p_device_mfc,
	&s5p_device_mfc_l,
	&s5p_device_mfc_r,
	&s5pv210_device_ac97,
	&s5pv210_device_iis0,
	&s5pv210_device_spdif,
	&samsung_asoc_idma,
	&samsung_device_keypad,
	&smdkv210_dm9000,
	&smdkv210_lcd_lte480wv,
};

static void __init smdkv210_dm9000_init(void)
{
	unsigned int tmp;

	gpio_request(S5PV210_MP01(5), "nCS5");
	s3c_gpio_cfgpin(S5PV210_MP01(5), S3C_GPIO_SFN(2));
	gpio_free(S5PV210_MP01(5));

	tmp = (5 << S5P_SROM_BCX__TACC__SHIFT);
	__raw_writel(tmp, S5P_SROM_BC5);

	tmp = __raw_readl(S5P_SROM_BW);
	tmp &= (S5P_SROM_BW__CS_MASK << S5P_SROM_BW__NCS5__SHIFT);
	tmp |= (1 << S5P_SROM_BW__NCS5__SHIFT);
	__raw_writel(tmp, S5P_SROM_BW);
}

static struct i2c_board_info smdkv210_i2c_devs0[] __initdata = {
	{ I2C_BOARD_INFO("24c08", 0x50), },     /* Samsung S524AD0XD1 */
	{ I2C_BOARD_INFO("wm8580", 0x1b), },
};

static struct i2c_board_info smdkv210_i2c_devs1[] __initdata = {
	/* To Be Updated */
};

static struct i2c_board_info smdkv210_i2c_devs2[] __initdata = {
	/* To Be Updated */
};

/* LCD Backlight data */
static struct samsung_bl_gpio_info smdkv210_bl_gpio_info = {
	.no = S5PV210_GPD0(3),
	.func = S3C_GPIO_SFN(2),
};

static struct platform_pwm_backlight_data smdkv210_bl_data = {
	.pwm_id = 3,
	.pwm_period_ns = 1000,
};

static void __init smdkv210_map_io(void)
{
	s5pv210_init_io(NULL, 0);
	s3c24xx_init_clocks(clk_xusbxti.rate);
	s3c24xx_init_uarts(smdkv210_uartcfgs, ARRAY_SIZE(smdkv210_uartcfgs));
	samsung_set_timer_source(SAMSUNG_PWM2, SAMSUNG_PWM4);
}

static void __init smdkv210_reserve(void)
{
	s5p_mfc_reserve_mem(0x43000000, 8 << 20, 0x51000000, 8 << 20);
}

static void __init smdkv210_machine_init(void)
{
	s3c_pm_init();

	smdkv210_dm9000_init();

	samsung_keypad_set_platdata(&smdkv210_keypad_data);
	s3c24xx_ts_set_platdata(NULL);

	s3c_i2c0_set_platdata(NULL);
	s3c_i2c1_set_platdata(NULL);
	s3c_i2c2_set_platdata(NULL);
	i2c_register_board_info(0, smdkv210_i2c_devs0,
			ARRAY_SIZE(smdkv210_i2c_devs0));
	i2c_register_board_info(1, smdkv210_i2c_devs1,
			ARRAY_SIZE(smdkv210_i2c_devs1));
	i2c_register_board_info(2, smdkv210_i2c_devs2,
			ARRAY_SIZE(smdkv210_i2c_devs2));

	s3c_ide_set_platdata(&smdkv210_ide_pdata);

	s3c_fb_set_platdata(&smdkv210_lcd0_pdata);

	samsung_bl_set(&smdkv210_bl_gpio_info, &smdkv210_bl_data);

	s3c_hsotg_set_platdata(&smdkv210_hsotg_pdata);

	platform_add_devices(smdkv210_devices, ARRAY_SIZE(smdkv210_devices));
}

MACHINE_START(SMDKV210, "SMDKV210")
	/* Maintainer: Kukjin Kim <kgene.kim@samsung.com> */
	.atag_offset	= 0x100,
	.init_irq	= s5pv210_init_irq,
	.handle_irq	= vic_handle_irq,
	.map_io		= smdkv210_map_io,
	.init_machine	= smdkv210_machine_init,
<<<<<<< HEAD
	.timer		= &samsung_timer,
=======
	.init_time	= s5p_timer_init,
>>>>>>> 90cf214d
	.restart	= s5pv210_restart,
	.reserve	= &smdkv210_reserve,
MACHINE_END<|MERGE_RESOLUTION|>--- conflicted
+++ resolved
@@ -331,11 +331,7 @@
 	.handle_irq	= vic_handle_irq,
 	.map_io		= smdkv210_map_io,
 	.init_machine	= smdkv210_machine_init,
-<<<<<<< HEAD
-	.timer		= &samsung_timer,
-=======
-	.init_time	= s5p_timer_init,
->>>>>>> 90cf214d
+	.init_time	= samsung_timer_init,
 	.restart	= s5pv210_restart,
 	.reserve	= &smdkv210_reserve,
 MACHINE_END