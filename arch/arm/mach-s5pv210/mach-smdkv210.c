/* linux/arch/arm/mach-s5pv210/mach-smdkv210.c
 *
 * Copyright (c) 2010 Samsung Electronics Co., Ltd.
 *		http://www.samsung.com/
 *
 * This program is free software; you can redistribute it and/or modify
 * it under the terms of the GNU General Public License version 2 as
 * published by the Free Software Foundation.
*/

#include <linux/kernel.h>
#include <linux/types.h>
#include <linux/i2c.h>
#include <linux/init.h>
#include <linux/serial_core.h>
#include <linux/device.h>
#include <linux/dm9000.h>
#include <linux/fb.h>
#include <linux/gpio.h>
#include <linux/delay.h>
#include <linux/pwm_backlight.h>
#include <linux/platform_data/s3c-hsotg.h>

#include <asm/mach/arch.h>
#include <asm/mach/map.h>
#include <asm/setup.h>
#include <asm/mach-types.h>

#include <video/platform_lcd.h>
#include <video/samsung_fimd.h>

#include <mach/map.h>
#include <mach/regs-clock.h>

#include <plat/regs-serial.h>
#include <plat/regs-srom.h>
#include <plat/gpio-cfg.h>
#include <plat/devs.h>
#include <plat/cpu.h>
#include <plat/adc.h>
#include <linux/platform_data/touchscreen-s3c2410.h>
#include <linux/platform_data/ata-samsung_cf.h>
#include <linux/platform_data/i2c-s3c2410.h>
#include <plat/keypad.h>
#include <plat/pm.h>
#include <plat/fb.h>
#include <plat/samsung-time.h>
#include <plat/backlight.h>
#include <plat/mfc.h>
#include <plat/clock.h>

#include "common.h"

/* Following are default values for UCON, ULCON and UFCON UART registers */
#define SMDKV210_UCON_DEFAULT	(S3C2410_UCON_TXILEVEL |	\
				 S3C2410_UCON_RXILEVEL |	\
				 S3C2410_UCON_TXIRQMODE |	\
				 S3C2410_UCON_RXIRQMODE |	\
				 S3C2410_UCON_RXFIFO_TOI |	\
				 S3C2443_UCON_RXERR_IRQEN)

#define SMDKV210_ULCON_DEFAULT	S3C2410_LCON_CS8

#define SMDKV210_UFCON_DEFAULT	(S3C2410_UFCON_FIFOMODE |	\
				 S5PV210_UFCON_TXTRIG4 |	\
				 S5PV210_UFCON_RXTRIG4)

static struct s3c2410_uartcfg smdkv210_uartcfgs[] __initdata = {
	[0] = {
		.hwport		= 0,
		.flags		= 0,
		.ucon		= SMDKV210_UCON_DEFAULT,
		.ulcon		= SMDKV210_ULCON_DEFAULT,
		.ufcon		= SMDKV210_UFCON_DEFAULT,
	},
	[1] = {
		.hwport		= 1,
		.flags		= 0,
		.ucon		= SMDKV210_UCON_DEFAULT,
		.ulcon		= SMDKV210_ULCON_DEFAULT,
		.ufcon		= SMDKV210_UFCON_DEFAULT,
	},
	[2] = {
		.hwport		= 2,
		.flags		= 0,
		.ucon		= SMDKV210_UCON_DEFAULT,
		.ulcon		= SMDKV210_ULCON_DEFAULT,
		.ufcon		= SMDKV210_UFCON_DEFAULT,
	},
	[3] = {
		.hwport		= 3,
		.flags		= 0,
		.ucon		= SMDKV210_UCON_DEFAULT,
		.ulcon		= SMDKV210_ULCON_DEFAULT,
		.ufcon		= SMDKV210_UFCON_DEFAULT,
	},
};

static struct s3c_ide_platdata smdkv210_ide_pdata __initdata = {
	.setup_gpio	= s5pv210_ide_setup_gpio,
};

static uint32_t smdkv210_keymap[] __initdata = {
	/* KEY(row, col, keycode) */
	KEY(0, 3, KEY_1), KEY(0, 4, KEY_2), KEY(0, 5, KEY_3),
	KEY(0, 6, KEY_4), KEY(0, 7, KEY_5),
	KEY(1, 3, KEY_A), KEY(1, 4, KEY_B), KEY(1, 5, KEY_C),
	KEY(1, 6, KEY_D), KEY(1, 7, KEY_E)
};

static struct matrix_keymap_data smdkv210_keymap_data __initdata = {
	.keymap		= smdkv210_keymap,
	.keymap_size	= ARRAY_SIZE(smdkv210_keymap),
};

static struct samsung_keypad_platdata smdkv210_keypad_data __initdata = {
	.keymap_data	= &smdkv210_keymap_data,
	.rows		= 8,
	.cols		= 8,
};

static struct resource smdkv210_dm9000_resources[] = {
	[0] = DEFINE_RES_MEM(S5PV210_PA_SROM_BANK5, 1),
	[1] = DEFINE_RES_MEM(S5PV210_PA_SROM_BANK5 + 2, 1),
	[2] = DEFINE_RES_NAMED(IRQ_EINT(9), 1, NULL, IORESOURCE_IRQ \
				| IORESOURCE_IRQ_HIGHLEVEL),
};

static struct dm9000_plat_data smdkv210_dm9000_platdata = {
	.flags		= DM9000_PLATF_16BITONLY | DM9000_PLATF_NO_EEPROM,
	.dev_addr	= { 0x00, 0x09, 0xc0, 0xff, 0xec, 0x48 },
};

static struct platform_device smdkv210_dm9000 = {
	.name		= "dm9000",
	.id		= -1,
	.num_resources	= ARRAY_SIZE(smdkv210_dm9000_resources),
	.resource	= smdkv210_dm9000_resources,
	.dev		= {
		.platform_data	= &smdkv210_dm9000_platdata,
	},
};

static void smdkv210_lte480wv_set_power(struct plat_lcd_data *pd,
					unsigned int power)
{
	if (power) {
#if !defined(CONFIG_BACKLIGHT_PWM)
		gpio_request_one(S5PV210_GPD0(3), GPIOF_OUT_INIT_HIGH, "GPD0");
		gpio_free(S5PV210_GPD0(3));
#endif

		/* fire nRESET on power up */
		gpio_request_one(S5PV210_GPH0(6), GPIOF_OUT_INIT_HIGH, "GPH0");

		gpio_set_value(S5PV210_GPH0(6), 0);
		mdelay(10);

		gpio_set_value(S5PV210_GPH0(6), 1);
		mdelay(10);

		gpio_free(S5PV210_GPH0(6));
	} else {
#if !defined(CONFIG_BACKLIGHT_PWM)
		gpio_request_one(S5PV210_GPD0(3), GPIOF_OUT_INIT_LOW, "GPD0");
		gpio_free(S5PV210_GPD0(3));
#endif
	}
}

static struct plat_lcd_data smdkv210_lcd_lte480wv_data = {
	.set_power	= smdkv210_lte480wv_set_power,
};

static struct platform_device smdkv210_lcd_lte480wv = {
	.name			= "platform-lcd",
	.dev.parent		= &s3c_device_fb.dev,
	.dev.platform_data	= &smdkv210_lcd_lte480wv_data,
};

static struct s3c_fb_pd_win smdkv210_fb_win0 = {
	.max_bpp	= 32,
	.default_bpp	= 24,
	.xres		= 800,
	.yres		= 480,
};

static struct fb_videomode smdkv210_lcd_timing = {
	.left_margin	= 13,
	.right_margin	= 8,
	.upper_margin	= 7,
	.lower_margin	= 5,
	.hsync_len	= 3,
	.vsync_len	= 1,
	.xres		= 800,
	.yres		= 480,
};

static struct s3c_fb_platdata smdkv210_lcd0_pdata __initdata = {
	.win[0]		= &smdkv210_fb_win0,
	.vtiming	= &smdkv210_lcd_timing,
	.vidcon0	= VIDCON0_VIDOUT_RGB | VIDCON0_PNRMODE_RGB,
	.vidcon1	= VIDCON1_INV_HSYNC | VIDCON1_INV_VSYNC,
	.setup_gpio	= s5pv210_fb_gpio_setup_24bpp,
};

/* USB OTG */
static struct s3c_hsotg_plat smdkv210_hsotg_pdata;

static struct platform_device *smdkv210_devices[] __initdata = {
	&s3c_device_adc,
	&s3c_device_cfcon,
	&s3c_device_fb,
	&s3c_device_hsmmc0,
	&s3c_device_hsmmc1,
	&s3c_device_hsmmc2,
	&s3c_device_hsmmc3,
	&s3c_device_i2c0,
	&s3c_device_i2c1,
	&s3c_device_i2c2,
	&s3c_device_rtc,
	&s3c_device_ts,
	&s3c_device_usb_hsotg,
	&s3c_device_wdt,
	&s5p_device_fimc0,
	&s5p_device_fimc1,
	&s5p_device_fimc2,
	&s5p_device_fimc_md,
	&s5p_device_jpeg,
	&s5p_device_mfc,
	&s5p_device_mfc_l,
	&s5p_device_mfc_r,
	&s5pv210_device_ac97,
	&s5pv210_device_iis0,
	&s5pv210_device_spdif,
	&samsung_asoc_idma,
	&samsung_device_keypad,
	&smdkv210_dm9000,
	&smdkv210_lcd_lte480wv,
};

static void __init smdkv210_dm9000_init(void)
{
	unsigned int tmp;

	gpio_request(S5PV210_MP01(5), "nCS5");
	s3c_gpio_cfgpin(S5PV210_MP01(5), S3C_GPIO_SFN(2));
	gpio_free(S5PV210_MP01(5));

	tmp = (5 << S5P_SROM_BCX__TACC__SHIFT);
	__raw_writel(tmp, S5P_SROM_BC5);

	tmp = __raw_readl(S5P_SROM_BW);
	tmp &= (S5P_SROM_BW__CS_MASK << S5P_SROM_BW__NCS5__SHIFT);
	tmp |= (1 << S5P_SROM_BW__NCS5__SHIFT);
	__raw_writel(tmp, S5P_SROM_BW);
}

static struct i2c_board_info smdkv210_i2c_devs0[] __initdata = {
	{ I2C_BOARD_INFO("24c08", 0x50), },     /* Samsung S524AD0XD1 */
	{ I2C_BOARD_INFO("wm8580", 0x1b), },
};

static struct i2c_board_info smdkv210_i2c_devs1[] __initdata = {
	/* To Be Updated */
};

static struct i2c_board_info smdkv210_i2c_devs2[] __initdata = {
	/* To Be Updated */
};

/* LCD Backlight data */
static struct samsung_bl_gpio_info smdkv210_bl_gpio_info = {
	.no = S5PV210_GPD0(3),
	.func = S3C_GPIO_SFN(2),
};

static struct platform_pwm_backlight_data smdkv210_bl_data = {
	.pwm_id = 3,
	.pwm_period_ns = 1000,
};

static void __init smdkv210_map_io(void)
{
	s5pv210_init_io(NULL, 0);
	s3c24xx_init_clocks(clk_xusbxti.rate);
	s3c24xx_init_uarts(smdkv210_uartcfgs, ARRAY_SIZE(smdkv210_uartcfgs));
	samsung_set_timer_source(SAMSUNG_PWM2, SAMSUNG_PWM4);
}

static void __init smdkv210_reserve(void)
{
	s5p_mfc_reserve_mem(0x43000000, 8 << 20, 0x51000000, 8 << 20);
}

static void __init smdkv210_machine_init(void)
{
	s3c_pm_init();

	smdkv210_dm9000_init();

	samsung_keypad_set_platdata(&smdkv210_keypad_data);
	s3c24xx_ts_set_platdata(NULL);

	s3c_i2c0_set_platdata(NULL);
	s3c_i2c1_set_platdata(NULL);
	s3c_i2c2_set_platdata(NULL);
	i2c_register_board_info(0, smdkv210_i2c_devs0,
			ARRAY_SIZE(smdkv210_i2c_devs0));
	i2c_register_board_info(1, smdkv210_i2c_devs1,
			ARRAY_SIZE(smdkv210_i2c_devs1));
	i2c_register_board_info(2, smdkv210_i2c_devs2,
			ARRAY_SIZE(smdkv210_i2c_devs2));

	s3c_ide_set_platdata(&smdkv210_ide_pdata);

	s3c_fb_set_platdata(&smdkv210_lcd0_pdata);

	samsung_bl_set(&smdkv210_bl_gpio_info, &smdkv210_bl_data);

	s3c_hsotg_set_platdata(&smdkv210_hsotg_pdata);

	platform_add_devices(smdkv210_devices, ARRAY_SIZE(smdkv210_devices));
}

MACHINE_START(SMDKV210, "SMDKV210")
	/* Maintainer: Kukjin Kim <kgene.kim@samsung.com> */
	.atag_offset	= 0x100,
	.init_irq	= s5pv210_init_irq,
	.map_io		= smdkv210_map_io,
	.init_machine	= smdkv210_machine_init,
<<<<<<< HEAD
	.init_time	= s5p_timer_init,
=======
	.init_time	= samsung_timer_init,
>>>>>>> 8bdbf6db
	.restart	= s5pv210_restart,
	.reserve	= &smdkv210_reserve,
MACHINE_END<|MERGE_RESOLUTION|>--- conflicted
+++ resolved
@@ -329,11 +329,7 @@
 	.init_irq	= s5pv210_init_irq,
 	.map_io		= smdkv210_map_io,
 	.init_machine	= smdkv210_machine_init,
-<<<<<<< HEAD
-	.init_time	= s5p_timer_init,
-=======
 	.init_time	= samsung_timer_init,
->>>>>>> 8bdbf6db
 	.restart	= s5pv210_restart,
 	.reserve	= &smdkv210_reserve,
 MACHINE_END