--- conflicted
+++ resolved
@@ -132,10 +132,6 @@
 	.handle_irq	= vic_handle_irq,
 	.map_io		= torbreck_map_io,
 	.init_machine	= torbreck_machine_init,
-<<<<<<< HEAD
-	.timer		= &samsung_timer,
-=======
-	.init_time	= s5p_timer_init,
->>>>>>> 90cf214d
+	.init_time	= samsung_timer_init,
 	.restart	= s5pv210_restart,
 MACHINE_END