--- conflicted
+++ resolved
@@ -975,11 +975,7 @@
 	.handle_irq	= vic_handle_irq,
 	.map_io		= goni_map_io,
 	.init_machine	= goni_machine_init,
-<<<<<<< HEAD
-	.timer		= &samsung_timer,
-=======
-	.init_time	= s5p_timer_init,
->>>>>>> 90cf214d
+	.init_time	= samsung_timer_init,
 	.reserve	= &goni_reserve,
 	.restart	= s5pv210_restart,
 MACHINE_END