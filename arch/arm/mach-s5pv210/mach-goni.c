--- conflicted
+++ resolved
@@ -973,11 +973,7 @@
 	.init_irq	= s5pv210_init_irq,
 	.map_io		= goni_map_io,
 	.init_machine	= goni_machine_init,
-<<<<<<< HEAD
-	.init_time	= s5p_timer_init,
-=======
 	.init_time	= samsung_timer_init,
->>>>>>> 8bdbf6db
 	.reserve	= &goni_reserve,
 	.restart	= s5pv210_restart,
 MACHINE_END