--- conflicted
+++ resolved
@@ -21,11 +21,8 @@
 	/* we do not need to do any cpu detection here at the moment. */
 	fifo_mask = S5PV210_UFSTAT_TXMASK;
 	fifo_max = 63 << S5PV210_UFSTAT_TXSHIFT;
-<<<<<<< HEAD
-=======
 
 	uart_base = (volatile u8 *)S5P_PA_UART(CONFIG_S3C_LOWLEVEL_UART_PORT);
->>>>>>> d0e0ac97
 }
 
 #endif /* __ASM_ARCH_UNCOMPRESS_H */