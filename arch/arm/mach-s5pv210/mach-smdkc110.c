--- conflicted
+++ resolved
@@ -155,11 +155,7 @@
 	.handle_irq	= vic_handle_irq,
 	.map_io		= smdkc110_map_io,
 	.init_machine	= smdkc110_machine_init,
-<<<<<<< HEAD
-	.timer		= &samsung_timer,
-=======
-	.init_time	= s5p_timer_init,
->>>>>>> 90cf214d
+	.init_time	= samsung_timer_init,
 	.restart	= s5pv210_restart,
 	.reserve	= &smdkc110_reserve,
 MACHINE_END