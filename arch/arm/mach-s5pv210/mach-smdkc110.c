--- conflicted
+++ resolved
@@ -153,11 +153,7 @@
 	.init_irq	= s5pv210_init_irq,
 	.map_io		= smdkc110_map_io,
 	.init_machine	= smdkc110_machine_init,
-<<<<<<< HEAD
-	.init_time	= s5p_timer_init,
-=======
 	.init_time	= samsung_timer_init,
->>>>>>> 8bdbf6db
 	.restart	= s5pv210_restart,
 	.reserve	= &smdkc110_reserve,
 MACHINE_END