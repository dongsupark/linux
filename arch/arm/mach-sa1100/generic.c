--- conflicted
+++ resolved
@@ -306,11 +306,7 @@
 }
 
 static struct resource sa1100_rtc_resources[] = {
-<<<<<<< HEAD
-	DEFINE_RES_MEM(0x90010000, 0x9001003f),
-=======
 	DEFINE_RES_MEM(0x90010000, 0x40),
->>>>>>> 711e1bfb
 	DEFINE_RES_IRQ_NAMED(IRQ_RTC1Hz, "rtc 1Hz"),
 	DEFINE_RES_IRQ_NAMED(IRQ_RTCAlrm, "rtc alarm"),
 };
