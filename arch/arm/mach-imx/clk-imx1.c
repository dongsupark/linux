--- conflicted
+++ resolved
@@ -31,16 +31,6 @@
 static const char *prem_sel_clks[] = { "clk32_premult", "clk16m", };
 static const char *clko_sel_clks[] = { "per1", "hclk", "clk48m", "clk16m",
 				       "prem", "fclk", };
-<<<<<<< HEAD
-
-enum imx1_clks {
-	dummy, clk32, clk16m_ext, clk16m, clk32_premult, prem, mpll, mpll_gate,
-	spll, spll_gate, mcu, fclk, hclk, clk48m, per1, per2, per3, clko,
-	uart3_gate, ssi2_gate, brom_gate, dma_gate, csi_gate, mma_gate,
-	usbd_gate, clk_max
-};
-=======
->>>>>>> 26f877dd
 
 static struct clk *clk[IMX1_CLK_MAX];
 static struct clk_onecell_data clk_data;
@@ -54,37 +44,6 @@
 
 static void __init _mx1_clocks_init(unsigned long fref)
 {
-<<<<<<< HEAD
-	int i;
-
-	clk[dummy] = imx_clk_fixed("dummy", 0);
-	clk[clk32] = imx_clk_fixed("clk32", fref);
-	clk[clk16m_ext] = imx_clk_fixed("clk16m_ext", 16000000);
-	clk[clk16m] = imx_clk_gate("clk16m", "clk16m_ext", CCM_CSCR, 17);
-	clk[clk32_premult] = imx_clk_fixed_factor("clk32_premult", "clk32", 512, 1);
-	clk[prem] = imx_clk_mux("prem", CCM_CSCR, 16, 1, prem_sel_clks,
-			ARRAY_SIZE(prem_sel_clks));
-	clk[mpll] = imx_clk_pllv1("mpll", "clk32_premult", CCM_MPCTL0);
-	clk[mpll_gate] = imx_clk_gate("mpll_gate", "mpll", CCM_CSCR, 0);
-	clk[spll] = imx_clk_pllv1("spll", "prem", CCM_SPCTL0);
-	clk[spll_gate] = imx_clk_gate("spll_gate", "spll", CCM_CSCR, 1);
-	clk[mcu] = imx_clk_divider("mcu", "clk32_premult", CCM_CSCR, 15, 1);
-	clk[fclk] = imx_clk_divider("fclk", "mpll_gate", CCM_CSCR, 15, 1);
-	clk[hclk] = imx_clk_divider("hclk", "spll_gate", CCM_CSCR, 10, 4);
-	clk[clk48m] = imx_clk_divider("clk48m", "spll_gate", CCM_CSCR, 26, 3);
-	clk[per1] = imx_clk_divider("per1", "spll_gate", CCM_PCDR, 0, 4);
-	clk[per2] = imx_clk_divider("per2", "spll_gate", CCM_PCDR, 4, 4);
-	clk[per3] = imx_clk_divider("per3", "spll_gate", CCM_PCDR, 16, 7);
-	clk[clko] = imx_clk_mux("clko", CCM_CSCR, 29, 3, clko_sel_clks,
-			ARRAY_SIZE(clko_sel_clks));
-	clk[uart3_gate] = imx_clk_gate("uart3_gate", "hclk", SCM_GCCR, 6);
-	clk[ssi2_gate] = imx_clk_gate("ssi2_gate", "hclk", SCM_GCCR, 5);
-	clk[brom_gate] = imx_clk_gate("brom_gate", "hclk", SCM_GCCR, 4);
-	clk[dma_gate] = imx_clk_gate("dma_gate", "hclk", SCM_GCCR, 3);
-	clk[csi_gate] = imx_clk_gate("csi_gate", "hclk", SCM_GCCR, 2);
-	clk[mma_gate] = imx_clk_gate("mma_gate", "hclk", SCM_GCCR, 1);
-	clk[usbd_gate] = imx_clk_gate("usbd_gate", "clk48m", SCM_GCCR, 0);
-=======
 	unsigned i;
 
 	clk[IMX1_CLK_DUMMY] = imx_clk_fixed("dummy", 0);
@@ -112,7 +71,6 @@
 	clk[IMX1_CLK_CSI_GATE] = imx_clk_gate("csi_gate", "hclk", SCM_GCCR, 2);
 	clk[IMX1_CLK_MMA_GATE] = imx_clk_gate("mma_gate", "hclk", SCM_GCCR, 1);
 	clk[IMX1_CLK_USBD_GATE] = imx_clk_gate("usbd_gate", "clk48m", SCM_GCCR, 0);
->>>>>>> 26f877dd
 
 	for (i = 0; i < ARRAY_SIZE(clk); i++)
 		if (IS_ERR(clk[i]))
@@ -120,26 +78,6 @@
 				i, PTR_ERR(clk[i]));
 }
 
-<<<<<<< HEAD
-	clk_register_clkdev(clk[dma_gate], "ahb", "imx1-dma");
-	clk_register_clkdev(clk[hclk], "ipg", "imx1-dma");
-	clk_register_clkdev(clk[per1], "per", "imx-gpt.0");
-	clk_register_clkdev(clk[hclk], "ipg", "imx-gpt.0");
-	clk_register_clkdev(clk[per1], "per", "imx1-uart.0");
-	clk_register_clkdev(clk[hclk], "ipg", "imx1-uart.0");
-	clk_register_clkdev(clk[per1], "per", "imx1-uart.1");
-	clk_register_clkdev(clk[hclk], "ipg", "imx1-uart.1");
-	clk_register_clkdev(clk[per1], "per", "imx1-uart.2");
-	clk_register_clkdev(clk[uart3_gate], "ipg", "imx1-uart.2");
-	clk_register_clkdev(clk[hclk], NULL, "imx1-i2c.0");
-	clk_register_clkdev(clk[per2], "per", "imx1-cspi.0");
-	clk_register_clkdev(clk[dummy], "ipg", "imx1-cspi.0");
-	clk_register_clkdev(clk[per2], "per", "imx1-cspi.1");
-	clk_register_clkdev(clk[dummy], "ipg", "imx1-cspi.1");
-	clk_register_clkdev(clk[per2], "per", "imx1-fb.0");
-	clk_register_clkdev(clk[dummy], "ipg", "imx1-fb.0");
-	clk_register_clkdev(clk[dummy], "ahb", "imx1-fb.0");
-=======
 int __init mx1_clocks_init(unsigned long fref)
 {
 	ccm = MX1_IO_ADDRESS(MX1_CCM_BASE_ADDR);
@@ -164,7 +102,6 @@
 	clk_register_clkdev(clk[IMX1_CLK_PER2], "per", "imx1-fb.0");
 	clk_register_clkdev(clk[IMX1_CLK_DUMMY], "ipg", "imx1-fb.0");
 	clk_register_clkdev(clk[IMX1_CLK_DUMMY], "ahb", "imx1-fb.0");
->>>>>>> 26f877dd
 
 	mxc_timer_init(MX1_IO_ADDRESS(MX1_TIM1_BASE_ADDR), MX1_TIM1_INT);
 
