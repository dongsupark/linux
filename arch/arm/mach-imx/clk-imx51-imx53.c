--- conflicted
+++ resolved
@@ -363,10 +363,6 @@
 
 static void __init mx50_clocks_init(struct device_node *np)
 {
-<<<<<<< HEAD
-	unsigned long r;
-	int i;
-=======
 	void __iomem *ccm_base;
 	void __iomem *pll_base;
 	unsigned long r;
@@ -379,7 +375,6 @@
 	pll_base = ioremap(MX53_DPLL2_BASE, SZ_16K);
 	WARN_ON(!pll_base);
 	clk[IMX5_CLK_PLL2_SW]		= imx_clk_pllv2("pll2_sw", "osc", pll_base);
->>>>>>> ba0ec8db
 
 	pll_base = ioremap(MX53_DPLL3_BASE, SZ_16K);
 	WARN_ON(!pll_base);
@@ -549,11 +544,8 @@
 
 static void __init mx53_clocks_init(struct device_node *np)
 {
-<<<<<<< HEAD
-=======
 	void __iomem *ccm_base;
 	void __iomem *pll_base;
->>>>>>> ba0ec8db
 	int i;
 	unsigned long r;
 
