config IMX_HAVE_DMA_V1
	bool

config HAVE_IMX_GPC
	bool

config HAVE_IMX_MMDC
	bool

config HAVE_IMX_SRC
	bool

<<<<<<< HEAD
#
# ARCH_MX31 and ARCH_MX35 are left for compatibility
# Some usages assume that having one of them implies not having (e.g.) ARCH_MX2.
# To easily distinguish good and reviewed from unreviewed usages new (and IMHO
# more sensible) names are used: SOC_IMX31 and SOC_IMX35
=======
>>>>>>> dcd6c922
config ARCH_MX1
	bool

config MACH_MX21
	bool

config ARCH_MX25
<<<<<<< HEAD
	bool

config MACH_MX27
	bool

config ARCH_MX31
=======
>>>>>>> dcd6c922
	bool

config MACH_MX27
	bool

config SOC_IMX1
	bool
	select ARCH_MX1
	select CPU_ARM920T
	select IMX_HAVE_DMA_V1
	select IMX_HAVE_IOMUX_V1
	select MXC_AVIC

config SOC_IMX21
	bool
	select MACH_MX21
	select CPU_ARM926T
	select ARCH_MXC_AUDMUX_V1
	select IMX_HAVE_DMA_V1
	select IMX_HAVE_IOMUX_V1
	select MXC_AVIC

config SOC_IMX25
	bool
	select ARCH_MX25
	select CPU_ARM926T
	select ARCH_MXC_AUDMUX_V2
	select ARCH_MXC_IOMUX_V3
	select MXC_AVIC

config SOC_IMX27
	bool
	select MACH_MX27
	select CPU_ARM926T
	select ARCH_MXC_AUDMUX_V1
	select IMX_HAVE_DMA_V1
	select IMX_HAVE_IOMUX_V1
	select MXC_AVIC

config SOC_IMX31
	bool
	select CPU_V6
	select IMX_HAVE_PLATFORM_MXC_RNGA
	select ARCH_MXC_AUDMUX_V2
	select MXC_AVIC
	select SMP_ON_UP if SMP

config SOC_IMX35
	bool
	select CPU_V6
	select ARCH_MXC_IOMUX_V3
	select ARCH_MXC_AUDMUX_V2
	select HAVE_EPIT
	select MXC_AVIC
	select SMP_ON_UP if SMP


if ARCH_IMX_V4_V5

comment "MX1 platforms:"
config MACH_MXLADS
	bool

config ARCH_MX1ADS
	bool "MX1ADS platform"
	select MACH_MXLADS
	select SOC_IMX1
	select IMX_HAVE_PLATFORM_IMX_I2C
	select IMX_HAVE_PLATFORM_IMX_UART
	help
	  Say Y here if you are using Motorola MX1ADS/MXLADS boards

config MACH_SCB9328
	bool "Synertronixx scb9328"
	select IMX_HAVE_PLATFORM_IMX_UART
	help
	  Say Y here if you are using a Synertronixx scb9328 board

config MACH_APF9328
	bool "APF9328"
	select SOC_IMX1
	select IMX_HAVE_PLATFORM_IMX_I2C
	select IMX_HAVE_PLATFORM_IMX_UART
	help
	  Say Yes here if you are using the Armadeus APF9328 development board

comment "MX21 platforms:"

config MACH_MX21ADS
	bool "MX21ADS platform"
	select SOC_IMX21
	select IMX_HAVE_PLATFORM_IMX_FB
	select IMX_HAVE_PLATFORM_IMX_UART
	select IMX_HAVE_PLATFORM_MXC_MMC
	select IMX_HAVE_PLATFORM_MXC_NAND
	help
	  Include support for MX21ADS platform. This includes specific
	  configurations for the board and its peripherals.

comment "MX25 platforms:"

config MACH_MX25_3DS
	bool "Support MX25PDK (3DS) Platform"
	select SOC_IMX25
	select IMX_HAVE_PLATFORM_FLEXCAN
	select IMX_HAVE_PLATFORM_FSL_USB2_UDC
	select IMX_HAVE_PLATFORM_IMX2_WDT
	select IMX_HAVE_PLATFORM_IMXDI_RTC
	select IMX_HAVE_PLATFORM_IMX_I2C
	select IMX_HAVE_PLATFORM_IMX_FB
	select IMX_HAVE_PLATFORM_IMX_KEYPAD
	select IMX_HAVE_PLATFORM_IMX_UART
	select IMX_HAVE_PLATFORM_MXC_EHCI
	select IMX_HAVE_PLATFORM_MXC_NAND
	select IMX_HAVE_PLATFORM_SDHCI_ESDHC_IMX

config MACH_EUKREA_CPUIMX25SD
	bool "Support Eukrea CPUIMX25 Platform"
	select SOC_IMX25
	select IMX_HAVE_PLATFORM_FLEXCAN
	select IMX_HAVE_PLATFORM_FSL_USB2_UDC
	select IMX_HAVE_PLATFORM_IMXDI_RTC
	select IMX_HAVE_PLATFORM_IMX_FB
	select IMX_HAVE_PLATFORM_IMX_I2C
	select IMX_HAVE_PLATFORM_IMX_UART
	select IMX_HAVE_PLATFORM_MXC_EHCI
	select IMX_HAVE_PLATFORM_MXC_NAND
	select IMX_HAVE_PLATFORM_SDHCI_ESDHC_IMX
	select MXC_ULPI if USB_ULPI

choice
	prompt "Baseboard"
	depends on MACH_EUKREA_CPUIMX25SD
	default MACH_EUKREA_MBIMXSD25_BASEBOARD

config MACH_EUKREA_MBIMXSD25_BASEBOARD
	bool "Eukrea MBIMXSD development board"
	select IMX_HAVE_PLATFORM_GPIO_KEYS
	select IMX_HAVE_PLATFORM_IMX_SSI
	select LEDS_GPIO_REGISTER
	help
	  This adds board specific devices that can be found on Eukrea's
	  MBIMXSD evaluation board.

endchoice

comment "MX27 platforms:"

config MACH_MX27ADS
	bool "MX27ADS platform"
	select SOC_IMX27
	select IMX_HAVE_PLATFORM_IMX_FB
	select IMX_HAVE_PLATFORM_IMX_I2C
	select IMX_HAVE_PLATFORM_IMX_UART
	select IMX_HAVE_PLATFORM_MXC_MMC
	select IMX_HAVE_PLATFORM_MXC_NAND
	select IMX_HAVE_PLATFORM_MXC_W1
	help
	  Include support for MX27ADS platform. This includes specific
	  configurations for the board and its peripherals.

config MACH_PCM038
	bool "Phytec phyCORE-i.MX27 CPU module (pcm038)"
	select SOC_IMX27
	select IMX_HAVE_PLATFORM_IMX2_WDT
	select IMX_HAVE_PLATFORM_IMX_I2C
	select IMX_HAVE_PLATFORM_IMX_UART
	select IMX_HAVE_PLATFORM_MXC_EHCI
	select IMX_HAVE_PLATFORM_MXC_NAND
	select IMX_HAVE_PLATFORM_MXC_W1
	select IMX_HAVE_PLATFORM_SPI_IMX
	select MXC_ULPI if USB_ULPI
	help
	  Include support for phyCORE-i.MX27 (aka pcm038) platform. This
	  includes specific configurations for the module and its peripherals.

choice
	prompt "Baseboard"
	depends on MACH_PCM038
	default MACH_PCM970_BASEBOARD

config MACH_PCM970_BASEBOARD
	bool "PHYTEC PCM970 development board"
	select IMX_HAVE_PLATFORM_IMX_FB
	select IMX_HAVE_PLATFORM_MXC_MMC
	help
	  This adds board specific devices that can be found on Phytec's
	  PCM970 evaluation board.

endchoice

config MACH_CPUIMX27
	bool "Eukrea CPUIMX27 module"
	select SOC_IMX27
	select IMX_HAVE_PLATFORM_FSL_USB2_UDC
	select IMX_HAVE_PLATFORM_IMX2_WDT
	select IMX_HAVE_PLATFORM_IMX_I2C
	select IMX_HAVE_PLATFORM_IMX_UART
	select IMX_HAVE_PLATFORM_MXC_EHCI
	select IMX_HAVE_PLATFORM_MXC_NAND
	select IMX_HAVE_PLATFORM_MXC_W1
	select MXC_ULPI if USB_ULPI
	help
	  Include support for Eukrea CPUIMX27 platform. This includes
	  specific configurations for the module and its peripherals.

config MACH_EUKREA_CPUIMX27_USESDHC2
	bool "CPUIMX27 integrates SDHC2 module"
	depends on MACH_CPUIMX27
	select IMX_HAVE_PLATFORM_MXC_MMC
	help
	  This adds support for the internal SDHC2 used on CPUIMX27
	  for wifi or eMMC.

config MACH_EUKREA_CPUIMX27_USEUART4
	bool "CPUIMX27 integrates UART4 module"
	depends on MACH_CPUIMX27
	help
	  This adds support for the internal UART4 used on CPUIMX27
	  for bluetooth.

choice
	prompt "Baseboard"
	depends on MACH_CPUIMX27
	default MACH_EUKREA_MBIMX27_BASEBOARD

config MACH_EUKREA_MBIMX27_BASEBOARD
	bool "Eukrea MBIMX27 development board"
	select IMX_HAVE_PLATFORM_IMX_FB
	select IMX_HAVE_PLATFORM_IMX_KEYPAD
	select IMX_HAVE_PLATFORM_IMX_SSI
	select IMX_HAVE_PLATFORM_IMX_UART
	select IMX_HAVE_PLATFORM_MXC_MMC
	select IMX_HAVE_PLATFORM_SPI_IMX
	select LEDS_GPIO_REGISTER
	help
	  This adds board specific devices that can be found on Eukrea's
	  MBIMX27 evaluation board.

endchoice

config MACH_MX27_3DS
	bool "MX27PDK platform"
	select SOC_IMX27
	select IMX_HAVE_PLATFORM_FSL_USB2_UDC
	select IMX_HAVE_PLATFORM_IMX2_WDT
	select IMX_HAVE_PLATFORM_IMX_FB
	select IMX_HAVE_PLATFORM_IMX_I2C
	select IMX_HAVE_PLATFORM_IMX_KEYPAD
	select IMX_HAVE_PLATFORM_IMX_UART
	select IMX_HAVE_PLATFORM_MXC_EHCI
	select IMX_HAVE_PLATFORM_MXC_MMC
	select IMX_HAVE_PLATFORM_SPI_IMX
	select MXC_DEBUG_BOARD
	select MXC_ULPI if USB_ULPI
	help
	  Include support for MX27PDK platform. This includes specific
	  configurations for the board and its peripherals.

config MACH_IMX27_VISSTRIM_M10
	bool "Vista Silicon i.MX27 Visstrim_m10"
	select SOC_IMX27
	select IMX_HAVE_PLATFORM_GPIO_KEYS
	select IMX_HAVE_PLATFORM_IMX_I2C
	select IMX_HAVE_PLATFORM_IMX_SSI
	select IMX_HAVE_PLATFORM_IMX_UART
	select IMX_HAVE_PLATFORM_MXC_MMC
	select IMX_HAVE_PLATFORM_MXC_EHCI
	help
	  Include support for Visstrim_m10 platform and its different variants.
	  This includes specific configurations for the board and its
	  peripherals.

config MACH_IMX27LITE
	bool "LogicPD MX27 LITEKIT platform"
	select SOC_IMX27
	select IMX_HAVE_PLATFORM_IMX_UART
	select IMX_HAVE_PLATFORM_IMX_SSI
	help
	  Include support for MX27 LITEKIT platform. This includes specific
	  configurations for the board and its peripherals.

config MACH_PCA100
	bool "Phytec phyCARD-s (pca100)"
	select SOC_IMX27
	select IMX_HAVE_PLATFORM_FSL_USB2_UDC
	select IMX_HAVE_PLATFORM_IMX2_WDT
	select IMX_HAVE_PLATFORM_IMX_FB
	select IMX_HAVE_PLATFORM_IMX_I2C
	select IMX_HAVE_PLATFORM_IMX_SSI
	select IMX_HAVE_PLATFORM_IMX_UART
	select IMX_HAVE_PLATFORM_MXC_EHCI
	select IMX_HAVE_PLATFORM_MXC_MMC
	select IMX_HAVE_PLATFORM_MXC_NAND
	select IMX_HAVE_PLATFORM_MXC_W1
	select IMX_HAVE_PLATFORM_SPI_IMX
	select MXC_ULPI if USB_ULPI
	help
	  Include support for phyCARD-s (aka pca100) platform. This
	  includes specific configurations for the module and its peripherals.

config MACH_MXT_TD60
	bool "Maxtrack i-MXT TD60"
	select SOC_IMX27
	select IMX_HAVE_PLATFORM_IMX_FB
	select IMX_HAVE_PLATFORM_IMX_I2C
	select IMX_HAVE_PLATFORM_IMX_UART
	select IMX_HAVE_PLATFORM_MXC_MMC
	select IMX_HAVE_PLATFORM_MXC_NAND
	help
	  Include support for i-MXT (aka td60) platform. This
	  includes specific configurations for the module and its peripherals.

config MACH_IMX27IPCAM
	bool "IMX27 IPCAM platform"
	select SOC_IMX27
	select IMX_HAVE_PLATFORM_IMX2_WDT
	select IMX_HAVE_PLATFORM_IMX_UART
	help
	  Include support for IMX27 IPCAM platform. This includes specific
	  configurations for the board and its peripherals.

endif

if ARCH_IMX_V6_V7

comment "MX31 platforms:"

config MACH_MX31ADS
	bool "Support MX31ADS platforms"
	select SOC_IMX31
	select IMX_HAVE_PLATFORM_IMX_I2C
	select IMX_HAVE_PLATFORM_IMX_SSI
	select IMX_HAVE_PLATFORM_IMX_UART
	default y
	help
	  Include support for MX31ADS platform. This includes specific
	  configurations for the board and its peripherals.

config MACH_MX31ADS_WM1133_EV1
	bool "Support Wolfson Microelectronics 1133-EV1 module"
	depends on MACH_MX31ADS
	depends on MFD_WM8350_I2C
	depends on REGULATOR_WM8350
	select MFD_WM8350_CONFIG_MODE_0
	select MFD_WM8352_CONFIG_MODE_0
	help
	  Include support for the Wolfson Microelectronics 1133-EV1 PMU
	  and audio module for the MX31ADS platform.

config MACH_MX31LILLY
	bool "Support MX31 LILLY-1131 platforms (INCO startec)"
	select SOC_IMX31
	select IMX_HAVE_PLATFORM_IMX_UART
	select IMX_HAVE_PLATFORM_IPU_CORE
	select IMX_HAVE_PLATFORM_MXC_EHCI
	select IMX_HAVE_PLATFORM_MXC_MMC
	select IMX_HAVE_PLATFORM_SPI_IMX
	select MXC_ULPI if USB_ULPI
	help
	  Include support for mx31 based LILLY1131 modules. This includes
	  specific configurations for the board and its peripherals.

config MACH_MX31LITE
	bool "Support MX31 LITEKIT (LogicPD)"
	select SOC_IMX31
	select MXC_ULPI if USB_ULPI
	select IMX_HAVE_PLATFORM_IMX2_WDT
	select IMX_HAVE_PLATFORM_IMX_UART
	select IMX_HAVE_PLATFORM_MXC_EHCI
	select IMX_HAVE_PLATFORM_MXC_MMC
	select IMX_HAVE_PLATFORM_MXC_NAND
	select IMX_HAVE_PLATFORM_MXC_RTC
	select IMX_HAVE_PLATFORM_SPI_IMX
	select LEDS_GPIO_REGISTER
	help
	  Include support for MX31 LITEKIT platform. This includes specific
	  configurations for the board and its peripherals.

config MACH_PCM037
	bool "Support Phytec pcm037 (i.MX31) platforms"
	select SOC_IMX31
	select IMX_HAVE_PLATFORM_FSL_USB2_UDC
	select IMX_HAVE_PLATFORM_IMX2_WDT
	select IMX_HAVE_PLATFORM_IMX_I2C
	select IMX_HAVE_PLATFORM_IMX_UART
	select IMX_HAVE_PLATFORM_IPU_CORE
	select IMX_HAVE_PLATFORM_MXC_EHCI
	select IMX_HAVE_PLATFORM_MXC_MMC
	select IMX_HAVE_PLATFORM_MXC_NAND
	select IMX_HAVE_PLATFORM_MXC_W1
	select MXC_ULPI if USB_ULPI
	help
	  Include support for Phytec pcm037 platform. This includes
	  specific configurations for the board and its peripherals.

config MACH_PCM037_EET
	bool "Support pcm037 EET board extensions"
	depends on MACH_PCM037
	select IMX_HAVE_PLATFORM_GPIO_KEYS
	select IMX_HAVE_PLATFORM_SPI_IMX
	help
	  Add support for PCM037 EET baseboard extensions. If you are using the
	  OLED display with EET, use "video=mx3fb:CMEL-OLED" kernel
	  command-line parameter.

config MACH_MX31_3DS
	bool "Support MX31PDK (3DS)"
	select SOC_IMX31
	select MXC_DEBUG_BOARD
	select IMX_HAVE_PLATFORM_FSL_USB2_UDC
	select IMX_HAVE_PLATFORM_IMX2_WDT
	select IMX_HAVE_PLATFORM_IMX_I2C
	select IMX_HAVE_PLATFORM_IMX_KEYPAD
	select IMX_HAVE_PLATFORM_IMX_UART
	select IMX_HAVE_PLATFORM_IPU_CORE
	select IMX_HAVE_PLATFORM_MXC_EHCI
	select IMX_HAVE_PLATFORM_MXC_MMC
	select IMX_HAVE_PLATFORM_MXC_NAND
	select IMX_HAVE_PLATFORM_SPI_IMX
	select MXC_ULPI if USB_ULPI
	help
	  Include support for MX31PDK (3DS) platform. This includes specific
	  configurations for the board and its peripherals.

config MACH_MX31_3DS_MXC_NAND_USE_BBT
	bool "Make the MXC NAND driver use the in flash Bad Block Table"
	depends on MACH_MX31_3DS
	depends on MTD_NAND_MXC
	help
	  Enable this if you want that the MXC NAND driver uses the in flash
	  Bad Block Table to know what blocks are bad instead of scanning the
	  entire flash looking for bad block markers.

config MACH_MX31MOBOARD
	bool "Support mx31moboard platforms (EPFL Mobots group)"
	select SOC_IMX31
	select IMX_HAVE_PLATFORM_FSL_USB2_UDC
	select IMX_HAVE_PLATFORM_IMX_I2C
	select IMX_HAVE_PLATFORM_IMX_UART
	select IMX_HAVE_PLATFORM_IPU_CORE
	select IMX_HAVE_PLATFORM_MXC_EHCI
	select IMX_HAVE_PLATFORM_MXC_MMC
	select IMX_HAVE_PLATFORM_SPI_IMX
	select LEDS_GPIO_REGISTER
	select MXC_ULPI if USB_ULPI
	help
	  Include support for mx31moboard platform. This includes specific
	  configurations for the board and its peripherals.

config MACH_QONG
	bool "Support Dave/DENX QongEVB-LITE platform"
	select SOC_IMX31
	select IMX_HAVE_PLATFORM_IMX_UART
	select IMX_HAVE_PLATFORM_IMX2_WDT
	help
	  Include support for Dave/DENX QongEVB-LITE platform. This includes
	  specific configurations for the board and its peripherals.

config MACH_ARMADILLO5X0
	bool "Support Atmark Armadillo-500 Development Base Board"
	select SOC_IMX31
	select IMX_HAVE_PLATFORM_GPIO_KEYS
	select IMX_HAVE_PLATFORM_IMX_I2C
	select IMX_HAVE_PLATFORM_IMX_UART
	select IMX_HAVE_PLATFORM_IPU_CORE
	select IMX_HAVE_PLATFORM_MXC_EHCI
	select IMX_HAVE_PLATFORM_MXC_MMC
	select IMX_HAVE_PLATFORM_MXC_NAND
	select MXC_ULPI if USB_ULPI
	help
	  Include support for Atmark Armadillo-500 platform. This includes
	  specific configurations for the board and its peripherals.

config MACH_KZM_ARM11_01
	bool "Support KZM-ARM11-01(Kyoto Microcomputer)"
	select SOC_IMX31
	select IMX_HAVE_PLATFORM_IMX_UART
	help
	  Include support for KZM-ARM11-01. This includes specific
	  configurations for the board and its peripherals.

config MACH_BUG
	bool "Support Buglabs BUGBase platform"
	select SOC_IMX31
	select IMX_HAVE_PLATFORM_IMX_UART
	default y
	help
	  Include support for BUGBase 1.3 platform. This includes specific
	  configurations for the board and its peripherals.

comment "MX35 platforms:"

config MACH_PCM043
	bool "Support Phytec pcm043 (i.MX35) platforms"
	select SOC_IMX35
	select IMX_HAVE_PLATFORM_FLEXCAN
	select IMX_HAVE_PLATFORM_FSL_USB2_UDC
	select IMX_HAVE_PLATFORM_IMX2_WDT
	select IMX_HAVE_PLATFORM_IMX_I2C
	select IMX_HAVE_PLATFORM_IMX_SSI
	select IMX_HAVE_PLATFORM_IMX_UART
	select IMX_HAVE_PLATFORM_IPU_CORE
	select IMX_HAVE_PLATFORM_MXC_EHCI
	select IMX_HAVE_PLATFORM_MXC_NAND
	select IMX_HAVE_PLATFORM_SDHCI_ESDHC_IMX
	select MXC_ULPI if USB_ULPI
	help
	  Include support for Phytec pcm043 platform. This includes
	  specific configurations for the board and its peripherals.

config MACH_MX35_3DS
	bool "Support MX35PDK platform"
	select SOC_IMX35
	select MXC_DEBUG_BOARD
	select IMX_HAVE_PLATFORM_FSL_USB2_UDC
	select IMX_HAVE_PLATFORM_IMX2_WDT
	select IMX_HAVE_PLATFORM_IMX_I2C
	select IMX_HAVE_PLATFORM_IMX_UART
	select IMX_HAVE_PLATFORM_MXC_EHCI
	select IMX_HAVE_PLATFORM_MXC_NAND
	select IMX_HAVE_PLATFORM_SDHCI_ESDHC_IMX
	help
	  Include support for MX35PDK platform. This includes specific
	  configurations for the board and its peripherals.

config MACH_EUKREA_CPUIMX35SD
	bool "Support Eukrea CPUIMX35 Platform"
	select SOC_IMX35
	select IMX_HAVE_PLATFORM_FLEXCAN
	select IMX_HAVE_PLATFORM_FSL_USB2_UDC
	select IMX_HAVE_PLATFORM_IMX2_WDT
	select IMX_HAVE_PLATFORM_IMX_I2C
	select IMX_HAVE_PLATFORM_IMX_UART
	select IMX_HAVE_PLATFORM_MXC_EHCI
	select IMX_HAVE_PLATFORM_MXC_NAND
	select IMX_HAVE_PLATFORM_SDHCI_ESDHC_IMX
	select MXC_ULPI if USB_ULPI
	help
	  Include support for Eukrea CPUIMX35 platform. This includes
	  specific configurations for the board and its peripherals.

choice
	prompt "Baseboard"
	depends on MACH_EUKREA_CPUIMX35SD
	default MACH_EUKREA_MBIMXSD35_BASEBOARD

config MACH_EUKREA_MBIMXSD35_BASEBOARD
	bool "Eukrea MBIMXSD development board"
	select IMX_HAVE_PLATFORM_GPIO_KEYS
	select IMX_HAVE_PLATFORM_IMX_SSI
	select IMX_HAVE_PLATFORM_IPU_CORE
	select LEDS_GPIO_REGISTER
	help
	  This adds board specific devices that can be found on Eukrea's
	  MBIMXSD evaluation board.

endchoice

config MACH_VPR200
	bool "Support VPR200 platform"
	select SOC_IMX35
	select IMX_HAVE_PLATFORM_FSL_USB2_UDC
	select IMX_HAVE_PLATFORM_GPIO_KEYS
	select IMX_HAVE_PLATFORM_IMX2_WDT
	select IMX_HAVE_PLATFORM_IMX_UART
	select IMX_HAVE_PLATFORM_IMX_I2C
	select IMX_HAVE_PLATFORM_IPU_CORE
	select IMX_HAVE_PLATFORM_MXC_EHCI
	select IMX_HAVE_PLATFORM_MXC_NAND
	select IMX_HAVE_PLATFORM_SDHCI_ESDHC_IMX
	help
	  Include support for VPR200 platform. This includes specific
	  configurations for the board and its peripherals.

comment "i.MX6 family:"

config SOC_IMX6Q
	bool "i.MX6 Quad support"
<<<<<<< HEAD
	select ARM_GIC
	select CACHE_L2X0
=======
	select ARM_CPU_SUSPEND if PM
	select ARM_GIC
>>>>>>> dcd6c922
	select CPU_V7
	select HAVE_ARM_SCU
	select HAVE_IMX_GPC
	select HAVE_IMX_MMDC
	select HAVE_IMX_SRC
<<<<<<< HEAD
=======
	select HAVE_SMP
>>>>>>> dcd6c922
	select USE_OF

	help
	  This enables support for Freescale i.MX6 Quad processor.

endif<|MERGE_RESOLUTION|>--- conflicted
+++ resolved
@@ -10,14 +10,6 @@
 config HAVE_IMX_SRC
 	bool
 
-<<<<<<< HEAD
-#
-# ARCH_MX31 and ARCH_MX35 are left for compatibility
-# Some usages assume that having one of them implies not having (e.g.) ARCH_MX2.
-# To easily distinguish good and reviewed from unreviewed usages new (and IMHO
-# more sensible) names are used: SOC_IMX31 and SOC_IMX35
-=======
->>>>>>> dcd6c922
 config ARCH_MX1
 	bool
 
@@ -25,15 +17,6 @@
 	bool
 
 config ARCH_MX25
-<<<<<<< HEAD
-	bool
-
-config MACH_MX27
-	bool
-
-config ARCH_MX31
-=======
->>>>>>> dcd6c922
 	bool
 
 config MACH_MX27
@@ -613,22 +596,14 @@
 
 config SOC_IMX6Q
 	bool "i.MX6 Quad support"
-<<<<<<< HEAD
-	select ARM_GIC
-	select CACHE_L2X0
-=======
 	select ARM_CPU_SUSPEND if PM
 	select ARM_GIC
->>>>>>> dcd6c922
 	select CPU_V7
 	select HAVE_ARM_SCU
 	select HAVE_IMX_GPC
 	select HAVE_IMX_MMDC
 	select HAVE_IMX_SRC
-<<<<<<< HEAD
-=======
 	select HAVE_SMP
->>>>>>> dcd6c922
 	select USE_OF
 
 	help
