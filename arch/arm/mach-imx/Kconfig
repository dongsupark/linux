config ARCH_MXC
	bool "Freescale i.MX family" if ARCH_MULTI_V4_V5 || ARCH_MULTI_V6_V7
	select ARCH_REQUIRE_GPIOLIB
	select ARM_PATCH_PHYS_VIRT
	select AUTO_ZRELADDR if !ZBOOT_ROM
	select CLKDEV_LOOKUP
	select CLKSRC_MMIO
	select GENERIC_CLOCKEVENTS
	select GENERIC_IRQ_CHIP
	select MULTI_IRQ_HANDLER
	select SPARSE_IRQ
	select USE_OF
	help
	  Support for Freescale MXC/iMX-based family of processors

menu "Freescale i.MX support"
	depends on ARCH_MXC

config MXC_IRQ_PRIOR
	bool "Use IRQ priority"
	help
	  Select this if you want to use prioritized IRQ handling.
	  This feature prevents higher priority ISR to be interrupted
	  by lower priority IRQ even IRQF_DISABLED flag is not set.
	  This may be useful in embedded applications, where are strong
	  requirements for timing.
	  Say N here, unless you have a specialized requirement.

config MXC_TZIC
	bool

config MXC_AVIC
	bool

config MXC_DEBUG_BOARD
	bool "Enable MXC debug board(for 3-stack)"
	help
	  The debug board is an integral part of the MXC 3-stack(PDK)
	  platforms, it can be attached or removed from the peripheral
	  board. On debug board, several debug devices(ethernet, UART,
	  buttons, LEDs and JTAG) are implemented. Between the MCU and
	  these devices, a CPLD is added as a bridge which performs
	  data/address de-multiplexing and decode, signal level shift,
	  interrupt control and various board functions.

config HAVE_EPIT
	bool

config MXC_USE_EPIT
	bool "Use EPIT instead of GPT"
	depends on HAVE_EPIT
	help
	  Use EPIT as the system timer on systems that have it. Normally you
	  don't have a reason to do so as the EPIT has the same features and
	  uses the same clocks as the GPT. Anyway, on some systems the GPT
	  may be in use for other purposes.

config MXC_ULPI
	bool

config ARCH_HAS_RNGA
	bool

config IRAM_ALLOC
	bool
	select GENERIC_ALLOCATOR

config HAVE_IMX_GPC
	bool

config HAVE_IMX_MMDC
	bool

config HAVE_IMX_SRC
	def_bool y if SMP

config IMX_HAVE_IOMUX_V1
	bool

config ARCH_MXC_IOMUX_V3
	bool

config ARCH_MX1
	bool

config MACH_MX21
	bool

config ARCH_MX25
	bool

config MACH_MX27
	bool

config ARCH_MX5
	bool

config ARCH_MX50
	bool

config ARCH_MX51
	bool

config ARCH_MX53
	bool

config SOC_IMX1
	bool
	select ARCH_MX1
	select COMMON_CLK
	select CPU_ARM920T
	select IMX_HAVE_IOMUX_V1
	select MXC_AVIC

config SOC_IMX21
	bool
	select COMMON_CLK
	select CPU_ARM926T
	select IMX_HAVE_IOMUX_V1
	select MACH_MX21
	select MXC_AVIC

config SOC_IMX25
	bool
	select ARCH_MX25
	select ARCH_MXC_IOMUX_V3
	select COMMON_CLK
	select CPU_ARM926T
	select HAVE_CAN_FLEXCAN if CAN
	select MXC_AVIC

config SOC_IMX27
	bool
	select COMMON_CLK
	select CPU_ARM926T
	select IMX_HAVE_IOMUX_V1
	select MACH_MX27
	select MXC_AVIC

config SOC_IMX31
	bool
	select COMMON_CLK
	select CPU_V6
	select IMX_HAVE_PLATFORM_MXC_RNGA
	select MXC_AVIC
	select SMP_ON_UP if SMP

config SOC_IMX35
	bool
	select ARCH_MXC_IOMUX_V3
	select COMMON_CLK
	select CPU_V6K
	select HAVE_CAN_FLEXCAN if CAN
	select HAVE_EPIT
	select MXC_AVIC
	select SMP_ON_UP if SMP

config SOC_IMX5
	bool
	select ARCH_HAS_CPUFREQ
	select ARCH_MX5
	select ARCH_MXC_IOMUX_V3
	select COMMON_CLK
	select CPU_V7
	select MXC_TZIC

config SOC_IMX50
	bool
	select ARCH_MX50
	select SOC_IMX5

config	SOC_IMX51
	bool
	select ARCH_MX5
	select ARCH_MX51
	select PINCTRL
	select PINCTRL_IMX51
	select SOC_IMX5

if ARCH_MULTI_V4T

comment "MX1 platforms:"
config MACH_MXLADS
	bool

config ARCH_MX1ADS
	bool "MX1ADS platform"
	select IMX_HAVE_PLATFORM_IMX_I2C
	select IMX_HAVE_PLATFORM_IMX_UART
	select MACH_MXLADS
	select SOC_IMX1
	help
	  Say Y here if you are using Motorola MX1ADS/MXLADS boards

config MACH_SCB9328
	bool "Synertronixx scb9328"
	select IMX_HAVE_PLATFORM_IMX_UART
	help
	  Say Y here if you are using a Synertronixx scb9328 board

config MACH_APF9328
	bool "APF9328"
	select IMX_HAVE_PLATFORM_IMX_I2C
	select IMX_HAVE_PLATFORM_IMX_UART
	select SOC_IMX1
	help
	  Say Yes here if you are using the Armadeus APF9328 development board

endif

if ARCH_MULTI_V5

comment "MX21 platforms:"

config MACH_MX21ADS
	bool "MX21ADS platform"
	select IMX_HAVE_PLATFORM_IMX_FB
	select IMX_HAVE_PLATFORM_IMX_UART
	select IMX_HAVE_PLATFORM_MXC_MMC
	select IMX_HAVE_PLATFORM_MXC_NAND
	select SOC_IMX21
	help
	  Include support for MX21ADS platform. This includes specific
	  configurations for the board and its peripherals.

comment "MX25 platforms:"

config MACH_MX25_3DS
	bool "Support MX25PDK (3DS) Platform"
	select IMX_HAVE_PLATFORM_FLEXCAN
	select IMX_HAVE_PLATFORM_FSL_USB2_UDC
	select IMX_HAVE_PLATFORM_IMX2_WDT
	select IMX_HAVE_PLATFORM_IMXDI_RTC
	select IMX_HAVE_PLATFORM_IMX_FB
	select IMX_HAVE_PLATFORM_IMX_I2C
	select IMX_HAVE_PLATFORM_IMX_KEYPAD
	select IMX_HAVE_PLATFORM_IMX_UART
	select IMX_HAVE_PLATFORM_MXC_EHCI
	select IMX_HAVE_PLATFORM_MXC_NAND
	select IMX_HAVE_PLATFORM_SDHCI_ESDHC_IMX
	select SOC_IMX25

config MACH_EUKREA_CPUIMX25SD
	bool "Support Eukrea CPUIMX25 Platform"
	select IMX_HAVE_PLATFORM_FLEXCAN
	select IMX_HAVE_PLATFORM_FSL_USB2_UDC
	select IMX_HAVE_PLATFORM_IMX2_WDT
	select IMX_HAVE_PLATFORM_IMXDI_RTC
	select IMX_HAVE_PLATFORM_IMX_FB
	select IMX_HAVE_PLATFORM_IMX_I2C
	select IMX_HAVE_PLATFORM_IMX_UART
	select IMX_HAVE_PLATFORM_MXC_EHCI
	select IMX_HAVE_PLATFORM_MXC_NAND
	select IMX_HAVE_PLATFORM_SDHCI_ESDHC_IMX
	select MXC_ULPI if USB_ULPI
	select SOC_IMX25

choice
	prompt "Baseboard"
	depends on MACH_EUKREA_CPUIMX25SD
	default MACH_EUKREA_MBIMXSD25_BASEBOARD

config MACH_EUKREA_MBIMXSD25_BASEBOARD
	bool "Eukrea MBIMXSD development board"
	select IMX_HAVE_PLATFORM_GPIO_KEYS
	select IMX_HAVE_PLATFORM_IMX_SSI
	select IMX_HAVE_PLATFORM_SPI_IMX
	select LEDS_GPIO_REGISTER
	help
	  This adds board specific devices that can be found on Eukrea's
	  MBIMXSD evaluation board.

endchoice

config MACH_IMX25_DT
	bool "Support i.MX25 platforms from device tree"
	select SOC_IMX25
	help
	  Include support for Freescale i.MX25 based platforms
	  using the device tree for discovery

comment "MX27 platforms:"

config MACH_MX27ADS
	bool "MX27ADS platform"
	select IMX_HAVE_PLATFORM_IMX_FB
	select IMX_HAVE_PLATFORM_IMX_I2C
	select IMX_HAVE_PLATFORM_IMX_UART
	select IMX_HAVE_PLATFORM_MXC_MMC
	select IMX_HAVE_PLATFORM_MXC_NAND
	select IMX_HAVE_PLATFORM_MXC_W1
	select SOC_IMX27
	help
	  Include support for MX27ADS platform. This includes specific
	  configurations for the board and its peripherals.

config MACH_PCM038
	bool "Phytec phyCORE-i.MX27 CPU module (pcm038)"
	select IMX_HAVE_PLATFORM_IMX2_WDT
	select IMX_HAVE_PLATFORM_IMX_I2C
	select IMX_HAVE_PLATFORM_IMX_UART
	select IMX_HAVE_PLATFORM_MXC_EHCI
	select IMX_HAVE_PLATFORM_MXC_NAND
	select IMX_HAVE_PLATFORM_MXC_W1
	select IMX_HAVE_PLATFORM_SPI_IMX
	select MXC_ULPI if USB_ULPI
	select SOC_IMX27
	help
	  Include support for phyCORE-i.MX27 (aka pcm038) platform. This
	  includes specific configurations for the module and its peripherals.

choice
	prompt "Baseboard"
	depends on MACH_PCM038
	default MACH_PCM970_BASEBOARD

config MACH_PCM970_BASEBOARD
	bool "PHYTEC PCM970 development board"
	select IMX_HAVE_PLATFORM_IMX_FB
	select IMX_HAVE_PLATFORM_MXC_MMC
	help
	  This adds board specific devices that can be found on Phytec's
	  PCM970 evaluation board.

endchoice

config MACH_CPUIMX27
	bool "Eukrea CPUIMX27 module"
	select IMX_HAVE_PLATFORM_FSL_USB2_UDC
	select IMX_HAVE_PLATFORM_IMX2_WDT
	select IMX_HAVE_PLATFORM_IMX_I2C
	select IMX_HAVE_PLATFORM_IMX_UART
	select IMX_HAVE_PLATFORM_MXC_EHCI
	select IMX_HAVE_PLATFORM_MXC_NAND
	select IMX_HAVE_PLATFORM_MXC_W1
	select MXC_ULPI if USB_ULPI
	select SOC_IMX27
	help
	  Include support for Eukrea CPUIMX27 platform. This includes
	  specific configurations for the module and its peripherals.

config MACH_EUKREA_CPUIMX27_USESDHC2
	bool "CPUIMX27 integrates SDHC2 module"
	depends on MACH_CPUIMX27
	select IMX_HAVE_PLATFORM_MXC_MMC
	help
	  This adds support for the internal SDHC2 used on CPUIMX27
	  for wifi or eMMC.

config MACH_EUKREA_CPUIMX27_USEUART4
	bool "CPUIMX27 integrates UART4 module"
	depends on MACH_CPUIMX27
	help
	  This adds support for the internal UART4 used on CPUIMX27
	  for bluetooth.

choice
	prompt "Baseboard"
	depends on MACH_CPUIMX27
	default MACH_EUKREA_MBIMX27_BASEBOARD

config MACH_EUKREA_MBIMX27_BASEBOARD
	bool "Eukrea MBIMX27 development board"
	select IMX_HAVE_PLATFORM_IMX_FB
	select IMX_HAVE_PLATFORM_IMX_KEYPAD
	select IMX_HAVE_PLATFORM_IMX_SSI
	select IMX_HAVE_PLATFORM_IMX_UART
	select IMX_HAVE_PLATFORM_MXC_MMC
	select IMX_HAVE_PLATFORM_SPI_IMX
	select LEDS_GPIO_REGISTER
	help
	  This adds board specific devices that can be found on Eukrea's
	  MBIMX27 evaluation board.

endchoice

config MACH_MX27_3DS
	bool "MX27PDK platform"
	select IMX_HAVE_PLATFORM_FSL_USB2_UDC
	select IMX_HAVE_PLATFORM_IMX2_WDT
	select IMX_HAVE_PLATFORM_IMX_FB
	select IMX_HAVE_PLATFORM_IMX_I2C
	select IMX_HAVE_PLATFORM_IMX_KEYPAD
	select IMX_HAVE_PLATFORM_IMX_SSI
	select IMX_HAVE_PLATFORM_IMX_UART
	select IMX_HAVE_PLATFORM_MX2_CAMERA
	select IMX_HAVE_PLATFORM_MXC_EHCI
	select IMX_HAVE_PLATFORM_MXC_MMC
	select IMX_HAVE_PLATFORM_SPI_IMX
	select MXC_DEBUG_BOARD
	select MXC_ULPI if USB_ULPI
	select SOC_IMX27
	help
	  Include support for MX27PDK platform. This includes specific
	  configurations for the board and its peripherals.

config MACH_IMX27_VISSTRIM_M10
	bool "Vista Silicon i.MX27 Visstrim_m10"
	select IMX_HAVE_PLATFORM_GPIO_KEYS
	select IMX_HAVE_PLATFORM_IMX_I2C
	select IMX_HAVE_PLATFORM_IMX_SSI
	select IMX_HAVE_PLATFORM_IMX_UART
	select IMX_HAVE_PLATFORM_MX2_CAMERA
	select IMX_HAVE_PLATFORM_MX2_EMMA
	select IMX_HAVE_PLATFORM_MXC_EHCI
	select IMX_HAVE_PLATFORM_MXC_MMC
	select LEDS_GPIO_REGISTER
	select SOC_IMX27
	help
	  Include support for Visstrim_m10 platform and its different variants.
	  This includes specific configurations for the board and its
	  peripherals.

config MACH_IMX27LITE
	bool "LogicPD MX27 LITEKIT platform"
	select IMX_HAVE_PLATFORM_IMX_SSI
	select IMX_HAVE_PLATFORM_IMX_UART
	select SOC_IMX27
	help
	  Include support for MX27 LITEKIT platform. This includes specific
	  configurations for the board and its peripherals.

config MACH_PCA100
	bool "Phytec phyCARD-s (pca100)"
	select IMX_HAVE_PLATFORM_FSL_USB2_UDC
	select IMX_HAVE_PLATFORM_IMX2_WDT
	select IMX_HAVE_PLATFORM_IMX_FB
	select IMX_HAVE_PLATFORM_IMX_I2C
	select IMX_HAVE_PLATFORM_IMX_SSI
	select IMX_HAVE_PLATFORM_IMX_UART
	select IMX_HAVE_PLATFORM_MXC_EHCI
	select IMX_HAVE_PLATFORM_MXC_MMC
	select IMX_HAVE_PLATFORM_MXC_NAND
	select IMX_HAVE_PLATFORM_MXC_W1
	select IMX_HAVE_PLATFORM_SPI_IMX
	select MXC_ULPI if USB_ULPI
	select SOC_IMX27
	help
	  Include support for phyCARD-s (aka pca100) platform. This
	  includes specific configurations for the module and its peripherals.

config MACH_MXT_TD60
	bool "Maxtrack i-MXT TD60"
	select IMX_HAVE_PLATFORM_IMX_FB
	select IMX_HAVE_PLATFORM_IMX_I2C
	select IMX_HAVE_PLATFORM_IMX_UART
	select IMX_HAVE_PLATFORM_MXC_MMC
	select IMX_HAVE_PLATFORM_MXC_NAND
	select SOC_IMX27
	help
	  Include support for i-MXT (aka td60) platform. This
	  includes specific configurations for the module and its peripherals.

config MACH_IMX27IPCAM
	bool "IMX27 IPCAM platform"
	select IMX_HAVE_PLATFORM_IMX2_WDT
	select IMX_HAVE_PLATFORM_IMX_UART
	select SOC_IMX27
	help
	  Include support for IMX27 IPCAM platform. This includes specific
	  configurations for the board and its peripherals.

config MACH_IMX27_DT
	bool "Support i.MX27 platforms from device tree"
	select SOC_IMX27
	help
	  Include support for Freescale i.MX27 based platforms
	  using the device tree for discovery

endif

if ARCH_MULTI_V6

comment "MX31 platforms:"

config MACH_MX31ADS
	bool "Support MX31ADS platforms"
	default y
	select IMX_HAVE_PLATFORM_IMX_I2C
	select IMX_HAVE_PLATFORM_IMX_SSI
	select IMX_HAVE_PLATFORM_IMX_UART
	select SOC_IMX31
	help
	  Include support for MX31ADS platform. This includes specific
	  configurations for the board and its peripherals.

config MACH_MX31ADS_WM1133_EV1
	bool "Support Wolfson Microelectronics 1133-EV1 module"
	depends on MACH_MX31ADS
	depends on MFD_WM8350_I2C
	depends on REGULATOR_WM8350
	select MFD_WM8350_CONFIG_MODE_0
	select MFD_WM8352_CONFIG_MODE_0
	help
	  Include support for the Wolfson Microelectronics 1133-EV1 PMU
	  and audio module for the MX31ADS platform.

config MACH_MX31LILLY
	bool "Support MX31 LILLY-1131 platforms (INCO startec)"
	select IMX_HAVE_PLATFORM_IMX_UART
	select IMX_HAVE_PLATFORM_IPU_CORE
	select IMX_HAVE_PLATFORM_MXC_EHCI
	select IMX_HAVE_PLATFORM_MXC_MMC
	select IMX_HAVE_PLATFORM_SPI_IMX
	select MXC_ULPI if USB_ULPI
	select SOC_IMX31
	help
	  Include support for mx31 based LILLY1131 modules. This includes
	  specific configurations for the board and its peripherals.

config MACH_MX31LITE
	bool "Support MX31 LITEKIT (LogicPD)"
	select IMX_HAVE_PLATFORM_IMX2_WDT
	select IMX_HAVE_PLATFORM_IMX_UART
	select IMX_HAVE_PLATFORM_MXC_EHCI
	select IMX_HAVE_PLATFORM_MXC_MMC
	select IMX_HAVE_PLATFORM_MXC_NAND
	select IMX_HAVE_PLATFORM_MXC_RTC
	select IMX_HAVE_PLATFORM_SPI_IMX
	select LEDS_GPIO_REGISTER
	select MXC_ULPI if USB_ULPI
	select SOC_IMX31
	help
	  Include support for MX31 LITEKIT platform. This includes specific
	  configurations for the board and its peripherals.

config MACH_PCM037
	bool "Support Phytec pcm037 (i.MX31) platforms"
	select IMX_HAVE_PLATFORM_FSL_USB2_UDC
	select IMX_HAVE_PLATFORM_IMX2_WDT
	select IMX_HAVE_PLATFORM_IMX_I2C
	select IMX_HAVE_PLATFORM_IMX_UART
	select IMX_HAVE_PLATFORM_IPU_CORE
	select IMX_HAVE_PLATFORM_MXC_EHCI
	select IMX_HAVE_PLATFORM_MXC_MMC
	select IMX_HAVE_PLATFORM_MXC_NAND
	select IMX_HAVE_PLATFORM_MXC_W1
	select MXC_ULPI if USB_ULPI
	select SOC_IMX31
	help
	  Include support for Phytec pcm037 platform. This includes
	  specific configurations for the board and its peripherals.

config MACH_PCM037_EET
	bool "Support pcm037 EET board extensions"
	depends on MACH_PCM037
	select IMX_HAVE_PLATFORM_GPIO_KEYS
	select IMX_HAVE_PLATFORM_SPI_IMX
	help
	  Add support for PCM037 EET baseboard extensions. If you are using the
	  OLED display with EET, use "video=mx3fb:CMEL-OLED" kernel
	  command-line parameter.

config MACH_MX31_3DS
	bool "Support MX31PDK (3DS)"
	select IMX_HAVE_PLATFORM_FSL_USB2_UDC
	select IMX_HAVE_PLATFORM_IMX2_WDT
	select IMX_HAVE_PLATFORM_IMX_I2C
	select IMX_HAVE_PLATFORM_IMX_KEYPAD
	select IMX_HAVE_PLATFORM_IMX_SSI
	select IMX_HAVE_PLATFORM_IMX_UART
	select IMX_HAVE_PLATFORM_IPU_CORE
	select IMX_HAVE_PLATFORM_MXC_EHCI
	select IMX_HAVE_PLATFORM_MXC_MMC
	select IMX_HAVE_PLATFORM_MXC_NAND
	select IMX_HAVE_PLATFORM_SPI_IMX
	select MXC_DEBUG_BOARD
	select MXC_ULPI if USB_ULPI
	select SOC_IMX31
	help
	  Include support for MX31PDK (3DS) platform. This includes specific
	  configurations for the board and its peripherals.

config MACH_MX31_3DS_MXC_NAND_USE_BBT
	bool "Make the MXC NAND driver use the in flash Bad Block Table"
	depends on MACH_MX31_3DS
	depends on MTD_NAND_MXC
	help
	  Enable this if you want that the MXC NAND driver uses the in flash
	  Bad Block Table to know what blocks are bad instead of scanning the
	  entire flash looking for bad block markers.

config MACH_MX31MOBOARD
	bool "Support mx31moboard platforms (EPFL Mobots group)"
	select IMX_HAVE_PLATFORM_FSL_USB2_UDC
	select IMX_HAVE_PLATFORM_IMX2_WDT
	select IMX_HAVE_PLATFORM_IMX_I2C
	select IMX_HAVE_PLATFORM_IMX_SSI
	select IMX_HAVE_PLATFORM_IMX_UART
	select IMX_HAVE_PLATFORM_IPU_CORE
	select IMX_HAVE_PLATFORM_MXC_EHCI
	select IMX_HAVE_PLATFORM_MXC_MMC
	select IMX_HAVE_PLATFORM_SPI_IMX
	select LEDS_GPIO_REGISTER
	select MXC_ULPI if USB_ULPI
	select SOC_IMX31
	help
	  Include support for mx31moboard platform. This includes specific
	  configurations for the board and its peripherals.

config MACH_QONG
	bool "Support Dave/DENX QongEVB-LITE platform"
	select IMX_HAVE_PLATFORM_IMX2_WDT
	select IMX_HAVE_PLATFORM_IMX_UART
	select SOC_IMX31
	help
	  Include support for Dave/DENX QongEVB-LITE platform. This includes
	  specific configurations for the board and its peripherals.

config MACH_ARMADILLO5X0
	bool "Support Atmark Armadillo-500 Development Base Board"
	select IMX_HAVE_PLATFORM_GPIO_KEYS
	select IMX_HAVE_PLATFORM_IMX_I2C
	select IMX_HAVE_PLATFORM_IMX_UART
	select IMX_HAVE_PLATFORM_IPU_CORE
	select IMX_HAVE_PLATFORM_MXC_EHCI
	select IMX_HAVE_PLATFORM_MXC_MMC
	select IMX_HAVE_PLATFORM_MXC_NAND
	select MXC_ULPI if USB_ULPI
	select SOC_IMX31
	help
	  Include support for Atmark Armadillo-500 platform. This includes
	  specific configurations for the board and its peripherals.

config MACH_KZM_ARM11_01
	bool "Support KZM-ARM11-01(Kyoto Microcomputer)"
	select IMX_HAVE_PLATFORM_IMX_UART
	select SOC_IMX31
	help
	  Include support for KZM-ARM11-01. This includes specific
	  configurations for the board and its peripherals.

config MACH_BUG
	bool "Support Buglabs BUGBase platform"
	default y
	select IMX_HAVE_PLATFORM_IMX_UART
	select SOC_IMX31
	help
	  Include support for BUGBase 1.3 platform. This includes specific
	  configurations for the board and its peripherals.

config MACH_IMX31_DT
	bool "Support i.MX31 platforms from device tree"
	select SOC_IMX31
	help
	  Include support for Freescale i.MX31 based platforms
	  using the device tree for discovery.

comment "MX35 platforms:"

config MACH_PCM043
	bool "Support Phytec pcm043 (i.MX35) platforms"
	select IMX_HAVE_PLATFORM_FLEXCAN
	select IMX_HAVE_PLATFORM_FSL_USB2_UDC
	select IMX_HAVE_PLATFORM_IMX2_WDT
	select IMX_HAVE_PLATFORM_IMX_I2C
	select IMX_HAVE_PLATFORM_IMX_SSI
	select IMX_HAVE_PLATFORM_IMX_UART
	select IMX_HAVE_PLATFORM_IPU_CORE
	select IMX_HAVE_PLATFORM_MXC_EHCI
	select IMX_HAVE_PLATFORM_MXC_NAND
	select IMX_HAVE_PLATFORM_SDHCI_ESDHC_IMX
	select MXC_ULPI if USB_ULPI
	select SOC_IMX35
	help
	  Include support for Phytec pcm043 platform. This includes
	  specific configurations for the board and its peripherals.

config MACH_MX35_3DS
	bool "Support MX35PDK platform"
	select IMX_HAVE_PLATFORM_FSL_USB2_UDC
	select IMX_HAVE_PLATFORM_IMX2_WDT
	select IMX_HAVE_PLATFORM_IMX_FB
	select IMX_HAVE_PLATFORM_IMX_I2C
	select IMX_HAVE_PLATFORM_IMX_UART
	select IMX_HAVE_PLATFORM_IPU_CORE
	select IMX_HAVE_PLATFORM_MXC_EHCI
	select IMX_HAVE_PLATFORM_MXC_NAND
	select IMX_HAVE_PLATFORM_MXC_RTC
	select IMX_HAVE_PLATFORM_SDHCI_ESDHC_IMX
	select MXC_DEBUG_BOARD
	select SOC_IMX35
	help
	  Include support for MX35PDK platform. This includes specific
	  configurations for the board and its peripherals.

config MACH_EUKREA_CPUIMX35SD
	bool "Support Eukrea CPUIMX35 Platform"
	select IMX_HAVE_PLATFORM_FLEXCAN
	select IMX_HAVE_PLATFORM_FSL_USB2_UDC
	select IMX_HAVE_PLATFORM_IMX2_WDT
	select IMX_HAVE_PLATFORM_IMX_I2C
	select IMX_HAVE_PLATFORM_IMX_UART
	select IMX_HAVE_PLATFORM_MXC_EHCI
	select IMX_HAVE_PLATFORM_MXC_NAND
	select IMX_HAVE_PLATFORM_SDHCI_ESDHC_IMX
	select MXC_ULPI if USB_ULPI
	select SOC_IMX35
	help
	  Include support for Eukrea CPUIMX35 platform. This includes
	  specific configurations for the board and its peripherals.

choice
	prompt "Baseboard"
	depends on MACH_EUKREA_CPUIMX35SD
	default MACH_EUKREA_MBIMXSD35_BASEBOARD

config MACH_EUKREA_MBIMXSD35_BASEBOARD
	bool "Eukrea MBIMXSD development board"
	select IMX_HAVE_PLATFORM_GPIO_KEYS
	select IMX_HAVE_PLATFORM_IMX_SSI
	select IMX_HAVE_PLATFORM_IPU_CORE
	select IMX_HAVE_PLATFORM_SPI_IMX
	select LEDS_GPIO_REGISTER
	help
	  This adds board specific devices that can be found on Eukrea's
	  MBIMXSD evaluation board.

endchoice

config MACH_VPR200
	bool "Support VPR200 platform"
	select IMX_HAVE_PLATFORM_FSL_USB2_UDC
	select IMX_HAVE_PLATFORM_GPIO_KEYS
	select IMX_HAVE_PLATFORM_IMX2_WDT
	select IMX_HAVE_PLATFORM_IMX_I2C
	select IMX_HAVE_PLATFORM_IMX_UART
	select IMX_HAVE_PLATFORM_IPU_CORE
	select IMX_HAVE_PLATFORM_MXC_EHCI
	select IMX_HAVE_PLATFORM_MXC_NAND
	select IMX_HAVE_PLATFORM_SDHCI_ESDHC_IMX
	select SOC_IMX35
	help
	  Include support for VPR200 platform. This includes specific
	  configurations for the board and its peripherals.

endif

if ARCH_MULTI_V7

comment "i.MX5 platforms:"

config MACH_MX50_RDP
	bool "Support MX50 reference design platform"
	depends on BROKEN
	select IMX_HAVE_PLATFORM_IMX_I2C
	select IMX_HAVE_PLATFORM_IMX_UART
	select IMX_HAVE_PLATFORM_SDHCI_ESDHC_IMX
	select IMX_HAVE_PLATFORM_SPI_IMX
	select SOC_IMX50
	help
	  Include support for MX50 reference design platform (RDP) board. This
	  includes specific configurations for the board and its peripherals.

comment "i.MX51 machines:"

config MACH_IMX51_DT
	bool "Support i.MX51 platforms from device tree"
	select MACH_MX51_BABBAGE
	select SOC_IMX51
	help
	  Include support for Freescale i.MX51 based platforms
	  using the device tree for discovery

config MACH_MX51_BABBAGE
	bool "Support MX51 BABBAGE platforms"
	select IMX_HAVE_PLATFORM_FSL_USB2_UDC
	select IMX_HAVE_PLATFORM_IMX2_WDT
	select IMX_HAVE_PLATFORM_IMX_I2C
	select IMX_HAVE_PLATFORM_IMX_UART
	select IMX_HAVE_PLATFORM_MXC_EHCI
	select IMX_HAVE_PLATFORM_SDHCI_ESDHC_IMX
	select IMX_HAVE_PLATFORM_SPI_IMX
	select SOC_IMX51
	help
	  Include support for MX51 Babbage platform, also known as MX51EVK in
	  u-boot. This includes specific configurations for the board and its
	  peripherals.

config MACH_MX51_3DS
	bool "Support MX51PDK (3DS)"
	select IMX_HAVE_PLATFORM_IMX2_WDT
	select IMX_HAVE_PLATFORM_IMX_KEYPAD
	select IMX_HAVE_PLATFORM_IMX_UART
	select IMX_HAVE_PLATFORM_SDHCI_ESDHC_IMX
	select IMX_HAVE_PLATFORM_SPI_IMX
	select MXC_DEBUG_BOARD
	select SOC_IMX51
	help
	  Include support for MX51PDK (3DS) platform. This includes specific
	  configurations for the board and its peripherals.

config MACH_EUKREA_CPUIMX51SD
	bool "Support Eukrea CPUIMX51SD module"
	select IMX_HAVE_PLATFORM_FSL_USB2_UDC
	select IMX_HAVE_PLATFORM_IMX2_WDT
	select IMX_HAVE_PLATFORM_IMX_I2C
	select IMX_HAVE_PLATFORM_IMX_UART
	select IMX_HAVE_PLATFORM_MXC_EHCI
	select IMX_HAVE_PLATFORM_MXC_NAND
	select IMX_HAVE_PLATFORM_SPI_IMX
	select SOC_IMX51
	help
	  Include support for Eukrea CPUIMX51SD platform. This includes
	  specific configurations for the module and its peripherals.

choice
	prompt "Baseboard"
	depends on MACH_EUKREA_CPUIMX51SD
	default MACH_EUKREA_MBIMXSD51_BASEBOARD

config MACH_EUKREA_MBIMXSD51_BASEBOARD
	prompt "Eukrea MBIMXSD development board"
	bool
	select IMX_HAVE_PLATFORM_IMX_SSI
	select IMX_HAVE_PLATFORM_SDHCI_ESDHC_IMX
	select LEDS_GPIO_REGISTER
	help
	  This adds board specific devices that can be found on Eukrea's
	  MBIMXSD evaluation board.

endchoice

comment "Device tree only"

config	SOC_IMX53
	bool "i.MX53 support"
	select ARCH_MX5
	select ARCH_MX53
	select HAVE_CAN_FLEXCAN if CAN
	select IMX_HAVE_PLATFORM_IMX2_WDT
	select PINCTRL
	select PINCTRL_IMX53
	select SOC_IMX5

	help
	  This enables support for Freescale i.MX53 processor.

config SOC_IMX6Q
	bool "i.MX6 Quad support"
	select ARCH_HAS_CPUFREQ
	select ARCH_HAS_OPP
	select ARM_CPU_SUSPEND if PM
<<<<<<< HEAD
	select ARM_ERRATA_743622
	select ARM_ERRATA_751472
=======
>>>>>>> 68d6f84b
	select ARM_ERRATA_754322
	select ARM_ERRATA_764369 if SMP
	select ARM_ERRATA_775420
	select ARM_GIC
	select COMMON_CLK
	select CPU_V7
	select HAVE_ARM_SCU
	select HAVE_CAN_FLEXCAN if CAN
	select HAVE_IMX_GPC
	select HAVE_IMX_MMDC
	select HAVE_SMP
	select MFD_SYSCON
	select PINCTRL
	select PINCTRL_IMX6Q
	select PL310_ERRATA_588369 if CACHE_PL310
	select PL310_ERRATA_727915 if CACHE_PL310
	select PL310_ERRATA_769419 if CACHE_PL310
	select PM_OPP if PM

	help
	  This enables support for Freescale i.MX6 Quad processor.

endif

source "arch/arm/mach-imx/devices/Kconfig"

endmenu<|MERGE_RESOLUTION|>--- conflicted
+++ resolved
@@ -841,11 +841,6 @@
 	select ARCH_HAS_CPUFREQ
 	select ARCH_HAS_OPP
 	select ARM_CPU_SUSPEND if PM
-<<<<<<< HEAD
-	select ARM_ERRATA_743622
-	select ARM_ERRATA_751472
-=======
->>>>>>> 68d6f84b
 	select ARM_ERRATA_754322
 	select ARM_ERRATA_764369 if SMP
 	select ARM_ERRATA_775420
