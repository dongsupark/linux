--- conflicted
+++ resolved
@@ -119,21 +119,6 @@
 	select PINCTRL_IMX35
 	select SMP_ON_UP if SMP
 
-<<<<<<< HEAD
-config SOC_IMX5
-	bool
-	select ARCH_HAS_OPP
-	select ARCH_MXC_IOMUX_V3
-	select MXC_TZIC
-
-config	SOC_IMX51
-	bool
-	select HAVE_IMX_SRC
-	select PINCTRL_IMX51
-	select SOC_IMX5
-
-=======
->>>>>>> ba0ec8db
 if ARCH_MULTI_V4T
 
 comment "MX1 platforms:"
@@ -702,16 +687,12 @@
 if ARCH_MULTI_V7
 
 comment "Device tree only"
-<<<<<<< HEAD
-=======
 
 config SOC_IMX5
 	bool
-	select ARCH_HAS_CPUFREQ
 	select ARCH_HAS_OPP
 	select HAVE_IMX_SRC
 	select MXC_TZIC
->>>>>>> ba0ec8db
 
 config	SOC_IMX50
 	bool "i.MX50 support"
@@ -721,16 +702,10 @@
 	help
 	  This enables support for Freescale i.MX50 processor.
 
-<<<<<<< HEAD
-config MACH_IMX51_DT
-	bool "i.MX51 support"
-	select SOC_IMX51
-=======
 config SOC_IMX51
 	bool "i.MX51 support"
 	select PINCTRL_IMX51
 	select SOC_IMX5
->>>>>>> ba0ec8db
 	help
 	  This enables support for Freescale i.MX51 processor
 
