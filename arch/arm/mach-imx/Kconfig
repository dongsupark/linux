config HAVE_IMX_GPC
	bool

config HAVE_IMX_MMDC
	bool

config HAVE_IMX_SRC
	bool

config ARCH_MX1
	bool

config MACH_MX21
	bool

config ARCH_MX25
	bool

config MACH_MX27
	bool

config ARCH_MX5
	bool

config ARCH_MX50
	bool

config ARCH_MX51
	bool

config ARCH_MX53
	bool

config SOC_IMX1
	bool
	select ARCH_MX1
	select COMMON_CLK
	select CPU_ARM920T
	select IMX_HAVE_IOMUX_V1
	select MXC_AVIC

config SOC_IMX21
	bool
	select COMMON_CLK
	select CPU_ARM926T
	select IMX_HAVE_IOMUX_V1
	select MACH_MX21
	select MXC_AVIC

config SOC_IMX25
	bool
	select ARCH_MX25
	select ARCH_MXC_IOMUX_V3
	select COMMON_CLK
	select CPU_ARM926T
	select HAVE_CAN_FLEXCAN if CAN
	select MXC_AVIC

config SOC_IMX27
	bool
	select COMMON_CLK
	select CPU_ARM926T
	select IMX_HAVE_IOMUX_V1
	select MACH_MX27
	select MXC_AVIC

config SOC_IMX31
	bool
	select COMMON_CLK
	select CPU_V6
	select IMX_HAVE_PLATFORM_MXC_RNGA
	select MXC_AVIC
	select SMP_ON_UP if SMP

config SOC_IMX35
	bool
	select ARCH_MXC_IOMUX_V3
	select COMMON_CLK
	select CPU_V6K
	select HAVE_CAN_FLEXCAN if CAN
	select HAVE_EPIT
	select MXC_AVIC
	select SMP_ON_UP if SMP

config SOC_IMX5
	bool
	select ARCH_HAS_CPUFREQ
	select ARCH_MX5
	select ARCH_MXC_IOMUX_V3
	select COMMON_CLK
	select CPU_V7
	select MXC_TZIC

config SOC_IMX50
	bool
	select ARCH_MX50
	select SOC_IMX5

config	SOC_IMX51
	bool
	select ARCH_MX5
	select ARCH_MX51
	select PINCTRL
	select PINCTRL_IMX51
<<<<<<< HEAD
=======
	select SOC_IMX5
>>>>>>> ddffeb8c

if ARCH_IMX_V4_V5

comment "MX1 platforms:"
config MACH_MXLADS
	bool

config ARCH_MX1ADS
	bool "MX1ADS platform"
	select IMX_HAVE_PLATFORM_IMX_I2C
	select IMX_HAVE_PLATFORM_IMX_UART
	select MACH_MXLADS
	select SOC_IMX1
	help
	  Say Y here if you are using Motorola MX1ADS/MXLADS boards

config MACH_SCB9328
	bool "Synertronixx scb9328"
	select IMX_HAVE_PLATFORM_IMX_UART
	help
	  Say Y here if you are using a Synertronixx scb9328 board

config MACH_APF9328
	bool "APF9328"
	select IMX_HAVE_PLATFORM_IMX_I2C
	select IMX_HAVE_PLATFORM_IMX_UART
	select SOC_IMX1
	help
	  Say Yes here if you are using the Armadeus APF9328 development board

comment "MX21 platforms:"

config MACH_MX21ADS
	bool "MX21ADS platform"
	select IMX_HAVE_PLATFORM_IMX_FB
	select IMX_HAVE_PLATFORM_IMX_UART
	select IMX_HAVE_PLATFORM_MXC_MMC
	select IMX_HAVE_PLATFORM_MXC_NAND
	select SOC_IMX21
	help
	  Include support for MX21ADS platform. This includes specific
	  configurations for the board and its peripherals.

comment "MX25 platforms:"

config MACH_MX25_3DS
	bool "Support MX25PDK (3DS) Platform"
	select IMX_HAVE_PLATFORM_FLEXCAN
	select IMX_HAVE_PLATFORM_FSL_USB2_UDC
	select IMX_HAVE_PLATFORM_IMX2_WDT
	select IMX_HAVE_PLATFORM_IMXDI_RTC
	select IMX_HAVE_PLATFORM_IMX_FB
	select IMX_HAVE_PLATFORM_IMX_I2C
	select IMX_HAVE_PLATFORM_IMX_KEYPAD
	select IMX_HAVE_PLATFORM_IMX_UART
	select IMX_HAVE_PLATFORM_MXC_EHCI
	select IMX_HAVE_PLATFORM_MXC_NAND
	select IMX_HAVE_PLATFORM_SDHCI_ESDHC_IMX
	select SOC_IMX25

config MACH_EUKREA_CPUIMX25SD
	bool "Support Eukrea CPUIMX25 Platform"
	select IMX_HAVE_PLATFORM_FLEXCAN
	select IMX_HAVE_PLATFORM_FSL_USB2_UDC
	select IMX_HAVE_PLATFORM_IMX2_WDT
	select IMX_HAVE_PLATFORM_IMXDI_RTC
	select IMX_HAVE_PLATFORM_IMX_FB
	select IMX_HAVE_PLATFORM_IMX_I2C
	select IMX_HAVE_PLATFORM_IMX_UART
	select IMX_HAVE_PLATFORM_MXC_EHCI
	select IMX_HAVE_PLATFORM_MXC_NAND
	select IMX_HAVE_PLATFORM_SDHCI_ESDHC_IMX
	select MXC_ULPI if USB_ULPI
	select SOC_IMX25

choice
	prompt "Baseboard"
	depends on MACH_EUKREA_CPUIMX25SD
	default MACH_EUKREA_MBIMXSD25_BASEBOARD

config MACH_EUKREA_MBIMXSD25_BASEBOARD
	bool "Eukrea MBIMXSD development board"
	select IMX_HAVE_PLATFORM_GPIO_KEYS
	select IMX_HAVE_PLATFORM_IMX_SSI
	select IMX_HAVE_PLATFORM_SPI_IMX
	select LEDS_GPIO_REGISTER
	help
	  This adds board specific devices that can be found on Eukrea's
	  MBIMXSD evaluation board.

endchoice

comment "MX27 platforms:"

config MACH_MX27ADS
	bool "MX27ADS platform"
	select IMX_HAVE_PLATFORM_IMX_FB
	select IMX_HAVE_PLATFORM_IMX_I2C
	select IMX_HAVE_PLATFORM_IMX_UART
	select IMX_HAVE_PLATFORM_MXC_MMC
	select IMX_HAVE_PLATFORM_MXC_NAND
	select IMX_HAVE_PLATFORM_MXC_W1
	select SOC_IMX27
	help
	  Include support for MX27ADS platform. This includes specific
	  configurations for the board and its peripherals.

config MACH_PCM038
	bool "Phytec phyCORE-i.MX27 CPU module (pcm038)"
	select IMX_HAVE_PLATFORM_IMX2_WDT
	select IMX_HAVE_PLATFORM_IMX_I2C
	select IMX_HAVE_PLATFORM_IMX_UART
	select IMX_HAVE_PLATFORM_MXC_EHCI
	select IMX_HAVE_PLATFORM_MXC_NAND
	select IMX_HAVE_PLATFORM_MXC_W1
	select IMX_HAVE_PLATFORM_SPI_IMX
	select MXC_ULPI if USB_ULPI
	select SOC_IMX27
	help
	  Include support for phyCORE-i.MX27 (aka pcm038) platform. This
	  includes specific configurations for the module and its peripherals.

choice
	prompt "Baseboard"
	depends on MACH_PCM038
	default MACH_PCM970_BASEBOARD

config MACH_PCM970_BASEBOARD
	bool "PHYTEC PCM970 development board"
	select IMX_HAVE_PLATFORM_IMX_FB
	select IMX_HAVE_PLATFORM_MXC_MMC
	help
	  This adds board specific devices that can be found on Phytec's
	  PCM970 evaluation board.

endchoice

config MACH_CPUIMX27
	bool "Eukrea CPUIMX27 module"
	select IMX_HAVE_PLATFORM_FSL_USB2_UDC
	select IMX_HAVE_PLATFORM_IMX2_WDT
	select IMX_HAVE_PLATFORM_IMX_I2C
	select IMX_HAVE_PLATFORM_IMX_UART
	select IMX_HAVE_PLATFORM_MXC_EHCI
	select IMX_HAVE_PLATFORM_MXC_NAND
	select IMX_HAVE_PLATFORM_MXC_W1
	select MXC_ULPI if USB_ULPI
	select SOC_IMX27
	help
	  Include support for Eukrea CPUIMX27 platform. This includes
	  specific configurations for the module and its peripherals.

config MACH_EUKREA_CPUIMX27_USESDHC2
	bool "CPUIMX27 integrates SDHC2 module"
	depends on MACH_CPUIMX27
	select IMX_HAVE_PLATFORM_MXC_MMC
	help
	  This adds support for the internal SDHC2 used on CPUIMX27
	  for wifi or eMMC.

config MACH_EUKREA_CPUIMX27_USEUART4
	bool "CPUIMX27 integrates UART4 module"
	depends on MACH_CPUIMX27
	help
	  This adds support for the internal UART4 used on CPUIMX27
	  for bluetooth.

choice
	prompt "Baseboard"
	depends on MACH_CPUIMX27
	default MACH_EUKREA_MBIMX27_BASEBOARD

config MACH_EUKREA_MBIMX27_BASEBOARD
	bool "Eukrea MBIMX27 development board"
	select IMX_HAVE_PLATFORM_IMX_FB
	select IMX_HAVE_PLATFORM_IMX_KEYPAD
	select IMX_HAVE_PLATFORM_IMX_SSI
	select IMX_HAVE_PLATFORM_IMX_UART
	select IMX_HAVE_PLATFORM_MXC_MMC
	select IMX_HAVE_PLATFORM_SPI_IMX
	select LEDS_GPIO_REGISTER
	help
	  This adds board specific devices that can be found on Eukrea's
	  MBIMX27 evaluation board.

endchoice

config MACH_MX27_3DS
	bool "MX27PDK platform"
	select IMX_HAVE_PLATFORM_FSL_USB2_UDC
	select IMX_HAVE_PLATFORM_IMX2_WDT
	select IMX_HAVE_PLATFORM_IMX_FB
	select IMX_HAVE_PLATFORM_IMX_I2C
	select IMX_HAVE_PLATFORM_IMX_KEYPAD
	select IMX_HAVE_PLATFORM_IMX_SSI
	select IMX_HAVE_PLATFORM_IMX_UART
	select IMX_HAVE_PLATFORM_MX2_CAMERA
	select IMX_HAVE_PLATFORM_MXC_EHCI
	select IMX_HAVE_PLATFORM_MXC_MMC
	select IMX_HAVE_PLATFORM_SPI_IMX
	select MXC_DEBUG_BOARD
	select MXC_ULPI if USB_ULPI
	select SOC_IMX27
	help
	  Include support for MX27PDK platform. This includes specific
	  configurations for the board and its peripherals.

config MACH_IMX27_VISSTRIM_M10
	bool "Vista Silicon i.MX27 Visstrim_m10"
	select IMX_HAVE_PLATFORM_GPIO_KEYS
	select IMX_HAVE_PLATFORM_IMX_I2C
	select IMX_HAVE_PLATFORM_IMX_SSI
	select IMX_HAVE_PLATFORM_IMX_UART
	select IMX_HAVE_PLATFORM_MX2_CAMERA
	select IMX_HAVE_PLATFORM_MXC_EHCI
	select IMX_HAVE_PLATFORM_MXC_MMC
	select LEDS_GPIO_REGISTER
	select SOC_IMX27
	help
	  Include support for Visstrim_m10 platform and its different variants.
	  This includes specific configurations for the board and its
	  peripherals.

config MACH_IMX27LITE
	bool "LogicPD MX27 LITEKIT platform"
	select IMX_HAVE_PLATFORM_IMX_SSI
	select IMX_HAVE_PLATFORM_IMX_UART
	select SOC_IMX27
	help
	  Include support for MX27 LITEKIT platform. This includes specific
	  configurations for the board and its peripherals.

config MACH_PCA100
	bool "Phytec phyCARD-s (pca100)"
	select IMX_HAVE_PLATFORM_FSL_USB2_UDC
	select IMX_HAVE_PLATFORM_IMX2_WDT
	select IMX_HAVE_PLATFORM_IMX_FB
	select IMX_HAVE_PLATFORM_IMX_I2C
	select IMX_HAVE_PLATFORM_IMX_SSI
	select IMX_HAVE_PLATFORM_IMX_UART
	select IMX_HAVE_PLATFORM_MXC_EHCI
	select IMX_HAVE_PLATFORM_MXC_MMC
	select IMX_HAVE_PLATFORM_MXC_NAND
	select IMX_HAVE_PLATFORM_MXC_W1
	select IMX_HAVE_PLATFORM_SPI_IMX
	select MXC_ULPI if USB_ULPI
	select SOC_IMX27
	help
	  Include support for phyCARD-s (aka pca100) platform. This
	  includes specific configurations for the module and its peripherals.

config MACH_MXT_TD60
	bool "Maxtrack i-MXT TD60"
	select IMX_HAVE_PLATFORM_IMX_FB
	select IMX_HAVE_PLATFORM_IMX_I2C
	select IMX_HAVE_PLATFORM_IMX_UART
	select IMX_HAVE_PLATFORM_MXC_MMC
	select IMX_HAVE_PLATFORM_MXC_NAND
	select SOC_IMX27
	help
	  Include support for i-MXT (aka td60) platform. This
	  includes specific configurations for the module and its peripherals.

config MACH_IMX27IPCAM
	bool "IMX27 IPCAM platform"
	select IMX_HAVE_PLATFORM_IMX2_WDT
	select IMX_HAVE_PLATFORM_IMX_UART
	select SOC_IMX27
	help
	  Include support for IMX27 IPCAM platform. This includes specific
	  configurations for the board and its peripherals.

config MACH_IMX27_DT
	bool "Support i.MX27 platforms from device tree"
	select SOC_IMX27
	help
	  Include support for Freescale i.MX27 based platforms
	  using the device tree for discovery

endif

if ARCH_IMX_V6_V7

comment "MX31 platforms:"

config MACH_MX31ADS
	bool "Support MX31ADS platforms"
	default y
	select IMX_HAVE_PLATFORM_IMX_I2C
	select IMX_HAVE_PLATFORM_IMX_SSI
	select IMX_HAVE_PLATFORM_IMX_UART
	select SOC_IMX31
	help
	  Include support for MX31ADS platform. This includes specific
	  configurations for the board and its peripherals.

config MACH_MX31ADS_WM1133_EV1
	bool "Support Wolfson Microelectronics 1133-EV1 module"
	depends on MACH_MX31ADS
	depends on MFD_WM8350_I2C
	depends on REGULATOR_WM8350
	select MFD_WM8350_CONFIG_MODE_0
	select MFD_WM8352_CONFIG_MODE_0
	help
	  Include support for the Wolfson Microelectronics 1133-EV1 PMU
	  and audio module for the MX31ADS platform.

config MACH_MX31LILLY
	bool "Support MX31 LILLY-1131 platforms (INCO startec)"
	select IMX_HAVE_PLATFORM_IMX_UART
	select IMX_HAVE_PLATFORM_IPU_CORE
	select IMX_HAVE_PLATFORM_MXC_EHCI
	select IMX_HAVE_PLATFORM_MXC_MMC
	select IMX_HAVE_PLATFORM_SPI_IMX
	select MXC_ULPI if USB_ULPI
	select SOC_IMX31
	help
	  Include support for mx31 based LILLY1131 modules. This includes
	  specific configurations for the board and its peripherals.

config MACH_MX31LITE
	bool "Support MX31 LITEKIT (LogicPD)"
	select IMX_HAVE_PLATFORM_IMX2_WDT
	select IMX_HAVE_PLATFORM_IMX_UART
	select IMX_HAVE_PLATFORM_MXC_EHCI
	select IMX_HAVE_PLATFORM_MXC_MMC
	select IMX_HAVE_PLATFORM_MXC_NAND
	select IMX_HAVE_PLATFORM_MXC_RTC
	select IMX_HAVE_PLATFORM_SPI_IMX
	select LEDS_GPIO_REGISTER
	select MXC_ULPI if USB_ULPI
	select SOC_IMX31
	help
	  Include support for MX31 LITEKIT platform. This includes specific
	  configurations for the board and its peripherals.

config MACH_PCM037
	bool "Support Phytec pcm037 (i.MX31) platforms"
	select IMX_HAVE_PLATFORM_FSL_USB2_UDC
	select IMX_HAVE_PLATFORM_IMX2_WDT
	select IMX_HAVE_PLATFORM_IMX_I2C
	select IMX_HAVE_PLATFORM_IMX_UART
	select IMX_HAVE_PLATFORM_IPU_CORE
	select IMX_HAVE_PLATFORM_MXC_EHCI
	select IMX_HAVE_PLATFORM_MXC_MMC
	select IMX_HAVE_PLATFORM_MXC_NAND
	select IMX_HAVE_PLATFORM_MXC_W1
	select MXC_ULPI if USB_ULPI
	select SOC_IMX31
	help
	  Include support for Phytec pcm037 platform. This includes
	  specific configurations for the board and its peripherals.

config MACH_PCM037_EET
	bool "Support pcm037 EET board extensions"
	depends on MACH_PCM037
	select IMX_HAVE_PLATFORM_GPIO_KEYS
	select IMX_HAVE_PLATFORM_SPI_IMX
	help
	  Add support for PCM037 EET baseboard extensions. If you are using the
	  OLED display with EET, use "video=mx3fb:CMEL-OLED" kernel
	  command-line parameter.

config MACH_MX31_3DS
	bool "Support MX31PDK (3DS)"
	select IMX_HAVE_PLATFORM_FSL_USB2_UDC
	select IMX_HAVE_PLATFORM_IMX2_WDT
	select IMX_HAVE_PLATFORM_IMX_I2C
	select IMX_HAVE_PLATFORM_IMX_KEYPAD
	select IMX_HAVE_PLATFORM_IMX_SSI
	select IMX_HAVE_PLATFORM_IMX_UART
	select IMX_HAVE_PLATFORM_IPU_CORE
	select IMX_HAVE_PLATFORM_MXC_EHCI
	select IMX_HAVE_PLATFORM_MXC_MMC
	select IMX_HAVE_PLATFORM_MXC_NAND
	select IMX_HAVE_PLATFORM_SPI_IMX
	select MXC_DEBUG_BOARD
	select MXC_ULPI if USB_ULPI
	select SOC_IMX31
	help
	  Include support for MX31PDK (3DS) platform. This includes specific
	  configurations for the board and its peripherals.

config MACH_MX31_3DS_MXC_NAND_USE_BBT
	bool "Make the MXC NAND driver use the in flash Bad Block Table"
	depends on MACH_MX31_3DS
	depends on MTD_NAND_MXC
	help
	  Enable this if you want that the MXC NAND driver uses the in flash
	  Bad Block Table to know what blocks are bad instead of scanning the
	  entire flash looking for bad block markers.

config MACH_MX31MOBOARD
	bool "Support mx31moboard platforms (EPFL Mobots group)"
	select IMX_HAVE_PLATFORM_FSL_USB2_UDC
	select IMX_HAVE_PLATFORM_IMX2_WDT
	select IMX_HAVE_PLATFORM_IMX_I2C
	select IMX_HAVE_PLATFORM_IMX_SSI
	select IMX_HAVE_PLATFORM_IMX_UART
	select IMX_HAVE_PLATFORM_IPU_CORE
	select IMX_HAVE_PLATFORM_MXC_EHCI
	select IMX_HAVE_PLATFORM_MXC_MMC
	select IMX_HAVE_PLATFORM_SPI_IMX
	select LEDS_GPIO_REGISTER
	select MXC_ULPI if USB_ULPI
	select SOC_IMX31
	help
	  Include support for mx31moboard platform. This includes specific
	  configurations for the board and its peripherals.

config MACH_QONG
	bool "Support Dave/DENX QongEVB-LITE platform"
	select IMX_HAVE_PLATFORM_IMX2_WDT
	select IMX_HAVE_PLATFORM_IMX_UART
	select SOC_IMX31
	help
	  Include support for Dave/DENX QongEVB-LITE platform. This includes
	  specific configurations for the board and its peripherals.

config MACH_ARMADILLO5X0
	bool "Support Atmark Armadillo-500 Development Base Board"
	select IMX_HAVE_PLATFORM_GPIO_KEYS
	select IMX_HAVE_PLATFORM_IMX_I2C
	select IMX_HAVE_PLATFORM_IMX_UART
	select IMX_HAVE_PLATFORM_IPU_CORE
	select IMX_HAVE_PLATFORM_MXC_EHCI
	select IMX_HAVE_PLATFORM_MXC_MMC
	select IMX_HAVE_PLATFORM_MXC_NAND
	select MXC_ULPI if USB_ULPI
	select SOC_IMX31
	help
	  Include support for Atmark Armadillo-500 platform. This includes
	  specific configurations for the board and its peripherals.

config MACH_KZM_ARM11_01
	bool "Support KZM-ARM11-01(Kyoto Microcomputer)"
	select IMX_HAVE_PLATFORM_IMX_UART
	select SOC_IMX31
	help
	  Include support for KZM-ARM11-01. This includes specific
	  configurations for the board and its peripherals.

config MACH_BUG
	bool "Support Buglabs BUGBase platform"
	default y
	select IMX_HAVE_PLATFORM_IMX_UART
	select SOC_IMX31
	help
	  Include support for BUGBase 1.3 platform. This includes specific
	  configurations for the board and its peripherals.

config MACH_IMX31_DT
	bool "Support i.MX31 platforms from device tree"
	select SOC_IMX31
	help
	  Include support for Freescale i.MX31 based platforms
	  using the device tree for discovery.

comment "MX35 platforms:"

config MACH_PCM043
	bool "Support Phytec pcm043 (i.MX35) platforms"
	select IMX_HAVE_PLATFORM_FLEXCAN
	select IMX_HAVE_PLATFORM_FSL_USB2_UDC
	select IMX_HAVE_PLATFORM_IMX2_WDT
	select IMX_HAVE_PLATFORM_IMX_I2C
	select IMX_HAVE_PLATFORM_IMX_SSI
	select IMX_HAVE_PLATFORM_IMX_UART
	select IMX_HAVE_PLATFORM_IPU_CORE
	select IMX_HAVE_PLATFORM_MXC_EHCI
	select IMX_HAVE_PLATFORM_MXC_NAND
	select IMX_HAVE_PLATFORM_SDHCI_ESDHC_IMX
	select MXC_ULPI if USB_ULPI
	select SOC_IMX35
	help
	  Include support for Phytec pcm043 platform. This includes
	  specific configurations for the board and its peripherals.

config MACH_MX35_3DS
	bool "Support MX35PDK platform"
	select IMX_HAVE_PLATFORM_FSL_USB2_UDC
	select IMX_HAVE_PLATFORM_IMX2_WDT
	select IMX_HAVE_PLATFORM_IMX_FB
	select IMX_HAVE_PLATFORM_IMX_I2C
	select IMX_HAVE_PLATFORM_IMX_UART
	select IMX_HAVE_PLATFORM_IPU_CORE
	select IMX_HAVE_PLATFORM_MXC_EHCI
	select IMX_HAVE_PLATFORM_MXC_NAND
	select IMX_HAVE_PLATFORM_MXC_RTC
	select IMX_HAVE_PLATFORM_SDHCI_ESDHC_IMX
	select MXC_DEBUG_BOARD
	select SOC_IMX35
	help
	  Include support for MX35PDK platform. This includes specific
	  configurations for the board and its peripherals.

config MACH_EUKREA_CPUIMX35SD
	bool "Support Eukrea CPUIMX35 Platform"
	select IMX_HAVE_PLATFORM_FLEXCAN
	select IMX_HAVE_PLATFORM_FSL_USB2_UDC
	select IMX_HAVE_PLATFORM_IMX2_WDT
	select IMX_HAVE_PLATFORM_IMX_I2C
	select IMX_HAVE_PLATFORM_IMX_UART
	select IMX_HAVE_PLATFORM_MXC_EHCI
	select IMX_HAVE_PLATFORM_MXC_NAND
	select IMX_HAVE_PLATFORM_SDHCI_ESDHC_IMX
	select MXC_ULPI if USB_ULPI
	select SOC_IMX35
	help
	  Include support for Eukrea CPUIMX35 platform. This includes
	  specific configurations for the board and its peripherals.

choice
	prompt "Baseboard"
	depends on MACH_EUKREA_CPUIMX35SD
	default MACH_EUKREA_MBIMXSD35_BASEBOARD

config MACH_EUKREA_MBIMXSD35_BASEBOARD
	bool "Eukrea MBIMXSD development board"
	select IMX_HAVE_PLATFORM_GPIO_KEYS
	select IMX_HAVE_PLATFORM_IMX_SSI
	select IMX_HAVE_PLATFORM_IPU_CORE
	select IMX_HAVE_PLATFORM_SPI_IMX
	select LEDS_GPIO_REGISTER
	help
	  This adds board specific devices that can be found on Eukrea's
	  MBIMXSD evaluation board.

endchoice

config MACH_VPR200
	bool "Support VPR200 platform"
	select IMX_HAVE_PLATFORM_FSL_USB2_UDC
	select IMX_HAVE_PLATFORM_GPIO_KEYS
	select IMX_HAVE_PLATFORM_IMX2_WDT
	select IMX_HAVE_PLATFORM_IMX_I2C
	select IMX_HAVE_PLATFORM_IMX_UART
	select IMX_HAVE_PLATFORM_IPU_CORE
	select IMX_HAVE_PLATFORM_MXC_EHCI
	select IMX_HAVE_PLATFORM_MXC_NAND
	select IMX_HAVE_PLATFORM_SDHCI_ESDHC_IMX
	select SOC_IMX35
	help
	  Include support for VPR200 platform. This includes specific
	  configurations for the board and its peripherals.

comment "i.MX5 platforms:"

config MACH_MX50_RDP
	bool "Support MX50 reference design platform"
	depends on BROKEN
	select IMX_HAVE_PLATFORM_IMX_I2C
	select IMX_HAVE_PLATFORM_IMX_UART
	select IMX_HAVE_PLATFORM_SDHCI_ESDHC_IMX
	select IMX_HAVE_PLATFORM_SPI_IMX
	select SOC_IMX50
	help
	  Include support for MX50 reference design platform (RDP) board. This
	  includes specific configurations for the board and its peripherals.

comment "i.MX51 machines:"

config MACH_IMX51_DT
	bool "Support i.MX51 platforms from device tree"
	select MACH_MX51_BABBAGE
	select SOC_IMX51
	help
	  Include support for Freescale i.MX51 based platforms
	  using the device tree for discovery

config MACH_MX51_BABBAGE
	bool "Support MX51 BABBAGE platforms"
	select IMX_HAVE_PLATFORM_FSL_USB2_UDC
	select IMX_HAVE_PLATFORM_IMX2_WDT
	select IMX_HAVE_PLATFORM_IMX_I2C
	select IMX_HAVE_PLATFORM_IMX_UART
	select IMX_HAVE_PLATFORM_MXC_EHCI
	select IMX_HAVE_PLATFORM_SDHCI_ESDHC_IMX
	select IMX_HAVE_PLATFORM_SPI_IMX
	select SOC_IMX51
	help
	  Include support for MX51 Babbage platform, also known as MX51EVK in
	  u-boot. This includes specific configurations for the board and its
	  peripherals.

config MACH_MX51_3DS
	bool "Support MX51PDK (3DS)"
	select IMX_HAVE_PLATFORM_IMX2_WDT
	select IMX_HAVE_PLATFORM_IMX_KEYPAD
	select IMX_HAVE_PLATFORM_IMX_UART
	select IMX_HAVE_PLATFORM_SDHCI_ESDHC_IMX
	select IMX_HAVE_PLATFORM_SPI_IMX
	select MXC_DEBUG_BOARD
	select SOC_IMX51
	help
	  Include support for MX51PDK (3DS) platform. This includes specific
	  configurations for the board and its peripherals.

config MACH_EUKREA_CPUIMX51SD
	bool "Support Eukrea CPUIMX51SD module"
	select IMX_HAVE_PLATFORM_FSL_USB2_UDC
	select IMX_HAVE_PLATFORM_IMX2_WDT
	select IMX_HAVE_PLATFORM_IMX_I2C
	select IMX_HAVE_PLATFORM_IMX_UART
	select IMX_HAVE_PLATFORM_MXC_EHCI
	select IMX_HAVE_PLATFORM_MXC_NAND
	select IMX_HAVE_PLATFORM_SPI_IMX
	select SOC_IMX51
	help
	  Include support for Eukrea CPUIMX51SD platform. This includes
	  specific configurations for the module and its peripherals.

choice
	prompt "Baseboard"
	depends on MACH_EUKREA_CPUIMX51SD
	default MACH_EUKREA_MBIMXSD51_BASEBOARD

config MACH_EUKREA_MBIMXSD51_BASEBOARD
	prompt "Eukrea MBIMXSD development board"
	bool
	select IMX_HAVE_PLATFORM_IMX_SSI
	select IMX_HAVE_PLATFORM_SDHCI_ESDHC_IMX
	select LEDS_GPIO_REGISTER
	help
	  This adds board specific devices that can be found on Eukrea's
	  MBIMXSD evaluation board.

endchoice

comment "Device tree only"

config	SOC_IMX53
	bool "i.MX53 support"
<<<<<<< HEAD
	select SOC_IMX5
=======
>>>>>>> ddffeb8c
	select ARCH_MX5
	select ARCH_MX53
	select HAVE_CAN_FLEXCAN if CAN
	select PINCTRL
	select PINCTRL_IMX53
<<<<<<< HEAD
=======
	select SOC_IMX5
>>>>>>> ddffeb8c

	help
	  This enables support for Freescale i.MX53 processor.

config SOC_IMX6Q
	bool "i.MX6 Quad support"
	select ARM_CPU_SUSPEND if PM
	select ARM_GIC
	select COMMON_CLK
	select CPU_V7
	select HAVE_ARM_SCU
	select HAVE_CAN_FLEXCAN if CAN
	select HAVE_IMX_GPC
	select HAVE_IMX_MMDC
	select HAVE_IMX_SRC
	select HAVE_SMP
	select MFD_SYSCON
	select PINCTRL
	select PINCTRL_IMX6Q

	help
	  This enables support for Freescale i.MX6 Quad processor.

endif<|MERGE_RESOLUTION|>--- conflicted
+++ resolved
@@ -102,10 +102,7 @@
 	select ARCH_MX51
 	select PINCTRL
 	select PINCTRL_IMX51
-<<<<<<< HEAD
-=======
 	select SOC_IMX5
->>>>>>> ddffeb8c
 
 if ARCH_IMX_V4_V5
 
@@ -739,19 +736,12 @@
 
 config	SOC_IMX53
 	bool "i.MX53 support"
-<<<<<<< HEAD
-	select SOC_IMX5
-=======
->>>>>>> ddffeb8c
 	select ARCH_MX5
 	select ARCH_MX53
 	select HAVE_CAN_FLEXCAN if CAN
 	select PINCTRL
 	select PINCTRL_IMX53
-<<<<<<< HEAD
-=======
 	select SOC_IMX5
->>>>>>> ddffeb8c
 
 	help
 	  This enables support for Freescale i.MX53 processor.
