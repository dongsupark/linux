--- conflicted
+++ resolved
@@ -280,21 +280,13 @@
 	clk_register_clkdev(clk[emma_ipg_gate], "emma-ipg", "imx27-camera.0");
 	clk_register_clkdev(clk[emma_ahb_gate], "ahb", "m2m-emmaprp.0");
 	clk_register_clkdev(clk[emma_ipg_gate], "ipg", "m2m-emmaprp.0");
-<<<<<<< HEAD
-	clk_register_clkdev(clk[cpu_div], NULL, "cpu0");
-=======
->>>>>>> ba0ec8db
 
 	mxc_timer_init(MX27_IO_ADDRESS(MX27_GPT1_BASE_ADDR), MX27_INT_GPT1);
 
 	return 0;
 }
 
-<<<<<<< HEAD
-int __init mx27_clocks_init_dt(void)
-=======
 static void __init mx27_clocks_init_dt(struct device_node *np)
->>>>>>> ba0ec8db
 {
 	struct device_node *refnp;
 	u32 fref = 26000000; /* default */
@@ -307,10 +299,6 @@
 			break;
 	}
 
-<<<<<<< HEAD
-	return mx27_clocks_init(fref);
-}
-=======
 	ccm = of_iomap(np, 0);
 
 	_mx27_clocks_init(fref);
@@ -321,5 +309,4 @@
 
 	mxc_timer_init_dt(of_find_compatible_node(NULL, NULL, "fsl,imx1-gpt"));
 }
-CLK_OF_DECLARE(imx27_ccm, "fsl,imx27-ccm", mx27_clocks_init_dt);
->>>>>>> ba0ec8db
+CLK_OF_DECLARE(imx27_ccm, "fsl,imx27-ccm", mx27_clocks_init_dt);