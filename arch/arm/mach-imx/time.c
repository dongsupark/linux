/*
 *  linux/arch/arm/plat-mxc/time.c
 *
 *  Copyright (C) 2000-2001 Deep Blue Solutions
 *  Copyright (C) 2002 Shane Nay (shane@minirl.com)
 *  Copyright (C) 2006-2007 Pavel Pisa (ppisa@pikron.com)
 *  Copyright (C) 2008 Juergen Beisert (kernel@pengutronix.de)
 *
 * This program is free software; you can redistribute it and/or
 * modify it under the terms of the GNU General Public License
 * as published by the Free Software Foundation; either version 2
 * of the License, or (at your option) any later version.
 * This program is distributed in the hope that it will be useful,
 * but WITHOUT ANY WARRANTY; without even the implied warranty of
 * MERCHANTABILITY or FITNESS FOR A PARTICULAR PURPOSE.  See the
 * GNU General Public License for more details.
 *
 * You should have received a copy of the GNU General Public License
 * along with this program; if not, write to the Free Software
 * Foundation, Inc., 51 Franklin Street, Fifth Floor, Boston,
 * MA 02110-1301, USA.
 */

#include <linux/interrupt.h>
#include <linux/irq.h>
#include <linux/clockchips.h>
#include <linux/clk.h>
#include <linux/delay.h>
#include <linux/err.h>
#include <linux/sched_clock.h>
#include <linux/of.h>
#include <linux/of_address.h>
#include <linux/of_irq.h>

#include <asm/mach/time.h>

#include "common.h"
#include "hardware.h"

/*
 * There are 2 versions of the timer hardware on Freescale MXC hardware.
 * Version 1: MX1/MXL, MX21, MX27.
 * Version 2: MX25, MX31, MX35, MX37, MX51
 */

/* defines common for all i.MX */
#define MXC_TCTL		0x00
#define MXC_TCTL_TEN		(1 << 0) /* Enable module */
#define MXC_TPRER		0x04

/* MX1, MX21, MX27 */
#define MX1_2_TCTL_CLK_PCLK1	(1 << 1)
#define MX1_2_TCTL_IRQEN	(1 << 4)
#define MX1_2_TCTL_FRR		(1 << 8)
#define MX1_2_TCMP		0x08
#define MX1_2_TCN		0x10
#define MX1_2_TSTAT		0x14

/* MX21, MX27 */
#define MX2_TSTAT_CAPT		(1 << 1)
#define MX2_TSTAT_COMP		(1 << 0)

/* MX31, MX35, MX25, MX5 */
#define V2_TCTL_WAITEN		(1 << 3) /* Wait enable mode */
#define V2_TCTL_CLK_IPG		(1 << 6)
#define V2_TCTL_CLK_PER		(2 << 6)
#define V2_TCTL_FRR		(1 << 9)
#define V2_IR			0x0c
#define V2_TSTAT		0x08
#define V2_TSTAT_OF1		(1 << 0)
#define V2_TCN			0x24
#define V2_TCMP			0x10

#define timer_is_v1()	(cpu_is_mx1() || cpu_is_mx21() || cpu_is_mx27())
#define timer_is_v2()	(!timer_is_v1())

static struct clock_event_device clockevent_mxc;
static enum clock_event_mode clockevent_mode = CLOCK_EVT_MODE_UNUSED;

static void __iomem *timer_base;

static inline void gpt_irq_disable(void)
{
	unsigned int tmp;

	if (timer_is_v2())
		__raw_writel(0, timer_base + V2_IR);
	else {
		tmp = __raw_readl(timer_base + MXC_TCTL);
		__raw_writel(tmp & ~MX1_2_TCTL_IRQEN, timer_base + MXC_TCTL);
	}
}

static inline void gpt_irq_enable(void)
{
	if (timer_is_v2())
		__raw_writel(1<<0, timer_base + V2_IR);
	else {
		__raw_writel(__raw_readl(timer_base + MXC_TCTL) | MX1_2_TCTL_IRQEN,
			timer_base + MXC_TCTL);
	}
}

static void gpt_irq_acknowledge(void)
{
	if (timer_is_v1()) {
		if (cpu_is_mx1())
			__raw_writel(0, timer_base + MX1_2_TSTAT);
		else
			__raw_writel(MX2_TSTAT_CAPT | MX2_TSTAT_COMP,
				timer_base + MX1_2_TSTAT);
	} else if (timer_is_v2())
		__raw_writel(V2_TSTAT_OF1, timer_base + V2_TSTAT);
}

static void __iomem *sched_clock_reg;

static u64 notrace mxc_read_sched_clock(void)
{
	return sched_clock_reg ? __raw_readl(sched_clock_reg) : 0;
}

static struct delay_timer imx_delay_timer;

static unsigned long imx_read_current_timer(void)
{
	return __raw_readl(sched_clock_reg);
}

static int __init mxc_clocksource_init(struct clk *timer_clk)
{
	unsigned int c = clk_get_rate(timer_clk);
	void __iomem *reg = timer_base + (timer_is_v2() ? V2_TCN : MX1_2_TCN);

	imx_delay_timer.read_current_timer = &imx_read_current_timer;
	imx_delay_timer.freq = c;
	register_current_timer_delay(&imx_delay_timer);

	sched_clock_reg = reg;

	sched_clock_register(mxc_read_sched_clock, 32, c);
	return clocksource_mmio_init(reg, "mxc_timer1", c, 200, 32,
			clocksource_mmio_readl_up);
}

/* clock event */

static int mx1_2_set_next_event(unsigned long evt,
			      struct clock_event_device *unused)
{
	unsigned long tcmp;

	tcmp = __raw_readl(timer_base + MX1_2_TCN) + evt;

	__raw_writel(tcmp, timer_base + MX1_2_TCMP);

	return (int)(tcmp - __raw_readl(timer_base + MX1_2_TCN)) < 0 ?
				-ETIME : 0;
}

static int v2_set_next_event(unsigned long evt,
			      struct clock_event_device *unused)
{
	unsigned long tcmp;

	tcmp = __raw_readl(timer_base + V2_TCN) + evt;

	__raw_writel(tcmp, timer_base + V2_TCMP);

	return evt < 0x7fffffff &&
		(int)(tcmp - __raw_readl(timer_base + V2_TCN)) < 0 ?
				-ETIME : 0;
}

#ifdef DEBUG
static const char *clock_event_mode_label[] = {
	[CLOCK_EVT_MODE_PERIODIC] = "CLOCK_EVT_MODE_PERIODIC",
	[CLOCK_EVT_MODE_ONESHOT]  = "CLOCK_EVT_MODE_ONESHOT",
	[CLOCK_EVT_MODE_SHUTDOWN] = "CLOCK_EVT_MODE_SHUTDOWN",
	[CLOCK_EVT_MODE_UNUSED]   = "CLOCK_EVT_MODE_UNUSED",
	[CLOCK_EVT_MODE_RESUME]   = "CLOCK_EVT_MODE_RESUME",
};
#endif /* DEBUG */

static void mxc_set_mode(enum clock_event_mode mode,
				struct clock_event_device *evt)
{
	unsigned long flags;

	/*
	 * The timer interrupt generation is disabled at least
	 * for enough time to call mxc_set_next_event()
	 */
	local_irq_save(flags);

	/* Disable interrupt in GPT module */
	gpt_irq_disable();

	if (mode != clockevent_mode) {
		/* Set event time into far-far future */
		if (timer_is_v2())
			__raw_writel(__raw_readl(timer_base + V2_TCN) - 3,
					timer_base + V2_TCMP);
		else
			__raw_writel(__raw_readl(timer_base + MX1_2_TCN) - 3,
					timer_base + MX1_2_TCMP);

		/* Clear pending interrupt */
		gpt_irq_acknowledge();
	}

#ifdef DEBUG
	printk(KERN_INFO "mxc_set_mode: changing mode from %s to %s\n",
		clock_event_mode_label[clockevent_mode],
		clock_event_mode_label[mode]);
#endif /* DEBUG */

	/* Remember timer mode */
	clockevent_mode = mode;
	local_irq_restore(flags);

	switch (mode) {
	case CLOCK_EVT_MODE_PERIODIC:
		printk(KERN_ERR"mxc_set_mode: Periodic mode is not "
				"supported for i.MX\n");
		break;
	case CLOCK_EVT_MODE_ONESHOT:
	/*
	 * Do not put overhead of interrupt enable/disable into
	 * mxc_set_next_event(), the core has about 4 minutes
	 * to call mxc_set_next_event() or shutdown clock after
	 * mode switching
	 */
		local_irq_save(flags);
		gpt_irq_enable();
		local_irq_restore(flags);
		break;
	case CLOCK_EVT_MODE_SHUTDOWN:
	case CLOCK_EVT_MODE_UNUSED:
	case CLOCK_EVT_MODE_RESUME:
		/* Left event sources disabled, no more interrupts appear */
		break;
	}
}

/*
 * IRQ handler for the timer
 */
static irqreturn_t mxc_timer_interrupt(int irq, void *dev_id)
{
	struct clock_event_device *evt = &clockevent_mxc;
	uint32_t tstat;

	if (timer_is_v2())
		tstat = __raw_readl(timer_base + V2_TSTAT);
	else
		tstat = __raw_readl(timer_base + MX1_2_TSTAT);

	gpt_irq_acknowledge();

	evt->event_handler(evt);

	return IRQ_HANDLED;
}

static struct irqaction mxc_timer_irq = {
	.name		= "i.MX Timer Tick",
	.flags		= IRQF_TIMER | IRQF_IRQPOLL,
	.handler	= mxc_timer_interrupt,
};

static struct clock_event_device clockevent_mxc = {
	.name		= "mxc_timer1",
	.features	= CLOCK_EVT_FEAT_ONESHOT,
	.set_mode	= mxc_set_mode,
	.set_next_event	= mx1_2_set_next_event,
	.rating		= 200,
};

static int __init mxc_clockevent_init(struct clk *timer_clk)
{
	if (timer_is_v2())
		clockevent_mxc.set_next_event = v2_set_next_event;

	clockevent_mxc.cpumask = cpumask_of(0);
	clockevents_config_and_register(&clockevent_mxc,
					clk_get_rate(timer_clk),
					0xff, 0xfffffffe);

	return 0;
}

static void __init _mxc_timer_init(int irq,
				   struct clk *clk_per, struct clk *clk_ipg)
{
	uint32_t tctl_val;

	if (IS_ERR(clk_per)) {
		pr_err("i.MX timer: unable to get clk\n");
		return;
	}

	if (!IS_ERR(clk_ipg))
		clk_prepare_enable(clk_ipg);

	clk_prepare_enable(clk_per);

	/*
	 * Initialise to a known state (all timers off, and timing reset)
	 */

	__raw_writel(0, timer_base + MXC_TCTL);
	__raw_writel(0, timer_base + MXC_TPRER); /* see datasheet note */

	if (timer_is_v2())
		tctl_val = V2_TCTL_CLK_PER | V2_TCTL_FRR | V2_TCTL_WAITEN | MXC_TCTL_TEN;
	else
		tctl_val = MX1_2_TCTL_FRR | MX1_2_TCTL_CLK_PCLK1 | MXC_TCTL_TEN;

	__raw_writel(tctl_val, timer_base + MXC_TCTL);

	/* init and register the timer to the framework */
	mxc_clocksource_init(clk_per);
	mxc_clockevent_init(clk_per);

	/* Make irqs happen */
	setup_irq(irq, &mxc_timer_irq);
}

<<<<<<< HEAD
void __init mxc_timer_init_dt(struct device_node *np)
{
	void __iomem *base;
	int irq;

	base = of_iomap(np, 0);
	WARN_ON(!base);
	irq = irq_of_parse_and_map(np, 0);

	mxc_timer_init(base, irq);
=======
void __init mxc_timer_init(void __iomem *base, int irq)
{
	struct clk *clk_per = clk_get_sys("imx-gpt.0", "per");
	struct clk *clk_ipg = clk_get_sys("imx-gpt.0", "ipg");

	timer_base = base;

	_mxc_timer_init(irq, clk_per, clk_ipg);
}

void __init mxc_timer_init_dt(struct device_node *np)
{
	struct clk *clk_per, *clk_ipg;
	int irq;

	timer_base = of_iomap(np, 0);
	WARN_ON(!timer_base);
	irq = irq_of_parse_and_map(np, 0);

	clk_per = of_clk_get_by_name(np, "per");
	clk_ipg = of_clk_get_by_name(np, "ipg");

	_mxc_timer_init(irq, clk_per, clk_ipg);
>>>>>>> ba0ec8db
}<|MERGE_RESOLUTION|>--- conflicted
+++ resolved
@@ -327,18 +327,6 @@
 	setup_irq(irq, &mxc_timer_irq);
 }
 
-<<<<<<< HEAD
-void __init mxc_timer_init_dt(struct device_node *np)
-{
-	void __iomem *base;
-	int irq;
-
-	base = of_iomap(np, 0);
-	WARN_ON(!base);
-	irq = irq_of_parse_and_map(np, 0);
-
-	mxc_timer_init(base, irq);
-=======
 void __init mxc_timer_init(void __iomem *base, int irq)
 {
 	struct clk *clk_per = clk_get_sys("imx-gpt.0", "per");
@@ -362,5 +350,4 @@
 	clk_ipg = of_clk_get_by_name(np, "ipg");
 
 	_mxc_timer_init(irq, clk_per, clk_ipg);
->>>>>>> ba0ec8db
 }