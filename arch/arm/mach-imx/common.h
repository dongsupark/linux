/*
 * Copyright 2004-2014 Freescale Semiconductor, Inc. All Rights Reserved.
 */

/*
 * This program is free software; you can redistribute it and/or modify
 * it under the terms of the GNU General Public License version 2 as
 * published by the Free Software Foundation.
 */

#ifndef __ASM_ARCH_MXC_COMMON_H__
#define __ASM_ARCH_MXC_COMMON_H__

#include <linux/reboot.h>

struct irq_data;
struct platform_device;
struct pt_regs;
struct clk;
enum mxc_cpu_pwr_mode;

void mx1_map_io(void);
void mx21_map_io(void);
void mx25_map_io(void);
void mx27_map_io(void);
void mx31_map_io(void);
void mx35_map_io(void);
void mx51_map_io(void);
void mx53_map_io(void);
void imx1_init_early(void);
void imx21_init_early(void);
void imx25_init_early(void);
void imx27_init_early(void);
void imx31_init_early(void);
void imx35_init_early(void);
void imx51_init_early(void);
void imx53_init_early(void);
void mxc_init_irq(void __iomem *);
void tzic_init_irq(void __iomem *);
void mx1_init_irq(void);
void mx21_init_irq(void);
void mx25_init_irq(void);
void mx27_init_irq(void);
void mx31_init_irq(void);
void mx35_init_irq(void);
void mx51_init_irq(void);
void mx53_init_irq(void);
void imx1_soc_init(void);
void imx21_soc_init(void);
void imx25_soc_init(void);
void imx27_soc_init(void);
void imx31_soc_init(void);
void imx35_soc_init(void);
void imx51_soc_init(void);
void imx51_init_late(void);
void imx53_init_late(void);
void epit_timer_init(void __iomem *base, int irq);
void mxc_timer_init(void __iomem *, int);
int mx1_clocks_init(unsigned long fref);
int mx21_clocks_init(unsigned long lref, unsigned long fref);
int mx25_clocks_init(void);
int mx27_clocks_init(unsigned long fref);
int mx31_clocks_init(unsigned long fref);
int mx35_clocks_init(void);
int mx51_clocks_init(unsigned long ckil, unsigned long osc,
			unsigned long ckih1, unsigned long ckih2);
int mx25_clocks_init_dt(void);
int mx27_clocks_init_dt(void);
int mx31_clocks_init_dt(void);
struct platform_device *mxc_register_gpio(char *name, int id,
	resource_size_t iobase, resource_size_t iosize, int irq, int irq_high);
void mxc_set_cpu_type(unsigned int type);
void mxc_restart(enum reboot_mode, const char *);
void mxc_arch_reset_init(void __iomem *);
void mxc_arch_reset_init_dt(void);
int mx53_revision(void);
void imx_set_aips(void __iomem *);
int mxc_device_init(void);
void imx_set_soc_revision(unsigned int rev);
unsigned int imx_get_soc_revision(void);
void imx_init_revision_from_anatop(void);
struct device *imx_soc_device_init(void);

enum mxc_cpu_pwr_mode {
	WAIT_CLOCKED,		/* wfi only */
	WAIT_UNCLOCKED,		/* WAIT */
	WAIT_UNCLOCKED_POWER_OFF,	/* WAIT + SRPG */
	STOP_POWER_ON,		/* just STOP */
	STOP_POWER_OFF,		/* STOP + SRPG */
};

enum mx3_cpu_pwr_mode {
	MX3_RUN,
	MX3_WAIT,
	MX3_DOZE,
	MX3_SLEEP,
};

void mx3_cpu_lp_set(enum mx3_cpu_pwr_mode mode);
void imx_print_silicon_rev(const char *cpu, int srev);

void avic_handle_irq(struct pt_regs *);
void tzic_handle_irq(struct pt_regs *);

#define imx1_handle_irq avic_handle_irq
#define imx21_handle_irq avic_handle_irq
#define imx25_handle_irq avic_handle_irq
#define imx27_handle_irq avic_handle_irq
#define imx31_handle_irq avic_handle_irq
#define imx35_handle_irq avic_handle_irq
#define imx50_handle_irq tzic_handle_irq
#define imx51_handle_irq tzic_handle_irq
#define imx53_handle_irq tzic_handle_irq

void imx_enable_cpu(int cpu, bool enable);
void imx_set_cpu_jump(int cpu, void *jump_addr);
u32 imx_get_cpu_arg(int cpu);
void imx_set_cpu_arg(int cpu, u32 arg);
void v7_cpu_resume(void);
#ifdef CONFIG_SMP
void v7_secondary_startup(void);
void imx_scu_map_io(void);
void imx_smp_prepare(void);
void imx_scu_standby_enable(void);
#else
static inline void imx_scu_map_io(void) {}
static inline void imx_smp_prepare(void) {}
static inline void imx_scu_standby_enable(void) {}
#endif
void imx_src_init(void);
void imx_gpc_init(void);
void imx_gpc_pre_suspend(void);
void imx_gpc_post_resume(void);
void imx_gpc_mask_all(void);
void imx_gpc_restore_all(void);
void imx_gpc_irq_mask(struct irq_data *d);
void imx_gpc_irq_unmask(struct irq_data *d);
void imx_anatop_init(void);
void imx_anatop_pre_suspend(void);
void imx_anatop_post_resume(void);
int imx6q_set_lpm(enum mxc_cpu_pwr_mode mode);
void imx6q_set_int_mem_clk_lpm(void);
void imx6sl_set_wait_clk(bool enter);

void imx_cpu_die(unsigned int cpu);
int imx_cpu_kill(unsigned int cpu);

<<<<<<< HEAD
=======
#ifdef CONFIG_PM
void imx6_suspend(void __iomem *ocram_vbase);
>>>>>>> 8cfdab14
void imx6q_pm_init(void);
void imx6dl_pm_init(void);
void imx6sl_pm_init(void);
void imx6q_pm_set_ccm_base(void __iomem *base);
#ifdef CONFIG_PM
void imx5_pm_init(void);
#else
<<<<<<< HEAD
=======
static inline void imx6_suspend(void __iomem *ocram_vbase) {}
static inline void imx6q_pm_init(void) {}
static inline void imx6dl_pm_init(void) {}
static inline void imx6sl_pm_init(void) {}
static inline void imx6q_pm_set_ccm_base(void __iomem *base) {}
>>>>>>> 8cfdab14
static inline void imx5_pm_init(void) {}
#endif

#ifdef CONFIG_NEON
int mx51_neon_fixup(void);
#else
static inline int mx51_neon_fixup(void) { return 0; }
#endif

#ifdef CONFIG_CACHE_L2X0
void imx_init_l2cache(void);
#else
static inline void imx_init_l2cache(void) {}
#endif

extern struct smp_operations imx_smp_ops;

#endif<|MERGE_RESOLUTION|>--- conflicted
+++ resolved
@@ -145,26 +145,17 @@
 void imx_cpu_die(unsigned int cpu);
 int imx_cpu_kill(unsigned int cpu);
 
-<<<<<<< HEAD
-=======
+void imx6q_pm_init(void);
+void imx6q_pm_set_ccm_base(void __iomem *base);
 #ifdef CONFIG_PM
 void imx6_suspend(void __iomem *ocram_vbase);
->>>>>>> 8cfdab14
-void imx6q_pm_init(void);
 void imx6dl_pm_init(void);
 void imx6sl_pm_init(void);
-void imx6q_pm_set_ccm_base(void __iomem *base);
-#ifdef CONFIG_PM
 void imx5_pm_init(void);
 #else
-<<<<<<< HEAD
-=======
 static inline void imx6_suspend(void __iomem *ocram_vbase) {}
-static inline void imx6q_pm_init(void) {}
 static inline void imx6dl_pm_init(void) {}
 static inline void imx6sl_pm_init(void) {}
-static inline void imx6q_pm_set_ccm_base(void __iomem *base) {}
->>>>>>> 8cfdab14
 static inline void imx5_pm_init(void) {}
 #endif
 
