--- conflicted
+++ resolved
@@ -540,16 +540,6 @@
 		clk_enable(&scc_clk);
 	}
 
-<<<<<<< HEAD
-	__raw_writel(cgr2, CCM_BASE + CCM_CGR2);
-	__raw_writel(cgr3, CCM_BASE + CCM_CGR3);
-
-	clk_enable(&iim_clk);
-	imx_print_silicon_rev("i.MX35", mx35_revision());
-	clk_disable(&iim_clk);
-
-=======
->>>>>>> dcd6c922
 #ifdef CONFIG_MXC_USE_EPIT
 	epit_timer_init(&epit1_clk,
 			MX35_IO_ADDRESS(MX35_EPIT1_BASE_ADDR), MX35_INT_EPIT1);
