/*
 * Symmetric Multi Processing (SMP) support for Marvell EBU Cortex-A9
 * based SOCs (Armada 375/38x).
 *
 * Copyright (C) 2014 Marvell
 *
 * Gregory CLEMENT <gregory.clement@free-electrons.com>
 * Thomas Petazzoni <thomas.petazzoni@free-electrons.com>
 *
 * This file is licensed under the terms of the GNU General Public
 * License version 2.  This program is licensed "as is" without any
 * warranty of any kind, whether express or implied.
 */

#include <linux/init.h>
#include <linux/io.h>
#include <linux/of.h>
#include <linux/smp.h>
#include <linux/mbus.h>
#include <asm/smp_scu.h>
#include <asm/smp_plat.h>
#include "common.h"
#include "pmsu.h"

<<<<<<< HEAD
#define CRYPT0_ENG_ID   41
#define CRYPT0_ENG_ATTR 0x1
#define SRAM_PHYS_BASE  0xFFFF0000

#define BOOTROM_BASE    0xFFF00000
#define BOOTROM_SIZE    0x100000

extern unsigned char armada_375_smp_cpu1_enable_code_end;
extern unsigned char armada_375_smp_cpu1_enable_code_start;

static void armada_375_smp_cpu1_enable_wa(void)
{
	void __iomem *sram_virt_base;

	mvebu_mbus_del_window(BOOTROM_BASE, BOOTROM_SIZE);
	mvebu_mbus_add_window_by_id(CRYPT0_ENG_ID, CRYPT0_ENG_ATTR,
				SRAM_PHYS_BASE, SZ_64K);
	sram_virt_base = ioremap(SRAM_PHYS_BASE, SZ_64K);

	memcpy(sram_virt_base, &armada_375_smp_cpu1_enable_code_start,
	       &armada_375_smp_cpu1_enable_code_end
	       - &armada_375_smp_cpu1_enable_code_start);
}

=======
>>>>>>> 3006f668
extern void mvebu_cortex_a9_secondary_startup(void);

static int __cpuinit mvebu_cortex_a9_boot_secondary(unsigned int cpu,
						    struct task_struct *idle)
{
	int ret, hw_cpu;

	pr_info("Booting CPU %d\n", cpu);

	/*
	 * Write the address of secondary startup into the system-wide
	 * flags register. The boot monitor waits until it receives a
	 * soft interrupt, and then the secondary CPU branches to this
	 * address.
	 */
	hw_cpu = cpu_logical_map(cpu);
	if (of_machine_is_compatible("marvell,armada375"))
		mvebu_system_controller_set_cpu_boot_addr(mvebu_cortex_a9_secondary_startup);
	else
		mvebu_pmsu_set_cpu_boot_addr(hw_cpu, mvebu_cortex_a9_secondary_startup);
	smp_wmb();
	ret = mvebu_cpu_reset_deassert(hw_cpu);
	if (ret) {
		pr_err("Could not start the secondary CPU: %d\n", ret);
		return ret;
	}
	arch_send_wakeup_ipi_mask(cpumask_of(cpu));

	return 0;
}

static struct smp_operations mvebu_cortex_a9_smp_ops __initdata = {
	.smp_boot_secondary	= mvebu_cortex_a9_boot_secondary,
};

CPU_METHOD_OF_DECLARE(mvebu_armada_375_smp, "marvell,armada-375-smp",
		      &mvebu_cortex_a9_smp_ops);
CPU_METHOD_OF_DECLARE(mvebu_armada_380_smp, "marvell,armada-380-smp",
		      &mvebu_cortex_a9_smp_ops);<|MERGE_RESOLUTION|>--- conflicted
+++ resolved
@@ -22,33 +22,6 @@
 #include "common.h"
 #include "pmsu.h"
 
-<<<<<<< HEAD
-#define CRYPT0_ENG_ID   41
-#define CRYPT0_ENG_ATTR 0x1
-#define SRAM_PHYS_BASE  0xFFFF0000
-
-#define BOOTROM_BASE    0xFFF00000
-#define BOOTROM_SIZE    0x100000
-
-extern unsigned char armada_375_smp_cpu1_enable_code_end;
-extern unsigned char armada_375_smp_cpu1_enable_code_start;
-
-static void armada_375_smp_cpu1_enable_wa(void)
-{
-	void __iomem *sram_virt_base;
-
-	mvebu_mbus_del_window(BOOTROM_BASE, BOOTROM_SIZE);
-	mvebu_mbus_add_window_by_id(CRYPT0_ENG_ID, CRYPT0_ENG_ATTR,
-				SRAM_PHYS_BASE, SZ_64K);
-	sram_virt_base = ioremap(SRAM_PHYS_BASE, SZ_64K);
-
-	memcpy(sram_virt_base, &armada_375_smp_cpu1_enable_code_start,
-	       &armada_375_smp_cpu1_enable_code_end
-	       - &armada_375_smp_cpu1_enable_code_start);
-}
-
-=======
->>>>>>> 3006f668
 extern void mvebu_cortex_a9_secondary_startup(void);
 
 static int __cpuinit mvebu_cortex_a9_boot_secondary(unsigned int cpu,
