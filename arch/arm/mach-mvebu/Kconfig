--- conflicted
+++ resolved
@@ -38,11 +38,7 @@
 	  on the Marvell Armada 370 SoC with device tree.
 
 config MACH_ARMADA_375
-<<<<<<< HEAD
-	bool "Marvell Armada 375 boards"
-=======
 	bool "Marvell Armada 375 boards" if ARCH_MULTI_V7
->>>>>>> 98d20a74
 	select ARM_ERRATA_720789
 	select ARM_ERRATA_753970
 	select ARM_GIC
@@ -56,11 +52,7 @@
 	  on the Marvell Armada 375 SoC with device tree.
 
 config MACH_ARMADA_38X
-<<<<<<< HEAD
-	bool "Marvell Armada 380/385 boards"
-=======
 	bool "Marvell Armada 380/385 boards" if ARCH_MULTI_V7
->>>>>>> 98d20a74
 	select ARM_ERRATA_720789
 	select ARM_ERRATA_753970
 	select ARM_GIC
