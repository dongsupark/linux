--- conflicted
+++ resolved
@@ -12,12 +12,9 @@
 	select CLKDEV_LOOKUP
 	select MVEBU_MBUS
 	select ZONE_DMA if ARM_LPAE
-<<<<<<< HEAD
 	select ARCH_REQUIRE_GPIOLIB
-=======
 	select MIGHT_HAVE_PCI
 	select PCI_QUIRKS if PCI
->>>>>>> ec294ca2
 
 if ARCH_MVEBU
 
