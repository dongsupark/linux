--- conflicted
+++ resolved
@@ -5,10 +5,7 @@
 
 obj-y				 += system-controller.o mvebu-soc-id.o
 obj-$(CONFIG_MACH_MVEBU_V7)      += board-v7.o
-<<<<<<< HEAD
-=======
 obj-$(CONFIG_MACH_DOVE)		 += dove.o
->>>>>>> ec94690d
 obj-$(CONFIG_ARCH_MVEBU)	 += coherency.o coherency_ll.o pmsu.o
 obj-$(CONFIG_SMP)                += platsmp.o headsmp.o
 obj-$(CONFIG_HOTPLUG_CPU)        += hotplug.o
