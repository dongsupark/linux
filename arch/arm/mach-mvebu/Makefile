ccflags-$(CONFIG_ARCH_MULTIPLATFORM) := -I$(srctree)/$(src)/include \
	-I$(srctree)/arch/arm/plat-orion/include

AFLAGS_coherency_ll.o		:= -Wa,-march=armv7-a

<<<<<<< HEAD
obj-y				 += system-controller.o mvebu-soc-id.o cpu-reset.o
obj-$(CONFIG_MACH_MVEBU_V7)      += board-v7.o
=======
obj-y				 += system-controller.o mvebu-soc-id.o

ifeq ($(CONFIG_MACH_MVEBU_V7),y)
obj-y				 += cpu-reset.o board-v7.o coherency.o coherency_ll.o pmsu.o
obj-$(CONFIG_SMP)		 += platsmp.o headsmp.o platsmp-a9.o headsmp-a9.o
obj-$(CONFIG_HOTPLUG_CPU)	 += hotplug.o
endif

>>>>>>> 61d95768
obj-$(CONFIG_MACH_DOVE)		 += dove.o
obj-$(CONFIG_MACH_KIRKWOOD)	 += kirkwood.o kirkwood-pm.o
obj-$(CONFIG_MACH_T5325)	 += board-t5325.o<|MERGE_RESOLUTION|>--- conflicted
+++ resolved
@@ -3,10 +3,6 @@
 
 AFLAGS_coherency_ll.o		:= -Wa,-march=armv7-a
 
-<<<<<<< HEAD
-obj-y				 += system-controller.o mvebu-soc-id.o cpu-reset.o
-obj-$(CONFIG_MACH_MVEBU_V7)      += board-v7.o
-=======
 obj-y				 += system-controller.o mvebu-soc-id.o
 
 ifeq ($(CONFIG_MACH_MVEBU_V7),y)
@@ -15,7 +11,6 @@
 obj-$(CONFIG_HOTPLUG_CPU)	 += hotplug.o
 endif
 
->>>>>>> 61d95768
 obj-$(CONFIG_MACH_DOVE)		 += dove.o
 obj-$(CONFIG_MACH_KIRKWOOD)	 += kirkwood.o kirkwood-pm.o
 obj-$(CONFIG_MACH_T5325)	 += board-t5325.o