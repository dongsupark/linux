--- conflicted
+++ resolved
@@ -21,10 +21,6 @@
 #include <linux/time-armada-370-xp.h>
 #include <linux/dma-mapping.h>
 #include <linux/mbus.h>
-<<<<<<< HEAD
-#include <linux/irqchip.h>
-=======
->>>>>>> d0e0ac97
 #include <asm/hardware/cache-l2x0.h>
 #include <asm/mach/arch.h>
 #include <asm/mach/map.h>
@@ -72,30 +68,6 @@
 
 static void __init armada_370_xp_timer_and_clk_init(void)
 {
-<<<<<<< HEAD
-	char *mbus_soc_name;
-
-	/*
-	 * This initialization will be replaced by a DT-based
-	 * initialization once the mvebu-mbus driver gains DT support.
-	 */
-	if (of_machine_is_compatible("marvell,armada370"))
-		mbus_soc_name = "marvell,armada370-mbus";
-	else
-		mbus_soc_name = "marvell,armadaxp-mbus";
-
-	mvebu_mbus_init(mbus_soc_name,
-			ARMADA_370_XP_MBUS_WINS_BASE,
-			ARMADA_370_XP_MBUS_WINS_SIZE,
-			ARMADA_370_XP_SDRAM_WINS_BASE,
-			ARMADA_370_XP_SDRAM_WINS_SIZE);
-
-#ifdef CONFIG_CACHE_L2X0
-	l2x0_of_init(0, ~0UL);
-#endif
-}
-
-=======
 	of_clk_init(NULL);
 	armada_370_xp_timer_init();
 	coherency_init();
@@ -105,7 +77,6 @@
 #endif
 }
 
->>>>>>> d0e0ac97
 static void __init armada_370_xp_dt_init(void)
 {
 	of_platform_populate(NULL, of_default_bus_match_table, NULL, NULL);
@@ -120,11 +91,6 @@
 	.smp		= smp_ops(armada_xp_smp_ops),
 	.init_machine	= armada_370_xp_dt_init,
 	.map_io		= armada_370_xp_map_io,
-<<<<<<< HEAD
-	.init_early	= armada_370_xp_init_early,
-	.init_irq	= irqchip_init,
-=======
->>>>>>> d0e0ac97
 	.init_time	= armada_370_xp_timer_and_clk_init,
 	.restart	= mvebu_restart,
 	.dt_compat	= armada_370_xp_dt_compat,
